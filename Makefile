VERSION = 3
PATCHLEVEL = 9
SUBLEVEL = 0
<<<<<<< HEAD
EXTRAVERSION = -rc5
=======
EXTRAVERSION = -rc6
>>>>>>> e8094b2c
NAME = Unicycling Gorilla

# *DOCUMENTATION*
# To see a list of typical targets execute "make help"
# More info can be located in ./README
# Comments in this file are targeted only to the developer, do not
# expect to learn how to build the kernel reading this file.

# Do not:
# o  use make's built-in rules and variables
#    (this increases performance and avoids hard-to-debug behaviour);
# o  print "Entering directory ...";
MAKEFLAGS += -rR --no-print-directory

# Avoid funny character set dependencies
unexport LC_ALL
LC_COLLATE=C
LC_NUMERIC=C
export LC_COLLATE LC_NUMERIC

# We are using a recursive build, so we need to do a little thinking
# to get the ordering right.
#
# Most importantly: sub-Makefiles should only ever modify files in
# their own directory. If in some directory we have a dependency on
# a file in another dir (which doesn't happen often, but it's often
# unavoidable when linking the built-in.o targets which finally
# turn into vmlinux), we will call a sub make in that other dir, and
# after that we are sure that everything which is in that other dir
# is now up to date.
#
# The only cases where we need to modify files which have global
# effects are thus separated out and done before the recursive
# descending is started. They are now explicitly listed as the
# prepare rule.

# To put more focus on warnings, be less verbose as default
# Use 'make V=1' to see the full commands

ifeq ("$(origin V)", "command line")
  KBUILD_VERBOSE = $(V)
endif
ifndef KBUILD_VERBOSE
  KBUILD_VERBOSE = 0
endif

# Call a source code checker (by default, "sparse") as part of the
# C compilation.
#
# Use 'make C=1' to enable checking of only re-compiled files.
# Use 'make C=2' to enable checking of *all* source files, regardless
# of whether they are re-compiled or not.
#
# See the file "Documentation/sparse.txt" for more details, including
# where to get the "sparse" utility.

ifeq ("$(origin C)", "command line")
  KBUILD_CHECKSRC = $(C)
endif
ifndef KBUILD_CHECKSRC
  KBUILD_CHECKSRC = 0
endif

# Use make M=dir to specify directory of external module to build
# Old syntax make ... SUBDIRS=$PWD is still supported
# Setting the environment variable KBUILD_EXTMOD take precedence
ifdef SUBDIRS
  KBUILD_EXTMOD ?= $(SUBDIRS)
endif

ifeq ("$(origin M)", "command line")
  KBUILD_EXTMOD := $(M)
endif

# kbuild supports saving output files in a separate directory.
# To locate output files in a separate directory two syntaxes are supported.
# In both cases the working directory must be the root of the kernel src.
# 1) O=
# Use "make O=dir/to/store/output/files/"
#
# 2) Set KBUILD_OUTPUT
# Set the environment variable KBUILD_OUTPUT to point to the directory
# where the output files shall be placed.
# export KBUILD_OUTPUT=dir/to/store/output/files/
# make
#
# The O= assignment takes precedence over the KBUILD_OUTPUT environment
# variable.


# KBUILD_SRC is set on invocation of make in OBJ directory
# KBUILD_SRC is not intended to be used by the regular user (for now)
ifeq ($(KBUILD_SRC),)

# OK, Make called in directory where kernel src resides
# Do we want to locate output files in a separate directory?
ifeq ("$(origin O)", "command line")
  KBUILD_OUTPUT := $(O)
endif

ifeq ("$(origin W)", "command line")
  export KBUILD_ENABLE_EXTRA_GCC_CHECKS := $(W)
endif

# That's our default target when none is given on the command line
PHONY := _all
_all:

# Cancel implicit rules on top Makefile
$(CURDIR)/Makefile Makefile: ;

ifneq ($(KBUILD_OUTPUT),)
# Invoke a second make in the output directory, passing relevant variables
# check that the output directory actually exists
saved-output := $(KBUILD_OUTPUT)
KBUILD_OUTPUT := $(shell cd $(KBUILD_OUTPUT) && /bin/pwd)
$(if $(KBUILD_OUTPUT),, \
     $(error output directory "$(saved-output)" does not exist))

PHONY += $(MAKECMDGOALS) sub-make

$(filter-out _all sub-make $(CURDIR)/Makefile, $(MAKECMDGOALS)) _all: sub-make
	@:

sub-make: FORCE
	$(if $(KBUILD_VERBOSE:1=),@)$(MAKE) -C $(KBUILD_OUTPUT) \
	KBUILD_SRC=$(CURDIR) \
	KBUILD_EXTMOD="$(KBUILD_EXTMOD)" -f $(CURDIR)/Makefile \
	$(filter-out _all sub-make,$(MAKECMDGOALS))

# Leave processing to above invocation of make
skip-makefile := 1
endif # ifneq ($(KBUILD_OUTPUT),)
endif # ifeq ($(KBUILD_SRC),)

# We process the rest of the Makefile if this is the final invocation of make
ifeq ($(skip-makefile),)

# If building an external module we do not care about the all: rule
# but instead _all depend on modules
PHONY += all
ifeq ($(KBUILD_EXTMOD),)
_all: all
else
_all: modules
endif

srctree		:= $(if $(KBUILD_SRC),$(KBUILD_SRC),$(CURDIR))
objtree		:= $(CURDIR)
src		:= $(srctree)
obj		:= $(objtree)

VPATH		:= $(srctree)$(if $(KBUILD_EXTMOD),:$(KBUILD_EXTMOD))

export srctree objtree VPATH


# SUBARCH tells the usermode build what the underlying arch is.  That is set
# first, and if a usermode build is happening, the "ARCH=um" on the command
# line overrides the setting of ARCH below.  If a native build is happening,
# then ARCH is assigned, getting whatever value it gets normally, and 
# SUBARCH is subsequently ignored.

SUBARCH := $(shell uname -m | sed -e s/i.86/x86/ -e s/x86_64/x86/ \
				  -e s/sun4u/sparc64/ \
				  -e s/arm.*/arm/ -e s/sa110/arm/ \
				  -e s/s390x/s390/ -e s/parisc64/parisc/ \
				  -e s/ppc.*/powerpc/ -e s/mips.*/mips/ \
				  -e s/sh[234].*/sh/ -e s/aarch64.*/arm64/ )

# Cross compiling and selecting different set of gcc/bin-utils
# ---------------------------------------------------------------------------
#
# When performing cross compilation for other architectures ARCH shall be set
# to the target architecture. (See arch/* for the possibilities).
# ARCH can be set during invocation of make:
# make ARCH=ia64
# Another way is to have ARCH set in the environment.
# The default ARCH is the host where make is executed.

# CROSS_COMPILE specify the prefix used for all executables used
# during compilation. Only gcc and related bin-utils executables
# are prefixed with $(CROSS_COMPILE).
# CROSS_COMPILE can be set on the command line
# make CROSS_COMPILE=ia64-linux-
# Alternatively CROSS_COMPILE can be set in the environment.
# A third alternative is to store a setting in .config so that plain
# "make" in the configured kernel build directory always uses that.
# Default value for CROSS_COMPILE is not to prefix executables
# Note: Some architectures assign CROSS_COMPILE in their arch/*/Makefile
ARCH		?= $(SUBARCH)
CROSS_COMPILE	?= $(CONFIG_CROSS_COMPILE:"%"=%)

# Architecture as present in compile.h
UTS_MACHINE 	:= $(ARCH)
SRCARCH 	:= $(ARCH)

# Additional ARCH settings for x86
ifeq ($(ARCH),i386)
        SRCARCH := x86
endif
ifeq ($(ARCH),x86_64)
        SRCARCH := x86
endif

# Additional ARCH settings for sparc
ifeq ($(ARCH),sparc32)
       SRCARCH := sparc
endif
ifeq ($(ARCH),sparc64)
       SRCARCH := sparc
endif

# Additional ARCH settings for sh
ifeq ($(ARCH),sh64)
       SRCARCH := sh
endif

# Additional ARCH settings for tile
ifeq ($(ARCH),tilepro)
       SRCARCH := tile
endif
ifeq ($(ARCH),tilegx)
       SRCARCH := tile
endif

# Where to locate arch specific headers
hdr-arch  := $(SRCARCH)

KCONFIG_CONFIG	?= .config
export KCONFIG_CONFIG

# SHELL used by kbuild
CONFIG_SHELL := $(shell if [ -x "$$BASH" ]; then echo $$BASH; \
	  else if [ -x /bin/bash ]; then echo /bin/bash; \
	  else echo sh; fi ; fi)

HOSTCC       = gcc
HOSTCXX      = g++
HOSTCFLAGS   = -Wall -Wmissing-prototypes -Wstrict-prototypes -O2 -fomit-frame-pointer
HOSTCXXFLAGS = -O2

# Decide whether to build built-in, modular, or both.
# Normally, just do built-in.

KBUILD_MODULES :=
KBUILD_BUILTIN := 1

#	If we have only "make modules", don't compile built-in objects.
#	When we're building modules with modversions, we need to consider
#	the built-in objects during the descend as well, in order to
#	make sure the checksums are up to date before we record them.

ifeq ($(MAKECMDGOALS),modules)
  KBUILD_BUILTIN := $(if $(CONFIG_MODVERSIONS),1)
endif

#	If we have "make <whatever> modules", compile modules
#	in addition to whatever we do anyway.
#	Just "make" or "make all" shall build modules as well

ifneq ($(filter all _all modules,$(MAKECMDGOALS)),)
  KBUILD_MODULES := 1
endif

ifeq ($(MAKECMDGOALS),)
  KBUILD_MODULES := 1
endif

export KBUILD_MODULES KBUILD_BUILTIN
export KBUILD_CHECKSRC KBUILD_SRC KBUILD_EXTMOD

# Beautify output
# ---------------------------------------------------------------------------
#
# Normally, we echo the whole command before executing it. By making
# that echo $($(quiet)$(cmd)), we now have the possibility to set
# $(quiet) to choose other forms of output instead, e.g.
#
#         quiet_cmd_cc_o_c = Compiling $(RELDIR)/$@
#         cmd_cc_o_c       = $(CC) $(c_flags) -c -o $@ $<
#
# If $(quiet) is empty, the whole command will be printed.
# If it is set to "quiet_", only the short version will be printed. 
# If it is set to "silent_", nothing will be printed at all, since
# the variable $(silent_cmd_cc_o_c) doesn't exist.
#
# A simple variant is to prefix commands with $(Q) - that's useful
# for commands that shall be hidden in non-verbose mode.
#
#	$(Q)ln $@ :<
#
# If KBUILD_VERBOSE equals 0 then the above command will be hidden.
# If KBUILD_VERBOSE equals 1 then the above command is displayed.

ifeq ($(KBUILD_VERBOSE),1)
  quiet =
  Q =
else
  quiet=quiet_
  Q = @
endif

# If the user is running make -s (silent mode), suppress echoing of
# commands

ifneq ($(filter s% -s%,$(MAKEFLAGS)),)
  quiet=silent_
endif

export quiet Q KBUILD_VERBOSE


# Look for make include files relative to root of kernel src
MAKEFLAGS += --include-dir=$(srctree)

# We need some generic definitions (do not try to remake the file).
$(srctree)/scripts/Kbuild.include: ;
include $(srctree)/scripts/Kbuild.include

# Make variables (CC, etc...)

AS		= $(CROSS_COMPILE)as
LD		= $(CROSS_COMPILE)ld
CC		= $(CROSS_COMPILE)gcc
CPP		= $(CC) -E
AR		= $(CROSS_COMPILE)ar
NM		= $(CROSS_COMPILE)nm
STRIP		= $(CROSS_COMPILE)strip
OBJCOPY		= $(CROSS_COMPILE)objcopy
OBJDUMP		= $(CROSS_COMPILE)objdump
AWK		= awk
GENKSYMS	= scripts/genksyms/genksyms
INSTALLKERNEL  := installkernel
DEPMOD		= /sbin/depmod
PERL		= perl
CHECK		= sparse

CHECKFLAGS     := -D__linux__ -Dlinux -D__STDC__ -Dunix -D__unix__ \
		  -Wbitwise -Wno-return-void $(CF)
CFLAGS_MODULE   =
AFLAGS_MODULE   =
LDFLAGS_MODULE  =
CFLAGS_KERNEL	=
AFLAGS_KERNEL	=
CFLAGS_GCOV	= -fprofile-arcs -ftest-coverage


# Use USERINCLUDE when you must reference the UAPI directories only.
USERINCLUDE    := \
		-I$(srctree)/arch/$(hdr-arch)/include/uapi \
		-Iarch/$(hdr-arch)/include/generated/uapi \
		-I$(srctree)/include/uapi \
		-Iinclude/generated/uapi \
                -include $(srctree)/include/linux/kconfig.h

# Use LINUXINCLUDE when you must reference the include/ directory.
# Needed to be compatible with the O= option
LINUXINCLUDE    := \
		-I$(srctree)/arch/$(hdr-arch)/include \
		-Iarch/$(hdr-arch)/include/generated \
		$(if $(KBUILD_SRC), -I$(srctree)/include) \
		-Iinclude \
		$(USERINCLUDE)

KBUILD_CPPFLAGS := -D__KERNEL__

KBUILD_CFLAGS   := -Wall -Wundef -Wstrict-prototypes -Wno-trigraphs \
		   -fno-strict-aliasing -fno-common \
		   -Werror-implicit-function-declaration \
		   -Wno-format-security \
		   -fno-delete-null-pointer-checks
KBUILD_AFLAGS_KERNEL :=
KBUILD_CFLAGS_KERNEL :=
KBUILD_AFLAGS   := -D__ASSEMBLY__
KBUILD_AFLAGS_MODULE  := -DMODULE
KBUILD_CFLAGS_MODULE  := -DMODULE
KBUILD_LDFLAGS_MODULE := -T $(srctree)/scripts/module-common.lds

# Read KERNELRELEASE from include/config/kernel.release (if it exists)
KERNELRELEASE = $(shell cat include/config/kernel.release 2> /dev/null)
KERNELVERSION = $(VERSION)$(if $(PATCHLEVEL),.$(PATCHLEVEL)$(if $(SUBLEVEL),.$(SUBLEVEL)))$(EXTRAVERSION)

export VERSION PATCHLEVEL SUBLEVEL KERNELRELEASE KERNELVERSION
export ARCH SRCARCH CONFIG_SHELL HOSTCC HOSTCFLAGS CROSS_COMPILE AS LD CC
export CPP AR NM STRIP OBJCOPY OBJDUMP
export MAKE AWK GENKSYMS INSTALLKERNEL PERL UTS_MACHINE
export HOSTCXX HOSTCXXFLAGS LDFLAGS_MODULE CHECK CHECKFLAGS

export KBUILD_CPPFLAGS NOSTDINC_FLAGS LINUXINCLUDE OBJCOPYFLAGS LDFLAGS
export KBUILD_CFLAGS CFLAGS_KERNEL CFLAGS_MODULE CFLAGS_GCOV
export KBUILD_AFLAGS AFLAGS_KERNEL AFLAGS_MODULE
export KBUILD_AFLAGS_MODULE KBUILD_CFLAGS_MODULE KBUILD_LDFLAGS_MODULE
export KBUILD_AFLAGS_KERNEL KBUILD_CFLAGS_KERNEL
export KBUILD_ARFLAGS

# When compiling out-of-tree modules, put MODVERDIR in the module
# tree rather than in the kernel tree. The kernel tree might
# even be read-only.
export MODVERDIR := $(if $(KBUILD_EXTMOD),$(firstword $(KBUILD_EXTMOD))/).tmp_versions

# Files to ignore in find ... statements

RCS_FIND_IGNORE := \( -name SCCS -o -name BitKeeper -o -name .svn -o -name CVS \
		   -o -name .pc -o -name .hg -o -name .git \) -prune -o
export RCS_TAR_IGNORE := --exclude SCCS --exclude BitKeeper --exclude .svn \
			 --exclude CVS --exclude .pc --exclude .hg --exclude .git

# ===========================================================================
# Rules shared between *config targets and build targets

# Basic helpers built in scripts/
PHONY += scripts_basic
scripts_basic:
	$(Q)$(MAKE) $(build)=scripts/basic
	$(Q)rm -f .tmp_quiet_recordmcount

# To avoid any implicit rule to kick in, define an empty command.
scripts/basic/%: scripts_basic ;

PHONY += outputmakefile
# outputmakefile generates a Makefile in the output directory, if using a
# separate output directory. This allows convenient use of make in the
# output directory.
outputmakefile:
ifneq ($(KBUILD_SRC),)
	$(Q)ln -fsn $(srctree) source
	$(Q)$(CONFIG_SHELL) $(srctree)/scripts/mkmakefile \
	    $(srctree) $(objtree) $(VERSION) $(PATCHLEVEL)
endif

# Support for using generic headers in asm-generic
PHONY += asm-generic
asm-generic:
	$(Q)$(MAKE) -f $(srctree)/scripts/Makefile.asm-generic \
	            src=asm obj=arch/$(SRCARCH)/include/generated/asm
	$(Q)$(MAKE) -f $(srctree)/scripts/Makefile.asm-generic \
	            src=uapi/asm obj=arch/$(SRCARCH)/include/generated/uapi/asm

# To make sure we do not include .config for any of the *config targets
# catch them early, and hand them over to scripts/kconfig/Makefile
# It is allowed to specify more targets when calling make, including
# mixing *config targets and build targets.
# For example 'make oldconfig all'.
# Detect when mixed targets is specified, and make a second invocation
# of make so .config is not included in this case either (for *config).

version_h := include/generated/uapi/linux/version.h

no-dot-config-targets := clean mrproper distclean \
			 cscope gtags TAGS tags help %docs check% coccicheck \
			 $(version_h) headers_% archheaders archscripts \
			 kernelversion %src-pkg

config-targets := 0
mixed-targets  := 0
dot-config     := 1

ifneq ($(filter $(no-dot-config-targets), $(MAKECMDGOALS)),)
	ifeq ($(filter-out $(no-dot-config-targets), $(MAKECMDGOALS)),)
		dot-config := 0
	endif
endif

ifeq ($(KBUILD_EXTMOD),)
        ifneq ($(filter config %config,$(MAKECMDGOALS)),)
                config-targets := 1
                ifneq ($(filter-out config %config,$(MAKECMDGOALS)),)
                        mixed-targets := 1
                endif
        endif
endif

ifeq ($(mixed-targets),1)
# ===========================================================================
# We're called with mixed targets (*config and build targets).
# Handle them one by one.

%:: FORCE
	$(Q)$(MAKE) -C $(srctree) KBUILD_SRC= $@

else
ifeq ($(config-targets),1)
# ===========================================================================
# *config targets only - make sure prerequisites are updated, and descend
# in scripts/kconfig to make the *config target

# Read arch specific Makefile to set KBUILD_DEFCONFIG as needed.
# KBUILD_DEFCONFIG may point out an alternative default configuration
# used for 'make defconfig'
include $(srctree)/arch/$(SRCARCH)/Makefile
export KBUILD_DEFCONFIG KBUILD_KCONFIG

config: scripts_basic outputmakefile FORCE
	$(Q)mkdir -p include/linux include/config
	$(Q)$(MAKE) $(build)=scripts/kconfig $@

%config: scripts_basic outputmakefile FORCE
	$(Q)mkdir -p include/linux include/config
	$(Q)$(MAKE) $(build)=scripts/kconfig $@

else
# ===========================================================================
# Build targets only - this includes vmlinux, arch specific targets, clean
# targets and others. In general all targets except *config targets.

ifeq ($(KBUILD_EXTMOD),)
# Additional helpers built in scripts/
# Carefully list dependencies so we do not try to build scripts twice
# in parallel
PHONY += scripts
scripts: scripts_basic include/config/auto.conf include/config/tristate.conf
	$(Q)$(MAKE) $(build)=$(@)

# Objects we will link into vmlinux / subdirs we need to visit
init-y		:= init/
drivers-y	:= drivers/ sound/ firmware/
net-y		:= net/
libs-y		:= lib/
core-y		:= usr/
endif # KBUILD_EXTMOD

ifeq ($(dot-config),1)
# Read in config
-include include/config/auto.conf

ifeq ($(KBUILD_EXTMOD),)
# Read in dependencies to all Kconfig* files, make sure to run
# oldconfig if changes are detected.
-include include/config/auto.conf.cmd

# To avoid any implicit rule to kick in, define an empty command
$(KCONFIG_CONFIG) include/config/auto.conf.cmd: ;

# If .config is newer than include/config/auto.conf, someone tinkered
# with it and forgot to run make oldconfig.
# if auto.conf.cmd is missing then we are probably in a cleaned tree so
# we execute the config step to be sure to catch updated Kconfig files
include/config/%.conf: $(KCONFIG_CONFIG) include/config/auto.conf.cmd
	$(Q)$(MAKE) -f $(srctree)/Makefile silentoldconfig
else
# external modules needs include/generated/autoconf.h and include/config/auto.conf
# but do not care if they are up-to-date. Use auto.conf to trigger the test
PHONY += include/config/auto.conf

include/config/auto.conf:
	$(Q)test -e include/generated/autoconf.h -a -e $@ || (		\
	echo >&2;							\
	echo >&2 "  ERROR: Kernel configuration is invalid.";		\
	echo >&2 "         include/generated/autoconf.h or $@ are missing.";\
	echo >&2 "         Run 'make oldconfig && make prepare' on kernel src to fix it.";	\
	echo >&2 ;							\
	/bin/false)

endif # KBUILD_EXTMOD

else
# Dummy target needed, because used as prerequisite
include/config/auto.conf: ;
endif # $(dot-config)

# The all: target is the default when no target is given on the
# command line.
# This allow a user to issue only 'make' to build a kernel including modules
# Defaults to vmlinux, but the arch makefile usually adds further targets
all: vmlinux

ifdef CONFIG_CC_OPTIMIZE_FOR_SIZE
KBUILD_CFLAGS	+= -Os
else
KBUILD_CFLAGS	+= -O2
endif

include $(srctree)/arch/$(SRCARCH)/Makefile

ifdef CONFIG_READABLE_ASM
# Disable optimizations that make assembler listings hard to read.
# reorder blocks reorders the control in the function
# ipa clone creates specialized cloned functions
# partial inlining inlines only parts of functions
KBUILD_CFLAGS += $(call cc-option,-fno-reorder-blocks,) \
                 $(call cc-option,-fno-ipa-cp-clone,) \
                 $(call cc-option,-fno-partial-inlining)
endif

ifneq ($(CONFIG_FRAME_WARN),0)
KBUILD_CFLAGS += $(call cc-option,-Wframe-larger-than=${CONFIG_FRAME_WARN})
endif

# Force gcc to behave correct even for buggy distributions
ifndef CONFIG_CC_STACKPROTECTOR
KBUILD_CFLAGS += $(call cc-option, -fno-stack-protector)
endif

# This warning generated too much noise in a regular build.
# Use make W=1 to enable this warning (see scripts/Makefile.build)
KBUILD_CFLAGS += $(call cc-disable-warning, unused-but-set-variable)

ifdef CONFIG_FRAME_POINTER
KBUILD_CFLAGS	+= -fno-omit-frame-pointer -fno-optimize-sibling-calls
else
# Some targets (ARM with Thumb2, for example), can't be built with frame
# pointers.  For those, we don't have FUNCTION_TRACER automatically
# select FRAME_POINTER.  However, FUNCTION_TRACER adds -pg, and this is
# incompatible with -fomit-frame-pointer with current GCC, so we don't use
# -fomit-frame-pointer with FUNCTION_TRACER.
ifndef CONFIG_FUNCTION_TRACER
KBUILD_CFLAGS	+= -fomit-frame-pointer
endif
endif

ifdef CONFIG_DEBUG_INFO
KBUILD_CFLAGS	+= -g
KBUILD_AFLAGS	+= -gdwarf-2
endif

ifdef CONFIG_DEBUG_INFO_REDUCED
KBUILD_CFLAGS 	+= $(call cc-option, -femit-struct-debug-baseonly) \
		   $(call cc-option,-fno-var-tracking)
endif

ifdef CONFIG_FUNCTION_TRACER
ifdef CONFIG_HAVE_FENTRY
CC_USING_FENTRY	:= $(call cc-option, -mfentry -DCC_USING_FENTRY)
endif
KBUILD_CFLAGS	+= -pg $(CC_USING_FENTRY)
KBUILD_AFLAGS	+= $(CC_USING_FENTRY)
ifdef CONFIG_DYNAMIC_FTRACE
	ifdef CONFIG_HAVE_C_RECORDMCOUNT
		BUILD_C_RECORDMCOUNT := y
		export BUILD_C_RECORDMCOUNT
	endif
endif
endif

# We trigger additional mismatches with less inlining
ifdef CONFIG_DEBUG_SECTION_MISMATCH
KBUILD_CFLAGS += $(call cc-option, -fno-inline-functions-called-once)
endif

# arch Makefile may override CC so keep this after arch Makefile is included
NOSTDINC_FLAGS += -nostdinc -isystem $(shell $(CC) -print-file-name=include)
CHECKFLAGS     += $(NOSTDINC_FLAGS)

# warn about C99 declaration after statement
KBUILD_CFLAGS += $(call cc-option,-Wdeclaration-after-statement,)

# disable pointer signed / unsigned warnings in gcc 4.0
KBUILD_CFLAGS += $(call cc-disable-warning, pointer-sign)

# disable invalid "can't wrap" optimizations for signed / pointers
KBUILD_CFLAGS	+= $(call cc-option,-fno-strict-overflow)

# conserve stack if available
KBUILD_CFLAGS   += $(call cc-option,-fconserve-stack)

# use the deterministic mode of AR if available
KBUILD_ARFLAGS := $(call ar-option,D)

# check for 'asm goto'
ifeq ($(shell $(CONFIG_SHELL) $(srctree)/scripts/gcc-goto.sh $(CC)), y)
	KBUILD_CFLAGS += -DCC_HAVE_ASM_GOTO
endif

# Add user supplied CPPFLAGS, AFLAGS and CFLAGS as the last assignments
KBUILD_CPPFLAGS += $(KCPPFLAGS)
KBUILD_AFLAGS += $(KAFLAGS)
KBUILD_CFLAGS += $(KCFLAGS)

# Use --build-id when available.
LDFLAGS_BUILD_ID = $(patsubst -Wl$(comma)%,%,\
			      $(call cc-ldoption, -Wl$(comma)--build-id,))
KBUILD_LDFLAGS_MODULE += $(LDFLAGS_BUILD_ID)
LDFLAGS_vmlinux += $(LDFLAGS_BUILD_ID)

ifeq ($(CONFIG_STRIP_ASM_SYMS),y)
LDFLAGS_vmlinux	+= $(call ld-option, -X,)
endif

# Default kernel image to build when no specific target is given.
# KBUILD_IMAGE may be overruled on the command line or
# set in the environment
# Also any assignments in arch/$(ARCH)/Makefile take precedence over
# this default value
export KBUILD_IMAGE ?= vmlinux

#
# INSTALL_PATH specifies where to place the updated kernel and system map
# images. Default is /boot, but you can set it to other values
export	INSTALL_PATH ?= /boot

#
# INSTALL_MOD_PATH specifies a prefix to MODLIB for module directory
# relocations required by build roots.  This is not defined in the
# makefile but the argument can be passed to make if needed.
#

MODLIB	= $(INSTALL_MOD_PATH)/lib/modules/$(KERNELRELEASE)
export MODLIB

#
#  INSTALL_MOD_STRIP, if defined, will cause modules to be
#  stripped after they are installed.  If INSTALL_MOD_STRIP is '1', then
#  the default option --strip-debug will be used.  Otherwise,
#  INSTALL_MOD_STRIP value will be used as the options to the strip command.

ifdef INSTALL_MOD_STRIP
ifeq ($(INSTALL_MOD_STRIP),1)
mod_strip_cmd = $(STRIP) --strip-debug
else
mod_strip_cmd = $(STRIP) $(INSTALL_MOD_STRIP)
endif # INSTALL_MOD_STRIP=1
else
mod_strip_cmd = true
endif # INSTALL_MOD_STRIP
export mod_strip_cmd


ifdef CONFIG_MODULE_SIG_ALL
MODSECKEY = ./signing_key.priv
MODPUBKEY = ./signing_key.x509
export MODPUBKEY
mod_sign_cmd = perl $(srctree)/scripts/sign-file $(CONFIG_MODULE_SIG_HASH) $(MODSECKEY) $(MODPUBKEY)
else
mod_sign_cmd = true
endif
export mod_sign_cmd


ifeq ($(KBUILD_EXTMOD),)
core-y		+= kernel/ mm/ fs/ ipc/ security/ crypto/ block/

vmlinux-dirs	:= $(patsubst %/,%,$(filter %/, $(init-y) $(init-m) \
		     $(core-y) $(core-m) $(drivers-y) $(drivers-m) \
		     $(net-y) $(net-m) $(libs-y) $(libs-m)))

vmlinux-alldirs	:= $(sort $(vmlinux-dirs) $(patsubst %/,%,$(filter %/, \
		     $(init-n) $(init-) \
		     $(core-n) $(core-) $(drivers-n) $(drivers-) \
		     $(net-n)  $(net-)  $(libs-n)    $(libs-))))

init-y		:= $(patsubst %/, %/built-in.o, $(init-y))
core-y		:= $(patsubst %/, %/built-in.o, $(core-y))
drivers-y	:= $(patsubst %/, %/built-in.o, $(drivers-y))
net-y		:= $(patsubst %/, %/built-in.o, $(net-y))
libs-y1		:= $(patsubst %/, %/lib.a, $(libs-y))
libs-y2		:= $(patsubst %/, %/built-in.o, $(libs-y))
libs-y		:= $(libs-y1) $(libs-y2)

# Externally visible symbols (used by link-vmlinux.sh)
export KBUILD_VMLINUX_INIT := $(head-y) $(init-y)
export KBUILD_VMLINUX_MAIN := $(core-y) $(libs-y) $(drivers-y) $(net-y)
export KBUILD_LDS          := arch/$(SRCARCH)/kernel/vmlinux.lds
export LDFLAGS_vmlinux

vmlinux-deps := $(KBUILD_LDS) $(KBUILD_VMLINUX_INIT) $(KBUILD_VMLINUX_MAIN)

# Final link of vmlinux
      cmd_link-vmlinux = $(CONFIG_SHELL) $< $(LD) $(LDFLAGS) $(LDFLAGS_vmlinux)
quiet_cmd_link-vmlinux = LINK    $@

# Include targets which we want to
# execute if the rest of the kernel build went well.
vmlinux: scripts/link-vmlinux.sh $(vmlinux-deps) FORCE
ifdef CONFIG_HEADERS_CHECK
	$(Q)$(MAKE) -f $(srctree)/Makefile headers_check
endif
ifdef CONFIG_SAMPLES
	$(Q)$(MAKE) $(build)=samples
endif
ifdef CONFIG_BUILD_DOCSRC
	$(Q)$(MAKE) $(build)=Documentation
endif
	+$(call if_changed,link-vmlinux)

# The actual objects are generated when descending, 
# make sure no implicit rule kicks in
$(sort $(vmlinux-deps)): $(vmlinux-dirs) ;

# Handle descending into subdirectories listed in $(vmlinux-dirs)
# Preset locale variables to speed up the build process. Limit locale
# tweaks to this spot to avoid wrong language settings when running
# make menuconfig etc.
# Error messages still appears in the original language

PHONY += $(vmlinux-dirs)
$(vmlinux-dirs): prepare scripts
	$(Q)$(MAKE) $(build)=$@

# Store (new) KERNELRELASE string in include/config/kernel.release
include/config/kernel.release: include/config/auto.conf FORCE
	$(Q)rm -f $@
	$(Q)echo "$(KERNELVERSION)$$($(CONFIG_SHELL) $(srctree)/scripts/setlocalversion $(srctree))" > $@


# Things we need to do before we recursively start building the kernel
# or the modules are listed in "prepare".
# A multi level approach is used. prepareN is processed before prepareN-1.
# archprepare is used in arch Makefiles and when processed asm symlink,
# version.h and scripts_basic is processed / created.

# Listed in dependency order
PHONY += prepare archprepare prepare0 prepare1 prepare2 prepare3

# prepare3 is used to check if we are building in a separate output directory,
# and if so do:
# 1) Check that make has not been executed in the kernel src $(srctree)
prepare3: include/config/kernel.release
ifneq ($(KBUILD_SRC),)
	@$(kecho) '  Using $(srctree) as source for kernel'
	$(Q)if [ -f $(srctree)/.config -o -d $(srctree)/include/config ]; then \
		echo >&2 "  $(srctree) is not clean, please run 'make mrproper'"; \
		echo >&2 "  in the '$(srctree)' directory.";\
		/bin/false; \
	fi;
endif

# prepare2 creates a makefile if using a separate output directory
prepare2: prepare3 outputmakefile asm-generic

prepare1: prepare2 $(version_h) include/generated/utsrelease.h \
                   include/config/auto.conf
	$(cmd_crmodverdir)

archprepare: archheaders archscripts prepare1 scripts_basic

prepare0: archprepare FORCE
	$(Q)$(MAKE) $(build)=.

# All the preparing..
prepare: prepare0

# Generate some files
# ---------------------------------------------------------------------------

# KERNELRELEASE can change from a few different places, meaning version.h
# needs to be updated, so this check is forced on all builds

uts_len := 64
define filechk_utsrelease.h
	if [ `echo -n "$(KERNELRELEASE)" | wc -c ` -gt $(uts_len) ]; then \
	  echo '"$(KERNELRELEASE)" exceeds $(uts_len) characters' >&2;    \
	  exit 1;                                                         \
	fi;                                                               \
	(echo \#define UTS_RELEASE \"$(KERNELRELEASE)\";)
endef

define filechk_version.h
	(echo \#define LINUX_VERSION_CODE $(shell                         \
	expr $(VERSION) \* 65536 + 0$(PATCHLEVEL) \* 256 + 0$(SUBLEVEL)); \
	echo '#define KERNEL_VERSION(a,b,c) (((a) << 16) + ((b) << 8) + (c))';)
endef

$(version_h): $(srctree)/Makefile FORCE
	$(call filechk,version.h)

include/generated/utsrelease.h: include/config/kernel.release FORCE
	$(call filechk,utsrelease.h)

PHONY += headerdep
headerdep:
	$(Q)find $(srctree)/include/ -name '*.h' | xargs --max-args 1 \
	$(srctree)/scripts/headerdep.pl -I$(srctree)/include

# ---------------------------------------------------------------------------

PHONY += depend dep
depend dep:
	@echo '*** Warning: make $@ is unnecessary now.'

# ---------------------------------------------------------------------------
# Firmware install
INSTALL_FW_PATH=$(INSTALL_MOD_PATH)/lib/firmware
export INSTALL_FW_PATH

PHONY += firmware_install
firmware_install: FORCE
	@mkdir -p $(objtree)/firmware
	$(Q)$(MAKE) -f $(srctree)/scripts/Makefile.fwinst obj=firmware __fw_install

# ---------------------------------------------------------------------------
# Kernel headers

#Default location for installed headers
export INSTALL_HDR_PATH = $(objtree)/usr

hdr-inst := -rR -f $(srctree)/scripts/Makefile.headersinst obj

# If we do an all arch process set dst to asm-$(hdr-arch)
hdr-dst = $(if $(KBUILD_HEADERS), dst=include/asm-$(hdr-arch), dst=include/asm)

PHONY += archheaders
archheaders:

PHONY += archscripts
archscripts:

PHONY += __headers
__headers: $(version_h) scripts_basic asm-generic archheaders archscripts FORCE
	$(Q)$(MAKE) $(build)=scripts build_unifdef

PHONY += headers_install_all
headers_install_all:
	$(Q)$(CONFIG_SHELL) $(srctree)/scripts/headers.sh install

PHONY += headers_install
headers_install: __headers
	$(if $(wildcard $(srctree)/arch/$(hdr-arch)/include/uapi/asm/Kbuild),, \
	  $(error Headers not exportable for the $(SRCARCH) architecture))
	$(Q)$(MAKE) $(hdr-inst)=include/uapi
	$(Q)$(MAKE) $(hdr-inst)=arch/$(hdr-arch)/include/uapi/asm $(hdr-dst)

PHONY += headers_check_all
headers_check_all: headers_install_all
	$(Q)$(CONFIG_SHELL) $(srctree)/scripts/headers.sh check

PHONY += headers_check
headers_check: headers_install
	$(Q)$(MAKE) $(hdr-inst)=include/uapi HDRCHECK=1
	$(Q)$(MAKE) $(hdr-inst)=arch/$(hdr-arch)/include/uapi/asm $(hdr-dst) HDRCHECK=1

# ---------------------------------------------------------------------------
# Modules

ifdef CONFIG_MODULES

# By default, build modules as well

all: modules

#	Build modules
#
#	A module can be listed more than once in obj-m resulting in
#	duplicate lines in modules.order files.  Those are removed
#	using awk while concatenating to the final file.

PHONY += modules
modules: $(vmlinux-dirs) $(if $(KBUILD_BUILTIN),vmlinux) modules.builtin
	$(Q)$(AWK) '!x[$$0]++' $(vmlinux-dirs:%=$(objtree)/%/modules.order) > $(objtree)/modules.order
	@$(kecho) '  Building modules, stage 2.';
	$(Q)$(MAKE) -f $(srctree)/scripts/Makefile.modpost
	$(Q)$(MAKE) -f $(srctree)/scripts/Makefile.fwinst obj=firmware __fw_modbuild

modules.builtin: $(vmlinux-dirs:%=%/modules.builtin)
	$(Q)$(AWK) '!x[$$0]++' $^ > $(objtree)/modules.builtin

%/modules.builtin: include/config/auto.conf
	$(Q)$(MAKE) $(modbuiltin)=$*


# Target to prepare building external modules
PHONY += modules_prepare
modules_prepare: prepare scripts

# Target to install modules
PHONY += modules_install
modules_install: _modinst_ _modinst_post

PHONY += _modinst_
_modinst_:
	@rm -rf $(MODLIB)/kernel
	@rm -f $(MODLIB)/source
	@mkdir -p $(MODLIB)/kernel
	@ln -s $(srctree) $(MODLIB)/source
	@if [ ! $(objtree) -ef  $(MODLIB)/build ]; then \
		rm -f $(MODLIB)/build ; \
		ln -s $(objtree) $(MODLIB)/build ; \
	fi
	@cp -f $(objtree)/modules.order $(MODLIB)/
	@cp -f $(objtree)/modules.builtin $(MODLIB)/
	$(Q)$(MAKE) -f $(srctree)/scripts/Makefile.modinst

# This depmod is only for convenience to give the initial
# boot a modules.dep even before / is mounted read-write.  However the
# boot script depmod is the master version.
PHONY += _modinst_post
_modinst_post: _modinst_
	$(Q)$(MAKE) -f $(srctree)/scripts/Makefile.fwinst obj=firmware __fw_modinst
	$(call cmd,depmod)

ifeq ($(CONFIG_MODULE_SIG), y)
PHONY += modules_sign
modules_sign:
	$(Q)$(MAKE) -f $(srctree)/scripts/Makefile.modsign
endif

else # CONFIG_MODULES

# Modules not configured
# ---------------------------------------------------------------------------

modules modules_install: FORCE
	@echo >&2
	@echo >&2 "The present kernel configuration has modules disabled."
	@echo >&2 "Type 'make config' and enable loadable module support."
	@echo >&2 "Then build a kernel with module support enabled."
	@echo >&2
	@exit 1

endif # CONFIG_MODULES

###
# Cleaning is done on three levels.
# make clean     Delete most generated files
#                Leave enough to build external modules
# make mrproper  Delete the current configuration, and all generated files
# make distclean Remove editor backup files, patch leftover files and the like

# Directories & files removed with 'make clean'
CLEAN_DIRS  += $(MODVERDIR)

# Directories & files removed with 'make mrproper'
MRPROPER_DIRS  += include/config usr/include include/generated          \
                  arch/*/include/generated
MRPROPER_FILES += .config .config.old .version .old_version $(version_h) \
		  Module.symvers tags TAGS cscope* GPATH GTAGS GRTAGS GSYMS \
		  signing_key.priv signing_key.x509 x509.genkey		\
		  extra_certificates signing_key.x509.keyid		\
		  signing_key.x509.signer

# clean - Delete most, but leave enough to build external modules
#
clean: rm-dirs  := $(CLEAN_DIRS)
clean: rm-files := $(CLEAN_FILES)
clean-dirs      := $(addprefix _clean_, . $(vmlinux-alldirs) Documentation samples)

PHONY += $(clean-dirs) clean archclean vmlinuxclean
$(clean-dirs):
	$(Q)$(MAKE) $(clean)=$(patsubst _clean_%,%,$@)

vmlinuxclean:
	$(Q)$(CONFIG_SHELL) $(srctree)/scripts/link-vmlinux.sh clean

clean: archclean vmlinuxclean

# mrproper - Delete all generated files, including .config
#
mrproper: rm-dirs  := $(wildcard $(MRPROPER_DIRS))
mrproper: rm-files := $(wildcard $(MRPROPER_FILES))
mrproper-dirs      := $(addprefix _mrproper_,Documentation/DocBook scripts)

PHONY += $(mrproper-dirs) mrproper archmrproper
$(mrproper-dirs):
	$(Q)$(MAKE) $(clean)=$(patsubst _mrproper_%,%,$@)

mrproper: clean archmrproper $(mrproper-dirs)
	$(call cmd,rmdirs)
	$(call cmd,rmfiles)

# distclean
#
PHONY += distclean

distclean: mrproper
	@find $(srctree) $(RCS_FIND_IGNORE) \
		\( -name '*.orig' -o -name '*.rej' -o -name '*~' \
		-o -name '*.bak' -o -name '#*#' -o -name '.*.orig' \
		-o -name '.*.rej' \
		-o -name '*%' -o -name '.*.cmd' -o -name 'core' \) \
		-type f -print | xargs rm -f


# Packaging of the kernel to various formats
# ---------------------------------------------------------------------------
# rpm target kept for backward compatibility
package-dir	:= $(srctree)/scripts/package

%src-pkg: FORCE
	$(Q)$(MAKE) $(build)=$(package-dir) $@
%pkg: include/config/kernel.release FORCE
	$(Q)$(MAKE) $(build)=$(package-dir) $@
rpm: include/config/kernel.release FORCE
	$(Q)$(MAKE) $(build)=$(package-dir) $@


# Brief documentation of the typical targets used
# ---------------------------------------------------------------------------

boards := $(wildcard $(srctree)/arch/$(SRCARCH)/configs/*_defconfig)
boards := $(notdir $(boards))
board-dirs := $(dir $(wildcard $(srctree)/arch/$(SRCARCH)/configs/*/*_defconfig))
board-dirs := $(sort $(notdir $(board-dirs:/=)))

help:
	@echo  'Cleaning targets:'
	@echo  '  clean		  - Remove most generated files but keep the config and'
	@echo  '                    enough build support to build external modules'
	@echo  '  mrproper	  - Remove all generated files + config + various backup files'
	@echo  '  distclean	  - mrproper + remove editor backup and patch files'
	@echo  ''
	@echo  'Configuration targets:'
	@$(MAKE) -f $(srctree)/scripts/kconfig/Makefile help
	@echo  ''
	@echo  'Other generic targets:'
	@echo  '  all		  - Build all targets marked with [*]'
	@echo  '* vmlinux	  - Build the bare kernel'
	@echo  '* modules	  - Build all modules'
	@echo  '  modules_install - Install all modules to INSTALL_MOD_PATH (default: /)'
	@echo  '  firmware_install- Install all firmware to INSTALL_FW_PATH'
	@echo  '                    (default: $$(INSTALL_MOD_PATH)/lib/firmware)'
	@echo  '  dir/            - Build all files in dir and below'
	@echo  '  dir/file.[oisS] - Build specified target only'
	@echo  '  dir/file.lst    - Build specified mixed source/assembly target only'
	@echo  '                    (requires a recent binutils and recent build (System.map))'
	@echo  '  dir/file.ko     - Build module including final link'
	@echo  '  modules_prepare - Set up for building external modules'
	@echo  '  tags/TAGS	  - Generate tags file for editors'
	@echo  '  cscope	  - Generate cscope index'
	@echo  '  gtags           - Generate GNU GLOBAL index'
	@echo  '  kernelrelease	  - Output the release version string'
	@echo  '  kernelversion	  - Output the version stored in Makefile'
	@echo  '  headers_install - Install sanitised kernel headers to INSTALL_HDR_PATH'; \
	 echo  '                    (default: $(INSTALL_HDR_PATH))'; \
	 echo  ''
	@echo  'Static analysers'
	@echo  '  checkstack      - Generate a list of stack hogs'
	@echo  '  namespacecheck  - Name space analysis on compiled kernel'
	@echo  '  versioncheck    - Sanity check on version.h usage'
	@echo  '  includecheck    - Check for duplicate included header files'
	@echo  '  export_report   - List the usages of all exported symbols'
	@echo  '  headers_check   - Sanity check on exported headers'
	@echo  '  headerdep       - Detect inclusion cycles in headers'
	@$(MAKE) -f $(srctree)/scripts/Makefile.help checker-help
	@echo  ''
	@echo  'Kernel packaging:'
	@$(MAKE) $(build)=$(package-dir) help
	@echo  ''
	@echo  'Documentation targets:'
	@$(MAKE) -f $(srctree)/Documentation/DocBook/Makefile dochelp
	@echo  ''
	@echo  'Architecture specific targets ($(SRCARCH)):'
	@$(if $(archhelp),$(archhelp),\
		echo '  No architecture specific help defined for $(SRCARCH)')
	@echo  ''
	@$(if $(boards), \
		$(foreach b, $(boards), \
		printf "  %-24s - Build for %s\\n" $(b) $(subst _defconfig,,$(b));) \
		echo '')
	@$(if $(board-dirs), \
		$(foreach b, $(board-dirs), \
		printf "  %-16s - Show %s-specific targets\\n" help-$(b) $(b);) \
		printf "  %-16s - Show all of the above\\n" help-boards; \
		echo '')

	@echo  '  make V=0|1 [targets] 0 => quiet build (default), 1 => verbose build'
	@echo  '  make V=2   [targets] 2 => give reason for rebuild of target'
	@echo  '  make O=dir [targets] Locate all output files in "dir", including .config'
	@echo  '  make C=1   [targets] Check all c source with $$CHECK (sparse by default)'
	@echo  '  make C=2   [targets] Force check of all c source with $$CHECK'
	@echo  '  make RECORDMCOUNT_WARN=1 [targets] Warn about ignored mcount sections'
	@echo  '  make W=n   [targets] Enable extra gcc checks, n=1,2,3 where'
	@echo  '		1: warnings which may be relevant and do not occur too often'
	@echo  '		2: warnings which occur quite often but may still be relevant'
	@echo  '		3: more obscure warnings, can most likely be ignored'
	@echo  '		Multiple levels can be combined with W=12 or W=123'
	@echo  ''
	@echo  'Execute "make" or "make all" to build all targets marked with [*] '
	@echo  'For further info see the ./README file'


help-board-dirs := $(addprefix help-,$(board-dirs))

help-boards: $(help-board-dirs)

boards-per-dir = $(notdir $(wildcard $(srctree)/arch/$(SRCARCH)/configs/$*/*_defconfig))

$(help-board-dirs): help-%:
	@echo  'Architecture specific targets ($(SRCARCH) $*):'
	@$(if $(boards-per-dir), \
		$(foreach b, $(boards-per-dir), \
		printf "  %-24s - Build for %s\\n" $*/$(b) $(subst _defconfig,,$(b));) \
		echo '')


# Documentation targets
# ---------------------------------------------------------------------------
%docs: scripts_basic FORCE
	$(Q)$(MAKE) $(build)=scripts build_docproc
	$(Q)$(MAKE) $(build)=Documentation/DocBook $@

else # KBUILD_EXTMOD

###
# External module support.
# When building external modules the kernel used as basis is considered
# read-only, and no consistency checks are made and the make
# system is not used on the basis kernel. If updates are required
# in the basis kernel ordinary make commands (without M=...) must
# be used.
#
# The following are the only valid targets when building external
# modules.
# make M=dir clean     Delete all automatically generated files
# make M=dir modules   Make all modules in specified dir
# make M=dir	       Same as 'make M=dir modules'
# make M=dir modules_install
#                      Install the modules built in the module directory
#                      Assumes install directory is already created

# We are always building modules
KBUILD_MODULES := 1
PHONY += crmodverdir
crmodverdir:
	$(cmd_crmodverdir)

PHONY += $(objtree)/Module.symvers
$(objtree)/Module.symvers:
	@test -e $(objtree)/Module.symvers || ( \
	echo; \
	echo "  WARNING: Symbol version dump $(objtree)/Module.symvers"; \
	echo "           is missing; modules will have no dependencies and modversions."; \
	echo )

module-dirs := $(addprefix _module_,$(KBUILD_EXTMOD))
PHONY += $(module-dirs) modules
$(module-dirs): crmodverdir $(objtree)/Module.symvers
	$(Q)$(MAKE) $(build)=$(patsubst _module_%,%,$@)

modules: $(module-dirs)
	@$(kecho) '  Building modules, stage 2.';
	$(Q)$(MAKE) -f $(srctree)/scripts/Makefile.modpost

PHONY += modules_install
modules_install: _emodinst_ _emodinst_post

install-dir := $(if $(INSTALL_MOD_DIR),$(INSTALL_MOD_DIR),extra)
PHONY += _emodinst_
_emodinst_:
	$(Q)mkdir -p $(MODLIB)/$(install-dir)
	$(Q)$(MAKE) -f $(srctree)/scripts/Makefile.modinst

PHONY += _emodinst_post
_emodinst_post: _emodinst_
	$(call cmd,depmod)

clean-dirs := $(addprefix _clean_,$(KBUILD_EXTMOD))

PHONY += $(clean-dirs) clean
$(clean-dirs):
	$(Q)$(MAKE) $(clean)=$(patsubst _clean_%,%,$@)

clean:	rm-dirs := $(MODVERDIR)
clean: rm-files := $(KBUILD_EXTMOD)/Module.symvers

help:
	@echo  '  Building external modules.'
	@echo  '  Syntax: make -C path/to/kernel/src M=$$PWD target'
	@echo  ''
	@echo  '  modules         - default target, build the module(s)'
	@echo  '  modules_install - install the module'
	@echo  '  clean           - remove generated files in module directory only'
	@echo  ''

# Dummies...
PHONY += prepare scripts
prepare: ;
scripts: ;
endif # KBUILD_EXTMOD

clean: $(clean-dirs)
	$(call cmd,rmdirs)
	$(call cmd,rmfiles)
	@find $(if $(KBUILD_EXTMOD), $(KBUILD_EXTMOD), .) $(RCS_FIND_IGNORE) \
		\( -name '*.[oas]' -o -name '*.ko' -o -name '.*.cmd' \
		-o -name '*.ko.*' \
		-o -name '.*.d' -o -name '.*.tmp' -o -name '*.mod.c' \
		-o -name '*.symtypes' -o -name 'modules.order' \
		-o -name modules.builtin -o -name '.tmp_*.o.*' \
		-o -name '*.gcno' \) -type f -print | xargs rm -f

# Generate tags for editors
# ---------------------------------------------------------------------------
quiet_cmd_tags = GEN     $@
      cmd_tags = $(CONFIG_SHELL) $(srctree)/scripts/tags.sh $@

tags TAGS cscope gtags: FORCE
	$(call cmd,tags)

# Scripts to check various things for consistency
# ---------------------------------------------------------------------------

PHONY += includecheck versioncheck coccicheck namespacecheck export_report

includecheck:
	find $(srctree)/* $(RCS_FIND_IGNORE) \
		-name '*.[hcS]' -type f -print | sort \
		| xargs $(PERL) -w $(srctree)/scripts/checkincludes.pl

versioncheck:
	find $(srctree)/* $(RCS_FIND_IGNORE) \
		-name '*.[hcS]' -type f -print | sort \
		| xargs $(PERL) -w $(srctree)/scripts/checkversion.pl

coccicheck:
	$(Q)$(CONFIG_SHELL) $(srctree)/scripts/$@

namespacecheck:
	$(PERL) $(srctree)/scripts/namespace.pl

export_report:
	$(PERL) $(srctree)/scripts/export_report.pl

endif #ifeq ($(config-targets),1)
endif #ifeq ($(mixed-targets),1)

PHONY += checkstack kernelrelease kernelversion

# UML needs a little special treatment here.  It wants to use the host
# toolchain, so needs $(SUBARCH) passed to checkstack.pl.  Everyone
# else wants $(ARCH), including people doing cross-builds, which means
# that $(SUBARCH) doesn't work here.
ifeq ($(ARCH), um)
CHECKSTACK_ARCH := $(SUBARCH)
else
CHECKSTACK_ARCH := $(ARCH)
endif
checkstack:
	$(OBJDUMP) -d vmlinux $$(find . -name '*.ko') | \
	$(PERL) $(src)/scripts/checkstack.pl $(CHECKSTACK_ARCH)

kernelrelease:
	@echo "$(KERNELVERSION)$$($(CONFIG_SHELL) $(srctree)/scripts/setlocalversion $(srctree))"

kernelversion:
	@echo $(KERNELVERSION)

# Clear a bunch of variables before executing the submake
tools/: FORCE
	$(Q)mkdir -p $(objtree)/tools
	$(Q)$(MAKE) LDFLAGS= MAKEFLAGS= O=$(objtree) subdir=tools -C $(src)/tools/

tools/%: FORCE
	$(Q)mkdir -p $(objtree)/tools
	$(Q)$(MAKE) LDFLAGS= MAKEFLAGS= O=$(objtree) subdir=tools -C $(src)/tools/ $*

# Single targets
# ---------------------------------------------------------------------------
# Single targets are compatible with:
# - build with mixed source and output
# - build with separate output dir 'make O=...'
# - external modules
#
#  target-dir => where to store outputfile
#  build-dir  => directory in kernel source tree to use

ifeq ($(KBUILD_EXTMOD),)
        build-dir  = $(patsubst %/,%,$(dir $@))
        target-dir = $(dir $@)
else
        zap-slash=$(filter-out .,$(patsubst %/,%,$(dir $@)))
        build-dir  = $(KBUILD_EXTMOD)$(if $(zap-slash),/$(zap-slash))
        target-dir = $(if $(KBUILD_EXTMOD),$(dir $<),$(dir $@))
endif

%.s: %.c prepare scripts FORCE
	$(Q)$(MAKE) $(build)=$(build-dir) $(target-dir)$(notdir $@)
%.i: %.c prepare scripts FORCE
	$(Q)$(MAKE) $(build)=$(build-dir) $(target-dir)$(notdir $@)
%.o: %.c prepare scripts FORCE
	$(Q)$(MAKE) $(build)=$(build-dir) $(target-dir)$(notdir $@)
%.lst: %.c prepare scripts FORCE
	$(Q)$(MAKE) $(build)=$(build-dir) $(target-dir)$(notdir $@)
%.s: %.S prepare scripts FORCE
	$(Q)$(MAKE) $(build)=$(build-dir) $(target-dir)$(notdir $@)
%.o: %.S prepare scripts FORCE
	$(Q)$(MAKE) $(build)=$(build-dir) $(target-dir)$(notdir $@)
%.symtypes: %.c prepare scripts FORCE
	$(Q)$(MAKE) $(build)=$(build-dir) $(target-dir)$(notdir $@)

# Modules
/: prepare scripts FORCE
	$(cmd_crmodverdir)
	$(Q)$(MAKE) KBUILD_MODULES=$(if $(CONFIG_MODULES),1) \
	$(build)=$(build-dir)
%/: prepare scripts FORCE
	$(cmd_crmodverdir)
	$(Q)$(MAKE) KBUILD_MODULES=$(if $(CONFIG_MODULES),1) \
	$(build)=$(build-dir)
%.ko: prepare scripts FORCE
	$(cmd_crmodverdir)
	$(Q)$(MAKE) KBUILD_MODULES=$(if $(CONFIG_MODULES),1)   \
	$(build)=$(build-dir) $(@:.ko=.o)
	$(Q)$(MAKE) -f $(srctree)/scripts/Makefile.modpost

# FIXME Should go into a make.lib or something 
# ===========================================================================

quiet_cmd_rmdirs = $(if $(wildcard $(rm-dirs)),CLEAN   $(wildcard $(rm-dirs)))
      cmd_rmdirs = rm -rf $(rm-dirs)

quiet_cmd_rmfiles = $(if $(wildcard $(rm-files)),CLEAN   $(wildcard $(rm-files)))
      cmd_rmfiles = rm -f $(rm-files)

# Run depmod only if we have System.map and depmod is executable
quiet_cmd_depmod = DEPMOD  $(KERNELRELEASE)
      cmd_depmod = $(CONFIG_SHELL) $(srctree)/scripts/depmod.sh $(DEPMOD) \
                   $(KERNELRELEASE) "$(patsubst "%",%,$(CONFIG_SYMBOL_PREFIX))"

# Create temporary dir for module support files
# clean it up only when building all modules
cmd_crmodverdir = $(Q)mkdir -p $(MODVERDIR) \
                  $(if $(KBUILD_MODULES),; rm -f $(MODVERDIR)/*)

# read all saved command lines

targets := $(wildcard $(sort $(targets)))
cmd_files := $(wildcard .*.cmd $(foreach f,$(targets),$(dir $(f)).$(notdir $(f)).cmd))

ifneq ($(cmd_files),)
  $(cmd_files): ;	# Do not try to update included dependency files
  include $(cmd_files)
endif

# Shorthand for $(Q)$(MAKE) -f scripts/Makefile.clean obj=dir
# Usage:
# $(Q)$(MAKE) $(clean)=dir
clean := -f $(if $(KBUILD_SRC),$(srctree)/)scripts/Makefile.clean obj

endif	# skip-makefile

PHONY += FORCE
FORCE:

# Declare the contents of the .PHONY variable as phony.  We keep that
# information in a variable so we can use it in if_changed and friends.
.PHONY: $(PHONY)<|MERGE_RESOLUTION|>--- conflicted
+++ resolved
@@ -1,11 +1,7 @@
 VERSION = 3
 PATCHLEVEL = 9
 SUBLEVEL = 0
-<<<<<<< HEAD
-EXTRAVERSION = -rc5
-=======
 EXTRAVERSION = -rc6
->>>>>>> e8094b2c
 NAME = Unicycling Gorilla
 
 # *DOCUMENTATION*
