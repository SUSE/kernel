--- conflicted
+++ resolved
@@ -1,11 +1,7 @@
 VERSION = 3
 PATCHLEVEL = 16
 SUBLEVEL = 0
-<<<<<<< HEAD
-EXTRAVERSION = -rc6-155-g2062afb
-=======
 EXTRAVERSION = -rc7
->>>>>>> 64aa90f2
 NAME = Shuffling Zombie Juror
 
 # *DOCUMENTATION*
