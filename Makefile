# SPDX-License-Identifier: GPL-2.0
VERSION = 5
<<<<<<< HEAD
PATCHLEVEL = 3
SUBLEVEL = 1
EXTRAVERSION =
=======
PATCHLEVEL = 4
SUBLEVEL = 0
EXTRAVERSION = -rc1
>>>>>>> 54ecb8f7
NAME = Bobtail Squid

# *DOCUMENTATION*
# To see a list of typical targets execute "make help"
# More info can be located in ./README
# Comments in this file are targeted only to the developer, do not
# expect to learn how to build the kernel reading this file.

# That's our default target when none is given on the command line
PHONY := _all
_all:

# We are using a recursive build, so we need to do a little thinking
# to get the ordering right.
#
# Most importantly: sub-Makefiles should only ever modify files in
# their own directory. If in some directory we have a dependency on
# a file in another dir (which doesn't happen often, but it's often
# unavoidable when linking the built-in.a targets which finally
# turn into vmlinux), we will call a sub make in that other dir, and
# after that we are sure that everything which is in that other dir
# is now up to date.
#
# The only cases where we need to modify files which have global
# effects are thus separated out and done before the recursive
# descending is started. They are now explicitly listed as the
# prepare rule.

ifneq ($(sub_make_done),1)

# Do not use make's built-in rules and variables
# (this increases performance and avoids hard-to-debug behaviour)
MAKEFLAGS += -rR

# Avoid funny character set dependencies
unexport LC_ALL
LC_COLLATE=C
LC_NUMERIC=C
export LC_COLLATE LC_NUMERIC

# Avoid interference with shell env settings
unexport GREP_OPTIONS

# Beautify output
# ---------------------------------------------------------------------------
#
# Normally, we echo the whole command before executing it. By making
# that echo $($(quiet)$(cmd)), we now have the possibility to set
# $(quiet) to choose other forms of output instead, e.g.
#
#         quiet_cmd_cc_o_c = Compiling $(RELDIR)/$@
#         cmd_cc_o_c       = $(CC) $(c_flags) -c -o $@ $<
#
# If $(quiet) is empty, the whole command will be printed.
# If it is set to "quiet_", only the short version will be printed.
# If it is set to "silent_", nothing will be printed at all, since
# the variable $(silent_cmd_cc_o_c) doesn't exist.
#
# A simple variant is to prefix commands with $(Q) - that's useful
# for commands that shall be hidden in non-verbose mode.
#
#	$(Q)ln $@ :<
#
# If KBUILD_VERBOSE equals 0 then the above command will be hidden.
# If KBUILD_VERBOSE equals 1 then the above command is displayed.
#
# To put more focus on warnings, be less verbose as default
# Use 'make V=1' to see the full commands

ifeq ("$(origin V)", "command line")
  KBUILD_VERBOSE = $(V)
endif
ifndef KBUILD_VERBOSE
  KBUILD_VERBOSE = 0
endif

ifeq ($(KBUILD_VERBOSE),1)
  quiet =
  Q =
else
  quiet=quiet_
  Q = @
endif

# If the user is running make -s (silent mode), suppress echoing of
# commands

ifneq ($(findstring s,$(filter-out --%,$(MAKEFLAGS))),)
  quiet=silent_
endif

export quiet Q KBUILD_VERBOSE

# Kbuild will save output files in the current working directory.
# This does not need to match to the root of the kernel source tree.
#
# For example, you can do this:
#
#  cd /dir/to/store/output/files; make -f /dir/to/kernel/source/Makefile
#
# If you want to save output files in a different location, there are
# two syntaxes to specify it.
#
# 1) O=
# Use "make O=dir/to/store/output/files/"
#
# 2) Set KBUILD_OUTPUT
# Set the environment variable KBUILD_OUTPUT to point to the output directory.
# export KBUILD_OUTPUT=dir/to/store/output/files/; make
#
# The O= assignment takes precedence over the KBUILD_OUTPUT environment
# variable.

# Do we want to change the working directory?
ifeq ("$(origin O)", "command line")
  KBUILD_OUTPUT := $(O)
endif

ifneq ($(KBUILD_OUTPUT),)
# Make's built-in functions such as $(abspath ...), $(realpath ...) cannot
# expand a shell special character '~'. We use a somewhat tedious way here.
abs_objtree := $(shell mkdir -p $(KBUILD_OUTPUT) && cd $(KBUILD_OUTPUT) && pwd)
$(if $(abs_objtree),, \
     $(error failed to create output directory "$(KBUILD_OUTPUT)"))

# $(realpath ...) resolves symlinks
abs_objtree := $(realpath $(abs_objtree))
else
abs_objtree := $(CURDIR)
endif # ifneq ($(KBUILD_OUTPUT),)

ifeq ($(abs_objtree),$(CURDIR))
# Suppress "Entering directory ..." unless we are changing the work directory.
MAKEFLAGS += --no-print-directory
else
need-sub-make := 1
endif

abs_srctree := $(realpath $(dir $(lastword $(MAKEFILE_LIST))))

ifneq ($(words $(subst :, ,$(abs_srctree))), 1)
$(error source directory cannot contain spaces or colons)
endif

ifneq ($(abs_srctree),$(abs_objtree))
# Look for make include files relative to root of kernel src
#
# This does not become effective immediately because MAKEFLAGS is re-parsed
# once after the Makefile is read. We need to invoke sub-make.
MAKEFLAGS += --include-dir=$(abs_srctree)
need-sub-make := 1
endif

ifneq ($(filter 3.%,$(MAKE_VERSION)),)
# 'MAKEFLAGS += -rR' does not immediately become effective for GNU Make 3.x
# We need to invoke sub-make to avoid implicit rules in the top Makefile.
need-sub-make := 1
# Cancel implicit rules for this Makefile.
$(lastword $(MAKEFILE_LIST)): ;
endif

export abs_srctree abs_objtree
export sub_make_done := 1

ifeq ($(need-sub-make),1)

PHONY += $(MAKECMDGOALS) sub-make

$(filter-out _all sub-make $(lastword $(MAKEFILE_LIST)), $(MAKECMDGOALS)) _all: sub-make
	@:

# Invoke a second make in the output directory, passing relevant variables
sub-make:
	$(Q)$(MAKE) -C $(abs_objtree) -f $(abs_srctree)/Makefile $(MAKECMDGOALS)

endif # need-sub-make
endif # sub_make_done

# We process the rest of the Makefile if this is the final invocation of make
ifeq ($(need-sub-make),)

# Do not print "Entering directory ...",
# but we want to display it when entering to the output directory
# so that IDEs/editors are able to understand relative filenames.
MAKEFLAGS += --no-print-directory

# Call a source code checker (by default, "sparse") as part of the
# C compilation.
#
# Use 'make C=1' to enable checking of only re-compiled files.
# Use 'make C=2' to enable checking of *all* source files, regardless
# of whether they are re-compiled or not.
#
# See the file "Documentation/dev-tools/sparse.rst" for more details,
# including where to get the "sparse" utility.

ifeq ("$(origin C)", "command line")
  KBUILD_CHECKSRC = $(C)
endif
ifndef KBUILD_CHECKSRC
  KBUILD_CHECKSRC = 0
endif

# Use make M=dir to specify directory of external module to build
# Old syntax make ... SUBDIRS=$PWD is still supported
# Setting the environment variable KBUILD_EXTMOD take precedence
ifdef SUBDIRS
  $(warning ================= WARNING ================)
  $(warning 'SUBDIRS' will be removed after Linux 5.3)
  $(warning )
  $(warning If you are building an individual subdirectory)
  $(warning in the kernel tree, you can do like this:)
  $(warning $$ make path/to/dir/you/want/to/build/)
  $(warning (Do not forget the trailing slash))
  $(warning )
  $(warning If you are building an external module,)
  $(warning Please use 'M=' or 'KBUILD_EXTMOD' instead)
  $(warning ==========================================)
  KBUILD_EXTMOD ?= $(SUBDIRS)
endif

ifeq ("$(origin M)", "command line")
  KBUILD_EXTMOD := $(M)
endif

export KBUILD_CHECKSRC KBUILD_EXTMOD

extmod-prefix = $(if $(KBUILD_EXTMOD),$(KBUILD_EXTMOD)/)

ifeq ($(abs_srctree),$(abs_objtree))
        # building in the source tree
        srctree := .
	building_out_of_srctree :=
else
        ifeq ($(abs_srctree)/,$(dir $(abs_objtree)))
                # building in a subdirectory of the source tree
                srctree := ..
        else
                srctree := $(abs_srctree)
        endif
	building_out_of_srctree := 1
endif

ifneq ($(KBUILD_ABS_SRCTREE),)
srctree := $(abs_srctree)
endif

objtree		:= .
VPATH		:= $(srctree)

export building_out_of_srctree srctree objtree VPATH

# To make sure we do not include .config for any of the *config targets
# catch them early, and hand them over to scripts/kconfig/Makefile
# It is allowed to specify more targets when calling make, including
# mixing *config targets and build targets.
# For example 'make oldconfig all'.
# Detect when mixed targets is specified, and make a second invocation
# of make so .config is not included in this case either (for *config).

version_h := include/generated/uapi/linux/version.h
old_version_h := include/linux/version.h

clean-targets := %clean mrproper cleandocs
no-dot-config-targets := $(clean-targets) \
			 cscope gtags TAGS tags help% %docs check% coccicheck \
			 $(version_h) headers headers_% archheaders archscripts \
			 %asm-generic kernelversion %src-pkg
no-sync-config-targets := $(no-dot-config-targets) install %install \
			   kernelrelease
single-targets := %.a %.i %.ko %.lds %.ll %.lst %.mod %.o %.s %.symtypes %/

config-build	:=
mixed-build	:=
need-config	:= 1
may-sync-config	:= 1
single-build	:=

ifneq ($(filter $(no-dot-config-targets), $(MAKECMDGOALS)),)
	ifeq ($(filter-out $(no-dot-config-targets), $(MAKECMDGOALS)),)
		need-config :=
	endif
endif

ifneq ($(filter $(no-sync-config-targets), $(MAKECMDGOALS)),)
	ifeq ($(filter-out $(no-sync-config-targets), $(MAKECMDGOALS)),)
		may-sync-config :=
	endif
endif

ifneq ($(KBUILD_EXTMOD),)
	may-sync-config :=
endif

ifeq ($(KBUILD_EXTMOD),)
        ifneq ($(filter config %config,$(MAKECMDGOALS)),)
		config-build := 1
                ifneq ($(words $(MAKECMDGOALS)),1)
			mixed-build := 1
                endif
        endif
endif

# We cannot build single targets and the others at the same time
ifneq ($(filter $(single-targets), $(MAKECMDGOALS)),)
	single-build := 1
	ifneq ($(filter-out $(single-targets), $(MAKECMDGOALS)),)
		mixed-build := 1
	endif
endif

# For "make -j clean all", "make -j mrproper defconfig all", etc.
ifneq ($(filter $(clean-targets),$(MAKECMDGOALS)),)
        ifneq ($(filter-out $(clean-targets),$(MAKECMDGOALS)),)
		mixed-build := 1
        endif
endif

# install and modules_install need also be processed one by one
ifneq ($(filter install,$(MAKECMDGOALS)),)
        ifneq ($(filter modules_install,$(MAKECMDGOALS)),)
		mixed-build := 1
        endif
endif

ifdef mixed-build
# ===========================================================================
# We're called with mixed targets (*config and build targets).
# Handle them one by one.

PHONY += $(MAKECMDGOALS) __build_one_by_one

$(filter-out __build_one_by_one, $(MAKECMDGOALS)): __build_one_by_one
	@:

__build_one_by_one:
	$(Q)set -e; \
	for i in $(MAKECMDGOALS); do \
		$(MAKE) -f $(srctree)/Makefile $$i; \
	done

else # !mixed-build

include scripts/Kbuild.include

# Warn about unsupported modules in kernels built inside Autobuild
ifneq ($(wildcard /.buildenv),)
CFLAGS		+= -DUNSUPPORTED_MODULES=2
endif

# Read KERNELRELEASE from include/config/kernel.release (if it exists)
KERNELRELEASE = $(shell cat include/config/kernel.release 2> /dev/null)
KERNELVERSION = $(VERSION)$(if $(PATCHLEVEL),.$(PATCHLEVEL)$(if $(SUBLEVEL),.$(SUBLEVEL)))$(EXTRAVERSION)
export VERSION PATCHLEVEL SUBLEVEL KERNELRELEASE KERNELVERSION

include scripts/subarch.include

# Cross compiling and selecting different set of gcc/bin-utils
# ---------------------------------------------------------------------------
#
# When performing cross compilation for other architectures ARCH shall be set
# to the target architecture. (See arch/* for the possibilities).
# ARCH can be set during invocation of make:
# make ARCH=ia64
# Another way is to have ARCH set in the environment.
# The default ARCH is the host where make is executed.

# CROSS_COMPILE specify the prefix used for all executables used
# during compilation. Only gcc and related bin-utils executables
# are prefixed with $(CROSS_COMPILE).
# CROSS_COMPILE can be set on the command line
# make CROSS_COMPILE=ia64-linux-
# Alternatively CROSS_COMPILE can be set in the environment.
# Default value for CROSS_COMPILE is not to prefix executables
# Note: Some architectures assign CROSS_COMPILE in their arch/*/Makefile
ARCH		?= $(SUBARCH)

# Architecture as present in compile.h
UTS_MACHINE 	:= $(ARCH)
SRCARCH 	:= $(ARCH)

# Additional ARCH settings for x86
ifeq ($(ARCH),i386)
        SRCARCH := x86
endif
ifeq ($(ARCH),x86_64)
        SRCARCH := x86
endif

# Additional ARCH settings for sparc
ifeq ($(ARCH),sparc32)
       SRCARCH := sparc
endif
ifeq ($(ARCH),sparc64)
       SRCARCH := sparc
endif

# Additional ARCH settings for sh
ifeq ($(ARCH),sh64)
       SRCARCH := sh
endif

KCONFIG_CONFIG	?= .config
export KCONFIG_CONFIG

# SHELL used by kbuild
CONFIG_SHELL := sh

HOST_LFS_CFLAGS := $(shell getconf LFS_CFLAGS 2>/dev/null)
HOST_LFS_LDFLAGS := $(shell getconf LFS_LDFLAGS 2>/dev/null)
HOST_LFS_LIBS := $(shell getconf LFS_LIBS 2>/dev/null)

HOSTCC       = gcc
HOSTCXX      = g++
KBUILD_HOSTCFLAGS   := -Wall -Wmissing-prototypes -Wstrict-prototypes -O2 \
		-fomit-frame-pointer -std=gnu89 $(HOST_LFS_CFLAGS) \
		$(HOSTCFLAGS)
KBUILD_HOSTCXXFLAGS := -O2 $(HOST_LFS_CFLAGS) $(HOSTCXXFLAGS)
KBUILD_HOSTLDFLAGS  := $(HOST_LFS_LDFLAGS) $(HOSTLDFLAGS)
KBUILD_HOSTLDLIBS   := $(HOST_LFS_LIBS) $(HOSTLDLIBS)

# Make variables (CC, etc...)
AS		= $(CROSS_COMPILE)as
LD		= $(CROSS_COMPILE)ld
CC		= $(CROSS_COMPILE)gcc
CPP		= $(CC) -E
AR		= $(CROSS_COMPILE)ar
NM		= $(CROSS_COMPILE)nm
STRIP		= $(CROSS_COMPILE)strip
OBJCOPY		= $(CROSS_COMPILE)objcopy
OBJDUMP		= $(CROSS_COMPILE)objdump
OBJSIZE		= $(CROSS_COMPILE)size
PAHOLE		= pahole
LEX		= flex
YACC		= bison
AWK		= awk
INSTALLKERNEL  := installkernel
DEPMOD		= /sbin/depmod
PERL		= perl
PYTHON		= python
PYTHON2		= python2
PYTHON3		= python3
CHECK		= sparse
BASH		= bash

CHECKFLAGS     := -D__linux__ -Dlinux -D__STDC__ -Dunix -D__unix__ \
		  -Wbitwise -Wno-return-void -Wno-unknown-attribute $(CF)
NOSTDINC_FLAGS :=
CFLAGS_MODULE   =
AFLAGS_MODULE   =
LDFLAGS_MODULE  =
CFLAGS_KERNEL	=
AFLAGS_KERNEL	=
LDFLAGS_vmlinux =

# Use USERINCLUDE when you must reference the UAPI directories only.
USERINCLUDE    := \
		-I$(srctree)/arch/$(SRCARCH)/include/uapi \
		-I$(objtree)/arch/$(SRCARCH)/include/generated/uapi \
		-I$(srctree)/include/uapi \
		-I$(objtree)/include/generated/uapi \
                -include $(srctree)/include/linux/kconfig.h

# Use LINUXINCLUDE when you must reference the include/ directory.
# Needed to be compatible with the O= option
LINUXINCLUDE    := \
		-I$(srctree)/arch/$(SRCARCH)/include \
		-I$(objtree)/arch/$(SRCARCH)/include/generated \
		$(if $(building_out_of_srctree),-I$(srctree)/include) \
		-I$(objtree)/include \
		$(USERINCLUDE)

KBUILD_AFLAGS   := -D__ASSEMBLY__ -fno-PIE
KBUILD_CFLAGS   := -Wall -Wundef -Werror=strict-prototypes -Wno-trigraphs \
		   -fno-strict-aliasing -fno-common -fshort-wchar -fno-PIE \
		   -Werror=implicit-function-declaration -Werror=implicit-int \
		   -Wno-format-security \
		   -std=gnu89
KBUILD_CPPFLAGS := -D__KERNEL__
KBUILD_AFLAGS_KERNEL :=
KBUILD_CFLAGS_KERNEL :=
KBUILD_AFLAGS_MODULE  := -DMODULE
KBUILD_CFLAGS_MODULE  := -DMODULE
KBUILD_LDFLAGS_MODULE :=
export KBUILD_LDS_MODULE := $(srctree)/scripts/module-common.lds
KBUILD_LDFLAGS :=
GCC_PLUGINS_CFLAGS :=
CLANG_FLAGS :=

export ARCH SRCARCH CONFIG_SHELL BASH HOSTCC KBUILD_HOSTCFLAGS CROSS_COMPILE AS LD CC
export CPP AR NM STRIP OBJCOPY OBJDUMP OBJSIZE PAHOLE LEX YACC AWK INSTALLKERNEL
export PERL PYTHON PYTHON2 PYTHON3 CHECK CHECKFLAGS MAKE UTS_MACHINE HOSTCXX
export KBUILD_HOSTCXXFLAGS KBUILD_HOSTLDFLAGS KBUILD_HOSTLDLIBS LDFLAGS_MODULE

export KBUILD_CPPFLAGS NOSTDINC_FLAGS LINUXINCLUDE OBJCOPYFLAGS KBUILD_LDFLAGS
export KBUILD_CFLAGS CFLAGS_KERNEL CFLAGS_MODULE
export CFLAGS_KASAN CFLAGS_KASAN_NOSANITIZE CFLAGS_UBSAN
export KBUILD_AFLAGS AFLAGS_KERNEL AFLAGS_MODULE
export KBUILD_AFLAGS_MODULE KBUILD_CFLAGS_MODULE KBUILD_LDFLAGS_MODULE
export KBUILD_AFLAGS_KERNEL KBUILD_CFLAGS_KERNEL
export KBUILD_ARFLAGS

# Files to ignore in find ... statements

export RCS_FIND_IGNORE := \( -name SCCS -o -name BitKeeper -o -name .svn -o    \
			  -name CVS -o -name .pc -o -name .hg -o -name .git \) \
			  -prune -o
export RCS_TAR_IGNORE := --exclude SCCS --exclude BitKeeper --exclude .svn \
			 --exclude CVS --exclude .pc --exclude .hg --exclude .git

# ===========================================================================
# Rules shared between *config targets and build targets

# Basic helpers built in scripts/basic/
PHONY += scripts_basic
scripts_basic:
	$(Q)$(MAKE) $(build)=scripts/basic
	$(Q)rm -f .tmp_quiet_recordmcount

PHONY += outputmakefile
# Before starting out-of-tree build, make sure the source tree is clean.
# outputmakefile generates a Makefile in the output directory, if using a
# separate output directory. This allows convenient use of make in the
# output directory.
# At the same time when output Makefile generated, generate .gitignore to
# ignore whole output directory
outputmakefile:
ifdef building_out_of_srctree
	$(Q)if [ -f $(srctree)/.config -o \
		 -d $(srctree)/include/config -o \
		 -d $(srctree)/arch/$(SRCARCH)/include/generated ]; then \
		echo >&2 "***"; \
		echo >&2 "*** The source tree is not clean, please run 'make$(if $(findstring command line, $(origin ARCH)), ARCH=$(ARCH)) mrproper'"; \
		echo >&2 "*** in $(abs_srctree)";\
		echo >&2 "***"; \
		false; \
	fi
	$(Q)ln -fsn $(srctree) source
	$(Q)$(CONFIG_SHELL) $(srctree)/scripts/mkmakefile $(srctree)
	$(Q)test -e .gitignore || \
	{ echo "# this is build directory, ignore it"; echo "*"; } > .gitignore
endif

ifneq ($(shell $(CC) --version 2>&1 | head -n 1 | grep clang),)
ifneq ($(CROSS_COMPILE),)
CLANG_FLAGS	+= --target=$(notdir $(CROSS_COMPILE:%-=%))
GCC_TOOLCHAIN_DIR := $(dir $(shell which $(CROSS_COMPILE)elfedit))
CLANG_FLAGS	+= --prefix=$(GCC_TOOLCHAIN_DIR)
GCC_TOOLCHAIN	:= $(realpath $(GCC_TOOLCHAIN_DIR)/..)
endif
ifneq ($(GCC_TOOLCHAIN),)
CLANG_FLAGS	+= --gcc-toolchain=$(GCC_TOOLCHAIN)
endif
ifeq ($(shell $(AS) --version 2>&1 | head -n 1 | grep clang),)
CLANG_FLAGS	+= -no-integrated-as
endif
CLANG_FLAGS	+= -Werror=unknown-warning-option
KBUILD_CFLAGS	+= $(CLANG_FLAGS)
KBUILD_AFLAGS	+= $(CLANG_FLAGS)
export CLANG_FLAGS
endif

# The expansion should be delayed until arch/$(SRCARCH)/Makefile is included.
# Some architectures define CROSS_COMPILE in arch/$(SRCARCH)/Makefile.
# CC_VERSION_TEXT is referenced from Kconfig (so it needs export),
# and from include/config/auto.conf.cmd to detect the compiler upgrade.
CC_VERSION_TEXT = $(shell $(CC) --version 2>/dev/null | head -n 1)

ifdef config-build
# ===========================================================================
# *config targets only - make sure prerequisites are updated, and descend
# in scripts/kconfig to make the *config target

# Read arch specific Makefile to set KBUILD_DEFCONFIG as needed.
# KBUILD_DEFCONFIG may point out an alternative default configuration
# used for 'make defconfig'
include arch/$(SRCARCH)/Makefile
export KBUILD_DEFCONFIG KBUILD_KCONFIG CC_VERSION_TEXT

config: outputmakefile scripts_basic FORCE
	$(Q)$(MAKE) $(build)=scripts/kconfig $@

%config: outputmakefile scripts_basic FORCE
	$(Q)$(MAKE) $(build)=scripts/kconfig $@

else #!config-build
# ===========================================================================
# Build targets only - this includes vmlinux, arch specific targets, clean
# targets and others. In general all targets except *config targets.

# If building an external module we do not care about the all: rule
# but instead _all depend on modules
PHONY += all
ifeq ($(KBUILD_EXTMOD),)
_all: all
else
_all: modules
endif

# Decide whether to build built-in, modular, or both.
# Normally, just do built-in.

KBUILD_MODULES :=
KBUILD_BUILTIN := 1

# If we have only "make modules", don't compile built-in objects.
# When we're building modules with modversions, we need to consider
# the built-in objects during the descend as well, in order to
# make sure the checksums are up to date before we record them.

ifeq ($(MAKECMDGOALS),modules)
  KBUILD_BUILTIN := $(if $(CONFIG_MODVERSIONS),1)
endif

# If we have "make <whatever> modules", compile modules
# in addition to whatever we do anyway.
# Just "make" or "make all" shall build modules as well

ifneq ($(filter all _all modules,$(MAKECMDGOALS)),)
  KBUILD_MODULES := 1
endif

ifeq ($(MAKECMDGOALS),)
  KBUILD_MODULES := 1
endif

export KBUILD_MODULES KBUILD_BUILTIN

ifdef need-config
include include/config/auto.conf
endif

ifeq ($(KBUILD_EXTMOD),)
# Objects we will link into vmlinux / subdirs we need to visit
init-y		:= init/
drivers-y	:= drivers/ sound/
drivers-$(CONFIG_SAMPLES) += samples/
drivers-$(CONFIG_KERNEL_HEADER_TEST) += include/
net-y		:= net/
libs-y		:= lib/
core-y		:= usr/
virt-y		:= virt/
endif # KBUILD_EXTMOD

# The all: target is the default when no target is given on the
# command line.
# This allow a user to issue only 'make' to build a kernel including modules
# Defaults to vmlinux, but the arch makefile usually adds further targets
all: vmlinux

CFLAGS_GCOV	:= -fprofile-arcs -ftest-coverage \
	$(call cc-option,-fno-tree-loop-im) \
	$(call cc-disable-warning,maybe-uninitialized,)
export CFLAGS_GCOV

# The arch Makefiles can override CC_FLAGS_FTRACE. We may also append it later.
ifdef CONFIG_FUNCTION_TRACER
  CC_FLAGS_FTRACE := -pg
endif

RETPOLINE_CFLAGS_GCC := -mindirect-branch=thunk-extern -mindirect-branch-register
RETPOLINE_VDSO_CFLAGS_GCC := -mindirect-branch=thunk-inline -mindirect-branch-register
RETPOLINE_CFLAGS_CLANG := -mretpoline-external-thunk
RETPOLINE_VDSO_CFLAGS_CLANG := -mretpoline
RETPOLINE_CFLAGS := $(call cc-option,$(RETPOLINE_CFLAGS_GCC),$(call cc-option,$(RETPOLINE_CFLAGS_CLANG)))
RETPOLINE_VDSO_CFLAGS := $(call cc-option,$(RETPOLINE_VDSO_CFLAGS_GCC),$(call cc-option,$(RETPOLINE_VDSO_CFLAGS_CLANG)))
export RETPOLINE_CFLAGS
export RETPOLINE_VDSO_CFLAGS

include arch/$(SRCARCH)/Makefile

ifdef need-config
ifdef may-sync-config
# Read in dependencies to all Kconfig* files, make sure to run syncconfig if
# changes are detected. This should be included after arch/$(SRCARCH)/Makefile
# because some architectures define CROSS_COMPILE there.
include include/config/auto.conf.cmd

$(KCONFIG_CONFIG):
	@echo >&2 '***'
	@echo >&2 '*** Configuration file "$@" not found!'
	@echo >&2 '***'
	@echo >&2 '*** Please run some configurator (e.g. "make oldconfig" or'
	@echo >&2 '*** "make menuconfig" or "make xconfig").'
	@echo >&2 '***'
	@/bin/false

# The actual configuration files used during the build are stored in
# include/generated/ and include/config/. Update them if .config is newer than
# include/config/auto.conf (which mirrors .config).
#
# This exploits the 'multi-target pattern rule' trick.
# The syncconfig should be executed only once to make all the targets.
%/auto.conf %/auto.conf.cmd %/tristate.conf: $(KCONFIG_CONFIG)
	$(Q)$(MAKE) -f $(srctree)/Makefile syncconfig
else # !may-sync-config
# External modules and some install targets need include/generated/autoconf.h
# and include/config/auto.conf but do not care if they are up-to-date.
# Use auto.conf to trigger the test
PHONY += include/config/auto.conf

include/config/auto.conf:
	$(Q)test -e include/generated/autoconf.h -a -e $@ || (		\
	echo >&2;							\
	echo >&2 "  ERROR: Kernel configuration is invalid.";		\
	echo >&2 "         include/generated/autoconf.h or $@ are missing.";\
	echo >&2 "         Run 'make oldconfig && make prepare' on kernel src to fix it.";	\
	echo >&2 ;							\
	/bin/false)

endif # may-sync-config
endif # need-config

KBUILD_CFLAGS	+= $(call cc-option,-fno-delete-null-pointer-checks,)
KBUILD_CFLAGS	+= $(call cc-disable-warning,frame-address,)
KBUILD_CFLAGS	+= $(call cc-disable-warning, format-truncation)
KBUILD_CFLAGS	+= $(call cc-disable-warning, format-overflow)
KBUILD_CFLAGS	+= $(call cc-disable-warning, address-of-packed-member)

ifdef CONFIG_CC_OPTIMIZE_FOR_PERFORMANCE
KBUILD_CFLAGS += -O2
else ifdef CONFIG_CC_OPTIMIZE_FOR_PERFORMANCE_O3
KBUILD_CFLAGS += -O3
else ifdef CONFIG_CC_OPTIMIZE_FOR_SIZE
KBUILD_CFLAGS += -Os
endif

ifdef CONFIG_CC_DISABLE_WARN_MAYBE_UNINITIALIZED
KBUILD_CFLAGS   += -Wno-maybe-uninitialized
endif

# Tell gcc to never replace conditional load with a non-conditional one
KBUILD_CFLAGS	+= $(call cc-option,--param=allow-store-data-races=0)

include scripts/Makefile.kcov
include scripts/Makefile.gcc-plugins

ifdef CONFIG_READABLE_ASM
# Disable optimizations that make assembler listings hard to read.
# reorder blocks reorders the control in the function
# ipa clone creates specialized cloned functions
# partial inlining inlines only parts of functions
KBUILD_CFLAGS += $(call cc-option,-fno-reorder-blocks,) \
                 $(call cc-option,-fno-ipa-cp-clone,) \
                 $(call cc-option,-fno-partial-inlining)
endif

ifneq ($(CONFIG_FRAME_WARN),0)
KBUILD_CFLAGS += $(call cc-option,-Wframe-larger-than=${CONFIG_FRAME_WARN})
endif

stackp-flags-$(CONFIG_CC_HAS_STACKPROTECTOR_NONE) := -fno-stack-protector
stackp-flags-$(CONFIG_STACKPROTECTOR)             := -fstack-protector
stackp-flags-$(CONFIG_STACKPROTECTOR_STRONG)      := -fstack-protector-strong

KBUILD_CFLAGS += $(stackp-flags-y)

ifdef CONFIG_CC_IS_CLANG
KBUILD_CPPFLAGS += -Qunused-arguments
KBUILD_CFLAGS += -Wno-format-invalid-specifier
KBUILD_CFLAGS += -Wno-gnu
# Quiet clang warning: comparison of unsigned expression < 0 is always false
KBUILD_CFLAGS += -Wno-tautological-compare
# CLANG uses a _MergedGlobals as optimization, but this breaks modpost, as the
# source of a reference will be _MergedGlobals and not on of the whitelisted names.
# See modpost pattern 2
KBUILD_CFLAGS += -mno-global-merge
else

# These warnings generated too much noise in a regular build.
# Use make W=1 to enable them (see scripts/Makefile.extrawarn)
KBUILD_CFLAGS += -Wno-unused-but-set-variable

# Warn about unmarked fall-throughs in switch statement.
# Disabled for clang while comment to attribute conversion happens and
# https://github.com/ClangBuiltLinux/linux/issues/636 is discussed.
KBUILD_CFLAGS += $(call cc-option,-Wimplicit-fallthrough,)
endif

KBUILD_CFLAGS += $(call cc-disable-warning, unused-const-variable)
ifdef CONFIG_FRAME_POINTER
KBUILD_CFLAGS	+= -fno-omit-frame-pointer -fno-optimize-sibling-calls
else
# Some targets (ARM with Thumb2, for example), can't be built with frame
# pointers.  For those, we don't have FUNCTION_TRACER automatically
# select FRAME_POINTER.  However, FUNCTION_TRACER adds -pg, and this is
# incompatible with -fomit-frame-pointer with current GCC, so we don't use
# -fomit-frame-pointer with FUNCTION_TRACER.
ifndef CONFIG_FUNCTION_TRACER
KBUILD_CFLAGS	+= -fomit-frame-pointer
endif
endif

# Initialize all stack variables with a pattern, if desired.
ifdef CONFIG_INIT_STACK_ALL
KBUILD_CFLAGS	+= -ftrivial-auto-var-init=pattern
endif

DEBUG_CFLAGS	:= $(call cc-option, -fno-var-tracking-assignments)

ifdef CONFIG_DEBUG_INFO
ifdef CONFIG_DEBUG_INFO_SPLIT
DEBUG_CFLAGS	+= -gsplit-dwarf
else
DEBUG_CFLAGS	+= -g
endif
KBUILD_AFLAGS	+= -Wa,-gdwarf-2
endif
ifdef CONFIG_DEBUG_INFO_DWARF4
DEBUG_CFLAGS	+= -gdwarf-4
endif

ifdef CONFIG_DEBUG_INFO_REDUCED
DEBUG_CFLAGS	+= $(call cc-option, -femit-struct-debug-baseonly) \
		   $(call cc-option,-fno-var-tracking)
endif

KBUILD_CFLAGS += $(DEBUG_CFLAGS)
export DEBUG_CFLAGS

ifdef CONFIG_FUNCTION_TRACER
ifdef CONFIG_FTRACE_MCOUNT_RECORD
  # gcc 5 supports generating the mcount tables directly
  ifeq ($(call cc-option-yn,-mrecord-mcount),y)
    CC_FLAGS_FTRACE	+= -mrecord-mcount
    export CC_USING_RECORD_MCOUNT := 1
  endif
  ifdef CONFIG_HAVE_NOP_MCOUNT
    ifeq ($(call cc-option-yn, -mnop-mcount),y)
      CC_FLAGS_FTRACE	+= -mnop-mcount
      CC_FLAGS_USING	+= -DCC_USING_NOP_MCOUNT
    endif
  endif
endif
ifdef CONFIG_HAVE_FENTRY
  ifeq ($(call cc-option-yn, -mfentry),y)
    CC_FLAGS_FTRACE	+= -mfentry
    CC_FLAGS_USING	+= -DCC_USING_FENTRY
  endif
endif
export CC_FLAGS_FTRACE
KBUILD_CFLAGS	+= $(CC_FLAGS_FTRACE) $(CC_FLAGS_USING)
KBUILD_AFLAGS	+= $(CC_FLAGS_USING)
ifdef CONFIG_DYNAMIC_FTRACE
	ifdef CONFIG_HAVE_C_RECORDMCOUNT
		BUILD_C_RECORDMCOUNT := y
		export BUILD_C_RECORDMCOUNT
	endif
endif
endif

# We trigger additional mismatches with less inlining
ifdef CONFIG_DEBUG_SECTION_MISMATCH
KBUILD_CFLAGS += $(call cc-option, -fno-inline-functions-called-once)
endif

ifdef CONFIG_LD_DEAD_CODE_DATA_ELIMINATION
KBUILD_CFLAGS_KERNEL += -ffunction-sections -fdata-sections
LDFLAGS_vmlinux += --gc-sections
endif

ifdef CONFIG_LIVEPATCH
KBUILD_CFLAGS += $(call cc-option, -flive-patching=inline-clone)
endif

# arch Makefile may override CC so keep this after arch Makefile is included
NOSTDINC_FLAGS += -nostdinc -isystem $(shell $(CC) -print-file-name=include)

# warn about C99 declaration after statement
KBUILD_CFLAGS += -Wdeclaration-after-statement

# Variable Length Arrays (VLAs) should not be used anywhere in the kernel
KBUILD_CFLAGS += -Wvla

# disable pointer signed / unsigned warnings in gcc 4.0
KBUILD_CFLAGS += -Wno-pointer-sign

# disable stringop warnings in gcc 8+
KBUILD_CFLAGS += $(call cc-disable-warning, stringop-truncation)

# disable invalid "can't wrap" optimizations for signed / pointers
KBUILD_CFLAGS	+= $(call cc-option,-fno-strict-overflow)

# clang sets -fmerge-all-constants by default as optimization, but this
# is non-conforming behavior for C and in fact breaks the kernel, so we
# need to disable it here generally.
KBUILD_CFLAGS	+= $(call cc-option,-fno-merge-all-constants)

# for gcc -fno-merge-all-constants disables everything, but it is fine
# to have actual conforming behavior enabled.
KBUILD_CFLAGS	+= $(call cc-option,-fmerge-constants)

# Make sure -fstack-check isn't enabled (like gentoo apparently did)
KBUILD_CFLAGS  += $(call cc-option,-fno-stack-check,)

# conserve stack if available
KBUILD_CFLAGS   += $(call cc-option,-fconserve-stack)

# Prohibit date/time macros, which would make the build non-deterministic
KBUILD_CFLAGS   += $(call cc-option,-Werror=date-time)

# enforce correct pointer usage
KBUILD_CFLAGS   += $(call cc-option,-Werror=incompatible-pointer-types)

# Require designated initializers for all marked structures
KBUILD_CFLAGS   += $(call cc-option,-Werror=designated-init)

# change __FILE__ to the relative path from the srctree
KBUILD_CFLAGS	+= $(call cc-option,-fmacro-prefix-map=$(srctree)/=)

# ensure -fcf-protection is disabled when using retpoline as it is
# incompatible with -mindirect-branch=thunk-extern
ifdef CONFIG_RETPOLINE
KBUILD_CFLAGS += $(call cc-option,-fcf-protection=none)
endif

# use the deterministic mode of AR if available
KBUILD_ARFLAGS := $(call ar-option,D)

include scripts/Makefile.kasan
include scripts/Makefile.extrawarn
include scripts/Makefile.ubsan

# Add user supplied CPPFLAGS, AFLAGS and CFLAGS as the last assignments
KBUILD_CPPFLAGS += $(KCPPFLAGS)
KBUILD_AFLAGS   += $(KAFLAGS)
KBUILD_CFLAGS   += $(KCFLAGS)

KBUILD_LDFLAGS_MODULE += --build-id
LDFLAGS_vmlinux += --build-id

ifeq ($(CONFIG_STRIP_ASM_SYMS),y)
LDFLAGS_vmlinux	+= $(call ld-option, -X,)
endif

ifeq ($(CONFIG_RELR),y)
LDFLAGS_vmlinux	+= --pack-dyn-relocs=relr
endif

# insure the checker run with the right endianness
CHECKFLAGS += $(if $(CONFIG_CPU_BIG_ENDIAN),-mbig-endian,-mlittle-endian)

# the checker needs the correct machine size
CHECKFLAGS += $(if $(CONFIG_64BIT),-m64,-m32)

# Default kernel image to build when no specific target is given.
# KBUILD_IMAGE may be overruled on the command line or
# set in the environment
# Also any assignments in arch/$(ARCH)/Makefile take precedence over
# this default value
export KBUILD_IMAGE ?= vmlinux

#
# INSTALL_PATH specifies where to place the updated kernel and system map
# images. Default is /boot, but you can set it to other values
export	INSTALL_PATH ?= /boot

#
# INSTALL_DTBS_PATH specifies a prefix for relocations required by build roots.
# Like INSTALL_MOD_PATH, it isn't defined in the Makefile, but can be passed as
# an argument if needed. Otherwise it defaults to the kernel install path
#
export INSTALL_DTBS_PATH ?= $(INSTALL_PATH)/dtbs/$(KERNELRELEASE)

#
# INSTALL_MOD_PATH specifies a prefix to MODLIB for module directory
# relocations required by build roots.  This is not defined in the
# makefile but the argument can be passed to make if needed.
#

MODLIB	= $(INSTALL_MOD_PATH)/lib/modules/$(KERNELRELEASE)
export MODLIB

#
# INSTALL_MOD_STRIP, if defined, will cause modules to be
# stripped after they are installed.  If INSTALL_MOD_STRIP is '1', then
# the default option --strip-debug will be used.  Otherwise,
# INSTALL_MOD_STRIP value will be used as the options to the strip command.

ifdef INSTALL_MOD_STRIP
ifeq ($(INSTALL_MOD_STRIP),1)
mod_strip_cmd = $(STRIP) --strip-debug
else
mod_strip_cmd = $(STRIP) $(INSTALL_MOD_STRIP)
endif # INSTALL_MOD_STRIP=1
else
mod_strip_cmd = true
endif # INSTALL_MOD_STRIP
export mod_strip_cmd

# CONFIG_MODULE_COMPRESS, if defined, will cause module to be compressed
# after they are installed in agreement with CONFIG_MODULE_COMPRESS_GZIP
# or CONFIG_MODULE_COMPRESS_XZ.

mod_compress_cmd = true
ifdef CONFIG_MODULE_COMPRESS
  ifdef CONFIG_MODULE_COMPRESS_GZIP
    mod_compress_cmd = gzip -n -f
  endif # CONFIG_MODULE_COMPRESS_GZIP
  ifdef CONFIG_MODULE_COMPRESS_XZ
    mod_compress_cmd = xz -f
  endif # CONFIG_MODULE_COMPRESS_XZ
endif # CONFIG_MODULE_COMPRESS
export mod_compress_cmd

ifdef CONFIG_MODULE_SIG_ALL
$(eval $(call config_filename,MODULE_SIG_KEY))

mod_sign_cmd = scripts/sign-file $(CONFIG_MODULE_SIG_HASH) $(MODULE_SIG_KEY_SRCPREFIX)$(CONFIG_MODULE_SIG_KEY) certs/signing_key.x509
else
mod_sign_cmd = true
endif
export mod_sign_cmd

HOST_LIBELF_LIBS = $(shell pkg-config libelf --libs 2>/dev/null || echo -lelf)

ifdef CONFIG_STACK_VALIDATION
  has_libelf := $(call try-run,\
		echo "int main() {}" | $(HOSTCC) -xc -o /dev/null $(HOST_LIBELF_LIBS) -,1,0)
  ifeq ($(has_libelf),1)
    objtool_target := tools/objtool FORCE
  else
    SKIP_STACK_VALIDATION := 1
    export SKIP_STACK_VALIDATION
  endif
endif

PHONY += prepare0

export MODORDER := $(extmod-prefix)modules.order

suse_version_h := include/generated/uapi/linux/suse_version.h

define filechk_suse_version
	$(CONFIG_SHELL) $(srctree)/scripts/gen-suse_version_h.sh
endef

$(suse_version_h): include/config/auto.conf FORCE
	$(call filechk,suse_version)

ifeq ($(KBUILD_EXTMOD),)
core-y		+= kernel/ certs/ mm/ fs/ ipc/ security/ crypto/ block/

vmlinux-dirs	:= $(patsubst %/,%,$(filter %/, $(init-y) $(init-m) \
		     $(core-y) $(core-m) $(drivers-y) $(drivers-m) \
		     $(net-y) $(net-m) $(libs-y) $(libs-m) $(virt-y)))

vmlinux-alldirs	:= $(sort $(vmlinux-dirs) Documentation \
		     $(patsubst %/,%,$(filter %/, $(init-) $(core-) \
			$(drivers-) $(net-) $(libs-) $(virt-))))

build-dirs	:= $(vmlinux-dirs)
clean-dirs	:= $(vmlinux-alldirs)

init-y		:= $(patsubst %/, %/built-in.a, $(init-y))
core-y		:= $(patsubst %/, %/built-in.a, $(core-y))
drivers-y	:= $(patsubst %/, %/built-in.a, $(drivers-y))
net-y		:= $(patsubst %/, %/built-in.a, $(net-y))
libs-y1		:= $(patsubst %/, %/lib.a, $(libs-y))
libs-y2		:= $(patsubst %/, %/built-in.a, $(filter-out %.a, $(libs-y)))
virt-y		:= $(patsubst %/, %/built-in.a, $(virt-y))

# Externally visible symbols (used by link-vmlinux.sh)
export KBUILD_VMLINUX_OBJS := $(head-y) $(init-y) $(core-y) $(libs-y2) \
			      $(drivers-y) $(net-y) $(virt-y)
export KBUILD_VMLINUX_LIBS := $(libs-y1)
export KBUILD_LDS          := arch/$(SRCARCH)/kernel/vmlinux.lds
export LDFLAGS_vmlinux
# used by scripts/package/Makefile
export KBUILD_ALLDIRS := $(sort $(filter-out arch/%,$(vmlinux-alldirs)) LICENSES arch include scripts tools)

vmlinux-deps := $(KBUILD_LDS) $(KBUILD_VMLINUX_OBJS) $(KBUILD_VMLINUX_LIBS)

# Recurse until adjust_autoksyms.sh is satisfied
PHONY += autoksyms_recursive
ifdef CONFIG_TRIM_UNUSED_KSYMS
autoksyms_recursive: descend modules.order
	$(Q)$(CONFIG_SHELL) $(srctree)/scripts/adjust_autoksyms.sh \
	  "$(MAKE) -f $(srctree)/Makefile vmlinux"
endif

# For the kernel to actually contain only the needed exported symbols,
# we have to build modules as well to determine what those symbols are.
# (this can be evaluated only once include/config/auto.conf has been included)
ifdef CONFIG_TRIM_UNUSED_KSYMS
  KBUILD_MODULES := 1
endif

autoksyms_h := $(if $(CONFIG_TRIM_UNUSED_KSYMS), include/generated/autoksyms.h)

$(autoksyms_h):
	$(Q)mkdir -p $(dir $@)
	$(Q)touch $@

ARCH_POSTLINK := $(wildcard $(srctree)/arch/$(SRCARCH)/Makefile.postlink)

# Final link of vmlinux with optional arch pass after final link
cmd_link-vmlinux =                                                 \
	$(CONFIG_SHELL) $< $(LD) $(KBUILD_LDFLAGS) $(LDFLAGS_vmlinux) ;    \
	$(if $(ARCH_POSTLINK), $(MAKE) -f $(ARCH_POSTLINK) $@, true)

vmlinux: scripts/link-vmlinux.sh autoksyms_recursive $(vmlinux-deps) FORCE
	+$(call if_changed,link-vmlinux)

targets := vmlinux

# The actual objects are generated when descending,
# make sure no implicit rule kicks in
$(sort $(vmlinux-deps)): descend ;

filechk_kernel.release = \
	echo "$(KERNELVERSION)$$($(CONFIG_SHELL) $(srctree)/scripts/setlocalversion $(srctree))"

# Store (new) KERNELRELEASE string in include/config/kernel.release
include/config/kernel.release: FORCE
	$(call filechk,kernel.release)

# Additional helpers built in scripts/
# Carefully list dependencies so we do not try to build scripts twice
# in parallel
PHONY += scripts
scripts: scripts_basic scripts_dtc
	$(Q)$(MAKE) $(build)=$(@)

# Things we need to do before we recursively start building the kernel
# or the modules are listed in "prepare".
# A multi level approach is used. prepareN is processed before prepareN-1.
# archprepare is used in arch Makefiles and when processed asm symlink,
# version.h and scripts_basic is processed / created.

PHONY += prepare archprepare

<<<<<<< HEAD
archprepare: archheaders archscripts scripts prepare3 outputmakefile \
	asm-generic $(version_h) $(autoksyms_h) include/generated/utsrelease.h \
	$(suse_version_h)
=======
archprepare: outputmakefile archheaders archscripts scripts include/config/kernel.release \
	asm-generic $(version_h) $(autoksyms_h) include/generated/utsrelease.h
>>>>>>> 54ecb8f7

prepare0: archprepare
	$(Q)$(MAKE) $(build)=scripts/mod
	$(Q)$(MAKE) $(build)=.

# All the preparing..
prepare: prepare0 prepare-objtool

# Support for using generic headers in asm-generic
asm-generic := -f $(srctree)/scripts/Makefile.asm-generic obj

PHONY += asm-generic uapi-asm-generic
asm-generic: uapi-asm-generic
	$(Q)$(MAKE) $(asm-generic)=arch/$(SRCARCH)/include/generated/asm \
	generic=include/asm-generic
uapi-asm-generic:
	$(Q)$(MAKE) $(asm-generic)=arch/$(SRCARCH)/include/generated/uapi/asm \
	generic=include/uapi/asm-generic

PHONY += prepare-objtool
prepare-objtool: $(objtool_target)
ifeq ($(SKIP_STACK_VALIDATION),1)
ifdef CONFIG_UNWINDER_ORC
	@echo "error: Cannot generate ORC metadata for CONFIG_UNWINDER_ORC=y, please install libelf-dev, libelf-devel or elfutils-libelf-devel" >&2
	@false
else
	@echo "warning: Cannot use CONFIG_STACK_VALIDATION=y, please install libelf-dev, libelf-devel or elfutils-libelf-devel" >&2
endif
endif

# Generate some files
# ---------------------------------------------------------------------------

# KERNELRELEASE can change from a few different places, meaning version.h
# needs to be updated, so this check is forced on all builds

uts_len := 64
define filechk_utsrelease.h
	if [ `echo -n "$(KERNELRELEASE)" | wc -c ` -gt $(uts_len) ]; then \
	  echo '"$(KERNELRELEASE)" exceeds $(uts_len) characters' >&2;    \
	  exit 1;                                                         \
	fi;                                                               \
	echo \#define UTS_RELEASE \"$(KERNELRELEASE)\"
endef

define filechk_version.h
	echo \#define LINUX_VERSION_CODE $(shell                         \
	expr $(VERSION) \* 65536 + 0$(PATCHLEVEL) \* 256 + 0$(SUBLEVEL)); \
	echo '#define KERNEL_VERSION(a,b,c) (((a) << 16) + ((b) << 8) + (c))'
endef

$(version_h): FORCE
	$(call filechk,version.h)
	$(Q)rm -f $(old_version_h)

include/generated/utsrelease.h: include/config/kernel.release FORCE
	$(call filechk,utsrelease.h)

PHONY += headerdep
headerdep:
	$(Q)find $(srctree)/include/ -name '*.h' | xargs --max-args 1 \
	$(srctree)/scripts/headerdep.pl -I$(srctree)/include

# ---------------------------------------------------------------------------
# Kernel headers

#Default location for installed headers
export INSTALL_HDR_PATH = $(objtree)/usr

quiet_cmd_headers_install = INSTALL $(INSTALL_HDR_PATH)/include
      cmd_headers_install = \
	mkdir -p $(INSTALL_HDR_PATH); \
	rsync -mrl --include='*/' --include='*\.h' --exclude='*' \
	usr/include $(INSTALL_HDR_PATH)

PHONY += headers_install
headers_install: headers
	$(call cmd,headers_install)

PHONY += archheaders archscripts

hdr-inst := -f $(srctree)/scripts/Makefile.headersinst obj

PHONY += headers
headers: $(version_h) scripts_unifdef uapi-asm-generic archheaders archscripts
	$(if $(wildcard $(srctree)/arch/$(SRCARCH)/include/uapi/asm/Kbuild),, \
	  $(error Headers not exportable for the $(SRCARCH) architecture))
	$(Q)$(MAKE) $(hdr-inst)=include/uapi
	$(Q)$(MAKE) $(hdr-inst)=arch/$(SRCARCH)/include/uapi

PHONY += headers_check
headers_check: headers
	$(Q)$(MAKE) $(hdr-inst)=include/uapi HDRCHECK=1
	$(Q)$(MAKE) $(hdr-inst)=arch/$(SRCARCH)/include/uapi HDRCHECK=1

ifdef CONFIG_HEADERS_INSTALL
prepare: headers
endif

ifdef CONFIG_HEADERS_CHECK
all: headers_check
endif

PHONY += scripts_unifdef
scripts_unifdef: scripts_basic
	$(Q)$(MAKE) $(build)=scripts scripts/unifdef

# ---------------------------------------------------------------------------
# Kernel selftest

PHONY += kselftest
kselftest:
	$(Q)$(MAKE) -C $(srctree)/tools/testing/selftests run_tests

PHONY += kselftest-clean
kselftest-clean:
	$(Q)$(MAKE) -C $(srctree)/tools/testing/selftests clean

PHONY += kselftest-merge
kselftest-merge:
	$(if $(wildcard $(objtree)/.config),, $(error No .config exists, config your kernel first!))
	$(Q)find $(srctree)/tools/testing/selftests -name config | \
		xargs $(srctree)/scripts/kconfig/merge_config.sh -m $(objtree)/.config
	$(Q)$(MAKE) -f $(srctree)/Makefile olddefconfig

# ---------------------------------------------------------------------------
# Devicetree files

ifneq ($(wildcard $(srctree)/arch/$(SRCARCH)/boot/dts/),)
dtstree := arch/$(SRCARCH)/boot/dts
endif

ifneq ($(dtstree),)

%.dtb: include/config/kernel.release scripts_dtc
	$(Q)$(MAKE) $(build)=$(dtstree) $(dtstree)/$@

PHONY += dtbs dtbs_install dt_binding_check
dtbs dtbs_check: include/config/kernel.release scripts_dtc
	$(Q)$(MAKE) $(build)=$(dtstree)

dtbs_check: export CHECK_DTBS=1
dtbs_check: dt_binding_check

dtbs_install:
	$(Q)$(MAKE) $(dtbinst)=$(dtstree)

ifdef CONFIG_OF_EARLY_FLATTREE
all: dtbs
endif

endif

PHONY += scripts_dtc
scripts_dtc: scripts_basic
	$(Q)$(MAKE) $(build)=scripts/dtc

dt_binding_check: scripts_dtc
	$(Q)$(MAKE) $(build)=Documentation/devicetree/bindings

# ---------------------------------------------------------------------------
# Modules

ifdef CONFIG_MODULES

# By default, build modules as well

all: modules

# Build modules
#
# A module can be listed more than once in obj-m resulting in
# duplicate lines in modules.order files.  Those are removed
# using awk while concatenating to the final file.

PHONY += modules
modules: $(if $(KBUILD_BUILTIN),vmlinux) modules.order modules.builtin
	$(Q)$(MAKE) -f $(srctree)/scripts/Makefile.modpost
	$(Q)$(CONFIG_SHELL) $(srctree)/scripts/modules-check.sh

modules.order: descend
	$(Q)$(AWK) '!x[$$0]++' $(addsuffix /$@, $(build-dirs)) > $@

modbuiltin-dirs := $(addprefix _modbuiltin_, $(build-dirs))

modules.builtin: $(modbuiltin-dirs)
	$(Q)$(AWK) '!x[$$0]++' $(addsuffix /$@, $(build-dirs)) > $@

PHONY += $(modbuiltin-dirs)
# tristate.conf is not included from this Makefile. Add it as a prerequisite
# here to make it self-healing in case somebody accidentally removes it.
$(modbuiltin-dirs): include/config/tristate.conf
	$(Q)$(MAKE) $(modbuiltin)=$(patsubst _modbuiltin_%,%,$@)

# Target to prepare building external modules
PHONY += modules_prepare
modules_prepare: prepare

# Target to install modules
PHONY += modules_install
modules_install: _modinst_ _modinst_post

PHONY += _modinst_
_modinst_:
	@rm -rf $(MODLIB)/kernel
	@rm -f $(MODLIB)/source
	@mkdir -p $(MODLIB)/kernel
	@ln -s $(abspath $(srctree)) $(MODLIB)/source
	@if [ ! $(objtree) -ef  $(MODLIB)/build ]; then \
		rm -f $(MODLIB)/build ; \
		ln -s $(CURDIR) $(MODLIB)/build ; \
	fi
	@sed 's:^:kernel/:' modules.order > $(MODLIB)/modules.order
	@sed 's:^:kernel/:' modules.builtin > $(MODLIB)/modules.builtin
	@cp -f $(objtree)/modules.builtin.modinfo $(MODLIB)/
	$(Q)$(MAKE) -f $(srctree)/scripts/Makefile.modinst

# This depmod is only for convenience to give the initial
# boot a modules.dep even before / is mounted read-write.  However the
# boot script depmod is the master version.
PHONY += _modinst_post
_modinst_post: _modinst_
	$(call cmd,depmod)

ifeq ($(CONFIG_MODULE_SIG), y)
PHONY += modules_sign
modules_sign:
	$(Q)$(MAKE) -f $(srctree)/scripts/Makefile.modsign
endif

else # CONFIG_MODULES

# Modules not configured
# ---------------------------------------------------------------------------

PHONY += modules modules_install
modules modules_install:
	@echo >&2
	@echo >&2 "The present kernel configuration has modules disabled."
	@echo >&2 "Type 'make config' and enable loadable module support."
	@echo >&2 "Then build a kernel with module support enabled."
	@echo >&2
	@exit 1

endif # CONFIG_MODULES

###
# Cleaning is done on three levels.
# make clean     Delete most generated files
#                Leave enough to build external modules
# make mrproper  Delete the current configuration, and all generated files
# make distclean Remove editor backup files, patch leftover files and the like

# Directories & files removed with 'make clean'
CLEAN_DIRS  += include/ksym
CLEAN_FILES += modules.builtin.modinfo

# Directories & files removed with 'make mrproper'
MRPROPER_DIRS  += include/config include/generated          \
		  arch/$(SRCARCH)/include/generated .tmp_objdiff \
		  debian/ snap/ tar-install/
MRPROPER_FILES += .config .config.old .version \
		  Module.symvers \
		  signing_key.pem signing_key.priv signing_key.x509	\
		  x509.genkey extra_certificates signing_key.x509.keyid	\
		  signing_key.x509.signer vmlinux-gdb.py \
		  *.spec

# Directories & files removed with 'make distclean'
DISTCLEAN_DIRS  +=
DISTCLEAN_FILES += tags TAGS cscope* GPATH GTAGS GRTAGS GSYMS

# clean - Delete most, but leave enough to build external modules
#
clean: rm-dirs  := $(CLEAN_DIRS)
clean: rm-files := $(CLEAN_FILES)

PHONY += archclean vmlinuxclean

vmlinuxclean:
	$(Q)$(CONFIG_SHELL) $(srctree)/scripts/link-vmlinux.sh clean
	$(Q)$(if $(ARCH_POSTLINK), $(MAKE) -f $(ARCH_POSTLINK) clean)

clean: archclean vmlinuxclean

# mrproper - Delete all generated files, including .config
#
mrproper: rm-dirs  := $(wildcard $(MRPROPER_DIRS))
mrproper: rm-files := $(wildcard $(MRPROPER_FILES))
mrproper-dirs      := $(addprefix _mrproper_,scripts)

PHONY += $(mrproper-dirs) mrproper
$(mrproper-dirs):
	$(Q)$(MAKE) $(clean)=$(patsubst _mrproper_%,%,$@)

mrproper: clean $(mrproper-dirs)
	$(call cmd,rmdirs)
	$(call cmd,rmfiles)

# distclean
#
distclean: rm-dirs  := $(wildcard $(DISTCLEAN_DIRS))
distclean: rm-files := $(wildcard $(DISTCLEAN_FILES))

PHONY += distclean

distclean: mrproper
	$(call cmd,rmdirs)
	$(call cmd,rmfiles)
	@find $(srctree) $(RCS_FIND_IGNORE) \
		\( -name '*.orig' -o -name '*.rej' -o -name '*~' \
		-o -name '*.bak' -o -name '#*#' -o -name '*%' \
		-o -name 'core' \) \
		-type f -print | xargs rm -f


# Packaging of the kernel to various formats
# ---------------------------------------------------------------------------

%src-pkg: FORCE
	$(Q)$(MAKE) -f $(srctree)/scripts/Makefile.package $@
%pkg: include/config/kernel.release FORCE
	$(Q)$(MAKE) -f $(srctree)/scripts/Makefile.package $@

# Brief documentation of the typical targets used
# ---------------------------------------------------------------------------

boards := $(wildcard $(srctree)/arch/$(SRCARCH)/configs/*_defconfig)
boards := $(sort $(notdir $(boards)))
board-dirs := $(dir $(wildcard $(srctree)/arch/$(SRCARCH)/configs/*/*_defconfig))
board-dirs := $(sort $(notdir $(board-dirs:/=)))

PHONY += help
help:
	@echo  'Cleaning targets:'
	@echo  '  clean		  - Remove most generated files but keep the config and'
	@echo  '                    enough build support to build external modules'
	@echo  '  mrproper	  - Remove all generated files + config + various backup files'
	@echo  '  distclean	  - mrproper + remove editor backup and patch files'
	@echo  ''
	@echo  'Configuration targets:'
	@$(MAKE) -f $(srctree)/scripts/kconfig/Makefile help
	@echo  ''
	@echo  'Other generic targets:'
	@echo  '  all		  - Build all targets marked with [*]'
	@echo  '* vmlinux	  - Build the bare kernel'
	@echo  '* modules	  - Build all modules'
	@echo  '  modules_install - Install all modules to INSTALL_MOD_PATH (default: /)'
	@echo  '  dir/            - Build all files in dir and below'
	@echo  '  dir/file.[ois]  - Build specified target only'
	@echo  '  dir/file.ll     - Build the LLVM assembly file'
	@echo  '                    (requires compiler support for LLVM assembly generation)'
	@echo  '  dir/file.lst    - Build specified mixed source/assembly target only'
	@echo  '                    (requires a recent binutils and recent build (System.map))'
	@echo  '  dir/file.ko     - Build module including final link'
	@echo  '  modules_prepare - Set up for building external modules'
	@echo  '  tags/TAGS	  - Generate tags file for editors'
	@echo  '  cscope	  - Generate cscope index'
	@echo  '  gtags           - Generate GNU GLOBAL index'
	@echo  '  kernelrelease	  - Output the release version string (use with make -s)'
	@echo  '  kernelversion	  - Output the version stored in Makefile (use with make -s)'
	@echo  '  image_name	  - Output the image name (use with make -s)'
	@echo  '  headers_install - Install sanitised kernel headers to INSTALL_HDR_PATH'; \
	 echo  '                    (default: $(INSTALL_HDR_PATH))'; \
	 echo  ''
	@echo  'Static analysers:'
	@echo  '  checkstack      - Generate a list of stack hogs'
	@echo  '  namespacecheck  - Name space analysis on compiled kernel'
	@echo  '  versioncheck    - Sanity check on version.h usage'
	@echo  '  includecheck    - Check for duplicate included header files'
	@echo  '  export_report   - List the usages of all exported symbols'
	@echo  '  headers_check   - Sanity check on exported headers'
	@echo  '  headerdep       - Detect inclusion cycles in headers'
	@echo  '  coccicheck      - Check with Coccinelle'
	@echo  ''
	@echo  'Tools:'
	@echo  '  nsdeps          - Generate missing symbol namespace dependencies'
	@echo  ''
	@echo  'Kernel selftest:'
	@echo  '  kselftest       - Build and run kernel selftest (run as root)'
	@echo  '                    Build, install, and boot kernel before'
	@echo  '                    running kselftest on it'
	@echo  '  kselftest-clean - Remove all generated kselftest files'
	@echo  '  kselftest-merge - Merge all the config dependencies of kselftest to existing'
	@echo  '                    .config.'
	@echo  ''
	@$(if $(dtstree), \
		echo 'Devicetree:'; \
		echo '* dtbs             - Build device tree blobs for enabled boards'; \
		echo '  dtbs_install     - Install dtbs to $(INSTALL_DTBS_PATH)'; \
		echo '  dt_binding_check - Validate device tree binding documents'; \
		echo '  dtbs_check       - Validate device tree source files';\
		echo '')

	@echo 'Userspace tools targets:'
	@echo '  use "make tools/help"'
	@echo '  or  "cd tools; make help"'
	@echo  ''
	@echo  'Kernel packaging:'
	@$(MAKE) -f $(srctree)/scripts/Makefile.package help
	@echo  ''
	@echo  'Documentation targets:'
	@$(MAKE) -f $(srctree)/Documentation/Makefile dochelp
	@echo  ''
	@echo  'Architecture specific targets ($(SRCARCH)):'
	@$(if $(archhelp),$(archhelp),\
		echo '  No architecture specific help defined for $(SRCARCH)')
	@echo  ''
	@$(if $(boards), \
		$(foreach b, $(boards), \
		printf "  %-24s - Build for %s\\n" $(b) $(subst _defconfig,,$(b));) \
		echo '')
	@$(if $(board-dirs), \
		$(foreach b, $(board-dirs), \
		printf "  %-16s - Show %s-specific targets\\n" help-$(b) $(b);) \
		printf "  %-16s - Show all of the above\\n" help-boards; \
		echo '')

	@echo  '  make V=0|1 [targets] 0 => quiet build (default), 1 => verbose build'
	@echo  '  make V=2   [targets] 2 => give reason for rebuild of target'
	@echo  '  make O=dir [targets] Locate all output files in "dir", including .config'
	@echo  '  make C=1   [targets] Check re-compiled c source with $$CHECK (sparse by default)'
	@echo  '  make C=2   [targets] Force check of all c source with $$CHECK'
	@echo  '  make RECORDMCOUNT_WARN=1 [targets] Warn about ignored mcount sections'
	@echo  '  make W=n   [targets] Enable extra build checks, n=1,2,3 where'
	@echo  '		1: warnings which may be relevant and do not occur too often'
	@echo  '		2: warnings which occur quite often but may still be relevant'
	@echo  '		3: more obscure warnings, can most likely be ignored'
	@echo  '		Multiple levels can be combined with W=12 or W=123'
	@echo  ''
	@echo  'Execute "make" or "make all" to build all targets marked with [*] '
	@echo  'For further info see the ./README file'


help-board-dirs := $(addprefix help-,$(board-dirs))

help-boards: $(help-board-dirs)

boards-per-dir = $(sort $(notdir $(wildcard $(srctree)/arch/$(SRCARCH)/configs/$*/*_defconfig)))

$(help-board-dirs): help-%:
	@echo  'Architecture specific targets ($(SRCARCH) $*):'
	@$(if $(boards-per-dir), \
		$(foreach b, $(boards-per-dir), \
		printf "  %-24s - Build for %s\\n" $*/$(b) $(subst _defconfig,,$(b));) \
		echo '')


# Documentation targets
# ---------------------------------------------------------------------------
DOC_TARGETS := xmldocs latexdocs pdfdocs htmldocs epubdocs cleandocs \
	       linkcheckdocs dochelp refcheckdocs
PHONY += $(DOC_TARGETS)
$(DOC_TARGETS):
	$(Q)$(MAKE) $(build)=Documentation $@

# Misc
# ---------------------------------------------------------------------------

PHONY += scripts_gdb
scripts_gdb: prepare0
	$(Q)$(MAKE) $(build)=scripts/gdb
	$(Q)ln -fsn $(abspath $(srctree)/scripts/gdb/vmlinux-gdb.py)

ifdef CONFIG_GDB_SCRIPTS
all: scripts_gdb
endif

else # KBUILD_EXTMOD

###
# External module support.
# When building external modules the kernel used as basis is considered
# read-only, and no consistency checks are made and the make
# system is not used on the basis kernel. If updates are required
# in the basis kernel ordinary make commands (without M=...) must
# be used.
#
# The following are the only valid targets when building external
# modules.
# make M=dir clean     Delete all automatically generated files
# make M=dir modules   Make all modules in specified dir
# make M=dir	       Same as 'make M=dir modules'
# make M=dir modules_install
#                      Install the modules built in the module directory
#                      Assumes install directory is already created

# We are always building modules
KBUILD_MODULES := 1

PHONY += $(objtree)/Module.symvers
$(objtree)/Module.symvers:
	@test -e $(objtree)/Module.symvers || ( \
	echo; \
	echo "  WARNING: Symbol version dump $(objtree)/Module.symvers"; \
	echo "           is missing; modules will have no dependencies and modversions."; \
	echo )

build-dirs := $(KBUILD_EXTMOD)
PHONY += modules
modules: descend $(objtree)/Module.symvers
	$(Q)$(MAKE) -f $(srctree)/scripts/Makefile.modpost

PHONY += modules_install
modules_install: _emodinst_ _emodinst_post

install-dir := $(if $(INSTALL_MOD_DIR),$(INSTALL_MOD_DIR),extra)
PHONY += _emodinst_
_emodinst_:
	$(Q)mkdir -p $(MODLIB)/$(install-dir)
	$(Q)$(MAKE) -f $(srctree)/scripts/Makefile.modinst

PHONY += _emodinst_post
_emodinst_post: _emodinst_
	$(call cmd,depmod)

clean-dirs := $(KBUILD_EXTMOD)
clean: rm-files := $(KBUILD_EXTMOD)/Module.symvers

PHONY += /
/:
	@echo >&2 '"$(MAKE) /" is no longer supported. Please use "$(MAKE) ./" instead.'

PHONY += help
help:
	@echo  '  Building external modules.'
	@echo  '  Syntax: make -C path/to/kernel/src M=$$PWD target'
	@echo  ''
	@echo  '  modules         - default target, build the module(s)'
	@echo  '  modules_install - install the module'
	@echo  '  clean           - remove generated files in module directory only'
	@echo  ''

PHONY += prepare
endif # KBUILD_EXTMOD

# Handle descending into subdirectories listed in $(build-dirs)
# Preset locale variables to speed up the build process. Limit locale
# tweaks to this spot to avoid wrong language settings when running
# make menuconfig etc.
# Error messages still appears in the original language
PHONY += descend $(build-dirs)
descend: $(build-dirs)
$(build-dirs): prepare
	$(Q)$(MAKE) $(build)=$@ single-build=$(single-build) need-builtin=1 need-modorder=1

clean-dirs := $(addprefix _clean_, $(clean-dirs))
PHONY += $(clean-dirs) clean
$(clean-dirs):
	$(Q)$(MAKE) $(clean)=$(patsubst _clean_%,%,$@)

clean: $(clean-dirs)
	$(call cmd,rmdirs)
	$(call cmd,rmfiles)
	@find $(if $(KBUILD_EXTMOD), $(KBUILD_EXTMOD), .) $(RCS_FIND_IGNORE) \
		\( -name '*.[aios]' -o -name '*.ko' -o -name '.*.cmd' \
		-o -name '*.ko.*' \
		-o -name '*.dtb' -o -name '*.dtb.S' -o -name '*.dt.yaml' \
		-o -name '*.dwo' -o -name '*.lst' \
		-o -name '*.su' -o -name '*.mod' -o -name '*.ns_deps' \
		-o -name '.*.d' -o -name '.*.tmp' -o -name '*.mod.c' \
		-o -name '*.lex.c' -o -name '*.tab.[ch]' \
		-o -name '*.asn1.[ch]' \
		-o -name '*.symtypes' -o -name 'modules.order' \
		-o -name modules.builtin -o -name '.tmp_*.o.*' \
		-o -name '*.c.[012]*.*' \
		-o -name '*.ll' \
		-o -name '*.gcno' \) -type f -print | xargs rm -f

# Generate tags for editors
# ---------------------------------------------------------------------------
quiet_cmd_tags = GEN     $@
      cmd_tags = $(BASH) $(srctree)/scripts/tags.sh $@

tags TAGS cscope gtags: FORCE
	$(call cmd,tags)

# Script to generate missing namespace dependencies
# ---------------------------------------------------------------------------

PHONY += nsdeps

nsdeps: modules
	$(Q)$(MAKE) -f $(srctree)/scripts/Makefile.modpost nsdeps
	$(Q)$(CONFIG_SHELL) $(srctree)/scripts/$@

# Scripts to check various things for consistency
# ---------------------------------------------------------------------------

PHONY += includecheck versioncheck coccicheck namespacecheck export_report

includecheck:
	find $(srctree)/* $(RCS_FIND_IGNORE) \
		-name '*.[hcS]' -type f -print | sort \
		| xargs $(PERL) -w $(srctree)/scripts/checkincludes.pl

versioncheck:
	find $(srctree)/* $(RCS_FIND_IGNORE) \
		-name '*.[hcS]' -type f -print | sort \
		| xargs $(PERL) -w $(srctree)/scripts/checkversion.pl

coccicheck:
	$(Q)$(BASH) $(srctree)/scripts/$@

namespacecheck:
	$(PERL) $(srctree)/scripts/namespace.pl

export_report:
	$(PERL) $(srctree)/scripts/export_report.pl

PHONY += checkstack kernelrelease kernelversion image_name

# UML needs a little special treatment here.  It wants to use the host
# toolchain, so needs $(SUBARCH) passed to checkstack.pl.  Everyone
# else wants $(ARCH), including people doing cross-builds, which means
# that $(SUBARCH) doesn't work here.
ifeq ($(ARCH), um)
CHECKSTACK_ARCH := $(SUBARCH)
else
CHECKSTACK_ARCH := $(ARCH)
endif
checkstack:
	$(OBJDUMP) -d vmlinux $$(find . -name '*.ko') | \
	$(PERL) $(srctree)/scripts/checkstack.pl $(CHECKSTACK_ARCH)

kernelrelease:
	@echo "$(KERNELVERSION)$$($(CONFIG_SHELL) $(srctree)/scripts/setlocalversion $(srctree))"

kernelversion:
	@echo $(KERNELVERSION)

image_name:
	@echo $(KBUILD_IMAGE)

# Clear a bunch of variables before executing the submake

ifeq ($(quiet),silent_)
tools_silent=s
endif

tools/: FORCE
	$(Q)mkdir -p $(objtree)/tools
	$(Q)$(MAKE) LDFLAGS= MAKEFLAGS="$(tools_silent) $(filter --j% -j,$(MAKEFLAGS))" O=$(abspath $(objtree)) subdir=tools -C $(srctree)/tools/

tools/%: FORCE
	$(Q)mkdir -p $(objtree)/tools
	$(Q)$(MAKE) LDFLAGS= MAKEFLAGS="$(tools_silent) $(filter --j% -j,$(MAKEFLAGS))" O=$(abspath $(objtree)) subdir=tools -C $(srctree)/tools/ $*

# Single targets
# ---------------------------------------------------------------------------
# To build individual files in subdirectories, you can do like this:
#
#   make foo/bar/baz.s
#
# The supported suffixes for single-target are listed in 'single-targets'
#
# To build only under specific subdirectories, you can do like this:
#
#   make foo/bar/baz/

ifdef single-build

single-all := $(filter $(single-targets), $(MAKECMDGOALS))

# .ko is special because modpost is needed
single-ko := $(sort $(filter %.ko, $(single-all)))
single-no-ko := $(sort $(patsubst %.ko,%.mod, $(single-all)))

$(single-ko): single_modpost
	@:
$(single-no-ko): descend
	@:

ifeq ($(KBUILD_EXTMOD),)
# For the single build of in-tree modules, use a temporary file to avoid
# the situation of modules_install installing an invalid modules.order.
MODORDER := .modules.tmp
endif

PHONY += single_modpost
single_modpost: $(single-no-ko)
	$(Q){ $(foreach m, $(single-ko), echo $(extmod-prefix)$m;) } > $(MODORDER)
	$(Q)$(MAKE) -f $(srctree)/scripts/Makefile.modpost

KBUILD_MODULES := 1

export KBUILD_SINGLE_TARGETS := $(addprefix $(extmod-prefix), $(single-no-ko))

single-build = $(if $(filter-out $@/, $(single-no-ko)),1)

endif

# FIXME Should go into a make.lib or something
# ===========================================================================

quiet_cmd_rmdirs = $(if $(wildcard $(rm-dirs)),CLEAN   $(wildcard $(rm-dirs)))
      cmd_rmdirs = rm -rf $(rm-dirs)

quiet_cmd_rmfiles = $(if $(wildcard $(rm-files)),CLEAN   $(wildcard $(rm-files)))
      cmd_rmfiles = rm -f $(rm-files)

# Run depmod only if we have System.map and depmod is executable
quiet_cmd_depmod = DEPMOD  $(KERNELRELEASE)
      cmd_depmod = $(CONFIG_SHELL) $(srctree)/scripts/depmod.sh $(DEPMOD) \
                   $(KERNELRELEASE)

# read saved command lines for existing targets
existing-targets := $(wildcard $(sort $(targets)))

-include $(foreach f,$(existing-targets),$(dir $(f)).$(notdir $(f)).cmd)

endif # config-targets
endif # mixed-build
endif # need-sub-make

PHONY += FORCE
FORCE:

# Declare the contents of the PHONY variable as phony.  We keep that
# information in a variable so we can use it in if_changed and friends.
.PHONY: $(PHONY)<|MERGE_RESOLUTION|>--- conflicted
+++ resolved
@@ -1,14 +1,8 @@
 # SPDX-License-Identifier: GPL-2.0
 VERSION = 5
-<<<<<<< HEAD
-PATCHLEVEL = 3
-SUBLEVEL = 1
-EXTRAVERSION =
-=======
 PATCHLEVEL = 4
 SUBLEVEL = 0
 EXTRAVERSION = -rc1
->>>>>>> 54ecb8f7
 NAME = Bobtail Squid
 
 # *DOCUMENTATION*
@@ -1141,14 +1135,9 @@
 
 PHONY += prepare archprepare
 
-<<<<<<< HEAD
-archprepare: archheaders archscripts scripts prepare3 outputmakefile \
+archprepare: outputmakefile archheaders archscripts scripts include/config/kernel.release \
 	asm-generic $(version_h) $(autoksyms_h) include/generated/utsrelease.h \
 	$(suse_version_h)
-=======
-archprepare: outputmakefile archheaders archscripts scripts include/config/kernel.release \
-	asm-generic $(version_h) $(autoksyms_h) include/generated/utsrelease.h
->>>>>>> 54ecb8f7
 
 prepare0: archprepare
 	$(Q)$(MAKE) $(build)=scripts/mod
