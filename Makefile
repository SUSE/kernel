--- conflicted
+++ resolved
@@ -1,11 +1,7 @@
 VERSION = 3
 PATCHLEVEL = 4
 SUBLEVEL = 0
-<<<<<<< HEAD
-EXTRAVERSION = -rc3-172-g6be5ceb
-=======
 EXTRAVERSION = -rc4
->>>>>>> 66f75a5d
 NAME = Saber-toothed Squirrel
 
 # *DOCUMENTATION*
