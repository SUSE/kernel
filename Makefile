--- conflicted
+++ resolved
@@ -1,11 +1,7 @@
 VERSION = 3
 PATCHLEVEL = 14
 SUBLEVEL = 0
-<<<<<<< HEAD
-EXTRAVERSION = -rc4-142-g55de1ed
-=======
 EXTRAVERSION = -rc5
->>>>>>> 0414855f
 NAME = Shuffling Zombie Juror
 
 # *DOCUMENTATION*
