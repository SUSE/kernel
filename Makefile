# SPDX-License-Identifier: GPL-2.0
VERSION = 5
<<<<<<< HEAD
PATCHLEVEL = 9
SUBLEVEL = 14
=======
PATCHLEVEL = 10
SUBLEVEL = 0
>>>>>>> 9507dc11
EXTRAVERSION =
NAME = Kleptomaniac Octopus

# *DOCUMENTATION*
# To see a list of typical targets execute "make help"
# More info can be located in ./README
# Comments in this file are targeted only to the developer, do not
# expect to learn how to build the kernel reading this file.

$(if $(filter __%, $(MAKECMDGOALS)), \
	$(error targets prefixed with '__' are only for internal use))

# That's our default target when none is given on the command line
PHONY := __all
__all:

# We are using a recursive build, so we need to do a little thinking
# to get the ordering right.
#
# Most importantly: sub-Makefiles should only ever modify files in
# their own directory. If in some directory we have a dependency on
# a file in another dir (which doesn't happen often, but it's often
# unavoidable when linking the built-in.a targets which finally
# turn into vmlinux), we will call a sub make in that other dir, and
# after that we are sure that everything which is in that other dir
# is now up to date.
#
# The only cases where we need to modify files which have global
# effects are thus separated out and done before the recursive
# descending is started. They are now explicitly listed as the
# prepare rule.

ifneq ($(sub_make_done),1)

# Do not use make's built-in rules and variables
# (this increases performance and avoids hard-to-debug behaviour)
MAKEFLAGS += -rR

# Avoid funny character set dependencies
unexport LC_ALL
LC_COLLATE=C
LC_NUMERIC=C
export LC_COLLATE LC_NUMERIC

# Avoid interference with shell env settings
unexport GREP_OPTIONS

# Beautify output
# ---------------------------------------------------------------------------
#
# Normally, we echo the whole command before executing it. By making
# that echo $($(quiet)$(cmd)), we now have the possibility to set
# $(quiet) to choose other forms of output instead, e.g.
#
#         quiet_cmd_cc_o_c = Compiling $(RELDIR)/$@
#         cmd_cc_o_c       = $(CC) $(c_flags) -c -o $@ $<
#
# If $(quiet) is empty, the whole command will be printed.
# If it is set to "quiet_", only the short version will be printed.
# If it is set to "silent_", nothing will be printed at all, since
# the variable $(silent_cmd_cc_o_c) doesn't exist.
#
# A simple variant is to prefix commands with $(Q) - that's useful
# for commands that shall be hidden in non-verbose mode.
#
#	$(Q)ln $@ :<
#
# If KBUILD_VERBOSE equals 0 then the above command will be hidden.
# If KBUILD_VERBOSE equals 1 then the above command is displayed.
# If KBUILD_VERBOSE equals 2 then give the reason why each target is rebuilt.
#
# To put more focus on warnings, be less verbose as default
# Use 'make V=1' to see the full commands

ifeq ("$(origin V)", "command line")
  KBUILD_VERBOSE = $(V)
endif
ifndef KBUILD_VERBOSE
  KBUILD_VERBOSE = 0
endif

ifeq ($(KBUILD_VERBOSE),1)
  quiet =
  Q =
else
  quiet=quiet_
  Q = @
endif

# If the user is running make -s (silent mode), suppress echoing of
# commands

ifneq ($(findstring s,$(filter-out --%,$(MAKEFLAGS))),)
  quiet=silent_
endif

export quiet Q KBUILD_VERBOSE

# Kbuild will save output files in the current working directory.
# This does not need to match to the root of the kernel source tree.
#
# For example, you can do this:
#
#  cd /dir/to/store/output/files; make -f /dir/to/kernel/source/Makefile
#
# If you want to save output files in a different location, there are
# two syntaxes to specify it.
#
# 1) O=
# Use "make O=dir/to/store/output/files/"
#
# 2) Set KBUILD_OUTPUT
# Set the environment variable KBUILD_OUTPUT to point to the output directory.
# export KBUILD_OUTPUT=dir/to/store/output/files/; make
#
# The O= assignment takes precedence over the KBUILD_OUTPUT environment
# variable.

# Do we want to change the working directory?
ifeq ("$(origin O)", "command line")
  KBUILD_OUTPUT := $(O)
endif

ifneq ($(KBUILD_OUTPUT),)
# Make's built-in functions such as $(abspath ...), $(realpath ...) cannot
# expand a shell special character '~'. We use a somewhat tedious way here.
abs_objtree := $(shell mkdir -p $(KBUILD_OUTPUT) && cd $(KBUILD_OUTPUT) && pwd)
$(if $(abs_objtree),, \
     $(error failed to create output directory "$(KBUILD_OUTPUT)"))

# $(realpath ...) resolves symlinks
abs_objtree := $(realpath $(abs_objtree))
else
abs_objtree := $(CURDIR)
endif # ifneq ($(KBUILD_OUTPUT),)

ifeq ($(abs_objtree),$(CURDIR))
# Suppress "Entering directory ..." unless we are changing the work directory.
MAKEFLAGS += --no-print-directory
else
need-sub-make := 1
endif

abs_srctree := $(realpath $(dir $(lastword $(MAKEFILE_LIST))))

ifneq ($(words $(subst :, ,$(abs_srctree))), 1)
$(error source directory cannot contain spaces or colons)
endif

ifneq ($(abs_srctree),$(abs_objtree))
# Look for make include files relative to root of kernel src
#
# This does not become effective immediately because MAKEFLAGS is re-parsed
# once after the Makefile is read. We need to invoke sub-make.
MAKEFLAGS += --include-dir=$(abs_srctree)
need-sub-make := 1
endif

this-makefile := $(lastword $(MAKEFILE_LIST))

ifneq ($(filter 3.%,$(MAKE_VERSION)),)
# 'MAKEFLAGS += -rR' does not immediately become effective for GNU Make 3.x
# We need to invoke sub-make to avoid implicit rules in the top Makefile.
need-sub-make := 1
# Cancel implicit rules for this Makefile.
$(this-makefile): ;
endif

export abs_srctree abs_objtree
export sub_make_done := 1

ifeq ($(need-sub-make),1)

PHONY += $(MAKECMDGOALS) __sub-make

$(filter-out $(this-makefile), $(MAKECMDGOALS)) __all: __sub-make
	@:

# Invoke a second make in the output directory, passing relevant variables
__sub-make:
	$(Q)$(MAKE) -C $(abs_objtree) -f $(abs_srctree)/Makefile $(MAKECMDGOALS)

endif # need-sub-make
endif # sub_make_done

# We process the rest of the Makefile if this is the final invocation of make
ifeq ($(need-sub-make),)

# Do not print "Entering directory ...",
# but we want to display it when entering to the output directory
# so that IDEs/editors are able to understand relative filenames.
MAKEFLAGS += --no-print-directory

# Call a source code checker (by default, "sparse") as part of the
# C compilation.
#
# Use 'make C=1' to enable checking of only re-compiled files.
# Use 'make C=2' to enable checking of *all* source files, regardless
# of whether they are re-compiled or not.
#
# See the file "Documentation/dev-tools/sparse.rst" for more details,
# including where to get the "sparse" utility.

ifeq ("$(origin C)", "command line")
  KBUILD_CHECKSRC = $(C)
endif
ifndef KBUILD_CHECKSRC
  KBUILD_CHECKSRC = 0
endif

# Use make M=dir or set the environment variable KBUILD_EXTMOD to specify the
# directory of external module to build. Setting M= takes precedence.
ifeq ("$(origin M)", "command line")
  KBUILD_EXTMOD := $(M)
endif

$(if $(word 2, $(KBUILD_EXTMOD)), \
	$(error building multiple external modules is not supported))

export KBUILD_CHECKSRC KBUILD_EXTMOD

extmod-prefix = $(if $(KBUILD_EXTMOD),$(KBUILD_EXTMOD)/)

ifeq ($(abs_srctree),$(abs_objtree))
        # building in the source tree
        srctree := .
	building_out_of_srctree :=
else
        ifeq ($(abs_srctree)/,$(dir $(abs_objtree)))
                # building in a subdirectory of the source tree
                srctree := ..
        else
                srctree := $(abs_srctree)
        endif
	building_out_of_srctree := 1
endif

ifneq ($(KBUILD_ABS_SRCTREE),)
srctree := $(abs_srctree)
endif

objtree		:= .
VPATH		:= $(srctree)

export building_out_of_srctree srctree objtree VPATH

# To make sure we do not include .config for any of the *config targets
# catch them early, and hand them over to scripts/kconfig/Makefile
# It is allowed to specify more targets when calling make, including
# mixing *config targets and build targets.
# For example 'make oldconfig all'.
# Detect when mixed targets is specified, and make a second invocation
# of make so .config is not included in this case either (for *config).

version_h := include/generated/uapi/linux/version.h
old_version_h := include/linux/version.h

clean-targets := %clean mrproper cleandocs
no-dot-config-targets := $(clean-targets) \
			 cscope gtags TAGS tags help% %docs check% coccicheck \
			 $(version_h) headers headers_% archheaders archscripts \
			 %asm-generic kernelversion %src-pkg dt_binding_check \
			 outputmakefile
no-sync-config-targets := $(no-dot-config-targets) %install kernelrelease
single-targets := %.a %.i %.ko %.lds %.ll %.lst %.mod %.o %.s %.symtypes %/

config-build	:=
mixed-build	:=
need-config	:= 1
may-sync-config	:= 1
single-build	:=

ifneq ($(filter $(no-dot-config-targets), $(MAKECMDGOALS)),)
	ifeq ($(filter-out $(no-dot-config-targets), $(MAKECMDGOALS)),)
		need-config :=
	endif
endif

ifneq ($(filter $(no-sync-config-targets), $(MAKECMDGOALS)),)
	ifeq ($(filter-out $(no-sync-config-targets), $(MAKECMDGOALS)),)
		may-sync-config :=
	endif
endif

ifneq ($(KBUILD_EXTMOD),)
	may-sync-config :=
endif

ifeq ($(KBUILD_EXTMOD),)
        ifneq ($(filter %config,$(MAKECMDGOALS)),)
		config-build := 1
                ifneq ($(words $(MAKECMDGOALS)),1)
			mixed-build := 1
                endif
        endif
endif

# We cannot build single targets and the others at the same time
ifneq ($(filter $(single-targets), $(MAKECMDGOALS)),)
	single-build := 1
	ifneq ($(filter-out $(single-targets), $(MAKECMDGOALS)),)
		mixed-build := 1
	endif
endif

# For "make -j clean all", "make -j mrproper defconfig all", etc.
ifneq ($(filter $(clean-targets),$(MAKECMDGOALS)),)
        ifneq ($(filter-out $(clean-targets),$(MAKECMDGOALS)),)
		mixed-build := 1
        endif
endif

# install and modules_install need also be processed one by one
ifneq ($(filter install,$(MAKECMDGOALS)),)
        ifneq ($(filter modules_install,$(MAKECMDGOALS)),)
		mixed-build := 1
        endif
endif

ifdef mixed-build
# ===========================================================================
# We're called with mixed targets (*config and build targets).
# Handle them one by one.

PHONY += $(MAKECMDGOALS) __build_one_by_one

$(MAKECMDGOALS): __build_one_by_one
	@:

__build_one_by_one:
	$(Q)set -e; \
	for i in $(MAKECMDGOALS); do \
		$(MAKE) -f $(srctree)/Makefile $$i; \
	done

else # !mixed-build

include scripts/Kbuild.include

# Warn about unsupported modules in kernels built inside Autobuild
ifneq ($(wildcard /.buildenv),)
CFLAGS		+= -DUNSUPPORTED_MODULES=2
endif

# Read KERNELRELEASE from include/config/kernel.release (if it exists)
KERNELRELEASE = $(shell cat include/config/kernel.release 2> /dev/null)
KERNELVERSION = $(VERSION)$(if $(PATCHLEVEL),.$(PATCHLEVEL)$(if $(SUBLEVEL),.$(SUBLEVEL)))$(EXTRAVERSION)
export VERSION PATCHLEVEL SUBLEVEL KERNELRELEASE KERNELVERSION

include scripts/subarch.include

# Cross compiling and selecting different set of gcc/bin-utils
# ---------------------------------------------------------------------------
#
# When performing cross compilation for other architectures ARCH shall be set
# to the target architecture. (See arch/* for the possibilities).
# ARCH can be set during invocation of make:
# make ARCH=ia64
# Another way is to have ARCH set in the environment.
# The default ARCH is the host where make is executed.

# CROSS_COMPILE specify the prefix used for all executables used
# during compilation. Only gcc and related bin-utils executables
# are prefixed with $(CROSS_COMPILE).
# CROSS_COMPILE can be set on the command line
# make CROSS_COMPILE=ia64-linux-
# Alternatively CROSS_COMPILE can be set in the environment.
# Default value for CROSS_COMPILE is not to prefix executables
# Note: Some architectures assign CROSS_COMPILE in their arch/*/Makefile
ARCH		?= $(SUBARCH)

# Architecture as present in compile.h
UTS_MACHINE 	:= $(ARCH)
SRCARCH 	:= $(ARCH)

# Additional ARCH settings for x86
ifeq ($(ARCH),i386)
        SRCARCH := x86
endif
ifeq ($(ARCH),x86_64)
        SRCARCH := x86
endif

# Additional ARCH settings for sparc
ifeq ($(ARCH),sparc32)
       SRCARCH := sparc
endif
ifeq ($(ARCH),sparc64)
       SRCARCH := sparc
endif

# Additional ARCH settings for sh
ifeq ($(ARCH),sh64)
       SRCARCH := sh
endif

KCONFIG_CONFIG	?= .config
export KCONFIG_CONFIG

# Default file for 'make defconfig'. This may be overridden by arch-Makefile.
export KBUILD_DEFCONFIG := defconfig

# SHELL used by kbuild
CONFIG_SHELL := sh

HOST_LFS_CFLAGS := $(shell getconf LFS_CFLAGS 2>/dev/null)
HOST_LFS_LDFLAGS := $(shell getconf LFS_LDFLAGS 2>/dev/null)
HOST_LFS_LIBS := $(shell getconf LFS_LIBS 2>/dev/null)

ifneq ($(LLVM),)
HOSTCC	= clang
HOSTCXX	= clang++
else
HOSTCC	= gcc
HOSTCXX	= g++
endif

export KBUILD_USERCFLAGS := -Wall -Wmissing-prototypes -Wstrict-prototypes \
			      -O2 -fomit-frame-pointer -std=gnu89
export KBUILD_USERLDFLAGS :=

KBUILD_HOSTCFLAGS   := $(KBUILD_USERCFLAGS) $(HOST_LFS_CFLAGS) $(HOSTCFLAGS)
KBUILD_HOSTCXXFLAGS := -Wall -O2 $(HOST_LFS_CFLAGS) $(HOSTCXXFLAGS)
KBUILD_HOSTLDFLAGS  := $(HOST_LFS_LDFLAGS) $(HOSTLDFLAGS)
KBUILD_HOSTLDLIBS   := $(HOST_LFS_LIBS) $(HOSTLDLIBS)

# Make variables (CC, etc...)
CPP		= $(CC) -E
ifneq ($(LLVM),)
CC		= clang
LD		= ld.lld
AR		= llvm-ar
NM		= llvm-nm
OBJCOPY		= llvm-objcopy
OBJDUMP		= llvm-objdump
READELF		= llvm-readelf
STRIP		= llvm-strip
else
CC		= $(CROSS_COMPILE)gcc
LD		= $(CROSS_COMPILE)ld
AR		= $(CROSS_COMPILE)ar
NM		= $(CROSS_COMPILE)nm
OBJCOPY		= $(CROSS_COMPILE)objcopy
OBJDUMP		= $(CROSS_COMPILE)objdump
READELF		= $(CROSS_COMPILE)readelf
STRIP		= $(CROSS_COMPILE)strip
endif
PAHOLE		= pahole
RESOLVE_BTFIDS	= $(objtree)/tools/bpf/resolve_btfids/resolve_btfids
LEX		= flex
YACC		= bison
AWK		= awk
INSTALLKERNEL  := installkernel
DEPMOD		= /sbin/depmod
PERL		= perl
PYTHON		= python
PYTHON3		= python3
CHECK		= sparse
BASH		= bash
KGZIP		= gzip
KBZIP2		= bzip2
KLZOP		= lzop
LZMA		= lzma
LZ4		= lz4c
XZ		= xz
ZSTD		= zstd

CHECKFLAGS     := -D__linux__ -Dlinux -D__STDC__ -Dunix -D__unix__ \
		  -Wbitwise -Wno-return-void -Wno-unknown-attribute $(CF)
NOSTDINC_FLAGS :=
CFLAGS_MODULE   =
AFLAGS_MODULE   =
LDFLAGS_MODULE  =
CFLAGS_KERNEL	=
AFLAGS_KERNEL	=
LDFLAGS_vmlinux =

# Use USERINCLUDE when you must reference the UAPI directories only.
USERINCLUDE    := \
		-I$(srctree)/arch/$(SRCARCH)/include/uapi \
		-I$(objtree)/arch/$(SRCARCH)/include/generated/uapi \
		-I$(srctree)/include/uapi \
		-I$(objtree)/include/generated/uapi \
                -include $(srctree)/include/linux/kconfig.h

# Use LINUXINCLUDE when you must reference the include/ directory.
# Needed to be compatible with the O= option
LINUXINCLUDE    := \
		-I$(srctree)/arch/$(SRCARCH)/include \
		-I$(objtree)/arch/$(SRCARCH)/include/generated \
		$(if $(building_out_of_srctree),-I$(srctree)/include) \
		-I$(objtree)/include \
		$(USERINCLUDE)

KBUILD_AFLAGS   := -D__ASSEMBLY__ -fno-PIE
KBUILD_CFLAGS   := -Wall -Wundef -Werror=strict-prototypes -Wno-trigraphs \
		   -fno-strict-aliasing -fno-common -fshort-wchar -fno-PIE \
		   -Werror=implicit-function-declaration -Werror=implicit-int \
		   -Werror=return-type -Wno-format-security \
		   -std=gnu89
KBUILD_CPPFLAGS := -D__KERNEL__
KBUILD_AFLAGS_KERNEL :=
KBUILD_CFLAGS_KERNEL :=
KBUILD_AFLAGS_MODULE  := -DMODULE
KBUILD_CFLAGS_MODULE  := -DMODULE
KBUILD_LDFLAGS_MODULE :=
KBUILD_LDFLAGS :=
CLANG_FLAGS :=

export ARCH SRCARCH CONFIG_SHELL BASH HOSTCC KBUILD_HOSTCFLAGS CROSS_COMPILE LD CC
export CPP AR NM STRIP OBJCOPY OBJDUMP READELF PAHOLE RESOLVE_BTFIDS LEX YACC AWK INSTALLKERNEL
export PERL PYTHON PYTHON3 CHECK CHECKFLAGS MAKE UTS_MACHINE HOSTCXX
export KGZIP KBZIP2 KLZOP LZMA LZ4 XZ ZSTD
export KBUILD_HOSTCXXFLAGS KBUILD_HOSTLDFLAGS KBUILD_HOSTLDLIBS LDFLAGS_MODULE

export KBUILD_CPPFLAGS NOSTDINC_FLAGS LINUXINCLUDE OBJCOPYFLAGS KBUILD_LDFLAGS
export KBUILD_CFLAGS CFLAGS_KERNEL CFLAGS_MODULE
export KBUILD_AFLAGS AFLAGS_KERNEL AFLAGS_MODULE
export KBUILD_AFLAGS_MODULE KBUILD_CFLAGS_MODULE KBUILD_LDFLAGS_MODULE
export KBUILD_AFLAGS_KERNEL KBUILD_CFLAGS_KERNEL

# Files to ignore in find ... statements

export RCS_FIND_IGNORE := \( -name SCCS -o -name BitKeeper -o -name .svn -o    \
			  -name CVS -o -name .pc -o -name .hg -o -name .git \) \
			  -prune -o
export RCS_TAR_IGNORE := --exclude SCCS --exclude BitKeeper --exclude .svn \
			 --exclude CVS --exclude .pc --exclude .hg --exclude .git

# ===========================================================================
# Rules shared between *config targets and build targets

# Basic helpers built in scripts/basic/
PHONY += scripts_basic
scripts_basic:
	$(Q)$(MAKE) $(build)=scripts/basic
	$(Q)rm -f .tmp_quiet_recordmcount

PHONY += outputmakefile
# Before starting out-of-tree build, make sure the source tree is clean.
# outputmakefile generates a Makefile in the output directory, if using a
# separate output directory. This allows convenient use of make in the
# output directory.
# At the same time when output Makefile generated, generate .gitignore to
# ignore whole output directory
outputmakefile:
ifdef building_out_of_srctree
	$(Q)if [ -f $(srctree)/.config -o \
		 -d $(srctree)/include/config -o \
		 -d $(srctree)/arch/$(SRCARCH)/include/generated ]; then \
		echo >&2 "***"; \
		echo >&2 "*** The source tree is not clean, please run 'make$(if $(findstring command line, $(origin ARCH)), ARCH=$(ARCH)) mrproper'"; \
		echo >&2 "*** in $(abs_srctree)";\
		echo >&2 "***"; \
		false; \
	fi
	$(Q)ln -fsn $(srctree) source
	$(Q)$(CONFIG_SHELL) $(srctree)/scripts/mkmakefile $(srctree)
	$(Q)test -e .gitignore || \
	{ echo "# this is build directory, ignore it"; echo "*"; } > .gitignore
endif

ifneq ($(shell $(CC) --version 2>&1 | head -n 1 | grep clang),)
ifneq ($(CROSS_COMPILE),)
CLANG_FLAGS	+= --target=$(notdir $(CROSS_COMPILE:%-=%))
GCC_TOOLCHAIN_DIR := $(dir $(shell which $(CROSS_COMPILE)elfedit))
CLANG_FLAGS	+= --prefix=$(GCC_TOOLCHAIN_DIR)$(notdir $(CROSS_COMPILE))
GCC_TOOLCHAIN	:= $(realpath $(GCC_TOOLCHAIN_DIR)/..)
endif
ifneq ($(GCC_TOOLCHAIN),)
CLANG_FLAGS	+= --gcc-toolchain=$(GCC_TOOLCHAIN)
endif
ifneq ($(LLVM_IAS),1)
CLANG_FLAGS	+= -no-integrated-as
endif
CLANG_FLAGS	+= -Werror=unknown-warning-option
KBUILD_CFLAGS	+= $(CLANG_FLAGS)
KBUILD_AFLAGS	+= $(CLANG_FLAGS)
export CLANG_FLAGS
endif

# The expansion should be delayed until arch/$(SRCARCH)/Makefile is included.
# Some architectures define CROSS_COMPILE in arch/$(SRCARCH)/Makefile.
# CC_VERSION_TEXT is referenced from Kconfig (so it needs export),
# and from include/config/auto.conf.cmd to detect the compiler upgrade.
CC_VERSION_TEXT = $(shell $(CC) --version 2>/dev/null | head -n 1)

ifdef config-build
# ===========================================================================
# *config targets only - make sure prerequisites are updated, and descend
# in scripts/kconfig to make the *config target

# Read arch specific Makefile to set KBUILD_DEFCONFIG as needed.
# KBUILD_DEFCONFIG may point out an alternative default configuration
# used for 'make defconfig'
include arch/$(SRCARCH)/Makefile
export KBUILD_DEFCONFIG KBUILD_KCONFIG CC_VERSION_TEXT

config: outputmakefile scripts_basic FORCE
	$(Q)$(MAKE) $(build)=scripts/kconfig $@

%config: outputmakefile scripts_basic FORCE
	$(Q)$(MAKE) $(build)=scripts/kconfig $@

else #!config-build
# ===========================================================================
# Build targets only - this includes vmlinux, arch specific targets, clean
# targets and others. In general all targets except *config targets.

# If building an external module we do not care about the all: rule
# but instead __all depend on modules
PHONY += all
ifeq ($(KBUILD_EXTMOD),)
__all: all
else
__all: modules
endif

# Decide whether to build built-in, modular, or both.
# Normally, just do built-in.

KBUILD_MODULES :=
KBUILD_BUILTIN := 1

# If we have only "make modules", don't compile built-in objects.
ifeq ($(MAKECMDGOALS),modules)
  KBUILD_BUILTIN :=
endif

# If we have "make <whatever> modules", compile modules
# in addition to whatever we do anyway.
# Just "make" or "make all" shall build modules as well

ifneq ($(filter all modules nsdeps %compile_commands.json clang-%,$(MAKECMDGOALS)),)
  KBUILD_MODULES := 1
endif

ifeq ($(MAKECMDGOALS),)
  KBUILD_MODULES := 1
endif

export KBUILD_MODULES KBUILD_BUILTIN

ifdef need-config
include include/config/auto.conf
endif

ifeq ($(KBUILD_EXTMOD),)
# Objects we will link into vmlinux / subdirs we need to visit
core-y		:= init/ usr/
drivers-y	:= drivers/ sound/
drivers-$(CONFIG_SAMPLES) += samples/
drivers-y	+= net/ virt/
libs-y		:= lib/
endif # KBUILD_EXTMOD

# The all: target is the default when no target is given on the
# command line.
# This allow a user to issue only 'make' to build a kernel including modules
# Defaults to vmlinux, but the arch makefile usually adds further targets
all: vmlinux

CFLAGS_GCOV	:= -fprofile-arcs -ftest-coverage \
	$(call cc-option,-fno-tree-loop-im) \
	$(call cc-disable-warning,maybe-uninitialized,)
export CFLAGS_GCOV

# The arch Makefiles can override CC_FLAGS_FTRACE. We may also append it later.
ifdef CONFIG_FUNCTION_TRACER
  CC_FLAGS_FTRACE := -pg
endif

RETPOLINE_CFLAGS_GCC := -mindirect-branch=thunk-extern -mindirect-branch-register
RETPOLINE_VDSO_CFLAGS_GCC := -mindirect-branch=thunk-inline -mindirect-branch-register
RETPOLINE_CFLAGS_CLANG := -mretpoline-external-thunk
RETPOLINE_VDSO_CFLAGS_CLANG := -mretpoline
RETPOLINE_CFLAGS := $(call cc-option,$(RETPOLINE_CFLAGS_GCC),$(call cc-option,$(RETPOLINE_CFLAGS_CLANG)))
RETPOLINE_VDSO_CFLAGS := $(call cc-option,$(RETPOLINE_VDSO_CFLAGS_GCC),$(call cc-option,$(RETPOLINE_VDSO_CFLAGS_CLANG)))
export RETPOLINE_CFLAGS
export RETPOLINE_VDSO_CFLAGS

include arch/$(SRCARCH)/Makefile

ifdef need-config
ifdef may-sync-config
# Read in dependencies to all Kconfig* files, make sure to run syncconfig if
# changes are detected. This should be included after arch/$(SRCARCH)/Makefile
# because some architectures define CROSS_COMPILE there.
include include/config/auto.conf.cmd

$(KCONFIG_CONFIG):
	@echo >&2 '***'
	@echo >&2 '*** Configuration file "$@" not found!'
	@echo >&2 '***'
	@echo >&2 '*** Please run some configurator (e.g. "make oldconfig" or'
	@echo >&2 '*** "make menuconfig" or "make xconfig").'
	@echo >&2 '***'
	@/bin/false

# The actual configuration files used during the build are stored in
# include/generated/ and include/config/. Update them if .config is newer than
# include/config/auto.conf (which mirrors .config).
#
# This exploits the 'multi-target pattern rule' trick.
# The syncconfig should be executed only once to make all the targets.
# (Note: use the grouped target '&:' when we bump to GNU Make 4.3)
quiet_cmd_syncconfig = SYNC    $@
      cmd_syncconfig = $(MAKE) -f $(srctree)/Makefile syncconfig

%/config/auto.conf %/config/auto.conf.cmd %/generated/autoconf.h: $(KCONFIG_CONFIG)
	+$(call cmd,syncconfig)
else # !may-sync-config
# External modules and some install targets need include/generated/autoconf.h
# and include/config/auto.conf but do not care if they are up-to-date.
# Use auto.conf to trigger the test
PHONY += include/config/auto.conf

include/config/auto.conf:
	$(Q)test -e include/generated/autoconf.h -a -e $@ || (		\
	echo >&2;							\
	echo >&2 "  ERROR: Kernel configuration is invalid.";		\
	echo >&2 "         include/generated/autoconf.h or $@ are missing.";\
	echo >&2 "         Run 'make oldconfig && make prepare' on kernel src to fix it.";	\
	echo >&2 ;							\
	/bin/false)

endif # may-sync-config
endif # need-config

KBUILD_CFLAGS	+= $(call cc-option,-fno-delete-null-pointer-checks,)
KBUILD_CFLAGS	+= $(call cc-disable-warning,frame-address,)
KBUILD_CFLAGS	+= $(call cc-disable-warning, format-truncation)
KBUILD_CFLAGS	+= $(call cc-disable-warning, format-overflow)
KBUILD_CFLAGS	+= $(call cc-disable-warning, address-of-packed-member)

ifdef CONFIG_CC_OPTIMIZE_FOR_PERFORMANCE
KBUILD_CFLAGS += -O2
else ifdef CONFIG_CC_OPTIMIZE_FOR_PERFORMANCE_O3
KBUILD_CFLAGS += -O3
else ifdef CONFIG_CC_OPTIMIZE_FOR_SIZE
KBUILD_CFLAGS += -Os
endif

# Tell gcc to never replace conditional load with a non-conditional one
KBUILD_CFLAGS	+= $(call cc-option,--param=allow-store-data-races=0)
KBUILD_CFLAGS	+= $(call cc-option,-fno-allow-store-data-races)

ifdef CONFIG_READABLE_ASM
# Disable optimizations that make assembler listings hard to read.
# reorder blocks reorders the control in the function
# ipa clone creates specialized cloned functions
# partial inlining inlines only parts of functions
KBUILD_CFLAGS += $(call cc-option,-fno-reorder-blocks,) \
                 $(call cc-option,-fno-ipa-cp-clone,) \
                 $(call cc-option,-fno-partial-inlining)
endif

ifneq ($(CONFIG_FRAME_WARN),0)
KBUILD_CFLAGS += -Wframe-larger-than=$(CONFIG_FRAME_WARN)
endif

stackp-flags-y                                    := -fno-stack-protector
stackp-flags-$(CONFIG_STACKPROTECTOR)             := -fstack-protector
stackp-flags-$(CONFIG_STACKPROTECTOR_STRONG)      := -fstack-protector-strong

KBUILD_CFLAGS += $(stackp-flags-y)

ifdef CONFIG_CC_IS_CLANG
KBUILD_CPPFLAGS += -Qunused-arguments
KBUILD_CFLAGS += -Wno-format-invalid-specifier
KBUILD_CFLAGS += -Wno-gnu
# CLANG uses a _MergedGlobals as optimization, but this breaks modpost, as the
# source of a reference will be _MergedGlobals and not on of the whitelisted names.
# See modpost pattern 2
KBUILD_CFLAGS += -mno-global-merge
else

# These warnings generated too much noise in a regular build.
# Use make W=1 to enable them (see scripts/Makefile.extrawarn)
KBUILD_CFLAGS += -Wno-unused-but-set-variable

# Warn about unmarked fall-throughs in switch statement.
# Disabled for clang while comment to attribute conversion happens and
# https://github.com/ClangBuiltLinux/linux/issues/636 is discussed.
KBUILD_CFLAGS += $(call cc-option,-Wimplicit-fallthrough,)
endif

KBUILD_CFLAGS += $(call cc-disable-warning, unused-const-variable)
ifdef CONFIG_FRAME_POINTER
KBUILD_CFLAGS	+= -fno-omit-frame-pointer -fno-optimize-sibling-calls
else
# Some targets (ARM with Thumb2, for example), can't be built with frame
# pointers.  For those, we don't have FUNCTION_TRACER automatically
# select FRAME_POINTER.  However, FUNCTION_TRACER adds -pg, and this is
# incompatible with -fomit-frame-pointer with current GCC, so we don't use
# -fomit-frame-pointer with FUNCTION_TRACER.
ifndef CONFIG_FUNCTION_TRACER
KBUILD_CFLAGS	+= -fomit-frame-pointer
endif
endif

# Initialize all stack variables with a 0xAA pattern.
ifdef CONFIG_INIT_STACK_ALL_PATTERN
KBUILD_CFLAGS	+= -ftrivial-auto-var-init=pattern
endif

# Initialize all stack variables with a zero value.
ifdef CONFIG_INIT_STACK_ALL_ZERO
# Future support for zero initialization is still being debated, see
# https://bugs.llvm.org/show_bug.cgi?id=45497. These flags are subject to being
# renamed or dropped.
KBUILD_CFLAGS	+= -ftrivial-auto-var-init=zero
KBUILD_CFLAGS	+= -enable-trivial-auto-var-init-zero-knowing-it-will-be-removed-from-clang
endif

# Workaround for GCC versions < 5.0
# https://gcc.gnu.org/bugzilla/show_bug.cgi?id=61801
ifdef CONFIG_CC_IS_GCC
DEBUG_CFLAGS	:= $(call cc-ifversion, -lt, 0500, $(call cc-option, -fno-var-tracking-assignments))
endif

ifdef CONFIG_DEBUG_INFO

ifdef CONFIG_DEBUG_INFO_SPLIT
DEBUG_CFLAGS	+= -gsplit-dwarf
else
DEBUG_CFLAGS	+= -g
endif

ifneq ($(LLVM_IAS),1)
KBUILD_AFLAGS	+= -Wa,-gdwarf-2
endif

ifdef CONFIG_DEBUG_INFO_DWARF4
DEBUG_CFLAGS	+= -gdwarf-4
endif

ifdef CONFIG_DEBUG_INFO_REDUCED
DEBUG_CFLAGS	+= $(call cc-option, -femit-struct-debug-baseonly) \
		   $(call cc-option,-fno-var-tracking)
endif

ifdef CONFIG_DEBUG_INFO_COMPRESSED
DEBUG_CFLAGS	+= -gz=zlib
KBUILD_AFLAGS	+= -gz=zlib
KBUILD_LDFLAGS	+= --compress-debug-sections=zlib
endif

endif # CONFIG_DEBUG_INFO

KBUILD_CFLAGS += $(DEBUG_CFLAGS)
export DEBUG_CFLAGS

ifdef CONFIG_FUNCTION_TRACER
ifdef CONFIG_FTRACE_MCOUNT_RECORD
  # gcc 5 supports generating the mcount tables directly
  ifeq ($(call cc-option-yn,-mrecord-mcount),y)
    CC_FLAGS_FTRACE	+= -mrecord-mcount
    export CC_USING_RECORD_MCOUNT := 1
  endif
  ifdef CONFIG_HAVE_NOP_MCOUNT
    ifeq ($(call cc-option-yn, -mnop-mcount),y)
      CC_FLAGS_FTRACE	+= -mnop-mcount
      CC_FLAGS_USING	+= -DCC_USING_NOP_MCOUNT
    endif
  endif
endif
ifdef CONFIG_HAVE_FENTRY
  ifeq ($(call cc-option-yn, -mfentry),y)
    CC_FLAGS_FTRACE	+= -mfentry
    CC_FLAGS_USING	+= -DCC_USING_FENTRY
  endif
endif
export CC_FLAGS_FTRACE
KBUILD_CFLAGS	+= $(CC_FLAGS_FTRACE) $(CC_FLAGS_USING)
KBUILD_AFLAGS	+= $(CC_FLAGS_USING)
ifdef CONFIG_DYNAMIC_FTRACE
	ifdef CONFIG_HAVE_C_RECORDMCOUNT
		BUILD_C_RECORDMCOUNT := y
		export BUILD_C_RECORDMCOUNT
	endif
endif
endif

# We trigger additional mismatches with less inlining
ifdef CONFIG_DEBUG_SECTION_MISMATCH
KBUILD_CFLAGS += $(call cc-option, -fno-inline-functions-called-once)
endif

ifdef CONFIG_LD_DEAD_CODE_DATA_ELIMINATION
KBUILD_CFLAGS_KERNEL += -ffunction-sections -fdata-sections
LDFLAGS_vmlinux += --gc-sections
endif

ifdef CONFIG_SHADOW_CALL_STACK
CC_FLAGS_SCS	:= -fsanitize=shadow-call-stack
KBUILD_CFLAGS	+= $(CC_FLAGS_SCS)
export CC_FLAGS_SCS
endif

ifdef CONFIG_DEBUG_FORCE_FUNCTION_ALIGN_32B
KBUILD_CFLAGS += -falign-functions=32
endif

# arch Makefile may override CC so keep this after arch Makefile is included
NOSTDINC_FLAGS += -nostdinc -isystem $(shell $(CC) -print-file-name=include)

# warn about C99 declaration after statement
KBUILD_CFLAGS += -Wdeclaration-after-statement

# Variable Length Arrays (VLAs) should not be used anywhere in the kernel
KBUILD_CFLAGS += -Wvla

# disable pointer signed / unsigned warnings in gcc 4.0
KBUILD_CFLAGS += -Wno-pointer-sign

# disable stringop warnings in gcc 8+
KBUILD_CFLAGS += $(call cc-disable-warning, stringop-truncation)

# We'll want to enable this eventually, but it's not going away for 5.7 at least
KBUILD_CFLAGS += $(call cc-disable-warning, zero-length-bounds)
KBUILD_CFLAGS += $(call cc-disable-warning, array-bounds)
KBUILD_CFLAGS += $(call cc-disable-warning, stringop-overflow)

# Another good warning that we'll want to enable eventually
KBUILD_CFLAGS += $(call cc-disable-warning, restrict)

# Enabled with W=2, disabled by default as noisy
KBUILD_CFLAGS += $(call cc-disable-warning, maybe-uninitialized)

# disable invalid "can't wrap" optimizations for signed / pointers
KBUILD_CFLAGS	+= -fno-strict-overflow

# Make sure -fstack-check isn't enabled (like gentoo apparently did)
KBUILD_CFLAGS  += -fno-stack-check

# conserve stack if available
KBUILD_CFLAGS   += $(call cc-option,-fconserve-stack)

# Prohibit date/time macros, which would make the build non-deterministic
KBUILD_CFLAGS   += -Werror=date-time

# enforce correct pointer usage
KBUILD_CFLAGS   += $(call cc-option,-Werror=incompatible-pointer-types)

# Require designated initializers for all marked structures
KBUILD_CFLAGS   += $(call cc-option,-Werror=designated-init)

# change __FILE__ to the relative path from the srctree
KBUILD_CPPFLAGS += $(call cc-option,-fmacro-prefix-map=$(srctree)/=)

# ensure -fcf-protection is disabled when using retpoline as it is
# incompatible with -mindirect-branch=thunk-extern
ifdef CONFIG_RETPOLINE
KBUILD_CFLAGS += $(call cc-option,-fcf-protection=none)
endif

# include additional Makefiles when needed
include-y			:= scripts/Makefile.extrawarn
include-$(CONFIG_KASAN)		+= scripts/Makefile.kasan
include-$(CONFIG_KCSAN)		+= scripts/Makefile.kcsan
include-$(CONFIG_UBSAN)		+= scripts/Makefile.ubsan
include-$(CONFIG_KCOV)		+= scripts/Makefile.kcov
include-$(CONFIG_GCC_PLUGINS)	+= scripts/Makefile.gcc-plugins

include $(addprefix $(srctree)/, $(include-y))

# scripts/Makefile.gcc-plugins is intentionally included last.
# Do not add $(call cc-option,...) below this line. When you build the kernel
# from the clean source tree, the GCC plugins do not exist at this point.

# Add user supplied CPPFLAGS, AFLAGS and CFLAGS as the last assignments
KBUILD_CPPFLAGS += $(KCPPFLAGS)
KBUILD_AFLAGS   += $(KAFLAGS)
KBUILD_CFLAGS   += $(KCFLAGS)

KBUILD_LDFLAGS_MODULE += --build-id=sha1
LDFLAGS_vmlinux += --build-id=sha1

ifeq ($(CONFIG_STRIP_ASM_SYMS),y)
LDFLAGS_vmlinux	+= $(call ld-option, -X,)
endif

ifeq ($(CONFIG_RELR),y)
LDFLAGS_vmlinux	+= --pack-dyn-relocs=relr
endif

# We never want expected sections to be placed heuristically by the
# linker. All sections should be explicitly named in the linker script.
ifdef CONFIG_LD_ORPHAN_WARN
LDFLAGS_vmlinux += --orphan-handling=warn
endif

# Align the bit size of userspace programs with the kernel
KBUILD_USERCFLAGS  += $(filter -m32 -m64 --target=%, $(KBUILD_CFLAGS))
KBUILD_USERLDFLAGS += $(filter -m32 -m64 --target=%, $(KBUILD_CFLAGS))

# make the checker run with the right architecture
CHECKFLAGS += --arch=$(ARCH)

# insure the checker run with the right endianness
CHECKFLAGS += $(if $(CONFIG_CPU_BIG_ENDIAN),-mbig-endian,-mlittle-endian)

# the checker needs the correct machine size
CHECKFLAGS += $(if $(CONFIG_64BIT),-m64,-m32)

# Default kernel image to build when no specific target is given.
# KBUILD_IMAGE may be overruled on the command line or
# set in the environment
# Also any assignments in arch/$(ARCH)/Makefile take precedence over
# this default value
export KBUILD_IMAGE ?= vmlinux

#
# INSTALL_PATH specifies where to place the updated kernel and system map
# images. Default is /boot, but you can set it to other values
export	INSTALL_PATH ?= /boot

#
# INSTALL_DTBS_PATH specifies a prefix for relocations required by build roots.
# Like INSTALL_MOD_PATH, it isn't defined in the Makefile, but can be passed as
# an argument if needed. Otherwise it defaults to the kernel install path
#
export INSTALL_DTBS_PATH ?= $(INSTALL_PATH)/dtbs/$(KERNELRELEASE)

#
# INSTALL_MOD_PATH specifies a prefix to MODLIB for module directory
# relocations required by build roots.  This is not defined in the
# makefile but the argument can be passed to make if needed.
#

MODLIB	= $(INSTALL_MOD_PATH)/lib/modules/$(KERNELRELEASE)
export MODLIB

#
# INSTALL_MOD_STRIP, if defined, will cause modules to be
# stripped after they are installed.  If INSTALL_MOD_STRIP is '1', then
# the default option --strip-debug will be used.  Otherwise,
# INSTALL_MOD_STRIP value will be used as the options to the strip command.

ifdef INSTALL_MOD_STRIP
ifeq ($(INSTALL_MOD_STRIP),1)
mod_strip_cmd = $(STRIP) --strip-debug
else
mod_strip_cmd = $(STRIP) $(INSTALL_MOD_STRIP)
endif # INSTALL_MOD_STRIP=1
else
mod_strip_cmd = true
endif # INSTALL_MOD_STRIP
export mod_strip_cmd

# CONFIG_MODULE_COMPRESS, if defined, will cause module to be compressed
# after they are installed in agreement with CONFIG_MODULE_COMPRESS_GZIP
# or CONFIG_MODULE_COMPRESS_XZ.

mod_compress_cmd = true
ifdef CONFIG_MODULE_COMPRESS
  ifdef CONFIG_MODULE_COMPRESS_GZIP
    mod_compress_cmd = $(KGZIP) -n -f
  endif # CONFIG_MODULE_COMPRESS_GZIP
  ifdef CONFIG_MODULE_COMPRESS_XZ
    mod_compress_cmd = $(XZ) -f
  endif # CONFIG_MODULE_COMPRESS_XZ
endif # CONFIG_MODULE_COMPRESS
export mod_compress_cmd

ifdef CONFIG_MODULE_SIG_ALL
$(eval $(call config_filename,MODULE_SIG_KEY))

mod_sign_cmd = scripts/sign-file $(CONFIG_MODULE_SIG_HASH) $(MODULE_SIG_KEY_SRCPREFIX)$(CONFIG_MODULE_SIG_KEY) certs/signing_key.x509
else
mod_sign_cmd = true
endif
export mod_sign_cmd

HOST_LIBELF_LIBS = $(shell pkg-config libelf --libs 2>/dev/null || echo -lelf)

has_libelf = $(call try-run,\
               echo "int main() {}" | $(HOSTCC) -xc -o /dev/null $(HOST_LIBELF_LIBS) -,1,0)

ifdef CONFIG_STACK_VALIDATION
  ifeq ($(has_libelf),1)
    objtool_target := tools/objtool FORCE
  else
    SKIP_STACK_VALIDATION := 1
    export SKIP_STACK_VALIDATION
  endif
endif

ifdef CONFIG_BPF
ifdef CONFIG_DEBUG_INFO_BTF
  ifeq ($(has_libelf),1)
    resolve_btfids_target := tools/bpf/resolve_btfids FORCE
  else
    ERROR_RESOLVE_BTFIDS := 1
  endif
endif # CONFIG_DEBUG_INFO_BTF
endif # CONFIG_BPF

PHONY += prepare0

export MODORDER := $(extmod-prefix)modules.order
export MODULES_NSDEPS := $(extmod-prefix)modules.nsdeps

suse_version_h := include/generated/uapi/linux/suse_version.h

define filechk_suse_version
	$(CONFIG_SHELL) $(srctree)/scripts/gen-suse_version_h.sh
endef

$(suse_version_h): include/config/auto.conf FORCE
	$(call filechk,suse_version)

ifeq ($(KBUILD_EXTMOD),)
core-y		+= kernel/ certs/ mm/ fs/ ipc/ security/ crypto/ block/

vmlinux-dirs	:= $(patsubst %/,%,$(filter %/, \
		     $(core-y) $(core-m) $(drivers-y) $(drivers-m) \
		     $(libs-y) $(libs-m)))

vmlinux-alldirs	:= $(sort $(vmlinux-dirs) Documentation \
		     $(patsubst %/,%,$(filter %/, $(core-) \
			$(drivers-) $(libs-))))

subdir-modorder := $(addsuffix modules.order,$(filter %/, \
			$(core-y) $(core-m) $(libs-y) $(libs-m) \
			$(drivers-y) $(drivers-m)))

build-dirs	:= $(vmlinux-dirs)
clean-dirs	:= $(vmlinux-alldirs)

# Externally visible symbols (used by link-vmlinux.sh)
KBUILD_VMLINUX_OBJS := $(head-y) $(patsubst %/,%/built-in.a, $(core-y))
KBUILD_VMLINUX_OBJS += $(addsuffix built-in.a, $(filter %/, $(libs-y)))
ifdef CONFIG_MODULES
KBUILD_VMLINUX_OBJS += $(patsubst %/, %/lib.a, $(filter %/, $(libs-y)))
KBUILD_VMLINUX_LIBS := $(filter-out %/, $(libs-y))
else
KBUILD_VMLINUX_LIBS := $(patsubst %/,%/lib.a, $(libs-y))
endif
KBUILD_VMLINUX_OBJS += $(patsubst %/,%/built-in.a, $(drivers-y))

export KBUILD_VMLINUX_OBJS KBUILD_VMLINUX_LIBS
export KBUILD_LDS          := arch/$(SRCARCH)/kernel/vmlinux.lds
# used by scripts/Makefile.package
export KBUILD_ALLDIRS := $(sort $(filter-out arch/%,$(vmlinux-alldirs)) LICENSES arch include scripts tools)

vmlinux-deps := $(KBUILD_LDS) $(KBUILD_VMLINUX_OBJS) $(KBUILD_VMLINUX_LIBS)

# Recurse until adjust_autoksyms.sh is satisfied
PHONY += autoksyms_recursive
ifdef CONFIG_TRIM_UNUSED_KSYMS
# For the kernel to actually contain only the needed exported symbols,
# we have to build modules as well to determine what those symbols are.
# (this can be evaluated only once include/config/auto.conf has been included)
KBUILD_MODULES := 1

autoksyms_recursive: descend modules.order
	$(Q)$(CONFIG_SHELL) $(srctree)/scripts/adjust_autoksyms.sh \
	  "$(MAKE) -f $(srctree)/Makefile vmlinux"
endif

autoksyms_h := $(if $(CONFIG_TRIM_UNUSED_KSYMS), include/generated/autoksyms.h)

quiet_cmd_autoksyms_h = GEN     $@
      cmd_autoksyms_h = mkdir -p $(dir $@); \
			$(CONFIG_SHELL) $(srctree)/scripts/gen_autoksyms.sh $@

$(autoksyms_h):
	$(call cmd,autoksyms_h)

ARCH_POSTLINK := $(wildcard $(srctree)/arch/$(SRCARCH)/Makefile.postlink)

# Final link of vmlinux with optional arch pass after final link
cmd_link-vmlinux =                                                 \
	$(CONFIG_SHELL) $< "$(LD)" "$(KBUILD_LDFLAGS)" "$(LDFLAGS_vmlinux)";    \
	$(if $(ARCH_POSTLINK), $(MAKE) -f $(ARCH_POSTLINK) $@, true)

vmlinux: scripts/link-vmlinux.sh autoksyms_recursive $(vmlinux-deps) FORCE
	+$(call if_changed,link-vmlinux)

targets := vmlinux

# The actual objects are generated when descending,
# make sure no implicit rule kicks in
$(sort $(vmlinux-deps) $(subdir-modorder)): descend ;

filechk_kernel.release = \
	echo "$(KERNELVERSION)$$($(CONFIG_SHELL) $(srctree)/scripts/setlocalversion $(srctree))"

# Store (new) KERNELRELEASE string in include/config/kernel.release
include/config/kernel.release: FORCE
	$(call filechk,kernel.release)

# Additional helpers built in scripts/
# Carefully list dependencies so we do not try to build scripts twice
# in parallel
PHONY += scripts
scripts: scripts_basic scripts_dtc
	$(Q)$(MAKE) $(build)=$(@)

# Things we need to do before we recursively start building the kernel
# or the modules are listed in "prepare".
# A multi level approach is used. prepareN is processed before prepareN-1.
# archprepare is used in arch Makefiles and when processed asm symlink,
# version.h and scripts_basic is processed / created.

PHONY += prepare archprepare

archprepare: outputmakefile archheaders archscripts scripts include/config/kernel.release \
	asm-generic $(version_h) $(autoksyms_h) include/generated/utsrelease.h \
	include/generated/autoconf.h $(suse_version_h)

prepare0: archprepare
	$(Q)$(MAKE) $(build)=scripts/mod
	$(Q)$(MAKE) $(build)=.

# All the preparing..
prepare: prepare0 prepare-objtool prepare-resolve_btfids

# Support for using generic headers in asm-generic
asm-generic := -f $(srctree)/scripts/Makefile.asm-generic obj

PHONY += asm-generic uapi-asm-generic
asm-generic: uapi-asm-generic
	$(Q)$(MAKE) $(asm-generic)=arch/$(SRCARCH)/include/generated/asm \
	generic=include/asm-generic
uapi-asm-generic:
	$(Q)$(MAKE) $(asm-generic)=arch/$(SRCARCH)/include/generated/uapi/asm \
	generic=include/uapi/asm-generic

PHONY += prepare-objtool prepare-resolve_btfids
prepare-objtool: $(objtool_target)
ifeq ($(SKIP_STACK_VALIDATION),1)
ifdef CONFIG_UNWINDER_ORC
	@echo "error: Cannot generate ORC metadata for CONFIG_UNWINDER_ORC=y, please install libelf-dev, libelf-devel or elfutils-libelf-devel" >&2
	@false
else
	@echo "warning: Cannot use CONFIG_STACK_VALIDATION=y, please install libelf-dev, libelf-devel or elfutils-libelf-devel" >&2
endif
endif

prepare-resolve_btfids: $(resolve_btfids_target)
ifeq ($(ERROR_RESOLVE_BTFIDS),1)
	@echo "error: Cannot resolve BTF IDs for CONFIG_DEBUG_INFO_BTF, please install libelf-dev, libelf-devel or elfutils-libelf-devel" >&2
	@false
endif
# Generate some files
# ---------------------------------------------------------------------------

# KERNELRELEASE can change from a few different places, meaning version.h
# needs to be updated, so this check is forced on all builds

uts_len := 64
define filechk_utsrelease.h
	if [ `echo -n "$(KERNELRELEASE)" | wc -c ` -gt $(uts_len) ]; then \
	  echo '"$(KERNELRELEASE)" exceeds $(uts_len) characters' >&2;    \
	  exit 1;                                                         \
	fi;                                                               \
	echo \#define UTS_RELEASE \"$(KERNELRELEASE)\"
endef

define filechk_version.h
	echo \#define LINUX_VERSION_CODE $(shell                         \
	expr $(VERSION) \* 65536 + 0$(PATCHLEVEL) \* 256 + 0$(SUBLEVEL)); \
	echo '#define KERNEL_VERSION(a,b,c) (((a) << 16) + ((b) << 8) + (c))'
endef

$(version_h): FORCE
	$(call filechk,version.h)
	$(Q)rm -f $(old_version_h)

include/generated/utsrelease.h: include/config/kernel.release FORCE
	$(call filechk,utsrelease.h)

PHONY += headerdep
headerdep:
	$(Q)find $(srctree)/include/ -name '*.h' | xargs --max-args 1 \
	$(srctree)/scripts/headerdep.pl -I$(srctree)/include

# ---------------------------------------------------------------------------
# Kernel headers

#Default location for installed headers
export INSTALL_HDR_PATH = $(objtree)/usr

quiet_cmd_headers_install = INSTALL $(INSTALL_HDR_PATH)/include
      cmd_headers_install = \
	mkdir -p $(INSTALL_HDR_PATH); \
	rsync -mrl --include='*/' --include='*\.h' --exclude='*' \
	usr/include $(INSTALL_HDR_PATH)

PHONY += headers_install
headers_install: headers
	$(call cmd,headers_install)

PHONY += archheaders archscripts

hdr-inst := -f $(srctree)/scripts/Makefile.headersinst obj

PHONY += headers
headers: $(version_h) scripts_unifdef uapi-asm-generic archheaders archscripts
	$(if $(wildcard $(srctree)/arch/$(SRCARCH)/include/uapi/asm/Kbuild),, \
	  $(error Headers not exportable for the $(SRCARCH) architecture))
	$(Q)$(MAKE) $(hdr-inst)=include/uapi
	$(Q)$(MAKE) $(hdr-inst)=arch/$(SRCARCH)/include/uapi

# Deprecated. It is no-op now.
PHONY += headers_check
headers_check:
	@:

ifdef CONFIG_HEADERS_INSTALL
prepare: headers
endif

PHONY += scripts_unifdef
scripts_unifdef: scripts_basic
	$(Q)$(MAKE) $(build)=scripts scripts/unifdef

# ---------------------------------------------------------------------------
# Kernel selftest

PHONY += kselftest
kselftest:
	$(Q)$(MAKE) -C $(srctree)/tools/testing/selftests run_tests

kselftest-%: FORCE
	$(Q)$(MAKE) -C $(srctree)/tools/testing/selftests $*

PHONY += kselftest-merge
kselftest-merge:
	$(if $(wildcard $(objtree)/.config),, $(error No .config exists, config your kernel first!))
	$(Q)find $(srctree)/tools/testing/selftests -name config | \
		xargs $(srctree)/scripts/kconfig/merge_config.sh -m $(objtree)/.config
	$(Q)$(MAKE) -f $(srctree)/Makefile olddefconfig

# ---------------------------------------------------------------------------
# Devicetree files

ifneq ($(wildcard $(srctree)/arch/$(SRCARCH)/boot/dts/),)
dtstree := arch/$(SRCARCH)/boot/dts
endif

ifneq ($(dtstree),)

%.dtb: include/config/kernel.release scripts_dtc
	$(Q)$(MAKE) $(build)=$(dtstree) $(dtstree)/$@

PHONY += dtbs dtbs_install dtbs_check
dtbs: include/config/kernel.release scripts_dtc
	$(Q)$(MAKE) $(build)=$(dtstree)

ifneq ($(filter dtbs_check, $(MAKECMDGOALS)),)
export CHECK_DTBS=y
dtbs: dt_binding_check
endif

dtbs_check: dtbs

dtbs_install:
	$(Q)$(MAKE) $(dtbinst)=$(dtstree) dst=$(INSTALL_DTBS_PATH)

ifdef CONFIG_OF_EARLY_FLATTREE
all: dtbs
endif

endif

PHONY += scripts_dtc
scripts_dtc: scripts_basic
	$(Q)$(MAKE) $(build)=scripts/dtc

ifneq ($(filter dt_binding_check, $(MAKECMDGOALS)),)
export CHECK_DT_BINDING=y
endif

PHONY += dt_binding_check
dt_binding_check: scripts_dtc
	$(Q)$(MAKE) $(build)=Documentation/devicetree/bindings

# ---------------------------------------------------------------------------
# Modules

ifdef CONFIG_MODULES

# By default, build modules as well

all: modules

# When we're building modules with modversions, we need to consider
# the built-in objects during the descend as well, in order to
# make sure the checksums are up to date before we record them.
ifdef CONFIG_MODVERSIONS
  KBUILD_BUILTIN := 1
endif

# Build modules
#
# A module can be listed more than once in obj-m resulting in
# duplicate lines in modules.order files.  Those are removed
# using awk while concatenating to the final file.

PHONY += modules
modules: $(if $(KBUILD_BUILTIN),vmlinux) modules_check modules_prepare
	$(Q)$(MAKE) -f $(srctree)/scripts/Makefile.modpost

PHONY += modules_check
modules_check: modules.order
	$(Q)$(CONFIG_SHELL) $(srctree)/scripts/modules-check.sh $<

cmd_modules_order = $(AWK) '!x[$$0]++' $(real-prereqs) > $@

modules.order: $(subdir-modorder) FORCE
	$(call if_changed,modules_order)

targets += modules.order

# Target to prepare building external modules
PHONY += modules_prepare
modules_prepare: prepare
	$(Q)$(MAKE) $(build)=scripts scripts/module.lds

# Target to install modules
PHONY += modules_install
modules_install: _modinst_ _modinst_post

PHONY += _modinst_
_modinst_:
	@rm -rf $(MODLIB)/kernel
	@rm -f $(MODLIB)/source
	@mkdir -p $(MODLIB)/kernel
	@ln -s $(abspath $(srctree)) $(MODLIB)/source
	@if [ ! $(objtree) -ef  $(MODLIB)/build ]; then \
		rm -f $(MODLIB)/build ; \
		ln -s $(CURDIR) $(MODLIB)/build ; \
	fi
	@sed 's:^:kernel/:' modules.order > $(MODLIB)/modules.order
	@cp -f modules.builtin $(MODLIB)/
	@cp -f $(objtree)/modules.builtin.modinfo $(MODLIB)/
	$(Q)$(MAKE) -f $(srctree)/scripts/Makefile.modinst

# This depmod is only for convenience to give the initial
# boot a modules.dep even before / is mounted read-write.  However the
# boot script depmod is the master version.
PHONY += _modinst_post
_modinst_post: _modinst_
	$(call cmd,depmod)

ifeq ($(CONFIG_MODULE_SIG), y)
PHONY += modules_sign
modules_sign:
	$(Q)$(MAKE) -f $(srctree)/scripts/Makefile.modsign
endif

else # CONFIG_MODULES

# Modules not configured
# ---------------------------------------------------------------------------

PHONY += modules modules_install
modules modules_install:
	@echo >&2
	@echo >&2 "The present kernel configuration has modules disabled."
	@echo >&2 "Type 'make config' and enable loadable module support."
	@echo >&2 "Then build a kernel with module support enabled."
	@echo >&2
	@exit 1

endif # CONFIG_MODULES

###
# Cleaning is done on three levels.
# make clean     Delete most generated files
#                Leave enough to build external modules
# make mrproper  Delete the current configuration, and all generated files
# make distclean Remove editor backup files, patch leftover files and the like

# Directories & files removed with 'make clean'
CLEAN_FILES += include/ksym vmlinux.symvers \
	       modules.builtin modules.builtin.modinfo modules.nsdeps \
	       compile_commands.json

# Directories & files removed with 'make mrproper'
MRPROPER_FILES += include/config include/generated          \
		  arch/$(SRCARCH)/include/generated .tmp_objdiff \
		  debian snap tar-install \
		  .config .config.old .version \
		  Module.symvers \
		  signing_key.pem signing_key.priv signing_key.x509	\
		  x509.genkey extra_certificates signing_key.x509.keyid	\
		  signing_key.x509.signer vmlinux-gdb.py \
		  *.spec

# Directories & files removed with 'make distclean'
DISTCLEAN_FILES += tags TAGS cscope* GPATH GTAGS GRTAGS GSYMS

# clean - Delete most, but leave enough to build external modules
#
clean: rm-files := $(CLEAN_FILES)

PHONY += archclean vmlinuxclean

vmlinuxclean:
	$(Q)$(CONFIG_SHELL) $(srctree)/scripts/link-vmlinux.sh clean
	$(Q)$(if $(ARCH_POSTLINK), $(MAKE) -f $(ARCH_POSTLINK) clean)

clean: archclean vmlinuxclean

# mrproper - Delete all generated files, including .config
#
mrproper: rm-files := $(wildcard $(MRPROPER_FILES))
mrproper-dirs      := $(addprefix _mrproper_,scripts)

PHONY += $(mrproper-dirs) mrproper
$(mrproper-dirs):
	$(Q)$(MAKE) $(clean)=$(patsubst _mrproper_%,%,$@)

mrproper: clean $(mrproper-dirs)
	$(call cmd,rmfiles)

# distclean
#
distclean: rm-files := $(wildcard $(DISTCLEAN_FILES))

PHONY += distclean

distclean: mrproper
	$(call cmd,rmfiles)
	@find $(srctree) $(RCS_FIND_IGNORE) \
		\( -name '*.orig' -o -name '*.rej' -o -name '*~' \
		-o -name '*.bak' -o -name '#*#' -o -name '*%' \
		-o -name 'core' \) \
		-type f -print | xargs rm -f


# Packaging of the kernel to various formats
# ---------------------------------------------------------------------------

%src-pkg: FORCE
	$(Q)$(MAKE) -f $(srctree)/scripts/Makefile.package $@
%pkg: include/config/kernel.release FORCE
	$(Q)$(MAKE) -f $(srctree)/scripts/Makefile.package $@

# Brief documentation of the typical targets used
# ---------------------------------------------------------------------------

boards := $(wildcard $(srctree)/arch/$(SRCARCH)/configs/*_defconfig)
boards := $(sort $(notdir $(boards)))
board-dirs := $(dir $(wildcard $(srctree)/arch/$(SRCARCH)/configs/*/*_defconfig))
board-dirs := $(sort $(notdir $(board-dirs:/=)))

PHONY += help
help:
	@echo  'Cleaning targets:'
	@echo  '  clean		  - Remove most generated files but keep the config and'
	@echo  '                    enough build support to build external modules'
	@echo  '  mrproper	  - Remove all generated files + config + various backup files'
	@echo  '  distclean	  - mrproper + remove editor backup and patch files'
	@echo  ''
	@echo  'Configuration targets:'
	@$(MAKE) -f $(srctree)/scripts/kconfig/Makefile help
	@echo  ''
	@echo  'Other generic targets:'
	@echo  '  all		  - Build all targets marked with [*]'
	@echo  '* vmlinux	  - Build the bare kernel'
	@echo  '* modules	  - Build all modules'
	@echo  '  modules_install - Install all modules to INSTALL_MOD_PATH (default: /)'
	@echo  '  dir/            - Build all files in dir and below'
	@echo  '  dir/file.[ois]  - Build specified target only'
	@echo  '  dir/file.ll     - Build the LLVM assembly file'
	@echo  '                    (requires compiler support for LLVM assembly generation)'
	@echo  '  dir/file.lst    - Build specified mixed source/assembly target only'
	@echo  '                    (requires a recent binutils and recent build (System.map))'
	@echo  '  dir/file.ko     - Build module including final link'
	@echo  '  modules_prepare - Set up for building external modules'
	@echo  '  tags/TAGS	  - Generate tags file for editors'
	@echo  '  cscope	  - Generate cscope index'
	@echo  '  gtags           - Generate GNU GLOBAL index'
	@echo  '  kernelrelease	  - Output the release version string (use with make -s)'
	@echo  '  kernelversion	  - Output the version stored in Makefile (use with make -s)'
	@echo  '  image_name	  - Output the image name (use with make -s)'
	@echo  '  headers_install - Install sanitised kernel headers to INSTALL_HDR_PATH'; \
	 echo  '                    (default: $(INSTALL_HDR_PATH))'; \
	 echo  ''
	@echo  'Static analysers:'
	@echo  '  checkstack      - Generate a list of stack hogs'
	@echo  '  versioncheck    - Sanity check on version.h usage'
	@echo  '  includecheck    - Check for duplicate included header files'
	@echo  '  export_report   - List the usages of all exported symbols'
	@echo  '  headerdep       - Detect inclusion cycles in headers'
	@echo  '  coccicheck      - Check with Coccinelle'
	@echo  '  clang-analyzer  - Check with clang static analyzer'
	@echo  '  clang-tidy      - Check with clang-tidy'
	@echo  ''
	@echo  'Tools:'
	@echo  '  nsdeps          - Generate missing symbol namespace dependencies'
	@echo  ''
	@echo  'Kernel selftest:'
	@echo  '  kselftest         - Build and run kernel selftest'
	@echo  '                      Build, install, and boot kernel before'
	@echo  '                      running kselftest on it'
	@echo  '                      Run as root for full coverage'
	@echo  '  kselftest-all     - Build kernel selftest'
	@echo  '  kselftest-install - Build and install kernel selftest'
	@echo  '  kselftest-clean   - Remove all generated kselftest files'
	@echo  '  kselftest-merge   - Merge all the config dependencies of'
	@echo  '		      kselftest to existing .config.'
	@echo  ''
	@$(if $(dtstree), \
		echo 'Devicetree:'; \
		echo '* dtbs             - Build device tree blobs for enabled boards'; \
		echo '  dtbs_install     - Install dtbs to $(INSTALL_DTBS_PATH)'; \
		echo '  dt_binding_check - Validate device tree binding documents'; \
		echo '  dtbs_check       - Validate device tree source files';\
		echo '')

	@echo 'Userspace tools targets:'
	@echo '  use "make tools/help"'
	@echo '  or  "cd tools; make help"'
	@echo  ''
	@echo  'Kernel packaging:'
	@$(MAKE) -f $(srctree)/scripts/Makefile.package help
	@echo  ''
	@echo  'Documentation targets:'
	@$(MAKE) -f $(srctree)/Documentation/Makefile dochelp
	@echo  ''
	@echo  'Architecture specific targets ($(SRCARCH)):'
	@$(if $(archhelp),$(archhelp),\
		echo '  No architecture specific help defined for $(SRCARCH)')
	@echo  ''
	@$(if $(boards), \
		$(foreach b, $(boards), \
		printf "  %-27s - Build for %s\\n" $(b) $(subst _defconfig,,$(b));) \
		echo '')
	@$(if $(board-dirs), \
		$(foreach b, $(board-dirs), \
		printf "  %-16s - Show %s-specific targets\\n" help-$(b) $(b);) \
		printf "  %-16s - Show all of the above\\n" help-boards; \
		echo '')

	@echo  '  make V=0|1 [targets] 0 => quiet build (default), 1 => verbose build'
	@echo  '  make V=2   [targets] 2 => give reason for rebuild of target'
	@echo  '  make O=dir [targets] Locate all output files in "dir", including .config'
	@echo  '  make C=1   [targets] Check re-compiled c source with $$CHECK'
	@echo  '                       (sparse by default)'
	@echo  '  make C=2   [targets] Force check of all c source with $$CHECK'
	@echo  '  make RECORDMCOUNT_WARN=1 [targets] Warn about ignored mcount sections'
	@echo  '  make W=n   [targets] Enable extra build checks, n=1,2,3 where'
	@echo  '		1: warnings which may be relevant and do not occur too often'
	@echo  '		2: warnings which occur quite often but may still be relevant'
	@echo  '		3: more obscure warnings, can most likely be ignored'
	@echo  '		Multiple levels can be combined with W=12 or W=123'
	@echo  ''
	@echo  'Execute "make" or "make all" to build all targets marked with [*] '
	@echo  'For further info see the ./README file'


help-board-dirs := $(addprefix help-,$(board-dirs))

help-boards: $(help-board-dirs)

boards-per-dir = $(sort $(notdir $(wildcard $(srctree)/arch/$(SRCARCH)/configs/$*/*_defconfig)))

$(help-board-dirs): help-%:
	@echo  'Architecture specific targets ($(SRCARCH) $*):'
	@$(if $(boards-per-dir), \
		$(foreach b, $(boards-per-dir), \
		printf "  %-24s - Build for %s\\n" $*/$(b) $(subst _defconfig,,$(b));) \
		echo '')


# Documentation targets
# ---------------------------------------------------------------------------
DOC_TARGETS := xmldocs latexdocs pdfdocs htmldocs epubdocs cleandocs \
	       linkcheckdocs dochelp refcheckdocs
PHONY += $(DOC_TARGETS)
$(DOC_TARGETS):
	$(Q)$(MAKE) $(build)=Documentation $@

# Misc
# ---------------------------------------------------------------------------

PHONY += scripts_gdb
scripts_gdb: prepare0
	$(Q)$(MAKE) $(build)=scripts/gdb
	$(Q)ln -fsn $(abspath $(srctree)/scripts/gdb/vmlinux-gdb.py)

ifdef CONFIG_GDB_SCRIPTS
all: scripts_gdb
endif

else # KBUILD_EXTMOD

###
# External module support.
# When building external modules the kernel used as basis is considered
# read-only, and no consistency checks are made and the make
# system is not used on the basis kernel. If updates are required
# in the basis kernel ordinary make commands (without M=...) must
# be used.
#
# The following are the only valid targets when building external
# modules.
# make M=dir clean     Delete all automatically generated files
# make M=dir modules   Make all modules in specified dir
# make M=dir	       Same as 'make M=dir modules'
# make M=dir modules_install
#                      Install the modules built in the module directory
#                      Assumes install directory is already created

# We are always building only modules.
KBUILD_BUILTIN :=
KBUILD_MODULES := 1

build-dirs := $(KBUILD_EXTMOD)
PHONY += modules
modules: $(MODORDER)
	$(Q)$(MAKE) -f $(srctree)/scripts/Makefile.modpost

$(MODORDER): descend
	@:

PHONY += modules_install
modules_install: _emodinst_ _emodinst_post

install-dir := $(if $(INSTALL_MOD_DIR),$(INSTALL_MOD_DIR),extra)
PHONY += _emodinst_
_emodinst_:
	$(Q)mkdir -p $(MODLIB)/$(install-dir)
	$(Q)$(MAKE) -f $(srctree)/scripts/Makefile.modinst

PHONY += _emodinst_post
_emodinst_post: _emodinst_
	$(call cmd,depmod)

compile_commands.json: $(extmod-prefix)compile_commands.json
PHONY += compile_commands.json

clean-dirs := $(KBUILD_EXTMOD)
clean: rm-files := $(KBUILD_EXTMOD)/Module.symvers $(KBUILD_EXTMOD)/modules.nsdeps \
	$(KBUILD_EXTMOD)/compile_commands.json

PHONY += help
help:
	@echo  '  Building external modules.'
	@echo  '  Syntax: make -C path/to/kernel/src M=$$PWD target'
	@echo  ''
	@echo  '  modules         - default target, build the module(s)'
	@echo  '  modules_install - install the module'
	@echo  '  clean           - remove generated files in module directory only'
	@echo  ''

# no-op for external module builds
PHONY += prepare modules_prepare

endif # KBUILD_EXTMOD

# Single targets
# ---------------------------------------------------------------------------
# To build individual files in subdirectories, you can do like this:
#
#   make foo/bar/baz.s
#
# The supported suffixes for single-target are listed in 'single-targets'
#
# To build only under specific subdirectories, you can do like this:
#
#   make foo/bar/baz/

ifdef single-build

# .ko is special because modpost is needed
single-ko := $(sort $(filter %.ko, $(MAKECMDGOALS)))
single-no-ko := $(sort $(patsubst %.ko,%.mod, $(MAKECMDGOALS)))

$(single-ko): single_modpost
	@:
$(single-no-ko): descend
	@:

ifeq ($(KBUILD_EXTMOD),)
# For the single build of in-tree modules, use a temporary file to avoid
# the situation of modules_install installing an invalid modules.order.
MODORDER := .modules.tmp
endif

PHONY += single_modpost
single_modpost: $(single-no-ko) modules_prepare
	$(Q){ $(foreach m, $(single-ko), echo $(extmod-prefix)$m;) } > $(MODORDER)
	$(Q)$(MAKE) -f $(srctree)/scripts/Makefile.modpost

KBUILD_MODULES := 1

export KBUILD_SINGLE_TARGETS := $(addprefix $(extmod-prefix), $(single-no-ko))

# trim unrelated directories
build-dirs := $(foreach d, $(build-dirs), \
			$(if $(filter $(d)/%, $(KBUILD_SINGLE_TARGETS)), $(d)))

endif

ifndef CONFIG_MODULES
KBUILD_MODULES :=
endif

# Handle descending into subdirectories listed in $(build-dirs)
# Preset locale variables to speed up the build process. Limit locale
# tweaks to this spot to avoid wrong language settings when running
# make menuconfig etc.
# Error messages still appears in the original language
PHONY += descend $(build-dirs)
descend: $(build-dirs)
$(build-dirs): prepare
	$(Q)$(MAKE) $(build)=$@ \
	single-build=$(if $(filter-out $@/, $(filter $@/%, $(KBUILD_SINGLE_TARGETS))),1) \
	need-builtin=1 need-modorder=1

clean-dirs := $(addprefix _clean_, $(clean-dirs))
PHONY += $(clean-dirs) clean
$(clean-dirs):
	$(Q)$(MAKE) $(clean)=$(patsubst _clean_%,%,$@)

clean: $(clean-dirs)
	$(call cmd,rmfiles)
	@find $(if $(KBUILD_EXTMOD), $(KBUILD_EXTMOD), .) $(RCS_FIND_IGNORE) \
		\( -name '*.[aios]' -o -name '*.ko' -o -name '.*.cmd' \
		-o -name '*.ko.*' \
		-o -name '*.dtb' -o -name '*.dtb.S' -o -name '*.dt.yaml' \
		-o -name '*.dwo' -o -name '*.lst' \
		-o -name '*.su' -o -name '*.mod' \
		-o -name '.*.d' -o -name '.*.tmp' -o -name '*.mod.c' \
		-o -name '*.lex.c' -o -name '*.tab.[ch]' \
		-o -name '*.asn1.[ch]' \
		-o -name '*.symtypes' -o -name 'modules.order' \
		-o -name '.tmp_*.o.*' \
		-o -name '*.c.[012]*.*' \
		-o -name '*.ll' \
		-o -name '*.gcno' \) -type f -print | xargs rm -f

# Generate tags for editors
# ---------------------------------------------------------------------------
quiet_cmd_tags = GEN     $@
      cmd_tags = $(BASH) $(srctree)/scripts/tags.sh $@

tags TAGS cscope gtags: FORCE
	$(call cmd,tags)

# Script to generate missing namespace dependencies
# ---------------------------------------------------------------------------

PHONY += nsdeps
nsdeps: export KBUILD_NSDEPS=1
nsdeps: modules
	$(Q)$(CONFIG_SHELL) $(srctree)/scripts/nsdeps

# Clang Tooling
# ---------------------------------------------------------------------------

quiet_cmd_gen_compile_commands = GEN     $@
      cmd_gen_compile_commands = $(PYTHON3) $< -a $(AR) -o $@ $(filter-out $<, $(real-prereqs))

$(extmod-prefix)compile_commands.json: scripts/clang-tools/gen_compile_commands.py \
	$(if $(KBUILD_EXTMOD),,$(KBUILD_VMLINUX_OBJS) $(KBUILD_VMLINUX_LIBS)) \
	$(if $(CONFIG_MODULES), $(MODORDER)) FORCE
	$(call if_changed,gen_compile_commands)

targets += $(extmod-prefix)compile_commands.json

PHONY += clang-tidy clang-analyzer

ifdef CONFIG_CC_IS_CLANG
quiet_cmd_clang_tools = CHECK   $<
      cmd_clang_tools = $(PYTHON3) $(srctree)/scripts/clang-tools/run-clang-tools.py $@ $<

clang-tidy clang-analyzer: $(extmod-prefix)compile_commands.json
	$(call cmd,clang_tools)
else
clang-tidy clang-analyzer:
	@echo "$@ requires CC=clang" >&2
	@false
endif

# Scripts to check various things for consistency
# ---------------------------------------------------------------------------

PHONY += includecheck versioncheck coccicheck export_report

includecheck:
	find $(srctree)/* $(RCS_FIND_IGNORE) \
		-name '*.[hcS]' -type f -print | sort \
		| xargs $(PERL) -w $(srctree)/scripts/checkincludes.pl

versioncheck:
	find $(srctree)/* $(RCS_FIND_IGNORE) \
		-name '*.[hcS]' -type f -print | sort \
		| xargs $(PERL) -w $(srctree)/scripts/checkversion.pl

coccicheck:
	$(Q)$(BASH) $(srctree)/scripts/$@

export_report:
	$(PERL) $(srctree)/scripts/export_report.pl

PHONY += checkstack kernelrelease kernelversion image_name

# UML needs a little special treatment here.  It wants to use the host
# toolchain, so needs $(SUBARCH) passed to checkstack.pl.  Everyone
# else wants $(ARCH), including people doing cross-builds, which means
# that $(SUBARCH) doesn't work here.
ifeq ($(ARCH), um)
CHECKSTACK_ARCH := $(SUBARCH)
else
CHECKSTACK_ARCH := $(ARCH)
endif
checkstack:
	$(OBJDUMP) -d vmlinux $$(find . -name '*.ko') | \
	$(PERL) $(srctree)/scripts/checkstack.pl $(CHECKSTACK_ARCH)

kernelrelease:
	@echo "$(KERNELVERSION)$$($(CONFIG_SHELL) $(srctree)/scripts/setlocalversion $(srctree))"

kernelversion:
	@echo $(KERNELVERSION)

image_name:
	@echo $(KBUILD_IMAGE)

# Clear a bunch of variables before executing the submake

ifeq ($(quiet),silent_)
tools_silent=s
endif

tools/: FORCE
	$(Q)mkdir -p $(objtree)/tools
	$(Q)$(MAKE) LDFLAGS= MAKEFLAGS="$(tools_silent) $(filter --j% -j,$(MAKEFLAGS))" O=$(abspath $(objtree)) subdir=tools -C $(srctree)/tools/

tools/%: FORCE
	$(Q)mkdir -p $(objtree)/tools
	$(Q)$(MAKE) LDFLAGS= MAKEFLAGS="$(tools_silent) $(filter --j% -j,$(MAKEFLAGS))" O=$(abspath $(objtree)) subdir=tools -C $(srctree)/tools/ $*

quiet_cmd_rmfiles = $(if $(wildcard $(rm-files)),CLEAN   $(wildcard $(rm-files)))
      cmd_rmfiles = rm -rf $(rm-files)

# Run depmod only if we have System.map and depmod is executable
quiet_cmd_depmod = DEPMOD  $(KERNELRELEASE)
      cmd_depmod = $(CONFIG_SHELL) $(srctree)/scripts/depmod.sh $(DEPMOD) \
                   $(KERNELRELEASE)

# read saved command lines for existing targets
existing-targets := $(wildcard $(sort $(targets)))

-include $(foreach f,$(existing-targets),$(dir $(f)).$(notdir $(f)).cmd)

endif # config-build
endif # mixed-build
endif # need-sub-make

PHONY += FORCE
FORCE:

# Declare the contents of the PHONY variable as phony.  We keep that
# information in a variable so we can use it in if_changed and friends.
.PHONY: $(PHONY)<|MERGE_RESOLUTION|>--- conflicted
+++ resolved
@@ -1,12 +1,7 @@
 # SPDX-License-Identifier: GPL-2.0
 VERSION = 5
-<<<<<<< HEAD
-PATCHLEVEL = 9
-SUBLEVEL = 14
-=======
 PATCHLEVEL = 10
 SUBLEVEL = 0
->>>>>>> 9507dc11
 EXTRAVERSION =
 NAME = Kleptomaniac Octopus
 
