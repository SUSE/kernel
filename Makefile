# SPDX-License-Identifier: GPL-2.0
VERSION = 5
<<<<<<< HEAD
PATCHLEVEL = 3
SUBLEVEL = 12
=======
PATCHLEVEL = 4
SUBLEVEL = 0
>>>>>>> fec38890
EXTRAVERSION =
NAME = Kleptomaniac Octopus

# *DOCUMENTATION*
# To see a list of typical targets execute "make help"
# More info can be located in ./README
# Comments in this file are targeted only to the developer, do not
# expect to learn how to build the kernel reading this file.

# That's our default target when none is given on the command line
PHONY := _all
_all:

# We are using a recursive build, so we need to do a little thinking
# to get the ordering right.
#
# Most importantly: sub-Makefiles should only ever modify files in
# their own directory. If in some directory we have a dependency on
# a file in another dir (which doesn't happen often, but it's often
# unavoidable when linking the built-in.a targets which finally
# turn into vmlinux), we will call a sub make in that other dir, and
# after that we are sure that everything which is in that other dir
# is now up to date.
#
# The only cases where we need to modify files which have global
# effects are thus separated out and done before the recursive
# descending is started. They are now explicitly listed as the
# prepare rule.

ifneq ($(sub_make_done),1)

# Do not use make's built-in rules and variables
# (this increases performance and avoids hard-to-debug behaviour)
MAKEFLAGS += -rR

# Avoid funny character set dependencies
unexport LC_ALL
LC_COLLATE=C
LC_NUMERIC=C
export LC_COLLATE LC_NUMERIC

# Avoid interference with shell env settings
unexport GREP_OPTIONS

# Beautify output
# ---------------------------------------------------------------------------
#
# Normally, we echo the whole command before executing it. By making
# that echo $($(quiet)$(cmd)), we now have the possibility to set
# $(quiet) to choose other forms of output instead, e.g.
#
#         quiet_cmd_cc_o_c = Compiling $(RELDIR)/$@
#         cmd_cc_o_c       = $(CC) $(c_flags) -c -o $@ $<
#
# If $(quiet) is empty, the whole command will be printed.
# If it is set to "quiet_", only the short version will be printed.
# If it is set to "silent_", nothing will be printed at all, since
# the variable $(silent_cmd_cc_o_c) doesn't exist.
#
# A simple variant is to prefix commands with $(Q) - that's useful
# for commands that shall be hidden in non-verbose mode.
#
#	$(Q)ln $@ :<
#
# If KBUILD_VERBOSE equals 0 then the above command will be hidden.
# If KBUILD_VERBOSE equals 1 then the above command is displayed.
#
# To put more focus on warnings, be less verbose as default
# Use 'make V=1' to see the full commands

ifeq ("$(origin V)", "command line")
  KBUILD_VERBOSE = $(V)
endif
ifndef KBUILD_VERBOSE
  KBUILD_VERBOSE = 0
endif

ifeq ($(KBUILD_VERBOSE),1)
  quiet =
  Q =
else
  quiet=quiet_
  Q = @
endif

# If the user is running make -s (silent mode), suppress echoing of
# commands

ifneq ($(findstring s,$(filter-out --%,$(MAKEFLAGS))),)
  quiet=silent_
endif

export quiet Q KBUILD_VERBOSE

# Kbuild will save output files in the current working directory.
# This does not need to match to the root of the kernel source tree.
#
# For example, you can do this:
#
#  cd /dir/to/store/output/files; make -f /dir/to/kernel/source/Makefile
#
# If you want to save output files in a different location, there are
# two syntaxes to specify it.
#
# 1) O=
# Use "make O=dir/to/store/output/files/"
#
# 2) Set KBUILD_OUTPUT
# Set the environment variable KBUILD_OUTPUT to point to the output directory.
# export KBUILD_OUTPUT=dir/to/store/output/files/; make
#
# The O= assignment takes precedence over the KBUILD_OUTPUT environment
# variable.

# Do we want to change the working directory?
ifeq ("$(origin O)", "command line")
  KBUILD_OUTPUT := $(O)
endif

ifneq ($(KBUILD_OUTPUT),)
# Make's built-in functions such as $(abspath ...), $(realpath ...) cannot
# expand a shell special character '~'. We use a somewhat tedious way here.
abs_objtree := $(shell mkdir -p $(KBUILD_OUTPUT) && cd $(KBUILD_OUTPUT) && pwd)
$(if $(abs_objtree),, \
     $(error failed to create output directory "$(KBUILD_OUTPUT)"))

# $(realpath ...) resolves symlinks
abs_objtree := $(realpath $(abs_objtree))
else
abs_objtree := $(CURDIR)
endif # ifneq ($(KBUILD_OUTPUT),)

ifeq ($(abs_objtree),$(CURDIR))
# Suppress "Entering directory ..." unless we are changing the work directory.
MAKEFLAGS += --no-print-directory
else
need-sub-make := 1
endif

abs_srctree := $(realpath $(dir $(lastword $(MAKEFILE_LIST))))

ifneq ($(words $(subst :, ,$(abs_srctree))), 1)
$(error source directory cannot contain spaces or colons)
endif

ifneq ($(abs_srctree),$(abs_objtree))
# Look for make include files relative to root of kernel src
#
# This does not become effective immediately because MAKEFLAGS is re-parsed
# once after the Makefile is read. We need to invoke sub-make.
MAKEFLAGS += --include-dir=$(abs_srctree)
need-sub-make := 1
endif

ifneq ($(filter 3.%,$(MAKE_VERSION)),)
# 'MAKEFLAGS += -rR' does not immediately become effective for GNU Make 3.x
# We need to invoke sub-make to avoid implicit rules in the top Makefile.
need-sub-make := 1
# Cancel implicit rules for this Makefile.
$(lastword $(MAKEFILE_LIST)): ;
endif

export abs_srctree abs_objtree
export sub_make_done := 1

ifeq ($(need-sub-make),1)

PHONY += $(MAKECMDGOALS) sub-make

$(filter-out _all sub-make $(lastword $(MAKEFILE_LIST)), $(MAKECMDGOALS)) _all: sub-make
	@:

# Invoke a second make in the output directory, passing relevant variables
sub-make:
	$(Q)$(MAKE) -C $(abs_objtree) -f $(abs_srctree)/Makefile $(MAKECMDGOALS)

endif # need-sub-make
endif # sub_make_done

# We process the rest of the Makefile if this is the final invocation of make
ifeq ($(need-sub-make),)

# Do not print "Entering directory ...",
# but we want to display it when entering to the output directory
# so that IDEs/editors are able to understand relative filenames.
MAKEFLAGS += --no-print-directory

# Call a source code checker (by default, "sparse") as part of the
# C compilation.
#
# Use 'make C=1' to enable checking of only re-compiled files.
# Use 'make C=2' to enable checking of *all* source files, regardless
# of whether they are re-compiled or not.
#
# See the file "Documentation/dev-tools/sparse.rst" for more details,
# including where to get the "sparse" utility.

ifeq ("$(origin C)", "command line")
  KBUILD_CHECKSRC = $(C)
endif
ifndef KBUILD_CHECKSRC
  KBUILD_CHECKSRC = 0
endif

# Use make M=dir or set the environment variable KBUILD_EXTMOD to specify the
# directory of external module to build. Setting M= takes precedence.
ifeq ("$(origin M)", "command line")
  KBUILD_EXTMOD := $(M)
endif

export KBUILD_CHECKSRC KBUILD_EXTMOD

extmod-prefix = $(if $(KBUILD_EXTMOD),$(KBUILD_EXTMOD)/)

ifeq ($(abs_srctree),$(abs_objtree))
        # building in the source tree
        srctree := .
	building_out_of_srctree :=
else
        ifeq ($(abs_srctree)/,$(dir $(abs_objtree)))
                # building in a subdirectory of the source tree
                srctree := ..
        else
                srctree := $(abs_srctree)
        endif
	building_out_of_srctree := 1
endif

ifneq ($(KBUILD_ABS_SRCTREE),)
srctree := $(abs_srctree)
endif

objtree		:= .
VPATH		:= $(srctree)

export building_out_of_srctree srctree objtree VPATH

# To make sure we do not include .config for any of the *config targets
# catch them early, and hand them over to scripts/kconfig/Makefile
# It is allowed to specify more targets when calling make, including
# mixing *config targets and build targets.
# For example 'make oldconfig all'.
# Detect when mixed targets is specified, and make a second invocation
# of make so .config is not included in this case either (for *config).

version_h := include/generated/uapi/linux/version.h
old_version_h := include/linux/version.h

clean-targets := %clean mrproper cleandocs
no-dot-config-targets := $(clean-targets) \
			 cscope gtags TAGS tags help% %docs check% coccicheck \
			 $(version_h) headers headers_% archheaders archscripts \
			 %asm-generic kernelversion %src-pkg
no-sync-config-targets := $(no-dot-config-targets) install %install \
			   kernelrelease
single-targets := %.a %.i %.ko %.lds %.ll %.lst %.mod %.o %.s %.symtypes %/

config-build	:=
mixed-build	:=
need-config	:= 1
may-sync-config	:= 1
single-build	:=

ifneq ($(filter $(no-dot-config-targets), $(MAKECMDGOALS)),)
	ifeq ($(filter-out $(no-dot-config-targets), $(MAKECMDGOALS)),)
		need-config :=
	endif
endif

ifneq ($(filter $(no-sync-config-targets), $(MAKECMDGOALS)),)
	ifeq ($(filter-out $(no-sync-config-targets), $(MAKECMDGOALS)),)
		may-sync-config :=
	endif
endif

ifneq ($(KBUILD_EXTMOD),)
	may-sync-config :=
endif

ifeq ($(KBUILD_EXTMOD),)
        ifneq ($(filter config %config,$(MAKECMDGOALS)),)
		config-build := 1
                ifneq ($(words $(MAKECMDGOALS)),1)
			mixed-build := 1
                endif
        endif
endif

# We cannot build single targets and the others at the same time
ifneq ($(filter $(single-targets), $(MAKECMDGOALS)),)
	single-build := 1
	ifneq ($(filter-out $(single-targets), $(MAKECMDGOALS)),)
		mixed-build := 1
	endif
endif

# For "make -j clean all", "make -j mrproper defconfig all", etc.
ifneq ($(filter $(clean-targets),$(MAKECMDGOALS)),)
        ifneq ($(filter-out $(clean-targets),$(MAKECMDGOALS)),)
		mixed-build := 1
        endif
endif

# install and modules_install need also be processed one by one
ifneq ($(filter install,$(MAKECMDGOALS)),)
        ifneq ($(filter modules_install,$(MAKECMDGOALS)),)
		mixed-build := 1
        endif
endif

ifdef mixed-build
# ===========================================================================
# We're called with mixed targets (*config and build targets).
# Handle them one by one.

PHONY += $(MAKECMDGOALS) __build_one_by_one

$(filter-out __build_one_by_one, $(MAKECMDGOALS)): __build_one_by_one
	@:

__build_one_by_one:
	$(Q)set -e; \
	for i in $(MAKECMDGOALS); do \
		$(MAKE) -f $(srctree)/Makefile $$i; \
	done

else # !mixed-build

include scripts/Kbuild.include

# Warn about unsupported modules in kernels built inside Autobuild
ifneq ($(wildcard /.buildenv),)
CFLAGS		+= -DUNSUPPORTED_MODULES=2
endif

# Read KERNELRELEASE from include/config/kernel.release (if it exists)
KERNELRELEASE = $(shell cat include/config/kernel.release 2> /dev/null)
KERNELVERSION = $(VERSION)$(if $(PATCHLEVEL),.$(PATCHLEVEL)$(if $(SUBLEVEL),.$(SUBLEVEL)))$(EXTRAVERSION)
export VERSION PATCHLEVEL SUBLEVEL KERNELRELEASE KERNELVERSION

include scripts/subarch.include

# Cross compiling and selecting different set of gcc/bin-utils
# ---------------------------------------------------------------------------
#
# When performing cross compilation for other architectures ARCH shall be set
# to the target architecture. (See arch/* for the possibilities).
# ARCH can be set during invocation of make:
# make ARCH=ia64
# Another way is to have ARCH set in the environment.
# The default ARCH is the host where make is executed.

# CROSS_COMPILE specify the prefix used for all executables used
# during compilation. Only gcc and related bin-utils executables
# are prefixed with $(CROSS_COMPILE).
# CROSS_COMPILE can be set on the command line
# make CROSS_COMPILE=ia64-linux-
# Alternatively CROSS_COMPILE can be set in the environment.
# Default value for CROSS_COMPILE is not to prefix executables
# Note: Some architectures assign CROSS_COMPILE in their arch/*/Makefile
ARCH		?= $(SUBARCH)

# Architecture as present in compile.h
UTS_MACHINE 	:= $(ARCH)
SRCARCH 	:= $(ARCH)

# Additional ARCH settings for x86
ifeq ($(ARCH),i386)
        SRCARCH := x86
endif
ifeq ($(ARCH),x86_64)
        SRCARCH := x86
endif

# Additional ARCH settings for sparc
ifeq ($(ARCH),sparc32)
       SRCARCH := sparc
endif
ifeq ($(ARCH),sparc64)
       SRCARCH := sparc
endif

# Additional ARCH settings for sh
ifeq ($(ARCH),sh64)
       SRCARCH := sh
endif

KCONFIG_CONFIG	?= .config
export KCONFIG_CONFIG

# SHELL used by kbuild
CONFIG_SHELL := sh

HOST_LFS_CFLAGS := $(shell getconf LFS_CFLAGS 2>/dev/null)
HOST_LFS_LDFLAGS := $(shell getconf LFS_LDFLAGS 2>/dev/null)
HOST_LFS_LIBS := $(shell getconf LFS_LIBS 2>/dev/null)

HOSTCC       = gcc
HOSTCXX      = g++
KBUILD_HOSTCFLAGS   := -Wall -Wmissing-prototypes -Wstrict-prototypes -O2 \
		-fomit-frame-pointer -std=gnu89 $(HOST_LFS_CFLAGS) \
		$(HOSTCFLAGS)
KBUILD_HOSTCXXFLAGS := -O2 $(HOST_LFS_CFLAGS) $(HOSTCXXFLAGS)
KBUILD_HOSTLDFLAGS  := $(HOST_LFS_LDFLAGS) $(HOSTLDFLAGS)
KBUILD_HOSTLDLIBS   := $(HOST_LFS_LIBS) $(HOSTLDLIBS)

# Make variables (CC, etc...)
AS		= $(CROSS_COMPILE)as
LD		= $(CROSS_COMPILE)ld
CC		= $(CROSS_COMPILE)gcc
CPP		= $(CC) -E
AR		= $(CROSS_COMPILE)ar
NM		= $(CROSS_COMPILE)nm
STRIP		= $(CROSS_COMPILE)strip
OBJCOPY		= $(CROSS_COMPILE)objcopy
OBJDUMP		= $(CROSS_COMPILE)objdump
OBJSIZE		= $(CROSS_COMPILE)size
PAHOLE		= pahole
LEX		= flex
YACC		= bison
AWK		= awk
INSTALLKERNEL  := installkernel
DEPMOD		= /sbin/depmod
PERL		= perl
PYTHON		= python
PYTHON2		= python2
PYTHON3		= python3
CHECK		= sparse
BASH		= bash

CHECKFLAGS     := -D__linux__ -Dlinux -D__STDC__ -Dunix -D__unix__ \
		  -Wbitwise -Wno-return-void -Wno-unknown-attribute $(CF)
NOSTDINC_FLAGS :=
CFLAGS_MODULE   =
AFLAGS_MODULE   =
LDFLAGS_MODULE  =
CFLAGS_KERNEL	=
AFLAGS_KERNEL	=
LDFLAGS_vmlinux =

# Use USERINCLUDE when you must reference the UAPI directories only.
USERINCLUDE    := \
		-I$(srctree)/arch/$(SRCARCH)/include/uapi \
		-I$(objtree)/arch/$(SRCARCH)/include/generated/uapi \
		-I$(srctree)/include/uapi \
		-I$(objtree)/include/generated/uapi \
                -include $(srctree)/include/linux/kconfig.h

# Use LINUXINCLUDE when you must reference the include/ directory.
# Needed to be compatible with the O= option
LINUXINCLUDE    := \
		-I$(srctree)/arch/$(SRCARCH)/include \
		-I$(objtree)/arch/$(SRCARCH)/include/generated \
		$(if $(building_out_of_srctree),-I$(srctree)/include) \
		-I$(objtree)/include \
		$(USERINCLUDE)

KBUILD_AFLAGS   := -D__ASSEMBLY__ -fno-PIE
KBUILD_CFLAGS   := -Wall -Wundef -Werror=strict-prototypes -Wno-trigraphs \
		   -fno-strict-aliasing -fno-common -fshort-wchar -fno-PIE \
		   -Werror=implicit-function-declaration -Werror=implicit-int \
		   -Wno-format-security \
		   -std=gnu89
KBUILD_CPPFLAGS := -D__KERNEL__
KBUILD_AFLAGS_KERNEL :=
KBUILD_CFLAGS_KERNEL :=
KBUILD_AFLAGS_MODULE  := -DMODULE
KBUILD_CFLAGS_MODULE  := -DMODULE
KBUILD_LDFLAGS_MODULE :=
export KBUILD_LDS_MODULE := $(srctree)/scripts/module-common.lds
KBUILD_LDFLAGS :=
GCC_PLUGINS_CFLAGS :=
CLANG_FLAGS :=

export ARCH SRCARCH CONFIG_SHELL BASH HOSTCC KBUILD_HOSTCFLAGS CROSS_COMPILE AS LD CC
export CPP AR NM STRIP OBJCOPY OBJDUMP OBJSIZE PAHOLE LEX YACC AWK INSTALLKERNEL
export PERL PYTHON PYTHON2 PYTHON3 CHECK CHECKFLAGS MAKE UTS_MACHINE HOSTCXX
export KBUILD_HOSTCXXFLAGS KBUILD_HOSTLDFLAGS KBUILD_HOSTLDLIBS LDFLAGS_MODULE

export KBUILD_CPPFLAGS NOSTDINC_FLAGS LINUXINCLUDE OBJCOPYFLAGS KBUILD_LDFLAGS
export KBUILD_CFLAGS CFLAGS_KERNEL CFLAGS_MODULE
export CFLAGS_KASAN CFLAGS_KASAN_NOSANITIZE CFLAGS_UBSAN
export KBUILD_AFLAGS AFLAGS_KERNEL AFLAGS_MODULE
export KBUILD_AFLAGS_MODULE KBUILD_CFLAGS_MODULE KBUILD_LDFLAGS_MODULE
export KBUILD_AFLAGS_KERNEL KBUILD_CFLAGS_KERNEL

# Files to ignore in find ... statements

export RCS_FIND_IGNORE := \( -name SCCS -o -name BitKeeper -o -name .svn -o    \
			  -name CVS -o -name .pc -o -name .hg -o -name .git \) \
			  -prune -o
export RCS_TAR_IGNORE := --exclude SCCS --exclude BitKeeper --exclude .svn \
			 --exclude CVS --exclude .pc --exclude .hg --exclude .git

# ===========================================================================
# Rules shared between *config targets and build targets

# Basic helpers built in scripts/basic/
PHONY += scripts_basic
scripts_basic:
	$(Q)$(MAKE) $(build)=scripts/basic
	$(Q)rm -f .tmp_quiet_recordmcount

PHONY += outputmakefile
# Before starting out-of-tree build, make sure the source tree is clean.
# outputmakefile generates a Makefile in the output directory, if using a
# separate output directory. This allows convenient use of make in the
# output directory.
# At the same time when output Makefile generated, generate .gitignore to
# ignore whole output directory
outputmakefile:
ifdef building_out_of_srctree
	$(Q)if [ -f $(srctree)/.config -o \
		 -d $(srctree)/include/config -o \
		 -d $(srctree)/arch/$(SRCARCH)/include/generated ]; then \
		echo >&2 "***"; \
		echo >&2 "*** The source tree is not clean, please run 'make$(if $(findstring command line, $(origin ARCH)), ARCH=$(ARCH)) mrproper'"; \
		echo >&2 "*** in $(abs_srctree)";\
		echo >&2 "***"; \
		false; \
	fi
	$(Q)ln -fsn $(srctree) source
	$(Q)$(CONFIG_SHELL) $(srctree)/scripts/mkmakefile $(srctree)
	$(Q)test -e .gitignore || \
	{ echo "# this is build directory, ignore it"; echo "*"; } > .gitignore
endif

ifneq ($(shell $(CC) --version 2>&1 | head -n 1 | grep clang),)
ifneq ($(CROSS_COMPILE),)
CLANG_FLAGS	+= --target=$(notdir $(CROSS_COMPILE:%-=%))
GCC_TOOLCHAIN_DIR := $(dir $(shell which $(CROSS_COMPILE)elfedit))
CLANG_FLAGS	+= --prefix=$(GCC_TOOLCHAIN_DIR)
GCC_TOOLCHAIN	:= $(realpath $(GCC_TOOLCHAIN_DIR)/..)
endif
ifneq ($(GCC_TOOLCHAIN),)
CLANG_FLAGS	+= --gcc-toolchain=$(GCC_TOOLCHAIN)
endif
ifeq ($(shell $(AS) --version 2>&1 | head -n 1 | grep clang),)
CLANG_FLAGS	+= -no-integrated-as
endif
CLANG_FLAGS	+= -Werror=unknown-warning-option
KBUILD_CFLAGS	+= $(CLANG_FLAGS)
KBUILD_AFLAGS	+= $(CLANG_FLAGS)
export CLANG_FLAGS
endif

# The expansion should be delayed until arch/$(SRCARCH)/Makefile is included.
# Some architectures define CROSS_COMPILE in arch/$(SRCARCH)/Makefile.
# CC_VERSION_TEXT is referenced from Kconfig (so it needs export),
# and from include/config/auto.conf.cmd to detect the compiler upgrade.
CC_VERSION_TEXT = $(shell $(CC) --version 2>/dev/null | head -n 1)

ifdef config-build
# ===========================================================================
# *config targets only - make sure prerequisites are updated, and descend
# in scripts/kconfig to make the *config target

# Read arch specific Makefile to set KBUILD_DEFCONFIG as needed.
# KBUILD_DEFCONFIG may point out an alternative default configuration
# used for 'make defconfig'
include arch/$(SRCARCH)/Makefile
export KBUILD_DEFCONFIG KBUILD_KCONFIG CC_VERSION_TEXT

config: outputmakefile scripts_basic FORCE
	$(Q)$(MAKE) $(build)=scripts/kconfig $@

%config: outputmakefile scripts_basic FORCE
	$(Q)$(MAKE) $(build)=scripts/kconfig $@

else #!config-build
# ===========================================================================
# Build targets only - this includes vmlinux, arch specific targets, clean
# targets and others. In general all targets except *config targets.

# If building an external module we do not care about the all: rule
# but instead _all depend on modules
PHONY += all
ifeq ($(KBUILD_EXTMOD),)
_all: all
else
_all: modules
endif

# Decide whether to build built-in, modular, or both.
# Normally, just do built-in.

KBUILD_MODULES :=
KBUILD_BUILTIN := 1

# If we have only "make modules", don't compile built-in objects.
# When we're building modules with modversions, we need to consider
# the built-in objects during the descend as well, in order to
# make sure the checksums are up to date before we record them.

ifeq ($(MAKECMDGOALS),modules)
  KBUILD_BUILTIN := $(if $(CONFIG_MODVERSIONS),1)
endif

# If we have "make <whatever> modules", compile modules
# in addition to whatever we do anyway.
# Just "make" or "make all" shall build modules as well

ifneq ($(filter all _all modules nsdeps,$(MAKECMDGOALS)),)
  KBUILD_MODULES := 1
endif

ifeq ($(MAKECMDGOALS),)
  KBUILD_MODULES := 1
endif

export KBUILD_MODULES KBUILD_BUILTIN

ifdef need-config
include include/config/auto.conf
endif

ifeq ($(KBUILD_EXTMOD),)
# Objects we will link into vmlinux / subdirs we need to visit
init-y		:= init/
drivers-y	:= drivers/ sound/
drivers-$(CONFIG_SAMPLES) += samples/
drivers-$(CONFIG_KERNEL_HEADER_TEST) += include/
net-y		:= net/
libs-y		:= lib/
core-y		:= usr/
virt-y		:= virt/
endif # KBUILD_EXTMOD

# The all: target is the default when no target is given on the
# command line.
# This allow a user to issue only 'make' to build a kernel including modules
# Defaults to vmlinux, but the arch makefile usually adds further targets
all: vmlinux

CFLAGS_GCOV	:= -fprofile-arcs -ftest-coverage \
	$(call cc-option,-fno-tree-loop-im) \
	$(call cc-disable-warning,maybe-uninitialized,)
export CFLAGS_GCOV

# The arch Makefiles can override CC_FLAGS_FTRACE. We may also append it later.
ifdef CONFIG_FUNCTION_TRACER
  CC_FLAGS_FTRACE := -pg
endif

RETPOLINE_CFLAGS_GCC := -mindirect-branch=thunk-extern -mindirect-branch-register
RETPOLINE_VDSO_CFLAGS_GCC := -mindirect-branch=thunk-inline -mindirect-branch-register
RETPOLINE_CFLAGS_CLANG := -mretpoline-external-thunk
RETPOLINE_VDSO_CFLAGS_CLANG := -mretpoline
RETPOLINE_CFLAGS := $(call cc-option,$(RETPOLINE_CFLAGS_GCC),$(call cc-option,$(RETPOLINE_CFLAGS_CLANG)))
RETPOLINE_VDSO_CFLAGS := $(call cc-option,$(RETPOLINE_VDSO_CFLAGS_GCC),$(call cc-option,$(RETPOLINE_VDSO_CFLAGS_CLANG)))
export RETPOLINE_CFLAGS
export RETPOLINE_VDSO_CFLAGS

include arch/$(SRCARCH)/Makefile

ifdef need-config
ifdef may-sync-config
# Read in dependencies to all Kconfig* files, make sure to run syncconfig if
# changes are detected. This should be included after arch/$(SRCARCH)/Makefile
# because some architectures define CROSS_COMPILE there.
include include/config/auto.conf.cmd

$(KCONFIG_CONFIG):
	@echo >&2 '***'
	@echo >&2 '*** Configuration file "$@" not found!'
	@echo >&2 '***'
	@echo >&2 '*** Please run some configurator (e.g. "make oldconfig" or'
	@echo >&2 '*** "make menuconfig" or "make xconfig").'
	@echo >&2 '***'
	@/bin/false

# The actual configuration files used during the build are stored in
# include/generated/ and include/config/. Update them if .config is newer than
# include/config/auto.conf (which mirrors .config).
#
# This exploits the 'multi-target pattern rule' trick.
# The syncconfig should be executed only once to make all the targets.
%/auto.conf %/auto.conf.cmd %/tristate.conf: $(KCONFIG_CONFIG)
	$(Q)$(MAKE) -f $(srctree)/Makefile syncconfig
else # !may-sync-config
# External modules and some install targets need include/generated/autoconf.h
# and include/config/auto.conf but do not care if they are up-to-date.
# Use auto.conf to trigger the test
PHONY += include/config/auto.conf

include/config/auto.conf:
	$(Q)test -e include/generated/autoconf.h -a -e $@ || (		\
	echo >&2;							\
	echo >&2 "  ERROR: Kernel configuration is invalid.";		\
	echo >&2 "         include/generated/autoconf.h or $@ are missing.";\
	echo >&2 "         Run 'make oldconfig && make prepare' on kernel src to fix it.";	\
	echo >&2 ;							\
	/bin/false)

endif # may-sync-config
endif # need-config

KBUILD_CFLAGS	+= $(call cc-option,-fno-delete-null-pointer-checks,)
KBUILD_CFLAGS	+= $(call cc-disable-warning,frame-address,)
KBUILD_CFLAGS	+= $(call cc-disable-warning, format-truncation)
KBUILD_CFLAGS	+= $(call cc-disable-warning, format-overflow)
KBUILD_CFLAGS	+= $(call cc-disable-warning, address-of-packed-member)

ifdef CONFIG_CC_OPTIMIZE_FOR_PERFORMANCE
KBUILD_CFLAGS += -O2
else ifdef CONFIG_CC_OPTIMIZE_FOR_PERFORMANCE_O3
KBUILD_CFLAGS += -O3
else ifdef CONFIG_CC_OPTIMIZE_FOR_SIZE
KBUILD_CFLAGS += -Os
endif

ifdef CONFIG_CC_DISABLE_WARN_MAYBE_UNINITIALIZED
KBUILD_CFLAGS   += -Wno-maybe-uninitialized
endif

# Tell gcc to never replace conditional load with a non-conditional one
KBUILD_CFLAGS	+= $(call cc-option,--param=allow-store-data-races=0)

include scripts/Makefile.kcov
include scripts/Makefile.gcc-plugins

ifdef CONFIG_READABLE_ASM
# Disable optimizations that make assembler listings hard to read.
# reorder blocks reorders the control in the function
# ipa clone creates specialized cloned functions
# partial inlining inlines only parts of functions
KBUILD_CFLAGS += $(call cc-option,-fno-reorder-blocks,) \
                 $(call cc-option,-fno-ipa-cp-clone,) \
                 $(call cc-option,-fno-partial-inlining)
endif

ifneq ($(CONFIG_FRAME_WARN),0)
KBUILD_CFLAGS += $(call cc-option,-Wframe-larger-than=${CONFIG_FRAME_WARN})
endif

stackp-flags-$(CONFIG_CC_HAS_STACKPROTECTOR_NONE) := -fno-stack-protector
stackp-flags-$(CONFIG_STACKPROTECTOR)             := -fstack-protector
stackp-flags-$(CONFIG_STACKPROTECTOR_STRONG)      := -fstack-protector-strong

KBUILD_CFLAGS += $(stackp-flags-y)

ifdef CONFIG_CC_IS_CLANG
KBUILD_CPPFLAGS += -Qunused-arguments
KBUILD_CFLAGS += -Wno-format-invalid-specifier
KBUILD_CFLAGS += -Wno-gnu
# Quiet clang warning: comparison of unsigned expression < 0 is always false
KBUILD_CFLAGS += -Wno-tautological-compare
# CLANG uses a _MergedGlobals as optimization, but this breaks modpost, as the
# source of a reference will be _MergedGlobals and not on of the whitelisted names.
# See modpost pattern 2
KBUILD_CFLAGS += -mno-global-merge
else

# These warnings generated too much noise in a regular build.
# Use make W=1 to enable them (see scripts/Makefile.extrawarn)
KBUILD_CFLAGS += -Wno-unused-but-set-variable

# Warn about unmarked fall-throughs in switch statement.
# Disabled for clang while comment to attribute conversion happens and
# https://github.com/ClangBuiltLinux/linux/issues/636 is discussed.
KBUILD_CFLAGS += $(call cc-option,-Wimplicit-fallthrough,)
endif

KBUILD_CFLAGS += $(call cc-disable-warning, unused-const-variable)
ifdef CONFIG_FRAME_POINTER
KBUILD_CFLAGS	+= -fno-omit-frame-pointer -fno-optimize-sibling-calls
else
# Some targets (ARM with Thumb2, for example), can't be built with frame
# pointers.  For those, we don't have FUNCTION_TRACER automatically
# select FRAME_POINTER.  However, FUNCTION_TRACER adds -pg, and this is
# incompatible with -fomit-frame-pointer with current GCC, so we don't use
# -fomit-frame-pointer with FUNCTION_TRACER.
ifndef CONFIG_FUNCTION_TRACER
KBUILD_CFLAGS	+= -fomit-frame-pointer
endif
endif

# Initialize all stack variables with a pattern, if desired.
ifdef CONFIG_INIT_STACK_ALL
KBUILD_CFLAGS	+= -ftrivial-auto-var-init=pattern
endif

DEBUG_CFLAGS	:= $(call cc-option, -fno-var-tracking-assignments)

ifdef CONFIG_DEBUG_INFO
ifdef CONFIG_DEBUG_INFO_SPLIT
DEBUG_CFLAGS	+= -gsplit-dwarf
else
DEBUG_CFLAGS	+= -g
endif
KBUILD_AFLAGS	+= -Wa,-gdwarf-2
endif
ifdef CONFIG_DEBUG_INFO_DWARF4
DEBUG_CFLAGS	+= -gdwarf-4
endif

ifdef CONFIG_DEBUG_INFO_REDUCED
DEBUG_CFLAGS	+= $(call cc-option, -femit-struct-debug-baseonly) \
		   $(call cc-option,-fno-var-tracking)
endif

KBUILD_CFLAGS += $(DEBUG_CFLAGS)
export DEBUG_CFLAGS

ifdef CONFIG_FUNCTION_TRACER
ifdef CONFIG_FTRACE_MCOUNT_RECORD
  # gcc 5 supports generating the mcount tables directly
  ifeq ($(call cc-option-yn,-mrecord-mcount),y)
    CC_FLAGS_FTRACE	+= -mrecord-mcount
    export CC_USING_RECORD_MCOUNT := 1
  endif
  ifdef CONFIG_HAVE_NOP_MCOUNT
    ifeq ($(call cc-option-yn, -mnop-mcount),y)
      CC_FLAGS_FTRACE	+= -mnop-mcount
      CC_FLAGS_USING	+= -DCC_USING_NOP_MCOUNT
    endif
  endif
endif
ifdef CONFIG_HAVE_FENTRY
  ifeq ($(call cc-option-yn, -mfentry),y)
    CC_FLAGS_FTRACE	+= -mfentry
    CC_FLAGS_USING	+= -DCC_USING_FENTRY
  endif
endif
export CC_FLAGS_FTRACE
KBUILD_CFLAGS	+= $(CC_FLAGS_FTRACE) $(CC_FLAGS_USING)
KBUILD_AFLAGS	+= $(CC_FLAGS_USING)
ifdef CONFIG_DYNAMIC_FTRACE
	ifdef CONFIG_HAVE_C_RECORDMCOUNT
		BUILD_C_RECORDMCOUNT := y
		export BUILD_C_RECORDMCOUNT
	endif
endif
endif

# We trigger additional mismatches with less inlining
ifdef CONFIG_DEBUG_SECTION_MISMATCH
KBUILD_CFLAGS += $(call cc-option, -fno-inline-functions-called-once)
endif

ifdef CONFIG_LD_DEAD_CODE_DATA_ELIMINATION
KBUILD_CFLAGS_KERNEL += -ffunction-sections -fdata-sections
LDFLAGS_vmlinux += --gc-sections
endif

ifdef CONFIG_LIVEPATCH
KBUILD_CFLAGS += $(call cc-option, -flive-patching=inline-clone)
endif

# arch Makefile may override CC so keep this after arch Makefile is included
NOSTDINC_FLAGS += -nostdinc -isystem $(shell $(CC) -print-file-name=include)

# warn about C99 declaration after statement
KBUILD_CFLAGS += -Wdeclaration-after-statement

# Variable Length Arrays (VLAs) should not be used anywhere in the kernel
KBUILD_CFLAGS += -Wvla

# disable pointer signed / unsigned warnings in gcc 4.0
KBUILD_CFLAGS += -Wno-pointer-sign

# disable stringop warnings in gcc 8+
KBUILD_CFLAGS += $(call cc-disable-warning, stringop-truncation)

# disable invalid "can't wrap" optimizations for signed / pointers
KBUILD_CFLAGS	+= $(call cc-option,-fno-strict-overflow)

# clang sets -fmerge-all-constants by default as optimization, but this
# is non-conforming behavior for C and in fact breaks the kernel, so we
# need to disable it here generally.
KBUILD_CFLAGS	+= $(call cc-option,-fno-merge-all-constants)

# for gcc -fno-merge-all-constants disables everything, but it is fine
# to have actual conforming behavior enabled.
KBUILD_CFLAGS	+= $(call cc-option,-fmerge-constants)

# Make sure -fstack-check isn't enabled (like gentoo apparently did)
KBUILD_CFLAGS  += $(call cc-option,-fno-stack-check,)

# conserve stack if available
KBUILD_CFLAGS   += $(call cc-option,-fconserve-stack)

# Prohibit date/time macros, which would make the build non-deterministic
KBUILD_CFLAGS   += $(call cc-option,-Werror=date-time)

# enforce correct pointer usage
KBUILD_CFLAGS   += $(call cc-option,-Werror=incompatible-pointer-types)

# Require designated initializers for all marked structures
KBUILD_CFLAGS   += $(call cc-option,-Werror=designated-init)

# change __FILE__ to the relative path from the srctree
KBUILD_CFLAGS	+= $(call cc-option,-fmacro-prefix-map=$(srctree)/=)

# ensure -fcf-protection is disabled when using retpoline as it is
# incompatible with -mindirect-branch=thunk-extern
ifdef CONFIG_RETPOLINE
KBUILD_CFLAGS += $(call cc-option,-fcf-protection=none)
endif

include scripts/Makefile.kasan
include scripts/Makefile.extrawarn
include scripts/Makefile.ubsan

# Add user supplied CPPFLAGS, AFLAGS and CFLAGS as the last assignments
KBUILD_CPPFLAGS += $(KCPPFLAGS)
KBUILD_AFLAGS   += $(KAFLAGS)
KBUILD_CFLAGS   += $(KCFLAGS)

KBUILD_LDFLAGS_MODULE += --build-id
LDFLAGS_vmlinux += --build-id

ifeq ($(CONFIG_STRIP_ASM_SYMS),y)
LDFLAGS_vmlinux	+= $(call ld-option, -X,)
endif

ifeq ($(CONFIG_RELR),y)
LDFLAGS_vmlinux	+= --pack-dyn-relocs=relr
endif

# make the checker run with the right architecture
CHECKFLAGS += --arch=$(ARCH)

# insure the checker run with the right endianness
CHECKFLAGS += $(if $(CONFIG_CPU_BIG_ENDIAN),-mbig-endian,-mlittle-endian)

# the checker needs the correct machine size
CHECKFLAGS += $(if $(CONFIG_64BIT),-m64,-m32)

# Default kernel image to build when no specific target is given.
# KBUILD_IMAGE may be overruled on the command line or
# set in the environment
# Also any assignments in arch/$(ARCH)/Makefile take precedence over
# this default value
export KBUILD_IMAGE ?= vmlinux

#
# INSTALL_PATH specifies where to place the updated kernel and system map
# images. Default is /boot, but you can set it to other values
export	INSTALL_PATH ?= /boot

#
# INSTALL_DTBS_PATH specifies a prefix for relocations required by build roots.
# Like INSTALL_MOD_PATH, it isn't defined in the Makefile, but can be passed as
# an argument if needed. Otherwise it defaults to the kernel install path
#
export INSTALL_DTBS_PATH ?= $(INSTALL_PATH)/dtbs/$(KERNELRELEASE)

#
# INSTALL_MOD_PATH specifies a prefix to MODLIB for module directory
# relocations required by build roots.  This is not defined in the
# makefile but the argument can be passed to make if needed.
#

MODLIB	= $(INSTALL_MOD_PATH)/lib/modules/$(KERNELRELEASE)
export MODLIB

#
# INSTALL_MOD_STRIP, if defined, will cause modules to be
# stripped after they are installed.  If INSTALL_MOD_STRIP is '1', then
# the default option --strip-debug will be used.  Otherwise,
# INSTALL_MOD_STRIP value will be used as the options to the strip command.

ifdef INSTALL_MOD_STRIP
ifeq ($(INSTALL_MOD_STRIP),1)
mod_strip_cmd = $(STRIP) --strip-debug
else
mod_strip_cmd = $(STRIP) $(INSTALL_MOD_STRIP)
endif # INSTALL_MOD_STRIP=1
else
mod_strip_cmd = true
endif # INSTALL_MOD_STRIP
export mod_strip_cmd

# CONFIG_MODULE_COMPRESS, if defined, will cause module to be compressed
# after they are installed in agreement with CONFIG_MODULE_COMPRESS_GZIP
# or CONFIG_MODULE_COMPRESS_XZ.

mod_compress_cmd = true
ifdef CONFIG_MODULE_COMPRESS
  ifdef CONFIG_MODULE_COMPRESS_GZIP
    mod_compress_cmd = gzip -n -f
  endif # CONFIG_MODULE_COMPRESS_GZIP
  ifdef CONFIG_MODULE_COMPRESS_XZ
    mod_compress_cmd = xz -f
  endif # CONFIG_MODULE_COMPRESS_XZ
endif # CONFIG_MODULE_COMPRESS
export mod_compress_cmd

ifdef CONFIG_MODULE_SIG_ALL
$(eval $(call config_filename,MODULE_SIG_KEY))

mod_sign_cmd = scripts/sign-file $(CONFIG_MODULE_SIG_HASH) $(MODULE_SIG_KEY_SRCPREFIX)$(CONFIG_MODULE_SIG_KEY) certs/signing_key.x509
else
mod_sign_cmd = true
endif
export mod_sign_cmd

HOST_LIBELF_LIBS = $(shell pkg-config libelf --libs 2>/dev/null || echo -lelf)

ifdef CONFIG_STACK_VALIDATION
  has_libelf := $(call try-run,\
		echo "int main() {}" | $(HOSTCC) -xc -o /dev/null $(HOST_LIBELF_LIBS) -,1,0)
  ifeq ($(has_libelf),1)
    objtool_target := tools/objtool FORCE
  else
    SKIP_STACK_VALIDATION := 1
    export SKIP_STACK_VALIDATION
  endif
endif

PHONY += prepare0

export MODORDER := $(extmod-prefix)modules.order

suse_version_h := include/generated/uapi/linux/suse_version.h

define filechk_suse_version
	$(CONFIG_SHELL) $(srctree)/scripts/gen-suse_version_h.sh
endef

$(suse_version_h): include/config/auto.conf FORCE
	$(call filechk,suse_version)

ifeq ($(KBUILD_EXTMOD),)
core-y		+= kernel/ certs/ mm/ fs/ ipc/ security/ crypto/ block/

vmlinux-dirs	:= $(patsubst %/,%,$(filter %/, $(init-y) $(init-m) \
		     $(core-y) $(core-m) $(drivers-y) $(drivers-m) \
		     $(net-y) $(net-m) $(libs-y) $(libs-m) $(virt-y)))

vmlinux-alldirs	:= $(sort $(vmlinux-dirs) Documentation \
		     $(patsubst %/,%,$(filter %/, $(init-) $(core-) \
			$(drivers-) $(net-) $(libs-) $(virt-))))

build-dirs	:= $(vmlinux-dirs)
clean-dirs	:= $(vmlinux-alldirs)

init-y		:= $(patsubst %/, %/built-in.a, $(init-y))
core-y		:= $(patsubst %/, %/built-in.a, $(core-y))
drivers-y	:= $(patsubst %/, %/built-in.a, $(drivers-y))
net-y		:= $(patsubst %/, %/built-in.a, $(net-y))
libs-y1		:= $(patsubst %/, %/lib.a, $(libs-y))
libs-y2		:= $(patsubst %/, %/built-in.a, $(filter-out %.a, $(libs-y)))
virt-y		:= $(patsubst %/, %/built-in.a, $(virt-y))

# Externally visible symbols (used by link-vmlinux.sh)
export KBUILD_VMLINUX_OBJS := $(head-y) $(init-y) $(core-y) $(libs-y2) \
			      $(drivers-y) $(net-y) $(virt-y)
export KBUILD_VMLINUX_LIBS := $(libs-y1)
export KBUILD_LDS          := arch/$(SRCARCH)/kernel/vmlinux.lds
export LDFLAGS_vmlinux
# used by scripts/Makefile.package
export KBUILD_ALLDIRS := $(sort $(filter-out arch/%,$(vmlinux-alldirs)) LICENSES arch include scripts tools)

vmlinux-deps := $(KBUILD_LDS) $(KBUILD_VMLINUX_OBJS) $(KBUILD_VMLINUX_LIBS)

# Recurse until adjust_autoksyms.sh is satisfied
PHONY += autoksyms_recursive
ifdef CONFIG_TRIM_UNUSED_KSYMS
autoksyms_recursive: descend modules.order
	$(Q)$(CONFIG_SHELL) $(srctree)/scripts/adjust_autoksyms.sh \
	  "$(MAKE) -f $(srctree)/Makefile vmlinux"
endif

# For the kernel to actually contain only the needed exported symbols,
# we have to build modules as well to determine what those symbols are.
# (this can be evaluated only once include/config/auto.conf has been included)
ifdef CONFIG_TRIM_UNUSED_KSYMS
  KBUILD_MODULES := 1
endif

autoksyms_h := $(if $(CONFIG_TRIM_UNUSED_KSYMS), include/generated/autoksyms.h)

$(autoksyms_h):
	$(Q)mkdir -p $(dir $@)
	$(Q)touch $@

ARCH_POSTLINK := $(wildcard $(srctree)/arch/$(SRCARCH)/Makefile.postlink)

# Final link of vmlinux with optional arch pass after final link
cmd_link-vmlinux =                                                 \
	$(CONFIG_SHELL) $< $(LD) $(KBUILD_LDFLAGS) $(LDFLAGS_vmlinux) ;    \
	$(if $(ARCH_POSTLINK), $(MAKE) -f $(ARCH_POSTLINK) $@, true)

vmlinux: scripts/link-vmlinux.sh autoksyms_recursive $(vmlinux-deps) FORCE
	+$(call if_changed,link-vmlinux)

targets := vmlinux

# The actual objects are generated when descending,
# make sure no implicit rule kicks in
$(sort $(vmlinux-deps)): descend ;

filechk_kernel.release = \
	echo "$(KERNELVERSION)$$($(CONFIG_SHELL) $(srctree)/scripts/setlocalversion $(srctree))"

# Store (new) KERNELRELEASE string in include/config/kernel.release
include/config/kernel.release: FORCE
	$(call filechk,kernel.release)

# Additional helpers built in scripts/
# Carefully list dependencies so we do not try to build scripts twice
# in parallel
PHONY += scripts
scripts: scripts_basic scripts_dtc
	$(Q)$(MAKE) $(build)=$(@)

# Things we need to do before we recursively start building the kernel
# or the modules are listed in "prepare".
# A multi level approach is used. prepareN is processed before prepareN-1.
# archprepare is used in arch Makefiles and when processed asm symlink,
# version.h and scripts_basic is processed / created.

PHONY += prepare archprepare

archprepare: outputmakefile archheaders archscripts scripts include/config/kernel.release \
	asm-generic $(version_h) $(autoksyms_h) include/generated/utsrelease.h \
	$(suse_version_h)

prepare0: archprepare
	$(Q)$(MAKE) $(build)=scripts/mod
	$(Q)$(MAKE) $(build)=.

# All the preparing..
prepare: prepare0 prepare-objtool

# Support for using generic headers in asm-generic
asm-generic := -f $(srctree)/scripts/Makefile.asm-generic obj

PHONY += asm-generic uapi-asm-generic
asm-generic: uapi-asm-generic
	$(Q)$(MAKE) $(asm-generic)=arch/$(SRCARCH)/include/generated/asm \
	generic=include/asm-generic
uapi-asm-generic:
	$(Q)$(MAKE) $(asm-generic)=arch/$(SRCARCH)/include/generated/uapi/asm \
	generic=include/uapi/asm-generic

PHONY += prepare-objtool
prepare-objtool: $(objtool_target)
ifeq ($(SKIP_STACK_VALIDATION),1)
ifdef CONFIG_UNWINDER_ORC
	@echo "error: Cannot generate ORC metadata for CONFIG_UNWINDER_ORC=y, please install libelf-dev, libelf-devel or elfutils-libelf-devel" >&2
	@false
else
	@echo "warning: Cannot use CONFIG_STACK_VALIDATION=y, please install libelf-dev, libelf-devel or elfutils-libelf-devel" >&2
endif
endif

# Generate some files
# ---------------------------------------------------------------------------

# KERNELRELEASE can change from a few different places, meaning version.h
# needs to be updated, so this check is forced on all builds

uts_len := 64
define filechk_utsrelease.h
	if [ `echo -n "$(KERNELRELEASE)" | wc -c ` -gt $(uts_len) ]; then \
	  echo '"$(KERNELRELEASE)" exceeds $(uts_len) characters' >&2;    \
	  exit 1;                                                         \
	fi;                                                               \
	echo \#define UTS_RELEASE \"$(KERNELRELEASE)\"
endef

define filechk_version.h
	echo \#define LINUX_VERSION_CODE $(shell                         \
	expr $(VERSION) \* 65536 + 0$(PATCHLEVEL) \* 256 + 0$(SUBLEVEL)); \
	echo '#define KERNEL_VERSION(a,b,c) (((a) << 16) + ((b) << 8) + (c))'
endef

$(version_h): FORCE
	$(call filechk,version.h)
	$(Q)rm -f $(old_version_h)

include/generated/utsrelease.h: include/config/kernel.release FORCE
	$(call filechk,utsrelease.h)

PHONY += headerdep
headerdep:
	$(Q)find $(srctree)/include/ -name '*.h' | xargs --max-args 1 \
	$(srctree)/scripts/headerdep.pl -I$(srctree)/include

# ---------------------------------------------------------------------------
# Kernel headers

#Default location for installed headers
export INSTALL_HDR_PATH = $(objtree)/usr

quiet_cmd_headers_install = INSTALL $(INSTALL_HDR_PATH)/include
      cmd_headers_install = \
	mkdir -p $(INSTALL_HDR_PATH); \
	rsync -mrl --include='*/' --include='*\.h' --exclude='*' \
	usr/include $(INSTALL_HDR_PATH)

PHONY += headers_install
headers_install: headers
	$(call cmd,headers_install)

PHONY += archheaders archscripts

hdr-inst := -f $(srctree)/scripts/Makefile.headersinst obj

PHONY += headers
headers: $(version_h) scripts_unifdef uapi-asm-generic archheaders archscripts
	$(if $(wildcard $(srctree)/arch/$(SRCARCH)/include/uapi/asm/Kbuild),, \
	  $(error Headers not exportable for the $(SRCARCH) architecture))
	$(Q)$(MAKE) $(hdr-inst)=include/uapi
	$(Q)$(MAKE) $(hdr-inst)=arch/$(SRCARCH)/include/uapi

PHONY += headers_check
headers_check: headers
	$(Q)$(MAKE) $(hdr-inst)=include/uapi HDRCHECK=1
	$(Q)$(MAKE) $(hdr-inst)=arch/$(SRCARCH)/include/uapi HDRCHECK=1

ifdef CONFIG_HEADERS_INSTALL
prepare: headers
endif

ifdef CONFIG_HEADERS_CHECK
all: headers_check
endif

PHONY += scripts_unifdef
scripts_unifdef: scripts_basic
	$(Q)$(MAKE) $(build)=scripts scripts/unifdef

# ---------------------------------------------------------------------------
# Kernel selftest

PHONY += kselftest
kselftest:
	$(Q)$(MAKE) -C $(srctree)/tools/testing/selftests run_tests

kselftest-%: FORCE
	$(Q)$(MAKE) -C $(srctree)/tools/testing/selftests $*

PHONY += kselftest-merge
kselftest-merge:
	$(if $(wildcard $(objtree)/.config),, $(error No .config exists, config your kernel first!))
	$(Q)find $(srctree)/tools/testing/selftests -name config | \
		xargs $(srctree)/scripts/kconfig/merge_config.sh -m $(objtree)/.config
	$(Q)$(MAKE) -f $(srctree)/Makefile olddefconfig

# ---------------------------------------------------------------------------
# Devicetree files

ifneq ($(wildcard $(srctree)/arch/$(SRCARCH)/boot/dts/),)
dtstree := arch/$(SRCARCH)/boot/dts
endif

ifneq ($(dtstree),)

%.dtb: include/config/kernel.release scripts_dtc
	$(Q)$(MAKE) $(build)=$(dtstree) $(dtstree)/$@

PHONY += dtbs dtbs_install dt_binding_check
dtbs dtbs_check: include/config/kernel.release scripts_dtc
	$(Q)$(MAKE) $(build)=$(dtstree)

dtbs_check: export CHECK_DTBS=1
dtbs_check: dt_binding_check

dtbs_install:
	$(Q)$(MAKE) $(dtbinst)=$(dtstree)

ifdef CONFIG_OF_EARLY_FLATTREE
all: dtbs
endif

endif

PHONY += scripts_dtc
scripts_dtc: scripts_basic
	$(Q)$(MAKE) $(build)=scripts/dtc

dt_binding_check: scripts_dtc
	$(Q)$(MAKE) $(build)=Documentation/devicetree/bindings

# ---------------------------------------------------------------------------
# Modules

ifdef CONFIG_MODULES

# By default, build modules as well

all: modules

# Build modules
#
# A module can be listed more than once in obj-m resulting in
# duplicate lines in modules.order files.  Those are removed
# using awk while concatenating to the final file.

PHONY += modules
modules: $(if $(KBUILD_BUILTIN),vmlinux) modules.order modules.builtin
	$(Q)$(MAKE) -f $(srctree)/scripts/Makefile.modpost
	$(Q)$(CONFIG_SHELL) $(srctree)/scripts/modules-check.sh

modules.order: descend
	$(Q)$(AWK) '!x[$$0]++' $(addsuffix /$@, $(build-dirs)) > $@

modbuiltin-dirs := $(addprefix _modbuiltin_, $(build-dirs))

modules.builtin: $(modbuiltin-dirs)
	$(Q)$(AWK) '!x[$$0]++' $(addsuffix /$@, $(build-dirs)) > $@

PHONY += $(modbuiltin-dirs)
# tristate.conf is not included from this Makefile. Add it as a prerequisite
# here to make it self-healing in case somebody accidentally removes it.
$(modbuiltin-dirs): include/config/tristate.conf
	$(Q)$(MAKE) $(modbuiltin)=$(patsubst _modbuiltin_%,%,$@)

# Target to prepare building external modules
PHONY += modules_prepare
modules_prepare: prepare

# Target to install modules
PHONY += modules_install
modules_install: _modinst_ _modinst_post

PHONY += _modinst_
_modinst_:
	@rm -rf $(MODLIB)/kernel
	@rm -f $(MODLIB)/source
	@mkdir -p $(MODLIB)/kernel
	@ln -s $(abspath $(srctree)) $(MODLIB)/source
	@if [ ! $(objtree) -ef  $(MODLIB)/build ]; then \
		rm -f $(MODLIB)/build ; \
		ln -s $(CURDIR) $(MODLIB)/build ; \
	fi
	@sed 's:^:kernel/:' modules.order > $(MODLIB)/modules.order
	@sed 's:^:kernel/:' modules.builtin > $(MODLIB)/modules.builtin
	@cp -f $(objtree)/modules.builtin.modinfo $(MODLIB)/
	$(Q)$(MAKE) -f $(srctree)/scripts/Makefile.modinst

# This depmod is only for convenience to give the initial
# boot a modules.dep even before / is mounted read-write.  However the
# boot script depmod is the master version.
PHONY += _modinst_post
_modinst_post: _modinst_
	$(call cmd,depmod)

ifeq ($(CONFIG_MODULE_SIG), y)
PHONY += modules_sign
modules_sign:
	$(Q)$(MAKE) -f $(srctree)/scripts/Makefile.modsign
endif

else # CONFIG_MODULES

# Modules not configured
# ---------------------------------------------------------------------------

PHONY += modules modules_install
modules modules_install:
	@echo >&2
	@echo >&2 "The present kernel configuration has modules disabled."
	@echo >&2 "Type 'make config' and enable loadable module support."
	@echo >&2 "Then build a kernel with module support enabled."
	@echo >&2
	@exit 1

endif # CONFIG_MODULES

###
# Cleaning is done on three levels.
# make clean     Delete most generated files
#                Leave enough to build external modules
# make mrproper  Delete the current configuration, and all generated files
# make distclean Remove editor backup files, patch leftover files and the like

# Directories & files removed with 'make clean'
CLEAN_DIRS  += include/ksym
CLEAN_FILES += modules.builtin.modinfo

# Directories & files removed with 'make mrproper'
MRPROPER_DIRS  += include/config include/generated          \
		  arch/$(SRCARCH)/include/generated .tmp_objdiff \
		  debian/ snap/ tar-install/
MRPROPER_FILES += .config .config.old .version \
		  Module.symvers \
		  signing_key.pem signing_key.priv signing_key.x509	\
		  x509.genkey extra_certificates signing_key.x509.keyid	\
		  signing_key.x509.signer vmlinux-gdb.py \
		  *.spec

# Directories & files removed with 'make distclean'
DISTCLEAN_DIRS  +=
DISTCLEAN_FILES += tags TAGS cscope* GPATH GTAGS GRTAGS GSYMS

# clean - Delete most, but leave enough to build external modules
#
clean: rm-dirs  := $(CLEAN_DIRS)
clean: rm-files := $(CLEAN_FILES)

PHONY += archclean vmlinuxclean

vmlinuxclean:
	$(Q)$(CONFIG_SHELL) $(srctree)/scripts/link-vmlinux.sh clean
	$(Q)$(if $(ARCH_POSTLINK), $(MAKE) -f $(ARCH_POSTLINK) clean)

clean: archclean vmlinuxclean

# mrproper - Delete all generated files, including .config
#
mrproper: rm-dirs  := $(wildcard $(MRPROPER_DIRS))
mrproper: rm-files := $(wildcard $(MRPROPER_FILES))
mrproper-dirs      := $(addprefix _mrproper_,scripts)

PHONY += $(mrproper-dirs) mrproper
$(mrproper-dirs):
	$(Q)$(MAKE) $(clean)=$(patsubst _mrproper_%,%,$@)

mrproper: clean $(mrproper-dirs)
	$(call cmd,rmdirs)
	$(call cmd,rmfiles)

# distclean
#
distclean: rm-dirs  := $(wildcard $(DISTCLEAN_DIRS))
distclean: rm-files := $(wildcard $(DISTCLEAN_FILES))

PHONY += distclean

distclean: mrproper
	$(call cmd,rmdirs)
	$(call cmd,rmfiles)
	@find $(srctree) $(RCS_FIND_IGNORE) \
		\( -name '*.orig' -o -name '*.rej' -o -name '*~' \
		-o -name '*.bak' -o -name '#*#' -o -name '*%' \
		-o -name 'core' \) \
		-type f -print | xargs rm -f


# Packaging of the kernel to various formats
# ---------------------------------------------------------------------------

%src-pkg: FORCE
	$(Q)$(MAKE) -f $(srctree)/scripts/Makefile.package $@
%pkg: include/config/kernel.release FORCE
	$(Q)$(MAKE) -f $(srctree)/scripts/Makefile.package $@

# Brief documentation of the typical targets used
# ---------------------------------------------------------------------------

boards := $(wildcard $(srctree)/arch/$(SRCARCH)/configs/*_defconfig)
boards := $(sort $(notdir $(boards)))
board-dirs := $(dir $(wildcard $(srctree)/arch/$(SRCARCH)/configs/*/*_defconfig))
board-dirs := $(sort $(notdir $(board-dirs:/=)))

PHONY += help
help:
	@echo  'Cleaning targets:'
	@echo  '  clean		  - Remove most generated files but keep the config and'
	@echo  '                    enough build support to build external modules'
	@echo  '  mrproper	  - Remove all generated files + config + various backup files'
	@echo  '  distclean	  - mrproper + remove editor backup and patch files'
	@echo  ''
	@echo  'Configuration targets:'
	@$(MAKE) -f $(srctree)/scripts/kconfig/Makefile help
	@echo  ''
	@echo  'Other generic targets:'
	@echo  '  all		  - Build all targets marked with [*]'
	@echo  '* vmlinux	  - Build the bare kernel'
	@echo  '* modules	  - Build all modules'
	@echo  '  modules_install - Install all modules to INSTALL_MOD_PATH (default: /)'
	@echo  '  dir/            - Build all files in dir and below'
	@echo  '  dir/file.[ois]  - Build specified target only'
	@echo  '  dir/file.ll     - Build the LLVM assembly file'
	@echo  '                    (requires compiler support for LLVM assembly generation)'
	@echo  '  dir/file.lst    - Build specified mixed source/assembly target only'
	@echo  '                    (requires a recent binutils and recent build (System.map))'
	@echo  '  dir/file.ko     - Build module including final link'
	@echo  '  modules_prepare - Set up for building external modules'
	@echo  '  tags/TAGS	  - Generate tags file for editors'
	@echo  '  cscope	  - Generate cscope index'
	@echo  '  gtags           - Generate GNU GLOBAL index'
	@echo  '  kernelrelease	  - Output the release version string (use with make -s)'
	@echo  '  kernelversion	  - Output the version stored in Makefile (use with make -s)'
	@echo  '  image_name	  - Output the image name (use with make -s)'
	@echo  '  headers_install - Install sanitised kernel headers to INSTALL_HDR_PATH'; \
	 echo  '                    (default: $(INSTALL_HDR_PATH))'; \
	 echo  ''
	@echo  'Static analysers:'
	@echo  '  checkstack      - Generate a list of stack hogs'
	@echo  '  namespacecheck  - Name space analysis on compiled kernel'
	@echo  '  versioncheck    - Sanity check on version.h usage'
	@echo  '  includecheck    - Check for duplicate included header files'
	@echo  '  export_report   - List the usages of all exported symbols'
	@echo  '  headers_check   - Sanity check on exported headers'
	@echo  '  headerdep       - Detect inclusion cycles in headers'
	@echo  '  coccicheck      - Check with Coccinelle'
	@echo  ''
	@echo  'Tools:'
	@echo  '  nsdeps          - Generate missing symbol namespace dependencies'
	@echo  ''
	@echo  'Kernel selftest:'
	@echo  '  kselftest       - Build and run kernel selftest (run as root)'
	@echo  '                    Build, install, and boot kernel before'
	@echo  '                    running kselftest on it'
	@echo  '  kselftest-clean - Remove all generated kselftest files'
	@echo  '  kselftest-merge - Merge all the config dependencies of kselftest to existing'
	@echo  '                    .config.'
	@echo  ''
	@$(if $(dtstree), \
		echo 'Devicetree:'; \
		echo '* dtbs             - Build device tree blobs for enabled boards'; \
		echo '  dtbs_install     - Install dtbs to $(INSTALL_DTBS_PATH)'; \
		echo '  dt_binding_check - Validate device tree binding documents'; \
		echo '  dtbs_check       - Validate device tree source files';\
		echo '')

	@echo 'Userspace tools targets:'
	@echo '  use "make tools/help"'
	@echo '  or  "cd tools; make help"'
	@echo  ''
	@echo  'Kernel packaging:'
	@$(MAKE) -f $(srctree)/scripts/Makefile.package help
	@echo  ''
	@echo  'Documentation targets:'
	@$(MAKE) -f $(srctree)/Documentation/Makefile dochelp
	@echo  ''
	@echo  'Architecture specific targets ($(SRCARCH)):'
	@$(if $(archhelp),$(archhelp),\
		echo '  No architecture specific help defined for $(SRCARCH)')
	@echo  ''
	@$(if $(boards), \
		$(foreach b, $(boards), \
		printf "  %-24s - Build for %s\\n" $(b) $(subst _defconfig,,$(b));) \
		echo '')
	@$(if $(board-dirs), \
		$(foreach b, $(board-dirs), \
		printf "  %-16s - Show %s-specific targets\\n" help-$(b) $(b);) \
		printf "  %-16s - Show all of the above\\n" help-boards; \
		echo '')

	@echo  '  make V=0|1 [targets] 0 => quiet build (default), 1 => verbose build'
	@echo  '  make V=2   [targets] 2 => give reason for rebuild of target'
	@echo  '  make O=dir [targets] Locate all output files in "dir", including .config'
	@echo  '  make C=1   [targets] Check re-compiled c source with $$CHECK (sparse by default)'
	@echo  '  make C=2   [targets] Force check of all c source with $$CHECK'
	@echo  '  make RECORDMCOUNT_WARN=1 [targets] Warn about ignored mcount sections'
	@echo  '  make W=n   [targets] Enable extra build checks, n=1,2,3 where'
	@echo  '		1: warnings which may be relevant and do not occur too often'
	@echo  '		2: warnings which occur quite often but may still be relevant'
	@echo  '		3: more obscure warnings, can most likely be ignored'
	@echo  '		Multiple levels can be combined with W=12 or W=123'
	@echo  ''
	@echo  'Execute "make" or "make all" to build all targets marked with [*] '
	@echo  'For further info see the ./README file'


help-board-dirs := $(addprefix help-,$(board-dirs))

help-boards: $(help-board-dirs)

boards-per-dir = $(sort $(notdir $(wildcard $(srctree)/arch/$(SRCARCH)/configs/$*/*_defconfig)))

$(help-board-dirs): help-%:
	@echo  'Architecture specific targets ($(SRCARCH) $*):'
	@$(if $(boards-per-dir), \
		$(foreach b, $(boards-per-dir), \
		printf "  %-24s - Build for %s\\n" $*/$(b) $(subst _defconfig,,$(b));) \
		echo '')


# Documentation targets
# ---------------------------------------------------------------------------
DOC_TARGETS := xmldocs latexdocs pdfdocs htmldocs epubdocs cleandocs \
	       linkcheckdocs dochelp refcheckdocs
PHONY += $(DOC_TARGETS)
$(DOC_TARGETS):
	$(Q)$(MAKE) $(build)=Documentation $@

# Misc
# ---------------------------------------------------------------------------

PHONY += scripts_gdb
scripts_gdb: prepare0
	$(Q)$(MAKE) $(build)=scripts/gdb
	$(Q)ln -fsn $(abspath $(srctree)/scripts/gdb/vmlinux-gdb.py)

ifdef CONFIG_GDB_SCRIPTS
all: scripts_gdb
endif

else # KBUILD_EXTMOD

###
# External module support.
# When building external modules the kernel used as basis is considered
# read-only, and no consistency checks are made and the make
# system is not used on the basis kernel. If updates are required
# in the basis kernel ordinary make commands (without M=...) must
# be used.
#
# The following are the only valid targets when building external
# modules.
# make M=dir clean     Delete all automatically generated files
# make M=dir modules   Make all modules in specified dir
# make M=dir	       Same as 'make M=dir modules'
# make M=dir modules_install
#                      Install the modules built in the module directory
#                      Assumes install directory is already created

# We are always building modules
KBUILD_MODULES := 1

PHONY += $(objtree)/Module.symvers
$(objtree)/Module.symvers:
	@test -e $(objtree)/Module.symvers || ( \
	echo; \
	echo "  WARNING: Symbol version dump $(objtree)/Module.symvers"; \
	echo "           is missing; modules will have no dependencies and modversions."; \
	echo )

build-dirs := $(KBUILD_EXTMOD)
PHONY += modules
modules: descend $(objtree)/Module.symvers
	$(Q)$(MAKE) -f $(srctree)/scripts/Makefile.modpost

PHONY += modules_install
modules_install: _emodinst_ _emodinst_post

install-dir := $(if $(INSTALL_MOD_DIR),$(INSTALL_MOD_DIR),extra)
PHONY += _emodinst_
_emodinst_:
	$(Q)mkdir -p $(MODLIB)/$(install-dir)
	$(Q)$(MAKE) -f $(srctree)/scripts/Makefile.modinst

PHONY += _emodinst_post
_emodinst_post: _emodinst_
	$(call cmd,depmod)

clean-dirs := $(KBUILD_EXTMOD)
clean: rm-files := $(KBUILD_EXTMOD)/Module.symvers

PHONY += /
/:
	@echo >&2 '"$(MAKE) /" is no longer supported. Please use "$(MAKE) ./" instead.'

PHONY += help
help:
	@echo  '  Building external modules.'
	@echo  '  Syntax: make -C path/to/kernel/src M=$$PWD target'
	@echo  ''
	@echo  '  modules         - default target, build the module(s)'
	@echo  '  modules_install - install the module'
	@echo  '  clean           - remove generated files in module directory only'
	@echo  ''

PHONY += prepare
endif # KBUILD_EXTMOD

# Handle descending into subdirectories listed in $(build-dirs)
# Preset locale variables to speed up the build process. Limit locale
# tweaks to this spot to avoid wrong language settings when running
# make menuconfig etc.
# Error messages still appears in the original language
PHONY += descend $(build-dirs)
descend: $(build-dirs)
$(build-dirs): prepare
	$(Q)$(MAKE) $(build)=$@ single-build=$(single-build) need-builtin=1 need-modorder=1

clean-dirs := $(addprefix _clean_, $(clean-dirs))
PHONY += $(clean-dirs) clean
$(clean-dirs):
	$(Q)$(MAKE) $(clean)=$(patsubst _clean_%,%,$@)

clean: $(clean-dirs)
	$(call cmd,rmdirs)
	$(call cmd,rmfiles)
	@find $(if $(KBUILD_EXTMOD), $(KBUILD_EXTMOD), .) $(RCS_FIND_IGNORE) \
		\( -name '*.[aios]' -o -name '*.ko' -o -name '.*.cmd' \
		-o -name '*.ko.*' \
		-o -name '*.dtb' -o -name '*.dtb.S' -o -name '*.dt.yaml' \
		-o -name '*.dwo' -o -name '*.lst' \
		-o -name '*.su' -o -name '*.mod' -o -name '*.ns_deps' \
		-o -name '.*.d' -o -name '.*.tmp' -o -name '*.mod.c' \
		-o -name '*.lex.c' -o -name '*.tab.[ch]' \
		-o -name '*.asn1.[ch]' \
		-o -name '*.symtypes' -o -name 'modules.order' \
		-o -name modules.builtin -o -name '.tmp_*.o.*' \
		-o -name '*.c.[012]*.*' \
		-o -name '*.ll' \
		-o -name '*.gcno' \) -type f -print | xargs rm -f

# Generate tags for editors
# ---------------------------------------------------------------------------
quiet_cmd_tags = GEN     $@
      cmd_tags = $(BASH) $(srctree)/scripts/tags.sh $@

tags TAGS cscope gtags: FORCE
	$(call cmd,tags)

# Script to generate missing namespace dependencies
# ---------------------------------------------------------------------------

PHONY += nsdeps

nsdeps: modules
	$(Q)$(MAKE) -f $(srctree)/scripts/Makefile.modpost nsdeps
	$(Q)$(CONFIG_SHELL) $(srctree)/scripts/$@

# Scripts to check various things for consistency
# ---------------------------------------------------------------------------

PHONY += includecheck versioncheck coccicheck namespacecheck export_report

includecheck:
	find $(srctree)/* $(RCS_FIND_IGNORE) \
		-name '*.[hcS]' -type f -print | sort \
		| xargs $(PERL) -w $(srctree)/scripts/checkincludes.pl

versioncheck:
	find $(srctree)/* $(RCS_FIND_IGNORE) \
		-name '*.[hcS]' -type f -print | sort \
		| xargs $(PERL) -w $(srctree)/scripts/checkversion.pl

coccicheck:
	$(Q)$(BASH) $(srctree)/scripts/$@

namespacecheck:
	$(PERL) $(srctree)/scripts/namespace.pl

export_report:
	$(PERL) $(srctree)/scripts/export_report.pl

PHONY += checkstack kernelrelease kernelversion image_name

# UML needs a little special treatment here.  It wants to use the host
# toolchain, so needs $(SUBARCH) passed to checkstack.pl.  Everyone
# else wants $(ARCH), including people doing cross-builds, which means
# that $(SUBARCH) doesn't work here.
ifeq ($(ARCH), um)
CHECKSTACK_ARCH := $(SUBARCH)
else
CHECKSTACK_ARCH := $(ARCH)
endif
checkstack:
	$(OBJDUMP) -d vmlinux $$(find . -name '*.ko') | \
	$(PERL) $(srctree)/scripts/checkstack.pl $(CHECKSTACK_ARCH)

kernelrelease:
	@echo "$(KERNELVERSION)$$($(CONFIG_SHELL) $(srctree)/scripts/setlocalversion $(srctree))"

kernelversion:
	@echo $(KERNELVERSION)

image_name:
	@echo $(KBUILD_IMAGE)

# Clear a bunch of variables before executing the submake

ifeq ($(quiet),silent_)
tools_silent=s
endif

tools/: FORCE
	$(Q)mkdir -p $(objtree)/tools
	$(Q)$(MAKE) LDFLAGS= MAKEFLAGS="$(tools_silent) $(filter --j% -j,$(MAKEFLAGS))" O=$(abspath $(objtree)) subdir=tools -C $(srctree)/tools/

tools/%: FORCE
	$(Q)mkdir -p $(objtree)/tools
	$(Q)$(MAKE) LDFLAGS= MAKEFLAGS="$(tools_silent) $(filter --j% -j,$(MAKEFLAGS))" O=$(abspath $(objtree)) subdir=tools -C $(srctree)/tools/ $*

# Single targets
# ---------------------------------------------------------------------------
# To build individual files in subdirectories, you can do like this:
#
#   make foo/bar/baz.s
#
# The supported suffixes for single-target are listed in 'single-targets'
#
# To build only under specific subdirectories, you can do like this:
#
#   make foo/bar/baz/

ifdef single-build

single-all := $(filter $(single-targets), $(MAKECMDGOALS))

# .ko is special because modpost is needed
single-ko := $(sort $(filter %.ko, $(single-all)))
single-no-ko := $(sort $(patsubst %.ko,%.mod, $(single-all)))

$(single-ko): single_modpost
	@:
$(single-no-ko): descend
	@:

ifeq ($(KBUILD_EXTMOD),)
# For the single build of in-tree modules, use a temporary file to avoid
# the situation of modules_install installing an invalid modules.order.
MODORDER := .modules.tmp
endif

PHONY += single_modpost
single_modpost: $(single-no-ko)
	$(Q){ $(foreach m, $(single-ko), echo $(extmod-prefix)$m;) } > $(MODORDER)
	$(Q)$(MAKE) -f $(srctree)/scripts/Makefile.modpost

KBUILD_MODULES := 1

export KBUILD_SINGLE_TARGETS := $(addprefix $(extmod-prefix), $(single-no-ko))

single-build = $(if $(filter-out $@/, $(single-no-ko)),1)

endif

# FIXME Should go into a make.lib or something
# ===========================================================================

quiet_cmd_rmdirs = $(if $(wildcard $(rm-dirs)),CLEAN   $(wildcard $(rm-dirs)))
      cmd_rmdirs = rm -rf $(rm-dirs)

quiet_cmd_rmfiles = $(if $(wildcard $(rm-files)),CLEAN   $(wildcard $(rm-files)))
      cmd_rmfiles = rm -f $(rm-files)

# Run depmod only if we have System.map and depmod is executable
quiet_cmd_depmod = DEPMOD  $(KERNELRELEASE)
      cmd_depmod = $(CONFIG_SHELL) $(srctree)/scripts/depmod.sh $(DEPMOD) \
                   $(KERNELRELEASE)

# read saved command lines for existing targets
existing-targets := $(wildcard $(sort $(targets)))

-include $(foreach f,$(existing-targets),$(dir $(f)).$(notdir $(f)).cmd)

endif # config-targets
endif # mixed-build
endif # need-sub-make

PHONY += FORCE
FORCE:

# Declare the contents of the PHONY variable as phony.  We keep that
# information in a variable so we can use it in if_changed and friends.
.PHONY: $(PHONY)<|MERGE_RESOLUTION|>--- conflicted
+++ resolved
@@ -1,12 +1,7 @@
 # SPDX-License-Identifier: GPL-2.0
 VERSION = 5
-<<<<<<< HEAD
-PATCHLEVEL = 3
-SUBLEVEL = 12
-=======
 PATCHLEVEL = 4
 SUBLEVEL = 0
->>>>>>> fec38890
 EXTRAVERSION =
 NAME = Kleptomaniac Octopus
 
