VERSION = 2
PATCHLEVEL = 6
SUBLEVEL = 15
<<<<<<< HEAD
EXTRAVERSION = -rc7-git6
=======
EXTRAVERSION =
>>>>>>> 88026842
NAME=Sliding Snow Leopard

# *DOCUMENTATION*
# To see a list of typical targets execute "make help"
# More info can be located in ./README
# Comments in this file are targeted only to the developer, do not
# expect to learn how to build the kernel reading this file.

# Do not print "Entering directory ..."
MAKEFLAGS += --no-print-directory

# We are using a recursive build, so we need to do a little thinking
# to get the ordering right.
#
# Most importantly: sub-Makefiles should only ever modify files in
# their own directory. If in some directory we have a dependency on
# a file in another dir (which doesn't happen often, but it's often
# unavoidable when linking the built-in.o targets which finally
# turn into vmlinux), we will call a sub make in that other dir, and
# after that we are sure that everything which is in that other dir
# is now up to date.
#
# The only cases where we need to modify files which have global
# effects are thus separated out and done before the recursive
# descending is started. They are now explicitly listed as the
# prepare rule.

# To put more focus on warnings, be less verbose as default
# Use 'make V=1' to see the full commands

ifdef V
  ifeq ("$(origin V)", "command line")
    KBUILD_VERBOSE = $(V)
  endif
endif
ifndef KBUILD_VERBOSE
  KBUILD_VERBOSE = 0
endif

# Call sparse as part of compilation of C files
# Use 'make C=1' to enable sparse checking

ifdef C
  ifeq ("$(origin C)", "command line")
    KBUILD_CHECKSRC = $(C)
  endif
endif
ifndef KBUILD_CHECKSRC
  KBUILD_CHECKSRC = 0
endif

# Use make M=dir to specify directory of external module to build
# Old syntax make ... SUBDIRS=$PWD is still supported
# Setting the environment variable KBUILD_EXTMOD take precedence
ifdef SUBDIRS
  KBUILD_EXTMOD ?= $(SUBDIRS)
endif
ifdef M
  ifeq ("$(origin M)", "command line")
    KBUILD_EXTMOD := $(M)
  endif
endif


# kbuild supports saving output files in a separate directory.
# To locate output files in a separate directory two syntaxes are supported.
# In both cases the working directory must be the root of the kernel src.
# 1) O=
# Use "make O=dir/to/store/output/files/"
# 
# 2) Set KBUILD_OUTPUT
# Set the environment variable KBUILD_OUTPUT to point to the directory
# where the output files shall be placed.
# export KBUILD_OUTPUT=dir/to/store/output/files/
# make
#
# The O= assignment takes precedence over the KBUILD_OUTPUT environment
# variable.


# KBUILD_SRC is set on invocation of make in OBJ directory
# KBUILD_SRC is not intended to be used by the regular user (for now)
ifeq ($(KBUILD_SRC),)

# OK, Make called in directory where kernel src resides
# Do we want to locate output files in a separate directory?
ifdef O
  ifeq ("$(origin O)", "command line")
    KBUILD_OUTPUT := $(O)
  endif
endif

# That's our default target when none is given on the command line
.PHONY: _all
_all:

ifneq ($(KBUILD_OUTPUT),)
# Invoke a second make in the output directory, passing relevant variables
# check that the output directory actually exists
saved-output := $(KBUILD_OUTPUT)
KBUILD_OUTPUT := $(shell cd $(KBUILD_OUTPUT) && /bin/pwd)
$(if $(KBUILD_OUTPUT),, \
     $(error output directory "$(saved-output)" does not exist))

.PHONY: $(MAKECMDGOALS)

$(filter-out _all,$(MAKECMDGOALS)) _all:
	$(if $(KBUILD_VERBOSE:1=),@)$(MAKE) -C $(KBUILD_OUTPUT) \
	KBUILD_SRC=$(CURDIR) \
	KBUILD_EXTMOD="$(KBUILD_EXTMOD)" -f $(CURDIR)/Makefile $@

# Leave processing to above invocation of make
skip-makefile := 1
endif # ifneq ($(KBUILD_OUTPUT),)
endif # ifeq ($(KBUILD_SRC),)

# We process the rest of the Makefile if this is the final invocation of make
ifeq ($(skip-makefile),)

# If building an external module we do not care about the all: rule
# but instead _all depend on modules
.PHONY: all
ifeq ($(KBUILD_EXTMOD),)
_all: all
else
_all: modules
endif

srctree		:= $(if $(KBUILD_SRC),$(KBUILD_SRC),$(CURDIR))
TOPDIR		:= $(srctree)
# FIXME - TOPDIR is obsolete, use srctree/objtree
objtree		:= $(CURDIR)
src		:= $(srctree)
obj		:= $(objtree)

VPATH		:= $(srctree)

export srctree objtree VPATH TOPDIR

nullstring :=
space      := $(nullstring) # end of line

# Take the contents of any files called localversion* and the config
# variable CONFIG_LOCALVERSION and append them to KERNELRELEASE. Be
# careful not to include files twice if building in the source
# directory. LOCALVERSION from the command line override all of this

localver := $(objtree)/localversion* $(srctree)/localversion*
localver := $(sort $(wildcard $(localver)))
# skip backup files (containing '~')
localver := $(foreach f, $(localver), $(if $(findstring ~, $(f)),,$(f)))

LOCALVERSION = $(subst $(space),, \
	       $(shell cat /dev/null $(localver)) \
	       $(patsubst "%",%,$(CONFIG_LOCALVERSION)))
ifneq ($(wildcard $(srctree)/rpm-release),)
RPM_RELEASE := -$(shell cat $(srctree)/rpm-release)
endif

KERNELRELEASE=$(VERSION).$(PATCHLEVEL).$(SUBLEVEL)$(EXTRAVERSION)$(RPM_RELEASE)$(LOCALVERSION)

# SUBARCH tells the usermode build what the underlying arch is.  That is set
# first, and if a usermode build is happening, the "ARCH=um" on the command
# line overrides the setting of ARCH below.  If a native build is happening,
# then ARCH is assigned, getting whatever value it gets normally, and 
# SUBARCH is subsequently ignored.

SUBARCH := $(shell uname -m | sed -e s/i.86/i386/ -e s/sun4u/sparc64/ \
				  -e s/arm.*/arm/ -e s/sa110/arm/ \
				  -e s/s390x/s390/ -e s/parisc64/parisc/ \
				  -e s/ppc\\\(64\\\)\\\?/powerpc/ )

# Cross compiling and selecting different set of gcc/bin-utils
# ---------------------------------------------------------------------------
#
# When performing cross compilation for other architectures ARCH shall be set
# to the target architecture. (See arch/* for the possibilities).
# ARCH can be set during invocation of make:
# make ARCH=ia64
# Another way is to have ARCH set in the environment.
# The default ARCH is the host where make is executed.

# CROSS_COMPILE specify the prefix used for all executables used
# during compilation. Only gcc and related bin-utils executables
# are prefixed with $(CROSS_COMPILE).
# CROSS_COMPILE can be set on the command line
# make CROSS_COMPILE=ia64-linux-
# Alternatively CROSS_COMPILE can be set in the environment.
# Default value for CROSS_COMPILE is not to prefix executables
# Note: Some architectures assign CROSS_COMPILE in their arch/*/Makefile

ARCH		?= $(SUBARCH)
CROSS_COMPILE	?=

# Architecture as present in compile.h
UTS_MACHINE := $(ARCH)

# SHELL used by kbuild
CONFIG_SHELL := $(shell if [ -x "$$BASH" ]; then echo $$BASH; \
	  else if [ -x /bin/bash ]; then echo /bin/bash; \
	  else echo sh; fi ; fi)

HOSTCC  	= gcc
HOSTCXX  	= g++
HOSTCFLAGS	= -Wall -Wstrict-prototypes -O2 -fomit-frame-pointer
HOSTCXXFLAGS	= -O2

# 	Decide whether to build built-in, modular, or both.
#	Normally, just do built-in.

KBUILD_MODULES :=
KBUILD_BUILTIN := 1

#	If we have only "make modules", don't compile built-in objects.
#	When we're building modules with modversions, we need to consider
#	the built-in objects during the descend as well, in order to
#	make sure the checksums are uptodate before we record them.

ifeq ($(MAKECMDGOALS),modules)
  KBUILD_BUILTIN := $(if $(CONFIG_MODVERSIONS),1)
endif

#	If we have "make <whatever> modules", compile modules
#	in addition to whatever we do anyway.
#	Just "make" or "make all" shall build modules as well

ifneq ($(filter all _all modules,$(MAKECMDGOALS)),)
  KBUILD_MODULES := 1
endif

ifeq ($(MAKECMDGOALS),)
  KBUILD_MODULES := 1
endif

export KBUILD_MODULES KBUILD_BUILTIN
export KBUILD_CHECKSRC KBUILD_SRC KBUILD_EXTMOD

# Beautify output
# ---------------------------------------------------------------------------
#
# Normally, we echo the whole command before executing it. By making
# that echo $($(quiet)$(cmd)), we now have the possibility to set
# $(quiet) to choose other forms of output instead, e.g.
#
#         quiet_cmd_cc_o_c = Compiling $(RELDIR)/$@
#         cmd_cc_o_c       = $(CC) $(c_flags) -c -o $@ $<
#
# If $(quiet) is empty, the whole command will be printed.
# If it is set to "quiet_", only the short version will be printed. 
# If it is set to "silent_", nothing wil be printed at all, since
# the variable $(silent_cmd_cc_o_c) doesn't exist.
#
# A simple variant is to prefix commands with $(Q) - that's usefull
# for commands that shall be hidden in non-verbose mode.
#
#	$(Q)ln $@ :<
#
# If KBUILD_VERBOSE equals 0 then the above command will be hidden.
# If KBUILD_VERBOSE equals 1 then the above command is displayed.

ifeq ($(KBUILD_VERBOSE),1)
  quiet =
  Q =
else
  quiet=quiet_
  Q = @
endif

# If the user is running make -s (silent mode), suppress echoing of
# commands

ifneq ($(findstring s,$(MAKEFLAGS)),)
  quiet=silent_
endif

export quiet Q KBUILD_VERBOSE

######
# cc support functions to be used (only) in arch/$(ARCH)/Makefile
# See documentation in Documentation/kbuild/makefiles.txt

# cc-option
# Usage: cflags-y += $(call cc-option, -march=winchip-c6, -march=i586)

cc-option = $(shell if $(CC) $(CFLAGS) $(1) -S -o /dev/null -xc /dev/null \
             > /dev/null 2>&1; then echo "$(1)"; else echo "$(2)"; fi ;)

# For backward compatibility
check_gcc = $(warning check_gcc is deprecated - use cc-option) \
            $(call cc-option, $(1),$(2))

# cc-option-yn
# Usage: flag := $(call cc-option-yn, -march=winchip-c6)
cc-option-yn = $(shell if $(CC) $(CFLAGS) $(1) -S -o /dev/null -xc /dev/null \
                > /dev/null 2>&1; then echo "y"; else echo "n"; fi;)

# cc-option-align
# Prefix align with either -falign or -malign
cc-option-align = $(subst -functions=0,,\
	$(call cc-option,-falign-functions=0,-malign-functions=0))

# cc-version
# Usage gcc-ver := $(call cc-version $(CC))
cc-version = $(shell $(CONFIG_SHELL) $(srctree)/scripts/gcc-version.sh \
              $(if $(1), $(1), $(CC)))


# Look for make include files relative to root of kernel src
MAKEFLAGS += --include-dir=$(srctree)

# We need some generic definitions
include  $(srctree)/scripts/Kbuild.include

# For maximum performance (+ possibly random breakage, uncomment
# the following)

#MAKEFLAGS += -rR

# Make variables (CC, etc...)

AS		= $(CROSS_COMPILE)as
LD		= $(CROSS_COMPILE)ld
CC		= $(CROSS_COMPILE)gcc
CPP		= $(CC) -E
AR		= $(CROSS_COMPILE)ar
NM		= $(CROSS_COMPILE)nm
STRIP		= $(CROSS_COMPILE)strip
OBJCOPY		= $(CROSS_COMPILE)objcopy
OBJDUMP		= $(CROSS_COMPILE)objdump
AWK		= awk
GENKSYMS	= scripts/genksyms/genksyms
DEPMOD		= /sbin/depmod
KALLSYMS	= scripts/kallsyms
PERL		= perl
CHECK		= sparse

CHECKFLAGS     := -D__linux__ -Dlinux -D__STDC__ -Dunix -D__unix__ -Wbitwise $(CF)
MODFLAGS	= -DMODULE
CFLAGS_MODULE   = $(MODFLAGS)
AFLAGS_MODULE   = $(MODFLAGS)
LDFLAGS_MODULE  = -r
CFLAGS_KERNEL	=
AFLAGS_KERNEL	=


# Use LINUXINCLUDE when you must reference the include/ directory.
# Needed to be compatible with the O= option
LINUXINCLUDE    := -Iinclude \
                   $(if $(KBUILD_SRC),-Iinclude2 -I$(srctree)/include) \
		   -include include/linux/autoconf.h

CPPFLAGS        := -D__KERNEL__ $(LINUXINCLUDE)

CFLAGS 		:= -Wall -Wundef -Wstrict-prototypes -Wno-trigraphs \
		   -Werror-implicit-function-declaration \
		   -fno-strict-aliasing -fno-common \
		   -ffreestanding
AFLAGS		:= -D__ASSEMBLY__

# Warn about unsupported modules in kernels built inside Autobuild
ifneq ($(wildcard /.buildenv),)
CFLAGS		+= -DUNSUPPORTED_MODULES=1
endif

export	VERSION PATCHLEVEL SUBLEVEL EXTRAVERSION LOCALVERSION KERNELRELEASE \
	ARCH CONFIG_SHELL HOSTCC HOSTCFLAGS CROSS_COMPILE AS LD CC \
	CPP AR NM STRIP OBJCOPY OBJDUMP MAKE AWK GENKSYMS PERL UTS_MACHINE \
	HOSTCXX HOSTCXXFLAGS LDFLAGS_MODULE CHECK CHECKFLAGS

export CPPFLAGS NOSTDINC_FLAGS LINUXINCLUDE OBJCOPYFLAGS LDFLAGS
export CFLAGS CFLAGS_KERNEL CFLAGS_MODULE 
export AFLAGS AFLAGS_KERNEL AFLAGS_MODULE

# When compiling out-of-tree modules, put MODVERDIR in the module
# tree rather than in the kernel tree. The kernel tree might
# even be read-only.
export MODVERDIR := $(if $(KBUILD_EXTMOD),$(firstword $(KBUILD_EXTMOD))/).tmp_versions

# Files to ignore in find ... statements

RCS_FIND_IGNORE := \( -name SCCS -o -name BitKeeper -o -name .svn -o -name CVS -o -name .pc -o -name .hg -o -name .git \) -prune -o
export RCS_TAR_IGNORE := --exclude SCCS --exclude BitKeeper --exclude .svn --exclude CVS --exclude .pc --exclude .hg --exclude .git

# ===========================================================================
# Rules shared between *config targets and build targets

# Basic helpers built in scripts/
.PHONY: scripts_basic
scripts_basic:
	$(Q)$(MAKE) $(build)=scripts/basic

# To avoid any implicit rule to kick in, define an empty command.
scripts/basic/%: scripts_basic ;

.PHONY: outputmakefile
# outputmakefile generate a Makefile to be placed in output directory, if
# using a seperate output directory. This allows convinient use
# of make in output directory
outputmakefile:
	$(Q)if test ! $(srctree) -ef $(objtree); then \
	$(CONFIG_SHELL) $(srctree)/scripts/mkmakefile              \
	    $(srctree) $(objtree) $(VERSION) $(PATCHLEVEL)         \
	    > $(objtree)/Makefile;                                 \
	    echo '  GEN    $(objtree)/Makefile';                   \
	fi

# To make sure we do not include .config for any of the *config targets
# catch them early, and hand them over to scripts/kconfig/Makefile
# It is allowed to specify more targets when calling make, including
# mixing *config targets and build targets.
# For example 'make oldconfig all'. 
# Detect when mixed targets is specified, and make a second invocation
# of make so .config is not included in this case either (for *config).

no-dot-config-targets := clean mrproper distclean \
			 cscope TAGS tags help %docs check%

config-targets := 0
mixed-targets  := 0
dot-config     := 1

ifneq ($(filter $(no-dot-config-targets), $(MAKECMDGOALS)),)
	ifeq ($(filter-out $(no-dot-config-targets), $(MAKECMDGOALS)),)
		dot-config := 0
	endif
endif

ifeq ($(KBUILD_EXTMOD),)
        ifneq ($(filter config %config,$(MAKECMDGOALS)),)
                config-targets := 1
                ifneq ($(filter-out config %config,$(MAKECMDGOALS)),)
                        mixed-targets := 1
                endif
        endif
endif

ifeq ($(mixed-targets),1)
# ===========================================================================
# We're called with mixed targets (*config and build targets).
# Handle them one by one.

%:: FORCE
	$(Q)$(MAKE) -C $(srctree) KBUILD_SRC= $@

else
ifeq ($(config-targets),1)
# ===========================================================================
# *config targets only - make sure prerequisites are updated, and descend
# in scripts/kconfig to make the *config target

# Read arch specific Makefile to set KBUILD_DEFCONFIG as needed.
# KBUILD_DEFCONFIG may point out an alternative default configuration
# used for 'make defconfig'
include $(srctree)/arch/$(ARCH)/Makefile
export KBUILD_DEFCONFIG

config %config: scripts_basic outputmakefile FORCE
	$(Q)mkdir -p include/linux
	$(Q)$(MAKE) $(build)=scripts/kconfig $@

else
# ===========================================================================
# Build targets only - this includes vmlinux, arch specific targets, clean
# targets and others. In general all targets except *config targets.

ifeq ($(KBUILD_EXTMOD),)
# Additional helpers built in scripts/
# Carefully list dependencies so we do not try to build scripts twice
# in parrallel
.PHONY: scripts
scripts: scripts_basic include/config/MARKER
	$(Q)$(MAKE) $(build)=$(@)

scripts_basic: include/linux/autoconf.h

# Objects we will link into vmlinux / subdirs we need to visit
init-y		:= init/
drivers-y	:= drivers/ sound/
net-y		:= net/
libs-y		:= lib/
core-y		:= usr/
endif # KBUILD_EXTMOD

ifeq ($(dot-config),1)
# In this section, we need .config

# Read in dependencies to all Kconfig* files, make sure to run
# oldconfig if changes are detected.
-include .config.cmd

include .config

# If .config needs to be updated, it will be done via the dependency
# that autoconf has on .config.
# To avoid any implicit rule to kick in, define an empty command
.config: ;

# If .config is newer than include/linux/autoconf.h, someone tinkered
# with it and forgot to run make oldconfig
include/linux/autoconf.h: .config
	$(Q)mkdir -p include/linux
	$(Q)$(MAKE) -f $(srctree)/Makefile silentoldconfig
else
# Dummy target needed, because used as prerequisite
include/linux/autoconf.h: ;
endif

# The all: target is the default when no target is given on the
# command line.
# This allow a user to issue only 'make' to build a kernel including modules
# Defaults vmlinux but it is usually overriden in the arch makefile
all: vmlinux

ifdef CONFIG_CC_OPTIMIZE_FOR_SIZE
CFLAGS		+= -Os
else
CFLAGS		+= -O2
endif

#Add align options if CONFIG_CC_* is not equal to 0
add-align = $(if $(filter-out 0,$($(1))),$(cc-option-align)$(2)=$($(1)))
CFLAGS		+= $(call add-align,CONFIG_CC_ALIGN_FUNCTIONS,-functions)
CFLAGS		+= $(call add-align,CONFIG_CC_ALIGN_LABELS,-labels)
CFLAGS		+= $(call add-align,CONFIG_CC_ALIGN_LOOPS,-loops)
CFLAGS		+= $(call add-align,CONFIG_CC_ALIGN_JUMPS,-jumps)

ifdef CONFIG_FRAME_POINTER
CFLAGS		+= -fno-omit-frame-pointer $(call cc-option,-fno-optimize-sibling-calls,)
else
CFLAGS		+= -fomit-frame-pointer
endif

ifdef CONFIG_DEBUG_INFO
CFLAGS		+= -g
endif

include $(srctree)/arch/$(ARCH)/Makefile

# arch Makefile may override CC so keep this after arch Makefile is included
NOSTDINC_FLAGS += -nostdinc -isystem $(shell $(CC) -print-file-name=include)
CHECKFLAGS     += $(NOSTDINC_FLAGS)

# warn about C99 declaration after statement
CFLAGS += $(call cc-option,-Wdeclaration-after-statement,)

# disable pointer signedness warnings in gcc 4.0
CFLAGS += $(call cc-option,-Wno-pointer-sign,)

# Default kernel image to build when no specific target is given.
# KBUILD_IMAGE may be overruled on the commandline or
# set in the environment
# Also any assignments in arch/$(ARCH)/Makefile take precedence over
# this default value
export KBUILD_IMAGE ?= vmlinux

#
# INSTALL_PATH specifies where to place the updated kernel and system map
# images. Default is /boot, but you can set it to other values
export	INSTALL_PATH ?= /boot

# If CONFIG_LOCALVERSION_AUTO is set, we automatically perform some tests
# and try to determine if the current source tree is a release tree, of any sort,
# or if is a pure development tree.
#
# A 'release tree' is any tree with a git TAG associated
# with it.  The primary goal of this is to make it safe for a native
# git/CVS/SVN user to build a release tree (i.e, 2.6.9) and also to
# continue developing against the current Linus tree, without having the Linus
# tree overwrite the 2.6.9 tree when installed.
#
# Currently, only git is supported.
# Other SCMs can edit scripts/setlocalversion and add the appropriate
# checks as needed.


ifdef CONFIG_LOCALVERSION_AUTO
	localversion-auto := $(shell $(PERL) $(srctree)/scripts/setlocalversion $(srctree))
	LOCALVERSION := $(LOCALVERSION)$(localversion-auto)
endif

#
# INSTALL_MOD_PATH specifies a prefix to MODLIB for module directory
# relocations required by build roots.  This is not defined in the
# makefile but the arguement can be passed to make if needed.
#

MODLIB	:= $(INSTALL_MOD_PATH)/lib/modules/$(KERNELRELEASE)
export MODLIB


ifeq ($(KBUILD_EXTMOD),)
core-y		+= kernel/ mm/ fs/ ipc/ security/ crypto/ block/
core-$(CONFIG_KDB) += kdb/

vmlinux-dirs	:= $(patsubst %/,%,$(filter %/, $(init-y) $(init-m) \
		     $(core-y) $(core-m) $(drivers-y) $(drivers-m) \
		     $(net-y) $(net-m) $(libs-y) $(libs-m)))

vmlinux-alldirs	:= $(sort $(vmlinux-dirs) $(patsubst %/,%,$(filter %/, \
		     $(init-n) $(init-) \
		     $(core-n) $(core-) $(drivers-n) $(drivers-) \
		     $(net-n)  $(net-)  $(libs-n)    $(libs-))))

init-y		:= $(patsubst %/, %/built-in.o, $(init-y))
core-y		:= $(patsubst %/, %/built-in.o, $(core-y))
drivers-y	:= $(patsubst %/, %/built-in.o, $(drivers-y))
net-y		:= $(patsubst %/, %/built-in.o, $(net-y))
libs-y1		:= $(patsubst %/, %/lib.a, $(libs-y))
libs-y2		:= $(patsubst %/, %/built-in.o, $(libs-y))
libs-y		:= $(libs-y1) $(libs-y2)

# Build vmlinux
# ---------------------------------------------------------------------------
# vmlinux is build from the objects selected by $(vmlinux-init) and
# $(vmlinux-main). Most are built-in.o files from top-level directories
# in the kernel tree, others are specified in arch/$(ARCH)Makefile.
# Ordering when linking is important, and $(vmlinux-init) must be first.
#
# vmlinux
#   ^
#   |
#   +-< $(vmlinux-init)
#   |   +--< init/version.o + more
#   |
#   +--< $(vmlinux-main)
#   |    +--< driver/built-in.o mm/built-in.o + more
#   |
#   +-< kallsyms.o (see description in CONFIG_KALLSYMS section)
#
# vmlinux version (uname -v) cannot be updated during normal
# descending-into-subdirs phase since we do not yet know if we need to
# update vmlinux.
# Therefore this step is delayed until just before final link of vmlinux -
# except in the kallsyms case where it is done just before adding the
# symbols to the kernel.
#
# System.map is generated to document addresses of all kernel symbols

vmlinux-init := $(head-y) $(init-y)
vmlinux-main := $(core-y) $(libs-y) $(drivers-y) $(net-y)
vmlinux-all  := $(vmlinux-init) $(vmlinux-main)
vmlinux-lds  := arch/$(ARCH)/kernel/vmlinux.lds

# Rule to link vmlinux - also used during CONFIG_KALLSYMS
# May be overridden by arch/$(ARCH)/Makefile
quiet_cmd_vmlinux__ ?= LD      $@
      cmd_vmlinux__ ?= $(LD) $(LDFLAGS) $(LDFLAGS_vmlinux) -o $@ \
      -T $(vmlinux-lds) $(vmlinux-init)                          \
      --start-group $(vmlinux-main) --end-group                  \
      $(filter-out $(vmlinux-lds) $(vmlinux-init) $(vmlinux-main) FORCE ,$^)

# Generate new vmlinux version
quiet_cmd_vmlinux_version = GEN     .version
      cmd_vmlinux_version = set -e;                     \
	if [ ! -r .version ]; then			\
	  rm -f .version;				\
	  echo 1 >.version;				\
	else						\
	  mv .version .old_version;			\
	  expr 0$$(cat .old_version) + 1 >.version;	\
	fi;						\
	$(MAKE) $(build)=init

# Generate System.map
quiet_cmd_sysmap = SYSMAP 
      cmd_sysmap = $(CONFIG_SHELL) $(srctree)/scripts/mksysmap

# Link of vmlinux
# If CONFIG_KALLSYMS is set .version is already updated
# Generate System.map and verify that the content is consistent
# Use + in front of the vmlinux_version rule to silent warning with make -j2
# First command is ':' to allow us to use + in front of the rule
define rule_vmlinux__
	:
	$(if $(CONFIG_KALLSYMS),,+$(call cmd,vmlinux_version))

	$(call cmd,vmlinux__)
	$(Q)echo 'cmd_$@ := $(cmd_vmlinux__)' > $(@D)/.$(@F).cmd

	$(Q)$(if $($(quiet)cmd_sysmap),                 \
	  echo '  $($(quiet)cmd_sysmap) System.map' &&) \
	$(cmd_sysmap) $@ System.map;                    \
	if [ $$? -ne 0 ]; then                          \
		rm -f $@;                               \
		/bin/false;                             \
	fi;
	$(verify_kallsyms)
endef


ifdef CONFIG_KALLSYMS
# Generate section listing all symbols and add it into vmlinux $(kallsyms.o)
# It's a three stage process:
# o .tmp_vmlinux1 has all symbols and sections, but __kallsyms is
#   empty
#   Running kallsyms on that gives us .tmp_kallsyms1.o with
#   the right size - vmlinux version (uname -v) is updated during this step
# o .tmp_vmlinux2 now has a __kallsyms section of the right size,
#   but due to the added section, some addresses have shifted.
#   From here, we generate a correct .tmp_kallsyms2.o
# o The correct .tmp_kallsyms2.o is linked into the final vmlinux.
# o Verify that the System.map from vmlinux matches the map from
#   .tmp_vmlinux2, just in case we did not generate kallsyms correctly.
# o If CONFIG_KALLSYMS_EXTRA_PASS is set, do an extra pass using
#   .tmp_vmlinux3 and .tmp_kallsyms3.o.  This is only meant as a
#   temporary bypass to allow the kernel to be built while the
#   maintainers work out what went wrong with kallsyms.

ifdef CONFIG_KALLSYMS_EXTRA_PASS
last_kallsyms := 3
else
last_kallsyms := 2
endif

kallsyms.o := .tmp_kallsyms$(last_kallsyms).o

define verify_kallsyms
	$(Q)$(if $($(quiet)cmd_sysmap),                       \
	  echo '  $($(quiet)cmd_sysmap) .tmp_System.map' &&)  \
	  $(cmd_sysmap) .tmp_vmlinux$(last_kallsyms) .tmp_System.map
	$(Q)cmp -s System.map .tmp_System.map ||              \
		(echo Inconsistent kallsyms data;             \
		 echo Try setting CONFIG_KALLSYMS_EXTRA_PASS; \
		 rm .tmp_kallsyms* ; /bin/false )
endef

# Update vmlinux version before link
# Use + in front of this rule to silent warning about make -j1
# First command is ':' to allow us to use + in front of this rule
cmd_ksym_ld = $(cmd_vmlinux__)
define rule_ksym_ld
	: 
	+$(call cmd,vmlinux_version)
	$(call cmd,vmlinux__)
	$(Q)echo 'cmd_$@ := $(cmd_vmlinux__)' > $(@D)/.$(@F).cmd
endef

# Generate .S file with all kernel symbols
quiet_cmd_kallsyms = KSYM    $@
      cmd_kallsyms = $(NM) -n $< | $(KALLSYMS) \
                     $(if $(CONFIG_KALLSYMS_ALL),--all-symbols) > $@

.tmp_kallsyms1.o .tmp_kallsyms2.o .tmp_kallsyms3.o: %.o: %.S scripts FORCE
	$(call if_changed_dep,as_o_S)

.tmp_kallsyms%.S: .tmp_vmlinux% $(KALLSYMS)
	$(call cmd,kallsyms)

# .tmp_vmlinux1 must be complete except kallsyms, so update vmlinux version
.tmp_vmlinux1: $(vmlinux-lds) $(vmlinux-all) FORCE
	$(call if_changed_rule,ksym_ld)

.tmp_vmlinux2: $(vmlinux-lds) $(vmlinux-all) .tmp_kallsyms1.o FORCE
	$(call if_changed,vmlinux__)

.tmp_vmlinux3: $(vmlinux-lds) $(vmlinux-all) .tmp_kallsyms2.o FORCE
	$(call if_changed,vmlinux__)

# Needs to visit scripts/ before $(KALLSYMS) can be used.
$(KALLSYMS): scripts ;

# Generate some data for debugging strange kallsyms problems
debug_kallsyms: .tmp_map$(last_kallsyms)

.tmp_map%: .tmp_vmlinux% FORCE
	($(OBJDUMP) -h $< | $(AWK) '/^ +[0-9]/{print $$4 " 0 " $$2}'; $(NM) $<) | sort > $@

.tmp_map3: .tmp_map2

.tmp_map2: .tmp_map1

endif # ifdef CONFIG_KALLSYMS

# vmlinux image - including updated kernel symbols
vmlinux: $(vmlinux-lds) $(vmlinux-init) $(vmlinux-main) $(kallsyms.o) FORCE
	$(call if_changed_rule,vmlinux__)
	$(Q)rm -f .old_version

# The actual objects are generated when descending, 
# make sure no implicit rule kicks in
$(sort $(vmlinux-init) $(vmlinux-main)) $(vmlinux-lds): $(vmlinux-dirs) ;

# Handle descending into subdirectories listed in $(vmlinux-dirs)
# Preset locale variables to speed up the build process. Limit locale
# tweaks to this spot to avoid wrong language settings when running
# make menuconfig etc.
# Error messages still appears in the original language

.PHONY: $(vmlinux-dirs)
$(vmlinux-dirs): prepare scripts
	$(Q)$(MAKE) $(build)=$@

# Things we need to do before we recursively start building the kernel
# or the modules are listed in "prepare".
# A multi level approach is used. prepareN is processed before prepareN-1.
# archprepare is used in arch Makefiles and when processed asm symlink,
# version.h and scripts_basic is processed / created.

# Listed in dependency order
.PHONY: prepare archprepare prepare0 prepare1 prepare2 prepare3

# prepare-all is deprecated, use prepare as valid replacement
.PHONY: prepare-all

# prepare3 is used to check if we are building in a separate output directory,
# and if so do:
# 1) Check that make has not been executed in the kernel src $(srctree)
# 2) Create the include2 directory, used for the second asm symlink

prepare3:
ifneq ($(KBUILD_SRC),)
	@echo '  Using $(srctree) as source for kernel'
	$(Q)if [ -f $(srctree)/.config ]; then \
		echo "  $(srctree) is not clean, please run 'make mrproper'";\
		echo "  in the '$(srctree)' directory.";\
		/bin/false; \
	fi;
	$(Q)if [ ! -d include2 ]; then mkdir -p include2; fi;
	$(Q)ln -fsn $(srctree)/include/asm-$(ARCH) include2/asm
endif

# prepare2 creates a makefile if using a separate output directory
prepare2: prepare3 outputmakefile

prepare1: prepare2 include/linux/version.h include/asm \
                   include/config/MARKER
ifneq ($(KBUILD_MODULES),)
	$(Q)rm -rf $(MODVERDIR)
	$(Q)mkdir -p $(MODVERDIR)
endif

archprepare: prepare1 scripts_basic

prepare0: archprepare FORCE
	$(Q)$(MAKE) $(build)=.

# All the preparing..
prepare prepare-all: prepare0

#	Leave this as default for preprocessing vmlinux.lds.S, which is now
#	done in arch/$(ARCH)/kernel/Makefile

export CPPFLAGS_vmlinux.lds += -P -C -U$(ARCH)

# Single targets
# ---------------------------------------------------------------------------

%.s: %.c scripts FORCE
	$(Q)$(MAKE) $(build)=$(@D) $@
%.i: %.c scripts FORCE
	$(Q)$(MAKE) $(build)=$(@D) $@
%.symtypes: %.c scripts FORCE
	$(Q)$(MAKE) $(build)=$(@D) $@
%.o: %.c scripts FORCE
	$(Q)$(MAKE) $(build)=$(@D) $@
%.ko: scripts FORCE
	$(Q)$(MAKE) KBUILD_MODULES=$(if $(CONFIG_MODULES),1) $(build)=$(@D) $(@:.ko=.o)
	$(Q)$(MAKE) -rR -f $(srctree)/scripts/Makefile.modpost
%/:      scripts prepare FORCE
	$(Q)$(MAKE) KBUILD_MODULES=$(if $(CONFIG_MODULES),1) $(build)=$(@D)
%.lst: %.c scripts FORCE
	$(Q)$(MAKE) $(build)=$(@D) $@
%.s: %.S scripts FORCE
	$(Q)$(MAKE) $(build)=$(@D) $@
%.o: %.S scripts FORCE
	$(Q)$(MAKE) $(build)=$(@D) $@

# 	FIXME: The asm symlink changes when $(ARCH) changes. That's
#	hard to detect, but I suppose "make mrproper" is a good idea
#	before switching between archs anyway.

include/asm:
	@echo '  SYMLINK $@ -> include/asm-$(ARCH)'
	$(Q)if [ ! -d include ]; then mkdir -p include; fi;
	@ln -fsn asm-$(ARCH) $@

# 	Split autoconf.h into include/linux/config/*

include/config/MARKER: scripts/basic/split-include include/linux/autoconf.h
	@echo '  SPLIT   include/linux/autoconf.h -> include/config/*'
	@scripts/basic/split-include include/linux/autoconf.h include/config
	@touch $@

# Generate some files
# ---------------------------------------------------------------------------

# KERNELRELEASE can change from a few different places, meaning version.h
# needs to be updated, so this check is forced on all builds

uts_len := 64

define filechk_version.h
	if [ `echo -n "$(KERNELRELEASE)" | wc -c ` -gt $(uts_len) ]; then \
	  echo '"$(KERNELRELEASE)" exceeds $(uts_len) characters' >&2; \
	  exit 1; \
	fi; \
	(echo \#define UTS_RELEASE \"$(KERNELRELEASE)\"; \
	  echo \#define LINUX_VERSION_CODE `expr $(VERSION) \\* 65536 + $(PATCHLEVEL) \\* 256 + $(SUBLEVEL)`; \
	 echo '#define KERNEL_VERSION(a,b,c) (((a) << 16) + ((b) << 8) + (c))'; \
	)
endef

include/linux/version.h: $(srctree)/Makefile FORCE
	$(call filechk,version.h)

# ---------------------------------------------------------------------------

.PHONY: depend dep
depend dep:
	@echo '*** Warning: make $@ is unnecessary now.'

# ---------------------------------------------------------------------------
# Modules

ifdef CONFIG_MODULES

# 	By default, build modules as well

all: modules

#	Build modules

.PHONY: modules
modules: $(vmlinux-dirs) $(if $(KBUILD_BUILTIN),vmlinux)
	@echo '  Building modules, stage 2.';
	$(Q)$(MAKE) -rR -f $(srctree)/scripts/Makefile.modpost


# Target to prepare building external modules
.PHONY: modules_prepare
modules_prepare: prepare scripts

# Target to install modules
.PHONY: modules_install
modules_install: _modinst_ _modinst_post

.PHONY: _modinst_
_modinst_:
	@if [ -z "`$(DEPMOD) -V 2>/dev/null | grep module-init-tools`" ]; then \
		echo "Warning: you may need to install module-init-tools"; \
		echo "See http://www.codemonkey.org.uk/docs/post-halloween-2.6.txt";\
		sleep 1; \
	fi
	@rm -rf $(MODLIB)/kernel
	@rm -f $(MODLIB)/source
	@mkdir -p $(MODLIB)/kernel
	@ln -s $(srctree) $(MODLIB)/source
	@if [ ! $(objtree) -ef  $(MODLIB)/build ]; then \
		rm -f $(MODLIB)/build ; \
		ln -s $(objtree) $(MODLIB)/build ; \
	fi
	$(Q)$(MAKE) -rR -f $(srctree)/scripts/Makefile.modinst

# If System.map exists, run depmod.  This deliberately does not have a
# dependency on System.map since that would run the dependency tree on
# vmlinux.  This depmod is only for convenience to give the initial
# boot a modules.dep even before / is mounted read-write.  However the
# boot script depmod is the master version.
ifeq "$(strip $(INSTALL_MOD_PATH))" ""
depmod_opts	:=
else
depmod_opts	:= -b $(INSTALL_MOD_PATH) -r
endif
.PHONY: _modinst_post
_modinst_post: _modinst_
	if [ -r System.map -a -x $(DEPMOD) ]; then $(DEPMOD) -ae -F System.map $(depmod_opts) $(KERNELRELEASE); fi

else # CONFIG_MODULES

# Modules not configured
# ---------------------------------------------------------------------------

modules modules_install: FORCE
	@echo
	@echo "The present kernel configuration has modules disabled."
	@echo "Type 'make config' and enable loadable module support."
	@echo "Then build a kernel with module support enabled."
	@echo
	@exit 1

endif # CONFIG_MODULES

###
# Cleaning is done on three levels.
# make clean     Delete most generated files
#                Leave enough to build external modules
# make mrproper  Delete the current configuration, and all generated files
# make distclean Remove editor backup files, patch leftover files and the like

# Directories & files removed with 'make clean'
CLEAN_DIRS  += $(MODVERDIR)
CLEAN_FILES +=	vmlinux System.map \
                .tmp_kallsyms* .tmp_version .tmp_vmlinux* .tmp_System.map

# Directories & files removed with 'make mrproper'
MRPROPER_DIRS  += include/config include2
MRPROPER_FILES += .config .config.old include/asm .version \
                  include/linux/autoconf.h include/linux/version.h \
                  Module.symvers tags TAGS cscope*

# clean - Delete most, but leave enough to build external modules
#
clean: rm-dirs  := $(CLEAN_DIRS)
clean: rm-files := $(CLEAN_FILES)
clean-dirs      := $(addprefix _clean_,$(srctree) $(vmlinux-alldirs))

.PHONY: $(clean-dirs) clean archclean
$(clean-dirs):
	$(Q)$(MAKE) $(clean)=$(patsubst _clean_%,%,$@)

clean: archclean $(clean-dirs)
	$(call cmd,rmdirs)
	$(call cmd,rmfiles)
	@find . $(RCS_FIND_IGNORE) \
	 	\( -name '*.[oas]' -o -name '*.ko' -o -name '.*.cmd' \
		-o -name '.*.d' -o -name '.*.tmp' -o -name '*.mod.c' \
		-o -name '*.symtypes' \) \
		-type f -print | xargs rm -f

# mrproper - Delete all generated files, including .config
#
mrproper: rm-dirs  := $(wildcard $(MRPROPER_DIRS))
mrproper: rm-files := $(wildcard $(MRPROPER_FILES))
mrproper-dirs      := $(addprefix _mrproper_,Documentation/DocBook scripts)

.PHONY: $(mrproper-dirs) mrproper archmrproper
$(mrproper-dirs):
	$(Q)$(MAKE) $(clean)=$(patsubst _mrproper_%,%,$@)

mrproper: clean archmrproper $(mrproper-dirs)
	$(call cmd,rmdirs)
	$(call cmd,rmfiles)

# distclean
#
.PHONY: distclean

distclean: mrproper
	@find $(srctree) $(RCS_FIND_IGNORE) \
	 	\( -name '*.orig' -o -name '*.rej' -o -name '*~' \
		-o -name '*.bak' -o -name '#*#' -o -name '.*.orig' \
	 	-o -name '.*.rej' -o -size 0 \
		-o -name '*%' -o -name '.*.cmd' -o -name 'core' \) \
		-type f -print | xargs rm -f


# Packaging of the kernel to various formats
# ---------------------------------------------------------------------------
# rpm target kept for backward compatibility
package-dir	:= $(srctree)/scripts/package

.PHONY: %-pkg rpm

%pkg: FORCE
	$(Q)$(MAKE) -f $(package-dir)/Makefile $@
rpm: FORCE
	$(Q)$(MAKE) -f $(package-dir)/Makefile $@


# Brief documentation of the typical targets used
# ---------------------------------------------------------------------------

boards := $(wildcard $(srctree)/arch/$(ARCH)/configs/*_defconfig)
boards := $(notdir $(boards))

help:
	@echo  'Cleaning targets:'
	@echo  '  clean		  - remove most generated files but keep the config'
	@echo  '  mrproper	  - remove all generated files + config + various backup files'
	@echo  ''
	@echo  'Configuration targets:'
	@$(MAKE) -f $(srctree)/scripts/kconfig/Makefile help
	@echo  ''
	@echo  'Other generic targets:'
	@echo  '  all		  - Build all targets marked with [*]'
	@echo  '* vmlinux	  - Build the bare kernel'
	@echo  '* modules	  - Build all modules'
	@echo  '  modules_install - Install all modules'
	@echo  '  dir/            - Build all files in dir and below'
	@echo  '  dir/file.[ois]  - Build specified target only'
	@echo  '  dir/file.ko     - Build module including final link'
	@echo  '  rpm		  - Build a kernel as an RPM package'
	@echo  '  tags/TAGS	  - Generate tags file for editors'
	@echo  '  cscope	  - Generate cscope index'
	@echo  '  kernelrelease	  - Output the release version string'
	@echo  ''
	@echo  'Static analysers'
	@echo  '  buildcheck      - List dangling references to vmlinux discarded sections'
	@echo  '                    and init sections from non-init sections'
	@echo  '  checkstack      - Generate a list of stack hogs'
	@echo  '  namespacecheck  - Name space analysis on compiled kernel'
	@echo  ''
	@echo  'Kernel packaging:'
	@$(MAKE) -f $(package-dir)/Makefile help
	@echo  ''
	@echo  'Documentation targets:'
	@$(MAKE) -f $(srctree)/Documentation/DocBook/Makefile dochelp
	@echo  ''
	@echo  'Architecture specific targets ($(ARCH)):'
	@$(if $(archhelp),$(archhelp),\
		echo '  No architecture specific help defined for $(ARCH)')
	@echo  ''
	@$(if $(boards), \
		$(foreach b, $(boards), \
		printf "  %-24s - Build for %s\\n" $(b) $(subst _defconfig,,$(b));) \
		echo '')

	@echo  '  make V=0|1 [targets] 0 => quiet build (default), 1 => verbose build'
	@echo  '  make O=dir [targets] Locate all output files in "dir", including .config'
	@echo  '  make C=1   [targets] Check all c source with $$CHECK (sparse)'
	@echo  '  make C=2   [targets] Force check of all c source with $$CHECK (sparse)'
	@echo  ''
	@echo  'Execute "make" or "make all" to build all targets marked with [*] '
	@echo  'For further info see the ./README file'


# Documentation targets
# ---------------------------------------------------------------------------
%docs: scripts_basic FORCE
	$(Q)$(MAKE) $(build)=Documentation/DocBook $@

else # KBUILD_EXTMOD

###
# External module support.
# When building external modules the kernel used as basis is considered
# read-only, and no consistency checks are made and the make
# system is not used on the basis kernel. If updates are required
# in the basis kernel ordinary make commands (without M=...) must
# be used.
#
# The following are the only valid targets when building external
# modules.
# make M=dir clean     Delete all automatically generated files
# make M=dir modules   Make all modules in specified dir
# make M=dir	       Same as 'make M=dir modules'
# make M=dir modules_install
#                      Install the modules build in the module directory
#                      Assumes install directory is already created

# We are always building modules
KBUILD_MODULES := 1
.PHONY: crmodverdir
crmodverdir:
	$(Q)mkdir -p $(MODVERDIR)

.PHONY: $(objtree)/Module.symvers
$(objtree)/Module.symvers:
	@test -e $(objtree)/Module.symvers || ( \
	echo; \
	echo "  WARNING: Symbol version dump $(objtree)/Module.symvers"; \
	echo "           is missing; modules will have no dependencies and modversions."; \
	echo )

module-dirs := $(addprefix _module_,$(KBUILD_EXTMOD))
.PHONY: $(module-dirs) modules
$(module-dirs): crmodverdir $(objtree)/Module.symvers
	$(Q)$(MAKE) $(build)=$(patsubst _module_%,%,$@)

modules: $(module-dirs)
	@echo '  Building modules, stage 2.';
	$(Q)$(MAKE) -rR -f $(srctree)/scripts/Makefile.modpost

.PHONY: modules_add
modules_add: modules_install

.PHONY: modules_install
modules_install:
	$(Q)$(MAKE) -rR -f $(srctree)/scripts/Makefile.modinst

clean-dirs := $(addprefix _clean_,$(KBUILD_EXTMOD))

.PHONY: $(clean-dirs) clean
$(clean-dirs):
	$(Q)$(MAKE) $(clean)=$(patsubst _clean_%,%,$@)

clean:	rm-dirs := $(MODVERDIR)
clean: $(clean-dirs)
	$(call cmd,rmdirs)
	@find $(KBUILD_EXTMOD) $(RCS_FIND_IGNORE) \
	 	\( -name '*.[oas]' -o -name '*.ko' -o -name '.*.cmd' \
		-o -name '.*.d' -o -name '.*.tmp' -o -name '*.mod.c' \) \
		-type f -print | xargs rm -f

help:
	@echo  '  Building external modules.'
	@echo  '  Syntax: make -C path/to/kernel/src M=$$PWD target'
	@echo  ''
	@echo  '  modules         - default target, build the module(s)'
	@echo  '  modules_install - install the module'
	@echo  '  clean           - remove generated files in module directory only'
	@echo  ''
endif # KBUILD_EXTMOD

# Generate tags for editors
# ---------------------------------------------------------------------------

#We want __srctree to totally vanish out when KBUILD_OUTPUT is not set
#(which is the most common case IMHO) to avoid unneeded clutter in the big tags file.
#Adding $(srctree) adds about 20M on i386 to the size of the output file!

ifeq ($(src),$(obj))
__srctree =
else
__srctree = $(srctree)/
endif

ifeq ($(ALLSOURCE_ARCHS),)
ifeq ($(ARCH),um)
ALLINCLUDE_ARCHS := $(ARCH) $(SUBARCH)
else
ALLINCLUDE_ARCHS := $(ARCH)
endif
else
#Allow user to specify only ALLSOURCE_PATHS on the command line, keeping existing behaviour.
ALLINCLUDE_ARCHS := $(ALLSOURCE_ARCHS)
endif

ALLSOURCE_ARCHS := $(ARCH)

define all-sources
	( find $(__srctree) $(RCS_FIND_IGNORE) \
	       \( -name include -o -name arch \) -prune -o \
	       -name '*.[chS]' -print; \
	  for ARCH in $(ALLSOURCE_ARCHS) ; do \
	       find $(__srctree)arch/$${ARCH} $(RCS_FIND_IGNORE) \
	            -name '*.[chS]' -print; \
	  done ; \
	  find $(__srctree)security/selinux/include $(RCS_FIND_IGNORE) \
	       -name '*.[chS]' -print; \
	  find $(__srctree)include $(RCS_FIND_IGNORE) \
	       \( -name config -o -name 'asm-*' \) -prune \
	       -o -name '*.[chS]' -print; \
	  for ARCH in $(ALLINCLUDE_ARCHS) ; do \
	       find $(__srctree)include/asm-$${ARCH} $(RCS_FIND_IGNORE) \
	            -name '*.[chS]' -print; \
	  done ; \
	  find $(__srctree)include/asm-generic $(RCS_FIND_IGNORE) \
	       -name '*.[chS]' -print )
endef

quiet_cmd_cscope-file = FILELST cscope.files
      cmd_cscope-file = (echo \-k; echo \-q; $(all-sources)) > cscope.files

quiet_cmd_cscope = MAKE    cscope.out
      cmd_cscope = cscope -b

cscope: FORCE
	$(call cmd,cscope-file)
	$(call cmd,cscope)

quiet_cmd_TAGS = MAKE   $@
define cmd_TAGS
	rm -f $@; \
	ETAGSF=`etags --version | grep -i exuberant >/dev/null && echo "-I __initdata,__exitdata,EXPORT_SYMBOL,EXPORT_SYMBOL_GPL --extra=+f"`; \
	$(all-sources) | xargs etags $$ETAGSF -a
endef

TAGS: FORCE
	$(call cmd,TAGS)


quiet_cmd_tags = MAKE   $@
define cmd_tags
	rm -f $@; \
	CTAGSF=`ctags --version | grep -i exuberant >/dev/null && echo "-I __initdata,__exitdata,EXPORT_SYMBOL,EXPORT_SYMBOL_GPL --extra=+f"`; \
	$(all-sources) | xargs ctags $$CTAGSF -a
endef

tags: FORCE
	$(call cmd,tags)


# Scripts to check various things for consistency
# ---------------------------------------------------------------------------

includecheck:
	find * $(RCS_FIND_IGNORE) \
		-name '*.[hcS]' -type f -print | sort \
		| xargs $(PERL) -w scripts/checkincludes.pl

versioncheck:
	find * $(RCS_FIND_IGNORE) \
		-name '*.[hcS]' -type f -print | sort \
		| xargs $(PERL) -w scripts/checkversion.pl

buildcheck:
	$(PERL) $(srctree)/scripts/reference_discarded.pl
	$(PERL) $(srctree)/scripts/reference_init.pl

namespacecheck:
	$(PERL) $(srctree)/scripts/namespace.pl

endif #ifeq ($(config-targets),1)
endif #ifeq ($(mixed-targets),1)

.PHONY: checkstack
checkstack:
	$(OBJDUMP) -d vmlinux $$(find . -name '*.ko') | \
	$(PERL) $(src)/scripts/checkstack.pl $(ARCH)

kernelrelease:
	@echo $(KERNELRELEASE)

# FIXME Should go into a make.lib or something 
# ===========================================================================

quiet_cmd_rmdirs = $(if $(wildcard $(rm-dirs)),CLEAN   $(wildcard $(rm-dirs)))
      cmd_rmdirs = rm -rf $(rm-dirs)

quiet_cmd_rmfiles = $(if $(wildcard $(rm-files)),CLEAN   $(wildcard $(rm-files)))
      cmd_rmfiles = rm -f $(rm-files)


a_flags = -Wp,-MD,$(depfile) $(AFLAGS) $(AFLAGS_KERNEL) \
	  $(NOSTDINC_FLAGS) $(CPPFLAGS) \
	  $(modkern_aflags) $(EXTRA_AFLAGS) $(AFLAGS_$(*F).o)

quiet_cmd_as_o_S = AS      $@
cmd_as_o_S       = $(CC) $(a_flags) -c -o $@ $<

# read all saved command lines

targets := $(wildcard $(sort $(targets)))
cmd_files := $(wildcard .*.cmd $(foreach f,$(targets),$(dir $(f)).$(notdir $(f)).cmd))

ifneq ($(cmd_files),)
  $(cmd_files): ;	# Do not try to update included dependency files
  include $(cmd_files)
endif

# Shorthand for $(Q)$(MAKE) -f scripts/Makefile.clean obj=dir
# Usage:
# $(Q)$(MAKE) $(clean)=dir
clean := -f $(if $(KBUILD_SRC),$(srctree)/)scripts/Makefile.clean obj

endif	# skip-makefile

FORCE:<|MERGE_RESOLUTION|>--- conflicted
+++ resolved
@@ -1,11 +1,7 @@
 VERSION = 2
 PATCHLEVEL = 6
 SUBLEVEL = 15
-<<<<<<< HEAD
-EXTRAVERSION = -rc7-git6
-=======
 EXTRAVERSION =
->>>>>>> 88026842
 NAME=Sliding Snow Leopard
 
 # *DOCUMENTATION*
