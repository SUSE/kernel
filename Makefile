VERSION = 3
PATCHLEVEL = 5
SUBLEVEL = 0
<<<<<<< HEAD
EXTRAVERSION = -rc7-189-gd75e2c9
=======
EXTRAVERSION =
>>>>>>> 28a33cbc
NAME = Saber-toothed Squirrel

# *DOCUMENTATION*
# To see a list of typical targets execute "make help"
# More info can be located in ./README
# Comments in this file are targeted only to the developer, do not
# expect to learn how to build the kernel reading this file.

# Do not:
# o  use make's built-in rules and variables
#    (this increases performance and avoids hard-to-debug behaviour);
# o  print "Entering directory ...";
MAKEFLAGS += -rR --no-print-directory

# Avoid funny character set dependencies
unexport LC_ALL
LC_COLLATE=C
LC_NUMERIC=C
export LC_COLLATE LC_NUMERIC

# We are using a recursive build, so we need to do a little thinking
# to get the ordering right.
#
# Most importantly: sub-Makefiles should only ever modify files in
# their own directory. If in some directory we have a dependency on
# a file in another dir (which doesn't happen often, but it's often
# unavoidable when linking the built-in.o targets which finally
# turn into vmlinux), we will call a sub make in that other dir, and
# after that we are sure that everything which is in that other dir
# is now up to date.
#
# The only cases where we need to modify files which have global
# effects are thus separated out and done before the recursive
# descending is started. They are now explicitly listed as the
# prepare rule.

# To put more focus on warnings, be less verbose as default
# Use 'make V=1' to see the full commands

ifeq ("$(origin V)", "command line")
  KBUILD_VERBOSE = $(V)
endif
ifndef KBUILD_VERBOSE
  KBUILD_VERBOSE = 0
endif

# Call a source code checker (by default, "sparse") as part of the
# C compilation.
#
# Use 'make C=1' to enable checking of only re-compiled files.
# Use 'make C=2' to enable checking of *all* source files, regardless
# of whether they are re-compiled or not.
#
# See the file "Documentation/sparse.txt" for more details, including
# where to get the "sparse" utility.

ifeq ("$(origin C)", "command line")
  KBUILD_CHECKSRC = $(C)
endif
ifndef KBUILD_CHECKSRC
  KBUILD_CHECKSRC = 0
endif

# Use make M=dir to specify directory of external module to build
# Old syntax make ... SUBDIRS=$PWD is still supported
# Setting the environment variable KBUILD_EXTMOD take precedence
ifdef SUBDIRS
  KBUILD_EXTMOD ?= $(SUBDIRS)
endif

ifeq ("$(origin M)", "command line")
  KBUILD_EXTMOD := $(M)
endif

# kbuild supports saving output files in a separate directory.
# To locate output files in a separate directory two syntaxes are supported.
# In both cases the working directory must be the root of the kernel src.
# 1) O=
# Use "make O=dir/to/store/output/files/"
#
# 2) Set KBUILD_OUTPUT
# Set the environment variable KBUILD_OUTPUT to point to the directory
# where the output files shall be placed.
# export KBUILD_OUTPUT=dir/to/store/output/files/
# make
#
# The O= assignment takes precedence over the KBUILD_OUTPUT environment
# variable.


# KBUILD_SRC is set on invocation of make in OBJ directory
# KBUILD_SRC is not intended to be used by the regular user (for now)
ifeq ($(KBUILD_SRC),)

# OK, Make called in directory where kernel src resides
# Do we want to locate output files in a separate directory?
ifeq ("$(origin O)", "command line")
  KBUILD_OUTPUT := $(O)
endif

ifeq ("$(origin W)", "command line")
  export KBUILD_ENABLE_EXTRA_GCC_CHECKS := $(W)
endif

# That's our default target when none is given on the command line
PHONY := _all
_all:

# Cancel implicit rules on top Makefile
$(CURDIR)/Makefile Makefile: ;

ifneq ($(KBUILD_OUTPUT),)
# Invoke a second make in the output directory, passing relevant variables
# check that the output directory actually exists
saved-output := $(KBUILD_OUTPUT)
KBUILD_OUTPUT := $(shell cd $(KBUILD_OUTPUT) && /bin/pwd)
$(if $(KBUILD_OUTPUT),, \
     $(error output directory "$(saved-output)" does not exist))

PHONY += $(MAKECMDGOALS) sub-make

$(filter-out _all sub-make $(CURDIR)/Makefile, $(MAKECMDGOALS)) _all: sub-make
	$(Q)@:

sub-make: FORCE
	$(if $(KBUILD_VERBOSE:1=),@)$(MAKE) -C $(KBUILD_OUTPUT) \
	KBUILD_SRC=$(CURDIR) \
	KBUILD_EXTMOD="$(KBUILD_EXTMOD)" -f $(CURDIR)/Makefile \
	$(filter-out _all sub-make,$(MAKECMDGOALS))

# Leave processing to above invocation of make
skip-makefile := 1
endif # ifneq ($(KBUILD_OUTPUT),)
endif # ifeq ($(KBUILD_SRC),)

# We process the rest of the Makefile if this is the final invocation of make
ifeq ($(skip-makefile),)

# If building an external module we do not care about the all: rule
# but instead _all depend on modules
PHONY += all
ifeq ($(KBUILD_EXTMOD),)
_all: all
else
_all: modules
endif

srctree		:= $(if $(KBUILD_SRC),$(KBUILD_SRC),$(CURDIR))
objtree		:= $(CURDIR)
src		:= $(srctree)
obj		:= $(objtree)

VPATH		:= $(srctree)$(if $(KBUILD_EXTMOD),:$(KBUILD_EXTMOD))

export srctree objtree VPATH


# SUBARCH tells the usermode build what the underlying arch is.  That is set
# first, and if a usermode build is happening, the "ARCH=um" on the command
# line overrides the setting of ARCH below.  If a native build is happening,
# then ARCH is assigned, getting whatever value it gets normally, and 
# SUBARCH is subsequently ignored.

SUBARCH := $(shell uname -m | sed -e s/i.86/i386/ -e s/sun4u/sparc64/ \
				  -e s/arm.*/arm/ -e s/sa110/arm/ \
				  -e s/s390x/s390/ -e s/parisc64/parisc/ \
				  -e s/ppc.*/powerpc/ -e s/mips.*/mips/ \
				  -e s/sh[234].*/sh/ )

# Cross compiling and selecting different set of gcc/bin-utils
# ---------------------------------------------------------------------------
#
# When performing cross compilation for other architectures ARCH shall be set
# to the target architecture. (See arch/* for the possibilities).
# ARCH can be set during invocation of make:
# make ARCH=ia64
# Another way is to have ARCH set in the environment.
# The default ARCH is the host where make is executed.

# CROSS_COMPILE specify the prefix used for all executables used
# during compilation. Only gcc and related bin-utils executables
# are prefixed with $(CROSS_COMPILE).
# CROSS_COMPILE can be set on the command line
# make CROSS_COMPILE=ia64-linux-
# Alternatively CROSS_COMPILE can be set in the environment.
# A third alternative is to store a setting in .config so that plain
# "make" in the configured kernel build directory always uses that.
# Default value for CROSS_COMPILE is not to prefix executables
# Note: Some architectures assign CROSS_COMPILE in their arch/*/Makefile
export KBUILD_BUILDHOST := $(SUBARCH)
ARCH		?= $(SUBARCH)
CROSS_COMPILE	?= $(CONFIG_CROSS_COMPILE:"%"=%)

# Architecture as present in compile.h
UTS_MACHINE 	:= $(ARCH)
SRCARCH 	:= $(ARCH)

# Additional ARCH settings for x86
ifeq ($(ARCH),i386)
        SRCARCH := x86
endif
ifeq ($(ARCH),x86_64)
        SRCARCH := x86
endif

# Additional ARCH settings for sparc
ifeq ($(ARCH),sparc32)
       SRCARCH := sparc
endif
ifeq ($(ARCH),sparc64)
       SRCARCH := sparc
endif

# Additional ARCH settings for sh
ifeq ($(ARCH),sh64)
       SRCARCH := sh
endif

# Additional ARCH settings for tile
ifeq ($(ARCH),tilepro)
       SRCARCH := tile
endif
ifeq ($(ARCH),tilegx)
       SRCARCH := tile
endif

# Where to locate arch specific headers
hdr-arch  := $(SRCARCH)

KCONFIG_CONFIG	?= .config
export KCONFIG_CONFIG

# SHELL used by kbuild
CONFIG_SHELL := $(shell if [ -x "$$BASH" ]; then echo $$BASH; \
	  else if [ -x /bin/bash ]; then echo /bin/bash; \
	  else echo sh; fi ; fi)

HOSTCC       = gcc
HOSTCXX      = g++
HOSTCFLAGS   = -Wall -Wmissing-prototypes -Wstrict-prototypes -O2 -fomit-frame-pointer
HOSTCXXFLAGS = -O2

# Decide whether to build built-in, modular, or both.
# Normally, just do built-in.

KBUILD_MODULES :=
KBUILD_BUILTIN := 1

#	If we have only "make modules", don't compile built-in objects.
#	When we're building modules with modversions, we need to consider
#	the built-in objects during the descend as well, in order to
#	make sure the checksums are up to date before we record them.

ifeq ($(MAKECMDGOALS),modules)
  KBUILD_BUILTIN := $(if $(CONFIG_MODVERSIONS),1)
endif

#	If we have "make <whatever> modules", compile modules
#	in addition to whatever we do anyway.
#	Just "make" or "make all" shall build modules as well

ifneq ($(filter all _all modules,$(MAKECMDGOALS)),)
  KBUILD_MODULES := 1
endif

ifeq ($(MAKECMDGOALS),)
  KBUILD_MODULES := 1
endif

export KBUILD_MODULES KBUILD_BUILTIN
export KBUILD_CHECKSRC KBUILD_SRC KBUILD_EXTMOD

# Beautify output
# ---------------------------------------------------------------------------
#
# Normally, we echo the whole command before executing it. By making
# that echo $($(quiet)$(cmd)), we now have the possibility to set
# $(quiet) to choose other forms of output instead, e.g.
#
#         quiet_cmd_cc_o_c = Compiling $(RELDIR)/$@
#         cmd_cc_o_c       = $(CC) $(c_flags) -c -o $@ $<
#
# If $(quiet) is empty, the whole command will be printed.
# If it is set to "quiet_", only the short version will be printed. 
# If it is set to "silent_", nothing will be printed at all, since
# the variable $(silent_cmd_cc_o_c) doesn't exist.
#
# A simple variant is to prefix commands with $(Q) - that's useful
# for commands that shall be hidden in non-verbose mode.
#
#	$(Q)ln $@ :<
#
# If KBUILD_VERBOSE equals 0 then the above command will be hidden.
# If KBUILD_VERBOSE equals 1 then the above command is displayed.

ifeq ($(KBUILD_VERBOSE),1)
  quiet =
  Q =
else
  quiet=quiet_
  Q = @
endif

# If the user is running make -s (silent mode), suppress echoing of
# commands

ifneq ($(filter s% -s%,$(MAKEFLAGS)),)
  quiet=silent_
endif

export quiet Q KBUILD_VERBOSE


# Look for make include files relative to root of kernel src
MAKEFLAGS += --include-dir=$(srctree)

# We need some generic definitions (do not try to remake the file).
$(srctree)/scripts/Kbuild.include: ;
include $(srctree)/scripts/Kbuild.include

# Make variables (CC, etc...)

AS		= $(CROSS_COMPILE)as
LD		= $(CROSS_COMPILE)ld
CC		= $(CROSS_COMPILE)gcc
CPP		= $(CC) -E
AR		= $(CROSS_COMPILE)ar
NM		= $(CROSS_COMPILE)nm
STRIP		= $(CROSS_COMPILE)strip
OBJCOPY		= $(CROSS_COMPILE)objcopy
OBJDUMP		= $(CROSS_COMPILE)objdump
AWK		= awk
GENKSYMS	= scripts/genksyms/genksyms
INSTALLKERNEL  := installkernel
DEPMOD		= /sbin/depmod
PERL		= perl
CHECK		= sparse

CHECKFLAGS     := -D__linux__ -Dlinux -D__STDC__ -Dunix -D__unix__ \
		  -Wbitwise -Wno-return-void $(CF)
CFLAGS_MODULE   =
AFLAGS_MODULE   =
LDFLAGS_MODULE  =
CFLAGS_KERNEL	=
AFLAGS_KERNEL	=
CFLAGS_GCOV	= -fprofile-arcs -ftest-coverage


# Use LINUXINCLUDE when you must reference the include/ directory.
# Needed to be compatible with the O= option
LINUXINCLUDE    := -I$(srctree)/arch/$(hdr-arch)/include \
                   -Iarch/$(hdr-arch)/include/generated -Iinclude \
                   $(if $(KBUILD_SRC), -I$(srctree)/include) \
                   -include $(srctree)/include/linux/kconfig.h

KBUILD_CPPFLAGS := -D__KERNEL__

KBUILD_CFLAGS   := -Wall -Wundef -Wstrict-prototypes -Wno-trigraphs \
		   -fno-strict-aliasing -fno-common \
		   -Werror-implicit-function-declaration \
		   -Wno-format-security \
		   -fno-delete-null-pointer-checks
KBUILD_AFLAGS_KERNEL :=
KBUILD_CFLAGS_KERNEL :=
KBUILD_AFLAGS   := -D__ASSEMBLY__
KBUILD_AFLAGS_MODULE  := -DMODULE
KBUILD_CFLAGS_MODULE  := -DMODULE
KBUILD_LDFLAGS_MODULE := -T $(srctree)/scripts/module-common.lds

# Read KERNELRELEASE from include/config/kernel.release (if it exists)
KERNELRELEASE = $(shell cat include/config/kernel.release 2> /dev/null)
KERNELVERSION = $(VERSION)$(if $(PATCHLEVEL),.$(PATCHLEVEL)$(if $(SUBLEVEL),.$(SUBLEVEL)))$(EXTRAVERSION)

export VERSION PATCHLEVEL SUBLEVEL KERNELRELEASE KERNELVERSION
export ARCH SRCARCH CONFIG_SHELL HOSTCC HOSTCFLAGS CROSS_COMPILE AS LD CC
export CPP AR NM STRIP OBJCOPY OBJDUMP
export MAKE AWK GENKSYMS INSTALLKERNEL PERL UTS_MACHINE
export HOSTCXX HOSTCXXFLAGS LDFLAGS_MODULE CHECK CHECKFLAGS

export KBUILD_CPPFLAGS NOSTDINC_FLAGS LINUXINCLUDE OBJCOPYFLAGS LDFLAGS
export KBUILD_CFLAGS CFLAGS_KERNEL CFLAGS_MODULE CFLAGS_GCOV
export KBUILD_AFLAGS AFLAGS_KERNEL AFLAGS_MODULE
export KBUILD_AFLAGS_MODULE KBUILD_CFLAGS_MODULE KBUILD_LDFLAGS_MODULE
export KBUILD_AFLAGS_KERNEL KBUILD_CFLAGS_KERNEL
export KBUILD_ARFLAGS

# When compiling out-of-tree modules, put MODVERDIR in the module
# tree rather than in the kernel tree. The kernel tree might
# even be read-only.
export MODVERDIR := $(if $(KBUILD_EXTMOD),$(firstword $(KBUILD_EXTMOD))/).tmp_versions

# Files to ignore in find ... statements

RCS_FIND_IGNORE := \( -name SCCS -o -name BitKeeper -o -name .svn -o -name CVS \
		   -o -name .pc -o -name .hg -o -name .git \) -prune -o
export RCS_TAR_IGNORE := --exclude SCCS --exclude BitKeeper --exclude .svn \
			 --exclude CVS --exclude .pc --exclude .hg --exclude .git

# ===========================================================================
# Rules shared between *config targets and build targets

# Basic helpers built in scripts/
PHONY += scripts_basic
scripts_basic:
	$(Q)$(MAKE) $(build)=scripts/basic
	$(Q)rm -f .tmp_quiet_recordmcount

# To avoid any implicit rule to kick in, define an empty command.
scripts/basic/%: scripts_basic ;

PHONY += outputmakefile
# outputmakefile generates a Makefile in the output directory, if using a
# separate output directory. This allows convenient use of make in the
# output directory.
outputmakefile:
ifneq ($(KBUILD_SRC),)
	$(Q)ln -fsn $(srctree) source
	$(Q)$(CONFIG_SHELL) $(srctree)/scripts/mkmakefile \
	    $(srctree) $(objtree) $(VERSION) $(PATCHLEVEL)
endif

# Support for using generic headers in asm-generic
PHONY += asm-generic
asm-generic:
	$(Q)$(MAKE) -f $(srctree)/scripts/Makefile.asm-generic \
	            obj=arch/$(SRCARCH)/include/generated/asm

# To make sure we do not include .config for any of the *config targets
# catch them early, and hand them over to scripts/kconfig/Makefile
# It is allowed to specify more targets when calling make, including
# mixing *config targets and build targets.
# For example 'make oldconfig all'.
# Detect when mixed targets is specified, and make a second invocation
# of make so .config is not included in this case either (for *config).

no-dot-config-targets := clean mrproper distclean \
			 cscope gtags TAGS tags help %docs check% coccicheck \
			 include/linux/version.h headers_% archheaders archscripts \
			 kernelversion %src-pkg

config-targets := 0
mixed-targets  := 0
dot-config     := 1

ifneq ($(filter $(no-dot-config-targets), $(MAKECMDGOALS)),)
	ifeq ($(filter-out $(no-dot-config-targets), $(MAKECMDGOALS)),)
		dot-config := 0
	endif
endif

ifeq ($(KBUILD_EXTMOD),)
        ifneq ($(filter config %config,$(MAKECMDGOALS)),)
                config-targets := 1
                ifneq ($(filter-out config %config,$(MAKECMDGOALS)),)
                        mixed-targets := 1
                endif
        endif
endif

ifeq ($(mixed-targets),1)
# ===========================================================================
# We're called with mixed targets (*config and build targets).
# Handle them one by one.

%:: FORCE
	$(Q)$(MAKE) -C $(srctree) KBUILD_SRC= $@

else
ifeq ($(config-targets),1)
# ===========================================================================
# *config targets only - make sure prerequisites are updated, and descend
# in scripts/kconfig to make the *config target

# Read arch specific Makefile to set KBUILD_DEFCONFIG as needed.
# KBUILD_DEFCONFIG may point out an alternative default configuration
# used for 'make defconfig'
include $(srctree)/arch/$(SRCARCH)/Makefile
export KBUILD_DEFCONFIG KBUILD_KCONFIG

config: scripts_basic outputmakefile FORCE
	$(Q)mkdir -p include/linux include/config
	$(Q)$(MAKE) $(build)=scripts/kconfig $@

%config: scripts_basic outputmakefile FORCE
	$(Q)mkdir -p include/linux include/config
	$(Q)$(MAKE) $(build)=scripts/kconfig $@

else
# ===========================================================================
# Build targets only - this includes vmlinux, arch specific targets, clean
# targets and others. In general all targets except *config targets.

ifeq ($(KBUILD_EXTMOD),)
# Additional helpers built in scripts/
# Carefully list dependencies so we do not try to build scripts twice
# in parallel
PHONY += scripts
scripts: scripts_basic include/config/auto.conf include/config/tristate.conf
	$(Q)$(MAKE) $(build)=$(@)

# Objects we will link into vmlinux / subdirs we need to visit
init-y		:= init/
drivers-y	:= drivers/ sound/ firmware/
net-y		:= net/
libs-y		:= lib/
core-y		:= usr/
endif # KBUILD_EXTMOD

ifeq ($(dot-config),1)
# Read in config
-include include/config/auto.conf

ifeq ($(KBUILD_EXTMOD),)
# Read in dependencies to all Kconfig* files, make sure to run
# oldconfig if changes are detected.
-include include/config/auto.conf.cmd

# To avoid any implicit rule to kick in, define an empty command
$(KCONFIG_CONFIG) include/config/auto.conf.cmd: ;

# If .config is newer than include/config/auto.conf, someone tinkered
# with it and forgot to run make oldconfig.
# if auto.conf.cmd is missing then we are probably in a cleaned tree so
# we execute the config step to be sure to catch updated Kconfig files
include/config/%.conf: $(KCONFIG_CONFIG) include/config/auto.conf.cmd
	$(Q)$(MAKE) -f $(srctree)/Makefile silentoldconfig
else
# external modules needs include/generated/autoconf.h and include/config/auto.conf
# but do not care if they are up-to-date. Use auto.conf to trigger the test
PHONY += include/config/auto.conf

include/config/auto.conf:
	$(Q)test -e include/generated/autoconf.h -a -e $@ || (		\
	echo;								\
	echo "  ERROR: Kernel configuration is invalid.";		\
	echo "         include/generated/autoconf.h or $@ are missing.";\
	echo "         Run 'make oldconfig && make prepare' on kernel src to fix it.";	\
	echo;								\
	/bin/false)

endif # KBUILD_EXTMOD

else
# Dummy target needed, because used as prerequisite
include/config/auto.conf: ;
endif # $(dot-config)

# The all: target is the default when no target is given on the
# command line.
# This allow a user to issue only 'make' to build a kernel including modules
# Defaults to vmlinux, but the arch makefile usually adds further targets
all: vmlinux

ifdef CONFIG_CC_OPTIMIZE_FOR_SIZE
KBUILD_CFLAGS	+= -Os
else
KBUILD_CFLAGS	+= -O2
endif

include $(srctree)/arch/$(SRCARCH)/Makefile

ifdef CONFIG_READABLE_ASM
# Disable optimizations that make assembler listings hard to read.
# reorder blocks reorders the control in the function
# ipa clone creates specialized cloned functions
# partial inlining inlines only parts of functions
KBUILD_CFLAGS += $(call cc-option,-fno-reorder-blocks,) \
                 $(call cc-option,-fno-ipa-cp-clone,) \
                 $(call cc-option,-fno-partial-inlining)
endif

ifneq ($(CONFIG_FRAME_WARN),0)
KBUILD_CFLAGS += $(call cc-option,-Wframe-larger-than=${CONFIG_FRAME_WARN})
endif

# Force gcc to behave correct even for buggy distributions
ifndef CONFIG_CC_STACKPROTECTOR
KBUILD_CFLAGS += $(call cc-option, -fno-stack-protector)
endif

# This warning generated too much noise in a regular build.
# Use make W=1 to enable this warning (see scripts/Makefile.build)
KBUILD_CFLAGS += $(call cc-disable-warning, unused-but-set-variable)

ifdef CONFIG_FRAME_POINTER
KBUILD_CFLAGS	+= -fno-omit-frame-pointer -fno-optimize-sibling-calls
else
# Some targets (ARM with Thumb2, for example), can't be built with frame
# pointers.  For those, we don't have FUNCTION_TRACER automatically
# select FRAME_POINTER.  However, FUNCTION_TRACER adds -pg, and this is
# incompatible with -fomit-frame-pointer with current GCC, so we don't use
# -fomit-frame-pointer with FUNCTION_TRACER.
ifndef CONFIG_FUNCTION_TRACER
KBUILD_CFLAGS	+= -fomit-frame-pointer
endif
endif

ifdef CONFIG_DEBUG_INFO
KBUILD_CFLAGS	+= -g
KBUILD_AFLAGS	+= -gdwarf-2
endif

ifdef CONFIG_DEBUG_INFO_REDUCED
KBUILD_CFLAGS 	+= $(call cc-option, -femit-struct-debug-baseonly)
endif

ifdef CONFIG_FUNCTION_TRACER
KBUILD_CFLAGS	+= -pg
ifdef CONFIG_DYNAMIC_FTRACE
	ifdef CONFIG_HAVE_C_RECORDMCOUNT
		BUILD_C_RECORDMCOUNT := y
		export BUILD_C_RECORDMCOUNT
	endif
endif
endif

# We trigger additional mismatches with less inlining
ifdef CONFIG_DEBUG_SECTION_MISMATCH
KBUILD_CFLAGS += $(call cc-option, -fno-inline-functions-called-once)
endif

# arch Makefile may override CC so keep this after arch Makefile is included
NOSTDINC_FLAGS += -nostdinc -isystem $(shell $(CC) -print-file-name=include)
CHECKFLAGS     += $(NOSTDINC_FLAGS)

# warn about C99 declaration after statement
KBUILD_CFLAGS += $(call cc-option,-Wdeclaration-after-statement,)

# disable pointer signed / unsigned warnings in gcc 4.0
KBUILD_CFLAGS += $(call cc-disable-warning, pointer-sign)

# disable invalid "can't wrap" optimizations for signed / pointers
KBUILD_CFLAGS	+= $(call cc-option,-fno-strict-overflow)

# conserve stack if available
KBUILD_CFLAGS   += $(call cc-option,-fconserve-stack)

# use the deterministic mode of AR if available
KBUILD_ARFLAGS := $(call ar-option,D)

# check for 'asm goto'
ifeq ($(shell $(CONFIG_SHELL) $(srctree)/scripts/gcc-goto.sh $(CC)), y)
	KBUILD_CFLAGS += -DCC_HAVE_ASM_GOTO
endif

# Add user supplied CPPFLAGS, AFLAGS and CFLAGS as the last assignments
# But warn user when we do so
warn-assign = \
$(warning "WARNING: Appending $$K$(1) ($(K$(1))) from $(origin K$(1)) to kernel $$$(1)")

ifneq ($(KCPPFLAGS),)
        $(call warn-assign,CPPFLAGS)
        KBUILD_CPPFLAGS += $(KCPPFLAGS)
endif
ifneq ($(KAFLAGS),)
        $(call warn-assign,AFLAGS)
        KBUILD_AFLAGS += $(KAFLAGS)
endif
ifneq ($(KCFLAGS),)
        $(call warn-assign,CFLAGS)
        KBUILD_CFLAGS += $(KCFLAGS)
endif

# Use --build-id when available.
LDFLAGS_BUILD_ID = $(patsubst -Wl$(comma)%,%,\
			      $(call cc-ldoption, -Wl$(comma)--build-id,))
KBUILD_LDFLAGS_MODULE += $(LDFLAGS_BUILD_ID)
LDFLAGS_vmlinux += $(LDFLAGS_BUILD_ID)

ifeq ($(CONFIG_STRIP_ASM_SYMS),y)
LDFLAGS_vmlinux	+= $(call ld-option, -X,)
endif

# Default kernel image to build when no specific target is given.
# KBUILD_IMAGE may be overruled on the command line or
# set in the environment
# Also any assignments in arch/$(ARCH)/Makefile take precedence over
# this default value
export KBUILD_IMAGE ?= vmlinux

#
# INSTALL_PATH specifies where to place the updated kernel and system map
# images. Default is /boot, but you can set it to other values
export	INSTALL_PATH ?= /boot

#
# INSTALL_MOD_PATH specifies a prefix to MODLIB for module directory
# relocations required by build roots.  This is not defined in the
# makefile but the argument can be passed to make if needed.
#

MODLIB	= $(INSTALL_MOD_PATH)/lib/modules/$(KERNELRELEASE)
export MODLIB

#
#  INSTALL_MOD_STRIP, if defined, will cause modules to be
#  stripped after they are installed.  If INSTALL_MOD_STRIP is '1', then
#  the default option --strip-debug will be used.  Otherwise,
#  INSTALL_MOD_STRIP value will be used as the options to the strip command.

ifdef INSTALL_MOD_STRIP
ifeq ($(INSTALL_MOD_STRIP),1)
mod_strip_cmd = $(STRIP) --strip-debug
else
mod_strip_cmd = $(STRIP) $(INSTALL_MOD_STRIP)
endif # INSTALL_MOD_STRIP=1
else
mod_strip_cmd = true
endif # INSTALL_MOD_STRIP
export mod_strip_cmd


ifeq ($(KBUILD_EXTMOD),)
core-y		+= kernel/ mm/ fs/ ipc/ security/ crypto/ block/

vmlinux-dirs	:= $(patsubst %/,%,$(filter %/, $(init-y) $(init-m) \
		     $(core-y) $(core-m) $(drivers-y) $(drivers-m) \
		     $(net-y) $(net-m) $(libs-y) $(libs-m)))

vmlinux-alldirs	:= $(sort $(vmlinux-dirs) $(patsubst %/,%,$(filter %/, \
		     $(init-n) $(init-) \
		     $(core-n) $(core-) $(drivers-n) $(drivers-) \
		     $(net-n)  $(net-)  $(libs-n)    $(libs-))))

init-y		:= $(patsubst %/, %/built-in.o, $(init-y))
core-y		:= $(patsubst %/, %/built-in.o, $(core-y))
drivers-y	:= $(patsubst %/, %/built-in.o, $(drivers-y))
net-y		:= $(patsubst %/, %/built-in.o, $(net-y))
libs-y1		:= $(patsubst %/, %/lib.a, $(libs-y))
libs-y2		:= $(patsubst %/, %/built-in.o, $(libs-y))
libs-y		:= $(libs-y1) $(libs-y2)

# Externally visible symbols (used by link-vmlinux.sh)
export KBUILD_VMLINUX_INIT := $(head-y) $(init-y)
export KBUILD_VMLINUX_MAIN := $(core-y) $(libs-y) $(drivers-y) $(net-y)
export KBUILD_LDS          := arch/$(SRCARCH)/kernel/vmlinux.lds
export LDFLAGS_vmlinux

vmlinux-deps := $(KBUILD_LDS) $(KBUILD_VMLINUX_INIT) $(KBUILD_VMLINUX_MAIN)

# Final link of vmlinux
      cmd_link-vmlinux = $(CONFIG_SHELL) $< $(LD) $(LDFLAGS) $(LDFLAGS_vmlinux)
quiet_cmd_link-vmlinux = LINK    $@

# Include targets which we want to
# execute if the rest of the kernel build went well.
vmlinux: scripts/link-vmlinux.sh $(vmlinux-deps) FORCE
ifdef CONFIG_HEADERS_CHECK
	$(Q)$(MAKE) -f $(srctree)/Makefile headers_check
endif
ifdef CONFIG_SAMPLES
	$(Q)$(MAKE) $(build)=samples
endif
ifdef CONFIG_BUILD_DOCSRC
	$(Q)$(MAKE) $(build)=Documentation
endif
	+$(call if_changed,link-vmlinux)

# The actual objects are generated when descending, 
# make sure no implicit rule kicks in
$(sort $(vmlinux-deps)): $(vmlinux-dirs) ;

# Handle descending into subdirectories listed in $(vmlinux-dirs)
# Preset locale variables to speed up the build process. Limit locale
# tweaks to this spot to avoid wrong language settings when running
# make menuconfig etc.
# Error messages still appears in the original language

PHONY += $(vmlinux-dirs)
$(vmlinux-dirs): prepare scripts
	$(Q)$(MAKE) $(build)=$@

# Store (new) KERNELRELASE string in include/config/kernel.release
include/config/kernel.release: include/config/auto.conf FORCE
	$(Q)rm -f $@
	$(Q)echo "$(KERNELVERSION)$$($(CONFIG_SHELL) $(srctree)/scripts/setlocalversion $(srctree))" > $@


# Things we need to do before we recursively start building the kernel
# or the modules are listed in "prepare".
# A multi level approach is used. prepareN is processed before prepareN-1.
# archprepare is used in arch Makefiles and when processed asm symlink,
# version.h and scripts_basic is processed / created.

# Listed in dependency order
PHONY += prepare archprepare prepare0 prepare1 prepare2 prepare3

# prepare3 is used to check if we are building in a separate output directory,
# and if so do:
# 1) Check that make has not been executed in the kernel src $(srctree)
prepare3: include/config/kernel.release
ifneq ($(KBUILD_SRC),)
	@$(kecho) '  Using $(srctree) as source for kernel'
	$(Q)if [ -f $(srctree)/.config -o -d $(srctree)/include/config ]; then \
		echo "  $(srctree) is not clean, please run 'make mrproper'"; \
		echo "  in the '$(srctree)' directory.";\
		/bin/false; \
	fi;
endif

# prepare2 creates a makefile if using a separate output directory
prepare2: prepare3 outputmakefile asm-generic

prepare1: prepare2 include/linux/version.h include/generated/utsrelease.h \
                   include/config/auto.conf
	$(cmd_crmodverdir)

archprepare: archheaders archscripts prepare1 scripts_basic

prepare0: archprepare FORCE
	$(Q)$(MAKE) $(build)=.

# All the preparing..
prepare: prepare0

# Generate some files
# ---------------------------------------------------------------------------

# KERNELRELEASE can change from a few different places, meaning version.h
# needs to be updated, so this check is forced on all builds

uts_len := 64
define filechk_utsrelease.h
	if [ `echo -n "$(KERNELRELEASE)" | wc -c ` -gt $(uts_len) ]; then \
	  echo '"$(KERNELRELEASE)" exceeds $(uts_len) characters' >&2;    \
	  exit 1;                                                         \
	fi;                                                               \
	(echo \#define UTS_RELEASE \"$(KERNELRELEASE)\";)
endef

define filechk_version.h
	(echo \#define LINUX_VERSION_CODE $(shell                         \
	expr $(VERSION) \* 65536 + 0$(PATCHLEVEL) \* 256 + 0$(SUBLEVEL)); \
	echo '#define KERNEL_VERSION(a,b,c) (((a) << 16) + ((b) << 8) + (c))';)
endef

include/linux/version.h: $(srctree)/Makefile FORCE
	$(call filechk,version.h)

include/generated/utsrelease.h: include/config/kernel.release FORCE
	$(call filechk,utsrelease.h)

PHONY += headerdep
headerdep:
	$(Q)find $(srctree)/include/ -name '*.h' | xargs --max-args 1 \
	$(srctree)/scripts/headerdep.pl -I$(srctree)/include

# ---------------------------------------------------------------------------

PHONY += depend dep
depend dep:
	@echo '*** Warning: make $@ is unnecessary now.'

# ---------------------------------------------------------------------------
# Firmware install
INSTALL_FW_PATH=$(INSTALL_MOD_PATH)/lib/firmware/$(KERNELRELEASE)
export INSTALL_FW_PATH

PHONY += firmware_install
firmware_install: FORCE
	@mkdir -p $(objtree)/firmware
	$(Q)$(MAKE) -f $(srctree)/scripts/Makefile.fwinst obj=firmware __fw_install

# ---------------------------------------------------------------------------
# Kernel headers

#Default location for installed headers
export INSTALL_HDR_PATH = $(objtree)/usr

hdr-inst := -rR -f $(srctree)/scripts/Makefile.headersinst obj

# If we do an all arch process set dst to asm-$(hdr-arch)
hdr-dst = $(if $(KBUILD_HEADERS), dst=include/asm-$(hdr-arch), dst=include/asm)

PHONY += archheaders
archheaders:

PHONY += archscripts
archscripts:

PHONY += __headers
__headers: include/linux/version.h scripts_basic asm-generic archheaders archscripts FORCE
	$(Q)$(MAKE) $(build)=scripts build_unifdef

PHONY += headers_install_all
headers_install_all:
	$(Q)$(CONFIG_SHELL) $(srctree)/scripts/headers.sh install

PHONY += headers_install
headers_install: __headers
	$(if $(wildcard $(srctree)/arch/$(hdr-arch)/include/asm/Kbuild),, \
	$(error Headers not exportable for the $(SRCARCH) architecture))
	$(Q)$(MAKE) $(hdr-inst)=include
	$(Q)$(MAKE) $(hdr-inst)=arch/$(hdr-arch)/include/asm $(hdr-dst)

PHONY += headers_check_all
headers_check_all: headers_install_all
	$(Q)$(CONFIG_SHELL) $(srctree)/scripts/headers.sh check

PHONY += headers_check
headers_check: headers_install
	$(Q)$(MAKE) $(hdr-inst)=include HDRCHECK=1
	$(Q)$(MAKE) $(hdr-inst)=arch/$(hdr-arch)/include/asm $(hdr-dst) HDRCHECK=1

# ---------------------------------------------------------------------------
# Modules

ifdef CONFIG_MODULES

# By default, build modules as well

all: modules

#	Build modules
#
#	A module can be listed more than once in obj-m resulting in
#	duplicate lines in modules.order files.  Those are removed
#	using awk while concatenating to the final file.

PHONY += modules
modules: $(vmlinux-dirs) $(if $(KBUILD_BUILTIN),vmlinux) modules.builtin
	$(Q)$(AWK) '!x[$$0]++' $(vmlinux-dirs:%=$(objtree)/%/modules.order) > $(objtree)/modules.order
	@$(kecho) '  Building modules, stage 2.';
	$(Q)$(MAKE) -f $(srctree)/scripts/Makefile.modpost
	$(Q)$(MAKE) -f $(srctree)/scripts/Makefile.fwinst obj=firmware __fw_modbuild

modules.builtin: $(vmlinux-dirs:%=%/modules.builtin)
	$(Q)$(AWK) '!x[$$0]++' $^ > $(objtree)/modules.builtin

%/modules.builtin: include/config/auto.conf
	$(Q)$(MAKE) $(modbuiltin)=$*


# Target to prepare building external modules
PHONY += modules_prepare
modules_prepare: prepare scripts

# Target to install modules
PHONY += modules_install
modules_install: _modinst_ _modinst_post

PHONY += _modinst_
_modinst_:
	@rm -rf $(MODLIB)/kernel
	@rm -f $(MODLIB)/source
	@mkdir -p $(MODLIB)/kernel
	@ln -s $(srctree) $(MODLIB)/source
	@if [ ! $(objtree) -ef  $(MODLIB)/build ]; then \
		rm -f $(MODLIB)/build ; \
		ln -s $(objtree) $(MODLIB)/build ; \
	fi
	@cp -f $(objtree)/modules.order $(MODLIB)/
	@cp -f $(objtree)/modules.builtin $(MODLIB)/
	$(Q)$(MAKE) -f $(srctree)/scripts/Makefile.modinst

# This depmod is only for convenience to give the initial
# boot a modules.dep even before / is mounted read-write.  However the
# boot script depmod is the master version.
PHONY += _modinst_post
_modinst_post: _modinst_
	$(Q)$(MAKE) -f $(srctree)/scripts/Makefile.fwinst obj=firmware __fw_modinst
	$(call cmd,depmod)

else # CONFIG_MODULES

# Modules not configured
# ---------------------------------------------------------------------------

modules modules_install: FORCE
	@echo
	@echo "The present kernel configuration has modules disabled."
	@echo "Type 'make config' and enable loadable module support."
	@echo "Then build a kernel with module support enabled."
	@echo
	@exit 1

endif # CONFIG_MODULES

###
# Cleaning is done on three levels.
# make clean     Delete most generated files
#                Leave enough to build external modules
# make mrproper  Delete the current configuration, and all generated files
# make distclean Remove editor backup files, patch leftover files and the like

# Directories & files removed with 'make clean'
CLEAN_DIRS  += $(MODVERDIR)

# Directories & files removed with 'make mrproper'
MRPROPER_DIRS  += include/config usr/include include/generated          \
                  arch/*/include/generated
MRPROPER_FILES += .config .config.old .version .old_version             \
                  include/linux/version.h                               \
		  Module.symvers tags TAGS cscope* GPATH GTAGS GRTAGS GSYMS

# clean - Delete most, but leave enough to build external modules
#
clean: rm-dirs  := $(CLEAN_DIRS)
clean: rm-files := $(CLEAN_FILES)
clean-dirs      := $(addprefix _clean_, . $(vmlinux-alldirs) Documentation samples)

PHONY += $(clean-dirs) clean archclean
$(clean-dirs):
	$(Q)$(MAKE) $(clean)=$(patsubst _clean_%,%,$@)

clean: archclean

# mrproper - Delete all generated files, including .config
#
mrproper: rm-dirs  := $(wildcard $(MRPROPER_DIRS))
mrproper: rm-files := $(wildcard $(MRPROPER_FILES))
mrproper-dirs      := $(addprefix _mrproper_,Documentation/DocBook scripts)

PHONY += $(mrproper-dirs) mrproper archmrproper
$(mrproper-dirs):
	$(Q)$(MAKE) $(clean)=$(patsubst _mrproper_%,%,$@)

mrproper: clean archmrproper $(mrproper-dirs)
	$(call cmd,rmdirs)
	$(call cmd,rmfiles)

# distclean
#
PHONY += distclean

distclean: mrproper
	@find $(srctree) $(RCS_FIND_IGNORE) \
		\( -name '*.orig' -o -name '*.rej' -o -name '*~' \
		-o -name '*.bak' -o -name '#*#' -o -name '.*.orig' \
		-o -name '.*.rej' \
		-o -name '*%' -o -name '.*.cmd' -o -name 'core' \) \
		-type f -print | xargs rm -f


# Packaging of the kernel to various formats
# ---------------------------------------------------------------------------
# rpm target kept for backward compatibility
package-dir	:= $(srctree)/scripts/package

%src-pkg: FORCE
	$(Q)$(MAKE) $(build)=$(package-dir) $@
%pkg: include/config/kernel.release FORCE
	$(Q)$(MAKE) $(build)=$(package-dir) $@
rpm: include/config/kernel.release FORCE
	$(Q)$(MAKE) $(build)=$(package-dir) $@


# Brief documentation of the typical targets used
# ---------------------------------------------------------------------------

boards := $(wildcard $(srctree)/arch/$(SRCARCH)/configs/*_defconfig)
boards := $(notdir $(boards))
board-dirs := $(dir $(wildcard $(srctree)/arch/$(SRCARCH)/configs/*/*_defconfig))
board-dirs := $(sort $(notdir $(board-dirs:/=)))

help:
	@echo  'Cleaning targets:'
	@echo  '  clean		  - Remove most generated files but keep the config and'
	@echo  '                    enough build support to build external modules'
	@echo  '  mrproper	  - Remove all generated files + config + various backup files'
	@echo  '  distclean	  - mrproper + remove editor backup and patch files'
	@echo  ''
	@echo  'Configuration targets:'
	@$(MAKE) -f $(srctree)/scripts/kconfig/Makefile help
	@echo  ''
	@echo  'Other generic targets:'
	@echo  '  all		  - Build all targets marked with [*]'
	@echo  '* vmlinux	  - Build the bare kernel'
	@echo  '* modules	  - Build all modules'
	@echo  '  modules_install - Install all modules to INSTALL_MOD_PATH (default: /)'
	@echo  '  firmware_install- Install all firmware to INSTALL_FW_PATH'
	@echo  '                    (default: $$(INSTALL_MOD_PATH)/lib/firmware)'
	@echo  '  dir/            - Build all files in dir and below'
	@echo  '  dir/file.[oisS] - Build specified target only'
	@echo  '  dir/file.lst    - Build specified mixed source/assembly target only'
	@echo  '                    (requires a recent binutils and recent build (System.map))'
	@echo  '  dir/file.ko     - Build module including final link'
	@echo  '  modules_prepare - Set up for building external modules'
	@echo  '  tags/TAGS	  - Generate tags file for editors'
	@echo  '  cscope	  - Generate cscope index'
	@echo  '  gtags           - Generate GNU GLOBAL index'
	@echo  '  kernelrelease	  - Output the release version string'
	@echo  '  kernelversion	  - Output the version stored in Makefile'
	@echo  '  headers_install - Install sanitised kernel headers to INSTALL_HDR_PATH'; \
	 echo  '                    (default: $(INSTALL_HDR_PATH))'; \
	 echo  ''
	@echo  'Static analysers'
	@echo  '  checkstack      - Generate a list of stack hogs'
	@echo  '  namespacecheck  - Name space analysis on compiled kernel'
	@echo  '  versioncheck    - Sanity check on version.h usage'
	@echo  '  includecheck    - Check for duplicate included header files'
	@echo  '  export_report   - List the usages of all exported symbols'
	@echo  '  headers_check   - Sanity check on exported headers'
	@echo  '  headerdep       - Detect inclusion cycles in headers'
	@$(MAKE) -f $(srctree)/scripts/Makefile.help checker-help
	@echo  ''
	@echo  'Kernel packaging:'
	@$(MAKE) $(build)=$(package-dir) help
	@echo  ''
	@echo  'Documentation targets:'
	@$(MAKE) -f $(srctree)/Documentation/DocBook/Makefile dochelp
	@echo  ''
	@echo  'Architecture specific targets ($(SRCARCH)):'
	@$(if $(archhelp),$(archhelp),\
		echo '  No architecture specific help defined for $(SRCARCH)')
	@echo  ''
	@$(if $(boards), \
		$(foreach b, $(boards), \
		printf "  %-24s - Build for %s\\n" $(b) $(subst _defconfig,,$(b));) \
		echo '')
	@$(if $(board-dirs), \
		$(foreach b, $(board-dirs), \
		printf "  %-16s - Show %s-specific targets\\n" help-$(b) $(b);) \
		printf "  %-16s - Show all of the above\\n" help-boards; \
		echo '')

	@echo  '  make V=0|1 [targets] 0 => quiet build (default), 1 => verbose build'
	@echo  '  make V=2   [targets] 2 => give reason for rebuild of target'
	@echo  '  make O=dir [targets] Locate all output files in "dir", including .config'
	@echo  '  make C=1   [targets] Check all c source with $$CHECK (sparse by default)'
	@echo  '  make C=2   [targets] Force check of all c source with $$CHECK'
	@echo  '  make RECORDMCOUNT_WARN=1 [targets] Warn about ignored mcount sections'
	@echo  '  make W=n   [targets] Enable extra gcc checks, n=1,2,3 where'
	@echo  '		1: warnings which may be relevant and do not occur too often'
	@echo  '		2: warnings which occur quite often but may still be relevant'
	@echo  '		3: more obscure warnings, can most likely be ignored'
	@echo  '		Multiple levels can be combined with W=12 or W=123'
	@echo  ''
	@echo  'Execute "make" or "make all" to build all targets marked with [*] '
	@echo  'For further info see the ./README file'


help-board-dirs := $(addprefix help-,$(board-dirs))

help-boards: $(help-board-dirs)

boards-per-dir = $(notdir $(wildcard $(srctree)/arch/$(SRCARCH)/configs/$*/*_defconfig))

$(help-board-dirs): help-%:
	@echo  'Architecture specific targets ($(SRCARCH) $*):'
	@$(if $(boards-per-dir), \
		$(foreach b, $(boards-per-dir), \
		printf "  %-24s - Build for %s\\n" $*/$(b) $(subst _defconfig,,$(b));) \
		echo '')


# Documentation targets
# ---------------------------------------------------------------------------
%docs: scripts_basic FORCE
	$(Q)$(MAKE) $(build)=scripts build_docproc
	$(Q)$(MAKE) $(build)=Documentation/DocBook $@

else # KBUILD_EXTMOD

###
# External module support.
# When building external modules the kernel used as basis is considered
# read-only, and no consistency checks are made and the make
# system is not used on the basis kernel. If updates are required
# in the basis kernel ordinary make commands (without M=...) must
# be used.
#
# The following are the only valid targets when building external
# modules.
# make M=dir clean     Delete all automatically generated files
# make M=dir modules   Make all modules in specified dir
# make M=dir	       Same as 'make M=dir modules'
# make M=dir modules_install
#                      Install the modules built in the module directory
#                      Assumes install directory is already created

# We are always building modules
KBUILD_MODULES := 1
PHONY += crmodverdir
crmodverdir:
	$(cmd_crmodverdir)

PHONY += $(objtree)/Module.symvers
$(objtree)/Module.symvers:
	@test -e $(objtree)/Module.symvers || ( \
	echo; \
	echo "  WARNING: Symbol version dump $(objtree)/Module.symvers"; \
	echo "           is missing; modules will have no dependencies and modversions."; \
	echo )

module-dirs := $(addprefix _module_,$(KBUILD_EXTMOD))
PHONY += $(module-dirs) modules
$(module-dirs): crmodverdir $(objtree)/Module.symvers
	$(Q)$(MAKE) $(build)=$(patsubst _module_%,%,$@)

modules: $(module-dirs)
	@$(kecho) '  Building modules, stage 2.';
	$(Q)$(MAKE) -f $(srctree)/scripts/Makefile.modpost

PHONY += modules_install
modules_install: _emodinst_ _emodinst_post

install-dir := $(if $(INSTALL_MOD_DIR),$(INSTALL_MOD_DIR),extra)
PHONY += _emodinst_
_emodinst_:
	$(Q)mkdir -p $(MODLIB)/$(install-dir)
	$(Q)$(MAKE) -f $(srctree)/scripts/Makefile.modinst

PHONY += _emodinst_post
_emodinst_post: _emodinst_
	$(call cmd,depmod)

clean-dirs := $(addprefix _clean_,$(KBUILD_EXTMOD))

PHONY += $(clean-dirs) clean
$(clean-dirs):
	$(Q)$(MAKE) $(clean)=$(patsubst _clean_%,%,$@)

clean:	rm-dirs := $(MODVERDIR)
clean: rm-files := $(KBUILD_EXTMOD)/Module.symvers

help:
	@echo  '  Building external modules.'
	@echo  '  Syntax: make -C path/to/kernel/src M=$$PWD target'
	@echo  ''
	@echo  '  modules         - default target, build the module(s)'
	@echo  '  modules_install - install the module'
	@echo  '  clean           - remove generated files in module directory only'
	@echo  ''

# Dummies...
PHONY += prepare scripts
prepare: ;
scripts: ;
endif # KBUILD_EXTMOD

clean: $(clean-dirs)
	$(Q)$(CONFIG_SHELL) $(srctree)/scripts/link-vmlinux.sh clean
	$(call cmd,rmdirs)
	$(call cmd,rmfiles)
	@find $(if $(KBUILD_EXTMOD), $(KBUILD_EXTMOD), .) $(RCS_FIND_IGNORE) \
		\( -name '*.[oas]' -o -name '*.ko' -o -name '.*.cmd' \
		-o -name '.*.d' -o -name '.*.tmp' -o -name '*.mod.c' \
		-o -name '*.symtypes' -o -name 'modules.order' \
		-o -name modules.builtin -o -name '.tmp_*.o.*' \
		-o -name '*.gcno' \) -type f -print | xargs rm -f

# Generate tags for editors
# ---------------------------------------------------------------------------
quiet_cmd_tags = GEN     $@
      cmd_tags = $(CONFIG_SHELL) $(srctree)/scripts/tags.sh $@

tags TAGS cscope gtags: FORCE
	$(call cmd,tags)

# Scripts to check various things for consistency
# ---------------------------------------------------------------------------

PHONY += includecheck versioncheck coccicheck namespacecheck export_report

includecheck:
	find $(srctree)/* $(RCS_FIND_IGNORE) \
		-name '*.[hcS]' -type f -print | sort \
		| xargs $(PERL) -w $(srctree)/scripts/checkincludes.pl

versioncheck:
	find $(srctree)/* $(RCS_FIND_IGNORE) \
		-name '*.[hcS]' -type f -print | sort \
		| xargs $(PERL) -w $(srctree)/scripts/checkversion.pl

coccicheck:
	$(Q)$(CONFIG_SHELL) $(srctree)/scripts/$@

namespacecheck:
	$(PERL) $(srctree)/scripts/namespace.pl

export_report:
	$(PERL) $(srctree)/scripts/export_report.pl

endif #ifeq ($(config-targets),1)
endif #ifeq ($(mixed-targets),1)

PHONY += checkstack kernelrelease kernelversion

# UML needs a little special treatment here.  It wants to use the host
# toolchain, so needs $(SUBARCH) passed to checkstack.pl.  Everyone
# else wants $(ARCH), including people doing cross-builds, which means
# that $(SUBARCH) doesn't work here.
ifeq ($(ARCH), um)
CHECKSTACK_ARCH := $(SUBARCH)
else
CHECKSTACK_ARCH := $(ARCH)
endif
checkstack:
	$(OBJDUMP) -d vmlinux $$(find . -name '*.ko') | \
	$(PERL) $(src)/scripts/checkstack.pl $(CHECKSTACK_ARCH)

kernelrelease:
	@echo "$(KERNELVERSION)$$($(CONFIG_SHELL) $(srctree)/scripts/setlocalversion $(srctree))"

kernelversion:
	@echo $(KERNELVERSION)

# Clear a bunch of variables before executing the submake
tools/: FORCE
	$(Q)$(MAKE) LDFLAGS= MAKEFLAGS= -C $(src)/tools/

tools/%: FORCE
	$(Q)$(MAKE) LDFLAGS= MAKEFLAGS= -C $(src)/tools/ $*

# Single targets
# ---------------------------------------------------------------------------
# Single targets are compatible with:
# - build with mixed source and output
# - build with separate output dir 'make O=...'
# - external modules
#
#  target-dir => where to store outputfile
#  build-dir  => directory in kernel source tree to use

ifeq ($(KBUILD_EXTMOD),)
        build-dir  = $(patsubst %/,%,$(dir $@))
        target-dir = $(dir $@)
else
        zap-slash=$(filter-out .,$(patsubst %/,%,$(dir $@)))
        build-dir  = $(KBUILD_EXTMOD)$(if $(zap-slash),/$(zap-slash))
        target-dir = $(if $(KBUILD_EXTMOD),$(dir $<),$(dir $@))
endif

%.s: %.c prepare scripts FORCE
	$(Q)$(MAKE) $(build)=$(build-dir) $(target-dir)$(notdir $@)
%.i: %.c prepare scripts FORCE
	$(Q)$(MAKE) $(build)=$(build-dir) $(target-dir)$(notdir $@)
%.o: %.c prepare scripts FORCE
	$(Q)$(MAKE) $(build)=$(build-dir) $(target-dir)$(notdir $@)
%.lst: %.c prepare scripts FORCE
	$(Q)$(MAKE) $(build)=$(build-dir) $(target-dir)$(notdir $@)
%.s: %.S prepare scripts FORCE
	$(Q)$(MAKE) $(build)=$(build-dir) $(target-dir)$(notdir $@)
%.o: %.S prepare scripts FORCE
	$(Q)$(MAKE) $(build)=$(build-dir) $(target-dir)$(notdir $@)
%.symtypes: %.c prepare scripts FORCE
	$(Q)$(MAKE) $(build)=$(build-dir) $(target-dir)$(notdir $@)

# Modules
/: prepare scripts FORCE
	$(cmd_crmodverdir)
	$(Q)$(MAKE) KBUILD_MODULES=$(if $(CONFIG_MODULES),1) \
	$(build)=$(build-dir)
%/: prepare scripts FORCE
	$(cmd_crmodverdir)
	$(Q)$(MAKE) KBUILD_MODULES=$(if $(CONFIG_MODULES),1) \
	$(build)=$(build-dir)
%.ko: prepare scripts FORCE
	$(cmd_crmodverdir)
	$(Q)$(MAKE) KBUILD_MODULES=$(if $(CONFIG_MODULES),1)   \
	$(build)=$(build-dir) $(@:.ko=.o)
	$(Q)$(MAKE) -f $(srctree)/scripts/Makefile.modpost

# FIXME Should go into a make.lib or something 
# ===========================================================================

quiet_cmd_rmdirs = $(if $(wildcard $(rm-dirs)),CLEAN   $(wildcard $(rm-dirs)))
      cmd_rmdirs = rm -rf $(rm-dirs)

quiet_cmd_rmfiles = $(if $(wildcard $(rm-files)),CLEAN   $(wildcard $(rm-files)))
      cmd_rmfiles = rm -f $(rm-files)

# Run depmod only if we have System.map and depmod is executable
quiet_cmd_depmod = DEPMOD  $(KERNELRELEASE)
      cmd_depmod = $(CONFIG_SHELL) $(srctree)/scripts/depmod.sh $(DEPMOD) \
                   $(KERNELRELEASE)

# Create temporary dir for module support files
# clean it up only when building all modules
cmd_crmodverdir = $(Q)mkdir -p $(MODVERDIR) \
                  $(if $(KBUILD_MODULES),; rm -f $(MODVERDIR)/*)

# read all saved command lines

targets := $(wildcard $(sort $(targets)))
cmd_files := $(wildcard .*.cmd $(foreach f,$(targets),$(dir $(f)).$(notdir $(f)).cmd))

ifneq ($(cmd_files),)
  $(cmd_files): ;	# Do not try to update included dependency files
  include $(cmd_files)
endif

# Shorthand for $(Q)$(MAKE) -f scripts/Makefile.clean obj=dir
# Usage:
# $(Q)$(MAKE) $(clean)=dir
clean := -f $(if $(KBUILD_SRC),$(srctree)/)scripts/Makefile.clean obj

endif	# skip-makefile

PHONY += FORCE
FORCE:

# Declare the contents of the .PHONY variable as phony.  We keep that
# information in a variable so we can use it in if_changed and friends.
.PHONY: $(PHONY)<|MERGE_RESOLUTION|>--- conflicted
+++ resolved
@@ -1,11 +1,7 @@
 VERSION = 3
 PATCHLEVEL = 5
 SUBLEVEL = 0
-<<<<<<< HEAD
-EXTRAVERSION = -rc7-189-gd75e2c9
-=======
 EXTRAVERSION =
->>>>>>> 28a33cbc
 NAME = Saber-toothed Squirrel
 
 # *DOCUMENTATION*
