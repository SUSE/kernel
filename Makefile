# SPDX-License-Identifier: GPL-2.0
VERSION = 5
<<<<<<< HEAD
PATCHLEVEL = 12
SUBLEVEL = 13
=======
PATCHLEVEL = 13
SUBLEVEL = 0
>>>>>>> 07fa30c8
EXTRAVERSION =
NAME = Opossums on Parade

# *DOCUMENTATION*
# To see a list of typical targets execute "make help"
# More info can be located in ./README
# Comments in this file are targeted only to the developer, do not
# expect to learn how to build the kernel reading this file.

$(if $(filter __%, $(MAKECMDGOALS)), \
	$(error targets prefixed with '__' are only for internal use))

# That's our default target when none is given on the command line
PHONY := __all
__all:

# We are using a recursive build, so we need to do a little thinking
# to get the ordering right.
#
# Most importantly: sub-Makefiles should only ever modify files in
# their own directory. If in some directory we have a dependency on
# a file in another dir (which doesn't happen often, but it's often
# unavoidable when linking the built-in.a targets which finally
# turn into vmlinux), we will call a sub make in that other dir, and
# after that we are sure that everything which is in that other dir
# is now up to date.
#
# The only cases where we need to modify files which have global
# effects are thus separated out and done before the recursive
# descending is started. They are now explicitly listed as the
# prepare rule.

ifneq ($(sub_make_done),1)

# Do not use make's built-in rules and variables
# (this increases performance and avoids hard-to-debug behaviour)
MAKEFLAGS += -rR

# Avoid funny character set dependencies
unexport LC_ALL
LC_COLLATE=C
LC_NUMERIC=C
export LC_COLLATE LC_NUMERIC

# Avoid interference with shell env settings
unexport GREP_OPTIONS

# Beautify output
# ---------------------------------------------------------------------------
#
# Normally, we echo the whole command before executing it. By making
# that echo $($(quiet)$(cmd)), we now have the possibility to set
# $(quiet) to choose other forms of output instead, e.g.
#
#         quiet_cmd_cc_o_c = Compiling $(RELDIR)/$@
#         cmd_cc_o_c       = $(CC) $(c_flags) -c -o $@ $<
#
# If $(quiet) is empty, the whole command will be printed.
# If it is set to "quiet_", only the short version will be printed.
# If it is set to "silent_", nothing will be printed at all, since
# the variable $(silent_cmd_cc_o_c) doesn't exist.
#
# A simple variant is to prefix commands with $(Q) - that's useful
# for commands that shall be hidden in non-verbose mode.
#
#	$(Q)ln $@ :<
#
# If KBUILD_VERBOSE equals 0 then the above command will be hidden.
# If KBUILD_VERBOSE equals 1 then the above command is displayed.
# If KBUILD_VERBOSE equals 2 then give the reason why each target is rebuilt.
#
# To put more focus on warnings, be less verbose as default
# Use 'make V=1' to see the full commands

ifeq ("$(origin V)", "command line")
  KBUILD_VERBOSE = $(V)
endif
ifndef KBUILD_VERBOSE
  KBUILD_VERBOSE = 0
endif

ifeq ($(KBUILD_VERBOSE),1)
  quiet =
  Q =
else
  quiet=quiet_
  Q = @
endif

# If the user is running make -s (silent mode), suppress echoing of
# commands

ifneq ($(findstring s,$(filter-out --%,$(MAKEFLAGS))),)
  quiet=silent_
  KBUILD_VERBOSE = 0
endif

export quiet Q KBUILD_VERBOSE

# Call a source code checker (by default, "sparse") as part of the
# C compilation.
#
# Use 'make C=1' to enable checking of only re-compiled files.
# Use 'make C=2' to enable checking of *all* source files, regardless
# of whether they are re-compiled or not.
#
# See the file "Documentation/dev-tools/sparse.rst" for more details,
# including where to get the "sparse" utility.

ifeq ("$(origin C)", "command line")
  KBUILD_CHECKSRC = $(C)
endif
ifndef KBUILD_CHECKSRC
  KBUILD_CHECKSRC = 0
endif

export KBUILD_CHECKSRC

# Use make M=dir or set the environment variable KBUILD_EXTMOD to specify the
# directory of external module to build. Setting M= takes precedence.
ifeq ("$(origin M)", "command line")
  KBUILD_EXTMOD := $(M)
endif

$(if $(word 2, $(KBUILD_EXTMOD)), \
	$(error building multiple external modules is not supported))

export KBUILD_EXTMOD

# Kbuild will save output files in the current working directory.
# This does not need to match to the root of the kernel source tree.
#
# For example, you can do this:
#
#  cd /dir/to/store/output/files; make -f /dir/to/kernel/source/Makefile
#
# If you want to save output files in a different location, there are
# two syntaxes to specify it.
#
# 1) O=
# Use "make O=dir/to/store/output/files/"
#
# 2) Set KBUILD_OUTPUT
# Set the environment variable KBUILD_OUTPUT to point to the output directory.
# export KBUILD_OUTPUT=dir/to/store/output/files/; make
#
# The O= assignment takes precedence over the KBUILD_OUTPUT environment
# variable.

# Do we want to change the working directory?
ifeq ("$(origin O)", "command line")
  KBUILD_OUTPUT := $(O)
endif

ifneq ($(KBUILD_OUTPUT),)
# Make's built-in functions such as $(abspath ...), $(realpath ...) cannot
# expand a shell special character '~'. We use a somewhat tedious way here.
abs_objtree := $(shell mkdir -p $(KBUILD_OUTPUT) && cd $(KBUILD_OUTPUT) && pwd)
$(if $(abs_objtree),, \
     $(error failed to create output directory "$(KBUILD_OUTPUT)"))

# $(realpath ...) resolves symlinks
abs_objtree := $(realpath $(abs_objtree))
else
abs_objtree := $(CURDIR)
endif # ifneq ($(KBUILD_OUTPUT),)

ifeq ($(abs_objtree),$(CURDIR))
# Suppress "Entering directory ..." unless we are changing the work directory.
MAKEFLAGS += --no-print-directory
else
need-sub-make := 1
endif

this-makefile := $(lastword $(MAKEFILE_LIST))
abs_srctree := $(realpath $(dir $(this-makefile)))

ifneq ($(words $(subst :, ,$(abs_srctree))), 1)
$(error source directory cannot contain spaces or colons)
endif

ifneq ($(abs_srctree),$(abs_objtree))
# Look for make include files relative to root of kernel src
#
# This does not become effective immediately because MAKEFLAGS is re-parsed
# once after the Makefile is read. We need to invoke sub-make.
MAKEFLAGS += --include-dir=$(abs_srctree)
need-sub-make := 1
endif

ifneq ($(filter 3.%,$(MAKE_VERSION)),)
# 'MAKEFLAGS += -rR' does not immediately become effective for GNU Make 3.x
# We need to invoke sub-make to avoid implicit rules in the top Makefile.
need-sub-make := 1
# Cancel implicit rules for this Makefile.
$(this-makefile): ;
endif

export abs_srctree abs_objtree
export sub_make_done := 1

ifeq ($(need-sub-make),1)

PHONY += $(MAKECMDGOALS) __sub-make

$(filter-out $(this-makefile), $(MAKECMDGOALS)) __all: __sub-make
	@:

# Invoke a second make in the output directory, passing relevant variables
__sub-make:
	$(Q)$(MAKE) -C $(abs_objtree) -f $(abs_srctree)/Makefile $(MAKECMDGOALS)

endif # need-sub-make
endif # sub_make_done

# We process the rest of the Makefile if this is the final invocation of make
ifeq ($(need-sub-make),)

# Do not print "Entering directory ...",
# but we want to display it when entering to the output directory
# so that IDEs/editors are able to understand relative filenames.
MAKEFLAGS += --no-print-directory

ifeq ($(abs_srctree),$(abs_objtree))
        # building in the source tree
        srctree := .
	building_out_of_srctree :=
else
        ifeq ($(abs_srctree)/,$(dir $(abs_objtree)))
                # building in a subdirectory of the source tree
                srctree := ..
        else
                srctree := $(abs_srctree)
        endif
	building_out_of_srctree := 1
endif

ifneq ($(KBUILD_ABS_SRCTREE),)
srctree := $(abs_srctree)
endif

objtree		:= .
VPATH		:= $(srctree)

export building_out_of_srctree srctree objtree VPATH

# To make sure we do not include .config for any of the *config targets
# catch them early, and hand them over to scripts/kconfig/Makefile
# It is allowed to specify more targets when calling make, including
# mixing *config targets and build targets.
# For example 'make oldconfig all'.
# Detect when mixed targets is specified, and make a second invocation
# of make so .config is not included in this case either (for *config).

version_h := include/generated/uapi/linux/version.h

clean-targets := %clean mrproper cleandocs
no-dot-config-targets := $(clean-targets) \
			 cscope gtags TAGS tags help% %docs check% coccicheck \
			 $(version_h) headers headers_% archheaders archscripts \
			 %asm-generic kernelversion %src-pkg dt_binding_check \
			 outputmakefile
# Installation targets should not require compiler. Unfortunately, vdso_install
# is an exception where build artifacts may be updated. This must be fixed.
no-compiler-targets := $(no-dot-config-targets) install dtbs_install \
			headers_install modules_install kernelrelease image_name
no-sync-config-targets := $(no-dot-config-targets) %install kernelrelease \
			  image_name
single-targets := %.a %.i %.ko %.lds %.ll %.lst %.mod %.o %.s %.symtypes %/

config-build	:=
mixed-build	:=
need-config	:= 1
need-compiler	:= 1
may-sync-config	:= 1
single-build	:=

ifneq ($(filter $(no-dot-config-targets), $(MAKECMDGOALS)),)
	ifeq ($(filter-out $(no-dot-config-targets), $(MAKECMDGOALS)),)
		need-config :=
	endif
endif

ifneq ($(filter $(no-compiler-targets), $(MAKECMDGOALS)),)
	ifeq ($(filter-out $(no-compiler-targets), $(MAKECMDGOALS)),)
		need-compiler :=
	endif
endif

ifneq ($(filter $(no-sync-config-targets), $(MAKECMDGOALS)),)
	ifeq ($(filter-out $(no-sync-config-targets), $(MAKECMDGOALS)),)
		may-sync-config :=
	endif
endif

ifneq ($(KBUILD_EXTMOD),)
	may-sync-config :=
endif

ifeq ($(KBUILD_EXTMOD),)
        ifneq ($(filter %config,$(MAKECMDGOALS)),)
		config-build := 1
                ifneq ($(words $(MAKECMDGOALS)),1)
			mixed-build := 1
                endif
        endif
endif

# We cannot build single targets and the others at the same time
ifneq ($(filter $(single-targets), $(MAKECMDGOALS)),)
	single-build := 1
	ifneq ($(filter-out $(single-targets), $(MAKECMDGOALS)),)
		mixed-build := 1
	endif
endif

# For "make -j clean all", "make -j mrproper defconfig all", etc.
ifneq ($(filter $(clean-targets),$(MAKECMDGOALS)),)
        ifneq ($(filter-out $(clean-targets),$(MAKECMDGOALS)),)
		mixed-build := 1
        endif
endif

# install and modules_install need also be processed one by one
ifneq ($(filter install,$(MAKECMDGOALS)),)
        ifneq ($(filter modules_install,$(MAKECMDGOALS)),)
		mixed-build := 1
        endif
endif

ifdef mixed-build
# ===========================================================================
# We're called with mixed targets (*config and build targets).
# Handle them one by one.

PHONY += $(MAKECMDGOALS) __build_one_by_one

$(MAKECMDGOALS): __build_one_by_one
	@:

__build_one_by_one:
	$(Q)set -e; \
	for i in $(MAKECMDGOALS); do \
		$(MAKE) -f $(srctree)/Makefile $$i; \
	done

else # !mixed-build

include $(srctree)/scripts/Kbuild.include

# Warn about unsupported modules in kernels built inside Autobuild
ifneq ($(wildcard /.buildenv),)
CFLAGS		+= -DUNSUPPORTED_MODULES=2
endif

# Read KERNELRELEASE from include/config/kernel.release (if it exists)
KERNELRELEASE = $(shell cat include/config/kernel.release 2> /dev/null)
KERNELVERSION = $(VERSION)$(if $(PATCHLEVEL),.$(PATCHLEVEL)$(if $(SUBLEVEL),.$(SUBLEVEL)))$(EXTRAVERSION)
export VERSION PATCHLEVEL SUBLEVEL KERNELRELEASE KERNELVERSION

include $(srctree)/scripts/subarch.include

# Cross compiling and selecting different set of gcc/bin-utils
# ---------------------------------------------------------------------------
#
# When performing cross compilation for other architectures ARCH shall be set
# to the target architecture. (See arch/* for the possibilities).
# ARCH can be set during invocation of make:
# make ARCH=ia64
# Another way is to have ARCH set in the environment.
# The default ARCH is the host where make is executed.

# CROSS_COMPILE specify the prefix used for all executables used
# during compilation. Only gcc and related bin-utils executables
# are prefixed with $(CROSS_COMPILE).
# CROSS_COMPILE can be set on the command line
# make CROSS_COMPILE=ia64-linux-
# Alternatively CROSS_COMPILE can be set in the environment.
# Default value for CROSS_COMPILE is not to prefix executables
# Note: Some architectures assign CROSS_COMPILE in their arch/*/Makefile
ARCH		?= $(SUBARCH)

# Architecture as present in compile.h
UTS_MACHINE 	:= $(ARCH)
SRCARCH 	:= $(ARCH)

# Additional ARCH settings for x86
ifeq ($(ARCH),i386)
        SRCARCH := x86
endif
ifeq ($(ARCH),x86_64)
        SRCARCH := x86
endif

# Additional ARCH settings for sparc
ifeq ($(ARCH),sparc32)
       SRCARCH := sparc
endif
ifeq ($(ARCH),sparc64)
       SRCARCH := sparc
endif

export cross_compiling :=
ifneq ($(SRCARCH),$(SUBARCH))
cross_compiling := 1
endif

KCONFIG_CONFIG	?= .config
export KCONFIG_CONFIG

# SHELL used by kbuild
CONFIG_SHELL := sh

HOST_LFS_CFLAGS := $(shell getconf LFS_CFLAGS 2>/dev/null)
HOST_LFS_LDFLAGS := $(shell getconf LFS_LDFLAGS 2>/dev/null)
HOST_LFS_LIBS := $(shell getconf LFS_LIBS 2>/dev/null)

ifneq ($(LLVM),)
HOSTCC	= clang
HOSTCXX	= clang++
else
HOSTCC	= gcc
HOSTCXX	= g++
endif

export KBUILD_USERCFLAGS := -Wall -Wmissing-prototypes -Wstrict-prototypes \
			      -O2 -fomit-frame-pointer -std=gnu89
export KBUILD_USERLDFLAGS :=

KBUILD_HOSTCFLAGS   := $(KBUILD_USERCFLAGS) $(HOST_LFS_CFLAGS) $(HOSTCFLAGS)
KBUILD_HOSTCXXFLAGS := -Wall -O2 $(HOST_LFS_CFLAGS) $(HOSTCXXFLAGS)
KBUILD_HOSTLDFLAGS  := $(HOST_LFS_LDFLAGS) $(HOSTLDFLAGS)
KBUILD_HOSTLDLIBS   := $(HOST_LFS_LIBS) $(HOSTLDLIBS)

# Make variables (CC, etc...)
CPP		= $(CC) -E
ifneq ($(LLVM),)
CC		= clang
LD		= ld.lld
AR		= llvm-ar
NM		= llvm-nm
OBJCOPY		= llvm-objcopy
OBJDUMP		= llvm-objdump
READELF		= llvm-readelf
STRIP		= llvm-strip
else
CC		= $(CROSS_COMPILE)gcc
LD		= $(CROSS_COMPILE)ld
AR		= $(CROSS_COMPILE)ar
NM		= $(CROSS_COMPILE)nm
OBJCOPY		= $(CROSS_COMPILE)objcopy
OBJDUMP		= $(CROSS_COMPILE)objdump
READELF		= $(CROSS_COMPILE)readelf
STRIP		= $(CROSS_COMPILE)strip
endif
PAHOLE		= pahole
RESOLVE_BTFIDS	= $(objtree)/tools/bpf/resolve_btfids/resolve_btfids
LEX		= flex
YACC		= bison
AWK		= awk
INSTALLKERNEL  := installkernel
DEPMOD		= depmod
PERL		= perl
PYTHON3		= python3
CHECK		= sparse
BASH		= bash
KGZIP		= gzip
KBZIP2		= bzip2
KLZOP		= lzop
LZMA		= lzma
LZ4		= lz4c
XZ		= xz
ZSTD		= zstd

CHECKFLAGS     := -D__linux__ -Dlinux -D__STDC__ -Dunix -D__unix__ \
		  -Wbitwise -Wno-return-void -Wno-unknown-attribute $(CF)
NOSTDINC_FLAGS :=
CFLAGS_MODULE   =
AFLAGS_MODULE   =
LDFLAGS_MODULE  =
CFLAGS_KERNEL	=
AFLAGS_KERNEL	=
LDFLAGS_vmlinux =

# Use USERINCLUDE when you must reference the UAPI directories only.
USERINCLUDE    := \
		-I$(srctree)/arch/$(SRCARCH)/include/uapi \
		-I$(objtree)/arch/$(SRCARCH)/include/generated/uapi \
		-I$(srctree)/include/uapi \
		-I$(objtree)/include/generated/uapi \
                -include $(srctree)/include/linux/compiler-version.h \
                -include $(srctree)/include/linux/kconfig.h

# Use LINUXINCLUDE when you must reference the include/ directory.
# Needed to be compatible with the O= option
LINUXINCLUDE    := \
		-I$(srctree)/arch/$(SRCARCH)/include \
		-I$(objtree)/arch/$(SRCARCH)/include/generated \
		$(if $(building_out_of_srctree),-I$(srctree)/include) \
		-I$(objtree)/include \
		$(USERINCLUDE)

KBUILD_AFLAGS   := -D__ASSEMBLY__ -fno-PIE
KBUILD_CFLAGS   := -Wall -Wundef -Werror=strict-prototypes -Wno-trigraphs \
		   -fno-strict-aliasing -fno-common -fshort-wchar -fno-PIE \
		   -Werror=implicit-function-declaration -Werror=implicit-int \
		   -Werror=return-type -Wno-format-security \
		   -std=gnu89
KBUILD_CPPFLAGS := -D__KERNEL__
KBUILD_AFLAGS_KERNEL :=
KBUILD_CFLAGS_KERNEL :=
KBUILD_AFLAGS_MODULE  := -DMODULE
KBUILD_CFLAGS_MODULE  := -DMODULE
KBUILD_LDFLAGS_MODULE :=
KBUILD_LDFLAGS :=
CLANG_FLAGS :=

export ARCH SRCARCH CONFIG_SHELL BASH HOSTCC KBUILD_HOSTCFLAGS CROSS_COMPILE LD CC
export CPP AR NM STRIP OBJCOPY OBJDUMP READELF PAHOLE RESOLVE_BTFIDS LEX YACC AWK INSTALLKERNEL
export PERL PYTHON3 CHECK CHECKFLAGS MAKE UTS_MACHINE HOSTCXX
export KGZIP KBZIP2 KLZOP LZMA LZ4 XZ ZSTD
export KBUILD_HOSTCXXFLAGS KBUILD_HOSTLDFLAGS KBUILD_HOSTLDLIBS LDFLAGS_MODULE

export KBUILD_CPPFLAGS NOSTDINC_FLAGS LINUXINCLUDE OBJCOPYFLAGS KBUILD_LDFLAGS
export KBUILD_CFLAGS CFLAGS_KERNEL CFLAGS_MODULE
export KBUILD_AFLAGS AFLAGS_KERNEL AFLAGS_MODULE
export KBUILD_AFLAGS_MODULE KBUILD_CFLAGS_MODULE KBUILD_LDFLAGS_MODULE
export KBUILD_AFLAGS_KERNEL KBUILD_CFLAGS_KERNEL

# Files to ignore in find ... statements

export RCS_FIND_IGNORE := \( -name SCCS -o -name BitKeeper -o -name .svn -o    \
			  -name CVS -o -name .pc -o -name .hg -o -name .git \) \
			  -prune -o
export RCS_TAR_IGNORE := --exclude SCCS --exclude BitKeeper --exclude .svn \
			 --exclude CVS --exclude .pc --exclude .hg --exclude .git

# ===========================================================================
# Rules shared between *config targets and build targets

# Basic helpers built in scripts/basic/
PHONY += scripts_basic
scripts_basic:
	$(Q)$(MAKE) $(build)=scripts/basic
	$(Q)rm -f .tmp_quiet_recordmcount

PHONY += outputmakefile
# Before starting out-of-tree build, make sure the source tree is clean.
# outputmakefile generates a Makefile in the output directory, if using a
# separate output directory. This allows convenient use of make in the
# output directory.
# At the same time when output Makefile generated, generate .gitignore to
# ignore whole output directory
outputmakefile:
ifdef building_out_of_srctree
	$(Q)if [ -f $(srctree)/.config -o \
		 -d $(srctree)/include/config -o \
		 -d $(srctree)/arch/$(SRCARCH)/include/generated ]; then \
		echo >&2 "***"; \
		echo >&2 "*** The source tree is not clean, please run 'make$(if $(findstring command line, $(origin ARCH)), ARCH=$(ARCH)) mrproper'"; \
		echo >&2 "*** in $(abs_srctree)";\
		echo >&2 "***"; \
		false; \
	fi
	$(Q)ln -fsn $(srctree) source
	$(Q)$(CONFIG_SHELL) $(srctree)/scripts/mkmakefile $(srctree)
	$(Q)test -e .gitignore || \
	{ echo "# this is build directory, ignore it"; echo "*"; } > .gitignore
endif

# The expansion should be delayed until arch/$(SRCARCH)/Makefile is included.
# Some architectures define CROSS_COMPILE in arch/$(SRCARCH)/Makefile.
# CC_VERSION_TEXT is referenced from Kconfig (so it needs export),
# and from include/config/auto.conf.cmd to detect the compiler upgrade.
CC_VERSION_TEXT = $(subst $(pound),,$(shell $(CC) --version 2>/dev/null | head -n 1))

ifneq ($(findstring clang,$(CC_VERSION_TEXT)),)
ifneq ($(CROSS_COMPILE),)
CLANG_FLAGS	+= --target=$(notdir $(CROSS_COMPILE:%-=%))
endif
ifeq ($(LLVM_IAS),1)
CLANG_FLAGS	+= -integrated-as
else
CLANG_FLAGS	+= -no-integrated-as
GCC_TOOLCHAIN_DIR := $(dir $(shell which $(CROSS_COMPILE)elfedit))
CLANG_FLAGS	+= --prefix=$(GCC_TOOLCHAIN_DIR)$(notdir $(CROSS_COMPILE))
endif
CLANG_FLAGS	+= -Werror=unknown-warning-option
KBUILD_CFLAGS	+= $(CLANG_FLAGS)
KBUILD_AFLAGS	+= $(CLANG_FLAGS)
export CLANG_FLAGS
endif

# Include this also for config targets because some architectures need
# cc-cross-prefix to determine CROSS_COMPILE.
ifdef need-compiler
include $(srctree)/scripts/Makefile.compiler
endif

ifdef config-build
# ===========================================================================
# *config targets only - make sure prerequisites are updated, and descend
# in scripts/kconfig to make the *config target

# Read arch specific Makefile to set KBUILD_DEFCONFIG as needed.
# KBUILD_DEFCONFIG may point out an alternative default configuration
# used for 'make defconfig'
include $(srctree)/arch/$(SRCARCH)/Makefile
export KBUILD_DEFCONFIG KBUILD_KCONFIG CC_VERSION_TEXT

config: outputmakefile scripts_basic FORCE
	$(Q)$(MAKE) $(build)=scripts/kconfig $@

%config: outputmakefile scripts_basic FORCE
	$(Q)$(MAKE) $(build)=scripts/kconfig $@

else #!config-build
# ===========================================================================
# Build targets only - this includes vmlinux, arch specific targets, clean
# targets and others. In general all targets except *config targets.

# If building an external module we do not care about the all: rule
# but instead __all depend on modules
PHONY += all
ifeq ($(KBUILD_EXTMOD),)
__all: all
else
__all: modules
endif

# Decide whether to build built-in, modular, or both.
# Normally, just do built-in.

KBUILD_MODULES :=
KBUILD_BUILTIN := 1

# If we have only "make modules", don't compile built-in objects.
ifeq ($(MAKECMDGOALS),modules)
  KBUILD_BUILTIN :=
endif

# If we have "make <whatever> modules", compile modules
# in addition to whatever we do anyway.
# Just "make" or "make all" shall build modules as well

ifneq ($(filter all modules nsdeps %compile_commands.json clang-%,$(MAKECMDGOALS)),)
  KBUILD_MODULES := 1
endif

ifeq ($(MAKECMDGOALS),)
  KBUILD_MODULES := 1
endif

export KBUILD_MODULES KBUILD_BUILTIN

ifdef need-config
include include/config/auto.conf
endif

ifeq ($(KBUILD_EXTMOD),)
# Objects we will link into vmlinux / subdirs we need to visit
core-y		:= init/ usr/
drivers-y	:= drivers/ sound/
drivers-$(CONFIG_SAMPLES) += samples/
drivers-$(CONFIG_NET) += net/
drivers-y	+= virt/
libs-y		:= lib/
endif # KBUILD_EXTMOD

# The all: target is the default when no target is given on the
# command line.
# This allow a user to issue only 'make' to build a kernel including modules
# Defaults to vmlinux, but the arch makefile usually adds further targets
all: vmlinux

CFLAGS_GCOV	:= -fprofile-arcs -ftest-coverage \
	$(call cc-option,-fno-tree-loop-im) \
	$(call cc-disable-warning,maybe-uninitialized,)
export CFLAGS_GCOV

# The arch Makefiles can override CC_FLAGS_FTRACE. We may also append it later.
ifdef CONFIG_FUNCTION_TRACER
  CC_FLAGS_FTRACE := -pg
endif

RETPOLINE_CFLAGS_GCC := -mindirect-branch=thunk-extern -mindirect-branch-register
RETPOLINE_VDSO_CFLAGS_GCC := -mindirect-branch=thunk-inline -mindirect-branch-register
RETPOLINE_CFLAGS_CLANG := -mretpoline-external-thunk
RETPOLINE_VDSO_CFLAGS_CLANG := -mretpoline
RETPOLINE_CFLAGS := $(call cc-option,$(RETPOLINE_CFLAGS_GCC),$(call cc-option,$(RETPOLINE_CFLAGS_CLANG)))
RETPOLINE_VDSO_CFLAGS := $(call cc-option,$(RETPOLINE_VDSO_CFLAGS_GCC),$(call cc-option,$(RETPOLINE_VDSO_CFLAGS_CLANG)))
export RETPOLINE_CFLAGS
export RETPOLINE_VDSO_CFLAGS

include $(srctree)/arch/$(SRCARCH)/Makefile

ifdef need-config
ifdef may-sync-config
# Read in dependencies to all Kconfig* files, make sure to run syncconfig if
# changes are detected. This should be included after arch/$(SRCARCH)/Makefile
# because some architectures define CROSS_COMPILE there.
include include/config/auto.conf.cmd

$(KCONFIG_CONFIG):
	@echo >&2 '***'
	@echo >&2 '*** Configuration file "$@" not found!'
	@echo >&2 '***'
	@echo >&2 '*** Please run some configurator (e.g. "make oldconfig" or'
	@echo >&2 '*** "make menuconfig" or "make xconfig").'
	@echo >&2 '***'
	@/bin/false

# The actual configuration files used during the build are stored in
# include/generated/ and include/config/. Update them if .config is newer than
# include/config/auto.conf (which mirrors .config).
#
# This exploits the 'multi-target pattern rule' trick.
# The syncconfig should be executed only once to make all the targets.
# (Note: use the grouped target '&:' when we bump to GNU Make 4.3)
quiet_cmd_syncconfig = SYNC    $@
      cmd_syncconfig = $(MAKE) -f $(srctree)/Makefile syncconfig

%/config/auto.conf %/config/auto.conf.cmd %/generated/autoconf.h: $(KCONFIG_CONFIG)
	+$(call cmd,syncconfig)
else # !may-sync-config
# External modules and some install targets need include/generated/autoconf.h
# and include/config/auto.conf but do not care if they are up-to-date.
# Use auto.conf to trigger the test
PHONY += include/config/auto.conf

include/config/auto.conf:
	$(Q)test -e include/generated/autoconf.h -a -e $@ || (		\
	echo >&2;							\
	echo >&2 "  ERROR: Kernel configuration is invalid.";		\
	echo >&2 "         include/generated/autoconf.h or $@ are missing.";\
	echo >&2 "         Run 'make oldconfig && make prepare' on kernel src to fix it.";	\
	echo >&2 ;							\
	/bin/false)

endif # may-sync-config
endif # need-config

KBUILD_CFLAGS	+= $(call cc-option,-fno-delete-null-pointer-checks,)
KBUILD_CFLAGS	+= $(call cc-disable-warning,frame-address,)
KBUILD_CFLAGS	+= $(call cc-disable-warning, format-truncation)
KBUILD_CFLAGS	+= $(call cc-disable-warning, format-overflow)
KBUILD_CFLAGS	+= $(call cc-disable-warning, address-of-packed-member)

ifdef CONFIG_CC_OPTIMIZE_FOR_PERFORMANCE
KBUILD_CFLAGS += -O2
else ifdef CONFIG_CC_OPTIMIZE_FOR_PERFORMANCE_O3
KBUILD_CFLAGS += -O3
else ifdef CONFIG_CC_OPTIMIZE_FOR_SIZE
KBUILD_CFLAGS += -Os
endif

# Tell gcc to never replace conditional load with a non-conditional one
KBUILD_CFLAGS	+= $(call cc-option,--param=allow-store-data-races=0)
KBUILD_CFLAGS	+= $(call cc-option,-fno-allow-store-data-races)

ifdef CONFIG_READABLE_ASM
# Disable optimizations that make assembler listings hard to read.
# reorder blocks reorders the control in the function
# ipa clone creates specialized cloned functions
# partial inlining inlines only parts of functions
KBUILD_CFLAGS += $(call cc-option,-fno-reorder-blocks,) \
                 $(call cc-option,-fno-ipa-cp-clone,) \
                 $(call cc-option,-fno-partial-inlining)
endif

ifneq ($(CONFIG_FRAME_WARN),0)
KBUILD_CFLAGS += -Wframe-larger-than=$(CONFIG_FRAME_WARN)
endif

stackp-flags-y                                    := -fno-stack-protector
stackp-flags-$(CONFIG_STACKPROTECTOR)             := -fstack-protector
stackp-flags-$(CONFIG_STACKPROTECTOR_STRONG)      := -fstack-protector-strong

KBUILD_CFLAGS += $(stackp-flags-y)

ifdef CONFIG_CC_IS_CLANG
KBUILD_CPPFLAGS += -Qunused-arguments
KBUILD_CFLAGS += -Wno-format-invalid-specifier
KBUILD_CFLAGS += -Wno-gnu
# CLANG uses a _MergedGlobals as optimization, but this breaks modpost, as the
# source of a reference will be _MergedGlobals and not on of the whitelisted names.
# See modpost pattern 2
KBUILD_CFLAGS += -mno-global-merge
else

# Warn about unmarked fall-throughs in switch statement.
# Disabled for clang while comment to attribute conversion happens and
# https://github.com/ClangBuiltLinux/linux/issues/636 is discussed.
KBUILD_CFLAGS += $(call cc-option,-Wimplicit-fallthrough,)
endif

# These warnings generated too much noise in a regular build.
# Use make W=1 to enable them (see scripts/Makefile.extrawarn)
KBUILD_CFLAGS += $(call cc-disable-warning, unused-but-set-variable)

KBUILD_CFLAGS += $(call cc-disable-warning, unused-const-variable)
ifdef CONFIG_FRAME_POINTER
KBUILD_CFLAGS	+= -fno-omit-frame-pointer -fno-optimize-sibling-calls
else
# Some targets (ARM with Thumb2, for example), can't be built with frame
# pointers.  For those, we don't have FUNCTION_TRACER automatically
# select FRAME_POINTER.  However, FUNCTION_TRACER adds -pg, and this is
# incompatible with -fomit-frame-pointer with current GCC, so we don't use
# -fomit-frame-pointer with FUNCTION_TRACER.
ifndef CONFIG_FUNCTION_TRACER
KBUILD_CFLAGS	+= -fomit-frame-pointer
endif
endif

# Initialize all stack variables with a 0xAA pattern.
ifdef CONFIG_INIT_STACK_ALL_PATTERN
KBUILD_CFLAGS	+= -ftrivial-auto-var-init=pattern
endif

# Initialize all stack variables with a zero value.
ifdef CONFIG_INIT_STACK_ALL_ZERO
# Future support for zero initialization is still being debated, see
# https://bugs.llvm.org/show_bug.cgi?id=45497. These flags are subject to being
# renamed or dropped.
KBUILD_CFLAGS	+= -ftrivial-auto-var-init=zero
KBUILD_CFLAGS	+= -enable-trivial-auto-var-init-zero-knowing-it-will-be-removed-from-clang
endif

# While VLAs have been removed, GCC produces unreachable stack probes
# for the randomize_kstack_offset feature. Disable it for all compilers.
KBUILD_CFLAGS	+= $(call cc-option, -fno-stack-clash-protection)

DEBUG_CFLAGS	:=

# Workaround for GCC versions < 5.0
# https://gcc.gnu.org/bugzilla/show_bug.cgi?id=61801
ifdef CONFIG_CC_IS_GCC
DEBUG_CFLAGS	+= $(call cc-ifversion, -lt, 0500, $(call cc-option, -fno-var-tracking-assignments))
endif

ifdef CONFIG_DEBUG_INFO

ifdef CONFIG_DEBUG_INFO_SPLIT
DEBUG_CFLAGS	+= -gsplit-dwarf
else
DEBUG_CFLAGS	+= -g
endif

ifneq ($(LLVM_IAS),1)
KBUILD_AFLAGS	+= -Wa,-gdwarf-2
endif

ifndef CONFIG_DEBUG_INFO_DWARF_TOOLCHAIN_DEFAULT
dwarf-version-$(CONFIG_DEBUG_INFO_DWARF4) := 4
dwarf-version-$(CONFIG_DEBUG_INFO_DWARF5) := 5
DEBUG_CFLAGS	+= -gdwarf-$(dwarf-version-y)
endif

ifdef CONFIG_DEBUG_INFO_REDUCED
DEBUG_CFLAGS	+= $(call cc-option, -femit-struct-debug-baseonly) \
		   $(call cc-option,-fno-var-tracking)
endif

ifdef CONFIG_DEBUG_INFO_COMPRESSED
DEBUG_CFLAGS	+= -gz=zlib
KBUILD_AFLAGS	+= -gz=zlib
KBUILD_LDFLAGS	+= --compress-debug-sections=zlib
endif

endif # CONFIG_DEBUG_INFO

KBUILD_CFLAGS += $(DEBUG_CFLAGS)
export DEBUG_CFLAGS

ifdef CONFIG_FUNCTION_TRACER
ifdef CONFIG_FTRACE_MCOUNT_USE_CC
  CC_FLAGS_FTRACE	+= -mrecord-mcount
  ifdef CONFIG_HAVE_NOP_MCOUNT
    ifeq ($(call cc-option-yn, -mnop-mcount),y)
      CC_FLAGS_FTRACE	+= -mnop-mcount
      CC_FLAGS_USING	+= -DCC_USING_NOP_MCOUNT
    endif
  endif
endif
ifdef CONFIG_FTRACE_MCOUNT_USE_OBJTOOL
  CC_FLAGS_USING	+= -DCC_USING_NOP_MCOUNT
endif
ifdef CONFIG_FTRACE_MCOUNT_USE_RECORDMCOUNT
  ifdef CONFIG_HAVE_C_RECORDMCOUNT
    BUILD_C_RECORDMCOUNT := y
    export BUILD_C_RECORDMCOUNT
  endif
endif
ifdef CONFIG_HAVE_FENTRY
  ifeq ($(call cc-option-yn, -mfentry),y)
    CC_FLAGS_FTRACE	+= -mfentry
    CC_FLAGS_USING	+= -DCC_USING_FENTRY
  endif
endif
export CC_FLAGS_FTRACE
KBUILD_CFLAGS	+= $(CC_FLAGS_FTRACE) $(CC_FLAGS_USING)
KBUILD_AFLAGS	+= $(CC_FLAGS_USING)
endif

# We trigger additional mismatches with less inlining
ifdef CONFIG_DEBUG_SECTION_MISMATCH
KBUILD_CFLAGS += $(call cc-option, -fno-inline-functions-called-once)
endif

ifdef CONFIG_LD_DEAD_CODE_DATA_ELIMINATION
KBUILD_CFLAGS_KERNEL += -ffunction-sections -fdata-sections
LDFLAGS_vmlinux += --gc-sections
endif

ifdef CONFIG_SHADOW_CALL_STACK
CC_FLAGS_SCS	:= -fsanitize=shadow-call-stack
KBUILD_CFLAGS	+= $(CC_FLAGS_SCS)
export CC_FLAGS_SCS
endif

ifdef CONFIG_LTO_CLANG
ifdef CONFIG_LTO_CLANG_THIN
CC_FLAGS_LTO	:= -flto=thin -fsplit-lto-unit
KBUILD_LDFLAGS	+= --thinlto-cache-dir=$(extmod_prefix).thinlto-cache
else
CC_FLAGS_LTO	:= -flto
endif
CC_FLAGS_LTO	+= -fvisibility=hidden

# Limit inlining across translation units to reduce binary size
KBUILD_LDFLAGS += -mllvm -import-instr-limit=5

# Check for frame size exceeding threshold during prolog/epilog insertion
# when using lld < 13.0.0.
ifneq ($(CONFIG_FRAME_WARN),0)
ifeq ($(shell test $(CONFIG_LLD_VERSION) -lt 130000; echo $$?),0)
KBUILD_LDFLAGS	+= -plugin-opt=-warn-stack-size=$(CONFIG_FRAME_WARN)
endif
endif
endif

ifdef CONFIG_LTO
KBUILD_CFLAGS	+= -fno-lto $(CC_FLAGS_LTO)
KBUILD_AFLAGS	+= -fno-lto
export CC_FLAGS_LTO
endif

ifdef CONFIG_CFI_CLANG
CC_FLAGS_CFI	:= -fsanitize=cfi \
		   -fsanitize-cfi-cross-dso \
		   -fno-sanitize-cfi-canonical-jump-tables \
		   -fno-sanitize-trap=cfi \
		   -fno-sanitize-blacklist

ifdef CONFIG_CFI_PERMISSIVE
CC_FLAGS_CFI	+= -fsanitize-recover=cfi
endif

# If LTO flags are filtered out, we must also filter out CFI.
CC_FLAGS_LTO	+= $(CC_FLAGS_CFI)
KBUILD_CFLAGS	+= $(CC_FLAGS_CFI)
export CC_FLAGS_CFI
endif

ifdef CONFIG_DEBUG_FORCE_FUNCTION_ALIGN_32B
KBUILD_CFLAGS += -falign-functions=32
endif

# arch Makefile may override CC so keep this after arch Makefile is included
NOSTDINC_FLAGS += -nostdinc -isystem $(shell $(CC) -print-file-name=include)

# warn about C99 declaration after statement
KBUILD_CFLAGS += -Wdeclaration-after-statement

# Variable Length Arrays (VLAs) should not be used anywhere in the kernel
KBUILD_CFLAGS += -Wvla

# disable pointer signed / unsigned warnings in gcc 4.0
KBUILD_CFLAGS += -Wno-pointer-sign

# disable stringop warnings in gcc 8+
KBUILD_CFLAGS += $(call cc-disable-warning, stringop-truncation)

# We'll want to enable this eventually, but it's not going away for 5.7 at least
KBUILD_CFLAGS += $(call cc-disable-warning, zero-length-bounds)
KBUILD_CFLAGS += $(call cc-disable-warning, array-bounds)
KBUILD_CFLAGS += $(call cc-disable-warning, stringop-overflow)

# Another good warning that we'll want to enable eventually
KBUILD_CFLAGS += $(call cc-disable-warning, restrict)

# Enabled with W=2, disabled by default as noisy
KBUILD_CFLAGS += $(call cc-disable-warning, maybe-uninitialized)

# disable invalid "can't wrap" optimizations for signed / pointers
KBUILD_CFLAGS	+= -fno-strict-overflow

# Make sure -fstack-check isn't enabled (like gentoo apparently did)
KBUILD_CFLAGS  += -fno-stack-check

# conserve stack if available
KBUILD_CFLAGS   += $(call cc-option,-fconserve-stack)

# Prohibit date/time macros, which would make the build non-deterministic
KBUILD_CFLAGS   += -Werror=date-time

# enforce correct pointer usage
KBUILD_CFLAGS   += $(call cc-option,-Werror=incompatible-pointer-types)

# Require designated initializers for all marked structures
KBUILD_CFLAGS   += $(call cc-option,-Werror=designated-init)

# change __FILE__ to the relative path from the srctree
KBUILD_CPPFLAGS += $(call cc-option,-fmacro-prefix-map=$(srctree)/=)

# include additional Makefiles when needed
include-y			:= scripts/Makefile.extrawarn
include-$(CONFIG_KASAN)		+= scripts/Makefile.kasan
include-$(CONFIG_KCSAN)		+= scripts/Makefile.kcsan
include-$(CONFIG_UBSAN)		+= scripts/Makefile.ubsan
include-$(CONFIG_KCOV)		+= scripts/Makefile.kcov
include-$(CONFIG_GCC_PLUGINS)	+= scripts/Makefile.gcc-plugins

include $(addprefix $(srctree)/, $(include-y))

# scripts/Makefile.gcc-plugins is intentionally included last.
# Do not add $(call cc-option,...) below this line. When you build the kernel
# from the clean source tree, the GCC plugins do not exist at this point.

# Add user supplied CPPFLAGS, AFLAGS and CFLAGS as the last assignments
KBUILD_CPPFLAGS += $(KCPPFLAGS)
KBUILD_AFLAGS   += $(KAFLAGS)
KBUILD_CFLAGS   += $(KCFLAGS)

KBUILD_LDFLAGS_MODULE += --build-id=sha1
LDFLAGS_vmlinux += --build-id=sha1

ifeq ($(CONFIG_STRIP_ASM_SYMS),y)
LDFLAGS_vmlinux	+= $(call ld-option, -X,)
endif

ifeq ($(CONFIG_RELR),y)
LDFLAGS_vmlinux	+= --pack-dyn-relocs=relr
endif

# We never want expected sections to be placed heuristically by the
# linker. All sections should be explicitly named in the linker script.
ifdef CONFIG_LD_ORPHAN_WARN
LDFLAGS_vmlinux += --orphan-handling=warn
endif

# Align the bit size of userspace programs with the kernel
KBUILD_USERCFLAGS  += $(filter -m32 -m64 --target=%, $(KBUILD_CFLAGS))
KBUILD_USERLDFLAGS += $(filter -m32 -m64 --target=%, $(KBUILD_CFLAGS))

# make the checker run with the right architecture
CHECKFLAGS += --arch=$(ARCH)

# insure the checker run with the right endianness
CHECKFLAGS += $(if $(CONFIG_CPU_BIG_ENDIAN),-mbig-endian,-mlittle-endian)

# the checker needs the correct machine size
CHECKFLAGS += $(if $(CONFIG_64BIT),-m64,-m32)

# Default kernel image to build when no specific target is given.
# KBUILD_IMAGE may be overruled on the command line or
# set in the environment
# Also any assignments in arch/$(ARCH)/Makefile take precedence over
# this default value
export KBUILD_IMAGE ?= vmlinux

#
# INSTALL_PATH specifies where to place the updated kernel and system map
# images. Default is /boot, but you can set it to other values
export	INSTALL_PATH ?= /boot

#
# INSTALL_DTBS_PATH specifies a prefix for relocations required by build roots.
# Like INSTALL_MOD_PATH, it isn't defined in the Makefile, but can be passed as
# an argument if needed. Otherwise it defaults to the kernel install path
#
export INSTALL_DTBS_PATH ?= $(INSTALL_PATH)/dtbs/$(KERNELRELEASE)

#
# INSTALL_MOD_PATH specifies a prefix to MODLIB for module directory
# relocations required by build roots.  This is not defined in the
# makefile but the argument can be passed to make if needed.
#

MODLIB	= $(INSTALL_MOD_PATH)/lib/modules/$(KERNELRELEASE)
export MODLIB

HOST_LIBELF_LIBS = $(shell pkg-config libelf --libs 2>/dev/null || echo -lelf)

has_libelf = $(call try-run,\
               echo "int main() {}" | $(HOSTCC) $(KBUILD_HOSTLDFLAGS) -xc -o /dev/null $(HOST_LIBELF_LIBS) -,1,0)

ifdef CONFIG_STACK_VALIDATION
  ifeq ($(has_libelf),1)
    objtool_target := tools/objtool FORCE
  else
    SKIP_STACK_VALIDATION := 1
    export SKIP_STACK_VALIDATION
  endif
endif

PHONY += resolve_btfids_clean

resolve_btfids_O = $(abspath $(objtree))/tools/bpf/resolve_btfids

# tools/bpf/resolve_btfids directory might not exist
# in output directory, skip its clean in that case
resolve_btfids_clean:
ifneq ($(wildcard $(resolve_btfids_O)),)
	$(Q)$(MAKE) -sC $(srctree)/tools/bpf/resolve_btfids O=$(resolve_btfids_O) clean
endif

ifdef CONFIG_BPF
ifdef CONFIG_DEBUG_INFO_BTF
  ifeq ($(has_libelf),1)
    resolve_btfids_target := tools/bpf/resolve_btfids FORCE
  else
    ERROR_RESOLVE_BTFIDS := 1
  endif
endif # CONFIG_DEBUG_INFO_BTF
endif # CONFIG_BPF

PHONY += prepare0

export extmod_prefix = $(if $(KBUILD_EXTMOD),$(KBUILD_EXTMOD)/)
export MODORDER := $(extmod_prefix)modules.order
export MODULES_NSDEPS := $(extmod_prefix)modules.nsdeps

suse_version_h := include/generated/uapi/linux/suse_version.h

define filechk_suse_version
	$(CONFIG_SHELL) $(srctree)/scripts/gen-suse_version_h.sh
endef

$(suse_version_h): include/config/auto.conf FORCE
	$(call filechk,suse_version)

ifeq ($(KBUILD_EXTMOD),)
core-y		+= kernel/ certs/ mm/ fs/ ipc/ security/ crypto/ block/

vmlinux-dirs	:= $(patsubst %/,%,$(filter %/, \
		     $(core-y) $(core-m) $(drivers-y) $(drivers-m) \
		     $(libs-y) $(libs-m)))

vmlinux-alldirs	:= $(sort $(vmlinux-dirs) Documentation \
		     $(patsubst %/,%,$(filter %/, $(core-) \
			$(drivers-) $(libs-))))

subdir-modorder := $(addsuffix modules.order,$(filter %/, \
			$(core-y) $(core-m) $(libs-y) $(libs-m) \
			$(drivers-y) $(drivers-m)))

build-dirs	:= $(vmlinux-dirs)
clean-dirs	:= $(vmlinux-alldirs)

# Externally visible symbols (used by link-vmlinux.sh)
KBUILD_VMLINUX_OBJS := $(head-y) $(patsubst %/,%/built-in.a, $(core-y))
KBUILD_VMLINUX_OBJS += $(addsuffix built-in.a, $(filter %/, $(libs-y)))
ifdef CONFIG_MODULES
KBUILD_VMLINUX_OBJS += $(patsubst %/, %/lib.a, $(filter %/, $(libs-y)))
KBUILD_VMLINUX_LIBS := $(filter-out %/, $(libs-y))
else
KBUILD_VMLINUX_LIBS := $(patsubst %/,%/lib.a, $(libs-y))
endif
KBUILD_VMLINUX_OBJS += $(patsubst %/,%/built-in.a, $(drivers-y))

export KBUILD_VMLINUX_OBJS KBUILD_VMLINUX_LIBS
export KBUILD_LDS          := arch/$(SRCARCH)/kernel/vmlinux.lds
# used by scripts/Makefile.package
export KBUILD_ALLDIRS := $(sort $(filter-out arch/%,$(vmlinux-alldirs)) LICENSES arch include scripts tools)

vmlinux-deps := $(KBUILD_LDS) $(KBUILD_VMLINUX_OBJS) $(KBUILD_VMLINUX_LIBS)

# Recurse until adjust_autoksyms.sh is satisfied
PHONY += autoksyms_recursive
ifdef CONFIG_TRIM_UNUSED_KSYMS
# For the kernel to actually contain only the needed exported symbols,
# we have to build modules as well to determine what those symbols are.
# (this can be evaluated only once include/config/auto.conf has been included)
KBUILD_MODULES := 1

autoksyms_recursive: descend modules.order
	$(Q)$(CONFIG_SHELL) $(srctree)/scripts/adjust_autoksyms.sh \
	  "$(MAKE) -f $(srctree)/Makefile vmlinux"
endif

autoksyms_h := $(if $(CONFIG_TRIM_UNUSED_KSYMS), include/generated/autoksyms.h)

quiet_cmd_autoksyms_h = GEN     $@
      cmd_autoksyms_h = mkdir -p $(dir $@); \
			$(CONFIG_SHELL) $(srctree)/scripts/gen_autoksyms.sh $@

$(autoksyms_h):
	$(call cmd,autoksyms_h)

ARCH_POSTLINK := $(wildcard $(srctree)/arch/$(SRCARCH)/Makefile.postlink)

# Final link of vmlinux with optional arch pass after final link
cmd_link-vmlinux =                                                 \
	$(CONFIG_SHELL) $< "$(LD)" "$(KBUILD_LDFLAGS)" "$(LDFLAGS_vmlinux)";    \
	$(if $(ARCH_POSTLINK), $(MAKE) -f $(ARCH_POSTLINK) $@, true)

vmlinux: scripts/link-vmlinux.sh autoksyms_recursive $(vmlinux-deps) FORCE
	+$(call if_changed_dep,link-vmlinux)

targets := vmlinux

# The actual objects are generated when descending,
# make sure no implicit rule kicks in
$(sort $(vmlinux-deps) $(subdir-modorder)): descend ;

filechk_kernel.release = \
	echo "$(KERNELVERSION)$$($(CONFIG_SHELL) $(srctree)/scripts/setlocalversion $(srctree))"

# Store (new) KERNELRELEASE string in include/config/kernel.release
include/config/kernel.release: FORCE
	$(call filechk,kernel.release)

# Additional helpers built in scripts/
# Carefully list dependencies so we do not try to build scripts twice
# in parallel
PHONY += scripts
scripts: scripts_basic scripts_dtc
	$(Q)$(MAKE) $(build)=$(@)

# Things we need to do before we recursively start building the kernel
# or the modules are listed in "prepare".
# A multi level approach is used. prepareN is processed before prepareN-1.
# archprepare is used in arch Makefiles and when processed asm symlink,
# version.h and scripts_basic is processed / created.

PHONY += prepare archprepare

archprepare: outputmakefile archheaders archscripts scripts include/config/kernel.release \
	asm-generic $(version_h) $(autoksyms_h) include/generated/utsrelease.h \
	include/generated/autoconf.h remove-stale-files $(suse_version_h)

prepare0: archprepare
	$(Q)$(MAKE) $(build)=scripts/mod
	$(Q)$(MAKE) $(build)=.

# All the preparing..
prepare: prepare0 prepare-objtool prepare-resolve_btfids

PHONY += remove-stale-files
remove-stale-files:
	$(Q)$(srctree)/scripts/remove-stale-files

# Support for using generic headers in asm-generic
asm-generic := -f $(srctree)/scripts/Makefile.asm-generic obj

PHONY += asm-generic uapi-asm-generic
asm-generic: uapi-asm-generic
	$(Q)$(MAKE) $(asm-generic)=arch/$(SRCARCH)/include/generated/asm \
	generic=include/asm-generic
uapi-asm-generic:
	$(Q)$(MAKE) $(asm-generic)=arch/$(SRCARCH)/include/generated/uapi/asm \
	generic=include/uapi/asm-generic

PHONY += prepare-objtool prepare-resolve_btfids
prepare-objtool: $(objtool_target)
ifeq ($(SKIP_STACK_VALIDATION),1)
ifdef CONFIG_FTRACE_MCOUNT_USE_OBJTOOL
	@echo "error: Cannot generate __mcount_loc for CONFIG_DYNAMIC_FTRACE=y, please install libelf-dev, libelf-devel or elfutils-libelf-devel" >&2
	@false
endif
ifdef CONFIG_UNWINDER_ORC
	@echo "error: Cannot generate ORC metadata for CONFIG_UNWINDER_ORC=y, please install libelf-dev, libelf-devel or elfutils-libelf-devel" >&2
	@false
else
	@echo "warning: Cannot use CONFIG_STACK_VALIDATION=y, please install libelf-dev, libelf-devel or elfutils-libelf-devel" >&2
endif
endif

prepare-resolve_btfids: $(resolve_btfids_target)
ifeq ($(ERROR_RESOLVE_BTFIDS),1)
	@echo "error: Cannot resolve BTF IDs for CONFIG_DEBUG_INFO_BTF, please install libelf-dev, libelf-devel or elfutils-libelf-devel" >&2
	@false
endif
# Generate some files
# ---------------------------------------------------------------------------

# KERNELRELEASE can change from a few different places, meaning version.h
# needs to be updated, so this check is forced on all builds

uts_len := 64
define filechk_utsrelease.h
	if [ `echo -n "$(KERNELRELEASE)" | wc -c ` -gt $(uts_len) ]; then \
	  echo '"$(KERNELRELEASE)" exceeds $(uts_len) characters' >&2;    \
	  exit 1;                                                         \
	fi;                                                               \
	echo \#define UTS_RELEASE \"$(KERNELRELEASE)\"
endef

define filechk_version.h
	if [ $(SUBLEVEL) -gt 255 ]; then                                 \
		echo \#define LINUX_VERSION_CODE $(shell                 \
		expr $(VERSION) \* 65536 + $(PATCHLEVEL) \* 256 + 255); \
	else                                                             \
		echo \#define LINUX_VERSION_CODE $(shell                 \
		expr $(VERSION) \* 65536 + $(PATCHLEVEL) \* 256 + $(SUBLEVEL)); \
	fi;                                                              \
	echo '#define KERNEL_VERSION(a,b,c) (((a) << 16) + ((b) << 8) +  \
	((c) > 255 ? 255 : (c)))';                                       \
	echo \#define LINUX_VERSION_MAJOR $(VERSION);                    \
	echo \#define LINUX_VERSION_PATCHLEVEL $(PATCHLEVEL);            \
	echo \#define LINUX_VERSION_SUBLEVEL $(SUBLEVEL)
endef

$(version_h): PATCHLEVEL := $(if $(PATCHLEVEL), $(PATCHLEVEL), 0)
$(version_h): SUBLEVEL := $(if $(SUBLEVEL), $(SUBLEVEL), 0)
$(version_h): FORCE
	$(call filechk,version.h)

include/generated/utsrelease.h: include/config/kernel.release FORCE
	$(call filechk,utsrelease.h)

PHONY += headerdep
headerdep:
	$(Q)find $(srctree)/include/ -name '*.h' | xargs --max-args 1 \
	$(srctree)/scripts/headerdep.pl -I$(srctree)/include

# ---------------------------------------------------------------------------
# Kernel headers

#Default location for installed headers
export INSTALL_HDR_PATH = $(objtree)/usr

quiet_cmd_headers_install = INSTALL $(INSTALL_HDR_PATH)/include
      cmd_headers_install = \
	mkdir -p $(INSTALL_HDR_PATH); \
	rsync -mrl --include='*/' --include='*\.h' --exclude='*' \
	usr/include $(INSTALL_HDR_PATH)

PHONY += headers_install
headers_install: headers
	$(call cmd,headers_install)

PHONY += archheaders archscripts

hdr-inst := -f $(srctree)/scripts/Makefile.headersinst obj

PHONY += headers
headers: $(version_h) scripts_unifdef uapi-asm-generic archheaders archscripts
	$(if $(wildcard $(srctree)/arch/$(SRCARCH)/include/uapi/asm/Kbuild),, \
	  $(error Headers not exportable for the $(SRCARCH) architecture))
	$(Q)$(MAKE) $(hdr-inst)=include/uapi
	$(Q)$(MAKE) $(hdr-inst)=arch/$(SRCARCH)/include/uapi

# Deprecated. It is no-op now.
PHONY += headers_check
headers_check:
	@echo >&2 "=================== WARNING ==================="
	@echo >&2 "Since Linux 5.5, 'make headers_check' is no-op,"
	@echo >&2 "and will be removed after Linux 5.15 release."
	@echo >&2 "Please remove headers_check from your scripts."
	@echo >&2 "==============================================="

ifdef CONFIG_HEADERS_INSTALL
prepare: headers
endif

PHONY += scripts_unifdef
scripts_unifdef: scripts_basic
	$(Q)$(MAKE) $(build)=scripts scripts/unifdef

# ---------------------------------------------------------------------------
# Kernel selftest

PHONY += kselftest
kselftest:
	$(Q)$(MAKE) -C $(srctree)/tools/testing/selftests run_tests

kselftest-%: FORCE
	$(Q)$(MAKE) -C $(srctree)/tools/testing/selftests $*

PHONY += kselftest-merge
kselftest-merge:
	$(if $(wildcard $(objtree)/.config),, $(error No .config exists, config your kernel first!))
	$(Q)find $(srctree)/tools/testing/selftests -name config | \
		xargs $(srctree)/scripts/kconfig/merge_config.sh -m $(objtree)/.config
	$(Q)$(MAKE) -f $(srctree)/Makefile olddefconfig

# ---------------------------------------------------------------------------
# Devicetree files

ifneq ($(wildcard $(srctree)/arch/$(SRCARCH)/boot/dts/),)
dtstree := arch/$(SRCARCH)/boot/dts
endif

ifneq ($(dtstree),)

%.dtb: include/config/kernel.release scripts_dtc
	$(Q)$(MAKE) $(build)=$(dtstree) $(dtstree)/$@

%.dtbo: include/config/kernel.release scripts_dtc
	$(Q)$(MAKE) $(build)=$(dtstree) $(dtstree)/$@

PHONY += dtbs dtbs_install dtbs_check
dtbs: include/config/kernel.release scripts_dtc
	$(Q)$(MAKE) $(build)=$(dtstree)

ifneq ($(filter dtbs_check, $(MAKECMDGOALS)),)
export CHECK_DTBS=y
dtbs: dt_binding_check
endif

dtbs_check: dtbs

dtbs_install:
	$(Q)$(MAKE) $(dtbinst)=$(dtstree) dst=$(INSTALL_DTBS_PATH)

ifdef CONFIG_OF_EARLY_FLATTREE
all: dtbs
endif

endif

PHONY += scripts_dtc
scripts_dtc: scripts_basic
	$(Q)$(MAKE) $(build)=scripts/dtc

ifneq ($(filter dt_binding_check, $(MAKECMDGOALS)),)
export CHECK_DT_BINDING=y
endif

PHONY += dt_binding_check
dt_binding_check: scripts_dtc
	$(Q)$(MAKE) $(build)=Documentation/devicetree/bindings

# ---------------------------------------------------------------------------
# Modules

ifdef CONFIG_MODULES

# By default, build modules as well

all: modules

# When we're building modules with modversions, we need to consider
# the built-in objects during the descend as well, in order to
# make sure the checksums are up to date before we record them.
ifdef CONFIG_MODVERSIONS
  KBUILD_BUILTIN := 1
endif

# Build modules
#
# A module can be listed more than once in obj-m resulting in
# duplicate lines in modules.order files.  Those are removed
# using awk while concatenating to the final file.

PHONY += modules
modules: $(if $(KBUILD_BUILTIN),vmlinux) modules_check modules_prepare

cmd_modules_order = $(AWK) '!x[$$0]++' $(real-prereqs) > $@

modules.order: $(subdir-modorder) FORCE
	$(call if_changed,modules_order)

targets += modules.order

# Target to prepare building external modules
PHONY += modules_prepare
modules_prepare: prepare
	$(Q)$(MAKE) $(build)=scripts scripts/module.lds

export modules_sign_only :=

ifeq ($(CONFIG_MODULE_SIG),y)
PHONY += modules_sign
modules_sign: modules_install
	@:

# modules_sign is a subset of modules_install.
# 'make modules_install modules_sign' is equivalent to 'make modules_install'.
ifeq ($(filter modules_install,$(MAKECMDGOALS)),)
modules_sign_only := y
endif
endif

modinst_pre :=
ifneq ($(filter modules_install,$(MAKECMDGOALS)),)
modinst_pre := __modinst_pre
endif

modules_install: $(modinst_pre)
PHONY += __modinst_pre
__modinst_pre:
	@rm -rf $(MODLIB)/kernel
	@rm -f $(MODLIB)/source
	@mkdir -p $(MODLIB)/kernel
	@ln -s $(abspath $(srctree)) $(MODLIB)/source
	@if [ ! $(objtree) -ef  $(MODLIB)/build ]; then \
		rm -f $(MODLIB)/build ; \
		ln -s $(CURDIR) $(MODLIB)/build ; \
	fi
	@sed 's:^:kernel/:' modules.order > $(MODLIB)/modules.order
	@cp -f modules.builtin $(MODLIB)/
	@cp -f $(objtree)/modules.builtin.modinfo $(MODLIB)/

endif # CONFIG_MODULES

###
# Cleaning is done on three levels.
# make clean     Delete most generated files
#                Leave enough to build external modules
# make mrproper  Delete the current configuration, and all generated files
# make distclean Remove editor backup files, patch leftover files and the like

# Directories & files removed with 'make clean'
CLEAN_FILES += include/ksym vmlinux.symvers modules-only.symvers \
	       modules.builtin modules.builtin.modinfo modules.nsdeps \
	       compile_commands.json .thinlto-cache

# Directories & files removed with 'make mrproper'
MRPROPER_FILES += include/config include/generated          \
		  arch/$(SRCARCH)/include/generated .tmp_objdiff \
		  debian snap tar-install \
		  .config .config.old .version \
		  Module.symvers \
		  certs/signing_key.pem certs/signing_key.x509 \
		  certs/x509.genkey \
		  vmlinux-gdb.py \
		  *.spec

# clean - Delete most, but leave enough to build external modules
#
clean: rm-files := $(CLEAN_FILES)

PHONY += archclean vmlinuxclean

vmlinuxclean:
	$(Q)$(CONFIG_SHELL) $(srctree)/scripts/link-vmlinux.sh clean
	$(Q)$(if $(ARCH_POSTLINK), $(MAKE) -f $(ARCH_POSTLINK) clean)

clean: archclean vmlinuxclean resolve_btfids_clean

# mrproper - Delete all generated files, including .config
#
mrproper: rm-files := $(wildcard $(MRPROPER_FILES))
mrproper-dirs      := $(addprefix _mrproper_,scripts)

PHONY += $(mrproper-dirs) mrproper
$(mrproper-dirs):
	$(Q)$(MAKE) $(clean)=$(patsubst _mrproper_%,%,$@)

mrproper: clean $(mrproper-dirs)
	$(call cmd,rmfiles)

# distclean
#
PHONY += distclean

distclean: mrproper
	@find . $(RCS_FIND_IGNORE) \
		\( -name '*.orig' -o -name '*.rej' -o -name '*~' \
		-o -name '*.bak' -o -name '#*#' -o -name '*%' \
		-o -name 'core' -o -name tags -o -name TAGS -o -name 'cscope*' \
		-o -name GPATH -o -name GRTAGS -o -name GSYMS -o -name GTAGS \) \
		-type f -print | xargs rm -f


# Packaging of the kernel to various formats
# ---------------------------------------------------------------------------

%src-pkg: FORCE
	$(Q)$(MAKE) -f $(srctree)/scripts/Makefile.package $@
%pkg: include/config/kernel.release FORCE
	$(Q)$(MAKE) -f $(srctree)/scripts/Makefile.package $@

# Brief documentation of the typical targets used
# ---------------------------------------------------------------------------

boards := $(wildcard $(srctree)/arch/$(SRCARCH)/configs/*_defconfig)
boards := $(sort $(notdir $(boards)))
board-dirs := $(dir $(wildcard $(srctree)/arch/$(SRCARCH)/configs/*/*_defconfig))
board-dirs := $(sort $(notdir $(board-dirs:/=)))

PHONY += help
help:
	@echo  'Cleaning targets:'
	@echo  '  clean		  - Remove most generated files but keep the config and'
	@echo  '                    enough build support to build external modules'
	@echo  '  mrproper	  - Remove all generated files + config + various backup files'
	@echo  '  distclean	  - mrproper + remove editor backup and patch files'
	@echo  ''
	@echo  'Configuration targets:'
	@$(MAKE) -f $(srctree)/scripts/kconfig/Makefile help
	@echo  ''
	@echo  'Other generic targets:'
	@echo  '  all		  - Build all targets marked with [*]'
	@echo  '* vmlinux	  - Build the bare kernel'
	@echo  '* modules	  - Build all modules'
	@echo  '  modules_install - Install all modules to INSTALL_MOD_PATH (default: /)'
	@echo  '  dir/            - Build all files in dir and below'
	@echo  '  dir/file.[ois]  - Build specified target only'
	@echo  '  dir/file.ll     - Build the LLVM assembly file'
	@echo  '                    (requires compiler support for LLVM assembly generation)'
	@echo  '  dir/file.lst    - Build specified mixed source/assembly target only'
	@echo  '                    (requires a recent binutils and recent build (System.map))'
	@echo  '  dir/file.ko     - Build module including final link'
	@echo  '  modules_prepare - Set up for building external modules'
	@echo  '  tags/TAGS	  - Generate tags file for editors'
	@echo  '  cscope	  - Generate cscope index'
	@echo  '  gtags           - Generate GNU GLOBAL index'
	@echo  '  kernelrelease	  - Output the release version string (use with make -s)'
	@echo  '  kernelversion	  - Output the version stored in Makefile (use with make -s)'
	@echo  '  image_name	  - Output the image name (use with make -s)'
	@echo  '  headers_install - Install sanitised kernel headers to INSTALL_HDR_PATH'; \
	 echo  '                    (default: $(INSTALL_HDR_PATH))'; \
	 echo  ''
	@echo  'Static analysers:'
	@echo  '  checkstack      - Generate a list of stack hogs'
	@echo  '  versioncheck    - Sanity check on version.h usage'
	@echo  '  includecheck    - Check for duplicate included header files'
	@echo  '  export_report   - List the usages of all exported symbols'
	@echo  '  headerdep       - Detect inclusion cycles in headers'
	@echo  '  coccicheck      - Check with Coccinelle'
	@echo  '  clang-analyzer  - Check with clang static analyzer'
	@echo  '  clang-tidy      - Check with clang-tidy'
	@echo  ''
	@echo  'Tools:'
	@echo  '  nsdeps          - Generate missing symbol namespace dependencies'
	@echo  ''
	@echo  'Kernel selftest:'
	@echo  '  kselftest         - Build and run kernel selftest'
	@echo  '                      Build, install, and boot kernel before'
	@echo  '                      running kselftest on it'
	@echo  '                      Run as root for full coverage'
	@echo  '  kselftest-all     - Build kernel selftest'
	@echo  '  kselftest-install - Build and install kernel selftest'
	@echo  '  kselftest-clean   - Remove all generated kselftest files'
	@echo  '  kselftest-merge   - Merge all the config dependencies of'
	@echo  '		      kselftest to existing .config.'
	@echo  ''
	@$(if $(dtstree), \
		echo 'Devicetree:'; \
		echo '* dtbs             - Build device tree blobs for enabled boards'; \
		echo '  dtbs_install     - Install dtbs to $(INSTALL_DTBS_PATH)'; \
		echo '  dt_binding_check - Validate device tree binding documents'; \
		echo '  dtbs_check       - Validate device tree source files';\
		echo '')

	@echo 'Userspace tools targets:'
	@echo '  use "make tools/help"'
	@echo '  or  "cd tools; make help"'
	@echo  ''
	@echo  'Kernel packaging:'
	@$(MAKE) -f $(srctree)/scripts/Makefile.package help
	@echo  ''
	@echo  'Documentation targets:'
	@$(MAKE) -f $(srctree)/Documentation/Makefile dochelp
	@echo  ''
	@echo  'Architecture specific targets ($(SRCARCH)):'
	@$(if $(archhelp),$(archhelp),\
		echo '  No architecture specific help defined for $(SRCARCH)')
	@echo  ''
	@$(if $(boards), \
		$(foreach b, $(boards), \
		printf "  %-27s - Build for %s\\n" $(b) $(subst _defconfig,,$(b));) \
		echo '')
	@$(if $(board-dirs), \
		$(foreach b, $(board-dirs), \
		printf "  %-16s - Show %s-specific targets\\n" help-$(b) $(b);) \
		printf "  %-16s - Show all of the above\\n" help-boards; \
		echo '')

	@echo  '  make V=0|1 [targets] 0 => quiet build (default), 1 => verbose build'
	@echo  '  make V=2   [targets] 2 => give reason for rebuild of target'
	@echo  '  make O=dir [targets] Locate all output files in "dir", including .config'
	@echo  '  make C=1   [targets] Check re-compiled c source with $$CHECK'
	@echo  '                       (sparse by default)'
	@echo  '  make C=2   [targets] Force check of all c source with $$CHECK'
	@echo  '  make RECORDMCOUNT_WARN=1 [targets] Warn about ignored mcount sections'
	@echo  '  make W=n   [targets] Enable extra build checks, n=1,2,3 where'
	@echo  '		1: warnings which may be relevant and do not occur too often'
	@echo  '		2: warnings which occur quite often but may still be relevant'
	@echo  '		3: more obscure warnings, can most likely be ignored'
	@echo  '		Multiple levels can be combined with W=12 or W=123'
	@echo  ''
	@echo  'Execute "make" or "make all" to build all targets marked with [*] '
	@echo  'For further info see the ./README file'


help-board-dirs := $(addprefix help-,$(board-dirs))

help-boards: $(help-board-dirs)

boards-per-dir = $(sort $(notdir $(wildcard $(srctree)/arch/$(SRCARCH)/configs/$*/*_defconfig)))

$(help-board-dirs): help-%:
	@echo  'Architecture specific targets ($(SRCARCH) $*):'
	@$(if $(boards-per-dir), \
		$(foreach b, $(boards-per-dir), \
		printf "  %-24s - Build for %s\\n" $*/$(b) $(subst _defconfig,,$(b));) \
		echo '')


# Documentation targets
# ---------------------------------------------------------------------------
DOC_TARGETS := xmldocs latexdocs pdfdocs htmldocs epubdocs cleandocs \
	       linkcheckdocs dochelp refcheckdocs
PHONY += $(DOC_TARGETS)
$(DOC_TARGETS):
	$(Q)$(MAKE) $(build)=Documentation $@

# Misc
# ---------------------------------------------------------------------------

PHONY += scripts_gdb
scripts_gdb: prepare0
	$(Q)$(MAKE) $(build)=scripts/gdb
	$(Q)ln -fsn $(abspath $(srctree)/scripts/gdb/vmlinux-gdb.py)

ifdef CONFIG_GDB_SCRIPTS
all: scripts_gdb
endif

else # KBUILD_EXTMOD

###
# External module support.
# When building external modules the kernel used as basis is considered
# read-only, and no consistency checks are made and the make
# system is not used on the basis kernel. If updates are required
# in the basis kernel ordinary make commands (without M=...) must be used.

# We are always building only modules.
KBUILD_BUILTIN :=
KBUILD_MODULES := 1

build-dirs := $(KBUILD_EXTMOD)
$(MODORDER): descend
	@:

compile_commands.json: $(extmod_prefix)compile_commands.json
PHONY += compile_commands.json

clean-dirs := $(KBUILD_EXTMOD)
clean: rm-files := $(KBUILD_EXTMOD)/Module.symvers $(KBUILD_EXTMOD)/modules.nsdeps \
	$(KBUILD_EXTMOD)/compile_commands.json $(KBUILD_EXTMOD)/.thinlto-cache

PHONY += help
help:
	@echo  '  Building external modules.'
	@echo  '  Syntax: make -C path/to/kernel/src M=$$PWD target'
	@echo  ''
	@echo  '  modules         - default target, build the module(s)'
	@echo  '  modules_install - install the module'
	@echo  '  clean           - remove generated files in module directory only'
	@echo  ''

# no-op for external module builds
PHONY += prepare modules_prepare

endif # KBUILD_EXTMOD

# ---------------------------------------------------------------------------
# Modules

PHONY += modules modules_install

ifdef CONFIG_MODULES

modules: modules_check
	$(Q)$(MAKE) -f $(srctree)/scripts/Makefile.modpost

PHONY += modules_check
modules_check: $(MODORDER)
	$(Q)$(CONFIG_SHELL) $(srctree)/scripts/modules-check.sh $<

quiet_cmd_depmod = DEPMOD  $(MODLIB)
      cmd_depmod = $(CONFIG_SHELL) $(srctree)/scripts/depmod.sh $(DEPMOD) \
                   $(KERNELRELEASE)

modules_install:
	$(Q)$(MAKE) -f $(srctree)/scripts/Makefile.modinst
	$(call cmd,depmod)

else # CONFIG_MODULES

# Modules not configured
# ---------------------------------------------------------------------------

modules modules_install:
	@echo >&2 '***'
	@echo >&2 '*** The present kernel configuration has modules disabled.'
	@echo >&2 '*** To use the module feature, please run "make menuconfig" etc.'
	@echo >&2 '*** to enable CONFIG_MODULES.'
	@echo >&2 '***'
	@exit 1

endif # CONFIG_MODULES

# Single targets
# ---------------------------------------------------------------------------
# To build individual files in subdirectories, you can do like this:
#
#   make foo/bar/baz.s
#
# The supported suffixes for single-target are listed in 'single-targets'
#
# To build only under specific subdirectories, you can do like this:
#
#   make foo/bar/baz/

ifdef single-build

# .ko is special because modpost is needed
single-ko := $(sort $(filter %.ko, $(MAKECMDGOALS)))
single-no-ko := $(sort $(patsubst %.ko,%.mod, $(MAKECMDGOALS)))

$(single-ko): single_modpost
	@:
$(single-no-ko): descend
	@:

ifeq ($(KBUILD_EXTMOD),)
# For the single build of in-tree modules, use a temporary file to avoid
# the situation of modules_install installing an invalid modules.order.
MODORDER := .modules.tmp
endif

PHONY += single_modpost
single_modpost: $(single-no-ko) modules_prepare
	$(Q){ $(foreach m, $(single-ko), echo $(extmod_prefix)$m;) } > $(MODORDER)
	$(Q)$(MAKE) -f $(srctree)/scripts/Makefile.modpost

KBUILD_MODULES := 1

export KBUILD_SINGLE_TARGETS := $(addprefix $(extmod_prefix), $(single-no-ko))

# trim unrelated directories
build-dirs := $(foreach d, $(build-dirs), \
			$(if $(filter $(d)/%, $(KBUILD_SINGLE_TARGETS)), $(d)))

endif

ifndef CONFIG_MODULES
KBUILD_MODULES :=
endif

# Handle descending into subdirectories listed in $(build-dirs)
# Preset locale variables to speed up the build process. Limit locale
# tweaks to this spot to avoid wrong language settings when running
# make menuconfig etc.
# Error messages still appears in the original language
PHONY += descend $(build-dirs)
descend: $(build-dirs)
$(build-dirs): prepare
	$(Q)$(MAKE) $(build)=$@ \
	single-build=$(if $(filter-out $@/, $(filter $@/%, $(KBUILD_SINGLE_TARGETS))),1) \
	need-builtin=1 need-modorder=1

clean-dirs := $(addprefix _clean_, $(clean-dirs))
PHONY += $(clean-dirs) clean
$(clean-dirs):
	$(Q)$(MAKE) $(clean)=$(patsubst _clean_%,%,$@)

clean: $(clean-dirs)
	$(call cmd,rmfiles)
	@find $(if $(KBUILD_EXTMOD), $(KBUILD_EXTMOD), .) $(RCS_FIND_IGNORE) \
		\( -name '*.[aios]' -o -name '*.ko' -o -name '.*.cmd' \
		-o -name '*.ko.*' \
		-o -name '*.dtb' -o -name '*.dtbo' -o -name '*.dtb.S' -o -name '*.dt.yaml' \
		-o -name '*.dwo' -o -name '*.lst' \
		-o -name '*.su' -o -name '*.mod' \
		-o -name '.*.d' -o -name '.*.tmp' -o -name '*.mod.c' \
		-o -name '*.lex.c' -o -name '*.tab.[ch]' \
		-o -name '*.asn1.[ch]' \
		-o -name '*.symtypes' -o -name 'modules.order' \
		-o -name '.tmp_*.o.*' \
		-o -name '*.c.[012]*.*' \
		-o -name '*.ll' \
		-o -name '*.gcno' \
		-o -name '*.*.symversions' \) -type f -print | xargs rm -f

# Generate tags for editors
# ---------------------------------------------------------------------------
quiet_cmd_tags = GEN     $@
      cmd_tags = $(BASH) $(srctree)/scripts/tags.sh $@

tags TAGS cscope gtags: FORCE
	$(call cmd,tags)

# Script to generate missing namespace dependencies
# ---------------------------------------------------------------------------

PHONY += nsdeps
nsdeps: export KBUILD_NSDEPS=1
nsdeps: modules
	$(Q)$(CONFIG_SHELL) $(srctree)/scripts/nsdeps

# Clang Tooling
# ---------------------------------------------------------------------------

quiet_cmd_gen_compile_commands = GEN     $@
      cmd_gen_compile_commands = $(PYTHON3) $< -a $(AR) -o $@ $(filter-out $<, $(real-prereqs))

$(extmod_prefix)compile_commands.json: scripts/clang-tools/gen_compile_commands.py \
	$(if $(KBUILD_EXTMOD),,$(KBUILD_VMLINUX_OBJS) $(KBUILD_VMLINUX_LIBS)) \
	$(if $(CONFIG_MODULES), $(MODORDER)) FORCE
	$(call if_changed,gen_compile_commands)

targets += $(extmod_prefix)compile_commands.json

PHONY += clang-tidy clang-analyzer

ifdef CONFIG_CC_IS_CLANG
quiet_cmd_clang_tools = CHECK   $<
      cmd_clang_tools = $(PYTHON3) $(srctree)/scripts/clang-tools/run-clang-tools.py $@ $<

clang-tidy clang-analyzer: $(extmod_prefix)compile_commands.json
	$(call cmd,clang_tools)
else
clang-tidy clang-analyzer:
	@echo "$@ requires CC=clang" >&2
	@false
endif

# Scripts to check various things for consistency
# ---------------------------------------------------------------------------

PHONY += includecheck versioncheck coccicheck export_report

includecheck:
	find $(srctree)/* $(RCS_FIND_IGNORE) \
		-name '*.[hcS]' -type f -print | sort \
		| xargs $(PERL) -w $(srctree)/scripts/checkincludes.pl

versioncheck:
	find $(srctree)/* $(RCS_FIND_IGNORE) \
		-name '*.[hcS]' -type f -print | sort \
		| xargs $(PERL) -w $(srctree)/scripts/checkversion.pl

coccicheck:
	$(Q)$(BASH) $(srctree)/scripts/$@

export_report:
	$(PERL) $(srctree)/scripts/export_report.pl

PHONY += checkstack kernelrelease kernelversion image_name

# UML needs a little special treatment here.  It wants to use the host
# toolchain, so needs $(SUBARCH) passed to checkstack.pl.  Everyone
# else wants $(ARCH), including people doing cross-builds, which means
# that $(SUBARCH) doesn't work here.
ifeq ($(ARCH), um)
CHECKSTACK_ARCH := $(SUBARCH)
else
CHECKSTACK_ARCH := $(ARCH)
endif
checkstack:
	$(OBJDUMP) -d vmlinux $$(find . -name '*.ko') | \
	$(PERL) $(srctree)/scripts/checkstack.pl $(CHECKSTACK_ARCH)

kernelrelease:
	@echo "$(KERNELVERSION)$$($(CONFIG_SHELL) $(srctree)/scripts/setlocalversion $(srctree))"

kernelversion:
	@echo $(KERNELVERSION)

image_name:
	@echo $(KBUILD_IMAGE)

# Clear a bunch of variables before executing the submake

ifeq ($(quiet),silent_)
tools_silent=s
endif

tools/: FORCE
	$(Q)mkdir -p $(objtree)/tools
	$(Q)$(MAKE) LDFLAGS= MAKEFLAGS="$(tools_silent) $(filter --j% -j,$(MAKEFLAGS))" O=$(abspath $(objtree)) subdir=tools -C $(srctree)/tools/

tools/%: FORCE
	$(Q)mkdir -p $(objtree)/tools
	$(Q)$(MAKE) LDFLAGS= MAKEFLAGS="$(tools_silent) $(filter --j% -j,$(MAKEFLAGS))" O=$(abspath $(objtree)) subdir=tools -C $(srctree)/tools/ $*

quiet_cmd_rmfiles = $(if $(wildcard $(rm-files)),CLEAN   $(wildcard $(rm-files)))
      cmd_rmfiles = rm -rf $(rm-files)

# read saved command lines for existing targets
existing-targets := $(wildcard $(sort $(targets)))

-include $(foreach f,$(existing-targets),$(dir $(f)).$(notdir $(f)).cmd)

endif # config-build
endif # mixed-build
endif # need-sub-make

PHONY += FORCE
FORCE:

# Declare the contents of the PHONY variable as phony.  We keep that
# information in a variable so we can use it in if_changed and friends.
.PHONY: $(PHONY)<|MERGE_RESOLUTION|>--- conflicted
+++ resolved
@@ -1,12 +1,7 @@
 # SPDX-License-Identifier: GPL-2.0
 VERSION = 5
-<<<<<<< HEAD
-PATCHLEVEL = 12
-SUBLEVEL = 13
-=======
 PATCHLEVEL = 13
 SUBLEVEL = 0
->>>>>>> 07fa30c8
 EXTRAVERSION =
 NAME = Opossums on Parade
 
