--- conflicted
+++ resolved
@@ -1,11 +1,7 @@
 VERSION = 3
 PATCHLEVEL = 18
 SUBLEVEL = 0
-<<<<<<< HEAD
-EXTRAVERSION = -rc6-165-g7a5a4f9
-=======
 EXTRAVERSION = -rc7
->>>>>>> 009d0431
 NAME = Diseased Newt
 
 # *DOCUMENTATION*
