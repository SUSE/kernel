VERSION = 4
PATCHLEVEL = 4
SUBLEVEL = 0
<<<<<<< HEAD
EXTRAVERSION = -rc4-204-g097b285
=======
EXTRAVERSION = -rc5
>>>>>>> 9f9499ae
NAME = Blurry Fish Butt

# *DOCUMENTATION*
# To see a list of typical targets execute "make help"
# More info can be located in ./README
# Comments in this file are targeted only to the developer, do not
# expect to learn how to build the kernel reading this file.

# o Do not use make's built-in rules and variables
#   (this increases performance and avoids hard-to-debug behaviour);
# o Look for make include files relative to root of kernel src
MAKEFLAGS += -rR --include-dir=$(CURDIR)

# Avoid funny character set dependencies
unexport LC_ALL
LC_COLLATE=C
LC_NUMERIC=C
export LC_COLLATE LC_NUMERIC

# Avoid interference with shell env settings
unexport GREP_OPTIONS

# We are using a recursive build, so we need to do a little thinking
# to get the ordering right.
#
# Most importantly: sub-Makefiles should only ever modify files in
# their own directory. If in some directory we have a dependency on
# a file in another dir (which doesn't happen often, but it's often
# unavoidable when linking the built-in.o targets which finally
# turn into vmlinux), we will call a sub make in that other dir, and
# after that we are sure that everything which is in that other dir
# is now up to date.
#
# The only cases where we need to modify files which have global
# effects are thus separated out and done before the recursive
# descending is started. They are now explicitly listed as the
# prepare rule.

# Beautify output
# ---------------------------------------------------------------------------
#
# Normally, we echo the whole command before executing it. By making
# that echo $($(quiet)$(cmd)), we now have the possibility to set
# $(quiet) to choose other forms of output instead, e.g.
#
#         quiet_cmd_cc_o_c = Compiling $(RELDIR)/$@
#         cmd_cc_o_c       = $(CC) $(c_flags) -c -o $@ $<
#
# If $(quiet) is empty, the whole command will be printed.
# If it is set to "quiet_", only the short version will be printed.
# If it is set to "silent_", nothing will be printed at all, since
# the variable $(silent_cmd_cc_o_c) doesn't exist.
#
# A simple variant is to prefix commands with $(Q) - that's useful
# for commands that shall be hidden in non-verbose mode.
#
#	$(Q)ln $@ :<
#
# If KBUILD_VERBOSE equals 0 then the above command will be hidden.
# If KBUILD_VERBOSE equals 1 then the above command is displayed.
#
# To put more focus on warnings, be less verbose as default
# Use 'make V=1' to see the full commands

ifeq ("$(origin V)", "command line")
  KBUILD_VERBOSE = $(V)
endif
ifndef KBUILD_VERBOSE
  KBUILD_VERBOSE = 0
endif

ifeq ($(KBUILD_VERBOSE),1)
  quiet =
  Q =
else
  quiet=quiet_
  Q = @
endif

# If the user is running make -s (silent mode), suppress echoing of
# commands

ifneq ($(filter 4.%,$(MAKE_VERSION)),)	# make-4
ifneq ($(filter %s ,$(firstword x$(MAKEFLAGS))),)
  quiet=silent_
endif
else					# make-3.8x
ifneq ($(filter s% -s%,$(MAKEFLAGS)),)
  quiet=silent_
endif
endif

export quiet Q KBUILD_VERBOSE

# kbuild supports saving output files in a separate directory.
# To locate output files in a separate directory two syntaxes are supported.
# In both cases the working directory must be the root of the kernel src.
# 1) O=
# Use "make O=dir/to/store/output/files/"
#
# 2) Set KBUILD_OUTPUT
# Set the environment variable KBUILD_OUTPUT to point to the directory
# where the output files shall be placed.
# export KBUILD_OUTPUT=dir/to/store/output/files/
# make
#
# The O= assignment takes precedence over the KBUILD_OUTPUT environment
# variable.

# KBUILD_SRC is set on invocation of make in OBJ directory
# KBUILD_SRC is not intended to be used by the regular user (for now)
ifeq ($(KBUILD_SRC),)

# OK, Make called in directory where kernel src resides
# Do we want to locate output files in a separate directory?
ifeq ("$(origin O)", "command line")
  KBUILD_OUTPUT := $(O)
endif

# That's our default target when none is given on the command line
PHONY := _all
_all:

# Cancel implicit rules on top Makefile
$(CURDIR)/Makefile Makefile: ;

ifneq ($(KBUILD_OUTPUT),)
# Invoke a second make in the output directory, passing relevant variables
# check that the output directory actually exists
saved-output := $(KBUILD_OUTPUT)
KBUILD_OUTPUT := $(shell mkdir -p $(KBUILD_OUTPUT) && cd $(KBUILD_OUTPUT) \
								&& /bin/pwd)
$(if $(KBUILD_OUTPUT),, \
     $(error failed to create output directory "$(saved-output)"))

PHONY += $(MAKECMDGOALS) sub-make

$(filter-out _all sub-make $(CURDIR)/Makefile, $(MAKECMDGOALS)) _all: sub-make
	@:

sub-make: FORCE
	$(Q)$(MAKE) -C $(KBUILD_OUTPUT) KBUILD_SRC=$(CURDIR) \
	-f $(CURDIR)/Makefile $(filter-out _all sub-make,$(MAKECMDGOALS))

# Leave processing to above invocation of make
skip-makefile := 1
endif # ifneq ($(KBUILD_OUTPUT),)
endif # ifeq ($(KBUILD_SRC),)

# We process the rest of the Makefile if this is the final invocation of make
ifeq ($(skip-makefile),)

# Do not print "Entering directory ...",
# but we want to display it when entering to the output directory
# so that IDEs/editors are able to understand relative filenames.
MAKEFLAGS += --no-print-directory

# Call a source code checker (by default, "sparse") as part of the
# C compilation.
#
# Use 'make C=1' to enable checking of only re-compiled files.
# Use 'make C=2' to enable checking of *all* source files, regardless
# of whether they are re-compiled or not.
#
# See the file "Documentation/sparse.txt" for more details, including
# where to get the "sparse" utility.

ifeq ("$(origin C)", "command line")
  KBUILD_CHECKSRC = $(C)
endif
ifndef KBUILD_CHECKSRC
  KBUILD_CHECKSRC = 0
endif

# Use make M=dir to specify directory of external module to build
# Old syntax make ... SUBDIRS=$PWD is still supported
# Setting the environment variable KBUILD_EXTMOD take precedence
ifdef SUBDIRS
  KBUILD_EXTMOD ?= $(SUBDIRS)
endif

ifeq ("$(origin M)", "command line")
  KBUILD_EXTMOD := $(M)
endif

# If building an external module we do not care about the all: rule
# but instead _all depend on modules
PHONY += all
ifeq ($(KBUILD_EXTMOD),)
_all: all
else
_all: modules
endif

ifeq ($(KBUILD_SRC),)
        # building in the source tree
        srctree := .
else
        ifeq ($(KBUILD_SRC)/,$(dir $(CURDIR)))
                # building in a subdirectory of the source tree
                srctree := ..
        else
                srctree := $(KBUILD_SRC)
        endif
endif
objtree		:= .
src		:= $(srctree)
obj		:= $(objtree)

VPATH		:= $(srctree)$(if $(KBUILD_EXTMOD),:$(KBUILD_EXTMOD))

export srctree objtree VPATH

# SUBARCH tells the usermode build what the underlying arch is.  That is set
# first, and if a usermode build is happening, the "ARCH=um" on the command
# line overrides the setting of ARCH below.  If a native build is happening,
# then ARCH is assigned, getting whatever value it gets normally, and
# SUBARCH is subsequently ignored.

SUBARCH := $(shell uname -m | sed -e s/i.86/x86/ -e s/x86_64/x86/ \
				  -e s/sun4u/sparc64/ \
				  -e s/arm.*/arm/ -e s/sa110/arm/ \
				  -e s/s390x/s390/ -e s/parisc64/parisc/ \
				  -e s/ppc.*/powerpc/ -e s/mips.*/mips/ \
				  -e s/sh[234].*/sh/ -e s/aarch64.*/arm64/ )

# Cross compiling and selecting different set of gcc/bin-utils
# ---------------------------------------------------------------------------
#
# When performing cross compilation for other architectures ARCH shall be set
# to the target architecture. (See arch/* for the possibilities).
# ARCH can be set during invocation of make:
# make ARCH=ia64
# Another way is to have ARCH set in the environment.
# The default ARCH is the host where make is executed.

# CROSS_COMPILE specify the prefix used for all executables used
# during compilation. Only gcc and related bin-utils executables
# are prefixed with $(CROSS_COMPILE).
# CROSS_COMPILE can be set on the command line
# make CROSS_COMPILE=ia64-linux-
# Alternatively CROSS_COMPILE can be set in the environment.
# A third alternative is to store a setting in .config so that plain
# "make" in the configured kernel build directory always uses that.
# Default value for CROSS_COMPILE is not to prefix executables
# Note: Some architectures assign CROSS_COMPILE in their arch/*/Makefile
ARCH		?= $(SUBARCH)
CROSS_COMPILE	?= $(CONFIG_CROSS_COMPILE:"%"=%)

# Architecture as present in compile.h
UTS_MACHINE 	:= $(ARCH)
SRCARCH 	:= $(ARCH)

# Additional ARCH settings for x86
ifeq ($(ARCH),i386)
        SRCARCH := x86
endif
ifeq ($(ARCH),x86_64)
        SRCARCH := x86
endif

# Additional ARCH settings for sparc
ifeq ($(ARCH),sparc32)
       SRCARCH := sparc
endif
ifeq ($(ARCH),sparc64)
       SRCARCH := sparc
endif

# Additional ARCH settings for sh
ifeq ($(ARCH),sh64)
       SRCARCH := sh
endif

# Additional ARCH settings for tile
ifeq ($(ARCH),tilepro)
       SRCARCH := tile
endif
ifeq ($(ARCH),tilegx)
       SRCARCH := tile
endif

# Where to locate arch specific headers
hdr-arch  := $(SRCARCH)

KCONFIG_CONFIG	?= .config
export KCONFIG_CONFIG

# SHELL used by kbuild
CONFIG_SHELL := $(shell if [ -x "$$BASH" ]; then echo $$BASH; \
	  else if [ -x /bin/bash ]; then echo /bin/bash; \
	  else echo sh; fi ; fi)

HOSTCC       = gcc
HOSTCXX      = g++
HOSTCFLAGS   = -Wall -Wmissing-prototypes -Wstrict-prototypes -O2 -fomit-frame-pointer -std=gnu89
HOSTCXXFLAGS = -O2

ifeq ($(shell $(HOSTCC) -v 2>&1 | grep -c "clang version"), 1)
HOSTCFLAGS  += -Wno-unused-value -Wno-unused-parameter \
		-Wno-missing-field-initializers -fno-delete-null-pointer-checks
endif

# Decide whether to build built-in, modular, or both.
# Normally, just do built-in.

KBUILD_MODULES :=
KBUILD_BUILTIN := 1

# If we have only "make modules", don't compile built-in objects.
# When we're building modules with modversions, we need to consider
# the built-in objects during the descend as well, in order to
# make sure the checksums are up to date before we record them.

ifeq ($(MAKECMDGOALS),modules)
  KBUILD_BUILTIN := $(if $(CONFIG_MODVERSIONS),1)
endif

# If we have "make <whatever> modules", compile modules
# in addition to whatever we do anyway.
# Just "make" or "make all" shall build modules as well

ifneq ($(filter all _all modules,$(MAKECMDGOALS)),)
  KBUILD_MODULES := 1
endif

ifeq ($(MAKECMDGOALS),)
  KBUILD_MODULES := 1
endif

export KBUILD_MODULES KBUILD_BUILTIN
export KBUILD_CHECKSRC KBUILD_SRC KBUILD_EXTMOD

# We need some generic definitions (do not try to remake the file).
scripts/Kbuild.include: ;
include scripts/Kbuild.include

# Make variables (CC, etc...)
AS		= $(CROSS_COMPILE)as
LD		= $(CROSS_COMPILE)ld
CC		= $(CROSS_COMPILE)gcc
CPP		= $(CC) -E
AR		= $(CROSS_COMPILE)ar
NM		= $(CROSS_COMPILE)nm
STRIP		= $(CROSS_COMPILE)strip
OBJCOPY		= $(CROSS_COMPILE)objcopy
OBJDUMP		= $(CROSS_COMPILE)objdump
AWK		= awk
GENKSYMS	= scripts/genksyms/genksyms
INSTALLKERNEL  := installkernel
DEPMOD		= /sbin/depmod
PERL		= perl
PYTHON		= python
CHECK		= sparse

CHECKFLAGS     := -D__linux__ -Dlinux -D__STDC__ -Dunix -D__unix__ \
		  -Wbitwise -Wno-return-void $(CF)
CFLAGS_MODULE   =
AFLAGS_MODULE   =
LDFLAGS_MODULE  =
CFLAGS_KERNEL	=
AFLAGS_KERNEL	=
CFLAGS_GCOV	= -fprofile-arcs -ftest-coverage


# Use USERINCLUDE when you must reference the UAPI directories only.
USERINCLUDE    := \
		-I$(srctree)/arch/$(hdr-arch)/include/uapi \
		-Iarch/$(hdr-arch)/include/generated/uapi \
		-I$(srctree)/include/uapi \
		-Iinclude/generated/uapi \
                -include $(srctree)/include/linux/kconfig.h

# Use LINUXINCLUDE when you must reference the include/ directory.
# Needed to be compatible with the O= option
LINUXINCLUDE    := \
		-I$(srctree)/arch/$(hdr-arch)/include \
		-Iarch/$(hdr-arch)/include/generated/uapi \
		-Iarch/$(hdr-arch)/include/generated \
		$(if $(KBUILD_SRC), -I$(srctree)/include) \
		-Iinclude \
		$(USERINCLUDE)

KBUILD_CPPFLAGS := -D__KERNEL__

KBUILD_CFLAGS   := -Wall -Wundef -Wstrict-prototypes -Wno-trigraphs \
		   -fno-strict-aliasing -fno-common \
		   -Werror-implicit-function-declaration \
		   -Wno-format-security \
		   -std=gnu89

KBUILD_AFLAGS_KERNEL :=
KBUILD_CFLAGS_KERNEL :=
KBUILD_AFLAGS   := -D__ASSEMBLY__
KBUILD_AFLAGS_MODULE  := -DMODULE
KBUILD_CFLAGS_MODULE  := -DMODULE
KBUILD_LDFLAGS_MODULE := -T $(srctree)/scripts/module-common.lds

# Read KERNELRELEASE from include/config/kernel.release (if it exists)
KERNELRELEASE = $(shell cat include/config/kernel.release 2> /dev/null)
KERNELVERSION = $(VERSION)$(if $(PATCHLEVEL),.$(PATCHLEVEL)$(if $(SUBLEVEL),.$(SUBLEVEL)))$(EXTRAVERSION)

export VERSION PATCHLEVEL SUBLEVEL KERNELRELEASE KERNELVERSION
export ARCH SRCARCH CONFIG_SHELL HOSTCC HOSTCFLAGS CROSS_COMPILE AS LD CC
export CPP AR NM STRIP OBJCOPY OBJDUMP
export MAKE AWK GENKSYMS INSTALLKERNEL PERL PYTHON UTS_MACHINE
export HOSTCXX HOSTCXXFLAGS LDFLAGS_MODULE CHECK CHECKFLAGS

export KBUILD_CPPFLAGS NOSTDINC_FLAGS LINUXINCLUDE OBJCOPYFLAGS LDFLAGS
export KBUILD_CFLAGS CFLAGS_KERNEL CFLAGS_MODULE CFLAGS_GCOV CFLAGS_KASAN
export KBUILD_AFLAGS AFLAGS_KERNEL AFLAGS_MODULE
export KBUILD_AFLAGS_MODULE KBUILD_CFLAGS_MODULE KBUILD_LDFLAGS_MODULE
export KBUILD_AFLAGS_KERNEL KBUILD_CFLAGS_KERNEL
export KBUILD_ARFLAGS

# When compiling out-of-tree modules, put MODVERDIR in the module
# tree rather than in the kernel tree. The kernel tree might
# even be read-only.
export MODVERDIR := $(if $(KBUILD_EXTMOD),$(firstword $(KBUILD_EXTMOD))/).tmp_versions

# Files to ignore in find ... statements

export RCS_FIND_IGNORE := \( -name SCCS -o -name BitKeeper -o -name .svn -o    \
			  -name CVS -o -name .pc -o -name .hg -o -name .git \) \
			  -prune -o
export RCS_TAR_IGNORE := --exclude SCCS --exclude BitKeeper --exclude .svn \
			 --exclude CVS --exclude .pc --exclude .hg --exclude .git

# ===========================================================================
# Rules shared between *config targets and build targets

# Basic helpers built in scripts/
PHONY += scripts_basic
scripts_basic:
	$(Q)$(MAKE) $(build)=scripts/basic
	$(Q)rm -f .tmp_quiet_recordmcount

# To avoid any implicit rule to kick in, define an empty command.
scripts/basic/%: scripts_basic ;

PHONY += outputmakefile
# outputmakefile generates a Makefile in the output directory, if using a
# separate output directory. This allows convenient use of make in the
# output directory.
outputmakefile:
ifneq ($(KBUILD_SRC),)
	$(Q)ln -fsn $(srctree) source
	$(Q)$(CONFIG_SHELL) $(srctree)/scripts/mkmakefile \
	    $(srctree) $(objtree) $(VERSION) $(PATCHLEVEL)
endif

# Support for using generic headers in asm-generic
PHONY += asm-generic
asm-generic:
	$(Q)$(MAKE) -f $(srctree)/scripts/Makefile.asm-generic \
	            src=asm obj=arch/$(SRCARCH)/include/generated/asm
	$(Q)$(MAKE) -f $(srctree)/scripts/Makefile.asm-generic \
	            src=uapi/asm obj=arch/$(SRCARCH)/include/generated/uapi/asm

# To make sure we do not include .config for any of the *config targets
# catch them early, and hand them over to scripts/kconfig/Makefile
# It is allowed to specify more targets when calling make, including
# mixing *config targets and build targets.
# For example 'make oldconfig all'.
# Detect when mixed targets is specified, and make a second invocation
# of make so .config is not included in this case either (for *config).

version_h := include/generated/uapi/linux/version.h
old_version_h := include/linux/version.h

no-dot-config-targets := clean mrproper distclean \
			 cscope gtags TAGS tags help% %docs check% coccicheck \
			 $(version_h) headers_% archheaders archscripts \
			 kernelversion %src-pkg

config-targets := 0
mixed-targets  := 0
dot-config     := 1

ifneq ($(filter $(no-dot-config-targets), $(MAKECMDGOALS)),)
	ifeq ($(filter-out $(no-dot-config-targets), $(MAKECMDGOALS)),)
		dot-config := 0
	endif
endif

ifeq ($(KBUILD_EXTMOD),)
        ifneq ($(filter config %config,$(MAKECMDGOALS)),)
                config-targets := 1
                ifneq ($(words $(MAKECMDGOALS)),1)
                        mixed-targets := 1
                endif
        endif
endif

ifeq ($(mixed-targets),1)
# ===========================================================================
# We're called with mixed targets (*config and build targets).
# Handle them one by one.

PHONY += $(MAKECMDGOALS) __build_one_by_one

$(filter-out __build_one_by_one, $(MAKECMDGOALS)): __build_one_by_one
	@:

__build_one_by_one:
	$(Q)set -e; \
	for i in $(MAKECMDGOALS); do \
		$(MAKE) -f $(srctree)/Makefile $$i; \
	done

else
ifeq ($(config-targets),1)
# ===========================================================================
# *config targets only - make sure prerequisites are updated, and descend
# in scripts/kconfig to make the *config target

# Read arch specific Makefile to set KBUILD_DEFCONFIG as needed.
# KBUILD_DEFCONFIG may point out an alternative default configuration
# used for 'make defconfig'
include arch/$(SRCARCH)/Makefile
export KBUILD_DEFCONFIG KBUILD_KCONFIG

config: scripts_basic outputmakefile FORCE
	$(Q)$(MAKE) $(build)=scripts/kconfig $@

%config: scripts_basic outputmakefile FORCE
	$(Q)$(MAKE) $(build)=scripts/kconfig $@

else
# ===========================================================================
# Build targets only - this includes vmlinux, arch specific targets, clean
# targets and others. In general all targets except *config targets.

ifeq ($(KBUILD_EXTMOD),)
# Additional helpers built in scripts/
# Carefully list dependencies so we do not try to build scripts twice
# in parallel
PHONY += scripts
scripts: scripts_basic include/config/auto.conf include/config/tristate.conf \
	 asm-generic
	$(Q)$(MAKE) $(build)=$(@)

# Objects we will link into vmlinux / subdirs we need to visit
init-y		:= init/
drivers-y	:= drivers/ sound/ firmware/
net-y		:= net/
libs-y		:= lib/
core-y		:= usr/
virt-y		:= virt/
endif # KBUILD_EXTMOD

ifeq ($(dot-config),1)
# Read in config
-include include/config/auto.conf

ifeq ($(KBUILD_EXTMOD),)
# Read in dependencies to all Kconfig* files, make sure to run
# oldconfig if changes are detected.
-include include/config/auto.conf.cmd

# To avoid any implicit rule to kick in, define an empty command
$(KCONFIG_CONFIG) include/config/auto.conf.cmd: ;

# If .config is newer than include/config/auto.conf, someone tinkered
# with it and forgot to run make oldconfig.
# if auto.conf.cmd is missing then we are probably in a cleaned tree so
# we execute the config step to be sure to catch updated Kconfig files
include/config/%.conf: $(KCONFIG_CONFIG) include/config/auto.conf.cmd
	$(Q)$(MAKE) -f $(srctree)/Makefile silentoldconfig
else
# external modules needs include/generated/autoconf.h and include/config/auto.conf
# but do not care if they are up-to-date. Use auto.conf to trigger the test
PHONY += include/config/auto.conf

include/config/auto.conf:
	$(Q)test -e include/generated/autoconf.h -a -e $@ || (		\
	echo >&2;							\
	echo >&2 "  ERROR: Kernel configuration is invalid.";		\
	echo >&2 "         include/generated/autoconf.h or $@ are missing.";\
	echo >&2 "         Run 'make oldconfig && make prepare' on kernel src to fix it.";	\
	echo >&2 ;							\
	/bin/false)

endif # KBUILD_EXTMOD

else
# Dummy target needed, because used as prerequisite
include/config/auto.conf: ;
endif # $(dot-config)

# The all: target is the default when no target is given on the
# command line.
# This allow a user to issue only 'make' to build a kernel including modules
# Defaults to vmlinux, but the arch makefile usually adds further targets
all: vmlinux

# The arch Makefile can set ARCH_{CPP,A,C}FLAGS to override the default
# values of the respective KBUILD_* variables
ARCH_CPPFLAGS :=
ARCH_AFLAGS :=
ARCH_CFLAGS :=
include arch/$(SRCARCH)/Makefile

KBUILD_CFLAGS	+= $(call cc-option,-fno-delete-null-pointer-checks,)

ifdef CONFIG_CC_OPTIMIZE_FOR_SIZE
KBUILD_CFLAGS	+= -Os $(call cc-disable-warning,maybe-uninitialized,)
else
KBUILD_CFLAGS	+= -O2
endif

# Tell gcc to never replace conditional load with a non-conditional one
KBUILD_CFLAGS	+= $(call cc-option,--param=allow-store-data-races=0)

ifdef CONFIG_READABLE_ASM
# Disable optimizations that make assembler listings hard to read.
# reorder blocks reorders the control in the function
# ipa clone creates specialized cloned functions
# partial inlining inlines only parts of functions
KBUILD_CFLAGS += $(call cc-option,-fno-reorder-blocks,) \
                 $(call cc-option,-fno-ipa-cp-clone,) \
                 $(call cc-option,-fno-partial-inlining)
endif

ifneq ($(CONFIG_FRAME_WARN),0)
KBUILD_CFLAGS += $(call cc-option,-Wframe-larger-than=${CONFIG_FRAME_WARN})
endif

# Handle stack protector mode.
#
# Since kbuild can potentially perform two passes (first with the old
# .config values and then with updated .config values), we cannot error out
# if a desired compiler option is unsupported. If we were to error, kbuild
# could never get to the second pass and actually notice that we changed
# the option to something that was supported.
#
# Additionally, we don't want to fallback and/or silently change which compiler
# flags will be used, since that leads to producing kernels with different
# security feature characteristics depending on the compiler used. ("But I
# selected CC_STACKPROTECTOR_STRONG! Why did it build with _REGULAR?!")
#
# The middle ground is to warn here so that the failed option is obvious, but
# to let the build fail with bad compiler flags so that we can't produce a
# kernel when there is a CONFIG and compiler mismatch.
#
ifdef CONFIG_CC_STACKPROTECTOR_REGULAR
  stackp-flag := -fstack-protector
  ifeq ($(call cc-option, $(stackp-flag)),)
    $(warning Cannot use CONFIG_CC_STACKPROTECTOR_REGULAR: \
             -fstack-protector not supported by compiler)
  endif
else
ifdef CONFIG_CC_STACKPROTECTOR_STRONG
  stackp-flag := -fstack-protector-strong
  ifeq ($(call cc-option, $(stackp-flag)),)
    $(warning Cannot use CONFIG_CC_STACKPROTECTOR_STRONG: \
	      -fstack-protector-strong not supported by compiler)
  endif
else
  # Force off for distro compilers that enable stack protector by default.
  stackp-flag := $(call cc-option, -fno-stack-protector)
endif
endif
KBUILD_CFLAGS += $(stackp-flag)

ifeq ($(cc-name),clang)
KBUILD_CPPFLAGS += $(call cc-option,-Qunused-arguments,)
KBUILD_CPPFLAGS += $(call cc-option,-Wno-unknown-warning-option,)
KBUILD_CFLAGS += $(call cc-disable-warning, unused-variable)
KBUILD_CFLAGS += $(call cc-disable-warning, format-invalid-specifier)
KBUILD_CFLAGS += $(call cc-disable-warning, gnu)
# Quiet clang warning: comparison of unsigned expression < 0 is always false
KBUILD_CFLAGS += $(call cc-disable-warning, tautological-compare)
# CLANG uses a _MergedGlobals as optimization, but this breaks modpost, as the
# source of a reference will be _MergedGlobals and not on of the whitelisted names.
# See modpost pattern 2
KBUILD_CFLAGS += $(call cc-option, -mno-global-merge,)
KBUILD_CFLAGS += $(call cc-option, -fcatch-undefined-behavior)
else

# This warning generated too much noise in a regular build.
# Use make W=1 to enable this warning (see scripts/Makefile.build)
KBUILD_CFLAGS += $(call cc-disable-warning, unused-but-set-variable)
endif

ifdef CONFIG_FRAME_POINTER
KBUILD_CFLAGS	+= -fno-omit-frame-pointer -fno-optimize-sibling-calls
else
# Some targets (ARM with Thumb2, for example), can't be built with frame
# pointers.  For those, we don't have FUNCTION_TRACER automatically
# select FRAME_POINTER.  However, FUNCTION_TRACER adds -pg, and this is
# incompatible with -fomit-frame-pointer with current GCC, so we don't use
# -fomit-frame-pointer with FUNCTION_TRACER.
ifndef CONFIG_FUNCTION_TRACER
KBUILD_CFLAGS	+= -fomit-frame-pointer
endif
endif

KBUILD_CFLAGS   += $(call cc-option, -fno-var-tracking-assignments)

ifdef CONFIG_DEBUG_INFO
ifdef CONFIG_DEBUG_INFO_SPLIT
KBUILD_CFLAGS   += $(call cc-option, -gsplit-dwarf, -g)
else
KBUILD_CFLAGS	+= -g
endif
KBUILD_AFLAGS	+= -Wa,-gdwarf-2
endif
ifdef CONFIG_DEBUG_INFO_DWARF4
KBUILD_CFLAGS	+= $(call cc-option, -gdwarf-4,)
endif

ifdef CONFIG_DEBUG_INFO_REDUCED
KBUILD_CFLAGS 	+= $(call cc-option, -femit-struct-debug-baseonly) \
		   $(call cc-option,-fno-var-tracking)
endif

ifdef CONFIG_FUNCTION_TRACER
ifndef CC_FLAGS_FTRACE
CC_FLAGS_FTRACE := -pg
endif
export CC_FLAGS_FTRACE
ifdef CONFIG_HAVE_FENTRY
CC_USING_FENTRY	:= $(call cc-option, -mfentry -DCC_USING_FENTRY)
endif
KBUILD_CFLAGS	+= $(CC_FLAGS_FTRACE) $(CC_USING_FENTRY)
KBUILD_AFLAGS	+= $(CC_USING_FENTRY)
ifdef CONFIG_DYNAMIC_FTRACE
	ifdef CONFIG_HAVE_C_RECORDMCOUNT
		BUILD_C_RECORDMCOUNT := y
		export BUILD_C_RECORDMCOUNT
	endif
endif
endif

# We trigger additional mismatches with less inlining
ifdef CONFIG_DEBUG_SECTION_MISMATCH
KBUILD_CFLAGS += $(call cc-option, -fno-inline-functions-called-once)
endif

# arch Makefile may override CC so keep this after arch Makefile is included
NOSTDINC_FLAGS += -nostdinc -isystem $(shell $(CC) -print-file-name=include)
CHECKFLAGS     += $(NOSTDINC_FLAGS)

# warn about C99 declaration after statement
KBUILD_CFLAGS += $(call cc-option,-Wdeclaration-after-statement,)

# disable pointer signed / unsigned warnings in gcc 4.0
KBUILD_CFLAGS += $(call cc-disable-warning, pointer-sign)

# disable invalid "can't wrap" optimizations for signed / pointers
KBUILD_CFLAGS	+= $(call cc-option,-fno-strict-overflow)

# conserve stack if available
KBUILD_CFLAGS   += $(call cc-option,-fconserve-stack)

# disallow errors like 'EXPORT_GPL(foo);' with missing header
KBUILD_CFLAGS   += $(call cc-option,-Werror=implicit-int)

# require functions to have arguments in prototypes, not empty 'int foo()'
KBUILD_CFLAGS   += $(call cc-option,-Werror=strict-prototypes)

# Prohibit date/time macros, which would make the build non-deterministic
KBUILD_CFLAGS   += $(call cc-option,-Werror=date-time)

# use the deterministic mode of AR if available
KBUILD_ARFLAGS := $(call ar-option,D)

# check for 'asm goto'
ifeq ($(shell $(CONFIG_SHELL) $(srctree)/scripts/gcc-goto.sh $(CC)), y)
	KBUILD_CFLAGS += -DCC_HAVE_ASM_GOTO
	KBUILD_AFLAGS += -DCC_HAVE_ASM_GOTO
endif

include scripts/Makefile.kasan
include scripts/Makefile.extrawarn

# Add any arch overrides and user supplied CPPFLAGS, AFLAGS and CFLAGS as the
# last assignments
KBUILD_CPPFLAGS += $(ARCH_CPPFLAGS) $(KCPPFLAGS)
KBUILD_AFLAGS   += $(ARCH_AFLAGS)   $(KAFLAGS)
KBUILD_CFLAGS   += $(ARCH_CFLAGS)   $(KCFLAGS)

# Use --build-id when available.
LDFLAGS_BUILD_ID = $(patsubst -Wl$(comma)%,%,\
			      $(call cc-ldoption, -Wl$(comma)--build-id,))
KBUILD_LDFLAGS_MODULE += $(LDFLAGS_BUILD_ID)
LDFLAGS_vmlinux += $(LDFLAGS_BUILD_ID)

ifeq ($(CONFIG_STRIP_ASM_SYMS),y)
LDFLAGS_vmlinux	+= $(call ld-option, -X,)
endif

# Default kernel image to build when no specific target is given.
# KBUILD_IMAGE may be overruled on the command line or
# set in the environment
# Also any assignments in arch/$(ARCH)/Makefile take precedence over
# this default value
export KBUILD_IMAGE ?= vmlinux

#
# INSTALL_PATH specifies where to place the updated kernel and system map
# images. Default is /boot, but you can set it to other values
export	INSTALL_PATH ?= /boot

#
# INSTALL_DTBS_PATH specifies a prefix for relocations required by build roots.
# Like INSTALL_MOD_PATH, it isn't defined in the Makefile, but can be passed as
# an argument if needed. Otherwise it defaults to the kernel install path
#
export INSTALL_DTBS_PATH ?= $(INSTALL_PATH)/dtbs/$(KERNELRELEASE)

#
# INSTALL_MOD_PATH specifies a prefix to MODLIB for module directory
# relocations required by build roots.  This is not defined in the
# makefile but the argument can be passed to make if needed.
#

MODLIB	= $(INSTALL_MOD_PATH)/lib/modules/$(KERNELRELEASE)
export MODLIB

#
# INSTALL_MOD_STRIP, if defined, will cause modules to be
# stripped after they are installed.  If INSTALL_MOD_STRIP is '1', then
# the default option --strip-debug will be used.  Otherwise,
# INSTALL_MOD_STRIP value will be used as the options to the strip command.

ifdef INSTALL_MOD_STRIP
ifeq ($(INSTALL_MOD_STRIP),1)
mod_strip_cmd = $(STRIP) --strip-debug
else
mod_strip_cmd = $(STRIP) $(INSTALL_MOD_STRIP)
endif # INSTALL_MOD_STRIP=1
else
mod_strip_cmd = true
endif # INSTALL_MOD_STRIP
export mod_strip_cmd

# CONFIG_MODULE_COMPRESS, if defined, will cause module to be compressed
# after they are installed in agreement with CONFIG_MODULE_COMPRESS_GZIP
# or CONFIG_MODULE_COMPRESS_XZ.

mod_compress_cmd = true
ifdef CONFIG_MODULE_COMPRESS
  ifdef CONFIG_MODULE_COMPRESS_GZIP
    mod_compress_cmd = gzip -n -f
  endif # CONFIG_MODULE_COMPRESS_GZIP
  ifdef CONFIG_MODULE_COMPRESS_XZ
    mod_compress_cmd = xz -f
  endif # CONFIG_MODULE_COMPRESS_XZ
endif # CONFIG_MODULE_COMPRESS
export mod_compress_cmd

# Select initial ramdisk compression format, default is gzip(1).
# This shall be used by the dracut(8) tool while creating an initramfs image.
#
INITRD_COMPRESS-y                  := gzip
INITRD_COMPRESS-$(CONFIG_RD_BZIP2) := bzip2
INITRD_COMPRESS-$(CONFIG_RD_LZMA)  := lzma
INITRD_COMPRESS-$(CONFIG_RD_XZ)    := xz
INITRD_COMPRESS-$(CONFIG_RD_LZO)   := lzo
INITRD_COMPRESS-$(CONFIG_RD_LZ4)   := lz4
# do not export INITRD_COMPRESS, since we didn't actually
# choose a sane default compression above.
# export INITRD_COMPRESS := $(INITRD_COMPRESS-y)

ifdef CONFIG_MODULE_SIG_ALL
$(eval $(call config_filename,MODULE_SIG_KEY))

mod_sign_cmd = scripts/sign-file $(CONFIG_MODULE_SIG_HASH) $(MODULE_SIG_KEY_SRCPREFIX)$(CONFIG_MODULE_SIG_KEY) certs/signing_key.x509
else
mod_sign_cmd = true
endif
export mod_sign_cmd


ifeq ($(KBUILD_EXTMOD),)
core-y		+= kernel/ certs/ mm/ fs/ ipc/ security/ crypto/ block/

vmlinux-dirs	:= $(patsubst %/,%,$(filter %/, $(init-y) $(init-m) \
		     $(core-y) $(core-m) $(drivers-y) $(drivers-m) \
		     $(net-y) $(net-m) $(libs-y) $(libs-m) $(virt-y)))

vmlinux-alldirs	:= $(sort $(vmlinux-dirs) $(patsubst %/,%,$(filter %/, \
		     $(init-) $(core-) $(drivers-) $(net-) $(libs-) $(virt-))))

init-y		:= $(patsubst %/, %/built-in.o, $(init-y))
core-y		:= $(patsubst %/, %/built-in.o, $(core-y))
drivers-y	:= $(patsubst %/, %/built-in.o, $(drivers-y))
net-y		:= $(patsubst %/, %/built-in.o, $(net-y))
libs-y1		:= $(patsubst %/, %/lib.a, $(libs-y))
libs-y2		:= $(patsubst %/, %/built-in.o, $(libs-y))
libs-y		:= $(libs-y1) $(libs-y2)
virt-y		:= $(patsubst %/, %/built-in.o, $(virt-y))

# Externally visible symbols (used by link-vmlinux.sh)
export KBUILD_VMLINUX_INIT := $(head-y) $(init-y)
export KBUILD_VMLINUX_MAIN := $(core-y) $(libs-y) $(drivers-y) $(net-y) $(virt-y)
export KBUILD_LDS          := arch/$(SRCARCH)/kernel/vmlinux.lds
export LDFLAGS_vmlinux
# used by scripts/pacmage/Makefile
export KBUILD_ALLDIRS := $(sort $(filter-out arch/%,$(vmlinux-alldirs)) arch Documentation include samples scripts tools)

vmlinux-deps := $(KBUILD_LDS) $(KBUILD_VMLINUX_INIT) $(KBUILD_VMLINUX_MAIN)

# Final link of vmlinux
      cmd_link-vmlinux = $(CONFIG_SHELL) $< $(LD) $(LDFLAGS) $(LDFLAGS_vmlinux)
quiet_cmd_link-vmlinux = LINK    $@

# Include targets which we want to
# execute if the rest of the kernel build went well.
vmlinux: scripts/link-vmlinux.sh $(vmlinux-deps) FORCE
ifdef CONFIG_HEADERS_CHECK
	$(Q)$(MAKE) -f $(srctree)/Makefile headers_check
endif
ifdef CONFIG_SAMPLES
	$(Q)$(MAKE) $(build)=samples
endif
ifdef CONFIG_BUILD_DOCSRC
	$(Q)$(MAKE) $(build)=Documentation
endif
ifdef CONFIG_GDB_SCRIPTS
	$(Q)ln -fsn `cd $(srctree) && /bin/pwd`/scripts/gdb/vmlinux-gdb.py
endif
	+$(call if_changed,link-vmlinux)

# The actual objects are generated when descending,
# make sure no implicit rule kicks in
$(sort $(vmlinux-deps)): $(vmlinux-dirs) ;

# Handle descending into subdirectories listed in $(vmlinux-dirs)
# Preset locale variables to speed up the build process. Limit locale
# tweaks to this spot to avoid wrong language settings when running
# make menuconfig etc.
# Error messages still appears in the original language

PHONY += $(vmlinux-dirs)
$(vmlinux-dirs): prepare scripts
	$(Q)$(MAKE) $(build)=$@

define filechk_kernel.release
	echo "$(KERNELVERSION)$$($(CONFIG_SHELL) $(srctree)/scripts/setlocalversion $(srctree))"
endef

# Store (new) KERNELRELEASE string in include/config/kernel.release
include/config/kernel.release: include/config/auto.conf FORCE
	$(call filechk,kernel.release)


# Things we need to do before we recursively start building the kernel
# or the modules are listed in "prepare".
# A multi level approach is used. prepareN is processed before prepareN-1.
# archprepare is used in arch Makefiles and when processed asm symlink,
# version.h and scripts_basic is processed / created.

# Listed in dependency order
PHONY += prepare archprepare prepare0 prepare1 prepare2 prepare3

# prepare3 is used to check if we are building in a separate output directory,
# and if so do:
# 1) Check that make has not been executed in the kernel src $(srctree)
prepare3: include/config/kernel.release
ifneq ($(KBUILD_SRC),)
	@$(kecho) '  Using $(srctree) as source for kernel'
	$(Q)if [ -f $(srctree)/.config -o -d $(srctree)/include/config ]; then \
		echo >&2 "  $(srctree) is not clean, please run 'make mrproper'"; \
		echo >&2 "  in the '$(srctree)' directory.";\
		/bin/false; \
	fi;
endif

# prepare2 creates a makefile if using a separate output directory
prepare2: prepare3 outputmakefile asm-generic

prepare1: prepare2 $(version_h) include/generated/utsrelease.h \
                   include/config/auto.conf
	$(cmd_crmodverdir)

archprepare: archheaders archscripts prepare1 scripts_basic

prepare0: archprepare FORCE
	$(Q)$(MAKE) $(build)=.

# All the preparing..
prepare: prepare0

# Generate some files
# ---------------------------------------------------------------------------

# KERNELRELEASE can change from a few different places, meaning version.h
# needs to be updated, so this check is forced on all builds

uts_len := 64
define filechk_utsrelease.h
	if [ `echo -n "$(KERNELRELEASE)" | wc -c ` -gt $(uts_len) ]; then \
	  echo '"$(KERNELRELEASE)" exceeds $(uts_len) characters' >&2;    \
	  exit 1;                                                         \
	fi;                                                               \
	(echo \#define UTS_RELEASE \"$(KERNELRELEASE)\";)
endef

define filechk_version.h
	(echo \#define LINUX_VERSION_CODE $(shell                         \
	expr $(VERSION) \* 65536 + 0$(PATCHLEVEL) \* 256 + 0$(SUBLEVEL)); \
	echo '#define KERNEL_VERSION(a,b,c) (((a) << 16) + ((b) << 8) + (c))';)
endef

$(version_h): $(srctree)/Makefile FORCE
	$(call filechk,version.h)
	$(Q)rm -f $(old_version_h)

include/generated/utsrelease.h: include/config/kernel.release FORCE
	$(call filechk,utsrelease.h)

PHONY += headerdep
headerdep:
	$(Q)find $(srctree)/include/ -name '*.h' | xargs --max-args 1 \
	$(srctree)/scripts/headerdep.pl -I$(srctree)/include

# ---------------------------------------------------------------------------
# Firmware install
INSTALL_FW_PATH=$(INSTALL_MOD_PATH)/lib/firmware/$(KERNELRELEASE)
export INSTALL_FW_PATH

PHONY += firmware_install
firmware_install: FORCE
	@mkdir -p $(objtree)/firmware
	$(Q)$(MAKE) -f $(srctree)/scripts/Makefile.fwinst obj=firmware __fw_install

# ---------------------------------------------------------------------------
# Kernel headers

#Default location for installed headers
export INSTALL_HDR_PATH = $(objtree)/usr

# If we do an all arch process set dst to asm-$(hdr-arch)
hdr-dst = $(if $(KBUILD_HEADERS), dst=include/asm-$(hdr-arch), dst=include/asm)

PHONY += archheaders
archheaders:

PHONY += archscripts
archscripts:

PHONY += __headers
__headers: $(version_h) scripts_basic asm-generic archheaders archscripts FORCE
	$(Q)$(MAKE) $(build)=scripts build_unifdef

PHONY += headers_install_all
headers_install_all:
	$(Q)$(CONFIG_SHELL) $(srctree)/scripts/headers.sh install

PHONY += headers_install
headers_install: __headers
	$(if $(wildcard $(srctree)/arch/$(hdr-arch)/include/uapi/asm/Kbuild),, \
	  $(error Headers not exportable for the $(SRCARCH) architecture))
	$(Q)$(MAKE) $(hdr-inst)=include/uapi
	$(Q)$(MAKE) $(hdr-inst)=arch/$(hdr-arch)/include/uapi/asm $(hdr-dst)

PHONY += headers_check_all
headers_check_all: headers_install_all
	$(Q)$(CONFIG_SHELL) $(srctree)/scripts/headers.sh check

PHONY += headers_check
headers_check: headers_install
	$(Q)$(MAKE) $(hdr-inst)=include/uapi HDRCHECK=1
	$(Q)$(MAKE) $(hdr-inst)=arch/$(hdr-arch)/include/uapi/asm $(hdr-dst) HDRCHECK=1

# ---------------------------------------------------------------------------
# Kernel selftest

PHONY += kselftest
kselftest:
	$(Q)$(MAKE) -C tools/testing/selftests run_tests

kselftest-clean:
	$(Q)$(MAKE) -C tools/testing/selftests clean

# ---------------------------------------------------------------------------
# Modules

ifdef CONFIG_MODULES

# By default, build modules as well

all: modules

# Build modules
#
# A module can be listed more than once in obj-m resulting in
# duplicate lines in modules.order files.  Those are removed
# using awk while concatenating to the final file.

PHONY += modules
modules: $(vmlinux-dirs) $(if $(KBUILD_BUILTIN),vmlinux) modules.builtin
	$(Q)$(AWK) '!x[$$0]++' $(vmlinux-dirs:%=$(objtree)/%/modules.order) > $(objtree)/modules.order
	@$(kecho) '  Building modules, stage 2.';
	$(Q)$(MAKE) -f $(srctree)/scripts/Makefile.modpost
	$(Q)$(MAKE) -f $(srctree)/scripts/Makefile.fwinst obj=firmware __fw_modbuild

modules.builtin: $(vmlinux-dirs:%=%/modules.builtin)
	$(Q)$(AWK) '!x[$$0]++' $^ > $(objtree)/modules.builtin

%/modules.builtin: include/config/auto.conf
	$(Q)$(MAKE) $(modbuiltin)=$*


# Target to prepare building external modules
PHONY += modules_prepare
modules_prepare: prepare scripts

# Target to install modules
PHONY += modules_install
modules_install: _modinst_ _modinst_post

PHONY += _modinst_
_modinst_:
	@rm -rf $(MODLIB)/kernel
	@rm -f $(MODLIB)/source
	@mkdir -p $(MODLIB)/kernel
	@ln -s `cd $(srctree) && /bin/pwd` $(MODLIB)/source
	@if [ ! $(objtree) -ef  $(MODLIB)/build ]; then \
		rm -f $(MODLIB)/build ; \
		ln -s $(CURDIR) $(MODLIB)/build ; \
	fi
	@cp -f $(objtree)/modules.order $(MODLIB)/
	@cp -f $(objtree)/modules.builtin $(MODLIB)/
	$(Q)$(MAKE) -f $(srctree)/scripts/Makefile.modinst

# This depmod is only for convenience to give the initial
# boot a modules.dep even before / is mounted read-write.  However the
# boot script depmod is the master version.
PHONY += _modinst_post
_modinst_post: _modinst_
	$(Q)$(MAKE) -f $(srctree)/scripts/Makefile.fwinst obj=firmware __fw_modinst
	$(call cmd,depmod)

ifeq ($(CONFIG_MODULE_SIG), y)
PHONY += modules_sign
modules_sign:
	$(Q)$(MAKE) -f $(srctree)/scripts/Makefile.modsign
endif

else # CONFIG_MODULES

# Modules not configured
# ---------------------------------------------------------------------------

modules modules_install: FORCE
	@echo >&2
	@echo >&2 "The present kernel configuration has modules disabled."
	@echo >&2 "Type 'make config' and enable loadable module support."
	@echo >&2 "Then build a kernel with module support enabled."
	@echo >&2
	@exit 1

endif # CONFIG_MODULES

###
# Cleaning is done on three levels.
# make clean     Delete most generated files
#                Leave enough to build external modules
# make mrproper  Delete the current configuration, and all generated files
# make distclean Remove editor backup files, patch leftover files and the like

# Directories & files removed with 'make clean'
CLEAN_DIRS  += $(MODVERDIR)

# Directories & files removed with 'make mrproper'
MRPROPER_DIRS  += include/config usr/include include/generated          \
		  arch/*/include/generated .tmp_objdiff
MRPROPER_FILES += .config .config.old .version .old_version \
		  Module.symvers tags TAGS cscope* GPATH GTAGS GRTAGS GSYMS \
		  signing_key.pem signing_key.priv signing_key.x509	\
		  x509.genkey extra_certificates signing_key.x509.keyid	\
		  signing_key.x509.signer vmlinux-gdb.py

# clean - Delete most, but leave enough to build external modules
#
clean: rm-dirs  := $(CLEAN_DIRS)
clean: rm-files := $(CLEAN_FILES)
clean-dirs      := $(addprefix _clean_, . $(vmlinux-alldirs) Documentation samples)

PHONY += $(clean-dirs) clean archclean vmlinuxclean
$(clean-dirs):
	$(Q)$(MAKE) $(clean)=$(patsubst _clean_%,%,$@)

vmlinuxclean:
	$(Q)$(CONFIG_SHELL) $(srctree)/scripts/link-vmlinux.sh clean

clean: archclean vmlinuxclean

# mrproper - Delete all generated files, including .config
#
mrproper: rm-dirs  := $(wildcard $(MRPROPER_DIRS))
mrproper: rm-files := $(wildcard $(MRPROPER_FILES))
mrproper-dirs      := $(addprefix _mrproper_,Documentation/DocBook scripts)

PHONY += $(mrproper-dirs) mrproper archmrproper
$(mrproper-dirs):
	$(Q)$(MAKE) $(clean)=$(patsubst _mrproper_%,%,$@)

mrproper: clean archmrproper $(mrproper-dirs)
	$(call cmd,rmdirs)
	$(call cmd,rmfiles)

# distclean
#
PHONY += distclean

distclean: mrproper
	@find $(srctree) $(RCS_FIND_IGNORE) \
		\( -name '*.orig' -o -name '*.rej' -o -name '*~' \
		-o -name '*.bak' -o -name '#*#' -o -name '.*.orig' \
		-o -name '.*.rej' -o -name '*%'  -o -name 'core' \) \
		-type f -print | xargs rm -f


# Packaging of the kernel to various formats
# ---------------------------------------------------------------------------
# rpm target kept for backward compatibility
package-dir	:= scripts/package

%src-pkg: FORCE
	$(Q)$(MAKE) $(build)=$(package-dir) $@
%pkg: include/config/kernel.release FORCE
	$(Q)$(MAKE) $(build)=$(package-dir) $@
rpm: include/config/kernel.release FORCE
	$(Q)$(MAKE) $(build)=$(package-dir) $@


# Brief documentation of the typical targets used
# ---------------------------------------------------------------------------

boards := $(wildcard $(srctree)/arch/$(SRCARCH)/configs/*_defconfig)
boards := $(sort $(notdir $(boards)))
board-dirs := $(dir $(wildcard $(srctree)/arch/$(SRCARCH)/configs/*/*_defconfig))
board-dirs := $(sort $(notdir $(board-dirs:/=)))

help:
	@echo  'Cleaning targets:'
	@echo  '  clean		  - Remove most generated files but keep the config and'
	@echo  '                    enough build support to build external modules'
	@echo  '  mrproper	  - Remove all generated files + config + various backup files'
	@echo  '  distclean	  - mrproper + remove editor backup and patch files'
	@echo  ''
	@echo  'Configuration targets:'
	@$(MAKE) -f $(srctree)/scripts/kconfig/Makefile help
	@echo  ''
	@echo  'Other generic targets:'
	@echo  '  all		  - Build all targets marked with [*]'
	@echo  '* vmlinux	  - Build the bare kernel'
	@echo  '* modules	  - Build all modules'
	@echo  '  modules_install - Install all modules to INSTALL_MOD_PATH (default: /)'
	@echo  '  firmware_install- Install all firmware to INSTALL_FW_PATH'
	@echo  '                    (default: $$(INSTALL_MOD_PATH)/lib/firmware)'
	@echo  '  dir/            - Build all files in dir and below'
	@echo  '  dir/file.[oisS] - Build specified target only'
	@echo  '  dir/file.lst    - Build specified mixed source/assembly target only'
	@echo  '                    (requires a recent binutils and recent build (System.map))'
	@echo  '  dir/file.ko     - Build module including final link'
	@echo  '  modules_prepare - Set up for building external modules'
	@echo  '  tags/TAGS	  - Generate tags file for editors'
	@echo  '  cscope	  - Generate cscope index'
	@echo  '  gtags           - Generate GNU GLOBAL index'
	@echo  '  kernelrelease	  - Output the release version string (use with make -s)'
	@echo  '  kernelversion	  - Output the version stored in Makefile (use with make -s)'
	@echo  '  image_name	  - Output the image name (use with make -s)'
	@echo  '  headers_install - Install sanitised kernel headers to INSTALL_HDR_PATH'; \
	 echo  '                    (default: $(INSTALL_HDR_PATH))'; \
	 echo  ''
	@echo  'Static analysers'
	@echo  '  checkstack      - Generate a list of stack hogs'
	@echo  '  namespacecheck  - Name space analysis on compiled kernel'
	@echo  '  versioncheck    - Sanity check on version.h usage'
	@echo  '  includecheck    - Check for duplicate included header files'
	@echo  '  export_report   - List the usages of all exported symbols'
	@echo  '  headers_check   - Sanity check on exported headers'
	@echo  '  headerdep       - Detect inclusion cycles in headers'
	@$(MAKE) -f $(srctree)/scripts/Makefile.help checker-help
	@echo  ''
	@echo  'Kernel selftest'
	@echo  '  kselftest       - Build and run kernel selftest (run as root)'
	@echo  '                    Build, install, and boot kernel before'
	@echo  '                    running kselftest on it'
	@echo  '  kselftest-clean - Remove all generated kselftest files'
	@echo  ''
	@echo  'Kernel packaging:'
	@$(MAKE) $(build)=$(package-dir) help
	@echo  ''
	@echo  'Documentation targets:'
	@$(MAKE) -f $(srctree)/Documentation/DocBook/Makefile dochelp
	@echo  ''
	@echo  'Architecture specific targets ($(SRCARCH)):'
	@$(if $(archhelp),$(archhelp),\
		echo '  No architecture specific help defined for $(SRCARCH)')
	@echo  ''
	@$(if $(boards), \
		$(foreach b, $(boards), \
		printf "  %-24s - Build for %s\\n" $(b) $(subst _defconfig,,$(b));) \
		echo '')
	@$(if $(board-dirs), \
		$(foreach b, $(board-dirs), \
		printf "  %-16s - Show %s-specific targets\\n" help-$(b) $(b);) \
		printf "  %-16s - Show all of the above\\n" help-boards; \
		echo '')

	@echo  '  make V=0|1 [targets] 0 => quiet build (default), 1 => verbose build'
	@echo  '  make V=2   [targets] 2 => give reason for rebuild of target'
	@echo  '  make O=dir [targets] Locate all output files in "dir", including .config'
	@echo  '  make C=1   [targets] Check all c source with $$CHECK (sparse by default)'
	@echo  '  make C=2   [targets] Force check of all c source with $$CHECK'
	@echo  '  make RECORDMCOUNT_WARN=1 [targets] Warn about ignored mcount sections'
	@echo  '  make W=n   [targets] Enable extra gcc checks, n=1,2,3 where'
	@echo  '		1: warnings which may be relevant and do not occur too often'
	@echo  '		2: warnings which occur quite often but may still be relevant'
	@echo  '		3: more obscure warnings, can most likely be ignored'
	@echo  '		Multiple levels can be combined with W=12 or W=123'
	@echo  ''
	@echo  'Execute "make" or "make all" to build all targets marked with [*] '
	@echo  'For further info see the ./README file'


help-board-dirs := $(addprefix help-,$(board-dirs))

help-boards: $(help-board-dirs)

boards-per-dir = $(sort $(notdir $(wildcard $(srctree)/arch/$(SRCARCH)/configs/$*/*_defconfig)))

$(help-board-dirs): help-%:
	@echo  'Architecture specific targets ($(SRCARCH) $*):'
	@$(if $(boards-per-dir), \
		$(foreach b, $(boards-per-dir), \
		printf "  %-24s - Build for %s\\n" $*/$(b) $(subst _defconfig,,$(b));) \
		echo '')


# Documentation targets
# ---------------------------------------------------------------------------
%docs: scripts_basic FORCE
	$(Q)$(MAKE) $(build)=scripts build_docproc build_check-lc_ctype
	$(Q)$(MAKE) $(build)=Documentation/DocBook $@

else # KBUILD_EXTMOD

###
# External module support.
# When building external modules the kernel used as basis is considered
# read-only, and no consistency checks are made and the make
# system is not used on the basis kernel. If updates are required
# in the basis kernel ordinary make commands (without M=...) must
# be used.
#
# The following are the only valid targets when building external
# modules.
# make M=dir clean     Delete all automatically generated files
# make M=dir modules   Make all modules in specified dir
# make M=dir	       Same as 'make M=dir modules'
# make M=dir modules_install
#                      Install the modules built in the module directory
#                      Assumes install directory is already created

# We are always building modules
KBUILD_MODULES := 1
PHONY += crmodverdir
crmodverdir:
	$(cmd_crmodverdir)

PHONY += $(objtree)/Module.symvers
$(objtree)/Module.symvers:
	@test -e $(objtree)/Module.symvers || ( \
	echo; \
	echo "  WARNING: Symbol version dump $(objtree)/Module.symvers"; \
	echo "           is missing; modules will have no dependencies and modversions."; \
	echo )

module-dirs := $(addprefix _module_,$(KBUILD_EXTMOD))
PHONY += $(module-dirs) modules
$(module-dirs): crmodverdir $(objtree)/Module.symvers
	$(Q)$(MAKE) $(build)=$(patsubst _module_%,%,$@)

modules: $(module-dirs)
	@$(kecho) '  Building modules, stage 2.';
	$(Q)$(MAKE) -f $(srctree)/scripts/Makefile.modpost

PHONY += modules_install
modules_install: _emodinst_ _emodinst_post

install-dir := $(if $(INSTALL_MOD_DIR),$(INSTALL_MOD_DIR),extra)
PHONY += _emodinst_
_emodinst_:
	$(Q)mkdir -p $(MODLIB)/$(install-dir)
	$(Q)$(MAKE) -f $(srctree)/scripts/Makefile.modinst

PHONY += _emodinst_post
_emodinst_post: _emodinst_
	$(call cmd,depmod)

clean-dirs := $(addprefix _clean_,$(KBUILD_EXTMOD))

PHONY += $(clean-dirs) clean
$(clean-dirs):
	$(Q)$(MAKE) $(clean)=$(patsubst _clean_%,%,$@)

clean:	rm-dirs := $(MODVERDIR)
clean: rm-files := $(KBUILD_EXTMOD)/Module.symvers

help:
	@echo  '  Building external modules.'
	@echo  '  Syntax: make -C path/to/kernel/src M=$$PWD target'
	@echo  ''
	@echo  '  modules         - default target, build the module(s)'
	@echo  '  modules_install - install the module'
	@echo  '  clean           - remove generated files in module directory only'
	@echo  ''

# Dummies...
PHONY += prepare scripts
prepare: ;
scripts: ;
endif # KBUILD_EXTMOD

clean: $(clean-dirs)
	$(call cmd,rmdirs)
	$(call cmd,rmfiles)
	@find $(if $(KBUILD_EXTMOD), $(KBUILD_EXTMOD), .) $(RCS_FIND_IGNORE) \
		\( -name '*.[oas]' -o -name '*.ko' -o -name '.*.cmd' \
		-o -name '*.ko.*' \
		-o -name '*.dwo'  \
		-o -name '*.su'  \
		-o -name '.*.d' -o -name '.*.tmp' -o -name '*.mod.c' \
		-o -name '*.symtypes' -o -name 'modules.order' \
		-o -name modules.builtin -o -name '.tmp_*.o.*' \
		-o -name '*.gcno' \) -type f -print | xargs rm -f

# Generate tags for editors
# ---------------------------------------------------------------------------
quiet_cmd_tags = GEN     $@
      cmd_tags = $(CONFIG_SHELL) $(srctree)/scripts/tags.sh $@

tags TAGS cscope gtags: FORCE
	$(call cmd,tags)

# Scripts to check various things for consistency
# ---------------------------------------------------------------------------

PHONY += includecheck versioncheck coccicheck namespacecheck export_report

includecheck:
	find $(srctree)/* $(RCS_FIND_IGNORE) \
		-name '*.[hcS]' -type f -print | sort \
		| xargs $(PERL) -w $(srctree)/scripts/checkincludes.pl

versioncheck:
	find $(srctree)/* $(RCS_FIND_IGNORE) \
		-name '*.[hcS]' -type f -print | sort \
		| xargs $(PERL) -w $(srctree)/scripts/checkversion.pl

coccicheck:
	$(Q)$(CONFIG_SHELL) $(srctree)/scripts/$@

namespacecheck:
	$(PERL) $(srctree)/scripts/namespace.pl

export_report:
	$(PERL) $(srctree)/scripts/export_report.pl

endif #ifeq ($(config-targets),1)
endif #ifeq ($(mixed-targets),1)

PHONY += checkstack kernelrelease kernelversion image_name

# UML needs a little special treatment here.  It wants to use the host
# toolchain, so needs $(SUBARCH) passed to checkstack.pl.  Everyone
# else wants $(ARCH), including people doing cross-builds, which means
# that $(SUBARCH) doesn't work here.
ifeq ($(ARCH), um)
CHECKSTACK_ARCH := $(SUBARCH)
else
CHECKSTACK_ARCH := $(ARCH)
endif
checkstack:
	$(OBJDUMP) -d vmlinux $$(find . -name '*.ko') | \
	$(PERL) $(src)/scripts/checkstack.pl $(CHECKSTACK_ARCH)

kernelrelease:
	@echo "$(KERNELVERSION)$$($(CONFIG_SHELL) $(srctree)/scripts/setlocalversion $(srctree))"

kernelversion:
	@echo $(KERNELVERSION)

image_name:
	@echo $(KBUILD_IMAGE)

# Clear a bunch of variables before executing the submake
tools/: FORCE
	$(Q)mkdir -p $(objtree)/tools
	$(Q)$(MAKE) LDFLAGS= MAKEFLAGS="$(filter --j% -j,$(MAKEFLAGS))" O=$(O) subdir=tools -C $(src)/tools/

tools/%: FORCE
	$(Q)mkdir -p $(objtree)/tools
	$(Q)$(MAKE) LDFLAGS= MAKEFLAGS="$(filter --j% -j,$(MAKEFLAGS))" O=$(O) subdir=tools -C $(src)/tools/ $*

# Single targets
# ---------------------------------------------------------------------------
# Single targets are compatible with:
# - build with mixed source and output
# - build with separate output dir 'make O=...'
# - external modules
#
#  target-dir => where to store outputfile
#  build-dir  => directory in kernel source tree to use

ifeq ($(KBUILD_EXTMOD),)
        build-dir  = $(patsubst %/,%,$(dir $@))
        target-dir = $(dir $@)
else
        zap-slash=$(filter-out .,$(patsubst %/,%,$(dir $@)))
        build-dir  = $(KBUILD_EXTMOD)$(if $(zap-slash),/$(zap-slash))
        target-dir = $(if $(KBUILD_EXTMOD),$(dir $<),$(dir $@))
endif

%.s: %.c prepare scripts FORCE
	$(Q)$(MAKE) $(build)=$(build-dir) $(target-dir)$(notdir $@)
%.i: %.c prepare scripts FORCE
	$(Q)$(MAKE) $(build)=$(build-dir) $(target-dir)$(notdir $@)
%.o: %.c prepare scripts FORCE
	$(Q)$(MAKE) $(build)=$(build-dir) $(target-dir)$(notdir $@)
%.lst: %.c prepare scripts FORCE
	$(Q)$(MAKE) $(build)=$(build-dir) $(target-dir)$(notdir $@)
%.s: %.S prepare scripts FORCE
	$(Q)$(MAKE) $(build)=$(build-dir) $(target-dir)$(notdir $@)
%.o: %.S prepare scripts FORCE
	$(Q)$(MAKE) $(build)=$(build-dir) $(target-dir)$(notdir $@)
%.symtypes: %.c prepare scripts FORCE
	$(Q)$(MAKE) $(build)=$(build-dir) $(target-dir)$(notdir $@)

# Modules
/: prepare scripts FORCE
	$(cmd_crmodverdir)
	$(Q)$(MAKE) KBUILD_MODULES=$(if $(CONFIG_MODULES),1) \
	$(build)=$(build-dir)
# Make sure the latest headers are built for Documentation
Documentation/: headers_install
%/: prepare scripts FORCE
	$(cmd_crmodverdir)
	$(Q)$(MAKE) KBUILD_MODULES=$(if $(CONFIG_MODULES),1) \
	$(build)=$(build-dir)
%.ko: prepare scripts FORCE
	$(cmd_crmodverdir)
	$(Q)$(MAKE) KBUILD_MODULES=$(if $(CONFIG_MODULES),1)   \
	$(build)=$(build-dir) $(@:.ko=.o)
	$(Q)$(MAKE) -f $(srctree)/scripts/Makefile.modpost

# FIXME Should go into a make.lib or something
# ===========================================================================

quiet_cmd_rmdirs = $(if $(wildcard $(rm-dirs)),CLEAN   $(wildcard $(rm-dirs)))
      cmd_rmdirs = rm -rf $(rm-dirs)

quiet_cmd_rmfiles = $(if $(wildcard $(rm-files)),CLEAN   $(wildcard $(rm-files)))
      cmd_rmfiles = rm -f $(rm-files)

# Run depmod only if we have System.map and depmod is executable
quiet_cmd_depmod = DEPMOD  $(KERNELRELEASE)
      cmd_depmod = $(CONFIG_SHELL) $(srctree)/scripts/depmod.sh $(DEPMOD) \
                   $(KERNELRELEASE) "$(patsubst y,_,$(CONFIG_HAVE_UNDERSCORE_SYMBOL_PREFIX))"

# Create temporary dir for module support files
# clean it up only when building all modules
cmd_crmodverdir = $(Q)mkdir -p $(MODVERDIR) \
                  $(if $(KBUILD_MODULES),; rm -f $(MODVERDIR)/*)

# read all saved command lines

targets := $(wildcard $(sort $(targets)))
cmd_files := $(wildcard .*.cmd $(foreach f,$(targets),$(dir $(f)).$(notdir $(f)).cmd))

ifneq ($(cmd_files),)
  $(cmd_files): ;	# Do not try to update included dependency files
  include $(cmd_files)
endif

endif	# skip-makefile

PHONY += FORCE
FORCE:

# Declare the contents of the .PHONY variable as phony.  We keep that
# information in a variable so we can use it in if_changed and friends.
.PHONY: $(PHONY)<|MERGE_RESOLUTION|>--- conflicted
+++ resolved
@@ -1,11 +1,7 @@
 VERSION = 4
 PATCHLEVEL = 4
 SUBLEVEL = 0
-<<<<<<< HEAD
-EXTRAVERSION = -rc4-204-g097b285
-=======
 EXTRAVERSION = -rc5
->>>>>>> 9f9499ae
 NAME = Blurry Fish Butt
 
 # *DOCUMENTATION*
