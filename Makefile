VERSION = 3
PATCHLEVEL = 6
SUBLEVEL = 0
<<<<<<< HEAD
EXTRAVERSION = -rc2-400-g23dcfa6
=======
EXTRAVERSION = -rc3
>>>>>>> fea7a08a
NAME = Saber-toothed Squirrel

# *DOCUMENTATION*
# To see a list of typical targets execute "make help"
# More info can be located in ./README
# Comments in this file are targeted only to the developer, do not
# expect to learn how to build the kernel reading this file.

# Do not:
# o  use make's built-in rules and variables
#    (this increases performance and avoids hard-to-debug behaviour);
# o  print "Entering directory ...";
MAKEFLAGS += -rR --no-print-directory

# Avoid funny character set dependencies
unexport LC_ALL
LC_COLLATE=C
LC_NUMERIC=C
export LC_COLLATE LC_NUMERIC

# We are using a recursive build, so we need to do a little thinking
# to get the ordering right.
#
# Most importantly: sub-Makefiles should only ever modify files in
# their own directory. If in some directory we have a dependency on
# a file in another dir (which doesn't happen often, but it's often
# unavoidable when linking the built-in.o targets which finally
# turn into vmlinux), we will call a sub make in that other dir, and
# after that we are sure that everything which is in that other dir
# is now up to date.
#
# The only cases where we need to modify files which have global
# effects are thus separated out and done before the recursive
# descending is started. They are now explicitly listed as the
# prepare rule.

# To put more focus on warnings, be less verbose as default
# Use 'make V=1' to see the full commands

ifeq ("$(origin V)", "command line")
  KBUILD_VERBOSE = $(V)
endif
ifndef KBUILD_VERBOSE
  KBUILD_VERBOSE = 0
endif

# Call a source code checker (by default, "sparse") as part of the
# C compilation.
#
# Use 'make C=1' to enable checking of only re-compiled files.
# Use 'make C=2' to enable checking of *all* source files, regardless
# of whether they are re-compiled or not.
#
# See the file "Documentation/sparse.txt" for more details, including
# where to get the "sparse" utility.

ifeq ("$(origin C)", "command line")
  KBUILD_CHECKSRC = $(C)
endif
ifndef KBUILD_CHECKSRC
  KBUILD_CHECKSRC = 0
endif

# Use make M=dir to specify directory of external module to build
# Old syntax make ... SUBDIRS=$PWD is still supported
# Setting the environment variable KBUILD_EXTMOD take precedence
ifdef SUBDIRS
  KBUILD_EXTMOD ?= $(SUBDIRS)
endif

ifeq ("$(origin M)", "command line")
  KBUILD_EXTMOD := $(M)
endif

# kbuild supports saving output files in a separate directory.
# To locate output files in a separate directory two syntaxes are supported.
# In both cases the working directory must be the root of the kernel src.
# 1) O=
# Use "make O=dir/to/store/output/files/"
#
# 2) Set KBUILD_OUTPUT
# Set the environment variable KBUILD_OUTPUT to point to the directory
# where the output files shall be placed.
# export KBUILD_OUTPUT=dir/to/store/output/files/
# make
#
# The O= assignment takes precedence over the KBUILD_OUTPUT environment
# variable.


# KBUILD_SRC is set on invocation of make in OBJ directory
# KBUILD_SRC is not intended to be used by the regular user (for now)
ifeq ($(KBUILD_SRC),)

# OK, Make called in directory where kernel src resides
# Do we want to locate output files in a separate directory?
ifeq ("$(origin O)", "command line")
  KBUILD_OUTPUT := $(O)
endif

ifeq ("$(origin W)", "command line")
  export KBUILD_ENABLE_EXTRA_GCC_CHECKS := $(W)
endif

# That's our default target when none is given on the command line
PHONY := _all
_all:

# Cancel implicit rules on top Makefile
$(CURDIR)/Makefile Makefile: ;

ifneq ($(KBUILD_OUTPUT),)
# Invoke a second make in the output directory, passing relevant variables
# check that the output directory actually exists
saved-output := $(KBUILD_OUTPUT)
KBUILD_OUTPUT := $(shell cd $(KBUILD_OUTPUT) && /bin/pwd)
$(if $(KBUILD_OUTPUT),, \
     $(error output directory "$(saved-output)" does not exist))

PHONY += $(MAKECMDGOALS) sub-make

$(filter-out _all sub-make $(CURDIR)/Makefile, $(MAKECMDGOALS)) _all: sub-make
	$(Q)@:

sub-make: FORCE
	$(if $(KBUILD_VERBOSE:1=),@)$(MAKE) -C $(KBUILD_OUTPUT) \
	KBUILD_SRC=$(CURDIR) \
	KBUILD_EXTMOD="$(KBUILD_EXTMOD)" -f $(CURDIR)/Makefile \
	$(filter-out _all sub-make,$(MAKECMDGOALS))

# Leave processing to above invocation of make
skip-makefile := 1
endif # ifneq ($(KBUILD_OUTPUT),)
endif # ifeq ($(KBUILD_SRC),)

# We process the rest of the Makefile if this is the final invocation of make
ifeq ($(skip-makefile),)

# If building an external module we do not care about the all: rule
# but instead _all depend on modules
PHONY += all
ifeq ($(KBUILD_EXTMOD),)
_all: all
else
_all: modules
endif

srctree		:= $(if $(KBUILD_SRC),$(KBUILD_SRC),$(CURDIR))
objtree		:= $(CURDIR)
src		:= $(srctree)
obj		:= $(objtree)

VPATH		:= $(srctree)$(if $(KBUILD_EXTMOD),:$(KBUILD_EXTMOD))

export srctree objtree VPATH


# SUBARCH tells the usermode build what the underlying arch is.  That is set
# first, and if a usermode build is happening, the "ARCH=um" on the command
# line overrides the setting of ARCH below.  If a native build is happening,
# then ARCH is assigned, getting whatever value it gets normally, and 
# SUBARCH is subsequently ignored.

SUBARCH := $(shell uname -m | sed -e s/i.86/i386/ -e s/sun4u/sparc64/ \
				  -e s/arm.*/arm/ -e s/sa110/arm/ \
				  -e s/s390x/s390/ -e s/parisc64/parisc/ \
				  -e s/ppc.*/powerpc/ -e s/mips.*/mips/ \
				  -e s/sh[234].*/sh/ )

# Cross compiling and selecting different set of gcc/bin-utils
# ---------------------------------------------------------------------------
#
# When performing cross compilation for other architectures ARCH shall be set
# to the target architecture. (See arch/* for the possibilities).
# ARCH can be set during invocation of make:
# make ARCH=ia64
# Another way is to have ARCH set in the environment.
# The default ARCH is the host where make is executed.

# CROSS_COMPILE specify the prefix used for all executables used
# during compilation. Only gcc and related bin-utils executables
# are prefixed with $(CROSS_COMPILE).
# CROSS_COMPILE can be set on the command line
# make CROSS_COMPILE=ia64-linux-
# Alternatively CROSS_COMPILE can be set in the environment.
# A third alternative is to store a setting in .config so that plain
# "make" in the configured kernel build directory always uses that.
# Default value for CROSS_COMPILE is not to prefix executables
# Note: Some architectures assign CROSS_COMPILE in their arch/*/Makefile
export KBUILD_BUILDHOST := $(SUBARCH)
ARCH		?= $(SUBARCH)
CROSS_COMPILE	?= $(CONFIG_CROSS_COMPILE:"%"=%)

# Architecture as present in compile.h
UTS_MACHINE 	:= $(ARCH)
SRCARCH 	:= $(ARCH)

# Additional ARCH settings for x86
ifeq ($(ARCH),i386)
        SRCARCH := x86
endif
ifeq ($(ARCH),x86_64)
        SRCARCH := x86
endif

# Additional ARCH settings for sparc
ifeq ($(ARCH),sparc32)
       SRCARCH := sparc
endif
ifeq ($(ARCH),sparc64)
       SRCARCH := sparc
endif

# Additional ARCH settings for sh
ifeq ($(ARCH),sh64)
       SRCARCH := sh
endif

# Additional ARCH settings for tile
ifeq ($(ARCH),tilepro)
       SRCARCH := tile
endif
ifeq ($(ARCH),tilegx)
       SRCARCH := tile
endif

# Where to locate arch specific headers
hdr-arch  := $(SRCARCH)

KCONFIG_CONFIG	?= .config
export KCONFIG_CONFIG

# SHELL used by kbuild
CONFIG_SHELL := $(shell if [ -x "$$BASH" ]; then echo $$BASH; \
	  else if [ -x /bin/bash ]; then echo /bin/bash; \
	  else echo sh; fi ; fi)

HOSTCC       = gcc
HOSTCXX      = g++
HOSTCFLAGS   = -Wall -Wmissing-prototypes -Wstrict-prototypes -O2 -fomit-frame-pointer
HOSTCXXFLAGS = -O2

# Decide whether to build built-in, modular, or both.
# Normally, just do built-in.

KBUILD_MODULES :=
KBUILD_BUILTIN := 1

#	If we have only "make modules", don't compile built-in objects.
#	When we're building modules with modversions, we need to consider
#	the built-in objects during the descend as well, in order to
#	make sure the checksums are up to date before we record them.

ifeq ($(MAKECMDGOALS),modules)
  KBUILD_BUILTIN := $(if $(CONFIG_MODVERSIONS),1)
endif

#	If we have "make <whatever> modules", compile modules
#	in addition to whatever we do anyway.
#	Just "make" or "make all" shall build modules as well

ifneq ($(filter all _all modules,$(MAKECMDGOALS)),)
  KBUILD_MODULES := 1
endif

ifeq ($(MAKECMDGOALS),)
  KBUILD_MODULES := 1
endif

export KBUILD_MODULES KBUILD_BUILTIN
export KBUILD_CHECKSRC KBUILD_SRC KBUILD_EXTMOD

# Beautify output
# ---------------------------------------------------------------------------
#
# Normally, we echo the whole command before executing it. By making
# that echo $($(quiet)$(cmd)), we now have the possibility to set
# $(quiet) to choose other forms of output instead, e.g.
#
#         quiet_cmd_cc_o_c = Compiling $(RELDIR)/$@
#         cmd_cc_o_c       = $(CC) $(c_flags) -c -o $@ $<
#
# If $(quiet) is empty, the whole command will be printed.
# If it is set to "quiet_", only the short version will be printed. 
# If it is set to "silent_", nothing will be printed at all, since
# the variable $(silent_cmd_cc_o_c) doesn't exist.
#
# A simple variant is to prefix commands with $(Q) - that's useful
# for commands that shall be hidden in non-verbose mode.
#
#	$(Q)ln $@ :<
#
# If KBUILD_VERBOSE equals 0 then the above command will be hidden.
# If KBUILD_VERBOSE equals 1 then the above command is displayed.

ifeq ($(KBUILD_VERBOSE),1)
  quiet =
  Q =
else
  quiet=quiet_
  Q = @
endif

# If the user is running make -s (silent mode), suppress echoing of
# commands

ifneq ($(filter s% -s%,$(MAKEFLAGS)),)
  quiet=silent_
endif

export quiet Q KBUILD_VERBOSE


# Look for make include files relative to root of kernel src
MAKEFLAGS += --include-dir=$(srctree)

# We need some generic definitions (do not try to remake the file).
$(srctree)/scripts/Kbuild.include: ;
include $(srctree)/scripts/Kbuild.include

# Make variables (CC, etc...)

AS		= $(CROSS_COMPILE)as
LD		= $(CROSS_COMPILE)ld
CC		= $(CROSS_COMPILE)gcc
CPP		= $(CC) -E
AR		= $(CROSS_COMPILE)ar
NM		= $(CROSS_COMPILE)nm
STRIP		= $(CROSS_COMPILE)strip
OBJCOPY		= $(CROSS_COMPILE)objcopy
OBJDUMP		= $(CROSS_COMPILE)objdump
AWK		= awk
GENKSYMS	= scripts/genksyms/genksyms
INSTALLKERNEL  := installkernel
DEPMOD		= /sbin/depmod
PERL		= perl
CHECK		= sparse

CHECKFLAGS     := -D__linux__ -Dlinux -D__STDC__ -Dunix -D__unix__ \
		  -Wbitwise -Wno-return-void $(CF)
CFLAGS_MODULE   =
AFLAGS_MODULE   =
LDFLAGS_MODULE  =
CFLAGS_KERNEL	=
AFLAGS_KERNEL	=
CFLAGS_GCOV	= -fprofile-arcs -ftest-coverage


# Use LINUXINCLUDE when you must reference the include/ directory.
# Needed to be compatible with the O= option
LINUXINCLUDE    := -I$(srctree)/arch/$(hdr-arch)/include \
                   -Iarch/$(hdr-arch)/include/generated -Iinclude \
                   $(if $(KBUILD_SRC), -I$(srctree)/include) \
                   -include $(srctree)/include/linux/kconfig.h

KBUILD_CPPFLAGS := -D__KERNEL__

KBUILD_CFLAGS   := -Wall -Wundef -Wstrict-prototypes -Wno-trigraphs \
		   -fno-strict-aliasing -fno-common \
		   -Werror-implicit-function-declaration \
		   -Wno-format-security \
		   -fno-delete-null-pointer-checks
KBUILD_AFLAGS_KERNEL :=
KBUILD_CFLAGS_KERNEL :=
KBUILD_AFLAGS   := -D__ASSEMBLY__
KBUILD_AFLAGS_MODULE  := -DMODULE
KBUILD_CFLAGS_MODULE  := -DMODULE
KBUILD_LDFLAGS_MODULE := -T $(srctree)/scripts/module-common.lds

# Read KERNELRELEASE from include/config/kernel.release (if it exists)
KERNELRELEASE = $(shell cat include/config/kernel.release 2> /dev/null)
KERNELVERSION = $(VERSION)$(if $(PATCHLEVEL),.$(PATCHLEVEL)$(if $(SUBLEVEL),.$(SUBLEVEL)))$(EXTRAVERSION)

export VERSION PATCHLEVEL SUBLEVEL KERNELRELEASE KERNELVERSION
export ARCH SRCARCH CONFIG_SHELL HOSTCC HOSTCFLAGS CROSS_COMPILE AS LD CC
export CPP AR NM STRIP OBJCOPY OBJDUMP
export MAKE AWK GENKSYMS INSTALLKERNEL PERL UTS_MACHINE
export HOSTCXX HOSTCXXFLAGS LDFLAGS_MODULE CHECK CHECKFLAGS

export KBUILD_CPPFLAGS NOSTDINC_FLAGS LINUXINCLUDE OBJCOPYFLAGS LDFLAGS
export KBUILD_CFLAGS CFLAGS_KERNEL CFLAGS_MODULE CFLAGS_GCOV
export KBUILD_AFLAGS AFLAGS_KERNEL AFLAGS_MODULE
export KBUILD_AFLAGS_MODULE KBUILD_CFLAGS_MODULE KBUILD_LDFLAGS_MODULE
export KBUILD_AFLAGS_KERNEL KBUILD_CFLAGS_KERNEL
export KBUILD_ARFLAGS

# When compiling out-of-tree modules, put MODVERDIR in the module
# tree rather than in the kernel tree. The kernel tree might
# even be read-only.
export MODVERDIR := $(if $(KBUILD_EXTMOD),$(firstword $(KBUILD_EXTMOD))/).tmp_versions

# Files to ignore in find ... statements

RCS_FIND_IGNORE := \( -name SCCS -o -name BitKeeper -o -name .svn -o -name CVS \
		   -o -name .pc -o -name .hg -o -name .git \) -prune -o
export RCS_TAR_IGNORE := --exclude SCCS --exclude BitKeeper --exclude .svn \
			 --exclude CVS --exclude .pc --exclude .hg --exclude .git

# ===========================================================================
# Rules shared between *config targets and build targets

# Basic helpers built in scripts/
PHONY += scripts_basic
scripts_basic:
	$(Q)$(MAKE) $(build)=scripts/basic
	$(Q)rm -f .tmp_quiet_recordmcount

# To avoid any implicit rule to kick in, define an empty command.
scripts/basic/%: scripts_basic ;

PHONY += outputmakefile
# outputmakefile generates a Makefile in the output directory, if using a
# separate output directory. This allows convenient use of make in the
# output directory.
outputmakefile:
ifneq ($(KBUILD_SRC),)
	$(Q)ln -fsn $(srctree) source
	$(Q)$(CONFIG_SHELL) $(srctree)/scripts/mkmakefile \
	    $(srctree) $(objtree) $(VERSION) $(PATCHLEVEL)
endif

# Support for using generic headers in asm-generic
PHONY += asm-generic
asm-generic:
	$(Q)$(MAKE) -f $(srctree)/scripts/Makefile.asm-generic \
	            obj=arch/$(SRCARCH)/include/generated/asm

# To make sure we do not include .config for any of the *config targets
# catch them early, and hand them over to scripts/kconfig/Makefile
# It is allowed to specify more targets when calling make, including
# mixing *config targets and build targets.
# For example 'make oldconfig all'.
# Detect when mixed targets is specified, and make a second invocation
# of make so .config is not included in this case either (for *config).

no-dot-config-targets := clean mrproper distclean \
			 cscope gtags TAGS tags help %docs check% coccicheck \
			 include/linux/version.h headers_% archheaders archscripts \
			 kernelversion %src-pkg

config-targets := 0
mixed-targets  := 0
dot-config     := 1

ifneq ($(filter $(no-dot-config-targets), $(MAKECMDGOALS)),)
	ifeq ($(filter-out $(no-dot-config-targets), $(MAKECMDGOALS)),)
		dot-config := 0
	endif
endif

ifeq ($(KBUILD_EXTMOD),)
        ifneq ($(filter config %config,$(MAKECMDGOALS)),)
                config-targets := 1
                ifneq ($(filter-out config %config,$(MAKECMDGOALS)),)
                        mixed-targets := 1
                endif
        endif
endif

ifeq ($(mixed-targets),1)
# ===========================================================================
# We're called with mixed targets (*config and build targets).
# Handle them one by one.

%:: FORCE
	$(Q)$(MAKE) -C $(srctree) KBUILD_SRC= $@

else
ifeq ($(config-targets),1)
# ===========================================================================
# *config targets only - make sure prerequisites are updated, and descend
# in scripts/kconfig to make the *config target

# Read arch specific Makefile to set KBUILD_DEFCONFIG as needed.
# KBUILD_DEFCONFIG may point out an alternative default configuration
# used for 'make defconfig'
include $(srctree)/arch/$(SRCARCH)/Makefile
export KBUILD_DEFCONFIG KBUILD_KCONFIG

config: scripts_basic outputmakefile FORCE
	$(Q)mkdir -p include/linux include/config
	$(Q)$(MAKE) $(build)=scripts/kconfig $@

%config: scripts_basic outputmakefile FORCE
	$(Q)mkdir -p include/linux include/config
	$(Q)$(MAKE) $(build)=scripts/kconfig $@

else
# ===========================================================================
# Build targets only - this includes vmlinux, arch specific targets, clean
# targets and others. In general all targets except *config targets.

ifeq ($(KBUILD_EXTMOD),)
# Additional helpers built in scripts/
# Carefully list dependencies so we do not try to build scripts twice
# in parallel
PHONY += scripts
scripts: scripts_basic include/config/auto.conf include/config/tristate.conf
	$(Q)$(MAKE) $(build)=$(@)

# Objects we will link into vmlinux / subdirs we need to visit
init-y		:= init/
drivers-y	:= drivers/ sound/ firmware/
net-y		:= net/
libs-y		:= lib/
core-y		:= usr/
endif # KBUILD_EXTMOD

ifeq ($(dot-config),1)
# Read in config
-include include/config/auto.conf

ifeq ($(KBUILD_EXTMOD),)
# Read in dependencies to all Kconfig* files, make sure to run
# oldconfig if changes are detected.
-include include/config/auto.conf.cmd

# To avoid any implicit rule to kick in, define an empty command
$(KCONFIG_CONFIG) include/config/auto.conf.cmd: ;

# If .config is newer than include/config/auto.conf, someone tinkered
# with it and forgot to run make oldconfig.
# if auto.conf.cmd is missing then we are probably in a cleaned tree so
# we execute the config step to be sure to catch updated Kconfig files
include/config/%.conf: $(KCONFIG_CONFIG) include/config/auto.conf.cmd
	$(Q)$(MAKE) -f $(srctree)/Makefile silentoldconfig
else
# external modules needs include/generated/autoconf.h and include/config/auto.conf
# but do not care if they are up-to-date. Use auto.conf to trigger the test
PHONY += include/config/auto.conf

include/config/auto.conf:
	$(Q)test -e include/generated/autoconf.h -a -e $@ || (		\
	echo >&2;							\
	echo >&2 "  ERROR: Kernel configuration is invalid.";		\
	echo >&2 "         include/generated/autoconf.h or $@ are missing.";\
	echo >&2 "         Run 'make oldconfig && make prepare' on kernel src to fix it.";	\
	echo >&2 ;							\
	/bin/false)

endif # KBUILD_EXTMOD

else
# Dummy target needed, because used as prerequisite
include/config/auto.conf: ;
endif # $(dot-config)

# The all: target is the default when no target is given on the
# command line.
# This allow a user to issue only 'make' to build a kernel including modules
# Defaults to vmlinux, but the arch makefile usually adds further targets
all: vmlinux

ifdef CONFIG_CC_OPTIMIZE_FOR_SIZE
KBUILD_CFLAGS	+= -Os
else
KBUILD_CFLAGS	+= -O2
endif

include $(srctree)/arch/$(SRCARCH)/Makefile

ifdef CONFIG_READABLE_ASM
# Disable optimizations that make assembler listings hard to read.
# reorder blocks reorders the control in the function
# ipa clone creates specialized cloned functions
# partial inlining inlines only parts of functions
KBUILD_CFLAGS += $(call cc-option,-fno-reorder-blocks,) \
                 $(call cc-option,-fno-ipa-cp-clone,) \
                 $(call cc-option,-fno-partial-inlining)
endif

ifneq ($(CONFIG_FRAME_WARN),0)
KBUILD_CFLAGS += $(call cc-option,-Wframe-larger-than=${CONFIG_FRAME_WARN})
endif

# Force gcc to behave correct even for buggy distributions
ifndef CONFIG_CC_STACKPROTECTOR
KBUILD_CFLAGS += $(call cc-option, -fno-stack-protector)
endif

# This warning generated too much noise in a regular build.
# Use make W=1 to enable this warning (see scripts/Makefile.build)
KBUILD_CFLAGS += $(call cc-disable-warning, unused-but-set-variable)

ifdef CONFIG_FRAME_POINTER
KBUILD_CFLAGS	+= -fno-omit-frame-pointer -fno-optimize-sibling-calls
else
# Some targets (ARM with Thumb2, for example), can't be built with frame
# pointers.  For those, we don't have FUNCTION_TRACER automatically
# select FRAME_POINTER.  However, FUNCTION_TRACER adds -pg, and this is
# incompatible with -fomit-frame-pointer with current GCC, so we don't use
# -fomit-frame-pointer with FUNCTION_TRACER.
ifndef CONFIG_FUNCTION_TRACER
KBUILD_CFLAGS	+= -fomit-frame-pointer
endif
endif

ifdef CONFIG_DEBUG_INFO
KBUILD_CFLAGS	+= -g
KBUILD_AFLAGS	+= -gdwarf-2
endif

ifdef CONFIG_DEBUG_INFO_REDUCED
KBUILD_CFLAGS 	+= $(call cc-option, -femit-struct-debug-baseonly)
endif

ifdef CONFIG_FUNCTION_TRACER
KBUILD_CFLAGS	+= -pg
ifdef CONFIG_DYNAMIC_FTRACE
	ifdef CONFIG_HAVE_C_RECORDMCOUNT
		BUILD_C_RECORDMCOUNT := y
		export BUILD_C_RECORDMCOUNT
	endif
endif
endif

# We trigger additional mismatches with less inlining
ifdef CONFIG_DEBUG_SECTION_MISMATCH
KBUILD_CFLAGS += $(call cc-option, -fno-inline-functions-called-once)
endif

# arch Makefile may override CC so keep this after arch Makefile is included
NOSTDINC_FLAGS += -nostdinc -isystem $(shell $(CC) -print-file-name=include)
CHECKFLAGS     += $(NOSTDINC_FLAGS)

# warn about C99 declaration after statement
KBUILD_CFLAGS += $(call cc-option,-Wdeclaration-after-statement,)

# disable pointer signed / unsigned warnings in gcc 4.0
KBUILD_CFLAGS += $(call cc-disable-warning, pointer-sign)

# disable invalid "can't wrap" optimizations for signed / pointers
KBUILD_CFLAGS	+= $(call cc-option,-fno-strict-overflow)

# conserve stack if available
KBUILD_CFLAGS   += $(call cc-option,-fconserve-stack)

# use the deterministic mode of AR if available
KBUILD_ARFLAGS := $(call ar-option,D)

# check for 'asm goto'
ifeq ($(shell $(CONFIG_SHELL) $(srctree)/scripts/gcc-goto.sh $(CC)), y)
	KBUILD_CFLAGS += -DCC_HAVE_ASM_GOTO
endif

# Add user supplied CPPFLAGS, AFLAGS and CFLAGS as the last assignments
# But warn user when we do so
warn-assign = \
$(warning "WARNING: Appending $$K$(1) ($(K$(1))) from $(origin K$(1)) to kernel $$$(1)")

ifneq ($(KCPPFLAGS),)
        $(call warn-assign,CPPFLAGS)
        KBUILD_CPPFLAGS += $(KCPPFLAGS)
endif
ifneq ($(KAFLAGS),)
        $(call warn-assign,AFLAGS)
        KBUILD_AFLAGS += $(KAFLAGS)
endif
ifneq ($(KCFLAGS),)
        $(call warn-assign,CFLAGS)
        KBUILD_CFLAGS += $(KCFLAGS)
endif

# Use --build-id when available.
LDFLAGS_BUILD_ID = $(patsubst -Wl$(comma)%,%,\
			      $(call cc-ldoption, -Wl$(comma)--build-id,))
KBUILD_LDFLAGS_MODULE += $(LDFLAGS_BUILD_ID)
LDFLAGS_vmlinux += $(LDFLAGS_BUILD_ID)

ifeq ($(CONFIG_STRIP_ASM_SYMS),y)
LDFLAGS_vmlinux	+= $(call ld-option, -X,)
endif

# Default kernel image to build when no specific target is given.
# KBUILD_IMAGE may be overruled on the command line or
# set in the environment
# Also any assignments in arch/$(ARCH)/Makefile take precedence over
# this default value
export KBUILD_IMAGE ?= vmlinux

#
# INSTALL_PATH specifies where to place the updated kernel and system map
# images. Default is /boot, but you can set it to other values
export	INSTALL_PATH ?= /boot

#
# INSTALL_MOD_PATH specifies a prefix to MODLIB for module directory
# relocations required by build roots.  This is not defined in the
# makefile but the argument can be passed to make if needed.
#

MODLIB	= $(INSTALL_MOD_PATH)/lib/modules/$(KERNELRELEASE)
export MODLIB

#
#  INSTALL_MOD_STRIP, if defined, will cause modules to be
#  stripped after they are installed.  If INSTALL_MOD_STRIP is '1', then
#  the default option --strip-debug will be used.  Otherwise,
#  INSTALL_MOD_STRIP value will be used as the options to the strip command.

ifdef INSTALL_MOD_STRIP
ifeq ($(INSTALL_MOD_STRIP),1)
mod_strip_cmd = $(STRIP) --strip-debug
else
mod_strip_cmd = $(STRIP) $(INSTALL_MOD_STRIP)
endif # INSTALL_MOD_STRIP=1
else
mod_strip_cmd = true
endif # INSTALL_MOD_STRIP
export mod_strip_cmd


ifeq ($(KBUILD_EXTMOD),)
core-y		+= kernel/ mm/ fs/ ipc/ security/ crypto/ block/

vmlinux-dirs	:= $(patsubst %/,%,$(filter %/, $(init-y) $(init-m) \
		     $(core-y) $(core-m) $(drivers-y) $(drivers-m) \
		     $(net-y) $(net-m) $(libs-y) $(libs-m)))

vmlinux-alldirs	:= $(sort $(vmlinux-dirs) $(patsubst %/,%,$(filter %/, \
		     $(init-n) $(init-) \
		     $(core-n) $(core-) $(drivers-n) $(drivers-) \
		     $(net-n)  $(net-)  $(libs-n)    $(libs-))))

init-y		:= $(patsubst %/, %/built-in.o, $(init-y))
core-y		:= $(patsubst %/, %/built-in.o, $(core-y))
drivers-y	:= $(patsubst %/, %/built-in.o, $(drivers-y))
net-y		:= $(patsubst %/, %/built-in.o, $(net-y))
libs-y1		:= $(patsubst %/, %/lib.a, $(libs-y))
libs-y2		:= $(patsubst %/, %/built-in.o, $(libs-y))
libs-y		:= $(libs-y1) $(libs-y2)

# Externally visible symbols (used by link-vmlinux.sh)
export KBUILD_VMLINUX_INIT := $(head-y) $(init-y)
export KBUILD_VMLINUX_MAIN := $(core-y) $(libs-y) $(drivers-y) $(net-y)
export KBUILD_LDS          := arch/$(SRCARCH)/kernel/vmlinux.lds
export LDFLAGS_vmlinux

vmlinux-deps := $(KBUILD_LDS) $(KBUILD_VMLINUX_INIT) $(KBUILD_VMLINUX_MAIN)

# Final link of vmlinux
      cmd_link-vmlinux = $(CONFIG_SHELL) $< $(LD) $(LDFLAGS) $(LDFLAGS_vmlinux)
quiet_cmd_link-vmlinux = LINK    $@

# Include targets which we want to
# execute if the rest of the kernel build went well.
vmlinux: scripts/link-vmlinux.sh $(vmlinux-deps) FORCE
ifdef CONFIG_HEADERS_CHECK
	$(Q)$(MAKE) -f $(srctree)/Makefile headers_check
endif
ifdef CONFIG_SAMPLES
	$(Q)$(MAKE) $(build)=samples
endif
ifdef CONFIG_BUILD_DOCSRC
	$(Q)$(MAKE) $(build)=Documentation
endif
	+$(call if_changed,link-vmlinux)

# The actual objects are generated when descending, 
# make sure no implicit rule kicks in
$(sort $(vmlinux-deps)): $(vmlinux-dirs) ;

# Handle descending into subdirectories listed in $(vmlinux-dirs)
# Preset locale variables to speed up the build process. Limit locale
# tweaks to this spot to avoid wrong language settings when running
# make menuconfig etc.
# Error messages still appears in the original language

PHONY += $(vmlinux-dirs)
$(vmlinux-dirs): prepare scripts
	$(Q)$(MAKE) $(build)=$@

# Store (new) KERNELRELASE string in include/config/kernel.release
include/config/kernel.release: include/config/auto.conf FORCE
	$(Q)rm -f $@
	$(Q)echo "$(KERNELVERSION)$$($(CONFIG_SHELL) $(srctree)/scripts/setlocalversion $(srctree))" > $@


# Things we need to do before we recursively start building the kernel
# or the modules are listed in "prepare".
# A multi level approach is used. prepareN is processed before prepareN-1.
# archprepare is used in arch Makefiles and when processed asm symlink,
# version.h and scripts_basic is processed / created.

# Listed in dependency order
PHONY += prepare archprepare prepare0 prepare1 prepare2 prepare3

# prepare3 is used to check if we are building in a separate output directory,
# and if so do:
# 1) Check that make has not been executed in the kernel src $(srctree)
prepare3: include/config/kernel.release
ifneq ($(KBUILD_SRC),)
	@$(kecho) '  Using $(srctree) as source for kernel'
	$(Q)if [ -f $(srctree)/.config -o -d $(srctree)/include/config ]; then \
		echo >&2 "  $(srctree) is not clean, please run 'make mrproper'"; \
		echo >&2 "  in the '$(srctree)' directory.";\
		/bin/false; \
	fi;
endif

# prepare2 creates a makefile if using a separate output directory
prepare2: prepare3 outputmakefile asm-generic

prepare1: prepare2 include/linux/version.h include/generated/utsrelease.h \
                   include/config/auto.conf
	$(cmd_crmodverdir)

archprepare: archheaders archscripts prepare1 scripts_basic

prepare0: archprepare FORCE
	$(Q)$(MAKE) $(build)=.

# All the preparing..
prepare: prepare0

# Generate some files
# ---------------------------------------------------------------------------

# KERNELRELEASE can change from a few different places, meaning version.h
# needs to be updated, so this check is forced on all builds

uts_len := 64
define filechk_utsrelease.h
	if [ `echo -n "$(KERNELRELEASE)" | wc -c ` -gt $(uts_len) ]; then \
	  echo '"$(KERNELRELEASE)" exceeds $(uts_len) characters' >&2;    \
	  exit 1;                                                         \
	fi;                                                               \
	(echo \#define UTS_RELEASE \"$(KERNELRELEASE)\";)
endef

define filechk_version.h
	(echo \#define LINUX_VERSION_CODE $(shell                         \
	expr $(VERSION) \* 65536 + 0$(PATCHLEVEL) \* 256 + 0$(SUBLEVEL)); \
	echo '#define KERNEL_VERSION(a,b,c) (((a) << 16) + ((b) << 8) + (c))';)
endef

include/linux/version.h: $(srctree)/Makefile FORCE
	$(call filechk,version.h)

include/generated/utsrelease.h: include/config/kernel.release FORCE
	$(call filechk,utsrelease.h)

PHONY += headerdep
headerdep:
	$(Q)find $(srctree)/include/ -name '*.h' | xargs --max-args 1 \
	$(srctree)/scripts/headerdep.pl -I$(srctree)/include

# ---------------------------------------------------------------------------

PHONY += depend dep
depend dep:
	@echo '*** Warning: make $@ is unnecessary now.'

# ---------------------------------------------------------------------------
# Firmware install
INSTALL_FW_PATH=$(INSTALL_MOD_PATH)/lib/firmware/$(KERNELRELEASE)
export INSTALL_FW_PATH

PHONY += firmware_install
firmware_install: FORCE
	@mkdir -p $(objtree)/firmware
	$(Q)$(MAKE) -f $(srctree)/scripts/Makefile.fwinst obj=firmware __fw_install

# ---------------------------------------------------------------------------
# Kernel headers

#Default location for installed headers
export INSTALL_HDR_PATH = $(objtree)/usr

hdr-inst := -rR -f $(srctree)/scripts/Makefile.headersinst obj

# If we do an all arch process set dst to asm-$(hdr-arch)
hdr-dst = $(if $(KBUILD_HEADERS), dst=include/asm-$(hdr-arch), dst=include/asm)

PHONY += archheaders
archheaders:

PHONY += archscripts
archscripts:

PHONY += __headers
__headers: include/linux/version.h scripts_basic asm-generic archheaders archscripts FORCE
	$(Q)$(MAKE) $(build)=scripts build_unifdef

PHONY += headers_install_all
headers_install_all:
	$(Q)$(CONFIG_SHELL) $(srctree)/scripts/headers.sh install

PHONY += headers_install
headers_install: __headers
	$(if $(wildcard $(srctree)/arch/$(hdr-arch)/include/asm/Kbuild),, \
	$(error Headers not exportable for the $(SRCARCH) architecture))
	$(Q)$(MAKE) $(hdr-inst)=include
	$(Q)$(MAKE) $(hdr-inst)=arch/$(hdr-arch)/include/asm $(hdr-dst)

PHONY += headers_check_all
headers_check_all: headers_install_all
	$(Q)$(CONFIG_SHELL) $(srctree)/scripts/headers.sh check

PHONY += headers_check
headers_check: headers_install
	$(Q)$(MAKE) $(hdr-inst)=include HDRCHECK=1
	$(Q)$(MAKE) $(hdr-inst)=arch/$(hdr-arch)/include/asm $(hdr-dst) HDRCHECK=1

# ---------------------------------------------------------------------------
# Modules

ifdef CONFIG_MODULES

# By default, build modules as well

all: modules

#	Build modules
#
#	A module can be listed more than once in obj-m resulting in
#	duplicate lines in modules.order files.  Those are removed
#	using awk while concatenating to the final file.

PHONY += modules
modules: $(vmlinux-dirs) $(if $(KBUILD_BUILTIN),vmlinux) modules.builtin
	$(Q)$(AWK) '!x[$$0]++' $(vmlinux-dirs:%=$(objtree)/%/modules.order) > $(objtree)/modules.order
	@$(kecho) '  Building modules, stage 2.';
	$(Q)$(MAKE) -f $(srctree)/scripts/Makefile.modpost
	$(Q)$(MAKE) -f $(srctree)/scripts/Makefile.fwinst obj=firmware __fw_modbuild

modules.builtin: $(vmlinux-dirs:%=%/modules.builtin)
	$(Q)$(AWK) '!x[$$0]++' $^ > $(objtree)/modules.builtin

%/modules.builtin: include/config/auto.conf
	$(Q)$(MAKE) $(modbuiltin)=$*


# Target to prepare building external modules
PHONY += modules_prepare
modules_prepare: prepare scripts

# Target to install modules
PHONY += modules_install
modules_install: _modinst_ _modinst_post

PHONY += _modinst_
_modinst_:
	@rm -rf $(MODLIB)/kernel
	@rm -f $(MODLIB)/source
	@mkdir -p $(MODLIB)/kernel
	@ln -s $(srctree) $(MODLIB)/source
	@if [ ! $(objtree) -ef  $(MODLIB)/build ]; then \
		rm -f $(MODLIB)/build ; \
		ln -s $(objtree) $(MODLIB)/build ; \
	fi
	@cp -f $(objtree)/modules.order $(MODLIB)/
	@cp -f $(objtree)/modules.builtin $(MODLIB)/
	$(Q)$(MAKE) -f $(srctree)/scripts/Makefile.modinst

# This depmod is only for convenience to give the initial
# boot a modules.dep even before / is mounted read-write.  However the
# boot script depmod is the master version.
PHONY += _modinst_post
_modinst_post: _modinst_
	$(Q)$(MAKE) -f $(srctree)/scripts/Makefile.fwinst obj=firmware __fw_modinst
	$(call cmd,depmod)

else # CONFIG_MODULES

# Modules not configured
# ---------------------------------------------------------------------------

modules modules_install: FORCE
	@echo >&2
	@echo >&2 "The present kernel configuration has modules disabled."
	@echo >&2 "Type 'make config' and enable loadable module support."
	@echo >&2 "Then build a kernel with module support enabled."
	@echo >&2
	@exit 1

endif # CONFIG_MODULES

###
# Cleaning is done on three levels.
# make clean     Delete most generated files
#                Leave enough to build external modules
# make mrproper  Delete the current configuration, and all generated files
# make distclean Remove editor backup files, patch leftover files and the like

# Directories & files removed with 'make clean'
CLEAN_DIRS  += $(MODVERDIR)

# Directories & files removed with 'make mrproper'
MRPROPER_DIRS  += include/config usr/include include/generated          \
                  arch/*/include/generated
MRPROPER_FILES += .config .config.old .version .old_version             \
                  include/linux/version.h                               \
		  Module.symvers tags TAGS cscope* GPATH GTAGS GRTAGS GSYMS

# clean - Delete most, but leave enough to build external modules
#
clean: rm-dirs  := $(CLEAN_DIRS)
clean: rm-files := $(CLEAN_FILES)
clean-dirs      := $(addprefix _clean_, . $(vmlinux-alldirs) Documentation samples)

PHONY += $(clean-dirs) clean archclean
$(clean-dirs):
	$(Q)$(MAKE) $(clean)=$(patsubst _clean_%,%,$@)

clean: archclean

# mrproper - Delete all generated files, including .config
#
mrproper: rm-dirs  := $(wildcard $(MRPROPER_DIRS))
mrproper: rm-files := $(wildcard $(MRPROPER_FILES))
mrproper-dirs      := $(addprefix _mrproper_,Documentation/DocBook scripts)

PHONY += $(mrproper-dirs) mrproper archmrproper
$(mrproper-dirs):
	$(Q)$(MAKE) $(clean)=$(patsubst _mrproper_%,%,$@)

mrproper: clean archmrproper $(mrproper-dirs)
	$(call cmd,rmdirs)
	$(call cmd,rmfiles)

# distclean
#
PHONY += distclean

distclean: mrproper
	@find $(srctree) $(RCS_FIND_IGNORE) \
		\( -name '*.orig' -o -name '*.rej' -o -name '*~' \
		-o -name '*.bak' -o -name '#*#' -o -name '.*.orig' \
		-o -name '.*.rej' \
		-o -name '*%' -o -name '.*.cmd' -o -name 'core' \) \
		-type f -print | xargs rm -f


# Packaging of the kernel to various formats
# ---------------------------------------------------------------------------
# rpm target kept for backward compatibility
package-dir	:= $(srctree)/scripts/package

%src-pkg: FORCE
	$(Q)$(MAKE) $(build)=$(package-dir) $@
%pkg: include/config/kernel.release FORCE
	$(Q)$(MAKE) $(build)=$(package-dir) $@
rpm: include/config/kernel.release FORCE
	$(Q)$(MAKE) $(build)=$(package-dir) $@


# Brief documentation of the typical targets used
# ---------------------------------------------------------------------------

boards := $(wildcard $(srctree)/arch/$(SRCARCH)/configs/*_defconfig)
boards := $(notdir $(boards))
board-dirs := $(dir $(wildcard $(srctree)/arch/$(SRCARCH)/configs/*/*_defconfig))
board-dirs := $(sort $(notdir $(board-dirs:/=)))

help:
	@echo  'Cleaning targets:'
	@echo  '  clean		  - Remove most generated files but keep the config and'
	@echo  '                    enough build support to build external modules'
	@echo  '  mrproper	  - Remove all generated files + config + various backup files'
	@echo  '  distclean	  - mrproper + remove editor backup and patch files'
	@echo  ''
	@echo  'Configuration targets:'
	@$(MAKE) -f $(srctree)/scripts/kconfig/Makefile help
	@echo  ''
	@echo  'Other generic targets:'
	@echo  '  all		  - Build all targets marked with [*]'
	@echo  '* vmlinux	  - Build the bare kernel'
	@echo  '* modules	  - Build all modules'
	@echo  '  modules_install - Install all modules to INSTALL_MOD_PATH (default: /)'
	@echo  '  firmware_install- Install all firmware to INSTALL_FW_PATH'
	@echo  '                    (default: $$(INSTALL_MOD_PATH)/lib/firmware)'
	@echo  '  dir/            - Build all files in dir and below'
	@echo  '  dir/file.[oisS] - Build specified target only'
	@echo  '  dir/file.lst    - Build specified mixed source/assembly target only'
	@echo  '                    (requires a recent binutils and recent build (System.map))'
	@echo  '  dir/file.ko     - Build module including final link'
	@echo  '  modules_prepare - Set up for building external modules'
	@echo  '  tags/TAGS	  - Generate tags file for editors'
	@echo  '  cscope	  - Generate cscope index'
	@echo  '  gtags           - Generate GNU GLOBAL index'
	@echo  '  kernelrelease	  - Output the release version string'
	@echo  '  kernelversion	  - Output the version stored in Makefile'
	@echo  '  headers_install - Install sanitised kernel headers to INSTALL_HDR_PATH'; \
	 echo  '                    (default: $(INSTALL_HDR_PATH))'; \
	 echo  ''
	@echo  'Static analysers'
	@echo  '  checkstack      - Generate a list of stack hogs'
	@echo  '  namespacecheck  - Name space analysis on compiled kernel'
	@echo  '  versioncheck    - Sanity check on version.h usage'
	@echo  '  includecheck    - Check for duplicate included header files'
	@echo  '  export_report   - List the usages of all exported symbols'
	@echo  '  headers_check   - Sanity check on exported headers'
	@echo  '  headerdep       - Detect inclusion cycles in headers'
	@$(MAKE) -f $(srctree)/scripts/Makefile.help checker-help
	@echo  ''
	@echo  'Kernel packaging:'
	@$(MAKE) $(build)=$(package-dir) help
	@echo  ''
	@echo  'Documentation targets:'
	@$(MAKE) -f $(srctree)/Documentation/DocBook/Makefile dochelp
	@echo  ''
	@echo  'Architecture specific targets ($(SRCARCH)):'
	@$(if $(archhelp),$(archhelp),\
		echo '  No architecture specific help defined for $(SRCARCH)')
	@echo  ''
	@$(if $(boards), \
		$(foreach b, $(boards), \
		printf "  %-24s - Build for %s\\n" $(b) $(subst _defconfig,,$(b));) \
		echo '')
	@$(if $(board-dirs), \
		$(foreach b, $(board-dirs), \
		printf "  %-16s - Show %s-specific targets\\n" help-$(b) $(b);) \
		printf "  %-16s - Show all of the above\\n" help-boards; \
		echo '')

	@echo  '  make V=0|1 [targets] 0 => quiet build (default), 1 => verbose build'
	@echo  '  make V=2   [targets] 2 => give reason for rebuild of target'
	@echo  '  make O=dir [targets] Locate all output files in "dir", including .config'
	@echo  '  make C=1   [targets] Check all c source with $$CHECK (sparse by default)'
	@echo  '  make C=2   [targets] Force check of all c source with $$CHECK'
	@echo  '  make RECORDMCOUNT_WARN=1 [targets] Warn about ignored mcount sections'
	@echo  '  make W=n   [targets] Enable extra gcc checks, n=1,2,3 where'
	@echo  '		1: warnings which may be relevant and do not occur too often'
	@echo  '		2: warnings which occur quite often but may still be relevant'
	@echo  '		3: more obscure warnings, can most likely be ignored'
	@echo  '		Multiple levels can be combined with W=12 or W=123'
	@echo  ''
	@echo  'Execute "make" or "make all" to build all targets marked with [*] '
	@echo  'For further info see the ./README file'


help-board-dirs := $(addprefix help-,$(board-dirs))

help-boards: $(help-board-dirs)

boards-per-dir = $(notdir $(wildcard $(srctree)/arch/$(SRCARCH)/configs/$*/*_defconfig))

$(help-board-dirs): help-%:
	@echo  'Architecture specific targets ($(SRCARCH) $*):'
	@$(if $(boards-per-dir), \
		$(foreach b, $(boards-per-dir), \
		printf "  %-24s - Build for %s\\n" $*/$(b) $(subst _defconfig,,$(b));) \
		echo '')


# Documentation targets
# ---------------------------------------------------------------------------
%docs: scripts_basic FORCE
	$(Q)$(MAKE) $(build)=scripts build_docproc
	$(Q)$(MAKE) $(build)=Documentation/DocBook $@

else # KBUILD_EXTMOD

###
# External module support.
# When building external modules the kernel used as basis is considered
# read-only, and no consistency checks are made and the make
# system is not used on the basis kernel. If updates are required
# in the basis kernel ordinary make commands (without M=...) must
# be used.
#
# The following are the only valid targets when building external
# modules.
# make M=dir clean     Delete all automatically generated files
# make M=dir modules   Make all modules in specified dir
# make M=dir	       Same as 'make M=dir modules'
# make M=dir modules_install
#                      Install the modules built in the module directory
#                      Assumes install directory is already created

# We are always building modules
KBUILD_MODULES := 1
PHONY += crmodverdir
crmodverdir:
	$(cmd_crmodverdir)

PHONY += $(objtree)/Module.symvers
$(objtree)/Module.symvers:
	@test -e $(objtree)/Module.symvers || ( \
	echo; \
	echo "  WARNING: Symbol version dump $(objtree)/Module.symvers"; \
	echo "           is missing; modules will have no dependencies and modversions."; \
	echo )

module-dirs := $(addprefix _module_,$(KBUILD_EXTMOD))
PHONY += $(module-dirs) modules
$(module-dirs): crmodverdir $(objtree)/Module.symvers
	$(Q)$(MAKE) $(build)=$(patsubst _module_%,%,$@)

modules: $(module-dirs)
	@$(kecho) '  Building modules, stage 2.';
	$(Q)$(MAKE) -f $(srctree)/scripts/Makefile.modpost

PHONY += modules_install
modules_install: _emodinst_ _emodinst_post

install-dir := $(if $(INSTALL_MOD_DIR),$(INSTALL_MOD_DIR),extra)
PHONY += _emodinst_
_emodinst_:
	$(Q)mkdir -p $(MODLIB)/$(install-dir)
	$(Q)$(MAKE) -f $(srctree)/scripts/Makefile.modinst

PHONY += _emodinst_post
_emodinst_post: _emodinst_
	$(call cmd,depmod)

clean-dirs := $(addprefix _clean_,$(KBUILD_EXTMOD))

PHONY += $(clean-dirs) clean
$(clean-dirs):
	$(Q)$(MAKE) $(clean)=$(patsubst _clean_%,%,$@)

clean:	rm-dirs := $(MODVERDIR)
clean: rm-files := $(KBUILD_EXTMOD)/Module.symvers

help:
	@echo  '  Building external modules.'
	@echo  '  Syntax: make -C path/to/kernel/src M=$$PWD target'
	@echo  ''
	@echo  '  modules         - default target, build the module(s)'
	@echo  '  modules_install - install the module'
	@echo  '  clean           - remove generated files in module directory only'
	@echo  ''

# Dummies...
PHONY += prepare scripts
prepare: ;
scripts: ;
endif # KBUILD_EXTMOD

clean: $(clean-dirs)
	$(Q)$(CONFIG_SHELL) $(srctree)/scripts/link-vmlinux.sh clean
	$(call cmd,rmdirs)
	$(call cmd,rmfiles)
	@find $(if $(KBUILD_EXTMOD), $(KBUILD_EXTMOD), .) $(RCS_FIND_IGNORE) \
		\( -name '*.[oas]' -o -name '*.ko' -o -name '.*.cmd' \
		-o -name '.*.d' -o -name '.*.tmp' -o -name '*.mod.c' \
		-o -name '*.symtypes' -o -name 'modules.order' \
		-o -name modules.builtin -o -name '.tmp_*.o.*' \
		-o -name '*.gcno' \) -type f -print | xargs rm -f

# Generate tags for editors
# ---------------------------------------------------------------------------
quiet_cmd_tags = GEN     $@
      cmd_tags = $(CONFIG_SHELL) $(srctree)/scripts/tags.sh $@

tags TAGS cscope gtags: FORCE
	$(call cmd,tags)

# Scripts to check various things for consistency
# ---------------------------------------------------------------------------

PHONY += includecheck versioncheck coccicheck namespacecheck export_report

includecheck:
	find $(srctree)/* $(RCS_FIND_IGNORE) \
		-name '*.[hcS]' -type f -print | sort \
		| xargs $(PERL) -w $(srctree)/scripts/checkincludes.pl

versioncheck:
	find $(srctree)/* $(RCS_FIND_IGNORE) \
		-name '*.[hcS]' -type f -print | sort \
		| xargs $(PERL) -w $(srctree)/scripts/checkversion.pl

coccicheck:
	$(Q)$(CONFIG_SHELL) $(srctree)/scripts/$@

namespacecheck:
	$(PERL) $(srctree)/scripts/namespace.pl

export_report:
	$(PERL) $(srctree)/scripts/export_report.pl

endif #ifeq ($(config-targets),1)
endif #ifeq ($(mixed-targets),1)

PHONY += checkstack kernelrelease kernelversion

# UML needs a little special treatment here.  It wants to use the host
# toolchain, so needs $(SUBARCH) passed to checkstack.pl.  Everyone
# else wants $(ARCH), including people doing cross-builds, which means
# that $(SUBARCH) doesn't work here.
ifeq ($(ARCH), um)
CHECKSTACK_ARCH := $(SUBARCH)
else
CHECKSTACK_ARCH := $(ARCH)
endif
checkstack:
	$(OBJDUMP) -d vmlinux $$(find . -name '*.ko') | \
	$(PERL) $(src)/scripts/checkstack.pl $(CHECKSTACK_ARCH)

kernelrelease:
	@echo "$(KERNELVERSION)$$($(CONFIG_SHELL) $(srctree)/scripts/setlocalversion $(srctree))"

kernelversion:
	@echo $(KERNELVERSION)

# Clear a bunch of variables before executing the submake
tools/: FORCE
	$(Q)$(MAKE) LDFLAGS= MAKEFLAGS= -C $(src)/tools/

tools/%: FORCE
	$(Q)$(MAKE) LDFLAGS= MAKEFLAGS= -C $(src)/tools/ $*

# Single targets
# ---------------------------------------------------------------------------
# Single targets are compatible with:
# - build with mixed source and output
# - build with separate output dir 'make O=...'
# - external modules
#
#  target-dir => where to store outputfile
#  build-dir  => directory in kernel source tree to use

ifeq ($(KBUILD_EXTMOD),)
        build-dir  = $(patsubst %/,%,$(dir $@))
        target-dir = $(dir $@)
else
        zap-slash=$(filter-out .,$(patsubst %/,%,$(dir $@)))
        build-dir  = $(KBUILD_EXTMOD)$(if $(zap-slash),/$(zap-slash))
        target-dir = $(if $(KBUILD_EXTMOD),$(dir $<),$(dir $@))
endif

%.s: %.c prepare scripts FORCE
	$(Q)$(MAKE) $(build)=$(build-dir) $(target-dir)$(notdir $@)
%.i: %.c prepare scripts FORCE
	$(Q)$(MAKE) $(build)=$(build-dir) $(target-dir)$(notdir $@)
%.o: %.c prepare scripts FORCE
	$(Q)$(MAKE) $(build)=$(build-dir) $(target-dir)$(notdir $@)
%.lst: %.c prepare scripts FORCE
	$(Q)$(MAKE) $(build)=$(build-dir) $(target-dir)$(notdir $@)
%.s: %.S prepare scripts FORCE
	$(Q)$(MAKE) $(build)=$(build-dir) $(target-dir)$(notdir $@)
%.o: %.S prepare scripts FORCE
	$(Q)$(MAKE) $(build)=$(build-dir) $(target-dir)$(notdir $@)
%.symtypes: %.c prepare scripts FORCE
	$(Q)$(MAKE) $(build)=$(build-dir) $(target-dir)$(notdir $@)

# Modules
/: prepare scripts FORCE
	$(cmd_crmodverdir)
	$(Q)$(MAKE) KBUILD_MODULES=$(if $(CONFIG_MODULES),1) \
	$(build)=$(build-dir)
%/: prepare scripts FORCE
	$(cmd_crmodverdir)
	$(Q)$(MAKE) KBUILD_MODULES=$(if $(CONFIG_MODULES),1) \
	$(build)=$(build-dir)
%.ko: prepare scripts FORCE
	$(cmd_crmodverdir)
	$(Q)$(MAKE) KBUILD_MODULES=$(if $(CONFIG_MODULES),1)   \
	$(build)=$(build-dir) $(@:.ko=.o)
	$(Q)$(MAKE) -f $(srctree)/scripts/Makefile.modpost

# FIXME Should go into a make.lib or something 
# ===========================================================================

quiet_cmd_rmdirs = $(if $(wildcard $(rm-dirs)),CLEAN   $(wildcard $(rm-dirs)))
      cmd_rmdirs = rm -rf $(rm-dirs)

quiet_cmd_rmfiles = $(if $(wildcard $(rm-files)),CLEAN   $(wildcard $(rm-files)))
      cmd_rmfiles = rm -f $(rm-files)

# Run depmod only if we have System.map and depmod is executable
quiet_cmd_depmod = DEPMOD  $(KERNELRELEASE)
      cmd_depmod = $(CONFIG_SHELL) $(srctree)/scripts/depmod.sh $(DEPMOD) \
                   $(KERNELRELEASE)

# Create temporary dir for module support files
# clean it up only when building all modules
cmd_crmodverdir = $(Q)mkdir -p $(MODVERDIR) \
                  $(if $(KBUILD_MODULES),; rm -f $(MODVERDIR)/*)

# read all saved command lines

targets := $(wildcard $(sort $(targets)))
cmd_files := $(wildcard .*.cmd $(foreach f,$(targets),$(dir $(f)).$(notdir $(f)).cmd))

ifneq ($(cmd_files),)
  $(cmd_files): ;	# Do not try to update included dependency files
  include $(cmd_files)
endif

# Shorthand for $(Q)$(MAKE) -f scripts/Makefile.clean obj=dir
# Usage:
# $(Q)$(MAKE) $(clean)=dir
clean := -f $(if $(KBUILD_SRC),$(srctree)/)scripts/Makefile.clean obj

endif	# skip-makefile

PHONY += FORCE
FORCE:

# Declare the contents of the .PHONY variable as phony.  We keep that
# information in a variable so we can use it in if_changed and friends.
.PHONY: $(PHONY)<|MERGE_RESOLUTION|>--- conflicted
+++ resolved
@@ -1,11 +1,7 @@
 VERSION = 3
 PATCHLEVEL = 6
 SUBLEVEL = 0
-<<<<<<< HEAD
-EXTRAVERSION = -rc2-400-g23dcfa6
-=======
 EXTRAVERSION = -rc3
->>>>>>> fea7a08a
 NAME = Saber-toothed Squirrel
 
 # *DOCUMENTATION*
