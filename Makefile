VERSION = 4
<<<<<<< HEAD
PATCHLEVEL = 9
SUBLEVEL = 11
EXTRAVERSION =
NAME = Roaring Lionus
=======
PATCHLEVEL = 10
SUBLEVEL = 0
EXTRAVERSION = -rc8
NAME = Fearless Coyote
>>>>>>> a062067a

# *DOCUMENTATION*
# To see a list of typical targets execute "make help"
# More info can be located in ./README
# Comments in this file are targeted only to the developer, do not
# expect to learn how to build the kernel reading this file.

# o Do not use make's built-in rules and variables
#   (this increases performance and avoids hard-to-debug behaviour);
# o Look for make include files relative to root of kernel src
MAKEFLAGS += -rR --include-dir=$(CURDIR)

# Avoid funny character set dependencies
unexport LC_ALL
LC_COLLATE=C
LC_NUMERIC=C
export LC_COLLATE LC_NUMERIC

# Avoid interference with shell env settings
unexport GREP_OPTIONS

# We are using a recursive build, so we need to do a little thinking
# to get the ordering right.
#
# Most importantly: sub-Makefiles should only ever modify files in
# their own directory. If in some directory we have a dependency on
# a file in another dir (which doesn't happen often, but it's often
# unavoidable when linking the built-in.o targets which finally
# turn into vmlinux), we will call a sub make in that other dir, and
# after that we are sure that everything which is in that other dir
# is now up to date.
#
# The only cases where we need to modify files which have global
# effects are thus separated out and done before the recursive
# descending is started. They are now explicitly listed as the
# prepare rule.

# Beautify output
# ---------------------------------------------------------------------------
#
# Normally, we echo the whole command before executing it. By making
# that echo $($(quiet)$(cmd)), we now have the possibility to set
# $(quiet) to choose other forms of output instead, e.g.
#
#         quiet_cmd_cc_o_c = Compiling $(RELDIR)/$@
#         cmd_cc_o_c       = $(CC) $(c_flags) -c -o $@ $<
#
# If $(quiet) is empty, the whole command will be printed.
# If it is set to "quiet_", only the short version will be printed.
# If it is set to "silent_", nothing will be printed at all, since
# the variable $(silent_cmd_cc_o_c) doesn't exist.
#
# A simple variant is to prefix commands with $(Q) - that's useful
# for commands that shall be hidden in non-verbose mode.
#
#	$(Q)ln $@ :<
#
# If KBUILD_VERBOSE equals 0 then the above command will be hidden.
# If KBUILD_VERBOSE equals 1 then the above command is displayed.
#
# To put more focus on warnings, be less verbose as default
# Use 'make V=1' to see the full commands

ifeq ("$(origin V)", "command line")
  KBUILD_VERBOSE = $(V)
endif
ifndef KBUILD_VERBOSE
  KBUILD_VERBOSE = 0
endif

ifeq ($(KBUILD_VERBOSE),1)
  quiet =
  Q =
else
  quiet=quiet_
  Q = @
endif

# If the user is running make -s (silent mode), suppress echoing of
# commands

ifneq ($(filter 4.%,$(MAKE_VERSION)),)	# make-4
ifneq ($(filter %s ,$(firstword x$(MAKEFLAGS))),)
  quiet=silent_
endif
else					# make-3.8x
ifneq ($(filter s% -s%,$(MAKEFLAGS)),)
  quiet=silent_
endif
endif

export quiet Q KBUILD_VERBOSE

# kbuild supports saving output files in a separate directory.
# To locate output files in a separate directory two syntaxes are supported.
# In both cases the working directory must be the root of the kernel src.
# 1) O=
# Use "make O=dir/to/store/output/files/"
#
# 2) Set KBUILD_OUTPUT
# Set the environment variable KBUILD_OUTPUT to point to the directory
# where the output files shall be placed.
# export KBUILD_OUTPUT=dir/to/store/output/files/
# make
#
# The O= assignment takes precedence over the KBUILD_OUTPUT environment
# variable.

# KBUILD_SRC is set on invocation of make in OBJ directory
# KBUILD_SRC is not intended to be used by the regular user (for now)
ifeq ($(KBUILD_SRC),)

# OK, Make called in directory where kernel src resides
# Do we want to locate output files in a separate directory?
ifeq ("$(origin O)", "command line")
  KBUILD_OUTPUT := $(O)
endif

# That's our default target when none is given on the command line
PHONY := _all
_all:

# Cancel implicit rules on top Makefile
$(CURDIR)/Makefile Makefile: ;

ifneq ($(words $(subst :, ,$(CURDIR))), 1)
  $(error main directory cannot contain spaces nor colons)
endif

ifneq ($(KBUILD_OUTPUT),)
# Invoke a second make in the output directory, passing relevant variables
# check that the output directory actually exists
saved-output := $(KBUILD_OUTPUT)
KBUILD_OUTPUT := $(shell mkdir -p $(KBUILD_OUTPUT) && cd $(KBUILD_OUTPUT) \
								&& /bin/pwd)
$(if $(KBUILD_OUTPUT),, \
     $(error failed to create output directory "$(saved-output)"))

PHONY += $(MAKECMDGOALS) sub-make

$(filter-out _all sub-make $(CURDIR)/Makefile, $(MAKECMDGOALS)) _all: sub-make
	@:

sub-make:
	$(Q)$(MAKE) -C $(KBUILD_OUTPUT) KBUILD_SRC=$(CURDIR) \
	-f $(CURDIR)/Makefile $(filter-out _all sub-make,$(MAKECMDGOALS))

# Leave processing to above invocation of make
skip-makefile := 1
endif # ifneq ($(KBUILD_OUTPUT),)
endif # ifeq ($(KBUILD_SRC),)

# We process the rest of the Makefile if this is the final invocation of make
ifeq ($(skip-makefile),)

# Do not print "Entering directory ...",
# but we want to display it when entering to the output directory
# so that IDEs/editors are able to understand relative filenames.
MAKEFLAGS += --no-print-directory

# Call a source code checker (by default, "sparse") as part of the
# C compilation.
#
# Use 'make C=1' to enable checking of only re-compiled files.
# Use 'make C=2' to enable checking of *all* source files, regardless
# of whether they are re-compiled or not.
#
# See the file "Documentation/sparse.txt" for more details, including
# where to get the "sparse" utility.

ifeq ("$(origin C)", "command line")
  KBUILD_CHECKSRC = $(C)
endif
ifndef KBUILD_CHECKSRC
  KBUILD_CHECKSRC = 0
endif

# Use make M=dir to specify directory of external module to build
# Old syntax make ... SUBDIRS=$PWD is still supported
# Setting the environment variable KBUILD_EXTMOD take precedence
ifdef SUBDIRS
  KBUILD_EXTMOD ?= $(SUBDIRS)
endif

ifeq ("$(origin M)", "command line")
  KBUILD_EXTMOD := $(M)
endif

# If building an external module we do not care about the all: rule
# but instead _all depend on modules
PHONY += all
ifeq ($(KBUILD_EXTMOD),)
_all: all
else
_all: modules
endif

ifeq ($(KBUILD_SRC),)
        # building in the source tree
        srctree := .
else
        ifeq ($(KBUILD_SRC)/,$(dir $(CURDIR)))
                # building in a subdirectory of the source tree
                srctree := ..
        else
                srctree := $(KBUILD_SRC)
        endif
endif
objtree		:= .
src		:= $(srctree)
obj		:= $(objtree)

VPATH		:= $(srctree)$(if $(KBUILD_EXTMOD),:$(KBUILD_EXTMOD))

export srctree objtree VPATH

# SUBARCH tells the usermode build what the underlying arch is.  That is set
# first, and if a usermode build is happening, the "ARCH=um" on the command
# line overrides the setting of ARCH below.  If a native build is happening,
# then ARCH is assigned, getting whatever value it gets normally, and
# SUBARCH is subsequently ignored.

SUBARCH := $(shell uname -m | sed -e s/i.86/x86/ -e s/x86_64/x86/ \
				  -e s/sun4u/sparc64/ \
				  -e s/arm.*/arm/ -e s/sa110/arm/ \
				  -e s/s390x/s390/ -e s/parisc64/parisc/ \
				  -e s/ppc.*/powerpc/ -e s/mips.*/mips/ \
				  -e s/sh[234].*/sh/ -e s/aarch64.*/arm64/ )

# Cross compiling and selecting different set of gcc/bin-utils
# ---------------------------------------------------------------------------
#
# When performing cross compilation for other architectures ARCH shall be set
# to the target architecture. (See arch/* for the possibilities).
# ARCH can be set during invocation of make:
# make ARCH=ia64
# Another way is to have ARCH set in the environment.
# The default ARCH is the host where make is executed.

# CROSS_COMPILE specify the prefix used for all executables used
# during compilation. Only gcc and related bin-utils executables
# are prefixed with $(CROSS_COMPILE).
# CROSS_COMPILE can be set on the command line
# make CROSS_COMPILE=ia64-linux-
# Alternatively CROSS_COMPILE can be set in the environment.
# A third alternative is to store a setting in .config so that plain
# "make" in the configured kernel build directory always uses that.
# Default value for CROSS_COMPILE is not to prefix executables
# Note: Some architectures assign CROSS_COMPILE in their arch/*/Makefile
ARCH		?= $(SUBARCH)
CROSS_COMPILE	?= $(CONFIG_CROSS_COMPILE:"%"=%)

# Architecture as present in compile.h
UTS_MACHINE 	:= $(ARCH)
SRCARCH 	:= $(ARCH)

# Additional ARCH settings for x86
ifeq ($(ARCH),i386)
        SRCARCH := x86
endif
ifeq ($(ARCH),x86_64)
        SRCARCH := x86
endif

# Additional ARCH settings for sparc
ifeq ($(ARCH),sparc32)
       SRCARCH := sparc
endif
ifeq ($(ARCH),sparc64)
       SRCARCH := sparc
endif

# Additional ARCH settings for sh
ifeq ($(ARCH),sh64)
       SRCARCH := sh
endif

# Additional ARCH settings for tile
ifeq ($(ARCH),tilepro)
       SRCARCH := tile
endif
ifeq ($(ARCH),tilegx)
       SRCARCH := tile
endif

# Where to locate arch specific headers
hdr-arch  := $(SRCARCH)

KCONFIG_CONFIG	?= .config
export KCONFIG_CONFIG

# SHELL used by kbuild
CONFIG_SHELL := $(shell if [ -x "$$BASH" ]; then echo $$BASH; \
	  else if [ -x /bin/bash ]; then echo /bin/bash; \
	  else echo sh; fi ; fi)

HOSTCC       = gcc
HOSTCXX      = g++
HOSTCFLAGS   = -Wall -Wmissing-prototypes -Wstrict-prototypes -O2 -fomit-frame-pointer -std=gnu89
HOSTCXXFLAGS = -O2

ifeq ($(shell $(HOSTCC) -v 2>&1 | grep -c "clang version"), 1)
HOSTCFLAGS  += -Wno-unused-value -Wno-unused-parameter \
		-Wno-missing-field-initializers -fno-delete-null-pointer-checks
endif

# Decide whether to build built-in, modular, or both.
# Normally, just do built-in.

KBUILD_MODULES :=
KBUILD_BUILTIN := 1

# If we have only "make modules", don't compile built-in objects.
# When we're building modules with modversions, we need to consider
# the built-in objects during the descend as well, in order to
# make sure the checksums are up to date before we record them.

ifeq ($(MAKECMDGOALS),modules)
  KBUILD_BUILTIN := $(if $(CONFIG_MODVERSIONS),1)
endif

# If we have "make <whatever> modules", compile modules
# in addition to whatever we do anyway.
# Just "make" or "make all" shall build modules as well

ifneq ($(filter all _all modules,$(MAKECMDGOALS)),)
  KBUILD_MODULES := 1
endif

ifeq ($(MAKECMDGOALS),)
  KBUILD_MODULES := 1
endif

export KBUILD_MODULES KBUILD_BUILTIN
export KBUILD_CHECKSRC KBUILD_SRC KBUILD_EXTMOD

# We need some generic definitions (do not try to remake the file).
scripts/Kbuild.include: ;
include scripts/Kbuild.include

# Make variables (CC, etc...)
AS		= $(CROSS_COMPILE)as
LD		= $(CROSS_COMPILE)ld
CC		= $(CROSS_COMPILE)gcc
CPP		= $(CC) -E
AR		= $(CROSS_COMPILE)ar
NM		= $(CROSS_COMPILE)nm
STRIP		= $(CROSS_COMPILE)strip
OBJCOPY		= $(CROSS_COMPILE)objcopy
OBJDUMP		= $(CROSS_COMPILE)objdump
AWK		= awk
GENKSYMS	= scripts/genksyms/genksyms
INSTALLKERNEL  := installkernel
DEPMOD		= /sbin/depmod
PERL		= perl
PYTHON		= python
CHECK		= sparse

CHECKFLAGS     := -D__linux__ -Dlinux -D__STDC__ -Dunix -D__unix__ \
		  -Wbitwise -Wno-return-void $(CF)
NOSTDINC_FLAGS  =
CFLAGS_MODULE   =
AFLAGS_MODULE   =
LDFLAGS_MODULE  =
CFLAGS_KERNEL	=
AFLAGS_KERNEL	=
LDFLAGS_vmlinux =
CFLAGS_GCOV	= -fprofile-arcs -ftest-coverage -fno-tree-loop-im -Wno-maybe-uninitialized
CFLAGS_KCOV	:= $(call cc-option,-fsanitize-coverage=trace-pc,)


# Use USERINCLUDE when you must reference the UAPI directories only.
USERINCLUDE    := \
		-I$(srctree)/arch/$(hdr-arch)/include/uapi \
		-I$(objtree)/arch/$(hdr-arch)/include/generated/uapi \
		-I$(srctree)/include/uapi \
		-I$(objtree)/include/generated/uapi \
                -include $(srctree)/include/linux/kconfig.h

# Use LINUXINCLUDE when you must reference the include/ directory.
# Needed to be compatible with the O= option
LINUXINCLUDE    := \
		-I$(srctree)/arch/$(hdr-arch)/include \
		-I$(objtree)/arch/$(hdr-arch)/include/generated/uapi \
		-I$(objtree)/arch/$(hdr-arch)/include/generated \
		$(if $(KBUILD_SRC), -I$(srctree)/include) \
		-I$(objtree)/include

LINUXINCLUDE	+= $(filter-out $(LINUXINCLUDE),$(USERINCLUDE))

KBUILD_CPPFLAGS := -D__KERNEL__

KBUILD_CFLAGS   := -Wall -Wundef -Wstrict-prototypes -Wno-trigraphs \
		   -fno-strict-aliasing -fno-common \
		   -Werror-implicit-function-declaration \
		   -Wno-format-security \
		   -std=gnu89 $(call cc-option,-fno-PIE)


KBUILD_AFLAGS_KERNEL :=
KBUILD_CFLAGS_KERNEL :=
KBUILD_AFLAGS   := -D__ASSEMBLY__ $(call cc-option,-fno-PIE)
KBUILD_AFLAGS_MODULE  := -DMODULE
KBUILD_CFLAGS_MODULE  := -DMODULE
KBUILD_LDFLAGS_MODULE := -T $(srctree)/scripts/module-common.lds

# Warn about unsupported modules in kernels built inside Autobuild
ifneq ($(wildcard /.buildenv),)
CFLAGS		+= -DUNSUPPORTED_MODULES=2
endif

# Read KERNELRELEASE from include/config/kernel.release (if it exists)
KERNELRELEASE = $(shell cat include/config/kernel.release 2> /dev/null)
KERNELVERSION = $(VERSION)$(if $(PATCHLEVEL),.$(PATCHLEVEL)$(if $(SUBLEVEL),.$(SUBLEVEL)))$(EXTRAVERSION)

export VERSION PATCHLEVEL SUBLEVEL KERNELRELEASE KERNELVERSION
export ARCH SRCARCH CONFIG_SHELL HOSTCC HOSTCFLAGS CROSS_COMPILE AS LD CC
export CPP AR NM STRIP OBJCOPY OBJDUMP
export MAKE AWK GENKSYMS INSTALLKERNEL PERL PYTHON UTS_MACHINE
export HOSTCXX HOSTCXXFLAGS LDFLAGS_MODULE CHECK CHECKFLAGS

export KBUILD_CPPFLAGS NOSTDINC_FLAGS LINUXINCLUDE OBJCOPYFLAGS LDFLAGS
export KBUILD_CFLAGS CFLAGS_KERNEL CFLAGS_MODULE CFLAGS_GCOV CFLAGS_KCOV CFLAGS_KASAN CFLAGS_UBSAN
export KBUILD_AFLAGS AFLAGS_KERNEL AFLAGS_MODULE
export KBUILD_AFLAGS_MODULE KBUILD_CFLAGS_MODULE KBUILD_LDFLAGS_MODULE
export KBUILD_AFLAGS_KERNEL KBUILD_CFLAGS_KERNEL
export KBUILD_ARFLAGS

# When compiling out-of-tree modules, put MODVERDIR in the module
# tree rather than in the kernel tree. The kernel tree might
# even be read-only.
export MODVERDIR := $(if $(KBUILD_EXTMOD),$(firstword $(KBUILD_EXTMOD))/).tmp_versions

# Files to ignore in find ... statements

export RCS_FIND_IGNORE := \( -name SCCS -o -name BitKeeper -o -name .svn -o    \
			  -name CVS -o -name .pc -o -name .hg -o -name .git \) \
			  -prune -o
export RCS_TAR_IGNORE := --exclude SCCS --exclude BitKeeper --exclude .svn \
			 --exclude CVS --exclude .pc --exclude .hg --exclude .git

# ===========================================================================
# Rules shared between *config targets and build targets

# Basic helpers built in scripts/
PHONY += scripts_basic
scripts_basic:
	$(Q)$(MAKE) $(build)=scripts/basic
	$(Q)rm -f .tmp_quiet_recordmcount

# To avoid any implicit rule to kick in, define an empty command.
scripts/basic/%: scripts_basic ;

PHONY += outputmakefile
# outputmakefile generates a Makefile in the output directory, if using a
# separate output directory. This allows convenient use of make in the
# output directory.
outputmakefile:
ifneq ($(KBUILD_SRC),)
	$(Q)ln -fsn $(srctree) source
	$(Q)$(CONFIG_SHELL) $(srctree)/scripts/mkmakefile \
	    $(srctree) $(objtree) $(VERSION) $(PATCHLEVEL)
endif

# Support for using generic headers in asm-generic
PHONY += asm-generic
asm-generic:
	$(Q)$(MAKE) -f $(srctree)/scripts/Makefile.asm-generic \
	            src=asm obj=arch/$(SRCARCH)/include/generated/asm
	$(Q)$(MAKE) -f $(srctree)/scripts/Makefile.asm-generic \
	            src=uapi/asm obj=arch/$(SRCARCH)/include/generated/uapi/asm

# To make sure we do not include .config for any of the *config targets
# catch them early, and hand them over to scripts/kconfig/Makefile
# It is allowed to specify more targets when calling make, including
# mixing *config targets and build targets.
# For example 'make oldconfig all'.
# Detect when mixed targets is specified, and make a second invocation
# of make so .config is not included in this case either (for *config).

version_h := include/generated/uapi/linux/version.h
old_version_h := include/linux/version.h

no-dot-config-targets := clean mrproper distclean \
			 cscope gtags TAGS tags help% %docs check% coccicheck \
			 $(version_h) headers_% archheaders archscripts \
			 kernelversion %src-pkg

config-targets := 0
mixed-targets  := 0
dot-config     := 1

ifneq ($(filter $(no-dot-config-targets), $(MAKECMDGOALS)),)
	ifeq ($(filter-out $(no-dot-config-targets), $(MAKECMDGOALS)),)
		dot-config := 0
	endif
endif

ifeq ($(KBUILD_EXTMOD),)
        ifneq ($(filter config %config,$(MAKECMDGOALS)),)
                config-targets := 1
                ifneq ($(words $(MAKECMDGOALS)),1)
                        mixed-targets := 1
                endif
        endif
endif
# install and module_install need also be processed one by one
ifneq ($(filter install,$(MAKECMDGOALS)),)
        ifneq ($(filter modules_install,$(MAKECMDGOALS)),)
	        mixed-targets := 1
        endif
endif

ifeq ($(mixed-targets),1)
# ===========================================================================
# We're called with mixed targets (*config and build targets).
# Handle them one by one.

PHONY += $(MAKECMDGOALS) __build_one_by_one

$(filter-out __build_one_by_one, $(MAKECMDGOALS)): __build_one_by_one
	@:

__build_one_by_one:
	$(Q)set -e; \
	for i in $(MAKECMDGOALS); do \
		$(MAKE) -f $(srctree)/Makefile $$i; \
	done

else
ifeq ($(config-targets),1)
# ===========================================================================
# *config targets only - make sure prerequisites are updated, and descend
# in scripts/kconfig to make the *config target

# Read arch specific Makefile to set KBUILD_DEFCONFIG as needed.
# KBUILD_DEFCONFIG may point out an alternative default configuration
# used for 'make defconfig'
include arch/$(SRCARCH)/Makefile
export KBUILD_DEFCONFIG KBUILD_KCONFIG

config: scripts_basic outputmakefile FORCE
	$(Q)$(MAKE) $(build)=scripts/kconfig $@

%config: scripts_basic outputmakefile FORCE
	$(Q)$(MAKE) $(build)=scripts/kconfig $@

else
# ===========================================================================
# Build targets only - this includes vmlinux, arch specific targets, clean
# targets and others. In general all targets except *config targets.

ifeq ($(KBUILD_EXTMOD),)
# Additional helpers built in scripts/
# Carefully list dependencies so we do not try to build scripts twice
# in parallel
PHONY += scripts
scripts: scripts_basic include/config/auto.conf include/config/tristate.conf \
	 asm-generic gcc-plugins
	$(Q)$(MAKE) $(build)=$(@)

# Objects we will link into vmlinux / subdirs we need to visit
init-y		:= init/
drivers-y	:= drivers/ sound/ firmware/
net-y		:= net/
libs-y		:= lib/
core-y		:= usr/
virt-y		:= virt/
endif # KBUILD_EXTMOD

ifeq ($(dot-config),1)
# Read in config
-include include/config/auto.conf

ifeq ($(KBUILD_EXTMOD),)
# Read in dependencies to all Kconfig* files, make sure to run
# oldconfig if changes are detected.
-include include/config/auto.conf.cmd

# To avoid any implicit rule to kick in, define an empty command
$(KCONFIG_CONFIG) include/config/auto.conf.cmd: ;

# If .config is newer than include/config/auto.conf, someone tinkered
# with it and forgot to run make oldconfig.
# if auto.conf.cmd is missing then we are probably in a cleaned tree so
# we execute the config step to be sure to catch updated Kconfig files
include/config/%.conf: $(KCONFIG_CONFIG) include/config/auto.conf.cmd
	$(Q)$(MAKE) -f $(srctree)/Makefile silentoldconfig
else
# external modules needs include/generated/autoconf.h and include/config/auto.conf
# but do not care if they are up-to-date. Use auto.conf to trigger the test
PHONY += include/config/auto.conf

include/config/auto.conf:
	$(Q)test -e include/generated/autoconf.h -a -e $@ || (		\
	echo >&2;							\
	echo >&2 "  ERROR: Kernel configuration is invalid.";		\
	echo >&2 "         include/generated/autoconf.h or $@ are missing.";\
	echo >&2 "         Run 'make oldconfig && make prepare' on kernel src to fix it.";	\
	echo >&2 ;							\
	/bin/false)

endif # KBUILD_EXTMOD

else
# Dummy target needed, because used as prerequisite
include/config/auto.conf: ;
endif # $(dot-config)

# For the kernel to actually contain only the needed exported symbols,
# we have to build modules as well to determine what those symbols are.
# (this can be evaluated only once include/config/auto.conf has been included)
ifdef CONFIG_TRIM_UNUSED_KSYMS
  KBUILD_MODULES := 1
endif

# The all: target is the default when no target is given on the
# command line.
# This allow a user to issue only 'make' to build a kernel including modules
# Defaults to vmlinux, but the arch makefile usually adds further targets
all: vmlinux

# The arch Makefile can set ARCH_{CPP,A,C}FLAGS to override the default
# values of the respective KBUILD_* variables
ARCH_CPPFLAGS :=
ARCH_AFLAGS :=
ARCH_CFLAGS :=
include arch/$(SRCARCH)/Makefile

KBUILD_CFLAGS	+= $(call cc-option,-fno-delete-null-pointer-checks,)
KBUILD_CFLAGS	+= $(call cc-disable-warning,frame-address,)

ifdef CONFIG_LD_DEAD_CODE_DATA_ELIMINATION
KBUILD_CFLAGS	+= $(call cc-option,-ffunction-sections,)
KBUILD_CFLAGS	+= $(call cc-option,-fdata-sections,)
endif

ifdef CONFIG_CC_OPTIMIZE_FOR_SIZE
KBUILD_CFLAGS	+= -Os $(call cc-disable-warning,maybe-uninitialized,)
else
ifdef CONFIG_PROFILE_ALL_BRANCHES
KBUILD_CFLAGS	+= -O2 $(call cc-disable-warning,maybe-uninitialized,)
else
KBUILD_CFLAGS   += -O2
endif
endif

KBUILD_CFLAGS += $(call cc-ifversion, -lt, 0409, \
			$(call cc-disable-warning,maybe-uninitialized,))

# Tell gcc to never replace conditional load with a non-conditional one
KBUILD_CFLAGS	+= $(call cc-option,--param=allow-store-data-races=0)

include scripts/Makefile.gcc-plugins

ifdef CONFIG_READABLE_ASM
# Disable optimizations that make assembler listings hard to read.
# reorder blocks reorders the control in the function
# ipa clone creates specialized cloned functions
# partial inlining inlines only parts of functions
KBUILD_CFLAGS += $(call cc-option,-fno-reorder-blocks,) \
                 $(call cc-option,-fno-ipa-cp-clone,) \
                 $(call cc-option,-fno-partial-inlining)
endif

ifneq ($(CONFIG_FRAME_WARN),0)
KBUILD_CFLAGS += $(call cc-option,-Wframe-larger-than=${CONFIG_FRAME_WARN})
endif

# This selects the stack protector compiler flag. Testing it is delayed
# until after .config has been reprocessed, in the prepare-compiler-check
# target.
ifdef CONFIG_CC_STACKPROTECTOR_REGULAR
  stackp-flag := -fstack-protector
  stackp-name := REGULAR
else
ifdef CONFIG_CC_STACKPROTECTOR_STRONG
  stackp-flag := -fstack-protector-strong
  stackp-name := STRONG
else
  # Force off for distro compilers that enable stack protector by default.
  stackp-flag := $(call cc-option, -fno-stack-protector)
endif
endif
# Find arch-specific stack protector compiler sanity-checking script.
ifdef CONFIG_CC_STACKPROTECTOR
  stackp-path := $(srctree)/scripts/gcc-$(SRCARCH)_$(BITS)-has-stack-protector.sh
  stackp-check := $(wildcard $(stackp-path))
endif
KBUILD_CFLAGS += $(stackp-flag)

ifeq ($(cc-name),clang)
KBUILD_CPPFLAGS += $(call cc-option,-Qunused-arguments,)
KBUILD_CPPFLAGS += $(call cc-option,-Wno-unknown-warning-option,)
KBUILD_CFLAGS += $(call cc-disable-warning, unused-variable)
KBUILD_CFLAGS += $(call cc-disable-warning, format-invalid-specifier)
KBUILD_CFLAGS += $(call cc-disable-warning, gnu)
# Quiet clang warning: comparison of unsigned expression < 0 is always false
KBUILD_CFLAGS += $(call cc-disable-warning, tautological-compare)
# CLANG uses a _MergedGlobals as optimization, but this breaks modpost, as the
# source of a reference will be _MergedGlobals and not on of the whitelisted names.
# See modpost pattern 2
KBUILD_CFLAGS += $(call cc-option, -mno-global-merge,)
KBUILD_CFLAGS += $(call cc-option, -fcatch-undefined-behavior)
else

# These warnings generated too much noise in a regular build.
# Use make W=1 to enable them (see scripts/Makefile.build)
KBUILD_CFLAGS += $(call cc-disable-warning, unused-but-set-variable)
KBUILD_CFLAGS += $(call cc-disable-warning, unused-const-variable)
endif

ifdef CONFIG_FRAME_POINTER
KBUILD_CFLAGS	+= -fno-omit-frame-pointer -fno-optimize-sibling-calls
else
# Some targets (ARM with Thumb2, for example), can't be built with frame
# pointers.  For those, we don't have FUNCTION_TRACER automatically
# select FRAME_POINTER.  However, FUNCTION_TRACER adds -pg, and this is
# incompatible with -fomit-frame-pointer with current GCC, so we don't use
# -fomit-frame-pointer with FUNCTION_TRACER.
ifndef CONFIG_FUNCTION_TRACER
KBUILD_CFLAGS	+= -fomit-frame-pointer
endif
endif

KBUILD_CFLAGS   += $(call cc-option, -fno-var-tracking-assignments)

ifdef CONFIG_UNWIND_INFO
KBUILD_CFLAGS	+= -fasynchronous-unwind-tables
LDFLAGS_vmlinux	+= --eh-frame-hdr
endif

ifdef CONFIG_DEBUG_INFO
ifdef CONFIG_DEBUG_INFO_SPLIT
KBUILD_CFLAGS   += $(call cc-option, -gsplit-dwarf, -g)
else
KBUILD_CFLAGS	+= -g
endif
KBUILD_AFLAGS	+= -Wa,-gdwarf-2
endif
ifdef CONFIG_DEBUG_INFO_DWARF4
KBUILD_CFLAGS	+= $(call cc-option, -gdwarf-4,)
endif

ifdef CONFIG_DEBUG_INFO_REDUCED
KBUILD_CFLAGS 	+= $(call cc-option, -femit-struct-debug-baseonly) \
		   $(call cc-option,-fno-var-tracking)
endif

ifdef CONFIG_FUNCTION_TRACER
ifndef CC_FLAGS_FTRACE
CC_FLAGS_FTRACE := -pg
endif
export CC_FLAGS_FTRACE
ifdef CONFIG_HAVE_FENTRY
CC_USING_FENTRY	:= $(call cc-option, -mfentry -DCC_USING_FENTRY)
endif
KBUILD_CFLAGS	+= $(CC_FLAGS_FTRACE) $(CC_USING_FENTRY)
KBUILD_AFLAGS	+= $(CC_USING_FENTRY)
ifdef CONFIG_DYNAMIC_FTRACE
	ifdef CONFIG_HAVE_C_RECORDMCOUNT
		BUILD_C_RECORDMCOUNT := y
		export BUILD_C_RECORDMCOUNT
	endif
endif
endif

# We trigger additional mismatches with less inlining
ifdef CONFIG_DEBUG_SECTION_MISMATCH
KBUILD_CFLAGS += $(call cc-option, -fno-inline-functions-called-once)
endif

# arch Makefile may override CC so keep this after arch Makefile is included
NOSTDINC_FLAGS += -nostdinc -isystem $(shell $(CC) -print-file-name=include)
CHECKFLAGS     += $(NOSTDINC_FLAGS)

# warn about C99 declaration after statement
KBUILD_CFLAGS += $(call cc-option,-Wdeclaration-after-statement,)

# disable pointer signed / unsigned warnings in gcc 4.0
KBUILD_CFLAGS += $(call cc-disable-warning, pointer-sign)

# disable invalid "can't wrap" optimizations for signed / pointers
KBUILD_CFLAGS	+= $(call cc-option,-fno-strict-overflow)

# conserve stack if available
KBUILD_CFLAGS   += $(call cc-option,-fconserve-stack)

# disallow errors like 'EXPORT_GPL(foo);' with missing header
KBUILD_CFLAGS   += $(call cc-option,-Werror=implicit-int)

# require functions to have arguments in prototypes, not empty 'int foo()'
KBUILD_CFLAGS   += $(call cc-option,-Werror=strict-prototypes)

# Prohibit date/time macros, which would make the build non-deterministic
KBUILD_CFLAGS   += $(call cc-option,-Werror=date-time)

# enforce correct pointer usage
KBUILD_CFLAGS   += $(call cc-option,-Werror=incompatible-pointer-types)

# use the deterministic mode of AR if available
KBUILD_ARFLAGS := $(call ar-option,D)

# check for 'asm goto'
ifeq ($(shell $(CONFIG_SHELL) $(srctree)/scripts/gcc-goto.sh $(CC) $(KBUILD_CFLAGS)), y)
	KBUILD_CFLAGS += -DCC_HAVE_ASM_GOTO
	KBUILD_AFLAGS += -DCC_HAVE_ASM_GOTO
endif

include scripts/Makefile.kasan
include scripts/Makefile.extrawarn
include scripts/Makefile.ubsan

# Add any arch overrides and user supplied CPPFLAGS, AFLAGS and CFLAGS as the
# last assignments
KBUILD_CPPFLAGS += $(ARCH_CPPFLAGS) $(KCPPFLAGS)
KBUILD_AFLAGS   += $(ARCH_AFLAGS)   $(KAFLAGS)
KBUILD_CFLAGS   += $(ARCH_CFLAGS)   $(KCFLAGS)

# Use --build-id when available.
LDFLAGS_BUILD_ID = $(patsubst -Wl$(comma)%,%,\
			      $(call cc-ldoption, -Wl$(comma)--build-id,))
KBUILD_LDFLAGS_MODULE += $(LDFLAGS_BUILD_ID)
LDFLAGS_vmlinux += $(LDFLAGS_BUILD_ID)

ifdef CONFIG_LD_DEAD_CODE_DATA_ELIMINATION
LDFLAGS_vmlinux	+= $(call ld-option, --gc-sections,)
endif

ifeq ($(CONFIG_STRIP_ASM_SYMS),y)
LDFLAGS_vmlinux	+= $(call ld-option, -X,)
endif

# Default kernel image to build when no specific target is given.
# KBUILD_IMAGE may be overruled on the command line or
# set in the environment
# Also any assignments in arch/$(ARCH)/Makefile take precedence over
# this default value
export KBUILD_IMAGE ?= vmlinux

#
# INSTALL_PATH specifies where to place the updated kernel and system map
# images. Default is /boot, but you can set it to other values
export	INSTALL_PATH ?= /boot

#
# INSTALL_DTBS_PATH specifies a prefix for relocations required by build roots.
# Like INSTALL_MOD_PATH, it isn't defined in the Makefile, but can be passed as
# an argument if needed. Otherwise it defaults to the kernel install path
#
export INSTALL_DTBS_PATH ?= $(INSTALL_PATH)/dtbs/$(KERNELRELEASE)

#
# INSTALL_MOD_PATH specifies a prefix to MODLIB for module directory
# relocations required by build roots.  This is not defined in the
# makefile but the argument can be passed to make if needed.
#

MODLIB	= $(INSTALL_MOD_PATH)/lib/modules/$(KERNELRELEASE)
export MODLIB

#
# INSTALL_MOD_STRIP, if defined, will cause modules to be
# stripped after they are installed.  If INSTALL_MOD_STRIP is '1', then
# the default option --strip-debug will be used.  Otherwise,
# INSTALL_MOD_STRIP value will be used as the options to the strip command.

ifdef INSTALL_MOD_STRIP
ifeq ($(INSTALL_MOD_STRIP),1)
mod_strip_cmd = $(STRIP) --strip-debug
else
mod_strip_cmd = $(STRIP) $(INSTALL_MOD_STRIP)
endif # INSTALL_MOD_STRIP=1
else
mod_strip_cmd = true
endif # INSTALL_MOD_STRIP
export mod_strip_cmd

# CONFIG_MODULE_COMPRESS, if defined, will cause module to be compressed
# after they are installed in agreement with CONFIG_MODULE_COMPRESS_GZIP
# or CONFIG_MODULE_COMPRESS_XZ.

mod_compress_cmd = true
ifdef CONFIG_MODULE_COMPRESS
  ifdef CONFIG_MODULE_COMPRESS_GZIP
    mod_compress_cmd = gzip -n -f
  endif # CONFIG_MODULE_COMPRESS_GZIP
  ifdef CONFIG_MODULE_COMPRESS_XZ
    mod_compress_cmd = xz -f
  endif # CONFIG_MODULE_COMPRESS_XZ
endif # CONFIG_MODULE_COMPRESS
export mod_compress_cmd

# Select initial ramdisk compression format, default is gzip(1).
# This shall be used by the dracut(8) tool while creating an initramfs image.
#
INITRD_COMPRESS-y                  := gzip
INITRD_COMPRESS-$(CONFIG_RD_BZIP2) := bzip2
INITRD_COMPRESS-$(CONFIG_RD_LZMA)  := lzma
INITRD_COMPRESS-$(CONFIG_RD_XZ)    := xz
INITRD_COMPRESS-$(CONFIG_RD_LZO)   := lzo
INITRD_COMPRESS-$(CONFIG_RD_LZ4)   := lz4
# do not export INITRD_COMPRESS, since we didn't actually
# choose a sane default compression above.
# export INITRD_COMPRESS := $(INITRD_COMPRESS-y)

ifdef CONFIG_MODULE_SIG_ALL
$(eval $(call config_filename,MODULE_SIG_KEY))

mod_sign_cmd = scripts/sign-file $(CONFIG_MODULE_SIG_HASH) $(MODULE_SIG_KEY_SRCPREFIX)$(CONFIG_MODULE_SIG_KEY) certs/signing_key.x509
else
mod_sign_cmd = true
endif
export mod_sign_cmd


ifeq ($(KBUILD_EXTMOD),)
core-y		+= kernel/ certs/ mm/ fs/ ipc/ security/ crypto/ block/

vmlinux-dirs	:= $(patsubst %/,%,$(filter %/, $(init-y) $(init-m) \
		     $(core-y) $(core-m) $(drivers-y) $(drivers-m) \
		     $(net-y) $(net-m) $(libs-y) $(libs-m) $(virt-y)))

vmlinux-alldirs	:= $(sort $(vmlinux-dirs) $(patsubst %/,%,$(filter %/, \
		     $(init-) $(core-) $(drivers-) $(net-) $(libs-) $(virt-))))

init-y		:= $(patsubst %/, %/built-in.o, $(init-y))
core-y		:= $(patsubst %/, %/built-in.o, $(core-y))
drivers-y	:= $(patsubst %/, %/built-in.o, $(drivers-y))
net-y		:= $(patsubst %/, %/built-in.o, $(net-y))
libs-y1		:= $(patsubst %/, %/lib.a, $(libs-y))
libs-y2		:= $(patsubst %/, %/built-in.o, $(libs-y))
libs-y		:= $(libs-y1) $(libs-y2)
virt-y		:= $(patsubst %/, %/built-in.o, $(virt-y))

# Externally visible symbols (used by link-vmlinux.sh)
export KBUILD_VMLINUX_INIT := $(head-y) $(init-y)
export KBUILD_VMLINUX_MAIN := $(core-y) $(libs-y) $(drivers-y) $(net-y) $(virt-y)
export KBUILD_LDS          := arch/$(SRCARCH)/kernel/vmlinux.lds
export LDFLAGS_vmlinux
# used by scripts/pacmage/Makefile
export KBUILD_ALLDIRS := $(sort $(filter-out arch/%,$(vmlinux-alldirs)) arch Documentation include samples scripts tools)

vmlinux-deps := $(KBUILD_LDS) $(KBUILD_VMLINUX_INIT) $(KBUILD_VMLINUX_MAIN)

# Include targets which we want to execute sequentially if the rest of the
# kernel build went well. If CONFIG_TRIM_UNUSED_KSYMS is set, this might be
# evaluated more than once.
PHONY += vmlinux_prereq
vmlinux_prereq: $(vmlinux-deps) FORCE
ifdef CONFIG_HEADERS_CHECK
	$(Q)$(MAKE) -f $(srctree)/Makefile headers_check
endif
ifdef CONFIG_GDB_SCRIPTS
	$(Q)ln -fsn `cd $(srctree) && /bin/pwd`/scripts/gdb/vmlinux-gdb.py
endif
ifdef CONFIG_TRIM_UNUSED_KSYMS
	$(Q)$(CONFIG_SHELL) $(srctree)/scripts/adjust_autoksyms.sh \
	  "$(MAKE) -f $(srctree)/Makefile vmlinux"
endif

# standalone target for easier testing
include/generated/autoksyms.h: FORCE
	$(Q)$(CONFIG_SHELL) $(srctree)/scripts/adjust_autoksyms.sh true

ARCH_POSTLINK := $(wildcard $(srctree)/arch/$(SRCARCH)/Makefile.postlink)

# Final link of vmlinux with optional arch pass after final link
    cmd_link-vmlinux =                                                 \
	$(CONFIG_SHELL) $< $(LD) $(LDFLAGS) $(LDFLAGS_vmlinux) ;       \
	$(if $(ARCH_POSTLINK), $(MAKE) -f $(ARCH_POSTLINK) $@, true)

vmlinux: scripts/link-vmlinux.sh vmlinux_prereq $(vmlinux-deps) FORCE
	+$(call if_changed,link-vmlinux)

# Build samples along the rest of the kernel
ifdef CONFIG_SAMPLES
vmlinux-dirs += samples
endif

# The actual objects are generated when descending,
# make sure no implicit rule kicks in
$(sort $(vmlinux-deps)): $(vmlinux-dirs) ;

# Handle descending into subdirectories listed in $(vmlinux-dirs)
# Preset locale variables to speed up the build process. Limit locale
# tweaks to this spot to avoid wrong language settings when running
# make menuconfig etc.
# Error messages still appears in the original language

PHONY += $(vmlinux-dirs)
$(vmlinux-dirs): prepare scripts
	$(Q)$(MAKE) $(build)=$@

define filechk_kernel.release
	echo "$(KERNELVERSION)$$($(CONFIG_SHELL) $(srctree)/scripts/setlocalversion $(srctree))"
endef

# Store (new) KERNELRELEASE string in include/config/kernel.release
include/config/kernel.release: include/config/auto.conf FORCE
	$(call filechk,kernel.release)


# Things we need to do before we recursively start building the kernel
# or the modules are listed in "prepare".
# A multi level approach is used. prepareN is processed before prepareN-1.
# archprepare is used in arch Makefiles and when processed asm symlink,
# version.h and scripts_basic is processed / created.

# Listed in dependency order
PHONY += prepare archprepare prepare0 prepare1 prepare2 prepare3

# prepare3 is used to check if we are building in a separate output directory,
# and if so do:
# 1) Check that make has not been executed in the kernel src $(srctree)
prepare3: include/config/kernel.release
ifneq ($(KBUILD_SRC),)
	@$(kecho) '  Using $(srctree) as source for kernel'
	$(Q)if [ -f $(srctree)/.config -o -d $(srctree)/include/config ]; then \
		echo >&2 "  $(srctree) is not clean, please run 'make mrproper'"; \
		echo >&2 "  in the '$(srctree)' directory.";\
		/bin/false; \
	fi;
endif

# prepare2 creates a makefile if using a separate output directory.
# From this point forward, .config has been reprocessed, so any rules
# that need to depend on updated CONFIG_* values can be checked here.
prepare2: prepare3 prepare-compiler-check outputmakefile asm-generic

prepare1: prepare2 $(version_h) include/generated/utsrelease.h \
                   include/config/auto.conf
	$(cmd_crmodverdir)

archprepare: archheaders archscripts prepare1 scripts_basic

prepare0: archprepare gcc-plugins
	$(Q)$(MAKE) $(build)=.

# All the preparing..
prepare: prepare0 prepare-objtool

ifdef CONFIG_STACK_VALIDATION
  has_libelf := $(call try-run,\
		echo "int main() {}" | $(HOSTCC) -xc -o /dev/null -lelf -,1,0)
  ifeq ($(has_libelf),1)
    objtool_target := tools/objtool FORCE
  else
    $(warning "Cannot use CONFIG_STACK_VALIDATION, please install libelf-dev, libelf-devel or elfutils-libelf-devel")
    SKIP_STACK_VALIDATION := 1
    export SKIP_STACK_VALIDATION
  endif
endif

PHONY += prepare-objtool
prepare-objtool: $(objtool_target)

# Check for CONFIG flags that require compiler support. Abort the build
# after .config has been processed, but before the kernel build starts.
#
# For security-sensitive CONFIG options, we don't want to fallback and/or
# silently change which compiler flags will be used, since that leads to
# producing kernels with different security feature characteristics
# depending on the compiler used. (For example, "But I selected
# CC_STACKPROTECTOR_STRONG! Why did it build with _REGULAR?!")
PHONY += prepare-compiler-check
prepare-compiler-check: FORCE
# Make sure compiler supports requested stack protector flag.
ifdef stackp-name
  ifeq ($(call cc-option, $(stackp-flag)),)
	@echo Cannot use CONFIG_CC_STACKPROTECTOR_$(stackp-name): \
		  $(stackp-flag) not supported by compiler >&2 && exit 1
  endif
endif
# Make sure compiler does not have buggy stack-protector support.
ifdef stackp-check
  ifneq ($(shell $(CONFIG_SHELL) $(stackp-check) $(CC) $(KBUILD_CPPFLAGS) $(biarch)),y)
	@echo Cannot use CONFIG_CC_STACKPROTECTOR_$(stackp-name): \
                  $(stackp-flag) available but compiler is broken >&2 && exit 1
  endif
endif
	@:

# Generate some files
# ---------------------------------------------------------------------------

# KERNELRELEASE can change from a few different places, meaning version.h
# needs to be updated, so this check is forced on all builds

uts_len := 64
define filechk_utsrelease.h
	if [ `echo -n "$(KERNELRELEASE)" | wc -c ` -gt $(uts_len) ]; then \
	  echo '"$(KERNELRELEASE)" exceeds $(uts_len) characters' >&2;    \
	  exit 1;                                                         \
	fi;                                                               \
	(echo \#define UTS_RELEASE \"$(KERNELRELEASE)\";)
endef

define filechk_version.h
	(echo \#define LINUX_VERSION_CODE $(shell                         \
	expr $(VERSION) \* 65536 + 0$(PATCHLEVEL) \* 256 + 0$(SUBLEVEL)); \
	echo '#define KERNEL_VERSION(a,b,c) (((a) << 16) + ((b) << 8) + (c))';)
endef

$(version_h): $(srctree)/Makefile FORCE
	$(call filechk,version.h)
	$(Q)rm -f $(old_version_h)

include/generated/utsrelease.h: include/config/kernel.release FORCE
	$(call filechk,utsrelease.h)

PHONY += headerdep
headerdep:
	$(Q)find $(srctree)/include/ -name '*.h' | xargs --max-args 1 \
	$(srctree)/scripts/headerdep.pl -I$(srctree)/include

# ---------------------------------------------------------------------------
# Firmware install
INSTALL_FW_PATH=$(INSTALL_MOD_PATH)/lib/firmware/$(KERNELRELEASE)
export INSTALL_FW_PATH

PHONY += firmware_install
firmware_install:
	@mkdir -p $(objtree)/firmware
	$(Q)$(MAKE) -f $(srctree)/scripts/Makefile.fwinst obj=firmware __fw_install

# ---------------------------------------------------------------------------
# Kernel headers

#Default location for installed headers
export INSTALL_HDR_PATH = $(objtree)/usr

# If we do an all arch process set dst to asm-$(hdr-arch)
hdr-dst = $(if $(KBUILD_HEADERS), dst=include/asm-$(hdr-arch), dst=include/asm)

PHONY += archheaders
archheaders:

PHONY += archscripts
archscripts:

PHONY += __headers
__headers: $(version_h) scripts_basic asm-generic archheaders archscripts
	$(Q)$(MAKE) $(build)=scripts build_unifdef

PHONY += headers_install_all
headers_install_all:
	$(Q)$(CONFIG_SHELL) $(srctree)/scripts/headers.sh install

PHONY += headers_install
headers_install: __headers
	$(if $(wildcard $(srctree)/arch/$(hdr-arch)/include/uapi/asm/Kbuild),, \
	  $(error Headers not exportable for the $(SRCARCH) architecture))
	$(Q)$(MAKE) $(hdr-inst)=include/uapi
	$(Q)$(MAKE) $(hdr-inst)=arch/$(hdr-arch)/include/uapi/asm $(hdr-dst)

PHONY += headers_check_all
headers_check_all: headers_install_all
	$(Q)$(CONFIG_SHELL) $(srctree)/scripts/headers.sh check

PHONY += headers_check
headers_check: headers_install
	$(Q)$(MAKE) $(hdr-inst)=include/uapi HDRCHECK=1
	$(Q)$(MAKE) $(hdr-inst)=arch/$(hdr-arch)/include/uapi/asm $(hdr-dst) HDRCHECK=1

# ---------------------------------------------------------------------------
# Kernel selftest

PHONY += kselftest
kselftest:
	$(Q)$(MAKE) -C tools/testing/selftests run_tests

kselftest-clean:
	$(Q)$(MAKE) -C tools/testing/selftests clean

PHONY += kselftest-merge
kselftest-merge:
	$(if $(wildcard $(objtree)/.config),, $(error No .config exists, config your kernel first!))
	$(Q)$(CONFIG_SHELL) $(srctree)/scripts/kconfig/merge_config.sh \
		-m $(objtree)/.config \
		$(srctree)/tools/testing/selftests/*/config
	+$(Q)$(MAKE) -f $(srctree)/Makefile olddefconfig

# ---------------------------------------------------------------------------
# Modules

ifdef CONFIG_MODULES

# By default, build modules as well

all: modules

# Build modules
#
# A module can be listed more than once in obj-m resulting in
# duplicate lines in modules.order files.  Those are removed
# using awk while concatenating to the final file.

PHONY += modules
modules: $(vmlinux-dirs) $(if $(KBUILD_BUILTIN),vmlinux) modules.builtin
	$(Q)$(AWK) '!x[$$0]++' $(vmlinux-dirs:%=$(objtree)/%/modules.order) > $(objtree)/modules.order
	@$(kecho) '  Building modules, stage 2.';
	$(Q)$(MAKE) -f $(srctree)/scripts/Makefile.modpost
	$(Q)$(MAKE) -f $(srctree)/scripts/Makefile.fwinst obj=firmware __fw_modbuild

modules.builtin: $(vmlinux-dirs:%=%/modules.builtin)
	$(Q)$(AWK) '!x[$$0]++' $^ > $(objtree)/modules.builtin

%/modules.builtin: include/config/auto.conf
	$(Q)$(MAKE) $(modbuiltin)=$*


# Target to prepare building external modules
PHONY += modules_prepare
modules_prepare: prepare scripts

# Target to install modules
PHONY += modules_install
modules_install: _modinst_ _modinst_post

PHONY += _modinst_
_modinst_:
	@rm -rf $(MODLIB)/kernel
	@rm -f $(MODLIB)/source
	@mkdir -p $(MODLIB)/kernel
	@ln -s `cd $(srctree) && /bin/pwd` $(MODLIB)/source
	@if [ ! $(objtree) -ef  $(MODLIB)/build ]; then \
		rm -f $(MODLIB)/build ; \
		ln -s $(CURDIR) $(MODLIB)/build ; \
	fi
	@cp -f $(objtree)/modules.order $(MODLIB)/
	@cp -f $(objtree)/modules.builtin $(MODLIB)/
	$(Q)$(MAKE) -f $(srctree)/scripts/Makefile.modinst

# This depmod is only for convenience to give the initial
# boot a modules.dep even before / is mounted read-write.  However the
# boot script depmod is the master version.
PHONY += _modinst_post
_modinst_post: _modinst_
	$(Q)$(MAKE) -f $(srctree)/scripts/Makefile.fwinst obj=firmware __fw_modinst
	$(call cmd,depmod)

ifeq ($(CONFIG_MODULE_SIG), y)
PHONY += modules_sign
modules_sign:
	$(Q)$(MAKE) -f $(srctree)/scripts/Makefile.modsign
endif

else # CONFIG_MODULES

# Modules not configured
# ---------------------------------------------------------------------------

PHONY += modules modules_install
modules modules_install:
	@echo >&2
	@echo >&2 "The present kernel configuration has modules disabled."
	@echo >&2 "Type 'make config' and enable loadable module support."
	@echo >&2 "Then build a kernel with module support enabled."
	@echo >&2
	@exit 1

endif # CONFIG_MODULES

###
# Cleaning is done on three levels.
# make clean     Delete most generated files
#                Leave enough to build external modules
# make mrproper  Delete the current configuration, and all generated files
# make distclean Remove editor backup files, patch leftover files and the like

# Directories & files removed with 'make clean'
CLEAN_DIRS  += $(MODVERDIR)

# Directories & files removed with 'make mrproper'
MRPROPER_DIRS  += include/config usr/include include/generated          \
		  arch/*/include/generated .tmp_objdiff
MRPROPER_FILES += .config .config.old .version .old_version \
		  Module.symvers tags TAGS cscope* GPATH GTAGS GRTAGS GSYMS \
		  signing_key.pem signing_key.priv signing_key.x509	\
		  x509.genkey extra_certificates signing_key.x509.keyid	\
		  signing_key.x509.signer vmlinux-gdb.py

# clean - Delete most, but leave enough to build external modules
#
clean: rm-dirs  := $(CLEAN_DIRS)
clean: rm-files := $(CLEAN_FILES)
clean-dirs      := $(addprefix _clean_, . $(vmlinux-alldirs) Documentation samples)

PHONY += $(clean-dirs) clean archclean vmlinuxclean
$(clean-dirs):
	$(Q)$(MAKE) $(clean)=$(patsubst _clean_%,%,$@)

vmlinuxclean:
	$(Q)$(CONFIG_SHELL) $(srctree)/scripts/link-vmlinux.sh clean
	$(Q)$(if $(ARCH_POSTLINK), $(MAKE) -f $(ARCH_POSTLINK) clean)

clean: archclean vmlinuxclean

# mrproper - Delete all generated files, including .config
#
mrproper: rm-dirs  := $(wildcard $(MRPROPER_DIRS))
mrproper: rm-files := $(wildcard $(MRPROPER_FILES))
mrproper-dirs      := $(addprefix _mrproper_,Documentation/DocBook scripts)

PHONY += $(mrproper-dirs) mrproper archmrproper
$(mrproper-dirs):
	$(Q)$(MAKE) $(clean)=$(patsubst _mrproper_%,%,$@)

mrproper: clean archmrproper $(mrproper-dirs)
	$(call cmd,rmdirs)
	$(call cmd,rmfiles)

# distclean
#
PHONY += distclean

distclean: mrproper
	@find $(srctree) $(RCS_FIND_IGNORE) \
		\( -name '*.orig' -o -name '*.rej' -o -name '*~' \
		-o -name '*.bak' -o -name '#*#' -o -name '.*.orig' \
		-o -name '.*.rej' -o -name '*%'  -o -name 'core' \) \
		-type f -print | xargs rm -f


# Packaging of the kernel to various formats
# ---------------------------------------------------------------------------
# rpm target kept for backward compatibility
package-dir	:= scripts/package

%src-pkg: FORCE
	$(Q)$(MAKE) $(build)=$(package-dir) $@
%pkg: include/config/kernel.release FORCE
	$(Q)$(MAKE) $(build)=$(package-dir) $@
rpm: include/config/kernel.release FORCE
	$(Q)$(MAKE) $(build)=$(package-dir) $@


# Brief documentation of the typical targets used
# ---------------------------------------------------------------------------

boards := $(wildcard $(srctree)/arch/$(SRCARCH)/configs/*_defconfig)
boards := $(sort $(notdir $(boards)))
board-dirs := $(dir $(wildcard $(srctree)/arch/$(SRCARCH)/configs/*/*_defconfig))
board-dirs := $(sort $(notdir $(board-dirs:/=)))

PHONY += help
help:
	@echo  'Cleaning targets:'
	@echo  '  clean		  - Remove most generated files but keep the config and'
	@echo  '                    enough build support to build external modules'
	@echo  '  mrproper	  - Remove all generated files + config + various backup files'
	@echo  '  distclean	  - mrproper + remove editor backup and patch files'
	@echo  ''
	@echo  'Configuration targets:'
	@$(MAKE) -f $(srctree)/scripts/kconfig/Makefile help
	@echo  ''
	@echo  'Other generic targets:'
	@echo  '  all		  - Build all targets marked with [*]'
	@echo  '* vmlinux	  - Build the bare kernel'
	@echo  '* modules	  - Build all modules'
	@echo  '  modules_install - Install all modules to INSTALL_MOD_PATH (default: /)'
	@echo  '  firmware_install- Install all firmware to INSTALL_FW_PATH'
	@echo  '                    (default: $$(INSTALL_MOD_PATH)/lib/firmware)'
	@echo  '  dir/            - Build all files in dir and below'
	@echo  '  dir/file.[ois]  - Build specified target only'
	@echo  '  dir/file.lst    - Build specified mixed source/assembly target only'
	@echo  '                    (requires a recent binutils and recent build (System.map))'
	@echo  '  dir/file.ko     - Build module including final link'
	@echo  '  modules_prepare - Set up for building external modules'
	@echo  '  tags/TAGS	  - Generate tags file for editors'
	@echo  '  cscope	  - Generate cscope index'
	@echo  '  gtags           - Generate GNU GLOBAL index'
	@echo  '  kernelrelease	  - Output the release version string (use with make -s)'
	@echo  '  kernelversion	  - Output the version stored in Makefile (use with make -s)'
	@echo  '  image_name	  - Output the image name (use with make -s)'
	@echo  '  headers_install - Install sanitised kernel headers to INSTALL_HDR_PATH'; \
	 echo  '                    (default: $(INSTALL_HDR_PATH))'; \
	 echo  ''
	@echo  'Static analysers'
	@echo  '  checkstack      - Generate a list of stack hogs'
	@echo  '  namespacecheck  - Name space analysis on compiled kernel'
	@echo  '  versioncheck    - Sanity check on version.h usage'
	@echo  '  includecheck    - Check for duplicate included header files'
	@echo  '  export_report   - List the usages of all exported symbols'
	@echo  '  headers_check   - Sanity check on exported headers'
	@echo  '  headerdep       - Detect inclusion cycles in headers'
	@$(MAKE) -f $(srctree)/scripts/Makefile.help checker-help
	@echo  ''
	@echo  'Kernel selftest'
	@echo  '  kselftest       - Build and run kernel selftest (run as root)'
	@echo  '                    Build, install, and boot kernel before'
	@echo  '                    running kselftest on it'
	@echo  '  kselftest-clean - Remove all generated kselftest files'
	@echo  '  kselftest-merge - Merge all the config dependencies of kselftest to existed'
	@echo  '                    .config.'
	@echo  ''
	@echo  'Kernel packaging:'
	@$(MAKE) $(build)=$(package-dir) help
	@echo  ''
	@echo  'Documentation targets:'
	@$(MAKE) -f $(srctree)/Documentation/Makefile.sphinx dochelp
	@echo  ''
	@$(MAKE) -f $(srctree)/Documentation/DocBook/Makefile dochelp
	@echo  ''
	@echo  'Architecture specific targets ($(SRCARCH)):'
	@$(if $(archhelp),$(archhelp),\
		echo '  No architecture specific help defined for $(SRCARCH)')
	@echo  ''
	@$(if $(boards), \
		$(foreach b, $(boards), \
		printf "  %-24s - Build for %s\\n" $(b) $(subst _defconfig,,$(b));) \
		echo '')
	@$(if $(board-dirs), \
		$(foreach b, $(board-dirs), \
		printf "  %-16s - Show %s-specific targets\\n" help-$(b) $(b);) \
		printf "  %-16s - Show all of the above\\n" help-boards; \
		echo '')

	@echo  '  make V=0|1 [targets] 0 => quiet build (default), 1 => verbose build'
	@echo  '  make V=2   [targets] 2 => give reason for rebuild of target'
	@echo  '  make O=dir [targets] Locate all output files in "dir", including .config'
	@echo  '  make C=1   [targets] Check all c source with $$CHECK (sparse by default)'
	@echo  '  make C=2   [targets] Force check of all c source with $$CHECK'
	@echo  '  make RECORDMCOUNT_WARN=1 [targets] Warn about ignored mcount sections'
	@echo  '  make W=n   [targets] Enable extra gcc checks, n=1,2,3 where'
	@echo  '		1: warnings which may be relevant and do not occur too often'
	@echo  '		2: warnings which occur quite often but may still be relevant'
	@echo  '		3: more obscure warnings, can most likely be ignored'
	@echo  '		Multiple levels can be combined with W=12 or W=123'
	@echo  ''
	@echo  'Execute "make" or "make all" to build all targets marked with [*] '
	@echo  'For further info see the ./README file'


help-board-dirs := $(addprefix help-,$(board-dirs))

help-boards: $(help-board-dirs)

boards-per-dir = $(sort $(notdir $(wildcard $(srctree)/arch/$(SRCARCH)/configs/$*/*_defconfig)))

$(help-board-dirs): help-%:
	@echo  'Architecture specific targets ($(SRCARCH) $*):'
	@$(if $(boards-per-dir), \
		$(foreach b, $(boards-per-dir), \
		printf "  %-24s - Build for %s\\n" $*/$(b) $(subst _defconfig,,$(b));) \
		echo '')


# Documentation targets
# ---------------------------------------------------------------------------
DOC_TARGETS := xmldocs sgmldocs psdocs latexdocs pdfdocs htmldocs mandocs installmandocs epubdocs cleandocs
PHONY += $(DOC_TARGETS)
$(DOC_TARGETS): scripts_basic FORCE
	$(Q)$(MAKE) $(build)=scripts build_docproc build_check-lc_ctype
	$(Q)$(MAKE) $(build)=Documentation -f $(srctree)/Documentation/Makefile.sphinx $@
	$(Q)$(MAKE) $(build)=Documentation/DocBook $@

else # KBUILD_EXTMOD

###
# External module support.
# When building external modules the kernel used as basis is considered
# read-only, and no consistency checks are made and the make
# system is not used on the basis kernel. If updates are required
# in the basis kernel ordinary make commands (without M=...) must
# be used.
#
# The following are the only valid targets when building external
# modules.
# make M=dir clean     Delete all automatically generated files
# make M=dir modules   Make all modules in specified dir
# make M=dir	       Same as 'make M=dir modules'
# make M=dir modules_install
#                      Install the modules built in the module directory
#                      Assumes install directory is already created

# We are always building modules
KBUILD_MODULES := 1
PHONY += crmodverdir
crmodverdir:
	$(cmd_crmodverdir)

PHONY += $(objtree)/Module.symvers
$(objtree)/Module.symvers:
	@test -e $(objtree)/Module.symvers || ( \
	echo; \
	echo "  WARNING: Symbol version dump $(objtree)/Module.symvers"; \
	echo "           is missing; modules will have no dependencies and modversions."; \
	echo )

module-dirs := $(addprefix _module_,$(KBUILD_EXTMOD))
PHONY += $(module-dirs) modules
$(module-dirs): crmodverdir $(objtree)/Module.symvers
	$(Q)$(MAKE) $(build)=$(patsubst _module_%,%,$@)

modules: $(module-dirs)
	@$(kecho) '  Building modules, stage 2.';
	$(Q)$(MAKE) -f $(srctree)/scripts/Makefile.modpost

PHONY += modules_install
modules_install: _emodinst_ _emodinst_post

install-dir := $(if $(INSTALL_MOD_DIR),$(INSTALL_MOD_DIR),extra)
PHONY += _emodinst_
_emodinst_:
	$(Q)mkdir -p $(MODLIB)/$(install-dir)
	$(Q)$(MAKE) -f $(srctree)/scripts/Makefile.modinst

PHONY += _emodinst_post
_emodinst_post: _emodinst_
	$(call cmd,depmod)

clean-dirs := $(addprefix _clean_,$(KBUILD_EXTMOD))

PHONY += $(clean-dirs) clean
$(clean-dirs):
	$(Q)$(MAKE) $(clean)=$(patsubst _clean_%,%,$@)

clean:	rm-dirs := $(MODVERDIR)
clean: rm-files := $(KBUILD_EXTMOD)/Module.symvers

PHONY += help
help:
	@echo  '  Building external modules.'
	@echo  '  Syntax: make -C path/to/kernel/src M=$$PWD target'
	@echo  ''
	@echo  '  modules         - default target, build the module(s)'
	@echo  '  modules_install - install the module'
	@echo  '  clean           - remove generated files in module directory only'
	@echo  ''

# Dummies...
PHONY += prepare scripts
prepare: ;
scripts: ;
endif # KBUILD_EXTMOD

clean: $(clean-dirs)
	$(call cmd,rmdirs)
	$(call cmd,rmfiles)
	@find $(if $(KBUILD_EXTMOD), $(KBUILD_EXTMOD), .) $(RCS_FIND_IGNORE) \
		\( -name '*.[oas]' -o -name '*.ko' -o -name '.*.cmd' \
		-o -name '*.ko.*' \
		-o -name '*.dwo'  \
		-o -name '*.su'  \
		-o -name '.*.d' -o -name '.*.tmp' -o -name '*.mod.c' \
		-o -name '*.symtypes' -o -name 'modules.order' \
		-o -name modules.builtin -o -name '.tmp_*.o.*' \
		-o -name '*.c.[012]*.*' \
		-o -name '*.gcno' \) -type f -print | xargs rm -f

# Generate tags for editors
# ---------------------------------------------------------------------------
quiet_cmd_tags = GEN     $@
      cmd_tags = $(CONFIG_SHELL) $(srctree)/scripts/tags.sh $@

tags TAGS cscope gtags: FORCE
	$(call cmd,tags)

# Scripts to check various things for consistency
# ---------------------------------------------------------------------------

PHONY += includecheck versioncheck coccicheck namespacecheck export_report

includecheck:
	find $(srctree)/* $(RCS_FIND_IGNORE) \
		-name '*.[hcS]' -type f -print | sort \
		| xargs $(PERL) -w $(srctree)/scripts/checkincludes.pl

versioncheck:
	find $(srctree)/* $(RCS_FIND_IGNORE) \
		-name '*.[hcS]' -type f -print | sort \
		| xargs $(PERL) -w $(srctree)/scripts/checkversion.pl

coccicheck:
	$(Q)$(CONFIG_SHELL) $(srctree)/scripts/$@

namespacecheck:
	$(PERL) $(srctree)/scripts/namespace.pl

export_report:
	$(PERL) $(srctree)/scripts/export_report.pl

endif #ifeq ($(config-targets),1)
endif #ifeq ($(mixed-targets),1)

PHONY += checkstack kernelrelease kernelversion image_name

# UML needs a little special treatment here.  It wants to use the host
# toolchain, so needs $(SUBARCH) passed to checkstack.pl.  Everyone
# else wants $(ARCH), including people doing cross-builds, which means
# that $(SUBARCH) doesn't work here.
ifeq ($(ARCH), um)
CHECKSTACK_ARCH := $(SUBARCH)
else
CHECKSTACK_ARCH := $(ARCH)
endif
checkstack:
	$(OBJDUMP) -d vmlinux $$(find . -name '*.ko') | \
	$(PERL) $(src)/scripts/checkstack.pl $(CHECKSTACK_ARCH)

kernelrelease:
	@echo "$(KERNELVERSION)$$($(CONFIG_SHELL) $(srctree)/scripts/setlocalversion $(srctree))"

kernelversion:
	@echo $(KERNELVERSION)

image_name:
	@echo $(KBUILD_IMAGE)

# Clear a bunch of variables before executing the submake
tools/: FORCE
	$(Q)mkdir -p $(objtree)/tools
	$(Q)$(MAKE) LDFLAGS= MAKEFLAGS="$(filter --j% -j,$(MAKEFLAGS))" O=$(shell cd $(objtree) && /bin/pwd) subdir=tools -C $(src)/tools/

tools/%: FORCE
	$(Q)mkdir -p $(objtree)/tools
	$(Q)$(MAKE) LDFLAGS= MAKEFLAGS="$(filter --j% -j,$(MAKEFLAGS))" O=$(shell cd $(objtree) && /bin/pwd) subdir=tools -C $(src)/tools/ $*

# Single targets
# ---------------------------------------------------------------------------
# Single targets are compatible with:
# - build with mixed source and output
# - build with separate output dir 'make O=...'
# - external modules
#
#  target-dir => where to store outputfile
#  build-dir  => directory in kernel source tree to use

ifeq ($(KBUILD_EXTMOD),)
        build-dir  = $(patsubst %/,%,$(dir $@))
        target-dir = $(dir $@)
else
        zap-slash=$(filter-out .,$(patsubst %/,%,$(dir $@)))
        build-dir  = $(KBUILD_EXTMOD)$(if $(zap-slash),/$(zap-slash))
        target-dir = $(if $(KBUILD_EXTMOD),$(dir $<),$(dir $@))
endif

%.s: %.c prepare scripts FORCE
	$(Q)$(MAKE) $(build)=$(build-dir) $(target-dir)$(notdir $@)
%.i: %.c prepare scripts FORCE
	$(Q)$(MAKE) $(build)=$(build-dir) $(target-dir)$(notdir $@)
%.o: %.c prepare scripts FORCE
	$(Q)$(MAKE) $(build)=$(build-dir) $(target-dir)$(notdir $@)
%.lst: %.c prepare scripts FORCE
	$(Q)$(MAKE) $(build)=$(build-dir) $(target-dir)$(notdir $@)
%.s: %.S prepare scripts FORCE
	$(Q)$(MAKE) $(build)=$(build-dir) $(target-dir)$(notdir $@)
%.o: %.S prepare scripts FORCE
	$(Q)$(MAKE) $(build)=$(build-dir) $(target-dir)$(notdir $@)
%.symtypes: %.c prepare scripts FORCE
	$(Q)$(MAKE) $(build)=$(build-dir) $(target-dir)$(notdir $@)

# Modules
/: prepare scripts FORCE
	$(cmd_crmodverdir)
	$(Q)$(MAKE) KBUILD_MODULES=$(if $(CONFIG_MODULES),1) \
	$(build)=$(build-dir)
# Make sure the latest headers are built for Documentation
Documentation/ samples/: headers_install
%/: prepare scripts FORCE
	$(cmd_crmodverdir)
	$(Q)$(MAKE) KBUILD_MODULES=$(if $(CONFIG_MODULES),1) \
	$(build)=$(build-dir)
%.ko: prepare scripts FORCE
	$(cmd_crmodverdir)
	$(Q)$(MAKE) KBUILD_MODULES=$(if $(CONFIG_MODULES),1)   \
	$(build)=$(build-dir) $(@:.ko=.o)
	$(Q)$(MAKE) -f $(srctree)/scripts/Makefile.modpost

# FIXME Should go into a make.lib or something
# ===========================================================================

quiet_cmd_rmdirs = $(if $(wildcard $(rm-dirs)),CLEAN   $(wildcard $(rm-dirs)))
      cmd_rmdirs = rm -rf $(rm-dirs)

quiet_cmd_rmfiles = $(if $(wildcard $(rm-files)),CLEAN   $(wildcard $(rm-files)))
      cmd_rmfiles = rm -f $(rm-files)

# Run depmod only if we have System.map and depmod is executable
quiet_cmd_depmod = DEPMOD  $(KERNELRELEASE)
      cmd_depmod = $(CONFIG_SHELL) $(srctree)/scripts/depmod.sh $(DEPMOD) \
                   $(KERNELRELEASE) "$(patsubst y,_,$(CONFIG_HAVE_UNDERSCORE_SYMBOL_PREFIX))"

# Create temporary dir for module support files
# clean it up only when building all modules
cmd_crmodverdir = $(Q)mkdir -p $(MODVERDIR) \
                  $(if $(KBUILD_MODULES),; rm -f $(MODVERDIR)/*)

# read all saved command lines

targets := $(wildcard $(sort $(targets)))
cmd_files := $(wildcard .*.cmd $(foreach f,$(targets),$(dir $(f)).$(notdir $(f)).cmd))

ifneq ($(cmd_files),)
  $(cmd_files): ;	# Do not try to update included dependency files
  include $(cmd_files)
endif

endif	# skip-makefile

PHONY += FORCE
FORCE:

# Declare the contents of the .PHONY variable as phony.  We keep that
# information in a variable so we can use it in if_changed and friends.
.PHONY: $(PHONY)<|MERGE_RESOLUTION|>--- conflicted
+++ resolved
@@ -1,15 +1,8 @@
 VERSION = 4
-<<<<<<< HEAD
-PATCHLEVEL = 9
-SUBLEVEL = 11
-EXTRAVERSION =
-NAME = Roaring Lionus
-=======
 PATCHLEVEL = 10
 SUBLEVEL = 0
 EXTRAVERSION = -rc8
 NAME = Fearless Coyote
->>>>>>> a062067a
 
 # *DOCUMENTATION*
 # To see a list of typical targets execute "make help"
