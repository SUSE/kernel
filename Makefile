# SPDX-License-Identifier: GPL-2.0
VERSION = 6
<<<<<<< HEAD
PATCHLEVEL = 2
SUBLEVEL = 2
EXTRAVERSION =
=======
PATCHLEVEL = 3
SUBLEVEL = 0
EXTRAVERSION = -rc1
>>>>>>> fe15c26e
NAME = Hurr durr I'ma ninja sloth

# *DOCUMENTATION*
# To see a list of typical targets execute "make help"
# More info can be located in ./README
# Comments in this file are targeted only to the developer, do not
# expect to learn how to build the kernel reading this file.

ifeq ($(filter undefine,$(.FEATURES)),)
$(error GNU Make >= 3.82 is required. Your Make version is $(MAKE_VERSION))
endif

$(if $(filter __%, $(MAKECMDGOALS)), \
	$(error targets prefixed with '__' are only for internal use))

# That's our default target when none is given on the command line
PHONY := __all
__all:

# We are using a recursive build, so we need to do a little thinking
# to get the ordering right.
#
# Most importantly: sub-Makefiles should only ever modify files in
# their own directory. If in some directory we have a dependency on
# a file in another dir (which doesn't happen often, but it's often
# unavoidable when linking the built-in.a targets which finally
# turn into vmlinux), we will call a sub make in that other dir, and
# after that we are sure that everything which is in that other dir
# is now up to date.
#
# The only cases where we need to modify files which have global
# effects are thus separated out and done before the recursive
# descending is started. They are now explicitly listed as the
# prepare rule.

ifneq ($(sub_make_done),1)

# Do not use make's built-in rules and variables
# (this increases performance and avoids hard-to-debug behaviour)
MAKEFLAGS += -rR

# Avoid funny character set dependencies
unexport LC_ALL
LC_COLLATE=C
LC_NUMERIC=C
export LC_COLLATE LC_NUMERIC

# Avoid interference with shell env settings
unexport GREP_OPTIONS

# Beautify output
# ---------------------------------------------------------------------------
#
# Most of build commands in Kbuild start with "cmd_". You can optionally define
# "quiet_cmd_*". If defined, the short log is printed. Otherwise, no log from
# that command is printed by default.
#
# e.g.)
#    quiet_cmd_depmod = DEPMOD  $(MODLIB)
#          cmd_depmod = $(srctree)/scripts/depmod.sh $(DEPMOD) $(KERNELRELEASE)
#
# A simple variant is to prefix commands with $(Q) - that's useful
# for commands that shall be hidden in non-verbose mode.
#
#    $(Q)$(MAKE) $(build)=scripts/basic
#
# If KBUILD_VERBOSE contains 1, the whole command is echoed.
# If KBUILD_VERBOSE contains 2, the reason for rebuilding is printed.
#
# To put more focus on warnings, be less verbose as default
# Use 'make V=1' to see the full commands

ifeq ("$(origin V)", "command line")
  KBUILD_VERBOSE = $(V)
endif

quiet = quiet_
Q = @

ifneq ($(findstring 1, $(KBUILD_VERBOSE)),)
  quiet =
  Q =
endif

# If the user is running make -s (silent mode), suppress echoing of
# commands
# make-4.0 (and later) keep single letter options in the 1st word of MAKEFLAGS.

ifeq ($(filter 3.%,$(MAKE_VERSION)),)
short-opts := $(firstword -$(MAKEFLAGS))
else
short-opts := $(filter-out --%,$(MAKEFLAGS))
endif

ifneq ($(findstring s,$(short-opts)),)
quiet=silent_
override KBUILD_VERBOSE :=
endif

export quiet Q KBUILD_VERBOSE

# Call a source code checker (by default, "sparse") as part of the
# C compilation.
#
# Use 'make C=1' to enable checking of only re-compiled files.
# Use 'make C=2' to enable checking of *all* source files, regardless
# of whether they are re-compiled or not.
#
# See the file "Documentation/dev-tools/sparse.rst" for more details,
# including where to get the "sparse" utility.

ifeq ("$(origin C)", "command line")
  KBUILD_CHECKSRC = $(C)
endif
ifndef KBUILD_CHECKSRC
  KBUILD_CHECKSRC = 0
endif

export KBUILD_CHECKSRC

# Enable "clippy" (a linter) as part of the Rust compilation.
#
# Use 'make CLIPPY=1' to enable it.
ifeq ("$(origin CLIPPY)", "command line")
  KBUILD_CLIPPY := $(CLIPPY)
endif

export KBUILD_CLIPPY

# Use make M=dir or set the environment variable KBUILD_EXTMOD to specify the
# directory of external module to build. Setting M= takes precedence.
ifeq ("$(origin M)", "command line")
  KBUILD_EXTMOD := $(M)
endif

$(if $(word 2, $(KBUILD_EXTMOD)), \
	$(error building multiple external modules is not supported))

$(foreach x, % :, $(if $(findstring $x, $(KBUILD_EXTMOD)), \
	$(error module directory path cannot contain '$x')))

# Remove trailing slashes
ifneq ($(filter %/, $(KBUILD_EXTMOD)),)
KBUILD_EXTMOD := $(shell dirname $(KBUILD_EXTMOD).)
endif

export KBUILD_EXTMOD

# Kbuild will save output files in the current working directory.
# This does not need to match to the root of the kernel source tree.
#
# For example, you can do this:
#
#  cd /dir/to/store/output/files; make -f /dir/to/kernel/source/Makefile
#
# If you want to save output files in a different location, there are
# two syntaxes to specify it.
#
# 1) O=
# Use "make O=dir/to/store/output/files/"
#
# 2) Set KBUILD_OUTPUT
# Set the environment variable KBUILD_OUTPUT to point to the output directory.
# export KBUILD_OUTPUT=dir/to/store/output/files/; make
#
# The O= assignment takes precedence over the KBUILD_OUTPUT environment
# variable.

# Do we want to change the working directory?
ifeq ("$(origin O)", "command line")
  KBUILD_OUTPUT := $(O)
endif

ifneq ($(KBUILD_OUTPUT),)
# Make's built-in functions such as $(abspath ...), $(realpath ...) cannot
# expand a shell special character '~'. We use a somewhat tedious way here.
abs_objtree := $(shell mkdir -p $(KBUILD_OUTPUT) && cd $(KBUILD_OUTPUT) && pwd)
$(if $(abs_objtree),, \
     $(error failed to create output directory "$(KBUILD_OUTPUT)"))

# $(realpath ...) resolves symlinks
abs_objtree := $(realpath $(abs_objtree))
else
abs_objtree := $(CURDIR)
endif # ifneq ($(KBUILD_OUTPUT),)

ifeq ($(abs_objtree),$(CURDIR))
# Suppress "Entering directory ..." unless we are changing the work directory.
MAKEFLAGS += --no-print-directory
else
need-sub-make := 1
endif

this-makefile := $(lastword $(MAKEFILE_LIST))
abs_srctree := $(realpath $(dir $(this-makefile)))

ifneq ($(words $(subst :, ,$(abs_srctree))), 1)
$(error source directory cannot contain spaces or colons)
endif

ifneq ($(filter 3.%,$(MAKE_VERSION)),)
# 'MAKEFLAGS += -rR' does not immediately become effective for GNU Make 3.x
# We need to invoke sub-make to avoid implicit rules in the top Makefile.
need-sub-make := 1
# Cancel implicit rules for this Makefile.
$(this-makefile): ;
endif

export abs_srctree abs_objtree
export sub_make_done := 1

ifeq ($(need-sub-make),1)

PHONY += $(MAKECMDGOALS) __sub-make

$(filter-out $(this-makefile), $(MAKECMDGOALS)) __all: __sub-make
	@:

# Invoke a second make in the output directory, passing relevant variables
__sub-make:
	$(Q)$(MAKE) -C $(abs_objtree) -f $(abs_srctree)/Makefile $(MAKECMDGOALS)

endif # need-sub-make
endif # sub_make_done

# We process the rest of the Makefile if this is the final invocation of make
ifeq ($(need-sub-make),)

# Do not print "Entering directory ...",
# but we want to display it when entering to the output directory
# so that IDEs/editors are able to understand relative filenames.
MAKEFLAGS += --no-print-directory

ifeq ($(abs_srctree),$(abs_objtree))
        # building in the source tree
        srctree := .
	building_out_of_srctree :=
else
        ifeq ($(abs_srctree)/,$(dir $(abs_objtree)))
                # building in a subdirectory of the source tree
                srctree := ..
        else
                srctree := $(abs_srctree)
        endif
	building_out_of_srctree := 1
endif

ifneq ($(KBUILD_ABS_SRCTREE),)
srctree := $(abs_srctree)
endif

objtree		:= .
VPATH		:= $(srctree)

export building_out_of_srctree srctree objtree VPATH

# To make sure we do not include .config for any of the *config targets
# catch them early, and hand them over to scripts/kconfig/Makefile
# It is allowed to specify more targets when calling make, including
# mixing *config targets and build targets.
# For example 'make oldconfig all'.
# Detect when mixed targets is specified, and make a second invocation
# of make so .config is not included in this case either (for *config).

version_h := include/generated/uapi/linux/version.h

clean-targets := %clean mrproper cleandocs
no-dot-config-targets := $(clean-targets) \
			 cscope gtags TAGS tags help% %docs check% coccicheck \
			 $(version_h) headers headers_% archheaders archscripts \
			 %asm-generic kernelversion %src-pkg dt_binding_check \
			 outputmakefile rustavailable rustfmt rustfmtcheck \
			 scripts_package
# Installation targets should not require compiler. Unfortunately, vdso_install
# is an exception where build artifacts may be updated. This must be fixed.
no-compiler-targets := $(no-dot-config-targets) install dtbs_install \
			headers_install modules_install kernelrelease image_name
no-sync-config-targets := $(no-dot-config-targets) %install kernelrelease \
			  image_name
single-targets := %.a %.i %.ko %.lds %.ll %.lst %.mod %.o %.rsi %.s %.symtypes %/

config-build	:=
mixed-build	:=
need-config	:= 1
need-compiler	:= 1
may-sync-config	:= 1
single-build	:=

ifneq ($(filter $(no-dot-config-targets), $(MAKECMDGOALS)),)
	ifeq ($(filter-out $(no-dot-config-targets), $(MAKECMDGOALS)),)
		need-config :=
	endif
endif

ifneq ($(filter $(no-compiler-targets), $(MAKECMDGOALS)),)
	ifeq ($(filter-out $(no-compiler-targets), $(MAKECMDGOALS)),)
		need-compiler :=
	endif
endif

ifneq ($(filter $(no-sync-config-targets), $(MAKECMDGOALS)),)
	ifeq ($(filter-out $(no-sync-config-targets), $(MAKECMDGOALS)),)
		may-sync-config :=
	endif
endif

ifneq ($(KBUILD_EXTMOD),)
	may-sync-config :=
endif

ifeq ($(KBUILD_EXTMOD),)
        ifneq ($(filter %config,$(MAKECMDGOALS)),)
		config-build := 1
                ifneq ($(words $(MAKECMDGOALS)),1)
			mixed-build := 1
                endif
        endif
endif

# We cannot build single targets and the others at the same time
ifneq ($(filter $(single-targets), $(MAKECMDGOALS)),)
	single-build := 1
	ifneq ($(filter-out $(single-targets), $(MAKECMDGOALS)),)
		mixed-build := 1
	endif
endif

# For "make -j clean all", "make -j mrproper defconfig all", etc.
ifneq ($(filter $(clean-targets),$(MAKECMDGOALS)),)
        ifneq ($(filter-out $(clean-targets),$(MAKECMDGOALS)),)
		mixed-build := 1
        endif
endif

# install and modules_install need also be processed one by one
ifneq ($(filter install,$(MAKECMDGOALS)),)
        ifneq ($(filter modules_install,$(MAKECMDGOALS)),)
		mixed-build := 1
        endif
endif

ifdef mixed-build
# ===========================================================================
# We're called with mixed targets (*config and build targets).
# Handle them one by one.

PHONY += $(MAKECMDGOALS) __build_one_by_one

$(MAKECMDGOALS): __build_one_by_one
	@:

__build_one_by_one:
	$(Q)set -e; \
	for i in $(MAKECMDGOALS); do \
		$(MAKE) -f $(srctree)/Makefile $$i; \
	done

else # !mixed-build

include $(srctree)/scripts/Kbuild.include

# Warn about unsupported modules in kernels built inside Autobuild
ifneq ($(wildcard /.buildenv),)
CFLAGS		+= -DUNSUPPORTED_MODULES=2
endif

# Read KERNELRELEASE from include/config/kernel.release (if it exists)
KERNELRELEASE = $(call read-file, include/config/kernel.release)
KERNELVERSION = $(VERSION)$(if $(PATCHLEVEL),.$(PATCHLEVEL)$(if $(SUBLEVEL),.$(SUBLEVEL)))$(EXTRAVERSION)
export VERSION PATCHLEVEL SUBLEVEL KERNELRELEASE KERNELVERSION

include $(srctree)/scripts/subarch.include

# Cross compiling and selecting different set of gcc/bin-utils
# ---------------------------------------------------------------------------
#
# When performing cross compilation for other architectures ARCH shall be set
# to the target architecture. (See arch/* for the possibilities).
# ARCH can be set during invocation of make:
# make ARCH=ia64
# Another way is to have ARCH set in the environment.
# The default ARCH is the host where make is executed.

# CROSS_COMPILE specify the prefix used for all executables used
# during compilation. Only gcc and related bin-utils executables
# are prefixed with $(CROSS_COMPILE).
# CROSS_COMPILE can be set on the command line
# make CROSS_COMPILE=ia64-linux-
# Alternatively CROSS_COMPILE can be set in the environment.
# Default value for CROSS_COMPILE is not to prefix executables
# Note: Some architectures assign CROSS_COMPILE in their arch/*/Makefile
ARCH		?= $(SUBARCH)

# Architecture as present in compile.h
UTS_MACHINE 	:= $(ARCH)
SRCARCH 	:= $(ARCH)

# Additional ARCH settings for x86
ifeq ($(ARCH),i386)
        SRCARCH := x86
endif
ifeq ($(ARCH),x86_64)
        SRCARCH := x86
endif

# Additional ARCH settings for sparc
ifeq ($(ARCH),sparc32)
       SRCARCH := sparc
endif
ifeq ($(ARCH),sparc64)
       SRCARCH := sparc
endif

# Additional ARCH settings for parisc
ifeq ($(ARCH),parisc64)
       SRCARCH := parisc
endif

export cross_compiling :=
ifneq ($(SRCARCH),$(SUBARCH))
cross_compiling := 1
endif

KCONFIG_CONFIG	?= .config
export KCONFIG_CONFIG

# SHELL used by kbuild
CONFIG_SHELL := sh

HOST_LFS_CFLAGS := $(shell getconf LFS_CFLAGS 2>/dev/null)
HOST_LFS_LDFLAGS := $(shell getconf LFS_LDFLAGS 2>/dev/null)
HOST_LFS_LIBS := $(shell getconf LFS_LIBS 2>/dev/null)

ifneq ($(LLVM),)
ifneq ($(filter %/,$(LLVM)),)
LLVM_PREFIX := $(LLVM)
else ifneq ($(filter -%,$(LLVM)),)
LLVM_SUFFIX := $(LLVM)
endif

HOSTCC	= $(LLVM_PREFIX)clang$(LLVM_SUFFIX)
HOSTCXX	= $(LLVM_PREFIX)clang++$(LLVM_SUFFIX)
else
HOSTCC	= gcc
HOSTCXX	= g++
endif
HOSTRUSTC = rustc
HOSTPKG_CONFIG	= pkg-config

KBUILD_USERHOSTCFLAGS := -Wall -Wmissing-prototypes -Wstrict-prototypes \
			 -O2 -fomit-frame-pointer -std=gnu11 \
			 -Wdeclaration-after-statement
KBUILD_USERCFLAGS  := $(KBUILD_USERHOSTCFLAGS) $(USERCFLAGS)
KBUILD_USERLDFLAGS := $(USERLDFLAGS)

# These flags apply to all Rust code in the tree, including the kernel and
# host programs.
export rust_common_flags := --edition=2021 \
			    -Zbinary_dep_depinfo=y \
			    -Dunsafe_op_in_unsafe_fn -Drust_2018_idioms \
			    -Dunreachable_pub -Dnon_ascii_idents \
			    -Wmissing_docs \
			    -Drustdoc::missing_crate_level_docs \
			    -Dclippy::correctness -Dclippy::style \
			    -Dclippy::suspicious -Dclippy::complexity \
			    -Dclippy::perf \
			    -Dclippy::let_unit_value -Dclippy::mut_mut \
			    -Dclippy::needless_bitwise_bool \
			    -Dclippy::needless_continue \
			    -Wclippy::dbg_macro

KBUILD_HOSTCFLAGS   := $(KBUILD_USERHOSTCFLAGS) $(HOST_LFS_CFLAGS) $(HOSTCFLAGS)
KBUILD_HOSTCXXFLAGS := -Wall -O2 $(HOST_LFS_CFLAGS) $(HOSTCXXFLAGS)
KBUILD_HOSTRUSTFLAGS := $(rust_common_flags) -O -Cstrip=debuginfo \
			-Zallow-features= $(HOSTRUSTFLAGS)
KBUILD_HOSTLDFLAGS  := $(HOST_LFS_LDFLAGS) $(HOSTLDFLAGS)
KBUILD_HOSTLDLIBS   := $(HOST_LFS_LIBS) $(HOSTLDLIBS)

# Make variables (CC, etc...)
CPP		= $(CC) -E
ifneq ($(LLVM),)
CC		= $(LLVM_PREFIX)clang$(LLVM_SUFFIX)
LD		= $(LLVM_PREFIX)ld.lld$(LLVM_SUFFIX)
AR		= $(LLVM_PREFIX)llvm-ar$(LLVM_SUFFIX)
NM		= $(LLVM_PREFIX)llvm-nm$(LLVM_SUFFIX)
OBJCOPY		= $(LLVM_PREFIX)llvm-objcopy$(LLVM_SUFFIX)
OBJDUMP		= $(LLVM_PREFIX)llvm-objdump$(LLVM_SUFFIX)
READELF		= $(LLVM_PREFIX)llvm-readelf$(LLVM_SUFFIX)
STRIP		= $(LLVM_PREFIX)llvm-strip$(LLVM_SUFFIX)
else
CC		= $(CROSS_COMPILE)gcc
LD		= $(CROSS_COMPILE)ld
AR		= $(CROSS_COMPILE)ar
NM		= $(CROSS_COMPILE)nm
OBJCOPY		= $(CROSS_COMPILE)objcopy
OBJDUMP		= $(CROSS_COMPILE)objdump
READELF		= $(CROSS_COMPILE)readelf
STRIP		= $(CROSS_COMPILE)strip
endif
RUSTC		= rustc
RUSTDOC		= rustdoc
RUSTFMT		= rustfmt
CLIPPY_DRIVER	= clippy-driver
BINDGEN		= bindgen
CARGO		= cargo
PAHOLE		= pahole
RESOLVE_BTFIDS	= $(objtree)/tools/bpf/resolve_btfids/resolve_btfids
LEX		= flex
YACC		= bison
AWK		= awk
INSTALLKERNEL  := installkernel
DEPMOD		= depmod
PERL		= perl
PYTHON3		= python3
CHECK		= sparse
BASH		= bash
KGZIP		= gzip
KBZIP2		= bzip2
KLZOP		= lzop
LZMA		= lzma
LZ4		= lz4c
XZ		= xz
ZSTD		= zstd

PAHOLE_FLAGS	= $(shell PAHOLE=$(PAHOLE) $(srctree)/scripts/pahole-flags.sh)

CHECKFLAGS     := -D__linux__ -Dlinux -D__STDC__ -Dunix -D__unix__ \
		  -Wbitwise -Wno-return-void -Wno-unknown-attribute $(CF)
NOSTDINC_FLAGS :=
CFLAGS_MODULE   =
RUSTFLAGS_MODULE =
AFLAGS_MODULE   =
LDFLAGS_MODULE  =
CFLAGS_KERNEL	=
RUSTFLAGS_KERNEL =
AFLAGS_KERNEL	=
LDFLAGS_vmlinux =

# Use USERINCLUDE when you must reference the UAPI directories only.
USERINCLUDE    := \
		-I$(srctree)/arch/$(SRCARCH)/include/uapi \
		-I$(objtree)/arch/$(SRCARCH)/include/generated/uapi \
		-I$(srctree)/include/uapi \
		-I$(objtree)/include/generated/uapi \
                -include $(srctree)/include/linux/compiler-version.h \
                -include $(srctree)/include/linux/kconfig.h

# Use LINUXINCLUDE when you must reference the include/ directory.
# Needed to be compatible with the O= option
LINUXINCLUDE    := \
		-I$(srctree)/arch/$(SRCARCH)/include \
		-I$(objtree)/arch/$(SRCARCH)/include/generated \
		$(if $(building_out_of_srctree),-I$(srctree)/include) \
		-I$(objtree)/include \
		$(USERINCLUDE)

KBUILD_AFLAGS   := -D__ASSEMBLY__ -fno-PIE
KBUILD_CFLAGS   := -Wall -Wundef -Werror=strict-prototypes -Wno-trigraphs \
		   -fno-strict-aliasing -fno-common -fshort-wchar -fno-PIE \
		   -Werror=implicit-function-declaration -Werror=implicit-int \
		   -Werror=return-type -Wno-format-security -funsigned-char \
		   -std=gnu11
KBUILD_CPPFLAGS := -D__KERNEL__
KBUILD_RUSTFLAGS := $(rust_common_flags) \
		    --target=$(objtree)/scripts/target.json \
		    -Cpanic=abort -Cembed-bitcode=n -Clto=n \
		    -Cforce-unwind-tables=n -Ccodegen-units=1 \
		    -Csymbol-mangling-version=v0 \
		    -Crelocation-model=static \
		    -Zfunction-sections=n \
		    -Dclippy::float_arithmetic

KBUILD_AFLAGS_KERNEL :=
KBUILD_CFLAGS_KERNEL :=
KBUILD_RUSTFLAGS_KERNEL :=
KBUILD_AFLAGS_MODULE  := -DMODULE
KBUILD_CFLAGS_MODULE  := -DMODULE
KBUILD_RUSTFLAGS_MODULE := --cfg MODULE
KBUILD_LDFLAGS_MODULE :=
KBUILD_LDFLAGS :=
CLANG_FLAGS :=

ifeq ($(KBUILD_CLIPPY),1)
	RUSTC_OR_CLIPPY_QUIET := CLIPPY
	RUSTC_OR_CLIPPY = $(CLIPPY_DRIVER)
else
	RUSTC_OR_CLIPPY_QUIET := RUSTC
	RUSTC_OR_CLIPPY = $(RUSTC)
endif

ifdef RUST_LIB_SRC
	export RUST_LIB_SRC
endif

# Allows the usage of unstable features in stable compilers.
export RUSTC_BOOTSTRAP := 1

export ARCH SRCARCH CONFIG_SHELL BASH HOSTCC KBUILD_HOSTCFLAGS CROSS_COMPILE LD CC HOSTPKG_CONFIG
export RUSTC RUSTDOC RUSTFMT RUSTC_OR_CLIPPY_QUIET RUSTC_OR_CLIPPY BINDGEN CARGO
export HOSTRUSTC KBUILD_HOSTRUSTFLAGS
export CPP AR NM STRIP OBJCOPY OBJDUMP READELF PAHOLE RESOLVE_BTFIDS LEX YACC AWK INSTALLKERNEL
export PERL PYTHON3 CHECK CHECKFLAGS MAKE UTS_MACHINE HOSTCXX
export KGZIP KBZIP2 KLZOP LZMA LZ4 XZ ZSTD
export KBUILD_HOSTCXXFLAGS KBUILD_HOSTLDFLAGS KBUILD_HOSTLDLIBS LDFLAGS_MODULE
export KBUILD_USERCFLAGS KBUILD_USERLDFLAGS

export KBUILD_CPPFLAGS NOSTDINC_FLAGS LINUXINCLUDE OBJCOPYFLAGS KBUILD_LDFLAGS
export KBUILD_CFLAGS CFLAGS_KERNEL CFLAGS_MODULE
export KBUILD_RUSTFLAGS RUSTFLAGS_KERNEL RUSTFLAGS_MODULE
export KBUILD_AFLAGS AFLAGS_KERNEL AFLAGS_MODULE
export KBUILD_AFLAGS_MODULE KBUILD_CFLAGS_MODULE KBUILD_RUSTFLAGS_MODULE KBUILD_LDFLAGS_MODULE
export KBUILD_AFLAGS_KERNEL KBUILD_CFLAGS_KERNEL KBUILD_RUSTFLAGS_KERNEL
export PAHOLE_FLAGS

# Files to ignore in find ... statements

export RCS_FIND_IGNORE := \( -name SCCS -o -name BitKeeper -o -name .svn -o    \
			  -name CVS -o -name .pc -o -name .hg -o -name .git \) \
			  -prune -o
export RCS_TAR_IGNORE := --exclude SCCS --exclude BitKeeper --exclude .svn \
			 --exclude CVS --exclude .pc --exclude .hg --exclude .git

# ===========================================================================
# Rules shared between *config targets and build targets

# Basic helpers built in scripts/basic/
PHONY += scripts_basic
scripts_basic:
	$(Q)$(MAKE) $(build)=scripts/basic

PHONY += outputmakefile
ifdef building_out_of_srctree
# Before starting out-of-tree build, make sure the source tree is clean.
# outputmakefile generates a Makefile in the output directory, if using a
# separate output directory. This allows convenient use of make in the
# output directory.
# At the same time when output Makefile generated, generate .gitignore to
# ignore whole output directory

quiet_cmd_makefile = GEN     Makefile
      cmd_makefile = { \
	echo "\# Automatically generated by $(srctree)/Makefile: don't edit"; \
	echo "include $(srctree)/Makefile"; \
	} > Makefile

outputmakefile:
	@if [ -f $(srctree)/.config -o \
		 -d $(srctree)/include/config -o \
		 -d $(srctree)/arch/$(SRCARCH)/include/generated ]; then \
		echo >&2 "***"; \
		echo >&2 "*** The source tree is not clean, please run 'make$(if $(findstring command line, $(origin ARCH)), ARCH=$(ARCH)) mrproper'"; \
		echo >&2 "*** in $(abs_srctree)";\
		echo >&2 "***"; \
		false; \
	fi
	$(Q)ln -fsn $(srctree) source
	$(call cmd,makefile)
	$(Q)test -e .gitignore || \
	{ echo "# this is build directory, ignore it"; echo "*"; } > .gitignore
endif

# The expansion should be delayed until arch/$(SRCARCH)/Makefile is included.
# Some architectures define CROSS_COMPILE in arch/$(SRCARCH)/Makefile.
# CC_VERSION_TEXT is referenced from Kconfig (so it needs export),
# and from include/config/auto.conf.cmd to detect the compiler upgrade.
CC_VERSION_TEXT = $(subst $(pound),,$(shell LC_ALL=C $(CC) --version 2>/dev/null | head -n 1))

ifneq ($(findstring clang,$(CC_VERSION_TEXT)),)
include $(srctree)/scripts/Makefile.clang
endif

# Include this also for config targets because some architectures need
# cc-cross-prefix to determine CROSS_COMPILE.
ifdef need-compiler
include $(srctree)/scripts/Makefile.compiler
endif

ifdef config-build
# ===========================================================================
# *config targets only - make sure prerequisites are updated, and descend
# in scripts/kconfig to make the *config target

# Read arch specific Makefile to set KBUILD_DEFCONFIG as needed.
# KBUILD_DEFCONFIG may point out an alternative default configuration
# used for 'make defconfig'
include $(srctree)/arch/$(SRCARCH)/Makefile
export KBUILD_DEFCONFIG KBUILD_KCONFIG CC_VERSION_TEXT

config: outputmakefile scripts_basic FORCE
	$(Q)$(MAKE) $(build)=scripts/kconfig $@

%config: outputmakefile scripts_basic FORCE
	$(Q)$(MAKE) $(build)=scripts/kconfig $@

else #!config-build
# ===========================================================================
# Build targets only - this includes vmlinux, arch specific targets, clean
# targets and others. In general all targets except *config targets.

# If building an external module we do not care about the all: rule
# but instead __all depend on modules
PHONY += all
ifeq ($(KBUILD_EXTMOD),)
__all: all
else
__all: modules
endif

targets :=

# Decide whether to build built-in, modular, or both.
# Normally, just do built-in.

KBUILD_MODULES :=
KBUILD_BUILTIN := 1

# If we have only "make modules", don't compile built-in objects.
ifeq ($(MAKECMDGOALS),modules)
  KBUILD_BUILTIN :=
endif

# If we have "make <whatever> modules", compile modules
# in addition to whatever we do anyway.
# Just "make" or "make all" shall build modules as well

ifneq ($(filter all modules nsdeps %compile_commands.json clang-%,$(MAKECMDGOALS)),)
  KBUILD_MODULES := 1
endif

ifeq ($(MAKECMDGOALS),)
  KBUILD_MODULES := 1
endif

export KBUILD_MODULES KBUILD_BUILTIN

ifdef need-config
include include/config/auto.conf
endif

ifeq ($(KBUILD_EXTMOD),)
# Objects we will link into vmlinux / subdirs we need to visit
core-y		:=
drivers-y	:=
libs-y		:= lib/
endif # KBUILD_EXTMOD

# The all: target is the default when no target is given on the
# command line.
# This allow a user to issue only 'make' to build a kernel including modules
# Defaults to vmlinux, but the arch makefile usually adds further targets
all: vmlinux

CFLAGS_GCOV	:= -fprofile-arcs -ftest-coverage
ifdef CONFIG_CC_IS_GCC
CFLAGS_GCOV	+= -fno-tree-loop-im
endif
export CFLAGS_GCOV

# The arch Makefiles can override CC_FLAGS_FTRACE. We may also append it later.
ifdef CONFIG_FUNCTION_TRACER
  CC_FLAGS_FTRACE := -pg
endif

include $(srctree)/arch/$(SRCARCH)/Makefile

ifdef need-config
ifdef may-sync-config
# Read in dependencies to all Kconfig* files, make sure to run syncconfig if
# changes are detected. This should be included after arch/$(SRCARCH)/Makefile
# because some architectures define CROSS_COMPILE there.
include include/config/auto.conf.cmd

$(KCONFIG_CONFIG):
	@echo >&2 '***'
	@echo >&2 '*** Configuration file "$@" not found!'
	@echo >&2 '***'
	@echo >&2 '*** Please run some configurator (e.g. "make oldconfig" or'
	@echo >&2 '*** "make menuconfig" or "make xconfig").'
	@echo >&2 '***'
	@/bin/false

# The actual configuration files used during the build are stored in
# include/generated/ and include/config/. Update them if .config is newer than
# include/config/auto.conf (which mirrors .config).
#
# This exploits the 'multi-target pattern rule' trick.
# The syncconfig should be executed only once to make all the targets.
# (Note: use the grouped target '&:' when we bump to GNU Make 4.3)
#
# Do not use $(call cmd,...) here. That would suppress prompts from syncconfig,
# so you cannot notice that Kconfig is waiting for the user input.
%/config/auto.conf %/config/auto.conf.cmd %/generated/autoconf.h %/generated/rustc_cfg: $(KCONFIG_CONFIG)
	$(Q)$(kecho) "  SYNC    $@"
	$(Q)$(MAKE) -f $(srctree)/Makefile syncconfig
else # !may-sync-config
# External modules and some install targets need include/generated/autoconf.h
# and include/config/auto.conf but do not care if they are up-to-date.
# Use auto.conf to trigger the test
PHONY += include/config/auto.conf

include/config/auto.conf:
	@test -e include/generated/autoconf.h -a -e $@ || (		\
	echo >&2;							\
	echo >&2 "  ERROR: Kernel configuration is invalid.";		\
	echo >&2 "         include/generated/autoconf.h or $@ are missing.";\
	echo >&2 "         Run 'make oldconfig && make prepare' on kernel src to fix it.";	\
	echo >&2 ;							\
	/bin/false)

endif # may-sync-config
endif # need-config

KBUILD_CFLAGS	+= -fno-delete-null-pointer-checks
KBUILD_CFLAGS	+= $(call cc-disable-warning,frame-address,)
KBUILD_CFLAGS	+= $(call cc-disable-warning, format-truncation)
KBUILD_CFLAGS	+= $(call cc-disable-warning, format-overflow)
KBUILD_CFLAGS	+= $(call cc-disable-warning, address-of-packed-member)

ifdef CONFIG_CC_OPTIMIZE_FOR_PERFORMANCE
KBUILD_CFLAGS += -O2
KBUILD_RUSTFLAGS += -Copt-level=2
else ifdef CONFIG_CC_OPTIMIZE_FOR_SIZE
KBUILD_CFLAGS += -Os
KBUILD_RUSTFLAGS += -Copt-level=s
endif

# Always set `debug-assertions` and `overflow-checks` because their default
# depends on `opt-level` and `debug-assertions`, respectively.
KBUILD_RUSTFLAGS += -Cdebug-assertions=$(if $(CONFIG_RUST_DEBUG_ASSERTIONS),y,n)
KBUILD_RUSTFLAGS += -Coverflow-checks=$(if $(CONFIG_RUST_OVERFLOW_CHECKS),y,n)

# Tell gcc to never replace conditional load with a non-conditional one
ifdef CONFIG_CC_IS_GCC
# gcc-10 renamed --param=allow-store-data-races=0 to
# -fno-allow-store-data-races.
KBUILD_CFLAGS	+= $(call cc-option,--param=allow-store-data-races=0)
KBUILD_CFLAGS	+= $(call cc-option,-fno-allow-store-data-races)
endif

ifdef CONFIG_READABLE_ASM
# Disable optimizations that make assembler listings hard to read.
# reorder blocks reorders the control in the function
# ipa clone creates specialized cloned functions
# partial inlining inlines only parts of functions
KBUILD_CFLAGS += -fno-reorder-blocks -fno-ipa-cp-clone -fno-partial-inlining
endif

ifneq ($(CONFIG_FRAME_WARN),0)
KBUILD_CFLAGS += -Wframe-larger-than=$(CONFIG_FRAME_WARN)
endif

stackp-flags-y                                    := -fno-stack-protector
stackp-flags-$(CONFIG_STACKPROTECTOR)             := -fstack-protector
stackp-flags-$(CONFIG_STACKPROTECTOR_STRONG)      := -fstack-protector-strong

KBUILD_CFLAGS += $(stackp-flags-y)

KBUILD_CPPFLAGS-$(CONFIG_WERROR) += -Werror
KBUILD_CPPFLAGS += $(KBUILD_CPPFLAGS-y)
KBUILD_CFLAGS-$(CONFIG_CC_NO_ARRAY_BOUNDS) += -Wno-array-bounds

KBUILD_RUSTFLAGS-$(CONFIG_WERROR) += -Dwarnings
KBUILD_RUSTFLAGS += $(KBUILD_RUSTFLAGS-y)

ifdef CONFIG_CC_IS_CLANG
# The kernel builds with '-std=gnu11' so use of GNU extensions is acceptable.
KBUILD_CFLAGS += -Wno-gnu
else

# gcc inanely warns about local variables called 'main'
KBUILD_CFLAGS += -Wno-main
endif

# These warnings generated too much noise in a regular build.
# Use make W=1 to enable them (see scripts/Makefile.extrawarn)
KBUILD_CFLAGS += $(call cc-disable-warning, unused-but-set-variable)
KBUILD_CFLAGS += $(call cc-disable-warning, unused-const-variable)

# These result in bogus false positives
KBUILD_CFLAGS += $(call cc-disable-warning, dangling-pointer)

ifdef CONFIG_FRAME_POINTER
KBUILD_CFLAGS	+= -fno-omit-frame-pointer -fno-optimize-sibling-calls
KBUILD_RUSTFLAGS += -Cforce-frame-pointers=y
else
# Some targets (ARM with Thumb2, for example), can't be built with frame
# pointers.  For those, we don't have FUNCTION_TRACER automatically
# select FRAME_POINTER.  However, FUNCTION_TRACER adds -pg, and this is
# incompatible with -fomit-frame-pointer with current GCC, so we don't use
# -fomit-frame-pointer with FUNCTION_TRACER.
# In the Rust target specification, "frame-pointer" is set explicitly
# to "may-omit".
ifndef CONFIG_FUNCTION_TRACER
KBUILD_CFLAGS	+= -fomit-frame-pointer
endif
endif

# Initialize all stack variables with a 0xAA pattern.
ifdef CONFIG_INIT_STACK_ALL_PATTERN
KBUILD_CFLAGS	+= -ftrivial-auto-var-init=pattern
endif

# Initialize all stack variables with a zero value.
ifdef CONFIG_INIT_STACK_ALL_ZERO
KBUILD_CFLAGS	+= -ftrivial-auto-var-init=zero
ifdef CONFIG_CC_HAS_AUTO_VAR_INIT_ZERO_ENABLER
# https://github.com/llvm/llvm-project/issues/44842
CC_AUTO_VAR_INIT_ZERO_ENABLER := -enable-trivial-auto-var-init-zero-knowing-it-will-be-removed-from-clang
export CC_AUTO_VAR_INIT_ZERO_ENABLER
KBUILD_CFLAGS	+= $(CC_AUTO_VAR_INIT_ZERO_ENABLER)
endif
endif

# While VLAs have been removed, GCC produces unreachable stack probes
# for the randomize_kstack_offset feature. Disable it for all compilers.
KBUILD_CFLAGS	+= $(call cc-option, -fno-stack-clash-protection)

# Clear used registers at func exit (to reduce data lifetime and ROP gadgets).
ifdef CONFIG_ZERO_CALL_USED_REGS
KBUILD_CFLAGS	+= -fzero-call-used-regs=used-gpr
endif

ifdef CONFIG_FUNCTION_TRACER
ifdef CONFIG_FTRACE_MCOUNT_USE_CC
  CC_FLAGS_FTRACE	+= -mrecord-mcount
  ifdef CONFIG_HAVE_NOP_MCOUNT
    ifeq ($(call cc-option-yn, -mnop-mcount),y)
      CC_FLAGS_FTRACE	+= -mnop-mcount
      CC_FLAGS_USING	+= -DCC_USING_NOP_MCOUNT
    endif
  endif
endif
ifdef CONFIG_FTRACE_MCOUNT_USE_OBJTOOL
  ifdef CONFIG_HAVE_OBJTOOL_NOP_MCOUNT
    CC_FLAGS_USING	+= -DCC_USING_NOP_MCOUNT
  endif
endif
ifdef CONFIG_FTRACE_MCOUNT_USE_RECORDMCOUNT
  ifdef CONFIG_HAVE_C_RECORDMCOUNT
    BUILD_C_RECORDMCOUNT := y
    export BUILD_C_RECORDMCOUNT
  endif
endif
ifdef CONFIG_HAVE_FENTRY
  # s390-linux-gnu-gcc did not support -mfentry until gcc-9.
  ifeq ($(call cc-option-yn, -mfentry),y)
    CC_FLAGS_FTRACE	+= -mfentry
    CC_FLAGS_USING	+= -DCC_USING_FENTRY
  endif
endif
export CC_FLAGS_FTRACE
KBUILD_CFLAGS	+= $(CC_FLAGS_FTRACE) $(CC_FLAGS_USING)
KBUILD_AFLAGS	+= $(CC_FLAGS_USING)
endif

# We trigger additional mismatches with less inlining
ifdef CONFIG_DEBUG_SECTION_MISMATCH
KBUILD_CFLAGS += -fno-inline-functions-called-once
endif

# `rustc`'s `-Zfunction-sections` applies to data too (as of 1.59.0).
ifdef CONFIG_LD_DEAD_CODE_DATA_ELIMINATION
KBUILD_CFLAGS_KERNEL += -ffunction-sections -fdata-sections
KBUILD_RUSTFLAGS_KERNEL += -Zfunction-sections=y
LDFLAGS_vmlinux += --gc-sections
endif

ifdef CONFIG_SHADOW_CALL_STACK
ifndef CONFIG_DYNAMIC_SCS
CC_FLAGS_SCS	:= -fsanitize=shadow-call-stack
KBUILD_CFLAGS	+= $(CC_FLAGS_SCS)
endif
export CC_FLAGS_SCS
endif

ifdef CONFIG_LTO_CLANG
ifdef CONFIG_LTO_CLANG_THIN
CC_FLAGS_LTO	:= -flto=thin -fsplit-lto-unit
KBUILD_LDFLAGS	+= --thinlto-cache-dir=$(extmod_prefix).thinlto-cache
else
CC_FLAGS_LTO	:= -flto
endif
CC_FLAGS_LTO	+= -fvisibility=hidden

# Limit inlining across translation units to reduce binary size
KBUILD_LDFLAGS += -mllvm -import-instr-limit=5

# Check for frame size exceeding threshold during prolog/epilog insertion
# when using lld < 13.0.0.
ifneq ($(CONFIG_FRAME_WARN),0)
ifeq ($(call test-lt, $(CONFIG_LLD_VERSION), 130000),y)
KBUILD_LDFLAGS	+= -plugin-opt=-warn-stack-size=$(CONFIG_FRAME_WARN)
endif
endif
endif

ifdef CONFIG_LTO
KBUILD_CFLAGS	+= -fno-lto $(CC_FLAGS_LTO)
KBUILD_AFLAGS	+= -fno-lto
export CC_FLAGS_LTO
endif

ifdef CONFIG_CFI_CLANG
CC_FLAGS_CFI	:= -fsanitize=kcfi
KBUILD_CFLAGS	+= $(CC_FLAGS_CFI)
export CC_FLAGS_CFI
endif

ifneq ($(CONFIG_FUNCTION_ALIGNMENT),0)
KBUILD_CFLAGS += -falign-functions=$(CONFIG_FUNCTION_ALIGNMENT)
endif

# arch Makefile may override CC so keep this after arch Makefile is included
NOSTDINC_FLAGS += -nostdinc

# warn about C99 declaration after statement
KBUILD_CFLAGS += -Wdeclaration-after-statement

# Variable Length Arrays (VLAs) should not be used anywhere in the kernel
KBUILD_CFLAGS += -Wvla

# disable pointer signed / unsigned warnings in gcc 4.0
KBUILD_CFLAGS += -Wno-pointer-sign

# In order to make sure new function cast mismatches are not introduced
# in the kernel (to avoid tripping CFI checking), the kernel should be
# globally built with -Wcast-function-type.
KBUILD_CFLAGS += $(call cc-option, -Wcast-function-type)

# disable stringop warnings in gcc 8+
KBUILD_CFLAGS += $(call cc-disable-warning, stringop-truncation)

# We'll want to enable this eventually, but it's not going away for 5.7 at least
KBUILD_CFLAGS += $(call cc-disable-warning, stringop-overflow)

# Another good warning that we'll want to enable eventually
KBUILD_CFLAGS += $(call cc-disable-warning, restrict)

# Enabled with W=2, disabled by default as noisy
ifdef CONFIG_CC_IS_GCC
KBUILD_CFLAGS += -Wno-maybe-uninitialized
endif

# The allocators already balk at large sizes, so silence the compiler
# warnings for bounds checks involving those possible values. While
# -Wno-alloc-size-larger-than would normally be used here, earlier versions
# of gcc (<9.1) weirdly don't handle the option correctly when _other_
# warnings are produced (?!). Using -Walloc-size-larger-than=SIZE_MAX
# doesn't work (as it is documented to), silently resolving to "0" prior to
# version 9.1 (and producing an error more recently). Numeric values larger
# than PTRDIFF_MAX also don't work prior to version 9.1, which are silently
# ignored, continuing to default to PTRDIFF_MAX. So, left with no other
# choice, we must perform a versioned check to disable this warning.
# https://lore.kernel.org/lkml/20210824115859.187f272f@canb.auug.org.au
KBUILD_CFLAGS-$(call gcc-min-version, 90100) += -Wno-alloc-size-larger-than
KBUILD_CFLAGS += $(KBUILD_CFLAGS-y) $(CONFIG_CC_IMPLICIT_FALLTHROUGH)

# disable invalid "can't wrap" optimizations for signed / pointers
KBUILD_CFLAGS	+= -fno-strict-overflow

# Make sure -fstack-check isn't enabled (like gentoo apparently did)
KBUILD_CFLAGS  += -fno-stack-check

# conserve stack if available
ifdef CONFIG_CC_IS_GCC
KBUILD_CFLAGS   += -fconserve-stack
endif

# Prohibit date/time macros, which would make the build non-deterministic
KBUILD_CFLAGS   += -Werror=date-time

# enforce correct pointer usage
KBUILD_CFLAGS   += $(call cc-option,-Werror=incompatible-pointer-types)

# Require designated initializers for all marked structures
KBUILD_CFLAGS   += $(call cc-option,-Werror=designated-init)

# change __FILE__ to the relative path from the srctree
KBUILD_CPPFLAGS += $(call cc-option,-fmacro-prefix-map=$(srctree)/=)

# include additional Makefiles when needed
include-y			:= scripts/Makefile.extrawarn
include-$(CONFIG_DEBUG_INFO)	+= scripts/Makefile.debug
include-$(CONFIG_KASAN)		+= scripts/Makefile.kasan
include-$(CONFIG_KCSAN)		+= scripts/Makefile.kcsan
include-$(CONFIG_KMSAN)		+= scripts/Makefile.kmsan
include-$(CONFIG_UBSAN)		+= scripts/Makefile.ubsan
include-$(CONFIG_KCOV)		+= scripts/Makefile.kcov
include-$(CONFIG_RANDSTRUCT)	+= scripts/Makefile.randstruct
include-$(CONFIG_GCC_PLUGINS)	+= scripts/Makefile.gcc-plugins

include $(addprefix $(srctree)/, $(include-y))

# scripts/Makefile.gcc-plugins is intentionally included last.
# Do not add $(call cc-option,...) below this line. When you build the kernel
# from the clean source tree, the GCC plugins do not exist at this point.

# Add user supplied CPPFLAGS, AFLAGS, CFLAGS and RUSTFLAGS as the last assignments
KBUILD_CPPFLAGS += $(KCPPFLAGS)
KBUILD_AFLAGS   += $(KAFLAGS)
KBUILD_CFLAGS   += $(KCFLAGS)
KBUILD_RUSTFLAGS += $(KRUSTFLAGS)

KBUILD_LDFLAGS_MODULE += --build-id=sha1
LDFLAGS_vmlinux += --build-id=sha1

KBUILD_LDFLAGS	+= -z noexecstack
ifeq ($(CONFIG_LD_IS_BFD),y)
KBUILD_LDFLAGS	+= $(call ld-option,--no-warn-rwx-segments)
endif

ifeq ($(CONFIG_STRIP_ASM_SYMS),y)
LDFLAGS_vmlinux	+= -X
endif

ifeq ($(CONFIG_RELR),y)
LDFLAGS_vmlinux	+= --pack-dyn-relocs=relr --use-android-relr-tags
endif

# We never want expected sections to be placed heuristically by the
# linker. All sections should be explicitly named in the linker script.
ifdef CONFIG_LD_ORPHAN_WARN
LDFLAGS_vmlinux += --orphan-handling=$(CONFIG_LD_ORPHAN_WARN_LEVEL)
endif

# Align the bit size of userspace programs with the kernel
KBUILD_USERCFLAGS  += $(filter -m32 -m64 --target=%, $(KBUILD_CFLAGS))
KBUILD_USERLDFLAGS += $(filter -m32 -m64 --target=%, $(KBUILD_CFLAGS))

# make the checker run with the right architecture
CHECKFLAGS += --arch=$(ARCH)

# insure the checker run with the right endianness
CHECKFLAGS += $(if $(CONFIG_CPU_BIG_ENDIAN),-mbig-endian,-mlittle-endian)

# the checker needs the correct machine size
CHECKFLAGS += $(if $(CONFIG_64BIT),-m64,-m32)

# Default kernel image to build when no specific target is given.
# KBUILD_IMAGE may be overruled on the command line or
# set in the environment
# Also any assignments in arch/$(ARCH)/Makefile take precedence over
# this default value
export KBUILD_IMAGE ?= vmlinux

#
# INSTALL_PATH specifies where to place the updated kernel and system map
# images. Default is /boot, but you can set it to other values
export	INSTALL_PATH ?= /boot

#
# INSTALL_DTBS_PATH specifies a prefix for relocations required by build roots.
# Like INSTALL_MOD_PATH, it isn't defined in the Makefile, but can be passed as
# an argument if needed. Otherwise it defaults to the kernel install path
#
export INSTALL_DTBS_PATH ?= $(INSTALL_PATH)/dtbs/$(KERNELRELEASE)

#
# INSTALL_MOD_PATH specifies a prefix to MODLIB for module directory
# relocations required by build roots.  This is not defined in the
# makefile but the argument can be passed to make if needed.
#

MODLIB	= $(INSTALL_MOD_PATH)/lib/modules/$(KERNELRELEASE)
export MODLIB

PHONY += prepare0

export extmod_prefix = $(if $(KBUILD_EXTMOD),$(KBUILD_EXTMOD)/)
export MODORDER := $(extmod_prefix)modules.order
export MODULES_NSDEPS := $(extmod_prefix)modules.nsdeps

suse_version_h := include/generated/uapi/linux/suse_version.h

define filechk_suse_version
	$(CONFIG_SHELL) $(srctree)/scripts/gen-suse_version_h.sh
endef

$(suse_version_h): include/config/auto.conf FORCE
	$(call filechk,suse_version)

ifeq ($(KBUILD_EXTMOD),)

build-dir	:= .
clean-dirs	:= $(sort . Documentation \
		     $(patsubst %/,%,$(filter %/, $(core-) \
			$(drivers-) $(libs-))))

export ARCH_CORE	:= $(core-y)
export ARCH_LIB		:= $(filter %/, $(libs-y))
export ARCH_DRIVERS	:= $(drivers-y) $(drivers-m)
# Externally visible symbols (used by link-vmlinux.sh)

KBUILD_VMLINUX_OBJS := ./built-in.a
ifdef CONFIG_MODULES
KBUILD_VMLINUX_OBJS += $(patsubst %/, %/lib.a, $(filter %/, $(libs-y)))
KBUILD_VMLINUX_LIBS := $(filter-out %/, $(libs-y))
else
KBUILD_VMLINUX_LIBS := $(patsubst %/,%/lib.a, $(libs-y))
endif

export KBUILD_VMLINUX_LIBS
export KBUILD_LDS          := arch/$(SRCARCH)/kernel/vmlinux.lds

# Recurse until adjust_autoksyms.sh is satisfied
PHONY += autoksyms_recursive
ifdef CONFIG_TRIM_UNUSED_KSYMS
# For the kernel to actually contain only the needed exported symbols,
# we have to build modules as well to determine what those symbols are.
# (this can be evaluated only once include/config/auto.conf has been included)
KBUILD_MODULES := 1

autoksyms_recursive: $(build-dir) modules.order
	$(Q)$(CONFIG_SHELL) $(srctree)/scripts/adjust_autoksyms.sh \
	  "$(MAKE) -f $(srctree)/Makefile autoksyms_recursive"
endif

autoksyms_h := $(if $(CONFIG_TRIM_UNUSED_KSYMS), include/generated/autoksyms.h)

quiet_cmd_autoksyms_h = GEN     $@
      cmd_autoksyms_h = mkdir -p $(dir $@); \
			$(CONFIG_SHELL) $(srctree)/scripts/gen_autoksyms.sh $@

$(autoksyms_h):
	$(call cmd,autoksyms_h)

# '$(AR) mPi' needs 'T' to workaround the bug of llvm-ar <= 14
quiet_cmd_ar_vmlinux.a = AR      $@
      cmd_ar_vmlinux.a = \
	rm -f $@; \
	$(AR) cDPrST $@ $(KBUILD_VMLINUX_OBJS); \
	$(AR) mPiT $$($(AR) t $@ | sed -n 1p) $@ $$($(AR) t $@ | grep -F -f $(srctree)/scripts/head-object-list.txt)

targets += vmlinux.a
vmlinux.a: $(KBUILD_VMLINUX_OBJS) scripts/head-object-list.txt autoksyms_recursive FORCE
	$(call if_changed,ar_vmlinux.a)

PHONY += vmlinux_o
vmlinux_o: vmlinux.a $(KBUILD_VMLINUX_LIBS)
	$(Q)$(MAKE) -f $(srctree)/scripts/Makefile.vmlinux_o

vmlinux.o modules.builtin.modinfo modules.builtin: vmlinux_o
	@:

PHONY += vmlinux
# LDFLAGS_vmlinux in the top Makefile defines linker flags for the top vmlinux,
# not for decompressors. LDFLAGS_vmlinux in arch/*/boot/compressed/Makefile is
# unrelated; the decompressors just happen to have the same base name,
# arch/*/boot/compressed/vmlinux.
# Export LDFLAGS_vmlinux only to scripts/Makefile.vmlinux.
#
# _LDFLAGS_vmlinux is a workaround for the 'private export' bug:
#   https://savannah.gnu.org/bugs/?61463
# For Make > 4.4, the following simple code will work:
#  vmlinux: private export LDFLAGS_vmlinux := $(LDFLAGS_vmlinux)
vmlinux: private _LDFLAGS_vmlinux := $(LDFLAGS_vmlinux)
vmlinux: export LDFLAGS_vmlinux = $(_LDFLAGS_vmlinux)
vmlinux: vmlinux.o $(KBUILD_LDS) modpost
	$(Q)$(MAKE) -f $(srctree)/scripts/Makefile.vmlinux

# The actual objects are generated when descending,
# make sure no implicit rule kicks in
$(sort $(KBUILD_LDS) $(KBUILD_VMLINUX_OBJS) $(KBUILD_VMLINUX_LIBS)): . ;

ifeq ($(origin KERNELRELEASE),file)
filechk_kernel.release = $(srctree)/scripts/setlocalversion $(srctree)
else
filechk_kernel.release = echo $(KERNELRELEASE)
endif

# Store (new) KERNELRELEASE string in include/config/kernel.release
include/config/kernel.release: FORCE
	$(call filechk,kernel.release)

# Additional helpers built in scripts/
# Carefully list dependencies so we do not try to build scripts twice
# in parallel
PHONY += scripts
scripts: scripts_basic scripts_dtc
	$(Q)$(MAKE) $(build)=$(@)

# Things we need to do before we recursively start building the kernel
# or the modules are listed in "prepare".
# A multi level approach is used. prepareN is processed before prepareN-1.
# archprepare is used in arch Makefiles and when processed asm symlink,
# version.h and scripts_basic is processed / created.

PHONY += prepare archprepare

archprepare: outputmakefile archheaders archscripts scripts include/config/kernel.release \
	asm-generic $(version_h) $(autoksyms_h) include/generated/utsrelease.h \
	include/generated/compile.h include/generated/autoconf.h remove-stale-files \
	$(suse_version_h)

prepare0: archprepare
	$(Q)$(MAKE) $(build)=scripts/mod
	$(Q)$(MAKE) $(build)=. prepare

# All the preparing..
prepare: prepare0
ifdef CONFIG_RUST
	$(Q)$(CONFIG_SHELL) $(srctree)/scripts/rust_is_available.sh -v
	$(Q)$(MAKE) $(build)=rust
endif

PHONY += remove-stale-files
remove-stale-files:
	$(Q)$(srctree)/scripts/remove-stale-files

# Support for using generic headers in asm-generic
asm-generic := -f $(srctree)/scripts/Makefile.asm-generic obj

PHONY += asm-generic uapi-asm-generic
asm-generic: uapi-asm-generic
	$(Q)$(MAKE) $(asm-generic)=arch/$(SRCARCH)/include/generated/asm \
	generic=include/asm-generic
uapi-asm-generic:
	$(Q)$(MAKE) $(asm-generic)=arch/$(SRCARCH)/include/generated/uapi/asm \
	generic=include/uapi/asm-generic

# Generate some files
# ---------------------------------------------------------------------------

# KERNELRELEASE can change from a few different places, meaning version.h
# needs to be updated, so this check is forced on all builds

uts_len := 64
define filechk_utsrelease.h
	if [ `echo -n "$(KERNELRELEASE)" | wc -c ` -gt $(uts_len) ]; then \
	  echo '"$(KERNELRELEASE)" exceeds $(uts_len) characters' >&2;    \
	  exit 1;                                                         \
	fi;                                                               \
	echo \#define UTS_RELEASE \"$(KERNELRELEASE)\"
endef

define filechk_version.h
	if [ $(SUBLEVEL) -gt 255 ]; then                                 \
		echo \#define LINUX_VERSION_CODE $(shell                 \
		expr $(VERSION) \* 65536 + $(PATCHLEVEL) \* 256 + 255); \
	else                                                             \
		echo \#define LINUX_VERSION_CODE $(shell                 \
		expr $(VERSION) \* 65536 + $(PATCHLEVEL) \* 256 + $(SUBLEVEL)); \
	fi;                                                              \
	echo '#define KERNEL_VERSION(a,b,c) (((a) << 16) + ((b) << 8) +  \
	((c) > 255 ? 255 : (c)))';                                       \
	echo \#define LINUX_VERSION_MAJOR $(VERSION);                    \
	echo \#define LINUX_VERSION_PATCHLEVEL $(PATCHLEVEL);            \
	echo \#define LINUX_VERSION_SUBLEVEL $(SUBLEVEL)
endef

$(version_h): PATCHLEVEL := $(or $(PATCHLEVEL), 0)
$(version_h): SUBLEVEL := $(or $(SUBLEVEL), 0)
$(version_h): FORCE
	$(call filechk,version.h)

include/generated/utsrelease.h: include/config/kernel.release FORCE
	$(call filechk,utsrelease.h)

filechk_compile.h = $(srctree)/scripts/mkcompile_h \
	"$(UTS_MACHINE)" "$(CONFIG_CC_VERSION_TEXT)" "$(LD)"

include/generated/compile.h: FORCE
	$(call filechk,compile.h)

PHONY += headerdep
headerdep:
	$(Q)find $(srctree)/include/ -name '*.h' | xargs --max-args 1 \
	$(srctree)/scripts/headerdep.pl -I$(srctree)/include

# ---------------------------------------------------------------------------
# Kernel headers

#Default location for installed headers
export INSTALL_HDR_PATH = $(objtree)/usr

quiet_cmd_headers_install = INSTALL $(INSTALL_HDR_PATH)/include
      cmd_headers_install = \
	mkdir -p $(INSTALL_HDR_PATH); \
	rsync -mrl --include='*/' --include='*\.h' --exclude='*' \
	usr/include $(INSTALL_HDR_PATH)

PHONY += headers_install
headers_install: headers
	$(call cmd,headers_install)

PHONY += archheaders archscripts

hdr-inst := -f $(srctree)/scripts/Makefile.headersinst obj

PHONY += headers
headers: $(version_h) scripts_unifdef uapi-asm-generic archheaders archscripts
	$(if $(filter um, $(SRCARCH)), $(error Headers not exportable for UML))
	$(Q)$(MAKE) $(hdr-inst)=include/uapi
	$(Q)$(MAKE) $(hdr-inst)=arch/$(SRCARCH)/include/uapi

ifdef CONFIG_HEADERS_INSTALL
prepare: headers
endif

PHONY += scripts_unifdef
scripts_unifdef: scripts_basic
	$(Q)$(MAKE) $(build)=scripts scripts/unifdef

# ---------------------------------------------------------------------------
# Install

# Many distributions have the custom install script, /sbin/installkernel.
# If DKMS is installed, 'make install' will eventually recurse back
# to this Makefile to build and install external modules.
# Cancel sub_make_done so that options such as M=, V=, etc. are parsed.

quiet_cmd_install = INSTALL $(INSTALL_PATH)
      cmd_install = unset sub_make_done; $(srctree)/scripts/install.sh

# ---------------------------------------------------------------------------
# Tools

ifdef CONFIG_OBJTOOL
prepare: tools/objtool
endif

ifdef CONFIG_BPF
ifdef CONFIG_DEBUG_INFO_BTF
prepare: tools/bpf/resolve_btfids
endif
endif

PHONY += resolve_btfids_clean

resolve_btfids_O = $(abspath $(objtree))/tools/bpf/resolve_btfids

# tools/bpf/resolve_btfids directory might not exist
# in output directory, skip its clean in that case
resolve_btfids_clean:
ifneq ($(wildcard $(resolve_btfids_O)),)
	$(Q)$(MAKE) -sC $(srctree)/tools/bpf/resolve_btfids O=$(resolve_btfids_O) clean
endif

# Clear a bunch of variables before executing the submake
ifeq ($(quiet),silent_)
tools_silent=s
endif

tools/: FORCE
	$(Q)mkdir -p $(objtree)/tools
	$(Q)$(MAKE) LDFLAGS= MAKEFLAGS="$(tools_silent) $(filter --j% -j,$(MAKEFLAGS))" O=$(abspath $(objtree)) subdir=tools -C $(srctree)/tools/

tools/%: FORCE
	$(Q)mkdir -p $(objtree)/tools
	$(Q)$(MAKE) LDFLAGS= MAKEFLAGS="$(tools_silent) $(filter --j% -j,$(MAKEFLAGS))" O=$(abspath $(objtree)) subdir=tools -C $(srctree)/tools/ $*

# ---------------------------------------------------------------------------
# Kernel selftest

PHONY += kselftest
kselftest: headers
	$(Q)$(MAKE) -C $(srctree)/tools/testing/selftests run_tests

kselftest-%: headers FORCE
	$(Q)$(MAKE) -C $(srctree)/tools/testing/selftests $*

PHONY += kselftest-merge
kselftest-merge:
	$(if $(wildcard $(objtree)/.config),, $(error No .config exists, config your kernel first!))
	$(Q)find $(srctree)/tools/testing/selftests -name config | \
		xargs $(srctree)/scripts/kconfig/merge_config.sh -m $(objtree)/.config
	$(Q)$(MAKE) -f $(srctree)/Makefile olddefconfig

# ---------------------------------------------------------------------------
# Devicetree files

ifneq ($(wildcard $(srctree)/arch/$(SRCARCH)/boot/dts/),)
dtstree := arch/$(SRCARCH)/boot/dts
endif

ifneq ($(dtstree),)

%.dtb: dtbs_prepare
	$(Q)$(MAKE) $(build)=$(dtstree) $(dtstree)/$@

%.dtbo: dtbs_prepare
	$(Q)$(MAKE) $(build)=$(dtstree) $(dtstree)/$@

PHONY += dtbs dtbs_prepare dtbs_install dtbs_check
dtbs: dtbs_prepare
	$(Q)$(MAKE) $(build)=$(dtstree)

# include/config/kernel.release is actually needed when installing DTBs because
# INSTALL_DTBS_PATH contains $(KERNELRELEASE). However, we do not want to make
# dtbs_install depend on it as dtbs_install may run as root.
dtbs_prepare: include/config/kernel.release scripts_dtc

ifneq ($(filter dtbs_check, $(MAKECMDGOALS)),)
export CHECK_DTBS=y
endif

ifneq ($(CHECK_DTBS),)
dtbs_prepare: dt_binding_check
endif

dtbs_check: dtbs

dtbs_install:
	$(Q)$(MAKE) $(dtbinst)=$(dtstree) dst=$(INSTALL_DTBS_PATH)

ifdef CONFIG_OF_EARLY_FLATTREE
all: dtbs
endif

endif

PHONY += scripts_dtc
scripts_dtc: scripts_basic
	$(Q)$(MAKE) $(build)=scripts/dtc

ifneq ($(filter dt_binding_check, $(MAKECMDGOALS)),)
export CHECK_DT_BINDING=y
endif

PHONY += dt_binding_check
dt_binding_check: scripts_dtc
	$(Q)$(MAKE) $(build)=Documentation/devicetree/bindings

PHONY += dt_compatible_check
dt_compatible_check: dt_binding_check
	$(Q)$(MAKE) $(build)=Documentation/devicetree/bindings $@

# ---------------------------------------------------------------------------
# Modules

ifdef CONFIG_MODULES

# By default, build modules as well

all: modules

# When we're building modules with modversions, we need to consider
# the built-in objects during the descend as well, in order to
# make sure the checksums are up to date before we record them.
ifdef CONFIG_MODVERSIONS
  KBUILD_BUILTIN := 1
endif

# Build modules
#

# *.ko are usually independent of vmlinux, but CONFIG_DEBUG_INFO_BTF_MODULES
# is an exception.
ifdef CONFIG_DEBUG_INFO_BTF_MODULES
KBUILD_BUILTIN := 1
modules: vmlinux
endif

modules: modules_prepare

# Target to prepare building external modules
modules_prepare: prepare
	$(Q)$(MAKE) $(build)=scripts scripts/module.lds

export modules_sign_only :=

ifeq ($(CONFIG_MODULE_SIG),y)
PHONY += modules_sign
modules_sign: modules_install
	@:

# modules_sign is a subset of modules_install.
# 'make modules_install modules_sign' is equivalent to 'make modules_install'.
ifeq ($(filter modules_install,$(MAKECMDGOALS)),)
modules_sign_only := y
endif
endif

modinst_pre :=
ifneq ($(filter modules_install,$(MAKECMDGOALS)),)
modinst_pre := __modinst_pre
endif

modules_install: $(modinst_pre)
PHONY += __modinst_pre
__modinst_pre:
	@rm -rf $(MODLIB)/kernel
	@rm -f $(MODLIB)/source
	@mkdir -p $(MODLIB)/kernel
	@ln -s $(abspath $(srctree)) $(MODLIB)/source
	@if [ ! $(objtree) -ef  $(MODLIB)/build ]; then \
		rm -f $(MODLIB)/build ; \
		ln -s $(CURDIR) $(MODLIB)/build ; \
	fi
	@sed 's:^\(.*\)\.o$$:kernel/\1.ko:' modules.order > $(MODLIB)/modules.order
	@cp -f modules.builtin $(MODLIB)/
	@cp -f $(objtree)/modules.builtin.modinfo $(MODLIB)/

endif # CONFIG_MODULES

###
# Cleaning is done on three levels.
# make clean     Delete most generated files
#                Leave enough to build external modules
# make mrproper  Delete the current configuration, and all generated files
# make distclean Remove editor backup files, patch leftover files and the like

# Directories & files removed with 'make clean'
CLEAN_FILES += include/ksym vmlinux.symvers modules-only.symvers \
	       modules.builtin modules.builtin.modinfo modules.nsdeps \
	       compile_commands.json .thinlto-cache rust/test rust/doc \
	       rust-project.json .vmlinux.objs .vmlinux.export.c

# Directories & files removed with 'make mrproper'
MRPROPER_FILES += include/config include/generated          \
		  arch/$(SRCARCH)/include/generated .objdiff \
		  debian snap tar-install \
		  .config .config.old .version \
		  Module.symvers \
		  certs/signing_key.pem \
		  certs/x509.genkey \
		  vmlinux-gdb.py \
		  *.spec \
		  rust/libmacros.so

# clean - Delete most, but leave enough to build external modules
#
clean: rm-files := $(CLEAN_FILES)

PHONY += archclean vmlinuxclean

vmlinuxclean:
	$(Q)$(CONFIG_SHELL) $(srctree)/scripts/link-vmlinux.sh clean
	$(Q)$(if $(ARCH_POSTLINK), $(MAKE) -f $(ARCH_POSTLINK) clean)

clean: archclean vmlinuxclean resolve_btfids_clean

# mrproper - Delete all generated files, including .config
#
mrproper: rm-files := $(wildcard $(MRPROPER_FILES))
mrproper-dirs      := $(addprefix _mrproper_,scripts)

PHONY += $(mrproper-dirs) mrproper
$(mrproper-dirs):
	$(Q)$(MAKE) $(clean)=$(patsubst _mrproper_%,%,$@)

mrproper: clean $(mrproper-dirs)
	$(call cmd,rmfiles)
	@find . $(RCS_FIND_IGNORE) \
		\( -name '*.rmeta' \) \
		-type f -print | xargs rm -f

# distclean
#
PHONY += distclean

distclean: mrproper
	@find . $(RCS_FIND_IGNORE) \
		\( -name '*.orig' -o -name '*.rej' -o -name '*~' \
		-o -name '*.bak' -o -name '#*#' -o -name '*%' \
		-o -name 'core' -o -name tags -o -name TAGS -o -name 'cscope*' \
		-o -name GPATH -o -name GRTAGS -o -name GSYMS -o -name GTAGS \) \
		-type f -print | xargs rm -f


# Packaging of the kernel to various formats
# ---------------------------------------------------------------------------

%src-pkg: FORCE
	$(Q)$(MAKE) -f $(srctree)/scripts/Makefile.package $@
%pkg: include/config/kernel.release FORCE
	$(Q)$(MAKE) -f $(srctree)/scripts/Makefile.package $@

PHONY += scripts_package
scripts_package: scripts_basic
	$(Q)$(MAKE) $(build)=scripts scripts/list-gitignored

# Brief documentation of the typical targets used
# ---------------------------------------------------------------------------

boards := $(wildcard $(srctree)/arch/$(SRCARCH)/configs/*_defconfig)
boards := $(sort $(notdir $(boards)))
board-dirs := $(dir $(wildcard $(srctree)/arch/$(SRCARCH)/configs/*/*_defconfig))
board-dirs := $(sort $(notdir $(board-dirs:/=)))

PHONY += help
help:
	@echo  'Cleaning targets:'
	@echo  '  clean		  - Remove most generated files but keep the config and'
	@echo  '                    enough build support to build external modules'
	@echo  '  mrproper	  - Remove all generated files + config + various backup files'
	@echo  '  distclean	  - mrproper + remove editor backup and patch files'
	@echo  ''
	@echo  'Configuration targets:'
	@$(MAKE) -f $(srctree)/scripts/kconfig/Makefile help
	@echo  ''
	@echo  'Other generic targets:'
	@echo  '  all		  - Build all targets marked with [*]'
	@echo  '* vmlinux	  - Build the bare kernel'
	@echo  '* modules	  - Build all modules'
	@echo  '  modules_install - Install all modules to INSTALL_MOD_PATH (default: /)'
	@echo  '  dir/            - Build all files in dir and below'
	@echo  '  dir/file.[ois]  - Build specified target only'
	@echo  '  dir/file.ll     - Build the LLVM assembly file'
	@echo  '                    (requires compiler support for LLVM assembly generation)'
	@echo  '  dir/file.lst    - Build specified mixed source/assembly target only'
	@echo  '                    (requires a recent binutils and recent build (System.map))'
	@echo  '  dir/file.ko     - Build module including final link'
	@echo  '  modules_prepare - Set up for building external modules'
	@echo  '  tags/TAGS	  - Generate tags file for editors'
	@echo  '  cscope	  - Generate cscope index'
	@echo  '  gtags           - Generate GNU GLOBAL index'
	@echo  '  kernelrelease	  - Output the release version string (use with make -s)'
	@echo  '  kernelversion	  - Output the version stored in Makefile (use with make -s)'
	@echo  '  image_name	  - Output the image name (use with make -s)'
	@echo  '  headers_install - Install sanitised kernel headers to INSTALL_HDR_PATH'; \
	 echo  '                    (default: $(INSTALL_HDR_PATH))'; \
	 echo  ''
	@echo  'Static analysers:'
	@echo  '  checkstack      - Generate a list of stack hogs'
	@echo  '  versioncheck    - Sanity check on version.h usage'
	@echo  '  includecheck    - Check for duplicate included header files'
	@echo  '  export_report   - List the usages of all exported symbols'
	@echo  '  headerdep       - Detect inclusion cycles in headers'
	@echo  '  coccicheck      - Check with Coccinelle'
	@echo  '  clang-analyzer  - Check with clang static analyzer'
	@echo  '  clang-tidy      - Check with clang-tidy'
	@echo  ''
	@echo  'Tools:'
	@echo  '  nsdeps          - Generate missing symbol namespace dependencies'
	@echo  ''
	@echo  'Kernel selftest:'
	@echo  '  kselftest         - Build and run kernel selftest'
	@echo  '                      Build, install, and boot kernel before'
	@echo  '                      running kselftest on it'
	@echo  '                      Run as root for full coverage'
	@echo  '  kselftest-all     - Build kernel selftest'
	@echo  '  kselftest-install - Build and install kernel selftest'
	@echo  '  kselftest-clean   - Remove all generated kselftest files'
	@echo  '  kselftest-merge   - Merge all the config dependencies of'
	@echo  '		      kselftest to existing .config.'
	@echo  ''
	@echo  'Rust targets:'
	@echo  '  rustavailable   - Checks whether the Rust toolchain is'
	@echo  '		    available and, if not, explains why.'
	@echo  '  rustfmt	  - Reformat all the Rust code in the kernel'
	@echo  '  rustfmtcheck	  - Checks if all the Rust code in the kernel'
	@echo  '		    is formatted, printing a diff otherwise.'
	@echo  '  rustdoc	  - Generate Rust documentation'
	@echo  '		    (requires kernel .config)'
	@echo  '  rusttest        - Runs the Rust tests'
	@echo  '                    (requires kernel .config; downloads external repos)'
	@echo  '  rust-analyzer	  - Generate rust-project.json rust-analyzer support file'
	@echo  '		    (requires kernel .config)'
	@echo  '  dir/file.[os]   - Build specified target only'
	@echo  '  dir/file.rsi    - Build macro expanded source, similar to C preprocessing.'
	@echo  '                    Run with RUSTFMT=n to skip reformatting if needed.'
	@echo  '                    The output is not intended to be compilable.'
	@echo  '  dir/file.ll     - Build the LLVM assembly file'
	@echo  ''
	@$(if $(dtstree), \
		echo 'Devicetree:'; \
		echo '* dtbs             - Build device tree blobs for enabled boards'; \
		echo '  dtbs_install     - Install dtbs to $(INSTALL_DTBS_PATH)'; \
		echo '  dt_binding_check - Validate device tree binding documents'; \
		echo '  dtbs_check       - Validate device tree source files';\
		echo '')

	@echo 'Userspace tools targets:'
	@echo '  use "make tools/help"'
	@echo '  or  "cd tools; make help"'
	@echo  ''
	@echo  'Kernel packaging:'
	@$(MAKE) -f $(srctree)/scripts/Makefile.package help
	@echo  ''
	@echo  'Documentation targets:'
	@$(MAKE) -f $(srctree)/Documentation/Makefile dochelp
	@echo  ''
	@echo  'Architecture specific targets ($(SRCARCH)):'
	@$(or $(archhelp),\
		echo '  No architecture specific help defined for $(SRCARCH)')
	@echo  ''
	@$(if $(boards), \
		$(foreach b, $(boards), \
		printf "  %-27s - Build for %s\\n" $(b) $(subst _defconfig,,$(b));) \
		echo '')
	@$(if $(board-dirs), \
		$(foreach b, $(board-dirs), \
		printf "  %-16s - Show %s-specific targets\\n" help-$(b) $(b);) \
		printf "  %-16s - Show all of the above\\n" help-boards; \
		echo '')

	@echo  '  make V=n   [targets] 1: verbose build'
	@echo  '                       2: give reason for rebuild of target'
	@echo  '                       V=1 and V=2 can be combined with V=12'
	@echo  '  make O=dir [targets] Locate all output files in "dir", including .config'
	@echo  '  make C=1   [targets] Check re-compiled c source with $$CHECK'
	@echo  '                       (sparse by default)'
	@echo  '  make C=2   [targets] Force check of all c source with $$CHECK'
	@echo  '  make RECORDMCOUNT_WARN=1 [targets] Warn about ignored mcount sections'
	@echo  '  make W=n   [targets] Enable extra build checks, n=1,2,3 where'
	@echo  '		1: warnings which may be relevant and do not occur too often'
	@echo  '		2: warnings which occur quite often but may still be relevant'
	@echo  '		3: more obscure warnings, can most likely be ignored'
	@echo  '		e: warnings are being treated as errors'
	@echo  '		Multiple levels can be combined with W=12 or W=123'
	@$(if $(dtstree), \
		echo '  make CHECK_DTBS=1 [targets] Check all generated dtb files against schema'; \
		echo '         This can be applied both to "dtbs" and to individual "foo.dtb" targets' ; \
		)
	@echo  ''
	@echo  'Execute "make" or "make all" to build all targets marked with [*] '
	@echo  'For further info see the ./README file'


help-board-dirs := $(addprefix help-,$(board-dirs))

help-boards: $(help-board-dirs)

boards-per-dir = $(sort $(notdir $(wildcard $(srctree)/arch/$(SRCARCH)/configs/$*/*_defconfig)))

$(help-board-dirs): help-%:
	@echo  'Architecture specific targets ($(SRCARCH) $*):'
	@$(if $(boards-per-dir), \
		$(foreach b, $(boards-per-dir), \
		printf "  %-24s - Build for %s\\n" $*/$(b) $(subst _defconfig,,$(b));) \
		echo '')


# Documentation targets
# ---------------------------------------------------------------------------
DOC_TARGETS := xmldocs latexdocs pdfdocs htmldocs epubdocs cleandocs \
	       linkcheckdocs dochelp refcheckdocs texinfodocs infodocs
PHONY += $(DOC_TARGETS)
$(DOC_TARGETS):
	$(Q)$(MAKE) $(build)=Documentation $@


# Rust targets
# ---------------------------------------------------------------------------

# "Is Rust available?" target
PHONY += rustavailable
rustavailable:
	$(Q)$(CONFIG_SHELL) $(srctree)/scripts/rust_is_available.sh -v && echo "Rust is available!"

# Documentation target
#
# Using the singular to avoid running afoul of `no-dot-config-targets`.
PHONY += rustdoc
rustdoc: prepare
	$(Q)$(MAKE) $(build)=rust $@

# Testing target
PHONY += rusttest
rusttest: prepare
	$(Q)$(MAKE) $(build)=rust $@

# Formatting targets
PHONY += rustfmt rustfmtcheck

# We skip `rust/alloc` since we want to minimize the diff w.r.t. upstream.
#
# We match using absolute paths since `find` does not resolve them
# when matching, which is a problem when e.g. `srctree` is `..`.
# We `grep` afterwards in order to remove the directory entry itself.
rustfmt:
	$(Q)find $(abs_srctree) -type f -name '*.rs' \
		-o -path $(abs_srctree)/rust/alloc -prune \
		-o -path $(abs_objtree)/rust/test -prune \
		| grep -Fv $(abs_srctree)/rust/alloc \
		| grep -Fv $(abs_objtree)/rust/test \
		| grep -Fv generated \
		| xargs $(RUSTFMT) $(rustfmt_flags)

rustfmtcheck: rustfmt_flags = --check
rustfmtcheck: rustfmt

# IDE support targets
PHONY += rust-analyzer
rust-analyzer:
	$(Q)$(MAKE) $(build)=rust $@

# Misc
# ---------------------------------------------------------------------------

PHONY += misc-check
misc-check:
	$(Q)$(srctree)/scripts/misc-check

all: misc-check

PHONY += scripts_gdb
scripts_gdb: prepare0
	$(Q)$(MAKE) $(build)=scripts/gdb
	$(Q)ln -fsn $(abspath $(srctree)/scripts/gdb/vmlinux-gdb.py)

ifdef CONFIG_GDB_SCRIPTS
all: scripts_gdb
endif

else # KBUILD_EXTMOD

###
# External module support.
# When building external modules the kernel used as basis is considered
# read-only, and no consistency checks are made and the make
# system is not used on the basis kernel. If updates are required
# in the basis kernel ordinary make commands (without M=...) must be used.

# We are always building only modules.
KBUILD_BUILTIN :=
KBUILD_MODULES := 1

build-dir := $(KBUILD_EXTMOD)

compile_commands.json: $(extmod_prefix)compile_commands.json
PHONY += compile_commands.json

clean-dirs := $(KBUILD_EXTMOD)
clean: rm-files := $(KBUILD_EXTMOD)/Module.symvers $(KBUILD_EXTMOD)/modules.nsdeps \
	$(KBUILD_EXTMOD)/compile_commands.json $(KBUILD_EXTMOD)/.thinlto-cache

PHONY += prepare
# now expand this into a simple variable to reduce the cost of shell evaluations
prepare: CC_VERSION_TEXT := $(CC_VERSION_TEXT)
prepare:
	@if [ "$(CC_VERSION_TEXT)" != "$(CONFIG_CC_VERSION_TEXT)" ]; then \
		echo >&2 "warning: the compiler differs from the one used to build the kernel"; \
		echo >&2 "  The kernel was built by: $(CONFIG_CC_VERSION_TEXT)"; \
		echo >&2 "  You are using:           $(CC_VERSION_TEXT)"; \
	fi

PHONY += help
help:
	@echo  '  Building external modules.'
	@echo  '  Syntax: make -C path/to/kernel/src M=$$PWD target'
	@echo  ''
	@echo  '  modules         - default target, build the module(s)'
	@echo  '  modules_install - install the module'
	@echo  '  clean           - remove generated files in module directory only'
	@echo  ''

endif # KBUILD_EXTMOD

# ---------------------------------------------------------------------------
# Modules

PHONY += modules modules_install modules_prepare

ifdef CONFIG_MODULES

$(MODORDER): $(build-dir)
	@:

# KBUILD_MODPOST_NOFINAL can be set to skip the final link of modules.
# This is solely useful to speed up test compiles.
modules: modpost
ifneq ($(KBUILD_MODPOST_NOFINAL),1)
	$(Q)$(MAKE) -f $(srctree)/scripts/Makefile.modfinal
endif

PHONY += modules_check
modules_check: $(MODORDER)
	$(Q)$(CONFIG_SHELL) $(srctree)/scripts/modules-check.sh $<

quiet_cmd_depmod = DEPMOD  $(MODLIB)
      cmd_depmod = $(CONFIG_SHELL) $(srctree)/scripts/depmod.sh $(DEPMOD) \
                   $(KERNELRELEASE)

modules_install:
	$(Q)$(MAKE) -f $(srctree)/scripts/Makefile.modinst
	$(call cmd,depmod)

else # CONFIG_MODULES

# Modules not configured
# ---------------------------------------------------------------------------

modules modules_install:
	@echo >&2 '***'
	@echo >&2 '*** The present kernel configuration has modules disabled.'
	@echo >&2 '*** To use the module feature, please run "make menuconfig" etc.'
	@echo >&2 '*** to enable CONFIG_MODULES.'
	@echo >&2 '***'
	@exit 1

KBUILD_MODULES :=

endif # CONFIG_MODULES

PHONY += modpost
modpost: $(if $(single-build),, $(if $(KBUILD_BUILTIN), vmlinux.o)) \
	 $(if $(KBUILD_MODULES), modules_check)
	$(Q)$(MAKE) -f $(srctree)/scripts/Makefile.modpost

# Single targets
# ---------------------------------------------------------------------------
# To build individual files in subdirectories, you can do like this:
#
#   make foo/bar/baz.s
#
# The supported suffixes for single-target are listed in 'single-targets'
#
# To build only under specific subdirectories, you can do like this:
#
#   make foo/bar/baz/

ifdef single-build

# .ko is special because modpost is needed
single-ko := $(sort $(filter %.ko, $(MAKECMDGOALS)))
single-no-ko := $(filter-out $(single-ko), $(MAKECMDGOALS)) \
		$(foreach x, o mod, $(patsubst %.ko, %.$x, $(single-ko)))

$(single-ko): single_modules
	@:
$(single-no-ko): $(build-dir)
	@:

# Remove MODORDER when done because it is not the real one.
PHONY += single_modules
single_modules: $(single-no-ko) modules_prepare
	$(Q){ $(foreach m, $(single-ko), echo $(extmod_prefix)$(m:%.ko=%.o);) } > $(MODORDER)
	$(Q)$(MAKE) -f $(srctree)/scripts/Makefile.modpost
ifneq ($(KBUILD_MODPOST_NOFINAL),1)
	$(Q)$(MAKE) -f $(srctree)/scripts/Makefile.modfinal
endif
	$(Q)rm -f $(MODORDER)

single-goals := $(addprefix $(build-dir)/, $(single-no-ko))

KBUILD_MODULES := 1

endif

# Preset locale variables to speed up the build process. Limit locale
# tweaks to this spot to avoid wrong language settings when running
# make menuconfig etc.
# Error messages still appears in the original language
PHONY += $(build-dir)
$(build-dir): prepare
	$(Q)$(MAKE) $(build)=$@ need-builtin=1 need-modorder=1 $(single-goals)

clean-dirs := $(addprefix _clean_, $(clean-dirs))
PHONY += $(clean-dirs) clean
$(clean-dirs):
	$(Q)$(MAKE) $(clean)=$(patsubst _clean_%,%,$@)

clean: $(clean-dirs)
	$(call cmd,rmfiles)
	@find $(or $(KBUILD_EXTMOD), .) $(RCS_FIND_IGNORE) \
		\( -name '*.[aios]' -o -name '*.rsi' -o -name '*.ko' -o -name '.*.cmd' \
		-o -name '*.ko.*' \
		-o -name '*.dtb' -o -name '*.dtbo' \
		-o -name '*.dtb.S' -o -name '*.dtbo.S' \
		-o -name '*.dt.yaml' \
		-o -name '*.dwo' -o -name '*.lst' \
		-o -name '*.su' -o -name '*.mod' -o -name '*.usyms' \
		-o -name '.*.d' -o -name '.*.tmp' -o -name '*.mod.c' \
		-o -name '*.lex.c' -o -name '*.tab.[ch]' \
		-o -name '*.asn1.[ch]' \
		-o -name '*.symtypes' -o -name 'modules.order' \
		-o -name '*.c.[012]*.*' \
		-o -name '*.ll' \
		-o -name '*.gcno' \
		-o -name '*.*.symversions' \) -type f -print \
		-o -name '.tmp_*' -print \
		| xargs rm -rf

# Generate tags for editors
# ---------------------------------------------------------------------------
quiet_cmd_tags = GEN     $@
      cmd_tags = $(BASH) $(srctree)/scripts/tags.sh $@

tags TAGS cscope gtags: FORCE
	$(call cmd,tags)

# Script to generate missing namespace dependencies
# ---------------------------------------------------------------------------

PHONY += nsdeps
nsdeps: export KBUILD_NSDEPS=1
nsdeps: modules
	$(Q)$(CONFIG_SHELL) $(srctree)/scripts/nsdeps

# Clang Tooling
# ---------------------------------------------------------------------------

quiet_cmd_gen_compile_commands = GEN     $@
      cmd_gen_compile_commands = $(PYTHON3) $< -a $(AR) -o $@ $(filter-out $<, $(real-prereqs))

$(extmod_prefix)compile_commands.json: scripts/clang-tools/gen_compile_commands.py \
	$(if $(KBUILD_EXTMOD),, vmlinux.a $(KBUILD_VMLINUX_LIBS)) \
	$(if $(CONFIG_MODULES), $(MODORDER)) FORCE
	$(call if_changed,gen_compile_commands)

targets += $(extmod_prefix)compile_commands.json

PHONY += clang-tidy clang-analyzer

ifdef CONFIG_CC_IS_CLANG
quiet_cmd_clang_tools = CHECK   $<
      cmd_clang_tools = $(PYTHON3) $(srctree)/scripts/clang-tools/run-clang-tools.py $@ $<

clang-tidy clang-analyzer: $(extmod_prefix)compile_commands.json
	$(call cmd,clang_tools)
else
clang-tidy clang-analyzer:
	@echo "$@ requires CC=clang" >&2
	@false
endif

# Scripts to check various things for consistency
# ---------------------------------------------------------------------------

PHONY += includecheck versioncheck coccicheck export_report

includecheck:
	find $(srctree)/* $(RCS_FIND_IGNORE) \
		-name '*.[hcS]' -type f -print | sort \
		| xargs $(PERL) -w $(srctree)/scripts/checkincludes.pl

versioncheck:
	find $(srctree)/* $(RCS_FIND_IGNORE) \
		-name '*.[hcS]' -type f -print | sort \
		| xargs $(PERL) -w $(srctree)/scripts/checkversion.pl

coccicheck:
	$(Q)$(BASH) $(srctree)/scripts/$@

export_report:
	$(PERL) $(srctree)/scripts/export_report.pl

PHONY += checkstack kernelrelease kernelversion image_name

# UML needs a little special treatment here.  It wants to use the host
# toolchain, so needs $(SUBARCH) passed to checkstack.pl.  Everyone
# else wants $(ARCH), including people doing cross-builds, which means
# that $(SUBARCH) doesn't work here.
ifeq ($(ARCH), um)
CHECKSTACK_ARCH := $(SUBARCH)
else
CHECKSTACK_ARCH := $(ARCH)
endif
checkstack:
	$(OBJDUMP) -d vmlinux $$(find . -name '*.ko') | \
	$(PERL) $(srctree)/scripts/checkstack.pl $(CHECKSTACK_ARCH)

kernelrelease:
	@$(filechk_kernel.release)

kernelversion:
	@echo $(KERNELVERSION)

image_name:
	@echo $(KBUILD_IMAGE)

quiet_cmd_rmfiles = $(if $(wildcard $(rm-files)),CLEAN   $(wildcard $(rm-files)))
      cmd_rmfiles = rm -rf $(rm-files)

# read saved command lines for existing targets
existing-targets := $(wildcard $(sort $(targets)))

-include $(foreach f,$(existing-targets),$(dir $(f)).$(notdir $(f)).cmd)

endif # config-build
endif # mixed-build
endif # need-sub-make

PHONY += FORCE
FORCE:

# Declare the contents of the PHONY variable as phony.  We keep that
# information in a variable so we can use it in if_changed and friends.
.PHONY: $(PHONY)<|MERGE_RESOLUTION|>--- conflicted
+++ resolved
@@ -1,14 +1,8 @@
 # SPDX-License-Identifier: GPL-2.0
 VERSION = 6
-<<<<<<< HEAD
-PATCHLEVEL = 2
-SUBLEVEL = 2
-EXTRAVERSION =
-=======
 PATCHLEVEL = 3
 SUBLEVEL = 0
 EXTRAVERSION = -rc1
->>>>>>> fe15c26e
 NAME = Hurr durr I'ma ninja sloth
 
 # *DOCUMENTATION*
