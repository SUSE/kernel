# SPDX-License-Identifier: GPL-2.0
VERSION = 6
<<<<<<< HEAD
PATCHLEVEL = 0
SUBLEVEL = 12
=======
PATCHLEVEL = 1
SUBLEVEL = 0
>>>>>>> 7dd250ec
EXTRAVERSION =
NAME = Hurr durr I'ma ninja sloth

# *DOCUMENTATION*
# To see a list of typical targets execute "make help"
# More info can be located in ./README
# Comments in this file are targeted only to the developer, do not
# expect to learn how to build the kernel reading this file.

$(if $(filter __%, $(MAKECMDGOALS)), \
	$(error targets prefixed with '__' are only for internal use))

# That's our default target when none is given on the command line
PHONY := __all
__all:

# We are using a recursive build, so we need to do a little thinking
# to get the ordering right.
#
# Most importantly: sub-Makefiles should only ever modify files in
# their own directory. If in some directory we have a dependency on
# a file in another dir (which doesn't happen often, but it's often
# unavoidable when linking the built-in.a targets which finally
# turn into vmlinux), we will call a sub make in that other dir, and
# after that we are sure that everything which is in that other dir
# is now up to date.
#
# The only cases where we need to modify files which have global
# effects are thus separated out and done before the recursive
# descending is started. They are now explicitly listed as the
# prepare rule.

ifneq ($(sub_make_done),1)

# Do not use make's built-in rules and variables
# (this increases performance and avoids hard-to-debug behaviour)
MAKEFLAGS += -rR

# Avoid funny character set dependencies
unexport LC_ALL
LC_COLLATE=C
LC_NUMERIC=C
export LC_COLLATE LC_NUMERIC

# Avoid interference with shell env settings
unexport GREP_OPTIONS

# Beautify output
# ---------------------------------------------------------------------------
#
# Normally, we echo the whole command before executing it. By making
# that echo $($(quiet)$(cmd)), we now have the possibility to set
# $(quiet) to choose other forms of output instead, e.g.
#
#         quiet_cmd_cc_o_c = Compiling $(RELDIR)/$@
#         cmd_cc_o_c       = $(CC) $(c_flags) -c -o $@ $<
#
# If $(quiet) is empty, the whole command will be printed.
# If it is set to "quiet_", only the short version will be printed.
# If it is set to "silent_", nothing will be printed at all, since
# the variable $(silent_cmd_cc_o_c) doesn't exist.
#
# A simple variant is to prefix commands with $(Q) - that's useful
# for commands that shall be hidden in non-verbose mode.
#
#	$(Q)ln $@ :<
#
# If KBUILD_VERBOSE equals 0 then the above command will be hidden.
# If KBUILD_VERBOSE equals 1 then the above command is displayed.
# If KBUILD_VERBOSE equals 2 then give the reason why each target is rebuilt.
#
# To put more focus on warnings, be less verbose as default
# Use 'make V=1' to see the full commands

ifeq ("$(origin V)", "command line")
  KBUILD_VERBOSE = $(V)
endif
ifndef KBUILD_VERBOSE
  KBUILD_VERBOSE = 0
endif

ifeq ($(KBUILD_VERBOSE),1)
  quiet =
  Q =
else
  quiet=quiet_
  Q = @
endif

# If the user is running make -s (silent mode), suppress echoing of
# commands

ifneq ($(findstring s,$(filter-out --%,$(MAKEFLAGS))),)
  quiet=silent_
  KBUILD_VERBOSE = 0
endif

export quiet Q KBUILD_VERBOSE

# Call a source code checker (by default, "sparse") as part of the
# C compilation.
#
# Use 'make C=1' to enable checking of only re-compiled files.
# Use 'make C=2' to enable checking of *all* source files, regardless
# of whether they are re-compiled or not.
#
# See the file "Documentation/dev-tools/sparse.rst" for more details,
# including where to get the "sparse" utility.

ifeq ("$(origin C)", "command line")
  KBUILD_CHECKSRC = $(C)
endif
ifndef KBUILD_CHECKSRC
  KBUILD_CHECKSRC = 0
endif

export KBUILD_CHECKSRC

# Enable "clippy" (a linter) as part of the Rust compilation.
#
# Use 'make CLIPPY=1' to enable it.
ifeq ("$(origin CLIPPY)", "command line")
  KBUILD_CLIPPY := $(CLIPPY)
endif

export KBUILD_CLIPPY

# Use make M=dir or set the environment variable KBUILD_EXTMOD to specify the
# directory of external module to build. Setting M= takes precedence.
ifeq ("$(origin M)", "command line")
  KBUILD_EXTMOD := $(M)
endif

$(if $(word 2, $(KBUILD_EXTMOD)), \
	$(error building multiple external modules is not supported))

$(foreach x, % :, $(if $(findstring $x, $(KBUILD_EXTMOD)), \
	$(error module directory path cannot contain '$x')))

# Remove trailing slashes
ifneq ($(filter %/, $(KBUILD_EXTMOD)),)
KBUILD_EXTMOD := $(shell dirname $(KBUILD_EXTMOD).)
endif

export KBUILD_EXTMOD

# Kbuild will save output files in the current working directory.
# This does not need to match to the root of the kernel source tree.
#
# For example, you can do this:
#
#  cd /dir/to/store/output/files; make -f /dir/to/kernel/source/Makefile
#
# If you want to save output files in a different location, there are
# two syntaxes to specify it.
#
# 1) O=
# Use "make O=dir/to/store/output/files/"
#
# 2) Set KBUILD_OUTPUT
# Set the environment variable KBUILD_OUTPUT to point to the output directory.
# export KBUILD_OUTPUT=dir/to/store/output/files/; make
#
# The O= assignment takes precedence over the KBUILD_OUTPUT environment
# variable.

# Do we want to change the working directory?
ifeq ("$(origin O)", "command line")
  KBUILD_OUTPUT := $(O)
endif

ifneq ($(KBUILD_OUTPUT),)
# Make's built-in functions such as $(abspath ...), $(realpath ...) cannot
# expand a shell special character '~'. We use a somewhat tedious way here.
abs_objtree := $(shell mkdir -p $(KBUILD_OUTPUT) && cd $(KBUILD_OUTPUT) && pwd)
$(if $(abs_objtree),, \
     $(error failed to create output directory "$(KBUILD_OUTPUT)"))

# $(realpath ...) resolves symlinks
abs_objtree := $(realpath $(abs_objtree))
else
abs_objtree := $(CURDIR)
endif # ifneq ($(KBUILD_OUTPUT),)

ifeq ($(abs_objtree),$(CURDIR))
# Suppress "Entering directory ..." unless we are changing the work directory.
MAKEFLAGS += --no-print-directory
else
need-sub-make := 1
endif

this-makefile := $(lastword $(MAKEFILE_LIST))
abs_srctree := $(realpath $(dir $(this-makefile)))

ifneq ($(words $(subst :, ,$(abs_srctree))), 1)
$(error source directory cannot contain spaces or colons)
endif

ifneq ($(abs_srctree),$(abs_objtree))
# Look for make include files relative to root of kernel src
#
# --included-dir is added for backward compatibility, but you should not rely on
# it. Please add $(srctree)/ prefix to include Makefiles in the source tree.
MAKEFLAGS += --include-dir=$(abs_srctree)
endif

ifneq ($(filter 3.%,$(MAKE_VERSION)),)
# 'MAKEFLAGS += -rR' does not immediately become effective for GNU Make 3.x
# We need to invoke sub-make to avoid implicit rules in the top Makefile.
need-sub-make := 1
# Cancel implicit rules for this Makefile.
$(this-makefile): ;
endif

export abs_srctree abs_objtree
export sub_make_done := 1

ifeq ($(need-sub-make),1)

PHONY += $(MAKECMDGOALS) __sub-make

$(filter-out $(this-makefile), $(MAKECMDGOALS)) __all: __sub-make
	@:

# Invoke a second make in the output directory, passing relevant variables
__sub-make:
	$(Q)$(MAKE) -C $(abs_objtree) -f $(abs_srctree)/Makefile $(MAKECMDGOALS)

endif # need-sub-make
endif # sub_make_done

# We process the rest of the Makefile if this is the final invocation of make
ifeq ($(need-sub-make),)

# Do not print "Entering directory ...",
# but we want to display it when entering to the output directory
# so that IDEs/editors are able to understand relative filenames.
MAKEFLAGS += --no-print-directory

ifeq ($(abs_srctree),$(abs_objtree))
        # building in the source tree
        srctree := .
	building_out_of_srctree :=
else
        ifeq ($(abs_srctree)/,$(dir $(abs_objtree)))
                # building in a subdirectory of the source tree
                srctree := ..
        else
                srctree := $(abs_srctree)
        endif
	building_out_of_srctree := 1
endif

ifneq ($(KBUILD_ABS_SRCTREE),)
srctree := $(abs_srctree)
endif

objtree		:= .
VPATH		:= $(srctree)

export building_out_of_srctree srctree objtree VPATH

# To make sure we do not include .config for any of the *config targets
# catch them early, and hand them over to scripts/kconfig/Makefile
# It is allowed to specify more targets when calling make, including
# mixing *config targets and build targets.
# For example 'make oldconfig all'.
# Detect when mixed targets is specified, and make a second invocation
# of make so .config is not included in this case either (for *config).

version_h := include/generated/uapi/linux/version.h

clean-targets := %clean mrproper cleandocs
no-dot-config-targets := $(clean-targets) \
			 cscope gtags TAGS tags help% %docs check% coccicheck \
			 $(version_h) headers headers_% archheaders archscripts \
			 %asm-generic kernelversion %src-pkg dt_binding_check \
			 outputmakefile rustavailable rustfmt rustfmtcheck
# Installation targets should not require compiler. Unfortunately, vdso_install
# is an exception where build artifacts may be updated. This must be fixed.
no-compiler-targets := $(no-dot-config-targets) install dtbs_install \
			headers_install modules_install kernelrelease image_name
no-sync-config-targets := $(no-dot-config-targets) %install kernelrelease \
			  image_name
single-targets := %.a %.i %.rsi %.ko %.lds %.ll %.lst %.mod %.o %.s %.symtypes %/

config-build	:=
mixed-build	:=
need-config	:= 1
need-compiler	:= 1
may-sync-config	:= 1
single-build	:=

ifneq ($(filter $(no-dot-config-targets), $(MAKECMDGOALS)),)
	ifeq ($(filter-out $(no-dot-config-targets), $(MAKECMDGOALS)),)
		need-config :=
	endif
endif

ifneq ($(filter $(no-compiler-targets), $(MAKECMDGOALS)),)
	ifeq ($(filter-out $(no-compiler-targets), $(MAKECMDGOALS)),)
		need-compiler :=
	endif
endif

ifneq ($(filter $(no-sync-config-targets), $(MAKECMDGOALS)),)
	ifeq ($(filter-out $(no-sync-config-targets), $(MAKECMDGOALS)),)
		may-sync-config :=
	endif
endif

ifneq ($(KBUILD_EXTMOD),)
	may-sync-config :=
endif

ifeq ($(KBUILD_EXTMOD),)
        ifneq ($(filter %config,$(MAKECMDGOALS)),)
		config-build := 1
                ifneq ($(words $(MAKECMDGOALS)),1)
			mixed-build := 1
                endif
        endif
endif

# We cannot build single targets and the others at the same time
ifneq ($(filter $(single-targets), $(MAKECMDGOALS)),)
	single-build := 1
	ifneq ($(filter-out $(single-targets), $(MAKECMDGOALS)),)
		mixed-build := 1
	endif
endif

# For "make -j clean all", "make -j mrproper defconfig all", etc.
ifneq ($(filter $(clean-targets),$(MAKECMDGOALS)),)
        ifneq ($(filter-out $(clean-targets),$(MAKECMDGOALS)),)
		mixed-build := 1
        endif
endif

# install and modules_install need also be processed one by one
ifneq ($(filter install,$(MAKECMDGOALS)),)
        ifneq ($(filter modules_install,$(MAKECMDGOALS)),)
		mixed-build := 1
        endif
endif

ifdef mixed-build
# ===========================================================================
# We're called with mixed targets (*config and build targets).
# Handle them one by one.

PHONY += $(MAKECMDGOALS) __build_one_by_one

$(MAKECMDGOALS): __build_one_by_one
	@:

__build_one_by_one:
	$(Q)set -e; \
	for i in $(MAKECMDGOALS); do \
		$(MAKE) -f $(srctree)/Makefile $$i; \
	done

else # !mixed-build

include $(srctree)/scripts/Kbuild.include

# Warn about unsupported modules in kernels built inside Autobuild
ifneq ($(wildcard /.buildenv),)
CFLAGS		+= -DUNSUPPORTED_MODULES=2
endif

# Read KERNELRELEASE from include/config/kernel.release (if it exists)
KERNELRELEASE = $(shell cat include/config/kernel.release 2> /dev/null)
KERNELVERSION = $(VERSION)$(if $(PATCHLEVEL),.$(PATCHLEVEL)$(if $(SUBLEVEL),.$(SUBLEVEL)))$(EXTRAVERSION)
export VERSION PATCHLEVEL SUBLEVEL KERNELRELEASE KERNELVERSION

include $(srctree)/scripts/subarch.include

# Cross compiling and selecting different set of gcc/bin-utils
# ---------------------------------------------------------------------------
#
# When performing cross compilation for other architectures ARCH shall be set
# to the target architecture. (See arch/* for the possibilities).
# ARCH can be set during invocation of make:
# make ARCH=ia64
# Another way is to have ARCH set in the environment.
# The default ARCH is the host where make is executed.

# CROSS_COMPILE specify the prefix used for all executables used
# during compilation. Only gcc and related bin-utils executables
# are prefixed with $(CROSS_COMPILE).
# CROSS_COMPILE can be set on the command line
# make CROSS_COMPILE=ia64-linux-
# Alternatively CROSS_COMPILE can be set in the environment.
# Default value for CROSS_COMPILE is not to prefix executables
# Note: Some architectures assign CROSS_COMPILE in their arch/*/Makefile
ARCH		?= $(SUBARCH)

# Architecture as present in compile.h
UTS_MACHINE 	:= $(ARCH)
SRCARCH 	:= $(ARCH)

# Additional ARCH settings for x86
ifeq ($(ARCH),i386)
        SRCARCH := x86
endif
ifeq ($(ARCH),x86_64)
        SRCARCH := x86
endif

# Additional ARCH settings for sparc
ifeq ($(ARCH),sparc32)
       SRCARCH := sparc
endif
ifeq ($(ARCH),sparc64)
       SRCARCH := sparc
endif

# Additional ARCH settings for parisc
ifeq ($(ARCH),parisc64)
       SRCARCH := parisc
endif

export cross_compiling :=
ifneq ($(SRCARCH),$(SUBARCH))
cross_compiling := 1
endif

KCONFIG_CONFIG	?= .config
export KCONFIG_CONFIG

# SHELL used by kbuild
CONFIG_SHELL := sh

HOST_LFS_CFLAGS := $(shell getconf LFS_CFLAGS 2>/dev/null)
HOST_LFS_LDFLAGS := $(shell getconf LFS_LDFLAGS 2>/dev/null)
HOST_LFS_LIBS := $(shell getconf LFS_LIBS 2>/dev/null)

ifneq ($(LLVM),)
ifneq ($(filter %/,$(LLVM)),)
LLVM_PREFIX := $(LLVM)
else ifneq ($(filter -%,$(LLVM)),)
LLVM_SUFFIX := $(LLVM)
endif

HOSTCC	= $(LLVM_PREFIX)clang$(LLVM_SUFFIX)
HOSTCXX	= $(LLVM_PREFIX)clang++$(LLVM_SUFFIX)
else
HOSTCC	= gcc
HOSTCXX	= g++
endif
HOSTRUSTC = rustc
HOSTPKG_CONFIG	= pkg-config

KBUILD_USERHOSTCFLAGS := -Wall -Wmissing-prototypes -Wstrict-prototypes \
			 -O2 -fomit-frame-pointer -std=gnu11 \
			 -Wdeclaration-after-statement
KBUILD_USERCFLAGS  := $(KBUILD_USERHOSTCFLAGS) $(USERCFLAGS)
KBUILD_USERLDFLAGS := $(USERLDFLAGS)

# These flags apply to all Rust code in the tree, including the kernel and
# host programs.
export rust_common_flags := --edition=2021 \
			    -Zbinary_dep_depinfo=y \
			    -Dunsafe_op_in_unsafe_fn -Drust_2018_idioms \
			    -Dunreachable_pub -Dnon_ascii_idents \
			    -Wmissing_docs \
			    -Drustdoc::missing_crate_level_docs \
			    -Dclippy::correctness -Dclippy::style \
			    -Dclippy::suspicious -Dclippy::complexity \
			    -Dclippy::perf \
			    -Dclippy::let_unit_value -Dclippy::mut_mut \
			    -Dclippy::needless_bitwise_bool \
			    -Dclippy::needless_continue \
			    -Wclippy::dbg_macro

KBUILD_HOSTCFLAGS   := $(KBUILD_USERHOSTCFLAGS) $(HOST_LFS_CFLAGS) $(HOSTCFLAGS)
KBUILD_HOSTCXXFLAGS := -Wall -O2 $(HOST_LFS_CFLAGS) $(HOSTCXXFLAGS)
KBUILD_HOSTRUSTFLAGS := $(rust_common_flags) -O -Cstrip=debuginfo \
			-Zallow-features= $(HOSTRUSTFLAGS)
KBUILD_HOSTLDFLAGS  := $(HOST_LFS_LDFLAGS) $(HOSTLDFLAGS)
KBUILD_HOSTLDLIBS   := $(HOST_LFS_LIBS) $(HOSTLDLIBS)

# Make variables (CC, etc...)
CPP		= $(CC) -E
ifneq ($(LLVM),)
CC		= $(LLVM_PREFIX)clang$(LLVM_SUFFIX)
LD		= $(LLVM_PREFIX)ld.lld$(LLVM_SUFFIX)
AR		= $(LLVM_PREFIX)llvm-ar$(LLVM_SUFFIX)
NM		= $(LLVM_PREFIX)llvm-nm$(LLVM_SUFFIX)
OBJCOPY		= $(LLVM_PREFIX)llvm-objcopy$(LLVM_SUFFIX)
OBJDUMP		= $(LLVM_PREFIX)llvm-objdump$(LLVM_SUFFIX)
READELF		= $(LLVM_PREFIX)llvm-readelf$(LLVM_SUFFIX)
STRIP		= $(LLVM_PREFIX)llvm-strip$(LLVM_SUFFIX)
else
CC		= $(CROSS_COMPILE)gcc
LD		= $(CROSS_COMPILE)ld
AR		= $(CROSS_COMPILE)ar
NM		= $(CROSS_COMPILE)nm
OBJCOPY		= $(CROSS_COMPILE)objcopy
OBJDUMP		= $(CROSS_COMPILE)objdump
READELF		= $(CROSS_COMPILE)readelf
STRIP		= $(CROSS_COMPILE)strip
endif
RUSTC		= rustc
RUSTDOC		= rustdoc
RUSTFMT		= rustfmt
CLIPPY_DRIVER	= clippy-driver
BINDGEN		= bindgen
CARGO		= cargo
PAHOLE		= pahole
RESOLVE_BTFIDS	= $(objtree)/tools/bpf/resolve_btfids/resolve_btfids
LEX		= flex
YACC		= bison
AWK		= awk
INSTALLKERNEL  := installkernel
DEPMOD		= depmod
PERL		= perl
PYTHON3		= python3
CHECK		= sparse
BASH		= bash
KGZIP		= gzip
KBZIP2		= bzip2
KLZOP		= lzop
LZMA		= lzma
LZ4		= lz4c
XZ		= xz
ZSTD		= zstd

PAHOLE_FLAGS	= $(shell PAHOLE=$(PAHOLE) $(srctree)/scripts/pahole-flags.sh)

CHECKFLAGS     := -D__linux__ -Dlinux -D__STDC__ -Dunix -D__unix__ \
		  -Wbitwise -Wno-return-void -Wno-unknown-attribute $(CF)
NOSTDINC_FLAGS :=
CFLAGS_MODULE   =
RUSTFLAGS_MODULE =
AFLAGS_MODULE   =
LDFLAGS_MODULE  =
CFLAGS_KERNEL	=
RUSTFLAGS_KERNEL =
AFLAGS_KERNEL	=
export LDFLAGS_vmlinux =

# Use USERINCLUDE when you must reference the UAPI directories only.
USERINCLUDE    := \
		-I$(srctree)/arch/$(SRCARCH)/include/uapi \
		-I$(objtree)/arch/$(SRCARCH)/include/generated/uapi \
		-I$(srctree)/include/uapi \
		-I$(objtree)/include/generated/uapi \
                -include $(srctree)/include/linux/compiler-version.h \
                -include $(srctree)/include/linux/kconfig.h

# Use LINUXINCLUDE when you must reference the include/ directory.
# Needed to be compatible with the O= option
LINUXINCLUDE    := \
		-I$(srctree)/arch/$(SRCARCH)/include \
		-I$(objtree)/arch/$(SRCARCH)/include/generated \
		$(if $(building_out_of_srctree),-I$(srctree)/include) \
		-I$(objtree)/include \
		$(USERINCLUDE)

KBUILD_AFLAGS   := -D__ASSEMBLY__ -fno-PIE
KBUILD_CFLAGS   := -Wall -Wundef -Werror=strict-prototypes -Wno-trigraphs \
		   -fno-strict-aliasing -fno-common -fshort-wchar -fno-PIE \
		   -Werror=implicit-function-declaration -Werror=implicit-int \
		   -Werror=return-type -Wno-format-security \
		   -std=gnu11
KBUILD_CPPFLAGS := -D__KERNEL__
KBUILD_RUSTFLAGS := $(rust_common_flags) \
		    --target=$(objtree)/rust/target.json \
		    -Cpanic=abort -Cembed-bitcode=n -Clto=n \
		    -Cforce-unwind-tables=n -Ccodegen-units=1 \
		    -Csymbol-mangling-version=v0 \
		    -Crelocation-model=static \
		    -Zfunction-sections=n \
		    -Dclippy::float_arithmetic

KBUILD_AFLAGS_KERNEL :=
KBUILD_CFLAGS_KERNEL :=
KBUILD_RUSTFLAGS_KERNEL :=
KBUILD_AFLAGS_MODULE  := -DMODULE
KBUILD_CFLAGS_MODULE  := -DMODULE
KBUILD_RUSTFLAGS_MODULE := --cfg MODULE
KBUILD_LDFLAGS_MODULE :=
KBUILD_LDFLAGS :=
CLANG_FLAGS :=

ifeq ($(KBUILD_CLIPPY),1)
	RUSTC_OR_CLIPPY_QUIET := CLIPPY
	RUSTC_OR_CLIPPY = $(CLIPPY_DRIVER)
else
	RUSTC_OR_CLIPPY_QUIET := RUSTC
	RUSTC_OR_CLIPPY = $(RUSTC)
endif

ifdef RUST_LIB_SRC
	export RUST_LIB_SRC
endif

# Allows the usage of unstable features in stable compilers.
export RUSTC_BOOTSTRAP := 1

export ARCH SRCARCH CONFIG_SHELL BASH HOSTCC KBUILD_HOSTCFLAGS CROSS_COMPILE LD CC HOSTPKG_CONFIG
export RUSTC RUSTDOC RUSTFMT RUSTC_OR_CLIPPY_QUIET RUSTC_OR_CLIPPY BINDGEN CARGO
export HOSTRUSTC KBUILD_HOSTRUSTFLAGS
export CPP AR NM STRIP OBJCOPY OBJDUMP READELF PAHOLE RESOLVE_BTFIDS LEX YACC AWK INSTALLKERNEL
export PERL PYTHON3 CHECK CHECKFLAGS MAKE UTS_MACHINE HOSTCXX
export KGZIP KBZIP2 KLZOP LZMA LZ4 XZ ZSTD
export KBUILD_HOSTCXXFLAGS KBUILD_HOSTLDFLAGS KBUILD_HOSTLDLIBS LDFLAGS_MODULE
export KBUILD_USERCFLAGS KBUILD_USERLDFLAGS

export KBUILD_CPPFLAGS NOSTDINC_FLAGS LINUXINCLUDE OBJCOPYFLAGS KBUILD_LDFLAGS
export KBUILD_CFLAGS CFLAGS_KERNEL CFLAGS_MODULE
export KBUILD_RUSTFLAGS RUSTFLAGS_KERNEL RUSTFLAGS_MODULE
export KBUILD_AFLAGS AFLAGS_KERNEL AFLAGS_MODULE
export KBUILD_AFLAGS_MODULE KBUILD_CFLAGS_MODULE KBUILD_RUSTFLAGS_MODULE KBUILD_LDFLAGS_MODULE
export KBUILD_AFLAGS_KERNEL KBUILD_CFLAGS_KERNEL KBUILD_RUSTFLAGS_KERNEL
export PAHOLE_FLAGS

# Files to ignore in find ... statements

export RCS_FIND_IGNORE := \( -name SCCS -o -name BitKeeper -o -name .svn -o    \
			  -name CVS -o -name .pc -o -name .hg -o -name .git \) \
			  -prune -o
export RCS_TAR_IGNORE := --exclude SCCS --exclude BitKeeper --exclude .svn \
			 --exclude CVS --exclude .pc --exclude .hg --exclude .git

# ===========================================================================
# Rules shared between *config targets and build targets

# Basic helpers built in scripts/basic/
PHONY += scripts_basic
scripts_basic:
	$(Q)$(MAKE) $(build)=scripts/basic

PHONY += outputmakefile
ifdef building_out_of_srctree
# Before starting out-of-tree build, make sure the source tree is clean.
# outputmakefile generates a Makefile in the output directory, if using a
# separate output directory. This allows convenient use of make in the
# output directory.
# At the same time when output Makefile generated, generate .gitignore to
# ignore whole output directory

quiet_cmd_makefile = GEN     Makefile
      cmd_makefile = { \
	echo "\# Automatically generated by $(srctree)/Makefile: don't edit"; \
	echo "include $(srctree)/Makefile"; \
	} > Makefile

outputmakefile:
	@if [ -f $(srctree)/.config -o \
		 -d $(srctree)/include/config -o \
		 -d $(srctree)/arch/$(SRCARCH)/include/generated ]; then \
		echo >&2 "***"; \
		echo >&2 "*** The source tree is not clean, please run 'make$(if $(findstring command line, $(origin ARCH)), ARCH=$(ARCH)) mrproper'"; \
		echo >&2 "*** in $(abs_srctree)";\
		echo >&2 "***"; \
		false; \
	fi
	$(Q)ln -fsn $(srctree) source
	$(call cmd,makefile)
	$(Q)test -e .gitignore || \
	{ echo "# this is build directory, ignore it"; echo "*"; } > .gitignore
endif

# The expansion should be delayed until arch/$(SRCARCH)/Makefile is included.
# Some architectures define CROSS_COMPILE in arch/$(SRCARCH)/Makefile.
# CC_VERSION_TEXT is referenced from Kconfig (so it needs export),
# and from include/config/auto.conf.cmd to detect the compiler upgrade.
CC_VERSION_TEXT = $(subst $(pound),,$(shell LC_ALL=C $(CC) --version 2>/dev/null | head -n 1))

ifneq ($(findstring clang,$(CC_VERSION_TEXT)),)
include $(srctree)/scripts/Makefile.clang
endif

# Include this also for config targets because some architectures need
# cc-cross-prefix to determine CROSS_COMPILE.
ifdef need-compiler
include $(srctree)/scripts/Makefile.compiler
endif

ifdef config-build
# ===========================================================================
# *config targets only - make sure prerequisites are updated, and descend
# in scripts/kconfig to make the *config target

# Read arch specific Makefile to set KBUILD_DEFCONFIG as needed.
# KBUILD_DEFCONFIG may point out an alternative default configuration
# used for 'make defconfig'
include $(srctree)/arch/$(SRCARCH)/Makefile
export KBUILD_DEFCONFIG KBUILD_KCONFIG CC_VERSION_TEXT

config: outputmakefile scripts_basic FORCE
	$(Q)$(MAKE) $(build)=scripts/kconfig $@

%config: outputmakefile scripts_basic FORCE
	$(Q)$(MAKE) $(build)=scripts/kconfig $@

else #!config-build
# ===========================================================================
# Build targets only - this includes vmlinux, arch specific targets, clean
# targets and others. In general all targets except *config targets.

# If building an external module we do not care about the all: rule
# but instead __all depend on modules
PHONY += all
ifeq ($(KBUILD_EXTMOD),)
__all: all
else
__all: modules
endif

targets :=

# Decide whether to build built-in, modular, or both.
# Normally, just do built-in.

KBUILD_MODULES :=
KBUILD_BUILTIN := 1

# If we have only "make modules", don't compile built-in objects.
ifeq ($(MAKECMDGOALS),modules)
  KBUILD_BUILTIN :=
endif

# If we have "make <whatever> modules", compile modules
# in addition to whatever we do anyway.
# Just "make" or "make all" shall build modules as well

ifneq ($(filter all modules nsdeps %compile_commands.json clang-%,$(MAKECMDGOALS)),)
  KBUILD_MODULES := 1
endif

ifeq ($(MAKECMDGOALS),)
  KBUILD_MODULES := 1
endif

export KBUILD_MODULES KBUILD_BUILTIN

ifdef need-config
include include/config/auto.conf
endif

ifeq ($(KBUILD_EXTMOD),)
# Objects we will link into vmlinux / subdirs we need to visit
core-y		:=
drivers-y	:=
libs-y		:= lib/
endif # KBUILD_EXTMOD

# The all: target is the default when no target is given on the
# command line.
# This allow a user to issue only 'make' to build a kernel including modules
# Defaults to vmlinux, but the arch makefile usually adds further targets
all: vmlinux

CFLAGS_GCOV	:= -fprofile-arcs -ftest-coverage
ifdef CONFIG_CC_IS_GCC
CFLAGS_GCOV	+= -fno-tree-loop-im
endif
export CFLAGS_GCOV

# The arch Makefiles can override CC_FLAGS_FTRACE. We may also append it later.
ifdef CONFIG_FUNCTION_TRACER
  CC_FLAGS_FTRACE := -pg
endif

include $(srctree)/arch/$(SRCARCH)/Makefile

ifdef need-config
ifdef may-sync-config
# Read in dependencies to all Kconfig* files, make sure to run syncconfig if
# changes are detected. This should be included after arch/$(SRCARCH)/Makefile
# because some architectures define CROSS_COMPILE there.
include include/config/auto.conf.cmd

$(KCONFIG_CONFIG):
	@echo >&2 '***'
	@echo >&2 '*** Configuration file "$@" not found!'
	@echo >&2 '***'
	@echo >&2 '*** Please run some configurator (e.g. "make oldconfig" or'
	@echo >&2 '*** "make menuconfig" or "make xconfig").'
	@echo >&2 '***'
	@/bin/false

# The actual configuration files used during the build are stored in
# include/generated/ and include/config/. Update them if .config is newer than
# include/config/auto.conf (which mirrors .config).
#
# This exploits the 'multi-target pattern rule' trick.
# The syncconfig should be executed only once to make all the targets.
# (Note: use the grouped target '&:' when we bump to GNU Make 4.3)
#
# Do not use $(call cmd,...) here. That would suppress prompts from syncconfig,
# so you cannot notice that Kconfig is waiting for the user input.
%/config/auto.conf %/config/auto.conf.cmd %/generated/autoconf.h %/generated/rustc_cfg: $(KCONFIG_CONFIG)
	$(Q)$(kecho) "  SYNC    $@"
	$(Q)$(MAKE) -f $(srctree)/Makefile syncconfig
else # !may-sync-config
# External modules and some install targets need include/generated/autoconf.h
# and include/config/auto.conf but do not care if they are up-to-date.
# Use auto.conf to trigger the test
PHONY += include/config/auto.conf

include/config/auto.conf:
	@test -e include/generated/autoconf.h -a -e $@ || (		\
	echo >&2;							\
	echo >&2 "  ERROR: Kernel configuration is invalid.";		\
	echo >&2 "         include/generated/autoconf.h or $@ are missing.";\
	echo >&2 "         Run 'make oldconfig && make prepare' on kernel src to fix it.";	\
	echo >&2 ;							\
	/bin/false)

endif # may-sync-config
endif # need-config

KBUILD_CFLAGS	+= -fno-delete-null-pointer-checks
KBUILD_CFLAGS	+= $(call cc-disable-warning,frame-address,)
KBUILD_CFLAGS	+= $(call cc-disable-warning, format-truncation)
KBUILD_CFLAGS	+= $(call cc-disable-warning, format-overflow)
KBUILD_CFLAGS	+= $(call cc-disable-warning, address-of-packed-member)

ifdef CONFIG_CC_OPTIMIZE_FOR_PERFORMANCE
KBUILD_CFLAGS += -O2
KBUILD_RUSTFLAGS += -Copt-level=2
else ifdef CONFIG_CC_OPTIMIZE_FOR_SIZE
KBUILD_CFLAGS += -Os
KBUILD_RUSTFLAGS += -Copt-level=s
endif

# Always set `debug-assertions` and `overflow-checks` because their default
# depends on `opt-level` and `debug-assertions`, respectively.
KBUILD_RUSTFLAGS += -Cdebug-assertions=$(if $(CONFIG_RUST_DEBUG_ASSERTIONS),y,n)
KBUILD_RUSTFLAGS += -Coverflow-checks=$(if $(CONFIG_RUST_OVERFLOW_CHECKS),y,n)

# Tell gcc to never replace conditional load with a non-conditional one
ifdef CONFIG_CC_IS_GCC
# gcc-10 renamed --param=allow-store-data-races=0 to
# -fno-allow-store-data-races.
KBUILD_CFLAGS	+= $(call cc-option,--param=allow-store-data-races=0)
KBUILD_CFLAGS	+= $(call cc-option,-fno-allow-store-data-races)
endif

ifdef CONFIG_READABLE_ASM
# Disable optimizations that make assembler listings hard to read.
# reorder blocks reorders the control in the function
# ipa clone creates specialized cloned functions
# partial inlining inlines only parts of functions
KBUILD_CFLAGS += -fno-reorder-blocks -fno-ipa-cp-clone -fno-partial-inlining
endif

ifneq ($(CONFIG_FRAME_WARN),0)
KBUILD_CFLAGS += -Wframe-larger-than=$(CONFIG_FRAME_WARN)
endif

stackp-flags-y                                    := -fno-stack-protector
stackp-flags-$(CONFIG_STACKPROTECTOR)             := -fstack-protector
stackp-flags-$(CONFIG_STACKPROTECTOR_STRONG)      := -fstack-protector-strong

KBUILD_CFLAGS += $(stackp-flags-y)

KBUILD_CFLAGS-$(CONFIG_WERROR) += -Werror
KBUILD_CFLAGS-$(CONFIG_CC_NO_ARRAY_BOUNDS) += -Wno-array-bounds

KBUILD_RUSTFLAGS-$(CONFIG_WERROR) += -Dwarnings
KBUILD_RUSTFLAGS += $(KBUILD_RUSTFLAGS-y)

ifdef CONFIG_CC_IS_CLANG
KBUILD_CPPFLAGS += -Qunused-arguments
# The kernel builds with '-std=gnu11' so use of GNU extensions is acceptable.
KBUILD_CFLAGS += -Wno-gnu
else

# gcc inanely warns about local variables called 'main'
KBUILD_CFLAGS += -Wno-main
endif

# These warnings generated too much noise in a regular build.
# Use make W=1 to enable them (see scripts/Makefile.extrawarn)
KBUILD_CFLAGS += $(call cc-disable-warning, unused-but-set-variable)
KBUILD_CFLAGS += $(call cc-disable-warning, unused-const-variable)

# These result in bogus false positives
KBUILD_CFLAGS += $(call cc-disable-warning, dangling-pointer)

ifdef CONFIG_FRAME_POINTER
KBUILD_CFLAGS	+= -fno-omit-frame-pointer -fno-optimize-sibling-calls
KBUILD_RUSTFLAGS += -Cforce-frame-pointers=y
else
# Some targets (ARM with Thumb2, for example), can't be built with frame
# pointers.  For those, we don't have FUNCTION_TRACER automatically
# select FRAME_POINTER.  However, FUNCTION_TRACER adds -pg, and this is
# incompatible with -fomit-frame-pointer with current GCC, so we don't use
# -fomit-frame-pointer with FUNCTION_TRACER.
# In the Rust target specification, "frame-pointer" is set explicitly
# to "may-omit".
ifndef CONFIG_FUNCTION_TRACER
KBUILD_CFLAGS	+= -fomit-frame-pointer
endif
endif

# Initialize all stack variables with a 0xAA pattern.
ifdef CONFIG_INIT_STACK_ALL_PATTERN
KBUILD_CFLAGS	+= -ftrivial-auto-var-init=pattern
endif

# Initialize all stack variables with a zero value.
ifdef CONFIG_INIT_STACK_ALL_ZERO
KBUILD_CFLAGS	+= -ftrivial-auto-var-init=zero
ifdef CONFIG_CC_HAS_AUTO_VAR_INIT_ZERO_ENABLER
# https://github.com/llvm/llvm-project/issues/44842
KBUILD_CFLAGS	+= -enable-trivial-auto-var-init-zero-knowing-it-will-be-removed-from-clang
endif
endif

# While VLAs have been removed, GCC produces unreachable stack probes
# for the randomize_kstack_offset feature. Disable it for all compilers.
KBUILD_CFLAGS	+= $(call cc-option, -fno-stack-clash-protection)

# Clear used registers at func exit (to reduce data lifetime and ROP gadgets).
ifdef CONFIG_ZERO_CALL_USED_REGS
KBUILD_CFLAGS	+= -fzero-call-used-regs=used-gpr
endif

ifdef CONFIG_FUNCTION_TRACER
ifdef CONFIG_FTRACE_MCOUNT_USE_CC
  CC_FLAGS_FTRACE	+= -mrecord-mcount
  ifdef CONFIG_HAVE_NOP_MCOUNT
    ifeq ($(call cc-option-yn, -mnop-mcount),y)
      CC_FLAGS_FTRACE	+= -mnop-mcount
      CC_FLAGS_USING	+= -DCC_USING_NOP_MCOUNT
    endif
  endif
endif
ifdef CONFIG_FTRACE_MCOUNT_USE_OBJTOOL
  CC_FLAGS_USING	+= -DCC_USING_NOP_MCOUNT
endif
ifdef CONFIG_FTRACE_MCOUNT_USE_RECORDMCOUNT
  ifdef CONFIG_HAVE_C_RECORDMCOUNT
    BUILD_C_RECORDMCOUNT := y
    export BUILD_C_RECORDMCOUNT
  endif
endif
ifdef CONFIG_HAVE_FENTRY
  # s390-linux-gnu-gcc did not support -mfentry until gcc-9.
  ifeq ($(call cc-option-yn, -mfentry),y)
    CC_FLAGS_FTRACE	+= -mfentry
    CC_FLAGS_USING	+= -DCC_USING_FENTRY
  endif
endif
export CC_FLAGS_FTRACE
KBUILD_CFLAGS	+= $(CC_FLAGS_FTRACE) $(CC_FLAGS_USING)
KBUILD_AFLAGS	+= $(CC_FLAGS_USING)
endif

# We trigger additional mismatches with less inlining
ifdef CONFIG_DEBUG_SECTION_MISMATCH
KBUILD_CFLAGS += -fno-inline-functions-called-once
endif

# `rustc`'s `-Zfunction-sections` applies to data too (as of 1.59.0).
ifdef CONFIG_LD_DEAD_CODE_DATA_ELIMINATION
KBUILD_CFLAGS_KERNEL += -ffunction-sections -fdata-sections
KBUILD_RUSTFLAGS_KERNEL += -Zfunction-sections=y
LDFLAGS_vmlinux += --gc-sections
endif

ifdef CONFIG_SHADOW_CALL_STACK
CC_FLAGS_SCS	:= -fsanitize=shadow-call-stack
KBUILD_CFLAGS	+= $(CC_FLAGS_SCS)
export CC_FLAGS_SCS
endif

ifdef CONFIG_LTO_CLANG
ifdef CONFIG_LTO_CLANG_THIN
CC_FLAGS_LTO	:= -flto=thin -fsplit-lto-unit
KBUILD_LDFLAGS	+= --thinlto-cache-dir=$(extmod_prefix).thinlto-cache
else
CC_FLAGS_LTO	:= -flto
endif
CC_FLAGS_LTO	+= -fvisibility=hidden

# Limit inlining across translation units to reduce binary size
KBUILD_LDFLAGS += -mllvm -import-instr-limit=5

# Check for frame size exceeding threshold during prolog/epilog insertion
# when using lld < 13.0.0.
ifneq ($(CONFIG_FRAME_WARN),0)
ifeq ($(shell test $(CONFIG_LLD_VERSION) -lt 130000; echo $$?),0)
KBUILD_LDFLAGS	+= -plugin-opt=-warn-stack-size=$(CONFIG_FRAME_WARN)
endif
endif
endif

ifdef CONFIG_LTO
KBUILD_CFLAGS	+= -fno-lto $(CC_FLAGS_LTO)
KBUILD_AFLAGS	+= -fno-lto
export CC_FLAGS_LTO
endif

ifdef CONFIG_CFI_CLANG
CC_FLAGS_CFI	:= -fsanitize=kcfi
KBUILD_CFLAGS	+= $(CC_FLAGS_CFI)
export CC_FLAGS_CFI
endif

ifdef CONFIG_DEBUG_FORCE_FUNCTION_ALIGN_64B
KBUILD_CFLAGS += -falign-functions=64
endif

# arch Makefile may override CC so keep this after arch Makefile is included
NOSTDINC_FLAGS += -nostdinc

# warn about C99 declaration after statement
KBUILD_CFLAGS += -Wdeclaration-after-statement

# Variable Length Arrays (VLAs) should not be used anywhere in the kernel
KBUILD_CFLAGS += -Wvla

# disable pointer signed / unsigned warnings in gcc 4.0
KBUILD_CFLAGS += -Wno-pointer-sign

# In order to make sure new function cast mismatches are not introduced
# in the kernel (to avoid tripping CFI checking), the kernel should be
# globally built with -Wcast-function-type.
KBUILD_CFLAGS += $(call cc-option, -Wcast-function-type)

# disable stringop warnings in gcc 8+
KBUILD_CFLAGS += $(call cc-disable-warning, stringop-truncation)

# We'll want to enable this eventually, but it's not going away for 5.7 at least
KBUILD_CFLAGS += $(call cc-disable-warning, stringop-overflow)

# Another good warning that we'll want to enable eventually
KBUILD_CFLAGS += $(call cc-disable-warning, restrict)

# Enabled with W=2, disabled by default as noisy
ifdef CONFIG_CC_IS_GCC
KBUILD_CFLAGS += -Wno-maybe-uninitialized
endif

# The allocators already balk at large sizes, so silence the compiler
# warnings for bounds checks involving those possible values. While
# -Wno-alloc-size-larger-than would normally be used here, earlier versions
# of gcc (<9.1) weirdly don't handle the option correctly when _other_
# warnings are produced (?!). Using -Walloc-size-larger-than=SIZE_MAX
# doesn't work (as it is documented to), silently resolving to "0" prior to
# version 9.1 (and producing an error more recently). Numeric values larger
# than PTRDIFF_MAX also don't work prior to version 9.1, which are silently
# ignored, continuing to default to PTRDIFF_MAX. So, left with no other
# choice, we must perform a versioned check to disable this warning.
# https://lore.kernel.org/lkml/20210824115859.187f272f@canb.auug.org.au
KBUILD_CFLAGS-$(call gcc-min-version, 90100) += -Wno-alloc-size-larger-than
KBUILD_CFLAGS += $(KBUILD_CFLAGS-y) $(CONFIG_CC_IMPLICIT_FALLTHROUGH)

# disable invalid "can't wrap" optimizations for signed / pointers
KBUILD_CFLAGS	+= -fno-strict-overflow

# Make sure -fstack-check isn't enabled (like gentoo apparently did)
KBUILD_CFLAGS  += -fno-stack-check

# conserve stack if available
ifdef CONFIG_CC_IS_GCC
KBUILD_CFLAGS   += -fconserve-stack
endif

# Prohibit date/time macros, which would make the build non-deterministic
KBUILD_CFLAGS   += -Werror=date-time

# enforce correct pointer usage
KBUILD_CFLAGS   += $(call cc-option,-Werror=incompatible-pointer-types)

# Require designated initializers for all marked structures
KBUILD_CFLAGS   += $(call cc-option,-Werror=designated-init)

# change __FILE__ to the relative path from the srctree
KBUILD_CPPFLAGS += $(call cc-option,-fmacro-prefix-map=$(srctree)/=)

# include additional Makefiles when needed
include-y			:= scripts/Makefile.extrawarn
include-$(CONFIG_DEBUG_INFO)	+= scripts/Makefile.debug
include-$(CONFIG_KASAN)		+= scripts/Makefile.kasan
include-$(CONFIG_KCSAN)		+= scripts/Makefile.kcsan
include-$(CONFIG_KMSAN)		+= scripts/Makefile.kmsan
include-$(CONFIG_UBSAN)		+= scripts/Makefile.ubsan
include-$(CONFIG_KCOV)		+= scripts/Makefile.kcov
include-$(CONFIG_RANDSTRUCT)	+= scripts/Makefile.randstruct
include-$(CONFIG_GCC_PLUGINS)	+= scripts/Makefile.gcc-plugins

include $(addprefix $(srctree)/, $(include-y))

# scripts/Makefile.gcc-plugins is intentionally included last.
# Do not add $(call cc-option,...) below this line. When you build the kernel
# from the clean source tree, the GCC plugins do not exist at this point.

# Add user supplied CPPFLAGS, AFLAGS, CFLAGS and RUSTFLAGS as the last assignments
KBUILD_CPPFLAGS += $(KCPPFLAGS)
KBUILD_AFLAGS   += $(KAFLAGS)
KBUILD_CFLAGS   += $(KCFLAGS)
KBUILD_RUSTFLAGS += $(KRUSTFLAGS)

KBUILD_LDFLAGS_MODULE += --build-id=sha1
LDFLAGS_vmlinux += --build-id=sha1

KBUILD_LDFLAGS	+= -z noexecstack
ifeq ($(CONFIG_LD_IS_BFD),y)
KBUILD_LDFLAGS	+= $(call ld-option,--no-warn-rwx-segments)
endif

ifeq ($(CONFIG_STRIP_ASM_SYMS),y)
LDFLAGS_vmlinux	+= -X
endif

ifeq ($(CONFIG_RELR),y)
LDFLAGS_vmlinux	+= --pack-dyn-relocs=relr --use-android-relr-tags
endif

# We never want expected sections to be placed heuristically by the
# linker. All sections should be explicitly named in the linker script.
ifdef CONFIG_LD_ORPHAN_WARN
LDFLAGS_vmlinux += --orphan-handling=warn
endif

# Align the bit size of userspace programs with the kernel
KBUILD_USERCFLAGS  += $(filter -m32 -m64 --target=%, $(KBUILD_CFLAGS))
KBUILD_USERLDFLAGS += $(filter -m32 -m64 --target=%, $(KBUILD_CFLAGS))

# make the checker run with the right architecture
CHECKFLAGS += --arch=$(ARCH)

# insure the checker run with the right endianness
CHECKFLAGS += $(if $(CONFIG_CPU_BIG_ENDIAN),-mbig-endian,-mlittle-endian)

# the checker needs the correct machine size
CHECKFLAGS += $(if $(CONFIG_64BIT),-m64,-m32)

# Default kernel image to build when no specific target is given.
# KBUILD_IMAGE may be overruled on the command line or
# set in the environment
# Also any assignments in arch/$(ARCH)/Makefile take precedence over
# this default value
export KBUILD_IMAGE ?= vmlinux

#
# INSTALL_PATH specifies where to place the updated kernel and system map
# images. Default is /boot, but you can set it to other values
export	INSTALL_PATH ?= /boot

#
# INSTALL_DTBS_PATH specifies a prefix for relocations required by build roots.
# Like INSTALL_MOD_PATH, it isn't defined in the Makefile, but can be passed as
# an argument if needed. Otherwise it defaults to the kernel install path
#
export INSTALL_DTBS_PATH ?= $(INSTALL_PATH)/dtbs/$(KERNELRELEASE)

#
# INSTALL_MOD_PATH specifies a prefix to MODLIB for module directory
# relocations required by build roots.  This is not defined in the
# makefile but the argument can be passed to make if needed.
#

MODLIB	= $(INSTALL_MOD_PATH)/lib/modules/$(KERNELRELEASE)
export MODLIB

PHONY += prepare0

export extmod_prefix = $(if $(KBUILD_EXTMOD),$(KBUILD_EXTMOD)/)
export MODORDER := $(extmod_prefix)modules.order
export MODULES_NSDEPS := $(extmod_prefix)modules.nsdeps

suse_version_h := include/generated/uapi/linux/suse_version.h

define filechk_suse_version
	$(CONFIG_SHELL) $(srctree)/scripts/gen-suse_version_h.sh
endef

$(suse_version_h): include/config/auto.conf FORCE
	$(call filechk,suse_version)

ifeq ($(KBUILD_EXTMOD),)

build-dir	:= .
clean-dirs	:= $(sort . Documentation \
		     $(patsubst %/,%,$(filter %/, $(core-) \
			$(drivers-) $(libs-))))

export ARCH_CORE	:= $(core-y)
export ARCH_LIB		:= $(filter %/, $(libs-y))
export ARCH_DRIVERS	:= $(drivers-y) $(drivers-m)
# Externally visible symbols (used by link-vmlinux.sh)

KBUILD_VMLINUX_OBJS := ./built-in.a
ifdef CONFIG_MODULES
KBUILD_VMLINUX_OBJS += $(patsubst %/, %/lib.a, $(filter %/, $(libs-y)))
KBUILD_VMLINUX_LIBS := $(filter-out %/, $(libs-y))
else
KBUILD_VMLINUX_LIBS := $(patsubst %/,%/lib.a, $(libs-y))
endif

export KBUILD_VMLINUX_LIBS
export KBUILD_LDS          := arch/$(SRCARCH)/kernel/vmlinux.lds

# Recurse until adjust_autoksyms.sh is satisfied
PHONY += autoksyms_recursive
ifdef CONFIG_TRIM_UNUSED_KSYMS
# For the kernel to actually contain only the needed exported symbols,
# we have to build modules as well to determine what those symbols are.
# (this can be evaluated only once include/config/auto.conf has been included)
KBUILD_MODULES := 1

autoksyms_recursive: $(build-dir) modules.order
	$(Q)$(CONFIG_SHELL) $(srctree)/scripts/adjust_autoksyms.sh \
	  "$(MAKE) -f $(srctree)/Makefile autoksyms_recursive"
endif

autoksyms_h := $(if $(CONFIG_TRIM_UNUSED_KSYMS), include/generated/autoksyms.h)

quiet_cmd_autoksyms_h = GEN     $@
      cmd_autoksyms_h = mkdir -p $(dir $@); \
			$(CONFIG_SHELL) $(srctree)/scripts/gen_autoksyms.sh $@

$(autoksyms_h):
	$(call cmd,autoksyms_h)

# '$(AR) mPi' needs 'T' to workaround the bug of llvm-ar <= 14
quiet_cmd_ar_vmlinux.a = AR      $@
      cmd_ar_vmlinux.a = \
	rm -f $@; \
	$(AR) cDPrST $@ $(KBUILD_VMLINUX_OBJS); \
	$(AR) mPiT $$($(AR) t $@ | sed -n 1p) $@ $$($(AR) t $@ | grep -F -f $(srctree)/scripts/head-object-list.txt)

targets += vmlinux.a
vmlinux.a: $(KBUILD_VMLINUX_OBJS) scripts/head-object-list.txt autoksyms_recursive FORCE
	$(call if_changed,ar_vmlinux.a)

PHONY += vmlinux_o
vmlinux_o: vmlinux.a $(KBUILD_VMLINUX_LIBS)
	$(Q)$(MAKE) -f $(srctree)/scripts/Makefile.vmlinux_o

vmlinux.o modules.builtin.modinfo modules.builtin: vmlinux_o
	@:

PHONY += vmlinux
vmlinux: vmlinux.o $(KBUILD_LDS) modpost
	$(Q)$(MAKE) -f $(srctree)/scripts/Makefile.vmlinux

# The actual objects are generated when descending,
# make sure no implicit rule kicks in
$(sort $(KBUILD_LDS) $(KBUILD_VMLINUX_OBJS) $(KBUILD_VMLINUX_LIBS)): . ;

filechk_kernel.release = \
	echo "$(KERNELVERSION)$$($(CONFIG_SHELL) $(srctree)/scripts/setlocalversion $(srctree))"

# Store (new) KERNELRELEASE string in include/config/kernel.release
include/config/kernel.release: FORCE
	$(call filechk,kernel.release)

# Additional helpers built in scripts/
# Carefully list dependencies so we do not try to build scripts twice
# in parallel
PHONY += scripts
scripts: scripts_basic scripts_dtc
	$(Q)$(MAKE) $(build)=$(@)

# Things we need to do before we recursively start building the kernel
# or the modules are listed in "prepare".
# A multi level approach is used. prepareN is processed before prepareN-1.
# archprepare is used in arch Makefiles and when processed asm symlink,
# version.h and scripts_basic is processed / created.

PHONY += prepare archprepare

archprepare: outputmakefile archheaders archscripts scripts include/config/kernel.release \
	asm-generic $(version_h) $(autoksyms_h) include/generated/utsrelease.h \
	include/generated/compile.h include/generated/autoconf.h remove-stale-files \
	$(suse_version_h)

prepare0: archprepare
	$(Q)$(MAKE) $(build)=scripts/mod
	$(Q)$(MAKE) $(build)=. prepare

# All the preparing..
prepare: prepare0
ifdef CONFIG_RUST
	$(Q)$(CONFIG_SHELL) $(srctree)/scripts/rust_is_available.sh -v
	$(Q)$(MAKE) $(build)=rust
endif

PHONY += remove-stale-files
remove-stale-files:
	$(Q)$(srctree)/scripts/remove-stale-files

# Support for using generic headers in asm-generic
asm-generic := -f $(srctree)/scripts/Makefile.asm-generic obj

PHONY += asm-generic uapi-asm-generic
asm-generic: uapi-asm-generic
	$(Q)$(MAKE) $(asm-generic)=arch/$(SRCARCH)/include/generated/asm \
	generic=include/asm-generic
uapi-asm-generic:
	$(Q)$(MAKE) $(asm-generic)=arch/$(SRCARCH)/include/generated/uapi/asm \
	generic=include/uapi/asm-generic

# Generate some files
# ---------------------------------------------------------------------------

# KERNELRELEASE can change from a few different places, meaning version.h
# needs to be updated, so this check is forced on all builds

uts_len := 64
define filechk_utsrelease.h
	if [ `echo -n "$(KERNELRELEASE)" | wc -c ` -gt $(uts_len) ]; then \
	  echo '"$(KERNELRELEASE)" exceeds $(uts_len) characters' >&2;    \
	  exit 1;                                                         \
	fi;                                                               \
	echo \#define UTS_RELEASE \"$(KERNELRELEASE)\"
endef

define filechk_version.h
	if [ $(SUBLEVEL) -gt 255 ]; then                                 \
		echo \#define LINUX_VERSION_CODE $(shell                 \
		expr $(VERSION) \* 65536 + $(PATCHLEVEL) \* 256 + 255); \
	else                                                             \
		echo \#define LINUX_VERSION_CODE $(shell                 \
		expr $(VERSION) \* 65536 + $(PATCHLEVEL) \* 256 + $(SUBLEVEL)); \
	fi;                                                              \
	echo '#define KERNEL_VERSION(a,b,c) (((a) << 16) + ((b) << 8) +  \
	((c) > 255 ? 255 : (c)))';                                       \
	echo \#define LINUX_VERSION_MAJOR $(VERSION);                    \
	echo \#define LINUX_VERSION_PATCHLEVEL $(PATCHLEVEL);            \
	echo \#define LINUX_VERSION_SUBLEVEL $(SUBLEVEL)
endef

$(version_h): PATCHLEVEL := $(or $(PATCHLEVEL), 0)
$(version_h): SUBLEVEL := $(or $(SUBLEVEL), 0)
$(version_h): FORCE
	$(call filechk,version.h)

include/generated/utsrelease.h: include/config/kernel.release FORCE
	$(call filechk,utsrelease.h)

filechk_compile.h = $(srctree)/scripts/mkcompile_h \
	"$(UTS_MACHINE)" "$(CONFIG_CC_VERSION_TEXT)" "$(LD)"

include/generated/compile.h: FORCE
	$(call filechk,compile.h)

PHONY += headerdep
headerdep:
	$(Q)find $(srctree)/include/ -name '*.h' | xargs --max-args 1 \
	$(srctree)/scripts/headerdep.pl -I$(srctree)/include

# ---------------------------------------------------------------------------
# Kernel headers

#Default location for installed headers
export INSTALL_HDR_PATH = $(objtree)/usr

quiet_cmd_headers_install = INSTALL $(INSTALL_HDR_PATH)/include
      cmd_headers_install = \
	mkdir -p $(INSTALL_HDR_PATH); \
	rsync -mrl --include='*/' --include='*\.h' --exclude='*' \
	usr/include $(INSTALL_HDR_PATH)

PHONY += headers_install
headers_install: headers
	$(call cmd,headers_install)

PHONY += archheaders archscripts

hdr-inst := -f $(srctree)/scripts/Makefile.headersinst obj

PHONY += headers
headers: $(version_h) scripts_unifdef uapi-asm-generic archheaders archscripts
	$(if $(filter um, $(SRCARCH)), $(error Headers not exportable for UML))
	$(Q)$(MAKE) $(hdr-inst)=include/uapi
	$(Q)$(MAKE) $(hdr-inst)=arch/$(SRCARCH)/include/uapi

ifdef CONFIG_HEADERS_INSTALL
prepare: headers
endif

PHONY += scripts_unifdef
scripts_unifdef: scripts_basic
	$(Q)$(MAKE) $(build)=scripts scripts/unifdef

# ---------------------------------------------------------------------------
# Install

# Many distributions have the custom install script, /sbin/installkernel.
# If DKMS is installed, 'make install' will eventually recurse back
# to this Makefile to build and install external modules.
# Cancel sub_make_done so that options such as M=, V=, etc. are parsed.

quiet_cmd_install = INSTALL $(INSTALL_PATH)
      cmd_install = unset sub_make_done; $(srctree)/scripts/install.sh

# ---------------------------------------------------------------------------
# Tools

ifdef CONFIG_OBJTOOL
prepare: tools/objtool
endif

ifdef CONFIG_BPF
ifdef CONFIG_DEBUG_INFO_BTF
prepare: tools/bpf/resolve_btfids
endif
endif

PHONY += resolve_btfids_clean

resolve_btfids_O = $(abspath $(objtree))/tools/bpf/resolve_btfids

# tools/bpf/resolve_btfids directory might not exist
# in output directory, skip its clean in that case
resolve_btfids_clean:
ifneq ($(wildcard $(resolve_btfids_O)),)
	$(Q)$(MAKE) -sC $(srctree)/tools/bpf/resolve_btfids O=$(resolve_btfids_O) clean
endif

# Clear a bunch of variables before executing the submake
ifeq ($(quiet),silent_)
tools_silent=s
endif

tools/: FORCE
	$(Q)mkdir -p $(objtree)/tools
	$(Q)$(MAKE) LDFLAGS= MAKEFLAGS="$(tools_silent) $(filter --j% -j,$(MAKEFLAGS))" O=$(abspath $(objtree)) subdir=tools -C $(srctree)/tools/

tools/%: FORCE
	$(Q)mkdir -p $(objtree)/tools
	$(Q)$(MAKE) LDFLAGS= MAKEFLAGS="$(tools_silent) $(filter --j% -j,$(MAKEFLAGS))" O=$(abspath $(objtree)) subdir=tools -C $(srctree)/tools/ $*

# ---------------------------------------------------------------------------
# Kernel selftest

PHONY += kselftest
kselftest: headers
	$(Q)$(MAKE) -C $(srctree)/tools/testing/selftests run_tests

kselftest-%: headers FORCE
	$(Q)$(MAKE) -C $(srctree)/tools/testing/selftests $*

PHONY += kselftest-merge
kselftest-merge:
	$(if $(wildcard $(objtree)/.config),, $(error No .config exists, config your kernel first!))
	$(Q)find $(srctree)/tools/testing/selftests -name config | \
		xargs $(srctree)/scripts/kconfig/merge_config.sh -m $(objtree)/.config
	$(Q)$(MAKE) -f $(srctree)/Makefile olddefconfig

# ---------------------------------------------------------------------------
# Devicetree files

ifneq ($(wildcard $(srctree)/arch/$(SRCARCH)/boot/dts/),)
dtstree := arch/$(SRCARCH)/boot/dts
endif

ifneq ($(dtstree),)

%.dtb: dtbs_prepare
	$(Q)$(MAKE) $(build)=$(dtstree) $(dtstree)/$@

%.dtbo: dtbs_prepare
	$(Q)$(MAKE) $(build)=$(dtstree) $(dtstree)/$@

PHONY += dtbs dtbs_prepare dtbs_install dtbs_check
dtbs: dtbs_prepare
	$(Q)$(MAKE) $(build)=$(dtstree)

# include/config/kernel.release is actually needed when installing DTBs because
# INSTALL_DTBS_PATH contains $(KERNELRELEASE). However, we do not want to make
# dtbs_install depend on it as dtbs_install may run as root.
dtbs_prepare: include/config/kernel.release scripts_dtc

ifneq ($(filter dtbs_check, $(MAKECMDGOALS)),)
export CHECK_DTBS=y
dtbs: dt_binding_check
endif

dtbs_check: dtbs

dtbs_install:
	$(Q)$(MAKE) $(dtbinst)=$(dtstree) dst=$(INSTALL_DTBS_PATH)

ifdef CONFIG_OF_EARLY_FLATTREE
all: dtbs
endif

endif

PHONY += scripts_dtc
scripts_dtc: scripts_basic
	$(Q)$(MAKE) $(build)=scripts/dtc

ifneq ($(filter dt_binding_check, $(MAKECMDGOALS)),)
export CHECK_DT_BINDING=y
endif

PHONY += dt_binding_check
dt_binding_check: scripts_dtc
	$(Q)$(MAKE) $(build)=Documentation/devicetree/bindings

PHONY += dt_compatible_check
dt_compatible_check: dt_binding_check
	$(Q)$(MAKE) $(build)=Documentation/devicetree/bindings $@

# ---------------------------------------------------------------------------
# Modules

ifdef CONFIG_MODULES

# By default, build modules as well

all: modules

# When we're building modules with modversions, we need to consider
# the built-in objects during the descend as well, in order to
# make sure the checksums are up to date before we record them.
ifdef CONFIG_MODVERSIONS
  KBUILD_BUILTIN := 1
endif

# Build modules
#

# *.ko are usually independent of vmlinux, but CONFIG_DEBUG_INFOBTF_MODULES
# is an exception.
ifdef CONFIG_DEBUG_INFO_BTF_MODULES
modules: vmlinux
endif

modules: modules_prepare

# Target to prepare building external modules
modules_prepare: prepare
	$(Q)$(MAKE) $(build)=scripts scripts/module.lds

export modules_sign_only :=

ifeq ($(CONFIG_MODULE_SIG),y)
PHONY += modules_sign
modules_sign: modules_install
	@:

# modules_sign is a subset of modules_install.
# 'make modules_install modules_sign' is equivalent to 'make modules_install'.
ifeq ($(filter modules_install,$(MAKECMDGOALS)),)
modules_sign_only := y
endif
endif

modinst_pre :=
ifneq ($(filter modules_install,$(MAKECMDGOALS)),)
modinst_pre := __modinst_pre
endif

modules_install: $(modinst_pre)
PHONY += __modinst_pre
__modinst_pre:
	@rm -rf $(MODLIB)/kernel
	@rm -f $(MODLIB)/source
	@mkdir -p $(MODLIB)/kernel
	@ln -s $(abspath $(srctree)) $(MODLIB)/source
	@if [ ! $(objtree) -ef  $(MODLIB)/build ]; then \
		rm -f $(MODLIB)/build ; \
		ln -s $(CURDIR) $(MODLIB)/build ; \
	fi
	@sed 's:^:kernel/:' modules.order > $(MODLIB)/modules.order
	@cp -f modules.builtin $(MODLIB)/
	@cp -f $(objtree)/modules.builtin.modinfo $(MODLIB)/

endif # CONFIG_MODULES

###
# Cleaning is done on three levels.
# make clean     Delete most generated files
#                Leave enough to build external modules
# make mrproper  Delete the current configuration, and all generated files
# make distclean Remove editor backup files, patch leftover files and the like

# Directories & files removed with 'make clean'
CLEAN_FILES += include/ksym vmlinux.symvers modules-only.symvers \
	       modules.builtin modules.builtin.modinfo modules.nsdeps \
	       compile_commands.json .thinlto-cache rust/test rust/doc \
	       .vmlinux.objs .vmlinux.export.c

# Directories & files removed with 'make mrproper'
MRPROPER_FILES += include/config include/generated          \
		  arch/$(SRCARCH)/include/generated .objdiff \
		  debian snap tar-install \
		  .config .config.old .version \
		  Module.symvers \
		  certs/signing_key.pem \
		  certs/x509.genkey \
		  vmlinux-gdb.py \
		  *.spec \
		  rust/target.json rust/libmacros.so

# clean - Delete most, but leave enough to build external modules
#
clean: rm-files := $(CLEAN_FILES)

PHONY += archclean vmlinuxclean

vmlinuxclean:
	$(Q)$(CONFIG_SHELL) $(srctree)/scripts/link-vmlinux.sh clean
	$(Q)$(if $(ARCH_POSTLINK), $(MAKE) -f $(ARCH_POSTLINK) clean)

clean: archclean vmlinuxclean resolve_btfids_clean

# mrproper - Delete all generated files, including .config
#
mrproper: rm-files := $(wildcard $(MRPROPER_FILES))
mrproper-dirs      := $(addprefix _mrproper_,scripts)

PHONY += $(mrproper-dirs) mrproper
$(mrproper-dirs):
	$(Q)$(MAKE) $(clean)=$(patsubst _mrproper_%,%,$@)

mrproper: clean $(mrproper-dirs)
	$(call cmd,rmfiles)
	@find . $(RCS_FIND_IGNORE) \
		\( -name '*.rmeta' \) \
		-type f -print | xargs rm -f

# distclean
#
PHONY += distclean

distclean: mrproper
	@find . $(RCS_FIND_IGNORE) \
		\( -name '*.orig' -o -name '*.rej' -o -name '*~' \
		-o -name '*.bak' -o -name '#*#' -o -name '*%' \
		-o -name 'core' -o -name tags -o -name TAGS -o -name 'cscope*' \
		-o -name GPATH -o -name GRTAGS -o -name GSYMS -o -name GTAGS \) \
		-type f -print | xargs rm -f


# Packaging of the kernel to various formats
# ---------------------------------------------------------------------------

%src-pkg: FORCE
	$(Q)$(MAKE) -f $(srctree)/scripts/Makefile.package $@
%pkg: include/config/kernel.release FORCE
	$(Q)$(MAKE) -f $(srctree)/scripts/Makefile.package $@

# Brief documentation of the typical targets used
# ---------------------------------------------------------------------------

boards := $(wildcard $(srctree)/arch/$(SRCARCH)/configs/*_defconfig)
boards := $(sort $(notdir $(boards)))
board-dirs := $(dir $(wildcard $(srctree)/arch/$(SRCARCH)/configs/*/*_defconfig))
board-dirs := $(sort $(notdir $(board-dirs:/=)))

PHONY += help
help:
	@echo  'Cleaning targets:'
	@echo  '  clean		  - Remove most generated files but keep the config and'
	@echo  '                    enough build support to build external modules'
	@echo  '  mrproper	  - Remove all generated files + config + various backup files'
	@echo  '  distclean	  - mrproper + remove editor backup and patch files'
	@echo  ''
	@echo  'Configuration targets:'
	@$(MAKE) -f $(srctree)/scripts/kconfig/Makefile help
	@echo  ''
	@echo  'Other generic targets:'
	@echo  '  all		  - Build all targets marked with [*]'
	@echo  '* vmlinux	  - Build the bare kernel'
	@echo  '* modules	  - Build all modules'
	@echo  '  modules_install - Install all modules to INSTALL_MOD_PATH (default: /)'
	@echo  '  dir/            - Build all files in dir and below'
	@echo  '  dir/file.[ois]  - Build specified target only'
	@echo  '  dir/file.ll     - Build the LLVM assembly file'
	@echo  '                    (requires compiler support for LLVM assembly generation)'
	@echo  '  dir/file.lst    - Build specified mixed source/assembly target only'
	@echo  '                    (requires a recent binutils and recent build (System.map))'
	@echo  '  dir/file.ko     - Build module including final link'
	@echo  '  modules_prepare - Set up for building external modules'
	@echo  '  tags/TAGS	  - Generate tags file for editors'
	@echo  '  cscope	  - Generate cscope index'
	@echo  '  gtags           - Generate GNU GLOBAL index'
	@echo  '  kernelrelease	  - Output the release version string (use with make -s)'
	@echo  '  kernelversion	  - Output the version stored in Makefile (use with make -s)'
	@echo  '  image_name	  - Output the image name (use with make -s)'
	@echo  '  headers_install - Install sanitised kernel headers to INSTALL_HDR_PATH'; \
	 echo  '                    (default: $(INSTALL_HDR_PATH))'; \
	 echo  ''
	@echo  'Static analysers:'
	@echo  '  checkstack      - Generate a list of stack hogs'
	@echo  '  versioncheck    - Sanity check on version.h usage'
	@echo  '  includecheck    - Check for duplicate included header files'
	@echo  '  export_report   - List the usages of all exported symbols'
	@echo  '  headerdep       - Detect inclusion cycles in headers'
	@echo  '  coccicheck      - Check with Coccinelle'
	@echo  '  clang-analyzer  - Check with clang static analyzer'
	@echo  '  clang-tidy      - Check with clang-tidy'
	@echo  ''
	@echo  'Tools:'
	@echo  '  nsdeps          - Generate missing symbol namespace dependencies'
	@echo  ''
	@echo  'Kernel selftest:'
	@echo  '  kselftest         - Build and run kernel selftest'
	@echo  '                      Build, install, and boot kernel before'
	@echo  '                      running kselftest on it'
	@echo  '                      Run as root for full coverage'
	@echo  '  kselftest-all     - Build kernel selftest'
	@echo  '  kselftest-install - Build and install kernel selftest'
	@echo  '  kselftest-clean   - Remove all generated kselftest files'
	@echo  '  kselftest-merge   - Merge all the config dependencies of'
	@echo  '		      kselftest to existing .config.'
	@echo  ''
	@echo  'Rust targets:'
	@echo  '  rustavailable   - Checks whether the Rust toolchain is'
	@echo  '		    available and, if not, explains why.'
	@echo  '  rustfmt	  - Reformat all the Rust code in the kernel'
	@echo  '  rustfmtcheck	  - Checks if all the Rust code in the kernel'
	@echo  '		    is formatted, printing a diff otherwise.'
	@echo  '  rustdoc	  - Generate Rust documentation'
	@echo  '		    (requires kernel .config)'
	@echo  '  rusttest        - Runs the Rust tests'
	@echo  '                    (requires kernel .config; downloads external repos)'
	@echo  '  rust-analyzer	  - Generate rust-project.json rust-analyzer support file'
	@echo  '		    (requires kernel .config)'
	@echo  '  dir/file.[os]   - Build specified target only'
	@echo  '  dir/file.rsi    - Build macro expanded source, similar to C preprocessing.'
	@echo  '                    Run with RUSTFMT=n to skip reformatting if needed.'
	@echo  '                    The output is not intended to be compilable.'
	@echo  '  dir/file.ll     - Build the LLVM assembly file'
	@echo  ''
	@$(if $(dtstree), \
		echo 'Devicetree:'; \
		echo '* dtbs             - Build device tree blobs for enabled boards'; \
		echo '  dtbs_install     - Install dtbs to $(INSTALL_DTBS_PATH)'; \
		echo '  dt_binding_check - Validate device tree binding documents'; \
		echo '  dtbs_check       - Validate device tree source files';\
		echo '')

	@echo 'Userspace tools targets:'
	@echo '  use "make tools/help"'
	@echo '  or  "cd tools; make help"'
	@echo  ''
	@echo  'Kernel packaging:'
	@$(MAKE) -f $(srctree)/scripts/Makefile.package help
	@echo  ''
	@echo  'Documentation targets:'
	@$(MAKE) -f $(srctree)/Documentation/Makefile dochelp
	@echo  ''
	@echo  'Architecture specific targets ($(SRCARCH)):'
	@$(or $(archhelp),\
		echo '  No architecture specific help defined for $(SRCARCH)')
	@echo  ''
	@$(if $(boards), \
		$(foreach b, $(boards), \
		printf "  %-27s - Build for %s\\n" $(b) $(subst _defconfig,,$(b));) \
		echo '')
	@$(if $(board-dirs), \
		$(foreach b, $(board-dirs), \
		printf "  %-16s - Show %s-specific targets\\n" help-$(b) $(b);) \
		printf "  %-16s - Show all of the above\\n" help-boards; \
		echo '')

	@echo  '  make V=0|1 [targets] 0 => quiet build (default), 1 => verbose build'
	@echo  '  make V=2   [targets] 2 => give reason for rebuild of target'
	@echo  '  make O=dir [targets] Locate all output files in "dir", including .config'
	@echo  '  make C=1   [targets] Check re-compiled c source with $$CHECK'
	@echo  '                       (sparse by default)'
	@echo  '  make C=2   [targets] Force check of all c source with $$CHECK'
	@echo  '  make RECORDMCOUNT_WARN=1 [targets] Warn about ignored mcount sections'
	@echo  '  make W=n   [targets] Enable extra build checks, n=1,2,3 where'
	@echo  '		1: warnings which may be relevant and do not occur too often'
	@echo  '		2: warnings which occur quite often but may still be relevant'
	@echo  '		3: more obscure warnings, can most likely be ignored'
	@echo  '		e: warnings are being treated as errors'
	@echo  '		Multiple levels can be combined with W=12 or W=123'
	@echo  ''
	@echo  'Execute "make" or "make all" to build all targets marked with [*] '
	@echo  'For further info see the ./README file'


help-board-dirs := $(addprefix help-,$(board-dirs))

help-boards: $(help-board-dirs)

boards-per-dir = $(sort $(notdir $(wildcard $(srctree)/arch/$(SRCARCH)/configs/$*/*_defconfig)))

$(help-board-dirs): help-%:
	@echo  'Architecture specific targets ($(SRCARCH) $*):'
	@$(if $(boards-per-dir), \
		$(foreach b, $(boards-per-dir), \
		printf "  %-24s - Build for %s\\n" $*/$(b) $(subst _defconfig,,$(b));) \
		echo '')


# Documentation targets
# ---------------------------------------------------------------------------
DOC_TARGETS := xmldocs latexdocs pdfdocs htmldocs epubdocs cleandocs \
	       linkcheckdocs dochelp refcheckdocs
PHONY += $(DOC_TARGETS)
$(DOC_TARGETS):
	$(Q)$(MAKE) $(build)=Documentation $@


# Rust targets
# ---------------------------------------------------------------------------

# "Is Rust available?" target
PHONY += rustavailable
rustavailable:
	$(Q)$(CONFIG_SHELL) $(srctree)/scripts/rust_is_available.sh -v && echo "Rust is available!"

# Documentation target
#
# Using the singular to avoid running afoul of `no-dot-config-targets`.
PHONY += rustdoc
rustdoc: prepare
	$(Q)$(MAKE) $(build)=rust $@

# Testing target
PHONY += rusttest
rusttest: prepare
	$(Q)$(MAKE) $(build)=rust $@

# Formatting targets
PHONY += rustfmt rustfmtcheck

# We skip `rust/alloc` since we want to minimize the diff w.r.t. upstream.
#
# We match using absolute paths since `find` does not resolve them
# when matching, which is a problem when e.g. `srctree` is `..`.
# We `grep` afterwards in order to remove the directory entry itself.
rustfmt:
	$(Q)find $(abs_srctree) -type f -name '*.rs' \
		-o -path $(abs_srctree)/rust/alloc -prune \
		-o -path $(abs_objtree)/rust/test -prune \
		| grep -Fv $(abs_srctree)/rust/alloc \
		| grep -Fv $(abs_objtree)/rust/test \
		| grep -Fv generated \
		| xargs $(RUSTFMT) $(rustfmt_flags)

rustfmtcheck: rustfmt_flags = --check
rustfmtcheck: rustfmt

# IDE support targets
PHONY += rust-analyzer
rust-analyzer:
	$(Q)$(MAKE) $(build)=rust $@

# Misc
# ---------------------------------------------------------------------------

PHONY += scripts_gdb
scripts_gdb: prepare0
	$(Q)$(MAKE) $(build)=scripts/gdb
	$(Q)ln -fsn $(abspath $(srctree)/scripts/gdb/vmlinux-gdb.py)

ifdef CONFIG_GDB_SCRIPTS
all: scripts_gdb
endif

else # KBUILD_EXTMOD

###
# External module support.
# When building external modules the kernel used as basis is considered
# read-only, and no consistency checks are made and the make
# system is not used on the basis kernel. If updates are required
# in the basis kernel ordinary make commands (without M=...) must be used.

# We are always building only modules.
KBUILD_BUILTIN :=
KBUILD_MODULES := 1

build-dir := $(KBUILD_EXTMOD)

compile_commands.json: $(extmod_prefix)compile_commands.json
PHONY += compile_commands.json

clean-dirs := $(KBUILD_EXTMOD)
clean: rm-files := $(KBUILD_EXTMOD)/Module.symvers $(KBUILD_EXTMOD)/modules.nsdeps \
	$(KBUILD_EXTMOD)/compile_commands.json $(KBUILD_EXTMOD)/.thinlto-cache

PHONY += prepare
# now expand this into a simple variable to reduce the cost of shell evaluations
prepare: CC_VERSION_TEXT := $(CC_VERSION_TEXT)
prepare:
	@if [ "$(CC_VERSION_TEXT)" != "$(CONFIG_CC_VERSION_TEXT)" ]; then \
		echo >&2 "warning: the compiler differs from the one used to build the kernel"; \
		echo >&2 "  The kernel was built by: $(CONFIG_CC_VERSION_TEXT)"; \
		echo >&2 "  You are using:           $(CC_VERSION_TEXT)"; \
	fi

PHONY += help
help:
	@echo  '  Building external modules.'
	@echo  '  Syntax: make -C path/to/kernel/src M=$$PWD target'
	@echo  ''
	@echo  '  modules         - default target, build the module(s)'
	@echo  '  modules_install - install the module'
	@echo  '  clean           - remove generated files in module directory only'
	@echo  ''

endif # KBUILD_EXTMOD

# ---------------------------------------------------------------------------
# Modules

PHONY += modules modules_install modules_prepare

ifdef CONFIG_MODULES

$(MODORDER): $(build-dir)
	@:

# KBUILD_MODPOST_NOFINAL can be set to skip the final link of modules.
# This is solely useful to speed up test compiles.
modules: modpost
ifneq ($(KBUILD_MODPOST_NOFINAL),1)
	$(Q)$(MAKE) -f $(srctree)/scripts/Makefile.modfinal
endif

PHONY += modules_check
modules_check: $(MODORDER)
	$(Q)$(CONFIG_SHELL) $(srctree)/scripts/modules-check.sh $<

quiet_cmd_depmod = DEPMOD  $(MODLIB)
      cmd_depmod = $(CONFIG_SHELL) $(srctree)/scripts/depmod.sh $(DEPMOD) \
                   $(KERNELRELEASE)

modules_install:
	$(Q)$(MAKE) -f $(srctree)/scripts/Makefile.modinst
	$(call cmd,depmod)

else # CONFIG_MODULES

# Modules not configured
# ---------------------------------------------------------------------------

modules modules_install:
	@echo >&2 '***'
	@echo >&2 '*** The present kernel configuration has modules disabled.'
	@echo >&2 '*** To use the module feature, please run "make menuconfig" etc.'
	@echo >&2 '*** to enable CONFIG_MODULES.'
	@echo >&2 '***'
	@exit 1

KBUILD_MODULES :=

endif # CONFIG_MODULES

PHONY += modpost
modpost: $(if $(single-build),, $(if $(KBUILD_BUILTIN), vmlinux.o)) \
	 $(if $(KBUILD_MODULES), modules_check)
	$(Q)$(MAKE) -f $(srctree)/scripts/Makefile.modpost

# Single targets
# ---------------------------------------------------------------------------
# To build individual files in subdirectories, you can do like this:
#
#   make foo/bar/baz.s
#
# The supported suffixes for single-target are listed in 'single-targets'
#
# To build only under specific subdirectories, you can do like this:
#
#   make foo/bar/baz/

ifdef single-build

# .ko is special because modpost is needed
single-ko := $(sort $(filter %.ko, $(MAKECMDGOALS)))
single-no-ko := $(filter-out $(single-ko), $(MAKECMDGOALS)) \
		$(foreach x, o mod, $(patsubst %.ko, %.$x, $(single-ko)))

$(single-ko): single_modules
	@:
$(single-no-ko): $(build-dir)
	@:

# Remove MODORDER when done because it is not the real one.
PHONY += single_modules
single_modules: $(single-no-ko) modules_prepare
	$(Q){ $(foreach m, $(single-ko), echo $(extmod_prefix)$m;) } > $(MODORDER)
	$(Q)$(MAKE) -f $(srctree)/scripts/Makefile.modpost
ifneq ($(KBUILD_MODPOST_NOFINAL),1)
	$(Q)$(MAKE) -f $(srctree)/scripts/Makefile.modfinal
endif
	$(Q)rm -f $(MODORDER)

single-goals := $(addprefix $(build-dir)/, $(single-no-ko))

KBUILD_MODULES := 1

endif

# Preset locale variables to speed up the build process. Limit locale
# tweaks to this spot to avoid wrong language settings when running
# make menuconfig etc.
# Error messages still appears in the original language
PHONY += $(build-dir)
$(build-dir): prepare
	$(Q)$(MAKE) $(build)=$@ need-builtin=1 need-modorder=1 $(single-goals)

clean-dirs := $(addprefix _clean_, $(clean-dirs))
PHONY += $(clean-dirs) clean
$(clean-dirs):
	$(Q)$(MAKE) $(clean)=$(patsubst _clean_%,%,$@)

clean: $(clean-dirs)
	$(call cmd,rmfiles)
	@find $(or $(KBUILD_EXTMOD), .) $(RCS_FIND_IGNORE) \
		\( -name '*.[aios]' -o -name '*.rsi' -o -name '*.ko' -o -name '.*.cmd' \
		-o -name '*.ko.*' \
		-o -name '*.dtb' -o -name '*.dtbo' -o -name '*.dtb.S' -o -name '*.dt.yaml' \
		-o -name '*.dwo' -o -name '*.lst' \
		-o -name '*.su' -o -name '*.mod' -o -name '*.usyms' \
		-o -name '.*.d' -o -name '.*.tmp' -o -name '*.mod.c' \
		-o -name '*.lex.c' -o -name '*.tab.[ch]' \
		-o -name '*.asn1.[ch]' \
		-o -name '*.symtypes' -o -name 'modules.order' \
		-o -name '.tmp_*' \
		-o -name '*.c.[012]*.*' \
		-o -name '*.ll' \
		-o -name '*.gcno' \
		-o -name '*.*.symversions' \) -type f -print | xargs rm -f

# Generate tags for editors
# ---------------------------------------------------------------------------
quiet_cmd_tags = GEN     $@
      cmd_tags = $(BASH) $(srctree)/scripts/tags.sh $@

tags TAGS cscope gtags: FORCE
	$(call cmd,tags)

# Script to generate missing namespace dependencies
# ---------------------------------------------------------------------------

PHONY += nsdeps
nsdeps: export KBUILD_NSDEPS=1
nsdeps: modules
	$(Q)$(CONFIG_SHELL) $(srctree)/scripts/nsdeps

# Clang Tooling
# ---------------------------------------------------------------------------

quiet_cmd_gen_compile_commands = GEN     $@
      cmd_gen_compile_commands = $(PYTHON3) $< -a $(AR) -o $@ $(filter-out $<, $(real-prereqs))

$(extmod_prefix)compile_commands.json: scripts/clang-tools/gen_compile_commands.py \
	$(if $(KBUILD_EXTMOD),, vmlinux.a $(KBUILD_VMLINUX_LIBS)) \
	$(if $(CONFIG_MODULES), $(MODORDER)) FORCE
	$(call if_changed,gen_compile_commands)

targets += $(extmod_prefix)compile_commands.json

PHONY += clang-tidy clang-analyzer

ifdef CONFIG_CC_IS_CLANG
quiet_cmd_clang_tools = CHECK   $<
      cmd_clang_tools = $(PYTHON3) $(srctree)/scripts/clang-tools/run-clang-tools.py $@ $<

clang-tidy clang-analyzer: $(extmod_prefix)compile_commands.json
	$(call cmd,clang_tools)
else
clang-tidy clang-analyzer:
	@echo "$@ requires CC=clang" >&2
	@false
endif

# Scripts to check various things for consistency
# ---------------------------------------------------------------------------

PHONY += includecheck versioncheck coccicheck export_report

includecheck:
	find $(srctree)/* $(RCS_FIND_IGNORE) \
		-name '*.[hcS]' -type f -print | sort \
		| xargs $(PERL) -w $(srctree)/scripts/checkincludes.pl

versioncheck:
	find $(srctree)/* $(RCS_FIND_IGNORE) \
		-name '*.[hcS]' -type f -print | sort \
		| xargs $(PERL) -w $(srctree)/scripts/checkversion.pl

coccicheck:
	$(Q)$(BASH) $(srctree)/scripts/$@

export_report:
	$(PERL) $(srctree)/scripts/export_report.pl

PHONY += checkstack kernelrelease kernelversion image_name

# UML needs a little special treatment here.  It wants to use the host
# toolchain, so needs $(SUBARCH) passed to checkstack.pl.  Everyone
# else wants $(ARCH), including people doing cross-builds, which means
# that $(SUBARCH) doesn't work here.
ifeq ($(ARCH), um)
CHECKSTACK_ARCH := $(SUBARCH)
else
CHECKSTACK_ARCH := $(ARCH)
endif
checkstack:
	$(OBJDUMP) -d vmlinux $$(find . -name '*.ko') | \
	$(PERL) $(srctree)/scripts/checkstack.pl $(CHECKSTACK_ARCH)

kernelrelease:
	@echo "$(KERNELVERSION)$$($(CONFIG_SHELL) $(srctree)/scripts/setlocalversion $(srctree))"

kernelversion:
	@echo $(KERNELVERSION)

image_name:
	@echo $(KBUILD_IMAGE)

quiet_cmd_rmfiles = $(if $(wildcard $(rm-files)),CLEAN   $(wildcard $(rm-files)))
      cmd_rmfiles = rm -rf $(rm-files)

# read saved command lines for existing targets
existing-targets := $(wildcard $(sort $(targets)))

-include $(foreach f,$(existing-targets),$(dir $(f)).$(notdir $(f)).cmd)

endif # config-build
endif # mixed-build
endif # need-sub-make

PHONY += FORCE
FORCE:

# Declare the contents of the PHONY variable as phony.  We keep that
# information in a variable so we can use it in if_changed and friends.
.PHONY: $(PHONY)<|MERGE_RESOLUTION|>--- conflicted
+++ resolved
@@ -1,12 +1,7 @@
 # SPDX-License-Identifier: GPL-2.0
 VERSION = 6
-<<<<<<< HEAD
-PATCHLEVEL = 0
-SUBLEVEL = 12
-=======
 PATCHLEVEL = 1
 SUBLEVEL = 0
->>>>>>> 7dd250ec
 EXTRAVERSION =
 NAME = Hurr durr I'ma ninja sloth
 
