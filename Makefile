--- conflicted
+++ resolved
@@ -1,12 +1,7 @@
 # SPDX-License-Identifier: GPL-2.0
 VERSION = 6
-<<<<<<< HEAD
-PATCHLEVEL = 14
-SUBLEVEL = 8
-=======
 PATCHLEVEL = 15
 SUBLEVEL = 0
->>>>>>> e747403a
 EXTRAVERSION =
 NAME = Baby Opossum Posse
 
