VERSION = 2
PATCHLEVEL = 6
SUBLEVEL = 39
<<<<<<< HEAD
EXTRAVERSION = -rc3-240-ga1b49cb
=======
EXTRAVERSION = -rc4
>>>>>>> f0e615c3
NAME = Flesh-Eating Bats with Fangs

# *DOCUMENTATION*
# To see a list of typical targets execute "make help"
# More info can be located in ./README
# Comments in this file are targeted only to the developer, do not
# expect to learn how to build the kernel reading this file.

# Do not:
# o  use make's built-in rules and variables
#    (this increases performance and avoids hard-to-debug behaviour);
# o  print "Entering directory ...";
MAKEFLAGS += -rR --no-print-directory

# Avoid funny character set dependencies
unexport LC_ALL
LC_COLLATE=C
LC_NUMERIC=C
export LC_COLLATE LC_NUMERIC

# We are using a recursive build, so we need to do a little thinking
# to get the ordering right.
#
# Most importantly: sub-Makefiles should only ever modify files in
# their own directory. If in some directory we have a dependency on
# a file in another dir (which doesn't happen often, but it's often
# unavoidable when linking the built-in.o targets which finally
# turn into vmlinux), we will call a sub make in that other dir, and
# after that we are sure that everything which is in that other dir
# is now up to date.
#
# The only cases where we need to modify files which have global
# effects are thus separated out and done before the recursive
# descending is started. They are now explicitly listed as the
# prepare rule.

# To put more focus on warnings, be less verbose as default
# Use 'make V=1' to see the full commands

ifeq ("$(origin V)", "command line")
  KBUILD_VERBOSE = $(V)
endif
ifndef KBUILD_VERBOSE
  KBUILD_VERBOSE = 0
endif

# Call a source code checker (by default, "sparse") as part of the
# C compilation.
#
# Use 'make C=1' to enable checking of only re-compiled files.
# Use 'make C=2' to enable checking of *all* source files, regardless
# of whether they are re-compiled or not.
#
# See the file "Documentation/sparse.txt" for more details, including
# where to get the "sparse" utility.

ifeq ("$(origin C)", "command line")
  KBUILD_CHECKSRC = $(C)
endif
ifndef KBUILD_CHECKSRC
  KBUILD_CHECKSRC = 0
endif

# Use make M=dir to specify directory of external module to build
# Old syntax make ... SUBDIRS=$PWD is still supported
# Setting the environment variable KBUILD_EXTMOD take precedence
ifdef SUBDIRS
  KBUILD_EXTMOD ?= $(SUBDIRS)
endif

ifeq ("$(origin M)", "command line")
  KBUILD_EXTMOD := $(M)
endif

# kbuild supports saving output files in a separate directory.
# To locate output files in a separate directory two syntaxes are supported.
# In both cases the working directory must be the root of the kernel src.
# 1) O=
# Use "make O=dir/to/store/output/files/"
#
# 2) Set KBUILD_OUTPUT
# Set the environment variable KBUILD_OUTPUT to point to the directory
# where the output files shall be placed.
# export KBUILD_OUTPUT=dir/to/store/output/files/
# make
#
# The O= assignment takes precedence over the KBUILD_OUTPUT environment
# variable.


# KBUILD_SRC is set on invocation of make in OBJ directory
# KBUILD_SRC is not intended to be used by the regular user (for now)
ifeq ($(KBUILD_SRC),)

# OK, Make called in directory where kernel src resides
# Do we want to locate output files in a separate directory?
ifeq ("$(origin O)", "command line")
  KBUILD_OUTPUT := $(O)
endif

ifeq ("$(origin W)", "command line")
  export KBUILD_ENABLE_EXTRA_GCC_CHECKS := 1
endif

# That's our default target when none is given on the command line
PHONY := _all
_all:

# Cancel implicit rules on top Makefile
$(CURDIR)/Makefile Makefile: ;

ifneq ($(KBUILD_OUTPUT),)
# Invoke a second make in the output directory, passing relevant variables
# check that the output directory actually exists
saved-output := $(KBUILD_OUTPUT)
KBUILD_OUTPUT := $(shell cd $(KBUILD_OUTPUT) && /bin/pwd)
$(if $(KBUILD_OUTPUT),, \
     $(error output directory "$(saved-output)" does not exist))

PHONY += $(MAKECMDGOALS) sub-make

$(filter-out _all sub-make $(CURDIR)/Makefile, $(MAKECMDGOALS)) _all: sub-make
	$(Q)@:

sub-make: FORCE
	$(if $(KBUILD_VERBOSE:1=),@)$(MAKE) -C $(KBUILD_OUTPUT) \
	KBUILD_SRC=$(CURDIR) \
	KBUILD_EXTMOD="$(KBUILD_EXTMOD)" -f $(CURDIR)/Makefile \
	$(filter-out _all sub-make,$(MAKECMDGOALS))

# Leave processing to above invocation of make
skip-makefile := 1
endif # ifneq ($(KBUILD_OUTPUT),)
endif # ifeq ($(KBUILD_SRC),)

# We process the rest of the Makefile if this is the final invocation of make
ifeq ($(skip-makefile),)

# If building an external module we do not care about the all: rule
# but instead _all depend on modules
PHONY += all
ifeq ($(KBUILD_EXTMOD),)
_all: all
else
_all: modules
endif

srctree		:= $(if $(KBUILD_SRC),$(KBUILD_SRC),$(CURDIR))
objtree		:= $(CURDIR)
src		:= $(srctree)
obj		:= $(objtree)

VPATH		:= $(srctree)$(if $(KBUILD_EXTMOD),:$(KBUILD_EXTMOD))

export srctree objtree VPATH


# SUBARCH tells the usermode build what the underlying arch is.  That is set
# first, and if a usermode build is happening, the "ARCH=um" on the command
# line overrides the setting of ARCH below.  If a native build is happening,
# then ARCH is assigned, getting whatever value it gets normally, and 
# SUBARCH is subsequently ignored.

SUBARCH := $(shell uname -m | sed -e s/i.86/i386/ -e s/sun4u/sparc64/ \
				  -e s/arm.*/arm/ -e s/sa110/arm/ \
				  -e s/s390x/s390/ -e s/parisc64/parisc/ \
				  -e s/ppc.*/powerpc/ -e s/mips.*/mips/ \
				  -e s/sh[234].*/sh/ )

# Cross compiling and selecting different set of gcc/bin-utils
# ---------------------------------------------------------------------------
#
# When performing cross compilation for other architectures ARCH shall be set
# to the target architecture. (See arch/* for the possibilities).
# ARCH can be set during invocation of make:
# make ARCH=ia64
# Another way is to have ARCH set in the environment.
# The default ARCH is the host where make is executed.

# CROSS_COMPILE specify the prefix used for all executables used
# during compilation. Only gcc and related bin-utils executables
# are prefixed with $(CROSS_COMPILE).
# CROSS_COMPILE can be set on the command line
# make CROSS_COMPILE=ia64-linux-
# Alternatively CROSS_COMPILE can be set in the environment.
# A third alternative is to store a setting in .config so that plain
# "make" in the configured kernel build directory always uses that.
# Default value for CROSS_COMPILE is not to prefix executables
# Note: Some architectures assign CROSS_COMPILE in their arch/*/Makefile
export KBUILD_BUILDHOST := $(SUBARCH)
ARCH		?= $(SUBARCH)
CROSS_COMPILE	?= $(CONFIG_CROSS_COMPILE:"%"=%)

# Architecture as present in compile.h
UTS_MACHINE 	:= $(ARCH)
SRCARCH 	:= $(ARCH)

# Additional ARCH settings for x86
ifeq ($(ARCH),i386)
        SRCARCH := x86
endif
ifeq ($(ARCH),x86_64)
        SRCARCH := x86
endif

# Additional ARCH settings for sparc
ifeq ($(ARCH),sparc32)
       SRCARCH := sparc
endif
ifeq ($(ARCH),sparc64)
       SRCARCH := sparc
endif

# Additional ARCH settings for sh
ifeq ($(ARCH),sh64)
       SRCARCH := sh
endif

# Where to locate arch specific headers
hdr-arch  := $(SRCARCH)

ifeq ($(ARCH),m68knommu)
       hdr-arch  := m68k
endif

KCONFIG_CONFIG	?= .config
export KCONFIG_CONFIG

# SHELL used by kbuild
CONFIG_SHELL := $(shell if [ -x "$$BASH" ]; then echo $$BASH; \
	  else if [ -x /bin/bash ]; then echo /bin/bash; \
	  else echo sh; fi ; fi)

HOSTCC       = gcc
HOSTCXX      = g++
HOSTCFLAGS   = -Wall -Wmissing-prototypes -Wstrict-prototypes -O2 -fomit-frame-pointer
HOSTCXXFLAGS = -O2

# Decide whether to build built-in, modular, or both.
# Normally, just do built-in.

KBUILD_MODULES :=
KBUILD_BUILTIN := 1

#	If we have only "make modules", don't compile built-in objects.
#	When we're building modules with modversions, we need to consider
#	the built-in objects during the descend as well, in order to
#	make sure the checksums are up to date before we record them.

ifeq ($(MAKECMDGOALS),modules)
  KBUILD_BUILTIN := $(if $(CONFIG_MODVERSIONS),1)
endif

#	If we have "make <whatever> modules", compile modules
#	in addition to whatever we do anyway.
#	Just "make" or "make all" shall build modules as well

ifneq ($(filter all _all modules,$(MAKECMDGOALS)),)
  KBUILD_MODULES := 1
endif

ifeq ($(MAKECMDGOALS),)
  KBUILD_MODULES := 1
endif

export KBUILD_MODULES KBUILD_BUILTIN
export KBUILD_CHECKSRC KBUILD_SRC KBUILD_EXTMOD

# Beautify output
# ---------------------------------------------------------------------------
#
# Normally, we echo the whole command before executing it. By making
# that echo $($(quiet)$(cmd)), we now have the possibility to set
# $(quiet) to choose other forms of output instead, e.g.
#
#         quiet_cmd_cc_o_c = Compiling $(RELDIR)/$@
#         cmd_cc_o_c       = $(CC) $(c_flags) -c -o $@ $<
#
# If $(quiet) is empty, the whole command will be printed.
# If it is set to "quiet_", only the short version will be printed. 
# If it is set to "silent_", nothing will be printed at all, since
# the variable $(silent_cmd_cc_o_c) doesn't exist.
#
# A simple variant is to prefix commands with $(Q) - that's useful
# for commands that shall be hidden in non-verbose mode.
#
#	$(Q)ln $@ :<
#
# If KBUILD_VERBOSE equals 0 then the above command will be hidden.
# If KBUILD_VERBOSE equals 1 then the above command is displayed.

ifeq ($(KBUILD_VERBOSE),1)
  quiet =
  Q =
else
  quiet=quiet_
  Q = @
endif

# If the user is running make -s (silent mode), suppress echoing of
# commands

ifneq ($(findstring s,$(MAKEFLAGS)),)
  quiet=silent_
endif

export quiet Q KBUILD_VERBOSE


# Look for make include files relative to root of kernel src
MAKEFLAGS += --include-dir=$(srctree)

# We need some generic definitions (do not try to remake the file).
$(srctree)/scripts/Kbuild.include: ;
include $(srctree)/scripts/Kbuild.include

# Make variables (CC, etc...)

AS		= $(CROSS_COMPILE)as
LD		= $(CROSS_COMPILE)ld
CC		= $(CROSS_COMPILE)gcc
CPP		= $(CC) -E
AR		= $(CROSS_COMPILE)ar
NM		= $(CROSS_COMPILE)nm
STRIP		= $(CROSS_COMPILE)strip
OBJCOPY		= $(CROSS_COMPILE)objcopy
OBJDUMP		= $(CROSS_COMPILE)objdump
AWK		= awk
GENKSYMS	= scripts/genksyms/genksyms
INSTALLKERNEL  := installkernel
DEPMOD		= /sbin/depmod
KALLSYMS	= scripts/kallsyms
PERL		= perl
CHECK		= sparse

CHECKFLAGS     := -D__linux__ -Dlinux -D__STDC__ -Dunix -D__unix__ \
		  -Wbitwise -Wno-return-void $(CF)
CFLAGS_MODULE   =
AFLAGS_MODULE   =
LDFLAGS_MODULE  =
CFLAGS_KERNEL	=
AFLAGS_KERNEL	=
CFLAGS_GCOV	= -fprofile-arcs -ftest-coverage


# Use LINUXINCLUDE when you must reference the include/ directory.
# Needed to be compatible with the O= option
LINUXINCLUDE    := -I$(srctree)/arch/$(hdr-arch)/include -Iinclude \
                   $(if $(KBUILD_SRC), -I$(srctree)/include) \
                   -include include/generated/autoconf.h

KBUILD_CPPFLAGS := -D__KERNEL__

KBUILD_CFLAGS   := -Wall -Wundef -Wstrict-prototypes -Wno-trigraphs \
		   -fno-strict-aliasing -fno-common \
		   -Werror-implicit-function-declaration \
		   -Wno-format-security \
		   -fno-delete-null-pointer-checks
KBUILD_AFLAGS_KERNEL :=
KBUILD_CFLAGS_KERNEL :=
KBUILD_AFLAGS   := -D__ASSEMBLY__
KBUILD_AFLAGS_MODULE  := -DMODULE
KBUILD_CFLAGS_MODULE  := -DMODULE
KBUILD_LDFLAGS_MODULE := -T $(srctree)/scripts/module-common.lds

# Read KERNELRELEASE from include/config/kernel.release (if it exists)
KERNELRELEASE = $(shell cat include/config/kernel.release 2> /dev/null)
KERNELVERSION = $(VERSION).$(PATCHLEVEL).$(SUBLEVEL)$(EXTRAVERSION)

export VERSION PATCHLEVEL SUBLEVEL KERNELRELEASE KERNELVERSION
export ARCH SRCARCH CONFIG_SHELL HOSTCC HOSTCFLAGS CROSS_COMPILE AS LD CC
export CPP AR NM STRIP OBJCOPY OBJDUMP
export MAKE AWK GENKSYMS INSTALLKERNEL PERL UTS_MACHINE
export HOSTCXX HOSTCXXFLAGS LDFLAGS_MODULE CHECK CHECKFLAGS

export KBUILD_CPPFLAGS NOSTDINC_FLAGS LINUXINCLUDE OBJCOPYFLAGS LDFLAGS
export KBUILD_CFLAGS CFLAGS_KERNEL CFLAGS_MODULE CFLAGS_GCOV
export KBUILD_AFLAGS AFLAGS_KERNEL AFLAGS_MODULE
export KBUILD_AFLAGS_MODULE KBUILD_CFLAGS_MODULE KBUILD_LDFLAGS_MODULE
export KBUILD_AFLAGS_KERNEL KBUILD_CFLAGS_KERNEL

# When compiling out-of-tree modules, put MODVERDIR in the module
# tree rather than in the kernel tree. The kernel tree might
# even be read-only.
export MODVERDIR := $(if $(KBUILD_EXTMOD),$(firstword $(KBUILD_EXTMOD))/).tmp_versions

# Files to ignore in find ... statements

RCS_FIND_IGNORE := \( -name SCCS -o -name BitKeeper -o -name .svn -o -name CVS -o -name .pc -o -name .hg -o -name .git \) -prune -o
export RCS_TAR_IGNORE := --exclude SCCS --exclude BitKeeper --exclude .svn --exclude CVS --exclude .pc --exclude .hg --exclude .git

# ===========================================================================
# Rules shared between *config targets and build targets

# Basic helpers built in scripts/
PHONY += scripts_basic
scripts_basic:
	$(Q)$(MAKE) $(build)=scripts/basic
	$(Q)rm -f .tmp_quiet_recordmcount

# To avoid any implicit rule to kick in, define an empty command.
scripts/basic/%: scripts_basic ;

PHONY += outputmakefile
# outputmakefile generates a Makefile in the output directory, if using a
# separate output directory. This allows convenient use of make in the
# output directory.
outputmakefile:
ifneq ($(KBUILD_SRC),)
	$(Q)ln -fsn $(srctree) source
	$(Q)$(CONFIG_SHELL) $(srctree)/scripts/mkmakefile \
	    $(srctree) $(objtree) $(VERSION) $(PATCHLEVEL)
endif

# To make sure we do not include .config for any of the *config targets
# catch them early, and hand them over to scripts/kconfig/Makefile
# It is allowed to specify more targets when calling make, including
# mixing *config targets and build targets.
# For example 'make oldconfig all'.
# Detect when mixed targets is specified, and make a second invocation
# of make so .config is not included in this case either (for *config).

no-dot-config-targets := clean mrproper distclean \
			 cscope gtags TAGS tags help %docs check% coccicheck \
			 include/linux/version.h headers_% \
			 kernelversion %src-pkg

config-targets := 0
mixed-targets  := 0
dot-config     := 1

ifneq ($(filter $(no-dot-config-targets), $(MAKECMDGOALS)),)
	ifeq ($(filter-out $(no-dot-config-targets), $(MAKECMDGOALS)),)
		dot-config := 0
	endif
endif

ifeq ($(KBUILD_EXTMOD),)
        ifneq ($(filter config %config,$(MAKECMDGOALS)),)
                config-targets := 1
                ifneq ($(filter-out config %config,$(MAKECMDGOALS)),)
                        mixed-targets := 1
                endif
        endif
endif

ifeq ($(mixed-targets),1)
# ===========================================================================
# We're called with mixed targets (*config and build targets).
# Handle them one by one.

%:: FORCE
	$(Q)$(MAKE) -C $(srctree) KBUILD_SRC= $@

else
ifeq ($(config-targets),1)
# ===========================================================================
# *config targets only - make sure prerequisites are updated, and descend
# in scripts/kconfig to make the *config target

# Read arch specific Makefile to set KBUILD_DEFCONFIG as needed.
# KBUILD_DEFCONFIG may point out an alternative default configuration
# used for 'make defconfig'
include $(srctree)/arch/$(SRCARCH)/Makefile
export KBUILD_DEFCONFIG KBUILD_KCONFIG

config: scripts_basic outputmakefile FORCE
	$(Q)mkdir -p include/linux include/config
	$(Q)$(MAKE) $(build)=scripts/kconfig $@

%config: scripts_basic outputmakefile FORCE
	$(Q)mkdir -p include/linux include/config
	$(Q)$(MAKE) $(build)=scripts/kconfig $@

else
# ===========================================================================
# Build targets only - this includes vmlinux, arch specific targets, clean
# targets and others. In general all targets except *config targets.

ifeq ($(KBUILD_EXTMOD),)
# Additional helpers built in scripts/
# Carefully list dependencies so we do not try to build scripts twice
# in parallel
PHONY += scripts
scripts: scripts_basic include/config/auto.conf include/config/tristate.conf
	$(Q)$(MAKE) $(build)=$(@)

# Objects we will link into vmlinux / subdirs we need to visit
init-y		:= init/
drivers-y	:= drivers/ sound/ firmware/
net-y		:= net/
libs-y		:= lib/
core-y		:= usr/
endif # KBUILD_EXTMOD

ifeq ($(dot-config),1)
# Read in config
-include include/config/auto.conf

ifeq ($(KBUILD_EXTMOD),)
# Read in dependencies to all Kconfig* files, make sure to run
# oldconfig if changes are detected.
-include include/config/auto.conf.cmd

# To avoid any implicit rule to kick in, define an empty command
$(KCONFIG_CONFIG) include/config/auto.conf.cmd: ;

# If .config is newer than include/config/auto.conf, someone tinkered
# with it and forgot to run make oldconfig.
# if auto.conf.cmd is missing then we are probably in a cleaned tree so
# we execute the config step to be sure to catch updated Kconfig files
include/config/%.conf: $(KCONFIG_CONFIG) include/config/auto.conf.cmd
	$(Q)$(MAKE) -f $(srctree)/Makefile silentoldconfig
else
# external modules needs include/generated/autoconf.h and include/config/auto.conf
# but do not care if they are up-to-date. Use auto.conf to trigger the test
PHONY += include/config/auto.conf

include/config/auto.conf:
	$(Q)test -e include/generated/autoconf.h -a -e $@ || (		\
	echo;								\
	echo "  ERROR: Kernel configuration is invalid.";		\
	echo "         include/generated/autoconf.h or $@ are missing.";\
	echo "         Run 'make oldconfig && make prepare' on kernel src to fix it.";	\
	echo;								\
	/bin/false)

endif # KBUILD_EXTMOD

else
# Dummy target needed, because used as prerequisite
include/config/auto.conf: ;
endif # $(dot-config)

# The all: target is the default when no target is given on the
# command line.
# This allow a user to issue only 'make' to build a kernel including modules
# Defaults to vmlinux, but the arch makefile usually adds further targets
all: vmlinux

ifdef CONFIG_CC_OPTIMIZE_FOR_SIZE
KBUILD_CFLAGS	+= -Os
else
KBUILD_CFLAGS	+= -O2
endif

include $(srctree)/arch/$(SRCARCH)/Makefile

ifneq ($(CONFIG_FRAME_WARN),0)
KBUILD_CFLAGS += $(call cc-option,-Wframe-larger-than=${CONFIG_FRAME_WARN})
endif

# Force gcc to behave correct even for buggy distributions
ifndef CONFIG_CC_STACKPROTECTOR
KBUILD_CFLAGS += $(call cc-option, -fno-stack-protector)
endif

ifdef CONFIG_FRAME_POINTER
KBUILD_CFLAGS	+= -fno-omit-frame-pointer -fno-optimize-sibling-calls
else
# Some targets (ARM with Thumb2, for example), can't be built with frame
# pointers.  For those, we don't have FUNCTION_TRACER automatically
# select FRAME_POINTER.  However, FUNCTION_TRACER adds -pg, and this is
# incompatible with -fomit-frame-pointer with current GCC, so we don't use
# -fomit-frame-pointer with FUNCTION_TRACER.
ifndef CONFIG_FUNCTION_TRACER
KBUILD_CFLAGS	+= -fomit-frame-pointer
endif
endif

ifdef CONFIG_DEBUG_INFO
KBUILD_CFLAGS	+= -g
KBUILD_AFLAGS	+= -gdwarf-2
endif

ifdef CONFIG_DEBUG_INFO_REDUCED
KBUILD_CFLAGS 	+= $(call cc-option, -femit-struct-debug-baseonly)
endif

ifdef CONFIG_FUNCTION_TRACER
KBUILD_CFLAGS	+= -pg
ifdef CONFIG_DYNAMIC_FTRACE
	ifdef CONFIG_HAVE_C_RECORDMCOUNT
		BUILD_C_RECORDMCOUNT := y
		export BUILD_C_RECORDMCOUNT
	endif
endif
endif

# We trigger additional mismatches with less inlining
ifdef CONFIG_DEBUG_SECTION_MISMATCH
KBUILD_CFLAGS += $(call cc-option, -fno-inline-functions-called-once)
endif

# arch Makefile may override CC so keep this after arch Makefile is included
NOSTDINC_FLAGS += -nostdinc -isystem $(shell $(CC) -print-file-name=include)
CHECKFLAGS     += $(NOSTDINC_FLAGS)

# warn about C99 declaration after statement
KBUILD_CFLAGS += $(call cc-option,-Wdeclaration-after-statement,)

# disable pointer signed / unsigned warnings in gcc 4.0
KBUILD_CFLAGS += $(call cc-option,-Wno-pointer-sign,)

# disable invalid "can't wrap" optimizations for signed / pointers
KBUILD_CFLAGS	+= $(call cc-option,-fno-strict-overflow)

# conserve stack if available
KBUILD_CFLAGS   += $(call cc-option,-fconserve-stack)

# check for 'asm goto'
ifeq ($(shell $(CONFIG_SHELL) $(srctree)/scripts/gcc-goto.sh $(CC)), y)
	KBUILD_CFLAGS += -DCC_HAVE_ASM_GOTO
endif

# Add user supplied CPPFLAGS, AFLAGS and CFLAGS as the last assignments
# But warn user when we do so
warn-assign = \
$(warning "WARNING: Appending $$K$(1) ($(K$(1))) from $(origin K$(1)) to kernel $$$(1)")

ifneq ($(KCPPFLAGS),)
        $(call warn-assign,CPPFLAGS)
        KBUILD_CPPFLAGS += $(KCPPFLAGS)
endif
ifneq ($(KAFLAGS),)
        $(call warn-assign,AFLAGS)
        KBUILD_AFLAGS += $(KAFLAGS)
endif
ifneq ($(KCFLAGS),)
        $(call warn-assign,CFLAGS)
        KBUILD_CFLAGS += $(KCFLAGS)
endif

# Use --build-id when available.
LDFLAGS_BUILD_ID = $(patsubst -Wl$(comma)%,%,\
			      $(call cc-ldoption, -Wl$(comma)--build-id,))
KBUILD_LDFLAGS_MODULE += $(LDFLAGS_BUILD_ID)
LDFLAGS_vmlinux += $(LDFLAGS_BUILD_ID)

ifeq ($(CONFIG_STRIP_ASM_SYMS),y)
LDFLAGS_vmlinux	+= $(call ld-option, -X,)
endif

# Default kernel image to build when no specific target is given.
# KBUILD_IMAGE may be overruled on the command line or
# set in the environment
# Also any assignments in arch/$(ARCH)/Makefile take precedence over
# this default value
export KBUILD_IMAGE ?= vmlinux

#
# INSTALL_PATH specifies where to place the updated kernel and system map
# images. Default is /boot, but you can set it to other values
export	INSTALL_PATH ?= /boot

#
# INSTALL_MOD_PATH specifies a prefix to MODLIB for module directory
# relocations required by build roots.  This is not defined in the
# makefile but the argument can be passed to make if needed.
#

MODLIB	= $(INSTALL_MOD_PATH)/lib/modules/$(KERNELRELEASE)
export MODLIB

#
#  INSTALL_MOD_STRIP, if defined, will cause modules to be
#  stripped after they are installed.  If INSTALL_MOD_STRIP is '1', then
#  the default option --strip-debug will be used.  Otherwise,
#  INSTALL_MOD_STRIP value will be used as the options to the strip command.

ifdef INSTALL_MOD_STRIP
ifeq ($(INSTALL_MOD_STRIP),1)
mod_strip_cmd = $(STRIP) --strip-debug
else
mod_strip_cmd = $(STRIP) $(INSTALL_MOD_STRIP)
endif # INSTALL_MOD_STRIP=1
else
mod_strip_cmd = true
endif # INSTALL_MOD_STRIP
export mod_strip_cmd


ifeq ($(KBUILD_EXTMOD),)
core-y		+= kernel/ mm/ fs/ ipc/ security/ crypto/ block/

vmlinux-dirs	:= $(patsubst %/,%,$(filter %/, $(init-y) $(init-m) \
		     $(core-y) $(core-m) $(drivers-y) $(drivers-m) \
		     $(net-y) $(net-m) $(libs-y) $(libs-m)))

vmlinux-alldirs	:= $(sort $(vmlinux-dirs) $(patsubst %/,%,$(filter %/, \
		     $(init-n) $(init-) \
		     $(core-n) $(core-) $(drivers-n) $(drivers-) \
		     $(net-n)  $(net-)  $(libs-n)    $(libs-))))

init-y		:= $(patsubst %/, %/built-in.o, $(init-y))
core-y		:= $(patsubst %/, %/built-in.o, $(core-y))
drivers-y	:= $(patsubst %/, %/built-in.o, $(drivers-y))
net-y		:= $(patsubst %/, %/built-in.o, $(net-y))
libs-y1		:= $(patsubst %/, %/lib.a, $(libs-y))
libs-y2		:= $(patsubst %/, %/built-in.o, $(libs-y))
libs-y		:= $(libs-y1) $(libs-y2)

# Build vmlinux
# ---------------------------------------------------------------------------
# vmlinux is built from the objects selected by $(vmlinux-init) and
# $(vmlinux-main). Most are built-in.o files from top-level directories
# in the kernel tree, others are specified in arch/$(ARCH)/Makefile.
# Ordering when linking is important, and $(vmlinux-init) must be first.
#
# vmlinux
#   ^
#   |
#   +-< $(vmlinux-init)
#   |   +--< init/version.o + more
#   |
#   +--< $(vmlinux-main)
#   |    +--< driver/built-in.o mm/built-in.o + more
#   |
#   +-< kallsyms.o (see description in CONFIG_KALLSYMS section)
#
# vmlinux version (uname -v) cannot be updated during normal
# descending-into-subdirs phase since we do not yet know if we need to
# update vmlinux.
# Therefore this step is delayed until just before final link of vmlinux -
# except in the kallsyms case where it is done just before adding the
# symbols to the kernel.
#
# System.map is generated to document addresses of all kernel symbols

vmlinux-init := $(head-y) $(init-y)
vmlinux-main := $(core-y) $(libs-y) $(drivers-y) $(net-y)
vmlinux-all  := $(vmlinux-init) $(vmlinux-main)
vmlinux-lds  := arch/$(SRCARCH)/kernel/vmlinux.lds
export KBUILD_VMLINUX_OBJS := $(vmlinux-all)

# Rule to link vmlinux - also used during CONFIG_KALLSYMS
# May be overridden by arch/$(ARCH)/Makefile
quiet_cmd_vmlinux__ ?= LD      $@
      cmd_vmlinux__ ?= $(LD) $(LDFLAGS) $(LDFLAGS_vmlinux) -o $@ \
      -T $(vmlinux-lds) $(vmlinux-init)                          \
      --start-group $(vmlinux-main) --end-group                  \
      $(filter-out $(vmlinux-lds) $(vmlinux-init) $(vmlinux-main) vmlinux.o FORCE ,$^)

# Generate new vmlinux version
quiet_cmd_vmlinux_version = GEN     .version
      cmd_vmlinux_version = set -e;                     \
	if [ ! -r .version ]; then			\
	  rm -f .version;				\
	  echo 1 >.version;				\
	else						\
	  mv .version .old_version;			\
	  expr 0$$(cat .old_version) + 1 >.version;	\
	fi;						\
	$(MAKE) $(build)=init

# Generate System.map
quiet_cmd_sysmap = SYSMAP
      cmd_sysmap = $(CONFIG_SHELL) $(srctree)/scripts/mksysmap

# Link of vmlinux
# If CONFIG_KALLSYMS is set .version is already updated
# Generate System.map and verify that the content is consistent
# Use + in front of the vmlinux_version rule to silent warning with make -j2
# First command is ':' to allow us to use + in front of the rule
define rule_vmlinux__
	:
	$(if $(CONFIG_KALLSYMS),,+$(call cmd,vmlinux_version))

	$(call cmd,vmlinux__)
	$(Q)echo 'cmd_$@ := $(cmd_vmlinux__)' > $(@D)/.$(@F).cmd

	$(Q)$(if $($(quiet)cmd_sysmap),                                      \
	  echo '  $($(quiet)cmd_sysmap)  System.map' &&)                     \
	$(cmd_sysmap) $@ System.map;                                         \
	if [ $$? -ne 0 ]; then                                               \
		rm -f $@;                                                    \
		/bin/false;                                                  \
	fi;
	$(verify_kallsyms)
endef


ifdef CONFIG_KALLSYMS
# Generate section listing all symbols and add it into vmlinux $(kallsyms.o)
# It's a three stage process:
# o .tmp_vmlinux1 has all symbols and sections, but __kallsyms is
#   empty
#   Running kallsyms on that gives us .tmp_kallsyms1.o with
#   the right size - vmlinux version (uname -v) is updated during this step
# o .tmp_vmlinux2 now has a __kallsyms section of the right size,
#   but due to the added section, some addresses have shifted.
#   From here, we generate a correct .tmp_kallsyms2.o
# o The correct .tmp_kallsyms2.o is linked into the final vmlinux.
# o Verify that the System.map from vmlinux matches the map from
#   .tmp_vmlinux2, just in case we did not generate kallsyms correctly.
# o If CONFIG_KALLSYMS_EXTRA_PASS is set, do an extra pass using
#   .tmp_vmlinux3 and .tmp_kallsyms3.o.  This is only meant as a
#   temporary bypass to allow the kernel to be built while the
#   maintainers work out what went wrong with kallsyms.

ifdef CONFIG_KALLSYMS_EXTRA_PASS
last_kallsyms := 3
else
last_kallsyms := 2
endif

kallsyms.o := .tmp_kallsyms$(last_kallsyms).o

define verify_kallsyms
	$(Q)$(if $($(quiet)cmd_sysmap),                                      \
	  echo '  $($(quiet)cmd_sysmap)  .tmp_System.map' &&)                \
	  $(cmd_sysmap) .tmp_vmlinux$(last_kallsyms) .tmp_System.map
	$(Q)cmp -s System.map .tmp_System.map ||                             \
		(echo Inconsistent kallsyms data;                            \
		 echo Try setting CONFIG_KALLSYMS_EXTRA_PASS;                \
		 rm .tmp_kallsyms* ; /bin/false )
endef

# Update vmlinux version before link
# Use + in front of this rule to silent warning about make -j1
# First command is ':' to allow us to use + in front of this rule
cmd_ksym_ld = $(cmd_vmlinux__)
define rule_ksym_ld
	: 
	+$(call cmd,vmlinux_version)
	$(call cmd,vmlinux__)
	$(Q)echo 'cmd_$@ := $(cmd_vmlinux__)' > $(@D)/.$(@F).cmd
endef

# Generate .S file with all kernel symbols
quiet_cmd_kallsyms = KSYM    $@
      cmd_kallsyms = $(NM) -n $< | $(KALLSYMS) \
                     $(if $(CONFIG_KALLSYMS_ALL),--all-symbols) > $@

.tmp_kallsyms1.o .tmp_kallsyms2.o .tmp_kallsyms3.o: %.o: %.S scripts FORCE
	$(call if_changed_dep,as_o_S)

.tmp_kallsyms%.S: .tmp_vmlinux% $(KALLSYMS)
	$(call cmd,kallsyms)

# .tmp_vmlinux1 must be complete except kallsyms, so update vmlinux version
.tmp_vmlinux1: $(vmlinux-lds) $(vmlinux-all) FORCE
	$(call if_changed_rule,ksym_ld)

.tmp_vmlinux2: $(vmlinux-lds) $(vmlinux-all) .tmp_kallsyms1.o FORCE
	$(call if_changed,vmlinux__)

.tmp_vmlinux3: $(vmlinux-lds) $(vmlinux-all) .tmp_kallsyms2.o FORCE
	$(call if_changed,vmlinux__)

# Needs to visit scripts/ before $(KALLSYMS) can be used.
$(KALLSYMS): scripts ;

# Generate some data for debugging strange kallsyms problems
debug_kallsyms: .tmp_map$(last_kallsyms)

.tmp_map%: .tmp_vmlinux% FORCE
	($(OBJDUMP) -h $< | $(AWK) '/^ +[0-9]/{print $$4 " 0 " $$2}'; $(NM) $<) | sort > $@

.tmp_map3: .tmp_map2

.tmp_map2: .tmp_map1

endif # ifdef CONFIG_KALLSYMS

# Do modpost on a prelinked vmlinux. The finally linked vmlinux has
# relevant sections renamed as per the linker script.
quiet_cmd_vmlinux-modpost = LD      $@
      cmd_vmlinux-modpost = $(LD) $(LDFLAGS) -r -o $@                          \
	 $(vmlinux-init) --start-group $(vmlinux-main) --end-group             \
	 $(filter-out $(vmlinux-init) $(vmlinux-main) FORCE ,$^)
define rule_vmlinux-modpost
	:
	+$(call cmd,vmlinux-modpost)
	$(Q)$(MAKE) -f $(srctree)/scripts/Makefile.modpost $@
	$(Q)echo 'cmd_$@ := $(cmd_vmlinux-modpost)' > $(dot-target).cmd
endef

# vmlinux image - including updated kernel symbols
vmlinux: $(vmlinux-lds) $(vmlinux-init) $(vmlinux-main) vmlinux.o $(kallsyms.o) FORCE
ifdef CONFIG_HEADERS_CHECK
	$(Q)$(MAKE) -f $(srctree)/Makefile headers_check
endif
ifdef CONFIG_SAMPLES
	$(Q)$(MAKE) $(build)=samples
endif
ifdef CONFIG_BUILD_DOCSRC
	$(Q)$(MAKE) $(build)=Documentation
endif
	$(call vmlinux-modpost)
	$(call if_changed_rule,vmlinux__)
	$(Q)rm -f .old_version

# build vmlinux.o first to catch section mismatch errors early
ifdef CONFIG_KALLSYMS
.tmp_vmlinux1: vmlinux.o
endif

modpost-init := $(filter-out init/built-in.o, $(vmlinux-init))
vmlinux.o: $(modpost-init) $(vmlinux-main) FORCE
	$(call if_changed_rule,vmlinux-modpost)

# The actual objects are generated when descending, 
# make sure no implicit rule kicks in
$(sort $(vmlinux-init) $(vmlinux-main)) $(vmlinux-lds): $(vmlinux-dirs) ;

# Handle descending into subdirectories listed in $(vmlinux-dirs)
# Preset locale variables to speed up the build process. Limit locale
# tweaks to this spot to avoid wrong language settings when running
# make menuconfig etc.
# Error messages still appears in the original language

PHONY += $(vmlinux-dirs)
$(vmlinux-dirs): prepare scripts
	$(Q)$(MAKE) $(build)=$@

# Store (new) KERNELRELASE string in include/config/kernel.release
include/config/kernel.release: include/config/auto.conf FORCE
	$(Q)rm -f $@
	$(Q)echo "$(KERNELVERSION)$$($(CONFIG_SHELL) $(srctree)/scripts/setlocalversion $(srctree))" > $@


# Things we need to do before we recursively start building the kernel
# or the modules are listed in "prepare".
# A multi level approach is used. prepareN is processed before prepareN-1.
# archprepare is used in arch Makefiles and when processed asm symlink,
# version.h and scripts_basic is processed / created.

# Listed in dependency order
PHONY += prepare archprepare prepare0 prepare1 prepare2 prepare3

# prepare3 is used to check if we are building in a separate output directory,
# and if so do:
# 1) Check that make has not been executed in the kernel src $(srctree)
prepare3: include/config/kernel.release
ifneq ($(KBUILD_SRC),)
	@$(kecho) '  Using $(srctree) as source for kernel'
	$(Q)if [ -f $(srctree)/.config -o -d $(srctree)/include/config ]; then \
		echo "  $(srctree) is not clean, please run 'make mrproper'";\
		echo "  in the '$(srctree)' directory.";\
		/bin/false; \
	fi;
endif

# prepare2 creates a makefile if using a separate output directory
prepare2: prepare3 outputmakefile

prepare1: prepare2 include/linux/version.h include/generated/utsrelease.h \
                   include/config/auto.conf
	$(cmd_crmodverdir)

archprepare: prepare1 scripts_basic

prepare0: archprepare FORCE
	$(Q)$(MAKE) $(build)=.
	$(Q)$(MAKE) $(build)=. missing-syscalls

# All the preparing..
prepare: prepare0

# Generate some files
# ---------------------------------------------------------------------------

# KERNELRELEASE can change from a few different places, meaning version.h
# needs to be updated, so this check is forced on all builds

uts_len := 64
define filechk_utsrelease.h
	if [ `echo -n "$(KERNELRELEASE)" | wc -c ` -gt $(uts_len) ]; then \
	  echo '"$(KERNELRELEASE)" exceeds $(uts_len) characters' >&2;    \
	  exit 1;                                                         \
	fi;                                                               \
	(echo \#define UTS_RELEASE \"$(KERNELRELEASE)\";)
endef

define filechk_version.h
	(echo \#define LINUX_VERSION_CODE $(shell                             \
	expr $(VERSION) \* 65536 + $(PATCHLEVEL) \* 256 + $(SUBLEVEL));     \
	echo '#define KERNEL_VERSION(a,b,c) (((a) << 16) + ((b) << 8) + (c))';)
endef

include/linux/version.h: $(srctree)/Makefile FORCE
	$(call filechk,version.h)

include/generated/utsrelease.h: include/config/kernel.release FORCE
	$(call filechk,utsrelease.h)

PHONY += headerdep
headerdep:
	$(Q)find include/ -name '*.h' | xargs --max-args 1 scripts/headerdep.pl

# ---------------------------------------------------------------------------

PHONY += depend dep
depend dep:
	@echo '*** Warning: make $@ is unnecessary now.'

# ---------------------------------------------------------------------------
# Firmware install
INSTALL_FW_PATH=$(INSTALL_MOD_PATH)/lib/firmware/$(KERNELRELEASE)
export INSTALL_FW_PATH

PHONY += firmware_install
firmware_install: FORCE
	@mkdir -p $(objtree)/firmware
	$(Q)$(MAKE) -f $(srctree)/scripts/Makefile.fwinst obj=firmware __fw_install

# ---------------------------------------------------------------------------
# Kernel headers

#Default location for installed headers
export INSTALL_HDR_PATH = $(objtree)/usr

hdr-inst := -rR -f $(srctree)/scripts/Makefile.headersinst obj

# If we do an all arch process set dst to asm-$(hdr-arch)
hdr-dst = $(if $(KBUILD_HEADERS), dst=include/asm-$(hdr-arch), dst=include/asm)

PHONY += __headers
__headers: include/linux/version.h scripts_basic FORCE
	$(Q)$(MAKE) $(build)=scripts build_unifdef

PHONY += headers_install_all
headers_install_all:
	$(Q)$(CONFIG_SHELL) $(srctree)/scripts/headers.sh install

PHONY += headers_install
headers_install: __headers
	$(if $(wildcard $(srctree)/arch/$(hdr-arch)/include/asm/Kbuild),, \
	$(error Headers not exportable for the $(SRCARCH) architecture))
	$(Q)$(MAKE) $(hdr-inst)=include
	$(Q)$(MAKE) $(hdr-inst)=arch/$(hdr-arch)/include/asm $(hdr-dst)

PHONY += headers_check_all
headers_check_all: headers_install_all
	$(Q)$(CONFIG_SHELL) $(srctree)/scripts/headers.sh check

PHONY += headers_check
headers_check: headers_install
	$(Q)$(MAKE) $(hdr-inst)=include HDRCHECK=1
	$(Q)$(MAKE) $(hdr-inst)=arch/$(hdr-arch)/include/asm $(hdr-dst) HDRCHECK=1

# ---------------------------------------------------------------------------
# Modules

ifdef CONFIG_MODULES

# By default, build modules as well

all: modules

#	Build modules
#
#	A module can be listed more than once in obj-m resulting in
#	duplicate lines in modules.order files.  Those are removed
#	using awk while concatenating to the final file.

PHONY += modules
modules: $(vmlinux-dirs) $(if $(KBUILD_BUILTIN),vmlinux) modules.builtin
	$(Q)$(AWK) '!x[$$0]++' $(vmlinux-dirs:%=$(objtree)/%/modules.order) > $(objtree)/modules.order
	@$(kecho) '  Building modules, stage 2.';
	$(Q)$(MAKE) -f $(srctree)/scripts/Makefile.modpost
	$(Q)$(MAKE) -f $(srctree)/scripts/Makefile.fwinst obj=firmware __fw_modbuild

modules.builtin: $(vmlinux-dirs:%=%/modules.builtin)
	$(Q)$(AWK) '!x[$$0]++' $^ > $(objtree)/modules.builtin

%/modules.builtin: include/config/auto.conf
	$(Q)$(MAKE) $(modbuiltin)=$*


# Target to prepare building external modules
PHONY += modules_prepare
modules_prepare: prepare scripts

# Target to install modules
PHONY += modules_install
modules_install: _modinst_ _modinst_post

PHONY += _modinst_
_modinst_:
	@if [ -z "`$(DEPMOD) -V 2>/dev/null | grep module-init-tools`" ]; then \
		echo "Warning: you may need to install module-init-tools"; \
		echo "See http://www.codemonkey.org.uk/docs/post-halloween-2.6.txt";\
		sleep 1; \
	fi
	@rm -rf $(MODLIB)/kernel
	@rm -f $(MODLIB)/source
	@mkdir -p $(MODLIB)/kernel
	@ln -s $(srctree) $(MODLIB)/source
	@if [ ! $(objtree) -ef  $(MODLIB)/build ]; then \
		rm -f $(MODLIB)/build ; \
		ln -s $(objtree) $(MODLIB)/build ; \
	fi
	@cp -f $(objtree)/modules.order $(MODLIB)/
	@cp -f $(objtree)/modules.builtin $(MODLIB)/
	$(Q)$(MAKE) -f $(srctree)/scripts/Makefile.modinst

# This depmod is only for convenience to give the initial
# boot a modules.dep even before / is mounted read-write.  However the
# boot script depmod is the master version.
PHONY += _modinst_post
_modinst_post: _modinst_
	$(Q)$(MAKE) -f $(srctree)/scripts/Makefile.fwinst obj=firmware __fw_modinst
	$(call cmd,depmod)

else # CONFIG_MODULES

# Modules not configured
# ---------------------------------------------------------------------------

modules modules_install: FORCE
	@echo
	@echo "The present kernel configuration has modules disabled."
	@echo "Type 'make config' and enable loadable module support."
	@echo "Then build a kernel with module support enabled."
	@echo
	@exit 1

endif # CONFIG_MODULES

###
# Cleaning is done on three levels.
# make clean     Delete most generated files
#                Leave enough to build external modules
# make mrproper  Delete the current configuration, and all generated files
# make distclean Remove editor backup files, patch leftover files and the like

# Directories & files removed with 'make clean'
CLEAN_DIRS  += $(MODVERDIR)
CLEAN_FILES +=	vmlinux System.map \
                .tmp_kallsyms* .tmp_version .tmp_vmlinux* .tmp_System.map

# Directories & files removed with 'make mrproper'
MRPROPER_DIRS  += include/config usr/include include/generated
MRPROPER_FILES += .config .config.old .version .old_version             \
                  include/linux/version.h                               \
		  Module.symvers tags TAGS cscope* GPATH GTAGS GRTAGS GSYMS

# clean - Delete most, but leave enough to build external modules
#
clean: rm-dirs  := $(CLEAN_DIRS)
clean: rm-files := $(CLEAN_FILES)
clean-dirs      := $(addprefix _clean_, . $(vmlinux-alldirs) Documentation)

PHONY += $(clean-dirs) clean archclean
$(clean-dirs):
	$(Q)$(MAKE) $(clean)=$(patsubst _clean_%,%,$@)

clean: archclean

# mrproper - Delete all generated files, including .config
#
mrproper: rm-dirs  := $(wildcard $(MRPROPER_DIRS))
mrproper: rm-files := $(wildcard $(MRPROPER_FILES))
mrproper-dirs      := $(addprefix _mrproper_,Documentation/DocBook scripts)

PHONY += $(mrproper-dirs) mrproper archmrproper
$(mrproper-dirs):
	$(Q)$(MAKE) $(clean)=$(patsubst _mrproper_%,%,$@)

mrproper: clean archmrproper $(mrproper-dirs)
	$(call cmd,rmdirs)
	$(call cmd,rmfiles)

# distclean
#
PHONY += distclean

distclean: mrproper
	@find $(srctree) $(RCS_FIND_IGNORE) \
		\( -name '*.orig' -o -name '*.rej' -o -name '*~' \
		-o -name '*.bak' -o -name '#*#' -o -name '.*.orig' \
		-o -name '.*.rej' -o -size 0 \
		-o -name '*%' -o -name '.*.cmd' -o -name 'core' \) \
		-type f -print | xargs rm -f


# Packaging of the kernel to various formats
# ---------------------------------------------------------------------------
# rpm target kept for backward compatibility
package-dir	:= $(srctree)/scripts/package

%src-pkg: FORCE
	$(Q)$(MAKE) $(build)=$(package-dir) $@
%pkg: include/config/kernel.release FORCE
	$(Q)$(MAKE) $(build)=$(package-dir) $@
rpm: include/config/kernel.release FORCE
	$(Q)$(MAKE) $(build)=$(package-dir) $@


# Brief documentation of the typical targets used
# ---------------------------------------------------------------------------

boards := $(wildcard $(srctree)/arch/$(SRCARCH)/configs/*_defconfig)
boards := $(notdir $(boards))
board-dirs := $(dir $(wildcard $(srctree)/arch/$(SRCARCH)/configs/*/*_defconfig))
board-dirs := $(sort $(notdir $(board-dirs:/=)))

help:
	@echo  'Cleaning targets:'
	@echo  '  clean		  - Remove most generated files but keep the config and'
	@echo  '                    enough build support to build external modules'
	@echo  '  mrproper	  - Remove all generated files + config + various backup files'
	@echo  '  distclean	  - mrproper + remove editor backup and patch files'
	@echo  ''
	@echo  'Configuration targets:'
	@$(MAKE) -f $(srctree)/scripts/kconfig/Makefile help
	@echo  ''
	@echo  'Other generic targets:'
	@echo  '  all		  - Build all targets marked with [*]'
	@echo  '* vmlinux	  - Build the bare kernel'
	@echo  '* modules	  - Build all modules'
	@echo  '  modules_install - Install all modules to INSTALL_MOD_PATH (default: /)'
	@echo  '  firmware_install- Install all firmware to INSTALL_FW_PATH'
	@echo  '                    (default: $$(INSTALL_MOD_PATH)/lib/firmware)'
	@echo  '  dir/            - Build all files in dir and below'
	@echo  '  dir/file.[oisS] - Build specified target only'
	@echo  '  dir/file.lst    - Build specified mixed source/assembly target only'
	@echo  '                    (requires a recent binutils and recent build (System.map))'
	@echo  '  dir/file.ko     - Build module including final link'
	@echo  '  modules_prepare - Set up for building external modules'
	@echo  '  tags/TAGS	  - Generate tags file for editors'
	@echo  '  cscope	  - Generate cscope index'
	@echo  '  gtags           - Generate GNU GLOBAL index'
	@echo  '  kernelrelease	  - Output the release version string'
	@echo  '  kernelversion	  - Output the version stored in Makefile'
	@echo  '  headers_install - Install sanitised kernel headers to INSTALL_HDR_PATH'; \
	 echo  '                    (default: $(INSTALL_HDR_PATH))'; \
	 echo  ''
	@echo  'Static analysers'
	@echo  '  checkstack      - Generate a list of stack hogs'
	@echo  '  namespacecheck  - Name space analysis on compiled kernel'
	@echo  '  versioncheck    - Sanity check on version.h usage'
	@echo  '  includecheck    - Check for duplicate included header files'
	@echo  '  export_report   - List the usages of all exported symbols'
	@echo  '  headers_check   - Sanity check on exported headers'
	@echo  '  headerdep       - Detect inclusion cycles in headers'
	@$(MAKE) -f $(srctree)/scripts/Makefile.help checker-help
	@echo  ''
	@echo  'Kernel packaging:'
	@$(MAKE) $(build)=$(package-dir) help
	@echo  ''
	@echo  'Documentation targets:'
	@$(MAKE) -f $(srctree)/Documentation/DocBook/Makefile dochelp
	@echo  ''
	@echo  'Architecture specific targets ($(SRCARCH)):'
	@$(if $(archhelp),$(archhelp),\
		echo '  No architecture specific help defined for $(SRCARCH)')
	@echo  ''
	@$(if $(boards), \
		$(foreach b, $(boards), \
		printf "  %-24s - Build for %s\\n" $(b) $(subst _defconfig,,$(b));) \
		echo '')
	@$(if $(board-dirs), \
		$(foreach b, $(board-dirs), \
		printf "  %-16s - Show %s-specific targets\\n" help-$(b) $(b);) \
		printf "  %-16s - Show all of the above\\n" help-boards; \
		echo '')

	@echo  '  make V=0|1 [targets] 0 => quiet build (default), 1 => verbose build'
	@echo  '  make V=2   [targets] 2 => give reason for rebuild of target'
	@echo  '  make O=dir [targets] Locate all output files in "dir", including .config'
	@echo  '  make C=1   [targets] Check all c source with $$CHECK (sparse by default)'
	@echo  '  make C=2   [targets] Force check of all c source with $$CHECK'
	@echo  '  make W=1   [targets] Enable extra gcc checks'
	@echo  ''
	@echo  'Execute "make" or "make all" to build all targets marked with [*] '
	@echo  'For further info see the ./README file'


help-board-dirs := $(addprefix help-,$(board-dirs))

help-boards: $(help-board-dirs)

boards-per-dir = $(notdir $(wildcard $(srctree)/arch/$(SRCARCH)/configs/$*/*_defconfig))

$(help-board-dirs): help-%:
	@echo  'Architecture specific targets ($(SRCARCH) $*):'
	@$(if $(boards-per-dir), \
		$(foreach b, $(boards-per-dir), \
		printf "  %-24s - Build for %s\\n" $*/$(b) $(subst _defconfig,,$(b));) \
		echo '')


# Documentation targets
# ---------------------------------------------------------------------------
%docs: scripts_basic FORCE
	$(Q)$(MAKE) $(build)=Documentation/DocBook $@

else # KBUILD_EXTMOD

###
# External module support.
# When building external modules the kernel used as basis is considered
# read-only, and no consistency checks are made and the make
# system is not used on the basis kernel. If updates are required
# in the basis kernel ordinary make commands (without M=...) must
# be used.
#
# The following are the only valid targets when building external
# modules.
# make M=dir clean     Delete all automatically generated files
# make M=dir modules   Make all modules in specified dir
# make M=dir	       Same as 'make M=dir modules'
# make M=dir modules_install
#                      Install the modules built in the module directory
#                      Assumes install directory is already created

# We are always building modules
KBUILD_MODULES := 1
PHONY += crmodverdir
crmodverdir:
	$(cmd_crmodverdir)

PHONY += $(objtree)/Module.symvers
$(objtree)/Module.symvers:
	@test -e $(objtree)/Module.symvers || ( \
	echo; \
	echo "  WARNING: Symbol version dump $(objtree)/Module.symvers"; \
	echo "           is missing; modules will have no dependencies and modversions."; \
	echo )

module-dirs := $(addprefix _module_,$(KBUILD_EXTMOD))
PHONY += $(module-dirs) modules
$(module-dirs): crmodverdir $(objtree)/Module.symvers
	$(Q)$(MAKE) $(build)=$(patsubst _module_%,%,$@)

modules: $(module-dirs)
	@$(kecho) '  Building modules, stage 2.';
	$(Q)$(MAKE) -f $(srctree)/scripts/Makefile.modpost

PHONY += modules_install
modules_install: _emodinst_ _emodinst_post

install-dir := $(if $(INSTALL_MOD_DIR),$(INSTALL_MOD_DIR),extra)
PHONY += _emodinst_
_emodinst_:
	$(Q)mkdir -p $(MODLIB)/$(install-dir)
	$(Q)$(MAKE) -f $(srctree)/scripts/Makefile.modinst

PHONY += _emodinst_post
_emodinst_post: _emodinst_
	$(call cmd,depmod)

clean-dirs := $(addprefix _clean_,$(KBUILD_EXTMOD))

PHONY += $(clean-dirs) clean
$(clean-dirs):
	$(Q)$(MAKE) $(clean)=$(patsubst _clean_%,%,$@)

clean:	rm-dirs := $(MODVERDIR)
clean: rm-files := $(KBUILD_EXTMOD)/Module.symvers

help:
	@echo  '  Building external modules.'
	@echo  '  Syntax: make -C path/to/kernel/src M=$$PWD target'
	@echo  ''
	@echo  '  modules         - default target, build the module(s)'
	@echo  '  modules_install - install the module'
	@echo  '  clean           - remove generated files in module directory only'
	@echo  ''

# Dummies...
PHONY += prepare scripts
prepare: ;
scripts: ;
endif # KBUILD_EXTMOD

clean: $(clean-dirs)
	$(call cmd,rmdirs)
	$(call cmd,rmfiles)
	@find $(or $(KBUILD_EXTMOD), .) $(RCS_FIND_IGNORE) \
		\( -name '*.[oas]' -o -name '*.ko' -o -name '.*.cmd' \
		-o -name '.*.d' -o -name '.*.tmp' -o -name '*.mod.c' \
		-o -name '*.symtypes' -o -name 'modules.order' \
		-o -name modules.builtin -o -name '.tmp_*.o.*' \
		-o -name '*.gcno' \) -type f -print | xargs rm -f

# Generate tags for editors
# ---------------------------------------------------------------------------
quiet_cmd_tags = GEN     $@
      cmd_tags = $(CONFIG_SHELL) $(srctree)/scripts/tags.sh $@

tags TAGS cscope gtags: FORCE
	$(call cmd,tags)

# Scripts to check various things for consistency
# ---------------------------------------------------------------------------

includecheck:
	find * $(RCS_FIND_IGNORE) \
		-name '*.[hcS]' -type f -print | sort \
		| xargs $(PERL) -w $(srctree)/scripts/checkincludes.pl

versioncheck:
	find * $(RCS_FIND_IGNORE) \
		-name '*.[hcS]' -type f -print | sort \
		| xargs $(PERL) -w $(srctree)/scripts/checkversion.pl

coccicheck:
	$(Q)$(CONFIG_SHELL) $(srctree)/scripts/$@

namespacecheck:
	$(PERL) $(srctree)/scripts/namespace.pl

export_report:
	$(PERL) $(srctree)/scripts/export_report.pl

endif #ifeq ($(config-targets),1)
endif #ifeq ($(mixed-targets),1)

PHONY += checkstack kernelrelease kernelversion

# UML needs a little special treatment here.  It wants to use the host
# toolchain, so needs $(SUBARCH) passed to checkstack.pl.  Everyone
# else wants $(ARCH), including people doing cross-builds, which means
# that $(SUBARCH) doesn't work here.
ifeq ($(ARCH), um)
CHECKSTACK_ARCH := $(SUBARCH)
else
CHECKSTACK_ARCH := $(ARCH)
endif
checkstack:
	$(OBJDUMP) -d vmlinux $$(find . -name '*.ko') | \
	$(PERL) $(src)/scripts/checkstack.pl $(CHECKSTACK_ARCH)

kernelrelease:
	@echo "$(KERNELVERSION)$$($(CONFIG_SHELL) $(srctree)/scripts/setlocalversion $(srctree))"

kernelversion:
	@echo $(KERNELVERSION)

# Single targets
# ---------------------------------------------------------------------------
# Single targets are compatible with:
# - build with mixed source and output
# - build with separate output dir 'make O=...'
# - external modules
#
#  target-dir => where to store outputfile
#  build-dir  => directory in kernel source tree to use

ifeq ($(KBUILD_EXTMOD),)
        build-dir  = $(patsubst %/,%,$(dir $@))
        target-dir = $(dir $@)
else
        zap-slash=$(filter-out .,$(patsubst %/,%,$(dir $@)))
        build-dir  = $(KBUILD_EXTMOD)$(if $(zap-slash),/$(zap-slash))
        target-dir = $(if $(KBUILD_EXTMOD),$(dir $<),$(dir $@))
endif

%.s: %.c prepare scripts FORCE
	$(Q)$(MAKE) $(build)=$(build-dir) $(target-dir)$(notdir $@)
%.i: %.c prepare scripts FORCE
	$(Q)$(MAKE) $(build)=$(build-dir) $(target-dir)$(notdir $@)
%.o: %.c prepare scripts FORCE
	$(Q)$(MAKE) $(build)=$(build-dir) $(target-dir)$(notdir $@)
%.lst: %.c prepare scripts FORCE
	$(Q)$(MAKE) $(build)=$(build-dir) $(target-dir)$(notdir $@)
%.s: %.S prepare scripts FORCE
	$(Q)$(MAKE) $(build)=$(build-dir) $(target-dir)$(notdir $@)
%.o: %.S prepare scripts FORCE
	$(Q)$(MAKE) $(build)=$(build-dir) $(target-dir)$(notdir $@)
%.symtypes: %.c prepare scripts FORCE
	$(Q)$(MAKE) $(build)=$(build-dir) $(target-dir)$(notdir $@)

# Modules
/: prepare scripts FORCE
	$(cmd_crmodverdir)
	$(Q)$(MAKE) KBUILD_MODULES=$(if $(CONFIG_MODULES),1) \
	$(build)=$(build-dir)
%/: prepare scripts FORCE
	$(cmd_crmodverdir)
	$(Q)$(MAKE) KBUILD_MODULES=$(if $(CONFIG_MODULES),1) \
	$(build)=$(build-dir)
%.ko: prepare scripts FORCE
	$(cmd_crmodverdir)
	$(Q)$(MAKE) KBUILD_MODULES=$(if $(CONFIG_MODULES),1)   \
	$(build)=$(build-dir) $(@:.ko=.o)
	$(Q)$(MAKE) -f $(srctree)/scripts/Makefile.modpost

# FIXME Should go into a make.lib or something 
# ===========================================================================

quiet_cmd_rmdirs = $(if $(wildcard $(rm-dirs)),CLEAN   $(wildcard $(rm-dirs)))
      cmd_rmdirs = rm -rf $(rm-dirs)

quiet_cmd_rmfiles = $(if $(wildcard $(rm-files)),CLEAN   $(wildcard $(rm-files)))
      cmd_rmfiles = rm -f $(rm-files)

# Run depmod only if we have System.map and depmod is executable
quiet_cmd_depmod = DEPMOD  $(KERNELRELEASE)
      cmd_depmod = \
	if [ -r System.map -a -x $(DEPMOD) ]; then                              \
		$(DEPMOD) -ae -F System.map                                     \
		$(if $(strip $(INSTALL_MOD_PATH)), -b $(INSTALL_MOD_PATH) )     \
		$(KERNELRELEASE);                                               \
	fi

# Create temporary dir for module support files
# clean it up only when building all modules
cmd_crmodverdir = $(Q)mkdir -p $(MODVERDIR) \
                  $(if $(KBUILD_MODULES),; rm -f $(MODVERDIR)/*)

a_flags = -Wp,-MD,$(depfile) $(KBUILD_AFLAGS) $(AFLAGS_KERNEL) \
	  $(KBUILD_AFLAGS_KERNEL)                              \
	  $(NOSTDINC_FLAGS) $(LINUXINCLUDE) $(KBUILD_CPPFLAGS) \
	  $(modkern_aflags) $(EXTRA_AFLAGS) $(AFLAGS_$(basetarget).o)

quiet_cmd_as_o_S = AS      $@
cmd_as_o_S       = $(CC) $(a_flags) -c -o $@ $<

# read all saved command lines

targets := $(wildcard $(sort $(targets)))
cmd_files := $(wildcard .*.cmd $(foreach f,$(targets),$(dir $(f)).$(notdir $(f)).cmd))

ifneq ($(cmd_files),)
  $(cmd_files): ;	# Do not try to update included dependency files
  include $(cmd_files)
endif

# Shorthand for $(Q)$(MAKE) -f scripts/Makefile.clean obj=dir
# Usage:
# $(Q)$(MAKE) $(clean)=dir
clean := -f $(if $(KBUILD_SRC),$(srctree)/)scripts/Makefile.clean obj

endif	# skip-makefile

PHONY += FORCE
FORCE:

# Declare the contents of the .PHONY variable as phony.  We keep that
# information in a variable so we can use it in if_changed and friends.
.PHONY: $(PHONY)<|MERGE_RESOLUTION|>--- conflicted
+++ resolved
@@ -1,11 +1,7 @@
 VERSION = 2
 PATCHLEVEL = 6
 SUBLEVEL = 39
-<<<<<<< HEAD
-EXTRAVERSION = -rc3-240-ga1b49cb
-=======
 EXTRAVERSION = -rc4
->>>>>>> f0e615c3
 NAME = Flesh-Eating Bats with Fangs
 
 # *DOCUMENTATION*
