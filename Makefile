--- conflicted
+++ resolved
@@ -1,11 +1,7 @@
 VERSION = 2
 PATCHLEVEL = 6
 SUBLEVEL = 16
-<<<<<<< HEAD
-EXTRAVERSION = -rc1-git6
-=======
 EXTRAVERSION =-rc2
->>>>>>> 826eeb53
 NAME=Sliding Snow Leopard
 
 # *DOCUMENTATION*
