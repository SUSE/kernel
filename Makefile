VERSION = 2
PATCHLEVEL = 6
SUBLEVEL = 39
<<<<<<< HEAD
EXTRAVERSION = -rc4-245-g4175242
=======
EXTRAVERSION = -rc5
>>>>>>> 3fd9952d
NAME = Flesh-Eating Bats with Fangs

# *DOCUMENTATION*
# To see a list of typical targets execute "make help"
# More info can be located in ./README
# Comments in this file are targeted only to the developer, do not
# expect to learn how to build the kernel reading this file.

# Do not:
# o  use make's built-in rules and variables
#    (this increases performance and avoids hard-to-debug behaviour);
# o  print "Entering directory ...";
MAKEFLAGS += -rR --no-print-directory

# Avoid funny character set dependencies
unexport LC_ALL
LC_COLLATE=C
LC_NUMERIC=C
export LC_COLLATE LC_NUMERIC

# We are using a recursive build, so we need to do a little thinking
# to get the ordering right.
#
# Most importantly: sub-Makefiles should only ever modify files in
# their own directory. If in some directory we have a dependency on
# a file in another dir (which doesn't happen often, but it's often
# unavoidable when linking the built-in.o targets which finally
# turn into vmlinux), we will call a sub make in that other dir, and
# after that we are sure that everything which is in that other dir
# is now up to date.
#
# The only cases where we need to modify files which have global
# effects are thus separated out and done before the recursive
# descending is started. They are now explicitly listed as the
# prepare rule.

# To put more focus on warnings, be less verbose as default
# Use 'make V=1' to see the full commands

ifeq ("$(origin V)", "command line")
  KBUILD_VERBOSE = $(V)
endif
ifndef KBUILD_VERBOSE
  KBUILD_VERBOSE = 0
endif

# Call a source code checker (by default, "sparse") as part of the
# C compilation.
#
# Use 'make C=1' to enable checking of only re-compiled files.
# Use 'make C=2' to enable checking of *all* source files, regardless
# of whether they are re-compiled or not.
#
# See the file "Documentation/sparse.txt" for more details, including
# where to get the "sparse" utility.

ifeq ("$(origin C)", "command line")
  KBUILD_CHECKSRC = $(C)
endif
ifndef KBUILD_CHECKSRC
  KBUILD_CHECKSRC = 0
endif

# Use make M=dir to specify directory of external module to build
# Old syntax make ... SUBDIRS=$PWD is still supported
# Setting the environment variable KBUILD_EXTMOD take precedence
ifdef SUBDIRS
  KBUILD_EXTMOD ?= $(SUBDIRS)
endif

ifeq ("$(origin M)", "command line")
  KBUILD_EXTMOD := $(M)
endif

# kbuild supports saving output files in a separate directory.
# To locate output files in a separate directory two syntaxes are supported.
# In both cases the working directory must be the root of the kernel src.
# 1) O=
# Use "make O=dir/to/store/output/files/"
#
# 2) Set KBUILD_OUTPUT
# Set the environment variable KBUILD_OUTPUT to point to the directory
# where the output files shall be placed.
# export KBUILD_OUTPUT=dir/to/store/output/files/
# make
#
# The O= assignment takes precedence over the KBUILD_OUTPUT environment
# variable.


# KBUILD_SRC is set on invocation of make in OBJ directory
# KBUILD_SRC is not intended to be used by the regular user (for now)
ifeq ($(KBUILD_SRC),)

# OK, Make called in directory where kernel src resides
# Do we want to locate output files in a separate directory?
ifeq ("$(origin O)", "command line")
  KBUILD_OUTPUT := $(O)
endif

ifeq ("$(origin W)", "command line")
  export KBUILD_ENABLE_EXTRA_GCC_CHECKS := 1
endif

# That's our default target when none is given on the command line
PHONY := _all
_all:

# Cancel implicit rules on top Makefile
$(CURDIR)/Makefile Makefile: ;

ifneq ($(KBUILD_OUTPUT),)
# Invoke a second make in the output directory, passing relevant variables
# check that the output directory actually exists
saved-output := $(KBUILD_OUTPUT)
KBUILD_OUTPUT := $(shell cd $(KBUILD_OUTPUT) && /bin/pwd)
$(if $(KBUILD_OUTPUT),, \
     $(error output directory "$(saved-output)" does not exist))

PHONY += $(MAKECMDGOALS) sub-make

$(filter-out _all sub-make $(CURDIR)/Makefile, $(MAKECMDGOALS)) _all: sub-make
	$(Q)@:

sub-make: FORCE
	$(if $(KBUILD_VERBOSE:1=),@)$(MAKE) -C $(KBUILD_OUTPUT) \
	KBUILD_SRC=$(CURDIR) \
	KBUILD_EXTMOD="$(KBUILD_EXTMOD)" -f $(CURDIR)/Makefile \
	$(filter-out _all sub-make,$(MAKECMDGOALS))

# Leave processing to above invocation of make
skip-makefile := 1
endif # ifneq ($(KBUILD_OUTPUT),)
endif # ifeq ($(KBUILD_SRC),)

# We process the rest of the Makefile if this is the final invocation of make
ifeq ($(skip-makefile),)

# If building an external module we do not care about the all: rule
# but instead _all depend on modules
PHONY += all
ifeq ($(KBUILD_EXTMOD),)
_all: all
else
_all: modules
endif

srctree		:= $(if $(KBUILD_SRC),$(KBUILD_SRC),$(CURDIR))
objtree		:= $(CURDIR)
src		:= $(srctree)
obj		:= $(objtree)

VPATH		:= $(srctree)$(if $(KBUILD_EXTMOD),:$(KBUILD_EXTMOD))

export srctree objtree VPATH


# SUBARCH tells the usermode build what the underlying arch is.  That is set
# first, and if a usermode build is happening, the "ARCH=um" on the command
# line overrides the setting of ARCH below.  If a native build is happening,
# then ARCH is assigned, getting whatever value it gets normally, and 
# SUBARCH is subsequently ignored.

SUBARCH := $(shell uname -m | sed -e s/i.86/i386/ -e s/sun4u/sparc64/ \
				  -e s/arm.*/arm/ -e s/sa110/arm/ \
				  -e s/s390x/s390/ -e s/parisc64/parisc/ \
				  -e s/ppc.*/powerpc/ -e s/mips.*/mips/ \
				  -e s/sh[234].*/sh/ )

# Cross compiling and selecting different set of gcc/bin-utils
# ---------------------------------------------------------------------------
#
# When performing cross compilation for other architectures ARCH shall be set
# to the target architecture. (See arch/* for the possibilities).
# ARCH can be set during invocation of make:
# make ARCH=ia64
# Another way is to have ARCH set in the environment.
# The default ARCH is the host where make is executed.

# CROSS_COMPILE specify the prefix used for all executables used
# during compilation. Only gcc and related bin-utils executables
# are prefixed with $(CROSS_COMPILE).
# CROSS_COMPILE can be set on the command line
# make CROSS_COMPILE=ia64-linux-
# Alternatively CROSS_COMPILE can be set in the environment.
# A third alternative is to store a setting in .config so that plain
# "make" in the configured kernel build directory always uses that.
# Default value for CROSS_COMPILE is not to prefix executables
# Note: Some architectures assign CROSS_COMPILE in their arch/*/Makefile
export KBUILD_BUILDHOST := $(SUBARCH)
ARCH		?= $(SUBARCH)
CROSS_COMPILE	?= $(CONFIG_CROSS_COMPILE:"%"=%)

# Architecture as present in compile.h
UTS_MACHINE 	:= $(ARCH)
SRCARCH 	:= $(ARCH)

# Additional ARCH settings for x86
ifeq ($(ARCH),i386)
        SRCARCH := x86
endif
ifeq ($(ARCH),x86_64)
        SRCARCH := x86
endif

# Additional ARCH settings for sparc
ifeq ($(ARCH),sparc32)
       SRCARCH := sparc
endif
ifeq ($(ARCH),sparc64)
       SRCARCH := sparc
endif

# Additional ARCH settings for sh
ifeq ($(ARCH),sh64)
       SRCARCH := sh
endif

# Where to locate arch specific headers
hdr-arch  := $(SRCARCH)

ifeq ($(ARCH),m68knommu)
       hdr-arch  := m68k
endif

KCONFIG_CONFIG	?= .config
export KCONFIG_CONFIG

# SHELL used by kbuild
CONFIG_SHELL := $(shell if [ -x "$$BASH" ]; then echo $$BASH; \
	  else if [ -x /bin/bash ]; then echo /bin/bash; \
	  else echo sh; fi ; fi)

HOSTCC       = gcc
HOSTCXX      = g++
HOSTCFLAGS   = -Wall -Wmissing-prototypes -Wstrict-prototypes -O2 -fomit-frame-pointer
HOSTCXXFLAGS = -O2

# Decide whether to build built-in, modular, or both.
# Normally, just do built-in.

KBUILD_MODULES :=
KBUILD_BUILTIN := 1

#	If we have only "make modules", don't compile built-in objects.
#	When we're building modules with modversions, we need to consider
#	the built-in objects during the descend as well, in order to
#	make sure the checksums are up to date before we record them.

ifeq ($(MAKECMDGOALS),modules)
  KBUILD_BUILTIN := $(if $(CONFIG_MODVERSIONS),1)
endif

#	If we have "make <whatever> modules", compile modules
#	in addition to whatever we do anyway.
#	Just "make" or "make all" shall build modules as well

ifneq ($(filter all _all modules,$(MAKECMDGOALS)),)
  KBUILD_MODULES := 1
endif

ifeq ($(MAKECMDGOALS),)
  KBUILD_MODULES := 1
endif

export KBUILD_MODULES KBUILD_BUILTIN
export KBUILD_CHECKSRC KBUILD_SRC KBUILD_EXTMOD

# Beautify output
# ---------------------------------------------------------------------------
#
# Normally, we echo the whole command before executing it. By making
# that echo $($(quiet)$(cmd)), we now have the possibility to set
# $(quiet) to choose other forms of output instead, e.g.
#
#         quiet_cmd_cc_o_c = Compiling $(RELDIR)/$@
#         cmd_cc_o_c       = $(CC) $(c_flags) -c -o $@ $<
#
# If $(quiet) is empty, the whole command will be printed.
# If it is set to "quiet_", only the short version will be printed. 
# If it is set to "silent_", nothing will be printed at all, since
# the variable $(silent_cmd_cc_o_c) doesn't exist.
#
# A simple variant is to prefix commands with $(Q) - that's useful
# for commands that shall be hidden in non-verbose mode.
#
#	$(Q)ln $@ :<
#
# If KBUILD_VERBOSE equals 0 then the above command will be hidden.
# If KBUILD_VERBOSE equals 1 then the above command is displayed.

ifeq ($(KBUILD_VERBOSE),1)
  quiet =
  Q =
else
  quiet=quiet_
  Q = @
endif

# If the user is running make -s (silent mode), suppress echoing of
# commands

ifneq ($(findstring s,$(MAKEFLAGS)),)
  quiet=silent_
endif

export quiet Q KBUILD_VERBOSE


# Look for make include files relative to root of kernel src
MAKEFLAGS += --include-dir=$(srctree)

# We need some generic definitions (do not try to remake the file).
$(srctree)/scripts/Kbuild.include: ;
include $(srctree)/scripts/Kbuild.include

# Make variables (CC, etc...)

AS		= $(CROSS_COMPILE)as
LD		= $(CROSS_COMPILE)ld
CC		= $(CROSS_COMPILE)gcc
CPP		= $(CC) -E
AR		= $(CROSS_COMPILE)ar
NM		= $(CROSS_COMPILE)nm
STRIP		= $(CROSS_COMPILE)strip
OBJCOPY		= $(CROSS_COMPILE)objcopy
OBJDUMP		= $(CROSS_COMPILE)objdump
AWK		= awk
GENKSYMS	= scripts/genksyms/genksyms
INSTALLKERNEL  := installkernel
DEPMOD		= /sbin/depmod
KALLSYMS	= scripts/kallsyms
PERL		= perl
CHECK		= sparse

CHECKFLAGS     := -D__linux__ -Dlinux -D__STDC__ -Dunix -D__unix__ \
		  -Wbitwise -Wno-return-void $(CF)
CFLAGS_MODULE   =
AFLAGS_MODULE   =
LDFLAGS_MODULE  =
CFLAGS_KERNEL	=
AFLAGS_KERNEL	=
CFLAGS_GCOV	= -fprofile-arcs -ftest-coverage


# Use LINUXINCLUDE when you must reference the include/ directory.
# Needed to be compatible with the O= option
LINUXINCLUDE    := -I$(srctree)/arch/$(hdr-arch)/include -Iinclude \
                   $(if $(KBUILD_SRC), -I$(srctree)/include) \
                   -include include/generated/autoconf.h

KBUILD_CPPFLAGS := -D__KERNEL__

KBUILD_CFLAGS   := -Wall -Wundef -Wstrict-prototypes -Wno-trigraphs \
		   -fno-strict-aliasing -fno-common \
		   -Werror-implicit-function-declaration \
		   -Wno-format-security \
		   -fno-delete-null-pointer-checks
KBUILD_AFLAGS_KERNEL :=
KBUILD_CFLAGS_KERNEL :=
KBUILD_AFLAGS   := -D__ASSEMBLY__
KBUILD_AFLAGS_MODULE  := -DMODULE
KBUILD_CFLAGS_MODULE  := -DMODULE
KBUILD_LDFLAGS_MODULE := -T $(srctree)/scripts/module-common.lds

# Read KERNELRELEASE from include/config/kernel.release (if it exists)
KERNELRELEASE = $(shell cat include/config/kernel.release 2> /dev/null)
KERNELVERSION = $(VERSION).$(PATCHLEVEL).$(SUBLEVEL)$(EXTRAVERSION)

export VERSION PATCHLEVEL SUBLEVEL KERNELRELEASE KERNELVERSION
export ARCH SRCARCH CONFIG_SHELL HOSTCC HOSTCFLAGS CROSS_COMPILE AS LD CC
export CPP AR NM STRIP OBJCOPY OBJDUMP
export MAKE AWK GENKSYMS INSTALLKERNEL PERL UTS_MACHINE
export HOSTCXX HOSTCXXFLAGS LDFLAGS_MODULE CHECK CHECKFLAGS

export KBUILD_CPPFLAGS NOSTDINC_FLAGS LINUXINCLUDE OBJCOPYFLAGS LDFLAGS
export KBUILD_CFLAGS CFLAGS_KERNEL CFLAGS_MODULE CFLAGS_GCOV
export KBUILD_AFLAGS AFLAGS_KERNEL AFLAGS_MODULE
export KBUILD_AFLAGS_MODULE KBUILD_CFLAGS_MODULE KBUILD_LDFLAGS_MODULE
export KBUILD_AFLAGS_KERNEL KBUILD_CFLAGS_KERNEL

# When compiling out-of-tree modules, put MODVERDIR in the module
# tree rather than in the kernel tree. The kernel tree might
# even be read-only.
export MODVERDIR := $(if $(KBUILD_EXTMOD),$(firstword $(KBUILD_EXTMOD))/).tmp_versions

# Files to ignore in find ... statements

RCS_FIND_IGNORE := \( -name SCCS -o -name BitKeeper -o -name .svn -o -name CVS -o -name .pc -o -name .hg -o -name .git \) -prune -o
export RCS_TAR_IGNORE := --exclude SCCS --exclude BitKeeper --exclude .svn --exclude CVS --exclude .pc --exclude .hg --exclude .git

# ===========================================================================
# Rules shared between *config targets and build targets

# Basic helpers built in scripts/
PHONY += scripts_basic
scripts_basic:
	$(Q)$(MAKE) $(build)=scripts/basic
	$(Q)rm -f .tmp_quiet_recordmcount

# To avoid any implicit rule to kick in, define an empty command.
scripts/basic/%: scripts_basic ;

PHONY += outputmakefile
# outputmakefile generates a Makefile in the output directory, if using a
# separate output directory. This allows convenient use of make in the
# output directory.
outputmakefile:
ifneq ($(KBUILD_SRC),)
	$(Q)ln -fsn $(srctree) source
	$(Q)$(CONFIG_SHELL) $(srctree)/scripts/mkmakefile \
	    $(srctree) $(objtree) $(VERSION) $(PATCHLEVEL)
endif

# To make sure we do not include .config for any of the *config targets
# catch them early, and hand them over to scripts/kconfig/Makefile
# It is allowed to specify more targets when calling make, including
# mixing *config targets and build targets.
# For example 'make oldconfig all'.
# Detect when mixed targets is specified, and make a second invocation
# of make so .config is not included in this case either (for *config).

no-dot-config-targets := clean mrproper distclean \
			 cscope gtags TAGS tags help %docs check% coccicheck \
			 include/linux/version.h headers_% \
			 kernelversion %src-pkg

config-targets := 0
mixed-targets  := 0
dot-config     := 1

ifneq ($(filter $(no-dot-config-targets), $(MAKECMDGOALS)),)
	ifeq ($(filter-out $(no-dot-config-targets), $(MAKECMDGOALS)),)
		dot-config := 0
	endif
endif

ifeq ($(KBUILD_EXTMOD),)
        ifneq ($(filter config %config,$(MAKECMDGOALS)),)
                config-targets := 1
                ifneq ($(filter-out config %config,$(MAKECMDGOALS)),)
                        mixed-targets := 1
                endif
        endif
endif

ifeq ($(mixed-targets),1)
# ===========================================================================
# We're called with mixed targets (*config and build targets).
# Handle them one by one.

%:: FORCE
	$(Q)$(MAKE) -C $(srctree) KBUILD_SRC= $@

else
ifeq ($(config-targets),1)
# ===========================================================================
# *config targets only - make sure prerequisites are updated, and descend
# in scripts/kconfig to make the *config target

# Read arch specific Makefile to set KBUILD_DEFCONFIG as needed.
# KBUILD_DEFCONFIG may point out an alternative default configuration
# used for 'make defconfig'
include $(srctree)/arch/$(SRCARCH)/Makefile
export KBUILD_DEFCONFIG KBUILD_KCONFIG

config: scripts_basic outputmakefile FORCE
	$(Q)mkdir -p include/linux include/config
	$(Q)$(MAKE) $(build)=scripts/kconfig $@

%config: scripts_basic outputmakefile FORCE
	$(Q)mkdir -p include/linux include/config
	$(Q)$(MAKE) $(build)=scripts/kconfig $@

else
# ===========================================================================
# Build targets only - this includes vmlinux, arch specific targets, clean
# targets and others. In general all targets except *config targets.

ifeq ($(KBUILD_EXTMOD),)
# Additional helpers built in scripts/
# Carefully list dependencies so we do not try to build scripts twice
# in parallel
PHONY += scripts
scripts: scripts_basic include/config/auto.conf include/config/tristate.conf
	$(Q)$(MAKE) $(build)=$(@)

# Objects we will link into vmlinux / subdirs we need to visit
init-y		:= init/
drivers-y	:= drivers/ sound/ firmware/
net-y		:= net/
libs-y		:= lib/
core-y		:= usr/
endif # KBUILD_EXTMOD

ifeq ($(dot-config),1)
# Read in config
-include include/config/auto.conf

ifeq ($(KBUILD_EXTMOD),)
# Read in dependencies to all Kconfig* files, make sure to run
# oldconfig if changes are detected.
-include include/config/auto.conf.cmd

# To avoid any implicit rule to kick in, define an empty command
$(KCONFIG_CONFIG) include/config/auto.conf.cmd: ;

# If .config is newer than include/config/auto.conf, someone tinkered
# with it and forgot to run make oldconfig.
# if auto.conf.cmd is missing then we are probably in a cleaned tree so
# we execute the config step to be sure to catch updated Kconfig files
include/config/%.conf: $(KCONFIG_CONFIG) include/config/auto.conf.cmd
	$(Q)$(MAKE) -f $(srctree)/Makefile silentoldconfig
else
# external modules needs include/generated/autoconf.h and include/config/auto.conf
# but do not care if they are up-to-date. Use auto.conf to trigger the test
PHONY += include/config/auto.conf

include/config/auto.conf:
	$(Q)test -e include/generated/autoconf.h -a -e $@ || (		\
	echo;								\
	echo "  ERROR: Kernel configuration is invalid.";		\
	echo "         include/generated/autoconf.h or $@ are missing.";\
	echo "         Run 'make oldconfig && make prepare' on kernel src to fix it.";	\
	echo;								\
	/bin/false)

endif # KBUILD_EXTMOD

else
# Dummy target needed, because used as prerequisite
include/config/auto.conf: ;
endif # $(dot-config)

# The all: target is the default when no target is given on the
# command line.
# This allow a user to issue only 'make' to build a kernel including modules
# Defaults to vmlinux, but the arch makefile usually adds further targets
all: vmlinux

ifdef CONFIG_CC_OPTIMIZE_FOR_SIZE
KBUILD_CFLAGS	+= -Os
else
KBUILD_CFLAGS	+= -O2
endif

include $(srctree)/arch/$(SRCARCH)/Makefile

ifneq ($(CONFIG_FRAME_WARN),0)
KBUILD_CFLAGS += $(call cc-option,-Wframe-larger-than=${CONFIG_FRAME_WARN})
endif

# Force gcc to behave correct even for buggy distributions
ifndef CONFIG_CC_STACKPROTECTOR
KBUILD_CFLAGS += $(call cc-option, -fno-stack-protector)
endif

ifdef CONFIG_FRAME_POINTER
KBUILD_CFLAGS	+= -fno-omit-frame-pointer -fno-optimize-sibling-calls
else
# Some targets (ARM with Thumb2, for example), can't be built with frame
# pointers.  For those, we don't have FUNCTION_TRACER automatically
# select FRAME_POINTER.  However, FUNCTION_TRACER adds -pg, and this is
# incompatible with -fomit-frame-pointer with current GCC, so we don't use
# -fomit-frame-pointer with FUNCTION_TRACER.
ifndef CONFIG_FUNCTION_TRACER
KBUILD_CFLAGS	+= -fomit-frame-pointer
endif
endif

ifdef CONFIG_DEBUG_INFO
KBUILD_CFLAGS	+= -g
KBUILD_AFLAGS	+= -gdwarf-2
endif

ifdef CONFIG_DEBUG_INFO_REDUCED
KBUILD_CFLAGS 	+= $(call cc-option, -femit-struct-debug-baseonly)
endif

ifdef CONFIG_FUNCTION_TRACER
KBUILD_CFLAGS	+= -pg
ifdef CONFIG_DYNAMIC_FTRACE
	ifdef CONFIG_HAVE_C_RECORDMCOUNT
		BUILD_C_RECORDMCOUNT := y
		export BUILD_C_RECORDMCOUNT
	endif
endif
endif

# We trigger additional mismatches with less inlining
ifdef CONFIG_DEBUG_SECTION_MISMATCH
KBUILD_CFLAGS += $(call cc-option, -fno-inline-functions-called-once)
endif

# arch Makefile may override CC so keep this after arch Makefile is included
NOSTDINC_FLAGS += -nostdinc -isystem $(shell $(CC) -print-file-name=include)
CHECKFLAGS     += $(NOSTDINC_FLAGS)

# warn about C99 declaration after statement
KBUILD_CFLAGS += $(call cc-option,-Wdeclaration-after-statement,)

# disable pointer signed / unsigned warnings in gcc 4.0
KBUILD_CFLAGS += $(call cc-option,-Wno-pointer-sign,)

# disable invalid "can't wrap" optimizations for signed / pointers
KBUILD_CFLAGS	+= $(call cc-option,-fno-strict-overflow)

# conserve stack if available
KBUILD_CFLAGS   += $(call cc-option,-fconserve-stack)

# check for 'asm goto'
ifeq ($(shell $(CONFIG_SHELL) $(srctree)/scripts/gcc-goto.sh $(CC)), y)
	KBUILD_CFLAGS += -DCC_HAVE_ASM_GOTO
endif

# Add user supplied CPPFLAGS, AFLAGS and CFLAGS as the last assignments
# But warn user when we do so
warn-assign = \
$(warning "WARNING: Appending $$K$(1) ($(K$(1))) from $(origin K$(1)) to kernel $$$(1)")

ifneq ($(KCPPFLAGS),)
        $(call warn-assign,CPPFLAGS)
        KBUILD_CPPFLAGS += $(KCPPFLAGS)
endif
ifneq ($(KAFLAGS),)
        $(call warn-assign,AFLAGS)
        KBUILD_AFLAGS += $(KAFLAGS)
endif
ifneq ($(KCFLAGS),)
        $(call warn-assign,CFLAGS)
        KBUILD_CFLAGS += $(KCFLAGS)
endif

# Use --build-id when available.
LDFLAGS_BUILD_ID = $(patsubst -Wl$(comma)%,%,\
			      $(call cc-ldoption, -Wl$(comma)--build-id,))
KBUILD_LDFLAGS_MODULE += $(LDFLAGS_BUILD_ID)
LDFLAGS_vmlinux += $(LDFLAGS_BUILD_ID)

ifeq ($(CONFIG_STRIP_ASM_SYMS),y)
LDFLAGS_vmlinux	+= $(call ld-option, -X,)
endif

# Default kernel image to build when no specific target is given.
# KBUILD_IMAGE may be overruled on the command line or
# set in the environment
# Also any assignments in arch/$(ARCH)/Makefile take precedence over
# this default value
export KBUILD_IMAGE ?= vmlinux

#
# INSTALL_PATH specifies where to place the updated kernel and system map
# images. Default is /boot, but you can set it to other values
export	INSTALL_PATH ?= /boot

#
# INSTALL_MOD_PATH specifies a prefix to MODLIB for module directory
# relocations required by build roots.  This is not defined in the
# makefile but the argument can be passed to make if needed.
#

MODLIB	= $(INSTALL_MOD_PATH)/lib/modules/$(KERNELRELEASE)
export MODLIB

#
#  INSTALL_MOD_STRIP, if defined, will cause modules to be
#  stripped after they are installed.  If INSTALL_MOD_STRIP is '1', then
#  the default option --strip-debug will be used.  Otherwise,
#  INSTALL_MOD_STRIP value will be used as the options to the strip command.

ifdef INSTALL_MOD_STRIP
ifeq ($(INSTALL_MOD_STRIP),1)
mod_strip_cmd = $(STRIP) --strip-debug
else
mod_strip_cmd = $(STRIP) $(INSTALL_MOD_STRIP)
endif # INSTALL_MOD_STRIP=1
else
mod_strip_cmd = true
endif # INSTALL_MOD_STRIP
export mod_strip_cmd


ifeq ($(KBUILD_EXTMOD),)
core-y		+= kernel/ mm/ fs/ ipc/ security/ crypto/ block/

vmlinux-dirs	:= $(patsubst %/,%,$(filter %/, $(init-y) $(init-m) \
		     $(core-y) $(core-m) $(drivers-y) $(drivers-m) \
		     $(net-y) $(net-m) $(libs-y) $(libs-m)))

vmlinux-alldirs	:= $(sort $(vmlinux-dirs) $(patsubst %/,%,$(filter %/, \
		     $(init-n) $(init-) \
		     $(core-n) $(core-) $(drivers-n) $(drivers-) \
		     $(net-n)  $(net-)  $(libs-n)    $(libs-))))

init-y		:= $(patsubst %/, %/built-in.o, $(init-y))
core-y		:= $(patsubst %/, %/built-in.o, $(core-y))
drivers-y	:= $(patsubst %/, %/built-in.o, $(drivers-y))
net-y		:= $(patsubst %/, %/built-in.o, $(net-y))
libs-y1		:= $(patsubst %/, %/lib.a, $(libs-y))
libs-y2		:= $(patsubst %/, %/built-in.o, $(libs-y))
libs-y		:= $(libs-y1) $(libs-y2)

# Build vmlinux
# ---------------------------------------------------------------------------
# vmlinux is built from the objects selected by $(vmlinux-init) and
# $(vmlinux-main). Most are built-in.o files from top-level directories
# in the kernel tree, others are specified in arch/$(ARCH)/Makefile.
# Ordering when linking is important, and $(vmlinux-init) must be first.
#
# vmlinux
#   ^
#   |
#   +-< $(vmlinux-init)
#   |   +--< init/version.o + more
#   |
#   +--< $(vmlinux-main)
#   |    +--< driver/built-in.o mm/built-in.o + more
#   |
#   +-< kallsyms.o (see description in CONFIG_KALLSYMS section)
#
# vmlinux version (uname -v) cannot be updated during normal
# descending-into-subdirs phase since we do not yet know if we need to
# update vmlinux.
# Therefore this step is delayed until just before final link of vmlinux -
# except in the kallsyms case where it is done just before adding the
# symbols to the kernel.
#
# System.map is generated to document addresses of all kernel symbols

vmlinux-init := $(head-y) $(init-y)
vmlinux-main := $(core-y) $(libs-y) $(drivers-y) $(net-y)
vmlinux-all  := $(vmlinux-init) $(vmlinux-main)
vmlinux-lds  := arch/$(SRCARCH)/kernel/vmlinux.lds
export KBUILD_VMLINUX_OBJS := $(vmlinux-all)

# Rule to link vmlinux - also used during CONFIG_KALLSYMS
# May be overridden by arch/$(ARCH)/Makefile
quiet_cmd_vmlinux__ ?= LD      $@
      cmd_vmlinux__ ?= $(LD) $(LDFLAGS) $(LDFLAGS_vmlinux) -o $@ \
      -T $(vmlinux-lds) $(vmlinux-init)                          \
      --start-group $(vmlinux-main) --end-group                  \
      $(filter-out $(vmlinux-lds) $(vmlinux-init) $(vmlinux-main) vmlinux.o FORCE ,$^)

# Generate new vmlinux version
quiet_cmd_vmlinux_version = GEN     .version
      cmd_vmlinux_version = set -e;                     \
	if [ ! -r .version ]; then			\
	  rm -f .version;				\
	  echo 1 >.version;				\
	else						\
	  mv .version .old_version;			\
	  expr 0$$(cat .old_version) + 1 >.version;	\
	fi;						\
	$(MAKE) $(build)=init

# Generate System.map
quiet_cmd_sysmap = SYSMAP
      cmd_sysmap = $(CONFIG_SHELL) $(srctree)/scripts/mksysmap

# Link of vmlinux
# If CONFIG_KALLSYMS is set .version is already updated
# Generate System.map and verify that the content is consistent
# Use + in front of the vmlinux_version rule to silent warning with make -j2
# First command is ':' to allow us to use + in front of the rule
define rule_vmlinux__
	:
	$(if $(CONFIG_KALLSYMS),,+$(call cmd,vmlinux_version))

	$(call cmd,vmlinux__)
	$(Q)echo 'cmd_$@ := $(cmd_vmlinux__)' > $(@D)/.$(@F).cmd

	$(Q)$(if $($(quiet)cmd_sysmap),                                      \
	  echo '  $($(quiet)cmd_sysmap)  System.map' &&)                     \
	$(cmd_sysmap) $@ System.map;                                         \
	if [ $$? -ne 0 ]; then                                               \
		rm -f $@;                                                    \
		/bin/false;                                                  \
	fi;
	$(verify_kallsyms)
endef


ifdef CONFIG_KALLSYMS
# Generate section listing all symbols and add it into vmlinux $(kallsyms.o)
# It's a three stage process:
# o .tmp_vmlinux1 has all symbols and sections, but __kallsyms is
#   empty
#   Running kallsyms on that gives us .tmp_kallsyms1.o with
#   the right size - vmlinux version (uname -v) is updated during this step
# o .tmp_vmlinux2 now has a __kallsyms section of the right size,
#   but due to the added section, some addresses have shifted.
#   From here, we generate a correct .tmp_kallsyms2.o
# o The correct .tmp_kallsyms2.o is linked into the final vmlinux.
# o Verify that the System.map from vmlinux matches the map from
#   .tmp_vmlinux2, just in case we did not generate kallsyms correctly.
# o If CONFIG_KALLSYMS_EXTRA_PASS is set, do an extra pass using
#   .tmp_vmlinux3 and .tmp_kallsyms3.o.  This is only meant as a
#   temporary bypass to allow the kernel to be built while the
#   maintainers work out what went wrong with kallsyms.

ifdef CONFIG_KALLSYMS_EXTRA_PASS
last_kallsyms := 3
else
last_kallsyms := 2
endif

kallsyms.o := .tmp_kallsyms$(last_kallsyms).o

define verify_kallsyms
	$(Q)$(if $($(quiet)cmd_sysmap),                                      \
	  echo '  $($(quiet)cmd_sysmap)  .tmp_System.map' &&)                \
	  $(cmd_sysmap) .tmp_vmlinux$(last_kallsyms) .tmp_System.map
	$(Q)cmp -s System.map .tmp_System.map ||                             \
		(echo Inconsistent kallsyms data;                            \
		 echo Try setting CONFIG_KALLSYMS_EXTRA_PASS;                \
		 rm .tmp_kallsyms* ; /bin/false )
endef

# Update vmlinux version before link
# Use + in front of this rule to silent warning about make -j1
# First command is ':' to allow us to use + in front of this rule
cmd_ksym_ld = $(cmd_vmlinux__)
define rule_ksym_ld
	: 
	+$(call cmd,vmlinux_version)
	$(call cmd,vmlinux__)
	$(Q)echo 'cmd_$@ := $(cmd_vmlinux__)' > $(@D)/.$(@F).cmd
endef

# Generate .S file with all kernel symbols
quiet_cmd_kallsyms = KSYM    $@
      cmd_kallsyms = $(NM) -n $< | $(KALLSYMS) \
                     $(if $(CONFIG_KALLSYMS_ALL),--all-symbols) > $@

.tmp_kallsyms1.o .tmp_kallsyms2.o .tmp_kallsyms3.o: %.o: %.S scripts FORCE
	$(call if_changed_dep,as_o_S)

.tmp_kallsyms%.S: .tmp_vmlinux% $(KALLSYMS)
	$(call cmd,kallsyms)

# .tmp_vmlinux1 must be complete except kallsyms, so update vmlinux version
.tmp_vmlinux1: $(vmlinux-lds) $(vmlinux-all) FORCE
	$(call if_changed_rule,ksym_ld)

.tmp_vmlinux2: $(vmlinux-lds) $(vmlinux-all) .tmp_kallsyms1.o FORCE
	$(call if_changed,vmlinux__)

.tmp_vmlinux3: $(vmlinux-lds) $(vmlinux-all) .tmp_kallsyms2.o FORCE
	$(call if_changed,vmlinux__)

# Needs to visit scripts/ before $(KALLSYMS) can be used.
$(KALLSYMS): scripts ;

# Generate some data for debugging strange kallsyms problems
debug_kallsyms: .tmp_map$(last_kallsyms)

.tmp_map%: .tmp_vmlinux% FORCE
	($(OBJDUMP) -h $< | $(AWK) '/^ +[0-9]/{print $$4 " 0 " $$2}'; $(NM) $<) | sort > $@

.tmp_map3: .tmp_map2

.tmp_map2: .tmp_map1

endif # ifdef CONFIG_KALLSYMS

# Do modpost on a prelinked vmlinux. The finally linked vmlinux has
# relevant sections renamed as per the linker script.
quiet_cmd_vmlinux-modpost = LD      $@
      cmd_vmlinux-modpost = $(LD) $(LDFLAGS) -r -o $@                          \
	 $(vmlinux-init) --start-group $(vmlinux-main) --end-group             \
	 $(filter-out $(vmlinux-init) $(vmlinux-main) FORCE ,$^)
define rule_vmlinux-modpost
	:
	+$(call cmd,vmlinux-modpost)
	$(Q)$(MAKE) -f $(srctree)/scripts/Makefile.modpost $@
	$(Q)echo 'cmd_$@ := $(cmd_vmlinux-modpost)' > $(dot-target).cmd
endef

# vmlinux image - including updated kernel symbols
vmlinux: $(vmlinux-lds) $(vmlinux-init) $(vmlinux-main) vmlinux.o $(kallsyms.o) FORCE
ifdef CONFIG_HEADERS_CHECK
	$(Q)$(MAKE) -f $(srctree)/Makefile headers_check
endif
ifdef CONFIG_SAMPLES
	$(Q)$(MAKE) $(build)=samples
endif
ifdef CONFIG_BUILD_DOCSRC
	$(Q)$(MAKE) $(build)=Documentation
endif
	$(call vmlinux-modpost)
	$(call if_changed_rule,vmlinux__)
	$(Q)rm -f .old_version

# build vmlinux.o first to catch section mismatch errors early
ifdef CONFIG_KALLSYMS
.tmp_vmlinux1: vmlinux.o
endif

modpost-init := $(filter-out init/built-in.o, $(vmlinux-init))
vmlinux.o: $(modpost-init) $(vmlinux-main) FORCE
	$(call if_changed_rule,vmlinux-modpost)

# The actual objects are generated when descending, 
# make sure no implicit rule kicks in
$(sort $(vmlinux-init) $(vmlinux-main)) $(vmlinux-lds): $(vmlinux-dirs) ;

# Handle descending into subdirectories listed in $(vmlinux-dirs)
# Preset locale variables to speed up the build process. Limit locale
# tweaks to this spot to avoid wrong language settings when running
# make menuconfig etc.
# Error messages still appears in the original language

PHONY += $(vmlinux-dirs)
$(vmlinux-dirs): prepare scripts
	$(Q)$(MAKE) $(build)=$@

# Store (new) KERNELRELASE string in include/config/kernel.release
include/config/kernel.release: include/config/auto.conf FORCE
	$(Q)rm -f $@
	$(Q)echo "$(KERNELVERSION)$$($(CONFIG_SHELL) $(srctree)/scripts/setlocalversion $(srctree))" > $@


# Things we need to do before we recursively start building the kernel
# or the modules are listed in "prepare".
# A multi level approach is used. prepareN is processed before prepareN-1.
# archprepare is used in arch Makefiles and when processed asm symlink,
# version.h and scripts_basic is processed / created.

# Listed in dependency order
PHONY += prepare archprepare prepare0 prepare1 prepare2 prepare3

# prepare3 is used to check if we are building in a separate output directory,
# and if so do:
# 1) Check that make has not been executed in the kernel src $(srctree)
prepare3: include/config/kernel.release
ifneq ($(KBUILD_SRC),)
	@$(kecho) '  Using $(srctree) as source for kernel'
	$(Q)if [ -f $(srctree)/.config -o -d $(srctree)/include/config ]; then \
		echo "  $(srctree) is not clean, please run 'make mrproper'";\
		echo "  in the '$(srctree)' directory.";\
		/bin/false; \
	fi;
endif

# prepare2 creates a makefile if using a separate output directory
prepare2: prepare3 outputmakefile

prepare1: prepare2 include/linux/version.h include/generated/utsrelease.h \
                   include/config/auto.conf
	$(cmd_crmodverdir)

archprepare: prepare1 scripts_basic

prepare0: archprepare FORCE
	$(Q)$(MAKE) $(build)=.
	$(Q)$(MAKE) $(build)=. missing-syscalls

# All the preparing..
prepare: prepare0

# Generate some files
# ---------------------------------------------------------------------------

# KERNELRELEASE can change from a few different places, meaning version.h
# needs to be updated, so this check is forced on all builds

uts_len := 64
define filechk_utsrelease.h
	if [ `echo -n "$(KERNELRELEASE)" | wc -c ` -gt $(uts_len) ]; then \
	  echo '"$(KERNELRELEASE)" exceeds $(uts_len) characters' >&2;    \
	  exit 1;                                                         \
	fi;                                                               \
	(echo \#define UTS_RELEASE \"$(KERNELRELEASE)\";)
endef

define filechk_version.h
	(echo \#define LINUX_VERSION_CODE $(shell                             \
	expr $(VERSION) \* 65536 + $(PATCHLEVEL) \* 256 + $(SUBLEVEL));     \
	echo '#define KERNEL_VERSION(a,b,c) (((a) << 16) + ((b) << 8) + (c))';)
endef

include/linux/version.h: $(srctree)/Makefile FORCE
	$(call filechk,version.h)

include/generated/utsrelease.h: include/config/kernel.release FORCE
	$(call filechk,utsrelease.h)

PHONY += headerdep
headerdep:
	$(Q)find include/ -name '*.h' | xargs --max-args 1 scripts/headerdep.pl

# ---------------------------------------------------------------------------

PHONY += depend dep
depend dep:
	@echo '*** Warning: make $@ is unnecessary now.'

# ---------------------------------------------------------------------------
# Firmware install
INSTALL_FW_PATH=$(INSTALL_MOD_PATH)/lib/firmware/$(KERNELRELEASE)
export INSTALL_FW_PATH

PHONY += firmware_install
firmware_install: FORCE
	@mkdir -p $(objtree)/firmware
	$(Q)$(MAKE) -f $(srctree)/scripts/Makefile.fwinst obj=firmware __fw_install

# ---------------------------------------------------------------------------
# Kernel headers

#Default location for installed headers
export INSTALL_HDR_PATH = $(objtree)/usr

hdr-inst := -rR -f $(srctree)/scripts/Makefile.headersinst obj

# If we do an all arch process set dst to asm-$(hdr-arch)
hdr-dst = $(if $(KBUILD_HEADERS), dst=include/asm-$(hdr-arch), dst=include/asm)

PHONY += __headers
__headers: include/linux/version.h scripts_basic FORCE
	$(Q)$(MAKE) $(build)=scripts build_unifdef

PHONY += headers_install_all
headers_install_all:
	$(Q)$(CONFIG_SHELL) $(srctree)/scripts/headers.sh install

PHONY += headers_install
headers_install: __headers
	$(if $(wildcard $(srctree)/arch/$(hdr-arch)/include/asm/Kbuild),, \
	$(error Headers not exportable for the $(SRCARCH) architecture))
	$(Q)$(MAKE) $(hdr-inst)=include
	$(Q)$(MAKE) $(hdr-inst)=arch/$(hdr-arch)/include/asm $(hdr-dst)

PHONY += headers_check_all
headers_check_all: headers_install_all
	$(Q)$(CONFIG_SHELL) $(srctree)/scripts/headers.sh check

PHONY += headers_check
headers_check: headers_install
	$(Q)$(MAKE) $(hdr-inst)=include HDRCHECK=1
	$(Q)$(MAKE) $(hdr-inst)=arch/$(hdr-arch)/include/asm $(hdr-dst) HDRCHECK=1

# ---------------------------------------------------------------------------
# Modules

ifdef CONFIG_MODULES

# By default, build modules as well

all: modules

#	Build modules
#
#	A module can be listed more than once in obj-m resulting in
#	duplicate lines in modules.order files.  Those are removed
#	using awk while concatenating to the final file.

PHONY += modules
modules: $(vmlinux-dirs) $(if $(KBUILD_BUILTIN),vmlinux) modules.builtin
	$(Q)$(AWK) '!x[$$0]++' $(vmlinux-dirs:%=$(objtree)/%/modules.order) > $(objtree)/modules.order
	@$(kecho) '  Building modules, stage 2.';
	$(Q)$(MAKE) -f $(srctree)/scripts/Makefile.modpost
	$(Q)$(MAKE) -f $(srctree)/scripts/Makefile.fwinst obj=firmware __fw_modbuild

modules.builtin: $(vmlinux-dirs:%=%/modules.builtin)
	$(Q)$(AWK) '!x[$$0]++' $^ > $(objtree)/modules.builtin

%/modules.builtin: include/config/auto.conf
	$(Q)$(MAKE) $(modbuiltin)=$*


# Target to prepare building external modules
PHONY += modules_prepare
modules_prepare: prepare scripts

# Target to install modules
PHONY += modules_install
modules_install: _modinst_ _modinst_post

PHONY += _modinst_
_modinst_:
	@if [ -z "`$(DEPMOD) -V 2>/dev/null | grep module-init-tools`" ]; then \
		echo "Warning: you may need to install module-init-tools"; \
		echo "See http://www.codemonkey.org.uk/docs/post-halloween-2.6.txt";\
		sleep 1; \
	fi
	@rm -rf $(MODLIB)/kernel
	@rm -f $(MODLIB)/source
	@mkdir -p $(MODLIB)/kernel
	@ln -s $(srctree) $(MODLIB)/source
	@if [ ! $(objtree) -ef  $(MODLIB)/build ]; then \
		rm -f $(MODLIB)/build ; \
		ln -s $(objtree) $(MODLIB)/build ; \
	fi
	@cp -f $(objtree)/modules.order $(MODLIB)/
	@cp -f $(objtree)/modules.builtin $(MODLIB)/
	$(Q)$(MAKE) -f $(srctree)/scripts/Makefile.modinst

# This depmod is only for convenience to give the initial
# boot a modules.dep even before / is mounted read-write.  However the
# boot script depmod is the master version.
PHONY += _modinst_post
_modinst_post: _modinst_
	$(Q)$(MAKE) -f $(srctree)/scripts/Makefile.fwinst obj=firmware __fw_modinst
	$(call cmd,depmod)

else # CONFIG_MODULES

# Modules not configured
# ---------------------------------------------------------------------------

modules modules_install: FORCE
	@echo
	@echo "The present kernel configuration has modules disabled."
	@echo "Type 'make config' and enable loadable module support."
	@echo "Then build a kernel with module support enabled."
	@echo
	@exit 1

endif # CONFIG_MODULES

###
# Cleaning is done on three levels.
# make clean     Delete most generated files
#                Leave enough to build external modules
# make mrproper  Delete the current configuration, and all generated files
# make distclean Remove editor backup files, patch leftover files and the like

# Directories & files removed with 'make clean'
CLEAN_DIRS  += $(MODVERDIR)
CLEAN_FILES +=	vmlinux System.map \
                .tmp_kallsyms* .tmp_version .tmp_vmlinux* .tmp_System.map

# Directories & files removed with 'make mrproper'
MRPROPER_DIRS  += include/config usr/include include/generated
MRPROPER_FILES += .config .config.old .version .old_version             \
                  include/linux/version.h                               \
		  Module.symvers tags TAGS cscope* GPATH GTAGS GRTAGS GSYMS

# clean - Delete most, but leave enough to build external modules
#
clean: rm-dirs  := $(CLEAN_DIRS)
clean: rm-files := $(CLEAN_FILES)
clean-dirs      := $(addprefix _clean_, . $(vmlinux-alldirs) Documentation)

PHONY += $(clean-dirs) clean archclean
$(clean-dirs):
	$(Q)$(MAKE) $(clean)=$(patsubst _clean_%,%,$@)

clean: archclean

# mrproper - Delete all generated files, including .config
#
mrproper: rm-dirs  := $(wildcard $(MRPROPER_DIRS))
mrproper: rm-files := $(wildcard $(MRPROPER_FILES))
mrproper-dirs      := $(addprefix _mrproper_,Documentation/DocBook scripts)

PHONY += $(mrproper-dirs) mrproper archmrproper
$(mrproper-dirs):
	$(Q)$(MAKE) $(clean)=$(patsubst _mrproper_%,%,$@)

mrproper: clean archmrproper $(mrproper-dirs)
	$(call cmd,rmdirs)
	$(call cmd,rmfiles)

# distclean
#
PHONY += distclean

distclean: mrproper
	@find $(srctree) $(RCS_FIND_IGNORE) \
		\( -name '*.orig' -o -name '*.rej' -o -name '*~' \
		-o -name '*.bak' -o -name '#*#' -o -name '.*.orig' \
		-o -name '.*.rej' -o -size 0 \
		-o -name '*%' -o -name '.*.cmd' -o -name 'core' \) \
		-type f -print | xargs rm -f


# Packaging of the kernel to various formats
# ---------------------------------------------------------------------------
# rpm target kept for backward compatibility
package-dir	:= $(srctree)/scripts/package

%src-pkg: FORCE
	$(Q)$(MAKE) $(build)=$(package-dir) $@
%pkg: include/config/kernel.release FORCE
	$(Q)$(MAKE) $(build)=$(package-dir) $@
rpm: include/config/kernel.release FORCE
	$(Q)$(MAKE) $(build)=$(package-dir) $@


# Brief documentation of the typical targets used
# ---------------------------------------------------------------------------

boards := $(wildcard $(srctree)/arch/$(SRCARCH)/configs/*_defconfig)
boards := $(notdir $(boards))
board-dirs := $(dir $(wildcard $(srctree)/arch/$(SRCARCH)/configs/*/*_defconfig))
board-dirs := $(sort $(notdir $(board-dirs:/=)))

help:
	@echo  'Cleaning targets:'
	@echo  '  clean		  - Remove most generated files but keep the config and'
	@echo  '                    enough build support to build external modules'
	@echo  '  mrproper	  - Remove all generated files + config + various backup files'
	@echo  '  distclean	  - mrproper + remove editor backup and patch files'
	@echo  ''
	@echo  'Configuration targets:'
	@$(MAKE) -f $(srctree)/scripts/kconfig/Makefile help
	@echo  ''
	@echo  'Other generic targets:'
	@echo  '  all		  - Build all targets marked with [*]'
	@echo  '* vmlinux	  - Build the bare kernel'
	@echo  '* modules	  - Build all modules'
	@echo  '  modules_install - Install all modules to INSTALL_MOD_PATH (default: /)'
	@echo  '  firmware_install- Install all firmware to INSTALL_FW_PATH'
	@echo  '                    (default: $$(INSTALL_MOD_PATH)/lib/firmware)'
	@echo  '  dir/            - Build all files in dir and below'
	@echo  '  dir/file.[oisS] - Build specified target only'
	@echo  '  dir/file.lst    - Build specified mixed source/assembly target only'
	@echo  '                    (requires a recent binutils and recent build (System.map))'
	@echo  '  dir/file.ko     - Build module including final link'
	@echo  '  modules_prepare - Set up for building external modules'
	@echo  '  tags/TAGS	  - Generate tags file for editors'
	@echo  '  cscope	  - Generate cscope index'
	@echo  '  gtags           - Generate GNU GLOBAL index'
	@echo  '  kernelrelease	  - Output the release version string'
	@echo  '  kernelversion	  - Output the version stored in Makefile'
	@echo  '  headers_install - Install sanitised kernel headers to INSTALL_HDR_PATH'; \
	 echo  '                    (default: $(INSTALL_HDR_PATH))'; \
	 echo  ''
	@echo  'Static analysers'
	@echo  '  checkstack      - Generate a list of stack hogs'
	@echo  '  namespacecheck  - Name space analysis on compiled kernel'
	@echo  '  versioncheck    - Sanity check on version.h usage'
	@echo  '  includecheck    - Check for duplicate included header files'
	@echo  '  export_report   - List the usages of all exported symbols'
	@echo  '  headers_check   - Sanity check on exported headers'
	@echo  '  headerdep       - Detect inclusion cycles in headers'
	@$(MAKE) -f $(srctree)/scripts/Makefile.help checker-help
	@echo  ''
	@echo  'Kernel packaging:'
	@$(MAKE) $(build)=$(package-dir) help
	@echo  ''
	@echo  'Documentation targets:'
	@$(MAKE) -f $(srctree)/Documentation/DocBook/Makefile dochelp
	@echo  ''
	@echo  'Architecture specific targets ($(SRCARCH)):'
	@$(if $(archhelp),$(archhelp),\
		echo '  No architecture specific help defined for $(SRCARCH)')
	@echo  ''
	@$(if $(boards), \
		$(foreach b, $(boards), \
		printf "  %-24s - Build for %s\\n" $(b) $(subst _defconfig,,$(b));) \
		echo '')
	@$(if $(board-dirs), \
		$(foreach b, $(board-dirs), \
		printf "  %-16s - Show %s-specific targets\\n" help-$(b) $(b);) \
		printf "  %-16s - Show all of the above\\n" help-boards; \
		echo '')

	@echo  '  make V=0|1 [targets] 0 => quiet build (default), 1 => verbose build'
	@echo  '  make V=2   [targets] 2 => give reason for rebuild of target'
	@echo  '  make O=dir [targets] Locate all output files in "dir", including .config'
	@echo  '  make C=1   [targets] Check all c source with $$CHECK (sparse by default)'
	@echo  '  make C=2   [targets] Force check of all c source with $$CHECK'
	@echo  '  make W=1   [targets] Enable extra gcc checks'
	@echo  ''
	@echo  'Execute "make" or "make all" to build all targets marked with [*] '
	@echo  'For further info see the ./README file'


help-board-dirs := $(addprefix help-,$(board-dirs))

help-boards: $(help-board-dirs)

boards-per-dir = $(notdir $(wildcard $(srctree)/arch/$(SRCARCH)/configs/$*/*_defconfig))

$(help-board-dirs): help-%:
	@echo  'Architecture specific targets ($(SRCARCH) $*):'
	@$(if $(boards-per-dir), \
		$(foreach b, $(boards-per-dir), \
		printf "  %-24s - Build for %s\\n" $*/$(b) $(subst _defconfig,,$(b));) \
		echo '')


# Documentation targets
# ---------------------------------------------------------------------------
%docs: scripts_basic FORCE
	$(Q)$(MAKE) $(build)=Documentation/DocBook $@

else # KBUILD_EXTMOD

###
# External module support.
# When building external modules the kernel used as basis is considered
# read-only, and no consistency checks are made and the make
# system is not used on the basis kernel. If updates are required
# in the basis kernel ordinary make commands (without M=...) must
# be used.
#
# The following are the only valid targets when building external
# modules.
# make M=dir clean     Delete all automatically generated files
# make M=dir modules   Make all modules in specified dir
# make M=dir	       Same as 'make M=dir modules'
# make M=dir modules_install
#                      Install the modules built in the module directory
#                      Assumes install directory is already created

# We are always building modules
KBUILD_MODULES := 1
PHONY += crmodverdir
crmodverdir:
	$(cmd_crmodverdir)

PHONY += $(objtree)/Module.symvers
$(objtree)/Module.symvers:
	@test -e $(objtree)/Module.symvers || ( \
	echo; \
	echo "  WARNING: Symbol version dump $(objtree)/Module.symvers"; \
	echo "           is missing; modules will have no dependencies and modversions."; \
	echo )

module-dirs := $(addprefix _module_,$(KBUILD_EXTMOD))
PHONY += $(module-dirs) modules
$(module-dirs): crmodverdir $(objtree)/Module.symvers
	$(Q)$(MAKE) $(build)=$(patsubst _module_%,%,$@)

modules: $(module-dirs)
	@$(kecho) '  Building modules, stage 2.';
	$(Q)$(MAKE) -f $(srctree)/scripts/Makefile.modpost

PHONY += modules_install
modules_install: _emodinst_ _emodinst_post

install-dir := $(if $(INSTALL_MOD_DIR),$(INSTALL_MOD_DIR),extra)
PHONY += _emodinst_
_emodinst_:
	$(Q)mkdir -p $(MODLIB)/$(install-dir)
	$(Q)$(MAKE) -f $(srctree)/scripts/Makefile.modinst

PHONY += _emodinst_post
_emodinst_post: _emodinst_
	$(call cmd,depmod)

clean-dirs := $(addprefix _clean_,$(KBUILD_EXTMOD))

PHONY += $(clean-dirs) clean
$(clean-dirs):
	$(Q)$(MAKE) $(clean)=$(patsubst _clean_%,%,$@)

clean:	rm-dirs := $(MODVERDIR)
clean: rm-files := $(KBUILD_EXTMOD)/Module.symvers

help:
	@echo  '  Building external modules.'
	@echo  '  Syntax: make -C path/to/kernel/src M=$$PWD target'
	@echo  ''
	@echo  '  modules         - default target, build the module(s)'
	@echo  '  modules_install - install the module'
	@echo  '  clean           - remove generated files in module directory only'
	@echo  ''

# Dummies...
PHONY += prepare scripts
prepare: ;
scripts: ;
endif # KBUILD_EXTMOD

clean: $(clean-dirs)
	$(call cmd,rmdirs)
	$(call cmd,rmfiles)
	@find $(or $(KBUILD_EXTMOD), .) $(RCS_FIND_IGNORE) \
		\( -name '*.[oas]' -o -name '*.ko' -o -name '.*.cmd' \
		-o -name '.*.d' -o -name '.*.tmp' -o -name '*.mod.c' \
		-o -name '*.symtypes' -o -name 'modules.order' \
		-o -name modules.builtin -o -name '.tmp_*.o.*' \
		-o -name '*.gcno' \) -type f -print | xargs rm -f

# Generate tags for editors
# ---------------------------------------------------------------------------
quiet_cmd_tags = GEN     $@
      cmd_tags = $(CONFIG_SHELL) $(srctree)/scripts/tags.sh $@

tags TAGS cscope gtags: FORCE
	$(call cmd,tags)

# Scripts to check various things for consistency
# ---------------------------------------------------------------------------

includecheck:
	find * $(RCS_FIND_IGNORE) \
		-name '*.[hcS]' -type f -print | sort \
		| xargs $(PERL) -w $(srctree)/scripts/checkincludes.pl

versioncheck:
	find * $(RCS_FIND_IGNORE) \
		-name '*.[hcS]' -type f -print | sort \
		| xargs $(PERL) -w $(srctree)/scripts/checkversion.pl

coccicheck:
	$(Q)$(CONFIG_SHELL) $(srctree)/scripts/$@

namespacecheck:
	$(PERL) $(srctree)/scripts/namespace.pl

export_report:
	$(PERL) $(srctree)/scripts/export_report.pl

endif #ifeq ($(config-targets),1)
endif #ifeq ($(mixed-targets),1)

PHONY += checkstack kernelrelease kernelversion

# UML needs a little special treatment here.  It wants to use the host
# toolchain, so needs $(SUBARCH) passed to checkstack.pl.  Everyone
# else wants $(ARCH), including people doing cross-builds, which means
# that $(SUBARCH) doesn't work here.
ifeq ($(ARCH), um)
CHECKSTACK_ARCH := $(SUBARCH)
else
CHECKSTACK_ARCH := $(ARCH)
endif
checkstack:
	$(OBJDUMP) -d vmlinux $$(find . -name '*.ko') | \
	$(PERL) $(src)/scripts/checkstack.pl $(CHECKSTACK_ARCH)

kernelrelease:
	@echo "$(KERNELVERSION)$$($(CONFIG_SHELL) $(srctree)/scripts/setlocalversion $(srctree))"

kernelversion:
	@echo $(KERNELVERSION)

# Single targets
# ---------------------------------------------------------------------------
# Single targets are compatible with:
# - build with mixed source and output
# - build with separate output dir 'make O=...'
# - external modules
#
#  target-dir => where to store outputfile
#  build-dir  => directory in kernel source tree to use

ifeq ($(KBUILD_EXTMOD),)
        build-dir  = $(patsubst %/,%,$(dir $@))
        target-dir = $(dir $@)
else
        zap-slash=$(filter-out .,$(patsubst %/,%,$(dir $@)))
        build-dir  = $(KBUILD_EXTMOD)$(if $(zap-slash),/$(zap-slash))
        target-dir = $(if $(KBUILD_EXTMOD),$(dir $<),$(dir $@))
endif

%.s: %.c prepare scripts FORCE
	$(Q)$(MAKE) $(build)=$(build-dir) $(target-dir)$(notdir $@)
%.i: %.c prepare scripts FORCE
	$(Q)$(MAKE) $(build)=$(build-dir) $(target-dir)$(notdir $@)
%.o: %.c prepare scripts FORCE
	$(Q)$(MAKE) $(build)=$(build-dir) $(target-dir)$(notdir $@)
%.lst: %.c prepare scripts FORCE
	$(Q)$(MAKE) $(build)=$(build-dir) $(target-dir)$(notdir $@)
%.s: %.S prepare scripts FORCE
	$(Q)$(MAKE) $(build)=$(build-dir) $(target-dir)$(notdir $@)
%.o: %.S prepare scripts FORCE
	$(Q)$(MAKE) $(build)=$(build-dir) $(target-dir)$(notdir $@)
%.symtypes: %.c prepare scripts FORCE
	$(Q)$(MAKE) $(build)=$(build-dir) $(target-dir)$(notdir $@)

# Modules
/: prepare scripts FORCE
	$(cmd_crmodverdir)
	$(Q)$(MAKE) KBUILD_MODULES=$(if $(CONFIG_MODULES),1) \
	$(build)=$(build-dir)
%/: prepare scripts FORCE
	$(cmd_crmodverdir)
	$(Q)$(MAKE) KBUILD_MODULES=$(if $(CONFIG_MODULES),1) \
	$(build)=$(build-dir)
%.ko: prepare scripts FORCE
	$(cmd_crmodverdir)
	$(Q)$(MAKE) KBUILD_MODULES=$(if $(CONFIG_MODULES),1)   \
	$(build)=$(build-dir) $(@:.ko=.o)
	$(Q)$(MAKE) -f $(srctree)/scripts/Makefile.modpost

# FIXME Should go into a make.lib or something 
# ===========================================================================

quiet_cmd_rmdirs = $(if $(wildcard $(rm-dirs)),CLEAN   $(wildcard $(rm-dirs)))
      cmd_rmdirs = rm -rf $(rm-dirs)

quiet_cmd_rmfiles = $(if $(wildcard $(rm-files)),CLEAN   $(wildcard $(rm-files)))
      cmd_rmfiles = rm -f $(rm-files)

# Run depmod only if we have System.map and depmod is executable
quiet_cmd_depmod = DEPMOD  $(KERNELRELEASE)
      cmd_depmod = \
	if [ -r System.map -a -x $(DEPMOD) ]; then                              \
		$(DEPMOD) -ae -F System.map                                     \
		$(if $(strip $(INSTALL_MOD_PATH)), -b $(INSTALL_MOD_PATH) )     \
		$(KERNELRELEASE);                                               \
	fi

# Create temporary dir for module support files
# clean it up only when building all modules
cmd_crmodverdir = $(Q)mkdir -p $(MODVERDIR) \
                  $(if $(KBUILD_MODULES),; rm -f $(MODVERDIR)/*)

a_flags = -Wp,-MD,$(depfile) $(KBUILD_AFLAGS) $(AFLAGS_KERNEL) \
	  $(KBUILD_AFLAGS_KERNEL)                              \
	  $(NOSTDINC_FLAGS) $(LINUXINCLUDE) $(KBUILD_CPPFLAGS) \
	  $(modkern_aflags) $(EXTRA_AFLAGS) $(AFLAGS_$(basetarget).o)

quiet_cmd_as_o_S = AS      $@
cmd_as_o_S       = $(CC) $(a_flags) -c -o $@ $<

# read all saved command lines

targets := $(wildcard $(sort $(targets)))
cmd_files := $(wildcard .*.cmd $(foreach f,$(targets),$(dir $(f)).$(notdir $(f)).cmd))

ifneq ($(cmd_files),)
  $(cmd_files): ;	# Do not try to update included dependency files
  include $(cmd_files)
endif

# Shorthand for $(Q)$(MAKE) -f scripts/Makefile.clean obj=dir
# Usage:
# $(Q)$(MAKE) $(clean)=dir
clean := -f $(if $(KBUILD_SRC),$(srctree)/)scripts/Makefile.clean obj

endif	# skip-makefile

PHONY += FORCE
FORCE:

# Declare the contents of the .PHONY variable as phony.  We keep that
# information in a variable so we can use it in if_changed and friends.
.PHONY: $(PHONY)<|MERGE_RESOLUTION|>--- conflicted
+++ resolved
@@ -1,11 +1,7 @@
 VERSION = 2
 PATCHLEVEL = 6
 SUBLEVEL = 39
-<<<<<<< HEAD
-EXTRAVERSION = -rc4-245-g4175242
-=======
-EXTRAVERSION = -rc5
->>>>>>> 3fd9952d
+EXTRAVERSION = -rc5-130-g3fd9952
 NAME = Flesh-Eating Bats with Fangs
 
 # *DOCUMENTATION*
