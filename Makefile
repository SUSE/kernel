--- conflicted
+++ resolved
@@ -1,11 +1,7 @@
 VERSION = 2
 PATCHLEVEL = 6
 SUBLEVEL = 18
-<<<<<<< HEAD
-EXTRAVERSION = -rc5-git6
-=======
 EXTRAVERSION = -rc6
->>>>>>> c336923b
 NAME=Crazed Snow-Weasel
 
 # *DOCUMENTATION*
