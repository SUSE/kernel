--- conflicted
+++ resolved
@@ -1,13 +1,8 @@
 VERSION = 3
-<<<<<<< HEAD
-PATCHLEVEL = 9
-SUBLEVEL = 8
-=======
 PATCHLEVEL = 10
 SUBLEVEL = 0
->>>>>>> 30b4eb63
 EXTRAVERSION =
-NAME = Black Squirrel Wakeup Call
+NAME = Unicycling Gorilla
 
 # *DOCUMENTATION*
 # To see a list of typical targets execute "make help"
