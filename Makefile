# SPDX-License-Identifier: GPL-2.0
VERSION = 6
<<<<<<< HEAD
PATCHLEVEL = 6
SUBLEVEL = 1
EXTRAVERSION =
=======
PATCHLEVEL = 7
SUBLEVEL = 0
EXTRAVERSION = -rc1
>>>>>>> b85ea95d
NAME = Hurr durr I'ma ninja sloth

# *DOCUMENTATION*
# To see a list of typical targets execute "make help"
# More info can be located in ./README
# Comments in this file are targeted only to the developer, do not
# expect to learn how to build the kernel reading this file.

ifeq ($(filter undefine,$(.FEATURES)),)
$(error GNU Make >= 3.82 is required. Your Make version is $(MAKE_VERSION))
endif

$(if $(filter __%, $(MAKECMDGOALS)), \
	$(error targets prefixed with '__' are only for internal use))

# That's our default target when none is given on the command line
PHONY := __all
__all:

# We are using a recursive build, so we need to do a little thinking
# to get the ordering right.
#
# Most importantly: sub-Makefiles should only ever modify files in
# their own directory. If in some directory we have a dependency on
# a file in another dir (which doesn't happen often, but it's often
# unavoidable when linking the built-in.a targets which finally
# turn into vmlinux), we will call a sub make in that other dir, and
# after that we are sure that everything which is in that other dir
# is now up to date.
#
# The only cases where we need to modify files which have global
# effects are thus separated out and done before the recursive
# descending is started. They are now explicitly listed as the
# prepare rule.

this-makefile := $(lastword $(MAKEFILE_LIST))
export abs_srctree := $(realpath $(dir $(this-makefile)))
export abs_objtree := $(CURDIR)

ifneq ($(sub_make_done),1)

# Do not use make's built-in rules and variables
# (this increases performance and avoids hard-to-debug behaviour)
MAKEFLAGS += -rR

# Avoid funny character set dependencies
unexport LC_ALL
LC_COLLATE=C
LC_NUMERIC=C
export LC_COLLATE LC_NUMERIC

# Avoid interference with shell env settings
unexport GREP_OPTIONS

# Beautify output
# ---------------------------------------------------------------------------
#
# Most of build commands in Kbuild start with "cmd_". You can optionally define
# "quiet_cmd_*". If defined, the short log is printed. Otherwise, no log from
# that command is printed by default.
#
# e.g.)
#    quiet_cmd_depmod = DEPMOD  $(MODLIB)
#          cmd_depmod = $(srctree)/scripts/depmod.sh $(DEPMOD) $(KERNELRELEASE)
#
# A simple variant is to prefix commands with $(Q) - that's useful
# for commands that shall be hidden in non-verbose mode.
#
#    $(Q)$(MAKE) $(build)=scripts/basic
#
# If KBUILD_VERBOSE contains 1, the whole command is echoed.
# If KBUILD_VERBOSE contains 2, the reason for rebuilding is printed.
#
# To put more focus on warnings, be less verbose as default
# Use 'make V=1' to see the full commands

ifeq ("$(origin V)", "command line")
  KBUILD_VERBOSE = $(V)
endif

quiet = quiet_
Q = @

ifneq ($(findstring 1, $(KBUILD_VERBOSE)),)
  quiet =
  Q =
endif

# If the user is running make -s (silent mode), suppress echoing of
# commands
# make-4.0 (and later) keep single letter options in the 1st word of MAKEFLAGS.

ifeq ($(filter 3.%,$(MAKE_VERSION)),)
short-opts := $(firstword -$(MAKEFLAGS))
else
short-opts := $(filter-out --%,$(MAKEFLAGS))
endif

ifneq ($(findstring s,$(short-opts)),)
quiet=silent_
override KBUILD_VERBOSE :=
endif

export quiet Q KBUILD_VERBOSE

# Call a source code checker (by default, "sparse") as part of the
# C compilation.
#
# Use 'make C=1' to enable checking of only re-compiled files.
# Use 'make C=2' to enable checking of *all* source files, regardless
# of whether they are re-compiled or not.
#
# See the file "Documentation/dev-tools/sparse.rst" for more details,
# including where to get the "sparse" utility.

ifeq ("$(origin C)", "command line")
  KBUILD_CHECKSRC = $(C)
endif
ifndef KBUILD_CHECKSRC
  KBUILD_CHECKSRC = 0
endif

export KBUILD_CHECKSRC

# Enable "clippy" (a linter) as part of the Rust compilation.
#
# Use 'make CLIPPY=1' to enable it.
ifeq ("$(origin CLIPPY)", "command line")
  KBUILD_CLIPPY := $(CLIPPY)
endif

export KBUILD_CLIPPY

# Use make M=dir or set the environment variable KBUILD_EXTMOD to specify the
# directory of external module to build. Setting M= takes precedence.
ifeq ("$(origin M)", "command line")
  KBUILD_EXTMOD := $(M)
endif

$(if $(word 2, $(KBUILD_EXTMOD)), \
	$(error building multiple external modules is not supported))

$(foreach x, % :, $(if $(findstring $x, $(KBUILD_EXTMOD)), \
	$(error module directory path cannot contain '$x')))

# Remove trailing slashes
ifneq ($(filter %/, $(KBUILD_EXTMOD)),)
KBUILD_EXTMOD := $(shell dirname $(KBUILD_EXTMOD).)
endif

export KBUILD_EXTMOD

# Kbuild will save output files in the current working directory.
# This does not need to match to the root of the kernel source tree.
#
# For example, you can do this:
#
#  cd /dir/to/store/output/files; make -f /dir/to/kernel/source/Makefile
#
# If you want to save output files in a different location, there are
# two syntaxes to specify it.
#
# 1) O=
# Use "make O=dir/to/store/output/files/"
#
# 2) Set KBUILD_OUTPUT
# Set the environment variable KBUILD_OUTPUT to point to the output directory.
# export KBUILD_OUTPUT=dir/to/store/output/files/; make
#
# The O= assignment takes precedence over the KBUILD_OUTPUT environment
# variable.

# Do we want to change the working directory?
ifeq ("$(origin O)", "command line")
  KBUILD_OUTPUT := $(O)
endif

ifneq ($(KBUILD_OUTPUT),)
# Make's built-in functions such as $(abspath ...), $(realpath ...) cannot
# expand a shell special character '~'. We use a somewhat tedious way here.
abs_objtree := $(shell mkdir -p $(KBUILD_OUTPUT) && cd $(KBUILD_OUTPUT) && pwd)
$(if $(abs_objtree),, \
     $(error failed to create output directory "$(KBUILD_OUTPUT)"))

# $(realpath ...) resolves symlinks
abs_objtree := $(realpath $(abs_objtree))
endif # ifneq ($(KBUILD_OUTPUT),)

ifneq ($(words $(subst :, ,$(abs_srctree))), 1)
$(error source directory cannot contain spaces or colons)
endif

ifneq ($(filter 3.%,$(MAKE_VERSION)),)
# 'MAKEFLAGS += -rR' does not immediately become effective for GNU Make 3.x
# We need to invoke sub-make to avoid implicit rules in the top Makefile.
need-sub-make := 1
# Cancel implicit rules for this Makefile.
$(this-makefile): ;
endif

export sub_make_done := 1

endif # sub_make_done

ifeq ($(abs_objtree),$(CURDIR))
# Suppress "Entering directory ..." if we are at the final work directory.
no-print-directory := --no-print-directory
else
# Recursion to show "Entering directory ..."
need-sub-make := 1
endif

ifeq ($(filter --no-print-directory, $(MAKEFLAGS)),)
# If --no-print-directory is unset, recurse once again to set it.
# You may end up recursing into __sub-make twice. This is needed due to the
# behavior change in GNU Make 4.4.1.
need-sub-make := 1
endif

ifeq ($(need-sub-make),1)

PHONY += $(MAKECMDGOALS) __sub-make

$(filter-out $(this-makefile), $(MAKECMDGOALS)) __all: __sub-make
	@:

# Invoke a second make in the output directory, passing relevant variables
__sub-make:
	$(Q)$(MAKE) $(no-print-directory) -C $(abs_objtree) \
	-f $(abs_srctree)/Makefile $(MAKECMDGOALS)

else # need-sub-make

# We process the rest of the Makefile if this is the final invocation of make

ifeq ($(abs_srctree),$(abs_objtree))
        # building in the source tree
        srctree := .
	building_out_of_srctree :=
else
        ifeq ($(abs_srctree)/,$(dir $(abs_objtree)))
                # building in a subdirectory of the source tree
                srctree := ..
        else
                srctree := $(abs_srctree)
        endif
	building_out_of_srctree := 1
endif

ifneq ($(KBUILD_ABS_SRCTREE),)
srctree := $(abs_srctree)
endif

objtree		:= .
VPATH		:= $(srctree)

export building_out_of_srctree srctree objtree VPATH

# To make sure we do not include .config for any of the *config targets
# catch them early, and hand them over to scripts/kconfig/Makefile
# It is allowed to specify more targets when calling make, including
# mixing *config targets and build targets.
# For example 'make oldconfig all'.
# Detect when mixed targets is specified, and make a second invocation
# of make so .config is not included in this case either (for *config).

version_h := include/generated/uapi/linux/version.h

clean-targets := %clean mrproper cleandocs
no-dot-config-targets := $(clean-targets) \
			 cscope gtags TAGS tags help% %docs check% coccicheck \
			 $(version_h) headers headers_% archheaders archscripts \
			 %asm-generic kernelversion %src-pkg dt_binding_check \
			 outputmakefile rustavailable rustfmt rustfmtcheck
no-sync-config-targets := $(no-dot-config-targets) %install modules_sign kernelrelease \
			  image_name
single-targets := %.a %.i %.ko %.lds %.ll %.lst %.mod %.o %.rsi %.s %.symtypes %/

config-build	:=
mixed-build	:=
need-config	:= 1
may-sync-config	:= 1
single-build	:=

ifneq ($(filter $(no-dot-config-targets), $(MAKECMDGOALS)),)
	ifeq ($(filter-out $(no-dot-config-targets), $(MAKECMDGOALS)),)
		need-config :=
	endif
endif

ifneq ($(filter $(no-sync-config-targets), $(MAKECMDGOALS)),)
	ifeq ($(filter-out $(no-sync-config-targets), $(MAKECMDGOALS)),)
		may-sync-config :=
	endif
endif

need-compiler := $(may-sync-config)

ifneq ($(KBUILD_EXTMOD),)
	may-sync-config :=
endif

ifeq ($(KBUILD_EXTMOD),)
        ifneq ($(filter %config,$(MAKECMDGOALS)),)
		config-build := 1
                ifneq ($(words $(MAKECMDGOALS)),1)
			mixed-build := 1
                endif
        endif
endif

# We cannot build single targets and the others at the same time
ifneq ($(filter $(single-targets), $(MAKECMDGOALS)),)
	single-build := 1
	ifneq ($(filter-out $(single-targets), $(MAKECMDGOALS)),)
		mixed-build := 1
	endif
endif

# For "make -j clean all", "make -j mrproper defconfig all", etc.
ifneq ($(filter $(clean-targets),$(MAKECMDGOALS)),)
        ifneq ($(filter-out $(clean-targets),$(MAKECMDGOALS)),)
		mixed-build := 1
        endif
endif

# install and modules_install need also be processed one by one
ifneq ($(filter install,$(MAKECMDGOALS)),)
        ifneq ($(filter modules_install,$(MAKECMDGOALS)),)
		mixed-build := 1
        endif
endif

ifdef mixed-build
# ===========================================================================
# We're called with mixed targets (*config and build targets).
# Handle them one by one.

PHONY += $(MAKECMDGOALS) __build_one_by_one

$(MAKECMDGOALS): __build_one_by_one
	@:

__build_one_by_one:
	$(Q)set -e; \
	for i in $(MAKECMDGOALS); do \
		$(MAKE) -f $(srctree)/Makefile $$i; \
	done

else # !mixed-build

include $(srctree)/scripts/Kbuild.include

# Warn about unsupported modules in kernels built inside Autobuild
ifneq ($(wildcard /.buildenv),)
CFLAGS		+= -DUNSUPPORTED_MODULES=2
endif

# Read KERNELRELEASE from include/config/kernel.release (if it exists)
KERNELRELEASE = $(call read-file, include/config/kernel.release)
KERNELVERSION = $(VERSION)$(if $(PATCHLEVEL),.$(PATCHLEVEL)$(if $(SUBLEVEL),.$(SUBLEVEL)))$(EXTRAVERSION)
export VERSION PATCHLEVEL SUBLEVEL KERNELRELEASE KERNELVERSION

include $(srctree)/scripts/subarch.include

# Cross compiling and selecting different set of gcc/bin-utils
# ---------------------------------------------------------------------------
#
# When performing cross compilation for other architectures ARCH shall be set
# to the target architecture. (See arch/* for the possibilities).
# ARCH can be set during invocation of make:
# make ARCH=arm64
# Another way is to have ARCH set in the environment.
# The default ARCH is the host where make is executed.

# CROSS_COMPILE specify the prefix used for all executables used
# during compilation. Only gcc and related bin-utils executables
# are prefixed with $(CROSS_COMPILE).
# CROSS_COMPILE can be set on the command line
# make CROSS_COMPILE=aarch64-linux-gnu-
# Alternatively CROSS_COMPILE can be set in the environment.
# Default value for CROSS_COMPILE is not to prefix executables
# Note: Some architectures assign CROSS_COMPILE in their arch/*/Makefile
ARCH		?= $(SUBARCH)

# Architecture as present in compile.h
UTS_MACHINE 	:= $(ARCH)
SRCARCH 	:= $(ARCH)

# Additional ARCH settings for x86
ifeq ($(ARCH),i386)
        SRCARCH := x86
endif
ifeq ($(ARCH),x86_64)
        SRCARCH := x86
endif

# Additional ARCH settings for sparc
ifeq ($(ARCH),sparc32)
       SRCARCH := sparc
endif
ifeq ($(ARCH),sparc64)
       SRCARCH := sparc
endif

# Additional ARCH settings for parisc
ifeq ($(ARCH),parisc64)
       SRCARCH := parisc
endif

export cross_compiling :=
ifneq ($(SRCARCH),$(SUBARCH))
cross_compiling := 1
endif

KCONFIG_CONFIG	?= .config
export KCONFIG_CONFIG

# SHELL used by kbuild
CONFIG_SHELL := sh

HOST_LFS_CFLAGS := $(shell getconf LFS_CFLAGS 2>/dev/null)
HOST_LFS_LDFLAGS := $(shell getconf LFS_LDFLAGS 2>/dev/null)
HOST_LFS_LIBS := $(shell getconf LFS_LIBS 2>/dev/null)

ifneq ($(LLVM),)
ifneq ($(filter %/,$(LLVM)),)
LLVM_PREFIX := $(LLVM)
else ifneq ($(filter -%,$(LLVM)),)
LLVM_SUFFIX := $(LLVM)
endif

HOSTCC	= $(LLVM_PREFIX)clang$(LLVM_SUFFIX)
HOSTCXX	= $(LLVM_PREFIX)clang++$(LLVM_SUFFIX)
else
HOSTCC	= gcc
HOSTCXX	= g++
endif
HOSTRUSTC = rustc
HOSTPKG_CONFIG	= pkg-config

KBUILD_USERHOSTCFLAGS := -Wall -Wmissing-prototypes -Wstrict-prototypes \
			 -O2 -fomit-frame-pointer -std=gnu11
KBUILD_USERCFLAGS  := $(KBUILD_USERHOSTCFLAGS) $(USERCFLAGS)
KBUILD_USERLDFLAGS := $(USERLDFLAGS)

# These flags apply to all Rust code in the tree, including the kernel and
# host programs.
export rust_common_flags := --edition=2021 \
			    -Zbinary_dep_depinfo=y \
			    -Dunsafe_op_in_unsafe_fn -Drust_2018_idioms \
			    -Dunreachable_pub -Dnon_ascii_idents \
			    -Wmissing_docs \
			    -Drustdoc::missing_crate_level_docs \
			    -Dclippy::correctness -Dclippy::style \
			    -Dclippy::suspicious -Dclippy::complexity \
			    -Dclippy::perf \
			    -Dclippy::let_unit_value -Dclippy::mut_mut \
			    -Dclippy::needless_bitwise_bool \
			    -Dclippy::needless_continue \
			    -Dclippy::no_mangle_with_rust_abi \
			    -Wclippy::dbg_macro

KBUILD_HOSTCFLAGS   := $(KBUILD_USERHOSTCFLAGS) $(HOST_LFS_CFLAGS) $(HOSTCFLAGS)
KBUILD_HOSTCXXFLAGS := -Wall -O2 $(HOST_LFS_CFLAGS) $(HOSTCXXFLAGS)
KBUILD_HOSTRUSTFLAGS := $(rust_common_flags) -O -Cstrip=debuginfo \
			-Zallow-features= $(HOSTRUSTFLAGS)
KBUILD_HOSTLDFLAGS  := $(HOST_LFS_LDFLAGS) $(HOSTLDFLAGS)
KBUILD_HOSTLDLIBS   := $(HOST_LFS_LIBS) $(HOSTLDLIBS)

# Make variables (CC, etc...)
CPP		= $(CC) -E
ifneq ($(LLVM),)
CC		= $(LLVM_PREFIX)clang$(LLVM_SUFFIX)
LD		= $(LLVM_PREFIX)ld.lld$(LLVM_SUFFIX)
AR		= $(LLVM_PREFIX)llvm-ar$(LLVM_SUFFIX)
NM		= $(LLVM_PREFIX)llvm-nm$(LLVM_SUFFIX)
OBJCOPY		= $(LLVM_PREFIX)llvm-objcopy$(LLVM_SUFFIX)
OBJDUMP		= $(LLVM_PREFIX)llvm-objdump$(LLVM_SUFFIX)
READELF		= $(LLVM_PREFIX)llvm-readelf$(LLVM_SUFFIX)
STRIP		= $(LLVM_PREFIX)llvm-strip$(LLVM_SUFFIX)
else
CC		= $(CROSS_COMPILE)gcc
LD		= $(CROSS_COMPILE)ld
AR		= $(CROSS_COMPILE)ar
NM		= $(CROSS_COMPILE)nm
OBJCOPY		= $(CROSS_COMPILE)objcopy
OBJDUMP		= $(CROSS_COMPILE)objdump
READELF		= $(CROSS_COMPILE)readelf
STRIP		= $(CROSS_COMPILE)strip
endif
RUSTC		= rustc
RUSTDOC		= rustdoc
RUSTFMT		= rustfmt
CLIPPY_DRIVER	= clippy-driver
BINDGEN		= bindgen
CARGO		= cargo
PAHOLE		= pahole
RESOLVE_BTFIDS	= $(objtree)/tools/bpf/resolve_btfids/resolve_btfids
LEX		= flex
YACC		= bison
AWK		= awk
INSTALLKERNEL  := installkernel
PERL		= perl
PYTHON3		= python3
CHECK		= sparse
BASH		= bash
KGZIP		= gzip
KBZIP2		= bzip2
KLZOP		= lzop
LZMA		= lzma
LZ4		= lz4c
XZ		= xz
ZSTD		= zstd

CHECKFLAGS     := -D__linux__ -Dlinux -D__STDC__ -Dunix -D__unix__ \
		  -Wbitwise -Wno-return-void -Wno-unknown-attribute $(CF)
NOSTDINC_FLAGS :=
CFLAGS_MODULE   =
RUSTFLAGS_MODULE =
AFLAGS_MODULE   =
LDFLAGS_MODULE  =
CFLAGS_KERNEL	=
RUSTFLAGS_KERNEL =
AFLAGS_KERNEL	=
LDFLAGS_vmlinux =

# Use USERINCLUDE when you must reference the UAPI directories only.
USERINCLUDE    := \
		-I$(srctree)/arch/$(SRCARCH)/include/uapi \
		-I$(objtree)/arch/$(SRCARCH)/include/generated/uapi \
		-I$(srctree)/include/uapi \
		-I$(objtree)/include/generated/uapi \
                -include $(srctree)/include/linux/compiler-version.h \
                -include $(srctree)/include/linux/kconfig.h

# Use LINUXINCLUDE when you must reference the include/ directory.
# Needed to be compatible with the O= option
LINUXINCLUDE    := \
		-I$(srctree)/arch/$(SRCARCH)/include \
		-I$(objtree)/arch/$(SRCARCH)/include/generated \
		$(if $(building_out_of_srctree),-I$(srctree)/include) \
		-I$(objtree)/include \
		$(USERINCLUDE)

KBUILD_AFLAGS   := -D__ASSEMBLY__ -fno-PIE

KBUILD_CFLAGS :=
KBUILD_CFLAGS += -std=gnu11
KBUILD_CFLAGS += -fshort-wchar
KBUILD_CFLAGS += -funsigned-char
KBUILD_CFLAGS += -fno-common
KBUILD_CFLAGS += -fno-PIE
KBUILD_CFLAGS += -fno-strict-aliasing

KBUILD_CPPFLAGS := -D__KERNEL__
KBUILD_RUSTFLAGS := $(rust_common_flags) \
		    --target=$(objtree)/scripts/target.json \
		    -Cpanic=abort -Cembed-bitcode=n -Clto=n \
		    -Cforce-unwind-tables=n -Ccodegen-units=1 \
		    -Csymbol-mangling-version=v0 \
		    -Crelocation-model=static \
		    -Zfunction-sections=n \
		    -Dclippy::float_arithmetic

KBUILD_AFLAGS_KERNEL :=
KBUILD_CFLAGS_KERNEL :=
KBUILD_RUSTFLAGS_KERNEL :=
KBUILD_AFLAGS_MODULE  := -DMODULE
KBUILD_CFLAGS_MODULE  := -DMODULE
KBUILD_RUSTFLAGS_MODULE := --cfg MODULE
KBUILD_LDFLAGS_MODULE :=
KBUILD_LDFLAGS :=
CLANG_FLAGS :=

ifeq ($(KBUILD_CLIPPY),1)
	RUSTC_OR_CLIPPY_QUIET := CLIPPY
	RUSTC_OR_CLIPPY = $(CLIPPY_DRIVER)
else
	RUSTC_OR_CLIPPY_QUIET := RUSTC
	RUSTC_OR_CLIPPY = $(RUSTC)
endif

ifdef RUST_LIB_SRC
	export RUST_LIB_SRC
endif

# Allows the usage of unstable features in stable compilers.
export RUSTC_BOOTSTRAP := 1

export ARCH SRCARCH CONFIG_SHELL BASH HOSTCC KBUILD_HOSTCFLAGS CROSS_COMPILE LD CC HOSTPKG_CONFIG
export RUSTC RUSTDOC RUSTFMT RUSTC_OR_CLIPPY_QUIET RUSTC_OR_CLIPPY BINDGEN CARGO
export HOSTRUSTC KBUILD_HOSTRUSTFLAGS
export CPP AR NM STRIP OBJCOPY OBJDUMP READELF PAHOLE RESOLVE_BTFIDS LEX YACC AWK INSTALLKERNEL
export PERL PYTHON3 CHECK CHECKFLAGS MAKE UTS_MACHINE HOSTCXX
export KGZIP KBZIP2 KLZOP LZMA LZ4 XZ ZSTD
export KBUILD_HOSTCXXFLAGS KBUILD_HOSTLDFLAGS KBUILD_HOSTLDLIBS LDFLAGS_MODULE
export KBUILD_USERCFLAGS KBUILD_USERLDFLAGS

export KBUILD_CPPFLAGS NOSTDINC_FLAGS LINUXINCLUDE OBJCOPYFLAGS KBUILD_LDFLAGS
export KBUILD_CFLAGS CFLAGS_KERNEL CFLAGS_MODULE
export KBUILD_RUSTFLAGS RUSTFLAGS_KERNEL RUSTFLAGS_MODULE
export KBUILD_AFLAGS AFLAGS_KERNEL AFLAGS_MODULE
export KBUILD_AFLAGS_MODULE KBUILD_CFLAGS_MODULE KBUILD_RUSTFLAGS_MODULE KBUILD_LDFLAGS_MODULE
export KBUILD_AFLAGS_KERNEL KBUILD_CFLAGS_KERNEL KBUILD_RUSTFLAGS_KERNEL

# Files to ignore in find ... statements

export RCS_FIND_IGNORE := \( -name SCCS -o -name BitKeeper -o -name .svn -o    \
			  -name CVS -o -name .pc -o -name .hg -o -name .git \) \
			  -prune -o
export RCS_TAR_IGNORE := --exclude SCCS --exclude BitKeeper --exclude .svn \
			 --exclude CVS --exclude .pc --exclude .hg --exclude .git

# ===========================================================================
# Rules shared between *config targets and build targets

# Basic helpers built in scripts/basic/
PHONY += scripts_basic
scripts_basic:
	$(Q)$(MAKE) $(build)=scripts/basic

PHONY += outputmakefile
ifdef building_out_of_srctree
# Before starting out-of-tree build, make sure the source tree is clean.
# outputmakefile generates a Makefile in the output directory, if using a
# separate output directory. This allows convenient use of make in the
# output directory.
# At the same time when output Makefile generated, generate .gitignore to
# ignore whole output directory

quiet_cmd_makefile = GEN     Makefile
      cmd_makefile = { \
	echo "\# Automatically generated by $(srctree)/Makefile: don't edit"; \
	echo "include $(srctree)/Makefile"; \
	} > Makefile

outputmakefile:
	@if [ -f $(srctree)/.config -o \
		 -d $(srctree)/include/config -o \
		 -d $(srctree)/arch/$(SRCARCH)/include/generated ]; then \
		echo >&2 "***"; \
		echo >&2 "*** The source tree is not clean, please run 'make$(if $(findstring command line, $(origin ARCH)), ARCH=$(ARCH)) mrproper'"; \
		echo >&2 "*** in $(abs_srctree)";\
		echo >&2 "***"; \
		false; \
	fi
	$(Q)ln -fsn $(srctree) source
	$(call cmd,makefile)
	$(Q)test -e .gitignore || \
	{ echo "# this is build directory, ignore it"; echo "*"; } > .gitignore
endif

# The expansion should be delayed until arch/$(SRCARCH)/Makefile is included.
# Some architectures define CROSS_COMPILE in arch/$(SRCARCH)/Makefile.
# CC_VERSION_TEXT is referenced from Kconfig (so it needs export),
# and from include/config/auto.conf.cmd to detect the compiler upgrade.
CC_VERSION_TEXT = $(subst $(pound),,$(shell LC_ALL=C $(CC) --version 2>/dev/null | head -n 1))

ifneq ($(findstring clang,$(CC_VERSION_TEXT)),)
include $(srctree)/scripts/Makefile.clang
endif

# Include this also for config targets because some architectures need
# cc-cross-prefix to determine CROSS_COMPILE.
ifdef need-compiler
include $(srctree)/scripts/Makefile.compiler
endif

ifdef config-build
# ===========================================================================
# *config targets only - make sure prerequisites are updated, and descend
# in scripts/kconfig to make the *config target

# Read arch-specific Makefile to set KBUILD_DEFCONFIG as needed.
# KBUILD_DEFCONFIG may point out an alternative default configuration
# used for 'make defconfig'
include $(srctree)/arch/$(SRCARCH)/Makefile
export KBUILD_DEFCONFIG KBUILD_KCONFIG CC_VERSION_TEXT

config: outputmakefile scripts_basic FORCE
	$(Q)$(MAKE) $(build)=scripts/kconfig $@

%config: outputmakefile scripts_basic FORCE
	$(Q)$(MAKE) $(build)=scripts/kconfig $@

else #!config-build
# ===========================================================================
# Build targets only - this includes vmlinux, arch-specific targets, clean
# targets and others. In general all targets except *config targets.

# If building an external module we do not care about the all: rule
# but instead __all depend on modules
PHONY += all
ifeq ($(KBUILD_EXTMOD),)
__all: all
else
__all: modules
endif

targets :=

# Decide whether to build built-in, modular, or both.
# Normally, just do built-in.

KBUILD_MODULES :=
KBUILD_BUILTIN := 1

# If we have only "make modules", don't compile built-in objects.
ifeq ($(MAKECMDGOALS),modules)
  KBUILD_BUILTIN :=
endif

# If we have "make <whatever> modules", compile modules
# in addition to whatever we do anyway.
# Just "make" or "make all" shall build modules as well

ifneq ($(filter all modules nsdeps %compile_commands.json clang-%,$(MAKECMDGOALS)),)
  KBUILD_MODULES := 1
endif

ifeq ($(MAKECMDGOALS),)
  KBUILD_MODULES := 1
endif

export KBUILD_MODULES KBUILD_BUILTIN

ifdef need-config
include include/config/auto.conf
endif

ifeq ($(KBUILD_EXTMOD),)
# Objects we will link into vmlinux / subdirs we need to visit
core-y		:=
drivers-y	:=
libs-y		:= lib/
endif # KBUILD_EXTMOD

# The all: target is the default when no target is given on the
# command line.
# This allow a user to issue only 'make' to build a kernel including modules
# Defaults to vmlinux, but the arch makefile usually adds further targets
all: vmlinux

CFLAGS_GCOV	:= -fprofile-arcs -ftest-coverage
ifdef CONFIG_CC_IS_GCC
CFLAGS_GCOV	+= -fno-tree-loop-im
endif
export CFLAGS_GCOV

# The arch Makefiles can override CC_FLAGS_FTRACE. We may also append it later.
ifdef CONFIG_FUNCTION_TRACER
  CC_FLAGS_FTRACE := -pg
endif

include $(srctree)/arch/$(SRCARCH)/Makefile

ifdef need-config
ifdef may-sync-config
# Read in dependencies to all Kconfig* files, make sure to run syncconfig if
# changes are detected. This should be included after arch/$(SRCARCH)/Makefile
# because some architectures define CROSS_COMPILE there.
include include/config/auto.conf.cmd

$(KCONFIG_CONFIG):
	@echo >&2 '***'
	@echo >&2 '*** Configuration file "$@" not found!'
	@echo >&2 '***'
	@echo >&2 '*** Please run some configurator (e.g. "make oldconfig" or'
	@echo >&2 '*** "make menuconfig" or "make xconfig").'
	@echo >&2 '***'
	@/bin/false

# The actual configuration files used during the build are stored in
# include/generated/ and include/config/. Update them if .config is newer than
# include/config/auto.conf (which mirrors .config).
#
# This exploits the 'multi-target pattern rule' trick.
# The syncconfig should be executed only once to make all the targets.
# (Note: use the grouped target '&:' when we bump to GNU Make 4.3)
#
# Do not use $(call cmd,...) here. That would suppress prompts from syncconfig,
# so you cannot notice that Kconfig is waiting for the user input.
%/config/auto.conf %/config/auto.conf.cmd %/generated/autoconf.h %/generated/rustc_cfg: $(KCONFIG_CONFIG)
	$(Q)$(kecho) "  SYNC    $@"
	$(Q)$(MAKE) -f $(srctree)/Makefile syncconfig
else # !may-sync-config
# External modules and some install targets need include/generated/autoconf.h
# and include/config/auto.conf but do not care if they are up-to-date.
# Use auto.conf to trigger the test
PHONY += include/config/auto.conf

include/config/auto.conf:
	@test -e include/generated/autoconf.h -a -e $@ || (		\
	echo >&2;							\
	echo >&2 "  ERROR: Kernel configuration is invalid.";		\
	echo >&2 "         include/generated/autoconf.h or $@ are missing.";\
	echo >&2 "         Run 'make oldconfig && make prepare' on kernel src to fix it.";	\
	echo >&2 ;							\
	/bin/false)

endif # may-sync-config
endif # need-config

KBUILD_CFLAGS	+= -fno-delete-null-pointer-checks

ifdef CONFIG_CC_OPTIMIZE_FOR_PERFORMANCE
KBUILD_CFLAGS += -O2
KBUILD_RUSTFLAGS += -Copt-level=2
else ifdef CONFIG_CC_OPTIMIZE_FOR_SIZE
KBUILD_CFLAGS += -Os
KBUILD_RUSTFLAGS += -Copt-level=s
endif

# Always set `debug-assertions` and `overflow-checks` because their default
# depends on `opt-level` and `debug-assertions`, respectively.
KBUILD_RUSTFLAGS += -Cdebug-assertions=$(if $(CONFIG_RUST_DEBUG_ASSERTIONS),y,n)
KBUILD_RUSTFLAGS += -Coverflow-checks=$(if $(CONFIG_RUST_OVERFLOW_CHECKS),y,n)

# Tell gcc to never replace conditional load with a non-conditional one
ifdef CONFIG_CC_IS_GCC
# gcc-10 renamed --param=allow-store-data-races=0 to
# -fno-allow-store-data-races.
KBUILD_CFLAGS	+= $(call cc-option,--param=allow-store-data-races=0)
KBUILD_CFLAGS	+= $(call cc-option,-fno-allow-store-data-races)
endif

ifdef CONFIG_READABLE_ASM
# Disable optimizations that make assembler listings hard to read.
# reorder blocks reorders the control in the function
# ipa clone creates specialized cloned functions
# partial inlining inlines only parts of functions
KBUILD_CFLAGS += -fno-reorder-blocks -fno-ipa-cp-clone -fno-partial-inlining
endif

stackp-flags-y                                    := -fno-stack-protector
stackp-flags-$(CONFIG_STACKPROTECTOR)             := -fstack-protector
stackp-flags-$(CONFIG_STACKPROTECTOR_STRONG)      := -fstack-protector-strong

KBUILD_CFLAGS += $(stackp-flags-y)

KBUILD_RUSTFLAGS-$(CONFIG_WERROR) += -Dwarnings
KBUILD_RUSTFLAGS += $(KBUILD_RUSTFLAGS-y)

ifdef CONFIG_FRAME_POINTER
KBUILD_CFLAGS	+= -fno-omit-frame-pointer -fno-optimize-sibling-calls
KBUILD_RUSTFLAGS += -Cforce-frame-pointers=y
else
# Some targets (ARM with Thumb2, for example), can't be built with frame
# pointers.  For those, we don't have FUNCTION_TRACER automatically
# select FRAME_POINTER.  However, FUNCTION_TRACER adds -pg, and this is
# incompatible with -fomit-frame-pointer with current GCC, so we don't use
# -fomit-frame-pointer with FUNCTION_TRACER.
# In the Rust target specification, "frame-pointer" is set explicitly
# to "may-omit".
ifndef CONFIG_FUNCTION_TRACER
KBUILD_CFLAGS	+= -fomit-frame-pointer
endif
endif

# Initialize all stack variables with a 0xAA pattern.
ifdef CONFIG_INIT_STACK_ALL_PATTERN
KBUILD_CFLAGS	+= -ftrivial-auto-var-init=pattern
endif

# Initialize all stack variables with a zero value.
ifdef CONFIG_INIT_STACK_ALL_ZERO
KBUILD_CFLAGS	+= -ftrivial-auto-var-init=zero
ifdef CONFIG_CC_HAS_AUTO_VAR_INIT_ZERO_ENABLER
# https://github.com/llvm/llvm-project/issues/44842
CC_AUTO_VAR_INIT_ZERO_ENABLER := -enable-trivial-auto-var-init-zero-knowing-it-will-be-removed-from-clang
export CC_AUTO_VAR_INIT_ZERO_ENABLER
KBUILD_CFLAGS	+= $(CC_AUTO_VAR_INIT_ZERO_ENABLER)
endif
endif

# While VLAs have been removed, GCC produces unreachable stack probes
# for the randomize_kstack_offset feature. Disable it for all compilers.
KBUILD_CFLAGS	+= $(call cc-option, -fno-stack-clash-protection)

# Clear used registers at func exit (to reduce data lifetime and ROP gadgets).
ifdef CONFIG_ZERO_CALL_USED_REGS
KBUILD_CFLAGS	+= -fzero-call-used-regs=used-gpr
endif

ifdef CONFIG_FUNCTION_TRACER
ifdef CONFIG_FTRACE_MCOUNT_USE_CC
  CC_FLAGS_FTRACE	+= -mrecord-mcount
  ifdef CONFIG_HAVE_NOP_MCOUNT
    ifeq ($(call cc-option-yn, -mnop-mcount),y)
      CC_FLAGS_FTRACE	+= -mnop-mcount
      CC_FLAGS_USING	+= -DCC_USING_NOP_MCOUNT
    endif
  endif
endif
ifdef CONFIG_FTRACE_MCOUNT_USE_OBJTOOL
  ifdef CONFIG_HAVE_OBJTOOL_NOP_MCOUNT
    CC_FLAGS_USING	+= -DCC_USING_NOP_MCOUNT
  endif
endif
ifdef CONFIG_FTRACE_MCOUNT_USE_RECORDMCOUNT
  ifdef CONFIG_HAVE_C_RECORDMCOUNT
    BUILD_C_RECORDMCOUNT := y
    export BUILD_C_RECORDMCOUNT
  endif
endif
ifdef CONFIG_HAVE_FENTRY
  # s390-linux-gnu-gcc did not support -mfentry until gcc-9.
  ifeq ($(call cc-option-yn, -mfentry),y)
    CC_FLAGS_FTRACE	+= -mfentry
    CC_FLAGS_USING	+= -DCC_USING_FENTRY
  endif
endif
export CC_FLAGS_FTRACE
KBUILD_CFLAGS	+= $(CC_FLAGS_FTRACE) $(CC_FLAGS_USING)
KBUILD_AFLAGS	+= $(CC_FLAGS_USING)
endif

# We trigger additional mismatches with less inlining
ifdef CONFIG_DEBUG_SECTION_MISMATCH
KBUILD_CFLAGS += -fno-inline-functions-called-once
endif

# `rustc`'s `-Zfunction-sections` applies to data too (as of 1.59.0).
ifdef CONFIG_LD_DEAD_CODE_DATA_ELIMINATION
KBUILD_CFLAGS_KERNEL += -ffunction-sections -fdata-sections
KBUILD_RUSTFLAGS_KERNEL += -Zfunction-sections=y
LDFLAGS_vmlinux += --gc-sections
endif

ifdef CONFIG_SHADOW_CALL_STACK
ifndef CONFIG_DYNAMIC_SCS
CC_FLAGS_SCS	:= -fsanitize=shadow-call-stack
KBUILD_CFLAGS	+= $(CC_FLAGS_SCS)
endif
export CC_FLAGS_SCS
endif

ifdef CONFIG_LTO_CLANG
ifdef CONFIG_LTO_CLANG_THIN
CC_FLAGS_LTO	:= -flto=thin -fsplit-lto-unit
KBUILD_LDFLAGS	+= --thinlto-cache-dir=$(extmod_prefix).thinlto-cache
else
CC_FLAGS_LTO	:= -flto
endif
CC_FLAGS_LTO	+= -fvisibility=hidden

# Limit inlining across translation units to reduce binary size
KBUILD_LDFLAGS += -mllvm -import-instr-limit=5

# Check for frame size exceeding threshold during prolog/epilog insertion
# when using lld < 13.0.0.
ifneq ($(CONFIG_FRAME_WARN),0)
ifeq ($(call test-lt, $(CONFIG_LLD_VERSION), 130000),y)
KBUILD_LDFLAGS	+= -plugin-opt=-warn-stack-size=$(CONFIG_FRAME_WARN)
endif
endif
endif

ifdef CONFIG_LTO
KBUILD_CFLAGS	+= -fno-lto $(CC_FLAGS_LTO)
KBUILD_AFLAGS	+= -fno-lto
export CC_FLAGS_LTO
endif

ifdef CONFIG_CFI_CLANG
CC_FLAGS_CFI	:= -fsanitize=kcfi
KBUILD_CFLAGS	+= $(CC_FLAGS_CFI)
export CC_FLAGS_CFI
endif

ifneq ($(CONFIG_FUNCTION_ALIGNMENT),0)
KBUILD_CFLAGS += -falign-functions=$(CONFIG_FUNCTION_ALIGNMENT)
endif

# arch Makefile may override CC so keep this after arch Makefile is included
NOSTDINC_FLAGS += -nostdinc

# To gain proper coverage for CONFIG_UBSAN_BOUNDS and CONFIG_FORTIFY_SOURCE,
# the kernel uses only C99 flexible arrays for dynamically sized trailing
# arrays. Enforce this for everything that may examine structure sizes and
# perform bounds checking.
KBUILD_CFLAGS += $(call cc-option, -fstrict-flex-arrays=3)

# disable invalid "can't wrap" optimizations for signed / pointers
KBUILD_CFLAGS	+= -fno-strict-overflow

# Make sure -fstack-check isn't enabled (like gentoo apparently did)
KBUILD_CFLAGS  += -fno-stack-check

# conserve stack if available
ifdef CONFIG_CC_IS_GCC
KBUILD_CFLAGS   += -fconserve-stack
endif

# change __FILE__ to the relative path from the srctree
KBUILD_CPPFLAGS += $(call cc-option,-fmacro-prefix-map=$(srctree)/=)

# include additional Makefiles when needed
include-y			:= scripts/Makefile.extrawarn
include-$(CONFIG_DEBUG_INFO)	+= scripts/Makefile.debug
include-$(CONFIG_DEBUG_INFO_BTF)+= scripts/Makefile.btf
include-$(CONFIG_KASAN)		+= scripts/Makefile.kasan
include-$(CONFIG_KCSAN)		+= scripts/Makefile.kcsan
include-$(CONFIG_KMSAN)		+= scripts/Makefile.kmsan
include-$(CONFIG_UBSAN)		+= scripts/Makefile.ubsan
include-$(CONFIG_KCOV)		+= scripts/Makefile.kcov
include-$(CONFIG_RANDSTRUCT)	+= scripts/Makefile.randstruct
include-$(CONFIG_GCC_PLUGINS)	+= scripts/Makefile.gcc-plugins

include $(addprefix $(srctree)/, $(include-y))

# scripts/Makefile.gcc-plugins is intentionally included last.
# Do not add $(call cc-option,...) below this line. When you build the kernel
# from the clean source tree, the GCC plugins do not exist at this point.

# Add user supplied CPPFLAGS, AFLAGS, CFLAGS and RUSTFLAGS as the last assignments
KBUILD_CPPFLAGS += $(KCPPFLAGS)
KBUILD_AFLAGS   += $(KAFLAGS)
KBUILD_CFLAGS   += $(KCFLAGS)
KBUILD_RUSTFLAGS += $(KRUSTFLAGS)

KBUILD_LDFLAGS_MODULE += --build-id=sha1
LDFLAGS_vmlinux += --build-id=sha1

KBUILD_LDFLAGS	+= -z noexecstack
ifeq ($(CONFIG_LD_IS_BFD),y)
KBUILD_LDFLAGS	+= $(call ld-option,--no-warn-rwx-segments)
endif

ifeq ($(CONFIG_STRIP_ASM_SYMS),y)
LDFLAGS_vmlinux	+= -X
endif

ifeq ($(CONFIG_RELR),y)
# ld.lld before 15 did not support -z pack-relative-relocs.
LDFLAGS_vmlinux	+= $(call ld-option,--pack-dyn-relocs=relr,-z pack-relative-relocs)
endif

# We never want expected sections to be placed heuristically by the
# linker. All sections should be explicitly named in the linker script.
ifdef CONFIG_LD_ORPHAN_WARN
LDFLAGS_vmlinux += --orphan-handling=$(CONFIG_LD_ORPHAN_WARN_LEVEL)
endif

# Align the bit size of userspace programs with the kernel
KBUILD_USERCFLAGS  += $(filter -m32 -m64 --target=%, $(KBUILD_CFLAGS))
KBUILD_USERLDFLAGS += $(filter -m32 -m64 --target=%, $(KBUILD_CFLAGS))

# make the checker run with the right architecture
CHECKFLAGS += --arch=$(ARCH)

# insure the checker run with the right endianness
CHECKFLAGS += $(if $(CONFIG_CPU_BIG_ENDIAN),-mbig-endian,-mlittle-endian)

# the checker needs the correct machine size
CHECKFLAGS += $(if $(CONFIG_64BIT),-m64,-m32)

# Default kernel image to build when no specific target is given.
# KBUILD_IMAGE may be overruled on the command line or
# set in the environment
# Also any assignments in arch/$(ARCH)/Makefile take precedence over
# this default value
export KBUILD_IMAGE ?= vmlinux

#
# INSTALL_PATH specifies where to place the updated kernel and system map
# images. Default is /boot, but you can set it to other values
export	INSTALL_PATH ?= /boot

#
# INSTALL_DTBS_PATH specifies a prefix for relocations required by build roots.
# Like INSTALL_MOD_PATH, it isn't defined in the Makefile, but can be passed as
# an argument if needed. Otherwise it defaults to the kernel install path
#
export INSTALL_DTBS_PATH ?= $(INSTALL_PATH)/dtbs/$(KERNELRELEASE)

#
# INSTALL_MOD_PATH specifies a prefix to MODLIB for module directory
# relocations required by build roots.  This is not defined in the
# makefile but the argument can be passed to make if needed.
#

export KERNEL_MODULE_DIRECTORY := $(shell pkg-config --print-variables kmod 2>/dev/null | grep '^module_directory$$' >/dev/null && pkg-config --variable=module_directory kmod || echo /lib/modules)

MODLIB	= $(INSTALL_MOD_PATH)$(KERNEL_MODULE_DIRECTORY)/$(KERNELRELEASE)
export MODLIB

PHONY += prepare0

export extmod_prefix = $(if $(KBUILD_EXTMOD),$(KBUILD_EXTMOD)/)
export MODORDER := $(extmod_prefix)modules.order
export MODULES_NSDEPS := $(extmod_prefix)modules.nsdeps

suse_version_h := include/generated/uapi/linux/suse_version.h

define filechk_suse_version
	$(CONFIG_SHELL) $(srctree)/scripts/gen-suse_version_h.sh
endef

$(suse_version_h): include/config/auto.conf FORCE
	$(call filechk,suse_version)

ifeq ($(KBUILD_EXTMOD),)

build-dir	:= .
clean-dirs	:= $(sort . Documentation \
		     $(patsubst %/,%,$(filter %/, $(core-) \
			$(drivers-) $(libs-))))

export ARCH_CORE	:= $(core-y)
export ARCH_LIB		:= $(filter %/, $(libs-y))
export ARCH_DRIVERS	:= $(drivers-y) $(drivers-m)
# Externally visible symbols (used by link-vmlinux.sh)

KBUILD_VMLINUX_OBJS := ./built-in.a
ifdef CONFIG_MODULES
KBUILD_VMLINUX_OBJS += $(patsubst %/, %/lib.a, $(filter %/, $(libs-y)))
KBUILD_VMLINUX_LIBS := $(filter-out %/, $(libs-y))
else
KBUILD_VMLINUX_LIBS := $(patsubst %/,%/lib.a, $(libs-y))
endif

export KBUILD_VMLINUX_LIBS
export KBUILD_LDS          := arch/$(SRCARCH)/kernel/vmlinux.lds

ifdef CONFIG_TRIM_UNUSED_KSYMS
# For the kernel to actually contain only the needed exported symbols,
# we have to build modules as well to determine what those symbols are.
KBUILD_MODULES := 1
endif

# '$(AR) mPi' needs 'T' to workaround the bug of llvm-ar <= 14
quiet_cmd_ar_vmlinux.a = AR      $@
      cmd_ar_vmlinux.a = \
	rm -f $@; \
	$(AR) cDPrST $@ $(KBUILD_VMLINUX_OBJS); \
	$(AR) mPiT $$($(AR) t $@ | sed -n 1p) $@ $$($(AR) t $@ | grep -F -f $(srctree)/scripts/head-object-list.txt)

targets += vmlinux.a
vmlinux.a: $(KBUILD_VMLINUX_OBJS) scripts/head-object-list.txt FORCE
	$(call if_changed,ar_vmlinux.a)

PHONY += vmlinux_o
vmlinux_o: vmlinux.a $(KBUILD_VMLINUX_LIBS)
	$(Q)$(MAKE) -f $(srctree)/scripts/Makefile.vmlinux_o

vmlinux.o modules.builtin.modinfo modules.builtin: vmlinux_o
	@:

PHONY += vmlinux
# LDFLAGS_vmlinux in the top Makefile defines linker flags for the top vmlinux,
# not for decompressors. LDFLAGS_vmlinux in arch/*/boot/compressed/Makefile is
# unrelated; the decompressors just happen to have the same base name,
# arch/*/boot/compressed/vmlinux.
# Export LDFLAGS_vmlinux only to scripts/Makefile.vmlinux.
#
# _LDFLAGS_vmlinux is a workaround for the 'private export' bug:
#   https://savannah.gnu.org/bugs/?61463
# For Make > 4.4, the following simple code will work:
#  vmlinux: private export LDFLAGS_vmlinux := $(LDFLAGS_vmlinux)
vmlinux: private _LDFLAGS_vmlinux := $(LDFLAGS_vmlinux)
vmlinux: export LDFLAGS_vmlinux = $(_LDFLAGS_vmlinux)
vmlinux: vmlinux.o $(KBUILD_LDS) modpost
	$(Q)$(MAKE) -f $(srctree)/scripts/Makefile.vmlinux

# The actual objects are generated when descending,
# make sure no implicit rule kicks in
$(sort $(KBUILD_LDS) $(KBUILD_VMLINUX_OBJS) $(KBUILD_VMLINUX_LIBS)): . ;

ifeq ($(origin KERNELRELEASE),file)
filechk_kernel.release = $(srctree)/scripts/setlocalversion $(srctree)
else
filechk_kernel.release = echo $(KERNELRELEASE)
endif

# Store (new) KERNELRELEASE string in include/config/kernel.release
include/config/kernel.release: FORCE
	$(call filechk,kernel.release)

# Additional helpers built in scripts/
# Carefully list dependencies so we do not try to build scripts twice
# in parallel
PHONY += scripts
scripts: scripts_basic scripts_dtc
	$(Q)$(MAKE) $(build)=$(@)

# Things we need to do before we recursively start building the kernel
# or the modules are listed in "prepare".
# A multi level approach is used. prepareN is processed before prepareN-1.
# archprepare is used in arch Makefiles and when processed asm symlink,
# version.h and scripts_basic is processed / created.

PHONY += prepare archprepare

archprepare: outputmakefile archheaders archscripts scripts include/config/kernel.release \
	asm-generic $(version_h) include/generated/utsrelease.h \
	include/generated/compile.h include/generated/autoconf.h remove-stale-files \
	$(suse_version_h)

prepare0: archprepare
	$(Q)$(MAKE) $(build)=scripts/mod
	$(Q)$(MAKE) $(build)=. prepare

# All the preparing..
prepare: prepare0
ifdef CONFIG_RUST
	$(Q)$(CONFIG_SHELL) $(srctree)/scripts/rust_is_available.sh
	$(Q)$(MAKE) $(build)=rust
endif

PHONY += remove-stale-files
remove-stale-files:
	$(Q)$(srctree)/scripts/remove-stale-files

# Support for using generic headers in asm-generic
asm-generic := -f $(srctree)/scripts/Makefile.asm-generic obj

PHONY += asm-generic uapi-asm-generic
asm-generic: uapi-asm-generic
	$(Q)$(MAKE) $(asm-generic)=arch/$(SRCARCH)/include/generated/asm \
	generic=include/asm-generic
uapi-asm-generic:
	$(Q)$(MAKE) $(asm-generic)=arch/$(SRCARCH)/include/generated/uapi/asm \
	generic=include/uapi/asm-generic

# Generate some files
# ---------------------------------------------------------------------------

# KERNELRELEASE can change from a few different places, meaning version.h
# needs to be updated, so this check is forced on all builds

uts_len := 64
define filechk_utsrelease.h
	if [ `echo -n "$(KERNELRELEASE)" | wc -c ` -gt $(uts_len) ]; then \
	  echo '"$(KERNELRELEASE)" exceeds $(uts_len) characters' >&2;    \
	  exit 1;                                                         \
	fi;                                                               \
	echo \#define UTS_RELEASE \"$(KERNELRELEASE)\"
endef

define filechk_version.h
	if [ $(SUBLEVEL) -gt 255 ]; then                                 \
		echo \#define LINUX_VERSION_CODE $(shell                 \
		expr $(VERSION) \* 65536 + $(PATCHLEVEL) \* 256 + 255); \
	else                                                             \
		echo \#define LINUX_VERSION_CODE $(shell                 \
		expr $(VERSION) \* 65536 + $(PATCHLEVEL) \* 256 + $(SUBLEVEL)); \
	fi;                                                              \
	echo '#define KERNEL_VERSION(a,b,c) (((a) << 16) + ((b) << 8) +  \
	((c) > 255 ? 255 : (c)))';                                       \
	echo \#define LINUX_VERSION_MAJOR $(VERSION);                    \
	echo \#define LINUX_VERSION_PATCHLEVEL $(PATCHLEVEL);            \
	echo \#define LINUX_VERSION_SUBLEVEL $(SUBLEVEL)
endef

$(version_h): PATCHLEVEL := $(or $(PATCHLEVEL), 0)
$(version_h): SUBLEVEL := $(or $(SUBLEVEL), 0)
$(version_h): FORCE
	$(call filechk,version.h)

include/generated/utsrelease.h: include/config/kernel.release FORCE
	$(call filechk,utsrelease.h)

filechk_compile.h = $(srctree)/scripts/mkcompile_h \
	"$(UTS_MACHINE)" "$(CONFIG_CC_VERSION_TEXT)" "$(LD)"

include/generated/compile.h: FORCE
	$(call filechk,compile.h)

PHONY += headerdep
headerdep:
	$(Q)find $(srctree)/include/ -name '*.h' | xargs --max-args 1 \
	$(srctree)/scripts/headerdep.pl -I$(srctree)/include

# ---------------------------------------------------------------------------
# Kernel headers

#Default location for installed headers
export INSTALL_HDR_PATH = $(objtree)/usr

quiet_cmd_headers_install = INSTALL $(INSTALL_HDR_PATH)/include
      cmd_headers_install = \
	mkdir -p $(INSTALL_HDR_PATH); \
	rsync -mrl --include='*/' --include='*\.h' --exclude='*' \
	usr/include $(INSTALL_HDR_PATH)

PHONY += headers_install
headers_install: headers
	$(call cmd,headers_install)

PHONY += archheaders archscripts

hdr-inst := -f $(srctree)/scripts/Makefile.headersinst obj

PHONY += headers
headers: $(version_h) scripts_unifdef uapi-asm-generic archheaders archscripts
	$(if $(filter um, $(SRCARCH)), $(error Headers not exportable for UML))
	$(Q)$(MAKE) $(hdr-inst)=include/uapi
	$(Q)$(MAKE) $(hdr-inst)=arch/$(SRCARCH)/include/uapi

ifdef CONFIG_HEADERS_INSTALL
prepare: headers
endif

PHONY += scripts_unifdef
scripts_unifdef: scripts_basic
	$(Q)$(MAKE) $(build)=scripts scripts/unifdef

# ---------------------------------------------------------------------------
# Install

# Many distributions have the custom install script, /sbin/installkernel.
# If DKMS is installed, 'make install' will eventually recurse back
# to this Makefile to build and install external modules.
# Cancel sub_make_done so that options such as M=, V=, etc. are parsed.

quiet_cmd_install = INSTALL $(INSTALL_PATH)
      cmd_install = unset sub_make_done; $(srctree)/scripts/install.sh

# ---------------------------------------------------------------------------
# vDSO install

PHONY += vdso_install
vdso_install: export INSTALL_FILES = $(vdso-install-y)
vdso_install:
	$(Q)$(MAKE) -f $(srctree)/scripts/Makefile.vdsoinst

# ---------------------------------------------------------------------------
# Tools

ifdef CONFIG_OBJTOOL
prepare: tools/objtool
endif

ifdef CONFIG_BPF
ifdef CONFIG_DEBUG_INFO_BTF
prepare: tools/bpf/resolve_btfids
endif
endif

PHONY += resolve_btfids_clean

resolve_btfids_O = $(abspath $(objtree))/tools/bpf/resolve_btfids

# tools/bpf/resolve_btfids directory might not exist
# in output directory, skip its clean in that case
resolve_btfids_clean:
ifneq ($(wildcard $(resolve_btfids_O)),)
	$(Q)$(MAKE) -sC $(srctree)/tools/bpf/resolve_btfids O=$(resolve_btfids_O) clean
endif

# Clear a bunch of variables before executing the submake
ifeq ($(quiet),silent_)
tools_silent=s
endif

tools/: FORCE
	$(Q)mkdir -p $(objtree)/tools
	$(Q)$(MAKE) LDFLAGS= MAKEFLAGS="$(tools_silent) $(filter --j% -j,$(MAKEFLAGS))" O=$(abspath $(objtree)) subdir=tools -C $(srctree)/tools/

tools/%: FORCE
	$(Q)mkdir -p $(objtree)/tools
	$(Q)$(MAKE) LDFLAGS= MAKEFLAGS="$(tools_silent) $(filter --j% -j,$(MAKEFLAGS))" O=$(abspath $(objtree)) subdir=tools -C $(srctree)/tools/ $*

# ---------------------------------------------------------------------------
# Kernel selftest

PHONY += kselftest
kselftest: headers
	$(Q)$(MAKE) -C $(srctree)/tools/testing/selftests run_tests

kselftest-%: headers FORCE
	$(Q)$(MAKE) -C $(srctree)/tools/testing/selftests $*

PHONY += kselftest-merge
kselftest-merge:
	$(if $(wildcard $(objtree)/.config),, $(error No .config exists, config your kernel first!))
	$(Q)find $(srctree)/tools/testing/selftests -name config -o -name config.$(UTS_MACHINE) | \
		xargs $(srctree)/scripts/kconfig/merge_config.sh -y -m $(objtree)/.config
	$(Q)$(MAKE) -f $(srctree)/Makefile olddefconfig

# ---------------------------------------------------------------------------
# Devicetree files

ifneq ($(wildcard $(srctree)/arch/$(SRCARCH)/boot/dts/),)
dtstree := arch/$(SRCARCH)/boot/dts
endif

ifneq ($(dtstree),)

%.dtb: dtbs_prepare
	$(Q)$(MAKE) $(build)=$(dtstree) $(dtstree)/$@

%.dtbo: dtbs_prepare
	$(Q)$(MAKE) $(build)=$(dtstree) $(dtstree)/$@

PHONY += dtbs dtbs_prepare dtbs_install dtbs_check
dtbs: dtbs_prepare
	$(Q)$(MAKE) $(build)=$(dtstree)

# include/config/kernel.release is actually needed when installing DTBs because
# INSTALL_DTBS_PATH contains $(KERNELRELEASE). However, we do not want to make
# dtbs_install depend on it as dtbs_install may run as root.
dtbs_prepare: include/config/kernel.release scripts_dtc

ifneq ($(filter dtbs_check, $(MAKECMDGOALS)),)
export CHECK_DTBS=y
endif

ifneq ($(CHECK_DTBS),)
dtbs_prepare: dt_binding_check
endif

dtbs_check: dtbs

dtbs_install:
	$(Q)$(MAKE) $(dtbinst)=$(dtstree) dst=$(INSTALL_DTBS_PATH)

ifdef CONFIG_OF_EARLY_FLATTREE
all: dtbs
endif

endif

PHONY += scripts_dtc
scripts_dtc: scripts_basic
	$(Q)$(MAKE) $(build)=scripts/dtc

ifneq ($(filter dt_binding_check, $(MAKECMDGOALS)),)
export CHECK_DT_BINDING=y
endif

PHONY += dt_binding_check
dt_binding_check: scripts_dtc
	$(Q)$(MAKE) $(build)=Documentation/devicetree/bindings

PHONY += dt_compatible_check
dt_compatible_check: dt_binding_check
	$(Q)$(MAKE) $(build)=Documentation/devicetree/bindings $@

# ---------------------------------------------------------------------------
# Modules

ifdef CONFIG_MODULES

# By default, build modules as well

all: modules

# When we're building modules with modversions, we need to consider
# the built-in objects during the descend as well, in order to
# make sure the checksums are up to date before we record them.
ifdef CONFIG_MODVERSIONS
  KBUILD_BUILTIN := 1
endif

# Build modules
#

# *.ko are usually independent of vmlinux, but CONFIG_DEBUG_INFO_BTF_MODULES
# is an exception.
ifdef CONFIG_DEBUG_INFO_BTF_MODULES
KBUILD_BUILTIN := 1
modules: vmlinux
endif

modules: modules_prepare

# Target to prepare building external modules
modules_prepare: prepare
	$(Q)$(MAKE) $(build)=scripts scripts/module.lds

endif # CONFIG_MODULES

###
# Cleaning is done on three levels.
# make clean     Delete most generated files
#                Leave enough to build external modules
# make mrproper  Delete the current configuration, and all generated files
# make distclean Remove editor backup files, patch leftover files and the like

# Directories & files removed with 'make clean'
CLEAN_FILES += vmlinux.symvers modules-only.symvers \
	       modules.builtin modules.builtin.modinfo modules.nsdeps \
	       compile_commands.json .thinlto-cache rust/test \
	       rust-project.json .vmlinux.objs .vmlinux.export.c

# Directories & files removed with 'make mrproper'
MRPROPER_FILES += include/config include/generated          \
		  arch/$(SRCARCH)/include/generated .objdiff \
		  debian snap tar-install \
		  .config .config.old .version \
		  Module.symvers \
		  certs/signing_key.pem \
		  certs/x509.genkey \
		  vmlinux-gdb.py \
		  rpmbuild \
		  rust/libmacros.so

# clean - Delete most, but leave enough to build external modules
#
clean: rm-files := $(CLEAN_FILES)

PHONY += archclean vmlinuxclean

vmlinuxclean:
	$(Q)$(CONFIG_SHELL) $(srctree)/scripts/link-vmlinux.sh clean
	$(Q)$(if $(ARCH_POSTLINK), $(MAKE) -f $(ARCH_POSTLINK) clean)

clean: archclean vmlinuxclean resolve_btfids_clean

# mrproper - Delete all generated files, including .config
#
mrproper: rm-files := $(wildcard $(MRPROPER_FILES))
mrproper-dirs      := $(addprefix _mrproper_,scripts)

PHONY += $(mrproper-dirs) mrproper
$(mrproper-dirs):
	$(Q)$(MAKE) $(clean)=$(patsubst _mrproper_%,%,$@)

mrproper: clean $(mrproper-dirs)
	$(call cmd,rmfiles)
	@find . $(RCS_FIND_IGNORE) \
		\( -name '*.rmeta' \) \
		-type f -print | xargs rm -f

# distclean
#
PHONY += distclean

distclean: mrproper
	@find . $(RCS_FIND_IGNORE) \
		\( -name '*.orig' -o -name '*.rej' -o -name '*~' \
		-o -name '*.bak' -o -name '#*#' -o -name '*%' \
		-o -name 'core' -o -name tags -o -name TAGS -o -name 'cscope*' \
		-o -name GPATH -o -name GRTAGS -o -name GSYMS -o -name GTAGS \) \
		-type f -print | xargs rm -f


# Packaging of the kernel to various formats
# ---------------------------------------------------------------------------

%src-pkg: FORCE
	$(Q)$(MAKE) -f $(srctree)/scripts/Makefile.package $@
%pkg: include/config/kernel.release FORCE
	$(Q)$(MAKE) -f $(srctree)/scripts/Makefile.package $@

# Brief documentation of the typical targets used
# ---------------------------------------------------------------------------

boards := $(wildcard $(srctree)/arch/$(SRCARCH)/configs/*_defconfig)
boards := $(sort $(notdir $(boards)))
board-dirs := $(dir $(wildcard $(srctree)/arch/$(SRCARCH)/configs/*/*_defconfig))
board-dirs := $(sort $(notdir $(board-dirs:/=)))

PHONY += help
help:
	@echo  'Cleaning targets:'
	@echo  '  clean		  - Remove most generated files but keep the config and'
	@echo  '                    enough build support to build external modules'
	@echo  '  mrproper	  - Remove all generated files + config + various backup files'
	@echo  '  distclean	  - mrproper + remove editor backup and patch files'
	@echo  ''
	@$(MAKE) -f $(srctree)/scripts/kconfig/Makefile help
	@echo  ''
	@echo  'Other generic targets:'
	@echo  '  all		  - Build all targets marked with [*]'
	@echo  '* vmlinux	  - Build the bare kernel'
	@echo  '* modules	  - Build all modules'
	@echo  '  modules_install - Install all modules to INSTALL_MOD_PATH (default: /)'
	@echo  '  vdso_install    - Install unstripped vdso to INSTALL_MOD_PATH (default: /)'
	@echo  '  dir/            - Build all files in dir and below'
	@echo  '  dir/file.[ois]  - Build specified target only'
	@echo  '  dir/file.ll     - Build the LLVM assembly file'
	@echo  '                    (requires compiler support for LLVM assembly generation)'
	@echo  '  dir/file.lst    - Build specified mixed source/assembly target only'
	@echo  '                    (requires a recent binutils and recent build (System.map))'
	@echo  '  dir/file.ko     - Build module including final link'
	@echo  '  modules_prepare - Set up for building external modules'
	@echo  '  tags/TAGS	  - Generate tags file for editors'
	@echo  '  cscope	  - Generate cscope index'
	@echo  '  gtags           - Generate GNU GLOBAL index'
	@echo  '  kernelrelease	  - Output the release version string (use with make -s)'
	@echo  '  kernelversion	  - Output the version stored in Makefile (use with make -s)'
	@echo  '  image_name	  - Output the image name (use with make -s)'
	@echo  '  headers_install - Install sanitised kernel headers to INSTALL_HDR_PATH'; \
	 echo  '                    (default: $(INSTALL_HDR_PATH))'; \
	 echo  ''
	@echo  'Static analysers:'
	@echo  '  checkstack      - Generate a list of stack hogs'
	@echo  '  versioncheck    - Sanity check on version.h usage'
	@echo  '  includecheck    - Check for duplicate included header files'
	@echo  '  export_report   - List the usages of all exported symbols'
	@echo  '  headerdep       - Detect inclusion cycles in headers'
	@echo  '  coccicheck      - Check with Coccinelle'
	@echo  '  clang-analyzer  - Check with clang static analyzer'
	@echo  '  clang-tidy      - Check with clang-tidy'
	@echo  ''
	@echo  'Tools:'
	@echo  '  nsdeps          - Generate missing symbol namespace dependencies'
	@echo  ''
	@echo  'Kernel selftest:'
	@echo  '  kselftest         - Build and run kernel selftest'
	@echo  '                      Build, install, and boot kernel before'
	@echo  '                      running kselftest on it'
	@echo  '                      Run as root for full coverage'
	@echo  '  kselftest-all     - Build kernel selftest'
	@echo  '  kselftest-install - Build and install kernel selftest'
	@echo  '  kselftest-clean   - Remove all generated kselftest files'
	@echo  '  kselftest-merge   - Merge all the config dependencies of'
	@echo  '		      kselftest to existing .config.'
	@echo  ''
	@echo  'Rust targets:'
	@echo  '  rustavailable   - Checks whether the Rust toolchain is'
	@echo  '		    available and, if not, explains why.'
	@echo  '  rustfmt	  - Reformat all the Rust code in the kernel'
	@echo  '  rustfmtcheck	  - Checks if all the Rust code in the kernel'
	@echo  '		    is formatted, printing a diff otherwise.'
	@echo  '  rustdoc	  - Generate Rust documentation'
	@echo  '		    (requires kernel .config)'
	@echo  '  rusttest        - Runs the Rust tests'
	@echo  '                    (requires kernel .config; downloads external repos)'
	@echo  '  rust-analyzer	  - Generate rust-project.json rust-analyzer support file'
	@echo  '		    (requires kernel .config)'
	@echo  '  dir/file.[os]   - Build specified target only'
	@echo  '  dir/file.rsi    - Build macro expanded source, similar to C preprocessing.'
	@echo  '                    Run with RUSTFMT=n to skip reformatting if needed.'
	@echo  '                    The output is not intended to be compilable.'
	@echo  '  dir/file.ll     - Build the LLVM assembly file'
	@echo  ''
	@$(if $(dtstree), \
		echo 'Devicetree:'; \
		echo '* dtbs             - Build device tree blobs for enabled boards'; \
		echo '  dtbs_install     - Install dtbs to $(INSTALL_DTBS_PATH)'; \
		echo '  dt_binding_check - Validate device tree binding documents'; \
		echo '  dtbs_check       - Validate device tree source files';\
		echo '')

	@echo 'Userspace tools targets:'
	@echo '  use "make tools/help"'
	@echo '  or  "cd tools; make help"'
	@echo  ''
	@echo  'Kernel packaging:'
	@$(MAKE) -f $(srctree)/scripts/Makefile.package help
	@echo  ''
	@echo  'Documentation targets:'
	@$(MAKE) -f $(srctree)/Documentation/Makefile dochelp
	@echo  ''
	@echo  'Architecture-specific targets ($(SRCARCH)):'
	@$(or $(archhelp),\
		echo '  No architecture-specific help defined for $(SRCARCH)')
	@echo  ''
	@$(if $(boards), \
		$(foreach b, $(boards), \
		printf "  %-27s - Build for %s\\n" $(b) $(subst _defconfig,,$(b));) \
		echo '')
	@$(if $(board-dirs), \
		$(foreach b, $(board-dirs), \
		printf "  %-16s - Show %s-specific targets\\n" help-$(b) $(b);) \
		printf "  %-16s - Show all of the above\\n" help-boards; \
		echo '')

	@echo  '  make V=n   [targets] 1: verbose build'
	@echo  '                       2: give reason for rebuild of target'
	@echo  '                       V=1 and V=2 can be combined with V=12'
	@echo  '  make O=dir [targets] Locate all output files in "dir", including .config'
	@echo  '  make C=1   [targets] Check re-compiled c source with $$CHECK'
	@echo  '                       (sparse by default)'
	@echo  '  make C=2   [targets] Force check of all c source with $$CHECK'
	@echo  '  make RECORDMCOUNT_WARN=1 [targets] Warn about ignored mcount sections'
	@echo  '  make W=n   [targets] Enable extra build checks, n=1,2,3 where'
	@echo  '		1: warnings which may be relevant and do not occur too often'
	@echo  '		2: warnings which occur quite often but may still be relevant'
	@echo  '		3: more obscure warnings, can most likely be ignored'
	@echo  '		e: warnings are being treated as errors'
	@echo  '		Multiple levels can be combined with W=12 or W=123'
	@$(if $(dtstree), \
		echo '  make CHECK_DTBS=1 [targets] Check all generated dtb files against schema'; \
		echo '         This can be applied both to "dtbs" and to individual "foo.dtb" targets' ; \
		)
	@echo  ''
	@echo  'Execute "make" or "make all" to build all targets marked with [*] '
	@echo  'For further info see the ./README file'


help-board-dirs := $(addprefix help-,$(board-dirs))

help-boards: $(help-board-dirs)

boards-per-dir = $(sort $(notdir $(wildcard $(srctree)/arch/$(SRCARCH)/configs/$*/*_defconfig)))

$(help-board-dirs): help-%:
	@echo  'Architecture-specific targets ($(SRCARCH) $*):'
	@$(if $(boards-per-dir), \
		$(foreach b, $(boards-per-dir), \
		printf "  %-24s - Build for %s\\n" $*/$(b) $(subst _defconfig,,$(b));) \
		echo '')


# Documentation targets
# ---------------------------------------------------------------------------
DOC_TARGETS := xmldocs latexdocs pdfdocs htmldocs epubdocs cleandocs \
	       linkcheckdocs dochelp refcheckdocs texinfodocs infodocs
PHONY += $(DOC_TARGETS)
$(DOC_TARGETS):
	$(Q)$(MAKE) $(build)=Documentation $@


# Rust targets
# ---------------------------------------------------------------------------

# "Is Rust available?" target
PHONY += rustavailable
rustavailable:
	$(Q)$(CONFIG_SHELL) $(srctree)/scripts/rust_is_available.sh && echo "Rust is available!"

# Documentation target
#
# Using the singular to avoid running afoul of `no-dot-config-targets`.
PHONY += rustdoc
rustdoc: prepare
	$(Q)$(MAKE) $(build)=rust $@

# Testing target
PHONY += rusttest
rusttest: prepare
	$(Q)$(MAKE) $(build)=rust $@

# Formatting targets
PHONY += rustfmt rustfmtcheck

# We skip `rust/alloc` since we want to minimize the diff w.r.t. upstream.
#
# We match using absolute paths since `find` does not resolve them
# when matching, which is a problem when e.g. `srctree` is `..`.
# We `grep` afterwards in order to remove the directory entry itself.
rustfmt:
	$(Q)find $(abs_srctree) -type f -name '*.rs' \
		-o -path $(abs_srctree)/rust/alloc -prune \
		-o -path $(abs_objtree)/rust/test -prune \
		| grep -Fv $(abs_srctree)/rust/alloc \
		| grep -Fv $(abs_objtree)/rust/test \
		| grep -Fv generated \
		| xargs $(RUSTFMT) $(rustfmt_flags)

rustfmtcheck: rustfmt_flags = --check
rustfmtcheck: rustfmt

# Misc
# ---------------------------------------------------------------------------

PHONY += misc-check
misc-check:
	$(Q)$(srctree)/scripts/misc-check

all: misc-check

PHONY += scripts_gdb
scripts_gdb: prepare0
	$(Q)$(MAKE) $(build)=scripts/gdb
	$(Q)ln -fsn $(abspath $(srctree)/scripts/gdb/vmlinux-gdb.py)

ifdef CONFIG_GDB_SCRIPTS
all: scripts_gdb
endif

else # KBUILD_EXTMOD

filechk_kernel.release = echo $(KERNELRELEASE)

###
# External module support.
# When building external modules the kernel used as basis is considered
# read-only, and no consistency checks are made and the make
# system is not used on the basis kernel. If updates are required
# in the basis kernel ordinary make commands (without M=...) must be used.

# We are always building only modules.
KBUILD_BUILTIN :=
KBUILD_MODULES := 1

build-dir := $(KBUILD_EXTMOD)

compile_commands.json: $(extmod_prefix)compile_commands.json
PHONY += compile_commands.json

clean-dirs := $(KBUILD_EXTMOD)
clean: rm-files := $(KBUILD_EXTMOD)/Module.symvers $(KBUILD_EXTMOD)/modules.nsdeps \
	$(KBUILD_EXTMOD)/compile_commands.json $(KBUILD_EXTMOD)/.thinlto-cache

PHONY += prepare
# now expand this into a simple variable to reduce the cost of shell evaluations
prepare: CC_VERSION_TEXT := $(CC_VERSION_TEXT)
prepare:
	@if [ "$(CC_VERSION_TEXT)" != "$(CONFIG_CC_VERSION_TEXT)" ]; then \
		echo >&2 "warning: the compiler differs from the one used to build the kernel"; \
		echo >&2 "  The kernel was built by: $(CONFIG_CC_VERSION_TEXT)"; \
		echo >&2 "  You are using:           $(CC_VERSION_TEXT)"; \
	fi

PHONY += help
help:
	@echo  '  Building external modules.'
	@echo  '  Syntax: make -C path/to/kernel/src M=$$PWD target'
	@echo  ''
	@echo  '  modules         - default target, build the module(s)'
	@echo  '  modules_install - install the module'
	@echo  '  clean           - remove generated files in module directory only'
	@echo  '  rust-analyzer	  - generate rust-project.json rust-analyzer support file'
	@echo  ''

ifndef CONFIG_MODULES
modules modules_install: __external_modules_error
__external_modules_error:
	@echo >&2 '***'
	@echo >&2 '*** The present kernel disabled CONFIG_MODULES.'
	@echo >&2 '*** You cannot build or install external modules.'
	@echo >&2 '***'
	@false
endif

endif # KBUILD_EXTMOD

# ---------------------------------------------------------------------------
# Modules

PHONY += modules modules_install modules_sign modules_prepare

modules_install:
	$(Q)$(MAKE) -f $(srctree)/scripts/Makefile.modinst \
	sign-only=$(if $(filter modules_install,$(MAKECMDGOALS)),,y)

ifeq ($(CONFIG_MODULE_SIG),y)
# modules_sign is a subset of modules_install.
# 'make modules_install modules_sign' is equivalent to 'make modules_install'.
modules_sign: modules_install
	@:
else
modules_sign:
	@echo >&2 '***'
	@echo >&2 '*** CONFIG_MODULE_SIG is disabled. You cannot sign modules.'
	@echo >&2 '***'
	@false
endif

ifdef CONFIG_MODULES

$(MODORDER): $(build-dir)
	@:

# KBUILD_MODPOST_NOFINAL can be set to skip the final link of modules.
# This is solely useful to speed up test compiles.
modules: modpost
ifneq ($(KBUILD_MODPOST_NOFINAL),1)
	$(Q)$(MAKE) -f $(srctree)/scripts/Makefile.modfinal
endif

PHONY += modules_check
modules_check: $(MODORDER)
	$(Q)$(CONFIG_SHELL) $(srctree)/scripts/modules-check.sh $<

else # CONFIG_MODULES

modules:
	@:

KBUILD_MODULES :=

endif # CONFIG_MODULES

PHONY += modpost
modpost: $(if $(single-build),, $(if $(KBUILD_BUILTIN), vmlinux.o)) \
	 $(if $(KBUILD_MODULES), modules_check)
	$(Q)$(MAKE) -f $(srctree)/scripts/Makefile.modpost

# Single targets
# ---------------------------------------------------------------------------
# To build individual files in subdirectories, you can do like this:
#
#   make foo/bar/baz.s
#
# The supported suffixes for single-target are listed in 'single-targets'
#
# To build only under specific subdirectories, you can do like this:
#
#   make foo/bar/baz/

ifdef single-build

# .ko is special because modpost is needed
single-ko := $(sort $(filter %.ko, $(MAKECMDGOALS)))
single-no-ko := $(filter-out $(single-ko), $(MAKECMDGOALS)) \
		$(foreach x, o mod, $(patsubst %.ko, %.$x, $(single-ko)))

$(single-ko): single_modules
	@:
$(single-no-ko): $(build-dir)
	@:

# Remove MODORDER when done because it is not the real one.
PHONY += single_modules
single_modules: $(single-no-ko) modules_prepare
	$(Q){ $(foreach m, $(single-ko), echo $(extmod_prefix)$(m:%.ko=%.o);) } > $(MODORDER)
	$(Q)$(MAKE) -f $(srctree)/scripts/Makefile.modpost
ifneq ($(KBUILD_MODPOST_NOFINAL),1)
	$(Q)$(MAKE) -f $(srctree)/scripts/Makefile.modfinal
endif
	$(Q)rm -f $(MODORDER)

single-goals := $(addprefix $(build-dir)/, $(single-no-ko))

KBUILD_MODULES := 1

endif

# Preset locale variables to speed up the build process. Limit locale
# tweaks to this spot to avoid wrong language settings when running
# make menuconfig etc.
# Error messages still appears in the original language
PHONY += $(build-dir)
$(build-dir): prepare
	$(Q)$(MAKE) $(build)=$@ need-builtin=1 need-modorder=1 $(single-goals)

clean-dirs := $(addprefix _clean_, $(clean-dirs))
PHONY += $(clean-dirs) clean
$(clean-dirs):
	$(Q)$(MAKE) $(clean)=$(patsubst _clean_%,%,$@)

clean: $(clean-dirs)
	$(call cmd,rmfiles)
	@find $(or $(KBUILD_EXTMOD), .) $(RCS_FIND_IGNORE) \
		\( -name '*.[aios]' -o -name '*.rsi' -o -name '*.ko' -o -name '.*.cmd' \
		-o -name '*.ko.*' \
		-o -name '*.dtb' -o -name '*.dtbo' \
		-o -name '*.dtb.S' -o -name '*.dtbo.S' \
		-o -name '*.dt.yaml' \
		-o -name '*.dwo' -o -name '*.lst' \
		-o -name '*.su' -o -name '*.mod' \
		-o -name '.*.d' -o -name '.*.tmp' -o -name '*.mod.c' \
		-o -name '*.lex.c' -o -name '*.tab.[ch]' \
		-o -name '*.asn1.[ch]' \
		-o -name '*.symtypes' -o -name 'modules.order' \
		-o -name '*.c.[012]*.*' \
		-o -name '*.ll' \
		-o -name '*.gcno' \
		-o -name '*.*.symversions' \) -type f -print \
		-o -name '.tmp_*' -print \
		| xargs rm -rf

# Generate tags for editors
# ---------------------------------------------------------------------------
quiet_cmd_tags = GEN     $@
      cmd_tags = $(BASH) $(srctree)/scripts/tags.sh $@

tags TAGS cscope gtags: FORCE
	$(call cmd,tags)

# IDE support targets
PHONY += rust-analyzer
rust-analyzer:
	$(Q)$(MAKE) $(build)=rust $@

# Script to generate missing namespace dependencies
# ---------------------------------------------------------------------------

PHONY += nsdeps
nsdeps: export KBUILD_NSDEPS=1
nsdeps: modules
	$(Q)$(CONFIG_SHELL) $(srctree)/scripts/nsdeps

# Clang Tooling
# ---------------------------------------------------------------------------

quiet_cmd_gen_compile_commands = GEN     $@
      cmd_gen_compile_commands = $(PYTHON3) $< -a $(AR) -o $@ $(filter-out $<, $(real-prereqs))

$(extmod_prefix)compile_commands.json: scripts/clang-tools/gen_compile_commands.py \
	$(if $(KBUILD_EXTMOD),, vmlinux.a $(KBUILD_VMLINUX_LIBS)) \
	$(if $(CONFIG_MODULES), $(MODORDER)) FORCE
	$(call if_changed,gen_compile_commands)

targets += $(extmod_prefix)compile_commands.json

PHONY += clang-tidy clang-analyzer

ifdef CONFIG_CC_IS_CLANG
quiet_cmd_clang_tools = CHECK   $<
      cmd_clang_tools = $(PYTHON3) $(srctree)/scripts/clang-tools/run-clang-tools.py $@ $<

clang-tidy clang-analyzer: $(extmod_prefix)compile_commands.json
	$(call cmd,clang_tools)
else
clang-tidy clang-analyzer:
	@echo "$@ requires CC=clang" >&2
	@false
endif

# Scripts to check various things for consistency
# ---------------------------------------------------------------------------

PHONY += includecheck versioncheck coccicheck export_report

includecheck:
	find $(srctree)/* $(RCS_FIND_IGNORE) \
		-name '*.[hcS]' -type f -print | sort \
		| xargs $(PERL) -w $(srctree)/scripts/checkincludes.pl

versioncheck:
	find $(srctree)/* $(RCS_FIND_IGNORE) \
		-name '*.[hcS]' -type f -print | sort \
		| xargs $(PERL) -w $(srctree)/scripts/checkversion.pl

coccicheck:
	$(Q)$(BASH) $(srctree)/scripts/$@

export_report:
	$(PERL) $(srctree)/scripts/export_report.pl

PHONY += checkstack kernelrelease kernelversion image_name

# UML needs a little special treatment here.  It wants to use the host
# toolchain, so needs $(SUBARCH) passed to checkstack.pl.  Everyone
# else wants $(ARCH), including people doing cross-builds, which means
# that $(SUBARCH) doesn't work here.
ifeq ($(ARCH), um)
CHECKSTACK_ARCH := $(SUBARCH)
else
CHECKSTACK_ARCH := $(ARCH)
endif
checkstack:
	$(OBJDUMP) -d vmlinux $$(find . -name '*.ko') | \
	$(PERL) $(srctree)/scripts/checkstack.pl $(CHECKSTACK_ARCH)

kernelrelease:
	@$(filechk_kernel.release)

kernelversion:
	@echo $(KERNELVERSION)

image_name:
	@echo $(KBUILD_IMAGE)

PHONY += run-command
run-command:
	$(Q)$(KBUILD_RUN_COMMAND)

quiet_cmd_rmfiles = $(if $(wildcard $(rm-files)),CLEAN   $(wildcard $(rm-files)))
      cmd_rmfiles = rm -rf $(rm-files)

# read saved command lines for existing targets
existing-targets := $(wildcard $(sort $(targets)))

-include $(foreach f,$(existing-targets),$(dir $(f)).$(notdir $(f)).cmd)

endif # config-build
endif # mixed-build
endif # need-sub-make

PHONY += FORCE
FORCE:

# Declare the contents of the PHONY variable as phony.  We keep that
# information in a variable so we can use it in if_changed and friends.
.PHONY: $(PHONY)<|MERGE_RESOLUTION|>--- conflicted
+++ resolved
@@ -1,14 +1,8 @@
 # SPDX-License-Identifier: GPL-2.0
 VERSION = 6
-<<<<<<< HEAD
-PATCHLEVEL = 6
-SUBLEVEL = 1
-EXTRAVERSION =
-=======
 PATCHLEVEL = 7
 SUBLEVEL = 0
 EXTRAVERSION = -rc1
->>>>>>> b85ea95d
 NAME = Hurr durr I'ma ninja sloth
 
 # *DOCUMENTATION*
