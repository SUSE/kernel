--- conflicted
+++ resolved
@@ -1,13 +1,7 @@
 # SPDX-License-Identifier: GPL-2.0
-<<<<<<< HEAD
-VERSION = 5
-PATCHLEVEL = 19
-SUBLEVEL = 12
-=======
 VERSION = 6
 PATCHLEVEL = 0
 SUBLEVEL = 0
->>>>>>> e7c3f58a
 EXTRAVERSION =
 NAME = Hurr durr I'ma ninja sloth
 
