--- conflicted
+++ resolved
@@ -1,12 +1,7 @@
 # SPDX-License-Identifier: GPL-2.0
 VERSION = 6
-<<<<<<< HEAD
-PATCHLEVEL = 4
-SUBLEVEL = 12
-=======
 PATCHLEVEL = 5
 SUBLEVEL = 0
->>>>>>> 38e945c6
 EXTRAVERSION =
 NAME = Hurr durr I'ma ninja sloth
 
