VERSION = 3
PATCHLEVEL = 0
SUBLEVEL = 0
<<<<<<< HEAD
EXTRAVERSION = -rc4-139-g258e43f
=======
EXTRAVERSION = -rc5
>>>>>>> b0af8dfd
NAME = Sneaky Weasel

# *DOCUMENTATION*
# To see a list of typical targets execute "make help"
# More info can be located in ./README
# Comments in this file are targeted only to the developer, do not
# expect to learn how to build the kernel reading this file.

# Do not:
# o  use make's built-in rules and variables
#    (this increases performance and avoids hard-to-debug behaviour);
# o  print "Entering directory ...";
MAKEFLAGS += -rR --no-print-directory

# Avoid funny character set dependencies
unexport LC_ALL
LC_COLLATE=C
LC_NUMERIC=C
export LC_COLLATE LC_NUMERIC

# We are using a recursive build, so we need to do a little thinking
# to get the ordering right.
#
# Most importantly: sub-Makefiles should only ever modify files in
# their own directory. If in some directory we have a dependency on
# a file in another dir (which doesn't happen often, but it's often
# unavoidable when linking the built-in.o targets which finally
# turn into vmlinux), we will call a sub make in that other dir, and
# after that we are sure that everything which is in that other dir
# is now up to date.
#
# The only cases where we need to modify files which have global
# effects are thus separated out and done before the recursive
# descending is started. They are now explicitly listed as the
# prepare rule.

# To put more focus on warnings, be less verbose as default
# Use 'make V=1' to see the full commands

ifeq ("$(origin V)", "command line")
  KBUILD_VERBOSE = $(V)
endif
ifndef KBUILD_VERBOSE
  KBUILD_VERBOSE = 0
endif

# Call a source code checker (by default, "sparse") as part of the
# C compilation.
#
# Use 'make C=1' to enable checking of only re-compiled files.
# Use 'make C=2' to enable checking of *all* source files, regardless
# of whether they are re-compiled or not.
#
# See the file "Documentation/sparse.txt" for more details, including
# where to get the "sparse" utility.

ifeq ("$(origin C)", "command line")
  KBUILD_CHECKSRC = $(C)
endif
ifndef KBUILD_CHECKSRC
  KBUILD_CHECKSRC = 0
endif

# Use make M=dir to specify directory of external module to build
# Old syntax make ... SUBDIRS=$PWD is still supported
# Setting the environment variable KBUILD_EXTMOD take precedence
ifdef SUBDIRS
  KBUILD_EXTMOD ?= $(SUBDIRS)
endif

ifeq ("$(origin M)", "command line")
  KBUILD_EXTMOD := $(M)
endif

# kbuild supports saving output files in a separate directory.
# To locate output files in a separate directory two syntaxes are supported.
# In both cases the working directory must be the root of the kernel src.
# 1) O=
# Use "make O=dir/to/store/output/files/"
#
# 2) Set KBUILD_OUTPUT
# Set the environment variable KBUILD_OUTPUT to point to the directory
# where the output files shall be placed.
# export KBUILD_OUTPUT=dir/to/store/output/files/
# make
#
# The O= assignment takes precedence over the KBUILD_OUTPUT environment
# variable.


# KBUILD_SRC is set on invocation of make in OBJ directory
# KBUILD_SRC is not intended to be used by the regular user (for now)
ifeq ($(KBUILD_SRC),)

# OK, Make called in directory where kernel src resides
# Do we want to locate output files in a separate directory?
ifeq ("$(origin O)", "command line")
  KBUILD_OUTPUT := $(O)
endif

ifeq ("$(origin W)", "command line")
  export KBUILD_ENABLE_EXTRA_GCC_CHECKS := $(W)
endif

# That's our default target when none is given on the command line
PHONY := _all
_all:

# Cancel implicit rules on top Makefile
$(CURDIR)/Makefile Makefile: ;

ifneq ($(KBUILD_OUTPUT),)
# Invoke a second make in the output directory, passing relevant variables
# check that the output directory actually exists
saved-output := $(KBUILD_OUTPUT)
KBUILD_OUTPUT := $(shell cd $(KBUILD_OUTPUT) && /bin/pwd)
$(if $(KBUILD_OUTPUT),, \
     $(error output directory "$(saved-output)" does not exist))

PHONY += $(MAKECMDGOALS) sub-make

$(filter-out _all sub-make $(CURDIR)/Makefile, $(MAKECMDGOALS)) _all: sub-make
	$(Q)@:

sub-make: FORCE
	$(if $(KBUILD_VERBOSE:1=),@)$(MAKE) -C $(KBUILD_OUTPUT) \
	KBUILD_SRC=$(CURDIR) \
	KBUILD_EXTMOD="$(KBUILD_EXTMOD)" -f $(CURDIR)/Makefile \
	$(filter-out _all sub-make,$(MAKECMDGOALS))

# Leave processing to above invocation of make
skip-makefile := 1
endif # ifneq ($(KBUILD_OUTPUT),)
endif # ifeq ($(KBUILD_SRC),)

# We process the rest of the Makefile if this is the final invocation of make
ifeq ($(skip-makefile),)

# If building an external module we do not care about the all: rule
# but instead _all depend on modules
PHONY += all
ifeq ($(KBUILD_EXTMOD),)
_all: all
else
_all: modules
endif

srctree		:= $(if $(KBUILD_SRC),$(KBUILD_SRC),$(CURDIR))
objtree		:= $(CURDIR)
src		:= $(srctree)
obj		:= $(objtree)

VPATH		:= $(srctree)$(if $(KBUILD_EXTMOD),:$(KBUILD_EXTMOD))

export srctree objtree VPATH


# SUBARCH tells the usermode build what the underlying arch is.  That is set
# first, and if a usermode build is happening, the "ARCH=um" on the command
# line overrides the setting of ARCH below.  If a native build is happening,
# then ARCH is assigned, getting whatever value it gets normally, and 
# SUBARCH is subsequently ignored.

SUBARCH := $(shell uname -m | sed -e s/i.86/i386/ -e s/sun4u/sparc64/ \
				  -e s/arm.*/arm/ -e s/sa110/arm/ \
				  -e s/s390x/s390/ -e s/parisc64/parisc/ \
				  -e s/ppc.*/powerpc/ -e s/mips.*/mips/ \
				  -e s/sh[234].*/sh/ )

# Cross compiling and selecting different set of gcc/bin-utils
# ---------------------------------------------------------------------------
#
# When performing cross compilation for other architectures ARCH shall be set
# to the target architecture. (See arch/* for the possibilities).
# ARCH can be set during invocation of make:
# make ARCH=ia64
# Another way is to have ARCH set in the environment.
# The default ARCH is the host where make is executed.

# CROSS_COMPILE specify the prefix used for all executables used
# during compilation. Only gcc and related bin-utils executables
# are prefixed with $(CROSS_COMPILE).
# CROSS_COMPILE can be set on the command line
# make CROSS_COMPILE=ia64-linux-
# Alternatively CROSS_COMPILE can be set in the environment.
# A third alternative is to store a setting in .config so that plain
# "make" in the configured kernel build directory always uses that.
# Default value for CROSS_COMPILE is not to prefix executables
# Note: Some architectures assign CROSS_COMPILE in their arch/*/Makefile
export KBUILD_BUILDHOST := $(SUBARCH)
ARCH		?= $(SUBARCH)
CROSS_COMPILE	?= $(CONFIG_CROSS_COMPILE:"%"=%)

# Architecture as present in compile.h
UTS_MACHINE 	:= $(ARCH)
SRCARCH 	:= $(ARCH)

# Additional ARCH settings for x86
ifeq ($(ARCH),i386)
        SRCARCH := x86
endif
ifeq ($(ARCH),x86_64)
        SRCARCH := x86
endif

# Additional ARCH settings for sparc
ifeq ($(ARCH),sparc32)
       SRCARCH := sparc
endif
ifeq ($(ARCH),sparc64)
       SRCARCH := sparc
endif

# Additional ARCH settings for sh
ifeq ($(ARCH),sh64)
       SRCARCH := sh
endif

# Additional ARCH settings for tile
ifeq ($(ARCH),tilepro)
       SRCARCH := tile
endif
ifeq ($(ARCH),tilegx)
       SRCARCH := tile
endif

# Where to locate arch specific headers
hdr-arch  := $(SRCARCH)

ifeq ($(ARCH),m68knommu)
       hdr-arch  := m68k
endif

KCONFIG_CONFIG	?= .config
export KCONFIG_CONFIG

# SHELL used by kbuild
CONFIG_SHELL := $(shell if [ -x "$$BASH" ]; then echo $$BASH; \
	  else if [ -x /bin/bash ]; then echo /bin/bash; \
	  else echo sh; fi ; fi)

HOSTCC       = gcc
HOSTCXX      = g++
HOSTCFLAGS   = -Wall -Wmissing-prototypes -Wstrict-prototypes -O2 -fomit-frame-pointer
HOSTCXXFLAGS = -O2

# Decide whether to build built-in, modular, or both.
# Normally, just do built-in.

KBUILD_MODULES :=
KBUILD_BUILTIN := 1

#	If we have only "make modules", don't compile built-in objects.
#	When we're building modules with modversions, we need to consider
#	the built-in objects during the descend as well, in order to
#	make sure the checksums are up to date before we record them.

ifeq ($(MAKECMDGOALS),modules)
  KBUILD_BUILTIN := $(if $(CONFIG_MODVERSIONS),1)
endif

#	If we have "make <whatever> modules", compile modules
#	in addition to whatever we do anyway.
#	Just "make" or "make all" shall build modules as well

ifneq ($(filter all _all modules,$(MAKECMDGOALS)),)
  KBUILD_MODULES := 1
endif

ifeq ($(MAKECMDGOALS),)
  KBUILD_MODULES := 1
endif

export KBUILD_MODULES KBUILD_BUILTIN
export KBUILD_CHECKSRC KBUILD_SRC KBUILD_EXTMOD

# Beautify output
# ---------------------------------------------------------------------------
#
# Normally, we echo the whole command before executing it. By making
# that echo $($(quiet)$(cmd)), we now have the possibility to set
# $(quiet) to choose other forms of output instead, e.g.
#
#         quiet_cmd_cc_o_c = Compiling $(RELDIR)/$@
#         cmd_cc_o_c       = $(CC) $(c_flags) -c -o $@ $<
#
# If $(quiet) is empty, the whole command will be printed.
# If it is set to "quiet_", only the short version will be printed. 
# If it is set to "silent_", nothing will be printed at all, since
# the variable $(silent_cmd_cc_o_c) doesn't exist.
#
# A simple variant is to prefix commands with $(Q) - that's useful
# for commands that shall be hidden in non-verbose mode.
#
#	$(Q)ln $@ :<
#
# If KBUILD_VERBOSE equals 0 then the above command will be hidden.
# If KBUILD_VERBOSE equals 1 then the above command is displayed.

ifeq ($(KBUILD_VERBOSE),1)
  quiet =
  Q =
else
  quiet=quiet_
  Q = @
endif

# If the user is running make -s (silent mode), suppress echoing of
# commands

ifneq ($(findstring s,$(MAKEFLAGS)),)
  quiet=silent_
endif

export quiet Q KBUILD_VERBOSE


# Look for make include files relative to root of kernel src
MAKEFLAGS += --include-dir=$(srctree)

# We need some generic definitions (do not try to remake the file).
$(srctree)/scripts/Kbuild.include: ;
include $(srctree)/scripts/Kbuild.include

# Make variables (CC, etc...)

AS		= $(CROSS_COMPILE)as
LD		= $(CROSS_COMPILE)ld
CC		= $(CROSS_COMPILE)gcc
CPP		= $(CC) -E
AR		= $(CROSS_COMPILE)ar
NM		= $(CROSS_COMPILE)nm
STRIP		= $(CROSS_COMPILE)strip
OBJCOPY		= $(CROSS_COMPILE)objcopy
OBJDUMP		= $(CROSS_COMPILE)objdump
AWK		= awk
GENKSYMS	= scripts/genksyms/genksyms
INSTALLKERNEL  := installkernel
DEPMOD		= /sbin/depmod
KALLSYMS	= scripts/kallsyms
PERL		= perl
CHECK		= sparse

CHECKFLAGS     := -D__linux__ -Dlinux -D__STDC__ -Dunix -D__unix__ \
		  -Wbitwise -Wno-return-void $(CF)
CFLAGS_MODULE   =
AFLAGS_MODULE   =
LDFLAGS_MODULE  =
CFLAGS_KERNEL	=
AFLAGS_KERNEL	=
CFLAGS_GCOV	= -fprofile-arcs -ftest-coverage


# Use LINUXINCLUDE when you must reference the include/ directory.
# Needed to be compatible with the O= option
LINUXINCLUDE    := -I$(srctree)/arch/$(hdr-arch)/include \
                   -Iarch/$(hdr-arch)/include/generated -Iinclude \
                   $(if $(KBUILD_SRC), -I$(srctree)/include) \
                   -include include/generated/autoconf.h

KBUILD_CPPFLAGS := -D__KERNEL__

KBUILD_CFLAGS   := -Wall -Wundef -Wstrict-prototypes -Wno-trigraphs \
		   -fno-strict-aliasing -fno-common \
		   -Werror-implicit-function-declaration \
		   -Wno-format-security \
		   -fno-delete-null-pointer-checks
KBUILD_AFLAGS_KERNEL :=
KBUILD_CFLAGS_KERNEL :=
KBUILD_AFLAGS   := -D__ASSEMBLY__
KBUILD_AFLAGS_MODULE  := -DMODULE
KBUILD_CFLAGS_MODULE  := -DMODULE
KBUILD_LDFLAGS_MODULE := -T $(srctree)/scripts/module-common.lds

# Read KERNELRELEASE from include/config/kernel.release (if it exists)
KERNELRELEASE = $(shell cat include/config/kernel.release 2> /dev/null)
KERNELVERSION = $(VERSION)$(if $(PATCHLEVEL),.$(PATCHLEVEL)$(if $(SUBLEVEL),.$(SUBLEVEL)))$(EXTRAVERSION)

export VERSION PATCHLEVEL SUBLEVEL KERNELRELEASE KERNELVERSION
export ARCH SRCARCH CONFIG_SHELL HOSTCC HOSTCFLAGS CROSS_COMPILE AS LD CC
export CPP AR NM STRIP OBJCOPY OBJDUMP
export MAKE AWK GENKSYMS INSTALLKERNEL PERL UTS_MACHINE
export HOSTCXX HOSTCXXFLAGS LDFLAGS_MODULE CHECK CHECKFLAGS

export KBUILD_CPPFLAGS NOSTDINC_FLAGS LINUXINCLUDE OBJCOPYFLAGS LDFLAGS
export KBUILD_CFLAGS CFLAGS_KERNEL CFLAGS_MODULE CFLAGS_GCOV
export KBUILD_AFLAGS AFLAGS_KERNEL AFLAGS_MODULE
export KBUILD_AFLAGS_MODULE KBUILD_CFLAGS_MODULE KBUILD_LDFLAGS_MODULE
export KBUILD_AFLAGS_KERNEL KBUILD_CFLAGS_KERNEL
export KBUILD_ARFLAGS

# When compiling out-of-tree modules, put MODVERDIR in the module
# tree rather than in the kernel tree. The kernel tree might
# even be read-only.
export MODVERDIR := $(if $(KBUILD_EXTMOD),$(firstword $(KBUILD_EXTMOD))/).tmp_versions

# Files to ignore in find ... statements

RCS_FIND_IGNORE := \( -name SCCS -o -name BitKeeper -o -name .svn -o -name CVS -o -name .pc -o -name .hg -o -name .git \) -prune -o
export RCS_TAR_IGNORE := --exclude SCCS --exclude BitKeeper --exclude .svn --exclude CVS --exclude .pc --exclude .hg --exclude .git

# ===========================================================================
# Rules shared between *config targets and build targets

# Basic helpers built in scripts/
PHONY += scripts_basic
scripts_basic:
	$(Q)$(MAKE) $(build)=scripts/basic
	$(Q)rm -f .tmp_quiet_recordmcount

# To avoid any implicit rule to kick in, define an empty command.
scripts/basic/%: scripts_basic ;

PHONY += outputmakefile
# outputmakefile generates a Makefile in the output directory, if using a
# separate output directory. This allows convenient use of make in the
# output directory.
outputmakefile:
ifneq ($(KBUILD_SRC),)
	$(Q)ln -fsn $(srctree) source
	$(Q)$(CONFIG_SHELL) $(srctree)/scripts/mkmakefile \
	    $(srctree) $(objtree) $(VERSION) $(PATCHLEVEL)
endif

# Support for using generic headers in asm-generic
PHONY += asm-generic
asm-generic:
	$(Q)$(MAKE) -f $(srctree)/scripts/Makefile.asm-generic \
	            obj=arch/$(SRCARCH)/include/generated/asm

# To make sure we do not include .config for any of the *config targets
# catch them early, and hand them over to scripts/kconfig/Makefile
# It is allowed to specify more targets when calling make, including
# mixing *config targets and build targets.
# For example 'make oldconfig all'.
# Detect when mixed targets is specified, and make a second invocation
# of make so .config is not included in this case either (for *config).

no-dot-config-targets := clean mrproper distclean \
			 cscope gtags TAGS tags help %docs check% coccicheck \
			 include/linux/version.h headers_% \
			 kernelversion %src-pkg

config-targets := 0
mixed-targets  := 0
dot-config     := 1

ifneq ($(filter $(no-dot-config-targets), $(MAKECMDGOALS)),)
	ifeq ($(filter-out $(no-dot-config-targets), $(MAKECMDGOALS)),)
		dot-config := 0
	endif
endif

ifeq ($(KBUILD_EXTMOD),)
        ifneq ($(filter config %config,$(MAKECMDGOALS)),)
                config-targets := 1
                ifneq ($(filter-out config %config,$(MAKECMDGOALS)),)
                        mixed-targets := 1
                endif
        endif
endif

ifeq ($(mixed-targets),1)
# ===========================================================================
# We're called with mixed targets (*config and build targets).
# Handle them one by one.

%:: FORCE
	$(Q)$(MAKE) -C $(srctree) KBUILD_SRC= $@

else
ifeq ($(config-targets),1)
# ===========================================================================
# *config targets only - make sure prerequisites are updated, and descend
# in scripts/kconfig to make the *config target

# Read arch specific Makefile to set KBUILD_DEFCONFIG as needed.
# KBUILD_DEFCONFIG may point out an alternative default configuration
# used for 'make defconfig'
include $(srctree)/arch/$(SRCARCH)/Makefile
export KBUILD_DEFCONFIG KBUILD_KCONFIG

config: scripts_basic outputmakefile FORCE
	$(Q)mkdir -p include/linux include/config
	$(Q)$(MAKE) $(build)=scripts/kconfig $@

%config: scripts_basic outputmakefile FORCE
	$(Q)mkdir -p include/linux include/config
	$(Q)$(MAKE) $(build)=scripts/kconfig $@

else
# ===========================================================================
# Build targets only - this includes vmlinux, arch specific targets, clean
# targets and others. In general all targets except *config targets.

ifeq ($(KBUILD_EXTMOD),)
# Additional helpers built in scripts/
# Carefully list dependencies so we do not try to build scripts twice
# in parallel
PHONY += scripts
scripts: scripts_basic include/config/auto.conf include/config/tristate.conf
	$(Q)$(MAKE) $(build)=$(@)

# Objects we will link into vmlinux / subdirs we need to visit
init-y		:= init/
drivers-y	:= drivers/ sound/ firmware/
net-y		:= net/
libs-y		:= lib/
core-y		:= usr/
endif # KBUILD_EXTMOD

ifeq ($(dot-config),1)
# Read in config
-include include/config/auto.conf

ifeq ($(KBUILD_EXTMOD),)
# Read in dependencies to all Kconfig* files, make sure to run
# oldconfig if changes are detected.
-include include/config/auto.conf.cmd

# To avoid any implicit rule to kick in, define an empty command
$(KCONFIG_CONFIG) include/config/auto.conf.cmd: ;

# If .config is newer than include/config/auto.conf, someone tinkered
# with it and forgot to run make oldconfig.
# if auto.conf.cmd is missing then we are probably in a cleaned tree so
# we execute the config step to be sure to catch updated Kconfig files
include/config/%.conf: $(KCONFIG_CONFIG) include/config/auto.conf.cmd
	$(Q)$(MAKE) -f $(srctree)/Makefile silentoldconfig
else
# external modules needs include/generated/autoconf.h and include/config/auto.conf
# but do not care if they are up-to-date. Use auto.conf to trigger the test
PHONY += include/config/auto.conf

include/config/auto.conf:
	$(Q)test -e include/generated/autoconf.h -a -e $@ || (		\
	echo;								\
	echo "  ERROR: Kernel configuration is invalid.";		\
	echo "         include/generated/autoconf.h or $@ are missing.";\
	echo "         Run 'make oldconfig && make prepare' on kernel src to fix it.";	\
	echo;								\
	/bin/false)

endif # KBUILD_EXTMOD

else
# Dummy target needed, because used as prerequisite
include/config/auto.conf: ;
endif # $(dot-config)

# The all: target is the default when no target is given on the
# command line.
# This allow a user to issue only 'make' to build a kernel including modules
# Defaults to vmlinux, but the arch makefile usually adds further targets
all: vmlinux

ifdef CONFIG_CC_OPTIMIZE_FOR_SIZE
KBUILD_CFLAGS	+= -Os
else
KBUILD_CFLAGS	+= -O2
endif

include $(srctree)/arch/$(SRCARCH)/Makefile

ifneq ($(CONFIG_FRAME_WARN),0)
KBUILD_CFLAGS += $(call cc-option,-Wframe-larger-than=${CONFIG_FRAME_WARN})
endif

# Force gcc to behave correct even for buggy distributions
ifndef CONFIG_CC_STACKPROTECTOR
KBUILD_CFLAGS += $(call cc-option, -fno-stack-protector)
endif

# This warning generated too much noise in a regular build.
# Use make W=1 to enable this warning (see scripts/Makefile.build)
KBUILD_CFLAGS += $(call cc-disable-warning, unused-but-set-variable)

ifdef CONFIG_FRAME_POINTER
KBUILD_CFLAGS	+= -fno-omit-frame-pointer -fno-optimize-sibling-calls
else
# Some targets (ARM with Thumb2, for example), can't be built with frame
# pointers.  For those, we don't have FUNCTION_TRACER automatically
# select FRAME_POINTER.  However, FUNCTION_TRACER adds -pg, and this is
# incompatible with -fomit-frame-pointer with current GCC, so we don't use
# -fomit-frame-pointer with FUNCTION_TRACER.
ifndef CONFIG_FUNCTION_TRACER
KBUILD_CFLAGS	+= -fomit-frame-pointer
endif
endif

ifdef CONFIG_DEBUG_INFO
KBUILD_CFLAGS	+= -g
KBUILD_AFLAGS	+= -gdwarf-2
endif

ifdef CONFIG_DEBUG_INFO_REDUCED
KBUILD_CFLAGS 	+= $(call cc-option, -femit-struct-debug-baseonly)
endif

ifdef CONFIG_FUNCTION_TRACER
KBUILD_CFLAGS	+= -pg
ifdef CONFIG_DYNAMIC_FTRACE
	ifdef CONFIG_HAVE_C_RECORDMCOUNT
		BUILD_C_RECORDMCOUNT := y
		export BUILD_C_RECORDMCOUNT
	endif
endif
endif

# We trigger additional mismatches with less inlining
ifdef CONFIG_DEBUG_SECTION_MISMATCH
KBUILD_CFLAGS += $(call cc-option, -fno-inline-functions-called-once)
endif

# arch Makefile may override CC so keep this after arch Makefile is included
NOSTDINC_FLAGS += -nostdinc -isystem $(shell $(CC) -print-file-name=include)
CHECKFLAGS     += $(NOSTDINC_FLAGS)

# warn about C99 declaration after statement
KBUILD_CFLAGS += $(call cc-option,-Wdeclaration-after-statement,)

# disable pointer signed / unsigned warnings in gcc 4.0
KBUILD_CFLAGS += $(call cc-disable-warning, pointer-sign)

# disable invalid "can't wrap" optimizations for signed / pointers
KBUILD_CFLAGS	+= $(call cc-option,-fno-strict-overflow)

# conserve stack if available
KBUILD_CFLAGS   += $(call cc-option,-fconserve-stack)

# use the deterministic mode of AR if available
KBUILD_ARFLAGS := $(call ar-option,D)

# check for 'asm goto'
ifeq ($(shell $(CONFIG_SHELL) $(srctree)/scripts/gcc-goto.sh $(CC)), y)
	KBUILD_CFLAGS += -DCC_HAVE_ASM_GOTO
endif

# Add user supplied CPPFLAGS, AFLAGS and CFLAGS as the last assignments
# But warn user when we do so
warn-assign = \
$(warning "WARNING: Appending $$K$(1) ($(K$(1))) from $(origin K$(1)) to kernel $$$(1)")

ifneq ($(KCPPFLAGS),)
        $(call warn-assign,CPPFLAGS)
        KBUILD_CPPFLAGS += $(KCPPFLAGS)
endif
ifneq ($(KAFLAGS),)
        $(call warn-assign,AFLAGS)
        KBUILD_AFLAGS += $(KAFLAGS)
endif
ifneq ($(KCFLAGS),)
        $(call warn-assign,CFLAGS)
        KBUILD_CFLAGS += $(KCFLAGS)
endif

# Use --build-id when available.
LDFLAGS_BUILD_ID = $(patsubst -Wl$(comma)%,%,\
			      $(call cc-ldoption, -Wl$(comma)--build-id,))
KBUILD_LDFLAGS_MODULE += $(LDFLAGS_BUILD_ID)
LDFLAGS_vmlinux += $(LDFLAGS_BUILD_ID)

ifeq ($(CONFIG_STRIP_ASM_SYMS),y)
LDFLAGS_vmlinux	+= $(call ld-option, -X,)
endif

# Default kernel image to build when no specific target is given.
# KBUILD_IMAGE may be overruled on the command line or
# set in the environment
# Also any assignments in arch/$(ARCH)/Makefile take precedence over
# this default value
export KBUILD_IMAGE ?= vmlinux

#
# INSTALL_PATH specifies where to place the updated kernel and system map
# images. Default is /boot, but you can set it to other values
export	INSTALL_PATH ?= /boot

#
# INSTALL_MOD_PATH specifies a prefix to MODLIB for module directory
# relocations required by build roots.  This is not defined in the
# makefile but the argument can be passed to make if needed.
#

MODLIB	= $(INSTALL_MOD_PATH)/lib/modules/$(KERNELRELEASE)
export MODLIB

#
#  INSTALL_MOD_STRIP, if defined, will cause modules to be
#  stripped after they are installed.  If INSTALL_MOD_STRIP is '1', then
#  the default option --strip-debug will be used.  Otherwise,
#  INSTALL_MOD_STRIP value will be used as the options to the strip command.

ifdef INSTALL_MOD_STRIP
ifeq ($(INSTALL_MOD_STRIP),1)
mod_strip_cmd = $(STRIP) --strip-debug
else
mod_strip_cmd = $(STRIP) $(INSTALL_MOD_STRIP)
endif # INSTALL_MOD_STRIP=1
else
mod_strip_cmd = true
endif # INSTALL_MOD_STRIP
export mod_strip_cmd


ifeq ($(KBUILD_EXTMOD),)
core-y		+= kernel/ mm/ fs/ ipc/ security/ crypto/ block/

vmlinux-dirs	:= $(patsubst %/,%,$(filter %/, $(init-y) $(init-m) \
		     $(core-y) $(core-m) $(drivers-y) $(drivers-m) \
		     $(net-y) $(net-m) $(libs-y) $(libs-m)))

vmlinux-alldirs	:= $(sort $(vmlinux-dirs) $(patsubst %/,%,$(filter %/, \
		     $(init-n) $(init-) \
		     $(core-n) $(core-) $(drivers-n) $(drivers-) \
		     $(net-n)  $(net-)  $(libs-n)    $(libs-))))

init-y		:= $(patsubst %/, %/built-in.o, $(init-y))
core-y		:= $(patsubst %/, %/built-in.o, $(core-y))
drivers-y	:= $(patsubst %/, %/built-in.o, $(drivers-y))
net-y		:= $(patsubst %/, %/built-in.o, $(net-y))
libs-y1		:= $(patsubst %/, %/lib.a, $(libs-y))
libs-y2		:= $(patsubst %/, %/built-in.o, $(libs-y))
libs-y		:= $(libs-y1) $(libs-y2)

# Build vmlinux
# ---------------------------------------------------------------------------
# vmlinux is built from the objects selected by $(vmlinux-init) and
# $(vmlinux-main). Most are built-in.o files from top-level directories
# in the kernel tree, others are specified in arch/$(ARCH)/Makefile.
# Ordering when linking is important, and $(vmlinux-init) must be first.
#
# vmlinux
#   ^
#   |
#   +-< $(vmlinux-init)
#   |   +--< init/version.o + more
#   |
#   +--< $(vmlinux-main)
#   |    +--< driver/built-in.o mm/built-in.o + more
#   |
#   +-< kallsyms.o (see description in CONFIG_KALLSYMS section)
#
# vmlinux version (uname -v) cannot be updated during normal
# descending-into-subdirs phase since we do not yet know if we need to
# update vmlinux.
# Therefore this step is delayed until just before final link of vmlinux -
# except in the kallsyms case where it is done just before adding the
# symbols to the kernel.
#
# System.map is generated to document addresses of all kernel symbols

vmlinux-init := $(head-y) $(init-y)
vmlinux-main := $(core-y) $(libs-y) $(drivers-y) $(net-y)
vmlinux-all  := $(vmlinux-init) $(vmlinux-main)
vmlinux-lds  := arch/$(SRCARCH)/kernel/vmlinux.lds
export KBUILD_VMLINUX_OBJS := $(vmlinux-all)

# Rule to link vmlinux - also used during CONFIG_KALLSYMS
# May be overridden by arch/$(ARCH)/Makefile
quiet_cmd_vmlinux__ ?= LD      $@
      cmd_vmlinux__ ?= $(LD) $(LDFLAGS) $(LDFLAGS_vmlinux) -o $@ \
      -T $(vmlinux-lds) $(vmlinux-init)                          \
      --start-group $(vmlinux-main) --end-group                  \
      $(filter-out $(vmlinux-lds) $(vmlinux-init) $(vmlinux-main) vmlinux.o FORCE ,$^)

# Generate new vmlinux version
quiet_cmd_vmlinux_version = GEN     .version
      cmd_vmlinux_version = set -e;                     \
	if [ ! -r .version ]; then			\
	  rm -f .version;				\
	  echo 1 >.version;				\
	else						\
	  mv .version .old_version;			\
	  expr 0$$(cat .old_version) + 1 >.version;	\
	fi;						\
	$(MAKE) $(build)=init

# Generate System.map
quiet_cmd_sysmap = SYSMAP
      cmd_sysmap = $(CONFIG_SHELL) $(srctree)/scripts/mksysmap

# Link of vmlinux
# If CONFIG_KALLSYMS is set .version is already updated
# Generate System.map and verify that the content is consistent
# Use + in front of the vmlinux_version rule to silent warning with make -j2
# First command is ':' to allow us to use + in front of the rule
define rule_vmlinux__
	:
	$(if $(CONFIG_KALLSYMS),,+$(call cmd,vmlinux_version))

	$(call cmd,vmlinux__)
	$(Q)echo 'cmd_$@ := $(cmd_vmlinux__)' > $(@D)/.$(@F).cmd

	$(Q)$(if $($(quiet)cmd_sysmap),                                      \
	  echo '  $($(quiet)cmd_sysmap)  System.map' &&)                     \
	$(cmd_sysmap) $@ System.map;                                         \
	if [ $$? -ne 0 ]; then                                               \
		rm -f $@;                                                    \
		/bin/false;                                                  \
	fi;
	$(verify_kallsyms)
endef


ifdef CONFIG_KALLSYMS
# Generate section listing all symbols and add it into vmlinux $(kallsyms.o)
# It's a three stage process:
# o .tmp_vmlinux1 has all symbols and sections, but __kallsyms is
#   empty
#   Running kallsyms on that gives us .tmp_kallsyms1.o with
#   the right size - vmlinux version (uname -v) is updated during this step
# o .tmp_vmlinux2 now has a __kallsyms section of the right size,
#   but due to the added section, some addresses have shifted.
#   From here, we generate a correct .tmp_kallsyms2.o
# o The correct .tmp_kallsyms2.o is linked into the final vmlinux.
# o Verify that the System.map from vmlinux matches the map from
#   .tmp_vmlinux2, just in case we did not generate kallsyms correctly.
# o If 'make KALLSYMS_EXTRA_PASS=1" was used, do an extra pass using
#   .tmp_vmlinux3 and .tmp_kallsyms3.o.  This is only meant as a
#   temporary bypass to allow the kernel to be built while the
#   maintainers work out what went wrong with kallsyms.

last_kallsyms := 2

ifdef KALLSYMS_EXTRA_PASS
ifneq ($(KALLSYMS_EXTRA_PASS),0)
last_kallsyms := 3
endif
endif

kallsyms.o := .tmp_kallsyms$(last_kallsyms).o

define verify_kallsyms
	$(Q)$(if $($(quiet)cmd_sysmap),                                      \
	  echo '  $($(quiet)cmd_sysmap)  .tmp_System.map' &&)                \
	  $(cmd_sysmap) .tmp_vmlinux$(last_kallsyms) .tmp_System.map
	$(Q)cmp -s System.map .tmp_System.map ||                             \
		(echo Inconsistent kallsyms data;                            \
		 echo This is a bug - please report about it;                \
		 echo Try "make KALLSYMS_EXTRA_PASS=1" as a workaround;      \
		 rm .tmp_kallsyms* ; /bin/false )
endef

# Update vmlinux version before link
# Use + in front of this rule to silent warning about make -j1
# First command is ':' to allow us to use + in front of this rule
cmd_ksym_ld = $(cmd_vmlinux__)
define rule_ksym_ld
	: 
	+$(call cmd,vmlinux_version)
	$(call cmd,vmlinux__)
	$(Q)echo 'cmd_$@ := $(cmd_vmlinux__)' > $(@D)/.$(@F).cmd
endef

# Generate .S file with all kernel symbols
quiet_cmd_kallsyms = KSYM    $@
      cmd_kallsyms = $(NM) -n $< | $(KALLSYMS) \
                     $(if $(CONFIG_KALLSYMS_ALL),--all-symbols) > $@

.tmp_kallsyms1.o .tmp_kallsyms2.o .tmp_kallsyms3.o: %.o: %.S scripts FORCE
	$(call if_changed_dep,as_o_S)

.tmp_kallsyms%.S: .tmp_vmlinux% $(KALLSYMS)
	$(call cmd,kallsyms)

# .tmp_vmlinux1 must be complete except kallsyms, so update vmlinux version
.tmp_vmlinux1: $(vmlinux-lds) $(vmlinux-all) FORCE
	$(call if_changed_rule,ksym_ld)

.tmp_vmlinux2: $(vmlinux-lds) $(vmlinux-all) .tmp_kallsyms1.o FORCE
	$(call if_changed,vmlinux__)

.tmp_vmlinux3: $(vmlinux-lds) $(vmlinux-all) .tmp_kallsyms2.o FORCE
	$(call if_changed,vmlinux__)

# Needs to visit scripts/ before $(KALLSYMS) can be used.
$(KALLSYMS): scripts ;

# Generate some data for debugging strange kallsyms problems
debug_kallsyms: .tmp_map$(last_kallsyms)

.tmp_map%: .tmp_vmlinux% FORCE
	($(OBJDUMP) -h $< | $(AWK) '/^ +[0-9]/{print $$4 " 0 " $$2}'; $(NM) $<) | sort > $@

.tmp_map3: .tmp_map2

.tmp_map2: .tmp_map1

endif # ifdef CONFIG_KALLSYMS

# Do modpost on a prelinked vmlinux. The finally linked vmlinux has
# relevant sections renamed as per the linker script.
quiet_cmd_vmlinux-modpost = LD      $@
      cmd_vmlinux-modpost = $(LD) $(LDFLAGS) -r -o $@                          \
	 $(vmlinux-init) --start-group $(vmlinux-main) --end-group             \
	 $(filter-out $(vmlinux-init) $(vmlinux-main) FORCE ,$^)
define rule_vmlinux-modpost
	:
	+$(call cmd,vmlinux-modpost)
	$(Q)$(MAKE) -f $(srctree)/scripts/Makefile.modpost $@
	$(Q)echo 'cmd_$@ := $(cmd_vmlinux-modpost)' > $(dot-target).cmd
endef

# vmlinux image - including updated kernel symbols
vmlinux: $(vmlinux-lds) $(vmlinux-init) $(vmlinux-main) vmlinux.o $(kallsyms.o) FORCE
ifdef CONFIG_HEADERS_CHECK
	$(Q)$(MAKE) -f $(srctree)/Makefile headers_check
endif
ifdef CONFIG_SAMPLES
	$(Q)$(MAKE) $(build)=samples
endif
ifdef CONFIG_BUILD_DOCSRC
	$(Q)$(MAKE) $(build)=Documentation
endif
	$(call vmlinux-modpost)
	$(call if_changed_rule,vmlinux__)
	$(Q)rm -f .old_version

# build vmlinux.o first to catch section mismatch errors early
ifdef CONFIG_KALLSYMS
.tmp_vmlinux1: vmlinux.o
endif

modpost-init := $(filter-out init/built-in.o, $(vmlinux-init))
vmlinux.o: $(modpost-init) $(vmlinux-main) FORCE
	$(call if_changed_rule,vmlinux-modpost)

# The actual objects are generated when descending, 
# make sure no implicit rule kicks in
$(sort $(vmlinux-init) $(vmlinux-main)) $(vmlinux-lds): $(vmlinux-dirs) ;

# Handle descending into subdirectories listed in $(vmlinux-dirs)
# Preset locale variables to speed up the build process. Limit locale
# tweaks to this spot to avoid wrong language settings when running
# make menuconfig etc.
# Error messages still appears in the original language

PHONY += $(vmlinux-dirs)
$(vmlinux-dirs): prepare scripts
	$(Q)$(MAKE) $(build)=$@

# Store (new) KERNELRELASE string in include/config/kernel.release
include/config/kernel.release: include/config/auto.conf FORCE
	$(Q)rm -f $@
	$(Q)echo "$(KERNELVERSION)$$($(CONFIG_SHELL) $(srctree)/scripts/setlocalversion $(srctree))" > $@


# Things we need to do before we recursively start building the kernel
# or the modules are listed in "prepare".
# A multi level approach is used. prepareN is processed before prepareN-1.
# archprepare is used in arch Makefiles and when processed asm symlink,
# version.h and scripts_basic is processed / created.

# Listed in dependency order
PHONY += prepare archprepare prepare0 prepare1 prepare2 prepare3

# prepare3 is used to check if we are building in a separate output directory,
# and if so do:
# 1) Check that make has not been executed in the kernel src $(srctree)
prepare3: include/config/kernel.release
ifneq ($(KBUILD_SRC),)
	@$(kecho) '  Using $(srctree) as source for kernel'
	$(Q)if [ -f $(srctree)/.config -o -d $(srctree)/include/config ]; then \
		echo "  $(srctree) is not clean, please run 'make mrproper'";\
		echo "  in the '$(srctree)' directory.";\
		/bin/false; \
	fi;
endif

# prepare2 creates a makefile if using a separate output directory
prepare2: prepare3 outputmakefile asm-generic

prepare1: prepare2 include/linux/version.h include/generated/utsrelease.h \
                   include/config/auto.conf
	$(cmd_crmodverdir)

archprepare: prepare1 scripts_basic

prepare0: archprepare FORCE
	$(Q)$(MAKE) $(build)=.
	$(Q)$(MAKE) $(build)=. missing-syscalls

# All the preparing..
prepare: prepare0

# Generate some files
# ---------------------------------------------------------------------------

# KERNELRELEASE can change from a few different places, meaning version.h
# needs to be updated, so this check is forced on all builds

uts_len := 64
define filechk_utsrelease.h
	if [ `echo -n "$(KERNELRELEASE)" | wc -c ` -gt $(uts_len) ]; then \
	  echo '"$(KERNELRELEASE)" exceeds $(uts_len) characters' >&2;    \
	  exit 1;                                                         \
	fi;                                                               \
	(echo \#define UTS_RELEASE \"$(KERNELRELEASE)\";)
endef

define filechk_version.h
	(echo \#define LINUX_VERSION_CODE $(shell                             \
	expr $(VERSION) \* 65536 + 0$(PATCHLEVEL) \* 256 + 0$(SUBLEVEL));    \
	echo '#define KERNEL_VERSION(a,b,c) (((a) << 16) + ((b) << 8) + (c))';)
endef

include/linux/version.h: $(srctree)/Makefile FORCE
	$(call filechk,version.h)

include/generated/utsrelease.h: include/config/kernel.release FORCE
	$(call filechk,utsrelease.h)

PHONY += headerdep
headerdep:
	$(Q)find $(srctree)/include/ -name '*.h' | xargs --max-args 1 \
	$(srctree)/scripts/headerdep.pl -I$(srctree)/include

# ---------------------------------------------------------------------------

PHONY += depend dep
depend dep:
	@echo '*** Warning: make $@ is unnecessary now.'

# ---------------------------------------------------------------------------
# Firmware install
INSTALL_FW_PATH=$(INSTALL_MOD_PATH)/lib/firmware/$(KERNELRELEASE)
export INSTALL_FW_PATH

PHONY += firmware_install
firmware_install: FORCE
	@mkdir -p $(objtree)/firmware
	$(Q)$(MAKE) -f $(srctree)/scripts/Makefile.fwinst obj=firmware __fw_install

# ---------------------------------------------------------------------------
# Kernel headers

#Default location for installed headers
export INSTALL_HDR_PATH = $(objtree)/usr

hdr-inst := -rR -f $(srctree)/scripts/Makefile.headersinst obj

# If we do an all arch process set dst to asm-$(hdr-arch)
hdr-dst = $(if $(KBUILD_HEADERS), dst=include/asm-$(hdr-arch), dst=include/asm)

PHONY += __headers
__headers: include/linux/version.h scripts_basic asm-generic FORCE
	$(Q)$(MAKE) $(build)=scripts build_unifdef

PHONY += headers_install_all
headers_install_all:
	$(Q)$(CONFIG_SHELL) $(srctree)/scripts/headers.sh install

PHONY += headers_install
headers_install: __headers
	$(if $(wildcard $(srctree)/arch/$(hdr-arch)/include/asm/Kbuild),, \
	$(error Headers not exportable for the $(SRCARCH) architecture))
	$(Q)$(MAKE) $(hdr-inst)=include
	$(Q)$(MAKE) $(hdr-inst)=arch/$(hdr-arch)/include/asm $(hdr-dst)

PHONY += headers_check_all
headers_check_all: headers_install_all
	$(Q)$(CONFIG_SHELL) $(srctree)/scripts/headers.sh check

PHONY += headers_check
headers_check: headers_install
	$(Q)$(MAKE) $(hdr-inst)=include HDRCHECK=1
	$(Q)$(MAKE) $(hdr-inst)=arch/$(hdr-arch)/include/asm $(hdr-dst) HDRCHECK=1

# ---------------------------------------------------------------------------
# Modules

ifdef CONFIG_MODULES

# By default, build modules as well

all: modules

#	Build modules
#
#	A module can be listed more than once in obj-m resulting in
#	duplicate lines in modules.order files.  Those are removed
#	using awk while concatenating to the final file.

PHONY += modules
modules: $(vmlinux-dirs) $(if $(KBUILD_BUILTIN),vmlinux) modules.builtin
	$(Q)$(AWK) '!x[$$0]++' $(vmlinux-dirs:%=$(objtree)/%/modules.order) > $(objtree)/modules.order
	@$(kecho) '  Building modules, stage 2.';
	$(Q)$(MAKE) -f $(srctree)/scripts/Makefile.modpost
	$(Q)$(MAKE) -f $(srctree)/scripts/Makefile.fwinst obj=firmware __fw_modbuild

modules.builtin: $(vmlinux-dirs:%=%/modules.builtin)
	$(Q)$(AWK) '!x[$$0]++' $^ > $(objtree)/modules.builtin

%/modules.builtin: include/config/auto.conf
	$(Q)$(MAKE) $(modbuiltin)=$*


# Target to prepare building external modules
PHONY += modules_prepare
modules_prepare: prepare scripts

# Target to install modules
PHONY += modules_install
modules_install: _modinst_ _modinst_post

PHONY += _modinst_
_modinst_:
	@rm -rf $(MODLIB)/kernel
	@rm -f $(MODLIB)/source
	@mkdir -p $(MODLIB)/kernel
	@ln -s $(srctree) $(MODLIB)/source
	@if [ ! $(objtree) -ef  $(MODLIB)/build ]; then \
		rm -f $(MODLIB)/build ; \
		ln -s $(objtree) $(MODLIB)/build ; \
	fi
	@cp -f $(objtree)/modules.order $(MODLIB)/
	@cp -f $(objtree)/modules.builtin $(MODLIB)/
	$(Q)$(MAKE) -f $(srctree)/scripts/Makefile.modinst

# This depmod is only for convenience to give the initial
# boot a modules.dep even before / is mounted read-write.  However the
# boot script depmod is the master version.
PHONY += _modinst_post
_modinst_post: _modinst_
	$(Q)$(MAKE) -f $(srctree)/scripts/Makefile.fwinst obj=firmware __fw_modinst
	$(call cmd,depmod)

else # CONFIG_MODULES

# Modules not configured
# ---------------------------------------------------------------------------

modules modules_install: FORCE
	@echo
	@echo "The present kernel configuration has modules disabled."
	@echo "Type 'make config' and enable loadable module support."
	@echo "Then build a kernel with module support enabled."
	@echo
	@exit 1

endif # CONFIG_MODULES

###
# Cleaning is done on three levels.
# make clean     Delete most generated files
#                Leave enough to build external modules
# make mrproper  Delete the current configuration, and all generated files
# make distclean Remove editor backup files, patch leftover files and the like

# Directories & files removed with 'make clean'
CLEAN_DIRS  += $(MODVERDIR)
CLEAN_FILES +=	vmlinux System.map \
                .tmp_kallsyms* .tmp_version .tmp_vmlinux* .tmp_System.map

# Directories & files removed with 'make mrproper'
MRPROPER_DIRS  += include/config usr/include include/generated          \
                  arch/*/include/generated
MRPROPER_FILES += .config .config.old .version .old_version             \
                  include/linux/version.h                               \
		  Module.symvers tags TAGS cscope* GPATH GTAGS GRTAGS GSYMS

# clean - Delete most, but leave enough to build external modules
#
clean: rm-dirs  := $(CLEAN_DIRS)
clean: rm-files := $(CLEAN_FILES)
clean-dirs      := $(addprefix _clean_, . $(vmlinux-alldirs) Documentation)

PHONY += $(clean-dirs) clean archclean
$(clean-dirs):
	$(Q)$(MAKE) $(clean)=$(patsubst _clean_%,%,$@)

clean: archclean

# mrproper - Delete all generated files, including .config
#
mrproper: rm-dirs  := $(wildcard $(MRPROPER_DIRS))
mrproper: rm-files := $(wildcard $(MRPROPER_FILES))
mrproper-dirs      := $(addprefix _mrproper_,Documentation/DocBook scripts)

PHONY += $(mrproper-dirs) mrproper archmrproper
$(mrproper-dirs):
	$(Q)$(MAKE) $(clean)=$(patsubst _mrproper_%,%,$@)

mrproper: clean archmrproper $(mrproper-dirs)
	$(call cmd,rmdirs)
	$(call cmd,rmfiles)

# distclean
#
PHONY += distclean

distclean: mrproper
	@find $(srctree) $(RCS_FIND_IGNORE) \
		\( -name '*.orig' -o -name '*.rej' -o -name '*~' \
		-o -name '*.bak' -o -name '#*#' -o -name '.*.orig' \
		-o -name '.*.rej' -o -size 0 \
		-o -name '*%' -o -name '.*.cmd' -o -name 'core' \) \
		-type f -print | xargs rm -f


# Packaging of the kernel to various formats
# ---------------------------------------------------------------------------
# rpm target kept for backward compatibility
package-dir	:= $(srctree)/scripts/package

%src-pkg: FORCE
	$(Q)$(MAKE) $(build)=$(package-dir) $@
%pkg: include/config/kernel.release FORCE
	$(Q)$(MAKE) $(build)=$(package-dir) $@
rpm: include/config/kernel.release FORCE
	$(Q)$(MAKE) $(build)=$(package-dir) $@


# Brief documentation of the typical targets used
# ---------------------------------------------------------------------------

boards := $(wildcard $(srctree)/arch/$(SRCARCH)/configs/*_defconfig)
boards := $(notdir $(boards))
board-dirs := $(dir $(wildcard $(srctree)/arch/$(SRCARCH)/configs/*/*_defconfig))
board-dirs := $(sort $(notdir $(board-dirs:/=)))

help:
	@echo  'Cleaning targets:'
	@echo  '  clean		  - Remove most generated files but keep the config and'
	@echo  '                    enough build support to build external modules'
	@echo  '  mrproper	  - Remove all generated files + config + various backup files'
	@echo  '  distclean	  - mrproper + remove editor backup and patch files'
	@echo  ''
	@echo  'Configuration targets:'
	@$(MAKE) -f $(srctree)/scripts/kconfig/Makefile help
	@echo  ''
	@echo  'Other generic targets:'
	@echo  '  all		  - Build all targets marked with [*]'
	@echo  '* vmlinux	  - Build the bare kernel'
	@echo  '* modules	  - Build all modules'
	@echo  '  modules_install - Install all modules to INSTALL_MOD_PATH (default: /)'
	@echo  '  firmware_install- Install all firmware to INSTALL_FW_PATH'
	@echo  '                    (default: $$(INSTALL_MOD_PATH)/lib/firmware)'
	@echo  '  dir/            - Build all files in dir and below'
	@echo  '  dir/file.[oisS] - Build specified target only'
	@echo  '  dir/file.lst    - Build specified mixed source/assembly target only'
	@echo  '                    (requires a recent binutils and recent build (System.map))'
	@echo  '  dir/file.ko     - Build module including final link'
	@echo  '  modules_prepare - Set up for building external modules'
	@echo  '  tags/TAGS	  - Generate tags file for editors'
	@echo  '  cscope	  - Generate cscope index'
	@echo  '  gtags           - Generate GNU GLOBAL index'
	@echo  '  kernelrelease	  - Output the release version string'
	@echo  '  kernelversion	  - Output the version stored in Makefile'
	@echo  '  headers_install - Install sanitised kernel headers to INSTALL_HDR_PATH'; \
	 echo  '                    (default: $(INSTALL_HDR_PATH))'; \
	 echo  ''
	@echo  'Static analysers'
	@echo  '  checkstack      - Generate a list of stack hogs'
	@echo  '  namespacecheck  - Name space analysis on compiled kernel'
	@echo  '  versioncheck    - Sanity check on version.h usage'
	@echo  '  includecheck    - Check for duplicate included header files'
	@echo  '  export_report   - List the usages of all exported symbols'
	@echo  '  headers_check   - Sanity check on exported headers'
	@echo  '  headerdep       - Detect inclusion cycles in headers'
	@$(MAKE) -f $(srctree)/scripts/Makefile.help checker-help
	@echo  ''
	@echo  'Kernel packaging:'
	@$(MAKE) $(build)=$(package-dir) help
	@echo  ''
	@echo  'Documentation targets:'
	@$(MAKE) -f $(srctree)/Documentation/DocBook/Makefile dochelp
	@echo  ''
	@echo  'Architecture specific targets ($(SRCARCH)):'
	@$(if $(archhelp),$(archhelp),\
		echo '  No architecture specific help defined for $(SRCARCH)')
	@echo  ''
	@$(if $(boards), \
		$(foreach b, $(boards), \
		printf "  %-24s - Build for %s\\n" $(b) $(subst _defconfig,,$(b));) \
		echo '')
	@$(if $(board-dirs), \
		$(foreach b, $(board-dirs), \
		printf "  %-16s - Show %s-specific targets\\n" help-$(b) $(b);) \
		printf "  %-16s - Show all of the above\\n" help-boards; \
		echo '')

	@echo  '  make V=0|1 [targets] 0 => quiet build (default), 1 => verbose build'
	@echo  '  make V=2   [targets] 2 => give reason for rebuild of target'
	@echo  '  make O=dir [targets] Locate all output files in "dir", including .config'
	@echo  '  make C=1   [targets] Check all c source with $$CHECK (sparse by default)'
	@echo  '  make C=2   [targets] Force check of all c source with $$CHECK'
	@echo  '  make W=n   [targets] Enable extra gcc checks, n=1,2,3 where'
	@echo  '		1: warnings which may be relevant and do not occur too often'
	@echo  '		2: warnings which occur quite often but may still be relevant'
	@echo  '		3: more obscure warnings, can most likely be ignored'
	@echo  '		Multiple levels can be combined with W=12 or W=123'
	@echo  '  make RECORDMCOUNT_WARN=1 [targets] Warn about ignored mcount sections'
	@echo  ''
	@echo  'Execute "make" or "make all" to build all targets marked with [*] '
	@echo  'For further info see the ./README file'


help-board-dirs := $(addprefix help-,$(board-dirs))

help-boards: $(help-board-dirs)

boards-per-dir = $(notdir $(wildcard $(srctree)/arch/$(SRCARCH)/configs/$*/*_defconfig))

$(help-board-dirs): help-%:
	@echo  'Architecture specific targets ($(SRCARCH) $*):'
	@$(if $(boards-per-dir), \
		$(foreach b, $(boards-per-dir), \
		printf "  %-24s - Build for %s\\n" $*/$(b) $(subst _defconfig,,$(b));) \
		echo '')


# Documentation targets
# ---------------------------------------------------------------------------
%docs: scripts_basic FORCE
	$(Q)$(MAKE) $(build)=scripts build_docproc
	$(Q)$(MAKE) $(build)=Documentation/DocBook $@

else # KBUILD_EXTMOD

###
# External module support.
# When building external modules the kernel used as basis is considered
# read-only, and no consistency checks are made and the make
# system is not used on the basis kernel. If updates are required
# in the basis kernel ordinary make commands (without M=...) must
# be used.
#
# The following are the only valid targets when building external
# modules.
# make M=dir clean     Delete all automatically generated files
# make M=dir modules   Make all modules in specified dir
# make M=dir	       Same as 'make M=dir modules'
# make M=dir modules_install
#                      Install the modules built in the module directory
#                      Assumes install directory is already created

# We are always building modules
KBUILD_MODULES := 1
PHONY += crmodverdir
crmodverdir:
	$(cmd_crmodverdir)

PHONY += $(objtree)/Module.symvers
$(objtree)/Module.symvers:
	@test -e $(objtree)/Module.symvers || ( \
	echo; \
	echo "  WARNING: Symbol version dump $(objtree)/Module.symvers"; \
	echo "           is missing; modules will have no dependencies and modversions."; \
	echo )

module-dirs := $(addprefix _module_,$(KBUILD_EXTMOD))
PHONY += $(module-dirs) modules
$(module-dirs): crmodverdir $(objtree)/Module.symvers
	$(Q)$(MAKE) $(build)=$(patsubst _module_%,%,$@)

modules: $(module-dirs)
	@$(kecho) '  Building modules, stage 2.';
	$(Q)$(MAKE) -f $(srctree)/scripts/Makefile.modpost

PHONY += modules_install
modules_install: _emodinst_ _emodinst_post

install-dir := $(if $(INSTALL_MOD_DIR),$(INSTALL_MOD_DIR),extra)
PHONY += _emodinst_
_emodinst_:
	$(Q)mkdir -p $(MODLIB)/$(install-dir)
	$(Q)$(MAKE) -f $(srctree)/scripts/Makefile.modinst

PHONY += _emodinst_post
_emodinst_post: _emodinst_
	$(call cmd,depmod)

clean-dirs := $(addprefix _clean_,$(KBUILD_EXTMOD))

PHONY += $(clean-dirs) clean
$(clean-dirs):
	$(Q)$(MAKE) $(clean)=$(patsubst _clean_%,%,$@)

clean:	rm-dirs := $(MODVERDIR)
clean: rm-files := $(KBUILD_EXTMOD)/Module.symvers

help:
	@echo  '  Building external modules.'
	@echo  '  Syntax: make -C path/to/kernel/src M=$$PWD target'
	@echo  ''
	@echo  '  modules         - default target, build the module(s)'
	@echo  '  modules_install - install the module'
	@echo  '  clean           - remove generated files in module directory only'
	@echo  ''

# Dummies...
PHONY += prepare scripts
prepare: ;
scripts: ;
endif # KBUILD_EXTMOD

clean: $(clean-dirs)
	$(call cmd,rmdirs)
	$(call cmd,rmfiles)
	@find $(if $(KBUILD_EXTMOD), $(KBUILD_EXTMOD), .) $(RCS_FIND_IGNORE) \
		\( -name '*.[oas]' -o -name '*.ko' -o -name '.*.cmd' \
		-o -name '.*.d' -o -name '.*.tmp' -o -name '*.mod.c' \
		-o -name '*.symtypes' -o -name 'modules.order' \
		-o -name modules.builtin -o -name '.tmp_*.o.*' \
		-o -name '*.gcno' \) -type f -print | xargs rm -f

# Generate tags for editors
# ---------------------------------------------------------------------------
quiet_cmd_tags = GEN     $@
      cmd_tags = $(CONFIG_SHELL) $(srctree)/scripts/tags.sh $@

tags TAGS cscope gtags: FORCE
	$(call cmd,tags)

# Scripts to check various things for consistency
# ---------------------------------------------------------------------------

PHONY += includecheck versioncheck coccicheck namespacecheck export_report

includecheck:
	find $(srctree)/* $(RCS_FIND_IGNORE) \
		-name '*.[hcS]' -type f -print | sort \
		| xargs $(PERL) -w $(srctree)/scripts/checkincludes.pl

versioncheck:
	find $(srctree)/* $(RCS_FIND_IGNORE) \
		-name '*.[hcS]' -type f -print | sort \
		| xargs $(PERL) -w $(srctree)/scripts/checkversion.pl

coccicheck:
	$(Q)$(CONFIG_SHELL) $(srctree)/scripts/$@

namespacecheck:
	$(PERL) $(srctree)/scripts/namespace.pl

export_report:
	$(PERL) $(srctree)/scripts/export_report.pl

endif #ifeq ($(config-targets),1)
endif #ifeq ($(mixed-targets),1)

PHONY += checkstack kernelrelease kernelversion

# UML needs a little special treatment here.  It wants to use the host
# toolchain, so needs $(SUBARCH) passed to checkstack.pl.  Everyone
# else wants $(ARCH), including people doing cross-builds, which means
# that $(SUBARCH) doesn't work here.
ifeq ($(ARCH), um)
CHECKSTACK_ARCH := $(SUBARCH)
else
CHECKSTACK_ARCH := $(ARCH)
endif
checkstack:
	$(OBJDUMP) -d vmlinux $$(find . -name '*.ko') | \
	$(PERL) $(src)/scripts/checkstack.pl $(CHECKSTACK_ARCH)

kernelrelease:
	@echo "$(KERNELVERSION)$$($(CONFIG_SHELL) $(srctree)/scripts/setlocalversion $(srctree))"

kernelversion:
	@echo $(KERNELVERSION)

# Single targets
# ---------------------------------------------------------------------------
# Single targets are compatible with:
# - build with mixed source and output
# - build with separate output dir 'make O=...'
# - external modules
#
#  target-dir => where to store outputfile
#  build-dir  => directory in kernel source tree to use

ifeq ($(KBUILD_EXTMOD),)
        build-dir  = $(patsubst %/,%,$(dir $@))
        target-dir = $(dir $@)
else
        zap-slash=$(filter-out .,$(patsubst %/,%,$(dir $@)))
        build-dir  = $(KBUILD_EXTMOD)$(if $(zap-slash),/$(zap-slash))
        target-dir = $(if $(KBUILD_EXTMOD),$(dir $<),$(dir $@))
endif

%.s: %.c prepare scripts FORCE
	$(Q)$(MAKE) $(build)=$(build-dir) $(target-dir)$(notdir $@)
%.i: %.c prepare scripts FORCE
	$(Q)$(MAKE) $(build)=$(build-dir) $(target-dir)$(notdir $@)
%.o: %.c prepare scripts FORCE
	$(Q)$(MAKE) $(build)=$(build-dir) $(target-dir)$(notdir $@)
%.lst: %.c prepare scripts FORCE
	$(Q)$(MAKE) $(build)=$(build-dir) $(target-dir)$(notdir $@)
%.s: %.S prepare scripts FORCE
	$(Q)$(MAKE) $(build)=$(build-dir) $(target-dir)$(notdir $@)
%.o: %.S prepare scripts FORCE
	$(Q)$(MAKE) $(build)=$(build-dir) $(target-dir)$(notdir $@)
%.symtypes: %.c prepare scripts FORCE
	$(Q)$(MAKE) $(build)=$(build-dir) $(target-dir)$(notdir $@)

# Modules
/: prepare scripts FORCE
	$(cmd_crmodverdir)
	$(Q)$(MAKE) KBUILD_MODULES=$(if $(CONFIG_MODULES),1) \
	$(build)=$(build-dir)
%/: prepare scripts FORCE
	$(cmd_crmodverdir)
	$(Q)$(MAKE) KBUILD_MODULES=$(if $(CONFIG_MODULES),1) \
	$(build)=$(build-dir)
%.ko: prepare scripts FORCE
	$(cmd_crmodverdir)
	$(Q)$(MAKE) KBUILD_MODULES=$(if $(CONFIG_MODULES),1)   \
	$(build)=$(build-dir) $(@:.ko=.o)
	$(Q)$(MAKE) -f $(srctree)/scripts/Makefile.modpost

# FIXME Should go into a make.lib or something 
# ===========================================================================

quiet_cmd_rmdirs = $(if $(wildcard $(rm-dirs)),CLEAN   $(wildcard $(rm-dirs)))
      cmd_rmdirs = rm -rf $(rm-dirs)

quiet_cmd_rmfiles = $(if $(wildcard $(rm-files)),CLEAN   $(wildcard $(rm-files)))
      cmd_rmfiles = rm -f $(rm-files)

# Run depmod only if we have System.map and depmod is executable
quiet_cmd_depmod = DEPMOD  $(KERNELRELEASE)
      cmd_depmod = $(CONFIG_SHELL) $(srctree)/scripts/depmod.sh $(DEPMOD) \
                   $(KERNELRELEASE)

# Create temporary dir for module support files
# clean it up only when building all modules
cmd_crmodverdir = $(Q)mkdir -p $(MODVERDIR) \
                  $(if $(KBUILD_MODULES),; rm -f $(MODVERDIR)/*)

a_flags = -Wp,-MD,$(depfile) $(KBUILD_AFLAGS) $(AFLAGS_KERNEL) \
	  $(KBUILD_AFLAGS_KERNEL)                              \
	  $(NOSTDINC_FLAGS) $(LINUXINCLUDE) $(KBUILD_CPPFLAGS) \
	  $(modkern_aflags) $(EXTRA_AFLAGS) $(AFLAGS_$(basetarget).o)

quiet_cmd_as_o_S = AS      $@
cmd_as_o_S       = $(CC) $(a_flags) -c -o $@ $<

# read all saved command lines

targets := $(wildcard $(sort $(targets)))
cmd_files := $(wildcard .*.cmd $(foreach f,$(targets),$(dir $(f)).$(notdir $(f)).cmd))

ifneq ($(cmd_files),)
  $(cmd_files): ;	# Do not try to update included dependency files
  include $(cmd_files)
endif

# Shorthand for $(Q)$(MAKE) -f scripts/Makefile.clean obj=dir
# Usage:
# $(Q)$(MAKE) $(clean)=dir
clean := -f $(if $(KBUILD_SRC),$(srctree)/)scripts/Makefile.clean obj

endif	# skip-makefile

PHONY += FORCE
FORCE:

# Declare the contents of the .PHONY variable as phony.  We keep that
# information in a variable so we can use it in if_changed and friends.
.PHONY: $(PHONY)<|MERGE_RESOLUTION|>--- conflicted
+++ resolved
@@ -1,11 +1,7 @@
 VERSION = 3
 PATCHLEVEL = 0
 SUBLEVEL = 0
-<<<<<<< HEAD
-EXTRAVERSION = -rc4-139-g258e43f
-=======
 EXTRAVERSION = -rc5
->>>>>>> b0af8dfd
 NAME = Sneaky Weasel
 
 # *DOCUMENTATION*
