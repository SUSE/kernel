# SPDX-License-Identifier: GPL-2.0
<<<<<<< HEAD
VERSION = 4
PATCHLEVEL = 20
SUBLEVEL = 13
=======
VERSION = 5
PATCHLEVEL = 0
SUBLEVEL = 0
>>>>>>> 8ccc0d69
EXTRAVERSION =
NAME = Shy Crocodile

# *DOCUMENTATION*
# To see a list of typical targets execute "make help"
# More info can be located in ./README
# Comments in this file are targeted only to the developer, do not
# expect to learn how to build the kernel reading this file.

# That's our default target when none is given on the command line
PHONY := _all
_all:

# Do not use make's built-in rules and variables
# (this increases performance and avoids hard-to-debug behaviour)
MAKEFLAGS += -rR

# Avoid funny character set dependencies
unexport LC_ALL
LC_COLLATE=C
LC_NUMERIC=C
export LC_COLLATE LC_NUMERIC

# Avoid interference with shell env settings
unexport GREP_OPTIONS

# We are using a recursive build, so we need to do a little thinking
# to get the ordering right.
#
# Most importantly: sub-Makefiles should only ever modify files in
# their own directory. If in some directory we have a dependency on
# a file in another dir (which doesn't happen often, but it's often
# unavoidable when linking the built-in.a targets which finally
# turn into vmlinux), we will call a sub make in that other dir, and
# after that we are sure that everything which is in that other dir
# is now up to date.
#
# The only cases where we need to modify files which have global
# effects are thus separated out and done before the recursive
# descending is started. They are now explicitly listed as the
# prepare rule.

# Beautify output
# ---------------------------------------------------------------------------
#
# Normally, we echo the whole command before executing it. By making
# that echo $($(quiet)$(cmd)), we now have the possibility to set
# $(quiet) to choose other forms of output instead, e.g.
#
#         quiet_cmd_cc_o_c = Compiling $(RELDIR)/$@
#         cmd_cc_o_c       = $(CC) $(c_flags) -c -o $@ $<
#
# If $(quiet) is empty, the whole command will be printed.
# If it is set to "quiet_", only the short version will be printed.
# If it is set to "silent_", nothing will be printed at all, since
# the variable $(silent_cmd_cc_o_c) doesn't exist.
#
# A simple variant is to prefix commands with $(Q) - that's useful
# for commands that shall be hidden in non-verbose mode.
#
#	$(Q)ln $@ :<
#
# If KBUILD_VERBOSE equals 0 then the above command will be hidden.
# If KBUILD_VERBOSE equals 1 then the above command is displayed.
#
# To put more focus on warnings, be less verbose as default
# Use 'make V=1' to see the full commands

ifeq ("$(origin V)", "command line")
  KBUILD_VERBOSE = $(V)
endif
ifndef KBUILD_VERBOSE
  KBUILD_VERBOSE = 0
endif

ifeq ($(KBUILD_VERBOSE),1)
  quiet =
  Q =
else
  quiet=quiet_
  Q = @
endif

# If the user is running make -s (silent mode), suppress echoing of
# commands

ifneq ($(findstring s,$(filter-out --%,$(MAKEFLAGS))),)
  quiet=silent_
  tools_silent=s
endif

export quiet Q KBUILD_VERBOSE

# kbuild supports saving output files in a separate directory.
# To locate output files in a separate directory two syntaxes are supported.
# In both cases the working directory must be the root of the kernel src.
# 1) O=
# Use "make O=dir/to/store/output/files/"
#
# 2) Set KBUILD_OUTPUT
# Set the environment variable KBUILD_OUTPUT to point to the directory
# where the output files shall be placed.
# export KBUILD_OUTPUT=dir/to/store/output/files/
# make
#
# The O= assignment takes precedence over the KBUILD_OUTPUT environment
# variable.

# KBUILD_SRC is not intended to be used by the regular user (for now),
# it is set on invocation of make with KBUILD_OUTPUT or O= specified.
ifeq ($(KBUILD_SRC),)

# OK, Make called in directory where kernel src resides
# Do we want to locate output files in a separate directory?
ifeq ("$(origin O)", "command line")
  KBUILD_OUTPUT := $(O)
endif

# Cancel implicit rules on top Makefile
$(CURDIR)/Makefile Makefile: ;

ifneq ($(words $(subst :, ,$(CURDIR))), 1)
  $(error main directory cannot contain spaces nor colons)
endif

ifneq ($(KBUILD_OUTPUT),)
# check that the output directory actually exists
saved-output := $(KBUILD_OUTPUT)
KBUILD_OUTPUT := $(shell mkdir -p $(KBUILD_OUTPUT) && cd $(KBUILD_OUTPUT) \
								&& pwd)
$(if $(KBUILD_OUTPUT),, \
     $(error failed to create output directory "$(saved-output)"))

# Look for make include files relative to root of kernel src
#
# This does not become effective immediately because MAKEFLAGS is re-parsed
# once after the Makefile is read.  It is OK since we are going to invoke
# 'sub-make' below.
MAKEFLAGS += --include-dir=$(CURDIR)

PHONY += $(MAKECMDGOALS) sub-make

$(filter-out _all sub-make $(CURDIR)/Makefile, $(MAKECMDGOALS)) _all: sub-make
	@:

# Invoke a second make in the output directory, passing relevant variables
sub-make:
	$(Q)$(MAKE) -C $(KBUILD_OUTPUT) KBUILD_SRC=$(CURDIR) \
	-f $(CURDIR)/Makefile $(filter-out _all sub-make,$(MAKECMDGOALS))

# Leave processing to above invocation of make
skip-makefile := 1
endif # ifneq ($(KBUILD_OUTPUT),)
endif # ifeq ($(KBUILD_SRC),)

# We process the rest of the Makefile if this is the final invocation of make
ifeq ($(skip-makefile),)

# Do not print "Entering directory ...",
# but we want to display it when entering to the output directory
# so that IDEs/editors are able to understand relative filenames.
MAKEFLAGS += --no-print-directory

# Call a source code checker (by default, "sparse") as part of the
# C compilation.
#
# Use 'make C=1' to enable checking of only re-compiled files.
# Use 'make C=2' to enable checking of *all* source files, regardless
# of whether they are re-compiled or not.
#
# See the file "Documentation/dev-tools/sparse.rst" for more details,
# including where to get the "sparse" utility.

ifeq ("$(origin C)", "command line")
  KBUILD_CHECKSRC = $(C)
endif
ifndef KBUILD_CHECKSRC
  KBUILD_CHECKSRC = 0
endif

# Use make M=dir to specify directory of external module to build
# Old syntax make ... SUBDIRS=$PWD is still supported
# Setting the environment variable KBUILD_EXTMOD take precedence
ifdef SUBDIRS
  $(warning ================= WARNING ================)
  $(warning 'SUBDIRS' will be removed after Linux 5.3)
  $(warning Please use 'M=' or 'KBUILD_EXTMOD' instead)
  $(warning ==========================================)
  KBUILD_EXTMOD ?= $(SUBDIRS)
endif

ifeq ("$(origin M)", "command line")
  KBUILD_EXTMOD := $(M)
endif

ifeq ($(KBUILD_SRC),)
        # building in the source tree
        srctree := .
else
        ifeq ($(KBUILD_SRC)/,$(dir $(CURDIR)))
                # building in a subdirectory of the source tree
                srctree := ..
        else
                srctree := $(KBUILD_SRC)
        endif
endif

export KBUILD_CHECKSRC KBUILD_EXTMOD KBUILD_SRC

objtree		:= .
src		:= $(srctree)
obj		:= $(objtree)

VPATH		:= $(srctree)$(if $(KBUILD_EXTMOD),:$(KBUILD_EXTMOD))

export srctree objtree VPATH

# To make sure we do not include .config for any of the *config targets
# catch them early, and hand them over to scripts/kconfig/Makefile
# It is allowed to specify more targets when calling make, including
# mixing *config targets and build targets.
# For example 'make oldconfig all'.
# Detect when mixed targets is specified, and make a second invocation
# of make so .config is not included in this case either (for *config).

version_h := include/generated/uapi/linux/version.h
old_version_h := include/linux/version.h

clean-targets := %clean mrproper cleandocs
no-dot-config-targets := $(clean-targets) \
			 cscope gtags TAGS tags help% %docs check% coccicheck \
			 $(version_h) headers_% archheaders archscripts \
			 %asm-generic kernelversion %src-pkg
no-sync-config-targets := $(no-dot-config-targets) install %install \
			   kernelrelease

config-targets  := 0
mixed-targets   := 0
dot-config      := 1
may-sync-config := 1

ifneq ($(filter $(no-dot-config-targets), $(MAKECMDGOALS)),)
	ifeq ($(filter-out $(no-dot-config-targets), $(MAKECMDGOALS)),)
		dot-config := 0
	endif
endif

ifneq ($(filter $(no-sync-config-targets), $(MAKECMDGOALS)),)
	ifeq ($(filter-out $(no-sync-config-targets), $(MAKECMDGOALS)),)
		may-sync-config := 0
	endif
endif

ifneq ($(KBUILD_EXTMOD),)
	may-sync-config := 0
endif

ifeq ($(KBUILD_EXTMOD),)
        ifneq ($(filter config %config,$(MAKECMDGOALS)),)
                config-targets := 1
                ifneq ($(words $(MAKECMDGOALS)),1)
                        mixed-targets := 1
                endif
        endif
endif

# For "make -j clean all", "make -j mrproper defconfig all", etc.
ifneq ($(filter $(clean-targets),$(MAKECMDGOALS)),)
        ifneq ($(filter-out $(clean-targets),$(MAKECMDGOALS)),)
                mixed-targets := 1
        endif
endif

# install and modules_install need also be processed one by one
ifneq ($(filter install,$(MAKECMDGOALS)),)
        ifneq ($(filter modules_install,$(MAKECMDGOALS)),)
	        mixed-targets := 1
        endif
endif

ifeq ($(mixed-targets),1)
# ===========================================================================
# We're called with mixed targets (*config and build targets).
# Handle them one by one.

PHONY += $(MAKECMDGOALS) __build_one_by_one

$(filter-out __build_one_by_one, $(MAKECMDGOALS)): __build_one_by_one
	@:

__build_one_by_one:
	$(Q)set -e; \
	for i in $(MAKECMDGOALS); do \
		$(MAKE) -f $(srctree)/Makefile $$i; \
	done

else

# We need some generic definitions (do not try to remake the file).
scripts/Kbuild.include: ;
include scripts/Kbuild.include

# Read KERNELRELEASE from include/config/kernel.release (if it exists)
KERNELRELEASE = $(shell cat include/config/kernel.release 2> /dev/null)
KERNELVERSION = $(VERSION)$(if $(PATCHLEVEL),.$(PATCHLEVEL)$(if $(SUBLEVEL),.$(SUBLEVEL)))$(EXTRAVERSION)
export VERSION PATCHLEVEL SUBLEVEL KERNELRELEASE KERNELVERSION

include scripts/subarch.include

# Cross compiling and selecting different set of gcc/bin-utils
# ---------------------------------------------------------------------------
#
# When performing cross compilation for other architectures ARCH shall be set
# to the target architecture. (See arch/* for the possibilities).
# ARCH can be set during invocation of make:
# make ARCH=ia64
# Another way is to have ARCH set in the environment.
# The default ARCH is the host where make is executed.

# CROSS_COMPILE specify the prefix used for all executables used
# during compilation. Only gcc and related bin-utils executables
# are prefixed with $(CROSS_COMPILE).
# CROSS_COMPILE can be set on the command line
# make CROSS_COMPILE=ia64-linux-
# Alternatively CROSS_COMPILE can be set in the environment.
# Default value for CROSS_COMPILE is not to prefix executables
# Note: Some architectures assign CROSS_COMPILE in their arch/*/Makefile
ARCH		?= $(SUBARCH)

# Architecture as present in compile.h
UTS_MACHINE 	:= $(ARCH)
SRCARCH 	:= $(ARCH)

# Additional ARCH settings for x86
ifeq ($(ARCH),i386)
        SRCARCH := x86
endif
ifeq ($(ARCH),x86_64)
        SRCARCH := x86
endif

# Additional ARCH settings for sparc
ifeq ($(ARCH),sparc32)
       SRCARCH := sparc
endif
ifeq ($(ARCH),sparc64)
       SRCARCH := sparc
endif

# Additional ARCH settings for sh
ifeq ($(ARCH),sh64)
       SRCARCH := sh
endif

KCONFIG_CONFIG	?= .config
export KCONFIG_CONFIG

# SHELL used by kbuild
CONFIG_SHELL := $(shell if [ -x "$$BASH" ]; then echo $$BASH; \
	  else if [ -x /bin/bash ]; then echo /bin/bash; \
	  else echo sh; fi ; fi)

HOST_LFS_CFLAGS := $(shell getconf LFS_CFLAGS 2>/dev/null)
HOST_LFS_LDFLAGS := $(shell getconf LFS_LDFLAGS 2>/dev/null)
HOST_LFS_LIBS := $(shell getconf LFS_LIBS 2>/dev/null)

HOSTCC       = gcc
HOSTCXX      = g++
KBUILD_HOSTCFLAGS   := -Wall -Wmissing-prototypes -Wstrict-prototypes -O2 \
		-fomit-frame-pointer -std=gnu89 $(HOST_LFS_CFLAGS) \
		$(HOSTCFLAGS)
KBUILD_HOSTCXXFLAGS := -O2 $(HOST_LFS_CFLAGS) $(HOSTCXXFLAGS)
KBUILD_HOSTLDFLAGS  := $(HOST_LFS_LDFLAGS) $(HOSTLDFLAGS)
KBUILD_HOSTLDLIBS   := $(HOST_LFS_LIBS) $(HOSTLDLIBS)

# Make variables (CC, etc...)
AS		= $(CROSS_COMPILE)as
LD		= $(CROSS_COMPILE)ld
CC		= $(CROSS_COMPILE)gcc
CPP		= $(CC) -E
AR		= $(CROSS_COMPILE)ar
NM		= $(CROSS_COMPILE)nm
STRIP		= $(CROSS_COMPILE)strip
OBJCOPY		= $(CROSS_COMPILE)objcopy
OBJDUMP		= $(CROSS_COMPILE)objdump
LEX		= flex
YACC		= bison
AWK		= awk
GENKSYMS	= scripts/genksyms/genksyms
INSTALLKERNEL  := installkernel
DEPMOD		= /sbin/depmod
PERL		= perl
PYTHON		= python
PYTHON2		= python2
PYTHON3		= python3
CHECK		= sparse

CHECKFLAGS     := -D__linux__ -Dlinux -D__STDC__ -Dunix -D__unix__ \
		  -Wbitwise -Wno-return-void -Wno-unknown-attribute $(CF)
NOSTDINC_FLAGS  =
CFLAGS_MODULE   =
AFLAGS_MODULE   =
LDFLAGS_MODULE  =
CFLAGS_KERNEL	=
AFLAGS_KERNEL	=
LDFLAGS_vmlinux =

# Use USERINCLUDE when you must reference the UAPI directories only.
USERINCLUDE    := \
		-I$(srctree)/arch/$(SRCARCH)/include/uapi \
		-I$(objtree)/arch/$(SRCARCH)/include/generated/uapi \
		-I$(srctree)/include/uapi \
		-I$(objtree)/include/generated/uapi \
                -include $(srctree)/include/linux/kconfig.h

# Use LINUXINCLUDE when you must reference the include/ directory.
# Needed to be compatible with the O= option
LINUXINCLUDE    := \
		-I$(srctree)/arch/$(SRCARCH)/include \
		-I$(objtree)/arch/$(SRCARCH)/include/generated \
		$(if $(KBUILD_SRC), -I$(srctree)/include) \
		-I$(objtree)/include \
		$(USERINCLUDE)

KBUILD_AFLAGS   := -D__ASSEMBLY__ -fno-PIE
KBUILD_CFLAGS   := -Wall -Wundef -Werror=strict-prototypes -Wno-trigraphs \
		   -fno-strict-aliasing -fno-common -fshort-wchar -fno-PIE \
		   -Werror-implicit-function-declaration -Werror=implicit-int \
		   -Wno-format-security \
		   -std=gnu89
KBUILD_CPPFLAGS := -D__KERNEL__
KBUILD_AFLAGS_KERNEL :=
KBUILD_CFLAGS_KERNEL :=
KBUILD_AFLAGS_MODULE  := -DMODULE
KBUILD_CFLAGS_MODULE  := -DMODULE
KBUILD_LDFLAGS_MODULE := -T $(srctree)/scripts/module-common.lds
KBUILD_LDFLAGS :=
GCC_PLUGINS_CFLAGS :=

# Warn about unsupported modules in kernels built inside Autobuild
ifneq ($(wildcard /.buildenv),)
CFLAGS		+= -DUNSUPPORTED_MODULES=2
endif

export ARCH SRCARCH CONFIG_SHELL HOSTCC KBUILD_HOSTCFLAGS CROSS_COMPILE AS LD CC
export CPP AR NM STRIP OBJCOPY OBJDUMP KBUILD_HOSTLDFLAGS KBUILD_HOSTLDLIBS
export MAKE LEX YACC AWK GENKSYMS INSTALLKERNEL PERL PYTHON PYTHON2 PYTHON3 UTS_MACHINE
export HOSTCXX KBUILD_HOSTCXXFLAGS LDFLAGS_MODULE CHECK CHECKFLAGS

export KBUILD_CPPFLAGS NOSTDINC_FLAGS LINUXINCLUDE OBJCOPYFLAGS KBUILD_LDFLAGS
export KBUILD_CFLAGS CFLAGS_KERNEL CFLAGS_MODULE
export CFLAGS_KASAN CFLAGS_KASAN_NOSANITIZE CFLAGS_UBSAN
export KBUILD_AFLAGS AFLAGS_KERNEL AFLAGS_MODULE
export KBUILD_AFLAGS_MODULE KBUILD_CFLAGS_MODULE KBUILD_LDFLAGS_MODULE
export KBUILD_AFLAGS_KERNEL KBUILD_CFLAGS_KERNEL
export KBUILD_ARFLAGS

# When compiling out-of-tree modules, put MODVERDIR in the module
# tree rather than in the kernel tree. The kernel tree might
# even be read-only.
export MODVERDIR := $(if $(KBUILD_EXTMOD),$(firstword $(KBUILD_EXTMOD))/).tmp_versions

# Files to ignore in find ... statements

export RCS_FIND_IGNORE := \( -name SCCS -o -name BitKeeper -o -name .svn -o    \
			  -name CVS -o -name .pc -o -name .hg -o -name .git \) \
			  -prune -o
export RCS_TAR_IGNORE := --exclude SCCS --exclude BitKeeper --exclude .svn \
			 --exclude CVS --exclude .pc --exclude .hg --exclude .git

# ===========================================================================
# Rules shared between *config targets and build targets

# Basic helpers built in scripts/basic/
PHONY += scripts_basic
scripts_basic:
	$(Q)$(MAKE) $(build)=scripts/basic
	$(Q)rm -f .tmp_quiet_recordmcount

# To avoid any implicit rule to kick in, define an empty command.
scripts/basic/%: scripts_basic ;

PHONY += outputmakefile
# outputmakefile generates a Makefile in the output directory, if using a
# separate output directory. This allows convenient use of make in the
# output directory.
outputmakefile:
ifneq ($(KBUILD_SRC),)
	$(Q)ln -fsn $(srctree) source
	$(Q)$(CONFIG_SHELL) $(srctree)/scripts/mkmakefile $(srctree)
endif

ifneq ($(shell $(CC) --version 2>&1 | head -n 1 | grep clang),)
ifneq ($(CROSS_COMPILE),)
CLANG_FLAGS	:= --target=$(notdir $(CROSS_COMPILE:%-=%))
GCC_TOOLCHAIN_DIR := $(dir $(shell which $(LD)))
CLANG_FLAGS	+= --prefix=$(GCC_TOOLCHAIN_DIR)
GCC_TOOLCHAIN	:= $(realpath $(GCC_TOOLCHAIN_DIR)/..)
endif
ifneq ($(GCC_TOOLCHAIN),)
CLANG_FLAGS	+= --gcc-toolchain=$(GCC_TOOLCHAIN)
endif
CLANG_FLAGS	+= -no-integrated-as
KBUILD_CFLAGS	+= $(CLANG_FLAGS)
KBUILD_AFLAGS	+= $(CLANG_FLAGS)
export CLANG_FLAGS
endif

RETPOLINE_CFLAGS_GCC := -mindirect-branch=thunk-extern -mindirect-branch-register
RETPOLINE_VDSO_CFLAGS_GCC := -mindirect-branch=thunk-inline -mindirect-branch-register
RETPOLINE_CFLAGS_CLANG := -mretpoline-external-thunk
RETPOLINE_VDSO_CFLAGS_CLANG := -mretpoline
RETPOLINE_CFLAGS := $(call cc-option,$(RETPOLINE_CFLAGS_GCC),$(call cc-option,$(RETPOLINE_CFLAGS_CLANG)))
RETPOLINE_VDSO_CFLAGS := $(call cc-option,$(RETPOLINE_VDSO_CFLAGS_GCC),$(call cc-option,$(RETPOLINE_VDSO_CFLAGS_CLANG)))
export RETPOLINE_CFLAGS
export RETPOLINE_VDSO_CFLAGS

# The expansion should be delayed until arch/$(SRCARCH)/Makefile is included.
# Some architectures define CROSS_COMPILE in arch/$(SRCARCH)/Makefile.
# CC_VERSION_TEXT is referenced from Kconfig (so it needs export),
# and from include/config/auto.conf.cmd to detect the compiler upgrade.
CC_VERSION_TEXT = $(shell $(CC) --version | head -n 1)

ifeq ($(config-targets),1)
# ===========================================================================
# *config targets only - make sure prerequisites are updated, and descend
# in scripts/kconfig to make the *config target

# Read arch specific Makefile to set KBUILD_DEFCONFIG as needed.
# KBUILD_DEFCONFIG may point out an alternative default configuration
# used for 'make defconfig'
include arch/$(SRCARCH)/Makefile
export KBUILD_DEFCONFIG KBUILD_KCONFIG CC_VERSION_TEXT

config: scripts_basic outputmakefile FORCE
	$(Q)$(MAKE) $(build)=scripts/kconfig $@

%config: scripts_basic outputmakefile FORCE
	$(Q)$(MAKE) $(build)=scripts/kconfig $@

else
# ===========================================================================
# Build targets only - this includes vmlinux, arch specific targets, clean
# targets and others. In general all targets except *config targets.

# If building an external module we do not care about the all: rule
# but instead _all depend on modules
PHONY += all
ifeq ($(KBUILD_EXTMOD),)
_all: all
else
_all: modules
endif

# Decide whether to build built-in, modular, or both.
# Normally, just do built-in.

KBUILD_MODULES :=
KBUILD_BUILTIN := 1

# If we have only "make modules", don't compile built-in objects.
# When we're building modules with modversions, we need to consider
# the built-in objects during the descend as well, in order to
# make sure the checksums are up to date before we record them.

ifeq ($(MAKECMDGOALS),modules)
  KBUILD_BUILTIN := $(if $(CONFIG_MODVERSIONS),1)
endif

# If we have "make <whatever> modules", compile modules
# in addition to whatever we do anyway.
# Just "make" or "make all" shall build modules as well

ifneq ($(filter all _all modules,$(MAKECMDGOALS)),)
  KBUILD_MODULES := 1
endif

ifeq ($(MAKECMDGOALS),)
  KBUILD_MODULES := 1
endif

export KBUILD_MODULES KBUILD_BUILTIN

ifeq ($(KBUILD_EXTMOD),)
# Objects we will link into vmlinux / subdirs we need to visit
init-y		:= init/
drivers-y	:= drivers/ sound/ firmware/
net-y		:= net/
libs-y		:= lib/
core-y		:= usr/
virt-y		:= virt/
endif # KBUILD_EXTMOD

ifeq ($(dot-config),1)
include include/config/auto.conf
endif

# The all: target is the default when no target is given on the
# command line.
# This allow a user to issue only 'make' to build a kernel including modules
# Defaults to vmlinux, but the arch makefile usually adds further targets
all: vmlinux

CFLAGS_GCOV	:= -fprofile-arcs -ftest-coverage \
	$(call cc-option,-fno-tree-loop-im) \
	$(call cc-disable-warning,maybe-uninitialized,)
export CFLAGS_GCOV

# The arch Makefiles can override CC_FLAGS_FTRACE. We may also append it later.
ifdef CONFIG_FUNCTION_TRACER
  CC_FLAGS_FTRACE := -pg
endif

# The arch Makefile can set ARCH_{CPP,A,C}FLAGS to override the default
# values of the respective KBUILD_* variables
ARCH_CPPFLAGS :=
ARCH_AFLAGS :=
ARCH_CFLAGS :=
include arch/$(SRCARCH)/Makefile

ifeq ($(dot-config),1)
ifeq ($(may-sync-config),1)
# Read in dependencies to all Kconfig* files, make sure to run syncconfig if
# changes are detected. This should be included after arch/$(SRCARCH)/Makefile
# because some architectures define CROSS_COMPILE there.
-include include/config/auto.conf.cmd

# To avoid any implicit rule to kick in, define an empty command
$(KCONFIG_CONFIG) include/config/auto.conf.cmd: ;

# The actual configuration files used during the build are stored in
# include/generated/ and include/config/. Update them if .config is newer than
# include/config/auto.conf (which mirrors .config).
include/config/%.conf: $(KCONFIG_CONFIG) include/config/auto.conf.cmd
	$(Q)$(MAKE) -f $(srctree)/Makefile syncconfig
else
# External modules and some install targets need include/generated/autoconf.h
# and include/config/auto.conf but do not care if they are up-to-date.
# Use auto.conf to trigger the test
PHONY += include/config/auto.conf

include/config/auto.conf:
	$(Q)test -e include/generated/autoconf.h -a -e $@ || (		\
	echo >&2;							\
	echo >&2 "  ERROR: Kernel configuration is invalid.";		\
	echo >&2 "         include/generated/autoconf.h or $@ are missing.";\
	echo >&2 "         Run 'make oldconfig && make prepare' on kernel src to fix it.";	\
	echo >&2 ;							\
	/bin/false)

endif # may-sync-config
endif # $(dot-config)

KBUILD_CFLAGS	+= $(call cc-option,-fno-delete-null-pointer-checks,)
KBUILD_CFLAGS	+= $(call cc-disable-warning,frame-address,)
KBUILD_CFLAGS	+= $(call cc-disable-warning, format-truncation)
KBUILD_CFLAGS	+= $(call cc-disable-warning, format-overflow)
KBUILD_CFLAGS	+= $(call cc-disable-warning, int-in-bool-context)

ifdef CONFIG_CC_OPTIMIZE_FOR_SIZE
KBUILD_CFLAGS	+= $(call cc-option,-Oz,-Os)
KBUILD_CFLAGS	+= $(call cc-disable-warning,maybe-uninitialized,)
else
ifdef CONFIG_PROFILE_ALL_BRANCHES
KBUILD_CFLAGS	+= -O2 $(call cc-disable-warning,maybe-uninitialized,)
else
KBUILD_CFLAGS   += -O2
endif
endif

KBUILD_CFLAGS += $(call cc-ifversion, -lt, 0409, \
			$(call cc-disable-warning,maybe-uninitialized,))

# Tell gcc to never replace conditional load with a non-conditional one
KBUILD_CFLAGS	+= $(call cc-option,--param=allow-store-data-races=0)

include scripts/Makefile.kcov
include scripts/Makefile.gcc-plugins

ifdef CONFIG_READABLE_ASM
# Disable optimizations that make assembler listings hard to read.
# reorder blocks reorders the control in the function
# ipa clone creates specialized cloned functions
# partial inlining inlines only parts of functions
KBUILD_CFLAGS += $(call cc-option,-fno-reorder-blocks,) \
                 $(call cc-option,-fno-ipa-cp-clone,) \
                 $(call cc-option,-fno-partial-inlining)
endif

ifneq ($(CONFIG_FRAME_WARN),0)
KBUILD_CFLAGS += $(call cc-option,-Wframe-larger-than=${CONFIG_FRAME_WARN})
endif

stackp-flags-$(CONFIG_CC_HAS_STACKPROTECTOR_NONE) := -fno-stack-protector
stackp-flags-$(CONFIG_STACKPROTECTOR)             := -fstack-protector
stackp-flags-$(CONFIG_STACKPROTECTOR_STRONG)      := -fstack-protector-strong

KBUILD_CFLAGS += $(stackp-flags-y)

ifdef CONFIG_CC_IS_CLANG
KBUILD_CPPFLAGS += $(call cc-option,-Qunused-arguments,)
KBUILD_CFLAGS += $(call cc-disable-warning, format-invalid-specifier)
KBUILD_CFLAGS += $(call cc-disable-warning, gnu)
KBUILD_CFLAGS += $(call cc-disable-warning, address-of-packed-member)
# Quiet clang warning: comparison of unsigned expression < 0 is always false
KBUILD_CFLAGS += $(call cc-disable-warning, tautological-compare)
# CLANG uses a _MergedGlobals as optimization, but this breaks modpost, as the
# source of a reference will be _MergedGlobals and not on of the whitelisted names.
# See modpost pattern 2
KBUILD_CFLAGS += $(call cc-option, -mno-global-merge,)
KBUILD_CFLAGS += $(call cc-option, -fcatch-undefined-behavior)
else

# These warnings generated too much noise in a regular build.
# Use make W=1 to enable them (see scripts/Makefile.extrawarn)
KBUILD_CFLAGS += -Wno-unused-but-set-variable
endif

KBUILD_CFLAGS += $(call cc-disable-warning, unused-const-variable)
ifdef CONFIG_FRAME_POINTER
KBUILD_CFLAGS	+= -fno-omit-frame-pointer -fno-optimize-sibling-calls
else
# Some targets (ARM with Thumb2, for example), can't be built with frame
# pointers.  For those, we don't have FUNCTION_TRACER automatically
# select FRAME_POINTER.  However, FUNCTION_TRACER adds -pg, and this is
# incompatible with -fomit-frame-pointer with current GCC, so we don't use
# -fomit-frame-pointer with FUNCTION_TRACER.
ifndef CONFIG_FUNCTION_TRACER
KBUILD_CFLAGS	+= -fomit-frame-pointer
endif
endif

KBUILD_CFLAGS   += $(call cc-option, -fno-var-tracking-assignments)

ifdef CONFIG_DEBUG_INFO
ifdef CONFIG_DEBUG_INFO_SPLIT
KBUILD_CFLAGS   += $(call cc-option, -gsplit-dwarf, -g)
else
KBUILD_CFLAGS	+= -g
endif
KBUILD_AFLAGS	+= -Wa,-gdwarf-2
endif
ifdef CONFIG_DEBUG_INFO_DWARF4
KBUILD_CFLAGS	+= $(call cc-option, -gdwarf-4,)
endif

ifdef CONFIG_DEBUG_INFO_REDUCED
KBUILD_CFLAGS 	+= $(call cc-option, -femit-struct-debug-baseonly) \
		   $(call cc-option,-fno-var-tracking)
endif

ifdef CONFIG_FUNCTION_TRACER
ifdef CONFIG_FTRACE_MCOUNT_RECORD
  # gcc 5 supports generating the mcount tables directly
  ifeq ($(call cc-option-yn,-mrecord-mcount),y)
    CC_FLAGS_FTRACE	+= -mrecord-mcount
    export CC_USING_RECORD_MCOUNT := 1
  endif
  ifdef CONFIG_HAVE_NOP_MCOUNT
    ifeq ($(call cc-option-yn, -mnop-mcount),y)
      CC_FLAGS_FTRACE	+= -mnop-mcount
      CC_FLAGS_USING	+= -DCC_USING_NOP_MCOUNT
    endif
  endif
endif
ifdef CONFIG_HAVE_FENTRY
  ifeq ($(call cc-option-yn, -mfentry),y)
    CC_FLAGS_FTRACE	+= -mfentry
    CC_FLAGS_USING	+= -DCC_USING_FENTRY
  endif
endif
export CC_FLAGS_FTRACE
KBUILD_CFLAGS	+= $(CC_FLAGS_FTRACE) $(CC_FLAGS_USING)
KBUILD_AFLAGS	+= $(CC_FLAGS_USING)
ifdef CONFIG_DYNAMIC_FTRACE
	ifdef CONFIG_HAVE_C_RECORDMCOUNT
		BUILD_C_RECORDMCOUNT := y
		export BUILD_C_RECORDMCOUNT
	endif
endif
endif

# We trigger additional mismatches with less inlining
ifdef CONFIG_DEBUG_SECTION_MISMATCH
KBUILD_CFLAGS += $(call cc-option, -fno-inline-functions-called-once)
endif

ifdef CONFIG_LD_DEAD_CODE_DATA_ELIMINATION
KBUILD_CFLAGS_KERNEL += -ffunction-sections -fdata-sections
LDFLAGS_vmlinux += --gc-sections
endif

# arch Makefile may override CC so keep this after arch Makefile is included
NOSTDINC_FLAGS += -nostdinc -isystem $(shell $(CC) -print-file-name=include)

# warn about C99 declaration after statement
KBUILD_CFLAGS += -Wdeclaration-after-statement

# Variable Length Arrays (VLAs) should not be used anywhere in the kernel
KBUILD_CFLAGS += $(call cc-option,-Wvla)

# disable pointer signed / unsigned warnings in gcc 4.0
KBUILD_CFLAGS += -Wno-pointer-sign

# disable stringop warnings in gcc 8+
KBUILD_CFLAGS += $(call cc-disable-warning, stringop-truncation)

# disable invalid "can't wrap" optimizations for signed / pointers
KBUILD_CFLAGS	+= $(call cc-option,-fno-strict-overflow)

# clang sets -fmerge-all-constants by default as optimization, but this
# is non-conforming behavior for C and in fact breaks the kernel, so we
# need to disable it here generally.
KBUILD_CFLAGS	+= $(call cc-option,-fno-merge-all-constants)

# for gcc -fno-merge-all-constants disables everything, but it is fine
# to have actual conforming behavior enabled.
KBUILD_CFLAGS	+= $(call cc-option,-fmerge-constants)

# Make sure -fstack-check isn't enabled (like gentoo apparently did)
KBUILD_CFLAGS  += $(call cc-option,-fno-stack-check,)

# conserve stack if available
KBUILD_CFLAGS   += $(call cc-option,-fconserve-stack)

# Prohibit date/time macros, which would make the build non-deterministic
KBUILD_CFLAGS   += $(call cc-option,-Werror=date-time)

# enforce correct pointer usage
KBUILD_CFLAGS   += $(call cc-option,-Werror=incompatible-pointer-types)

# Require designated initializers for all marked structures
KBUILD_CFLAGS   += $(call cc-option,-Werror=designated-init)

# change __FILE__ to the relative path from the srctree
KBUILD_CFLAGS	+= $(call cc-option,-fmacro-prefix-map=$(srctree)/=)

# use the deterministic mode of AR if available
KBUILD_ARFLAGS := $(call ar-option,D)

include scripts/Makefile.kasan
include scripts/Makefile.extrawarn
include scripts/Makefile.ubsan

# Add any arch overrides and user supplied CPPFLAGS, AFLAGS and CFLAGS as the
# last assignments
KBUILD_CPPFLAGS += $(ARCH_CPPFLAGS) $(KCPPFLAGS)
KBUILD_AFLAGS   += $(ARCH_AFLAGS)   $(KAFLAGS)
KBUILD_CFLAGS   += $(ARCH_CFLAGS)   $(KCFLAGS)

# Use --build-id when available.
LDFLAGS_BUILD_ID := $(call ld-option, --build-id)
KBUILD_LDFLAGS_MODULE += $(LDFLAGS_BUILD_ID)
LDFLAGS_vmlinux += $(LDFLAGS_BUILD_ID)

ifeq ($(CONFIG_STRIP_ASM_SYMS),y)
LDFLAGS_vmlinux	+= $(call ld-option, -X,)
endif

# insure the checker run with the right endianness
CHECKFLAGS += $(if $(CONFIG_CPU_BIG_ENDIAN),-mbig-endian,-mlittle-endian)

# the checker needs the correct machine size
CHECKFLAGS += $(if $(CONFIG_64BIT),-m64,-m32)

# Default kernel image to build when no specific target is given.
# KBUILD_IMAGE may be overruled on the command line or
# set in the environment
# Also any assignments in arch/$(ARCH)/Makefile take precedence over
# this default value
export KBUILD_IMAGE ?= vmlinux

#
# INSTALL_PATH specifies where to place the updated kernel and system map
# images. Default is /boot, but you can set it to other values
export	INSTALL_PATH ?= /boot

#
# INSTALL_DTBS_PATH specifies a prefix for relocations required by build roots.
# Like INSTALL_MOD_PATH, it isn't defined in the Makefile, but can be passed as
# an argument if needed. Otherwise it defaults to the kernel install path
#
export INSTALL_DTBS_PATH ?= $(INSTALL_PATH)/dtbs/$(KERNELRELEASE)

#
# INSTALL_MOD_PATH specifies a prefix to MODLIB for module directory
# relocations required by build roots.  This is not defined in the
# makefile but the argument can be passed to make if needed.
#

MODLIB	= $(INSTALL_MOD_PATH)/lib/modules/$(KERNELRELEASE)
export MODLIB

#
# INSTALL_MOD_STRIP, if defined, will cause modules to be
# stripped after they are installed.  If INSTALL_MOD_STRIP is '1', then
# the default option --strip-debug will be used.  Otherwise,
# INSTALL_MOD_STRIP value will be used as the options to the strip command.

ifdef INSTALL_MOD_STRIP
ifeq ($(INSTALL_MOD_STRIP),1)
mod_strip_cmd = $(STRIP) --strip-debug
else
mod_strip_cmd = $(STRIP) $(INSTALL_MOD_STRIP)
endif # INSTALL_MOD_STRIP=1
else
mod_strip_cmd = true
endif # INSTALL_MOD_STRIP
export mod_strip_cmd

# CONFIG_MODULE_COMPRESS, if defined, will cause module to be compressed
# after they are installed in agreement with CONFIG_MODULE_COMPRESS_GZIP
# or CONFIG_MODULE_COMPRESS_XZ.

mod_compress_cmd = true
ifdef CONFIG_MODULE_COMPRESS
  ifdef CONFIG_MODULE_COMPRESS_GZIP
    mod_compress_cmd = gzip -n -f
  endif # CONFIG_MODULE_COMPRESS_GZIP
  ifdef CONFIG_MODULE_COMPRESS_XZ
    mod_compress_cmd = xz -f
  endif # CONFIG_MODULE_COMPRESS_XZ
endif # CONFIG_MODULE_COMPRESS
export mod_compress_cmd

# Select initial ramdisk compression format, default is gzip(1).
# This shall be used by the dracut(8) tool while creating an initramfs image.
#
INITRD_COMPRESS-y                  := gzip
INITRD_COMPRESS-$(CONFIG_RD_BZIP2) := bzip2
INITRD_COMPRESS-$(CONFIG_RD_LZMA)  := lzma
INITRD_COMPRESS-$(CONFIG_RD_XZ)    := xz
INITRD_COMPRESS-$(CONFIG_RD_LZO)   := lzo
INITRD_COMPRESS-$(CONFIG_RD_LZ4)   := lz4
# do not export INITRD_COMPRESS, since we didn't actually
# choose a sane default compression above.
# export INITRD_COMPRESS := $(INITRD_COMPRESS-y)

ifdef CONFIG_MODULE_SIG_ALL
$(eval $(call config_filename,MODULE_SIG_KEY))

mod_sign_cmd = scripts/sign-file $(CONFIG_MODULE_SIG_HASH) $(MODULE_SIG_KEY_SRCPREFIX)$(CONFIG_MODULE_SIG_KEY) certs/signing_key.x509
else
mod_sign_cmd = true
endif
export mod_sign_cmd

ifdef CONFIG_STACK_VALIDATION
  has_libelf := $(call try-run,\
		echo "int main() {}" | $(HOSTCC) -xc -o /dev/null -lelf -,1,0)
  ifeq ($(has_libelf),1)
    objtool_target := tools/objtool FORCE
  else
    SKIP_STACK_VALIDATION := 1
    export SKIP_STACK_VALIDATION
  endif
endif

PHONY += prepare0

suse_version_h := include/generated/uapi/linux/suse_version.h

define filechk_suse_version
	$(CONFIG_SHELL) $(srctree)/scripts/gen-suse_version_h.sh
endef

$(suse_version_h): include/config/auto.conf FORCE
	$(call filechk,suse_version)

<<<<<<< HEAD
PHONY += prepare0

=======
>>>>>>> 8ccc0d69
ifeq ($(KBUILD_EXTMOD),)
core-y		+= kernel/ certs/ mm/ fs/ ipc/ security/ crypto/ block/

vmlinux-dirs	:= $(patsubst %/,%,$(filter %/, $(init-y) $(init-m) \
		     $(core-y) $(core-m) $(drivers-y) $(drivers-m) \
		     $(net-y) $(net-m) $(libs-y) $(libs-m) $(virt-y)))

vmlinux-alldirs	:= $(sort $(vmlinux-dirs) $(patsubst %/,%,$(filter %/, \
		     $(init-) $(core-) $(drivers-) $(net-) $(libs-) $(virt-))))

init-y		:= $(patsubst %/, %/built-in.a, $(init-y))
core-y		:= $(patsubst %/, %/built-in.a, $(core-y))
drivers-y	:= $(patsubst %/, %/built-in.a, $(drivers-y))
net-y		:= $(patsubst %/, %/built-in.a, $(net-y))
libs-y1		:= $(patsubst %/, %/lib.a, $(libs-y))
libs-y2		:= $(patsubst %/, %/built-in.a, $(filter-out %.a, $(libs-y)))
virt-y		:= $(patsubst %/, %/built-in.a, $(virt-y))

# Externally visible symbols (used by link-vmlinux.sh)
export KBUILD_VMLINUX_INIT := $(head-y) $(init-y)
export KBUILD_VMLINUX_MAIN := $(core-y) $(libs-y2) $(drivers-y) $(net-y) $(virt-y)
export KBUILD_VMLINUX_LIBS := $(libs-y1)
export KBUILD_LDS          := arch/$(SRCARCH)/kernel/vmlinux.lds
export LDFLAGS_vmlinux
# used by scripts/package/Makefile
export KBUILD_ALLDIRS := $(sort $(filter-out arch/%,$(vmlinux-alldirs)) arch Documentation include samples scripts tools)

vmlinux-deps := $(KBUILD_LDS) $(KBUILD_VMLINUX_INIT) $(KBUILD_VMLINUX_MAIN) $(KBUILD_VMLINUX_LIBS)

# Recurse until adjust_autoksyms.sh is satisfied
PHONY += autoksyms_recursive
autoksyms_recursive: $(vmlinux-deps)
ifdef CONFIG_TRIM_UNUSED_KSYMS
	$(Q)$(CONFIG_SHELL) $(srctree)/scripts/adjust_autoksyms.sh \
	  "$(MAKE) -f $(srctree)/Makefile vmlinux"
endif

# For the kernel to actually contain only the needed exported symbols,
# we have to build modules as well to determine what those symbols are.
# (this can be evaluated only once include/config/auto.conf has been included)
ifdef CONFIG_TRIM_UNUSED_KSYMS
  KBUILD_MODULES := 1
endif

autoksyms_h := $(if $(CONFIG_TRIM_UNUSED_KSYMS), include/generated/autoksyms.h)

$(autoksyms_h):
	$(Q)mkdir -p $(dir $@)
	$(Q)touch $@

ARCH_POSTLINK := $(wildcard $(srctree)/arch/$(SRCARCH)/Makefile.postlink)

# Final link of vmlinux with optional arch pass after final link
cmd_link-vmlinux =                                                 \
	$(CONFIG_SHELL) $< $(LD) $(KBUILD_LDFLAGS) $(LDFLAGS_vmlinux) ;    \
	$(if $(ARCH_POSTLINK), $(MAKE) -f $(ARCH_POSTLINK) $@, true)

vmlinux: scripts/link-vmlinux.sh autoksyms_recursive $(vmlinux-deps) FORCE
ifdef CONFIG_GDB_SCRIPTS
	$(Q)ln -fsn $(abspath $(srctree)/scripts/gdb/vmlinux-gdb.py)
endif
	+$(call if_changed,link-vmlinux)

targets := vmlinux

# Build samples along the rest of the kernel. This needs headers_install.
ifdef CONFIG_SAMPLES
vmlinux-dirs += samples
samples: headers_install
endif

# The actual objects are generated when descending,
# make sure no implicit rule kicks in
$(sort $(vmlinux-deps)): $(vmlinux-dirs) ;

# Handle descending into subdirectories listed in $(vmlinux-dirs)
# Preset locale variables to speed up the build process. Limit locale
# tweaks to this spot to avoid wrong language settings when running
# make menuconfig etc.
# Error messages still appears in the original language

PHONY += $(vmlinux-dirs)
$(vmlinux-dirs): prepare
	$(Q)$(MAKE) $(build)=$@ need-builtin=1

filechk_kernel.release = \
	echo "$(KERNELVERSION)$$($(CONFIG_SHELL) $(srctree)/scripts/setlocalversion $(srctree))"

# Store (new) KERNELRELEASE string in include/config/kernel.release
include/config/kernel.release: $(srctree)/Makefile FORCE
	$(call filechk,kernel.release)

# Additional helpers built in scripts/
# Carefully list dependencies so we do not try to build scripts twice
# in parallel
PHONY += scripts
scripts: scripts_basic scripts_dtc
	$(Q)$(MAKE) $(build)=$(@)

# Things we need to do before we recursively start building the kernel
# or the modules are listed in "prepare".
# A multi level approach is used. prepareN is processed before prepareN-1.
# archprepare is used in arch Makefiles and when processed asm symlink,
# version.h and scripts_basic is processed / created.

PHONY += prepare archprepare prepare1 prepare2 prepare3

# prepare3 is used to check if we are building in a separate output directory,
# and if so do:
# 1) Check that make has not been executed in the kernel src $(srctree)
prepare3: include/config/kernel.release
ifneq ($(KBUILD_SRC),)
	@$(kecho) '  Using $(srctree) as source for kernel'
	$(Q)if [ -f $(srctree)/.config -o -d $(srctree)/include/config ]; then \
		echo >&2 "  $(srctree) is not clean, please run 'make mrproper'"; \
		echo >&2 "  in the '$(srctree)' directory.";\
		/bin/false; \
	fi;
endif

# prepare2 creates a makefile if using a separate output directory.
# From this point forward, .config has been reprocessed, so any rules
# that need to depend on updated CONFIG_* values can be checked here.
prepare2: prepare3 outputmakefile asm-generic

prepare1: prepare2 $(version_h) $(autoksyms_h) include/generated/utsrelease.h \
                   $(suse_version_h)
	$(cmd_crmodverdir)

archprepare: archheaders archscripts prepare1 scripts

prepare0: archprepare
	$(Q)$(MAKE) $(build)=scripts/mod
	$(Q)$(MAKE) $(build)=.

# All the preparing..
prepare: prepare0 prepare-objtool

# Support for using generic headers in asm-generic
asm-generic := -f $(srctree)/scripts/Makefile.asm-generic obj

PHONY += asm-generic uapi-asm-generic
asm-generic: uapi-asm-generic
	$(Q)$(MAKE) $(asm-generic)=arch/$(SRCARCH)/include/generated/asm
uapi-asm-generic:
	$(Q)$(MAKE) $(asm-generic)=arch/$(SRCARCH)/include/generated/uapi/asm

PHONY += prepare-objtool
prepare-objtool: $(objtool_target)
ifeq ($(SKIP_STACK_VALIDATION),1)
ifdef CONFIG_UNWINDER_ORC
	@echo "error: Cannot generate ORC metadata for CONFIG_UNWINDER_ORC=y, please install libelf-dev, libelf-devel or elfutils-libelf-devel" >&2
	@false
else
	@echo "warning: Cannot use CONFIG_STACK_VALIDATION=y, please install libelf-dev, libelf-devel or elfutils-libelf-devel" >&2
endif
endif

# Generate some files
# ---------------------------------------------------------------------------

# KERNELRELEASE can change from a few different places, meaning version.h
# needs to be updated, so this check is forced on all builds

uts_len := 64
define filechk_utsrelease.h
	if [ `echo -n "$(KERNELRELEASE)" | wc -c ` -gt $(uts_len) ]; then \
	  echo '"$(KERNELRELEASE)" exceeds $(uts_len) characters' >&2;    \
	  exit 1;                                                         \
	fi;                                                               \
	echo \#define UTS_RELEASE \"$(KERNELRELEASE)\"
endef

define filechk_version.h
	echo \#define LINUX_VERSION_CODE $(shell                         \
	expr $(VERSION) \* 65536 + 0$(PATCHLEVEL) \* 256 + 0$(SUBLEVEL)); \
	echo '#define KERNEL_VERSION(a,b,c) (((a) << 16) + ((b) << 8) + (c))'
endef

$(version_h): FORCE
	$(call filechk,version.h)
	$(Q)rm -f $(old_version_h)

include/generated/utsrelease.h: include/config/kernel.release FORCE
	$(call filechk,utsrelease.h)

PHONY += headerdep
headerdep:
	$(Q)find $(srctree)/include/ -name '*.h' | xargs --max-args 1 \
	$(srctree)/scripts/headerdep.pl -I$(srctree)/include

# ---------------------------------------------------------------------------
# Kernel headers

#Default location for installed headers
export INSTALL_HDR_PATH = $(objtree)/usr

# If we do an all arch process set dst to include/arch-$(SRCARCH)
hdr-dst = $(if $(KBUILD_HEADERS), dst=include/arch-$(SRCARCH), dst=include)

PHONY += archheaders archscripts

PHONY += __headers
__headers: $(version_h) scripts_basic uapi-asm-generic archheaders archscripts
	$(Q)$(MAKE) $(build)=scripts build_unifdef

PHONY += headers_install_all
headers_install_all:
	$(Q)$(CONFIG_SHELL) $(srctree)/scripts/headers.sh install

PHONY += headers_install
headers_install: __headers
	$(if $(wildcard $(srctree)/arch/$(SRCARCH)/include/uapi/asm/Kbuild),, \
	  $(error Headers not exportable for the $(SRCARCH) architecture))
	$(Q)$(MAKE) $(hdr-inst)=include/uapi dst=include
	$(Q)$(MAKE) $(hdr-inst)=arch/$(SRCARCH)/include/uapi $(hdr-dst)

PHONY += headers_check_all
headers_check_all: headers_install_all
	$(Q)$(CONFIG_SHELL) $(srctree)/scripts/headers.sh check

PHONY += headers_check
headers_check: headers_install
	$(Q)$(MAKE) $(hdr-inst)=include/uapi dst=include HDRCHECK=1
	$(Q)$(MAKE) $(hdr-inst)=arch/$(SRCARCH)/include/uapi $(hdr-dst) HDRCHECK=1

ifdef CONFIG_HEADERS_CHECK
all: headers_check
endif

# ---------------------------------------------------------------------------
# Kernel selftest

PHONY += kselftest
kselftest:
	$(Q)$(MAKE) -C $(srctree)/tools/testing/selftests run_tests

PHONY += kselftest-clean
kselftest-clean:
	$(Q)$(MAKE) -C $(srctree)/tools/testing/selftests clean

PHONY += kselftest-merge
kselftest-merge:
	$(if $(wildcard $(objtree)/.config),, $(error No .config exists, config your kernel first!))
	$(Q)$(CONFIG_SHELL) $(srctree)/scripts/kconfig/merge_config.sh \
		-m $(objtree)/.config \
		$(srctree)/tools/testing/selftests/*/config
	+$(Q)$(MAKE) -f $(srctree)/Makefile olddefconfig

# ---------------------------------------------------------------------------
# Devicetree files

ifneq ($(wildcard $(srctree)/arch/$(SRCARCH)/boot/dts/),)
dtstree := arch/$(SRCARCH)/boot/dts
endif

ifneq ($(dtstree),)

%.dtb: prepare3 scripts_dtc
	$(Q)$(MAKE) $(build)=$(dtstree) $(dtstree)/$@

PHONY += dtbs dtbs_install dt_binding_check
dtbs dtbs_check: prepare3 scripts_dtc
	$(Q)$(MAKE) $(build)=$(dtstree)

dtbs_check: export CHECK_DTBS=1
dtbs_check: dt_binding_check

dtbs_install:
	$(Q)$(MAKE) $(dtbinst)=$(dtstree)

ifdef CONFIG_OF_EARLY_FLATTREE
all: dtbs
endif

endif

PHONY += scripts_dtc
scripts_dtc: scripts_basic
	$(Q)$(MAKE) $(build)=scripts/dtc

dt_binding_check: scripts_dtc
	$(Q)$(MAKE) $(build)=Documentation/devicetree/bindings

# ---------------------------------------------------------------------------
# Modules

ifdef CONFIG_MODULES

# By default, build modules as well

all: modules

# Build modules
#
# A module can be listed more than once in obj-m resulting in
# duplicate lines in modules.order files.  Those are removed
# using awk while concatenating to the final file.

PHONY += modules
modules: $(vmlinux-dirs) $(if $(KBUILD_BUILTIN),vmlinux) modules.builtin
	$(Q)$(AWK) '!x[$$0]++' $(vmlinux-dirs:%=$(objtree)/%/modules.order) > $(objtree)/modules.order
	@$(kecho) '  Building modules, stage 2.';
	$(Q)$(MAKE) -f $(srctree)/scripts/Makefile.modpost

modules.builtin: $(vmlinux-dirs:%=%/modules.builtin)
	$(Q)$(AWK) '!x[$$0]++' $^ > $(objtree)/modules.builtin

%/modules.builtin: include/config/auto.conf include/config/tristate.conf
	$(Q)$(MAKE) $(modbuiltin)=$*


# Target to prepare building external modules
PHONY += modules_prepare
modules_prepare: prepare

# Target to install modules
PHONY += modules_install
modules_install: _modinst_ _modinst_post

PHONY += _modinst_
_modinst_:
	@rm -rf $(MODLIB)/kernel
	@rm -f $(MODLIB)/source
	@mkdir -p $(MODLIB)/kernel
	@ln -s $(abspath $(srctree)) $(MODLIB)/source
	@if [ ! $(objtree) -ef  $(MODLIB)/build ]; then \
		rm -f $(MODLIB)/build ; \
		ln -s $(CURDIR) $(MODLIB)/build ; \
	fi
	@cp -f $(objtree)/modules.order $(MODLIB)/
	@cp -f $(objtree)/modules.builtin $(MODLIB)/
	$(Q)$(MAKE) -f $(srctree)/scripts/Makefile.modinst

# This depmod is only for convenience to give the initial
# boot a modules.dep even before / is mounted read-write.  However the
# boot script depmod is the master version.
PHONY += _modinst_post
_modinst_post: _modinst_
	$(call cmd,depmod)

ifeq ($(CONFIG_MODULE_SIG), y)
PHONY += modules_sign
modules_sign:
	$(Q)$(MAKE) -f $(srctree)/scripts/Makefile.modsign
endif

else # CONFIG_MODULES

# Modules not configured
# ---------------------------------------------------------------------------

PHONY += modules modules_install
modules modules_install:
	@echo >&2
	@echo >&2 "The present kernel configuration has modules disabled."
	@echo >&2 "Type 'make config' and enable loadable module support."
	@echo >&2 "Then build a kernel with module support enabled."
	@echo >&2
	@exit 1

endif # CONFIG_MODULES

###
# Cleaning is done on three levels.
# make clean     Delete most generated files
#                Leave enough to build external modules
# make mrproper  Delete the current configuration, and all generated files
# make distclean Remove editor backup files, patch leftover files and the like

# Directories & files removed with 'make clean'
CLEAN_DIRS  += $(MODVERDIR) include/ksym

# Directories & files removed with 'make mrproper'
MRPROPER_DIRS  += include/config usr/include include/generated          \
		  arch/*/include/generated .tmp_objdiff
MRPROPER_FILES += .config .config.old .version \
		  Module.symvers tags TAGS cscope* GPATH GTAGS GRTAGS GSYMS \
		  signing_key.pem signing_key.priv signing_key.x509	\
		  x509.genkey extra_certificates signing_key.x509.keyid	\
		  signing_key.x509.signer vmlinux-gdb.py

# clean - Delete most, but leave enough to build external modules
#
clean: rm-dirs  := $(CLEAN_DIRS)
clean: rm-files := $(CLEAN_FILES)
clean-dirs      := $(addprefix _clean_, . $(vmlinux-alldirs) Documentation samples)

PHONY += $(clean-dirs) clean archclean vmlinuxclean
$(clean-dirs):
	$(Q)$(MAKE) $(clean)=$(patsubst _clean_%,%,$@)

vmlinuxclean:
	$(Q)$(CONFIG_SHELL) $(srctree)/scripts/link-vmlinux.sh clean
	$(Q)$(if $(ARCH_POSTLINK), $(MAKE) -f $(ARCH_POSTLINK) clean)

clean: archclean vmlinuxclean

# mrproper - Delete all generated files, including .config
#
mrproper: rm-dirs  := $(wildcard $(MRPROPER_DIRS))
mrproper: rm-files := $(wildcard $(MRPROPER_FILES))
mrproper-dirs      := $(addprefix _mrproper_,scripts)

PHONY += $(mrproper-dirs) mrproper
$(mrproper-dirs):
	$(Q)$(MAKE) $(clean)=$(patsubst _mrproper_%,%,$@)

mrproper: clean $(mrproper-dirs)
	$(call cmd,rmdirs)
	$(call cmd,rmfiles)

# distclean
#
PHONY += distclean

distclean: mrproper
	@find $(srctree) $(RCS_FIND_IGNORE) \
		\( -name '*.orig' -o -name '*.rej' -o -name '*~' \
		-o -name '*.bak' -o -name '#*#' -o -name '*%' \
		-o -name 'core' \) \
		-type f -print | xargs rm -f


# Packaging of the kernel to various formats
# ---------------------------------------------------------------------------
package-dir	:= scripts/package

%src-pkg: FORCE
	$(Q)$(MAKE) $(build)=$(package-dir) $@
%pkg: include/config/kernel.release FORCE
	$(Q)$(MAKE) $(build)=$(package-dir) $@


# Brief documentation of the typical targets used
# ---------------------------------------------------------------------------

boards := $(wildcard $(srctree)/arch/$(SRCARCH)/configs/*_defconfig)
boards := $(sort $(notdir $(boards)))
board-dirs := $(dir $(wildcard $(srctree)/arch/$(SRCARCH)/configs/*/*_defconfig))
board-dirs := $(sort $(notdir $(board-dirs:/=)))

PHONY += help
help:
	@echo  'Cleaning targets:'
	@echo  '  clean		  - Remove most generated files but keep the config and'
	@echo  '                    enough build support to build external modules'
	@echo  '  mrproper	  - Remove all generated files + config + various backup files'
	@echo  '  distclean	  - mrproper + remove editor backup and patch files'
	@echo  ''
	@echo  'Configuration targets:'
	@$(MAKE) -f $(srctree)/scripts/kconfig/Makefile help
	@echo  ''
	@echo  'Other generic targets:'
	@echo  '  all		  - Build all targets marked with [*]'
	@echo  '* vmlinux	  - Build the bare kernel'
	@echo  '* modules	  - Build all modules'
	@echo  '  modules_install - Install all modules to INSTALL_MOD_PATH (default: /)'
	@echo  '  dir/            - Build all files in dir and below'
	@echo  '  dir/file.[ois]  - Build specified target only'
	@echo  '  dir/file.ll     - Build the LLVM assembly file'
	@echo  '                    (requires compiler support for LLVM assembly generation)'
	@echo  '  dir/file.lst    - Build specified mixed source/assembly target only'
	@echo  '                    (requires a recent binutils and recent build (System.map))'
	@echo  '  dir/file.ko     - Build module including final link'
	@echo  '  modules_prepare - Set up for building external modules'
	@echo  '  tags/TAGS	  - Generate tags file for editors'
	@echo  '  cscope	  - Generate cscope index'
	@echo  '  gtags           - Generate GNU GLOBAL index'
	@echo  '  kernelrelease	  - Output the release version string (use with make -s)'
	@echo  '  kernelversion	  - Output the version stored in Makefile (use with make -s)'
	@echo  '  image_name	  - Output the image name (use with make -s)'
	@echo  '  headers_install - Install sanitised kernel headers to INSTALL_HDR_PATH'; \
	 echo  '                    (default: $(INSTALL_HDR_PATH))'; \
	 echo  ''
	@echo  'Static analysers:'
	@echo  '  checkstack      - Generate a list of stack hogs'
	@echo  '  namespacecheck  - Name space analysis on compiled kernel'
	@echo  '  versioncheck    - Sanity check on version.h usage'
	@echo  '  includecheck    - Check for duplicate included header files'
	@echo  '  export_report   - List the usages of all exported symbols'
	@echo  '  headers_check   - Sanity check on exported headers'
	@echo  '  headerdep       - Detect inclusion cycles in headers'
	@echo  '  coccicheck      - Check with Coccinelle'
	@echo  ''
	@echo  'Kernel selftest:'
	@echo  '  kselftest       - Build and run kernel selftest (run as root)'
	@echo  '                    Build, install, and boot kernel before'
	@echo  '                    running kselftest on it'
	@echo  '  kselftest-clean - Remove all generated kselftest files'
	@echo  '  kselftest-merge - Merge all the config dependencies of kselftest to existing'
	@echo  '                    .config.'
	@echo  ''
	@$(if $(dtstree), \
		echo 'Devicetree:'; \
		echo '* dtbs            - Build device tree blobs for enabled boards'; \
		echo '  dtbs_install    - Install dtbs to $(INSTALL_DTBS_PATH)'; \
		echo '')

	@echo 'Userspace tools targets:'
	@echo '  use "make tools/help"'
	@echo '  or  "cd tools; make help"'
	@echo  ''
	@echo  'Kernel packaging:'
	@$(MAKE) $(build)=$(package-dir) help
	@echo  ''
	@echo  'Documentation targets:'
	@$(MAKE) -f $(srctree)/Documentation/Makefile dochelp
	@echo  ''
	@echo  'Architecture specific targets ($(SRCARCH)):'
	@$(if $(archhelp),$(archhelp),\
		echo '  No architecture specific help defined for $(SRCARCH)')
	@echo  ''
	@$(if $(boards), \
		$(foreach b, $(boards), \
		printf "  %-24s - Build for %s\\n" $(b) $(subst _defconfig,,$(b));) \
		echo '')
	@$(if $(board-dirs), \
		$(foreach b, $(board-dirs), \
		printf "  %-16s - Show %s-specific targets\\n" help-$(b) $(b);) \
		printf "  %-16s - Show all of the above\\n" help-boards; \
		echo '')

	@echo  '  make V=0|1 [targets] 0 => quiet build (default), 1 => verbose build'
	@echo  '  make V=2   [targets] 2 => give reason for rebuild of target'
	@echo  '  make O=dir [targets] Locate all output files in "dir", including .config'
	@echo  '  make C=1   [targets] Check re-compiled c source with $$CHECK (sparse by default)'
	@echo  '  make C=2   [targets] Force check of all c source with $$CHECK'
	@echo  '  make RECORDMCOUNT_WARN=1 [targets] Warn about ignored mcount sections'
	@echo  '  make W=n   [targets] Enable extra gcc checks, n=1,2,3 where'
	@echo  '		1: warnings which may be relevant and do not occur too often'
	@echo  '		2: warnings which occur quite often but may still be relevant'
	@echo  '		3: more obscure warnings, can most likely be ignored'
	@echo  '		Multiple levels can be combined with W=12 or W=123'
	@echo  ''
	@echo  'Execute "make" or "make all" to build all targets marked with [*] '
	@echo  'For further info see the ./README file'


help-board-dirs := $(addprefix help-,$(board-dirs))

help-boards: $(help-board-dirs)

boards-per-dir = $(sort $(notdir $(wildcard $(srctree)/arch/$(SRCARCH)/configs/$*/*_defconfig)))

$(help-board-dirs): help-%:
	@echo  'Architecture specific targets ($(SRCARCH) $*):'
	@$(if $(boards-per-dir), \
		$(foreach b, $(boards-per-dir), \
		printf "  %-24s - Build for %s\\n" $*/$(b) $(subst _defconfig,,$(b));) \
		echo '')


# Documentation targets
# ---------------------------------------------------------------------------
DOC_TARGETS := xmldocs latexdocs pdfdocs htmldocs epubdocs cleandocs \
	       linkcheckdocs dochelp refcheckdocs
PHONY += $(DOC_TARGETS)
$(DOC_TARGETS): scripts_basic FORCE
	$(Q)$(MAKE) $(build)=Documentation $@

else # KBUILD_EXTMOD

###
# External module support.
# When building external modules the kernel used as basis is considered
# read-only, and no consistency checks are made and the make
# system is not used on the basis kernel. If updates are required
# in the basis kernel ordinary make commands (without M=...) must
# be used.
#
# The following are the only valid targets when building external
# modules.
# make M=dir clean     Delete all automatically generated files
# make M=dir modules   Make all modules in specified dir
# make M=dir	       Same as 'make M=dir modules'
# make M=dir modules_install
#                      Install the modules built in the module directory
#                      Assumes install directory is already created

# We are always building modules
KBUILD_MODULES := 1

PHONY += $(objtree)/Module.symvers
$(objtree)/Module.symvers:
	@test -e $(objtree)/Module.symvers || ( \
	echo; \
	echo "  WARNING: Symbol version dump $(objtree)/Module.symvers"; \
	echo "           is missing; modules will have no dependencies and modversions."; \
	echo )

module-dirs := $(addprefix _module_,$(KBUILD_EXTMOD))
PHONY += $(module-dirs) modules
$(module-dirs): prepare $(objtree)/Module.symvers
	$(Q)$(MAKE) $(build)=$(patsubst _module_%,%,$@)

modules: $(module-dirs)
	@$(kecho) '  Building modules, stage 2.';
	$(Q)$(MAKE) -f $(srctree)/scripts/Makefile.modpost

PHONY += modules_install
modules_install: _emodinst_ _emodinst_post

install-dir := $(if $(INSTALL_MOD_DIR),$(INSTALL_MOD_DIR),extra)
PHONY += _emodinst_
_emodinst_:
	$(Q)mkdir -p $(MODLIB)/$(install-dir)
	$(Q)$(MAKE) -f $(srctree)/scripts/Makefile.modinst

PHONY += _emodinst_post
_emodinst_post: _emodinst_
	$(call cmd,depmod)

clean-dirs := $(addprefix _clean_,$(KBUILD_EXTMOD))

PHONY += $(clean-dirs) clean
$(clean-dirs):
	$(Q)$(MAKE) $(clean)=$(patsubst _clean_%,%,$@)

clean:	rm-dirs := $(MODVERDIR)
clean: rm-files := $(KBUILD_EXTMOD)/Module.symvers

PHONY += help
help:
	@echo  '  Building external modules.'
	@echo  '  Syntax: make -C path/to/kernel/src M=$$PWD target'
	@echo  ''
	@echo  '  modules         - default target, build the module(s)'
	@echo  '  modules_install - install the module'
	@echo  '  clean           - remove generated files in module directory only'
	@echo  ''

<<<<<<< HEAD
# Dummies...
PHONY += prepare scripts
prepare:
	$(cmd_crmodverdir)
scripts: ;
=======
PHONY += prepare
prepare:
	$(cmd_crmodverdir)
>>>>>>> 8ccc0d69
endif # KBUILD_EXTMOD

clean: $(clean-dirs)
	$(call cmd,rmdirs)
	$(call cmd,rmfiles)
	@find $(if $(KBUILD_EXTMOD), $(KBUILD_EXTMOD), .) $(RCS_FIND_IGNORE) \
		\( -name '*.[aios]' -o -name '*.ko' -o -name '.*.cmd' \
		-o -name '*.ko.*' \
		-o -name '*.dtb' -o -name '*.dtb.S' -o -name '*.dt.yaml' \
		-o -name '*.dwo' -o -name '*.lst' \
		-o -name '*.su'  \
		-o -name '.*.d' -o -name '.*.tmp' -o -name '*.mod.c' \
		-o -name '*.lex.c' -o -name '*.tab.[ch]' \
		-o -name '*.asn1.[ch]' \
		-o -name '*.symtypes' -o -name 'modules.order' \
		-o -name modules.builtin -o -name '.tmp_*.o.*' \
		-o -name '*.c.[012]*.*' \
		-o -name '*.ll' \
		-o -name '*.gcno' \) -type f -print | xargs rm -f

# Generate tags for editors
# ---------------------------------------------------------------------------
quiet_cmd_tags = GEN     $@
      cmd_tags = $(CONFIG_SHELL) $(srctree)/scripts/tags.sh $@

tags TAGS cscope gtags: FORCE
	$(call cmd,tags)

# Scripts to check various things for consistency
# ---------------------------------------------------------------------------

PHONY += includecheck versioncheck coccicheck namespacecheck export_report

includecheck:
	find $(srctree)/* $(RCS_FIND_IGNORE) \
		-name '*.[hcS]' -type f -print | sort \
		| xargs $(PERL) -w $(srctree)/scripts/checkincludes.pl

versioncheck:
	find $(srctree)/* $(RCS_FIND_IGNORE) \
		-name '*.[hcS]' -type f -print | sort \
		| xargs $(PERL) -w $(srctree)/scripts/checkversion.pl

coccicheck:
	$(Q)$(CONFIG_SHELL) $(srctree)/scripts/$@

namespacecheck:
	$(PERL) $(srctree)/scripts/namespace.pl

export_report:
	$(PERL) $(srctree)/scripts/export_report.pl

PHONY += checkstack kernelrelease kernelversion image_name

# UML needs a little special treatment here.  It wants to use the host
# toolchain, so needs $(SUBARCH) passed to checkstack.pl.  Everyone
# else wants $(ARCH), including people doing cross-builds, which means
# that $(SUBARCH) doesn't work here.
ifeq ($(ARCH), um)
CHECKSTACK_ARCH := $(SUBARCH)
else
CHECKSTACK_ARCH := $(ARCH)
endif
checkstack:
	$(OBJDUMP) -d vmlinux $$(find . -name '*.ko') | \
	$(PERL) $(src)/scripts/checkstack.pl $(CHECKSTACK_ARCH)

kernelrelease:
	@echo "$(KERNELVERSION)$$($(CONFIG_SHELL) $(srctree)/scripts/setlocalversion $(srctree))"

kernelversion:
	@echo $(KERNELVERSION)

image_name:
	@echo $(KBUILD_IMAGE)

# Clear a bunch of variables before executing the submake
tools/: FORCE
	$(Q)mkdir -p $(objtree)/tools
	$(Q)$(MAKE) LDFLAGS= MAKEFLAGS="$(tools_silent) $(filter --j% -j,$(MAKEFLAGS))" O=$(abspath $(objtree)) subdir=tools -C $(src)/tools/

tools/%: FORCE
	$(Q)mkdir -p $(objtree)/tools
	$(Q)$(MAKE) LDFLAGS= MAKEFLAGS="$(tools_silent) $(filter --j% -j,$(MAKEFLAGS))" O=$(abspath $(objtree)) subdir=tools -C $(src)/tools/ $*

# Single targets
# ---------------------------------------------------------------------------
# Single targets are compatible with:
# - build with mixed source and output
# - build with separate output dir 'make O=...'
# - external modules
#
#  target-dir => where to store outputfile
#  build-dir  => directory in kernel source tree to use

ifeq ($(KBUILD_EXTMOD),)
        build-dir  = $(patsubst %/,%,$(dir $@))
        target-dir = $(dir $@)
else
        zap-slash=$(filter-out .,$(patsubst %/,%,$(dir $@)))
        build-dir  = $(KBUILD_EXTMOD)$(if $(zap-slash),/$(zap-slash))
        target-dir = $(if $(KBUILD_EXTMOD),$(dir $<),$(dir $@))
endif

%.s: %.c prepare FORCE
	$(Q)$(MAKE) $(build)=$(build-dir) $(target-dir)$(notdir $@)
%.i: %.c prepare FORCE
	$(Q)$(MAKE) $(build)=$(build-dir) $(target-dir)$(notdir $@)
%.o: %.c prepare FORCE
	$(Q)$(MAKE) $(build)=$(build-dir) $(target-dir)$(notdir $@)
%.lst: %.c prepare FORCE
	$(Q)$(MAKE) $(build)=$(build-dir) $(target-dir)$(notdir $@)
%.s: %.S prepare FORCE
	$(Q)$(MAKE) $(build)=$(build-dir) $(target-dir)$(notdir $@)
%.o: %.S prepare FORCE
	$(Q)$(MAKE) $(build)=$(build-dir) $(target-dir)$(notdir $@)
%.symtypes: %.c prepare FORCE
	$(Q)$(MAKE) $(build)=$(build-dir) $(target-dir)$(notdir $@)
%.ll: %.c prepare FORCE
	$(Q)$(MAKE) $(build)=$(build-dir) $(target-dir)$(notdir $@)

# Modules
<<<<<<< HEAD
/: prepare scripts FORCE
=======
/: prepare FORCE
>>>>>>> 8ccc0d69
	$(Q)$(MAKE) KBUILD_MODULES=$(if $(CONFIG_MODULES),1) \
	$(build)=$(build-dir)
# Make sure the latest headers are built for Documentation
Documentation/ samples/: headers_install
<<<<<<< HEAD
%/: prepare scripts FORCE
	$(Q)$(MAKE) KBUILD_MODULES=$(if $(CONFIG_MODULES),1) \
	$(build)=$(build-dir)
%.ko: prepare scripts FORCE
=======
%/: prepare FORCE
	$(Q)$(MAKE) KBUILD_MODULES=$(if $(CONFIG_MODULES),1) \
	$(build)=$(build-dir)
%.ko: prepare FORCE
>>>>>>> 8ccc0d69
	$(Q)$(MAKE) KBUILD_MODULES=$(if $(CONFIG_MODULES),1)   \
	$(build)=$(build-dir) $(@:.ko=.o)
	$(Q)$(MAKE) -f $(srctree)/scripts/Makefile.modpost

# FIXME Should go into a make.lib or something
# ===========================================================================

quiet_cmd_rmdirs = $(if $(wildcard $(rm-dirs)),CLEAN   $(wildcard $(rm-dirs)))
      cmd_rmdirs = rm -rf $(rm-dirs)

quiet_cmd_rmfiles = $(if $(wildcard $(rm-files)),CLEAN   $(wildcard $(rm-files)))
      cmd_rmfiles = rm -f $(rm-files)

# Run depmod only if we have System.map and depmod is executable
quiet_cmd_depmod = DEPMOD  $(KERNELRELEASE)
      cmd_depmod = $(CONFIG_SHELL) $(srctree)/scripts/depmod.sh $(DEPMOD) \
                   $(KERNELRELEASE)

# Create temporary dir for module support files
# clean it up only when building all modules
cmd_crmodverdir = $(Q)mkdir -p $(MODVERDIR) \
                  $(if $(KBUILD_MODULES),; rm -f $(MODVERDIR)/*)

# read saved command lines for existing targets
existing-targets := $(wildcard $(sort $(targets)))

cmd_files := $(foreach f,$(existing-targets),$(dir $(f)).$(notdir $(f)).cmd)
$(cmd_files): ;	# Do not try to update included dependency files
-include $(cmd_files)

endif   # ifeq ($(config-targets),1)
endif   # ifeq ($(mixed-targets),1)
endif	# skip-makefile

PHONY += FORCE
FORCE:

# Declare the contents of the PHONY variable as phony.  We keep that
# information in a variable so we can use it in if_changed and friends.
.PHONY: $(PHONY)<|MERGE_RESOLUTION|>--- conflicted
+++ resolved
@@ -1,13 +1,7 @@
 # SPDX-License-Identifier: GPL-2.0
-<<<<<<< HEAD
-VERSION = 4
-PATCHLEVEL = 20
-SUBLEVEL = 13
-=======
 VERSION = 5
 PATCHLEVEL = 0
 SUBLEVEL = 0
->>>>>>> 8ccc0d69
 EXTRAVERSION =
 NAME = Shy Crocodile
 
@@ -977,11 +971,6 @@
 $(suse_version_h): include/config/auto.conf FORCE
 	$(call filechk,suse_version)
 
-<<<<<<< HEAD
-PHONY += prepare0
-
-=======
->>>>>>> 8ccc0d69
 ifeq ($(KBUILD_EXTMOD),)
 core-y		+= kernel/ certs/ mm/ fs/ ipc/ security/ crypto/ block/
 
@@ -1614,17 +1603,9 @@
 	@echo  '  clean           - remove generated files in module directory only'
 	@echo  ''
 
-<<<<<<< HEAD
-# Dummies...
-PHONY += prepare scripts
-prepare:
-	$(cmd_crmodverdir)
-scripts: ;
-=======
 PHONY += prepare
 prepare:
 	$(cmd_crmodverdir)
->>>>>>> 8ccc0d69
 endif # KBUILD_EXTMOD
 
 clean: $(clean-dirs)
@@ -1747,26 +1728,15 @@
 	$(Q)$(MAKE) $(build)=$(build-dir) $(target-dir)$(notdir $@)
 
 # Modules
-<<<<<<< HEAD
-/: prepare scripts FORCE
-=======
 /: prepare FORCE
->>>>>>> 8ccc0d69
 	$(Q)$(MAKE) KBUILD_MODULES=$(if $(CONFIG_MODULES),1) \
 	$(build)=$(build-dir)
 # Make sure the latest headers are built for Documentation
 Documentation/ samples/: headers_install
-<<<<<<< HEAD
-%/: prepare scripts FORCE
-	$(Q)$(MAKE) KBUILD_MODULES=$(if $(CONFIG_MODULES),1) \
-	$(build)=$(build-dir)
-%.ko: prepare scripts FORCE
-=======
 %/: prepare FORCE
 	$(Q)$(MAKE) KBUILD_MODULES=$(if $(CONFIG_MODULES),1) \
 	$(build)=$(build-dir)
 %.ko: prepare FORCE
->>>>>>> 8ccc0d69
 	$(Q)$(MAKE) KBUILD_MODULES=$(if $(CONFIG_MODULES),1)   \
 	$(build)=$(build-dir) $(@:.ko=.o)
 	$(Q)$(MAKE) -f $(srctree)/scripts/Makefile.modpost
