--- conflicted
+++ resolved
@@ -1,11 +1,6 @@
 VERSION = 3
-<<<<<<< HEAD
-PATCHLEVEL = 11
-SUBLEVEL = 6
-=======
 PATCHLEVEL = 12
 SUBLEVEL = 0
->>>>>>> 10ab4096
 EXTRAVERSION =
 NAME = One Giant Leap for Frogkind
 
