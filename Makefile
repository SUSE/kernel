--- conflicted
+++ resolved
@@ -1,12 +1,7 @@
 # SPDX-License-Identifier: GPL-2.0
 VERSION = 6
-<<<<<<< HEAD
-PATCHLEVEL = 17
-SUBLEVEL = 9
-=======
 PATCHLEVEL = 18
 SUBLEVEL = 0
->>>>>>> b35fc656
 EXTRAVERSION =
 NAME = Baby Opossum Posse
 
