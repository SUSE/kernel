// SPDX-License-Identifier: GPL-2.0-or-later
/* System trusted keyring for trusted public keys
 *
 * Copyright (C) 2012 Red Hat, Inc. All Rights Reserved.
 * Written by David Howells (dhowells@redhat.com)
 */

#include <linux/export.h>
#include <linux/kernel.h>
#include <linux/sched.h>
#include <linux/cred.h>
#include <linux/err.h>
#include <linux/slab.h>
#include <linux/uidgid.h>
#include <linux/verification.h>
#include <keys/asymmetric-type.h>
#include <keys/system_keyring.h>
#include <crypto/pkcs7.h>

static struct key *builtin_trusted_keys;
#ifdef CONFIG_SECONDARY_TRUSTED_KEYRING
static struct key *secondary_trusted_keys;
#endif
#ifdef CONFIG_INTEGRITY_MACHINE_KEYRING
static struct key *machine_trusted_keys;
#endif
#ifdef CONFIG_INTEGRITY_PLATFORM_KEYRING
static struct key *platform_trusted_keys;
#endif

extern __initconst const u8 system_certificate_list[];
extern __initconst const unsigned long system_certificate_list_size;
extern __initconst const unsigned long module_cert_size;

/**
 * restrict_link_by_builtin_trusted - Restrict keyring addition by built-in CA
 * @dest_keyring: Keyring being linked to.
 * @type: The type of key being added.
 * @payload: The payload of the new key.
 * @restriction_key: A ring of keys that can be used to vouch for the new cert.
 *
 * Restrict the addition of keys into a keyring based on the key-to-be-added
 * being vouched for by a key in the built in system keyring.
 */
int restrict_link_by_builtin_trusted(struct key *dest_keyring,
				     const struct key_type *type,
				     const union key_payload *payload,
				     struct key *restriction_key)
{
	return restrict_link_by_signature(dest_keyring, type, payload,
					  builtin_trusted_keys);
}

/**
 * restrict_link_by_digsig_builtin - Restrict digitalSignature key additions by the built-in keyring
 * @dest_keyring: Keyring being linked to.
 * @type: The type of key being added.
 * @payload: The payload of the new key.
 * @restriction_key: A ring of keys that can be used to vouch for the new cert.
 *
 * Restrict the addition of keys into a keyring based on the key-to-be-added
 * being vouched for by a key in the built in system keyring. The new key
 * must have the digitalSignature usage field set.
 */
int restrict_link_by_digsig_builtin(struct key *dest_keyring,
				    const struct key_type *type,
				    const union key_payload *payload,
				    struct key *restriction_key)
{
	return restrict_link_by_digsig(dest_keyring, type, payload,
				       builtin_trusted_keys);
}

#ifdef CONFIG_SECONDARY_TRUSTED_KEYRING
/**
 * restrict_link_by_builtin_and_secondary_trusted - Restrict keyring
 *   addition by both built-in and secondary keyrings.
 * @dest_keyring: Keyring being linked to.
 * @type: The type of key being added.
 * @payload: The payload of the new key.
 * @restrict_key: A ring of keys that can be used to vouch for the new cert.
 *
 * Restrict the addition of keys into a keyring based on the key-to-be-added
 * being vouched for by a key in either the built-in or the secondary system
 * keyrings.
 */
int restrict_link_by_builtin_and_secondary_trusted(
	struct key *dest_keyring,
	const struct key_type *type,
	const union key_payload *payload,
	struct key *restrict_key)
{
	/* If we have a secondary trusted keyring, then that contains a link
	 * through to the builtin keyring and the search will follow that link.
	 */
	if (type == &key_type_keyring &&
	    dest_keyring == secondary_trusted_keys &&
	    payload == &builtin_trusted_keys->payload)
		/* Allow the builtin keyring to be added to the secondary */
		return 0;

	return restrict_link_by_signature(dest_keyring, type, payload,
					  secondary_trusted_keys);
}

/**
 * restrict_link_by_digsig_builtin_and_secondary - Restrict by digitalSignature.
 * @dest_keyring: Keyring being linked to.
 * @type: The type of key being added.
 * @payload: The payload of the new key.
 * @restrict_key: A ring of keys that can be used to vouch for the new cert.
 *
 * Restrict the addition of keys into a keyring based on the key-to-be-added
 * being vouched for by a key in either the built-in or the secondary system
 * keyrings. The new key must have the digitalSignature usage field set.
 */
int restrict_link_by_digsig_builtin_and_secondary(struct key *dest_keyring,
						  const struct key_type *type,
						  const union key_payload *payload,
						  struct key *restrict_key)
{
	/* If we have a secondary trusted keyring, then that contains a link
	 * through to the builtin keyring and the search will follow that link.
	 */
	if (type == &key_type_keyring &&
	    dest_keyring == secondary_trusted_keys &&
	    payload == &builtin_trusted_keys->payload)
		/* Allow the builtin keyring to be added to the secondary */
		return 0;

	return restrict_link_by_digsig(dest_keyring, type, payload,
				       secondary_trusted_keys);
}

/*
 * Allocate a struct key_restriction for the "builtin and secondary trust"
 * keyring. Only for use in system_trusted_keyring_init().
 */
static __init struct key_restriction *get_builtin_and_secondary_restriction(void)
{
	struct key_restriction *restriction;

	restriction = kzalloc(sizeof(struct key_restriction), GFP_KERNEL);

	if (!restriction)
		panic("Can't allocate secondary trusted keyring restriction\n");

	if (IS_ENABLED(CONFIG_INTEGRITY_MACHINE_KEYRING))
		restriction->check = restrict_link_by_builtin_secondary_and_machine;
	else
		restriction->check = restrict_link_by_builtin_and_secondary_trusted;

	return restriction;
}

/**
 * add_to_secondary_keyring - Add to secondary keyring.
 * @source: Source of key
 * @data: The blob holding the key
 * @len: The length of the data blob
 *
 * Add a key to the secondary keyring. The key must be vouched for by a key in the builtin,
 * machine or secondary keyring itself.
 */
void __init add_to_secondary_keyring(const char *source, const void *data, size_t len)
{
	key_ref_t key;
	key_perm_t perm;

	perm = (KEY_POS_ALL & ~KEY_POS_SETATTR) | KEY_USR_VIEW;

	key = key_create_or_update(make_key_ref(secondary_trusted_keys, 1),
				   "asymmetric",
				   NULL, data, len, perm,
				   KEY_ALLOC_NOT_IN_QUOTA);
	if (IS_ERR(key)) {
		pr_err("Problem loading X.509 certificate from %s to secondary keyring %ld\n",
		       source, PTR_ERR(key));
		return;
	}

	pr_notice("Loaded X.509 cert '%s'\n", key_ref_to_ptr(key)->description);
	key_ref_put(key);
}
#endif
#ifdef CONFIG_INTEGRITY_MACHINE_KEYRING
void __init set_machine_trusted_keys(struct key *keyring)
{
	machine_trusted_keys = keyring;

	if (key_link(secondary_trusted_keys, machine_trusted_keys) < 0)
		panic("Can't link (machine) trusted keyrings\n");
}

/**
 * restrict_link_by_builtin_secondary_and_machine - Restrict keyring addition.
 * @dest_keyring: Keyring being linked to.
 * @type: The type of key being added.
 * @payload: The payload of the new key.
 * @restrict_key: A ring of keys that can be used to vouch for the new cert.
 *
 * Restrict the addition of keys into a keyring based on the key-to-be-added
 * being vouched for by a key in either the built-in, the secondary, or
 * the machine keyrings.
 */
int restrict_link_by_builtin_secondary_and_machine(
	struct key *dest_keyring,
	const struct key_type *type,
	const union key_payload *payload,
	struct key *restrict_key)
{
	if (machine_trusted_keys && type == &key_type_keyring &&
	    dest_keyring == secondary_trusted_keys &&
	    payload == &machine_trusted_keys->payload)
		/* Allow the machine keyring to be added to the secondary */
		return 0;

	return restrict_link_by_builtin_and_secondary_trusted(dest_keyring, type,
							      payload, restrict_key);
}
#endif

/*
 * Create the trusted keyrings
 */
static __init int system_trusted_keyring_init(void)
{
	pr_notice("Initialise system trusted keyrings\n");

	builtin_trusted_keys =
		keyring_alloc(".builtin_trusted_keys",
			      GLOBAL_ROOT_UID, GLOBAL_ROOT_GID, current_cred(),
			      ((KEY_POS_ALL & ~KEY_POS_SETATTR) |
			      KEY_USR_VIEW | KEY_USR_READ | KEY_USR_SEARCH),
			      KEY_ALLOC_NOT_IN_QUOTA,
			      NULL, NULL);
	if (IS_ERR(builtin_trusted_keys))
		panic("Can't allocate builtin trusted keyring\n");

#ifdef CONFIG_SECONDARY_TRUSTED_KEYRING
	secondary_trusted_keys =
		keyring_alloc(".secondary_trusted_keys",
			      GLOBAL_ROOT_UID, GLOBAL_ROOT_GID, current_cred(),
			      ((KEY_POS_ALL & ~KEY_POS_SETATTR) |
			       KEY_USR_VIEW | KEY_USR_READ | KEY_USR_SEARCH |
			       KEY_USR_WRITE),
			      KEY_ALLOC_NOT_IN_QUOTA,
			      get_builtin_and_secondary_restriction(),
			      NULL);
	if (IS_ERR(secondary_trusted_keys))
		panic("Can't allocate secondary trusted keyring\n");

	if (key_link(secondary_trusted_keys, builtin_trusted_keys) < 0)
		panic("Can't link trusted keyrings\n");
#endif

	return 0;
}

/*
 * Must be initialised before we try and load the keys into the keyring.
 */
device_initcall(system_trusted_keyring_init);

__init int load_module_cert(struct key *keyring)
{
	if (!IS_ENABLED(CONFIG_IMA_APPRAISE_MODSIG))
		return 0;

	pr_notice("Loading compiled-in module X.509 certificates\n");

	return x509_load_certificate_list(system_certificate_list,
					  module_cert_size, keyring);
}

/*
 * Load the compiled-in list of X.509 certificates.
 */
static __init int load_system_certificate_list(void)
{
	const u8 *p;
	unsigned long size;

	pr_notice("Loading compiled-in X.509 certificates\n");

#ifdef CONFIG_MODULE_SIG
	p = system_certificate_list;
	size = system_certificate_list_size;
#else
	p = system_certificate_list + module_cert_size;
	size = system_certificate_list_size - module_cert_size;
#endif

	return x509_load_certificate_list(p, size, builtin_trusted_keys);
}
late_initcall(load_system_certificate_list);

#ifdef CONFIG_SYSTEM_DATA_VERIFICATION

/**
 * verify_pkcs7_message_sig - Verify a PKCS#7-based signature on system data.
 * @data: The data to be verified (NULL if expecting internal data).
 * @len: Size of @data.
 * @pkcs7: The PKCS#7 message that is the signature.
 * @trusted_keys: Trusted keys to use (NULL for builtin trusted keys only,
 *					(void *)1UL for all trusted keys).
 * @usage: The use to which the key is being put.
 * @view_content: Callback to gain access to content.
 * @ctx: Context for callback.
 */
int verify_pkcs7_message_sig(const void *data, size_t len,
			     struct pkcs7_message *pkcs7,
			     struct key *trusted_keys,
			     enum key_being_used_for usage,
			     int (*view_content)(void *ctx,
						 const void *data, size_t len,
						 size_t asn1hdrlen),
			     void *ctx)
{
	int ret;

	/* The data should be detached - so we need to supply it. */
	if (data && pkcs7_supply_detached_data(pkcs7, data, len) < 0) {
		pr_err("PKCS#7 signature with non-detached data\n");
		ret = -EBADMSG;
		goto error;
	}

	ret = pkcs7_verify(pkcs7, usage);
	if (ret < 0)
		goto error;

	ret = is_key_on_revocation_list(pkcs7);
	if (ret != -ENOKEY) {
		pr_devel("PKCS#7 key is on revocation list\n");
		goto error;
	}

	if (!trusted_keys) {
		trusted_keys = builtin_trusted_keys;
	} else if (trusted_keys == VERIFY_USE_SECONDARY_KEYRING) {
#ifdef CONFIG_SECONDARY_TRUSTED_KEYRING
		trusted_keys = secondary_trusted_keys;
#else
		trusted_keys = builtin_trusted_keys;
#endif
	} else if (trusted_keys == VERIFY_USE_PLATFORM_KEYRING) {
#ifdef CONFIG_INTEGRITY_PLATFORM_KEYRING
		trusted_keys = platform_trusted_keys;
#else
		trusted_keys = NULL;
#endif
		if (!trusted_keys) {
			ret = -ENOKEY;
			pr_devel("PKCS#7 platform keyring is not available\n");
			goto error;
		}
<<<<<<< HEAD

		ret = is_key_on_revocation_list(pkcs7, usage);
		if (ret != -ENOKEY) {
			pr_devel("PKCS#7 platform key is on revocation list\n");
			goto error;
		}
=======
>>>>>>> 2d5404ca
	}
	ret = pkcs7_validate_trust(pkcs7, trusted_keys, usage);
	if (ret < 0) {
		if (ret == -ENOKEY)
			pr_devel("PKCS#7 signature not signed with a trusted key\n");
		goto error;
	}

	if (view_content) {
		size_t asn1hdrlen;

		ret = pkcs7_get_content_data(pkcs7, &data, &len, &asn1hdrlen);
		if (ret < 0) {
			if (ret == -ENODATA)
				pr_devel("PKCS#7 message does not contain data\n");
			goto error;
		}

		ret = view_content(ctx, data, len, asn1hdrlen);
	}

error:
	pr_devel("<==%s() = %d\n", __func__, ret);
	return ret;
}

/**
 * verify_pkcs7_signature - Verify a PKCS#7-based signature on system data.
 * @data: The data to be verified (NULL if expecting internal data).
 * @len: Size of @data.
 * @raw_pkcs7: The PKCS#7 message that is the signature.
 * @pkcs7_len: The size of @raw_pkcs7.
 * @trusted_keys: Trusted keys to use (NULL for builtin trusted keys only,
 *					(void *)1UL for all trusted keys).
 * @usage: The use to which the key is being put.
 * @view_content: Callback to gain access to content.
 * @ctx: Context for callback.
 */
int verify_pkcs7_signature(const void *data, size_t len,
			   const void *raw_pkcs7, size_t pkcs7_len,
			   struct key *trusted_keys,
			   enum key_being_used_for usage,
			   int (*view_content)(void *ctx,
					       const void *data, size_t len,
					       size_t asn1hdrlen),
			   void *ctx)
{
	struct pkcs7_message *pkcs7;
	int ret;

	pkcs7 = pkcs7_parse_message(raw_pkcs7, pkcs7_len);
	if (IS_ERR(pkcs7))
		return PTR_ERR(pkcs7);

	ret = verify_pkcs7_message_sig(data, len, pkcs7, trusted_keys, usage,
				       view_content, ctx);

	pkcs7_free_message(pkcs7);
	pr_devel("<==%s() = %d\n", __func__, ret);
	return ret;
}
EXPORT_SYMBOL_GPL(verify_pkcs7_signature);

#endif /* CONFIG_SYSTEM_DATA_VERIFICATION */

#ifdef CONFIG_INTEGRITY_PLATFORM_KEYRING
void __init set_platform_trusted_keys(struct key *keyring)
{
	platform_trusted_keys = keyring;
}
#endif<|MERGE_RESOLUTION|>--- conflicted
+++ resolved
@@ -355,17 +355,8 @@
 			pr_devel("PKCS#7 platform keyring is not available\n");
 			goto error;
 		}
-<<<<<<< HEAD
-
-		ret = is_key_on_revocation_list(pkcs7, usage);
-		if (ret != -ENOKEY) {
-			pr_devel("PKCS#7 platform key is on revocation list\n");
-			goto error;
-		}
-=======
->>>>>>> 2d5404ca
-	}
-	ret = pkcs7_validate_trust(pkcs7, trusted_keys, usage);
+	}
+	ret = pkcs7_validate_trust(pkcs7, trusted_keys);
 	if (ret < 0) {
 		if (ret == -ENOKEY)
 			pr_devel("PKCS#7 signature not signed with a trusted key\n");
