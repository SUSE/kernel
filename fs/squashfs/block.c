// SPDX-License-Identifier: GPL-2.0-or-later
/*
 * Squashfs - a compressed read only filesystem for Linux
 *
 * Copyright (c) 2002, 2003, 2004, 2005, 2006, 2007, 2008
 * Phillip Lougher <phillip@squashfs.org.uk>
 *
 * block.c
 */

/*
 * This file implements the low-level routines to read and decompress
 * datablocks and metadata blocks.
 */

#include <linux/blkdev.h>
#include <linux/fs.h>
#include <linux/vfs.h>
#include <linux/slab.h>
#include <linux/pagemap.h>
#include <linux/string.h>
#include <linux/bio.h>

#include "squashfs_fs.h"
#include "squashfs_fs_sb.h"
#include "squashfs.h"
#include "decompressor.h"
#include "page_actor.h"

/*
 * Returns the amount of bytes copied to the page actor.
 */
static int copy_bio_to_actor(struct bio *bio,
			     struct squashfs_page_actor *actor,
			     int offset, int req_length)
{
	void *actor_addr;
	struct bvec_iter_all iter_all = {};
	struct bio_vec *bvec = bvec_init_iter_all(&iter_all);
	int copied_bytes = 0;
	int actor_offset = 0;

	squashfs_actor_nobuff(actor);
	actor_addr = squashfs_first_page(actor);

	if (WARN_ON_ONCE(!bio_next_segment(bio, &iter_all)))
		return 0;

	while (copied_bytes < req_length) {
		int bytes_to_copy = min_t(int, bvec->bv_len - offset,
					  PAGE_SIZE - actor_offset);

		bytes_to_copy = min_t(int, bytes_to_copy,
				      req_length - copied_bytes);
		if (!IS_ERR(actor_addr))
			memcpy(actor_addr + actor_offset, bvec_virt(bvec) +
					offset, bytes_to_copy);

		actor_offset += bytes_to_copy;
		copied_bytes += bytes_to_copy;
		offset += bytes_to_copy;

		if (actor_offset >= PAGE_SIZE) {
			actor_addr = squashfs_next_page(actor);
			if (!actor_addr)
				break;
			actor_offset = 0;
		}
		if (offset >= bvec->bv_len) {
			if (!bio_next_segment(bio, &iter_all))
				break;
			offset = 0;
		}
	}
	squashfs_finish_page(actor);
	return copied_bytes;
}

static int squashfs_bio_read_cached(struct bio *fullbio,
		struct address_space *cache_mapping, u64 index, int length,
		u64 read_start, u64 read_end, int page_count)
{
	struct folio *head_to_cache = NULL, *tail_to_cache = NULL;
	struct block_device *bdev = fullbio->bi_bdev;
	int start_idx = 0, end_idx = 0;
<<<<<<< HEAD
	struct folio_iter fi;;
=======
	struct folio_iter fi;
>>>>>>> 3476aa7d
	struct bio *bio = NULL;
	int idx = 0;
	int err = 0;
#ifdef CONFIG_SQUASHFS_COMP_CACHE_FULL
	struct folio **cache_folios = kmalloc_array(page_count,
			sizeof(*cache_folios), GFP_KERNEL | __GFP_ZERO);
#endif

	bio_for_each_folio_all(fi, fullbio) {
		struct folio *folio = fi.folio;

		if (folio->mapping == cache_mapping) {
			idx++;
			continue;
		}

		/*
		 * We only use this when the device block size is the same as
		 * the page size, so read_start and read_end cover full pages.
		 *
		 * Compare these to the original required index and length to
		 * only cache pages which were requested partially, since these
		 * are the ones which are likely to be needed when reading
		 * adjacent blocks.
		 */
		if (idx == 0 && index != read_start)
			head_to_cache = folio;
		else if (idx == page_count - 1 && index + length != read_end)
			tail_to_cache = folio;
#ifdef CONFIG_SQUASHFS_COMP_CACHE_FULL
		/* Cache all pages in the BIO for repeated reads */
		else if (cache_folios)
			cache_folios[idx] = folio;
#endif

		if (!bio || idx != end_idx) {
			struct bio *new = bio_alloc_clone(bdev, fullbio,
							  GFP_NOIO, &fs_bio_set);

			if (bio) {
				bio_trim(bio, start_idx * PAGE_SECTORS,
					 (end_idx - start_idx) * PAGE_SECTORS);
				bio_chain(bio, new);
				submit_bio(bio);
			}

			bio = new;
			start_idx = idx;
		}

		idx++;
		end_idx = idx;
	}

	if (bio) {
		bio_trim(bio, start_idx * PAGE_SECTORS,
			 (end_idx - start_idx) * PAGE_SECTORS);
		err = submit_bio_wait(bio);
		bio_put(bio);
	}

	if (err)
		return err;

	if (head_to_cache) {
		int ret = filemap_add_folio(cache_mapping, head_to_cache,
						read_start >> PAGE_SHIFT,
						GFP_NOIO);

		if (!ret) {
			folio_mark_uptodate(head_to_cache);
			folio_unlock(head_to_cache);
		}

	}

	if (tail_to_cache) {
		int ret = filemap_add_folio(cache_mapping, tail_to_cache,
						(read_end >> PAGE_SHIFT) - 1,
						GFP_NOIO);

		if (!ret) {
			folio_mark_uptodate(tail_to_cache);
			folio_unlock(tail_to_cache);
		}
	}

#ifdef CONFIG_SQUASHFS_COMP_CACHE_FULL
	if (!cache_folios)
		goto out;

	for (idx = 0; idx < page_count; idx++) {
		if (!cache_folios[idx])
			continue;
		int ret = filemap_add_folio(cache_mapping, cache_folios[idx],
						(read_start >> PAGE_SHIFT) + idx,
						GFP_NOIO);

		if (!ret) {
			folio_mark_uptodate(cache_folios[idx]);
			folio_unlock(cache_folios[idx]);
		}
	}
	kfree(cache_folios);
out:
#endif
	return 0;
}

static struct page *squashfs_get_cache_page(struct address_space *mapping,
					    pgoff_t index)
{
	struct page *page;

	if (!mapping)
		return NULL;

	page = find_get_page(mapping, index);
	if (!page)
		return NULL;

	if (!PageUptodate(page)) {
		put_page(page);
		return NULL;
	}

	return page;
}

static int squashfs_bio_read(struct super_block *sb, u64 index, int length,
			     struct bio **biop, int *block_offset)
{
	struct squashfs_sb_info *msblk = sb->s_fs_info;
	struct address_space *cache_mapping = msblk->cache_mapping;
	const u64 read_start = round_down(index, msblk->devblksize);
	const sector_t block = read_start >> msblk->devblksize_log2;
	const u64 read_end = round_up(index + length, msblk->devblksize);
	const sector_t block_end = read_end >> msblk->devblksize_log2;
	int offset = read_start - round_down(index, PAGE_SIZE);
	int total_len = (block_end - block) << msblk->devblksize_log2;
	const int page_count = DIV_ROUND_UP(total_len + offset, PAGE_SIZE);
	int error, i;
	struct bio *bio;

	bio = bio_kmalloc(page_count, GFP_NOIO);
	if (!bio)
		return -ENOMEM;
	bio_init(bio, sb->s_bdev, bio->bi_inline_vecs, page_count, REQ_OP_READ);
	bio->bi_iter.bi_sector = block * (msblk->devblksize >> SECTOR_SHIFT);

	for (i = 0; i < page_count; ++i) {
		unsigned int len =
			min_t(unsigned int, PAGE_SIZE - offset, total_len);
		pgoff_t index = (read_start >> PAGE_SHIFT) + i;
		struct page *page;

		page = squashfs_get_cache_page(cache_mapping, index);
		if (!page)
			page = alloc_page(GFP_NOIO);

		if (!page) {
			error = -ENOMEM;
			goto out_free_bio;
		}

		/*
		 * Use the __ version to avoid merging since we need each page
		 * to be separate when we check for and avoid cached pages.
		 */
		__bio_add_page(bio, page, len, offset);
		offset = 0;
		total_len -= len;
	}

	if (cache_mapping)
		error = squashfs_bio_read_cached(bio, cache_mapping, index,
						 length, read_start, read_end,
						 page_count);
	else
		error = submit_bio_wait(bio);
	if (error)
		goto out_free_bio;

	*biop = bio;
	*block_offset = index & ((1 << msblk->devblksize_log2) - 1);
	return 0;

out_free_bio:
	bio_free_pages(bio);
	bio_uninit(bio);
	kfree(bio);
	return error;
}

/*
 * Read and decompress a metadata block or datablock.  Length is non-zero
 * if a datablock is being read (the size is stored elsewhere in the
 * filesystem), otherwise the length is obtained from the first two bytes of
 * the metadata block.  A bit in the length field indicates if the block
 * is stored uncompressed in the filesystem (usually because compression
 * generated a larger block - this does occasionally happen with compression
 * algorithms).
 */
int squashfs_read_data(struct super_block *sb, u64 index, int length,
		       u64 *next_index, struct squashfs_page_actor *output)
{
	struct squashfs_sb_info *msblk = sb->s_fs_info;
	struct bio *bio = NULL;
	int compressed;
	int res;
	int offset;

	if (length) {
		/*
		 * Datablock.
		 */
		compressed = SQUASHFS_COMPRESSED_BLOCK(length);
		length = SQUASHFS_COMPRESSED_SIZE_BLOCK(length);
		TRACE("Block @ 0x%llx, %scompressed size %d, src size %d\n",
			index, compressed ? "" : "un", length, output->length);
	} else {
		/*
		 * Metadata block.
		 */
		const u8 *data;
		struct bvec_iter_all iter_all = {};
		struct bio_vec *bvec = bvec_init_iter_all(&iter_all);

		if (index + 2 > msblk->bytes_used) {
			res = -EIO;
			goto out;
		}
		res = squashfs_bio_read(sb, index, 2, &bio, &offset);
		if (res)
			goto out;

		if (WARN_ON_ONCE(!bio_next_segment(bio, &iter_all))) {
			res = -EIO;
			goto out_free_bio;
		}
		/* Extract the length of the metadata block */
		data = bvec_virt(bvec);
		length = data[offset];
		if (offset < bvec->bv_len - 1) {
			length |= data[offset + 1] << 8;
		} else {
			if (WARN_ON_ONCE(!bio_next_segment(bio, &iter_all))) {
				res = -EIO;
				goto out_free_bio;
			}
			data = bvec_virt(bvec);
			length |= data[0] << 8;
		}
		bio_free_pages(bio);
		bio_uninit(bio);
		kfree(bio);

		compressed = SQUASHFS_COMPRESSED(length);
		length = SQUASHFS_COMPRESSED_SIZE(length);
		index += 2;

		TRACE("Block @ 0x%llx, %scompressed size %d\n", index - 2,
		      compressed ? "" : "un", length);
	}
	if (length <= 0 || length > output->length ||
			(index + length) > msblk->bytes_used) {
		res = -EIO;
		goto out;
	}

	if (next_index)
		*next_index = index + length;

	res = squashfs_bio_read(sb, index, length, &bio, &offset);
	if (res)
		goto out;

	if (compressed) {
		if (!msblk->stream) {
			res = -EIO;
			goto out_free_bio;
		}
		res = msblk->thread_ops->decompress(msblk, bio, offset, length, output);
	} else {
		res = copy_bio_to_actor(bio, output, offset, length);
	}

out_free_bio:
	bio_free_pages(bio);
	bio_uninit(bio);
	kfree(bio);
out:
	if (res < 0) {
		ERROR("Failed to read block 0x%llx: %d\n", index, res);
		if (msblk->panic_on_errors)
			panic("squashfs read failed");
	}

	return res;
}<|MERGE_RESOLUTION|>--- conflicted
+++ resolved
@@ -83,11 +83,7 @@
 	struct folio *head_to_cache = NULL, *tail_to_cache = NULL;
 	struct block_device *bdev = fullbio->bi_bdev;
 	int start_idx = 0, end_idx = 0;
-<<<<<<< HEAD
-	struct folio_iter fi;;
-=======
 	struct folio_iter fi;
->>>>>>> 3476aa7d
 	struct bio *bio = NULL;
 	int idx = 0;
 	int err = 0;
