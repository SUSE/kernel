// SPDX-License-Identifier: GPL-2.0-or-later
/*
 * Squashfs - a compressed read only filesystem for Linux
 *
 * Copyright (c) 2002, 2003, 2004, 2005, 2006, 2007, 2008
 * Phillip Lougher <phillip@squashfs.org.uk>
 *
 * inode.c
 */

/*
 * This file implements code to create and read inodes from disk.
 *
 * Inodes in Squashfs are identified by a 48-bit inode which encodes the
 * location of the compressed metadata block containing the inode, and the byte
 * offset into that block where the inode is placed (<block, offset>).
 *
 * To maximise compression there are different inodes for each file type
 * (regular file, directory, device, etc.), the inode contents and length
 * varying with the type.
 *
 * To further maximise compression, two types of regular file inode and
 * directory inode are defined: inodes optimised for frequently occurring
 * regular files and directories, and extended types where extra
 * information has to be stored.
 */

#include <linux/fs.h>
#include <linux/vfs.h>
#include <linux/xattr.h>
#include <linux/pagemap.h>

#include "squashfs_fs.h"
#include "squashfs_fs_sb.h"
#include "squashfs_fs_i.h"
#include "squashfs.h"
#include "xattr.h"

/*
 * Initialise VFS inode with the base inode information common to all
 * Squashfs inode types.  Sqsh_ino contains the unswapped base inode
 * off disk.
 */
static int squashfs_new_inode(struct super_block *sb, struct inode *inode,
				struct squashfs_base_inode *sqsh_ino)
{
	uid_t i_uid;
	gid_t i_gid;
	int err;

	inode->i_ino = le32_to_cpu(sqsh_ino->inode_number);
	if (inode->i_ino == 0)
		return -EINVAL;

	err = squashfs_get_id(sb, le16_to_cpu(sqsh_ino->uid), &i_uid);
	if (err)
		return err;

	err = squashfs_get_id(sb, le16_to_cpu(sqsh_ino->guid), &i_gid);
	if (err)
		return err;

	i_uid_write(inode, i_uid);
	i_gid_write(inode, i_gid);
	inode_set_mtime(inode, le32_to_cpu(sqsh_ino->mtime), 0);
	inode_set_atime(inode, inode_get_mtime_sec(inode), 0);
	inode_set_ctime(inode, inode_get_mtime_sec(inode), 0);
	inode->i_mode = le16_to_cpu(sqsh_ino->mode);
	inode->i_size = 0;

	/* File type must not be set at this moment, for it will later be set by the caller. */
	if (inode->i_mode & S_IFMT)
		err = -EIO;

	return err;
}


struct inode *squashfs_iget(struct super_block *sb, long long ino,
				unsigned int ino_number)
{
	struct inode *inode = iget_locked(sb, ino_number);
	int err;

	TRACE("Entered squashfs_iget\n");

	if (!inode)
		return ERR_PTR(-ENOMEM);
	if (!(inode->i_state & I_NEW))
		return inode;

	err = squashfs_read_inode(inode, ino);
	if (err) {
		iget_failed(inode);
		return ERR_PTR(err);
	}

	unlock_new_inode(inode);
	return inode;
}


/*
 * Initialise VFS inode by reading inode from inode table (compressed
 * metadata).  The format and amount of data read depends on type.
 */
int squashfs_read_inode(struct inode *inode, long long ino)
{
	struct super_block *sb = inode->i_sb;
	struct squashfs_sb_info *msblk = sb->s_fs_info;
	u64 block = SQUASHFS_INODE_BLK(ino) + msblk->inode_table;
	int err, type, offset = SQUASHFS_INODE_OFFSET(ino);
	union squashfs_inode squashfs_ino;
	struct squashfs_base_inode *sqshb_ino = &squashfs_ino.base;
	int xattr_id = SQUASHFS_INVALID_XATTR;

	TRACE("Entered squashfs_read_inode\n");

	/*
	 * Read inode base common to all inode types.
	 */
	err = squashfs_read_metadata(sb, sqshb_ino, &block,
				&offset, sizeof(*sqshb_ino));
	if (err < 0)
		goto failed_read;

	err = squashfs_new_inode(sb, inode, sqshb_ino);
	if (err)
		goto failed_read;

	block = SQUASHFS_INODE_BLK(ino) + msblk->inode_table;
	offset = SQUASHFS_INODE_OFFSET(ino);

	type = le16_to_cpu(sqshb_ino->inode_type);
	switch (type) {
	case SQUASHFS_REG_TYPE: {
		unsigned int frag_offset, frag;
		int frag_size;
		u64 frag_blk;
		struct squashfs_reg_inode *sqsh_ino = &squashfs_ino.reg;

		err = squashfs_read_metadata(sb, sqsh_ino, &block, &offset,
							sizeof(*sqsh_ino));
		if (err < 0)
			goto failed_read;

		inode->i_size = le32_to_cpu(sqsh_ino->file_size);
		frag = le32_to_cpu(sqsh_ino->fragment);
		if (frag != SQUASHFS_INVALID_FRAG) {
			/*
			 * the file cannot have a fragment (tailend) and have a
			 * file size a multiple of the block size
			 */
			if ((inode->i_size & (msblk->block_size - 1)) == 0) {
				err = -EINVAL;
				goto failed_read;
			}
			frag_offset = le32_to_cpu(sqsh_ino->offset);
			frag_size = squashfs_frag_lookup(sb, frag, &frag_blk);
			if (frag_size < 0) {
				err = frag_size;
				goto failed_read;
			}
		} else {
			frag_blk = SQUASHFS_INVALID_BLK;
			frag_size = 0;
			frag_offset = 0;
		}

		set_nlink(inode, 1);
<<<<<<< HEAD
		inode->i_fop = &generic_ro_fops;
=======
		inode->i_fop = &squashfs_file_operations;
>>>>>>> b35fc656
		inode->i_mode |= S_IFREG;
		inode->i_blocks = ((inode->i_size - 1) >> 9) + 1;
		squashfs_i(inode)->fragment_block = frag_blk;
		squashfs_i(inode)->fragment_size = frag_size;
		squashfs_i(inode)->fragment_offset = frag_offset;
		squashfs_i(inode)->start = le32_to_cpu(sqsh_ino->start_block);
		squashfs_i(inode)->block_list_start = block;
		squashfs_i(inode)->offset = offset;
		squashfs_i(inode)->parent = 0;
		inode->i_data.a_ops = &squashfs_aops;

		TRACE("File inode %x:%x, start_block %llx, block_list_start "
			"%llx, offset %x\n", SQUASHFS_INODE_BLK(ino),
			offset, squashfs_i(inode)->start, block, offset);
		break;
	}
	case SQUASHFS_LREG_TYPE: {
		unsigned int frag_offset, frag;
		int frag_size;
		u64 frag_blk;
		struct squashfs_lreg_inode *sqsh_ino = &squashfs_ino.lreg;

		err = squashfs_read_metadata(sb, sqsh_ino, &block, &offset,
							sizeof(*sqsh_ino));
		if (err < 0)
			goto failed_read;

		inode->i_size = le64_to_cpu(sqsh_ino->file_size);
		if (inode->i_size < 0) {
			err = -EINVAL;
			goto failed_read;
		}
		frag = le32_to_cpu(sqsh_ino->fragment);
		if (frag != SQUASHFS_INVALID_FRAG) {
			/*
			 * the file cannot have a fragment (tailend) and have a
			 * file size a multiple of the block size
			 */
			if ((inode->i_size & (msblk->block_size - 1)) == 0) {
				err = -EINVAL;
				goto failed_read;
			}
			frag_offset = le32_to_cpu(sqsh_ino->offset);
			frag_size = squashfs_frag_lookup(sb, frag, &frag_blk);
			if (frag_size < 0) {
				err = frag_size;
				goto failed_read;
			}
		} else {
			frag_blk = SQUASHFS_INVALID_BLK;
			frag_size = 0;
			frag_offset = 0;
		}

		xattr_id = le32_to_cpu(sqsh_ino->xattr);
		set_nlink(inode, le32_to_cpu(sqsh_ino->nlink));
		inode->i_op = &squashfs_inode_ops;
		inode->i_fop = &squashfs_file_operations;
		inode->i_mode |= S_IFREG;
		inode->i_blocks = (inode->i_size -
				le64_to_cpu(sqsh_ino->sparse) + 511) >> 9;

		squashfs_i(inode)->fragment_block = frag_blk;
		squashfs_i(inode)->fragment_size = frag_size;
		squashfs_i(inode)->fragment_offset = frag_offset;
		squashfs_i(inode)->start = le64_to_cpu(sqsh_ino->start_block);
		squashfs_i(inode)->block_list_start = block;
		squashfs_i(inode)->offset = offset;
		squashfs_i(inode)->parent = 0;
		inode->i_data.a_ops = &squashfs_aops;

		TRACE("File inode %x:%x, start_block %llx, block_list_start "
			"%llx, offset %x\n", SQUASHFS_INODE_BLK(ino),
			offset, squashfs_i(inode)->start, block, offset);
		break;
	}
	case SQUASHFS_DIR_TYPE: {
		struct squashfs_dir_inode *sqsh_ino = &squashfs_ino.dir;

		err = squashfs_read_metadata(sb, sqsh_ino, &block, &offset,
				sizeof(*sqsh_ino));
		if (err < 0)
			goto failed_read;

		set_nlink(inode, le32_to_cpu(sqsh_ino->nlink));
		inode->i_size = le16_to_cpu(sqsh_ino->file_size);
		inode->i_op = &squashfs_dir_inode_ops;
		inode->i_fop = &squashfs_dir_ops;
		inode->i_mode |= S_IFDIR;
		squashfs_i(inode)->start = le32_to_cpu(sqsh_ino->start_block);
		squashfs_i(inode)->offset = le16_to_cpu(sqsh_ino->offset);
		squashfs_i(inode)->dir_idx_cnt = 0;
		squashfs_i(inode)->parent = le32_to_cpu(sqsh_ino->parent_inode);

		TRACE("Directory inode %x:%x, start_block %llx, offset %x\n",
				SQUASHFS_INODE_BLK(ino), offset,
				squashfs_i(inode)->start,
				le16_to_cpu(sqsh_ino->offset));
		break;
	}
	case SQUASHFS_LDIR_TYPE: {
		struct squashfs_ldir_inode *sqsh_ino = &squashfs_ino.ldir;

		err = squashfs_read_metadata(sb, sqsh_ino, &block, &offset,
				sizeof(*sqsh_ino));
		if (err < 0)
			goto failed_read;

		xattr_id = le32_to_cpu(sqsh_ino->xattr);
		set_nlink(inode, le32_to_cpu(sqsh_ino->nlink));
		inode->i_size = le32_to_cpu(sqsh_ino->file_size);
		inode->i_op = &squashfs_dir_inode_ops;
		inode->i_fop = &squashfs_dir_ops;
		inode->i_mode |= S_IFDIR;
		squashfs_i(inode)->start = le32_to_cpu(sqsh_ino->start_block);
		squashfs_i(inode)->offset = le16_to_cpu(sqsh_ino->offset);
		squashfs_i(inode)->dir_idx_start = block;
		squashfs_i(inode)->dir_idx_offset = offset;
		squashfs_i(inode)->dir_idx_cnt = le16_to_cpu(sqsh_ino->i_count);
		squashfs_i(inode)->parent = le32_to_cpu(sqsh_ino->parent_inode);

		TRACE("Long directory inode %x:%x, start_block %llx, offset "
				"%x\n", SQUASHFS_INODE_BLK(ino), offset,
				squashfs_i(inode)->start,
				le16_to_cpu(sqsh_ino->offset));
		break;
	}
	case SQUASHFS_SYMLINK_TYPE:
	case SQUASHFS_LSYMLINK_TYPE: {
		struct squashfs_symlink_inode *sqsh_ino = &squashfs_ino.symlink;

		err = squashfs_read_metadata(sb, sqsh_ino, &block, &offset,
				sizeof(*sqsh_ino));
		if (err < 0)
			goto failed_read;

		inode->i_size = le32_to_cpu(sqsh_ino->symlink_size);
		if (inode->i_size > PAGE_SIZE) {
			ERROR("Corrupted symlink\n");
			return -EINVAL;
		}

		set_nlink(inode, le32_to_cpu(sqsh_ino->nlink));
		inode->i_op = &squashfs_symlink_inode_ops;
		inode_nohighmem(inode);
		inode->i_data.a_ops = &squashfs_symlink_aops;
		inode->i_mode |= S_IFLNK;
		squashfs_i(inode)->start = block;
		squashfs_i(inode)->offset = offset;
		squashfs_i(inode)->parent = 0;

		if (type == SQUASHFS_LSYMLINK_TYPE) {
			__le32 xattr;

			err = squashfs_read_metadata(sb, NULL, &block,
						&offset, inode->i_size);
			if (err < 0)
				goto failed_read;
			err = squashfs_read_metadata(sb, &xattr, &block,
						&offset, sizeof(xattr));
			if (err < 0)
				goto failed_read;
			xattr_id = le32_to_cpu(xattr);
		}

		TRACE("Symbolic link inode %x:%x, start_block %llx, offset "
				"%x\n", SQUASHFS_INODE_BLK(ino), offset,
				block, offset);
		break;
	}
	case SQUASHFS_BLKDEV_TYPE:
	case SQUASHFS_CHRDEV_TYPE: {
		struct squashfs_dev_inode *sqsh_ino = &squashfs_ino.dev;
		unsigned int rdev;

		err = squashfs_read_metadata(sb, sqsh_ino, &block, &offset,
				sizeof(*sqsh_ino));
		if (err < 0)
			goto failed_read;

		if (type == SQUASHFS_CHRDEV_TYPE)
			inode->i_mode |= S_IFCHR;
		else
			inode->i_mode |= S_IFBLK;
		set_nlink(inode, le32_to_cpu(sqsh_ino->nlink));
		rdev = le32_to_cpu(sqsh_ino->rdev);
		init_special_inode(inode, inode->i_mode, new_decode_dev(rdev));
		squashfs_i(inode)->parent = 0;

		TRACE("Device inode %x:%x, rdev %x\n",
				SQUASHFS_INODE_BLK(ino), offset, rdev);
		break;
	}
	case SQUASHFS_LBLKDEV_TYPE:
	case SQUASHFS_LCHRDEV_TYPE: {
		struct squashfs_ldev_inode *sqsh_ino = &squashfs_ino.ldev;
		unsigned int rdev;

		err = squashfs_read_metadata(sb, sqsh_ino, &block, &offset,
				sizeof(*sqsh_ino));
		if (err < 0)
			goto failed_read;

		if (type == SQUASHFS_LCHRDEV_TYPE)
			inode->i_mode |= S_IFCHR;
		else
			inode->i_mode |= S_IFBLK;
		xattr_id = le32_to_cpu(sqsh_ino->xattr);
		inode->i_op = &squashfs_inode_ops;
		set_nlink(inode, le32_to_cpu(sqsh_ino->nlink));
		rdev = le32_to_cpu(sqsh_ino->rdev);
		init_special_inode(inode, inode->i_mode, new_decode_dev(rdev));
		squashfs_i(inode)->parent = 0;

		TRACE("Device inode %x:%x, rdev %x\n",
				SQUASHFS_INODE_BLK(ino), offset, rdev);
		break;
	}
	case SQUASHFS_FIFO_TYPE:
	case SQUASHFS_SOCKET_TYPE: {
		struct squashfs_ipc_inode *sqsh_ino = &squashfs_ino.ipc;

		err = squashfs_read_metadata(sb, sqsh_ino, &block, &offset,
				sizeof(*sqsh_ino));
		if (err < 0)
			goto failed_read;

		if (type == SQUASHFS_FIFO_TYPE)
			inode->i_mode |= S_IFIFO;
		else
			inode->i_mode |= S_IFSOCK;
		set_nlink(inode, le32_to_cpu(sqsh_ino->nlink));
		init_special_inode(inode, inode->i_mode, 0);
		squashfs_i(inode)->parent = 0;
		break;
	}
	case SQUASHFS_LFIFO_TYPE:
	case SQUASHFS_LSOCKET_TYPE: {
		struct squashfs_lipc_inode *sqsh_ino = &squashfs_ino.lipc;

		err = squashfs_read_metadata(sb, sqsh_ino, &block, &offset,
				sizeof(*sqsh_ino));
		if (err < 0)
			goto failed_read;

		if (type == SQUASHFS_LFIFO_TYPE)
			inode->i_mode |= S_IFIFO;
		else
			inode->i_mode |= S_IFSOCK;
		xattr_id = le32_to_cpu(sqsh_ino->xattr);
		inode->i_op = &squashfs_inode_ops;
		set_nlink(inode, le32_to_cpu(sqsh_ino->nlink));
		init_special_inode(inode, inode->i_mode, 0);
		squashfs_i(inode)->parent = 0;
		break;
	}
	default:
		ERROR("Unknown inode type %d in squashfs_iget!\n", type);
		return -EINVAL;
	}

	if (xattr_id != SQUASHFS_INVALID_XATTR && msblk->xattr_id_table) {
		err = squashfs_xattr_lookup(sb, xattr_id,
					&squashfs_i(inode)->xattr_count,
					&squashfs_i(inode)->xattr_size,
					&squashfs_i(inode)->xattr);
		if (err < 0)
			goto failed_read;
		inode->i_blocks += ((squashfs_i(inode)->xattr_size - 1) >> 9)
				+ 1;
	} else
		squashfs_i(inode)->xattr_count = 0;

	return 0;

failed_read:
	ERROR("Unable to read inode 0x%llx\n", ino);
	return err;
}


const struct inode_operations squashfs_inode_ops = {
	.listxattr = squashfs_listxattr
};
<|MERGE_RESOLUTION|>--- conflicted
+++ resolved
@@ -168,11 +168,7 @@
 		}
 
 		set_nlink(inode, 1);
-<<<<<<< HEAD
-		inode->i_fop = &generic_ro_fops;
-=======
 		inode->i_fop = &squashfs_file_operations;
->>>>>>> b35fc656
 		inode->i_mode |= S_IFREG;
 		inode->i_blocks = ((inode->i_size - 1) >> 9) + 1;
 		squashfs_i(inode)->fragment_block = frag_blk;
