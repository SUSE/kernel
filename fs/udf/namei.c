/*
 * namei.c
 *
 * PURPOSE
 *      Inode name handling routines for the OSTA-UDF(tm) filesystem.
 *
 * COPYRIGHT
 *      This file is distributed under the terms of the GNU General Public
 *      License (GPL). Copies of the GPL can be obtained from:
 *              ftp://prep.ai.mit.edu/pub/gnu/GPL
 *      Each contributing author retains all rights to their own work.
 *
 *  (C) 1998-2004 Ben Fennema
 *  (C) 1999-2000 Stelias Computing Inc
 *
 * HISTORY
 *
 *  12/12/98 blf  Created. Split out the lookup code from dir.c
 *  04/19/99 blf  link, mknod, symlink support
 */

#include "udfdecl.h"

#include "udf_i.h"
#include "udf_sb.h"
#include <linux/string.h>
#include <linux/errno.h>
#include <linux/mm.h>
#include <linux/slab.h>
#include <linux/sched.h>
#include <linux/crc-itu-t.h>
#include <linux/exportfs.h>
#include <linux/iversion.h>

static inline int udf_match(int len1, const unsigned char *name1, int len2,
			    const unsigned char *name2)
{
	if (len1 != len2)
		return 0;

	return !memcmp(name1, name2, len1);
}

<<<<<<< HEAD
int udf_write_fi(struct inode *inode, struct fileIdentDesc *cfi,
		 struct fileIdentDesc *sfi, struct udf_fileident_bh *fibh,
		 uint8_t *impuse, uint8_t *fileident)
{
	uint16_t crclen = fibh->eoffset - fibh->soffset - sizeof(struct tag);
	uint16_t crc;
	int offset;
	uint16_t liu = le16_to_cpu(cfi->lengthOfImpUse);
	uint8_t lfi = cfi->lengthFileIdent;
	int padlen = fibh->eoffset - fibh->soffset - liu - lfi -
		sizeof(struct fileIdentDesc);
	int adinicb = 0;

	if (UDF_I(inode)->i_alloc_type == ICBTAG_FLAG_AD_IN_ICB)
		adinicb = 1;

	offset = fibh->soffset + sizeof(struct fileIdentDesc);

	if (impuse) {
		if (adinicb || (offset + liu < 0)) {
			memcpy((uint8_t *)sfi->impUse, impuse, liu);
		} else if (offset >= 0) {
			memcpy(fibh->ebh->b_data + offset, impuse, liu);
		} else {
			memcpy((uint8_t *)sfi->impUse, impuse, -offset);
			memcpy(fibh->ebh->b_data, impuse - offset,
				liu + offset);
		}
	}

	offset += liu;

	if (fileident) {
		if (adinicb || (offset + lfi < 0)) {
			memcpy((uint8_t *)sfi->fileIdent + liu, fileident, lfi);
		} else if (offset >= 0) {
			memcpy(fibh->ebh->b_data + offset, fileident, lfi);
		} else {
			memcpy((uint8_t *)sfi->fileIdent + liu, fileident,
				-offset);
			memcpy(fibh->ebh->b_data, fileident - offset,
				lfi + offset);
		}
	}

	offset += lfi;

	if (adinicb || (offset + padlen < 0)) {
		memset((uint8_t *)sfi->padding + liu + lfi, 0x00, padlen);
	} else if (offset >= 0) {
		memset(fibh->ebh->b_data + offset, 0x00, padlen);
	} else {
		memset((uint8_t *)sfi->padding + liu + lfi, 0x00, -offset);
		memset(fibh->ebh->b_data, 0x00, padlen + offset);
	}

	crc = crc_itu_t(0, (uint8_t *)cfi + sizeof(struct tag),
		      sizeof(struct fileIdentDesc) - sizeof(struct tag));

	if (fibh->sbh == fibh->ebh) {
		crc = crc_itu_t(crc, (uint8_t *)sfi->impUse,
			      crclen + sizeof(struct tag) -
			      sizeof(struct fileIdentDesc));
	} else if (sizeof(struct fileIdentDesc) >= -fibh->soffset) {
		crc = crc_itu_t(crc, fibh->ebh->b_data +
					sizeof(struct fileIdentDesc) +
					fibh->soffset,
			      crclen + sizeof(struct tag) -
					sizeof(struct fileIdentDesc));
	} else {
		crc = crc_itu_t(crc, (uint8_t *)sfi->impUse,
			      -fibh->soffset - sizeof(struct fileIdentDesc));
		crc = crc_itu_t(crc, fibh->ebh->b_data, fibh->eoffset);
	}

	cfi->descTag.descCRC = cpu_to_le16(crc);
	cfi->descTag.descCRCLength = cpu_to_le16(crclen);
	cfi->descTag.tagChecksum = udf_tag_checksum(&cfi->descTag);

	if (adinicb || (sizeof(struct fileIdentDesc) <= -fibh->soffset)) {
		memcpy((uint8_t *)sfi, (uint8_t *)cfi,
			sizeof(struct fileIdentDesc));
	} else {
		memcpy((uint8_t *)sfi, (uint8_t *)cfi, -fibh->soffset);
		memcpy(fibh->ebh->b_data, (uint8_t *)cfi - fibh->soffset,
		       sizeof(struct fileIdentDesc) + fibh->soffset);
	}

	if (adinicb) {
		mark_inode_dirty(inode);
	} else {
		if (fibh->sbh != fibh->ebh)
			mark_buffer_dirty_inode(fibh->ebh, inode);
		mark_buffer_dirty_inode(fibh->sbh, inode);
	}
	inode_inc_iversion(inode);

	return 0;
}

=======
>>>>>>> eb3cdb58
/**
 * udf_fiiter_find_entry - find entry in given directory.
 *
 * @dir:	directory inode to search in
 * @child:	qstr of the name
 * @iter:	iter to use for searching
 *
 * This function searches in the directory @dir for a file name @child. When
 * found, @iter points to the position in the directory with given entry.
 *
 * Returns 0 on success, < 0 on error (including -ENOENT).
 */
static int udf_fiiter_find_entry(struct inode *dir, const struct qstr *child,
				 struct udf_fileident_iter *iter)
{
	int flen;
	unsigned char *fname = NULL;
	struct super_block *sb = dir->i_sb;
	int isdotdot = child->len == 2 &&
		child->name[0] == '.' && child->name[1] == '.';
	int ret;

	fname = kmalloc(UDF_NAME_LEN, GFP_NOFS);
	if (!fname)
		return -ENOMEM;

<<<<<<< HEAD
	while (f_pos < size) {
		fi = udf_fileident_read(dir, &f_pos, fibh, cfi, &epos, &eloc,
					&elen, &offset);
		if (!fi) {
			fi = ERR_PTR(-EIO);
			goto out_err;
		}

		liu = le16_to_cpu(cfi->lengthOfImpUse);
		lfi = cfi->lengthFileIdent;

		if (fibh->sbh == fibh->ebh) {
			nameptr = fi->fileIdent + liu;
		} else {
			int poffset;	/* Unpaded ending offset */

			poffset = fibh->soffset + sizeof(struct fileIdentDesc) +
					liu + lfi;

			if (poffset >= lfi)
				nameptr = (uint8_t *)(fibh->ebh->b_data +
						      poffset - lfi);
			else {
				if (!copy_name) {
					copy_name = kmalloc(UDF_NAME_LEN_CS0,
							    GFP_NOFS);
					if (!copy_name) {
						fi = ERR_PTR(-ENOMEM);
						goto out_err;
					}
				}
				nameptr = copy_name;
				memcpy(nameptr, fi->fileIdent + liu,
					lfi - poffset);
				memcpy(nameptr + lfi - poffset,
					fibh->ebh->b_data, poffset);
			}
		}

		if ((cfi->fileCharacteristics & FID_FILE_CHAR_DELETED) != 0) {
=======
	for (ret = udf_fiiter_init(iter, dir, 0);
	     !ret && iter->pos < dir->i_size;
	     ret = udf_fiiter_advance(iter)) {
		if (iter->fi.fileCharacteristics & FID_FILE_CHAR_DELETED) {
>>>>>>> eb3cdb58
			if (!UDF_QUERY_FLAG(sb, UDF_FLAG_UNDELETE))
				continue;
		}

		if (iter->fi.fileCharacteristics & FID_FILE_CHAR_HIDDEN) {
			if (!UDF_QUERY_FLAG(sb, UDF_FLAG_UNHIDE))
				continue;
		}

		if ((iter->fi.fileCharacteristics & FID_FILE_CHAR_PARENT) &&
		    isdotdot)
			goto out_ok;

		if (!iter->fi.lengthFileIdent)
			continue;

		flen = udf_get_filename(sb, iter->name,
				iter->fi.lengthFileIdent, fname, UDF_NAME_LEN);
		if (flen < 0) {
			ret = flen;
			goto out_err;
		}

		if (udf_match(flen, fname, child->len, child->name))
			goto out_ok;
	}
	if (!ret)
		ret = -ENOENT;

out_err:
	udf_fiiter_release(iter);
out_ok:
	kfree(fname);

	return ret;
}

static struct dentry *udf_lookup(struct inode *dir, struct dentry *dentry,
				 unsigned int flags)
{
	struct inode *inode = NULL;
	struct udf_fileident_iter iter;
	int err;

	if (dentry->d_name.len > UDF_NAME_LEN)
		return ERR_PTR(-ENAMETOOLONG);

	err = udf_fiiter_find_entry(dir, &dentry->d_name, &iter);
	if (err < 0 && err != -ENOENT)
		return ERR_PTR(err);

	if (err == 0) {
		struct kernel_lb_addr loc;

		loc = lelb_to_cpu(iter.fi.icb.extLocation);
		udf_fiiter_release(&iter);

		inode = udf_iget(dir->i_sb, &loc);
		if (IS_ERR(inode))
			return ERR_CAST(inode);
	}

	return d_splice_alias(inode, dentry);
}

static int udf_expand_dir_adinicb(struct inode *inode, udf_pblk_t *block)
{
	udf_pblk_t newblock;
	struct buffer_head *dbh = NULL;
	struct kernel_lb_addr eloc;
	struct extent_position epos;
	uint8_t alloctype;
	struct udf_inode_info *iinfo = UDF_I(inode);
	struct udf_fileident_iter iter;
	uint8_t *impuse;
	int ret;

	if (UDF_QUERY_FLAG(inode->i_sb, UDF_FLAG_USE_SHORT_AD))
		alloctype = ICBTAG_FLAG_AD_SHORT;
	else
		alloctype = ICBTAG_FLAG_AD_LONG;

	if (!inode->i_size) {
		iinfo->i_alloc_type = alloctype;
		mark_inode_dirty(inode);
		return 0;
	}

	/* alloc block, and copy data to it */
	*block = udf_new_block(inode->i_sb, inode,
			       iinfo->i_location.partitionReferenceNum,
			       iinfo->i_location.logicalBlockNum, &ret);
	if (!(*block))
		return ret;
	newblock = udf_get_pblock(inode->i_sb, *block,
				  iinfo->i_location.partitionReferenceNum,
				0);
	if (newblock == 0xffffffff)
		return -EFSCORRUPTED;
	dbh = sb_getblk(inode->i_sb, newblock);
	if (!dbh)
		return -ENOMEM;
	lock_buffer(dbh);
	memcpy(dbh->b_data, iinfo->i_data, inode->i_size);
	memset(dbh->b_data + inode->i_size, 0,
	       inode->i_sb->s_blocksize - inode->i_size);
	set_buffer_uptodate(dbh);
	unlock_buffer(dbh);

	/* Drop inline data, add block instead */
	iinfo->i_alloc_type = alloctype;
	memset(iinfo->i_data + iinfo->i_lenEAttr, 0, iinfo->i_lenAlloc);
	iinfo->i_lenAlloc = 0;
	eloc.logicalBlockNum = *block;
	eloc.partitionReferenceNum =
				iinfo->i_location.partitionReferenceNum;
	iinfo->i_lenExtents = inode->i_size;
	epos.bh = NULL;
	epos.block = iinfo->i_location;
	epos.offset = udf_file_entry_alloc_offset(inode);
	ret = udf_add_aext(inode, &epos, &eloc, inode->i_size, 0);
	brelse(epos.bh);
	if (ret < 0) {
		brelse(dbh);
		udf_free_blocks(inode->i_sb, inode, &eloc, 0, 1);
		return ret;
	}
	mark_inode_dirty(inode);

	/* Now fixup tags in moved directory entries */
	for (ret = udf_fiiter_init(&iter, inode, 0);
	     !ret && iter.pos < inode->i_size;
	     ret = udf_fiiter_advance(&iter)) {
		iter.fi.descTag.tagLocation = cpu_to_le32(*block);
		if (iter.fi.lengthOfImpUse != cpu_to_le16(0))
			impuse = dbh->b_data + iter.pos +
						sizeof(struct fileIdentDesc);
		else
			impuse = NULL;
		udf_fiiter_write_fi(&iter, impuse);
	}
	brelse(dbh);
	/*
	 * We don't expect the iteration to fail as the directory has been
	 * already verified to be correct
	 */
	WARN_ON_ONCE(ret);
	udf_fiiter_release(&iter);

	return 0;
}

static int udf_fiiter_add_entry(struct inode *dir, struct dentry *dentry,
				struct udf_fileident_iter *iter)
{
	struct udf_inode_info *dinfo = UDF_I(dir);
	int nfidlen, namelen = 0;
	int ret;
	int off, blksize = 1 << dir->i_blkbits;
	udf_pblk_t block;
	char name[UDF_NAME_LEN_CS0];

	if (dentry) {
		if (!dentry->d_name.len)
			return -EINVAL;
		namelen = udf_put_filename(dir->i_sb, dentry->d_name.name,
					   dentry->d_name.len,
					   name, UDF_NAME_LEN_CS0);
		if (!namelen)
			return -ENAMETOOLONG;
	}
	nfidlen = ALIGN(sizeof(struct fileIdentDesc) + namelen, UDF_NAME_PAD);

	for (ret = udf_fiiter_init(iter, dir, 0);
	     !ret && iter->pos < dir->i_size;
	     ret = udf_fiiter_advance(iter)) {
		if (iter->fi.fileCharacteristics & FID_FILE_CHAR_DELETED) {
			if (udf_dir_entry_len(&iter->fi) == nfidlen) {
				iter->fi.descTag.tagSerialNum = cpu_to_le16(1);
				iter->fi.fileVersionNum = cpu_to_le16(1);
				iter->fi.fileCharacteristics = 0;
				iter->fi.lengthFileIdent = namelen;
				iter->fi.lengthOfImpUse = cpu_to_le16(0);
				memcpy(iter->namebuf, name, namelen);
				iter->name = iter->namebuf;
				return 0;
			}
		}
	}
	if (ret) {
		udf_fiiter_release(iter);
		return ret;
	}
	if (dinfo->i_alloc_type == ICBTAG_FLAG_AD_IN_ICB &&
	    blksize - udf_ext0_offset(dir) - iter->pos < nfidlen) {
		udf_fiiter_release(iter);
		ret = udf_expand_dir_adinicb(dir, &block);
		if (ret)
			return ret;
		ret = udf_fiiter_init(iter, dir, dir->i_size);
		if (ret < 0)
			return ret;
	}

	/* Get blocknumber to use for entry tag */
	if (dinfo->i_alloc_type == ICBTAG_FLAG_AD_IN_ICB) {
		block = dinfo->i_location.logicalBlockNum;
	} else {
		block = iter->eloc.logicalBlockNum +
				((iter->elen - 1) >> dir->i_blkbits);
	}
	off = iter->pos & (blksize - 1);
	if (!off)
		off = blksize;
	/* Entry fits into current block? */
	if (blksize - udf_ext0_offset(dir) - off >= nfidlen)
		goto store_fi;

	ret = udf_fiiter_append_blk(iter);
	if (ret) {
		udf_fiiter_release(iter);
		return ret;
	}

	/* Entry will be completely in the new block? Update tag location... */
	if (!(iter->pos & (blksize - 1)))
		block = iter->eloc.logicalBlockNum +
				((iter->elen - 1) >> dir->i_blkbits);
store_fi:
	memset(&iter->fi, 0, sizeof(struct fileIdentDesc));
	if (UDF_SB(dir->i_sb)->s_udfrev >= 0x0200)
		udf_new_tag((char *)(&iter->fi), TAG_IDENT_FID, 3, 1, block,
			    sizeof(struct tag));
	else
		udf_new_tag((char *)(&iter->fi), TAG_IDENT_FID, 2, 1, block,
			    sizeof(struct tag));
	iter->fi.fileVersionNum = cpu_to_le16(1);
	iter->fi.lengthFileIdent = namelen;
	iter->fi.lengthOfImpUse = cpu_to_le16(0);
	memcpy(iter->namebuf, name, namelen);
	iter->name = iter->namebuf;

	dir->i_size += nfidlen;
	if (dinfo->i_alloc_type == ICBTAG_FLAG_AD_IN_ICB) {
		dinfo->i_lenAlloc += nfidlen;
	} else {
		/* Truncate last extent to proper size */
		udf_fiiter_update_elen(iter, iter->elen -
					(dinfo->i_lenExtents - dir->i_size));
	}
	mark_inode_dirty(dir);

	return 0;
}

static void udf_fiiter_delete_entry(struct udf_fileident_iter *iter)
{
	iter->fi.fileCharacteristics |= FID_FILE_CHAR_DELETED;

	if (UDF_QUERY_FLAG(iter->dir->i_sb, UDF_FLAG_STRICT))
		memset(&iter->fi.icb, 0x00, sizeof(struct long_ad));

	udf_fiiter_write_fi(iter, NULL);
}

static void udf_add_fid_counter(struct super_block *sb, bool dir, int val)
{
	struct logicalVolIntegrityDescImpUse *lvidiu = udf_sb_lvidiu(sb);

	if (!lvidiu)
		return;
	mutex_lock(&UDF_SB(sb)->s_alloc_mutex);
	if (dir)
		le32_add_cpu(&lvidiu->numDirs, val);
	else
		le32_add_cpu(&lvidiu->numFiles, val);
	udf_updated_lvid(sb);
	mutex_unlock(&UDF_SB(sb)->s_alloc_mutex);
}

static int udf_add_nondir(struct dentry *dentry, struct inode *inode)
{
	struct udf_inode_info *iinfo = UDF_I(inode);
	struct inode *dir = d_inode(dentry->d_parent);
	struct udf_fileident_iter iter;
	int err;

	err = udf_fiiter_add_entry(dir, dentry, &iter);
	if (err) {
		inode_dec_link_count(inode);
		discard_new_inode(inode);
		return err;
	}
	iter.fi.icb.extLength = cpu_to_le32(inode->i_sb->s_blocksize);
	iter.fi.icb.extLocation = cpu_to_lelb(iinfo->i_location);
	*(__le32 *)((struct allocDescImpUse *)iter.fi.icb.impUse)->impUse =
		cpu_to_le32(iinfo->i_unique & 0x00000000FFFFFFFFUL);
	udf_fiiter_write_fi(&iter, NULL);
	dir->i_ctime = dir->i_mtime = current_time(dir);
	mark_inode_dirty(dir);
	udf_fiiter_release(&iter);
	udf_add_fid_counter(dir->i_sb, false, 1);
	d_instantiate_new(dentry, inode);

	return 0;
}

static int udf_create(struct mnt_idmap *idmap, struct inode *dir,
		      struct dentry *dentry, umode_t mode, bool excl)
{
	struct inode *inode = udf_new_inode(dir, mode);

	if (IS_ERR(inode))
		return PTR_ERR(inode);

	inode->i_data.a_ops = &udf_aops;
	inode->i_op = &udf_file_inode_operations;
	inode->i_fop = &udf_file_operations;
	mark_inode_dirty(inode);

	return udf_add_nondir(dentry, inode);
}

static int udf_tmpfile(struct mnt_idmap *idmap, struct inode *dir,
		       struct file *file, umode_t mode)
{
	struct inode *inode = udf_new_inode(dir, mode);

	if (IS_ERR(inode))
		return PTR_ERR(inode);

	inode->i_data.a_ops = &udf_aops;
	inode->i_op = &udf_file_inode_operations;
	inode->i_fop = &udf_file_operations;
	mark_inode_dirty(inode);
	d_tmpfile(file, inode);
	unlock_new_inode(inode);
	return finish_open_simple(file, 0);
}

static int udf_mknod(struct mnt_idmap *idmap, struct inode *dir,
		     struct dentry *dentry, umode_t mode, dev_t rdev)
{
	struct inode *inode;

	if (!old_valid_dev(rdev))
		return -EINVAL;

	inode = udf_new_inode(dir, mode);
	if (IS_ERR(inode))
		return PTR_ERR(inode);

	init_special_inode(inode, mode, rdev);
	return udf_add_nondir(dentry, inode);
}

static int udf_mkdir(struct mnt_idmap *idmap, struct inode *dir,
		     struct dentry *dentry, umode_t mode)
{
	struct inode *inode;
	struct udf_fileident_iter iter;
	int err;
	struct udf_inode_info *dinfo = UDF_I(dir);
	struct udf_inode_info *iinfo;

	inode = udf_new_inode(dir, S_IFDIR | mode);
	if (IS_ERR(inode))
		return PTR_ERR(inode);

	iinfo = UDF_I(inode);
	inode->i_op = &udf_dir_inode_operations;
	inode->i_fop = &udf_dir_operations;
	err = udf_fiiter_add_entry(inode, NULL, &iter);
	if (err) {
		clear_nlink(inode);
		discard_new_inode(inode);
		return err;
	}
	set_nlink(inode, 2);
	iter.fi.icb.extLength = cpu_to_le32(inode->i_sb->s_blocksize);
	iter.fi.icb.extLocation = cpu_to_lelb(dinfo->i_location);
	*(__le32 *)((struct allocDescImpUse *)iter.fi.icb.impUse)->impUse =
		cpu_to_le32(dinfo->i_unique & 0x00000000FFFFFFFFUL);
	iter.fi.fileCharacteristics =
			FID_FILE_CHAR_DIRECTORY | FID_FILE_CHAR_PARENT;
	udf_fiiter_write_fi(&iter, NULL);
	udf_fiiter_release(&iter);
	mark_inode_dirty(inode);

	err = udf_fiiter_add_entry(dir, dentry, &iter);
	if (err) {
		clear_nlink(inode);
		discard_new_inode(inode);
		return err;
	}
	iter.fi.icb.extLength = cpu_to_le32(inode->i_sb->s_blocksize);
	iter.fi.icb.extLocation = cpu_to_lelb(iinfo->i_location);
	*(__le32 *)((struct allocDescImpUse *)iter.fi.icb.impUse)->impUse =
		cpu_to_le32(iinfo->i_unique & 0x00000000FFFFFFFFUL);
	iter.fi.fileCharacteristics |= FID_FILE_CHAR_DIRECTORY;
	udf_fiiter_write_fi(&iter, NULL);
	udf_fiiter_release(&iter);
	udf_add_fid_counter(dir->i_sb, true, 1);
	inc_nlink(dir);
	dir->i_ctime = dir->i_mtime = current_time(dir);
	mark_inode_dirty(dir);
	d_instantiate_new(dentry, inode);

	return 0;
}

static int empty_dir(struct inode *dir)
{
	struct udf_fileident_iter iter;
	int ret;

	for (ret = udf_fiiter_init(&iter, dir, 0);
	     !ret && iter.pos < dir->i_size;
	     ret = udf_fiiter_advance(&iter)) {
		if (iter.fi.lengthFileIdent &&
		    !(iter.fi.fileCharacteristics & FID_FILE_CHAR_DELETED)) {
			udf_fiiter_release(&iter);
			return 0;
		}
	}
	udf_fiiter_release(&iter);

	return 1;
}

static int udf_rmdir(struct inode *dir, struct dentry *dentry)
{
	int ret;
	struct inode *inode = d_inode(dentry);
	struct udf_fileident_iter iter;
	struct kernel_lb_addr tloc;

	ret = udf_fiiter_find_entry(dir, &dentry->d_name, &iter);
	if (ret)
		goto out;

	ret = -EFSCORRUPTED;
	tloc = lelb_to_cpu(iter.fi.icb.extLocation);
	if (udf_get_lb_pblock(dir->i_sb, &tloc, 0) != inode->i_ino)
		goto end_rmdir;
	ret = -ENOTEMPTY;
	if (!empty_dir(inode))
		goto end_rmdir;
	udf_fiiter_delete_entry(&iter);
	if (inode->i_nlink != 2)
		udf_warn(inode->i_sb, "empty directory has nlink != 2 (%u)\n",
			 inode->i_nlink);
	clear_nlink(inode);
	inode->i_size = 0;
	inode_dec_link_count(dir);
	udf_add_fid_counter(dir->i_sb, true, -1);
	inode->i_ctime = dir->i_ctime = dir->i_mtime =
						current_time(inode);
	mark_inode_dirty(dir);
	ret = 0;
end_rmdir:
	udf_fiiter_release(&iter);
out:
	return ret;
}

static int udf_unlink(struct inode *dir, struct dentry *dentry)
{
	int ret;
	struct inode *inode = d_inode(dentry);
	struct udf_fileident_iter iter;
	struct kernel_lb_addr tloc;

	ret = udf_fiiter_find_entry(dir, &dentry->d_name, &iter);
	if (ret)
		goto out;

	ret = -EFSCORRUPTED;
	tloc = lelb_to_cpu(iter.fi.icb.extLocation);
	if (udf_get_lb_pblock(dir->i_sb, &tloc, 0) != inode->i_ino)
		goto end_unlink;

	if (!inode->i_nlink) {
		udf_debug("Deleting nonexistent file (%lu), %u\n",
			  inode->i_ino, inode->i_nlink);
		set_nlink(inode, 1);
	}
	udf_fiiter_delete_entry(&iter);
	dir->i_ctime = dir->i_mtime = current_time(dir);
	mark_inode_dirty(dir);
	inode_dec_link_count(inode);
	udf_add_fid_counter(dir->i_sb, false, -1);
	inode->i_ctime = dir->i_ctime;
	ret = 0;
end_unlink:
	udf_fiiter_release(&iter);
out:
	return ret;
}

static int udf_symlink(struct mnt_idmap *idmap, struct inode *dir,
		       struct dentry *dentry, const char *symname)
{
	struct inode *inode = udf_new_inode(dir, S_IFLNK | 0777);
	struct pathComponent *pc;
	const char *compstart;
	struct extent_position epos = {};
	int eoffset, elen = 0;
	uint8_t *ea;
	int err;
	udf_pblk_t block;
	unsigned char *name = NULL;
	int namelen;
	struct udf_inode_info *iinfo;
	struct super_block *sb = dir->i_sb;

	if (IS_ERR(inode))
		return PTR_ERR(inode);

	iinfo = UDF_I(inode);
	down_write(&iinfo->i_data_sem);
	name = kmalloc(UDF_NAME_LEN_CS0, GFP_NOFS);
	if (!name) {
		err = -ENOMEM;
		goto out_no_entry;
	}

	inode->i_data.a_ops = &udf_symlink_aops;
	inode->i_op = &udf_symlink_inode_operations;
	inode_nohighmem(inode);

	if (iinfo->i_alloc_type != ICBTAG_FLAG_AD_IN_ICB) {
		struct kernel_lb_addr eloc;
		uint32_t bsize;

		block = udf_new_block(sb, inode,
				iinfo->i_location.partitionReferenceNum,
				iinfo->i_location.logicalBlockNum, &err);
		if (!block)
			goto out_no_entry;
		epos.block = iinfo->i_location;
		epos.offset = udf_file_entry_alloc_offset(inode);
		epos.bh = NULL;
		eloc.logicalBlockNum = block;
		eloc.partitionReferenceNum =
				iinfo->i_location.partitionReferenceNum;
		bsize = sb->s_blocksize;
		iinfo->i_lenExtents = bsize;
		err = udf_add_aext(inode, &epos, &eloc, bsize, 0);
		brelse(epos.bh);
		if (err < 0) {
			udf_free_blocks(sb, inode, &eloc, 0, 1);
			goto out_no_entry;
		}

		block = udf_get_pblock(sb, block,
				iinfo->i_location.partitionReferenceNum,
				0);
		epos.bh = sb_getblk(sb, block);
		if (unlikely(!epos.bh)) {
			err = -ENOMEM;
			udf_free_blocks(sb, inode, &eloc, 0, 1);
			goto out_no_entry;
		}
		lock_buffer(epos.bh);
		memset(epos.bh->b_data, 0x00, bsize);
		set_buffer_uptodate(epos.bh);
		unlock_buffer(epos.bh);
		mark_buffer_dirty_inode(epos.bh, inode);
		ea = epos.bh->b_data + udf_ext0_offset(inode);
	} else
		ea = iinfo->i_data + iinfo->i_lenEAttr;

	eoffset = sb->s_blocksize - udf_ext0_offset(inode);
	pc = (struct pathComponent *)ea;

	if (*symname == '/') {
		do {
			symname++;
		} while (*symname == '/');

		pc->componentType = 1;
		pc->lengthComponentIdent = 0;
		pc->componentFileVersionNum = 0;
		elen += sizeof(struct pathComponent);
	}

	err = -ENAMETOOLONG;

	while (*symname) {
		if (elen + sizeof(struct pathComponent) > eoffset)
			goto out_no_entry;

		pc = (struct pathComponent *)(ea + elen);

		compstart = symname;

		do {
			symname++;
		} while (*symname && *symname != '/');

		pc->componentType = 5;
		pc->lengthComponentIdent = 0;
		pc->componentFileVersionNum = 0;
		if (compstart[0] == '.') {
			if ((symname - compstart) == 1)
				pc->componentType = 4;
			else if ((symname - compstart) == 2 &&
					compstart[1] == '.')
				pc->componentType = 3;
		}

		if (pc->componentType == 5) {
			namelen = udf_put_filename(sb, compstart,
						   symname - compstart,
						   name, UDF_NAME_LEN_CS0);
			if (!namelen)
				goto out_no_entry;

			if (elen + sizeof(struct pathComponent) + namelen >
					eoffset)
				goto out_no_entry;
			else
				pc->lengthComponentIdent = namelen;

			memcpy(pc->componentIdent, name, namelen);
		}

		elen += sizeof(struct pathComponent) + pc->lengthComponentIdent;

		if (*symname) {
			do {
				symname++;
			} while (*symname == '/');
		}
	}

	brelse(epos.bh);
	inode->i_size = elen;
	if (iinfo->i_alloc_type == ICBTAG_FLAG_AD_IN_ICB)
		iinfo->i_lenAlloc = inode->i_size;
	else
		udf_truncate_tail_extent(inode);
	mark_inode_dirty(inode);
	up_write(&iinfo->i_data_sem);

	err = udf_add_nondir(dentry, inode);
out:
	kfree(name);
	return err;

out_no_entry:
	up_write(&iinfo->i_data_sem);
	inode_dec_link_count(inode);
	discard_new_inode(inode);
	goto out;
}

static int udf_link(struct dentry *old_dentry, struct inode *dir,
		    struct dentry *dentry)
{
	struct inode *inode = d_inode(old_dentry);
	struct udf_fileident_iter iter;
	int err;

	err = udf_fiiter_add_entry(dir, dentry, &iter);
	if (err)
		return err;
	iter.fi.icb.extLength = cpu_to_le32(inode->i_sb->s_blocksize);
	iter.fi.icb.extLocation = cpu_to_lelb(UDF_I(inode)->i_location);
	if (UDF_SB(inode->i_sb)->s_lvid_bh) {
		*(__le32 *)((struct allocDescImpUse *)iter.fi.icb.impUse)->impUse =
			cpu_to_le32(lvid_get_unique_id(inode->i_sb));
	}
	udf_fiiter_write_fi(&iter, NULL);
	udf_fiiter_release(&iter);

	inc_nlink(inode);
	udf_add_fid_counter(dir->i_sb, false, 1);
	inode->i_ctime = current_time(inode);
	mark_inode_dirty(inode);
	dir->i_ctime = dir->i_mtime = current_time(dir);
	mark_inode_dirty(dir);
	ihold(inode);
	d_instantiate(dentry, inode);

	return 0;
}

/* Anybody can rename anything with this: the permission checks are left to the
 * higher-level routines.
 */
static int udf_rename(struct mnt_idmap *idmap, struct inode *old_dir,
		      struct dentry *old_dentry, struct inode *new_dir,
		      struct dentry *new_dentry, unsigned int flags)
{
	struct inode *old_inode = d_inode(old_dentry);
	struct inode *new_inode = d_inode(new_dentry);
	struct udf_fileident_iter oiter, niter, diriter;
	bool has_diriter = false;
	int retval;
	struct kernel_lb_addr tloc;

	if (flags & ~RENAME_NOREPLACE)
		return -EINVAL;

<<<<<<< HEAD
	ofi = udf_find_entry(old_dir, &old_dentry->d_name, &ofibh, &ocfi);
	if (!ofi || IS_ERR(ofi)) {
		if (IS_ERR(ofi))
			retval = PTR_ERR(ofi);
		goto end_rename;
	}

	if (ofibh.sbh != ofibh.ebh)
		brelse(ofibh.ebh);

	brelse(ofibh.sbh);
	tloc = lelb_to_cpu(ocfi.icb.extLocation);
	if (udf_get_lb_pblock(old_dir->i_sb, &tloc, 0) != old_inode->i_ino)
		goto end_rename;
=======
	retval = udf_fiiter_find_entry(old_dir, &old_dentry->d_name, &oiter);
	if (retval)
		return retval;
>>>>>>> eb3cdb58

	tloc = lelb_to_cpu(oiter.fi.icb.extLocation);
	if (udf_get_lb_pblock(old_dir->i_sb, &tloc, 0) != old_inode->i_ino) {
		retval = -ENOENT;
		goto out_oiter;
	}

	if (S_ISDIR(old_inode->i_mode)) {
		if (new_inode) {
			retval = -ENOTEMPTY;
			if (!empty_dir(new_inode))
				goto out_oiter;
		}
		retval = udf_fiiter_find_entry(old_inode, &dotdot_name,
					       &diriter);
		if (retval == -ENOENT) {
			udf_err(old_inode->i_sb,
				"directory (ino %lu) has no '..' entry\n",
				old_inode->i_ino);
			retval = -EFSCORRUPTED;
		}
		if (retval)
			goto out_oiter;
		has_diriter = true;
		tloc = lelb_to_cpu(diriter.fi.icb.extLocation);
		if (udf_get_lb_pblock(old_inode->i_sb, &tloc, 0) !=
				old_dir->i_ino) {
			retval = -EFSCORRUPTED;
			udf_err(old_inode->i_sb,
				"directory (ino %lu) has parent entry pointing to another inode (%lu != %u)\n",
				old_inode->i_ino, old_dir->i_ino,
				udf_get_lb_pblock(old_inode->i_sb, &tloc, 0));
			goto out_oiter;
		}
	}

	retval = udf_fiiter_find_entry(new_dir, &new_dentry->d_name, &niter);
	if (retval && retval != -ENOENT)
		goto out_oiter;
	/* Entry found but not passed by VFS? */
	if (!retval && !new_inode) {
		retval = -EFSCORRUPTED;
		udf_fiiter_release(&niter);
		goto out_oiter;
	}
	/* Entry not found? Need to add one... */
	if (retval) {
		udf_fiiter_release(&niter);
		retval = udf_fiiter_add_entry(new_dir, new_dentry, &niter);
		if (retval)
			goto out_oiter;
	}

	/*
	 * Like most other Unix systems, set the ctime for inodes on a
	 * rename.
	 */
	old_inode->i_ctime = current_time(old_inode);
	mark_inode_dirty(old_inode);

	/*
	 * ok, that's it
	 */
	niter.fi.fileVersionNum = oiter.fi.fileVersionNum;
	niter.fi.fileCharacteristics = oiter.fi.fileCharacteristics;
	memcpy(&(niter.fi.icb), &(oiter.fi.icb), sizeof(oiter.fi.icb));
	udf_fiiter_write_fi(&niter, NULL);
	udf_fiiter_release(&niter);

	/*
	 * The old entry may have moved due to new entry allocation. Find it
	 * again.
	 */
	udf_fiiter_release(&oiter);
	retval = udf_fiiter_find_entry(old_dir, &old_dentry->d_name, &oiter);
	if (retval) {
		udf_err(old_dir->i_sb,
			"failed to find renamed entry again in directory (ino %lu)\n",
			old_dir->i_ino);
	} else {
		udf_fiiter_delete_entry(&oiter);
		udf_fiiter_release(&oiter);
	}

	if (new_inode) {
		new_inode->i_ctime = current_time(new_inode);
		inode_dec_link_count(new_inode);
		udf_add_fid_counter(old_dir->i_sb, S_ISDIR(new_inode->i_mode),
				    -1);
	}
	old_dir->i_ctime = old_dir->i_mtime = current_time(old_dir);
	new_dir->i_ctime = new_dir->i_mtime = current_time(new_dir);
	mark_inode_dirty(old_dir);
	mark_inode_dirty(new_dir);

	if (has_diriter) {
		diriter.fi.icb.extLocation =
					cpu_to_lelb(UDF_I(new_dir)->i_location);
		udf_update_tag((char *)&diriter.fi,
			       udf_dir_entry_len(&diriter.fi));
		udf_fiiter_write_fi(&diriter, NULL);
		udf_fiiter_release(&diriter);

		inode_dec_link_count(old_dir);
		if (new_inode)
			inode_dec_link_count(new_inode);
		else {
			inc_nlink(new_dir);
			mark_inode_dirty(new_dir);
		}
	}
	return 0;
out_oiter:
	if (has_diriter)
		udf_fiiter_release(&diriter);
	udf_fiiter_release(&oiter);

	return retval;
}

static struct dentry *udf_get_parent(struct dentry *child)
{
	struct kernel_lb_addr tloc;
	struct inode *inode = NULL;
	struct udf_fileident_iter iter;
	int err;

	err = udf_fiiter_find_entry(d_inode(child), &dotdot_name, &iter);
	if (err)
		return ERR_PTR(err);

	tloc = lelb_to_cpu(iter.fi.icb.extLocation);
	udf_fiiter_release(&iter);
	inode = udf_iget(child->d_sb, &tloc);
	if (IS_ERR(inode))
		return ERR_CAST(inode);

	return d_obtain_alias(inode);
}


static struct dentry *udf_nfs_get_inode(struct super_block *sb, u32 block,
					u16 partref, __u32 generation)
{
	struct inode *inode;
	struct kernel_lb_addr loc;

	if (block == 0)
		return ERR_PTR(-ESTALE);

	loc.logicalBlockNum = block;
	loc.partitionReferenceNum = partref;
	inode = udf_iget(sb, &loc);

	if (IS_ERR(inode))
		return ERR_CAST(inode);

	if (generation && inode->i_generation != generation) {
		iput(inode);
		return ERR_PTR(-ESTALE);
	}
	return d_obtain_alias(inode);
}

static struct dentry *udf_fh_to_dentry(struct super_block *sb,
				       struct fid *fid, int fh_len, int fh_type)
{
	if (fh_len < 3 ||
	    (fh_type != FILEID_UDF_WITH_PARENT &&
	     fh_type != FILEID_UDF_WITHOUT_PARENT))
		return NULL;

	return udf_nfs_get_inode(sb, fid->udf.block, fid->udf.partref,
			fid->udf.generation);
}

static struct dentry *udf_fh_to_parent(struct super_block *sb,
				       struct fid *fid, int fh_len, int fh_type)
{
	if (fh_len < 5 || fh_type != FILEID_UDF_WITH_PARENT)
		return NULL;

	return udf_nfs_get_inode(sb, fid->udf.parent_block,
				 fid->udf.parent_partref,
				 fid->udf.parent_generation);
}
static int udf_encode_fh(struct inode *inode, __u32 *fh, int *lenp,
			 struct inode *parent)
{
	int len = *lenp;
	struct kernel_lb_addr location = UDF_I(inode)->i_location;
	struct fid *fid = (struct fid *)fh;
	int type = FILEID_UDF_WITHOUT_PARENT;

	if (parent && (len < 5)) {
		*lenp = 5;
		return FILEID_INVALID;
	} else if (len < 3) {
		*lenp = 3;
		return FILEID_INVALID;
	}

	*lenp = 3;
	fid->udf.block = location.logicalBlockNum;
	fid->udf.partref = location.partitionReferenceNum;
	fid->udf.parent_partref = 0;
	fid->udf.generation = inode->i_generation;

	if (parent) {
		location = UDF_I(parent)->i_location;
		fid->udf.parent_block = location.logicalBlockNum;
		fid->udf.parent_partref = location.partitionReferenceNum;
		fid->udf.parent_generation = inode->i_generation;
		*lenp = 5;
		type = FILEID_UDF_WITH_PARENT;
	}

	return type;
}

const struct export_operations udf_export_ops = {
	.encode_fh	= udf_encode_fh,
	.fh_to_dentry   = udf_fh_to_dentry,
	.fh_to_parent   = udf_fh_to_parent,
	.get_parent     = udf_get_parent,
};

const struct inode_operations udf_dir_inode_operations = {
	.lookup				= udf_lookup,
	.create				= udf_create,
	.link				= udf_link,
	.unlink				= udf_unlink,
	.symlink			= udf_symlink,
	.mkdir				= udf_mkdir,
	.rmdir				= udf_rmdir,
	.mknod				= udf_mknod,
	.rename				= udf_rename,
	.tmpfile			= udf_tmpfile,
};<|MERGE_RESOLUTION|>--- conflicted
+++ resolved
@@ -41,109 +41,6 @@
 	return !memcmp(name1, name2, len1);
 }
 
-<<<<<<< HEAD
-int udf_write_fi(struct inode *inode, struct fileIdentDesc *cfi,
-		 struct fileIdentDesc *sfi, struct udf_fileident_bh *fibh,
-		 uint8_t *impuse, uint8_t *fileident)
-{
-	uint16_t crclen = fibh->eoffset - fibh->soffset - sizeof(struct tag);
-	uint16_t crc;
-	int offset;
-	uint16_t liu = le16_to_cpu(cfi->lengthOfImpUse);
-	uint8_t lfi = cfi->lengthFileIdent;
-	int padlen = fibh->eoffset - fibh->soffset - liu - lfi -
-		sizeof(struct fileIdentDesc);
-	int adinicb = 0;
-
-	if (UDF_I(inode)->i_alloc_type == ICBTAG_FLAG_AD_IN_ICB)
-		adinicb = 1;
-
-	offset = fibh->soffset + sizeof(struct fileIdentDesc);
-
-	if (impuse) {
-		if (adinicb || (offset + liu < 0)) {
-			memcpy((uint8_t *)sfi->impUse, impuse, liu);
-		} else if (offset >= 0) {
-			memcpy(fibh->ebh->b_data + offset, impuse, liu);
-		} else {
-			memcpy((uint8_t *)sfi->impUse, impuse, -offset);
-			memcpy(fibh->ebh->b_data, impuse - offset,
-				liu + offset);
-		}
-	}
-
-	offset += liu;
-
-	if (fileident) {
-		if (adinicb || (offset + lfi < 0)) {
-			memcpy((uint8_t *)sfi->fileIdent + liu, fileident, lfi);
-		} else if (offset >= 0) {
-			memcpy(fibh->ebh->b_data + offset, fileident, lfi);
-		} else {
-			memcpy((uint8_t *)sfi->fileIdent + liu, fileident,
-				-offset);
-			memcpy(fibh->ebh->b_data, fileident - offset,
-				lfi + offset);
-		}
-	}
-
-	offset += lfi;
-
-	if (adinicb || (offset + padlen < 0)) {
-		memset((uint8_t *)sfi->padding + liu + lfi, 0x00, padlen);
-	} else if (offset >= 0) {
-		memset(fibh->ebh->b_data + offset, 0x00, padlen);
-	} else {
-		memset((uint8_t *)sfi->padding + liu + lfi, 0x00, -offset);
-		memset(fibh->ebh->b_data, 0x00, padlen + offset);
-	}
-
-	crc = crc_itu_t(0, (uint8_t *)cfi + sizeof(struct tag),
-		      sizeof(struct fileIdentDesc) - sizeof(struct tag));
-
-	if (fibh->sbh == fibh->ebh) {
-		crc = crc_itu_t(crc, (uint8_t *)sfi->impUse,
-			      crclen + sizeof(struct tag) -
-			      sizeof(struct fileIdentDesc));
-	} else if (sizeof(struct fileIdentDesc) >= -fibh->soffset) {
-		crc = crc_itu_t(crc, fibh->ebh->b_data +
-					sizeof(struct fileIdentDesc) +
-					fibh->soffset,
-			      crclen + sizeof(struct tag) -
-					sizeof(struct fileIdentDesc));
-	} else {
-		crc = crc_itu_t(crc, (uint8_t *)sfi->impUse,
-			      -fibh->soffset - sizeof(struct fileIdentDesc));
-		crc = crc_itu_t(crc, fibh->ebh->b_data, fibh->eoffset);
-	}
-
-	cfi->descTag.descCRC = cpu_to_le16(crc);
-	cfi->descTag.descCRCLength = cpu_to_le16(crclen);
-	cfi->descTag.tagChecksum = udf_tag_checksum(&cfi->descTag);
-
-	if (adinicb || (sizeof(struct fileIdentDesc) <= -fibh->soffset)) {
-		memcpy((uint8_t *)sfi, (uint8_t *)cfi,
-			sizeof(struct fileIdentDesc));
-	} else {
-		memcpy((uint8_t *)sfi, (uint8_t *)cfi, -fibh->soffset);
-		memcpy(fibh->ebh->b_data, (uint8_t *)cfi - fibh->soffset,
-		       sizeof(struct fileIdentDesc) + fibh->soffset);
-	}
-
-	if (adinicb) {
-		mark_inode_dirty(inode);
-	} else {
-		if (fibh->sbh != fibh->ebh)
-			mark_buffer_dirty_inode(fibh->ebh, inode);
-		mark_buffer_dirty_inode(fibh->sbh, inode);
-	}
-	inode_inc_iversion(inode);
-
-	return 0;
-}
-
-=======
->>>>>>> eb3cdb58
 /**
  * udf_fiiter_find_entry - find entry in given directory.
  *
@@ -170,53 +67,10 @@
 	if (!fname)
 		return -ENOMEM;
 
-<<<<<<< HEAD
-	while (f_pos < size) {
-		fi = udf_fileident_read(dir, &f_pos, fibh, cfi, &epos, &eloc,
-					&elen, &offset);
-		if (!fi) {
-			fi = ERR_PTR(-EIO);
-			goto out_err;
-		}
-
-		liu = le16_to_cpu(cfi->lengthOfImpUse);
-		lfi = cfi->lengthFileIdent;
-
-		if (fibh->sbh == fibh->ebh) {
-			nameptr = fi->fileIdent + liu;
-		} else {
-			int poffset;	/* Unpaded ending offset */
-
-			poffset = fibh->soffset + sizeof(struct fileIdentDesc) +
-					liu + lfi;
-
-			if (poffset >= lfi)
-				nameptr = (uint8_t *)(fibh->ebh->b_data +
-						      poffset - lfi);
-			else {
-				if (!copy_name) {
-					copy_name = kmalloc(UDF_NAME_LEN_CS0,
-							    GFP_NOFS);
-					if (!copy_name) {
-						fi = ERR_PTR(-ENOMEM);
-						goto out_err;
-					}
-				}
-				nameptr = copy_name;
-				memcpy(nameptr, fi->fileIdent + liu,
-					lfi - poffset);
-				memcpy(nameptr + lfi - poffset,
-					fibh->ebh->b_data, poffset);
-			}
-		}
-
-		if ((cfi->fileCharacteristics & FID_FILE_CHAR_DELETED) != 0) {
-=======
 	for (ret = udf_fiiter_init(iter, dir, 0);
 	     !ret && iter->pos < dir->i_size;
 	     ret = udf_fiiter_advance(iter)) {
 		if (iter->fi.fileCharacteristics & FID_FILE_CHAR_DELETED) {
->>>>>>> eb3cdb58
 			if (!UDF_QUERY_FLAG(sb, UDF_FLAG_UNDELETE))
 				continue;
 		}
@@ -923,26 +777,9 @@
 	if (flags & ~RENAME_NOREPLACE)
 		return -EINVAL;
 
-<<<<<<< HEAD
-	ofi = udf_find_entry(old_dir, &old_dentry->d_name, &ofibh, &ocfi);
-	if (!ofi || IS_ERR(ofi)) {
-		if (IS_ERR(ofi))
-			retval = PTR_ERR(ofi);
-		goto end_rename;
-	}
-
-	if (ofibh.sbh != ofibh.ebh)
-		brelse(ofibh.ebh);
-
-	brelse(ofibh.sbh);
-	tloc = lelb_to_cpu(ocfi.icb.extLocation);
-	if (udf_get_lb_pblock(old_dir->i_sb, &tloc, 0) != old_inode->i_ino)
-		goto end_rename;
-=======
 	retval = udf_fiiter_find_entry(old_dir, &old_dentry->d_name, &oiter);
 	if (retval)
 		return retval;
->>>>>>> eb3cdb58
 
 	tloc = lelb_to_cpu(oiter.fi.icb.extLocation);
 	if (udf_get_lb_pblock(old_dir->i_sb, &tloc, 0) != old_inode->i_ino) {
