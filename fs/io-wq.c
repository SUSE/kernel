// SPDX-License-Identifier: GPL-2.0
/*
 * Basic worker thread pool for io_uring
 *
 * Copyright (C) 2019 Jens Axboe
 *
 */
#include <linux/kernel.h>
#include <linux/init.h>
#include <linux/errno.h>
#include <linux/sched/signal.h>
#include <linux/mm.h>
#include <linux/mmu_context.h>
#include <linux/sched/mm.h>
#include <linux/percpu.h>
#include <linux/slab.h>
#include <linux/kthread.h>
#include <linux/rculist_nulls.h>
#include <linux/fs_struct.h>

#include "io-wq.h"

#define WORKER_IDLE_TIMEOUT	(5 * HZ)

enum {
	IO_WORKER_F_UP		= 1,	/* up and active */
	IO_WORKER_F_RUNNING	= 2,	/* account as running */
	IO_WORKER_F_FREE	= 4,	/* worker on free list */
	IO_WORKER_F_EXITING	= 8,	/* worker exiting */
	IO_WORKER_F_FIXED	= 16,	/* static idle worker */
	IO_WORKER_F_BOUND	= 32,	/* is doing bounded work */
};

enum {
	IO_WQ_BIT_EXIT		= 0,	/* wq exiting */
	IO_WQ_BIT_CANCEL	= 1,	/* cancel work on list */
	IO_WQ_BIT_ERROR		= 2,	/* error on setup */
};

enum {
	IO_WQE_FLAG_STALLED	= 1,	/* stalled on hash */
};

/*
 * One for each thread in a wqe pool
 */
struct io_worker {
	refcount_t ref;
	unsigned flags;
	struct hlist_nulls_node nulls_node;
	struct list_head all_list;
	struct task_struct *task;
	struct io_wqe *wqe;

	struct io_wq_work *cur_work;
	spinlock_t lock;

	struct rcu_head rcu;
	struct mm_struct *mm;
	const struct cred *cur_creds;
	const struct cred *saved_creds;
	struct files_struct *restore_files;
	struct fs_struct *restore_fs;
};

#if BITS_PER_LONG == 64
#define IO_WQ_HASH_ORDER	6
#else
#define IO_WQ_HASH_ORDER	5
#endif

struct io_wqe_acct {
	unsigned nr_workers;
	unsigned max_workers;
	atomic_t nr_running;
};

enum {
	IO_WQ_ACCT_BOUND,
	IO_WQ_ACCT_UNBOUND,
};

/*
 * Per-node worker thread pool
 */
struct io_wqe {
	struct {
		spinlock_t lock;
		struct io_wq_work_list work_list;
		unsigned long hash_map;
		unsigned flags;
	} ____cacheline_aligned_in_smp;

	int node;
	struct io_wqe_acct acct[2];

	struct hlist_nulls_head free_list;
	struct list_head all_list;

	struct io_wq *wq;
};

/*
 * Per io_wq state
  */
struct io_wq {
	struct io_wqe **wqes;
	unsigned long state;

	get_work_fn *get_work;
	put_work_fn *put_work;

	struct task_struct *manager;
	struct user_struct *user;
	refcount_t refs;
	struct completion done;

	refcount_t use_refs;
};

static bool io_worker_get(struct io_worker *worker)
{
	return refcount_inc_not_zero(&worker->ref);
}

static void io_worker_release(struct io_worker *worker)
{
	if (refcount_dec_and_test(&worker->ref))
		wake_up_process(worker->task);
}

/*
 * Note: drops the wqe->lock if returning true! The caller must re-acquire
 * the lock in that case. Some callers need to restart handling if this
 * happens, so we can't just re-acquire the lock on behalf of the caller.
 */
static bool __io_worker_unuse(struct io_wqe *wqe, struct io_worker *worker)
{
	bool dropped_lock = false;

	if (worker->saved_creds) {
		revert_creds(worker->saved_creds);
		worker->cur_creds = worker->saved_creds = NULL;
	}

	if (current->files != worker->restore_files) {
		__acquire(&wqe->lock);
		spin_unlock_irq(&wqe->lock);
		dropped_lock = true;

		task_lock(current);
		current->files = worker->restore_files;
		task_unlock(current);
	}

	if (current->fs != worker->restore_fs)
		current->fs = worker->restore_fs;

	/*
	 * If we have an active mm, we need to drop the wq lock before unusing
	 * it. If we do, return true and let the caller retry the idle loop.
	 */
	if (worker->mm) {
		if (!dropped_lock) {
			__acquire(&wqe->lock);
			spin_unlock_irq(&wqe->lock);
			dropped_lock = true;
		}
		__set_current_state(TASK_RUNNING);
		set_fs(KERNEL_DS);
		unuse_mm(worker->mm);
		mmput(worker->mm);
		worker->mm = NULL;
	}

	return dropped_lock;
}

static inline struct io_wqe_acct *io_work_get_acct(struct io_wqe *wqe,
						   struct io_wq_work *work)
{
	if (work->flags & IO_WQ_WORK_UNBOUND)
		return &wqe->acct[IO_WQ_ACCT_UNBOUND];

	return &wqe->acct[IO_WQ_ACCT_BOUND];
}

static inline struct io_wqe_acct *io_wqe_get_acct(struct io_wqe *wqe,
						  struct io_worker *worker)
{
	if (worker->flags & IO_WORKER_F_BOUND)
		return &wqe->acct[IO_WQ_ACCT_BOUND];

	return &wqe->acct[IO_WQ_ACCT_UNBOUND];
}

static void io_worker_exit(struct io_worker *worker)
{
	struct io_wqe *wqe = worker->wqe;
	struct io_wqe_acct *acct = io_wqe_get_acct(wqe, worker);
	unsigned nr_workers;

	/*
	 * If we're not at zero, someone else is holding a brief reference
	 * to the worker. Wait for that to go away.
	 */
	set_current_state(TASK_INTERRUPTIBLE);
	if (!refcount_dec_and_test(&worker->ref))
		schedule();
	__set_current_state(TASK_RUNNING);

	preempt_disable();
	current->flags &= ~PF_IO_WORKER;
	if (worker->flags & IO_WORKER_F_RUNNING)
		atomic_dec(&acct->nr_running);
	if (!(worker->flags & IO_WORKER_F_BOUND))
		atomic_dec(&wqe->wq->user->processes);
	worker->flags = 0;
	preempt_enable();

	spin_lock_irq(&wqe->lock);
	hlist_nulls_del_rcu(&worker->nulls_node);
	list_del_rcu(&worker->all_list);
	if (__io_worker_unuse(wqe, worker)) {
		__release(&wqe->lock);
		spin_lock_irq(&wqe->lock);
	}
	acct->nr_workers--;
	nr_workers = wqe->acct[IO_WQ_ACCT_BOUND].nr_workers +
			wqe->acct[IO_WQ_ACCT_UNBOUND].nr_workers;
	spin_unlock_irq(&wqe->lock);

	/* all workers gone, wq exit can proceed */
	if (!nr_workers && refcount_dec_and_test(&wqe->wq->refs))
		complete(&wqe->wq->done);

	kfree_rcu(worker, rcu);
}

static inline bool io_wqe_run_queue(struct io_wqe *wqe)
	__must_hold(wqe->lock)
{
	if (!wq_list_empty(&wqe->work_list) &&
	    !(wqe->flags & IO_WQE_FLAG_STALLED))
		return true;
	return false;
}

/*
 * Check head of free list for an available worker. If one isn't available,
 * caller must wake up the wq manager to create one.
 */
static bool io_wqe_activate_free_worker(struct io_wqe *wqe)
	__must_hold(RCU)
{
	struct hlist_nulls_node *n;
	struct io_worker *worker;

	n = rcu_dereference(hlist_nulls_first_rcu(&wqe->free_list));
	if (is_a_nulls(n))
		return false;

	worker = hlist_nulls_entry(n, struct io_worker, nulls_node);
	if (io_worker_get(worker)) {
		wake_up_process(worker->task);
		io_worker_release(worker);
		return true;
	}

	return false;
}

/*
 * We need a worker. If we find a free one, we're good. If not, and we're
 * below the max number of workers, wake up the manager to create one.
 */
static void io_wqe_wake_worker(struct io_wqe *wqe, struct io_wqe_acct *acct)
{
	bool ret;

	/*
	 * Most likely an attempt to queue unbounded work on an io_wq that
	 * wasn't setup with any unbounded workers.
	 */
	WARN_ON_ONCE(!acct->max_workers);

	rcu_read_lock();
	ret = io_wqe_activate_free_worker(wqe);
	rcu_read_unlock();

	if (!ret && acct->nr_workers < acct->max_workers)
		wake_up_process(wqe->wq->manager);
}

static void io_wqe_inc_running(struct io_wqe *wqe, struct io_worker *worker)
{
	struct io_wqe_acct *acct = io_wqe_get_acct(wqe, worker);

	atomic_inc(&acct->nr_running);
}

static void io_wqe_dec_running(struct io_wqe *wqe, struct io_worker *worker)
	__must_hold(wqe->lock)
{
	struct io_wqe_acct *acct = io_wqe_get_acct(wqe, worker);

	if (atomic_dec_and_test(&acct->nr_running) && io_wqe_run_queue(wqe))
		io_wqe_wake_worker(wqe, acct);
}

static void io_worker_start(struct io_wqe *wqe, struct io_worker *worker)
{
	allow_kernel_signal(SIGINT);

	current->flags |= PF_IO_WORKER;

	worker->flags |= (IO_WORKER_F_UP | IO_WORKER_F_RUNNING);
	worker->restore_files = current->files;
	worker->restore_fs = current->fs;
	io_wqe_inc_running(wqe, worker);
}

/*
 * Worker will start processing some work. Move it to the busy list, if
 * it's currently on the freelist
 */
static void __io_worker_busy(struct io_wqe *wqe, struct io_worker *worker,
			     struct io_wq_work *work)
	__must_hold(wqe->lock)
{
	bool worker_bound, work_bound;

	if (worker->flags & IO_WORKER_F_FREE) {
		worker->flags &= ~IO_WORKER_F_FREE;
		hlist_nulls_del_init_rcu(&worker->nulls_node);
	}

	/*
	 * If worker is moving from bound to unbound (or vice versa), then
	 * ensure we update the running accounting.
	 */
	worker_bound = (worker->flags & IO_WORKER_F_BOUND) != 0;
	work_bound = (work->flags & IO_WQ_WORK_UNBOUND) == 0;
	if (worker_bound != work_bound) {
		io_wqe_dec_running(wqe, worker);
		if (work_bound) {
			worker->flags |= IO_WORKER_F_BOUND;
			wqe->acct[IO_WQ_ACCT_UNBOUND].nr_workers--;
			wqe->acct[IO_WQ_ACCT_BOUND].nr_workers++;
			atomic_dec(&wqe->wq->user->processes);
		} else {
			worker->flags &= ~IO_WORKER_F_BOUND;
			wqe->acct[IO_WQ_ACCT_UNBOUND].nr_workers++;
			wqe->acct[IO_WQ_ACCT_BOUND].nr_workers--;
			atomic_inc(&wqe->wq->user->processes);
		}
		io_wqe_inc_running(wqe, worker);
	 }
}

/*
 * No work, worker going to sleep. Move to freelist, and unuse mm if we
 * have one attached. Dropping the mm may potentially sleep, so we drop
 * the lock in that case and return success. Since the caller has to
 * retry the loop in that case (we changed task state), we don't regrab
 * the lock if we return success.
 */
static bool __io_worker_idle(struct io_wqe *wqe, struct io_worker *worker)
	__must_hold(wqe->lock)
{
	if (!(worker->flags & IO_WORKER_F_FREE)) {
		worker->flags |= IO_WORKER_F_FREE;
		hlist_nulls_add_head_rcu(&worker->nulls_node, &wqe->free_list);
	}

	return __io_worker_unuse(wqe, worker);
}

static struct io_wq_work *io_get_next_work(struct io_wqe *wqe, unsigned *hash)
	__must_hold(wqe->lock)
{
	struct io_wq_work_node *node, *prev;
	struct io_wq_work *work;

	wq_list_for_each(node, prev, &wqe->work_list) {
		work = container_of(node, struct io_wq_work, list);

		/* not hashed, can run anytime */
		if (!(work->flags & IO_WQ_WORK_HASHED)) {
			wq_node_del(&wqe->work_list, node, prev);
			return work;
		}

		/* hashed, can run if not already running */
		*hash = work->flags >> IO_WQ_HASH_SHIFT;
		if (!(wqe->hash_map & BIT_ULL(*hash))) {
			wqe->hash_map |= BIT_ULL(*hash);
			wq_node_del(&wqe->work_list, node, prev);
			return work;
		}
	}

	return NULL;
}

static void io_wq_switch_mm(struct io_worker *worker, struct io_wq_work *work)
{
	if (worker->mm) {
		unuse_mm(worker->mm);
		mmput(worker->mm);
		worker->mm = NULL;
	}
	if (!work->mm) {
		set_fs(KERNEL_DS);
		return;
	}
	if (mmget_not_zero(work->mm)) {
		use_mm(work->mm);
		if (!worker->mm)
			set_fs(USER_DS);
		worker->mm = work->mm;
		/* hang on to this mm */
		work->mm = NULL;
		return;
	}

	/* failed grabbing mm, ensure work gets cancelled */
	work->flags |= IO_WQ_WORK_CANCEL;
}

static void io_wq_switch_creds(struct io_worker *worker,
			       struct io_wq_work *work)
{
	const struct cred *old_creds = override_creds(work->creds);

	worker->cur_creds = work->creds;
	if (worker->saved_creds)
		put_cred(old_creds); /* creds set by previous switch */
	else
		worker->saved_creds = old_creds;
}

static void io_worker_handle_work(struct io_worker *worker)
	__releases(wqe->lock)
{
	struct io_wq_work *work, *old_work = NULL, *put_work = NULL;
	struct io_wqe *wqe = worker->wqe;
	struct io_wq *wq = wqe->wq;

	do {
		unsigned hash = -1U;

		/*
		 * If we got some work, mark us as busy. If we didn't, but
		 * the list isn't empty, it means we stalled on hashed work.
		 * Mark us stalled so we don't keep looking for work when we
		 * can't make progress, any work completion or insertion will
		 * clear the stalled flag.
		 */
		work = io_get_next_work(wqe, &hash);
		if (work)
			__io_worker_busy(wqe, worker, work);
		else if (!wq_list_empty(&wqe->work_list))
			wqe->flags |= IO_WQE_FLAG_STALLED;

		spin_unlock_irq(&wqe->lock);
		if (put_work && wq->put_work)
			wq->put_work(old_work);
		if (!work)
			break;
next:
		/* flush any pending signals before assigning new work */
		if (signal_pending(current))
			flush_signals(current);

		cond_resched();

		spin_lock_irq(&worker->lock);
		worker->cur_work = work;
		spin_unlock_irq(&worker->lock);

		if (work->flags & IO_WQ_WORK_CB)
			work->func(&work);

		if (work->files && current->files != work->files) {
			task_lock(current);
			current->files = work->files;
			task_unlock(current);
		}
<<<<<<< HEAD
		if ((work->flags & IO_WQ_WORK_NEEDS_USER) && !worker->mm &&
		    wq->mm) {
			if (mmget_not_zero(wq->mm)) {
				use_mm(wq->mm);
				set_fs(USER_DS);
				worker->mm = wq->mm;
			} else {
				work->flags |= IO_WQ_WORK_CANCEL;
			}
		}
		if (!worker->creds)
			worker->creds = override_creds(wq->creds);
		if (work->fs && current->fs != work->fs)
			current->fs = work->fs;
=======
		if (work->fs && current->fs != work->fs)
			current->fs = work->fs;
		if (work->mm != worker->mm)
			io_wq_switch_mm(worker, work);
		if (worker->cur_creds != work->creds)
			io_wq_switch_creds(worker, work);
		/*
		 * OK to set IO_WQ_WORK_CANCEL even for uncancellable work,
		 * the worker function will do the right thing.
		 */
>>>>>>> 7117be3f
		if (test_bit(IO_WQ_BIT_CANCEL, &wq->state))
			work->flags |= IO_WQ_WORK_CANCEL;
		if (worker->mm)
			work->flags |= IO_WQ_WORK_HAS_MM;

		if (wq->get_work) {
			put_work = work;
			wq->get_work(work);
		}

		old_work = work;
		work->func(&work);

		spin_lock_irq(&worker->lock);
		worker->cur_work = NULL;
		spin_unlock_irq(&worker->lock);

		spin_lock_irq(&wqe->lock);

		if (hash != -1U) {
			wqe->hash_map &= ~BIT_ULL(hash);
			wqe->flags &= ~IO_WQE_FLAG_STALLED;
		}
		if (work && work != old_work) {
			spin_unlock_irq(&wqe->lock);

			if (put_work && wq->put_work) {
				wq->put_work(put_work);
				put_work = NULL;
			}

			/* dependent work not hashed */
			hash = -1U;
			goto next;
		}
	} while (1);
}

static int io_wqe_worker(void *data)
{
	struct io_worker *worker = data;
	struct io_wqe *wqe = worker->wqe;
	struct io_wq *wq = wqe->wq;

	io_worker_start(wqe, worker);

	while (!test_bit(IO_WQ_BIT_EXIT, &wq->state)) {
		set_current_state(TASK_INTERRUPTIBLE);
loop:
		spin_lock_irq(&wqe->lock);
		if (io_wqe_run_queue(wqe)) {
			__set_current_state(TASK_RUNNING);
			io_worker_handle_work(worker);
			goto loop;
		}
		/* drops the lock on success, retry */
		if (__io_worker_idle(wqe, worker)) {
			__release(&wqe->lock);
			goto loop;
		}
		spin_unlock_irq(&wqe->lock);
		if (signal_pending(current))
			flush_signals(current);
		if (schedule_timeout(WORKER_IDLE_TIMEOUT))
			continue;
		/* timed out, exit unless we're the fixed worker */
		if (test_bit(IO_WQ_BIT_EXIT, &wq->state) ||
		    !(worker->flags & IO_WORKER_F_FIXED))
			break;
	}

	if (test_bit(IO_WQ_BIT_EXIT, &wq->state)) {
		spin_lock_irq(&wqe->lock);
		if (!wq_list_empty(&wqe->work_list))
			io_worker_handle_work(worker);
		else
			spin_unlock_irq(&wqe->lock);
	}

	io_worker_exit(worker);
	return 0;
}

/*
 * Called when a worker is scheduled in. Mark us as currently running.
 */
void io_wq_worker_running(struct task_struct *tsk)
{
	struct io_worker *worker = kthread_data(tsk);
	struct io_wqe *wqe = worker->wqe;

	if (!(worker->flags & IO_WORKER_F_UP))
		return;
	if (worker->flags & IO_WORKER_F_RUNNING)
		return;
	worker->flags |= IO_WORKER_F_RUNNING;
	io_wqe_inc_running(wqe, worker);
}

/*
 * Called when worker is going to sleep. If there are no workers currently
 * running and we have work pending, wake up a free one or have the manager
 * set one up.
 */
void io_wq_worker_sleeping(struct task_struct *tsk)
{
	struct io_worker *worker = kthread_data(tsk);
	struct io_wqe *wqe = worker->wqe;

	if (!(worker->flags & IO_WORKER_F_UP))
		return;
	if (!(worker->flags & IO_WORKER_F_RUNNING))
		return;

	worker->flags &= ~IO_WORKER_F_RUNNING;

	spin_lock_irq(&wqe->lock);
	io_wqe_dec_running(wqe, worker);
	spin_unlock_irq(&wqe->lock);
}

static bool create_io_worker(struct io_wq *wq, struct io_wqe *wqe, int index)
{
	struct io_wqe_acct *acct =&wqe->acct[index];
	struct io_worker *worker;

	worker = kzalloc_node(sizeof(*worker), GFP_KERNEL, wqe->node);
	if (!worker)
		return false;

	refcount_set(&worker->ref, 1);
	worker->nulls_node.pprev = NULL;
	worker->wqe = wqe;
	spin_lock_init(&worker->lock);

	worker->task = kthread_create_on_node(io_wqe_worker, worker, wqe->node,
				"io_wqe_worker-%d/%d", index, wqe->node);
	if (IS_ERR(worker->task)) {
		kfree(worker);
		return false;
	}

	spin_lock_irq(&wqe->lock);
	hlist_nulls_add_head_rcu(&worker->nulls_node, &wqe->free_list);
	list_add_tail_rcu(&worker->all_list, &wqe->all_list);
	worker->flags |= IO_WORKER_F_FREE;
	if (index == IO_WQ_ACCT_BOUND)
		worker->flags |= IO_WORKER_F_BOUND;
	if (!acct->nr_workers && (worker->flags & IO_WORKER_F_BOUND))
		worker->flags |= IO_WORKER_F_FIXED;
	acct->nr_workers++;
	spin_unlock_irq(&wqe->lock);

	if (index == IO_WQ_ACCT_UNBOUND)
		atomic_inc(&wq->user->processes);

	wake_up_process(worker->task);
	return true;
}

static inline bool io_wqe_need_worker(struct io_wqe *wqe, int index)
	__must_hold(wqe->lock)
{
	struct io_wqe_acct *acct = &wqe->acct[index];

	/* if we have available workers or no work, no need */
	if (!hlist_nulls_empty(&wqe->free_list) || !io_wqe_run_queue(wqe))
		return false;
	return acct->nr_workers < acct->max_workers;
}

/*
 * Manager thread. Tasked with creating new workers, if we need them.
 */
static int io_wq_manager(void *data)
{
	struct io_wq *wq = data;
	int workers_to_create = num_possible_nodes();
	int node;

	/* create fixed workers */
	refcount_set(&wq->refs, workers_to_create);
	for_each_node(node) {
		if (!node_online(node))
			continue;
		if (!create_io_worker(wq, wq->wqes[node], IO_WQ_ACCT_BOUND))
			goto err;
		workers_to_create--;
	}

	while (workers_to_create--)
		refcount_dec(&wq->refs);

	complete(&wq->done);

	while (!kthread_should_stop()) {
		for_each_node(node) {
			struct io_wqe *wqe = wq->wqes[node];
			bool fork_worker[2] = { false, false };

			if (!node_online(node))
				continue;

			spin_lock_irq(&wqe->lock);
			if (io_wqe_need_worker(wqe, IO_WQ_ACCT_BOUND))
				fork_worker[IO_WQ_ACCT_BOUND] = true;
			if (io_wqe_need_worker(wqe, IO_WQ_ACCT_UNBOUND))
				fork_worker[IO_WQ_ACCT_UNBOUND] = true;
			spin_unlock_irq(&wqe->lock);
			if (fork_worker[IO_WQ_ACCT_BOUND])
				create_io_worker(wq, wqe, IO_WQ_ACCT_BOUND);
			if (fork_worker[IO_WQ_ACCT_UNBOUND])
				create_io_worker(wq, wqe, IO_WQ_ACCT_UNBOUND);
		}
		set_current_state(TASK_INTERRUPTIBLE);
		schedule_timeout(HZ);
	}

	return 0;
err:
	set_bit(IO_WQ_BIT_ERROR, &wq->state);
	set_bit(IO_WQ_BIT_EXIT, &wq->state);
	if (refcount_sub_and_test(workers_to_create, &wq->refs))
		complete(&wq->done);
	return 0;
}

static bool io_wq_can_queue(struct io_wqe *wqe, struct io_wqe_acct *acct,
			    struct io_wq_work *work)
{
	bool free_worker;

	if (!(work->flags & IO_WQ_WORK_UNBOUND))
		return true;
	if (atomic_read(&acct->nr_running))
		return true;

	rcu_read_lock();
	free_worker = !hlist_nulls_empty(&wqe->free_list);
	rcu_read_unlock();
	if (free_worker)
		return true;

	if (atomic_read(&wqe->wq->user->processes) >= acct->max_workers &&
	    !(capable(CAP_SYS_RESOURCE) || capable(CAP_SYS_ADMIN)))
		return false;

	return true;
}

static void io_run_cancel(struct io_wq_work *work)
{
	do {
		struct io_wq_work *old_work = work;

		work->flags |= IO_WQ_WORK_CANCEL;
		work->func(&work);
		work = (work == old_work) ? NULL : work;
	} while (work);
}

static void io_wqe_enqueue(struct io_wqe *wqe, struct io_wq_work *work)
{
	struct io_wqe_acct *acct = io_work_get_acct(wqe, work);
	int work_flags;
	unsigned long flags;

	/*
	 * Do early check to see if we need a new unbound worker, and if we do,
	 * if we're allowed to do so. This isn't 100% accurate as there's a
	 * gap between this check and incrementing the value, but that's OK.
	 * It's close enough to not be an issue, fork() has the same delay.
	 */
	if (unlikely(!io_wq_can_queue(wqe, acct, work))) {
		io_run_cancel(work);
		return;
	}

	work_flags = work->flags;
	spin_lock_irqsave(&wqe->lock, flags);
	wq_list_add_tail(&work->list, &wqe->work_list);
	wqe->flags &= ~IO_WQE_FLAG_STALLED;
	spin_unlock_irqrestore(&wqe->lock, flags);

	if ((work_flags & IO_WQ_WORK_CONCURRENT) ||
	    !atomic_read(&acct->nr_running))
		io_wqe_wake_worker(wqe, acct);
}

void io_wq_enqueue(struct io_wq *wq, struct io_wq_work *work)
{
	struct io_wqe *wqe = wq->wqes[numa_node_id()];

	io_wqe_enqueue(wqe, work);
}

/*
 * Enqueue work, hashed by some key. Work items that hash to the same value
 * will not be done in parallel. Used to limit concurrent writes, generally
 * hashed by inode.
 */
void io_wq_enqueue_hashed(struct io_wq *wq, struct io_wq_work *work, void *val)
{
	struct io_wqe *wqe = wq->wqes[numa_node_id()];
	unsigned bit;


	bit = hash_ptr(val, IO_WQ_HASH_ORDER);
	work->flags |= (IO_WQ_WORK_HASHED | (bit << IO_WQ_HASH_SHIFT));
	io_wqe_enqueue(wqe, work);
}

static bool io_wqe_worker_send_sig(struct io_worker *worker, void *data)
{
	send_sig(SIGINT, worker->task, 1);
	return false;
}

/*
 * Iterate the passed in list and call the specific function for each
 * worker that isn't exiting
 */
static bool io_wq_for_each_worker(struct io_wqe *wqe,
				  bool (*func)(struct io_worker *, void *),
				  void *data)
{
	struct io_worker *worker;
	bool ret = false;

	list_for_each_entry_rcu(worker, &wqe->all_list, all_list) {
		if (io_worker_get(worker)) {
			/* no task if node is/was offline */
			if (worker->task)
				ret = func(worker, data);
			io_worker_release(worker);
			if (ret)
				break;
		}
	}

	return ret;
}

void io_wq_cancel_all(struct io_wq *wq)
{
	int node;

	set_bit(IO_WQ_BIT_CANCEL, &wq->state);

	rcu_read_lock();
	for_each_node(node) {
		struct io_wqe *wqe = wq->wqes[node];

		io_wq_for_each_worker(wqe, io_wqe_worker_send_sig, NULL);
	}
	rcu_read_unlock();
}

struct io_cb_cancel_data {
	struct io_wqe *wqe;
	work_cancel_fn *cancel;
	void *caller_data;
};

static bool io_work_cancel(struct io_worker *worker, void *cancel_data)
{
	struct io_cb_cancel_data *data = cancel_data;
	unsigned long flags;
	bool ret = false;

	/*
	 * Hold the lock to avoid ->cur_work going out of scope, caller
	 * may dereference the passed in work.
	 */
	spin_lock_irqsave(&worker->lock, flags);
	if (worker->cur_work &&
	    !(worker->cur_work->flags & IO_WQ_WORK_NO_CANCEL) &&
	    data->cancel(worker->cur_work, data->caller_data)) {
		send_sig(SIGINT, worker->task, 1);
		ret = true;
	}
	spin_unlock_irqrestore(&worker->lock, flags);

	return ret;
}

static enum io_wq_cancel io_wqe_cancel_cb_work(struct io_wqe *wqe,
					       work_cancel_fn *cancel,
					       void *cancel_data)
{
	struct io_cb_cancel_data data = {
		.wqe = wqe,
		.cancel = cancel,
		.caller_data = cancel_data,
	};
	struct io_wq_work_node *node, *prev;
	struct io_wq_work *work;
	unsigned long flags;
	bool found = false;

	spin_lock_irqsave(&wqe->lock, flags);
	wq_list_for_each(node, prev, &wqe->work_list) {
		work = container_of(node, struct io_wq_work, list);

		if (cancel(work, cancel_data)) {
			wq_node_del(&wqe->work_list, node, prev);
			found = true;
			break;
		}
	}
	spin_unlock_irqrestore(&wqe->lock, flags);

	if (found) {
		io_run_cancel(work);
		return IO_WQ_CANCEL_OK;
	}

	rcu_read_lock();
	found = io_wq_for_each_worker(wqe, io_work_cancel, &data);
	rcu_read_unlock();
	return found ? IO_WQ_CANCEL_RUNNING : IO_WQ_CANCEL_NOTFOUND;
}

enum io_wq_cancel io_wq_cancel_cb(struct io_wq *wq, work_cancel_fn *cancel,
				  void *data)
{
	enum io_wq_cancel ret = IO_WQ_CANCEL_NOTFOUND;
	int node;

	for_each_node(node) {
		struct io_wqe *wqe = wq->wqes[node];

		ret = io_wqe_cancel_cb_work(wqe, cancel, data);
		if (ret != IO_WQ_CANCEL_NOTFOUND)
			break;
	}

	return ret;
}

struct work_match {
	bool (*fn)(struct io_wq_work *, void *data);
	void *data;
};

static bool io_wq_worker_cancel(struct io_worker *worker, void *data)
{
	struct work_match *match = data;
	unsigned long flags;
	bool ret = false;

	spin_lock_irqsave(&worker->lock, flags);
	if (match->fn(worker->cur_work, match->data) &&
	    !(worker->cur_work->flags & IO_WQ_WORK_NO_CANCEL)) {
		send_sig(SIGINT, worker->task, 1);
		ret = true;
	}
	spin_unlock_irqrestore(&worker->lock, flags);

	return ret;
}

static enum io_wq_cancel io_wqe_cancel_work(struct io_wqe *wqe,
					    struct work_match *match)
{
	struct io_wq_work_node *node, *prev;
	struct io_wq_work *work;
	unsigned long flags;
	bool found = false;

	/*
	 * First check pending list, if we're lucky we can just remove it
	 * from there. CANCEL_OK means that the work is returned as-new,
	 * no completion will be posted for it.
	 */
	spin_lock_irqsave(&wqe->lock, flags);
	wq_list_for_each(node, prev, &wqe->work_list) {
		work = container_of(node, struct io_wq_work, list);

		if (match->fn(work, match->data)) {
			wq_node_del(&wqe->work_list, node, prev);
			found = true;
			break;
		}
	}
	spin_unlock_irqrestore(&wqe->lock, flags);

	if (found) {
		io_run_cancel(work);
		return IO_WQ_CANCEL_OK;
	}

	/*
	 * Now check if a free (going busy) or busy worker has the work
	 * currently running. If we find it there, we'll return CANCEL_RUNNING
	 * as an indication that we attempt to signal cancellation. The
	 * completion will run normally in this case.
	 */
	rcu_read_lock();
	found = io_wq_for_each_worker(wqe, io_wq_worker_cancel, match);
	rcu_read_unlock();
	return found ? IO_WQ_CANCEL_RUNNING : IO_WQ_CANCEL_NOTFOUND;
}

static bool io_wq_work_match(struct io_wq_work *work, void *data)
{
	return work == data;
}

enum io_wq_cancel io_wq_cancel_work(struct io_wq *wq, struct io_wq_work *cwork)
{
	struct work_match match = {
		.fn	= io_wq_work_match,
		.data	= cwork
	};
	enum io_wq_cancel ret = IO_WQ_CANCEL_NOTFOUND;
	int node;

	cwork->flags |= IO_WQ_WORK_CANCEL;

	for_each_node(node) {
		struct io_wqe *wqe = wq->wqes[node];

		ret = io_wqe_cancel_work(wqe, &match);
		if (ret != IO_WQ_CANCEL_NOTFOUND)
			break;
	}

	return ret;
}

static bool io_wq_pid_match(struct io_wq_work *work, void *data)
{
	pid_t pid = (pid_t) (unsigned long) data;

	if (work)
		return work->task_pid == pid;
	return false;
}

enum io_wq_cancel io_wq_cancel_pid(struct io_wq *wq, pid_t pid)
{
	struct work_match match = {
		.fn	= io_wq_pid_match,
		.data	= (void *) (unsigned long) pid
	};
	enum io_wq_cancel ret = IO_WQ_CANCEL_NOTFOUND;
	int node;

	for_each_node(node) {
		struct io_wqe *wqe = wq->wqes[node];

<<<<<<< HEAD
		if (!node_online(node))
			continue;
		init_completion(&data.done);
		INIT_IO_WORK(&data.work, io_wq_flush_func);
		data.work.flags |= IO_WQ_WORK_INTERNAL;
		io_wqe_enqueue(wqe, &data.work);
		wait_for_completion(&data.done);
=======
		ret = io_wqe_cancel_work(wqe, &match);
		if (ret != IO_WQ_CANCEL_NOTFOUND)
			break;
>>>>>>> 7117be3f
	}

	return ret;
}

struct io_wq *io_wq_create(unsigned bounded, struct io_wq_data *data)
{
	int ret = -ENOMEM, node;
	struct io_wq *wq;

	wq = kzalloc(sizeof(*wq), GFP_KERNEL);
	if (!wq)
		return ERR_PTR(-ENOMEM);

	wq->wqes = kcalloc(nr_node_ids, sizeof(struct io_wqe *), GFP_KERNEL);
	if (!wq->wqes) {
		kfree(wq);
		return ERR_PTR(-ENOMEM);
	}

	wq->get_work = data->get_work;
	wq->put_work = data->put_work;

	/* caller must already hold a reference to this */
	wq->user = data->user;

	for_each_node(node) {
		struct io_wqe *wqe;
		int alloc_node = node;

		if (!node_online(alloc_node))
			alloc_node = NUMA_NO_NODE;
		wqe = kzalloc_node(sizeof(struct io_wqe), GFP_KERNEL, alloc_node);
		if (!wqe)
			goto err;
		wq->wqes[node] = wqe;
		wqe->node = alloc_node;
		wqe->acct[IO_WQ_ACCT_BOUND].max_workers = bounded;
		atomic_set(&wqe->acct[IO_WQ_ACCT_BOUND].nr_running, 0);
		if (wq->user) {
			wqe->acct[IO_WQ_ACCT_UNBOUND].max_workers =
					task_rlimit(current, RLIMIT_NPROC);
		}
		atomic_set(&wqe->acct[IO_WQ_ACCT_UNBOUND].nr_running, 0);
		wqe->wq = wq;
		spin_lock_init(&wqe->lock);
		INIT_WQ_LIST(&wqe->work_list);
		INIT_HLIST_NULLS_HEAD(&wqe->free_list, 0);
		INIT_LIST_HEAD(&wqe->all_list);
	}

	init_completion(&wq->done);

	wq->manager = kthread_create(io_wq_manager, wq, "io_wq_manager");
	if (!IS_ERR(wq->manager)) {
		wake_up_process(wq->manager);
		wait_for_completion(&wq->done);
		if (test_bit(IO_WQ_BIT_ERROR, &wq->state)) {
			ret = -ENOMEM;
			goto err;
		}
		refcount_set(&wq->use_refs, 1);
		reinit_completion(&wq->done);
		return wq;
	}

	ret = PTR_ERR(wq->manager);
	complete(&wq->done);
err:
	for_each_node(node)
		kfree(wq->wqes[node]);
	kfree(wq->wqes);
	kfree(wq);
	return ERR_PTR(ret);
}

bool io_wq_get(struct io_wq *wq, struct io_wq_data *data)
{
	if (data->get_work != wq->get_work || data->put_work != wq->put_work)
		return false;

	return refcount_inc_not_zero(&wq->use_refs);
}

static bool io_wq_worker_wake(struct io_worker *worker, void *data)
{
	wake_up_process(worker->task);
	return false;
}

static void __io_wq_destroy(struct io_wq *wq)
{
	int node;

	set_bit(IO_WQ_BIT_EXIT, &wq->state);
	if (wq->manager)
		kthread_stop(wq->manager);

	rcu_read_lock();
	for_each_node(node)
		io_wq_for_each_worker(wq->wqes[node], io_wq_worker_wake, NULL);
	rcu_read_unlock();

	wait_for_completion(&wq->done);

	for_each_node(node)
		kfree(wq->wqes[node]);
	kfree(wq->wqes);
	kfree(wq);
}

void io_wq_destroy(struct io_wq *wq)
{
	if (refcount_dec_and_test(&wq->use_refs))
		__io_wq_destroy(wq);
}<|MERGE_RESOLUTION|>--- conflicted
+++ resolved
@@ -487,22 +487,6 @@
 			current->files = work->files;
 			task_unlock(current);
 		}
-<<<<<<< HEAD
-		if ((work->flags & IO_WQ_WORK_NEEDS_USER) && !worker->mm &&
-		    wq->mm) {
-			if (mmget_not_zero(wq->mm)) {
-				use_mm(wq->mm);
-				set_fs(USER_DS);
-				worker->mm = wq->mm;
-			} else {
-				work->flags |= IO_WQ_WORK_CANCEL;
-			}
-		}
-		if (!worker->creds)
-			worker->creds = override_creds(wq->creds);
-		if (work->fs && current->fs != work->fs)
-			current->fs = work->fs;
-=======
 		if (work->fs && current->fs != work->fs)
 			current->fs = work->fs;
 		if (work->mm != worker->mm)
@@ -513,7 +497,6 @@
 		 * OK to set IO_WQ_WORK_CANCEL even for uncancellable work,
 		 * the worker function will do the right thing.
 		 */
->>>>>>> 7117be3f
 		if (test_bit(IO_WQ_BIT_CANCEL, &wq->state))
 			work->flags |= IO_WQ_WORK_CANCEL;
 		if (worker->mm)
@@ -1066,19 +1049,9 @@
 	for_each_node(node) {
 		struct io_wqe *wqe = wq->wqes[node];
 
-<<<<<<< HEAD
-		if (!node_online(node))
-			continue;
-		init_completion(&data.done);
-		INIT_IO_WORK(&data.work, io_wq_flush_func);
-		data.work.flags |= IO_WQ_WORK_INTERNAL;
-		io_wqe_enqueue(wqe, &data.work);
-		wait_for_completion(&data.done);
-=======
 		ret = io_wqe_cancel_work(wqe, &match);
 		if (ret != IO_WQ_CANCEL_NOTFOUND)
 			break;
->>>>>>> 7117be3f
 	}
 
 	return ret;
