// SPDX-License-Identifier: GPL-2.0
/*
 * Copyright (C) Qu Wenruo 2017.  All rights reserved.
 */

/*
 * The module is used to catch unexpected/corrupted tree block data.
 * Such behavior can be caused either by a fuzzed image or bugs.
 *
 * The objective is to do leaf/node validation checks when tree block is read
 * from disk, and check *every* possible member, so other code won't
 * need to checking them again.
 *
 * Due to the potential and unwanted damage, every checker needs to be
 * carefully reviewed otherwise so it does not prevent mount of valid images.
 */

#include <linux/types.h>
#include <linux/stddef.h>
#include <linux/error-injection.h>
#include "ctree.h"
#include "tree-checker.h"
#include "disk-io.h"
#include "compression.h"
#include "volumes.h"

/*
 * Error message should follow the following format:
 * corrupt <type>: <identifier>, <reason>[, <bad_value>]
 *
 * @type:	leaf or node
 * @identifier:	the necessary info to locate the leaf/node.
 * 		It's recommended to decode key.objecitd/offset if it's
 * 		meaningful.
 * @reason:	describe the error
 * @bad_value:	optional, it's recommended to output bad value and its
 *		expected value (range).
 *
 * Since comma is used to separate the components, only space is allowed
 * inside each component.
 */

/*
 * Append generic "corrupt leaf/node root=%llu block=%llu slot=%d: " to @fmt.
 * Allows callers to customize the output.
 */
__printf(3, 4)
__cold
static void generic_err(const struct extent_buffer *eb, int slot,
			const char *fmt, ...)
{
	const struct btrfs_fs_info *fs_info = eb->fs_info;
	struct va_format vaf;
	va_list args;

	va_start(args, fmt);

	vaf.fmt = fmt;
	vaf.va = &args;

	btrfs_crit(fs_info,
		"corrupt %s: root=%llu block=%llu slot=%d, %pV",
		btrfs_header_level(eb) == 0 ? "leaf" : "node",
		btrfs_header_owner(eb), btrfs_header_bytenr(eb), slot, &vaf);
	va_end(args);
}

/*
 * Customized reporter for extent data item, since its key objectid and
 * offset has its own meaning.
 */
__printf(3, 4)
__cold
static void file_extent_err(const struct extent_buffer *eb, int slot,
			    const char *fmt, ...)
{
	const struct btrfs_fs_info *fs_info = eb->fs_info;
	struct btrfs_key key;
	struct va_format vaf;
	va_list args;

	btrfs_item_key_to_cpu(eb, &key, slot);
	va_start(args, fmt);

	vaf.fmt = fmt;
	vaf.va = &args;

	btrfs_crit(fs_info,
	"corrupt %s: root=%llu block=%llu slot=%d ino=%llu file_offset=%llu, %pV",
		btrfs_header_level(eb) == 0 ? "leaf" : "node",
		btrfs_header_owner(eb), btrfs_header_bytenr(eb), slot,
		key.objectid, key.offset, &vaf);
	va_end(args);
}

/*
 * Return 0 if the btrfs_file_extent_##name is aligned to @alignment
 * Else return 1
 */
#define CHECK_FE_ALIGNED(leaf, slot, fi, name, alignment)		      \
({									      \
	if (unlikely(!IS_ALIGNED(btrfs_file_extent_##name((leaf), (fi)),      \
				 (alignment))))				      \
		file_extent_err((leaf), (slot),				      \
	"invalid %s for file extent, have %llu, should be aligned to %u",     \
			(#name), btrfs_file_extent_##name((leaf), (fi)),      \
			(alignment));					      \
	(!IS_ALIGNED(btrfs_file_extent_##name((leaf), (fi)), (alignment)));   \
})

static u64 file_extent_end(struct extent_buffer *leaf,
			   struct btrfs_key *key,
			   struct btrfs_file_extent_item *extent)
{
	u64 end;
	u64 len;

	if (btrfs_file_extent_type(leaf, extent) == BTRFS_FILE_EXTENT_INLINE) {
		len = btrfs_file_extent_ram_bytes(leaf, extent);
		end = ALIGN(key->offset + len, leaf->fs_info->sectorsize);
	} else {
		len = btrfs_file_extent_num_bytes(leaf, extent);
		end = key->offset + len;
	}
	return end;
}

/*
 * Customized report for dir_item, the only new important information is
 * key->objectid, which represents inode number
 */
__printf(3, 4)
__cold
static void dir_item_err(const struct extent_buffer *eb, int slot,
			 const char *fmt, ...)
{
	const struct btrfs_fs_info *fs_info = eb->fs_info;
	struct btrfs_key key;
	struct va_format vaf;
	va_list args;

	btrfs_item_key_to_cpu(eb, &key, slot);
	va_start(args, fmt);

	vaf.fmt = fmt;
	vaf.va = &args;

	btrfs_crit(fs_info,
		"corrupt %s: root=%llu block=%llu slot=%d ino=%llu, %pV",
		btrfs_header_level(eb) == 0 ? "leaf" : "node",
		btrfs_header_owner(eb), btrfs_header_bytenr(eb), slot,
		key.objectid, &vaf);
	va_end(args);
}

/*
 * This functions checks prev_key->objectid, to ensure current key and prev_key
 * share the same objectid as inode number.
 *
 * This is to detect missing INODE_ITEM in subvolume trees.
 *
 * Return true if everything is OK or we don't need to check.
 * Return false if anything is wrong.
 */
static bool check_prev_ino(struct extent_buffer *leaf,
			   struct btrfs_key *key, int slot,
			   struct btrfs_key *prev_key)
{
	/* No prev key, skip check */
	if (slot == 0)
		return true;

	/* Only these key->types needs to be checked */
	ASSERT(key->type == BTRFS_XATTR_ITEM_KEY ||
	       key->type == BTRFS_INODE_REF_KEY ||
	       key->type == BTRFS_DIR_INDEX_KEY ||
	       key->type == BTRFS_DIR_ITEM_KEY ||
	       key->type == BTRFS_EXTENT_DATA_KEY);

	/*
	 * Only subvolume trees along with their reloc trees need this check.
	 * Things like log tree doesn't follow this ino requirement.
	 */
	if (!is_fstree(btrfs_header_owner(leaf)))
		return true;

	if (key->objectid == prev_key->objectid)
		return true;

	/* Error found */
	dir_item_err(leaf, slot,
		"invalid previous key objectid, have %llu expect %llu",
		prev_key->objectid, key->objectid);
	return false;
}
static int check_extent_data_item(struct extent_buffer *leaf,
				  struct btrfs_key *key, int slot,
				  struct btrfs_key *prev_key)
{
	struct btrfs_fs_info *fs_info = leaf->fs_info;
	struct btrfs_file_extent_item *fi;
	u32 sectorsize = fs_info->sectorsize;
	u32 item_size = btrfs_item_size_nr(leaf, slot);
	u64 extent_end;

	if (unlikely(!IS_ALIGNED(key->offset, sectorsize))) {
		file_extent_err(leaf, slot,
"unaligned file_offset for file extent, have %llu should be aligned to %u",
			key->offset, sectorsize);
		return -EUCLEAN;
	}

	/*
	 * Previous key must have the same key->objectid (ino).
	 * It can be XATTR_ITEM, INODE_ITEM or just another EXTENT_DATA.
	 * But if objectids mismatch, it means we have a missing
	 * INODE_ITEM.
	 */
	if (!check_prev_ino(leaf, key, slot, prev_key))
		return -EUCLEAN;

	fi = btrfs_item_ptr(leaf, slot, struct btrfs_file_extent_item);

	if (unlikely(btrfs_file_extent_type(leaf, fi) > BTRFS_FILE_EXTENT_TYPES)) {
		file_extent_err(leaf, slot,
		"invalid type for file extent, have %u expect range [0, %u]",
			btrfs_file_extent_type(leaf, fi),
			BTRFS_FILE_EXTENT_TYPES);
		return -EUCLEAN;
	}

	/*
	 * Support for new compression/encryption must introduce incompat flag,
	 * and must be caught in open_ctree().
	 */
	if (unlikely(btrfs_file_extent_compression(leaf, fi) > BTRFS_COMPRESS_TYPES)) {
		file_extent_err(leaf, slot,
	"invalid compression for file extent, have %u expect range [0, %u]",
			btrfs_file_extent_compression(leaf, fi),
			BTRFS_COMPRESS_TYPES);
		return -EUCLEAN;
	}
	if (unlikely(btrfs_file_extent_encryption(leaf, fi))) {
		file_extent_err(leaf, slot,
			"invalid encryption for file extent, have %u expect 0",
			btrfs_file_extent_encryption(leaf, fi));
		return -EUCLEAN;
	}
	if (btrfs_file_extent_type(leaf, fi) == BTRFS_FILE_EXTENT_INLINE) {
		/* Inline extent must have 0 as key offset */
		if (unlikely(key->offset)) {
			file_extent_err(leaf, slot,
		"invalid file_offset for inline file extent, have %llu expect 0",
				key->offset);
			return -EUCLEAN;
		}

		/* Compressed inline extent has no on-disk size, skip it */
		if (btrfs_file_extent_compression(leaf, fi) !=
		    BTRFS_COMPRESS_NONE)
			return 0;

		/* Uncompressed inline extent size must match item size */
		if (unlikely(item_size != BTRFS_FILE_EXTENT_INLINE_DATA_START +
					  btrfs_file_extent_ram_bytes(leaf, fi))) {
			file_extent_err(leaf, slot,
	"invalid ram_bytes for uncompressed inline extent, have %u expect %llu",
				item_size, BTRFS_FILE_EXTENT_INLINE_DATA_START +
				btrfs_file_extent_ram_bytes(leaf, fi));
			return -EUCLEAN;
		}
		return 0;
	}

	/* Regular or preallocated extent has fixed item size */
	if (unlikely(item_size != sizeof(*fi))) {
		file_extent_err(leaf, slot,
	"invalid item size for reg/prealloc file extent, have %u expect %zu",
			item_size, sizeof(*fi));
		return -EUCLEAN;
	}
	if (unlikely(CHECK_FE_ALIGNED(leaf, slot, fi, ram_bytes, sectorsize) ||
		     CHECK_FE_ALIGNED(leaf, slot, fi, disk_bytenr, sectorsize) ||
		     CHECK_FE_ALIGNED(leaf, slot, fi, disk_num_bytes, sectorsize) ||
		     CHECK_FE_ALIGNED(leaf, slot, fi, offset, sectorsize) ||
		     CHECK_FE_ALIGNED(leaf, slot, fi, num_bytes, sectorsize)))
		return -EUCLEAN;

	/* Catch extent end overflow */
	if (unlikely(check_add_overflow(btrfs_file_extent_num_bytes(leaf, fi),
					key->offset, &extent_end))) {
		file_extent_err(leaf, slot,
	"extent end overflow, have file offset %llu extent num bytes %llu",
				key->offset,
				btrfs_file_extent_num_bytes(leaf, fi));
		return -EUCLEAN;
	}

	/*
	 * Check that no two consecutive file extent items, in the same leaf,
	 * present ranges that overlap each other.
	 */
	if (slot > 0 &&
	    prev_key->objectid == key->objectid &&
	    prev_key->type == BTRFS_EXTENT_DATA_KEY) {
		struct btrfs_file_extent_item *prev_fi;
		u64 prev_end;

		prev_fi = btrfs_item_ptr(leaf, slot - 1,
					 struct btrfs_file_extent_item);
		prev_end = file_extent_end(leaf, prev_key, prev_fi);
		if (unlikely(prev_end > key->offset)) {
			file_extent_err(leaf, slot - 1,
"file extent end range (%llu) goes beyond start offset (%llu) of the next file extent",
					prev_end, key->offset);
			return -EUCLEAN;
		}
	}

	return 0;
}

static int check_csum_item(struct extent_buffer *leaf, struct btrfs_key *key,
			   int slot, struct btrfs_key *prev_key)
{
	struct btrfs_fs_info *fs_info = leaf->fs_info;
	u32 sectorsize = fs_info->sectorsize;
	u32 csumsize = btrfs_super_csum_size(fs_info->super_copy);

	if (unlikely(key->objectid != BTRFS_EXTENT_CSUM_OBJECTID)) {
		generic_err(leaf, slot,
		"invalid key objectid for csum item, have %llu expect %llu",
			key->objectid, BTRFS_EXTENT_CSUM_OBJECTID);
		return -EUCLEAN;
	}
	if (unlikely(!IS_ALIGNED(key->offset, sectorsize))) {
		generic_err(leaf, slot,
	"unaligned key offset for csum item, have %llu should be aligned to %u",
			key->offset, sectorsize);
		return -EUCLEAN;
	}
	if (unlikely(!IS_ALIGNED(btrfs_item_size_nr(leaf, slot), csumsize))) {
		generic_err(leaf, slot,
	"unaligned item size for csum item, have %u should be aligned to %u",
			btrfs_item_size_nr(leaf, slot), csumsize);
		return -EUCLEAN;
	}
	if (slot > 0 && prev_key->type == BTRFS_EXTENT_CSUM_KEY) {
		u64 prev_csum_end;
		u32 prev_item_size;

		prev_item_size = btrfs_item_size_nr(leaf, slot - 1);
		prev_csum_end = (prev_item_size / csumsize) * sectorsize;
		prev_csum_end += prev_key->offset;
		if (unlikely(prev_csum_end > key->offset)) {
			generic_err(leaf, slot - 1,
"csum end range (%llu) goes beyond the start range (%llu) of the next csum item",
				    prev_csum_end, key->offset);
			return -EUCLEAN;
		}
	}
	return 0;
}

static int check_dir_item(struct extent_buffer *leaf,
			  struct btrfs_key *key, struct btrfs_key *prev_key,
			  int slot)
{
	struct btrfs_fs_info *fs_info = leaf->fs_info;
	struct btrfs_dir_item *di;
	u32 item_size = btrfs_item_size_nr(leaf, slot);
	u32 cur = 0;

	if (!check_prev_ino(leaf, key, slot, prev_key))
		return -EUCLEAN;
	di = btrfs_item_ptr(leaf, slot, struct btrfs_dir_item);
	while (cur < item_size) {
		u32 name_len;
		u32 data_len;
		u32 max_name_len;
		u32 total_size;
		u32 name_hash;
		u8 dir_type;

		/* header itself should not cross item boundary */
		if (unlikely(cur + sizeof(*di) > item_size)) {
			dir_item_err(leaf, slot,
		"dir item header crosses item boundary, have %zu boundary %u",
				cur + sizeof(*di), item_size);
			return -EUCLEAN;
		}

		/* dir type check */
		dir_type = btrfs_dir_type(leaf, di);
		if (unlikely(dir_type >= BTRFS_FT_MAX)) {
			dir_item_err(leaf, slot,
			"invalid dir item type, have %u expect [0, %u)",
				dir_type, BTRFS_FT_MAX);
			return -EUCLEAN;
		}

		if (unlikely(key->type == BTRFS_XATTR_ITEM_KEY &&
		    dir_type != BTRFS_FT_XATTR)) {
			dir_item_err(leaf, slot,
		"invalid dir item type for XATTR key, have %u expect %u",
				dir_type, BTRFS_FT_XATTR);
			return -EUCLEAN;
		}
		if (unlikely(dir_type == BTRFS_FT_XATTR &&
		    key->type != BTRFS_XATTR_ITEM_KEY)) {
			dir_item_err(leaf, slot,
			"xattr dir type found for non-XATTR key");
			return -EUCLEAN;
		}
		if (dir_type == BTRFS_FT_XATTR)
			max_name_len = XATTR_NAME_MAX;
		else
			max_name_len = BTRFS_NAME_LEN;

		/* Name/data length check */
		name_len = btrfs_dir_name_len(leaf, di);
		data_len = btrfs_dir_data_len(leaf, di);
		if (unlikely(name_len > max_name_len)) {
			dir_item_err(leaf, slot,
			"dir item name len too long, have %u max %u",
				name_len, max_name_len);
			return -EUCLEAN;
		}
		if (unlikely(name_len + data_len > BTRFS_MAX_XATTR_SIZE(fs_info))) {
			dir_item_err(leaf, slot,
			"dir item name and data len too long, have %u max %u",
				name_len + data_len,
				BTRFS_MAX_XATTR_SIZE(fs_info));
			return -EUCLEAN;
		}

		if (unlikely(data_len && dir_type != BTRFS_FT_XATTR)) {
			dir_item_err(leaf, slot,
			"dir item with invalid data len, have %u expect 0",
				data_len);
			return -EUCLEAN;
		}

		total_size = sizeof(*di) + name_len + data_len;

		/* header and name/data should not cross item boundary */
		if (unlikely(cur + total_size > item_size)) {
			dir_item_err(leaf, slot,
		"dir item data crosses item boundary, have %u boundary %u",
				cur + total_size, item_size);
			return -EUCLEAN;
		}

		/*
		 * Special check for XATTR/DIR_ITEM, as key->offset is name
		 * hash, should match its name
		 */
		if (key->type == BTRFS_DIR_ITEM_KEY ||
		    key->type == BTRFS_XATTR_ITEM_KEY) {
			char namebuf[max(BTRFS_NAME_LEN, XATTR_NAME_MAX)];

			read_extent_buffer(leaf, namebuf,
					(unsigned long)(di + 1), name_len);
			name_hash = btrfs_name_hash(namebuf, name_len);
			if (unlikely(key->offset != name_hash)) {
				dir_item_err(leaf, slot,
		"name hash mismatch with key, have 0x%016x expect 0x%016llx",
					name_hash, key->offset);
				return -EUCLEAN;
			}
		}
		cur += total_size;
		di = (struct btrfs_dir_item *)((void *)di + total_size);
	}
	return 0;
}

__printf(3, 4)
__cold
static void block_group_err(const struct extent_buffer *eb, int slot,
			    const char *fmt, ...)
{
	const struct btrfs_fs_info *fs_info = eb->fs_info;
	struct btrfs_key key;
	struct va_format vaf;
	va_list args;

	btrfs_item_key_to_cpu(eb, &key, slot);
	va_start(args, fmt);

	vaf.fmt = fmt;
	vaf.va = &args;

	btrfs_crit(fs_info,
	"corrupt %s: root=%llu block=%llu slot=%d bg_start=%llu bg_len=%llu, %pV",
		btrfs_header_level(eb) == 0 ? "leaf" : "node",
		btrfs_header_owner(eb), btrfs_header_bytenr(eb), slot,
		key.objectid, key.offset, &vaf);
	va_end(args);
}

static int check_block_group_item(struct extent_buffer *leaf,
				  struct btrfs_key *key, int slot)
{
	struct btrfs_block_group_item bgi;
	u32 item_size = btrfs_item_size_nr(leaf, slot);
	u64 flags;
	u64 type;

	/*
	 * Here we don't really care about alignment since extent allocator can
	 * handle it.  We care more about the size.
	 */
	if (unlikely(key->offset == 0)) {
		block_group_err(leaf, slot,
				"invalid block group size 0");
		return -EUCLEAN;
	}

	if (unlikely(item_size != sizeof(bgi))) {
		block_group_err(leaf, slot,
			"invalid item size, have %u expect %zu",
				item_size, sizeof(bgi));
		return -EUCLEAN;
	}

	read_extent_buffer(leaf, &bgi, btrfs_item_ptr_offset(leaf, slot),
			   sizeof(bgi));
	if (unlikely(btrfs_stack_block_group_chunk_objectid(&bgi) !=
	    BTRFS_FIRST_CHUNK_TREE_OBJECTID)) {
		block_group_err(leaf, slot,
		"invalid block group chunk objectid, have %llu expect %llu",
				btrfs_stack_block_group_chunk_objectid(&bgi),
				BTRFS_FIRST_CHUNK_TREE_OBJECTID);
		return -EUCLEAN;
	}

	if (unlikely(btrfs_stack_block_group_used(&bgi) > key->offset)) {
		block_group_err(leaf, slot,
			"invalid block group used, have %llu expect [0, %llu)",
				btrfs_stack_block_group_used(&bgi), key->offset);
		return -EUCLEAN;
	}

	flags = btrfs_stack_block_group_flags(&bgi);
	if (unlikely(hweight64(flags & BTRFS_BLOCK_GROUP_PROFILE_MASK) > 1)) {
		block_group_err(leaf, slot,
"invalid profile flags, have 0x%llx (%lu bits set) expect no more than 1 bit set",
			flags & BTRFS_BLOCK_GROUP_PROFILE_MASK,
			hweight64(flags & BTRFS_BLOCK_GROUP_PROFILE_MASK));
		return -EUCLEAN;
	}

	type = flags & BTRFS_BLOCK_GROUP_TYPE_MASK;
	if (unlikely(type != BTRFS_BLOCK_GROUP_DATA &&
	    type != BTRFS_BLOCK_GROUP_METADATA &&
	    type != BTRFS_BLOCK_GROUP_SYSTEM &&
	    type != (BTRFS_BLOCK_GROUP_METADATA |
			   BTRFS_BLOCK_GROUP_DATA))) {
		block_group_err(leaf, slot,
"invalid type, have 0x%llx (%lu bits set) expect either 0x%llx, 0x%llx, 0x%llx or 0x%llx",
			type, hweight64(type),
			BTRFS_BLOCK_GROUP_DATA, BTRFS_BLOCK_GROUP_METADATA,
			BTRFS_BLOCK_GROUP_SYSTEM,
			BTRFS_BLOCK_GROUP_METADATA | BTRFS_BLOCK_GROUP_DATA);
		return -EUCLEAN;
	}
	return 0;
}

__printf(4, 5)
__cold
static void chunk_err(const struct extent_buffer *leaf,
		      const struct btrfs_chunk *chunk, u64 logical,
		      const char *fmt, ...)
{
	const struct btrfs_fs_info *fs_info = leaf->fs_info;
	bool is_sb;
	struct va_format vaf;
	va_list args;
	int i;
	int slot = -1;

	/* Only superblock eb is able to have such small offset */
	is_sb = (leaf->start == BTRFS_SUPER_INFO_OFFSET);

	if (!is_sb) {
		/*
		 * Get the slot number by iterating through all slots, this
		 * would provide better readability.
		 */
		for (i = 0; i < btrfs_header_nritems(leaf); i++) {
			if (btrfs_item_ptr_offset(leaf, i) ==
					(unsigned long)chunk) {
				slot = i;
				break;
			}
		}
	}
	va_start(args, fmt);
	vaf.fmt = fmt;
	vaf.va = &args;

	if (is_sb)
		btrfs_crit(fs_info,
		"corrupt superblock syschunk array: chunk_start=%llu, %pV",
			   logical, &vaf);
	else
		btrfs_crit(fs_info,
	"corrupt leaf: root=%llu block=%llu slot=%d chunk_start=%llu, %pV",
			   BTRFS_CHUNK_TREE_OBJECTID, leaf->start, slot,
			   logical, &vaf);
	va_end(args);
}

/*
 * The common chunk check which could also work on super block sys chunk array.
 *
 * Return -EUCLEAN if anything is corrupted.
 * Return 0 if everything is OK.
 */
int btrfs_check_chunk_valid(struct extent_buffer *leaf,
			    struct btrfs_chunk *chunk, u64 logical)
{
	struct btrfs_fs_info *fs_info = leaf->fs_info;
	u64 length;
	u64 stripe_len;
	u16 num_stripes;
	u16 sub_stripes;
	u64 type;
	u64 features;
	bool mixed = false;

	length = btrfs_chunk_length(leaf, chunk);
	stripe_len = btrfs_chunk_stripe_len(leaf, chunk);
	num_stripes = btrfs_chunk_num_stripes(leaf, chunk);
	sub_stripes = btrfs_chunk_sub_stripes(leaf, chunk);
	type = btrfs_chunk_type(leaf, chunk);

	if (unlikely(!num_stripes)) {
		chunk_err(leaf, chunk, logical,
			  "invalid chunk num_stripes, have %u", num_stripes);
		return -EUCLEAN;
	}
	if (unlikely(!IS_ALIGNED(logical, fs_info->sectorsize))) {
		chunk_err(leaf, chunk, logical,
		"invalid chunk logical, have %llu should aligned to %u",
			  logical, fs_info->sectorsize);
		return -EUCLEAN;
	}
	if (unlikely(btrfs_chunk_sector_size(leaf, chunk) != fs_info->sectorsize)) {
		chunk_err(leaf, chunk, logical,
			  "invalid chunk sectorsize, have %u expect %u",
			  btrfs_chunk_sector_size(leaf, chunk),
			  fs_info->sectorsize);
		return -EUCLEAN;
	}
	if (unlikely(!length || !IS_ALIGNED(length, fs_info->sectorsize))) {
		chunk_err(leaf, chunk, logical,
			  "invalid chunk length, have %llu", length);
		return -EUCLEAN;
	}
	if (unlikely(!is_power_of_2(stripe_len) || stripe_len != BTRFS_STRIPE_LEN)) {
		chunk_err(leaf, chunk, logical,
			  "invalid chunk stripe length: %llu",
			  stripe_len);
		return -EUCLEAN;
	}
	if (unlikely(~(BTRFS_BLOCK_GROUP_TYPE_MASK | BTRFS_BLOCK_GROUP_PROFILE_MASK) &
	    type)) {
		chunk_err(leaf, chunk, logical,
			  "unrecognized chunk type: 0x%llx",
			  ~(BTRFS_BLOCK_GROUP_TYPE_MASK |
			    BTRFS_BLOCK_GROUP_PROFILE_MASK) &
			  btrfs_chunk_type(leaf, chunk));
		return -EUCLEAN;
	}

	if (unlikely(!is_power_of_2(type & BTRFS_BLOCK_GROUP_PROFILE_MASK) &&
	    (type & BTRFS_BLOCK_GROUP_PROFILE_MASK) != 0)) {
		chunk_err(leaf, chunk, logical,
		"invalid chunk profile flag: 0x%llx, expect 0 or 1 bit set",
			  type & BTRFS_BLOCK_GROUP_PROFILE_MASK);
		return -EUCLEAN;
	}
	if (unlikely((type & BTRFS_BLOCK_GROUP_TYPE_MASK) == 0)) {
		chunk_err(leaf, chunk, logical,
	"missing chunk type flag, have 0x%llx one bit must be set in 0x%llx",
			  type, BTRFS_BLOCK_GROUP_TYPE_MASK);
		return -EUCLEAN;
	}

	if (unlikely((type & BTRFS_BLOCK_GROUP_SYSTEM) &&
	    (type & (BTRFS_BLOCK_GROUP_METADATA | BTRFS_BLOCK_GROUP_DATA)))) {
		chunk_err(leaf, chunk, logical,
			  "system chunk with data or metadata type: 0x%llx",
			  type);
		return -EUCLEAN;
	}

	features = btrfs_super_incompat_flags(fs_info->super_copy);
	if (features & BTRFS_FEATURE_INCOMPAT_MIXED_GROUPS)
		mixed = true;

	if (!mixed) {
		if (unlikely((type & BTRFS_BLOCK_GROUP_METADATA) &&
		    (type & BTRFS_BLOCK_GROUP_DATA))) {
			chunk_err(leaf, chunk, logical,
			"mixed chunk type in non-mixed mode: 0x%llx", type);
			return -EUCLEAN;
		}
	}

	if (unlikely((type & BTRFS_BLOCK_GROUP_RAID10 && sub_stripes != 2) ||
	    (type & BTRFS_BLOCK_GROUP_RAID1 && num_stripes != 2) ||
	    (type & BTRFS_BLOCK_GROUP_RAID5 && num_stripes < 2) ||
	    (type & BTRFS_BLOCK_GROUP_RAID6 && num_stripes < 3) ||
	    (type & BTRFS_BLOCK_GROUP_DUP && num_stripes != 2) ||
	    ((type & BTRFS_BLOCK_GROUP_PROFILE_MASK) == 0 && num_stripes != 1))) {
		chunk_err(leaf, chunk, logical,
			"invalid num_stripes:sub_stripes %u:%u for profile %llu",
			num_stripes, sub_stripes,
			type & BTRFS_BLOCK_GROUP_PROFILE_MASK);
		return -EUCLEAN;
	}

	return 0;
}

__printf(3, 4)
__cold
static void dev_item_err(const struct extent_buffer *eb, int slot,
			 const char *fmt, ...)
{
	struct btrfs_key key;
	struct va_format vaf;
	va_list args;

	btrfs_item_key_to_cpu(eb, &key, slot);
	va_start(args, fmt);

	vaf.fmt = fmt;
	vaf.va = &args;

	btrfs_crit(eb->fs_info,
	"corrupt %s: root=%llu block=%llu slot=%d devid=%llu %pV",
		btrfs_header_level(eb) == 0 ? "leaf" : "node",
		btrfs_header_owner(eb), btrfs_header_bytenr(eb), slot,
		key.objectid, &vaf);
	va_end(args);
}

static int check_dev_item(struct extent_buffer *leaf,
			  struct btrfs_key *key, int slot)
{
	struct btrfs_dev_item *ditem;

	if (unlikely(key->objectid != BTRFS_DEV_ITEMS_OBJECTID)) {
		dev_item_err(leaf, slot,
			     "invalid objectid: has=%llu expect=%llu",
			     key->objectid, BTRFS_DEV_ITEMS_OBJECTID);
		return -EUCLEAN;
	}
	ditem = btrfs_item_ptr(leaf, slot, struct btrfs_dev_item);
	if (unlikely(btrfs_device_id(leaf, ditem) != key->offset)) {
		dev_item_err(leaf, slot,
			     "devid mismatch: key has=%llu item has=%llu",
			     key->offset, btrfs_device_id(leaf, ditem));
		return -EUCLEAN;
	}

	/*
	 * For device total_bytes, we don't have reliable way to check it, as
	 * it can be 0 for device removal. Device size check can only be done
	 * by dev extents check.
	 */
	if (unlikely(btrfs_device_bytes_used(leaf, ditem) >
	    btrfs_device_total_bytes(leaf, ditem))) {
		dev_item_err(leaf, slot,
			     "invalid bytes used: have %llu expect [0, %llu]",
			     btrfs_device_bytes_used(leaf, ditem),
			     btrfs_device_total_bytes(leaf, ditem));
		return -EUCLEAN;
	}
	/*
	 * Remaining members like io_align/type/gen/dev_group aren't really
	 * utilized.  Skip them to make later usage of them easier.
	 */
	return 0;
}

/* Inode item error output has the same format as dir_item_err() */
#define inode_item_err(fs_info, eb, slot, fmt, ...)			\
	dir_item_err(eb, slot, fmt, __VA_ARGS__)

static int check_inode_item(struct extent_buffer *leaf,
			    struct btrfs_key *key, int slot)
{
	struct btrfs_fs_info *fs_info = leaf->fs_info;
	struct btrfs_inode_item *iitem;
	u64 super_gen = btrfs_super_generation(fs_info->super_copy);
	u32 valid_mask = (S_IFMT | S_ISUID | S_ISGID | S_ISVTX | 0777);
	u32 mode;

	if (unlikely((key->objectid < BTRFS_FIRST_FREE_OBJECTID ||
	     key->objectid > BTRFS_LAST_FREE_OBJECTID) &&
	    key->objectid != BTRFS_ROOT_TREE_DIR_OBJECTID &&
	    key->objectid != BTRFS_FREE_INO_OBJECTID)) {
		generic_err(leaf, slot,
	"invalid key objectid: has %llu expect %llu or [%llu, %llu] or %llu",
			    key->objectid, BTRFS_ROOT_TREE_DIR_OBJECTID,
			    BTRFS_FIRST_FREE_OBJECTID,
			    BTRFS_LAST_FREE_OBJECTID,
			    BTRFS_FREE_INO_OBJECTID);
		return -EUCLEAN;
	}
	if (unlikely(key->offset != 0)) {
		inode_item_err(fs_info, leaf, slot,
			"invalid key offset: has %llu expect 0",
			key->offset);
		return -EUCLEAN;
	}
	iitem = btrfs_item_ptr(leaf, slot, struct btrfs_inode_item);

	/* Here we use super block generation + 1 to handle log tree */
	if (unlikely(btrfs_inode_generation(leaf, iitem) > super_gen + 1)) {
		inode_item_err(fs_info, leaf, slot,
			"invalid inode generation: has %llu expect (0, %llu]",
			       btrfs_inode_generation(leaf, iitem),
			       super_gen + 1);
		return -EUCLEAN;
	}
	/* Note for ROOT_TREE_DIR_ITEM, mkfs could set its transid 0 */
	if (unlikely(btrfs_inode_transid(leaf, iitem) > super_gen + 1)) {
		inode_item_err(fs_info, leaf, slot,
			"invalid inode transid: has %llu expect [0, %llu]",
			       btrfs_inode_transid(leaf, iitem), super_gen + 1);
		return -EUCLEAN;
	}

	/*
	 * For size and nbytes it's better not to be too strict, as for dir
	 * item its size/nbytes can easily get wrong, but doesn't affect
	 * anything in the fs. So here we skip the check.
	 */
	mode = btrfs_inode_mode(leaf, iitem);
	if (unlikely(mode & ~valid_mask)) {
		inode_item_err(fs_info, leaf, slot,
			       "unknown mode bit detected: 0x%x",
			       mode & ~valid_mask);
		return -EUCLEAN;
	}

	/*
	 * S_IFMT is not bit mapped so we can't completely rely on is_power_of_2,
	 * but is_power_of_2() can save us from checking FIFO/CHR/DIR/REG.
	 * Only needs to check BLK, LNK and SOCKS
	 */
	if (!is_power_of_2(mode & S_IFMT)) {
		if (unlikely(!S_ISLNK(mode) && !S_ISBLK(mode) && !S_ISSOCK(mode))) {
			inode_item_err(fs_info, leaf, slot,
			"invalid mode: has 0%o expect valid S_IF* bit(s)",
				       mode & S_IFMT);
			return -EUCLEAN;
		}
	}
	if (unlikely(S_ISDIR(mode) && btrfs_inode_nlink(leaf, iitem) > 1)) {
		inode_item_err(fs_info, leaf, slot,
		       "invalid nlink: has %u expect no more than 1 for dir",
			btrfs_inode_nlink(leaf, iitem));
		return -EUCLEAN;
	}
	if (unlikely(btrfs_inode_flags(leaf, iitem) & ~BTRFS_INODE_FLAG_MASK)) {
		inode_item_err(fs_info, leaf, slot,
			       "unknown flags detected: 0x%llx",
			       btrfs_inode_flags(leaf, iitem) &
			       ~BTRFS_INODE_FLAG_MASK);
		return -EUCLEAN;
	}
	return 0;
}

static int check_root_item(struct extent_buffer *leaf, struct btrfs_key *key,
			   int slot)
{
	struct btrfs_fs_info *fs_info = leaf->fs_info;
	struct btrfs_root_item ri = { 0 };
	const u64 valid_root_flags = BTRFS_ROOT_SUBVOL_RDONLY |
				     BTRFS_ROOT_SUBVOL_DEAD;

	/* No such tree id */
	if (unlikely(key->objectid == 0)) {
		generic_err(leaf, slot, "invalid root id 0");
		return -EUCLEAN;
	}

	/*
	 * Some older kernel may create ROOT_ITEM with non-zero offset, so here
	 * we only check offset for reloc tree whose key->offset must be a
	 * valid tree.
	 */
	if (unlikely(key->objectid == BTRFS_TREE_RELOC_OBJECTID &&
		     key->offset == 0)) {
		generic_err(leaf, slot, "invalid root id 0 for reloc tree");
		return -EUCLEAN;
	}

	if (unlikely(btrfs_item_size_nr(leaf, slot) != sizeof(ri) &&
	    btrfs_item_size_nr(leaf, slot) != btrfs_legacy_root_item_size())) {
		generic_err(leaf, slot,
			    "invalid root item size, have %u expect %zu or %u",
			    btrfs_item_size_nr(leaf, slot), sizeof(ri),
			    btrfs_legacy_root_item_size());
	}

	/*
	 * For legacy root item, the members starting at generation_v2 will be
	 * all filled with 0.
	 * And since we allow geneartion_v2 as 0, it will still pass the check.
	 */
	read_extent_buffer(leaf, &ri, btrfs_item_ptr_offset(leaf, slot),
			   btrfs_item_size_nr(leaf, slot));

	/* Generation related */
	if (unlikely(btrfs_root_generation(&ri) >
		     btrfs_super_generation(fs_info->super_copy) + 1)) {
		generic_err(leaf, slot,
			"invalid root generation, have %llu expect (0, %llu]",
			    btrfs_root_generation(&ri),
			    btrfs_super_generation(fs_info->super_copy) + 1);
		return -EUCLEAN;
	}
	if (unlikely(btrfs_root_generation_v2(&ri) >
		     btrfs_super_generation(fs_info->super_copy) + 1)) {
		generic_err(leaf, slot,
		"invalid root v2 generation, have %llu expect (0, %llu]",
			    btrfs_root_generation_v2(&ri),
			    btrfs_super_generation(fs_info->super_copy) + 1);
		return -EUCLEAN;
	}
	if (unlikely(btrfs_root_last_snapshot(&ri) >
		     btrfs_super_generation(fs_info->super_copy) + 1)) {
		generic_err(leaf, slot,
		"invalid root last_snapshot, have %llu expect (0, %llu]",
			    btrfs_root_last_snapshot(&ri),
			    btrfs_super_generation(fs_info->super_copy) + 1);
		return -EUCLEAN;
	}

	/* Alignment and level check */
	if (unlikely(!IS_ALIGNED(btrfs_root_bytenr(&ri), fs_info->sectorsize))) {
		generic_err(leaf, slot,
		"invalid root bytenr, have %llu expect to be aligned to %u",
			    btrfs_root_bytenr(&ri), fs_info->sectorsize);
		return -EUCLEAN;
	}
	if (unlikely(btrfs_root_level(&ri) >= BTRFS_MAX_LEVEL)) {
		generic_err(leaf, slot,
			    "invalid root level, have %u expect [0, %u]",
			    btrfs_root_level(&ri), BTRFS_MAX_LEVEL - 1);
		return -EUCLEAN;
	}
	if (unlikely(ri.drop_level >= BTRFS_MAX_LEVEL)) {
		generic_err(leaf, slot,
			    "invalid root level, have %u expect [0, %u]",
			    ri.drop_level, BTRFS_MAX_LEVEL - 1);
		return -EUCLEAN;
	}

	/* Flags check */
	if (unlikely(btrfs_root_flags(&ri) & ~valid_root_flags)) {
		generic_err(leaf, slot,
			    "invalid root flags, have 0x%llx expect mask 0x%llx",
			    btrfs_root_flags(&ri), valid_root_flags);
		return -EUCLEAN;
	}
	return 0;
}

__printf(3,4)
__cold
static void extent_err(const struct extent_buffer *eb, int slot,
		       const char *fmt, ...)
{
	struct btrfs_key key;
	struct va_format vaf;
	va_list args;
	u64 bytenr;
	u64 len;

	btrfs_item_key_to_cpu(eb, &key, slot);
	bytenr = key.objectid;
	if (key.type == BTRFS_METADATA_ITEM_KEY)
		len = eb->fs_info->nodesize;
	else
		len = key.offset;
	va_start(args, fmt);

	vaf.fmt = fmt;
	vaf.va = &args;

	btrfs_crit(eb->fs_info,
	"corrupt %s: block=%llu slot=%d extent bytenr=%llu len=%llu %pV",
		btrfs_header_level(eb) == 0 ? "leaf" : "node",
		eb->start, slot, bytenr, len, &vaf);
	va_end(args);
}

static int check_extent_item(struct extent_buffer *leaf,
			     struct btrfs_key *key, int slot)
{
	struct btrfs_fs_info *fs_info = leaf->fs_info;
	struct btrfs_extent_item *ei;
	bool is_tree_block = false;
	unsigned long ptr;	/* Current pointer inside inline refs */
	unsigned long end;	/* Extent item end */
	const u32 item_size = btrfs_item_size_nr(leaf, slot);
	u64 flags;
	u64 generation;
	u64 total_refs;		/* Total refs in btrfs_extent_item */
	u64 inline_refs = 0;	/* found total inline refs */

	if (unlikely(key->type == BTRFS_METADATA_ITEM_KEY &&
		     !btrfs_fs_incompat(fs_info, SKINNY_METADATA))) {
		generic_err(leaf, slot,
"invalid key type, METADATA_ITEM type invalid when SKINNY_METADATA feature disabled");
		return -EUCLEAN;
	}
	/* key->objectid is the bytenr for both key types */
	if (unlikely(!IS_ALIGNED(key->objectid, fs_info->sectorsize))) {
		generic_err(leaf, slot,
		"invalid key objectid, have %llu expect to be aligned to %u",
			   key->objectid, fs_info->sectorsize);
		return -EUCLEAN;
	}

	/* key->offset is tree level for METADATA_ITEM_KEY */
	if (unlikely(key->type == BTRFS_METADATA_ITEM_KEY &&
		     key->offset >= BTRFS_MAX_LEVEL)) {
		extent_err(leaf, slot,
			   "invalid tree level, have %llu expect [0, %u]",
			   key->offset, BTRFS_MAX_LEVEL - 1);
		return -EUCLEAN;
	}

	/*
	 * EXTENT/METADATA_ITEM consists of:
	 * 1) One btrfs_extent_item
	 *    Records the total refs, type and generation of the extent.
	 *
	 * 2) One btrfs_tree_block_info (for EXTENT_ITEM and tree backref only)
	 *    Records the first key and level of the tree block.
	 *
	 * 2) Zero or more btrfs_extent_inline_ref(s)
	 *    Each inline ref has one btrfs_extent_inline_ref shows:
	 *    2.1) The ref type, one of the 4
	 *         TREE_BLOCK_REF	Tree block only
	 *         SHARED_BLOCK_REF	Tree block only
	 *         EXTENT_DATA_REF	Data only
	 *         SHARED_DATA_REF	Data only
	 *    2.2) Ref type specific data
	 *         Either using btrfs_extent_inline_ref::offset, or specific
	 *         data structure.
	 */
	if (unlikely(item_size < sizeof(*ei))) {
		extent_err(leaf, slot,
			   "invalid item size, have %u expect [%zu, %u)",
			   item_size, sizeof(*ei),
			   BTRFS_LEAF_DATA_SIZE(fs_info));
		return -EUCLEAN;
	}
	end = item_size + btrfs_item_ptr_offset(leaf, slot);

	/* Checks against extent_item */
	ei = btrfs_item_ptr(leaf, slot, struct btrfs_extent_item);
	flags = btrfs_extent_flags(leaf, ei);
	total_refs = btrfs_extent_refs(leaf, ei);
	generation = btrfs_extent_generation(leaf, ei);
	if (unlikely(generation > btrfs_super_generation(fs_info->super_copy) + 1)) {
		extent_err(leaf, slot,
			   "invalid generation, have %llu expect (0, %llu]",
			   generation,
			   btrfs_super_generation(fs_info->super_copy) + 1);
		return -EUCLEAN;
	}
	if (unlikely(!is_power_of_2(flags & (BTRFS_EXTENT_FLAG_DATA |
				    BTRFS_EXTENT_FLAG_TREE_BLOCK)))) {
		extent_err(leaf, slot,
		"invalid extent flag, have 0x%llx expect 1 bit set in 0x%llx",
			flags, BTRFS_EXTENT_FLAG_DATA |
			BTRFS_EXTENT_FLAG_TREE_BLOCK);
		return -EUCLEAN;
	}
	is_tree_block = !!(flags & BTRFS_EXTENT_FLAG_TREE_BLOCK);
	if (is_tree_block) {
		if (unlikely(key->type == BTRFS_EXTENT_ITEM_KEY &&
			     key->offset != fs_info->nodesize)) {
			extent_err(leaf, slot,
				   "invalid extent length, have %llu expect %u",
				   key->offset, fs_info->nodesize);
			return -EUCLEAN;
		}
	} else {
		if (unlikely(key->type != BTRFS_EXTENT_ITEM_KEY)) {
			extent_err(leaf, slot,
			"invalid key type, have %u expect %u for data backref",
				   key->type, BTRFS_EXTENT_ITEM_KEY);
			return -EUCLEAN;
		}
		if (unlikely(!IS_ALIGNED(key->offset, fs_info->sectorsize))) {
			extent_err(leaf, slot,
			"invalid extent length, have %llu expect aligned to %u",
				   key->offset, fs_info->sectorsize);
			return -EUCLEAN;
		}
		if (unlikely(flags & BTRFS_BLOCK_FLAG_FULL_BACKREF)) {
			extent_err(leaf, slot,
			"invalid extent flag, data has full backref set");
			return -EUCLEAN;
		}
	}
	ptr = (unsigned long)(struct btrfs_extent_item *)(ei + 1);

	/* Check the special case of btrfs_tree_block_info */
	if (is_tree_block && key->type != BTRFS_METADATA_ITEM_KEY) {
		struct btrfs_tree_block_info *info;

		info = (struct btrfs_tree_block_info *)ptr;
		if (unlikely(btrfs_tree_block_level(leaf, info) >= BTRFS_MAX_LEVEL)) {
			extent_err(leaf, slot,
			"invalid tree block info level, have %u expect [0, %u]",
				   btrfs_tree_block_level(leaf, info),
				   BTRFS_MAX_LEVEL - 1);
			return -EUCLEAN;
		}
		ptr = (unsigned long)(struct btrfs_tree_block_info *)(info + 1);
	}

	/* Check inline refs */
	while (ptr < end) {
		struct btrfs_extent_inline_ref *iref;
		struct btrfs_extent_data_ref *dref;
		struct btrfs_shared_data_ref *sref;
		u64 dref_offset;
		u64 inline_offset;
		u8 inline_type;

		if (unlikely(ptr + sizeof(*iref) > end)) {
			extent_err(leaf, slot,
"inline ref item overflows extent item, ptr %lu iref size %zu end %lu",
				   ptr, sizeof(*iref), end);
			return -EUCLEAN;
		}
		iref = (struct btrfs_extent_inline_ref *)ptr;
		inline_type = btrfs_extent_inline_ref_type(leaf, iref);
		inline_offset = btrfs_extent_inline_ref_offset(leaf, iref);
		if (unlikely(ptr + btrfs_extent_inline_ref_size(inline_type) > end)) {
			extent_err(leaf, slot,
"inline ref item overflows extent item, ptr %lu iref size %u end %lu",
				   ptr, inline_type, end);
			return -EUCLEAN;
		}

		switch (inline_type) {
		/* inline_offset is subvolid of the owner, no need to check */
		case BTRFS_TREE_BLOCK_REF_KEY:
			inline_refs++;
			break;
		/* Contains parent bytenr */
		case BTRFS_SHARED_BLOCK_REF_KEY:
			if (unlikely(!IS_ALIGNED(inline_offset,
						 fs_info->sectorsize))) {
				extent_err(leaf, slot,
		"invalid tree parent bytenr, have %llu expect aligned to %u",
					   inline_offset, fs_info->sectorsize);
				return -EUCLEAN;
			}
			inline_refs++;
			break;
		/*
		 * Contains owner subvolid, owner key objectid, adjusted offset.
		 * The only obvious corruption can happen in that offset.
		 */
		case BTRFS_EXTENT_DATA_REF_KEY:
			dref = (struct btrfs_extent_data_ref *)(&iref->offset);
			dref_offset = btrfs_extent_data_ref_offset(leaf, dref);
			if (unlikely(!IS_ALIGNED(dref_offset,
						 fs_info->sectorsize))) {
				extent_err(leaf, slot,
		"invalid data ref offset, have %llu expect aligned to %u",
					   dref_offset, fs_info->sectorsize);
				return -EUCLEAN;
			}
			inline_refs += btrfs_extent_data_ref_count(leaf, dref);
			break;
		/* Contains parent bytenr and ref count */
		case BTRFS_SHARED_DATA_REF_KEY:
			sref = (struct btrfs_shared_data_ref *)(iref + 1);
			if (unlikely(!IS_ALIGNED(inline_offset,
						 fs_info->sectorsize))) {
				extent_err(leaf, slot,
		"invalid data parent bytenr, have %llu expect aligned to %u",
					   inline_offset, fs_info->sectorsize);
				return -EUCLEAN;
			}
			inline_refs += btrfs_shared_data_ref_count(leaf, sref);
			break;
		default:
			extent_err(leaf, slot, "unknown inline ref type: %u",
				   inline_type);
			return -EUCLEAN;
		}
		ptr += btrfs_extent_inline_ref_size(inline_type);
	}
	/* No padding is allowed */
	if (unlikely(ptr != end)) {
		extent_err(leaf, slot,
			   "invalid extent item size, padding bytes found");
		return -EUCLEAN;
	}

	/* Finally, check the inline refs against total refs */
	if (unlikely(inline_refs > total_refs)) {
		extent_err(leaf, slot,
			"invalid extent refs, have %llu expect >= inline %llu",
			   total_refs, inline_refs);
		return -EUCLEAN;
	}
	return 0;
}

#define inode_ref_err(fs_info, eb, slot, fmt, args...)			\
	inode_item_err(fs_info, eb, slot, fmt, ##args)
static int check_inode_ref(struct extent_buffer *leaf,
			   struct btrfs_key *key, struct btrfs_key *prev_key,
			   int slot)
{
	struct btrfs_inode_ref *iref;
	unsigned long ptr;
	unsigned long end;

	if (!check_prev_ino(leaf, key, slot, prev_key))
		return -EUCLEAN;
	/* namelen can't be 0, so item_size == sizeof() is also invalid */
	if (btrfs_item_size_nr(leaf, slot) <= sizeof(*iref)) {
		inode_ref_err(fs_info, leaf, slot,
			"invalid item size, have %u expect (%zu, %u)",
			btrfs_item_size_nr(leaf, slot),
			sizeof(*iref), BTRFS_LEAF_DATA_SIZE(leaf->fs_info));
		return -EUCLEAN;
	}

	ptr = btrfs_item_ptr_offset(leaf, slot);
	end = ptr + btrfs_item_size_nr(leaf, slot);
	while (ptr < end) {
		u16 namelen;

		if (ptr + sizeof(iref) > end) {
			inode_ref_err(fs_info, leaf, slot,
			"inode ref overflow, ptr %lu end %lu inode_ref_size %zu",
				ptr, end, sizeof(iref));
			return -EUCLEAN;
		}

		iref = (struct btrfs_inode_ref *)ptr;
		namelen = btrfs_inode_ref_name_len(leaf, iref);
		if (ptr + sizeof(*iref) + namelen > end) {
			inode_ref_err(fs_info, leaf, slot,
				"inode ref overflow, ptr %lu end %lu namelen %u",
				ptr, end, namelen);
			return -EUCLEAN;
		}

		/*
		 * NOTE: In theory we should record all found index numbers
		 * to find any duplicated indexes, but that will be too time
		 * consuming for inodes with too many hard links.
		 */
		ptr += sizeof(*iref) + namelen;
	}
	return 0;
}

/*
 * Common point to switch the item-specific validation.
 */
static int check_leaf_item(struct extent_buffer *leaf,
			   struct btrfs_key *key, int slot,
			   struct btrfs_key *prev_key)
{
	int ret = 0;
	struct btrfs_chunk *chunk;

	switch (key->type) {
	case BTRFS_EXTENT_DATA_KEY:
		ret = check_extent_data_item(leaf, key, slot, prev_key);
		break;
	case BTRFS_EXTENT_CSUM_KEY:
		ret = check_csum_item(leaf, key, slot, prev_key);
		break;
	case BTRFS_DIR_ITEM_KEY:
	case BTRFS_DIR_INDEX_KEY:
	case BTRFS_XATTR_ITEM_KEY:
		ret = check_dir_item(leaf, key, prev_key, slot);
		break;
	case BTRFS_INODE_REF_KEY:
		ret = check_inode_ref(leaf, key, prev_key, slot);
		break;
	case BTRFS_BLOCK_GROUP_ITEM_KEY:
		ret = check_block_group_item(leaf, key, slot);
		break;
	case BTRFS_CHUNK_ITEM_KEY:
		chunk = btrfs_item_ptr(leaf, slot, struct btrfs_chunk);
		ret = btrfs_check_chunk_valid(leaf, chunk, key->offset);
		break;
	case BTRFS_DEV_ITEM_KEY:
		ret = check_dev_item(leaf, key, slot);
		break;
	case BTRFS_INODE_ITEM_KEY:
		ret = check_inode_item(leaf, key, slot);
		break;
	case BTRFS_ROOT_ITEM_KEY:
		ret = check_root_item(leaf, key, slot);
		break;
	case BTRFS_EXTENT_ITEM_KEY:
	case BTRFS_METADATA_ITEM_KEY:
		ret = check_extent_item(leaf, key, slot);
		break;
	}
	return ret;
}

static int check_leaf(struct extent_buffer *leaf, bool check_item_data)
{
	struct btrfs_fs_info *fs_info = leaf->fs_info;
	/* No valid key type is 0, so all key should be larger than this key */
	struct btrfs_key prev_key = {0, 0, 0};
	struct btrfs_key key;
	u32 nritems = btrfs_header_nritems(leaf);
	int slot;

	if (unlikely(btrfs_header_level(leaf) != 0)) {
		generic_err(leaf, 0,
			"invalid level for leaf, have %d expect 0",
			btrfs_header_level(leaf));
		return -EUCLEAN;
	}

	if (unlikely(!btrfs_header_flag(leaf, BTRFS_HEADER_FLAG_WRITTEN))) {
		generic_err(leaf, 0, "invalid flag for leaf, WRITTEN not set");
		return -EUCLEAN;
	}

	/*
	 * Extent buffers from a relocation tree have a owner field that
	 * corresponds to the subvolume tree they are based on. So just from an
	 * extent buffer alone we can not find out what is the id of the
	 * corresponding subvolume tree, so we can not figure out if the extent
	 * buffer corresponds to the root of the relocation tree or not. So
	 * skip this check for relocation trees.
	 */
	if (nritems == 0 && !btrfs_header_flag(leaf, BTRFS_HEADER_FLAG_RELOC)) {
		u64 owner = btrfs_header_owner(leaf);

		/* These trees must never be empty */
		if (unlikely(owner == BTRFS_ROOT_TREE_OBJECTID ||
			     owner == BTRFS_CHUNK_TREE_OBJECTID ||
			     owner == BTRFS_EXTENT_TREE_OBJECTID ||
			     owner == BTRFS_DEV_TREE_OBJECTID ||
			     owner == BTRFS_FS_TREE_OBJECTID ||
			     owner == BTRFS_DATA_RELOC_TREE_OBJECTID)) {
			generic_err(leaf, 0,
			"invalid root, root %llu must never be empty",
				    owner);
			return -EUCLEAN;
		}
		/* Unknown tree */
		if (unlikely(owner == 0)) {
			generic_err(leaf, 0,
				"invalid owner, root 0 is not defined");
			return -EUCLEAN;
		}
		return 0;
	}

	if (unlikely(nritems == 0))
		return 0;

	/*
	 * Check the following things to make sure this is a good leaf, and
	 * leaf users won't need to bother with similar sanity checks:
	 *
	 * 1) key ordering
	 * 2) item offset and size
	 *    No overlap, no hole, all inside the leaf.
	 * 3) item content
	 *    If possible, do comprehensive sanity check.
	 *    NOTE: All checks must only rely on the item data itself.
	 */
	for (slot = 0; slot < nritems; slot++) {
		u32 item_end_expected;
		int ret;

		btrfs_item_key_to_cpu(leaf, &key, slot);

		/* Make sure the keys are in the right order */
		if (unlikely(btrfs_comp_cpu_keys(&prev_key, &key) >= 0)) {
			generic_err(leaf, slot,
	"bad key order, prev (%llu %u %llu) current (%llu %u %llu)",
				prev_key.objectid, prev_key.type,
				prev_key.offset, key.objectid, key.type,
				key.offset);
			return -EUCLEAN;
		}

		/*
		 * Make sure the offset and ends are right, remember that the
		 * item data starts at the end of the leaf and grows towards the
		 * front.
		 */
		if (slot == 0)
			item_end_expected = BTRFS_LEAF_DATA_SIZE(fs_info);
		else
			item_end_expected = btrfs_item_offset_nr(leaf,
								 slot - 1);
		if (unlikely(btrfs_item_end_nr(leaf, slot) != item_end_expected)) {
			generic_err(leaf, slot,
				"unexpected item end, have %u expect %u",
				btrfs_item_end_nr(leaf, slot),
				item_end_expected);
			return -EUCLEAN;
		}

		/*
		 * Check to make sure that we don't point outside of the leaf,
		 * just in case all the items are consistent to each other, but
		 * all point outside of the leaf.
		 */
		if (unlikely(btrfs_item_end_nr(leaf, slot) >
			     BTRFS_LEAF_DATA_SIZE(fs_info))) {
			generic_err(leaf, slot,
			"slot end outside of leaf, have %u expect range [0, %u]",
				btrfs_item_end_nr(leaf, slot),
				BTRFS_LEAF_DATA_SIZE(fs_info));
			return -EUCLEAN;
		}

		/* Also check if the item pointer overlaps with btrfs item. */
		if (unlikely(btrfs_item_ptr_offset(leaf, slot) <
			     btrfs_item_nr_offset(slot) + sizeof(struct btrfs_item))) {
			generic_err(leaf, slot,
		"slot overlaps with its data, item end %lu data start %lu",
				btrfs_item_nr_offset(slot) +
				sizeof(struct btrfs_item),
				btrfs_item_ptr_offset(leaf, slot));
			return -EUCLEAN;
		}

<<<<<<< HEAD
		if (check_item_data) {
			/*
			 * Check if the item size and content meet other
			 * criteria
			 */
			ret = check_leaf_item(leaf, &key, slot, &prev_key);
			if (unlikely(ret < 0))
				return ret;
		}
=======
		/* Check if the item size and content meet other criteria. */
		ret = check_leaf_item(leaf, &key, slot, &prev_key);
		if (ret < 0)
			return ret;
>>>>>>> 07b982fd

		prev_key.objectid = key.objectid;
		prev_key.type = key.type;
		prev_key.offset = key.offset;
	}

	return 0;
}

int btrfs_check_leaf_full(struct extent_buffer *leaf)
{
	return check_leaf(leaf, true);
}
ALLOW_ERROR_INJECTION(btrfs_check_leaf_full, ERRNO);

int btrfs_check_leaf_relaxed(struct extent_buffer *leaf)
{
	return check_leaf(leaf, false);
}

int btrfs_check_node(struct extent_buffer *node)
{
	struct btrfs_fs_info *fs_info = node->fs_info;
	unsigned long nr = btrfs_header_nritems(node);
	struct btrfs_key key, next_key;
	int slot;
	int level = btrfs_header_level(node);
	u64 bytenr;
	int ret = 0;

<<<<<<< HEAD
	if (unlikely(level <= 0 || level >= BTRFS_MAX_LEVEL)) {
=======
	if (unlikely(!btrfs_header_flag(node, BTRFS_HEADER_FLAG_WRITTEN))) {
		generic_err(node, 0, "invalid flag for node, WRITTEN not set");
		return -EUCLEAN;
	}

	if (level <= 0 || level >= BTRFS_MAX_LEVEL) {
>>>>>>> 07b982fd
		generic_err(node, 0,
			"invalid level for node, have %d expect [1, %d]",
			level, BTRFS_MAX_LEVEL - 1);
		return -EUCLEAN;
	}
	if (unlikely(nr == 0 || nr > BTRFS_NODEPTRS_PER_BLOCK(fs_info))) {
		btrfs_crit(fs_info,
"corrupt node: root=%llu block=%llu, nritems too %s, have %lu expect range [1,%u]",
			   btrfs_header_owner(node), node->start,
			   nr == 0 ? "small" : "large", nr,
			   BTRFS_NODEPTRS_PER_BLOCK(fs_info));
		return -EUCLEAN;
	}

	for (slot = 0; slot < nr - 1; slot++) {
		bytenr = btrfs_node_blockptr(node, slot);
		btrfs_node_key_to_cpu(node, &key, slot);
		btrfs_node_key_to_cpu(node, &next_key, slot + 1);

		if (unlikely(!bytenr)) {
			generic_err(node, slot,
				"invalid NULL node pointer");
			ret = -EUCLEAN;
			goto out;
		}
		if (unlikely(!IS_ALIGNED(bytenr, fs_info->sectorsize))) {
			generic_err(node, slot,
			"unaligned pointer, have %llu should be aligned to %u",
				bytenr, fs_info->sectorsize);
			ret = -EUCLEAN;
			goto out;
		}

		if (unlikely(btrfs_comp_cpu_keys(&key, &next_key) >= 0)) {
			generic_err(node, slot,
	"bad key order, current (%llu %u %llu) next (%llu %u %llu)",
				key.objectid, key.type, key.offset,
				next_key.objectid, next_key.type,
				next_key.offset);
			ret = -EUCLEAN;
			goto out;
		}
	}
out:
	return ret;
}
ALLOW_ERROR_INJECTION(btrfs_check_node, ERRNO);<|MERGE_RESOLUTION|>--- conflicted
+++ resolved
@@ -1456,22 +1456,10 @@
 			return -EUCLEAN;
 		}
 
-<<<<<<< HEAD
-		if (check_item_data) {
-			/*
-			 * Check if the item size and content meet other
-			 * criteria
-			 */
-			ret = check_leaf_item(leaf, &key, slot, &prev_key);
-			if (unlikely(ret < 0))
-				return ret;
-		}
-=======
 		/* Check if the item size and content meet other criteria. */
 		ret = check_leaf_item(leaf, &key, slot, &prev_key);
 		if (ret < 0)
 			return ret;
->>>>>>> 07b982fd
 
 		prev_key.objectid = key.objectid;
 		prev_key.type = key.type;
@@ -1502,16 +1490,12 @@
 	u64 bytenr;
 	int ret = 0;
 
-<<<<<<< HEAD
-	if (unlikely(level <= 0 || level >= BTRFS_MAX_LEVEL)) {
-=======
 	if (unlikely(!btrfs_header_flag(node, BTRFS_HEADER_FLAG_WRITTEN))) {
 		generic_err(node, 0, "invalid flag for node, WRITTEN not set");
 		return -EUCLEAN;
 	}
 
-	if (level <= 0 || level >= BTRFS_MAX_LEVEL) {
->>>>>>> 07b982fd
+	if (unlikely(level <= 0 || level >= BTRFS_MAX_LEVEL)) {
 		generic_err(node, 0,
 			"invalid level for node, have %d expect [1, %d]",
 			level, BTRFS_MAX_LEVEL - 1);
