--- conflicted
+++ resolved
@@ -1846,7 +1846,6 @@
 
 		if (!test_bit(BTRFS_FS_ACTIVE_ZONE_TRACKING, &fs_info->flags))
 			return 0;
-<<<<<<< HEAD
 
 		if (block_group->flags & BTRFS_BLOCK_GROUP_SYSTEM)
 			tgt = &fs_info->active_system_bg;
@@ -1863,24 +1862,6 @@
 	if (block_group->meta_write_pointer > eb->start)
 		return -EBUSY;
 
-=======
-
-		if (block_group->flags & BTRFS_BLOCK_GROUP_SYSTEM)
-			tgt = &fs_info->active_system_bg;
-		else
-			tgt = &fs_info->active_meta_bg;
-		if (check_bg_is_active(ctx, tgt))
-			return 0;
-	}
-
-	/*
-	 * Since we may release fs_info->zoned_meta_io_lock, someone can already
-	 * start writing this eb. In that case, we can just bail out.
-	 */
-	if (block_group->meta_write_pointer > eb->start)
-		return -EBUSY;
-
->>>>>>> 9545bdc0
 	/* If for_sync, this hole will be filled with trasnsaction commit. */
 	if (wbc->sync_mode == WB_SYNC_ALL && !wbc->for_sync)
 		return -EAGAIN;
