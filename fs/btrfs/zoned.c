--- conflicted
+++ resolved
@@ -14,7 +14,6 @@
 #include "block-group.h"
 #include "dev-replace.h"
 #include "space-info.h"
-#include "super.h"
 #include "fs.h"
 #include "accessors.h"
 #include "bio.h"
@@ -781,16 +780,11 @@
 		return -EINVAL;
 	}
 
-<<<<<<< HEAD
-	btrfs_clear_and_info(info, DISCARD_ASYNC,
-			"zoned: async discard ignored and disabled for zoned mode");
-=======
 	if (btrfs_raw_test_opt(*mount_opt, DISCARD_ASYNC)) {
 		btrfs_info(info,
 			   "zoned: async discard ignored and disabled for zoned mode");
 		btrfs_clear_opt(*mount_opt, DISCARD_ASYNC);
 	}
->>>>>>> 2d5404ca
 
 	return 0;
 }
@@ -1280,7 +1274,6 @@
 static int btrfs_load_zone_info(struct btrfs_fs_info *fs_info, int zone_idx,
 				struct zone_info *info, unsigned long *active,
 				struct btrfs_chunk_map *map)
-<<<<<<< HEAD
 {
 	struct btrfs_dev_replace *dev_replace = &fs_info->dev_replace;
 	struct btrfs_device *device;
@@ -1310,181 +1303,6 @@
 		return 0;
 	}
 
-	/* This zone will be used for allocation, so mark this zone non-empty. */
-	btrfs_dev_clear_zone_empty(device, info->physical);
-
-	dev_replace_is_ongoing = btrfs_dev_replace_is_ongoing(dev_replace);
-	if (dev_replace_is_ongoing && dev_replace->tgtdev != NULL)
-		btrfs_dev_clear_zone_empty(dev_replace->tgtdev, info->physical);
-
-	/*
-	 * The group is mapped to a sequential zone. Get the zone write pointer
-	 * to determine the allocation offset within the zone.
-	 */
-	WARN_ON(!IS_ALIGNED(info->physical, fs_info->zone_size));
-	nofs_flag = memalloc_nofs_save();
-	ret = btrfs_get_dev_zone(device, info->physical, &zone);
-	memalloc_nofs_restore(nofs_flag);
-	if (ret) {
-		up_read(&dev_replace->rwsem);
-		if (ret != -EIO && ret != -EOPNOTSUPP)
-			return ret;
-		info->alloc_offset = WP_MISSING_DEV;
-		return 0;
-	}
-
-	if (zone.type == BLK_ZONE_TYPE_CONVENTIONAL) {
-		btrfs_err_in_rcu(fs_info,
-		"zoned: unexpected conventional zone %llu on device %s (devid %llu)",
-			zone.start << SECTOR_SHIFT, rcu_str_deref(device->name),
-			device->devid);
-		up_read(&dev_replace->rwsem);
-		return -EIO;
-	}
-
-	info->capacity = (zone.capacity << SECTOR_SHIFT);
-
-	switch (zone.cond) {
-	case BLK_ZONE_COND_OFFLINE:
-	case BLK_ZONE_COND_READONLY:
-		btrfs_err(fs_info,
-		"zoned: offline/readonly zone %llu on device %s (devid %llu)",
-			  (info->physical >> device->zone_info->zone_size_shift),
-			  rcu_str_deref(device->name), device->devid);
-		info->alloc_offset = WP_MISSING_DEV;
-		break;
-	case BLK_ZONE_COND_EMPTY:
-		info->alloc_offset = 0;
-		break;
-	case BLK_ZONE_COND_FULL:
-		info->alloc_offset = info->capacity;
-		break;
-	default:
-		/* Partially used zone. */
-		info->alloc_offset = ((zone.wp - zone.start) << SECTOR_SHIFT);
-		__set_bit(zone_idx, active);
-		break;
-	}
-
-	up_read(&dev_replace->rwsem);
-
-	return 0;
-}
-
-static int btrfs_load_block_group_single(struct btrfs_block_group *bg,
-					 struct zone_info *info,
-					 unsigned long *active)
-{
-	if (info->alloc_offset == WP_MISSING_DEV) {
-		btrfs_err(bg->fs_info,
-			"zoned: cannot recover write pointer for zone %llu",
-			info->physical);
-		return -EIO;
-	}
-
-	bg->alloc_offset = info->alloc_offset;
-	bg->zone_capacity = info->capacity;
-	if (test_bit(0, active))
-		set_bit(BLOCK_GROUP_FLAG_ZONE_IS_ACTIVE, &bg->runtime_flags);
-	return 0;
-}
-
-static int btrfs_load_block_group_dup(struct btrfs_block_group *bg,
-				      struct btrfs_chunk_map *map,
-				      struct zone_info *zone_info,
-				      unsigned long *active)
-{
-	if (map->type & BTRFS_BLOCK_GROUP_DATA) {
-		btrfs_err(bg->fs_info,
-			  "zoned: profile DUP not yet supported on data bg");
-		return -EINVAL;
-	}
-
-	if (zone_info[0].alloc_offset == WP_MISSING_DEV) {
-		btrfs_err(bg->fs_info,
-			  "zoned: cannot recover write pointer for zone %llu",
-			  zone_info[0].physical);
-		return -EIO;
-	}
-	if (zone_info[1].alloc_offset == WP_MISSING_DEV) {
-		btrfs_err(bg->fs_info,
-			  "zoned: cannot recover write pointer for zone %llu",
-			  zone_info[1].physical);
-		return -EIO;
-	}
-	if (zone_info[0].alloc_offset != zone_info[1].alloc_offset) {
-		btrfs_err(bg->fs_info,
-			  "zoned: write pointer offset mismatch of zones in DUP profile");
-		return -EIO;
-	}
-
-	if (test_bit(0, active) != test_bit(1, active)) {
-		if (!btrfs_zone_activate(bg))
-			return -EIO;
-	} else if (test_bit(0, active)) {
-		set_bit(BLOCK_GROUP_FLAG_ZONE_IS_ACTIVE, &bg->runtime_flags);
-	}
-
-	bg->alloc_offset = zone_info[0].alloc_offset;
-	bg->zone_capacity = min(zone_info[0].capacity, zone_info[1].capacity);
-	return 0;
-}
-
-int btrfs_load_block_group_zone_info(struct btrfs_block_group *cache, bool new)
-{
-	struct btrfs_fs_info *fs_info = cache->fs_info;
-	struct btrfs_chunk_map *map;
-	u64 logical = cache->start;
-	u64 length = cache->length;
-	struct zone_info *zone_info = NULL;
-	int ret;
-	int i;
-	unsigned long *active = NULL;
-	u64 last_alloc = 0;
-	u32 num_sequential = 0, num_conventional = 0;
-=======
-{
-	struct btrfs_dev_replace *dev_replace = &fs_info->dev_replace;
-	struct btrfs_device *device;
-	int dev_replace_is_ongoing = 0;
-	unsigned int nofs_flag;
-	struct blk_zone zone;
-	int ret;
->>>>>>> 2d5404ca
-
-	info->physical = map->stripes[zone_idx].physical;
-
-	down_read(&dev_replace->rwsem);
-	device = map->stripes[zone_idx].dev;
-
-	if (!device->bdev) {
-		up_read(&dev_replace->rwsem);
-		info->alloc_offset = WP_MISSING_DEV;
-		return 0;
-	}
-
-	/* Consider a zone as active if we can allow any number of active zones. */
-	if (!device->zone_info->max_active_zones)
-		__set_bit(zone_idx, active);
-
-	if (!btrfs_dev_is_sequential(device, info->physical)) {
-		up_read(&dev_replace->rwsem);
-		info->alloc_offset = WP_CONVENTIONAL;
-		return 0;
-	}
-
-<<<<<<< HEAD
-	map = btrfs_find_chunk_map(fs_info, logical, length);
-	if (!map)
-		return -EINVAL;
-
-	cache->physical_map = map;
-
-	zone_info = kcalloc(map->num_stripes, sizeof(*zone_info), GFP_NOFS);
-	if (!zone_info) {
-		ret = -ENOMEM;
-		goto out;
-=======
 	/* This zone will be used for allocation, so mark this zone non-empty. */
 	btrfs_dev_clear_zone_empty(device, info->physical);
 
@@ -1574,7 +1392,6 @@
 	if ((map->type & BTRFS_BLOCK_GROUP_DATA) && !fs_info->stripe_root) {
 		btrfs_err(fs_info, "zoned: data DUP profile needs raid-stripe-tree");
 		return -EINVAL;
->>>>>>> 2d5404ca
 	}
 
 	bg->zone_capacity = min_not_zero(zone_info[0].capacity, zone_info[1].capacity);
@@ -1597,13 +1414,6 @@
 		return -EIO;
 	}
 
-<<<<<<< HEAD
-	for (i = 0; i < map->num_stripes; i++) {
-		ret = btrfs_load_zone_info(fs_info, i, &zone_info[i], active, map);
-		if (ret)
-			goto out;
-
-=======
 	if (test_bit(0, active) != test_bit(1, active)) {
 		if (!btrfs_zone_activate(bg))
 			return -EIO;
@@ -1778,7 +1588,6 @@
 		if (ret)
 			goto out;
 
->>>>>>> 2d5404ca
 		if (zone_info[i].alloc_offset == WP_CONVENTIONAL)
 			num_conventional++;
 		else
@@ -1850,8 +1659,6 @@
 	}
 
 out:
-<<<<<<< HEAD
-=======
 	/* Reject non SINGLE data profiles without RST */
 	if ((map->type & BTRFS_BLOCK_GROUP_DATA) &&
 	    (map->type & BTRFS_BLOCK_GROUP_PROFILE_MASK) &&
@@ -1861,7 +1668,6 @@
 		return -EINVAL;
 	}
 
->>>>>>> 2d5404ca
 	if (cache->alloc_offset > cache->zone_capacity) {
 		btrfs_err(fs_info,
 "zoned: invalid write pointer %llu (larger than zone capacity %llu) in block group %llu",
@@ -1915,25 +1721,6 @@
 	cache->zone_unusable = unusable;
 }
 
-<<<<<<< HEAD
-void btrfs_redirty_list_add(struct btrfs_transaction *trans,
-			    struct extent_buffer *eb)
-{
-	if (!btrfs_is_zoned(eb->fs_info) ||
-	    btrfs_header_flag(eb, BTRFS_HEADER_FLAG_WRITTEN))
-		return;
-
-	ASSERT(!test_bit(EXTENT_BUFFER_DIRTY, &eb->bflags));
-
-	memzero_extent_buffer(eb, 0, eb->len);
-	set_bit(EXTENT_BUFFER_NO_CHECK, &eb->bflags);
-	set_extent_buffer_dirty(eb);
-	set_extent_bit(&trans->dirty_pages, eb->start, eb->start + eb->len - 1,
-			EXTENT_DIRTY, NULL);
-}
-
-=======
->>>>>>> 2d5404ca
 bool btrfs_use_zone_append(struct btrfs_bio *bbio)
 {
 	u64 start = (bbio->bio.bi_iter.bi_sector << SECTOR_SHIFT);
@@ -1987,11 +1774,7 @@
 static void btrfs_rewrite_logical_zoned(struct btrfs_ordered_extent *ordered,
 					u64 logical)
 {
-<<<<<<< HEAD
-	struct extent_map_tree *em_tree = &BTRFS_I(ordered->inode)->extent_tree;
-=======
 	struct extent_map_tree *em_tree = &ordered->inode->extent_tree;
->>>>>>> 2d5404ca
 	struct extent_map *em;
 
 	ordered->disk_bytenr = logical;
@@ -2012,11 +1795,7 @@
 	struct btrfs_ordered_extent *new;
 
 	if (!test_bit(BTRFS_ORDERED_NOCOW, &ordered->flags) &&
-<<<<<<< HEAD
-	    split_extent_map(BTRFS_I(ordered->inode), ordered->file_offset,
-=======
 	    split_extent_map(ordered->inode, ordered->file_offset,
->>>>>>> 2d5404ca
 			     ordered->num_bytes, len, logical))
 		return false;
 
@@ -2030,11 +1809,7 @@
 
 void btrfs_finish_ordered_zoned(struct btrfs_ordered_extent *ordered)
 {
-<<<<<<< HEAD
-	struct btrfs_inode *inode = BTRFS_I(ordered->inode);
-=======
 	struct btrfs_inode *inode = ordered->inode;
->>>>>>> 2d5404ca
 	struct btrfs_fs_info *fs_info = inode->root->fs_info;
 	struct btrfs_ordered_sum *sum;
 	u64 logical, len;
@@ -2078,11 +1853,7 @@
 	 * here so that we don't attempt to log the csums later.
 	 */
 	if ((inode->flags & BTRFS_INODE_NODATASUM) ||
-<<<<<<< HEAD
-	    test_bit(BTRFS_FS_STATE_NO_CSUMS, &fs_info->fs_state)) {
-=======
 	    test_bit(BTRFS_FS_STATE_NO_DATA_CSUMS, &fs_info->fs_state)) {
->>>>>>> 2d5404ca
 		while ((sum = list_first_entry_or_null(&ordered->list,
 						       typeof(*sum), list))) {
 			list_del(&sum->list);
@@ -2495,10 +2266,7 @@
 		struct btrfs_device *device = map->stripes[i].dev;
 		const u64 physical = map->stripes[i].physical;
 		struct btrfs_zoned_device_info *zinfo = device->zone_info;
-<<<<<<< HEAD
-=======
 		unsigned int nofs_flags;
->>>>>>> 2d5404ca
 
 		if (zinfo->max_active_zones == 0)
 			continue;
@@ -2506,13 +2274,8 @@
 		nofs_flags = memalloc_nofs_save();
 		ret = blkdev_zone_mgmt(device->bdev, REQ_OP_ZONE_FINISH,
 				       physical >> SECTOR_SHIFT,
-<<<<<<< HEAD
-				       zinfo->zone_size >> SECTOR_SHIFT,
-				       GFP_NOFS);
-=======
 				       zinfo->zone_size >> SECTOR_SHIFT);
 		memalloc_nofs_restore(nofs_flags);
->>>>>>> 2d5404ca
 
 		if (ret) {
 			up_read(&dev_replace->rwsem);
