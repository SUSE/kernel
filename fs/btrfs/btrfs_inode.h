/* SPDX-License-Identifier: GPL-2.0 */
/*
 * Copyright (C) 2007 Oracle.  All rights reserved.
 */

#ifndef BTRFS_INODE_H
#define BTRFS_INODE_H

#include <linux/hash.h>
#include <linux/refcount.h>
#include "extent_map.h"
#include "extent_io.h"
#include "ordered-data.h"
#include "delayed-inode.h"

/*
 * Since we search a directory based on f_pos (struct dir_context::pos) we have
 * to start at 2 since '.' and '..' have f_pos of 0 and 1 respectively, so
 * everybody else has to start at 2 (see btrfs_real_readdir() and dir_emit_dots()).
 */
#define BTRFS_DIR_START_INDEX 2

/*
 * ordered_data_close is set by truncate when a file that used
 * to have good data has been truncated to zero.  When it is set
 * the btrfs file release call will add this inode to the
 * ordered operations list so that we make sure to flush out any
 * new data the application may have written before commit.
 */
enum {
	BTRFS_INODE_FLUSH_ON_CLOSE,
	BTRFS_INODE_DUMMY,
	BTRFS_INODE_IN_DEFRAG,
	BTRFS_INODE_HAS_ASYNC_EXTENT,
	 /*
	  * Always set under the VFS' inode lock, otherwise it can cause races
	  * during fsync (we start as a fast fsync and then end up in a full
	  * fsync racing with ordered extent completion).
	  */
	BTRFS_INODE_NEEDS_FULL_SYNC,
	BTRFS_INODE_COPY_EVERYTHING,
	BTRFS_INODE_IN_DELALLOC_LIST,
	BTRFS_INODE_HAS_PROPS,
	BTRFS_INODE_SNAPSHOT_FLUSH,
	/*
	 * Set and used when logging an inode and it serves to signal that an
	 * inode does not have xattrs, so subsequent fsyncs can avoid searching
	 * for xattrs to log. This bit must be cleared whenever a xattr is added
	 * to an inode.
	 */
	BTRFS_INODE_NO_XATTRS,
	/*
	 * Set when we are in a context where we need to start a transaction and
	 * have dirty pages with the respective file range locked. This is to
	 * ensure that when reserving space for the transaction, if we are low
	 * on available space and need to flush delalloc, we will not flush
	 * delalloc for this inode, because that could result in a deadlock (on
	 * the file range, inode's io_tree).
	 */
	BTRFS_INODE_NO_DELALLOC_FLUSH,
	/*
	 * Set when we are working on enabling verity for a file. Computing and
	 * writing the whole Merkle tree can take a while so we want to prevent
	 * races where two separate tasks attempt to simultaneously start verity
	 * on the same file.
	 */
	BTRFS_INODE_VERITY_IN_PROGRESS,
	/* Set when this inode is a free space inode. */
	BTRFS_INODE_FREE_SPACE_INODE,
};

/* in memory btrfs inode */
struct btrfs_inode {
	/* which subvolume this inode belongs to */
	struct btrfs_root *root;

	/* key used to find this inode on disk.  This is used by the code
	 * to read in roots of subvolumes
	 */
	struct btrfs_key location;

	/*
	 * Lock for counters and all fields used to determine if the inode is in
	 * the log or not (last_trans, last_sub_trans, last_log_commit,
	 * logged_trans), to access/update new_delalloc_bytes and to update the
	 * VFS' inode number of bytes used.
	 */
	spinlock_t lock;

	/* the extent_tree has caches of all the extent mappings to disk */
	struct extent_map_tree extent_tree;

	/* the io_tree does range state (DIRTY, LOCKED etc) */
	struct extent_io_tree io_tree;

	/*
	 * Keep track of where the inode has extent items mapped in order to
	 * make sure the i_size adjustments are accurate
	 */
	struct extent_io_tree file_extent_tree;

	/* held while logging the inode in tree-log.c */
	struct mutex log_mutex;

	/* used to order data wrt metadata */
	struct btrfs_ordered_inode_tree ordered_tree;

	/* list of all the delalloc inodes in the FS.  There are times we need
	 * to write all the delalloc pages to disk, and this list is used
	 * to walk them all.
	 */
	struct list_head delalloc_inodes;

	/* node for the red-black tree that links inodes in subvolume root */
	struct rb_node rb_node;

	unsigned long runtime_flags;

	/* Keep track of who's O_SYNC/fsyncing currently */
	atomic_t sync_writers;

	/* full 64 bit generation number, struct vfs_inode doesn't have a big
	 * enough field for this.
	 */
	u64 generation;

	/*
	 * transid of the trans_handle that last modified this inode
	 */
	u64 last_trans;

	/*
	 * transid that last logged this inode
	 */
	u64 logged_trans;

	/*
	 * log transid when this inode was last modified
	 */
	int last_sub_trans;

	/* a local copy of root's last_log_commit */
	int last_log_commit;

<<<<<<< HEAD
	/*
	 * Total number of bytes pending delalloc, used by stat to calculate the
	 * real block usage of the file. This is used only for files.
	 */
	u64 delalloc_bytes;
=======
	union {
		/*
		 * Total number of bytes pending delalloc, used by stat to
		 * calculate the real block usage of the file. This is used
		 * only for files.
		 */
		u64 delalloc_bytes;
		/*
		 * The lowest possible index of the next dir index key which
		 * points to an inode that needs to be logged.
		 * This is used only for directories.
		 * Use the helpers btrfs_get_first_dir_index_to_log() and
		 * btrfs_set_first_dir_index_to_log() to access this field.
		 */
		u64 first_dir_index_to_log;
	};
>>>>>>> eb3cdb58

	union {
		/*
		 * Total number of bytes pending delalloc that fall within a file
		 * range that is either a hole or beyond EOF (and no prealloc extent
		 * exists in the range). This is always <= delalloc_bytes and this
		 * is used only for files.
		 */
		u64 new_delalloc_bytes;
		/*
		 * The offset of the last dir index key that was logged.
		 * This is used only for directories.
		 */
		u64 last_dir_index_offset;
	};

	/*
	 * total number of bytes pending defrag, used by stat to check whether
	 * it needs COW.
	 */
	u64 defrag_bytes;

	/*
	 * the size of the file stored in the metadata on disk.  data=ordered
	 * means the in-memory i_size might be larger than the size on disk
	 * because not all the blocks are written yet.
	 */
	u64 disk_i_size;

	/*
	 * If this is a directory then index_cnt is the counter for the index
	 * number for new files that are created. For an empty directory, this
	 * must be initialized to BTRFS_DIR_START_INDEX.
	 */
	u64 index_cnt;

	/* Cache the directory index number to speed the dir/file remove */
	u64 dir_index;

	/* the fsync log has some corner cases that mean we have to check
	 * directories to see if any unlinks have been done before
	 * the directory was logged.  See tree-log.c for all the
	 * details
	 */
	u64 last_unlink_trans;

	/*
	 * The id/generation of the last transaction where this inode was
	 * either the source or the destination of a clone/dedupe operation.
	 * Used when logging an inode to know if there are shared extents that
	 * need special care when logging checksum items, to avoid duplicate
	 * checksum items in a log (which can lead to a corruption where we end
	 * up with missing checksum ranges after log replay).
	 * Protected by the vfs inode lock.
	 */
	u64 last_reflink_trans;

	/*
	 * Number of bytes outstanding that are going to need csums.  This is
	 * used in ENOSPC accounting.
	 */
	u64 csum_bytes;

	/* Backwards incompatible flags, lower half of inode_item::flags  */
	u32 flags;
	/* Read-only compatibility flags, upper half of inode_item::flags */
	u32 ro_flags;

	/*
	 * Counters to keep track of the number of extent item's we may use due
	 * to delalloc and such.  outstanding_extents is the number of extent
	 * items we think we'll end up using, and reserved_extents is the number
	 * of extent items we've reserved metadata for.
	 */
	unsigned outstanding_extents;

	struct btrfs_block_rsv block_rsv;

	/*
	 * Cached values of inode properties
	 */
	unsigned prop_compress;		/* per-file compression algorithm */
	/*
	 * Force compression on the file using the defrag ioctl, could be
	 * different from prop_compress and takes precedence if set
	 */
	unsigned defrag_compress;

	struct btrfs_delayed_node *delayed_node;

	/* File creation time. */
	struct timespec64 i_otime;

	/* Hook into fs_info->delayed_iputs */
	struct list_head delayed_iput;

	struct rw_semaphore i_mmap_lock;
	struct inode vfs_inode;
};

static inline u64 btrfs_get_first_dir_index_to_log(const struct btrfs_inode *inode)
{
	return READ_ONCE(inode->first_dir_index_to_log);
}

static inline void btrfs_set_first_dir_index_to_log(struct btrfs_inode *inode,
						    u64 index)
{
	WRITE_ONCE(inode->first_dir_index_to_log, index);
}

static inline struct btrfs_inode *BTRFS_I(const struct inode *inode)
{
	return container_of(inode, struct btrfs_inode, vfs_inode);
}

static inline unsigned long btrfs_inode_hash(u64 objectid,
					     const struct btrfs_root *root)
{
	u64 h = objectid ^ (root->root_key.objectid * GOLDEN_RATIO_PRIME);

#if BITS_PER_LONG == 32
	h = (h >> 32) ^ (h & 0xffffffff);
#endif

	return (unsigned long)h;
}

#if BITS_PER_LONG == 32

/*
 * On 32 bit systems the i_ino of struct inode is 32 bits (unsigned long), so
 * we use the inode's location objectid which is a u64 to avoid truncation.
 */
static inline u64 btrfs_ino(const struct btrfs_inode *inode)
{
	u64 ino = inode->location.objectid;

	/* type == BTRFS_ROOT_ITEM_KEY: subvol dir */
	if (inode->location.type == BTRFS_ROOT_ITEM_KEY)
		ino = inode->vfs_inode.i_ino;
	return ino;
}

#else

static inline u64 btrfs_ino(const struct btrfs_inode *inode)
{
	return inode->vfs_inode.i_ino;
}

#endif

static inline void btrfs_i_size_write(struct btrfs_inode *inode, u64 size)
{
	i_size_write(&inode->vfs_inode, size);
	inode->disk_i_size = size;
}

static inline bool btrfs_is_free_space_inode(struct btrfs_inode *inode)
{
	return test_bit(BTRFS_INODE_FREE_SPACE_INODE, &inode->runtime_flags);
}

static inline bool is_data_inode(struct inode *inode)
{
	return btrfs_ino(BTRFS_I(inode)) != BTRFS_BTREE_INODE_OBJECTID;
}

static inline void btrfs_mod_outstanding_extents(struct btrfs_inode *inode,
						 int mod)
{
	lockdep_assert_held(&inode->lock);
	inode->outstanding_extents += mod;
	if (btrfs_is_free_space_inode(inode))
		return;
	trace_btrfs_inode_mod_outstanding_extents(inode->root, btrfs_ino(inode),
						  mod);
}

/*
 * Called every time after doing a buffered, direct IO or memory mapped write.
 *
 * This is to ensure that if we write to a file that was previously fsynced in
 * the current transaction, then try to fsync it again in the same transaction,
 * we will know that there were changes in the file and that it needs to be
 * logged.
 */
static inline void btrfs_set_inode_last_sub_trans(struct btrfs_inode *inode)
{
	spin_lock(&inode->lock);
	inode->last_sub_trans = inode->root->log_transid;
	spin_unlock(&inode->lock);
}

/*
 * Should be called while holding the inode's VFS lock in exclusive mode or in a
 * context where no one else can access the inode concurrently (during inode
 * creation or when loading an inode from disk).
 */
static inline void btrfs_set_inode_full_sync(struct btrfs_inode *inode)
{
	set_bit(BTRFS_INODE_NEEDS_FULL_SYNC, &inode->runtime_flags);
	/*
	 * The inode may have been part of a reflink operation in the last
	 * transaction that modified it, and then a fsync has reset the
	 * last_reflink_trans to avoid subsequent fsyncs in the same
	 * transaction to do unnecessary work. So update last_reflink_trans
	 * to the last_trans value (we have to be pessimistic and assume a
	 * reflink happened).
	 *
	 * The ->last_trans is protected by the inode's spinlock and we can
	 * have a concurrent ordered extent completion update it. Also set
	 * last_reflink_trans to ->last_trans only if the former is less than
	 * the later, because we can be called in a context where
	 * last_reflink_trans was set to the current transaction generation
	 * while ->last_trans was not yet updated in the current transaction,
	 * and therefore has a lower value.
	 */
	spin_lock(&inode->lock);
	if (inode->last_reflink_trans < inode->last_trans)
		inode->last_reflink_trans = inode->last_trans;
	spin_unlock(&inode->lock);
}

static inline bool btrfs_inode_in_log(struct btrfs_inode *inode, u64 generation)
{
	bool ret = false;

	spin_lock(&inode->lock);
	if (inode->logged_trans == generation &&
	    inode->last_sub_trans <= inode->last_log_commit &&
	    inode->last_sub_trans <= inode->root->last_log_commit)
		ret = true;
	spin_unlock(&inode->lock);
	return ret;
}

/*
 * Check if the inode has flags compatible with compression
 */
static inline bool btrfs_inode_can_compress(const struct btrfs_inode *inode)
{
<<<<<<< HEAD
	/* Subpage doesn't support compression yet */
	if (inode->root->fs_info->sectorsize < PAGE_SIZE)
		return false;
=======
>>>>>>> eb3cdb58
	if (inode->flags & BTRFS_INODE_NODATACOW ||
	    inode->flags & BTRFS_INODE_NODATASUM)
		return false;
	return true;
}
<<<<<<< HEAD

struct btrfs_dio_private {
	struct inode *inode;
	u64 logical_offset;
	u64 disk_bytenr;
	/* Used for bio::bi_size */
	u32 bytes;

	/*
	 * References to this structure. There is one reference per in-flight
	 * bio plus one while we're still setting up.
	 */
	refcount_t refs;
=======
>>>>>>> eb3cdb58

/*
 * btrfs_inode_item stores flags in a u64, btrfs_inode stores them in two
 * separate u32s. These two functions convert between the two representations.
 */
static inline u64 btrfs_inode_combine_flags(u32 flags, u32 ro_flags)
{
	return (flags | ((u64)ro_flags << 32));
}

static inline void btrfs_inode_split_flags(u64 inode_item_flags,
					   u32 *flags, u32 *ro_flags)
{
	*flags = (u32)inode_item_flags;
	*ro_flags = (u32)(inode_item_flags >> 32);
}

/*
 * btrfs_inode_item stores flags in a u64, btrfs_inode stores them in two
 * separate u32s. These two functions convert between the two representations.
 */
static inline u64 btrfs_inode_combine_flags(u32 flags, u32 ro_flags)
{
	return (flags | ((u64)ro_flags << 32));
}

static inline void btrfs_inode_split_flags(u64 inode_item_flags,
					   u32 *flags, u32 *ro_flags)
{
	*flags = (u32)inode_item_flags;
	*ro_flags = (u32)(inode_item_flags >> 32);
}

/* Array of bytes with variable length, hexadecimal format 0x1234 */
#define CSUM_FMT				"0x%*phN"
#define CSUM_FMT_VALUE(size, bytes)		size, bytes

int btrfs_check_sector_csum(struct btrfs_fs_info *fs_info, struct page *page,
			    u32 pgoff, u8 *csum, const u8 * const csum_expected);
int btrfs_extract_ordered_extent(struct btrfs_bio *bbio,
				 struct btrfs_ordered_extent *ordered);
bool btrfs_data_csum_ok(struct btrfs_bio *bbio, struct btrfs_device *dev,
			u32 bio_offset, struct bio_vec *bv);
noinline int can_nocow_extent(struct inode *inode, u64 offset, u64 *len,
			      u64 *orig_start, u64 *orig_block_len,
			      u64 *ram_bytes, bool nowait, bool strict);

void __btrfs_del_delalloc_inode(struct btrfs_root *root, struct btrfs_inode *inode);
struct inode *btrfs_lookup_dentry(struct inode *dir, struct dentry *dentry);
int btrfs_set_inode_index(struct btrfs_inode *dir, u64 *index);
int btrfs_unlink_inode(struct btrfs_trans_handle *trans,
		       struct btrfs_inode *dir, struct btrfs_inode *inode,
		       const struct fscrypt_str *name);
int btrfs_add_link(struct btrfs_trans_handle *trans,
		   struct btrfs_inode *parent_inode, struct btrfs_inode *inode,
		   const struct fscrypt_str *name, int add_backref, u64 index);
int btrfs_delete_subvolume(struct btrfs_inode *dir, struct dentry *dentry);
int btrfs_truncate_block(struct btrfs_inode *inode, loff_t from, loff_t len,
			 int front);

int btrfs_start_delalloc_snapshot(struct btrfs_root *root, bool in_reclaim_context);
int btrfs_start_delalloc_roots(struct btrfs_fs_info *fs_info, long nr,
			       bool in_reclaim_context);
int btrfs_set_extent_delalloc(struct btrfs_inode *inode, u64 start, u64 end,
			      unsigned int extra_bits,
			      struct extent_state **cached_state);

struct btrfs_new_inode_args {
	/* Input */
	struct inode *dir;
	struct dentry *dentry;
	struct inode *inode;
	bool orphan;
	bool subvol;

	/* Output from btrfs_new_inode_prepare(), input to btrfs_create_new_inode(). */
	struct posix_acl *default_acl;
	struct posix_acl *acl;
	struct fscrypt_name fname;
};

int btrfs_new_inode_prepare(struct btrfs_new_inode_args *args,
			    unsigned int *trans_num_items);
int btrfs_create_new_inode(struct btrfs_trans_handle *trans,
			   struct btrfs_new_inode_args *args);
void btrfs_new_inode_args_destroy(struct btrfs_new_inode_args *args);
struct inode *btrfs_new_subvol_inode(struct mnt_idmap *idmap,
				     struct inode *dir);
 void btrfs_set_delalloc_extent(struct btrfs_inode *inode, struct extent_state *state,
			        u32 bits);
void btrfs_clear_delalloc_extent(struct btrfs_inode *inode,
				 struct extent_state *state, u32 bits);
void btrfs_merge_delalloc_extent(struct btrfs_inode *inode, struct extent_state *new,
				 struct extent_state *other);
void btrfs_split_delalloc_extent(struct btrfs_inode *inode,
				 struct extent_state *orig, u64 split);
void btrfs_set_range_writeback(struct btrfs_inode *inode, u64 start, u64 end);
vm_fault_t btrfs_page_mkwrite(struct vm_fault *vmf);
void btrfs_evict_inode(struct inode *inode);
struct inode *btrfs_alloc_inode(struct super_block *sb);
void btrfs_destroy_inode(struct inode *inode);
void btrfs_free_inode(struct inode *inode);
int btrfs_drop_inode(struct inode *inode);
int __init btrfs_init_cachep(void);
void __cold btrfs_destroy_cachep(void);
struct inode *btrfs_iget_path(struct super_block *s, u64 ino,
			      struct btrfs_root *root, struct btrfs_path *path);
struct inode *btrfs_iget(struct super_block *s, u64 ino, struct btrfs_root *root);
struct extent_map *btrfs_get_extent(struct btrfs_inode *inode,
				    struct page *page, size_t pg_offset,
				    u64 start, u64 end);
int btrfs_update_inode(struct btrfs_trans_handle *trans,
		       struct btrfs_root *root, struct btrfs_inode *inode);
int btrfs_update_inode_fallback(struct btrfs_trans_handle *trans,
				struct btrfs_root *root, struct btrfs_inode *inode);
int btrfs_orphan_add(struct btrfs_trans_handle *trans, struct btrfs_inode *inode);
int btrfs_orphan_cleanup(struct btrfs_root *root);
int btrfs_cont_expand(struct btrfs_inode *inode, loff_t oldsize, loff_t size);
void btrfs_add_delayed_iput(struct btrfs_inode *inode);
void btrfs_run_delayed_iputs(struct btrfs_fs_info *fs_info);
int btrfs_wait_on_delayed_iputs(struct btrfs_fs_info *fs_info);
int btrfs_prealloc_file_range(struct inode *inode, int mode,
			      u64 start, u64 num_bytes, u64 min_size,
			      loff_t actual_len, u64 *alloc_hint);
int btrfs_prealloc_file_range_trans(struct inode *inode,
				    struct btrfs_trans_handle *trans, int mode,
				    u64 start, u64 num_bytes, u64 min_size,
				    loff_t actual_len, u64 *alloc_hint);
int btrfs_run_delalloc_range(struct btrfs_inode *inode, struct page *locked_page,
			     u64 start, u64 end, int *page_started,
			     unsigned long *nr_written, struct writeback_control *wbc);
int btrfs_writepage_cow_fixup(struct page *page);
void btrfs_writepage_endio_finish_ordered(struct btrfs_inode *inode,
					  struct page *page, u64 start,
					  u64 end, bool uptodate);
int btrfs_encoded_io_compression_from_extent(struct btrfs_fs_info *fs_info,
					     int compress_type);
int btrfs_encoded_read_regular_fill_pages(struct btrfs_inode *inode,
					  u64 file_offset, u64 disk_bytenr,
					  u64 disk_io_size,
					  struct page **pages);
ssize_t btrfs_encoded_read(struct kiocb *iocb, struct iov_iter *iter,
			   struct btrfs_ioctl_encoded_io_args *encoded);
ssize_t btrfs_do_encoded_write(struct kiocb *iocb, struct iov_iter *from,
			       const struct btrfs_ioctl_encoded_io_args *encoded);

ssize_t btrfs_dio_read(struct kiocb *iocb, struct iov_iter *iter,
		       size_t done_before);
struct iomap_dio *btrfs_dio_write(struct kiocb *iocb, struct iov_iter *iter,
				  size_t done_before);

extern const struct dentry_operations btrfs_dentry_operations;

/* Inode locking type flags, by default the exclusive lock is taken. */
enum btrfs_ilock_type {
	ENUM_BIT(BTRFS_ILOCK_SHARED),
	ENUM_BIT(BTRFS_ILOCK_TRY),
	ENUM_BIT(BTRFS_ILOCK_MMAP),
};

int btrfs_inode_lock(struct btrfs_inode *inode, unsigned int ilock_flags);
void btrfs_inode_unlock(struct btrfs_inode *inode, unsigned int ilock_flags);
void btrfs_update_inode_bytes(struct btrfs_inode *inode, const u64 add_bytes,
			      const u64 del_bytes);
void btrfs_assert_inode_range_clean(struct btrfs_inode *inode, u64 start, u64 end);

#endif<|MERGE_RESOLUTION|>--- conflicted
+++ resolved
@@ -142,13 +142,6 @@
 	/* a local copy of root's last_log_commit */
 	int last_log_commit;
 
-<<<<<<< HEAD
-	/*
-	 * Total number of bytes pending delalloc, used by stat to calculate the
-	 * real block usage of the file. This is used only for files.
-	 */
-	u64 delalloc_bytes;
-=======
 	union {
 		/*
 		 * Total number of bytes pending delalloc, used by stat to
@@ -165,7 +158,6 @@
 		 */
 		u64 first_dir_index_to_log;
 	};
->>>>>>> eb3cdb58
 
 	union {
 		/*
@@ -409,48 +401,10 @@
  */
 static inline bool btrfs_inode_can_compress(const struct btrfs_inode *inode)
 {
-<<<<<<< HEAD
-	/* Subpage doesn't support compression yet */
-	if (inode->root->fs_info->sectorsize < PAGE_SIZE)
-		return false;
-=======
->>>>>>> eb3cdb58
 	if (inode->flags & BTRFS_INODE_NODATACOW ||
 	    inode->flags & BTRFS_INODE_NODATASUM)
 		return false;
 	return true;
-}
-<<<<<<< HEAD
-
-struct btrfs_dio_private {
-	struct inode *inode;
-	u64 logical_offset;
-	u64 disk_bytenr;
-	/* Used for bio::bi_size */
-	u32 bytes;
-
-	/*
-	 * References to this structure. There is one reference per in-flight
-	 * bio plus one while we're still setting up.
-	 */
-	refcount_t refs;
-=======
->>>>>>> eb3cdb58
-
-/*
- * btrfs_inode_item stores flags in a u64, btrfs_inode stores them in two
- * separate u32s. These two functions convert between the two representations.
- */
-static inline u64 btrfs_inode_combine_flags(u32 flags, u32 ro_flags)
-{
-	return (flags | ((u64)ro_flags << 32));
-}
-
-static inline void btrfs_inode_split_flags(u64 inode_item_flags,
-					   u32 *flags, u32 *ro_flags)
-{
-	*flags = (u32)inode_item_flags;
-	*ro_flags = (u32)(inode_item_flags >> 32);
 }
 
 /*
