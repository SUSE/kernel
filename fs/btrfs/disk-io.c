--- conflicted
+++ resolved
@@ -1143,9 +1143,9 @@
 	memset(&root->root_item, 0, sizeof(root->root_item));
 	memset(&root->defrag_progress, 0, sizeof(root->defrag_progress));
 	root->root_key.objectid = objectid;
+	root->anon_dev = 0;
 
 	spin_lock_init(&root->root_item_lock);
-	init_anon_sbdev(&root->sbdev);
 	btrfs_qgroup_init_swapped_blocks(&root->swapped_blocks);
 #ifdef CONFIG_BTRFS_DEBUG
 	INIT_LIST_HEAD(&root->leak_list);
@@ -1430,11 +1430,6 @@
 	spin_lock_init(&root->ino_cache_lock);
 	init_waitqueue_head(&root->ino_cache_wait);
 
-<<<<<<< HEAD
-	ret = insert_anon_sbdev(root->fs_info->sb, &root->sbdev);
-	if (ret)
-		goto fail;
-=======
 	/*
 	 * Don't assign anonymous block device to roots that are not exposed to
 	 * userspace, the id pool is limited to 1M
@@ -1449,7 +1444,6 @@
 			root->anon_dev = anon_dev;
 		}
 	}
->>>>>>> 9123e3a7
 
 	mutex_lock(&root->objectid_mutex);
 	ret = btrfs_find_highest_objectid(root,
@@ -2043,7 +2037,8 @@
 	if (refcount_dec_and_test(&root->refs)) {
 		WARN_ON(!RB_EMPTY_ROOT(&root->inode_tree));
 		WARN_ON(test_bit(BTRFS_ROOT_DEAD_RELOC_TREE, &root->state));
-		remove_anon_sbdev(&root->sbdev);
+		if (root->anon_dev)
+			free_anon_bdev(root->anon_dev);
 		btrfs_drew_lock_destroy(&root->snapshot_lock);
 		free_root_extent_buffers(root);
 		kfree(root->free_ino_ctl);
