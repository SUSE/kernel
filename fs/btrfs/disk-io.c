--- conflicted
+++ resolved
@@ -1112,15 +1112,9 @@
 
 	btrfs_drew_lock_init(&root->snapshot_lock);
 
-<<<<<<< HEAD
-	if (root->root_key.objectid != BTRFS_TREE_LOG_OBJECTID &&
-	    !btrfs_is_data_reloc_root(root) &&
-	    is_fstree(root->root_key.objectid)) {
-=======
 	if (btrfs_root_id(root) != BTRFS_TREE_LOG_OBJECTID &&
 	    !btrfs_is_data_reloc_root(root) &&
 	    is_fstree(btrfs_root_id(root))) {
->>>>>>> 2d5404ca
 		set_bit(BTRFS_ROOT_SHAREABLE, &root->state);
 		btrfs_check_and_init_root_item(&root->root_item);
 	}
@@ -2437,12 +2431,8 @@
 		ret = -EINVAL;
 	}
 
-<<<<<<< HEAD
-	if (memcmp(fs_info->fs_devices->fsid, sb->fsid, BTRFS_FSID_SIZE) != 0) {
-=======
 	if (!fs_info->fs_devices->temp_fsid &&
 	    memcmp(fs_info->fs_devices->fsid, sb->fsid, BTRFS_FSID_SIZE) != 0) {
->>>>>>> 2d5404ca
 		btrfs_err(fs_info,
 		"superblock fsid doesn't match fsid of fs_devices: %pU != %pU",
 			  sb->fsid, fs_info->fs_devices->fsid);
@@ -2454,8 +2444,6 @@
 		btrfs_err(fs_info,
 "superblock metadata_uuid doesn't match metadata uuid of fs_devices: %pU != %pU",
 			  btrfs_sb_fsid_ptr(sb), fs_info->fs_devices->metadata_uuid);
-<<<<<<< HEAD
-=======
 		ret = -EINVAL;
 	}
 
@@ -2464,7 +2452,6 @@
 		btrfs_err(fs_info,
 			"dev_item UUID does not match metadata fsid: %pU != %pU",
 			fs_info->fs_devices->metadata_uuid, sb->dev_item.fsid);
->>>>>>> 2d5404ca
 		ret = -EINVAL;
 	}
 
@@ -2935,64 +2922,6 @@
 }
 
 static int btrfs_cleanup_fs_roots(struct btrfs_fs_info *fs_info)
-<<<<<<< HEAD
-{
-	u64 root_objectid = 0;
-	struct btrfs_root *gang[8];
-	int i = 0;
-	int err = 0;
-	unsigned int ret = 0;
-
-	while (1) {
-		spin_lock(&fs_info->fs_roots_radix_lock);
-		ret = radix_tree_gang_lookup(&fs_info->fs_roots_radix,
-					     (void **)gang, root_objectid,
-					     ARRAY_SIZE(gang));
-		if (!ret) {
-			spin_unlock(&fs_info->fs_roots_radix_lock);
-			break;
-		}
-		root_objectid = gang[ret - 1]->root_key.objectid + 1;
-
-		for (i = 0; i < ret; i++) {
-			/* Avoid to grab roots in dead_roots. */
-			if (btrfs_root_refs(&gang[i]->root_item) == 0) {
-				gang[i] = NULL;
-				continue;
-			}
-			/* Grab all the search result for later use. */
-			gang[i] = btrfs_grab_root(gang[i]);
-		}
-		spin_unlock(&fs_info->fs_roots_radix_lock);
-
-		for (i = 0; i < ret; i++) {
-			if (!gang[i])
-				continue;
-			root_objectid = gang[i]->root_key.objectid;
-			err = btrfs_orphan_cleanup(gang[i]);
-			if (err)
-				goto out;
-			btrfs_put_root(gang[i]);
-		}
-		root_objectid++;
-	}
-out:
-	/* Release the uncleaned roots due to error. */
-	for (; i < ret; i++) {
-		if (gang[i])
-			btrfs_put_root(gang[i]);
-	}
-	return err;
-}
-
-/*
- * Some options only have meaning at mount time and shouldn't persist across
- * remounts, or be displayed. Clear these at the end of mount and remount
- * code paths.
- */
-void btrfs_clear_oneshot_options(struct btrfs_fs_info *fs_info)
-=======
->>>>>>> 2d5404ca
 {
 	u64 root_objectid = 0;
 	struct btrfs_root *gang[8];
@@ -3362,25 +3291,6 @@
 
 	disk_super = fs_info->super_copy;
 
-<<<<<<< HEAD
-	if (btrfs_super_flags(disk_super) & BTRFS_SUPER_FLAG_SEEDING) {
-		if (!btrfs_allow_unsupported) {
-			printk(KERN_WARNING "btrfs: seeding mode is not supported, load module with allow_unsupported=1\n");
-			ret = -EOPNOTSUPP;
-			goto fail_alloc;
-		}
-	}
-
-	features = btrfs_super_flags(disk_super);
-	if (features & BTRFS_SUPER_FLAG_CHANGING_FSID_V2) {
-		features &= ~BTRFS_SUPER_FLAG_CHANGING_FSID_V2;
-		btrfs_set_super_flags(disk_super, features);
-		btrfs_info(fs_info,
-			"found metadata UUID change in progress flag, clearing");
-	}
-
-=======
->>>>>>> 2d5404ca
 	memcpy(fs_info->super_for_commit, fs_info->super_copy,
 	       sizeof(*fs_info->super_for_commit));
 
@@ -3400,16 +3310,6 @@
 	/* check FS state, whether FS is broken. */
 	if (btrfs_super_flags(disk_super) & BTRFS_SUPER_FLAG_ERROR)
 		WRITE_ONCE(fs_info->fs_error, -EUCLEAN);
-<<<<<<< HEAD
-
-	/*
-	 * In the long term, we'll store the compression type in the super
-	 * block, and it'll be used for per file compression control.
-	 */
-	fs_info->compress_type = BTRFS_COMPRESS_ZLIB;
-
-=======
->>>>>>> 2d5404ca
 
 	/* Set up fs_info before parsing mount options */
 	nodesize = btrfs_super_nodesize(disk_super);
@@ -3490,13 +3390,6 @@
 		goto fail_tree_roots;
 	}
 
-	if (features & BTRFS_FEATURE_INCOMPAT_RAID56) {
-		if (!btrfs_allow_unsupported) {
-			printk(KERN_WARNING "btrfs: RAID56 is supported read-only, load module with allow_unsupported=1\n");
-			sb->s_flags |= SB_RDONLY;
-		}
-	}
-
 	/*
 	 * At this point we know all the devices that make this filesystem,
 	 * including the seed devices but we don't know yet if the replace
@@ -3623,44 +3516,6 @@
 		goto fail_cleaner;
 	}
 
-<<<<<<< HEAD
-	if (!btrfs_test_opt(fs_info, NOSSD) &&
-	    !fs_info->fs_devices->rotating) {
-		btrfs_set_and_info(fs_info, SSD, "enabling ssd optimizations");
-	}
-
-	/*
-	 * For devices supporting discard turn on discard=async automatically,
-	 * unless it's already set or disabled. This could be turned off by
-	 * nodiscard for the same mount.
-	 *
-	 * The zoned mode piggy backs on the discard functionality for
-	 * resetting a zone. There is no reason to delay the zone reset as it is
-	 * fast enough. So, do not enable async discard for zoned mode.
-	 */
-	if (!(btrfs_test_opt(fs_info, DISCARD_SYNC) ||
-	      btrfs_test_opt(fs_info, DISCARD_ASYNC) ||
-	      btrfs_test_opt(fs_info, NODISCARD)) &&
-	    fs_info->fs_devices->discardable &&
-	    !btrfs_is_zoned(fs_info)) {
-		btrfs_set_and_info(fs_info, DISCARD_ASYNC,
-				   "auto enabling async discard");
-	}
-
-#ifdef CONFIG_BTRFS_FS_CHECK_INTEGRITY
-	if (btrfs_test_opt(fs_info, CHECK_INTEGRITY)) {
-		ret = btrfsic_mount(fs_info, fs_devices,
-				    btrfs_test_opt(fs_info,
-					CHECK_INTEGRITY_DATA) ? 1 : 0,
-				    fs_info->check_integrity_print_mask);
-		if (ret)
-			btrfs_warn(fs_info,
-				"failed to initialize integrity check module: %d",
-				ret);
-	}
-#endif
-=======
->>>>>>> 2d5404ca
 	ret = btrfs_read_qgroup_config(fs_info);
 	if (ret)
 		goto fail_trans_kthread;
@@ -4524,14 +4379,6 @@
 
 	iput(fs_info->btree_inode);
 
-<<<<<<< HEAD
-#ifdef CONFIG_BTRFS_FS_CHECK_INTEGRITY
-	if (btrfs_test_opt(fs_info, CHECK_INTEGRITY))
-		btrfsic_unmount(fs_info->fs_devices);
-#endif
-
-=======
->>>>>>> 2d5404ca
 	btrfs_mapping_tree_free(fs_info);
 	btrfs_close_devices(fs_info->fs_devices);
 }
@@ -4554,28 +4401,11 @@
 	/* This is an active transaction (its state < TRANS_STATE_UNBLOCKED). */
 	ASSERT(trans->transid == fs_info->generation);
 	btrfs_assert_tree_write_locked(buf);
-<<<<<<< HEAD
-	if (transid != fs_info->generation)
-		WARN(1, KERN_CRIT "btrfs transid mismatch buffer %llu, found %llu running %llu\n",
-			buf->start, transid, fs_info->generation);
-	set_extent_buffer_dirty(buf);
-#ifdef CONFIG_BTRFS_FS_CHECK_INTEGRITY
-	/*
-	 * Since btrfs_mark_buffer_dirty() can be called with item pointer set
-	 * but item data not updated.
-	 * So here we should only check item pointers, not item data.
-	 */
-	if (btrfs_header_level(buf) == 0 &&
-	    btrfs_check_leaf_relaxed(buf)) {
-		btrfs_print_leaf(buf);
-		ASSERT(0);
-=======
 	if (unlikely(transid != fs_info->generation)) {
 		btrfs_abort_transaction(trans, -EUCLEAN);
 		btrfs_crit(fs_info,
 "dirty buffer transid mismatch, logical %llu found transid %llu running transid %llu",
 			   buf->start, transid, fs_info->generation);
->>>>>>> 2d5404ca
 	}
 	set_extent_buffer_dirty(buf);
 }
@@ -4927,11 +4757,7 @@
 
 		spin_unlock(&cur_trans->dirty_bgs_lock);
 		btrfs_put_block_group(cache);
-<<<<<<< HEAD
-		btrfs_delayed_refs_rsv_release(fs_info, 1, 0);
-=======
 		btrfs_dec_delayed_refs_rsv_bg_updates(fs_info);
->>>>>>> 2d5404ca
 		spin_lock(&cur_trans->dirty_bgs_lock);
 	}
 	spin_unlock(&cur_trans->dirty_bgs_lock);
@@ -4972,11 +4798,7 @@
 
 			btrfs_qgroup_free_meta_all_pertrans(root);
 			radix_tree_tag_clear(&fs_info->fs_roots_radix,
-<<<<<<< HEAD
-					(unsigned long)root->root_key.objectid,
-=======
 					(unsigned long)btrfs_root_id(root),
->>>>>>> 2d5404ca
 					BTRFS_ROOT_TRANS_TAG);
 		}
 	}
@@ -5009,11 +4831,6 @@
 				     EXTENT_DIRTY);
 	btrfs_destroy_pinned_extent(fs_info, &cur_trans->pinned_extents);
 
-<<<<<<< HEAD
-	btrfs_free_all_qgroup_pertrans(fs_info);
-
-=======
->>>>>>> 2d5404ca
 	cur_trans->state =TRANS_STATE_COMPLETED;
 	wake_up(&cur_trans->commit_wait);
 }
