--- conflicted
+++ resolved
@@ -1101,51 +1101,10 @@
 bool btrfs_try_lock_ordered_range(struct btrfs_inode *inode, u64 start, u64 end,
 				  struct extent_state **cached_state)
 {
-<<<<<<< HEAD
-	struct inode *inode = ordered->inode;
-	struct btrfs_fs_info *fs_info = BTRFS_I(inode)->root->fs_info;
-	u64 file_offset = ordered->file_offset + pos;
-	u64 disk_bytenr = ordered->disk_bytenr + pos;
-	u64 num_bytes = len;
-	u64 disk_num_bytes = len;
-	int type;
-	unsigned long flags_masked = ordered->flags & ~(1 << BTRFS_ORDERED_DIRECT);
-	int compress_type = ordered->compress_type;
-	unsigned long weight;
-	int ret;
-
-	weight = hweight_long(flags_masked);
-	WARN_ON_ONCE(weight > 1);
-	if (!weight)
-		type = 0;
-	else
-		type = __ffs(flags_masked);
-
-	/*
-	 * The splitting extent is already counted and will be added again
-	 * in btrfs_add_ordered_extent_*(). Subtract num_bytes to avoid
-	 * double counting.
-	 */
-	percpu_counter_add_batch(&fs_info->ordered_bytes, -num_bytes,
-				 fs_info->delalloc_batch);
-	if (test_bit(BTRFS_ORDERED_COMPRESSED, &ordered->flags)) {
-		WARN_ON_ONCE(1);
-		ret = btrfs_add_ordered_extent_compress(BTRFS_I(inode),
-				file_offset, disk_bytenr, num_bytes,
-				disk_num_bytes, compress_type);
-	} else if (test_bit(BTRFS_ORDERED_DIRECT, &ordered->flags)) {
-		ret = btrfs_add_ordered_extent_dio(BTRFS_I(inode), file_offset,
-				disk_bytenr, num_bytes, disk_num_bytes, type);
-	} else {
-		ret = btrfs_add_ordered_extent(BTRFS_I(inode), file_offset,
-				disk_bytenr, num_bytes, disk_num_bytes, type);
-	}
-=======
 	struct btrfs_ordered_extent *ordered;
 
 	if (!try_lock_extent(&inode->io_tree, start, end, cached_state))
 		return false;
->>>>>>> eb3cdb58
 
 	ordered = btrfs_lookup_ordered_range(inode, start, end - start + 1);
 	if (!ordered)
