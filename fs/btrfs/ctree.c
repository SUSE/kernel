--- conflicted
+++ resolved
@@ -1061,11 +1061,7 @@
 			btrfs_tree_unlock(child);
 			free_extent_buffer(child);
 			btrfs_abort_transaction(trans, ret);
-<<<<<<< HEAD
-			goto enospc;
-=======
 			goto out;
->>>>>>> 38e945c6
 		}
 		rcu_assign_pointer(root->node, child);
 
@@ -1161,11 +1157,7 @@
 					BTRFS_MOD_LOG_KEY_REPLACE);
 			if (ret < 0) {
 				btrfs_abort_transaction(trans, ret);
-<<<<<<< HEAD
-				goto enospc;
-=======
 				goto out;
->>>>>>> 38e945c6
 			}
 			btrfs_set_node_key(parent, &right_key, pslot + 1);
 			btrfs_mark_buffer_dirty(parent);
@@ -1223,11 +1215,7 @@
 						    BTRFS_MOD_LOG_KEY_REPLACE);
 		if (ret < 0) {
 			btrfs_abort_transaction(trans, ret);
-<<<<<<< HEAD
-			goto enospc;
-=======
 			goto out;
->>>>>>> 38e945c6
 		}
 		btrfs_set_node_key(parent, &mid_key, pslot);
 		btrfs_mark_buffer_dirty(parent);
