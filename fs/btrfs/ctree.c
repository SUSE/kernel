// SPDX-License-Identifier: GPL-2.0
/*
 * Copyright (C) 2007,2008 Oracle.  All rights reserved.
 */

#include <linux/sched.h>
#include <linux/slab.h>
#include <linux/rbtree.h>
#include <linux/mm.h>
#include "ctree.h"
#include "disk-io.h"
#include "transaction.h"
#include "print-tree.h"
#include "locking.h"
#include "volumes.h"
#include "qgroup.h"
#include "tree-mod-log.h"

static int split_node(struct btrfs_trans_handle *trans, struct btrfs_root
		      *root, struct btrfs_path *path, int level);
static int split_leaf(struct btrfs_trans_handle *trans, struct btrfs_root *root,
		      const struct btrfs_key *ins_key, struct btrfs_path *path,
		      int data_size, int extend);
static int push_node_left(struct btrfs_trans_handle *trans,
			  struct extent_buffer *dst,
			  struct extent_buffer *src, int empty);
static int balance_node_right(struct btrfs_trans_handle *trans,
			      struct extent_buffer *dst_buf,
			      struct extent_buffer *src_buf);
static void del_ptr(struct btrfs_root *root, struct btrfs_path *path,
		    int level, int slot);

static const struct btrfs_csums {
	u16		size;
	const char	name[10];
	const char	driver[12];
} btrfs_csums[] = {
	[BTRFS_CSUM_TYPE_CRC32] = { .size = 4, .name = "crc32c" },
	[BTRFS_CSUM_TYPE_XXHASH] = { .size = 8, .name = "xxhash64" },
	[BTRFS_CSUM_TYPE_SHA256] = { .size = 32, .name = "sha256" },
	[BTRFS_CSUM_TYPE_BLAKE2] = { .size = 32, .name = "blake2b",
				     .driver = "blake2b-256" },
};

int btrfs_super_csum_size(const struct btrfs_super_block *s)
{
	u16 t = btrfs_super_csum_type(s);
	/*
	 * csum type is validated at mount time
	 */
	return btrfs_csums[t].size;
}

const char *btrfs_super_csum_name(u16 csum_type)
{
	/* csum type is validated at mount time */
	return btrfs_csums[csum_type].name;
}

/*
 * Return driver name if defined, otherwise the name that's also a valid driver
 * name
 */
const char *btrfs_super_csum_driver(u16 csum_type)
{
	/* csum type is validated at mount time */
	return btrfs_csums[csum_type].driver[0] ?
		btrfs_csums[csum_type].driver :
		btrfs_csums[csum_type].name;
}

size_t __attribute_const__ btrfs_get_num_csums(void)
{
	return ARRAY_SIZE(btrfs_csums);
}

struct btrfs_path *btrfs_alloc_path(void)
{
	return kmem_cache_zalloc(btrfs_path_cachep, GFP_NOFS);
}

/* this also releases the path */
void btrfs_free_path(struct btrfs_path *p)
{
	if (!p)
		return;
	btrfs_release_path(p);
	kmem_cache_free(btrfs_path_cachep, p);
}

/*
 * path release drops references on the extent buffers in the path
 * and it drops any locks held by this path
 *
 * It is safe to call this on paths that no locks or extent buffers held.
 */
noinline void btrfs_release_path(struct btrfs_path *p)
{
	int i;

	for (i = 0; i < BTRFS_MAX_LEVEL; i++) {
		p->slots[i] = 0;
		if (!p->nodes[i])
			continue;
		if (p->locks[i]) {
			btrfs_tree_unlock_rw(p->nodes[i], p->locks[i]);
			p->locks[i] = 0;
		}
		free_extent_buffer(p->nodes[i]);
		p->nodes[i] = NULL;
	}
}

/*
 * safely gets a reference on the root node of a tree.  A lock
 * is not taken, so a concurrent writer may put a different node
 * at the root of the tree.  See btrfs_lock_root_node for the
 * looping required.
 *
 * The extent buffer returned by this has a reference taken, so
 * it won't disappear.  It may stop being the root of the tree
 * at any time because there are no locks held.
 */
struct extent_buffer *btrfs_root_node(struct btrfs_root *root)
{
	struct extent_buffer *eb;

	while (1) {
		rcu_read_lock();
		eb = rcu_dereference(root->node);

		/*
		 * RCU really hurts here, we could free up the root node because
		 * it was COWed but we may not get the new root node yet so do
		 * the inc_not_zero dance and if it doesn't work then
		 * synchronize_rcu and try again.
		 */
		if (atomic_inc_not_zero(&eb->refs)) {
			rcu_read_unlock();
			break;
		}
		rcu_read_unlock();
		synchronize_rcu();
	}
	return eb;
}

/*
 * Cowonly root (not-shareable trees, everything not subvolume or reloc roots),
 * just get put onto a simple dirty list.  Transaction walks this list to make
 * sure they get properly updated on disk.
 */
static void add_root_to_dirty_list(struct btrfs_root *root)
{
	struct btrfs_fs_info *fs_info = root->fs_info;

	if (test_bit(BTRFS_ROOT_DIRTY, &root->state) ||
	    !test_bit(BTRFS_ROOT_TRACK_DIRTY, &root->state))
		return;

	spin_lock(&fs_info->trans_lock);
	if (!test_and_set_bit(BTRFS_ROOT_DIRTY, &root->state)) {
		/* Want the extent tree to be the last on the list */
		if (root->root_key.objectid == BTRFS_EXTENT_TREE_OBJECTID)
			list_move_tail(&root->dirty_list,
				       &fs_info->dirty_cowonly_roots);
		else
			list_move(&root->dirty_list,
				  &fs_info->dirty_cowonly_roots);
	}
	spin_unlock(&fs_info->trans_lock);
}

/*
 * used by snapshot creation to make a copy of a root for a tree with
 * a given objectid.  The buffer with the new root node is returned in
 * cow_ret, and this func returns zero on success or a negative error code.
 */
int btrfs_copy_root(struct btrfs_trans_handle *trans,
		      struct btrfs_root *root,
		      struct extent_buffer *buf,
		      struct extent_buffer **cow_ret, u64 new_root_objectid)
{
	struct btrfs_fs_info *fs_info = root->fs_info;
	struct extent_buffer *cow;
	int ret = 0;
	int level;
	struct btrfs_disk_key disk_key;

	WARN_ON(test_bit(BTRFS_ROOT_SHAREABLE, &root->state) &&
		trans->transid != fs_info->running_transaction->transid);
	WARN_ON(test_bit(BTRFS_ROOT_SHAREABLE, &root->state) &&
		trans->transid != root->last_trans);

	level = btrfs_header_level(buf);
	if (level == 0)
		btrfs_item_key(buf, &disk_key, 0);
	else
		btrfs_node_key(buf, &disk_key, 0);

	cow = btrfs_alloc_tree_block(trans, root, 0, new_root_objectid,
				     &disk_key, level, buf->start, 0,
				     BTRFS_NESTING_NEW_ROOT);
	if (IS_ERR(cow))
		return PTR_ERR(cow);

	copy_extent_buffer_full(cow, buf);
	btrfs_set_header_bytenr(cow, cow->start);
	btrfs_set_header_generation(cow, trans->transid);
	btrfs_set_header_backref_rev(cow, BTRFS_MIXED_BACKREF_REV);
	btrfs_clear_header_flag(cow, BTRFS_HEADER_FLAG_WRITTEN |
				     BTRFS_HEADER_FLAG_RELOC);
	if (new_root_objectid == BTRFS_TREE_RELOC_OBJECTID)
		btrfs_set_header_flag(cow, BTRFS_HEADER_FLAG_RELOC);
	else
		btrfs_set_header_owner(cow, new_root_objectid);

	write_extent_buffer_fsid(cow, fs_info->fs_devices->metadata_uuid);

	WARN_ON(btrfs_header_generation(buf) > trans->transid);
	if (new_root_objectid == BTRFS_TREE_RELOC_OBJECTID)
		ret = btrfs_inc_ref(trans, root, cow, 1);
	else
		ret = btrfs_inc_ref(trans, root, cow, 0);
	if (ret) {
		btrfs_tree_unlock(cow);
		free_extent_buffer(cow);
		btrfs_abort_transaction(trans, ret);
		return ret;
	}

	btrfs_mark_buffer_dirty(cow);
	*cow_ret = cow;
	return 0;
}

<<<<<<< HEAD
enum mod_log_op {
	MOD_LOG_KEY_REPLACE,
	MOD_LOG_KEY_ADD,
	MOD_LOG_KEY_REMOVE,
	MOD_LOG_KEY_REMOVE_WHILE_FREEING,
	MOD_LOG_KEY_REMOVE_WHILE_MOVING,
	MOD_LOG_MOVE_KEYS,
	MOD_LOG_ROOT_REPLACE,
};

struct tree_mod_root {
	u64 logical;
	u8 level;
};

struct tree_mod_elem {
	struct rb_node node;
	u64 logical;
	u64 seq;
	enum mod_log_op op;

	/* this is used for MOD_LOG_KEY_* and MOD_LOG_MOVE_KEYS operations */
	int slot;

	/* this is used for MOD_LOG_KEY* and MOD_LOG_ROOT_REPLACE */
	u64 generation;

	/* those are used for op == MOD_LOG_KEY_{REPLACE,REMOVE} */
	struct btrfs_disk_key key;
	u64 blockptr;

	/* this is used for op == MOD_LOG_MOVE_KEYS */
	struct {
		int dst_slot;
		int nr_items;
	} move;

	/* this is used for op == MOD_LOG_ROOT_REPLACE */
	struct tree_mod_root old_root;
};

/*
 * Pull a new tree mod seq number for our operation.
 */
static inline u64 btrfs_inc_tree_mod_seq(struct btrfs_fs_info *fs_info)
{
	return atomic64_inc_return(&fs_info->tree_mod_seq);
}

/*
 * This adds a new blocker to the tree mod log's blocker list if the @elem
 * passed does not already have a sequence number set. So when a caller expects
 * to record tree modifications, it should ensure to set elem->seq to zero
 * before calling btrfs_get_tree_mod_seq.
 * Returns a fresh, unused tree log modification sequence number, even if no new
 * blocker was added.
 */
u64 btrfs_get_tree_mod_seq(struct btrfs_fs_info *fs_info,
			   struct seq_list *elem)
{
	write_lock(&fs_info->tree_mod_log_lock);
	if (!elem->seq) {
		elem->seq = btrfs_inc_tree_mod_seq(fs_info);
		list_add_tail(&elem->list, &fs_info->tree_mod_seq_list);
	}
	write_unlock(&fs_info->tree_mod_log_lock);

	return elem->seq;
}

void btrfs_put_tree_mod_seq(struct btrfs_fs_info *fs_info,
			    struct seq_list *elem)
{
	struct rb_root *tm_root;
	struct rb_node *node;
	struct rb_node *next;
	struct seq_list *cur_elem;
	struct tree_mod_elem *tm;
	u64 min_seq = (u64)-1;
	u64 seq_putting = elem->seq;

	if (!seq_putting)
		return;

	write_lock(&fs_info->tree_mod_log_lock);
	list_del(&elem->list);
	elem->seq = 0;

	list_for_each_entry(cur_elem, &fs_info->tree_mod_seq_list, list) {
		if (cur_elem->seq < min_seq) {
			if (seq_putting > cur_elem->seq) {
				/*
				 * blocker with lower sequence number exists, we
				 * cannot remove anything from the log
				 */
				write_unlock(&fs_info->tree_mod_log_lock);
				return;
			}
			min_seq = cur_elem->seq;
		}
	}

	/*
	 * anything that's lower than the lowest existing (read: blocked)
	 * sequence number can be removed from the tree.
	 */
	tm_root = &fs_info->tree_mod_log;
	for (node = rb_first(tm_root); node; node = next) {
		next = rb_next(node);
		tm = rb_entry(node, struct tree_mod_elem, node);
		if (tm->seq >= min_seq)
			continue;
		rb_erase(node, tm_root);
		kfree(tm);
	}
	write_unlock(&fs_info->tree_mod_log_lock);
}

/*
 * key order of the log:
 *       node/leaf start address -> sequence
 *
 * The 'start address' is the logical address of the *new* root node
 * for root replace operations, or the logical address of the affected
 * block for all other operations.
 *
 * Note: must be called with write lock for fs_info::tree_mod_log_lock.
 */
static noinline int
__tree_mod_log_insert(struct btrfs_fs_info *fs_info, struct tree_mod_elem *tm)
{
	struct rb_root *tm_root;
	struct rb_node **new;
	struct rb_node *parent = NULL;
	struct tree_mod_elem *cur;

	tm->seq = btrfs_inc_tree_mod_seq(fs_info);

	tm_root = &fs_info->tree_mod_log;
	new = &tm_root->rb_node;
	while (*new) {
		cur = rb_entry(*new, struct tree_mod_elem, node);
		parent = *new;
		if (cur->logical < tm->logical)
			new = &((*new)->rb_left);
		else if (cur->logical > tm->logical)
			new = &((*new)->rb_right);
		else if (cur->seq < tm->seq)
			new = &((*new)->rb_left);
		else if (cur->seq > tm->seq)
			new = &((*new)->rb_right);
		else
			return -EEXIST;
	}

	rb_link_node(&tm->node, parent, new);
	rb_insert_color(&tm->node, tm_root);
	return 0;
}

/*
 * Determines if logging can be omitted. Returns 1 if it can. Otherwise, it
 * returns zero with the tree_mod_log_lock acquired. The caller must hold
 * this until all tree mod log insertions are recorded in the rb tree and then
 * write unlock fs_info::tree_mod_log_lock.
 */
static inline int tree_mod_dont_log(struct btrfs_fs_info *fs_info,
				    struct extent_buffer *eb) {
	smp_mb();
	if (list_empty(&(fs_info)->tree_mod_seq_list))
		return 1;
	if (eb && btrfs_header_level(eb) == 0)
		return 1;

	write_lock(&fs_info->tree_mod_log_lock);
	if (list_empty(&(fs_info)->tree_mod_seq_list)) {
		write_unlock(&fs_info->tree_mod_log_lock);
		return 1;
	}

	return 0;
}

/* Similar to tree_mod_dont_log, but doesn't acquire any locks. */
static inline int tree_mod_need_log(const struct btrfs_fs_info *fs_info,
				    struct extent_buffer *eb)
{
	smp_mb();
	if (list_empty(&(fs_info)->tree_mod_seq_list))
		return 0;
	if (eb && btrfs_header_level(eb) == 0)
		return 0;

	return 1;
}

static struct tree_mod_elem *
alloc_tree_mod_elem(struct extent_buffer *eb, int slot,
		    enum mod_log_op op, gfp_t flags)
{
	struct tree_mod_elem *tm;

	tm = kzalloc(sizeof(*tm), flags);
	if (!tm)
		return NULL;

	tm->logical = eb->start;
	if (op != MOD_LOG_KEY_ADD) {
		btrfs_node_key(eb, &tm->key, slot);
		tm->blockptr = btrfs_node_blockptr(eb, slot);
	}
	tm->op = op;
	tm->slot = slot;
	tm->generation = btrfs_node_ptr_generation(eb, slot);
	RB_CLEAR_NODE(&tm->node);

	return tm;
}

static noinline int tree_mod_log_insert_key(struct extent_buffer *eb, int slot,
		enum mod_log_op op, gfp_t flags)
{
	struct tree_mod_elem *tm;
	int ret;

	if (!tree_mod_need_log(eb->fs_info, eb))
		return 0;

	tm = alloc_tree_mod_elem(eb, slot, op, flags);
	if (!tm)
		return -ENOMEM;

	if (tree_mod_dont_log(eb->fs_info, eb)) {
		kfree(tm);
		return 0;
	}

	ret = __tree_mod_log_insert(eb->fs_info, tm);
	write_unlock(&eb->fs_info->tree_mod_log_lock);
	if (ret)
		kfree(tm);

	return ret;
}

static noinline int tree_mod_log_insert_move(struct extent_buffer *eb,
		int dst_slot, int src_slot, int nr_items)
{
	struct tree_mod_elem *tm = NULL;
	struct tree_mod_elem **tm_list = NULL;
	int ret = 0;
	int i;
	int locked = 0;

	if (!tree_mod_need_log(eb->fs_info, eb))
		return 0;

	tm_list = kcalloc(nr_items, sizeof(struct tree_mod_elem *), GFP_NOFS);
	if (!tm_list)
		return -ENOMEM;

	tm = kzalloc(sizeof(*tm), GFP_NOFS);
	if (!tm) {
		ret = -ENOMEM;
		goto free_tms;
	}

	tm->logical = eb->start;
	tm->slot = src_slot;
	tm->move.dst_slot = dst_slot;
	tm->move.nr_items = nr_items;
	tm->op = MOD_LOG_MOVE_KEYS;

	for (i = 0; i + dst_slot < src_slot && i < nr_items; i++) {
		tm_list[i] = alloc_tree_mod_elem(eb, i + dst_slot,
		    MOD_LOG_KEY_REMOVE_WHILE_MOVING, GFP_NOFS);
		if (!tm_list[i]) {
			ret = -ENOMEM;
			goto free_tms;
		}
	}

	if (tree_mod_dont_log(eb->fs_info, eb))
		goto free_tms;
	locked = 1;

	/*
	 * When we override something during the move, we log these removals.
	 * This can only happen when we move towards the beginning of the
	 * buffer, i.e. dst_slot < src_slot.
	 */
	for (i = 0; i + dst_slot < src_slot && i < nr_items; i++) {
		ret = __tree_mod_log_insert(eb->fs_info, tm_list[i]);
		if (ret)
			goto free_tms;
	}

	ret = __tree_mod_log_insert(eb->fs_info, tm);
	if (ret)
		goto free_tms;
	write_unlock(&eb->fs_info->tree_mod_log_lock);
	kfree(tm_list);

	return 0;
free_tms:
	for (i = 0; i < nr_items; i++) {
		if (tm_list[i] && !RB_EMPTY_NODE(&tm_list[i]->node))
			rb_erase(&tm_list[i]->node, &eb->fs_info->tree_mod_log);
		kfree(tm_list[i]);
	}
	if (locked)
		write_unlock(&eb->fs_info->tree_mod_log_lock);
	kfree(tm_list);
	kfree(tm);

	return ret;
}

static inline int
__tree_mod_log_free_eb(struct btrfs_fs_info *fs_info,
		       struct tree_mod_elem **tm_list,
		       int nritems)
{
	int i, j;
	int ret;

	for (i = nritems - 1; i >= 0; i--) {
		ret = __tree_mod_log_insert(fs_info, tm_list[i]);
		if (ret) {
			for (j = nritems - 1; j > i; j--)
				rb_erase(&tm_list[j]->node,
					 &fs_info->tree_mod_log);
			return ret;
		}
	}

	return 0;
}

static noinline int tree_mod_log_insert_root(struct extent_buffer *old_root,
			 struct extent_buffer *new_root, int log_removal)
{
	struct btrfs_fs_info *fs_info = old_root->fs_info;
	struct tree_mod_elem *tm = NULL;
	struct tree_mod_elem **tm_list = NULL;
	int nritems = 0;
	int ret = 0;
	int i;

	if (!tree_mod_need_log(fs_info, NULL))
		return 0;

	if (log_removal && btrfs_header_level(old_root) > 0) {
		nritems = btrfs_header_nritems(old_root);
		tm_list = kcalloc(nritems, sizeof(struct tree_mod_elem *),
				  GFP_NOFS);
		if (!tm_list) {
			ret = -ENOMEM;
			goto free_tms;
		}
		for (i = 0; i < nritems; i++) {
			tm_list[i] = alloc_tree_mod_elem(old_root, i,
			    MOD_LOG_KEY_REMOVE_WHILE_FREEING, GFP_NOFS);
			if (!tm_list[i]) {
				ret = -ENOMEM;
				goto free_tms;
			}
		}
	}

	tm = kzalloc(sizeof(*tm), GFP_NOFS);
	if (!tm) {
		ret = -ENOMEM;
		goto free_tms;
	}

	tm->logical = new_root->start;
	tm->old_root.logical = old_root->start;
	tm->old_root.level = btrfs_header_level(old_root);
	tm->generation = btrfs_header_generation(old_root);
	tm->op = MOD_LOG_ROOT_REPLACE;

	if (tree_mod_dont_log(fs_info, NULL))
		goto free_tms;

	if (tm_list)
		ret = __tree_mod_log_free_eb(fs_info, tm_list, nritems);
	if (!ret)
		ret = __tree_mod_log_insert(fs_info, tm);

	write_unlock(&fs_info->tree_mod_log_lock);
	if (ret)
		goto free_tms;
	kfree(tm_list);

	return ret;

free_tms:
	if (tm_list) {
		for (i = 0; i < nritems; i++)
			kfree(tm_list[i]);
		kfree(tm_list);
	}
	kfree(tm);

	return ret;
}

static struct tree_mod_elem *
__tree_mod_log_search(struct btrfs_fs_info *fs_info, u64 start, u64 min_seq,
		      int smallest)
{
	struct rb_root *tm_root;
	struct rb_node *node;
	struct tree_mod_elem *cur = NULL;
	struct tree_mod_elem *found = NULL;

	read_lock(&fs_info->tree_mod_log_lock);
	tm_root = &fs_info->tree_mod_log;
	node = tm_root->rb_node;
	while (node) {
		cur = rb_entry(node, struct tree_mod_elem, node);
		if (cur->logical < start) {
			node = node->rb_left;
		} else if (cur->logical > start) {
			node = node->rb_right;
		} else if (cur->seq < min_seq) {
			node = node->rb_left;
		} else if (!smallest) {
			/* we want the node with the highest seq */
			if (found)
				BUG_ON(found->seq > cur->seq);
			found = cur;
			node = node->rb_left;
		} else if (cur->seq > min_seq) {
			/* we want the node with the smallest seq */
			if (found)
				BUG_ON(found->seq < cur->seq);
			found = cur;
			node = node->rb_right;
		} else {
			found = cur;
			break;
		}
	}
	read_unlock(&fs_info->tree_mod_log_lock);

	return found;
}

/*
 * this returns the element from the log with the smallest time sequence
 * value that's in the log (the oldest log item). any element with a time
 * sequence lower than min_seq will be ignored.
 */
static struct tree_mod_elem *
tree_mod_log_search_oldest(struct btrfs_fs_info *fs_info, u64 start,
			   u64 min_seq)
{
	return __tree_mod_log_search(fs_info, start, min_seq, 1);
}

/*
 * this returns the element from the log with the largest time sequence
 * value that's in the log (the most recent log item). any element with
 * a time sequence lower than min_seq will be ignored.
 */
static struct tree_mod_elem *
tree_mod_log_search(struct btrfs_fs_info *fs_info, u64 start, u64 min_seq)
{
	return __tree_mod_log_search(fs_info, start, min_seq, 0);
}

static noinline int tree_mod_log_eb_copy(struct extent_buffer *dst,
		     struct extent_buffer *src, unsigned long dst_offset,
		     unsigned long src_offset, int nr_items)
{
	struct btrfs_fs_info *fs_info = dst->fs_info;
	int ret = 0;
	struct tree_mod_elem **tm_list = NULL;
	struct tree_mod_elem **tm_list_add, **tm_list_rem;
	int i;
	int locked = 0;

	if (!tree_mod_need_log(fs_info, NULL))
		return 0;

	if (btrfs_header_level(dst) == 0 && btrfs_header_level(src) == 0)
		return 0;

	tm_list = kcalloc(nr_items * 2, sizeof(struct tree_mod_elem *),
			  GFP_NOFS);
	if (!tm_list)
		return -ENOMEM;

	tm_list_add = tm_list;
	tm_list_rem = tm_list + nr_items;
	for (i = 0; i < nr_items; i++) {
		tm_list_rem[i] = alloc_tree_mod_elem(src, i + src_offset,
		    MOD_LOG_KEY_REMOVE, GFP_NOFS);
		if (!tm_list_rem[i]) {
			ret = -ENOMEM;
			goto free_tms;
		}

		tm_list_add[i] = alloc_tree_mod_elem(dst, i + dst_offset,
		    MOD_LOG_KEY_ADD, GFP_NOFS);
		if (!tm_list_add[i]) {
			ret = -ENOMEM;
			goto free_tms;
		}
	}

	if (tree_mod_dont_log(fs_info, NULL))
		goto free_tms;
	locked = 1;

	for (i = 0; i < nr_items; i++) {
		ret = __tree_mod_log_insert(fs_info, tm_list_rem[i]);
		if (ret)
			goto free_tms;
		ret = __tree_mod_log_insert(fs_info, tm_list_add[i]);
		if (ret)
			goto free_tms;
	}

	write_unlock(&fs_info->tree_mod_log_lock);
	kfree(tm_list);

	return 0;

free_tms:
	for (i = 0; i < nr_items * 2; i++) {
		if (tm_list[i] && !RB_EMPTY_NODE(&tm_list[i]->node))
			rb_erase(&tm_list[i]->node, &fs_info->tree_mod_log);
		kfree(tm_list[i]);
	}
	if (locked)
		write_unlock(&fs_info->tree_mod_log_lock);
	kfree(tm_list);

	return ret;
}

static noinline int tree_mod_log_free_eb(struct extent_buffer *eb)
{
	struct tree_mod_elem **tm_list = NULL;
	int nritems = 0;
	int i;
	int ret = 0;

	if (btrfs_header_level(eb) == 0)
		return 0;

	if (!tree_mod_need_log(eb->fs_info, NULL))
		return 0;

	nritems = btrfs_header_nritems(eb);
	tm_list = kcalloc(nritems, sizeof(struct tree_mod_elem *), GFP_NOFS);
	if (!tm_list)
		return -ENOMEM;

	for (i = 0; i < nritems; i++) {
		tm_list[i] = alloc_tree_mod_elem(eb, i,
		    MOD_LOG_KEY_REMOVE_WHILE_FREEING, GFP_NOFS);
		if (!tm_list[i]) {
			ret = -ENOMEM;
			goto free_tms;
		}
	}

	if (tree_mod_dont_log(eb->fs_info, eb))
		goto free_tms;

	ret = __tree_mod_log_free_eb(eb->fs_info, tm_list, nritems);
	write_unlock(&eb->fs_info->tree_mod_log_lock);
	if (ret)
		goto free_tms;
	kfree(tm_list);

	return 0;

free_tms:
	for (i = 0; i < nritems; i++)
		kfree(tm_list[i]);
	kfree(tm_list);

	return ret;
}

=======
>>>>>>> 7d2a07b7
/*
 * check if the tree block can be shared by multiple trees
 */
int btrfs_block_can_be_shared(struct btrfs_root *root,
			      struct extent_buffer *buf)
{
	/*
	 * Tree blocks not in shareable trees and tree roots are never shared.
	 * If a block was allocated after the last snapshot and the block was
	 * not allocated by tree relocation, we know the block is not shared.
	 */
	if (test_bit(BTRFS_ROOT_SHAREABLE, &root->state) &&
	    buf != root->node && buf != root->commit_root &&
	    (btrfs_header_generation(buf) <=
	     btrfs_root_last_snapshot(&root->root_item) ||
	     btrfs_header_flag(buf, BTRFS_HEADER_FLAG_RELOC)))
		return 1;

	return 0;
}

static noinline int update_ref_for_cow(struct btrfs_trans_handle *trans,
				       struct btrfs_root *root,
				       struct extent_buffer *buf,
				       struct extent_buffer *cow,
				       int *last_ref)
{
	struct btrfs_fs_info *fs_info = root->fs_info;
	u64 refs;
	u64 owner;
	u64 flags;
	u64 new_flags = 0;
	int ret;

	/*
	 * Backrefs update rules:
	 *
	 * Always use full backrefs for extent pointers in tree block
	 * allocated by tree relocation.
	 *
	 * If a shared tree block is no longer referenced by its owner
	 * tree (btrfs_header_owner(buf) == root->root_key.objectid),
	 * use full backrefs for extent pointers in tree block.
	 *
	 * If a tree block is been relocating
	 * (root->root_key.objectid == BTRFS_TREE_RELOC_OBJECTID),
	 * use full backrefs for extent pointers in tree block.
	 * The reason for this is some operations (such as drop tree)
	 * are only allowed for blocks use full backrefs.
	 */

	if (btrfs_block_can_be_shared(root, buf)) {
		ret = btrfs_lookup_extent_info(trans, fs_info, buf->start,
					       btrfs_header_level(buf), 1,
					       &refs, &flags);
		if (ret)
			return ret;
		if (refs == 0) {
			ret = -EROFS;
			btrfs_handle_fs_error(fs_info, ret, NULL);
			return ret;
		}
	} else {
		refs = 1;
		if (root->root_key.objectid == BTRFS_TREE_RELOC_OBJECTID ||
		    btrfs_header_backref_rev(buf) < BTRFS_MIXED_BACKREF_REV)
			flags = BTRFS_BLOCK_FLAG_FULL_BACKREF;
		else
			flags = 0;
	}

	owner = btrfs_header_owner(buf);
	BUG_ON(owner == BTRFS_TREE_RELOC_OBJECTID &&
	       !(flags & BTRFS_BLOCK_FLAG_FULL_BACKREF));

	if (refs > 1) {
		if ((owner == root->root_key.objectid ||
		     root->root_key.objectid == BTRFS_TREE_RELOC_OBJECTID) &&
		    !(flags & BTRFS_BLOCK_FLAG_FULL_BACKREF)) {
			ret = btrfs_inc_ref(trans, root, buf, 1);
			if (ret)
				return ret;

			if (root->root_key.objectid ==
			    BTRFS_TREE_RELOC_OBJECTID) {
				ret = btrfs_dec_ref(trans, root, buf, 0);
				if (ret)
					return ret;
				ret = btrfs_inc_ref(trans, root, cow, 1);
				if (ret)
					return ret;
			}
			new_flags |= BTRFS_BLOCK_FLAG_FULL_BACKREF;
		} else {

			if (root->root_key.objectid ==
			    BTRFS_TREE_RELOC_OBJECTID)
				ret = btrfs_inc_ref(trans, root, cow, 1);
			else
				ret = btrfs_inc_ref(trans, root, cow, 0);
			if (ret)
				return ret;
		}
		if (new_flags != 0) {
			int level = btrfs_header_level(buf);

			ret = btrfs_set_disk_extent_flags(trans, buf,
							  new_flags, level, 0);
			if (ret)
				return ret;
		}
	} else {
		if (flags & BTRFS_BLOCK_FLAG_FULL_BACKREF) {
			if (root->root_key.objectid ==
			    BTRFS_TREE_RELOC_OBJECTID)
				ret = btrfs_inc_ref(trans, root, cow, 1);
			else
				ret = btrfs_inc_ref(trans, root, cow, 0);
			if (ret)
				return ret;
			ret = btrfs_dec_ref(trans, root, buf, 1);
			if (ret)
				return ret;
		}
		btrfs_clean_tree_block(buf);
		*last_ref = 1;
	}
	return 0;
}

/*
 * does the dirty work in cow of a single block.  The parent block (if
 * supplied) is updated to point to the new cow copy.  The new buffer is marked
 * dirty and returned locked.  If you modify the block it needs to be marked
 * dirty again.
 *
 * search_start -- an allocation hint for the new block
 *
 * empty_size -- a hint that you plan on doing more cow.  This is the size in
 * bytes the allocator should try to find free next to the block it returns.
 * This is just a hint and may be ignored by the allocator.
 */
static noinline int __btrfs_cow_block(struct btrfs_trans_handle *trans,
			     struct btrfs_root *root,
			     struct extent_buffer *buf,
			     struct extent_buffer *parent, int parent_slot,
			     struct extent_buffer **cow_ret,
			     u64 search_start, u64 empty_size,
			     enum btrfs_lock_nesting nest)
{
	struct btrfs_fs_info *fs_info = root->fs_info;
	struct btrfs_disk_key disk_key;
	struct extent_buffer *cow;
	int level, ret;
	int last_ref = 0;
	int unlock_orig = 0;
	u64 parent_start = 0;

	if (*cow_ret == buf)
		unlock_orig = 1;

	btrfs_assert_tree_locked(buf);

	WARN_ON(test_bit(BTRFS_ROOT_SHAREABLE, &root->state) &&
		trans->transid != fs_info->running_transaction->transid);
	WARN_ON(test_bit(BTRFS_ROOT_SHAREABLE, &root->state) &&
		trans->transid != root->last_trans);

	level = btrfs_header_level(buf);

	if (level == 0)
		btrfs_item_key(buf, &disk_key, 0);
	else
		btrfs_node_key(buf, &disk_key, 0);

	if ((root->root_key.objectid == BTRFS_TREE_RELOC_OBJECTID) && parent)
		parent_start = parent->start;

	cow = btrfs_alloc_tree_block(trans, root, parent_start,
				     root->root_key.objectid, &disk_key, level,
<<<<<<< HEAD
				     search_start, empty_size);
=======
				     search_start, empty_size, nest);
>>>>>>> 7d2a07b7
	if (IS_ERR(cow))
		return PTR_ERR(cow);

	/* cow is set to blocking by btrfs_init_new_buffer */

	copy_extent_buffer_full(cow, buf);
	btrfs_set_header_bytenr(cow, cow->start);
	btrfs_set_header_generation(cow, trans->transid);
	btrfs_set_header_backref_rev(cow, BTRFS_MIXED_BACKREF_REV);
	btrfs_clear_header_flag(cow, BTRFS_HEADER_FLAG_WRITTEN |
				     BTRFS_HEADER_FLAG_RELOC);
	if (root->root_key.objectid == BTRFS_TREE_RELOC_OBJECTID)
		btrfs_set_header_flag(cow, BTRFS_HEADER_FLAG_RELOC);
	else
		btrfs_set_header_owner(cow, root->root_key.objectid);

	write_extent_buffer_fsid(cow, fs_info->fs_devices->metadata_uuid);

	ret = update_ref_for_cow(trans, root, buf, cow, &last_ref);
	if (ret) {
		btrfs_tree_unlock(cow);
		free_extent_buffer(cow);
		btrfs_abort_transaction(trans, ret);
		return ret;
	}

	if (test_bit(BTRFS_ROOT_SHAREABLE, &root->state)) {
		ret = btrfs_reloc_cow_block(trans, root, buf, cow);
		if (ret) {
			btrfs_tree_unlock(cow);
			free_extent_buffer(cow);
			btrfs_abort_transaction(trans, ret);
			return ret;
		}
	}

	if (buf == root->node) {
		WARN_ON(parent && parent != buf);
		if (root->root_key.objectid == BTRFS_TREE_RELOC_OBJECTID ||
		    btrfs_header_backref_rev(buf) < BTRFS_MIXED_BACKREF_REV)
			parent_start = buf->start;

		atomic_inc(&cow->refs);
		ret = btrfs_tree_mod_log_insert_root(root->node, cow, true);
		BUG_ON(ret < 0);
		rcu_assign_pointer(root->node, cow);

		btrfs_free_tree_block(trans, root, buf, parent_start,
				      last_ref);
		free_extent_buffer(buf);
		add_root_to_dirty_list(root);
	} else {
		WARN_ON(trans->transid != btrfs_header_generation(parent));
		btrfs_tree_mod_log_insert_key(parent, parent_slot,
					      BTRFS_MOD_LOG_KEY_REPLACE, GFP_NOFS);
		btrfs_set_node_blockptr(parent, parent_slot,
					cow->start);
		btrfs_set_node_ptr_generation(parent, parent_slot,
					      trans->transid);
		btrfs_mark_buffer_dirty(parent);
		if (last_ref) {
			ret = btrfs_tree_mod_log_free_eb(buf);
			if (ret) {
				btrfs_tree_unlock(cow);
				free_extent_buffer(cow);
				btrfs_abort_transaction(trans, ret);
				return ret;
			}
		}
		btrfs_free_tree_block(trans, root, buf, parent_start,
				      last_ref);
	}
	if (unlock_orig)
		btrfs_tree_unlock(buf);
	free_extent_buffer_stale(buf);
	btrfs_mark_buffer_dirty(cow);
	*cow_ret = cow;
	return 0;
}

<<<<<<< HEAD
/*
 * returns the logical address of the oldest predecessor of the given root.
 * entries older than time_seq are ignored.
 */
static struct tree_mod_elem *__tree_mod_log_oldest_root(
		struct extent_buffer *eb_root, u64 time_seq)
{
	struct tree_mod_elem *tm;
	struct tree_mod_elem *found = NULL;
	u64 root_logical = eb_root->start;
	int looped = 0;

	if (!time_seq)
		return NULL;

	/*
	 * the very last operation that's logged for a root is the
	 * replacement operation (if it is replaced at all). this has
	 * the logical address of the *new* root, making it the very
	 * first operation that's logged for this root.
	 */
	while (1) {
		tm = tree_mod_log_search_oldest(eb_root->fs_info, root_logical,
						time_seq);
		if (!looped && !tm)
			return NULL;
		/*
		 * if there are no tree operation for the oldest root, we simply
		 * return it. this should only happen if that (old) root is at
		 * level 0.
		 */
		if (!tm)
			break;

		/*
		 * if there's an operation that's not a root replacement, we
		 * found the oldest version of our root. normally, we'll find a
		 * MOD_LOG_KEY_REMOVE_WHILE_FREEING operation here.
		 */
		if (tm->op != MOD_LOG_ROOT_REPLACE)
			break;

		found = tm;
		root_logical = tm->old_root.logical;
		looped = 1;
	}

	/* if there's no old root to return, return what we found instead */
	if (!found)
		found = tm;

	return found;
}

/*
 * tm is a pointer to the first operation to rewind within eb. then, all
 * previous operations will be rewound (until we reach something older than
 * time_seq).
 */
static void
__tree_mod_log_rewind(struct btrfs_fs_info *fs_info, struct extent_buffer *eb,
		      u64 time_seq, struct tree_mod_elem *first_tm)
{
	u32 n;
	struct rb_node *next;
	struct tree_mod_elem *tm = first_tm;
	unsigned long o_dst;
	unsigned long o_src;
	unsigned long p_size = sizeof(struct btrfs_key_ptr);

	n = btrfs_header_nritems(eb);
	read_lock(&fs_info->tree_mod_log_lock);
	while (tm && tm->seq >= time_seq) {
		/*
		 * all the operations are recorded with the operator used for
		 * the modification. as we're going backwards, we do the
		 * opposite of each operation here.
		 */
		switch (tm->op) {
		case MOD_LOG_KEY_REMOVE_WHILE_FREEING:
			BUG_ON(tm->slot < n);
			/* Fallthrough */
		case MOD_LOG_KEY_REMOVE_WHILE_MOVING:
		case MOD_LOG_KEY_REMOVE:
			btrfs_set_node_key(eb, &tm->key, tm->slot);
			btrfs_set_node_blockptr(eb, tm->slot, tm->blockptr);
			btrfs_set_node_ptr_generation(eb, tm->slot,
						      tm->generation);
			n++;
			break;
		case MOD_LOG_KEY_REPLACE:
			BUG_ON(tm->slot >= n);
			btrfs_set_node_key(eb, &tm->key, tm->slot);
			btrfs_set_node_blockptr(eb, tm->slot, tm->blockptr);
			btrfs_set_node_ptr_generation(eb, tm->slot,
						      tm->generation);
			break;
		case MOD_LOG_KEY_ADD:
			/* if a move operation is needed it's in the log */
			n--;
			break;
		case MOD_LOG_MOVE_KEYS:
			o_dst = btrfs_node_key_ptr_offset(tm->slot);
			o_src = btrfs_node_key_ptr_offset(tm->move.dst_slot);
			memmove_extent_buffer(eb, o_dst, o_src,
					      tm->move.nr_items * p_size);
			break;
		case MOD_LOG_ROOT_REPLACE:
			/*
			 * this operation is special. for roots, this must be
			 * handled explicitly before rewinding.
			 * for non-roots, this operation may exist if the node
			 * was a root: root A -> child B; then A gets empty and
			 * B is promoted to the new root. in the mod log, we'll
			 * have a root-replace operation for B, a tree block
			 * that is no root. we simply ignore that operation.
			 */
			break;
		}
		next = rb_next(&tm->node);
		if (!next)
			break;
		tm = rb_entry(next, struct tree_mod_elem, node);
		if (tm->logical != first_tm->logical)
			break;
	}
	read_unlock(&fs_info->tree_mod_log_lock);
	btrfs_set_header_nritems(eb, n);
}

/*
 * Called with eb read locked. If the buffer cannot be rewound, the same buffer
 * is returned. If rewind operations happen, a fresh buffer is returned. The
 * returned buffer is always read-locked. If the returned buffer is not the
 * input buffer, the lock on the input buffer is released and the input buffer
 * is freed (its refcount is decremented).
 */
static struct extent_buffer *
tree_mod_log_rewind(struct btrfs_fs_info *fs_info, struct btrfs_path *path,
		    struct extent_buffer *eb, u64 time_seq)
{
	struct extent_buffer *eb_rewin;
	struct tree_mod_elem *tm;

	if (!time_seq)
		return eb;

	if (btrfs_header_level(eb) == 0)
		return eb;

	tm = tree_mod_log_search(fs_info, eb->start, time_seq);
	if (!tm)
		return eb;

	btrfs_set_path_blocking(path);
	btrfs_set_lock_blocking_read(eb);

	if (tm->op == MOD_LOG_KEY_REMOVE_WHILE_FREEING) {
		BUG_ON(tm->slot != 0);
		eb_rewin = alloc_dummy_extent_buffer(fs_info, eb->start);
		if (!eb_rewin) {
			btrfs_tree_read_unlock_blocking(eb);
			free_extent_buffer(eb);
			return NULL;
		}
		btrfs_set_header_bytenr(eb_rewin, eb->start);
		btrfs_set_header_backref_rev(eb_rewin,
					     btrfs_header_backref_rev(eb));
		btrfs_set_header_owner(eb_rewin, btrfs_header_owner(eb));
		btrfs_set_header_level(eb_rewin, btrfs_header_level(eb));
	} else {
		eb_rewin = btrfs_clone_extent_buffer(eb);
		if (!eb_rewin) {
			btrfs_tree_read_unlock_blocking(eb);
			free_extent_buffer(eb);
			return NULL;
		}
	}

	btrfs_tree_read_unlock_blocking(eb);
	free_extent_buffer(eb);

	btrfs_set_buffer_lockdep_class(btrfs_header_owner(eb_rewin),
				       eb_rewin, btrfs_header_level(eb_rewin));
	btrfs_tree_read_lock(eb_rewin);
	__tree_mod_log_rewind(fs_info, eb_rewin, time_seq, tm);
	WARN_ON(btrfs_header_nritems(eb_rewin) >
		BTRFS_NODEPTRS_PER_BLOCK(fs_info));

	return eb_rewin;
}

/*
 * get_old_root() rewinds the state of @root's root node to the given @time_seq
 * value. If there are no changes, the current root->root_node is returned. If
 * anything changed in between, there's a fresh buffer allocated on which the
 * rewind operations are done. In any case, the returned buffer is read locked.
 * Returns NULL on error (with no locks held).
 */
static inline struct extent_buffer *
get_old_root(struct btrfs_root *root, u64 time_seq)
{
	struct btrfs_fs_info *fs_info = root->fs_info;
	struct tree_mod_elem *tm;
	struct extent_buffer *eb = NULL;
	struct extent_buffer *eb_root;
	u64 eb_root_owner = 0;
	struct extent_buffer *old;
	struct tree_mod_root *old_root = NULL;
	u64 old_generation = 0;
	u64 logical;
	int level;

	eb_root = btrfs_read_lock_root_node(root);
	tm = __tree_mod_log_oldest_root(eb_root, time_seq);
	if (!tm)
		return eb_root;

	if (tm->op == MOD_LOG_ROOT_REPLACE) {
		old_root = &tm->old_root;
		old_generation = tm->generation;
		logical = old_root->logical;
		level = old_root->level;
	} else {
		logical = eb_root->start;
		level = btrfs_header_level(eb_root);
	}

	tm = tree_mod_log_search(fs_info, logical, time_seq);
	if (old_root && tm && tm->op != MOD_LOG_KEY_REMOVE_WHILE_FREEING) {
		btrfs_tree_read_unlock(eb_root);
		free_extent_buffer(eb_root);
		old = read_tree_block(fs_info, logical, 0, level, NULL);
		if (WARN_ON(IS_ERR(old) || !extent_buffer_uptodate(old))) {
			if (!IS_ERR(old))
				free_extent_buffer(old);
			btrfs_warn(fs_info,
				   "failed to read tree block %llu from get_old_root",
				   logical);
		} else {
			struct tree_mod_elem *tm2;

			btrfs_tree_read_lock(old);
			eb = btrfs_clone_extent_buffer(old);
			/*
			 * After the lookup for the most recent tree mod operation
			 * above and before we locked and cloned the extent buffer
			 * 'old', a new tree mod log operation may have been added.
			 * So lookup for a more recent one to make sure the number
			 * of mod log operations we replay is consistent with the
			 * number of items we have in the cloned extent buffer,
			 * otherwise we can hit a BUG_ON when rewinding the extent
			 * buffer.
			 */
			tm2 = tree_mod_log_search(fs_info, logical, time_seq);
			btrfs_tree_read_unlock(old);
			free_extent_buffer(old);
			ASSERT(tm2);
			ASSERT(tm2 == tm || tm2->seq > tm->seq);
			if (!tm2 || tm2->seq < tm->seq) {
				free_extent_buffer(eb);
				return NULL;
			}
			tm = tm2;
		}
	} else if (old_root) {
		eb_root_owner = btrfs_header_owner(eb_root);
		btrfs_tree_read_unlock(eb_root);
		free_extent_buffer(eb_root);
		eb = alloc_dummy_extent_buffer(fs_info, logical);
	} else {
		btrfs_set_lock_blocking_read(eb_root);
		eb = btrfs_clone_extent_buffer(eb_root);
		btrfs_tree_read_unlock_blocking(eb_root);
		free_extent_buffer(eb_root);
	}

	if (!eb)
		return NULL;
	if (old_root) {
		btrfs_set_header_bytenr(eb, eb->start);
		btrfs_set_header_backref_rev(eb, BTRFS_MIXED_BACKREF_REV);
		btrfs_set_header_owner(eb, eb_root_owner);
		btrfs_set_header_level(eb, old_root->level);
		btrfs_set_header_generation(eb, old_generation);
	}
	btrfs_set_buffer_lockdep_class(btrfs_header_owner(eb), eb,
				       btrfs_header_level(eb));
	btrfs_tree_read_lock(eb);
	if (tm)
		__tree_mod_log_rewind(fs_info, eb, time_seq, tm);
	else
		WARN_ON(btrfs_header_level(eb) != 0);
	WARN_ON(btrfs_header_nritems(eb) > BTRFS_NODEPTRS_PER_BLOCK(fs_info));

	return eb;
}

int btrfs_old_root_level(struct btrfs_root *root, u64 time_seq)
{
	struct tree_mod_elem *tm;
	int level;
	struct extent_buffer *eb_root = btrfs_root_node(root);

	tm = __tree_mod_log_oldest_root(eb_root, time_seq);
	if (tm && tm->op == MOD_LOG_ROOT_REPLACE) {
		level = tm->old_root.level;
	} else {
		level = btrfs_header_level(eb_root);
	}
	free_extent_buffer(eb_root);

	return level;
}

=======
>>>>>>> 7d2a07b7
static inline int should_cow_block(struct btrfs_trans_handle *trans,
				   struct btrfs_root *root,
				   struct extent_buffer *buf)
{
	if (btrfs_is_testing(root->fs_info))
		return 0;

	/* Ensure we can see the FORCE_COW bit */
	smp_mb__before_atomic();

	/*
	 * We do not need to cow a block if
	 * 1) this block is not created or changed in this transaction;
	 * 2) this block does not belong to TREE_RELOC tree;
	 * 3) the root is not forced COW.
	 *
	 * What is forced COW:
	 *    when we create snapshot during committing the transaction,
	 *    after we've finished copying src root, we must COW the shared
	 *    block to ensure the metadata consistency.
	 */
	if (btrfs_header_generation(buf) == trans->transid &&
	    !btrfs_header_flag(buf, BTRFS_HEADER_FLAG_WRITTEN) &&
	    !(root->root_key.objectid != BTRFS_TREE_RELOC_OBJECTID &&
	      btrfs_header_flag(buf, BTRFS_HEADER_FLAG_RELOC)) &&
	    !test_bit(BTRFS_ROOT_FORCE_COW, &root->state))
		return 0;
	return 1;
}

/*
 * cows a single block, see __btrfs_cow_block for the real work.
 * This version of it has extra checks so that a block isn't COWed more than
 * once per transaction, as long as it hasn't been written yet
 */
noinline int btrfs_cow_block(struct btrfs_trans_handle *trans,
		    struct btrfs_root *root, struct extent_buffer *buf,
		    struct extent_buffer *parent, int parent_slot,
		    struct extent_buffer **cow_ret,
		    enum btrfs_lock_nesting nest)
{
	struct btrfs_fs_info *fs_info = root->fs_info;
	u64 search_start;
	int ret;

	if (test_bit(BTRFS_ROOT_DELETING, &root->state))
		btrfs_err(fs_info,
			"COW'ing blocks on a fs root that's being dropped");

	if (trans->transaction != fs_info->running_transaction)
		WARN(1, KERN_CRIT "trans %llu running %llu\n",
		       trans->transid,
		       fs_info->running_transaction->transid);

	if (trans->transid != fs_info->generation)
		WARN(1, KERN_CRIT "trans %llu running %llu\n",
		       trans->transid, fs_info->generation);

	if (!should_cow_block(trans, root, buf)) {
		*cow_ret = buf;
		return 0;
	}

	search_start = buf->start & ~((u64)SZ_1G - 1);

	/*
	 * Before CoWing this block for later modification, check if it's
	 * the subtree root and do the delayed subtree trace if needed.
	 *
	 * Also We don't care about the error, as it's handled internally.
	 */
	btrfs_qgroup_trace_subtree_after_cow(trans, root, buf);
	ret = __btrfs_cow_block(trans, root, buf, parent,
				 parent_slot, cow_ret, search_start, 0, nest);

	trace_btrfs_cow_block(root, buf, *cow_ret);

	return ret;
}
ALLOW_ERROR_INJECTION(btrfs_cow_block, ERRNO);

/*
 * helper function for defrag to decide if two blocks pointed to by a
 * node are actually close by
 */
static int close_blocks(u64 blocknr, u64 other, u32 blocksize)
{
	if (blocknr < other && other - (blocknr + blocksize) < 32768)
		return 1;
	if (blocknr > other && blocknr - (other + blocksize) < 32768)
		return 1;
	return 0;
}

#ifdef __LITTLE_ENDIAN

/*
 * Compare two keys, on little-endian the disk order is same as CPU order and
 * we can avoid the conversion.
 */
static int comp_keys(const struct btrfs_disk_key *disk_key,
		     const struct btrfs_key *k2)
{
	const struct btrfs_key *k1 = (const struct btrfs_key *)disk_key;

	return btrfs_comp_cpu_keys(k1, k2);
}

#else

/*
 * compare two keys in a memcmp fashion
 */
static int comp_keys(const struct btrfs_disk_key *disk,
		     const struct btrfs_key *k2)
{
	struct btrfs_key k1;

	btrfs_disk_key_to_cpu(&k1, disk);

	return btrfs_comp_cpu_keys(&k1, k2);
}
#endif

/*
 * same as comp_keys only with two btrfs_key's
 */
int __pure btrfs_comp_cpu_keys(const struct btrfs_key *k1, const struct btrfs_key *k2)
{
	if (k1->objectid > k2->objectid)
		return 1;
	if (k1->objectid < k2->objectid)
		return -1;
	if (k1->type > k2->type)
		return 1;
	if (k1->type < k2->type)
		return -1;
	if (k1->offset > k2->offset)
		return 1;
	if (k1->offset < k2->offset)
		return -1;
	return 0;
}

/*
 * this is used by the defrag code to go through all the
 * leaves pointed to by a node and reallocate them so that
 * disk order is close to key order
 */
int btrfs_realloc_node(struct btrfs_trans_handle *trans,
		       struct btrfs_root *root, struct extent_buffer *parent,
		       int start_slot, u64 *last_ret,
		       struct btrfs_key *progress)
{
	struct btrfs_fs_info *fs_info = root->fs_info;
	struct extent_buffer *cur;
	u64 blocknr;
	u64 search_start = *last_ret;
	u64 last_block = 0;
	u64 other;
	u32 parent_nritems;
	int end_slot;
	int i;
	int err = 0;
	u32 blocksize;
	int progress_passed = 0;
	struct btrfs_disk_key disk_key;

	WARN_ON(trans->transaction != fs_info->running_transaction);
	WARN_ON(trans->transid != fs_info->generation);

	parent_nritems = btrfs_header_nritems(parent);
	blocksize = fs_info->nodesize;
	end_slot = parent_nritems - 1;

	if (parent_nritems <= 1)
		return 0;

	for (i = start_slot; i <= end_slot; i++) {
		int close = 1;

		btrfs_node_key(parent, &disk_key, i);
		if (!progress_passed && comp_keys(&disk_key, progress) < 0)
			continue;

		progress_passed = 1;
		blocknr = btrfs_node_blockptr(parent, i);
		if (last_block == 0)
			last_block = blocknr;

		if (i > 0) {
			other = btrfs_node_blockptr(parent, i - 1);
			close = close_blocks(blocknr, other, blocksize);
		}
		if (!close && i < end_slot) {
			other = btrfs_node_blockptr(parent, i + 1);
			close = close_blocks(blocknr, other, blocksize);
		}
		if (close) {
			last_block = blocknr;
			continue;
		}

		cur = btrfs_read_node_slot(parent, i);
		if (IS_ERR(cur))
			return PTR_ERR(cur);
		if (search_start == 0)
			search_start = last_block;

		btrfs_tree_lock(cur);
		err = __btrfs_cow_block(trans, root, cur, parent, i,
					&cur, search_start,
					min(16 * blocksize,
					    (end_slot - i) * blocksize),
					BTRFS_NESTING_COW);
		if (err) {
			btrfs_tree_unlock(cur);
			free_extent_buffer(cur);
			break;
		}
		search_start = cur->start;
		last_block = cur->start;
		*last_ret = search_start;
		btrfs_tree_unlock(cur);
		free_extent_buffer(cur);
	}
	return err;
}

/*
 * search for key in the extent_buffer.  The items start at offset p,
 * and they are item_size apart.  There are 'max' items in p.
 *
 * the slot in the array is returned via slot, and it points to
 * the place where you would insert key if it is not found in
 * the array.
 *
 * slot may point to max if the key is bigger than all of the keys
 */
static noinline int generic_bin_search(struct extent_buffer *eb,
				       unsigned long p, int item_size,
				       const struct btrfs_key *key,
				       int max, int *slot)
{
	int low = 0;
	int high = max;
	int ret;
	const int key_size = sizeof(struct btrfs_disk_key);

	if (low > high) {
		btrfs_err(eb->fs_info,
		 "%s: low (%d) > high (%d) eb %llu owner %llu level %d",
			  __func__, low, high, eb->start,
			  btrfs_header_owner(eb), btrfs_header_level(eb));
		return -EINVAL;
	}

	while (low < high) {
		unsigned long oip;
		unsigned long offset;
		struct btrfs_disk_key *tmp;
		struct btrfs_disk_key unaligned;
		int mid;

		mid = (low + high) / 2;
		offset = p + mid * item_size;
		oip = offset_in_page(offset);

		if (oip + key_size <= PAGE_SIZE) {
			const unsigned long idx = get_eb_page_index(offset);
			char *kaddr = page_address(eb->pages[idx]);

			oip = get_eb_offset_in_page(eb, offset);
			tmp = (struct btrfs_disk_key *)(kaddr + oip);
		} else {
			read_extent_buffer(eb, &unaligned, offset, key_size);
			tmp = &unaligned;
		}

		ret = comp_keys(tmp, key);

		if (ret < 0)
			low = mid + 1;
		else if (ret > 0)
			high = mid;
		else {
			*slot = mid;
			return 0;
		}
	}
	*slot = low;
	return 1;
}

/*
 * simple bin_search frontend that does the right thing for
 * leaves vs nodes
 */
int btrfs_bin_search(struct extent_buffer *eb, const struct btrfs_key *key,
		     int *slot)
{
	if (btrfs_header_level(eb) == 0)
		return generic_bin_search(eb,
					  offsetof(struct btrfs_leaf, items),
					  sizeof(struct btrfs_item),
					  key, btrfs_header_nritems(eb),
					  slot);
	else
		return generic_bin_search(eb,
					  offsetof(struct btrfs_node, ptrs),
					  sizeof(struct btrfs_key_ptr),
					  key, btrfs_header_nritems(eb),
					  slot);
}

static void root_add_used(struct btrfs_root *root, u32 size)
{
	spin_lock(&root->accounting_lock);
	btrfs_set_root_used(&root->root_item,
			    btrfs_root_used(&root->root_item) + size);
	spin_unlock(&root->accounting_lock);
}

static void root_sub_used(struct btrfs_root *root, u32 size)
{
	spin_lock(&root->accounting_lock);
	btrfs_set_root_used(&root->root_item,
			    btrfs_root_used(&root->root_item) - size);
	spin_unlock(&root->accounting_lock);
}

/* given a node and slot number, this reads the blocks it points to.  The
 * extent buffer is returned with a reference taken (but unlocked).
 */
struct extent_buffer *btrfs_read_node_slot(struct extent_buffer *parent,
					   int slot)
{
	int level = btrfs_header_level(parent);
	struct extent_buffer *eb;
	struct btrfs_key first_key;

	if (slot < 0 || slot >= btrfs_header_nritems(parent))
		return ERR_PTR(-ENOENT);

	BUG_ON(level == 0);

	btrfs_node_key_to_cpu(parent, &first_key, slot);
	eb = read_tree_block(parent->fs_info, btrfs_node_blockptr(parent, slot),
			     btrfs_header_owner(parent),
			     btrfs_node_ptr_generation(parent, slot),
			     level - 1, &first_key);
	if (!IS_ERR(eb) && !extent_buffer_uptodate(eb)) {
		free_extent_buffer(eb);
		eb = ERR_PTR(-EIO);
	}

	return eb;
}

/*
 * node level balancing, used to make sure nodes are in proper order for
 * item deletion.  We balance from the top down, so we have to make sure
 * that a deletion won't leave an node completely empty later on.
 */
static noinline int balance_level(struct btrfs_trans_handle *trans,
			 struct btrfs_root *root,
			 struct btrfs_path *path, int level)
{
	struct btrfs_fs_info *fs_info = root->fs_info;
	struct extent_buffer *right = NULL;
	struct extent_buffer *mid;
	struct extent_buffer *left = NULL;
	struct extent_buffer *parent = NULL;
	int ret = 0;
	int wret;
	int pslot;
	int orig_slot = path->slots[level];
	u64 orig_ptr;

	ASSERT(level > 0);

	mid = path->nodes[level];

	WARN_ON(path->locks[level] != BTRFS_WRITE_LOCK);
	WARN_ON(btrfs_header_generation(mid) != trans->transid);

	orig_ptr = btrfs_node_blockptr(mid, orig_slot);

	if (level < BTRFS_MAX_LEVEL - 1) {
		parent = path->nodes[level + 1];
		pslot = path->slots[level + 1];
	}

	/*
	 * deal with the case where there is only one pointer in the root
	 * by promoting the node below to a root
	 */
	if (!parent) {
		struct extent_buffer *child;

		if (btrfs_header_nritems(mid) != 1)
			return 0;

		/* promote the child to a root */
		child = btrfs_read_node_slot(mid, 0);
		if (IS_ERR(child)) {
			ret = PTR_ERR(child);
			btrfs_handle_fs_error(fs_info, ret, NULL);
			goto enospc;
		}

		btrfs_tree_lock(child);
		ret = btrfs_cow_block(trans, root, child, mid, 0, &child,
				      BTRFS_NESTING_COW);
		if (ret) {
			btrfs_tree_unlock(child);
			free_extent_buffer(child);
			goto enospc;
		}

		ret = btrfs_tree_mod_log_insert_root(root->node, child, true);
		BUG_ON(ret < 0);
		rcu_assign_pointer(root->node, child);

		add_root_to_dirty_list(root);
		btrfs_tree_unlock(child);

		path->locks[level] = 0;
		path->nodes[level] = NULL;
		btrfs_clean_tree_block(mid);
		btrfs_tree_unlock(mid);
		/* once for the path */
		free_extent_buffer(mid);

		root_sub_used(root, mid->len);
		btrfs_free_tree_block(trans, root, mid, 0, 1);
		/* once for the root ptr */
		free_extent_buffer_stale(mid);
		return 0;
	}
	if (btrfs_header_nritems(mid) >
	    BTRFS_NODEPTRS_PER_BLOCK(fs_info) / 4)
		return 0;

	left = btrfs_read_node_slot(parent, pslot - 1);
	if (IS_ERR(left))
		left = NULL;

	if (left) {
		__btrfs_tree_lock(left, BTRFS_NESTING_LEFT);
		wret = btrfs_cow_block(trans, root, left,
				       parent, pslot - 1, &left,
				       BTRFS_NESTING_LEFT_COW);
		if (wret) {
			ret = wret;
			goto enospc;
		}
	}

	right = btrfs_read_node_slot(parent, pslot + 1);
	if (IS_ERR(right))
		right = NULL;

	if (right) {
		__btrfs_tree_lock(right, BTRFS_NESTING_RIGHT);
		wret = btrfs_cow_block(trans, root, right,
				       parent, pslot + 1, &right,
				       BTRFS_NESTING_RIGHT_COW);
		if (wret) {
			ret = wret;
			goto enospc;
		}
	}

	/* first, try to make some room in the middle buffer */
	if (left) {
		orig_slot += btrfs_header_nritems(left);
		wret = push_node_left(trans, left, mid, 1);
		if (wret < 0)
			ret = wret;
	}

	/*
	 * then try to empty the right most buffer into the middle
	 */
	if (right) {
		wret = push_node_left(trans, mid, right, 1);
		if (wret < 0 && wret != -ENOSPC)
			ret = wret;
		if (btrfs_header_nritems(right) == 0) {
			btrfs_clean_tree_block(right);
			btrfs_tree_unlock(right);
			del_ptr(root, path, level + 1, pslot + 1);
			root_sub_used(root, right->len);
			btrfs_free_tree_block(trans, root, right, 0, 1);
			free_extent_buffer_stale(right);
			right = NULL;
		} else {
			struct btrfs_disk_key right_key;
			btrfs_node_key(right, &right_key, 0);
			ret = btrfs_tree_mod_log_insert_key(parent, pslot + 1,
					BTRFS_MOD_LOG_KEY_REPLACE, GFP_NOFS);
			BUG_ON(ret < 0);
			btrfs_set_node_key(parent, &right_key, pslot + 1);
			btrfs_mark_buffer_dirty(parent);
		}
	}
	if (btrfs_header_nritems(mid) == 1) {
		/*
		 * we're not allowed to leave a node with one item in the
		 * tree during a delete.  A deletion from lower in the tree
		 * could try to delete the only pointer in this node.
		 * So, pull some keys from the left.
		 * There has to be a left pointer at this point because
		 * otherwise we would have pulled some pointers from the
		 * right
		 */
		if (!left) {
			ret = -EROFS;
			btrfs_handle_fs_error(fs_info, ret, NULL);
			goto enospc;
		}
		wret = balance_node_right(trans, mid, left);
		if (wret < 0) {
			ret = wret;
			goto enospc;
		}
		if (wret == 1) {
			wret = push_node_left(trans, left, mid, 1);
			if (wret < 0)
				ret = wret;
		}
		BUG_ON(wret == 1);
	}
	if (btrfs_header_nritems(mid) == 0) {
		btrfs_clean_tree_block(mid);
		btrfs_tree_unlock(mid);
		del_ptr(root, path, level + 1, pslot);
		root_sub_used(root, mid->len);
		btrfs_free_tree_block(trans, root, mid, 0, 1);
		free_extent_buffer_stale(mid);
		mid = NULL;
	} else {
		/* update the parent key to reflect our changes */
		struct btrfs_disk_key mid_key;
		btrfs_node_key(mid, &mid_key, 0);
		ret = btrfs_tree_mod_log_insert_key(parent, pslot,
				BTRFS_MOD_LOG_KEY_REPLACE, GFP_NOFS);
		BUG_ON(ret < 0);
		btrfs_set_node_key(parent, &mid_key, pslot);
		btrfs_mark_buffer_dirty(parent);
	}

	/* update the path */
	if (left) {
		if (btrfs_header_nritems(left) > orig_slot) {
			atomic_inc(&left->refs);
			/* left was locked after cow */
			path->nodes[level] = left;
			path->slots[level + 1] -= 1;
			path->slots[level] = orig_slot;
			if (mid) {
				btrfs_tree_unlock(mid);
				free_extent_buffer(mid);
			}
		} else {
			orig_slot -= btrfs_header_nritems(left);
			path->slots[level] = orig_slot;
		}
	}
	/* double check we haven't messed things up */
	if (orig_ptr !=
	    btrfs_node_blockptr(path->nodes[level], path->slots[level]))
		BUG();
enospc:
	if (right) {
		btrfs_tree_unlock(right);
		free_extent_buffer(right);
	}
	if (left) {
		if (path->nodes[level] != left)
			btrfs_tree_unlock(left);
		free_extent_buffer(left);
	}
	return ret;
}

/* Node balancing for insertion.  Here we only split or push nodes around
 * when they are completely full.  This is also done top down, so we
 * have to be pessimistic.
 */
static noinline int push_nodes_for_insert(struct btrfs_trans_handle *trans,
					  struct btrfs_root *root,
					  struct btrfs_path *path, int level)
{
	struct btrfs_fs_info *fs_info = root->fs_info;
	struct extent_buffer *right = NULL;
	struct extent_buffer *mid;
	struct extent_buffer *left = NULL;
	struct extent_buffer *parent = NULL;
	int ret = 0;
	int wret;
	int pslot;
	int orig_slot = path->slots[level];

	if (level == 0)
		return 1;

	mid = path->nodes[level];
	WARN_ON(btrfs_header_generation(mid) != trans->transid);

	if (level < BTRFS_MAX_LEVEL - 1) {
		parent = path->nodes[level + 1];
		pslot = path->slots[level + 1];
	}

	if (!parent)
		return 1;

	left = btrfs_read_node_slot(parent, pslot - 1);
	if (IS_ERR(left))
		left = NULL;

	/* first, try to make some room in the middle buffer */
	if (left) {
		u32 left_nr;

		__btrfs_tree_lock(left, BTRFS_NESTING_LEFT);

		left_nr = btrfs_header_nritems(left);
		if (left_nr >= BTRFS_NODEPTRS_PER_BLOCK(fs_info) - 1) {
			wret = 1;
		} else {
			ret = btrfs_cow_block(trans, root, left, parent,
					      pslot - 1, &left,
					      BTRFS_NESTING_LEFT_COW);
			if (ret)
				wret = 1;
			else {
				wret = push_node_left(trans, left, mid, 0);
			}
		}
		if (wret < 0)
			ret = wret;
		if (wret == 0) {
			struct btrfs_disk_key disk_key;
			orig_slot += left_nr;
			btrfs_node_key(mid, &disk_key, 0);
			ret = btrfs_tree_mod_log_insert_key(parent, pslot,
					BTRFS_MOD_LOG_KEY_REPLACE, GFP_NOFS);
			BUG_ON(ret < 0);
			btrfs_set_node_key(parent, &disk_key, pslot);
			btrfs_mark_buffer_dirty(parent);
			if (btrfs_header_nritems(left) > orig_slot) {
				path->nodes[level] = left;
				path->slots[level + 1] -= 1;
				path->slots[level] = orig_slot;
				btrfs_tree_unlock(mid);
				free_extent_buffer(mid);
			} else {
				orig_slot -=
					btrfs_header_nritems(left);
				path->slots[level] = orig_slot;
				btrfs_tree_unlock(left);
				free_extent_buffer(left);
			}
			return 0;
		}
		btrfs_tree_unlock(left);
		free_extent_buffer(left);
	}
	right = btrfs_read_node_slot(parent, pslot + 1);
	if (IS_ERR(right))
		right = NULL;

	/*
	 * then try to empty the right most buffer into the middle
	 */
	if (right) {
		u32 right_nr;

		__btrfs_tree_lock(right, BTRFS_NESTING_RIGHT);

		right_nr = btrfs_header_nritems(right);
		if (right_nr >= BTRFS_NODEPTRS_PER_BLOCK(fs_info) - 1) {
			wret = 1;
		} else {
			ret = btrfs_cow_block(trans, root, right,
					      parent, pslot + 1,
					      &right, BTRFS_NESTING_RIGHT_COW);
			if (ret)
				wret = 1;
			else {
				wret = balance_node_right(trans, right, mid);
			}
		}
		if (wret < 0)
			ret = wret;
		if (wret == 0) {
			struct btrfs_disk_key disk_key;

			btrfs_node_key(right, &disk_key, 0);
			ret = btrfs_tree_mod_log_insert_key(parent, pslot + 1,
					BTRFS_MOD_LOG_KEY_REPLACE, GFP_NOFS);
			BUG_ON(ret < 0);
			btrfs_set_node_key(parent, &disk_key, pslot + 1);
			btrfs_mark_buffer_dirty(parent);

			if (btrfs_header_nritems(mid) <= orig_slot) {
				path->nodes[level] = right;
				path->slots[level + 1] += 1;
				path->slots[level] = orig_slot -
					btrfs_header_nritems(mid);
				btrfs_tree_unlock(mid);
				free_extent_buffer(mid);
			} else {
				btrfs_tree_unlock(right);
				free_extent_buffer(right);
			}
			return 0;
		}
		btrfs_tree_unlock(right);
		free_extent_buffer(right);
	}
	return 1;
}

/*
 * readahead one full node of leaves, finding things that are close
 * to the block in 'slot', and triggering ra on them.
 */
static void reada_for_search(struct btrfs_fs_info *fs_info,
			     struct btrfs_path *path,
			     int level, int slot, u64 objectid)
{
	struct extent_buffer *node;
	struct btrfs_disk_key disk_key;
	u32 nritems;
	u64 search;
	u64 target;
	u64 nread = 0;
	u64 nread_max;
	struct extent_buffer *eb;
	u32 nr;
	u32 blocksize;
	u32 nscan = 0;

	if (level != 1 && path->reada != READA_FORWARD_ALWAYS)
		return;

	if (!path->nodes[level])
		return;

	node = path->nodes[level];

	/*
	 * Since the time between visiting leaves is much shorter than the time
	 * between visiting nodes, limit read ahead of nodes to 1, to avoid too
	 * much IO at once (possibly random).
	 */
	if (path->reada == READA_FORWARD_ALWAYS) {
		if (level > 1)
			nread_max = node->fs_info->nodesize;
		else
			nread_max = SZ_128K;
	} else {
		nread_max = SZ_64K;
	}

	search = btrfs_node_blockptr(node, slot);
	blocksize = fs_info->nodesize;
	eb = find_extent_buffer(fs_info, search);
	if (eb) {
		free_extent_buffer(eb);
		return;
	}

	target = search;

	nritems = btrfs_header_nritems(node);
	nr = slot;

	while (1) {
		if (path->reada == READA_BACK) {
			if (nr == 0)
				break;
			nr--;
		} else if (path->reada == READA_FORWARD ||
			   path->reada == READA_FORWARD_ALWAYS) {
			nr++;
			if (nr >= nritems)
				break;
		}
		if (path->reada == READA_BACK && objectid) {
			btrfs_node_key(node, &disk_key, nr);
			if (btrfs_disk_key_objectid(&disk_key) != objectid)
				break;
		}
		search = btrfs_node_blockptr(node, nr);
		if (path->reada == READA_FORWARD_ALWAYS ||
		    (search <= target && target - search <= 65536) ||
		    (search > target && search - target <= 65536)) {
			btrfs_readahead_node_child(node, nr);
			nread += blocksize;
		}
		nscan++;
		if (nread > nread_max || nscan > 32)
			break;
	}
}

static noinline void reada_for_balance(struct btrfs_path *path, int level)
{
	struct extent_buffer *parent;
	int slot;
	int nritems;

	parent = path->nodes[level + 1];
	if (!parent)
		return;

	nritems = btrfs_header_nritems(parent);
	slot = path->slots[level + 1];

	if (slot > 0)
		btrfs_readahead_node_child(parent, slot - 1);
	if (slot + 1 < nritems)
		btrfs_readahead_node_child(parent, slot + 1);
}


/*
 * when we walk down the tree, it is usually safe to unlock the higher layers
 * in the tree.  The exceptions are when our path goes through slot 0, because
 * operations on the tree might require changing key pointers higher up in the
 * tree.
 *
 * callers might also have set path->keep_locks, which tells this code to keep
 * the lock if the path points to the last slot in the block.  This is part of
 * walking through the tree, and selecting the next slot in the higher block.
 *
 * lowest_unlock sets the lowest level in the tree we're allowed to unlock.  so
 * if lowest_unlock is 1, level 0 won't be unlocked
 */
static noinline void unlock_up(struct btrfs_path *path, int level,
			       int lowest_unlock, int min_write_lock_level,
			       int *write_lock_level)
{
	int i;
	int skip_level = level;
	int no_skips = 0;
	struct extent_buffer *t;

	for (i = level; i < BTRFS_MAX_LEVEL; i++) {
		if (!path->nodes[i])
			break;
		if (!path->locks[i])
			break;
		if (!no_skips && path->slots[i] == 0) {
			skip_level = i + 1;
			continue;
		}
		if (!no_skips && path->keep_locks) {
			u32 nritems;
			t = path->nodes[i];
			nritems = btrfs_header_nritems(t);
			if (nritems < 1 || path->slots[i] >= nritems - 1) {
				skip_level = i + 1;
				continue;
			}
		}
		if (skip_level < i && i >= lowest_unlock)
			no_skips = 1;

		t = path->nodes[i];
		if (i >= lowest_unlock && i > skip_level) {
			btrfs_tree_unlock_rw(t, path->locks[i]);
			path->locks[i] = 0;
			if (write_lock_level &&
			    i > min_write_lock_level &&
			    i <= *write_lock_level) {
				*write_lock_level = i - 1;
			}
		}
	}
}

/*
 * helper function for btrfs_search_slot.  The goal is to find a block
 * in cache without setting the path to blocking.  If we find the block
 * we return zero and the path is unchanged.
 *
 * If we can't find the block, we set the path blocking and do some
 * reada.  -EAGAIN is returned and the search must be repeated.
 */
static int
read_block_for_search(struct btrfs_root *root, struct btrfs_path *p,
		      struct extent_buffer **eb_ret, int level, int slot,
		      const struct btrfs_key *key)
{
	struct btrfs_fs_info *fs_info = root->fs_info;
	u64 blocknr;
	u64 gen;
	struct extent_buffer *tmp;
	struct btrfs_key first_key;
	int ret;
	int parent_level;

	blocknr = btrfs_node_blockptr(*eb_ret, slot);
	gen = btrfs_node_ptr_generation(*eb_ret, slot);
	parent_level = btrfs_header_level(*eb_ret);
	btrfs_node_key_to_cpu(*eb_ret, &first_key, slot);

	tmp = find_extent_buffer(fs_info, blocknr);
	if (tmp) {
		if (p->reada == READA_FORWARD_ALWAYS)
			reada_for_search(fs_info, p, level, slot, key->objectid);

		/* first we do an atomic uptodate check */
		if (btrfs_buffer_uptodate(tmp, gen, 1) > 0) {
			/*
			 * Do extra check for first_key, eb can be stale due to
			 * being cached, read from scrub, or have multiple
			 * parents (shared tree blocks).
			 */
			if (btrfs_verify_level_key(tmp,
					parent_level - 1, &first_key, gen)) {
				free_extent_buffer(tmp);
				return -EUCLEAN;
			}
			*eb_ret = tmp;
			return 0;
		}

		/* now we're allowed to do a blocking uptodate check */
		ret = btrfs_read_buffer(tmp, gen, parent_level - 1, &first_key);
		if (!ret) {
			*eb_ret = tmp;
			return 0;
		}
		free_extent_buffer(tmp);
		btrfs_release_path(p);
		return -EIO;
	}

	/*
	 * reduce lock contention at high levels
	 * of the btree by dropping locks before
	 * we read.  Don't release the lock on the current
	 * level because we need to walk this node to figure
	 * out which blocks to read.
	 */
	btrfs_unlock_up_safe(p, level + 1);

	if (p->reada != READA_NONE)
		reada_for_search(fs_info, p, level, slot, key->objectid);

	ret = -EAGAIN;
	tmp = read_tree_block(fs_info, blocknr, root->root_key.objectid,
			      gen, parent_level - 1, &first_key);
	if (!IS_ERR(tmp)) {
		/*
		 * If the read above didn't mark this buffer up to date,
		 * it will never end up being up to date.  Set ret to EIO now
		 * and give up so that our caller doesn't loop forever
		 * on our EAGAINs.
		 */
		if (!extent_buffer_uptodate(tmp))
			ret = -EIO;
		free_extent_buffer(tmp);
	} else {
		ret = PTR_ERR(tmp);
	}

	btrfs_release_path(p);
	return ret;
}

/*
 * helper function for btrfs_search_slot.  This does all of the checks
 * for node-level blocks and does any balancing required based on
 * the ins_len.
 *
 * If no extra work was required, zero is returned.  If we had to
 * drop the path, -EAGAIN is returned and btrfs_search_slot must
 * start over
 */
static int
setup_nodes_for_search(struct btrfs_trans_handle *trans,
		       struct btrfs_root *root, struct btrfs_path *p,
		       struct extent_buffer *b, int level, int ins_len,
		       int *write_lock_level)
{
	struct btrfs_fs_info *fs_info = root->fs_info;
	int ret = 0;

	if ((p->search_for_split || ins_len > 0) && btrfs_header_nritems(b) >=
	    BTRFS_NODEPTRS_PER_BLOCK(fs_info) - 3) {

		if (*write_lock_level < level + 1) {
			*write_lock_level = level + 1;
			btrfs_release_path(p);
			return -EAGAIN;
		}

		reada_for_balance(p, level);
		ret = split_node(trans, root, p, level);

		b = p->nodes[level];
	} else if (ins_len < 0 && btrfs_header_nritems(b) <
		   BTRFS_NODEPTRS_PER_BLOCK(fs_info) / 2) {

		if (*write_lock_level < level + 1) {
			*write_lock_level = level + 1;
			btrfs_release_path(p);
			return -EAGAIN;
		}

		reada_for_balance(p, level);
		ret = balance_level(trans, root, p, level);
		if (ret)
			return ret;

		b = p->nodes[level];
		if (!b) {
			btrfs_release_path(p);
			return -EAGAIN;
		}
		BUG_ON(btrfs_header_nritems(b) == 1);
	}
	return ret;
}

int btrfs_find_item(struct btrfs_root *fs_root, struct btrfs_path *path,
		u64 iobjectid, u64 ioff, u8 key_type,
		struct btrfs_key *found_key)
{
	int ret;
	struct btrfs_key key;
	struct extent_buffer *eb;

	ASSERT(path);
	ASSERT(found_key);

	key.type = key_type;
	key.objectid = iobjectid;
	key.offset = ioff;

	ret = btrfs_search_slot(NULL, fs_root, &key, path, 0, 0);
	if (ret < 0)
		return ret;

	eb = path->nodes[0];
	if (ret && path->slots[0] >= btrfs_header_nritems(eb)) {
		ret = btrfs_next_leaf(fs_root, path);
		if (ret)
			return ret;
		eb = path->nodes[0];
	}

	btrfs_item_key_to_cpu(eb, found_key, path->slots[0]);
	if (found_key->type != key.type ||
			found_key->objectid != key.objectid)
		return 1;

	return 0;
}

static struct extent_buffer *btrfs_search_slot_get_root(struct btrfs_root *root,
							struct btrfs_path *p,
							int write_lock_level)
{
	struct btrfs_fs_info *fs_info = root->fs_info;
	struct extent_buffer *b;
	int root_lock;
	int level = 0;

	/* We try very hard to do read locks on the root */
	root_lock = BTRFS_READ_LOCK;

	if (p->search_commit_root) {
		/*
		 * The commit roots are read only so we always do read locks,
		 * and we always must hold the commit_root_sem when doing
		 * searches on them, the only exception is send where we don't
		 * want to block transaction commits for a long time, so
		 * we need to clone the commit root in order to avoid races
		 * with transaction commits that create a snapshot of one of
		 * the roots used by a send operation.
		 */
		if (p->need_commit_sem) {
			down_read(&fs_info->commit_root_sem);
			b = btrfs_clone_extent_buffer(root->commit_root);
			up_read(&fs_info->commit_root_sem);
			if (!b)
				return ERR_PTR(-ENOMEM);

		} else {
			b = root->commit_root;
			atomic_inc(&b->refs);
		}
		level = btrfs_header_level(b);
		/*
		 * Ensure that all callers have set skip_locking when
		 * p->search_commit_root = 1.
		 */
		ASSERT(p->skip_locking == 1);

		goto out;
	}

	if (p->skip_locking) {
		b = btrfs_root_node(root);
		level = btrfs_header_level(b);
		goto out;
	}

	/*
	 * If the level is set to maximum, we can skip trying to get the read
	 * lock.
	 */
	if (write_lock_level < BTRFS_MAX_LEVEL) {
		/*
		 * We don't know the level of the root node until we actually
		 * have it read locked
		 */
		b = btrfs_read_lock_root_node(root);
		level = btrfs_header_level(b);
		if (level > write_lock_level)
			goto out;

		/* Whoops, must trade for write lock */
		btrfs_tree_read_unlock(b);
		free_extent_buffer(b);
	}

	b = btrfs_lock_root_node(root);
	root_lock = BTRFS_WRITE_LOCK;

	/* The level might have changed, check again */
	level = btrfs_header_level(b);

out:
	p->nodes[level] = b;
	if (!p->skip_locking)
		p->locks[level] = root_lock;
	/*
	 * Callers are responsible for dropping b's references.
	 */
	return b;
}


/*
 * btrfs_search_slot - look for a key in a tree and perform necessary
 * modifications to preserve tree invariants.
 *
 * @trans:	Handle of transaction, used when modifying the tree
 * @p:		Holds all btree nodes along the search path
 * @root:	The root node of the tree
 * @key:	The key we are looking for
 * @ins_len:	Indicates purpose of search:
 *              >0  for inserts it's size of item inserted (*)
 *              <0  for deletions
 *               0  for plain searches, not modifying the tree
 *
 *              (*) If size of item inserted doesn't include
 *              sizeof(struct btrfs_item), then p->search_for_extension must
 *              be set.
 * @cow:	boolean should CoW operations be performed. Must always be 1
 *		when modifying the tree.
 *
 * If @ins_len > 0, nodes and leaves will be split as we walk down the tree.
 * If @ins_len < 0, nodes will be merged as we walk down the tree (if possible)
 *
 * If @key is found, 0 is returned and you can find the item in the leaf level
 * of the path (level 0)
 *
 * If @key isn't found, 1 is returned and the leaf level of the path (level 0)
 * points to the slot where it should be inserted
 *
 * If an error is encountered while searching the tree a negative error number
 * is returned
 */
int btrfs_search_slot(struct btrfs_trans_handle *trans, struct btrfs_root *root,
		      const struct btrfs_key *key, struct btrfs_path *p,
		      int ins_len, int cow)
{
	struct extent_buffer *b;
	int slot;
	int ret;
	int err;
	int level;
	int lowest_unlock = 1;
	/* everything at write_lock_level or lower must be write locked */
	int write_lock_level = 0;
	u8 lowest_level = 0;
	int min_write_lock_level;
	int prev_cmp;

	lowest_level = p->lowest_level;
	WARN_ON(lowest_level && ins_len > 0);
	WARN_ON(p->nodes[0] != NULL);
	BUG_ON(!cow && ins_len);

	if (ins_len < 0) {
		lowest_unlock = 2;

		/* when we are removing items, we might have to go up to level
		 * two as we update tree pointers  Make sure we keep write
		 * for those levels as well
		 */
		write_lock_level = 2;
	} else if (ins_len > 0) {
		/*
		 * for inserting items, make sure we have a write lock on
		 * level 1 so we can update keys
		 */
		write_lock_level = 1;
	}

	if (!cow)
		write_lock_level = -1;

	if (cow && (p->keep_locks || p->lowest_level))
		write_lock_level = BTRFS_MAX_LEVEL;

	min_write_lock_level = write_lock_level;

again:
	prev_cmp = -1;
	b = btrfs_search_slot_get_root(root, p, write_lock_level);
	if (IS_ERR(b)) {
		ret = PTR_ERR(b);
		goto done;
	}

	while (b) {
		int dec = 0;

		level = btrfs_header_level(b);

		if (cow) {
			bool last_level = (level == (BTRFS_MAX_LEVEL - 1));

			/*
			 * if we don't really need to cow this block
			 * then we don't want to set the path blocking,
			 * so we test it here
			 */
			if (!should_cow_block(trans, root, b))
				goto cow_done;

			/*
			 * must have write locks on this node and the
			 * parent
			 */
			if (level > write_lock_level ||
			    (level + 1 > write_lock_level &&
			    level + 1 < BTRFS_MAX_LEVEL &&
			    p->nodes[level + 1])) {
				write_lock_level = level + 1;
				btrfs_release_path(p);
				goto again;
			}

			if (last_level)
				err = btrfs_cow_block(trans, root, b, NULL, 0,
						      &b,
						      BTRFS_NESTING_COW);
			else
				err = btrfs_cow_block(trans, root, b,
						      p->nodes[level + 1],
						      p->slots[level + 1], &b,
						      BTRFS_NESTING_COW);
			if (err) {
				ret = err;
				goto done;
			}
		}
cow_done:
		p->nodes[level] = b;
		/*
		 * Leave path with blocking locks to avoid massive
		 * lock context switch, this is made on purpose.
		 */

		/*
		 * we have a lock on b and as long as we aren't changing
		 * the tree, there is no way to for the items in b to change.
		 * It is safe to drop the lock on our parent before we
		 * go through the expensive btree search on b.
		 *
		 * If we're inserting or deleting (ins_len != 0), then we might
		 * be changing slot zero, which may require changing the parent.
		 * So, we can't drop the lock until after we know which slot
		 * we're operating on.
		 */
		if (!ins_len && !p->keep_locks) {
			int u = level + 1;

			if (u < BTRFS_MAX_LEVEL && p->locks[u]) {
				btrfs_tree_unlock_rw(p->nodes[u], p->locks[u]);
				p->locks[u] = 0;
			}
		}

		/*
		 * If btrfs_bin_search returns an exact match (prev_cmp == 0)
		 * we can safely assume the target key will always be in slot 0
		 * on lower levels due to the invariants BTRFS' btree provides,
		 * namely that a btrfs_key_ptr entry always points to the
		 * lowest key in the child node, thus we can skip searching
		 * lower levels
		 */
		if (prev_cmp == 0) {
			slot = 0;
			ret = 0;
		} else {
			ret = btrfs_bin_search(b, key, &slot);
			prev_cmp = ret;
			if (ret < 0)
				goto done;
		}

		if (level == 0) {
			p->slots[level] = slot;
			/*
			 * Item key already exists. In this case, if we are
			 * allowed to insert the item (for example, in dir_item
			 * case, item key collision is allowed), it will be
			 * merged with the original item. Only the item size
			 * grows, no new btrfs item will be added. If
			 * search_for_extension is not set, ins_len already
			 * accounts the size btrfs_item, deduct it here so leaf
			 * space check will be correct.
			 */
			if (ret == 0 && ins_len > 0 && !p->search_for_extension) {
				ASSERT(ins_len >= sizeof(struct btrfs_item));
				ins_len -= sizeof(struct btrfs_item);
			}
			if (ins_len > 0 &&
			    btrfs_leaf_free_space(b) < ins_len) {
				if (write_lock_level < 1) {
					write_lock_level = 1;
					btrfs_release_path(p);
					goto again;
				}

				err = split_leaf(trans, root, key,
						 p, ins_len, ret == 0);

				BUG_ON(err > 0);
				if (err) {
					ret = err;
					goto done;
				}
			}
			if (!p->search_for_split)
				unlock_up(p, level, lowest_unlock,
					  min_write_lock_level, NULL);
			goto done;
		}
		if (ret && slot > 0) {
			dec = 1;
			slot--;
		}
		p->slots[level] = slot;
		err = setup_nodes_for_search(trans, root, p, b, level, ins_len,
					     &write_lock_level);
		if (err == -EAGAIN)
			goto again;
		if (err) {
			ret = err;
			goto done;
		}
		b = p->nodes[level];
		slot = p->slots[level];

		/*
		 * Slot 0 is special, if we change the key we have to update
		 * the parent pointer which means we must have a write lock on
		 * the parent
		 */
		if (slot == 0 && ins_len && write_lock_level < level + 1) {
			write_lock_level = level + 1;
			btrfs_release_path(p);
			goto again;
		}

		unlock_up(p, level, lowest_unlock, min_write_lock_level,
			  &write_lock_level);

		if (level == lowest_level) {
			if (dec)
				p->slots[level]++;
			goto done;
		}

		err = read_block_for_search(root, p, &b, level, slot, key);
		if (err == -EAGAIN)
			goto again;
		if (err) {
			ret = err;
			goto done;
		}

		if (!p->skip_locking) {
			level = btrfs_header_level(b);
			if (level <= write_lock_level) {
				btrfs_tree_lock(b);
				p->locks[level] = BTRFS_WRITE_LOCK;
			} else {
				btrfs_tree_read_lock(b);
				p->locks[level] = BTRFS_READ_LOCK;
			}
			p->nodes[level] = b;
		}
	}
	ret = 1;
done:
	if (ret < 0 && !p->skip_release_on_error)
		btrfs_release_path(p);
	return ret;
}
ALLOW_ERROR_INJECTION(btrfs_search_slot, ERRNO);

/*
 * Like btrfs_search_slot, this looks for a key in the given tree. It uses the
 * current state of the tree together with the operations recorded in the tree
 * modification log to search for the key in a previous version of this tree, as
 * denoted by the time_seq parameter.
 *
 * Naturally, there is no support for insert, delete or cow operations.
 *
 * The resulting path and return value will be set up as if we called
 * btrfs_search_slot at that point in time with ins_len and cow both set to 0.
 */
int btrfs_search_old_slot(struct btrfs_root *root, const struct btrfs_key *key,
			  struct btrfs_path *p, u64 time_seq)
{
	struct btrfs_fs_info *fs_info = root->fs_info;
	struct extent_buffer *b;
	int slot;
	int ret;
	int err;
	int level;
	int lowest_unlock = 1;
	u8 lowest_level = 0;

	lowest_level = p->lowest_level;
	WARN_ON(p->nodes[0] != NULL);

	if (p->search_commit_root) {
		BUG_ON(time_seq);
		return btrfs_search_slot(NULL, root, key, p, 0, 0);
	}

again:
	b = btrfs_get_old_root(root, time_seq);
	if (!b) {
		ret = -EIO;
		goto done;
	}
	level = btrfs_header_level(b);
	p->locks[level] = BTRFS_READ_LOCK;

	while (b) {
		int dec = 0;

		level = btrfs_header_level(b);
		p->nodes[level] = b;

		/*
		 * we have a lock on b and as long as we aren't changing
		 * the tree, there is no way to for the items in b to change.
		 * It is safe to drop the lock on our parent before we
		 * go through the expensive btree search on b.
		 */
		btrfs_unlock_up_safe(p, level + 1);

		ret = btrfs_bin_search(b, key, &slot);
		if (ret < 0)
			goto done;

		if (level == 0) {
			p->slots[level] = slot;
			unlock_up(p, level, lowest_unlock, 0, NULL);
			goto done;
		}

		if (ret && slot > 0) {
			dec = 1;
			slot--;
		}
		p->slots[level] = slot;
		unlock_up(p, level, lowest_unlock, 0, NULL);

		if (level == lowest_level) {
			if (dec)
				p->slots[level]++;
			goto done;
		}

		err = read_block_for_search(root, p, &b, level, slot, key);
		if (err == -EAGAIN)
			goto again;
		if (err) {
			ret = err;
			goto done;
		}

		level = btrfs_header_level(b);
		btrfs_tree_read_lock(b);
		b = btrfs_tree_mod_log_rewind(fs_info, p, b, time_seq);
		if (!b) {
			ret = -ENOMEM;
			goto done;
		}
		p->locks[level] = BTRFS_READ_LOCK;
		p->nodes[level] = b;
	}
	ret = 1;
done:
	if (ret < 0)
		btrfs_release_path(p);

	return ret;
}

/*
 * helper to use instead of search slot if no exact match is needed but
 * instead the next or previous item should be returned.
 * When find_higher is true, the next higher item is returned, the next lower
 * otherwise.
 * When return_any and find_higher are both true, and no higher item is found,
 * return the next lower instead.
 * When return_any is true and find_higher is false, and no lower item is found,
 * return the next higher instead.
 * It returns 0 if any item is found, 1 if none is found (tree empty), and
 * < 0 on error
 */
int btrfs_search_slot_for_read(struct btrfs_root *root,
			       const struct btrfs_key *key,
			       struct btrfs_path *p, int find_higher,
			       int return_any)
{
	int ret;
	struct extent_buffer *leaf;

again:
	ret = btrfs_search_slot(NULL, root, key, p, 0, 0);
	if (ret <= 0)
		return ret;
	/*
	 * a return value of 1 means the path is at the position where the
	 * item should be inserted. Normally this is the next bigger item,
	 * but in case the previous item is the last in a leaf, path points
	 * to the first free slot in the previous leaf, i.e. at an invalid
	 * item.
	 */
	leaf = p->nodes[0];

	if (find_higher) {
		if (p->slots[0] >= btrfs_header_nritems(leaf)) {
			ret = btrfs_next_leaf(root, p);
			if (ret <= 0)
				return ret;
			if (!return_any)
				return 1;
			/*
			 * no higher item found, return the next
			 * lower instead
			 */
			return_any = 0;
			find_higher = 0;
			btrfs_release_path(p);
			goto again;
		}
	} else {
		if (p->slots[0] == 0) {
			ret = btrfs_prev_leaf(root, p);
			if (ret < 0)
				return ret;
			if (!ret) {
				leaf = p->nodes[0];
				if (p->slots[0] == btrfs_header_nritems(leaf))
					p->slots[0]--;
				return 0;
			}
			if (!return_any)
				return 1;
			/*
			 * no lower item found, return the next
			 * higher instead
			 */
			return_any = 0;
			find_higher = 1;
			btrfs_release_path(p);
			goto again;
		} else {
			--p->slots[0];
		}
	}
	return 0;
}

/*
 * adjust the pointers going up the tree, starting at level
 * making sure the right key of each node is points to 'key'.
 * This is used after shifting pointers to the left, so it stops
 * fixing up pointers when a given leaf/node is not in slot 0 of the
 * higher levels
 *
 */
static void fixup_low_keys(struct btrfs_path *path,
			   struct btrfs_disk_key *key, int level)
{
	int i;
	struct extent_buffer *t;
	int ret;

	for (i = level; i < BTRFS_MAX_LEVEL; i++) {
		int tslot = path->slots[i];

		if (!path->nodes[i])
			break;
		t = path->nodes[i];
		ret = btrfs_tree_mod_log_insert_key(t, tslot,
				BTRFS_MOD_LOG_KEY_REPLACE, GFP_ATOMIC);
		BUG_ON(ret < 0);
		btrfs_set_node_key(t, key, tslot);
		btrfs_mark_buffer_dirty(path->nodes[i]);
		if (tslot != 0)
			break;
	}
}

/*
 * update item key.
 *
 * This function isn't completely safe. It's the caller's responsibility
 * that the new key won't break the order
 */
void btrfs_set_item_key_safe(struct btrfs_fs_info *fs_info,
			     struct btrfs_path *path,
			     const struct btrfs_key *new_key)
{
	struct btrfs_disk_key disk_key;
	struct extent_buffer *eb;
	int slot;

	eb = path->nodes[0];
	slot = path->slots[0];
	if (slot > 0) {
		btrfs_item_key(eb, &disk_key, slot - 1);
		if (unlikely(comp_keys(&disk_key, new_key) >= 0)) {
			btrfs_crit(fs_info,
		"slot %u key (%llu %u %llu) new key (%llu %u %llu)",
				   slot, btrfs_disk_key_objectid(&disk_key),
				   btrfs_disk_key_type(&disk_key),
				   btrfs_disk_key_offset(&disk_key),
				   new_key->objectid, new_key->type,
				   new_key->offset);
			btrfs_print_leaf(eb);
			BUG();
		}
	}
	if (slot < btrfs_header_nritems(eb) - 1) {
		btrfs_item_key(eb, &disk_key, slot + 1);
		if (unlikely(comp_keys(&disk_key, new_key) <= 0)) {
			btrfs_crit(fs_info,
		"slot %u key (%llu %u %llu) new key (%llu %u %llu)",
				   slot, btrfs_disk_key_objectid(&disk_key),
				   btrfs_disk_key_type(&disk_key),
				   btrfs_disk_key_offset(&disk_key),
				   new_key->objectid, new_key->type,
				   new_key->offset);
			btrfs_print_leaf(eb);
			BUG();
		}
	}

	btrfs_cpu_key_to_disk(&disk_key, new_key);
	btrfs_set_item_key(eb, &disk_key, slot);
	btrfs_mark_buffer_dirty(eb);
	if (slot == 0)
		fixup_low_keys(path, &disk_key, 1);
}

/*
 * Check key order of two sibling extent buffers.
 *
 * Return true if something is wrong.
 * Return false if everything is fine.
 *
 * Tree-checker only works inside one tree block, thus the following
 * corruption can not be detected by tree-checker:
 *
 * Leaf @left			| Leaf @right
 * --------------------------------------------------------------
 * | 1 | 2 | 3 | 4 | 5 | f6 |   | 7 | 8 |
 *
 * Key f6 in leaf @left itself is valid, but not valid when the next
 * key in leaf @right is 7.
 * This can only be checked at tree block merge time.
 * And since tree checker has ensured all key order in each tree block
 * is correct, we only need to bother the last key of @left and the first
 * key of @right.
 */
static bool check_sibling_keys(struct extent_buffer *left,
			       struct extent_buffer *right)
{
	struct btrfs_key left_last;
	struct btrfs_key right_first;
	int level = btrfs_header_level(left);
	int nr_left = btrfs_header_nritems(left);
	int nr_right = btrfs_header_nritems(right);

	/* No key to check in one of the tree blocks */
	if (!nr_left || !nr_right)
		return false;

	if (level) {
		btrfs_node_key_to_cpu(left, &left_last, nr_left - 1);
		btrfs_node_key_to_cpu(right, &right_first, 0);
	} else {
		btrfs_item_key_to_cpu(left, &left_last, nr_left - 1);
		btrfs_item_key_to_cpu(right, &right_first, 0);
	}

	if (btrfs_comp_cpu_keys(&left_last, &right_first) >= 0) {
		btrfs_crit(left->fs_info,
"bad key order, sibling blocks, left last (%llu %u %llu) right first (%llu %u %llu)",
			   left_last.objectid, left_last.type,
			   left_last.offset, right_first.objectid,
			   right_first.type, right_first.offset);
		return true;
	}
	return false;
}

/*
 * try to push data from one node into the next node left in the
 * tree.
 *
 * returns 0 if some ptrs were pushed left, < 0 if there was some horrible
 * error, and > 0 if there was no room in the left hand block.
 */
static int push_node_left(struct btrfs_trans_handle *trans,
			  struct extent_buffer *dst,
			  struct extent_buffer *src, int empty)
{
	struct btrfs_fs_info *fs_info = trans->fs_info;
	int push_items = 0;
	int src_nritems;
	int dst_nritems;
	int ret = 0;

	src_nritems = btrfs_header_nritems(src);
	dst_nritems = btrfs_header_nritems(dst);
	push_items = BTRFS_NODEPTRS_PER_BLOCK(fs_info) - dst_nritems;
	WARN_ON(btrfs_header_generation(src) != trans->transid);
	WARN_ON(btrfs_header_generation(dst) != trans->transid);

	if (!empty && src_nritems <= 8)
		return 1;

	if (push_items <= 0)
		return 1;

	if (empty) {
		push_items = min(src_nritems, push_items);
		if (push_items < src_nritems) {
			/* leave at least 8 pointers in the node if
			 * we aren't going to empty it
			 */
			if (src_nritems - push_items < 8) {
				if (push_items <= 8)
					return 1;
				push_items -= 8;
			}
		}
	} else
		push_items = min(src_nritems - 8, push_items);

	/* dst is the left eb, src is the middle eb */
	if (check_sibling_keys(dst, src)) {
		ret = -EUCLEAN;
		btrfs_abort_transaction(trans, ret);
		return ret;
	}
	ret = btrfs_tree_mod_log_eb_copy(dst, src, dst_nritems, 0, push_items);
	if (ret) {
		btrfs_abort_transaction(trans, ret);
		return ret;
	}
	copy_extent_buffer(dst, src,
			   btrfs_node_key_ptr_offset(dst_nritems),
			   btrfs_node_key_ptr_offset(0),
			   push_items * sizeof(struct btrfs_key_ptr));

	if (push_items < src_nritems) {
		/*
		 * Don't call btrfs_tree_mod_log_insert_move() here, key removal
		 * was already fully logged by btrfs_tree_mod_log_eb_copy() above.
		 */
		memmove_extent_buffer(src, btrfs_node_key_ptr_offset(0),
				      btrfs_node_key_ptr_offset(push_items),
				      (src_nritems - push_items) *
				      sizeof(struct btrfs_key_ptr));
	}
	btrfs_set_header_nritems(src, src_nritems - push_items);
	btrfs_set_header_nritems(dst, dst_nritems + push_items);
	btrfs_mark_buffer_dirty(src);
	btrfs_mark_buffer_dirty(dst);

	return ret;
}

/*
 * try to push data from one node into the next node right in the
 * tree.
 *
 * returns 0 if some ptrs were pushed, < 0 if there was some horrible
 * error, and > 0 if there was no room in the right hand block.
 *
 * this will  only push up to 1/2 the contents of the left node over
 */
static int balance_node_right(struct btrfs_trans_handle *trans,
			      struct extent_buffer *dst,
			      struct extent_buffer *src)
{
	struct btrfs_fs_info *fs_info = trans->fs_info;
	int push_items = 0;
	int max_push;
	int src_nritems;
	int dst_nritems;
	int ret = 0;

	WARN_ON(btrfs_header_generation(src) != trans->transid);
	WARN_ON(btrfs_header_generation(dst) != trans->transid);

	src_nritems = btrfs_header_nritems(src);
	dst_nritems = btrfs_header_nritems(dst);
	push_items = BTRFS_NODEPTRS_PER_BLOCK(fs_info) - dst_nritems;
	if (push_items <= 0)
		return 1;

	if (src_nritems < 4)
		return 1;

	max_push = src_nritems / 2 + 1;
	/* don't try to empty the node */
	if (max_push >= src_nritems)
		return 1;

	if (max_push < push_items)
		push_items = max_push;

	/* dst is the right eb, src is the middle eb */
	if (check_sibling_keys(src, dst)) {
		ret = -EUCLEAN;
		btrfs_abort_transaction(trans, ret);
		return ret;
	}
	ret = btrfs_tree_mod_log_insert_move(dst, push_items, 0, dst_nritems);
	BUG_ON(ret < 0);
	memmove_extent_buffer(dst, btrfs_node_key_ptr_offset(push_items),
				      btrfs_node_key_ptr_offset(0),
				      (dst_nritems) *
				      sizeof(struct btrfs_key_ptr));

	ret = btrfs_tree_mod_log_eb_copy(dst, src, 0, src_nritems - push_items,
					 push_items);
	if (ret) {
		btrfs_abort_transaction(trans, ret);
		return ret;
	}
	copy_extent_buffer(dst, src,
			   btrfs_node_key_ptr_offset(0),
			   btrfs_node_key_ptr_offset(src_nritems - push_items),
			   push_items * sizeof(struct btrfs_key_ptr));

	btrfs_set_header_nritems(src, src_nritems - push_items);
	btrfs_set_header_nritems(dst, dst_nritems + push_items);

	btrfs_mark_buffer_dirty(src);
	btrfs_mark_buffer_dirty(dst);

	return ret;
}

/*
 * helper function to insert a new root level in the tree.
 * A new node is allocated, and a single item is inserted to
 * point to the existing root
 *
 * returns zero on success or < 0 on failure.
 */
static noinline int insert_new_root(struct btrfs_trans_handle *trans,
			   struct btrfs_root *root,
			   struct btrfs_path *path, int level)
{
	struct btrfs_fs_info *fs_info = root->fs_info;
	u64 lower_gen;
	struct extent_buffer *lower;
	struct extent_buffer *c;
	struct extent_buffer *old;
	struct btrfs_disk_key lower_key;
	int ret;

	BUG_ON(path->nodes[level]);
	BUG_ON(path->nodes[level-1] != root->node);

	lower = path->nodes[level-1];
	if (level == 1)
		btrfs_item_key(lower, &lower_key, 0);
	else
		btrfs_node_key(lower, &lower_key, 0);

	c = btrfs_alloc_tree_block(trans, root, 0, root->root_key.objectid,
<<<<<<< HEAD
				   &lower_key, level, root->node->start, 0);
=======
				   &lower_key, level, root->node->start, 0,
				   BTRFS_NESTING_NEW_ROOT);
>>>>>>> 7d2a07b7
	if (IS_ERR(c))
		return PTR_ERR(c);

	root_add_used(root, fs_info->nodesize);

	btrfs_set_header_nritems(c, 1);
	btrfs_set_node_key(c, &lower_key, 0);
	btrfs_set_node_blockptr(c, 0, lower->start);
	lower_gen = btrfs_header_generation(lower);
	WARN_ON(lower_gen != trans->transid);

	btrfs_set_node_ptr_generation(c, 0, lower_gen);

	btrfs_mark_buffer_dirty(c);

	old = root->node;
	ret = btrfs_tree_mod_log_insert_root(root->node, c, false);
	BUG_ON(ret < 0);
	rcu_assign_pointer(root->node, c);

	/* the super has an extra ref to root->node */
	free_extent_buffer(old);

	add_root_to_dirty_list(root);
	atomic_inc(&c->refs);
	path->nodes[level] = c;
	path->locks[level] = BTRFS_WRITE_LOCK;
	path->slots[level] = 0;
	return 0;
}

/*
 * worker function to insert a single pointer in a node.
 * the node should have enough room for the pointer already
 *
 * slot and level indicate where you want the key to go, and
 * blocknr is the block the key points to.
 */
static void insert_ptr(struct btrfs_trans_handle *trans,
		       struct btrfs_path *path,
		       struct btrfs_disk_key *key, u64 bytenr,
		       int slot, int level)
{
	struct extent_buffer *lower;
	int nritems;
	int ret;

	BUG_ON(!path->nodes[level]);
	btrfs_assert_tree_locked(path->nodes[level]);
	lower = path->nodes[level];
	nritems = btrfs_header_nritems(lower);
	BUG_ON(slot > nritems);
	BUG_ON(nritems == BTRFS_NODEPTRS_PER_BLOCK(trans->fs_info));
	if (slot != nritems) {
		if (level) {
			ret = btrfs_tree_mod_log_insert_move(lower, slot + 1,
					slot, nritems - slot);
			BUG_ON(ret < 0);
		}
		memmove_extent_buffer(lower,
			      btrfs_node_key_ptr_offset(slot + 1),
			      btrfs_node_key_ptr_offset(slot),
			      (nritems - slot) * sizeof(struct btrfs_key_ptr));
	}
	if (level) {
		ret = btrfs_tree_mod_log_insert_key(lower, slot,
					    BTRFS_MOD_LOG_KEY_ADD, GFP_NOFS);
		BUG_ON(ret < 0);
	}
	btrfs_set_node_key(lower, key, slot);
	btrfs_set_node_blockptr(lower, slot, bytenr);
	WARN_ON(trans->transid == 0);
	btrfs_set_node_ptr_generation(lower, slot, trans->transid);
	btrfs_set_header_nritems(lower, nritems + 1);
	btrfs_mark_buffer_dirty(lower);
}

/*
 * split the node at the specified level in path in two.
 * The path is corrected to point to the appropriate node after the split
 *
 * Before splitting this tries to make some room in the node by pushing
 * left and right, if either one works, it returns right away.
 *
 * returns 0 on success and < 0 on failure
 */
static noinline int split_node(struct btrfs_trans_handle *trans,
			       struct btrfs_root *root,
			       struct btrfs_path *path, int level)
{
	struct btrfs_fs_info *fs_info = root->fs_info;
	struct extent_buffer *c;
	struct extent_buffer *split;
	struct btrfs_disk_key disk_key;
	int mid;
	int ret;
	u32 c_nritems;

	c = path->nodes[level];
	WARN_ON(btrfs_header_generation(c) != trans->transid);
	if (c == root->node) {
		/*
		 * trying to split the root, lets make a new one
		 *
		 * tree mod log: We don't log_removal old root in
		 * insert_new_root, because that root buffer will be kept as a
		 * normal node. We are going to log removal of half of the
		 * elements below with btrfs_tree_mod_log_eb_copy(). We're
		 * holding a tree lock on the buffer, which is why we cannot
		 * race with other tree_mod_log users.
		 */
		ret = insert_new_root(trans, root, path, level + 1);
		if (ret)
			return ret;
	} else {
		ret = push_nodes_for_insert(trans, root, path, level);
		c = path->nodes[level];
		if (!ret && btrfs_header_nritems(c) <
		    BTRFS_NODEPTRS_PER_BLOCK(fs_info) - 3)
			return 0;
		if (ret < 0)
			return ret;
	}

	c_nritems = btrfs_header_nritems(c);
	mid = (c_nritems + 1) / 2;
	btrfs_node_key(c, &disk_key, mid);

	split = btrfs_alloc_tree_block(trans, root, 0, root->root_key.objectid,
<<<<<<< HEAD
				       &disk_key, level, c->start, 0);
=======
				       &disk_key, level, c->start, 0,
				       BTRFS_NESTING_SPLIT);
>>>>>>> 7d2a07b7
	if (IS_ERR(split))
		return PTR_ERR(split);

	root_add_used(root, fs_info->nodesize);
	ASSERT(btrfs_header_level(c) == level);

	ret = btrfs_tree_mod_log_eb_copy(split, c, 0, mid, c_nritems - mid);
	if (ret) {
		btrfs_abort_transaction(trans, ret);
		return ret;
	}
	copy_extent_buffer(split, c,
			   btrfs_node_key_ptr_offset(0),
			   btrfs_node_key_ptr_offset(mid),
			   (c_nritems - mid) * sizeof(struct btrfs_key_ptr));
	btrfs_set_header_nritems(split, c_nritems - mid);
	btrfs_set_header_nritems(c, mid);

	btrfs_mark_buffer_dirty(c);
	btrfs_mark_buffer_dirty(split);

	insert_ptr(trans, path, &disk_key, split->start,
		   path->slots[level + 1] + 1, level + 1);

	if (path->slots[level] >= mid) {
		path->slots[level] -= mid;
		btrfs_tree_unlock(c);
		free_extent_buffer(c);
		path->nodes[level] = split;
		path->slots[level + 1] += 1;
	} else {
		btrfs_tree_unlock(split);
		free_extent_buffer(split);
	}
	return 0;
}

/*
 * how many bytes are required to store the items in a leaf.  start
 * and nr indicate which items in the leaf to check.  This totals up the
 * space used both by the item structs and the item data
 */
static int leaf_space_used(struct extent_buffer *l, int start, int nr)
{
	struct btrfs_item *start_item;
	struct btrfs_item *end_item;
	int data_len;
	int nritems = btrfs_header_nritems(l);
	int end = min(nritems, start + nr) - 1;

	if (!nr)
		return 0;
	start_item = btrfs_item_nr(start);
	end_item = btrfs_item_nr(end);
	data_len = btrfs_item_offset(l, start_item) +
		   btrfs_item_size(l, start_item);
	data_len = data_len - btrfs_item_offset(l, end_item);
	data_len += sizeof(struct btrfs_item) * nr;
	WARN_ON(data_len < 0);
	return data_len;
}

/*
 * The space between the end of the leaf items and
 * the start of the leaf data.  IOW, how much room
 * the leaf has left for both items and data
 */
noinline int btrfs_leaf_free_space(struct extent_buffer *leaf)
{
	struct btrfs_fs_info *fs_info = leaf->fs_info;
	int nritems = btrfs_header_nritems(leaf);
	int ret;

	ret = BTRFS_LEAF_DATA_SIZE(fs_info) - leaf_space_used(leaf, 0, nritems);
	if (ret < 0) {
		btrfs_crit(fs_info,
			   "leaf free space ret %d, leaf data size %lu, used %d nritems %d",
			   ret,
			   (unsigned long) BTRFS_LEAF_DATA_SIZE(fs_info),
			   leaf_space_used(leaf, 0, nritems), nritems);
	}
	return ret;
}

/*
 * min slot controls the lowest index we're willing to push to the
 * right.  We'll push up to and including min_slot, but no lower
 */
static noinline int __push_leaf_right(struct btrfs_path *path,
				      int data_size, int empty,
				      struct extent_buffer *right,
				      int free_space, u32 left_nritems,
				      u32 min_slot)
{
	struct btrfs_fs_info *fs_info = right->fs_info;
	struct extent_buffer *left = path->nodes[0];
	struct extent_buffer *upper = path->nodes[1];
	struct btrfs_map_token token;
	struct btrfs_disk_key disk_key;
	int slot;
	u32 i;
	int push_space = 0;
	int push_items = 0;
	struct btrfs_item *item;
	u32 nr;
	u32 right_nritems;
	u32 data_end;
	u32 this_item_size;

	if (empty)
		nr = 0;
	else
		nr = max_t(u32, 1, min_slot);

	if (path->slots[0] >= left_nritems)
		push_space += data_size;

	slot = path->slots[1];
	i = left_nritems - 1;
	while (i >= nr) {
		item = btrfs_item_nr(i);

		if (!empty && push_items > 0) {
			if (path->slots[0] > i)
				break;
			if (path->slots[0] == i) {
				int space = btrfs_leaf_free_space(left);

				if (space + push_space * 2 > free_space)
					break;
			}
		}

		if (path->slots[0] == i)
			push_space += data_size;

		this_item_size = btrfs_item_size(left, item);
		if (this_item_size + sizeof(*item) + push_space > free_space)
			break;

		push_items++;
		push_space += this_item_size + sizeof(*item);
		if (i == 0)
			break;
		i--;
	}

	if (push_items == 0)
		goto out_unlock;

	WARN_ON(!empty && push_items == left_nritems);

	/* push left to right */
	right_nritems = btrfs_header_nritems(right);

	push_space = btrfs_item_end_nr(left, left_nritems - push_items);
	push_space -= leaf_data_end(left);

	/* make room in the right data area */
	data_end = leaf_data_end(right);
	memmove_extent_buffer(right,
			      BTRFS_LEAF_DATA_OFFSET + data_end - push_space,
			      BTRFS_LEAF_DATA_OFFSET + data_end,
			      BTRFS_LEAF_DATA_SIZE(fs_info) - data_end);

	/* copy from the left data area */
	copy_extent_buffer(right, left, BTRFS_LEAF_DATA_OFFSET +
		     BTRFS_LEAF_DATA_SIZE(fs_info) - push_space,
		     BTRFS_LEAF_DATA_OFFSET + leaf_data_end(left),
		     push_space);

	memmove_extent_buffer(right, btrfs_item_nr_offset(push_items),
			      btrfs_item_nr_offset(0),
			      right_nritems * sizeof(struct btrfs_item));

	/* copy the items from left to right */
	copy_extent_buffer(right, left, btrfs_item_nr_offset(0),
		   btrfs_item_nr_offset(left_nritems - push_items),
		   push_items * sizeof(struct btrfs_item));

	/* update the item pointers */
	btrfs_init_map_token(&token, right);
	right_nritems += push_items;
	btrfs_set_header_nritems(right, right_nritems);
	push_space = BTRFS_LEAF_DATA_SIZE(fs_info);
	for (i = 0; i < right_nritems; i++) {
		item = btrfs_item_nr(i);
		push_space -= btrfs_token_item_size(&token, item);
		btrfs_set_token_item_offset(&token, item, push_space);
	}

	left_nritems -= push_items;
	btrfs_set_header_nritems(left, left_nritems);

	if (left_nritems)
		btrfs_mark_buffer_dirty(left);
	else
		btrfs_clean_tree_block(left);

	btrfs_mark_buffer_dirty(right);

	btrfs_item_key(right, &disk_key, 0);
	btrfs_set_node_key(upper, &disk_key, slot + 1);
	btrfs_mark_buffer_dirty(upper);

	/* then fixup the leaf pointer in the path */
	if (path->slots[0] >= left_nritems) {
		path->slots[0] -= left_nritems;
		if (btrfs_header_nritems(path->nodes[0]) == 0)
			btrfs_clean_tree_block(path->nodes[0]);
		btrfs_tree_unlock(path->nodes[0]);
		free_extent_buffer(path->nodes[0]);
		path->nodes[0] = right;
		path->slots[1] += 1;
	} else {
		btrfs_tree_unlock(right);
		free_extent_buffer(right);
	}
	return 0;

out_unlock:
	btrfs_tree_unlock(right);
	free_extent_buffer(right);
	return 1;
}

/*
 * push some data in the path leaf to the right, trying to free up at
 * least data_size bytes.  returns zero if the push worked, nonzero otherwise
 *
 * returns 1 if the push failed because the other node didn't have enough
 * room, 0 if everything worked out and < 0 if there were major errors.
 *
 * this will push starting from min_slot to the end of the leaf.  It won't
 * push any slot lower than min_slot
 */
static int push_leaf_right(struct btrfs_trans_handle *trans, struct btrfs_root
			   *root, struct btrfs_path *path,
			   int min_data_size, int data_size,
			   int empty, u32 min_slot)
{
	struct extent_buffer *left = path->nodes[0];
	struct extent_buffer *right;
	struct extent_buffer *upper;
	int slot;
	int free_space;
	u32 left_nritems;
	int ret;

	if (!path->nodes[1])
		return 1;

	slot = path->slots[1];
	upper = path->nodes[1];
	if (slot >= btrfs_header_nritems(upper) - 1)
		return 1;

	btrfs_assert_tree_locked(path->nodes[1]);

	right = btrfs_read_node_slot(upper, slot + 1);
	/*
	 * slot + 1 is not valid or we fail to read the right node,
	 * no big deal, just return.
	 */
	if (IS_ERR(right))
		return 1;

	__btrfs_tree_lock(right, BTRFS_NESTING_RIGHT);

	free_space = btrfs_leaf_free_space(right);
	if (free_space < data_size)
		goto out_unlock;

	/* cow and double check */
	ret = btrfs_cow_block(trans, root, right, upper,
			      slot + 1, &right, BTRFS_NESTING_RIGHT_COW);
	if (ret)
		goto out_unlock;

	free_space = btrfs_leaf_free_space(right);
	if (free_space < data_size)
		goto out_unlock;

	left_nritems = btrfs_header_nritems(left);
	if (left_nritems == 0)
		goto out_unlock;

	if (check_sibling_keys(left, right)) {
		ret = -EUCLEAN;
		btrfs_tree_unlock(right);
		free_extent_buffer(right);
		return ret;
	}
	if (path->slots[0] == left_nritems && !empty) {
		/* Key greater than all keys in the leaf, right neighbor has
		 * enough room for it and we're not emptying our leaf to delete
		 * it, therefore use right neighbor to insert the new item and
		 * no need to touch/dirty our left leaf. */
		btrfs_tree_unlock(left);
		free_extent_buffer(left);
		path->nodes[0] = right;
		path->slots[0] = 0;
		path->slots[1]++;
		return 0;
	}

	return __push_leaf_right(path, min_data_size, empty,
				right, free_space, left_nritems, min_slot);
out_unlock:
	btrfs_tree_unlock(right);
	free_extent_buffer(right);
	return 1;
}

/*
 * push some data in the path leaf to the left, trying to free up at
 * least data_size bytes.  returns zero if the push worked, nonzero otherwise
 *
 * max_slot can put a limit on how far into the leaf we'll push items.  The
 * item at 'max_slot' won't be touched.  Use (u32)-1 to make us do all the
 * items
 */
static noinline int __push_leaf_left(struct btrfs_path *path, int data_size,
				     int empty, struct extent_buffer *left,
				     int free_space, u32 right_nritems,
				     u32 max_slot)
{
	struct btrfs_fs_info *fs_info = left->fs_info;
	struct btrfs_disk_key disk_key;
	struct extent_buffer *right = path->nodes[0];
	int i;
	int push_space = 0;
	int push_items = 0;
	struct btrfs_item *item;
	u32 old_left_nritems;
	u32 nr;
	int ret = 0;
	u32 this_item_size;
	u32 old_left_item_size;
	struct btrfs_map_token token;

	if (empty)
		nr = min(right_nritems, max_slot);
	else
		nr = min(right_nritems - 1, max_slot);

	for (i = 0; i < nr; i++) {
		item = btrfs_item_nr(i);

		if (!empty && push_items > 0) {
			if (path->slots[0] < i)
				break;
			if (path->slots[0] == i) {
				int space = btrfs_leaf_free_space(right);

				if (space + push_space * 2 > free_space)
					break;
			}
		}

		if (path->slots[0] == i)
			push_space += data_size;

		this_item_size = btrfs_item_size(right, item);
		if (this_item_size + sizeof(*item) + push_space > free_space)
			break;

		push_items++;
		push_space += this_item_size + sizeof(*item);
	}

	if (push_items == 0) {
		ret = 1;
		goto out;
	}
	WARN_ON(!empty && push_items == btrfs_header_nritems(right));

	/* push data from right to left */
	copy_extent_buffer(left, right,
			   btrfs_item_nr_offset(btrfs_header_nritems(left)),
			   btrfs_item_nr_offset(0),
			   push_items * sizeof(struct btrfs_item));

	push_space = BTRFS_LEAF_DATA_SIZE(fs_info) -
		     btrfs_item_offset_nr(right, push_items - 1);

	copy_extent_buffer(left, right, BTRFS_LEAF_DATA_OFFSET +
		     leaf_data_end(left) - push_space,
		     BTRFS_LEAF_DATA_OFFSET +
		     btrfs_item_offset_nr(right, push_items - 1),
		     push_space);
	old_left_nritems = btrfs_header_nritems(left);
	BUG_ON(old_left_nritems <= 0);

	btrfs_init_map_token(&token, left);
	old_left_item_size = btrfs_item_offset_nr(left, old_left_nritems - 1);
	for (i = old_left_nritems; i < old_left_nritems + push_items; i++) {
		u32 ioff;

		item = btrfs_item_nr(i);

		ioff = btrfs_token_item_offset(&token, item);
		btrfs_set_token_item_offset(&token, item,
		      ioff - (BTRFS_LEAF_DATA_SIZE(fs_info) - old_left_item_size));
	}
	btrfs_set_header_nritems(left, old_left_nritems + push_items);

	/* fixup right node */
	if (push_items > right_nritems)
		WARN(1, KERN_CRIT "push items %d nr %u\n", push_items,
		       right_nritems);

	if (push_items < right_nritems) {
		push_space = btrfs_item_offset_nr(right, push_items - 1) -
						  leaf_data_end(right);
		memmove_extent_buffer(right, BTRFS_LEAF_DATA_OFFSET +
				      BTRFS_LEAF_DATA_SIZE(fs_info) - push_space,
				      BTRFS_LEAF_DATA_OFFSET +
				      leaf_data_end(right), push_space);

		memmove_extent_buffer(right, btrfs_item_nr_offset(0),
			      btrfs_item_nr_offset(push_items),
			     (btrfs_header_nritems(right) - push_items) *
			     sizeof(struct btrfs_item));
	}

	btrfs_init_map_token(&token, right);
	right_nritems -= push_items;
	btrfs_set_header_nritems(right, right_nritems);
	push_space = BTRFS_LEAF_DATA_SIZE(fs_info);
	for (i = 0; i < right_nritems; i++) {
		item = btrfs_item_nr(i);

		push_space = push_space - btrfs_token_item_size(&token, item);
		btrfs_set_token_item_offset(&token, item, push_space);
	}

	btrfs_mark_buffer_dirty(left);
	if (right_nritems)
		btrfs_mark_buffer_dirty(right);
	else
		btrfs_clean_tree_block(right);

	btrfs_item_key(right, &disk_key, 0);
	fixup_low_keys(path, &disk_key, 1);

	/* then fixup the leaf pointer in the path */
	if (path->slots[0] < push_items) {
		path->slots[0] += old_left_nritems;
		btrfs_tree_unlock(path->nodes[0]);
		free_extent_buffer(path->nodes[0]);
		path->nodes[0] = left;
		path->slots[1] -= 1;
	} else {
		btrfs_tree_unlock(left);
		free_extent_buffer(left);
		path->slots[0] -= push_items;
	}
	BUG_ON(path->slots[0] < 0);
	return ret;
out:
	btrfs_tree_unlock(left);
	free_extent_buffer(left);
	return ret;
}

/*
 * push some data in the path leaf to the left, trying to free up at
 * least data_size bytes.  returns zero if the push worked, nonzero otherwise
 *
 * max_slot can put a limit on how far into the leaf we'll push items.  The
 * item at 'max_slot' won't be touched.  Use (u32)-1 to make us push all the
 * items
 */
static int push_leaf_left(struct btrfs_trans_handle *trans, struct btrfs_root
			  *root, struct btrfs_path *path, int min_data_size,
			  int data_size, int empty, u32 max_slot)
{
	struct extent_buffer *right = path->nodes[0];
	struct extent_buffer *left;
	int slot;
	int free_space;
	u32 right_nritems;
	int ret = 0;

	slot = path->slots[1];
	if (slot == 0)
		return 1;
	if (!path->nodes[1])
		return 1;

	right_nritems = btrfs_header_nritems(right);
	if (right_nritems == 0)
		return 1;

	btrfs_assert_tree_locked(path->nodes[1]);

	left = btrfs_read_node_slot(path->nodes[1], slot - 1);
	/*
	 * slot - 1 is not valid or we fail to read the left node,
	 * no big deal, just return.
	 */
	if (IS_ERR(left))
		return 1;

	__btrfs_tree_lock(left, BTRFS_NESTING_LEFT);

	free_space = btrfs_leaf_free_space(left);
	if (free_space < data_size) {
		ret = 1;
		goto out;
	}

	/* cow and double check */
	ret = btrfs_cow_block(trans, root, left,
			      path->nodes[1], slot - 1, &left,
			      BTRFS_NESTING_LEFT_COW);
	if (ret) {
		/* we hit -ENOSPC, but it isn't fatal here */
		if (ret == -ENOSPC)
			ret = 1;
		goto out;
	}

	free_space = btrfs_leaf_free_space(left);
	if (free_space < data_size) {
		ret = 1;
		goto out;
	}

	if (check_sibling_keys(left, right)) {
		ret = -EUCLEAN;
		goto out;
	}
	return __push_leaf_left(path, min_data_size,
			       empty, left, free_space, right_nritems,
			       max_slot);
out:
	btrfs_tree_unlock(left);
	free_extent_buffer(left);
	return ret;
}

/*
 * split the path's leaf in two, making sure there is at least data_size
 * available for the resulting leaf level of the path.
 */
static noinline void copy_for_split(struct btrfs_trans_handle *trans,
				    struct btrfs_path *path,
				    struct extent_buffer *l,
				    struct extent_buffer *right,
				    int slot, int mid, int nritems)
{
	struct btrfs_fs_info *fs_info = trans->fs_info;
	int data_copy_size;
	int rt_data_off;
	int i;
	struct btrfs_disk_key disk_key;
	struct btrfs_map_token token;

	nritems = nritems - mid;
	btrfs_set_header_nritems(right, nritems);
	data_copy_size = btrfs_item_end_nr(l, mid) - leaf_data_end(l);

	copy_extent_buffer(right, l, btrfs_item_nr_offset(0),
			   btrfs_item_nr_offset(mid),
			   nritems * sizeof(struct btrfs_item));

	copy_extent_buffer(right, l,
		     BTRFS_LEAF_DATA_OFFSET + BTRFS_LEAF_DATA_SIZE(fs_info) -
		     data_copy_size, BTRFS_LEAF_DATA_OFFSET +
		     leaf_data_end(l), data_copy_size);

	rt_data_off = BTRFS_LEAF_DATA_SIZE(fs_info) - btrfs_item_end_nr(l, mid);

	btrfs_init_map_token(&token, right);
	for (i = 0; i < nritems; i++) {
		struct btrfs_item *item = btrfs_item_nr(i);
		u32 ioff;

		ioff = btrfs_token_item_offset(&token, item);
		btrfs_set_token_item_offset(&token, item, ioff + rt_data_off);
	}

	btrfs_set_header_nritems(l, mid);
	btrfs_item_key(right, &disk_key, 0);
	insert_ptr(trans, path, &disk_key, right->start, path->slots[1] + 1, 1);

	btrfs_mark_buffer_dirty(right);
	btrfs_mark_buffer_dirty(l);
	BUG_ON(path->slots[0] != slot);

	if (mid <= slot) {
		btrfs_tree_unlock(path->nodes[0]);
		free_extent_buffer(path->nodes[0]);
		path->nodes[0] = right;
		path->slots[0] -= mid;
		path->slots[1] += 1;
	} else {
		btrfs_tree_unlock(right);
		free_extent_buffer(right);
	}

	BUG_ON(path->slots[0] < 0);
}

/*
 * double splits happen when we need to insert a big item in the middle
 * of a leaf.  A double split can leave us with 3 mostly empty leaves:
 * leaf: [ slots 0 - N] [ our target ] [ N + 1 - total in leaf ]
 *          A                 B                 C
 *
 * We avoid this by trying to push the items on either side of our target
 * into the adjacent leaves.  If all goes well we can avoid the double split
 * completely.
 */
static noinline int push_for_double_split(struct btrfs_trans_handle *trans,
					  struct btrfs_root *root,
					  struct btrfs_path *path,
					  int data_size)
{
	int ret;
	int progress = 0;
	int slot;
	u32 nritems;
	int space_needed = data_size;

	slot = path->slots[0];
	if (slot < btrfs_header_nritems(path->nodes[0]))
		space_needed -= btrfs_leaf_free_space(path->nodes[0]);

	/*
	 * try to push all the items after our slot into the
	 * right leaf
	 */
	ret = push_leaf_right(trans, root, path, 1, space_needed, 0, slot);
	if (ret < 0)
		return ret;

	if (ret == 0)
		progress++;

	nritems = btrfs_header_nritems(path->nodes[0]);
	/*
	 * our goal is to get our slot at the start or end of a leaf.  If
	 * we've done so we're done
	 */
	if (path->slots[0] == 0 || path->slots[0] == nritems)
		return 0;

	if (btrfs_leaf_free_space(path->nodes[0]) >= data_size)
		return 0;

	/* try to push all the items before our slot into the next leaf */
	slot = path->slots[0];
	space_needed = data_size;
	if (slot > 0)
		space_needed -= btrfs_leaf_free_space(path->nodes[0]);
	ret = push_leaf_left(trans, root, path, 1, space_needed, 0, slot);
	if (ret < 0)
		return ret;

	if (ret == 0)
		progress++;

	if (progress)
		return 0;
	return 1;
}

/*
 * split the path's leaf in two, making sure there is at least data_size
 * available for the resulting leaf level of the path.
 *
 * returns 0 if all went well and < 0 on failure.
 */
static noinline int split_leaf(struct btrfs_trans_handle *trans,
			       struct btrfs_root *root,
			       const struct btrfs_key *ins_key,
			       struct btrfs_path *path, int data_size,
			       int extend)
{
	struct btrfs_disk_key disk_key;
	struct extent_buffer *l;
	u32 nritems;
	int mid;
	int slot;
	struct extent_buffer *right;
	struct btrfs_fs_info *fs_info = root->fs_info;
	int ret = 0;
	int wret;
	int split;
	int num_doubles = 0;
	int tried_avoid_double = 0;

	l = path->nodes[0];
	slot = path->slots[0];
	if (extend && data_size + btrfs_item_size_nr(l, slot) +
	    sizeof(struct btrfs_item) > BTRFS_LEAF_DATA_SIZE(fs_info))
		return -EOVERFLOW;

	/* first try to make some room by pushing left and right */
	if (data_size && path->nodes[1]) {
		int space_needed = data_size;

		if (slot < btrfs_header_nritems(l))
			space_needed -= btrfs_leaf_free_space(l);

		wret = push_leaf_right(trans, root, path, space_needed,
				       space_needed, 0, 0);
		if (wret < 0)
			return wret;
		if (wret) {
			space_needed = data_size;
			if (slot > 0)
				space_needed -= btrfs_leaf_free_space(l);
			wret = push_leaf_left(trans, root, path, space_needed,
					      space_needed, 0, (u32)-1);
			if (wret < 0)
				return wret;
		}
		l = path->nodes[0];

		/* did the pushes work? */
		if (btrfs_leaf_free_space(l) >= data_size)
			return 0;
	}

	if (!path->nodes[1]) {
		ret = insert_new_root(trans, root, path, 1);
		if (ret)
			return ret;
	}
again:
	split = 1;
	l = path->nodes[0];
	slot = path->slots[0];
	nritems = btrfs_header_nritems(l);
	mid = (nritems + 1) / 2;

	if (mid <= slot) {
		if (nritems == 1 ||
		    leaf_space_used(l, mid, nritems - mid) + data_size >
			BTRFS_LEAF_DATA_SIZE(fs_info)) {
			if (slot >= nritems) {
				split = 0;
			} else {
				mid = slot;
				if (mid != nritems &&
				    leaf_space_used(l, mid, nritems - mid) +
				    data_size > BTRFS_LEAF_DATA_SIZE(fs_info)) {
					if (data_size && !tried_avoid_double)
						goto push_for_double;
					split = 2;
				}
			}
		}
	} else {
		if (leaf_space_used(l, 0, mid) + data_size >
			BTRFS_LEAF_DATA_SIZE(fs_info)) {
			if (!extend && data_size && slot == 0) {
				split = 0;
			} else if ((extend || !data_size) && slot == 0) {
				mid = 1;
			} else {
				mid = slot;
				if (mid != nritems &&
				    leaf_space_used(l, mid, nritems - mid) +
				    data_size > BTRFS_LEAF_DATA_SIZE(fs_info)) {
					if (data_size && !tried_avoid_double)
						goto push_for_double;
					split = 2;
				}
			}
		}
	}

	if (split == 0)
		btrfs_cpu_key_to_disk(&disk_key, ins_key);
	else
		btrfs_item_key(l, &disk_key, mid);

<<<<<<< HEAD
	right = btrfs_alloc_tree_block(trans, root, 0, root->root_key.objectid,
				       &disk_key, 0, l->start, 0);
=======
	/*
	 * We have to about BTRFS_NESTING_NEW_ROOT here if we've done a double
	 * split, because we're only allowed to have MAX_LOCKDEP_SUBCLASSES
	 * subclasses, which is 8 at the time of this patch, and we've maxed it
	 * out.  In the future we could add a
	 * BTRFS_NESTING_SPLIT_THE_SPLITTENING if we need to, but for now just
	 * use BTRFS_NESTING_NEW_ROOT.
	 */
	right = btrfs_alloc_tree_block(trans, root, 0, root->root_key.objectid,
				       &disk_key, 0, l->start, 0,
				       num_doubles ? BTRFS_NESTING_NEW_ROOT :
				       BTRFS_NESTING_SPLIT);
>>>>>>> 7d2a07b7
	if (IS_ERR(right))
		return PTR_ERR(right);

	root_add_used(root, fs_info->nodesize);

	if (split == 0) {
		if (mid <= slot) {
			btrfs_set_header_nritems(right, 0);
			insert_ptr(trans, path, &disk_key,
				   right->start, path->slots[1] + 1, 1);
			btrfs_tree_unlock(path->nodes[0]);
			free_extent_buffer(path->nodes[0]);
			path->nodes[0] = right;
			path->slots[0] = 0;
			path->slots[1] += 1;
		} else {
			btrfs_set_header_nritems(right, 0);
			insert_ptr(trans, path, &disk_key,
				   right->start, path->slots[1], 1);
			btrfs_tree_unlock(path->nodes[0]);
			free_extent_buffer(path->nodes[0]);
			path->nodes[0] = right;
			path->slots[0] = 0;
			if (path->slots[1] == 0)
				fixup_low_keys(path, &disk_key, 1);
		}
		/*
		 * We create a new leaf 'right' for the required ins_len and
		 * we'll do btrfs_mark_buffer_dirty() on this leaf after copying
		 * the content of ins_len to 'right'.
		 */
		return ret;
	}

	copy_for_split(trans, path, l, right, slot, mid, nritems);

	if (split == 2) {
		BUG_ON(num_doubles != 0);
		num_doubles++;
		goto again;
	}

	return 0;

push_for_double:
	push_for_double_split(trans, root, path, data_size);
	tried_avoid_double = 1;
	if (btrfs_leaf_free_space(path->nodes[0]) >= data_size)
		return 0;
	goto again;
}

static noinline int setup_leaf_for_split(struct btrfs_trans_handle *trans,
					 struct btrfs_root *root,
					 struct btrfs_path *path, int ins_len)
{
	struct btrfs_key key;
	struct extent_buffer *leaf;
	struct btrfs_file_extent_item *fi;
	u64 extent_len = 0;
	u32 item_size;
	int ret;

	leaf = path->nodes[0];
	btrfs_item_key_to_cpu(leaf, &key, path->slots[0]);

	BUG_ON(key.type != BTRFS_EXTENT_DATA_KEY &&
	       key.type != BTRFS_EXTENT_CSUM_KEY);

	if (btrfs_leaf_free_space(leaf) >= ins_len)
		return 0;

	item_size = btrfs_item_size_nr(leaf, path->slots[0]);
	if (key.type == BTRFS_EXTENT_DATA_KEY) {
		fi = btrfs_item_ptr(leaf, path->slots[0],
				    struct btrfs_file_extent_item);
		extent_len = btrfs_file_extent_num_bytes(leaf, fi);
	}
	btrfs_release_path(path);

	path->keep_locks = 1;
	path->search_for_split = 1;
	ret = btrfs_search_slot(trans, root, &key, path, 0, 1);
	path->search_for_split = 0;
	if (ret > 0)
		ret = -EAGAIN;
	if (ret < 0)
		goto err;

	ret = -EAGAIN;
	leaf = path->nodes[0];
	/* if our item isn't there, return now */
	if (item_size != btrfs_item_size_nr(leaf, path->slots[0]))
		goto err;

	/* the leaf has  changed, it now has room.  return now */
	if (btrfs_leaf_free_space(path->nodes[0]) >= ins_len)
		goto err;

	if (key.type == BTRFS_EXTENT_DATA_KEY) {
		fi = btrfs_item_ptr(leaf, path->slots[0],
				    struct btrfs_file_extent_item);
		if (extent_len != btrfs_file_extent_num_bytes(leaf, fi))
			goto err;
	}

	ret = split_leaf(trans, root, &key, path, ins_len, 1);
	if (ret)
		goto err;

	path->keep_locks = 0;
	btrfs_unlock_up_safe(path, 1);
	return 0;
err:
	path->keep_locks = 0;
	return ret;
}

static noinline int split_item(struct btrfs_path *path,
			       const struct btrfs_key *new_key,
			       unsigned long split_offset)
{
	struct extent_buffer *leaf;
	struct btrfs_item *item;
	struct btrfs_item *new_item;
	int slot;
	char *buf;
	u32 nritems;
	u32 item_size;
	u32 orig_offset;
	struct btrfs_disk_key disk_key;

	leaf = path->nodes[0];
	BUG_ON(btrfs_leaf_free_space(leaf) < sizeof(struct btrfs_item));

	item = btrfs_item_nr(path->slots[0]);
	orig_offset = btrfs_item_offset(leaf, item);
	item_size = btrfs_item_size(leaf, item);

	buf = kmalloc(item_size, GFP_NOFS);
	if (!buf)
		return -ENOMEM;

	read_extent_buffer(leaf, buf, btrfs_item_ptr_offset(leaf,
			    path->slots[0]), item_size);

	slot = path->slots[0] + 1;
	nritems = btrfs_header_nritems(leaf);
	if (slot != nritems) {
		/* shift the items */
		memmove_extent_buffer(leaf, btrfs_item_nr_offset(slot + 1),
				btrfs_item_nr_offset(slot),
				(nritems - slot) * sizeof(struct btrfs_item));
	}

	btrfs_cpu_key_to_disk(&disk_key, new_key);
	btrfs_set_item_key(leaf, &disk_key, slot);

	new_item = btrfs_item_nr(slot);

	btrfs_set_item_offset(leaf, new_item, orig_offset);
	btrfs_set_item_size(leaf, new_item, item_size - split_offset);

	btrfs_set_item_offset(leaf, item,
			      orig_offset + item_size - split_offset);
	btrfs_set_item_size(leaf, item, split_offset);

	btrfs_set_header_nritems(leaf, nritems + 1);

	/* write the data for the start of the original item */
	write_extent_buffer(leaf, buf,
			    btrfs_item_ptr_offset(leaf, path->slots[0]),
			    split_offset);

	/* write the data for the new item */
	write_extent_buffer(leaf, buf + split_offset,
			    btrfs_item_ptr_offset(leaf, slot),
			    item_size - split_offset);
	btrfs_mark_buffer_dirty(leaf);

	BUG_ON(btrfs_leaf_free_space(leaf) < 0);
	kfree(buf);
	return 0;
}

/*
 * This function splits a single item into two items,
 * giving 'new_key' to the new item and splitting the
 * old one at split_offset (from the start of the item).
 *
 * The path may be released by this operation.  After
 * the split, the path is pointing to the old item.  The
 * new item is going to be in the same node as the old one.
 *
 * Note, the item being split must be smaller enough to live alone on
 * a tree block with room for one extra struct btrfs_item
 *
 * This allows us to split the item in place, keeping a lock on the
 * leaf the entire time.
 */
int btrfs_split_item(struct btrfs_trans_handle *trans,
		     struct btrfs_root *root,
		     struct btrfs_path *path,
		     const struct btrfs_key *new_key,
		     unsigned long split_offset)
{
	int ret;
	ret = setup_leaf_for_split(trans, root, path,
				   sizeof(struct btrfs_item));
	if (ret)
		return ret;

	ret = split_item(path, new_key, split_offset);
	return ret;
}

/*
 * This function duplicate a item, giving 'new_key' to the new item.
 * It guarantees both items live in the same tree leaf and the new item
 * is contiguous with the original item.
 *
 * This allows us to split file extent in place, keeping a lock on the
 * leaf the entire time.
 */
int btrfs_duplicate_item(struct btrfs_trans_handle *trans,
			 struct btrfs_root *root,
			 struct btrfs_path *path,
			 const struct btrfs_key *new_key)
{
	struct extent_buffer *leaf;
	int ret;
	u32 item_size;

	leaf = path->nodes[0];
	item_size = btrfs_item_size_nr(leaf, path->slots[0]);
	ret = setup_leaf_for_split(trans, root, path,
				   item_size + sizeof(struct btrfs_item));
	if (ret)
		return ret;

	path->slots[0]++;
	setup_items_for_insert(root, path, new_key, &item_size, 1);
	leaf = path->nodes[0];
	memcpy_extent_buffer(leaf,
			     btrfs_item_ptr_offset(leaf, path->slots[0]),
			     btrfs_item_ptr_offset(leaf, path->slots[0] - 1),
			     item_size);
	return 0;
}

/*
 * make the item pointed to by the path smaller.  new_size indicates
 * how small to make it, and from_end tells us if we just chop bytes
 * off the end of the item or if we shift the item to chop bytes off
 * the front.
 */
void btrfs_truncate_item(struct btrfs_path *path, u32 new_size, int from_end)
{
	int slot;
	struct extent_buffer *leaf;
	struct btrfs_item *item;
	u32 nritems;
	unsigned int data_end;
	unsigned int old_data_start;
	unsigned int old_size;
	unsigned int size_diff;
	int i;
	struct btrfs_map_token token;

	leaf = path->nodes[0];
	slot = path->slots[0];

	old_size = btrfs_item_size_nr(leaf, slot);
	if (old_size == new_size)
		return;

	nritems = btrfs_header_nritems(leaf);
	data_end = leaf_data_end(leaf);

	old_data_start = btrfs_item_offset_nr(leaf, slot);

	size_diff = old_size - new_size;

	BUG_ON(slot < 0);
	BUG_ON(slot >= nritems);

	/*
	 * item0..itemN ... dataN.offset..dataN.size .. data0.size
	 */
	/* first correct the data pointers */
	btrfs_init_map_token(&token, leaf);
	for (i = slot; i < nritems; i++) {
		u32 ioff;
		item = btrfs_item_nr(i);

		ioff = btrfs_token_item_offset(&token, item);
		btrfs_set_token_item_offset(&token, item, ioff + size_diff);
	}

	/* shift the data */
	if (from_end) {
		memmove_extent_buffer(leaf, BTRFS_LEAF_DATA_OFFSET +
			      data_end + size_diff, BTRFS_LEAF_DATA_OFFSET +
			      data_end, old_data_start + new_size - data_end);
	} else {
		struct btrfs_disk_key disk_key;
		u64 offset;

		btrfs_item_key(leaf, &disk_key, slot);

		if (btrfs_disk_key_type(&disk_key) == BTRFS_EXTENT_DATA_KEY) {
			unsigned long ptr;
			struct btrfs_file_extent_item *fi;

			fi = btrfs_item_ptr(leaf, slot,
					    struct btrfs_file_extent_item);
			fi = (struct btrfs_file_extent_item *)(
			     (unsigned long)fi - size_diff);

			if (btrfs_file_extent_type(leaf, fi) ==
			    BTRFS_FILE_EXTENT_INLINE) {
				ptr = btrfs_item_ptr_offset(leaf, slot);
				memmove_extent_buffer(leaf, ptr,
				      (unsigned long)fi,
				      BTRFS_FILE_EXTENT_INLINE_DATA_START);
			}
		}

		memmove_extent_buffer(leaf, BTRFS_LEAF_DATA_OFFSET +
			      data_end + size_diff, BTRFS_LEAF_DATA_OFFSET +
			      data_end, old_data_start - data_end);

		offset = btrfs_disk_key_offset(&disk_key);
		btrfs_set_disk_key_offset(&disk_key, offset + size_diff);
		btrfs_set_item_key(leaf, &disk_key, slot);
		if (slot == 0)
			fixup_low_keys(path, &disk_key, 1);
	}

	item = btrfs_item_nr(slot);
	btrfs_set_item_size(leaf, item, new_size);
	btrfs_mark_buffer_dirty(leaf);

	if (btrfs_leaf_free_space(leaf) < 0) {
		btrfs_print_leaf(leaf);
		BUG();
	}
}

/*
 * make the item pointed to by the path bigger, data_size is the added size.
 */
void btrfs_extend_item(struct btrfs_path *path, u32 data_size)
{
	int slot;
	struct extent_buffer *leaf;
	struct btrfs_item *item;
	u32 nritems;
	unsigned int data_end;
	unsigned int old_data;
	unsigned int old_size;
	int i;
	struct btrfs_map_token token;

	leaf = path->nodes[0];

	nritems = btrfs_header_nritems(leaf);
	data_end = leaf_data_end(leaf);

	if (btrfs_leaf_free_space(leaf) < data_size) {
		btrfs_print_leaf(leaf);
		BUG();
	}
	slot = path->slots[0];
	old_data = btrfs_item_end_nr(leaf, slot);

	BUG_ON(slot < 0);
	if (slot >= nritems) {
		btrfs_print_leaf(leaf);
		btrfs_crit(leaf->fs_info, "slot %d too large, nritems %d",
			   slot, nritems);
		BUG();
	}

	/*
	 * item0..itemN ... dataN.offset..dataN.size .. data0.size
	 */
	/* first correct the data pointers */
	btrfs_init_map_token(&token, leaf);
	for (i = slot; i < nritems; i++) {
		u32 ioff;
		item = btrfs_item_nr(i);

		ioff = btrfs_token_item_offset(&token, item);
		btrfs_set_token_item_offset(&token, item, ioff - data_size);
	}

	/* shift the data */
	memmove_extent_buffer(leaf, BTRFS_LEAF_DATA_OFFSET +
		      data_end - data_size, BTRFS_LEAF_DATA_OFFSET +
		      data_end, old_data - data_end);

	data_end = old_data;
	old_size = btrfs_item_size_nr(leaf, slot);
	item = btrfs_item_nr(slot);
	btrfs_set_item_size(leaf, item, old_size + data_size);
	btrfs_mark_buffer_dirty(leaf);

	if (btrfs_leaf_free_space(leaf) < 0) {
		btrfs_print_leaf(leaf);
		BUG();
	}
}

/**
 * setup_items_for_insert - Helper called before inserting one or more items
 * to a leaf. Main purpose is to save stack depth by doing the bulk of the work
 * in a function that doesn't call btrfs_search_slot
 *
 * @root:	root we are inserting items to
 * @path:	points to the leaf/slot where we are going to insert new items
 * @cpu_key:	array of keys for items to be inserted
 * @data_size:	size of the body of each item we are going to insert
 * @nr:		size of @cpu_key/@data_size arrays
 */
void setup_items_for_insert(struct btrfs_root *root, struct btrfs_path *path,
			    const struct btrfs_key *cpu_key, u32 *data_size,
			    int nr)
{
	struct btrfs_fs_info *fs_info = root->fs_info;
	struct btrfs_item *item;
	int i;
	u32 nritems;
	unsigned int data_end;
	struct btrfs_disk_key disk_key;
	struct extent_buffer *leaf;
	int slot;
	struct btrfs_map_token token;
	u32 total_size;
	u32 total_data = 0;

	for (i = 0; i < nr; i++)
		total_data += data_size[i];
	total_size = total_data + (nr * sizeof(struct btrfs_item));

	if (path->slots[0] == 0) {
		btrfs_cpu_key_to_disk(&disk_key, cpu_key);
		fixup_low_keys(path, &disk_key, 1);
	}
	btrfs_unlock_up_safe(path, 1);

	leaf = path->nodes[0];
	slot = path->slots[0];

	nritems = btrfs_header_nritems(leaf);
	data_end = leaf_data_end(leaf);

	if (btrfs_leaf_free_space(leaf) < total_size) {
		btrfs_print_leaf(leaf);
		btrfs_crit(fs_info, "not enough freespace need %u have %d",
			   total_size, btrfs_leaf_free_space(leaf));
		BUG();
	}

	btrfs_init_map_token(&token, leaf);
	if (slot != nritems) {
		unsigned int old_data = btrfs_item_end_nr(leaf, slot);

		if (old_data < data_end) {
			btrfs_print_leaf(leaf);
			btrfs_crit(fs_info,
		"item at slot %d with data offset %u beyond data end of leaf %u",
				   slot, old_data, data_end);
			BUG();
		}
		/*
		 * item0..itemN ... dataN.offset..dataN.size .. data0.size
		 */
		/* first correct the data pointers */
		for (i = slot; i < nritems; i++) {
			u32 ioff;

			item = btrfs_item_nr(i);
			ioff = btrfs_token_item_offset(&token, item);
			btrfs_set_token_item_offset(&token, item,
						    ioff - total_data);
		}
		/* shift the items */
		memmove_extent_buffer(leaf, btrfs_item_nr_offset(slot + nr),
			      btrfs_item_nr_offset(slot),
			      (nritems - slot) * sizeof(struct btrfs_item));

		/* shift the data */
		memmove_extent_buffer(leaf, BTRFS_LEAF_DATA_OFFSET +
			      data_end - total_data, BTRFS_LEAF_DATA_OFFSET +
			      data_end, old_data - data_end);
		data_end = old_data;
	}

	/* setup the item for the new data */
	for (i = 0; i < nr; i++) {
		btrfs_cpu_key_to_disk(&disk_key, cpu_key + i);
		btrfs_set_item_key(leaf, &disk_key, slot + i);
		item = btrfs_item_nr(slot + i);
		data_end -= data_size[i];
		btrfs_set_token_item_offset(&token, item, data_end);
		btrfs_set_token_item_size(&token, item, data_size[i]);
	}

	btrfs_set_header_nritems(leaf, nritems + nr);
	btrfs_mark_buffer_dirty(leaf);

	if (btrfs_leaf_free_space(leaf) < 0) {
		btrfs_print_leaf(leaf);
		BUG();
	}
}

/*
 * Given a key and some data, insert items into the tree.
 * This does all the path init required, making room in the tree if needed.
 */
int btrfs_insert_empty_items(struct btrfs_trans_handle *trans,
			    struct btrfs_root *root,
			    struct btrfs_path *path,
			    const struct btrfs_key *cpu_key, u32 *data_size,
			    int nr)
{
	int ret = 0;
	int slot;
	int i;
	u32 total_size = 0;
	u32 total_data = 0;

	for (i = 0; i < nr; i++)
		total_data += data_size[i];

	total_size = total_data + (nr * sizeof(struct btrfs_item));
	ret = btrfs_search_slot(trans, root, cpu_key, path, total_size, 1);
	if (ret == 0)
		return -EEXIST;
	if (ret < 0)
		return ret;

	slot = path->slots[0];
	BUG_ON(slot < 0);

	setup_items_for_insert(root, path, cpu_key, data_size, nr);
	return 0;
}

/*
 * Given a key and some data, insert an item into the tree.
 * This does all the path init required, making room in the tree if needed.
 */
int btrfs_insert_item(struct btrfs_trans_handle *trans, struct btrfs_root *root,
		      const struct btrfs_key *cpu_key, void *data,
		      u32 data_size)
{
	int ret = 0;
	struct btrfs_path *path;
	struct extent_buffer *leaf;
	unsigned long ptr;

	path = btrfs_alloc_path();
	if (!path)
		return -ENOMEM;
	ret = btrfs_insert_empty_item(trans, root, path, cpu_key, data_size);
	if (!ret) {
		leaf = path->nodes[0];
		ptr = btrfs_item_ptr_offset(leaf, path->slots[0]);
		write_extent_buffer(leaf, data, ptr, data_size);
		btrfs_mark_buffer_dirty(leaf);
	}
	btrfs_free_path(path);
	return ret;
}

/*
 * delete the pointer from a given node.
 *
 * the tree should have been previously balanced so the deletion does not
 * empty a node.
 */
static void del_ptr(struct btrfs_root *root, struct btrfs_path *path,
		    int level, int slot)
{
	struct extent_buffer *parent = path->nodes[level];
	u32 nritems;
	int ret;

	nritems = btrfs_header_nritems(parent);
	if (slot != nritems - 1) {
		if (level) {
			ret = btrfs_tree_mod_log_insert_move(parent, slot,
					slot + 1, nritems - slot - 1);
			BUG_ON(ret < 0);
		}
		memmove_extent_buffer(parent,
			      btrfs_node_key_ptr_offset(slot),
			      btrfs_node_key_ptr_offset(slot + 1),
			      sizeof(struct btrfs_key_ptr) *
			      (nritems - slot - 1));
	} else if (level) {
		ret = btrfs_tree_mod_log_insert_key(parent, slot,
				BTRFS_MOD_LOG_KEY_REMOVE, GFP_NOFS);
		BUG_ON(ret < 0);
	}

	nritems--;
	btrfs_set_header_nritems(parent, nritems);
	if (nritems == 0 && parent == root->node) {
		BUG_ON(btrfs_header_level(root->node) != 1);
		/* just turn the root into a leaf and break */
		btrfs_set_header_level(root->node, 0);
	} else if (slot == 0) {
		struct btrfs_disk_key disk_key;

		btrfs_node_key(parent, &disk_key, 0);
		fixup_low_keys(path, &disk_key, level + 1);
	}
	btrfs_mark_buffer_dirty(parent);
}

/*
 * a helper function to delete the leaf pointed to by path->slots[1] and
 * path->nodes[1].
 *
 * This deletes the pointer in path->nodes[1] and frees the leaf
 * block extent.  zero is returned if it all worked out, < 0 otherwise.
 *
 * The path must have already been setup for deleting the leaf, including
 * all the proper balancing.  path->nodes[1] must be locked.
 */
static noinline void btrfs_del_leaf(struct btrfs_trans_handle *trans,
				    struct btrfs_root *root,
				    struct btrfs_path *path,
				    struct extent_buffer *leaf)
{
	WARN_ON(btrfs_header_generation(leaf) != trans->transid);
	del_ptr(root, path, 1, path->slots[1]);

	/*
	 * btrfs_free_extent is expensive, we want to make sure we
	 * aren't holding any locks when we call it
	 */
	btrfs_unlock_up_safe(path, 0);

	root_sub_used(root, leaf->len);

	atomic_inc(&leaf->refs);
	btrfs_free_tree_block(trans, root, leaf, 0, 1);
	free_extent_buffer_stale(leaf);
}
/*
 * delete the item at the leaf level in path.  If that empties
 * the leaf, remove it from the tree
 */
int btrfs_del_items(struct btrfs_trans_handle *trans, struct btrfs_root *root,
		    struct btrfs_path *path, int slot, int nr)
{
	struct btrfs_fs_info *fs_info = root->fs_info;
	struct extent_buffer *leaf;
	struct btrfs_item *item;
	u32 last_off;
	u32 dsize = 0;
	int ret = 0;
	int wret;
	int i;
	u32 nritems;

	leaf = path->nodes[0];
	last_off = btrfs_item_offset_nr(leaf, slot + nr - 1);

	for (i = 0; i < nr; i++)
		dsize += btrfs_item_size_nr(leaf, slot + i);

	nritems = btrfs_header_nritems(leaf);

	if (slot + nr != nritems) {
		int data_end = leaf_data_end(leaf);
		struct btrfs_map_token token;

		memmove_extent_buffer(leaf, BTRFS_LEAF_DATA_OFFSET +
			      data_end + dsize,
			      BTRFS_LEAF_DATA_OFFSET + data_end,
			      last_off - data_end);

		btrfs_init_map_token(&token, leaf);
		for (i = slot + nr; i < nritems; i++) {
			u32 ioff;

			item = btrfs_item_nr(i);
			ioff = btrfs_token_item_offset(&token, item);
			btrfs_set_token_item_offset(&token, item, ioff + dsize);
		}

		memmove_extent_buffer(leaf, btrfs_item_nr_offset(slot),
			      btrfs_item_nr_offset(slot + nr),
			      sizeof(struct btrfs_item) *
			      (nritems - slot - nr));
	}
	btrfs_set_header_nritems(leaf, nritems - nr);
	nritems -= nr;

	/* delete the leaf if we've emptied it */
	if (nritems == 0) {
		if (leaf == root->node) {
			btrfs_set_header_level(leaf, 0);
		} else {
			btrfs_clean_tree_block(leaf);
			btrfs_del_leaf(trans, root, path, leaf);
		}
	} else {
		int used = leaf_space_used(leaf, 0, nritems);
		if (slot == 0) {
			struct btrfs_disk_key disk_key;

			btrfs_item_key(leaf, &disk_key, 0);
			fixup_low_keys(path, &disk_key, 1);
		}

		/* delete the leaf if it is mostly empty */
		if (used < BTRFS_LEAF_DATA_SIZE(fs_info) / 3) {
			/* push_leaf_left fixes the path.
			 * make sure the path still points to our leaf
			 * for possible call to del_ptr below
			 */
			slot = path->slots[1];
			atomic_inc(&leaf->refs);

			wret = push_leaf_left(trans, root, path, 1, 1,
					      1, (u32)-1);
			if (wret < 0 && wret != -ENOSPC)
				ret = wret;

			if (path->nodes[0] == leaf &&
			    btrfs_header_nritems(leaf)) {
				wret = push_leaf_right(trans, root, path, 1,
						       1, 1, 0);
				if (wret < 0 && wret != -ENOSPC)
					ret = wret;
			}

			if (btrfs_header_nritems(leaf) == 0) {
				path->slots[1] = slot;
				btrfs_del_leaf(trans, root, path, leaf);
				free_extent_buffer(leaf);
				ret = 0;
			} else {
				/* if we're still in the path, make sure
				 * we're dirty.  Otherwise, one of the
				 * push_leaf functions must have already
				 * dirtied this buffer
				 */
				if (path->nodes[0] == leaf)
					btrfs_mark_buffer_dirty(leaf);
				free_extent_buffer(leaf);
			}
		} else {
			btrfs_mark_buffer_dirty(leaf);
		}
	}
	return ret;
}

/*
 * search the tree again to find a leaf with lesser keys
 * returns 0 if it found something or 1 if there are no lesser leaves.
 * returns < 0 on io errors.
 *
 * This may release the path, and so you may lose any locks held at the
 * time you call it.
 */
int btrfs_prev_leaf(struct btrfs_root *root, struct btrfs_path *path)
{
	struct btrfs_key key;
	struct btrfs_disk_key found_key;
	int ret;

	btrfs_item_key_to_cpu(path->nodes[0], &key, 0);

	if (key.offset > 0) {
		key.offset--;
	} else if (key.type > 0) {
		key.type--;
		key.offset = (u64)-1;
	} else if (key.objectid > 0) {
		key.objectid--;
		key.type = (u8)-1;
		key.offset = (u64)-1;
	} else {
		return 1;
	}

	btrfs_release_path(path);
	ret = btrfs_search_slot(NULL, root, &key, path, 0, 0);
	if (ret < 0)
		return ret;
	btrfs_item_key(path->nodes[0], &found_key, 0);
	ret = comp_keys(&found_key, &key);
	/*
	 * We might have had an item with the previous key in the tree right
	 * before we released our path. And after we released our path, that
	 * item might have been pushed to the first slot (0) of the leaf we
	 * were holding due to a tree balance. Alternatively, an item with the
	 * previous key can exist as the only element of a leaf (big fat item).
	 * Therefore account for these 2 cases, so that our callers (like
	 * btrfs_previous_item) don't miss an existing item with a key matching
	 * the previous key we computed above.
	 */
	if (ret <= 0)
		return 0;
	return 1;
}

/*
 * A helper function to walk down the tree starting at min_key, and looking
 * for nodes or leaves that are have a minimum transaction id.
 * This is used by the btree defrag code, and tree logging
 *
 * This does not cow, but it does stuff the starting key it finds back
 * into min_key, so you can call btrfs_search_slot with cow=1 on the
 * key and get a writable path.
 *
 * This honors path->lowest_level to prevent descent past a given level
 * of the tree.
 *
 * min_trans indicates the oldest transaction that you are interested
 * in walking through.  Any nodes or leaves older than min_trans are
 * skipped over (without reading them).
 *
 * returns zero if something useful was found, < 0 on error and 1 if there
 * was nothing in the tree that matched the search criteria.
 */
int btrfs_search_forward(struct btrfs_root *root, struct btrfs_key *min_key,
			 struct btrfs_path *path,
			 u64 min_trans)
{
	struct extent_buffer *cur;
	struct btrfs_key found_key;
	int slot;
	int sret;
	u32 nritems;
	int level;
	int ret = 1;
	int keep_locks = path->keep_locks;

	path->keep_locks = 1;
again:
	cur = btrfs_read_lock_root_node(root);
	level = btrfs_header_level(cur);
	WARN_ON(path->nodes[level]);
	path->nodes[level] = cur;
	path->locks[level] = BTRFS_READ_LOCK;

	if (btrfs_header_generation(cur) < min_trans) {
		ret = 1;
		goto out;
	}
	while (1) {
		nritems = btrfs_header_nritems(cur);
		level = btrfs_header_level(cur);
		sret = btrfs_bin_search(cur, min_key, &slot);
		if (sret < 0) {
			ret = sret;
			goto out;
		}

		/* at the lowest level, we're done, setup the path and exit */
		if (level == path->lowest_level) {
			if (slot >= nritems)
				goto find_next_key;
			ret = 0;
			path->slots[level] = slot;
			btrfs_item_key_to_cpu(cur, &found_key, slot);
			goto out;
		}
		if (sret && slot > 0)
			slot--;
		/*
		 * check this node pointer against the min_trans parameters.
		 * If it is too old, skip to the next one.
		 */
		while (slot < nritems) {
			u64 gen;

			gen = btrfs_node_ptr_generation(cur, slot);
			if (gen < min_trans) {
				slot++;
				continue;
			}
			break;
		}
find_next_key:
		/*
		 * we didn't find a candidate key in this node, walk forward
		 * and find another one
		 */
		if (slot >= nritems) {
			path->slots[level] = slot;
			sret = btrfs_find_next_key(root, path, min_key, level,
						  min_trans);
			if (sret == 0) {
				btrfs_release_path(path);
				goto again;
			} else {
				goto out;
			}
		}
		/* save our key for returning back */
		btrfs_node_key_to_cpu(cur, &found_key, slot);
		path->slots[level] = slot;
		if (level == path->lowest_level) {
			ret = 0;
			goto out;
		}
		cur = btrfs_read_node_slot(cur, slot);
		if (IS_ERR(cur)) {
			ret = PTR_ERR(cur);
			goto out;
		}

		btrfs_tree_read_lock(cur);

		path->locks[level - 1] = BTRFS_READ_LOCK;
		path->nodes[level - 1] = cur;
		unlock_up(path, level, 1, 0, NULL);
	}
out:
	path->keep_locks = keep_locks;
	if (ret == 0) {
		btrfs_unlock_up_safe(path, path->lowest_level + 1);
		memcpy(min_key, &found_key, sizeof(found_key));
	}
	return ret;
}

<<<<<<< HEAD
static int tree_move_down(struct btrfs_path *path, int *level)
{
	struct extent_buffer *eb;

	BUG_ON(*level == 0);
	eb = read_node_slot(path->nodes[*level], path->slots[*level]);
	if (IS_ERR(eb))
		return PTR_ERR(eb);

	path->nodes[*level - 1] = eb;
	path->slots[*level - 1] = 0;
	(*level)--;
	return 0;
}

static int tree_move_next_or_upnext(struct btrfs_path *path,
				    int *level, int root_level)
{
	int ret = 0;
	int nritems;
	nritems = btrfs_header_nritems(path->nodes[*level]);

	path->slots[*level]++;

	while (path->slots[*level] >= nritems) {
		if (*level == root_level)
			return -1;

		/* move upnext */
		path->slots[*level] = 0;
		free_extent_buffer(path->nodes[*level]);
		path->nodes[*level] = NULL;
		(*level)++;
		path->slots[*level]++;

		nritems = btrfs_header_nritems(path->nodes[*level]);
		ret = 1;
	}
	return ret;
}

/*
 * Returns 1 if it had to move up and next. 0 is returned if it moved only next
 * or down.
 */
static int tree_advance(struct btrfs_path *path,
			int *level, int root_level,
			int allow_down,
			struct btrfs_key *key)
{
	int ret;

	if (*level == 0 || !allow_down) {
		ret = tree_move_next_or_upnext(path, level, root_level);
	} else {
		ret = tree_move_down(path, level);
	}
	if (ret >= 0) {
		if (*level == 0)
			btrfs_item_key_to_cpu(path->nodes[*level], key,
					path->slots[*level]);
		else
			btrfs_node_key_to_cpu(path->nodes[*level], key,
					path->slots[*level]);
	}
	return ret;
}

static int tree_compare_item(struct btrfs_path *left_path,
			     struct btrfs_path *right_path,
			     char *tmp_buf)
{
	int cmp;
	int len1, len2;
	unsigned long off1, off2;

	len1 = btrfs_item_size_nr(left_path->nodes[0], left_path->slots[0]);
	len2 = btrfs_item_size_nr(right_path->nodes[0], right_path->slots[0]);
	if (len1 != len2)
		return 1;

	off1 = btrfs_item_ptr_offset(left_path->nodes[0], left_path->slots[0]);
	off2 = btrfs_item_ptr_offset(right_path->nodes[0],
				right_path->slots[0]);

	read_extent_buffer(left_path->nodes[0], tmp_buf, off1, len1);

	cmp = memcmp_extent_buffer(right_path->nodes[0], tmp_buf, off2, len1);
	if (cmp)
		return 1;
	return 0;
}

#define ADVANCE 1
#define ADVANCE_ONLY_NEXT -1

/*
 * This function compares two trees and calls the provided callback for
 * every changed/new/deleted item it finds.
 * If shared tree blocks are encountered, whole subtrees are skipped, making
 * the compare pretty fast on snapshotted subvolumes.
 *
 * This currently works on commit roots only. As commit roots are read only,
 * we don't do any locking. The commit roots are protected with transactions.
 * Transactions are ended and rejoined when a commit is tried in between.
 *
 * This function checks for modifications done to the trees while comparing.
 * If it detects a change, it aborts immediately.
 */
int btrfs_compare_trees(struct btrfs_root *left_root,
			struct btrfs_root *right_root,
			btrfs_changed_cb_t changed_cb, void *ctx)
{
	struct btrfs_fs_info *fs_info = left_root->fs_info;
	int ret;
	int cmp;
	struct btrfs_path *left_path = NULL;
	struct btrfs_path *right_path = NULL;
	struct btrfs_key left_key;
	struct btrfs_key right_key;
	char *tmp_buf = NULL;
	int left_root_level;
	int right_root_level;
	int left_level;
	int right_level;
	int left_end_reached;
	int right_end_reached;
	int advance_left;
	int advance_right;
	u64 left_blockptr;
	u64 right_blockptr;
	u64 left_gen;
	u64 right_gen;

	left_path = btrfs_alloc_path();
	if (!left_path) {
		ret = -ENOMEM;
		goto out;
	}
	right_path = btrfs_alloc_path();
	if (!right_path) {
		ret = -ENOMEM;
		goto out;
	}

	tmp_buf = kvmalloc(fs_info->nodesize, GFP_KERNEL);
	if (!tmp_buf) {
		ret = -ENOMEM;
		goto out;
	}

	left_path->search_commit_root = 1;
	left_path->skip_locking = 1;
	right_path->search_commit_root = 1;
	right_path->skip_locking = 1;

	/*
	 * Strategy: Go to the first items of both trees. Then do
	 *
	 * If both trees are at level 0
	 *   Compare keys of current items
	 *     If left < right treat left item as new, advance left tree
	 *       and repeat
	 *     If left > right treat right item as deleted, advance right tree
	 *       and repeat
	 *     If left == right do deep compare of items, treat as changed if
	 *       needed, advance both trees and repeat
	 * If both trees are at the same level but not at level 0
	 *   Compare keys of current nodes/leafs
	 *     If left < right advance left tree and repeat
	 *     If left > right advance right tree and repeat
	 *     If left == right compare blockptrs of the next nodes/leafs
	 *       If they match advance both trees but stay at the same level
	 *         and repeat
	 *       If they don't match advance both trees while allowing to go
	 *         deeper and repeat
	 * If tree levels are different
	 *   Advance the tree that needs it and repeat
	 *
	 * Advancing a tree means:
	 *   If we are at level 0, try to go to the next slot. If that's not
	 *   possible, go one level up and repeat. Stop when we found a level
	 *   where we could go to the next slot. We may at this point be on a
	 *   node or a leaf.
	 *
	 *   If we are not at level 0 and not on shared tree blocks, go one
	 *   level deeper.
	 *
	 *   If we are not at level 0 and on shared tree blocks, go one slot to
	 *   the right if possible or go up and right.
	 */

	down_read(&fs_info->commit_root_sem);
	left_level = btrfs_header_level(left_root->commit_root);
	left_root_level = left_level;
	left_path->nodes[left_level] =
			btrfs_clone_extent_buffer(left_root->commit_root);
	if (!left_path->nodes[left_level]) {
		up_read(&fs_info->commit_root_sem);
		ret = -ENOMEM;
		goto out;
	}

	right_level = btrfs_header_level(right_root->commit_root);
	right_root_level = right_level;
	right_path->nodes[right_level] =
			btrfs_clone_extent_buffer(right_root->commit_root);
	if (!right_path->nodes[right_level]) {
		up_read(&fs_info->commit_root_sem);
		ret = -ENOMEM;
		goto out;
	}
	up_read(&fs_info->commit_root_sem);

	if (left_level == 0)
		btrfs_item_key_to_cpu(left_path->nodes[left_level],
				&left_key, left_path->slots[left_level]);
	else
		btrfs_node_key_to_cpu(left_path->nodes[left_level],
				&left_key, left_path->slots[left_level]);
	if (right_level == 0)
		btrfs_item_key_to_cpu(right_path->nodes[right_level],
				&right_key, right_path->slots[right_level]);
	else
		btrfs_node_key_to_cpu(right_path->nodes[right_level],
				&right_key, right_path->slots[right_level]);

	left_end_reached = right_end_reached = 0;
	advance_left = advance_right = 0;

	while (1) {
		cond_resched();
		if (advance_left && !left_end_reached) {
			ret = tree_advance(left_path, &left_level,
					left_root_level,
					advance_left != ADVANCE_ONLY_NEXT,
					&left_key);
			if (ret == -1)
				left_end_reached = ADVANCE;
			else if (ret < 0)
				goto out;
			advance_left = 0;
		}
		if (advance_right && !right_end_reached) {
			ret = tree_advance(right_path, &right_level,
					right_root_level,
					advance_right != ADVANCE_ONLY_NEXT,
					&right_key);
			if (ret == -1)
				right_end_reached = ADVANCE;
			else if (ret < 0)
				goto out;
			advance_right = 0;
		}

		if (left_end_reached && right_end_reached) {
			ret = 0;
			goto out;
		} else if (left_end_reached) {
			if (right_level == 0) {
				ret = changed_cb(left_path, right_path,
						&right_key,
						BTRFS_COMPARE_TREE_DELETED,
						ctx);
				if (ret < 0)
					goto out;
			}
			advance_right = ADVANCE;
			continue;
		} else if (right_end_reached) {
			if (left_level == 0) {
				ret = changed_cb(left_path, right_path,
						&left_key,
						BTRFS_COMPARE_TREE_NEW,
						ctx);
				if (ret < 0)
					goto out;
			}
			advance_left = ADVANCE;
			continue;
		}

		if (left_level == 0 && right_level == 0) {
			cmp = btrfs_comp_cpu_keys(&left_key, &right_key);
			if (cmp < 0) {
				ret = changed_cb(left_path, right_path,
						&left_key,
						BTRFS_COMPARE_TREE_NEW,
						ctx);
				if (ret < 0)
					goto out;
				advance_left = ADVANCE;
			} else if (cmp > 0) {
				ret = changed_cb(left_path, right_path,
						&right_key,
						BTRFS_COMPARE_TREE_DELETED,
						ctx);
				if (ret < 0)
					goto out;
				advance_right = ADVANCE;
			} else {
				enum btrfs_compare_tree_result result;

				WARN_ON(!extent_buffer_uptodate(left_path->nodes[0]));
				ret = tree_compare_item(left_path, right_path,
							tmp_buf);
				if (ret)
					result = BTRFS_COMPARE_TREE_CHANGED;
				else
					result = BTRFS_COMPARE_TREE_SAME;
				ret = changed_cb(left_path, right_path,
						 &left_key, result, ctx);
				if (ret < 0)
					goto out;
				advance_left = ADVANCE;
				advance_right = ADVANCE;
			}
		} else if (left_level == right_level) {
			cmp = btrfs_comp_cpu_keys(&left_key, &right_key);
			if (cmp < 0) {
				advance_left = ADVANCE;
			} else if (cmp > 0) {
				advance_right = ADVANCE;
			} else {
				left_blockptr = btrfs_node_blockptr(
						left_path->nodes[left_level],
						left_path->slots[left_level]);
				right_blockptr = btrfs_node_blockptr(
						right_path->nodes[right_level],
						right_path->slots[right_level]);
				left_gen = btrfs_node_ptr_generation(
						left_path->nodes[left_level],
						left_path->slots[left_level]);
				right_gen = btrfs_node_ptr_generation(
						right_path->nodes[right_level],
						right_path->slots[right_level]);
				if (left_blockptr == right_blockptr &&
				    left_gen == right_gen) {
					/*
					 * As we're on a shared block, don't
					 * allow to go deeper.
					 */
					advance_left = ADVANCE_ONLY_NEXT;
					advance_right = ADVANCE_ONLY_NEXT;
				} else {
					advance_left = ADVANCE;
					advance_right = ADVANCE;
				}
			}
		} else if (left_level < right_level) {
			advance_right = ADVANCE;
		} else {
			advance_left = ADVANCE;
		}
	}

out:
	btrfs_free_path(left_path);
	btrfs_free_path(right_path);
	kvfree(tmp_buf);
	return ret;
}

=======
>>>>>>> 7d2a07b7
/*
 * this is similar to btrfs_next_leaf, but does not try to preserve
 * and fixup the path.  It looks for and returns the next key in the
 * tree based on the current path and the min_trans parameters.
 *
 * 0 is returned if another key is found, < 0 if there are any errors
 * and 1 is returned if there are no higher keys in the tree
 *
 * path->keep_locks should be set to 1 on the search made before
 * calling this function.
 */
int btrfs_find_next_key(struct btrfs_root *root, struct btrfs_path *path,
			struct btrfs_key *key, int level, u64 min_trans)
{
	int slot;
	struct extent_buffer *c;

	WARN_ON(!path->keep_locks && !path->skip_locking);
	while (level < BTRFS_MAX_LEVEL) {
		if (!path->nodes[level])
			return 1;

		slot = path->slots[level] + 1;
		c = path->nodes[level];
next:
		if (slot >= btrfs_header_nritems(c)) {
			int ret;
			int orig_lowest;
			struct btrfs_key cur_key;
			if (level + 1 >= BTRFS_MAX_LEVEL ||
			    !path->nodes[level + 1])
				return 1;

			if (path->locks[level + 1] || path->skip_locking) {
				level++;
				continue;
			}

			slot = btrfs_header_nritems(c) - 1;
			if (level == 0)
				btrfs_item_key_to_cpu(c, &cur_key, slot);
			else
				btrfs_node_key_to_cpu(c, &cur_key, slot);

			orig_lowest = path->lowest_level;
			btrfs_release_path(path);
			path->lowest_level = level;
			ret = btrfs_search_slot(NULL, root, &cur_key, path,
						0, 0);
			path->lowest_level = orig_lowest;
			if (ret < 0)
				return ret;

			c = path->nodes[level];
			slot = path->slots[level];
			if (ret == 0)
				slot++;
			goto next;
		}

		if (level == 0)
			btrfs_item_key_to_cpu(c, key, slot);
		else {
			u64 gen = btrfs_node_ptr_generation(c, slot);

			if (gen < min_trans) {
				slot++;
				goto next;
			}
			btrfs_node_key_to_cpu(c, key, slot);
		}
		return 0;
	}
	return 1;
}

/*
 * search the tree again to find a leaf with greater keys
 * returns 0 if it found something or 1 if there are no greater leaves.
 * returns < 0 on io errors.
 */
int btrfs_next_leaf(struct btrfs_root *root, struct btrfs_path *path)
{
	return btrfs_next_old_leaf(root, path, 0);
}

int btrfs_next_old_leaf(struct btrfs_root *root, struct btrfs_path *path,
			u64 time_seq)
{
	int slot;
	int level;
	struct extent_buffer *c;
	struct extent_buffer *next;
	struct btrfs_key key;
	u32 nritems;
	int ret;
	int i;

	nritems = btrfs_header_nritems(path->nodes[0]);
	if (nritems == 0)
		return 1;

	btrfs_item_key_to_cpu(path->nodes[0], &key, nritems - 1);
again:
	level = 1;
	next = NULL;
	btrfs_release_path(path);

	path->keep_locks = 1;

	if (time_seq)
		ret = btrfs_search_old_slot(root, &key, path, time_seq);
	else
		ret = btrfs_search_slot(NULL, root, &key, path, 0, 0);
	path->keep_locks = 0;

	if (ret < 0)
		return ret;

	nritems = btrfs_header_nritems(path->nodes[0]);
	/*
	 * by releasing the path above we dropped all our locks.  A balance
	 * could have added more items next to the key that used to be
	 * at the very end of the block.  So, check again here and
	 * advance the path if there are now more items available.
	 */
	if (nritems > 0 && path->slots[0] < nritems - 1) {
		if (ret == 0)
			path->slots[0]++;
		ret = 0;
		goto done;
	}
	/*
	 * So the above check misses one case:
	 * - after releasing the path above, someone has removed the item that
	 *   used to be at the very end of the block, and balance between leafs
	 *   gets another one with bigger key.offset to replace it.
	 *
	 * This one should be returned as well, or we can get leaf corruption
	 * later(esp. in __btrfs_drop_extents()).
	 *
	 * And a bit more explanation about this check,
	 * with ret > 0, the key isn't found, the path points to the slot
	 * where it should be inserted, so the path->slots[0] item must be the
	 * bigger one.
	 */
	if (nritems > 0 && ret > 0 && path->slots[0] == nritems - 1) {
		ret = 0;
		goto done;
	}

	while (level < BTRFS_MAX_LEVEL) {
		if (!path->nodes[level]) {
			ret = 1;
			goto done;
		}

		slot = path->slots[level] + 1;
		c = path->nodes[level];
		if (slot >= btrfs_header_nritems(c)) {
			level++;
			if (level == BTRFS_MAX_LEVEL) {
				ret = 1;
				goto done;
			}
			continue;
		}


		/*
		 * Our current level is where we're going to start from, and to
		 * make sure lockdep doesn't complain we need to drop our locks
		 * and nodes from 0 to our current level.
		 */
		for (i = 0; i < level; i++) {
			if (path->locks[level]) {
				btrfs_tree_read_unlock(path->nodes[i]);
				path->locks[i] = 0;
			}
			free_extent_buffer(path->nodes[i]);
			path->nodes[i] = NULL;
		}

		next = c;
		ret = read_block_for_search(root, path, &next, level,
					    slot, &key);
		if (ret == -EAGAIN)
			goto again;

		if (ret < 0) {
			btrfs_release_path(path);
			goto done;
		}

		if (!path->skip_locking) {
			ret = btrfs_try_tree_read_lock(next);
			if (!ret && time_seq) {
				/*
				 * If we don't get the lock, we may be racing
				 * with push_leaf_left, holding that lock while
				 * itself waiting for the leaf we've currently
				 * locked. To solve this situation, we give up
				 * on our lock and cycle.
				 */
				free_extent_buffer(next);
				btrfs_release_path(path);
				cond_resched();
				goto again;
			}
			if (!ret)
				btrfs_tree_read_lock(next);
		}
		break;
	}
	path->slots[level] = slot;
	while (1) {
		level--;
		path->nodes[level] = next;
		path->slots[level] = 0;
		if (!path->skip_locking)
			path->locks[level] = BTRFS_READ_LOCK;
		if (!level)
			break;

		ret = read_block_for_search(root, path, &next, level,
					    0, &key);
		if (ret == -EAGAIN)
			goto again;

		if (ret < 0) {
			btrfs_release_path(path);
			goto done;
		}

		if (!path->skip_locking)
			btrfs_tree_read_lock(next);
	}
	ret = 0;
done:
	unlock_up(path, 0, 1, 0, NULL);

	return ret;
}

/*
 * this uses btrfs_prev_leaf to walk backwards in the tree, and keeps
 * searching until it gets past min_objectid or finds an item of 'type'
 *
 * returns 0 if something is found, 1 if nothing was found and < 0 on error
 */
int btrfs_previous_item(struct btrfs_root *root,
			struct btrfs_path *path, u64 min_objectid,
			int type)
{
	struct btrfs_key found_key;
	struct extent_buffer *leaf;
	u32 nritems;
	int ret;

	while (1) {
		if (path->slots[0] == 0) {
			ret = btrfs_prev_leaf(root, path);
			if (ret != 0)
				return ret;
		} else {
			path->slots[0]--;
		}
		leaf = path->nodes[0];
		nritems = btrfs_header_nritems(leaf);
		if (nritems == 0)
			return 1;
		if (path->slots[0] == nritems)
			path->slots[0]--;

		btrfs_item_key_to_cpu(leaf, &found_key, path->slots[0]);
		if (found_key.objectid < min_objectid)
			break;
		if (found_key.type == type)
			return 0;
		if (found_key.objectid == min_objectid &&
		    found_key.type < type)
			break;
	}
	return 1;
}

/*
 * search in extent tree to find a previous Metadata/Data extent item with
 * min objecitd.
 *
 * returns 0 if something is found, 1 if nothing was found and < 0 on error
 */
int btrfs_previous_extent_item(struct btrfs_root *root,
			struct btrfs_path *path, u64 min_objectid)
{
	struct btrfs_key found_key;
	struct extent_buffer *leaf;
	u32 nritems;
	int ret;

	while (1) {
		if (path->slots[0] == 0) {
			ret = btrfs_prev_leaf(root, path);
			if (ret != 0)
				return ret;
		} else {
			path->slots[0]--;
		}
		leaf = path->nodes[0];
		nritems = btrfs_header_nritems(leaf);
		if (nritems == 0)
			return 1;
		if (path->slots[0] == nritems)
			path->slots[0]--;

		btrfs_item_key_to_cpu(leaf, &found_key, path->slots[0]);
		if (found_key.objectid < min_objectid)
			break;
		if (found_key.type == BTRFS_EXTENT_ITEM_KEY ||
		    found_key.type == BTRFS_METADATA_ITEM_KEY)
			return 0;
		if (found_key.objectid == min_objectid &&
		    found_key.type < BTRFS_EXTENT_ITEM_KEY)
			break;
	}
	return 1;
}<|MERGE_RESOLUTION|>--- conflicted
+++ resolved
@@ -234,599 +234,6 @@
 	return 0;
 }
 
-<<<<<<< HEAD
-enum mod_log_op {
-	MOD_LOG_KEY_REPLACE,
-	MOD_LOG_KEY_ADD,
-	MOD_LOG_KEY_REMOVE,
-	MOD_LOG_KEY_REMOVE_WHILE_FREEING,
-	MOD_LOG_KEY_REMOVE_WHILE_MOVING,
-	MOD_LOG_MOVE_KEYS,
-	MOD_LOG_ROOT_REPLACE,
-};
-
-struct tree_mod_root {
-	u64 logical;
-	u8 level;
-};
-
-struct tree_mod_elem {
-	struct rb_node node;
-	u64 logical;
-	u64 seq;
-	enum mod_log_op op;
-
-	/* this is used for MOD_LOG_KEY_* and MOD_LOG_MOVE_KEYS operations */
-	int slot;
-
-	/* this is used for MOD_LOG_KEY* and MOD_LOG_ROOT_REPLACE */
-	u64 generation;
-
-	/* those are used for op == MOD_LOG_KEY_{REPLACE,REMOVE} */
-	struct btrfs_disk_key key;
-	u64 blockptr;
-
-	/* this is used for op == MOD_LOG_MOVE_KEYS */
-	struct {
-		int dst_slot;
-		int nr_items;
-	} move;
-
-	/* this is used for op == MOD_LOG_ROOT_REPLACE */
-	struct tree_mod_root old_root;
-};
-
-/*
- * Pull a new tree mod seq number for our operation.
- */
-static inline u64 btrfs_inc_tree_mod_seq(struct btrfs_fs_info *fs_info)
-{
-	return atomic64_inc_return(&fs_info->tree_mod_seq);
-}
-
-/*
- * This adds a new blocker to the tree mod log's blocker list if the @elem
- * passed does not already have a sequence number set. So when a caller expects
- * to record tree modifications, it should ensure to set elem->seq to zero
- * before calling btrfs_get_tree_mod_seq.
- * Returns a fresh, unused tree log modification sequence number, even if no new
- * blocker was added.
- */
-u64 btrfs_get_tree_mod_seq(struct btrfs_fs_info *fs_info,
-			   struct seq_list *elem)
-{
-	write_lock(&fs_info->tree_mod_log_lock);
-	if (!elem->seq) {
-		elem->seq = btrfs_inc_tree_mod_seq(fs_info);
-		list_add_tail(&elem->list, &fs_info->tree_mod_seq_list);
-	}
-	write_unlock(&fs_info->tree_mod_log_lock);
-
-	return elem->seq;
-}
-
-void btrfs_put_tree_mod_seq(struct btrfs_fs_info *fs_info,
-			    struct seq_list *elem)
-{
-	struct rb_root *tm_root;
-	struct rb_node *node;
-	struct rb_node *next;
-	struct seq_list *cur_elem;
-	struct tree_mod_elem *tm;
-	u64 min_seq = (u64)-1;
-	u64 seq_putting = elem->seq;
-
-	if (!seq_putting)
-		return;
-
-	write_lock(&fs_info->tree_mod_log_lock);
-	list_del(&elem->list);
-	elem->seq = 0;
-
-	list_for_each_entry(cur_elem, &fs_info->tree_mod_seq_list, list) {
-		if (cur_elem->seq < min_seq) {
-			if (seq_putting > cur_elem->seq) {
-				/*
-				 * blocker with lower sequence number exists, we
-				 * cannot remove anything from the log
-				 */
-				write_unlock(&fs_info->tree_mod_log_lock);
-				return;
-			}
-			min_seq = cur_elem->seq;
-		}
-	}
-
-	/*
-	 * anything that's lower than the lowest existing (read: blocked)
-	 * sequence number can be removed from the tree.
-	 */
-	tm_root = &fs_info->tree_mod_log;
-	for (node = rb_first(tm_root); node; node = next) {
-		next = rb_next(node);
-		tm = rb_entry(node, struct tree_mod_elem, node);
-		if (tm->seq >= min_seq)
-			continue;
-		rb_erase(node, tm_root);
-		kfree(tm);
-	}
-	write_unlock(&fs_info->tree_mod_log_lock);
-}
-
-/*
- * key order of the log:
- *       node/leaf start address -> sequence
- *
- * The 'start address' is the logical address of the *new* root node
- * for root replace operations, or the logical address of the affected
- * block for all other operations.
- *
- * Note: must be called with write lock for fs_info::tree_mod_log_lock.
- */
-static noinline int
-__tree_mod_log_insert(struct btrfs_fs_info *fs_info, struct tree_mod_elem *tm)
-{
-	struct rb_root *tm_root;
-	struct rb_node **new;
-	struct rb_node *parent = NULL;
-	struct tree_mod_elem *cur;
-
-	tm->seq = btrfs_inc_tree_mod_seq(fs_info);
-
-	tm_root = &fs_info->tree_mod_log;
-	new = &tm_root->rb_node;
-	while (*new) {
-		cur = rb_entry(*new, struct tree_mod_elem, node);
-		parent = *new;
-		if (cur->logical < tm->logical)
-			new = &((*new)->rb_left);
-		else if (cur->logical > tm->logical)
-			new = &((*new)->rb_right);
-		else if (cur->seq < tm->seq)
-			new = &((*new)->rb_left);
-		else if (cur->seq > tm->seq)
-			new = &((*new)->rb_right);
-		else
-			return -EEXIST;
-	}
-
-	rb_link_node(&tm->node, parent, new);
-	rb_insert_color(&tm->node, tm_root);
-	return 0;
-}
-
-/*
- * Determines if logging can be omitted. Returns 1 if it can. Otherwise, it
- * returns zero with the tree_mod_log_lock acquired. The caller must hold
- * this until all tree mod log insertions are recorded in the rb tree and then
- * write unlock fs_info::tree_mod_log_lock.
- */
-static inline int tree_mod_dont_log(struct btrfs_fs_info *fs_info,
-				    struct extent_buffer *eb) {
-	smp_mb();
-	if (list_empty(&(fs_info)->tree_mod_seq_list))
-		return 1;
-	if (eb && btrfs_header_level(eb) == 0)
-		return 1;
-
-	write_lock(&fs_info->tree_mod_log_lock);
-	if (list_empty(&(fs_info)->tree_mod_seq_list)) {
-		write_unlock(&fs_info->tree_mod_log_lock);
-		return 1;
-	}
-
-	return 0;
-}
-
-/* Similar to tree_mod_dont_log, but doesn't acquire any locks. */
-static inline int tree_mod_need_log(const struct btrfs_fs_info *fs_info,
-				    struct extent_buffer *eb)
-{
-	smp_mb();
-	if (list_empty(&(fs_info)->tree_mod_seq_list))
-		return 0;
-	if (eb && btrfs_header_level(eb) == 0)
-		return 0;
-
-	return 1;
-}
-
-static struct tree_mod_elem *
-alloc_tree_mod_elem(struct extent_buffer *eb, int slot,
-		    enum mod_log_op op, gfp_t flags)
-{
-	struct tree_mod_elem *tm;
-
-	tm = kzalloc(sizeof(*tm), flags);
-	if (!tm)
-		return NULL;
-
-	tm->logical = eb->start;
-	if (op != MOD_LOG_KEY_ADD) {
-		btrfs_node_key(eb, &tm->key, slot);
-		tm->blockptr = btrfs_node_blockptr(eb, slot);
-	}
-	tm->op = op;
-	tm->slot = slot;
-	tm->generation = btrfs_node_ptr_generation(eb, slot);
-	RB_CLEAR_NODE(&tm->node);
-
-	return tm;
-}
-
-static noinline int tree_mod_log_insert_key(struct extent_buffer *eb, int slot,
-		enum mod_log_op op, gfp_t flags)
-{
-	struct tree_mod_elem *tm;
-	int ret;
-
-	if (!tree_mod_need_log(eb->fs_info, eb))
-		return 0;
-
-	tm = alloc_tree_mod_elem(eb, slot, op, flags);
-	if (!tm)
-		return -ENOMEM;
-
-	if (tree_mod_dont_log(eb->fs_info, eb)) {
-		kfree(tm);
-		return 0;
-	}
-
-	ret = __tree_mod_log_insert(eb->fs_info, tm);
-	write_unlock(&eb->fs_info->tree_mod_log_lock);
-	if (ret)
-		kfree(tm);
-
-	return ret;
-}
-
-static noinline int tree_mod_log_insert_move(struct extent_buffer *eb,
-		int dst_slot, int src_slot, int nr_items)
-{
-	struct tree_mod_elem *tm = NULL;
-	struct tree_mod_elem **tm_list = NULL;
-	int ret = 0;
-	int i;
-	int locked = 0;
-
-	if (!tree_mod_need_log(eb->fs_info, eb))
-		return 0;
-
-	tm_list = kcalloc(nr_items, sizeof(struct tree_mod_elem *), GFP_NOFS);
-	if (!tm_list)
-		return -ENOMEM;
-
-	tm = kzalloc(sizeof(*tm), GFP_NOFS);
-	if (!tm) {
-		ret = -ENOMEM;
-		goto free_tms;
-	}
-
-	tm->logical = eb->start;
-	tm->slot = src_slot;
-	tm->move.dst_slot = dst_slot;
-	tm->move.nr_items = nr_items;
-	tm->op = MOD_LOG_MOVE_KEYS;
-
-	for (i = 0; i + dst_slot < src_slot && i < nr_items; i++) {
-		tm_list[i] = alloc_tree_mod_elem(eb, i + dst_slot,
-		    MOD_LOG_KEY_REMOVE_WHILE_MOVING, GFP_NOFS);
-		if (!tm_list[i]) {
-			ret = -ENOMEM;
-			goto free_tms;
-		}
-	}
-
-	if (tree_mod_dont_log(eb->fs_info, eb))
-		goto free_tms;
-	locked = 1;
-
-	/*
-	 * When we override something during the move, we log these removals.
-	 * This can only happen when we move towards the beginning of the
-	 * buffer, i.e. dst_slot < src_slot.
-	 */
-	for (i = 0; i + dst_slot < src_slot && i < nr_items; i++) {
-		ret = __tree_mod_log_insert(eb->fs_info, tm_list[i]);
-		if (ret)
-			goto free_tms;
-	}
-
-	ret = __tree_mod_log_insert(eb->fs_info, tm);
-	if (ret)
-		goto free_tms;
-	write_unlock(&eb->fs_info->tree_mod_log_lock);
-	kfree(tm_list);
-
-	return 0;
-free_tms:
-	for (i = 0; i < nr_items; i++) {
-		if (tm_list[i] && !RB_EMPTY_NODE(&tm_list[i]->node))
-			rb_erase(&tm_list[i]->node, &eb->fs_info->tree_mod_log);
-		kfree(tm_list[i]);
-	}
-	if (locked)
-		write_unlock(&eb->fs_info->tree_mod_log_lock);
-	kfree(tm_list);
-	kfree(tm);
-
-	return ret;
-}
-
-static inline int
-__tree_mod_log_free_eb(struct btrfs_fs_info *fs_info,
-		       struct tree_mod_elem **tm_list,
-		       int nritems)
-{
-	int i, j;
-	int ret;
-
-	for (i = nritems - 1; i >= 0; i--) {
-		ret = __tree_mod_log_insert(fs_info, tm_list[i]);
-		if (ret) {
-			for (j = nritems - 1; j > i; j--)
-				rb_erase(&tm_list[j]->node,
-					 &fs_info->tree_mod_log);
-			return ret;
-		}
-	}
-
-	return 0;
-}
-
-static noinline int tree_mod_log_insert_root(struct extent_buffer *old_root,
-			 struct extent_buffer *new_root, int log_removal)
-{
-	struct btrfs_fs_info *fs_info = old_root->fs_info;
-	struct tree_mod_elem *tm = NULL;
-	struct tree_mod_elem **tm_list = NULL;
-	int nritems = 0;
-	int ret = 0;
-	int i;
-
-	if (!tree_mod_need_log(fs_info, NULL))
-		return 0;
-
-	if (log_removal && btrfs_header_level(old_root) > 0) {
-		nritems = btrfs_header_nritems(old_root);
-		tm_list = kcalloc(nritems, sizeof(struct tree_mod_elem *),
-				  GFP_NOFS);
-		if (!tm_list) {
-			ret = -ENOMEM;
-			goto free_tms;
-		}
-		for (i = 0; i < nritems; i++) {
-			tm_list[i] = alloc_tree_mod_elem(old_root, i,
-			    MOD_LOG_KEY_REMOVE_WHILE_FREEING, GFP_NOFS);
-			if (!tm_list[i]) {
-				ret = -ENOMEM;
-				goto free_tms;
-			}
-		}
-	}
-
-	tm = kzalloc(sizeof(*tm), GFP_NOFS);
-	if (!tm) {
-		ret = -ENOMEM;
-		goto free_tms;
-	}
-
-	tm->logical = new_root->start;
-	tm->old_root.logical = old_root->start;
-	tm->old_root.level = btrfs_header_level(old_root);
-	tm->generation = btrfs_header_generation(old_root);
-	tm->op = MOD_LOG_ROOT_REPLACE;
-
-	if (tree_mod_dont_log(fs_info, NULL))
-		goto free_tms;
-
-	if (tm_list)
-		ret = __tree_mod_log_free_eb(fs_info, tm_list, nritems);
-	if (!ret)
-		ret = __tree_mod_log_insert(fs_info, tm);
-
-	write_unlock(&fs_info->tree_mod_log_lock);
-	if (ret)
-		goto free_tms;
-	kfree(tm_list);
-
-	return ret;
-
-free_tms:
-	if (tm_list) {
-		for (i = 0; i < nritems; i++)
-			kfree(tm_list[i]);
-		kfree(tm_list);
-	}
-	kfree(tm);
-
-	return ret;
-}
-
-static struct tree_mod_elem *
-__tree_mod_log_search(struct btrfs_fs_info *fs_info, u64 start, u64 min_seq,
-		      int smallest)
-{
-	struct rb_root *tm_root;
-	struct rb_node *node;
-	struct tree_mod_elem *cur = NULL;
-	struct tree_mod_elem *found = NULL;
-
-	read_lock(&fs_info->tree_mod_log_lock);
-	tm_root = &fs_info->tree_mod_log;
-	node = tm_root->rb_node;
-	while (node) {
-		cur = rb_entry(node, struct tree_mod_elem, node);
-		if (cur->logical < start) {
-			node = node->rb_left;
-		} else if (cur->logical > start) {
-			node = node->rb_right;
-		} else if (cur->seq < min_seq) {
-			node = node->rb_left;
-		} else if (!smallest) {
-			/* we want the node with the highest seq */
-			if (found)
-				BUG_ON(found->seq > cur->seq);
-			found = cur;
-			node = node->rb_left;
-		} else if (cur->seq > min_seq) {
-			/* we want the node with the smallest seq */
-			if (found)
-				BUG_ON(found->seq < cur->seq);
-			found = cur;
-			node = node->rb_right;
-		} else {
-			found = cur;
-			break;
-		}
-	}
-	read_unlock(&fs_info->tree_mod_log_lock);
-
-	return found;
-}
-
-/*
- * this returns the element from the log with the smallest time sequence
- * value that's in the log (the oldest log item). any element with a time
- * sequence lower than min_seq will be ignored.
- */
-static struct tree_mod_elem *
-tree_mod_log_search_oldest(struct btrfs_fs_info *fs_info, u64 start,
-			   u64 min_seq)
-{
-	return __tree_mod_log_search(fs_info, start, min_seq, 1);
-}
-
-/*
- * this returns the element from the log with the largest time sequence
- * value that's in the log (the most recent log item). any element with
- * a time sequence lower than min_seq will be ignored.
- */
-static struct tree_mod_elem *
-tree_mod_log_search(struct btrfs_fs_info *fs_info, u64 start, u64 min_seq)
-{
-	return __tree_mod_log_search(fs_info, start, min_seq, 0);
-}
-
-static noinline int tree_mod_log_eb_copy(struct extent_buffer *dst,
-		     struct extent_buffer *src, unsigned long dst_offset,
-		     unsigned long src_offset, int nr_items)
-{
-	struct btrfs_fs_info *fs_info = dst->fs_info;
-	int ret = 0;
-	struct tree_mod_elem **tm_list = NULL;
-	struct tree_mod_elem **tm_list_add, **tm_list_rem;
-	int i;
-	int locked = 0;
-
-	if (!tree_mod_need_log(fs_info, NULL))
-		return 0;
-
-	if (btrfs_header_level(dst) == 0 && btrfs_header_level(src) == 0)
-		return 0;
-
-	tm_list = kcalloc(nr_items * 2, sizeof(struct tree_mod_elem *),
-			  GFP_NOFS);
-	if (!tm_list)
-		return -ENOMEM;
-
-	tm_list_add = tm_list;
-	tm_list_rem = tm_list + nr_items;
-	for (i = 0; i < nr_items; i++) {
-		tm_list_rem[i] = alloc_tree_mod_elem(src, i + src_offset,
-		    MOD_LOG_KEY_REMOVE, GFP_NOFS);
-		if (!tm_list_rem[i]) {
-			ret = -ENOMEM;
-			goto free_tms;
-		}
-
-		tm_list_add[i] = alloc_tree_mod_elem(dst, i + dst_offset,
-		    MOD_LOG_KEY_ADD, GFP_NOFS);
-		if (!tm_list_add[i]) {
-			ret = -ENOMEM;
-			goto free_tms;
-		}
-	}
-
-	if (tree_mod_dont_log(fs_info, NULL))
-		goto free_tms;
-	locked = 1;
-
-	for (i = 0; i < nr_items; i++) {
-		ret = __tree_mod_log_insert(fs_info, tm_list_rem[i]);
-		if (ret)
-			goto free_tms;
-		ret = __tree_mod_log_insert(fs_info, tm_list_add[i]);
-		if (ret)
-			goto free_tms;
-	}
-
-	write_unlock(&fs_info->tree_mod_log_lock);
-	kfree(tm_list);
-
-	return 0;
-
-free_tms:
-	for (i = 0; i < nr_items * 2; i++) {
-		if (tm_list[i] && !RB_EMPTY_NODE(&tm_list[i]->node))
-			rb_erase(&tm_list[i]->node, &fs_info->tree_mod_log);
-		kfree(tm_list[i]);
-	}
-	if (locked)
-		write_unlock(&fs_info->tree_mod_log_lock);
-	kfree(tm_list);
-
-	return ret;
-}
-
-static noinline int tree_mod_log_free_eb(struct extent_buffer *eb)
-{
-	struct tree_mod_elem **tm_list = NULL;
-	int nritems = 0;
-	int i;
-	int ret = 0;
-
-	if (btrfs_header_level(eb) == 0)
-		return 0;
-
-	if (!tree_mod_need_log(eb->fs_info, NULL))
-		return 0;
-
-	nritems = btrfs_header_nritems(eb);
-	tm_list = kcalloc(nritems, sizeof(struct tree_mod_elem *), GFP_NOFS);
-	if (!tm_list)
-		return -ENOMEM;
-
-	for (i = 0; i < nritems; i++) {
-		tm_list[i] = alloc_tree_mod_elem(eb, i,
-		    MOD_LOG_KEY_REMOVE_WHILE_FREEING, GFP_NOFS);
-		if (!tm_list[i]) {
-			ret = -ENOMEM;
-			goto free_tms;
-		}
-	}
-
-	if (tree_mod_dont_log(eb->fs_info, eb))
-		goto free_tms;
-
-	ret = __tree_mod_log_free_eb(eb->fs_info, tm_list, nritems);
-	write_unlock(&eb->fs_info->tree_mod_log_lock);
-	if (ret)
-		goto free_tms;
-	kfree(tm_list);
-
-	return 0;
-
-free_tms:
-	for (i = 0; i < nritems; i++)
-		kfree(tm_list[i]);
-	kfree(tm_list);
-
-	return ret;
-}
-
-=======
->>>>>>> 7d2a07b7
 /*
  * check if the tree block can be shared by multiple trees
  */
@@ -1007,11 +414,7 @@
 
 	cow = btrfs_alloc_tree_block(trans, root, parent_start,
 				     root->root_key.objectid, &disk_key, level,
-<<<<<<< HEAD
-				     search_start, empty_size);
-=======
 				     search_start, empty_size, nest);
->>>>>>> 7d2a07b7
 	if (IS_ERR(cow))
 		return PTR_ERR(cow);
 
@@ -1092,324 +495,6 @@
 	return 0;
 }
 
-<<<<<<< HEAD
-/*
- * returns the logical address of the oldest predecessor of the given root.
- * entries older than time_seq are ignored.
- */
-static struct tree_mod_elem *__tree_mod_log_oldest_root(
-		struct extent_buffer *eb_root, u64 time_seq)
-{
-	struct tree_mod_elem *tm;
-	struct tree_mod_elem *found = NULL;
-	u64 root_logical = eb_root->start;
-	int looped = 0;
-
-	if (!time_seq)
-		return NULL;
-
-	/*
-	 * the very last operation that's logged for a root is the
-	 * replacement operation (if it is replaced at all). this has
-	 * the logical address of the *new* root, making it the very
-	 * first operation that's logged for this root.
-	 */
-	while (1) {
-		tm = tree_mod_log_search_oldest(eb_root->fs_info, root_logical,
-						time_seq);
-		if (!looped && !tm)
-			return NULL;
-		/*
-		 * if there are no tree operation for the oldest root, we simply
-		 * return it. this should only happen if that (old) root is at
-		 * level 0.
-		 */
-		if (!tm)
-			break;
-
-		/*
-		 * if there's an operation that's not a root replacement, we
-		 * found the oldest version of our root. normally, we'll find a
-		 * MOD_LOG_KEY_REMOVE_WHILE_FREEING operation here.
-		 */
-		if (tm->op != MOD_LOG_ROOT_REPLACE)
-			break;
-
-		found = tm;
-		root_logical = tm->old_root.logical;
-		looped = 1;
-	}
-
-	/* if there's no old root to return, return what we found instead */
-	if (!found)
-		found = tm;
-
-	return found;
-}
-
-/*
- * tm is a pointer to the first operation to rewind within eb. then, all
- * previous operations will be rewound (until we reach something older than
- * time_seq).
- */
-static void
-__tree_mod_log_rewind(struct btrfs_fs_info *fs_info, struct extent_buffer *eb,
-		      u64 time_seq, struct tree_mod_elem *first_tm)
-{
-	u32 n;
-	struct rb_node *next;
-	struct tree_mod_elem *tm = first_tm;
-	unsigned long o_dst;
-	unsigned long o_src;
-	unsigned long p_size = sizeof(struct btrfs_key_ptr);
-
-	n = btrfs_header_nritems(eb);
-	read_lock(&fs_info->tree_mod_log_lock);
-	while (tm && tm->seq >= time_seq) {
-		/*
-		 * all the operations are recorded with the operator used for
-		 * the modification. as we're going backwards, we do the
-		 * opposite of each operation here.
-		 */
-		switch (tm->op) {
-		case MOD_LOG_KEY_REMOVE_WHILE_FREEING:
-			BUG_ON(tm->slot < n);
-			/* Fallthrough */
-		case MOD_LOG_KEY_REMOVE_WHILE_MOVING:
-		case MOD_LOG_KEY_REMOVE:
-			btrfs_set_node_key(eb, &tm->key, tm->slot);
-			btrfs_set_node_blockptr(eb, tm->slot, tm->blockptr);
-			btrfs_set_node_ptr_generation(eb, tm->slot,
-						      tm->generation);
-			n++;
-			break;
-		case MOD_LOG_KEY_REPLACE:
-			BUG_ON(tm->slot >= n);
-			btrfs_set_node_key(eb, &tm->key, tm->slot);
-			btrfs_set_node_blockptr(eb, tm->slot, tm->blockptr);
-			btrfs_set_node_ptr_generation(eb, tm->slot,
-						      tm->generation);
-			break;
-		case MOD_LOG_KEY_ADD:
-			/* if a move operation is needed it's in the log */
-			n--;
-			break;
-		case MOD_LOG_MOVE_KEYS:
-			o_dst = btrfs_node_key_ptr_offset(tm->slot);
-			o_src = btrfs_node_key_ptr_offset(tm->move.dst_slot);
-			memmove_extent_buffer(eb, o_dst, o_src,
-					      tm->move.nr_items * p_size);
-			break;
-		case MOD_LOG_ROOT_REPLACE:
-			/*
-			 * this operation is special. for roots, this must be
-			 * handled explicitly before rewinding.
-			 * for non-roots, this operation may exist if the node
-			 * was a root: root A -> child B; then A gets empty and
-			 * B is promoted to the new root. in the mod log, we'll
-			 * have a root-replace operation for B, a tree block
-			 * that is no root. we simply ignore that operation.
-			 */
-			break;
-		}
-		next = rb_next(&tm->node);
-		if (!next)
-			break;
-		tm = rb_entry(next, struct tree_mod_elem, node);
-		if (tm->logical != first_tm->logical)
-			break;
-	}
-	read_unlock(&fs_info->tree_mod_log_lock);
-	btrfs_set_header_nritems(eb, n);
-}
-
-/*
- * Called with eb read locked. If the buffer cannot be rewound, the same buffer
- * is returned. If rewind operations happen, a fresh buffer is returned. The
- * returned buffer is always read-locked. If the returned buffer is not the
- * input buffer, the lock on the input buffer is released and the input buffer
- * is freed (its refcount is decremented).
- */
-static struct extent_buffer *
-tree_mod_log_rewind(struct btrfs_fs_info *fs_info, struct btrfs_path *path,
-		    struct extent_buffer *eb, u64 time_seq)
-{
-	struct extent_buffer *eb_rewin;
-	struct tree_mod_elem *tm;
-
-	if (!time_seq)
-		return eb;
-
-	if (btrfs_header_level(eb) == 0)
-		return eb;
-
-	tm = tree_mod_log_search(fs_info, eb->start, time_seq);
-	if (!tm)
-		return eb;
-
-	btrfs_set_path_blocking(path);
-	btrfs_set_lock_blocking_read(eb);
-
-	if (tm->op == MOD_LOG_KEY_REMOVE_WHILE_FREEING) {
-		BUG_ON(tm->slot != 0);
-		eb_rewin = alloc_dummy_extent_buffer(fs_info, eb->start);
-		if (!eb_rewin) {
-			btrfs_tree_read_unlock_blocking(eb);
-			free_extent_buffer(eb);
-			return NULL;
-		}
-		btrfs_set_header_bytenr(eb_rewin, eb->start);
-		btrfs_set_header_backref_rev(eb_rewin,
-					     btrfs_header_backref_rev(eb));
-		btrfs_set_header_owner(eb_rewin, btrfs_header_owner(eb));
-		btrfs_set_header_level(eb_rewin, btrfs_header_level(eb));
-	} else {
-		eb_rewin = btrfs_clone_extent_buffer(eb);
-		if (!eb_rewin) {
-			btrfs_tree_read_unlock_blocking(eb);
-			free_extent_buffer(eb);
-			return NULL;
-		}
-	}
-
-	btrfs_tree_read_unlock_blocking(eb);
-	free_extent_buffer(eb);
-
-	btrfs_set_buffer_lockdep_class(btrfs_header_owner(eb_rewin),
-				       eb_rewin, btrfs_header_level(eb_rewin));
-	btrfs_tree_read_lock(eb_rewin);
-	__tree_mod_log_rewind(fs_info, eb_rewin, time_seq, tm);
-	WARN_ON(btrfs_header_nritems(eb_rewin) >
-		BTRFS_NODEPTRS_PER_BLOCK(fs_info));
-
-	return eb_rewin;
-}
-
-/*
- * get_old_root() rewinds the state of @root's root node to the given @time_seq
- * value. If there are no changes, the current root->root_node is returned. If
- * anything changed in between, there's a fresh buffer allocated on which the
- * rewind operations are done. In any case, the returned buffer is read locked.
- * Returns NULL on error (with no locks held).
- */
-static inline struct extent_buffer *
-get_old_root(struct btrfs_root *root, u64 time_seq)
-{
-	struct btrfs_fs_info *fs_info = root->fs_info;
-	struct tree_mod_elem *tm;
-	struct extent_buffer *eb = NULL;
-	struct extent_buffer *eb_root;
-	u64 eb_root_owner = 0;
-	struct extent_buffer *old;
-	struct tree_mod_root *old_root = NULL;
-	u64 old_generation = 0;
-	u64 logical;
-	int level;
-
-	eb_root = btrfs_read_lock_root_node(root);
-	tm = __tree_mod_log_oldest_root(eb_root, time_seq);
-	if (!tm)
-		return eb_root;
-
-	if (tm->op == MOD_LOG_ROOT_REPLACE) {
-		old_root = &tm->old_root;
-		old_generation = tm->generation;
-		logical = old_root->logical;
-		level = old_root->level;
-	} else {
-		logical = eb_root->start;
-		level = btrfs_header_level(eb_root);
-	}
-
-	tm = tree_mod_log_search(fs_info, logical, time_seq);
-	if (old_root && tm && tm->op != MOD_LOG_KEY_REMOVE_WHILE_FREEING) {
-		btrfs_tree_read_unlock(eb_root);
-		free_extent_buffer(eb_root);
-		old = read_tree_block(fs_info, logical, 0, level, NULL);
-		if (WARN_ON(IS_ERR(old) || !extent_buffer_uptodate(old))) {
-			if (!IS_ERR(old))
-				free_extent_buffer(old);
-			btrfs_warn(fs_info,
-				   "failed to read tree block %llu from get_old_root",
-				   logical);
-		} else {
-			struct tree_mod_elem *tm2;
-
-			btrfs_tree_read_lock(old);
-			eb = btrfs_clone_extent_buffer(old);
-			/*
-			 * After the lookup for the most recent tree mod operation
-			 * above and before we locked and cloned the extent buffer
-			 * 'old', a new tree mod log operation may have been added.
-			 * So lookup for a more recent one to make sure the number
-			 * of mod log operations we replay is consistent with the
-			 * number of items we have in the cloned extent buffer,
-			 * otherwise we can hit a BUG_ON when rewinding the extent
-			 * buffer.
-			 */
-			tm2 = tree_mod_log_search(fs_info, logical, time_seq);
-			btrfs_tree_read_unlock(old);
-			free_extent_buffer(old);
-			ASSERT(tm2);
-			ASSERT(tm2 == tm || tm2->seq > tm->seq);
-			if (!tm2 || tm2->seq < tm->seq) {
-				free_extent_buffer(eb);
-				return NULL;
-			}
-			tm = tm2;
-		}
-	} else if (old_root) {
-		eb_root_owner = btrfs_header_owner(eb_root);
-		btrfs_tree_read_unlock(eb_root);
-		free_extent_buffer(eb_root);
-		eb = alloc_dummy_extent_buffer(fs_info, logical);
-	} else {
-		btrfs_set_lock_blocking_read(eb_root);
-		eb = btrfs_clone_extent_buffer(eb_root);
-		btrfs_tree_read_unlock_blocking(eb_root);
-		free_extent_buffer(eb_root);
-	}
-
-	if (!eb)
-		return NULL;
-	if (old_root) {
-		btrfs_set_header_bytenr(eb, eb->start);
-		btrfs_set_header_backref_rev(eb, BTRFS_MIXED_BACKREF_REV);
-		btrfs_set_header_owner(eb, eb_root_owner);
-		btrfs_set_header_level(eb, old_root->level);
-		btrfs_set_header_generation(eb, old_generation);
-	}
-	btrfs_set_buffer_lockdep_class(btrfs_header_owner(eb), eb,
-				       btrfs_header_level(eb));
-	btrfs_tree_read_lock(eb);
-	if (tm)
-		__tree_mod_log_rewind(fs_info, eb, time_seq, tm);
-	else
-		WARN_ON(btrfs_header_level(eb) != 0);
-	WARN_ON(btrfs_header_nritems(eb) > BTRFS_NODEPTRS_PER_BLOCK(fs_info));
-
-	return eb;
-}
-
-int btrfs_old_root_level(struct btrfs_root *root, u64 time_seq)
-{
-	struct tree_mod_elem *tm;
-	int level;
-	struct extent_buffer *eb_root = btrfs_root_node(root);
-
-	tm = __tree_mod_log_oldest_root(eb_root, time_seq);
-	if (tm && tm->op == MOD_LOG_ROOT_REPLACE) {
-		level = tm->old_root.level;
-	} else {
-		level = btrfs_header_level(eb_root);
-	}
-	free_extent_buffer(eb_root);
-
-	return level;
-}
-
-=======
->>>>>>> 7d2a07b7
 static inline int should_cow_block(struct btrfs_trans_handle *trans,
 				   struct btrfs_root *root,
 				   struct extent_buffer *buf)
@@ -3332,12 +2417,8 @@
 		btrfs_node_key(lower, &lower_key, 0);
 
 	c = btrfs_alloc_tree_block(trans, root, 0, root->root_key.objectid,
-<<<<<<< HEAD
-				   &lower_key, level, root->node->start, 0);
-=======
 				   &lower_key, level, root->node->start, 0,
 				   BTRFS_NESTING_NEW_ROOT);
->>>>>>> 7d2a07b7
 	if (IS_ERR(c))
 		return PTR_ERR(c);
 
@@ -3467,12 +2548,8 @@
 	btrfs_node_key(c, &disk_key, mid);
 
 	split = btrfs_alloc_tree_block(trans, root, 0, root->root_key.objectid,
-<<<<<<< HEAD
-				       &disk_key, level, c->start, 0);
-=======
 				       &disk_key, level, c->start, 0,
 				       BTRFS_NESTING_SPLIT);
->>>>>>> 7d2a07b7
 	if (IS_ERR(split))
 		return PTR_ERR(split);
 
@@ -4255,10 +3332,6 @@
 	else
 		btrfs_item_key(l, &disk_key, mid);
 
-<<<<<<< HEAD
-	right = btrfs_alloc_tree_block(trans, root, 0, root->root_key.objectid,
-				       &disk_key, 0, l->start, 0);
-=======
 	/*
 	 * We have to about BTRFS_NESTING_NEW_ROOT here if we've done a double
 	 * split, because we're only allowed to have MAX_LOCKDEP_SUBCLASSES
@@ -4271,7 +3344,6 @@
 				       &disk_key, 0, l->start, 0,
 				       num_doubles ? BTRFS_NESTING_NEW_ROOT :
 				       BTRFS_NESTING_SPLIT);
->>>>>>> 7d2a07b7
 	if (IS_ERR(right))
 		return PTR_ERR(right);
 
@@ -5210,372 +4282,6 @@
 	return ret;
 }
 
-<<<<<<< HEAD
-static int tree_move_down(struct btrfs_path *path, int *level)
-{
-	struct extent_buffer *eb;
-
-	BUG_ON(*level == 0);
-	eb = read_node_slot(path->nodes[*level], path->slots[*level]);
-	if (IS_ERR(eb))
-		return PTR_ERR(eb);
-
-	path->nodes[*level - 1] = eb;
-	path->slots[*level - 1] = 0;
-	(*level)--;
-	return 0;
-}
-
-static int tree_move_next_or_upnext(struct btrfs_path *path,
-				    int *level, int root_level)
-{
-	int ret = 0;
-	int nritems;
-	nritems = btrfs_header_nritems(path->nodes[*level]);
-
-	path->slots[*level]++;
-
-	while (path->slots[*level] >= nritems) {
-		if (*level == root_level)
-			return -1;
-
-		/* move upnext */
-		path->slots[*level] = 0;
-		free_extent_buffer(path->nodes[*level]);
-		path->nodes[*level] = NULL;
-		(*level)++;
-		path->slots[*level]++;
-
-		nritems = btrfs_header_nritems(path->nodes[*level]);
-		ret = 1;
-	}
-	return ret;
-}
-
-/*
- * Returns 1 if it had to move up and next. 0 is returned if it moved only next
- * or down.
- */
-static int tree_advance(struct btrfs_path *path,
-			int *level, int root_level,
-			int allow_down,
-			struct btrfs_key *key)
-{
-	int ret;
-
-	if (*level == 0 || !allow_down) {
-		ret = tree_move_next_or_upnext(path, level, root_level);
-	} else {
-		ret = tree_move_down(path, level);
-	}
-	if (ret >= 0) {
-		if (*level == 0)
-			btrfs_item_key_to_cpu(path->nodes[*level], key,
-					path->slots[*level]);
-		else
-			btrfs_node_key_to_cpu(path->nodes[*level], key,
-					path->slots[*level]);
-	}
-	return ret;
-}
-
-static int tree_compare_item(struct btrfs_path *left_path,
-			     struct btrfs_path *right_path,
-			     char *tmp_buf)
-{
-	int cmp;
-	int len1, len2;
-	unsigned long off1, off2;
-
-	len1 = btrfs_item_size_nr(left_path->nodes[0], left_path->slots[0]);
-	len2 = btrfs_item_size_nr(right_path->nodes[0], right_path->slots[0]);
-	if (len1 != len2)
-		return 1;
-
-	off1 = btrfs_item_ptr_offset(left_path->nodes[0], left_path->slots[0]);
-	off2 = btrfs_item_ptr_offset(right_path->nodes[0],
-				right_path->slots[0]);
-
-	read_extent_buffer(left_path->nodes[0], tmp_buf, off1, len1);
-
-	cmp = memcmp_extent_buffer(right_path->nodes[0], tmp_buf, off2, len1);
-	if (cmp)
-		return 1;
-	return 0;
-}
-
-#define ADVANCE 1
-#define ADVANCE_ONLY_NEXT -1
-
-/*
- * This function compares two trees and calls the provided callback for
- * every changed/new/deleted item it finds.
- * If shared tree blocks are encountered, whole subtrees are skipped, making
- * the compare pretty fast on snapshotted subvolumes.
- *
- * This currently works on commit roots only. As commit roots are read only,
- * we don't do any locking. The commit roots are protected with transactions.
- * Transactions are ended and rejoined when a commit is tried in between.
- *
- * This function checks for modifications done to the trees while comparing.
- * If it detects a change, it aborts immediately.
- */
-int btrfs_compare_trees(struct btrfs_root *left_root,
-			struct btrfs_root *right_root,
-			btrfs_changed_cb_t changed_cb, void *ctx)
-{
-	struct btrfs_fs_info *fs_info = left_root->fs_info;
-	int ret;
-	int cmp;
-	struct btrfs_path *left_path = NULL;
-	struct btrfs_path *right_path = NULL;
-	struct btrfs_key left_key;
-	struct btrfs_key right_key;
-	char *tmp_buf = NULL;
-	int left_root_level;
-	int right_root_level;
-	int left_level;
-	int right_level;
-	int left_end_reached;
-	int right_end_reached;
-	int advance_left;
-	int advance_right;
-	u64 left_blockptr;
-	u64 right_blockptr;
-	u64 left_gen;
-	u64 right_gen;
-
-	left_path = btrfs_alloc_path();
-	if (!left_path) {
-		ret = -ENOMEM;
-		goto out;
-	}
-	right_path = btrfs_alloc_path();
-	if (!right_path) {
-		ret = -ENOMEM;
-		goto out;
-	}
-
-	tmp_buf = kvmalloc(fs_info->nodesize, GFP_KERNEL);
-	if (!tmp_buf) {
-		ret = -ENOMEM;
-		goto out;
-	}
-
-	left_path->search_commit_root = 1;
-	left_path->skip_locking = 1;
-	right_path->search_commit_root = 1;
-	right_path->skip_locking = 1;
-
-	/*
-	 * Strategy: Go to the first items of both trees. Then do
-	 *
-	 * If both trees are at level 0
-	 *   Compare keys of current items
-	 *     If left < right treat left item as new, advance left tree
-	 *       and repeat
-	 *     If left > right treat right item as deleted, advance right tree
-	 *       and repeat
-	 *     If left == right do deep compare of items, treat as changed if
-	 *       needed, advance both trees and repeat
-	 * If both trees are at the same level but not at level 0
-	 *   Compare keys of current nodes/leafs
-	 *     If left < right advance left tree and repeat
-	 *     If left > right advance right tree and repeat
-	 *     If left == right compare blockptrs of the next nodes/leafs
-	 *       If they match advance both trees but stay at the same level
-	 *         and repeat
-	 *       If they don't match advance both trees while allowing to go
-	 *         deeper and repeat
-	 * If tree levels are different
-	 *   Advance the tree that needs it and repeat
-	 *
-	 * Advancing a tree means:
-	 *   If we are at level 0, try to go to the next slot. If that's not
-	 *   possible, go one level up and repeat. Stop when we found a level
-	 *   where we could go to the next slot. We may at this point be on a
-	 *   node or a leaf.
-	 *
-	 *   If we are not at level 0 and not on shared tree blocks, go one
-	 *   level deeper.
-	 *
-	 *   If we are not at level 0 and on shared tree blocks, go one slot to
-	 *   the right if possible or go up and right.
-	 */
-
-	down_read(&fs_info->commit_root_sem);
-	left_level = btrfs_header_level(left_root->commit_root);
-	left_root_level = left_level;
-	left_path->nodes[left_level] =
-			btrfs_clone_extent_buffer(left_root->commit_root);
-	if (!left_path->nodes[left_level]) {
-		up_read(&fs_info->commit_root_sem);
-		ret = -ENOMEM;
-		goto out;
-	}
-
-	right_level = btrfs_header_level(right_root->commit_root);
-	right_root_level = right_level;
-	right_path->nodes[right_level] =
-			btrfs_clone_extent_buffer(right_root->commit_root);
-	if (!right_path->nodes[right_level]) {
-		up_read(&fs_info->commit_root_sem);
-		ret = -ENOMEM;
-		goto out;
-	}
-	up_read(&fs_info->commit_root_sem);
-
-	if (left_level == 0)
-		btrfs_item_key_to_cpu(left_path->nodes[left_level],
-				&left_key, left_path->slots[left_level]);
-	else
-		btrfs_node_key_to_cpu(left_path->nodes[left_level],
-				&left_key, left_path->slots[left_level]);
-	if (right_level == 0)
-		btrfs_item_key_to_cpu(right_path->nodes[right_level],
-				&right_key, right_path->slots[right_level]);
-	else
-		btrfs_node_key_to_cpu(right_path->nodes[right_level],
-				&right_key, right_path->slots[right_level]);
-
-	left_end_reached = right_end_reached = 0;
-	advance_left = advance_right = 0;
-
-	while (1) {
-		cond_resched();
-		if (advance_left && !left_end_reached) {
-			ret = tree_advance(left_path, &left_level,
-					left_root_level,
-					advance_left != ADVANCE_ONLY_NEXT,
-					&left_key);
-			if (ret == -1)
-				left_end_reached = ADVANCE;
-			else if (ret < 0)
-				goto out;
-			advance_left = 0;
-		}
-		if (advance_right && !right_end_reached) {
-			ret = tree_advance(right_path, &right_level,
-					right_root_level,
-					advance_right != ADVANCE_ONLY_NEXT,
-					&right_key);
-			if (ret == -1)
-				right_end_reached = ADVANCE;
-			else if (ret < 0)
-				goto out;
-			advance_right = 0;
-		}
-
-		if (left_end_reached && right_end_reached) {
-			ret = 0;
-			goto out;
-		} else if (left_end_reached) {
-			if (right_level == 0) {
-				ret = changed_cb(left_path, right_path,
-						&right_key,
-						BTRFS_COMPARE_TREE_DELETED,
-						ctx);
-				if (ret < 0)
-					goto out;
-			}
-			advance_right = ADVANCE;
-			continue;
-		} else if (right_end_reached) {
-			if (left_level == 0) {
-				ret = changed_cb(left_path, right_path,
-						&left_key,
-						BTRFS_COMPARE_TREE_NEW,
-						ctx);
-				if (ret < 0)
-					goto out;
-			}
-			advance_left = ADVANCE;
-			continue;
-		}
-
-		if (left_level == 0 && right_level == 0) {
-			cmp = btrfs_comp_cpu_keys(&left_key, &right_key);
-			if (cmp < 0) {
-				ret = changed_cb(left_path, right_path,
-						&left_key,
-						BTRFS_COMPARE_TREE_NEW,
-						ctx);
-				if (ret < 0)
-					goto out;
-				advance_left = ADVANCE;
-			} else if (cmp > 0) {
-				ret = changed_cb(left_path, right_path,
-						&right_key,
-						BTRFS_COMPARE_TREE_DELETED,
-						ctx);
-				if (ret < 0)
-					goto out;
-				advance_right = ADVANCE;
-			} else {
-				enum btrfs_compare_tree_result result;
-
-				WARN_ON(!extent_buffer_uptodate(left_path->nodes[0]));
-				ret = tree_compare_item(left_path, right_path,
-							tmp_buf);
-				if (ret)
-					result = BTRFS_COMPARE_TREE_CHANGED;
-				else
-					result = BTRFS_COMPARE_TREE_SAME;
-				ret = changed_cb(left_path, right_path,
-						 &left_key, result, ctx);
-				if (ret < 0)
-					goto out;
-				advance_left = ADVANCE;
-				advance_right = ADVANCE;
-			}
-		} else if (left_level == right_level) {
-			cmp = btrfs_comp_cpu_keys(&left_key, &right_key);
-			if (cmp < 0) {
-				advance_left = ADVANCE;
-			} else if (cmp > 0) {
-				advance_right = ADVANCE;
-			} else {
-				left_blockptr = btrfs_node_blockptr(
-						left_path->nodes[left_level],
-						left_path->slots[left_level]);
-				right_blockptr = btrfs_node_blockptr(
-						right_path->nodes[right_level],
-						right_path->slots[right_level]);
-				left_gen = btrfs_node_ptr_generation(
-						left_path->nodes[left_level],
-						left_path->slots[left_level]);
-				right_gen = btrfs_node_ptr_generation(
-						right_path->nodes[right_level],
-						right_path->slots[right_level]);
-				if (left_blockptr == right_blockptr &&
-				    left_gen == right_gen) {
-					/*
-					 * As we're on a shared block, don't
-					 * allow to go deeper.
-					 */
-					advance_left = ADVANCE_ONLY_NEXT;
-					advance_right = ADVANCE_ONLY_NEXT;
-				} else {
-					advance_left = ADVANCE;
-					advance_right = ADVANCE;
-				}
-			}
-		} else if (left_level < right_level) {
-			advance_right = ADVANCE;
-		} else {
-			advance_left = ADVANCE;
-		}
-	}
-
-out:
-	btrfs_free_path(left_path);
-	btrfs_free_path(right_path);
-	kvfree(tmp_buf);
-	return ret;
-}
-
-=======
->>>>>>> 7d2a07b7
 /*
  * this is similar to btrfs_next_leaf, but does not try to preserve
  * and fixup the path.  It looks for and returns the next key in the
