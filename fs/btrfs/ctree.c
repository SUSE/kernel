// SPDX-License-Identifier: GPL-2.0
/*
 * Copyright (C) 2007,2008 Oracle.  All rights reserved.
 */

#include <linux/sched.h>
#include <linux/slab.h>
#include <linux/rbtree.h>
#include <linux/mm.h>
#include <linux/error-injection.h>
#include "messages.h"
#include "ctree.h"
#include "disk-io.h"
#include "transaction.h"
#include "print-tree.h"
#include "locking.h"
#include "volumes.h"
#include "qgroup.h"
#include "tree-mod-log.h"
#include "tree-checker.h"
#include "fs.h"
#include "accessors.h"
#include "extent-tree.h"
#include "relocation.h"
#include "file-item.h"

static struct kmem_cache *btrfs_path_cachep;

static int split_node(struct btrfs_trans_handle *trans, struct btrfs_root
		      *root, struct btrfs_path *path, int level);
static int split_leaf(struct btrfs_trans_handle *trans, struct btrfs_root *root,
		      const struct btrfs_key *ins_key, struct btrfs_path *path,
		      int data_size, int extend);
static int push_node_left(struct btrfs_trans_handle *trans,
			  struct extent_buffer *dst,
			  struct extent_buffer *src, int empty);
static int balance_node_right(struct btrfs_trans_handle *trans,
			      struct extent_buffer *dst_buf,
			      struct extent_buffer *src_buf);
/*
 * The leaf data grows from end-to-front in the node.  this returns the address
 * of the start of the last item, which is the stop of the leaf data stack.
 */
static unsigned int leaf_data_end(const struct extent_buffer *leaf)
{
	u32 nr = btrfs_header_nritems(leaf);

	if (nr == 0)
		return BTRFS_LEAF_DATA_SIZE(leaf->fs_info);
	return btrfs_item_offset(leaf, nr - 1);
}

/*
 * Move data in a @leaf (using memmove, safe for overlapping ranges).
 *
 * @leaf:	leaf that we're doing a memmove on
 * @dst_offset:	item data offset we're moving to
 * @src_offset:	item data offset were' moving from
 * @len:	length of the data we're moving
 *
 * Wrapper around memmove_extent_buffer() that takes into account the header on
 * the leaf.  The btrfs_item offset's start directly after the header, so we
 * have to adjust any offsets to account for the header in the leaf.  This
 * handles that math to simplify the callers.
 */
static inline void memmove_leaf_data(const struct extent_buffer *leaf,
				     unsigned long dst_offset,
				     unsigned long src_offset,
				     unsigned long len)
{
	memmove_extent_buffer(leaf, btrfs_item_nr_offset(leaf, 0) + dst_offset,
			      btrfs_item_nr_offset(leaf, 0) + src_offset, len);
}

/*
 * Copy item data from @src into @dst at the given @offset.
 *
 * @dst:	destination leaf that we're copying into
 * @src:	source leaf that we're copying from
 * @dst_offset:	item data offset we're copying to
 * @src_offset:	item data offset were' copying from
 * @len:	length of the data we're copying
 *
 * Wrapper around copy_extent_buffer() that takes into account the header on
 * the leaf.  The btrfs_item offset's start directly after the header, so we
 * have to adjust any offsets to account for the header in the leaf.  This
 * handles that math to simplify the callers.
 */
static inline void copy_leaf_data(const struct extent_buffer *dst,
				  const struct extent_buffer *src,
				  unsigned long dst_offset,
				  unsigned long src_offset, unsigned long len)
{
	copy_extent_buffer(dst, src, btrfs_item_nr_offset(dst, 0) + dst_offset,
			   btrfs_item_nr_offset(src, 0) + src_offset, len);
}

/*
 * Move items in a @leaf (using memmove).
 *
 * @dst:	destination leaf for the items
 * @dst_item:	the item nr we're copying into
 * @src_item:	the item nr we're copying from
 * @nr_items:	the number of items to copy
 *
 * Wrapper around memmove_extent_buffer() that does the math to get the
 * appropriate offsets into the leaf from the item numbers.
 */
static inline void memmove_leaf_items(const struct extent_buffer *leaf,
				      int dst_item, int src_item, int nr_items)
{
	memmove_extent_buffer(leaf, btrfs_item_nr_offset(leaf, dst_item),
			      btrfs_item_nr_offset(leaf, src_item),
			      nr_items * sizeof(struct btrfs_item));
}

/*
 * Copy items from @src into @dst at the given @offset.
 *
 * @dst:	destination leaf for the items
 * @src:	source leaf for the items
 * @dst_item:	the item nr we're copying into
 * @src_item:	the item nr we're copying from
 * @nr_items:	the number of items to copy
 *
 * Wrapper around copy_extent_buffer() that does the math to get the
 * appropriate offsets into the leaf from the item numbers.
 */
static inline void copy_leaf_items(const struct extent_buffer *dst,
				   const struct extent_buffer *src,
				   int dst_item, int src_item, int nr_items)
{
	copy_extent_buffer(dst, src, btrfs_item_nr_offset(dst, dst_item),
			      btrfs_item_nr_offset(src, src_item),
			      nr_items * sizeof(struct btrfs_item));
}

struct btrfs_path *btrfs_alloc_path(void)
{
	might_sleep();

	return kmem_cache_zalloc(btrfs_path_cachep, GFP_NOFS);
}

/* this also releases the path */
void btrfs_free_path(struct btrfs_path *p)
{
	if (!p)
		return;
	btrfs_release_path(p);
	kmem_cache_free(btrfs_path_cachep, p);
}

/*
 * path release drops references on the extent buffers in the path
 * and it drops any locks held by this path
 *
 * It is safe to call this on paths that no locks or extent buffers held.
 */
noinline void btrfs_release_path(struct btrfs_path *p)
{
	int i;

	for (i = 0; i < BTRFS_MAX_LEVEL; i++) {
		p->slots[i] = 0;
		if (!p->nodes[i])
			continue;
		if (p->locks[i]) {
			btrfs_tree_unlock_rw(p->nodes[i], p->locks[i]);
			p->locks[i] = 0;
		}
		free_extent_buffer(p->nodes[i]);
		p->nodes[i] = NULL;
	}
}

/*
 * safely gets a reference on the root node of a tree.  A lock
 * is not taken, so a concurrent writer may put a different node
 * at the root of the tree.  See btrfs_lock_root_node for the
 * looping required.
 *
 * The extent buffer returned by this has a reference taken, so
 * it won't disappear.  It may stop being the root of the tree
 * at any time because there are no locks held.
 */
struct extent_buffer *btrfs_root_node(struct btrfs_root *root)
{
	struct extent_buffer *eb;

	while (1) {
		rcu_read_lock();
		eb = rcu_dereference(root->node);

		/*
		 * RCU really hurts here, we could free up the root node because
		 * it was COWed but we may not get the new root node yet so do
		 * the inc_not_zero dance and if it doesn't work then
		 * synchronize_rcu and try again.
		 */
		if (refcount_inc_not_zero(&eb->refs)) {
			rcu_read_unlock();
			break;
		}
		rcu_read_unlock();
		synchronize_rcu();
	}
	return eb;
}

/*
 * Cowonly root (not-shareable trees, everything not subvolume or reloc roots),
 * just get put onto a simple dirty list.  Transaction walks this list to make
 * sure they get properly updated on disk.
 */
static void add_root_to_dirty_list(struct btrfs_root *root)
{
	struct btrfs_fs_info *fs_info = root->fs_info;

	if (test_bit(BTRFS_ROOT_DIRTY, &root->state) ||
	    !test_bit(BTRFS_ROOT_TRACK_DIRTY, &root->state))
		return;

	spin_lock(&fs_info->trans_lock);
	if (!test_and_set_bit(BTRFS_ROOT_DIRTY, &root->state)) {
		/* Want the extent tree to be the last on the list */
		if (btrfs_root_id(root) == BTRFS_EXTENT_TREE_OBJECTID)
			list_move_tail(&root->dirty_list,
				       &fs_info->dirty_cowonly_roots);
		else
			list_move(&root->dirty_list,
				  &fs_info->dirty_cowonly_roots);
	}
	spin_unlock(&fs_info->trans_lock);
}

/*
 * used by snapshot creation to make a copy of a root for a tree with
 * a given objectid.  The buffer with the new root node is returned in
 * cow_ret, and this func returns zero on success or a negative error code.
 */
int btrfs_copy_root(struct btrfs_trans_handle *trans,
		      struct btrfs_root *root,
		      struct extent_buffer *buf,
		      struct extent_buffer **cow_ret, u64 new_root_objectid)
{
	struct btrfs_fs_info *fs_info = root->fs_info;
	struct extent_buffer *cow;
	int ret = 0;
	int level;
	struct btrfs_disk_key disk_key;
	u64 reloc_src_root = 0;

	WARN_ON(test_bit(BTRFS_ROOT_SHAREABLE, &root->state) &&
		trans->transid != fs_info->running_transaction->transid);
	WARN_ON(test_bit(BTRFS_ROOT_SHAREABLE, &root->state) &&
		trans->transid != btrfs_get_root_last_trans(root));

	level = btrfs_header_level(buf);
	if (level == 0)
		btrfs_item_key(buf, &disk_key, 0);
	else
		btrfs_node_key(buf, &disk_key, 0);

	if (new_root_objectid == BTRFS_TREE_RELOC_OBJECTID)
		reloc_src_root = btrfs_header_owner(buf);
	cow = btrfs_alloc_tree_block(trans, root, 0, new_root_objectid,
				     &disk_key, level, buf->start, 0,
				     reloc_src_root, BTRFS_NESTING_NEW_ROOT);
	if (IS_ERR(cow))
		return PTR_ERR(cow);

	copy_extent_buffer_full(cow, buf);
	btrfs_set_header_bytenr(cow, cow->start);
	btrfs_set_header_generation(cow, trans->transid);
	btrfs_set_header_backref_rev(cow, BTRFS_MIXED_BACKREF_REV);
	btrfs_clear_header_flag(cow, BTRFS_HEADER_FLAG_WRITTEN |
				     BTRFS_HEADER_FLAG_RELOC);
	if (new_root_objectid == BTRFS_TREE_RELOC_OBJECTID)
		btrfs_set_header_flag(cow, BTRFS_HEADER_FLAG_RELOC);
	else
		btrfs_set_header_owner(cow, new_root_objectid);

	write_extent_buffer_fsid(cow, fs_info->fs_devices->metadata_uuid);

	if (unlikely(btrfs_header_generation(buf) > trans->transid)) {
		btrfs_tree_unlock(cow);
		free_extent_buffer(cow);
		ret = -EUCLEAN;
		btrfs_abort_transaction(trans, ret);
		return ret;
	}

<<<<<<< HEAD
	if (new_root_objectid == BTRFS_TREE_RELOC_OBJECTID)
=======
	if (new_root_objectid == BTRFS_TREE_RELOC_OBJECTID) {
>>>>>>> 3476aa7d
		ret = btrfs_inc_ref(trans, root, cow, 1);
		if (ret)
			btrfs_abort_transaction(trans, ret);
	} else {
		ret = btrfs_inc_ref(trans, root, cow, 0);
		if (ret)
			btrfs_abort_transaction(trans, ret);
	}
	if (ret) {
		btrfs_tree_unlock(cow);
		free_extent_buffer(cow);
		return ret;
	}

	btrfs_mark_buffer_dirty(trans, cow);
	*cow_ret = cow;
	return 0;
}

/*
 * check if the tree block can be shared by multiple trees
 */
bool btrfs_block_can_be_shared(const struct btrfs_trans_handle *trans,
			       const struct btrfs_root *root,
			       const struct extent_buffer *buf)
{
	const u64 buf_gen = btrfs_header_generation(buf);

	/*
	 * Tree blocks not in shareable trees and tree roots are never shared.
	 * If a block was allocated after the last snapshot and the block was
	 * not allocated by tree relocation, we know the block is not shared.
	 */

	if (!test_bit(BTRFS_ROOT_SHAREABLE, &root->state))
		return false;

	if (buf == root->node)
		return false;

	if (buf_gen > btrfs_root_last_snapshot(&root->root_item) &&
	    !btrfs_header_flag(buf, BTRFS_HEADER_FLAG_RELOC))
		return false;

	if (buf != root->commit_root)
		return true;

	/*
	 * An extent buffer that used to be the commit root may still be shared
	 * because the tree height may have increased and it became a child of a
	 * higher level root. This can happen when snapshotting a subvolume
	 * created in the current transaction.
	 */
	if (buf_gen == trans->transid)
		return true;

	return false;
}

static noinline int update_ref_for_cow(struct btrfs_trans_handle *trans,
				       struct btrfs_root *root,
				       struct extent_buffer *buf,
				       struct extent_buffer *cow,
				       int *last_ref)
{
	struct btrfs_fs_info *fs_info = root->fs_info;
	u64 refs;
	u64 owner;
	u64 flags;
	int ret;

	/*
	 * Backrefs update rules:
	 *
	 * Always use full backrefs for extent pointers in tree block
	 * allocated by tree relocation.
	 *
	 * If a shared tree block is no longer referenced by its owner
	 * tree (btrfs_header_owner(buf) == root->root_key.objectid),
	 * use full backrefs for extent pointers in tree block.
	 *
	 * If a tree block is been relocating
	 * (root->root_key.objectid == BTRFS_TREE_RELOC_OBJECTID),
	 * use full backrefs for extent pointers in tree block.
	 * The reason for this is some operations (such as drop tree)
	 * are only allowed for blocks use full backrefs.
	 */

	if (btrfs_block_can_be_shared(trans, root, buf)) {
		ret = btrfs_lookup_extent_info(trans, fs_info, buf->start,
					       btrfs_header_level(buf), 1,
					       &refs, &flags, NULL);
		if (ret)
			return ret;
		if (unlikely(refs == 0)) {
			btrfs_crit(fs_info,
		"found 0 references for tree block at bytenr %llu level %d root %llu",
				   buf->start, btrfs_header_level(buf),
				   btrfs_root_id(root));
			ret = -EUCLEAN;
			btrfs_abort_transaction(trans, ret);
			return ret;
		}
	} else {
		refs = 1;
		if (btrfs_root_id(root) == BTRFS_TREE_RELOC_OBJECTID ||
		    btrfs_header_backref_rev(buf) < BTRFS_MIXED_BACKREF_REV)
			flags = BTRFS_BLOCK_FLAG_FULL_BACKREF;
		else
			flags = 0;
	}

	owner = btrfs_header_owner(buf);
	if (unlikely(owner == BTRFS_TREE_RELOC_OBJECTID &&
		     !(flags & BTRFS_BLOCK_FLAG_FULL_BACKREF))) {
		btrfs_crit(fs_info,
"found tree block at bytenr %llu level %d root %llu refs %llu flags %llx without full backref flag set",
			   buf->start, btrfs_header_level(buf),
			   btrfs_root_id(root), refs, flags);
		ret = -EUCLEAN;
		btrfs_abort_transaction(trans, ret);
		return ret;
	}

	if (refs > 1) {
		if ((owner == btrfs_root_id(root) ||
		     btrfs_root_id(root) == BTRFS_TREE_RELOC_OBJECTID) &&
		    !(flags & BTRFS_BLOCK_FLAG_FULL_BACKREF)) {
			ret = btrfs_inc_ref(trans, root, buf, 1);
			if (ret)
				return ret;

			if (btrfs_root_id(root) == BTRFS_TREE_RELOC_OBJECTID) {
				ret = btrfs_dec_ref(trans, root, buf, 0);
				if (ret)
					return ret;
				ret = btrfs_inc_ref(trans, root, cow, 1);
				if (ret)
					return ret;
			}
			ret = btrfs_set_disk_extent_flags(trans, buf,
						  BTRFS_BLOCK_FLAG_FULL_BACKREF);
			if (ret)
				return ret;
		} else {

			if (btrfs_root_id(root) == BTRFS_TREE_RELOC_OBJECTID)
				ret = btrfs_inc_ref(trans, root, cow, 1);
			else
				ret = btrfs_inc_ref(trans, root, cow, 0);
			if (ret)
				return ret;
		}
	} else {
		if (flags & BTRFS_BLOCK_FLAG_FULL_BACKREF) {
			if (btrfs_root_id(root) == BTRFS_TREE_RELOC_OBJECTID)
				ret = btrfs_inc_ref(trans, root, cow, 1);
			else
				ret = btrfs_inc_ref(trans, root, cow, 0);
			if (ret)
				return ret;
			ret = btrfs_dec_ref(trans, root, buf, 1);
			if (ret)
				return ret;
		}
		btrfs_clear_buffer_dirty(trans, buf);
		*last_ref = 1;
	}
	return 0;
}

/*
 * does the dirty work in cow of a single block.  The parent block (if
 * supplied) is updated to point to the new cow copy.  The new buffer is marked
 * dirty and returned locked.  If you modify the block it needs to be marked
 * dirty again.
 *
 * search_start -- an allocation hint for the new block
 *
 * empty_size -- a hint that you plan on doing more cow.  This is the size in
 * bytes the allocator should try to find free next to the block it returns.
 * This is just a hint and may be ignored by the allocator.
 */
int btrfs_force_cow_block(struct btrfs_trans_handle *trans,
			  struct btrfs_root *root,
			  struct extent_buffer *buf,
			  struct extent_buffer *parent, int parent_slot,
			  struct extent_buffer **cow_ret,
			  u64 search_start, u64 empty_size,
			  enum btrfs_lock_nesting nest)
{
	struct btrfs_fs_info *fs_info = root->fs_info;
	struct btrfs_disk_key disk_key;
	struct extent_buffer *cow;
	int level, ret;
	int last_ref = 0;
	int unlock_orig = 0;
	u64 parent_start = 0;
	u64 reloc_src_root = 0;

	if (*cow_ret == buf)
		unlock_orig = 1;

	btrfs_assert_tree_write_locked(buf);

	WARN_ON(test_bit(BTRFS_ROOT_SHAREABLE, &root->state) &&
		trans->transid != fs_info->running_transaction->transid);
	WARN_ON(test_bit(BTRFS_ROOT_SHAREABLE, &root->state) &&
		trans->transid != btrfs_get_root_last_trans(root));

	level = btrfs_header_level(buf);

	if (level == 0)
		btrfs_item_key(buf, &disk_key, 0);
	else
		btrfs_node_key(buf, &disk_key, 0);

	if (btrfs_root_id(root) == BTRFS_TREE_RELOC_OBJECTID) {
		if (parent)
			parent_start = parent->start;
		reloc_src_root = btrfs_header_owner(buf);
	}
	cow = btrfs_alloc_tree_block(trans, root, parent_start,
				     btrfs_root_id(root), &disk_key, level,
				     search_start, empty_size, reloc_src_root, nest);
	if (IS_ERR(cow))
		return PTR_ERR(cow);

	/* cow is set to blocking by btrfs_init_new_buffer */

	copy_extent_buffer_full(cow, buf);
	btrfs_set_header_bytenr(cow, cow->start);
	btrfs_set_header_generation(cow, trans->transid);
	btrfs_set_header_backref_rev(cow, BTRFS_MIXED_BACKREF_REV);
	btrfs_clear_header_flag(cow, BTRFS_HEADER_FLAG_WRITTEN |
				     BTRFS_HEADER_FLAG_RELOC);
	if (btrfs_root_id(root) == BTRFS_TREE_RELOC_OBJECTID)
		btrfs_set_header_flag(cow, BTRFS_HEADER_FLAG_RELOC);
	else
		btrfs_set_header_owner(cow, btrfs_root_id(root));

	write_extent_buffer_fsid(cow, fs_info->fs_devices->metadata_uuid);

	ret = update_ref_for_cow(trans, root, buf, cow, &last_ref);
	if (ret) {
		btrfs_abort_transaction(trans, ret);
		goto error_unlock_cow;
	}

	if (test_bit(BTRFS_ROOT_SHAREABLE, &root->state)) {
		ret = btrfs_reloc_cow_block(trans, root, buf, cow);
		if (ret) {
			btrfs_abort_transaction(trans, ret);
			goto error_unlock_cow;
		}
	}

	if (buf == root->node) {
		WARN_ON(parent && parent != buf);
		if (btrfs_root_id(root) == BTRFS_TREE_RELOC_OBJECTID ||
		    btrfs_header_backref_rev(buf) < BTRFS_MIXED_BACKREF_REV)
			parent_start = buf->start;

		ret = btrfs_tree_mod_log_insert_root(root->node, cow, true);
		if (ret < 0) {
			btrfs_abort_transaction(trans, ret);
			goto error_unlock_cow;
		}
		refcount_inc(&cow->refs);
		rcu_assign_pointer(root->node, cow);

		ret = btrfs_free_tree_block(trans, btrfs_root_id(root), buf,
					    parent_start, last_ref);
		free_extent_buffer(buf);
		add_root_to_dirty_list(root);
		if (ret < 0) {
			btrfs_abort_transaction(trans, ret);
			goto error_unlock_cow;
		}
	} else {
		WARN_ON(trans->transid != btrfs_header_generation(parent));
		ret = btrfs_tree_mod_log_insert_key(parent, parent_slot,
						    BTRFS_MOD_LOG_KEY_REPLACE);
		if (ret) {
			btrfs_abort_transaction(trans, ret);
			goto error_unlock_cow;
		}
		btrfs_set_node_blockptr(parent, parent_slot,
					cow->start);
		btrfs_set_node_ptr_generation(parent, parent_slot,
					      trans->transid);
		btrfs_mark_buffer_dirty(trans, parent);
		if (last_ref) {
			ret = btrfs_tree_mod_log_free_eb(buf);
			if (ret) {
				btrfs_abort_transaction(trans, ret);
				goto error_unlock_cow;
			}
		}
		ret = btrfs_free_tree_block(trans, btrfs_root_id(root), buf,
					    parent_start, last_ref);
		if (ret < 0) {
			btrfs_abort_transaction(trans, ret);
			goto error_unlock_cow;
		}
	}

	trace_btrfs_cow_block(root, buf, cow);
	if (unlock_orig)
		btrfs_tree_unlock(buf);
	free_extent_buffer_stale(buf);
	btrfs_mark_buffer_dirty(trans, cow);
	*cow_ret = cow;
	return 0;

error_unlock_cow:
	btrfs_tree_unlock(cow);
	free_extent_buffer(cow);
	return ret;
}

static inline int should_cow_block(const struct btrfs_trans_handle *trans,
				   const struct btrfs_root *root,
				   const struct extent_buffer *buf)
{
	if (btrfs_is_testing(root->fs_info))
		return 0;

	/* Ensure we can see the FORCE_COW bit */
	smp_mb__before_atomic();

	/*
	 * We do not need to cow a block if
	 * 1) this block is not created or changed in this transaction;
	 * 2) this block does not belong to TREE_RELOC tree;
	 * 3) the root is not forced COW.
	 *
	 * What is forced COW:
	 *    when we create snapshot during committing the transaction,
	 *    after we've finished copying src root, we must COW the shared
	 *    block to ensure the metadata consistency.
	 */
	if (btrfs_header_generation(buf) == trans->transid &&
	    !btrfs_header_flag(buf, BTRFS_HEADER_FLAG_WRITTEN) &&
	    !(btrfs_root_id(root) != BTRFS_TREE_RELOC_OBJECTID &&
	      btrfs_header_flag(buf, BTRFS_HEADER_FLAG_RELOC)) &&
	    !test_bit(BTRFS_ROOT_FORCE_COW, &root->state))
		return 0;
	return 1;
}

/*
 * COWs a single block, see btrfs_force_cow_block() for the real work.
 * This version of it has extra checks so that a block isn't COWed more than
 * once per transaction, as long as it hasn't been written yet
 */
int btrfs_cow_block(struct btrfs_trans_handle *trans,
		    struct btrfs_root *root, struct extent_buffer *buf,
		    struct extent_buffer *parent, int parent_slot,
		    struct extent_buffer **cow_ret,
		    enum btrfs_lock_nesting nest)
{
	struct btrfs_fs_info *fs_info = root->fs_info;
	u64 search_start;

	if (unlikely(test_bit(BTRFS_ROOT_DELETING, &root->state))) {
		btrfs_abort_transaction(trans, -EUCLEAN);
		btrfs_crit(fs_info,
		   "attempt to COW block %llu on root %llu that is being deleted",
			   buf->start, btrfs_root_id(root));
		return -EUCLEAN;
	}

	/*
	 * COWing must happen through a running transaction, which always
	 * matches the current fs generation (it's a transaction with a state
	 * less than TRANS_STATE_UNBLOCKED). If it doesn't, then turn the fs
	 * into error state to prevent the commit of any transaction.
	 */
	if (unlikely(trans->transaction != fs_info->running_transaction ||
		     trans->transid != fs_info->generation)) {
		btrfs_abort_transaction(trans, -EUCLEAN);
		btrfs_crit(fs_info,
"unexpected transaction when attempting to COW block %llu on root %llu, transaction %llu running transaction %llu fs generation %llu",
			   buf->start, btrfs_root_id(root), trans->transid,
			   fs_info->running_transaction->transid,
			   fs_info->generation);
		return -EUCLEAN;
	}

	if (!should_cow_block(trans, root, buf)) {
		*cow_ret = buf;
		return 0;
	}

	search_start = round_down(buf->start, SZ_1G);

	/*
	 * Before CoWing this block for later modification, check if it's
	 * the subtree root and do the delayed subtree trace if needed.
	 *
	 * Also We don't care about the error, as it's handled internally.
	 */
	btrfs_qgroup_trace_subtree_after_cow(trans, root, buf);
	return btrfs_force_cow_block(trans, root, buf, parent, parent_slot,
				     cow_ret, search_start, 0, nest);
}
ALLOW_ERROR_INJECTION(btrfs_cow_block, ERRNO);

/*
 * same as comp_keys only with two btrfs_key's
 */
int __pure btrfs_comp_cpu_keys(const struct btrfs_key *k1, const struct btrfs_key *k2)
{
	if (k1->objectid > k2->objectid)
		return 1;
	if (k1->objectid < k2->objectid)
		return -1;
	if (k1->type > k2->type)
		return 1;
	if (k1->type < k2->type)
		return -1;
	if (k1->offset > k2->offset)
		return 1;
	if (k1->offset < k2->offset)
		return -1;
	return 0;
}

/*
 * Search for a key in the given extent_buffer.
 *
 * The lower boundary for the search is specified by the slot number @first_slot.
 * Use a value of 0 to search over the whole extent buffer. Works for both
 * leaves and nodes.
 *
 * The slot in the extent buffer is returned via @slot. If the key exists in the
 * extent buffer, then @slot will point to the slot where the key is, otherwise
 * it points to the slot where you would insert the key.
 *
 * Slot may point to the total number of items (i.e. one position beyond the last
 * key) if the key is bigger than the last key in the extent buffer.
 */
int btrfs_bin_search(const struct extent_buffer *eb, int first_slot,
		     const struct btrfs_key *key, int *slot)
{
	unsigned long p;
	int item_size;
	/*
	 * Use unsigned types for the low and high slots, so that we get a more
	 * efficient division in the search loop below.
	 */
	u32 low = first_slot;
	u32 high = btrfs_header_nritems(eb);
	int ret;
	const int key_size = sizeof(struct btrfs_disk_key);

	if (unlikely(low > high)) {
		btrfs_err(eb->fs_info,
		 "%s: low (%u) > high (%u) eb %llu owner %llu level %d",
			  __func__, low, high, eb->start,
			  btrfs_header_owner(eb), btrfs_header_level(eb));
		return -EINVAL;
	}

	if (btrfs_header_level(eb) == 0) {
		p = offsetof(struct btrfs_leaf, items);
		item_size = sizeof(struct btrfs_item);
	} else {
		p = offsetof(struct btrfs_node, ptrs);
		item_size = sizeof(struct btrfs_key_ptr);
	}

	while (low < high) {
		const int unit_size = eb->folio_size;
		unsigned long oil;
		unsigned long offset;
		struct btrfs_disk_key *tmp;
		struct btrfs_disk_key unaligned;
		int mid;

		mid = (low + high) / 2;
		offset = p + mid * item_size;
		oil = get_eb_offset_in_folio(eb, offset);

		if (oil + key_size <= unit_size) {
			const unsigned long idx = get_eb_folio_index(eb, offset);
			char *kaddr = folio_address(eb->folios[idx]);

			oil = get_eb_offset_in_folio(eb, offset);
			tmp = (struct btrfs_disk_key *)(kaddr + oil);
		} else {
			read_extent_buffer(eb, &unaligned, offset, key_size);
			tmp = &unaligned;
		}

		ret = btrfs_comp_keys(tmp, key);

		if (ret < 0)
			low = mid + 1;
		else if (ret > 0)
			high = mid;
		else {
			*slot = mid;
			return 0;
		}
	}
	*slot = low;
	return 1;
}

static void root_add_used_bytes(struct btrfs_root *root)
{
	spin_lock(&root->accounting_lock);
	btrfs_set_root_used(&root->root_item,
		btrfs_root_used(&root->root_item) + root->fs_info->nodesize);
	spin_unlock(&root->accounting_lock);
}

static void root_sub_used_bytes(struct btrfs_root *root)
{
	spin_lock(&root->accounting_lock);
	btrfs_set_root_used(&root->root_item,
		btrfs_root_used(&root->root_item) - root->fs_info->nodesize);
	spin_unlock(&root->accounting_lock);
}

/* given a node and slot number, this reads the blocks it points to.  The
 * extent buffer is returned with a reference taken (but unlocked).
 */
struct extent_buffer *btrfs_read_node_slot(struct extent_buffer *parent,
					   int slot)
{
	int level = btrfs_header_level(parent);
	struct btrfs_tree_parent_check check = { 0 };
	struct extent_buffer *eb;

	if (slot < 0 || slot >= btrfs_header_nritems(parent))
		return ERR_PTR(-ENOENT);

	ASSERT(level);

	check.level = level - 1;
	check.transid = btrfs_node_ptr_generation(parent, slot);
	check.owner_root = btrfs_header_owner(parent);
	check.has_first_key = true;
	btrfs_node_key_to_cpu(parent, &check.first_key, slot);

	eb = read_tree_block(parent->fs_info, btrfs_node_blockptr(parent, slot),
			     &check);
	if (IS_ERR(eb))
		return eb;
	if (!extent_buffer_uptodate(eb)) {
		free_extent_buffer(eb);
		return ERR_PTR(-EIO);
	}

	return eb;
}

/*
 * node level balancing, used to make sure nodes are in proper order for
 * item deletion.  We balance from the top down, so we have to make sure
 * that a deletion won't leave an node completely empty later on.
 */
static noinline int balance_level(struct btrfs_trans_handle *trans,
			 struct btrfs_root *root,
			 struct btrfs_path *path, int level)
{
	struct btrfs_fs_info *fs_info = root->fs_info;
	struct extent_buffer *right = NULL;
	struct extent_buffer *mid;
	struct extent_buffer *left = NULL;
	struct extent_buffer *parent = NULL;
	int ret = 0;
	int wret;
	int pslot;
	int orig_slot = path->slots[level];
	u64 orig_ptr;

	ASSERT(level > 0);

	mid = path->nodes[level];

	WARN_ON(path->locks[level] != BTRFS_WRITE_LOCK);
	WARN_ON(btrfs_header_generation(mid) != trans->transid);

	orig_ptr = btrfs_node_blockptr(mid, orig_slot);

	if (level < BTRFS_MAX_LEVEL - 1) {
		parent = path->nodes[level + 1];
		pslot = path->slots[level + 1];
	}

	/*
	 * deal with the case where there is only one pointer in the root
	 * by promoting the node below to a root
	 */
	if (!parent) {
		struct extent_buffer *child;

		if (btrfs_header_nritems(mid) != 1)
			return 0;

		/* promote the child to a root */
		child = btrfs_read_node_slot(mid, 0);
		if (IS_ERR(child)) {
			ret = PTR_ERR(child);
			goto out;
		}

		btrfs_tree_lock(child);
		ret = btrfs_cow_block(trans, root, child, mid, 0, &child,
				      BTRFS_NESTING_COW);
		if (ret) {
			btrfs_tree_unlock(child);
			free_extent_buffer(child);
			goto out;
		}

		ret = btrfs_tree_mod_log_insert_root(root->node, child, true);
		if (ret < 0) {
			btrfs_tree_unlock(child);
			free_extent_buffer(child);
			btrfs_abort_transaction(trans, ret);
			goto out;
		}
		rcu_assign_pointer(root->node, child);

		add_root_to_dirty_list(root);
		btrfs_tree_unlock(child);

		path->locks[level] = 0;
		path->nodes[level] = NULL;
		btrfs_clear_buffer_dirty(trans, mid);
		btrfs_tree_unlock(mid);
		/* once for the path */
		free_extent_buffer(mid);

		root_sub_used_bytes(root);
		ret = btrfs_free_tree_block(trans, btrfs_root_id(root), mid, 0, 1);
		/* once for the root ptr */
		free_extent_buffer_stale(mid);
		if (ret < 0) {
			btrfs_abort_transaction(trans, ret);
			goto out;
		}
		return 0;
	}
	if (btrfs_header_nritems(mid) >
	    BTRFS_NODEPTRS_PER_BLOCK(fs_info) / 4)
		return 0;

	if (pslot) {
		left = btrfs_read_node_slot(parent, pslot - 1);
		if (IS_ERR(left)) {
			ret = PTR_ERR(left);
			left = NULL;
			goto out;
		}

		btrfs_tree_lock_nested(left, BTRFS_NESTING_LEFT);
		wret = btrfs_cow_block(trans, root, left,
				       parent, pslot - 1, &left,
				       BTRFS_NESTING_LEFT_COW);
		if (wret) {
			ret = wret;
			goto out;
		}
	}

	if (pslot + 1 < btrfs_header_nritems(parent)) {
		right = btrfs_read_node_slot(parent, pslot + 1);
		if (IS_ERR(right)) {
			ret = PTR_ERR(right);
			right = NULL;
			goto out;
		}

		btrfs_tree_lock_nested(right, BTRFS_NESTING_RIGHT);
		wret = btrfs_cow_block(trans, root, right,
				       parent, pslot + 1, &right,
				       BTRFS_NESTING_RIGHT_COW);
		if (wret) {
			ret = wret;
			goto out;
		}
	}

	/* first, try to make some room in the middle buffer */
	if (left) {
		orig_slot += btrfs_header_nritems(left);
		wret = push_node_left(trans, left, mid, 1);
		if (wret < 0)
			ret = wret;
	}

	/*
	 * then try to empty the right most buffer into the middle
	 */
	if (right) {
		wret = push_node_left(trans, mid, right, 1);
		if (wret < 0 && wret != -ENOSPC)
			ret = wret;
		if (btrfs_header_nritems(right) == 0) {
			btrfs_clear_buffer_dirty(trans, right);
			btrfs_tree_unlock(right);
			ret = btrfs_del_ptr(trans, root, path, level + 1, pslot + 1);
			if (ret < 0) {
				free_extent_buffer_stale(right);
				right = NULL;
				goto out;
			}
			root_sub_used_bytes(root);
			ret = btrfs_free_tree_block(trans, btrfs_root_id(root),
						    right, 0, 1);
			free_extent_buffer_stale(right);
			right = NULL;
			if (ret < 0) {
				btrfs_abort_transaction(trans, ret);
				goto out;
			}
		} else {
			struct btrfs_disk_key right_key;
			btrfs_node_key(right, &right_key, 0);
			ret = btrfs_tree_mod_log_insert_key(parent, pslot + 1,
					BTRFS_MOD_LOG_KEY_REPLACE);
			if (ret < 0) {
				btrfs_abort_transaction(trans, ret);
				goto out;
			}
			btrfs_set_node_key(parent, &right_key, pslot + 1);
			btrfs_mark_buffer_dirty(trans, parent);
		}
	}
	if (btrfs_header_nritems(mid) == 1) {
		/*
		 * we're not allowed to leave a node with one item in the
		 * tree during a delete.  A deletion from lower in the tree
		 * could try to delete the only pointer in this node.
		 * So, pull some keys from the left.
		 * There has to be a left pointer at this point because
		 * otherwise we would have pulled some pointers from the
		 * right
		 */
		if (unlikely(!left)) {
			btrfs_crit(fs_info,
"missing left child when middle child only has 1 item, parent bytenr %llu level %d mid bytenr %llu root %llu",
				   parent->start, btrfs_header_level(parent),
				   mid->start, btrfs_root_id(root));
			ret = -EUCLEAN;
			btrfs_abort_transaction(trans, ret);
			goto out;
		}
		wret = balance_node_right(trans, mid, left);
		if (wret < 0) {
			ret = wret;
			goto out;
		}
		if (wret == 1) {
			wret = push_node_left(trans, left, mid, 1);
			if (wret < 0)
				ret = wret;
		}
		BUG_ON(wret == 1);
	}
	if (btrfs_header_nritems(mid) == 0) {
		btrfs_clear_buffer_dirty(trans, mid);
		btrfs_tree_unlock(mid);
		ret = btrfs_del_ptr(trans, root, path, level + 1, pslot);
		if (ret < 0) {
			free_extent_buffer_stale(mid);
			mid = NULL;
			goto out;
		}
		root_sub_used_bytes(root);
		ret = btrfs_free_tree_block(trans, btrfs_root_id(root), mid, 0, 1);
		free_extent_buffer_stale(mid);
		mid = NULL;
		if (ret < 0) {
			btrfs_abort_transaction(trans, ret);
			goto out;
		}
	} else {
		/* update the parent key to reflect our changes */
		struct btrfs_disk_key mid_key;
		btrfs_node_key(mid, &mid_key, 0);
		ret = btrfs_tree_mod_log_insert_key(parent, pslot,
						    BTRFS_MOD_LOG_KEY_REPLACE);
		if (ret < 0) {
			btrfs_abort_transaction(trans, ret);
			goto out;
		}
		btrfs_set_node_key(parent, &mid_key, pslot);
		btrfs_mark_buffer_dirty(trans, parent);
	}

	/* update the path */
	if (left) {
		if (btrfs_header_nritems(left) > orig_slot) {
			refcount_inc(&left->refs);
			/* left was locked after cow */
			path->nodes[level] = left;
			path->slots[level + 1] -= 1;
			path->slots[level] = orig_slot;
			if (mid) {
				btrfs_tree_unlock(mid);
				free_extent_buffer(mid);
			}
		} else {
			orig_slot -= btrfs_header_nritems(left);
			path->slots[level] = orig_slot;
		}
	}
	/* double check we haven't messed things up */
	if (orig_ptr !=
	    btrfs_node_blockptr(path->nodes[level], path->slots[level]))
		BUG();
out:
	if (right) {
		btrfs_tree_unlock(right);
		free_extent_buffer(right);
	}
	if (left) {
		if (path->nodes[level] != left)
			btrfs_tree_unlock(left);
		free_extent_buffer(left);
	}
	return ret;
}

/* Node balancing for insertion.  Here we only split or push nodes around
 * when they are completely full.  This is also done top down, so we
 * have to be pessimistic.
 */
static noinline int push_nodes_for_insert(struct btrfs_trans_handle *trans,
					  struct btrfs_root *root,
					  struct btrfs_path *path, int level)
{
	struct btrfs_fs_info *fs_info = root->fs_info;
	struct extent_buffer *right = NULL;
	struct extent_buffer *mid;
	struct extent_buffer *left = NULL;
	struct extent_buffer *parent = NULL;
	int ret = 0;
	int wret;
	int pslot;
	int orig_slot = path->slots[level];

	if (level == 0)
		return 1;

	mid = path->nodes[level];
	WARN_ON(btrfs_header_generation(mid) != trans->transid);

	if (level < BTRFS_MAX_LEVEL - 1) {
		parent = path->nodes[level + 1];
		pslot = path->slots[level + 1];
	}

	if (!parent)
		return 1;

	/* first, try to make some room in the middle buffer */
	if (pslot) {
		u32 left_nr;

		left = btrfs_read_node_slot(parent, pslot - 1);
		if (IS_ERR(left))
			return PTR_ERR(left);

		btrfs_tree_lock_nested(left, BTRFS_NESTING_LEFT);

		left_nr = btrfs_header_nritems(left);
		if (left_nr >= BTRFS_NODEPTRS_PER_BLOCK(fs_info) - 1) {
			wret = 1;
		} else {
			ret = btrfs_cow_block(trans, root, left, parent,
					      pslot - 1, &left,
					      BTRFS_NESTING_LEFT_COW);
			if (ret)
				wret = 1;
			else {
				wret = push_node_left(trans, left, mid, 0);
			}
		}
		if (wret < 0)
			ret = wret;
		if (wret == 0) {
			struct btrfs_disk_key disk_key;
			orig_slot += left_nr;
			btrfs_node_key(mid, &disk_key, 0);
			ret = btrfs_tree_mod_log_insert_key(parent, pslot,
					BTRFS_MOD_LOG_KEY_REPLACE);
			if (ret < 0) {
				btrfs_tree_unlock(left);
				free_extent_buffer(left);
				btrfs_abort_transaction(trans, ret);
				return ret;
			}
			btrfs_set_node_key(parent, &disk_key, pslot);
			btrfs_mark_buffer_dirty(trans, parent);
			if (btrfs_header_nritems(left) > orig_slot) {
				path->nodes[level] = left;
				path->slots[level + 1] -= 1;
				path->slots[level] = orig_slot;
				btrfs_tree_unlock(mid);
				free_extent_buffer(mid);
			} else {
				orig_slot -=
					btrfs_header_nritems(left);
				path->slots[level] = orig_slot;
				btrfs_tree_unlock(left);
				free_extent_buffer(left);
			}
			return 0;
		}
		btrfs_tree_unlock(left);
		free_extent_buffer(left);
	}

	/*
	 * then try to empty the right most buffer into the middle
	 */
	if (pslot + 1 < btrfs_header_nritems(parent)) {
		u32 right_nr;

		right = btrfs_read_node_slot(parent, pslot + 1);
		if (IS_ERR(right))
			return PTR_ERR(right);

		btrfs_tree_lock_nested(right, BTRFS_NESTING_RIGHT);

		right_nr = btrfs_header_nritems(right);
		if (right_nr >= BTRFS_NODEPTRS_PER_BLOCK(fs_info) - 1) {
			wret = 1;
		} else {
			ret = btrfs_cow_block(trans, root, right,
					      parent, pslot + 1,
					      &right, BTRFS_NESTING_RIGHT_COW);
			if (ret)
				wret = 1;
			else {
				wret = balance_node_right(trans, right, mid);
			}
		}
		if (wret < 0)
			ret = wret;
		if (wret == 0) {
			struct btrfs_disk_key disk_key;

			btrfs_node_key(right, &disk_key, 0);
			ret = btrfs_tree_mod_log_insert_key(parent, pslot + 1,
					BTRFS_MOD_LOG_KEY_REPLACE);
			if (ret < 0) {
				btrfs_tree_unlock(right);
				free_extent_buffer(right);
				btrfs_abort_transaction(trans, ret);
				return ret;
			}
			btrfs_set_node_key(parent, &disk_key, pslot + 1);
			btrfs_mark_buffer_dirty(trans, parent);

			if (btrfs_header_nritems(mid) <= orig_slot) {
				path->nodes[level] = right;
				path->slots[level + 1] += 1;
				path->slots[level] = orig_slot -
					btrfs_header_nritems(mid);
				btrfs_tree_unlock(mid);
				free_extent_buffer(mid);
			} else {
				btrfs_tree_unlock(right);
				free_extent_buffer(right);
			}
			return 0;
		}
		btrfs_tree_unlock(right);
		free_extent_buffer(right);
	}
	return 1;
}

/*
 * readahead one full node of leaves, finding things that are close
 * to the block in 'slot', and triggering ra on them.
 */
static void reada_for_search(struct btrfs_fs_info *fs_info,
			     const struct btrfs_path *path,
			     int level, int slot, u64 objectid)
{
	struct extent_buffer *node;
	struct btrfs_disk_key disk_key;
	u32 nritems;
	u64 search;
	u64 target;
	u64 nread = 0;
	u64 nread_max;
	u32 nr;
	u32 blocksize;
	u32 nscan = 0;

	if (level != 1 && path->reada != READA_FORWARD_ALWAYS)
		return;

	if (!path->nodes[level])
		return;

	node = path->nodes[level];

	/*
	 * Since the time between visiting leaves is much shorter than the time
	 * between visiting nodes, limit read ahead of nodes to 1, to avoid too
	 * much IO at once (possibly random).
	 */
	if (path->reada == READA_FORWARD_ALWAYS) {
		if (level > 1)
			nread_max = node->fs_info->nodesize;
		else
			nread_max = SZ_128K;
	} else {
		nread_max = SZ_64K;
	}

	search = btrfs_node_blockptr(node, slot);
	blocksize = fs_info->nodesize;
	if (path->reada != READA_FORWARD_ALWAYS) {
		struct extent_buffer *eb;

		eb = find_extent_buffer(fs_info, search);
		if (eb) {
			free_extent_buffer(eb);
			return;
		}
	}

	target = search;

	nritems = btrfs_header_nritems(node);
	nr = slot;

	while (1) {
		if (path->reada == READA_BACK) {
			if (nr == 0)
				break;
			nr--;
		} else if (path->reada == READA_FORWARD ||
			   path->reada == READA_FORWARD_ALWAYS) {
			nr++;
			if (nr >= nritems)
				break;
		}
		if (path->reada == READA_BACK && objectid) {
			btrfs_node_key(node, &disk_key, nr);
			if (btrfs_disk_key_objectid(&disk_key) != objectid)
				break;
		}
		search = btrfs_node_blockptr(node, nr);
		if (path->reada == READA_FORWARD_ALWAYS ||
		    (search <= target && target - search <= 65536) ||
		    (search > target && search - target <= 65536)) {
			btrfs_readahead_node_child(node, nr);
			nread += blocksize;
		}
		nscan++;
		if (nread > nread_max || nscan > 32)
			break;
	}
}

static noinline void reada_for_balance(const struct btrfs_path *path, int level)
{
	struct extent_buffer *parent;
	int slot;
	int nritems;

	parent = path->nodes[level + 1];
	if (!parent)
		return;

	nritems = btrfs_header_nritems(parent);
	slot = path->slots[level + 1];

	if (slot > 0)
		btrfs_readahead_node_child(parent, slot - 1);
	if (slot + 1 < nritems)
		btrfs_readahead_node_child(parent, slot + 1);
}


/*
 * when we walk down the tree, it is usually safe to unlock the higher layers
 * in the tree.  The exceptions are when our path goes through slot 0, because
 * operations on the tree might require changing key pointers higher up in the
 * tree.
 *
 * callers might also have set path->keep_locks, which tells this code to keep
 * the lock if the path points to the last slot in the block.  This is part of
 * walking through the tree, and selecting the next slot in the higher block.
 *
 * lowest_unlock sets the lowest level in the tree we're allowed to unlock.  so
 * if lowest_unlock is 1, level 0 won't be unlocked
 */
static noinline void unlock_up(struct btrfs_path *path, int level,
			       int lowest_unlock, int min_write_lock_level,
			       int *write_lock_level)
{
	int i;
	int skip_level = level;
	bool check_skip = true;

	for (i = level; i < BTRFS_MAX_LEVEL; i++) {
		if (!path->nodes[i])
			break;
		if (!path->locks[i])
			break;

		if (check_skip) {
			if (path->slots[i] == 0) {
				skip_level = i + 1;
				continue;
			}

			if (path->keep_locks) {
				u32 nritems;

				nritems = btrfs_header_nritems(path->nodes[i]);
				if (nritems < 1 || path->slots[i] >= nritems - 1) {
					skip_level = i + 1;
					continue;
				}
			}
		}

		if (i >= lowest_unlock && i > skip_level) {
			check_skip = false;
			btrfs_tree_unlock_rw(path->nodes[i], path->locks[i]);
			path->locks[i] = 0;
			if (write_lock_level &&
			    i > min_write_lock_level &&
			    i <= *write_lock_level) {
				*write_lock_level = i - 1;
			}
		}
	}
}

/*
 * Helper function for btrfs_search_slot() and other functions that do a search
 * on a btree. The goal is to find a tree block in the cache (the radix tree at
 * fs_info->buffer_radix), but if we can't find it, or it's not up to date, read
 * its pages from disk.
 *
 * Returns -EAGAIN, with the path unlocked, if the caller needs to repeat the
 * whole btree search, starting again from the current root node.
 */
static int
read_block_for_search(struct btrfs_root *root, struct btrfs_path *p,
		      struct extent_buffer **eb_ret, int slot,
		      const struct btrfs_key *key)
{
	struct btrfs_fs_info *fs_info = root->fs_info;
	struct btrfs_tree_parent_check check = { 0 };
	u64 blocknr;
	struct extent_buffer *tmp = NULL;
	int ret = 0;
	int ret2;
	int parent_level;
	bool read_tmp = false;
	bool tmp_locked = false;
	bool path_released = false;

	blocknr = btrfs_node_blockptr(*eb_ret, slot);
	parent_level = btrfs_header_level(*eb_ret);
	btrfs_node_key_to_cpu(*eb_ret, &check.first_key, slot);
	check.has_first_key = true;
	check.level = parent_level - 1;
	check.transid = btrfs_node_ptr_generation(*eb_ret, slot);
	check.owner_root = btrfs_root_id(root);

	/*
	 * If we need to read an extent buffer from disk and we are holding locks
	 * on upper level nodes, we unlock all the upper nodes before reading the
	 * extent buffer, and then return -EAGAIN to the caller as it needs to
	 * restart the search. We don't release the lock on the current level
	 * because we need to walk this node to figure out which blocks to read.
	 */
	tmp = find_extent_buffer(fs_info, blocknr);
	if (tmp) {
		if (p->reada == READA_FORWARD_ALWAYS)
			reada_for_search(fs_info, p, parent_level, slot, key->objectid);

		/* first we do an atomic uptodate check */
		if (btrfs_buffer_uptodate(tmp, check.transid, 1) > 0) {
			/*
			 * Do extra check for first_key, eb can be stale due to
			 * being cached, read from scrub, or have multiple
			 * parents (shared tree blocks).
			 */
			if (btrfs_verify_level_key(tmp, &check)) {
				ret = -EUCLEAN;
				goto out;
			}
			*eb_ret = tmp;
			tmp = NULL;
			ret = 0;
			goto out;
		}

		if (p->nowait) {
			ret = -EAGAIN;
			goto out;
		}

		if (!p->skip_locking) {
			btrfs_unlock_up_safe(p, parent_level + 1);
			btrfs_maybe_reset_lockdep_class(root, tmp);
			tmp_locked = true;
			btrfs_tree_read_lock(tmp);
			btrfs_release_path(p);
			ret = -EAGAIN;
			path_released = true;
		}

		/* Now we're allowed to do a blocking uptodate check. */
		ret2 = btrfs_read_extent_buffer(tmp, &check);
		if (ret2) {
			ret = ret2;
			goto out;
		}

		if (ret == 0) {
			ASSERT(!tmp_locked);
			*eb_ret = tmp;
			tmp = NULL;
		}
		goto out;
	} else if (p->nowait) {
		ret = -EAGAIN;
		goto out;
	}

	if (!p->skip_locking) {
		btrfs_unlock_up_safe(p, parent_level + 1);
		ret = -EAGAIN;
	}

	if (p->reada != READA_NONE)
		reada_for_search(fs_info, p, parent_level, slot, key->objectid);

	tmp = btrfs_find_create_tree_block(fs_info, blocknr, check.owner_root, check.level);
	if (IS_ERR(tmp)) {
		ret = PTR_ERR(tmp);
		tmp = NULL;
		goto out;
	}
	read_tmp = true;

	if (!p->skip_locking) {
		ASSERT(ret == -EAGAIN);
		btrfs_maybe_reset_lockdep_class(root, tmp);
		tmp_locked = true;
		btrfs_tree_read_lock(tmp);
		btrfs_release_path(p);
		path_released = true;
	}

	/* Now we're allowed to do a blocking uptodate check. */
	ret2 = btrfs_read_extent_buffer(tmp, &check);
	if (ret2) {
		ret = ret2;
		goto out;
	}

	/*
	 * If the read above didn't mark this buffer up to date,
	 * it will never end up being up to date.  Set ret to EIO now
	 * and give up so that our caller doesn't loop forever
	 * on our EAGAINs.
	 */
	if (!extent_buffer_uptodate(tmp)) {
		ret = -EIO;
		goto out;
	}

	if (ret == 0) {
		ASSERT(!tmp_locked);
		*eb_ret = tmp;
		tmp = NULL;
	}
out:
	if (tmp) {
		if (tmp_locked)
			btrfs_tree_read_unlock(tmp);
		if (read_tmp && ret && ret != -EAGAIN)
			free_extent_buffer_stale(tmp);
		else
			free_extent_buffer(tmp);
	}
	if (ret && !path_released)
		btrfs_release_path(p);

	return ret;
}

/*
 * helper function for btrfs_search_slot.  This does all of the checks
 * for node-level blocks and does any balancing required based on
 * the ins_len.
 *
 * If no extra work was required, zero is returned.  If we had to
 * drop the path, -EAGAIN is returned and btrfs_search_slot must
 * start over
 */
static int
setup_nodes_for_search(struct btrfs_trans_handle *trans,
		       struct btrfs_root *root, struct btrfs_path *p,
		       struct extent_buffer *b, int level, int ins_len,
		       int *write_lock_level)
{
	struct btrfs_fs_info *fs_info = root->fs_info;
	int ret = 0;

	if ((p->search_for_split || ins_len > 0) && btrfs_header_nritems(b) >=
	    BTRFS_NODEPTRS_PER_BLOCK(fs_info) - 3) {

		if (*write_lock_level < level + 1) {
			*write_lock_level = level + 1;
			btrfs_release_path(p);
			return -EAGAIN;
		}

		reada_for_balance(p, level);
		ret = split_node(trans, root, p, level);

		b = p->nodes[level];
	} else if (ins_len < 0 && btrfs_header_nritems(b) <
		   BTRFS_NODEPTRS_PER_BLOCK(fs_info) / 2) {

		if (*write_lock_level < level + 1) {
			*write_lock_level = level + 1;
			btrfs_release_path(p);
			return -EAGAIN;
		}

		reada_for_balance(p, level);
		ret = balance_level(trans, root, p, level);
		if (ret)
			return ret;

		b = p->nodes[level];
		if (!b) {
			btrfs_release_path(p);
			return -EAGAIN;
		}
		BUG_ON(btrfs_header_nritems(b) == 1);
	}
	return ret;
}

int btrfs_find_item(struct btrfs_root *fs_root, struct btrfs_path *path,
		u64 iobjectid, u64 ioff, u8 key_type,
		struct btrfs_key *found_key)
{
	int ret;
	struct btrfs_key key;
	struct extent_buffer *eb;

	ASSERT(path);
	ASSERT(found_key);

	key.type = key_type;
	key.objectid = iobjectid;
	key.offset = ioff;

	ret = btrfs_search_slot(NULL, fs_root, &key, path, 0, 0);
	if (ret < 0)
		return ret;

	eb = path->nodes[0];
	if (ret && path->slots[0] >= btrfs_header_nritems(eb)) {
		ret = btrfs_next_leaf(fs_root, path);
		if (ret)
			return ret;
		eb = path->nodes[0];
	}

	btrfs_item_key_to_cpu(eb, found_key, path->slots[0]);
	if (found_key->type != key.type ||
			found_key->objectid != key.objectid)
		return 1;

	return 0;
}

static struct extent_buffer *btrfs_search_slot_get_root(struct btrfs_root *root,
							struct btrfs_path *p,
							int write_lock_level)
{
	struct extent_buffer *b;
	int root_lock = 0;
	int level = 0;

	if (p->search_commit_root) {
		b = root->commit_root;
		refcount_inc(&b->refs);
		level = btrfs_header_level(b);
		/*
		 * Ensure that all callers have set skip_locking when
		 * p->search_commit_root = 1.
		 */
		ASSERT(p->skip_locking == 1);

		goto out;
	}

	if (p->skip_locking) {
		b = btrfs_root_node(root);
		level = btrfs_header_level(b);
		goto out;
	}

	/* We try very hard to do read locks on the root */
	root_lock = BTRFS_READ_LOCK;

	/*
	 * If the level is set to maximum, we can skip trying to get the read
	 * lock.
	 */
	if (write_lock_level < BTRFS_MAX_LEVEL) {
		/*
		 * We don't know the level of the root node until we actually
		 * have it read locked
		 */
		if (p->nowait) {
			b = btrfs_try_read_lock_root_node(root);
			if (IS_ERR(b))
				return b;
		} else {
			b = btrfs_read_lock_root_node(root);
		}
		level = btrfs_header_level(b);
		if (level > write_lock_level)
			goto out;

		/* Whoops, must trade for write lock */
		btrfs_tree_read_unlock(b);
		free_extent_buffer(b);
	}

	b = btrfs_lock_root_node(root);
	root_lock = BTRFS_WRITE_LOCK;

	/* The level might have changed, check again */
	level = btrfs_header_level(b);

out:
	/*
	 * The root may have failed to write out at some point, and thus is no
	 * longer valid, return an error in this case.
	 */
	if (!extent_buffer_uptodate(b)) {
		if (root_lock)
			btrfs_tree_unlock_rw(b, root_lock);
		free_extent_buffer(b);
		return ERR_PTR(-EIO);
	}

	p->nodes[level] = b;
	if (!p->skip_locking)
		p->locks[level] = root_lock;
	/*
	 * Callers are responsible for dropping b's references.
	 */
	return b;
}

/*
 * Replace the extent buffer at the lowest level of the path with a cloned
 * version. The purpose is to be able to use it safely, after releasing the
 * commit root semaphore, even if relocation is happening in parallel, the
 * transaction used for relocation is committed and the extent buffer is
 * reallocated in the next transaction.
 *
 * This is used in a context where the caller does not prevent transaction
 * commits from happening, either by holding a transaction handle or holding
 * some lock, while it's doing searches through a commit root.
 * At the moment it's only used for send operations.
 */
static int finish_need_commit_sem_search(struct btrfs_path *path)
{
	const int i = path->lowest_level;
	const int slot = path->slots[i];
	struct extent_buffer *lowest = path->nodes[i];
	struct extent_buffer *clone;

	ASSERT(path->need_commit_sem);

	if (!lowest)
		return 0;

	lockdep_assert_held_read(&lowest->fs_info->commit_root_sem);

	clone = btrfs_clone_extent_buffer(lowest);
	if (!clone)
		return -ENOMEM;

	btrfs_release_path(path);
	path->nodes[i] = clone;
	path->slots[i] = slot;

	return 0;
}

static inline int search_for_key_slot(const struct extent_buffer *eb,
				      int search_low_slot,
				      const struct btrfs_key *key,
				      int prev_cmp,
				      int *slot)
{
	/*
	 * If a previous call to btrfs_bin_search() on a parent node returned an
	 * exact match (prev_cmp == 0), we can safely assume the target key will
	 * always be at slot 0 on lower levels, since each key pointer
	 * (struct btrfs_key_ptr) refers to the lowest key accessible from the
	 * subtree it points to. Thus we can skip searching lower levels.
	 */
	if (prev_cmp == 0) {
		*slot = 0;
		return 0;
	}

	return btrfs_bin_search(eb, search_low_slot, key, slot);
}

static int search_leaf(struct btrfs_trans_handle *trans,
		       struct btrfs_root *root,
		       const struct btrfs_key *key,
		       struct btrfs_path *path,
		       int ins_len,
		       int prev_cmp)
{
	struct extent_buffer *leaf = path->nodes[0];
	int leaf_free_space = -1;
	int search_low_slot = 0;
	int ret;
	bool do_bin_search = true;

	/*
	 * If we are doing an insertion, the leaf has enough free space and the
	 * destination slot for the key is not slot 0, then we can unlock our
	 * write lock on the parent, and any other upper nodes, before doing the
	 * binary search on the leaf (with search_for_key_slot()), allowing other
	 * tasks to lock the parent and any other upper nodes.
	 */
	if (ins_len > 0) {
		/*
		 * Cache the leaf free space, since we will need it later and it
		 * will not change until then.
		 */
		leaf_free_space = btrfs_leaf_free_space(leaf);

		/*
		 * !path->locks[1] means we have a single node tree, the leaf is
		 * the root of the tree.
		 */
		if (path->locks[1] && leaf_free_space >= ins_len) {
			struct btrfs_disk_key first_key;

			ASSERT(btrfs_header_nritems(leaf) > 0);
			btrfs_item_key(leaf, &first_key, 0);

			/*
			 * Doing the extra comparison with the first key is cheap,
			 * taking into account that the first key is very likely
			 * already in a cache line because it immediately follows
			 * the extent buffer's header and we have recently accessed
			 * the header's level field.
			 */
			ret = btrfs_comp_keys(&first_key, key);
			if (ret < 0) {
				/*
				 * The first key is smaller than the key we want
				 * to insert, so we are safe to unlock all upper
				 * nodes and we have to do the binary search.
				 *
				 * We do use btrfs_unlock_up_safe() and not
				 * unlock_up() because the later does not unlock
				 * nodes with a slot of 0 - we can safely unlock
				 * any node even if its slot is 0 since in this
				 * case the key does not end up at slot 0 of the
				 * leaf and there's no need to split the leaf.
				 */
				btrfs_unlock_up_safe(path, 1);
				search_low_slot = 1;
			} else {
				/*
				 * The first key is >= then the key we want to
				 * insert, so we can skip the binary search as
				 * the target key will be at slot 0.
				 *
				 * We can not unlock upper nodes when the key is
				 * less than the first key, because we will need
				 * to update the key at slot 0 of the parent node
				 * and possibly of other upper nodes too.
				 * If the key matches the first key, then we can
				 * unlock all the upper nodes, using
				 * btrfs_unlock_up_safe() instead of unlock_up()
				 * as stated above.
				 */
				if (ret == 0)
					btrfs_unlock_up_safe(path, 1);
				/*
				 * ret is already 0 or 1, matching the result of
				 * a btrfs_bin_search() call, so there is no need
				 * to adjust it.
				 */
				do_bin_search = false;
				path->slots[0] = 0;
			}
		}
	}

	if (do_bin_search) {
		ret = search_for_key_slot(leaf, search_low_slot, key,
					  prev_cmp, &path->slots[0]);
		if (ret < 0)
			return ret;
	}

	if (ins_len > 0) {
		/*
		 * Item key already exists. In this case, if we are allowed to
		 * insert the item (for example, in dir_item case, item key
		 * collision is allowed), it will be merged with the original
		 * item. Only the item size grows, no new btrfs item will be
		 * added. If search_for_extension is not set, ins_len already
		 * accounts the size btrfs_item, deduct it here so leaf space
		 * check will be correct.
		 */
		if (ret == 0 && !path->search_for_extension) {
			ASSERT(ins_len >= sizeof(struct btrfs_item));
			ins_len -= sizeof(struct btrfs_item);
		}

		ASSERT(leaf_free_space >= 0);

		if (leaf_free_space < ins_len) {
			int ret2;

			ret2 = split_leaf(trans, root, key, path, ins_len, (ret == 0));
			ASSERT(ret2 <= 0);
			if (WARN_ON(ret2 > 0))
				ret2 = -EUCLEAN;
			if (ret2)
				ret = ret2;
		}
	}

	return ret;
}

/*
 * Look for a key in a tree and perform necessary modifications to preserve
 * tree invariants.
 *
 * @trans:	Handle of transaction, used when modifying the tree
 * @p:		Holds all btree nodes along the search path
 * @root:	The root node of the tree
 * @key:	The key we are looking for
 * @ins_len:	Indicates purpose of search:
 *              >0  for inserts it's size of item inserted (*)
 *              <0  for deletions
 *               0  for plain searches, not modifying the tree
 *
 *              (*) If size of item inserted doesn't include
 *              sizeof(struct btrfs_item), then p->search_for_extension must
 *              be set.
 * @cow:	boolean should CoW operations be performed. Must always be 1
 *		when modifying the tree.
 *
 * If @ins_len > 0, nodes and leaves will be split as we walk down the tree.
 * If @ins_len < 0, nodes will be merged as we walk down the tree (if possible)
 *
 * If @key is found, 0 is returned and you can find the item in the leaf level
 * of the path (level 0)
 *
 * If @key isn't found, 1 is returned and the leaf level of the path (level 0)
 * points to the slot where it should be inserted
 *
 * If an error is encountered while searching the tree a negative error number
 * is returned
 */
int btrfs_search_slot(struct btrfs_trans_handle *trans, struct btrfs_root *root,
		      const struct btrfs_key *key, struct btrfs_path *p,
		      int ins_len, int cow)
{
	struct btrfs_fs_info *fs_info;
	struct extent_buffer *b;
	int slot;
	int ret;
	int level;
	int lowest_unlock = 1;
	/* everything at write_lock_level or lower must be write locked */
	int write_lock_level = 0;
	u8 lowest_level = 0;
	int min_write_lock_level;
	int prev_cmp;

	if (!root)
		return -EINVAL;

	fs_info = root->fs_info;
	might_sleep();

	lowest_level = p->lowest_level;
	WARN_ON(lowest_level && ins_len > 0);
	WARN_ON(p->nodes[0] != NULL);
	BUG_ON(!cow && ins_len);

	/*
	 * For now only allow nowait for read only operations.  There's no
	 * strict reason why we can't, we just only need it for reads so it's
	 * only implemented for reads.
	 */
	ASSERT(!p->nowait || !cow);

	if (ins_len < 0) {
		lowest_unlock = 2;

		/* when we are removing items, we might have to go up to level
		 * two as we update tree pointers  Make sure we keep write
		 * for those levels as well
		 */
		write_lock_level = 2;
	} else if (ins_len > 0) {
		/*
		 * for inserting items, make sure we have a write lock on
		 * level 1 so we can update keys
		 */
		write_lock_level = 1;
	}

	if (!cow)
		write_lock_level = -1;

	if (cow && (p->keep_locks || p->lowest_level))
		write_lock_level = BTRFS_MAX_LEVEL;

	min_write_lock_level = write_lock_level;

	if (p->need_commit_sem) {
		ASSERT(p->search_commit_root);
		if (p->nowait) {
			if (!down_read_trylock(&fs_info->commit_root_sem))
				return -EAGAIN;
		} else {
			down_read(&fs_info->commit_root_sem);
		}
	}

again:
	prev_cmp = -1;
	b = btrfs_search_slot_get_root(root, p, write_lock_level);
	if (IS_ERR(b)) {
		ret = PTR_ERR(b);
		goto done;
	}

	while (b) {
		int dec = 0;
		int ret2;

		level = btrfs_header_level(b);

		if (cow) {
			bool last_level = (level == (BTRFS_MAX_LEVEL - 1));

			/*
			 * if we don't really need to cow this block
			 * then we don't want to set the path blocking,
			 * so we test it here
			 */
			if (!should_cow_block(trans, root, b))
				goto cow_done;

			/*
			 * must have write locks on this node and the
			 * parent
			 */
			if (level > write_lock_level ||
			    (level + 1 > write_lock_level &&
			    level + 1 < BTRFS_MAX_LEVEL &&
			    p->nodes[level + 1])) {
				write_lock_level = level + 1;
				btrfs_release_path(p);
				goto again;
			}

			if (last_level)
				ret2 = btrfs_cow_block(trans, root, b, NULL, 0,
						       &b, BTRFS_NESTING_COW);
			else
				ret2 = btrfs_cow_block(trans, root, b,
						       p->nodes[level + 1],
						       p->slots[level + 1], &b,
						       BTRFS_NESTING_COW);
			if (ret2) {
				ret = ret2;
				goto done;
			}
		}
cow_done:
		p->nodes[level] = b;

		/*
		 * we have a lock on b and as long as we aren't changing
		 * the tree, there is no way to for the items in b to change.
		 * It is safe to drop the lock on our parent before we
		 * go through the expensive btree search on b.
		 *
		 * If we're inserting or deleting (ins_len != 0), then we might
		 * be changing slot zero, which may require changing the parent.
		 * So, we can't drop the lock until after we know which slot
		 * we're operating on.
		 */
		if (!ins_len && !p->keep_locks) {
			int u = level + 1;

			if (u < BTRFS_MAX_LEVEL && p->locks[u]) {
				btrfs_tree_unlock_rw(p->nodes[u], p->locks[u]);
				p->locks[u] = 0;
			}
		}

		if (level == 0) {
			if (ins_len > 0)
				ASSERT(write_lock_level >= 1);

			ret = search_leaf(trans, root, key, p, ins_len, prev_cmp);
			if (!p->search_for_split)
				unlock_up(p, level, lowest_unlock,
					  min_write_lock_level, NULL);
			goto done;
		}

		ret = search_for_key_slot(b, 0, key, prev_cmp, &slot);
		if (ret < 0)
			goto done;
		prev_cmp = ret;

		if (ret && slot > 0) {
			dec = 1;
			slot--;
		}
		p->slots[level] = slot;
		ret2 = setup_nodes_for_search(trans, root, p, b, level, ins_len,
					      &write_lock_level);
		if (ret2 == -EAGAIN)
			goto again;
		if (ret2) {
			ret = ret2;
			goto done;
		}
		b = p->nodes[level];
		slot = p->slots[level];

		/*
		 * Slot 0 is special, if we change the key we have to update
		 * the parent pointer which means we must have a write lock on
		 * the parent
		 */
		if (slot == 0 && ins_len && write_lock_level < level + 1) {
			write_lock_level = level + 1;
			btrfs_release_path(p);
			goto again;
		}

		unlock_up(p, level, lowest_unlock, min_write_lock_level,
			  &write_lock_level);

		if (level == lowest_level) {
			if (dec)
				p->slots[level]++;
			goto done;
		}

		ret2 = read_block_for_search(root, p, &b, slot, key);
		if (ret2 == -EAGAIN && !p->nowait)
			goto again;
		if (ret2) {
			ret = ret2;
			goto done;
		}

		if (!p->skip_locking) {
			level = btrfs_header_level(b);

			btrfs_maybe_reset_lockdep_class(root, b);

			if (level <= write_lock_level) {
				btrfs_tree_lock(b);
				p->locks[level] = BTRFS_WRITE_LOCK;
			} else {
				if (p->nowait) {
					if (!btrfs_try_tree_read_lock(b)) {
						free_extent_buffer(b);
						ret = -EAGAIN;
						goto done;
					}
				} else {
					btrfs_tree_read_lock(b);
				}
				p->locks[level] = BTRFS_READ_LOCK;
			}
			p->nodes[level] = b;
		}
	}
	ret = 1;
done:
	if (ret < 0 && !p->skip_release_on_error)
		btrfs_release_path(p);

	if (p->need_commit_sem) {
		int ret2;

		ret2 = finish_need_commit_sem_search(p);
		up_read(&fs_info->commit_root_sem);
		if (ret2)
			ret = ret2;
	}

	return ret;
}
ALLOW_ERROR_INJECTION(btrfs_search_slot, ERRNO);

/*
 * Like btrfs_search_slot, this looks for a key in the given tree. It uses the
 * current state of the tree together with the operations recorded in the tree
 * modification log to search for the key in a previous version of this tree, as
 * denoted by the time_seq parameter.
 *
 * Naturally, there is no support for insert, delete or cow operations.
 *
 * The resulting path and return value will be set up as if we called
 * btrfs_search_slot at that point in time with ins_len and cow both set to 0.
 */
int btrfs_search_old_slot(struct btrfs_root *root, const struct btrfs_key *key,
			  struct btrfs_path *p, u64 time_seq)
{
	struct btrfs_fs_info *fs_info = root->fs_info;
	struct extent_buffer *b;
	int slot;
	int ret;
	int level;
	int lowest_unlock = 1;
	u8 lowest_level = 0;

	lowest_level = p->lowest_level;
	WARN_ON(p->nodes[0] != NULL);
	ASSERT(!p->nowait);

	if (p->search_commit_root) {
		BUG_ON(time_seq);
		return btrfs_search_slot(NULL, root, key, p, 0, 0);
	}

again:
	b = btrfs_get_old_root(root, time_seq);
	if (!b) {
		ret = -EIO;
		goto done;
	}
	level = btrfs_header_level(b);
	p->locks[level] = BTRFS_READ_LOCK;

	while (b) {
		int dec = 0;
		int ret2;

		level = btrfs_header_level(b);
		p->nodes[level] = b;

		/*
		 * we have a lock on b and as long as we aren't changing
		 * the tree, there is no way to for the items in b to change.
		 * It is safe to drop the lock on our parent before we
		 * go through the expensive btree search on b.
		 */
		btrfs_unlock_up_safe(p, level + 1);

		ret = btrfs_bin_search(b, 0, key, &slot);
		if (ret < 0)
			goto done;

		if (level == 0) {
			p->slots[level] = slot;
			unlock_up(p, level, lowest_unlock, 0, NULL);
			goto done;
		}

		if (ret && slot > 0) {
			dec = 1;
			slot--;
		}
		p->slots[level] = slot;
		unlock_up(p, level, lowest_unlock, 0, NULL);

		if (level == lowest_level) {
			if (dec)
				p->slots[level]++;
			goto done;
		}

		ret2 = read_block_for_search(root, p, &b, slot, key);
		if (ret2 == -EAGAIN && !p->nowait)
			goto again;
		if (ret2) {
			ret = ret2;
			goto done;
		}

		level = btrfs_header_level(b);
		btrfs_tree_read_lock(b);
		b = btrfs_tree_mod_log_rewind(fs_info, b, time_seq);
		if (!b) {
			ret = -ENOMEM;
			goto done;
		}
		p->locks[level] = BTRFS_READ_LOCK;
		p->nodes[level] = b;
	}
	ret = 1;
done:
	if (ret < 0)
		btrfs_release_path(p);

	return ret;
}

/*
 * Search the tree again to find a leaf with smaller keys.
 * Returns 0 if it found something.
 * Returns 1 if there are no smaller keys.
 * Returns < 0 on error.
 *
 * This may release the path, and so you may lose any locks held at the
 * time you call it.
 */
static int btrfs_prev_leaf(struct btrfs_root *root, struct btrfs_path *path)
{
	struct btrfs_key key;
	struct btrfs_key orig_key;
	struct btrfs_disk_key found_key;
	int ret;

	btrfs_item_key_to_cpu(path->nodes[0], &key, 0);
	orig_key = key;

	if (key.offset > 0) {
		key.offset--;
	} else if (key.type > 0) {
		key.type--;
		key.offset = (u64)-1;
	} else if (key.objectid > 0) {
		key.objectid--;
		key.type = (u8)-1;
		key.offset = (u64)-1;
	} else {
		return 1;
	}

	btrfs_release_path(path);
	ret = btrfs_search_slot(NULL, root, &key, path, 0, 0);
	if (ret <= 0)
		return ret;

	/*
	 * Previous key not found. Even if we were at slot 0 of the leaf we had
	 * before releasing the path and calling btrfs_search_slot(), we now may
	 * be in a slot pointing to the same original key - this can happen if
	 * after we released the path, one of more items were moved from a
	 * sibling leaf into the front of the leaf we had due to an insertion
	 * (see push_leaf_right()).
	 * If we hit this case and our slot is > 0 and just decrement the slot
	 * so that the caller does not process the same key again, which may or
	 * may not break the caller, depending on its logic.
	 */
	if (path->slots[0] < btrfs_header_nritems(path->nodes[0])) {
		btrfs_item_key(path->nodes[0], &found_key, path->slots[0]);
		ret = btrfs_comp_keys(&found_key, &orig_key);
		if (ret == 0) {
			if (path->slots[0] > 0) {
				path->slots[0]--;
				return 0;
			}
			/*
			 * At slot 0, same key as before, it means orig_key is
			 * the lowest, leftmost, key in the tree. We're done.
			 */
			return 1;
		}
	}

	btrfs_item_key(path->nodes[0], &found_key, 0);
	ret = btrfs_comp_keys(&found_key, &key);
	/*
	 * We might have had an item with the previous key in the tree right
	 * before we released our path. And after we released our path, that
	 * item might have been pushed to the first slot (0) of the leaf we
	 * were holding due to a tree balance. Alternatively, an item with the
	 * previous key can exist as the only element of a leaf (big fat item).
	 * Therefore account for these 2 cases, so that our callers (like
	 * btrfs_previous_item) don't miss an existing item with a key matching
	 * the previous key we computed above.
	 */
	if (ret <= 0)
		return 0;
	return 1;
}

/*
 * helper to use instead of search slot if no exact match is needed but
 * instead the next or previous item should be returned.
 * When find_higher is true, the next higher item is returned, the next lower
 * otherwise.
 * When return_any and find_higher are both true, and no higher item is found,
 * return the next lower instead.
 * When return_any is true and find_higher is false, and no lower item is found,
 * return the next higher instead.
 * It returns 0 if any item is found, 1 if none is found (tree empty), and
 * < 0 on error
 */
int btrfs_search_slot_for_read(struct btrfs_root *root,
			       const struct btrfs_key *key,
			       struct btrfs_path *p, int find_higher,
			       int return_any)
{
	int ret;
	struct extent_buffer *leaf;

again:
	ret = btrfs_search_slot(NULL, root, key, p, 0, 0);
	if (ret <= 0)
		return ret;
	/*
	 * a return value of 1 means the path is at the position where the
	 * item should be inserted. Normally this is the next bigger item,
	 * but in case the previous item is the last in a leaf, path points
	 * to the first free slot in the previous leaf, i.e. at an invalid
	 * item.
	 */
	leaf = p->nodes[0];

	if (find_higher) {
		if (p->slots[0] >= btrfs_header_nritems(leaf)) {
			ret = btrfs_next_leaf(root, p);
			if (ret <= 0)
				return ret;
			if (!return_any)
				return 1;
			/*
			 * no higher item found, return the next
			 * lower instead
			 */
			return_any = 0;
			find_higher = 0;
			btrfs_release_path(p);
			goto again;
		}
	} else {
		if (p->slots[0] == 0) {
			ret = btrfs_prev_leaf(root, p);
			if (ret < 0)
				return ret;
			if (!ret) {
				leaf = p->nodes[0];
				if (p->slots[0] == btrfs_header_nritems(leaf))
					p->slots[0]--;
				return 0;
			}
			if (!return_any)
				return 1;
			/*
			 * no lower item found, return the next
			 * higher instead
			 */
			return_any = 0;
			find_higher = 1;
			btrfs_release_path(p);
			goto again;
		} else {
			--p->slots[0];
		}
	}
	return 0;
}

/*
 * Execute search and call btrfs_previous_item to traverse backwards if the item
 * was not found.
 *
 * Return 0 if found, 1 if not found and < 0 if error.
 */
int btrfs_search_backwards(struct btrfs_root *root, struct btrfs_key *key,
			   struct btrfs_path *path)
{
	int ret;

	ret = btrfs_search_slot(NULL, root, key, path, 0, 0);
	if (ret > 0)
		ret = btrfs_previous_item(root, path, key->objectid, key->type);

	if (ret == 0)
		btrfs_item_key_to_cpu(path->nodes[0], key, path->slots[0]);

	return ret;
}

/*
 * Search for a valid slot for the given path.
 *
 * @root:	The root node of the tree.
 * @key:	Will contain a valid item if found.
 * @path:	The starting point to validate the slot.
 *
 * Return: 0  if the item is valid
 *         1  if not found
 *         <0 if error.
 */
int btrfs_get_next_valid_item(struct btrfs_root *root, struct btrfs_key *key,
			      struct btrfs_path *path)
{
	if (path->slots[0] >= btrfs_header_nritems(path->nodes[0])) {
		int ret;

		ret = btrfs_next_leaf(root, path);
		if (ret)
			return ret;
	}

	btrfs_item_key_to_cpu(path->nodes[0], key, path->slots[0]);
	return 0;
}

/*
 * adjust the pointers going up the tree, starting at level
 * making sure the right key of each node is points to 'key'.
 * This is used after shifting pointers to the left, so it stops
 * fixing up pointers when a given leaf/node is not in slot 0 of the
 * higher levels
 *
 */
static void fixup_low_keys(struct btrfs_trans_handle *trans,
			   const struct btrfs_path *path,
			   const struct btrfs_disk_key *key, int level)
{
	int i;
	struct extent_buffer *t;
	int ret;

	for (i = level; i < BTRFS_MAX_LEVEL; i++) {
		int tslot = path->slots[i];

		if (!path->nodes[i])
			break;
		t = path->nodes[i];
		ret = btrfs_tree_mod_log_insert_key(t, tslot,
						    BTRFS_MOD_LOG_KEY_REPLACE);
		BUG_ON(ret < 0);
		btrfs_set_node_key(t, key, tslot);
		btrfs_mark_buffer_dirty(trans, path->nodes[i]);
		if (tslot != 0)
			break;
	}
}

/*
 * update item key.
 *
 * This function isn't completely safe. It's the caller's responsibility
 * that the new key won't break the order
 */
void btrfs_set_item_key_safe(struct btrfs_trans_handle *trans,
			     const struct btrfs_path *path,
			     const struct btrfs_key *new_key)
{
	struct btrfs_fs_info *fs_info = trans->fs_info;
	struct btrfs_disk_key disk_key;
	struct extent_buffer *eb;
	int slot;

	eb = path->nodes[0];
	slot = path->slots[0];
	if (slot > 0) {
		btrfs_item_key(eb, &disk_key, slot - 1);
		if (unlikely(btrfs_comp_keys(&disk_key, new_key) >= 0)) {
			btrfs_print_leaf(eb);
			btrfs_crit(fs_info,
		"slot %u key (%llu %u %llu) new key (%llu %u %llu)",
				   slot, btrfs_disk_key_objectid(&disk_key),
				   btrfs_disk_key_type(&disk_key),
				   btrfs_disk_key_offset(&disk_key),
				   new_key->objectid, new_key->type,
				   new_key->offset);
			BUG();
		}
	}
	if (slot < btrfs_header_nritems(eb) - 1) {
		btrfs_item_key(eb, &disk_key, slot + 1);
		if (unlikely(btrfs_comp_keys(&disk_key, new_key) <= 0)) {
			btrfs_print_leaf(eb);
			btrfs_crit(fs_info,
		"slot %u key (%llu %u %llu) new key (%llu %u %llu)",
				   slot, btrfs_disk_key_objectid(&disk_key),
				   btrfs_disk_key_type(&disk_key),
				   btrfs_disk_key_offset(&disk_key),
				   new_key->objectid, new_key->type,
				   new_key->offset);
			BUG();
		}
	}

	btrfs_cpu_key_to_disk(&disk_key, new_key);
	btrfs_set_item_key(eb, &disk_key, slot);
	btrfs_mark_buffer_dirty(trans, eb);
	if (slot == 0)
		fixup_low_keys(trans, path, &disk_key, 1);
}

/*
 * Check key order of two sibling extent buffers.
 *
 * Return true if something is wrong.
 * Return false if everything is fine.
 *
 * Tree-checker only works inside one tree block, thus the following
 * corruption can not be detected by tree-checker:
 *
 * Leaf @left			| Leaf @right
 * --------------------------------------------------------------
 * | 1 | 2 | 3 | 4 | 5 | f6 |   | 7 | 8 |
 *
 * Key f6 in leaf @left itself is valid, but not valid when the next
 * key in leaf @right is 7.
 * This can only be checked at tree block merge time.
 * And since tree checker has ensured all key order in each tree block
 * is correct, we only need to bother the last key of @left and the first
 * key of @right.
 */
static bool check_sibling_keys(const struct extent_buffer *left,
			       const struct extent_buffer *right)
{
	struct btrfs_key left_last;
	struct btrfs_key right_first;
	int level = btrfs_header_level(left);
	int nr_left = btrfs_header_nritems(left);
	int nr_right = btrfs_header_nritems(right);

	/* No key to check in one of the tree blocks */
	if (!nr_left || !nr_right)
		return false;

	if (level) {
		btrfs_node_key_to_cpu(left, &left_last, nr_left - 1);
		btrfs_node_key_to_cpu(right, &right_first, 0);
	} else {
		btrfs_item_key_to_cpu(left, &left_last, nr_left - 1);
		btrfs_item_key_to_cpu(right, &right_first, 0);
	}

	if (unlikely(btrfs_comp_cpu_keys(&left_last, &right_first) >= 0)) {
		btrfs_crit(left->fs_info, "left extent buffer:");
		btrfs_print_tree(left, false);
		btrfs_crit(left->fs_info, "right extent buffer:");
		btrfs_print_tree(right, false);
		btrfs_crit(left->fs_info,
"bad key order, sibling blocks, left last (%llu %u %llu) right first (%llu %u %llu)",
			   left_last.objectid, left_last.type,
			   left_last.offset, right_first.objectid,
			   right_first.type, right_first.offset);
		return true;
	}
	return false;
}

/*
 * try to push data from one node into the next node left in the
 * tree.
 *
 * returns 0 if some ptrs were pushed left, < 0 if there was some horrible
 * error, and > 0 if there was no room in the left hand block.
 */
static int push_node_left(struct btrfs_trans_handle *trans,
			  struct extent_buffer *dst,
			  struct extent_buffer *src, int empty)
{
	struct btrfs_fs_info *fs_info = trans->fs_info;
	int push_items = 0;
	int src_nritems;
	int dst_nritems;
	int ret = 0;

	src_nritems = btrfs_header_nritems(src);
	dst_nritems = btrfs_header_nritems(dst);
	push_items = BTRFS_NODEPTRS_PER_BLOCK(fs_info) - dst_nritems;
	WARN_ON(btrfs_header_generation(src) != trans->transid);
	WARN_ON(btrfs_header_generation(dst) != trans->transid);

	if (!empty && src_nritems <= 8)
		return 1;

	if (push_items <= 0)
		return 1;

	if (empty) {
		push_items = min(src_nritems, push_items);
		if (push_items < src_nritems) {
			/* leave at least 8 pointers in the node if
			 * we aren't going to empty it
			 */
			if (src_nritems - push_items < 8) {
				if (push_items <= 8)
					return 1;
				push_items -= 8;
			}
		}
	} else
		push_items = min(src_nritems - 8, push_items);

	/* dst is the left eb, src is the middle eb */
	if (check_sibling_keys(dst, src)) {
		ret = -EUCLEAN;
		btrfs_abort_transaction(trans, ret);
		return ret;
	}
	ret = btrfs_tree_mod_log_eb_copy(dst, src, dst_nritems, 0, push_items);
	if (ret) {
		btrfs_abort_transaction(trans, ret);
		return ret;
	}
	copy_extent_buffer(dst, src,
			   btrfs_node_key_ptr_offset(dst, dst_nritems),
			   btrfs_node_key_ptr_offset(src, 0),
			   push_items * sizeof(struct btrfs_key_ptr));

	if (push_items < src_nritems) {
		/*
		 * btrfs_tree_mod_log_eb_copy handles logging the move, so we
		 * don't need to do an explicit tree mod log operation for it.
		 */
		memmove_extent_buffer(src, btrfs_node_key_ptr_offset(src, 0),
				      btrfs_node_key_ptr_offset(src, push_items),
				      (src_nritems - push_items) *
				      sizeof(struct btrfs_key_ptr));
	}
	btrfs_set_header_nritems(src, src_nritems - push_items);
	btrfs_set_header_nritems(dst, dst_nritems + push_items);
	btrfs_mark_buffer_dirty(trans, src);
	btrfs_mark_buffer_dirty(trans, dst);

	return ret;
}

/*
 * try to push data from one node into the next node right in the
 * tree.
 *
 * returns 0 if some ptrs were pushed, < 0 if there was some horrible
 * error, and > 0 if there was no room in the right hand block.
 *
 * this will  only push up to 1/2 the contents of the left node over
 */
static int balance_node_right(struct btrfs_trans_handle *trans,
			      struct extent_buffer *dst,
			      struct extent_buffer *src)
{
	struct btrfs_fs_info *fs_info = trans->fs_info;
	int push_items = 0;
	int max_push;
	int src_nritems;
	int dst_nritems;
	int ret = 0;

	WARN_ON(btrfs_header_generation(src) != trans->transid);
	WARN_ON(btrfs_header_generation(dst) != trans->transid);

	src_nritems = btrfs_header_nritems(src);
	dst_nritems = btrfs_header_nritems(dst);
	push_items = BTRFS_NODEPTRS_PER_BLOCK(fs_info) - dst_nritems;
	if (push_items <= 0)
		return 1;

	if (src_nritems < 4)
		return 1;

	max_push = src_nritems / 2 + 1;
	/* don't try to empty the node */
	if (max_push >= src_nritems)
		return 1;

	if (max_push < push_items)
		push_items = max_push;

	/* dst is the right eb, src is the middle eb */
	if (check_sibling_keys(src, dst)) {
		ret = -EUCLEAN;
		btrfs_abort_transaction(trans, ret);
		return ret;
	}

	/*
	 * btrfs_tree_mod_log_eb_copy handles logging the move, so we don't
	 * need to do an explicit tree mod log operation for it.
	 */
	memmove_extent_buffer(dst, btrfs_node_key_ptr_offset(dst, push_items),
				      btrfs_node_key_ptr_offset(dst, 0),
				      (dst_nritems) *
				      sizeof(struct btrfs_key_ptr));

	ret = btrfs_tree_mod_log_eb_copy(dst, src, 0, src_nritems - push_items,
					 push_items);
	if (ret) {
		btrfs_abort_transaction(trans, ret);
		return ret;
	}
	copy_extent_buffer(dst, src,
			   btrfs_node_key_ptr_offset(dst, 0),
			   btrfs_node_key_ptr_offset(src, src_nritems - push_items),
			   push_items * sizeof(struct btrfs_key_ptr));

	btrfs_set_header_nritems(src, src_nritems - push_items);
	btrfs_set_header_nritems(dst, dst_nritems + push_items);

	btrfs_mark_buffer_dirty(trans, src);
	btrfs_mark_buffer_dirty(trans, dst);

	return ret;
}

/*
 * helper function to insert a new root level in the tree.
 * A new node is allocated, and a single item is inserted to
 * point to the existing root
 *
 * returns zero on success or < 0 on failure.
 */
static noinline int insert_new_root(struct btrfs_trans_handle *trans,
			   struct btrfs_root *root,
			   struct btrfs_path *path, int level)
{
	u64 lower_gen;
	struct extent_buffer *lower;
	struct extent_buffer *c;
	struct extent_buffer *old;
	struct btrfs_disk_key lower_key;
	int ret;

	BUG_ON(path->nodes[level]);
	BUG_ON(path->nodes[level-1] != root->node);

	lower = path->nodes[level-1];
	if (level == 1)
		btrfs_item_key(lower, &lower_key, 0);
	else
		btrfs_node_key(lower, &lower_key, 0);

	c = btrfs_alloc_tree_block(trans, root, 0, btrfs_root_id(root),
				   &lower_key, level, root->node->start, 0,
				   0, BTRFS_NESTING_NEW_ROOT);
	if (IS_ERR(c))
		return PTR_ERR(c);

	root_add_used_bytes(root);

	btrfs_set_header_nritems(c, 1);
	btrfs_set_node_key(c, &lower_key, 0);
	btrfs_set_node_blockptr(c, 0, lower->start);
	lower_gen = btrfs_header_generation(lower);
	WARN_ON(lower_gen != trans->transid);

	btrfs_set_node_ptr_generation(c, 0, lower_gen);

	btrfs_mark_buffer_dirty(trans, c);

	old = root->node;
	ret = btrfs_tree_mod_log_insert_root(root->node, c, false);
	if (ret < 0) {
		int ret2;

		btrfs_clear_buffer_dirty(trans, c);
		ret2 = btrfs_free_tree_block(trans, btrfs_root_id(root), c, 0, 1);
		if (ret2 < 0)
			btrfs_abort_transaction(trans, ret2);
		btrfs_tree_unlock(c);
		free_extent_buffer(c);
		return ret;
	}
	rcu_assign_pointer(root->node, c);

	/* the super has an extra ref to root->node */
	free_extent_buffer(old);

	add_root_to_dirty_list(root);
	refcount_inc(&c->refs);
	path->nodes[level] = c;
	path->locks[level] = BTRFS_WRITE_LOCK;
	path->slots[level] = 0;
	return 0;
}

/*
 * worker function to insert a single pointer in a node.
 * the node should have enough room for the pointer already
 *
 * slot and level indicate where you want the key to go, and
 * blocknr is the block the key points to.
 */
static int insert_ptr(struct btrfs_trans_handle *trans,
		      const struct btrfs_path *path,
		      const struct btrfs_disk_key *key, u64 bytenr,
		      int slot, int level)
{
	struct extent_buffer *lower;
	int nritems;
	int ret;

	BUG_ON(!path->nodes[level]);
	btrfs_assert_tree_write_locked(path->nodes[level]);
	lower = path->nodes[level];
	nritems = btrfs_header_nritems(lower);
	BUG_ON(slot > nritems);
	BUG_ON(nritems == BTRFS_NODEPTRS_PER_BLOCK(trans->fs_info));
	if (slot != nritems) {
		if (level) {
			ret = btrfs_tree_mod_log_insert_move(lower, slot + 1,
					slot, nritems - slot);
			if (ret < 0) {
				btrfs_abort_transaction(trans, ret);
				return ret;
			}
		}
		memmove_extent_buffer(lower,
			      btrfs_node_key_ptr_offset(lower, slot + 1),
			      btrfs_node_key_ptr_offset(lower, slot),
			      (nritems - slot) * sizeof(struct btrfs_key_ptr));
	}
	if (level) {
		ret = btrfs_tree_mod_log_insert_key(lower, slot,
						    BTRFS_MOD_LOG_KEY_ADD);
		if (ret < 0) {
			btrfs_abort_transaction(trans, ret);
			return ret;
		}
	}
	btrfs_set_node_key(lower, key, slot);
	btrfs_set_node_blockptr(lower, slot, bytenr);
	WARN_ON(trans->transid == 0);
	btrfs_set_node_ptr_generation(lower, slot, trans->transid);
	btrfs_set_header_nritems(lower, nritems + 1);
	btrfs_mark_buffer_dirty(trans, lower);

	return 0;
}

/*
 * split the node at the specified level in path in two.
 * The path is corrected to point to the appropriate node after the split
 *
 * Before splitting this tries to make some room in the node by pushing
 * left and right, if either one works, it returns right away.
 *
 * returns 0 on success and < 0 on failure
 */
static noinline int split_node(struct btrfs_trans_handle *trans,
			       struct btrfs_root *root,
			       struct btrfs_path *path, int level)
{
	struct btrfs_fs_info *fs_info = root->fs_info;
	struct extent_buffer *c;
	struct extent_buffer *split;
	struct btrfs_disk_key disk_key;
	int mid;
	int ret;
	u32 c_nritems;

	c = path->nodes[level];
	WARN_ON(btrfs_header_generation(c) != trans->transid);
	if (c == root->node) {
		/*
		 * trying to split the root, lets make a new one
		 *
		 * tree mod log: We don't log_removal old root in
		 * insert_new_root, because that root buffer will be kept as a
		 * normal node. We are going to log removal of half of the
		 * elements below with btrfs_tree_mod_log_eb_copy(). We're
		 * holding a tree lock on the buffer, which is why we cannot
		 * race with other tree_mod_log users.
		 */
		ret = insert_new_root(trans, root, path, level + 1);
		if (ret)
			return ret;
	} else {
		ret = push_nodes_for_insert(trans, root, path, level);
		c = path->nodes[level];
		if (!ret && btrfs_header_nritems(c) <
		    BTRFS_NODEPTRS_PER_BLOCK(fs_info) - 3)
			return 0;
		if (ret < 0)
			return ret;
	}

	c_nritems = btrfs_header_nritems(c);
	mid = (c_nritems + 1) / 2;
	btrfs_node_key(c, &disk_key, mid);

	split = btrfs_alloc_tree_block(trans, root, 0, btrfs_root_id(root),
				       &disk_key, level, c->start, 0,
				       0, BTRFS_NESTING_SPLIT);
	if (IS_ERR(split))
		return PTR_ERR(split);

	root_add_used_bytes(root);
	ASSERT(btrfs_header_level(c) == level);

	ret = btrfs_tree_mod_log_eb_copy(split, c, 0, mid, c_nritems - mid);
	if (ret) {
		btrfs_tree_unlock(split);
		free_extent_buffer(split);
		btrfs_abort_transaction(trans, ret);
		return ret;
	}
	copy_extent_buffer(split, c,
			   btrfs_node_key_ptr_offset(split, 0),
			   btrfs_node_key_ptr_offset(c, mid),
			   (c_nritems - mid) * sizeof(struct btrfs_key_ptr));
	btrfs_set_header_nritems(split, c_nritems - mid);
	btrfs_set_header_nritems(c, mid);

	btrfs_mark_buffer_dirty(trans, c);
	btrfs_mark_buffer_dirty(trans, split);

	ret = insert_ptr(trans, path, &disk_key, split->start,
			 path->slots[level + 1] + 1, level + 1);
	if (ret < 0) {
		btrfs_tree_unlock(split);
		free_extent_buffer(split);
		return ret;
	}

	if (path->slots[level] >= mid) {
		path->slots[level] -= mid;
		btrfs_tree_unlock(c);
		free_extent_buffer(c);
		path->nodes[level] = split;
		path->slots[level + 1] += 1;
	} else {
		btrfs_tree_unlock(split);
		free_extent_buffer(split);
	}
	return 0;
}

/*
 * how many bytes are required to store the items in a leaf.  start
 * and nr indicate which items in the leaf to check.  This totals up the
 * space used both by the item structs and the item data
 */
static int leaf_space_used(const struct extent_buffer *l, int start, int nr)
{
	int data_len;
	int nritems = btrfs_header_nritems(l);
	int end = min(nritems, start + nr) - 1;

	if (!nr)
		return 0;
	data_len = btrfs_item_offset(l, start) + btrfs_item_size(l, start);
	data_len = data_len - btrfs_item_offset(l, end);
	data_len += sizeof(struct btrfs_item) * nr;
	WARN_ON(data_len < 0);
	return data_len;
}

/*
 * The space between the end of the leaf items and
 * the start of the leaf data.  IOW, how much room
 * the leaf has left for both items and data
 */
int btrfs_leaf_free_space(const struct extent_buffer *leaf)
{
	struct btrfs_fs_info *fs_info = leaf->fs_info;
	int nritems = btrfs_header_nritems(leaf);
	int ret;

	ret = BTRFS_LEAF_DATA_SIZE(fs_info) - leaf_space_used(leaf, 0, nritems);
	if (ret < 0) {
		btrfs_crit(fs_info,
			   "leaf free space ret %d, leaf data size %lu, used %d nritems %d",
			   ret,
			   (unsigned long) BTRFS_LEAF_DATA_SIZE(fs_info),
			   leaf_space_used(leaf, 0, nritems), nritems);
	}
	return ret;
}

/*
 * min slot controls the lowest index we're willing to push to the
 * right.  We'll push up to and including min_slot, but no lower
 */
static noinline int __push_leaf_right(struct btrfs_trans_handle *trans,
				      struct btrfs_path *path,
				      int data_size, int empty,
				      struct extent_buffer *right,
				      int free_space, u32 left_nritems,
				      u32 min_slot)
{
	struct btrfs_fs_info *fs_info = right->fs_info;
	struct extent_buffer *left = path->nodes[0];
	struct extent_buffer *upper = path->nodes[1];
	struct btrfs_disk_key disk_key;
	int slot;
	u32 i;
	int push_space = 0;
	int push_items = 0;
	u32 nr;
	u32 right_nritems;
	u32 data_end;
	u32 this_item_size;

	if (empty)
		nr = 0;
	else
		nr = max_t(u32, 1, min_slot);

	if (path->slots[0] >= left_nritems)
		push_space += data_size;

	slot = path->slots[1];
	i = left_nritems - 1;
	while (i >= nr) {
		if (!empty && push_items > 0) {
			if (path->slots[0] > i)
				break;
			if (path->slots[0] == i) {
				int space = btrfs_leaf_free_space(left);

				if (space + push_space * 2 > free_space)
					break;
			}
		}

		if (path->slots[0] == i)
			push_space += data_size;

		this_item_size = btrfs_item_size(left, i);
		if (this_item_size + sizeof(struct btrfs_item) +
		    push_space > free_space)
			break;

		push_items++;
		push_space += this_item_size + sizeof(struct btrfs_item);
		if (i == 0)
			break;
		i--;
	}

	if (push_items == 0)
		goto out_unlock;

	WARN_ON(!empty && push_items == left_nritems);

	/* push left to right */
	right_nritems = btrfs_header_nritems(right);

	push_space = btrfs_item_data_end(left, left_nritems - push_items);
	push_space -= leaf_data_end(left);

	/* make room in the right data area */
	data_end = leaf_data_end(right);
	memmove_leaf_data(right, data_end - push_space, data_end,
			  BTRFS_LEAF_DATA_SIZE(fs_info) - data_end);

	/* copy from the left data area */
	copy_leaf_data(right, left, BTRFS_LEAF_DATA_SIZE(fs_info) - push_space,
		       leaf_data_end(left), push_space);

	memmove_leaf_items(right, push_items, 0, right_nritems);

	/* copy the items from left to right */
	copy_leaf_items(right, left, 0, left_nritems - push_items, push_items);

	/* update the item pointers */
	right_nritems += push_items;
	btrfs_set_header_nritems(right, right_nritems);
	push_space = BTRFS_LEAF_DATA_SIZE(fs_info);
	for (i = 0; i < right_nritems; i++) {
		push_space -= btrfs_item_size(right, i);
		btrfs_set_item_offset(right, i, push_space);
	}

	left_nritems -= push_items;
	btrfs_set_header_nritems(left, left_nritems);

	if (left_nritems)
		btrfs_mark_buffer_dirty(trans, left);
	else
		btrfs_clear_buffer_dirty(trans, left);

	btrfs_mark_buffer_dirty(trans, right);

	btrfs_item_key(right, &disk_key, 0);
	btrfs_set_node_key(upper, &disk_key, slot + 1);
	btrfs_mark_buffer_dirty(trans, upper);

	/* then fixup the leaf pointer in the path */
	if (path->slots[0] >= left_nritems) {
		path->slots[0] -= left_nritems;
		if (btrfs_header_nritems(path->nodes[0]) == 0)
			btrfs_clear_buffer_dirty(trans, path->nodes[0]);
		btrfs_tree_unlock(path->nodes[0]);
		free_extent_buffer(path->nodes[0]);
		path->nodes[0] = right;
		path->slots[1] += 1;
	} else {
		btrfs_tree_unlock(right);
		free_extent_buffer(right);
	}
	return 0;

out_unlock:
	btrfs_tree_unlock(right);
	free_extent_buffer(right);
	return 1;
}

/*
 * push some data in the path leaf to the right, trying to free up at
 * least data_size bytes.  returns zero if the push worked, nonzero otherwise
 *
 * returns 1 if the push failed because the other node didn't have enough
 * room, 0 if everything worked out and < 0 if there were major errors.
 *
 * this will push starting from min_slot to the end of the leaf.  It won't
 * push any slot lower than min_slot
 */
static int push_leaf_right(struct btrfs_trans_handle *trans, struct btrfs_root
			   *root, struct btrfs_path *path,
			   int min_data_size, int data_size,
			   int empty, u32 min_slot)
{
	struct extent_buffer *left = path->nodes[0];
	struct extent_buffer *right;
	struct extent_buffer *upper;
	int slot;
	int free_space;
	u32 left_nritems;
	int ret;

	if (!path->nodes[1])
		return 1;

	slot = path->slots[1];
	upper = path->nodes[1];
	if (slot >= btrfs_header_nritems(upper) - 1)
		return 1;

	btrfs_assert_tree_write_locked(path->nodes[1]);

	right = btrfs_read_node_slot(upper, slot + 1);
	if (IS_ERR(right))
		return PTR_ERR(right);

	btrfs_tree_lock_nested(right, BTRFS_NESTING_RIGHT);

	free_space = btrfs_leaf_free_space(right);
	if (free_space < data_size)
		goto out_unlock;

	ret = btrfs_cow_block(trans, root, right, upper,
			      slot + 1, &right, BTRFS_NESTING_RIGHT_COW);
	if (ret)
		goto out_unlock;

	left_nritems = btrfs_header_nritems(left);
	if (left_nritems == 0)
		goto out_unlock;

	if (check_sibling_keys(left, right)) {
		ret = -EUCLEAN;
		btrfs_abort_transaction(trans, ret);
		btrfs_tree_unlock(right);
		free_extent_buffer(right);
		return ret;
	}
	if (path->slots[0] == left_nritems && !empty) {
		/* Key greater than all keys in the leaf, right neighbor has
		 * enough room for it and we're not emptying our leaf to delete
		 * it, therefore use right neighbor to insert the new item and
		 * no need to touch/dirty our left leaf. */
		btrfs_tree_unlock(left);
		free_extent_buffer(left);
		path->nodes[0] = right;
		path->slots[0] = 0;
		path->slots[1]++;
		return 0;
	}

	return __push_leaf_right(trans, path, min_data_size, empty, right,
				 free_space, left_nritems, min_slot);
out_unlock:
	btrfs_tree_unlock(right);
	free_extent_buffer(right);
	return 1;
}

/*
 * push some data in the path leaf to the left, trying to free up at
 * least data_size bytes.  returns zero if the push worked, nonzero otherwise
 *
 * max_slot can put a limit on how far into the leaf we'll push items.  The
 * item at 'max_slot' won't be touched.  Use (u32)-1 to make us do all the
 * items
 */
static noinline int __push_leaf_left(struct btrfs_trans_handle *trans,
				     struct btrfs_path *path, int data_size,
				     int empty, struct extent_buffer *left,
				     int free_space, u32 right_nritems,
				     u32 max_slot)
{
	struct btrfs_fs_info *fs_info = left->fs_info;
	struct btrfs_disk_key disk_key;
	struct extent_buffer *right = path->nodes[0];
	int i;
	int push_space = 0;
	int push_items = 0;
	u32 old_left_nritems;
	u32 nr;
	int ret = 0;
	u32 this_item_size;
	u32 old_left_item_size;

	if (empty)
		nr = min(right_nritems, max_slot);
	else
		nr = min(right_nritems - 1, max_slot);

	for (i = 0; i < nr; i++) {
		if (!empty && push_items > 0) {
			if (path->slots[0] < i)
				break;
			if (path->slots[0] == i) {
				int space = btrfs_leaf_free_space(right);

				if (space + push_space * 2 > free_space)
					break;
			}
		}

		if (path->slots[0] == i)
			push_space += data_size;

		this_item_size = btrfs_item_size(right, i);
		if (this_item_size + sizeof(struct btrfs_item) + push_space >
		    free_space)
			break;

		push_items++;
		push_space += this_item_size + sizeof(struct btrfs_item);
	}

	if (push_items == 0) {
		ret = 1;
		goto out;
	}
	WARN_ON(!empty && push_items == btrfs_header_nritems(right));

	/* push data from right to left */
	copy_leaf_items(left, right, btrfs_header_nritems(left), 0, push_items);

	push_space = BTRFS_LEAF_DATA_SIZE(fs_info) -
		     btrfs_item_offset(right, push_items - 1);

	copy_leaf_data(left, right, leaf_data_end(left) - push_space,
		       btrfs_item_offset(right, push_items - 1), push_space);
	old_left_nritems = btrfs_header_nritems(left);
	BUG_ON(old_left_nritems <= 0);

	old_left_item_size = btrfs_item_offset(left, old_left_nritems - 1);
	for (i = old_left_nritems; i < old_left_nritems + push_items; i++) {
		u32 ioff;

		ioff = btrfs_item_offset(left, i);
		btrfs_set_item_offset(left, i,
		      ioff - (BTRFS_LEAF_DATA_SIZE(fs_info) - old_left_item_size));
	}
	btrfs_set_header_nritems(left, old_left_nritems + push_items);

	/* fixup right node */
	if (push_items > right_nritems)
		WARN(1, KERN_CRIT "push items %d nr %u\n", push_items,
		       right_nritems);

	if (push_items < right_nritems) {
		push_space = btrfs_item_offset(right, push_items - 1) -
						  leaf_data_end(right);
		memmove_leaf_data(right,
				  BTRFS_LEAF_DATA_SIZE(fs_info) - push_space,
				  leaf_data_end(right), push_space);

		memmove_leaf_items(right, 0, push_items,
				   btrfs_header_nritems(right) - push_items);
	}

	right_nritems -= push_items;
	btrfs_set_header_nritems(right, right_nritems);
	push_space = BTRFS_LEAF_DATA_SIZE(fs_info);
	for (i = 0; i < right_nritems; i++) {
		push_space = push_space - btrfs_item_size(right, i);
		btrfs_set_item_offset(right, i, push_space);
	}

	btrfs_mark_buffer_dirty(trans, left);
	if (right_nritems)
		btrfs_mark_buffer_dirty(trans, right);
	else
		btrfs_clear_buffer_dirty(trans, right);

	btrfs_item_key(right, &disk_key, 0);
	fixup_low_keys(trans, path, &disk_key, 1);

	/* then fixup the leaf pointer in the path */
	if (path->slots[0] < push_items) {
		path->slots[0] += old_left_nritems;
		btrfs_tree_unlock(path->nodes[0]);
		free_extent_buffer(path->nodes[0]);
		path->nodes[0] = left;
		path->slots[1] -= 1;
	} else {
		btrfs_tree_unlock(left);
		free_extent_buffer(left);
		path->slots[0] -= push_items;
	}
	BUG_ON(path->slots[0] < 0);
	return ret;
out:
	btrfs_tree_unlock(left);
	free_extent_buffer(left);
	return ret;
}

/*
 * push some data in the path leaf to the left, trying to free up at
 * least data_size bytes.  returns zero if the push worked, nonzero otherwise
 *
 * max_slot can put a limit on how far into the leaf we'll push items.  The
 * item at 'max_slot' won't be touched.  Use (u32)-1 to make us push all the
 * items
 */
static int push_leaf_left(struct btrfs_trans_handle *trans, struct btrfs_root
			  *root, struct btrfs_path *path, int min_data_size,
			  int data_size, int empty, u32 max_slot)
{
	struct extent_buffer *right = path->nodes[0];
	struct extent_buffer *left;
	int slot;
	int free_space;
	u32 right_nritems;
	int ret = 0;

	slot = path->slots[1];
	if (slot == 0)
		return 1;
	if (!path->nodes[1])
		return 1;

	right_nritems = btrfs_header_nritems(right);
	if (right_nritems == 0)
		return 1;

	btrfs_assert_tree_write_locked(path->nodes[1]);

	left = btrfs_read_node_slot(path->nodes[1], slot - 1);
	if (IS_ERR(left))
		return PTR_ERR(left);

	btrfs_tree_lock_nested(left, BTRFS_NESTING_LEFT);

	free_space = btrfs_leaf_free_space(left);
	if (free_space < data_size) {
		ret = 1;
		goto out;
	}

	ret = btrfs_cow_block(trans, root, left,
			      path->nodes[1], slot - 1, &left,
			      BTRFS_NESTING_LEFT_COW);
	if (ret) {
		/* we hit -ENOSPC, but it isn't fatal here */
		if (ret == -ENOSPC)
			ret = 1;
		goto out;
	}

	if (check_sibling_keys(left, right)) {
		ret = -EUCLEAN;
		btrfs_abort_transaction(trans, ret);
		goto out;
	}
	return __push_leaf_left(trans, path, min_data_size, empty, left,
				free_space, right_nritems, max_slot);
out:
	btrfs_tree_unlock(left);
	free_extent_buffer(left);
	return ret;
}

/*
 * split the path's leaf in two, making sure there is at least data_size
 * available for the resulting leaf level of the path.
 */
static noinline int copy_for_split(struct btrfs_trans_handle *trans,
				   struct btrfs_path *path,
				   struct extent_buffer *l,
				   struct extent_buffer *right,
				   int slot, int mid, int nritems)
{
	struct btrfs_fs_info *fs_info = trans->fs_info;
	int data_copy_size;
	int rt_data_off;
	int i;
	int ret;
	struct btrfs_disk_key disk_key;

	nritems = nritems - mid;
	btrfs_set_header_nritems(right, nritems);
	data_copy_size = btrfs_item_data_end(l, mid) - leaf_data_end(l);

	copy_leaf_items(right, l, 0, mid, nritems);

	copy_leaf_data(right, l, BTRFS_LEAF_DATA_SIZE(fs_info) - data_copy_size,
		       leaf_data_end(l), data_copy_size);

	rt_data_off = BTRFS_LEAF_DATA_SIZE(fs_info) - btrfs_item_data_end(l, mid);

	for (i = 0; i < nritems; i++) {
		u32 ioff;

		ioff = btrfs_item_offset(right, i);
		btrfs_set_item_offset(right, i, ioff + rt_data_off);
	}

	btrfs_set_header_nritems(l, mid);
	btrfs_item_key(right, &disk_key, 0);
	ret = insert_ptr(trans, path, &disk_key, right->start, path->slots[1] + 1, 1);
	if (ret < 0)
		return ret;

	btrfs_mark_buffer_dirty(trans, right);
	btrfs_mark_buffer_dirty(trans, l);
	BUG_ON(path->slots[0] != slot);

	if (mid <= slot) {
		btrfs_tree_unlock(path->nodes[0]);
		free_extent_buffer(path->nodes[0]);
		path->nodes[0] = right;
		path->slots[0] -= mid;
		path->slots[1] += 1;
	} else {
		btrfs_tree_unlock(right);
		free_extent_buffer(right);
	}

	BUG_ON(path->slots[0] < 0);

	return 0;
}

/*
 * double splits happen when we need to insert a big item in the middle
 * of a leaf.  A double split can leave us with 3 mostly empty leaves:
 * leaf: [ slots 0 - N] [ our target ] [ N + 1 - total in leaf ]
 *          A                 B                 C
 *
 * We avoid this by trying to push the items on either side of our target
 * into the adjacent leaves.  If all goes well we can avoid the double split
 * completely.
 */
static noinline int push_for_double_split(struct btrfs_trans_handle *trans,
					  struct btrfs_root *root,
					  struct btrfs_path *path,
					  int data_size)
{
	int ret;
	int progress = 0;
	int slot;
	u32 nritems;
	int space_needed = data_size;

	slot = path->slots[0];
	if (slot < btrfs_header_nritems(path->nodes[0]))
		space_needed -= btrfs_leaf_free_space(path->nodes[0]);

	/*
	 * try to push all the items after our slot into the
	 * right leaf
	 */
	ret = push_leaf_right(trans, root, path, 1, space_needed, 0, slot);
	if (ret < 0)
		return ret;

	if (ret == 0)
		progress++;

	nritems = btrfs_header_nritems(path->nodes[0]);
	/*
	 * our goal is to get our slot at the start or end of a leaf.  If
	 * we've done so we're done
	 */
	if (path->slots[0] == 0 || path->slots[0] == nritems)
		return 0;

	if (btrfs_leaf_free_space(path->nodes[0]) >= data_size)
		return 0;

	/* try to push all the items before our slot into the next leaf */
	slot = path->slots[0];
	space_needed = data_size;
	if (slot > 0)
		space_needed -= btrfs_leaf_free_space(path->nodes[0]);
	ret = push_leaf_left(trans, root, path, 1, space_needed, 0, slot);
	if (ret < 0)
		return ret;

	if (ret == 0)
		progress++;

	if (progress)
		return 0;
	return 1;
}

/*
 * split the path's leaf in two, making sure there is at least data_size
 * available for the resulting leaf level of the path.
 *
 * returns 0 if all went well and < 0 on failure.
 */
static noinline int split_leaf(struct btrfs_trans_handle *trans,
			       struct btrfs_root *root,
			       const struct btrfs_key *ins_key,
			       struct btrfs_path *path, int data_size,
			       int extend)
{
	struct btrfs_disk_key disk_key;
	struct extent_buffer *l;
	u32 nritems;
	int mid;
	int slot;
	struct extent_buffer *right;
	struct btrfs_fs_info *fs_info = root->fs_info;
	int ret = 0;
	int wret;
	int split;
	int num_doubles = 0;
	int tried_avoid_double = 0;

	l = path->nodes[0];
	slot = path->slots[0];
	if (extend && data_size + btrfs_item_size(l, slot) +
	    sizeof(struct btrfs_item) > BTRFS_LEAF_DATA_SIZE(fs_info))
		return -EOVERFLOW;

	/* first try to make some room by pushing left and right */
	if (data_size && path->nodes[1]) {
		int space_needed = data_size;

		if (slot < btrfs_header_nritems(l))
			space_needed -= btrfs_leaf_free_space(l);

		wret = push_leaf_right(trans, root, path, space_needed,
				       space_needed, 0, 0);
		if (wret < 0)
			return wret;
		if (wret) {
			space_needed = data_size;
			if (slot > 0)
				space_needed -= btrfs_leaf_free_space(l);
			wret = push_leaf_left(trans, root, path, space_needed,
					      space_needed, 0, (u32)-1);
			if (wret < 0)
				return wret;
		}
		l = path->nodes[0];

		/* did the pushes work? */
		if (btrfs_leaf_free_space(l) >= data_size)
			return 0;
	}

	if (!path->nodes[1]) {
		ret = insert_new_root(trans, root, path, 1);
		if (ret)
			return ret;
	}
again:
	split = 1;
	l = path->nodes[0];
	slot = path->slots[0];
	nritems = btrfs_header_nritems(l);
	mid = (nritems + 1) / 2;

	if (mid <= slot) {
		if (nritems == 1 ||
		    leaf_space_used(l, mid, nritems - mid) + data_size >
			BTRFS_LEAF_DATA_SIZE(fs_info)) {
			if (slot >= nritems) {
				split = 0;
			} else {
				mid = slot;
				if (mid != nritems &&
				    leaf_space_used(l, mid, nritems - mid) +
				    data_size > BTRFS_LEAF_DATA_SIZE(fs_info)) {
					if (data_size && !tried_avoid_double)
						goto push_for_double;
					split = 2;
				}
			}
		}
	} else {
		if (leaf_space_used(l, 0, mid) + data_size >
			BTRFS_LEAF_DATA_SIZE(fs_info)) {
			if (!extend && data_size && slot == 0) {
				split = 0;
			} else if ((extend || !data_size) && slot == 0) {
				mid = 1;
			} else {
				mid = slot;
				if (mid != nritems &&
				    leaf_space_used(l, mid, nritems - mid) +
				    data_size > BTRFS_LEAF_DATA_SIZE(fs_info)) {
					if (data_size && !tried_avoid_double)
						goto push_for_double;
					split = 2;
				}
			}
		}
	}

	if (split == 0)
		btrfs_cpu_key_to_disk(&disk_key, ins_key);
	else
		btrfs_item_key(l, &disk_key, mid);

	/*
	 * We have to about BTRFS_NESTING_NEW_ROOT here if we've done a double
	 * split, because we're only allowed to have MAX_LOCKDEP_SUBCLASSES
	 * subclasses, which is 8 at the time of this patch, and we've maxed it
	 * out.  In the future we could add a
	 * BTRFS_NESTING_SPLIT_THE_SPLITTENING if we need to, but for now just
	 * use BTRFS_NESTING_NEW_ROOT.
	 */
	right = btrfs_alloc_tree_block(trans, root, 0, btrfs_root_id(root),
				       &disk_key, 0, l->start, 0, 0,
				       num_doubles ? BTRFS_NESTING_NEW_ROOT :
				       BTRFS_NESTING_SPLIT);
	if (IS_ERR(right))
		return PTR_ERR(right);

	root_add_used_bytes(root);

	if (split == 0) {
		if (mid <= slot) {
			btrfs_set_header_nritems(right, 0);
			ret = insert_ptr(trans, path, &disk_key,
					 right->start, path->slots[1] + 1, 1);
			if (ret < 0) {
				btrfs_tree_unlock(right);
				free_extent_buffer(right);
				return ret;
			}
			btrfs_tree_unlock(path->nodes[0]);
			free_extent_buffer(path->nodes[0]);
			path->nodes[0] = right;
			path->slots[0] = 0;
			path->slots[1] += 1;
		} else {
			btrfs_set_header_nritems(right, 0);
			ret = insert_ptr(trans, path, &disk_key,
					 right->start, path->slots[1], 1);
			if (ret < 0) {
				btrfs_tree_unlock(right);
				free_extent_buffer(right);
				return ret;
			}
			btrfs_tree_unlock(path->nodes[0]);
			free_extent_buffer(path->nodes[0]);
			path->nodes[0] = right;
			path->slots[0] = 0;
			if (path->slots[1] == 0)
				fixup_low_keys(trans, path, &disk_key, 1);
		}
		/*
		 * We create a new leaf 'right' for the required ins_len and
		 * we'll do btrfs_mark_buffer_dirty() on this leaf after copying
		 * the content of ins_len to 'right'.
		 */
		return ret;
	}

	ret = copy_for_split(trans, path, l, right, slot, mid, nritems);
	if (ret < 0) {
		btrfs_tree_unlock(right);
		free_extent_buffer(right);
		return ret;
	}

	if (split == 2) {
		BUG_ON(num_doubles != 0);
		num_doubles++;
		goto again;
	}

	return 0;

push_for_double:
	push_for_double_split(trans, root, path, data_size);
	tried_avoid_double = 1;
	if (btrfs_leaf_free_space(path->nodes[0]) >= data_size)
		return 0;
	goto again;
}

static noinline int setup_leaf_for_split(struct btrfs_trans_handle *trans,
					 struct btrfs_root *root,
					 struct btrfs_path *path, int ins_len)
{
	struct btrfs_key key;
	struct extent_buffer *leaf;
	struct btrfs_file_extent_item *fi;
	u64 extent_len = 0;
	u32 item_size;
	int ret;

	leaf = path->nodes[0];
	btrfs_item_key_to_cpu(leaf, &key, path->slots[0]);

	BUG_ON(key.type != BTRFS_EXTENT_DATA_KEY &&
	       key.type != BTRFS_RAID_STRIPE_KEY &&
	       key.type != BTRFS_EXTENT_CSUM_KEY);

	if (btrfs_leaf_free_space(leaf) >= ins_len)
		return 0;

	item_size = btrfs_item_size(leaf, path->slots[0]);
	if (key.type == BTRFS_EXTENT_DATA_KEY) {
		fi = btrfs_item_ptr(leaf, path->slots[0],
				    struct btrfs_file_extent_item);
		extent_len = btrfs_file_extent_num_bytes(leaf, fi);
	}
	btrfs_release_path(path);

	path->keep_locks = 1;
	path->search_for_split = 1;
	ret = btrfs_search_slot(trans, root, &key, path, 0, 1);
	path->search_for_split = 0;
	if (ret > 0)
		ret = -EAGAIN;
	if (ret < 0)
		goto err;

	ret = -EAGAIN;
	leaf = path->nodes[0];
	/* if our item isn't there, return now */
	if (item_size != btrfs_item_size(leaf, path->slots[0]))
		goto err;

	/* the leaf has  changed, it now has room.  return now */
	if (btrfs_leaf_free_space(path->nodes[0]) >= ins_len)
		goto err;

	if (key.type == BTRFS_EXTENT_DATA_KEY) {
		fi = btrfs_item_ptr(leaf, path->slots[0],
				    struct btrfs_file_extent_item);
		if (extent_len != btrfs_file_extent_num_bytes(leaf, fi))
			goto err;
	}

	ret = split_leaf(trans, root, &key, path, ins_len, 1);
	if (ret)
		goto err;

	path->keep_locks = 0;
	btrfs_unlock_up_safe(path, 1);
	return 0;
err:
	path->keep_locks = 0;
	return ret;
}

static noinline int split_item(struct btrfs_trans_handle *trans,
			       struct btrfs_path *path,
			       const struct btrfs_key *new_key,
			       unsigned long split_offset)
{
	struct extent_buffer *leaf;
	int orig_slot, slot;
	char *buf;
	u32 nritems;
	u32 item_size;
	u32 orig_offset;
	struct btrfs_disk_key disk_key;

	leaf = path->nodes[0];
	/*
	 * Shouldn't happen because the caller must have previously called
	 * setup_leaf_for_split() to make room for the new item in the leaf.
	 */
	if (WARN_ON(btrfs_leaf_free_space(leaf) < sizeof(struct btrfs_item)))
		return -ENOSPC;

	orig_slot = path->slots[0];
	orig_offset = btrfs_item_offset(leaf, path->slots[0]);
	item_size = btrfs_item_size(leaf, path->slots[0]);

	buf = kmalloc(item_size, GFP_NOFS);
	if (!buf)
		return -ENOMEM;

	read_extent_buffer(leaf, buf, btrfs_item_ptr_offset(leaf,
			    path->slots[0]), item_size);

	slot = path->slots[0] + 1;
	nritems = btrfs_header_nritems(leaf);
	if (slot != nritems) {
		/* shift the items */
		memmove_leaf_items(leaf, slot + 1, slot, nritems - slot);
	}

	btrfs_cpu_key_to_disk(&disk_key, new_key);
	btrfs_set_item_key(leaf, &disk_key, slot);

	btrfs_set_item_offset(leaf, slot, orig_offset);
	btrfs_set_item_size(leaf, slot, item_size - split_offset);

	btrfs_set_item_offset(leaf, orig_slot,
				 orig_offset + item_size - split_offset);
	btrfs_set_item_size(leaf, orig_slot, split_offset);

	btrfs_set_header_nritems(leaf, nritems + 1);

	/* write the data for the start of the original item */
	write_extent_buffer(leaf, buf,
			    btrfs_item_ptr_offset(leaf, path->slots[0]),
			    split_offset);

	/* write the data for the new item */
	write_extent_buffer(leaf, buf + split_offset,
			    btrfs_item_ptr_offset(leaf, slot),
			    item_size - split_offset);
	btrfs_mark_buffer_dirty(trans, leaf);

	BUG_ON(btrfs_leaf_free_space(leaf) < 0);
	kfree(buf);
	return 0;
}

/*
 * This function splits a single item into two items,
 * giving 'new_key' to the new item and splitting the
 * old one at split_offset (from the start of the item).
 *
 * The path may be released by this operation.  After
 * the split, the path is pointing to the old item.  The
 * new item is going to be in the same node as the old one.
 *
 * Note, the item being split must be smaller enough to live alone on
 * a tree block with room for one extra struct btrfs_item
 *
 * This allows us to split the item in place, keeping a lock on the
 * leaf the entire time.
 */
int btrfs_split_item(struct btrfs_trans_handle *trans,
		     struct btrfs_root *root,
		     struct btrfs_path *path,
		     const struct btrfs_key *new_key,
		     unsigned long split_offset)
{
	int ret;
	ret = setup_leaf_for_split(trans, root, path,
				   sizeof(struct btrfs_item));
	if (ret)
		return ret;

	ret = split_item(trans, path, new_key, split_offset);
	return ret;
}

/*
 * make the item pointed to by the path smaller.  new_size indicates
 * how small to make it, and from_end tells us if we just chop bytes
 * off the end of the item or if we shift the item to chop bytes off
 * the front.
 */
void btrfs_truncate_item(struct btrfs_trans_handle *trans,
			 const struct btrfs_path *path, u32 new_size, int from_end)
{
	int slot;
	struct extent_buffer *leaf;
	u32 nritems;
	unsigned int data_end;
	unsigned int old_data_start;
	unsigned int old_size;
	unsigned int size_diff;
	int i;

	leaf = path->nodes[0];
	slot = path->slots[0];

	old_size = btrfs_item_size(leaf, slot);
	if (old_size == new_size)
		return;

	nritems = btrfs_header_nritems(leaf);
	data_end = leaf_data_end(leaf);

	old_data_start = btrfs_item_offset(leaf, slot);

	size_diff = old_size - new_size;

	BUG_ON(slot < 0);
	BUG_ON(slot >= nritems);

	/*
	 * item0..itemN ... dataN.offset..dataN.size .. data0.size
	 */
	/* first correct the data pointers */
	for (i = slot; i < nritems; i++) {
		u32 ioff;

		ioff = btrfs_item_offset(leaf, i);
		btrfs_set_item_offset(leaf, i, ioff + size_diff);
	}

	/* shift the data */
	if (from_end) {
		memmove_leaf_data(leaf, data_end + size_diff, data_end,
				  old_data_start + new_size - data_end);
	} else {
		struct btrfs_disk_key disk_key;
		u64 offset;

		btrfs_item_key(leaf, &disk_key, slot);

		if (btrfs_disk_key_type(&disk_key) == BTRFS_EXTENT_DATA_KEY) {
			unsigned long ptr;
			struct btrfs_file_extent_item *fi;

			fi = btrfs_item_ptr(leaf, slot,
					    struct btrfs_file_extent_item);
			fi = (struct btrfs_file_extent_item *)(
			     (unsigned long)fi - size_diff);

			if (btrfs_file_extent_type(leaf, fi) ==
			    BTRFS_FILE_EXTENT_INLINE) {
				ptr = btrfs_item_ptr_offset(leaf, slot);
				memmove_extent_buffer(leaf, ptr,
				      (unsigned long)fi,
				      BTRFS_FILE_EXTENT_INLINE_DATA_START);
			}
		}

		memmove_leaf_data(leaf, data_end + size_diff, data_end,
				  old_data_start - data_end);

		offset = btrfs_disk_key_offset(&disk_key);
		btrfs_set_disk_key_offset(&disk_key, offset + size_diff);
		btrfs_set_item_key(leaf, &disk_key, slot);
		if (slot == 0)
			fixup_low_keys(trans, path, &disk_key, 1);
	}

	btrfs_set_item_size(leaf, slot, new_size);
	btrfs_mark_buffer_dirty(trans, leaf);

	if (btrfs_leaf_free_space(leaf) < 0) {
		btrfs_print_leaf(leaf);
		BUG();
	}
}

/*
 * make the item pointed to by the path bigger, data_size is the added size.
 */
void btrfs_extend_item(struct btrfs_trans_handle *trans,
		       const struct btrfs_path *path, u32 data_size)
{
	int slot;
	struct extent_buffer *leaf;
	u32 nritems;
	unsigned int data_end;
	unsigned int old_data;
	unsigned int old_size;
	int i;

	leaf = path->nodes[0];

	nritems = btrfs_header_nritems(leaf);
	data_end = leaf_data_end(leaf);

	if (btrfs_leaf_free_space(leaf) < data_size) {
		btrfs_print_leaf(leaf);
		BUG();
	}
	slot = path->slots[0];
	old_data = btrfs_item_data_end(leaf, slot);

	BUG_ON(slot < 0);
	if (slot >= nritems) {
		btrfs_print_leaf(leaf);
		btrfs_crit(leaf->fs_info, "slot %d too large, nritems %d",
			   slot, nritems);
		BUG();
	}

	/*
	 * item0..itemN ... dataN.offset..dataN.size .. data0.size
	 */
	/* first correct the data pointers */
	for (i = slot; i < nritems; i++) {
		u32 ioff;

		ioff = btrfs_item_offset(leaf, i);
		btrfs_set_item_offset(leaf, i, ioff - data_size);
	}

	/* shift the data */
	memmove_leaf_data(leaf, data_end - data_size, data_end,
			  old_data - data_end);

	data_end = old_data;
	old_size = btrfs_item_size(leaf, slot);
	btrfs_set_item_size(leaf, slot, old_size + data_size);
	btrfs_mark_buffer_dirty(trans, leaf);

	if (btrfs_leaf_free_space(leaf) < 0) {
		btrfs_print_leaf(leaf);
		BUG();
	}
}

/*
 * Make space in the node before inserting one or more items.
 *
 * @trans:	transaction handle
 * @root:	root we are inserting items to
 * @path:	points to the leaf/slot where we are going to insert new items
 * @batch:      information about the batch of items to insert
 *
 * Main purpose is to save stack depth by doing the bulk of the work in a
 * function that doesn't call btrfs_search_slot
 */
static void setup_items_for_insert(struct btrfs_trans_handle *trans,
				   struct btrfs_root *root, struct btrfs_path *path,
				   const struct btrfs_item_batch *batch)
{
	struct btrfs_fs_info *fs_info = root->fs_info;
	int i;
	u32 nritems;
	unsigned int data_end;
	struct btrfs_disk_key disk_key;
	struct extent_buffer *leaf;
	int slot;
	u32 total_size;

	/*
	 * Before anything else, update keys in the parent and other ancestors
	 * if needed, then release the write locks on them, so that other tasks
	 * can use them while we modify the leaf.
	 */
	if (path->slots[0] == 0) {
		btrfs_cpu_key_to_disk(&disk_key, &batch->keys[0]);
		fixup_low_keys(trans, path, &disk_key, 1);
	}
	btrfs_unlock_up_safe(path, 1);

	leaf = path->nodes[0];
	slot = path->slots[0];

	nritems = btrfs_header_nritems(leaf);
	data_end = leaf_data_end(leaf);
	total_size = batch->total_data_size + (batch->nr * sizeof(struct btrfs_item));

	if (btrfs_leaf_free_space(leaf) < total_size) {
		btrfs_print_leaf(leaf);
		btrfs_crit(fs_info, "not enough freespace need %u have %d",
			   total_size, btrfs_leaf_free_space(leaf));
		BUG();
	}

	if (slot != nritems) {
		unsigned int old_data = btrfs_item_data_end(leaf, slot);

		if (old_data < data_end) {
			btrfs_print_leaf(leaf);
			btrfs_crit(fs_info,
		"item at slot %d with data offset %u beyond data end of leaf %u",
				   slot, old_data, data_end);
			BUG();
		}
		/*
		 * item0..itemN ... dataN.offset..dataN.size .. data0.size
		 */
		/* first correct the data pointers */
		for (i = slot; i < nritems; i++) {
			u32 ioff;

			ioff = btrfs_item_offset(leaf, i);
			btrfs_set_item_offset(leaf, i,
						       ioff - batch->total_data_size);
		}
		/* shift the items */
		memmove_leaf_items(leaf, slot + batch->nr, slot, nritems - slot);

		/* shift the data */
		memmove_leaf_data(leaf, data_end - batch->total_data_size,
				  data_end, old_data - data_end);
		data_end = old_data;
	}

	/* setup the item for the new data */
	for (i = 0; i < batch->nr; i++) {
		btrfs_cpu_key_to_disk(&disk_key, &batch->keys[i]);
		btrfs_set_item_key(leaf, &disk_key, slot + i);
		data_end -= batch->data_sizes[i];
		btrfs_set_item_offset(leaf, slot + i, data_end);
		btrfs_set_item_size(leaf, slot + i, batch->data_sizes[i]);
	}

	btrfs_set_header_nritems(leaf, nritems + batch->nr);
	btrfs_mark_buffer_dirty(trans, leaf);

	if (btrfs_leaf_free_space(leaf) < 0) {
		btrfs_print_leaf(leaf);
		BUG();
	}
}

/*
 * Insert a new item into a leaf.
 *
 * @trans:     Transaction handle.
 * @root:      The root of the btree.
 * @path:      A path pointing to the target leaf and slot.
 * @key:       The key of the new item.
 * @data_size: The size of the data associated with the new key.
 */
void btrfs_setup_item_for_insert(struct btrfs_trans_handle *trans,
				 struct btrfs_root *root,
				 struct btrfs_path *path,
				 const struct btrfs_key *key,
				 u32 data_size)
{
	struct btrfs_item_batch batch;

	batch.keys = key;
	batch.data_sizes = &data_size;
	batch.total_data_size = data_size;
	batch.nr = 1;

	setup_items_for_insert(trans, root, path, &batch);
}

/*
 * Given a key and some data, insert items into the tree.
 * This does all the path init required, making room in the tree if needed.
 *
 * Returns: 0        on success
 *          -EEXIST  if the first key already exists
 *          < 0      on other errors
 */
int btrfs_insert_empty_items(struct btrfs_trans_handle *trans,
			    struct btrfs_root *root,
			    struct btrfs_path *path,
			    const struct btrfs_item_batch *batch)
{
	int ret = 0;
	int slot;
	u32 total_size;

	total_size = batch->total_data_size + (batch->nr * sizeof(struct btrfs_item));
	ret = btrfs_search_slot(trans, root, &batch->keys[0], path, total_size, 1);
	if (ret == 0)
		return -EEXIST;
	if (ret < 0)
		return ret;

	slot = path->slots[0];
	BUG_ON(slot < 0);

	setup_items_for_insert(trans, root, path, batch);
	return 0;
}

/*
 * Given a key and some data, insert an item into the tree.
 * This does all the path init required, making room in the tree if needed.
 */
int btrfs_insert_item(struct btrfs_trans_handle *trans, struct btrfs_root *root,
		      const struct btrfs_key *cpu_key, void *data,
		      u32 data_size)
{
	int ret = 0;
	BTRFS_PATH_AUTO_FREE(path);
	struct extent_buffer *leaf;
	unsigned long ptr;

	path = btrfs_alloc_path();
	if (!path)
		return -ENOMEM;
	ret = btrfs_insert_empty_item(trans, root, path, cpu_key, data_size);
	if (!ret) {
		leaf = path->nodes[0];
		ptr = btrfs_item_ptr_offset(leaf, path->slots[0]);
		write_extent_buffer(leaf, data, ptr, data_size);
		btrfs_mark_buffer_dirty(trans, leaf);
	}
	return ret;
}

/*
 * This function duplicates an item, giving 'new_key' to the new item.
 * It guarantees both items live in the same tree leaf and the new item is
 * contiguous with the original item.
 *
 * This allows us to split a file extent in place, keeping a lock on the leaf
 * the entire time.
 */
int btrfs_duplicate_item(struct btrfs_trans_handle *trans,
			 struct btrfs_root *root,
			 struct btrfs_path *path,
			 const struct btrfs_key *new_key)
{
	struct extent_buffer *leaf;
	int ret;
	u32 item_size;

	leaf = path->nodes[0];
	item_size = btrfs_item_size(leaf, path->slots[0]);
	ret = setup_leaf_for_split(trans, root, path,
				   item_size + sizeof(struct btrfs_item));
	if (ret)
		return ret;

	path->slots[0]++;
	btrfs_setup_item_for_insert(trans, root, path, new_key, item_size);
	leaf = path->nodes[0];
	memcpy_extent_buffer(leaf,
			     btrfs_item_ptr_offset(leaf, path->slots[0]),
			     btrfs_item_ptr_offset(leaf, path->slots[0] - 1),
			     item_size);
	return 0;
}

/*
 * delete the pointer from a given node.
 *
 * the tree should have been previously balanced so the deletion does not
 * empty a node.
 *
 * This is exported for use inside btrfs-progs, don't un-export it.
 */
int btrfs_del_ptr(struct btrfs_trans_handle *trans, struct btrfs_root *root,
		  struct btrfs_path *path, int level, int slot)
{
	struct extent_buffer *parent = path->nodes[level];
	u32 nritems;
	int ret;

	nritems = btrfs_header_nritems(parent);
	if (slot != nritems - 1) {
		if (level) {
			ret = btrfs_tree_mod_log_insert_move(parent, slot,
					slot + 1, nritems - slot - 1);
			if (ret < 0) {
				btrfs_abort_transaction(trans, ret);
				return ret;
			}
		}
		memmove_extent_buffer(parent,
			      btrfs_node_key_ptr_offset(parent, slot),
			      btrfs_node_key_ptr_offset(parent, slot + 1),
			      sizeof(struct btrfs_key_ptr) *
			      (nritems - slot - 1));
	} else if (level) {
		ret = btrfs_tree_mod_log_insert_key(parent, slot,
						    BTRFS_MOD_LOG_KEY_REMOVE);
		if (ret < 0) {
			btrfs_abort_transaction(trans, ret);
			return ret;
		}
	}

	nritems--;
	btrfs_set_header_nritems(parent, nritems);
	if (nritems == 0 && parent == root->node) {
		BUG_ON(btrfs_header_level(root->node) != 1);
		/* just turn the root into a leaf and break */
		btrfs_set_header_level(root->node, 0);
	} else if (slot == 0) {
		struct btrfs_disk_key disk_key;

		btrfs_node_key(parent, &disk_key, 0);
		fixup_low_keys(trans, path, &disk_key, level + 1);
	}
	btrfs_mark_buffer_dirty(trans, parent);
	return 0;
}

/*
 * a helper function to delete the leaf pointed to by path->slots[1] and
 * path->nodes[1].
 *
 * This deletes the pointer in path->nodes[1] and frees the leaf
 * block extent.  zero is returned if it all worked out, < 0 otherwise.
 *
 * The path must have already been setup for deleting the leaf, including
 * all the proper balancing.  path->nodes[1] must be locked.
 */
static noinline int btrfs_del_leaf(struct btrfs_trans_handle *trans,
				   struct btrfs_root *root,
				   struct btrfs_path *path,
				   struct extent_buffer *leaf)
{
	int ret;

	WARN_ON(btrfs_header_generation(leaf) != trans->transid);
	ret = btrfs_del_ptr(trans, root, path, 1, path->slots[1]);
	if (ret < 0)
		return ret;

	/*
	 * btrfs_free_extent is expensive, we want to make sure we
	 * aren't holding any locks when we call it
	 */
	btrfs_unlock_up_safe(path, 0);

	root_sub_used_bytes(root);

	refcount_inc(&leaf->refs);
	ret = btrfs_free_tree_block(trans, btrfs_root_id(root), leaf, 0, 1);
	free_extent_buffer_stale(leaf);
	if (ret < 0)
		btrfs_abort_transaction(trans, ret);

	return ret;
}
/*
 * delete the item at the leaf level in path.  If that empties
 * the leaf, remove it from the tree
 */
int btrfs_del_items(struct btrfs_trans_handle *trans, struct btrfs_root *root,
		    struct btrfs_path *path, int slot, int nr)
{
	struct btrfs_fs_info *fs_info = root->fs_info;
	struct extent_buffer *leaf;
	int ret = 0;
	int wret;
	u32 nritems;

	leaf = path->nodes[0];
	nritems = btrfs_header_nritems(leaf);

	if (slot + nr != nritems) {
		const u32 last_off = btrfs_item_offset(leaf, slot + nr - 1);
		const int data_end = leaf_data_end(leaf);
		u32 dsize = 0;
		int i;

		for (i = 0; i < nr; i++)
			dsize += btrfs_item_size(leaf, slot + i);

		memmove_leaf_data(leaf, data_end + dsize, data_end,
				  last_off - data_end);

		for (i = slot + nr; i < nritems; i++) {
			u32 ioff;

			ioff = btrfs_item_offset(leaf, i);
			btrfs_set_item_offset(leaf, i, ioff + dsize);
		}

		memmove_leaf_items(leaf, slot, slot + nr, nritems - slot - nr);
	}
	btrfs_set_header_nritems(leaf, nritems - nr);
	nritems -= nr;

	/* delete the leaf if we've emptied it */
	if (nritems == 0) {
		if (leaf == root->node) {
			btrfs_set_header_level(leaf, 0);
		} else {
			btrfs_clear_buffer_dirty(trans, leaf);
			ret = btrfs_del_leaf(trans, root, path, leaf);
			if (ret < 0)
				return ret;
		}
	} else {
		int used = leaf_space_used(leaf, 0, nritems);
		if (slot == 0) {
			struct btrfs_disk_key disk_key;

			btrfs_item_key(leaf, &disk_key, 0);
			fixup_low_keys(trans, path, &disk_key, 1);
		}

		/*
		 * Try to delete the leaf if it is mostly empty. We do this by
		 * trying to move all its items into its left and right neighbours.
		 * If we can't move all the items, then we don't delete it - it's
		 * not ideal, but future insertions might fill the leaf with more
		 * items, or items from other leaves might be moved later into our
		 * leaf due to deletions on those leaves.
		 */
		if (used < BTRFS_LEAF_DATA_SIZE(fs_info) / 3) {
			u32 min_push_space;

			/* push_leaf_left fixes the path.
			 * make sure the path still points to our leaf
			 * for possible call to btrfs_del_ptr below
			 */
			slot = path->slots[1];
			refcount_inc(&leaf->refs);
			/*
			 * We want to be able to at least push one item to the
			 * left neighbour leaf, and that's the first item.
			 */
			min_push_space = sizeof(struct btrfs_item) +
				btrfs_item_size(leaf, 0);
			wret = push_leaf_left(trans, root, path, 0,
					      min_push_space, 1, (u32)-1);
			if (wret < 0 && wret != -ENOSPC)
				ret = wret;

			if (path->nodes[0] == leaf &&
			    btrfs_header_nritems(leaf)) {
				/*
				 * If we were not able to push all items from our
				 * leaf to its left neighbour, then attempt to
				 * either push all the remaining items to the
				 * right neighbour or none. There's no advantage
				 * in pushing only some items, instead of all, as
				 * it's pointless to end up with a leaf having
				 * too few items while the neighbours can be full
				 * or nearly full.
				 */
				nritems = btrfs_header_nritems(leaf);
				min_push_space = leaf_space_used(leaf, 0, nritems);
				wret = push_leaf_right(trans, root, path, 0,
						       min_push_space, 1, 0);
				if (wret < 0 && wret != -ENOSPC)
					ret = wret;
			}

			if (btrfs_header_nritems(leaf) == 0) {
				path->slots[1] = slot;
				ret = btrfs_del_leaf(trans, root, path, leaf);
				if (ret < 0)
					return ret;
				free_extent_buffer(leaf);
				ret = 0;
			} else {
				/* if we're still in the path, make sure
				 * we're dirty.  Otherwise, one of the
				 * push_leaf functions must have already
				 * dirtied this buffer
				 */
				if (path->nodes[0] == leaf)
					btrfs_mark_buffer_dirty(trans, leaf);
				free_extent_buffer(leaf);
			}
		} else {
			btrfs_mark_buffer_dirty(trans, leaf);
		}
	}
	return ret;
}

/*
 * A helper function to walk down the tree starting at min_key, and looking
 * for leaves that have a minimum transaction id.
 * This is used by the btree defrag code, and tree logging
 *
 * This does not cow, but it does stuff the starting key it finds back
 * into min_key, so you can call btrfs_search_slot with cow=1 on the
 * key and get a writable path.
 *
 * min_trans indicates the oldest transaction that you are interested
 * in walking through.  Any nodes or leaves older than min_trans are
 * skipped over (without reading them).
 *
 * returns zero if something useful was found, < 0 on error and 1 if there
 * was nothing in the tree that matched the search criteria.
 */
int btrfs_search_forward(struct btrfs_root *root, struct btrfs_key *min_key,
			 struct btrfs_path *path,
			 u64 min_trans)
{
	struct extent_buffer *cur;
	int slot;
	int sret;
	u32 nritems;
	int level;
	int ret = 1;
	int keep_locks = path->keep_locks;

	ASSERT(!path->nowait);
	ASSERT(path->lowest_level == 0);
	path->keep_locks = 1;
again:
	cur = btrfs_read_lock_root_node(root);
	level = btrfs_header_level(cur);
	WARN_ON(path->nodes[level]);
	path->nodes[level] = cur;
	path->locks[level] = BTRFS_READ_LOCK;

	if (btrfs_header_generation(cur) < min_trans) {
		ret = 1;
		goto out;
	}
	while (1) {
		nritems = btrfs_header_nritems(cur);
		level = btrfs_header_level(cur);
		sret = btrfs_bin_search(cur, 0, min_key, &slot);
		if (sret < 0) {
			ret = sret;
			goto out;
		}

		/* At level 0 we're done, setup the path and exit. */
		if (level == 0) {
			if (slot >= nritems)
				goto find_next_key;
			ret = 0;
			path->slots[level] = slot;
			/* Save our key for returning back. */
			btrfs_item_key_to_cpu(cur, min_key, slot);
			goto out;
		}
		if (sret && slot > 0)
			slot--;
		/*
		 * check this node pointer against the min_trans parameters.
		 * If it is too old, skip to the next one.
		 */
		while (slot < nritems) {
			u64 gen;

			gen = btrfs_node_ptr_generation(cur, slot);
			if (gen < min_trans) {
				slot++;
				continue;
			}
			break;
		}
find_next_key:
		/*
		 * we didn't find a candidate key in this node, walk forward
		 * and find another one
		 */
		path->slots[level] = slot;
		if (slot >= nritems) {
			sret = btrfs_find_next_key(root, path, min_key, level,
						  min_trans);
			if (sret == 0) {
				btrfs_release_path(path);
				goto again;
			} else {
				goto out;
			}
		}
		cur = btrfs_read_node_slot(cur, slot);
		if (IS_ERR(cur)) {
			ret = PTR_ERR(cur);
			goto out;
		}

		btrfs_tree_read_lock(cur);

		path->locks[level - 1] = BTRFS_READ_LOCK;
		path->nodes[level - 1] = cur;
		unlock_up(path, level, 1, 0, NULL);
	}
out:
	path->keep_locks = keep_locks;
	if (ret == 0)
		btrfs_unlock_up_safe(path, 1);
	return ret;
}

/*
 * this is similar to btrfs_next_leaf, but does not try to preserve
 * and fixup the path.  It looks for and returns the next key in the
 * tree based on the current path and the min_trans parameters.
 *
 * 0 is returned if another key is found, < 0 if there are any errors
 * and 1 is returned if there are no higher keys in the tree
 *
 * path->keep_locks should be set to 1 on the search made before
 * calling this function.
 */
int btrfs_find_next_key(struct btrfs_root *root, struct btrfs_path *path,
			struct btrfs_key *key, int level, u64 min_trans)
{
	int slot;
	struct extent_buffer *c;

	WARN_ON(!path->keep_locks && !path->skip_locking);
	while (level < BTRFS_MAX_LEVEL) {
		if (!path->nodes[level])
			return 1;

		slot = path->slots[level] + 1;
		c = path->nodes[level];
next:
		if (slot >= btrfs_header_nritems(c)) {
			int ret;
			int orig_lowest;
			struct btrfs_key cur_key;
			if (level + 1 >= BTRFS_MAX_LEVEL ||
			    !path->nodes[level + 1])
				return 1;

			if (path->locks[level + 1] || path->skip_locking) {
				level++;
				continue;
			}

			slot = btrfs_header_nritems(c) - 1;
			if (level == 0)
				btrfs_item_key_to_cpu(c, &cur_key, slot);
			else
				btrfs_node_key_to_cpu(c, &cur_key, slot);

			orig_lowest = path->lowest_level;
			btrfs_release_path(path);
			path->lowest_level = level;
			ret = btrfs_search_slot(NULL, root, &cur_key, path,
						0, 0);
			path->lowest_level = orig_lowest;
			if (ret < 0)
				return ret;

			c = path->nodes[level];
			slot = path->slots[level];
			if (ret == 0)
				slot++;
			goto next;
		}

		if (level == 0)
			btrfs_item_key_to_cpu(c, key, slot);
		else {
			u64 gen = btrfs_node_ptr_generation(c, slot);

			if (gen < min_trans) {
				slot++;
				goto next;
			}
			btrfs_node_key_to_cpu(c, key, slot);
		}
		return 0;
	}
	return 1;
}

int btrfs_next_old_leaf(struct btrfs_root *root, struct btrfs_path *path,
			u64 time_seq)
{
	int slot;
	int level;
	struct extent_buffer *c;
	struct extent_buffer *next;
	struct btrfs_fs_info *fs_info = root->fs_info;
	struct btrfs_key key;
	bool need_commit_sem = false;
	u32 nritems;
	int ret;
	int i;

	/*
	 * The nowait semantics are used only for write paths, where we don't
	 * use the tree mod log and sequence numbers.
	 */
	if (time_seq)
		ASSERT(!path->nowait);

	nritems = btrfs_header_nritems(path->nodes[0]);
	if (nritems == 0)
		return 1;

	btrfs_item_key_to_cpu(path->nodes[0], &key, nritems - 1);
again:
	level = 1;
	next = NULL;
	btrfs_release_path(path);

	path->keep_locks = 1;

	if (time_seq) {
		ret = btrfs_search_old_slot(root, &key, path, time_seq);
	} else {
		if (path->need_commit_sem) {
			path->need_commit_sem = 0;
			need_commit_sem = true;
			if (path->nowait) {
				if (!down_read_trylock(&fs_info->commit_root_sem)) {
					ret = -EAGAIN;
					goto done;
				}
			} else {
				down_read(&fs_info->commit_root_sem);
			}
		}
		ret = btrfs_search_slot(NULL, root, &key, path, 0, 0);
	}
	path->keep_locks = 0;

	if (ret < 0)
		goto done;

	nritems = btrfs_header_nritems(path->nodes[0]);
	/*
	 * by releasing the path above we dropped all our locks.  A balance
	 * could have added more items next to the key that used to be
	 * at the very end of the block.  So, check again here and
	 * advance the path if there are now more items available.
	 */
	if (nritems > 0 && path->slots[0] < nritems - 1) {
		if (ret == 0)
			path->slots[0]++;
		ret = 0;
		goto done;
	}
	/*
	 * So the above check misses one case:
	 * - after releasing the path above, someone has removed the item that
	 *   used to be at the very end of the block, and balance between leafs
	 *   gets another one with bigger key.offset to replace it.
	 *
	 * This one should be returned as well, or we can get leaf corruption
	 * later(esp. in __btrfs_drop_extents()).
	 *
	 * And a bit more explanation about this check,
	 * with ret > 0, the key isn't found, the path points to the slot
	 * where it should be inserted, so the path->slots[0] item must be the
	 * bigger one.
	 */
	if (nritems > 0 && ret > 0 && path->slots[0] == nritems - 1) {
		ret = 0;
		goto done;
	}

	while (level < BTRFS_MAX_LEVEL) {
		if (!path->nodes[level]) {
			ret = 1;
			goto done;
		}

		slot = path->slots[level] + 1;
		c = path->nodes[level];
		if (slot >= btrfs_header_nritems(c)) {
			level++;
			if (level == BTRFS_MAX_LEVEL) {
				ret = 1;
				goto done;
			}
			continue;
		}


		/*
		 * Our current level is where we're going to start from, and to
		 * make sure lockdep doesn't complain we need to drop our locks
		 * and nodes from 0 to our current level.
		 */
		for (i = 0; i < level; i++) {
			if (path->locks[level]) {
				btrfs_tree_read_unlock(path->nodes[i]);
				path->locks[i] = 0;
			}
			free_extent_buffer(path->nodes[i]);
			path->nodes[i] = NULL;
		}

		next = c;
		ret = read_block_for_search(root, path, &next, slot, &key);
		if (ret == -EAGAIN && !path->nowait)
			goto again;

		if (ret < 0) {
			btrfs_release_path(path);
			goto done;
		}

		if (!path->skip_locking) {
			ret = btrfs_try_tree_read_lock(next);
			if (!ret && path->nowait) {
				ret = -EAGAIN;
				goto done;
			}
			if (!ret && time_seq) {
				/*
				 * If we don't get the lock, we may be racing
				 * with push_leaf_left, holding that lock while
				 * itself waiting for the leaf we've currently
				 * locked. To solve this situation, we give up
				 * on our lock and cycle.
				 */
				free_extent_buffer(next);
				btrfs_release_path(path);
				cond_resched();
				goto again;
			}
			if (!ret)
				btrfs_tree_read_lock(next);
		}
		break;
	}
	path->slots[level] = slot;
	while (1) {
		level--;
		path->nodes[level] = next;
		path->slots[level] = 0;
		if (!path->skip_locking)
			path->locks[level] = BTRFS_READ_LOCK;
		if (!level)
			break;

		ret = read_block_for_search(root, path, &next, 0, &key);
		if (ret == -EAGAIN && !path->nowait)
			goto again;

		if (ret < 0) {
			btrfs_release_path(path);
			goto done;
		}

		if (!path->skip_locking) {
			if (path->nowait) {
				if (!btrfs_try_tree_read_lock(next)) {
					ret = -EAGAIN;
					goto done;
				}
			} else {
				btrfs_tree_read_lock(next);
			}
		}
	}
	ret = 0;
done:
	unlock_up(path, 0, 1, 0, NULL);
	if (need_commit_sem) {
		int ret2;

		path->need_commit_sem = 1;
		ret2 = finish_need_commit_sem_search(path);
		up_read(&fs_info->commit_root_sem);
		if (ret2)
			ret = ret2;
	}

	return ret;
}

int btrfs_next_old_item(struct btrfs_root *root, struct btrfs_path *path, u64 time_seq)
{
	path->slots[0]++;
	if (path->slots[0] >= btrfs_header_nritems(path->nodes[0]))
		return btrfs_next_old_leaf(root, path, time_seq);
	return 0;
}

/*
 * this uses btrfs_prev_leaf to walk backwards in the tree, and keeps
 * searching until it gets past min_objectid or finds an item of 'type'
 *
 * returns 0 if something is found, 1 if nothing was found and < 0 on error
 */
int btrfs_previous_item(struct btrfs_root *root,
			struct btrfs_path *path, u64 min_objectid,
			int type)
{
	struct btrfs_key found_key;
	struct extent_buffer *leaf;
	u32 nritems;
	int ret;

	while (1) {
		if (path->slots[0] == 0) {
			ret = btrfs_prev_leaf(root, path);
			if (ret != 0)
				return ret;
		} else {
			path->slots[0]--;
		}
		leaf = path->nodes[0];
		nritems = btrfs_header_nritems(leaf);
		if (nritems == 0)
			return 1;
		if (path->slots[0] == nritems)
			path->slots[0]--;

		btrfs_item_key_to_cpu(leaf, &found_key, path->slots[0]);
		if (found_key.objectid < min_objectid)
			break;
		if (found_key.type == type)
			return 0;
		if (found_key.objectid == min_objectid &&
		    found_key.type < type)
			break;
	}
	return 1;
}

/*
 * search in extent tree to find a previous Metadata/Data extent item with
 * min objecitd.
 *
 * returns 0 if something is found, 1 if nothing was found and < 0 on error
 */
int btrfs_previous_extent_item(struct btrfs_root *root,
			struct btrfs_path *path, u64 min_objectid)
{
	struct btrfs_key found_key;
	struct extent_buffer *leaf;
	u32 nritems;
	int ret;

	while (1) {
		if (path->slots[0] == 0) {
			ret = btrfs_prev_leaf(root, path);
			if (ret != 0)
				return ret;
		} else {
			path->slots[0]--;
		}
		leaf = path->nodes[0];
		nritems = btrfs_header_nritems(leaf);
		if (nritems == 0)
			return 1;
		if (path->slots[0] == nritems)
			path->slots[0]--;

		btrfs_item_key_to_cpu(leaf, &found_key, path->slots[0]);
		if (found_key.objectid < min_objectid)
			break;
		if (found_key.type == BTRFS_EXTENT_ITEM_KEY ||
		    found_key.type == BTRFS_METADATA_ITEM_KEY)
			return 0;
		if (found_key.objectid == min_objectid &&
		    found_key.type < BTRFS_EXTENT_ITEM_KEY)
			break;
	}
	return 1;
}

int __init btrfs_ctree_init(void)
{
	btrfs_path_cachep = KMEM_CACHE(btrfs_path, 0);
	if (!btrfs_path_cachep)
		return -ENOMEM;
	return 0;
}

void __cold btrfs_ctree_exit(void)
{
	kmem_cache_destroy(btrfs_path_cachep);
}<|MERGE_RESOLUTION|>--- conflicted
+++ resolved
@@ -291,11 +291,7 @@
 		return ret;
 	}
 
-<<<<<<< HEAD
-	if (new_root_objectid == BTRFS_TREE_RELOC_OBJECTID)
-=======
 	if (new_root_objectid == BTRFS_TREE_RELOC_OBJECTID) {
->>>>>>> 3476aa7d
 		ret = btrfs_inc_ref(trans, root, cow, 1);
 		if (ret)
 			btrfs_abort_transaction(trans, ret);
