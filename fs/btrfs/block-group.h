--- conflicted
+++ resolved
@@ -16,12 +16,9 @@
 #include "free-space-cache.h"
 
 struct btrfs_chunk_map;
-<<<<<<< HEAD
-=======
 struct btrfs_fs_info;
 struct btrfs_inode;
 struct btrfs_trans_handle;
->>>>>>> 2d5404ca
 
 enum btrfs_disk_cache_state {
 	BTRFS_DC_WRITTEN,
@@ -281,12 +278,7 @@
 	return (bg->used > 0 || bg->reserved > 0 || bg->pinned > 0);
 }
 
-<<<<<<< HEAD
-static inline bool btrfs_is_block_group_data_only(
-					struct btrfs_block_group *block_group)
-=======
 static inline bool btrfs_is_block_group_data_only(const struct btrfs_block_group *block_group)
->>>>>>> 2d5404ca
 {
 	/*
 	 * In mixed mode the fragmentation is expected to be high, lowering the
