--- conflicted
+++ resolved
@@ -322,7 +322,6 @@
 	struct rb_node *parent = NULL;
 	struct full_stripe_lock *entry;
 	struct full_stripe_lock *ret;
-	unsigned int nofs_flag;
 
 	lockdep_assert_held(&locks_root->lock);
 
@@ -342,19 +341,8 @@
 
 	/*
 	 * Insert new lock.
-<<<<<<< HEAD
-	 *
-	 * We must use GFP_NOFS because the scrub task might be waiting for a
-	 * worker task executing this function and in turn a transaction commit
-	 * might be waiting the scrub task to pause (which needs to wait for all
-	 * the worker tasks to complete before pausing).
 	 */
-	nofs_flag = memalloc_nofs_save();
-=======
-	 */
->>>>>>> 8ccc0d69
 	ret = kmalloc(sizeof(*ret), GFP_KERNEL);
-	memalloc_nofs_restore(nofs_flag);
 	if (!ret)
 		return ERR_PTR(-ENOMEM);
 	ret->logical = fstripe_logical;
@@ -1646,19 +1634,8 @@
 	mutex_lock(&sctx->wr_lock);
 again:
 	if (!sctx->wr_curr_bio) {
-		unsigned int nofs_flag;
-
-		/*
-		 * We must use GFP_NOFS because the scrub task might be waiting
-		 * for a worker task executing this function and in turn a
-		 * transaction commit might be waiting the scrub task to pause
-		 * (which needs to wait for all the worker tasks to complete
-		 * before pausing).
-		 */
-		nofs_flag = memalloc_nofs_save();
 		sctx->wr_curr_bio = kzalloc(sizeof(*sctx->wr_curr_bio),
 					      GFP_KERNEL);
-		memalloc_nofs_restore(nofs_flag);
 		if (!sctx->wr_curr_bio) {
 			mutex_unlock(&sctx->wr_lock);
 			return -ENOMEM;
