// SPDX-License-Identifier: GPL-2.0

#include "misc.h"
#include "ctree.h"
#include "space-info.h"
#include "sysfs.h"
#include "volumes.h"
#include "free-space-cache.h"
#include "ordered-data.h"
#include "transaction.h"
#include "block-group.h"
#include "zoned.h"
#include "fs.h"
#include "accessors.h"
#include "extent-tree.h"

/*
 * HOW DOES SPACE RESERVATION WORK
 *
 * If you want to know about delalloc specifically, there is a separate comment
 * for that with the delalloc code.  This comment is about how the whole system
 * works generally.
 *
 * BASIC CONCEPTS
 *
 *   1) space_info.  This is the ultimate arbiter of how much space we can use.
 *   There's a description of the bytes_ fields with the struct declaration,
 *   refer to that for specifics on each field.  Suffice it to say that for
 *   reservations we care about total_bytes - SUM(space_info->bytes_) when
 *   determining if there is space to make an allocation.  There is a space_info
 *   for METADATA, SYSTEM, and DATA areas.
 *
 *   2) block_rsv's.  These are basically buckets for every different type of
 *   metadata reservation we have.  You can see the comment in the block_rsv
 *   code on the rules for each type, but generally block_rsv->reserved is how
 *   much space is accounted for in space_info->bytes_may_use.
 *
 *   3) btrfs_calc*_size.  These are the worst case calculations we used based
 *   on the number of items we will want to modify.  We have one for changing
 *   items, and one for inserting new items.  Generally we use these helpers to
 *   determine the size of the block reserves, and then use the actual bytes
 *   values to adjust the space_info counters.
 *
 * MAKING RESERVATIONS, THE NORMAL CASE
 *
 *   We call into either btrfs_reserve_data_bytes() or
 *   btrfs_reserve_metadata_bytes(), depending on which we're looking for, with
 *   num_bytes we want to reserve.
 *
 *   ->reserve
 *     space_info->bytes_may_reserve += num_bytes
 *
 *   ->extent allocation
 *     Call btrfs_add_reserved_bytes() which does
 *     space_info->bytes_may_reserve -= num_bytes
 *     space_info->bytes_reserved += extent_bytes
 *
 *   ->insert reference
 *     Call btrfs_update_block_group() which does
 *     space_info->bytes_reserved -= extent_bytes
 *     space_info->bytes_used += extent_bytes
 *
 * MAKING RESERVATIONS, FLUSHING NORMALLY (non-priority)
 *
 *   Assume we are unable to simply make the reservation because we do not have
 *   enough space
 *
 *   -> __reserve_bytes
 *     create a reserve_ticket with ->bytes set to our reservation, add it to
 *     the tail of space_info->tickets, kick async flush thread
 *
 *   ->handle_reserve_ticket
 *     wait on ticket->wait for ->bytes to be reduced to 0, or ->error to be set
 *     on the ticket.
 *
 *   -> btrfs_async_reclaim_metadata_space/btrfs_async_reclaim_data_space
 *     Flushes various things attempting to free up space.
 *
 *   -> btrfs_try_granting_tickets()
 *     This is called by anything that either subtracts space from
 *     space_info->bytes_may_use, ->bytes_pinned, etc, or adds to the
 *     space_info->total_bytes.  This loops through the ->priority_tickets and
 *     then the ->tickets list checking to see if the reservation can be
 *     completed.  If it can the space is added to space_info->bytes_may_use and
 *     the ticket is woken up.
 *
 *   -> ticket wakeup
 *     Check if ->bytes == 0, if it does we got our reservation and we can carry
 *     on, if not return the appropriate error (ENOSPC, but can be EINTR if we
 *     were interrupted.)
 *
 * MAKING RESERVATIONS, FLUSHING HIGH PRIORITY
 *
 *   Same as the above, except we add ourselves to the
 *   space_info->priority_tickets, and we do not use ticket->wait, we simply
 *   call flush_space() ourselves for the states that are safe for us to call
 *   without deadlocking and hope for the best.
 *
 * THE FLUSHING STATES
 *
 *   Generally speaking we will have two cases for each state, a "nice" state
 *   and a "ALL THE THINGS" state.  In btrfs we delay a lot of work in order to
 *   reduce the locking over head on the various trees, and even to keep from
 *   doing any work at all in the case of delayed refs.  Each of these delayed
 *   things however hold reservations, and so letting them run allows us to
 *   reclaim space so we can make new reservations.
 *
 *   FLUSH_DELAYED_ITEMS
 *     Every inode has a delayed item to update the inode.  Take a simple write
 *     for example, we would update the inode item at write time to update the
 *     mtime, and then again at finish_ordered_io() time in order to update the
 *     isize or bytes.  We keep these delayed items to coalesce these operations
 *     into a single operation done on demand.  These are an easy way to reclaim
 *     metadata space.
 *
 *   FLUSH_DELALLOC
 *     Look at the delalloc comment to get an idea of how much space is reserved
 *     for delayed allocation.  We can reclaim some of this space simply by
 *     running delalloc, but usually we need to wait for ordered extents to
 *     reclaim the bulk of this space.
 *
 *   FLUSH_DELAYED_REFS
 *     We have a block reserve for the outstanding delayed refs space, and every
 *     delayed ref operation holds a reservation.  Running these is a quick way
 *     to reclaim space, but we want to hold this until the end because COW can
 *     churn a lot and we can avoid making some extent tree modifications if we
 *     are able to delay for as long as possible.
 *
 *   ALLOC_CHUNK
 *     We will skip this the first time through space reservation, because of
 *     overcommit and we don't want to have a lot of useless metadata space when
 *     our worst case reservations will likely never come true.
 *
 *   RUN_DELAYED_IPUTS
 *     If we're freeing inodes we're likely freeing checksums, file extent
 *     items, and extent tree items.  Loads of space could be freed up by these
 *     operations, however they won't be usable until the transaction commits.
 *
 *   COMMIT_TRANS
 *     This will commit the transaction.  Historically we had a lot of logic
 *     surrounding whether or not we'd commit the transaction, but this waits born
 *     out of a pre-tickets era where we could end up committing the transaction
 *     thousands of times in a row without making progress.  Now thanks to our
 *     ticketing system we know if we're not making progress and can error
 *     everybody out after a few commits rather than burning the disk hoping for
 *     a different answer.
 *
 * OVERCOMMIT
 *
 *   Because we hold so many reservations for metadata we will allow you to
 *   reserve more space than is currently free in the currently allocate
 *   metadata space.  This only happens with metadata, data does not allow
 *   overcommitting.
 *
 *   You can see the current logic for when we allow overcommit in
 *   btrfs_can_overcommit(), but it only applies to unallocated space.  If there
 *   is no unallocated space to be had, all reservations are kept within the
 *   free space in the allocated metadata chunks.
 *
 *   Because of overcommitting, you generally want to use the
 *   btrfs_can_overcommit() logic for metadata allocations, as it does the right
 *   thing with or without extra unallocated space.
 */

u64 __pure btrfs_space_info_used(struct btrfs_space_info *s_info,
			  bool may_use_included)
{
	ASSERT(s_info);
	return s_info->bytes_used + s_info->bytes_reserved +
		s_info->bytes_pinned + s_info->bytes_readonly +
		s_info->bytes_zone_unusable +
		(may_use_included ? s_info->bytes_may_use : 0);
}

/*
 * after adding space to the filesystem, we need to clear the full flags
 * on all the space infos.
 */
void btrfs_clear_space_info_full(struct btrfs_fs_info *info)
{
	struct list_head *head = &info->space_info;
	struct btrfs_space_info *found;

	list_for_each_entry(found, head, list)
		found->full = 0;
}

/*
 * Block groups with more than this value (percents) of unusable space will be
 * scheduled for background reclaim.
 */
#define BTRFS_DEFAULT_ZONED_RECLAIM_THRESH			(75)

/*
 * Calculate chunk size depending on volume type (regular or zoned).
 */
static u64 calc_chunk_size(const struct btrfs_fs_info *fs_info, u64 flags)
{
	if (btrfs_is_zoned(fs_info))
		return fs_info->zone_size;

	ASSERT(flags & BTRFS_BLOCK_GROUP_TYPE_MASK);

	if (flags & BTRFS_BLOCK_GROUP_DATA)
		return BTRFS_MAX_DATA_CHUNK_SIZE;
	else if (flags & BTRFS_BLOCK_GROUP_SYSTEM)
		return SZ_32M;

	/* Handle BTRFS_BLOCK_GROUP_METADATA */
	if (fs_info->fs_devices->total_rw_bytes > 50ULL * SZ_1G)
		return SZ_1G;

	return SZ_256M;
}

/*
 * Update default chunk size.
 */
void btrfs_update_space_info_chunk_size(struct btrfs_space_info *space_info,
					u64 chunk_size)
{
	WRITE_ONCE(space_info->chunk_size, chunk_size);
}

static int create_space_info(struct btrfs_fs_info *info, u64 flags)
{

	struct btrfs_space_info *space_info;
	int i;
	int ret;

	space_info = kzalloc(sizeof(*space_info), GFP_NOFS);
	if (!space_info)
		return -ENOMEM;

	for (i = 0; i < BTRFS_NR_RAID_TYPES; i++)
		INIT_LIST_HEAD(&space_info->block_groups[i]);
	init_rwsem(&space_info->groups_sem);
	spin_lock_init(&space_info->lock);
	space_info->flags = flags & BTRFS_BLOCK_GROUP_TYPE_MASK;
	space_info->force_alloc = CHUNK_ALLOC_NO_FORCE;
	INIT_LIST_HEAD(&space_info->ro_bgs);
	INIT_LIST_HEAD(&space_info->tickets);
	INIT_LIST_HEAD(&space_info->priority_tickets);
	space_info->clamp = 1;
	btrfs_update_space_info_chunk_size(space_info, calc_chunk_size(info, flags));

	if (btrfs_is_zoned(info))
		space_info->bg_reclaim_threshold = BTRFS_DEFAULT_ZONED_RECLAIM_THRESH;

	ret = btrfs_sysfs_add_space_info_type(info, space_info);
	if (ret)
		return ret;

	list_add(&space_info->list, &info->space_info);
	if (flags & BTRFS_BLOCK_GROUP_DATA)
		info->data_sinfo = space_info;

	return ret;
}

int btrfs_init_space_info(struct btrfs_fs_info *fs_info)
{
	struct btrfs_super_block *disk_super;
	u64 features;
	u64 flags;
	int mixed = 0;
	int ret;

	disk_super = fs_info->super_copy;
	if (!btrfs_super_root(disk_super))
		return -EINVAL;

	features = btrfs_super_incompat_flags(disk_super);
	if (features & BTRFS_FEATURE_INCOMPAT_MIXED_GROUPS)
		mixed = 1;

	flags = BTRFS_BLOCK_GROUP_SYSTEM;
	ret = create_space_info(fs_info, flags);
	if (ret)
		goto out;

	if (mixed) {
		flags = BTRFS_BLOCK_GROUP_METADATA | BTRFS_BLOCK_GROUP_DATA;
		ret = create_space_info(fs_info, flags);
	} else {
		flags = BTRFS_BLOCK_GROUP_METADATA;
		ret = create_space_info(fs_info, flags);
		if (ret)
			goto out;

		flags = BTRFS_BLOCK_GROUP_DATA;
		ret = create_space_info(fs_info, flags);
	}
out:
	return ret;
}

void btrfs_add_bg_to_space_info(struct btrfs_fs_info *info,
				struct btrfs_block_group *block_group)
{
	struct btrfs_space_info *found;
	int factor, index;

	factor = btrfs_bg_type_to_factor(block_group->flags);

	found = btrfs_find_space_info(info, block_group->flags);
	ASSERT(found);
	spin_lock(&found->lock);
	found->total_bytes += block_group->length;
	found->disk_total += block_group->length * factor;
	found->bytes_used += block_group->used;
	found->disk_used += block_group->used * factor;
	found->bytes_readonly += block_group->bytes_super;
	found->bytes_zone_unusable += block_group->zone_unusable;
	if (block_group->length > 0)
		found->full = 0;
	btrfs_try_granting_tickets(info, found);
	spin_unlock(&found->lock);

	block_group->space_info = found;

	index = btrfs_bg_flags_to_raid_index(block_group->flags);
	down_write(&found->groups_sem);
	list_add_tail(&block_group->list, &found->block_groups[index]);
	up_write(&found->groups_sem);
}

struct btrfs_space_info *btrfs_find_space_info(struct btrfs_fs_info *info,
					       u64 flags)
{
	struct list_head *head = &info->space_info;
	struct btrfs_space_info *found;

	flags &= BTRFS_BLOCK_GROUP_TYPE_MASK;

	list_for_each_entry(found, head, list) {
		if (found->flags & flags)
			return found;
	}
	return NULL;
}

static u64 calc_available_free_space(struct btrfs_fs_info *fs_info,
			  struct btrfs_space_info *space_info,
			  enum btrfs_reserve_flush_enum flush)
{
	u64 profile;
	u64 avail;
	int factor;

	if (space_info->flags & BTRFS_BLOCK_GROUP_SYSTEM)
		profile = btrfs_system_alloc_profile(fs_info);
	else
		profile = btrfs_metadata_alloc_profile(fs_info);

	avail = atomic64_read(&fs_info->free_chunk_space);

	/*
	 * If we have dup, raid1 or raid10 then only half of the free
	 * space is actually usable.  For raid56, the space info used
	 * doesn't include the parity drive, so we don't have to
	 * change the math
	 */
	factor = btrfs_bg_type_to_factor(profile);
	avail = div_u64(avail, factor);

	/*
	 * If we aren't flushing all things, let us overcommit up to
	 * 1/2th of the space. If we can flush, don't let us overcommit
	 * too much, let it overcommit up to 1/8 of the space.
	 */
	if (flush == BTRFS_RESERVE_FLUSH_ALL)
		avail >>= 3;
	else
		avail >>= 1;
	return avail;
}

int btrfs_can_overcommit(struct btrfs_fs_info *fs_info,
			 struct btrfs_space_info *space_info, u64 bytes,
			 enum btrfs_reserve_flush_enum flush)
{
	u64 avail;
	u64 used;

	/* Don't overcommit when in mixed mode */
	if (space_info->flags & BTRFS_BLOCK_GROUP_DATA)
		return 0;

	used = btrfs_space_info_used(space_info, true);
	if (test_bit(BTRFS_FS_ACTIVE_ZONE_TRACKING, &fs_info->flags) &&
	    (space_info->flags & BTRFS_BLOCK_GROUP_METADATA))
		avail = 0;
	else
		avail = calc_available_free_space(fs_info, space_info, flush);

	if (used + bytes < space_info->total_bytes + avail)
		return 1;
	return 0;
}

static void remove_ticket(struct btrfs_space_info *space_info,
			  struct reserve_ticket *ticket)
{
	if (!list_empty(&ticket->list)) {
		list_del_init(&ticket->list);
		ASSERT(space_info->reclaim_size >= ticket->bytes);
		space_info->reclaim_size -= ticket->bytes;
	}
}

/*
 * This is for space we already have accounted in space_info->bytes_may_use, so
 * basically when we're returning space from block_rsv's.
 */
void btrfs_try_granting_tickets(struct btrfs_fs_info *fs_info,
				struct btrfs_space_info *space_info)
{
	struct list_head *head;
	enum btrfs_reserve_flush_enum flush = BTRFS_RESERVE_NO_FLUSH;

	lockdep_assert_held(&space_info->lock);

	head = &space_info->priority_tickets;
again:
	while (!list_empty(head)) {
		struct reserve_ticket *ticket;
		u64 used = btrfs_space_info_used(space_info, true);

		ticket = list_first_entry(head, struct reserve_ticket, list);

		/* Check and see if our ticket can be satisfied now. */
		if ((used + ticket->bytes <= space_info->total_bytes) ||
		    btrfs_can_overcommit(fs_info, space_info, ticket->bytes,
					 flush)) {
			btrfs_space_info_update_bytes_may_use(fs_info,
							      space_info,
							      ticket->bytes);
			remove_ticket(space_info, ticket);
			ticket->bytes = 0;
			space_info->tickets_id++;
			wake_up(&ticket->wait);
		} else {
			break;
		}
	}

	if (head == &space_info->priority_tickets) {
		head = &space_info->tickets;
		flush = BTRFS_RESERVE_FLUSH_ALL;
		goto again;
	}
}

#define DUMP_BLOCK_RSV(fs_info, rsv_name)				\
do {									\
	struct btrfs_block_rsv *__rsv = &(fs_info)->rsv_name;		\
	spin_lock(&__rsv->lock);					\
	btrfs_info(fs_info, #rsv_name ": size %llu reserved %llu",	\
		   __rsv->size, __rsv->reserved);			\
	spin_unlock(&__rsv->lock);					\
} while (0)

static const char *space_info_flag_to_str(const struct btrfs_space_info *space_info)
{
	switch (space_info->flags) {
	case BTRFS_BLOCK_GROUP_SYSTEM:
		return "SYSTEM";
	case BTRFS_BLOCK_GROUP_METADATA | BTRFS_BLOCK_GROUP_DATA:
		return "DATA+METADATA";
	case BTRFS_BLOCK_GROUP_DATA:
		return "DATA";
	case BTRFS_BLOCK_GROUP_METADATA:
		return "METADATA";
	default:
		return "UNKNOWN";
	}
}

static void dump_global_block_rsv(struct btrfs_fs_info *fs_info)
{
	DUMP_BLOCK_RSV(fs_info, global_block_rsv);
	DUMP_BLOCK_RSV(fs_info, trans_block_rsv);
	DUMP_BLOCK_RSV(fs_info, chunk_block_rsv);
	DUMP_BLOCK_RSV(fs_info, delayed_block_rsv);
	DUMP_BLOCK_RSV(fs_info, delayed_refs_rsv);
}

static void __btrfs_dump_space_info(struct btrfs_fs_info *fs_info,
				    struct btrfs_space_info *info)
{
	const char *flag_str = space_info_flag_to_str(info);
	lockdep_assert_held(&info->lock);

	/* The free space could be negative in case of overcommit */
<<<<<<< HEAD
	btrfs_info(fs_info, "space_info %llu has %lld free, is %sfull",
		   info->flags,
=======
	btrfs_info(fs_info, "space_info %s has %lld free, is %sfull",
		   flag_str,
>>>>>>> eb3cdb58
		   (s64)(info->total_bytes - btrfs_space_info_used(info, true)),
		   info->full ? "" : "not ");
	btrfs_info(fs_info,
"space_info total=%llu, used=%llu, pinned=%llu, reserved=%llu, may_use=%llu, readonly=%llu zone_unusable=%llu",
		info->total_bytes, info->bytes_used, info->bytes_pinned,
		info->bytes_reserved, info->bytes_may_use,
		info->bytes_readonly, info->bytes_zone_unusable);
}

void btrfs_dump_space_info(struct btrfs_fs_info *fs_info,
			   struct btrfs_space_info *info, u64 bytes,
			   int dump_block_groups)
{
	struct btrfs_block_group *cache;
	int index = 0;

	spin_lock(&info->lock);
	__btrfs_dump_space_info(fs_info, info);
	dump_global_block_rsv(fs_info);
	spin_unlock(&info->lock);

	if (!dump_block_groups)
		return;

	down_read(&info->groups_sem);
again:
	list_for_each_entry(cache, &info->block_groups[index], list) {
		spin_lock(&cache->lock);
		btrfs_info(fs_info,
			"block group %llu has %llu bytes, %llu used %llu pinned %llu reserved %llu zone_unusable %s",
			cache->start, cache->length, cache->used, cache->pinned,
			cache->reserved, cache->zone_unusable,
			cache->ro ? "[readonly]" : "");
		spin_unlock(&cache->lock);
		btrfs_dump_free_space(cache, bytes);
	}
	if (++index < BTRFS_NR_RAID_TYPES)
		goto again;
	up_read(&info->groups_sem);
}

static inline u64 calc_reclaim_items_nr(const struct btrfs_fs_info *fs_info,
					u64 to_reclaim)
{
	u64 bytes;
	u64 nr;

	bytes = btrfs_calc_insert_metadata_size(fs_info, 1);
	nr = div64_u64(to_reclaim, bytes);
	if (!nr)
		nr = 1;
	return nr;
}

static inline u64 calc_delayed_refs_nr(const struct btrfs_fs_info *fs_info,
				       u64 to_reclaim)
{
	const u64 bytes = btrfs_calc_delayed_ref_bytes(fs_info, 1);
	u64 nr;

	nr = div64_u64(to_reclaim, bytes);
	if (!nr)
		nr = 1;
	return nr;
}

#define EXTENT_SIZE_PER_ITEM	SZ_256K

/*
 * shrink metadata reservation for delalloc
 */
static void shrink_delalloc(struct btrfs_fs_info *fs_info,
			    struct btrfs_space_info *space_info,
			    u64 to_reclaim, bool wait_ordered,
			    bool for_preempt)
{
	struct btrfs_trans_handle *trans;
	u64 delalloc_bytes;
	u64 ordered_bytes;
	u64 items;
	long time_left;
	int loops;

	delalloc_bytes = percpu_counter_sum_positive(&fs_info->delalloc_bytes);
	ordered_bytes = percpu_counter_sum_positive(&fs_info->ordered_bytes);
	if (delalloc_bytes == 0 && ordered_bytes == 0)
		return;

	/* Calc the number of the pages we need flush for space reservation */
	if (to_reclaim == U64_MAX) {
		items = U64_MAX;
	} else {
		/*
		 * to_reclaim is set to however much metadata we need to
		 * reclaim, but reclaiming that much data doesn't really track
		 * exactly.  What we really want to do is reclaim full inode's
		 * worth of reservations, however that's not available to us
		 * here.  We will take a fraction of the delalloc bytes for our
		 * flushing loops and hope for the best.  Delalloc will expand
		 * the amount we write to cover an entire dirty extent, which
		 * will reclaim the metadata reservation for that range.  If
		 * it's not enough subsequent flush stages will be more
		 * aggressive.
		 */
		to_reclaim = max(to_reclaim, delalloc_bytes >> 3);
		items = calc_reclaim_items_nr(fs_info, to_reclaim) * 2;
	}

<<<<<<< HEAD
	trans = (struct btrfs_trans_handle *)current->journal_info;
=======
	trans = current->journal_info;
>>>>>>> eb3cdb58

	/*
	 * If we are doing more ordered than delalloc we need to just wait on
	 * ordered extents, otherwise we'll waste time trying to flush delalloc
	 * that likely won't give us the space back we need.
	 */
	if (ordered_bytes > delalloc_bytes && !for_preempt)
		wait_ordered = true;

	loops = 0;
	while ((delalloc_bytes || ordered_bytes) && loops < 3) {
		u64 temp = min(delalloc_bytes, to_reclaim) >> PAGE_SHIFT;
		long nr_pages = min_t(u64, temp, LONG_MAX);
		int async_pages;

		btrfs_start_delalloc_roots(fs_info, nr_pages, true);

		/*
		 * We need to make sure any outstanding async pages are now
		 * processed before we continue.  This is because things like
		 * sync_inode() try to be smart and skip writing if the inode is
		 * marked clean.  We don't use filemap_fwrite for flushing
		 * because we want to control how many pages we write out at a
		 * time, thus this is the only safe way to make sure we've
		 * waited for outstanding compressed workers to have started
		 * their jobs and thus have ordered extents set up properly.
		 *
		 * This exists because we do not want to wait for each
		 * individual inode to finish its async work, we simply want to
		 * start the IO on everybody, and then come back here and wait
		 * for all of the async work to catch up.  Once we're done with
		 * that we know we'll have ordered extents for everything and we
		 * can decide if we wait for that or not.
		 *
		 * If we choose to replace this in the future, make absolutely
		 * sure that the proper waiting is being done in the async case,
		 * as there have been bugs in that area before.
		 */
		async_pages = atomic_read(&fs_info->async_delalloc_pages);
		if (!async_pages)
			goto skip_async;

		/*
		 * We don't want to wait forever, if we wrote less pages in this
		 * loop than we have outstanding, only wait for that number of
		 * pages, otherwise we can wait for all async pages to finish
		 * before continuing.
		 */
		if (async_pages > nr_pages)
			async_pages -= nr_pages;
		else
			async_pages = 0;
		wait_event(fs_info->async_submit_wait,
			   atomic_read(&fs_info->async_delalloc_pages) <=
			   async_pages);
skip_async:
		loops++;
		if (wait_ordered && !trans) {
			btrfs_wait_ordered_roots(fs_info, items, 0, (u64)-1);
		} else {
			time_left = schedule_timeout_killable(1);
			if (time_left)
				break;
		}

		/*
		 * If we are for preemption we just want a one-shot of delalloc
		 * flushing so we can stop flushing if we decide we don't need
		 * to anymore.
		 */
		if (for_preempt)
			break;

		spin_lock(&space_info->lock);
		if (list_empty(&space_info->tickets) &&
		    list_empty(&space_info->priority_tickets)) {
			spin_unlock(&space_info->lock);
			break;
		}
		spin_unlock(&space_info->lock);

		delalloc_bytes = percpu_counter_sum_positive(
						&fs_info->delalloc_bytes);
		ordered_bytes = percpu_counter_sum_positive(
						&fs_info->ordered_bytes);
	}
}

/*
 * Try to flush some data based on policy set by @state. This is only advisory
 * and may fail for various reasons. The caller is supposed to examine the
 * state of @space_info to detect the outcome.
 */
static void flush_space(struct btrfs_fs_info *fs_info,
		       struct btrfs_space_info *space_info, u64 num_bytes,
		       enum btrfs_flush_state state, bool for_preempt)
{
	struct btrfs_root *root = fs_info->tree_root;
	struct btrfs_trans_handle *trans;
	int nr;
	int ret = 0;

	switch (state) {
	case FLUSH_DELAYED_ITEMS_NR:
	case FLUSH_DELAYED_ITEMS:
		if (state == FLUSH_DELAYED_ITEMS_NR)
			nr = calc_reclaim_items_nr(fs_info, num_bytes) * 2;
		else
			nr = -1;

		trans = btrfs_join_transaction(root);
		if (IS_ERR(trans)) {
			ret = PTR_ERR(trans);
			break;
		}
		ret = btrfs_run_delayed_items_nr(trans, nr);
		btrfs_end_transaction(trans);
		break;
	case FLUSH_DELALLOC:
	case FLUSH_DELALLOC_WAIT:
	case FLUSH_DELALLOC_FULL:
		if (state == FLUSH_DELALLOC_FULL)
			num_bytes = U64_MAX;
		shrink_delalloc(fs_info, space_info, num_bytes,
				state != FLUSH_DELALLOC, for_preempt);
		break;
	case FLUSH_DELAYED_REFS_NR:
	case FLUSH_DELAYED_REFS:
		trans = btrfs_join_transaction(root);
		if (IS_ERR(trans)) {
			ret = PTR_ERR(trans);
			break;
		}
		if (state == FLUSH_DELAYED_REFS_NR)
			nr = calc_delayed_refs_nr(fs_info, num_bytes);
		else
			nr = 0;
		btrfs_run_delayed_refs(trans, nr);
		btrfs_end_transaction(trans);
		break;
	case ALLOC_CHUNK:
	case ALLOC_CHUNK_FORCE:
		/*
		 * For metadata space on zoned filesystem, reaching here means we
		 * don't have enough space left in active_total_bytes. Try to
		 * activate a block group first, because we may have inactive
		 * block group already allocated.
		 */
		ret = btrfs_zoned_activate_one_bg(fs_info, space_info, false);
		if (ret < 0)
			break;
		else if (ret == 1)
			break;

		trans = btrfs_join_transaction(root);
		if (IS_ERR(trans)) {
			ret = PTR_ERR(trans);
			break;
		}
		ret = btrfs_chunk_alloc(trans,
				btrfs_get_alloc_profile(fs_info, space_info->flags),
				(state == ALLOC_CHUNK) ? CHUNK_ALLOC_NO_FORCE :
					CHUNK_ALLOC_FORCE);
		btrfs_end_transaction(trans);

		/*
		 * For metadata space on zoned filesystem, allocating a new chunk
		 * is not enough. We still need to activate the block * group.
		 * Active the newly allocated block group by (maybe) finishing
		 * a block group.
		 */
		if (ret == 1) {
			ret = btrfs_zoned_activate_one_bg(fs_info, space_info, true);
			/*
			 * Revert to the original ret regardless we could finish
			 * one block group or not.
			 */
			if (ret >= 0)
				ret = 1;
		}

		if (ret > 0 || ret == -ENOSPC)
			ret = 0;
		break;
	case RUN_DELAYED_IPUTS:
		/*
		 * If we have pending delayed iputs then we could free up a
		 * bunch of pinned space, so make sure we run the iputs before
		 * we do our pinned bytes check below.
		 */
		btrfs_run_delayed_iputs(fs_info);
		btrfs_wait_on_delayed_iputs(fs_info);
		break;
	case COMMIT_TRANS:
		ASSERT(current->journal_info == NULL);
		trans = btrfs_join_transaction(root);
		if (IS_ERR(trans)) {
			ret = PTR_ERR(trans);
			break;
		}
		ret = btrfs_commit_transaction(trans);
		break;
	default:
		ret = -ENOSPC;
		break;
	}

	trace_btrfs_flush_space(fs_info, space_info->flags, num_bytes, state,
				ret, for_preempt);
	return;
}

static inline u64
btrfs_calc_reclaim_metadata_size(struct btrfs_fs_info *fs_info,
				 struct btrfs_space_info *space_info)
{
	u64 used;
	u64 avail;
	u64 to_reclaim = space_info->reclaim_size;

	lockdep_assert_held(&space_info->lock);

	avail = calc_available_free_space(fs_info, space_info,
					  BTRFS_RESERVE_FLUSH_ALL);
	used = btrfs_space_info_used(space_info, true);

	/*
	 * We may be flushing because suddenly we have less space than we had
	 * before, and now we're well over-committed based on our current free
	 * space.  If that's the case add in our overage so we make sure to put
	 * appropriate pressure on the flushing state machine.
	 */
	if (space_info->total_bytes + avail < used)
		to_reclaim += used - (space_info->total_bytes + avail);

	return to_reclaim;
}

static bool need_preemptive_reclaim(struct btrfs_fs_info *fs_info,
				    struct btrfs_space_info *space_info)
{
	u64 global_rsv_size = fs_info->global_block_rsv.reserved;
	u64 ordered, delalloc;
<<<<<<< HEAD
	u64 thresh = div_factor_fine(space_info->total_bytes, 90);
=======
	u64 thresh;
>>>>>>> eb3cdb58
	u64 used;

	thresh = mult_perc(space_info->total_bytes, 90);

	lockdep_assert_held(&space_info->lock);

	/* If we're just plain full then async reclaim just slows us down. */
	if ((space_info->bytes_used + space_info->bytes_reserved +
	     global_rsv_size) >= thresh)
		return false;

	used = space_info->bytes_may_use + space_info->bytes_pinned;

	/* The total flushable belongs to the global rsv, don't flush. */
	if (global_rsv_size >= used)
		return false;

	/*
	 * 128MiB is 1/4 of the maximum global rsv size.  If we have less than
	 * that devoted to other reservations then there's no sense in flushing,
	 * we don't have a lot of things that need flushing.
	 */
	if (used - global_rsv_size <= SZ_128M)
		return false;

	/*
	 * We have tickets queued, bail so we don't compete with the async
	 * flushers.
	 */
	if (space_info->reclaim_size)
		return false;

	/*
	 * If we have over half of the free space occupied by reservations or
	 * pinned then we want to start flushing.
	 *
	 * We do not do the traditional thing here, which is to say
	 *
	 *   if (used >= ((total_bytes + avail) / 2))
	 *     return 1;
	 *
	 * because this doesn't quite work how we want.  If we had more than 50%
	 * of the space_info used by bytes_used and we had 0 available we'd just
	 * constantly run the background flusher.  Instead we want it to kick in
	 * if our reclaimable space exceeds our clamped free space.
	 *
	 * Our clamping range is 2^1 -> 2^8.  Practically speaking that means
	 * the following:
	 *
	 * Amount of RAM        Minimum threshold       Maximum threshold
	 *
	 *        256GiB                     1GiB                  128GiB
	 *        128GiB                   512MiB                   64GiB
	 *         64GiB                   256MiB                   32GiB
	 *         32GiB                   128MiB                   16GiB
	 *         16GiB                    64MiB                    8GiB
	 *
	 * These are the range our thresholds will fall in, corresponding to how
	 * much delalloc we need for the background flusher to kick in.
	 */

	thresh = calc_available_free_space(fs_info, space_info,
					   BTRFS_RESERVE_FLUSH_ALL);
	used = space_info->bytes_used + space_info->bytes_reserved +
	       space_info->bytes_readonly + global_rsv_size;
	if (used < space_info->total_bytes)
		thresh += space_info->total_bytes - used;
	thresh >>= space_info->clamp;

	used = space_info->bytes_pinned;

	/*
	 * If we have more ordered bytes than delalloc bytes then we're either
	 * doing a lot of DIO, or we simply don't have a lot of delalloc waiting
	 * around.  Preemptive flushing is only useful in that it can free up
	 * space before tickets need to wait for things to finish.  In the case
	 * of ordered extents, preemptively waiting on ordered extents gets us
	 * nothing, if our reservations are tied up in ordered extents we'll
	 * simply have to slow down writers by forcing them to wait on ordered
	 * extents.
	 *
	 * In the case that ordered is larger than delalloc, only include the
	 * block reserves that we would actually be able to directly reclaim
	 * from.  In this case if we're heavy on metadata operations this will
	 * clearly be heavy enough to warrant preemptive flushing.  In the case
	 * of heavy DIO or ordered reservations, preemptive flushing will just
	 * waste time and cause us to slow down.
	 *
	 * We want to make sure we truly are maxed out on ordered however, so
	 * cut ordered in half, and if it's still higher than delalloc then we
	 * can keep flushing.  This is to avoid the case where we start
	 * flushing, and now delalloc == ordered and we stop preemptively
	 * flushing when we could still have several gigs of delalloc to flush.
	 */
	ordered = percpu_counter_read_positive(&fs_info->ordered_bytes) >> 1;
	delalloc = percpu_counter_read_positive(&fs_info->delalloc_bytes);
	if (ordered >= delalloc)
		used += fs_info->delayed_refs_rsv.reserved +
			fs_info->delayed_block_rsv.reserved;
	else
		used += space_info->bytes_may_use - global_rsv_size;

	return (used >= thresh && !btrfs_fs_closing(fs_info) &&
		!test_bit(BTRFS_FS_STATE_REMOUNTING, &fs_info->fs_state));
}

static bool steal_from_global_rsv(struct btrfs_fs_info *fs_info,
				  struct btrfs_space_info *space_info,
				  struct reserve_ticket *ticket)
{
	struct btrfs_block_rsv *global_rsv = &fs_info->global_block_rsv;
	u64 min_bytes;

	if (!ticket->steal)
		return false;

	if (global_rsv->space_info != space_info)
		return false;

	spin_lock(&global_rsv->lock);
	min_bytes = mult_perc(global_rsv->size, 10);
	if (global_rsv->reserved < min_bytes + ticket->bytes) {
		spin_unlock(&global_rsv->lock);
		return false;
	}
	global_rsv->reserved -= ticket->bytes;
	remove_ticket(space_info, ticket);
	ticket->bytes = 0;
	wake_up(&ticket->wait);
	space_info->tickets_id++;
	if (global_rsv->reserved < global_rsv->size)
		global_rsv->full = 0;
	spin_unlock(&global_rsv->lock);

	return true;
}

/*
 * maybe_fail_all_tickets - we've exhausted our flushing, start failing tickets
 * @fs_info - fs_info for this fs
 * @space_info - the space info we were flushing
 *
 * We call this when we've exhausted our flushing ability and haven't made
 * progress in satisfying tickets.  The reservation code handles tickets in
 * order, so if there is a large ticket first and then smaller ones we could
 * very well satisfy the smaller tickets.  This will attempt to wake up any
 * tickets in the list to catch this case.
 *
 * This function returns true if it was able to make progress by clearing out
 * other tickets, or if it stumbles across a ticket that was smaller than the
 * first ticket.
 */
static bool maybe_fail_all_tickets(struct btrfs_fs_info *fs_info,
				   struct btrfs_space_info *space_info)
{
	struct reserve_ticket *ticket;
	u64 tickets_id = space_info->tickets_id;
	const bool aborted = BTRFS_FS_ERROR(fs_info);

	trace_btrfs_fail_all_tickets(fs_info, space_info);

	if (btrfs_test_opt(fs_info, ENOSPC_DEBUG)) {
		btrfs_info(fs_info, "cannot satisfy tickets, dumping space info");
		__btrfs_dump_space_info(fs_info, space_info);
	}

	while (!list_empty(&space_info->tickets) &&
	       tickets_id == space_info->tickets_id) {
		ticket = list_first_entry(&space_info->tickets,
					  struct reserve_ticket, list);

		if (!aborted && steal_from_global_rsv(fs_info, space_info, ticket))
			return true;

		if (!aborted && btrfs_test_opt(fs_info, ENOSPC_DEBUG))
			btrfs_info(fs_info, "failing ticket with %llu bytes",
				   ticket->bytes);

		remove_ticket(space_info, ticket);
		if (aborted)
			ticket->error = -EIO;
		else
			ticket->error = -ENOSPC;
		wake_up(&ticket->wait);

		/*
		 * We're just throwing tickets away, so more flushing may not
		 * trip over btrfs_try_granting_tickets, so we need to call it
		 * here to see if we can make progress with the next ticket in
		 * the list.
		 */
		if (!aborted)
			btrfs_try_granting_tickets(fs_info, space_info);
	}
	return (tickets_id != space_info->tickets_id);
}

/*
 * This is for normal flushers, we can wait all goddamned day if we want to.  We
 * will loop and continuously try to flush as long as we are making progress.
 * We count progress as clearing off tickets each time we have to loop.
 */
static void btrfs_async_reclaim_metadata_space(struct work_struct *work)
{
	struct btrfs_fs_info *fs_info;
	struct btrfs_space_info *space_info;
	u64 to_reclaim;
	enum btrfs_flush_state flush_state;
	int commit_cycles = 0;
	u64 last_tickets_id;

	fs_info = container_of(work, struct btrfs_fs_info, async_reclaim_work);
	space_info = btrfs_find_space_info(fs_info, BTRFS_BLOCK_GROUP_METADATA);

	spin_lock(&space_info->lock);
	to_reclaim = btrfs_calc_reclaim_metadata_size(fs_info, space_info);
	if (!to_reclaim) {
		space_info->flush = 0;
		spin_unlock(&space_info->lock);
		return;
	}
	last_tickets_id = space_info->tickets_id;
	spin_unlock(&space_info->lock);

	flush_state = FLUSH_DELAYED_ITEMS_NR;
	do {
		flush_space(fs_info, space_info, to_reclaim, flush_state, false);
		spin_lock(&space_info->lock);
		if (list_empty(&space_info->tickets)) {
			space_info->flush = 0;
			spin_unlock(&space_info->lock);
			return;
		}
		to_reclaim = btrfs_calc_reclaim_metadata_size(fs_info,
							      space_info);
		if (last_tickets_id == space_info->tickets_id) {
			flush_state++;
		} else {
			last_tickets_id = space_info->tickets_id;
			flush_state = FLUSH_DELAYED_ITEMS_NR;
			if (commit_cycles)
				commit_cycles--;
		}

		/*
		 * We do not want to empty the system of delalloc unless we're
		 * under heavy pressure, so allow one trip through the flushing
		 * logic before we start doing a FLUSH_DELALLOC_FULL.
		 */
		if (flush_state == FLUSH_DELALLOC_FULL && !commit_cycles)
			flush_state++;

		/*
		 * We don't want to force a chunk allocation until we've tried
		 * pretty hard to reclaim space.  Think of the case where we
		 * freed up a bunch of space and so have a lot of pinned space
		 * to reclaim.  We would rather use that than possibly create a
		 * underutilized metadata chunk.  So if this is our first run
		 * through the flushing state machine skip ALLOC_CHUNK_FORCE and
		 * commit the transaction.  If nothing has changed the next go
		 * around then we can force a chunk allocation.
		 */
		if (flush_state == ALLOC_CHUNK_FORCE && !commit_cycles)
			flush_state++;

		if (flush_state > COMMIT_TRANS) {
			commit_cycles++;
			if (commit_cycles > 2) {
				if (maybe_fail_all_tickets(fs_info, space_info)) {
					flush_state = FLUSH_DELAYED_ITEMS_NR;
					commit_cycles--;
				} else {
					space_info->flush = 0;
				}
			} else {
				flush_state = FLUSH_DELAYED_ITEMS_NR;
			}
		}
		spin_unlock(&space_info->lock);
	} while (flush_state <= COMMIT_TRANS);
}

/*
 * This handles pre-flushing of metadata space before we get to the point that
 * we need to start blocking threads on tickets.  The logic here is different
 * from the other flush paths because it doesn't rely on tickets to tell us how
 * much we need to flush, instead it attempts to keep us below the 80% full
 * watermark of space by flushing whichever reservation pool is currently the
 * largest.
 */
static void btrfs_preempt_reclaim_metadata_space(struct work_struct *work)
{
	struct btrfs_fs_info *fs_info;
	struct btrfs_space_info *space_info;
	struct btrfs_block_rsv *delayed_block_rsv;
	struct btrfs_block_rsv *delayed_refs_rsv;
	struct btrfs_block_rsv *global_rsv;
	struct btrfs_block_rsv *trans_rsv;
	int loops = 0;

	fs_info = container_of(work, struct btrfs_fs_info,
			       preempt_reclaim_work);
	space_info = btrfs_find_space_info(fs_info, BTRFS_BLOCK_GROUP_METADATA);
	delayed_block_rsv = &fs_info->delayed_block_rsv;
	delayed_refs_rsv = &fs_info->delayed_refs_rsv;
	global_rsv = &fs_info->global_block_rsv;
	trans_rsv = &fs_info->trans_block_rsv;

	spin_lock(&space_info->lock);
	while (need_preemptive_reclaim(fs_info, space_info)) {
		enum btrfs_flush_state flush;
		u64 delalloc_size = 0;
		u64 to_reclaim, block_rsv_size;
		u64 global_rsv_size = global_rsv->reserved;

		loops++;

		/*
		 * We don't have a precise counter for the metadata being
		 * reserved for delalloc, so we'll approximate it by subtracting
		 * out the block rsv's space from the bytes_may_use.  If that
		 * amount is higher than the individual reserves, then we can
		 * assume it's tied up in delalloc reservations.
		 */
		block_rsv_size = global_rsv_size +
			delayed_block_rsv->reserved +
			delayed_refs_rsv->reserved +
			trans_rsv->reserved;
		if (block_rsv_size < space_info->bytes_may_use)
			delalloc_size = space_info->bytes_may_use - block_rsv_size;

		/*
		 * We don't want to include the global_rsv in our calculation,
		 * because that's space we can't touch.  Subtract it from the
		 * block_rsv_size for the next checks.
		 */
		block_rsv_size -= global_rsv_size;

		/*
		 * We really want to avoid flushing delalloc too much, as it
		 * could result in poor allocation patterns, so only flush it if
		 * it's larger than the rest of the pools combined.
		 */
		if (delalloc_size > block_rsv_size) {
			to_reclaim = delalloc_size;
			flush = FLUSH_DELALLOC;
		} else if (space_info->bytes_pinned >
			   (delayed_block_rsv->reserved +
			    delayed_refs_rsv->reserved)) {
			to_reclaim = space_info->bytes_pinned;
			flush = COMMIT_TRANS;
		} else if (delayed_block_rsv->reserved >
			   delayed_refs_rsv->reserved) {
			to_reclaim = delayed_block_rsv->reserved;
			flush = FLUSH_DELAYED_ITEMS_NR;
		} else {
			to_reclaim = delayed_refs_rsv->reserved;
			flush = FLUSH_DELAYED_REFS_NR;
		}

		spin_unlock(&space_info->lock);

		/*
		 * We don't want to reclaim everything, just a portion, so scale
		 * down the to_reclaim by 1/4.  If it takes us down to 0,
		 * reclaim 1 items worth.
		 */
		to_reclaim >>= 2;
		if (!to_reclaim)
			to_reclaim = btrfs_calc_insert_metadata_size(fs_info, 1);
		flush_space(fs_info, space_info, to_reclaim, flush, true);
		cond_resched();
		spin_lock(&space_info->lock);
	}

	/* We only went through once, back off our clamping. */
	if (loops == 1 && !space_info->reclaim_size)
		space_info->clamp = max(1, space_info->clamp - 1);
	trace_btrfs_done_preemptive_reclaim(fs_info, space_info);
	spin_unlock(&space_info->lock);
}

/*
 * FLUSH_DELALLOC_WAIT:
 *   Space is freed from flushing delalloc in one of two ways.
 *
 *   1) compression is on and we allocate less space than we reserved
 *   2) we are overwriting existing space
 *
 *   For #1 that extra space is reclaimed as soon as the delalloc pages are
 *   COWed, by way of btrfs_add_reserved_bytes() which adds the actual extent
 *   length to ->bytes_reserved, and subtracts the reserved space from
 *   ->bytes_may_use.
 *
 *   For #2 this is trickier.  Once the ordered extent runs we will drop the
 *   extent in the range we are overwriting, which creates a delayed ref for
 *   that freed extent.  This however is not reclaimed until the transaction
 *   commits, thus the next stages.
 *
 * RUN_DELAYED_IPUTS
 *   If we are freeing inodes, we want to make sure all delayed iputs have
 *   completed, because they could have been on an inode with i_nlink == 0, and
 *   thus have been truncated and freed up space.  But again this space is not
 *   immediately re-usable, it comes in the form of a delayed ref, which must be
 *   run and then the transaction must be committed.
 *
 * COMMIT_TRANS
 *   This is where we reclaim all of the pinned space generated by running the
 *   iputs
 *
 * ALLOC_CHUNK_FORCE
 *   For data we start with alloc chunk force, however we could have been full
 *   before, and then the transaction commit could have freed new block groups,
 *   so if we now have space to allocate do the force chunk allocation.
 */
static const enum btrfs_flush_state data_flush_states[] = {
	FLUSH_DELALLOC_FULL,
	RUN_DELAYED_IPUTS,
	COMMIT_TRANS,
	ALLOC_CHUNK_FORCE,
};

static void btrfs_async_reclaim_data_space(struct work_struct *work)
{
	struct btrfs_fs_info *fs_info;
	struct btrfs_space_info *space_info;
	u64 last_tickets_id;
	enum btrfs_flush_state flush_state = 0;

	fs_info = container_of(work, struct btrfs_fs_info, async_data_reclaim_work);
	space_info = fs_info->data_sinfo;

	spin_lock(&space_info->lock);
	if (list_empty(&space_info->tickets)) {
		space_info->flush = 0;
		spin_unlock(&space_info->lock);
		return;
	}
	last_tickets_id = space_info->tickets_id;
	spin_unlock(&space_info->lock);

	while (!space_info->full) {
		flush_space(fs_info, space_info, U64_MAX, ALLOC_CHUNK_FORCE, false);
		spin_lock(&space_info->lock);
		if (list_empty(&space_info->tickets)) {
			space_info->flush = 0;
			spin_unlock(&space_info->lock);
			return;
		}

		/* Something happened, fail everything and bail. */
		if (BTRFS_FS_ERROR(fs_info))
			goto aborted_fs;
		last_tickets_id = space_info->tickets_id;
		spin_unlock(&space_info->lock);
	}

	while (flush_state < ARRAY_SIZE(data_flush_states)) {
		flush_space(fs_info, space_info, U64_MAX,
			    data_flush_states[flush_state], false);
		spin_lock(&space_info->lock);
		if (list_empty(&space_info->tickets)) {
			space_info->flush = 0;
			spin_unlock(&space_info->lock);
			return;
		}

		if (last_tickets_id == space_info->tickets_id) {
			flush_state++;
		} else {
			last_tickets_id = space_info->tickets_id;
			flush_state = 0;
		}

		if (flush_state >= ARRAY_SIZE(data_flush_states)) {
			if (space_info->full) {
				if (maybe_fail_all_tickets(fs_info, space_info))
					flush_state = 0;
				else
					space_info->flush = 0;
			} else {
				flush_state = 0;
			}

			/* Something happened, fail everything and bail. */
			if (BTRFS_FS_ERROR(fs_info))
				goto aborted_fs;

		}
		spin_unlock(&space_info->lock);
	}
	return;

aborted_fs:
	maybe_fail_all_tickets(fs_info, space_info);
	space_info->flush = 0;
	spin_unlock(&space_info->lock);
}

void btrfs_init_async_reclaim_work(struct btrfs_fs_info *fs_info)
{
	INIT_WORK(&fs_info->async_reclaim_work, btrfs_async_reclaim_metadata_space);
	INIT_WORK(&fs_info->async_data_reclaim_work, btrfs_async_reclaim_data_space);
	INIT_WORK(&fs_info->preempt_reclaim_work,
		  btrfs_preempt_reclaim_metadata_space);
}

static const enum btrfs_flush_state priority_flush_states[] = {
	FLUSH_DELAYED_ITEMS_NR,
	FLUSH_DELAYED_ITEMS,
	ALLOC_CHUNK,
};

static const enum btrfs_flush_state evict_flush_states[] = {
	FLUSH_DELAYED_ITEMS_NR,
	FLUSH_DELAYED_ITEMS,
	FLUSH_DELAYED_REFS_NR,
	FLUSH_DELAYED_REFS,
	FLUSH_DELALLOC,
	FLUSH_DELALLOC_WAIT,
	FLUSH_DELALLOC_FULL,
	ALLOC_CHUNK,
	COMMIT_TRANS,
};

static void priority_reclaim_metadata_space(struct btrfs_fs_info *fs_info,
				struct btrfs_space_info *space_info,
				struct reserve_ticket *ticket,
				const enum btrfs_flush_state *states,
				int states_nr)
{
	u64 to_reclaim;
	int flush_state = 0;

	spin_lock(&space_info->lock);
	to_reclaim = btrfs_calc_reclaim_metadata_size(fs_info, space_info);
	/*
	 * This is the priority reclaim path, so to_reclaim could be >0 still
	 * because we may have only satisfied the priority tickets and still
	 * left non priority tickets on the list.  We would then have
	 * to_reclaim but ->bytes == 0.
	 */
	if (ticket->bytes == 0) {
		spin_unlock(&space_info->lock);
		return;
	}

	while (flush_state < states_nr) {
		spin_unlock(&space_info->lock);
		flush_space(fs_info, space_info, to_reclaim, states[flush_state],
			    false);
		flush_state++;
		spin_lock(&space_info->lock);
		if (ticket->bytes == 0) {
			spin_unlock(&space_info->lock);
			return;
		}
	}

	/* Attempt to steal from the global rsv if we can. */
	if (!steal_from_global_rsv(fs_info, space_info, ticket)) {
		ticket->error = -ENOSPC;
		remove_ticket(space_info, ticket);
	}

	/*
	 * We must run try_granting_tickets here because we could be a large
	 * ticket in front of a smaller ticket that can now be satisfied with
	 * the available space.
	 */
	btrfs_try_granting_tickets(fs_info, space_info);
	spin_unlock(&space_info->lock);
}

static void priority_reclaim_data_space(struct btrfs_fs_info *fs_info,
					struct btrfs_space_info *space_info,
					struct reserve_ticket *ticket)
{
	spin_lock(&space_info->lock);

	/* We could have been granted before we got here. */
	if (ticket->bytes == 0) {
		spin_unlock(&space_info->lock);
		return;
	}

	while (!space_info->full) {
		spin_unlock(&space_info->lock);
		flush_space(fs_info, space_info, U64_MAX, ALLOC_CHUNK_FORCE, false);
		spin_lock(&space_info->lock);
		if (ticket->bytes == 0) {
			spin_unlock(&space_info->lock);
			return;
		}
	}

	ticket->error = -ENOSPC;
	remove_ticket(space_info, ticket);
	btrfs_try_granting_tickets(fs_info, space_info);
	spin_unlock(&space_info->lock);
}

static void wait_reserve_ticket(struct btrfs_fs_info *fs_info,
				struct btrfs_space_info *space_info,
				struct reserve_ticket *ticket)

{
	DEFINE_WAIT(wait);
	int ret = 0;

	spin_lock(&space_info->lock);
	while (ticket->bytes > 0 && ticket->error == 0) {
		ret = prepare_to_wait_event(&ticket->wait, &wait, TASK_KILLABLE);
		if (ret) {
			/*
			 * Delete us from the list. After we unlock the space
			 * info, we don't want the async reclaim job to reserve
			 * space for this ticket. If that would happen, then the
			 * ticket's task would not known that space was reserved
			 * despite getting an error, resulting in a space leak
			 * (bytes_may_use counter of our space_info).
			 */
			remove_ticket(space_info, ticket);
			ticket->error = -EINTR;
			break;
		}
		spin_unlock(&space_info->lock);

		schedule();

		finish_wait(&ticket->wait, &wait);
		spin_lock(&space_info->lock);
	}
	spin_unlock(&space_info->lock);
}

/*
 * Do the appropriate flushing and waiting for a ticket.
 *
 * @fs_info:    the filesystem
 * @space_info: space info for the reservation
 * @ticket:     ticket for the reservation
 * @start_ns:   timestamp when the reservation started
 * @orig_bytes: amount of bytes originally reserved
 * @flush:      how much we can flush
 *
 * This does the work of figuring out how to flush for the ticket, waiting for
 * the reservation, and returning the appropriate error if there is one.
 */
static int handle_reserve_ticket(struct btrfs_fs_info *fs_info,
				 struct btrfs_space_info *space_info,
				 struct reserve_ticket *ticket,
				 u64 start_ns, u64 orig_bytes,
				 enum btrfs_reserve_flush_enum flush)
{
	int ret;

	switch (flush) {
	case BTRFS_RESERVE_FLUSH_DATA:
	case BTRFS_RESERVE_FLUSH_ALL:
	case BTRFS_RESERVE_FLUSH_ALL_STEAL:
		wait_reserve_ticket(fs_info, space_info, ticket);
		break;
	case BTRFS_RESERVE_FLUSH_LIMIT:
		priority_reclaim_metadata_space(fs_info, space_info, ticket,
						priority_flush_states,
						ARRAY_SIZE(priority_flush_states));
		break;
	case BTRFS_RESERVE_FLUSH_EVICT:
		priority_reclaim_metadata_space(fs_info, space_info, ticket,
						evict_flush_states,
						ARRAY_SIZE(evict_flush_states));
		break;
	case BTRFS_RESERVE_FLUSH_FREE_SPACE_INODE:
		priority_reclaim_data_space(fs_info, space_info, ticket);
		break;
	default:
		ASSERT(0);
		break;
	}

	ret = ticket->error;
	ASSERT(list_empty(&ticket->list));
	/*
	 * Check that we can't have an error set if the reservation succeeded,
	 * as that would confuse tasks and lead them to error out without
	 * releasing reserved space (if an error happens the expectation is that
	 * space wasn't reserved at all).
	 */
	ASSERT(!(ticket->bytes == 0 && ticket->error));
	trace_btrfs_reserve_ticket(fs_info, space_info->flags, orig_bytes,
				   start_ns, flush, ticket->error);
	return ret;
}

/*
 * This returns true if this flush state will go through the ordinary flushing
 * code.
 */
static inline bool is_normal_flushing(enum btrfs_reserve_flush_enum flush)
{
	return	(flush == BTRFS_RESERVE_FLUSH_ALL) ||
		(flush == BTRFS_RESERVE_FLUSH_ALL_STEAL);
}

static inline void maybe_clamp_preempt(struct btrfs_fs_info *fs_info,
				       struct btrfs_space_info *space_info)
{
	u64 ordered = percpu_counter_sum_positive(&fs_info->ordered_bytes);
	u64 delalloc = percpu_counter_sum_positive(&fs_info->delalloc_bytes);

	/*
	 * If we're heavy on ordered operations then clamping won't help us.  We
	 * need to clamp specifically to keep up with dirty'ing buffered
	 * writers, because there's not a 1:1 correlation of writing delalloc
	 * and freeing space, like there is with flushing delayed refs or
	 * delayed nodes.  If we're already more ordered than delalloc then
	 * we're keeping up, otherwise we aren't and should probably clamp.
	 */
	if (ordered < delalloc)
		space_info->clamp = min(space_info->clamp + 1, 8);
}

static inline bool can_steal(enum btrfs_reserve_flush_enum flush)
{
	return (flush == BTRFS_RESERVE_FLUSH_ALL_STEAL ||
		flush == BTRFS_RESERVE_FLUSH_EVICT);
}

/*
 * NO_FLUSH and FLUSH_EMERGENCY don't want to create a ticket, they just want to
 * fail as quickly as possible.
 */
static inline bool can_ticket(enum btrfs_reserve_flush_enum flush)
{
	return (flush != BTRFS_RESERVE_NO_FLUSH &&
		flush != BTRFS_RESERVE_FLUSH_EMERGENCY);
}

/*
 * Try to reserve bytes from the block_rsv's space.
 *
 * @fs_info:    the filesystem
 * @space_info: space info we want to allocate from
 * @orig_bytes: number of bytes we want
 * @flush:      whether or not we can flush to make our reservation
 *
 * This will reserve orig_bytes number of bytes from the space info associated
 * with the block_rsv.  If there is not enough space it will make an attempt to
 * flush out space to make room.  It will do this by flushing delalloc if
 * possible or committing the transaction.  If flush is 0 then no attempts to
 * regain reservations will be made and this will fail if there is not enough
 * space already.
 */
static int __reserve_bytes(struct btrfs_fs_info *fs_info,
			   struct btrfs_space_info *space_info, u64 orig_bytes,
			   enum btrfs_reserve_flush_enum flush)
{
	struct work_struct *async_work;
	struct reserve_ticket ticket;
	u64 start_ns = 0;
	u64 used;
	int ret = -ENOSPC;
	bool pending_tickets;

	ASSERT(orig_bytes);
	/*
	 * If have a transaction handle (current->journal_info != NULL), then
	 * the flush method can not be neither BTRFS_RESERVE_FLUSH_ALL* nor
	 * BTRFS_RESERVE_FLUSH_EVICT, as we could deadlock because those
	 * flushing methods can trigger transaction commits.
	 */
	if (current->journal_info) {
		/* One assert per line for easier debugging. */
		ASSERT(flush != BTRFS_RESERVE_FLUSH_ALL);
		ASSERT(flush != BTRFS_RESERVE_FLUSH_ALL_STEAL);
		ASSERT(flush != BTRFS_RESERVE_FLUSH_EVICT);
	}

	if (flush == BTRFS_RESERVE_FLUSH_DATA)
		async_work = &fs_info->async_data_reclaim_work;
	else
		async_work = &fs_info->async_reclaim_work;

	spin_lock(&space_info->lock);
	used = btrfs_space_info_used(space_info, true);

	/*
	 * We don't want NO_FLUSH allocations to jump everybody, they can
	 * generally handle ENOSPC in a different way, so treat them the same as
	 * normal flushers when it comes to skipping pending tickets.
	 */
	if (is_normal_flushing(flush) || (flush == BTRFS_RESERVE_NO_FLUSH))
		pending_tickets = !list_empty(&space_info->tickets) ||
			!list_empty(&space_info->priority_tickets);
	else
		pending_tickets = !list_empty(&space_info->priority_tickets);

	/*
	 * Carry on if we have enough space (short-circuit) OR call
	 * can_overcommit() to ensure we can overcommit to continue.
	 */
	if (!pending_tickets &&
	    ((used + orig_bytes <= space_info->total_bytes) ||
	     btrfs_can_overcommit(fs_info, space_info, orig_bytes, flush))) {
		btrfs_space_info_update_bytes_may_use(fs_info, space_info,
						      orig_bytes);
		ret = 0;
	}

	/*
	 * Things are dire, we need to make a reservation so we don't abort.  We
	 * will let this reservation go through as long as we have actual space
	 * left to allocate for the block.
	 */
	if (ret && unlikely(flush == BTRFS_RESERVE_FLUSH_EMERGENCY)) {
		used = btrfs_space_info_used(space_info, false);
		if (used + orig_bytes <= space_info->total_bytes) {
			btrfs_space_info_update_bytes_may_use(fs_info, space_info,
							      orig_bytes);
			ret = 0;
		}
	}

	/*
	 * If we couldn't make a reservation then setup our reservation ticket
	 * and kick the async worker if it's not already running.
	 *
	 * If we are a priority flusher then we just need to add our ticket to
	 * the list and we will do our own flushing further down.
	 */
	if (ret && can_ticket(flush)) {
		ticket.bytes = orig_bytes;
		ticket.error = 0;
		space_info->reclaim_size += ticket.bytes;
		init_waitqueue_head(&ticket.wait);
		ticket.steal = can_steal(flush);
		if (trace_btrfs_reserve_ticket_enabled())
			start_ns = ktime_get_ns();

		if (flush == BTRFS_RESERVE_FLUSH_ALL ||
		    flush == BTRFS_RESERVE_FLUSH_ALL_STEAL ||
		    flush == BTRFS_RESERVE_FLUSH_DATA) {
			list_add_tail(&ticket.list, &space_info->tickets);
			if (!space_info->flush) {
				/*
				 * We were forced to add a reserve ticket, so
				 * our preemptive flushing is unable to keep
				 * up.  Clamp down on the threshold for the
				 * preemptive flushing in order to keep up with
				 * the workload.
				 */
				maybe_clamp_preempt(fs_info, space_info);

				space_info->flush = 1;
				trace_btrfs_trigger_flush(fs_info,
							  space_info->flags,
							  orig_bytes, flush,
							  "enospc");
				queue_work(system_unbound_wq, async_work);
			}
		} else {
			list_add_tail(&ticket.list,
				      &space_info->priority_tickets);
		}
	} else if (!ret && space_info->flags & BTRFS_BLOCK_GROUP_METADATA) {
		/*
		 * We will do the space reservation dance during log replay,
		 * which means we won't have fs_info->fs_root set, so don't do
		 * the async reclaim as we will panic.
		 */
		if (!test_bit(BTRFS_FS_LOG_RECOVERING, &fs_info->flags) &&
		    !work_busy(&fs_info->preempt_reclaim_work) &&
		    need_preemptive_reclaim(fs_info, space_info)) {
			trace_btrfs_trigger_flush(fs_info, space_info->flags,
						  orig_bytes, flush, "preempt");
			queue_work(system_unbound_wq,
				   &fs_info->preempt_reclaim_work);
		}
	}
	spin_unlock(&space_info->lock);
	if (!ret || !can_ticket(flush))
		return ret;

	return handle_reserve_ticket(fs_info, space_info, &ticket, start_ns,
				     orig_bytes, flush);
}

/*
 * Try to reserve metadata bytes from the block_rsv's space.
 *
 * @fs_info:    the filesystem
 * @block_rsv:  block_rsv we're allocating for
 * @orig_bytes: number of bytes we want
 * @flush:      whether or not we can flush to make our reservation
 *
 * This will reserve orig_bytes number of bytes from the space info associated
 * with the block_rsv.  If there is not enough space it will make an attempt to
 * flush out space to make room.  It will do this by flushing delalloc if
 * possible or committing the transaction.  If flush is 0 then no attempts to
 * regain reservations will be made and this will fail if there is not enough
 * space already.
 */
int btrfs_reserve_metadata_bytes(struct btrfs_fs_info *fs_info,
				 struct btrfs_block_rsv *block_rsv,
				 u64 orig_bytes,
				 enum btrfs_reserve_flush_enum flush)
{
	int ret;

	ret = __reserve_bytes(fs_info, block_rsv->space_info, orig_bytes, flush);
	if (ret == -ENOSPC) {
		trace_btrfs_space_reservation(fs_info, "space_info:enospc",
					      block_rsv->space_info->flags,
					      orig_bytes, 1);

		if (btrfs_test_opt(fs_info, ENOSPC_DEBUG))
			btrfs_dump_space_info(fs_info, block_rsv->space_info,
					      orig_bytes, 0);
	}
	return ret;
}

/*
 * Try to reserve data bytes for an allocation.
 *
 * @fs_info: the filesystem
 * @bytes:   number of bytes we need
 * @flush:   how we are allowed to flush
 *
 * This will reserve bytes from the data space info.  If there is not enough
 * space then we will attempt to flush space as specified by flush.
 */
int btrfs_reserve_data_bytes(struct btrfs_fs_info *fs_info, u64 bytes,
			     enum btrfs_reserve_flush_enum flush)
{
	struct btrfs_space_info *data_sinfo = fs_info->data_sinfo;
	int ret;

	ASSERT(flush == BTRFS_RESERVE_FLUSH_DATA ||
	       flush == BTRFS_RESERVE_FLUSH_FREE_SPACE_INODE ||
	       flush == BTRFS_RESERVE_NO_FLUSH);
	ASSERT(!current->journal_info || flush != BTRFS_RESERVE_FLUSH_DATA);

	ret = __reserve_bytes(fs_info, data_sinfo, bytes, flush);
	if (ret == -ENOSPC) {
		trace_btrfs_space_reservation(fs_info, "space_info:enospc",
					      data_sinfo->flags, bytes, 1);
		if (btrfs_test_opt(fs_info, ENOSPC_DEBUG))
			btrfs_dump_space_info(fs_info, data_sinfo, bytes, 0);
	}
	return ret;
}

/* Dump all the space infos when we abort a transaction due to ENOSPC. */
__cold void btrfs_dump_space_info_for_trans_abort(struct btrfs_fs_info *fs_info)
{
	struct btrfs_space_info *space_info;

	btrfs_info(fs_info, "dumping space info:");
	list_for_each_entry(space_info, &fs_info->space_info, list) {
		spin_lock(&space_info->lock);
		__btrfs_dump_space_info(fs_info, space_info);
		spin_unlock(&space_info->lock);
	}
	dump_global_block_rsv(fs_info);
}

/*
 * Account the unused space of all the readonly block group in the space_info.
 * takes mirrors into account.
 */
u64 btrfs_account_ro_block_groups_free_space(struct btrfs_space_info *sinfo)
{
	struct btrfs_block_group *block_group;
	u64 free_bytes = 0;
	int factor;

	/* It's df, we don't care if it's racy */
	if (list_empty(&sinfo->ro_bgs))
		return 0;

	spin_lock(&sinfo->lock);
	list_for_each_entry(block_group, &sinfo->ro_bgs, ro_list) {
		spin_lock(&block_group->lock);

		if (!block_group->ro) {
			spin_unlock(&block_group->lock);
			continue;
		}

		factor = btrfs_bg_type_to_factor(block_group->flags);
		free_bytes += (block_group->length -
			       block_group->used) * factor;

		spin_unlock(&block_group->lock);
	}
	spin_unlock(&sinfo->lock);

	return free_bytes;
}<|MERGE_RESOLUTION|>--- conflicted
+++ resolved
@@ -494,13 +494,8 @@
 	lockdep_assert_held(&info->lock);
 
 	/* The free space could be negative in case of overcommit */
-<<<<<<< HEAD
-	btrfs_info(fs_info, "space_info %llu has %lld free, is %sfull",
-		   info->flags,
-=======
 	btrfs_info(fs_info, "space_info %s has %lld free, is %sfull",
 		   flag_str,
->>>>>>> eb3cdb58
 		   (s64)(info->total_bytes - btrfs_space_info_used(info, true)),
 		   info->full ? "" : "not ");
 	btrfs_info(fs_info,
@@ -609,11 +604,7 @@
 		items = calc_reclaim_items_nr(fs_info, to_reclaim) * 2;
 	}
 
-<<<<<<< HEAD
-	trans = (struct btrfs_trans_handle *)current->journal_info;
-=======
 	trans = current->journal_info;
->>>>>>> eb3cdb58
 
 	/*
 	 * If we are doing more ordered than delalloc we need to just wait on
@@ -857,11 +848,7 @@
 {
 	u64 global_rsv_size = fs_info->global_block_rsv.reserved;
 	u64 ordered, delalloc;
-<<<<<<< HEAD
-	u64 thresh = div_factor_fine(space_info->total_bytes, 90);
-=======
 	u64 thresh;
->>>>>>> eb3cdb58
 	u64 used;
 
 	thresh = mult_perc(space_info->total_bytes, 90);
