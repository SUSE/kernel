--- conflicted
+++ resolved
@@ -609,10 +609,6 @@
 		}
 	}
 	ret = 0;
-<<<<<<< HEAD
-	zero_fill_bio(cb->orig_bio);
-=======
->>>>>>> eb3cdb58
 done:
 	if (workspace->in_buf.src)
 		kunmap_local(workspace->in_buf.src);
