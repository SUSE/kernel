--- conflicted
+++ resolved
@@ -73,10 +73,7 @@
 	{ .id = BTRFS_UUID_TREE_OBJECTID,	DEFINE_NAME("uuid")	},
 	{ .id = BTRFS_FREE_SPACE_TREE_OBJECTID,	DEFINE_NAME("free-space") },
 	{ .id = BTRFS_BLOCK_GROUP_TREE_OBJECTID, DEFINE_NAME("block-group") },
-<<<<<<< HEAD
-=======
 	{ .id = BTRFS_RAID_STRIPE_TREE_OBJECTID, DEFINE_NAME("raid-stripe") },
->>>>>>> 2d5404ca
 	{ .id = 0,				DEFINE_NAME("tree")	},
 };
 
