--- conflicted
+++ resolved
@@ -2351,11 +2351,7 @@
 
 out:
 	if (ret < 0)
-<<<<<<< HEAD
-		btrfs_cleanup_ordered_extents(inode, NULL, start, end - start + 1);
-=======
 		btrfs_cleanup_ordered_extents(inode, start, end - start + 1);
->>>>>>> 69730cac
 	return ret;
 }
 
