// SPDX-License-Identifier: GPL-2.0
/*
 * Copyright (C) 2007 Oracle.  All rights reserved.
 */

#include <crypto/hash.h>
#include <linux/kernel.h>
#include <linux/bio.h>
#include <linux/blk-cgroup.h>
#include <linux/file.h>
#include <linux/fs.h>
#include <linux/pagemap.h>
#include <linux/highmem.h>
#include <linux/time.h>
#include <linux/init.h>
#include <linux/string.h>
#include <linux/backing-dev.h>
#include <linux/writeback.h>
#include <linux/compat.h>
#include <linux/xattr.h>
#include <linux/posix_acl.h>
#include <linux/falloc.h>
#include <linux/slab.h>
#include <linux/ratelimit.h>
#include <linux/btrfs.h>
#include <linux/blkdev.h>
#include <linux/posix_acl_xattr.h>
#include <linux/uio.h>
#include <linux/magic.h>
#include <linux/iversion.h>
#include <linux/swap.h>
#include <linux/migrate.h>
#include <linux/sched/mm.h>
#include <linux/iomap.h>
#include <linux/unaligned.h>
#include <linux/fsverity.h>
#include "misc.h"
#include "ctree.h"
#include "disk-io.h"
#include "transaction.h"
#include "btrfs_inode.h"
#include "ordered-data.h"
#include "xattr.h"
#include "tree-log.h"
#include "bio.h"
#include "compression.h"
#include "locking.h"
#include "props.h"
#include "qgroup.h"
#include "delalloc-space.h"
#include "block-group.h"
#include "space-info.h"
#include "zoned.h"
#include "subpage.h"
#include "inode-item.h"
#include "fs.h"
#include "accessors.h"
#include "extent-tree.h"
#include "root-tree.h"
#include "defrag.h"
#include "dir-item.h"
#include "file-item.h"
#include "uuid-tree.h"
#include "ioctl.h"
#include "file.h"
#include "acl.h"
#include "relocation.h"
#include "verity.h"
#include "super.h"
#include "orphan.h"
#include "backref.h"
#include "raid-stripe-tree.h"
#include "fiemap.h"

struct btrfs_iget_args {
	u64 ino;
	struct btrfs_root *root;
};

struct btrfs_rename_ctx {
	/* Output field. Stores the index number of the old directory entry. */
	u64 index;
};

/*
 * Used by data_reloc_print_warning_inode() to pass needed info for filename
 * resolution and output of error message.
 */
struct data_reloc_warn {
	struct btrfs_path path;
	struct btrfs_fs_info *fs_info;
	u64 extent_item_size;
	u64 logical;
	int mirror_num;
};

/*
 * For the file_extent_tree, we want to hold the inode lock when we lookup and
 * update the disk_i_size, but lockdep will complain because our io_tree we hold
 * the tree lock and get the inode lock when setting delalloc. These two things
 * are unrelated, so make a class for the file_extent_tree so we don't get the
 * two locking patterns mixed up.
 */
static struct lock_class_key file_extent_tree_class;

static const struct inode_operations btrfs_dir_inode_operations;
static const struct inode_operations btrfs_symlink_inode_operations;
static const struct inode_operations btrfs_special_inode_operations;
static const struct inode_operations btrfs_file_inode_operations;
static const struct address_space_operations btrfs_aops;
static const struct file_operations btrfs_dir_file_operations;

static struct kmem_cache *btrfs_inode_cachep;

static int btrfs_setsize(struct inode *inode, struct iattr *attr);
static int btrfs_truncate(struct btrfs_inode *inode, bool skip_writeback);

static noinline int run_delalloc_cow(struct btrfs_inode *inode,
				     struct folio *locked_folio, u64 start,
				     u64 end, struct writeback_control *wbc,
				     bool pages_dirty);

static int data_reloc_print_warning_inode(u64 inum, u64 offset, u64 num_bytes,
					  u64 root, void *warn_ctx)
{
	struct data_reloc_warn *warn = warn_ctx;
	struct btrfs_fs_info *fs_info = warn->fs_info;
	struct extent_buffer *eb;
	struct btrfs_inode_item *inode_item;
	struct inode_fs_paths *ipath = NULL;
	struct btrfs_root *local_root;
	struct btrfs_key key;
	unsigned int nofs_flag;
	u32 nlink;
	int ret;

	local_root = btrfs_get_fs_root(fs_info, root, true);
	if (IS_ERR(local_root)) {
		ret = PTR_ERR(local_root);
		goto err;
	}

	/* This makes the path point to (inum INODE_ITEM ioff). */
	key.objectid = inum;
	key.type = BTRFS_INODE_ITEM_KEY;
	key.offset = 0;

	ret = btrfs_search_slot(NULL, local_root, &key, &warn->path, 0, 0);
	if (ret) {
		btrfs_put_root(local_root);
		btrfs_release_path(&warn->path);
		goto err;
	}

	eb = warn->path.nodes[0];
	inode_item = btrfs_item_ptr(eb, warn->path.slots[0], struct btrfs_inode_item);
	nlink = btrfs_inode_nlink(eb, inode_item);
	btrfs_release_path(&warn->path);

	nofs_flag = memalloc_nofs_save();
	ipath = init_ipath(4096, local_root, &warn->path);
	memalloc_nofs_restore(nofs_flag);
	if (IS_ERR(ipath)) {
		btrfs_put_root(local_root);
		ret = PTR_ERR(ipath);
		ipath = NULL;
		/*
		 * -ENOMEM, not a critical error, just output an generic error
		 * without filename.
		 */
		btrfs_warn(fs_info,
"checksum error at logical %llu mirror %u root %llu, inode %llu offset %llu",
			   warn->logical, warn->mirror_num, root, inum, offset);
		return ret;
	}
	ret = paths_from_inode(inum, ipath);
	if (ret < 0)
		goto err;

	/*
	 * We deliberately ignore the bit ipath might have been too small to
	 * hold all of the paths here
	 */
	for (int i = 0; i < ipath->fspath->elem_cnt; i++) {
		btrfs_warn(fs_info,
"checksum error at logical %llu mirror %u root %llu inode %llu offset %llu length %u links %u (path: %s)",
			   warn->logical, warn->mirror_num, root, inum, offset,
			   fs_info->sectorsize, nlink,
			   (char *)(unsigned long)ipath->fspath->val[i]);
	}

	btrfs_put_root(local_root);
	free_ipath(ipath);
	return 0;

err:
	btrfs_warn(fs_info,
"checksum error at logical %llu mirror %u root %llu inode %llu offset %llu, path resolving failed with ret=%d",
		   warn->logical, warn->mirror_num, root, inum, offset, ret);

	free_ipath(ipath);
	return ret;
}

/*
 * Do extra user-friendly error output (e.g. lookup all the affected files).
 *
 * Return true if we succeeded doing the backref lookup.
 * Return false if such lookup failed, and has to fallback to the old error message.
 */
static void print_data_reloc_error(const struct btrfs_inode *inode, u64 file_off,
				   const u8 *csum, const u8 *csum_expected,
				   int mirror_num)
{
	struct btrfs_fs_info *fs_info = inode->root->fs_info;
	struct btrfs_path path = { 0 };
	struct btrfs_key found_key = { 0 };
	struct extent_buffer *eb;
	struct btrfs_extent_item *ei;
	const u32 csum_size = fs_info->csum_size;
	u64 logical;
	u64 flags;
	u32 item_size;
	int ret;

	mutex_lock(&fs_info->reloc_mutex);
	logical = btrfs_get_reloc_bg_bytenr(fs_info);
	mutex_unlock(&fs_info->reloc_mutex);

	if (logical == U64_MAX) {
		btrfs_warn_rl(fs_info, "has data reloc tree but no running relocation");
		btrfs_warn_rl(fs_info,
"csum failed root %lld ino %llu off %llu csum " CSUM_FMT " expected csum " CSUM_FMT " mirror %d",
			btrfs_root_id(inode->root), btrfs_ino(inode), file_off,
			CSUM_FMT_VALUE(csum_size, csum),
			CSUM_FMT_VALUE(csum_size, csum_expected),
			mirror_num);
		return;
	}

	logical += file_off;
	btrfs_warn_rl(fs_info,
"csum failed root %lld ino %llu off %llu logical %llu csum " CSUM_FMT " expected csum " CSUM_FMT " mirror %d",
			btrfs_root_id(inode->root),
			btrfs_ino(inode), file_off, logical,
			CSUM_FMT_VALUE(csum_size, csum),
			CSUM_FMT_VALUE(csum_size, csum_expected),
			mirror_num);

	ret = extent_from_logical(fs_info, logical, &path, &found_key, &flags);
	if (ret < 0) {
		btrfs_err_rl(fs_info, "failed to lookup extent item for logical %llu: %d",
			     logical, ret);
		return;
	}
	eb = path.nodes[0];
	ei = btrfs_item_ptr(eb, path.slots[0], struct btrfs_extent_item);
	item_size = btrfs_item_size(eb, path.slots[0]);
	if (flags & BTRFS_EXTENT_FLAG_TREE_BLOCK) {
		unsigned long ptr = 0;
		u64 ref_root;
		u8 ref_level;

		while (true) {
			ret = tree_backref_for_extent(&ptr, eb, &found_key, ei,
						      item_size, &ref_root,
						      &ref_level);
			if (ret < 0) {
				btrfs_warn_rl(fs_info,
				"failed to resolve tree backref for logical %llu: %d",
					      logical, ret);
				break;
			}
			if (ret > 0)
				break;

			btrfs_warn_rl(fs_info,
"csum error at logical %llu mirror %u: metadata %s (level %d) in tree %llu",
				logical, mirror_num,
				(ref_level ? "node" : "leaf"),
				ref_level, ref_root);
		}
		btrfs_release_path(&path);
	} else {
		struct btrfs_backref_walk_ctx ctx = { 0 };
		struct data_reloc_warn reloc_warn = { 0 };

		btrfs_release_path(&path);

		ctx.bytenr = found_key.objectid;
		ctx.extent_item_pos = logical - found_key.objectid;
		ctx.fs_info = fs_info;

		reloc_warn.logical = logical;
		reloc_warn.extent_item_size = found_key.offset;
		reloc_warn.mirror_num = mirror_num;
		reloc_warn.fs_info = fs_info;

		iterate_extent_inodes(&ctx, true,
				      data_reloc_print_warning_inode, &reloc_warn);
	}
}

static void __cold btrfs_print_data_csum_error(struct btrfs_inode *inode,
		u64 logical_start, u8 *csum, u8 *csum_expected, int mirror_num)
{
	struct btrfs_root *root = inode->root;
	const u32 csum_size = root->fs_info->csum_size;

	/* For data reloc tree, it's better to do a backref lookup instead. */
	if (btrfs_root_id(root) == BTRFS_DATA_RELOC_TREE_OBJECTID)
		return print_data_reloc_error(inode, logical_start, csum,
					      csum_expected, mirror_num);

	/* Output without objectid, which is more meaningful */
	if (btrfs_root_id(root) >= BTRFS_LAST_FREE_OBJECTID) {
		btrfs_warn_rl(root->fs_info,
"csum failed root %lld ino %lld off %llu csum " CSUM_FMT " expected csum " CSUM_FMT " mirror %d",
			btrfs_root_id(root), btrfs_ino(inode),
			logical_start,
			CSUM_FMT_VALUE(csum_size, csum),
			CSUM_FMT_VALUE(csum_size, csum_expected),
			mirror_num);
	} else {
		btrfs_warn_rl(root->fs_info,
"csum failed root %llu ino %llu off %llu csum " CSUM_FMT " expected csum " CSUM_FMT " mirror %d",
			btrfs_root_id(root), btrfs_ino(inode),
			logical_start,
			CSUM_FMT_VALUE(csum_size, csum),
			CSUM_FMT_VALUE(csum_size, csum_expected),
			mirror_num);
	}
}

/*
 * Lock inode i_rwsem based on arguments passed.
 *
 * ilock_flags can have the following bit set:
 *
 * BTRFS_ILOCK_SHARED - acquire a shared lock on the inode
 * BTRFS_ILOCK_TRY - try to acquire the lock, if fails on first attempt
 *		     return -EAGAIN
 * BTRFS_ILOCK_MMAP - acquire a write lock on the i_mmap_lock
 */
int btrfs_inode_lock(struct btrfs_inode *inode, unsigned int ilock_flags)
{
	if (ilock_flags & BTRFS_ILOCK_SHARED) {
		if (ilock_flags & BTRFS_ILOCK_TRY) {
			if (!inode_trylock_shared(&inode->vfs_inode))
				return -EAGAIN;
			else
				return 0;
		}
		inode_lock_shared(&inode->vfs_inode);
	} else {
		if (ilock_flags & BTRFS_ILOCK_TRY) {
			if (!inode_trylock(&inode->vfs_inode))
				return -EAGAIN;
			else
				return 0;
		}
		inode_lock(&inode->vfs_inode);
	}
	if (ilock_flags & BTRFS_ILOCK_MMAP)
		down_write(&inode->i_mmap_lock);
	return 0;
}

/*
 * Unock inode i_rwsem.
 *
 * ilock_flags should contain the same bits set as passed to btrfs_inode_lock()
 * to decide whether the lock acquired is shared or exclusive.
 */
void btrfs_inode_unlock(struct btrfs_inode *inode, unsigned int ilock_flags)
{
	if (ilock_flags & BTRFS_ILOCK_MMAP)
		up_write(&inode->i_mmap_lock);
	if (ilock_flags & BTRFS_ILOCK_SHARED)
		inode_unlock_shared(&inode->vfs_inode);
	else
		inode_unlock(&inode->vfs_inode);
}

/*
 * Cleanup all submitted ordered extents in specified range to handle errors
 * from the btrfs_run_delalloc_range() callback.
 *
 * NOTE: caller must ensure that when an error happens, it can not call
 * extent_clear_unlock_delalloc() to clear both the bits EXTENT_DO_ACCOUNTING
 * and EXTENT_DELALLOC simultaneously, because that causes the reserved metadata
 * to be released, which we want to happen only when finishing the ordered
 * extent (btrfs_finish_ordered_io()).
 */
static inline void btrfs_cleanup_ordered_extents(struct btrfs_inode *inode,
						 struct folio *locked_folio,
						 u64 offset, u64 bytes)
{
	unsigned long index = offset >> PAGE_SHIFT;
	unsigned long end_index = (offset + bytes - 1) >> PAGE_SHIFT;
	u64 page_start = 0, page_end = 0;
	struct folio *folio;

	if (locked_folio) {
		page_start = folio_pos(locked_folio);
		page_end = page_start + folio_size(locked_folio) - 1;
	}

	while (index <= end_index) {
		/*
		 * For locked page, we will call btrfs_mark_ordered_io_finished
		 * through btrfs_mark_ordered_io_finished() on it
		 * in run_delalloc_range() for the error handling, which will
		 * clear page Ordered and run the ordered extent accounting.
		 *
		 * Here we can't just clear the Ordered bit, or
		 * btrfs_mark_ordered_io_finished() would skip the accounting
		 * for the page range, and the ordered extent will never finish.
		 */
		if (locked_folio && index == (page_start >> PAGE_SHIFT)) {
			index++;
			continue;
		}
		folio = filemap_get_folio(inode->vfs_inode.i_mapping, index);
		index++;
		if (IS_ERR(folio))
			continue;

		/*
		 * Here we just clear all Ordered bits for every page in the
		 * range, then btrfs_mark_ordered_io_finished() will handle
		 * the ordered extent accounting for the range.
		 */
		btrfs_folio_clamp_clear_ordered(inode->root->fs_info, folio,
						offset, bytes);
		folio_put(folio);
	}

	if (locked_folio) {
		/* The locked page covers the full range, nothing needs to be done */
		if (bytes + offset <= page_start + folio_size(locked_folio))
			return;
		/*
		 * In case this page belongs to the delalloc range being
		 * instantiated then skip it, since the first page of a range is
		 * going to be properly cleaned up by the caller of
		 * run_delalloc_range
		 */
		if (page_start >= offset && page_end <= (offset + bytes - 1)) {
			bytes = offset + bytes - folio_pos(locked_folio) -
				folio_size(locked_folio);
			offset = folio_pos(locked_folio) + folio_size(locked_folio);
		}
	}

	return btrfs_mark_ordered_io_finished(inode, NULL, offset, bytes, false);
}

static int btrfs_dirty_inode(struct btrfs_inode *inode);

static int btrfs_init_inode_security(struct btrfs_trans_handle *trans,
				     struct btrfs_new_inode_args *args)
{
	int err;

	if (args->default_acl) {
		err = __btrfs_set_acl(trans, args->inode, args->default_acl,
				      ACL_TYPE_DEFAULT);
		if (err)
			return err;
	}
	if (args->acl) {
		err = __btrfs_set_acl(trans, args->inode, args->acl, ACL_TYPE_ACCESS);
		if (err)
			return err;
	}
	if (!args->default_acl && !args->acl)
		cache_no_acl(args->inode);
	return btrfs_xattr_security_init(trans, args->inode, args->dir,
					 &args->dentry->d_name);
}

/*
 * this does all the hard work for inserting an inline extent into
 * the btree.  The caller should have done a btrfs_drop_extents so that
 * no overlapping inline items exist in the btree
 */
static int insert_inline_extent(struct btrfs_trans_handle *trans,
				struct btrfs_path *path,
				struct btrfs_inode *inode, bool extent_inserted,
				size_t size, size_t compressed_size,
				int compress_type,
				struct folio *compressed_folio,
				bool update_i_size)
{
	struct btrfs_root *root = inode->root;
	struct extent_buffer *leaf;
	const u32 sectorsize = trans->fs_info->sectorsize;
	char *kaddr;
	unsigned long ptr;
	struct btrfs_file_extent_item *ei;
	int ret;
	size_t cur_size = size;
	u64 i_size;

	/*
	 * The decompressed size must still be no larger than a sector.  Under
	 * heavy race, we can have size == 0 passed in, but that shouldn't be a
	 * big deal and we can continue the insertion.
	 */
	ASSERT(size <= sectorsize);

	/*
	 * The compressed size also needs to be no larger than a sector.
	 * That's also why we only need one page as the parameter.
	 */
	if (compressed_folio)
		ASSERT(compressed_size <= sectorsize);
	else
		ASSERT(compressed_size == 0);

	if (compressed_size && compressed_folio)
		cur_size = compressed_size;

	if (!extent_inserted) {
		struct btrfs_key key;
		size_t datasize;

		key.objectid = btrfs_ino(inode);
		key.offset = 0;
		key.type = BTRFS_EXTENT_DATA_KEY;

		datasize = btrfs_file_extent_calc_inline_size(cur_size);
		ret = btrfs_insert_empty_item(trans, root, path, &key,
					      datasize);
		if (ret)
			goto fail;
	}
	leaf = path->nodes[0];
	ei = btrfs_item_ptr(leaf, path->slots[0],
			    struct btrfs_file_extent_item);
	btrfs_set_file_extent_generation(leaf, ei, trans->transid);
	btrfs_set_file_extent_type(leaf, ei, BTRFS_FILE_EXTENT_INLINE);
	btrfs_set_file_extent_encryption(leaf, ei, 0);
	btrfs_set_file_extent_other_encoding(leaf, ei, 0);
	btrfs_set_file_extent_ram_bytes(leaf, ei, size);
	ptr = btrfs_file_extent_inline_start(ei);

	if (compress_type != BTRFS_COMPRESS_NONE) {
		kaddr = kmap_local_folio(compressed_folio, 0);
		write_extent_buffer(leaf, kaddr, ptr, compressed_size);
		kunmap_local(kaddr);

		btrfs_set_file_extent_compression(leaf, ei,
						  compress_type);
	} else {
		struct folio *folio;

		folio = filemap_get_folio(inode->vfs_inode.i_mapping, 0);
		ASSERT(!IS_ERR(folio));
		btrfs_set_file_extent_compression(leaf, ei, 0);
		kaddr = kmap_local_folio(folio, 0);
		write_extent_buffer(leaf, kaddr, ptr, size);
		kunmap_local(kaddr);
		folio_put(folio);
	}
	btrfs_mark_buffer_dirty(trans, leaf);
	btrfs_release_path(path);

	/*
	 * We align size to sectorsize for inline extents just for simplicity
	 * sake.
	 */
	ret = btrfs_inode_set_file_extent_range(inode, 0,
					ALIGN(size, root->fs_info->sectorsize));
	if (ret)
		goto fail;

	/*
	 * We're an inline extent, so nobody can extend the file past i_size
	 * without locking a page we already have locked.
	 *
	 * We must do any i_size and inode updates before we unlock the pages.
	 * Otherwise we could end up racing with unlink.
	 */
	i_size = i_size_read(&inode->vfs_inode);
	if (update_i_size && size > i_size) {
		i_size_write(&inode->vfs_inode, size);
		i_size = size;
	}
	inode->disk_i_size = i_size;

fail:
	return ret;
}

static bool can_cow_file_range_inline(struct btrfs_inode *inode,
				      u64 offset, u64 size,
				      size_t compressed_size)
{
	struct btrfs_fs_info *fs_info = inode->root->fs_info;
	u64 data_len = (compressed_size ?: size);

	/* Inline extents must start at offset 0. */
	if (offset != 0)
		return false;

	/*
	 * Due to the page size limit, for subpage we can only trigger the
	 * writeback for the dirty sectors of page, that means data writeback
	 * is doing more writeback than what we want.
	 *
	 * This is especially unexpected for some call sites like fallocate,
	 * where we only increase i_size after everything is done.
	 * This means we can trigger inline extent even if we didn't want to.
	 * So here we skip inline extent creation completely.
	 */
	if (fs_info->sectorsize != PAGE_SIZE)
		return false;

	/* Inline extents are limited to sectorsize. */
	if (size > fs_info->sectorsize)
		return false;

	/* We cannot exceed the maximum inline data size. */
	if (data_len > BTRFS_MAX_INLINE_DATA_SIZE(fs_info))
		return false;

	/* We cannot exceed the user specified max_inline size. */
	if (data_len > fs_info->max_inline)
		return false;

	/* Inline extents must be the entirety of the file. */
	if (size < i_size_read(&inode->vfs_inode))
		return false;

	return true;
}

/*
 * conditionally insert an inline extent into the file.  This
 * does the checks required to make sure the data is small enough
 * to fit as an inline extent.
 *
 * If being used directly, you must have already checked we're allowed to cow
 * the range by getting true from can_cow_file_range_inline().
 */
static noinline int __cow_file_range_inline(struct btrfs_inode *inode,
					    u64 size, size_t compressed_size,
					    int compress_type,
					    struct folio *compressed_folio,
					    bool update_i_size)
{
	struct btrfs_drop_extents_args drop_args = { 0 };
	struct btrfs_root *root = inode->root;
	struct btrfs_fs_info *fs_info = root->fs_info;
	struct btrfs_trans_handle *trans;
	u64 data_len = (compressed_size ?: size);
	int ret;
	struct btrfs_path *path;

	path = btrfs_alloc_path();
	if (!path)
		return -ENOMEM;

	trans = btrfs_join_transaction(root);
	if (IS_ERR(trans)) {
		btrfs_free_path(path);
		return PTR_ERR(trans);
	}
	trans->block_rsv = &inode->block_rsv;

	drop_args.path = path;
	drop_args.start = 0;
	drop_args.end = fs_info->sectorsize;
	drop_args.drop_cache = true;
	drop_args.replace_extent = true;
	drop_args.extent_item_size = btrfs_file_extent_calc_inline_size(data_len);
	ret = btrfs_drop_extents(trans, root, inode, &drop_args);
	if (ret) {
		btrfs_abort_transaction(trans, ret);
		goto out;
	}

	ret = insert_inline_extent(trans, path, inode, drop_args.extent_inserted,
				   size, compressed_size, compress_type,
				   compressed_folio, update_i_size);
	if (ret && ret != -ENOSPC) {
		btrfs_abort_transaction(trans, ret);
		goto out;
	} else if (ret == -ENOSPC) {
		ret = 1;
		goto out;
	}

	btrfs_update_inode_bytes(inode, size, drop_args.bytes_found);
	ret = btrfs_update_inode(trans, inode);
	if (ret && ret != -ENOSPC) {
		btrfs_abort_transaction(trans, ret);
		goto out;
	} else if (ret == -ENOSPC) {
		ret = 1;
		goto out;
	}

	btrfs_set_inode_full_sync(inode);
out:
	/*
	 * Don't forget to free the reserved space, as for inlined extent
	 * it won't count as data extent, free them directly here.
	 * And at reserve time, it's always aligned to page size, so
	 * just free one page here.
	 */
	btrfs_qgroup_free_data(inode, NULL, 0, PAGE_SIZE, NULL);
	btrfs_free_path(path);
	btrfs_end_transaction(trans);
	return ret;
}

static noinline int cow_file_range_inline(struct btrfs_inode *inode,
					  struct folio *locked_folio,
					  u64 offset, u64 end,
					  size_t compressed_size,
					  int compress_type,
					  struct folio *compressed_folio,
					  bool update_i_size)
{
	struct extent_state *cached = NULL;
	unsigned long clear_flags = EXTENT_DELALLOC | EXTENT_DELALLOC_NEW |
		EXTENT_DEFRAG | EXTENT_DO_ACCOUNTING | EXTENT_LOCKED;
	u64 size = min_t(u64, i_size_read(&inode->vfs_inode), end + 1);
	int ret;

	if (!can_cow_file_range_inline(inode, offset, size, compressed_size))
		return 1;

	lock_extent(&inode->io_tree, offset, end, &cached);
	ret = __cow_file_range_inline(inode, size, compressed_size,
				      compress_type, compressed_folio,
				      update_i_size);
	if (ret > 0) {
		unlock_extent(&inode->io_tree, offset, end, &cached);
		return ret;
	}

	/*
	 * In the successful case (ret == 0 here), cow_file_range will return 1.
	 *
	 * Quite a bit further up the callstack in extent_writepage(), ret == 1
	 * is treated as a short circuited success and does not unlock the folio,
	 * so we must do it here.
	 *
	 * In the failure case, the locked_folio does get unlocked by
	 * btrfs_folio_end_all_writers, which asserts that it is still locked
	 * at that point, so we must *not* unlock it here.
	 *
	 * The other two callsites in compress_file_range do not have a
	 * locked_folio, so they are not relevant to this logic.
	 */
	if (ret == 0)
		locked_folio = NULL;

	extent_clear_unlock_delalloc(inode, offset, end, locked_folio, &cached,
				     clear_flags, PAGE_UNLOCK |
				     PAGE_START_WRITEBACK | PAGE_END_WRITEBACK);
	return ret;
}

struct async_extent {
	u64 start;
	u64 ram_size;
	u64 compressed_size;
	struct folio **folios;
	unsigned long nr_folios;
	int compress_type;
	struct list_head list;
};

struct async_chunk {
	struct btrfs_inode *inode;
	struct folio *locked_folio;
	u64 start;
	u64 end;
	blk_opf_t write_flags;
	struct list_head extents;
	struct cgroup_subsys_state *blkcg_css;
	struct btrfs_work work;
	struct async_cow *async_cow;
};

struct async_cow {
	atomic_t num_chunks;
	struct async_chunk chunks[];
};

static noinline int add_async_extent(struct async_chunk *cow,
				     u64 start, u64 ram_size,
				     u64 compressed_size,
				     struct folio **folios,
				     unsigned long nr_folios,
				     int compress_type)
{
	struct async_extent *async_extent;

	async_extent = kmalloc(sizeof(*async_extent), GFP_NOFS);
	if (!async_extent)
		return -ENOMEM;
	async_extent->start = start;
	async_extent->ram_size = ram_size;
	async_extent->compressed_size = compressed_size;
	async_extent->folios = folios;
	async_extent->nr_folios = nr_folios;
	async_extent->compress_type = compress_type;
	list_add_tail(&async_extent->list, &cow->extents);
	return 0;
}

/*
 * Check if the inode needs to be submitted to compression, based on mount
 * options, defragmentation, properties or heuristics.
 */
static inline int inode_need_compress(struct btrfs_inode *inode, u64 start,
				      u64 end)
{
	struct btrfs_fs_info *fs_info = inode->root->fs_info;

	if (!btrfs_inode_can_compress(inode)) {
		WARN(IS_ENABLED(CONFIG_BTRFS_DEBUG),
			KERN_ERR "BTRFS: unexpected compression for ino %llu\n",
			btrfs_ino(inode));
		return 0;
	}
	/*
	 * Only enable sector perfect compression for experimental builds.
	 *
	 * This is a big feature change for subpage cases, and can hit
	 * different corner cases, so only limit this feature for
	 * experimental build for now.
	 *
	 * ETA for moving this out of experimental builds is 6.15.
	 */
	if (fs_info->sectorsize < PAGE_SIZE &&
	    !IS_ENABLED(CONFIG_BTRFS_EXPERIMENTAL)) {
		if (!PAGE_ALIGNED(start) ||
		    !PAGE_ALIGNED(end + 1))
			return 0;
	}

	/* force compress */
	if (btrfs_test_opt(fs_info, FORCE_COMPRESS))
		return 1;
	/* defrag ioctl */
	if (inode->defrag_compress)
		return 1;
	/* bad compression ratios */
	if (inode->flags & BTRFS_INODE_NOCOMPRESS)
		return 0;
	if (btrfs_test_opt(fs_info, COMPRESS) ||
	    inode->flags & BTRFS_INODE_COMPRESS ||
	    inode->prop_compress)
		return btrfs_compress_heuristic(inode, start, end);
	return 0;
}

static inline void inode_should_defrag(struct btrfs_inode *inode,
		u64 start, u64 end, u64 num_bytes, u32 small_write)
{
	/* If this is a small write inside eof, kick off a defrag */
	if (num_bytes < small_write &&
	    (start > 0 || end + 1 < inode->disk_i_size))
		btrfs_add_inode_defrag(inode, small_write);
}

static int extent_range_clear_dirty_for_io(struct inode *inode, u64 start, u64 end)
{
	unsigned long end_index = end >> PAGE_SHIFT;
	struct folio *folio;
	int ret = 0;

	for (unsigned long index = start >> PAGE_SHIFT;
	     index <= end_index; index++) {
		folio = filemap_get_folio(inode->i_mapping, index);
		if (IS_ERR(folio)) {
			if (!ret)
				ret = PTR_ERR(folio);
			continue;
		}
		btrfs_folio_clamp_clear_dirty(inode_to_fs_info(inode), folio, start,
					      end + 1 - start);
		folio_put(folio);
	}
	return ret;
}

/*
 * Work queue call back to started compression on a file and pages.
 *
 * This is done inside an ordered work queue, and the compression is spread
 * across many cpus.  The actual IO submission is step two, and the ordered work
 * queue takes care of making sure that happens in the same order things were
 * put onto the queue by writepages and friends.
 *
 * If this code finds it can't get good compression, it puts an entry onto the
 * work queue to write the uncompressed bytes.  This makes sure that both
 * compressed inodes and uncompressed inodes are written in the same order that
 * the flusher thread sent them down.
 */
static void compress_file_range(struct btrfs_work *work)
{
	struct async_chunk *async_chunk =
		container_of(work, struct async_chunk, work);
	struct btrfs_inode *inode = async_chunk->inode;
	struct btrfs_fs_info *fs_info = inode->root->fs_info;
	struct address_space *mapping = inode->vfs_inode.i_mapping;
	u64 blocksize = fs_info->sectorsize;
	u64 start = async_chunk->start;
	u64 end = async_chunk->end;
	u64 actual_end;
	u64 i_size;
	int ret = 0;
	struct folio **folios;
	unsigned long nr_folios;
	unsigned long total_compressed = 0;
	unsigned long total_in = 0;
	unsigned int poff;
	int i;
	int compress_type = fs_info->compress_type;

	inode_should_defrag(inode, start, end, end - start + 1, SZ_16K);

	/*
	 * We need to call clear_page_dirty_for_io on each page in the range.
	 * Otherwise applications with the file mmap'd can wander in and change
	 * the page contents while we are compressing them.
	 */
	ret = extent_range_clear_dirty_for_io(&inode->vfs_inode, start, end);

	/*
	 * All the folios should have been locked thus no failure.
	 *
	 * And even if some folios are missing, btrfs_compress_folios()
	 * would handle them correctly, so here just do an ASSERT() check for
	 * early logic errors.
	 */
	ASSERT(ret == 0);

	/*
	 * We need to save i_size before now because it could change in between
	 * us evaluating the size and assigning it.  This is because we lock and
	 * unlock the page in truncate and fallocate, and then modify the i_size
	 * later on.
	 *
	 * The barriers are to emulate READ_ONCE, remove that once i_size_read
	 * does that for us.
	 */
	barrier();
	i_size = i_size_read(&inode->vfs_inode);
	barrier();
	actual_end = min_t(u64, i_size, end + 1);
again:
	folios = NULL;
	nr_folios = (end >> PAGE_SHIFT) - (start >> PAGE_SHIFT) + 1;
	nr_folios = min_t(unsigned long, nr_folios, BTRFS_MAX_COMPRESSED_PAGES);

	/*
	 * we don't want to send crud past the end of i_size through
	 * compression, that's just a waste of CPU time.  So, if the
	 * end of the file is before the start of our current
	 * requested range of bytes, we bail out to the uncompressed
	 * cleanup code that can deal with all of this.
	 *
	 * It isn't really the fastest way to fix things, but this is a
	 * very uncommon corner.
	 */
	if (actual_end <= start)
		goto cleanup_and_bail_uncompressed;

	total_compressed = actual_end - start;

	/*
	 * Skip compression for a small file range(<=blocksize) that
	 * isn't an inline extent, since it doesn't save disk space at all.
	 */
	if (total_compressed <= blocksize &&
	   (start > 0 || end + 1 < inode->disk_i_size))
		goto cleanup_and_bail_uncompressed;

	total_compressed = min_t(unsigned long, total_compressed,
			BTRFS_MAX_UNCOMPRESSED);
	total_in = 0;
	ret = 0;

	/*
	 * We do compression for mount -o compress and when the inode has not
	 * been flagged as NOCOMPRESS.  This flag can change at any time if we
	 * discover bad compression ratios.
	 */
	if (!inode_need_compress(inode, start, end))
		goto cleanup_and_bail_uncompressed;

	folios = kcalloc(nr_folios, sizeof(struct folio *), GFP_NOFS);
	if (!folios) {
		/*
		 * Memory allocation failure is not a fatal error, we can fall
		 * back to uncompressed code.
		 */
		goto cleanup_and_bail_uncompressed;
	}

	if (inode->defrag_compress)
		compress_type = inode->defrag_compress;
	else if (inode->prop_compress)
		compress_type = inode->prop_compress;

	/* Compression level is applied here. */
	ret = btrfs_compress_folios(compress_type | (fs_info->compress_level << 4),
				    mapping, start, folios, &nr_folios, &total_in,
				    &total_compressed);
	if (ret)
		goto mark_incompressible;

	/*
	 * Zero the tail end of the last page, as we might be sending it down
	 * to disk.
	 */
	poff = offset_in_page(total_compressed);
	if (poff)
		folio_zero_range(folios[nr_folios - 1], poff, PAGE_SIZE - poff);

	/*
	 * Try to create an inline extent.
	 *
	 * If we didn't compress the entire range, try to create an uncompressed
	 * inline extent, else a compressed one.
	 *
	 * Check cow_file_range() for why we don't even try to create inline
	 * extent for the subpage case.
	 */
	if (total_in < actual_end)
		ret = cow_file_range_inline(inode, NULL, start, end, 0,
					    BTRFS_COMPRESS_NONE, NULL, false);
	else
		ret = cow_file_range_inline(inode, NULL, start, end, total_compressed,
					    compress_type, folios[0], false);
	if (ret <= 0) {
		if (ret < 0)
			mapping_set_error(mapping, -EIO);
		goto free_pages;
	}

	/*
	 * We aren't doing an inline extent. Round the compressed size up to a
	 * block size boundary so the allocator does sane things.
	 */
	total_compressed = ALIGN(total_compressed, blocksize);

	/*
	 * One last check to make sure the compression is really a win, compare
	 * the page count read with the blocks on disk, compression must free at
	 * least one sector.
	 */
	total_in = round_up(total_in, fs_info->sectorsize);
	if (total_compressed + blocksize > total_in)
		goto mark_incompressible;

	/*
	 * The async work queues will take care of doing actual allocation on
	 * disk for these compressed pages, and will submit the bios.
	 */
	ret = add_async_extent(async_chunk, start, total_in, total_compressed, folios,
			       nr_folios, compress_type);
	BUG_ON(ret);
	if (start + total_in < end) {
		start += total_in;
		cond_resched();
		goto again;
	}
	return;

mark_incompressible:
	if (!btrfs_test_opt(fs_info, FORCE_COMPRESS) && !inode->prop_compress)
		inode->flags |= BTRFS_INODE_NOCOMPRESS;
cleanup_and_bail_uncompressed:
	ret = add_async_extent(async_chunk, start, end - start + 1, 0, NULL, 0,
			       BTRFS_COMPRESS_NONE);
	BUG_ON(ret);
free_pages:
	if (folios) {
		for (i = 0; i < nr_folios; i++) {
			WARN_ON(folios[i]->mapping);
			btrfs_free_compr_folio(folios[i]);
		}
		kfree(folios);
	}
}

static void free_async_extent_pages(struct async_extent *async_extent)
{
	int i;

	if (!async_extent->folios)
		return;

	for (i = 0; i < async_extent->nr_folios; i++) {
		WARN_ON(async_extent->folios[i]->mapping);
		btrfs_free_compr_folio(async_extent->folios[i]);
	}
	kfree(async_extent->folios);
	async_extent->nr_folios = 0;
	async_extent->folios = NULL;
}

static void submit_uncompressed_range(struct btrfs_inode *inode,
				      struct async_extent *async_extent,
				      struct folio *locked_folio)
{
	u64 start = async_extent->start;
	u64 end = async_extent->start + async_extent->ram_size - 1;
	int ret;
	struct writeback_control wbc = {
		.sync_mode		= WB_SYNC_ALL,
		.range_start		= start,
		.range_end		= end,
		.no_cgroup_owner	= 1,
	};

	wbc_attach_fdatawrite_inode(&wbc, &inode->vfs_inode);
	ret = run_delalloc_cow(inode, locked_folio, start, end,
			       &wbc, false);
	wbc_detach_inode(&wbc);
	if (ret < 0) {
		btrfs_cleanup_ordered_extents(inode, locked_folio,
					      start, end - start + 1);
		if (locked_folio) {
			const u64 page_start = folio_pos(locked_folio);

			folio_start_writeback(locked_folio);
			folio_end_writeback(locked_folio);
			btrfs_mark_ordered_io_finished(inode, locked_folio,
						       page_start, PAGE_SIZE,
						       !ret);
			mapping_set_error(locked_folio->mapping, ret);
			folio_unlock(locked_folio);
		}
	}
}

static void submit_one_async_extent(struct async_chunk *async_chunk,
				    struct async_extent *async_extent,
				    u64 *alloc_hint)
{
	struct btrfs_inode *inode = async_chunk->inode;
	struct extent_io_tree *io_tree = &inode->io_tree;
	struct btrfs_root *root = inode->root;
	struct btrfs_fs_info *fs_info = root->fs_info;
	struct btrfs_ordered_extent *ordered;
	struct btrfs_file_extent file_extent;
	struct btrfs_key ins;
	struct folio *locked_folio = NULL;
	struct extent_state *cached = NULL;
	struct extent_map *em;
	int ret = 0;
	u64 start = async_extent->start;
	u64 end = async_extent->start + async_extent->ram_size - 1;

	if (async_chunk->blkcg_css)
		kthread_associate_blkcg(async_chunk->blkcg_css);

	/*
	 * If async_chunk->locked_folio is in the async_extent range, we need to
	 * handle it.
	 */
	if (async_chunk->locked_folio) {
		u64 locked_folio_start = folio_pos(async_chunk->locked_folio);
		u64 locked_folio_end = locked_folio_start +
			folio_size(async_chunk->locked_folio) - 1;

		if (!(start >= locked_folio_end || end <= locked_folio_start))
			locked_folio = async_chunk->locked_folio;
	}

	if (async_extent->compress_type == BTRFS_COMPRESS_NONE) {
		submit_uncompressed_range(inode, async_extent, locked_folio);
		goto done;
	}

	ret = btrfs_reserve_extent(root, async_extent->ram_size,
				   async_extent->compressed_size,
				   async_extent->compressed_size,
				   0, *alloc_hint, &ins, 1, 1);
	if (ret) {
		/*
		 * We can't reserve contiguous space for the compressed size.
		 * Unlikely, but it's possible that we could have enough
		 * non-contiguous space for the uncompressed size instead.  So
		 * fall back to uncompressed.
		 */
		submit_uncompressed_range(inode, async_extent, locked_folio);
		goto done;
	}

	lock_extent(io_tree, start, end, &cached);

	/* Here we're doing allocation and writeback of the compressed pages */
	file_extent.disk_bytenr = ins.objectid;
	file_extent.disk_num_bytes = ins.offset;
	file_extent.ram_bytes = async_extent->ram_size;
	file_extent.num_bytes = async_extent->ram_size;
	file_extent.offset = 0;
	file_extent.compression = async_extent->compress_type;

	em = btrfs_create_io_em(inode, start, &file_extent, BTRFS_ORDERED_COMPRESSED);
	if (IS_ERR(em)) {
		ret = PTR_ERR(em);
		goto out_free_reserve;
	}
	free_extent_map(em);

	ordered = btrfs_alloc_ordered_extent(inode, start, &file_extent,
					     1 << BTRFS_ORDERED_COMPRESSED);
	if (IS_ERR(ordered)) {
		btrfs_drop_extent_map_range(inode, start, end, false);
		ret = PTR_ERR(ordered);
		goto out_free_reserve;
	}
	btrfs_dec_block_group_reservations(fs_info, ins.objectid);

	/* Clear dirty, set writeback and unlock the pages. */
	extent_clear_unlock_delalloc(inode, start, end,
			NULL, &cached, EXTENT_LOCKED | EXTENT_DELALLOC,
			PAGE_UNLOCK | PAGE_START_WRITEBACK);
	btrfs_submit_compressed_write(ordered,
			    async_extent->folios,	/* compressed_folios */
			    async_extent->nr_folios,
			    async_chunk->write_flags, true);
	*alloc_hint = ins.objectid + ins.offset;
done:
	if (async_chunk->blkcg_css)
		kthread_associate_blkcg(NULL);
	kfree(async_extent);
	return;

out_free_reserve:
	btrfs_dec_block_group_reservations(fs_info, ins.objectid);
	btrfs_free_reserved_extent(fs_info, ins.objectid, ins.offset, 1);
	mapping_set_error(inode->vfs_inode.i_mapping, -EIO);
	extent_clear_unlock_delalloc(inode, start, end,
				     NULL, &cached,
				     EXTENT_LOCKED | EXTENT_DELALLOC |
				     EXTENT_DELALLOC_NEW |
				     EXTENT_DEFRAG | EXTENT_DO_ACCOUNTING,
				     PAGE_UNLOCK | PAGE_START_WRITEBACK |
				     PAGE_END_WRITEBACK);
	free_async_extent_pages(async_extent);
	if (async_chunk->blkcg_css)
		kthread_associate_blkcg(NULL);
	btrfs_debug(fs_info,
"async extent submission failed root=%lld inode=%llu start=%llu len=%llu ret=%d",
		    btrfs_root_id(root), btrfs_ino(inode), start,
		    async_extent->ram_size, ret);
	kfree(async_extent);
}

u64 btrfs_get_extent_allocation_hint(struct btrfs_inode *inode, u64 start,
				     u64 num_bytes)
{
	struct extent_map_tree *em_tree = &inode->extent_tree;
	struct extent_map *em;
	u64 alloc_hint = 0;

	read_lock(&em_tree->lock);
	em = search_extent_mapping(em_tree, start, num_bytes);
	if (em) {
		/*
		 * if block start isn't an actual block number then find the
		 * first block in this inode and use that as a hint.  If that
		 * block is also bogus then just don't worry about it.
		 */
		if (em->disk_bytenr >= EXTENT_MAP_LAST_BYTE) {
			free_extent_map(em);
			em = search_extent_mapping(em_tree, 0, 0);
			if (em && em->disk_bytenr < EXTENT_MAP_LAST_BYTE)
				alloc_hint = extent_map_block_start(em);
			if (em)
				free_extent_map(em);
		} else {
			alloc_hint = extent_map_block_start(em);
			free_extent_map(em);
		}
	}
	read_unlock(&em_tree->lock);

	return alloc_hint;
}

/*
 * when extent_io.c finds a delayed allocation range in the file,
 * the call backs end up in this code.  The basic idea is to
 * allocate extents on disk for the range, and create ordered data structs
 * in ram to track those extents.
 *
 * locked_folio is the folio that writepage had locked already.  We use
 * it to make sure we don't do extra locks or unlocks.
 *
 * When this function fails, it unlocks all pages except @locked_folio.
 *
 * When this function successfully creates an inline extent, it returns 1 and
 * unlocks all pages including locked_folio and starts I/O on them.
 * (In reality inline extents are limited to a single page, so locked_folio is
 * the only page handled anyway).
 *
 * When this function succeed and creates a normal extent, the page locking
 * status depends on the passed in flags:
 *
 * - If @keep_locked is set, all pages are kept locked.
 * - Else all pages except for @locked_folio are unlocked.
 *
 * When a failure happens in the second or later iteration of the
 * while-loop, the ordered extents created in previous iterations are kept
 * intact. So, the caller must clean them up by calling
 * btrfs_cleanup_ordered_extents(). See btrfs_run_delalloc_range() for
 * example.
 */
static noinline int cow_file_range(struct btrfs_inode *inode,
				   struct folio *locked_folio, u64 start,
				   u64 end, u64 *done_offset,
				   bool keep_locked, bool no_inline)
{
	struct btrfs_root *root = inode->root;
	struct btrfs_fs_info *fs_info = root->fs_info;
	struct extent_state *cached = NULL;
	u64 alloc_hint = 0;
	u64 orig_start = start;
	u64 num_bytes;
	u64 cur_alloc_size = 0;
	u64 min_alloc_size;
	u64 blocksize = fs_info->sectorsize;
	struct btrfs_key ins;
	struct extent_map *em;
	unsigned clear_bits;
	unsigned long page_ops;
	int ret = 0;

	if (btrfs_is_free_space_inode(inode)) {
		ret = -EINVAL;
		goto out_unlock;
	}

	num_bytes = ALIGN(end - start + 1, blocksize);
	num_bytes = max(blocksize,  num_bytes);
	ASSERT(num_bytes <= btrfs_super_total_bytes(fs_info->super_copy));

	inode_should_defrag(inode, start, end, num_bytes, SZ_64K);

	if (!no_inline) {
		/* lets try to make an inline extent */
		ret = cow_file_range_inline(inode, locked_folio, start, end, 0,
					    BTRFS_COMPRESS_NONE, NULL, false);
		if (ret <= 0) {
			/*
			 * We succeeded, return 1 so the caller knows we're done
			 * with this page and already handled the IO.
			 *
			 * If there was an error then cow_file_range_inline() has
			 * already done the cleanup.
			 */
			if (ret == 0)
				ret = 1;
			goto done;
		}
	}

	alloc_hint = btrfs_get_extent_allocation_hint(inode, start, num_bytes);

	/*
	 * Relocation relies on the relocated extents to have exactly the same
	 * size as the original extents. Normally writeback for relocation data
	 * extents follows a NOCOW path because relocation preallocates the
	 * extents. However, due to an operation such as scrub turning a block
	 * group to RO mode, it may fallback to COW mode, so we must make sure
	 * an extent allocated during COW has exactly the requested size and can
	 * not be split into smaller extents, otherwise relocation breaks and
	 * fails during the stage where it updates the bytenr of file extent
	 * items.
	 */
	if (btrfs_is_data_reloc_root(root))
		min_alloc_size = num_bytes;
	else
		min_alloc_size = fs_info->sectorsize;

	while (num_bytes > 0) {
		struct btrfs_ordered_extent *ordered;
		struct btrfs_file_extent file_extent;

		ret = btrfs_reserve_extent(root, num_bytes, num_bytes,
					   min_alloc_size, 0, alloc_hint,
					   &ins, 1, 1);
		if (ret == -EAGAIN) {
			/*
			 * btrfs_reserve_extent only returns -EAGAIN for zoned
			 * file systems, which is an indication that there are
			 * no active zones to allocate from at the moment.
			 *
			 * If this is the first loop iteration, wait for at
			 * least one zone to finish before retrying the
			 * allocation.  Otherwise ask the caller to write out
			 * the already allocated blocks before coming back to
			 * us, or return -ENOSPC if it can't handle retries.
			 */
			ASSERT(btrfs_is_zoned(fs_info));
			if (start == orig_start) {
				wait_on_bit_io(&inode->root->fs_info->flags,
					       BTRFS_FS_NEED_ZONE_FINISH,
					       TASK_UNINTERRUPTIBLE);
				continue;
			}
			if (done_offset) {
				*done_offset = start - 1;
				return 0;
			}
			ret = -ENOSPC;
		}
		if (ret < 0)
			goto out_unlock;
		cur_alloc_size = ins.offset;

		file_extent.disk_bytenr = ins.objectid;
		file_extent.disk_num_bytes = ins.offset;
		file_extent.num_bytes = ins.offset;
		file_extent.ram_bytes = ins.offset;
		file_extent.offset = 0;
		file_extent.compression = BTRFS_COMPRESS_NONE;

		lock_extent(&inode->io_tree, start, start + cur_alloc_size - 1,
			    &cached);

		em = btrfs_create_io_em(inode, start, &file_extent,
					BTRFS_ORDERED_REGULAR);
		if (IS_ERR(em)) {
			unlock_extent(&inode->io_tree, start,
				      start + cur_alloc_size - 1, &cached);
			ret = PTR_ERR(em);
			goto out_reserve;
		}
		free_extent_map(em);

		ordered = btrfs_alloc_ordered_extent(inode, start, &file_extent,
						     1 << BTRFS_ORDERED_REGULAR);
		if (IS_ERR(ordered)) {
			unlock_extent(&inode->io_tree, start,
				      start + cur_alloc_size - 1, &cached);
			ret = PTR_ERR(ordered);
			goto out_drop_extent_cache;
		}

		if (btrfs_is_data_reloc_root(root)) {
			ret = btrfs_reloc_clone_csums(ordered);

			/*
			 * Only drop cache here, and process as normal.
			 *
			 * We must not allow extent_clear_unlock_delalloc()
			 * at out_unlock label to free meta of this ordered
			 * extent, as its meta should be freed by
			 * btrfs_finish_ordered_io().
			 *
			 * So we must continue until @start is increased to
			 * skip current ordered extent.
			 */
			if (ret)
				btrfs_drop_extent_map_range(inode, start,
							    start + cur_alloc_size - 1,
							    false);
		}
		btrfs_put_ordered_extent(ordered);

		btrfs_dec_block_group_reservations(fs_info, ins.objectid);

		/*
		 * We're not doing compressed IO, don't unlock the first page
		 * (which the caller expects to stay locked), don't clear any
		 * dirty bits and don't set any writeback bits
		 *
		 * Do set the Ordered flag so we know this page was
		 * properly setup for writepage.
		 */
		page_ops = (keep_locked ? 0 : PAGE_UNLOCK);
		page_ops |= PAGE_SET_ORDERED;

		extent_clear_unlock_delalloc(inode, start, start + cur_alloc_size - 1,
					     locked_folio, &cached,
					     EXTENT_LOCKED | EXTENT_DELALLOC,
					     page_ops);
		if (num_bytes < cur_alloc_size)
			num_bytes = 0;
		else
			num_bytes -= cur_alloc_size;
		alloc_hint = ins.objectid + ins.offset;
		start += cur_alloc_size;
		cur_alloc_size = 0;

		/*
		 * btrfs_reloc_clone_csums() error, since start is increased
		 * extent_clear_unlock_delalloc() at out_unlock label won't
		 * free metadata of current ordered extent, we're OK to exit.
		 */
		if (ret)
			goto out_unlock;
	}
done:
	if (done_offset)
		*done_offset = end;
	return ret;

out_drop_extent_cache:
	btrfs_drop_extent_map_range(inode, start, start + cur_alloc_size - 1, false);
out_reserve:
	btrfs_dec_block_group_reservations(fs_info, ins.objectid);
	btrfs_free_reserved_extent(fs_info, ins.objectid, ins.offset, 1);
out_unlock:
	/*
	 * Now, we have three regions to clean up:
	 *
	 * |-------(1)----|---(2)---|-------------(3)----------|
	 * `- orig_start  `- start  `- start + cur_alloc_size  `- end
	 *
	 * We process each region below.
	 */

	clear_bits = EXTENT_LOCKED | EXTENT_DELALLOC | EXTENT_DELALLOC_NEW |
		EXTENT_DEFRAG | EXTENT_CLEAR_META_RESV;
	page_ops = PAGE_UNLOCK | PAGE_START_WRITEBACK | PAGE_END_WRITEBACK;

	/*
	 * For the range (1). We have already instantiated the ordered extents
	 * for this region. They are cleaned up by
	 * btrfs_cleanup_ordered_extents() in e.g,
	 * btrfs_run_delalloc_range(). EXTENT_LOCKED | EXTENT_DELALLOC are
	 * already cleared in the above loop. And, EXTENT_DELALLOC_NEW |
	 * EXTENT_DEFRAG | EXTENT_CLEAR_META_RESV are handled by the cleanup
	 * function.
	 *
	 * However, in case of @keep_locked, we still need to unlock the pages
	 * (except @locked_folio) to ensure all the pages are unlocked.
	 */
	if (keep_locked && orig_start < start) {
		if (!locked_folio)
			mapping_set_error(inode->vfs_inode.i_mapping, ret);
		extent_clear_unlock_delalloc(inode, orig_start, start - 1,
					     locked_folio, NULL, 0, page_ops);
	}

	/*
	 * At this point we're unlocked, we want to make sure we're only
	 * clearing these flags under the extent lock, so lock the rest of the
	 * range and clear everything up.
	 */
	lock_extent(&inode->io_tree, start, end, NULL);

	/*
	 * For the range (2). If we reserved an extent for our delalloc range
	 * (or a subrange) and failed to create the respective ordered extent,
	 * then it means that when we reserved the extent we decremented the
	 * extent's size from the data space_info's bytes_may_use counter and
	 * incremented the space_info's bytes_reserved counter by the same
	 * amount. We must make sure extent_clear_unlock_delalloc() does not try
	 * to decrement again the data space_info's bytes_may_use counter,
	 * therefore we do not pass it the flag EXTENT_CLEAR_DATA_RESV.
	 */
	if (cur_alloc_size) {
		extent_clear_unlock_delalloc(inode, start,
					     start + cur_alloc_size - 1,
					     locked_folio, &cached, clear_bits,
					     page_ops);
		btrfs_qgroup_free_data(inode, NULL, start, cur_alloc_size, NULL);
	}

	/*
	 * For the range (3). We never touched the region. In addition to the
	 * clear_bits above, we add EXTENT_CLEAR_DATA_RESV to release the data
	 * space_info's bytes_may_use counter, reserved in
	 * btrfs_check_data_free_space().
	 */
	if (start + cur_alloc_size < end) {
		clear_bits |= EXTENT_CLEAR_DATA_RESV;
		extent_clear_unlock_delalloc(inode, start + cur_alloc_size,
					     end, locked_folio,
					     &cached, clear_bits, page_ops);
		btrfs_qgroup_free_data(inode, NULL, start + cur_alloc_size,
				       end - start - cur_alloc_size + 1, NULL);
	}
	return ret;
}

/*
 * Phase two of compressed writeback.  This is the ordered portion of the code,
 * which only gets called in the order the work was queued.  We walk all the
 * async extents created by compress_file_range and send them down to the disk.
 *
 * If called with @do_free == true then it'll try to finish the work and free
 * the work struct eventually.
 */
static noinline void submit_compressed_extents(struct btrfs_work *work, bool do_free)
{
	struct async_chunk *async_chunk = container_of(work, struct async_chunk,
						     work);
	struct btrfs_fs_info *fs_info = btrfs_work_owner(work);
	struct async_extent *async_extent;
	unsigned long nr_pages;
	u64 alloc_hint = 0;

	if (do_free) {
		struct async_cow *async_cow;

		btrfs_add_delayed_iput(async_chunk->inode);
		if (async_chunk->blkcg_css)
			css_put(async_chunk->blkcg_css);

		async_cow = async_chunk->async_cow;
		if (atomic_dec_and_test(&async_cow->num_chunks))
			kvfree(async_cow);
		return;
	}

	nr_pages = (async_chunk->end - async_chunk->start + PAGE_SIZE) >>
		PAGE_SHIFT;

	while (!list_empty(&async_chunk->extents)) {
		async_extent = list_entry(async_chunk->extents.next,
					  struct async_extent, list);
		list_del(&async_extent->list);
		submit_one_async_extent(async_chunk, async_extent, &alloc_hint);
	}

	/* atomic_sub_return implies a barrier */
	if (atomic_sub_return(nr_pages, &fs_info->async_delalloc_pages) <
	    5 * SZ_1M)
		cond_wake_up_nomb(&fs_info->async_submit_wait);
}

static bool run_delalloc_compressed(struct btrfs_inode *inode,
				    struct folio *locked_folio, u64 start,
				    u64 end, struct writeback_control *wbc)
{
	struct btrfs_fs_info *fs_info = inode->root->fs_info;
	struct cgroup_subsys_state *blkcg_css = wbc_blkcg_css(wbc);
	struct async_cow *ctx;
	struct async_chunk *async_chunk;
	unsigned long nr_pages;
	u64 num_chunks = DIV_ROUND_UP(end - start, SZ_512K);
	int i;
	unsigned nofs_flag;
	const blk_opf_t write_flags = wbc_to_write_flags(wbc);

	nofs_flag = memalloc_nofs_save();
	ctx = kvmalloc(struct_size(ctx, chunks, num_chunks), GFP_KERNEL);
	memalloc_nofs_restore(nofs_flag);
	if (!ctx)
		return false;

	set_bit(BTRFS_INODE_HAS_ASYNC_EXTENT, &inode->runtime_flags);

	async_chunk = ctx->chunks;
	atomic_set(&ctx->num_chunks, num_chunks);

	for (i = 0; i < num_chunks; i++) {
		u64 cur_end = min(end, start + SZ_512K - 1);

		/*
		 * igrab is called higher up in the call chain, take only the
		 * lightweight reference for the callback lifetime
		 */
		ihold(&inode->vfs_inode);
		async_chunk[i].async_cow = ctx;
		async_chunk[i].inode = inode;
		async_chunk[i].start = start;
		async_chunk[i].end = cur_end;
		async_chunk[i].write_flags = write_flags;
		INIT_LIST_HEAD(&async_chunk[i].extents);

		/*
		 * The locked_folio comes all the way from writepage and its
		 * the original folio we were actually given.  As we spread
		 * this large delalloc region across multiple async_chunk
		 * structs, only the first struct needs a pointer to
		 * locked_folio.
		 *
		 * This way we don't need racey decisions about who is supposed
		 * to unlock it.
		 */
		if (locked_folio) {
			/*
			 * Depending on the compressibility, the pages might or
			 * might not go through async.  We want all of them to
			 * be accounted against wbc once.  Let's do it here
			 * before the paths diverge.  wbc accounting is used
			 * only for foreign writeback detection and doesn't
			 * need full accuracy.  Just account the whole thing
			 * against the first page.
			 */
			wbc_account_cgroup_owner(wbc, locked_folio,
						 cur_end - start);
			async_chunk[i].locked_folio = locked_folio;
			locked_folio = NULL;
		} else {
			async_chunk[i].locked_folio = NULL;
		}

		if (blkcg_css != blkcg_root_css) {
			css_get(blkcg_css);
			async_chunk[i].blkcg_css = blkcg_css;
			async_chunk[i].write_flags |= REQ_BTRFS_CGROUP_PUNT;
		} else {
			async_chunk[i].blkcg_css = NULL;
		}

		btrfs_init_work(&async_chunk[i].work, compress_file_range,
				submit_compressed_extents);

		nr_pages = DIV_ROUND_UP(cur_end - start, PAGE_SIZE);
		atomic_add(nr_pages, &fs_info->async_delalloc_pages);

		btrfs_queue_work(fs_info->delalloc_workers, &async_chunk[i].work);

		start = cur_end + 1;
	}
	return true;
}

/*
 * Run the delalloc range from start to end, and write back any dirty pages
 * covered by the range.
 */
static noinline int run_delalloc_cow(struct btrfs_inode *inode,
				     struct folio *locked_folio, u64 start,
				     u64 end, struct writeback_control *wbc,
				     bool pages_dirty)
{
	u64 done_offset = end;
	int ret;

	while (start <= end) {
		ret = cow_file_range(inode, locked_folio, start, end,
				     &done_offset, true, false);
		if (ret)
			return ret;
		extent_write_locked_range(&inode->vfs_inode, locked_folio,
					  start, done_offset, wbc, pages_dirty);
		start = done_offset + 1;
	}

	return 1;
}

static int fallback_to_cow(struct btrfs_inode *inode,
			   struct folio *locked_folio, const u64 start,
			   const u64 end)
{
	const bool is_space_ino = btrfs_is_free_space_inode(inode);
	const bool is_reloc_ino = btrfs_is_data_reloc_root(inode->root);
	const u64 range_bytes = end + 1 - start;
	struct extent_io_tree *io_tree = &inode->io_tree;
	struct extent_state *cached_state = NULL;
	u64 range_start = start;
	u64 count;
	int ret;

	/*
	 * If EXTENT_NORESERVE is set it means that when the buffered write was
	 * made we had not enough available data space and therefore we did not
	 * reserve data space for it, since we though we could do NOCOW for the
	 * respective file range (either there is prealloc extent or the inode
	 * has the NOCOW bit set).
	 *
	 * However when we need to fallback to COW mode (because for example the
	 * block group for the corresponding extent was turned to RO mode by a
	 * scrub or relocation) we need to do the following:
	 *
	 * 1) We increment the bytes_may_use counter of the data space info.
	 *    If COW succeeds, it allocates a new data extent and after doing
	 *    that it decrements the space info's bytes_may_use counter and
	 *    increments its bytes_reserved counter by the same amount (we do
	 *    this at btrfs_add_reserved_bytes()). So we need to increment the
	 *    bytes_may_use counter to compensate (when space is reserved at
	 *    buffered write time, the bytes_may_use counter is incremented);
	 *
	 * 2) We clear the EXTENT_NORESERVE bit from the range. We do this so
	 *    that if the COW path fails for any reason, it decrements (through
	 *    extent_clear_unlock_delalloc()) the bytes_may_use counter of the
	 *    data space info, which we incremented in the step above.
	 *
	 * If we need to fallback to cow and the inode corresponds to a free
	 * space cache inode or an inode of the data relocation tree, we must
	 * also increment bytes_may_use of the data space_info for the same
	 * reason. Space caches and relocated data extents always get a prealloc
	 * extent for them, however scrub or balance may have set the block
	 * group that contains that extent to RO mode and therefore force COW
	 * when starting writeback.
	 */
	lock_extent(io_tree, start, end, &cached_state);
	count = count_range_bits(io_tree, &range_start, end, range_bytes,
				 EXTENT_NORESERVE, 0, NULL);
	if (count > 0 || is_space_ino || is_reloc_ino) {
		u64 bytes = count;
		struct btrfs_fs_info *fs_info = inode->root->fs_info;
		struct btrfs_space_info *sinfo = fs_info->data_sinfo;

		if (is_space_ino || is_reloc_ino)
			bytes = range_bytes;

		spin_lock(&sinfo->lock);
		btrfs_space_info_update_bytes_may_use(fs_info, sinfo, bytes);
		spin_unlock(&sinfo->lock);

		if (count > 0)
			clear_extent_bit(io_tree, start, end, EXTENT_NORESERVE,
					 NULL);
	}
	unlock_extent(io_tree, start, end, &cached_state);

	/*
	 * Don't try to create inline extents, as a mix of inline extent that
	 * is written out and unlocked directly and a normal NOCOW extent
	 * doesn't work.
	 */
	ret = cow_file_range(inode, locked_folio, start, end, NULL, false,
			     true);
	ASSERT(ret != 1);
	return ret;
}

struct can_nocow_file_extent_args {
	/* Input fields. */

	/* Start file offset of the range we want to NOCOW. */
	u64 start;
	/* End file offset (inclusive) of the range we want to NOCOW. */
	u64 end;
	bool writeback_path;
	bool strict;
	/*
	 * Free the path passed to can_nocow_file_extent() once it's not needed
	 * anymore.
	 */
	bool free_path;

	/*
	 * Output fields. Only set when can_nocow_file_extent() returns 1.
	 * The expected file extent for the NOCOW write.
	 */
	struct btrfs_file_extent file_extent;
};

/*
 * Check if we can NOCOW the file extent that the path points to.
 * This function may return with the path released, so the caller should check
 * if path->nodes[0] is NULL or not if it needs to use the path afterwards.
 *
 * Returns: < 0 on error
 *            0 if we can not NOCOW
 *            1 if we can NOCOW
 */
static int can_nocow_file_extent(struct btrfs_path *path,
				 struct btrfs_key *key,
				 struct btrfs_inode *inode,
				 struct can_nocow_file_extent_args *args)
{
	const bool is_freespace_inode = btrfs_is_free_space_inode(inode);
	struct extent_buffer *leaf = path->nodes[0];
	struct btrfs_root *root = inode->root;
	struct btrfs_file_extent_item *fi;
	struct btrfs_root *csum_root;
	u64 io_start;
	u64 extent_end;
	u8 extent_type;
	int can_nocow = 0;
	int ret = 0;
	bool nowait = path->nowait;

	fi = btrfs_item_ptr(leaf, path->slots[0], struct btrfs_file_extent_item);
	extent_type = btrfs_file_extent_type(leaf, fi);

	if (extent_type == BTRFS_FILE_EXTENT_INLINE)
		goto out;

	if (!(inode->flags & BTRFS_INODE_NODATACOW) &&
	    extent_type == BTRFS_FILE_EXTENT_REG)
		goto out;

	/*
	 * If the extent was created before the generation where the last snapshot
	 * for its subvolume was created, then this implies the extent is shared,
	 * hence we must COW.
	 */
	if (!args->strict &&
	    btrfs_file_extent_generation(leaf, fi) <=
	    btrfs_root_last_snapshot(&root->root_item))
		goto out;

	/* An explicit hole, must COW. */
	if (btrfs_file_extent_disk_bytenr(leaf, fi) == 0)
		goto out;

	/* Compressed/encrypted/encoded extents must be COWed. */
	if (btrfs_file_extent_compression(leaf, fi) ||
	    btrfs_file_extent_encryption(leaf, fi) ||
	    btrfs_file_extent_other_encoding(leaf, fi))
		goto out;

	extent_end = btrfs_file_extent_end(path);

	args->file_extent.disk_bytenr = btrfs_file_extent_disk_bytenr(leaf, fi);
	args->file_extent.disk_num_bytes = btrfs_file_extent_disk_num_bytes(leaf, fi);
	args->file_extent.ram_bytes = btrfs_file_extent_ram_bytes(leaf, fi);
	args->file_extent.offset = btrfs_file_extent_offset(leaf, fi);
	args->file_extent.compression = btrfs_file_extent_compression(leaf, fi);

	/*
	 * The following checks can be expensive, as they need to take other
	 * locks and do btree or rbtree searches, so release the path to avoid
	 * blocking other tasks for too long.
	 */
	btrfs_release_path(path);

	ret = btrfs_cross_ref_exist(root, btrfs_ino(inode),
				    key->offset - args->file_extent.offset,
				    args->file_extent.disk_bytenr, args->strict, path);
	WARN_ON_ONCE(ret > 0 && is_freespace_inode);
	if (ret != 0)
		goto out;

	if (args->free_path) {
		/*
		 * We don't need the path anymore, plus through the
		 * btrfs_lookup_csums_list() call below we will end up allocating
		 * another path. So free the path to avoid unnecessary extra
		 * memory usage.
		 */
		btrfs_free_path(path);
		path = NULL;
	}

	/* If there are pending snapshots for this root, we must COW. */
	if (args->writeback_path && !is_freespace_inode &&
	    atomic_read(&root->snapshot_force_cow))
		goto out;

	args->file_extent.num_bytes = min(args->end + 1, extent_end) - args->start;
	args->file_extent.offset += args->start - key->offset;
	io_start = args->file_extent.disk_bytenr + args->file_extent.offset;

	/*
	 * Force COW if csums exist in the range. This ensures that csums for a
	 * given extent are either valid or do not exist.
	 */

	csum_root = btrfs_csum_root(root->fs_info, io_start);
	ret = btrfs_lookup_csums_list(csum_root, io_start,
				      io_start + args->file_extent.num_bytes - 1,
				      NULL, nowait);
	WARN_ON_ONCE(ret > 0 && is_freespace_inode);
	if (ret != 0)
		goto out;

	can_nocow = 1;
 out:
	if (args->free_path && path)
		btrfs_free_path(path);

	return ret < 0 ? ret : can_nocow;
}

/*
 * when nowcow writeback call back.  This checks for snapshots or COW copies
 * of the extents that exist in the file, and COWs the file as required.
 *
 * If no cow copies or snapshots exist, we write directly to the existing
 * blocks on disk
 */
static noinline int run_delalloc_nocow(struct btrfs_inode *inode,
				       struct folio *locked_folio,
				       const u64 start, const u64 end)
{
	struct btrfs_fs_info *fs_info = inode->root->fs_info;
	struct btrfs_root *root = inode->root;
	struct btrfs_path *path;
	u64 cow_start = (u64)-1;
	u64 cur_offset = start;
	int ret;
	bool check_prev = true;
	u64 ino = btrfs_ino(inode);
	struct can_nocow_file_extent_args nocow_args = { 0 };

	/*
	 * Normally on a zoned device we're only doing COW writes, but in case
	 * of relocation on a zoned filesystem serializes I/O so that we're only
	 * writing sequentially and can end up here as well.
	 */
	ASSERT(!btrfs_is_zoned(fs_info) || btrfs_is_data_reloc_root(root));

	path = btrfs_alloc_path();
	if (!path) {
		ret = -ENOMEM;
		goto error;
	}

	nocow_args.end = end;
	nocow_args.writeback_path = true;

	while (cur_offset <= end) {
		struct btrfs_block_group *nocow_bg = NULL;
		struct btrfs_ordered_extent *ordered;
		struct btrfs_key found_key;
		struct btrfs_file_extent_item *fi;
		struct extent_buffer *leaf;
		struct extent_state *cached_state = NULL;
		u64 extent_end;
		u64 nocow_end;
		int extent_type;
		bool is_prealloc;

		ret = btrfs_lookup_file_extent(NULL, root, path, ino,
					       cur_offset, 0);
		if (ret < 0)
			goto error;

		/*
		 * If there is no extent for our range when doing the initial
		 * search, then go back to the previous slot as it will be the
		 * one containing the search offset
		 */
		if (ret > 0 && path->slots[0] > 0 && check_prev) {
			leaf = path->nodes[0];
			btrfs_item_key_to_cpu(leaf, &found_key,
					      path->slots[0] - 1);
			if (found_key.objectid == ino &&
			    found_key.type == BTRFS_EXTENT_DATA_KEY)
				path->slots[0]--;
		}
		check_prev = false;
next_slot:
		/* Go to next leaf if we have exhausted the current one */
		leaf = path->nodes[0];
		if (path->slots[0] >= btrfs_header_nritems(leaf)) {
			ret = btrfs_next_leaf(root, path);
			if (ret < 0)
				goto error;
			if (ret > 0)
				break;
			leaf = path->nodes[0];
		}

		btrfs_item_key_to_cpu(leaf, &found_key, path->slots[0]);

		/* Didn't find anything for our INO */
		if (found_key.objectid > ino)
			break;
		/*
		 * Keep searching until we find an EXTENT_ITEM or there are no
		 * more extents for this inode
		 */
		if (WARN_ON_ONCE(found_key.objectid < ino) ||
		    found_key.type < BTRFS_EXTENT_DATA_KEY) {
			path->slots[0]++;
			goto next_slot;
		}

		/* Found key is not EXTENT_DATA_KEY or starts after req range */
		if (found_key.type > BTRFS_EXTENT_DATA_KEY ||
		    found_key.offset > end)
			break;

		/*
		 * If the found extent starts after requested offset, then
		 * adjust extent_end to be right before this extent begins
		 */
		if (found_key.offset > cur_offset) {
			extent_end = found_key.offset;
			extent_type = 0;
			goto must_cow;
		}

		/*
		 * Found extent which begins before our range and potentially
		 * intersect it
		 */
		fi = btrfs_item_ptr(leaf, path->slots[0],
				    struct btrfs_file_extent_item);
		extent_type = btrfs_file_extent_type(leaf, fi);
		/* If this is triggered then we have a memory corruption. */
		ASSERT(extent_type < BTRFS_NR_FILE_EXTENT_TYPES);
		if (WARN_ON(extent_type >= BTRFS_NR_FILE_EXTENT_TYPES)) {
			ret = -EUCLEAN;
			goto error;
		}
		extent_end = btrfs_file_extent_end(path);

		/*
		 * If the extent we got ends before our current offset, skip to
		 * the next extent.
		 */
		if (extent_end <= cur_offset) {
			path->slots[0]++;
			goto next_slot;
		}

		nocow_args.start = cur_offset;
		ret = can_nocow_file_extent(path, &found_key, inode, &nocow_args);
		if (ret < 0)
			goto error;
		if (ret == 0)
			goto must_cow;

		ret = 0;
		nocow_bg = btrfs_inc_nocow_writers(fs_info,
				nocow_args.file_extent.disk_bytenr +
				nocow_args.file_extent.offset);
		if (!nocow_bg) {
must_cow:
			/*
			 * If we can't perform NOCOW writeback for the range,
			 * then record the beginning of the range that needs to
			 * be COWed.  It will be written out before the next
			 * NOCOW range if we find one, or when exiting this
			 * loop.
			 */
			if (cow_start == (u64)-1)
				cow_start = cur_offset;
			cur_offset = extent_end;
			if (cur_offset > end)
				break;
			if (!path->nodes[0])
				continue;
			path->slots[0]++;
			goto next_slot;
		}

		/*
		 * COW range from cow_start to found_key.offset - 1. As the key
		 * will contain the beginning of the first extent that can be
		 * NOCOW, following one which needs to be COW'ed
		 */
		if (cow_start != (u64)-1) {
			ret = fallback_to_cow(inode, locked_folio, cow_start,
					      found_key.offset - 1);
			cow_start = (u64)-1;
			if (ret) {
				btrfs_dec_nocow_writers(nocow_bg);
				goto error;
			}
		}

		nocow_end = cur_offset + nocow_args.file_extent.num_bytes - 1;
		lock_extent(&inode->io_tree, cur_offset, nocow_end, &cached_state);

		is_prealloc = extent_type == BTRFS_FILE_EXTENT_PREALLOC;
		if (is_prealloc) {
			struct extent_map *em;

			em = btrfs_create_io_em(inode, cur_offset,
						&nocow_args.file_extent,
						BTRFS_ORDERED_PREALLOC);
			if (IS_ERR(em)) {
				unlock_extent(&inode->io_tree, cur_offset,
					      nocow_end, &cached_state);
				btrfs_dec_nocow_writers(nocow_bg);
				ret = PTR_ERR(em);
				goto error;
			}
			free_extent_map(em);
		}

		ordered = btrfs_alloc_ordered_extent(inode, cur_offset,
				&nocow_args.file_extent,
				is_prealloc
				? (1 << BTRFS_ORDERED_PREALLOC)
				: (1 << BTRFS_ORDERED_NOCOW));
		btrfs_dec_nocow_writers(nocow_bg);
		if (IS_ERR(ordered)) {
			if (is_prealloc) {
				btrfs_drop_extent_map_range(inode, cur_offset,
							    nocow_end, false);
			}
			unlock_extent(&inode->io_tree, cur_offset,
				      nocow_end, &cached_state);
			ret = PTR_ERR(ordered);
			goto error;
		}

		if (btrfs_is_data_reloc_root(root))
			/*
			 * Error handled later, as we must prevent
			 * extent_clear_unlock_delalloc() in error handler
			 * from freeing metadata of created ordered extent.
			 */
			ret = btrfs_reloc_clone_csums(ordered);
		btrfs_put_ordered_extent(ordered);

		extent_clear_unlock_delalloc(inode, cur_offset, nocow_end,
					     locked_folio, &cached_state,
					     EXTENT_LOCKED | EXTENT_DELALLOC |
					     EXTENT_CLEAR_DATA_RESV,
					     PAGE_UNLOCK | PAGE_SET_ORDERED);

		cur_offset = extent_end;

		/*
		 * btrfs_reloc_clone_csums() error, now we're OK to call error
		 * handler, as metadata for created ordered extent will only
		 * be freed by btrfs_finish_ordered_io().
		 */
		if (ret)
			goto error;
	}
	btrfs_release_path(path);

	if (cur_offset <= end && cow_start == (u64)-1)
		cow_start = cur_offset;

	if (cow_start != (u64)-1) {
		cur_offset = end;
		ret = fallback_to_cow(inode, locked_folio, cow_start, end);
		cow_start = (u64)-1;
		if (ret)
			goto error;
	}

	btrfs_free_path(path);
	return 0;

error:
	/*
	 * If an error happened while a COW region is outstanding, cur_offset
	 * needs to be reset to cow_start to ensure the COW region is unlocked
	 * as well.
	 */
	if (cow_start != (u64)-1)
		cur_offset = cow_start;

	/*
	 * We need to lock the extent here because we're clearing DELALLOC and
	 * we're not locked at this point.
	 */
	if (cur_offset < end) {
		struct extent_state *cached = NULL;

		lock_extent(&inode->io_tree, cur_offset, end, &cached);
		extent_clear_unlock_delalloc(inode, cur_offset, end,
					     locked_folio, &cached,
					     EXTENT_LOCKED | EXTENT_DELALLOC |
					     EXTENT_DEFRAG |
					     EXTENT_DO_ACCOUNTING, PAGE_UNLOCK |
					     PAGE_START_WRITEBACK |
					     PAGE_END_WRITEBACK);
		btrfs_qgroup_free_data(inode, NULL, cur_offset, end - cur_offset + 1, NULL);
	}
	btrfs_free_path(path);
	return ret;
}

static bool should_nocow(struct btrfs_inode *inode, u64 start, u64 end)
{
	if (inode->flags & (BTRFS_INODE_NODATACOW | BTRFS_INODE_PREALLOC)) {
		if (inode->defrag_bytes &&
		    test_range_bit_exists(&inode->io_tree, start, end, EXTENT_DEFRAG))
			return false;
		return true;
	}
	return false;
}

/*
 * Function to process delayed allocation (create CoW) for ranges which are
 * being touched for the first time.
 */
int btrfs_run_delalloc_range(struct btrfs_inode *inode, struct folio *locked_folio,
			     u64 start, u64 end, struct writeback_control *wbc)
{
	const bool zoned = btrfs_is_zoned(inode->root->fs_info);
	int ret;

	/*
	 * The range must cover part of the @locked_folio, or a return of 1
	 * can confuse the caller.
	 */
	ASSERT(!(end <= folio_pos(locked_folio) ||
		 start >= folio_pos(locked_folio) + folio_size(locked_folio)));

	if (should_nocow(inode, start, end)) {
		ret = run_delalloc_nocow(inode, locked_folio, start, end);
		goto out;
	}

	if (btrfs_inode_can_compress(inode) &&
	    inode_need_compress(inode, start, end) &&
	    run_delalloc_compressed(inode, locked_folio, start, end, wbc))
		return 1;

	if (zoned)
		ret = run_delalloc_cow(inode, locked_folio, start, end, wbc,
				       true);
	else
		ret = cow_file_range(inode, locked_folio, start, end, NULL,
				     false, false);

out:
	if (ret < 0)
		btrfs_cleanup_ordered_extents(inode, locked_folio, start,
					      end - start + 1);
	return ret;
}

void btrfs_split_delalloc_extent(struct btrfs_inode *inode,
				 struct extent_state *orig, u64 split)
{
	struct btrfs_fs_info *fs_info = inode->root->fs_info;
	u64 size;

	lockdep_assert_held(&inode->io_tree.lock);

	/* not delalloc, ignore it */
	if (!(orig->state & EXTENT_DELALLOC))
		return;

	size = orig->end - orig->start + 1;
	if (size > fs_info->max_extent_size) {
		u32 num_extents;
		u64 new_size;

		/*
		 * See the explanation in btrfs_merge_delalloc_extent, the same
		 * applies here, just in reverse.
		 */
		new_size = orig->end - split + 1;
		num_extents = count_max_extents(fs_info, new_size);
		new_size = split - orig->start;
		num_extents += count_max_extents(fs_info, new_size);
		if (count_max_extents(fs_info, size) >= num_extents)
			return;
	}

	spin_lock(&inode->lock);
	btrfs_mod_outstanding_extents(inode, 1);
	spin_unlock(&inode->lock);
}

/*
 * Handle merged delayed allocation extents so we can keep track of new extents
 * that are just merged onto old extents, such as when we are doing sequential
 * writes, so we can properly account for the metadata space we'll need.
 */
void btrfs_merge_delalloc_extent(struct btrfs_inode *inode, struct extent_state *new,
				 struct extent_state *other)
{
	struct btrfs_fs_info *fs_info = inode->root->fs_info;
	u64 new_size, old_size;
	u32 num_extents;

	lockdep_assert_held(&inode->io_tree.lock);

	/* not delalloc, ignore it */
	if (!(other->state & EXTENT_DELALLOC))
		return;

	if (new->start > other->start)
		new_size = new->end - other->start + 1;
	else
		new_size = other->end - new->start + 1;

	/* we're not bigger than the max, unreserve the space and go */
	if (new_size <= fs_info->max_extent_size) {
		spin_lock(&inode->lock);
		btrfs_mod_outstanding_extents(inode, -1);
		spin_unlock(&inode->lock);
		return;
	}

	/*
	 * We have to add up either side to figure out how many extents were
	 * accounted for before we merged into one big extent.  If the number of
	 * extents we accounted for is <= the amount we need for the new range
	 * then we can return, otherwise drop.  Think of it like this
	 *
	 * [ 4k][MAX_SIZE]
	 *
	 * So we've grown the extent by a MAX_SIZE extent, this would mean we
	 * need 2 outstanding extents, on one side we have 1 and the other side
	 * we have 1 so they are == and we can return.  But in this case
	 *
	 * [MAX_SIZE+4k][MAX_SIZE+4k]
	 *
	 * Each range on their own accounts for 2 extents, but merged together
	 * they are only 3 extents worth of accounting, so we need to drop in
	 * this case.
	 */
	old_size = other->end - other->start + 1;
	num_extents = count_max_extents(fs_info, old_size);
	old_size = new->end - new->start + 1;
	num_extents += count_max_extents(fs_info, old_size);
	if (count_max_extents(fs_info, new_size) >= num_extents)
		return;

	spin_lock(&inode->lock);
	btrfs_mod_outstanding_extents(inode, -1);
	spin_unlock(&inode->lock);
}

static void btrfs_add_delalloc_inode(struct btrfs_inode *inode)
{
	struct btrfs_root *root = inode->root;
	struct btrfs_fs_info *fs_info = root->fs_info;

	spin_lock(&root->delalloc_lock);
	ASSERT(list_empty(&inode->delalloc_inodes));
	list_add_tail(&inode->delalloc_inodes, &root->delalloc_inodes);
	root->nr_delalloc_inodes++;
	if (root->nr_delalloc_inodes == 1) {
		spin_lock(&fs_info->delalloc_root_lock);
		ASSERT(list_empty(&root->delalloc_root));
		list_add_tail(&root->delalloc_root, &fs_info->delalloc_roots);
		spin_unlock(&fs_info->delalloc_root_lock);
	}
	spin_unlock(&root->delalloc_lock);
}

void btrfs_del_delalloc_inode(struct btrfs_inode *inode)
{
	struct btrfs_root *root = inode->root;
	struct btrfs_fs_info *fs_info = root->fs_info;

	lockdep_assert_held(&root->delalloc_lock);

	/*
	 * We may be called after the inode was already deleted from the list,
	 * namely in the transaction abort path btrfs_destroy_delalloc_inodes(),
	 * and then later through btrfs_clear_delalloc_extent() while the inode
	 * still has ->delalloc_bytes > 0.
	 */
	if (!list_empty(&inode->delalloc_inodes)) {
		list_del_init(&inode->delalloc_inodes);
		root->nr_delalloc_inodes--;
		if (!root->nr_delalloc_inodes) {
			ASSERT(list_empty(&root->delalloc_inodes));
			spin_lock(&fs_info->delalloc_root_lock);
			ASSERT(!list_empty(&root->delalloc_root));
			list_del_init(&root->delalloc_root);
			spin_unlock(&fs_info->delalloc_root_lock);
		}
	}
}

/*
 * Properly track delayed allocation bytes in the inode and to maintain the
 * list of inodes that have pending delalloc work to be done.
 */
void btrfs_set_delalloc_extent(struct btrfs_inode *inode, struct extent_state *state,
			       u32 bits)
{
	struct btrfs_fs_info *fs_info = inode->root->fs_info;

	lockdep_assert_held(&inode->io_tree.lock);

	if ((bits & EXTENT_DEFRAG) && !(bits & EXTENT_DELALLOC))
		WARN_ON(1);
	/*
	 * set_bit and clear bit hooks normally require _irqsave/restore
	 * but in this case, we are only testing for the DELALLOC
	 * bit, which is only set or cleared with irqs on
	 */
	if (!(state->state & EXTENT_DELALLOC) && (bits & EXTENT_DELALLOC)) {
		u64 len = state->end + 1 - state->start;
		u64 prev_delalloc_bytes;
		u32 num_extents = count_max_extents(fs_info, len);

		spin_lock(&inode->lock);
		btrfs_mod_outstanding_extents(inode, num_extents);
		spin_unlock(&inode->lock);

		/* For sanity tests */
		if (btrfs_is_testing(fs_info))
			return;

		percpu_counter_add_batch(&fs_info->delalloc_bytes, len,
					 fs_info->delalloc_batch);
		spin_lock(&inode->lock);
		prev_delalloc_bytes = inode->delalloc_bytes;
		inode->delalloc_bytes += len;
		if (bits & EXTENT_DEFRAG)
			inode->defrag_bytes += len;
		spin_unlock(&inode->lock);

		/*
		 * We don't need to be under the protection of the inode's lock,
		 * because we are called while holding the inode's io_tree lock
		 * and are therefore protected against concurrent calls of this
		 * function and btrfs_clear_delalloc_extent().
		 */
		if (!btrfs_is_free_space_inode(inode) && prev_delalloc_bytes == 0)
			btrfs_add_delalloc_inode(inode);
	}

	if (!(state->state & EXTENT_DELALLOC_NEW) &&
	    (bits & EXTENT_DELALLOC_NEW)) {
		spin_lock(&inode->lock);
		inode->new_delalloc_bytes += state->end + 1 - state->start;
		spin_unlock(&inode->lock);
	}
}

/*
 * Once a range is no longer delalloc this function ensures that proper
 * accounting happens.
 */
void btrfs_clear_delalloc_extent(struct btrfs_inode *inode,
				 struct extent_state *state, u32 bits)
{
	struct btrfs_fs_info *fs_info = inode->root->fs_info;
	u64 len = state->end + 1 - state->start;
	u32 num_extents = count_max_extents(fs_info, len);

	lockdep_assert_held(&inode->io_tree.lock);

	if ((state->state & EXTENT_DEFRAG) && (bits & EXTENT_DEFRAG)) {
		spin_lock(&inode->lock);
		inode->defrag_bytes -= len;
		spin_unlock(&inode->lock);
	}

	/*
	 * set_bit and clear bit hooks normally require _irqsave/restore
	 * but in this case, we are only testing for the DELALLOC
	 * bit, which is only set or cleared with irqs on
	 */
	if ((state->state & EXTENT_DELALLOC) && (bits & EXTENT_DELALLOC)) {
		struct btrfs_root *root = inode->root;
		u64 new_delalloc_bytes;

		spin_lock(&inode->lock);
		btrfs_mod_outstanding_extents(inode, -num_extents);
		spin_unlock(&inode->lock);

		/*
		 * We don't reserve metadata space for space cache inodes so we
		 * don't need to call delalloc_release_metadata if there is an
		 * error.
		 */
		if (bits & EXTENT_CLEAR_META_RESV &&
		    root != fs_info->tree_root)
			btrfs_delalloc_release_metadata(inode, len, true);

		/* For sanity tests. */
		if (btrfs_is_testing(fs_info))
			return;

		if (!btrfs_is_data_reloc_root(root) &&
		    !btrfs_is_free_space_inode(inode) &&
		    !(state->state & EXTENT_NORESERVE) &&
		    (bits & EXTENT_CLEAR_DATA_RESV))
			btrfs_free_reserved_data_space_noquota(fs_info, len);

		percpu_counter_add_batch(&fs_info->delalloc_bytes, -len,
					 fs_info->delalloc_batch);
		spin_lock(&inode->lock);
		inode->delalloc_bytes -= len;
		new_delalloc_bytes = inode->delalloc_bytes;
		spin_unlock(&inode->lock);

		/*
		 * We don't need to be under the protection of the inode's lock,
		 * because we are called while holding the inode's io_tree lock
		 * and are therefore protected against concurrent calls of this
		 * function and btrfs_set_delalloc_extent().
		 */
		if (!btrfs_is_free_space_inode(inode) && new_delalloc_bytes == 0) {
			spin_lock(&root->delalloc_lock);
			btrfs_del_delalloc_inode(inode);
			spin_unlock(&root->delalloc_lock);
		}
	}

	if ((state->state & EXTENT_DELALLOC_NEW) &&
	    (bits & EXTENT_DELALLOC_NEW)) {
		spin_lock(&inode->lock);
		ASSERT(inode->new_delalloc_bytes >= len);
		inode->new_delalloc_bytes -= len;
		if (bits & EXTENT_ADD_INODE_BYTES)
			inode_add_bytes(&inode->vfs_inode, len);
		spin_unlock(&inode->lock);
	}
}

/*
 * given a list of ordered sums record them in the inode.  This happens
 * at IO completion time based on sums calculated at bio submission time.
 */
static int add_pending_csums(struct btrfs_trans_handle *trans,
			     struct list_head *list)
{
	struct btrfs_ordered_sum *sum;
	struct btrfs_root *csum_root = NULL;
	int ret;

	list_for_each_entry(sum, list, list) {
		trans->adding_csums = true;
		if (!csum_root)
			csum_root = btrfs_csum_root(trans->fs_info,
						    sum->logical);
		ret = btrfs_csum_file_blocks(trans, csum_root, sum);
		trans->adding_csums = false;
		if (ret)
			return ret;
	}
	return 0;
}

static int btrfs_find_new_delalloc_bytes(struct btrfs_inode *inode,
					 const u64 start,
					 const u64 len,
					 struct extent_state **cached_state)
{
	u64 search_start = start;
	const u64 end = start + len - 1;

	while (search_start < end) {
		const u64 search_len = end - search_start + 1;
		struct extent_map *em;
		u64 em_len;
		int ret = 0;

		em = btrfs_get_extent(inode, NULL, search_start, search_len);
		if (IS_ERR(em))
			return PTR_ERR(em);

		if (em->disk_bytenr != EXTENT_MAP_HOLE)
			goto next;

		em_len = em->len;
		if (em->start < search_start)
			em_len -= search_start - em->start;
		if (em_len > search_len)
			em_len = search_len;

		ret = set_extent_bit(&inode->io_tree, search_start,
				     search_start + em_len - 1,
				     EXTENT_DELALLOC_NEW, cached_state);
next:
		search_start = extent_map_end(em);
		free_extent_map(em);
		if (ret)
			return ret;
	}
	return 0;
}

int btrfs_set_extent_delalloc(struct btrfs_inode *inode, u64 start, u64 end,
			      unsigned int extra_bits,
			      struct extent_state **cached_state)
{
	WARN_ON(PAGE_ALIGNED(end));

	if (start >= i_size_read(&inode->vfs_inode) &&
	    !(inode->flags & BTRFS_INODE_PREALLOC)) {
		/*
		 * There can't be any extents following eof in this case so just
		 * set the delalloc new bit for the range directly.
		 */
		extra_bits |= EXTENT_DELALLOC_NEW;
	} else {
		int ret;

		ret = btrfs_find_new_delalloc_bytes(inode, start,
						    end + 1 - start,
						    cached_state);
		if (ret)
			return ret;
	}

	return set_extent_bit(&inode->io_tree, start, end,
			      EXTENT_DELALLOC | extra_bits, cached_state);
}

/* see btrfs_writepage_start_hook for details on why this is required */
struct btrfs_writepage_fixup {
	struct folio *folio;
	struct btrfs_inode *inode;
	struct btrfs_work work;
};

static void btrfs_writepage_fixup_worker(struct btrfs_work *work)
{
	struct btrfs_writepage_fixup *fixup =
		container_of(work, struct btrfs_writepage_fixup, work);
	struct btrfs_ordered_extent *ordered;
	struct extent_state *cached_state = NULL;
	struct extent_changeset *data_reserved = NULL;
	struct folio *folio = fixup->folio;
	struct btrfs_inode *inode = fixup->inode;
	struct btrfs_fs_info *fs_info = inode->root->fs_info;
	u64 page_start = folio_pos(folio);
	u64 page_end = folio_pos(folio) + folio_size(folio) - 1;
	int ret = 0;
	bool free_delalloc_space = true;

	/*
	 * This is similar to page_mkwrite, we need to reserve the space before
	 * we take the folio lock.
	 */
	ret = btrfs_delalloc_reserve_space(inode, &data_reserved, page_start,
					   folio_size(folio));
again:
	folio_lock(folio);

	/*
	 * Before we queued this fixup, we took a reference on the folio.
	 * folio->mapping may go NULL, but it shouldn't be moved to a different
	 * address space.
	 */
	if (!folio->mapping || !folio_test_dirty(folio) ||
	    !folio_test_checked(folio)) {
		/*
		 * Unfortunately this is a little tricky, either
		 *
		 * 1) We got here and our folio had already been dealt with and
		 *    we reserved our space, thus ret == 0, so we need to just
		 *    drop our space reservation and bail.  This can happen the
		 *    first time we come into the fixup worker, or could happen
		 *    while waiting for the ordered extent.
		 * 2) Our folio was already dealt with, but we happened to get an
		 *    ENOSPC above from the btrfs_delalloc_reserve_space.  In
		 *    this case we obviously don't have anything to release, but
		 *    because the folio was already dealt with we don't want to
		 *    mark the folio with an error, so make sure we're resetting
		 *    ret to 0.  This is why we have this check _before_ the ret
		 *    check, because we do not want to have a surprise ENOSPC
		 *    when the folio was already properly dealt with.
		 */
		if (!ret) {
			btrfs_delalloc_release_extents(inode, folio_size(folio));
			btrfs_delalloc_release_space(inode, data_reserved,
						     page_start, folio_size(folio),
						     true);
		}
		ret = 0;
		goto out_page;
	}

	/*
	 * We can't mess with the folio state unless it is locked, so now that
	 * it is locked bail if we failed to make our space reservation.
	 */
	if (ret)
		goto out_page;

	lock_extent(&inode->io_tree, page_start, page_end, &cached_state);

	/* already ordered? We're done */
	if (folio_test_ordered(folio))
		goto out_reserved;

	ordered = btrfs_lookup_ordered_range(inode, page_start, PAGE_SIZE);
	if (ordered) {
		unlock_extent(&inode->io_tree, page_start, page_end,
			      &cached_state);
		folio_unlock(folio);
		btrfs_start_ordered_extent(ordered);
		btrfs_put_ordered_extent(ordered);
		goto again;
	}

	ret = btrfs_set_extent_delalloc(inode, page_start, page_end, 0,
					&cached_state);
	if (ret)
		goto out_reserved;

	/*
	 * Everything went as planned, we're now the owner of a dirty page with
	 * delayed allocation bits set and space reserved for our COW
	 * destination.
	 *
	 * The page was dirty when we started, nothing should have cleaned it.
	 */
	BUG_ON(!folio_test_dirty(folio));
	free_delalloc_space = false;
out_reserved:
	btrfs_delalloc_release_extents(inode, PAGE_SIZE);
	if (free_delalloc_space)
		btrfs_delalloc_release_space(inode, data_reserved, page_start,
					     PAGE_SIZE, true);
	unlock_extent(&inode->io_tree, page_start, page_end, &cached_state);
out_page:
	if (ret) {
		/*
		 * We hit ENOSPC or other errors.  Update the mapping and page
		 * to reflect the errors and clean the page.
		 */
		mapping_set_error(folio->mapping, ret);
		btrfs_mark_ordered_io_finished(inode, folio, page_start,
					       folio_size(folio), !ret);
		folio_clear_dirty_for_io(folio);
	}
	btrfs_folio_clear_checked(fs_info, folio, page_start, PAGE_SIZE);
	folio_unlock(folio);
	folio_put(folio);
	kfree(fixup);
	extent_changeset_free(data_reserved);
	/*
	 * As a precaution, do a delayed iput in case it would be the last iput
	 * that could need flushing space. Recursing back to fixup worker would
	 * deadlock.
	 */
	btrfs_add_delayed_iput(inode);
}

/*
 * There are a few paths in the higher layers of the kernel that directly
 * set the folio dirty bit without asking the filesystem if it is a
 * good idea.  This causes problems because we want to make sure COW
 * properly happens and the data=ordered rules are followed.
 *
 * In our case any range that doesn't have the ORDERED bit set
 * hasn't been properly setup for IO.  We kick off an async process
 * to fix it up.  The async helper will wait for ordered extents, set
 * the delalloc bit and make it safe to write the folio.
 */
int btrfs_writepage_cow_fixup(struct folio *folio)
{
	struct inode *inode = folio->mapping->host;
	struct btrfs_fs_info *fs_info = inode_to_fs_info(inode);
	struct btrfs_writepage_fixup *fixup;

	/* This folio has ordered extent covering it already */
	if (folio_test_ordered(folio))
		return 0;

	/*
	 * folio_checked is set below when we create a fixup worker for this
	 * folio, don't try to create another one if we're already
	 * folio_test_checked.
	 *
	 * The extent_io writepage code will redirty the foio if we send back
	 * EAGAIN.
	 */
	if (folio_test_checked(folio))
		return -EAGAIN;

	fixup = kzalloc(sizeof(*fixup), GFP_NOFS);
	if (!fixup)
		return -EAGAIN;

	/*
	 * We are already holding a reference to this inode from
	 * write_cache_pages.  We need to hold it because the space reservation
	 * takes place outside of the folio lock, and we can't trust
	 * page->mapping outside of the folio lock.
	 */
	ihold(inode);
	btrfs_folio_set_checked(fs_info, folio, folio_pos(folio), folio_size(folio));
	folio_get(folio);
	btrfs_init_work(&fixup->work, btrfs_writepage_fixup_worker, NULL);
	fixup->folio = folio;
	fixup->inode = BTRFS_I(inode);
	btrfs_queue_work(fs_info->fixup_workers, &fixup->work);

	return -EAGAIN;
}

static int insert_reserved_file_extent(struct btrfs_trans_handle *trans,
				       struct btrfs_inode *inode, u64 file_pos,
				       struct btrfs_file_extent_item *stack_fi,
				       const bool update_inode_bytes,
				       u64 qgroup_reserved)
{
	struct btrfs_root *root = inode->root;
	const u64 sectorsize = root->fs_info->sectorsize;
	struct btrfs_path *path;
	struct extent_buffer *leaf;
	struct btrfs_key ins;
	u64 disk_num_bytes = btrfs_stack_file_extent_disk_num_bytes(stack_fi);
	u64 disk_bytenr = btrfs_stack_file_extent_disk_bytenr(stack_fi);
	u64 offset = btrfs_stack_file_extent_offset(stack_fi);
	u64 num_bytes = btrfs_stack_file_extent_num_bytes(stack_fi);
	u64 ram_bytes = btrfs_stack_file_extent_ram_bytes(stack_fi);
	struct btrfs_drop_extents_args drop_args = { 0 };
	int ret;

	path = btrfs_alloc_path();
	if (!path)
		return -ENOMEM;

	/*
	 * we may be replacing one extent in the tree with another.
	 * The new extent is pinned in the extent map, and we don't want
	 * to drop it from the cache until it is completely in the btree.
	 *
	 * So, tell btrfs_drop_extents to leave this extent in the cache.
	 * the caller is expected to unpin it and allow it to be merged
	 * with the others.
	 */
	drop_args.path = path;
	drop_args.start = file_pos;
	drop_args.end = file_pos + num_bytes;
	drop_args.replace_extent = true;
	drop_args.extent_item_size = sizeof(*stack_fi);
	ret = btrfs_drop_extents(trans, root, inode, &drop_args);
	if (ret)
		goto out;

	if (!drop_args.extent_inserted) {
		ins.objectid = btrfs_ino(inode);
		ins.offset = file_pos;
		ins.type = BTRFS_EXTENT_DATA_KEY;

		ret = btrfs_insert_empty_item(trans, root, path, &ins,
					      sizeof(*stack_fi));
		if (ret)
			goto out;
	}
	leaf = path->nodes[0];
	btrfs_set_stack_file_extent_generation(stack_fi, trans->transid);
	write_extent_buffer(leaf, stack_fi,
			btrfs_item_ptr_offset(leaf, path->slots[0]),
			sizeof(struct btrfs_file_extent_item));

	btrfs_mark_buffer_dirty(trans, leaf);
	btrfs_release_path(path);

	/*
	 * If we dropped an inline extent here, we know the range where it is
	 * was not marked with the EXTENT_DELALLOC_NEW bit, so we update the
	 * number of bytes only for that range containing the inline extent.
	 * The remaining of the range will be processed when clearning the
	 * EXTENT_DELALLOC_BIT bit through the ordered extent completion.
	 */
	if (file_pos == 0 && !IS_ALIGNED(drop_args.bytes_found, sectorsize)) {
		u64 inline_size = round_down(drop_args.bytes_found, sectorsize);

		inline_size = drop_args.bytes_found - inline_size;
		btrfs_update_inode_bytes(inode, sectorsize, inline_size);
		drop_args.bytes_found -= inline_size;
		num_bytes -= sectorsize;
	}

	if (update_inode_bytes)
		btrfs_update_inode_bytes(inode, num_bytes, drop_args.bytes_found);

	ins.objectid = disk_bytenr;
	ins.offset = disk_num_bytes;
	ins.type = BTRFS_EXTENT_ITEM_KEY;

	ret = btrfs_inode_set_file_extent_range(inode, file_pos, ram_bytes);
	if (ret)
		goto out;

	ret = btrfs_alloc_reserved_file_extent(trans, root, btrfs_ino(inode),
					       file_pos - offset,
					       qgroup_reserved, &ins);
out:
	btrfs_free_path(path);

	return ret;
}

static void btrfs_release_delalloc_bytes(struct btrfs_fs_info *fs_info,
					 u64 start, u64 len)
{
	struct btrfs_block_group *cache;

	cache = btrfs_lookup_block_group(fs_info, start);
	ASSERT(cache);

	spin_lock(&cache->lock);
	cache->delalloc_bytes -= len;
	spin_unlock(&cache->lock);

	btrfs_put_block_group(cache);
}

static int insert_ordered_extent_file_extent(struct btrfs_trans_handle *trans,
					     struct btrfs_ordered_extent *oe)
{
	struct btrfs_file_extent_item stack_fi;
	bool update_inode_bytes;
	u64 num_bytes = oe->num_bytes;
	u64 ram_bytes = oe->ram_bytes;

	memset(&stack_fi, 0, sizeof(stack_fi));
	btrfs_set_stack_file_extent_type(&stack_fi, BTRFS_FILE_EXTENT_REG);
	btrfs_set_stack_file_extent_disk_bytenr(&stack_fi, oe->disk_bytenr);
	btrfs_set_stack_file_extent_disk_num_bytes(&stack_fi,
						   oe->disk_num_bytes);
	btrfs_set_stack_file_extent_offset(&stack_fi, oe->offset);
	if (test_bit(BTRFS_ORDERED_TRUNCATED, &oe->flags))
		num_bytes = oe->truncated_len;
	btrfs_set_stack_file_extent_num_bytes(&stack_fi, num_bytes);
	btrfs_set_stack_file_extent_ram_bytes(&stack_fi, ram_bytes);
	btrfs_set_stack_file_extent_compression(&stack_fi, oe->compress_type);
	/* Encryption and other encoding is reserved and all 0 */

	/*
	 * For delalloc, when completing an ordered extent we update the inode's
	 * bytes when clearing the range in the inode's io tree, so pass false
	 * as the argument 'update_inode_bytes' to insert_reserved_file_extent(),
	 * except if the ordered extent was truncated.
	 */
	update_inode_bytes = test_bit(BTRFS_ORDERED_DIRECT, &oe->flags) ||
			     test_bit(BTRFS_ORDERED_ENCODED, &oe->flags) ||
			     test_bit(BTRFS_ORDERED_TRUNCATED, &oe->flags);

	return insert_reserved_file_extent(trans, oe->inode,
					   oe->file_offset, &stack_fi,
					   update_inode_bytes, oe->qgroup_rsv);
}

/*
 * As ordered data IO finishes, this gets called so we can finish
 * an ordered extent if the range of bytes in the file it covers are
 * fully written.
 */
int btrfs_finish_one_ordered(struct btrfs_ordered_extent *ordered_extent)
{
	struct btrfs_inode *inode = ordered_extent->inode;
	struct btrfs_root *root = inode->root;
	struct btrfs_fs_info *fs_info = root->fs_info;
	struct btrfs_trans_handle *trans = NULL;
	struct extent_io_tree *io_tree = &inode->io_tree;
	struct extent_state *cached_state = NULL;
	u64 start, end;
	int compress_type = 0;
	int ret = 0;
	u64 logical_len = ordered_extent->num_bytes;
	bool freespace_inode;
	bool truncated = false;
	bool clear_reserved_extent = true;
	unsigned int clear_bits = EXTENT_DEFRAG;

	start = ordered_extent->file_offset;
	end = start + ordered_extent->num_bytes - 1;

	if (!test_bit(BTRFS_ORDERED_NOCOW, &ordered_extent->flags) &&
	    !test_bit(BTRFS_ORDERED_PREALLOC, &ordered_extent->flags) &&
	    !test_bit(BTRFS_ORDERED_DIRECT, &ordered_extent->flags) &&
	    !test_bit(BTRFS_ORDERED_ENCODED, &ordered_extent->flags))
		clear_bits |= EXTENT_DELALLOC_NEW;

	freespace_inode = btrfs_is_free_space_inode(inode);
	if (!freespace_inode)
		btrfs_lockdep_acquire(fs_info, btrfs_ordered_extent);

	if (test_bit(BTRFS_ORDERED_IOERR, &ordered_extent->flags)) {
		ret = -EIO;
		goto out;
	}

	if (btrfs_is_zoned(fs_info))
		btrfs_zone_finish_endio(fs_info, ordered_extent->disk_bytenr,
					ordered_extent->disk_num_bytes);

	if (test_bit(BTRFS_ORDERED_TRUNCATED, &ordered_extent->flags)) {
		truncated = true;
		logical_len = ordered_extent->truncated_len;
		/* Truncated the entire extent, don't bother adding */
		if (!logical_len)
			goto out;
	}

	/*
	 * If it's a COW write we need to lock the extent range as we will be
	 * inserting/replacing file extent items and unpinning an extent map.
	 * This must be taken before joining a transaction, as it's a higher
	 * level lock (like the inode's VFS lock), otherwise we can run into an
	 * ABBA deadlock with other tasks (transactions work like a lock,
	 * depending on their current state).
	 */
	if (!test_bit(BTRFS_ORDERED_NOCOW, &ordered_extent->flags)) {
		clear_bits |= EXTENT_LOCKED;
		lock_extent(io_tree, start, end, &cached_state);
	}

	if (freespace_inode)
		trans = btrfs_join_transaction_spacecache(root);
	else
		trans = btrfs_join_transaction(root);
	if (IS_ERR(trans)) {
		ret = PTR_ERR(trans);
		trans = NULL;
		goto out;
	}

	trans->block_rsv = &inode->block_rsv;

	ret = btrfs_insert_raid_extent(trans, ordered_extent);
	if (ret) {
		btrfs_abort_transaction(trans, ret);
		goto out;
	}

	if (test_bit(BTRFS_ORDERED_NOCOW, &ordered_extent->flags)) {
		/* Logic error */
		ASSERT(list_empty(&ordered_extent->list));
		if (!list_empty(&ordered_extent->list)) {
			ret = -EINVAL;
			btrfs_abort_transaction(trans, ret);
			goto out;
		}

		btrfs_inode_safe_disk_i_size_write(inode, 0);
		ret = btrfs_update_inode_fallback(trans, inode);
		if (ret) {
			/* -ENOMEM or corruption */
			btrfs_abort_transaction(trans, ret);
		}
		goto out;
	}

	if (test_bit(BTRFS_ORDERED_COMPRESSED, &ordered_extent->flags))
		compress_type = ordered_extent->compress_type;
	if (test_bit(BTRFS_ORDERED_PREALLOC, &ordered_extent->flags)) {
		BUG_ON(compress_type);
		ret = btrfs_mark_extent_written(trans, inode,
						ordered_extent->file_offset,
						ordered_extent->file_offset +
						logical_len);
		btrfs_zoned_release_data_reloc_bg(fs_info, ordered_extent->disk_bytenr,
						  ordered_extent->disk_num_bytes);
	} else {
		BUG_ON(root == fs_info->tree_root);
		ret = insert_ordered_extent_file_extent(trans, ordered_extent);
		if (!ret) {
			clear_reserved_extent = false;
			btrfs_release_delalloc_bytes(fs_info,
						ordered_extent->disk_bytenr,
						ordered_extent->disk_num_bytes);
		}
	}
	if (ret < 0) {
		btrfs_abort_transaction(trans, ret);
		goto out;
	}

	ret = unpin_extent_cache(inode, ordered_extent->file_offset,
				 ordered_extent->num_bytes, trans->transid);
	if (ret < 0) {
		btrfs_abort_transaction(trans, ret);
		goto out;
	}

	ret = add_pending_csums(trans, &ordered_extent->list);
	if (ret) {
		btrfs_abort_transaction(trans, ret);
		goto out;
	}

	/*
	 * If this is a new delalloc range, clear its new delalloc flag to
	 * update the inode's number of bytes. This needs to be done first
	 * before updating the inode item.
	 */
	if ((clear_bits & EXTENT_DELALLOC_NEW) &&
	    !test_bit(BTRFS_ORDERED_TRUNCATED, &ordered_extent->flags))
		clear_extent_bit(&inode->io_tree, start, end,
				 EXTENT_DELALLOC_NEW | EXTENT_ADD_INODE_BYTES,
				 &cached_state);

	btrfs_inode_safe_disk_i_size_write(inode, 0);
	ret = btrfs_update_inode_fallback(trans, inode);
	if (ret) { /* -ENOMEM or corruption */
		btrfs_abort_transaction(trans, ret);
		goto out;
	}
out:
	clear_extent_bit(&inode->io_tree, start, end, clear_bits,
			 &cached_state);

	if (trans)
		btrfs_end_transaction(trans);

	if (ret || truncated) {
		u64 unwritten_start = start;

		/*
		 * If we failed to finish this ordered extent for any reason we
		 * need to make sure BTRFS_ORDERED_IOERR is set on the ordered
		 * extent, and mark the inode with the error if it wasn't
		 * already set.  Any error during writeback would have already
		 * set the mapping error, so we need to set it if we're the ones
		 * marking this ordered extent as failed.
		 */
		if (ret)
			btrfs_mark_ordered_extent_error(ordered_extent);

		if (truncated)
			unwritten_start += logical_len;
		clear_extent_uptodate(io_tree, unwritten_start, end, NULL);

		/*
		 * Drop extent maps for the part of the extent we didn't write.
		 *
		 * We have an exception here for the free_space_inode, this is
		 * because when we do btrfs_get_extent() on the free space inode
		 * we will search the commit root.  If this is a new block group
		 * we won't find anything, and we will trip over the assert in
		 * writepage where we do ASSERT(em->block_start !=
		 * EXTENT_MAP_HOLE).
		 *
		 * Theoretically we could also skip this for any NOCOW extent as
		 * we don't mess with the extent map tree in the NOCOW case, but
		 * for now simply skip this if we are the free space inode.
		 */
		if (!btrfs_is_free_space_inode(inode))
			btrfs_drop_extent_map_range(inode, unwritten_start,
						    end, false);

		/*
		 * If the ordered extent had an IOERR or something else went
		 * wrong we need to return the space for this ordered extent
		 * back to the allocator.  We only free the extent in the
		 * truncated case if we didn't write out the extent at all.
		 *
		 * If we made it past insert_reserved_file_extent before we
		 * errored out then we don't need to do this as the accounting
		 * has already been done.
		 */
		if ((ret || !logical_len) &&
		    clear_reserved_extent &&
		    !test_bit(BTRFS_ORDERED_NOCOW, &ordered_extent->flags) &&
		    !test_bit(BTRFS_ORDERED_PREALLOC, &ordered_extent->flags)) {
			/*
			 * Discard the range before returning it back to the
			 * free space pool
			 */
			if (ret && btrfs_test_opt(fs_info, DISCARD_SYNC))
				btrfs_discard_extent(fs_info,
						ordered_extent->disk_bytenr,
						ordered_extent->disk_num_bytes,
						NULL);
			btrfs_free_reserved_extent(fs_info,
					ordered_extent->disk_bytenr,
					ordered_extent->disk_num_bytes, 1);
			/*
			 * Actually free the qgroup rsv which was released when
			 * the ordered extent was created.
			 */
			btrfs_qgroup_free_refroot(fs_info, btrfs_root_id(inode->root),
						  ordered_extent->qgroup_rsv,
						  BTRFS_QGROUP_RSV_DATA);
		}
	}

	/*
	 * This needs to be done to make sure anybody waiting knows we are done
	 * updating everything for this ordered extent.
	 */
	btrfs_remove_ordered_extent(inode, ordered_extent);

	/* once for us */
	btrfs_put_ordered_extent(ordered_extent);
	/* once for the tree */
	btrfs_put_ordered_extent(ordered_extent);

	return ret;
}

int btrfs_finish_ordered_io(struct btrfs_ordered_extent *ordered)
{
	if (btrfs_is_zoned(ordered->inode->root->fs_info) &&
	    !test_bit(BTRFS_ORDERED_IOERR, &ordered->flags) &&
	    list_empty(&ordered->bioc_list))
		btrfs_finish_ordered_zoned(ordered);
	return btrfs_finish_one_ordered(ordered);
}

/*
 * Verify the checksum for a single sector without any extra action that depend
 * on the type of I/O.
 */
int btrfs_check_sector_csum(struct btrfs_fs_info *fs_info, struct page *page,
			    u32 pgoff, u8 *csum, const u8 * const csum_expected)
{
	SHASH_DESC_ON_STACK(shash, fs_info->csum_shash);
	char *kaddr;

	ASSERT(pgoff + fs_info->sectorsize <= PAGE_SIZE);

	shash->tfm = fs_info->csum_shash;

	kaddr = kmap_local_page(page) + pgoff;
	crypto_shash_digest(shash, kaddr, fs_info->sectorsize, csum);
	kunmap_local(kaddr);

	if (memcmp(csum, csum_expected, fs_info->csum_size))
		return -EIO;
	return 0;
}

/*
 * Verify the checksum of a single data sector.
 *
 * @bbio:	btrfs_io_bio which contains the csum
 * @dev:	device the sector is on
 * @bio_offset:	offset to the beginning of the bio (in bytes)
 * @bv:		bio_vec to check
 *
 * Check if the checksum on a data block is valid.  When a checksum mismatch is
 * detected, report the error and fill the corrupted range with zero.
 *
 * Return %true if the sector is ok or had no checksum to start with, else %false.
 */
bool btrfs_data_csum_ok(struct btrfs_bio *bbio, struct btrfs_device *dev,
			u32 bio_offset, struct bio_vec *bv)
{
	struct btrfs_inode *inode = bbio->inode;
	struct btrfs_fs_info *fs_info = inode->root->fs_info;
	u64 file_offset = bbio->file_offset + bio_offset;
	u64 end = file_offset + bv->bv_len - 1;
	u8 *csum_expected;
	u8 csum[BTRFS_CSUM_SIZE];

	ASSERT(bv->bv_len == fs_info->sectorsize);

	if (!bbio->csum)
		return true;

	if (btrfs_is_data_reloc_root(inode->root) &&
	    test_range_bit(&inode->io_tree, file_offset, end, EXTENT_NODATASUM,
			   NULL)) {
		/* Skip the range without csum for data reloc inode */
		clear_extent_bits(&inode->io_tree, file_offset, end,
				  EXTENT_NODATASUM);
		return true;
	}

	csum_expected = bbio->csum + (bio_offset >> fs_info->sectorsize_bits) *
				fs_info->csum_size;
	if (btrfs_check_sector_csum(fs_info, bv->bv_page, bv->bv_offset, csum,
				    csum_expected))
		goto zeroit;
	return true;

zeroit:
	btrfs_print_data_csum_error(inode, file_offset, csum, csum_expected,
				    bbio->mirror_num);
	if (dev)
		btrfs_dev_stat_inc_and_print(dev, BTRFS_DEV_STAT_CORRUPTION_ERRS);
	memzero_bvec(bv);
	return false;
}

/*
 * Perform a delayed iput on @inode.
 *
 * @inode: The inode we want to perform iput on
 *
 * This function uses the generic vfs_inode::i_count to track whether we should
 * just decrement it (in case it's > 1) or if this is the last iput then link
 * the inode to the delayed iput machinery. Delayed iputs are processed at
 * transaction commit time/superblock commit/cleaner kthread.
 */
void btrfs_add_delayed_iput(struct btrfs_inode *inode)
{
	struct btrfs_fs_info *fs_info = inode->root->fs_info;
	unsigned long flags;

	if (atomic_add_unless(&inode->vfs_inode.i_count, -1, 1))
		return;

	atomic_inc(&fs_info->nr_delayed_iputs);
	/*
	 * Need to be irq safe here because we can be called from either an irq
	 * context (see bio.c and btrfs_put_ordered_extent()) or a non-irq
	 * context.
	 */
	spin_lock_irqsave(&fs_info->delayed_iput_lock, flags);
	ASSERT(list_empty(&inode->delayed_iput));
	list_add_tail(&inode->delayed_iput, &fs_info->delayed_iputs);
	spin_unlock_irqrestore(&fs_info->delayed_iput_lock, flags);
	if (!test_bit(BTRFS_FS_CLEANER_RUNNING, &fs_info->flags))
		wake_up_process(fs_info->cleaner_kthread);
}

static void run_delayed_iput_locked(struct btrfs_fs_info *fs_info,
				    struct btrfs_inode *inode)
{
	list_del_init(&inode->delayed_iput);
	spin_unlock_irq(&fs_info->delayed_iput_lock);
	iput(&inode->vfs_inode);
	if (atomic_dec_and_test(&fs_info->nr_delayed_iputs))
		wake_up(&fs_info->delayed_iputs_wait);
	spin_lock_irq(&fs_info->delayed_iput_lock);
}

static void btrfs_run_delayed_iput(struct btrfs_fs_info *fs_info,
				   struct btrfs_inode *inode)
{
	if (!list_empty(&inode->delayed_iput)) {
		spin_lock_irq(&fs_info->delayed_iput_lock);
		if (!list_empty(&inode->delayed_iput))
			run_delayed_iput_locked(fs_info, inode);
		spin_unlock_irq(&fs_info->delayed_iput_lock);
	}
}

void btrfs_run_delayed_iputs(struct btrfs_fs_info *fs_info)
{
	/*
	 * btrfs_put_ordered_extent() can run in irq context (see bio.c), which
	 * calls btrfs_add_delayed_iput() and that needs to lock
	 * fs_info->delayed_iput_lock. So we need to disable irqs here to
	 * prevent a deadlock.
	 */
	spin_lock_irq(&fs_info->delayed_iput_lock);
	while (!list_empty(&fs_info->delayed_iputs)) {
		struct btrfs_inode *inode;

		inode = list_first_entry(&fs_info->delayed_iputs,
				struct btrfs_inode, delayed_iput);
		run_delayed_iput_locked(fs_info, inode);
		if (need_resched()) {
			spin_unlock_irq(&fs_info->delayed_iput_lock);
			cond_resched();
			spin_lock_irq(&fs_info->delayed_iput_lock);
		}
	}
	spin_unlock_irq(&fs_info->delayed_iput_lock);
}

/*
 * Wait for flushing all delayed iputs
 *
 * @fs_info:  the filesystem
 *
 * This will wait on any delayed iputs that are currently running with KILLABLE
 * set.  Once they are all done running we will return, unless we are killed in
 * which case we return EINTR. This helps in user operations like fallocate etc
 * that might get blocked on the iputs.
 *
 * Return EINTR if we were killed, 0 if nothing's pending
 */
int btrfs_wait_on_delayed_iputs(struct btrfs_fs_info *fs_info)
{
	int ret = wait_event_killable(fs_info->delayed_iputs_wait,
			atomic_read(&fs_info->nr_delayed_iputs) == 0);
	if (ret)
		return -EINTR;
	return 0;
}

/*
 * This creates an orphan entry for the given inode in case something goes wrong
 * in the middle of an unlink.
 */
int btrfs_orphan_add(struct btrfs_trans_handle *trans,
		     struct btrfs_inode *inode)
{
	int ret;

	ret = btrfs_insert_orphan_item(trans, inode->root, btrfs_ino(inode));
	if (ret && ret != -EEXIST) {
		btrfs_abort_transaction(trans, ret);
		return ret;
	}

	return 0;
}

/*
 * We have done the delete so we can go ahead and remove the orphan item for
 * this particular inode.
 */
static int btrfs_orphan_del(struct btrfs_trans_handle *trans,
			    struct btrfs_inode *inode)
{
	return btrfs_del_orphan_item(trans, inode->root, btrfs_ino(inode));
}

/*
 * this cleans up any orphans that may be left on the list from the last use
 * of this root.
 */
int btrfs_orphan_cleanup(struct btrfs_root *root)
{
	struct btrfs_fs_info *fs_info = root->fs_info;
	struct btrfs_path *path;
	struct extent_buffer *leaf;
	struct btrfs_key key, found_key;
	struct btrfs_trans_handle *trans;
	struct inode *inode;
	u64 last_objectid = 0;
	int ret = 0, nr_unlink = 0;

	if (test_and_set_bit(BTRFS_ROOT_ORPHAN_CLEANUP, &root->state))
		return 0;

	path = btrfs_alloc_path();
	if (!path) {
		ret = -ENOMEM;
		goto out;
	}
	path->reada = READA_BACK;

	key.objectid = BTRFS_ORPHAN_OBJECTID;
	key.type = BTRFS_ORPHAN_ITEM_KEY;
	key.offset = (u64)-1;

	while (1) {
		ret = btrfs_search_slot(NULL, root, &key, path, 0, 0);
		if (ret < 0)
			goto out;

		/*
		 * if ret == 0 means we found what we were searching for, which
		 * is weird, but possible, so only screw with path if we didn't
		 * find the key and see if we have stuff that matches
		 */
		if (ret > 0) {
			ret = 0;
			if (path->slots[0] == 0)
				break;
			path->slots[0]--;
		}

		/* pull out the item */
		leaf = path->nodes[0];
		btrfs_item_key_to_cpu(leaf, &found_key, path->slots[0]);

		/* make sure the item matches what we want */
		if (found_key.objectid != BTRFS_ORPHAN_OBJECTID)
			break;
		if (found_key.type != BTRFS_ORPHAN_ITEM_KEY)
			break;

		/* release the path since we're done with it */
		btrfs_release_path(path);

		/*
		 * this is where we are basically btrfs_lookup, without the
		 * crossing root thing.  we store the inode number in the
		 * offset of the orphan item.
		 */

		if (found_key.offset == last_objectid) {
			/*
			 * We found the same inode as before. This means we were
			 * not able to remove its items via eviction triggered
			 * by an iput(). A transaction abort may have happened,
			 * due to -ENOSPC for example, so try to grab the error
			 * that lead to a transaction abort, if any.
			 */
			btrfs_err(fs_info,
				  "Error removing orphan entry, stopping orphan cleanup");
			ret = BTRFS_FS_ERROR(fs_info) ?: -EINVAL;
			goto out;
		}

		last_objectid = found_key.offset;

		found_key.objectid = found_key.offset;
		found_key.type = BTRFS_INODE_ITEM_KEY;
		found_key.offset = 0;
		inode = btrfs_iget(last_objectid, root);
		if (IS_ERR(inode)) {
			ret = PTR_ERR(inode);
			inode = NULL;
			if (ret != -ENOENT)
				goto out;
		}

		if (!inode && root == fs_info->tree_root) {
			struct btrfs_root *dead_root;
			int is_dead_root = 0;

			/*
			 * This is an orphan in the tree root. Currently these
			 * could come from 2 sources:
			 *  a) a root (snapshot/subvolume) deletion in progress
			 *  b) a free space cache inode
			 * We need to distinguish those two, as the orphan item
			 * for a root must not get deleted before the deletion
			 * of the snapshot/subvolume's tree completes.
			 *
			 * btrfs_find_orphan_roots() ran before us, which has
			 * found all deleted roots and loaded them into
			 * fs_info->fs_roots_radix. So here we can find if an
			 * orphan item corresponds to a deleted root by looking
			 * up the root from that radix tree.
			 */

			spin_lock(&fs_info->fs_roots_radix_lock);
			dead_root = radix_tree_lookup(&fs_info->fs_roots_radix,
							 (unsigned long)found_key.objectid);
			if (dead_root && btrfs_root_refs(&dead_root->root_item) == 0)
				is_dead_root = 1;
			spin_unlock(&fs_info->fs_roots_radix_lock);

			if (is_dead_root) {
				/* prevent this orphan from being found again */
				key.offset = found_key.objectid - 1;
				continue;
			}

		}

		/*
		 * If we have an inode with links, there are a couple of
		 * possibilities:
		 *
		 * 1. We were halfway through creating fsverity metadata for the
		 * file. In that case, the orphan item represents incomplete
		 * fsverity metadata which must be cleaned up with
		 * btrfs_drop_verity_items and deleting the orphan item.

		 * 2. Old kernels (before v3.12) used to create an
		 * orphan item for truncate indicating that there were possibly
		 * extent items past i_size that needed to be deleted. In v3.12,
		 * truncate was changed to update i_size in sync with the extent
		 * items, but the (useless) orphan item was still created. Since
		 * v4.18, we don't create the orphan item for truncate at all.
		 *
		 * So, this item could mean that we need to do a truncate, but
		 * only if this filesystem was last used on a pre-v3.12 kernel
		 * and was not cleanly unmounted. The odds of that are quite
		 * slim, and it's a pain to do the truncate now, so just delete
		 * the orphan item.
		 *
		 * It's also possible that this orphan item was supposed to be
		 * deleted but wasn't. The inode number may have been reused,
		 * but either way, we can delete the orphan item.
		 */
		if (!inode || inode->i_nlink) {
			if (inode) {
				ret = btrfs_drop_verity_items(BTRFS_I(inode));
				iput(inode);
				inode = NULL;
				if (ret)
					goto out;
			}
			trans = btrfs_start_transaction(root, 1);
			if (IS_ERR(trans)) {
				ret = PTR_ERR(trans);
				goto out;
			}
			btrfs_debug(fs_info, "auto deleting %Lu",
				    found_key.objectid);
			ret = btrfs_del_orphan_item(trans, root,
						    found_key.objectid);
			btrfs_end_transaction(trans);
			if (ret)
				goto out;
			continue;
		}

		nr_unlink++;

		/* this will do delete_inode and everything for us */
		iput(inode);
	}
	/* release the path since we're done with it */
	btrfs_release_path(path);

	if (test_bit(BTRFS_ROOT_ORPHAN_ITEM_INSERTED, &root->state)) {
		trans = btrfs_join_transaction(root);
		if (!IS_ERR(trans))
			btrfs_end_transaction(trans);
	}

	if (nr_unlink)
		btrfs_debug(fs_info, "unlinked %d orphans", nr_unlink);

out:
	if (ret)
		btrfs_err(fs_info, "could not do orphan cleanup %d", ret);
	btrfs_free_path(path);
	return ret;
}

/*
 * very simple check to peek ahead in the leaf looking for xattrs.  If we
 * don't find any xattrs, we know there can't be any acls.
 *
 * slot is the slot the inode is in, objectid is the objectid of the inode
 */
static noinline int acls_after_inode_item(struct extent_buffer *leaf,
					  int slot, u64 objectid,
					  int *first_xattr_slot)
{
	u32 nritems = btrfs_header_nritems(leaf);
	struct btrfs_key found_key;
	static u64 xattr_access = 0;
	static u64 xattr_default = 0;
	int scanned = 0;

	if (!xattr_access) {
		xattr_access = btrfs_name_hash(XATTR_NAME_POSIX_ACL_ACCESS,
					strlen(XATTR_NAME_POSIX_ACL_ACCESS));
		xattr_default = btrfs_name_hash(XATTR_NAME_POSIX_ACL_DEFAULT,
					strlen(XATTR_NAME_POSIX_ACL_DEFAULT));
	}

	slot++;
	*first_xattr_slot = -1;
	while (slot < nritems) {
		btrfs_item_key_to_cpu(leaf, &found_key, slot);

		/* we found a different objectid, there must not be acls */
		if (found_key.objectid != objectid)
			return 0;

		/* we found an xattr, assume we've got an acl */
		if (found_key.type == BTRFS_XATTR_ITEM_KEY) {
			if (*first_xattr_slot == -1)
				*first_xattr_slot = slot;
			if (found_key.offset == xattr_access ||
			    found_key.offset == xattr_default)
				return 1;
		}

		/*
		 * we found a key greater than an xattr key, there can't
		 * be any acls later on
		 */
		if (found_key.type > BTRFS_XATTR_ITEM_KEY)
			return 0;

		slot++;
		scanned++;

		/*
		 * it goes inode, inode backrefs, xattrs, extents,
		 * so if there are a ton of hard links to an inode there can
		 * be a lot of backrefs.  Don't waste time searching too hard,
		 * this is just an optimization
		 */
		if (scanned >= 8)
			break;
	}
	/* we hit the end of the leaf before we found an xattr or
	 * something larger than an xattr.  We have to assume the inode
	 * has acls
	 */
	if (*first_xattr_slot == -1)
		*first_xattr_slot = slot;
	return 1;
}

static int btrfs_init_file_extent_tree(struct btrfs_inode *inode)
{
	struct btrfs_fs_info *fs_info = inode->root->fs_info;

	if (WARN_ON_ONCE(inode->file_extent_tree))
		return 0;
	if (btrfs_fs_incompat(fs_info, NO_HOLES))
		return 0;
	if (!S_ISREG(inode->vfs_inode.i_mode))
		return 0;
	if (btrfs_is_free_space_inode(inode))
		return 0;

	inode->file_extent_tree = kmalloc(sizeof(struct extent_io_tree), GFP_KERNEL);
	if (!inode->file_extent_tree)
		return -ENOMEM;

	extent_io_tree_init(fs_info, inode->file_extent_tree, IO_TREE_INODE_FILE_EXTENT);
	/* Lockdep class is set only for the file extent tree. */
	lockdep_set_class(&inode->file_extent_tree->lock, &file_extent_tree_class);

	return 0;
}

static int btrfs_add_inode_to_root(struct btrfs_inode *inode, bool prealloc)
{
	struct btrfs_root *root = inode->root;
	struct btrfs_inode *existing;
	const u64 ino = btrfs_ino(inode);
	int ret;

	if (inode_unhashed(&inode->vfs_inode))
		return 0;

	if (prealloc) {
		ret = xa_reserve(&root->inodes, ino, GFP_NOFS);
		if (ret)
			return ret;
	}

	existing = xa_store(&root->inodes, ino, inode, GFP_ATOMIC);

	if (xa_is_err(existing)) {
		ret = xa_err(existing);
		ASSERT(ret != -EINVAL);
		ASSERT(ret != -ENOMEM);
		return ret;
	} else if (existing) {
		WARN_ON(!(existing->vfs_inode.i_state & (I_WILL_FREE | I_FREEING)));
	}

	return 0;
}

/*
 * Read a locked inode from the btree into the in-memory inode and add it to
 * its root list/tree.
 *
 * On failure clean up the inode.
 */
static int btrfs_read_locked_inode(struct inode *inode, struct btrfs_path *path)
{
	struct btrfs_fs_info *fs_info = inode_to_fs_info(inode);
	struct extent_buffer *leaf;
	struct btrfs_inode_item *inode_item;
	struct btrfs_root *root = BTRFS_I(inode)->root;
	struct btrfs_key location;
	unsigned long ptr;
	int maybe_acls;
	u32 rdev;
	int ret;
	bool filled = false;
	int first_xattr_slot;

	ret = btrfs_init_file_extent_tree(BTRFS_I(inode));
	if (ret)
		goto out;

	ret = btrfs_fill_inode(inode, &rdev);
	if (!ret)
		filled = true;

	ASSERT(path);

	btrfs_get_inode_key(BTRFS_I(inode), &location);

	ret = btrfs_lookup_inode(NULL, root, path, &location, 0);
	if (ret) {
		/*
		 * ret > 0 can come from btrfs_search_slot called by
		 * btrfs_lookup_inode(), this means the inode was not found.
		 */
		if (ret > 0)
			ret = -ENOENT;
		goto out;
	}

	leaf = path->nodes[0];

	if (filled)
		goto cache_index;

	inode_item = btrfs_item_ptr(leaf, path->slots[0],
				    struct btrfs_inode_item);
	inode->i_mode = btrfs_inode_mode(leaf, inode_item);
	set_nlink(inode, btrfs_inode_nlink(leaf, inode_item));
	i_uid_write(inode, btrfs_inode_uid(leaf, inode_item));
	i_gid_write(inode, btrfs_inode_gid(leaf, inode_item));
	btrfs_i_size_write(BTRFS_I(inode), btrfs_inode_size(leaf, inode_item));
	btrfs_inode_set_file_extent_range(BTRFS_I(inode), 0,
			round_up(i_size_read(inode), fs_info->sectorsize));

	inode_set_atime(inode, btrfs_timespec_sec(leaf, &inode_item->atime),
			btrfs_timespec_nsec(leaf, &inode_item->atime));

	inode_set_mtime(inode, btrfs_timespec_sec(leaf, &inode_item->mtime),
			btrfs_timespec_nsec(leaf, &inode_item->mtime));

	inode_set_ctime(inode, btrfs_timespec_sec(leaf, &inode_item->ctime),
			btrfs_timespec_nsec(leaf, &inode_item->ctime));

	BTRFS_I(inode)->i_otime_sec = btrfs_timespec_sec(leaf, &inode_item->otime);
	BTRFS_I(inode)->i_otime_nsec = btrfs_timespec_nsec(leaf, &inode_item->otime);

	inode_set_bytes(inode, btrfs_inode_nbytes(leaf, inode_item));
	BTRFS_I(inode)->generation = btrfs_inode_generation(leaf, inode_item);
	BTRFS_I(inode)->last_trans = btrfs_inode_transid(leaf, inode_item);

	inode_set_iversion_queried(inode,
				   btrfs_inode_sequence(leaf, inode_item));
	inode->i_generation = BTRFS_I(inode)->generation;
	inode->i_rdev = 0;
	rdev = btrfs_inode_rdev(leaf, inode_item);

	if (S_ISDIR(inode->i_mode))
		BTRFS_I(inode)->index_cnt = (u64)-1;

	btrfs_inode_split_flags(btrfs_inode_flags(leaf, inode_item),
				&BTRFS_I(inode)->flags, &BTRFS_I(inode)->ro_flags);

cache_index:
	/*
	 * If we were modified in the current generation and evicted from memory
	 * and then re-read we need to do a full sync since we don't have any
	 * idea about which extents were modified before we were evicted from
	 * cache.
	 *
	 * This is required for both inode re-read from disk and delayed inode
	 * in the delayed_nodes xarray.
	 */
	if (BTRFS_I(inode)->last_trans == btrfs_get_fs_generation(fs_info))
		set_bit(BTRFS_INODE_NEEDS_FULL_SYNC,
			&BTRFS_I(inode)->runtime_flags);

	/*
	 * We don't persist the id of the transaction where an unlink operation
	 * against the inode was last made. So here we assume the inode might
	 * have been evicted, and therefore the exact value of last_unlink_trans
	 * lost, and set it to last_trans to avoid metadata inconsistencies
	 * between the inode and its parent if the inode is fsync'ed and the log
	 * replayed. For example, in the scenario:
	 *
	 * touch mydir/foo
	 * ln mydir/foo mydir/bar
	 * sync
	 * unlink mydir/bar
	 * echo 2 > /proc/sys/vm/drop_caches   # evicts inode
	 * xfs_io -c fsync mydir/foo
	 * <power failure>
	 * mount fs, triggers fsync log replay
	 *
	 * We must make sure that when we fsync our inode foo we also log its
	 * parent inode, otherwise after log replay the parent still has the
	 * dentry with the "bar" name but our inode foo has a link count of 1
	 * and doesn't have an inode ref with the name "bar" anymore.
	 *
	 * Setting last_unlink_trans to last_trans is a pessimistic approach,
	 * but it guarantees correctness at the expense of occasional full
	 * transaction commits on fsync if our inode is a directory, or if our
	 * inode is not a directory, logging its parent unnecessarily.
	 */
	BTRFS_I(inode)->last_unlink_trans = BTRFS_I(inode)->last_trans;

	/*
	 * Same logic as for last_unlink_trans. We don't persist the generation
	 * of the last transaction where this inode was used for a reflink
	 * operation, so after eviction and reloading the inode we must be
	 * pessimistic and assume the last transaction that modified the inode.
	 */
	BTRFS_I(inode)->last_reflink_trans = BTRFS_I(inode)->last_trans;

	path->slots[0]++;
	if (inode->i_nlink != 1 ||
	    path->slots[0] >= btrfs_header_nritems(leaf))
		goto cache_acl;

	btrfs_item_key_to_cpu(leaf, &location, path->slots[0]);
	if (location.objectid != btrfs_ino(BTRFS_I(inode)))
		goto cache_acl;

	ptr = btrfs_item_ptr_offset(leaf, path->slots[0]);
	if (location.type == BTRFS_INODE_REF_KEY) {
		struct btrfs_inode_ref *ref;

		ref = (struct btrfs_inode_ref *)ptr;
		BTRFS_I(inode)->dir_index = btrfs_inode_ref_index(leaf, ref);
	} else if (location.type == BTRFS_INODE_EXTREF_KEY) {
		struct btrfs_inode_extref *extref;

		extref = (struct btrfs_inode_extref *)ptr;
		BTRFS_I(inode)->dir_index = btrfs_inode_extref_index(leaf,
								     extref);
	}
cache_acl:
	/*
	 * try to precache a NULL acl entry for files that don't have
	 * any xattrs or acls
	 */
	maybe_acls = acls_after_inode_item(leaf, path->slots[0],
			btrfs_ino(BTRFS_I(inode)), &first_xattr_slot);
	if (first_xattr_slot != -1) {
		path->slots[0] = first_xattr_slot;
		ret = btrfs_load_inode_props(inode, path);
		if (ret)
			btrfs_err(fs_info,
				  "error loading props for ino %llu (root %llu): %d",
				  btrfs_ino(BTRFS_I(inode)),
				  btrfs_root_id(root), ret);
	}

	if (!maybe_acls)
		cache_no_acl(inode);

	switch (inode->i_mode & S_IFMT) {
	case S_IFREG:
		inode->i_mapping->a_ops = &btrfs_aops;
		inode->i_fop = &btrfs_file_operations;
		inode->i_op = &btrfs_file_inode_operations;
		break;
	case S_IFDIR:
		inode->i_fop = &btrfs_dir_file_operations;
		inode->i_op = &btrfs_dir_inode_operations;
		break;
	case S_IFLNK:
		inode->i_op = &btrfs_symlink_inode_operations;
		inode_nohighmem(inode);
		inode->i_mapping->a_ops = &btrfs_aops;
		break;
	default:
		inode->i_op = &btrfs_special_inode_operations;
		init_special_inode(inode, inode->i_mode, rdev);
		break;
	}

	btrfs_sync_inode_flags_to_i_flags(inode);

	ret = btrfs_add_inode_to_root(BTRFS_I(inode), true);
	if (ret)
		goto out;

	return 0;
out:
	iget_failed(inode);
	return ret;
}

/*
 * given a leaf and an inode, copy the inode fields into the leaf
 */
static void fill_inode_item(struct btrfs_trans_handle *trans,
			    struct extent_buffer *leaf,
			    struct btrfs_inode_item *item,
			    struct inode *inode)
{
	struct btrfs_map_token token;
	u64 flags;

	btrfs_init_map_token(&token, leaf);

	btrfs_set_token_inode_uid(&token, item, i_uid_read(inode));
	btrfs_set_token_inode_gid(&token, item, i_gid_read(inode));
	btrfs_set_token_inode_size(&token, item, BTRFS_I(inode)->disk_i_size);
	btrfs_set_token_inode_mode(&token, item, inode->i_mode);
	btrfs_set_token_inode_nlink(&token, item, inode->i_nlink);

	btrfs_set_token_timespec_sec(&token, &item->atime,
				     inode_get_atime_sec(inode));
	btrfs_set_token_timespec_nsec(&token, &item->atime,
				      inode_get_atime_nsec(inode));

	btrfs_set_token_timespec_sec(&token, &item->mtime,
				     inode_get_mtime_sec(inode));
	btrfs_set_token_timespec_nsec(&token, &item->mtime,
				      inode_get_mtime_nsec(inode));

	btrfs_set_token_timespec_sec(&token, &item->ctime,
				     inode_get_ctime_sec(inode));
	btrfs_set_token_timespec_nsec(&token, &item->ctime,
				      inode_get_ctime_nsec(inode));

	btrfs_set_token_timespec_sec(&token, &item->otime, BTRFS_I(inode)->i_otime_sec);
	btrfs_set_token_timespec_nsec(&token, &item->otime, BTRFS_I(inode)->i_otime_nsec);

	btrfs_set_token_inode_nbytes(&token, item, inode_get_bytes(inode));
	btrfs_set_token_inode_generation(&token, item,
					 BTRFS_I(inode)->generation);
	btrfs_set_token_inode_sequence(&token, item, inode_peek_iversion(inode));
	btrfs_set_token_inode_transid(&token, item, trans->transid);
	btrfs_set_token_inode_rdev(&token, item, inode->i_rdev);
	flags = btrfs_inode_combine_flags(BTRFS_I(inode)->flags,
					  BTRFS_I(inode)->ro_flags);
	btrfs_set_token_inode_flags(&token, item, flags);
	btrfs_set_token_inode_block_group(&token, item, 0);
}

/*
 * copy everything in the in-memory inode into the btree.
 */
static noinline int btrfs_update_inode_item(struct btrfs_trans_handle *trans,
					    struct btrfs_inode *inode)
{
	struct btrfs_inode_item *inode_item;
	struct btrfs_path *path;
	struct extent_buffer *leaf;
	struct btrfs_key key;
	int ret;

	path = btrfs_alloc_path();
	if (!path)
		return -ENOMEM;

	btrfs_get_inode_key(inode, &key);
	ret = btrfs_lookup_inode(trans, inode->root, path, &key, 1);
	if (ret) {
		if (ret > 0)
			ret = -ENOENT;
		goto failed;
	}

	leaf = path->nodes[0];
	inode_item = btrfs_item_ptr(leaf, path->slots[0],
				    struct btrfs_inode_item);

	fill_inode_item(trans, leaf, inode_item, &inode->vfs_inode);
	btrfs_mark_buffer_dirty(trans, leaf);
	btrfs_set_inode_last_trans(trans, inode);
	ret = 0;
failed:
	btrfs_free_path(path);
	return ret;
}

/*
 * copy everything in the in-memory inode into the btree.
 */
int btrfs_update_inode(struct btrfs_trans_handle *trans,
		       struct btrfs_inode *inode)
{
	struct btrfs_root *root = inode->root;
	struct btrfs_fs_info *fs_info = root->fs_info;
	int ret;

	/*
	 * If the inode is a free space inode, we can deadlock during commit
	 * if we put it into the delayed code.
	 *
	 * The data relocation inode should also be directly updated
	 * without delay
	 */
	if (!btrfs_is_free_space_inode(inode)
	    && !btrfs_is_data_reloc_root(root)
	    && !test_bit(BTRFS_FS_LOG_RECOVERING, &fs_info->flags)) {
		btrfs_update_root_times(trans, root);

		ret = btrfs_delayed_update_inode(trans, inode);
		if (!ret)
			btrfs_set_inode_last_trans(trans, inode);
		return ret;
	}

	return btrfs_update_inode_item(trans, inode);
}

int btrfs_update_inode_fallback(struct btrfs_trans_handle *trans,
				struct btrfs_inode *inode)
{
	int ret;

	ret = btrfs_update_inode(trans, inode);
	if (ret == -ENOSPC)
		return btrfs_update_inode_item(trans, inode);
	return ret;
}

/*
 * unlink helper that gets used here in inode.c and in the tree logging
 * recovery code.  It remove a link in a directory with a given name, and
 * also drops the back refs in the inode to the directory
 */
static int __btrfs_unlink_inode(struct btrfs_trans_handle *trans,
				struct btrfs_inode *dir,
				struct btrfs_inode *inode,
				const struct fscrypt_str *name,
				struct btrfs_rename_ctx *rename_ctx)
{
	struct btrfs_root *root = dir->root;
	struct btrfs_fs_info *fs_info = root->fs_info;
	struct btrfs_path *path;
	int ret = 0;
	struct btrfs_dir_item *di;
	u64 index;
	u64 ino = btrfs_ino(inode);
	u64 dir_ino = btrfs_ino(dir);

	path = btrfs_alloc_path();
	if (!path) {
		ret = -ENOMEM;
		goto out;
	}

	di = btrfs_lookup_dir_item(trans, root, path, dir_ino, name, -1);
	if (IS_ERR_OR_NULL(di)) {
		ret = di ? PTR_ERR(di) : -ENOENT;
		goto err;
	}
	ret = btrfs_delete_one_dir_name(trans, root, path, di);
	if (ret)
		goto err;
	btrfs_release_path(path);

	/*
	 * If we don't have dir index, we have to get it by looking up
	 * the inode ref, since we get the inode ref, remove it directly,
	 * it is unnecessary to do delayed deletion.
	 *
	 * But if we have dir index, needn't search inode ref to get it.
	 * Since the inode ref is close to the inode item, it is better
	 * that we delay to delete it, and just do this deletion when
	 * we update the inode item.
	 */
	if (inode->dir_index) {
		ret = btrfs_delayed_delete_inode_ref(inode);
		if (!ret) {
			index = inode->dir_index;
			goto skip_backref;
		}
	}

	ret = btrfs_del_inode_ref(trans, root, name, ino, dir_ino, &index);
	if (ret) {
		btrfs_info(fs_info,
			"failed to delete reference to %.*s, inode %llu parent %llu",
			name->len, name->name, ino, dir_ino);
		btrfs_abort_transaction(trans, ret);
		goto err;
	}
skip_backref:
	if (rename_ctx)
		rename_ctx->index = index;

	ret = btrfs_delete_delayed_dir_index(trans, dir, index);
	if (ret) {
		btrfs_abort_transaction(trans, ret);
		goto err;
	}

	/*
	 * If we are in a rename context, we don't need to update anything in the
	 * log. That will be done later during the rename by btrfs_log_new_name().
	 * Besides that, doing it here would only cause extra unnecessary btree
	 * operations on the log tree, increasing latency for applications.
	 */
	if (!rename_ctx) {
		btrfs_del_inode_ref_in_log(trans, root, name, inode, dir_ino);
		btrfs_del_dir_entries_in_log(trans, root, name, dir, index);
	}

	/*
	 * If we have a pending delayed iput we could end up with the final iput
	 * being run in btrfs-cleaner context.  If we have enough of these built
	 * up we can end up burning a lot of time in btrfs-cleaner without any
	 * way to throttle the unlinks.  Since we're currently holding a ref on
	 * the inode we can run the delayed iput here without any issues as the
	 * final iput won't be done until after we drop the ref we're currently
	 * holding.
	 */
	btrfs_run_delayed_iput(fs_info, inode);
err:
	btrfs_free_path(path);
	if (ret)
		goto out;

	btrfs_i_size_write(dir, dir->vfs_inode.i_size - name->len * 2);
	inode_inc_iversion(&inode->vfs_inode);
	inode_set_ctime_current(&inode->vfs_inode);
	inode_inc_iversion(&dir->vfs_inode);
 	inode_set_mtime_to_ts(&dir->vfs_inode, inode_set_ctime_current(&dir->vfs_inode));
	ret = btrfs_update_inode(trans, dir);
out:
	return ret;
}

int btrfs_unlink_inode(struct btrfs_trans_handle *trans,
		       struct btrfs_inode *dir, struct btrfs_inode *inode,
		       const struct fscrypt_str *name)
{
	int ret;

	ret = __btrfs_unlink_inode(trans, dir, inode, name, NULL);
	if (!ret) {
		drop_nlink(&inode->vfs_inode);
		ret = btrfs_update_inode(trans, inode);
	}
	return ret;
}

/*
 * helper to start transaction for unlink and rmdir.
 *
 * unlink and rmdir are special in btrfs, they do not always free space, so
 * if we cannot make our reservations the normal way try and see if there is
 * plenty of slack room in the global reserve to migrate, otherwise we cannot
 * allow the unlink to occur.
 */
static struct btrfs_trans_handle *__unlink_start_trans(struct btrfs_inode *dir)
{
	struct btrfs_root *root = dir->root;

	return btrfs_start_transaction_fallback_global_rsv(root,
						   BTRFS_UNLINK_METADATA_UNITS);
}

static int btrfs_unlink(struct inode *dir, struct dentry *dentry)
{
	struct btrfs_trans_handle *trans;
	struct inode *inode = d_inode(dentry);
	int ret;
	struct fscrypt_name fname;

	ret = fscrypt_setup_filename(dir, &dentry->d_name, 1, &fname);
	if (ret)
		return ret;

	/* This needs to handle no-key deletions later on */

	trans = __unlink_start_trans(BTRFS_I(dir));
	if (IS_ERR(trans)) {
		ret = PTR_ERR(trans);
		goto fscrypt_free;
	}

	btrfs_record_unlink_dir(trans, BTRFS_I(dir), BTRFS_I(d_inode(dentry)),
				false);

	ret = btrfs_unlink_inode(trans, BTRFS_I(dir), BTRFS_I(d_inode(dentry)),
				 &fname.disk_name);
	if (ret)
		goto end_trans;

	if (inode->i_nlink == 0) {
		ret = btrfs_orphan_add(trans, BTRFS_I(inode));
		if (ret)
			goto end_trans;
	}

end_trans:
	btrfs_end_transaction(trans);
	btrfs_btree_balance_dirty(BTRFS_I(dir)->root->fs_info);
fscrypt_free:
	fscrypt_free_filename(&fname);
	return ret;
}

static int btrfs_unlink_subvol(struct btrfs_trans_handle *trans,
			       struct btrfs_inode *dir, struct dentry *dentry)
{
	struct btrfs_root *root = dir->root;
	struct btrfs_inode *inode = BTRFS_I(d_inode(dentry));
	struct btrfs_path *path;
	struct extent_buffer *leaf;
	struct btrfs_dir_item *di;
	struct btrfs_key key;
	u64 index;
	int ret;
	u64 objectid;
	u64 dir_ino = btrfs_ino(dir);
	struct fscrypt_name fname;

	ret = fscrypt_setup_filename(&dir->vfs_inode, &dentry->d_name, 1, &fname);
	if (ret)
		return ret;

	/* This needs to handle no-key deletions later on */

	if (btrfs_ino(inode) == BTRFS_FIRST_FREE_OBJECTID) {
		objectid = btrfs_root_id(inode->root);
	} else if (btrfs_ino(inode) == BTRFS_EMPTY_SUBVOL_DIR_OBJECTID) {
		objectid = inode->ref_root_id;
	} else {
		WARN_ON(1);
		fscrypt_free_filename(&fname);
		return -EINVAL;
	}

	path = btrfs_alloc_path();
	if (!path) {
		ret = -ENOMEM;
		goto out;
	}

	di = btrfs_lookup_dir_item(trans, root, path, dir_ino,
				   &fname.disk_name, -1);
	if (IS_ERR_OR_NULL(di)) {
		ret = di ? PTR_ERR(di) : -ENOENT;
		goto out;
	}

	leaf = path->nodes[0];
	btrfs_dir_item_key_to_cpu(leaf, di, &key);
	WARN_ON(key.type != BTRFS_ROOT_ITEM_KEY || key.objectid != objectid);
	ret = btrfs_delete_one_dir_name(trans, root, path, di);
	if (ret) {
		btrfs_abort_transaction(trans, ret);
		goto out;
	}
	btrfs_release_path(path);

	/*
	 * This is a placeholder inode for a subvolume we didn't have a
	 * reference to at the time of the snapshot creation.  In the meantime
	 * we could have renamed the real subvol link into our snapshot, so
	 * depending on btrfs_del_root_ref to return -ENOENT here is incorrect.
	 * Instead simply lookup the dir_index_item for this entry so we can
	 * remove it.  Otherwise we know we have a ref to the root and we can
	 * call btrfs_del_root_ref, and it _shouldn't_ fail.
	 */
	if (btrfs_ino(inode) == BTRFS_EMPTY_SUBVOL_DIR_OBJECTID) {
		di = btrfs_search_dir_index_item(root, path, dir_ino, &fname.disk_name);
		if (IS_ERR(di)) {
			ret = PTR_ERR(di);
			btrfs_abort_transaction(trans, ret);
			goto out;
		}

		leaf = path->nodes[0];
		btrfs_item_key_to_cpu(leaf, &key, path->slots[0]);
		index = key.offset;
		btrfs_release_path(path);
	} else {
		ret = btrfs_del_root_ref(trans, objectid,
					 btrfs_root_id(root), dir_ino,
					 &index, &fname.disk_name);
		if (ret) {
			btrfs_abort_transaction(trans, ret);
			goto out;
		}
	}

	ret = btrfs_delete_delayed_dir_index(trans, dir, index);
	if (ret) {
		btrfs_abort_transaction(trans, ret);
		goto out;
	}

	btrfs_i_size_write(dir, dir->vfs_inode.i_size - fname.disk_name.len * 2);
	inode_inc_iversion(&dir->vfs_inode);
	inode_set_mtime_to_ts(&dir->vfs_inode, inode_set_ctime_current(&dir->vfs_inode));
	ret = btrfs_update_inode_fallback(trans, dir);
	if (ret)
		btrfs_abort_transaction(trans, ret);
out:
	btrfs_free_path(path);
	fscrypt_free_filename(&fname);
	return ret;
}

/*
 * Helper to check if the subvolume references other subvolumes or if it's
 * default.
 */
static noinline int may_destroy_subvol(struct btrfs_root *root)
{
	struct btrfs_fs_info *fs_info = root->fs_info;
	struct btrfs_path *path;
	struct btrfs_dir_item *di;
	struct btrfs_key key;
	struct fscrypt_str name = FSTR_INIT("default", 7);
	u64 dir_id;
	int ret;

	path = btrfs_alloc_path();
	if (!path)
		return -ENOMEM;

	/* Make sure this root isn't set as the default subvol */
	dir_id = btrfs_super_root_dir(fs_info->super_copy);
	di = btrfs_lookup_dir_item(NULL, fs_info->tree_root, path,
				   dir_id, &name, 0);
	if (di && !IS_ERR(di)) {
		btrfs_dir_item_key_to_cpu(path->nodes[0], di, &key);
		if (key.objectid == btrfs_root_id(root)) {
			ret = -EPERM;
			btrfs_err(fs_info,
				  "deleting default subvolume %llu is not allowed",
				  key.objectid);
			goto out;
		}
		btrfs_release_path(path);
	}

	key.objectid = btrfs_root_id(root);
	key.type = BTRFS_ROOT_REF_KEY;
	key.offset = (u64)-1;

	ret = btrfs_search_slot(NULL, fs_info->tree_root, &key, path, 0, 0);
	if (ret < 0)
		goto out;
	if (ret == 0) {
		/*
		 * Key with offset -1 found, there would have to exist a root
		 * with such id, but this is out of valid range.
		 */
		ret = -EUCLEAN;
		goto out;
	}

	ret = 0;
	if (path->slots[0] > 0) {
		path->slots[0]--;
		btrfs_item_key_to_cpu(path->nodes[0], &key, path->slots[0]);
		if (key.objectid == btrfs_root_id(root) && key.type == BTRFS_ROOT_REF_KEY)
			ret = -ENOTEMPTY;
	}
out:
	btrfs_free_path(path);
	return ret;
}

/* Delete all dentries for inodes belonging to the root */
static void btrfs_prune_dentries(struct btrfs_root *root)
{
	struct btrfs_fs_info *fs_info = root->fs_info;
	struct btrfs_inode *inode;
	u64 min_ino = 0;

	if (!BTRFS_FS_ERROR(fs_info))
		WARN_ON(btrfs_root_refs(&root->root_item) != 0);

	inode = btrfs_find_first_inode(root, min_ino);
	while (inode) {
		if (atomic_read(&inode->vfs_inode.i_count) > 1)
			d_prune_aliases(&inode->vfs_inode);

		min_ino = btrfs_ino(inode) + 1;
		/*
		 * btrfs_drop_inode() will have it removed from the inode
		 * cache when its usage count hits zero.
		 */
		iput(&inode->vfs_inode);
		cond_resched();
		inode = btrfs_find_first_inode(root, min_ino);
	}
}

int btrfs_delete_subvolume(struct btrfs_inode *dir, struct dentry *dentry)
{
	struct btrfs_root *root = dir->root;
	struct btrfs_fs_info *fs_info = root->fs_info;
	struct inode *inode = d_inode(dentry);
	struct btrfs_root *dest = BTRFS_I(inode)->root;
	struct btrfs_trans_handle *trans;
	struct btrfs_block_rsv block_rsv;
	u64 root_flags;
	u64 qgroup_reserved = 0;
	int ret;

	down_write(&fs_info->subvol_sem);

	/*
	 * Don't allow to delete a subvolume with send in progress. This is
	 * inside the inode lock so the error handling that has to drop the bit
	 * again is not run concurrently.
	 */
	spin_lock(&dest->root_item_lock);
	if (dest->send_in_progress) {
		spin_unlock(&dest->root_item_lock);
		btrfs_warn(fs_info,
			   "attempt to delete subvolume %llu during send",
			   btrfs_root_id(dest));
		ret = -EPERM;
		goto out_up_write;
	}
	if (atomic_read(&dest->nr_swapfiles)) {
		spin_unlock(&dest->root_item_lock);
		btrfs_warn(fs_info,
			   "attempt to delete subvolume %llu with active swapfile",
			   btrfs_root_id(root));
		ret = -EPERM;
		goto out_up_write;
	}
	root_flags = btrfs_root_flags(&dest->root_item);
	btrfs_set_root_flags(&dest->root_item,
			     root_flags | BTRFS_ROOT_SUBVOL_DEAD);
	spin_unlock(&dest->root_item_lock);

	ret = may_destroy_subvol(dest);
	if (ret)
		goto out_undead;

	btrfs_init_block_rsv(&block_rsv, BTRFS_BLOCK_RSV_TEMP);
	/*
	 * One for dir inode,
	 * two for dir entries,
	 * two for root ref/backref.
	 */
	ret = btrfs_subvolume_reserve_metadata(root, &block_rsv, 5, true);
	if (ret)
		goto out_undead;
	qgroup_reserved = block_rsv.qgroup_rsv_reserved;

	trans = btrfs_start_transaction(root, 0);
	if (IS_ERR(trans)) {
		ret = PTR_ERR(trans);
		goto out_release;
	}
	btrfs_qgroup_convert_reserved_meta(root, qgroup_reserved);
	qgroup_reserved = 0;
	trans->block_rsv = &block_rsv;
	trans->bytes_reserved = block_rsv.size;

	btrfs_record_snapshot_destroy(trans, dir);

	ret = btrfs_unlink_subvol(trans, dir, dentry);
	if (ret) {
		btrfs_abort_transaction(trans, ret);
		goto out_end_trans;
	}

	ret = btrfs_record_root_in_trans(trans, dest);
	if (ret) {
		btrfs_abort_transaction(trans, ret);
		goto out_end_trans;
	}

	memset(&dest->root_item.drop_progress, 0,
		sizeof(dest->root_item.drop_progress));
	btrfs_set_root_drop_level(&dest->root_item, 0);
	btrfs_set_root_refs(&dest->root_item, 0);

	if (!test_and_set_bit(BTRFS_ROOT_ORPHAN_ITEM_INSERTED, &dest->state)) {
		ret = btrfs_insert_orphan_item(trans,
					fs_info->tree_root,
					btrfs_root_id(dest));
		if (ret) {
			btrfs_abort_transaction(trans, ret);
			goto out_end_trans;
		}
	}

	ret = btrfs_uuid_tree_remove(trans, dest->root_item.uuid,
				     BTRFS_UUID_KEY_SUBVOL, btrfs_root_id(dest));
	if (ret && ret != -ENOENT) {
		btrfs_abort_transaction(trans, ret);
		goto out_end_trans;
	}
	if (!btrfs_is_empty_uuid(dest->root_item.received_uuid)) {
		ret = btrfs_uuid_tree_remove(trans,
					  dest->root_item.received_uuid,
					  BTRFS_UUID_KEY_RECEIVED_SUBVOL,
					  btrfs_root_id(dest));
		if (ret && ret != -ENOENT) {
			btrfs_abort_transaction(trans, ret);
			goto out_end_trans;
		}
	}

	free_anon_bdev(dest->anon_dev);
	dest->anon_dev = 0;
out_end_trans:
	trans->block_rsv = NULL;
	trans->bytes_reserved = 0;
	ret = btrfs_end_transaction(trans);
	inode->i_flags |= S_DEAD;
out_release:
	btrfs_block_rsv_release(fs_info, &block_rsv, (u64)-1, NULL);
	if (qgroup_reserved)
		btrfs_qgroup_free_meta_prealloc(root, qgroup_reserved);
out_undead:
	if (ret) {
		spin_lock(&dest->root_item_lock);
		root_flags = btrfs_root_flags(&dest->root_item);
		btrfs_set_root_flags(&dest->root_item,
				root_flags & ~BTRFS_ROOT_SUBVOL_DEAD);
		spin_unlock(&dest->root_item_lock);
	}
out_up_write:
	up_write(&fs_info->subvol_sem);
	if (!ret) {
		d_invalidate(dentry);
		btrfs_prune_dentries(dest);
		ASSERT(dest->send_in_progress == 0);
	}

	return ret;
}

static int btrfs_rmdir(struct inode *dir, struct dentry *dentry)
{
	struct inode *inode = d_inode(dentry);
	struct btrfs_fs_info *fs_info = BTRFS_I(inode)->root->fs_info;
	int ret = 0;
	struct btrfs_trans_handle *trans;
	u64 last_unlink_trans;
	struct fscrypt_name fname;

	if (inode->i_size > BTRFS_EMPTY_DIR_SIZE)
		return -ENOTEMPTY;
	if (btrfs_ino(BTRFS_I(inode)) == BTRFS_FIRST_FREE_OBJECTID) {
		if (unlikely(btrfs_fs_incompat(fs_info, EXTENT_TREE_V2))) {
			btrfs_err(fs_info,
			"extent tree v2 doesn't support snapshot deletion yet");
			return -EOPNOTSUPP;
		}
		return btrfs_delete_subvolume(BTRFS_I(dir), dentry);
	}

	ret = fscrypt_setup_filename(dir, &dentry->d_name, 1, &fname);
	if (ret)
		return ret;

	/* This needs to handle no-key deletions later on */

	trans = __unlink_start_trans(BTRFS_I(dir));
	if (IS_ERR(trans)) {
		ret = PTR_ERR(trans);
		goto out_notrans;
	}

	if (unlikely(btrfs_ino(BTRFS_I(inode)) == BTRFS_EMPTY_SUBVOL_DIR_OBJECTID)) {
		ret = btrfs_unlink_subvol(trans, BTRFS_I(dir), dentry);
		goto out;
	}

	ret = btrfs_orphan_add(trans, BTRFS_I(inode));
	if (ret)
		goto out;

	last_unlink_trans = BTRFS_I(inode)->last_unlink_trans;

	/* now the directory is empty */
	ret = btrfs_unlink_inode(trans, BTRFS_I(dir), BTRFS_I(d_inode(dentry)),
				 &fname.disk_name);
	if (!ret) {
		btrfs_i_size_write(BTRFS_I(inode), 0);
		/*
		 * Propagate the last_unlink_trans value of the deleted dir to
		 * its parent directory. This is to prevent an unrecoverable
		 * log tree in the case we do something like this:
		 * 1) create dir foo
		 * 2) create snapshot under dir foo
		 * 3) delete the snapshot
		 * 4) rmdir foo
		 * 5) mkdir foo
		 * 6) fsync foo or some file inside foo
		 */
		if (last_unlink_trans >= trans->transid)
			BTRFS_I(dir)->last_unlink_trans = last_unlink_trans;
	}
out:
	btrfs_end_transaction(trans);
out_notrans:
	btrfs_btree_balance_dirty(fs_info);
	fscrypt_free_filename(&fname);

	return ret;
}

/*
 * Read, zero a chunk and write a block.
 *
 * @inode - inode that we're zeroing
 * @from - the offset to start zeroing
 * @len - the length to zero, 0 to zero the entire range respective to the
 *	offset
 * @front - zero up to the offset instead of from the offset on
 *
 * This will find the block for the "from" offset and cow the block and zero the
 * part we want to zero.  This is used with truncate and hole punching.
 */
int btrfs_truncate_block(struct btrfs_inode *inode, loff_t from, loff_t len,
			 int front)
{
	struct btrfs_fs_info *fs_info = inode->root->fs_info;
	struct address_space *mapping = inode->vfs_inode.i_mapping;
	struct extent_io_tree *io_tree = &inode->io_tree;
	struct btrfs_ordered_extent *ordered;
	struct extent_state *cached_state = NULL;
	struct extent_changeset *data_reserved = NULL;
	bool only_release_metadata = false;
	u32 blocksize = fs_info->sectorsize;
	pgoff_t index = from >> PAGE_SHIFT;
	unsigned offset = from & (blocksize - 1);
	struct folio *folio;
	gfp_t mask = btrfs_alloc_write_mask(mapping);
	size_t write_bytes = blocksize;
	int ret = 0;
	u64 block_start;
	u64 block_end;

	if (IS_ALIGNED(offset, blocksize) &&
	    (!len || IS_ALIGNED(len, blocksize)))
		goto out;

	block_start = round_down(from, blocksize);
	block_end = block_start + blocksize - 1;

	ret = btrfs_check_data_free_space(inode, &data_reserved, block_start,
					  blocksize, false);
	if (ret < 0) {
		if (btrfs_check_nocow_lock(inode, block_start, &write_bytes, false) > 0) {
			/* For nocow case, no need to reserve data space */
			only_release_metadata = true;
		} else {
			goto out;
		}
	}
	ret = btrfs_delalloc_reserve_metadata(inode, blocksize, blocksize, false);
	if (ret < 0) {
		if (!only_release_metadata)
			btrfs_free_reserved_data_space(inode, data_reserved,
						       block_start, blocksize);
		goto out;
	}
again:
	folio = __filemap_get_folio(mapping, index,
				    FGP_LOCK | FGP_ACCESSED | FGP_CREAT, mask);
	if (IS_ERR(folio)) {
		btrfs_delalloc_release_space(inode, data_reserved, block_start,
					     blocksize, true);
		btrfs_delalloc_release_extents(inode, blocksize);
		ret = -ENOMEM;
		goto out;
	}

	if (!folio_test_uptodate(folio)) {
		ret = btrfs_read_folio(NULL, folio);
		folio_lock(folio);
		if (folio->mapping != mapping) {
			folio_unlock(folio);
			folio_put(folio);
			goto again;
		}
		if (!folio_test_uptodate(folio)) {
			ret = -EIO;
			goto out_unlock;
		}
	}

	/*
	 * We unlock the page after the io is completed and then re-lock it
	 * above.  release_folio() could have come in between that and cleared
	 * folio private, but left the page in the mapping.  Set the page mapped
	 * here to make sure it's properly set for the subpage stuff.
	 */
	ret = set_folio_extent_mapped(folio);
	if (ret < 0)
		goto out_unlock;

	folio_wait_writeback(folio);

	lock_extent(io_tree, block_start, block_end, &cached_state);

	ordered = btrfs_lookup_ordered_extent(inode, block_start);
	if (ordered) {
		unlock_extent(io_tree, block_start, block_end, &cached_state);
		folio_unlock(folio);
		folio_put(folio);
		btrfs_start_ordered_extent(ordered);
		btrfs_put_ordered_extent(ordered);
		goto again;
	}

	clear_extent_bit(&inode->io_tree, block_start, block_end,
			 EXTENT_DELALLOC | EXTENT_DO_ACCOUNTING | EXTENT_DEFRAG,
			 &cached_state);

	ret = btrfs_set_extent_delalloc(inode, block_start, block_end, 0,
					&cached_state);
	if (ret) {
		unlock_extent(io_tree, block_start, block_end, &cached_state);
		goto out_unlock;
	}

	if (offset != blocksize) {
		if (!len)
			len = blocksize - offset;
		if (front)
			folio_zero_range(folio, block_start - folio_pos(folio),
					 offset);
		else
			folio_zero_range(folio,
					 (block_start - folio_pos(folio)) + offset,
					 len);
	}
	btrfs_folio_clear_checked(fs_info, folio, block_start,
				  block_end + 1 - block_start);
	btrfs_folio_set_dirty(fs_info, folio, block_start,
			      block_end + 1 - block_start);
	unlock_extent(io_tree, block_start, block_end, &cached_state);

	if (only_release_metadata)
		set_extent_bit(&inode->io_tree, block_start, block_end,
			       EXTENT_NORESERVE, NULL);

out_unlock:
	if (ret) {
		if (only_release_metadata)
			btrfs_delalloc_release_metadata(inode, blocksize, true);
		else
			btrfs_delalloc_release_space(inode, data_reserved,
					block_start, blocksize, true);
	}
	btrfs_delalloc_release_extents(inode, blocksize);
	folio_unlock(folio);
	folio_put(folio);
out:
	if (only_release_metadata)
		btrfs_check_nocow_unlock(inode);
	extent_changeset_free(data_reserved);
	return ret;
}

static int maybe_insert_hole(struct btrfs_inode *inode, u64 offset, u64 len)
{
	struct btrfs_root *root = inode->root;
	struct btrfs_fs_info *fs_info = root->fs_info;
	struct btrfs_trans_handle *trans;
	struct btrfs_drop_extents_args drop_args = { 0 };
	int ret;

	/*
	 * If NO_HOLES is enabled, we don't need to do anything.
	 * Later, up in the call chain, either btrfs_set_inode_last_sub_trans()
	 * or btrfs_update_inode() will be called, which guarantee that the next
	 * fsync will know this inode was changed and needs to be logged.
	 */
	if (btrfs_fs_incompat(fs_info, NO_HOLES))
		return 0;

	/*
	 * 1 - for the one we're dropping
	 * 1 - for the one we're adding
	 * 1 - for updating the inode.
	 */
	trans = btrfs_start_transaction(root, 3);
	if (IS_ERR(trans))
		return PTR_ERR(trans);

	drop_args.start = offset;
	drop_args.end = offset + len;
	drop_args.drop_cache = true;

	ret = btrfs_drop_extents(trans, root, inode, &drop_args);
	if (ret) {
		btrfs_abort_transaction(trans, ret);
		btrfs_end_transaction(trans);
		return ret;
	}

	ret = btrfs_insert_hole_extent(trans, root, btrfs_ino(inode), offset, len);
	if (ret) {
		btrfs_abort_transaction(trans, ret);
	} else {
		btrfs_update_inode_bytes(inode, 0, drop_args.bytes_found);
		btrfs_update_inode(trans, inode);
	}
	btrfs_end_transaction(trans);
	return ret;
}

/*
 * This function puts in dummy file extents for the area we're creating a hole
 * for.  So if we are truncating this file to a larger size we need to insert
 * these file extents so that btrfs_get_extent will return a EXTENT_MAP_HOLE for
 * the range between oldsize and size
 */
int btrfs_cont_expand(struct btrfs_inode *inode, loff_t oldsize, loff_t size)
{
	struct btrfs_root *root = inode->root;
	struct btrfs_fs_info *fs_info = root->fs_info;
	struct extent_io_tree *io_tree = &inode->io_tree;
	struct extent_map *em = NULL;
	struct extent_state *cached_state = NULL;
	u64 hole_start = ALIGN(oldsize, fs_info->sectorsize);
	u64 block_end = ALIGN(size, fs_info->sectorsize);
	u64 last_byte;
	u64 cur_offset;
	u64 hole_size;
	int ret = 0;

	/*
	 * If our size started in the middle of a block we need to zero out the
	 * rest of the block before we expand the i_size, otherwise we could
	 * expose stale data.
	 */
	ret = btrfs_truncate_block(inode, oldsize, 0, 0);
	if (ret)
		return ret;

	if (size <= hole_start)
		return 0;

	btrfs_lock_and_flush_ordered_range(inode, hole_start, block_end - 1,
					   &cached_state);
	cur_offset = hole_start;
	while (1) {
		em = btrfs_get_extent(inode, NULL, cur_offset, block_end - cur_offset);
		if (IS_ERR(em)) {
			ret = PTR_ERR(em);
			em = NULL;
			break;
		}
		last_byte = min(extent_map_end(em), block_end);
		last_byte = ALIGN(last_byte, fs_info->sectorsize);
		hole_size = last_byte - cur_offset;

		if (!(em->flags & EXTENT_FLAG_PREALLOC)) {
			struct extent_map *hole_em;

			ret = maybe_insert_hole(inode, cur_offset, hole_size);
			if (ret)
				break;

			ret = btrfs_inode_set_file_extent_range(inode,
							cur_offset, hole_size);
			if (ret)
				break;

			hole_em = alloc_extent_map();
			if (!hole_em) {
				btrfs_drop_extent_map_range(inode, cur_offset,
						    cur_offset + hole_size - 1,
						    false);
				btrfs_set_inode_full_sync(inode);
				goto next;
			}
			hole_em->start = cur_offset;
			hole_em->len = hole_size;

			hole_em->disk_bytenr = EXTENT_MAP_HOLE;
			hole_em->disk_num_bytes = 0;
			hole_em->ram_bytes = hole_size;
			hole_em->generation = btrfs_get_fs_generation(fs_info);

			ret = btrfs_replace_extent_map_range(inode, hole_em, true);
			free_extent_map(hole_em);
		} else {
			ret = btrfs_inode_set_file_extent_range(inode,
							cur_offset, hole_size);
			if (ret)
				break;
		}
next:
		free_extent_map(em);
		em = NULL;
		cur_offset = last_byte;
		if (cur_offset >= block_end)
			break;
	}
	free_extent_map(em);
	unlock_extent(io_tree, hole_start, block_end - 1, &cached_state);
	return ret;
}

static int btrfs_setsize(struct inode *inode, struct iattr *attr)
{
	struct btrfs_root *root = BTRFS_I(inode)->root;
	struct btrfs_trans_handle *trans;
	loff_t oldsize = i_size_read(inode);
	loff_t newsize = attr->ia_size;
	int mask = attr->ia_valid;
	int ret;

	/*
	 * The regular truncate() case without ATTR_CTIME and ATTR_MTIME is a
	 * special case where we need to update the times despite not having
	 * these flags set.  For all other operations the VFS set these flags
	 * explicitly if it wants a timestamp update.
	 */
	if (newsize != oldsize) {
		inode_inc_iversion(inode);
		if (!(mask & (ATTR_CTIME | ATTR_MTIME))) {
			inode_set_mtime_to_ts(inode,
					      inode_set_ctime_current(inode));
		}
	}

	if (newsize > oldsize) {
		/*
		 * Don't do an expanding truncate while snapshotting is ongoing.
		 * This is to ensure the snapshot captures a fully consistent
		 * state of this file - if the snapshot captures this expanding
		 * truncation, it must capture all writes that happened before
		 * this truncation.
		 */
		btrfs_drew_write_lock(&root->snapshot_lock);
		ret = btrfs_cont_expand(BTRFS_I(inode), oldsize, newsize);
		if (ret) {
			btrfs_drew_write_unlock(&root->snapshot_lock);
			return ret;
		}

		trans = btrfs_start_transaction(root, 1);
		if (IS_ERR(trans)) {
			btrfs_drew_write_unlock(&root->snapshot_lock);
			return PTR_ERR(trans);
		}

		i_size_write(inode, newsize);
		btrfs_inode_safe_disk_i_size_write(BTRFS_I(inode), 0);
		pagecache_isize_extended(inode, oldsize, newsize);
		ret = btrfs_update_inode(trans, BTRFS_I(inode));
		btrfs_drew_write_unlock(&root->snapshot_lock);
		btrfs_end_transaction(trans);
	} else {
		struct btrfs_fs_info *fs_info = inode_to_fs_info(inode);

		if (btrfs_is_zoned(fs_info)) {
			ret = btrfs_wait_ordered_range(BTRFS_I(inode),
					ALIGN(newsize, fs_info->sectorsize),
					(u64)-1);
			if (ret)
				return ret;
		}

		/*
		 * We're truncating a file that used to have good data down to
		 * zero. Make sure any new writes to the file get on disk
		 * on close.
		 */
		if (newsize == 0)
			set_bit(BTRFS_INODE_FLUSH_ON_CLOSE,
				&BTRFS_I(inode)->runtime_flags);

		truncate_setsize(inode, newsize);

		inode_dio_wait(inode);

		ret = btrfs_truncate(BTRFS_I(inode), newsize == oldsize);
		if (ret && inode->i_nlink) {
			int err;

			/*
			 * Truncate failed, so fix up the in-memory size. We
			 * adjusted disk_i_size down as we removed extents, so
			 * wait for disk_i_size to be stable and then update the
			 * in-memory size to match.
			 */
			err = btrfs_wait_ordered_range(BTRFS_I(inode), 0, (u64)-1);
			if (err)
				return err;
			i_size_write(inode, BTRFS_I(inode)->disk_i_size);
		}
	}

	return ret;
}

static int btrfs_setattr(struct mnt_idmap *idmap, struct dentry *dentry,
			 struct iattr *attr)
{
	struct inode *inode = d_inode(dentry);
	struct btrfs_root *root = BTRFS_I(inode)->root;
	int err;

	if (btrfs_root_readonly(root))
		return -EROFS;

	err = setattr_prepare(idmap, dentry, attr);
	if (err)
		return err;

	if (S_ISREG(inode->i_mode) && (attr->ia_valid & ATTR_SIZE)) {
		err = btrfs_setsize(inode, attr);
		if (err)
			return err;
	}

	if (attr->ia_valid) {
		setattr_copy(idmap, inode, attr);
		inode_inc_iversion(inode);
		err = btrfs_dirty_inode(BTRFS_I(inode));

		if (!err && attr->ia_valid & ATTR_MODE)
			err = posix_acl_chmod(idmap, dentry, inode->i_mode);
	}

	return err;
}

/*
 * While truncating the inode pages during eviction, we get the VFS
 * calling btrfs_invalidate_folio() against each folio of the inode. This
 * is slow because the calls to btrfs_invalidate_folio() result in a
 * huge amount of calls to lock_extent() and clear_extent_bit(),
 * which keep merging and splitting extent_state structures over and over,
 * wasting lots of time.
 *
 * Therefore if the inode is being evicted, let btrfs_invalidate_folio()
 * skip all those expensive operations on a per folio basis and do only
 * the ordered io finishing, while we release here the extent_map and
 * extent_state structures, without the excessive merging and splitting.
 */
static void evict_inode_truncate_pages(struct inode *inode)
{
	struct extent_io_tree *io_tree = &BTRFS_I(inode)->io_tree;
	struct rb_node *node;

	ASSERT(inode->i_state & I_FREEING);
	truncate_inode_pages_final(&inode->i_data);

	btrfs_drop_extent_map_range(BTRFS_I(inode), 0, (u64)-1, false);

	/*
	 * Keep looping until we have no more ranges in the io tree.
	 * We can have ongoing bios started by readahead that have
	 * their endio callback (extent_io.c:end_bio_extent_readpage)
	 * still in progress (unlocked the pages in the bio but did not yet
	 * unlocked the ranges in the io tree). Therefore this means some
	 * ranges can still be locked and eviction started because before
	 * submitting those bios, which are executed by a separate task (work
	 * queue kthread), inode references (inode->i_count) were not taken
	 * (which would be dropped in the end io callback of each bio).
	 * Therefore here we effectively end up waiting for those bios and
	 * anyone else holding locked ranges without having bumped the inode's
	 * reference count - if we don't do it, when they access the inode's
	 * io_tree to unlock a range it may be too late, leading to an
	 * use-after-free issue.
	 */
	spin_lock(&io_tree->lock);
	while (!RB_EMPTY_ROOT(&io_tree->state)) {
		struct extent_state *state;
		struct extent_state *cached_state = NULL;
		u64 start;
		u64 end;
		unsigned state_flags;

		node = rb_first(&io_tree->state);
		state = rb_entry(node, struct extent_state, rb_node);
		start = state->start;
		end = state->end;
		state_flags = state->state;
		spin_unlock(&io_tree->lock);

		lock_extent(io_tree, start, end, &cached_state);

		/*
		 * If still has DELALLOC flag, the extent didn't reach disk,
		 * and its reserved space won't be freed by delayed_ref.
		 * So we need to free its reserved space here.
		 * (Refer to comment in btrfs_invalidate_folio, case 2)
		 *
		 * Note, end is the bytenr of last byte, so we need + 1 here.
		 */
		if (state_flags & EXTENT_DELALLOC)
			btrfs_qgroup_free_data(BTRFS_I(inode), NULL, start,
					       end - start + 1, NULL);

		clear_extent_bit(io_tree, start, end,
				 EXTENT_CLEAR_ALL_BITS | EXTENT_DO_ACCOUNTING,
				 &cached_state);

		cond_resched();
		spin_lock(&io_tree->lock);
	}
	spin_unlock(&io_tree->lock);
}

static struct btrfs_trans_handle *evict_refill_and_join(struct btrfs_root *root,
							struct btrfs_block_rsv *rsv)
{
	struct btrfs_fs_info *fs_info = root->fs_info;
	struct btrfs_trans_handle *trans;
	u64 delayed_refs_extra = btrfs_calc_delayed_ref_bytes(fs_info, 1);
	int ret;

	/*
	 * Eviction should be taking place at some place safe because of our
	 * delayed iputs.  However the normal flushing code will run delayed
	 * iputs, so we cannot use FLUSH_ALL otherwise we'll deadlock.
	 *
	 * We reserve the delayed_refs_extra here again because we can't use
	 * btrfs_start_transaction(root, 0) for the same deadlocky reason as
	 * above.  We reserve our extra bit here because we generate a ton of
	 * delayed refs activity by truncating.
	 *
	 * BTRFS_RESERVE_FLUSH_EVICT will steal from the global_rsv if it can,
	 * if we fail to make this reservation we can re-try without the
	 * delayed_refs_extra so we can make some forward progress.
	 */
	ret = btrfs_block_rsv_refill(fs_info, rsv, rsv->size + delayed_refs_extra,
				     BTRFS_RESERVE_FLUSH_EVICT);
	if (ret) {
		ret = btrfs_block_rsv_refill(fs_info, rsv, rsv->size,
					     BTRFS_RESERVE_FLUSH_EVICT);
		if (ret) {
			btrfs_warn(fs_info,
				   "could not allocate space for delete; will truncate on mount");
			return ERR_PTR(-ENOSPC);
		}
		delayed_refs_extra = 0;
	}

	trans = btrfs_join_transaction(root);
	if (IS_ERR(trans))
		return trans;

	if (delayed_refs_extra) {
		trans->block_rsv = &fs_info->trans_block_rsv;
		trans->bytes_reserved = delayed_refs_extra;
		btrfs_block_rsv_migrate(rsv, trans->block_rsv,
					delayed_refs_extra, true);
	}
	return trans;
}

void btrfs_evict_inode(struct inode *inode)
{
	struct btrfs_fs_info *fs_info;
	struct btrfs_trans_handle *trans;
	struct btrfs_root *root = BTRFS_I(inode)->root;
	struct btrfs_block_rsv *rsv = NULL;
	int ret;

	trace_btrfs_inode_evict(inode);

	if (!root) {
		fsverity_cleanup_inode(inode);
		clear_inode(inode);
		return;
	}

	fs_info = inode_to_fs_info(inode);
	evict_inode_truncate_pages(inode);

	if (inode->i_nlink &&
	    ((btrfs_root_refs(&root->root_item) != 0 &&
	      btrfs_root_id(root) != BTRFS_ROOT_TREE_OBJECTID) ||
	     btrfs_is_free_space_inode(BTRFS_I(inode))))
		goto out;

	if (is_bad_inode(inode))
		goto out;

	if (test_bit(BTRFS_FS_LOG_RECOVERING, &fs_info->flags))
		goto out;

	if (inode->i_nlink > 0) {
		BUG_ON(btrfs_root_refs(&root->root_item) != 0 &&
		       btrfs_root_id(root) != BTRFS_ROOT_TREE_OBJECTID);
		goto out;
	}

	/*
	 * This makes sure the inode item in tree is uptodate and the space for
	 * the inode update is released.
	 */
	ret = btrfs_commit_inode_delayed_inode(BTRFS_I(inode));
	if (ret)
		goto out;

	/*
	 * This drops any pending insert or delete operations we have for this
	 * inode.  We could have a delayed dir index deletion queued up, but
	 * we're removing the inode completely so that'll be taken care of in
	 * the truncate.
	 */
	btrfs_kill_delayed_inode_items(BTRFS_I(inode));

	rsv = btrfs_alloc_block_rsv(fs_info, BTRFS_BLOCK_RSV_TEMP);
	if (!rsv)
		goto out;
	rsv->size = btrfs_calc_metadata_size(fs_info, 1);
	rsv->failfast = true;

	btrfs_i_size_write(BTRFS_I(inode), 0);

	while (1) {
		struct btrfs_truncate_control control = {
			.inode = BTRFS_I(inode),
			.ino = btrfs_ino(BTRFS_I(inode)),
			.new_size = 0,
			.min_type = 0,
		};

		trans = evict_refill_and_join(root, rsv);
		if (IS_ERR(trans))
			goto out;

		trans->block_rsv = rsv;

		ret = btrfs_truncate_inode_items(trans, root, &control);
		trans->block_rsv = &fs_info->trans_block_rsv;
		btrfs_end_transaction(trans);
		/*
		 * We have not added new delayed items for our inode after we
		 * have flushed its delayed items, so no need to throttle on
		 * delayed items. However we have modified extent buffers.
		 */
		btrfs_btree_balance_dirty_nodelay(fs_info);
		if (ret && ret != -ENOSPC && ret != -EAGAIN)
			goto out;
		else if (!ret)
			break;
	}

	/*
	 * Errors here aren't a big deal, it just means we leave orphan items in
	 * the tree. They will be cleaned up on the next mount. If the inode
	 * number gets reused, cleanup deletes the orphan item without doing
	 * anything, and unlink reuses the existing orphan item.
	 *
	 * If it turns out that we are dropping too many of these, we might want
	 * to add a mechanism for retrying these after a commit.
	 */
	trans = evict_refill_and_join(root, rsv);
	if (!IS_ERR(trans)) {
		trans->block_rsv = rsv;
		btrfs_orphan_del(trans, BTRFS_I(inode));
		trans->block_rsv = &fs_info->trans_block_rsv;
		btrfs_end_transaction(trans);
	}

out:
	btrfs_free_block_rsv(fs_info, rsv);
	/*
	 * If we didn't successfully delete, the orphan item will still be in
	 * the tree and we'll retry on the next mount. Again, we might also want
	 * to retry these periodically in the future.
	 */
	btrfs_remove_delayed_node(BTRFS_I(inode));
	fsverity_cleanup_inode(inode);
	clear_inode(inode);
}

/*
 * Return the key found in the dir entry in the location pointer, fill @type
 * with BTRFS_FT_*, and return 0.
 *
 * If no dir entries were found, returns -ENOENT.
 * If found a corrupted location in dir entry, returns -EUCLEAN.
 */
static int btrfs_inode_by_name(struct btrfs_inode *dir, struct dentry *dentry,
			       struct btrfs_key *location, u8 *type)
{
	struct btrfs_dir_item *di;
	struct btrfs_path *path;
	struct btrfs_root *root = dir->root;
	int ret = 0;
	struct fscrypt_name fname;

	path = btrfs_alloc_path();
	if (!path)
		return -ENOMEM;

	ret = fscrypt_setup_filename(&dir->vfs_inode, &dentry->d_name, 1, &fname);
	if (ret < 0)
		goto out;
	/*
	 * fscrypt_setup_filename() should never return a positive value, but
	 * gcc on sparc/parisc thinks it can, so assert that doesn't happen.
	 */
	ASSERT(ret == 0);

	/* This needs to handle no-key deletions later on */

	di = btrfs_lookup_dir_item(NULL, root, path, btrfs_ino(dir),
				   &fname.disk_name, 0);
	if (IS_ERR_OR_NULL(di)) {
		ret = di ? PTR_ERR(di) : -ENOENT;
		goto out;
	}

	btrfs_dir_item_key_to_cpu(path->nodes[0], di, location);
	if (location->type != BTRFS_INODE_ITEM_KEY &&
	    location->type != BTRFS_ROOT_ITEM_KEY) {
		ret = -EUCLEAN;
		btrfs_warn(root->fs_info,
"%s gets something invalid in DIR_ITEM (name %s, directory ino %llu, location(%llu %u %llu))",
			   __func__, fname.disk_name.name, btrfs_ino(dir),
			   location->objectid, location->type, location->offset);
	}
	if (!ret)
		*type = btrfs_dir_ftype(path->nodes[0], di);
out:
	fscrypt_free_filename(&fname);
	btrfs_free_path(path);
	return ret;
}

/*
 * when we hit a tree root in a directory, the btrfs part of the inode
 * needs to be changed to reflect the root directory of the tree root.  This
 * is kind of like crossing a mount point.
 */
static int fixup_tree_root_location(struct btrfs_fs_info *fs_info,
				    struct btrfs_inode *dir,
				    struct dentry *dentry,
				    struct btrfs_key *location,
				    struct btrfs_root **sub_root)
{
	struct btrfs_path *path;
	struct btrfs_root *new_root;
	struct btrfs_root_ref *ref;
	struct extent_buffer *leaf;
	struct btrfs_key key;
	int ret;
	int err = 0;
	struct fscrypt_name fname;

	ret = fscrypt_setup_filename(&dir->vfs_inode, &dentry->d_name, 0, &fname);
	if (ret)
		return ret;

	path = btrfs_alloc_path();
	if (!path) {
		err = -ENOMEM;
		goto out;
	}

	err = -ENOENT;
	key.objectid = btrfs_root_id(dir->root);
	key.type = BTRFS_ROOT_REF_KEY;
	key.offset = location->objectid;

	ret = btrfs_search_slot(NULL, fs_info->tree_root, &key, path, 0, 0);
	if (ret) {
		if (ret < 0)
			err = ret;
		goto out;
	}

	leaf = path->nodes[0];
	ref = btrfs_item_ptr(leaf, path->slots[0], struct btrfs_root_ref);
	if (btrfs_root_ref_dirid(leaf, ref) != btrfs_ino(dir) ||
	    btrfs_root_ref_name_len(leaf, ref) != fname.disk_name.len)
		goto out;

	ret = memcmp_extent_buffer(leaf, fname.disk_name.name,
				   (unsigned long)(ref + 1), fname.disk_name.len);
	if (ret)
		goto out;

	btrfs_release_path(path);

	new_root = btrfs_get_fs_root(fs_info, location->objectid, true);
	if (IS_ERR(new_root)) {
		err = PTR_ERR(new_root);
		goto out;
	}

	*sub_root = new_root;
	location->objectid = btrfs_root_dirid(&new_root->root_item);
	location->type = BTRFS_INODE_ITEM_KEY;
	location->offset = 0;
	err = 0;
out:
	btrfs_free_path(path);
	fscrypt_free_filename(&fname);
	return err;
}



static void btrfs_del_inode_from_root(struct btrfs_inode *inode)
{
	struct btrfs_root *root = inode->root;
	struct btrfs_inode *entry;
	bool empty = false;

	xa_lock(&root->inodes);
	entry = __xa_erase(&root->inodes, btrfs_ino(inode));
	if (entry == inode)
		empty = xa_empty(&root->inodes);
	xa_unlock(&root->inodes);

	if (empty && btrfs_root_refs(&root->root_item) == 0) {
		xa_lock(&root->inodes);
		empty = xa_empty(&root->inodes);
		xa_unlock(&root->inodes);
		if (empty)
			btrfs_add_dead_root(root);
	}
}


static int btrfs_init_locked_inode(struct inode *inode, void *p)
{
	struct btrfs_iget_args *args = p;

	btrfs_set_inode_number(BTRFS_I(inode), args->ino);
	BTRFS_I(inode)->root = btrfs_grab_root(args->root);

	if (args->root && args->root == args->root->fs_info->tree_root &&
	    args->ino != BTRFS_BTREE_INODE_OBJECTID)
		set_bit(BTRFS_INODE_FREE_SPACE_INODE,
			&BTRFS_I(inode)->runtime_flags);
	return 0;
}

static int btrfs_find_actor(struct inode *inode, void *opaque)
{
	struct btrfs_iget_args *args = opaque;

	return args->ino == btrfs_ino(BTRFS_I(inode)) &&
		args->root == BTRFS_I(inode)->root;
}

static struct inode *btrfs_iget_locked(u64 ino, struct btrfs_root *root)
{
	struct inode *inode;
	struct btrfs_iget_args args;
	unsigned long hashval = btrfs_inode_hash(ino, root);

	args.ino = ino;
	args.root = root;

	inode = iget5_locked_rcu(root->fs_info->sb, hashval, btrfs_find_actor,
			     btrfs_init_locked_inode,
			     (void *)&args);
	return inode;
}

/*
 * Get an inode object given its inode number and corresponding root.  Path is
 * preallocated to prevent recursing back to iget through allocator.
 */
struct inode *btrfs_iget_path(u64 ino, struct btrfs_root *root,
			      struct btrfs_path *path)
{
	struct inode *inode;
	int ret;

	inode = btrfs_iget_locked(ino, root);
	if (!inode)
		return ERR_PTR(-ENOMEM);

	if (!(inode->i_state & I_NEW))
		return inode;

	ret = btrfs_read_locked_inode(inode, path);
	if (ret)
		return ERR_PTR(ret);

	unlock_new_inode(inode);
	return inode;
}

/*
 * Get an inode object given its inode number and corresponding root.
 */
struct inode *btrfs_iget(u64 ino, struct btrfs_root *root)
{
	struct inode *inode;
	struct btrfs_path *path;
	int ret;

	inode = btrfs_iget_locked(ino, root);
	if (!inode)
		return ERR_PTR(-ENOMEM);

	if (!(inode->i_state & I_NEW))
		return inode;

	path = btrfs_alloc_path();
	if (!path)
		return ERR_PTR(-ENOMEM);

	ret = btrfs_read_locked_inode(inode, path);
	btrfs_free_path(path);
	if (ret)
		return ERR_PTR(ret);

	unlock_new_inode(inode);
	return inode;
}

static struct inode *new_simple_dir(struct inode *dir,
				    struct btrfs_key *key,
				    struct btrfs_root *root)
{
	struct timespec64 ts;
	struct inode *inode = new_inode(dir->i_sb);

	if (!inode)
		return ERR_PTR(-ENOMEM);

	BTRFS_I(inode)->root = btrfs_grab_root(root);
	BTRFS_I(inode)->ref_root_id = key->objectid;
	set_bit(BTRFS_INODE_ROOT_STUB, &BTRFS_I(inode)->runtime_flags);
	set_bit(BTRFS_INODE_DUMMY, &BTRFS_I(inode)->runtime_flags);

	btrfs_set_inode_number(BTRFS_I(inode), BTRFS_EMPTY_SUBVOL_DIR_OBJECTID);
	/*
	 * We only need lookup, the rest is read-only and there's no inode
	 * associated with the dentry
	 */
	inode->i_op = &simple_dir_inode_operations;
	inode->i_opflags &= ~IOP_XATTR;
	inode->i_fop = &simple_dir_operations;
	inode->i_mode = S_IFDIR | S_IRUGO | S_IWUSR | S_IXUGO;

	ts = inode_set_ctime_current(inode);
	inode_set_mtime_to_ts(inode, ts);
	inode_set_atime_to_ts(inode, inode_get_atime(dir));
	BTRFS_I(inode)->i_otime_sec = ts.tv_sec;
	BTRFS_I(inode)->i_otime_nsec = ts.tv_nsec;

	inode->i_uid = dir->i_uid;
	inode->i_gid = dir->i_gid;

	return inode;
}

static_assert(BTRFS_FT_UNKNOWN == FT_UNKNOWN);
static_assert(BTRFS_FT_REG_FILE == FT_REG_FILE);
static_assert(BTRFS_FT_DIR == FT_DIR);
static_assert(BTRFS_FT_CHRDEV == FT_CHRDEV);
static_assert(BTRFS_FT_BLKDEV == FT_BLKDEV);
static_assert(BTRFS_FT_FIFO == FT_FIFO);
static_assert(BTRFS_FT_SOCK == FT_SOCK);
static_assert(BTRFS_FT_SYMLINK == FT_SYMLINK);

static inline u8 btrfs_inode_type(struct inode *inode)
{
	return fs_umode_to_ftype(inode->i_mode);
}

struct inode *btrfs_lookup_dentry(struct inode *dir, struct dentry *dentry)
{
	struct btrfs_fs_info *fs_info = inode_to_fs_info(dir);
	struct inode *inode;
	struct btrfs_root *root = BTRFS_I(dir)->root;
	struct btrfs_root *sub_root = root;
	struct btrfs_key location = { 0 };
	u8 di_type = 0;
	int ret = 0;

	if (dentry->d_name.len > BTRFS_NAME_LEN)
		return ERR_PTR(-ENAMETOOLONG);

	ret = btrfs_inode_by_name(BTRFS_I(dir), dentry, &location, &di_type);
	if (ret < 0)
		return ERR_PTR(ret);

	if (location.type == BTRFS_INODE_ITEM_KEY) {
		inode = btrfs_iget(location.objectid, root);
		if (IS_ERR(inode))
			return inode;

		/* Do extra check against inode mode with di_type */
		if (btrfs_inode_type(inode) != di_type) {
			btrfs_crit(fs_info,
"inode mode mismatch with dir: inode mode=0%o btrfs type=%u dir type=%u",
				  inode->i_mode, btrfs_inode_type(inode),
				  di_type);
			iput(inode);
			return ERR_PTR(-EUCLEAN);
		}
		return inode;
	}

	ret = fixup_tree_root_location(fs_info, BTRFS_I(dir), dentry,
				       &location, &sub_root);
	if (ret < 0) {
		if (ret != -ENOENT)
			inode = ERR_PTR(ret);
		else
			inode = new_simple_dir(dir, &location, root);
	} else {
		inode = btrfs_iget(location.objectid, sub_root);
		btrfs_put_root(sub_root);

		if (IS_ERR(inode))
			return inode;

		down_read(&fs_info->cleanup_work_sem);
		if (!sb_rdonly(inode->i_sb))
			ret = btrfs_orphan_cleanup(sub_root);
		up_read(&fs_info->cleanup_work_sem);
		if (ret) {
			iput(inode);
			inode = ERR_PTR(ret);
		}
	}

	return inode;
}

static int btrfs_dentry_delete(const struct dentry *dentry)
{
	struct btrfs_root *root;
	struct inode *inode = d_inode(dentry);

	if (!inode && !IS_ROOT(dentry))
		inode = d_inode(dentry->d_parent);

	if (inode) {
		root = BTRFS_I(inode)->root;
		if (btrfs_root_refs(&root->root_item) == 0)
			return 1;

		if (btrfs_ino(BTRFS_I(inode)) == BTRFS_EMPTY_SUBVOL_DIR_OBJECTID)
			return 1;
	}
	return 0;
}

static struct dentry *btrfs_lookup(struct inode *dir, struct dentry *dentry,
				   unsigned int flags)
{
	struct inode *inode = btrfs_lookup_dentry(dir, dentry);

	if (inode == ERR_PTR(-ENOENT))
		inode = NULL;
	return d_splice_alias(inode, dentry);
}

/*
 * Find the highest existing sequence number in a directory and then set the
 * in-memory index_cnt variable to the first free sequence number.
 */
static int btrfs_set_inode_index_count(struct btrfs_inode *inode)
{
	struct btrfs_root *root = inode->root;
	struct btrfs_key key, found_key;
	struct btrfs_path *path;
	struct extent_buffer *leaf;
	int ret;

	key.objectid = btrfs_ino(inode);
	key.type = BTRFS_DIR_INDEX_KEY;
	key.offset = (u64)-1;

	path = btrfs_alloc_path();
	if (!path)
		return -ENOMEM;

	ret = btrfs_search_slot(NULL, root, &key, path, 0, 0);
	if (ret < 0)
		goto out;
	/* FIXME: we should be able to handle this */
	if (ret == 0)
		goto out;
	ret = 0;

	if (path->slots[0] == 0) {
		inode->index_cnt = BTRFS_DIR_START_INDEX;
		goto out;
	}

	path->slots[0]--;

	leaf = path->nodes[0];
	btrfs_item_key_to_cpu(leaf, &found_key, path->slots[0]);

	if (found_key.objectid != btrfs_ino(inode) ||
	    found_key.type != BTRFS_DIR_INDEX_KEY) {
		inode->index_cnt = BTRFS_DIR_START_INDEX;
		goto out;
	}

	inode->index_cnt = found_key.offset + 1;
out:
	btrfs_free_path(path);
	return ret;
}

static int btrfs_get_dir_last_index(struct btrfs_inode *dir, u64 *index)
{
	int ret = 0;

	btrfs_inode_lock(dir, 0);
	if (dir->index_cnt == (u64)-1) {
		ret = btrfs_inode_delayed_dir_index_count(dir);
		if (ret) {
			ret = btrfs_set_inode_index_count(dir);
			if (ret)
				goto out;
		}
	}

	/* index_cnt is the index number of next new entry, so decrement it. */
	*index = dir->index_cnt - 1;
out:
	btrfs_inode_unlock(dir, 0);

	return ret;
}

/*
 * All this infrastructure exists because dir_emit can fault, and we are holding
 * the tree lock when doing readdir.  For now just allocate a buffer and copy
 * our information into that, and then dir_emit from the buffer.  This is
 * similar to what NFS does, only we don't keep the buffer around in pagecache
 * because I'm afraid I'll mess that up.  Long term we need to make filldir do
 * copy_to_user_inatomic so we don't have to worry about page faulting under the
 * tree lock.
 */
static int btrfs_opendir(struct inode *inode, struct file *file)
{
	struct btrfs_file_private *private;
	u64 last_index;
	int ret;

	ret = btrfs_get_dir_last_index(BTRFS_I(inode), &last_index);
	if (ret)
		return ret;

	private = kzalloc(sizeof(struct btrfs_file_private), GFP_KERNEL);
	if (!private)
		return -ENOMEM;
	private->last_index = last_index;
	private->filldir_buf = kzalloc(PAGE_SIZE, GFP_KERNEL);
	if (!private->filldir_buf) {
		kfree(private);
		return -ENOMEM;
	}
	file->private_data = private;
	return 0;
}

static loff_t btrfs_dir_llseek(struct file *file, loff_t offset, int whence)
{
	struct btrfs_file_private *private = file->private_data;
	int ret;

	ret = btrfs_get_dir_last_index(BTRFS_I(file_inode(file)),
				       &private->last_index);
	if (ret)
		return ret;

	return generic_file_llseek(file, offset, whence);
}

struct dir_entry {
	u64 ino;
	u64 offset;
	unsigned type;
	int name_len;
};

static int btrfs_filldir(void *addr, int entries, struct dir_context *ctx)
{
	while (entries--) {
		struct dir_entry *entry = addr;
		char *name = (char *)(entry + 1);

		ctx->pos = get_unaligned(&entry->offset);
		if (!dir_emit(ctx, name, get_unaligned(&entry->name_len),
					 get_unaligned(&entry->ino),
					 get_unaligned(&entry->type)))
			return 1;
		addr += sizeof(struct dir_entry) +
			get_unaligned(&entry->name_len);
		ctx->pos++;
	}
	return 0;
}

static int btrfs_real_readdir(struct file *file, struct dir_context *ctx)
{
	struct inode *inode = file_inode(file);
	struct btrfs_root *root = BTRFS_I(inode)->root;
	struct btrfs_file_private *private = file->private_data;
	struct btrfs_dir_item *di;
	struct btrfs_key key;
	struct btrfs_key found_key;
	struct btrfs_path *path;
	void *addr;
	LIST_HEAD(ins_list);
	LIST_HEAD(del_list);
	int ret;
	char *name_ptr;
	int name_len;
	int entries = 0;
	int total_len = 0;
	bool put = false;
	struct btrfs_key location;

	if (!dir_emit_dots(file, ctx))
		return 0;

	path = btrfs_alloc_path();
	if (!path)
		return -ENOMEM;

	addr = private->filldir_buf;
	path->reada = READA_FORWARD;

	put = btrfs_readdir_get_delayed_items(BTRFS_I(inode), private->last_index,
					      &ins_list, &del_list);

again:
	key.type = BTRFS_DIR_INDEX_KEY;
	key.offset = ctx->pos;
	key.objectid = btrfs_ino(BTRFS_I(inode));

	btrfs_for_each_slot(root, &key, &found_key, path, ret) {
		struct dir_entry *entry;
		struct extent_buffer *leaf = path->nodes[0];
		u8 ftype;

		if (found_key.objectid != key.objectid)
			break;
		if (found_key.type != BTRFS_DIR_INDEX_KEY)
			break;
		if (found_key.offset < ctx->pos)
			continue;
		if (found_key.offset > private->last_index)
			break;
		if (btrfs_should_delete_dir_index(&del_list, found_key.offset))
			continue;
		di = btrfs_item_ptr(leaf, path->slots[0], struct btrfs_dir_item);
		name_len = btrfs_dir_name_len(leaf, di);
		if ((total_len + sizeof(struct dir_entry) + name_len) >=
		    PAGE_SIZE) {
			btrfs_release_path(path);
			ret = btrfs_filldir(private->filldir_buf, entries, ctx);
			if (ret)
				goto nopos;
			addr = private->filldir_buf;
			entries = 0;
			total_len = 0;
			goto again;
		}

		ftype = btrfs_dir_flags_to_ftype(btrfs_dir_flags(leaf, di));
		entry = addr;
		name_ptr = (char *)(entry + 1);
		read_extent_buffer(leaf, name_ptr,
				   (unsigned long)(di + 1), name_len);
		put_unaligned(name_len, &entry->name_len);
		put_unaligned(fs_ftype_to_dtype(ftype), &entry->type);
		btrfs_dir_item_key_to_cpu(leaf, di, &location);
		put_unaligned(location.objectid, &entry->ino);
		put_unaligned(found_key.offset, &entry->offset);
		entries++;
		addr += sizeof(struct dir_entry) + name_len;
		total_len += sizeof(struct dir_entry) + name_len;
	}
	/* Catch error encountered during iteration */
	if (ret < 0)
		goto err;

	btrfs_release_path(path);

	ret = btrfs_filldir(private->filldir_buf, entries, ctx);
	if (ret)
		goto nopos;

	ret = btrfs_readdir_delayed_dir_index(ctx, &ins_list);
	if (ret)
		goto nopos;

	/*
	 * Stop new entries from being returned after we return the last
	 * entry.
	 *
	 * New directory entries are assigned a strictly increasing
	 * offset.  This means that new entries created during readdir
	 * are *guaranteed* to be seen in the future by that readdir.
	 * This has broken buggy programs which operate on names as
	 * they're returned by readdir.  Until we reuse freed offsets
	 * we have this hack to stop new entries from being returned
	 * under the assumption that they'll never reach this huge
	 * offset.
	 *
	 * This is being careful not to overflow 32bit loff_t unless the
	 * last entry requires it because doing so has broken 32bit apps
	 * in the past.
	 */
	if (ctx->pos >= INT_MAX)
		ctx->pos = LLONG_MAX;
	else
		ctx->pos = INT_MAX;
nopos:
	ret = 0;
err:
	if (put)
		btrfs_readdir_put_delayed_items(BTRFS_I(inode), &ins_list, &del_list);
	btrfs_free_path(path);
	return ret;
}

/*
 * This is somewhat expensive, updating the tree every time the
 * inode changes.  But, it is most likely to find the inode in cache.
 * FIXME, needs more benchmarking...there are no reasons other than performance
 * to keep or drop this code.
 */
static int btrfs_dirty_inode(struct btrfs_inode *inode)
{
	struct btrfs_root *root = inode->root;
	struct btrfs_fs_info *fs_info = root->fs_info;
	struct btrfs_trans_handle *trans;
	int ret;

	if (test_bit(BTRFS_INODE_DUMMY, &inode->runtime_flags))
		return 0;

	trans = btrfs_join_transaction(root);
	if (IS_ERR(trans))
		return PTR_ERR(trans);

	ret = btrfs_update_inode(trans, inode);
	if (ret == -ENOSPC || ret == -EDQUOT) {
		/* whoops, lets try again with the full transaction */
		btrfs_end_transaction(trans);
		trans = btrfs_start_transaction(root, 1);
		if (IS_ERR(trans))
			return PTR_ERR(trans);

		ret = btrfs_update_inode(trans, inode);
	}
	btrfs_end_transaction(trans);
	if (inode->delayed_node)
		btrfs_balance_delayed_items(fs_info);

	return ret;
}

/*
 * This is a copy of file_update_time.  We need this so we can return error on
 * ENOSPC for updating the inode in the case of file write and mmap writes.
 */
static int btrfs_update_time(struct inode *inode, int flags)
{
	struct btrfs_root *root = BTRFS_I(inode)->root;
	bool dirty;

	if (btrfs_root_readonly(root))
		return -EROFS;

	dirty = inode_update_timestamps(inode, flags);
	return dirty ? btrfs_dirty_inode(BTRFS_I(inode)) : 0;
}

/*
 * helper to find a free sequence number in a given directory.  This current
 * code is very simple, later versions will do smarter things in the btree
 */
int btrfs_set_inode_index(struct btrfs_inode *dir, u64 *index)
{
	int ret = 0;

	if (dir->index_cnt == (u64)-1) {
		ret = btrfs_inode_delayed_dir_index_count(dir);
		if (ret) {
			ret = btrfs_set_inode_index_count(dir);
			if (ret)
				return ret;
		}
	}

	*index = dir->index_cnt;
	dir->index_cnt++;

	return ret;
}

static int btrfs_insert_inode_locked(struct inode *inode)
{
	struct btrfs_iget_args args;

	args.ino = btrfs_ino(BTRFS_I(inode));
	args.root = BTRFS_I(inode)->root;

	return insert_inode_locked4(inode,
		   btrfs_inode_hash(inode->i_ino, BTRFS_I(inode)->root),
		   btrfs_find_actor, &args);
}

int btrfs_new_inode_prepare(struct btrfs_new_inode_args *args,
			    unsigned int *trans_num_items)
{
	struct inode *dir = args->dir;
	struct inode *inode = args->inode;
	int ret;

	if (!args->orphan) {
		ret = fscrypt_setup_filename(dir, &args->dentry->d_name, 0,
					     &args->fname);
		if (ret)
			return ret;
	}

	ret = posix_acl_create(dir, &inode->i_mode, &args->default_acl, &args->acl);
	if (ret) {
		fscrypt_free_filename(&args->fname);
		return ret;
	}

	/* 1 to add inode item */
	*trans_num_items = 1;
	/* 1 to add compression property */
	if (BTRFS_I(dir)->prop_compress)
		(*trans_num_items)++;
	/* 1 to add default ACL xattr */
	if (args->default_acl)
		(*trans_num_items)++;
	/* 1 to add access ACL xattr */
	if (args->acl)
		(*trans_num_items)++;
#ifdef CONFIG_SECURITY
	/* 1 to add LSM xattr */
	if (dir->i_security)
		(*trans_num_items)++;
#endif
	if (args->orphan) {
		/* 1 to add orphan item */
		(*trans_num_items)++;
	} else {
		/*
		 * 1 to add dir item
		 * 1 to add dir index
		 * 1 to update parent inode item
		 *
		 * No need for 1 unit for the inode ref item because it is
		 * inserted in a batch together with the inode item at
		 * btrfs_create_new_inode().
		 */
		*trans_num_items += 3;
	}
	return 0;
}

void btrfs_new_inode_args_destroy(struct btrfs_new_inode_args *args)
{
	posix_acl_release(args->acl);
	posix_acl_release(args->default_acl);
	fscrypt_free_filename(&args->fname);
}

/*
 * Inherit flags from the parent inode.
 *
 * Currently only the compression flags and the cow flags are inherited.
 */
static void btrfs_inherit_iflags(struct btrfs_inode *inode, struct btrfs_inode *dir)
{
	unsigned int flags;

	flags = dir->flags;

	if (flags & BTRFS_INODE_NOCOMPRESS) {
		inode->flags &= ~BTRFS_INODE_COMPRESS;
		inode->flags |= BTRFS_INODE_NOCOMPRESS;
	} else if (flags & BTRFS_INODE_COMPRESS) {
		inode->flags &= ~BTRFS_INODE_NOCOMPRESS;
		inode->flags |= BTRFS_INODE_COMPRESS;
	}

	if (flags & BTRFS_INODE_NODATACOW) {
		inode->flags |= BTRFS_INODE_NODATACOW;
		if (S_ISREG(inode->vfs_inode.i_mode))
			inode->flags |= BTRFS_INODE_NODATASUM;
	}

	btrfs_sync_inode_flags_to_i_flags(&inode->vfs_inode);
}

int btrfs_create_new_inode(struct btrfs_trans_handle *trans,
			   struct btrfs_new_inode_args *args)
{
	struct timespec64 ts;
	struct inode *dir = args->dir;
	struct inode *inode = args->inode;
	const struct fscrypt_str *name = args->orphan ? NULL : &args->fname.disk_name;
	struct btrfs_fs_info *fs_info = inode_to_fs_info(dir);
	struct btrfs_root *root;
	struct btrfs_inode_item *inode_item;
	struct btrfs_path *path;
	u64 objectid;
	struct btrfs_inode_ref *ref;
	struct btrfs_key key[2];
	u32 sizes[2];
	struct btrfs_item_batch batch;
	unsigned long ptr;
	int ret;
	bool xa_reserved = false;

	path = btrfs_alloc_path();
	if (!path)
		return -ENOMEM;

	if (!args->subvol)
		BTRFS_I(inode)->root = btrfs_grab_root(BTRFS_I(dir)->root);
	root = BTRFS_I(inode)->root;

	ret = btrfs_init_file_extent_tree(BTRFS_I(inode));
	if (ret)
		goto out;

	ret = btrfs_get_free_objectid(root, &objectid);
	if (ret)
		goto out;
	btrfs_set_inode_number(BTRFS_I(inode), objectid);

	ret = xa_reserve(&root->inodes, objectid, GFP_NOFS);
	if (ret)
		goto out;
	xa_reserved = true;

	if (args->orphan) {
		/*
		 * O_TMPFILE, set link count to 0, so that after this point, we
		 * fill in an inode item with the correct link count.
		 */
		set_nlink(inode, 0);
	} else {
		trace_btrfs_inode_request(dir);

		ret = btrfs_set_inode_index(BTRFS_I(dir), &BTRFS_I(inode)->dir_index);
		if (ret)
			goto out;
	}

	if (S_ISDIR(inode->i_mode))
		BTRFS_I(inode)->index_cnt = BTRFS_DIR_START_INDEX;

	BTRFS_I(inode)->generation = trans->transid;
	inode->i_generation = BTRFS_I(inode)->generation;

	/*
	 * We don't have any capability xattrs set here yet, shortcut any
	 * queries for the xattrs here.  If we add them later via the inode
	 * security init path or any other path this flag will be cleared.
	 */
	set_bit(BTRFS_INODE_NO_CAP_XATTR, &BTRFS_I(inode)->runtime_flags);

	/*
	 * Subvolumes don't inherit flags from their parent directory.
	 * Originally this was probably by accident, but we probably can't
	 * change it now without compatibility issues.
	 */
	if (!args->subvol)
		btrfs_inherit_iflags(BTRFS_I(inode), BTRFS_I(dir));

	if (S_ISREG(inode->i_mode)) {
		if (btrfs_test_opt(fs_info, NODATASUM))
			BTRFS_I(inode)->flags |= BTRFS_INODE_NODATASUM;
		if (btrfs_test_opt(fs_info, NODATACOW))
			BTRFS_I(inode)->flags |= BTRFS_INODE_NODATACOW |
				BTRFS_INODE_NODATASUM;
	}

	ret = btrfs_insert_inode_locked(inode);
	if (ret < 0) {
		if (!args->orphan)
			BTRFS_I(dir)->index_cnt--;
		goto out;
	}

	/*
	 * We could have gotten an inode number from somebody who was fsynced
	 * and then removed in this same transaction, so let's just set full
	 * sync since it will be a full sync anyway and this will blow away the
	 * old info in the log.
	 */
	btrfs_set_inode_full_sync(BTRFS_I(inode));

	key[0].objectid = objectid;
	key[0].type = BTRFS_INODE_ITEM_KEY;
	key[0].offset = 0;

	sizes[0] = sizeof(struct btrfs_inode_item);

	if (!args->orphan) {
		/*
		 * Start new inodes with an inode_ref. This is slightly more
		 * efficient for small numbers of hard links since they will
		 * be packed into one item. Extended refs will kick in if we
		 * add more hard links than can fit in the ref item.
		 */
		key[1].objectid = objectid;
		key[1].type = BTRFS_INODE_REF_KEY;
		if (args->subvol) {
			key[1].offset = objectid;
			sizes[1] = 2 + sizeof(*ref);
		} else {
			key[1].offset = btrfs_ino(BTRFS_I(dir));
			sizes[1] = name->len + sizeof(*ref);
		}
	}

	batch.keys = &key[0];
	batch.data_sizes = &sizes[0];
	batch.total_data_size = sizes[0] + (args->orphan ? 0 : sizes[1]);
	batch.nr = args->orphan ? 1 : 2;
	ret = btrfs_insert_empty_items(trans, root, path, &batch);
	if (ret != 0) {
		btrfs_abort_transaction(trans, ret);
		goto discard;
	}

	ts = simple_inode_init_ts(inode);
	BTRFS_I(inode)->i_otime_sec = ts.tv_sec;
	BTRFS_I(inode)->i_otime_nsec = ts.tv_nsec;

	/*
	 * We're going to fill the inode item now, so at this point the inode
	 * must be fully initialized.
	 */

	inode_item = btrfs_item_ptr(path->nodes[0], path->slots[0],
				  struct btrfs_inode_item);
	memzero_extent_buffer(path->nodes[0], (unsigned long)inode_item,
			     sizeof(*inode_item));
	fill_inode_item(trans, path->nodes[0], inode_item, inode);

	if (!args->orphan) {
		ref = btrfs_item_ptr(path->nodes[0], path->slots[0] + 1,
				     struct btrfs_inode_ref);
		ptr = (unsigned long)(ref + 1);
		if (args->subvol) {
			btrfs_set_inode_ref_name_len(path->nodes[0], ref, 2);
			btrfs_set_inode_ref_index(path->nodes[0], ref, 0);
			write_extent_buffer(path->nodes[0], "..", ptr, 2);
		} else {
			btrfs_set_inode_ref_name_len(path->nodes[0], ref,
						     name->len);
			btrfs_set_inode_ref_index(path->nodes[0], ref,
						  BTRFS_I(inode)->dir_index);
			write_extent_buffer(path->nodes[0], name->name, ptr,
					    name->len);
		}
	}

	btrfs_mark_buffer_dirty(trans, path->nodes[0]);
	/*
	 * We don't need the path anymore, plus inheriting properties, adding
	 * ACLs, security xattrs, orphan item or adding the link, will result in
	 * allocating yet another path. So just free our path.
	 */
	btrfs_free_path(path);
	path = NULL;

	if (args->subvol) {
		struct inode *parent;

		/*
		 * Subvolumes inherit properties from their parent subvolume,
		 * not the directory they were created in.
		 */
		parent = btrfs_iget(BTRFS_FIRST_FREE_OBJECTID, BTRFS_I(dir)->root);
		if (IS_ERR(parent)) {
			ret = PTR_ERR(parent);
		} else {
			ret = btrfs_inode_inherit_props(trans, inode, parent);
			iput(parent);
		}
	} else {
		ret = btrfs_inode_inherit_props(trans, inode, dir);
	}
	if (ret) {
		btrfs_err(fs_info,
			  "error inheriting props for ino %llu (root %llu): %d",
			  btrfs_ino(BTRFS_I(inode)), btrfs_root_id(root), ret);
	}

	/*
	 * Subvolumes don't inherit ACLs or get passed to the LSM. This is
	 * probably a bug.
	 */
	if (!args->subvol) {
		ret = btrfs_init_inode_security(trans, args);
		if (ret) {
			btrfs_abort_transaction(trans, ret);
			goto discard;
		}
	}

	ret = btrfs_add_inode_to_root(BTRFS_I(inode), false);
	if (WARN_ON(ret)) {
		/* Shouldn't happen, we used xa_reserve() before. */
		btrfs_abort_transaction(trans, ret);
		goto discard;
	}

	trace_btrfs_inode_new(inode);
	btrfs_set_inode_last_trans(trans, BTRFS_I(inode));

	btrfs_update_root_times(trans, root);

	if (args->orphan) {
		ret = btrfs_orphan_add(trans, BTRFS_I(inode));
	} else {
		ret = btrfs_add_link(trans, BTRFS_I(dir), BTRFS_I(inode), name,
				     0, BTRFS_I(inode)->dir_index);
	}
	if (ret) {
		btrfs_abort_transaction(trans, ret);
		goto discard;
	}

	return 0;

discard:
	/*
	 * discard_new_inode() calls iput(), but the caller owns the reference
	 * to the inode.
	 */
	ihold(inode);
	discard_new_inode(inode);
out:
	if (xa_reserved)
		xa_release(&root->inodes, objectid);

	btrfs_free_path(path);
	return ret;
}

/*
 * utility function to add 'inode' into 'parent_inode' with
 * a give name and a given sequence number.
 * if 'add_backref' is true, also insert a backref from the
 * inode to the parent directory.
 */
int btrfs_add_link(struct btrfs_trans_handle *trans,
		   struct btrfs_inode *parent_inode, struct btrfs_inode *inode,
		   const struct fscrypt_str *name, int add_backref, u64 index)
{
	int ret = 0;
	struct btrfs_key key;
	struct btrfs_root *root = parent_inode->root;
	u64 ino = btrfs_ino(inode);
	u64 parent_ino = btrfs_ino(parent_inode);

	if (unlikely(ino == BTRFS_FIRST_FREE_OBJECTID)) {
		memcpy(&key, &inode->root->root_key, sizeof(key));
	} else {
		key.objectid = ino;
		key.type = BTRFS_INODE_ITEM_KEY;
		key.offset = 0;
	}

	if (unlikely(ino == BTRFS_FIRST_FREE_OBJECTID)) {
		ret = btrfs_add_root_ref(trans, key.objectid,
					 btrfs_root_id(root), parent_ino,
					 index, name);
	} else if (add_backref) {
		ret = btrfs_insert_inode_ref(trans, root, name,
					     ino, parent_ino, index);
	}

	/* Nothing to clean up yet */
	if (ret)
		return ret;

	ret = btrfs_insert_dir_item(trans, name, parent_inode, &key,
				    btrfs_inode_type(&inode->vfs_inode), index);
	if (ret == -EEXIST || ret == -EOVERFLOW)
		goto fail_dir_item;
	else if (ret) {
		btrfs_abort_transaction(trans, ret);
		return ret;
	}

	btrfs_i_size_write(parent_inode, parent_inode->vfs_inode.i_size +
			   name->len * 2);
	inode_inc_iversion(&parent_inode->vfs_inode);
	/*
	 * If we are replaying a log tree, we do not want to update the mtime
	 * and ctime of the parent directory with the current time, since the
	 * log replay procedure is responsible for setting them to their correct
	 * values (the ones it had when the fsync was done).
	 */
	if (!test_bit(BTRFS_FS_LOG_RECOVERING, &root->fs_info->flags))
		inode_set_mtime_to_ts(&parent_inode->vfs_inode,
				      inode_set_ctime_current(&parent_inode->vfs_inode));

	ret = btrfs_update_inode(trans, parent_inode);
	if (ret)
		btrfs_abort_transaction(trans, ret);
	return ret;

fail_dir_item:
	if (unlikely(ino == BTRFS_FIRST_FREE_OBJECTID)) {
		u64 local_index;
		int err;
		err = btrfs_del_root_ref(trans, key.objectid,
					 btrfs_root_id(root), parent_ino,
					 &local_index, name);
		if (err)
			btrfs_abort_transaction(trans, err);
	} else if (add_backref) {
		u64 local_index;
		int err;

		err = btrfs_del_inode_ref(trans, root, name, ino, parent_ino,
					  &local_index);
		if (err)
			btrfs_abort_transaction(trans, err);
	}

	/* Return the original error code */
	return ret;
}

static int btrfs_create_common(struct inode *dir, struct dentry *dentry,
			       struct inode *inode)
{
	struct btrfs_fs_info *fs_info = inode_to_fs_info(dir);
	struct btrfs_root *root = BTRFS_I(dir)->root;
	struct btrfs_new_inode_args new_inode_args = {
		.dir = dir,
		.dentry = dentry,
		.inode = inode,
	};
	unsigned int trans_num_items;
	struct btrfs_trans_handle *trans;
	int err;

	err = btrfs_new_inode_prepare(&new_inode_args, &trans_num_items);
	if (err)
		goto out_inode;

	trans = btrfs_start_transaction(root, trans_num_items);
	if (IS_ERR(trans)) {
		err = PTR_ERR(trans);
		goto out_new_inode_args;
	}

	err = btrfs_create_new_inode(trans, &new_inode_args);
	if (!err)
		d_instantiate_new(dentry, inode);

	btrfs_end_transaction(trans);
	btrfs_btree_balance_dirty(fs_info);
out_new_inode_args:
	btrfs_new_inode_args_destroy(&new_inode_args);
out_inode:
	if (err)
		iput(inode);
	return err;
}

static int btrfs_mknod(struct mnt_idmap *idmap, struct inode *dir,
		       struct dentry *dentry, umode_t mode, dev_t rdev)
{
	struct inode *inode;

	inode = new_inode(dir->i_sb);
	if (!inode)
		return -ENOMEM;
	inode_init_owner(idmap, inode, dir, mode);
	inode->i_op = &btrfs_special_inode_operations;
	init_special_inode(inode, inode->i_mode, rdev);
	return btrfs_create_common(dir, dentry, inode);
}

static int btrfs_create(struct mnt_idmap *idmap, struct inode *dir,
			struct dentry *dentry, umode_t mode, bool excl)
{
	struct inode *inode;

	inode = new_inode(dir->i_sb);
	if (!inode)
		return -ENOMEM;
	inode_init_owner(idmap, inode, dir, mode);
	inode->i_fop = &btrfs_file_operations;
	inode->i_op = &btrfs_file_inode_operations;
	inode->i_mapping->a_ops = &btrfs_aops;
	return btrfs_create_common(dir, dentry, inode);
}

static int btrfs_link(struct dentry *old_dentry, struct inode *dir,
		      struct dentry *dentry)
{
	struct btrfs_trans_handle *trans = NULL;
	struct btrfs_root *root = BTRFS_I(dir)->root;
	struct inode *inode = d_inode(old_dentry);
	struct btrfs_fs_info *fs_info = inode_to_fs_info(inode);
	struct fscrypt_name fname;
	u64 index;
	int err;
	int drop_inode = 0;

	/* do not allow sys_link's with other subvols of the same device */
	if (btrfs_root_id(root) != btrfs_root_id(BTRFS_I(inode)->root))
		return -EXDEV;

	if (inode->i_nlink >= BTRFS_LINK_MAX)
		return -EMLINK;

	err = fscrypt_setup_filename(dir, &dentry->d_name, 0, &fname);
	if (err)
		goto fail;

	err = btrfs_set_inode_index(BTRFS_I(dir), &index);
	if (err)
		goto fail;

	/*
	 * 2 items for inode and inode ref
	 * 2 items for dir items
	 * 1 item for parent inode
	 * 1 item for orphan item deletion if O_TMPFILE
	 */
	trans = btrfs_start_transaction(root, inode->i_nlink ? 5 : 6);
	if (IS_ERR(trans)) {
		err = PTR_ERR(trans);
		trans = NULL;
		goto fail;
	}

	/* There are several dir indexes for this inode, clear the cache. */
	BTRFS_I(inode)->dir_index = 0ULL;
	inc_nlink(inode);
	inode_inc_iversion(inode);
	inode_set_ctime_current(inode);
	ihold(inode);
	set_bit(BTRFS_INODE_COPY_EVERYTHING, &BTRFS_I(inode)->runtime_flags);

	err = btrfs_add_link(trans, BTRFS_I(dir), BTRFS_I(inode),
			     &fname.disk_name, 1, index);

	if (err) {
		drop_inode = 1;
	} else {
		struct dentry *parent = dentry->d_parent;

		err = btrfs_update_inode(trans, BTRFS_I(inode));
		if (err)
			goto fail;
		if (inode->i_nlink == 1) {
			/*
			 * If new hard link count is 1, it's a file created
			 * with open(2) O_TMPFILE flag.
			 */
			err = btrfs_orphan_del(trans, BTRFS_I(inode));
			if (err)
				goto fail;
		}
		d_instantiate(dentry, inode);
		btrfs_log_new_name(trans, old_dentry, NULL, 0, parent);
	}

fail:
	fscrypt_free_filename(&fname);
	if (trans)
		btrfs_end_transaction(trans);
	if (drop_inode) {
		inode_dec_link_count(inode);
		iput(inode);
	}
	btrfs_btree_balance_dirty(fs_info);
	return err;
}

static int btrfs_mkdir(struct mnt_idmap *idmap, struct inode *dir,
		       struct dentry *dentry, umode_t mode)
{
	struct inode *inode;

	inode = new_inode(dir->i_sb);
	if (!inode)
		return -ENOMEM;
	inode_init_owner(idmap, inode, dir, S_IFDIR | mode);
	inode->i_op = &btrfs_dir_inode_operations;
	inode->i_fop = &btrfs_dir_file_operations;
	return btrfs_create_common(dir, dentry, inode);
}

static noinline int uncompress_inline(struct btrfs_path *path,
				      struct folio *folio,
				      struct btrfs_file_extent_item *item)
{
	int ret;
	struct extent_buffer *leaf = path->nodes[0];
	char *tmp;
	size_t max_size;
	unsigned long inline_size;
	unsigned long ptr;
	int compress_type;

	compress_type = btrfs_file_extent_compression(leaf, item);
	max_size = btrfs_file_extent_ram_bytes(leaf, item);
	inline_size = btrfs_file_extent_inline_item_len(leaf, path->slots[0]);
	tmp = kmalloc(inline_size, GFP_NOFS);
	if (!tmp)
		return -ENOMEM;
	ptr = btrfs_file_extent_inline_start(item);

	read_extent_buffer(leaf, tmp, ptr, inline_size);

	max_size = min_t(unsigned long, PAGE_SIZE, max_size);
	ret = btrfs_decompress(compress_type, tmp, folio, 0, inline_size,
			       max_size);

	/*
	 * decompression code contains a memset to fill in any space between the end
	 * of the uncompressed data and the end of max_size in case the decompressed
	 * data ends up shorter than ram_bytes.  That doesn't cover the hole between
	 * the end of an inline extent and the beginning of the next block, so we
	 * cover that region here.
	 */

	if (max_size < PAGE_SIZE)
		folio_zero_range(folio, max_size, PAGE_SIZE - max_size);
	kfree(tmp);
	return ret;
}

static int read_inline_extent(struct btrfs_path *path, struct folio *folio)
{
	struct btrfs_file_extent_item *fi;
	void *kaddr;
	size_t copy_size;

	if (!folio || folio_test_uptodate(folio))
		return 0;

	ASSERT(folio_pos(folio) == 0);

	fi = btrfs_item_ptr(path->nodes[0], path->slots[0],
			    struct btrfs_file_extent_item);
	if (btrfs_file_extent_compression(path->nodes[0], fi) != BTRFS_COMPRESS_NONE)
		return uncompress_inline(path, folio, fi);

	copy_size = min_t(u64, PAGE_SIZE,
			  btrfs_file_extent_ram_bytes(path->nodes[0], fi));
	kaddr = kmap_local_folio(folio, 0);
	read_extent_buffer(path->nodes[0], kaddr,
			   btrfs_file_extent_inline_start(fi), copy_size);
	kunmap_local(kaddr);
	if (copy_size < PAGE_SIZE)
		folio_zero_range(folio, copy_size, PAGE_SIZE - copy_size);
	return 0;
}

/*
 * Lookup the first extent overlapping a range in a file.
 *
 * @inode:	file to search in
 * @page:	page to read extent data into if the extent is inline
 * @start:	file offset
 * @len:	length of range starting at @start
 *
 * Return the first &struct extent_map which overlaps the given range, reading
 * it from the B-tree and caching it if necessary. Note that there may be more
 * extents which overlap the given range after the returned extent_map.
 *
 * If @page is not NULL and the extent is inline, this also reads the extent
 * data directly into the page and marks the extent up to date in the io_tree.
 *
 * Return: ERR_PTR on error, non-NULL extent_map on success.
 */
struct extent_map *btrfs_get_extent(struct btrfs_inode *inode,
				    struct folio *folio, u64 start, u64 len)
{
	struct btrfs_fs_info *fs_info = inode->root->fs_info;
	int ret = 0;
	u64 extent_start = 0;
	u64 extent_end = 0;
	u64 objectid = btrfs_ino(inode);
	int extent_type = -1;
	struct btrfs_path *path = NULL;
	struct btrfs_root *root = inode->root;
	struct btrfs_file_extent_item *item;
	struct extent_buffer *leaf;
	struct btrfs_key found_key;
	struct extent_map *em = NULL;
	struct extent_map_tree *em_tree = &inode->extent_tree;

	read_lock(&em_tree->lock);
	em = lookup_extent_mapping(em_tree, start, len);
	read_unlock(&em_tree->lock);

	if (em) {
		if (em->start > start || em->start + em->len <= start)
			free_extent_map(em);
		else if (em->disk_bytenr == EXTENT_MAP_INLINE && folio)
			free_extent_map(em);
		else
			goto out;
	}
	em = alloc_extent_map();
	if (!em) {
		ret = -ENOMEM;
		goto out;
	}
	em->start = EXTENT_MAP_HOLE;
	em->disk_bytenr = EXTENT_MAP_HOLE;
	em->len = (u64)-1;

	path = btrfs_alloc_path();
	if (!path) {
		ret = -ENOMEM;
		goto out;
	}

	/* Chances are we'll be called again, so go ahead and do readahead */
	path->reada = READA_FORWARD;

	/*
	 * The same explanation in load_free_space_cache applies here as well,
	 * we only read when we're loading the free space cache, and at that
	 * point the commit_root has everything we need.
	 */
	if (btrfs_is_free_space_inode(inode)) {
		path->search_commit_root = 1;
		path->skip_locking = 1;
	}

	ret = btrfs_lookup_file_extent(NULL, root, path, objectid, start, 0);
	if (ret < 0) {
		goto out;
	} else if (ret > 0) {
		if (path->slots[0] == 0)
			goto not_found;
		path->slots[0]--;
		ret = 0;
	}

	leaf = path->nodes[0];
	item = btrfs_item_ptr(leaf, path->slots[0],
			      struct btrfs_file_extent_item);
	btrfs_item_key_to_cpu(leaf, &found_key, path->slots[0]);
	if (found_key.objectid != objectid ||
	    found_key.type != BTRFS_EXTENT_DATA_KEY) {
		/*
		 * If we backup past the first extent we want to move forward
		 * and see if there is an extent in front of us, otherwise we'll
		 * say there is a hole for our whole search range which can
		 * cause problems.
		 */
		extent_end = start;
		goto next;
	}

	extent_type = btrfs_file_extent_type(leaf, item);
	extent_start = found_key.offset;
	extent_end = btrfs_file_extent_end(path);
	if (extent_type == BTRFS_FILE_EXTENT_REG ||
	    extent_type == BTRFS_FILE_EXTENT_PREALLOC) {
		/* Only regular file could have regular/prealloc extent */
		if (!S_ISREG(inode->vfs_inode.i_mode)) {
			ret = -EUCLEAN;
			btrfs_crit(fs_info,
		"regular/prealloc extent found for non-regular inode %llu",
				   btrfs_ino(inode));
			goto out;
		}
		trace_btrfs_get_extent_show_fi_regular(inode, leaf, item,
						       extent_start);
	} else if (extent_type == BTRFS_FILE_EXTENT_INLINE) {
		trace_btrfs_get_extent_show_fi_inline(inode, leaf, item,
						      path->slots[0],
						      extent_start);
	}
next:
	if (start >= extent_end) {
		path->slots[0]++;
		if (path->slots[0] >= btrfs_header_nritems(leaf)) {
			ret = btrfs_next_leaf(root, path);
			if (ret < 0)
				goto out;
			else if (ret > 0)
				goto not_found;

			leaf = path->nodes[0];
		}
		btrfs_item_key_to_cpu(leaf, &found_key, path->slots[0]);
		if (found_key.objectid != objectid ||
		    found_key.type != BTRFS_EXTENT_DATA_KEY)
			goto not_found;
		if (start + len <= found_key.offset)
			goto not_found;
		if (start > found_key.offset)
			goto next;

		/* New extent overlaps with existing one */
		em->start = start;
		em->len = found_key.offset - start;
		em->disk_bytenr = EXTENT_MAP_HOLE;
		goto insert;
	}

	btrfs_extent_item_to_extent_map(inode, path, item, em);

	if (extent_type == BTRFS_FILE_EXTENT_REG ||
	    extent_type == BTRFS_FILE_EXTENT_PREALLOC) {
		goto insert;
	} else if (extent_type == BTRFS_FILE_EXTENT_INLINE) {
		/*
		 * Inline extent can only exist at file offset 0. This is
		 * ensured by tree-checker and inline extent creation path.
		 * Thus all members representing file offsets should be zero.
		 */
		ASSERT(extent_start == 0);
		ASSERT(em->start == 0);

		/*
		 * btrfs_extent_item_to_extent_map() should have properly
		 * initialized em members already.
		 *
		 * Other members are not utilized for inline extents.
		 */
		ASSERT(em->disk_bytenr == EXTENT_MAP_INLINE);
		ASSERT(em->len == fs_info->sectorsize);

		ret = read_inline_extent(path, folio);
		if (ret < 0)
			goto out;
		goto insert;
	}
not_found:
	em->start = start;
	em->len = len;
	em->disk_bytenr = EXTENT_MAP_HOLE;
insert:
	ret = 0;
	btrfs_release_path(path);
	if (em->start > start || extent_map_end(em) <= start) {
		btrfs_err(fs_info,
			  "bad extent! em: [%llu %llu] passed [%llu %llu]",
			  em->start, em->len, start, len);
		ret = -EIO;
		goto out;
	}

	write_lock(&em_tree->lock);
	ret = btrfs_add_extent_mapping(inode, &em, start, len);
	write_unlock(&em_tree->lock);
out:
	btrfs_free_path(path);

	trace_btrfs_get_extent(root, inode, em);

	if (ret) {
		free_extent_map(em);
		return ERR_PTR(ret);
	}
	return em;
}

static bool btrfs_extent_readonly(struct btrfs_fs_info *fs_info, u64 bytenr)
{
	struct btrfs_block_group *block_group;
	bool readonly = false;

	block_group = btrfs_lookup_block_group(fs_info, bytenr);
	if (!block_group || block_group->ro)
		readonly = true;
	if (block_group)
		btrfs_put_block_group(block_group);
	return readonly;
}

/*
 * Check if we can do nocow write into the range [@offset, @offset + @len)
 *
 * @offset:	File offset
 * @len:	The length to write, will be updated to the nocow writeable
 *		range
 * @orig_start:	(optional) Return the original file offset of the file extent
 * @orig_len:	(optional) Return the original on-disk length of the file extent
 * @ram_bytes:	(optional) Return the ram_bytes of the file extent
 * @strict:	if true, omit optimizations that might force us into unnecessary
 *		cow. e.g., don't trust generation number.
 *
 * Return:
 * >0	and update @len if we can do nocow write
 *  0	if we can't do nocow write
 * <0	if error happened
 *
 * NOTE: This only checks the file extents, caller is responsible to wait for
 *	 any ordered extents.
 */
noinline int can_nocow_extent(struct inode *inode, u64 offset, u64 *len,
			      struct btrfs_file_extent *file_extent,
			      bool nowait, bool strict)
{
	struct btrfs_fs_info *fs_info = inode_to_fs_info(inode);
	struct can_nocow_file_extent_args nocow_args = { 0 };
	struct btrfs_path *path;
	int ret;
	struct extent_buffer *leaf;
	struct btrfs_root *root = BTRFS_I(inode)->root;
	struct extent_io_tree *io_tree = &BTRFS_I(inode)->io_tree;
	struct btrfs_file_extent_item *fi;
	struct btrfs_key key;
	int found_type;

	path = btrfs_alloc_path();
	if (!path)
		return -ENOMEM;
	path->nowait = nowait;

	ret = btrfs_lookup_file_extent(NULL, root, path,
			btrfs_ino(BTRFS_I(inode)), offset, 0);
	if (ret < 0)
		goto out;

	if (ret == 1) {
		if (path->slots[0] == 0) {
			/* can't find the item, must cow */
			ret = 0;
			goto out;
		}
		path->slots[0]--;
	}
	ret = 0;
	leaf = path->nodes[0];
	btrfs_item_key_to_cpu(leaf, &key, path->slots[0]);
	if (key.objectid != btrfs_ino(BTRFS_I(inode)) ||
	    key.type != BTRFS_EXTENT_DATA_KEY) {
		/* not our file or wrong item type, must cow */
		goto out;
	}

	if (key.offset > offset) {
		/* Wrong offset, must cow */
		goto out;
	}

	if (btrfs_file_extent_end(path) <= offset)
		goto out;

	fi = btrfs_item_ptr(leaf, path->slots[0], struct btrfs_file_extent_item);
	found_type = btrfs_file_extent_type(leaf, fi);

	nocow_args.start = offset;
	nocow_args.end = offset + *len - 1;
	nocow_args.strict = strict;
	nocow_args.free_path = true;

	ret = can_nocow_file_extent(path, &key, BTRFS_I(inode), &nocow_args);
	/* can_nocow_file_extent() has freed the path. */
	path = NULL;

	if (ret != 1) {
		/* Treat errors as not being able to NOCOW. */
		ret = 0;
		goto out;
	}

	ret = 0;
	if (btrfs_extent_readonly(fs_info,
				  nocow_args.file_extent.disk_bytenr +
				  nocow_args.file_extent.offset))
		goto out;

	if (!(BTRFS_I(inode)->flags & BTRFS_INODE_NODATACOW) &&
	    found_type == BTRFS_FILE_EXTENT_PREALLOC) {
		u64 range_end;

		range_end = round_up(offset + nocow_args.file_extent.num_bytes,
				     root->fs_info->sectorsize) - 1;
		ret = test_range_bit_exists(io_tree, offset, range_end, EXTENT_DELALLOC);
		if (ret) {
			ret = -EAGAIN;
			goto out;
		}

		cond_resched();
	}

	if (file_extent)
		memcpy(file_extent, &nocow_args.file_extent, sizeof(*file_extent));

	*len = nocow_args.file_extent.num_bytes;
	ret = 1;
out:
	btrfs_free_path(path);
	return ret;
}

/* The callers of this must take lock_extent() */
struct extent_map *btrfs_create_io_em(struct btrfs_inode *inode, u64 start,
				      const struct btrfs_file_extent *file_extent,
				      int type)
{
	struct extent_map *em;
	int ret;

	/*
	 * Note the missing NOCOW type.
	 *
	 * For pure NOCOW writes, we should not create an io extent map, but
	 * just reusing the existing one.
	 * Only PREALLOC writes (NOCOW write into preallocated range) can
	 * create an io extent map.
	 */
	ASSERT(type == BTRFS_ORDERED_PREALLOC ||
	       type == BTRFS_ORDERED_COMPRESSED ||
	       type == BTRFS_ORDERED_REGULAR);

	switch (type) {
	case BTRFS_ORDERED_PREALLOC:
		/* We're only referring part of a larger preallocated extent. */
		ASSERT(file_extent->num_bytes <= file_extent->ram_bytes);
		break;
	case BTRFS_ORDERED_REGULAR:
		/* COW results a new extent matching our file extent size. */
		ASSERT(file_extent->disk_num_bytes == file_extent->num_bytes);
		ASSERT(file_extent->ram_bytes == file_extent->num_bytes);

		/* Since it's a new extent, we should not have any offset. */
		ASSERT(file_extent->offset == 0);
		break;
	case BTRFS_ORDERED_COMPRESSED:
		/* Must be compressed. */
		ASSERT(file_extent->compression != BTRFS_COMPRESS_NONE);

		/*
		 * Encoded write can make us to refer to part of the
		 * uncompressed extent.
		 */
		ASSERT(file_extent->num_bytes <= file_extent->ram_bytes);
		break;
	}

	em = alloc_extent_map();
	if (!em)
		return ERR_PTR(-ENOMEM);

	em->start = start;
	em->len = file_extent->num_bytes;
	em->disk_bytenr = file_extent->disk_bytenr;
	em->disk_num_bytes = file_extent->disk_num_bytes;
	em->ram_bytes = file_extent->ram_bytes;
	em->generation = -1;
	em->offset = file_extent->offset;
	em->flags |= EXTENT_FLAG_PINNED;
	if (type == BTRFS_ORDERED_COMPRESSED)
		extent_map_set_compression(em, file_extent->compression);

	ret = btrfs_replace_extent_map_range(inode, em, true);
	if (ret) {
		free_extent_map(em);
		return ERR_PTR(ret);
	}

	/* em got 2 refs now, callers needs to do free_extent_map once. */
	return em;
}

/*
 * For release_folio() and invalidate_folio() we have a race window where
 * folio_end_writeback() is called but the subpage spinlock is not yet released.
 * If we continue to release/invalidate the page, we could cause use-after-free
 * for subpage spinlock.  So this function is to spin and wait for subpage
 * spinlock.
 */
static void wait_subpage_spinlock(struct folio *folio)
{
	struct btrfs_fs_info *fs_info = folio_to_fs_info(folio);
	struct btrfs_subpage *subpage;

	if (!btrfs_is_subpage(fs_info, folio->mapping))
		return;

	ASSERT(folio_test_private(folio) && folio_get_private(folio));
	subpage = folio_get_private(folio);

	/*
	 * This may look insane as we just acquire the spinlock and release it,
	 * without doing anything.  But we just want to make sure no one is
	 * still holding the subpage spinlock.
	 * And since the page is not dirty nor writeback, and we have page
	 * locked, the only possible way to hold a spinlock is from the endio
	 * function to clear page writeback.
	 *
	 * Here we just acquire the spinlock so that all existing callers
	 * should exit and we're safe to release/invalidate the page.
	 */
	spin_lock_irq(&subpage->lock);
	spin_unlock_irq(&subpage->lock);
}

static int btrfs_launder_folio(struct folio *folio)
{
	return btrfs_qgroup_free_data(folio_to_inode(folio), NULL, folio_pos(folio),
				      PAGE_SIZE, NULL);
}

static bool __btrfs_release_folio(struct folio *folio, gfp_t gfp_flags)
{
	if (try_release_extent_mapping(folio, gfp_flags)) {
		wait_subpage_spinlock(folio);
		clear_folio_extent_mapped(folio);
		return true;
	}
	return false;
}

static bool btrfs_release_folio(struct folio *folio, gfp_t gfp_flags)
{
	if (folio_test_writeback(folio) || folio_test_dirty(folio))
		return false;
	return __btrfs_release_folio(folio, gfp_flags);
}

#ifdef CONFIG_MIGRATION
static int btrfs_migrate_folio(struct address_space *mapping,
			     struct folio *dst, struct folio *src,
			     enum migrate_mode mode)
{
	int ret = filemap_migrate_folio(mapping, dst, src, mode);

	if (ret != MIGRATEPAGE_SUCCESS)
		return ret;

	if (folio_test_ordered(src)) {
		folio_clear_ordered(src);
		folio_set_ordered(dst);
	}

	return MIGRATEPAGE_SUCCESS;
}
#else
#define btrfs_migrate_folio NULL
#endif

static void btrfs_invalidate_folio(struct folio *folio, size_t offset,
				 size_t length)
{
	struct btrfs_inode *inode = folio_to_inode(folio);
	struct btrfs_fs_info *fs_info = inode->root->fs_info;
	struct extent_io_tree *tree = &inode->io_tree;
	struct extent_state *cached_state = NULL;
	u64 page_start = folio_pos(folio);
	u64 page_end = page_start + folio_size(folio) - 1;
	u64 cur;
	int inode_evicting = inode->vfs_inode.i_state & I_FREEING;

	/*
	 * We have folio locked so no new ordered extent can be created on this
	 * page, nor bio can be submitted for this folio.
	 *
	 * But already submitted bio can still be finished on this folio.
	 * Furthermore, endio function won't skip folio which has Ordered
	 * already cleared, so it's possible for endio and
	 * invalidate_folio to do the same ordered extent accounting twice
	 * on one folio.
	 *
	 * So here we wait for any submitted bios to finish, so that we won't
	 * do double ordered extent accounting on the same folio.
	 */
	folio_wait_writeback(folio);
	wait_subpage_spinlock(folio);

	/*
	 * For subpage case, we have call sites like
	 * btrfs_punch_hole_lock_range() which passes range not aligned to
	 * sectorsize.
	 * If the range doesn't cover the full folio, we don't need to and
	 * shouldn't clear page extent mapped, as folio->private can still
	 * record subpage dirty bits for other part of the range.
	 *
	 * For cases that invalidate the full folio even the range doesn't
	 * cover the full folio, like invalidating the last folio, we're
	 * still safe to wait for ordered extent to finish.
	 */
	if (!(offset == 0 && length == folio_size(folio))) {
		btrfs_release_folio(folio, GFP_NOFS);
		return;
	}

	if (!inode_evicting)
		lock_extent(tree, page_start, page_end, &cached_state);

	cur = page_start;
	while (cur < page_end) {
		struct btrfs_ordered_extent *ordered;
		u64 range_end;
		u32 range_len;
		u32 extra_flags = 0;

		ordered = btrfs_lookup_first_ordered_range(inode, cur,
							   page_end + 1 - cur);
		if (!ordered) {
			range_end = page_end;
			/*
			 * No ordered extent covering this range, we are safe
			 * to delete all extent states in the range.
			 */
			extra_flags = EXTENT_CLEAR_ALL_BITS;
			goto next;
		}
		if (ordered->file_offset > cur) {
			/*
			 * There is a range between [cur, oe->file_offset) not
			 * covered by any ordered extent.
			 * We are safe to delete all extent states, and handle
			 * the ordered extent in the next iteration.
			 */
			range_end = ordered->file_offset - 1;
			extra_flags = EXTENT_CLEAR_ALL_BITS;
			goto next;
		}

		range_end = min(ordered->file_offset + ordered->num_bytes - 1,
				page_end);
		ASSERT(range_end + 1 - cur < U32_MAX);
		range_len = range_end + 1 - cur;
		if (!btrfs_folio_test_ordered(fs_info, folio, cur, range_len)) {
			/*
			 * If Ordered is cleared, it means endio has
			 * already been executed for the range.
			 * We can't delete the extent states as
			 * btrfs_finish_ordered_io() may still use some of them.
			 */
			goto next;
		}
		btrfs_folio_clear_ordered(fs_info, folio, cur, range_len);

		/*
		 * IO on this page will never be started, so we need to account
		 * for any ordered extents now. Don't clear EXTENT_DELALLOC_NEW
		 * here, must leave that up for the ordered extent completion.
		 *
		 * This will also unlock the range for incoming
		 * btrfs_finish_ordered_io().
		 */
		if (!inode_evicting)
			clear_extent_bit(tree, cur, range_end,
					 EXTENT_DELALLOC |
					 EXTENT_LOCKED | EXTENT_DO_ACCOUNTING |
					 EXTENT_DEFRAG, &cached_state);

		spin_lock_irq(&inode->ordered_tree_lock);
		set_bit(BTRFS_ORDERED_TRUNCATED, &ordered->flags);
		ordered->truncated_len = min(ordered->truncated_len,
					     cur - ordered->file_offset);
		spin_unlock_irq(&inode->ordered_tree_lock);

		/*
		 * If the ordered extent has finished, we're safe to delete all
		 * the extent states of the range, otherwise
		 * btrfs_finish_ordered_io() will get executed by endio for
		 * other pages, so we can't delete extent states.
		 */
		if (btrfs_dec_test_ordered_pending(inode, &ordered,
						   cur, range_end + 1 - cur)) {
			btrfs_finish_ordered_io(ordered);
			/*
			 * The ordered extent has finished, now we're again
			 * safe to delete all extent states of the range.
			 */
			extra_flags = EXTENT_CLEAR_ALL_BITS;
		}
next:
		if (ordered)
			btrfs_put_ordered_extent(ordered);
		/*
		 * Qgroup reserved space handler
		 * Sector(s) here will be either:
		 *
		 * 1) Already written to disk or bio already finished
		 *    Then its QGROUP_RESERVED bit in io_tree is already cleared.
		 *    Qgroup will be handled by its qgroup_record then.
		 *    btrfs_qgroup_free_data() call will do nothing here.
		 *
		 * 2) Not written to disk yet
		 *    Then btrfs_qgroup_free_data() call will clear the
		 *    QGROUP_RESERVED bit of its io_tree, and free the qgroup
		 *    reserved data space.
		 *    Since the IO will never happen for this page.
		 */
		btrfs_qgroup_free_data(inode, NULL, cur, range_end + 1 - cur, NULL);
		if (!inode_evicting) {
			clear_extent_bit(tree, cur, range_end, EXTENT_LOCKED |
				 EXTENT_DELALLOC | EXTENT_UPTODATE |
				 EXTENT_DO_ACCOUNTING | EXTENT_DEFRAG |
				 extra_flags, &cached_state);
		}
		cur = range_end + 1;
	}
	/*
	 * We have iterated through all ordered extents of the page, the page
	 * should not have Ordered anymore, or the above iteration
	 * did something wrong.
	 */
	ASSERT(!folio_test_ordered(folio));
	btrfs_folio_clear_checked(fs_info, folio, folio_pos(folio), folio_size(folio));
	if (!inode_evicting)
		__btrfs_release_folio(folio, GFP_NOFS);
	clear_folio_extent_mapped(folio);
}

static int btrfs_truncate(struct btrfs_inode *inode, bool skip_writeback)
{
	struct btrfs_truncate_control control = {
		.inode = inode,
		.ino = btrfs_ino(inode),
		.min_type = BTRFS_EXTENT_DATA_KEY,
		.clear_extent_range = true,
	};
	struct btrfs_root *root = inode->root;
	struct btrfs_fs_info *fs_info = root->fs_info;
	struct btrfs_block_rsv *rsv;
	int ret;
	struct btrfs_trans_handle *trans;
	u64 mask = fs_info->sectorsize - 1;
	const u64 min_size = btrfs_calc_metadata_size(fs_info, 1);

	if (!skip_writeback) {
		ret = btrfs_wait_ordered_range(inode,
					       inode->vfs_inode.i_size & (~mask),
					       (u64)-1);
		if (ret)
			return ret;
	}

	/*
	 * Yes ladies and gentlemen, this is indeed ugly.  We have a couple of
	 * things going on here:
	 *
	 * 1) We need to reserve space to update our inode.
	 *
	 * 2) We need to have something to cache all the space that is going to
	 * be free'd up by the truncate operation, but also have some slack
	 * space reserved in case it uses space during the truncate (thank you
	 * very much snapshotting).
	 *
	 * And we need these to be separate.  The fact is we can use a lot of
	 * space doing the truncate, and we have no earthly idea how much space
	 * we will use, so we need the truncate reservation to be separate so it
	 * doesn't end up using space reserved for updating the inode.  We also
	 * need to be able to stop the transaction and start a new one, which
	 * means we need to be able to update the inode several times, and we
	 * have no idea of knowing how many times that will be, so we can't just
	 * reserve 1 item for the entirety of the operation, so that has to be
	 * done separately as well.
	 *
	 * So that leaves us with
	 *
	 * 1) rsv - for the truncate reservation, which we will steal from the
	 * transaction reservation.
	 * 2) fs_info->trans_block_rsv - this will have 1 items worth left for
	 * updating the inode.
	 */
	rsv = btrfs_alloc_block_rsv(fs_info, BTRFS_BLOCK_RSV_TEMP);
	if (!rsv)
		return -ENOMEM;
	rsv->size = min_size;
	rsv->failfast = true;

	/*
	 * 1 for the truncate slack space
	 * 1 for updating the inode.
	 */
	trans = btrfs_start_transaction(root, 2);
	if (IS_ERR(trans)) {
		ret = PTR_ERR(trans);
		goto out;
	}

	/* Migrate the slack space for the truncate to our reserve */
	ret = btrfs_block_rsv_migrate(&fs_info->trans_block_rsv, rsv,
				      min_size, false);
	/*
	 * We have reserved 2 metadata units when we started the transaction and
	 * min_size matches 1 unit, so this should never fail, but if it does,
	 * it's not critical we just fail truncation.
	 */
	if (WARN_ON(ret)) {
		btrfs_end_transaction(trans);
		goto out;
	}

	trans->block_rsv = rsv;

	while (1) {
		struct extent_state *cached_state = NULL;
		const u64 new_size = inode->vfs_inode.i_size;
		const u64 lock_start = ALIGN_DOWN(new_size, fs_info->sectorsize);

		control.new_size = new_size;
		lock_extent(&inode->io_tree, lock_start, (u64)-1, &cached_state);
		/*
		 * We want to drop from the next block forward in case this new
		 * size is not block aligned since we will be keeping the last
		 * block of the extent just the way it is.
		 */
		btrfs_drop_extent_map_range(inode,
					    ALIGN(new_size, fs_info->sectorsize),
					    (u64)-1, false);

		ret = btrfs_truncate_inode_items(trans, root, &control);

		inode_sub_bytes(&inode->vfs_inode, control.sub_bytes);
		btrfs_inode_safe_disk_i_size_write(inode, control.last_size);

		unlock_extent(&inode->io_tree, lock_start, (u64)-1, &cached_state);

		trans->block_rsv = &fs_info->trans_block_rsv;
		if (ret != -ENOSPC && ret != -EAGAIN)
			break;

		ret = btrfs_update_inode(trans, inode);
		if (ret)
			break;

		btrfs_end_transaction(trans);
		btrfs_btree_balance_dirty(fs_info);

		trans = btrfs_start_transaction(root, 2);
		if (IS_ERR(trans)) {
			ret = PTR_ERR(trans);
			trans = NULL;
			break;
		}

		btrfs_block_rsv_release(fs_info, rsv, -1, NULL);
		ret = btrfs_block_rsv_migrate(&fs_info->trans_block_rsv,
					      rsv, min_size, false);
		/*
		 * We have reserved 2 metadata units when we started the
		 * transaction and min_size matches 1 unit, so this should never
		 * fail, but if it does, it's not critical we just fail truncation.
		 */
		if (WARN_ON(ret))
			break;

		trans->block_rsv = rsv;
	}

	/*
	 * We can't call btrfs_truncate_block inside a trans handle as we could
	 * deadlock with freeze, if we got BTRFS_NEED_TRUNCATE_BLOCK then we
	 * know we've truncated everything except the last little bit, and can
	 * do btrfs_truncate_block and then update the disk_i_size.
	 */
	if (ret == BTRFS_NEED_TRUNCATE_BLOCK) {
		btrfs_end_transaction(trans);
		btrfs_btree_balance_dirty(fs_info);

		ret = btrfs_truncate_block(inode, inode->vfs_inode.i_size, 0, 0);
		if (ret)
			goto out;
		trans = btrfs_start_transaction(root, 1);
		if (IS_ERR(trans)) {
			ret = PTR_ERR(trans);
			goto out;
		}
		btrfs_inode_safe_disk_i_size_write(inode, 0);
	}

	if (trans) {
		int ret2;

		trans->block_rsv = &fs_info->trans_block_rsv;
		ret2 = btrfs_update_inode(trans, inode);
		if (ret2 && !ret)
			ret = ret2;

		ret2 = btrfs_end_transaction(trans);
		if (ret2 && !ret)
			ret = ret2;
		btrfs_btree_balance_dirty(fs_info);
	}
out:
	btrfs_free_block_rsv(fs_info, rsv);
	/*
	 * So if we truncate and then write and fsync we normally would just
	 * write the extents that changed, which is a problem if we need to
	 * first truncate that entire inode.  So set this flag so we write out
	 * all of the extents in the inode to the sync log so we're completely
	 * safe.
	 *
	 * If no extents were dropped or trimmed we don't need to force the next
	 * fsync to truncate all the inode's items from the log and re-log them
	 * all. This means the truncate operation did not change the file size,
	 * or changed it to a smaller size but there was only an implicit hole
	 * between the old i_size and the new i_size, and there were no prealloc
	 * extents beyond i_size to drop.
	 */
	if (control.extents_found > 0)
		btrfs_set_inode_full_sync(inode);

	return ret;
}

struct inode *btrfs_new_subvol_inode(struct mnt_idmap *idmap,
				     struct inode *dir)
{
	struct inode *inode;

	inode = new_inode(dir->i_sb);
	if (inode) {
		/*
		 * Subvolumes don't inherit the sgid bit or the parent's gid if
		 * the parent's sgid bit is set. This is probably a bug.
		 */
		inode_init_owner(idmap, inode, NULL,
				 S_IFDIR | (~current_umask() & S_IRWXUGO));
		inode->i_op = &btrfs_dir_inode_operations;
		inode->i_fop = &btrfs_dir_file_operations;
	}
	return inode;
}

struct inode *btrfs_alloc_inode(struct super_block *sb)
{
	struct btrfs_fs_info *fs_info = btrfs_sb(sb);
	struct btrfs_inode *ei;
	struct inode *inode;

	ei = alloc_inode_sb(sb, btrfs_inode_cachep, GFP_KERNEL);
	if (!ei)
		return NULL;

	ei->root = NULL;
	ei->generation = 0;
	ei->last_trans = 0;
	ei->last_sub_trans = 0;
	ei->logged_trans = 0;
	ei->delalloc_bytes = 0;
	ei->new_delalloc_bytes = 0;
	ei->defrag_bytes = 0;
	ei->disk_i_size = 0;
	ei->flags = 0;
	ei->ro_flags = 0;
	/*
	 * ->index_cnt will be properly initialized later when creating a new
	 * inode (btrfs_create_new_inode()) or when reading an existing inode
	 * from disk (btrfs_read_locked_inode()).
	 */
	ei->csum_bytes = 0;
	ei->dir_index = 0;
	ei->last_unlink_trans = 0;
	ei->last_reflink_trans = 0;
	ei->last_log_commit = 0;

	spin_lock_init(&ei->lock);
	ei->outstanding_extents = 0;
	if (sb->s_magic != BTRFS_TEST_MAGIC)
		btrfs_init_metadata_block_rsv(fs_info, &ei->block_rsv,
					      BTRFS_BLOCK_RSV_DELALLOC);
	ei->runtime_flags = 0;
	ei->prop_compress = BTRFS_COMPRESS_NONE;
	ei->defrag_compress = BTRFS_COMPRESS_NONE;

	ei->delayed_node = NULL;

	ei->i_otime_sec = 0;
	ei->i_otime_nsec = 0;

	inode = &ei->vfs_inode;
	extent_map_tree_init(&ei->extent_tree);

	/* This io tree sets the valid inode. */
	extent_io_tree_init(fs_info, &ei->io_tree, IO_TREE_INODE_IO);
	ei->io_tree.inode = ei;

	ei->file_extent_tree = NULL;

	mutex_init(&ei->log_mutex);
	spin_lock_init(&ei->ordered_tree_lock);
	ei->ordered_tree = RB_ROOT;
	ei->ordered_tree_last = NULL;
	INIT_LIST_HEAD(&ei->delalloc_inodes);
	INIT_LIST_HEAD(&ei->delayed_iput);
	init_rwsem(&ei->i_mmap_lock);

	return inode;
}

#ifdef CONFIG_BTRFS_FS_RUN_SANITY_TESTS
void btrfs_test_destroy_inode(struct inode *inode)
{
	btrfs_drop_extent_map_range(BTRFS_I(inode), 0, (u64)-1, false);
	kfree(BTRFS_I(inode)->file_extent_tree);
	kmem_cache_free(btrfs_inode_cachep, BTRFS_I(inode));
}
#endif

void btrfs_free_inode(struct inode *inode)
{
	kfree(BTRFS_I(inode)->file_extent_tree);
	kmem_cache_free(btrfs_inode_cachep, BTRFS_I(inode));
}

void btrfs_destroy_inode(struct inode *vfs_inode)
{
	struct btrfs_ordered_extent *ordered;
	struct btrfs_inode *inode = BTRFS_I(vfs_inode);
	struct btrfs_root *root = inode->root;
	bool freespace_inode;

	WARN_ON(!hlist_empty(&vfs_inode->i_dentry));
	WARN_ON(vfs_inode->i_data.nrpages);
	WARN_ON(inode->block_rsv.reserved);
	WARN_ON(inode->block_rsv.size);
	WARN_ON(inode->outstanding_extents);
	if (!S_ISDIR(vfs_inode->i_mode)) {
		WARN_ON(inode->delalloc_bytes);
		WARN_ON(inode->new_delalloc_bytes);
		WARN_ON(inode->csum_bytes);
	}
	if (!root || !btrfs_is_data_reloc_root(root))
		WARN_ON(inode->defrag_bytes);

	/*
	 * This can happen where we create an inode, but somebody else also
	 * created the same inode and we need to destroy the one we already
	 * created.
	 */
	if (!root)
		return;

	/*
	 * If this is a free space inode do not take the ordered extents lockdep
	 * map.
	 */
	freespace_inode = btrfs_is_free_space_inode(inode);

	while (1) {
		ordered = btrfs_lookup_first_ordered_extent(inode, (u64)-1);
		if (!ordered)
			break;
		else {
			btrfs_err(root->fs_info,
				  "found ordered extent %llu %llu on inode cleanup",
				  ordered->file_offset, ordered->num_bytes);

			if (!freespace_inode)
				btrfs_lockdep_acquire(root->fs_info, btrfs_ordered_extent);

			btrfs_remove_ordered_extent(inode, ordered);
			btrfs_put_ordered_extent(ordered);
			btrfs_put_ordered_extent(ordered);
		}
	}
	btrfs_qgroup_check_reserved_leak(inode);
	btrfs_del_inode_from_root(inode);
	btrfs_drop_extent_map_range(inode, 0, (u64)-1, false);
	btrfs_inode_clear_file_extent_range(inode, 0, (u64)-1);
	btrfs_put_root(inode->root);
}

int btrfs_drop_inode(struct inode *inode)
{
	struct btrfs_root *root = BTRFS_I(inode)->root;

	if (root == NULL)
		return 1;

	/* the snap/subvol tree is on deleting */
	if (btrfs_root_refs(&root->root_item) == 0)
		return 1;
	else
		return generic_drop_inode(inode);
}

static void init_once(void *foo)
{
	struct btrfs_inode *ei = foo;

	inode_init_once(&ei->vfs_inode);
}

void __cold btrfs_destroy_cachep(void)
{
	/*
	 * Make sure all delayed rcu free inodes are flushed before we
	 * destroy cache.
	 */
	rcu_barrier();
	kmem_cache_destroy(btrfs_inode_cachep);
}

int __init btrfs_init_cachep(void)
{
	btrfs_inode_cachep = kmem_cache_create("btrfs_inode",
			sizeof(struct btrfs_inode), 0,
			SLAB_RECLAIM_ACCOUNT | SLAB_ACCOUNT,
			init_once);
	if (!btrfs_inode_cachep)
		return -ENOMEM;

	return 0;
}

static int btrfs_getattr(struct mnt_idmap *idmap,
			 const struct path *path, struct kstat *stat,
			 u32 request_mask, unsigned int flags)
{
	u64 delalloc_bytes;
	u64 inode_bytes;
	struct inode *inode = d_inode(path->dentry);
	u32 blocksize = btrfs_sb(inode->i_sb)->sectorsize;
	u32 bi_flags = BTRFS_I(inode)->flags;
	u32 bi_ro_flags = BTRFS_I(inode)->ro_flags;

	stat->result_mask |= STATX_BTIME;
	stat->btime.tv_sec = BTRFS_I(inode)->i_otime_sec;
	stat->btime.tv_nsec = BTRFS_I(inode)->i_otime_nsec;
	if (bi_flags & BTRFS_INODE_APPEND)
		stat->attributes |= STATX_ATTR_APPEND;
	if (bi_flags & BTRFS_INODE_COMPRESS)
		stat->attributes |= STATX_ATTR_COMPRESSED;
	if (bi_flags & BTRFS_INODE_IMMUTABLE)
		stat->attributes |= STATX_ATTR_IMMUTABLE;
	if (bi_flags & BTRFS_INODE_NODUMP)
		stat->attributes |= STATX_ATTR_NODUMP;
	if (bi_ro_flags & BTRFS_INODE_RO_VERITY)
		stat->attributes |= STATX_ATTR_VERITY;

	stat->attributes_mask |= (STATX_ATTR_APPEND |
				  STATX_ATTR_COMPRESSED |
				  STATX_ATTR_IMMUTABLE |
				  STATX_ATTR_NODUMP);

	generic_fillattr(idmap, request_mask, inode, stat);
	stat->dev = BTRFS_I(inode)->root->anon_dev;

	stat->subvol = BTRFS_I(inode)->root->root_key.objectid;
	stat->result_mask |= STATX_SUBVOL;

	spin_lock(&BTRFS_I(inode)->lock);
	delalloc_bytes = BTRFS_I(inode)->new_delalloc_bytes;
	inode_bytes = inode_get_bytes(inode);
	spin_unlock(&BTRFS_I(inode)->lock);
	stat->blocks = (ALIGN(inode_bytes, blocksize) +
			ALIGN(delalloc_bytes, blocksize)) >> SECTOR_SHIFT;
	return 0;
}

static int btrfs_rename_exchange(struct inode *old_dir,
			      struct dentry *old_dentry,
			      struct inode *new_dir,
			      struct dentry *new_dentry)
{
	struct btrfs_fs_info *fs_info = inode_to_fs_info(old_dir);
	struct btrfs_trans_handle *trans;
	unsigned int trans_num_items;
	struct btrfs_root *root = BTRFS_I(old_dir)->root;
	struct btrfs_root *dest = BTRFS_I(new_dir)->root;
	struct inode *new_inode = new_dentry->d_inode;
	struct inode *old_inode = old_dentry->d_inode;
	struct btrfs_rename_ctx old_rename_ctx;
	struct btrfs_rename_ctx new_rename_ctx;
	u64 old_ino = btrfs_ino(BTRFS_I(old_inode));
	u64 new_ino = btrfs_ino(BTRFS_I(new_inode));
	u64 old_idx = 0;
	u64 new_idx = 0;
	int ret;
	int ret2;
	bool need_abort = false;
	struct fscrypt_name old_fname, new_fname;
	struct fscrypt_str *old_name, *new_name;

	/*
	 * For non-subvolumes allow exchange only within one subvolume, in the
	 * same inode namespace. Two subvolumes (represented as directory) can
	 * be exchanged as they're a logical link and have a fixed inode number.
	 */
	if (root != dest &&
	    (old_ino != BTRFS_FIRST_FREE_OBJECTID ||
	     new_ino != BTRFS_FIRST_FREE_OBJECTID))
		return -EXDEV;

	ret = fscrypt_setup_filename(old_dir, &old_dentry->d_name, 0, &old_fname);
	if (ret)
		return ret;

	ret = fscrypt_setup_filename(new_dir, &new_dentry->d_name, 0, &new_fname);
	if (ret) {
		fscrypt_free_filename(&old_fname);
		return ret;
	}

	old_name = &old_fname.disk_name;
	new_name = &new_fname.disk_name;

	/* close the race window with snapshot create/destroy ioctl */
	if (old_ino == BTRFS_FIRST_FREE_OBJECTID ||
	    new_ino == BTRFS_FIRST_FREE_OBJECTID)
		down_read(&fs_info->subvol_sem);

	/*
	 * For each inode:
	 * 1 to remove old dir item
	 * 1 to remove old dir index
	 * 1 to add new dir item
	 * 1 to add new dir index
	 * 1 to update parent inode
	 *
	 * If the parents are the same, we only need to account for one
	 */
	trans_num_items = (old_dir == new_dir ? 9 : 10);
	if (old_ino == BTRFS_FIRST_FREE_OBJECTID) {
		/*
		 * 1 to remove old root ref
		 * 1 to remove old root backref
		 * 1 to add new root ref
		 * 1 to add new root backref
		 */
		trans_num_items += 4;
	} else {
		/*
		 * 1 to update inode item
		 * 1 to remove old inode ref
		 * 1 to add new inode ref
		 */
		trans_num_items += 3;
	}
	if (new_ino == BTRFS_FIRST_FREE_OBJECTID)
		trans_num_items += 4;
	else
		trans_num_items += 3;
	trans = btrfs_start_transaction(root, trans_num_items);
	if (IS_ERR(trans)) {
		ret = PTR_ERR(trans);
		goto out_notrans;
	}

	if (dest != root) {
		ret = btrfs_record_root_in_trans(trans, dest);
		if (ret)
			goto out_fail;
	}

	/*
	 * We need to find a free sequence number both in the source and
	 * in the destination directory for the exchange.
	 */
	ret = btrfs_set_inode_index(BTRFS_I(new_dir), &old_idx);
	if (ret)
		goto out_fail;
	ret = btrfs_set_inode_index(BTRFS_I(old_dir), &new_idx);
	if (ret)
		goto out_fail;

	BTRFS_I(old_inode)->dir_index = 0ULL;
	BTRFS_I(new_inode)->dir_index = 0ULL;

	/* Reference for the source. */
	if (old_ino == BTRFS_FIRST_FREE_OBJECTID) {
		/* force full log commit if subvolume involved. */
		btrfs_set_log_full_commit(trans);
	} else {
		ret = btrfs_insert_inode_ref(trans, dest, new_name, old_ino,
					     btrfs_ino(BTRFS_I(new_dir)),
					     old_idx);
		if (ret)
			goto out_fail;
		need_abort = true;
	}

	/* And now for the dest. */
	if (new_ino == BTRFS_FIRST_FREE_OBJECTID) {
		/* force full log commit if subvolume involved. */
		btrfs_set_log_full_commit(trans);
	} else {
		ret = btrfs_insert_inode_ref(trans, root, old_name, new_ino,
					     btrfs_ino(BTRFS_I(old_dir)),
					     new_idx);
		if (ret) {
			if (need_abort)
				btrfs_abort_transaction(trans, ret);
			goto out_fail;
		}
	}

	/* Update inode version and ctime/mtime. */
	inode_inc_iversion(old_dir);
	inode_inc_iversion(new_dir);
	inode_inc_iversion(old_inode);
	inode_inc_iversion(new_inode);
	simple_rename_timestamp(old_dir, old_dentry, new_dir, new_dentry);

	if (old_dentry->d_parent != new_dentry->d_parent) {
		btrfs_record_unlink_dir(trans, BTRFS_I(old_dir),
					BTRFS_I(old_inode), true);
		btrfs_record_unlink_dir(trans, BTRFS_I(new_dir),
					BTRFS_I(new_inode), true);
	}

	/* src is a subvolume */
	if (old_ino == BTRFS_FIRST_FREE_OBJECTID) {
		ret = btrfs_unlink_subvol(trans, BTRFS_I(old_dir), old_dentry);
	} else { /* src is an inode */
		ret = __btrfs_unlink_inode(trans, BTRFS_I(old_dir),
					   BTRFS_I(old_dentry->d_inode),
					   old_name, &old_rename_ctx);
		if (!ret)
			ret = btrfs_update_inode(trans, BTRFS_I(old_inode));
	}
	if (ret) {
		btrfs_abort_transaction(trans, ret);
		goto out_fail;
	}

	/* dest is a subvolume */
	if (new_ino == BTRFS_FIRST_FREE_OBJECTID) {
		ret = btrfs_unlink_subvol(trans, BTRFS_I(new_dir), new_dentry);
	} else { /* dest is an inode */
		ret = __btrfs_unlink_inode(trans, BTRFS_I(new_dir),
					   BTRFS_I(new_dentry->d_inode),
					   new_name, &new_rename_ctx);
		if (!ret)
			ret = btrfs_update_inode(trans, BTRFS_I(new_inode));
	}
	if (ret) {
		btrfs_abort_transaction(trans, ret);
		goto out_fail;
	}

	ret = btrfs_add_link(trans, BTRFS_I(new_dir), BTRFS_I(old_inode),
			     new_name, 0, old_idx);
	if (ret) {
		btrfs_abort_transaction(trans, ret);
		goto out_fail;
	}

	ret = btrfs_add_link(trans, BTRFS_I(old_dir), BTRFS_I(new_inode),
			     old_name, 0, new_idx);
	if (ret) {
		btrfs_abort_transaction(trans, ret);
		goto out_fail;
	}

	if (old_inode->i_nlink == 1)
		BTRFS_I(old_inode)->dir_index = old_idx;
	if (new_inode->i_nlink == 1)
		BTRFS_I(new_inode)->dir_index = new_idx;

	/*
	 * Now pin the logs of the roots. We do it to ensure that no other task
	 * can sync the logs while we are in progress with the rename, because
	 * that could result in an inconsistency in case any of the inodes that
	 * are part of this rename operation were logged before.
	 */
	if (old_ino != BTRFS_FIRST_FREE_OBJECTID)
		btrfs_pin_log_trans(root);
	if (new_ino != BTRFS_FIRST_FREE_OBJECTID)
		btrfs_pin_log_trans(dest);

	/* Do the log updates for all inodes. */
	if (old_ino != BTRFS_FIRST_FREE_OBJECTID)
		btrfs_log_new_name(trans, old_dentry, BTRFS_I(old_dir),
				   old_rename_ctx.index, new_dentry->d_parent);
	if (new_ino != BTRFS_FIRST_FREE_OBJECTID)
		btrfs_log_new_name(trans, new_dentry, BTRFS_I(new_dir),
				   new_rename_ctx.index, old_dentry->d_parent);

	/* Now unpin the logs. */
	if (old_ino != BTRFS_FIRST_FREE_OBJECTID)
		btrfs_end_log_trans(root);
	if (new_ino != BTRFS_FIRST_FREE_OBJECTID)
		btrfs_end_log_trans(dest);
out_fail:
	ret2 = btrfs_end_transaction(trans);
	ret = ret ? ret : ret2;
out_notrans:
	if (new_ino == BTRFS_FIRST_FREE_OBJECTID ||
	    old_ino == BTRFS_FIRST_FREE_OBJECTID)
		up_read(&fs_info->subvol_sem);

	fscrypt_free_filename(&new_fname);
	fscrypt_free_filename(&old_fname);
	return ret;
}

static struct inode *new_whiteout_inode(struct mnt_idmap *idmap,
					struct inode *dir)
{
	struct inode *inode;

	inode = new_inode(dir->i_sb);
	if (inode) {
		inode_init_owner(idmap, inode, dir,
				 S_IFCHR | WHITEOUT_MODE);
		inode->i_op = &btrfs_special_inode_operations;
		init_special_inode(inode, inode->i_mode, WHITEOUT_DEV);
	}
	return inode;
}

static int btrfs_rename(struct mnt_idmap *idmap,
			struct inode *old_dir, struct dentry *old_dentry,
			struct inode *new_dir, struct dentry *new_dentry,
			unsigned int flags)
{
	struct btrfs_fs_info *fs_info = inode_to_fs_info(old_dir);
	struct btrfs_new_inode_args whiteout_args = {
		.dir = old_dir,
		.dentry = old_dentry,
	};
	struct btrfs_trans_handle *trans;
	unsigned int trans_num_items;
	struct btrfs_root *root = BTRFS_I(old_dir)->root;
	struct btrfs_root *dest = BTRFS_I(new_dir)->root;
	struct inode *new_inode = d_inode(new_dentry);
	struct inode *old_inode = d_inode(old_dentry);
	struct btrfs_rename_ctx rename_ctx;
	u64 index = 0;
	int ret;
	int ret2;
	u64 old_ino = btrfs_ino(BTRFS_I(old_inode));
	struct fscrypt_name old_fname, new_fname;

	if (btrfs_ino(BTRFS_I(new_dir)) == BTRFS_EMPTY_SUBVOL_DIR_OBJECTID)
		return -EPERM;

	/* we only allow rename subvolume link between subvolumes */
	if (old_ino != BTRFS_FIRST_FREE_OBJECTID && root != dest)
		return -EXDEV;

	if (old_ino == BTRFS_EMPTY_SUBVOL_DIR_OBJECTID ||
	    (new_inode && btrfs_ino(BTRFS_I(new_inode)) == BTRFS_FIRST_FREE_OBJECTID))
		return -ENOTEMPTY;

	if (S_ISDIR(old_inode->i_mode) && new_inode &&
	    new_inode->i_size > BTRFS_EMPTY_DIR_SIZE)
		return -ENOTEMPTY;

	ret = fscrypt_setup_filename(old_dir, &old_dentry->d_name, 0, &old_fname);
	if (ret)
		return ret;

	ret = fscrypt_setup_filename(new_dir, &new_dentry->d_name, 0, &new_fname);
	if (ret) {
		fscrypt_free_filename(&old_fname);
		return ret;
	}

	/* check for collisions, even if the  name isn't there */
	ret = btrfs_check_dir_item_collision(dest, new_dir->i_ino, &new_fname.disk_name);
	if (ret) {
		if (ret == -EEXIST) {
			/* we shouldn't get
			 * eexist without a new_inode */
			if (WARN_ON(!new_inode)) {
				goto out_fscrypt_names;
			}
		} else {
			/* maybe -EOVERFLOW */
			goto out_fscrypt_names;
		}
	}
	ret = 0;

	/*
	 * we're using rename to replace one file with another.  Start IO on it
	 * now so  we don't add too much work to the end of the transaction
	 */
	if (new_inode && S_ISREG(old_inode->i_mode) && new_inode->i_size)
		filemap_flush(old_inode->i_mapping);

	if (flags & RENAME_WHITEOUT) {
		whiteout_args.inode = new_whiteout_inode(idmap, old_dir);
		if (!whiteout_args.inode) {
			ret = -ENOMEM;
			goto out_fscrypt_names;
		}
		ret = btrfs_new_inode_prepare(&whiteout_args, &trans_num_items);
		if (ret)
			goto out_whiteout_inode;
	} else {
		/* 1 to update the old parent inode. */
		trans_num_items = 1;
	}

	if (old_ino == BTRFS_FIRST_FREE_OBJECTID) {
		/* Close the race window with snapshot create/destroy ioctl */
		down_read(&fs_info->subvol_sem);
		/*
		 * 1 to remove old root ref
		 * 1 to remove old root backref
		 * 1 to add new root ref
		 * 1 to add new root backref
		 */
		trans_num_items += 4;
	} else {
		/*
		 * 1 to update inode
		 * 1 to remove old inode ref
		 * 1 to add new inode ref
		 */
		trans_num_items += 3;
	}
	/*
	 * 1 to remove old dir item
	 * 1 to remove old dir index
	 * 1 to add new dir item
	 * 1 to add new dir index
	 */
	trans_num_items += 4;
	/* 1 to update new parent inode if it's not the same as the old parent */
	if (new_dir != old_dir)
		trans_num_items++;
	if (new_inode) {
		/*
		 * 1 to update inode
		 * 1 to remove inode ref
		 * 1 to remove dir item
		 * 1 to remove dir index
		 * 1 to possibly add orphan item
		 */
		trans_num_items += 5;
	}
	trans = btrfs_start_transaction(root, trans_num_items);
	if (IS_ERR(trans)) {
		ret = PTR_ERR(trans);
		goto out_notrans;
	}

	if (dest != root) {
		ret = btrfs_record_root_in_trans(trans, dest);
		if (ret)
			goto out_fail;
	}

	ret = btrfs_set_inode_index(BTRFS_I(new_dir), &index);
	if (ret)
		goto out_fail;

	BTRFS_I(old_inode)->dir_index = 0ULL;
	if (unlikely(old_ino == BTRFS_FIRST_FREE_OBJECTID)) {
		/* force full log commit if subvolume involved. */
		btrfs_set_log_full_commit(trans);
	} else {
		ret = btrfs_insert_inode_ref(trans, dest, &new_fname.disk_name,
					     old_ino, btrfs_ino(BTRFS_I(new_dir)),
					     index);
		if (ret)
			goto out_fail;
	}

	inode_inc_iversion(old_dir);
	inode_inc_iversion(new_dir);
	inode_inc_iversion(old_inode);
	simple_rename_timestamp(old_dir, old_dentry, new_dir, new_dentry);

	if (old_dentry->d_parent != new_dentry->d_parent)
		btrfs_record_unlink_dir(trans, BTRFS_I(old_dir),
					BTRFS_I(old_inode), true);

	if (unlikely(old_ino == BTRFS_FIRST_FREE_OBJECTID)) {
		ret = btrfs_unlink_subvol(trans, BTRFS_I(old_dir), old_dentry);
	} else {
		ret = __btrfs_unlink_inode(trans, BTRFS_I(old_dir),
					   BTRFS_I(d_inode(old_dentry)),
					   &old_fname.disk_name, &rename_ctx);
		if (!ret)
			ret = btrfs_update_inode(trans, BTRFS_I(old_inode));
	}
	if (ret) {
		btrfs_abort_transaction(trans, ret);
		goto out_fail;
	}

	if (new_inode) {
		inode_inc_iversion(new_inode);
		if (unlikely(btrfs_ino(BTRFS_I(new_inode)) ==
			     BTRFS_EMPTY_SUBVOL_DIR_OBJECTID)) {
			ret = btrfs_unlink_subvol(trans, BTRFS_I(new_dir), new_dentry);
			BUG_ON(new_inode->i_nlink == 0);
		} else {
			ret = btrfs_unlink_inode(trans, BTRFS_I(new_dir),
						 BTRFS_I(d_inode(new_dentry)),
						 &new_fname.disk_name);
		}
		if (!ret && new_inode->i_nlink == 0)
			ret = btrfs_orphan_add(trans,
					BTRFS_I(d_inode(new_dentry)));
		if (ret) {
			btrfs_abort_transaction(trans, ret);
			goto out_fail;
		}
	}

	ret = btrfs_add_link(trans, BTRFS_I(new_dir), BTRFS_I(old_inode),
			     &new_fname.disk_name, 0, index);
	if (ret) {
		btrfs_abort_transaction(trans, ret);
		goto out_fail;
	}

	if (old_inode->i_nlink == 1)
		BTRFS_I(old_inode)->dir_index = index;

	if (old_ino != BTRFS_FIRST_FREE_OBJECTID)
		btrfs_log_new_name(trans, old_dentry, BTRFS_I(old_dir),
				   rename_ctx.index, new_dentry->d_parent);

	if (flags & RENAME_WHITEOUT) {
		ret = btrfs_create_new_inode(trans, &whiteout_args);
		if (ret) {
			btrfs_abort_transaction(trans, ret);
			goto out_fail;
		} else {
			unlock_new_inode(whiteout_args.inode);
			iput(whiteout_args.inode);
			whiteout_args.inode = NULL;
		}
	}
out_fail:
	ret2 = btrfs_end_transaction(trans);
	ret = ret ? ret : ret2;
out_notrans:
	if (old_ino == BTRFS_FIRST_FREE_OBJECTID)
		up_read(&fs_info->subvol_sem);
	if (flags & RENAME_WHITEOUT)
		btrfs_new_inode_args_destroy(&whiteout_args);
out_whiteout_inode:
	if (flags & RENAME_WHITEOUT)
		iput(whiteout_args.inode);
out_fscrypt_names:
	fscrypt_free_filename(&old_fname);
	fscrypt_free_filename(&new_fname);
	return ret;
}

static int btrfs_rename2(struct mnt_idmap *idmap, struct inode *old_dir,
			 struct dentry *old_dentry, struct inode *new_dir,
			 struct dentry *new_dentry, unsigned int flags)
{
	int ret;

	if (flags & ~(RENAME_NOREPLACE | RENAME_EXCHANGE | RENAME_WHITEOUT))
		return -EINVAL;

	if (flags & RENAME_EXCHANGE)
		ret = btrfs_rename_exchange(old_dir, old_dentry, new_dir,
					    new_dentry);
	else
		ret = btrfs_rename(idmap, old_dir, old_dentry, new_dir,
				   new_dentry, flags);

	btrfs_btree_balance_dirty(BTRFS_I(new_dir)->root->fs_info);

	return ret;
}

struct btrfs_delalloc_work {
	struct inode *inode;
	struct completion completion;
	struct list_head list;
	struct btrfs_work work;
};

static void btrfs_run_delalloc_work(struct btrfs_work *work)
{
	struct btrfs_delalloc_work *delalloc_work;
	struct inode *inode;

	delalloc_work = container_of(work, struct btrfs_delalloc_work,
				     work);
	inode = delalloc_work->inode;
	filemap_flush(inode->i_mapping);
	if (test_bit(BTRFS_INODE_HAS_ASYNC_EXTENT,
				&BTRFS_I(inode)->runtime_flags))
		filemap_flush(inode->i_mapping);

	iput(inode);
	complete(&delalloc_work->completion);
}

static struct btrfs_delalloc_work *btrfs_alloc_delalloc_work(struct inode *inode)
{
	struct btrfs_delalloc_work *work;

	work = kmalloc(sizeof(*work), GFP_NOFS);
	if (!work)
		return NULL;

	init_completion(&work->completion);
	INIT_LIST_HEAD(&work->list);
	work->inode = inode;
	btrfs_init_work(&work->work, btrfs_run_delalloc_work, NULL);

	return work;
}

/*
 * some fairly slow code that needs optimization. This walks the list
 * of all the inodes with pending delalloc and forces them to disk.
 */
static int start_delalloc_inodes(struct btrfs_root *root,
				 struct writeback_control *wbc, bool snapshot,
				 bool in_reclaim_context)
{
	struct btrfs_inode *binode;
	struct inode *inode;
	struct btrfs_delalloc_work *work, *next;
	LIST_HEAD(works);
	LIST_HEAD(splice);
	int ret = 0;
	bool full_flush = wbc->nr_to_write == LONG_MAX;

	mutex_lock(&root->delalloc_mutex);
	spin_lock(&root->delalloc_lock);
	list_splice_init(&root->delalloc_inodes, &splice);
	while (!list_empty(&splice)) {
		binode = list_entry(splice.next, struct btrfs_inode,
				    delalloc_inodes);

		list_move_tail(&binode->delalloc_inodes,
			       &root->delalloc_inodes);

		if (in_reclaim_context &&
		    test_bit(BTRFS_INODE_NO_DELALLOC_FLUSH, &binode->runtime_flags))
			continue;

		inode = igrab(&binode->vfs_inode);
		if (!inode) {
			cond_resched_lock(&root->delalloc_lock);
			continue;
		}
		spin_unlock(&root->delalloc_lock);

		if (snapshot)
			set_bit(BTRFS_INODE_SNAPSHOT_FLUSH,
				&binode->runtime_flags);
		if (full_flush) {
			work = btrfs_alloc_delalloc_work(inode);
			if (!work) {
				iput(inode);
				ret = -ENOMEM;
				goto out;
			}
			list_add_tail(&work->list, &works);
			btrfs_queue_work(root->fs_info->flush_workers,
					 &work->work);
		} else {
			ret = filemap_fdatawrite_wbc(inode->i_mapping, wbc);
			btrfs_add_delayed_iput(BTRFS_I(inode));
			if (ret || wbc->nr_to_write <= 0)
				goto out;
		}
		cond_resched();
		spin_lock(&root->delalloc_lock);
	}
	spin_unlock(&root->delalloc_lock);

out:
	list_for_each_entry_safe(work, next, &works, list) {
		list_del_init(&work->list);
		wait_for_completion(&work->completion);
		kfree(work);
	}

	if (!list_empty(&splice)) {
		spin_lock(&root->delalloc_lock);
		list_splice_tail(&splice, &root->delalloc_inodes);
		spin_unlock(&root->delalloc_lock);
	}
	mutex_unlock(&root->delalloc_mutex);
	return ret;
}

int btrfs_start_delalloc_snapshot(struct btrfs_root *root, bool in_reclaim_context)
{
	struct writeback_control wbc = {
		.nr_to_write = LONG_MAX,
		.sync_mode = WB_SYNC_NONE,
		.range_start = 0,
		.range_end = LLONG_MAX,
	};
	struct btrfs_fs_info *fs_info = root->fs_info;

	if (BTRFS_FS_ERROR(fs_info))
		return -EROFS;

	return start_delalloc_inodes(root, &wbc, true, in_reclaim_context);
}

int btrfs_start_delalloc_roots(struct btrfs_fs_info *fs_info, long nr,
			       bool in_reclaim_context)
{
	struct writeback_control wbc = {
		.nr_to_write = nr,
		.sync_mode = WB_SYNC_NONE,
		.range_start = 0,
		.range_end = LLONG_MAX,
	};
	struct btrfs_root *root;
	LIST_HEAD(splice);
	int ret;

	if (BTRFS_FS_ERROR(fs_info))
		return -EROFS;

	mutex_lock(&fs_info->delalloc_root_mutex);
	spin_lock(&fs_info->delalloc_root_lock);
	list_splice_init(&fs_info->delalloc_roots, &splice);
	while (!list_empty(&splice)) {
		/*
		 * Reset nr_to_write here so we know that we're doing a full
		 * flush.
		 */
		if (nr == LONG_MAX)
			wbc.nr_to_write = LONG_MAX;

		root = list_first_entry(&splice, struct btrfs_root,
					delalloc_root);
		root = btrfs_grab_root(root);
		BUG_ON(!root);
		list_move_tail(&root->delalloc_root,
			       &fs_info->delalloc_roots);
		spin_unlock(&fs_info->delalloc_root_lock);

		ret = start_delalloc_inodes(root, &wbc, false, in_reclaim_context);
		btrfs_put_root(root);
		if (ret < 0 || wbc.nr_to_write <= 0)
			goto out;
		spin_lock(&fs_info->delalloc_root_lock);
	}
	spin_unlock(&fs_info->delalloc_root_lock);

	ret = 0;
out:
	if (!list_empty(&splice)) {
		spin_lock(&fs_info->delalloc_root_lock);
		list_splice_tail(&splice, &fs_info->delalloc_roots);
		spin_unlock(&fs_info->delalloc_root_lock);
	}
	mutex_unlock(&fs_info->delalloc_root_mutex);
	return ret;
}

static int btrfs_symlink(struct mnt_idmap *idmap, struct inode *dir,
			 struct dentry *dentry, const char *symname)
{
	struct btrfs_fs_info *fs_info = inode_to_fs_info(dir);
	struct btrfs_trans_handle *trans;
	struct btrfs_root *root = BTRFS_I(dir)->root;
	struct btrfs_path *path;
	struct btrfs_key key;
	struct inode *inode;
	struct btrfs_new_inode_args new_inode_args = {
		.dir = dir,
		.dentry = dentry,
	};
	unsigned int trans_num_items;
	int err;
	int name_len;
	int datasize;
	unsigned long ptr;
	struct btrfs_file_extent_item *ei;
	struct extent_buffer *leaf;

	name_len = strlen(symname);
	if (name_len > BTRFS_MAX_INLINE_DATA_SIZE(fs_info))
		return -ENAMETOOLONG;

	inode = new_inode(dir->i_sb);
	if (!inode)
		return -ENOMEM;
	inode_init_owner(idmap, inode, dir, S_IFLNK | S_IRWXUGO);
	inode->i_op = &btrfs_symlink_inode_operations;
	inode_nohighmem(inode);
	inode->i_mapping->a_ops = &btrfs_aops;
	btrfs_i_size_write(BTRFS_I(inode), name_len);
	inode_set_bytes(inode, name_len);

	new_inode_args.inode = inode;
	err = btrfs_new_inode_prepare(&new_inode_args, &trans_num_items);
	if (err)
		goto out_inode;
	/* 1 additional item for the inline extent */
	trans_num_items++;

	trans = btrfs_start_transaction(root, trans_num_items);
	if (IS_ERR(trans)) {
		err = PTR_ERR(trans);
		goto out_new_inode_args;
	}

	err = btrfs_create_new_inode(trans, &new_inode_args);
	if (err)
		goto out;

	path = btrfs_alloc_path();
	if (!path) {
		err = -ENOMEM;
		btrfs_abort_transaction(trans, err);
		discard_new_inode(inode);
		inode = NULL;
		goto out;
	}
	key.objectid = btrfs_ino(BTRFS_I(inode));
	key.offset = 0;
	key.type = BTRFS_EXTENT_DATA_KEY;
	datasize = btrfs_file_extent_calc_inline_size(name_len);
	err = btrfs_insert_empty_item(trans, root, path, &key,
				      datasize);
	if (err) {
		btrfs_abort_transaction(trans, err);
		btrfs_free_path(path);
		discard_new_inode(inode);
		inode = NULL;
		goto out;
	}
	leaf = path->nodes[0];
	ei = btrfs_item_ptr(leaf, path->slots[0],
			    struct btrfs_file_extent_item);
	btrfs_set_file_extent_generation(leaf, ei, trans->transid);
	btrfs_set_file_extent_type(leaf, ei,
				   BTRFS_FILE_EXTENT_INLINE);
	btrfs_set_file_extent_encryption(leaf, ei, 0);
	btrfs_set_file_extent_compression(leaf, ei, 0);
	btrfs_set_file_extent_other_encoding(leaf, ei, 0);
	btrfs_set_file_extent_ram_bytes(leaf, ei, name_len);

	ptr = btrfs_file_extent_inline_start(ei);
	write_extent_buffer(leaf, symname, ptr, name_len);
	btrfs_mark_buffer_dirty(trans, leaf);
	btrfs_free_path(path);

	d_instantiate_new(dentry, inode);
	err = 0;
out:
	btrfs_end_transaction(trans);
	btrfs_btree_balance_dirty(fs_info);
out_new_inode_args:
	btrfs_new_inode_args_destroy(&new_inode_args);
out_inode:
	if (err)
		iput(inode);
	return err;
}

static struct btrfs_trans_handle *insert_prealloc_file_extent(
				       struct btrfs_trans_handle *trans_in,
				       struct btrfs_inode *inode,
				       struct btrfs_key *ins,
				       u64 file_offset)
{
	struct btrfs_file_extent_item stack_fi;
	struct btrfs_replace_extent_info extent_info;
	struct btrfs_trans_handle *trans = trans_in;
	struct btrfs_path *path;
	u64 start = ins->objectid;
	u64 len = ins->offset;
	u64 qgroup_released = 0;
	int ret;

	memset(&stack_fi, 0, sizeof(stack_fi));

	btrfs_set_stack_file_extent_type(&stack_fi, BTRFS_FILE_EXTENT_PREALLOC);
	btrfs_set_stack_file_extent_disk_bytenr(&stack_fi, start);
	btrfs_set_stack_file_extent_disk_num_bytes(&stack_fi, len);
	btrfs_set_stack_file_extent_num_bytes(&stack_fi, len);
	btrfs_set_stack_file_extent_ram_bytes(&stack_fi, len);
	btrfs_set_stack_file_extent_compression(&stack_fi, BTRFS_COMPRESS_NONE);
	/* Encryption and other encoding is reserved and all 0 */

	ret = btrfs_qgroup_release_data(inode, file_offset, len, &qgroup_released);
	if (ret < 0)
		return ERR_PTR(ret);

	if (trans) {
		ret = insert_reserved_file_extent(trans, inode,
						  file_offset, &stack_fi,
						  true, qgroup_released);
		if (ret)
			goto free_qgroup;
		return trans;
	}

	extent_info.disk_offset = start;
	extent_info.disk_len = len;
	extent_info.data_offset = 0;
	extent_info.data_len = len;
	extent_info.file_offset = file_offset;
	extent_info.extent_buf = (char *)&stack_fi;
	extent_info.is_new_extent = true;
	extent_info.update_times = true;
	extent_info.qgroup_reserved = qgroup_released;
	extent_info.insertions = 0;

	path = btrfs_alloc_path();
	if (!path) {
		ret = -ENOMEM;
		goto free_qgroup;
	}

	ret = btrfs_replace_file_extents(inode, path, file_offset,
				     file_offset + len - 1, &extent_info,
				     &trans);
	btrfs_free_path(path);
	if (ret)
		goto free_qgroup;
	return trans;

free_qgroup:
	/*
	 * We have released qgroup data range at the beginning of the function,
	 * and normally qgroup_released bytes will be freed when committing
	 * transaction.
	 * But if we error out early, we have to free what we have released
	 * or we leak qgroup data reservation.
	 */
	btrfs_qgroup_free_refroot(inode->root->fs_info,
			btrfs_root_id(inode->root), qgroup_released,
			BTRFS_QGROUP_RSV_DATA);
	return ERR_PTR(ret);
}

static int __btrfs_prealloc_file_range(struct inode *inode, int mode,
				       u64 start, u64 num_bytes, u64 min_size,
				       loff_t actual_len, u64 *alloc_hint,
				       struct btrfs_trans_handle *trans)
{
	struct btrfs_fs_info *fs_info = inode_to_fs_info(inode);
	struct extent_map *em;
	struct btrfs_root *root = BTRFS_I(inode)->root;
	struct btrfs_key ins;
	u64 cur_offset = start;
	u64 clear_offset = start;
	u64 i_size;
	u64 cur_bytes;
	u64 last_alloc = (u64)-1;
	int ret = 0;
	bool own_trans = true;
	u64 end = start + num_bytes - 1;

	if (trans)
		own_trans = false;
	while (num_bytes > 0) {
		cur_bytes = min_t(u64, num_bytes, SZ_256M);
		cur_bytes = max(cur_bytes, min_size);
		/*
		 * If we are severely fragmented we could end up with really
		 * small allocations, so if the allocator is returning small
		 * chunks lets make its job easier by only searching for those
		 * sized chunks.
		 */
		cur_bytes = min(cur_bytes, last_alloc);
		ret = btrfs_reserve_extent(root, cur_bytes, cur_bytes,
				min_size, 0, *alloc_hint, &ins, 1, 0);
		if (ret)
			break;

		/*
		 * We've reserved this space, and thus converted it from
		 * ->bytes_may_use to ->bytes_reserved.  Any error that happens
		 * from here on out we will only need to clear our reservation
		 * for the remaining unreserved area, so advance our
		 * clear_offset by our extent size.
		 */
		clear_offset += ins.offset;

		last_alloc = ins.offset;
		trans = insert_prealloc_file_extent(trans, BTRFS_I(inode),
						    &ins, cur_offset);
		/*
		 * Now that we inserted the prealloc extent we can finally
		 * decrement the number of reservations in the block group.
		 * If we did it before, we could race with relocation and have
		 * relocation miss the reserved extent, making it fail later.
		 */
		btrfs_dec_block_group_reservations(fs_info, ins.objectid);
		if (IS_ERR(trans)) {
			ret = PTR_ERR(trans);
			btrfs_free_reserved_extent(fs_info, ins.objectid,
						   ins.offset, 0);
			break;
		}

		em = alloc_extent_map();
		if (!em) {
			btrfs_drop_extent_map_range(BTRFS_I(inode), cur_offset,
					    cur_offset + ins.offset - 1, false);
			btrfs_set_inode_full_sync(BTRFS_I(inode));
			goto next;
		}

		em->start = cur_offset;
		em->len = ins.offset;
		em->disk_bytenr = ins.objectid;
		em->offset = 0;
		em->disk_num_bytes = ins.offset;
		em->ram_bytes = ins.offset;
		em->flags |= EXTENT_FLAG_PREALLOC;
		em->generation = trans->transid;

		ret = btrfs_replace_extent_map_range(BTRFS_I(inode), em, true);
		free_extent_map(em);
next:
		num_bytes -= ins.offset;
		cur_offset += ins.offset;
		*alloc_hint = ins.objectid + ins.offset;

		inode_inc_iversion(inode);
		inode_set_ctime_current(inode);
		BTRFS_I(inode)->flags |= BTRFS_INODE_PREALLOC;
		if (!(mode & FALLOC_FL_KEEP_SIZE) &&
		    (actual_len > inode->i_size) &&
		    (cur_offset > inode->i_size)) {
			if (cur_offset > actual_len)
				i_size = actual_len;
			else
				i_size = cur_offset;
			i_size_write(inode, i_size);
			btrfs_inode_safe_disk_i_size_write(BTRFS_I(inode), 0);
		}

		ret = btrfs_update_inode(trans, BTRFS_I(inode));

		if (ret) {
			btrfs_abort_transaction(trans, ret);
			if (own_trans)
				btrfs_end_transaction(trans);
			break;
		}

		if (own_trans) {
			btrfs_end_transaction(trans);
			trans = NULL;
		}
	}
	if (clear_offset < end)
		btrfs_free_reserved_data_space(BTRFS_I(inode), NULL, clear_offset,
			end - clear_offset + 1);
	return ret;
}

int btrfs_prealloc_file_range(struct inode *inode, int mode,
			      u64 start, u64 num_bytes, u64 min_size,
			      loff_t actual_len, u64 *alloc_hint)
{
	return __btrfs_prealloc_file_range(inode, mode, start, num_bytes,
					   min_size, actual_len, alloc_hint,
					   NULL);
}

int btrfs_prealloc_file_range_trans(struct inode *inode,
				    struct btrfs_trans_handle *trans, int mode,
				    u64 start, u64 num_bytes, u64 min_size,
				    loff_t actual_len, u64 *alloc_hint)
{
	return __btrfs_prealloc_file_range(inode, mode, start, num_bytes,
					   min_size, actual_len, alloc_hint, trans);
}

static int btrfs_permission(struct mnt_idmap *idmap,
			    struct inode *inode, int mask)
{
	struct btrfs_root *root = BTRFS_I(inode)->root;
	umode_t mode = inode->i_mode;

	if (mask & MAY_WRITE &&
	    (S_ISREG(mode) || S_ISDIR(mode) || S_ISLNK(mode))) {
		if (btrfs_root_readonly(root))
			return -EROFS;
		if (BTRFS_I(inode)->flags & BTRFS_INODE_READONLY)
			return -EACCES;
	}
	return generic_permission(idmap, inode, mask);
}

static int btrfs_tmpfile(struct mnt_idmap *idmap, struct inode *dir,
			 struct file *file, umode_t mode)
{
	struct btrfs_fs_info *fs_info = inode_to_fs_info(dir);
	struct btrfs_trans_handle *trans;
	struct btrfs_root *root = BTRFS_I(dir)->root;
	struct inode *inode;
	struct btrfs_new_inode_args new_inode_args = {
		.dir = dir,
		.dentry = file->f_path.dentry,
		.orphan = true,
	};
	unsigned int trans_num_items;
	int ret;

	inode = new_inode(dir->i_sb);
	if (!inode)
		return -ENOMEM;
	inode_init_owner(idmap, inode, dir, mode);
	inode->i_fop = &btrfs_file_operations;
	inode->i_op = &btrfs_file_inode_operations;
	inode->i_mapping->a_ops = &btrfs_aops;

	new_inode_args.inode = inode;
	ret = btrfs_new_inode_prepare(&new_inode_args, &trans_num_items);
	if (ret)
		goto out_inode;

	trans = btrfs_start_transaction(root, trans_num_items);
	if (IS_ERR(trans)) {
		ret = PTR_ERR(trans);
		goto out_new_inode_args;
	}

	ret = btrfs_create_new_inode(trans, &new_inode_args);

	/*
	 * We set number of links to 0 in btrfs_create_new_inode(), and here we
	 * set it to 1 because d_tmpfile() will issue a warning if the count is
	 * 0, through:
	 *
	 *    d_tmpfile() -> inode_dec_link_count() -> drop_nlink()
	 */
	set_nlink(inode, 1);

	if (!ret) {
		d_tmpfile(file, inode);
		unlock_new_inode(inode);
		mark_inode_dirty(inode);
	}

	btrfs_end_transaction(trans);
	btrfs_btree_balance_dirty(fs_info);
out_new_inode_args:
	btrfs_new_inode_args_destroy(&new_inode_args);
out_inode:
	if (ret)
		iput(inode);
	return finish_open_simple(file, ret);
}

int btrfs_encoded_io_compression_from_extent(struct btrfs_fs_info *fs_info,
					     int compress_type)
{
	switch (compress_type) {
	case BTRFS_COMPRESS_NONE:
		return BTRFS_ENCODED_IO_COMPRESSION_NONE;
	case BTRFS_COMPRESS_ZLIB:
		return BTRFS_ENCODED_IO_COMPRESSION_ZLIB;
	case BTRFS_COMPRESS_LZO:
		/*
		 * The LZO format depends on the sector size. 64K is the maximum
		 * sector size that we support.
		 */
		if (fs_info->sectorsize < SZ_4K || fs_info->sectorsize > SZ_64K)
			return -EINVAL;
		return BTRFS_ENCODED_IO_COMPRESSION_LZO_4K +
		       (fs_info->sectorsize_bits - 12);
	case BTRFS_COMPRESS_ZSTD:
		return BTRFS_ENCODED_IO_COMPRESSION_ZSTD;
	default:
		return -EUCLEAN;
	}
}

static ssize_t btrfs_encoded_read_inline(
				struct kiocb *iocb,
				struct iov_iter *iter, u64 start,
				u64 lockend,
				struct extent_state **cached_state,
				u64 extent_start, size_t count,
				struct btrfs_ioctl_encoded_io_args *encoded,
				bool *unlocked)
{
	struct btrfs_inode *inode = BTRFS_I(file_inode(iocb->ki_filp));
	struct btrfs_root *root = inode->root;
	struct btrfs_fs_info *fs_info = root->fs_info;
	struct extent_io_tree *io_tree = &inode->io_tree;
	struct btrfs_path *path;
	struct extent_buffer *leaf;
	struct btrfs_file_extent_item *item;
	u64 ram_bytes;
	unsigned long ptr;
	void *tmp;
	ssize_t ret;
	const bool nowait = (iocb->ki_flags & IOCB_NOWAIT);

	path = btrfs_alloc_path();
	if (!path) {
		ret = -ENOMEM;
		goto out;
	}

	path->nowait = nowait;

	ret = btrfs_lookup_file_extent(NULL, root, path, btrfs_ino(inode),
				       extent_start, 0);
	if (ret) {
		if (ret > 0) {
			/* The extent item disappeared? */
			ret = -EIO;
		}
		goto out;
	}
	leaf = path->nodes[0];
	item = btrfs_item_ptr(leaf, path->slots[0], struct btrfs_file_extent_item);

	ram_bytes = btrfs_file_extent_ram_bytes(leaf, item);
	ptr = btrfs_file_extent_inline_start(item);

	encoded->len = min_t(u64, extent_start + ram_bytes,
			     inode->vfs_inode.i_size) - iocb->ki_pos;
	ret = btrfs_encoded_io_compression_from_extent(fs_info,
				 btrfs_file_extent_compression(leaf, item));
	if (ret < 0)
		goto out;
	encoded->compression = ret;
	if (encoded->compression) {
		size_t inline_size;

		inline_size = btrfs_file_extent_inline_item_len(leaf,
								path->slots[0]);
		if (inline_size > count) {
			ret = -ENOBUFS;
			goto out;
		}
		count = inline_size;
		encoded->unencoded_len = ram_bytes;
		encoded->unencoded_offset = iocb->ki_pos - extent_start;
	} else {
		count = min_t(u64, count, encoded->len);
		encoded->len = count;
		encoded->unencoded_len = count;
		ptr += iocb->ki_pos - extent_start;
	}

	tmp = kmalloc(count, GFP_NOFS);
	if (!tmp) {
		ret = -ENOMEM;
		goto out;
	}
	read_extent_buffer(leaf, tmp, ptr, count);
	btrfs_release_path(path);
	unlock_extent(io_tree, start, lockend, cached_state);
	btrfs_inode_unlock(inode, BTRFS_ILOCK_SHARED);
	*unlocked = true;

	ret = copy_to_iter(tmp, count, iter);
	if (ret != count)
		ret = -EFAULT;
	kfree(tmp);
out:
	btrfs_free_path(path);
	return ret;
}

struct btrfs_encoded_read_private {
	struct completion done;
	void *uring_ctx;
	refcount_t pending_refs;
	blk_status_t status;
};

static void btrfs_encoded_read_endio(struct btrfs_bio *bbio)
{
	struct btrfs_encoded_read_private *priv = bbio->private;

	if (bbio->bio.bi_status) {
		/*
		 * The memory barrier implied by the atomic_dec_return() here
		 * pairs with the memory barrier implied by the
		 * atomic_dec_return() or io_wait_event() in
		 * btrfs_encoded_read_regular_fill_pages() to ensure that this
		 * write is observed before the load of status in
		 * btrfs_encoded_read_regular_fill_pages().
		 */
		WRITE_ONCE(priv->status, bbio->bio.bi_status);
	}
<<<<<<< HEAD
	if (atomic_dec_and_test(&priv->pending))
		wake_up(&priv->wait);
=======
	if (refcount_dec_and_test(&priv->pending_refs)) {
		int err = blk_status_to_errno(READ_ONCE(priv->status));

		if (priv->uring_ctx) {
			btrfs_uring_read_extent_endio(priv->uring_ctx, err);
			kfree(priv);
		} else {
			complete(&priv->done);
		}
	}
>>>>>>> b5de2a2a
	bio_put(&bbio->bio);
}

int btrfs_encoded_read_regular_fill_pages(struct btrfs_inode *inode,
					  u64 disk_bytenr, u64 disk_io_size,
<<<<<<< HEAD
					  struct page **pages)
=======
					  struct page **pages, void *uring_ctx)
>>>>>>> b5de2a2a
{
	struct btrfs_fs_info *fs_info = inode->root->fs_info;
	struct btrfs_encoded_read_private *priv;
	unsigned long i = 0;
	struct btrfs_bio *bbio;
	int ret;

	priv = kmalloc(sizeof(struct btrfs_encoded_read_private), GFP_NOFS);
	if (!priv)
		return -ENOMEM;

<<<<<<< HEAD
	init_waitqueue_head(&priv->wait);
	atomic_set(&priv->pending, 1);
	priv->status = 0;
=======
	init_completion(&priv->done);
	refcount_set(&priv->pending_refs, 1);
	priv->status = 0;
	priv->uring_ctx = uring_ctx;
>>>>>>> b5de2a2a

	bbio = btrfs_bio_alloc(BIO_MAX_VECS, REQ_OP_READ, fs_info,
			       btrfs_encoded_read_endio, priv);
	bbio->bio.bi_iter.bi_sector = disk_bytenr >> SECTOR_SHIFT;
	bbio->inode = inode;

	do {
		size_t bytes = min_t(u64, disk_io_size, PAGE_SIZE);

		if (bio_add_page(&bbio->bio, pages[i], bytes, 0) < bytes) {
<<<<<<< HEAD
			atomic_inc(&priv->pending);
=======
			refcount_inc(&priv->pending_refs);
>>>>>>> b5de2a2a
			btrfs_submit_bbio(bbio, 0);

			bbio = btrfs_bio_alloc(BIO_MAX_VECS, REQ_OP_READ, fs_info,
					       btrfs_encoded_read_endio, priv);
			bbio->bio.bi_iter.bi_sector = disk_bytenr >> SECTOR_SHIFT;
			bbio->inode = inode;
			continue;
		}

		i++;
		disk_bytenr += bytes;
		disk_io_size -= bytes;
	} while (disk_io_size);

<<<<<<< HEAD
	atomic_inc(&priv->pending);
	btrfs_submit_bbio(bbio, 0);

	if (atomic_dec_return(&priv->pending))
		io_wait_event(priv->wait, !atomic_read(&priv->pending));
	/* See btrfs_encoded_read_endio() for ordering. */
	ret = blk_status_to_errno(READ_ONCE(priv->status));
	kfree(priv);
	return ret;
=======
	refcount_inc(&priv->pending_refs);
	btrfs_submit_bbio(bbio, 0);

	if (uring_ctx) {
		if (refcount_dec_and_test(&priv->pending_refs)) {
			ret = blk_status_to_errno(READ_ONCE(priv->status));
			btrfs_uring_read_extent_endio(uring_ctx, ret);
			kfree(priv);
			return ret;
		}

		return -EIOCBQUEUED;
	} else {
		if (!refcount_dec_and_test(&priv->pending_refs))
			wait_for_completion_io(&priv->done);
		/* See btrfs_encoded_read_endio() for ordering. */
		ret = blk_status_to_errno(READ_ONCE(priv->status));
		kfree(priv);
		return ret;
	}
>>>>>>> b5de2a2a
}

ssize_t btrfs_encoded_read_regular(struct kiocb *iocb, struct iov_iter *iter,
				   u64 start, u64 lockend,
				   struct extent_state **cached_state,
				   u64 disk_bytenr, u64 disk_io_size,
				   size_t count, bool compressed, bool *unlocked)
{
	struct btrfs_inode *inode = BTRFS_I(file_inode(iocb->ki_filp));
	struct extent_io_tree *io_tree = &inode->io_tree;
	struct page **pages;
	unsigned long nr_pages, i;
	u64 cur;
	size_t page_offset;
	ssize_t ret;

	nr_pages = DIV_ROUND_UP(disk_io_size, PAGE_SIZE);
	pages = kcalloc(nr_pages, sizeof(struct page *), GFP_NOFS);
	if (!pages)
		return -ENOMEM;
	ret = btrfs_alloc_page_array(nr_pages, pages, false);
	if (ret) {
		ret = -ENOMEM;
		goto out;
		}

	ret = btrfs_encoded_read_regular_fill_pages(inode, disk_bytenr,
<<<<<<< HEAD
						    disk_io_size, pages);
=======
						    disk_io_size, pages, NULL);
>>>>>>> b5de2a2a
	if (ret)
		goto out;

	unlock_extent(io_tree, start, lockend, cached_state);
	btrfs_inode_unlock(inode, BTRFS_ILOCK_SHARED);
	*unlocked = true;

	if (compressed) {
		i = 0;
		page_offset = 0;
	} else {
		i = (iocb->ki_pos - start) >> PAGE_SHIFT;
		page_offset = (iocb->ki_pos - start) & (PAGE_SIZE - 1);
	}
	cur = 0;
	while (cur < count) {
		size_t bytes = min_t(size_t, count - cur,
				     PAGE_SIZE - page_offset);

		if (copy_page_to_iter(pages[i], page_offset, bytes,
				      iter) != bytes) {
			ret = -EFAULT;
			goto out;
		}
		i++;
		cur += bytes;
		page_offset = 0;
	}
	ret = count;
out:
	for (i = 0; i < nr_pages; i++) {
		if (pages[i])
			__free_page(pages[i]);
	}
	kfree(pages);
	return ret;
}

ssize_t btrfs_encoded_read(struct kiocb *iocb, struct iov_iter *iter,
			   struct btrfs_ioctl_encoded_io_args *encoded,
			   struct extent_state **cached_state,
			   u64 *disk_bytenr, u64 *disk_io_size)
{
	struct btrfs_inode *inode = BTRFS_I(file_inode(iocb->ki_filp));
	struct btrfs_fs_info *fs_info = inode->root->fs_info;
	struct extent_io_tree *io_tree = &inode->io_tree;
	ssize_t ret;
	size_t count = iov_iter_count(iter);
	u64 start, lockend;
	struct extent_map *em;
	const bool nowait = (iocb->ki_flags & IOCB_NOWAIT);
	bool unlocked = false;

	file_accessed(iocb->ki_filp);

	ret = btrfs_inode_lock(inode,
			       BTRFS_ILOCK_SHARED | (nowait ? BTRFS_ILOCK_TRY : 0));
	if (ret)
		return ret;

	if (iocb->ki_pos >= inode->vfs_inode.i_size) {
		btrfs_inode_unlock(inode, BTRFS_ILOCK_SHARED);
		return 0;
	}
	start = ALIGN_DOWN(iocb->ki_pos, fs_info->sectorsize);
	/*
	 * We don't know how long the extent containing iocb->ki_pos is, but if
	 * it's compressed we know that it won't be longer than this.
	 */
	lockend = start + BTRFS_MAX_UNCOMPRESSED - 1;

	if (nowait) {
		struct btrfs_ordered_extent *ordered;

		if (filemap_range_needs_writeback(inode->vfs_inode.i_mapping,
						  start, lockend)) {
			ret = -EAGAIN;
			goto out_unlock_inode;
<<<<<<< HEAD
		lock_extent(io_tree, start, lockend, cached_state);
		ordered = btrfs_lookup_ordered_range(inode, start,
						     lockend - start + 1);
		if (!ordered)
			break;
		btrfs_put_ordered_extent(ordered);
		unlock_extent(io_tree, start, lockend, cached_state);
		cond_resched();
=======
		}

		if (!try_lock_extent(io_tree, start, lockend, cached_state)) {
			ret = -EAGAIN;
			goto out_unlock_inode;
		}

		ordered = btrfs_lookup_ordered_range(inode, start,
						     lockend - start + 1);
		if (ordered) {
			btrfs_put_ordered_extent(ordered);
			unlock_extent(io_tree, start, lockend, cached_state);
			ret = -EAGAIN;
			goto out_unlock_inode;
		}
	} else {
		for (;;) {
			struct btrfs_ordered_extent *ordered;

			ret = btrfs_wait_ordered_range(inode, start,
						       lockend - start + 1);
			if (ret)
				goto out_unlock_inode;

			lock_extent(io_tree, start, lockend, cached_state);
			ordered = btrfs_lookup_ordered_range(inode, start,
							     lockend - start + 1);
			if (!ordered)
				break;
			btrfs_put_ordered_extent(ordered);
			unlock_extent(io_tree, start, lockend, cached_state);
			cond_resched();
		}
>>>>>>> b5de2a2a
	}

	em = btrfs_get_extent(inode, NULL, start, lockend - start + 1);
	if (IS_ERR(em)) {
		ret = PTR_ERR(em);
		goto out_unlock_extent;
	}

	if (em->disk_bytenr == EXTENT_MAP_INLINE) {
		u64 extent_start = em->start;

		/*
		 * For inline extents we get everything we need out of the
		 * extent item.
		 */
		free_extent_map(em);
		em = NULL;
		ret = btrfs_encoded_read_inline(iocb, iter, start, lockend,
						cached_state, extent_start,
						count, encoded, &unlocked);
		goto out_unlock_extent;
	}

	/*
	 * We only want to return up to EOF even if the extent extends beyond
	 * that.
	 */
	encoded->len = min_t(u64, extent_map_end(em),
			     inode->vfs_inode.i_size) - iocb->ki_pos;
	if (em->disk_bytenr == EXTENT_MAP_HOLE ||
	    (em->flags & EXTENT_FLAG_PREALLOC)) {
		*disk_bytenr = EXTENT_MAP_HOLE;
		count = min_t(u64, count, encoded->len);
		encoded->len = count;
		encoded->unencoded_len = count;
	} else if (extent_map_is_compressed(em)) {
		*disk_bytenr = em->disk_bytenr;
		/*
		 * Bail if the buffer isn't large enough to return the whole
		 * compressed extent.
		 */
		if (em->disk_num_bytes > count) {
			ret = -ENOBUFS;
			goto out_em;
		}
		*disk_io_size = em->disk_num_bytes;
		count = em->disk_num_bytes;
		encoded->unencoded_len = em->ram_bytes;
		encoded->unencoded_offset = iocb->ki_pos - (em->start - em->offset);
		ret = btrfs_encoded_io_compression_from_extent(fs_info,
							       extent_map_compression(em));
		if (ret < 0)
			goto out_em;
		encoded->compression = ret;
	} else {
		*disk_bytenr = extent_map_block_start(em) + (start - em->start);
		if (encoded->len > count)
			encoded->len = count;
		/*
		 * Don't read beyond what we locked. This also limits the page
		 * allocations that we'll do.
		 */
		*disk_io_size = min(lockend + 1, iocb->ki_pos + encoded->len) - start;
		count = start + *disk_io_size - iocb->ki_pos;
		encoded->len = count;
		encoded->unencoded_len = count;
		*disk_io_size = ALIGN(*disk_io_size, fs_info->sectorsize);
	}
	free_extent_map(em);
	em = NULL;

	if (*disk_bytenr == EXTENT_MAP_HOLE) {
		unlock_extent(io_tree, start, lockend, cached_state);
		btrfs_inode_unlock(inode, BTRFS_ILOCK_SHARED);
		unlocked = true;
		ret = iov_iter_zero(count, iter);
		if (ret != count)
			ret = -EFAULT;
	} else {
		ret = -EIOCBQUEUED;
<<<<<<< HEAD
		goto out_em;
=======
		goto out_unlock_extent;
>>>>>>> b5de2a2a
	}

out_em:
	free_extent_map(em);
out_unlock_extent:
	/* Leave inode and extent locked if we need to do a read. */
	if (!unlocked && ret != -EIOCBQUEUED)
		unlock_extent(io_tree, start, lockend, cached_state);
out_unlock_inode:
	if (!unlocked && ret != -EIOCBQUEUED)
		btrfs_inode_unlock(inode, BTRFS_ILOCK_SHARED);
	return ret;
}

ssize_t btrfs_do_encoded_write(struct kiocb *iocb, struct iov_iter *from,
			       const struct btrfs_ioctl_encoded_io_args *encoded)
{
	struct btrfs_inode *inode = BTRFS_I(file_inode(iocb->ki_filp));
	struct btrfs_root *root = inode->root;
	struct btrfs_fs_info *fs_info = root->fs_info;
	struct extent_io_tree *io_tree = &inode->io_tree;
	struct extent_changeset *data_reserved = NULL;
	struct extent_state *cached_state = NULL;
	struct btrfs_ordered_extent *ordered;
	struct btrfs_file_extent file_extent;
	int compression;
	size_t orig_count;
	u64 start, end;
	u64 num_bytes, ram_bytes, disk_num_bytes;
	unsigned long nr_folios, i;
	struct folio **folios;
	struct btrfs_key ins;
	bool extent_reserved = false;
	struct extent_map *em;
	ssize_t ret;

	switch (encoded->compression) {
	case BTRFS_ENCODED_IO_COMPRESSION_ZLIB:
		compression = BTRFS_COMPRESS_ZLIB;
		break;
	case BTRFS_ENCODED_IO_COMPRESSION_ZSTD:
		compression = BTRFS_COMPRESS_ZSTD;
		break;
	case BTRFS_ENCODED_IO_COMPRESSION_LZO_4K:
	case BTRFS_ENCODED_IO_COMPRESSION_LZO_8K:
	case BTRFS_ENCODED_IO_COMPRESSION_LZO_16K:
	case BTRFS_ENCODED_IO_COMPRESSION_LZO_32K:
	case BTRFS_ENCODED_IO_COMPRESSION_LZO_64K:
		/* The sector size must match for LZO. */
		if (encoded->compression -
		    BTRFS_ENCODED_IO_COMPRESSION_LZO_4K + 12 !=
		    fs_info->sectorsize_bits)
			return -EINVAL;
		compression = BTRFS_COMPRESS_LZO;
		break;
	default:
		return -EINVAL;
	}
	if (encoded->encryption != BTRFS_ENCODED_IO_ENCRYPTION_NONE)
		return -EINVAL;

	/*
	 * Compressed extents should always have checksums, so error out if we
	 * have a NOCOW file or inode was created while mounted with NODATASUM.
	 */
	if (inode->flags & BTRFS_INODE_NODATASUM)
		return -EINVAL;

	orig_count = iov_iter_count(from);

	/* The extent size must be sane. */
	if (encoded->unencoded_len > BTRFS_MAX_UNCOMPRESSED ||
	    orig_count > BTRFS_MAX_COMPRESSED || orig_count == 0)
		return -EINVAL;

	/*
	 * The compressed data must be smaller than the decompressed data.
	 *
	 * It's of course possible for data to compress to larger or the same
	 * size, but the buffered I/O path falls back to no compression for such
	 * data, and we don't want to break any assumptions by creating these
	 * extents.
	 *
	 * Note that this is less strict than the current check we have that the
	 * compressed data must be at least one sector smaller than the
	 * decompressed data. We only want to enforce the weaker requirement
	 * from old kernels that it is at least one byte smaller.
	 */
	if (orig_count >= encoded->unencoded_len)
		return -EINVAL;

	/* The extent must start on a sector boundary. */
	start = iocb->ki_pos;
	if (!IS_ALIGNED(start, fs_info->sectorsize))
		return -EINVAL;

	/*
	 * The extent must end on a sector boundary. However, we allow a write
	 * which ends at or extends i_size to have an unaligned length; we round
	 * up the extent size and set i_size to the unaligned end.
	 */
	if (start + encoded->len < inode->vfs_inode.i_size &&
	    !IS_ALIGNED(start + encoded->len, fs_info->sectorsize))
		return -EINVAL;

	/* Finally, the offset in the unencoded data must be sector-aligned. */
	if (!IS_ALIGNED(encoded->unencoded_offset, fs_info->sectorsize))
		return -EINVAL;

	num_bytes = ALIGN(encoded->len, fs_info->sectorsize);
	ram_bytes = ALIGN(encoded->unencoded_len, fs_info->sectorsize);
	end = start + num_bytes - 1;

	/*
	 * If the extent cannot be inline, the compressed data on disk must be
	 * sector-aligned. For convenience, we extend it with zeroes if it
	 * isn't.
	 */
	disk_num_bytes = ALIGN(orig_count, fs_info->sectorsize);
	nr_folios = DIV_ROUND_UP(disk_num_bytes, PAGE_SIZE);
	folios = kvcalloc(nr_folios, sizeof(struct folio *), GFP_KERNEL_ACCOUNT);
	if (!folios)
		return -ENOMEM;
	for (i = 0; i < nr_folios; i++) {
		size_t bytes = min_t(size_t, PAGE_SIZE, iov_iter_count(from));
		char *kaddr;

		folios[i] = folio_alloc(GFP_KERNEL_ACCOUNT, 0);
		if (!folios[i]) {
			ret = -ENOMEM;
			goto out_folios;
		}
		kaddr = kmap_local_folio(folios[i], 0);
		if (copy_from_iter(kaddr, bytes, from) != bytes) {
			kunmap_local(kaddr);
			ret = -EFAULT;
			goto out_folios;
		}
		if (bytes < PAGE_SIZE)
			memset(kaddr + bytes, 0, PAGE_SIZE - bytes);
		kunmap_local(kaddr);
	}

	for (;;) {
		struct btrfs_ordered_extent *ordered;

		ret = btrfs_wait_ordered_range(inode, start, num_bytes);
		if (ret)
			goto out_folios;
		ret = invalidate_inode_pages2_range(inode->vfs_inode.i_mapping,
						    start >> PAGE_SHIFT,
						    end >> PAGE_SHIFT);
		if (ret)
			goto out_folios;
		lock_extent(io_tree, start, end, &cached_state);
		ordered = btrfs_lookup_ordered_range(inode, start, num_bytes);
		if (!ordered &&
		    !filemap_range_has_page(inode->vfs_inode.i_mapping, start, end))
			break;
		if (ordered)
			btrfs_put_ordered_extent(ordered);
		unlock_extent(io_tree, start, end, &cached_state);
		cond_resched();
	}

	/*
	 * We don't use the higher-level delalloc space functions because our
	 * num_bytes and disk_num_bytes are different.
	 */
	ret = btrfs_alloc_data_chunk_ondemand(inode, disk_num_bytes);
	if (ret)
		goto out_unlock;
	ret = btrfs_qgroup_reserve_data(inode, &data_reserved, start, num_bytes);
	if (ret)
		goto out_free_data_space;
	ret = btrfs_delalloc_reserve_metadata(inode, num_bytes, disk_num_bytes,
					      false);
	if (ret)
		goto out_qgroup_free_data;

	/* Try an inline extent first. */
	if (encoded->unencoded_len == encoded->len &&
	    encoded->unencoded_offset == 0 &&
	    can_cow_file_range_inline(inode, start, encoded->len, orig_count)) {
		ret = __cow_file_range_inline(inode, encoded->len,
					      orig_count, compression, folios[0],
					      true);
		if (ret <= 0) {
			if (ret == 0)
				ret = orig_count;
			goto out_delalloc_release;
		}
	}

	ret = btrfs_reserve_extent(root, disk_num_bytes, disk_num_bytes,
				   disk_num_bytes, 0, 0, &ins, 1, 1);
	if (ret)
		goto out_delalloc_release;
	extent_reserved = true;

	file_extent.disk_bytenr = ins.objectid;
	file_extent.disk_num_bytes = ins.offset;
	file_extent.num_bytes = num_bytes;
	file_extent.ram_bytes = ram_bytes;
	file_extent.offset = encoded->unencoded_offset;
	file_extent.compression = compression;
	em = btrfs_create_io_em(inode, start, &file_extent, BTRFS_ORDERED_COMPRESSED);
	if (IS_ERR(em)) {
		ret = PTR_ERR(em);
		goto out_free_reserved;
	}
	free_extent_map(em);

	ordered = btrfs_alloc_ordered_extent(inode, start, &file_extent,
				       (1 << BTRFS_ORDERED_ENCODED) |
				       (1 << BTRFS_ORDERED_COMPRESSED));
	if (IS_ERR(ordered)) {
		btrfs_drop_extent_map_range(inode, start, end, false);
		ret = PTR_ERR(ordered);
		goto out_free_reserved;
	}
	btrfs_dec_block_group_reservations(fs_info, ins.objectid);

	if (start + encoded->len > inode->vfs_inode.i_size)
		i_size_write(&inode->vfs_inode, start + encoded->len);

	unlock_extent(io_tree, start, end, &cached_state);

	btrfs_delalloc_release_extents(inode, num_bytes);

	btrfs_submit_compressed_write(ordered, folios, nr_folios, 0, false);
	ret = orig_count;
	goto out;

out_free_reserved:
	btrfs_dec_block_group_reservations(fs_info, ins.objectid);
	btrfs_free_reserved_extent(fs_info, ins.objectid, ins.offset, 1);
out_delalloc_release:
	btrfs_delalloc_release_extents(inode, num_bytes);
	btrfs_delalloc_release_metadata(inode, disk_num_bytes, ret < 0);
out_qgroup_free_data:
	if (ret < 0)
		btrfs_qgroup_free_data(inode, data_reserved, start, num_bytes, NULL);
out_free_data_space:
	/*
	 * If btrfs_reserve_extent() succeeded, then we already decremented
	 * bytes_may_use.
	 */
	if (!extent_reserved)
		btrfs_free_reserved_data_space_noquota(fs_info, disk_num_bytes);
out_unlock:
	unlock_extent(io_tree, start, end, &cached_state);
out_folios:
	for (i = 0; i < nr_folios; i++) {
		if (folios[i])
			folio_put(folios[i]);
	}
	kvfree(folios);
out:
	if (ret >= 0)
		iocb->ki_pos += encoded->len;
	return ret;
}

#ifdef CONFIG_SWAP
/*
 * Add an entry indicating a block group or device which is pinned by a
 * swapfile. Returns 0 on success, 1 if there is already an entry for it, or a
 * negative errno on failure.
 */
static int btrfs_add_swapfile_pin(struct inode *inode, void *ptr,
				  bool is_block_group)
{
	struct btrfs_fs_info *fs_info = BTRFS_I(inode)->root->fs_info;
	struct btrfs_swapfile_pin *sp, *entry;
	struct rb_node **p;
	struct rb_node *parent = NULL;

	sp = kmalloc(sizeof(*sp), GFP_NOFS);
	if (!sp)
		return -ENOMEM;
	sp->ptr = ptr;
	sp->inode = inode;
	sp->is_block_group = is_block_group;
	sp->bg_extent_count = 1;

	spin_lock(&fs_info->swapfile_pins_lock);
	p = &fs_info->swapfile_pins.rb_node;
	while (*p) {
		parent = *p;
		entry = rb_entry(parent, struct btrfs_swapfile_pin, node);
		if (sp->ptr < entry->ptr ||
		    (sp->ptr == entry->ptr && sp->inode < entry->inode)) {
			p = &(*p)->rb_left;
		} else if (sp->ptr > entry->ptr ||
			   (sp->ptr == entry->ptr && sp->inode > entry->inode)) {
			p = &(*p)->rb_right;
		} else {
			if (is_block_group)
				entry->bg_extent_count++;
			spin_unlock(&fs_info->swapfile_pins_lock);
			kfree(sp);
			return 1;
		}
	}
	rb_link_node(&sp->node, parent, p);
	rb_insert_color(&sp->node, &fs_info->swapfile_pins);
	spin_unlock(&fs_info->swapfile_pins_lock);
	return 0;
}

/* Free all of the entries pinned by this swapfile. */
static void btrfs_free_swapfile_pins(struct inode *inode)
{
	struct btrfs_fs_info *fs_info = BTRFS_I(inode)->root->fs_info;
	struct btrfs_swapfile_pin *sp;
	struct rb_node *node, *next;

	spin_lock(&fs_info->swapfile_pins_lock);
	node = rb_first(&fs_info->swapfile_pins);
	while (node) {
		next = rb_next(node);
		sp = rb_entry(node, struct btrfs_swapfile_pin, node);
		if (sp->inode == inode) {
			rb_erase(&sp->node, &fs_info->swapfile_pins);
			if (sp->is_block_group) {
				btrfs_dec_block_group_swap_extents(sp->ptr,
							   sp->bg_extent_count);
				btrfs_put_block_group(sp->ptr);
			}
			kfree(sp);
		}
		node = next;
	}
	spin_unlock(&fs_info->swapfile_pins_lock);
}

struct btrfs_swap_info {
	u64 start;
	u64 block_start;
	u64 block_len;
	u64 lowest_ppage;
	u64 highest_ppage;
	unsigned long nr_pages;
	int nr_extents;
};

static int btrfs_add_swap_extent(struct swap_info_struct *sis,
				 struct btrfs_swap_info *bsi)
{
	unsigned long nr_pages;
	unsigned long max_pages;
	u64 first_ppage, first_ppage_reported, next_ppage;
	int ret;

	/*
	 * Our swapfile may have had its size extended after the swap header was
	 * written. In that case activating the swapfile should not go beyond
	 * the max size set in the swap header.
	 */
	if (bsi->nr_pages >= sis->max)
		return 0;

	max_pages = sis->max - bsi->nr_pages;
	first_ppage = PAGE_ALIGN(bsi->block_start) >> PAGE_SHIFT;
	next_ppage = PAGE_ALIGN_DOWN(bsi->block_start + bsi->block_len) >> PAGE_SHIFT;

	if (first_ppage >= next_ppage)
		return 0;
	nr_pages = next_ppage - first_ppage;
	nr_pages = min(nr_pages, max_pages);

	first_ppage_reported = first_ppage;
	if (bsi->start == 0)
		first_ppage_reported++;
	if (bsi->lowest_ppage > first_ppage_reported)
		bsi->lowest_ppage = first_ppage_reported;
	if (bsi->highest_ppage < (next_ppage - 1))
		bsi->highest_ppage = next_ppage - 1;

	ret = add_swap_extent(sis, bsi->nr_pages, nr_pages, first_ppage);
	if (ret < 0)
		return ret;
	bsi->nr_extents += ret;
	bsi->nr_pages += nr_pages;
	return 0;
}

static void btrfs_swap_deactivate(struct file *file)
{
	struct inode *inode = file_inode(file);

	btrfs_free_swapfile_pins(inode);
	atomic_dec(&BTRFS_I(inode)->root->nr_swapfiles);
}

static int btrfs_swap_activate(struct swap_info_struct *sis, struct file *file,
			       sector_t *span)
{
	struct inode *inode = file_inode(file);
	struct btrfs_root *root = BTRFS_I(inode)->root;
	struct btrfs_fs_info *fs_info = root->fs_info;
	struct extent_io_tree *io_tree = &BTRFS_I(inode)->io_tree;
	struct extent_state *cached_state = NULL;
	struct btrfs_chunk_map *map = NULL;
	struct btrfs_device *device = NULL;
	struct btrfs_swap_info bsi = {
		.lowest_ppage = (sector_t)-1ULL,
	};
	struct btrfs_backref_share_check_ctx *backref_ctx = NULL;
	struct btrfs_path *path = NULL;
	int ret = 0;
	u64 isize;
	u64 prev_extent_end = 0;

	/*
	 * Acquire the inode's mmap lock to prevent races with memory mapped
	 * writes, as they could happen after we flush delalloc below and before
	 * we lock the extent range further below. The inode was already locked
	 * up in the call chain.
	 */
	btrfs_assert_inode_locked(BTRFS_I(inode));
	down_write(&BTRFS_I(inode)->i_mmap_lock);

	/*
	 * If the swap file was just created, make sure delalloc is done. If the
	 * file changes again after this, the user is doing something stupid and
	 * we don't really care.
	 */
	ret = btrfs_wait_ordered_range(BTRFS_I(inode), 0, (u64)-1);
	if (ret)
		goto out_unlock_mmap;

	/*
	 * The inode is locked, so these flags won't change after we check them.
	 */
	if (BTRFS_I(inode)->flags & BTRFS_INODE_COMPRESS) {
		btrfs_warn(fs_info, "swapfile must not be compressed");
		ret = -EINVAL;
		goto out_unlock_mmap;
	}
	if (!(BTRFS_I(inode)->flags & BTRFS_INODE_NODATACOW)) {
		btrfs_warn(fs_info, "swapfile must not be copy-on-write");
		ret = -EINVAL;
		goto out_unlock_mmap;
	}
	if (!(BTRFS_I(inode)->flags & BTRFS_INODE_NODATASUM)) {
		btrfs_warn(fs_info, "swapfile must not be checksummed");
		ret = -EINVAL;
		goto out_unlock_mmap;
	}

	path = btrfs_alloc_path();
	backref_ctx = btrfs_alloc_backref_share_check_ctx();
	if (!path || !backref_ctx) {
		ret = -ENOMEM;
		goto out_unlock_mmap;
	}

	/*
	 * Balance or device remove/replace/resize can move stuff around from
	 * under us. The exclop protection makes sure they aren't running/won't
	 * run concurrently while we are mapping the swap extents, and
	 * fs_info->swapfile_pins prevents them from running while the swap
	 * file is active and moving the extents. Note that this also prevents
	 * a concurrent device add which isn't actually necessary, but it's not
	 * really worth the trouble to allow it.
	 */
	if (!btrfs_exclop_start(fs_info, BTRFS_EXCLOP_SWAP_ACTIVATE)) {
		btrfs_warn(fs_info,
	   "cannot activate swapfile while exclusive operation is running");
		ret = -EBUSY;
		goto out_unlock_mmap;
	}

	/*
	 * Prevent snapshot creation while we are activating the swap file.
	 * We do not want to race with snapshot creation. If snapshot creation
	 * already started before we bumped nr_swapfiles from 0 to 1 and
	 * completes before the first write into the swap file after it is
	 * activated, than that write would fallback to COW.
	 */
	if (!btrfs_drew_try_write_lock(&root->snapshot_lock)) {
		btrfs_exclop_finish(fs_info);
		btrfs_warn(fs_info,
	   "cannot activate swapfile because snapshot creation is in progress");
		ret = -EINVAL;
		goto out_unlock_mmap;
	}
	/*
	 * Snapshots can create extents which require COW even if NODATACOW is
	 * set. We use this counter to prevent snapshots. We must increment it
	 * before walking the extents because we don't want a concurrent
	 * snapshot to run after we've already checked the extents.
	 *
	 * It is possible that subvolume is marked for deletion but still not
	 * removed yet. To prevent this race, we check the root status before
	 * activating the swapfile.
	 */
	spin_lock(&root->root_item_lock);
	if (btrfs_root_dead(root)) {
		spin_unlock(&root->root_item_lock);

		btrfs_drew_write_unlock(&root->snapshot_lock);
		btrfs_exclop_finish(fs_info);
		btrfs_warn(fs_info,
		"cannot activate swapfile because subvolume %llu is being deleted",
			btrfs_root_id(root));
		ret = -EPERM;
		goto out_unlock_mmap;
	}
	atomic_inc(&root->nr_swapfiles);
	spin_unlock(&root->root_item_lock);

	isize = ALIGN_DOWN(inode->i_size, fs_info->sectorsize);

	lock_extent(io_tree, 0, isize - 1, &cached_state);
	while (prev_extent_end < isize) {
		struct btrfs_key key;
		struct extent_buffer *leaf;
		struct btrfs_file_extent_item *ei;
		struct btrfs_block_group *bg;
		u64 logical_block_start;
		u64 physical_block_start;
		u64 extent_gen;
		u64 disk_bytenr;
		u64 len;

		key.objectid = btrfs_ino(BTRFS_I(inode));
		key.type = BTRFS_EXTENT_DATA_KEY;
		key.offset = prev_extent_end;

		ret = btrfs_search_slot(NULL, root, &key, path, 0, 0);
		if (ret < 0)
			goto out;

		/*
		 * If key not found it means we have an implicit hole (NO_HOLES
		 * is enabled).
		 */
		if (ret > 0) {
			btrfs_warn(fs_info, "swapfile must not have holes");
			ret = -EINVAL;
			goto out;
		}

		leaf = path->nodes[0];
		ei = btrfs_item_ptr(leaf, path->slots[0], struct btrfs_file_extent_item);

		if (btrfs_file_extent_type(leaf, ei) == BTRFS_FILE_EXTENT_INLINE) {
			/*
			 * It's unlikely we'll ever actually find ourselves
			 * here, as a file small enough to fit inline won't be
			 * big enough to store more than the swap header, but in
			 * case something changes in the future, let's catch it
			 * here rather than later.
			 */
			btrfs_warn(fs_info, "swapfile must not be inline");
			ret = -EINVAL;
			goto out;
		}

		if (btrfs_file_extent_compression(leaf, ei) != BTRFS_COMPRESS_NONE) {
			btrfs_warn(fs_info, "swapfile must not be compressed");
			ret = -EINVAL;
			goto out;
		}

		disk_bytenr = btrfs_file_extent_disk_bytenr(leaf, ei);
		if (disk_bytenr == 0) {
			btrfs_warn(fs_info, "swapfile must not have holes");
			ret = -EINVAL;
			goto out;
		}
<<<<<<< HEAD

		logical_block_start = disk_bytenr + btrfs_file_extent_offset(leaf, ei);
		extent_gen = btrfs_file_extent_generation(leaf, ei);
		prev_extent_end = btrfs_file_extent_end(path);

		if (prev_extent_end > isize)
			len = isize - key.offset;
		else
			len = btrfs_file_extent_num_bytes(leaf, ei);

		backref_ctx->curr_leaf_bytenr = leaf->start;

		/*
		 * Don't need the path anymore, release to avoid deadlocks when
		 * calling btrfs_is_data_extent_shared() because when joining a
		 * transaction it can block waiting for the current one's commit
		 * which in turn may be trying to lock the same leaf to flush
		 * delayed items for example.
		 */
		btrfs_release_path(path);

=======

		logical_block_start = disk_bytenr + btrfs_file_extent_offset(leaf, ei);
		extent_gen = btrfs_file_extent_generation(leaf, ei);
		prev_extent_end = btrfs_file_extent_end(path);

		if (prev_extent_end > isize)
			len = isize - key.offset;
		else
			len = btrfs_file_extent_num_bytes(leaf, ei);

		backref_ctx->curr_leaf_bytenr = leaf->start;

		/*
		 * Don't need the path anymore, release to avoid deadlocks when
		 * calling btrfs_is_data_extent_shared() because when joining a
		 * transaction it can block waiting for the current one's commit
		 * which in turn may be trying to lock the same leaf to flush
		 * delayed items for example.
		 */
		btrfs_release_path(path);

>>>>>>> b5de2a2a
		ret = btrfs_is_data_extent_shared(BTRFS_I(inode), disk_bytenr,
						  extent_gen, backref_ctx);
		if (ret < 0) {
			goto out;
		} else if (ret > 0) {
			btrfs_warn(fs_info,
				   "swapfile must not be copy-on-write");
			ret = -EINVAL;
			goto out;
		}

		map = btrfs_get_chunk_map(fs_info, logical_block_start, len);
		if (IS_ERR(map)) {
			ret = PTR_ERR(map);
			goto out;
		}

		if (map->type & BTRFS_BLOCK_GROUP_PROFILE_MASK) {
			btrfs_warn(fs_info,
				   "swapfile must have single data profile");
			ret = -EINVAL;
			goto out;
		}

		if (device == NULL) {
			device = map->stripes[0].dev;
			ret = btrfs_add_swapfile_pin(inode, device, false);
			if (ret == 1)
				ret = 0;
			else if (ret)
				goto out;
		} else if (device != map->stripes[0].dev) {
			btrfs_warn(fs_info, "swapfile must be on one device");
			ret = -EINVAL;
			goto out;
		}

		physical_block_start = (map->stripes[0].physical +
					(logical_block_start - map->start));
		btrfs_free_chunk_map(map);
		map = NULL;

		bg = btrfs_lookup_block_group(fs_info, logical_block_start);
		if (!bg) {
			btrfs_warn(fs_info,
			   "could not find block group containing swapfile");
			ret = -EINVAL;
			goto out;
		}

		if (!btrfs_inc_block_group_swap_extents(bg)) {
			btrfs_warn(fs_info,
			   "block group for swapfile at %llu is read-only%s",
			   bg->start,
			   atomic_read(&fs_info->scrubs_running) ?
				       " (scrub running)" : "");
			btrfs_put_block_group(bg);
			ret = -EINVAL;
			goto out;
		}

		ret = btrfs_add_swapfile_pin(inode, bg, true);
		if (ret) {
			btrfs_put_block_group(bg);
			if (ret == 1)
				ret = 0;
			else
				goto out;
		}

		if (bsi.block_len &&
		    bsi.block_start + bsi.block_len == physical_block_start) {
			bsi.block_len += len;
		} else {
			if (bsi.block_len) {
				ret = btrfs_add_swap_extent(sis, &bsi);
				if (ret)
					goto out;
			}
			bsi.start = key.offset;
			bsi.block_start = physical_block_start;
			bsi.block_len = len;
		}

		if (fatal_signal_pending(current)) {
			ret = -EINTR;
			goto out;
		}
<<<<<<< HEAD
=======

		cond_resched();
>>>>>>> b5de2a2a
	}

	if (bsi.block_len)
		ret = btrfs_add_swap_extent(sis, &bsi);

out:
	if (!IS_ERR_OR_NULL(map))
		btrfs_free_chunk_map(map);

	unlock_extent(io_tree, 0, isize - 1, &cached_state);

	if (ret)
		btrfs_swap_deactivate(file);

	btrfs_drew_write_unlock(&root->snapshot_lock);

	btrfs_exclop_finish(fs_info);

out_unlock_mmap:
	up_write(&BTRFS_I(inode)->i_mmap_lock);
	btrfs_free_backref_share_ctx(backref_ctx);
	btrfs_free_path(path);
	if (ret)
		return ret;

	if (device)
		sis->bdev = device->bdev;
	*span = bsi.highest_ppage - bsi.lowest_ppage + 1;
	sis->max = bsi.nr_pages;
	sis->pages = bsi.nr_pages - 1;
	sis->highest_bit = bsi.nr_pages - 1;
	return bsi.nr_extents;
}
#else
static void btrfs_swap_deactivate(struct file *file)
{
}

static int btrfs_swap_activate(struct swap_info_struct *sis, struct file *file,
			       sector_t *span)
{
	return -EOPNOTSUPP;
}
#endif

/*
 * Update the number of bytes used in the VFS' inode. When we replace extents in
 * a range (clone, dedupe, fallocate's zero range), we must update the number of
 * bytes used by the inode in an atomic manner, so that concurrent stat(2) calls
 * always get a correct value.
 */
void btrfs_update_inode_bytes(struct btrfs_inode *inode,
			      const u64 add_bytes,
			      const u64 del_bytes)
{
	if (add_bytes == del_bytes)
		return;

	spin_lock(&inode->lock);
	if (del_bytes > 0)
		inode_sub_bytes(&inode->vfs_inode, del_bytes);
	if (add_bytes > 0)
		inode_add_bytes(&inode->vfs_inode, add_bytes);
	spin_unlock(&inode->lock);
}

/*
 * Verify that there are no ordered extents for a given file range.
 *
 * @inode:   The target inode.
 * @start:   Start offset of the file range, should be sector size aligned.
 * @end:     End offset (inclusive) of the file range, its value +1 should be
 *           sector size aligned.
 *
 * This should typically be used for cases where we locked an inode's VFS lock in
 * exclusive mode, we have also locked the inode's i_mmap_lock in exclusive mode,
 * we have flushed all delalloc in the range, we have waited for all ordered
 * extents in the range to complete and finally we have locked the file range in
 * the inode's io_tree.
 */
void btrfs_assert_inode_range_clean(struct btrfs_inode *inode, u64 start, u64 end)
{
	struct btrfs_root *root = inode->root;
	struct btrfs_ordered_extent *ordered;

	if (!IS_ENABLED(CONFIG_BTRFS_ASSERT))
		return;

	ordered = btrfs_lookup_first_ordered_range(inode, start, end + 1 - start);
	if (ordered) {
		btrfs_err(root->fs_info,
"found unexpected ordered extent in file range [%llu, %llu] for inode %llu root %llu (ordered range [%llu, %llu])",
			  start, end, btrfs_ino(inode), btrfs_root_id(root),
			  ordered->file_offset,
			  ordered->file_offset + ordered->num_bytes - 1);
		btrfs_put_ordered_extent(ordered);
	}

	ASSERT(ordered == NULL);
}

/*
 * Find the first inode with a minimum number.
 *
 * @root:	The root to search for.
 * @min_ino:	The minimum inode number.
 *
 * Find the first inode in the @root with a number >= @min_ino and return it.
 * Returns NULL if no such inode found.
 */
struct btrfs_inode *btrfs_find_first_inode(struct btrfs_root *root, u64 min_ino)
{
	struct btrfs_inode *inode;
	unsigned long from = min_ino;

	xa_lock(&root->inodes);
	while (true) {
		inode = xa_find(&root->inodes, &from, ULONG_MAX, XA_PRESENT);
		if (!inode)
			break;
		if (igrab(&inode->vfs_inode))
			break;

		from = btrfs_ino(inode) + 1;
		cond_resched_lock(&root->inodes.xa_lock);
	}
	xa_unlock(&root->inodes);

	return inode;
}

static const struct inode_operations btrfs_dir_inode_operations = {
	.getattr	= btrfs_getattr,
	.lookup		= btrfs_lookup,
	.create		= btrfs_create,
	.unlink		= btrfs_unlink,
	.link		= btrfs_link,
	.mkdir		= btrfs_mkdir,
	.rmdir		= btrfs_rmdir,
	.rename		= btrfs_rename2,
	.symlink	= btrfs_symlink,
	.setattr	= btrfs_setattr,
	.mknod		= btrfs_mknod,
	.listxattr	= btrfs_listxattr,
	.permission	= btrfs_permission,
	.get_inode_acl	= btrfs_get_acl,
	.set_acl	= btrfs_set_acl,
	.update_time	= btrfs_update_time,
	.tmpfile        = btrfs_tmpfile,
	.fileattr_get	= btrfs_fileattr_get,
	.fileattr_set	= btrfs_fileattr_set,
};

static const struct file_operations btrfs_dir_file_operations = {
	.llseek		= btrfs_dir_llseek,
	.read		= generic_read_dir,
	.iterate_shared	= btrfs_real_readdir,
	.open		= btrfs_opendir,
	.unlocked_ioctl	= btrfs_ioctl,
#ifdef CONFIG_COMPAT
	.compat_ioctl	= btrfs_compat_ioctl,
#endif
	.release        = btrfs_release_file,
	.fsync		= btrfs_sync_file,
};

/*
 * btrfs doesn't support the bmap operation because swapfiles
 * use bmap to make a mapping of extents in the file.  They assume
 * these extents won't change over the life of the file and they
 * use the bmap result to do IO directly to the drive.
 *
 * the btrfs bmap call would return logical addresses that aren't
 * suitable for IO and they also will change frequently as COW
 * operations happen.  So, swapfile + btrfs == corruption.
 *
 * For now we're avoiding this by dropping bmap.
 */
static const struct address_space_operations btrfs_aops = {
	.read_folio	= btrfs_read_folio,
	.writepages	= btrfs_writepages,
	.readahead	= btrfs_readahead,
	.invalidate_folio = btrfs_invalidate_folio,
	.launder_folio	= btrfs_launder_folio,
	.release_folio	= btrfs_release_folio,
	.migrate_folio	= btrfs_migrate_folio,
	.dirty_folio	= filemap_dirty_folio,
	.error_remove_folio = generic_error_remove_folio,
	.swap_activate	= btrfs_swap_activate,
	.swap_deactivate = btrfs_swap_deactivate,
};

static const struct inode_operations btrfs_file_inode_operations = {
	.getattr	= btrfs_getattr,
	.setattr	= btrfs_setattr,
	.listxattr      = btrfs_listxattr,
	.permission	= btrfs_permission,
	.fiemap		= btrfs_fiemap,
	.get_inode_acl	= btrfs_get_acl,
	.set_acl	= btrfs_set_acl,
	.update_time	= btrfs_update_time,
	.fileattr_get	= btrfs_fileattr_get,
	.fileattr_set	= btrfs_fileattr_set,
};
static const struct inode_operations btrfs_special_inode_operations = {
	.getattr	= btrfs_getattr,
	.setattr	= btrfs_setattr,
	.permission	= btrfs_permission,
	.listxattr	= btrfs_listxattr,
	.get_inode_acl	= btrfs_get_acl,
	.set_acl	= btrfs_set_acl,
	.update_time	= btrfs_update_time,
};
static const struct inode_operations btrfs_symlink_inode_operations = {
	.get_link	= page_get_link,
	.getattr	= btrfs_getattr,
	.setattr	= btrfs_setattr,
	.permission	= btrfs_permission,
	.listxattr	= btrfs_listxattr,
	.update_time	= btrfs_update_time,
};

const struct dentry_operations btrfs_dentry_operations = {
	.d_delete	= btrfs_dentry_delete,
};<|MERGE_RESOLUTION|>--- conflicted
+++ resolved
@@ -7107,8 +7107,6 @@
 			ret = -EAGAIN;
 			goto out;
 		}
-
-		cond_resched();
 	}
 
 	if (file_extent)
@@ -9101,10 +9099,6 @@
 		 */
 		WRITE_ONCE(priv->status, bbio->bio.bi_status);
 	}
-<<<<<<< HEAD
-	if (atomic_dec_and_test(&priv->pending))
-		wake_up(&priv->wait);
-=======
 	if (refcount_dec_and_test(&priv->pending_refs)) {
 		int err = blk_status_to_errno(READ_ONCE(priv->status));
 
@@ -9115,17 +9109,12 @@
 			complete(&priv->done);
 		}
 	}
->>>>>>> b5de2a2a
 	bio_put(&bbio->bio);
 }
 
 int btrfs_encoded_read_regular_fill_pages(struct btrfs_inode *inode,
 					  u64 disk_bytenr, u64 disk_io_size,
-<<<<<<< HEAD
-					  struct page **pages)
-=======
 					  struct page **pages, void *uring_ctx)
->>>>>>> b5de2a2a
 {
 	struct btrfs_fs_info *fs_info = inode->root->fs_info;
 	struct btrfs_encoded_read_private *priv;
@@ -9137,16 +9126,10 @@
 	if (!priv)
 		return -ENOMEM;
 
-<<<<<<< HEAD
-	init_waitqueue_head(&priv->wait);
-	atomic_set(&priv->pending, 1);
-	priv->status = 0;
-=======
 	init_completion(&priv->done);
 	refcount_set(&priv->pending_refs, 1);
 	priv->status = 0;
 	priv->uring_ctx = uring_ctx;
->>>>>>> b5de2a2a
 
 	bbio = btrfs_bio_alloc(BIO_MAX_VECS, REQ_OP_READ, fs_info,
 			       btrfs_encoded_read_endio, priv);
@@ -9157,11 +9140,7 @@
 		size_t bytes = min_t(u64, disk_io_size, PAGE_SIZE);
 
 		if (bio_add_page(&bbio->bio, pages[i], bytes, 0) < bytes) {
-<<<<<<< HEAD
-			atomic_inc(&priv->pending);
-=======
 			refcount_inc(&priv->pending_refs);
->>>>>>> b5de2a2a
 			btrfs_submit_bbio(bbio, 0);
 
 			bbio = btrfs_bio_alloc(BIO_MAX_VECS, REQ_OP_READ, fs_info,
@@ -9176,17 +9155,6 @@
 		disk_io_size -= bytes;
 	} while (disk_io_size);
 
-<<<<<<< HEAD
-	atomic_inc(&priv->pending);
-	btrfs_submit_bbio(bbio, 0);
-
-	if (atomic_dec_return(&priv->pending))
-		io_wait_event(priv->wait, !atomic_read(&priv->pending));
-	/* See btrfs_encoded_read_endio() for ordering. */
-	ret = blk_status_to_errno(READ_ONCE(priv->status));
-	kfree(priv);
-	return ret;
-=======
 	refcount_inc(&priv->pending_refs);
 	btrfs_submit_bbio(bbio, 0);
 
@@ -9207,7 +9175,6 @@
 		kfree(priv);
 		return ret;
 	}
->>>>>>> b5de2a2a
 }
 
 ssize_t btrfs_encoded_read_regular(struct kiocb *iocb, struct iov_iter *iter,
@@ -9235,11 +9202,7 @@
 		}
 
 	ret = btrfs_encoded_read_regular_fill_pages(inode, disk_bytenr,
-<<<<<<< HEAD
-						    disk_io_size, pages);
-=======
 						    disk_io_size, pages, NULL);
->>>>>>> b5de2a2a
 	if (ret)
 		goto out;
 
@@ -9318,16 +9281,6 @@
 						  start, lockend)) {
 			ret = -EAGAIN;
 			goto out_unlock_inode;
-<<<<<<< HEAD
-		lock_extent(io_tree, start, lockend, cached_state);
-		ordered = btrfs_lookup_ordered_range(inode, start,
-						     lockend - start + 1);
-		if (!ordered)
-			break;
-		btrfs_put_ordered_extent(ordered);
-		unlock_extent(io_tree, start, lockend, cached_state);
-		cond_resched();
-=======
 		}
 
 		if (!try_lock_extent(io_tree, start, lockend, cached_state)) {
@@ -9361,7 +9314,6 @@
 			unlock_extent(io_tree, start, lockend, cached_state);
 			cond_resched();
 		}
->>>>>>> b5de2a2a
 	}
 
 	em = btrfs_get_extent(inode, NULL, start, lockend - start + 1);
@@ -9442,11 +9394,7 @@
 			ret = -EFAULT;
 	} else {
 		ret = -EIOCBQUEUED;
-<<<<<<< HEAD
-		goto out_em;
-=======
 		goto out_unlock_extent;
->>>>>>> b5de2a2a
 	}
 
 out_em:
@@ -10021,7 +9969,6 @@
 			ret = -EINVAL;
 			goto out;
 		}
-<<<<<<< HEAD
 
 		logical_block_start = disk_bytenr + btrfs_file_extent_offset(leaf, ei);
 		extent_gen = btrfs_file_extent_generation(leaf, ei);
@@ -10043,29 +9990,6 @@
 		 */
 		btrfs_release_path(path);
 
-=======
-
-		logical_block_start = disk_bytenr + btrfs_file_extent_offset(leaf, ei);
-		extent_gen = btrfs_file_extent_generation(leaf, ei);
-		prev_extent_end = btrfs_file_extent_end(path);
-
-		if (prev_extent_end > isize)
-			len = isize - key.offset;
-		else
-			len = btrfs_file_extent_num_bytes(leaf, ei);
-
-		backref_ctx->curr_leaf_bytenr = leaf->start;
-
-		/*
-		 * Don't need the path anymore, release to avoid deadlocks when
-		 * calling btrfs_is_data_extent_shared() because when joining a
-		 * transaction it can block waiting for the current one's commit
-		 * which in turn may be trying to lock the same leaf to flush
-		 * delayed items for example.
-		 */
-		btrfs_release_path(path);
-
->>>>>>> b5de2a2a
 		ret = btrfs_is_data_extent_shared(BTRFS_I(inode), disk_bytenr,
 						  extent_gen, backref_ctx);
 		if (ret < 0) {
@@ -10154,11 +10078,8 @@
 			ret = -EINTR;
 			goto out;
 		}
-<<<<<<< HEAD
-=======
 
 		cond_resched();
->>>>>>> b5de2a2a
 	}
 
 	if (bsi.block_len)
