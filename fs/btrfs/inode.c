// SPDX-License-Identifier: GPL-2.0
/*
 * Copyright (C) 2007 Oracle.  All rights reserved.
 */

#include <crypto/hash.h>
#include <linux/kernel.h>
#include <linux/bio.h>
#include <linux/blk-cgroup.h>
#include <linux/file.h>
#include <linux/fs.h>
#include <linux/pagemap.h>
#include <linux/highmem.h>
#include <linux/time.h>
#include <linux/init.h>
#include <linux/string.h>
#include <linux/backing-dev.h>
#include <linux/writeback.h>
#include <linux/compat.h>
#include <linux/xattr.h>
#include <linux/posix_acl.h>
#include <linux/falloc.h>
#include <linux/slab.h>
#include <linux/ratelimit.h>
#include <linux/btrfs.h>
#include <linux/blkdev.h>
#include <linux/posix_acl_xattr.h>
#include <linux/uio.h>
#include <linux/magic.h>
#include <linux/iversion.h>
#include <linux/swap.h>
#include <linux/migrate.h>
#include <linux/sched/mm.h>
#include <linux/iomap.h>
#include <asm/unaligned.h>
#include <linux/fsverity.h>
#include "misc.h"
#include "ctree.h"
#include "disk-io.h"
#include "transaction.h"
#include "btrfs_inode.h"
#include "print-tree.h"
#include "ordered-data.h"
#include "xattr.h"
#include "tree-log.h"
#include "volumes.h"
#include "compression.h"
#include "locking.h"
#include "free-space-cache.h"
#include "props.h"
#include "qgroup.h"
#include "delalloc-space.h"
#include "block-group.h"
#include "space-info.h"
#include "zoned.h"
#include "subpage.h"
#include "inode-item.h"

struct btrfs_iget_args {
	u64 ino;
	struct btrfs_root *root;
};

struct btrfs_dio_data {
	ssize_t submitted;
	struct extent_changeset *data_reserved;
	bool data_space_reserved;
	bool nocow_done;
};

struct btrfs_dio_private {
	struct inode *inode;

	/*
	 * Since DIO can use anonymous page, we cannot use page_offset() to
	 * grab the file offset, thus need a dedicated member for file offset.
	 */
	u64 file_offset;
	/* Used for bio::bi_size */
	u32 bytes;

	/*
	 * References to this structure. There is one reference per in-flight
	 * bio plus one while we're still setting up.
	 */
	refcount_t refs;

	/* Array of checksums */
	u8 *csums;

	/* This must be last */
	struct bio bio;
};

static struct bio_set btrfs_dio_bioset;

struct btrfs_rename_ctx {
	/* Output field. Stores the index number of the old directory entry. */
	u64 index;
};

static const struct inode_operations btrfs_dir_inode_operations;
static const struct inode_operations btrfs_symlink_inode_operations;
static const struct inode_operations btrfs_special_inode_operations;
static const struct inode_operations btrfs_file_inode_operations;
static const struct address_space_operations btrfs_aops;
static const struct file_operations btrfs_dir_file_operations;

static struct kmem_cache *btrfs_inode_cachep;
struct kmem_cache *btrfs_trans_handle_cachep;
struct kmem_cache *btrfs_path_cachep;
struct kmem_cache *btrfs_free_space_cachep;
struct kmem_cache *btrfs_free_space_bitmap_cachep;

static int btrfs_setsize(struct inode *inode, struct iattr *attr);
static int btrfs_truncate(struct inode *inode, bool skip_writeback);
static int btrfs_finish_ordered_io(struct btrfs_ordered_extent *ordered_extent);
static noinline int cow_file_range(struct btrfs_inode *inode,
				   struct page *locked_page,
				   u64 start, u64 end, int *page_started,
				   unsigned long *nr_written, int unlock);
static struct extent_map *create_io_em(struct btrfs_inode *inode, u64 start,
				       u64 len, u64 orig_start, u64 block_start,
				       u64 block_len, u64 orig_block_len,
				       u64 ram_bytes, int compress_type,
				       int type);

static void __endio_write_update_ordered(struct btrfs_inode *inode,
					 const u64 offset, const u64 bytes,
					 const bool uptodate);

/*
 * btrfs_inode_lock - lock inode i_rwsem based on arguments passed
 *
 * ilock_flags can have the following bit set:
 *
 * BTRFS_ILOCK_SHARED - acquire a shared lock on the inode
 * BTRFS_ILOCK_TRY - try to acquire the lock, if fails on first attempt
 *		     return -EAGAIN
 * BTRFS_ILOCK_MMAP - acquire a write lock on the i_mmap_lock
 */
int btrfs_inode_lock(struct inode *inode, unsigned int ilock_flags)
{
	if (ilock_flags & BTRFS_ILOCK_SHARED) {
		if (ilock_flags & BTRFS_ILOCK_TRY) {
			if (!inode_trylock_shared(inode))
				return -EAGAIN;
			else
				return 0;
		}
		inode_lock_shared(inode);
	} else {
		if (ilock_flags & BTRFS_ILOCK_TRY) {
			if (!inode_trylock(inode))
				return -EAGAIN;
			else
				return 0;
		}
		inode_lock(inode);
	}
	if (ilock_flags & BTRFS_ILOCK_MMAP)
		down_write(&BTRFS_I(inode)->i_mmap_lock);
	return 0;
}

/*
 * btrfs_inode_unlock - unock inode i_rwsem
 *
 * ilock_flags should contain the same bits set as passed to btrfs_inode_lock()
 * to decide whether the lock acquired is shared or exclusive.
 */
void btrfs_inode_unlock(struct inode *inode, unsigned int ilock_flags)
{
	if (ilock_flags & BTRFS_ILOCK_MMAP)
		up_write(&BTRFS_I(inode)->i_mmap_lock);
	if (ilock_flags & BTRFS_ILOCK_SHARED)
		inode_unlock_shared(inode);
	else
		inode_unlock(inode);
}

/*
 * Cleanup all submitted ordered extents in specified range to handle errors
 * from the btrfs_run_delalloc_range() callback.
 *
 * NOTE: caller must ensure that when an error happens, it can not call
 * extent_clear_unlock_delalloc() to clear both the bits EXTENT_DO_ACCOUNTING
 * and EXTENT_DELALLOC simultaneously, because that causes the reserved metadata
 * to be released, which we want to happen only when finishing the ordered
 * extent (btrfs_finish_ordered_io()).
 */
static inline void btrfs_cleanup_ordered_extents(struct btrfs_inode *inode,
						 struct page *locked_page,
						 u64 offset, u64 bytes)
{
	unsigned long index = offset >> PAGE_SHIFT;
	unsigned long end_index = (offset + bytes - 1) >> PAGE_SHIFT;
	u64 page_start = page_offset(locked_page);
	u64 page_end = page_start + PAGE_SIZE - 1;

	struct page *page;

	while (index <= end_index) {
		/*
		 * For locked page, we will call end_extent_writepage() on it
		 * in run_delalloc_range() for the error handling.  That
		 * end_extent_writepage() function will call
		 * btrfs_mark_ordered_io_finished() to clear page Ordered and
		 * run the ordered extent accounting.
		 *
		 * Here we can't just clear the Ordered bit, or
		 * btrfs_mark_ordered_io_finished() would skip the accounting
		 * for the page range, and the ordered extent will never finish.
		 */
		if (index == (page_offset(locked_page) >> PAGE_SHIFT)) {
			index++;
			continue;
		}
		page = find_get_page(inode->vfs_inode.i_mapping, index);
		index++;
		if (!page)
			continue;

		/*
		 * Here we just clear all Ordered bits for every page in the
		 * range, then __endio_write_update_ordered() will handle
		 * the ordered extent accounting for the range.
		 */
		btrfs_page_clamp_clear_ordered(inode->root->fs_info, page,
					       offset, bytes);
		put_page(page);
	}

	/* The locked page covers the full range, nothing needs to be done */
	if (bytes + offset <= page_offset(locked_page) + PAGE_SIZE)
		return;
	/*
	 * In case this page belongs to the delalloc range being instantiated
	 * then skip it, since the first page of a range is going to be
	 * properly cleaned up by the caller of run_delalloc_range
	 */
	if (page_start >= offset && page_end <= (offset + bytes - 1)) {
		bytes = offset + bytes - page_offset(locked_page) - PAGE_SIZE;
		offset = page_offset(locked_page) + PAGE_SIZE;
	}

	return __endio_write_update_ordered(inode, offset, bytes, false);
}

static int btrfs_dirty_inode(struct inode *inode);

static int btrfs_init_inode_security(struct btrfs_trans_handle *trans,
				     struct btrfs_new_inode_args *args)
{
	int err;

	if (args->default_acl) {
		err = __btrfs_set_acl(trans, args->inode, args->default_acl,
				      ACL_TYPE_DEFAULT);
		if (err)
			return err;
	}
	if (args->acl) {
		err = __btrfs_set_acl(trans, args->inode, args->acl, ACL_TYPE_ACCESS);
		if (err)
			return err;
	}
	if (!args->default_acl && !args->acl)
		cache_no_acl(args->inode);
	return btrfs_xattr_security_init(trans, args->inode, args->dir,
					 &args->dentry->d_name);
}

/*
 * this does all the hard work for inserting an inline extent into
 * the btree.  The caller should have done a btrfs_drop_extents so that
 * no overlapping inline items exist in the btree
 */
static int insert_inline_extent(struct btrfs_trans_handle *trans,
				struct btrfs_path *path,
				struct btrfs_inode *inode, bool extent_inserted,
				size_t size, size_t compressed_size,
				int compress_type,
				struct page **compressed_pages,
				bool update_i_size)
{
	struct btrfs_root *root = inode->root;
	struct extent_buffer *leaf;
	struct page *page = NULL;
	char *kaddr;
	unsigned long ptr;
	struct btrfs_file_extent_item *ei;
	int ret;
	size_t cur_size = size;
	u64 i_size;

	ASSERT((compressed_size > 0 && compressed_pages) ||
	       (compressed_size == 0 && !compressed_pages));

	if (compressed_size && compressed_pages)
		cur_size = compressed_size;

	if (!extent_inserted) {
		struct btrfs_key key;
		size_t datasize;

		key.objectid = btrfs_ino(inode);
		key.offset = 0;
		key.type = BTRFS_EXTENT_DATA_KEY;

		datasize = btrfs_file_extent_calc_inline_size(cur_size);
		ret = btrfs_insert_empty_item(trans, root, path, &key,
					      datasize);
		if (ret)
			goto fail;
	}
	leaf = path->nodes[0];
	ei = btrfs_item_ptr(leaf, path->slots[0],
			    struct btrfs_file_extent_item);
	btrfs_set_file_extent_generation(leaf, ei, trans->transid);
	btrfs_set_file_extent_type(leaf, ei, BTRFS_FILE_EXTENT_INLINE);
	btrfs_set_file_extent_encryption(leaf, ei, 0);
	btrfs_set_file_extent_other_encoding(leaf, ei, 0);
	btrfs_set_file_extent_ram_bytes(leaf, ei, size);
	ptr = btrfs_file_extent_inline_start(ei);

	if (compress_type != BTRFS_COMPRESS_NONE) {
		struct page *cpage;
		int i = 0;
		while (compressed_size > 0) {
			cpage = compressed_pages[i];
			cur_size = min_t(unsigned long, compressed_size,
				       PAGE_SIZE);

			kaddr = kmap_atomic(cpage);
			write_extent_buffer(leaf, kaddr, ptr, cur_size);
			kunmap_atomic(kaddr);

			i++;
			ptr += cur_size;
			compressed_size -= cur_size;
		}
		btrfs_set_file_extent_compression(leaf, ei,
						  compress_type);
	} else {
		page = find_get_page(inode->vfs_inode.i_mapping, 0);
		btrfs_set_file_extent_compression(leaf, ei, 0);
		kaddr = kmap_atomic(page);
		write_extent_buffer(leaf, kaddr, ptr, size);
		kunmap_atomic(kaddr);
		put_page(page);
	}
	btrfs_mark_buffer_dirty(leaf);
	btrfs_release_path(path);

	/*
	 * We align size to sectorsize for inline extents just for simplicity
	 * sake.
	 */
	ret = btrfs_inode_set_file_extent_range(inode, 0,
					ALIGN(size, root->fs_info->sectorsize));
	if (ret)
		goto fail;

	/*
	 * We're an inline extent, so nobody can extend the file past i_size
	 * without locking a page we already have locked.
	 *
	 * We must do any i_size and inode updates before we unlock the pages.
	 * Otherwise we could end up racing with unlink.
	 */
	i_size = i_size_read(&inode->vfs_inode);
	if (update_i_size && size > i_size) {
		i_size_write(&inode->vfs_inode, size);
		i_size = size;
	}
	inode->disk_i_size = i_size;

fail:
	return ret;
}


/*
 * conditionally insert an inline extent into the file.  This
 * does the checks required to make sure the data is small enough
 * to fit as an inline extent.
 */
static noinline int cow_file_range_inline(struct btrfs_inode *inode, u64 size,
					  size_t compressed_size,
					  int compress_type,
					  struct page **compressed_pages,
					  bool update_i_size)
{
	struct btrfs_drop_extents_args drop_args = { 0 };
	struct btrfs_root *root = inode->root;
	struct btrfs_fs_info *fs_info = root->fs_info;
	struct btrfs_trans_handle *trans;
	u64 data_len = (compressed_size ?: size);
	int ret;
	struct btrfs_path *path;

	/*
	 * We can create an inline extent if it ends at or beyond the current
	 * i_size, is no larger than a sector (decompressed), and the (possibly
	 * compressed) data fits in a leaf and the configured maximum inline
	 * size.
	 */
	if (size < i_size_read(&inode->vfs_inode) ||
	    size > fs_info->sectorsize ||
	    data_len > BTRFS_MAX_INLINE_DATA_SIZE(fs_info) ||
	    data_len > fs_info->max_inline)
		return 1;

	path = btrfs_alloc_path();
	if (!path)
		return -ENOMEM;

	trans = btrfs_join_transaction(root);
	if (IS_ERR(trans)) {
		btrfs_free_path(path);
		return PTR_ERR(trans);
	}
	trans->block_rsv = &inode->block_rsv;

	drop_args.path = path;
	drop_args.start = 0;
	drop_args.end = fs_info->sectorsize;
	drop_args.drop_cache = true;
	drop_args.replace_extent = true;
	drop_args.extent_item_size = btrfs_file_extent_calc_inline_size(data_len);
	ret = btrfs_drop_extents(trans, root, inode, &drop_args);
	if (ret) {
		btrfs_abort_transaction(trans, ret);
		goto out;
	}

	ret = insert_inline_extent(trans, path, inode, drop_args.extent_inserted,
				   size, compressed_size, compress_type,
				   compressed_pages, update_i_size);
	if (ret && ret != -ENOSPC) {
		btrfs_abort_transaction(trans, ret);
		goto out;
	} else if (ret == -ENOSPC) {
		ret = 1;
		goto out;
	}

	btrfs_update_inode_bytes(inode, size, drop_args.bytes_found);
	ret = btrfs_update_inode(trans, root, inode);
	if (ret && ret != -ENOSPC) {
		btrfs_abort_transaction(trans, ret);
		goto out;
	} else if (ret == -ENOSPC) {
		ret = 1;
		goto out;
	}

	btrfs_set_inode_full_sync(inode);
out:
	/*
	 * Don't forget to free the reserved space, as for inlined extent
	 * it won't count as data extent, free them directly here.
	 * And at reserve time, it's always aligned to page size, so
	 * just free one page here.
	 */
	btrfs_qgroup_free_data(inode, NULL, 0, PAGE_SIZE);
	btrfs_free_path(path);
	btrfs_end_transaction(trans);
	return ret;
}

struct async_extent {
	u64 start;
	u64 ram_size;
	u64 compressed_size;
	struct page **pages;
	unsigned long nr_pages;
	int compress_type;
	struct list_head list;
};

struct async_chunk {
	struct inode *inode;
	struct page *locked_page;
	u64 start;
	u64 end;
	unsigned int write_flags;
	struct list_head extents;
	struct cgroup_subsys_state *blkcg_css;
	struct btrfs_work work;
	struct async_cow *async_cow;
};

struct async_cow {
	atomic_t num_chunks;
	struct async_chunk chunks[];
};

static noinline int add_async_extent(struct async_chunk *cow,
				     u64 start, u64 ram_size,
				     u64 compressed_size,
				     struct page **pages,
				     unsigned long nr_pages,
				     int compress_type)
{
	struct async_extent *async_extent;

	async_extent = kmalloc(sizeof(*async_extent), GFP_NOFS);
	BUG_ON(!async_extent); /* -ENOMEM */
	async_extent->start = start;
	async_extent->ram_size = ram_size;
	async_extent->compressed_size = compressed_size;
	async_extent->pages = pages;
	async_extent->nr_pages = nr_pages;
	async_extent->compress_type = compress_type;
	list_add_tail(&async_extent->list, &cow->extents);
	return 0;
}

/*
 * Check if the inode needs to be submitted to compression, based on mount
 * options, defragmentation, properties or heuristics.
 */
static inline int inode_need_compress(struct btrfs_inode *inode, u64 start,
				      u64 end)
{
	struct btrfs_fs_info *fs_info = inode->root->fs_info;

	if (!btrfs_inode_can_compress(inode)) {
		WARN(IS_ENABLED(CONFIG_BTRFS_DEBUG),
			KERN_ERR "BTRFS: unexpected compression for ino %llu\n",
			btrfs_ino(inode));
		return 0;
	}
	/*
	 * Special check for subpage.
	 *
	 * We lock the full page then run each delalloc range in the page, thus
	 * for the following case, we will hit some subpage specific corner case:
	 *
	 * 0		32K		64K
	 * |	|///////|	|///////|
	 *		\- A		\- B
	 *
	 * In above case, both range A and range B will try to unlock the full
	 * page [0, 64K), causing the one finished later will have page
	 * unlocked already, triggering various page lock requirement BUG_ON()s.
	 *
	 * So here we add an artificial limit that subpage compression can only
	 * if the range is fully page aligned.
	 *
	 * In theory we only need to ensure the first page is fully covered, but
	 * the tailing partial page will be locked until the full compression
	 * finishes, delaying the write of other range.
	 *
	 * TODO: Make btrfs_run_delalloc_range() to lock all delalloc range
	 * first to prevent any submitted async extent to unlock the full page.
	 * By this, we can ensure for subpage case that only the last async_cow
	 * will unlock the full page.
	 */
	if (fs_info->sectorsize < PAGE_SIZE) {
		if (!IS_ALIGNED(start, PAGE_SIZE) ||
		    !IS_ALIGNED(end + 1, PAGE_SIZE))
			return 0;
	}

	/* force compress */
	if (btrfs_test_opt(fs_info, FORCE_COMPRESS))
		return 1;
	/* defrag ioctl */
	if (inode->defrag_compress)
		return 1;
	/* bad compression ratios */
	if (inode->flags & BTRFS_INODE_NOCOMPRESS)
		return 0;
	if (btrfs_test_opt(fs_info, COMPRESS) ||
	    inode->flags & BTRFS_INODE_COMPRESS ||
	    inode->prop_compress)
		return btrfs_compress_heuristic(&inode->vfs_inode, start, end);
	return 0;
}

static inline void inode_should_defrag(struct btrfs_inode *inode,
		u64 start, u64 end, u64 num_bytes, u32 small_write)
{
	/* If this is a small write inside eof, kick off a defrag */
	if (num_bytes < small_write &&
	    (start > 0 || end + 1 < inode->disk_i_size))
		btrfs_add_inode_defrag(NULL, inode, small_write);
}

/*
 * we create compressed extents in two phases.  The first
 * phase compresses a range of pages that have already been
 * locked (both pages and state bits are locked).
 *
 * This is done inside an ordered work queue, and the compression
 * is spread across many cpus.  The actual IO submission is step
 * two, and the ordered work queue takes care of making sure that
 * happens in the same order things were put onto the queue by
 * writepages and friends.
 *
 * If this code finds it can't get good compression, it puts an
 * entry onto the work queue to write the uncompressed bytes.  This
 * makes sure that both compressed inodes and uncompressed inodes
 * are written in the same order that the flusher thread sent them
 * down.
 */
static noinline int compress_file_range(struct async_chunk *async_chunk)
{
	struct inode *inode = async_chunk->inode;
	struct btrfs_fs_info *fs_info = btrfs_sb(inode->i_sb);
	u64 blocksize = fs_info->sectorsize;
	u64 start = async_chunk->start;
	u64 end = async_chunk->end;
	u64 actual_end;
	u64 i_size;
	int ret = 0;
	struct page **pages = NULL;
	unsigned long nr_pages;
	unsigned long total_compressed = 0;
	unsigned long total_in = 0;
	int i;
	int will_compress;
	int compress_type = fs_info->compress_type;
	int compressed_extents = 0;
	int redirty = 0;

	inode_should_defrag(BTRFS_I(inode), start, end, end - start + 1,
			SZ_16K);

	/*
	 * We need to save i_size before now because it could change in between
	 * us evaluating the size and assigning it.  This is because we lock and
	 * unlock the page in truncate and fallocate, and then modify the i_size
	 * later on.
	 *
	 * The barriers are to emulate READ_ONCE, remove that once i_size_read
	 * does that for us.
	 */
	barrier();
	i_size = i_size_read(inode);
	barrier();
	actual_end = min_t(u64, i_size, end + 1);
again:
	will_compress = 0;
	nr_pages = (end >> PAGE_SHIFT) - (start >> PAGE_SHIFT) + 1;
	nr_pages = min_t(unsigned long, nr_pages,
			BTRFS_MAX_COMPRESSED / PAGE_SIZE);

	/*
	 * we don't want to send crud past the end of i_size through
	 * compression, that's just a waste of CPU time.  So, if the
	 * end of the file is before the start of our current
	 * requested range of bytes, we bail out to the uncompressed
	 * cleanup code that can deal with all of this.
	 *
	 * It isn't really the fastest way to fix things, but this is a
	 * very uncommon corner.
	 */
	if (actual_end <= start)
		goto cleanup_and_bail_uncompressed;

	total_compressed = actual_end - start;

	/*
	 * Skip compression for a small file range(<=blocksize) that
	 * isn't an inline extent, since it doesn't save disk space at all.
	 */
	if (total_compressed <= blocksize &&
	   (start > 0 || end + 1 < BTRFS_I(inode)->disk_i_size))
		goto cleanup_and_bail_uncompressed;

	/*
	 * For subpage case, we require full page alignment for the sector
	 * aligned range.
	 * Thus we must also check against @actual_end, not just @end.
	 */
	if (blocksize < PAGE_SIZE) {
		if (!IS_ALIGNED(start, PAGE_SIZE) ||
		    !IS_ALIGNED(round_up(actual_end, blocksize), PAGE_SIZE))
			goto cleanup_and_bail_uncompressed;
	}

	total_compressed = min_t(unsigned long, total_compressed,
			BTRFS_MAX_UNCOMPRESSED);
	total_in = 0;
	ret = 0;

	/*
	 * we do compression for mount -o compress and when the
	 * inode has not been flagged as nocompress.  This flag can
	 * change at any time if we discover bad compression ratios.
	 */
	if (inode_need_compress(BTRFS_I(inode), start, end)) {
		WARN_ON(pages);
		pages = kcalloc(nr_pages, sizeof(struct page *), GFP_NOFS);
		if (!pages) {
			/* just bail out to the uncompressed code */
			nr_pages = 0;
			goto cont;
		}

		if (BTRFS_I(inode)->defrag_compress)
			compress_type = BTRFS_I(inode)->defrag_compress;
		else if (BTRFS_I(inode)->prop_compress)
			compress_type = BTRFS_I(inode)->prop_compress;

		/*
		 * we need to call clear_page_dirty_for_io on each
		 * page in the range.  Otherwise applications with the file
		 * mmap'd can wander in and change the page contents while
		 * we are compressing them.
		 *
		 * If the compression fails for any reason, we set the pages
		 * dirty again later on.
		 *
		 * Note that the remaining part is redirtied, the start pointer
		 * has moved, the end is the original one.
		 */
		if (!redirty) {
			extent_range_clear_dirty_for_io(inode, start, end);
			redirty = 1;
		}

		/* Compression level is applied here and only here */
		ret = btrfs_compress_pages(
			compress_type | (fs_info->compress_level << 4),
					   inode->i_mapping, start,
					   pages,
					   &nr_pages,
					   &total_in,
					   &total_compressed);

		if (!ret) {
			unsigned long offset = offset_in_page(total_compressed);
			struct page *page = pages[nr_pages - 1];

			/* zero the tail end of the last page, we might be
			 * sending it down to disk
			 */
			if (offset)
				memzero_page(page, offset, PAGE_SIZE - offset);
			will_compress = 1;
		}
	}
cont:
	/*
	 * Check cow_file_range() for why we don't even try to create inline
	 * extent for subpage case.
	 */
	if (start == 0 && fs_info->sectorsize == PAGE_SIZE) {
		/* lets try to make an inline extent */
		if (ret || total_in < actual_end) {
			/* we didn't compress the entire range, try
			 * to make an uncompressed inline extent.
			 */
			ret = cow_file_range_inline(BTRFS_I(inode), actual_end,
						    0, BTRFS_COMPRESS_NONE,
						    NULL, false);
		} else {
			/* try making a compressed inline extent */
			ret = cow_file_range_inline(BTRFS_I(inode), actual_end,
						    total_compressed,
						    compress_type, pages,
						    false);
		}
		if (ret <= 0) {
			unsigned long clear_flags = EXTENT_DELALLOC |
				EXTENT_DELALLOC_NEW | EXTENT_DEFRAG |
				EXTENT_DO_ACCOUNTING;
			unsigned long page_error_op;

			page_error_op = ret < 0 ? PAGE_SET_ERROR : 0;

			/*
			 * inline extent creation worked or returned error,
			 * we don't need to create any more async work items.
			 * Unlock and free up our temp pages.
			 *
			 * We use DO_ACCOUNTING here because we need the
			 * delalloc_release_metadata to be done _after_ we drop
			 * our outstanding extent for clearing delalloc for this
			 * range.
			 */
			extent_clear_unlock_delalloc(BTRFS_I(inode), start, end,
						     NULL,
						     clear_flags,
						     PAGE_UNLOCK |
						     PAGE_START_WRITEBACK |
						     page_error_op |
						     PAGE_END_WRITEBACK);

			/*
			 * Ensure we only free the compressed pages if we have
			 * them allocated, as we can still reach here with
			 * inode_need_compress() == false.
			 */
			if (pages) {
				for (i = 0; i < nr_pages; i++) {
					WARN_ON(pages[i]->mapping);
					put_page(pages[i]);
				}
				kfree(pages);
			}
			return 0;
		}
	}

	if (will_compress) {
		/*
		 * we aren't doing an inline extent round the compressed size
		 * up to a block size boundary so the allocator does sane
		 * things
		 */
		total_compressed = ALIGN(total_compressed, blocksize);

		/*
		 * one last check to make sure the compression is really a
		 * win, compare the page count read with the blocks on disk,
		 * compression must free at least one sector size
		 */
		total_in = round_up(total_in, fs_info->sectorsize);
		if (total_compressed + blocksize <= total_in) {
			compressed_extents++;

			/*
			 * The async work queues will take care of doing actual
			 * allocation on disk for these compressed pages, and
			 * will submit them to the elevator.
			 */
			add_async_extent(async_chunk, start, total_in,
					total_compressed, pages, nr_pages,
					compress_type);

			if (start + total_in < end) {
				start += total_in;
				pages = NULL;
				cond_resched();
				goto again;
			}
			return compressed_extents;
		}
	}
	if (pages) {
		/*
		 * the compression code ran but failed to make things smaller,
		 * free any pages it allocated and our page pointer array
		 */
		for (i = 0; i < nr_pages; i++) {
			WARN_ON(pages[i]->mapping);
			put_page(pages[i]);
		}
		kfree(pages);
		pages = NULL;
		total_compressed = 0;
		nr_pages = 0;

		/* flag the file so we don't compress in the future */
		if (!btrfs_test_opt(fs_info, FORCE_COMPRESS) &&
		    !(BTRFS_I(inode)->prop_compress)) {
			BTRFS_I(inode)->flags |= BTRFS_INODE_NOCOMPRESS;
		}
	}
cleanup_and_bail_uncompressed:
	/*
	 * No compression, but we still need to write the pages in the file
	 * we've been given so far.  redirty the locked page if it corresponds
	 * to our extent and set things up for the async work queue to run
	 * cow_file_range to do the normal delalloc dance.
	 */
	if (async_chunk->locked_page &&
	    (page_offset(async_chunk->locked_page) >= start &&
	     page_offset(async_chunk->locked_page)) <= end) {
		__set_page_dirty_nobuffers(async_chunk->locked_page);
		/* unlocked later on in the async handlers */
	}

	if (redirty)
		extent_range_redirty_for_io(inode, start, end);
	add_async_extent(async_chunk, start, end - start + 1, 0, NULL, 0,
			 BTRFS_COMPRESS_NONE);
	compressed_extents++;

	return compressed_extents;
}

static void free_async_extent_pages(struct async_extent *async_extent)
{
	int i;

	if (!async_extent->pages)
		return;

	for (i = 0; i < async_extent->nr_pages; i++) {
		WARN_ON(async_extent->pages[i]->mapping);
		put_page(async_extent->pages[i]);
	}
	kfree(async_extent->pages);
	async_extent->nr_pages = 0;
	async_extent->pages = NULL;
}

static int submit_uncompressed_range(struct btrfs_inode *inode,
				     struct async_extent *async_extent,
				     struct page *locked_page)
{
	u64 start = async_extent->start;
	u64 end = async_extent->start + async_extent->ram_size - 1;
	unsigned long nr_written = 0;
	int page_started = 0;
	int ret;

	/*
	 * Call cow_file_range() to run the delalloc range directly, since we
	 * won't go to NOCOW or async path again.
	 *
	 * Also we call cow_file_range() with @unlock_page == 0, so that we
	 * can directly submit them without interruption.
	 */
	ret = cow_file_range(inode, locked_page, start, end, &page_started,
			     &nr_written, 0);
	/* Inline extent inserted, page gets unlocked and everything is done */
	if (page_started) {
		ret = 0;
		goto out;
	}
	if (ret < 0) {
		if (locked_page)
			unlock_page(locked_page);
		goto out;
	}

	ret = extent_write_locked_range(&inode->vfs_inode, start, end);
	/* All pages will be unlocked, including @locked_page */
out:
	kfree(async_extent);
	return ret;
}

static int submit_one_async_extent(struct btrfs_inode *inode,
				   struct async_chunk *async_chunk,
				   struct async_extent *async_extent,
				   u64 *alloc_hint)
{
	struct extent_io_tree *io_tree = &inode->io_tree;
	struct btrfs_root *root = inode->root;
	struct btrfs_fs_info *fs_info = root->fs_info;
	struct btrfs_key ins;
	struct page *locked_page = NULL;
	struct extent_map *em;
	int ret = 0;
	u64 start = async_extent->start;
	u64 end = async_extent->start + async_extent->ram_size - 1;

	/*
	 * If async_chunk->locked_page is in the async_extent range, we need to
	 * handle it.
	 */
	if (async_chunk->locked_page) {
		u64 locked_page_start = page_offset(async_chunk->locked_page);
		u64 locked_page_end = locked_page_start + PAGE_SIZE - 1;

		if (!(start >= locked_page_end || end <= locked_page_start))
			locked_page = async_chunk->locked_page;
	}
	lock_extent(io_tree, start, end);

	/* We have fall back to uncompressed write */
	if (!async_extent->pages)
		return submit_uncompressed_range(inode, async_extent, locked_page);

	ret = btrfs_reserve_extent(root, async_extent->ram_size,
				   async_extent->compressed_size,
				   async_extent->compressed_size,
				   0, *alloc_hint, &ins, 1, 1);
	if (ret) {
		free_async_extent_pages(async_extent);
		/*
		 * Here we used to try again by going back to non-compressed
		 * path for ENOSPC.  But we can't reserve space even for
		 * compressed size, how could it work for uncompressed size
		 * which requires larger size?  So here we directly go error
		 * path.
		 */
		goto out_free;
	}

	/* Here we're doing allocation and writeback of the compressed pages */
	em = create_io_em(inode, start,
			  async_extent->ram_size,	/* len */
			  start,			/* orig_start */
			  ins.objectid,			/* block_start */
			  ins.offset,			/* block_len */
			  ins.offset,			/* orig_block_len */
			  async_extent->ram_size,	/* ram_bytes */
			  async_extent->compress_type,
			  BTRFS_ORDERED_COMPRESSED);
	if (IS_ERR(em)) {
		ret = PTR_ERR(em);
		goto out_free_reserve;
	}
	free_extent_map(em);

	ret = btrfs_add_ordered_extent(inode, start,		/* file_offset */
				       async_extent->ram_size,	/* num_bytes */
				       async_extent->ram_size,	/* ram_bytes */
				       ins.objectid,		/* disk_bytenr */
				       ins.offset,		/* disk_num_bytes */
				       0,			/* offset */
				       1 << BTRFS_ORDERED_COMPRESSED,
				       async_extent->compress_type);
	if (ret) {
		btrfs_drop_extent_cache(inode, start, end, 0);
		goto out_free_reserve;
	}
	btrfs_dec_block_group_reservations(fs_info, ins.objectid);

	/* Clear dirty, set writeback and unlock the pages. */
	extent_clear_unlock_delalloc(inode, start, end,
			NULL, EXTENT_LOCKED | EXTENT_DELALLOC,
			PAGE_UNLOCK | PAGE_START_WRITEBACK);
	if (btrfs_submit_compressed_write(inode, start,	/* file_offset */
			    async_extent->ram_size,	/* num_bytes */
			    ins.objectid,		/* disk_bytenr */
			    ins.offset,			/* compressed_len */
			    async_extent->pages,	/* compressed_pages */
			    async_extent->nr_pages,
			    async_chunk->write_flags,
			    async_chunk->blkcg_css, true)) {
		const u64 start = async_extent->start;
		const u64 end = start + async_extent->ram_size - 1;

		btrfs_writepage_endio_finish_ordered(inode, NULL, start, end, 0);

		extent_clear_unlock_delalloc(inode, start, end, NULL, 0,
					     PAGE_END_WRITEBACK | PAGE_SET_ERROR);
		free_async_extent_pages(async_extent);
	}
	*alloc_hint = ins.objectid + ins.offset;
	kfree(async_extent);
	return ret;

out_free_reserve:
	btrfs_dec_block_group_reservations(fs_info, ins.objectid);
	btrfs_free_reserved_extent(fs_info, ins.objectid, ins.offset, 1);
out_free:
	extent_clear_unlock_delalloc(inode, start, end,
				     NULL, EXTENT_LOCKED | EXTENT_DELALLOC |
				     EXTENT_DELALLOC_NEW |
				     EXTENT_DEFRAG | EXTENT_DO_ACCOUNTING,
				     PAGE_UNLOCK | PAGE_START_WRITEBACK |
				     PAGE_END_WRITEBACK | PAGE_SET_ERROR);
	free_async_extent_pages(async_extent);
	kfree(async_extent);
	return ret;
}

/*
 * Phase two of compressed writeback.  This is the ordered portion of the code,
 * which only gets called in the order the work was queued.  We walk all the
 * async extents created by compress_file_range and send them down to the disk.
 */
static noinline void submit_compressed_extents(struct async_chunk *async_chunk)
{
	struct btrfs_inode *inode = BTRFS_I(async_chunk->inode);
	struct btrfs_fs_info *fs_info = inode->root->fs_info;
	struct async_extent *async_extent;
	u64 alloc_hint = 0;
	int ret = 0;

	while (!list_empty(&async_chunk->extents)) {
		u64 extent_start;
		u64 ram_size;

		async_extent = list_entry(async_chunk->extents.next,
					  struct async_extent, list);
		list_del(&async_extent->list);
		extent_start = async_extent->start;
		ram_size = async_extent->ram_size;

		ret = submit_one_async_extent(inode, async_chunk, async_extent,
					      &alloc_hint);
		btrfs_debug(fs_info,
"async extent submission failed root=%lld inode=%llu start=%llu len=%llu ret=%d",
			    inode->root->root_key.objectid,
			    btrfs_ino(inode), extent_start, ram_size, ret);
	}
}

static u64 get_extent_allocation_hint(struct btrfs_inode *inode, u64 start,
				      u64 num_bytes)
{
	struct extent_map_tree *em_tree = &inode->extent_tree;
	struct extent_map *em;
	u64 alloc_hint = 0;

	read_lock(&em_tree->lock);
	em = search_extent_mapping(em_tree, start, num_bytes);
	if (em) {
		/*
		 * if block start isn't an actual block number then find the
		 * first block in this inode and use that as a hint.  If that
		 * block is also bogus then just don't worry about it.
		 */
		if (em->block_start >= EXTENT_MAP_LAST_BYTE) {
			free_extent_map(em);
			em = search_extent_mapping(em_tree, 0, 0);
			if (em && em->block_start < EXTENT_MAP_LAST_BYTE)
				alloc_hint = em->block_start;
			if (em)
				free_extent_map(em);
		} else {
			alloc_hint = em->block_start;
			free_extent_map(em);
		}
	}
	read_unlock(&em_tree->lock);

	return alloc_hint;
}

/*
 * when extent_io.c finds a delayed allocation range in the file,
 * the call backs end up in this code.  The basic idea is to
 * allocate extents on disk for the range, and create ordered data structs
 * in ram to track those extents.
 *
 * locked_page is the page that writepage had locked already.  We use
 * it to make sure we don't do extra locks or unlocks.
 *
 * *page_started is set to one if we unlock locked_page and do everything
 * required to start IO on it.  It may be clean and already done with
 * IO when we return.
 */
static noinline int cow_file_range(struct btrfs_inode *inode,
				   struct page *locked_page,
				   u64 start, u64 end, int *page_started,
				   unsigned long *nr_written, int unlock)
{
	struct btrfs_root *root = inode->root;
	struct btrfs_fs_info *fs_info = root->fs_info;
	u64 alloc_hint = 0;
	u64 num_bytes;
	unsigned long ram_size;
	u64 cur_alloc_size = 0;
	u64 min_alloc_size;
	u64 blocksize = fs_info->sectorsize;
	struct btrfs_key ins;
	struct extent_map *em;
	unsigned clear_bits;
	unsigned long page_ops;
	bool extent_reserved = false;
	int ret = 0;

	if (btrfs_is_free_space_inode(inode)) {
		ret = -EINVAL;
		goto out_unlock;
	}

	num_bytes = ALIGN(end - start + 1, blocksize);
	num_bytes = max(blocksize,  num_bytes);
	ASSERT(num_bytes <= btrfs_super_total_bytes(fs_info->super_copy));

	inode_should_defrag(inode, start, end, num_bytes, SZ_64K);

	/*
	 * Due to the page size limit, for subpage we can only trigger the
	 * writeback for the dirty sectors of page, that means data writeback
	 * is doing more writeback than what we want.
	 *
	 * This is especially unexpected for some call sites like fallocate,
	 * where we only increase i_size after everything is done.
	 * This means we can trigger inline extent even if we didn't want to.
	 * So here we skip inline extent creation completely.
	 */
	if (start == 0 && fs_info->sectorsize == PAGE_SIZE) {
		u64 actual_end = min_t(u64, i_size_read(&inode->vfs_inode),
				       end + 1);

		/* lets try to make an inline extent */
		ret = cow_file_range_inline(inode, actual_end, 0,
					    BTRFS_COMPRESS_NONE, NULL, false);
		if (ret == 0) {
			/*
			 * We use DO_ACCOUNTING here because we need the
			 * delalloc_release_metadata to be run _after_ we drop
			 * our outstanding extent for clearing delalloc for this
			 * range.
			 */
			extent_clear_unlock_delalloc(inode, start, end,
				     locked_page,
				     EXTENT_LOCKED | EXTENT_DELALLOC |
				     EXTENT_DELALLOC_NEW | EXTENT_DEFRAG |
				     EXTENT_DO_ACCOUNTING, PAGE_UNLOCK |
				     PAGE_START_WRITEBACK | PAGE_END_WRITEBACK);
			*nr_written = *nr_written +
			     (end - start + PAGE_SIZE) / PAGE_SIZE;
			*page_started = 1;
			/*
			 * locked_page is locked by the caller of
			 * writepage_delalloc(), not locked by
			 * __process_pages_contig().
			 *
			 * We can't let __process_pages_contig() to unlock it,
			 * as it doesn't have any subpage::writers recorded.
			 *
			 * Here we manually unlock the page, since the caller
			 * can't use page_started to determine if it's an
			 * inline extent or a compressed extent.
			 */
			unlock_page(locked_page);
			goto out;
		} else if (ret < 0) {
			goto out_unlock;
		}
	}

	alloc_hint = get_extent_allocation_hint(inode, start, num_bytes);
	btrfs_drop_extent_cache(inode, start, start + num_bytes - 1, 0);

	/*
	 * Relocation relies on the relocated extents to have exactly the same
	 * size as the original extents. Normally writeback for relocation data
	 * extents follows a NOCOW path because relocation preallocates the
	 * extents. However, due to an operation such as scrub turning a block
	 * group to RO mode, it may fallback to COW mode, so we must make sure
	 * an extent allocated during COW has exactly the requested size and can
	 * not be split into smaller extents, otherwise relocation breaks and
	 * fails during the stage where it updates the bytenr of file extent
	 * items.
	 */
	if (btrfs_is_data_reloc_root(root))
		min_alloc_size = num_bytes;
	else
		min_alloc_size = fs_info->sectorsize;

	while (num_bytes > 0) {
		cur_alloc_size = num_bytes;
		ret = btrfs_reserve_extent(root, cur_alloc_size, cur_alloc_size,
					   min_alloc_size, 0, alloc_hint,
					   &ins, 1, 1);
		if (ret < 0)
			goto out_unlock;
		cur_alloc_size = ins.offset;
		extent_reserved = true;

		ram_size = ins.offset;
		em = create_io_em(inode, start, ins.offset, /* len */
				  start, /* orig_start */
				  ins.objectid, /* block_start */
				  ins.offset, /* block_len */
				  ins.offset, /* orig_block_len */
				  ram_size, /* ram_bytes */
				  BTRFS_COMPRESS_NONE, /* compress_type */
				  BTRFS_ORDERED_REGULAR /* type */);
		if (IS_ERR(em)) {
			ret = PTR_ERR(em);
			goto out_reserve;
		}
		free_extent_map(em);

		ret = btrfs_add_ordered_extent(inode, start, ram_size, ram_size,
					       ins.objectid, cur_alloc_size, 0,
					       1 << BTRFS_ORDERED_REGULAR,
					       BTRFS_COMPRESS_NONE);
		if (ret)
			goto out_drop_extent_cache;

		if (btrfs_is_data_reloc_root(root)) {
			ret = btrfs_reloc_clone_csums(inode, start,
						      cur_alloc_size);
			/*
			 * Only drop cache here, and process as normal.
			 *
			 * We must not allow extent_clear_unlock_delalloc()
			 * at out_unlock label to free meta of this ordered
			 * extent, as its meta should be freed by
			 * btrfs_finish_ordered_io().
			 *
			 * So we must continue until @start is increased to
			 * skip current ordered extent.
			 */
			if (ret)
				btrfs_drop_extent_cache(inode, start,
						start + ram_size - 1, 0);
		}

		btrfs_dec_block_group_reservations(fs_info, ins.objectid);

		/*
		 * We're not doing compressed IO, don't unlock the first page
		 * (which the caller expects to stay locked), don't clear any
		 * dirty bits and don't set any writeback bits
		 *
		 * Do set the Ordered (Private2) bit so we know this page was
		 * properly setup for writepage.
		 */
		page_ops = unlock ? PAGE_UNLOCK : 0;
		page_ops |= PAGE_SET_ORDERED;

		extent_clear_unlock_delalloc(inode, start, start + ram_size - 1,
					     locked_page,
					     EXTENT_LOCKED | EXTENT_DELALLOC,
					     page_ops);
		if (num_bytes < cur_alloc_size)
			num_bytes = 0;
		else
			num_bytes -= cur_alloc_size;
		alloc_hint = ins.objectid + ins.offset;
		start += cur_alloc_size;
		extent_reserved = false;

		/*
		 * btrfs_reloc_clone_csums() error, since start is increased
		 * extent_clear_unlock_delalloc() at out_unlock label won't
		 * free metadata of current ordered extent, we're OK to exit.
		 */
		if (ret)
			goto out_unlock;
	}
out:
	return ret;

out_drop_extent_cache:
	btrfs_drop_extent_cache(inode, start, start + ram_size - 1, 0);
out_reserve:
	btrfs_dec_block_group_reservations(fs_info, ins.objectid);
	btrfs_free_reserved_extent(fs_info, ins.objectid, ins.offset, 1);
out_unlock:
	clear_bits = EXTENT_LOCKED | EXTENT_DELALLOC | EXTENT_DELALLOC_NEW |
		EXTENT_DEFRAG | EXTENT_CLEAR_META_RESV;
	page_ops = PAGE_UNLOCK | PAGE_START_WRITEBACK | PAGE_END_WRITEBACK;
	/*
	 * If we reserved an extent for our delalloc range (or a subrange) and
	 * failed to create the respective ordered extent, then it means that
	 * when we reserved the extent we decremented the extent's size from
	 * the data space_info's bytes_may_use counter and incremented the
	 * space_info's bytes_reserved counter by the same amount. We must make
	 * sure extent_clear_unlock_delalloc() does not try to decrement again
	 * the data space_info's bytes_may_use counter, therefore we do not pass
	 * it the flag EXTENT_CLEAR_DATA_RESV.
	 */
	if (extent_reserved) {
		extent_clear_unlock_delalloc(inode, start,
					     start + cur_alloc_size - 1,
					     locked_page,
					     clear_bits,
					     page_ops);
		start += cur_alloc_size;
		if (start >= end)
			goto out;
	}
	extent_clear_unlock_delalloc(inode, start, end, locked_page,
				     clear_bits | EXTENT_CLEAR_DATA_RESV,
				     page_ops);
	goto out;
}

/*
 * work queue call back to started compression on a file and pages
 */
static noinline void async_cow_start(struct btrfs_work *work)
{
	struct async_chunk *async_chunk;
	int compressed_extents;

	async_chunk = container_of(work, struct async_chunk, work);

	compressed_extents = compress_file_range(async_chunk);
	if (compressed_extents == 0) {
		btrfs_add_delayed_iput(async_chunk->inode);
		async_chunk->inode = NULL;
	}
}

/*
 * work queue call back to submit previously compressed pages
 */
static noinline void async_cow_submit(struct btrfs_work *work)
{
	struct async_chunk *async_chunk = container_of(work, struct async_chunk,
						     work);
	struct btrfs_fs_info *fs_info = btrfs_work_owner(work);
	unsigned long nr_pages;

	nr_pages = (async_chunk->end - async_chunk->start + PAGE_SIZE) >>
		PAGE_SHIFT;

	/*
	 * ->inode could be NULL if async_chunk_start has failed to compress,
	 * in which case we don't have anything to submit, yet we need to
	 * always adjust ->async_delalloc_pages as its paired with the init
	 * happening in cow_file_range_async
	 */
	if (async_chunk->inode)
		submit_compressed_extents(async_chunk);

	/* atomic_sub_return implies a barrier */
	if (atomic_sub_return(nr_pages, &fs_info->async_delalloc_pages) <
	    5 * SZ_1M)
		cond_wake_up_nomb(&fs_info->async_submit_wait);
}

static noinline void async_cow_free(struct btrfs_work *work)
{
	struct async_chunk *async_chunk;
	struct async_cow *async_cow;

	async_chunk = container_of(work, struct async_chunk, work);
	if (async_chunk->inode)
		btrfs_add_delayed_iput(async_chunk->inode);
	if (async_chunk->blkcg_css)
		css_put(async_chunk->blkcg_css);

	async_cow = async_chunk->async_cow;
	if (atomic_dec_and_test(&async_cow->num_chunks))
		kvfree(async_cow);
}

static int cow_file_range_async(struct btrfs_inode *inode,
				struct writeback_control *wbc,
				struct page *locked_page,
				u64 start, u64 end, int *page_started,
				unsigned long *nr_written)
{
	struct btrfs_fs_info *fs_info = inode->root->fs_info;
	struct cgroup_subsys_state *blkcg_css = wbc_blkcg_css(wbc);
	struct async_cow *ctx;
	struct async_chunk *async_chunk;
	unsigned long nr_pages;
	u64 cur_end;
	u64 num_chunks = DIV_ROUND_UP(end - start, SZ_512K);
	int i;
	bool should_compress;
	unsigned nofs_flag;
	const unsigned int write_flags = wbc_to_write_flags(wbc);

	unlock_extent(&inode->io_tree, start, end);

	if (inode->flags & BTRFS_INODE_NOCOMPRESS &&
	    !btrfs_test_opt(fs_info, FORCE_COMPRESS)) {
		num_chunks = 1;
		should_compress = false;
	} else {
		should_compress = true;
	}

	nofs_flag = memalloc_nofs_save();
	ctx = kvmalloc(struct_size(ctx, chunks, num_chunks), GFP_KERNEL);
	memalloc_nofs_restore(nofs_flag);

	if (!ctx) {
		unsigned clear_bits = EXTENT_LOCKED | EXTENT_DELALLOC |
			EXTENT_DELALLOC_NEW | EXTENT_DEFRAG |
			EXTENT_DO_ACCOUNTING;
		unsigned long page_ops = PAGE_UNLOCK | PAGE_START_WRITEBACK |
					 PAGE_END_WRITEBACK | PAGE_SET_ERROR;

		extent_clear_unlock_delalloc(inode, start, end, locked_page,
					     clear_bits, page_ops);
		return -ENOMEM;
	}

	async_chunk = ctx->chunks;
	atomic_set(&ctx->num_chunks, num_chunks);

	for (i = 0; i < num_chunks; i++) {
		if (should_compress)
			cur_end = min(end, start + SZ_512K - 1);
		else
			cur_end = end;

		/*
		 * igrab is called higher up in the call chain, take only the
		 * lightweight reference for the callback lifetime
		 */
		ihold(&inode->vfs_inode);
		async_chunk[i].async_cow = ctx;
		async_chunk[i].inode = &inode->vfs_inode;
		async_chunk[i].start = start;
		async_chunk[i].end = cur_end;
		async_chunk[i].write_flags = write_flags;
		INIT_LIST_HEAD(&async_chunk[i].extents);

		/*
		 * The locked_page comes all the way from writepage and its
		 * the original page we were actually given.  As we spread
		 * this large delalloc region across multiple async_chunk
		 * structs, only the first struct needs a pointer to locked_page
		 *
		 * This way we don't need racey decisions about who is supposed
		 * to unlock it.
		 */
		if (locked_page) {
			/*
			 * Depending on the compressibility, the pages might or
			 * might not go through async.  We want all of them to
			 * be accounted against wbc once.  Let's do it here
			 * before the paths diverge.  wbc accounting is used
			 * only for foreign writeback detection and doesn't
			 * need full accuracy.  Just account the whole thing
			 * against the first page.
			 */
			wbc_account_cgroup_owner(wbc, locked_page,
						 cur_end - start);
			async_chunk[i].locked_page = locked_page;
			locked_page = NULL;
		} else {
			async_chunk[i].locked_page = NULL;
		}

		if (blkcg_css != blkcg_root_css) {
			css_get(blkcg_css);
			async_chunk[i].blkcg_css = blkcg_css;
		} else {
			async_chunk[i].blkcg_css = NULL;
		}

		btrfs_init_work(&async_chunk[i].work, async_cow_start,
				async_cow_submit, async_cow_free);

		nr_pages = DIV_ROUND_UP(cur_end - start, PAGE_SIZE);
		atomic_add(nr_pages, &fs_info->async_delalloc_pages);

		btrfs_queue_work(fs_info->delalloc_workers, &async_chunk[i].work);

		*nr_written += nr_pages;
		start = cur_end + 1;
	}
	*page_started = 1;
	return 0;
}

static noinline int run_delalloc_zoned(struct btrfs_inode *inode,
				       struct page *locked_page, u64 start,
				       u64 end, int *page_started,
				       unsigned long *nr_written)
{
	int ret;

	ret = cow_file_range(inode, locked_page, start, end, page_started,
			     nr_written, 0);
	if (ret)
		return ret;

	if (*page_started)
		return 0;

	__set_page_dirty_nobuffers(locked_page);
	account_page_redirty(locked_page);
	extent_write_locked_range(&inode->vfs_inode, start, end);
	*page_started = 1;

	return 0;
}

static noinline int csum_exist_in_range(struct btrfs_fs_info *fs_info,
					u64 bytenr, u64 num_bytes)
{
	struct btrfs_root *csum_root = btrfs_csum_root(fs_info, bytenr);
	struct btrfs_ordered_sum *sums;
	int ret;
	LIST_HEAD(list);

	ret = btrfs_lookup_csums_range(csum_root, bytenr,
				       bytenr + num_bytes - 1, &list, 0);
	if (ret == 0 && list_empty(&list))
		return 0;

	while (!list_empty(&list)) {
		sums = list_entry(list.next, struct btrfs_ordered_sum, list);
		list_del(&sums->list);
		kfree(sums);
	}
	if (ret < 0)
		return ret;
	return 1;
}

static int fallback_to_cow(struct btrfs_inode *inode, struct page *locked_page,
			   const u64 start, const u64 end,
			   int *page_started, unsigned long *nr_written)
{
	const bool is_space_ino = btrfs_is_free_space_inode(inode);
	const bool is_reloc_ino = btrfs_is_data_reloc_root(inode->root);
	const u64 range_bytes = end + 1 - start;
	struct extent_io_tree *io_tree = &inode->io_tree;
	u64 range_start = start;
	u64 count;

	/*
	 * If EXTENT_NORESERVE is set it means that when the buffered write was
	 * made we had not enough available data space and therefore we did not
	 * reserve data space for it, since we though we could do NOCOW for the
	 * respective file range (either there is prealloc extent or the inode
	 * has the NOCOW bit set).
	 *
	 * However when we need to fallback to COW mode (because for example the
	 * block group for the corresponding extent was turned to RO mode by a
	 * scrub or relocation) we need to do the following:
	 *
	 * 1) We increment the bytes_may_use counter of the data space info.
	 *    If COW succeeds, it allocates a new data extent and after doing
	 *    that it decrements the space info's bytes_may_use counter and
	 *    increments its bytes_reserved counter by the same amount (we do
	 *    this at btrfs_add_reserved_bytes()). So we need to increment the
	 *    bytes_may_use counter to compensate (when space is reserved at
	 *    buffered write time, the bytes_may_use counter is incremented);
	 *
	 * 2) We clear the EXTENT_NORESERVE bit from the range. We do this so
	 *    that if the COW path fails for any reason, it decrements (through
	 *    extent_clear_unlock_delalloc()) the bytes_may_use counter of the
	 *    data space info, which we incremented in the step above.
	 *
	 * If we need to fallback to cow and the inode corresponds to a free
	 * space cache inode or an inode of the data relocation tree, we must
	 * also increment bytes_may_use of the data space_info for the same
	 * reason. Space caches and relocated data extents always get a prealloc
	 * extent for them, however scrub or balance may have set the block
	 * group that contains that extent to RO mode and therefore force COW
	 * when starting writeback.
	 */
	count = count_range_bits(io_tree, &range_start, end, range_bytes,
				 EXTENT_NORESERVE, 0);
	if (count > 0 || is_space_ino || is_reloc_ino) {
		u64 bytes = count;
		struct btrfs_fs_info *fs_info = inode->root->fs_info;
		struct btrfs_space_info *sinfo = fs_info->data_sinfo;

		if (is_space_ino || is_reloc_ino)
			bytes = range_bytes;

		spin_lock(&sinfo->lock);
		btrfs_space_info_update_bytes_may_use(fs_info, sinfo, bytes);
		spin_unlock(&sinfo->lock);

		if (count > 0)
			clear_extent_bit(io_tree, start, end, EXTENT_NORESERVE,
					 0, 0, NULL);
	}

	return cow_file_range(inode, locked_page, start, end, page_started,
			      nr_written, 1);
}

struct can_nocow_file_extent_args {
	/* Input fields. */

	/* Start file offset of the range we want to NOCOW. */
	u64 start;
	/* End file offset (inclusive) of the range we want to NOCOW. */
	u64 end;
	bool writeback_path;
	bool strict;
	/*
	 * Free the path passed to can_nocow_file_extent() once it's not needed
	 * anymore.
	 */
	bool free_path;

	/* Output fields. Only set when can_nocow_file_extent() returns 1. */

	u64 disk_bytenr;
	u64 disk_num_bytes;
	u64 extent_offset;
	/* Number of bytes that can be written to in NOCOW mode. */
	u64 num_bytes;
};

/*
 * Check if we can NOCOW the file extent that the path points to.
 * This function may return with the path released, so the caller should check
 * if path->nodes[0] is NULL or not if it needs to use the path afterwards.
 *
 * Returns: < 0 on error
 *            0 if we can not NOCOW
 *            1 if we can NOCOW
 */
static int can_nocow_file_extent(struct btrfs_path *path,
				 struct btrfs_key *key,
				 struct btrfs_inode *inode,
				 struct can_nocow_file_extent_args *args)
{
	const bool is_freespace_inode = btrfs_is_free_space_inode(inode);
	struct extent_buffer *leaf = path->nodes[0];
	struct btrfs_root *root = inode->root;
	struct btrfs_file_extent_item *fi;
	u64 extent_end;
	u8 extent_type;
	int can_nocow = 0;
	int ret = 0;

	fi = btrfs_item_ptr(leaf, path->slots[0], struct btrfs_file_extent_item);
	extent_type = btrfs_file_extent_type(leaf, fi);

	if (extent_type == BTRFS_FILE_EXTENT_INLINE)
		goto out;

	/* Can't access these fields unless we know it's not an inline extent. */
	args->disk_bytenr = btrfs_file_extent_disk_bytenr(leaf, fi);
	args->disk_num_bytes = btrfs_file_extent_disk_num_bytes(leaf, fi);
	args->extent_offset = btrfs_file_extent_offset(leaf, fi);

	if (!(inode->flags & BTRFS_INODE_NODATACOW) &&
	    extent_type == BTRFS_FILE_EXTENT_REG)
		goto out;

	/*
	 * If the extent was created before the generation where the last snapshot
	 * for its subvolume was created, then this implies the extent is shared,
	 * hence we must COW.
	 */
	if (!args->strict &&
	    btrfs_file_extent_generation(leaf, fi) <=
	    btrfs_root_last_snapshot(&root->root_item))
		goto out;

	/* An explicit hole, must COW. */
	if (args->disk_bytenr == 0)
		goto out;

	/* Compressed/encrypted/encoded extents must be COWed. */
	if (btrfs_file_extent_compression(leaf, fi) ||
	    btrfs_file_extent_encryption(leaf, fi) ||
	    btrfs_file_extent_other_encoding(leaf, fi))
		goto out;

	extent_end = btrfs_file_extent_end(path);

	/*
	 * The following checks can be expensive, as they need to take other
	 * locks and do btree or rbtree searches, so release the path to avoid
	 * blocking other tasks for too long.
	 */
	btrfs_release_path(path);

	ret = btrfs_cross_ref_exist(root, btrfs_ino(inode),
				    key->offset - args->extent_offset,
				    args->disk_bytenr, false, path);
	WARN_ON_ONCE(ret > 0 && is_freespace_inode);
	if (ret != 0)
		goto out;

	if (args->free_path) {
		/*
		 * We don't need the path anymore, plus through the
		 * csum_exist_in_range() call below we will end up allocating
		 * another path. So free the path to avoid unnecessary extra
		 * memory usage.
		 */
		btrfs_free_path(path);
		path = NULL;
	}

	/* If there are pending snapshots for this root, we must COW. */
	if (args->writeback_path && !is_freespace_inode &&
	    atomic_read(&root->snapshot_force_cow))
		goto out;

	args->disk_bytenr += args->extent_offset;
	args->disk_bytenr += args->start - key->offset;
	args->num_bytes = min(args->end + 1, extent_end) - args->start;

	/*
	 * Force COW if csums exist in the range. This ensures that csums for a
	 * given extent are either valid or do not exist.
	 */
	ret = csum_exist_in_range(root->fs_info, args->disk_bytenr, args->num_bytes);
	WARN_ON_ONCE(ret > 0 && is_freespace_inode);
	if (ret != 0)
		goto out;

	can_nocow = 1;
 out:
	if (args->free_path && path)
		btrfs_free_path(path);

	return ret < 0 ? ret : can_nocow;
}

/*
 * when nowcow writeback call back.  This checks for snapshots or COW copies
 * of the extents that exist in the file, and COWs the file as required.
 *
 * If no cow copies or snapshots exist, we write directly to the existing
 * blocks on disk
 */
static noinline int run_delalloc_nocow(struct btrfs_inode *inode,
				       struct page *locked_page,
				       const u64 start, const u64 end,
				       int *page_started,
				       unsigned long *nr_written)
{
	struct btrfs_fs_info *fs_info = inode->root->fs_info;
	struct btrfs_root *root = inode->root;
	struct btrfs_path *path;
	u64 cow_start = (u64)-1;
	u64 cur_offset = start;
	int ret;
	bool check_prev = true;
	u64 ino = btrfs_ino(inode);
	struct btrfs_block_group *bg;
	bool nocow = false;
	struct can_nocow_file_extent_args nocow_args = { 0 };

	path = btrfs_alloc_path();
	if (!path) {
		extent_clear_unlock_delalloc(inode, start, end, locked_page,
					     EXTENT_LOCKED | EXTENT_DELALLOC |
					     EXTENT_DO_ACCOUNTING |
					     EXTENT_DEFRAG, PAGE_UNLOCK |
					     PAGE_START_WRITEBACK |
					     PAGE_END_WRITEBACK);
		return -ENOMEM;
	}

	nocow_args.end = end;
	nocow_args.writeback_path = true;

	while (1) {
		struct btrfs_key found_key;
		struct btrfs_file_extent_item *fi;
		struct extent_buffer *leaf;
		u64 extent_end;
		u64 ram_bytes;
		u64 nocow_end;
		int extent_type;

		nocow = false;

		ret = btrfs_lookup_file_extent(NULL, root, path, ino,
					       cur_offset, 0);
		if (ret < 0)
			goto error;

		/*
		 * If there is no extent for our range when doing the initial
		 * search, then go back to the previous slot as it will be the
		 * one containing the search offset
		 */
		if (ret > 0 && path->slots[0] > 0 && check_prev) {
			leaf = path->nodes[0];
			btrfs_item_key_to_cpu(leaf, &found_key,
					      path->slots[0] - 1);
			if (found_key.objectid == ino &&
			    found_key.type == BTRFS_EXTENT_DATA_KEY)
				path->slots[0]--;
		}
		check_prev = false;
next_slot:
		/* Go to next leaf if we have exhausted the current one */
		leaf = path->nodes[0];
		if (path->slots[0] >= btrfs_header_nritems(leaf)) {
			ret = btrfs_next_leaf(root, path);
			if (ret < 0) {
				if (cow_start != (u64)-1)
					cur_offset = cow_start;
				goto error;
			}
			if (ret > 0)
				break;
			leaf = path->nodes[0];
		}

		btrfs_item_key_to_cpu(leaf, &found_key, path->slots[0]);

		/* Didn't find anything for our INO */
		if (found_key.objectid > ino)
			break;
		/*
		 * Keep searching until we find an EXTENT_ITEM or there are no
		 * more extents for this inode
		 */
		if (WARN_ON_ONCE(found_key.objectid < ino) ||
		    found_key.type < BTRFS_EXTENT_DATA_KEY) {
			path->slots[0]++;
			goto next_slot;
		}

		/* Found key is not EXTENT_DATA_KEY or starts after req range */
		if (found_key.type > BTRFS_EXTENT_DATA_KEY ||
		    found_key.offset > end)
			break;

		/*
		 * If the found extent starts after requested offset, then
		 * adjust extent_end to be right before this extent begins
		 */
		if (found_key.offset > cur_offset) {
			extent_end = found_key.offset;
			extent_type = 0;
			goto out_check;
		}

		/*
		 * Found extent which begins before our range and potentially
		 * intersect it
		 */
		fi = btrfs_item_ptr(leaf, path->slots[0],
				    struct btrfs_file_extent_item);
		extent_type = btrfs_file_extent_type(leaf, fi);
		/* If this is triggered then we have a memory corruption. */
		ASSERT(extent_type < BTRFS_NR_FILE_EXTENT_TYPES);
		if (WARN_ON(extent_type >= BTRFS_NR_FILE_EXTENT_TYPES)) {
			ret = -EUCLEAN;
			goto error;
		}
		ram_bytes = btrfs_file_extent_ram_bytes(leaf, fi);
		extent_end = btrfs_file_extent_end(path);

		/*
		 * If the extent we got ends before our current offset, skip to
		 * the next extent.
		 */
		if (extent_end <= cur_offset) {
			path->slots[0]++;
			goto next_slot;
		}

		nocow_args.start = cur_offset;
		ret = can_nocow_file_extent(path, &found_key, inode, &nocow_args);
		if (ret < 0) {
			if (cow_start != (u64)-1)
				cur_offset = cow_start;
			goto error;
		} else if (ret == 0) {
			goto out_check;
		}

		ret = 0;
		bg = btrfs_inc_nocow_writers(fs_info, nocow_args.disk_bytenr);
		if (bg)
			nocow = true;
out_check:
		/*
		 * If nocow is false then record the beginning of the range
		 * that needs to be COWed
		 */
		if (!nocow) {
			if (cow_start == (u64)-1)
				cow_start = cur_offset;
			cur_offset = extent_end;
			if (cur_offset > end)
				break;
			if (!path->nodes[0])
				continue;
			path->slots[0]++;
			goto next_slot;
		}

		/*
		 * COW range from cow_start to found_key.offset - 1. As the key
		 * will contain the beginning of the first extent that can be
		 * NOCOW, following one which needs to be COW'ed
		 */
		if (cow_start != (u64)-1) {
			ret = fallback_to_cow(inode, locked_page,
					      cow_start, found_key.offset - 1,
					      page_started, nr_written);
			if (ret)
				goto error;
			cow_start = (u64)-1;
		}

		nocow_end = cur_offset + nocow_args.num_bytes - 1;

		if (extent_type == BTRFS_FILE_EXTENT_PREALLOC) {
			u64 orig_start = found_key.offset - nocow_args.extent_offset;
			struct extent_map *em;

			em = create_io_em(inode, cur_offset, nocow_args.num_bytes,
					  orig_start,
					  nocow_args.disk_bytenr, /* block_start */
					  nocow_args.num_bytes, /* block_len */
					  nocow_args.disk_num_bytes, /* orig_block_len */
					  ram_bytes, BTRFS_COMPRESS_NONE,
					  BTRFS_ORDERED_PREALLOC);
			if (IS_ERR(em)) {
				ret = PTR_ERR(em);
				goto error;
			}
			free_extent_map(em);
			ret = btrfs_add_ordered_extent(inode,
					cur_offset, nocow_args.num_bytes,
					nocow_args.num_bytes,
					nocow_args.disk_bytenr,
					nocow_args.num_bytes, 0,
					1 << BTRFS_ORDERED_PREALLOC,
					BTRFS_COMPRESS_NONE);
			if (ret) {
				btrfs_drop_extent_cache(inode, cur_offset,
							nocow_end, 0);
				goto error;
			}
		} else {
			ret = btrfs_add_ordered_extent(inode, cur_offset,
						       nocow_args.num_bytes,
						       nocow_args.num_bytes,
						       nocow_args.disk_bytenr,
						       nocow_args.num_bytes,
						       0,
						       1 << BTRFS_ORDERED_NOCOW,
						       BTRFS_COMPRESS_NONE);
			if (ret)
				goto error;
		}

		if (nocow) {
			btrfs_dec_nocow_writers(bg);
			nocow = false;
		}

		if (btrfs_is_data_reloc_root(root))
			/*
			 * Error handled later, as we must prevent
			 * extent_clear_unlock_delalloc() in error handler
			 * from freeing metadata of created ordered extent.
			 */
			ret = btrfs_reloc_clone_csums(inode, cur_offset,
						      nocow_args.num_bytes);

		extent_clear_unlock_delalloc(inode, cur_offset, nocow_end,
					     locked_page, EXTENT_LOCKED |
					     EXTENT_DELALLOC |
					     EXTENT_CLEAR_DATA_RESV,
					     PAGE_UNLOCK | PAGE_SET_ORDERED);

		cur_offset = extent_end;

		/*
		 * btrfs_reloc_clone_csums() error, now we're OK to call error
		 * handler, as metadata for created ordered extent will only
		 * be freed by btrfs_finish_ordered_io().
		 */
		if (ret)
			goto error;
		if (cur_offset > end)
			break;
	}
	btrfs_release_path(path);

	if (cur_offset <= end && cow_start == (u64)-1)
		cow_start = cur_offset;

	if (cow_start != (u64)-1) {
		cur_offset = end;
		ret = fallback_to_cow(inode, locked_page, cow_start, end,
				      page_started, nr_written);
		if (ret)
			goto error;
	}

error:
	if (nocow)
		btrfs_dec_nocow_writers(bg);

	if (ret && cur_offset < end)
		extent_clear_unlock_delalloc(inode, cur_offset, end,
					     locked_page, EXTENT_LOCKED |
					     EXTENT_DELALLOC | EXTENT_DEFRAG |
					     EXTENT_DO_ACCOUNTING, PAGE_UNLOCK |
					     PAGE_START_WRITEBACK |
					     PAGE_END_WRITEBACK);
	btrfs_free_path(path);
	return ret;
}

static bool should_nocow(struct btrfs_inode *inode, u64 start, u64 end)
{
	if (inode->flags & (BTRFS_INODE_NODATACOW | BTRFS_INODE_PREALLOC)) {
		if (inode->defrag_bytes &&
		    test_range_bit(&inode->io_tree, start, end, EXTENT_DEFRAG,
				   0, NULL))
			return false;
		return true;
	}
	return false;
}

/*
 * Function to process delayed allocation (create CoW) for ranges which are
 * being touched for the first time.
 */
int btrfs_run_delalloc_range(struct btrfs_inode *inode, struct page *locked_page,
		u64 start, u64 end, int *page_started, unsigned long *nr_written,
		struct writeback_control *wbc)
{
	int ret;
	const bool zoned = btrfs_is_zoned(inode->root->fs_info);

	/*
	 * The range must cover part of the @locked_page, or the returned
	 * @page_started can confuse the caller.
	 */
	ASSERT(!(end <= page_offset(locked_page) ||
		 start >= page_offset(locked_page) + PAGE_SIZE));

	if (should_nocow(inode, start, end)) {
		/*
		 * Normally on a zoned device we're only doing COW writes, but
		 * in case of relocation on a zoned filesystem we have taken
		 * precaution, that we're only writing sequentially. It's safe
		 * to use run_delalloc_nocow() here, like for  regular
		 * preallocated inodes.
		 */
		ASSERT(!zoned || btrfs_is_data_reloc_root(inode->root));
		ret = run_delalloc_nocow(inode, locked_page, start, end,
					 page_started, nr_written);
	} else if (!btrfs_inode_can_compress(inode) ||
		   !inode_need_compress(inode, start, end)) {
		if (zoned)
			ret = run_delalloc_zoned(inode, locked_page, start, end,
						 page_started, nr_written);
		else
			ret = cow_file_range(inode, locked_page, start, end,
					     page_started, nr_written, 1);
	} else {
		set_bit(BTRFS_INODE_HAS_ASYNC_EXTENT, &inode->runtime_flags);
		ret = cow_file_range_async(inode, wbc, locked_page, start, end,
					   page_started, nr_written);
	}
	ASSERT(ret <= 0);
	if (ret)
		btrfs_cleanup_ordered_extents(inode, locked_page, start,
					      end - start + 1);
	return ret;
}

void btrfs_split_delalloc_extent(struct inode *inode,
				 struct extent_state *orig, u64 split)
{
	u64 size;

	/* not delalloc, ignore it */
	if (!(orig->state & EXTENT_DELALLOC))
		return;

	size = orig->end - orig->start + 1;
	if (size > BTRFS_MAX_EXTENT_SIZE) {
		u32 num_extents;
		u64 new_size;

		/*
		 * See the explanation in btrfs_merge_delalloc_extent, the same
		 * applies here, just in reverse.
		 */
		new_size = orig->end - split + 1;
		num_extents = count_max_extents(new_size);
		new_size = split - orig->start;
		num_extents += count_max_extents(new_size);
		if (count_max_extents(size) >= num_extents)
			return;
	}

	spin_lock(&BTRFS_I(inode)->lock);
	btrfs_mod_outstanding_extents(BTRFS_I(inode), 1);
	spin_unlock(&BTRFS_I(inode)->lock);
}

/*
 * Handle merged delayed allocation extents so we can keep track of new extents
 * that are just merged onto old extents, such as when we are doing sequential
 * writes, so we can properly account for the metadata space we'll need.
 */
void btrfs_merge_delalloc_extent(struct inode *inode, struct extent_state *new,
				 struct extent_state *other)
{
	u64 new_size, old_size;
	u32 num_extents;

	/* not delalloc, ignore it */
	if (!(other->state & EXTENT_DELALLOC))
		return;

	if (new->start > other->start)
		new_size = new->end - other->start + 1;
	else
		new_size = other->end - new->start + 1;

	/* we're not bigger than the max, unreserve the space and go */
	if (new_size <= BTRFS_MAX_EXTENT_SIZE) {
		spin_lock(&BTRFS_I(inode)->lock);
		btrfs_mod_outstanding_extents(BTRFS_I(inode), -1);
		spin_unlock(&BTRFS_I(inode)->lock);
		return;
	}

	/*
	 * We have to add up either side to figure out how many extents were
	 * accounted for before we merged into one big extent.  If the number of
	 * extents we accounted for is <= the amount we need for the new range
	 * then we can return, otherwise drop.  Think of it like this
	 *
	 * [ 4k][MAX_SIZE]
	 *
	 * So we've grown the extent by a MAX_SIZE extent, this would mean we
	 * need 2 outstanding extents, on one side we have 1 and the other side
	 * we have 1 so they are == and we can return.  But in this case
	 *
	 * [MAX_SIZE+4k][MAX_SIZE+4k]
	 *
	 * Each range on their own accounts for 2 extents, but merged together
	 * they are only 3 extents worth of accounting, so we need to drop in
	 * this case.
	 */
	old_size = other->end - other->start + 1;
	num_extents = count_max_extents(old_size);
	old_size = new->end - new->start + 1;
	num_extents += count_max_extents(old_size);
	if (count_max_extents(new_size) >= num_extents)
		return;

	spin_lock(&BTRFS_I(inode)->lock);
	btrfs_mod_outstanding_extents(BTRFS_I(inode), -1);
	spin_unlock(&BTRFS_I(inode)->lock);
}

static void btrfs_add_delalloc_inodes(struct btrfs_root *root,
				      struct inode *inode)
{
	struct btrfs_fs_info *fs_info = btrfs_sb(inode->i_sb);

	spin_lock(&root->delalloc_lock);
	if (list_empty(&BTRFS_I(inode)->delalloc_inodes)) {
		list_add_tail(&BTRFS_I(inode)->delalloc_inodes,
			      &root->delalloc_inodes);
		set_bit(BTRFS_INODE_IN_DELALLOC_LIST,
			&BTRFS_I(inode)->runtime_flags);
		root->nr_delalloc_inodes++;
		if (root->nr_delalloc_inodes == 1) {
			spin_lock(&fs_info->delalloc_root_lock);
			BUG_ON(!list_empty(&root->delalloc_root));
			list_add_tail(&root->delalloc_root,
				      &fs_info->delalloc_roots);
			spin_unlock(&fs_info->delalloc_root_lock);
		}
	}
	spin_unlock(&root->delalloc_lock);
}


void __btrfs_del_delalloc_inode(struct btrfs_root *root,
				struct btrfs_inode *inode)
{
	struct btrfs_fs_info *fs_info = root->fs_info;

	if (!list_empty(&inode->delalloc_inodes)) {
		list_del_init(&inode->delalloc_inodes);
		clear_bit(BTRFS_INODE_IN_DELALLOC_LIST,
			  &inode->runtime_flags);
		root->nr_delalloc_inodes--;
		if (!root->nr_delalloc_inodes) {
			ASSERT(list_empty(&root->delalloc_inodes));
			spin_lock(&fs_info->delalloc_root_lock);
			BUG_ON(list_empty(&root->delalloc_root));
			list_del_init(&root->delalloc_root);
			spin_unlock(&fs_info->delalloc_root_lock);
		}
	}
}

static void btrfs_del_delalloc_inode(struct btrfs_root *root,
				     struct btrfs_inode *inode)
{
	spin_lock(&root->delalloc_lock);
	__btrfs_del_delalloc_inode(root, inode);
	spin_unlock(&root->delalloc_lock);
}

/*
 * Properly track delayed allocation bytes in the inode and to maintain the
 * list of inodes that have pending delalloc work to be done.
 */
void btrfs_set_delalloc_extent(struct inode *inode, struct extent_state *state,
			       unsigned *bits)
{
	struct btrfs_fs_info *fs_info = btrfs_sb(inode->i_sb);

	if ((*bits & EXTENT_DEFRAG) && !(*bits & EXTENT_DELALLOC))
		WARN_ON(1);
	/*
	 * set_bit and clear bit hooks normally require _irqsave/restore
	 * but in this case, we are only testing for the DELALLOC
	 * bit, which is only set or cleared with irqs on
	 */
	if (!(state->state & EXTENT_DELALLOC) && (*bits & EXTENT_DELALLOC)) {
		struct btrfs_root *root = BTRFS_I(inode)->root;
		u64 len = state->end + 1 - state->start;
		u32 num_extents = count_max_extents(len);
		bool do_list = !btrfs_is_free_space_inode(BTRFS_I(inode));

		spin_lock(&BTRFS_I(inode)->lock);
		btrfs_mod_outstanding_extents(BTRFS_I(inode), num_extents);
		spin_unlock(&BTRFS_I(inode)->lock);

		/* For sanity tests */
		if (btrfs_is_testing(fs_info))
			return;

		percpu_counter_add_batch(&fs_info->delalloc_bytes, len,
					 fs_info->delalloc_batch);
		spin_lock(&BTRFS_I(inode)->lock);
		BTRFS_I(inode)->delalloc_bytes += len;
		if (*bits & EXTENT_DEFRAG)
			BTRFS_I(inode)->defrag_bytes += len;
		if (do_list && !test_bit(BTRFS_INODE_IN_DELALLOC_LIST,
					 &BTRFS_I(inode)->runtime_flags))
			btrfs_add_delalloc_inodes(root, inode);
		spin_unlock(&BTRFS_I(inode)->lock);
	}

	if (!(state->state & EXTENT_DELALLOC_NEW) &&
	    (*bits & EXTENT_DELALLOC_NEW)) {
		spin_lock(&BTRFS_I(inode)->lock);
		BTRFS_I(inode)->new_delalloc_bytes += state->end + 1 -
			state->start;
		spin_unlock(&BTRFS_I(inode)->lock);
	}
}

/*
 * Once a range is no longer delalloc this function ensures that proper
 * accounting happens.
 */
void btrfs_clear_delalloc_extent(struct inode *vfs_inode,
				 struct extent_state *state, unsigned *bits)
{
	struct btrfs_inode *inode = BTRFS_I(vfs_inode);
	struct btrfs_fs_info *fs_info = btrfs_sb(vfs_inode->i_sb);
	u64 len = state->end + 1 - state->start;
	u32 num_extents = count_max_extents(len);

	if ((state->state & EXTENT_DEFRAG) && (*bits & EXTENT_DEFRAG)) {
		spin_lock(&inode->lock);
		inode->defrag_bytes -= len;
		spin_unlock(&inode->lock);
	}

	/*
	 * set_bit and clear bit hooks normally require _irqsave/restore
	 * but in this case, we are only testing for the DELALLOC
	 * bit, which is only set or cleared with irqs on
	 */
	if ((state->state & EXTENT_DELALLOC) && (*bits & EXTENT_DELALLOC)) {
		struct btrfs_root *root = inode->root;
		bool do_list = !btrfs_is_free_space_inode(inode);

		spin_lock(&inode->lock);
		btrfs_mod_outstanding_extents(inode, -num_extents);
		spin_unlock(&inode->lock);

		/*
		 * We don't reserve metadata space for space cache inodes so we
		 * don't need to call delalloc_release_metadata if there is an
		 * error.
		 */
		if (*bits & EXTENT_CLEAR_META_RESV &&
		    root != fs_info->tree_root)
			btrfs_delalloc_release_metadata(inode, len, false);

		/* For sanity tests. */
		if (btrfs_is_testing(fs_info))
			return;

		if (!btrfs_is_data_reloc_root(root) &&
		    do_list && !(state->state & EXTENT_NORESERVE) &&
		    (*bits & EXTENT_CLEAR_DATA_RESV))
			btrfs_free_reserved_data_space_noquota(fs_info, len);

		percpu_counter_add_batch(&fs_info->delalloc_bytes, -len,
					 fs_info->delalloc_batch);
		spin_lock(&inode->lock);
		inode->delalloc_bytes -= len;
		if (do_list && inode->delalloc_bytes == 0 &&
		    test_bit(BTRFS_INODE_IN_DELALLOC_LIST,
					&inode->runtime_flags))
			btrfs_del_delalloc_inode(root, inode);
		spin_unlock(&inode->lock);
	}

	if ((state->state & EXTENT_DELALLOC_NEW) &&
	    (*bits & EXTENT_DELALLOC_NEW)) {
		spin_lock(&inode->lock);
		ASSERT(inode->new_delalloc_bytes >= len);
		inode->new_delalloc_bytes -= len;
		if (*bits & EXTENT_ADD_INODE_BYTES)
			inode_add_bytes(&inode->vfs_inode, len);
		spin_unlock(&inode->lock);
	}
}

/*
 * in order to insert checksums into the metadata in large chunks,
 * we wait until bio submission time.   All the pages in the bio are
 * checksummed and sums are attached onto the ordered extent record.
 *
 * At IO completion time the cums attached on the ordered extent record
 * are inserted into the btree
 */
static blk_status_t btrfs_submit_bio_start(struct inode *inode, struct bio *bio,
					   u64 dio_file_offset)
{
	return btrfs_csum_one_bio(BTRFS_I(inode), bio, (u64)-1, false);
}

/*
 * Split an extent_map at [start, start + len]
 *
 * This function is intended to be used only for extract_ordered_extent().
 */
static int split_zoned_em(struct btrfs_inode *inode, u64 start, u64 len,
			  u64 pre, u64 post)
{
	struct extent_map_tree *em_tree = &inode->extent_tree;
	struct extent_map *em;
	struct extent_map *split_pre = NULL;
	struct extent_map *split_mid = NULL;
	struct extent_map *split_post = NULL;
	int ret = 0;
	unsigned long flags;

	/* Sanity check */
	if (pre == 0 && post == 0)
		return 0;

	split_pre = alloc_extent_map();
	if (pre)
		split_mid = alloc_extent_map();
	if (post)
		split_post = alloc_extent_map();
	if (!split_pre || (pre && !split_mid) || (post && !split_post)) {
		ret = -ENOMEM;
		goto out;
	}

	ASSERT(pre + post < len);

	lock_extent(&inode->io_tree, start, start + len - 1);
	write_lock(&em_tree->lock);
	em = lookup_extent_mapping(em_tree, start, len);
	if (!em) {
		ret = -EIO;
		goto out_unlock;
	}

	ASSERT(em->len == len);
	ASSERT(!test_bit(EXTENT_FLAG_COMPRESSED, &em->flags));
	ASSERT(em->block_start < EXTENT_MAP_LAST_BYTE);
	ASSERT(test_bit(EXTENT_FLAG_PINNED, &em->flags));
	ASSERT(!test_bit(EXTENT_FLAG_LOGGING, &em->flags));
	ASSERT(!list_empty(&em->list));

	flags = em->flags;
	clear_bit(EXTENT_FLAG_PINNED, &em->flags);

	/* First, replace the em with a new extent_map starting from * em->start */
	split_pre->start = em->start;
	split_pre->len = (pre ? pre : em->len - post);
	split_pre->orig_start = split_pre->start;
	split_pre->block_start = em->block_start;
	split_pre->block_len = split_pre->len;
	split_pre->orig_block_len = split_pre->block_len;
	split_pre->ram_bytes = split_pre->len;
	split_pre->flags = flags;
	split_pre->compress_type = em->compress_type;
	split_pre->generation = em->generation;

	replace_extent_mapping(em_tree, em, split_pre, 1);

	/*
	 * Now we only have an extent_map at:
	 *     [em->start, em->start + pre] if pre != 0
	 *     [em->start, em->start + em->len - post] if pre == 0
	 */

	if (pre) {
		/* Insert the middle extent_map */
		split_mid->start = em->start + pre;
		split_mid->len = em->len - pre - post;
		split_mid->orig_start = split_mid->start;
		split_mid->block_start = em->block_start + pre;
		split_mid->block_len = split_mid->len;
		split_mid->orig_block_len = split_mid->block_len;
		split_mid->ram_bytes = split_mid->len;
		split_mid->flags = flags;
		split_mid->compress_type = em->compress_type;
		split_mid->generation = em->generation;
		add_extent_mapping(em_tree, split_mid, 1);
	}

	if (post) {
		split_post->start = em->start + em->len - post;
		split_post->len = post;
		split_post->orig_start = split_post->start;
		split_post->block_start = em->block_start + em->len - post;
		split_post->block_len = split_post->len;
		split_post->orig_block_len = split_post->block_len;
		split_post->ram_bytes = split_post->len;
		split_post->flags = flags;
		split_post->compress_type = em->compress_type;
		split_post->generation = em->generation;
		add_extent_mapping(em_tree, split_post, 1);
	}

	/* Once for us */
	free_extent_map(em);
	/* Once for the tree */
	free_extent_map(em);

out_unlock:
	write_unlock(&em_tree->lock);
	unlock_extent(&inode->io_tree, start, start + len - 1);
out:
	free_extent_map(split_pre);
	free_extent_map(split_mid);
	free_extent_map(split_post);

	return ret;
}

static blk_status_t extract_ordered_extent(struct btrfs_inode *inode,
					   struct bio *bio, loff_t file_offset)
{
	struct btrfs_ordered_extent *ordered;
	u64 start = (u64)bio->bi_iter.bi_sector << SECTOR_SHIFT;
	u64 file_len;
	u64 len = bio->bi_iter.bi_size;
	u64 end = start + len;
	u64 ordered_end;
	u64 pre, post;
	int ret = 0;

	ordered = btrfs_lookup_ordered_extent(inode, file_offset);
	if (WARN_ON_ONCE(!ordered))
		return BLK_STS_IOERR;

	/* No need to split */
	if (ordered->disk_num_bytes == len)
		goto out;

	/* We cannot split once end_bio'd ordered extent */
	if (WARN_ON_ONCE(ordered->bytes_left != ordered->disk_num_bytes)) {
		ret = -EINVAL;
		goto out;
	}

	/* We cannot split a compressed ordered extent */
	if (WARN_ON_ONCE(ordered->disk_num_bytes != ordered->num_bytes)) {
		ret = -EINVAL;
		goto out;
	}

	ordered_end = ordered->disk_bytenr + ordered->disk_num_bytes;
	/* bio must be in one ordered extent */
	if (WARN_ON_ONCE(start < ordered->disk_bytenr || end > ordered_end)) {
		ret = -EINVAL;
		goto out;
	}

	/* Checksum list should be empty */
	if (WARN_ON_ONCE(!list_empty(&ordered->list))) {
		ret = -EINVAL;
		goto out;
	}

	file_len = ordered->num_bytes;
	pre = start - ordered->disk_bytenr;
	post = ordered_end - end;

	ret = btrfs_split_ordered_extent(ordered, pre, post);
	if (ret)
		goto out;
	ret = split_zoned_em(inode, file_offset, file_len, pre, post);

out:
	btrfs_put_ordered_extent(ordered);

	return errno_to_blk_status(ret);
}

/*
 * extent_io.c submission hook. This does the right thing for csum calculation
 * on write, or reading the csums from the tree before a read.
 *
 * Rules about async/sync submit,
 * a) read:				sync submit
 *
 * b) write without checksum:		sync submit
 *
 * c) write with checksum:
 *    c-1) if bio is issued by fsync:	sync submit
 *         (sync_writers != 0)
 *
 *    c-2) if root is reloc root:	sync submit
 *         (only in case of buffered IO)
 *
 *    c-3) otherwise:			async submit
 */
void btrfs_submit_data_bio(struct inode *inode, struct bio *bio,
			   int mirror_num, enum btrfs_compression_type compress_type)
{
	struct btrfs_fs_info *fs_info = btrfs_sb(inode->i_sb);
	struct btrfs_root *root = BTRFS_I(inode)->root;
	enum btrfs_wq_endio_type metadata = BTRFS_WQ_ENDIO_DATA;
	blk_status_t ret = 0;
	int skip_sum;
	int async = !atomic_read(&BTRFS_I(inode)->sync_writers);

	skip_sum = (BTRFS_I(inode)->flags & BTRFS_INODE_NODATASUM) ||
		test_bit(BTRFS_FS_STATE_NO_CSUMS, &fs_info->fs_state);

	if (btrfs_is_free_space_inode(BTRFS_I(inode)))
		metadata = BTRFS_WQ_ENDIO_FREE_SPACE;

	if (bio_op(bio) == REQ_OP_ZONE_APPEND) {
		struct page *page = bio_first_bvec_all(bio)->bv_page;
		loff_t file_offset = page_offset(page);

		ret = extract_ordered_extent(BTRFS_I(inode), bio, file_offset);
		if (ret)
			goto out;
	}

	if (btrfs_op(bio) != BTRFS_MAP_WRITE) {
		ret = btrfs_bio_wq_end_io(fs_info, bio, metadata);
		if (ret)
			goto out;

		if (compress_type != BTRFS_COMPRESS_NONE) {
			/*
			 * btrfs_submit_compressed_read will handle completing
			 * the bio if there were any errors, so just return
			 * here.
			 */
			btrfs_submit_compressed_read(inode, bio, mirror_num);
			return;
		} else {
			/*
			 * Lookup bio sums does extra checks around whether we
			 * need to csum or not, which is why we ignore skip_sum
			 * here.
			 */
			ret = btrfs_lookup_bio_sums(inode, bio, NULL);
			if (ret)
				goto out;
		}
		goto mapit;
	} else if (async && !skip_sum) {
		/* csum items have already been cloned */
		if (btrfs_is_data_reloc_root(root))
			goto mapit;
		/* we're doing a write, do the async checksumming */
		ret = btrfs_wq_submit_bio(inode, bio, mirror_num,
					  0, btrfs_submit_bio_start);
		goto out;
	} else if (!skip_sum) {
		ret = btrfs_csum_one_bio(BTRFS_I(inode), bio, (u64)-1, false);
		if (ret)
			goto out;
	}

mapit:
	ret = btrfs_map_bio(fs_info, bio, mirror_num);

out:
	if (ret) {
		bio->bi_status = ret;
		bio_endio(bio);
	}
}

/*
 * given a list of ordered sums record them in the inode.  This happens
 * at IO completion time based on sums calculated at bio submission time.
 */
static int add_pending_csums(struct btrfs_trans_handle *trans,
			     struct list_head *list)
{
	struct btrfs_ordered_sum *sum;
	struct btrfs_root *csum_root = NULL;
	int ret;

	list_for_each_entry(sum, list, list) {
		trans->adding_csums = true;
		if (!csum_root)
			csum_root = btrfs_csum_root(trans->fs_info,
						    sum->bytenr);
		ret = btrfs_csum_file_blocks(trans, csum_root, sum);
		trans->adding_csums = false;
		if (ret)
			return ret;
	}
	return 0;
}

static int btrfs_find_new_delalloc_bytes(struct btrfs_inode *inode,
					 const u64 start,
					 const u64 len,
					 struct extent_state **cached_state)
{
	u64 search_start = start;
	const u64 end = start + len - 1;

	while (search_start < end) {
		const u64 search_len = end - search_start + 1;
		struct extent_map *em;
		u64 em_len;
		int ret = 0;

		em = btrfs_get_extent(inode, NULL, 0, search_start, search_len);
		if (IS_ERR(em))
			return PTR_ERR(em);

		if (em->block_start != EXTENT_MAP_HOLE)
			goto next;

		em_len = em->len;
		if (em->start < search_start)
			em_len -= search_start - em->start;
		if (em_len > search_len)
			em_len = search_len;

		ret = set_extent_bit(&inode->io_tree, search_start,
				     search_start + em_len - 1,
				     EXTENT_DELALLOC_NEW, 0, NULL, cached_state,
				     GFP_NOFS, NULL);
next:
		search_start = extent_map_end(em);
		free_extent_map(em);
		if (ret)
			return ret;
	}
	return 0;
}

int btrfs_set_extent_delalloc(struct btrfs_inode *inode, u64 start, u64 end,
			      unsigned int extra_bits,
			      struct extent_state **cached_state)
{
	WARN_ON(PAGE_ALIGNED(end));

	if (start >= i_size_read(&inode->vfs_inode) &&
	    !(inode->flags & BTRFS_INODE_PREALLOC)) {
		/*
		 * There can't be any extents following eof in this case so just
		 * set the delalloc new bit for the range directly.
		 */
		extra_bits |= EXTENT_DELALLOC_NEW;
	} else {
		int ret;

		ret = btrfs_find_new_delalloc_bytes(inode, start,
						    end + 1 - start,
						    cached_state);
		if (ret)
			return ret;
	}

	return set_extent_delalloc(&inode->io_tree, start, end, extra_bits,
				   cached_state);
}

/* see btrfs_writepage_start_hook for details on why this is required */
struct btrfs_writepage_fixup {
	struct page *page;
	struct inode *inode;
	struct btrfs_work work;
};

static void btrfs_writepage_fixup_worker(struct btrfs_work *work)
{
	struct btrfs_writepage_fixup *fixup;
	struct btrfs_ordered_extent *ordered;
	struct extent_state *cached_state = NULL;
	struct extent_changeset *data_reserved = NULL;
	struct page *page;
	struct btrfs_inode *inode;
	u64 page_start;
	u64 page_end;
	int ret = 0;
	bool free_delalloc_space = true;

	fixup = container_of(work, struct btrfs_writepage_fixup, work);
	page = fixup->page;
	inode = BTRFS_I(fixup->inode);
	page_start = page_offset(page);
	page_end = page_offset(page) + PAGE_SIZE - 1;

	/*
	 * This is similar to page_mkwrite, we need to reserve the space before
	 * we take the page lock.
	 */
	ret = btrfs_delalloc_reserve_space(inode, &data_reserved, page_start,
					   PAGE_SIZE);
again:
	lock_page(page);

	/*
	 * Before we queued this fixup, we took a reference on the page.
	 * page->mapping may go NULL, but it shouldn't be moved to a different
	 * address space.
	 */
	if (!page->mapping || !PageDirty(page) || !PageChecked(page)) {
		/*
		 * Unfortunately this is a little tricky, either
		 *
		 * 1) We got here and our page had already been dealt with and
		 *    we reserved our space, thus ret == 0, so we need to just
		 *    drop our space reservation and bail.  This can happen the
		 *    first time we come into the fixup worker, or could happen
		 *    while waiting for the ordered extent.
		 * 2) Our page was already dealt with, but we happened to get an
		 *    ENOSPC above from the btrfs_delalloc_reserve_space.  In
		 *    this case we obviously don't have anything to release, but
		 *    because the page was already dealt with we don't want to
		 *    mark the page with an error, so make sure we're resetting
		 *    ret to 0.  This is why we have this check _before_ the ret
		 *    check, because we do not want to have a surprise ENOSPC
		 *    when the page was already properly dealt with.
		 */
		if (!ret) {
			btrfs_delalloc_release_extents(inode, PAGE_SIZE);
			btrfs_delalloc_release_space(inode, data_reserved,
						     page_start, PAGE_SIZE,
						     true);
		}
		ret = 0;
		goto out_page;
	}

	/*
	 * We can't mess with the page state unless it is locked, so now that
	 * it is locked bail if we failed to make our space reservation.
	 */
	if (ret)
		goto out_page;

	lock_extent_bits(&inode->io_tree, page_start, page_end, &cached_state);

	/* already ordered? We're done */
	if (PageOrdered(page))
		goto out_reserved;

	ordered = btrfs_lookup_ordered_range(inode, page_start, PAGE_SIZE);
	if (ordered) {
		unlock_extent_cached(&inode->io_tree, page_start, page_end,
				     &cached_state);
		unlock_page(page);
		btrfs_start_ordered_extent(ordered, 1);
		btrfs_put_ordered_extent(ordered);
		goto again;
	}

	ret = btrfs_set_extent_delalloc(inode, page_start, page_end, 0,
					&cached_state);
	if (ret)
		goto out_reserved;

	/*
	 * Everything went as planned, we're now the owner of a dirty page with
	 * delayed allocation bits set and space reserved for our COW
	 * destination.
	 *
	 * The page was dirty when we started, nothing should have cleaned it.
	 */
	BUG_ON(!PageDirty(page));
	free_delalloc_space = false;
out_reserved:
	btrfs_delalloc_release_extents(inode, PAGE_SIZE);
	if (free_delalloc_space)
		btrfs_delalloc_release_space(inode, data_reserved, page_start,
					     PAGE_SIZE, true);
	unlock_extent_cached(&inode->io_tree, page_start, page_end,
			     &cached_state);
out_page:
	if (ret) {
		/*
		 * We hit ENOSPC or other errors.  Update the mapping and page
		 * to reflect the errors and clean the page.
		 */
		mapping_set_error(page->mapping, ret);
		end_extent_writepage(page, ret, page_start, page_end);
		clear_page_dirty_for_io(page);
		SetPageError(page);
	}
	btrfs_page_clear_checked(inode->root->fs_info, page, page_start, PAGE_SIZE);
	unlock_page(page);
	put_page(page);
	kfree(fixup);
	extent_changeset_free(data_reserved);
	/*
	 * As a precaution, do a delayed iput in case it would be the last iput
	 * that could need flushing space. Recursing back to fixup worker would
	 * deadlock.
	 */
	btrfs_add_delayed_iput(&inode->vfs_inode);
}

/*
 * There are a few paths in the higher layers of the kernel that directly
 * set the page dirty bit without asking the filesystem if it is a
 * good idea.  This causes problems because we want to make sure COW
 * properly happens and the data=ordered rules are followed.
 *
 * In our case any range that doesn't have the ORDERED bit set
 * hasn't been properly setup for IO.  We kick off an async process
 * to fix it up.  The async helper will wait for ordered extents, set
 * the delalloc bit and make it safe to write the page.
 */
int btrfs_writepage_cow_fixup(struct page *page)
{
	struct inode *inode = page->mapping->host;
	struct btrfs_fs_info *fs_info = btrfs_sb(inode->i_sb);
	struct btrfs_writepage_fixup *fixup;

	/* This page has ordered extent covering it already */
	if (PageOrdered(page))
		return 0;

	/*
	 * PageChecked is set below when we create a fixup worker for this page,
	 * don't try to create another one if we're already PageChecked()
	 *
	 * The extent_io writepage code will redirty the page if we send back
	 * EAGAIN.
	 */
	if (PageChecked(page))
		return -EAGAIN;

	fixup = kzalloc(sizeof(*fixup), GFP_NOFS);
	if (!fixup)
		return -EAGAIN;

	/*
	 * We are already holding a reference to this inode from
	 * write_cache_pages.  We need to hold it because the space reservation
	 * takes place outside of the page lock, and we can't trust
	 * page->mapping outside of the page lock.
	 */
	ihold(inode);
	btrfs_page_set_checked(fs_info, page, page_offset(page), PAGE_SIZE);
	get_page(page);
	btrfs_init_work(&fixup->work, btrfs_writepage_fixup_worker, NULL, NULL);
	fixup->page = page;
	fixup->inode = inode;
	btrfs_queue_work(fs_info->fixup_workers, &fixup->work);

	return -EAGAIN;
}

static int insert_reserved_file_extent(struct btrfs_trans_handle *trans,
				       struct btrfs_inode *inode, u64 file_pos,
				       struct btrfs_file_extent_item *stack_fi,
				       const bool update_inode_bytes,
				       u64 qgroup_reserved)
{
	struct btrfs_root *root = inode->root;
	const u64 sectorsize = root->fs_info->sectorsize;
	struct btrfs_path *path;
	struct extent_buffer *leaf;
	struct btrfs_key ins;
	u64 disk_num_bytes = btrfs_stack_file_extent_disk_num_bytes(stack_fi);
	u64 disk_bytenr = btrfs_stack_file_extent_disk_bytenr(stack_fi);
	u64 offset = btrfs_stack_file_extent_offset(stack_fi);
	u64 num_bytes = btrfs_stack_file_extent_num_bytes(stack_fi);
	u64 ram_bytes = btrfs_stack_file_extent_ram_bytes(stack_fi);
	struct btrfs_drop_extents_args drop_args = { 0 };
	int ret;

	path = btrfs_alloc_path();
	if (!path)
		return -ENOMEM;

	/*
	 * we may be replacing one extent in the tree with another.
	 * The new extent is pinned in the extent map, and we don't want
	 * to drop it from the cache until it is completely in the btree.
	 *
	 * So, tell btrfs_drop_extents to leave this extent in the cache.
	 * the caller is expected to unpin it and allow it to be merged
	 * with the others.
	 */
	drop_args.path = path;
	drop_args.start = file_pos;
	drop_args.end = file_pos + num_bytes;
	drop_args.replace_extent = true;
	drop_args.extent_item_size = sizeof(*stack_fi);
	ret = btrfs_drop_extents(trans, root, inode, &drop_args);
	if (ret)
		goto out;

	if (!drop_args.extent_inserted) {
		ins.objectid = btrfs_ino(inode);
		ins.offset = file_pos;
		ins.type = BTRFS_EXTENT_DATA_KEY;

		ret = btrfs_insert_empty_item(trans, root, path, &ins,
					      sizeof(*stack_fi));
		if (ret)
			goto out;
	}
	leaf = path->nodes[0];
	btrfs_set_stack_file_extent_generation(stack_fi, trans->transid);
	write_extent_buffer(leaf, stack_fi,
			btrfs_item_ptr_offset(leaf, path->slots[0]),
			sizeof(struct btrfs_file_extent_item));

	btrfs_mark_buffer_dirty(leaf);
	btrfs_release_path(path);

	/*
	 * If we dropped an inline extent here, we know the range where it is
	 * was not marked with the EXTENT_DELALLOC_NEW bit, so we update the
	 * number of bytes only for that range containing the inline extent.
	 * The remaining of the range will be processed when clearning the
	 * EXTENT_DELALLOC_BIT bit through the ordered extent completion.
	 */
	if (file_pos == 0 && !IS_ALIGNED(drop_args.bytes_found, sectorsize)) {
		u64 inline_size = round_down(drop_args.bytes_found, sectorsize);

		inline_size = drop_args.bytes_found - inline_size;
		btrfs_update_inode_bytes(inode, sectorsize, inline_size);
		drop_args.bytes_found -= inline_size;
		num_bytes -= sectorsize;
	}

	if (update_inode_bytes)
		btrfs_update_inode_bytes(inode, num_bytes, drop_args.bytes_found);

	ins.objectid = disk_bytenr;
	ins.offset = disk_num_bytes;
	ins.type = BTRFS_EXTENT_ITEM_KEY;

	ret = btrfs_inode_set_file_extent_range(inode, file_pos, ram_bytes);
	if (ret)
		goto out;

	ret = btrfs_alloc_reserved_file_extent(trans, root, btrfs_ino(inode),
					       file_pos - offset,
					       qgroup_reserved, &ins);
out:
	btrfs_free_path(path);

	return ret;
}

static void btrfs_release_delalloc_bytes(struct btrfs_fs_info *fs_info,
					 u64 start, u64 len)
{
	struct btrfs_block_group *cache;

	cache = btrfs_lookup_block_group(fs_info, start);
	ASSERT(cache);

	spin_lock(&cache->lock);
	cache->delalloc_bytes -= len;
	spin_unlock(&cache->lock);

	btrfs_put_block_group(cache);
}

static int insert_ordered_extent_file_extent(struct btrfs_trans_handle *trans,
					     struct btrfs_ordered_extent *oe)
{
	struct btrfs_file_extent_item stack_fi;
	bool update_inode_bytes;
	u64 num_bytes = oe->num_bytes;
	u64 ram_bytes = oe->ram_bytes;

	memset(&stack_fi, 0, sizeof(stack_fi));
	btrfs_set_stack_file_extent_type(&stack_fi, BTRFS_FILE_EXTENT_REG);
	btrfs_set_stack_file_extent_disk_bytenr(&stack_fi, oe->disk_bytenr);
	btrfs_set_stack_file_extent_disk_num_bytes(&stack_fi,
						   oe->disk_num_bytes);
	btrfs_set_stack_file_extent_offset(&stack_fi, oe->offset);
	if (test_bit(BTRFS_ORDERED_TRUNCATED, &oe->flags))
		num_bytes = ram_bytes = oe->truncated_len;
	btrfs_set_stack_file_extent_num_bytes(&stack_fi, num_bytes);
	btrfs_set_stack_file_extent_ram_bytes(&stack_fi, ram_bytes);
	btrfs_set_stack_file_extent_compression(&stack_fi, oe->compress_type);
	/* Encryption and other encoding is reserved and all 0 */

	/*
	 * For delalloc, when completing an ordered extent we update the inode's
	 * bytes when clearing the range in the inode's io tree, so pass false
	 * as the argument 'update_inode_bytes' to insert_reserved_file_extent(),
	 * except if the ordered extent was truncated.
	 */
	update_inode_bytes = test_bit(BTRFS_ORDERED_DIRECT, &oe->flags) ||
			     test_bit(BTRFS_ORDERED_ENCODED, &oe->flags) ||
			     test_bit(BTRFS_ORDERED_TRUNCATED, &oe->flags);

	return insert_reserved_file_extent(trans, BTRFS_I(oe->inode),
					   oe->file_offset, &stack_fi,
					   update_inode_bytes, oe->qgroup_rsv);
}

/*
 * As ordered data IO finishes, this gets called so we can finish
 * an ordered extent if the range of bytes in the file it covers are
 * fully written.
 */
static int btrfs_finish_ordered_io(struct btrfs_ordered_extent *ordered_extent)
{
	struct btrfs_inode *inode = BTRFS_I(ordered_extent->inode);
	struct btrfs_root *root = inode->root;
	struct btrfs_fs_info *fs_info = root->fs_info;
	struct btrfs_trans_handle *trans = NULL;
	struct extent_io_tree *io_tree = &inode->io_tree;
	struct extent_state *cached_state = NULL;
	u64 start, end;
	int compress_type = 0;
	int ret = 0;
	u64 logical_len = ordered_extent->num_bytes;
	bool freespace_inode;
	bool truncated = false;
	bool clear_reserved_extent = true;
	unsigned int clear_bits = EXTENT_DEFRAG;

	start = ordered_extent->file_offset;
	end = start + ordered_extent->num_bytes - 1;

	if (!test_bit(BTRFS_ORDERED_NOCOW, &ordered_extent->flags) &&
	    !test_bit(BTRFS_ORDERED_PREALLOC, &ordered_extent->flags) &&
	    !test_bit(BTRFS_ORDERED_DIRECT, &ordered_extent->flags) &&
	    !test_bit(BTRFS_ORDERED_ENCODED, &ordered_extent->flags))
		clear_bits |= EXTENT_DELALLOC_NEW;

	freespace_inode = btrfs_is_free_space_inode(inode);

	if (test_bit(BTRFS_ORDERED_IOERR, &ordered_extent->flags)) {
		ret = -EIO;
		goto out;
	}

	/* A valid bdev implies a write on a sequential zone */
	if (ordered_extent->bdev) {
		btrfs_rewrite_logical_zoned(ordered_extent);
		btrfs_zone_finish_endio(fs_info, ordered_extent->disk_bytenr,
					ordered_extent->disk_num_bytes);
	}

	btrfs_free_io_failure_record(inode, start, end);

	if (test_bit(BTRFS_ORDERED_TRUNCATED, &ordered_extent->flags)) {
		truncated = true;
		logical_len = ordered_extent->truncated_len;
		/* Truncated the entire extent, don't bother adding */
		if (!logical_len)
			goto out;
	}

	if (test_bit(BTRFS_ORDERED_NOCOW, &ordered_extent->flags)) {
		BUG_ON(!list_empty(&ordered_extent->list)); /* Logic error */

		btrfs_inode_safe_disk_i_size_write(inode, 0);
		if (freespace_inode)
			trans = btrfs_join_transaction_spacecache(root);
		else
			trans = btrfs_join_transaction(root);
		if (IS_ERR(trans)) {
			ret = PTR_ERR(trans);
			trans = NULL;
			goto out;
		}
		trans->block_rsv = &inode->block_rsv;
		ret = btrfs_update_inode_fallback(trans, root, inode);
		if (ret) /* -ENOMEM or corruption */
			btrfs_abort_transaction(trans, ret);
		goto out;
	}

	clear_bits |= EXTENT_LOCKED;
	lock_extent_bits(io_tree, start, end, &cached_state);

	if (freespace_inode)
		trans = btrfs_join_transaction_spacecache(root);
	else
		trans = btrfs_join_transaction(root);
	if (IS_ERR(trans)) {
		ret = PTR_ERR(trans);
		trans = NULL;
		goto out;
	}

	trans->block_rsv = &inode->block_rsv;

	if (test_bit(BTRFS_ORDERED_COMPRESSED, &ordered_extent->flags))
		compress_type = ordered_extent->compress_type;
	if (test_bit(BTRFS_ORDERED_PREALLOC, &ordered_extent->flags)) {
		BUG_ON(compress_type);
		ret = btrfs_mark_extent_written(trans, inode,
						ordered_extent->file_offset,
						ordered_extent->file_offset +
						logical_len);
		btrfs_zoned_release_data_reloc_bg(fs_info, ordered_extent->disk_bytenr,
						  ordered_extent->disk_num_bytes);
	} else {
		BUG_ON(root == fs_info->tree_root);
		ret = insert_ordered_extent_file_extent(trans, ordered_extent);
		if (!ret) {
			clear_reserved_extent = false;
			btrfs_release_delalloc_bytes(fs_info,
						ordered_extent->disk_bytenr,
						ordered_extent->disk_num_bytes);
		}
	}
	unpin_extent_cache(&inode->extent_tree, ordered_extent->file_offset,
			   ordered_extent->num_bytes, trans->transid);
	if (ret < 0) {
		btrfs_abort_transaction(trans, ret);
		goto out;
	}

	ret = add_pending_csums(trans, &ordered_extent->list);
	if (ret) {
		btrfs_abort_transaction(trans, ret);
		goto out;
	}

	/*
	 * If this is a new delalloc range, clear its new delalloc flag to
	 * update the inode's number of bytes. This needs to be done first
	 * before updating the inode item.
	 */
	if ((clear_bits & EXTENT_DELALLOC_NEW) &&
	    !test_bit(BTRFS_ORDERED_TRUNCATED, &ordered_extent->flags))
		clear_extent_bit(&inode->io_tree, start, end,
				 EXTENT_DELALLOC_NEW | EXTENT_ADD_INODE_BYTES,
				 0, 0, &cached_state);

	btrfs_inode_safe_disk_i_size_write(inode, 0);
	ret = btrfs_update_inode_fallback(trans, root, inode);
	if (ret) { /* -ENOMEM or corruption */
		btrfs_abort_transaction(trans, ret);
		goto out;
	}
	ret = 0;
out:
	clear_extent_bit(&inode->io_tree, start, end, clear_bits,
			 (clear_bits & EXTENT_LOCKED) ? 1 : 0, 0,
			 &cached_state);

	if (trans)
		btrfs_end_transaction(trans);

	if (ret || truncated) {
		u64 unwritten_start = start;

		/*
		 * If we failed to finish this ordered extent for any reason we
		 * need to make sure BTRFS_ORDERED_IOERR is set on the ordered
		 * extent, and mark the inode with the error if it wasn't
		 * already set.  Any error during writeback would have already
		 * set the mapping error, so we need to set it if we're the ones
		 * marking this ordered extent as failed.
		 */
		if (ret && !test_and_set_bit(BTRFS_ORDERED_IOERR,
					     &ordered_extent->flags))
			mapping_set_error(ordered_extent->inode->i_mapping, -EIO);

		if (truncated)
			unwritten_start += logical_len;
		clear_extent_uptodate(io_tree, unwritten_start, end, NULL);

		/* Drop the cache for the part of the extent we didn't write. */
		btrfs_drop_extent_cache(inode, unwritten_start, end, 0);

		/*
		 * If the ordered extent had an IOERR or something else went
		 * wrong we need to return the space for this ordered extent
		 * back to the allocator.  We only free the extent in the
		 * truncated case if we didn't write out the extent at all.
		 *
		 * If we made it past insert_reserved_file_extent before we
		 * errored out then we don't need to do this as the accounting
		 * has already been done.
		 */
		if ((ret || !logical_len) &&
		    clear_reserved_extent &&
		    !test_bit(BTRFS_ORDERED_NOCOW, &ordered_extent->flags) &&
		    !test_bit(BTRFS_ORDERED_PREALLOC, &ordered_extent->flags)) {
			/*
			 * Discard the range before returning it back to the
			 * free space pool
			 */
			if (ret && btrfs_test_opt(fs_info, DISCARD_SYNC))
				btrfs_discard_extent(fs_info,
						ordered_extent->disk_bytenr,
						ordered_extent->disk_num_bytes,
						NULL);
			btrfs_free_reserved_extent(fs_info,
					ordered_extent->disk_bytenr,
					ordered_extent->disk_num_bytes, 1);
		}
	}

	/*
	 * This needs to be done to make sure anybody waiting knows we are done
	 * updating everything for this ordered extent.
	 */
	btrfs_remove_ordered_extent(inode, ordered_extent);

	/* once for us */
	btrfs_put_ordered_extent(ordered_extent);
	/* once for the tree */
	btrfs_put_ordered_extent(ordered_extent);

	return ret;
}

static void finish_ordered_fn(struct btrfs_work *work)
{
	struct btrfs_ordered_extent *ordered_extent;
	ordered_extent = container_of(work, struct btrfs_ordered_extent, work);
	btrfs_finish_ordered_io(ordered_extent);
}

void btrfs_writepage_endio_finish_ordered(struct btrfs_inode *inode,
					  struct page *page, u64 start,
					  u64 end, bool uptodate)
{
	trace_btrfs_writepage_end_io_hook(inode, start, end, uptodate);

	btrfs_mark_ordered_io_finished(inode, page, start, end + 1 - start,
				       finish_ordered_fn, uptodate);
}

/*
 * check_data_csum - verify checksum of one sector of uncompressed data
 * @inode:	inode
 * @io_bio:	btrfs_io_bio which contains the csum
 * @bio_offset:	offset to the beginning of the bio (in bytes)
 * @page:	page where is the data to be verified
 * @pgoff:	offset inside the page
 * @start:	logical offset in the file
 *
 * The length of such check is always one sector size.
 */
static int check_data_csum(struct inode *inode, struct btrfs_bio *bbio,
			   u32 bio_offset, struct page *page, u32 pgoff,
			   u64 start)
{
	struct btrfs_fs_info *fs_info = btrfs_sb(inode->i_sb);
	SHASH_DESC_ON_STACK(shash, fs_info->csum_shash);
	char *kaddr;
	u32 len = fs_info->sectorsize;
	const u32 csum_size = fs_info->csum_size;
	unsigned int offset_sectors;
	u8 *csum_expected;
	u8 csum[BTRFS_CSUM_SIZE];

	ASSERT(pgoff + len <= PAGE_SIZE);

	offset_sectors = bio_offset >> fs_info->sectorsize_bits;
	csum_expected = ((u8 *)bbio->csum) + offset_sectors * csum_size;

	kaddr = kmap_atomic(page);
	shash->tfm = fs_info->csum_shash;

	crypto_shash_digest(shash, kaddr + pgoff, len, csum);
	kunmap_atomic(kaddr);

	if (memcmp(csum, csum_expected, csum_size))
		goto zeroit;

	return 0;
zeroit:
	btrfs_print_data_csum_error(BTRFS_I(inode), start, csum, csum_expected,
				    bbio->mirror_num);
	if (bbio->device)
		btrfs_dev_stat_inc_and_print(bbio->device,
					     BTRFS_DEV_STAT_CORRUPTION_ERRS);
	memzero_page(page, pgoff, len);
	return -EIO;
}

/*
 * When reads are done, we need to check csums to verify the data is correct.
 * if there's a match, we allow the bio to finish.  If not, the code in
 * extent_io.c will try to find good copies for us.
 *
 * @bio_offset:	offset to the beginning of the bio (in bytes)
 * @start:	file offset of the range start
 * @end:	file offset of the range end (inclusive)
 *
 * Return a bitmap where bit set means a csum mismatch, and bit not set means
 * csum match.
 */
unsigned int btrfs_verify_data_csum(struct btrfs_bio *bbio,
				    u32 bio_offset, struct page *page,
				    u64 start, u64 end)
{
	struct inode *inode = page->mapping->host;
	struct btrfs_fs_info *fs_info = btrfs_sb(inode->i_sb);
	struct extent_io_tree *io_tree = &BTRFS_I(inode)->io_tree;
	struct btrfs_root *root = BTRFS_I(inode)->root;
	const u32 sectorsize = root->fs_info->sectorsize;
	u32 pg_off;
	unsigned int result = 0;

	if (btrfs_page_test_checked(fs_info, page, start, end + 1 - start)) {
		btrfs_page_clear_checked(fs_info, page, start, end + 1 - start);
		return 0;
	}

	/*
	 * This only happens for NODATASUM or compressed read.
	 * Normally this should be covered by above check for compressed read
	 * or the next check for NODATASUM.  Just do a quicker exit here.
	 */
	if (bbio->csum == NULL)
		return 0;

	if (BTRFS_I(inode)->flags & BTRFS_INODE_NODATASUM)
		return 0;

	if (unlikely(test_bit(BTRFS_FS_STATE_NO_CSUMS, &fs_info->fs_state)))
		return 0;

	ASSERT(page_offset(page) <= start &&
	       end <= page_offset(page) + PAGE_SIZE - 1);
	for (pg_off = offset_in_page(start);
	     pg_off < offset_in_page(end);
	     pg_off += sectorsize, bio_offset += sectorsize) {
		u64 file_offset = pg_off + page_offset(page);
		int ret;

		if (btrfs_is_data_reloc_root(root) &&
		    test_range_bit(io_tree, file_offset,
				   file_offset + sectorsize - 1,
				   EXTENT_NODATASUM, 1, NULL)) {
			/* Skip the range without csum for data reloc inode */
			clear_extent_bits(io_tree, file_offset,
					  file_offset + sectorsize - 1,
					  EXTENT_NODATASUM);
			continue;
		}
		ret = check_data_csum(inode, bbio, bio_offset, page, pg_off,
				      page_offset(page) + pg_off);
		if (ret < 0) {
			const int nr_bit = (pg_off - offset_in_page(start)) >>
				     root->fs_info->sectorsize_bits;

			result |= (1U << nr_bit);
		}
	}
	return result;
}

/*
 * btrfs_add_delayed_iput - perform a delayed iput on @inode
 *
 * @inode: The inode we want to perform iput on
 *
 * This function uses the generic vfs_inode::i_count to track whether we should
 * just decrement it (in case it's > 1) or if this is the last iput then link
 * the inode to the delayed iput machinery. Delayed iputs are processed at
 * transaction commit time/superblock commit/cleaner kthread.
 */
void btrfs_add_delayed_iput(struct inode *inode)
{
	struct btrfs_fs_info *fs_info = btrfs_sb(inode->i_sb);
	struct btrfs_inode *binode = BTRFS_I(inode);

	if (atomic_add_unless(&inode->i_count, -1, 1))
		return;

	atomic_inc(&fs_info->nr_delayed_iputs);
	spin_lock(&fs_info->delayed_iput_lock);
	ASSERT(list_empty(&binode->delayed_iput));
	list_add_tail(&binode->delayed_iput, &fs_info->delayed_iputs);
	spin_unlock(&fs_info->delayed_iput_lock);
	if (!test_bit(BTRFS_FS_CLEANER_RUNNING, &fs_info->flags))
		wake_up_process(fs_info->cleaner_kthread);
}

static void run_delayed_iput_locked(struct btrfs_fs_info *fs_info,
				    struct btrfs_inode *inode)
{
	list_del_init(&inode->delayed_iput);
	spin_unlock(&fs_info->delayed_iput_lock);
	iput(&inode->vfs_inode);
	if (atomic_dec_and_test(&fs_info->nr_delayed_iputs))
		wake_up(&fs_info->delayed_iputs_wait);
	spin_lock(&fs_info->delayed_iput_lock);
}

static void btrfs_run_delayed_iput(struct btrfs_fs_info *fs_info,
				   struct btrfs_inode *inode)
{
	if (!list_empty(&inode->delayed_iput)) {
		spin_lock(&fs_info->delayed_iput_lock);
		if (!list_empty(&inode->delayed_iput))
			run_delayed_iput_locked(fs_info, inode);
		spin_unlock(&fs_info->delayed_iput_lock);
	}
}

void btrfs_run_delayed_iputs(struct btrfs_fs_info *fs_info)
{

	spin_lock(&fs_info->delayed_iput_lock);
	while (!list_empty(&fs_info->delayed_iputs)) {
		struct btrfs_inode *inode;

		inode = list_first_entry(&fs_info->delayed_iputs,
				struct btrfs_inode, delayed_iput);
		run_delayed_iput_locked(fs_info, inode);
		cond_resched_lock(&fs_info->delayed_iput_lock);
	}
	spin_unlock(&fs_info->delayed_iput_lock);
}

/**
 * Wait for flushing all delayed iputs
 *
 * @fs_info:  the filesystem
 *
 * This will wait on any delayed iputs that are currently running with KILLABLE
 * set.  Once they are all done running we will return, unless we are killed in
 * which case we return EINTR. This helps in user operations like fallocate etc
 * that might get blocked on the iputs.
 *
 * Return EINTR if we were killed, 0 if nothing's pending
 */
int btrfs_wait_on_delayed_iputs(struct btrfs_fs_info *fs_info)
{
	int ret = wait_event_killable(fs_info->delayed_iputs_wait,
			atomic_read(&fs_info->nr_delayed_iputs) == 0);
	if (ret)
		return -EINTR;
	return 0;
}

/*
 * This creates an orphan entry for the given inode in case something goes wrong
 * in the middle of an unlink.
 */
int btrfs_orphan_add(struct btrfs_trans_handle *trans,
		     struct btrfs_inode *inode)
{
	int ret;

	ret = btrfs_insert_orphan_item(trans, inode->root, btrfs_ino(inode));
	if (ret && ret != -EEXIST) {
		btrfs_abort_transaction(trans, ret);
		return ret;
	}

	return 0;
}

/*
 * We have done the delete so we can go ahead and remove the orphan item for
 * this particular inode.
 */
static int btrfs_orphan_del(struct btrfs_trans_handle *trans,
			    struct btrfs_inode *inode)
{
	return btrfs_del_orphan_item(trans, inode->root, btrfs_ino(inode));
}

/*
 * this cleans up any orphans that may be left on the list from the last use
 * of this root.
 */
int btrfs_orphan_cleanup(struct btrfs_root *root)
{
	struct btrfs_fs_info *fs_info = root->fs_info;
	struct btrfs_path *path;
	struct extent_buffer *leaf;
	struct btrfs_key key, found_key;
	struct btrfs_trans_handle *trans;
	struct inode *inode;
	u64 last_objectid = 0;
	int ret = 0, nr_unlink = 0;

	if (test_and_set_bit(BTRFS_ROOT_ORPHAN_CLEANUP, &root->state))
		return 0;

	path = btrfs_alloc_path();
	if (!path) {
		ret = -ENOMEM;
		goto out;
	}
	path->reada = READA_BACK;

	key.objectid = BTRFS_ORPHAN_OBJECTID;
	key.type = BTRFS_ORPHAN_ITEM_KEY;
	key.offset = (u64)-1;

	while (1) {
		ret = btrfs_search_slot(NULL, root, &key, path, 0, 0);
		if (ret < 0)
			goto out;

		/*
		 * if ret == 0 means we found what we were searching for, which
		 * is weird, but possible, so only screw with path if we didn't
		 * find the key and see if we have stuff that matches
		 */
		if (ret > 0) {
			ret = 0;
			if (path->slots[0] == 0)
				break;
			path->slots[0]--;
		}

		/* pull out the item */
		leaf = path->nodes[0];
		btrfs_item_key_to_cpu(leaf, &found_key, path->slots[0]);

		/* make sure the item matches what we want */
		if (found_key.objectid != BTRFS_ORPHAN_OBJECTID)
			break;
		if (found_key.type != BTRFS_ORPHAN_ITEM_KEY)
			break;

		/* release the path since we're done with it */
		btrfs_release_path(path);

		/*
		 * this is where we are basically btrfs_lookup, without the
		 * crossing root thing.  we store the inode number in the
		 * offset of the orphan item.
		 */

		if (found_key.offset == last_objectid) {
			btrfs_err(fs_info,
				  "Error removing orphan entry, stopping orphan cleanup");
			ret = -EINVAL;
			goto out;
		}

		last_objectid = found_key.offset;

		found_key.objectid = found_key.offset;
		found_key.type = BTRFS_INODE_ITEM_KEY;
		found_key.offset = 0;
		inode = btrfs_iget(fs_info->sb, last_objectid, root);
		ret = PTR_ERR_OR_ZERO(inode);
		if (ret && ret != -ENOENT)
			goto out;

		if (ret == -ENOENT && root == fs_info->tree_root) {
			struct btrfs_root *dead_root;
			int is_dead_root = 0;

			/*
			 * This is an orphan in the tree root. Currently these
			 * could come from 2 sources:
			 *  a) a root (snapshot/subvolume) deletion in progress
			 *  b) a free space cache inode
			 * We need to distinguish those two, as the orphan item
			 * for a root must not get deleted before the deletion
			 * of the snapshot/subvolume's tree completes.
			 *
			 * btrfs_find_orphan_roots() ran before us, which has
			 * found all deleted roots and loaded them into
			 * fs_info->fs_roots_radix. So here we can find if an
			 * orphan item corresponds to a deleted root by looking
			 * up the root from that radix tree.
			 */

			spin_lock(&fs_info->fs_roots_radix_lock);
			dead_root = radix_tree_lookup(&fs_info->fs_roots_radix,
							 (unsigned long)found_key.objectid);
			if (dead_root && btrfs_root_refs(&dead_root->root_item) == 0)
				is_dead_root = 1;
			spin_unlock(&fs_info->fs_roots_radix_lock);

			if (is_dead_root) {
				/* prevent this orphan from being found again */
				key.offset = found_key.objectid - 1;
				continue;
			}

		}

		/*
		 * If we have an inode with links, there are a couple of
		 * possibilities:
		 *
		 * 1. We were halfway through creating fsverity metadata for the
		 * file. In that case, the orphan item represents incomplete
		 * fsverity metadata which must be cleaned up with
		 * btrfs_drop_verity_items and deleting the orphan item.

		 * 2. Old kernels (before v3.12) used to create an
		 * orphan item for truncate indicating that there were possibly
		 * extent items past i_size that needed to be deleted. In v3.12,
		 * truncate was changed to update i_size in sync with the extent
		 * items, but the (useless) orphan item was still created. Since
		 * v4.18, we don't create the orphan item for truncate at all.
		 *
		 * So, this item could mean that we need to do a truncate, but
		 * only if this filesystem was last used on a pre-v3.12 kernel
		 * and was not cleanly unmounted. The odds of that are quite
		 * slim, and it's a pain to do the truncate now, so just delete
		 * the orphan item.
		 *
		 * It's also possible that this orphan item was supposed to be
		 * deleted but wasn't. The inode number may have been reused,
		 * but either way, we can delete the orphan item.
		 */
		if (ret == -ENOENT || inode->i_nlink) {
			if (!ret) {
				ret = btrfs_drop_verity_items(BTRFS_I(inode));
				iput(inode);
				if (ret)
					goto out;
			}
			trans = btrfs_start_transaction(root, 1);
			if (IS_ERR(trans)) {
				ret = PTR_ERR(trans);
				goto out;
			}
			btrfs_debug(fs_info, "auto deleting %Lu",
				    found_key.objectid);
			ret = btrfs_del_orphan_item(trans, root,
						    found_key.objectid);
			btrfs_end_transaction(trans);
			if (ret)
				goto out;
			continue;
		}

		nr_unlink++;

		/* this will do delete_inode and everything for us */
		iput(inode);
	}
	/* release the path since we're done with it */
	btrfs_release_path(path);

	if (test_bit(BTRFS_ROOT_ORPHAN_ITEM_INSERTED, &root->state)) {
		trans = btrfs_join_transaction(root);
		if (!IS_ERR(trans))
			btrfs_end_transaction(trans);
	}

	if (nr_unlink)
		btrfs_debug(fs_info, "unlinked %d orphans", nr_unlink);

out:
	if (ret)
		btrfs_err(fs_info, "could not do orphan cleanup %d", ret);
	btrfs_free_path(path);
	return ret;
}

/*
 * very simple check to peek ahead in the leaf looking for xattrs.  If we
 * don't find any xattrs, we know there can't be any acls.
 *
 * slot is the slot the inode is in, objectid is the objectid of the inode
 */
static noinline int acls_after_inode_item(struct extent_buffer *leaf,
					  int slot, u64 objectid,
					  int *first_xattr_slot)
{
	u32 nritems = btrfs_header_nritems(leaf);
	struct btrfs_key found_key;
	static u64 xattr_access = 0;
	static u64 xattr_default = 0;
	int scanned = 0;

	if (!xattr_access) {
		xattr_access = btrfs_name_hash(XATTR_NAME_POSIX_ACL_ACCESS,
					strlen(XATTR_NAME_POSIX_ACL_ACCESS));
		xattr_default = btrfs_name_hash(XATTR_NAME_POSIX_ACL_DEFAULT,
					strlen(XATTR_NAME_POSIX_ACL_DEFAULT));
	}

	slot++;
	*first_xattr_slot = -1;
	while (slot < nritems) {
		btrfs_item_key_to_cpu(leaf, &found_key, slot);

		/* we found a different objectid, there must not be acls */
		if (found_key.objectid != objectid)
			return 0;

		/* we found an xattr, assume we've got an acl */
		if (found_key.type == BTRFS_XATTR_ITEM_KEY) {
			if (*first_xattr_slot == -1)
				*first_xattr_slot = slot;
			if (found_key.offset == xattr_access ||
			    found_key.offset == xattr_default)
				return 1;
		}

		/*
		 * we found a key greater than an xattr key, there can't
		 * be any acls later on
		 */
		if (found_key.type > BTRFS_XATTR_ITEM_KEY)
			return 0;

		slot++;
		scanned++;

		/*
		 * it goes inode, inode backrefs, xattrs, extents,
		 * so if there are a ton of hard links to an inode there can
		 * be a lot of backrefs.  Don't waste time searching too hard,
		 * this is just an optimization
		 */
		if (scanned >= 8)
			break;
	}
	/* we hit the end of the leaf before we found an xattr or
	 * something larger than an xattr.  We have to assume the inode
	 * has acls
	 */
	if (*first_xattr_slot == -1)
		*first_xattr_slot = slot;
	return 1;
}

/*
 * read an inode from the btree into the in-memory inode
 */
static int btrfs_read_locked_inode(struct inode *inode,
				   struct btrfs_path *in_path)
{
	struct btrfs_fs_info *fs_info = btrfs_sb(inode->i_sb);
	struct btrfs_path *path = in_path;
	struct extent_buffer *leaf;
	struct btrfs_inode_item *inode_item;
	struct btrfs_root *root = BTRFS_I(inode)->root;
	struct btrfs_key location;
	unsigned long ptr;
	int maybe_acls;
	u32 rdev;
	int ret;
	bool filled = false;
	int first_xattr_slot;

	ret = btrfs_fill_inode(inode, &rdev);
	if (!ret)
		filled = true;

	if (!path) {
		path = btrfs_alloc_path();
		if (!path)
			return -ENOMEM;
	}

	memcpy(&location, &BTRFS_I(inode)->location, sizeof(location));

	ret = btrfs_lookup_inode(NULL, root, path, &location, 0);
	if (ret) {
		if (path != in_path)
			btrfs_free_path(path);
		return ret;
	}

	leaf = path->nodes[0];

	if (filled)
		goto cache_index;

	inode_item = btrfs_item_ptr(leaf, path->slots[0],
				    struct btrfs_inode_item);
	inode->i_mode = btrfs_inode_mode(leaf, inode_item);
	set_nlink(inode, btrfs_inode_nlink(leaf, inode_item));
	i_uid_write(inode, btrfs_inode_uid(leaf, inode_item));
	i_gid_write(inode, btrfs_inode_gid(leaf, inode_item));
	btrfs_i_size_write(BTRFS_I(inode), btrfs_inode_size(leaf, inode_item));
	btrfs_inode_set_file_extent_range(BTRFS_I(inode), 0,
			round_up(i_size_read(inode), fs_info->sectorsize));

	inode->i_atime.tv_sec = btrfs_timespec_sec(leaf, &inode_item->atime);
	inode->i_atime.tv_nsec = btrfs_timespec_nsec(leaf, &inode_item->atime);

	inode->i_mtime.tv_sec = btrfs_timespec_sec(leaf, &inode_item->mtime);
	inode->i_mtime.tv_nsec = btrfs_timespec_nsec(leaf, &inode_item->mtime);

	inode->i_ctime.tv_sec = btrfs_timespec_sec(leaf, &inode_item->ctime);
	inode->i_ctime.tv_nsec = btrfs_timespec_nsec(leaf, &inode_item->ctime);

	BTRFS_I(inode)->i_otime.tv_sec =
		btrfs_timespec_sec(leaf, &inode_item->otime);
	BTRFS_I(inode)->i_otime.tv_nsec =
		btrfs_timespec_nsec(leaf, &inode_item->otime);

	inode_set_bytes(inode, btrfs_inode_nbytes(leaf, inode_item));
	BTRFS_I(inode)->generation = btrfs_inode_generation(leaf, inode_item);
	BTRFS_I(inode)->last_trans = btrfs_inode_transid(leaf, inode_item);

	inode_set_iversion_queried(inode,
				   btrfs_inode_sequence(leaf, inode_item));
	inode->i_generation = BTRFS_I(inode)->generation;
	inode->i_rdev = 0;
	rdev = btrfs_inode_rdev(leaf, inode_item);

	BTRFS_I(inode)->index_cnt = (u64)-1;
	btrfs_inode_split_flags(btrfs_inode_flags(leaf, inode_item),
				&BTRFS_I(inode)->flags, &BTRFS_I(inode)->ro_flags);

cache_index:
	/*
	 * If we were modified in the current generation and evicted from memory
	 * and then re-read we need to do a full sync since we don't have any
	 * idea about which extents were modified before we were evicted from
	 * cache.
	 *
	 * This is required for both inode re-read from disk and delayed inode
	 * in delayed_nodes_tree.
	 */
	if (BTRFS_I(inode)->last_trans == fs_info->generation)
		set_bit(BTRFS_INODE_NEEDS_FULL_SYNC,
			&BTRFS_I(inode)->runtime_flags);

	/*
	 * We don't persist the id of the transaction where an unlink operation
	 * against the inode was last made. So here we assume the inode might
	 * have been evicted, and therefore the exact value of last_unlink_trans
	 * lost, and set it to last_trans to avoid metadata inconsistencies
	 * between the inode and its parent if the inode is fsync'ed and the log
	 * replayed. For example, in the scenario:
	 *
	 * touch mydir/foo
	 * ln mydir/foo mydir/bar
	 * sync
	 * unlink mydir/bar
	 * echo 2 > /proc/sys/vm/drop_caches   # evicts inode
	 * xfs_io -c fsync mydir/foo
	 * <power failure>
	 * mount fs, triggers fsync log replay
	 *
	 * We must make sure that when we fsync our inode foo we also log its
	 * parent inode, otherwise after log replay the parent still has the
	 * dentry with the "bar" name but our inode foo has a link count of 1
	 * and doesn't have an inode ref with the name "bar" anymore.
	 *
	 * Setting last_unlink_trans to last_trans is a pessimistic approach,
	 * but it guarantees correctness at the expense of occasional full
	 * transaction commits on fsync if our inode is a directory, or if our
	 * inode is not a directory, logging its parent unnecessarily.
	 */
	BTRFS_I(inode)->last_unlink_trans = BTRFS_I(inode)->last_trans;

	/*
	 * Same logic as for last_unlink_trans. We don't persist the generation
	 * of the last transaction where this inode was used for a reflink
	 * operation, so after eviction and reloading the inode we must be
	 * pessimistic and assume the last transaction that modified the inode.
	 */
	BTRFS_I(inode)->last_reflink_trans = BTRFS_I(inode)->last_trans;

	path->slots[0]++;
	if (inode->i_nlink != 1 ||
	    path->slots[0] >= btrfs_header_nritems(leaf))
		goto cache_acl;

	btrfs_item_key_to_cpu(leaf, &location, path->slots[0]);
	if (location.objectid != btrfs_ino(BTRFS_I(inode)))
		goto cache_acl;

	ptr = btrfs_item_ptr_offset(leaf, path->slots[0]);
	if (location.type == BTRFS_INODE_REF_KEY) {
		struct btrfs_inode_ref *ref;

		ref = (struct btrfs_inode_ref *)ptr;
		BTRFS_I(inode)->dir_index = btrfs_inode_ref_index(leaf, ref);
	} else if (location.type == BTRFS_INODE_EXTREF_KEY) {
		struct btrfs_inode_extref *extref;

		extref = (struct btrfs_inode_extref *)ptr;
		BTRFS_I(inode)->dir_index = btrfs_inode_extref_index(leaf,
								     extref);
	}
cache_acl:
	/*
	 * try to precache a NULL acl entry for files that don't have
	 * any xattrs or acls
	 */
	maybe_acls = acls_after_inode_item(leaf, path->slots[0],
			btrfs_ino(BTRFS_I(inode)), &first_xattr_slot);
	if (first_xattr_slot != -1) {
		path->slots[0] = first_xattr_slot;
		ret = btrfs_load_inode_props(inode, path);
		if (ret)
			btrfs_err(fs_info,
				  "error loading props for ino %llu (root %llu): %d",
				  btrfs_ino(BTRFS_I(inode)),
				  root->root_key.objectid, ret);
	}
	if (path != in_path)
		btrfs_free_path(path);

	if (!maybe_acls)
		cache_no_acl(inode);

	switch (inode->i_mode & S_IFMT) {
	case S_IFREG:
		inode->i_mapping->a_ops = &btrfs_aops;
		inode->i_fop = &btrfs_file_operations;
		inode->i_op = &btrfs_file_inode_operations;
		break;
	case S_IFDIR:
		inode->i_fop = &btrfs_dir_file_operations;
		inode->i_op = &btrfs_dir_inode_operations;
		break;
	case S_IFLNK:
		inode->i_op = &btrfs_symlink_inode_operations;
		inode_nohighmem(inode);
		inode->i_mapping->a_ops = &btrfs_aops;
		break;
	default:
		inode->i_op = &btrfs_special_inode_operations;
		init_special_inode(inode, inode->i_mode, rdev);
		break;
	}

	btrfs_sync_inode_flags_to_i_flags(inode);
	return 0;
}

/*
 * given a leaf and an inode, copy the inode fields into the leaf
 */
static void fill_inode_item(struct btrfs_trans_handle *trans,
			    struct extent_buffer *leaf,
			    struct btrfs_inode_item *item,
			    struct inode *inode)
{
	struct btrfs_map_token token;
	u64 flags;

	btrfs_init_map_token(&token, leaf);

	btrfs_set_token_inode_uid(&token, item, i_uid_read(inode));
	btrfs_set_token_inode_gid(&token, item, i_gid_read(inode));
	btrfs_set_token_inode_size(&token, item, BTRFS_I(inode)->disk_i_size);
	btrfs_set_token_inode_mode(&token, item, inode->i_mode);
	btrfs_set_token_inode_nlink(&token, item, inode->i_nlink);

	btrfs_set_token_timespec_sec(&token, &item->atime,
				     inode->i_atime.tv_sec);
	btrfs_set_token_timespec_nsec(&token, &item->atime,
				      inode->i_atime.tv_nsec);

	btrfs_set_token_timespec_sec(&token, &item->mtime,
				     inode->i_mtime.tv_sec);
	btrfs_set_token_timespec_nsec(&token, &item->mtime,
				      inode->i_mtime.tv_nsec);

	btrfs_set_token_timespec_sec(&token, &item->ctime,
				     inode->i_ctime.tv_sec);
	btrfs_set_token_timespec_nsec(&token, &item->ctime,
				      inode->i_ctime.tv_nsec);

	btrfs_set_token_timespec_sec(&token, &item->otime,
				     BTRFS_I(inode)->i_otime.tv_sec);
	btrfs_set_token_timespec_nsec(&token, &item->otime,
				      BTRFS_I(inode)->i_otime.tv_nsec);

	btrfs_set_token_inode_nbytes(&token, item, inode_get_bytes(inode));
	btrfs_set_token_inode_generation(&token, item,
					 BTRFS_I(inode)->generation);
	btrfs_set_token_inode_sequence(&token, item, inode_peek_iversion(inode));
	btrfs_set_token_inode_transid(&token, item, trans->transid);
	btrfs_set_token_inode_rdev(&token, item, inode->i_rdev);
	flags = btrfs_inode_combine_flags(BTRFS_I(inode)->flags,
					  BTRFS_I(inode)->ro_flags);
	btrfs_set_token_inode_flags(&token, item, flags);
	btrfs_set_token_inode_block_group(&token, item, 0);
}

/*
 * copy everything in the in-memory inode into the btree.
 */
static noinline int btrfs_update_inode_item(struct btrfs_trans_handle *trans,
				struct btrfs_root *root,
				struct btrfs_inode *inode)
{
	struct btrfs_inode_item *inode_item;
	struct btrfs_path *path;
	struct extent_buffer *leaf;
	int ret;

	path = btrfs_alloc_path();
	if (!path)
		return -ENOMEM;

	ret = btrfs_lookup_inode(trans, root, path, &inode->location, 1);
	if (ret) {
		if (ret > 0)
			ret = -ENOENT;
		goto failed;
	}

	leaf = path->nodes[0];
	inode_item = btrfs_item_ptr(leaf, path->slots[0],
				    struct btrfs_inode_item);

	fill_inode_item(trans, leaf, inode_item, &inode->vfs_inode);
	btrfs_mark_buffer_dirty(leaf);
	btrfs_set_inode_last_trans(trans, inode);
	ret = 0;
failed:
	btrfs_free_path(path);
	return ret;
}

/*
 * copy everything in the in-memory inode into the btree.
 */
noinline int btrfs_update_inode(struct btrfs_trans_handle *trans,
				struct btrfs_root *root,
				struct btrfs_inode *inode)
{
	struct btrfs_fs_info *fs_info = root->fs_info;
	int ret;

	/*
	 * If the inode is a free space inode, we can deadlock during commit
	 * if we put it into the delayed code.
	 *
	 * The data relocation inode should also be directly updated
	 * without delay
	 */
	if (!btrfs_is_free_space_inode(inode)
	    && !btrfs_is_data_reloc_root(root)
	    && !test_bit(BTRFS_FS_LOG_RECOVERING, &fs_info->flags)) {
		btrfs_update_root_times(trans, root);

		ret = btrfs_delayed_update_inode(trans, root, inode);
		if (!ret)
			btrfs_set_inode_last_trans(trans, inode);
		return ret;
	}

	return btrfs_update_inode_item(trans, root, inode);
}

int btrfs_update_inode_fallback(struct btrfs_trans_handle *trans,
				struct btrfs_root *root, struct btrfs_inode *inode)
{
	int ret;

	ret = btrfs_update_inode(trans, root, inode);
	if (ret == -ENOSPC)
		return btrfs_update_inode_item(trans, root, inode);
	return ret;
}

/*
 * unlink helper that gets used here in inode.c and in the tree logging
 * recovery code.  It remove a link in a directory with a given name, and
 * also drops the back refs in the inode to the directory
 */
static int __btrfs_unlink_inode(struct btrfs_trans_handle *trans,
				struct btrfs_inode *dir,
				struct btrfs_inode *inode,
				const char *name, int name_len,
				struct btrfs_rename_ctx *rename_ctx)
{
	struct btrfs_root *root = dir->root;
	struct btrfs_fs_info *fs_info = root->fs_info;
	struct btrfs_path *path;
	int ret = 0;
	struct btrfs_dir_item *di;
	u64 index;
	u64 ino = btrfs_ino(inode);
	u64 dir_ino = btrfs_ino(dir);

	path = btrfs_alloc_path();
	if (!path) {
		ret = -ENOMEM;
		goto out;
	}

	di = btrfs_lookup_dir_item(trans, root, path, dir_ino,
				    name, name_len, -1);
	if (IS_ERR_OR_NULL(di)) {
		ret = di ? PTR_ERR(di) : -ENOENT;
		goto err;
	}
	ret = btrfs_delete_one_dir_name(trans, root, path, di);
	if (ret)
		goto err;
	btrfs_release_path(path);

	/*
	 * If we don't have dir index, we have to get it by looking up
	 * the inode ref, since we get the inode ref, remove it directly,
	 * it is unnecessary to do delayed deletion.
	 *
	 * But if we have dir index, needn't search inode ref to get it.
	 * Since the inode ref is close to the inode item, it is better
	 * that we delay to delete it, and just do this deletion when
	 * we update the inode item.
	 */
	if (inode->dir_index) {
		ret = btrfs_delayed_delete_inode_ref(inode);
		if (!ret) {
			index = inode->dir_index;
			goto skip_backref;
		}
	}

	ret = btrfs_del_inode_ref(trans, root, name, name_len, ino,
				  dir_ino, &index);
	if (ret) {
		btrfs_info(fs_info,
			"failed to delete reference to %.*s, inode %llu parent %llu",
			name_len, name, ino, dir_ino);
		btrfs_abort_transaction(trans, ret);
		goto err;
	}
skip_backref:
	if (rename_ctx)
		rename_ctx->index = index;

	ret = btrfs_delete_delayed_dir_index(trans, dir, index);
	if (ret) {
		btrfs_abort_transaction(trans, ret);
		goto err;
	}

	/*
	 * If we are in a rename context, we don't need to update anything in the
	 * log. That will be done later during the rename by btrfs_log_new_name().
	 * Besides that, doing it here would only cause extra unncessary btree
	 * operations on the log tree, increasing latency for applications.
	 */
	if (!rename_ctx) {
		btrfs_del_inode_ref_in_log(trans, root, name, name_len, inode,
					   dir_ino);
		btrfs_del_dir_entries_in_log(trans, root, name, name_len, dir,
					     index);
	}

	/*
	 * If we have a pending delayed iput we could end up with the final iput
	 * being run in btrfs-cleaner context.  If we have enough of these built
	 * up we can end up burning a lot of time in btrfs-cleaner without any
	 * way to throttle the unlinks.  Since we're currently holding a ref on
	 * the inode we can run the delayed iput here without any issues as the
	 * final iput won't be done until after we drop the ref we're currently
	 * holding.
	 */
	btrfs_run_delayed_iput(fs_info, inode);
err:
	btrfs_free_path(path);
	if (ret)
		goto out;

	btrfs_i_size_write(dir, dir->vfs_inode.i_size - name_len * 2);
	inode_inc_iversion(&inode->vfs_inode);
	inode_inc_iversion(&dir->vfs_inode);
	inode->vfs_inode.i_ctime = dir->vfs_inode.i_mtime =
		dir->vfs_inode.i_ctime = current_time(&inode->vfs_inode);
	ret = btrfs_update_inode(trans, root, dir);
out:
	return ret;
}

int btrfs_unlink_inode(struct btrfs_trans_handle *trans,
		       struct btrfs_inode *dir, struct btrfs_inode *inode,
		       const char *name, int name_len)
{
	int ret;
	ret = __btrfs_unlink_inode(trans, dir, inode, name, name_len, NULL);
	if (!ret) {
		drop_nlink(&inode->vfs_inode);
		ret = btrfs_update_inode(trans, inode->root, inode);
	}
	return ret;
}

/*
 * helper to start transaction for unlink and rmdir.
 *
 * unlink and rmdir are special in btrfs, they do not always free space, so
 * if we cannot make our reservations the normal way try and see if there is
 * plenty of slack room in the global reserve to migrate, otherwise we cannot
 * allow the unlink to occur.
 */
static struct btrfs_trans_handle *__unlink_start_trans(struct inode *dir)
{
	struct btrfs_root *root = BTRFS_I(dir)->root;

	/*
	 * 1 for the possible orphan item
	 * 1 for the dir item
	 * 1 for the dir index
	 * 1 for the inode ref
	 * 1 for the inode
	 * 1 for the parent inode
	 */
	return btrfs_start_transaction_fallback_global_rsv(root, 6);
}

static int btrfs_unlink(struct inode *dir, struct dentry *dentry)
{
	struct btrfs_trans_handle *trans;
	struct inode *inode = d_inode(dentry);
	int ret;

	trans = __unlink_start_trans(dir);
	if (IS_ERR(trans))
		return PTR_ERR(trans);

	btrfs_record_unlink_dir(trans, BTRFS_I(dir), BTRFS_I(d_inode(dentry)),
			0);

	ret = btrfs_unlink_inode(trans, BTRFS_I(dir),
			BTRFS_I(d_inode(dentry)), dentry->d_name.name,
			dentry->d_name.len);
	if (ret)
		goto out;

	if (inode->i_nlink == 0) {
		ret = btrfs_orphan_add(trans, BTRFS_I(inode));
		if (ret)
			goto out;
	}

out:
	btrfs_end_transaction(trans);
	btrfs_btree_balance_dirty(BTRFS_I(dir)->root->fs_info);
	return ret;
}

static int btrfs_unlink_subvol(struct btrfs_trans_handle *trans,
			       struct inode *dir, struct dentry *dentry)
{
	struct btrfs_root *root = BTRFS_I(dir)->root;
	struct btrfs_inode *inode = BTRFS_I(d_inode(dentry));
	struct btrfs_path *path;
	struct extent_buffer *leaf;
	struct btrfs_dir_item *di;
	struct btrfs_key key;
	const char *name = dentry->d_name.name;
	int name_len = dentry->d_name.len;
	u64 index;
	int ret;
	u64 objectid;
	u64 dir_ino = btrfs_ino(BTRFS_I(dir));

	if (btrfs_ino(inode) == BTRFS_FIRST_FREE_OBJECTID) {
		objectid = inode->root->root_key.objectid;
	} else if (btrfs_ino(inode) == BTRFS_EMPTY_SUBVOL_DIR_OBJECTID) {
		objectid = inode->location.objectid;
	} else {
		WARN_ON(1);
		return -EINVAL;
	}

	path = btrfs_alloc_path();
	if (!path)
		return -ENOMEM;

	di = btrfs_lookup_dir_item(trans, root, path, dir_ino,
				   name, name_len, -1);
	if (IS_ERR_OR_NULL(di)) {
		ret = di ? PTR_ERR(di) : -ENOENT;
		goto out;
	}

	leaf = path->nodes[0];
	btrfs_dir_item_key_to_cpu(leaf, di, &key);
	WARN_ON(key.type != BTRFS_ROOT_ITEM_KEY || key.objectid != objectid);
	ret = btrfs_delete_one_dir_name(trans, root, path, di);
	if (ret) {
		btrfs_abort_transaction(trans, ret);
		goto out;
	}
	btrfs_release_path(path);

	/*
	 * This is a placeholder inode for a subvolume we didn't have a
	 * reference to at the time of the snapshot creation.  In the meantime
	 * we could have renamed the real subvol link into our snapshot, so
	 * depending on btrfs_del_root_ref to return -ENOENT here is incorrect.
	 * Instead simply lookup the dir_index_item for this entry so we can
	 * remove it.  Otherwise we know we have a ref to the root and we can
	 * call btrfs_del_root_ref, and it _shouldn't_ fail.
	 */
	if (btrfs_ino(inode) == BTRFS_EMPTY_SUBVOL_DIR_OBJECTID) {
		di = btrfs_search_dir_index_item(root, path, dir_ino,
						 name, name_len);
		if (IS_ERR_OR_NULL(di)) {
			if (!di)
				ret = -ENOENT;
			else
				ret = PTR_ERR(di);
			btrfs_abort_transaction(trans, ret);
			goto out;
		}

		leaf = path->nodes[0];
		btrfs_item_key_to_cpu(leaf, &key, path->slots[0]);
		index = key.offset;
		btrfs_release_path(path);
	} else {
		ret = btrfs_del_root_ref(trans, objectid,
					 root->root_key.objectid, dir_ino,
					 &index, name, name_len);
		if (ret) {
			btrfs_abort_transaction(trans, ret);
			goto out;
		}
	}

	ret = btrfs_delete_delayed_dir_index(trans, BTRFS_I(dir), index);
	if (ret) {
		btrfs_abort_transaction(trans, ret);
		goto out;
	}

	btrfs_i_size_write(BTRFS_I(dir), dir->i_size - name_len * 2);
	inode_inc_iversion(dir);
	dir->i_mtime = dir->i_ctime = current_time(dir);
	ret = btrfs_update_inode_fallback(trans, root, BTRFS_I(dir));
	if (ret)
		btrfs_abort_transaction(trans, ret);
out:
	btrfs_free_path(path);
	return ret;
}

/*
 * Helper to check if the subvolume references other subvolumes or if it's
 * default.
 */
static noinline int may_destroy_subvol(struct btrfs_root *root)
{
	struct btrfs_fs_info *fs_info = root->fs_info;
	struct btrfs_path *path;
	struct btrfs_dir_item *di;
	struct btrfs_key key;
	u64 dir_id;
	int ret;

	path = btrfs_alloc_path();
	if (!path)
		return -ENOMEM;

	/* Make sure this root isn't set as the default subvol */
	dir_id = btrfs_super_root_dir(fs_info->super_copy);
	di = btrfs_lookup_dir_item(NULL, fs_info->tree_root, path,
				   dir_id, "default", 7, 0);
	if (di && !IS_ERR(di)) {
		btrfs_dir_item_key_to_cpu(path->nodes[0], di, &key);
		if (key.objectid == root->root_key.objectid) {
			ret = -EPERM;
			btrfs_err(fs_info,
				  "deleting default subvolume %llu is not allowed",
				  key.objectid);
			goto out;
		}
		btrfs_release_path(path);
	}

	key.objectid = root->root_key.objectid;
	key.type = BTRFS_ROOT_REF_KEY;
	key.offset = (u64)-1;

	ret = btrfs_search_slot(NULL, fs_info->tree_root, &key, path, 0, 0);
	if (ret < 0)
		goto out;
	BUG_ON(ret == 0);

	ret = 0;
	if (path->slots[0] > 0) {
		path->slots[0]--;
		btrfs_item_key_to_cpu(path->nodes[0], &key, path->slots[0]);
		if (key.objectid == root->root_key.objectid &&
		    key.type == BTRFS_ROOT_REF_KEY)
			ret = -ENOTEMPTY;
	}
out:
	btrfs_free_path(path);
	return ret;
}

/* Delete all dentries for inodes belonging to the root */
static void btrfs_prune_dentries(struct btrfs_root *root)
{
	struct btrfs_fs_info *fs_info = root->fs_info;
	struct rb_node *node;
	struct rb_node *prev;
	struct btrfs_inode *entry;
	struct inode *inode;
	u64 objectid = 0;

	if (!BTRFS_FS_ERROR(fs_info))
		WARN_ON(btrfs_root_refs(&root->root_item) != 0);

	spin_lock(&root->inode_lock);
again:
	node = root->inode_tree.rb_node;
	prev = NULL;
	while (node) {
		prev = node;
		entry = rb_entry(node, struct btrfs_inode, rb_node);

		if (objectid < btrfs_ino(entry))
			node = node->rb_left;
		else if (objectid > btrfs_ino(entry))
			node = node->rb_right;
		else
			break;
	}
	if (!node) {
		while (prev) {
			entry = rb_entry(prev, struct btrfs_inode, rb_node);
			if (objectid <= btrfs_ino(entry)) {
				node = prev;
				break;
			}
			prev = rb_next(prev);
		}
	}
	while (node) {
		entry = rb_entry(node, struct btrfs_inode, rb_node);
		objectid = btrfs_ino(entry) + 1;
		inode = igrab(&entry->vfs_inode);
		if (inode) {
			spin_unlock(&root->inode_lock);
			if (atomic_read(&inode->i_count) > 1)
				d_prune_aliases(inode);
			/*
			 * btrfs_drop_inode will have it removed from the inode
			 * cache when its usage count hits zero.
			 */
			iput(inode);
			cond_resched();
			spin_lock(&root->inode_lock);
			goto again;
		}

		if (cond_resched_lock(&root->inode_lock))
			goto again;

		node = rb_next(node);
	}
	spin_unlock(&root->inode_lock);
}

int btrfs_delete_subvolume(struct inode *dir, struct dentry *dentry)
{
	struct btrfs_fs_info *fs_info = btrfs_sb(dentry->d_sb);
	struct btrfs_root *root = BTRFS_I(dir)->root;
	struct inode *inode = d_inode(dentry);
	struct btrfs_root *dest = BTRFS_I(inode)->root;
	struct btrfs_trans_handle *trans;
	struct btrfs_block_rsv block_rsv;
	u64 root_flags;
	int ret;

	/*
	 * Don't allow to delete a subvolume with send in progress. This is
	 * inside the inode lock so the error handling that has to drop the bit
	 * again is not run concurrently.
	 */
	spin_lock(&dest->root_item_lock);
	if (dest->send_in_progress) {
		spin_unlock(&dest->root_item_lock);
		btrfs_warn(fs_info,
			   "attempt to delete subvolume %llu during send",
			   dest->root_key.objectid);
		return -EPERM;
	}
	if (atomic_read(&dest->nr_swapfiles)) {
		spin_unlock(&dest->root_item_lock);
		btrfs_warn(fs_info,
			   "attempt to delete subvolume %llu with active swapfile",
			   root->root_key.objectid);
		return -EPERM;
	}
	root_flags = btrfs_root_flags(&dest->root_item);
	btrfs_set_root_flags(&dest->root_item,
			     root_flags | BTRFS_ROOT_SUBVOL_DEAD);
	spin_unlock(&dest->root_item_lock);

	down_write(&fs_info->subvol_sem);

	ret = may_destroy_subvol(dest);
	if (ret)
		goto out_up_write;

	btrfs_init_block_rsv(&block_rsv, BTRFS_BLOCK_RSV_TEMP);
	/*
	 * One for dir inode,
	 * two for dir entries,
	 * two for root ref/backref.
	 */
	ret = btrfs_subvolume_reserve_metadata(root, &block_rsv, 5, true);
	if (ret)
		goto out_up_write;

	trans = btrfs_start_transaction(root, 0);
	if (IS_ERR(trans)) {
		ret = PTR_ERR(trans);
		goto out_release;
	}
	trans->block_rsv = &block_rsv;
	trans->bytes_reserved = block_rsv.size;

	btrfs_record_snapshot_destroy(trans, BTRFS_I(dir));

	ret = btrfs_unlink_subvol(trans, dir, dentry);
	if (ret) {
		btrfs_abort_transaction(trans, ret);
		goto out_end_trans;
	}

	ret = btrfs_record_root_in_trans(trans, dest);
	if (ret) {
		btrfs_abort_transaction(trans, ret);
		goto out_end_trans;
	}

	memset(&dest->root_item.drop_progress, 0,
		sizeof(dest->root_item.drop_progress));
	btrfs_set_root_drop_level(&dest->root_item, 0);
	btrfs_set_root_refs(&dest->root_item, 0);

	if (!test_and_set_bit(BTRFS_ROOT_ORPHAN_ITEM_INSERTED, &dest->state)) {
		ret = btrfs_insert_orphan_item(trans,
					fs_info->tree_root,
					dest->root_key.objectid);
		if (ret) {
			btrfs_abort_transaction(trans, ret);
			goto out_end_trans;
		}
	}

	ret = btrfs_uuid_tree_remove(trans, dest->root_item.uuid,
				  BTRFS_UUID_KEY_SUBVOL,
				  dest->root_key.objectid);
	if (ret && ret != -ENOENT) {
		btrfs_abort_transaction(trans, ret);
		goto out_end_trans;
	}
	if (!btrfs_is_empty_uuid(dest->root_item.received_uuid)) {
		ret = btrfs_uuid_tree_remove(trans,
					  dest->root_item.received_uuid,
					  BTRFS_UUID_KEY_RECEIVED_SUBVOL,
					  dest->root_key.objectid);
		if (ret && ret != -ENOENT) {
			btrfs_abort_transaction(trans, ret);
			goto out_end_trans;
		}
	}

	free_anon_bdev(dest->anon_dev);
	dest->anon_dev = 0;
out_end_trans:
	trans->block_rsv = NULL;
	trans->bytes_reserved = 0;
	ret = btrfs_end_transaction(trans);
	inode->i_flags |= S_DEAD;
out_release:
	btrfs_subvolume_release_metadata(root, &block_rsv);
out_up_write:
	up_write(&fs_info->subvol_sem);
	if (ret) {
		spin_lock(&dest->root_item_lock);
		root_flags = btrfs_root_flags(&dest->root_item);
		btrfs_set_root_flags(&dest->root_item,
				root_flags & ~BTRFS_ROOT_SUBVOL_DEAD);
		spin_unlock(&dest->root_item_lock);
	} else {
		d_invalidate(dentry);
		btrfs_prune_dentries(dest);
		ASSERT(dest->send_in_progress == 0);
	}

	return ret;
}

static int btrfs_rmdir(struct inode *dir, struct dentry *dentry)
{
	struct inode *inode = d_inode(dentry);
	struct btrfs_fs_info *fs_info = BTRFS_I(inode)->root->fs_info;
	int err = 0;
	struct btrfs_trans_handle *trans;
	u64 last_unlink_trans;

	if (inode->i_size > BTRFS_EMPTY_DIR_SIZE)
		return -ENOTEMPTY;
	if (btrfs_ino(BTRFS_I(inode)) == BTRFS_FIRST_FREE_OBJECTID) {
		if (unlikely(btrfs_fs_incompat(fs_info, EXTENT_TREE_V2))) {
			btrfs_err(fs_info,
			"extent tree v2 doesn't support snapshot deletion yet");
			return -EOPNOTSUPP;
		}
		return btrfs_delete_subvolume(dir, dentry);
	}

	trans = __unlink_start_trans(dir);
	if (IS_ERR(trans))
		return PTR_ERR(trans);

	if (unlikely(btrfs_ino(BTRFS_I(inode)) == BTRFS_EMPTY_SUBVOL_DIR_OBJECTID)) {
		err = btrfs_unlink_subvol(trans, dir, dentry);
		goto out;
	}

	err = btrfs_orphan_add(trans, BTRFS_I(inode));
	if (err)
		goto out;

	last_unlink_trans = BTRFS_I(inode)->last_unlink_trans;

	/* now the directory is empty */
	err = btrfs_unlink_inode(trans, BTRFS_I(dir),
			BTRFS_I(d_inode(dentry)), dentry->d_name.name,
			dentry->d_name.len);
	if (!err) {
		btrfs_i_size_write(BTRFS_I(inode), 0);
		/*
		 * Propagate the last_unlink_trans value of the deleted dir to
		 * its parent directory. This is to prevent an unrecoverable
		 * log tree in the case we do something like this:
		 * 1) create dir foo
		 * 2) create snapshot under dir foo
		 * 3) delete the snapshot
		 * 4) rmdir foo
		 * 5) mkdir foo
		 * 6) fsync foo or some file inside foo
		 */
		if (last_unlink_trans >= trans->transid)
			BTRFS_I(dir)->last_unlink_trans = last_unlink_trans;
	}
out:
	btrfs_end_transaction(trans);
	btrfs_btree_balance_dirty(fs_info);

	return err;
}

/*
 * btrfs_truncate_block - read, zero a chunk and write a block
 * @inode - inode that we're zeroing
 * @from - the offset to start zeroing
 * @len - the length to zero, 0 to zero the entire range respective to the
 *	offset
 * @front - zero up to the offset instead of from the offset on
 *
 * This will find the block for the "from" offset and cow the block and zero the
 * part we want to zero.  This is used with truncate and hole punching.
 */
int btrfs_truncate_block(struct btrfs_inode *inode, loff_t from, loff_t len,
			 int front)
{
	struct btrfs_fs_info *fs_info = inode->root->fs_info;
	struct address_space *mapping = inode->vfs_inode.i_mapping;
	struct extent_io_tree *io_tree = &inode->io_tree;
	struct btrfs_ordered_extent *ordered;
	struct extent_state *cached_state = NULL;
	struct extent_changeset *data_reserved = NULL;
	bool only_release_metadata = false;
	u32 blocksize = fs_info->sectorsize;
	pgoff_t index = from >> PAGE_SHIFT;
	unsigned offset = from & (blocksize - 1);
	struct page *page;
	gfp_t mask = btrfs_alloc_write_mask(mapping);
	size_t write_bytes = blocksize;
	int ret = 0;
	u64 block_start;
	u64 block_end;

	if (IS_ALIGNED(offset, blocksize) &&
	    (!len || IS_ALIGNED(len, blocksize)))
		goto out;

	block_start = round_down(from, blocksize);
	block_end = block_start + blocksize - 1;

	ret = btrfs_check_data_free_space(inode, &data_reserved, block_start,
					  blocksize);
	if (ret < 0) {
		if (btrfs_check_nocow_lock(inode, block_start, &write_bytes) > 0) {
			/* For nocow case, no need to reserve data space */
			only_release_metadata = true;
		} else {
			goto out;
		}
	}
	ret = btrfs_delalloc_reserve_metadata(inode, blocksize, blocksize, false);
	if (ret < 0) {
		if (!only_release_metadata)
			btrfs_free_reserved_data_space(inode, data_reserved,
						       block_start, blocksize);
		goto out;
	}
again:
	page = find_or_create_page(mapping, index, mask);
	if (!page) {
		btrfs_delalloc_release_space(inode, data_reserved, block_start,
					     blocksize, true);
		btrfs_delalloc_release_extents(inode, blocksize);
		ret = -ENOMEM;
		goto out;
	}
	ret = set_page_extent_mapped(page);
	if (ret < 0)
		goto out_unlock;

	if (!PageUptodate(page)) {
		ret = btrfs_read_folio(NULL, page_folio(page));
		lock_page(page);
		if (page->mapping != mapping) {
			unlock_page(page);
			put_page(page);
			goto again;
		}
		if (!PageUptodate(page)) {
			ret = -EIO;
			goto out_unlock;
		}
	}
	wait_on_page_writeback(page);

	lock_extent_bits(io_tree, block_start, block_end, &cached_state);

	ordered = btrfs_lookup_ordered_extent(inode, block_start);
	if (ordered) {
		unlock_extent_cached(io_tree, block_start, block_end,
				     &cached_state);
		unlock_page(page);
		put_page(page);
		btrfs_start_ordered_extent(ordered, 1);
		btrfs_put_ordered_extent(ordered);
		goto again;
	}

	clear_extent_bit(&inode->io_tree, block_start, block_end,
			 EXTENT_DELALLOC | EXTENT_DO_ACCOUNTING | EXTENT_DEFRAG,
			 0, 0, &cached_state);

	ret = btrfs_set_extent_delalloc(inode, block_start, block_end, 0,
					&cached_state);
	if (ret) {
		unlock_extent_cached(io_tree, block_start, block_end,
				     &cached_state);
		goto out_unlock;
	}

	if (offset != blocksize) {
		if (!len)
			len = blocksize - offset;
		if (front)
			memzero_page(page, (block_start - page_offset(page)),
				     offset);
		else
			memzero_page(page, (block_start - page_offset(page)) + offset,
				     len);
		flush_dcache_page(page);
	}
	btrfs_page_clear_checked(fs_info, page, block_start,
				 block_end + 1 - block_start);
	btrfs_page_set_dirty(fs_info, page, block_start, block_end + 1 - block_start);
	unlock_extent_cached(io_tree, block_start, block_end, &cached_state);

	if (only_release_metadata)
		set_extent_bit(&inode->io_tree, block_start, block_end,
			       EXTENT_NORESERVE, 0, NULL, NULL, GFP_NOFS, NULL);

out_unlock:
	if (ret) {
		if (only_release_metadata)
			btrfs_delalloc_release_metadata(inode, blocksize, true);
		else
			btrfs_delalloc_release_space(inode, data_reserved,
					block_start, blocksize, true);
	}
	btrfs_delalloc_release_extents(inode, blocksize);
	unlock_page(page);
	put_page(page);
out:
	if (only_release_metadata)
		btrfs_check_nocow_unlock(inode);
	extent_changeset_free(data_reserved);
	return ret;
}

static int maybe_insert_hole(struct btrfs_root *root, struct btrfs_inode *inode,
			     u64 offset, u64 len)
{
	struct btrfs_fs_info *fs_info = root->fs_info;
	struct btrfs_trans_handle *trans;
	struct btrfs_drop_extents_args drop_args = { 0 };
	int ret;

	/*
	 * If NO_HOLES is enabled, we don't need to do anything.
	 * Later, up in the call chain, either btrfs_set_inode_last_sub_trans()
	 * or btrfs_update_inode() will be called, which guarantee that the next
	 * fsync will know this inode was changed and needs to be logged.
	 */
	if (btrfs_fs_incompat(fs_info, NO_HOLES))
		return 0;

	/*
	 * 1 - for the one we're dropping
	 * 1 - for the one we're adding
	 * 1 - for updating the inode.
	 */
	trans = btrfs_start_transaction(root, 3);
	if (IS_ERR(trans))
		return PTR_ERR(trans);

	drop_args.start = offset;
	drop_args.end = offset + len;
	drop_args.drop_cache = true;

	ret = btrfs_drop_extents(trans, root, inode, &drop_args);
	if (ret) {
		btrfs_abort_transaction(trans, ret);
		btrfs_end_transaction(trans);
		return ret;
	}

	ret = btrfs_insert_file_extent(trans, root, btrfs_ino(inode),
			offset, 0, 0, len, 0, len, 0, 0, 0);
	if (ret) {
		btrfs_abort_transaction(trans, ret);
	} else {
		btrfs_update_inode_bytes(inode, 0, drop_args.bytes_found);
		btrfs_update_inode(trans, root, inode);
	}
	btrfs_end_transaction(trans);
	return ret;
}

/*
 * This function puts in dummy file extents for the area we're creating a hole
 * for.  So if we are truncating this file to a larger size we need to insert
 * these file extents so that btrfs_get_extent will return a EXTENT_MAP_HOLE for
 * the range between oldsize and size
 */
int btrfs_cont_expand(struct btrfs_inode *inode, loff_t oldsize, loff_t size)
{
	struct btrfs_root *root = inode->root;
	struct btrfs_fs_info *fs_info = root->fs_info;
	struct extent_io_tree *io_tree = &inode->io_tree;
	struct extent_map *em = NULL;
	struct extent_state *cached_state = NULL;
	struct extent_map_tree *em_tree = &inode->extent_tree;
	u64 hole_start = ALIGN(oldsize, fs_info->sectorsize);
	u64 block_end = ALIGN(size, fs_info->sectorsize);
	u64 last_byte;
	u64 cur_offset;
	u64 hole_size;
	int err = 0;

	/*
	 * If our size started in the middle of a block we need to zero out the
	 * rest of the block before we expand the i_size, otherwise we could
	 * expose stale data.
	 */
	err = btrfs_truncate_block(inode, oldsize, 0, 0);
	if (err)
		return err;

	if (size <= hole_start)
		return 0;

	btrfs_lock_and_flush_ordered_range(inode, hole_start, block_end - 1,
					   &cached_state);
	cur_offset = hole_start;
	while (1) {
		em = btrfs_get_extent(inode, NULL, 0, cur_offset,
				      block_end - cur_offset);
		if (IS_ERR(em)) {
			err = PTR_ERR(em);
			em = NULL;
			break;
		}
		last_byte = min(extent_map_end(em), block_end);
		last_byte = ALIGN(last_byte, fs_info->sectorsize);
		hole_size = last_byte - cur_offset;

		if (!test_bit(EXTENT_FLAG_PREALLOC, &em->flags)) {
			struct extent_map *hole_em;

			err = maybe_insert_hole(root, inode, cur_offset,
						hole_size);
			if (err)
				break;

			err = btrfs_inode_set_file_extent_range(inode,
							cur_offset, hole_size);
			if (err)
				break;

			btrfs_drop_extent_cache(inode, cur_offset,
						cur_offset + hole_size - 1, 0);
			hole_em = alloc_extent_map();
			if (!hole_em) {
				btrfs_set_inode_full_sync(inode);
				goto next;
			}
			hole_em->start = cur_offset;
			hole_em->len = hole_size;
			hole_em->orig_start = cur_offset;

			hole_em->block_start = EXTENT_MAP_HOLE;
			hole_em->block_len = 0;
			hole_em->orig_block_len = 0;
			hole_em->ram_bytes = hole_size;
			hole_em->compress_type = BTRFS_COMPRESS_NONE;
			hole_em->generation = fs_info->generation;

			while (1) {
				write_lock(&em_tree->lock);
				err = add_extent_mapping(em_tree, hole_em, 1);
				write_unlock(&em_tree->lock);
				if (err != -EEXIST)
					break;
				btrfs_drop_extent_cache(inode, cur_offset,
							cur_offset +
							hole_size - 1, 0);
			}
			free_extent_map(hole_em);
		} else {
			err = btrfs_inode_set_file_extent_range(inode,
							cur_offset, hole_size);
			if (err)
				break;
		}
next:
		free_extent_map(em);
		em = NULL;
		cur_offset = last_byte;
		if (cur_offset >= block_end)
			break;
	}
	free_extent_map(em);
	unlock_extent_cached(io_tree, hole_start, block_end - 1, &cached_state);
	return err;
}

static int btrfs_setsize(struct inode *inode, struct iattr *attr)
{
	struct btrfs_root *root = BTRFS_I(inode)->root;
	struct btrfs_trans_handle *trans;
	loff_t oldsize = i_size_read(inode);
	loff_t newsize = attr->ia_size;
	int mask = attr->ia_valid;
	int ret;

	/*
	 * The regular truncate() case without ATTR_CTIME and ATTR_MTIME is a
	 * special case where we need to update the times despite not having
	 * these flags set.  For all other operations the VFS set these flags
	 * explicitly if it wants a timestamp update.
	 */
	if (newsize != oldsize) {
		inode_inc_iversion(inode);
		if (!(mask & (ATTR_CTIME | ATTR_MTIME)))
			inode->i_ctime = inode->i_mtime =
				current_time(inode);
	}

	if (newsize > oldsize) {
		/*
		 * Don't do an expanding truncate while snapshotting is ongoing.
		 * This is to ensure the snapshot captures a fully consistent
		 * state of this file - if the snapshot captures this expanding
		 * truncation, it must capture all writes that happened before
		 * this truncation.
		 */
		btrfs_drew_write_lock(&root->snapshot_lock);
		ret = btrfs_cont_expand(BTRFS_I(inode), oldsize, newsize);
		if (ret) {
			btrfs_drew_write_unlock(&root->snapshot_lock);
			return ret;
		}

		trans = btrfs_start_transaction(root, 1);
		if (IS_ERR(trans)) {
			btrfs_drew_write_unlock(&root->snapshot_lock);
			return PTR_ERR(trans);
		}

		i_size_write(inode, newsize);
		btrfs_inode_safe_disk_i_size_write(BTRFS_I(inode), 0);
		pagecache_isize_extended(inode, oldsize, newsize);
		ret = btrfs_update_inode(trans, root, BTRFS_I(inode));
		btrfs_drew_write_unlock(&root->snapshot_lock);
		btrfs_end_transaction(trans);
	} else {
		struct btrfs_fs_info *fs_info = btrfs_sb(inode->i_sb);

		if (btrfs_is_zoned(fs_info)) {
			ret = btrfs_wait_ordered_range(inode,
					ALIGN(newsize, fs_info->sectorsize),
					(u64)-1);
			if (ret)
				return ret;
		}

		/*
		 * We're truncating a file that used to have good data down to
		 * zero. Make sure any new writes to the file get on disk
		 * on close.
		 */
		if (newsize == 0)
			set_bit(BTRFS_INODE_FLUSH_ON_CLOSE,
				&BTRFS_I(inode)->runtime_flags);

		truncate_setsize(inode, newsize);

		inode_dio_wait(inode);

		ret = btrfs_truncate(inode, newsize == oldsize);
		if (ret && inode->i_nlink) {
			int err;

			/*
			 * Truncate failed, so fix up the in-memory size. We
			 * adjusted disk_i_size down as we removed extents, so
			 * wait for disk_i_size to be stable and then update the
			 * in-memory size to match.
			 */
			err = btrfs_wait_ordered_range(inode, 0, (u64)-1);
			if (err)
				return err;
			i_size_write(inode, BTRFS_I(inode)->disk_i_size);
		}
	}

	return ret;
}

static int btrfs_setattr(struct user_namespace *mnt_userns, struct dentry *dentry,
			 struct iattr *attr)
{
	struct inode *inode = d_inode(dentry);
	struct btrfs_root *root = BTRFS_I(inode)->root;
	int err;

	if (btrfs_root_readonly(root))
		return -EROFS;

	err = setattr_prepare(mnt_userns, dentry, attr);
	if (err)
		return err;

	if (S_ISREG(inode->i_mode) && (attr->ia_valid & ATTR_SIZE)) {
		err = btrfs_setsize(inode, attr);
		if (err)
			return err;
	}

	if (attr->ia_valid) {
		setattr_copy(mnt_userns, inode, attr);
		inode_inc_iversion(inode);
		err = btrfs_dirty_inode(inode);

		if (!err && attr->ia_valid & ATTR_MODE)
			err = posix_acl_chmod(mnt_userns, inode, inode->i_mode);
	}

	return err;
}

/*
 * While truncating the inode pages during eviction, we get the VFS
 * calling btrfs_invalidate_folio() against each folio of the inode. This
 * is slow because the calls to btrfs_invalidate_folio() result in a
 * huge amount of calls to lock_extent_bits() and clear_extent_bit(),
 * which keep merging and splitting extent_state structures over and over,
 * wasting lots of time.
 *
 * Therefore if the inode is being evicted, let btrfs_invalidate_folio()
 * skip all those expensive operations on a per folio basis and do only
 * the ordered io finishing, while we release here the extent_map and
 * extent_state structures, without the excessive merging and splitting.
 */
static void evict_inode_truncate_pages(struct inode *inode)
{
	struct extent_io_tree *io_tree = &BTRFS_I(inode)->io_tree;
	struct extent_map_tree *map_tree = &BTRFS_I(inode)->extent_tree;
	struct rb_node *node;

	ASSERT(inode->i_state & I_FREEING);
	truncate_inode_pages_final(&inode->i_data);

	write_lock(&map_tree->lock);
	while (!RB_EMPTY_ROOT(&map_tree->map.rb_root)) {
		struct extent_map *em;

		node = rb_first_cached(&map_tree->map);
		em = rb_entry(node, struct extent_map, rb_node);
		clear_bit(EXTENT_FLAG_PINNED, &em->flags);
		clear_bit(EXTENT_FLAG_LOGGING, &em->flags);
		remove_extent_mapping(map_tree, em);
		free_extent_map(em);
		if (need_resched()) {
			write_unlock(&map_tree->lock);
			cond_resched();
			write_lock(&map_tree->lock);
		}
	}
	write_unlock(&map_tree->lock);

	/*
	 * Keep looping until we have no more ranges in the io tree.
	 * We can have ongoing bios started by readahead that have
	 * their endio callback (extent_io.c:end_bio_extent_readpage)
	 * still in progress (unlocked the pages in the bio but did not yet
	 * unlocked the ranges in the io tree). Therefore this means some
	 * ranges can still be locked and eviction started because before
	 * submitting those bios, which are executed by a separate task (work
	 * queue kthread), inode references (inode->i_count) were not taken
	 * (which would be dropped in the end io callback of each bio).
	 * Therefore here we effectively end up waiting for those bios and
	 * anyone else holding locked ranges without having bumped the inode's
	 * reference count - if we don't do it, when they access the inode's
	 * io_tree to unlock a range it may be too late, leading to an
	 * use-after-free issue.
	 */
	spin_lock(&io_tree->lock);
	while (!RB_EMPTY_ROOT(&io_tree->state)) {
		struct extent_state *state;
		struct extent_state *cached_state = NULL;
		u64 start;
		u64 end;
		unsigned state_flags;

		node = rb_first(&io_tree->state);
		state = rb_entry(node, struct extent_state, rb_node);
		start = state->start;
		end = state->end;
		state_flags = state->state;
		spin_unlock(&io_tree->lock);

		lock_extent_bits(io_tree, start, end, &cached_state);

		/*
		 * If still has DELALLOC flag, the extent didn't reach disk,
		 * and its reserved space won't be freed by delayed_ref.
		 * So we need to free its reserved space here.
		 * (Refer to comment in btrfs_invalidate_folio, case 2)
		 *
		 * Note, end is the bytenr of last byte, so we need + 1 here.
		 */
		if (state_flags & EXTENT_DELALLOC)
			btrfs_qgroup_free_data(BTRFS_I(inode), NULL, start,
					       end - start + 1);

		clear_extent_bit(io_tree, start, end,
				 EXTENT_LOCKED | EXTENT_DELALLOC |
				 EXTENT_DO_ACCOUNTING | EXTENT_DEFRAG, 1, 1,
				 &cached_state);

		cond_resched();
		spin_lock(&io_tree->lock);
	}
	spin_unlock(&io_tree->lock);
}

static struct btrfs_trans_handle *evict_refill_and_join(struct btrfs_root *root,
							struct btrfs_block_rsv *rsv)
{
	struct btrfs_fs_info *fs_info = root->fs_info;
	struct btrfs_trans_handle *trans;
	u64 delayed_refs_extra = btrfs_calc_insert_metadata_size(fs_info, 1);
	int ret;

	/*
	 * Eviction should be taking place at some place safe because of our
	 * delayed iputs.  However the normal flushing code will run delayed
	 * iputs, so we cannot use FLUSH_ALL otherwise we'll deadlock.
	 *
	 * We reserve the delayed_refs_extra here again because we can't use
	 * btrfs_start_transaction(root, 0) for the same deadlocky reason as
	 * above.  We reserve our extra bit here because we generate a ton of
	 * delayed refs activity by truncating.
	 *
	 * BTRFS_RESERVE_FLUSH_EVICT will steal from the global_rsv if it can,
	 * if we fail to make this reservation we can re-try without the
	 * delayed_refs_extra so we can make some forward progress.
	 */
	ret = btrfs_block_rsv_refill(fs_info, rsv, rsv->size + delayed_refs_extra,
				     BTRFS_RESERVE_FLUSH_EVICT);
	if (ret) {
		ret = btrfs_block_rsv_refill(fs_info, rsv, rsv->size,
					     BTRFS_RESERVE_FLUSH_EVICT);
		if (ret) {
			btrfs_warn(fs_info,
				   "could not allocate space for delete; will truncate on mount");
			return ERR_PTR(-ENOSPC);
		}
		delayed_refs_extra = 0;
	}

	trans = btrfs_join_transaction(root);
	if (IS_ERR(trans))
		return trans;

	if (delayed_refs_extra) {
		trans->block_rsv = &fs_info->trans_block_rsv;
		trans->bytes_reserved = delayed_refs_extra;
		btrfs_block_rsv_migrate(rsv, trans->block_rsv,
					delayed_refs_extra, 1);
	}
	return trans;
}

void btrfs_evict_inode(struct inode *inode)
{
	struct btrfs_fs_info *fs_info = btrfs_sb(inode->i_sb);
	struct btrfs_trans_handle *trans;
	struct btrfs_root *root = BTRFS_I(inode)->root;
	struct btrfs_block_rsv *rsv;
	int ret;

	trace_btrfs_inode_evict(inode);

	if (!root) {
		fsverity_cleanup_inode(inode);
		clear_inode(inode);
		return;
	}

	evict_inode_truncate_pages(inode);

	if (inode->i_nlink &&
	    ((btrfs_root_refs(&root->root_item) != 0 &&
	      root->root_key.objectid != BTRFS_ROOT_TREE_OBJECTID) ||
	     btrfs_is_free_space_inode(BTRFS_I(inode))))
		goto no_delete;

	if (is_bad_inode(inode))
		goto no_delete;

	btrfs_free_io_failure_record(BTRFS_I(inode), 0, (u64)-1);

	if (test_bit(BTRFS_FS_LOG_RECOVERING, &fs_info->flags))
		goto no_delete;

	if (inode->i_nlink > 0) {
		BUG_ON(btrfs_root_refs(&root->root_item) != 0 &&
		       root->root_key.objectid != BTRFS_ROOT_TREE_OBJECTID);
		goto no_delete;
	}

	/*
	 * This makes sure the inode item in tree is uptodate and the space for
	 * the inode update is released.
	 */
	ret = btrfs_commit_inode_delayed_inode(BTRFS_I(inode));
	if (ret)
		goto no_delete;

	/*
	 * This drops any pending insert or delete operations we have for this
	 * inode.  We could have a delayed dir index deletion queued up, but
	 * we're removing the inode completely so that'll be taken care of in
	 * the truncate.
	 */
	btrfs_kill_delayed_inode_items(BTRFS_I(inode));

	rsv = btrfs_alloc_block_rsv(fs_info, BTRFS_BLOCK_RSV_TEMP);
	if (!rsv)
		goto no_delete;
	rsv->size = btrfs_calc_metadata_size(fs_info, 1);
	rsv->failfast = 1;

	btrfs_i_size_write(BTRFS_I(inode), 0);

	while (1) {
		struct btrfs_truncate_control control = {
			.inode = BTRFS_I(inode),
			.ino = btrfs_ino(BTRFS_I(inode)),
			.new_size = 0,
			.min_type = 0,
		};

		trans = evict_refill_and_join(root, rsv);
		if (IS_ERR(trans))
			goto free_rsv;

		trans->block_rsv = rsv;

		ret = btrfs_truncate_inode_items(trans, root, &control);
		trans->block_rsv = &fs_info->trans_block_rsv;
		btrfs_end_transaction(trans);
		btrfs_btree_balance_dirty(fs_info);
		if (ret && ret != -ENOSPC && ret != -EAGAIN)
			goto free_rsv;
		else if (!ret)
			break;
	}

	/*
	 * Errors here aren't a big deal, it just means we leave orphan items in
	 * the tree. They will be cleaned up on the next mount. If the inode
	 * number gets reused, cleanup deletes the orphan item without doing
	 * anything, and unlink reuses the existing orphan item.
	 *
	 * If it turns out that we are dropping too many of these, we might want
	 * to add a mechanism for retrying these after a commit.
	 */
	trans = evict_refill_and_join(root, rsv);
	if (!IS_ERR(trans)) {
		trans->block_rsv = rsv;
		btrfs_orphan_del(trans, BTRFS_I(inode));
		trans->block_rsv = &fs_info->trans_block_rsv;
		btrfs_end_transaction(trans);
	}

free_rsv:
	btrfs_free_block_rsv(fs_info, rsv);
no_delete:
	/*
	 * If we didn't successfully delete, the orphan item will still be in
	 * the tree and we'll retry on the next mount. Again, we might also want
	 * to retry these periodically in the future.
	 */
	btrfs_remove_delayed_node(BTRFS_I(inode));
	fsverity_cleanup_inode(inode);
	clear_inode(inode);
}

/*
 * Return the key found in the dir entry in the location pointer, fill @type
 * with BTRFS_FT_*, and return 0.
 *
 * If no dir entries were found, returns -ENOENT.
 * If found a corrupted location in dir entry, returns -EUCLEAN.
 */
static int btrfs_inode_by_name(struct inode *dir, struct dentry *dentry,
			       struct btrfs_key *location, u8 *type)
{
	const char *name = dentry->d_name.name;
	int namelen = dentry->d_name.len;
	struct btrfs_dir_item *di;
	struct btrfs_path *path;
	struct btrfs_root *root = BTRFS_I(dir)->root;
	int ret = 0;

	path = btrfs_alloc_path();
	if (!path)
		return -ENOMEM;

	di = btrfs_lookup_dir_item(NULL, root, path, btrfs_ino(BTRFS_I(dir)),
			name, namelen, 0);
	if (IS_ERR_OR_NULL(di)) {
		ret = di ? PTR_ERR(di) : -ENOENT;
		goto out;
	}

	btrfs_dir_item_key_to_cpu(path->nodes[0], di, location);
	if (location->type != BTRFS_INODE_ITEM_KEY &&
	    location->type != BTRFS_ROOT_ITEM_KEY) {
		ret = -EUCLEAN;
		btrfs_warn(root->fs_info,
"%s gets something invalid in DIR_ITEM (name %s, directory ino %llu, location(%llu %u %llu))",
			   __func__, name, btrfs_ino(BTRFS_I(dir)),
			   location->objectid, location->type, location->offset);
	}
	if (!ret)
		*type = btrfs_dir_type(path->nodes[0], di);
out:
	btrfs_free_path(path);
	return ret;
}

/*
 * when we hit a tree root in a directory, the btrfs part of the inode
 * needs to be changed to reflect the root directory of the tree root.  This
 * is kind of like crossing a mount point.
 */
static int fixup_tree_root_location(struct btrfs_fs_info *fs_info,
				    struct inode *dir,
				    struct dentry *dentry,
				    struct btrfs_key *location,
				    struct btrfs_root **sub_root)
{
	struct btrfs_path *path;
	struct btrfs_root *new_root;
	struct btrfs_root_ref *ref;
	struct extent_buffer *leaf;
	struct btrfs_key key;
	int ret;
	int err = 0;

	path = btrfs_alloc_path();
	if (!path) {
		err = -ENOMEM;
		goto out;
	}

	err = -ENOENT;
	key.objectid = BTRFS_I(dir)->root->root_key.objectid;
	key.type = BTRFS_ROOT_REF_KEY;
	key.offset = location->objectid;

	ret = btrfs_search_slot(NULL, fs_info->tree_root, &key, path, 0, 0);
	if (ret) {
		if (ret < 0)
			err = ret;
		goto out;
	}

	leaf = path->nodes[0];
	ref = btrfs_item_ptr(leaf, path->slots[0], struct btrfs_root_ref);
	if (btrfs_root_ref_dirid(leaf, ref) != btrfs_ino(BTRFS_I(dir)) ||
	    btrfs_root_ref_name_len(leaf, ref) != dentry->d_name.len)
		goto out;

	ret = memcmp_extent_buffer(leaf, dentry->d_name.name,
				   (unsigned long)(ref + 1),
				   dentry->d_name.len);
	if (ret)
		goto out;

	btrfs_release_path(path);

	new_root = btrfs_get_fs_root(fs_info, location->objectid, true);
	if (IS_ERR(new_root)) {
		err = PTR_ERR(new_root);
		goto out;
	}

	*sub_root = new_root;
	location->objectid = btrfs_root_dirid(&new_root->root_item);
	location->type = BTRFS_INODE_ITEM_KEY;
	location->offset = 0;
	err = 0;
out:
	btrfs_free_path(path);
	return err;
}

static void inode_tree_add(struct inode *inode)
{
	struct btrfs_root *root = BTRFS_I(inode)->root;
	struct btrfs_inode *entry;
	struct rb_node **p;
	struct rb_node *parent;
	struct rb_node *new = &BTRFS_I(inode)->rb_node;
	u64 ino = btrfs_ino(BTRFS_I(inode));

	if (inode_unhashed(inode))
		return;
	parent = NULL;
	spin_lock(&root->inode_lock);
	p = &root->inode_tree.rb_node;
	while (*p) {
		parent = *p;
		entry = rb_entry(parent, struct btrfs_inode, rb_node);

		if (ino < btrfs_ino(entry))
			p = &parent->rb_left;
		else if (ino > btrfs_ino(entry))
			p = &parent->rb_right;
		else {
			WARN_ON(!(entry->vfs_inode.i_state &
				  (I_WILL_FREE | I_FREEING)));
			rb_replace_node(parent, new, &root->inode_tree);
			RB_CLEAR_NODE(parent);
			spin_unlock(&root->inode_lock);
			return;
		}
	}
	rb_link_node(new, parent, p);
	rb_insert_color(new, &root->inode_tree);
	spin_unlock(&root->inode_lock);
}

static void inode_tree_del(struct btrfs_inode *inode)
{
	struct btrfs_root *root = inode->root;
	int empty = 0;

	spin_lock(&root->inode_lock);
	if (!RB_EMPTY_NODE(&inode->rb_node)) {
		rb_erase(&inode->rb_node, &root->inode_tree);
		RB_CLEAR_NODE(&inode->rb_node);
		empty = RB_EMPTY_ROOT(&root->inode_tree);
	}
	spin_unlock(&root->inode_lock);

	if (empty && btrfs_root_refs(&root->root_item) == 0) {
		spin_lock(&root->inode_lock);
		empty = RB_EMPTY_ROOT(&root->inode_tree);
		spin_unlock(&root->inode_lock);
		if (empty)
			btrfs_add_dead_root(root);
	}
}


static int btrfs_init_locked_inode(struct inode *inode, void *p)
{
	struct btrfs_iget_args *args = p;

	inode->i_ino = args->ino;
	BTRFS_I(inode)->location.objectid = args->ino;
	BTRFS_I(inode)->location.type = BTRFS_INODE_ITEM_KEY;
	BTRFS_I(inode)->location.offset = 0;
	BTRFS_I(inode)->root = btrfs_grab_root(args->root);
	BUG_ON(args->root && !BTRFS_I(inode)->root);
	return 0;
}

static int btrfs_find_actor(struct inode *inode, void *opaque)
{
	struct btrfs_iget_args *args = opaque;

	return args->ino == BTRFS_I(inode)->location.objectid &&
		args->root == BTRFS_I(inode)->root;
}

static struct inode *btrfs_iget_locked(struct super_block *s, u64 ino,
				       struct btrfs_root *root)
{
	struct inode *inode;
	struct btrfs_iget_args args;
	unsigned long hashval = btrfs_inode_hash(ino, root);

	args.ino = ino;
	args.root = root;

	inode = iget5_locked(s, hashval, btrfs_find_actor,
			     btrfs_init_locked_inode,
			     (void *)&args);
	return inode;
}

/*
 * Get an inode object given its inode number and corresponding root.
 * Path can be preallocated to prevent recursing back to iget through
 * allocator. NULL is also valid but may require an additional allocation
 * later.
 */
struct inode *btrfs_iget_path(struct super_block *s, u64 ino,
			      struct btrfs_root *root, struct btrfs_path *path)
{
	struct inode *inode;

	inode = btrfs_iget_locked(s, ino, root);
	if (!inode)
		return ERR_PTR(-ENOMEM);

	if (inode->i_state & I_NEW) {
		int ret;

		ret = btrfs_read_locked_inode(inode, path);
		if (!ret) {
			inode_tree_add(inode);
			unlock_new_inode(inode);
		} else {
			iget_failed(inode);
			/*
			 * ret > 0 can come from btrfs_search_slot called by
			 * btrfs_read_locked_inode, this means the inode item
			 * was not found.
			 */
			if (ret > 0)
				ret = -ENOENT;
			inode = ERR_PTR(ret);
		}
	}

	return inode;
}

struct inode *btrfs_iget(struct super_block *s, u64 ino, struct btrfs_root *root)
{
	return btrfs_iget_path(s, ino, root, NULL);
}

static struct inode *new_simple_dir(struct super_block *s,
				    struct btrfs_key *key,
				    struct btrfs_root *root)
{
	struct inode *inode = new_inode(s);

	if (!inode)
		return ERR_PTR(-ENOMEM);

	BTRFS_I(inode)->root = btrfs_grab_root(root);
	memcpy(&BTRFS_I(inode)->location, key, sizeof(*key));
	set_bit(BTRFS_INODE_DUMMY, &BTRFS_I(inode)->runtime_flags);

	inode->i_ino = BTRFS_EMPTY_SUBVOL_DIR_OBJECTID;
	/*
	 * We only need lookup, the rest is read-only and there's no inode
	 * associated with the dentry
	 */
	inode->i_op = &simple_dir_inode_operations;
	inode->i_opflags &= ~IOP_XATTR;
	inode->i_fop = &simple_dir_operations;
	inode->i_mode = S_IFDIR | S_IRUGO | S_IWUSR | S_IXUGO;
	inode->i_mtime = current_time(inode);
	inode->i_atime = inode->i_mtime;
	inode->i_ctime = inode->i_mtime;
	BTRFS_I(inode)->i_otime = inode->i_mtime;

	return inode;
}

static_assert(BTRFS_FT_UNKNOWN == FT_UNKNOWN);
static_assert(BTRFS_FT_REG_FILE == FT_REG_FILE);
static_assert(BTRFS_FT_DIR == FT_DIR);
static_assert(BTRFS_FT_CHRDEV == FT_CHRDEV);
static_assert(BTRFS_FT_BLKDEV == FT_BLKDEV);
static_assert(BTRFS_FT_FIFO == FT_FIFO);
static_assert(BTRFS_FT_SOCK == FT_SOCK);
static_assert(BTRFS_FT_SYMLINK == FT_SYMLINK);

static inline u8 btrfs_inode_type(struct inode *inode)
{
	return fs_umode_to_ftype(inode->i_mode);
}

struct inode *btrfs_lookup_dentry(struct inode *dir, struct dentry *dentry)
{
	struct btrfs_fs_info *fs_info = btrfs_sb(dir->i_sb);
	struct inode *inode;
	struct btrfs_root *root = BTRFS_I(dir)->root;
	struct btrfs_root *sub_root = root;
	struct btrfs_key location;
	u8 di_type = 0;
	int ret = 0;

	if (dentry->d_name.len > BTRFS_NAME_LEN)
		return ERR_PTR(-ENAMETOOLONG);

	ret = btrfs_inode_by_name(dir, dentry, &location, &di_type);
	if (ret < 0)
		return ERR_PTR(ret);

	if (location.type == BTRFS_INODE_ITEM_KEY) {
		inode = btrfs_iget(dir->i_sb, location.objectid, root);
		if (IS_ERR(inode))
			return inode;

		/* Do extra check against inode mode with di_type */
		if (btrfs_inode_type(inode) != di_type) {
			btrfs_crit(fs_info,
"inode mode mismatch with dir: inode mode=0%o btrfs type=%u dir type=%u",
				  inode->i_mode, btrfs_inode_type(inode),
				  di_type);
			iput(inode);
			return ERR_PTR(-EUCLEAN);
		}
		return inode;
	}

	ret = fixup_tree_root_location(fs_info, dir, dentry,
				       &location, &sub_root);
	if (ret < 0) {
		if (ret != -ENOENT)
			inode = ERR_PTR(ret);
		else
			inode = new_simple_dir(dir->i_sb, &location, sub_root);
	} else {
		inode = btrfs_iget(dir->i_sb, location.objectid, sub_root);
	}
	if (root != sub_root)
		btrfs_put_root(sub_root);

	if (!IS_ERR(inode) && root != sub_root) {
		down_read(&fs_info->cleanup_work_sem);
		if (!sb_rdonly(inode->i_sb))
			ret = btrfs_orphan_cleanup(sub_root);
		up_read(&fs_info->cleanup_work_sem);
		if (ret) {
			iput(inode);
			inode = ERR_PTR(ret);
		}
	}

	return inode;
}

static int btrfs_dentry_delete(const struct dentry *dentry)
{
	struct btrfs_root *root;
	struct inode *inode = d_inode(dentry);

	if (!inode && !IS_ROOT(dentry))
		inode = d_inode(dentry->d_parent);

	if (inode) {
		root = BTRFS_I(inode)->root;
		if (btrfs_root_refs(&root->root_item) == 0)
			return 1;

		if (btrfs_ino(BTRFS_I(inode)) == BTRFS_EMPTY_SUBVOL_DIR_OBJECTID)
			return 1;
	}
	return 0;
}

static struct dentry *btrfs_lookup(struct inode *dir, struct dentry *dentry,
				   unsigned int flags)
{
	struct inode *inode = btrfs_lookup_dentry(dir, dentry);

	if (inode == ERR_PTR(-ENOENT))
		inode = NULL;
	return d_splice_alias(inode, dentry);
}

/*
 * All this infrastructure exists because dir_emit can fault, and we are holding
 * the tree lock when doing readdir.  For now just allocate a buffer and copy
 * our information into that, and then dir_emit from the buffer.  This is
 * similar to what NFS does, only we don't keep the buffer around in pagecache
 * because I'm afraid I'll mess that up.  Long term we need to make filldir do
 * copy_to_user_inatomic so we don't have to worry about page faulting under the
 * tree lock.
 */
static int btrfs_opendir(struct inode *inode, struct file *file)
{
	struct btrfs_file_private *private;

	private = kzalloc(sizeof(struct btrfs_file_private), GFP_KERNEL);
	if (!private)
		return -ENOMEM;
	private->filldir_buf = kzalloc(PAGE_SIZE, GFP_KERNEL);
	if (!private->filldir_buf) {
		kfree(private);
		return -ENOMEM;
	}
	file->private_data = private;
	return 0;
}

struct dir_entry {
	u64 ino;
	u64 offset;
	unsigned type;
	int name_len;
};

static int btrfs_filldir(void *addr, int entries, struct dir_context *ctx)
{
	while (entries--) {
		struct dir_entry *entry = addr;
		char *name = (char *)(entry + 1);

		ctx->pos = get_unaligned(&entry->offset);
		if (!dir_emit(ctx, name, get_unaligned(&entry->name_len),
					 get_unaligned(&entry->ino),
					 get_unaligned(&entry->type)))
			return 1;
		addr += sizeof(struct dir_entry) +
			get_unaligned(&entry->name_len);
		ctx->pos++;
	}
	return 0;
}

static int btrfs_real_readdir(struct file *file, struct dir_context *ctx)
{
	struct inode *inode = file_inode(file);
	struct btrfs_root *root = BTRFS_I(inode)->root;
	struct btrfs_file_private *private = file->private_data;
	struct btrfs_dir_item *di;
	struct btrfs_key key;
	struct btrfs_key found_key;
	struct btrfs_path *path;
	void *addr;
	struct list_head ins_list;
	struct list_head del_list;
	int ret;
	char *name_ptr;
	int name_len;
	int entries = 0;
	int total_len = 0;
	bool put = false;
	struct btrfs_key location;

	if (!dir_emit_dots(file, ctx))
		return 0;

	path = btrfs_alloc_path();
	if (!path)
		return -ENOMEM;

	addr = private->filldir_buf;
	path->reada = READA_FORWARD;

	INIT_LIST_HEAD(&ins_list);
	INIT_LIST_HEAD(&del_list);
	put = btrfs_readdir_get_delayed_items(inode, &ins_list, &del_list);

again:
	key.type = BTRFS_DIR_INDEX_KEY;
	key.offset = ctx->pos;
	key.objectid = btrfs_ino(BTRFS_I(inode));

	btrfs_for_each_slot(root, &key, &found_key, path, ret) {
		struct dir_entry *entry;
		struct extent_buffer *leaf = path->nodes[0];

		if (found_key.objectid != key.objectid)
			break;
		if (found_key.type != BTRFS_DIR_INDEX_KEY)
			break;
		if (found_key.offset < ctx->pos)
			continue;
		if (btrfs_should_delete_dir_index(&del_list, found_key.offset))
			continue;
		di = btrfs_item_ptr(leaf, path->slots[0], struct btrfs_dir_item);
		name_len = btrfs_dir_name_len(leaf, di);
		if ((total_len + sizeof(struct dir_entry) + name_len) >=
		    PAGE_SIZE) {
			btrfs_release_path(path);
			ret = btrfs_filldir(private->filldir_buf, entries, ctx);
			if (ret)
				goto nopos;
			addr = private->filldir_buf;
			entries = 0;
			total_len = 0;
			goto again;
		}

		entry = addr;
		put_unaligned(name_len, &entry->name_len);
		name_ptr = (char *)(entry + 1);
		read_extent_buffer(leaf, name_ptr, (unsigned long)(di + 1),
				   name_len);
		put_unaligned(fs_ftype_to_dtype(btrfs_dir_type(leaf, di)),
				&entry->type);
		btrfs_dir_item_key_to_cpu(leaf, di, &location);
		put_unaligned(location.objectid, &entry->ino);
		put_unaligned(found_key.offset, &entry->offset);
		entries++;
		addr += sizeof(struct dir_entry) + name_len;
		total_len += sizeof(struct dir_entry) + name_len;
	}
	/* Catch error encountered during iteration */
	if (ret < 0)
		goto err;

	btrfs_release_path(path);

	ret = btrfs_filldir(private->filldir_buf, entries, ctx);
	if (ret)
		goto nopos;

	ret = btrfs_readdir_delayed_dir_index(ctx, &ins_list);
	if (ret)
		goto nopos;

	/*
	 * Stop new entries from being returned after we return the last
	 * entry.
	 *
	 * New directory entries are assigned a strictly increasing
	 * offset.  This means that new entries created during readdir
	 * are *guaranteed* to be seen in the future by that readdir.
	 * This has broken buggy programs which operate on names as
	 * they're returned by readdir.  Until we re-use freed offsets
	 * we have this hack to stop new entries from being returned
	 * under the assumption that they'll never reach this huge
	 * offset.
	 *
	 * This is being careful not to overflow 32bit loff_t unless the
	 * last entry requires it because doing so has broken 32bit apps
	 * in the past.
	 */
	if (ctx->pos >= INT_MAX)
		ctx->pos = LLONG_MAX;
	else
		ctx->pos = INT_MAX;
nopos:
	ret = 0;
err:
	if (put)
		btrfs_readdir_put_delayed_items(inode, &ins_list, &del_list);
	btrfs_free_path(path);
	return ret;
}

/*
 * This is somewhat expensive, updating the tree every time the
 * inode changes.  But, it is most likely to find the inode in cache.
 * FIXME, needs more benchmarking...there are no reasons other than performance
 * to keep or drop this code.
 */
static int btrfs_dirty_inode(struct inode *inode)
{
	struct btrfs_fs_info *fs_info = btrfs_sb(inode->i_sb);
	struct btrfs_root *root = BTRFS_I(inode)->root;
	struct btrfs_trans_handle *trans;
	int ret;

	if (test_bit(BTRFS_INODE_DUMMY, &BTRFS_I(inode)->runtime_flags))
		return 0;

	trans = btrfs_join_transaction(root);
	if (IS_ERR(trans))
		return PTR_ERR(trans);

	ret = btrfs_update_inode(trans, root, BTRFS_I(inode));
	if (ret && (ret == -ENOSPC || ret == -EDQUOT)) {
		/* whoops, lets try again with the full transaction */
		btrfs_end_transaction(trans);
		trans = btrfs_start_transaction(root, 1);
		if (IS_ERR(trans))
			return PTR_ERR(trans);

		ret = btrfs_update_inode(trans, root, BTRFS_I(inode));
	}
	btrfs_end_transaction(trans);
	if (BTRFS_I(inode)->delayed_node)
		btrfs_balance_delayed_items(fs_info);

	return ret;
}

/*
 * This is a copy of file_update_time.  We need this so we can return error on
 * ENOSPC for updating the inode in the case of file write and mmap writes.
 */
static int btrfs_update_time(struct inode *inode, struct timespec64 *now,
			     int flags)
{
	struct btrfs_root *root = BTRFS_I(inode)->root;
	bool dirty = flags & ~S_VERSION;

	if (btrfs_root_readonly(root))
		return -EROFS;

	if (flags & S_VERSION)
		dirty |= inode_maybe_inc_iversion(inode, dirty);
	if (flags & S_CTIME)
		inode->i_ctime = *now;
	if (flags & S_MTIME)
		inode->i_mtime = *now;
	if (flags & S_ATIME)
		inode->i_atime = *now;
	return dirty ? btrfs_dirty_inode(inode) : 0;
}

/*
 * find the highest existing sequence number in a directory
 * and then set the in-memory index_cnt variable to reflect
 * free sequence numbers
 */
static int btrfs_set_inode_index_count(struct btrfs_inode *inode)
{
	struct btrfs_root *root = inode->root;
	struct btrfs_key key, found_key;
	struct btrfs_path *path;
	struct extent_buffer *leaf;
	int ret;

	key.objectid = btrfs_ino(inode);
	key.type = BTRFS_DIR_INDEX_KEY;
	key.offset = (u64)-1;

	path = btrfs_alloc_path();
	if (!path)
		return -ENOMEM;

	ret = btrfs_search_slot(NULL, root, &key, path, 0, 0);
	if (ret < 0)
		goto out;
	/* FIXME: we should be able to handle this */
	if (ret == 0)
		goto out;
	ret = 0;

	if (path->slots[0] == 0) {
		inode->index_cnt = BTRFS_DIR_START_INDEX;
		goto out;
	}

	path->slots[0]--;

	leaf = path->nodes[0];
	btrfs_item_key_to_cpu(leaf, &found_key, path->slots[0]);

	if (found_key.objectid != btrfs_ino(inode) ||
	    found_key.type != BTRFS_DIR_INDEX_KEY) {
		inode->index_cnt = BTRFS_DIR_START_INDEX;
		goto out;
	}

	inode->index_cnt = found_key.offset + 1;
out:
	btrfs_free_path(path);
	return ret;
}

/*
 * helper to find a free sequence number in a given directory.  This current
 * code is very simple, later versions will do smarter things in the btree
 */
int btrfs_set_inode_index(struct btrfs_inode *dir, u64 *index)
{
	int ret = 0;

	if (dir->index_cnt == (u64)-1) {
		ret = btrfs_inode_delayed_dir_index_count(dir);
		if (ret) {
			ret = btrfs_set_inode_index_count(dir);
			if (ret)
				return ret;
		}
	}

	*index = dir->index_cnt;
	dir->index_cnt++;

	return ret;
}

static int btrfs_insert_inode_locked(struct inode *inode)
{
	struct btrfs_iget_args args;

	args.ino = BTRFS_I(inode)->location.objectid;
	args.root = BTRFS_I(inode)->root;

	return insert_inode_locked4(inode,
		   btrfs_inode_hash(inode->i_ino, BTRFS_I(inode)->root),
		   btrfs_find_actor, &args);
}

int btrfs_new_inode_prepare(struct btrfs_new_inode_args *args,
			    unsigned int *trans_num_items)
{
	struct inode *dir = args->dir;
	struct inode *inode = args->inode;
	int ret;

	ret = posix_acl_create(dir, &inode->i_mode, &args->default_acl, &args->acl);
	if (ret)
		return ret;

	/* 1 to add inode item */
	*trans_num_items = 1;
	/* 1 to add compression property */
	if (BTRFS_I(dir)->prop_compress)
		(*trans_num_items)++;
	/* 1 to add default ACL xattr */
	if (args->default_acl)
		(*trans_num_items)++;
	/* 1 to add access ACL xattr */
	if (args->acl)
		(*trans_num_items)++;
#ifdef CONFIG_SECURITY
	/* 1 to add LSM xattr */
	if (dir->i_security)
		(*trans_num_items)++;
#endif
	if (args->orphan) {
		/* 1 to add orphan item */
		(*trans_num_items)++;
	} else {
		/*
		 * 1 to add dir item
		 * 1 to add dir index
		 * 1 to update parent inode item
		 *
		 * No need for 1 unit for the inode ref item because it is
		 * inserted in a batch together with the inode item at
		 * btrfs_create_new_inode().
		 */
		*trans_num_items += 3;
	}
	return 0;
}

void btrfs_new_inode_args_destroy(struct btrfs_new_inode_args *args)
{
	posix_acl_release(args->acl);
	posix_acl_release(args->default_acl);
}

/*
 * Inherit flags from the parent inode.
 *
 * Currently only the compression flags and the cow flags are inherited.
 */
static void btrfs_inherit_iflags(struct inode *inode, struct inode *dir)
{
	unsigned int flags;

	flags = BTRFS_I(dir)->flags;

	if (flags & BTRFS_INODE_NOCOMPRESS) {
		BTRFS_I(inode)->flags &= ~BTRFS_INODE_COMPRESS;
		BTRFS_I(inode)->flags |= BTRFS_INODE_NOCOMPRESS;
	} else if (flags & BTRFS_INODE_COMPRESS) {
		BTRFS_I(inode)->flags &= ~BTRFS_INODE_NOCOMPRESS;
		BTRFS_I(inode)->flags |= BTRFS_INODE_COMPRESS;
	}

	if (flags & BTRFS_INODE_NODATACOW) {
		BTRFS_I(inode)->flags |= BTRFS_INODE_NODATACOW;
		if (S_ISREG(inode->i_mode))
			BTRFS_I(inode)->flags |= BTRFS_INODE_NODATASUM;
	}

	btrfs_sync_inode_flags_to_i_flags(inode);
}

int btrfs_create_new_inode(struct btrfs_trans_handle *trans,
			   struct btrfs_new_inode_args *args)
{
	struct inode *dir = args->dir;
	struct inode *inode = args->inode;
	const char *name = args->orphan ? NULL : args->dentry->d_name.name;
	int name_len = args->orphan ? 0 : args->dentry->d_name.len;
	struct btrfs_fs_info *fs_info = btrfs_sb(dir->i_sb);
	struct btrfs_root *root;
	struct btrfs_inode_item *inode_item;
	struct btrfs_key *location;
	struct btrfs_path *path;
	u64 objectid;
	struct btrfs_inode_ref *ref;
	struct btrfs_key key[2];
	u32 sizes[2];
	struct btrfs_item_batch batch;
	unsigned long ptr;
	int ret;

	path = btrfs_alloc_path();
	if (!path)
		return -ENOMEM;

	if (!args->subvol)
		BTRFS_I(inode)->root = btrfs_grab_root(BTRFS_I(dir)->root);
	root = BTRFS_I(inode)->root;

	ret = btrfs_get_free_objectid(root, &objectid);
	if (ret)
		goto out;
	inode->i_ino = objectid;

	if (args->orphan) {
		/*
		 * O_TMPFILE, set link count to 0, so that after this point, we
		 * fill in an inode item with the correct link count.
		 */
		set_nlink(inode, 0);
	} else {
		trace_btrfs_inode_request(dir);

		ret = btrfs_set_inode_index(BTRFS_I(dir), &BTRFS_I(inode)->dir_index);
		if (ret)
			goto out;
	}
	/* index_cnt is ignored for everything but a dir. */
	BTRFS_I(inode)->index_cnt = BTRFS_DIR_START_INDEX;
	BTRFS_I(inode)->generation = trans->transid;
	inode->i_generation = BTRFS_I(inode)->generation;

	/*
	 * Subvolumes don't inherit flags from their parent directory.
	 * Originally this was probably by accident, but we probably can't
	 * change it now without compatibility issues.
	 */
	if (!args->subvol)
		btrfs_inherit_iflags(inode, dir);

	if (S_ISREG(inode->i_mode)) {
		if (btrfs_test_opt(fs_info, NODATASUM))
			BTRFS_I(inode)->flags |= BTRFS_INODE_NODATASUM;
		if (btrfs_test_opt(fs_info, NODATACOW))
			BTRFS_I(inode)->flags |= BTRFS_INODE_NODATACOW |
				BTRFS_INODE_NODATASUM;
	}

	location = &BTRFS_I(inode)->location;
	location->objectid = objectid;
	location->offset = 0;
	location->type = BTRFS_INODE_ITEM_KEY;

	ret = btrfs_insert_inode_locked(inode);
	if (ret < 0) {
		if (!args->orphan)
			BTRFS_I(dir)->index_cnt--;
		goto out;
	}

	/*
	 * We could have gotten an inode number from somebody who was fsynced
	 * and then removed in this same transaction, so let's just set full
	 * sync since it will be a full sync anyway and this will blow away the
	 * old info in the log.
	 */
	btrfs_set_inode_full_sync(BTRFS_I(inode));

	key[0].objectid = objectid;
	key[0].type = BTRFS_INODE_ITEM_KEY;
	key[0].offset = 0;

	sizes[0] = sizeof(struct btrfs_inode_item);

	if (!args->orphan) {
		/*
		 * Start new inodes with an inode_ref. This is slightly more
		 * efficient for small numbers of hard links since they will
		 * be packed into one item. Extended refs will kick in if we
		 * add more hard links than can fit in the ref item.
		 */
		key[1].objectid = objectid;
		key[1].type = BTRFS_INODE_REF_KEY;
		if (args->subvol) {
			key[1].offset = objectid;
			sizes[1] = 2 + sizeof(*ref);
		} else {
			key[1].offset = btrfs_ino(BTRFS_I(dir));
			sizes[1] = name_len + sizeof(*ref);
		}
	}

	batch.keys = &key[0];
	batch.data_sizes = &sizes[0];
	batch.total_data_size = sizes[0] + (args->orphan ? 0 : sizes[1]);
	batch.nr = args->orphan ? 1 : 2;
	ret = btrfs_insert_empty_items(trans, root, path, &batch);
	if (ret != 0) {
		btrfs_abort_transaction(trans, ret);
		goto discard;
	}

	inode->i_mtime = current_time(inode);
	inode->i_atime = inode->i_mtime;
	inode->i_ctime = inode->i_mtime;
	BTRFS_I(inode)->i_otime = inode->i_mtime;

	/*
	 * We're going to fill the inode item now, so at this point the inode
	 * must be fully initialized.
	 */

	inode_item = btrfs_item_ptr(path->nodes[0], path->slots[0],
				  struct btrfs_inode_item);
	memzero_extent_buffer(path->nodes[0], (unsigned long)inode_item,
			     sizeof(*inode_item));
	fill_inode_item(trans, path->nodes[0], inode_item, inode);

	if (!args->orphan) {
		ref = btrfs_item_ptr(path->nodes[0], path->slots[0] + 1,
				     struct btrfs_inode_ref);
		ptr = (unsigned long)(ref + 1);
		if (args->subvol) {
			btrfs_set_inode_ref_name_len(path->nodes[0], ref, 2);
			btrfs_set_inode_ref_index(path->nodes[0], ref, 0);
			write_extent_buffer(path->nodes[0], "..", ptr, 2);
		} else {
			btrfs_set_inode_ref_name_len(path->nodes[0], ref, name_len);
			btrfs_set_inode_ref_index(path->nodes[0], ref,
						  BTRFS_I(inode)->dir_index);
			write_extent_buffer(path->nodes[0], name, ptr, name_len);
		}
	}

	btrfs_mark_buffer_dirty(path->nodes[0]);
	btrfs_release_path(path);

	if (args->subvol) {
		struct inode *parent;

		/*
		 * Subvolumes inherit properties from their parent subvolume,
		 * not the directory they were created in.
		 */
		parent = btrfs_iget(fs_info->sb, BTRFS_FIRST_FREE_OBJECTID,
				    BTRFS_I(dir)->root);
		if (IS_ERR(parent)) {
			ret = PTR_ERR(parent);
		} else {
			ret = btrfs_inode_inherit_props(trans, inode, parent);
			iput(parent);
		}
	} else {
		ret = btrfs_inode_inherit_props(trans, inode, dir);
	}
	if (ret) {
		btrfs_err(fs_info,
			  "error inheriting props for ino %llu (root %llu): %d",
			  btrfs_ino(BTRFS_I(inode)), root->root_key.objectid,
			  ret);
	}

	/*
	 * Subvolumes don't inherit ACLs or get passed to the LSM. This is
	 * probably a bug.
	 */
	if (!args->subvol) {
		ret = btrfs_init_inode_security(trans, args);
		if (ret) {
			btrfs_abort_transaction(trans, ret);
			goto discard;
		}
	}

	inode_tree_add(inode);

	trace_btrfs_inode_new(inode);
	btrfs_set_inode_last_trans(trans, BTRFS_I(inode));

	btrfs_update_root_times(trans, root);

	if (args->orphan) {
		ret = btrfs_orphan_add(trans, BTRFS_I(inode));
	} else {
		ret = btrfs_add_link(trans, BTRFS_I(dir), BTRFS_I(inode), name,
				     name_len, 0, BTRFS_I(inode)->dir_index);
	}
	if (ret) {
		btrfs_abort_transaction(trans, ret);
		goto discard;
	}

	ret = 0;
	goto out;

discard:
	/*
	 * discard_new_inode() calls iput(), but the caller owns the reference
	 * to the inode.
	 */
	ihold(inode);
	discard_new_inode(inode);
out:
	btrfs_free_path(path);
	return ret;
}

/*
 * utility function to add 'inode' into 'parent_inode' with
 * a give name and a given sequence number.
 * if 'add_backref' is true, also insert a backref from the
 * inode to the parent directory.
 */
int btrfs_add_link(struct btrfs_trans_handle *trans,
		   struct btrfs_inode *parent_inode, struct btrfs_inode *inode,
		   const char *name, int name_len, int add_backref, u64 index)
{
	int ret = 0;
	struct btrfs_key key;
	struct btrfs_root *root = parent_inode->root;
	u64 ino = btrfs_ino(inode);
	u64 parent_ino = btrfs_ino(parent_inode);

	if (unlikely(ino == BTRFS_FIRST_FREE_OBJECTID)) {
		memcpy(&key, &inode->root->root_key, sizeof(key));
	} else {
		key.objectid = ino;
		key.type = BTRFS_INODE_ITEM_KEY;
		key.offset = 0;
	}

	if (unlikely(ino == BTRFS_FIRST_FREE_OBJECTID)) {
		ret = btrfs_add_root_ref(trans, key.objectid,
					 root->root_key.objectid, parent_ino,
					 index, name, name_len);
	} else if (add_backref) {
		ret = btrfs_insert_inode_ref(trans, root, name, name_len, ino,
					     parent_ino, index);
	}

	/* Nothing to clean up yet */
	if (ret)
		return ret;

	ret = btrfs_insert_dir_item(trans, name, name_len, parent_inode, &key,
				    btrfs_inode_type(&inode->vfs_inode), index);
	if (ret == -EEXIST || ret == -EOVERFLOW)
		goto fail_dir_item;
	else if (ret) {
		btrfs_abort_transaction(trans, ret);
		return ret;
	}

	btrfs_i_size_write(parent_inode, parent_inode->vfs_inode.i_size +
			   name_len * 2);
	inode_inc_iversion(&parent_inode->vfs_inode);
	/*
	 * If we are replaying a log tree, we do not want to update the mtime
	 * and ctime of the parent directory with the current time, since the
	 * log replay procedure is responsible for setting them to their correct
	 * values (the ones it had when the fsync was done).
	 */
	if (!test_bit(BTRFS_FS_LOG_RECOVERING, &root->fs_info->flags)) {
		struct timespec64 now = current_time(&parent_inode->vfs_inode);

		parent_inode->vfs_inode.i_mtime = now;
		parent_inode->vfs_inode.i_ctime = now;
	}
	ret = btrfs_update_inode(trans, root, parent_inode);
	if (ret)
		btrfs_abort_transaction(trans, ret);
	return ret;

fail_dir_item:
	if (unlikely(ino == BTRFS_FIRST_FREE_OBJECTID)) {
		u64 local_index;
		int err;
		err = btrfs_del_root_ref(trans, key.objectid,
					 root->root_key.objectid, parent_ino,
					 &local_index, name, name_len);
		if (err)
			btrfs_abort_transaction(trans, err);
	} else if (add_backref) {
		u64 local_index;
		int err;

		err = btrfs_del_inode_ref(trans, root, name, name_len,
					  ino, parent_ino, &local_index);
		if (err)
			btrfs_abort_transaction(trans, err);
	}

	/* Return the original error code */
	return ret;
}

static int btrfs_create_common(struct inode *dir, struct dentry *dentry,
			       struct inode *inode)
{
	struct btrfs_fs_info *fs_info = btrfs_sb(dir->i_sb);
	struct btrfs_root *root = BTRFS_I(dir)->root;
	struct btrfs_new_inode_args new_inode_args = {
		.dir = dir,
		.dentry = dentry,
		.inode = inode,
	};
	unsigned int trans_num_items;
	struct btrfs_trans_handle *trans;
	int err;

	err = btrfs_new_inode_prepare(&new_inode_args, &trans_num_items);
	if (err)
		goto out_inode;

	trans = btrfs_start_transaction(root, trans_num_items);
	if (IS_ERR(trans)) {
		err = PTR_ERR(trans);
		goto out_new_inode_args;
	}

	err = btrfs_create_new_inode(trans, &new_inode_args);
	if (!err)
		d_instantiate_new(dentry, inode);

	btrfs_end_transaction(trans);
	btrfs_btree_balance_dirty(fs_info);
out_new_inode_args:
	btrfs_new_inode_args_destroy(&new_inode_args);
out_inode:
	if (err)
		iput(inode);
	return err;
}

static int btrfs_mknod(struct user_namespace *mnt_userns, struct inode *dir,
		       struct dentry *dentry, umode_t mode, dev_t rdev)
{
	struct inode *inode;

	inode = new_inode(dir->i_sb);
	if (!inode)
		return -ENOMEM;
	inode_init_owner(mnt_userns, inode, dir, mode);
	inode->i_op = &btrfs_special_inode_operations;
	init_special_inode(inode, inode->i_mode, rdev);
	return btrfs_create_common(dir, dentry, inode);
}

static int btrfs_create(struct user_namespace *mnt_userns, struct inode *dir,
			struct dentry *dentry, umode_t mode, bool excl)
{
	struct inode *inode;

	inode = new_inode(dir->i_sb);
	if (!inode)
		return -ENOMEM;
	inode_init_owner(mnt_userns, inode, dir, mode);
	inode->i_fop = &btrfs_file_operations;
	inode->i_op = &btrfs_file_inode_operations;
	inode->i_mapping->a_ops = &btrfs_aops;
	return btrfs_create_common(dir, dentry, inode);
}

static int btrfs_link(struct dentry *old_dentry, struct inode *dir,
		      struct dentry *dentry)
{
	struct btrfs_trans_handle *trans = NULL;
	struct btrfs_root *root = BTRFS_I(dir)->root;
	struct inode *inode = d_inode(old_dentry);
	struct btrfs_fs_info *fs_info = btrfs_sb(inode->i_sb);
	u64 index;
	int err;
	int drop_inode = 0;

	/* do not allow sys_link's with other subvols of the same device */
	if (root->root_key.objectid != BTRFS_I(inode)->root->root_key.objectid)
		return -EXDEV;

	if (inode->i_nlink >= BTRFS_LINK_MAX)
		return -EMLINK;

	err = btrfs_set_inode_index(BTRFS_I(dir), &index);
	if (err)
		goto fail;

	/*
	 * 2 items for inode and inode ref
	 * 2 items for dir items
	 * 1 item for parent inode
	 * 1 item for orphan item deletion if O_TMPFILE
	 */
	trans = btrfs_start_transaction(root, inode->i_nlink ? 5 : 6);
	if (IS_ERR(trans)) {
		err = PTR_ERR(trans);
		trans = NULL;
		goto fail;
	}

	/* There are several dir indexes for this inode, clear the cache. */
	BTRFS_I(inode)->dir_index = 0ULL;
	inc_nlink(inode);
	inode_inc_iversion(inode);
	inode->i_ctime = current_time(inode);
	ihold(inode);
	set_bit(BTRFS_INODE_COPY_EVERYTHING, &BTRFS_I(inode)->runtime_flags);

	err = btrfs_add_link(trans, BTRFS_I(dir), BTRFS_I(inode),
			     dentry->d_name.name, dentry->d_name.len, 1, index);

	if (err) {
		drop_inode = 1;
	} else {
		struct dentry *parent = dentry->d_parent;

		err = btrfs_update_inode(trans, root, BTRFS_I(inode));
		if (err)
			goto fail;
		if (inode->i_nlink == 1) {
			/*
			 * If new hard link count is 1, it's a file created
			 * with open(2) O_TMPFILE flag.
			 */
			err = btrfs_orphan_del(trans, BTRFS_I(inode));
			if (err)
				goto fail;
		}
		d_instantiate(dentry, inode);
		btrfs_log_new_name(trans, old_dentry, NULL, 0, parent);
	}

fail:
	if (trans)
		btrfs_end_transaction(trans);
	if (drop_inode) {
		inode_dec_link_count(inode);
		iput(inode);
	}
	btrfs_btree_balance_dirty(fs_info);
	return err;
}

static int btrfs_mkdir(struct user_namespace *mnt_userns, struct inode *dir,
		       struct dentry *dentry, umode_t mode)
{
	struct inode *inode;

	inode = new_inode(dir->i_sb);
	if (!inode)
		return -ENOMEM;
	inode_init_owner(mnt_userns, inode, dir, S_IFDIR | mode);
	inode->i_op = &btrfs_dir_inode_operations;
	inode->i_fop = &btrfs_dir_file_operations;
	return btrfs_create_common(dir, dentry, inode);
}

static noinline int uncompress_inline(struct btrfs_path *path,
				      struct page *page,
				      size_t pg_offset, u64 extent_offset,
				      struct btrfs_file_extent_item *item)
{
	int ret;
	struct extent_buffer *leaf = path->nodes[0];
	char *tmp;
	size_t max_size;
	unsigned long inline_size;
	unsigned long ptr;
	int compress_type;

	WARN_ON(pg_offset != 0);
	compress_type = btrfs_file_extent_compression(leaf, item);
	max_size = btrfs_file_extent_ram_bytes(leaf, item);
	inline_size = btrfs_file_extent_inline_item_len(leaf, path->slots[0]);
	tmp = kmalloc(inline_size, GFP_NOFS);
	if (!tmp)
		return -ENOMEM;
	ptr = btrfs_file_extent_inline_start(item);

	read_extent_buffer(leaf, tmp, ptr, inline_size);

	max_size = min_t(unsigned long, PAGE_SIZE, max_size);
	ret = btrfs_decompress(compress_type, tmp, page,
			       extent_offset, inline_size, max_size);

	/*
	 * decompression code contains a memset to fill in any space between the end
	 * of the uncompressed data and the end of max_size in case the decompressed
	 * data ends up shorter than ram_bytes.  That doesn't cover the hole between
	 * the end of an inline extent and the beginning of the next block, so we
	 * cover that region here.
	 */

	if (max_size + pg_offset < PAGE_SIZE)
		memzero_page(page,  pg_offset + max_size,
			     PAGE_SIZE - max_size - pg_offset);
	kfree(tmp);
	return ret;
}

/**
 * btrfs_get_extent - Lookup the first extent overlapping a range in a file.
 * @inode:	file to search in
 * @page:	page to read extent data into if the extent is inline
 * @pg_offset:	offset into @page to copy to
 * @start:	file offset
 * @len:	length of range starting at @start
 *
 * This returns the first &struct extent_map which overlaps with the given
 * range, reading it from the B-tree and caching it if necessary. Note that
 * there may be more extents which overlap the given range after the returned
 * extent_map.
 *
 * If @page is not NULL and the extent is inline, this also reads the extent
 * data directly into the page and marks the extent up to date in the io_tree.
 *
 * Return: ERR_PTR on error, non-NULL extent_map on success.
 */
struct extent_map *btrfs_get_extent(struct btrfs_inode *inode,
				    struct page *page, size_t pg_offset,
				    u64 start, u64 len)
{
	struct btrfs_fs_info *fs_info = inode->root->fs_info;
	int ret = 0;
	u64 extent_start = 0;
	u64 extent_end = 0;
	u64 objectid = btrfs_ino(inode);
	int extent_type = -1;
	struct btrfs_path *path = NULL;
	struct btrfs_root *root = inode->root;
	struct btrfs_file_extent_item *item;
	struct extent_buffer *leaf;
	struct btrfs_key found_key;
	struct extent_map *em = NULL;
	struct extent_map_tree *em_tree = &inode->extent_tree;
	struct extent_io_tree *io_tree = &inode->io_tree;

	read_lock(&em_tree->lock);
	em = lookup_extent_mapping(em_tree, start, len);
	read_unlock(&em_tree->lock);

	if (em) {
		if (em->start > start || em->start + em->len <= start)
			free_extent_map(em);
		else if (em->block_start == EXTENT_MAP_INLINE && page)
			free_extent_map(em);
		else
			goto out;
	}
	em = alloc_extent_map();
	if (!em) {
		ret = -ENOMEM;
		goto out;
	}
	em->start = EXTENT_MAP_HOLE;
	em->orig_start = EXTENT_MAP_HOLE;
	em->len = (u64)-1;
	em->block_len = (u64)-1;

	path = btrfs_alloc_path();
	if (!path) {
		ret = -ENOMEM;
		goto out;
	}

	/* Chances are we'll be called again, so go ahead and do readahead */
	path->reada = READA_FORWARD;

	/*
	 * The same explanation in load_free_space_cache applies here as well,
	 * we only read when we're loading the free space cache, and at that
	 * point the commit_root has everything we need.
	 */
	if (btrfs_is_free_space_inode(inode)) {
		path->search_commit_root = 1;
		path->skip_locking = 1;
	}

	ret = btrfs_lookup_file_extent(NULL, root, path, objectid, start, 0);
	if (ret < 0) {
		goto out;
	} else if (ret > 0) {
		if (path->slots[0] == 0)
			goto not_found;
		path->slots[0]--;
		ret = 0;
	}

	leaf = path->nodes[0];
	item = btrfs_item_ptr(leaf, path->slots[0],
			      struct btrfs_file_extent_item);
	btrfs_item_key_to_cpu(leaf, &found_key, path->slots[0]);
	if (found_key.objectid != objectid ||
	    found_key.type != BTRFS_EXTENT_DATA_KEY) {
		/*
		 * If we backup past the first extent we want to move forward
		 * and see if there is an extent in front of us, otherwise we'll
		 * say there is a hole for our whole search range which can
		 * cause problems.
		 */
		extent_end = start;
		goto next;
	}

	extent_type = btrfs_file_extent_type(leaf, item);
	extent_start = found_key.offset;
	extent_end = btrfs_file_extent_end(path);
	if (extent_type == BTRFS_FILE_EXTENT_REG ||
	    extent_type == BTRFS_FILE_EXTENT_PREALLOC) {
		/* Only regular file could have regular/prealloc extent */
		if (!S_ISREG(inode->vfs_inode.i_mode)) {
			ret = -EUCLEAN;
			btrfs_crit(fs_info,
		"regular/prealloc extent found for non-regular inode %llu",
				   btrfs_ino(inode));
			goto out;
		}
		trace_btrfs_get_extent_show_fi_regular(inode, leaf, item,
						       extent_start);
	} else if (extent_type == BTRFS_FILE_EXTENT_INLINE) {
		trace_btrfs_get_extent_show_fi_inline(inode, leaf, item,
						      path->slots[0],
						      extent_start);
	}
next:
	if (start >= extent_end) {
		path->slots[0]++;
		if (path->slots[0] >= btrfs_header_nritems(leaf)) {
			ret = btrfs_next_leaf(root, path);
			if (ret < 0)
				goto out;
			else if (ret > 0)
				goto not_found;

			leaf = path->nodes[0];
		}
		btrfs_item_key_to_cpu(leaf, &found_key, path->slots[0]);
		if (found_key.objectid != objectid ||
		    found_key.type != BTRFS_EXTENT_DATA_KEY)
			goto not_found;
		if (start + len <= found_key.offset)
			goto not_found;
		if (start > found_key.offset)
			goto next;

		/* New extent overlaps with existing one */
		em->start = start;
		em->orig_start = start;
		em->len = found_key.offset - start;
		em->block_start = EXTENT_MAP_HOLE;
		goto insert;
	}

	btrfs_extent_item_to_extent_map(inode, path, item, !page, em);

	if (extent_type == BTRFS_FILE_EXTENT_REG ||
	    extent_type == BTRFS_FILE_EXTENT_PREALLOC) {
		goto insert;
	} else if (extent_type == BTRFS_FILE_EXTENT_INLINE) {
		unsigned long ptr;
		char *map;
		size_t size;
		size_t extent_offset;
		size_t copy_size;

		if (!page)
			goto out;

		size = btrfs_file_extent_ram_bytes(leaf, item);
		extent_offset = page_offset(page) + pg_offset - extent_start;
		copy_size = min_t(u64, PAGE_SIZE - pg_offset,
				  size - extent_offset);
		em->start = extent_start + extent_offset;
		em->len = ALIGN(copy_size, fs_info->sectorsize);
		em->orig_block_len = em->len;
		em->orig_start = em->start;
		ptr = btrfs_file_extent_inline_start(item) + extent_offset;

		if (!PageUptodate(page)) {
			if (btrfs_file_extent_compression(leaf, item) !=
			    BTRFS_COMPRESS_NONE) {
				ret = uncompress_inline(path, page, pg_offset,
							extent_offset, item);
				if (ret)
					goto out;
			} else {
				map = kmap_local_page(page);
				read_extent_buffer(leaf, map + pg_offset, ptr,
						   copy_size);
				if (pg_offset + copy_size < PAGE_SIZE) {
					memset(map + pg_offset + copy_size, 0,
					       PAGE_SIZE - pg_offset -
					       copy_size);
				}
				kunmap_local(map);
			}
			flush_dcache_page(page);
		}
		set_extent_uptodate(io_tree, em->start,
				    extent_map_end(em) - 1, NULL, GFP_NOFS);
		goto insert;
	}
not_found:
	em->start = start;
	em->orig_start = start;
	em->len = len;
	em->block_start = EXTENT_MAP_HOLE;
insert:
	ret = 0;
	btrfs_release_path(path);
	if (em->start > start || extent_map_end(em) <= start) {
		btrfs_err(fs_info,
			  "bad extent! em: [%llu %llu] passed [%llu %llu]",
			  em->start, em->len, start, len);
		ret = -EIO;
		goto out;
	}

	write_lock(&em_tree->lock);
	ret = btrfs_add_extent_mapping(fs_info, em_tree, &em, start, len);
	write_unlock(&em_tree->lock);
out:
	btrfs_free_path(path);

	trace_btrfs_get_extent(root, inode, em);

	if (ret) {
		free_extent_map(em);
		return ERR_PTR(ret);
	}
	return em;
}

struct extent_map *btrfs_get_extent_fiemap(struct btrfs_inode *inode,
					   u64 start, u64 len)
{
	struct extent_map *em;
	struct extent_map *hole_em = NULL;
	u64 delalloc_start = start;
	u64 end;
	u64 delalloc_len;
	u64 delalloc_end;
	int err = 0;

	em = btrfs_get_extent(inode, NULL, 0, start, len);
	if (IS_ERR(em))
		return em;
	/*
	 * If our em maps to:
	 * - a hole or
	 * - a pre-alloc extent,
	 * there might actually be delalloc bytes behind it.
	 */
	if (em->block_start != EXTENT_MAP_HOLE &&
	    !test_bit(EXTENT_FLAG_PREALLOC, &em->flags))
		return em;
	else
		hole_em = em;

	/* check to see if we've wrapped (len == -1 or similar) */
	end = start + len;
	if (end < start)
		end = (u64)-1;
	else
		end -= 1;

	em = NULL;

	/* ok, we didn't find anything, lets look for delalloc */
	delalloc_len = count_range_bits(&inode->io_tree, &delalloc_start,
				 end, len, EXTENT_DELALLOC, 1);
	delalloc_end = delalloc_start + delalloc_len;
	if (delalloc_end < delalloc_start)
		delalloc_end = (u64)-1;

	/*
	 * We didn't find anything useful, return the original results from
	 * get_extent()
	 */
	if (delalloc_start > end || delalloc_end <= start) {
		em = hole_em;
		hole_em = NULL;
		goto out;
	}

	/*
	 * Adjust the delalloc_start to make sure it doesn't go backwards from
	 * the start they passed in
	 */
	delalloc_start = max(start, delalloc_start);
	delalloc_len = delalloc_end - delalloc_start;

	if (delalloc_len > 0) {
		u64 hole_start;
		u64 hole_len;
		const u64 hole_end = extent_map_end(hole_em);

		em = alloc_extent_map();
		if (!em) {
			err = -ENOMEM;
			goto out;
		}

		ASSERT(hole_em);
		/*
		 * When btrfs_get_extent can't find anything it returns one
		 * huge hole
		 *
		 * Make sure what it found really fits our range, and adjust to
		 * make sure it is based on the start from the caller
		 */
		if (hole_end <= start || hole_em->start > end) {
		       free_extent_map(hole_em);
		       hole_em = NULL;
		} else {
		       hole_start = max(hole_em->start, start);
		       hole_len = hole_end - hole_start;
		}

		if (hole_em && delalloc_start > hole_start) {
			/*
			 * Our hole starts before our delalloc, so we have to
			 * return just the parts of the hole that go until the
			 * delalloc starts
			 */
			em->len = min(hole_len, delalloc_start - hole_start);
			em->start = hole_start;
			em->orig_start = hole_start;
			/*
			 * Don't adjust block start at all, it is fixed at
			 * EXTENT_MAP_HOLE
			 */
			em->block_start = hole_em->block_start;
			em->block_len = hole_len;
			if (test_bit(EXTENT_FLAG_PREALLOC, &hole_em->flags))
				set_bit(EXTENT_FLAG_PREALLOC, &em->flags);
		} else {
			/*
			 * Hole is out of passed range or it starts after
			 * delalloc range
			 */
			em->start = delalloc_start;
			em->len = delalloc_len;
			em->orig_start = delalloc_start;
			em->block_start = EXTENT_MAP_DELALLOC;
			em->block_len = delalloc_len;
		}
	} else {
		return hole_em;
	}
out:

	free_extent_map(hole_em);
	if (err) {
		free_extent_map(em);
		return ERR_PTR(err);
	}
	return em;
}

static struct extent_map *btrfs_create_dio_extent(struct btrfs_inode *inode,
						  const u64 start,
						  const u64 len,
						  const u64 orig_start,
						  const u64 block_start,
						  const u64 block_len,
						  const u64 orig_block_len,
						  const u64 ram_bytes,
						  const int type)
{
	struct extent_map *em = NULL;
	int ret;

	if (type != BTRFS_ORDERED_NOCOW) {
		em = create_io_em(inode, start, len, orig_start, block_start,
				  block_len, orig_block_len, ram_bytes,
				  BTRFS_COMPRESS_NONE, /* compress_type */
				  type);
		if (IS_ERR(em))
			goto out;
	}
	ret = btrfs_add_ordered_extent(inode, start, len, len, block_start,
				       block_len, 0,
				       (1 << type) |
				       (1 << BTRFS_ORDERED_DIRECT),
				       BTRFS_COMPRESS_NONE);
	if (ret) {
		if (em) {
			free_extent_map(em);
			btrfs_drop_extent_cache(inode, start, start + len - 1, 0);
		}
		em = ERR_PTR(ret);
	}
 out:

	return em;
}

static struct extent_map *btrfs_new_extent_direct(struct btrfs_inode *inode,
						  u64 start, u64 len)
{
	struct btrfs_root *root = inode->root;
	struct btrfs_fs_info *fs_info = root->fs_info;
	struct extent_map *em;
	struct btrfs_key ins;
	u64 alloc_hint;
	int ret;

	alloc_hint = get_extent_allocation_hint(inode, start, len);
	ret = btrfs_reserve_extent(root, len, len, fs_info->sectorsize,
				   0, alloc_hint, &ins, 1, 1);
	if (ret)
		return ERR_PTR(ret);

	em = btrfs_create_dio_extent(inode, start, ins.offset, start,
				     ins.objectid, ins.offset, ins.offset,
				     ins.offset, BTRFS_ORDERED_REGULAR);
	btrfs_dec_block_group_reservations(fs_info, ins.objectid);
	if (IS_ERR(em))
		btrfs_free_reserved_extent(fs_info, ins.objectid, ins.offset,
					   1);

	return em;
}

static bool btrfs_extent_readonly(struct btrfs_fs_info *fs_info, u64 bytenr)
{
	struct btrfs_block_group *block_group;
	bool readonly = false;

	block_group = btrfs_lookup_block_group(fs_info, bytenr);
	if (!block_group || block_group->ro)
		readonly = true;
	if (block_group)
		btrfs_put_block_group(block_group);
	return readonly;
}

/*
 * Check if we can do nocow write into the range [@offset, @offset + @len)
 *
 * @offset:	File offset
 * @len:	The length to write, will be updated to the nocow writeable
 *		range
 * @orig_start:	(optional) Return the original file offset of the file extent
 * @orig_len:	(optional) Return the original on-disk length of the file extent
 * @ram_bytes:	(optional) Return the ram_bytes of the file extent
 * @strict:	if true, omit optimizations that might force us into unnecessary
 *		cow. e.g., don't trust generation number.
 *
 * Return:
 * >0	and update @len if we can do nocow write
 *  0	if we can't do nocow write
 * <0	if error happened
 *
 * NOTE: This only checks the file extents, caller is responsible to wait for
 *	 any ordered extents.
 */
noinline int can_nocow_extent(struct inode *inode, u64 offset, u64 *len,
			      u64 *orig_start, u64 *orig_block_len,
			      u64 *ram_bytes, bool strict)
{
	struct btrfs_fs_info *fs_info = btrfs_sb(inode->i_sb);
	struct can_nocow_file_extent_args nocow_args = { 0 };
	struct btrfs_path *path;
	int ret;
	struct extent_buffer *leaf;
	struct btrfs_root *root = BTRFS_I(inode)->root;
	struct extent_io_tree *io_tree = &BTRFS_I(inode)->io_tree;
	struct btrfs_file_extent_item *fi;
	struct btrfs_key key;
	int found_type;

	path = btrfs_alloc_path();
	if (!path)
		return -ENOMEM;

	ret = btrfs_lookup_file_extent(NULL, root, path,
			btrfs_ino(BTRFS_I(inode)), offset, 0);
	if (ret < 0)
		goto out;

	if (ret == 1) {
		if (path->slots[0] == 0) {
			/* can't find the item, must cow */
			ret = 0;
			goto out;
		}
		path->slots[0]--;
	}
	ret = 0;
	leaf = path->nodes[0];
	btrfs_item_key_to_cpu(leaf, &key, path->slots[0]);
	if (key.objectid != btrfs_ino(BTRFS_I(inode)) ||
	    key.type != BTRFS_EXTENT_DATA_KEY) {
		/* not our file or wrong item type, must cow */
		goto out;
	}

	if (key.offset > offset) {
		/* Wrong offset, must cow */
		goto out;
	}

	if (btrfs_file_extent_end(path) <= offset)
		goto out;

	fi = btrfs_item_ptr(leaf, path->slots[0], struct btrfs_file_extent_item);
	found_type = btrfs_file_extent_type(leaf, fi);
	if (ram_bytes)
		*ram_bytes = btrfs_file_extent_ram_bytes(leaf, fi);

	nocow_args.start = offset;
	nocow_args.end = offset + *len - 1;
	nocow_args.strict = strict;
	nocow_args.free_path = true;

	ret = can_nocow_file_extent(path, &key, BTRFS_I(inode), &nocow_args);
	/* can_nocow_file_extent() has freed the path. */
	path = NULL;

	if (ret != 1) {
		/* Treat errors as not being able to NOCOW. */
		ret = 0;
		goto out;
	}

	ret = 0;
	if (btrfs_extent_readonly(fs_info, nocow_args.disk_bytenr))
		goto out;

	if (!(BTRFS_I(inode)->flags & BTRFS_INODE_NODATACOW) &&
	    found_type == BTRFS_FILE_EXTENT_PREALLOC) {
		u64 range_end;

		range_end = round_up(offset + nocow_args.num_bytes,
				     root->fs_info->sectorsize) - 1;
		ret = test_range_bit(io_tree, offset, range_end,
				     EXTENT_DELALLOC, 0, NULL);
		if (ret) {
			ret = -EAGAIN;
			goto out;
		}
	}

	if (orig_start)
		*orig_start = key.offset - nocow_args.extent_offset;
	if (orig_block_len)
		*orig_block_len = nocow_args.disk_num_bytes;

	*len = nocow_args.num_bytes;
	ret = 1;
out:
	btrfs_free_path(path);
	return ret;
}

static int lock_extent_direct(struct inode *inode, u64 lockstart, u64 lockend,
			      struct extent_state **cached_state,
			      unsigned int iomap_flags)
{
	const bool writing = (iomap_flags & IOMAP_WRITE);
	const bool nowait = (iomap_flags & IOMAP_NOWAIT);
	struct extent_io_tree *io_tree = &BTRFS_I(inode)->io_tree;
	struct btrfs_ordered_extent *ordered;
	int ret = 0;

	while (1) {
		if (nowait) {
			if (!try_lock_extent(io_tree, lockstart, lockend))
				return -EAGAIN;
		} else {
			lock_extent_bits(io_tree, lockstart, lockend, cached_state);
		}
		/*
		 * We're concerned with the entire range that we're going to be
		 * doing DIO to, so we need to make sure there's no ordered
		 * extents in this range.
		 */
		ordered = btrfs_lookup_ordered_range(BTRFS_I(inode), lockstart,
						     lockend - lockstart + 1);

		/*
		 * We need to make sure there are no buffered pages in this
		 * range either, we could have raced between the invalidate in
		 * generic_file_direct_write and locking the extent.  The
		 * invalidate needs to happen so that reads after a write do not
		 * get stale data.
		 */
		if (!ordered &&
		    (!writing || !filemap_range_has_page(inode->i_mapping,
							 lockstart, lockend)))
			break;

		unlock_extent_cached(io_tree, lockstart, lockend, cached_state);

		if (ordered) {
			if (nowait) {
				btrfs_put_ordered_extent(ordered);
				ret = -EAGAIN;
				break;
			}
			/*
			 * If we are doing a DIO read and the ordered extent we
			 * found is for a buffered write, we can not wait for it
			 * to complete and retry, because if we do so we can
			 * deadlock with concurrent buffered writes on page
			 * locks. This happens only if our DIO read covers more
			 * than one extent map, if at this point has already
			 * created an ordered extent for a previous extent map
			 * and locked its range in the inode's io tree, and a
			 * concurrent write against that previous extent map's
			 * range and this range started (we unlock the ranges
			 * in the io tree only when the bios complete and
			 * buffered writes always lock pages before attempting
			 * to lock range in the io tree).
			 */
			if (writing ||
			    test_bit(BTRFS_ORDERED_DIRECT, &ordered->flags))
				btrfs_start_ordered_extent(ordered, 1);
			else
				ret = nowait ? -EAGAIN : -ENOTBLK;
			btrfs_put_ordered_extent(ordered);
		} else {
			/*
			 * We could trigger writeback for this range (and wait
			 * for it to complete) and then invalidate the pages for
			 * this range (through invalidate_inode_pages2_range()),
			 * but that can lead us to a deadlock with a concurrent
			 * call to readahead (a buffered read or a defrag call
			 * triggered a readahead) on a page lock due to an
			 * ordered dio extent we created before but did not have
			 * yet a corresponding bio submitted (whence it can not
			 * complete), which makes readahead wait for that
			 * ordered extent to complete while holding a lock on
			 * that page.
			 */
			ret = nowait ? -EAGAIN : -ENOTBLK;
		}

		if (ret)
			break;

		cond_resched();
	}

	return ret;
}

/* The callers of this must take lock_extent() */
static struct extent_map *create_io_em(struct btrfs_inode *inode, u64 start,
				       u64 len, u64 orig_start, u64 block_start,
				       u64 block_len, u64 orig_block_len,
				       u64 ram_bytes, int compress_type,
				       int type)
{
	struct extent_map_tree *em_tree;
	struct extent_map *em;
	int ret;

	ASSERT(type == BTRFS_ORDERED_PREALLOC ||
	       type == BTRFS_ORDERED_COMPRESSED ||
	       type == BTRFS_ORDERED_NOCOW ||
	       type == BTRFS_ORDERED_REGULAR);

	em_tree = &inode->extent_tree;
	em = alloc_extent_map();
	if (!em)
		return ERR_PTR(-ENOMEM);

	em->start = start;
	em->orig_start = orig_start;
	em->len = len;
	em->block_len = block_len;
	em->block_start = block_start;
	em->orig_block_len = orig_block_len;
	em->ram_bytes = ram_bytes;
	em->generation = -1;
	set_bit(EXTENT_FLAG_PINNED, &em->flags);
	if (type == BTRFS_ORDERED_PREALLOC) {
		set_bit(EXTENT_FLAG_FILLING, &em->flags);
	} else if (type == BTRFS_ORDERED_COMPRESSED) {
		set_bit(EXTENT_FLAG_COMPRESSED, &em->flags);
		em->compress_type = compress_type;
	}

	do {
		btrfs_drop_extent_cache(inode, em->start,
					em->start + em->len - 1, 0);
		write_lock(&em_tree->lock);
		ret = add_extent_mapping(em_tree, em, 1);
		write_unlock(&em_tree->lock);
		/*
		 * The caller has taken lock_extent(), who could race with us
		 * to add em?
		 */
	} while (ret == -EEXIST);

	if (ret) {
		free_extent_map(em);
		return ERR_PTR(ret);
	}

	/* em got 2 refs now, callers needs to do free_extent_map once. */
	return em;
}


static int btrfs_get_blocks_direct_write(struct extent_map **map,
					 struct inode *inode,
					 struct btrfs_dio_data *dio_data,
					 u64 start, u64 len,
					 unsigned int iomap_flags)
{
	const bool nowait = (iomap_flags & IOMAP_NOWAIT);
	struct btrfs_fs_info *fs_info = btrfs_sb(inode->i_sb);
	struct extent_map *em = *map;
	int type;
	u64 block_start, orig_start, orig_block_len, ram_bytes;
	struct btrfs_block_group *bg;
	bool can_nocow = false;
	bool space_reserved = false;
	u64 prev_len;
	int ret = 0;

	/*
	 * We don't allocate a new extent in the following cases
	 *
	 * 1) The inode is marked as NODATACOW. In this case we'll just use the
	 * existing extent.
	 * 2) The extent is marked as PREALLOC. We're good to go here and can
	 * just use the extent.
	 *
	 */
	if (test_bit(EXTENT_FLAG_PREALLOC, &em->flags) ||
	    ((BTRFS_I(inode)->flags & BTRFS_INODE_NODATACOW) &&
	     em->block_start != EXTENT_MAP_HOLE)) {
		if (test_bit(EXTENT_FLAG_PREALLOC, &em->flags))
			type = BTRFS_ORDERED_PREALLOC;
		else
			type = BTRFS_ORDERED_NOCOW;
		len = min(len, em->len - (start - em->start));
		block_start = em->block_start + (start - em->start);

		if (can_nocow_extent(inode, start, &len, &orig_start,
				     &orig_block_len, &ram_bytes, false) == 1) {
			bg = btrfs_inc_nocow_writers(fs_info, block_start);
			if (bg)
				can_nocow = true;
		}
	}

	prev_len = len;
	if (can_nocow) {
		struct extent_map *em2;

		/* We can NOCOW, so only need to reserve metadata space. */
		ret = btrfs_delalloc_reserve_metadata(BTRFS_I(inode), len, len,
						      nowait);
		if (ret < 0) {
			/* Our caller expects us to free the input extent map. */
			free_extent_map(em);
			*map = NULL;
			btrfs_dec_nocow_writers(bg);
			if (nowait && (ret == -ENOSPC || ret == -EDQUOT))
				ret = -EAGAIN;
			goto out;
		}
		space_reserved = true;

		em2 = btrfs_create_dio_extent(BTRFS_I(inode), start, len,
					      orig_start, block_start,
					      len, orig_block_len,
					      ram_bytes, type);
		btrfs_dec_nocow_writers(bg);
		if (type == BTRFS_ORDERED_PREALLOC) {
			free_extent_map(em);
			*map = em = em2;
		}

		if (IS_ERR(em2)) {
			ret = PTR_ERR(em2);
			goto out;
		}

		dio_data->nocow_done = true;
	} else {
		/* Our caller expects us to free the input extent map. */
		free_extent_map(em);
		*map = NULL;

<<<<<<< HEAD
=======
		if (nowait)
			return -EAGAIN;

>>>>>>> f25a7d55
		/*
		 * If we could not allocate data space before locking the file
		 * range and we can't do a NOCOW write, then we have to fail.
		 */
		if (!dio_data->data_space_reserved)
			return -ENOSPC;

		/*
		 * We have to COW and we have already reserved data space before,
		 * so now we reserve only metadata.
		 */
<<<<<<< HEAD
		ret = btrfs_delalloc_reserve_metadata(BTRFS_I(inode), len, len);
=======
		ret = btrfs_delalloc_reserve_metadata(BTRFS_I(inode), len, len,
						      false);
>>>>>>> f25a7d55
		if (ret < 0)
			goto out;
		space_reserved = true;

		em = btrfs_new_extent_direct(BTRFS_I(inode), start, len);
		if (IS_ERR(em)) {
			ret = PTR_ERR(em);
			goto out;
		}
		*map = em;
		len = min(len, em->len - (start - em->start));
		if (len < prev_len)
			btrfs_delalloc_release_metadata(BTRFS_I(inode),
							prev_len - len, true);
	}

	/*
	 * We have created our ordered extent, so we can now release our reservation
	 * for an outstanding extent.
	 */
	btrfs_delalloc_release_extents(BTRFS_I(inode), prev_len);

	/*
	 * Need to update the i_size under the extent lock so buffered
	 * readers will get the updated i_size when we unlock.
	 */
	if (start + len > i_size_read(inode))
		i_size_write(inode, start + len);
out:
	if (ret && space_reserved) {
		btrfs_delalloc_release_extents(BTRFS_I(inode), len);
		btrfs_delalloc_release_metadata(BTRFS_I(inode), len, true);
	}
	return ret;
}

static int btrfs_dio_iomap_begin(struct inode *inode, loff_t start,
		loff_t length, unsigned int flags, struct iomap *iomap,
		struct iomap *srcmap)
{
	struct iomap_iter *iter = container_of(iomap, struct iomap_iter, iomap);
	struct btrfs_fs_info *fs_info = btrfs_sb(inode->i_sb);
	struct extent_map *em;
	struct extent_state *cached_state = NULL;
	struct btrfs_dio_data *dio_data = iter->private;
	u64 lockstart, lockend;
	const bool write = !!(flags & IOMAP_WRITE);
	int ret = 0;
	u64 len = length;
	const u64 data_alloc_len = length;
	bool unlock_extents = false;

	if (!write)
		len = min_t(u64, len, fs_info->sectorsize);

	lockstart = start;
	lockend = start + len - 1;

	/*
	 * iomap_dio_rw() only does filemap_write_and_wait_range(), which isn't
	 * enough if we've written compressed pages to this area, so we need to
	 * flush the dirty pages again to make absolutely sure that any
	 * outstanding dirty pages are on disk - the first flush only starts
	 * compression on the data, while keeping the pages locked, so by the
	 * time the second flush returns we know bios for the compressed pages
	 * were submitted and finished, and the pages no longer under writeback.
	 *
	 * If we have a NOWAIT request and we have any pages in the range that
	 * are locked, likely due to compression still in progress, we don't want
	 * to block on page locks. We also don't want to block on pages marked as
	 * dirty or under writeback (same as for the non-compression case).
	 * iomap_dio_rw() did the same check, but after that and before we got
	 * here, mmap'ed writes may have happened or buffered reads started
	 * (readpage() and readahead(), which lock pages), as we haven't locked
	 * the file range yet.
	 */
	if (test_bit(BTRFS_INODE_HAS_ASYNC_EXTENT,
		     &BTRFS_I(inode)->runtime_flags)) {
		if (flags & IOMAP_NOWAIT) {
			if (filemap_range_needs_writeback(inode->i_mapping,
							  lockstart, lockend))
				return -EAGAIN;
		} else {
			ret = filemap_fdatawrite_range(inode->i_mapping, start,
						       start + length - 1);
			if (ret)
				return ret;
		}
	}

	memset(dio_data, 0, sizeof(*dio_data));

	/*
	 * We always try to allocate data space and must do it before locking
	 * the file range, to avoid deadlocks with concurrent writes to the same
	 * range if the range has several extents and the writes don't expand the
	 * current i_size (the inode lock is taken in shared mode). If we fail to
	 * allocate data space here we continue and later, after locking the
	 * file range, we fail with ENOSPC only if we figure out we can not do a
	 * NOCOW write.
	 */
	if (write && !(flags & IOMAP_NOWAIT)) {
		ret = btrfs_check_data_free_space(BTRFS_I(inode),
						  &dio_data->data_reserved,
						  start, data_alloc_len);
		if (!ret)
			dio_data->data_space_reserved = true;
		else if (ret && !(BTRFS_I(inode)->flags &
				  (BTRFS_INODE_NODATACOW | BTRFS_INODE_PREALLOC)))
			goto err;
	}

	/*
	 * If this errors out it's because we couldn't invalidate pagecache for
	 * this range and we need to fallback to buffered IO, or we are doing a
	 * NOWAIT read/write and we need to block.
	 */
	ret = lock_extent_direct(inode, lockstart, lockend, &cached_state, flags);
	if (ret < 0)
		goto err;

	em = btrfs_get_extent(BTRFS_I(inode), NULL, 0, start, len);
	if (IS_ERR(em)) {
		ret = PTR_ERR(em);
		goto unlock_err;
	}

	/*
	 * Ok for INLINE and COMPRESSED extents we need to fallback on buffered
	 * io.  INLINE is special, and we could probably kludge it in here, but
	 * it's still buffered so for safety lets just fall back to the generic
	 * buffered path.
	 *
	 * For COMPRESSED we _have_ to read the entire extent in so we can
	 * decompress it, so there will be buffering required no matter what we
	 * do, so go ahead and fallback to buffered.
	 *
	 * We return -ENOTBLK because that's what makes DIO go ahead and go back
	 * to buffered IO.  Don't blame me, this is the price we pay for using
	 * the generic code.
	 */
	if (test_bit(EXTENT_FLAG_COMPRESSED, &em->flags) ||
	    em->block_start == EXTENT_MAP_INLINE) {
		free_extent_map(em);
		/*
		 * If we are in a NOWAIT context, return -EAGAIN in order to
		 * fallback to buffered IO. This is not only because we can
		 * block with buffered IO (no support for NOWAIT semantics at
		 * the moment) but also to avoid returning short reads to user
		 * space - this happens if we were able to read some data from
		 * previous non-compressed extents and then when we fallback to
		 * buffered IO, at btrfs_file_read_iter() by calling
		 * filemap_read(), we fail to fault in pages for the read buffer,
		 * in which case filemap_read() returns a short read (the number
		 * of bytes previously read is > 0, so it does not return -EFAULT).
		 */
		ret = (flags & IOMAP_NOWAIT) ? -EAGAIN : -ENOTBLK;
		goto unlock_err;
	}

	len = min(len, em->len - (start - em->start));

	/*
	 * If we have a NOWAIT request and the range contains multiple extents
	 * (or a mix of extents and holes), then we return -EAGAIN to make the
	 * caller fallback to a context where it can do a blocking (without
	 * NOWAIT) request. This way we avoid doing partial IO and returning
	 * success to the caller, which is not optimal for writes and for reads
	 * it can result in unexpected behaviour for an application.
	 *
	 * When doing a read, because we use IOMAP_DIO_PARTIAL when calling
	 * iomap_dio_rw(), we can end up returning less data then what the caller
	 * asked for, resulting in an unexpected, and incorrect, short read.
	 * That is, the caller asked to read N bytes and we return less than that,
	 * which is wrong unless we are crossing EOF. This happens if we get a
	 * page fault error when trying to fault in pages for the buffer that is
	 * associated to the struct iov_iter passed to iomap_dio_rw(), and we
	 * have previously submitted bios for other extents in the range, in
	 * which case iomap_dio_rw() may return us EIOCBQUEUED if not all of
	 * those bios have completed by the time we get the page fault error,
	 * which we return back to our caller - we should only return EIOCBQUEUED
	 * after we have submitted bios for all the extents in the range.
	 */
	if ((flags & IOMAP_NOWAIT) && len < length) {
		free_extent_map(em);
		ret = -EAGAIN;
		goto unlock_err;
	}

	if (write) {
		ret = btrfs_get_blocks_direct_write(&em, inode, dio_data,
						    start, len, flags);
		if (ret < 0)
			goto unlock_err;
		unlock_extents = true;
		/* Recalc len in case the new em is smaller than requested */
		len = min(len, em->len - (start - em->start));
		if (dio_data->data_space_reserved) {
			u64 release_offset;
			u64 release_len = 0;

			if (dio_data->nocow_done) {
				release_offset = start;
				release_len = data_alloc_len;
			} else if (len < data_alloc_len) {
				release_offset = start + len;
				release_len = data_alloc_len - len;
			}

			if (release_len > 0)
				btrfs_free_reserved_data_space(BTRFS_I(inode),
							       dio_data->data_reserved,
							       release_offset,
							       release_len);
		}
	} else {
		/*
		 * We need to unlock only the end area that we aren't using.
		 * The rest is going to be unlocked by the endio routine.
		 */
		lockstart = start + len;
		if (lockstart < lockend)
			unlock_extents = true;
	}

	if (unlock_extents)
		unlock_extent_cached(&BTRFS_I(inode)->io_tree,
				     lockstart, lockend, &cached_state);
	else
		free_extent_state(cached_state);

	/*
	 * Translate extent map information to iomap.
	 * We trim the extents (and move the addr) even though iomap code does
	 * that, since we have locked only the parts we are performing I/O in.
	 */
	if ((em->block_start == EXTENT_MAP_HOLE) ||
	    (test_bit(EXTENT_FLAG_PREALLOC, &em->flags) && !write)) {
		iomap->addr = IOMAP_NULL_ADDR;
		iomap->type = IOMAP_HOLE;
	} else {
		iomap->addr = em->block_start + (start - em->start);
		iomap->type = IOMAP_MAPPED;
	}
	iomap->offset = start;
	iomap->bdev = fs_info->fs_devices->latest_dev->bdev;
	iomap->length = len;

	if (write && btrfs_use_zone_append(BTRFS_I(inode), em->block_start))
		iomap->flags |= IOMAP_F_ZONE_APPEND;

	free_extent_map(em);

	return 0;

unlock_err:
	unlock_extent_cached(&BTRFS_I(inode)->io_tree, lockstart, lockend,
			     &cached_state);
err:
	if (dio_data->data_space_reserved) {
		btrfs_free_reserved_data_space(BTRFS_I(inode),
					       dio_data->data_reserved,
					       start, data_alloc_len);
		extent_changeset_free(dio_data->data_reserved);
	}
<<<<<<< HEAD

	kfree(dio_data);
=======
>>>>>>> f25a7d55

	return ret;
}

static int btrfs_dio_iomap_end(struct inode *inode, loff_t pos, loff_t length,
		ssize_t written, unsigned int flags, struct iomap *iomap)
{
	struct iomap_iter *iter = container_of(iomap, struct iomap_iter, iomap);
	struct btrfs_dio_data *dio_data = iter->private;
	size_t submitted = dio_data->submitted;
	const bool write = !!(flags & IOMAP_WRITE);
	int ret = 0;

	if (!write && (iomap->type == IOMAP_HOLE)) {
		/* If reading from a hole, unlock and return */
		unlock_extent(&BTRFS_I(inode)->io_tree, pos, pos + length - 1);
		return 0;
	}

	if (submitted < length) {
		pos += submitted;
		length -= submitted;
		if (write)
			__endio_write_update_ordered(BTRFS_I(inode), pos,
					length, false);
		else
			unlock_extent(&BTRFS_I(inode)->io_tree, pos,
				      pos + length - 1);
		ret = -ENOTBLK;
	}

	if (write)
		extent_changeset_free(dio_data->data_reserved);
	return ret;
}

static void btrfs_dio_private_put(struct btrfs_dio_private *dip)
{
	/*
	 * This implies a barrier so that stores to dio_bio->bi_status before
	 * this and loads of dio_bio->bi_status after this are fully ordered.
	 */
	if (!refcount_dec_and_test(&dip->refs))
		return;

	if (btrfs_op(&dip->bio) == BTRFS_MAP_WRITE) {
		__endio_write_update_ordered(BTRFS_I(dip->inode),
					     dip->file_offset,
					     dip->bytes,
					     !dip->bio.bi_status);
	} else {
		unlock_extent(&BTRFS_I(dip->inode)->io_tree,
			      dip->file_offset,
			      dip->file_offset + dip->bytes - 1);
	}

	kfree(dip->csums);
	bio_endio(&dip->bio);
}

static void submit_dio_repair_bio(struct inode *inode, struct bio *bio,
				  int mirror_num,
				  enum btrfs_compression_type compress_type)
{
	struct btrfs_dio_private *dip = bio->bi_private;
	struct btrfs_fs_info *fs_info = btrfs_sb(inode->i_sb);

	BUG_ON(bio_op(bio) == REQ_OP_WRITE);

	if (btrfs_bio_wq_end_io(fs_info, bio, BTRFS_WQ_ENDIO_DATA))
		return;

	refcount_inc(&dip->refs);
	if (btrfs_map_bio(fs_info, bio, mirror_num))
		refcount_dec(&dip->refs);
}

static blk_status_t btrfs_check_read_dio_bio(struct btrfs_dio_private *dip,
					     struct btrfs_bio *bbio,
					     const bool uptodate)
{
	struct inode *inode = dip->inode;
	struct btrfs_fs_info *fs_info = BTRFS_I(inode)->root->fs_info;
	const u32 sectorsize = fs_info->sectorsize;
	struct extent_io_tree *failure_tree = &BTRFS_I(inode)->io_failure_tree;
	struct extent_io_tree *io_tree = &BTRFS_I(inode)->io_tree;
	const bool csum = !(BTRFS_I(inode)->flags & BTRFS_INODE_NODATASUM);
	struct bio_vec bvec;
	struct bvec_iter iter;
	u32 bio_offset = 0;
	blk_status_t err = BLK_STS_OK;

	__bio_for_each_segment(bvec, &bbio->bio, iter, bbio->iter) {
		unsigned int i, nr_sectors, pgoff;

		nr_sectors = BTRFS_BYTES_TO_BLKS(fs_info, bvec.bv_len);
		pgoff = bvec.bv_offset;
		for (i = 0; i < nr_sectors; i++) {
			u64 start = bbio->file_offset + bio_offset;

			ASSERT(pgoff < PAGE_SIZE);
			if (uptodate &&
			    (!csum || !check_data_csum(inode, bbio,
						       bio_offset, bvec.bv_page,
						       pgoff, start))) {
				clean_io_failure(fs_info, failure_tree, io_tree,
						 start, bvec.bv_page,
						 btrfs_ino(BTRFS_I(inode)),
						 pgoff);
			} else {
				int ret;

				ret = btrfs_repair_one_sector(inode, &bbio->bio,
						bio_offset, bvec.bv_page, pgoff,
						start, bbio->mirror_num,
						submit_dio_repair_bio);
				if (ret)
					err = errno_to_blk_status(ret);
			}
			ASSERT(bio_offset + sectorsize > bio_offset);
			bio_offset += sectorsize;
			pgoff += sectorsize;
		}
	}
	return err;
}

static void __endio_write_update_ordered(struct btrfs_inode *inode,
					 const u64 offset, const u64 bytes,
					 const bool uptodate)
{
	btrfs_mark_ordered_io_finished(inode, NULL, offset, bytes,
				       finish_ordered_fn, uptodate);
}

static blk_status_t btrfs_submit_bio_start_direct_io(struct inode *inode,
						     struct bio *bio,
						     u64 dio_file_offset)
{
	return btrfs_csum_one_bio(BTRFS_I(inode), bio, dio_file_offset, false);
}

static void btrfs_end_dio_bio(struct bio *bio)
{
	struct btrfs_dio_private *dip = bio->bi_private;
	struct btrfs_bio *bbio = btrfs_bio(bio);
	blk_status_t err = bio->bi_status;

	if (err)
		btrfs_warn(BTRFS_I(dip->inode)->root->fs_info,
			   "direct IO failed ino %llu rw %d,%u sector %#Lx len %u err no %d",
			   btrfs_ino(BTRFS_I(dip->inode)), bio_op(bio),
			   bio->bi_opf, bio->bi_iter.bi_sector,
			   bio->bi_iter.bi_size, err);

	if (bio_op(bio) == REQ_OP_READ)
		err = btrfs_check_read_dio_bio(dip, bbio, !err);

	if (err)
		dip->bio.bi_status = err;

	btrfs_record_physical_zoned(dip->inode, bbio->file_offset, bio);

	bio_put(bio);
	btrfs_dio_private_put(dip);
}

static inline blk_status_t btrfs_submit_dio_bio(struct bio *bio,
		struct inode *inode, u64 file_offset, int async_submit)
{
	struct btrfs_fs_info *fs_info = btrfs_sb(inode->i_sb);
	struct btrfs_dio_private *dip = bio->bi_private;
	bool write = btrfs_op(bio) == BTRFS_MAP_WRITE;
	blk_status_t ret;

	/* Check btrfs_submit_bio_hook() for rules about async submit. */
	if (async_submit)
		async_submit = !atomic_read(&BTRFS_I(inode)->sync_writers);

	if (!write) {
		ret = btrfs_bio_wq_end_io(fs_info, bio, BTRFS_WQ_ENDIO_DATA);
		if (ret)
			goto err;
	}

	if (BTRFS_I(inode)->flags & BTRFS_INODE_NODATASUM)
		goto map;

	if (write && async_submit) {
		ret = btrfs_wq_submit_bio(inode, bio, 0, file_offset,
					  btrfs_submit_bio_start_direct_io);
		goto err;
	} else if (write) {
		/*
		 * If we aren't doing async submit, calculate the csum of the
		 * bio now.
		 */
		ret = btrfs_csum_one_bio(BTRFS_I(inode), bio, file_offset, false);
		if (ret)
			goto err;
	} else {
		u64 csum_offset;

		csum_offset = file_offset - dip->file_offset;
		csum_offset >>= fs_info->sectorsize_bits;
		csum_offset *= fs_info->csum_size;
		btrfs_bio(bio)->csum = dip->csums + csum_offset;
	}
map:
	ret = btrfs_map_bio(fs_info, bio, 0);
err:
	return ret;
}

static void btrfs_submit_direct(const struct iomap_iter *iter,
		struct bio *dio_bio, loff_t file_offset)
{
	struct btrfs_dio_private *dip =
		container_of(dio_bio, struct btrfs_dio_private, bio);
	struct inode *inode = iter->inode;
	const bool write = (btrfs_op(dio_bio) == BTRFS_MAP_WRITE);
	struct btrfs_fs_info *fs_info = btrfs_sb(inode->i_sb);
	const bool raid56 = (btrfs_data_alloc_profile(fs_info) &
			     BTRFS_BLOCK_GROUP_RAID56_MASK);
	struct bio *bio;
	u64 start_sector;
	int async_submit = 0;
	u64 submit_len;
	u64 clone_offset = 0;
	u64 clone_len;
	u64 logical;
	int ret;
	blk_status_t status;
	struct btrfs_io_geometry geom;
	struct btrfs_dio_data *dio_data = iter->private;
	struct extent_map *em = NULL;

	dip->inode = inode;
	dip->file_offset = file_offset;
	dip->bytes = dio_bio->bi_iter.bi_size;
	refcount_set(&dip->refs, 1);
	dip->csums = NULL;

	if (!write && !(BTRFS_I(inode)->flags & BTRFS_INODE_NODATASUM)) {
		unsigned int nr_sectors =
			(dio_bio->bi_iter.bi_size >> fs_info->sectorsize_bits);

		/*
		 * Load the csums up front to reduce csum tree searches and
		 * contention when submitting bios.
		 */
		status = BLK_STS_RESOURCE;
		dip->csums = kcalloc(nr_sectors, fs_info->csum_size, GFP_NOFS);
		if (!dip)
			goto out_err;

		status = btrfs_lookup_bio_sums(inode, dio_bio, dip->csums);
		if (status != BLK_STS_OK)
			goto out_err;
	}

	start_sector = dio_bio->bi_iter.bi_sector;
	submit_len = dio_bio->bi_iter.bi_size;

	do {
		logical = start_sector << 9;
		em = btrfs_get_chunk_map(fs_info, logical, submit_len);
		if (IS_ERR(em)) {
			status = errno_to_blk_status(PTR_ERR(em));
			em = NULL;
			goto out_err_em;
		}
		ret = btrfs_get_io_geometry(fs_info, em, btrfs_op(dio_bio),
					    logical, &geom);
		if (ret) {
			status = errno_to_blk_status(ret);
			goto out_err_em;
		}

		clone_len = min(submit_len, geom.len);
		ASSERT(clone_len <= UINT_MAX);

		/*
		 * This will never fail as it's passing GPF_NOFS and
		 * the allocation is backed by btrfs_bioset.
		 */
		bio = btrfs_bio_clone_partial(dio_bio, clone_offset, clone_len);
		bio->bi_private = dip;
		bio->bi_end_io = btrfs_end_dio_bio;
		btrfs_bio(bio)->file_offset = file_offset;

		if (bio_op(bio) == REQ_OP_ZONE_APPEND) {
			status = extract_ordered_extent(BTRFS_I(inode), bio,
							file_offset);
			if (status) {
				bio_put(bio);
				goto out_err;
			}
		}

		ASSERT(submit_len >= clone_len);
		submit_len -= clone_len;

		/*
		 * Increase the count before we submit the bio so we know
		 * the end IO handler won't happen before we increase the
		 * count. Otherwise, the dip might get freed before we're
		 * done setting it up.
		 *
		 * We transfer the initial reference to the last bio, so we
		 * don't need to increment the reference count for the last one.
		 */
		if (submit_len > 0) {
			refcount_inc(&dip->refs);
			/*
			 * If we are submitting more than one bio, submit them
			 * all asynchronously. The exception is RAID 5 or 6, as
			 * asynchronous checksums make it difficult to collect
			 * full stripe writes.
			 */
			if (!raid56)
				async_submit = 1;
		}

		status = btrfs_submit_dio_bio(bio, inode, file_offset,
						async_submit);
		if (status) {
			bio_put(bio);
			if (submit_len > 0)
				refcount_dec(&dip->refs);
			goto out_err_em;
		}

		dio_data->submitted += clone_len;
		clone_offset += clone_len;
		start_sector += clone_len >> 9;
		file_offset += clone_len;

		free_extent_map(em);
	} while (submit_len > 0);
	return;

out_err_em:
	free_extent_map(em);
out_err:
	dio_bio->bi_status = status;
	btrfs_dio_private_put(dip);
}

static const struct iomap_ops btrfs_dio_iomap_ops = {
	.iomap_begin            = btrfs_dio_iomap_begin,
	.iomap_end              = btrfs_dio_iomap_end,
};

static const struct iomap_dio_ops btrfs_dio_ops = {
	.submit_io		= btrfs_submit_direct,
	.bio_set		= &btrfs_dio_bioset,
};

ssize_t btrfs_dio_rw(struct kiocb *iocb, struct iov_iter *iter, size_t done_before)
{
	struct btrfs_dio_data data;

	return iomap_dio_rw(iocb, iter, &btrfs_dio_iomap_ops, &btrfs_dio_ops,
			    IOMAP_DIO_PARTIAL, &data, done_before);
}

static int btrfs_fiemap(struct inode *inode, struct fiemap_extent_info *fieinfo,
			u64 start, u64 len)
{
	int	ret;

	ret = fiemap_prep(inode, fieinfo, start, &len, 0);
	if (ret)
		return ret;

	return extent_fiemap(BTRFS_I(inode), fieinfo, start, len);
}

static int btrfs_writepage(struct page *page, struct writeback_control *wbc)
{
	struct inode *inode = page->mapping->host;
	int ret;

	if (current->flags & PF_MEMALLOC) {
		redirty_page_for_writepage(wbc, page);
		unlock_page(page);
		return 0;
	}

	/*
	 * If we are under memory pressure we will call this directly from the
	 * VM, we need to make sure we have the inode referenced for the ordered
	 * extent.  If not just return like we didn't do anything.
	 */
	if (!igrab(inode)) {
		redirty_page_for_writepage(wbc, page);
		return AOP_WRITEPAGE_ACTIVATE;
	}
	ret = extent_write_full_page(page, wbc);
	btrfs_add_delayed_iput(inode);
	return ret;
}

static int btrfs_writepages(struct address_space *mapping,
			    struct writeback_control *wbc)
{
	return extent_writepages(mapping, wbc);
}

static void btrfs_readahead(struct readahead_control *rac)
{
	extent_readahead(rac);
}

/*
 * For release_folio() and invalidate_folio() we have a race window where
 * folio_end_writeback() is called but the subpage spinlock is not yet released.
 * If we continue to release/invalidate the page, we could cause use-after-free
 * for subpage spinlock.  So this function is to spin and wait for subpage
 * spinlock.
 */
static void wait_subpage_spinlock(struct page *page)
{
	struct btrfs_fs_info *fs_info = btrfs_sb(page->mapping->host->i_sb);
	struct btrfs_subpage *subpage;

	if (!btrfs_is_subpage(fs_info, page))
		return;

	ASSERT(PagePrivate(page) && page->private);
	subpage = (struct btrfs_subpage *)page->private;

	/*
	 * This may look insane as we just acquire the spinlock and release it,
	 * without doing anything.  But we just want to make sure no one is
	 * still holding the subpage spinlock.
	 * And since the page is not dirty nor writeback, and we have page
	 * locked, the only possible way to hold a spinlock is from the endio
	 * function to clear page writeback.
	 *
	 * Here we just acquire the spinlock so that all existing callers
	 * should exit and we're safe to release/invalidate the page.
	 */
	spin_lock_irq(&subpage->lock);
	spin_unlock_irq(&subpage->lock);
}

static bool __btrfs_release_folio(struct folio *folio, gfp_t gfp_flags)
{
	int ret = try_release_extent_mapping(&folio->page, gfp_flags);

	if (ret == 1) {
		wait_subpage_spinlock(&folio->page);
		clear_page_extent_mapped(&folio->page);
	}
	return ret;
}

static bool btrfs_release_folio(struct folio *folio, gfp_t gfp_flags)
{
	if (folio_test_writeback(folio) || folio_test_dirty(folio))
		return false;
	return __btrfs_release_folio(folio, gfp_flags);
}

#ifdef CONFIG_MIGRATION
static int btrfs_migratepage(struct address_space *mapping,
			     struct page *newpage, struct page *page,
			     enum migrate_mode mode)
{
	int ret;

	ret = migrate_page_move_mapping(mapping, newpage, page, 0);
	if (ret != MIGRATEPAGE_SUCCESS)
		return ret;

	if (page_has_private(page))
		attach_page_private(newpage, detach_page_private(page));

	if (PageOrdered(page)) {
		ClearPageOrdered(page);
		SetPageOrdered(newpage);
	}

	if (mode != MIGRATE_SYNC_NO_COPY)
		migrate_page_copy(newpage, page);
	else
		migrate_page_states(newpage, page);
	return MIGRATEPAGE_SUCCESS;
}
#endif

static void btrfs_invalidate_folio(struct folio *folio, size_t offset,
				 size_t length)
{
	struct btrfs_inode *inode = BTRFS_I(folio->mapping->host);
	struct btrfs_fs_info *fs_info = inode->root->fs_info;
	struct extent_io_tree *tree = &inode->io_tree;
	struct extent_state *cached_state = NULL;
	u64 page_start = folio_pos(folio);
	u64 page_end = page_start + folio_size(folio) - 1;
	u64 cur;
	int inode_evicting = inode->vfs_inode.i_state & I_FREEING;

	/*
	 * We have folio locked so no new ordered extent can be created on this
	 * page, nor bio can be submitted for this folio.
	 *
	 * But already submitted bio can still be finished on this folio.
	 * Furthermore, endio function won't skip folio which has Ordered
	 * (Private2) already cleared, so it's possible for endio and
	 * invalidate_folio to do the same ordered extent accounting twice
	 * on one folio.
	 *
	 * So here we wait for any submitted bios to finish, so that we won't
	 * do double ordered extent accounting on the same folio.
	 */
	folio_wait_writeback(folio);
	wait_subpage_spinlock(&folio->page);

	/*
	 * For subpage case, we have call sites like
	 * btrfs_punch_hole_lock_range() which passes range not aligned to
	 * sectorsize.
	 * If the range doesn't cover the full folio, we don't need to and
	 * shouldn't clear page extent mapped, as folio->private can still
	 * record subpage dirty bits for other part of the range.
	 *
	 * For cases that invalidate the full folio even the range doesn't
	 * cover the full folio, like invalidating the last folio, we're
	 * still safe to wait for ordered extent to finish.
	 */
	if (!(offset == 0 && length == folio_size(folio))) {
		btrfs_release_folio(folio, GFP_NOFS);
		return;
	}

	if (!inode_evicting)
		lock_extent_bits(tree, page_start, page_end, &cached_state);

	cur = page_start;
	while (cur < page_end) {
		struct btrfs_ordered_extent *ordered;
		bool delete_states;
		u64 range_end;
		u32 range_len;

		ordered = btrfs_lookup_first_ordered_range(inode, cur,
							   page_end + 1 - cur);
		if (!ordered) {
			range_end = page_end;
			/*
			 * No ordered extent covering this range, we are safe
			 * to delete all extent states in the range.
			 */
			delete_states = true;
			goto next;
		}
		if (ordered->file_offset > cur) {
			/*
			 * There is a range between [cur, oe->file_offset) not
			 * covered by any ordered extent.
			 * We are safe to delete all extent states, and handle
			 * the ordered extent in the next iteration.
			 */
			range_end = ordered->file_offset - 1;
			delete_states = true;
			goto next;
		}

		range_end = min(ordered->file_offset + ordered->num_bytes - 1,
				page_end);
		ASSERT(range_end + 1 - cur < U32_MAX);
		range_len = range_end + 1 - cur;
		if (!btrfs_page_test_ordered(fs_info, &folio->page, cur, range_len)) {
			/*
			 * If Ordered (Private2) is cleared, it means endio has
			 * already been executed for the range.
			 * We can't delete the extent states as
			 * btrfs_finish_ordered_io() may still use some of them.
			 */
			delete_states = false;
			goto next;
		}
		btrfs_page_clear_ordered(fs_info, &folio->page, cur, range_len);

		/*
		 * IO on this page will never be started, so we need to account
		 * for any ordered extents now. Don't clear EXTENT_DELALLOC_NEW
		 * here, must leave that up for the ordered extent completion.
		 *
		 * This will also unlock the range for incoming
		 * btrfs_finish_ordered_io().
		 */
		if (!inode_evicting)
			clear_extent_bit(tree, cur, range_end,
					 EXTENT_DELALLOC |
					 EXTENT_LOCKED | EXTENT_DO_ACCOUNTING |
					 EXTENT_DEFRAG, 1, 0, &cached_state);

		spin_lock_irq(&inode->ordered_tree.lock);
		set_bit(BTRFS_ORDERED_TRUNCATED, &ordered->flags);
		ordered->truncated_len = min(ordered->truncated_len,
					     cur - ordered->file_offset);
		spin_unlock_irq(&inode->ordered_tree.lock);

		if (btrfs_dec_test_ordered_pending(inode, &ordered,
						   cur, range_end + 1 - cur)) {
			btrfs_finish_ordered_io(ordered);
			/*
			 * The ordered extent has finished, now we're again
			 * safe to delete all extent states of the range.
			 */
			delete_states = true;
		} else {
			/*
			 * btrfs_finish_ordered_io() will get executed by endio
			 * of other pages, thus we can't delete extent states
			 * anymore
			 */
			delete_states = false;
		}
next:
		if (ordered)
			btrfs_put_ordered_extent(ordered);
		/*
		 * Qgroup reserved space handler
		 * Sector(s) here will be either:
		 *
		 * 1) Already written to disk or bio already finished
		 *    Then its QGROUP_RESERVED bit in io_tree is already cleared.
		 *    Qgroup will be handled by its qgroup_record then.
		 *    btrfs_qgroup_free_data() call will do nothing here.
		 *
		 * 2) Not written to disk yet
		 *    Then btrfs_qgroup_free_data() call will clear the
		 *    QGROUP_RESERVED bit of its io_tree, and free the qgroup
		 *    reserved data space.
		 *    Since the IO will never happen for this page.
		 */
		btrfs_qgroup_free_data(inode, NULL, cur, range_end + 1 - cur);
		if (!inode_evicting) {
			clear_extent_bit(tree, cur, range_end, EXTENT_LOCKED |
				 EXTENT_DELALLOC | EXTENT_UPTODATE |
				 EXTENT_DO_ACCOUNTING | EXTENT_DEFRAG, 1,
				 delete_states, &cached_state);
		}
		cur = range_end + 1;
	}
	/*
	 * We have iterated through all ordered extents of the page, the page
	 * should not have Ordered (Private2) anymore, or the above iteration
	 * did something wrong.
	 */
	ASSERT(!folio_test_ordered(folio));
	btrfs_page_clear_checked(fs_info, &folio->page, folio_pos(folio), folio_size(folio));
	if (!inode_evicting)
		__btrfs_release_folio(folio, GFP_NOFS);
	clear_page_extent_mapped(&folio->page);
}

/*
 * btrfs_page_mkwrite() is not allowed to change the file size as it gets
 * called from a page fault handler when a page is first dirtied. Hence we must
 * be careful to check for EOF conditions here. We set the page up correctly
 * for a written page which means we get ENOSPC checking when writing into
 * holes and correct delalloc and unwritten extent mapping on filesystems that
 * support these features.
 *
 * We are not allowed to take the i_mutex here so we have to play games to
 * protect against truncate races as the page could now be beyond EOF.  Because
 * truncate_setsize() writes the inode size before removing pages, once we have
 * the page lock we can determine safely if the page is beyond EOF. If it is not
 * beyond EOF, then the page is guaranteed safe against truncation until we
 * unlock the page.
 */
vm_fault_t btrfs_page_mkwrite(struct vm_fault *vmf)
{
	struct page *page = vmf->page;
	struct inode *inode = file_inode(vmf->vma->vm_file);
	struct btrfs_fs_info *fs_info = btrfs_sb(inode->i_sb);
	struct extent_io_tree *io_tree = &BTRFS_I(inode)->io_tree;
	struct btrfs_ordered_extent *ordered;
	struct extent_state *cached_state = NULL;
	struct extent_changeset *data_reserved = NULL;
	unsigned long zero_start;
	loff_t size;
	vm_fault_t ret;
	int ret2;
	int reserved = 0;
	u64 reserved_space;
	u64 page_start;
	u64 page_end;
	u64 end;

	reserved_space = PAGE_SIZE;

	sb_start_pagefault(inode->i_sb);
	page_start = page_offset(page);
	page_end = page_start + PAGE_SIZE - 1;
	end = page_end;

	/*
	 * Reserving delalloc space after obtaining the page lock can lead to
	 * deadlock. For example, if a dirty page is locked by this function
	 * and the call to btrfs_delalloc_reserve_space() ends up triggering
	 * dirty page write out, then the btrfs_writepage() function could
	 * end up waiting indefinitely to get a lock on the page currently
	 * being processed by btrfs_page_mkwrite() function.
	 */
	ret2 = btrfs_delalloc_reserve_space(BTRFS_I(inode), &data_reserved,
					    page_start, reserved_space);
	if (!ret2) {
		ret2 = file_update_time(vmf->vma->vm_file);
		reserved = 1;
	}
	if (ret2) {
		ret = vmf_error(ret2);
		if (reserved)
			goto out;
		goto out_noreserve;
	}

	ret = VM_FAULT_NOPAGE; /* make the VM retry the fault */
again:
	down_read(&BTRFS_I(inode)->i_mmap_lock);
	lock_page(page);
	size = i_size_read(inode);

	if ((page->mapping != inode->i_mapping) ||
	    (page_start >= size)) {
		/* page got truncated out from underneath us */
		goto out_unlock;
	}
	wait_on_page_writeback(page);

	lock_extent_bits(io_tree, page_start, page_end, &cached_state);
	ret2 = set_page_extent_mapped(page);
	if (ret2 < 0) {
		ret = vmf_error(ret2);
		unlock_extent_cached(io_tree, page_start, page_end, &cached_state);
		goto out_unlock;
	}

	/*
	 * we can't set the delalloc bits if there are pending ordered
	 * extents.  Drop our locks and wait for them to finish
	 */
	ordered = btrfs_lookup_ordered_range(BTRFS_I(inode), page_start,
			PAGE_SIZE);
	if (ordered) {
		unlock_extent_cached(io_tree, page_start, page_end,
				     &cached_state);
		unlock_page(page);
		up_read(&BTRFS_I(inode)->i_mmap_lock);
		btrfs_start_ordered_extent(ordered, 1);
		btrfs_put_ordered_extent(ordered);
		goto again;
	}

	if (page->index == ((size - 1) >> PAGE_SHIFT)) {
		reserved_space = round_up(size - page_start,
					  fs_info->sectorsize);
		if (reserved_space < PAGE_SIZE) {
			end = page_start + reserved_space - 1;
			btrfs_delalloc_release_space(BTRFS_I(inode),
					data_reserved, page_start,
					PAGE_SIZE - reserved_space, true);
		}
	}

	/*
	 * page_mkwrite gets called when the page is firstly dirtied after it's
	 * faulted in, but write(2) could also dirty a page and set delalloc
	 * bits, thus in this case for space account reason, we still need to
	 * clear any delalloc bits within this page range since we have to
	 * reserve data&meta space before lock_page() (see above comments).
	 */
	clear_extent_bit(&BTRFS_I(inode)->io_tree, page_start, end,
			  EXTENT_DELALLOC | EXTENT_DO_ACCOUNTING |
			  EXTENT_DEFRAG, 0, 0, &cached_state);

	ret2 = btrfs_set_extent_delalloc(BTRFS_I(inode), page_start, end, 0,
					&cached_state);
	if (ret2) {
		unlock_extent_cached(io_tree, page_start, page_end,
				     &cached_state);
		ret = VM_FAULT_SIGBUS;
		goto out_unlock;
	}

	/* page is wholly or partially inside EOF */
	if (page_start + PAGE_SIZE > size)
		zero_start = offset_in_page(size);
	else
		zero_start = PAGE_SIZE;

	if (zero_start != PAGE_SIZE) {
		memzero_page(page, zero_start, PAGE_SIZE - zero_start);
		flush_dcache_page(page);
	}
	btrfs_page_clear_checked(fs_info, page, page_start, PAGE_SIZE);
	btrfs_page_set_dirty(fs_info, page, page_start, end + 1 - page_start);
	btrfs_page_set_uptodate(fs_info, page, page_start, end + 1 - page_start);

	btrfs_set_inode_last_sub_trans(BTRFS_I(inode));

	unlock_extent_cached(io_tree, page_start, page_end, &cached_state);
	up_read(&BTRFS_I(inode)->i_mmap_lock);

	btrfs_delalloc_release_extents(BTRFS_I(inode), PAGE_SIZE);
	sb_end_pagefault(inode->i_sb);
	extent_changeset_free(data_reserved);
	return VM_FAULT_LOCKED;

out_unlock:
	unlock_page(page);
	up_read(&BTRFS_I(inode)->i_mmap_lock);
out:
	btrfs_delalloc_release_extents(BTRFS_I(inode), PAGE_SIZE);
	btrfs_delalloc_release_space(BTRFS_I(inode), data_reserved, page_start,
				     reserved_space, (ret != 0));
out_noreserve:
	sb_end_pagefault(inode->i_sb);
	extent_changeset_free(data_reserved);
	return ret;
}

static int btrfs_truncate(struct inode *inode, bool skip_writeback)
{
	struct btrfs_truncate_control control = {
		.inode = BTRFS_I(inode),
		.ino = btrfs_ino(BTRFS_I(inode)),
		.min_type = BTRFS_EXTENT_DATA_KEY,
		.clear_extent_range = true,
	};
	struct btrfs_fs_info *fs_info = btrfs_sb(inode->i_sb);
	struct btrfs_root *root = BTRFS_I(inode)->root;
	struct btrfs_block_rsv *rsv;
	int ret;
	struct btrfs_trans_handle *trans;
	u64 mask = fs_info->sectorsize - 1;
	u64 min_size = btrfs_calc_metadata_size(fs_info, 1);

	if (!skip_writeback) {
		ret = btrfs_wait_ordered_range(inode, inode->i_size & (~mask),
					       (u64)-1);
		if (ret)
			return ret;
	}

	/*
	 * Yes ladies and gentlemen, this is indeed ugly.  We have a couple of
	 * things going on here:
	 *
	 * 1) We need to reserve space to update our inode.
	 *
	 * 2) We need to have something to cache all the space that is going to
	 * be free'd up by the truncate operation, but also have some slack
	 * space reserved in case it uses space during the truncate (thank you
	 * very much snapshotting).
	 *
	 * And we need these to be separate.  The fact is we can use a lot of
	 * space doing the truncate, and we have no earthly idea how much space
	 * we will use, so we need the truncate reservation to be separate so it
	 * doesn't end up using space reserved for updating the inode.  We also
	 * need to be able to stop the transaction and start a new one, which
	 * means we need to be able to update the inode several times, and we
	 * have no idea of knowing how many times that will be, so we can't just
	 * reserve 1 item for the entirety of the operation, so that has to be
	 * done separately as well.
	 *
	 * So that leaves us with
	 *
	 * 1) rsv - for the truncate reservation, which we will steal from the
	 * transaction reservation.
	 * 2) fs_info->trans_block_rsv - this will have 1 items worth left for
	 * updating the inode.
	 */
	rsv = btrfs_alloc_block_rsv(fs_info, BTRFS_BLOCK_RSV_TEMP);
	if (!rsv)
		return -ENOMEM;
	rsv->size = min_size;
	rsv->failfast = 1;

	/*
	 * 1 for the truncate slack space
	 * 1 for updating the inode.
	 */
	trans = btrfs_start_transaction(root, 2);
	if (IS_ERR(trans)) {
		ret = PTR_ERR(trans);
		goto out;
	}

	/* Migrate the slack space for the truncate to our reserve */
	ret = btrfs_block_rsv_migrate(&fs_info->trans_block_rsv, rsv,
				      min_size, false);
	BUG_ON(ret);

	trans->block_rsv = rsv;

	while (1) {
		struct extent_state *cached_state = NULL;
		const u64 new_size = inode->i_size;
		const u64 lock_start = ALIGN_DOWN(new_size, fs_info->sectorsize);

		control.new_size = new_size;
		lock_extent_bits(&BTRFS_I(inode)->io_tree, lock_start, (u64)-1,
				 &cached_state);
		/*
		 * We want to drop from the next block forward in case this new
		 * size is not block aligned since we will be keeping the last
		 * block of the extent just the way it is.
		 */
		btrfs_drop_extent_cache(BTRFS_I(inode),
					ALIGN(new_size, fs_info->sectorsize),
					(u64)-1, 0);

		ret = btrfs_truncate_inode_items(trans, root, &control);

		inode_sub_bytes(inode, control.sub_bytes);
		btrfs_inode_safe_disk_i_size_write(BTRFS_I(inode), control.last_size);

		unlock_extent_cached(&BTRFS_I(inode)->io_tree, lock_start,
				     (u64)-1, &cached_state);

		trans->block_rsv = &fs_info->trans_block_rsv;
		if (ret != -ENOSPC && ret != -EAGAIN)
			break;

		ret = btrfs_update_inode(trans, root, BTRFS_I(inode));
		if (ret)
			break;

		btrfs_end_transaction(trans);
		btrfs_btree_balance_dirty(fs_info);

		trans = btrfs_start_transaction(root, 2);
		if (IS_ERR(trans)) {
			ret = PTR_ERR(trans);
			trans = NULL;
			break;
		}

		btrfs_block_rsv_release(fs_info, rsv, -1, NULL);
		ret = btrfs_block_rsv_migrate(&fs_info->trans_block_rsv,
					      rsv, min_size, false);
		BUG_ON(ret);	/* shouldn't happen */
		trans->block_rsv = rsv;
	}

	/*
	 * We can't call btrfs_truncate_block inside a trans handle as we could
	 * deadlock with freeze, if we got BTRFS_NEED_TRUNCATE_BLOCK then we
	 * know we've truncated everything except the last little bit, and can
	 * do btrfs_truncate_block and then update the disk_i_size.
	 */
	if (ret == BTRFS_NEED_TRUNCATE_BLOCK) {
		btrfs_end_transaction(trans);
		btrfs_btree_balance_dirty(fs_info);

		ret = btrfs_truncate_block(BTRFS_I(inode), inode->i_size, 0, 0);
		if (ret)
			goto out;
		trans = btrfs_start_transaction(root, 1);
		if (IS_ERR(trans)) {
			ret = PTR_ERR(trans);
			goto out;
		}
		btrfs_inode_safe_disk_i_size_write(BTRFS_I(inode), 0);
	}

	if (trans) {
		int ret2;

		trans->block_rsv = &fs_info->trans_block_rsv;
		ret2 = btrfs_update_inode(trans, root, BTRFS_I(inode));
		if (ret2 && !ret)
			ret = ret2;

		ret2 = btrfs_end_transaction(trans);
		if (ret2 && !ret)
			ret = ret2;
		btrfs_btree_balance_dirty(fs_info);
	}
out:
	btrfs_free_block_rsv(fs_info, rsv);
	/*
	 * So if we truncate and then write and fsync we normally would just
	 * write the extents that changed, which is a problem if we need to
	 * first truncate that entire inode.  So set this flag so we write out
	 * all of the extents in the inode to the sync log so we're completely
	 * safe.
	 *
	 * If no extents were dropped or trimmed we don't need to force the next
	 * fsync to truncate all the inode's items from the log and re-log them
	 * all. This means the truncate operation did not change the file size,
	 * or changed it to a smaller size but there was only an implicit hole
	 * between the old i_size and the new i_size, and there were no prealloc
	 * extents beyond i_size to drop.
	 */
	if (control.extents_found > 0)
		btrfs_set_inode_full_sync(BTRFS_I(inode));

	return ret;
}

struct inode *btrfs_new_subvol_inode(struct user_namespace *mnt_userns,
				     struct inode *dir)
{
	struct inode *inode;

	inode = new_inode(dir->i_sb);
	if (inode) {
		/*
		 * Subvolumes don't inherit the sgid bit or the parent's gid if
		 * the parent's sgid bit is set. This is probably a bug.
		 */
		inode_init_owner(mnt_userns, inode, NULL,
				 S_IFDIR | (~current_umask() & S_IRWXUGO));
		inode->i_op = &btrfs_dir_inode_operations;
		inode->i_fop = &btrfs_dir_file_operations;
	}
	return inode;
}

struct inode *btrfs_alloc_inode(struct super_block *sb)
{
	struct btrfs_fs_info *fs_info = btrfs_sb(sb);
	struct btrfs_inode *ei;
	struct inode *inode;

	ei = alloc_inode_sb(sb, btrfs_inode_cachep, GFP_KERNEL);
	if (!ei)
		return NULL;

	ei->root = NULL;
	ei->generation = 0;
	ei->last_trans = 0;
	ei->last_sub_trans = 0;
	ei->logged_trans = 0;
	ei->delalloc_bytes = 0;
	ei->new_delalloc_bytes = 0;
	ei->defrag_bytes = 0;
	ei->disk_i_size = 0;
	ei->flags = 0;
	ei->ro_flags = 0;
	ei->csum_bytes = 0;
	ei->index_cnt = (u64)-1;
	ei->dir_index = 0;
	ei->last_unlink_trans = 0;
	ei->last_reflink_trans = 0;
	ei->last_log_commit = 0;

	spin_lock_init(&ei->lock);
	ei->outstanding_extents = 0;
	if (sb->s_magic != BTRFS_TEST_MAGIC)
		btrfs_init_metadata_block_rsv(fs_info, &ei->block_rsv,
					      BTRFS_BLOCK_RSV_DELALLOC);
	ei->runtime_flags = 0;
	ei->prop_compress = BTRFS_COMPRESS_NONE;
	ei->defrag_compress = BTRFS_COMPRESS_NONE;

	ei->delayed_node = NULL;

	ei->i_otime.tv_sec = 0;
	ei->i_otime.tv_nsec = 0;

	inode = &ei->vfs_inode;
	extent_map_tree_init(&ei->extent_tree);
	extent_io_tree_init(fs_info, &ei->io_tree, IO_TREE_INODE_IO, inode);
	extent_io_tree_init(fs_info, &ei->io_failure_tree,
			    IO_TREE_INODE_IO_FAILURE, inode);
	extent_io_tree_init(fs_info, &ei->file_extent_tree,
			    IO_TREE_INODE_FILE_EXTENT, inode);
	ei->io_tree.track_uptodate = true;
	ei->io_failure_tree.track_uptodate = true;
	atomic_set(&ei->sync_writers, 0);
	mutex_init(&ei->log_mutex);
	btrfs_ordered_inode_tree_init(&ei->ordered_tree);
	INIT_LIST_HEAD(&ei->delalloc_inodes);
	INIT_LIST_HEAD(&ei->delayed_iput);
	RB_CLEAR_NODE(&ei->rb_node);
	init_rwsem(&ei->i_mmap_lock);

	return inode;
}

#ifdef CONFIG_BTRFS_FS_RUN_SANITY_TESTS
void btrfs_test_destroy_inode(struct inode *inode)
{
	btrfs_drop_extent_cache(BTRFS_I(inode), 0, (u64)-1, 0);
	kmem_cache_free(btrfs_inode_cachep, BTRFS_I(inode));
}
#endif

void btrfs_free_inode(struct inode *inode)
{
	kmem_cache_free(btrfs_inode_cachep, BTRFS_I(inode));
}

void btrfs_destroy_inode(struct inode *vfs_inode)
{
	struct btrfs_ordered_extent *ordered;
	struct btrfs_inode *inode = BTRFS_I(vfs_inode);
	struct btrfs_root *root = inode->root;

	WARN_ON(!hlist_empty(&vfs_inode->i_dentry));
	WARN_ON(vfs_inode->i_data.nrpages);
	WARN_ON(inode->block_rsv.reserved);
	WARN_ON(inode->block_rsv.size);
	WARN_ON(inode->outstanding_extents);
	if (!S_ISDIR(vfs_inode->i_mode)) {
		WARN_ON(inode->delalloc_bytes);
		WARN_ON(inode->new_delalloc_bytes);
	}
	WARN_ON(inode->csum_bytes);
	WARN_ON(inode->defrag_bytes);

	/*
	 * This can happen where we create an inode, but somebody else also
	 * created the same inode and we need to destroy the one we already
	 * created.
	 */
	if (!root)
		return;

	while (1) {
		ordered = btrfs_lookup_first_ordered_extent(inode, (u64)-1);
		if (!ordered)
			break;
		else {
			btrfs_err(root->fs_info,
				  "found ordered extent %llu %llu on inode cleanup",
				  ordered->file_offset, ordered->num_bytes);
			btrfs_remove_ordered_extent(inode, ordered);
			btrfs_put_ordered_extent(ordered);
			btrfs_put_ordered_extent(ordered);
		}
	}
	btrfs_qgroup_check_reserved_leak(inode);
	inode_tree_del(inode);
	btrfs_drop_extent_cache(inode, 0, (u64)-1, 0);
	btrfs_inode_clear_file_extent_range(inode, 0, (u64)-1);
	btrfs_put_root(inode->root);
}

int btrfs_drop_inode(struct inode *inode)
{
	struct btrfs_root *root = BTRFS_I(inode)->root;

	if (root == NULL)
		return 1;

	/* the snap/subvol tree is on deleting */
	if (btrfs_root_refs(&root->root_item) == 0)
		return 1;
	else
		return generic_drop_inode(inode);
}

static void init_once(void *foo)
{
	struct btrfs_inode *ei = foo;

	inode_init_once(&ei->vfs_inode);
}

void __cold btrfs_destroy_cachep(void)
{
	/*
	 * Make sure all delayed rcu free inodes are flushed before we
	 * destroy cache.
	 */
	rcu_barrier();
	bioset_exit(&btrfs_dio_bioset);
	kmem_cache_destroy(btrfs_inode_cachep);
	kmem_cache_destroy(btrfs_trans_handle_cachep);
	kmem_cache_destroy(btrfs_path_cachep);
	kmem_cache_destroy(btrfs_free_space_cachep);
	kmem_cache_destroy(btrfs_free_space_bitmap_cachep);
}

int __init btrfs_init_cachep(void)
{
	btrfs_inode_cachep = kmem_cache_create("btrfs_inode",
			sizeof(struct btrfs_inode), 0,
			SLAB_RECLAIM_ACCOUNT | SLAB_MEM_SPREAD | SLAB_ACCOUNT,
			init_once);
	if (!btrfs_inode_cachep)
		goto fail;

	btrfs_trans_handle_cachep = kmem_cache_create("btrfs_trans_handle",
			sizeof(struct btrfs_trans_handle), 0,
			SLAB_TEMPORARY | SLAB_MEM_SPREAD, NULL);
	if (!btrfs_trans_handle_cachep)
		goto fail;

	btrfs_path_cachep = kmem_cache_create("btrfs_path",
			sizeof(struct btrfs_path), 0,
			SLAB_MEM_SPREAD, NULL);
	if (!btrfs_path_cachep)
		goto fail;

	btrfs_free_space_cachep = kmem_cache_create("btrfs_free_space",
			sizeof(struct btrfs_free_space), 0,
			SLAB_MEM_SPREAD, NULL);
	if (!btrfs_free_space_cachep)
		goto fail;

	btrfs_free_space_bitmap_cachep = kmem_cache_create("btrfs_free_space_bitmap",
							PAGE_SIZE, PAGE_SIZE,
							SLAB_MEM_SPREAD, NULL);
	if (!btrfs_free_space_bitmap_cachep)
		goto fail;

	if (bioset_init(&btrfs_dio_bioset, BIO_POOL_SIZE,
			offsetof(struct btrfs_dio_private, bio),
			BIOSET_NEED_BVECS))
		goto fail;

	return 0;
fail:
	btrfs_destroy_cachep();
	return -ENOMEM;
}

static int btrfs_getattr(struct user_namespace *mnt_userns,
			 const struct path *path, struct kstat *stat,
			 u32 request_mask, unsigned int flags)
{
	u64 delalloc_bytes;
	u64 inode_bytes;
	struct inode *inode = d_inode(path->dentry);
	u32 blocksize = inode->i_sb->s_blocksize;
	u32 bi_flags = BTRFS_I(inode)->flags;
	u32 bi_ro_flags = BTRFS_I(inode)->ro_flags;

	stat->result_mask |= STATX_BTIME;
	stat->btime.tv_sec = BTRFS_I(inode)->i_otime.tv_sec;
	stat->btime.tv_nsec = BTRFS_I(inode)->i_otime.tv_nsec;
	if (bi_flags & BTRFS_INODE_APPEND)
		stat->attributes |= STATX_ATTR_APPEND;
	if (bi_flags & BTRFS_INODE_COMPRESS)
		stat->attributes |= STATX_ATTR_COMPRESSED;
	if (bi_flags & BTRFS_INODE_IMMUTABLE)
		stat->attributes |= STATX_ATTR_IMMUTABLE;
	if (bi_flags & BTRFS_INODE_NODUMP)
		stat->attributes |= STATX_ATTR_NODUMP;
	if (bi_ro_flags & BTRFS_INODE_RO_VERITY)
		stat->attributes |= STATX_ATTR_VERITY;

	stat->attributes_mask |= (STATX_ATTR_APPEND |
				  STATX_ATTR_COMPRESSED |
				  STATX_ATTR_IMMUTABLE |
				  STATX_ATTR_NODUMP);

	generic_fillattr(mnt_userns, inode, stat);
	stat->dev = BTRFS_I(inode)->root->anon_dev;

	spin_lock(&BTRFS_I(inode)->lock);
	delalloc_bytes = BTRFS_I(inode)->new_delalloc_bytes;
	inode_bytes = inode_get_bytes(inode);
	spin_unlock(&BTRFS_I(inode)->lock);
	stat->blocks = (ALIGN(inode_bytes, blocksize) +
			ALIGN(delalloc_bytes, blocksize)) >> 9;
	return 0;
}

static int btrfs_rename_exchange(struct inode *old_dir,
			      struct dentry *old_dentry,
			      struct inode *new_dir,
			      struct dentry *new_dentry)
{
	struct btrfs_fs_info *fs_info = btrfs_sb(old_dir->i_sb);
	struct btrfs_trans_handle *trans;
	unsigned int trans_num_items;
	struct btrfs_root *root = BTRFS_I(old_dir)->root;
	struct btrfs_root *dest = BTRFS_I(new_dir)->root;
	struct inode *new_inode = new_dentry->d_inode;
	struct inode *old_inode = old_dentry->d_inode;
	struct timespec64 ctime = current_time(old_inode);
	struct btrfs_rename_ctx old_rename_ctx;
	struct btrfs_rename_ctx new_rename_ctx;
	u64 old_ino = btrfs_ino(BTRFS_I(old_inode));
	u64 new_ino = btrfs_ino(BTRFS_I(new_inode));
	u64 old_idx = 0;
	u64 new_idx = 0;
	int ret;
	int ret2;
	bool need_abort = false;

	/*
	 * For non-subvolumes allow exchange only within one subvolume, in the
	 * same inode namespace. Two subvolumes (represented as directory) can
	 * be exchanged as they're a logical link and have a fixed inode number.
	 */
	if (root != dest &&
	    (old_ino != BTRFS_FIRST_FREE_OBJECTID ||
	     new_ino != BTRFS_FIRST_FREE_OBJECTID))
		return -EXDEV;

	/* close the race window with snapshot create/destroy ioctl */
	if (old_ino == BTRFS_FIRST_FREE_OBJECTID ||
	    new_ino == BTRFS_FIRST_FREE_OBJECTID)
		down_read(&fs_info->subvol_sem);

	/*
	 * For each inode:
	 * 1 to remove old dir item
	 * 1 to remove old dir index
	 * 1 to add new dir item
	 * 1 to add new dir index
	 * 1 to update parent inode
	 *
	 * If the parents are the same, we only need to account for one
	 */
	trans_num_items = (old_dir == new_dir ? 9 : 10);
	if (old_ino == BTRFS_FIRST_FREE_OBJECTID) {
		/*
		 * 1 to remove old root ref
		 * 1 to remove old root backref
		 * 1 to add new root ref
		 * 1 to add new root backref
		 */
		trans_num_items += 4;
	} else {
		/*
		 * 1 to update inode item
		 * 1 to remove old inode ref
		 * 1 to add new inode ref
		 */
		trans_num_items += 3;
	}
	if (new_ino == BTRFS_FIRST_FREE_OBJECTID)
		trans_num_items += 4;
	else
		trans_num_items += 3;
	trans = btrfs_start_transaction(root, trans_num_items);
	if (IS_ERR(trans)) {
		ret = PTR_ERR(trans);
		goto out_notrans;
	}

	if (dest != root) {
		ret = btrfs_record_root_in_trans(trans, dest);
		if (ret)
			goto out_fail;
	}

	/*
	 * We need to find a free sequence number both in the source and
	 * in the destination directory for the exchange.
	 */
	ret = btrfs_set_inode_index(BTRFS_I(new_dir), &old_idx);
	if (ret)
		goto out_fail;
	ret = btrfs_set_inode_index(BTRFS_I(old_dir), &new_idx);
	if (ret)
		goto out_fail;

	BTRFS_I(old_inode)->dir_index = 0ULL;
	BTRFS_I(new_inode)->dir_index = 0ULL;

	/* Reference for the source. */
	if (old_ino == BTRFS_FIRST_FREE_OBJECTID) {
		/* force full log commit if subvolume involved. */
		btrfs_set_log_full_commit(trans);
	} else {
		ret = btrfs_insert_inode_ref(trans, dest,
					     new_dentry->d_name.name,
					     new_dentry->d_name.len,
					     old_ino,
					     btrfs_ino(BTRFS_I(new_dir)),
					     old_idx);
		if (ret)
			goto out_fail;
		need_abort = true;
	}

	/* And now for the dest. */
	if (new_ino == BTRFS_FIRST_FREE_OBJECTID) {
		/* force full log commit if subvolume involved. */
		btrfs_set_log_full_commit(trans);
	} else {
		ret = btrfs_insert_inode_ref(trans, root,
					     old_dentry->d_name.name,
					     old_dentry->d_name.len,
					     new_ino,
					     btrfs_ino(BTRFS_I(old_dir)),
					     new_idx);
		if (ret) {
			if (need_abort)
				btrfs_abort_transaction(trans, ret);
			goto out_fail;
		}
	}

	/* Update inode version and ctime/mtime. */
	inode_inc_iversion(old_dir);
	inode_inc_iversion(new_dir);
	inode_inc_iversion(old_inode);
	inode_inc_iversion(new_inode);
	old_dir->i_ctime = old_dir->i_mtime = ctime;
	new_dir->i_ctime = new_dir->i_mtime = ctime;
	old_inode->i_ctime = ctime;
	new_inode->i_ctime = ctime;

	if (old_dentry->d_parent != new_dentry->d_parent) {
		btrfs_record_unlink_dir(trans, BTRFS_I(old_dir),
				BTRFS_I(old_inode), 1);
		btrfs_record_unlink_dir(trans, BTRFS_I(new_dir),
				BTRFS_I(new_inode), 1);
	}

	/* src is a subvolume */
	if (old_ino == BTRFS_FIRST_FREE_OBJECTID) {
		ret = btrfs_unlink_subvol(trans, old_dir, old_dentry);
	} else { /* src is an inode */
		ret = __btrfs_unlink_inode(trans, BTRFS_I(old_dir),
					   BTRFS_I(old_dentry->d_inode),
					   old_dentry->d_name.name,
					   old_dentry->d_name.len,
					   &old_rename_ctx);
		if (!ret)
			ret = btrfs_update_inode(trans, root, BTRFS_I(old_inode));
	}
	if (ret) {
		btrfs_abort_transaction(trans, ret);
		goto out_fail;
	}

	/* dest is a subvolume */
	if (new_ino == BTRFS_FIRST_FREE_OBJECTID) {
		ret = btrfs_unlink_subvol(trans, new_dir, new_dentry);
	} else { /* dest is an inode */
		ret = __btrfs_unlink_inode(trans, BTRFS_I(new_dir),
					   BTRFS_I(new_dentry->d_inode),
					   new_dentry->d_name.name,
					   new_dentry->d_name.len,
					   &new_rename_ctx);
		if (!ret)
			ret = btrfs_update_inode(trans, dest, BTRFS_I(new_inode));
	}
	if (ret) {
		btrfs_abort_transaction(trans, ret);
		goto out_fail;
	}

	ret = btrfs_add_link(trans, BTRFS_I(new_dir), BTRFS_I(old_inode),
			     new_dentry->d_name.name,
			     new_dentry->d_name.len, 0, old_idx);
	if (ret) {
		btrfs_abort_transaction(trans, ret);
		goto out_fail;
	}

	ret = btrfs_add_link(trans, BTRFS_I(old_dir), BTRFS_I(new_inode),
			     old_dentry->d_name.name,
			     old_dentry->d_name.len, 0, new_idx);
	if (ret) {
		btrfs_abort_transaction(trans, ret);
		goto out_fail;
	}

	if (old_inode->i_nlink == 1)
		BTRFS_I(old_inode)->dir_index = old_idx;
	if (new_inode->i_nlink == 1)
		BTRFS_I(new_inode)->dir_index = new_idx;

	/*
	 * Now pin the logs of the roots. We do it to ensure that no other task
	 * can sync the logs while we are in progress with the rename, because
	 * that could result in an inconsistency in case any of the inodes that
	 * are part of this rename operation were logged before.
	 */
	if (old_ino != BTRFS_FIRST_FREE_OBJECTID)
		btrfs_pin_log_trans(root);
	if (new_ino != BTRFS_FIRST_FREE_OBJECTID)
		btrfs_pin_log_trans(dest);

	/* Do the log updates for all inodes. */
	if (old_ino != BTRFS_FIRST_FREE_OBJECTID)
		btrfs_log_new_name(trans, old_dentry, BTRFS_I(old_dir),
				   old_rename_ctx.index, new_dentry->d_parent);
	if (new_ino != BTRFS_FIRST_FREE_OBJECTID)
		btrfs_log_new_name(trans, new_dentry, BTRFS_I(new_dir),
				   new_rename_ctx.index, old_dentry->d_parent);

	/* Now unpin the logs. */
	if (old_ino != BTRFS_FIRST_FREE_OBJECTID)
		btrfs_end_log_trans(root);
	if (new_ino != BTRFS_FIRST_FREE_OBJECTID)
		btrfs_end_log_trans(dest);
out_fail:
	ret2 = btrfs_end_transaction(trans);
	ret = ret ? ret : ret2;
out_notrans:
	if (new_ino == BTRFS_FIRST_FREE_OBJECTID ||
	    old_ino == BTRFS_FIRST_FREE_OBJECTID)
		up_read(&fs_info->subvol_sem);

	return ret;
}

static struct inode *new_whiteout_inode(struct user_namespace *mnt_userns,
					struct inode *dir)
{
	struct inode *inode;

	inode = new_inode(dir->i_sb);
	if (inode) {
		inode_init_owner(mnt_userns, inode, dir,
				 S_IFCHR | WHITEOUT_MODE);
		inode->i_op = &btrfs_special_inode_operations;
		init_special_inode(inode, inode->i_mode, WHITEOUT_DEV);
	}
	return inode;
}

static int btrfs_rename(struct user_namespace *mnt_userns,
			struct inode *old_dir, struct dentry *old_dentry,
			struct inode *new_dir, struct dentry *new_dentry,
			unsigned int flags)
{
	struct btrfs_fs_info *fs_info = btrfs_sb(old_dir->i_sb);
	struct btrfs_new_inode_args whiteout_args = {
		.dir = old_dir,
		.dentry = old_dentry,
	};
	struct btrfs_trans_handle *trans;
	unsigned int trans_num_items;
	struct btrfs_root *root = BTRFS_I(old_dir)->root;
	struct btrfs_root *dest = BTRFS_I(new_dir)->root;
	struct inode *new_inode = d_inode(new_dentry);
	struct inode *old_inode = d_inode(old_dentry);
	struct btrfs_rename_ctx rename_ctx;
	u64 index = 0;
	int ret;
	int ret2;
	u64 old_ino = btrfs_ino(BTRFS_I(old_inode));

	if (btrfs_ino(BTRFS_I(new_dir)) == BTRFS_EMPTY_SUBVOL_DIR_OBJECTID)
		return -EPERM;

	/* we only allow rename subvolume link between subvolumes */
	if (old_ino != BTRFS_FIRST_FREE_OBJECTID && root != dest)
		return -EXDEV;

	if (old_ino == BTRFS_EMPTY_SUBVOL_DIR_OBJECTID ||
	    (new_inode && btrfs_ino(BTRFS_I(new_inode)) == BTRFS_FIRST_FREE_OBJECTID))
		return -ENOTEMPTY;

	if (S_ISDIR(old_inode->i_mode) && new_inode &&
	    new_inode->i_size > BTRFS_EMPTY_DIR_SIZE)
		return -ENOTEMPTY;


	/* check for collisions, even if the  name isn't there */
	ret = btrfs_check_dir_item_collision(dest, new_dir->i_ino,
			     new_dentry->d_name.name,
			     new_dentry->d_name.len);

	if (ret) {
		if (ret == -EEXIST) {
			/* we shouldn't get
			 * eexist without a new_inode */
			if (WARN_ON(!new_inode)) {
				return ret;
			}
		} else {
			/* maybe -EOVERFLOW */
			return ret;
		}
	}
	ret = 0;

	/*
	 * we're using rename to replace one file with another.  Start IO on it
	 * now so  we don't add too much work to the end of the transaction
	 */
	if (new_inode && S_ISREG(old_inode->i_mode) && new_inode->i_size)
		filemap_flush(old_inode->i_mapping);

	if (flags & RENAME_WHITEOUT) {
		whiteout_args.inode = new_whiteout_inode(mnt_userns, old_dir);
		if (!whiteout_args.inode)
			return -ENOMEM;
		ret = btrfs_new_inode_prepare(&whiteout_args, &trans_num_items);
		if (ret)
			goto out_whiteout_inode;
	} else {
		/* 1 to update the old parent inode. */
		trans_num_items = 1;
	}

	if (old_ino == BTRFS_FIRST_FREE_OBJECTID) {
		/* Close the race window with snapshot create/destroy ioctl */
		down_read(&fs_info->subvol_sem);
		/*
		 * 1 to remove old root ref
		 * 1 to remove old root backref
		 * 1 to add new root ref
		 * 1 to add new root backref
		 */
		trans_num_items += 4;
	} else {
		/*
		 * 1 to update inode
		 * 1 to remove old inode ref
		 * 1 to add new inode ref
		 */
		trans_num_items += 3;
	}
	/*
	 * 1 to remove old dir item
	 * 1 to remove old dir index
	 * 1 to add new dir item
	 * 1 to add new dir index
	 */
	trans_num_items += 4;
	/* 1 to update new parent inode if it's not the same as the old parent */
	if (new_dir != old_dir)
		trans_num_items++;
	if (new_inode) {
		/*
		 * 1 to update inode
		 * 1 to remove inode ref
		 * 1 to remove dir item
		 * 1 to remove dir index
		 * 1 to possibly add orphan item
		 */
		trans_num_items += 5;
	}
	trans = btrfs_start_transaction(root, trans_num_items);
	if (IS_ERR(trans)) {
		ret = PTR_ERR(trans);
		goto out_notrans;
	}

	if (dest != root) {
		ret = btrfs_record_root_in_trans(trans, dest);
		if (ret)
			goto out_fail;
	}

	ret = btrfs_set_inode_index(BTRFS_I(new_dir), &index);
	if (ret)
		goto out_fail;

	BTRFS_I(old_inode)->dir_index = 0ULL;
	if (unlikely(old_ino == BTRFS_FIRST_FREE_OBJECTID)) {
		/* force full log commit if subvolume involved. */
		btrfs_set_log_full_commit(trans);
	} else {
		ret = btrfs_insert_inode_ref(trans, dest,
					     new_dentry->d_name.name,
					     new_dentry->d_name.len,
					     old_ino,
					     btrfs_ino(BTRFS_I(new_dir)), index);
		if (ret)
			goto out_fail;
	}

	inode_inc_iversion(old_dir);
	inode_inc_iversion(new_dir);
	inode_inc_iversion(old_inode);
	old_dir->i_ctime = old_dir->i_mtime =
	new_dir->i_ctime = new_dir->i_mtime =
	old_inode->i_ctime = current_time(old_dir);

	if (old_dentry->d_parent != new_dentry->d_parent)
		btrfs_record_unlink_dir(trans, BTRFS_I(old_dir),
				BTRFS_I(old_inode), 1);

	if (unlikely(old_ino == BTRFS_FIRST_FREE_OBJECTID)) {
		ret = btrfs_unlink_subvol(trans, old_dir, old_dentry);
	} else {
		ret = __btrfs_unlink_inode(trans, BTRFS_I(old_dir),
					BTRFS_I(d_inode(old_dentry)),
					old_dentry->d_name.name,
					old_dentry->d_name.len,
					&rename_ctx);
		if (!ret)
			ret = btrfs_update_inode(trans, root, BTRFS_I(old_inode));
	}
	if (ret) {
		btrfs_abort_transaction(trans, ret);
		goto out_fail;
	}

	if (new_inode) {
		inode_inc_iversion(new_inode);
		new_inode->i_ctime = current_time(new_inode);
		if (unlikely(btrfs_ino(BTRFS_I(new_inode)) ==
			     BTRFS_EMPTY_SUBVOL_DIR_OBJECTID)) {
			ret = btrfs_unlink_subvol(trans, new_dir, new_dentry);
			BUG_ON(new_inode->i_nlink == 0);
		} else {
			ret = btrfs_unlink_inode(trans, BTRFS_I(new_dir),
						 BTRFS_I(d_inode(new_dentry)),
						 new_dentry->d_name.name,
						 new_dentry->d_name.len);
		}
		if (!ret && new_inode->i_nlink == 0)
			ret = btrfs_orphan_add(trans,
					BTRFS_I(d_inode(new_dentry)));
		if (ret) {
			btrfs_abort_transaction(trans, ret);
			goto out_fail;
		}
	}

	ret = btrfs_add_link(trans, BTRFS_I(new_dir), BTRFS_I(old_inode),
			     new_dentry->d_name.name,
			     new_dentry->d_name.len, 0, index);
	if (ret) {
		btrfs_abort_transaction(trans, ret);
		goto out_fail;
	}

	if (old_inode->i_nlink == 1)
		BTRFS_I(old_inode)->dir_index = index;

	if (old_ino != BTRFS_FIRST_FREE_OBJECTID)
		btrfs_log_new_name(trans, old_dentry, BTRFS_I(old_dir),
				   rename_ctx.index, new_dentry->d_parent);

	if (flags & RENAME_WHITEOUT) {
		ret = btrfs_create_new_inode(trans, &whiteout_args);
		if (ret) {
			btrfs_abort_transaction(trans, ret);
			goto out_fail;
		} else {
			unlock_new_inode(whiteout_args.inode);
			iput(whiteout_args.inode);
			whiteout_args.inode = NULL;
		}
	}
out_fail:
	ret2 = btrfs_end_transaction(trans);
	ret = ret ? ret : ret2;
out_notrans:
	if (old_ino == BTRFS_FIRST_FREE_OBJECTID)
		up_read(&fs_info->subvol_sem);
	if (flags & RENAME_WHITEOUT)
		btrfs_new_inode_args_destroy(&whiteout_args);
out_whiteout_inode:
	if (flags & RENAME_WHITEOUT)
		iput(whiteout_args.inode);
	return ret;
}

static int btrfs_rename2(struct user_namespace *mnt_userns, struct inode *old_dir,
			 struct dentry *old_dentry, struct inode *new_dir,
			 struct dentry *new_dentry, unsigned int flags)
{
	if (flags & ~(RENAME_NOREPLACE | RENAME_EXCHANGE | RENAME_WHITEOUT))
		return -EINVAL;

	if (flags & RENAME_EXCHANGE)
		return btrfs_rename_exchange(old_dir, old_dentry, new_dir,
					  new_dentry);

	return btrfs_rename(mnt_userns, old_dir, old_dentry, new_dir,
			    new_dentry, flags);
}

struct btrfs_delalloc_work {
	struct inode *inode;
	struct completion completion;
	struct list_head list;
	struct btrfs_work work;
};

static void btrfs_run_delalloc_work(struct btrfs_work *work)
{
	struct btrfs_delalloc_work *delalloc_work;
	struct inode *inode;

	delalloc_work = container_of(work, struct btrfs_delalloc_work,
				     work);
	inode = delalloc_work->inode;
	filemap_flush(inode->i_mapping);
	if (test_bit(BTRFS_INODE_HAS_ASYNC_EXTENT,
				&BTRFS_I(inode)->runtime_flags))
		filemap_flush(inode->i_mapping);

	iput(inode);
	complete(&delalloc_work->completion);
}

static struct btrfs_delalloc_work *btrfs_alloc_delalloc_work(struct inode *inode)
{
	struct btrfs_delalloc_work *work;

	work = kmalloc(sizeof(*work), GFP_NOFS);
	if (!work)
		return NULL;

	init_completion(&work->completion);
	INIT_LIST_HEAD(&work->list);
	work->inode = inode;
	btrfs_init_work(&work->work, btrfs_run_delalloc_work, NULL, NULL);

	return work;
}

/*
 * some fairly slow code that needs optimization. This walks the list
 * of all the inodes with pending delalloc and forces them to disk.
 */
static int start_delalloc_inodes(struct btrfs_root *root,
				 struct writeback_control *wbc, bool snapshot,
				 bool in_reclaim_context)
{
	struct btrfs_inode *binode;
	struct inode *inode;
	struct btrfs_delalloc_work *work, *next;
	struct list_head works;
	struct list_head splice;
	int ret = 0;
	bool full_flush = wbc->nr_to_write == LONG_MAX;

	INIT_LIST_HEAD(&works);
	INIT_LIST_HEAD(&splice);

	mutex_lock(&root->delalloc_mutex);
	spin_lock(&root->delalloc_lock);
	list_splice_init(&root->delalloc_inodes, &splice);
	while (!list_empty(&splice)) {
		binode = list_entry(splice.next, struct btrfs_inode,
				    delalloc_inodes);

		list_move_tail(&binode->delalloc_inodes,
			       &root->delalloc_inodes);

		if (in_reclaim_context &&
		    test_bit(BTRFS_INODE_NO_DELALLOC_FLUSH, &binode->runtime_flags))
			continue;

		inode = igrab(&binode->vfs_inode);
		if (!inode) {
			cond_resched_lock(&root->delalloc_lock);
			continue;
		}
		spin_unlock(&root->delalloc_lock);

		if (snapshot)
			set_bit(BTRFS_INODE_SNAPSHOT_FLUSH,
				&binode->runtime_flags);
		if (full_flush) {
			work = btrfs_alloc_delalloc_work(inode);
			if (!work) {
				iput(inode);
				ret = -ENOMEM;
				goto out;
			}
			list_add_tail(&work->list, &works);
			btrfs_queue_work(root->fs_info->flush_workers,
					 &work->work);
		} else {
			ret = filemap_fdatawrite_wbc(inode->i_mapping, wbc);
			btrfs_add_delayed_iput(inode);
			if (ret || wbc->nr_to_write <= 0)
				goto out;
		}
		cond_resched();
		spin_lock(&root->delalloc_lock);
	}
	spin_unlock(&root->delalloc_lock);

out:
	list_for_each_entry_safe(work, next, &works, list) {
		list_del_init(&work->list);
		wait_for_completion(&work->completion);
		kfree(work);
	}

	if (!list_empty(&splice)) {
		spin_lock(&root->delalloc_lock);
		list_splice_tail(&splice, &root->delalloc_inodes);
		spin_unlock(&root->delalloc_lock);
	}
	mutex_unlock(&root->delalloc_mutex);
	return ret;
}

int btrfs_start_delalloc_snapshot(struct btrfs_root *root, bool in_reclaim_context)
{
	struct writeback_control wbc = {
		.nr_to_write = LONG_MAX,
		.sync_mode = WB_SYNC_NONE,
		.range_start = 0,
		.range_end = LLONG_MAX,
	};
	struct btrfs_fs_info *fs_info = root->fs_info;

	if (BTRFS_FS_ERROR(fs_info))
		return -EROFS;

	return start_delalloc_inodes(root, &wbc, true, in_reclaim_context);
}

int btrfs_start_delalloc_roots(struct btrfs_fs_info *fs_info, long nr,
			       bool in_reclaim_context)
{
	struct writeback_control wbc = {
		.nr_to_write = nr,
		.sync_mode = WB_SYNC_NONE,
		.range_start = 0,
		.range_end = LLONG_MAX,
	};
	struct btrfs_root *root;
	struct list_head splice;
	int ret;

	if (BTRFS_FS_ERROR(fs_info))
		return -EROFS;

	INIT_LIST_HEAD(&splice);

	mutex_lock(&fs_info->delalloc_root_mutex);
	spin_lock(&fs_info->delalloc_root_lock);
	list_splice_init(&fs_info->delalloc_roots, &splice);
	while (!list_empty(&splice)) {
		/*
		 * Reset nr_to_write here so we know that we're doing a full
		 * flush.
		 */
		if (nr == LONG_MAX)
			wbc.nr_to_write = LONG_MAX;

		root = list_first_entry(&splice, struct btrfs_root,
					delalloc_root);
		root = btrfs_grab_root(root);
		BUG_ON(!root);
		list_move_tail(&root->delalloc_root,
			       &fs_info->delalloc_roots);
		spin_unlock(&fs_info->delalloc_root_lock);

		ret = start_delalloc_inodes(root, &wbc, false, in_reclaim_context);
		btrfs_put_root(root);
		if (ret < 0 || wbc.nr_to_write <= 0)
			goto out;
		spin_lock(&fs_info->delalloc_root_lock);
	}
	spin_unlock(&fs_info->delalloc_root_lock);

	ret = 0;
out:
	if (!list_empty(&splice)) {
		spin_lock(&fs_info->delalloc_root_lock);
		list_splice_tail(&splice, &fs_info->delalloc_roots);
		spin_unlock(&fs_info->delalloc_root_lock);
	}
	mutex_unlock(&fs_info->delalloc_root_mutex);
	return ret;
}

static int btrfs_symlink(struct user_namespace *mnt_userns, struct inode *dir,
			 struct dentry *dentry, const char *symname)
{
	struct btrfs_fs_info *fs_info = btrfs_sb(dir->i_sb);
	struct btrfs_trans_handle *trans;
	struct btrfs_root *root = BTRFS_I(dir)->root;
	struct btrfs_path *path;
	struct btrfs_key key;
	struct inode *inode;
	struct btrfs_new_inode_args new_inode_args = {
		.dir = dir,
		.dentry = dentry,
	};
	unsigned int trans_num_items;
	int err;
	int name_len;
	int datasize;
	unsigned long ptr;
	struct btrfs_file_extent_item *ei;
	struct extent_buffer *leaf;

	name_len = strlen(symname);
	if (name_len > BTRFS_MAX_INLINE_DATA_SIZE(fs_info))
		return -ENAMETOOLONG;

	inode = new_inode(dir->i_sb);
	if (!inode)
		return -ENOMEM;
	inode_init_owner(mnt_userns, inode, dir, S_IFLNK | S_IRWXUGO);
	inode->i_op = &btrfs_symlink_inode_operations;
	inode_nohighmem(inode);
	inode->i_mapping->a_ops = &btrfs_aops;
	btrfs_i_size_write(BTRFS_I(inode), name_len);
	inode_set_bytes(inode, name_len);

	new_inode_args.inode = inode;
	err = btrfs_new_inode_prepare(&new_inode_args, &trans_num_items);
	if (err)
		goto out_inode;
	/* 1 additional item for the inline extent */
	trans_num_items++;

	trans = btrfs_start_transaction(root, trans_num_items);
	if (IS_ERR(trans)) {
		err = PTR_ERR(trans);
		goto out_new_inode_args;
	}

	err = btrfs_create_new_inode(trans, &new_inode_args);
	if (err)
		goto out;

	path = btrfs_alloc_path();
	if (!path) {
		err = -ENOMEM;
		btrfs_abort_transaction(trans, err);
		discard_new_inode(inode);
		inode = NULL;
		goto out;
	}
	key.objectid = btrfs_ino(BTRFS_I(inode));
	key.offset = 0;
	key.type = BTRFS_EXTENT_DATA_KEY;
	datasize = btrfs_file_extent_calc_inline_size(name_len);
	err = btrfs_insert_empty_item(trans, root, path, &key,
				      datasize);
	if (err) {
		btrfs_abort_transaction(trans, err);
		btrfs_free_path(path);
		discard_new_inode(inode);
		inode = NULL;
		goto out;
	}
	leaf = path->nodes[0];
	ei = btrfs_item_ptr(leaf, path->slots[0],
			    struct btrfs_file_extent_item);
	btrfs_set_file_extent_generation(leaf, ei, trans->transid);
	btrfs_set_file_extent_type(leaf, ei,
				   BTRFS_FILE_EXTENT_INLINE);
	btrfs_set_file_extent_encryption(leaf, ei, 0);
	btrfs_set_file_extent_compression(leaf, ei, 0);
	btrfs_set_file_extent_other_encoding(leaf, ei, 0);
	btrfs_set_file_extent_ram_bytes(leaf, ei, name_len);

	ptr = btrfs_file_extent_inline_start(ei);
	write_extent_buffer(leaf, symname, ptr, name_len);
	btrfs_mark_buffer_dirty(leaf);
	btrfs_free_path(path);

	d_instantiate_new(dentry, inode);
	err = 0;
out:
	btrfs_end_transaction(trans);
	btrfs_btree_balance_dirty(fs_info);
out_new_inode_args:
	btrfs_new_inode_args_destroy(&new_inode_args);
out_inode:
	if (err)
		iput(inode);
	return err;
}

static struct btrfs_trans_handle *insert_prealloc_file_extent(
				       struct btrfs_trans_handle *trans_in,
				       struct btrfs_inode *inode,
				       struct btrfs_key *ins,
				       u64 file_offset)
{
	struct btrfs_file_extent_item stack_fi;
	struct btrfs_replace_extent_info extent_info;
	struct btrfs_trans_handle *trans = trans_in;
	struct btrfs_path *path;
	u64 start = ins->objectid;
	u64 len = ins->offset;
	int qgroup_released;
	int ret;

	memset(&stack_fi, 0, sizeof(stack_fi));

	btrfs_set_stack_file_extent_type(&stack_fi, BTRFS_FILE_EXTENT_PREALLOC);
	btrfs_set_stack_file_extent_disk_bytenr(&stack_fi, start);
	btrfs_set_stack_file_extent_disk_num_bytes(&stack_fi, len);
	btrfs_set_stack_file_extent_num_bytes(&stack_fi, len);
	btrfs_set_stack_file_extent_ram_bytes(&stack_fi, len);
	btrfs_set_stack_file_extent_compression(&stack_fi, BTRFS_COMPRESS_NONE);
	/* Encryption and other encoding is reserved and all 0 */

	qgroup_released = btrfs_qgroup_release_data(inode, file_offset, len);
	if (qgroup_released < 0)
		return ERR_PTR(qgroup_released);

	if (trans) {
		ret = insert_reserved_file_extent(trans, inode,
						  file_offset, &stack_fi,
						  true, qgroup_released);
		if (ret)
			goto free_qgroup;
		return trans;
	}

	extent_info.disk_offset = start;
	extent_info.disk_len = len;
	extent_info.data_offset = 0;
	extent_info.data_len = len;
	extent_info.file_offset = file_offset;
	extent_info.extent_buf = (char *)&stack_fi;
	extent_info.is_new_extent = true;
	extent_info.update_times = true;
	extent_info.qgroup_reserved = qgroup_released;
	extent_info.insertions = 0;

	path = btrfs_alloc_path();
	if (!path) {
		ret = -ENOMEM;
		goto free_qgroup;
	}

	ret = btrfs_replace_file_extents(inode, path, file_offset,
				     file_offset + len - 1, &extent_info,
				     &trans);
	btrfs_free_path(path);
	if (ret)
		goto free_qgroup;
	return trans;

free_qgroup:
	/*
	 * We have released qgroup data range at the beginning of the function,
	 * and normally qgroup_released bytes will be freed when committing
	 * transaction.
	 * But if we error out early, we have to free what we have released
	 * or we leak qgroup data reservation.
	 */
	btrfs_qgroup_free_refroot(inode->root->fs_info,
			inode->root->root_key.objectid, qgroup_released,
			BTRFS_QGROUP_RSV_DATA);
	return ERR_PTR(ret);
}

static int __btrfs_prealloc_file_range(struct inode *inode, int mode,
				       u64 start, u64 num_bytes, u64 min_size,
				       loff_t actual_len, u64 *alloc_hint,
				       struct btrfs_trans_handle *trans)
{
	struct btrfs_fs_info *fs_info = btrfs_sb(inode->i_sb);
	struct extent_map_tree *em_tree = &BTRFS_I(inode)->extent_tree;
	struct extent_map *em;
	struct btrfs_root *root = BTRFS_I(inode)->root;
	struct btrfs_key ins;
	u64 cur_offset = start;
	u64 clear_offset = start;
	u64 i_size;
	u64 cur_bytes;
	u64 last_alloc = (u64)-1;
	int ret = 0;
	bool own_trans = true;
	u64 end = start + num_bytes - 1;

	if (trans)
		own_trans = false;
	while (num_bytes > 0) {
		cur_bytes = min_t(u64, num_bytes, SZ_256M);
		cur_bytes = max(cur_bytes, min_size);
		/*
		 * If we are severely fragmented we could end up with really
		 * small allocations, so if the allocator is returning small
		 * chunks lets make its job easier by only searching for those
		 * sized chunks.
		 */
		cur_bytes = min(cur_bytes, last_alloc);
		ret = btrfs_reserve_extent(root, cur_bytes, cur_bytes,
				min_size, 0, *alloc_hint, &ins, 1, 0);
		if (ret)
			break;

		/*
		 * We've reserved this space, and thus converted it from
		 * ->bytes_may_use to ->bytes_reserved.  Any error that happens
		 * from here on out we will only need to clear our reservation
		 * for the remaining unreserved area, so advance our
		 * clear_offset by our extent size.
		 */
		clear_offset += ins.offset;

		last_alloc = ins.offset;
		trans = insert_prealloc_file_extent(trans, BTRFS_I(inode),
						    &ins, cur_offset);
		/*
		 * Now that we inserted the prealloc extent we can finally
		 * decrement the number of reservations in the block group.
		 * If we did it before, we could race with relocation and have
		 * relocation miss the reserved extent, making it fail later.
		 */
		btrfs_dec_block_group_reservations(fs_info, ins.objectid);
		if (IS_ERR(trans)) {
			ret = PTR_ERR(trans);
			btrfs_free_reserved_extent(fs_info, ins.objectid,
						   ins.offset, 0);
			break;
		}

		btrfs_drop_extent_cache(BTRFS_I(inode), cur_offset,
					cur_offset + ins.offset -1, 0);

		em = alloc_extent_map();
		if (!em) {
			btrfs_set_inode_full_sync(BTRFS_I(inode));
			goto next;
		}

		em->start = cur_offset;
		em->orig_start = cur_offset;
		em->len = ins.offset;
		em->block_start = ins.objectid;
		em->block_len = ins.offset;
		em->orig_block_len = ins.offset;
		em->ram_bytes = ins.offset;
		set_bit(EXTENT_FLAG_PREALLOC, &em->flags);
		em->generation = trans->transid;

		while (1) {
			write_lock(&em_tree->lock);
			ret = add_extent_mapping(em_tree, em, 1);
			write_unlock(&em_tree->lock);
			if (ret != -EEXIST)
				break;
			btrfs_drop_extent_cache(BTRFS_I(inode), cur_offset,
						cur_offset + ins.offset - 1,
						0);
		}
		free_extent_map(em);
next:
		num_bytes -= ins.offset;
		cur_offset += ins.offset;
		*alloc_hint = ins.objectid + ins.offset;

		inode_inc_iversion(inode);
		inode->i_ctime = current_time(inode);
		BTRFS_I(inode)->flags |= BTRFS_INODE_PREALLOC;
		if (!(mode & FALLOC_FL_KEEP_SIZE) &&
		    (actual_len > inode->i_size) &&
		    (cur_offset > inode->i_size)) {
			if (cur_offset > actual_len)
				i_size = actual_len;
			else
				i_size = cur_offset;
			i_size_write(inode, i_size);
			btrfs_inode_safe_disk_i_size_write(BTRFS_I(inode), 0);
		}

		ret = btrfs_update_inode(trans, root, BTRFS_I(inode));

		if (ret) {
			btrfs_abort_transaction(trans, ret);
			if (own_trans)
				btrfs_end_transaction(trans);
			break;
		}

		if (own_trans) {
			btrfs_end_transaction(trans);
			trans = NULL;
		}
	}
	if (clear_offset < end)
		btrfs_free_reserved_data_space(BTRFS_I(inode), NULL, clear_offset,
			end - clear_offset + 1);
	return ret;
}

int btrfs_prealloc_file_range(struct inode *inode, int mode,
			      u64 start, u64 num_bytes, u64 min_size,
			      loff_t actual_len, u64 *alloc_hint)
{
	return __btrfs_prealloc_file_range(inode, mode, start, num_bytes,
					   min_size, actual_len, alloc_hint,
					   NULL);
}

int btrfs_prealloc_file_range_trans(struct inode *inode,
				    struct btrfs_trans_handle *trans, int mode,
				    u64 start, u64 num_bytes, u64 min_size,
				    loff_t actual_len, u64 *alloc_hint)
{
	return __btrfs_prealloc_file_range(inode, mode, start, num_bytes,
					   min_size, actual_len, alloc_hint, trans);
}

static int btrfs_permission(struct user_namespace *mnt_userns,
			    struct inode *inode, int mask)
{
	struct btrfs_root *root = BTRFS_I(inode)->root;
	umode_t mode = inode->i_mode;

	if (mask & MAY_WRITE &&
	    (S_ISREG(mode) || S_ISDIR(mode) || S_ISLNK(mode))) {
		if (btrfs_root_readonly(root))
			return -EROFS;
		if (BTRFS_I(inode)->flags & BTRFS_INODE_READONLY)
			return -EACCES;
	}
	return generic_permission(mnt_userns, inode, mask);
}

static int btrfs_tmpfile(struct user_namespace *mnt_userns, struct inode *dir,
			 struct dentry *dentry, umode_t mode)
{
	struct btrfs_fs_info *fs_info = btrfs_sb(dir->i_sb);
	struct btrfs_trans_handle *trans;
	struct btrfs_root *root = BTRFS_I(dir)->root;
	struct inode *inode;
	struct btrfs_new_inode_args new_inode_args = {
		.dir = dir,
		.dentry = dentry,
		.orphan = true,
	};
	unsigned int trans_num_items;
	int ret;

	inode = new_inode(dir->i_sb);
	if (!inode)
		return -ENOMEM;
	inode_init_owner(mnt_userns, inode, dir, mode);
	inode->i_fop = &btrfs_file_operations;
	inode->i_op = &btrfs_file_inode_operations;
	inode->i_mapping->a_ops = &btrfs_aops;

	new_inode_args.inode = inode;
	ret = btrfs_new_inode_prepare(&new_inode_args, &trans_num_items);
	if (ret)
		goto out_inode;

	trans = btrfs_start_transaction(root, trans_num_items);
	if (IS_ERR(trans)) {
		ret = PTR_ERR(trans);
		goto out_new_inode_args;
	}

	ret = btrfs_create_new_inode(trans, &new_inode_args);

	/*
	 * We set number of links to 0 in btrfs_create_new_inode(), and here we
	 * set it to 1 because d_tmpfile() will issue a warning if the count is
	 * 0, through:
	 *
	 *    d_tmpfile() -> inode_dec_link_count() -> drop_nlink()
	 */
	set_nlink(inode, 1);

	if (!ret) {
		d_tmpfile(dentry, inode);
		unlock_new_inode(inode);
		mark_inode_dirty(inode);
	}

	btrfs_end_transaction(trans);
	btrfs_btree_balance_dirty(fs_info);
out_new_inode_args:
	btrfs_new_inode_args_destroy(&new_inode_args);
out_inode:
	if (ret)
		iput(inode);
	return ret;
}

void btrfs_set_range_writeback(struct btrfs_inode *inode, u64 start, u64 end)
{
	struct btrfs_fs_info *fs_info = inode->root->fs_info;
	unsigned long index = start >> PAGE_SHIFT;
	unsigned long end_index = end >> PAGE_SHIFT;
	struct page *page;
	u32 len;

	ASSERT(end + 1 - start <= U32_MAX);
	len = end + 1 - start;
	while (index <= end_index) {
		page = find_get_page(inode->vfs_inode.i_mapping, index);
		ASSERT(page); /* Pages should be in the extent_io_tree */

		btrfs_page_set_writeback(fs_info, page, start, len);
		put_page(page);
		index++;
	}
}

static int btrfs_encoded_io_compression_from_extent(
				struct btrfs_fs_info *fs_info,
				int compress_type)
{
	switch (compress_type) {
	case BTRFS_COMPRESS_NONE:
		return BTRFS_ENCODED_IO_COMPRESSION_NONE;
	case BTRFS_COMPRESS_ZLIB:
		return BTRFS_ENCODED_IO_COMPRESSION_ZLIB;
	case BTRFS_COMPRESS_LZO:
		/*
		 * The LZO format depends on the sector size. 64K is the maximum
		 * sector size that we support.
		 */
		if (fs_info->sectorsize < SZ_4K || fs_info->sectorsize > SZ_64K)
			return -EINVAL;
		return BTRFS_ENCODED_IO_COMPRESSION_LZO_4K +
		       (fs_info->sectorsize_bits - 12);
	case BTRFS_COMPRESS_ZSTD:
		return BTRFS_ENCODED_IO_COMPRESSION_ZSTD;
	default:
		return -EUCLEAN;
	}
}

static ssize_t btrfs_encoded_read_inline(
				struct kiocb *iocb,
				struct iov_iter *iter, u64 start,
				u64 lockend,
				struct extent_state **cached_state,
				u64 extent_start, size_t count,
				struct btrfs_ioctl_encoded_io_args *encoded,
				bool *unlocked)
{
	struct btrfs_inode *inode = BTRFS_I(file_inode(iocb->ki_filp));
	struct btrfs_root *root = inode->root;
	struct btrfs_fs_info *fs_info = root->fs_info;
	struct extent_io_tree *io_tree = &inode->io_tree;
	struct btrfs_path *path;
	struct extent_buffer *leaf;
	struct btrfs_file_extent_item *item;
	u64 ram_bytes;
	unsigned long ptr;
	void *tmp;
	ssize_t ret;

	path = btrfs_alloc_path();
	if (!path) {
		ret = -ENOMEM;
		goto out;
	}
	ret = btrfs_lookup_file_extent(NULL, root, path, btrfs_ino(inode),
				       extent_start, 0);
	if (ret) {
		if (ret > 0) {
			/* The extent item disappeared? */
			ret = -EIO;
		}
		goto out;
	}
	leaf = path->nodes[0];
	item = btrfs_item_ptr(leaf, path->slots[0], struct btrfs_file_extent_item);

	ram_bytes = btrfs_file_extent_ram_bytes(leaf, item);
	ptr = btrfs_file_extent_inline_start(item);

	encoded->len = min_t(u64, extent_start + ram_bytes,
			     inode->vfs_inode.i_size) - iocb->ki_pos;
	ret = btrfs_encoded_io_compression_from_extent(fs_info,
				 btrfs_file_extent_compression(leaf, item));
	if (ret < 0)
		goto out;
	encoded->compression = ret;
	if (encoded->compression) {
		size_t inline_size;

		inline_size = btrfs_file_extent_inline_item_len(leaf,
								path->slots[0]);
		if (inline_size > count) {
			ret = -ENOBUFS;
			goto out;
		}
		count = inline_size;
		encoded->unencoded_len = ram_bytes;
		encoded->unencoded_offset = iocb->ki_pos - extent_start;
	} else {
		count = min_t(u64, count, encoded->len);
		encoded->len = count;
		encoded->unencoded_len = count;
		ptr += iocb->ki_pos - extent_start;
	}

	tmp = kmalloc(count, GFP_NOFS);
	if (!tmp) {
		ret = -ENOMEM;
		goto out;
	}
	read_extent_buffer(leaf, tmp, ptr, count);
	btrfs_release_path(path);
	unlock_extent_cached(io_tree, start, lockend, cached_state);
	btrfs_inode_unlock(&inode->vfs_inode, BTRFS_ILOCK_SHARED);
	*unlocked = true;

	ret = copy_to_iter(tmp, count, iter);
	if (ret != count)
		ret = -EFAULT;
	kfree(tmp);
out:
	btrfs_free_path(path);
	return ret;
}

struct btrfs_encoded_read_private {
	struct btrfs_inode *inode;
	u64 file_offset;
	wait_queue_head_t wait;
	atomic_t pending;
	blk_status_t status;
	bool skip_csum;
};

static blk_status_t submit_encoded_read_bio(struct btrfs_inode *inode,
					    struct bio *bio, int mirror_num)
{
	struct btrfs_encoded_read_private *priv = bio->bi_private;
	struct btrfs_bio *bbio = btrfs_bio(bio);
	struct btrfs_fs_info *fs_info = inode->root->fs_info;
	blk_status_t ret;

	if (!priv->skip_csum) {
		ret = btrfs_lookup_bio_sums(&inode->vfs_inode, bio, NULL);
		if (ret)
			return ret;
	}

	ret = btrfs_bio_wq_end_io(fs_info, bio, BTRFS_WQ_ENDIO_DATA);
	if (ret) {
		btrfs_bio_free_csum(bbio);
		return ret;
	}

	atomic_inc(&priv->pending);
	ret = btrfs_map_bio(fs_info, bio, mirror_num);
	if (ret) {
		atomic_dec(&priv->pending);
		btrfs_bio_free_csum(bbio);
	}
	return ret;
}

static blk_status_t btrfs_encoded_read_verify_csum(struct btrfs_bio *bbio)
{
	const bool uptodate = (bbio->bio.bi_status == BLK_STS_OK);
	struct btrfs_encoded_read_private *priv = bbio->bio.bi_private;
	struct btrfs_inode *inode = priv->inode;
	struct btrfs_fs_info *fs_info = inode->root->fs_info;
	u32 sectorsize = fs_info->sectorsize;
	struct bio_vec *bvec;
	struct bvec_iter_all iter_all;
	u64 start = priv->file_offset;
	u32 bio_offset = 0;

	if (priv->skip_csum || !uptodate)
		return bbio->bio.bi_status;

	bio_for_each_segment_all(bvec, &bbio->bio, iter_all) {
		unsigned int i, nr_sectors, pgoff;

		nr_sectors = BTRFS_BYTES_TO_BLKS(fs_info, bvec->bv_len);
		pgoff = bvec->bv_offset;
		for (i = 0; i < nr_sectors; i++) {
			ASSERT(pgoff < PAGE_SIZE);
			if (check_data_csum(&inode->vfs_inode, bbio, bio_offset,
					    bvec->bv_page, pgoff, start))
				return BLK_STS_IOERR;
			start += sectorsize;
			bio_offset += sectorsize;
			pgoff += sectorsize;
		}
	}
	return BLK_STS_OK;
}

static void btrfs_encoded_read_endio(struct bio *bio)
{
	struct btrfs_encoded_read_private *priv = bio->bi_private;
	struct btrfs_bio *bbio = btrfs_bio(bio);
	blk_status_t status;

	status = btrfs_encoded_read_verify_csum(bbio);
	if (status) {
		/*
		 * The memory barrier implied by the atomic_dec_return() here
		 * pairs with the memory barrier implied by the
		 * atomic_dec_return() or io_wait_event() in
		 * btrfs_encoded_read_regular_fill_pages() to ensure that this
		 * write is observed before the load of status in
		 * btrfs_encoded_read_regular_fill_pages().
		 */
		WRITE_ONCE(priv->status, status);
	}
	if (!atomic_dec_return(&priv->pending))
		wake_up(&priv->wait);
	btrfs_bio_free_csum(bbio);
	bio_put(bio);
}

static int btrfs_encoded_read_regular_fill_pages(struct btrfs_inode *inode,
						 u64 file_offset,
						 u64 disk_bytenr,
						 u64 disk_io_size,
						 struct page **pages)
{
	struct btrfs_fs_info *fs_info = inode->root->fs_info;
	struct btrfs_encoded_read_private priv = {
		.inode = inode,
		.file_offset = file_offset,
		.pending = ATOMIC_INIT(1),
		.skip_csum = (inode->flags & BTRFS_INODE_NODATASUM),
	};
	unsigned long i = 0;
	u64 cur = 0;
	int ret;

	init_waitqueue_head(&priv.wait);
	/*
	 * Submit bios for the extent, splitting due to bio or stripe limits as
	 * necessary.
	 */
	while (cur < disk_io_size) {
		struct extent_map *em;
		struct btrfs_io_geometry geom;
		struct bio *bio = NULL;
		u64 remaining;

		em = btrfs_get_chunk_map(fs_info, disk_bytenr + cur,
					 disk_io_size - cur);
		if (IS_ERR(em)) {
			ret = PTR_ERR(em);
		} else {
			ret = btrfs_get_io_geometry(fs_info, em, BTRFS_MAP_READ,
						    disk_bytenr + cur, &geom);
			free_extent_map(em);
		}
		if (ret) {
			WRITE_ONCE(priv.status, errno_to_blk_status(ret));
			break;
		}
		remaining = min(geom.len, disk_io_size - cur);
		while (bio || remaining) {
			size_t bytes = min_t(u64, remaining, PAGE_SIZE);

			if (!bio) {
				bio = btrfs_bio_alloc(BIO_MAX_VECS);
				bio->bi_iter.bi_sector =
					(disk_bytenr + cur) >> SECTOR_SHIFT;
				bio->bi_end_io = btrfs_encoded_read_endio;
				bio->bi_private = &priv;
				bio->bi_opf = REQ_OP_READ;
			}

			if (!bytes ||
			    bio_add_page(bio, pages[i], bytes, 0) < bytes) {
				blk_status_t status;

				status = submit_encoded_read_bio(inode, bio, 0);
				if (status) {
					WRITE_ONCE(priv.status, status);
					bio_put(bio);
					goto out;
				}
				bio = NULL;
				continue;
			}

			i++;
			cur += bytes;
			remaining -= bytes;
		}
	}

out:
	if (atomic_dec_return(&priv.pending))
		io_wait_event(priv.wait, !atomic_read(&priv.pending));
	/* See btrfs_encoded_read_endio() for ordering. */
	return blk_status_to_errno(READ_ONCE(priv.status));
}

static ssize_t btrfs_encoded_read_regular(struct kiocb *iocb,
					  struct iov_iter *iter,
					  u64 start, u64 lockend,
					  struct extent_state **cached_state,
					  u64 disk_bytenr, u64 disk_io_size,
					  size_t count, bool compressed,
					  bool *unlocked)
{
	struct btrfs_inode *inode = BTRFS_I(file_inode(iocb->ki_filp));
	struct extent_io_tree *io_tree = &inode->io_tree;
	struct page **pages;
	unsigned long nr_pages, i;
	u64 cur;
	size_t page_offset;
	ssize_t ret;

	nr_pages = DIV_ROUND_UP(disk_io_size, PAGE_SIZE);
	pages = kcalloc(nr_pages, sizeof(struct page *), GFP_NOFS);
	if (!pages)
		return -ENOMEM;
	ret = btrfs_alloc_page_array(nr_pages, pages);
	if (ret) {
		ret = -ENOMEM;
		goto out;
		}

	ret = btrfs_encoded_read_regular_fill_pages(inode, start, disk_bytenr,
						    disk_io_size, pages);
	if (ret)
		goto out;

	unlock_extent_cached(io_tree, start, lockend, cached_state);
	btrfs_inode_unlock(&inode->vfs_inode, BTRFS_ILOCK_SHARED);
	*unlocked = true;

	if (compressed) {
		i = 0;
		page_offset = 0;
	} else {
		i = (iocb->ki_pos - start) >> PAGE_SHIFT;
		page_offset = (iocb->ki_pos - start) & (PAGE_SIZE - 1);
	}
	cur = 0;
	while (cur < count) {
		size_t bytes = min_t(size_t, count - cur,
				     PAGE_SIZE - page_offset);

		if (copy_page_to_iter(pages[i], page_offset, bytes,
				      iter) != bytes) {
			ret = -EFAULT;
			goto out;
		}
		i++;
		cur += bytes;
		page_offset = 0;
	}
	ret = count;
out:
	for (i = 0; i < nr_pages; i++) {
		if (pages[i])
			__free_page(pages[i]);
	}
	kfree(pages);
	return ret;
}

ssize_t btrfs_encoded_read(struct kiocb *iocb, struct iov_iter *iter,
			   struct btrfs_ioctl_encoded_io_args *encoded)
{
	struct btrfs_inode *inode = BTRFS_I(file_inode(iocb->ki_filp));
	struct btrfs_fs_info *fs_info = inode->root->fs_info;
	struct extent_io_tree *io_tree = &inode->io_tree;
	ssize_t ret;
	size_t count = iov_iter_count(iter);
	u64 start, lockend, disk_bytenr, disk_io_size;
	struct extent_state *cached_state = NULL;
	struct extent_map *em;
	bool unlocked = false;

	file_accessed(iocb->ki_filp);

	btrfs_inode_lock(&inode->vfs_inode, BTRFS_ILOCK_SHARED);

	if (iocb->ki_pos >= inode->vfs_inode.i_size) {
		btrfs_inode_unlock(&inode->vfs_inode, BTRFS_ILOCK_SHARED);
		return 0;
	}
	start = ALIGN_DOWN(iocb->ki_pos, fs_info->sectorsize);
	/*
	 * We don't know how long the extent containing iocb->ki_pos is, but if
	 * it's compressed we know that it won't be longer than this.
	 */
	lockend = start + BTRFS_MAX_UNCOMPRESSED - 1;

	for (;;) {
		struct btrfs_ordered_extent *ordered;

		ret = btrfs_wait_ordered_range(&inode->vfs_inode, start,
					       lockend - start + 1);
		if (ret)
			goto out_unlock_inode;
		lock_extent_bits(io_tree, start, lockend, &cached_state);
		ordered = btrfs_lookup_ordered_range(inode, start,
						     lockend - start + 1);
		if (!ordered)
			break;
		btrfs_put_ordered_extent(ordered);
		unlock_extent_cached(io_tree, start, lockend, &cached_state);
		cond_resched();
	}

	em = btrfs_get_extent(inode, NULL, 0, start, lockend - start + 1);
	if (IS_ERR(em)) {
		ret = PTR_ERR(em);
		goto out_unlock_extent;
	}

	if (em->block_start == EXTENT_MAP_INLINE) {
		u64 extent_start = em->start;

		/*
		 * For inline extents we get everything we need out of the
		 * extent item.
		 */
		free_extent_map(em);
		em = NULL;
		ret = btrfs_encoded_read_inline(iocb, iter, start, lockend,
						&cached_state, extent_start,
						count, encoded, &unlocked);
		goto out;
	}

	/*
	 * We only want to return up to EOF even if the extent extends beyond
	 * that.
	 */
	encoded->len = min_t(u64, extent_map_end(em),
			     inode->vfs_inode.i_size) - iocb->ki_pos;
	if (em->block_start == EXTENT_MAP_HOLE ||
	    test_bit(EXTENT_FLAG_PREALLOC, &em->flags)) {
		disk_bytenr = EXTENT_MAP_HOLE;
		count = min_t(u64, count, encoded->len);
		encoded->len = count;
		encoded->unencoded_len = count;
	} else if (test_bit(EXTENT_FLAG_COMPRESSED, &em->flags)) {
		disk_bytenr = em->block_start;
		/*
		 * Bail if the buffer isn't large enough to return the whole
		 * compressed extent.
		 */
		if (em->block_len > count) {
			ret = -ENOBUFS;
			goto out_em;
		}
		disk_io_size = count = em->block_len;
		encoded->unencoded_len = em->ram_bytes;
		encoded->unencoded_offset = iocb->ki_pos - em->orig_start;
		ret = btrfs_encoded_io_compression_from_extent(fs_info,
							     em->compress_type);
		if (ret < 0)
			goto out_em;
		encoded->compression = ret;
	} else {
		disk_bytenr = em->block_start + (start - em->start);
		if (encoded->len > count)
			encoded->len = count;
		/*
		 * Don't read beyond what we locked. This also limits the page
		 * allocations that we'll do.
		 */
		disk_io_size = min(lockend + 1, iocb->ki_pos + encoded->len) - start;
		count = start + disk_io_size - iocb->ki_pos;
		encoded->len = count;
		encoded->unencoded_len = count;
		disk_io_size = ALIGN(disk_io_size, fs_info->sectorsize);
	}
	free_extent_map(em);
	em = NULL;

	if (disk_bytenr == EXTENT_MAP_HOLE) {
		unlock_extent_cached(io_tree, start, lockend, &cached_state);
		btrfs_inode_unlock(&inode->vfs_inode, BTRFS_ILOCK_SHARED);
		unlocked = true;
		ret = iov_iter_zero(count, iter);
		if (ret != count)
			ret = -EFAULT;
	} else {
		ret = btrfs_encoded_read_regular(iocb, iter, start, lockend,
						 &cached_state, disk_bytenr,
						 disk_io_size, count,
						 encoded->compression,
						 &unlocked);
	}

out:
	if (ret >= 0)
		iocb->ki_pos += encoded->len;
out_em:
	free_extent_map(em);
out_unlock_extent:
	if (!unlocked)
		unlock_extent_cached(io_tree, start, lockend, &cached_state);
out_unlock_inode:
	if (!unlocked)
		btrfs_inode_unlock(&inode->vfs_inode, BTRFS_ILOCK_SHARED);
	return ret;
}

ssize_t btrfs_do_encoded_write(struct kiocb *iocb, struct iov_iter *from,
			       const struct btrfs_ioctl_encoded_io_args *encoded)
{
	struct btrfs_inode *inode = BTRFS_I(file_inode(iocb->ki_filp));
	struct btrfs_root *root = inode->root;
	struct btrfs_fs_info *fs_info = root->fs_info;
	struct extent_io_tree *io_tree = &inode->io_tree;
	struct extent_changeset *data_reserved = NULL;
	struct extent_state *cached_state = NULL;
	int compression;
	size_t orig_count;
	u64 start, end;
	u64 num_bytes, ram_bytes, disk_num_bytes;
	unsigned long nr_pages, i;
	struct page **pages;
	struct btrfs_key ins;
	bool extent_reserved = false;
	struct extent_map *em;
	ssize_t ret;

	switch (encoded->compression) {
	case BTRFS_ENCODED_IO_COMPRESSION_ZLIB:
		compression = BTRFS_COMPRESS_ZLIB;
		break;
	case BTRFS_ENCODED_IO_COMPRESSION_ZSTD:
		compression = BTRFS_COMPRESS_ZSTD;
		break;
	case BTRFS_ENCODED_IO_COMPRESSION_LZO_4K:
	case BTRFS_ENCODED_IO_COMPRESSION_LZO_8K:
	case BTRFS_ENCODED_IO_COMPRESSION_LZO_16K:
	case BTRFS_ENCODED_IO_COMPRESSION_LZO_32K:
	case BTRFS_ENCODED_IO_COMPRESSION_LZO_64K:
		/* The sector size must match for LZO. */
		if (encoded->compression -
		    BTRFS_ENCODED_IO_COMPRESSION_LZO_4K + 12 !=
		    fs_info->sectorsize_bits)
			return -EINVAL;
		compression = BTRFS_COMPRESS_LZO;
		break;
	default:
		return -EINVAL;
	}
	if (encoded->encryption != BTRFS_ENCODED_IO_ENCRYPTION_NONE)
		return -EINVAL;

	orig_count = iov_iter_count(from);

	/* The extent size must be sane. */
	if (encoded->unencoded_len > BTRFS_MAX_UNCOMPRESSED ||
	    orig_count > BTRFS_MAX_COMPRESSED || orig_count == 0)
		return -EINVAL;

	/*
	 * The compressed data must be smaller than the decompressed data.
	 *
	 * It's of course possible for data to compress to larger or the same
	 * size, but the buffered I/O path falls back to no compression for such
	 * data, and we don't want to break any assumptions by creating these
	 * extents.
	 *
	 * Note that this is less strict than the current check we have that the
	 * compressed data must be at least one sector smaller than the
	 * decompressed data. We only want to enforce the weaker requirement
	 * from old kernels that it is at least one byte smaller.
	 */
	if (orig_count >= encoded->unencoded_len)
		return -EINVAL;

	/* The extent must start on a sector boundary. */
	start = iocb->ki_pos;
	if (!IS_ALIGNED(start, fs_info->sectorsize))
		return -EINVAL;

	/*
	 * The extent must end on a sector boundary. However, we allow a write
	 * which ends at or extends i_size to have an unaligned length; we round
	 * up the extent size and set i_size to the unaligned end.
	 */
	if (start + encoded->len < inode->vfs_inode.i_size &&
	    !IS_ALIGNED(start + encoded->len, fs_info->sectorsize))
		return -EINVAL;

	/* Finally, the offset in the unencoded data must be sector-aligned. */
	if (!IS_ALIGNED(encoded->unencoded_offset, fs_info->sectorsize))
		return -EINVAL;

	num_bytes = ALIGN(encoded->len, fs_info->sectorsize);
	ram_bytes = ALIGN(encoded->unencoded_len, fs_info->sectorsize);
	end = start + num_bytes - 1;

	/*
	 * If the extent cannot be inline, the compressed data on disk must be
	 * sector-aligned. For convenience, we extend it with zeroes if it
	 * isn't.
	 */
	disk_num_bytes = ALIGN(orig_count, fs_info->sectorsize);
	nr_pages = DIV_ROUND_UP(disk_num_bytes, PAGE_SIZE);
	pages = kvcalloc(nr_pages, sizeof(struct page *), GFP_KERNEL_ACCOUNT);
	if (!pages)
		return -ENOMEM;
	for (i = 0; i < nr_pages; i++) {
		size_t bytes = min_t(size_t, PAGE_SIZE, iov_iter_count(from));
		char *kaddr;

		pages[i] = alloc_page(GFP_KERNEL_ACCOUNT);
		if (!pages[i]) {
			ret = -ENOMEM;
			goto out_pages;
		}
		kaddr = kmap(pages[i]);
		if (copy_from_iter(kaddr, bytes, from) != bytes) {
			kunmap(pages[i]);
			ret = -EFAULT;
			goto out_pages;
		}
		if (bytes < PAGE_SIZE)
			memset(kaddr + bytes, 0, PAGE_SIZE - bytes);
		kunmap(pages[i]);
	}

	for (;;) {
		struct btrfs_ordered_extent *ordered;

		ret = btrfs_wait_ordered_range(&inode->vfs_inode, start, num_bytes);
		if (ret)
			goto out_pages;
		ret = invalidate_inode_pages2_range(inode->vfs_inode.i_mapping,
						    start >> PAGE_SHIFT,
						    end >> PAGE_SHIFT);
		if (ret)
			goto out_pages;
		lock_extent_bits(io_tree, start, end, &cached_state);
		ordered = btrfs_lookup_ordered_range(inode, start, num_bytes);
		if (!ordered &&
		    !filemap_range_has_page(inode->vfs_inode.i_mapping, start, end))
			break;
		if (ordered)
			btrfs_put_ordered_extent(ordered);
		unlock_extent_cached(io_tree, start, end, &cached_state);
		cond_resched();
	}

	/*
	 * We don't use the higher-level delalloc space functions because our
	 * num_bytes and disk_num_bytes are different.
	 */
	ret = btrfs_alloc_data_chunk_ondemand(inode, disk_num_bytes);
	if (ret)
		goto out_unlock;
	ret = btrfs_qgroup_reserve_data(inode, &data_reserved, start, num_bytes);
	if (ret)
		goto out_free_data_space;
	ret = btrfs_delalloc_reserve_metadata(inode, num_bytes, disk_num_bytes,
					      false);
	if (ret)
		goto out_qgroup_free_data;

	/* Try an inline extent first. */
	if (start == 0 && encoded->unencoded_len == encoded->len &&
	    encoded->unencoded_offset == 0) {
		ret = cow_file_range_inline(inode, encoded->len, orig_count,
					    compression, pages, true);
		if (ret <= 0) {
			if (ret == 0)
				ret = orig_count;
			goto out_delalloc_release;
		}
	}

	ret = btrfs_reserve_extent(root, disk_num_bytes, disk_num_bytes,
				   disk_num_bytes, 0, 0, &ins, 1, 1);
	if (ret)
		goto out_delalloc_release;
	extent_reserved = true;

	em = create_io_em(inode, start, num_bytes,
			  start - encoded->unencoded_offset, ins.objectid,
			  ins.offset, ins.offset, ram_bytes, compression,
			  BTRFS_ORDERED_COMPRESSED);
	if (IS_ERR(em)) {
		ret = PTR_ERR(em);
		goto out_free_reserved;
	}
	free_extent_map(em);

	ret = btrfs_add_ordered_extent(inode, start, num_bytes, ram_bytes,
				       ins.objectid, ins.offset,
				       encoded->unencoded_offset,
				       (1 << BTRFS_ORDERED_ENCODED) |
				       (1 << BTRFS_ORDERED_COMPRESSED),
				       compression);
	if (ret) {
		btrfs_drop_extent_cache(inode, start, end, 0);
		goto out_free_reserved;
	}
	btrfs_dec_block_group_reservations(fs_info, ins.objectid);

	if (start + encoded->len > inode->vfs_inode.i_size)
		i_size_write(&inode->vfs_inode, start + encoded->len);

	unlock_extent_cached(io_tree, start, end, &cached_state);

	btrfs_delalloc_release_extents(inode, num_bytes);

	if (btrfs_submit_compressed_write(inode, start, num_bytes, ins.objectid,
					  ins.offset, pages, nr_pages, 0, NULL,
					  false)) {
		btrfs_writepage_endio_finish_ordered(inode, pages[0], start, end, 0);
		ret = -EIO;
		goto out_pages;
	}
	ret = orig_count;
	goto out;

out_free_reserved:
	btrfs_dec_block_group_reservations(fs_info, ins.objectid);
	btrfs_free_reserved_extent(fs_info, ins.objectid, ins.offset, 1);
out_delalloc_release:
	btrfs_delalloc_release_extents(inode, num_bytes);
	btrfs_delalloc_release_metadata(inode, disk_num_bytes, ret < 0);
out_qgroup_free_data:
	if (ret < 0)
		btrfs_qgroup_free_data(inode, data_reserved, start, num_bytes);
out_free_data_space:
	/*
	 * If btrfs_reserve_extent() succeeded, then we already decremented
	 * bytes_may_use.
	 */
	if (!extent_reserved)
		btrfs_free_reserved_data_space_noquota(fs_info, disk_num_bytes);
out_unlock:
	unlock_extent_cached(io_tree, start, end, &cached_state);
out_pages:
	for (i = 0; i < nr_pages; i++) {
		if (pages[i])
			__free_page(pages[i]);
	}
	kvfree(pages);
out:
	if (ret >= 0)
		iocb->ki_pos += encoded->len;
	return ret;
}

#ifdef CONFIG_SWAP
/*
 * Add an entry indicating a block group or device which is pinned by a
 * swapfile. Returns 0 on success, 1 if there is already an entry for it, or a
 * negative errno on failure.
 */
static int btrfs_add_swapfile_pin(struct inode *inode, void *ptr,
				  bool is_block_group)
{
	struct btrfs_fs_info *fs_info = BTRFS_I(inode)->root->fs_info;
	struct btrfs_swapfile_pin *sp, *entry;
	struct rb_node **p;
	struct rb_node *parent = NULL;

	sp = kmalloc(sizeof(*sp), GFP_NOFS);
	if (!sp)
		return -ENOMEM;
	sp->ptr = ptr;
	sp->inode = inode;
	sp->is_block_group = is_block_group;
	sp->bg_extent_count = 1;

	spin_lock(&fs_info->swapfile_pins_lock);
	p = &fs_info->swapfile_pins.rb_node;
	while (*p) {
		parent = *p;
		entry = rb_entry(parent, struct btrfs_swapfile_pin, node);
		if (sp->ptr < entry->ptr ||
		    (sp->ptr == entry->ptr && sp->inode < entry->inode)) {
			p = &(*p)->rb_left;
		} else if (sp->ptr > entry->ptr ||
			   (sp->ptr == entry->ptr && sp->inode > entry->inode)) {
			p = &(*p)->rb_right;
		} else {
			if (is_block_group)
				entry->bg_extent_count++;
			spin_unlock(&fs_info->swapfile_pins_lock);
			kfree(sp);
			return 1;
		}
	}
	rb_link_node(&sp->node, parent, p);
	rb_insert_color(&sp->node, &fs_info->swapfile_pins);
	spin_unlock(&fs_info->swapfile_pins_lock);
	return 0;
}

/* Free all of the entries pinned by this swapfile. */
static void btrfs_free_swapfile_pins(struct inode *inode)
{
	struct btrfs_fs_info *fs_info = BTRFS_I(inode)->root->fs_info;
	struct btrfs_swapfile_pin *sp;
	struct rb_node *node, *next;

	spin_lock(&fs_info->swapfile_pins_lock);
	node = rb_first(&fs_info->swapfile_pins);
	while (node) {
		next = rb_next(node);
		sp = rb_entry(node, struct btrfs_swapfile_pin, node);
		if (sp->inode == inode) {
			rb_erase(&sp->node, &fs_info->swapfile_pins);
			if (sp->is_block_group) {
				btrfs_dec_block_group_swap_extents(sp->ptr,
							   sp->bg_extent_count);
				btrfs_put_block_group(sp->ptr);
			}
			kfree(sp);
		}
		node = next;
	}
	spin_unlock(&fs_info->swapfile_pins_lock);
}

struct btrfs_swap_info {
	u64 start;
	u64 block_start;
	u64 block_len;
	u64 lowest_ppage;
	u64 highest_ppage;
	unsigned long nr_pages;
	int nr_extents;
};

static int btrfs_add_swap_extent(struct swap_info_struct *sis,
				 struct btrfs_swap_info *bsi)
{
	unsigned long nr_pages;
	unsigned long max_pages;
	u64 first_ppage, first_ppage_reported, next_ppage;
	int ret;

	/*
	 * Our swapfile may have had its size extended after the swap header was
	 * written. In that case activating the swapfile should not go beyond
	 * the max size set in the swap header.
	 */
	if (bsi->nr_pages >= sis->max)
		return 0;

	max_pages = sis->max - bsi->nr_pages;
	first_ppage = ALIGN(bsi->block_start, PAGE_SIZE) >> PAGE_SHIFT;
	next_ppage = ALIGN_DOWN(bsi->block_start + bsi->block_len,
				PAGE_SIZE) >> PAGE_SHIFT;

	if (first_ppage >= next_ppage)
		return 0;
	nr_pages = next_ppage - first_ppage;
	nr_pages = min(nr_pages, max_pages);

	first_ppage_reported = first_ppage;
	if (bsi->start == 0)
		first_ppage_reported++;
	if (bsi->lowest_ppage > first_ppage_reported)
		bsi->lowest_ppage = first_ppage_reported;
	if (bsi->highest_ppage < (next_ppage - 1))
		bsi->highest_ppage = next_ppage - 1;

	ret = add_swap_extent(sis, bsi->nr_pages, nr_pages, first_ppage);
	if (ret < 0)
		return ret;
	bsi->nr_extents += ret;
	bsi->nr_pages += nr_pages;
	return 0;
}

static void btrfs_swap_deactivate(struct file *file)
{
	struct inode *inode = file_inode(file);

	btrfs_free_swapfile_pins(inode);
	atomic_dec(&BTRFS_I(inode)->root->nr_swapfiles);
}

static int btrfs_swap_activate(struct swap_info_struct *sis, struct file *file,
			       sector_t *span)
{
	struct inode *inode = file_inode(file);
	struct btrfs_root *root = BTRFS_I(inode)->root;
	struct btrfs_fs_info *fs_info = root->fs_info;
	struct extent_io_tree *io_tree = &BTRFS_I(inode)->io_tree;
	struct extent_state *cached_state = NULL;
	struct extent_map *em = NULL;
	struct btrfs_device *device = NULL;
	struct btrfs_swap_info bsi = {
		.lowest_ppage = (sector_t)-1ULL,
	};
	int ret = 0;
	u64 isize;
	u64 start;

	/*
	 * If the swap file was just created, make sure delalloc is done. If the
	 * file changes again after this, the user is doing something stupid and
	 * we don't really care.
	 */
	ret = btrfs_wait_ordered_range(inode, 0, (u64)-1);
	if (ret)
		return ret;

	/*
	 * The inode is locked, so these flags won't change after we check them.
	 */
	if (BTRFS_I(inode)->flags & BTRFS_INODE_COMPRESS) {
		btrfs_warn(fs_info, "swapfile must not be compressed");
		return -EINVAL;
	}
	if (!(BTRFS_I(inode)->flags & BTRFS_INODE_NODATACOW)) {
		btrfs_warn(fs_info, "swapfile must not be copy-on-write");
		return -EINVAL;
	}
	if (!(BTRFS_I(inode)->flags & BTRFS_INODE_NODATASUM)) {
		btrfs_warn(fs_info, "swapfile must not be checksummed");
		return -EINVAL;
	}

	/*
	 * Balance or device remove/replace/resize can move stuff around from
	 * under us. The exclop protection makes sure they aren't running/won't
	 * run concurrently while we are mapping the swap extents, and
	 * fs_info->swapfile_pins prevents them from running while the swap
	 * file is active and moving the extents. Note that this also prevents
	 * a concurrent device add which isn't actually necessary, but it's not
	 * really worth the trouble to allow it.
	 */
	if (!btrfs_exclop_start(fs_info, BTRFS_EXCLOP_SWAP_ACTIVATE)) {
		btrfs_warn(fs_info,
	   "cannot activate swapfile while exclusive operation is running");
		return -EBUSY;
	}

	/*
	 * Prevent snapshot creation while we are activating the swap file.
	 * We do not want to race with snapshot creation. If snapshot creation
	 * already started before we bumped nr_swapfiles from 0 to 1 and
	 * completes before the first write into the swap file after it is
	 * activated, than that write would fallback to COW.
	 */
	if (!btrfs_drew_try_write_lock(&root->snapshot_lock)) {
		btrfs_exclop_finish(fs_info);
		btrfs_warn(fs_info,
	   "cannot activate swapfile because snapshot creation is in progress");
		return -EINVAL;
	}
	/*
	 * Snapshots can create extents which require COW even if NODATACOW is
	 * set. We use this counter to prevent snapshots. We must increment it
	 * before walking the extents because we don't want a concurrent
	 * snapshot to run after we've already checked the extents.
	 *
	 * It is possible that subvolume is marked for deletion but still not
	 * removed yet. To prevent this race, we check the root status before
	 * activating the swapfile.
	 */
	spin_lock(&root->root_item_lock);
	if (btrfs_root_dead(root)) {
		spin_unlock(&root->root_item_lock);

		btrfs_exclop_finish(fs_info);
		btrfs_warn(fs_info,
		"cannot activate swapfile because subvolume %llu is being deleted",
			root->root_key.objectid);
		return -EPERM;
	}
	atomic_inc(&root->nr_swapfiles);
	spin_unlock(&root->root_item_lock);

	isize = ALIGN_DOWN(inode->i_size, fs_info->sectorsize);

	lock_extent_bits(io_tree, 0, isize - 1, &cached_state);
	start = 0;
	while (start < isize) {
		u64 logical_block_start, physical_block_start;
		struct btrfs_block_group *bg;
		u64 len = isize - start;

		em = btrfs_get_extent(BTRFS_I(inode), NULL, 0, start, len);
		if (IS_ERR(em)) {
			ret = PTR_ERR(em);
			goto out;
		}

		if (em->block_start == EXTENT_MAP_HOLE) {
			btrfs_warn(fs_info, "swapfile must not have holes");
			ret = -EINVAL;
			goto out;
		}
		if (em->block_start == EXTENT_MAP_INLINE) {
			/*
			 * It's unlikely we'll ever actually find ourselves
			 * here, as a file small enough to fit inline won't be
			 * big enough to store more than the swap header, but in
			 * case something changes in the future, let's catch it
			 * here rather than later.
			 */
			btrfs_warn(fs_info, "swapfile must not be inline");
			ret = -EINVAL;
			goto out;
		}
		if (test_bit(EXTENT_FLAG_COMPRESSED, &em->flags)) {
			btrfs_warn(fs_info, "swapfile must not be compressed");
			ret = -EINVAL;
			goto out;
		}

		logical_block_start = em->block_start + (start - em->start);
		len = min(len, em->len - (start - em->start));
		free_extent_map(em);
		em = NULL;

		ret = can_nocow_extent(inode, start, &len, NULL, NULL, NULL, true);
		if (ret < 0) {
			goto out;
		} else if (ret) {
			ret = 0;
		} else {
			btrfs_warn(fs_info,
				   "swapfile must not be copy-on-write");
			ret = -EINVAL;
			goto out;
		}

		em = btrfs_get_chunk_map(fs_info, logical_block_start, len);
		if (IS_ERR(em)) {
			ret = PTR_ERR(em);
			goto out;
		}

		if (em->map_lookup->type & BTRFS_BLOCK_GROUP_PROFILE_MASK) {
			btrfs_warn(fs_info,
				   "swapfile must have single data profile");
			ret = -EINVAL;
			goto out;
		}

		if (device == NULL) {
			device = em->map_lookup->stripes[0].dev;
			ret = btrfs_add_swapfile_pin(inode, device, false);
			if (ret == 1)
				ret = 0;
			else if (ret)
				goto out;
		} else if (device != em->map_lookup->stripes[0].dev) {
			btrfs_warn(fs_info, "swapfile must be on one device");
			ret = -EINVAL;
			goto out;
		}

		physical_block_start = (em->map_lookup->stripes[0].physical +
					(logical_block_start - em->start));
		len = min(len, em->len - (logical_block_start - em->start));
		free_extent_map(em);
		em = NULL;

		bg = btrfs_lookup_block_group(fs_info, logical_block_start);
		if (!bg) {
			btrfs_warn(fs_info,
			   "could not find block group containing swapfile");
			ret = -EINVAL;
			goto out;
		}

		if (!btrfs_inc_block_group_swap_extents(bg)) {
			btrfs_warn(fs_info,
			   "block group for swapfile at %llu is read-only%s",
			   bg->start,
			   atomic_read(&fs_info->scrubs_running) ?
				       " (scrub running)" : "");
			btrfs_put_block_group(bg);
			ret = -EINVAL;
			goto out;
		}

		ret = btrfs_add_swapfile_pin(inode, bg, true);
		if (ret) {
			btrfs_put_block_group(bg);
			if (ret == 1)
				ret = 0;
			else
				goto out;
		}

		if (bsi.block_len &&
		    bsi.block_start + bsi.block_len == physical_block_start) {
			bsi.block_len += len;
		} else {
			if (bsi.block_len) {
				ret = btrfs_add_swap_extent(sis, &bsi);
				if (ret)
					goto out;
			}
			bsi.start = start;
			bsi.block_start = physical_block_start;
			bsi.block_len = len;
		}

		start += len;
	}

	if (bsi.block_len)
		ret = btrfs_add_swap_extent(sis, &bsi);

out:
	if (!IS_ERR_OR_NULL(em))
		free_extent_map(em);

	unlock_extent_cached(io_tree, 0, isize - 1, &cached_state);

	if (ret)
		btrfs_swap_deactivate(file);

	btrfs_drew_write_unlock(&root->snapshot_lock);

	btrfs_exclop_finish(fs_info);

	if (ret)
		return ret;

	if (device)
		sis->bdev = device->bdev;
	*span = bsi.highest_ppage - bsi.lowest_ppage + 1;
	sis->max = bsi.nr_pages;
	sis->pages = bsi.nr_pages - 1;
	sis->highest_bit = bsi.nr_pages - 1;
	return bsi.nr_extents;
}
#else
static void btrfs_swap_deactivate(struct file *file)
{
}

static int btrfs_swap_activate(struct swap_info_struct *sis, struct file *file,
			       sector_t *span)
{
	return -EOPNOTSUPP;
}
#endif

/*
 * Update the number of bytes used in the VFS' inode. When we replace extents in
 * a range (clone, dedupe, fallocate's zero range), we must update the number of
 * bytes used by the inode in an atomic manner, so that concurrent stat(2) calls
 * always get a correct value.
 */
void btrfs_update_inode_bytes(struct btrfs_inode *inode,
			      const u64 add_bytes,
			      const u64 del_bytes)
{
	if (add_bytes == del_bytes)
		return;

	spin_lock(&inode->lock);
	if (del_bytes > 0)
		inode_sub_bytes(&inode->vfs_inode, del_bytes);
	if (add_bytes > 0)
		inode_add_bytes(&inode->vfs_inode, add_bytes);
	spin_unlock(&inode->lock);
}

/**
 * Verify that there are no ordered extents for a given file range.
 *
 * @inode:   The target inode.
 * @start:   Start offset of the file range, should be sector size aligned.
 * @end:     End offset (inclusive) of the file range, its value +1 should be
 *           sector size aligned.
 *
 * This should typically be used for cases where we locked an inode's VFS lock in
 * exclusive mode, we have also locked the inode's i_mmap_lock in exclusive mode,
 * we have flushed all delalloc in the range, we have waited for all ordered
 * extents in the range to complete and finally we have locked the file range in
 * the inode's io_tree.
 */
void btrfs_assert_inode_range_clean(struct btrfs_inode *inode, u64 start, u64 end)
{
	struct btrfs_root *root = inode->root;
	struct btrfs_ordered_extent *ordered;

	if (!IS_ENABLED(CONFIG_BTRFS_ASSERT))
		return;

	ordered = btrfs_lookup_first_ordered_range(inode, start, end + 1 - start);
	if (ordered) {
		btrfs_err(root->fs_info,
"found unexpected ordered extent in file range [%llu, %llu] for inode %llu root %llu (ordered range [%llu, %llu])",
			  start, end, btrfs_ino(inode), root->root_key.objectid,
			  ordered->file_offset,
			  ordered->file_offset + ordered->num_bytes - 1);
		btrfs_put_ordered_extent(ordered);
	}

	ASSERT(ordered == NULL);
}

static const struct inode_operations btrfs_dir_inode_operations = {
	.getattr	= btrfs_getattr,
	.lookup		= btrfs_lookup,
	.create		= btrfs_create,
	.unlink		= btrfs_unlink,
	.link		= btrfs_link,
	.mkdir		= btrfs_mkdir,
	.rmdir		= btrfs_rmdir,
	.rename		= btrfs_rename2,
	.symlink	= btrfs_symlink,
	.setattr	= btrfs_setattr,
	.mknod		= btrfs_mknod,
	.listxattr	= btrfs_listxattr,
	.permission	= btrfs_permission,
	.get_acl	= btrfs_get_acl,
	.set_acl	= btrfs_set_acl,
	.update_time	= btrfs_update_time,
	.tmpfile        = btrfs_tmpfile,
	.fileattr_get	= btrfs_fileattr_get,
	.fileattr_set	= btrfs_fileattr_set,
};

static const struct file_operations btrfs_dir_file_operations = {
	.llseek		= generic_file_llseek,
	.read		= generic_read_dir,
	.iterate_shared	= btrfs_real_readdir,
	.open		= btrfs_opendir,
	.unlocked_ioctl	= btrfs_ioctl,
#ifdef CONFIG_COMPAT
	.compat_ioctl	= btrfs_compat_ioctl,
#endif
	.release        = btrfs_release_file,
	.fsync		= btrfs_sync_file,
};

/*
 * btrfs doesn't support the bmap operation because swapfiles
 * use bmap to make a mapping of extents in the file.  They assume
 * these extents won't change over the life of the file and they
 * use the bmap result to do IO directly to the drive.
 *
 * the btrfs bmap call would return logical addresses that aren't
 * suitable for IO and they also will change frequently as COW
 * operations happen.  So, swapfile + btrfs == corruption.
 *
 * For now we're avoiding this by dropping bmap.
 */
static const struct address_space_operations btrfs_aops = {
	.read_folio	= btrfs_read_folio,
	.writepage	= btrfs_writepage,
	.writepages	= btrfs_writepages,
	.readahead	= btrfs_readahead,
	.direct_IO	= noop_direct_IO,
	.invalidate_folio = btrfs_invalidate_folio,
	.release_folio	= btrfs_release_folio,
#ifdef CONFIG_MIGRATION
	.migratepage	= btrfs_migratepage,
#endif
	.dirty_folio	= filemap_dirty_folio,
	.error_remove_page = generic_error_remove_page,
	.swap_activate	= btrfs_swap_activate,
	.swap_deactivate = btrfs_swap_deactivate,
};

static const struct inode_operations btrfs_file_inode_operations = {
	.getattr	= btrfs_getattr,
	.setattr	= btrfs_setattr,
	.listxattr      = btrfs_listxattr,
	.permission	= btrfs_permission,
	.fiemap		= btrfs_fiemap,
	.get_acl	= btrfs_get_acl,
	.set_acl	= btrfs_set_acl,
	.update_time	= btrfs_update_time,
	.fileattr_get	= btrfs_fileattr_get,
	.fileattr_set	= btrfs_fileattr_set,
};
static const struct inode_operations btrfs_special_inode_operations = {
	.getattr	= btrfs_getattr,
	.setattr	= btrfs_setattr,
	.permission	= btrfs_permission,
	.listxattr	= btrfs_listxattr,
	.get_acl	= btrfs_get_acl,
	.set_acl	= btrfs_set_acl,
	.update_time	= btrfs_update_time,
};
static const struct inode_operations btrfs_symlink_inode_operations = {
	.get_link	= page_get_link,
	.getattr	= btrfs_getattr,
	.setattr	= btrfs_setattr,
	.permission	= btrfs_permission,
	.listxattr	= btrfs_listxattr,
	.update_time	= btrfs_update_time,
};

const struct dentry_operations btrfs_dentry_operations = {
	.d_delete	= btrfs_dentry_delete,
};<|MERGE_RESOLUTION|>--- conflicted
+++ resolved
@@ -7520,12 +7520,9 @@
 		free_extent_map(em);
 		*map = NULL;
 
-<<<<<<< HEAD
-=======
 		if (nowait)
 			return -EAGAIN;
 
->>>>>>> f25a7d55
 		/*
 		 * If we could not allocate data space before locking the file
 		 * range and we can't do a NOCOW write, then we have to fail.
@@ -7537,12 +7534,8 @@
 		 * We have to COW and we have already reserved data space before,
 		 * so now we reserve only metadata.
 		 */
-<<<<<<< HEAD
-		ret = btrfs_delalloc_reserve_metadata(BTRFS_I(inode), len, len);
-=======
 		ret = btrfs_delalloc_reserve_metadata(BTRFS_I(inode), len, len,
 						      false);
->>>>>>> f25a7d55
 		if (ret < 0)
 			goto out;
 		space_reserved = true;
@@ -7808,11 +7801,6 @@
 					       start, data_alloc_len);
 		extent_changeset_free(dio_data->data_reserved);
 	}
-<<<<<<< HEAD
-
-	kfree(dio_data);
-=======
->>>>>>> f25a7d55
 
 	return ret;
 }
