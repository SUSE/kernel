// SPDX-License-Identifier: GPL-2.0
/*
 * Copyright (C) 2007 Oracle.  All rights reserved.
 */

#include <crypto/hash.h>
#include <linux/kernel.h>
#include <linux/bio.h>
#include <linux/blk-cgroup.h>
#include <linux/file.h>
#include <linux/fs.h>
#include <linux/pagemap.h>
#include <linux/highmem.h>
#include <linux/time.h>
#include <linux/init.h>
#include <linux/string.h>
#include <linux/backing-dev.h>
#include <linux/writeback.h>
#include <linux/compat.h>
#include <linux/xattr.h>
#include <linux/posix_acl.h>
#include <linux/falloc.h>
#include <linux/slab.h>
#include <linux/ratelimit.h>
#include <linux/btrfs.h>
#include <linux/blkdev.h>
#include <linux/posix_acl_xattr.h>
#include <linux/uio.h>
#include <linux/magic.h>
#include <linux/iversion.h>
#include <linux/swap.h>
#include <linux/migrate.h>
#include <linux/sched/mm.h>
#include <linux/iomap.h>
#include <linux/unaligned.h>
#include <linux/fsverity.h>
#include "misc.h"
#include "ctree.h"
#include "disk-io.h"
#include "transaction.h"
#include "btrfs_inode.h"
#include "ordered-data.h"
#include "xattr.h"
#include "tree-log.h"
#include "bio.h"
#include "compression.h"
#include "locking.h"
#include "props.h"
#include "qgroup.h"
#include "delalloc-space.h"
#include "block-group.h"
#include "space-info.h"
#include "zoned.h"
#include "subpage.h"
#include "inode-item.h"
#include "fs.h"
#include "accessors.h"
#include "extent-tree.h"
#include "root-tree.h"
#include "defrag.h"
#include "dir-item.h"
#include "file-item.h"
#include "uuid-tree.h"
#include "ioctl.h"
#include "file.h"
#include "acl.h"
#include "relocation.h"
#include "verity.h"
#include "super.h"
#include "orphan.h"
#include "backref.h"
#include "raid-stripe-tree.h"
#include "fiemap.h"

struct btrfs_iget_args {
	u64 ino;
	struct btrfs_root *root;
};

struct btrfs_rename_ctx {
	/* Output field. Stores the index number of the old directory entry. */
	u64 index;
};

/*
 * Used by data_reloc_print_warning_inode() to pass needed info for filename
 * resolution and output of error message.
 */
struct data_reloc_warn {
	struct btrfs_path path;
	struct btrfs_fs_info *fs_info;
	u64 extent_item_size;
	u64 logical;
	int mirror_num;
};

/*
 * For the file_extent_tree, we want to hold the inode lock when we lookup and
 * update the disk_i_size, but lockdep will complain because our io_tree we hold
 * the tree lock and get the inode lock when setting delalloc. These two things
 * are unrelated, so make a class for the file_extent_tree so we don't get the
 * two locking patterns mixed up.
 */
static struct lock_class_key file_extent_tree_class;

static const struct inode_operations btrfs_dir_inode_operations;
static const struct inode_operations btrfs_symlink_inode_operations;
static const struct inode_operations btrfs_special_inode_operations;
static const struct inode_operations btrfs_file_inode_operations;
static const struct address_space_operations btrfs_aops;
static const struct file_operations btrfs_dir_file_operations;

static struct kmem_cache *btrfs_inode_cachep;

static int btrfs_setsize(struct inode *inode, struct iattr *attr);
static int btrfs_truncate(struct btrfs_inode *inode, bool skip_writeback);

static noinline int run_delalloc_cow(struct btrfs_inode *inode,
				     struct folio *locked_folio, u64 start,
				     u64 end, struct writeback_control *wbc,
				     bool pages_dirty);

static int data_reloc_print_warning_inode(u64 inum, u64 offset, u64 num_bytes,
					  u64 root, void *warn_ctx)
{
	struct data_reloc_warn *warn = warn_ctx;
	struct btrfs_fs_info *fs_info = warn->fs_info;
	struct extent_buffer *eb;
	struct btrfs_inode_item *inode_item;
	struct inode_fs_paths *ipath = NULL;
	struct btrfs_root *local_root;
	struct btrfs_key key;
	unsigned int nofs_flag;
	u32 nlink;
	int ret;

	local_root = btrfs_get_fs_root(fs_info, root, true);
	if (IS_ERR(local_root)) {
		ret = PTR_ERR(local_root);
		goto err;
	}

	/* This makes the path point to (inum INODE_ITEM ioff). */
	key.objectid = inum;
	key.type = BTRFS_INODE_ITEM_KEY;
	key.offset = 0;

	ret = btrfs_search_slot(NULL, local_root, &key, &warn->path, 0, 0);
	if (ret) {
		btrfs_put_root(local_root);
		btrfs_release_path(&warn->path);
		goto err;
	}

	eb = warn->path.nodes[0];
	inode_item = btrfs_item_ptr(eb, warn->path.slots[0], struct btrfs_inode_item);
	nlink = btrfs_inode_nlink(eb, inode_item);
	btrfs_release_path(&warn->path);

	nofs_flag = memalloc_nofs_save();
	ipath = init_ipath(4096, local_root, &warn->path);
	memalloc_nofs_restore(nofs_flag);
	if (IS_ERR(ipath)) {
		btrfs_put_root(local_root);
		ret = PTR_ERR(ipath);
		ipath = NULL;
		/*
		 * -ENOMEM, not a critical error, just output an generic error
		 * without filename.
		 */
		btrfs_warn(fs_info,
"checksum error at logical %llu mirror %u root %llu, inode %llu offset %llu",
			   warn->logical, warn->mirror_num, root, inum, offset);
		return ret;
	}
	ret = paths_from_inode(inum, ipath);
	if (ret < 0)
		goto err;

	/*
	 * We deliberately ignore the bit ipath might have been too small to
	 * hold all of the paths here
	 */
	for (int i = 0; i < ipath->fspath->elem_cnt; i++) {
		btrfs_warn(fs_info,
"checksum error at logical %llu mirror %u root %llu inode %llu offset %llu length %u links %u (path: %s)",
			   warn->logical, warn->mirror_num, root, inum, offset,
			   fs_info->sectorsize, nlink,
			   (char *)(unsigned long)ipath->fspath->val[i]);
	}

	btrfs_put_root(local_root);
	free_ipath(ipath);
	return 0;

err:
	btrfs_warn(fs_info,
"checksum error at logical %llu mirror %u root %llu inode %llu offset %llu, path resolving failed with ret=%d",
		   warn->logical, warn->mirror_num, root, inum, offset, ret);

	free_ipath(ipath);
	return ret;
}

/*
 * Do extra user-friendly error output (e.g. lookup all the affected files).
 *
 * Return true if we succeeded doing the backref lookup.
 * Return false if such lookup failed, and has to fallback to the old error message.
 */
static void print_data_reloc_error(const struct btrfs_inode *inode, u64 file_off,
				   const u8 *csum, const u8 *csum_expected,
				   int mirror_num)
{
	struct btrfs_fs_info *fs_info = inode->root->fs_info;
	struct btrfs_path path = { 0 };
	struct btrfs_key found_key = { 0 };
	struct extent_buffer *eb;
	struct btrfs_extent_item *ei;
	const u32 csum_size = fs_info->csum_size;
	u64 logical;
	u64 flags;
	u32 item_size;
	int ret;

	mutex_lock(&fs_info->reloc_mutex);
	logical = btrfs_get_reloc_bg_bytenr(fs_info);
	mutex_unlock(&fs_info->reloc_mutex);

	if (logical == U64_MAX) {
		btrfs_warn_rl(fs_info, "has data reloc tree but no running relocation");
		btrfs_warn_rl(fs_info,
"csum failed root %lld ino %llu off %llu csum " CSUM_FMT " expected csum " CSUM_FMT " mirror %d",
			btrfs_root_id(inode->root), btrfs_ino(inode), file_off,
			CSUM_FMT_VALUE(csum_size, csum),
			CSUM_FMT_VALUE(csum_size, csum_expected),
			mirror_num);
		return;
	}

	logical += file_off;
	btrfs_warn_rl(fs_info,
"csum failed root %lld ino %llu off %llu logical %llu csum " CSUM_FMT " expected csum " CSUM_FMT " mirror %d",
			btrfs_root_id(inode->root),
			btrfs_ino(inode), file_off, logical,
			CSUM_FMT_VALUE(csum_size, csum),
			CSUM_FMT_VALUE(csum_size, csum_expected),
			mirror_num);

	ret = extent_from_logical(fs_info, logical, &path, &found_key, &flags);
	if (ret < 0) {
		btrfs_err_rl(fs_info, "failed to lookup extent item for logical %llu: %d",
			     logical, ret);
		return;
	}
	eb = path.nodes[0];
	ei = btrfs_item_ptr(eb, path.slots[0], struct btrfs_extent_item);
	item_size = btrfs_item_size(eb, path.slots[0]);
	if (flags & BTRFS_EXTENT_FLAG_TREE_BLOCK) {
		unsigned long ptr = 0;
		u64 ref_root;
		u8 ref_level;

		while (true) {
			ret = tree_backref_for_extent(&ptr, eb, &found_key, ei,
						      item_size, &ref_root,
						      &ref_level);
			if (ret < 0) {
				btrfs_warn_rl(fs_info,
				"failed to resolve tree backref for logical %llu: %d",
					      logical, ret);
				break;
			}
			if (ret > 0)
				break;

			btrfs_warn_rl(fs_info,
"csum error at logical %llu mirror %u: metadata %s (level %d) in tree %llu",
				logical, mirror_num,
				(ref_level ? "node" : "leaf"),
				ref_level, ref_root);
		}
		btrfs_release_path(&path);
	} else {
		struct btrfs_backref_walk_ctx ctx = { 0 };
		struct data_reloc_warn reloc_warn = { 0 };

		btrfs_release_path(&path);

		ctx.bytenr = found_key.objectid;
		ctx.extent_item_pos = logical - found_key.objectid;
		ctx.fs_info = fs_info;

		reloc_warn.logical = logical;
		reloc_warn.extent_item_size = found_key.offset;
		reloc_warn.mirror_num = mirror_num;
		reloc_warn.fs_info = fs_info;

		iterate_extent_inodes(&ctx, true,
				      data_reloc_print_warning_inode, &reloc_warn);
	}
}

static void __cold btrfs_print_data_csum_error(struct btrfs_inode *inode,
		u64 logical_start, u8 *csum, u8 *csum_expected, int mirror_num)
{
	struct btrfs_root *root = inode->root;
	const u32 csum_size = root->fs_info->csum_size;

	/* For data reloc tree, it's better to do a backref lookup instead. */
	if (btrfs_root_id(root) == BTRFS_DATA_RELOC_TREE_OBJECTID)
		return print_data_reloc_error(inode, logical_start, csum,
					      csum_expected, mirror_num);

	/* Output without objectid, which is more meaningful */
	if (btrfs_root_id(root) >= BTRFS_LAST_FREE_OBJECTID) {
		btrfs_warn_rl(root->fs_info,
"csum failed root %lld ino %lld off %llu csum " CSUM_FMT " expected csum " CSUM_FMT " mirror %d",
			btrfs_root_id(root), btrfs_ino(inode),
			logical_start,
			CSUM_FMT_VALUE(csum_size, csum),
			CSUM_FMT_VALUE(csum_size, csum_expected),
			mirror_num);
	} else {
		btrfs_warn_rl(root->fs_info,
"csum failed root %llu ino %llu off %llu csum " CSUM_FMT " expected csum " CSUM_FMT " mirror %d",
			btrfs_root_id(root), btrfs_ino(inode),
			logical_start,
			CSUM_FMT_VALUE(csum_size, csum),
			CSUM_FMT_VALUE(csum_size, csum_expected),
			mirror_num);
	}
}

/*
 * Lock inode i_rwsem based on arguments passed.
 *
 * ilock_flags can have the following bit set:
 *
 * BTRFS_ILOCK_SHARED - acquire a shared lock on the inode
 * BTRFS_ILOCK_TRY - try to acquire the lock, if fails on first attempt
 *		     return -EAGAIN
 * BTRFS_ILOCK_MMAP - acquire a write lock on the i_mmap_lock
 */
int btrfs_inode_lock(struct btrfs_inode *inode, unsigned int ilock_flags)
{
	if (ilock_flags & BTRFS_ILOCK_SHARED) {
		if (ilock_flags & BTRFS_ILOCK_TRY) {
			if (!inode_trylock_shared(&inode->vfs_inode))
				return -EAGAIN;
			else
				return 0;
		}
		inode_lock_shared(&inode->vfs_inode);
	} else {
		if (ilock_flags & BTRFS_ILOCK_TRY) {
			if (!inode_trylock(&inode->vfs_inode))
				return -EAGAIN;
			else
				return 0;
		}
		inode_lock(&inode->vfs_inode);
	}
	if (ilock_flags & BTRFS_ILOCK_MMAP)
		down_write(&inode->i_mmap_lock);
	return 0;
}

/*
 * Unock inode i_rwsem.
 *
 * ilock_flags should contain the same bits set as passed to btrfs_inode_lock()
 * to decide whether the lock acquired is shared or exclusive.
 */
void btrfs_inode_unlock(struct btrfs_inode *inode, unsigned int ilock_flags)
{
	if (ilock_flags & BTRFS_ILOCK_MMAP)
		up_write(&inode->i_mmap_lock);
	if (ilock_flags & BTRFS_ILOCK_SHARED)
		inode_unlock_shared(&inode->vfs_inode);
	else
		inode_unlock(&inode->vfs_inode);
}

/*
 * Cleanup all submitted ordered extents in specified range to handle errors
 * from the btrfs_run_delalloc_range() callback.
 *
 * NOTE: caller must ensure that when an error happens, it can not call
 * extent_clear_unlock_delalloc() to clear both the bits EXTENT_DO_ACCOUNTING
 * and EXTENT_DELALLOC simultaneously, because that causes the reserved metadata
 * to be released, which we want to happen only when finishing the ordered
 * extent (btrfs_finish_ordered_io()).
 */
static inline void btrfs_cleanup_ordered_extents(struct btrfs_inode *inode,
						 struct folio *locked_folio,
						 u64 offset, u64 bytes)
{
	unsigned long index = offset >> PAGE_SHIFT;
	unsigned long end_index = (offset + bytes - 1) >> PAGE_SHIFT;
	u64 page_start = 0, page_end = 0;
	struct folio *folio;

	if (locked_folio) {
		page_start = folio_pos(locked_folio);
		page_end = page_start + folio_size(locked_folio) - 1;
	}

	while (index <= end_index) {
		/*
		 * For locked page, we will call btrfs_mark_ordered_io_finished
		 * through btrfs_mark_ordered_io_finished() on it
		 * in run_delalloc_range() for the error handling, which will
		 * clear page Ordered and run the ordered extent accounting.
		 *
		 * Here we can't just clear the Ordered bit, or
		 * btrfs_mark_ordered_io_finished() would skip the accounting
		 * for the page range, and the ordered extent will never finish.
		 */
		if (locked_folio && index == (page_start >> PAGE_SHIFT)) {
			index++;
			continue;
		}
		folio = __filemap_get_folio(inode->vfs_inode.i_mapping, index, 0, 0);
		index++;
		if (IS_ERR(folio))
			continue;

		/*
		 * Here we just clear all Ordered bits for every page in the
		 * range, then btrfs_mark_ordered_io_finished() will handle
		 * the ordered extent accounting for the range.
		 */
		btrfs_folio_clamp_clear_ordered(inode->root->fs_info, folio,
						offset, bytes);
		folio_put(folio);
	}

	if (locked_folio) {
		/* The locked page covers the full range, nothing needs to be done */
		if (bytes + offset <= page_start + folio_size(locked_folio))
			return;
		/*
		 * In case this page belongs to the delalloc range being
		 * instantiated then skip it, since the first page of a range is
		 * going to be properly cleaned up by the caller of
		 * run_delalloc_range
		 */
		if (page_start >= offset && page_end <= (offset + bytes - 1)) {
			bytes = offset + bytes - folio_pos(locked_folio) -
				folio_size(locked_folio);
			offset = folio_pos(locked_folio) + folio_size(locked_folio);
		}
	}

	return btrfs_mark_ordered_io_finished(inode, NULL, offset, bytes, false);
}

static int btrfs_dirty_inode(struct btrfs_inode *inode);

static int btrfs_init_inode_security(struct btrfs_trans_handle *trans,
				     struct btrfs_new_inode_args *args)
{
	int err;

	if (args->default_acl) {
		err = __btrfs_set_acl(trans, args->inode, args->default_acl,
				      ACL_TYPE_DEFAULT);
		if (err)
			return err;
	}
	if (args->acl) {
		err = __btrfs_set_acl(trans, args->inode, args->acl, ACL_TYPE_ACCESS);
		if (err)
			return err;
	}
	if (!args->default_acl && !args->acl)
		cache_no_acl(args->inode);
	return btrfs_xattr_security_init(trans, args->inode, args->dir,
					 &args->dentry->d_name);
}

/*
 * this does all the hard work for inserting an inline extent into
 * the btree.  The caller should have done a btrfs_drop_extents so that
 * no overlapping inline items exist in the btree
 */
static int insert_inline_extent(struct btrfs_trans_handle *trans,
				struct btrfs_path *path,
				struct btrfs_inode *inode, bool extent_inserted,
				size_t size, size_t compressed_size,
				int compress_type,
				struct folio *compressed_folio,
				bool update_i_size)
{
	struct btrfs_root *root = inode->root;
	struct extent_buffer *leaf;
	const u32 sectorsize = trans->fs_info->sectorsize;
	char *kaddr;
	unsigned long ptr;
	struct btrfs_file_extent_item *ei;
	int ret;
	size_t cur_size = size;
	u64 i_size;

	/*
	 * The decompressed size must still be no larger than a sector.  Under
	 * heavy race, we can have size == 0 passed in, but that shouldn't be a
	 * big deal and we can continue the insertion.
	 */
	ASSERT(size <= sectorsize);

	/*
	 * The compressed size also needs to be no larger than a sector.
	 * That's also why we only need one page as the parameter.
	 */
	if (compressed_folio)
		ASSERT(compressed_size <= sectorsize);
	else
		ASSERT(compressed_size == 0);

	if (compressed_size && compressed_folio)
		cur_size = compressed_size;

	if (!extent_inserted) {
		struct btrfs_key key;
		size_t datasize;

		key.objectid = btrfs_ino(inode);
		key.offset = 0;
		key.type = BTRFS_EXTENT_DATA_KEY;

		datasize = btrfs_file_extent_calc_inline_size(cur_size);
		ret = btrfs_insert_empty_item(trans, root, path, &key,
					      datasize);
		if (ret)
			goto fail;
	}
	leaf = path->nodes[0];
	ei = btrfs_item_ptr(leaf, path->slots[0],
			    struct btrfs_file_extent_item);
	btrfs_set_file_extent_generation(leaf, ei, trans->transid);
	btrfs_set_file_extent_type(leaf, ei, BTRFS_FILE_EXTENT_INLINE);
	btrfs_set_file_extent_encryption(leaf, ei, 0);
	btrfs_set_file_extent_other_encoding(leaf, ei, 0);
	btrfs_set_file_extent_ram_bytes(leaf, ei, size);
	ptr = btrfs_file_extent_inline_start(ei);

	if (compress_type != BTRFS_COMPRESS_NONE) {
		kaddr = kmap_local_folio(compressed_folio, 0);
		write_extent_buffer(leaf, kaddr, ptr, compressed_size);
		kunmap_local(kaddr);

		btrfs_set_file_extent_compression(leaf, ei,
						  compress_type);
	} else {
		struct folio *folio;

		folio = __filemap_get_folio(inode->vfs_inode.i_mapping,
					    0, 0, 0);
		ASSERT(!IS_ERR(folio));
		btrfs_set_file_extent_compression(leaf, ei, 0);
		kaddr = kmap_local_folio(folio, 0);
		write_extent_buffer(leaf, kaddr, ptr, size);
		kunmap_local(kaddr);
		folio_put(folio);
	}
	btrfs_mark_buffer_dirty(trans, leaf);
	btrfs_release_path(path);

	/*
	 * We align size to sectorsize for inline extents just for simplicity
	 * sake.
	 */
	ret = btrfs_inode_set_file_extent_range(inode, 0,
					ALIGN(size, root->fs_info->sectorsize));
	if (ret)
		goto fail;

	/*
	 * We're an inline extent, so nobody can extend the file past i_size
	 * without locking a page we already have locked.
	 *
	 * We must do any i_size and inode updates before we unlock the pages.
	 * Otherwise we could end up racing with unlink.
	 */
	i_size = i_size_read(&inode->vfs_inode);
	if (update_i_size && size > i_size) {
		i_size_write(&inode->vfs_inode, size);
		i_size = size;
	}
	inode->disk_i_size = i_size;

fail:
	return ret;
}

static bool can_cow_file_range_inline(struct btrfs_inode *inode,
				      u64 offset, u64 size,
				      size_t compressed_size)
{
	struct btrfs_fs_info *fs_info = inode->root->fs_info;
	u64 data_len = (compressed_size ?: size);

	/* Inline extents must start at offset 0. */
	if (offset != 0)
		return false;

	/*
	 * Due to the page size limit, for subpage we can only trigger the
	 * writeback for the dirty sectors of page, that means data writeback
	 * is doing more writeback than what we want.
	 *
	 * This is especially unexpected for some call sites like fallocate,
	 * where we only increase i_size after everything is done.
	 * This means we can trigger inline extent even if we didn't want to.
	 * So here we skip inline extent creation completely.
	 */
	if (fs_info->sectorsize != PAGE_SIZE)
		return false;

	/* Inline extents are limited to sectorsize. */
	if (size > fs_info->sectorsize)
		return false;

	/* We cannot exceed the maximum inline data size. */
	if (data_len > BTRFS_MAX_INLINE_DATA_SIZE(fs_info))
		return false;

	/* We cannot exceed the user specified max_inline size. */
	if (data_len > fs_info->max_inline)
		return false;

	/* Inline extents must be the entirety of the file. */
	if (size < i_size_read(&inode->vfs_inode))
		return false;

	return true;
}

/*
 * conditionally insert an inline extent into the file.  This
 * does the checks required to make sure the data is small enough
 * to fit as an inline extent.
 *
 * If being used directly, you must have already checked we're allowed to cow
 * the range by getting true from can_cow_file_range_inline().
 */
static noinline int __cow_file_range_inline(struct btrfs_inode *inode, u64 offset,
					    u64 size, size_t compressed_size,
					    int compress_type,
					    struct folio *compressed_folio,
					    bool update_i_size)
{
	struct btrfs_drop_extents_args drop_args = { 0 };
	struct btrfs_root *root = inode->root;
	struct btrfs_fs_info *fs_info = root->fs_info;
	struct btrfs_trans_handle *trans;
	u64 data_len = (compressed_size ?: size);
	int ret;
	struct btrfs_path *path;

	path = btrfs_alloc_path();
	if (!path)
		return -ENOMEM;

	trans = btrfs_join_transaction(root);
	if (IS_ERR(trans)) {
		btrfs_free_path(path);
		return PTR_ERR(trans);
	}
	trans->block_rsv = &inode->block_rsv;

	drop_args.path = path;
	drop_args.start = 0;
	drop_args.end = fs_info->sectorsize;
	drop_args.drop_cache = true;
	drop_args.replace_extent = true;
	drop_args.extent_item_size = btrfs_file_extent_calc_inline_size(data_len);
	ret = btrfs_drop_extents(trans, root, inode, &drop_args);
	if (ret) {
		btrfs_abort_transaction(trans, ret);
		goto out;
	}

	ret = insert_inline_extent(trans, path, inode, drop_args.extent_inserted,
				   size, compressed_size, compress_type,
				   compressed_folio, update_i_size);
	if (ret && ret != -ENOSPC) {
		btrfs_abort_transaction(trans, ret);
		goto out;
	} else if (ret == -ENOSPC) {
		ret = 1;
		goto out;
	}

	btrfs_update_inode_bytes(inode, size, drop_args.bytes_found);
	ret = btrfs_update_inode(trans, inode);
	if (ret && ret != -ENOSPC) {
		btrfs_abort_transaction(trans, ret);
		goto out;
	} else if (ret == -ENOSPC) {
		ret = 1;
		goto out;
	}

	btrfs_set_inode_full_sync(inode);
out:
	/*
	 * Don't forget to free the reserved space, as for inlined extent
	 * it won't count as data extent, free them directly here.
	 * And at reserve time, it's always aligned to page size, so
	 * just free one page here.
	 */
	btrfs_qgroup_free_data(inode, NULL, 0, PAGE_SIZE, NULL);
	btrfs_free_path(path);
	btrfs_end_transaction(trans);
	return ret;
}

static noinline int cow_file_range_inline(struct btrfs_inode *inode,
					  struct folio *locked_folio,
					  u64 offset, u64 end,
					  size_t compressed_size,
					  int compress_type,
					  struct folio *compressed_folio,
					  bool update_i_size)
{
	struct extent_state *cached = NULL;
	unsigned long clear_flags = EXTENT_DELALLOC | EXTENT_DELALLOC_NEW |
		EXTENT_DEFRAG | EXTENT_DO_ACCOUNTING | EXTENT_LOCKED;
	u64 size = min_t(u64, i_size_read(&inode->vfs_inode), end + 1);
	int ret;

	if (!can_cow_file_range_inline(inode, offset, size, compressed_size))
		return 1;

	lock_extent(&inode->io_tree, offset, end, &cached);
	ret = __cow_file_range_inline(inode, offset, size, compressed_size,
				      compress_type, compressed_folio,
				      update_i_size);
	if (ret > 0) {
		unlock_extent(&inode->io_tree, offset, end, &cached);
		return ret;
	}

	/*
	 * In the successful case (ret == 0 here), cow_file_range will return 1.
	 *
	 * Quite a bit further up the callstack in extent_writepage(), ret == 1
	 * is treated as a short circuited success and does not unlock the folio,
	 * so we must do it here.
	 *
	 * In the failure case, the locked_folio does get unlocked by
	 * btrfs_folio_end_all_writers, which asserts that it is still locked
	 * at that point, so we must *not* unlock it here.
	 *
	 * The other two callsites in compress_file_range do not have a
	 * locked_folio, so they are not relevant to this logic.
	 */
	if (ret == 0)
		locked_folio = NULL;

	extent_clear_unlock_delalloc(inode, offset, end, locked_folio, &cached,
				     clear_flags, PAGE_UNLOCK |
				     PAGE_START_WRITEBACK | PAGE_END_WRITEBACK);
	return ret;
}

struct async_extent {
	u64 start;
	u64 ram_size;
	u64 compressed_size;
	struct folio **folios;
	unsigned long nr_folios;
	int compress_type;
	struct list_head list;
};

struct async_chunk {
	struct btrfs_inode *inode;
	struct folio *locked_folio;
	u64 start;
	u64 end;
	blk_opf_t write_flags;
	struct list_head extents;
	struct cgroup_subsys_state *blkcg_css;
	struct btrfs_work work;
	struct async_cow *async_cow;
};

struct async_cow {
	atomic_t num_chunks;
	struct async_chunk chunks[];
};

static noinline int add_async_extent(struct async_chunk *cow,
				     u64 start, u64 ram_size,
				     u64 compressed_size,
				     struct folio **folios,
				     unsigned long nr_folios,
				     int compress_type)
{
	struct async_extent *async_extent;

	async_extent = kmalloc(sizeof(*async_extent), GFP_NOFS);
	if (!async_extent)
		return -ENOMEM;
	async_extent->start = start;
	async_extent->ram_size = ram_size;
	async_extent->compressed_size = compressed_size;
	async_extent->folios = folios;
	async_extent->nr_folios = nr_folios;
	async_extent->compress_type = compress_type;
	list_add_tail(&async_extent->list, &cow->extents);
	return 0;
}

/*
 * Check if the inode needs to be submitted to compression, based on mount
 * options, defragmentation, properties or heuristics.
 */
static inline int inode_need_compress(struct btrfs_inode *inode, u64 start,
				      u64 end)
{
	struct btrfs_fs_info *fs_info = inode->root->fs_info;

	if (!btrfs_inode_can_compress(inode)) {
		WARN(IS_ENABLED(CONFIG_BTRFS_DEBUG),
			KERN_ERR "BTRFS: unexpected compression for ino %llu\n",
			btrfs_ino(inode));
		return 0;
	}
	/*
	 * Special check for subpage.
	 *
	 * We lock the full page then run each delalloc range in the page, thus
	 * for the following case, we will hit some subpage specific corner case:
	 *
	 * 0		32K		64K
	 * |	|///////|	|///////|
	 *		\- A		\- B
	 *
	 * In above case, both range A and range B will try to unlock the full
	 * page [0, 64K), causing the one finished later will have page
	 * unlocked already, triggering various page lock requirement BUG_ON()s.
	 *
	 * So here we add an artificial limit that subpage compression can only
	 * if the range is fully page aligned.
	 *
	 * In theory we only need to ensure the first page is fully covered, but
	 * the tailing partial page will be locked until the full compression
	 * finishes, delaying the write of other range.
	 *
	 * TODO: Make btrfs_run_delalloc_range() to lock all delalloc range
	 * first to prevent any submitted async extent to unlock the full page.
	 * By this, we can ensure for subpage case that only the last async_cow
	 * will unlock the full page.
	 */
	if (fs_info->sectorsize < PAGE_SIZE) {
		if (!PAGE_ALIGNED(start) ||
		    !PAGE_ALIGNED(end + 1))
			return 0;
	}

	/* force compress */
	if (btrfs_test_opt(fs_info, FORCE_COMPRESS))
		return 1;
	/* defrag ioctl */
	if (inode->defrag_compress)
		return 1;
	/* bad compression ratios */
	if (inode->flags & BTRFS_INODE_NOCOMPRESS)
		return 0;
	if (btrfs_test_opt(fs_info, COMPRESS) ||
	    inode->flags & BTRFS_INODE_COMPRESS ||
	    inode->prop_compress)
		return btrfs_compress_heuristic(inode, start, end);
	return 0;
}

static inline void inode_should_defrag(struct btrfs_inode *inode,
		u64 start, u64 end, u64 num_bytes, u32 small_write)
{
	/* If this is a small write inside eof, kick off a defrag */
	if (num_bytes < small_write &&
	    (start > 0 || end + 1 < inode->disk_i_size))
		btrfs_add_inode_defrag(inode, small_write);
}

static int extent_range_clear_dirty_for_io(struct inode *inode, u64 start, u64 end)
{
	unsigned long end_index = end >> PAGE_SHIFT;
	struct folio *folio;
	int ret = 0;

	for (unsigned long index = start >> PAGE_SHIFT;
	     index <= end_index; index++) {
		folio = __filemap_get_folio(inode->i_mapping, index, 0, 0);
		if (IS_ERR(folio)) {
			if (!ret)
				ret = PTR_ERR(folio);
			continue;
		}
		folio_clear_dirty_for_io(folio);
		folio_put(folio);
	}
	return ret;
}

/*
 * Work queue call back to started compression on a file and pages.
 *
 * This is done inside an ordered work queue, and the compression is spread
 * across many cpus.  The actual IO submission is step two, and the ordered work
 * queue takes care of making sure that happens in the same order things were
 * put onto the queue by writepages and friends.
 *
 * If this code finds it can't get good compression, it puts an entry onto the
 * work queue to write the uncompressed bytes.  This makes sure that both
 * compressed inodes and uncompressed inodes are written in the same order that
 * the flusher thread sent them down.
 */
static void compress_file_range(struct btrfs_work *work)
{
	struct async_chunk *async_chunk =
		container_of(work, struct async_chunk, work);
	struct btrfs_inode *inode = async_chunk->inode;
	struct btrfs_fs_info *fs_info = inode->root->fs_info;
	struct address_space *mapping = inode->vfs_inode.i_mapping;
	u64 blocksize = fs_info->sectorsize;
	u64 start = async_chunk->start;
	u64 end = async_chunk->end;
	u64 actual_end;
	u64 i_size;
	int ret = 0;
	struct folio **folios;
	unsigned long nr_folios;
	unsigned long total_compressed = 0;
	unsigned long total_in = 0;
	unsigned int poff;
	int i;
	int compress_type = fs_info->compress_type;

	inode_should_defrag(inode, start, end, end - start + 1, SZ_16K);

	/*
	 * We need to call clear_page_dirty_for_io on each page in the range.
	 * Otherwise applications with the file mmap'd can wander in and change
	 * the page contents while we are compressing them.
	 */
	ret = extent_range_clear_dirty_for_io(&inode->vfs_inode, start, end);

	/*
	 * All the folios should have been locked thus no failure.
	 *
	 * And even if some folios are missing, btrfs_compress_folios()
	 * would handle them correctly, so here just do an ASSERT() check for
	 * early logic errors.
	 */
	ASSERT(ret == 0);

	/*
	 * We need to save i_size before now because it could change in between
	 * us evaluating the size and assigning it.  This is because we lock and
	 * unlock the page in truncate and fallocate, and then modify the i_size
	 * later on.
	 *
	 * The barriers are to emulate READ_ONCE, remove that once i_size_read
	 * does that for us.
	 */
	barrier();
	i_size = i_size_read(&inode->vfs_inode);
	barrier();
	actual_end = min_t(u64, i_size, end + 1);
again:
	folios = NULL;
	nr_folios = (end >> PAGE_SHIFT) - (start >> PAGE_SHIFT) + 1;
	nr_folios = min_t(unsigned long, nr_folios, BTRFS_MAX_COMPRESSED_PAGES);

	/*
	 * we don't want to send crud past the end of i_size through
	 * compression, that's just a waste of CPU time.  So, if the
	 * end of the file is before the start of our current
	 * requested range of bytes, we bail out to the uncompressed
	 * cleanup code that can deal with all of this.
	 *
	 * It isn't really the fastest way to fix things, but this is a
	 * very uncommon corner.
	 */
	if (actual_end <= start)
		goto cleanup_and_bail_uncompressed;

	total_compressed = actual_end - start;

	/*
	 * Skip compression for a small file range(<=blocksize) that
	 * isn't an inline extent, since it doesn't save disk space at all.
	 */
	if (total_compressed <= blocksize &&
	   (start > 0 || end + 1 < inode->disk_i_size))
		goto cleanup_and_bail_uncompressed;

	/*
	 * For subpage case, we require full page alignment for the sector
	 * aligned range.
	 * Thus we must also check against @actual_end, not just @end.
	 */
	if (blocksize < PAGE_SIZE) {
		if (!PAGE_ALIGNED(start) ||
		    !PAGE_ALIGNED(round_up(actual_end, blocksize)))
			goto cleanup_and_bail_uncompressed;
	}

	total_compressed = min_t(unsigned long, total_compressed,
			BTRFS_MAX_UNCOMPRESSED);
	total_in = 0;
	ret = 0;

	/*
	 * We do compression for mount -o compress and when the inode has not
	 * been flagged as NOCOMPRESS.  This flag can change at any time if we
	 * discover bad compression ratios.
	 */
	if (!inode_need_compress(inode, start, end))
		goto cleanup_and_bail_uncompressed;

	folios = kcalloc(nr_folios, sizeof(struct folio *), GFP_NOFS);
	if (!folios) {
		/*
		 * Memory allocation failure is not a fatal error, we can fall
		 * back to uncompressed code.
		 */
		goto cleanup_and_bail_uncompressed;
	}

	if (inode->defrag_compress)
		compress_type = inode->defrag_compress;
	else if (inode->prop_compress)
		compress_type = inode->prop_compress;

	/* Compression level is applied here. */
	ret = btrfs_compress_folios(compress_type | (fs_info->compress_level << 4),
				    mapping, start, folios, &nr_folios, &total_in,
				    &total_compressed);
	if (ret)
		goto mark_incompressible;

	/*
	 * Zero the tail end of the last page, as we might be sending it down
	 * to disk.
	 */
	poff = offset_in_page(total_compressed);
	if (poff)
		folio_zero_range(folios[nr_folios - 1], poff, PAGE_SIZE - poff);

	/*
	 * Try to create an inline extent.
	 *
	 * If we didn't compress the entire range, try to create an uncompressed
	 * inline extent, else a compressed one.
	 *
	 * Check cow_file_range() for why we don't even try to create inline
	 * extent for the subpage case.
	 */
	if (total_in < actual_end)
		ret = cow_file_range_inline(inode, NULL, start, end, 0,
					    BTRFS_COMPRESS_NONE, NULL, false);
	else
		ret = cow_file_range_inline(inode, NULL, start, end, total_compressed,
					    compress_type, folios[0], false);
	if (ret <= 0) {
		if (ret < 0)
			mapping_set_error(mapping, -EIO);
		goto free_pages;
	}

	/*
	 * We aren't doing an inline extent. Round the compressed size up to a
	 * block size boundary so the allocator does sane things.
	 */
	total_compressed = ALIGN(total_compressed, blocksize);

	/*
	 * One last check to make sure the compression is really a win, compare
	 * the page count read with the blocks on disk, compression must free at
	 * least one sector.
	 */
	total_in = round_up(total_in, fs_info->sectorsize);
	if (total_compressed + blocksize > total_in)
		goto mark_incompressible;

	/*
	 * The async work queues will take care of doing actual allocation on
	 * disk for these compressed pages, and will submit the bios.
	 */
	ret = add_async_extent(async_chunk, start, total_in, total_compressed, folios,
			       nr_folios, compress_type);
	BUG_ON(ret);
	if (start + total_in < end) {
		start += total_in;
		cond_resched();
		goto again;
	}
	return;

mark_incompressible:
	if (!btrfs_test_opt(fs_info, FORCE_COMPRESS) && !inode->prop_compress)
		inode->flags |= BTRFS_INODE_NOCOMPRESS;
cleanup_and_bail_uncompressed:
	ret = add_async_extent(async_chunk, start, end - start + 1, 0, NULL, 0,
			       BTRFS_COMPRESS_NONE);
	BUG_ON(ret);
free_pages:
	if (folios) {
		for (i = 0; i < nr_folios; i++) {
			WARN_ON(folios[i]->mapping);
			btrfs_free_compr_folio(folios[i]);
		}
		kfree(folios);
	}
}

static void free_async_extent_pages(struct async_extent *async_extent)
{
	int i;

	if (!async_extent->folios)
		return;

	for (i = 0; i < async_extent->nr_folios; i++) {
		WARN_ON(async_extent->folios[i]->mapping);
		btrfs_free_compr_folio(async_extent->folios[i]);
	}
	kfree(async_extent->folios);
	async_extent->nr_folios = 0;
	async_extent->folios = NULL;
}

static void submit_uncompressed_range(struct btrfs_inode *inode,
				      struct async_extent *async_extent,
				      struct folio *locked_folio)
{
	u64 start = async_extent->start;
	u64 end = async_extent->start + async_extent->ram_size - 1;
	int ret;
	struct writeback_control wbc = {
		.sync_mode		= WB_SYNC_ALL,
		.range_start		= start,
		.range_end		= end,
		.no_cgroup_owner	= 1,
	};

	wbc_attach_fdatawrite_inode(&wbc, &inode->vfs_inode);
	ret = run_delalloc_cow(inode, locked_folio, start, end,
			       &wbc, false);
	wbc_detach_inode(&wbc);
	if (ret < 0) {
		btrfs_cleanup_ordered_extents(inode, locked_folio,
					      start, end - start + 1);
		if (locked_folio) {
			const u64 page_start = folio_pos(locked_folio);

			folio_start_writeback(locked_folio);
			folio_end_writeback(locked_folio);
			btrfs_mark_ordered_io_finished(inode, locked_folio,
						       page_start, PAGE_SIZE,
						       !ret);
			mapping_set_error(locked_folio->mapping, ret);
			folio_unlock(locked_folio);
		}
	}
<<<<<<< HEAD

	/* All pages will be unlocked, including @locked_page */
	wbc_attach_fdatawrite_inode(&wbc, &inode->vfs_inode);
	ret = extent_write_locked_range(&inode->vfs_inode, start, end, &wbc);
	wbc_detach_inode(&wbc);
	return ret;
=======
>>>>>>> 2d5404ca
}

static void submit_one_async_extent(struct async_chunk *async_chunk,
				    struct async_extent *async_extent,
				    u64 *alloc_hint)
{
	struct btrfs_inode *inode = async_chunk->inode;
	struct extent_io_tree *io_tree = &inode->io_tree;
	struct btrfs_root *root = inode->root;
	struct btrfs_fs_info *fs_info = root->fs_info;
	struct btrfs_ordered_extent *ordered;
<<<<<<< HEAD
=======
	struct btrfs_file_extent file_extent;
>>>>>>> 2d5404ca
	struct btrfs_key ins;
	struct folio *locked_folio = NULL;
	struct extent_state *cached = NULL;
	struct extent_map *em;
	int ret = 0;
	u64 start = async_extent->start;
	u64 end = async_extent->start + async_extent->ram_size - 1;

	if (async_chunk->blkcg_css)
		kthread_associate_blkcg(async_chunk->blkcg_css);

	/*
	 * If async_chunk->locked_folio is in the async_extent range, we need to
	 * handle it.
	 */
	if (async_chunk->locked_folio) {
		u64 locked_folio_start = folio_pos(async_chunk->locked_folio);
		u64 locked_folio_end = locked_folio_start +
			folio_size(async_chunk->locked_folio) - 1;

		if (!(start >= locked_folio_end || end <= locked_folio_start))
			locked_folio = async_chunk->locked_folio;
	}

	if (async_extent->compress_type == BTRFS_COMPRESS_NONE) {
		submit_uncompressed_range(inode, async_extent, locked_folio);
		goto done;
	}

	ret = btrfs_reserve_extent(root, async_extent->ram_size,
				   async_extent->compressed_size,
				   async_extent->compressed_size,
				   0, *alloc_hint, &ins, 1, 1);
	if (ret) {
		/*
		 * We can't reserve contiguous space for the compressed size.
		 * Unlikely, but it's possible that we could have enough
		 * non-contiguous space for the uncompressed size instead.  So
		 * fall back to uncompressed.
		 */
		submit_uncompressed_range(inode, async_extent, locked_folio);
		goto done;
	}

	lock_extent(io_tree, start, end, &cached);

	/* Here we're doing allocation and writeback of the compressed pages */
	file_extent.disk_bytenr = ins.objectid;
	file_extent.disk_num_bytes = ins.offset;
	file_extent.ram_bytes = async_extent->ram_size;
	file_extent.num_bytes = async_extent->ram_size;
	file_extent.offset = 0;
	file_extent.compression = async_extent->compress_type;

	em = btrfs_create_io_em(inode, start, &file_extent, BTRFS_ORDERED_COMPRESSED);
	if (IS_ERR(em)) {
		ret = PTR_ERR(em);
		goto out_free_reserve;
	}
	free_extent_map(em);

<<<<<<< HEAD
	ordered = btrfs_alloc_ordered_extent(inode, start,	/* file_offset */
				       async_extent->ram_size,	/* num_bytes */
				       async_extent->ram_size,	/* ram_bytes */
				       ins.objectid,		/* disk_bytenr */
				       ins.offset,		/* disk_num_bytes */
				       0,			/* offset */
				       1 << BTRFS_ORDERED_COMPRESSED,
				       async_extent->compress_type);
=======
	ordered = btrfs_alloc_ordered_extent(inode, start, &file_extent,
					     1 << BTRFS_ORDERED_COMPRESSED);
>>>>>>> 2d5404ca
	if (IS_ERR(ordered)) {
		btrfs_drop_extent_map_range(inode, start, end, false);
		ret = PTR_ERR(ordered);
		goto out_free_reserve;
	}
	btrfs_dec_block_group_reservations(fs_info, ins.objectid);

	/* Clear dirty, set writeback and unlock the pages. */
	extent_clear_unlock_delalloc(inode, start, end,
			NULL, &cached, EXTENT_LOCKED | EXTENT_DELALLOC,
			PAGE_UNLOCK | PAGE_START_WRITEBACK);
	btrfs_submit_compressed_write(ordered,
<<<<<<< HEAD
			    async_extent->pages,	/* compressed_pages */
			    async_extent->nr_pages,
=======
			    async_extent->folios,	/* compressed_folios */
			    async_extent->nr_folios,
>>>>>>> 2d5404ca
			    async_chunk->write_flags, true);
	*alloc_hint = ins.objectid + ins.offset;
done:
	if (async_chunk->blkcg_css)
		kthread_associate_blkcg(NULL);
	kfree(async_extent);
	return;

out_free_reserve:
	btrfs_dec_block_group_reservations(fs_info, ins.objectid);
	btrfs_free_reserved_extent(fs_info, ins.objectid, ins.offset, 1);
	mapping_set_error(inode->vfs_inode.i_mapping, -EIO);
	extent_clear_unlock_delalloc(inode, start, end,
				     NULL, &cached,
				     EXTENT_LOCKED | EXTENT_DELALLOC |
				     EXTENT_DELALLOC_NEW |
				     EXTENT_DEFRAG | EXTENT_DO_ACCOUNTING,
				     PAGE_UNLOCK | PAGE_START_WRITEBACK |
				     PAGE_END_WRITEBACK);
	free_async_extent_pages(async_extent);
	if (async_chunk->blkcg_css)
		kthread_associate_blkcg(NULL);
	btrfs_debug(fs_info,
"async extent submission failed root=%lld inode=%llu start=%llu len=%llu ret=%d",
		    btrfs_root_id(root), btrfs_ino(inode), start,
		    async_extent->ram_size, ret);
	kfree(async_extent);
}

u64 btrfs_get_extent_allocation_hint(struct btrfs_inode *inode, u64 start,
				     u64 num_bytes)
{
	struct extent_map_tree *em_tree = &inode->extent_tree;
	struct extent_map *em;
	u64 alloc_hint = 0;

	read_lock(&em_tree->lock);
	em = search_extent_mapping(em_tree, start, num_bytes);
	if (em) {
		/*
		 * if block start isn't an actual block number then find the
		 * first block in this inode and use that as a hint.  If that
		 * block is also bogus then just don't worry about it.
		 */
		if (em->disk_bytenr >= EXTENT_MAP_LAST_BYTE) {
			free_extent_map(em);
			em = search_extent_mapping(em_tree, 0, 0);
			if (em && em->disk_bytenr < EXTENT_MAP_LAST_BYTE)
				alloc_hint = extent_map_block_start(em);
			if (em)
				free_extent_map(em);
		} else {
			alloc_hint = extent_map_block_start(em);
			free_extent_map(em);
		}
	}
	read_unlock(&em_tree->lock);

	return alloc_hint;
}

/*
 * when extent_io.c finds a delayed allocation range in the file,
 * the call backs end up in this code.  The basic idea is to
 * allocate extents on disk for the range, and create ordered data structs
 * in ram to track those extents.
 *
 * locked_folio is the folio that writepage had locked already.  We use
 * it to make sure we don't do extra locks or unlocks.
 *
 * When this function fails, it unlocks all pages except @locked_folio.
 *
 * When this function successfully creates an inline extent, it returns 1 and
 * unlocks all pages including locked_folio and starts I/O on them.
 * (In reality inline extents are limited to a single page, so locked_folio is
 * the only page handled anyway).
 *
 * When this function succeed and creates a normal extent, the page locking
 * status depends on the passed in flags:
 *
 * - If @keep_locked is set, all pages are kept locked.
 * - Else all pages except for @locked_folio are unlocked.
 *
 * When a failure happens in the second or later iteration of the
 * while-loop, the ordered extents created in previous iterations are kept
 * intact. So, the caller must clean them up by calling
 * btrfs_cleanup_ordered_extents(). See btrfs_run_delalloc_range() for
 * example.
 */
static noinline int cow_file_range(struct btrfs_inode *inode,
				   struct folio *locked_folio, u64 start,
				   u64 end, u64 *done_offset,
				   bool keep_locked, bool no_inline)
{
	struct btrfs_root *root = inode->root;
	struct btrfs_fs_info *fs_info = root->fs_info;
	struct extent_state *cached = NULL;
	u64 alloc_hint = 0;
	u64 orig_start = start;
	u64 num_bytes;
	unsigned long ram_size;
	u64 cur_alloc_size = 0;
	u64 min_alloc_size;
	u64 blocksize = fs_info->sectorsize;
	struct btrfs_key ins;
	struct extent_map *em;
	unsigned clear_bits;
	unsigned long page_ops;
	bool extent_reserved = false;
	int ret = 0;

	if (btrfs_is_free_space_inode(inode)) {
		ret = -EINVAL;
		goto out_unlock;
	}

	num_bytes = ALIGN(end - start + 1, blocksize);
	num_bytes = max(blocksize,  num_bytes);
	ASSERT(num_bytes <= btrfs_super_total_bytes(fs_info->super_copy));

	inode_should_defrag(inode, start, end, num_bytes, SZ_64K);

	if (!no_inline) {
		/* lets try to make an inline extent */
		ret = cow_file_range_inline(inode, locked_folio, start, end, 0,
					    BTRFS_COMPRESS_NONE, NULL, false);
		if (ret <= 0) {
			/*
			 * We succeeded, return 1 so the caller knows we're done
			 * with this page and already handled the IO.
			 *
			 * If there was an error then cow_file_range_inline() has
			 * already done the cleanup.
			 */
			if (ret == 0)
				ret = 1;
			goto done;
		}
	}

	alloc_hint = btrfs_get_extent_allocation_hint(inode, start, num_bytes);

	/*
	 * Relocation relies on the relocated extents to have exactly the same
	 * size as the original extents. Normally writeback for relocation data
	 * extents follows a NOCOW path because relocation preallocates the
	 * extents. However, due to an operation such as scrub turning a block
	 * group to RO mode, it may fallback to COW mode, so we must make sure
	 * an extent allocated during COW has exactly the requested size and can
	 * not be split into smaller extents, otherwise relocation breaks and
	 * fails during the stage where it updates the bytenr of file extent
	 * items.
	 */
	if (btrfs_is_data_reloc_root(root))
		min_alloc_size = num_bytes;
	else
		min_alloc_size = fs_info->sectorsize;

	while (num_bytes > 0) {
		struct btrfs_ordered_extent *ordered;
<<<<<<< HEAD
=======
		struct btrfs_file_extent file_extent;
>>>>>>> 2d5404ca

		cur_alloc_size = num_bytes;
		ret = btrfs_reserve_extent(root, cur_alloc_size, cur_alloc_size,
					   min_alloc_size, 0, alloc_hint,
					   &ins, 1, 1);
		if (ret == -EAGAIN) {
			/*
			 * btrfs_reserve_extent only returns -EAGAIN for zoned
			 * file systems, which is an indication that there are
			 * no active zones to allocate from at the moment.
			 *
			 * If this is the first loop iteration, wait for at
			 * least one zone to finish before retrying the
			 * allocation.  Otherwise ask the caller to write out
			 * the already allocated blocks before coming back to
			 * us, or return -ENOSPC if it can't handle retries.
			 */
			ASSERT(btrfs_is_zoned(fs_info));
			if (start == orig_start) {
				wait_on_bit_io(&inode->root->fs_info->flags,
					       BTRFS_FS_NEED_ZONE_FINISH,
					       TASK_UNINTERRUPTIBLE);
				continue;
			}
			if (done_offset) {
				*done_offset = start - 1;
				return 0;
			}
			ret = -ENOSPC;
		}
		if (ret < 0)
			goto out_unlock;
		cur_alloc_size = ins.offset;
		extent_reserved = true;

		ram_size = ins.offset;
		file_extent.disk_bytenr = ins.objectid;
		file_extent.disk_num_bytes = ins.offset;
		file_extent.num_bytes = ins.offset;
		file_extent.ram_bytes = ins.offset;
		file_extent.offset = 0;
		file_extent.compression = BTRFS_COMPRESS_NONE;

		lock_extent(&inode->io_tree, start, start + ram_size - 1,
			    &cached);

		em = btrfs_create_io_em(inode, start, &file_extent,
					BTRFS_ORDERED_REGULAR);
		if (IS_ERR(em)) {
			unlock_extent(&inode->io_tree, start,
				      start + ram_size - 1, &cached);
			ret = PTR_ERR(em);
			goto out_reserve;
		}
		free_extent_map(em);

<<<<<<< HEAD
		ordered = btrfs_alloc_ordered_extent(inode, start, ram_size,
					ram_size, ins.objectid, cur_alloc_size,
					0, 1 << BTRFS_ORDERED_REGULAR,
					BTRFS_COMPRESS_NONE);
		if (IS_ERR(ordered)) {
=======
		ordered = btrfs_alloc_ordered_extent(inode, start, &file_extent,
						     1 << BTRFS_ORDERED_REGULAR);
		if (IS_ERR(ordered)) {
			unlock_extent(&inode->io_tree, start,
				      start + ram_size - 1, &cached);
>>>>>>> 2d5404ca
			ret = PTR_ERR(ordered);
			goto out_drop_extent_cache;
		}

		if (btrfs_is_data_reloc_root(root)) {
			ret = btrfs_reloc_clone_csums(ordered);

			/*
			 * Only drop cache here, and process as normal.
			 *
			 * We must not allow extent_clear_unlock_delalloc()
			 * at out_unlock label to free meta of this ordered
			 * extent, as its meta should be freed by
			 * btrfs_finish_ordered_io().
			 *
			 * So we must continue until @start is increased to
			 * skip current ordered extent.
			 */
			if (ret)
				btrfs_drop_extent_map_range(inode, start,
							    start + ram_size - 1,
							    false);
		}
		btrfs_put_ordered_extent(ordered);

		btrfs_dec_block_group_reservations(fs_info, ins.objectid);

		/*
		 * We're not doing compressed IO, don't unlock the first page
		 * (which the caller expects to stay locked), don't clear any
		 * dirty bits and don't set any writeback bits
		 *
		 * Do set the Ordered (Private2) bit so we know this page was
		 * properly setup for writepage.
		 */
		page_ops = (keep_locked ? 0 : PAGE_UNLOCK);
		page_ops |= PAGE_SET_ORDERED;

		extent_clear_unlock_delalloc(inode, start, start + ram_size - 1,
					     locked_folio, &cached,
					     EXTENT_LOCKED | EXTENT_DELALLOC,
					     page_ops);
		if (num_bytes < cur_alloc_size)
			num_bytes = 0;
		else
			num_bytes -= cur_alloc_size;
		alloc_hint = ins.objectid + ins.offset;
		start += cur_alloc_size;
		extent_reserved = false;

		/*
		 * btrfs_reloc_clone_csums() error, since start is increased
		 * extent_clear_unlock_delalloc() at out_unlock label won't
		 * free metadata of current ordered extent, we're OK to exit.
		 */
		if (ret)
			goto out_unlock;
	}
done:
	if (done_offset)
		*done_offset = end;
	return ret;

out_drop_extent_cache:
	btrfs_drop_extent_map_range(inode, start, start + ram_size - 1, false);
out_reserve:
	btrfs_dec_block_group_reservations(fs_info, ins.objectid);
	btrfs_free_reserved_extent(fs_info, ins.objectid, ins.offset, 1);
out_unlock:
	/*
	 * Now, we have three regions to clean up:
	 *
	 * |-------(1)----|---(2)---|-------------(3)----------|
	 * `- orig_start  `- start  `- start + cur_alloc_size  `- end
	 *
	 * We process each region below.
	 */

	clear_bits = EXTENT_LOCKED | EXTENT_DELALLOC | EXTENT_DELALLOC_NEW |
		EXTENT_DEFRAG | EXTENT_CLEAR_META_RESV;
	page_ops = PAGE_UNLOCK | PAGE_START_WRITEBACK | PAGE_END_WRITEBACK;

	/*
	 * For the range (1). We have already instantiated the ordered extents
	 * for this region. They are cleaned up by
	 * btrfs_cleanup_ordered_extents() in e.g,
	 * btrfs_run_delalloc_range(). EXTENT_LOCKED | EXTENT_DELALLOC are
	 * already cleared in the above loop. And, EXTENT_DELALLOC_NEW |
	 * EXTENT_DEFRAG | EXTENT_CLEAR_META_RESV are handled by the cleanup
	 * function.
	 *
	 * However, in case of @keep_locked, we still need to unlock the pages
	 * (except @locked_folio) to ensure all the pages are unlocked.
	 */
	if (keep_locked && orig_start < start) {
		if (!locked_folio)
			mapping_set_error(inode->vfs_inode.i_mapping, ret);
		extent_clear_unlock_delalloc(inode, orig_start, start - 1,
					     locked_folio, NULL, 0, page_ops);
	}

	/*
	 * At this point we're unlocked, we want to make sure we're only
	 * clearing these flags under the extent lock, so lock the rest of the
	 * range and clear everything up.
	 */
	lock_extent(&inode->io_tree, start, end, NULL);

	/*
	 * For the range (2). If we reserved an extent for our delalloc range
	 * (or a subrange) and failed to create the respective ordered extent,
	 * then it means that when we reserved the extent we decremented the
	 * extent's size from the data space_info's bytes_may_use counter and
	 * incremented the space_info's bytes_reserved counter by the same
	 * amount. We must make sure extent_clear_unlock_delalloc() does not try
	 * to decrement again the data space_info's bytes_may_use counter,
	 * therefore we do not pass it the flag EXTENT_CLEAR_DATA_RESV.
	 */
	if (extent_reserved) {
		extent_clear_unlock_delalloc(inode, start,
					     start + cur_alloc_size - 1,
					     locked_folio, &cached, clear_bits,
					     page_ops);
		btrfs_qgroup_free_data(inode, NULL, start, cur_alloc_size, NULL);
		start += cur_alloc_size;
	}

	/*
	 * For the range (3). We never touched the region. In addition to the
	 * clear_bits above, we add EXTENT_CLEAR_DATA_RESV to release the data
	 * space_info's bytes_may_use counter, reserved in
	 * btrfs_check_data_free_space().
	 */
	if (start < end) {
		clear_bits |= EXTENT_CLEAR_DATA_RESV;
<<<<<<< HEAD
		extent_clear_unlock_delalloc(inode, start, end, locked_page,
					     clear_bits, page_ops);
	}
	return ret;
}

/*
 * work queue call back to started compression on a file and pages
 */
static noinline void async_cow_start(struct btrfs_work *work)
{
	struct async_chunk *async_chunk;
	int compressed_extents;

	async_chunk = container_of(work, struct async_chunk, work);

	compressed_extents = compress_file_range(async_chunk);
	if (compressed_extents == 0) {
		btrfs_add_delayed_iput(async_chunk->inode);
		async_chunk->inode = NULL;
=======
		extent_clear_unlock_delalloc(inode, start, end, locked_folio,
					     &cached, clear_bits, page_ops);
		btrfs_qgroup_free_data(inode, NULL, start, end - start + 1, NULL);
>>>>>>> 2d5404ca
	}
	return ret;
}

/*
 * Phase two of compressed writeback.  This is the ordered portion of the code,
 * which only gets called in the order the work was queued.  We walk all the
 * async extents created by compress_file_range and send them down to the disk.
 *
 * If called with @do_free == true then it'll try to finish the work and free
 * the work struct eventually.
 */
static noinline void submit_compressed_extents(struct btrfs_work *work, bool do_free)
{
	struct async_chunk *async_chunk = container_of(work, struct async_chunk,
						     work);
	struct btrfs_fs_info *fs_info = btrfs_work_owner(work);
	struct async_extent *async_extent;
	unsigned long nr_pages;
	u64 alloc_hint = 0;

	if (do_free) {
		struct async_cow *async_cow;

		btrfs_add_delayed_iput(async_chunk->inode);
		if (async_chunk->blkcg_css)
			css_put(async_chunk->blkcg_css);

		async_cow = async_chunk->async_cow;
		if (atomic_dec_and_test(&async_cow->num_chunks))
			kvfree(async_cow);
		return;
	}

	nr_pages = (async_chunk->end - async_chunk->start + PAGE_SIZE) >>
		PAGE_SHIFT;

	while (!list_empty(&async_chunk->extents)) {
		async_extent = list_entry(async_chunk->extents.next,
					  struct async_extent, list);
		list_del(&async_extent->list);
		submit_one_async_extent(async_chunk, async_extent, &alloc_hint);
	}

	/* atomic_sub_return implies a barrier */
	if (atomic_sub_return(nr_pages, &fs_info->async_delalloc_pages) <
	    5 * SZ_1M)
		cond_wake_up_nomb(&fs_info->async_submit_wait);
}

<<<<<<< HEAD
static noinline void async_cow_free(struct btrfs_work *work)
{
	struct async_chunk *async_chunk;
	struct async_cow *async_cow;

	async_chunk = container_of(work, struct async_chunk, work);
	if (async_chunk->inode)
		btrfs_add_delayed_iput(async_chunk->inode);
	if (async_chunk->blkcg_css)
		css_put(async_chunk->blkcg_css);

	async_cow = async_chunk->async_cow;
	if (atomic_dec_and_test(&async_cow->num_chunks))
		kvfree(async_cow);
}

static bool cow_file_range_async(struct btrfs_inode *inode,
				 struct writeback_control *wbc,
				 struct page *locked_page,
				 u64 start, u64 end, int *page_started,
				 unsigned long *nr_written)
=======
static bool run_delalloc_compressed(struct btrfs_inode *inode,
				    struct folio *locked_folio, u64 start,
				    u64 end, struct writeback_control *wbc)
>>>>>>> 2d5404ca
{
	struct btrfs_fs_info *fs_info = inode->root->fs_info;
	struct cgroup_subsys_state *blkcg_css = wbc_blkcg_css(wbc);
	struct async_cow *ctx;
	struct async_chunk *async_chunk;
	unsigned long nr_pages;
	u64 num_chunks = DIV_ROUND_UP(end - start, SZ_512K);
	int i;
	unsigned nofs_flag;
	const blk_opf_t write_flags = wbc_to_write_flags(wbc);

	nofs_flag = memalloc_nofs_save();
	ctx = kvmalloc(struct_size(ctx, chunks, num_chunks), GFP_KERNEL);
	memalloc_nofs_restore(nofs_flag);
	if (!ctx)
		return false;

<<<<<<< HEAD
	unlock_extent(&inode->io_tree, start, end, NULL);
=======
>>>>>>> 2d5404ca
	set_bit(BTRFS_INODE_HAS_ASYNC_EXTENT, &inode->runtime_flags);

	async_chunk = ctx->chunks;
	atomic_set(&ctx->num_chunks, num_chunks);

	for (i = 0; i < num_chunks; i++) {
		u64 cur_end = min(end, start + SZ_512K - 1);

		/*
		 * igrab is called higher up in the call chain, take only the
		 * lightweight reference for the callback lifetime
		 */
		ihold(&inode->vfs_inode);
		async_chunk[i].async_cow = ctx;
		async_chunk[i].inode = inode;
		async_chunk[i].start = start;
		async_chunk[i].end = cur_end;
		async_chunk[i].write_flags = write_flags;
		INIT_LIST_HEAD(&async_chunk[i].extents);

		/*
		 * The locked_folio comes all the way from writepage and its
		 * the original folio we were actually given.  As we spread
		 * this large delalloc region across multiple async_chunk
		 * structs, only the first struct needs a pointer to
		 * locked_folio.
		 *
		 * This way we don't need racey decisions about who is supposed
		 * to unlock it.
		 */
		if (locked_folio) {
			/*
			 * Depending on the compressibility, the pages might or
			 * might not go through async.  We want all of them to
			 * be accounted against wbc once.  Let's do it here
			 * before the paths diverge.  wbc accounting is used
			 * only for foreign writeback detection and doesn't
			 * need full accuracy.  Just account the whole thing
			 * against the first page.
			 */
			wbc_account_cgroup_owner(wbc, &locked_folio->page,
						 cur_end - start);
			async_chunk[i].locked_folio = locked_folio;
			locked_folio = NULL;
		} else {
			async_chunk[i].locked_folio = NULL;
		}

		if (blkcg_css != blkcg_root_css) {
			css_get(blkcg_css);
			async_chunk[i].blkcg_css = blkcg_css;
			async_chunk[i].write_flags |= REQ_BTRFS_CGROUP_PUNT;
		} else {
			async_chunk[i].blkcg_css = NULL;
		}

		btrfs_init_work(&async_chunk[i].work, compress_file_range,
				submit_compressed_extents);

		nr_pages = DIV_ROUND_UP(cur_end - start, PAGE_SIZE);
		atomic_add(nr_pages, &fs_info->async_delalloc_pages);

		btrfs_queue_work(fs_info->delalloc_workers, &async_chunk[i].work);

		start = cur_end + 1;
	}
<<<<<<< HEAD
	*page_started = 1;
	return true;
}

static noinline int run_delalloc_zoned(struct btrfs_inode *inode,
				       struct page *locked_page, u64 start,
				       u64 end, int *page_started,
				       unsigned long *nr_written,
				       struct writeback_control *wbc)
=======
	return true;
}

/*
 * Run the delalloc range from start to end, and write back any dirty pages
 * covered by the range.
 */
static noinline int run_delalloc_cow(struct btrfs_inode *inode,
				     struct folio *locked_folio, u64 start,
				     u64 end, struct writeback_control *wbc,
				     bool pages_dirty)
>>>>>>> 2d5404ca
{
	u64 done_offset = end;
	int ret;

	while (start <= end) {
		ret = cow_file_range(inode, locked_folio, start, end,
				     &done_offset, true, false);
		if (ret)
			return ret;
<<<<<<< HEAD

		if (*page_started) {
			ASSERT(ret == 0);
			return 0;
		}

		if (ret == 0)
			done_offset = end;

		if (done_offset == start) {
			wait_on_bit_io(&inode->root->fs_info->flags,
				       BTRFS_FS_NEED_ZONE_FINISH,
				       TASK_UNINTERRUPTIBLE);
			continue;
		}

		if (!locked_page_done) {
			__set_page_dirty_nobuffers(locked_page);
			account_page_redirty(locked_page);
		}
		locked_page_done = true;
		extent_write_locked_range(&inode->vfs_inode, start, done_offset,
					  wbc);
=======
		extent_write_locked_range(&inode->vfs_inode, locked_folio,
					  start, done_offset, wbc, pages_dirty);
>>>>>>> 2d5404ca
		start = done_offset + 1;
	}

	return 1;
}

static int fallback_to_cow(struct btrfs_inode *inode,
			   struct folio *locked_folio, const u64 start,
			   const u64 end)
{
	const bool is_space_ino = btrfs_is_free_space_inode(inode);
	const bool is_reloc_ino = btrfs_is_data_reloc_root(inode->root);
	const u64 range_bytes = end + 1 - start;
	struct extent_io_tree *io_tree = &inode->io_tree;
	struct extent_state *cached_state = NULL;
	u64 range_start = start;
	u64 count;
	int ret;

	/*
	 * If EXTENT_NORESERVE is set it means that when the buffered write was
	 * made we had not enough available data space and therefore we did not
	 * reserve data space for it, since we though we could do NOCOW for the
	 * respective file range (either there is prealloc extent or the inode
	 * has the NOCOW bit set).
	 *
	 * However when we need to fallback to COW mode (because for example the
	 * block group for the corresponding extent was turned to RO mode by a
	 * scrub or relocation) we need to do the following:
	 *
	 * 1) We increment the bytes_may_use counter of the data space info.
	 *    If COW succeeds, it allocates a new data extent and after doing
	 *    that it decrements the space info's bytes_may_use counter and
	 *    increments its bytes_reserved counter by the same amount (we do
	 *    this at btrfs_add_reserved_bytes()). So we need to increment the
	 *    bytes_may_use counter to compensate (when space is reserved at
	 *    buffered write time, the bytes_may_use counter is incremented);
	 *
	 * 2) We clear the EXTENT_NORESERVE bit from the range. We do this so
	 *    that if the COW path fails for any reason, it decrements (through
	 *    extent_clear_unlock_delalloc()) the bytes_may_use counter of the
	 *    data space info, which we incremented in the step above.
	 *
	 * If we need to fallback to cow and the inode corresponds to a free
	 * space cache inode or an inode of the data relocation tree, we must
	 * also increment bytes_may_use of the data space_info for the same
	 * reason. Space caches and relocated data extents always get a prealloc
	 * extent for them, however scrub or balance may have set the block
	 * group that contains that extent to RO mode and therefore force COW
	 * when starting writeback.
	 */
	lock_extent(io_tree, start, end, &cached_state);
	count = count_range_bits(io_tree, &range_start, end, range_bytes,
				 EXTENT_NORESERVE, 0, NULL);
	if (count > 0 || is_space_ino || is_reloc_ino) {
		u64 bytes = count;
		struct btrfs_fs_info *fs_info = inode->root->fs_info;
		struct btrfs_space_info *sinfo = fs_info->data_sinfo;

		if (is_space_ino || is_reloc_ino)
			bytes = range_bytes;

		spin_lock(&sinfo->lock);
		btrfs_space_info_update_bytes_may_use(fs_info, sinfo, bytes);
		spin_unlock(&sinfo->lock);

		if (count > 0)
			clear_extent_bit(io_tree, start, end, EXTENT_NORESERVE,
					 NULL);
	}
	unlock_extent(io_tree, start, end, &cached_state);

	/*
	 * Don't try to create inline extents, as a mix of inline extent that
	 * is written out and unlocked directly and a normal NOCOW extent
	 * doesn't work.
	 */
	ret = cow_file_range(inode, locked_folio, start, end, NULL, false,
			     true);
	ASSERT(ret != 1);
	return ret;
}

struct can_nocow_file_extent_args {
	/* Input fields. */

	/* Start file offset of the range we want to NOCOW. */
	u64 start;
	/* End file offset (inclusive) of the range we want to NOCOW. */
	u64 end;
	bool writeback_path;
	bool strict;
	/*
	 * Free the path passed to can_nocow_file_extent() once it's not needed
	 * anymore.
	 */
	bool free_path;

	/*
	 * Output fields. Only set when can_nocow_file_extent() returns 1.
	 * The expected file extent for the NOCOW write.
	 */
	struct btrfs_file_extent file_extent;
};

/*
 * Check if we can NOCOW the file extent that the path points to.
 * This function may return with the path released, so the caller should check
 * if path->nodes[0] is NULL or not if it needs to use the path afterwards.
 *
 * Returns: < 0 on error
 *            0 if we can not NOCOW
 *            1 if we can NOCOW
 */
static int can_nocow_file_extent(struct btrfs_path *path,
				 struct btrfs_key *key,
				 struct btrfs_inode *inode,
				 struct can_nocow_file_extent_args *args)
{
	const bool is_freespace_inode = btrfs_is_free_space_inode(inode);
	struct extent_buffer *leaf = path->nodes[0];
	struct btrfs_root *root = inode->root;
	struct btrfs_file_extent_item *fi;
	struct btrfs_root *csum_root;
	u64 io_start;
	u64 extent_end;
	u8 extent_type;
	int can_nocow = 0;
	int ret = 0;
	bool nowait = path->nowait;

	fi = btrfs_item_ptr(leaf, path->slots[0], struct btrfs_file_extent_item);
	extent_type = btrfs_file_extent_type(leaf, fi);

	if (extent_type == BTRFS_FILE_EXTENT_INLINE)
		goto out;

	if (!(inode->flags & BTRFS_INODE_NODATACOW) &&
	    extent_type == BTRFS_FILE_EXTENT_REG)
		goto out;

	/*
	 * If the extent was created before the generation where the last snapshot
	 * for its subvolume was created, then this implies the extent is shared,
	 * hence we must COW.
	 */
	if (!args->strict &&
	    btrfs_file_extent_generation(leaf, fi) <=
	    btrfs_root_last_snapshot(&root->root_item))
		goto out;

	/* An explicit hole, must COW. */
	if (btrfs_file_extent_disk_bytenr(leaf, fi) == 0)
		goto out;

	/* Compressed/encrypted/encoded extents must be COWed. */
	if (btrfs_file_extent_compression(leaf, fi) ||
	    btrfs_file_extent_encryption(leaf, fi) ||
	    btrfs_file_extent_other_encoding(leaf, fi))
		goto out;

	extent_end = btrfs_file_extent_end(path);

	args->file_extent.disk_bytenr = btrfs_file_extent_disk_bytenr(leaf, fi);
	args->file_extent.disk_num_bytes = btrfs_file_extent_disk_num_bytes(leaf, fi);
	args->file_extent.ram_bytes = btrfs_file_extent_ram_bytes(leaf, fi);
	args->file_extent.offset = btrfs_file_extent_offset(leaf, fi);
	args->file_extent.compression = btrfs_file_extent_compression(leaf, fi);

	/*
	 * The following checks can be expensive, as they need to take other
	 * locks and do btree or rbtree searches, so release the path to avoid
	 * blocking other tasks for too long.
	 */
	btrfs_release_path(path);

	ret = btrfs_cross_ref_exist(root, btrfs_ino(inode),
				    key->offset - args->file_extent.offset,
				    args->file_extent.disk_bytenr, args->strict, path);
	WARN_ON_ONCE(ret > 0 && is_freespace_inode);
	if (ret != 0)
		goto out;

	if (args->free_path) {
		/*
		 * We don't need the path anymore, plus through the
		 * btrfs_lookup_csums_list() call below we will end up allocating
		 * another path. So free the path to avoid unnecessary extra
		 * memory usage.
		 */
		btrfs_free_path(path);
		path = NULL;
	}

	/* If there are pending snapshots for this root, we must COW. */
	if (args->writeback_path && !is_freespace_inode &&
	    atomic_read(&root->snapshot_force_cow))
		goto out;

	args->file_extent.num_bytes = min(args->end + 1, extent_end) - args->start;
	args->file_extent.offset += args->start - key->offset;
	io_start = args->file_extent.disk_bytenr + args->file_extent.offset;

	/*
	 * Force COW if csums exist in the range. This ensures that csums for a
	 * given extent are either valid or do not exist.
	 */

	csum_root = btrfs_csum_root(root->fs_info, io_start);
	ret = btrfs_lookup_csums_list(csum_root, io_start,
				      io_start + args->file_extent.num_bytes - 1,
				      NULL, nowait);
	WARN_ON_ONCE(ret > 0 && is_freespace_inode);
	if (ret != 0)
		goto out;

	can_nocow = 1;
 out:
	if (args->free_path && path)
		btrfs_free_path(path);

	return ret < 0 ? ret : can_nocow;
}

/*
 * when nowcow writeback call back.  This checks for snapshots or COW copies
 * of the extents that exist in the file, and COWs the file as required.
 *
 * If no cow copies or snapshots exist, we write directly to the existing
 * blocks on disk
 */
static noinline int run_delalloc_nocow(struct btrfs_inode *inode,
				       struct folio *locked_folio,
				       const u64 start, const u64 end)
{
	struct btrfs_fs_info *fs_info = inode->root->fs_info;
	struct btrfs_root *root = inode->root;
	struct btrfs_path *path;
	u64 cow_start = (u64)-1;
	u64 cur_offset = start;
	int ret;
	bool check_prev = true;
	u64 ino = btrfs_ino(inode);
	struct can_nocow_file_extent_args nocow_args = { 0 };

	/*
	 * Normally on a zoned device we're only doing COW writes, but in case
	 * of relocation on a zoned filesystem serializes I/O so that we're only
	 * writing sequentially and can end up here as well.
	 */
	ASSERT(!btrfs_is_zoned(fs_info) || btrfs_is_data_reloc_root(root));

	path = btrfs_alloc_path();
	if (!path) {
		ret = -ENOMEM;
		goto error;
	}

	nocow_args.end = end;
	nocow_args.writeback_path = true;

<<<<<<< HEAD
	while (1) {
=======
	while (cur_offset <= end) {
		struct btrfs_block_group *nocow_bg = NULL;
>>>>>>> 2d5404ca
		struct btrfs_ordered_extent *ordered;
		struct btrfs_key found_key;
		struct btrfs_file_extent_item *fi;
		struct extent_buffer *leaf;
		struct extent_state *cached_state = NULL;
		u64 extent_end;
		u64 nocow_end;
		int extent_type;
		bool is_prealloc;
<<<<<<< HEAD

		nocow = false;
=======
>>>>>>> 2d5404ca

		ret = btrfs_lookup_file_extent(NULL, root, path, ino,
					       cur_offset, 0);
		if (ret < 0)
			goto error;

		/*
		 * If there is no extent for our range when doing the initial
		 * search, then go back to the previous slot as it will be the
		 * one containing the search offset
		 */
		if (ret > 0 && path->slots[0] > 0 && check_prev) {
			leaf = path->nodes[0];
			btrfs_item_key_to_cpu(leaf, &found_key,
					      path->slots[0] - 1);
			if (found_key.objectid == ino &&
			    found_key.type == BTRFS_EXTENT_DATA_KEY)
				path->slots[0]--;
		}
		check_prev = false;
next_slot:
		/* Go to next leaf if we have exhausted the current one */
		leaf = path->nodes[0];
		if (path->slots[0] >= btrfs_header_nritems(leaf)) {
			ret = btrfs_next_leaf(root, path);
			if (ret < 0)
				goto error;
			if (ret > 0)
				break;
			leaf = path->nodes[0];
		}

		btrfs_item_key_to_cpu(leaf, &found_key, path->slots[0]);

		/* Didn't find anything for our INO */
		if (found_key.objectid > ino)
			break;
		/*
		 * Keep searching until we find an EXTENT_ITEM or there are no
		 * more extents for this inode
		 */
		if (WARN_ON_ONCE(found_key.objectid < ino) ||
		    found_key.type < BTRFS_EXTENT_DATA_KEY) {
			path->slots[0]++;
			goto next_slot;
		}

		/* Found key is not EXTENT_DATA_KEY or starts after req range */
		if (found_key.type > BTRFS_EXTENT_DATA_KEY ||
		    found_key.offset > end)
			break;

		/*
		 * If the found extent starts after requested offset, then
		 * adjust extent_end to be right before this extent begins
		 */
		if (found_key.offset > cur_offset) {
			extent_end = found_key.offset;
			extent_type = 0;
			goto must_cow;
		}

		/*
		 * Found extent which begins before our range and potentially
		 * intersect it
		 */
		fi = btrfs_item_ptr(leaf, path->slots[0],
				    struct btrfs_file_extent_item);
		extent_type = btrfs_file_extent_type(leaf, fi);
		/* If this is triggered then we have a memory corruption. */
		ASSERT(extent_type < BTRFS_NR_FILE_EXTENT_TYPES);
		if (WARN_ON(extent_type >= BTRFS_NR_FILE_EXTENT_TYPES)) {
			ret = -EUCLEAN;
			goto error;
		}
		extent_end = btrfs_file_extent_end(path);

		/*
		 * If the extent we got ends before our current offset, skip to
		 * the next extent.
		 */
		if (extent_end <= cur_offset) {
			path->slots[0]++;
			goto next_slot;
		}

		nocow_args.start = cur_offset;
		ret = can_nocow_file_extent(path, &found_key, inode, &nocow_args);
		if (ret < 0)
			goto error;
		if (ret == 0)
			goto must_cow;

		ret = 0;
		nocow_bg = btrfs_inc_nocow_writers(fs_info,
				nocow_args.file_extent.disk_bytenr +
				nocow_args.file_extent.offset);
		if (!nocow_bg) {
must_cow:
			/*
			 * If we can't perform NOCOW writeback for the range,
			 * then record the beginning of the range that needs to
			 * be COWed.  It will be written out before the next
			 * NOCOW range if we find one, or when exiting this
			 * loop.
			 */
			if (cow_start == (u64)-1)
				cow_start = cur_offset;
			cur_offset = extent_end;
			if (cur_offset > end)
				break;
			if (!path->nodes[0])
				continue;
			path->slots[0]++;
			goto next_slot;
		}

		/*
		 * COW range from cow_start to found_key.offset - 1. As the key
		 * will contain the beginning of the first extent that can be
		 * NOCOW, following one which needs to be COW'ed
		 */
		if (cow_start != (u64)-1) {
			ret = fallback_to_cow(inode, locked_folio, cow_start,
					      found_key.offset - 1);
			cow_start = (u64)-1;
			if (ret) {
				btrfs_dec_nocow_writers(nocow_bg);
				goto error;
			}
		}

<<<<<<< HEAD
		nocow_end = cur_offset + nocow_args.num_bytes - 1;
		is_prealloc = extent_type == BTRFS_FILE_EXTENT_PREALLOC;
		if (is_prealloc) {
			u64 orig_start = found_key.offset - nocow_args.extent_offset;
=======
		nocow_end = cur_offset + nocow_args.file_extent.num_bytes - 1;
		lock_extent(&inode->io_tree, cur_offset, nocow_end, &cached_state);

		is_prealloc = extent_type == BTRFS_FILE_EXTENT_PREALLOC;
		if (is_prealloc) {
>>>>>>> 2d5404ca
			struct extent_map *em;

			em = btrfs_create_io_em(inode, cur_offset,
						&nocow_args.file_extent,
						BTRFS_ORDERED_PREALLOC);
			if (IS_ERR(em)) {
				unlock_extent(&inode->io_tree, cur_offset,
					      nocow_end, &cached_state);
				btrfs_dec_nocow_writers(nocow_bg);
				ret = PTR_ERR(em);
				goto error;
			}
			free_extent_map(em);
		}

		ordered = btrfs_alloc_ordered_extent(inode, cur_offset,
<<<<<<< HEAD
				nocow_args.num_bytes, nocow_args.num_bytes,
				nocow_args.disk_bytenr, nocow_args.num_bytes, 0,
				is_prealloc
				? (1 << BTRFS_ORDERED_PREALLOC)
				: (1 << BTRFS_ORDERED_NOCOW),
				BTRFS_COMPRESS_NONE);
=======
				&nocow_args.file_extent,
				is_prealloc
				? (1 << BTRFS_ORDERED_PREALLOC)
				: (1 << BTRFS_ORDERED_NOCOW));
		btrfs_dec_nocow_writers(nocow_bg);
>>>>>>> 2d5404ca
		if (IS_ERR(ordered)) {
			if (is_prealloc) {
				btrfs_drop_extent_map_range(inode, cur_offset,
							    nocow_end, false);
			}
<<<<<<< HEAD
			ret = PTR_ERR(ordered);
			goto error;
		}

		if (nocow) {
			btrfs_dec_nocow_writers(bg);
			nocow = false;
=======
			unlock_extent(&inode->io_tree, cur_offset,
				      nocow_end, &cached_state);
			ret = PTR_ERR(ordered);
			goto error;
>>>>>>> 2d5404ca
		}

		if (btrfs_is_data_reloc_root(root))
			/*
			 * Error handled later, as we must prevent
			 * extent_clear_unlock_delalloc() in error handler
			 * from freeing metadata of created ordered extent.
			 */
			ret = btrfs_reloc_clone_csums(ordered);
		btrfs_put_ordered_extent(ordered);

		extent_clear_unlock_delalloc(inode, cur_offset, nocow_end,
					     locked_folio, &cached_state,
					     EXTENT_LOCKED | EXTENT_DELALLOC |
					     EXTENT_CLEAR_DATA_RESV,
					     PAGE_UNLOCK | PAGE_SET_ORDERED);

		cur_offset = extent_end;

		/*
		 * btrfs_reloc_clone_csums() error, now we're OK to call error
		 * handler, as metadata for created ordered extent will only
		 * be freed by btrfs_finish_ordered_io().
		 */
		if (ret)
			goto error;
	}
	btrfs_release_path(path);

	if (cur_offset <= end && cow_start == (u64)-1)
		cow_start = cur_offset;

	if (cow_start != (u64)-1) {
		cur_offset = end;
		ret = fallback_to_cow(inode, locked_folio, cow_start, end);
		cow_start = (u64)-1;
		if (ret)
			goto error;
	}

	btrfs_free_path(path);
	return 0;

error:
	/*
	 * If an error happened while a COW region is outstanding, cur_offset
	 * needs to be reset to cow_start to ensure the COW region is unlocked
	 * as well.
	 */
	if (cow_start != (u64)-1)
		cur_offset = cow_start;

	/*
	 * We need to lock the extent here because we're clearing DELALLOC and
	 * we're not locked at this point.
	 */
	if (cur_offset < end) {
		struct extent_state *cached = NULL;

		lock_extent(&inode->io_tree, cur_offset, end, &cached);
		extent_clear_unlock_delalloc(inode, cur_offset, end,
					     locked_folio, &cached,
					     EXTENT_LOCKED | EXTENT_DELALLOC |
					     EXTENT_DEFRAG |
					     EXTENT_DO_ACCOUNTING, PAGE_UNLOCK |
					     PAGE_START_WRITEBACK |
					     PAGE_END_WRITEBACK);
		btrfs_qgroup_free_data(inode, NULL, cur_offset, end - cur_offset + 1, NULL);
	}
	btrfs_free_path(path);
	return ret;
}

static bool should_nocow(struct btrfs_inode *inode, u64 start, u64 end)
{
	if (inode->flags & (BTRFS_INODE_NODATACOW | BTRFS_INODE_PREALLOC)) {
		if (inode->defrag_bytes &&
		    test_range_bit_exists(&inode->io_tree, start, end, EXTENT_DEFRAG))
			return false;
		return true;
	}
	return false;
}

/*
 * Function to process delayed allocation (create CoW) for ranges which are
 * being touched for the first time.
 */
int btrfs_run_delalloc_range(struct btrfs_inode *inode, struct folio *locked_folio,
			     u64 start, u64 end, struct writeback_control *wbc)
{
<<<<<<< HEAD
	int ret = 0;
=======
>>>>>>> 2d5404ca
	const bool zoned = btrfs_is_zoned(inode->root->fs_info);
	int ret;

	/*
	 * The range must cover part of the @locked_folio, or a return of 1
	 * can confuse the caller.
	 */
	ASSERT(!(end <= folio_pos(locked_folio) ||
		 start >= folio_pos(locked_folio) + folio_size(locked_folio)));

	if (should_nocow(inode, start, end)) {
<<<<<<< HEAD
		/*
		 * Normally on a zoned device we're only doing COW writes, but
		 * in case of relocation on a zoned filesystem we have taken
		 * precaution, that we're only writing sequentially. It's safe
		 * to use run_delalloc_nocow() here, like for  regular
		 * preallocated inodes.
		 */
		ASSERT(!zoned || btrfs_is_data_reloc_root(inode->root));
		ret = run_delalloc_nocow(inode, locked_page, start, end,
					 page_started, nr_written);
=======
		ret = run_delalloc_nocow(inode, locked_folio, start, end);
>>>>>>> 2d5404ca
		goto out;
	}

	if (btrfs_inode_can_compress(inode) &&
	    inode_need_compress(inode, start, end) &&
<<<<<<< HEAD
	    cow_file_range_async(inode, wbc, locked_page, start,
				 end, page_started, nr_written))
		goto out;

	if (zoned)
		ret = run_delalloc_zoned(inode, locked_page, start, end,
					 page_started, nr_written, wbc);
	else
		ret = cow_file_range(inode, locked_page, start, end,
				     page_started, nr_written, 1, NULL);

out:
	ASSERT(ret <= 0);
	if (ret)
		btrfs_cleanup_ordered_extents(inode, locked_page, start,
=======
	    run_delalloc_compressed(inode, locked_folio, start, end, wbc))
		return 1;

	if (zoned)
		ret = run_delalloc_cow(inode, locked_folio, start, end, wbc,
				       true);
	else
		ret = cow_file_range(inode, locked_folio, start, end, NULL,
				     false, false);

out:
	if (ret < 0)
		btrfs_cleanup_ordered_extents(inode, locked_folio, start,
>>>>>>> 2d5404ca
					      end - start + 1);
	return ret;
}

void btrfs_split_delalloc_extent(struct btrfs_inode *inode,
				 struct extent_state *orig, u64 split)
{
	struct btrfs_fs_info *fs_info = inode->root->fs_info;
	u64 size;

	lockdep_assert_held(&inode->io_tree.lock);

	/* not delalloc, ignore it */
	if (!(orig->state & EXTENT_DELALLOC))
		return;

	size = orig->end - orig->start + 1;
	if (size > fs_info->max_extent_size) {
		u32 num_extents;
		u64 new_size;

		/*
		 * See the explanation in btrfs_merge_delalloc_extent, the same
		 * applies here, just in reverse.
		 */
		new_size = orig->end - split + 1;
		num_extents = count_max_extents(fs_info, new_size);
		new_size = split - orig->start;
		num_extents += count_max_extents(fs_info, new_size);
		if (count_max_extents(fs_info, size) >= num_extents)
			return;
	}

	spin_lock(&inode->lock);
	btrfs_mod_outstanding_extents(inode, 1);
	spin_unlock(&inode->lock);
}

/*
 * Handle merged delayed allocation extents so we can keep track of new extents
 * that are just merged onto old extents, such as when we are doing sequential
 * writes, so we can properly account for the metadata space we'll need.
 */
void btrfs_merge_delalloc_extent(struct btrfs_inode *inode, struct extent_state *new,
				 struct extent_state *other)
{
	struct btrfs_fs_info *fs_info = inode->root->fs_info;
	u64 new_size, old_size;
	u32 num_extents;

	lockdep_assert_held(&inode->io_tree.lock);

	/* not delalloc, ignore it */
	if (!(other->state & EXTENT_DELALLOC))
		return;

	if (new->start > other->start)
		new_size = new->end - other->start + 1;
	else
		new_size = other->end - new->start + 1;

	/* we're not bigger than the max, unreserve the space and go */
	if (new_size <= fs_info->max_extent_size) {
		spin_lock(&inode->lock);
		btrfs_mod_outstanding_extents(inode, -1);
		spin_unlock(&inode->lock);
		return;
	}

	/*
	 * We have to add up either side to figure out how many extents were
	 * accounted for before we merged into one big extent.  If the number of
	 * extents we accounted for is <= the amount we need for the new range
	 * then we can return, otherwise drop.  Think of it like this
	 *
	 * [ 4k][MAX_SIZE]
	 *
	 * So we've grown the extent by a MAX_SIZE extent, this would mean we
	 * need 2 outstanding extents, on one side we have 1 and the other side
	 * we have 1 so they are == and we can return.  But in this case
	 *
	 * [MAX_SIZE+4k][MAX_SIZE+4k]
	 *
	 * Each range on their own accounts for 2 extents, but merged together
	 * they are only 3 extents worth of accounting, so we need to drop in
	 * this case.
	 */
	old_size = other->end - other->start + 1;
	num_extents = count_max_extents(fs_info, old_size);
	old_size = new->end - new->start + 1;
	num_extents += count_max_extents(fs_info, old_size);
	if (count_max_extents(fs_info, new_size) >= num_extents)
		return;

	spin_lock(&inode->lock);
	btrfs_mod_outstanding_extents(inode, -1);
	spin_unlock(&inode->lock);
}

static void btrfs_add_delalloc_inode(struct btrfs_inode *inode)
{
	struct btrfs_root *root = inode->root;
	struct btrfs_fs_info *fs_info = root->fs_info;

	spin_lock(&root->delalloc_lock);
	ASSERT(list_empty(&inode->delalloc_inodes));
	list_add_tail(&inode->delalloc_inodes, &root->delalloc_inodes);
	root->nr_delalloc_inodes++;
	if (root->nr_delalloc_inodes == 1) {
		spin_lock(&fs_info->delalloc_root_lock);
		ASSERT(list_empty(&root->delalloc_root));
		list_add_tail(&root->delalloc_root, &fs_info->delalloc_roots);
		spin_unlock(&fs_info->delalloc_root_lock);
	}
	spin_unlock(&root->delalloc_lock);
}

void btrfs_del_delalloc_inode(struct btrfs_inode *inode)
{
	struct btrfs_root *root = inode->root;
	struct btrfs_fs_info *fs_info = root->fs_info;

	lockdep_assert_held(&root->delalloc_lock);

	/*
	 * We may be called after the inode was already deleted from the list,
	 * namely in the transaction abort path btrfs_destroy_delalloc_inodes(),
	 * and then later through btrfs_clear_delalloc_extent() while the inode
	 * still has ->delalloc_bytes > 0.
	 */
	if (!list_empty(&inode->delalloc_inodes)) {
		list_del_init(&inode->delalloc_inodes);
		root->nr_delalloc_inodes--;
		if (!root->nr_delalloc_inodes) {
			ASSERT(list_empty(&root->delalloc_inodes));
			spin_lock(&fs_info->delalloc_root_lock);
			ASSERT(!list_empty(&root->delalloc_root));
			list_del_init(&root->delalloc_root);
			spin_unlock(&fs_info->delalloc_root_lock);
		}
	}
}

/*
 * Properly track delayed allocation bytes in the inode and to maintain the
 * list of inodes that have pending delalloc work to be done.
 */
void btrfs_set_delalloc_extent(struct btrfs_inode *inode, struct extent_state *state,
			       u32 bits)
{
	struct btrfs_fs_info *fs_info = inode->root->fs_info;

	lockdep_assert_held(&inode->io_tree.lock);

	if ((bits & EXTENT_DEFRAG) && !(bits & EXTENT_DELALLOC))
		WARN_ON(1);
	/*
	 * set_bit and clear bit hooks normally require _irqsave/restore
	 * but in this case, we are only testing for the DELALLOC
	 * bit, which is only set or cleared with irqs on
	 */
	if (!(state->state & EXTENT_DELALLOC) && (bits & EXTENT_DELALLOC)) {
		u64 len = state->end + 1 - state->start;
		u64 prev_delalloc_bytes;
		u32 num_extents = count_max_extents(fs_info, len);

		spin_lock(&inode->lock);
		btrfs_mod_outstanding_extents(inode, num_extents);
		spin_unlock(&inode->lock);

		/* For sanity tests */
		if (btrfs_is_testing(fs_info))
			return;

		percpu_counter_add_batch(&fs_info->delalloc_bytes, len,
					 fs_info->delalloc_batch);
		spin_lock(&inode->lock);
		prev_delalloc_bytes = inode->delalloc_bytes;
		inode->delalloc_bytes += len;
		if (bits & EXTENT_DEFRAG)
			inode->defrag_bytes += len;
		spin_unlock(&inode->lock);

		/*
		 * We don't need to be under the protection of the inode's lock,
		 * because we are called while holding the inode's io_tree lock
		 * and are therefore protected against concurrent calls of this
		 * function and btrfs_clear_delalloc_extent().
		 */
		if (!btrfs_is_free_space_inode(inode) && prev_delalloc_bytes == 0)
			btrfs_add_delalloc_inode(inode);
	}

	if (!(state->state & EXTENT_DELALLOC_NEW) &&
	    (bits & EXTENT_DELALLOC_NEW)) {
		spin_lock(&inode->lock);
		inode->new_delalloc_bytes += state->end + 1 - state->start;
		spin_unlock(&inode->lock);
	}
}

/*
 * Once a range is no longer delalloc this function ensures that proper
 * accounting happens.
 */
void btrfs_clear_delalloc_extent(struct btrfs_inode *inode,
				 struct extent_state *state, u32 bits)
{
	struct btrfs_fs_info *fs_info = inode->root->fs_info;
	u64 len = state->end + 1 - state->start;
	u32 num_extents = count_max_extents(fs_info, len);

	lockdep_assert_held(&inode->io_tree.lock);

	if ((state->state & EXTENT_DEFRAG) && (bits & EXTENT_DEFRAG)) {
		spin_lock(&inode->lock);
		inode->defrag_bytes -= len;
		spin_unlock(&inode->lock);
	}

	/*
	 * set_bit and clear bit hooks normally require _irqsave/restore
	 * but in this case, we are only testing for the DELALLOC
	 * bit, which is only set or cleared with irqs on
	 */
	if ((state->state & EXTENT_DELALLOC) && (bits & EXTENT_DELALLOC)) {
		struct btrfs_root *root = inode->root;
		u64 new_delalloc_bytes;

		spin_lock(&inode->lock);
		btrfs_mod_outstanding_extents(inode, -num_extents);
		spin_unlock(&inode->lock);

		/*
		 * We don't reserve metadata space for space cache inodes so we
		 * don't need to call delalloc_release_metadata if there is an
		 * error.
		 */
		if (bits & EXTENT_CLEAR_META_RESV &&
		    root != fs_info->tree_root)
			btrfs_delalloc_release_metadata(inode, len, true);

		/* For sanity tests. */
		if (btrfs_is_testing(fs_info))
			return;

		if (!btrfs_is_data_reloc_root(root) &&
		    !btrfs_is_free_space_inode(inode) &&
		    !(state->state & EXTENT_NORESERVE) &&
		    (bits & EXTENT_CLEAR_DATA_RESV))
			btrfs_free_reserved_data_space_noquota(fs_info, len);

		percpu_counter_add_batch(&fs_info->delalloc_bytes, -len,
					 fs_info->delalloc_batch);
		spin_lock(&inode->lock);
		inode->delalloc_bytes -= len;
		new_delalloc_bytes = inode->delalloc_bytes;
		spin_unlock(&inode->lock);

		/*
		 * We don't need to be under the protection of the inode's lock,
		 * because we are called while holding the inode's io_tree lock
		 * and are therefore protected against concurrent calls of this
		 * function and btrfs_set_delalloc_extent().
		 */
		if (!btrfs_is_free_space_inode(inode) && new_delalloc_bytes == 0) {
			spin_lock(&root->delalloc_lock);
			btrfs_del_delalloc_inode(inode);
			spin_unlock(&root->delalloc_lock);
		}
	}

	if ((state->state & EXTENT_DELALLOC_NEW) &&
	    (bits & EXTENT_DELALLOC_NEW)) {
		spin_lock(&inode->lock);
		ASSERT(inode->new_delalloc_bytes >= len);
		inode->new_delalloc_bytes -= len;
		if (bits & EXTENT_ADD_INODE_BYTES)
			inode_add_bytes(&inode->vfs_inode, len);
		spin_unlock(&inode->lock);
	}
}

<<<<<<< HEAD
static int btrfs_extract_ordered_extent(struct btrfs_bio *bbio,
					struct btrfs_ordered_extent *ordered)
{
	u64 start = (u64)bbio->bio.bi_iter.bi_sector << SECTOR_SHIFT;
	u64 len = bbio->bio.bi_iter.bi_size;
	struct btrfs_ordered_extent *new;
	int ret;

	/* Must always be called for the beginning of an ordered extent. */
	if (WARN_ON_ONCE(start != ordered->disk_bytenr))
		return -EINVAL;

	/* No need to split if the ordered extent covers the entire bio. */
	if (ordered->disk_num_bytes == len) {
		refcount_inc(&ordered->refs);
		bbio->ordered = ordered;
		return 0;
	}

	/*
	 * Don't split the extent_map for NOCOW extents, as we're writing into
	 * a pre-existing one.
	 */
	if (!test_bit(BTRFS_ORDERED_NOCOW, &ordered->flags)) {
		ret = split_extent_map(bbio->inode, bbio->file_offset,
				       ordered->num_bytes, len,
				       ordered->disk_bytenr);
		if (ret)
			return ret;
	}

	new = btrfs_split_ordered_extent(ordered, len);
	if (IS_ERR(new))
		return PTR_ERR(new);
	bbio->ordered = new;
	return 0;
}

=======
>>>>>>> 2d5404ca
/*
 * given a list of ordered sums record them in the inode.  This happens
 * at IO completion time based on sums calculated at bio submission time.
 */
static int add_pending_csums(struct btrfs_trans_handle *trans,
			     struct list_head *list)
{
	struct btrfs_ordered_sum *sum;
	struct btrfs_root *csum_root = NULL;
	int ret;

	list_for_each_entry(sum, list, list) {
		trans->adding_csums = true;
		if (!csum_root)
			csum_root = btrfs_csum_root(trans->fs_info,
						    sum->logical);
		ret = btrfs_csum_file_blocks(trans, csum_root, sum);
		trans->adding_csums = false;
		if (ret)
			return ret;
	}
	return 0;
}

static int btrfs_find_new_delalloc_bytes(struct btrfs_inode *inode,
					 const u64 start,
					 const u64 len,
					 struct extent_state **cached_state)
{
	u64 search_start = start;
	const u64 end = start + len - 1;

	while (search_start < end) {
		const u64 search_len = end - search_start + 1;
		struct extent_map *em;
		u64 em_len;
		int ret = 0;

		em = btrfs_get_extent(inode, NULL, search_start, search_len);
		if (IS_ERR(em))
			return PTR_ERR(em);

		if (em->disk_bytenr != EXTENT_MAP_HOLE)
			goto next;

		em_len = em->len;
		if (em->start < search_start)
			em_len -= search_start - em->start;
		if (em_len > search_len)
			em_len = search_len;

		ret = set_extent_bit(&inode->io_tree, search_start,
				     search_start + em_len - 1,
				     EXTENT_DELALLOC_NEW, cached_state);
next:
		search_start = extent_map_end(em);
		free_extent_map(em);
		if (ret)
			return ret;
	}
	return 0;
}

int btrfs_set_extent_delalloc(struct btrfs_inode *inode, u64 start, u64 end,
			      unsigned int extra_bits,
			      struct extent_state **cached_state)
{
	WARN_ON(PAGE_ALIGNED(end));

	if (start >= i_size_read(&inode->vfs_inode) &&
	    !(inode->flags & BTRFS_INODE_PREALLOC)) {
		/*
		 * There can't be any extents following eof in this case so just
		 * set the delalloc new bit for the range directly.
		 */
		extra_bits |= EXTENT_DELALLOC_NEW;
	} else {
		int ret;

		ret = btrfs_find_new_delalloc_bytes(inode, start,
						    end + 1 - start,
						    cached_state);
		if (ret)
			return ret;
	}

	return set_extent_bit(&inode->io_tree, start, end,
			      EXTENT_DELALLOC | extra_bits, cached_state);
}

/* see btrfs_writepage_start_hook for details on why this is required */
struct btrfs_writepage_fixup {
	struct folio *folio;
	struct btrfs_inode *inode;
	struct btrfs_work work;
};

static void btrfs_writepage_fixup_worker(struct btrfs_work *work)
{
	struct btrfs_writepage_fixup *fixup =
		container_of(work, struct btrfs_writepage_fixup, work);
	struct btrfs_ordered_extent *ordered;
	struct extent_state *cached_state = NULL;
	struct extent_changeset *data_reserved = NULL;
	struct folio *folio = fixup->folio;
	struct btrfs_inode *inode = fixup->inode;
	struct btrfs_fs_info *fs_info = inode->root->fs_info;
	u64 page_start = folio_pos(folio);
	u64 page_end = folio_pos(folio) + folio_size(folio) - 1;
	int ret = 0;
	bool free_delalloc_space = true;

	/*
	 * This is similar to page_mkwrite, we need to reserve the space before
	 * we take the folio lock.
	 */
	ret = btrfs_delalloc_reserve_space(inode, &data_reserved, page_start,
					   folio_size(folio));
again:
	folio_lock(folio);

	/*
	 * Before we queued this fixup, we took a reference on the folio.
	 * folio->mapping may go NULL, but it shouldn't be moved to a different
	 * address space.
	 */
	if (!folio->mapping || !folio_test_dirty(folio) ||
	    !folio_test_checked(folio)) {
		/*
		 * Unfortunately this is a little tricky, either
		 *
		 * 1) We got here and our folio had already been dealt with and
		 *    we reserved our space, thus ret == 0, so we need to just
		 *    drop our space reservation and bail.  This can happen the
		 *    first time we come into the fixup worker, or could happen
		 *    while waiting for the ordered extent.
		 * 2) Our folio was already dealt with, but we happened to get an
		 *    ENOSPC above from the btrfs_delalloc_reserve_space.  In
		 *    this case we obviously don't have anything to release, but
		 *    because the folio was already dealt with we don't want to
		 *    mark the folio with an error, so make sure we're resetting
		 *    ret to 0.  This is why we have this check _before_ the ret
		 *    check, because we do not want to have a surprise ENOSPC
		 *    when the folio was already properly dealt with.
		 */
		if (!ret) {
			btrfs_delalloc_release_extents(inode, folio_size(folio));
			btrfs_delalloc_release_space(inode, data_reserved,
						     page_start, folio_size(folio),
						     true);
		}
		ret = 0;
		goto out_page;
	}

	/*
	 * We can't mess with the folio state unless it is locked, so now that
	 * it is locked bail if we failed to make our space reservation.
	 */
	if (ret)
		goto out_page;

	lock_extent(&inode->io_tree, page_start, page_end, &cached_state);

	/* already ordered? We're done */
	if (folio_test_ordered(folio))
		goto out_reserved;

	ordered = btrfs_lookup_ordered_range(inode, page_start, PAGE_SIZE);
	if (ordered) {
		unlock_extent(&inode->io_tree, page_start, page_end,
			      &cached_state);
		folio_unlock(folio);
		btrfs_start_ordered_extent(ordered);
		btrfs_put_ordered_extent(ordered);
		goto again;
	}

	ret = btrfs_set_extent_delalloc(inode, page_start, page_end, 0,
					&cached_state);
	if (ret)
		goto out_reserved;

	/*
	 * Everything went as planned, we're now the owner of a dirty page with
	 * delayed allocation bits set and space reserved for our COW
	 * destination.
	 *
	 * The page was dirty when we started, nothing should have cleaned it.
	 */
	BUG_ON(!folio_test_dirty(folio));
	free_delalloc_space = false;
out_reserved:
	btrfs_delalloc_release_extents(inode, PAGE_SIZE);
	if (free_delalloc_space)
		btrfs_delalloc_release_space(inode, data_reserved, page_start,
					     PAGE_SIZE, true);
	unlock_extent(&inode->io_tree, page_start, page_end, &cached_state);
out_page:
	if (ret) {
		/*
		 * We hit ENOSPC or other errors.  Update the mapping and page
		 * to reflect the errors and clean the page.
		 */
		mapping_set_error(folio->mapping, ret);
		btrfs_mark_ordered_io_finished(inode, folio, page_start,
					       folio_size(folio), !ret);
		folio_clear_dirty_for_io(folio);
	}
	btrfs_folio_clear_checked(fs_info, folio, page_start, PAGE_SIZE);
	folio_unlock(folio);
	folio_put(folio);
	kfree(fixup);
	extent_changeset_free(data_reserved);
	/*
	 * As a precaution, do a delayed iput in case it would be the last iput
	 * that could need flushing space. Recursing back to fixup worker would
	 * deadlock.
	 */
	btrfs_add_delayed_iput(inode);
}

/*
 * There are a few paths in the higher layers of the kernel that directly
 * set the folio dirty bit without asking the filesystem if it is a
 * good idea.  This causes problems because we want to make sure COW
 * properly happens and the data=ordered rules are followed.
 *
 * In our case any range that doesn't have the ORDERED bit set
 * hasn't been properly setup for IO.  We kick off an async process
 * to fix it up.  The async helper will wait for ordered extents, set
 * the delalloc bit and make it safe to write the folio.
 */
int btrfs_writepage_cow_fixup(struct folio *folio)
{
	struct inode *inode = folio->mapping->host;
	struct btrfs_fs_info *fs_info = inode_to_fs_info(inode);
	struct btrfs_writepage_fixup *fixup;

	/* This folio has ordered extent covering it already */
	if (folio_test_ordered(folio))
		return 0;

	/*
	 * folio_checked is set below when we create a fixup worker for this
	 * folio, don't try to create another one if we're already
	 * folio_test_checked.
	 *
	 * The extent_io writepage code will redirty the foio if we send back
	 * EAGAIN.
	 */
	if (folio_test_checked(folio))
		return -EAGAIN;

	fixup = kzalloc(sizeof(*fixup), GFP_NOFS);
	if (!fixup)
		return -EAGAIN;

	/*
	 * We are already holding a reference to this inode from
	 * write_cache_pages.  We need to hold it because the space reservation
	 * takes place outside of the folio lock, and we can't trust
	 * page->mapping outside of the folio lock.
	 */
	ihold(inode);
	btrfs_folio_set_checked(fs_info, folio, folio_pos(folio), folio_size(folio));
	folio_get(folio);
	btrfs_init_work(&fixup->work, btrfs_writepage_fixup_worker, NULL);
	fixup->folio = folio;
	fixup->inode = BTRFS_I(inode);
	btrfs_queue_work(fs_info->fixup_workers, &fixup->work);

	return -EAGAIN;
}

static int insert_reserved_file_extent(struct btrfs_trans_handle *trans,
				       struct btrfs_inode *inode, u64 file_pos,
				       struct btrfs_file_extent_item *stack_fi,
				       const bool update_inode_bytes,
				       u64 qgroup_reserved)
{
	struct btrfs_root *root = inode->root;
	const u64 sectorsize = root->fs_info->sectorsize;
	struct btrfs_path *path;
	struct extent_buffer *leaf;
	struct btrfs_key ins;
	u64 disk_num_bytes = btrfs_stack_file_extent_disk_num_bytes(stack_fi);
	u64 disk_bytenr = btrfs_stack_file_extent_disk_bytenr(stack_fi);
	u64 offset = btrfs_stack_file_extent_offset(stack_fi);
	u64 num_bytes = btrfs_stack_file_extent_num_bytes(stack_fi);
	u64 ram_bytes = btrfs_stack_file_extent_ram_bytes(stack_fi);
	struct btrfs_drop_extents_args drop_args = { 0 };
	int ret;

	path = btrfs_alloc_path();
	if (!path)
		return -ENOMEM;

	/*
	 * we may be replacing one extent in the tree with another.
	 * The new extent is pinned in the extent map, and we don't want
	 * to drop it from the cache until it is completely in the btree.
	 *
	 * So, tell btrfs_drop_extents to leave this extent in the cache.
	 * the caller is expected to unpin it and allow it to be merged
	 * with the others.
	 */
	drop_args.path = path;
	drop_args.start = file_pos;
	drop_args.end = file_pos + num_bytes;
	drop_args.replace_extent = true;
	drop_args.extent_item_size = sizeof(*stack_fi);
	ret = btrfs_drop_extents(trans, root, inode, &drop_args);
	if (ret)
		goto out;

	if (!drop_args.extent_inserted) {
		ins.objectid = btrfs_ino(inode);
		ins.offset = file_pos;
		ins.type = BTRFS_EXTENT_DATA_KEY;

		ret = btrfs_insert_empty_item(trans, root, path, &ins,
					      sizeof(*stack_fi));
		if (ret)
			goto out;
	}
	leaf = path->nodes[0];
	btrfs_set_stack_file_extent_generation(stack_fi, trans->transid);
	write_extent_buffer(leaf, stack_fi,
			btrfs_item_ptr_offset(leaf, path->slots[0]),
			sizeof(struct btrfs_file_extent_item));

	btrfs_mark_buffer_dirty(trans, leaf);
	btrfs_release_path(path);

	/*
	 * If we dropped an inline extent here, we know the range where it is
	 * was not marked with the EXTENT_DELALLOC_NEW bit, so we update the
	 * number of bytes only for that range containing the inline extent.
	 * The remaining of the range will be processed when clearning the
	 * EXTENT_DELALLOC_BIT bit through the ordered extent completion.
	 */
	if (file_pos == 0 && !IS_ALIGNED(drop_args.bytes_found, sectorsize)) {
		u64 inline_size = round_down(drop_args.bytes_found, sectorsize);

		inline_size = drop_args.bytes_found - inline_size;
		btrfs_update_inode_bytes(inode, sectorsize, inline_size);
		drop_args.bytes_found -= inline_size;
		num_bytes -= sectorsize;
	}

	if (update_inode_bytes)
		btrfs_update_inode_bytes(inode, num_bytes, drop_args.bytes_found);

	ins.objectid = disk_bytenr;
	ins.offset = disk_num_bytes;
	ins.type = BTRFS_EXTENT_ITEM_KEY;

	ret = btrfs_inode_set_file_extent_range(inode, file_pos, ram_bytes);
	if (ret)
		goto out;

	ret = btrfs_alloc_reserved_file_extent(trans, root, btrfs_ino(inode),
					       file_pos - offset,
					       qgroup_reserved, &ins);
out:
	btrfs_free_path(path);

	return ret;
}

static void btrfs_release_delalloc_bytes(struct btrfs_fs_info *fs_info,
					 u64 start, u64 len)
{
	struct btrfs_block_group *cache;

	cache = btrfs_lookup_block_group(fs_info, start);
	ASSERT(cache);

	spin_lock(&cache->lock);
	cache->delalloc_bytes -= len;
	spin_unlock(&cache->lock);

	btrfs_put_block_group(cache);
}

static int insert_ordered_extent_file_extent(struct btrfs_trans_handle *trans,
					     struct btrfs_ordered_extent *oe)
{
	struct btrfs_file_extent_item stack_fi;
	bool update_inode_bytes;
	u64 num_bytes = oe->num_bytes;
	u64 ram_bytes = oe->ram_bytes;

	memset(&stack_fi, 0, sizeof(stack_fi));
	btrfs_set_stack_file_extent_type(&stack_fi, BTRFS_FILE_EXTENT_REG);
	btrfs_set_stack_file_extent_disk_bytenr(&stack_fi, oe->disk_bytenr);
	btrfs_set_stack_file_extent_disk_num_bytes(&stack_fi,
						   oe->disk_num_bytes);
	btrfs_set_stack_file_extent_offset(&stack_fi, oe->offset);
	if (test_bit(BTRFS_ORDERED_TRUNCATED, &oe->flags))
		num_bytes = oe->truncated_len;
	btrfs_set_stack_file_extent_num_bytes(&stack_fi, num_bytes);
	btrfs_set_stack_file_extent_ram_bytes(&stack_fi, ram_bytes);
	btrfs_set_stack_file_extent_compression(&stack_fi, oe->compress_type);
	/* Encryption and other encoding is reserved and all 0 */

	/*
	 * For delalloc, when completing an ordered extent we update the inode's
	 * bytes when clearing the range in the inode's io tree, so pass false
	 * as the argument 'update_inode_bytes' to insert_reserved_file_extent(),
	 * except if the ordered extent was truncated.
	 */
	update_inode_bytes = test_bit(BTRFS_ORDERED_DIRECT, &oe->flags) ||
			     test_bit(BTRFS_ORDERED_ENCODED, &oe->flags) ||
			     test_bit(BTRFS_ORDERED_TRUNCATED, &oe->flags);

	return insert_reserved_file_extent(trans, oe->inode,
					   oe->file_offset, &stack_fi,
					   update_inode_bytes, oe->qgroup_rsv);
}

/*
 * As ordered data IO finishes, this gets called so we can finish
 * an ordered extent if the range of bytes in the file it covers are
 * fully written.
 */
int btrfs_finish_one_ordered(struct btrfs_ordered_extent *ordered_extent)
{
	struct btrfs_inode *inode = ordered_extent->inode;
	struct btrfs_root *root = inode->root;
	struct btrfs_fs_info *fs_info = root->fs_info;
	struct btrfs_trans_handle *trans = NULL;
	struct extent_io_tree *io_tree = &inode->io_tree;
	struct extent_state *cached_state = NULL;
	u64 start, end;
	int compress_type = 0;
	int ret = 0;
	u64 logical_len = ordered_extent->num_bytes;
	bool freespace_inode;
	bool truncated = false;
	bool clear_reserved_extent = true;
	unsigned int clear_bits = EXTENT_DEFRAG;

	start = ordered_extent->file_offset;
	end = start + ordered_extent->num_bytes - 1;

	if (!test_bit(BTRFS_ORDERED_NOCOW, &ordered_extent->flags) &&
	    !test_bit(BTRFS_ORDERED_PREALLOC, &ordered_extent->flags) &&
	    !test_bit(BTRFS_ORDERED_DIRECT, &ordered_extent->flags) &&
	    !test_bit(BTRFS_ORDERED_ENCODED, &ordered_extent->flags))
		clear_bits |= EXTENT_DELALLOC_NEW;

	freespace_inode = btrfs_is_free_space_inode(inode);
	if (!freespace_inode)
		btrfs_lockdep_acquire(fs_info, btrfs_ordered_extent);

	if (test_bit(BTRFS_ORDERED_IOERR, &ordered_extent->flags)) {
		ret = -EIO;
		goto out;
	}

	if (btrfs_is_zoned(fs_info))
		btrfs_zone_finish_endio(fs_info, ordered_extent->disk_bytenr,
					ordered_extent->disk_num_bytes);

	if (test_bit(BTRFS_ORDERED_TRUNCATED, &ordered_extent->flags)) {
		truncated = true;
		logical_len = ordered_extent->truncated_len;
		/* Truncated the entire extent, don't bother adding */
		if (!logical_len)
			goto out;
	}

	if (test_bit(BTRFS_ORDERED_NOCOW, &ordered_extent->flags)) {
		BUG_ON(!list_empty(&ordered_extent->list)); /* Logic error */

		btrfs_inode_safe_disk_i_size_write(inode, 0);
		if (freespace_inode)
			trans = btrfs_join_transaction_spacecache(root);
		else
			trans = btrfs_join_transaction(root);
		if (IS_ERR(trans)) {
			ret = PTR_ERR(trans);
			trans = NULL;
			goto out;
		}
		trans->block_rsv = &inode->block_rsv;
		ret = btrfs_update_inode_fallback(trans, inode);
		if (ret) /* -ENOMEM or corruption */
			btrfs_abort_transaction(trans, ret);

		ret = btrfs_insert_raid_extent(trans, ordered_extent);
		if (ret)
			btrfs_abort_transaction(trans, ret);

		goto out;
	}

	clear_bits |= EXTENT_LOCKED;
	lock_extent(io_tree, start, end, &cached_state);

	if (freespace_inode)
		trans = btrfs_join_transaction_spacecache(root);
	else
		trans = btrfs_join_transaction(root);
	if (IS_ERR(trans)) {
		ret = PTR_ERR(trans);
		trans = NULL;
		goto out;
	}

	trans->block_rsv = &inode->block_rsv;

	ret = btrfs_insert_raid_extent(trans, ordered_extent);
	if (ret)
		goto out;

	if (test_bit(BTRFS_ORDERED_COMPRESSED, &ordered_extent->flags))
		compress_type = ordered_extent->compress_type;
	if (test_bit(BTRFS_ORDERED_PREALLOC, &ordered_extent->flags)) {
		BUG_ON(compress_type);
		ret = btrfs_mark_extent_written(trans, inode,
						ordered_extent->file_offset,
						ordered_extent->file_offset +
						logical_len);
		btrfs_zoned_release_data_reloc_bg(fs_info, ordered_extent->disk_bytenr,
						  ordered_extent->disk_num_bytes);
	} else {
		BUG_ON(root == fs_info->tree_root);
		ret = insert_ordered_extent_file_extent(trans, ordered_extent);
		if (!ret) {
			clear_reserved_extent = false;
			btrfs_release_delalloc_bytes(fs_info,
						ordered_extent->disk_bytenr,
						ordered_extent->disk_num_bytes);
		}
	}
	if (ret < 0) {
		btrfs_abort_transaction(trans, ret);
		goto out;
	}

	ret = unpin_extent_cache(inode, ordered_extent->file_offset,
				 ordered_extent->num_bytes, trans->transid);
	if (ret < 0) {
		btrfs_abort_transaction(trans, ret);
		goto out;
	}

	ret = add_pending_csums(trans, &ordered_extent->list);
	if (ret) {
		btrfs_abort_transaction(trans, ret);
		goto out;
	}

	/*
	 * If this is a new delalloc range, clear its new delalloc flag to
	 * update the inode's number of bytes. This needs to be done first
	 * before updating the inode item.
	 */
	if ((clear_bits & EXTENT_DELALLOC_NEW) &&
	    !test_bit(BTRFS_ORDERED_TRUNCATED, &ordered_extent->flags))
		clear_extent_bit(&inode->io_tree, start, end,
				 EXTENT_DELALLOC_NEW | EXTENT_ADD_INODE_BYTES,
				 &cached_state);

	btrfs_inode_safe_disk_i_size_write(inode, 0);
	ret = btrfs_update_inode_fallback(trans, inode);
	if (ret) { /* -ENOMEM or corruption */
		btrfs_abort_transaction(trans, ret);
		goto out;
	}
out:
	clear_extent_bit(&inode->io_tree, start, end, clear_bits,
			 &cached_state);

	if (trans)
		btrfs_end_transaction(trans);

	if (ret || truncated) {
		u64 unwritten_start = start;

		/*
		 * If we failed to finish this ordered extent for any reason we
		 * need to make sure BTRFS_ORDERED_IOERR is set on the ordered
		 * extent, and mark the inode with the error if it wasn't
		 * already set.  Any error during writeback would have already
		 * set the mapping error, so we need to set it if we're the ones
		 * marking this ordered extent as failed.
		 */
		if (ret)
			btrfs_mark_ordered_extent_error(ordered_extent);

		if (truncated)
			unwritten_start += logical_len;
		clear_extent_uptodate(io_tree, unwritten_start, end, NULL);

		/*
		 * Drop extent maps for the part of the extent we didn't write.
		 *
		 * We have an exception here for the free_space_inode, this is
		 * because when we do btrfs_get_extent() on the free space inode
		 * we will search the commit root.  If this is a new block group
		 * we won't find anything, and we will trip over the assert in
		 * writepage where we do ASSERT(em->block_start !=
		 * EXTENT_MAP_HOLE).
		 *
		 * Theoretically we could also skip this for any NOCOW extent as
		 * we don't mess with the extent map tree in the NOCOW case, but
		 * for now simply skip this if we are the free space inode.
		 */
		if (!btrfs_is_free_space_inode(inode))
			btrfs_drop_extent_map_range(inode, unwritten_start,
						    end, false);

		/*
		 * If the ordered extent had an IOERR or something else went
		 * wrong we need to return the space for this ordered extent
		 * back to the allocator.  We only free the extent in the
		 * truncated case if we didn't write out the extent at all.
		 *
		 * If we made it past insert_reserved_file_extent before we
		 * errored out then we don't need to do this as the accounting
		 * has already been done.
		 */
		if ((ret || !logical_len) &&
		    clear_reserved_extent &&
		    !test_bit(BTRFS_ORDERED_NOCOW, &ordered_extent->flags) &&
		    !test_bit(BTRFS_ORDERED_PREALLOC, &ordered_extent->flags)) {
			/*
			 * Discard the range before returning it back to the
			 * free space pool
			 */
			if (ret && btrfs_test_opt(fs_info, DISCARD_SYNC))
				btrfs_discard_extent(fs_info,
						ordered_extent->disk_bytenr,
						ordered_extent->disk_num_bytes,
						NULL);
			btrfs_free_reserved_extent(fs_info,
					ordered_extent->disk_bytenr,
					ordered_extent->disk_num_bytes, 1);
			/*
			 * Actually free the qgroup rsv which was released when
			 * the ordered extent was created.
			 */
<<<<<<< HEAD
			btrfs_qgroup_free_refroot(fs_info, inode->root->root_key.objectid,
=======
			btrfs_qgroup_free_refroot(fs_info, btrfs_root_id(inode->root),
>>>>>>> 2d5404ca
						  ordered_extent->qgroup_rsv,
						  BTRFS_QGROUP_RSV_DATA);
		}
	}

	/*
	 * This needs to be done to make sure anybody waiting knows we are done
	 * updating everything for this ordered extent.
	 */
	btrfs_remove_ordered_extent(inode, ordered_extent);

	/* once for us */
	btrfs_put_ordered_extent(ordered_extent);
	/* once for the tree */
	btrfs_put_ordered_extent(ordered_extent);

	return ret;
}

int btrfs_finish_ordered_io(struct btrfs_ordered_extent *ordered)
<<<<<<< HEAD
{
	if (btrfs_is_zoned(btrfs_sb(ordered->inode->i_sb)) &&
	    !test_bit(BTRFS_ORDERED_IOERR, &ordered->flags))
		btrfs_finish_ordered_zoned(ordered);
	return btrfs_finish_one_ordered(ordered);
}

void btrfs_writepage_endio_finish_ordered(struct btrfs_inode *inode,
					  struct page *page, u64 start,
					  u64 end, bool uptodate)
=======
>>>>>>> 2d5404ca
{
	if (btrfs_is_zoned(ordered->inode->root->fs_info) &&
	    !test_bit(BTRFS_ORDERED_IOERR, &ordered->flags) &&
	    list_empty(&ordered->bioc_list))
		btrfs_finish_ordered_zoned(ordered);
	return btrfs_finish_one_ordered(ordered);
}

/*
 * Verify the checksum for a single sector without any extra action that depend
 * on the type of I/O.
 */
int btrfs_check_sector_csum(struct btrfs_fs_info *fs_info, struct page *page,
			    u32 pgoff, u8 *csum, const u8 * const csum_expected)
{
	SHASH_DESC_ON_STACK(shash, fs_info->csum_shash);
	char *kaddr;

	ASSERT(pgoff + fs_info->sectorsize <= PAGE_SIZE);

	shash->tfm = fs_info->csum_shash;

	kaddr = kmap_local_page(page) + pgoff;
	crypto_shash_digest(shash, kaddr, fs_info->sectorsize, csum);
	kunmap_local(kaddr);

	if (memcmp(csum, csum_expected, fs_info->csum_size))
		return -EIO;
	return 0;
}

/*
 * Verify the checksum of a single data sector.
 *
 * @bbio:	btrfs_io_bio which contains the csum
 * @dev:	device the sector is on
 * @bio_offset:	offset to the beginning of the bio (in bytes)
 * @bv:		bio_vec to check
 *
 * Check if the checksum on a data block is valid.  When a checksum mismatch is
 * detected, report the error and fill the corrupted range with zero.
 *
 * Return %true if the sector is ok or had no checksum to start with, else %false.
 */
bool btrfs_data_csum_ok(struct btrfs_bio *bbio, struct btrfs_device *dev,
			u32 bio_offset, struct bio_vec *bv)
{
	struct btrfs_inode *inode = bbio->inode;
	struct btrfs_fs_info *fs_info = inode->root->fs_info;
	u64 file_offset = bbio->file_offset + bio_offset;
	u64 end = file_offset + bv->bv_len - 1;
	u8 *csum_expected;
	u8 csum[BTRFS_CSUM_SIZE];

	ASSERT(bv->bv_len == fs_info->sectorsize);

	if (!bbio->csum)
		return true;

	if (btrfs_is_data_reloc_root(inode->root) &&
	    test_range_bit(&inode->io_tree, file_offset, end, EXTENT_NODATASUM,
			   NULL)) {
		/* Skip the range without csum for data reloc inode */
		clear_extent_bits(&inode->io_tree, file_offset, end,
				  EXTENT_NODATASUM);
		return true;
	}

	csum_expected = bbio->csum + (bio_offset >> fs_info->sectorsize_bits) *
				fs_info->csum_size;
	if (btrfs_check_sector_csum(fs_info, bv->bv_page, bv->bv_offset, csum,
				    csum_expected))
		goto zeroit;
	return true;

zeroit:
	btrfs_print_data_csum_error(inode, file_offset, csum, csum_expected,
				    bbio->mirror_num);
	if (dev)
		btrfs_dev_stat_inc_and_print(dev, BTRFS_DEV_STAT_CORRUPTION_ERRS);
	memzero_bvec(bv);
	return false;
}

/*
 * Perform a delayed iput on @inode.
 *
 * @inode: The inode we want to perform iput on
 *
 * This function uses the generic vfs_inode::i_count to track whether we should
 * just decrement it (in case it's > 1) or if this is the last iput then link
 * the inode to the delayed iput machinery. Delayed iputs are processed at
 * transaction commit time/superblock commit/cleaner kthread.
 */
void btrfs_add_delayed_iput(struct btrfs_inode *inode)
{
	struct btrfs_fs_info *fs_info = inode->root->fs_info;
	unsigned long flags;

	if (atomic_add_unless(&inode->vfs_inode.i_count, -1, 1))
		return;

	atomic_inc(&fs_info->nr_delayed_iputs);
	/*
	 * Need to be irq safe here because we can be called from either an irq
	 * context (see bio.c and btrfs_put_ordered_extent()) or a non-irq
	 * context.
	 */
	spin_lock_irqsave(&fs_info->delayed_iput_lock, flags);
	ASSERT(list_empty(&inode->delayed_iput));
	list_add_tail(&inode->delayed_iput, &fs_info->delayed_iputs);
	spin_unlock_irqrestore(&fs_info->delayed_iput_lock, flags);
	if (!test_bit(BTRFS_FS_CLEANER_RUNNING, &fs_info->flags))
		wake_up_process(fs_info->cleaner_kthread);
}

static void run_delayed_iput_locked(struct btrfs_fs_info *fs_info,
				    struct btrfs_inode *inode)
{
	list_del_init(&inode->delayed_iput);
	spin_unlock_irq(&fs_info->delayed_iput_lock);
	iput(&inode->vfs_inode);
	if (atomic_dec_and_test(&fs_info->nr_delayed_iputs))
		wake_up(&fs_info->delayed_iputs_wait);
	spin_lock_irq(&fs_info->delayed_iput_lock);
}

static void btrfs_run_delayed_iput(struct btrfs_fs_info *fs_info,
				   struct btrfs_inode *inode)
{
	if (!list_empty(&inode->delayed_iput)) {
		spin_lock_irq(&fs_info->delayed_iput_lock);
		if (!list_empty(&inode->delayed_iput))
			run_delayed_iput_locked(fs_info, inode);
		spin_unlock_irq(&fs_info->delayed_iput_lock);
	}
}

void btrfs_run_delayed_iputs(struct btrfs_fs_info *fs_info)
{
	/*
	 * btrfs_put_ordered_extent() can run in irq context (see bio.c), which
	 * calls btrfs_add_delayed_iput() and that needs to lock
	 * fs_info->delayed_iput_lock. So we need to disable irqs here to
	 * prevent a deadlock.
	 */
	spin_lock_irq(&fs_info->delayed_iput_lock);
	while (!list_empty(&fs_info->delayed_iputs)) {
		struct btrfs_inode *inode;

		inode = list_first_entry(&fs_info->delayed_iputs,
				struct btrfs_inode, delayed_iput);
		run_delayed_iput_locked(fs_info, inode);
		if (need_resched()) {
			spin_unlock_irq(&fs_info->delayed_iput_lock);
			cond_resched();
			spin_lock_irq(&fs_info->delayed_iput_lock);
		}
	}
	spin_unlock_irq(&fs_info->delayed_iput_lock);
}

/*
 * Wait for flushing all delayed iputs
 *
 * @fs_info:  the filesystem
 *
 * This will wait on any delayed iputs that are currently running with KILLABLE
 * set.  Once they are all done running we will return, unless we are killed in
 * which case we return EINTR. This helps in user operations like fallocate etc
 * that might get blocked on the iputs.
 *
 * Return EINTR if we were killed, 0 if nothing's pending
 */
int btrfs_wait_on_delayed_iputs(struct btrfs_fs_info *fs_info)
{
	int ret = wait_event_killable(fs_info->delayed_iputs_wait,
			atomic_read(&fs_info->nr_delayed_iputs) == 0);
	if (ret)
		return -EINTR;
	return 0;
}

/*
 * This creates an orphan entry for the given inode in case something goes wrong
 * in the middle of an unlink.
 */
int btrfs_orphan_add(struct btrfs_trans_handle *trans,
		     struct btrfs_inode *inode)
{
	int ret;

	ret = btrfs_insert_orphan_item(trans, inode->root, btrfs_ino(inode));
	if (ret && ret != -EEXIST) {
		btrfs_abort_transaction(trans, ret);
		return ret;
	}

	return 0;
}

/*
 * We have done the delete so we can go ahead and remove the orphan item for
 * this particular inode.
 */
static int btrfs_orphan_del(struct btrfs_trans_handle *trans,
			    struct btrfs_inode *inode)
{
	return btrfs_del_orphan_item(trans, inode->root, btrfs_ino(inode));
}

/*
 * this cleans up any orphans that may be left on the list from the last use
 * of this root.
 */
int btrfs_orphan_cleanup(struct btrfs_root *root)
{
	struct btrfs_fs_info *fs_info = root->fs_info;
	struct btrfs_path *path;
	struct extent_buffer *leaf;
	struct btrfs_key key, found_key;
	struct btrfs_trans_handle *trans;
	struct inode *inode;
	u64 last_objectid = 0;
	int ret = 0, nr_unlink = 0;

	if (test_and_set_bit(BTRFS_ROOT_ORPHAN_CLEANUP, &root->state))
		return 0;

	path = btrfs_alloc_path();
	if (!path) {
		ret = -ENOMEM;
		goto out;
	}
	path->reada = READA_BACK;

	key.objectid = BTRFS_ORPHAN_OBJECTID;
	key.type = BTRFS_ORPHAN_ITEM_KEY;
	key.offset = (u64)-1;

	while (1) {
		ret = btrfs_search_slot(NULL, root, &key, path, 0, 0);
		if (ret < 0)
			goto out;

		/*
		 * if ret == 0 means we found what we were searching for, which
		 * is weird, but possible, so only screw with path if we didn't
		 * find the key and see if we have stuff that matches
		 */
		if (ret > 0) {
			ret = 0;
			if (path->slots[0] == 0)
				break;
			path->slots[0]--;
		}

		/* pull out the item */
		leaf = path->nodes[0];
		btrfs_item_key_to_cpu(leaf, &found_key, path->slots[0]);

		/* make sure the item matches what we want */
		if (found_key.objectid != BTRFS_ORPHAN_OBJECTID)
			break;
		if (found_key.type != BTRFS_ORPHAN_ITEM_KEY)
			break;

		/* release the path since we're done with it */
		btrfs_release_path(path);

		/*
		 * this is where we are basically btrfs_lookup, without the
		 * crossing root thing.  we store the inode number in the
		 * offset of the orphan item.
		 */

		if (found_key.offset == last_objectid) {
			/*
			 * We found the same inode as before. This means we were
			 * not able to remove its items via eviction triggered
			 * by an iput(). A transaction abort may have happened,
			 * due to -ENOSPC for example, so try to grab the error
			 * that lead to a transaction abort, if any.
			 */
			btrfs_err(fs_info,
				  "Error removing orphan entry, stopping orphan cleanup");
			ret = BTRFS_FS_ERROR(fs_info) ?: -EINVAL;
			goto out;
		}

		last_objectid = found_key.offset;

		found_key.objectid = found_key.offset;
		found_key.type = BTRFS_INODE_ITEM_KEY;
		found_key.offset = 0;
<<<<<<< HEAD
		inode = btrfs_iget(fs_info->sb, last_objectid, root);
=======
		inode = btrfs_iget(last_objectid, root);
>>>>>>> 2d5404ca
		if (IS_ERR(inode)) {
			ret = PTR_ERR(inode);
			inode = NULL;
			if (ret != -ENOENT)
				goto out;
		}

		if (!inode && root == fs_info->tree_root) {
			struct btrfs_root *dead_root;
			int is_dead_root = 0;

			/*
			 * This is an orphan in the tree root. Currently these
			 * could come from 2 sources:
			 *  a) a root (snapshot/subvolume) deletion in progress
			 *  b) a free space cache inode
			 * We need to distinguish those two, as the orphan item
			 * for a root must not get deleted before the deletion
			 * of the snapshot/subvolume's tree completes.
			 *
			 * btrfs_find_orphan_roots() ran before us, which has
			 * found all deleted roots and loaded them into
			 * fs_info->fs_roots_radix. So here we can find if an
			 * orphan item corresponds to a deleted root by looking
			 * up the root from that radix tree.
			 */

			spin_lock(&fs_info->fs_roots_radix_lock);
			dead_root = radix_tree_lookup(&fs_info->fs_roots_radix,
							 (unsigned long)found_key.objectid);
			if (dead_root && btrfs_root_refs(&dead_root->root_item) == 0)
				is_dead_root = 1;
			spin_unlock(&fs_info->fs_roots_radix_lock);

			if (is_dead_root) {
				/* prevent this orphan from being found again */
				key.offset = found_key.objectid - 1;
				continue;
			}

		}

		/*
		 * If we have an inode with links, there are a couple of
		 * possibilities:
		 *
		 * 1. We were halfway through creating fsverity metadata for the
		 * file. In that case, the orphan item represents incomplete
		 * fsverity metadata which must be cleaned up with
		 * btrfs_drop_verity_items and deleting the orphan item.

		 * 2. Old kernels (before v3.12) used to create an
		 * orphan item for truncate indicating that there were possibly
		 * extent items past i_size that needed to be deleted. In v3.12,
		 * truncate was changed to update i_size in sync with the extent
		 * items, but the (useless) orphan item was still created. Since
		 * v4.18, we don't create the orphan item for truncate at all.
		 *
		 * So, this item could mean that we need to do a truncate, but
		 * only if this filesystem was last used on a pre-v3.12 kernel
		 * and was not cleanly unmounted. The odds of that are quite
		 * slim, and it's a pain to do the truncate now, so just delete
		 * the orphan item.
		 *
		 * It's also possible that this orphan item was supposed to be
		 * deleted but wasn't. The inode number may have been reused,
		 * but either way, we can delete the orphan item.
		 */
		if (!inode || inode->i_nlink) {
			if (inode) {
				ret = btrfs_drop_verity_items(BTRFS_I(inode));
				iput(inode);
				inode = NULL;
				if (ret)
					goto out;
			}
			trans = btrfs_start_transaction(root, 1);
			if (IS_ERR(trans)) {
				ret = PTR_ERR(trans);
				goto out;
			}
			btrfs_debug(fs_info, "auto deleting %Lu",
				    found_key.objectid);
			ret = btrfs_del_orphan_item(trans, root,
						    found_key.objectid);
			btrfs_end_transaction(trans);
			if (ret)
				goto out;
			continue;
		}

		nr_unlink++;

		/* this will do delete_inode and everything for us */
		iput(inode);
	}
	/* release the path since we're done with it */
	btrfs_release_path(path);

	if (test_bit(BTRFS_ROOT_ORPHAN_ITEM_INSERTED, &root->state)) {
		trans = btrfs_join_transaction(root);
		if (!IS_ERR(trans))
			btrfs_end_transaction(trans);
	}

	if (nr_unlink)
		btrfs_debug(fs_info, "unlinked %d orphans", nr_unlink);

out:
	if (ret)
		btrfs_err(fs_info, "could not do orphan cleanup %d", ret);
	btrfs_free_path(path);
	return ret;
}

/*
 * very simple check to peek ahead in the leaf looking for xattrs.  If we
 * don't find any xattrs, we know there can't be any acls.
 *
 * slot is the slot the inode is in, objectid is the objectid of the inode
 */
static noinline int acls_after_inode_item(struct extent_buffer *leaf,
					  int slot, u64 objectid,
					  int *first_xattr_slot)
{
	u32 nritems = btrfs_header_nritems(leaf);
	struct btrfs_key found_key;
	static u64 xattr_access = 0;
	static u64 xattr_default = 0;
	int scanned = 0;

	if (!xattr_access) {
		xattr_access = btrfs_name_hash(XATTR_NAME_POSIX_ACL_ACCESS,
					strlen(XATTR_NAME_POSIX_ACL_ACCESS));
		xattr_default = btrfs_name_hash(XATTR_NAME_POSIX_ACL_DEFAULT,
					strlen(XATTR_NAME_POSIX_ACL_DEFAULT));
	}

	slot++;
	*first_xattr_slot = -1;
	while (slot < nritems) {
		btrfs_item_key_to_cpu(leaf, &found_key, slot);

		/* we found a different objectid, there must not be acls */
		if (found_key.objectid != objectid)
			return 0;

		/* we found an xattr, assume we've got an acl */
		if (found_key.type == BTRFS_XATTR_ITEM_KEY) {
			if (*first_xattr_slot == -1)
				*first_xattr_slot = slot;
			if (found_key.offset == xattr_access ||
			    found_key.offset == xattr_default)
				return 1;
		}

		/*
		 * we found a key greater than an xattr key, there can't
		 * be any acls later on
		 */
		if (found_key.type > BTRFS_XATTR_ITEM_KEY)
			return 0;

		slot++;
		scanned++;

		/*
		 * it goes inode, inode backrefs, xattrs, extents,
		 * so if there are a ton of hard links to an inode there can
		 * be a lot of backrefs.  Don't waste time searching too hard,
		 * this is just an optimization
		 */
		if (scanned >= 8)
			break;
	}
	/* we hit the end of the leaf before we found an xattr or
	 * something larger than an xattr.  We have to assume the inode
	 * has acls
	 */
	if (*first_xattr_slot == -1)
		*first_xattr_slot = slot;
	return 1;
}

static int btrfs_init_file_extent_tree(struct btrfs_inode *inode)
{
	struct btrfs_fs_info *fs_info = inode->root->fs_info;

	if (WARN_ON_ONCE(inode->file_extent_tree))
		return 0;
	if (btrfs_fs_incompat(fs_info, NO_HOLES))
		return 0;
	if (!S_ISREG(inode->vfs_inode.i_mode))
		return 0;
	if (btrfs_is_free_space_inode(inode))
		return 0;

	inode->file_extent_tree = kmalloc(sizeof(struct extent_io_tree), GFP_KERNEL);
	if (!inode->file_extent_tree)
		return -ENOMEM;

	extent_io_tree_init(fs_info, inode->file_extent_tree, IO_TREE_INODE_FILE_EXTENT);
	/* Lockdep class is set only for the file extent tree. */
	lockdep_set_class(&inode->file_extent_tree->lock, &file_extent_tree_class);

	return 0;
}

/*
 * read an inode from the btree into the in-memory inode
 */
static int btrfs_read_locked_inode(struct inode *inode,
				   struct btrfs_path *in_path)
{
	struct btrfs_fs_info *fs_info = inode_to_fs_info(inode);
	struct btrfs_path *path = in_path;
	struct extent_buffer *leaf;
	struct btrfs_inode_item *inode_item;
	struct btrfs_root *root = BTRFS_I(inode)->root;
	struct btrfs_key location;
	unsigned long ptr;
	int maybe_acls;
	u32 rdev;
	int ret;
	bool filled = false;
	int first_xattr_slot;

	ret = btrfs_init_file_extent_tree(BTRFS_I(inode));
	if (ret)
		return ret;

	ret = btrfs_fill_inode(inode, &rdev);
	if (!ret)
		filled = true;

	if (!path) {
		path = btrfs_alloc_path();
		if (!path)
			return -ENOMEM;
	}

	btrfs_get_inode_key(BTRFS_I(inode), &location);

	ret = btrfs_lookup_inode(NULL, root, path, &location, 0);
	if (ret) {
		if (path != in_path)
			btrfs_free_path(path);
		return ret;
	}

	leaf = path->nodes[0];

	if (filled)
		goto cache_index;

	inode_item = btrfs_item_ptr(leaf, path->slots[0],
				    struct btrfs_inode_item);
	inode->i_mode = btrfs_inode_mode(leaf, inode_item);
	set_nlink(inode, btrfs_inode_nlink(leaf, inode_item));
	i_uid_write(inode, btrfs_inode_uid(leaf, inode_item));
	i_gid_write(inode, btrfs_inode_gid(leaf, inode_item));
	btrfs_i_size_write(BTRFS_I(inode), btrfs_inode_size(leaf, inode_item));
	btrfs_inode_set_file_extent_range(BTRFS_I(inode), 0,
			round_up(i_size_read(inode), fs_info->sectorsize));

	inode_set_atime(inode, btrfs_timespec_sec(leaf, &inode_item->atime),
			btrfs_timespec_nsec(leaf, &inode_item->atime));

	inode_set_mtime(inode, btrfs_timespec_sec(leaf, &inode_item->mtime),
			btrfs_timespec_nsec(leaf, &inode_item->mtime));

	inode_set_ctime(inode, btrfs_timespec_sec(leaf, &inode_item->ctime),
			btrfs_timespec_nsec(leaf, &inode_item->ctime));

	BTRFS_I(inode)->i_otime_sec = btrfs_timespec_sec(leaf, &inode_item->otime);
	BTRFS_I(inode)->i_otime_nsec = btrfs_timespec_nsec(leaf, &inode_item->otime);

	inode_set_bytes(inode, btrfs_inode_nbytes(leaf, inode_item));
	BTRFS_I(inode)->generation = btrfs_inode_generation(leaf, inode_item);
	BTRFS_I(inode)->last_trans = btrfs_inode_transid(leaf, inode_item);

	inode_set_iversion_queried(inode,
				   btrfs_inode_sequence(leaf, inode_item));
	inode->i_generation = BTRFS_I(inode)->generation;
	inode->i_rdev = 0;
	rdev = btrfs_inode_rdev(leaf, inode_item);

	if (S_ISDIR(inode->i_mode))
		BTRFS_I(inode)->index_cnt = (u64)-1;

	btrfs_inode_split_flags(btrfs_inode_flags(leaf, inode_item),
				&BTRFS_I(inode)->flags, &BTRFS_I(inode)->ro_flags);

cache_index:
	/*
	 * If we were modified in the current generation and evicted from memory
	 * and then re-read we need to do a full sync since we don't have any
	 * idea about which extents were modified before we were evicted from
	 * cache.
	 *
	 * This is required for both inode re-read from disk and delayed inode
	 * in the delayed_nodes xarray.
	 */
	if (BTRFS_I(inode)->last_trans == btrfs_get_fs_generation(fs_info))
		set_bit(BTRFS_INODE_NEEDS_FULL_SYNC,
			&BTRFS_I(inode)->runtime_flags);

	/*
	 * We don't persist the id of the transaction where an unlink operation
	 * against the inode was last made. So here we assume the inode might
	 * have been evicted, and therefore the exact value of last_unlink_trans
	 * lost, and set it to last_trans to avoid metadata inconsistencies
	 * between the inode and its parent if the inode is fsync'ed and the log
	 * replayed. For example, in the scenario:
	 *
	 * touch mydir/foo
	 * ln mydir/foo mydir/bar
	 * sync
	 * unlink mydir/bar
	 * echo 2 > /proc/sys/vm/drop_caches   # evicts inode
	 * xfs_io -c fsync mydir/foo
	 * <power failure>
	 * mount fs, triggers fsync log replay
	 *
	 * We must make sure that when we fsync our inode foo we also log its
	 * parent inode, otherwise after log replay the parent still has the
	 * dentry with the "bar" name but our inode foo has a link count of 1
	 * and doesn't have an inode ref with the name "bar" anymore.
	 *
	 * Setting last_unlink_trans to last_trans is a pessimistic approach,
	 * but it guarantees correctness at the expense of occasional full
	 * transaction commits on fsync if our inode is a directory, or if our
	 * inode is not a directory, logging its parent unnecessarily.
	 */
	BTRFS_I(inode)->last_unlink_trans = BTRFS_I(inode)->last_trans;

	/*
	 * Same logic as for last_unlink_trans. We don't persist the generation
	 * of the last transaction where this inode was used for a reflink
	 * operation, so after eviction and reloading the inode we must be
	 * pessimistic and assume the last transaction that modified the inode.
	 */
	BTRFS_I(inode)->last_reflink_trans = BTRFS_I(inode)->last_trans;

	path->slots[0]++;
	if (inode->i_nlink != 1 ||
	    path->slots[0] >= btrfs_header_nritems(leaf))
		goto cache_acl;

	btrfs_item_key_to_cpu(leaf, &location, path->slots[0]);
	if (location.objectid != btrfs_ino(BTRFS_I(inode)))
		goto cache_acl;

	ptr = btrfs_item_ptr_offset(leaf, path->slots[0]);
	if (location.type == BTRFS_INODE_REF_KEY) {
		struct btrfs_inode_ref *ref;

		ref = (struct btrfs_inode_ref *)ptr;
		BTRFS_I(inode)->dir_index = btrfs_inode_ref_index(leaf, ref);
	} else if (location.type == BTRFS_INODE_EXTREF_KEY) {
		struct btrfs_inode_extref *extref;

		extref = (struct btrfs_inode_extref *)ptr;
		BTRFS_I(inode)->dir_index = btrfs_inode_extref_index(leaf,
								     extref);
	}
cache_acl:
	/*
	 * try to precache a NULL acl entry for files that don't have
	 * any xattrs or acls
	 */
	maybe_acls = acls_after_inode_item(leaf, path->slots[0],
			btrfs_ino(BTRFS_I(inode)), &first_xattr_slot);
	if (first_xattr_slot != -1) {
		path->slots[0] = first_xattr_slot;
		ret = btrfs_load_inode_props(inode, path);
		if (ret)
			btrfs_err(fs_info,
				  "error loading props for ino %llu (root %llu): %d",
				  btrfs_ino(BTRFS_I(inode)),
				  btrfs_root_id(root), ret);
	}
	if (path != in_path)
		btrfs_free_path(path);

	if (!maybe_acls)
		cache_no_acl(inode);

	switch (inode->i_mode & S_IFMT) {
	case S_IFREG:
		inode->i_mapping->a_ops = &btrfs_aops;
		inode->i_fop = &btrfs_file_operations;
		inode->i_op = &btrfs_file_inode_operations;
		break;
	case S_IFDIR:
		inode->i_fop = &btrfs_dir_file_operations;
		inode->i_op = &btrfs_dir_inode_operations;
		break;
	case S_IFLNK:
		inode->i_op = &btrfs_symlink_inode_operations;
		inode_nohighmem(inode);
		inode->i_mapping->a_ops = &btrfs_aops;
		break;
	default:
		inode->i_op = &btrfs_special_inode_operations;
		init_special_inode(inode, inode->i_mode, rdev);
		break;
	}

	btrfs_sync_inode_flags_to_i_flags(inode);
	return 0;
}

/*
 * given a leaf and an inode, copy the inode fields into the leaf
 */
static void fill_inode_item(struct btrfs_trans_handle *trans,
			    struct extent_buffer *leaf,
			    struct btrfs_inode_item *item,
			    struct inode *inode)
{
	struct btrfs_map_token token;
	u64 flags;

	btrfs_init_map_token(&token, leaf);

	btrfs_set_token_inode_uid(&token, item, i_uid_read(inode));
	btrfs_set_token_inode_gid(&token, item, i_gid_read(inode));
	btrfs_set_token_inode_size(&token, item, BTRFS_I(inode)->disk_i_size);
	btrfs_set_token_inode_mode(&token, item, inode->i_mode);
	btrfs_set_token_inode_nlink(&token, item, inode->i_nlink);

	btrfs_set_token_timespec_sec(&token, &item->atime,
				     inode_get_atime_sec(inode));
	btrfs_set_token_timespec_nsec(&token, &item->atime,
				      inode_get_atime_nsec(inode));

	btrfs_set_token_timespec_sec(&token, &item->mtime,
				     inode_get_mtime_sec(inode));
	btrfs_set_token_timespec_nsec(&token, &item->mtime,
				      inode_get_mtime_nsec(inode));

	btrfs_set_token_timespec_sec(&token, &item->ctime,
				     inode_get_ctime_sec(inode));
	btrfs_set_token_timespec_nsec(&token, &item->ctime,
				      inode_get_ctime_nsec(inode));

	btrfs_set_token_timespec_sec(&token, &item->otime, BTRFS_I(inode)->i_otime_sec);
	btrfs_set_token_timespec_nsec(&token, &item->otime, BTRFS_I(inode)->i_otime_nsec);

	btrfs_set_token_inode_nbytes(&token, item, inode_get_bytes(inode));
	btrfs_set_token_inode_generation(&token, item,
					 BTRFS_I(inode)->generation);
	btrfs_set_token_inode_sequence(&token, item, inode_peek_iversion(inode));
	btrfs_set_token_inode_transid(&token, item, trans->transid);
	btrfs_set_token_inode_rdev(&token, item, inode->i_rdev);
	flags = btrfs_inode_combine_flags(BTRFS_I(inode)->flags,
					  BTRFS_I(inode)->ro_flags);
	btrfs_set_token_inode_flags(&token, item, flags);
	btrfs_set_token_inode_block_group(&token, item, 0);
}

/*
 * copy everything in the in-memory inode into the btree.
 */
static noinline int btrfs_update_inode_item(struct btrfs_trans_handle *trans,
					    struct btrfs_inode *inode)
{
	struct btrfs_inode_item *inode_item;
	struct btrfs_path *path;
	struct extent_buffer *leaf;
	struct btrfs_key key;
	int ret;

	path = btrfs_alloc_path();
	if (!path)
		return -ENOMEM;

	btrfs_get_inode_key(inode, &key);
	ret = btrfs_lookup_inode(trans, inode->root, path, &key, 1);
	if (ret) {
		if (ret > 0)
			ret = -ENOENT;
		goto failed;
	}

	leaf = path->nodes[0];
	inode_item = btrfs_item_ptr(leaf, path->slots[0],
				    struct btrfs_inode_item);

	fill_inode_item(trans, leaf, inode_item, &inode->vfs_inode);
	btrfs_mark_buffer_dirty(trans, leaf);
	btrfs_set_inode_last_trans(trans, inode);
	ret = 0;
failed:
	btrfs_free_path(path);
	return ret;
}

/*
 * copy everything in the in-memory inode into the btree.
 */
int btrfs_update_inode(struct btrfs_trans_handle *trans,
		       struct btrfs_inode *inode)
{
	struct btrfs_root *root = inode->root;
	struct btrfs_fs_info *fs_info = root->fs_info;
	int ret;

	/*
	 * If the inode is a free space inode, we can deadlock during commit
	 * if we put it into the delayed code.
	 *
	 * The data relocation inode should also be directly updated
	 * without delay
	 */
	if (!btrfs_is_free_space_inode(inode)
	    && !btrfs_is_data_reloc_root(root)
	    && !test_bit(BTRFS_FS_LOG_RECOVERING, &fs_info->flags)) {
		btrfs_update_root_times(trans, root);

		ret = btrfs_delayed_update_inode(trans, inode);
		if (!ret)
			btrfs_set_inode_last_trans(trans, inode);
		return ret;
	}

	return btrfs_update_inode_item(trans, inode);
}

int btrfs_update_inode_fallback(struct btrfs_trans_handle *trans,
				struct btrfs_inode *inode)
{
	int ret;

	ret = btrfs_update_inode(trans, inode);
	if (ret == -ENOSPC)
		return btrfs_update_inode_item(trans, inode);
	return ret;
}

/*
 * unlink helper that gets used here in inode.c and in the tree logging
 * recovery code.  It remove a link in a directory with a given name, and
 * also drops the back refs in the inode to the directory
 */
static int __btrfs_unlink_inode(struct btrfs_trans_handle *trans,
				struct btrfs_inode *dir,
				struct btrfs_inode *inode,
				const struct fscrypt_str *name,
				struct btrfs_rename_ctx *rename_ctx)
{
	struct btrfs_root *root = dir->root;
	struct btrfs_fs_info *fs_info = root->fs_info;
	struct btrfs_path *path;
	int ret = 0;
	struct btrfs_dir_item *di;
	u64 index;
	u64 ino = btrfs_ino(inode);
	u64 dir_ino = btrfs_ino(dir);

	path = btrfs_alloc_path();
	if (!path) {
		ret = -ENOMEM;
		goto out;
	}

	di = btrfs_lookup_dir_item(trans, root, path, dir_ino, name, -1);
	if (IS_ERR_OR_NULL(di)) {
		ret = di ? PTR_ERR(di) : -ENOENT;
		goto err;
	}
	ret = btrfs_delete_one_dir_name(trans, root, path, di);
	if (ret)
		goto err;
	btrfs_release_path(path);

	/*
	 * If we don't have dir index, we have to get it by looking up
	 * the inode ref, since we get the inode ref, remove it directly,
	 * it is unnecessary to do delayed deletion.
	 *
	 * But if we have dir index, needn't search inode ref to get it.
	 * Since the inode ref is close to the inode item, it is better
	 * that we delay to delete it, and just do this deletion when
	 * we update the inode item.
	 */
	if (inode->dir_index) {
		ret = btrfs_delayed_delete_inode_ref(inode);
		if (!ret) {
			index = inode->dir_index;
			goto skip_backref;
		}
	}

	ret = btrfs_del_inode_ref(trans, root, name, ino, dir_ino, &index);
	if (ret) {
		btrfs_info(fs_info,
			"failed to delete reference to %.*s, inode %llu parent %llu",
			name->len, name->name, ino, dir_ino);
		btrfs_abort_transaction(trans, ret);
		goto err;
	}
skip_backref:
	if (rename_ctx)
		rename_ctx->index = index;

	ret = btrfs_delete_delayed_dir_index(trans, dir, index);
	if (ret) {
		btrfs_abort_transaction(trans, ret);
		goto err;
	}

	/*
	 * If we are in a rename context, we don't need to update anything in the
	 * log. That will be done later during the rename by btrfs_log_new_name().
	 * Besides that, doing it here would only cause extra unnecessary btree
	 * operations on the log tree, increasing latency for applications.
	 */
	if (!rename_ctx) {
		btrfs_del_inode_ref_in_log(trans, root, name, inode, dir_ino);
		btrfs_del_dir_entries_in_log(trans, root, name, dir, index);
	}

	/*
	 * If we have a pending delayed iput we could end up with the final iput
	 * being run in btrfs-cleaner context.  If we have enough of these built
	 * up we can end up burning a lot of time in btrfs-cleaner without any
	 * way to throttle the unlinks.  Since we're currently holding a ref on
	 * the inode we can run the delayed iput here without any issues as the
	 * final iput won't be done until after we drop the ref we're currently
	 * holding.
	 */
	btrfs_run_delayed_iput(fs_info, inode);
err:
	btrfs_free_path(path);
	if (ret)
		goto out;

	btrfs_i_size_write(dir, dir->vfs_inode.i_size - name->len * 2);
	inode_inc_iversion(&inode->vfs_inode);
	inode_set_ctime_current(&inode->vfs_inode);
	inode_inc_iversion(&dir->vfs_inode);
 	inode_set_mtime_to_ts(&dir->vfs_inode, inode_set_ctime_current(&dir->vfs_inode));
	ret = btrfs_update_inode(trans, dir);
out:
	return ret;
}

int btrfs_unlink_inode(struct btrfs_trans_handle *trans,
		       struct btrfs_inode *dir, struct btrfs_inode *inode,
		       const struct fscrypt_str *name)
{
	int ret;

	ret = __btrfs_unlink_inode(trans, dir, inode, name, NULL);
	if (!ret) {
		drop_nlink(&inode->vfs_inode);
		ret = btrfs_update_inode(trans, inode);
	}
	return ret;
}

/*
 * helper to start transaction for unlink and rmdir.
 *
 * unlink and rmdir are special in btrfs, they do not always free space, so
 * if we cannot make our reservations the normal way try and see if there is
 * plenty of slack room in the global reserve to migrate, otherwise we cannot
 * allow the unlink to occur.
 */
static struct btrfs_trans_handle *__unlink_start_trans(struct btrfs_inode *dir)
{
	struct btrfs_root *root = dir->root;

	return btrfs_start_transaction_fallback_global_rsv(root,
						   BTRFS_UNLINK_METADATA_UNITS);
}

static int btrfs_unlink(struct inode *dir, struct dentry *dentry)
{
	struct btrfs_trans_handle *trans;
	struct inode *inode = d_inode(dentry);
	int ret;
	struct fscrypt_name fname;

	ret = fscrypt_setup_filename(dir, &dentry->d_name, 1, &fname);
	if (ret)
		return ret;

	/* This needs to handle no-key deletions later on */

	trans = __unlink_start_trans(BTRFS_I(dir));
	if (IS_ERR(trans)) {
		ret = PTR_ERR(trans);
		goto fscrypt_free;
	}

	btrfs_record_unlink_dir(trans, BTRFS_I(dir), BTRFS_I(d_inode(dentry)),
				false);

	ret = btrfs_unlink_inode(trans, BTRFS_I(dir), BTRFS_I(d_inode(dentry)),
				 &fname.disk_name);
	if (ret)
		goto end_trans;

	if (inode->i_nlink == 0) {
		ret = btrfs_orphan_add(trans, BTRFS_I(inode));
		if (ret)
			goto end_trans;
	}

end_trans:
	btrfs_end_transaction(trans);
	btrfs_btree_balance_dirty(BTRFS_I(dir)->root->fs_info);
fscrypt_free:
	fscrypt_free_filename(&fname);
	return ret;
}

static int btrfs_unlink_subvol(struct btrfs_trans_handle *trans,
			       struct btrfs_inode *dir, struct dentry *dentry)
{
	struct btrfs_root *root = dir->root;
	struct btrfs_inode *inode = BTRFS_I(d_inode(dentry));
	struct btrfs_path *path;
	struct extent_buffer *leaf;
	struct btrfs_dir_item *di;
	struct btrfs_key key;
	u64 index;
	int ret;
	u64 objectid;
	u64 dir_ino = btrfs_ino(dir);
	struct fscrypt_name fname;

	ret = fscrypt_setup_filename(&dir->vfs_inode, &dentry->d_name, 1, &fname);
	if (ret)
		return ret;

	/* This needs to handle no-key deletions later on */

	if (btrfs_ino(inode) == BTRFS_FIRST_FREE_OBJECTID) {
		objectid = btrfs_root_id(inode->root);
	} else if (btrfs_ino(inode) == BTRFS_EMPTY_SUBVOL_DIR_OBJECTID) {
		objectid = inode->ref_root_id;
	} else {
		WARN_ON(1);
		fscrypt_free_filename(&fname);
		return -EINVAL;
	}

	path = btrfs_alloc_path();
	if (!path) {
		ret = -ENOMEM;
		goto out;
	}

	di = btrfs_lookup_dir_item(trans, root, path, dir_ino,
				   &fname.disk_name, -1);
	if (IS_ERR_OR_NULL(di)) {
		ret = di ? PTR_ERR(di) : -ENOENT;
		goto out;
	}

	leaf = path->nodes[0];
	btrfs_dir_item_key_to_cpu(leaf, di, &key);
	WARN_ON(key.type != BTRFS_ROOT_ITEM_KEY || key.objectid != objectid);
	ret = btrfs_delete_one_dir_name(trans, root, path, di);
	if (ret) {
		btrfs_abort_transaction(trans, ret);
		goto out;
	}
	btrfs_release_path(path);

	/*
	 * This is a placeholder inode for a subvolume we didn't have a
	 * reference to at the time of the snapshot creation.  In the meantime
	 * we could have renamed the real subvol link into our snapshot, so
	 * depending on btrfs_del_root_ref to return -ENOENT here is incorrect.
	 * Instead simply lookup the dir_index_item for this entry so we can
	 * remove it.  Otherwise we know we have a ref to the root and we can
	 * call btrfs_del_root_ref, and it _shouldn't_ fail.
	 */
	if (btrfs_ino(inode) == BTRFS_EMPTY_SUBVOL_DIR_OBJECTID) {
		di = btrfs_search_dir_index_item(root, path, dir_ino, &fname.disk_name);
		if (IS_ERR(di)) {
			ret = PTR_ERR(di);
			btrfs_abort_transaction(trans, ret);
			goto out;
		}

		leaf = path->nodes[0];
		btrfs_item_key_to_cpu(leaf, &key, path->slots[0]);
		index = key.offset;
		btrfs_release_path(path);
	} else {
		ret = btrfs_del_root_ref(trans, objectid,
					 btrfs_root_id(root), dir_ino,
					 &index, &fname.disk_name);
		if (ret) {
			btrfs_abort_transaction(trans, ret);
			goto out;
		}
	}

	ret = btrfs_delete_delayed_dir_index(trans, dir, index);
	if (ret) {
		btrfs_abort_transaction(trans, ret);
		goto out;
	}

	btrfs_i_size_write(dir, dir->vfs_inode.i_size - fname.disk_name.len * 2);
	inode_inc_iversion(&dir->vfs_inode);
	inode_set_mtime_to_ts(&dir->vfs_inode, inode_set_ctime_current(&dir->vfs_inode));
	ret = btrfs_update_inode_fallback(trans, dir);
	if (ret)
		btrfs_abort_transaction(trans, ret);
out:
	btrfs_free_path(path);
	fscrypt_free_filename(&fname);
	return ret;
}

/*
 * Helper to check if the subvolume references other subvolumes or if it's
 * default.
 */
static noinline int may_destroy_subvol(struct btrfs_root *root)
{
	struct btrfs_fs_info *fs_info = root->fs_info;
	struct btrfs_path *path;
	struct btrfs_dir_item *di;
	struct btrfs_key key;
	struct fscrypt_str name = FSTR_INIT("default", 7);
	u64 dir_id;
	int ret;

	path = btrfs_alloc_path();
	if (!path)
		return -ENOMEM;

	/* Make sure this root isn't set as the default subvol */
	dir_id = btrfs_super_root_dir(fs_info->super_copy);
	di = btrfs_lookup_dir_item(NULL, fs_info->tree_root, path,
				   dir_id, &name, 0);
	if (di && !IS_ERR(di)) {
		btrfs_dir_item_key_to_cpu(path->nodes[0], di, &key);
		if (key.objectid == btrfs_root_id(root)) {
			ret = -EPERM;
			btrfs_err(fs_info,
				  "deleting default subvolume %llu is not allowed",
				  key.objectid);
			goto out;
		}
		btrfs_release_path(path);
	}

	key.objectid = btrfs_root_id(root);
	key.type = BTRFS_ROOT_REF_KEY;
	key.offset = (u64)-1;

	ret = btrfs_search_slot(NULL, fs_info->tree_root, &key, path, 0, 0);
	if (ret < 0)
		goto out;
	if (ret == 0) {
		/*
		 * Key with offset -1 found, there would have to exist a root
		 * with such id, but this is out of valid range.
		 */
		ret = -EUCLEAN;
		goto out;
	}

	ret = 0;
	if (path->slots[0] > 0) {
		path->slots[0]--;
		btrfs_item_key_to_cpu(path->nodes[0], &key, path->slots[0]);
		if (key.objectid == btrfs_root_id(root) && key.type == BTRFS_ROOT_REF_KEY)
			ret = -ENOTEMPTY;
	}
out:
	btrfs_free_path(path);
	return ret;
}

/* Delete all dentries for inodes belonging to the root */
static void btrfs_prune_dentries(struct btrfs_root *root)
{
	struct btrfs_fs_info *fs_info = root->fs_info;
	struct btrfs_inode *inode;
	u64 min_ino = 0;

	if (!BTRFS_FS_ERROR(fs_info))
		WARN_ON(btrfs_root_refs(&root->root_item) != 0);

	inode = btrfs_find_first_inode(root, min_ino);
	while (inode) {
		if (atomic_read(&inode->vfs_inode.i_count) > 1)
			d_prune_aliases(&inode->vfs_inode);

		min_ino = btrfs_ino(inode) + 1;
		/*
		 * btrfs_drop_inode() will have it removed from the inode
		 * cache when its usage count hits zero.
		 */
		iput(&inode->vfs_inode);
		cond_resched();
		inode = btrfs_find_first_inode(root, min_ino);
	}
}

int btrfs_delete_subvolume(struct btrfs_inode *dir, struct dentry *dentry)
{
	struct btrfs_root *root = dir->root;
	struct btrfs_fs_info *fs_info = root->fs_info;
	struct inode *inode = d_inode(dentry);
	struct btrfs_root *dest = BTRFS_I(inode)->root;
	struct btrfs_trans_handle *trans;
	struct btrfs_block_rsv block_rsv;
	u64 root_flags;
	u64 qgroup_reserved = 0;
	int ret;

	down_write(&fs_info->subvol_sem);

	/*
	 * Don't allow to delete a subvolume with send in progress. This is
	 * inside the inode lock so the error handling that has to drop the bit
	 * again is not run concurrently.
	 */
	spin_lock(&dest->root_item_lock);
	if (dest->send_in_progress) {
		spin_unlock(&dest->root_item_lock);
		btrfs_warn(fs_info,
			   "attempt to delete subvolume %llu during send",
<<<<<<< HEAD
			   dest->root_key.objectid);
=======
			   btrfs_root_id(dest));
>>>>>>> 2d5404ca
		ret = -EPERM;
		goto out_up_write;
	}
	if (atomic_read(&dest->nr_swapfiles)) {
		spin_unlock(&dest->root_item_lock);
		btrfs_warn(fs_info,
			   "attempt to delete subvolume %llu with active swapfile",
<<<<<<< HEAD
			   root->root_key.objectid);
=======
			   btrfs_root_id(root));
>>>>>>> 2d5404ca
		ret = -EPERM;
		goto out_up_write;
	}
	root_flags = btrfs_root_flags(&dest->root_item);
	btrfs_set_root_flags(&dest->root_item,
			     root_flags | BTRFS_ROOT_SUBVOL_DEAD);
	spin_unlock(&dest->root_item_lock);

	ret = may_destroy_subvol(dest);
	if (ret)
		goto out_undead;

	btrfs_init_block_rsv(&block_rsv, BTRFS_BLOCK_RSV_TEMP);
	/*
	 * One for dir inode,
	 * two for dir entries,
	 * two for root ref/backref.
	 */
	ret = btrfs_subvolume_reserve_metadata(root, &block_rsv, 5, true);
	if (ret)
		goto out_undead;
<<<<<<< HEAD
=======
	qgroup_reserved = block_rsv.qgroup_rsv_reserved;
>>>>>>> 2d5404ca

	trans = btrfs_start_transaction(root, 0);
	if (IS_ERR(trans)) {
		ret = PTR_ERR(trans);
		goto out_release;
	}
	btrfs_qgroup_convert_reserved_meta(root, qgroup_reserved);
	qgroup_reserved = 0;
	trans->block_rsv = &block_rsv;
	trans->bytes_reserved = block_rsv.size;

	btrfs_record_snapshot_destroy(trans, dir);

	ret = btrfs_unlink_subvol(trans, dir, dentry);
	if (ret) {
		btrfs_abort_transaction(trans, ret);
		goto out_end_trans;
	}

	ret = btrfs_record_root_in_trans(trans, dest);
	if (ret) {
		btrfs_abort_transaction(trans, ret);
		goto out_end_trans;
	}

	memset(&dest->root_item.drop_progress, 0,
		sizeof(dest->root_item.drop_progress));
	btrfs_set_root_drop_level(&dest->root_item, 0);
	btrfs_set_root_refs(&dest->root_item, 0);

	if (!test_and_set_bit(BTRFS_ROOT_ORPHAN_ITEM_INSERTED, &dest->state)) {
		ret = btrfs_insert_orphan_item(trans,
					fs_info->tree_root,
					btrfs_root_id(dest));
		if (ret) {
			btrfs_abort_transaction(trans, ret);
			goto out_end_trans;
		}
	}

	ret = btrfs_uuid_tree_remove(trans, dest->root_item.uuid,
				     BTRFS_UUID_KEY_SUBVOL, btrfs_root_id(dest));
	if (ret && ret != -ENOENT) {
		btrfs_abort_transaction(trans, ret);
		goto out_end_trans;
	}
	if (!btrfs_is_empty_uuid(dest->root_item.received_uuid)) {
		ret = btrfs_uuid_tree_remove(trans,
					  dest->root_item.received_uuid,
					  BTRFS_UUID_KEY_RECEIVED_SUBVOL,
					  btrfs_root_id(dest));
		if (ret && ret != -ENOENT) {
			btrfs_abort_transaction(trans, ret);
			goto out_end_trans;
		}
	}

	free_anon_bdev(dest->anon_dev);
	dest->anon_dev = 0;
out_end_trans:
	trans->block_rsv = NULL;
	trans->bytes_reserved = 0;
	ret = btrfs_end_transaction(trans);
	inode->i_flags |= S_DEAD;
out_release:
<<<<<<< HEAD
	btrfs_subvolume_release_metadata(root, &block_rsv);
=======
	btrfs_block_rsv_release(fs_info, &block_rsv, (u64)-1, NULL);
	if (qgroup_reserved)
		btrfs_qgroup_free_meta_prealloc(root, qgroup_reserved);
>>>>>>> 2d5404ca
out_undead:
	if (ret) {
		spin_lock(&dest->root_item_lock);
		root_flags = btrfs_root_flags(&dest->root_item);
		btrfs_set_root_flags(&dest->root_item,
				root_flags & ~BTRFS_ROOT_SUBVOL_DEAD);
		spin_unlock(&dest->root_item_lock);
	}
out_up_write:
	up_write(&fs_info->subvol_sem);
	if (!ret) {
		d_invalidate(dentry);
		btrfs_prune_dentries(dest);
		ASSERT(dest->send_in_progress == 0);
	}

	return ret;
}

static int btrfs_rmdir(struct inode *dir, struct dentry *dentry)
{
	struct inode *inode = d_inode(dentry);
	struct btrfs_fs_info *fs_info = BTRFS_I(inode)->root->fs_info;
	int ret = 0;
	struct btrfs_trans_handle *trans;
	u64 last_unlink_trans;
	struct fscrypt_name fname;

	if (inode->i_size > BTRFS_EMPTY_DIR_SIZE)
		return -ENOTEMPTY;
	if (btrfs_ino(BTRFS_I(inode)) == BTRFS_FIRST_FREE_OBJECTID) {
		if (unlikely(btrfs_fs_incompat(fs_info, EXTENT_TREE_V2))) {
			btrfs_err(fs_info,
			"extent tree v2 doesn't support snapshot deletion yet");
			return -EOPNOTSUPP;
		}
		return btrfs_delete_subvolume(BTRFS_I(dir), dentry);
	}

	ret = fscrypt_setup_filename(dir, &dentry->d_name, 1, &fname);
	if (ret)
		return ret;

	/* This needs to handle no-key deletions later on */

	trans = __unlink_start_trans(BTRFS_I(dir));
	if (IS_ERR(trans)) {
		ret = PTR_ERR(trans);
		goto out_notrans;
	}

	if (unlikely(btrfs_ino(BTRFS_I(inode)) == BTRFS_EMPTY_SUBVOL_DIR_OBJECTID)) {
		ret = btrfs_unlink_subvol(trans, BTRFS_I(dir), dentry);
		goto out;
	}

	ret = btrfs_orphan_add(trans, BTRFS_I(inode));
	if (ret)
		goto out;

	last_unlink_trans = BTRFS_I(inode)->last_unlink_trans;

	/* now the directory is empty */
	ret = btrfs_unlink_inode(trans, BTRFS_I(dir), BTRFS_I(d_inode(dentry)),
				 &fname.disk_name);
	if (!ret) {
		btrfs_i_size_write(BTRFS_I(inode), 0);
		/*
		 * Propagate the last_unlink_trans value of the deleted dir to
		 * its parent directory. This is to prevent an unrecoverable
		 * log tree in the case we do something like this:
		 * 1) create dir foo
		 * 2) create snapshot under dir foo
		 * 3) delete the snapshot
		 * 4) rmdir foo
		 * 5) mkdir foo
		 * 6) fsync foo or some file inside foo
		 */
		if (last_unlink_trans >= trans->transid)
			BTRFS_I(dir)->last_unlink_trans = last_unlink_trans;
	}
out:
	btrfs_end_transaction(trans);
out_notrans:
	btrfs_btree_balance_dirty(fs_info);
	fscrypt_free_filename(&fname);

	return ret;
}

/*
 * Read, zero a chunk and write a block.
 *
 * @inode - inode that we're zeroing
 * @from - the offset to start zeroing
 * @len - the length to zero, 0 to zero the entire range respective to the
 *	offset
 * @front - zero up to the offset instead of from the offset on
 *
 * This will find the block for the "from" offset and cow the block and zero the
 * part we want to zero.  This is used with truncate and hole punching.
 */
int btrfs_truncate_block(struct btrfs_inode *inode, loff_t from, loff_t len,
			 int front)
{
	struct btrfs_fs_info *fs_info = inode->root->fs_info;
	struct address_space *mapping = inode->vfs_inode.i_mapping;
	struct extent_io_tree *io_tree = &inode->io_tree;
	struct btrfs_ordered_extent *ordered;
	struct extent_state *cached_state = NULL;
	struct extent_changeset *data_reserved = NULL;
	bool only_release_metadata = false;
	u32 blocksize = fs_info->sectorsize;
	pgoff_t index = from >> PAGE_SHIFT;
	unsigned offset = from & (blocksize - 1);
	struct folio *folio;
	gfp_t mask = btrfs_alloc_write_mask(mapping);
	size_t write_bytes = blocksize;
	int ret = 0;
	u64 block_start;
	u64 block_end;

	if (IS_ALIGNED(offset, blocksize) &&
	    (!len || IS_ALIGNED(len, blocksize)))
		goto out;

	block_start = round_down(from, blocksize);
	block_end = block_start + blocksize - 1;

	ret = btrfs_check_data_free_space(inode, &data_reserved, block_start,
					  blocksize, false);
	if (ret < 0) {
		if (btrfs_check_nocow_lock(inode, block_start, &write_bytes, false) > 0) {
			/* For nocow case, no need to reserve data space */
			only_release_metadata = true;
		} else {
			goto out;
		}
	}
	ret = btrfs_delalloc_reserve_metadata(inode, blocksize, blocksize, false);
	if (ret < 0) {
		if (!only_release_metadata)
			btrfs_free_reserved_data_space(inode, data_reserved,
						       block_start, blocksize);
		goto out;
	}
again:
	folio = __filemap_get_folio(mapping, index,
				    FGP_LOCK | FGP_ACCESSED | FGP_CREAT, mask);
	if (IS_ERR(folio)) {
		btrfs_delalloc_release_space(inode, data_reserved, block_start,
					     blocksize, true);
		btrfs_delalloc_release_extents(inode, blocksize);
		ret = -ENOMEM;
		goto out;
	}

	if (!folio_test_uptodate(folio)) {
		ret = btrfs_read_folio(NULL, folio);
		folio_lock(folio);
		if (folio->mapping != mapping) {
			folio_unlock(folio);
			folio_put(folio);
			goto again;
		}
		if (!folio_test_uptodate(folio)) {
			ret = -EIO;
			goto out_unlock;
		}
	}

	/*
	 * We unlock the page after the io is completed and then re-lock it
	 * above.  release_folio() could have come in between that and cleared
<<<<<<< HEAD
	 * PagePrivate(), but left the page in the mapping.  Set the page mapped
	 * here to make sure it's properly set for the subpage stuff.
	 */
	ret = set_page_extent_mapped(page);
	if (ret < 0)
		goto out_unlock;

	wait_on_page_writeback(page);
=======
	 * folio private, but left the page in the mapping.  Set the page mapped
	 * here to make sure it's properly set for the subpage stuff.
	 */
	ret = set_folio_extent_mapped(folio);
	if (ret < 0)
		goto out_unlock;

	folio_wait_writeback(folio);
>>>>>>> 2d5404ca

	lock_extent(io_tree, block_start, block_end, &cached_state);

	ordered = btrfs_lookup_ordered_extent(inode, block_start);
	if (ordered) {
		unlock_extent(io_tree, block_start, block_end, &cached_state);
		folio_unlock(folio);
		folio_put(folio);
		btrfs_start_ordered_extent(ordered);
		btrfs_put_ordered_extent(ordered);
		goto again;
	}

	clear_extent_bit(&inode->io_tree, block_start, block_end,
			 EXTENT_DELALLOC | EXTENT_DO_ACCOUNTING | EXTENT_DEFRAG,
			 &cached_state);

	ret = btrfs_set_extent_delalloc(inode, block_start, block_end, 0,
					&cached_state);
	if (ret) {
		unlock_extent(io_tree, block_start, block_end, &cached_state);
		goto out_unlock;
	}

	if (offset != blocksize) {
		if (!len)
			len = blocksize - offset;
		if (front)
			folio_zero_range(folio, block_start - folio_pos(folio),
					 offset);
		else
			folio_zero_range(folio,
					 (block_start - folio_pos(folio)) + offset,
					 len);
	}
	btrfs_folio_clear_checked(fs_info, folio, block_start,
				  block_end + 1 - block_start);
	btrfs_folio_set_dirty(fs_info, folio, block_start,
			      block_end + 1 - block_start);
	unlock_extent(io_tree, block_start, block_end, &cached_state);

	if (only_release_metadata)
		set_extent_bit(&inode->io_tree, block_start, block_end,
			       EXTENT_NORESERVE, NULL);

out_unlock:
	if (ret) {
		if (only_release_metadata)
			btrfs_delalloc_release_metadata(inode, blocksize, true);
		else
			btrfs_delalloc_release_space(inode, data_reserved,
					block_start, blocksize, true);
	}
	btrfs_delalloc_release_extents(inode, blocksize);
	folio_unlock(folio);
	folio_put(folio);
out:
	if (only_release_metadata)
		btrfs_check_nocow_unlock(inode);
	extent_changeset_free(data_reserved);
	return ret;
}

static int maybe_insert_hole(struct btrfs_inode *inode, u64 offset, u64 len)
{
	struct btrfs_root *root = inode->root;
	struct btrfs_fs_info *fs_info = root->fs_info;
	struct btrfs_trans_handle *trans;
	struct btrfs_drop_extents_args drop_args = { 0 };
	int ret;

	/*
	 * If NO_HOLES is enabled, we don't need to do anything.
	 * Later, up in the call chain, either btrfs_set_inode_last_sub_trans()
	 * or btrfs_update_inode() will be called, which guarantee that the next
	 * fsync will know this inode was changed and needs to be logged.
	 */
	if (btrfs_fs_incompat(fs_info, NO_HOLES))
		return 0;

	/*
	 * 1 - for the one we're dropping
	 * 1 - for the one we're adding
	 * 1 - for updating the inode.
	 */
	trans = btrfs_start_transaction(root, 3);
	if (IS_ERR(trans))
		return PTR_ERR(trans);

	drop_args.start = offset;
	drop_args.end = offset + len;
	drop_args.drop_cache = true;

	ret = btrfs_drop_extents(trans, root, inode, &drop_args);
	if (ret) {
		btrfs_abort_transaction(trans, ret);
		btrfs_end_transaction(trans);
		return ret;
	}

	ret = btrfs_insert_hole_extent(trans, root, btrfs_ino(inode), offset, len);
	if (ret) {
		btrfs_abort_transaction(trans, ret);
	} else {
		btrfs_update_inode_bytes(inode, 0, drop_args.bytes_found);
		btrfs_update_inode(trans, inode);
	}
	btrfs_end_transaction(trans);
	return ret;
}

/*
 * This function puts in dummy file extents for the area we're creating a hole
 * for.  So if we are truncating this file to a larger size we need to insert
 * these file extents so that btrfs_get_extent will return a EXTENT_MAP_HOLE for
 * the range between oldsize and size
 */
int btrfs_cont_expand(struct btrfs_inode *inode, loff_t oldsize, loff_t size)
{
	struct btrfs_root *root = inode->root;
	struct btrfs_fs_info *fs_info = root->fs_info;
	struct extent_io_tree *io_tree = &inode->io_tree;
	struct extent_map *em = NULL;
	struct extent_state *cached_state = NULL;
	u64 hole_start = ALIGN(oldsize, fs_info->sectorsize);
	u64 block_end = ALIGN(size, fs_info->sectorsize);
	u64 last_byte;
	u64 cur_offset;
	u64 hole_size;
	int ret = 0;

	/*
	 * If our size started in the middle of a block we need to zero out the
	 * rest of the block before we expand the i_size, otherwise we could
	 * expose stale data.
	 */
	ret = btrfs_truncate_block(inode, oldsize, 0, 0);
	if (ret)
		return ret;

	if (size <= hole_start)
		return 0;

	btrfs_lock_and_flush_ordered_range(inode, hole_start, block_end - 1,
					   &cached_state);
	cur_offset = hole_start;
	while (1) {
		em = btrfs_get_extent(inode, NULL, cur_offset, block_end - cur_offset);
		if (IS_ERR(em)) {
			ret = PTR_ERR(em);
			em = NULL;
			break;
		}
		last_byte = min(extent_map_end(em), block_end);
		last_byte = ALIGN(last_byte, fs_info->sectorsize);
		hole_size = last_byte - cur_offset;

		if (!(em->flags & EXTENT_FLAG_PREALLOC)) {
			struct extent_map *hole_em;

			ret = maybe_insert_hole(inode, cur_offset, hole_size);
			if (ret)
				break;

			ret = btrfs_inode_set_file_extent_range(inode,
							cur_offset, hole_size);
			if (ret)
				break;

			hole_em = alloc_extent_map();
			if (!hole_em) {
				btrfs_drop_extent_map_range(inode, cur_offset,
						    cur_offset + hole_size - 1,
						    false);
				btrfs_set_inode_full_sync(inode);
				goto next;
			}
			hole_em->start = cur_offset;
			hole_em->len = hole_size;

			hole_em->disk_bytenr = EXTENT_MAP_HOLE;
			hole_em->disk_num_bytes = 0;
			hole_em->ram_bytes = hole_size;
			hole_em->generation = btrfs_get_fs_generation(fs_info);

			ret = btrfs_replace_extent_map_range(inode, hole_em, true);
			free_extent_map(hole_em);
		} else {
			ret = btrfs_inode_set_file_extent_range(inode,
							cur_offset, hole_size);
			if (ret)
				break;
		}
next:
		free_extent_map(em);
		em = NULL;
		cur_offset = last_byte;
		if (cur_offset >= block_end)
			break;
	}
	free_extent_map(em);
	unlock_extent(io_tree, hole_start, block_end - 1, &cached_state);
	return ret;
}

static int btrfs_setsize(struct inode *inode, struct iattr *attr)
{
	struct btrfs_root *root = BTRFS_I(inode)->root;
	struct btrfs_trans_handle *trans;
	loff_t oldsize = i_size_read(inode);
	loff_t newsize = attr->ia_size;
	int mask = attr->ia_valid;
	int ret;

	/*
	 * The regular truncate() case without ATTR_CTIME and ATTR_MTIME is a
	 * special case where we need to update the times despite not having
	 * these flags set.  For all other operations the VFS set these flags
	 * explicitly if it wants a timestamp update.
	 */
	if (newsize != oldsize) {
		inode_inc_iversion(inode);
		if (!(mask & (ATTR_CTIME | ATTR_MTIME))) {
			inode_set_mtime_to_ts(inode,
					      inode_set_ctime_current(inode));
		}
	}

	if (newsize > oldsize) {
		/*
		 * Don't do an expanding truncate while snapshotting is ongoing.
		 * This is to ensure the snapshot captures a fully consistent
		 * state of this file - if the snapshot captures this expanding
		 * truncation, it must capture all writes that happened before
		 * this truncation.
		 */
		btrfs_drew_write_lock(&root->snapshot_lock);
		ret = btrfs_cont_expand(BTRFS_I(inode), oldsize, newsize);
		if (ret) {
			btrfs_drew_write_unlock(&root->snapshot_lock);
			return ret;
		}

		trans = btrfs_start_transaction(root, 1);
		if (IS_ERR(trans)) {
			btrfs_drew_write_unlock(&root->snapshot_lock);
			return PTR_ERR(trans);
		}

		i_size_write(inode, newsize);
		btrfs_inode_safe_disk_i_size_write(BTRFS_I(inode), 0);
		pagecache_isize_extended(inode, oldsize, newsize);
		ret = btrfs_update_inode(trans, BTRFS_I(inode));
		btrfs_drew_write_unlock(&root->snapshot_lock);
		btrfs_end_transaction(trans);
	} else {
		struct btrfs_fs_info *fs_info = inode_to_fs_info(inode);

		if (btrfs_is_zoned(fs_info)) {
			ret = btrfs_wait_ordered_range(BTRFS_I(inode),
					ALIGN(newsize, fs_info->sectorsize),
					(u64)-1);
			if (ret)
				return ret;
		}

		/*
		 * We're truncating a file that used to have good data down to
		 * zero. Make sure any new writes to the file get on disk
		 * on close.
		 */
		if (newsize == 0)
			set_bit(BTRFS_INODE_FLUSH_ON_CLOSE,
				&BTRFS_I(inode)->runtime_flags);

		truncate_setsize(inode, newsize);

		inode_dio_wait(inode);

		ret = btrfs_truncate(BTRFS_I(inode), newsize == oldsize);
		if (ret && inode->i_nlink) {
			int err;

			/*
			 * Truncate failed, so fix up the in-memory size. We
			 * adjusted disk_i_size down as we removed extents, so
			 * wait for disk_i_size to be stable and then update the
			 * in-memory size to match.
			 */
			err = btrfs_wait_ordered_range(BTRFS_I(inode), 0, (u64)-1);
			if (err)
				return err;
			i_size_write(inode, BTRFS_I(inode)->disk_i_size);
		}
	}

	return ret;
}

static int btrfs_setattr(struct mnt_idmap *idmap, struct dentry *dentry,
			 struct iattr *attr)
{
	struct inode *inode = d_inode(dentry);
	struct btrfs_root *root = BTRFS_I(inode)->root;
	int err;

	if (btrfs_root_readonly(root))
		return -EROFS;

	err = setattr_prepare(idmap, dentry, attr);
	if (err)
		return err;

	if (S_ISREG(inode->i_mode) && (attr->ia_valid & ATTR_SIZE)) {
		err = btrfs_setsize(inode, attr);
		if (err)
			return err;
	}

	if (attr->ia_valid) {
		setattr_copy(idmap, inode, attr);
		inode_inc_iversion(inode);
		err = btrfs_dirty_inode(BTRFS_I(inode));

		if (!err && attr->ia_valid & ATTR_MODE)
			err = posix_acl_chmod(idmap, dentry, inode->i_mode);
	}

	return err;
}

/*
 * While truncating the inode pages during eviction, we get the VFS
 * calling btrfs_invalidate_folio() against each folio of the inode. This
 * is slow because the calls to btrfs_invalidate_folio() result in a
 * huge amount of calls to lock_extent() and clear_extent_bit(),
 * which keep merging and splitting extent_state structures over and over,
 * wasting lots of time.
 *
 * Therefore if the inode is being evicted, let btrfs_invalidate_folio()
 * skip all those expensive operations on a per folio basis and do only
 * the ordered io finishing, while we release here the extent_map and
 * extent_state structures, without the excessive merging and splitting.
 */
static void evict_inode_truncate_pages(struct inode *inode)
{
	struct extent_io_tree *io_tree = &BTRFS_I(inode)->io_tree;
	struct rb_node *node;

	ASSERT(inode->i_state & I_FREEING);
	truncate_inode_pages_final(&inode->i_data);

	btrfs_drop_extent_map_range(BTRFS_I(inode), 0, (u64)-1, false);

	/*
	 * Keep looping until we have no more ranges in the io tree.
	 * We can have ongoing bios started by readahead that have
	 * their endio callback (extent_io.c:end_bio_extent_readpage)
	 * still in progress (unlocked the pages in the bio but did not yet
	 * unlocked the ranges in the io tree). Therefore this means some
	 * ranges can still be locked and eviction started because before
	 * submitting those bios, which are executed by a separate task (work
	 * queue kthread), inode references (inode->i_count) were not taken
	 * (which would be dropped in the end io callback of each bio).
	 * Therefore here we effectively end up waiting for those bios and
	 * anyone else holding locked ranges without having bumped the inode's
	 * reference count - if we don't do it, when they access the inode's
	 * io_tree to unlock a range it may be too late, leading to an
	 * use-after-free issue.
	 */
	spin_lock(&io_tree->lock);
	while (!RB_EMPTY_ROOT(&io_tree->state)) {
		struct extent_state *state;
		struct extent_state *cached_state = NULL;
		u64 start;
		u64 end;
		unsigned state_flags;

		node = rb_first(&io_tree->state);
		state = rb_entry(node, struct extent_state, rb_node);
		start = state->start;
		end = state->end;
		state_flags = state->state;
		spin_unlock(&io_tree->lock);

		lock_extent(io_tree, start, end, &cached_state);

		/*
		 * If still has DELALLOC flag, the extent didn't reach disk,
		 * and its reserved space won't be freed by delayed_ref.
		 * So we need to free its reserved space here.
		 * (Refer to comment in btrfs_invalidate_folio, case 2)
		 *
		 * Note, end is the bytenr of last byte, so we need + 1 here.
		 */
		if (state_flags & EXTENT_DELALLOC)
			btrfs_qgroup_free_data(BTRFS_I(inode), NULL, start,
					       end - start + 1, NULL);

		clear_extent_bit(io_tree, start, end,
				 EXTENT_CLEAR_ALL_BITS | EXTENT_DO_ACCOUNTING,
				 &cached_state);

		cond_resched();
		spin_lock(&io_tree->lock);
	}
	spin_unlock(&io_tree->lock);
}

static struct btrfs_trans_handle *evict_refill_and_join(struct btrfs_root *root,
							struct btrfs_block_rsv *rsv)
{
	struct btrfs_fs_info *fs_info = root->fs_info;
	struct btrfs_trans_handle *trans;
	u64 delayed_refs_extra = btrfs_calc_delayed_ref_bytes(fs_info, 1);
	int ret;

	/*
	 * Eviction should be taking place at some place safe because of our
	 * delayed iputs.  However the normal flushing code will run delayed
	 * iputs, so we cannot use FLUSH_ALL otherwise we'll deadlock.
	 *
	 * We reserve the delayed_refs_extra here again because we can't use
	 * btrfs_start_transaction(root, 0) for the same deadlocky reason as
	 * above.  We reserve our extra bit here because we generate a ton of
	 * delayed refs activity by truncating.
	 *
	 * BTRFS_RESERVE_FLUSH_EVICT will steal from the global_rsv if it can,
	 * if we fail to make this reservation we can re-try without the
	 * delayed_refs_extra so we can make some forward progress.
	 */
	ret = btrfs_block_rsv_refill(fs_info, rsv, rsv->size + delayed_refs_extra,
				     BTRFS_RESERVE_FLUSH_EVICT);
	if (ret) {
		ret = btrfs_block_rsv_refill(fs_info, rsv, rsv->size,
					     BTRFS_RESERVE_FLUSH_EVICT);
		if (ret) {
			btrfs_warn(fs_info,
				   "could not allocate space for delete; will truncate on mount");
			return ERR_PTR(-ENOSPC);
		}
		delayed_refs_extra = 0;
	}

	trans = btrfs_join_transaction(root);
	if (IS_ERR(trans))
		return trans;

	if (delayed_refs_extra) {
		trans->block_rsv = &fs_info->trans_block_rsv;
		trans->bytes_reserved = delayed_refs_extra;
		btrfs_block_rsv_migrate(rsv, trans->block_rsv,
					delayed_refs_extra, true);
	}
	return trans;
}

void btrfs_evict_inode(struct inode *inode)
{
	struct btrfs_fs_info *fs_info;
	struct btrfs_trans_handle *trans;
	struct btrfs_root *root = BTRFS_I(inode)->root;
	struct btrfs_block_rsv *rsv = NULL;
	int ret;

	trace_btrfs_inode_evict(inode);

	if (!root) {
		fsverity_cleanup_inode(inode);
		clear_inode(inode);
		return;
	}

	fs_info = inode_to_fs_info(inode);
	evict_inode_truncate_pages(inode);

	if (inode->i_nlink &&
	    ((btrfs_root_refs(&root->root_item) != 0 &&
	      btrfs_root_id(root) != BTRFS_ROOT_TREE_OBJECTID) ||
	     btrfs_is_free_space_inode(BTRFS_I(inode))))
		goto out;

	if (is_bad_inode(inode))
		goto out;

	if (test_bit(BTRFS_FS_LOG_RECOVERING, &fs_info->flags))
		goto out;

	if (inode->i_nlink > 0) {
		BUG_ON(btrfs_root_refs(&root->root_item) != 0 &&
		       btrfs_root_id(root) != BTRFS_ROOT_TREE_OBJECTID);
		goto out;
	}

	/*
	 * This makes sure the inode item in tree is uptodate and the space for
	 * the inode update is released.
	 */
	ret = btrfs_commit_inode_delayed_inode(BTRFS_I(inode));
	if (ret)
		goto out;

	/*
	 * This drops any pending insert or delete operations we have for this
	 * inode.  We could have a delayed dir index deletion queued up, but
	 * we're removing the inode completely so that'll be taken care of in
	 * the truncate.
	 */
	btrfs_kill_delayed_inode_items(BTRFS_I(inode));

	rsv = btrfs_alloc_block_rsv(fs_info, BTRFS_BLOCK_RSV_TEMP);
	if (!rsv)
		goto out;
	rsv->size = btrfs_calc_metadata_size(fs_info, 1);
	rsv->failfast = true;

	btrfs_i_size_write(BTRFS_I(inode), 0);

	while (1) {
		struct btrfs_truncate_control control = {
			.inode = BTRFS_I(inode),
			.ino = btrfs_ino(BTRFS_I(inode)),
			.new_size = 0,
			.min_type = 0,
		};

		trans = evict_refill_and_join(root, rsv);
		if (IS_ERR(trans))
			goto out;

		trans->block_rsv = rsv;

		ret = btrfs_truncate_inode_items(trans, root, &control);
		trans->block_rsv = &fs_info->trans_block_rsv;
		btrfs_end_transaction(trans);
		/*
		 * We have not added new delayed items for our inode after we
		 * have flushed its delayed items, so no need to throttle on
		 * delayed items. However we have modified extent buffers.
		 */
		btrfs_btree_balance_dirty_nodelay(fs_info);
		if (ret && ret != -ENOSPC && ret != -EAGAIN)
			goto out;
		else if (!ret)
			break;
	}

	/*
	 * Errors here aren't a big deal, it just means we leave orphan items in
	 * the tree. They will be cleaned up on the next mount. If the inode
	 * number gets reused, cleanup deletes the orphan item without doing
	 * anything, and unlink reuses the existing orphan item.
	 *
	 * If it turns out that we are dropping too many of these, we might want
	 * to add a mechanism for retrying these after a commit.
	 */
	trans = evict_refill_and_join(root, rsv);
	if (!IS_ERR(trans)) {
		trans->block_rsv = rsv;
		btrfs_orphan_del(trans, BTRFS_I(inode));
		trans->block_rsv = &fs_info->trans_block_rsv;
		btrfs_end_transaction(trans);
	}

out:
	btrfs_free_block_rsv(fs_info, rsv);
	/*
	 * If we didn't successfully delete, the orphan item will still be in
	 * the tree and we'll retry on the next mount. Again, we might also want
	 * to retry these periodically in the future.
	 */
	btrfs_remove_delayed_node(BTRFS_I(inode));
	fsverity_cleanup_inode(inode);
	clear_inode(inode);
}

/*
 * Return the key found in the dir entry in the location pointer, fill @type
 * with BTRFS_FT_*, and return 0.
 *
 * If no dir entries were found, returns -ENOENT.
 * If found a corrupted location in dir entry, returns -EUCLEAN.
 */
static int btrfs_inode_by_name(struct btrfs_inode *dir, struct dentry *dentry,
			       struct btrfs_key *location, u8 *type)
{
	struct btrfs_dir_item *di;
	struct btrfs_path *path;
	struct btrfs_root *root = dir->root;
	int ret = 0;
	struct fscrypt_name fname;

	path = btrfs_alloc_path();
	if (!path)
		return -ENOMEM;

	ret = fscrypt_setup_filename(&dir->vfs_inode, &dentry->d_name, 1, &fname);
	if (ret < 0)
		goto out;
	/*
	 * fscrypt_setup_filename() should never return a positive value, but
	 * gcc on sparc/parisc thinks it can, so assert that doesn't happen.
	 */
	ASSERT(ret == 0);

	/* This needs to handle no-key deletions later on */

	di = btrfs_lookup_dir_item(NULL, root, path, btrfs_ino(dir),
				   &fname.disk_name, 0);
	if (IS_ERR_OR_NULL(di)) {
		ret = di ? PTR_ERR(di) : -ENOENT;
		goto out;
	}

	btrfs_dir_item_key_to_cpu(path->nodes[0], di, location);
	if (location->type != BTRFS_INODE_ITEM_KEY &&
	    location->type != BTRFS_ROOT_ITEM_KEY) {
		ret = -EUCLEAN;
		btrfs_warn(root->fs_info,
"%s gets something invalid in DIR_ITEM (name %s, directory ino %llu, location(%llu %u %llu))",
			   __func__, fname.disk_name.name, btrfs_ino(dir),
			   location->objectid, location->type, location->offset);
	}
	if (!ret)
		*type = btrfs_dir_ftype(path->nodes[0], di);
out:
	fscrypt_free_filename(&fname);
	btrfs_free_path(path);
	return ret;
}

/*
 * when we hit a tree root in a directory, the btrfs part of the inode
 * needs to be changed to reflect the root directory of the tree root.  This
 * is kind of like crossing a mount point.
 */
static int fixup_tree_root_location(struct btrfs_fs_info *fs_info,
				    struct btrfs_inode *dir,
				    struct dentry *dentry,
				    struct btrfs_key *location,
				    struct btrfs_root **sub_root)
{
	struct btrfs_path *path;
	struct btrfs_root *new_root;
	struct btrfs_root_ref *ref;
	struct extent_buffer *leaf;
	struct btrfs_key key;
	int ret;
	int err = 0;
	struct fscrypt_name fname;

	ret = fscrypt_setup_filename(&dir->vfs_inode, &dentry->d_name, 0, &fname);
	if (ret)
		return ret;

	path = btrfs_alloc_path();
	if (!path) {
		err = -ENOMEM;
		goto out;
	}

	err = -ENOENT;
	key.objectid = btrfs_root_id(dir->root);
	key.type = BTRFS_ROOT_REF_KEY;
	key.offset = location->objectid;

	ret = btrfs_search_slot(NULL, fs_info->tree_root, &key, path, 0, 0);
	if (ret) {
		if (ret < 0)
			err = ret;
		goto out;
	}

	leaf = path->nodes[0];
	ref = btrfs_item_ptr(leaf, path->slots[0], struct btrfs_root_ref);
	if (btrfs_root_ref_dirid(leaf, ref) != btrfs_ino(dir) ||
	    btrfs_root_ref_name_len(leaf, ref) != fname.disk_name.len)
		goto out;

	ret = memcmp_extent_buffer(leaf, fname.disk_name.name,
				   (unsigned long)(ref + 1), fname.disk_name.len);
	if (ret)
		goto out;

	btrfs_release_path(path);

	new_root = btrfs_get_fs_root(fs_info, location->objectid, true);
	if (IS_ERR(new_root)) {
		err = PTR_ERR(new_root);
		goto out;
	}

	*sub_root = new_root;
	location->objectid = btrfs_root_dirid(&new_root->root_item);
	location->type = BTRFS_INODE_ITEM_KEY;
	location->offset = 0;
	err = 0;
out:
	btrfs_free_path(path);
	fscrypt_free_filename(&fname);
	return err;
}

static int btrfs_add_inode_to_root(struct btrfs_inode *inode, bool prealloc)
{
	struct btrfs_root *root = inode->root;
	struct btrfs_inode *existing;
	const u64 ino = btrfs_ino(inode);
	int ret;

	if (inode_unhashed(&inode->vfs_inode))
		return 0;

	if (prealloc) {
		ret = xa_reserve(&root->inodes, ino, GFP_NOFS);
		if (ret)
			return ret;
	}

	existing = xa_store(&root->inodes, ino, inode, GFP_ATOMIC);

	if (xa_is_err(existing)) {
		ret = xa_err(existing);
		ASSERT(ret != -EINVAL);
		ASSERT(ret != -ENOMEM);
		return ret;
	} else if (existing) {
		WARN_ON(!(existing->vfs_inode.i_state & (I_WILL_FREE | I_FREEING)));
	}

	return 0;
}

static void btrfs_del_inode_from_root(struct btrfs_inode *inode)
{
	struct btrfs_root *root = inode->root;
	struct btrfs_inode *entry;
	bool empty = false;

	xa_lock(&root->inodes);
	entry = __xa_erase(&root->inodes, btrfs_ino(inode));
	if (entry == inode)
		empty = xa_empty(&root->inodes);
	xa_unlock(&root->inodes);

	if (empty && btrfs_root_refs(&root->root_item) == 0) {
		xa_lock(&root->inodes);
		empty = xa_empty(&root->inodes);
		xa_unlock(&root->inodes);
		if (empty)
			btrfs_add_dead_root(root);
	}
}


static int btrfs_init_locked_inode(struct inode *inode, void *p)
{
	struct btrfs_iget_args *args = p;

	btrfs_set_inode_number(BTRFS_I(inode), args->ino);
	BTRFS_I(inode)->root = btrfs_grab_root(args->root);

	if (args->root && args->root == args->root->fs_info->tree_root &&
	    args->ino != BTRFS_BTREE_INODE_OBJECTID)
		set_bit(BTRFS_INODE_FREE_SPACE_INODE,
			&BTRFS_I(inode)->runtime_flags);
	return 0;
}

static int btrfs_find_actor(struct inode *inode, void *opaque)
{
	struct btrfs_iget_args *args = opaque;

	return args->ino == btrfs_ino(BTRFS_I(inode)) &&
		args->root == BTRFS_I(inode)->root;
}

static struct inode *btrfs_iget_locked(u64 ino, struct btrfs_root *root)
{
	struct inode *inode;
	struct btrfs_iget_args args;
	unsigned long hashval = btrfs_inode_hash(ino, root);

	args.ino = ino;
	args.root = root;

	inode = iget5_locked_rcu(root->fs_info->sb, hashval, btrfs_find_actor,
			     btrfs_init_locked_inode,
			     (void *)&args);
	return inode;
}

/*
 * Get an inode object given its inode number and corresponding root.
 * Path can be preallocated to prevent recursing back to iget through
 * allocator. NULL is also valid but may require an additional allocation
 * later.
 */
struct inode *btrfs_iget_path(u64 ino, struct btrfs_root *root,
			      struct btrfs_path *path)
{
	struct inode *inode;
	int ret;

	inode = btrfs_iget_locked(ino, root);
	if (!inode)
		return ERR_PTR(-ENOMEM);

	if (!(inode->i_state & I_NEW))
		return inode;

	ret = btrfs_read_locked_inode(inode, path);
	/*
	 * ret > 0 can come from btrfs_search_slot called by
	 * btrfs_read_locked_inode(), this means the inode item was not found.
	 */
	if (ret > 0)
		ret = -ENOENT;
	if (ret < 0)
		goto error;

	ret = btrfs_add_inode_to_root(BTRFS_I(inode), true);
	if (ret < 0)
		goto error;

	unlock_new_inode(inode);

	return inode;
error:
	iget_failed(inode);
	return ERR_PTR(ret);
}

struct inode *btrfs_iget(u64 ino, struct btrfs_root *root)
{
	return btrfs_iget_path(ino, root, NULL);
}

static struct inode *new_simple_dir(struct inode *dir,
				    struct btrfs_key *key,
				    struct btrfs_root *root)
{
<<<<<<< HEAD
=======
	struct timespec64 ts;
>>>>>>> 2d5404ca
	struct inode *inode = new_inode(dir->i_sb);

	if (!inode)
		return ERR_PTR(-ENOMEM);

	BTRFS_I(inode)->root = btrfs_grab_root(root);
	BTRFS_I(inode)->ref_root_id = key->objectid;
	set_bit(BTRFS_INODE_ROOT_STUB, &BTRFS_I(inode)->runtime_flags);
	set_bit(BTRFS_INODE_DUMMY, &BTRFS_I(inode)->runtime_flags);

	btrfs_set_inode_number(BTRFS_I(inode), BTRFS_EMPTY_SUBVOL_DIR_OBJECTID);
	/*
	 * We only need lookup, the rest is read-only and there's no inode
	 * associated with the dentry
	 */
	inode->i_op = &simple_dir_inode_operations;
	inode->i_opflags &= ~IOP_XATTR;
	inode->i_fop = &simple_dir_operations;
	inode->i_mode = S_IFDIR | S_IRUGO | S_IWUSR | S_IXUGO;
<<<<<<< HEAD
	inode->i_mtime = current_time(inode);
	inode->i_atime = dir->i_atime;
	inode->i_ctime = dir->i_ctime;
	BTRFS_I(inode)->i_otime = inode->i_mtime;
=======

	ts = inode_set_ctime_current(inode);
	inode_set_mtime_to_ts(inode, ts);
	inode_set_atime_to_ts(inode, inode_get_atime(dir));
	BTRFS_I(inode)->i_otime_sec = ts.tv_sec;
	BTRFS_I(inode)->i_otime_nsec = ts.tv_nsec;

>>>>>>> 2d5404ca
	inode->i_uid = dir->i_uid;
	inode->i_gid = dir->i_gid;

	return inode;
}

static_assert(BTRFS_FT_UNKNOWN == FT_UNKNOWN);
static_assert(BTRFS_FT_REG_FILE == FT_REG_FILE);
static_assert(BTRFS_FT_DIR == FT_DIR);
static_assert(BTRFS_FT_CHRDEV == FT_CHRDEV);
static_assert(BTRFS_FT_BLKDEV == FT_BLKDEV);
static_assert(BTRFS_FT_FIFO == FT_FIFO);
static_assert(BTRFS_FT_SOCK == FT_SOCK);
static_assert(BTRFS_FT_SYMLINK == FT_SYMLINK);

static inline u8 btrfs_inode_type(struct inode *inode)
{
	return fs_umode_to_ftype(inode->i_mode);
}

struct inode *btrfs_lookup_dentry(struct inode *dir, struct dentry *dentry)
{
	struct btrfs_fs_info *fs_info = inode_to_fs_info(dir);
	struct inode *inode;
	struct btrfs_root *root = BTRFS_I(dir)->root;
	struct btrfs_root *sub_root = root;
	struct btrfs_key location = { 0 };
	u8 di_type = 0;
	int ret = 0;

	if (dentry->d_name.len > BTRFS_NAME_LEN)
		return ERR_PTR(-ENAMETOOLONG);

	ret = btrfs_inode_by_name(BTRFS_I(dir), dentry, &location, &di_type);
	if (ret < 0)
		return ERR_PTR(ret);

	if (location.type == BTRFS_INODE_ITEM_KEY) {
		inode = btrfs_iget(location.objectid, root);
		if (IS_ERR(inode))
			return inode;

		/* Do extra check against inode mode with di_type */
		if (btrfs_inode_type(inode) != di_type) {
			btrfs_crit(fs_info,
"inode mode mismatch with dir: inode mode=0%o btrfs type=%u dir type=%u",
				  inode->i_mode, btrfs_inode_type(inode),
				  di_type);
			iput(inode);
			return ERR_PTR(-EUCLEAN);
		}
		return inode;
	}

	ret = fixup_tree_root_location(fs_info, BTRFS_I(dir), dentry,
				       &location, &sub_root);
	if (ret < 0) {
		if (ret != -ENOENT)
			inode = ERR_PTR(ret);
		else
			inode = new_simple_dir(dir, &location, root);
	} else {
		inode = btrfs_iget(location.objectid, sub_root);
		btrfs_put_root(sub_root);

		if (IS_ERR(inode))
			return inode;

		down_read(&fs_info->cleanup_work_sem);
		if (!sb_rdonly(inode->i_sb))
			ret = btrfs_orphan_cleanup(sub_root);
		up_read(&fs_info->cleanup_work_sem);
		if (ret) {
			iput(inode);
			inode = ERR_PTR(ret);
		}
	}

	return inode;
}

static int btrfs_dentry_delete(const struct dentry *dentry)
{
	struct btrfs_root *root;
	struct inode *inode = d_inode(dentry);

	if (!inode && !IS_ROOT(dentry))
		inode = d_inode(dentry->d_parent);

	if (inode) {
		root = BTRFS_I(inode)->root;
		if (btrfs_root_refs(&root->root_item) == 0)
			return 1;

		if (btrfs_ino(BTRFS_I(inode)) == BTRFS_EMPTY_SUBVOL_DIR_OBJECTID)
			return 1;
	}
	return 0;
}

static struct dentry *btrfs_lookup(struct inode *dir, struct dentry *dentry,
				   unsigned int flags)
{
	struct inode *inode = btrfs_lookup_dentry(dir, dentry);

	if (inode == ERR_PTR(-ENOENT))
		inode = NULL;
	return d_splice_alias(inode, dentry);
}

/*
 * Find the highest existing sequence number in a directory and then set the
 * in-memory index_cnt variable to the first free sequence number.
 */
static int btrfs_set_inode_index_count(struct btrfs_inode *inode)
{
	struct btrfs_root *root = inode->root;
	struct btrfs_key key, found_key;
	struct btrfs_path *path;
	struct extent_buffer *leaf;
	int ret;

	key.objectid = btrfs_ino(inode);
	key.type = BTRFS_DIR_INDEX_KEY;
	key.offset = (u64)-1;

	path = btrfs_alloc_path();
	if (!path)
		return -ENOMEM;

	ret = btrfs_search_slot(NULL, root, &key, path, 0, 0);
	if (ret < 0)
		goto out;
	/* FIXME: we should be able to handle this */
	if (ret == 0)
		goto out;
	ret = 0;

	if (path->slots[0] == 0) {
		inode->index_cnt = BTRFS_DIR_START_INDEX;
		goto out;
	}

	path->slots[0]--;

	leaf = path->nodes[0];
	btrfs_item_key_to_cpu(leaf, &found_key, path->slots[0]);

	if (found_key.objectid != btrfs_ino(inode) ||
	    found_key.type != BTRFS_DIR_INDEX_KEY) {
		inode->index_cnt = BTRFS_DIR_START_INDEX;
		goto out;
	}

	inode->index_cnt = found_key.offset + 1;
out:
	btrfs_free_path(path);
	return ret;
}

static int btrfs_get_dir_last_index(struct btrfs_inode *dir, u64 *index)
{
	int ret = 0;

	btrfs_inode_lock(dir, 0);
	if (dir->index_cnt == (u64)-1) {
		ret = btrfs_inode_delayed_dir_index_count(dir);
		if (ret) {
			ret = btrfs_set_inode_index_count(dir);
			if (ret)
				goto out;
		}
	}

	/* index_cnt is the index number of next new entry, so decrement it. */
	*index = dir->index_cnt - 1;
out:
	btrfs_inode_unlock(dir, 0);

	return ret;
}

/*
 * All this infrastructure exists because dir_emit can fault, and we are holding
 * the tree lock when doing readdir.  For now just allocate a buffer and copy
 * our information into that, and then dir_emit from the buffer.  This is
 * similar to what NFS does, only we don't keep the buffer around in pagecache
 * because I'm afraid I'll mess that up.  Long term we need to make filldir do
 * copy_to_user_inatomic so we don't have to worry about page faulting under the
 * tree lock.
 */
static int btrfs_opendir(struct inode *inode, struct file *file)
{
	struct btrfs_file_private *private;
	u64 last_index;
	int ret;

	ret = btrfs_get_dir_last_index(BTRFS_I(inode), &last_index);
	if (ret)
		return ret;

	private = kzalloc(sizeof(struct btrfs_file_private), GFP_KERNEL);
	if (!private)
		return -ENOMEM;
	private->last_index = last_index;
	private->filldir_buf = kzalloc(PAGE_SIZE, GFP_KERNEL);
	if (!private->filldir_buf) {
		kfree(private);
		return -ENOMEM;
	}
	file->private_data = private;
	return 0;
}

static loff_t btrfs_dir_llseek(struct file *file, loff_t offset, int whence)
{
	struct btrfs_file_private *private = file->private_data;
	int ret;

	ret = btrfs_get_dir_last_index(BTRFS_I(file_inode(file)),
				       &private->last_index);
	if (ret)
		return ret;

	return generic_file_llseek(file, offset, whence);
}

struct dir_entry {
	u64 ino;
	u64 offset;
	unsigned type;
	int name_len;
};

static int btrfs_filldir(void *addr, int entries, struct dir_context *ctx)
{
	while (entries--) {
		struct dir_entry *entry = addr;
		char *name = (char *)(entry + 1);

		ctx->pos = get_unaligned(&entry->offset);
		if (!dir_emit(ctx, name, get_unaligned(&entry->name_len),
					 get_unaligned(&entry->ino),
					 get_unaligned(&entry->type)))
			return 1;
		addr += sizeof(struct dir_entry) +
			get_unaligned(&entry->name_len);
		ctx->pos++;
	}
	return 0;
}

static int btrfs_real_readdir(struct file *file, struct dir_context *ctx)
{
	struct inode *inode = file_inode(file);
	struct btrfs_root *root = BTRFS_I(inode)->root;
	struct btrfs_file_private *private = file->private_data;
	struct btrfs_dir_item *di;
	struct btrfs_key key;
	struct btrfs_key found_key;
	struct btrfs_path *path;
	void *addr;
	LIST_HEAD(ins_list);
	LIST_HEAD(del_list);
	int ret;
	char *name_ptr;
	int name_len;
	int entries = 0;
	int total_len = 0;
	bool put = false;
	struct btrfs_key location;

	if (!dir_emit_dots(file, ctx))
		return 0;

	path = btrfs_alloc_path();
	if (!path)
		return -ENOMEM;

	addr = private->filldir_buf;
	path->reada = READA_FORWARD;

<<<<<<< HEAD
	INIT_LIST_HEAD(&ins_list);
	INIT_LIST_HEAD(&del_list);
	put = btrfs_readdir_get_delayed_items(inode, private->last_index,
=======
	put = btrfs_readdir_get_delayed_items(BTRFS_I(inode), private->last_index,
>>>>>>> 2d5404ca
					      &ins_list, &del_list);

again:
	key.type = BTRFS_DIR_INDEX_KEY;
	key.offset = ctx->pos;
	key.objectid = btrfs_ino(BTRFS_I(inode));

	btrfs_for_each_slot(root, &key, &found_key, path, ret) {
		struct dir_entry *entry;
		struct extent_buffer *leaf = path->nodes[0];
		u8 ftype;

		if (found_key.objectid != key.objectid)
			break;
		if (found_key.type != BTRFS_DIR_INDEX_KEY)
			break;
		if (found_key.offset < ctx->pos)
			continue;
		if (found_key.offset > private->last_index)
			break;
		if (btrfs_should_delete_dir_index(&del_list, found_key.offset))
			continue;
		di = btrfs_item_ptr(leaf, path->slots[0], struct btrfs_dir_item);
		name_len = btrfs_dir_name_len(leaf, di);
		if ((total_len + sizeof(struct dir_entry) + name_len) >=
		    PAGE_SIZE) {
			btrfs_release_path(path);
			ret = btrfs_filldir(private->filldir_buf, entries, ctx);
			if (ret)
				goto nopos;
			addr = private->filldir_buf;
			entries = 0;
			total_len = 0;
			goto again;
		}

		ftype = btrfs_dir_flags_to_ftype(btrfs_dir_flags(leaf, di));
		entry = addr;
		name_ptr = (char *)(entry + 1);
		read_extent_buffer(leaf, name_ptr,
				   (unsigned long)(di + 1), name_len);
		put_unaligned(name_len, &entry->name_len);
		put_unaligned(fs_ftype_to_dtype(ftype), &entry->type);
		btrfs_dir_item_key_to_cpu(leaf, di, &location);
		put_unaligned(location.objectid, &entry->ino);
		put_unaligned(found_key.offset, &entry->offset);
		entries++;
		addr += sizeof(struct dir_entry) + name_len;
		total_len += sizeof(struct dir_entry) + name_len;
	}
	/* Catch error encountered during iteration */
	if (ret < 0)
		goto err;

	btrfs_release_path(path);

	ret = btrfs_filldir(private->filldir_buf, entries, ctx);
	if (ret)
		goto nopos;

	ret = btrfs_readdir_delayed_dir_index(ctx, &ins_list);
	if (ret)
		goto nopos;

	/*
	 * Stop new entries from being returned after we return the last
	 * entry.
	 *
	 * New directory entries are assigned a strictly increasing
	 * offset.  This means that new entries created during readdir
	 * are *guaranteed* to be seen in the future by that readdir.
	 * This has broken buggy programs which operate on names as
	 * they're returned by readdir.  Until we re-use freed offsets
	 * we have this hack to stop new entries from being returned
	 * under the assumption that they'll never reach this huge
	 * offset.
	 *
	 * This is being careful not to overflow 32bit loff_t unless the
	 * last entry requires it because doing so has broken 32bit apps
	 * in the past.
	 */
	if (ctx->pos >= INT_MAX)
		ctx->pos = LLONG_MAX;
	else
		ctx->pos = INT_MAX;
nopos:
	ret = 0;
err:
	if (put)
		btrfs_readdir_put_delayed_items(BTRFS_I(inode), &ins_list, &del_list);
	btrfs_free_path(path);
	return ret;
}

/*
 * This is somewhat expensive, updating the tree every time the
 * inode changes.  But, it is most likely to find the inode in cache.
 * FIXME, needs more benchmarking...there are no reasons other than performance
 * to keep or drop this code.
 */
static int btrfs_dirty_inode(struct btrfs_inode *inode)
{
	struct btrfs_root *root = inode->root;
	struct btrfs_fs_info *fs_info = root->fs_info;
	struct btrfs_trans_handle *trans;
	int ret;

	if (test_bit(BTRFS_INODE_DUMMY, &inode->runtime_flags))
		return 0;

	trans = btrfs_join_transaction(root);
	if (IS_ERR(trans))
		return PTR_ERR(trans);

	ret = btrfs_update_inode(trans, inode);
	if (ret == -ENOSPC || ret == -EDQUOT) {
		/* whoops, lets try again with the full transaction */
		btrfs_end_transaction(trans);
		trans = btrfs_start_transaction(root, 1);
		if (IS_ERR(trans))
			return PTR_ERR(trans);

		ret = btrfs_update_inode(trans, inode);
	}
	btrfs_end_transaction(trans);
	if (inode->delayed_node)
		btrfs_balance_delayed_items(fs_info);

	return ret;
}

/*
 * This is a copy of file_update_time.  We need this so we can return error on
 * ENOSPC for updating the inode in the case of file write and mmap writes.
 */
static int btrfs_update_time(struct inode *inode, int flags)
{
	struct btrfs_root *root = BTRFS_I(inode)->root;
	bool dirty;

	if (btrfs_root_readonly(root))
		return -EROFS;

	dirty = inode_update_timestamps(inode, flags);
	return dirty ? btrfs_dirty_inode(BTRFS_I(inode)) : 0;
}

/*
 * helper to find a free sequence number in a given directory.  This current
 * code is very simple, later versions will do smarter things in the btree
 */
int btrfs_set_inode_index(struct btrfs_inode *dir, u64 *index)
{
	int ret = 0;

	if (dir->index_cnt == (u64)-1) {
		ret = btrfs_inode_delayed_dir_index_count(dir);
		if (ret) {
			ret = btrfs_set_inode_index_count(dir);
			if (ret)
				return ret;
		}
	}

	*index = dir->index_cnt;
	dir->index_cnt++;

	return ret;
}

static int btrfs_insert_inode_locked(struct inode *inode)
{
	struct btrfs_iget_args args;

	args.ino = btrfs_ino(BTRFS_I(inode));
	args.root = BTRFS_I(inode)->root;

	return insert_inode_locked4(inode,
		   btrfs_inode_hash(inode->i_ino, BTRFS_I(inode)->root),
		   btrfs_find_actor, &args);
}

int btrfs_new_inode_prepare(struct btrfs_new_inode_args *args,
			    unsigned int *trans_num_items)
{
	struct inode *dir = args->dir;
	struct inode *inode = args->inode;
	int ret;

	if (!args->orphan) {
		ret = fscrypt_setup_filename(dir, &args->dentry->d_name, 0,
					     &args->fname);
		if (ret)
			return ret;
	}

	ret = posix_acl_create(dir, &inode->i_mode, &args->default_acl, &args->acl);
	if (ret) {
		fscrypt_free_filename(&args->fname);
		return ret;
	}

	/* 1 to add inode item */
	*trans_num_items = 1;
	/* 1 to add compression property */
	if (BTRFS_I(dir)->prop_compress)
		(*trans_num_items)++;
	/* 1 to add default ACL xattr */
	if (args->default_acl)
		(*trans_num_items)++;
	/* 1 to add access ACL xattr */
	if (args->acl)
		(*trans_num_items)++;
#ifdef CONFIG_SECURITY
	/* 1 to add LSM xattr */
	if (dir->i_security)
		(*trans_num_items)++;
#endif
	if (args->orphan) {
		/* 1 to add orphan item */
		(*trans_num_items)++;
	} else {
		/*
		 * 1 to add dir item
		 * 1 to add dir index
		 * 1 to update parent inode item
		 *
		 * No need for 1 unit for the inode ref item because it is
		 * inserted in a batch together with the inode item at
		 * btrfs_create_new_inode().
		 */
		*trans_num_items += 3;
	}
	return 0;
}

void btrfs_new_inode_args_destroy(struct btrfs_new_inode_args *args)
{
	posix_acl_release(args->acl);
	posix_acl_release(args->default_acl);
	fscrypt_free_filename(&args->fname);
}

/*
 * Inherit flags from the parent inode.
 *
 * Currently only the compression flags and the cow flags are inherited.
 */
static void btrfs_inherit_iflags(struct btrfs_inode *inode, struct btrfs_inode *dir)
{
	unsigned int flags;

	flags = dir->flags;

	if (flags & BTRFS_INODE_NOCOMPRESS) {
		inode->flags &= ~BTRFS_INODE_COMPRESS;
		inode->flags |= BTRFS_INODE_NOCOMPRESS;
	} else if (flags & BTRFS_INODE_COMPRESS) {
		inode->flags &= ~BTRFS_INODE_NOCOMPRESS;
		inode->flags |= BTRFS_INODE_COMPRESS;
	}

	if (flags & BTRFS_INODE_NODATACOW) {
		inode->flags |= BTRFS_INODE_NODATACOW;
		if (S_ISREG(inode->vfs_inode.i_mode))
			inode->flags |= BTRFS_INODE_NODATASUM;
	}

	btrfs_sync_inode_flags_to_i_flags(&inode->vfs_inode);
}

int btrfs_create_new_inode(struct btrfs_trans_handle *trans,
			   struct btrfs_new_inode_args *args)
{
	struct timespec64 ts;
	struct inode *dir = args->dir;
	struct inode *inode = args->inode;
	const struct fscrypt_str *name = args->orphan ? NULL : &args->fname.disk_name;
	struct btrfs_fs_info *fs_info = inode_to_fs_info(dir);
	struct btrfs_root *root;
	struct btrfs_inode_item *inode_item;
	struct btrfs_path *path;
	u64 objectid;
	struct btrfs_inode_ref *ref;
	struct btrfs_key key[2];
	u32 sizes[2];
	struct btrfs_item_batch batch;
	unsigned long ptr;
	int ret;
	bool xa_reserved = false;

	path = btrfs_alloc_path();
	if (!path)
		return -ENOMEM;

	if (!args->subvol)
		BTRFS_I(inode)->root = btrfs_grab_root(BTRFS_I(dir)->root);
	root = BTRFS_I(inode)->root;

	ret = btrfs_init_file_extent_tree(BTRFS_I(inode));
	if (ret)
		goto out;

	ret = btrfs_get_free_objectid(root, &objectid);
	if (ret)
		goto out;
	btrfs_set_inode_number(BTRFS_I(inode), objectid);

	ret = xa_reserve(&root->inodes, objectid, GFP_NOFS);
	if (ret)
		goto out;
	xa_reserved = true;

	if (args->orphan) {
		/*
		 * O_TMPFILE, set link count to 0, so that after this point, we
		 * fill in an inode item with the correct link count.
		 */
		set_nlink(inode, 0);
	} else {
		trace_btrfs_inode_request(dir);

		ret = btrfs_set_inode_index(BTRFS_I(dir), &BTRFS_I(inode)->dir_index);
		if (ret)
			goto out;
	}

	if (S_ISDIR(inode->i_mode))
		BTRFS_I(inode)->index_cnt = BTRFS_DIR_START_INDEX;

	BTRFS_I(inode)->generation = trans->transid;
	inode->i_generation = BTRFS_I(inode)->generation;

	/*
	 * We don't have any capability xattrs set here yet, shortcut any
	 * queries for the xattrs here.  If we add them later via the inode
	 * security init path or any other path this flag will be cleared.
	 */
	set_bit(BTRFS_INODE_NO_CAP_XATTR, &BTRFS_I(inode)->runtime_flags);

	/*
	 * Subvolumes don't inherit flags from their parent directory.
	 * Originally this was probably by accident, but we probably can't
	 * change it now without compatibility issues.
	 */
	if (!args->subvol)
		btrfs_inherit_iflags(BTRFS_I(inode), BTRFS_I(dir));

	if (S_ISREG(inode->i_mode)) {
		if (btrfs_test_opt(fs_info, NODATASUM))
			BTRFS_I(inode)->flags |= BTRFS_INODE_NODATASUM;
		if (btrfs_test_opt(fs_info, NODATACOW))
			BTRFS_I(inode)->flags |= BTRFS_INODE_NODATACOW |
				BTRFS_INODE_NODATASUM;
	}

	ret = btrfs_insert_inode_locked(inode);
	if (ret < 0) {
		if (!args->orphan)
			BTRFS_I(dir)->index_cnt--;
		goto out;
	}

	/*
	 * We could have gotten an inode number from somebody who was fsynced
	 * and then removed in this same transaction, so let's just set full
	 * sync since it will be a full sync anyway and this will blow away the
	 * old info in the log.
	 */
	btrfs_set_inode_full_sync(BTRFS_I(inode));

	key[0].objectid = objectid;
	key[0].type = BTRFS_INODE_ITEM_KEY;
	key[0].offset = 0;

	sizes[0] = sizeof(struct btrfs_inode_item);

	if (!args->orphan) {
		/*
		 * Start new inodes with an inode_ref. This is slightly more
		 * efficient for small numbers of hard links since they will
		 * be packed into one item. Extended refs will kick in if we
		 * add more hard links than can fit in the ref item.
		 */
		key[1].objectid = objectid;
		key[1].type = BTRFS_INODE_REF_KEY;
		if (args->subvol) {
			key[1].offset = objectid;
			sizes[1] = 2 + sizeof(*ref);
		} else {
			key[1].offset = btrfs_ino(BTRFS_I(dir));
			sizes[1] = name->len + sizeof(*ref);
		}
	}

	batch.keys = &key[0];
	batch.data_sizes = &sizes[0];
	batch.total_data_size = sizes[0] + (args->orphan ? 0 : sizes[1]);
	batch.nr = args->orphan ? 1 : 2;
	ret = btrfs_insert_empty_items(trans, root, path, &batch);
	if (ret != 0) {
		btrfs_abort_transaction(trans, ret);
		goto discard;
	}

	ts = simple_inode_init_ts(inode);
	BTRFS_I(inode)->i_otime_sec = ts.tv_sec;
	BTRFS_I(inode)->i_otime_nsec = ts.tv_nsec;

	/*
	 * We're going to fill the inode item now, so at this point the inode
	 * must be fully initialized.
	 */

	inode_item = btrfs_item_ptr(path->nodes[0], path->slots[0],
				  struct btrfs_inode_item);
	memzero_extent_buffer(path->nodes[0], (unsigned long)inode_item,
			     sizeof(*inode_item));
	fill_inode_item(trans, path->nodes[0], inode_item, inode);

	if (!args->orphan) {
		ref = btrfs_item_ptr(path->nodes[0], path->slots[0] + 1,
				     struct btrfs_inode_ref);
		ptr = (unsigned long)(ref + 1);
		if (args->subvol) {
			btrfs_set_inode_ref_name_len(path->nodes[0], ref, 2);
			btrfs_set_inode_ref_index(path->nodes[0], ref, 0);
			write_extent_buffer(path->nodes[0], "..", ptr, 2);
		} else {
			btrfs_set_inode_ref_name_len(path->nodes[0], ref,
						     name->len);
			btrfs_set_inode_ref_index(path->nodes[0], ref,
						  BTRFS_I(inode)->dir_index);
			write_extent_buffer(path->nodes[0], name->name, ptr,
					    name->len);
		}
	}

	btrfs_mark_buffer_dirty(trans, path->nodes[0]);
	/*
	 * We don't need the path anymore, plus inheriting properties, adding
	 * ACLs, security xattrs, orphan item or adding the link, will result in
	 * allocating yet another path. So just free our path.
	 */
	btrfs_free_path(path);
	path = NULL;

	if (args->subvol) {
		struct inode *parent;

		/*
		 * Subvolumes inherit properties from their parent subvolume,
		 * not the directory they were created in.
		 */
		parent = btrfs_iget(BTRFS_FIRST_FREE_OBJECTID, BTRFS_I(dir)->root);
		if (IS_ERR(parent)) {
			ret = PTR_ERR(parent);
		} else {
			ret = btrfs_inode_inherit_props(trans, inode, parent);
			iput(parent);
		}
	} else {
		ret = btrfs_inode_inherit_props(trans, inode, dir);
	}
	if (ret) {
		btrfs_err(fs_info,
			  "error inheriting props for ino %llu (root %llu): %d",
			  btrfs_ino(BTRFS_I(inode)), btrfs_root_id(root), ret);
	}

	/*
	 * Subvolumes don't inherit ACLs or get passed to the LSM. This is
	 * probably a bug.
	 */
	if (!args->subvol) {
		ret = btrfs_init_inode_security(trans, args);
		if (ret) {
			btrfs_abort_transaction(trans, ret);
			goto discard;
		}
	}

	ret = btrfs_add_inode_to_root(BTRFS_I(inode), false);
	if (WARN_ON(ret)) {
		/* Shouldn't happen, we used xa_reserve() before. */
		btrfs_abort_transaction(trans, ret);
		goto discard;
	}

	trace_btrfs_inode_new(inode);
	btrfs_set_inode_last_trans(trans, BTRFS_I(inode));

	btrfs_update_root_times(trans, root);

	if (args->orphan) {
		ret = btrfs_orphan_add(trans, BTRFS_I(inode));
	} else {
		ret = btrfs_add_link(trans, BTRFS_I(dir), BTRFS_I(inode), name,
				     0, BTRFS_I(inode)->dir_index);
	}
	if (ret) {
		btrfs_abort_transaction(trans, ret);
		goto discard;
	}

	return 0;

discard:
	/*
	 * discard_new_inode() calls iput(), but the caller owns the reference
	 * to the inode.
	 */
	ihold(inode);
	discard_new_inode(inode);
out:
	if (xa_reserved)
		xa_release(&root->inodes, objectid);

	btrfs_free_path(path);
	return ret;
}

/*
 * utility function to add 'inode' into 'parent_inode' with
 * a give name and a given sequence number.
 * if 'add_backref' is true, also insert a backref from the
 * inode to the parent directory.
 */
int btrfs_add_link(struct btrfs_trans_handle *trans,
		   struct btrfs_inode *parent_inode, struct btrfs_inode *inode,
		   const struct fscrypt_str *name, int add_backref, u64 index)
{
	int ret = 0;
	struct btrfs_key key;
	struct btrfs_root *root = parent_inode->root;
	u64 ino = btrfs_ino(inode);
	u64 parent_ino = btrfs_ino(parent_inode);

	if (unlikely(ino == BTRFS_FIRST_FREE_OBJECTID)) {
		memcpy(&key, &inode->root->root_key, sizeof(key));
	} else {
		key.objectid = ino;
		key.type = BTRFS_INODE_ITEM_KEY;
		key.offset = 0;
	}

	if (unlikely(ino == BTRFS_FIRST_FREE_OBJECTID)) {
		ret = btrfs_add_root_ref(trans, key.objectid,
					 btrfs_root_id(root), parent_ino,
					 index, name);
	} else if (add_backref) {
		ret = btrfs_insert_inode_ref(trans, root, name,
					     ino, parent_ino, index);
	}

	/* Nothing to clean up yet */
	if (ret)
		return ret;

	ret = btrfs_insert_dir_item(trans, name, parent_inode, &key,
				    btrfs_inode_type(&inode->vfs_inode), index);
	if (ret == -EEXIST || ret == -EOVERFLOW)
		goto fail_dir_item;
	else if (ret) {
		btrfs_abort_transaction(trans, ret);
		return ret;
	}

	btrfs_i_size_write(parent_inode, parent_inode->vfs_inode.i_size +
			   name->len * 2);
	inode_inc_iversion(&parent_inode->vfs_inode);
	/*
	 * If we are replaying a log tree, we do not want to update the mtime
	 * and ctime of the parent directory with the current time, since the
	 * log replay procedure is responsible for setting them to their correct
	 * values (the ones it had when the fsync was done).
	 */
	if (!test_bit(BTRFS_FS_LOG_RECOVERING, &root->fs_info->flags))
		inode_set_mtime_to_ts(&parent_inode->vfs_inode,
				      inode_set_ctime_current(&parent_inode->vfs_inode));

	ret = btrfs_update_inode(trans, parent_inode);
	if (ret)
		btrfs_abort_transaction(trans, ret);
	return ret;

fail_dir_item:
	if (unlikely(ino == BTRFS_FIRST_FREE_OBJECTID)) {
		u64 local_index;
		int err;
		err = btrfs_del_root_ref(trans, key.objectid,
					 btrfs_root_id(root), parent_ino,
					 &local_index, name);
		if (err)
			btrfs_abort_transaction(trans, err);
	} else if (add_backref) {
		u64 local_index;
		int err;

		err = btrfs_del_inode_ref(trans, root, name, ino, parent_ino,
					  &local_index);
		if (err)
			btrfs_abort_transaction(trans, err);
	}

	/* Return the original error code */
	return ret;
}

static int btrfs_create_common(struct inode *dir, struct dentry *dentry,
			       struct inode *inode)
{
	struct btrfs_fs_info *fs_info = inode_to_fs_info(dir);
	struct btrfs_root *root = BTRFS_I(dir)->root;
	struct btrfs_new_inode_args new_inode_args = {
		.dir = dir,
		.dentry = dentry,
		.inode = inode,
	};
	unsigned int trans_num_items;
	struct btrfs_trans_handle *trans;
	int err;

	err = btrfs_new_inode_prepare(&new_inode_args, &trans_num_items);
	if (err)
		goto out_inode;

	trans = btrfs_start_transaction(root, trans_num_items);
	if (IS_ERR(trans)) {
		err = PTR_ERR(trans);
		goto out_new_inode_args;
	}

	err = btrfs_create_new_inode(trans, &new_inode_args);
	if (!err)
		d_instantiate_new(dentry, inode);

	btrfs_end_transaction(trans);
	btrfs_btree_balance_dirty(fs_info);
out_new_inode_args:
	btrfs_new_inode_args_destroy(&new_inode_args);
out_inode:
	if (err)
		iput(inode);
	return err;
}

static int btrfs_mknod(struct mnt_idmap *idmap, struct inode *dir,
		       struct dentry *dentry, umode_t mode, dev_t rdev)
{
	struct inode *inode;

	inode = new_inode(dir->i_sb);
	if (!inode)
		return -ENOMEM;
	inode_init_owner(idmap, inode, dir, mode);
	inode->i_op = &btrfs_special_inode_operations;
	init_special_inode(inode, inode->i_mode, rdev);
	return btrfs_create_common(dir, dentry, inode);
}

static int btrfs_create(struct mnt_idmap *idmap, struct inode *dir,
			struct dentry *dentry, umode_t mode, bool excl)
{
	struct inode *inode;

	inode = new_inode(dir->i_sb);
	if (!inode)
		return -ENOMEM;
	inode_init_owner(idmap, inode, dir, mode);
	inode->i_fop = &btrfs_file_operations;
	inode->i_op = &btrfs_file_inode_operations;
	inode->i_mapping->a_ops = &btrfs_aops;
	return btrfs_create_common(dir, dentry, inode);
}

static int btrfs_link(struct dentry *old_dentry, struct inode *dir,
		      struct dentry *dentry)
{
	struct btrfs_trans_handle *trans = NULL;
	struct btrfs_root *root = BTRFS_I(dir)->root;
	struct inode *inode = d_inode(old_dentry);
	struct btrfs_fs_info *fs_info = inode_to_fs_info(inode);
	struct fscrypt_name fname;
	u64 index;
	int err;
	int drop_inode = 0;

	/* do not allow sys_link's with other subvols of the same device */
	if (btrfs_root_id(root) != btrfs_root_id(BTRFS_I(inode)->root))
		return -EXDEV;

	if (inode->i_nlink >= BTRFS_LINK_MAX)
		return -EMLINK;

	err = fscrypt_setup_filename(dir, &dentry->d_name, 0, &fname);
	if (err)
		goto fail;

	err = btrfs_set_inode_index(BTRFS_I(dir), &index);
	if (err)
		goto fail;

	/*
	 * 2 items for inode and inode ref
	 * 2 items for dir items
	 * 1 item for parent inode
	 * 1 item for orphan item deletion if O_TMPFILE
	 */
	trans = btrfs_start_transaction(root, inode->i_nlink ? 5 : 6);
	if (IS_ERR(trans)) {
		err = PTR_ERR(trans);
		trans = NULL;
		goto fail;
	}

	/* There are several dir indexes for this inode, clear the cache. */
	BTRFS_I(inode)->dir_index = 0ULL;
	inc_nlink(inode);
	inode_inc_iversion(inode);
	inode_set_ctime_current(inode);
	ihold(inode);
	set_bit(BTRFS_INODE_COPY_EVERYTHING, &BTRFS_I(inode)->runtime_flags);

	err = btrfs_add_link(trans, BTRFS_I(dir), BTRFS_I(inode),
			     &fname.disk_name, 1, index);

	if (err) {
		drop_inode = 1;
	} else {
		struct dentry *parent = dentry->d_parent;

		err = btrfs_update_inode(trans, BTRFS_I(inode));
		if (err)
			goto fail;
		if (inode->i_nlink == 1) {
			/*
			 * If new hard link count is 1, it's a file created
			 * with open(2) O_TMPFILE flag.
			 */
			err = btrfs_orphan_del(trans, BTRFS_I(inode));
			if (err)
				goto fail;
		}
		d_instantiate(dentry, inode);
		btrfs_log_new_name(trans, old_dentry, NULL, 0, parent);
	}

fail:
	fscrypt_free_filename(&fname);
	if (trans)
		btrfs_end_transaction(trans);
	if (drop_inode) {
		inode_dec_link_count(inode);
		iput(inode);
	}
	btrfs_btree_balance_dirty(fs_info);
	return err;
}

static int btrfs_mkdir(struct mnt_idmap *idmap, struct inode *dir,
		       struct dentry *dentry, umode_t mode)
{
	struct inode *inode;

	inode = new_inode(dir->i_sb);
	if (!inode)
		return -ENOMEM;
	inode_init_owner(idmap, inode, dir, S_IFDIR | mode);
	inode->i_op = &btrfs_dir_inode_operations;
	inode->i_fop = &btrfs_dir_file_operations;
	return btrfs_create_common(dir, dentry, inode);
}

static noinline int uncompress_inline(struct btrfs_path *path,
				      struct folio *folio,
				      struct btrfs_file_extent_item *item)
{
	int ret;
	struct extent_buffer *leaf = path->nodes[0];
	char *tmp;
	size_t max_size;
	unsigned long inline_size;
	unsigned long ptr;
	int compress_type;

	compress_type = btrfs_file_extent_compression(leaf, item);
	max_size = btrfs_file_extent_ram_bytes(leaf, item);
	inline_size = btrfs_file_extent_inline_item_len(leaf, path->slots[0]);
	tmp = kmalloc(inline_size, GFP_NOFS);
	if (!tmp)
		return -ENOMEM;
	ptr = btrfs_file_extent_inline_start(item);

	read_extent_buffer(leaf, tmp, ptr, inline_size);

	max_size = min_t(unsigned long, PAGE_SIZE, max_size);
	ret = btrfs_decompress(compress_type, tmp, folio, 0, inline_size,
			       max_size);

	/*
	 * decompression code contains a memset to fill in any space between the end
	 * of the uncompressed data and the end of max_size in case the decompressed
	 * data ends up shorter than ram_bytes.  That doesn't cover the hole between
	 * the end of an inline extent and the beginning of the next block, so we
	 * cover that region here.
	 */

	if (max_size < PAGE_SIZE)
		folio_zero_range(folio, max_size, PAGE_SIZE - max_size);
	kfree(tmp);
	return ret;
}

static int read_inline_extent(struct btrfs_inode *inode, struct btrfs_path *path,
			      struct folio *folio)
{
	struct btrfs_file_extent_item *fi;
	void *kaddr;
	size_t copy_size;

	if (!folio || folio_test_uptodate(folio))
		return 0;

	ASSERT(folio_pos(folio) == 0);

	fi = btrfs_item_ptr(path->nodes[0], path->slots[0],
			    struct btrfs_file_extent_item);
	if (btrfs_file_extent_compression(path->nodes[0], fi) != BTRFS_COMPRESS_NONE)
		return uncompress_inline(path, folio, fi);

	copy_size = min_t(u64, PAGE_SIZE,
			  btrfs_file_extent_ram_bytes(path->nodes[0], fi));
	kaddr = kmap_local_folio(folio, 0);
	read_extent_buffer(path->nodes[0], kaddr,
			   btrfs_file_extent_inline_start(fi), copy_size);
	kunmap_local(kaddr);
	if (copy_size < PAGE_SIZE)
		folio_zero_range(folio, copy_size, PAGE_SIZE - copy_size);
	return 0;
}

/*
 * Lookup the first extent overlapping a range in a file.
 *
 * @inode:	file to search in
 * @page:	page to read extent data into if the extent is inline
 * @start:	file offset
 * @len:	length of range starting at @start
 *
 * Return the first &struct extent_map which overlaps the given range, reading
 * it from the B-tree and caching it if necessary. Note that there may be more
 * extents which overlap the given range after the returned extent_map.
 *
 * If @page is not NULL and the extent is inline, this also reads the extent
 * data directly into the page and marks the extent up to date in the io_tree.
 *
 * Return: ERR_PTR on error, non-NULL extent_map on success.
 */
struct extent_map *btrfs_get_extent(struct btrfs_inode *inode,
				    struct folio *folio, u64 start, u64 len)
{
	struct btrfs_fs_info *fs_info = inode->root->fs_info;
	int ret = 0;
	u64 extent_start = 0;
	u64 extent_end = 0;
	u64 objectid = btrfs_ino(inode);
	int extent_type = -1;
	struct btrfs_path *path = NULL;
	struct btrfs_root *root = inode->root;
	struct btrfs_file_extent_item *item;
	struct extent_buffer *leaf;
	struct btrfs_key found_key;
	struct extent_map *em = NULL;
	struct extent_map_tree *em_tree = &inode->extent_tree;

	read_lock(&em_tree->lock);
	em = lookup_extent_mapping(em_tree, start, len);
	read_unlock(&em_tree->lock);

	if (em) {
		if (em->start > start || em->start + em->len <= start)
			free_extent_map(em);
		else if (em->disk_bytenr == EXTENT_MAP_INLINE && folio)
			free_extent_map(em);
		else
			goto out;
	}
	em = alloc_extent_map();
	if (!em) {
		ret = -ENOMEM;
		goto out;
	}
	em->start = EXTENT_MAP_HOLE;
	em->disk_bytenr = EXTENT_MAP_HOLE;
	em->len = (u64)-1;

	path = btrfs_alloc_path();
	if (!path) {
		ret = -ENOMEM;
		goto out;
	}

	/* Chances are we'll be called again, so go ahead and do readahead */
	path->reada = READA_FORWARD;

	/*
	 * The same explanation in load_free_space_cache applies here as well,
	 * we only read when we're loading the free space cache, and at that
	 * point the commit_root has everything we need.
	 */
	if (btrfs_is_free_space_inode(inode)) {
		path->search_commit_root = 1;
		path->skip_locking = 1;
	}

	ret = btrfs_lookup_file_extent(NULL, root, path, objectid, start, 0);
	if (ret < 0) {
		goto out;
	} else if (ret > 0) {
		if (path->slots[0] == 0)
			goto not_found;
		path->slots[0]--;
		ret = 0;
	}

	leaf = path->nodes[0];
	item = btrfs_item_ptr(leaf, path->slots[0],
			      struct btrfs_file_extent_item);
	btrfs_item_key_to_cpu(leaf, &found_key, path->slots[0]);
	if (found_key.objectid != objectid ||
	    found_key.type != BTRFS_EXTENT_DATA_KEY) {
		/*
		 * If we backup past the first extent we want to move forward
		 * and see if there is an extent in front of us, otherwise we'll
		 * say there is a hole for our whole search range which can
		 * cause problems.
		 */
		extent_end = start;
		goto next;
	}

	extent_type = btrfs_file_extent_type(leaf, item);
	extent_start = found_key.offset;
	extent_end = btrfs_file_extent_end(path);
	if (extent_type == BTRFS_FILE_EXTENT_REG ||
	    extent_type == BTRFS_FILE_EXTENT_PREALLOC) {
		/* Only regular file could have regular/prealloc extent */
		if (!S_ISREG(inode->vfs_inode.i_mode)) {
			ret = -EUCLEAN;
			btrfs_crit(fs_info,
		"regular/prealloc extent found for non-regular inode %llu",
				   btrfs_ino(inode));
			goto out;
		}
		trace_btrfs_get_extent_show_fi_regular(inode, leaf, item,
						       extent_start);
	} else if (extent_type == BTRFS_FILE_EXTENT_INLINE) {
		trace_btrfs_get_extent_show_fi_inline(inode, leaf, item,
						      path->slots[0],
						      extent_start);
	}
next:
	if (start >= extent_end) {
		path->slots[0]++;
		if (path->slots[0] >= btrfs_header_nritems(leaf)) {
			ret = btrfs_next_leaf(root, path);
			if (ret < 0)
				goto out;
			else if (ret > 0)
				goto not_found;

			leaf = path->nodes[0];
		}
		btrfs_item_key_to_cpu(leaf, &found_key, path->slots[0]);
		if (found_key.objectid != objectid ||
		    found_key.type != BTRFS_EXTENT_DATA_KEY)
			goto not_found;
		if (start + len <= found_key.offset)
			goto not_found;
		if (start > found_key.offset)
			goto next;

		/* New extent overlaps with existing one */
		em->start = start;
		em->len = found_key.offset - start;
		em->disk_bytenr = EXTENT_MAP_HOLE;
		goto insert;
	}

	btrfs_extent_item_to_extent_map(inode, path, item, em);

	if (extent_type == BTRFS_FILE_EXTENT_REG ||
	    extent_type == BTRFS_FILE_EXTENT_PREALLOC) {
		goto insert;
	} else if (extent_type == BTRFS_FILE_EXTENT_INLINE) {
		/*
		 * Inline extent can only exist at file offset 0. This is
		 * ensured by tree-checker and inline extent creation path.
		 * Thus all members representing file offsets should be zero.
		 */
		ASSERT(extent_start == 0);
		ASSERT(em->start == 0);

		/*
		 * btrfs_extent_item_to_extent_map() should have properly
		 * initialized em members already.
		 *
		 * Other members are not utilized for inline extents.
		 */
		ASSERT(em->disk_bytenr == EXTENT_MAP_INLINE);
		ASSERT(em->len == fs_info->sectorsize);

		ret = read_inline_extent(inode, path, folio);
		if (ret < 0)
			goto out;
		goto insert;
	}
not_found:
	em->start = start;
	em->len = len;
	em->disk_bytenr = EXTENT_MAP_HOLE;
insert:
	ret = 0;
	btrfs_release_path(path);
	if (em->start > start || extent_map_end(em) <= start) {
		btrfs_err(fs_info,
			  "bad extent! em: [%llu %llu] passed [%llu %llu]",
			  em->start, em->len, start, len);
		ret = -EIO;
		goto out;
	}

	write_lock(&em_tree->lock);
	ret = btrfs_add_extent_mapping(inode, &em, start, len);
	write_unlock(&em_tree->lock);
out:
	btrfs_free_path(path);

	trace_btrfs_get_extent(root, inode, em);

	if (ret) {
		free_extent_map(em);
		return ERR_PTR(ret);
	}
	return em;
}

<<<<<<< HEAD
static struct extent_map *btrfs_create_dio_extent(struct btrfs_inode *inode,
						  struct btrfs_dio_data *dio_data,
						  const u64 start,
						  const u64 len,
						  const u64 orig_start,
						  const u64 block_start,
						  const u64 block_len,
						  const u64 orig_block_len,
						  const u64 ram_bytes,
						  const int type)
{
	struct extent_map *em = NULL;
	struct btrfs_ordered_extent *ordered;

	if (type != BTRFS_ORDERED_NOCOW) {
		em = create_io_em(inode, start, len, orig_start, block_start,
				  block_len, orig_block_len, ram_bytes,
				  BTRFS_COMPRESS_NONE, /* compress_type */
				  type);
		if (IS_ERR(em))
			goto out;
	}
	ordered = btrfs_alloc_ordered_extent(inode, start, len, len,
					     block_start, block_len, 0,
					     (1 << type) |
					     (1 << BTRFS_ORDERED_DIRECT),
					     BTRFS_COMPRESS_NONE);
	if (IS_ERR(ordered)) {
		if (em) {
			free_extent_map(em);
			btrfs_drop_extent_map_range(inode, start,
						    start + len - 1, false);
		}
		em = ERR_CAST(ordered);
	} else {
		ASSERT(!dio_data->ordered);
		dio_data->ordered = ordered;
	}
 out:

	return em;
}

static struct extent_map *btrfs_new_extent_direct(struct btrfs_inode *inode,
						  struct btrfs_dio_data *dio_data,
						  u64 start, u64 len)
{
	struct btrfs_root *root = inode->root;
	struct btrfs_fs_info *fs_info = root->fs_info;
	struct extent_map *em;
	struct btrfs_key ins;
	u64 alloc_hint;
	int ret;

	alloc_hint = get_extent_allocation_hint(inode, start, len);
again:
	ret = btrfs_reserve_extent(root, len, len, fs_info->sectorsize,
				   0, alloc_hint, &ins, 1, 1);
	if (ret == -EAGAIN) {
		ASSERT(btrfs_is_zoned(fs_info));
		wait_on_bit_io(&inode->root->fs_info->flags, BTRFS_FS_NEED_ZONE_FINISH,
			       TASK_UNINTERRUPTIBLE);
		goto again;
	}
	if (ret)
		return ERR_PTR(ret);

	em = btrfs_create_dio_extent(inode, dio_data, start, ins.offset, start,
				     ins.objectid, ins.offset, ins.offset,
				     ins.offset, BTRFS_ORDERED_REGULAR);
	btrfs_dec_block_group_reservations(fs_info, ins.objectid);
	if (IS_ERR(em))
		btrfs_free_reserved_extent(fs_info, ins.objectid, ins.offset,
					   1);

	return em;
}

=======
>>>>>>> 2d5404ca
static bool btrfs_extent_readonly(struct btrfs_fs_info *fs_info, u64 bytenr)
{
	struct btrfs_block_group *block_group;
	bool readonly = false;

	block_group = btrfs_lookup_block_group(fs_info, bytenr);
	if (!block_group || block_group->ro)
		readonly = true;
	if (block_group)
		btrfs_put_block_group(block_group);
	return readonly;
}

/*
 * Check if we can do nocow write into the range [@offset, @offset + @len)
 *
 * @offset:	File offset
 * @len:	The length to write, will be updated to the nocow writeable
 *		range
 * @orig_start:	(optional) Return the original file offset of the file extent
 * @orig_len:	(optional) Return the original on-disk length of the file extent
 * @ram_bytes:	(optional) Return the ram_bytes of the file extent
 * @strict:	if true, omit optimizations that might force us into unnecessary
 *		cow. e.g., don't trust generation number.
 *
 * Return:
 * >0	and update @len if we can do nocow write
 *  0	if we can't do nocow write
 * <0	if error happened
 *
 * NOTE: This only checks the file extents, caller is responsible to wait for
 *	 any ordered extents.
 */
noinline int can_nocow_extent(struct inode *inode, u64 offset, u64 *len,
			      struct btrfs_file_extent *file_extent,
			      bool nowait, bool strict)
{
	struct btrfs_fs_info *fs_info = inode_to_fs_info(inode);
	struct can_nocow_file_extent_args nocow_args = { 0 };
	struct btrfs_path *path;
	int ret;
	struct extent_buffer *leaf;
	struct btrfs_root *root = BTRFS_I(inode)->root;
	struct extent_io_tree *io_tree = &BTRFS_I(inode)->io_tree;
	struct btrfs_file_extent_item *fi;
	struct btrfs_key key;
	int found_type;

	path = btrfs_alloc_path();
	if (!path)
		return -ENOMEM;
	path->nowait = nowait;

<<<<<<< HEAD
	if (submitted < length) {
		pos += submitted;
		length -= submitted;
		if (write)
			btrfs_finish_ordered_extent(dio_data->ordered, NULL,
						    pos, length, false);
		else
			unlock_extent(&BTRFS_I(inode)->io_tree, pos,
				      pos + length - 1, NULL);
		ret = -ENOTBLK;
=======
	ret = btrfs_lookup_file_extent(NULL, root, path,
			btrfs_ino(BTRFS_I(inode)), offset, 0);
	if (ret < 0)
		goto out;

	if (ret == 1) {
		if (path->slots[0] == 0) {
			/* can't find the item, must cow */
			ret = 0;
			goto out;
		}
		path->slots[0]--;
>>>>>>> 2d5404ca
	}
	ret = 0;
	leaf = path->nodes[0];
	btrfs_item_key_to_cpu(leaf, &key, path->slots[0]);
	if (key.objectid != btrfs_ino(BTRFS_I(inode)) ||
	    key.type != BTRFS_EXTENT_DATA_KEY) {
		/* not our file or wrong item type, must cow */
		goto out;
	}

	if (key.offset > offset) {
		/* Wrong offset, must cow */
		goto out;
	}

<<<<<<< HEAD
	if (btrfs_op(bio) == BTRFS_MAP_WRITE) {
		btrfs_finish_ordered_extent(bbio->ordered, NULL,
					    dip->file_offset, dip->bytes,
					    !bio->bi_status);
	} else {
		unlock_extent(&inode->io_tree, dip->file_offset,
			      dip->file_offset + dip->bytes - 1, NULL);
	}
=======
	if (btrfs_file_extent_end(path) <= offset)
		goto out;
>>>>>>> 2d5404ca

	fi = btrfs_item_ptr(leaf, path->slots[0], struct btrfs_file_extent_item);
	found_type = btrfs_file_extent_type(leaf, fi);

	nocow_args.start = offset;
	nocow_args.end = offset + *len - 1;
	nocow_args.strict = strict;
	nocow_args.free_path = true;

	ret = can_nocow_file_extent(path, &key, BTRFS_I(inode), &nocow_args);
	/* can_nocow_file_extent() has freed the path. */
	path = NULL;

	if (ret != 1) {
		/* Treat errors as not being able to NOCOW. */
		ret = 0;
		goto out;
	}

	ret = 0;
	if (btrfs_extent_readonly(fs_info,
				  nocow_args.file_extent.disk_bytenr +
				  nocow_args.file_extent.offset))
		goto out;

	if (!(BTRFS_I(inode)->flags & BTRFS_INODE_NODATACOW) &&
	    found_type == BTRFS_FILE_EXTENT_PREALLOC) {
		u64 range_end;

		range_end = round_up(offset + nocow_args.file_extent.num_bytes,
				     root->fs_info->sectorsize) - 1;
		ret = test_range_bit_exists(io_tree, offset, range_end, EXTENT_DELALLOC);
		if (ret) {
<<<<<<< HEAD
			btrfs_finish_ordered_extent(dio_data->ordered, NULL,
						    file_offset, dip->bytes,
						    !ret);
			bio->bi_status = errno_to_blk_status(ret);
			iomap_dio_bio_end_io(bio);
			return;
=======
			ret = -EAGAIN;
			goto out;
>>>>>>> 2d5404ca
		}
	}

	if (file_extent)
		memcpy(file_extent, &nocow_args.file_extent, sizeof(*file_extent));

	*len = nocow_args.file_extent.num_bytes;
	ret = 1;
out:
	btrfs_free_path(path);
	return ret;
}

/* The callers of this must take lock_extent() */
struct extent_map *btrfs_create_io_em(struct btrfs_inode *inode, u64 start,
				      const struct btrfs_file_extent *file_extent,
				      int type)
{
	struct extent_map *em;
	int ret;

	/*
	 * Note the missing NOCOW type.
	 *
	 * For pure NOCOW writes, we should not create an io extent map, but
	 * just reusing the existing one.
	 * Only PREALLOC writes (NOCOW write into preallocated range) can
	 * create an io extent map.
	 */
	ASSERT(type == BTRFS_ORDERED_PREALLOC ||
	       type == BTRFS_ORDERED_COMPRESSED ||
	       type == BTRFS_ORDERED_REGULAR);

<<<<<<< HEAD
static int btrfs_fiemap(struct inode *inode, struct fiemap_extent_info *fieinfo,
			u64 start, u64 len)
{
	struct btrfs_inode *btrfs_inode = BTRFS_I(inode);
	int	ret;
=======
	switch (type) {
	case BTRFS_ORDERED_PREALLOC:
		/* We're only referring part of a larger preallocated extent. */
		ASSERT(file_extent->num_bytes <= file_extent->ram_bytes);
		break;
	case BTRFS_ORDERED_REGULAR:
		/* COW results a new extent matching our file extent size. */
		ASSERT(file_extent->disk_num_bytes == file_extent->num_bytes);
		ASSERT(file_extent->ram_bytes == file_extent->num_bytes);
>>>>>>> 2d5404ca

		/* Since it's a new extent, we should not have any offset. */
		ASSERT(file_extent->offset == 0);
		break;
	case BTRFS_ORDERED_COMPRESSED:
		/* Must be compressed. */
		ASSERT(file_extent->compression != BTRFS_COMPRESS_NONE);

<<<<<<< HEAD
	/*
	 * fiemap_prep() called filemap_write_and_wait() for the whole possible
	 * file range (0 to LLONG_MAX), but that is not enough if we have
	 * compression enabled. The first filemap_fdatawrite_range() only kicks
	 * in the compression of data (in an async thread) and will return
	 * before the compression is done and writeback is started. A second
	 * filemap_fdatawrite_range() is needed to wait for the compression to
	 * complete and writeback to start. We also need to wait for ordered
	 * extents to complete, because our fiemap implementation uses mainly
	 * file extent items to list the extents, searching for extent maps
	 * only for file ranges with holes or prealloc extents to figure out
	 * if we have delalloc in those ranges.
	 */
	if (fieinfo->fi_flags & FIEMAP_FLAG_SYNC) {
		ret = btrfs_wait_ordered_range(btrfs_inode, 0, LLONG_MAX);
		if (ret)
			return ret;
	}

	btrfs_inode_lock(btrfs_inode, BTRFS_ILOCK_SHARED);

	/*
	 * We did an initial flush to avoid holding the inode's lock while
	 * triggering writeback and waiting for the completion of IO and ordered
	 * extents. Now after we locked the inode we do it again, because it's
	 * possible a new write may have happened in between those two steps.
	 */
	if (fieinfo->fi_flags & FIEMAP_FLAG_SYNC) {
		ret = btrfs_wait_ordered_range(btrfs_inode, 0, LLONG_MAX);
		if (ret) {
			btrfs_inode_unlock(btrfs_inode, BTRFS_ILOCK_SHARED);
			return ret;
		}
	}

	ret = extent_fiemap(btrfs_inode, fieinfo, start, len);
	btrfs_inode_unlock(btrfs_inode, BTRFS_ILOCK_SHARED);

	return ret;
}
=======
		/*
		 * Encoded write can make us to refer to part of the
		 * uncompressed extent.
		 */
		ASSERT(file_extent->num_bytes <= file_extent->ram_bytes);
		break;
	}

	em = alloc_extent_map();
	if (!em)
		return ERR_PTR(-ENOMEM);
>>>>>>> 2d5404ca

	em->start = start;
	em->len = file_extent->num_bytes;
	em->disk_bytenr = file_extent->disk_bytenr;
	em->disk_num_bytes = file_extent->disk_num_bytes;
	em->ram_bytes = file_extent->ram_bytes;
	em->generation = -1;
	em->offset = file_extent->offset;
	em->flags |= EXTENT_FLAG_PINNED;
	if (type == BTRFS_ORDERED_COMPRESSED)
		extent_map_set_compression(em, file_extent->compression);

	ret = btrfs_replace_extent_map_range(inode, em, true);
	if (ret) {
		free_extent_map(em);
		return ERR_PTR(ret);
	}

	/* em got 2 refs now, callers needs to do free_extent_map once. */
	return em;
}

/*
 * For release_folio() and invalidate_folio() we have a race window where
 * folio_end_writeback() is called but the subpage spinlock is not yet released.
 * If we continue to release/invalidate the page, we could cause use-after-free
 * for subpage spinlock.  So this function is to spin and wait for subpage
 * spinlock.
 */
static void wait_subpage_spinlock(struct folio *folio)
{
	struct btrfs_fs_info *fs_info = folio_to_fs_info(folio);
	struct btrfs_subpage *subpage;

	if (!btrfs_is_subpage(fs_info, folio->mapping))
		return;

	ASSERT(folio_test_private(folio) && folio_get_private(folio));
	subpage = folio_get_private(folio);

	/*
	 * This may look insane as we just acquire the spinlock and release it,
	 * without doing anything.  But we just want to make sure no one is
	 * still holding the subpage spinlock.
	 * And since the page is not dirty nor writeback, and we have page
	 * locked, the only possible way to hold a spinlock is from the endio
	 * function to clear page writeback.
	 *
	 * Here we just acquire the spinlock so that all existing callers
	 * should exit and we're safe to release/invalidate the page.
	 */
	spin_lock_irq(&subpage->lock);
	spin_unlock_irq(&subpage->lock);
}

static int btrfs_launder_folio(struct folio *folio)
{
	return btrfs_qgroup_free_data(folio_to_inode(folio), NULL, folio_pos(folio),
				      PAGE_SIZE, NULL);
}

static bool __btrfs_release_folio(struct folio *folio, gfp_t gfp_flags)
{
	if (try_release_extent_mapping(folio, gfp_flags)) {
		wait_subpage_spinlock(folio);
		clear_folio_extent_mapped(folio);
		return true;
	}
	return false;
}

static bool btrfs_release_folio(struct folio *folio, gfp_t gfp_flags)
{
	if (folio_test_writeback(folio) || folio_test_dirty(folio))
		return false;
	return __btrfs_release_folio(folio, gfp_flags);
}

#ifdef CONFIG_MIGRATION
static int btrfs_migrate_folio(struct address_space *mapping,
			     struct folio *dst, struct folio *src,
			     enum migrate_mode mode)
{
	int ret = filemap_migrate_folio(mapping, dst, src, mode);

	if (ret != MIGRATEPAGE_SUCCESS)
		return ret;

	if (folio_test_ordered(src)) {
		folio_clear_ordered(src);
		folio_set_ordered(dst);
	}

	return MIGRATEPAGE_SUCCESS;
}
#else
#define btrfs_migrate_folio NULL
#endif

static void btrfs_invalidate_folio(struct folio *folio, size_t offset,
				 size_t length)
{
	struct btrfs_inode *inode = folio_to_inode(folio);
	struct btrfs_fs_info *fs_info = inode->root->fs_info;
	struct extent_io_tree *tree = &inode->io_tree;
	struct extent_state *cached_state = NULL;
	u64 page_start = folio_pos(folio);
	u64 page_end = page_start + folio_size(folio) - 1;
	u64 cur;
	int inode_evicting = inode->vfs_inode.i_state & I_FREEING;

	/*
	 * We have folio locked so no new ordered extent can be created on this
	 * page, nor bio can be submitted for this folio.
	 *
	 * But already submitted bio can still be finished on this folio.
	 * Furthermore, endio function won't skip folio which has Ordered
	 * (Private2) already cleared, so it's possible for endio and
	 * invalidate_folio to do the same ordered extent accounting twice
	 * on one folio.
	 *
	 * So here we wait for any submitted bios to finish, so that we won't
	 * do double ordered extent accounting on the same folio.
	 */
	folio_wait_writeback(folio);
	wait_subpage_spinlock(folio);

	/*
	 * For subpage case, we have call sites like
	 * btrfs_punch_hole_lock_range() which passes range not aligned to
	 * sectorsize.
	 * If the range doesn't cover the full folio, we don't need to and
	 * shouldn't clear page extent mapped, as folio->private can still
	 * record subpage dirty bits for other part of the range.
	 *
	 * For cases that invalidate the full folio even the range doesn't
	 * cover the full folio, like invalidating the last folio, we're
	 * still safe to wait for ordered extent to finish.
	 */
	if (!(offset == 0 && length == folio_size(folio))) {
		btrfs_release_folio(folio, GFP_NOFS);
		return;
	}

	if (!inode_evicting)
		lock_extent(tree, page_start, page_end, &cached_state);

	cur = page_start;
	while (cur < page_end) {
		struct btrfs_ordered_extent *ordered;
		u64 range_end;
		u32 range_len;
		u32 extra_flags = 0;

		ordered = btrfs_lookup_first_ordered_range(inode, cur,
							   page_end + 1 - cur);
		if (!ordered) {
			range_end = page_end;
			/*
			 * No ordered extent covering this range, we are safe
			 * to delete all extent states in the range.
			 */
			extra_flags = EXTENT_CLEAR_ALL_BITS;
			goto next;
		}
		if (ordered->file_offset > cur) {
			/*
			 * There is a range between [cur, oe->file_offset) not
			 * covered by any ordered extent.
			 * We are safe to delete all extent states, and handle
			 * the ordered extent in the next iteration.
			 */
			range_end = ordered->file_offset - 1;
			extra_flags = EXTENT_CLEAR_ALL_BITS;
			goto next;
		}

		range_end = min(ordered->file_offset + ordered->num_bytes - 1,
				page_end);
		ASSERT(range_end + 1 - cur < U32_MAX);
		range_len = range_end + 1 - cur;
		if (!btrfs_folio_test_ordered(fs_info, folio, cur, range_len)) {
			/*
			 * If Ordered (Private2) is cleared, it means endio has
			 * already been executed for the range.
			 * We can't delete the extent states as
			 * btrfs_finish_ordered_io() may still use some of them.
			 */
			goto next;
		}
		btrfs_folio_clear_ordered(fs_info, folio, cur, range_len);

		/*
		 * IO on this page will never be started, so we need to account
		 * for any ordered extents now. Don't clear EXTENT_DELALLOC_NEW
		 * here, must leave that up for the ordered extent completion.
		 *
		 * This will also unlock the range for incoming
		 * btrfs_finish_ordered_io().
		 */
		if (!inode_evicting)
			clear_extent_bit(tree, cur, range_end,
					 EXTENT_DELALLOC |
					 EXTENT_LOCKED | EXTENT_DO_ACCOUNTING |
					 EXTENT_DEFRAG, &cached_state);

		spin_lock_irq(&inode->ordered_tree_lock);
		set_bit(BTRFS_ORDERED_TRUNCATED, &ordered->flags);
		ordered->truncated_len = min(ordered->truncated_len,
					     cur - ordered->file_offset);
		spin_unlock_irq(&inode->ordered_tree_lock);

		/*
		 * If the ordered extent has finished, we're safe to delete all
		 * the extent states of the range, otherwise
		 * btrfs_finish_ordered_io() will get executed by endio for
		 * other pages, so we can't delete extent states.
		 */
		if (btrfs_dec_test_ordered_pending(inode, &ordered,
						   cur, range_end + 1 - cur)) {
			btrfs_finish_ordered_io(ordered);
			/*
			 * The ordered extent has finished, now we're again
			 * safe to delete all extent states of the range.
			 */
			extra_flags = EXTENT_CLEAR_ALL_BITS;
		}
next:
		if (ordered)
			btrfs_put_ordered_extent(ordered);
		/*
		 * Qgroup reserved space handler
		 * Sector(s) here will be either:
		 *
		 * 1) Already written to disk or bio already finished
		 *    Then its QGROUP_RESERVED bit in io_tree is already cleared.
		 *    Qgroup will be handled by its qgroup_record then.
		 *    btrfs_qgroup_free_data() call will do nothing here.
		 *
		 * 2) Not written to disk yet
		 *    Then btrfs_qgroup_free_data() call will clear the
		 *    QGROUP_RESERVED bit of its io_tree, and free the qgroup
		 *    reserved data space.
		 *    Since the IO will never happen for this page.
		 */
		btrfs_qgroup_free_data(inode, NULL, cur, range_end + 1 - cur, NULL);
		if (!inode_evicting) {
			clear_extent_bit(tree, cur, range_end, EXTENT_LOCKED |
				 EXTENT_DELALLOC | EXTENT_UPTODATE |
				 EXTENT_DO_ACCOUNTING | EXTENT_DEFRAG |
				 extra_flags, &cached_state);
		}
		cur = range_end + 1;
	}
	/*
	 * We have iterated through all ordered extents of the page, the page
	 * should not have Ordered (Private2) anymore, or the above iteration
	 * did something wrong.
	 */
	ASSERT(!folio_test_ordered(folio));
	btrfs_folio_clear_checked(fs_info, folio, folio_pos(folio), folio_size(folio));
	if (!inode_evicting)
		__btrfs_release_folio(folio, GFP_NOFS);
	clear_folio_extent_mapped(folio);
}

static int btrfs_truncate(struct btrfs_inode *inode, bool skip_writeback)
{
	struct btrfs_truncate_control control = {
		.inode = inode,
		.ino = btrfs_ino(inode),
		.min_type = BTRFS_EXTENT_DATA_KEY,
		.clear_extent_range = true,
	};
	struct btrfs_root *root = inode->root;
	struct btrfs_fs_info *fs_info = root->fs_info;
	struct btrfs_block_rsv *rsv;
	int ret;
	struct btrfs_trans_handle *trans;
	u64 mask = fs_info->sectorsize - 1;
	const u64 min_size = btrfs_calc_metadata_size(fs_info, 1);

	if (!skip_writeback) {
		ret = btrfs_wait_ordered_range(inode,
					       inode->vfs_inode.i_size & (~mask),
					       (u64)-1);
		if (ret)
			return ret;
	}

	/*
	 * Yes ladies and gentlemen, this is indeed ugly.  We have a couple of
	 * things going on here:
	 *
	 * 1) We need to reserve space to update our inode.
	 *
	 * 2) We need to have something to cache all the space that is going to
	 * be free'd up by the truncate operation, but also have some slack
	 * space reserved in case it uses space during the truncate (thank you
	 * very much snapshotting).
	 *
	 * And we need these to be separate.  The fact is we can use a lot of
	 * space doing the truncate, and we have no earthly idea how much space
	 * we will use, so we need the truncate reservation to be separate so it
	 * doesn't end up using space reserved for updating the inode.  We also
	 * need to be able to stop the transaction and start a new one, which
	 * means we need to be able to update the inode several times, and we
	 * have no idea of knowing how many times that will be, so we can't just
	 * reserve 1 item for the entirety of the operation, so that has to be
	 * done separately as well.
	 *
	 * So that leaves us with
	 *
	 * 1) rsv - for the truncate reservation, which we will steal from the
	 * transaction reservation.
	 * 2) fs_info->trans_block_rsv - this will have 1 items worth left for
	 * updating the inode.
	 */
	rsv = btrfs_alloc_block_rsv(fs_info, BTRFS_BLOCK_RSV_TEMP);
	if (!rsv)
		return -ENOMEM;
	rsv->size = min_size;
	rsv->failfast = true;

	/*
	 * 1 for the truncate slack space
	 * 1 for updating the inode.
	 */
	trans = btrfs_start_transaction(root, 2);
	if (IS_ERR(trans)) {
		ret = PTR_ERR(trans);
		goto out;
	}

	/* Migrate the slack space for the truncate to our reserve */
	ret = btrfs_block_rsv_migrate(&fs_info->trans_block_rsv, rsv,
				      min_size, false);
	/*
	 * We have reserved 2 metadata units when we started the transaction and
	 * min_size matches 1 unit, so this should never fail, but if it does,
	 * it's not critical we just fail truncation.
	 */
	if (WARN_ON(ret)) {
		btrfs_end_transaction(trans);
		goto out;
	}

	trans->block_rsv = rsv;

	while (1) {
		struct extent_state *cached_state = NULL;
		const u64 new_size = inode->vfs_inode.i_size;
		const u64 lock_start = ALIGN_DOWN(new_size, fs_info->sectorsize);

		control.new_size = new_size;
		lock_extent(&inode->io_tree, lock_start, (u64)-1, &cached_state);
		/*
		 * We want to drop from the next block forward in case this new
		 * size is not block aligned since we will be keeping the last
		 * block of the extent just the way it is.
		 */
		btrfs_drop_extent_map_range(inode,
					    ALIGN(new_size, fs_info->sectorsize),
					    (u64)-1, false);

		ret = btrfs_truncate_inode_items(trans, root, &control);

		inode_sub_bytes(&inode->vfs_inode, control.sub_bytes);
		btrfs_inode_safe_disk_i_size_write(inode, control.last_size);

		unlock_extent(&inode->io_tree, lock_start, (u64)-1, &cached_state);

		trans->block_rsv = &fs_info->trans_block_rsv;
		if (ret != -ENOSPC && ret != -EAGAIN)
			break;

		ret = btrfs_update_inode(trans, inode);
		if (ret)
			break;

		btrfs_end_transaction(trans);
		btrfs_btree_balance_dirty(fs_info);

		trans = btrfs_start_transaction(root, 2);
		if (IS_ERR(trans)) {
			ret = PTR_ERR(trans);
			trans = NULL;
			break;
		}

		btrfs_block_rsv_release(fs_info, rsv, -1, NULL);
		ret = btrfs_block_rsv_migrate(&fs_info->trans_block_rsv,
					      rsv, min_size, false);
		/*
		 * We have reserved 2 metadata units when we started the
		 * transaction and min_size matches 1 unit, so this should never
		 * fail, but if it does, it's not critical we just fail truncation.
		 */
		if (WARN_ON(ret))
			break;

		trans->block_rsv = rsv;
	}

	/*
	 * We can't call btrfs_truncate_block inside a trans handle as we could
	 * deadlock with freeze, if we got BTRFS_NEED_TRUNCATE_BLOCK then we
	 * know we've truncated everything except the last little bit, and can
	 * do btrfs_truncate_block and then update the disk_i_size.
	 */
	if (ret == BTRFS_NEED_TRUNCATE_BLOCK) {
		btrfs_end_transaction(trans);
		btrfs_btree_balance_dirty(fs_info);

		ret = btrfs_truncate_block(inode, inode->vfs_inode.i_size, 0, 0);
		if (ret)
			goto out;
		trans = btrfs_start_transaction(root, 1);
		if (IS_ERR(trans)) {
			ret = PTR_ERR(trans);
			goto out;
		}
		btrfs_inode_safe_disk_i_size_write(inode, 0);
	}

	if (trans) {
		int ret2;

		trans->block_rsv = &fs_info->trans_block_rsv;
		ret2 = btrfs_update_inode(trans, inode);
		if (ret2 && !ret)
			ret = ret2;

		ret2 = btrfs_end_transaction(trans);
		if (ret2 && !ret)
			ret = ret2;
		btrfs_btree_balance_dirty(fs_info);
	}
out:
	btrfs_free_block_rsv(fs_info, rsv);
	/*
	 * So if we truncate and then write and fsync we normally would just
	 * write the extents that changed, which is a problem if we need to
	 * first truncate that entire inode.  So set this flag so we write out
	 * all of the extents in the inode to the sync log so we're completely
	 * safe.
	 *
	 * If no extents were dropped or trimmed we don't need to force the next
	 * fsync to truncate all the inode's items from the log and re-log them
	 * all. This means the truncate operation did not change the file size,
	 * or changed it to a smaller size but there was only an implicit hole
	 * between the old i_size and the new i_size, and there were no prealloc
	 * extents beyond i_size to drop.
	 */
	if (control.extents_found > 0)
		btrfs_set_inode_full_sync(inode);

	return ret;
}

struct inode *btrfs_new_subvol_inode(struct mnt_idmap *idmap,
				     struct inode *dir)
{
	struct inode *inode;

	inode = new_inode(dir->i_sb);
	if (inode) {
		/*
		 * Subvolumes don't inherit the sgid bit or the parent's gid if
		 * the parent's sgid bit is set. This is probably a bug.
		 */
		inode_init_owner(idmap, inode, NULL,
				 S_IFDIR | (~current_umask() & S_IRWXUGO));
		inode->i_op = &btrfs_dir_inode_operations;
		inode->i_fop = &btrfs_dir_file_operations;
	}
	return inode;
}

struct inode *btrfs_alloc_inode(struct super_block *sb)
{
	struct btrfs_fs_info *fs_info = btrfs_sb(sb);
	struct btrfs_inode *ei;
	struct inode *inode;

	ei = alloc_inode_sb(sb, btrfs_inode_cachep, GFP_KERNEL);
	if (!ei)
		return NULL;

	ei->root = NULL;
	ei->generation = 0;
	ei->last_trans = 0;
	ei->last_sub_trans = 0;
	ei->logged_trans = 0;
	ei->delalloc_bytes = 0;
	ei->new_delalloc_bytes = 0;
	ei->defrag_bytes = 0;
	ei->disk_i_size = 0;
	ei->flags = 0;
	ei->ro_flags = 0;
	/*
	 * ->index_cnt will be properly initialized later when creating a new
	 * inode (btrfs_create_new_inode()) or when reading an existing inode
	 * from disk (btrfs_read_locked_inode()).
	 */
	ei->csum_bytes = 0;
	ei->dir_index = 0;
	ei->last_unlink_trans = 0;
	ei->last_reflink_trans = 0;
	ei->last_log_commit = 0;

	spin_lock_init(&ei->lock);
	ei->outstanding_extents = 0;
	if (sb->s_magic != BTRFS_TEST_MAGIC)
		btrfs_init_metadata_block_rsv(fs_info, &ei->block_rsv,
					      BTRFS_BLOCK_RSV_DELALLOC);
	ei->runtime_flags = 0;
	ei->prop_compress = BTRFS_COMPRESS_NONE;
	ei->defrag_compress = BTRFS_COMPRESS_NONE;

	ei->delayed_node = NULL;

	ei->i_otime_sec = 0;
	ei->i_otime_nsec = 0;

	inode = &ei->vfs_inode;
	extent_map_tree_init(&ei->extent_tree);

	/* This io tree sets the valid inode. */
	extent_io_tree_init(fs_info, &ei->io_tree, IO_TREE_INODE_IO);
	ei->io_tree.inode = ei;

	ei->file_extent_tree = NULL;

	mutex_init(&ei->log_mutex);
	spin_lock_init(&ei->ordered_tree_lock);
	ei->ordered_tree = RB_ROOT;
	ei->ordered_tree_last = NULL;
	INIT_LIST_HEAD(&ei->delalloc_inodes);
	INIT_LIST_HEAD(&ei->delayed_iput);
	init_rwsem(&ei->i_mmap_lock);

	return inode;
}

#ifdef CONFIG_BTRFS_FS_RUN_SANITY_TESTS
void btrfs_test_destroy_inode(struct inode *inode)
{
	btrfs_drop_extent_map_range(BTRFS_I(inode), 0, (u64)-1, false);
	kfree(BTRFS_I(inode)->file_extent_tree);
	kmem_cache_free(btrfs_inode_cachep, BTRFS_I(inode));
}
#endif

void btrfs_free_inode(struct inode *inode)
{
	kfree(BTRFS_I(inode)->file_extent_tree);
	kmem_cache_free(btrfs_inode_cachep, BTRFS_I(inode));
}

void btrfs_destroy_inode(struct inode *vfs_inode)
{
	struct btrfs_ordered_extent *ordered;
	struct btrfs_inode *inode = BTRFS_I(vfs_inode);
	struct btrfs_root *root = inode->root;
	bool freespace_inode;

	WARN_ON(!hlist_empty(&vfs_inode->i_dentry));
	WARN_ON(vfs_inode->i_data.nrpages);
	WARN_ON(inode->block_rsv.reserved);
	WARN_ON(inode->block_rsv.size);
	WARN_ON(inode->outstanding_extents);
	if (!S_ISDIR(vfs_inode->i_mode)) {
		WARN_ON(inode->delalloc_bytes);
		WARN_ON(inode->new_delalloc_bytes);
		WARN_ON(inode->csum_bytes);
	}
	if (!root || !btrfs_is_data_reloc_root(root))
		WARN_ON(inode->defrag_bytes);

	/*
	 * This can happen where we create an inode, but somebody else also
	 * created the same inode and we need to destroy the one we already
	 * created.
	 */
	if (!root)
		return;

	/*
	 * If this is a free space inode do not take the ordered extents lockdep
	 * map.
	 */
	freespace_inode = btrfs_is_free_space_inode(inode);

	while (1) {
		ordered = btrfs_lookup_first_ordered_extent(inode, (u64)-1);
		if (!ordered)
			break;
		else {
			btrfs_err(root->fs_info,
				  "found ordered extent %llu %llu on inode cleanup",
				  ordered->file_offset, ordered->num_bytes);

			if (!freespace_inode)
				btrfs_lockdep_acquire(root->fs_info, btrfs_ordered_extent);

			btrfs_remove_ordered_extent(inode, ordered);
			btrfs_put_ordered_extent(ordered);
			btrfs_put_ordered_extent(ordered);
		}
	}
	btrfs_qgroup_check_reserved_leak(inode);
	btrfs_del_inode_from_root(inode);
	btrfs_drop_extent_map_range(inode, 0, (u64)-1, false);
	btrfs_inode_clear_file_extent_range(inode, 0, (u64)-1);
	btrfs_put_root(inode->root);
}

int btrfs_drop_inode(struct inode *inode)
{
	struct btrfs_root *root = BTRFS_I(inode)->root;

	if (root == NULL)
		return 1;

	/* the snap/subvol tree is on deleting */
	if (btrfs_root_refs(&root->root_item) == 0)
		return 1;
	else
		return generic_drop_inode(inode);
}

static void init_once(void *foo)
{
	struct btrfs_inode *ei = foo;

	inode_init_once(&ei->vfs_inode);
}

void __cold btrfs_destroy_cachep(void)
{
	/*
	 * Make sure all delayed rcu free inodes are flushed before we
	 * destroy cache.
	 */
	rcu_barrier();
	kmem_cache_destroy(btrfs_inode_cachep);
}

int __init btrfs_init_cachep(void)
{
	btrfs_inode_cachep = kmem_cache_create("btrfs_inode",
			sizeof(struct btrfs_inode), 0,
			SLAB_RECLAIM_ACCOUNT | SLAB_ACCOUNT,
			init_once);
	if (!btrfs_inode_cachep)
		return -ENOMEM;

	return 0;
}

static int btrfs_getattr(struct mnt_idmap *idmap,
			 const struct path *path, struct kstat *stat,
			 u32 request_mask, unsigned int flags)
{
	u64 delalloc_bytes;
	u64 inode_bytes;
	struct inode *inode = d_inode(path->dentry);
	u32 blocksize = btrfs_sb(inode->i_sb)->sectorsize;
	u32 bi_flags = BTRFS_I(inode)->flags;
	u32 bi_ro_flags = BTRFS_I(inode)->ro_flags;

	stat->result_mask |= STATX_BTIME;
	stat->btime.tv_sec = BTRFS_I(inode)->i_otime_sec;
	stat->btime.tv_nsec = BTRFS_I(inode)->i_otime_nsec;
	if (bi_flags & BTRFS_INODE_APPEND)
		stat->attributes |= STATX_ATTR_APPEND;
	if (bi_flags & BTRFS_INODE_COMPRESS)
		stat->attributes |= STATX_ATTR_COMPRESSED;
	if (bi_flags & BTRFS_INODE_IMMUTABLE)
		stat->attributes |= STATX_ATTR_IMMUTABLE;
	if (bi_flags & BTRFS_INODE_NODUMP)
		stat->attributes |= STATX_ATTR_NODUMP;
	if (bi_ro_flags & BTRFS_INODE_RO_VERITY)
		stat->attributes |= STATX_ATTR_VERITY;

	stat->attributes_mask |= (STATX_ATTR_APPEND |
				  STATX_ATTR_COMPRESSED |
				  STATX_ATTR_IMMUTABLE |
				  STATX_ATTR_NODUMP);

	generic_fillattr(idmap, request_mask, inode, stat);
	stat->dev = BTRFS_I(inode)->root->anon_dev;

	stat->subvol = BTRFS_I(inode)->root->root_key.objectid;
	stat->result_mask |= STATX_SUBVOL;

	spin_lock(&BTRFS_I(inode)->lock);
	delalloc_bytes = BTRFS_I(inode)->new_delalloc_bytes;
	inode_bytes = inode_get_bytes(inode);
	spin_unlock(&BTRFS_I(inode)->lock);
	stat->blocks = (ALIGN(inode_bytes, blocksize) +
			ALIGN(delalloc_bytes, blocksize)) >> SECTOR_SHIFT;
	return 0;
}

static int btrfs_rename_exchange(struct inode *old_dir,
			      struct dentry *old_dentry,
			      struct inode *new_dir,
			      struct dentry *new_dentry)
{
	struct btrfs_fs_info *fs_info = inode_to_fs_info(old_dir);
	struct btrfs_trans_handle *trans;
	unsigned int trans_num_items;
	struct btrfs_root *root = BTRFS_I(old_dir)->root;
	struct btrfs_root *dest = BTRFS_I(new_dir)->root;
	struct inode *new_inode = new_dentry->d_inode;
	struct inode *old_inode = old_dentry->d_inode;
	struct btrfs_rename_ctx old_rename_ctx;
	struct btrfs_rename_ctx new_rename_ctx;
	u64 old_ino = btrfs_ino(BTRFS_I(old_inode));
	u64 new_ino = btrfs_ino(BTRFS_I(new_inode));
	u64 old_idx = 0;
	u64 new_idx = 0;
	int ret;
	int ret2;
	bool need_abort = false;
	struct fscrypt_name old_fname, new_fname;
	struct fscrypt_str *old_name, *new_name;

	/*
	 * For non-subvolumes allow exchange only within one subvolume, in the
	 * same inode namespace. Two subvolumes (represented as directory) can
	 * be exchanged as they're a logical link and have a fixed inode number.
	 */
	if (root != dest &&
	    (old_ino != BTRFS_FIRST_FREE_OBJECTID ||
	     new_ino != BTRFS_FIRST_FREE_OBJECTID))
		return -EXDEV;

	ret = fscrypt_setup_filename(old_dir, &old_dentry->d_name, 0, &old_fname);
	if (ret)
		return ret;

	ret = fscrypt_setup_filename(new_dir, &new_dentry->d_name, 0, &new_fname);
	if (ret) {
		fscrypt_free_filename(&old_fname);
		return ret;
	}

	old_name = &old_fname.disk_name;
	new_name = &new_fname.disk_name;

	/* close the race window with snapshot create/destroy ioctl */
	if (old_ino == BTRFS_FIRST_FREE_OBJECTID ||
	    new_ino == BTRFS_FIRST_FREE_OBJECTID)
		down_read(&fs_info->subvol_sem);

	/*
	 * For each inode:
	 * 1 to remove old dir item
	 * 1 to remove old dir index
	 * 1 to add new dir item
	 * 1 to add new dir index
	 * 1 to update parent inode
	 *
	 * If the parents are the same, we only need to account for one
	 */
	trans_num_items = (old_dir == new_dir ? 9 : 10);
	if (old_ino == BTRFS_FIRST_FREE_OBJECTID) {
		/*
		 * 1 to remove old root ref
		 * 1 to remove old root backref
		 * 1 to add new root ref
		 * 1 to add new root backref
		 */
		trans_num_items += 4;
	} else {
		/*
		 * 1 to update inode item
		 * 1 to remove old inode ref
		 * 1 to add new inode ref
		 */
		trans_num_items += 3;
	}
	if (new_ino == BTRFS_FIRST_FREE_OBJECTID)
		trans_num_items += 4;
	else
		trans_num_items += 3;
	trans = btrfs_start_transaction(root, trans_num_items);
	if (IS_ERR(trans)) {
		ret = PTR_ERR(trans);
		goto out_notrans;
	}

	if (dest != root) {
		ret = btrfs_record_root_in_trans(trans, dest);
		if (ret)
			goto out_fail;
	}

	/*
	 * We need to find a free sequence number both in the source and
	 * in the destination directory for the exchange.
	 */
	ret = btrfs_set_inode_index(BTRFS_I(new_dir), &old_idx);
	if (ret)
		goto out_fail;
	ret = btrfs_set_inode_index(BTRFS_I(old_dir), &new_idx);
	if (ret)
		goto out_fail;

	BTRFS_I(old_inode)->dir_index = 0ULL;
	BTRFS_I(new_inode)->dir_index = 0ULL;

	/* Reference for the source. */
	if (old_ino == BTRFS_FIRST_FREE_OBJECTID) {
		/* force full log commit if subvolume involved. */
		btrfs_set_log_full_commit(trans);
	} else {
		ret = btrfs_insert_inode_ref(trans, dest, new_name, old_ino,
					     btrfs_ino(BTRFS_I(new_dir)),
					     old_idx);
		if (ret)
			goto out_fail;
		need_abort = true;
	}

	/* And now for the dest. */
	if (new_ino == BTRFS_FIRST_FREE_OBJECTID) {
		/* force full log commit if subvolume involved. */
		btrfs_set_log_full_commit(trans);
	} else {
		ret = btrfs_insert_inode_ref(trans, root, old_name, new_ino,
					     btrfs_ino(BTRFS_I(old_dir)),
					     new_idx);
		if (ret) {
			if (need_abort)
				btrfs_abort_transaction(trans, ret);
			goto out_fail;
		}
	}

	/* Update inode version and ctime/mtime. */
	inode_inc_iversion(old_dir);
	inode_inc_iversion(new_dir);
	inode_inc_iversion(old_inode);
	inode_inc_iversion(new_inode);
	simple_rename_timestamp(old_dir, old_dentry, new_dir, new_dentry);

	if (old_dentry->d_parent != new_dentry->d_parent) {
		btrfs_record_unlink_dir(trans, BTRFS_I(old_dir),
					BTRFS_I(old_inode), true);
		btrfs_record_unlink_dir(trans, BTRFS_I(new_dir),
					BTRFS_I(new_inode), true);
	}

	/* src is a subvolume */
	if (old_ino == BTRFS_FIRST_FREE_OBJECTID) {
		ret = btrfs_unlink_subvol(trans, BTRFS_I(old_dir), old_dentry);
	} else { /* src is an inode */
		ret = __btrfs_unlink_inode(trans, BTRFS_I(old_dir),
					   BTRFS_I(old_dentry->d_inode),
					   old_name, &old_rename_ctx);
		if (!ret)
			ret = btrfs_update_inode(trans, BTRFS_I(old_inode));
	}
	if (ret) {
		btrfs_abort_transaction(trans, ret);
		goto out_fail;
	}

	/* dest is a subvolume */
	if (new_ino == BTRFS_FIRST_FREE_OBJECTID) {
		ret = btrfs_unlink_subvol(trans, BTRFS_I(new_dir), new_dentry);
	} else { /* dest is an inode */
		ret = __btrfs_unlink_inode(trans, BTRFS_I(new_dir),
					   BTRFS_I(new_dentry->d_inode),
					   new_name, &new_rename_ctx);
		if (!ret)
			ret = btrfs_update_inode(trans, BTRFS_I(new_inode));
	}
	if (ret) {
		btrfs_abort_transaction(trans, ret);
		goto out_fail;
	}

	ret = btrfs_add_link(trans, BTRFS_I(new_dir), BTRFS_I(old_inode),
			     new_name, 0, old_idx);
	if (ret) {
		btrfs_abort_transaction(trans, ret);
		goto out_fail;
	}

	ret = btrfs_add_link(trans, BTRFS_I(old_dir), BTRFS_I(new_inode),
			     old_name, 0, new_idx);
	if (ret) {
		btrfs_abort_transaction(trans, ret);
		goto out_fail;
	}

	if (old_inode->i_nlink == 1)
		BTRFS_I(old_inode)->dir_index = old_idx;
	if (new_inode->i_nlink == 1)
		BTRFS_I(new_inode)->dir_index = new_idx;

	/*
	 * Now pin the logs of the roots. We do it to ensure that no other task
	 * can sync the logs while we are in progress with the rename, because
	 * that could result in an inconsistency in case any of the inodes that
	 * are part of this rename operation were logged before.
	 */
	if (old_ino != BTRFS_FIRST_FREE_OBJECTID)
		btrfs_pin_log_trans(root);
	if (new_ino != BTRFS_FIRST_FREE_OBJECTID)
		btrfs_pin_log_trans(dest);

	/* Do the log updates for all inodes. */
	if (old_ino != BTRFS_FIRST_FREE_OBJECTID)
		btrfs_log_new_name(trans, old_dentry, BTRFS_I(old_dir),
				   old_rename_ctx.index, new_dentry->d_parent);
	if (new_ino != BTRFS_FIRST_FREE_OBJECTID)
		btrfs_log_new_name(trans, new_dentry, BTRFS_I(new_dir),
				   new_rename_ctx.index, old_dentry->d_parent);

	/* Now unpin the logs. */
	if (old_ino != BTRFS_FIRST_FREE_OBJECTID)
		btrfs_end_log_trans(root);
	if (new_ino != BTRFS_FIRST_FREE_OBJECTID)
		btrfs_end_log_trans(dest);
out_fail:
	ret2 = btrfs_end_transaction(trans);
	ret = ret ? ret : ret2;
out_notrans:
	if (new_ino == BTRFS_FIRST_FREE_OBJECTID ||
	    old_ino == BTRFS_FIRST_FREE_OBJECTID)
		up_read(&fs_info->subvol_sem);

	fscrypt_free_filename(&new_fname);
	fscrypt_free_filename(&old_fname);
	return ret;
}

static struct inode *new_whiteout_inode(struct mnt_idmap *idmap,
					struct inode *dir)
{
	struct inode *inode;

	inode = new_inode(dir->i_sb);
	if (inode) {
		inode_init_owner(idmap, inode, dir,
				 S_IFCHR | WHITEOUT_MODE);
		inode->i_op = &btrfs_special_inode_operations;
		init_special_inode(inode, inode->i_mode, WHITEOUT_DEV);
	}
	return inode;
}

static int btrfs_rename(struct mnt_idmap *idmap,
			struct inode *old_dir, struct dentry *old_dentry,
			struct inode *new_dir, struct dentry *new_dentry,
			unsigned int flags)
{
	struct btrfs_fs_info *fs_info = inode_to_fs_info(old_dir);
	struct btrfs_new_inode_args whiteout_args = {
		.dir = old_dir,
		.dentry = old_dentry,
	};
	struct btrfs_trans_handle *trans;
	unsigned int trans_num_items;
	struct btrfs_root *root = BTRFS_I(old_dir)->root;
	struct btrfs_root *dest = BTRFS_I(new_dir)->root;
	struct inode *new_inode = d_inode(new_dentry);
	struct inode *old_inode = d_inode(old_dentry);
	struct btrfs_rename_ctx rename_ctx;
	u64 index = 0;
	int ret;
	int ret2;
	u64 old_ino = btrfs_ino(BTRFS_I(old_inode));
	struct fscrypt_name old_fname, new_fname;

	if (btrfs_ino(BTRFS_I(new_dir)) == BTRFS_EMPTY_SUBVOL_DIR_OBJECTID)
		return -EPERM;

	/* we only allow rename subvolume link between subvolumes */
	if (old_ino != BTRFS_FIRST_FREE_OBJECTID && root != dest)
		return -EXDEV;

	if (old_ino == BTRFS_EMPTY_SUBVOL_DIR_OBJECTID ||
	    (new_inode && btrfs_ino(BTRFS_I(new_inode)) == BTRFS_FIRST_FREE_OBJECTID))
		return -ENOTEMPTY;

	if (S_ISDIR(old_inode->i_mode) && new_inode &&
	    new_inode->i_size > BTRFS_EMPTY_DIR_SIZE)
		return -ENOTEMPTY;

	ret = fscrypt_setup_filename(old_dir, &old_dentry->d_name, 0, &old_fname);
	if (ret)
		return ret;

	ret = fscrypt_setup_filename(new_dir, &new_dentry->d_name, 0, &new_fname);
	if (ret) {
		fscrypt_free_filename(&old_fname);
		return ret;
	}

	/* check for collisions, even if the  name isn't there */
	ret = btrfs_check_dir_item_collision(dest, new_dir->i_ino, &new_fname.disk_name);
	if (ret) {
		if (ret == -EEXIST) {
			/* we shouldn't get
			 * eexist without a new_inode */
			if (WARN_ON(!new_inode)) {
				goto out_fscrypt_names;
			}
		} else {
			/* maybe -EOVERFLOW */
			goto out_fscrypt_names;
		}
	}
	ret = 0;

	/*
	 * we're using rename to replace one file with another.  Start IO on it
	 * now so  we don't add too much work to the end of the transaction
	 */
	if (new_inode && S_ISREG(old_inode->i_mode) && new_inode->i_size)
		filemap_flush(old_inode->i_mapping);

	if (flags & RENAME_WHITEOUT) {
		whiteout_args.inode = new_whiteout_inode(idmap, old_dir);
		if (!whiteout_args.inode) {
			ret = -ENOMEM;
			goto out_fscrypt_names;
		}
		ret = btrfs_new_inode_prepare(&whiteout_args, &trans_num_items);
		if (ret)
			goto out_whiteout_inode;
	} else {
		/* 1 to update the old parent inode. */
		trans_num_items = 1;
	}

	if (old_ino == BTRFS_FIRST_FREE_OBJECTID) {
		/* Close the race window with snapshot create/destroy ioctl */
		down_read(&fs_info->subvol_sem);
		/*
		 * 1 to remove old root ref
		 * 1 to remove old root backref
		 * 1 to add new root ref
		 * 1 to add new root backref
		 */
		trans_num_items += 4;
	} else {
		/*
		 * 1 to update inode
		 * 1 to remove old inode ref
		 * 1 to add new inode ref
		 */
		trans_num_items += 3;
	}
	/*
	 * 1 to remove old dir item
	 * 1 to remove old dir index
	 * 1 to add new dir item
	 * 1 to add new dir index
	 */
	trans_num_items += 4;
	/* 1 to update new parent inode if it's not the same as the old parent */
	if (new_dir != old_dir)
		trans_num_items++;
	if (new_inode) {
		/*
		 * 1 to update inode
		 * 1 to remove inode ref
		 * 1 to remove dir item
		 * 1 to remove dir index
		 * 1 to possibly add orphan item
		 */
		trans_num_items += 5;
	}
	trans = btrfs_start_transaction(root, trans_num_items);
	if (IS_ERR(trans)) {
		ret = PTR_ERR(trans);
		goto out_notrans;
	}

	if (dest != root) {
		ret = btrfs_record_root_in_trans(trans, dest);
		if (ret)
			goto out_fail;
	}

	ret = btrfs_set_inode_index(BTRFS_I(new_dir), &index);
	if (ret)
		goto out_fail;

	BTRFS_I(old_inode)->dir_index = 0ULL;
	if (unlikely(old_ino == BTRFS_FIRST_FREE_OBJECTID)) {
		/* force full log commit if subvolume involved. */
		btrfs_set_log_full_commit(trans);
	} else {
		ret = btrfs_insert_inode_ref(trans, dest, &new_fname.disk_name,
					     old_ino, btrfs_ino(BTRFS_I(new_dir)),
					     index);
		if (ret)
			goto out_fail;
	}

	inode_inc_iversion(old_dir);
	inode_inc_iversion(new_dir);
	inode_inc_iversion(old_inode);
	simple_rename_timestamp(old_dir, old_dentry, new_dir, new_dentry);

	if (old_dentry->d_parent != new_dentry->d_parent)
		btrfs_record_unlink_dir(trans, BTRFS_I(old_dir),
					BTRFS_I(old_inode), true);

	if (unlikely(old_ino == BTRFS_FIRST_FREE_OBJECTID)) {
		ret = btrfs_unlink_subvol(trans, BTRFS_I(old_dir), old_dentry);
	} else {
		ret = __btrfs_unlink_inode(trans, BTRFS_I(old_dir),
					   BTRFS_I(d_inode(old_dentry)),
					   &old_fname.disk_name, &rename_ctx);
		if (!ret)
			ret = btrfs_update_inode(trans, BTRFS_I(old_inode));
	}
	if (ret) {
		btrfs_abort_transaction(trans, ret);
		goto out_fail;
	}

	if (new_inode) {
		inode_inc_iversion(new_inode);
		if (unlikely(btrfs_ino(BTRFS_I(new_inode)) ==
			     BTRFS_EMPTY_SUBVOL_DIR_OBJECTID)) {
			ret = btrfs_unlink_subvol(trans, BTRFS_I(new_dir), new_dentry);
			BUG_ON(new_inode->i_nlink == 0);
		} else {
			ret = btrfs_unlink_inode(trans, BTRFS_I(new_dir),
						 BTRFS_I(d_inode(new_dentry)),
						 &new_fname.disk_name);
		}
		if (!ret && new_inode->i_nlink == 0)
			ret = btrfs_orphan_add(trans,
					BTRFS_I(d_inode(new_dentry)));
		if (ret) {
			btrfs_abort_transaction(trans, ret);
			goto out_fail;
		}
	}

	ret = btrfs_add_link(trans, BTRFS_I(new_dir), BTRFS_I(old_inode),
			     &new_fname.disk_name, 0, index);
	if (ret) {
		btrfs_abort_transaction(trans, ret);
		goto out_fail;
	}

	if (old_inode->i_nlink == 1)
		BTRFS_I(old_inode)->dir_index = index;

	if (old_ino != BTRFS_FIRST_FREE_OBJECTID)
		btrfs_log_new_name(trans, old_dentry, BTRFS_I(old_dir),
				   rename_ctx.index, new_dentry->d_parent);

	if (flags & RENAME_WHITEOUT) {
		ret = btrfs_create_new_inode(trans, &whiteout_args);
		if (ret) {
			btrfs_abort_transaction(trans, ret);
			goto out_fail;
		} else {
			unlock_new_inode(whiteout_args.inode);
			iput(whiteout_args.inode);
			whiteout_args.inode = NULL;
		}
	}
out_fail:
	ret2 = btrfs_end_transaction(trans);
	ret = ret ? ret : ret2;
out_notrans:
	if (old_ino == BTRFS_FIRST_FREE_OBJECTID)
		up_read(&fs_info->subvol_sem);
	if (flags & RENAME_WHITEOUT)
		btrfs_new_inode_args_destroy(&whiteout_args);
out_whiteout_inode:
	if (flags & RENAME_WHITEOUT)
		iput(whiteout_args.inode);
out_fscrypt_names:
	fscrypt_free_filename(&old_fname);
	fscrypt_free_filename(&new_fname);
	return ret;
}

static int btrfs_rename2(struct mnt_idmap *idmap, struct inode *old_dir,
			 struct dentry *old_dentry, struct inode *new_dir,
			 struct dentry *new_dentry, unsigned int flags)
{
	int ret;

	if (flags & ~(RENAME_NOREPLACE | RENAME_EXCHANGE | RENAME_WHITEOUT))
		return -EINVAL;

	if (flags & RENAME_EXCHANGE)
		ret = btrfs_rename_exchange(old_dir, old_dentry, new_dir,
					    new_dentry);
	else
		ret = btrfs_rename(idmap, old_dir, old_dentry, new_dir,
				   new_dentry, flags);

	btrfs_btree_balance_dirty(BTRFS_I(new_dir)->root->fs_info);

	return ret;
}

struct btrfs_delalloc_work {
	struct inode *inode;
	struct completion completion;
	struct list_head list;
	struct btrfs_work work;
};

static void btrfs_run_delalloc_work(struct btrfs_work *work)
{
	struct btrfs_delalloc_work *delalloc_work;
	struct inode *inode;

	delalloc_work = container_of(work, struct btrfs_delalloc_work,
				     work);
	inode = delalloc_work->inode;
	filemap_flush(inode->i_mapping);
	if (test_bit(BTRFS_INODE_HAS_ASYNC_EXTENT,
				&BTRFS_I(inode)->runtime_flags))
		filemap_flush(inode->i_mapping);

	iput(inode);
	complete(&delalloc_work->completion);
}

static struct btrfs_delalloc_work *btrfs_alloc_delalloc_work(struct inode *inode)
{
	struct btrfs_delalloc_work *work;

	work = kmalloc(sizeof(*work), GFP_NOFS);
	if (!work)
		return NULL;

	init_completion(&work->completion);
	INIT_LIST_HEAD(&work->list);
	work->inode = inode;
	btrfs_init_work(&work->work, btrfs_run_delalloc_work, NULL);

	return work;
}

/*
 * some fairly slow code that needs optimization. This walks the list
 * of all the inodes with pending delalloc and forces them to disk.
 */
static int start_delalloc_inodes(struct btrfs_root *root,
				 struct writeback_control *wbc, bool snapshot,
				 bool in_reclaim_context)
{
	struct btrfs_inode *binode;
	struct inode *inode;
	struct btrfs_delalloc_work *work, *next;
	LIST_HEAD(works);
	LIST_HEAD(splice);
	int ret = 0;
	bool full_flush = wbc->nr_to_write == LONG_MAX;

	mutex_lock(&root->delalloc_mutex);
	spin_lock(&root->delalloc_lock);
	list_splice_init(&root->delalloc_inodes, &splice);
	while (!list_empty(&splice)) {
		binode = list_entry(splice.next, struct btrfs_inode,
				    delalloc_inodes);

		list_move_tail(&binode->delalloc_inodes,
			       &root->delalloc_inodes);

		if (in_reclaim_context &&
		    test_bit(BTRFS_INODE_NO_DELALLOC_FLUSH, &binode->runtime_flags))
			continue;

		inode = igrab(&binode->vfs_inode);
		if (!inode) {
			cond_resched_lock(&root->delalloc_lock);
			continue;
		}
		spin_unlock(&root->delalloc_lock);

		if (snapshot)
			set_bit(BTRFS_INODE_SNAPSHOT_FLUSH,
				&binode->runtime_flags);
		if (full_flush) {
			work = btrfs_alloc_delalloc_work(inode);
			if (!work) {
				iput(inode);
				ret = -ENOMEM;
				goto out;
			}
			list_add_tail(&work->list, &works);
			btrfs_queue_work(root->fs_info->flush_workers,
					 &work->work);
		} else {
			ret = filemap_fdatawrite_wbc(inode->i_mapping, wbc);
			btrfs_add_delayed_iput(BTRFS_I(inode));
			if (ret || wbc->nr_to_write <= 0)
				goto out;
		}
		cond_resched();
		spin_lock(&root->delalloc_lock);
	}
	spin_unlock(&root->delalloc_lock);

out:
	list_for_each_entry_safe(work, next, &works, list) {
		list_del_init(&work->list);
		wait_for_completion(&work->completion);
		kfree(work);
	}

	if (!list_empty(&splice)) {
		spin_lock(&root->delalloc_lock);
		list_splice_tail(&splice, &root->delalloc_inodes);
		spin_unlock(&root->delalloc_lock);
	}
	mutex_unlock(&root->delalloc_mutex);
	return ret;
}

int btrfs_start_delalloc_snapshot(struct btrfs_root *root, bool in_reclaim_context)
{
	struct writeback_control wbc = {
		.nr_to_write = LONG_MAX,
		.sync_mode = WB_SYNC_NONE,
		.range_start = 0,
		.range_end = LLONG_MAX,
	};
	struct btrfs_fs_info *fs_info = root->fs_info;

	if (BTRFS_FS_ERROR(fs_info))
		return -EROFS;

	return start_delalloc_inodes(root, &wbc, true, in_reclaim_context);
}

int btrfs_start_delalloc_roots(struct btrfs_fs_info *fs_info, long nr,
			       bool in_reclaim_context)
{
	struct writeback_control wbc = {
		.nr_to_write = nr,
		.sync_mode = WB_SYNC_NONE,
		.range_start = 0,
		.range_end = LLONG_MAX,
	};
	struct btrfs_root *root;
	LIST_HEAD(splice);
	int ret;

	if (BTRFS_FS_ERROR(fs_info))
		return -EROFS;

	mutex_lock(&fs_info->delalloc_root_mutex);
	spin_lock(&fs_info->delalloc_root_lock);
	list_splice_init(&fs_info->delalloc_roots, &splice);
	while (!list_empty(&splice)) {
		/*
		 * Reset nr_to_write here so we know that we're doing a full
		 * flush.
		 */
		if (nr == LONG_MAX)
			wbc.nr_to_write = LONG_MAX;

		root = list_first_entry(&splice, struct btrfs_root,
					delalloc_root);
		root = btrfs_grab_root(root);
		BUG_ON(!root);
		list_move_tail(&root->delalloc_root,
			       &fs_info->delalloc_roots);
		spin_unlock(&fs_info->delalloc_root_lock);

		ret = start_delalloc_inodes(root, &wbc, false, in_reclaim_context);
		btrfs_put_root(root);
		if (ret < 0 || wbc.nr_to_write <= 0)
			goto out;
		spin_lock(&fs_info->delalloc_root_lock);
	}
	spin_unlock(&fs_info->delalloc_root_lock);

	ret = 0;
out:
	if (!list_empty(&splice)) {
		spin_lock(&fs_info->delalloc_root_lock);
		list_splice_tail(&splice, &fs_info->delalloc_roots);
		spin_unlock(&fs_info->delalloc_root_lock);
	}
	mutex_unlock(&fs_info->delalloc_root_mutex);
	return ret;
}

static int btrfs_symlink(struct mnt_idmap *idmap, struct inode *dir,
			 struct dentry *dentry, const char *symname)
{
	struct btrfs_fs_info *fs_info = inode_to_fs_info(dir);
	struct btrfs_trans_handle *trans;
	struct btrfs_root *root = BTRFS_I(dir)->root;
	struct btrfs_path *path;
	struct btrfs_key key;
	struct inode *inode;
	struct btrfs_new_inode_args new_inode_args = {
		.dir = dir,
		.dentry = dentry,
	};
	unsigned int trans_num_items;
	int err;
	int name_len;
	int datasize;
	unsigned long ptr;
	struct btrfs_file_extent_item *ei;
	struct extent_buffer *leaf;

	name_len = strlen(symname);
	if (name_len > BTRFS_MAX_INLINE_DATA_SIZE(fs_info))
		return -ENAMETOOLONG;

	inode = new_inode(dir->i_sb);
	if (!inode)
		return -ENOMEM;
	inode_init_owner(idmap, inode, dir, S_IFLNK | S_IRWXUGO);
	inode->i_op = &btrfs_symlink_inode_operations;
	inode_nohighmem(inode);
	inode->i_mapping->a_ops = &btrfs_aops;
	btrfs_i_size_write(BTRFS_I(inode), name_len);
	inode_set_bytes(inode, name_len);

	new_inode_args.inode = inode;
	err = btrfs_new_inode_prepare(&new_inode_args, &trans_num_items);
	if (err)
		goto out_inode;
	/* 1 additional item for the inline extent */
	trans_num_items++;

	trans = btrfs_start_transaction(root, trans_num_items);
	if (IS_ERR(trans)) {
		err = PTR_ERR(trans);
		goto out_new_inode_args;
	}

	err = btrfs_create_new_inode(trans, &new_inode_args);
	if (err)
		goto out;

	path = btrfs_alloc_path();
	if (!path) {
		err = -ENOMEM;
		btrfs_abort_transaction(trans, err);
		discard_new_inode(inode);
		inode = NULL;
		goto out;
	}
	key.objectid = btrfs_ino(BTRFS_I(inode));
	key.offset = 0;
	key.type = BTRFS_EXTENT_DATA_KEY;
	datasize = btrfs_file_extent_calc_inline_size(name_len);
	err = btrfs_insert_empty_item(trans, root, path, &key,
				      datasize);
	if (err) {
		btrfs_abort_transaction(trans, err);
		btrfs_free_path(path);
		discard_new_inode(inode);
		inode = NULL;
		goto out;
	}
	leaf = path->nodes[0];
	ei = btrfs_item_ptr(leaf, path->slots[0],
			    struct btrfs_file_extent_item);
	btrfs_set_file_extent_generation(leaf, ei, trans->transid);
	btrfs_set_file_extent_type(leaf, ei,
				   BTRFS_FILE_EXTENT_INLINE);
	btrfs_set_file_extent_encryption(leaf, ei, 0);
	btrfs_set_file_extent_compression(leaf, ei, 0);
	btrfs_set_file_extent_other_encoding(leaf, ei, 0);
	btrfs_set_file_extent_ram_bytes(leaf, ei, name_len);

	ptr = btrfs_file_extent_inline_start(ei);
	write_extent_buffer(leaf, symname, ptr, name_len);
	btrfs_mark_buffer_dirty(trans, leaf);
	btrfs_free_path(path);

	d_instantiate_new(dentry, inode);
	err = 0;
out:
	btrfs_end_transaction(trans);
	btrfs_btree_balance_dirty(fs_info);
out_new_inode_args:
	btrfs_new_inode_args_destroy(&new_inode_args);
out_inode:
	if (err)
		iput(inode);
	return err;
}

static struct btrfs_trans_handle *insert_prealloc_file_extent(
				       struct btrfs_trans_handle *trans_in,
				       struct btrfs_inode *inode,
				       struct btrfs_key *ins,
				       u64 file_offset)
{
	struct btrfs_file_extent_item stack_fi;
	struct btrfs_replace_extent_info extent_info;
	struct btrfs_trans_handle *trans = trans_in;
	struct btrfs_path *path;
	u64 start = ins->objectid;
	u64 len = ins->offset;
	u64 qgroup_released = 0;
	int ret;

	memset(&stack_fi, 0, sizeof(stack_fi));

	btrfs_set_stack_file_extent_type(&stack_fi, BTRFS_FILE_EXTENT_PREALLOC);
	btrfs_set_stack_file_extent_disk_bytenr(&stack_fi, start);
	btrfs_set_stack_file_extent_disk_num_bytes(&stack_fi, len);
	btrfs_set_stack_file_extent_num_bytes(&stack_fi, len);
	btrfs_set_stack_file_extent_ram_bytes(&stack_fi, len);
	btrfs_set_stack_file_extent_compression(&stack_fi, BTRFS_COMPRESS_NONE);
	/* Encryption and other encoding is reserved and all 0 */

	ret = btrfs_qgroup_release_data(inode, file_offset, len, &qgroup_released);
	if (ret < 0)
		return ERR_PTR(ret);

	if (trans) {
		ret = insert_reserved_file_extent(trans, inode,
						  file_offset, &stack_fi,
						  true, qgroup_released);
		if (ret)
			goto free_qgroup;
		return trans;
	}

	extent_info.disk_offset = start;
	extent_info.disk_len = len;
	extent_info.data_offset = 0;
	extent_info.data_len = len;
	extent_info.file_offset = file_offset;
	extent_info.extent_buf = (char *)&stack_fi;
	extent_info.is_new_extent = true;
	extent_info.update_times = true;
	extent_info.qgroup_reserved = qgroup_released;
	extent_info.insertions = 0;

	path = btrfs_alloc_path();
	if (!path) {
		ret = -ENOMEM;
		goto free_qgroup;
	}

	ret = btrfs_replace_file_extents(inode, path, file_offset,
				     file_offset + len - 1, &extent_info,
				     &trans);
	btrfs_free_path(path);
	if (ret)
		goto free_qgroup;
	return trans;

free_qgroup:
	/*
	 * We have released qgroup data range at the beginning of the function,
	 * and normally qgroup_released bytes will be freed when committing
	 * transaction.
	 * But if we error out early, we have to free what we have released
	 * or we leak qgroup data reservation.
	 */
	btrfs_qgroup_free_refroot(inode->root->fs_info,
			btrfs_root_id(inode->root), qgroup_released,
			BTRFS_QGROUP_RSV_DATA);
	return ERR_PTR(ret);
}

static int __btrfs_prealloc_file_range(struct inode *inode, int mode,
				       u64 start, u64 num_bytes, u64 min_size,
				       loff_t actual_len, u64 *alloc_hint,
				       struct btrfs_trans_handle *trans)
{
	struct btrfs_fs_info *fs_info = inode_to_fs_info(inode);
	struct extent_map *em;
	struct btrfs_root *root = BTRFS_I(inode)->root;
	struct btrfs_key ins;
	u64 cur_offset = start;
	u64 clear_offset = start;
	u64 i_size;
	u64 cur_bytes;
	u64 last_alloc = (u64)-1;
	int ret = 0;
	bool own_trans = true;
	u64 end = start + num_bytes - 1;

	if (trans)
		own_trans = false;
	while (num_bytes > 0) {
		cur_bytes = min_t(u64, num_bytes, SZ_256M);
		cur_bytes = max(cur_bytes, min_size);
		/*
		 * If we are severely fragmented we could end up with really
		 * small allocations, so if the allocator is returning small
		 * chunks lets make its job easier by only searching for those
		 * sized chunks.
		 */
		cur_bytes = min(cur_bytes, last_alloc);
		ret = btrfs_reserve_extent(root, cur_bytes, cur_bytes,
				min_size, 0, *alloc_hint, &ins, 1, 0);
		if (ret)
			break;

		/*
		 * We've reserved this space, and thus converted it from
		 * ->bytes_may_use to ->bytes_reserved.  Any error that happens
		 * from here on out we will only need to clear our reservation
		 * for the remaining unreserved area, so advance our
		 * clear_offset by our extent size.
		 */
		clear_offset += ins.offset;

		last_alloc = ins.offset;
		trans = insert_prealloc_file_extent(trans, BTRFS_I(inode),
						    &ins, cur_offset);
		/*
		 * Now that we inserted the prealloc extent we can finally
		 * decrement the number of reservations in the block group.
		 * If we did it before, we could race with relocation and have
		 * relocation miss the reserved extent, making it fail later.
		 */
		btrfs_dec_block_group_reservations(fs_info, ins.objectid);
		if (IS_ERR(trans)) {
			ret = PTR_ERR(trans);
			btrfs_free_reserved_extent(fs_info, ins.objectid,
						   ins.offset, 0);
			break;
		}

		em = alloc_extent_map();
		if (!em) {
			btrfs_drop_extent_map_range(BTRFS_I(inode), cur_offset,
					    cur_offset + ins.offset - 1, false);
			btrfs_set_inode_full_sync(BTRFS_I(inode));
			goto next;
		}

		em->start = cur_offset;
		em->len = ins.offset;
		em->disk_bytenr = ins.objectid;
		em->offset = 0;
		em->disk_num_bytes = ins.offset;
		em->ram_bytes = ins.offset;
		em->flags |= EXTENT_FLAG_PREALLOC;
		em->generation = trans->transid;

		ret = btrfs_replace_extent_map_range(BTRFS_I(inode), em, true);
		free_extent_map(em);
next:
		num_bytes -= ins.offset;
		cur_offset += ins.offset;
		*alloc_hint = ins.objectid + ins.offset;

		inode_inc_iversion(inode);
		inode_set_ctime_current(inode);
		BTRFS_I(inode)->flags |= BTRFS_INODE_PREALLOC;
		if (!(mode & FALLOC_FL_KEEP_SIZE) &&
		    (actual_len > inode->i_size) &&
		    (cur_offset > inode->i_size)) {
			if (cur_offset > actual_len)
				i_size = actual_len;
			else
				i_size = cur_offset;
			i_size_write(inode, i_size);
			btrfs_inode_safe_disk_i_size_write(BTRFS_I(inode), 0);
		}

		ret = btrfs_update_inode(trans, BTRFS_I(inode));

		if (ret) {
			btrfs_abort_transaction(trans, ret);
			if (own_trans)
				btrfs_end_transaction(trans);
			break;
		}

		if (own_trans) {
			btrfs_end_transaction(trans);
			trans = NULL;
		}
	}
	if (clear_offset < end)
		btrfs_free_reserved_data_space(BTRFS_I(inode), NULL, clear_offset,
			end - clear_offset + 1);
	return ret;
}

int btrfs_prealloc_file_range(struct inode *inode, int mode,
			      u64 start, u64 num_bytes, u64 min_size,
			      loff_t actual_len, u64 *alloc_hint)
{
	return __btrfs_prealloc_file_range(inode, mode, start, num_bytes,
					   min_size, actual_len, alloc_hint,
					   NULL);
}

int btrfs_prealloc_file_range_trans(struct inode *inode,
				    struct btrfs_trans_handle *trans, int mode,
				    u64 start, u64 num_bytes, u64 min_size,
				    loff_t actual_len, u64 *alloc_hint)
{
	return __btrfs_prealloc_file_range(inode, mode, start, num_bytes,
					   min_size, actual_len, alloc_hint, trans);
}

static int btrfs_permission(struct mnt_idmap *idmap,
			    struct inode *inode, int mask)
{
	struct btrfs_root *root = BTRFS_I(inode)->root;
	umode_t mode = inode->i_mode;

	if (mask & MAY_WRITE &&
	    (S_ISREG(mode) || S_ISDIR(mode) || S_ISLNK(mode))) {
		if (btrfs_root_readonly(root))
			return -EROFS;
		if (BTRFS_I(inode)->flags & BTRFS_INODE_READONLY)
			return -EACCES;
	}
	return generic_permission(idmap, inode, mask);
}

static int btrfs_tmpfile(struct mnt_idmap *idmap, struct inode *dir,
			 struct file *file, umode_t mode)
{
	struct btrfs_fs_info *fs_info = inode_to_fs_info(dir);
	struct btrfs_trans_handle *trans;
	struct btrfs_root *root = BTRFS_I(dir)->root;
	struct inode *inode;
	struct btrfs_new_inode_args new_inode_args = {
		.dir = dir,
		.dentry = file->f_path.dentry,
		.orphan = true,
	};
	unsigned int trans_num_items;
	int ret;

	inode = new_inode(dir->i_sb);
	if (!inode)
		return -ENOMEM;
	inode_init_owner(idmap, inode, dir, mode);
	inode->i_fop = &btrfs_file_operations;
	inode->i_op = &btrfs_file_inode_operations;
	inode->i_mapping->a_ops = &btrfs_aops;

	new_inode_args.inode = inode;
	ret = btrfs_new_inode_prepare(&new_inode_args, &trans_num_items);
	if (ret)
		goto out_inode;

	trans = btrfs_start_transaction(root, trans_num_items);
	if (IS_ERR(trans)) {
		ret = PTR_ERR(trans);
		goto out_new_inode_args;
	}

	ret = btrfs_create_new_inode(trans, &new_inode_args);

	/*
	 * We set number of links to 0 in btrfs_create_new_inode(), and here we
	 * set it to 1 because d_tmpfile() will issue a warning if the count is
	 * 0, through:
	 *
	 *    d_tmpfile() -> inode_dec_link_count() -> drop_nlink()
	 */
	set_nlink(inode, 1);

	if (!ret) {
		d_tmpfile(file, inode);
		unlock_new_inode(inode);
		mark_inode_dirty(inode);
	}

	btrfs_end_transaction(trans);
	btrfs_btree_balance_dirty(fs_info);
out_new_inode_args:
	btrfs_new_inode_args_destroy(&new_inode_args);
out_inode:
	if (ret)
		iput(inode);
	return finish_open_simple(file, ret);
}

void btrfs_set_range_writeback(struct btrfs_inode *inode, u64 start, u64 end)
{
	struct btrfs_fs_info *fs_info = inode->root->fs_info;
	unsigned long index = start >> PAGE_SHIFT;
	unsigned long end_index = end >> PAGE_SHIFT;
	struct folio *folio;
	u32 len;

	ASSERT(end + 1 - start <= U32_MAX);
	len = end + 1 - start;
	while (index <= end_index) {
		folio = __filemap_get_folio(inode->vfs_inode.i_mapping, index, 0, 0);
		ASSERT(!IS_ERR(folio)); /* folios should be in the extent_io_tree */

		/* This is for data, which doesn't yet support larger folio. */
		ASSERT(folio_order(folio) == 0);
		btrfs_folio_set_writeback(fs_info, folio, start, len);
		folio_put(folio);
		index++;
	}
}

int btrfs_encoded_io_compression_from_extent(struct btrfs_fs_info *fs_info,
					     int compress_type)
{
	switch (compress_type) {
	case BTRFS_COMPRESS_NONE:
		return BTRFS_ENCODED_IO_COMPRESSION_NONE;
	case BTRFS_COMPRESS_ZLIB:
		return BTRFS_ENCODED_IO_COMPRESSION_ZLIB;
	case BTRFS_COMPRESS_LZO:
		/*
		 * The LZO format depends on the sector size. 64K is the maximum
		 * sector size that we support.
		 */
		if (fs_info->sectorsize < SZ_4K || fs_info->sectorsize > SZ_64K)
			return -EINVAL;
		return BTRFS_ENCODED_IO_COMPRESSION_LZO_4K +
		       (fs_info->sectorsize_bits - 12);
	case BTRFS_COMPRESS_ZSTD:
		return BTRFS_ENCODED_IO_COMPRESSION_ZSTD;
	default:
		return -EUCLEAN;
	}
}

static ssize_t btrfs_encoded_read_inline(
				struct kiocb *iocb,
				struct iov_iter *iter, u64 start,
				u64 lockend,
				struct extent_state **cached_state,
				u64 extent_start, size_t count,
				struct btrfs_ioctl_encoded_io_args *encoded,
				bool *unlocked)
{
	struct btrfs_inode *inode = BTRFS_I(file_inode(iocb->ki_filp));
	struct btrfs_root *root = inode->root;
	struct btrfs_fs_info *fs_info = root->fs_info;
	struct extent_io_tree *io_tree = &inode->io_tree;
	struct btrfs_path *path;
	struct extent_buffer *leaf;
	struct btrfs_file_extent_item *item;
	u64 ram_bytes;
	unsigned long ptr;
	void *tmp;
	ssize_t ret;

	path = btrfs_alloc_path();
	if (!path) {
		ret = -ENOMEM;
		goto out;
	}
	ret = btrfs_lookup_file_extent(NULL, root, path, btrfs_ino(inode),
				       extent_start, 0);
	if (ret) {
		if (ret > 0) {
			/* The extent item disappeared? */
			ret = -EIO;
		}
		goto out;
	}
	leaf = path->nodes[0];
	item = btrfs_item_ptr(leaf, path->slots[0], struct btrfs_file_extent_item);

	ram_bytes = btrfs_file_extent_ram_bytes(leaf, item);
	ptr = btrfs_file_extent_inline_start(item);

	encoded->len = min_t(u64, extent_start + ram_bytes,
			     inode->vfs_inode.i_size) - iocb->ki_pos;
	ret = btrfs_encoded_io_compression_from_extent(fs_info,
				 btrfs_file_extent_compression(leaf, item));
	if (ret < 0)
		goto out;
	encoded->compression = ret;
	if (encoded->compression) {
		size_t inline_size;

		inline_size = btrfs_file_extent_inline_item_len(leaf,
								path->slots[0]);
		if (inline_size > count) {
			ret = -ENOBUFS;
			goto out;
		}
		count = inline_size;
		encoded->unencoded_len = ram_bytes;
		encoded->unencoded_offset = iocb->ki_pos - extent_start;
	} else {
		count = min_t(u64, count, encoded->len);
		encoded->len = count;
		encoded->unencoded_len = count;
		ptr += iocb->ki_pos - extent_start;
	}

	tmp = kmalloc(count, GFP_NOFS);
	if (!tmp) {
		ret = -ENOMEM;
		goto out;
	}
	read_extent_buffer(leaf, tmp, ptr, count);
	btrfs_release_path(path);
	unlock_extent(io_tree, start, lockend, cached_state);
	btrfs_inode_unlock(inode, BTRFS_ILOCK_SHARED);
	*unlocked = true;

	ret = copy_to_iter(tmp, count, iter);
	if (ret != count)
		ret = -EFAULT;
	kfree(tmp);
out:
	btrfs_free_path(path);
	return ret;
}

struct btrfs_encoded_read_private {
	wait_queue_head_t wait;
	atomic_t pending;
	blk_status_t status;
};

static void btrfs_encoded_read_endio(struct btrfs_bio *bbio)
{
	struct btrfs_encoded_read_private *priv = bbio->private;

	if (bbio->bio.bi_status) {
		/*
		 * The memory barrier implied by the atomic_dec_return() here
		 * pairs with the memory barrier implied by the
		 * atomic_dec_return() or io_wait_event() in
		 * btrfs_encoded_read_regular_fill_pages() to ensure that this
		 * write is observed before the load of status in
		 * btrfs_encoded_read_regular_fill_pages().
		 */
		WRITE_ONCE(priv->status, bbio->bio.bi_status);
	}
	if (!atomic_dec_return(&priv->pending))
		wake_up(&priv->wait);
	bio_put(&bbio->bio);
}

int btrfs_encoded_read_regular_fill_pages(struct btrfs_inode *inode,
					  u64 file_offset, u64 disk_bytenr,
					  u64 disk_io_size, struct page **pages)
{
	struct btrfs_fs_info *fs_info = inode->root->fs_info;
	struct btrfs_encoded_read_private priv = {
		.pending = ATOMIC_INIT(1),
	};
	unsigned long i = 0;
	struct btrfs_bio *bbio;

	init_waitqueue_head(&priv.wait);

	bbio = btrfs_bio_alloc(BIO_MAX_VECS, REQ_OP_READ, fs_info,
			       btrfs_encoded_read_endio, &priv);
	bbio->bio.bi_iter.bi_sector = disk_bytenr >> SECTOR_SHIFT;
	bbio->inode = inode;

	do {
		size_t bytes = min_t(u64, disk_io_size, PAGE_SIZE);

		if (bio_add_page(&bbio->bio, pages[i], bytes, 0) < bytes) {
			atomic_inc(&priv.pending);
			btrfs_submit_bbio(bbio, 0);

			bbio = btrfs_bio_alloc(BIO_MAX_VECS, REQ_OP_READ, fs_info,
					       btrfs_encoded_read_endio, &priv);
			bbio->bio.bi_iter.bi_sector = disk_bytenr >> SECTOR_SHIFT;
			bbio->inode = inode;
			continue;
		}

		i++;
		disk_bytenr += bytes;
		disk_io_size -= bytes;
	} while (disk_io_size);

	atomic_inc(&priv.pending);
	btrfs_submit_bbio(bbio, 0);

	if (atomic_dec_return(&priv.pending))
		io_wait_event(priv.wait, !atomic_read(&priv.pending));
	/* See btrfs_encoded_read_endio() for ordering. */
	return blk_status_to_errno(READ_ONCE(priv.status));
}

static ssize_t btrfs_encoded_read_regular(struct kiocb *iocb,
					  struct iov_iter *iter,
					  u64 start, u64 lockend,
					  struct extent_state **cached_state,
					  u64 disk_bytenr, u64 disk_io_size,
					  size_t count, bool compressed,
					  bool *unlocked)
{
	struct btrfs_inode *inode = BTRFS_I(file_inode(iocb->ki_filp));
	struct extent_io_tree *io_tree = &inode->io_tree;
	struct page **pages;
	unsigned long nr_pages, i;
	u64 cur;
	size_t page_offset;
	ssize_t ret;

	nr_pages = DIV_ROUND_UP(disk_io_size, PAGE_SIZE);
	pages = kcalloc(nr_pages, sizeof(struct page *), GFP_NOFS);
	if (!pages)
		return -ENOMEM;
	ret = btrfs_alloc_page_array(nr_pages, pages, false);
	if (ret) {
		ret = -ENOMEM;
		goto out;
		}

	ret = btrfs_encoded_read_regular_fill_pages(inode, start, disk_bytenr,
						    disk_io_size, pages);
	if (ret)
		goto out;

	unlock_extent(io_tree, start, lockend, cached_state);
	btrfs_inode_unlock(inode, BTRFS_ILOCK_SHARED);
	*unlocked = true;

	if (compressed) {
		i = 0;
		page_offset = 0;
	} else {
		i = (iocb->ki_pos - start) >> PAGE_SHIFT;
		page_offset = (iocb->ki_pos - start) & (PAGE_SIZE - 1);
	}
	cur = 0;
	while (cur < count) {
		size_t bytes = min_t(size_t, count - cur,
				     PAGE_SIZE - page_offset);

		if (copy_page_to_iter(pages[i], page_offset, bytes,
				      iter) != bytes) {
			ret = -EFAULT;
			goto out;
		}
		i++;
		cur += bytes;
		page_offset = 0;
	}
	ret = count;
out:
	for (i = 0; i < nr_pages; i++) {
		if (pages[i])
			__free_page(pages[i]);
	}
	kfree(pages);
	return ret;
}

ssize_t btrfs_encoded_read(struct kiocb *iocb, struct iov_iter *iter,
			   struct btrfs_ioctl_encoded_io_args *encoded)
{
	struct btrfs_inode *inode = BTRFS_I(file_inode(iocb->ki_filp));
	struct btrfs_fs_info *fs_info = inode->root->fs_info;
	struct extent_io_tree *io_tree = &inode->io_tree;
	ssize_t ret;
	size_t count = iov_iter_count(iter);
	u64 start, lockend, disk_bytenr, disk_io_size;
	struct extent_state *cached_state = NULL;
	struct extent_map *em;
	bool unlocked = false;

	file_accessed(iocb->ki_filp);

	btrfs_inode_lock(inode, BTRFS_ILOCK_SHARED);

	if (iocb->ki_pos >= inode->vfs_inode.i_size) {
		btrfs_inode_unlock(inode, BTRFS_ILOCK_SHARED);
		return 0;
	}
	start = ALIGN_DOWN(iocb->ki_pos, fs_info->sectorsize);
	/*
	 * We don't know how long the extent containing iocb->ki_pos is, but if
	 * it's compressed we know that it won't be longer than this.
	 */
	lockend = start + BTRFS_MAX_UNCOMPRESSED - 1;

	for (;;) {
		struct btrfs_ordered_extent *ordered;

		ret = btrfs_wait_ordered_range(inode, start,
					       lockend - start + 1);
		if (ret)
			goto out_unlock_inode;
		lock_extent(io_tree, start, lockend, &cached_state);
		ordered = btrfs_lookup_ordered_range(inode, start,
						     lockend - start + 1);
		if (!ordered)
			break;
		btrfs_put_ordered_extent(ordered);
		unlock_extent(io_tree, start, lockend, &cached_state);
		cond_resched();
	}

	em = btrfs_get_extent(inode, NULL, start, lockend - start + 1);
	if (IS_ERR(em)) {
		ret = PTR_ERR(em);
		goto out_unlock_extent;
	}

	if (em->disk_bytenr == EXTENT_MAP_INLINE) {
		u64 extent_start = em->start;

		/*
		 * For inline extents we get everything we need out of the
		 * extent item.
		 */
		free_extent_map(em);
		em = NULL;
		ret = btrfs_encoded_read_inline(iocb, iter, start, lockend,
						&cached_state, extent_start,
						count, encoded, &unlocked);
		goto out;
	}

	/*
	 * We only want to return up to EOF even if the extent extends beyond
	 * that.
	 */
	encoded->len = min_t(u64, extent_map_end(em),
			     inode->vfs_inode.i_size) - iocb->ki_pos;
	if (em->disk_bytenr == EXTENT_MAP_HOLE ||
	    (em->flags & EXTENT_FLAG_PREALLOC)) {
		disk_bytenr = EXTENT_MAP_HOLE;
		count = min_t(u64, count, encoded->len);
		encoded->len = count;
		encoded->unencoded_len = count;
	} else if (extent_map_is_compressed(em)) {
		disk_bytenr = em->disk_bytenr;
		/*
		 * Bail if the buffer isn't large enough to return the whole
		 * compressed extent.
		 */
		if (em->disk_num_bytes > count) {
			ret = -ENOBUFS;
			goto out_em;
		}
		disk_io_size = em->disk_num_bytes;
		count = em->disk_num_bytes;
		encoded->unencoded_len = em->ram_bytes;
		encoded->unencoded_offset = iocb->ki_pos - (em->start - em->offset);
		ret = btrfs_encoded_io_compression_from_extent(fs_info,
							       extent_map_compression(em));
		if (ret < 0)
			goto out_em;
		encoded->compression = ret;
	} else {
		disk_bytenr = extent_map_block_start(em) + (start - em->start);
		if (encoded->len > count)
			encoded->len = count;
		/*
		 * Don't read beyond what we locked. This also limits the page
		 * allocations that we'll do.
		 */
		disk_io_size = min(lockend + 1, iocb->ki_pos + encoded->len) - start;
		count = start + disk_io_size - iocb->ki_pos;
		encoded->len = count;
		encoded->unencoded_len = count;
		disk_io_size = ALIGN(disk_io_size, fs_info->sectorsize);
	}
	free_extent_map(em);
	em = NULL;

	if (disk_bytenr == EXTENT_MAP_HOLE) {
		unlock_extent(io_tree, start, lockend, &cached_state);
		btrfs_inode_unlock(inode, BTRFS_ILOCK_SHARED);
		unlocked = true;
		ret = iov_iter_zero(count, iter);
		if (ret != count)
			ret = -EFAULT;
	} else {
		ret = btrfs_encoded_read_regular(iocb, iter, start, lockend,
						 &cached_state, disk_bytenr,
						 disk_io_size, count,
						 encoded->compression,
						 &unlocked);
	}

out:
	if (ret >= 0)
		iocb->ki_pos += encoded->len;
out_em:
	free_extent_map(em);
out_unlock_extent:
	if (!unlocked)
		unlock_extent(io_tree, start, lockend, &cached_state);
out_unlock_inode:
	if (!unlocked)
		btrfs_inode_unlock(inode, BTRFS_ILOCK_SHARED);
	return ret;
}

ssize_t btrfs_do_encoded_write(struct kiocb *iocb, struct iov_iter *from,
			       const struct btrfs_ioctl_encoded_io_args *encoded)
{
	struct btrfs_inode *inode = BTRFS_I(file_inode(iocb->ki_filp));
	struct btrfs_root *root = inode->root;
	struct btrfs_fs_info *fs_info = root->fs_info;
	struct extent_io_tree *io_tree = &inode->io_tree;
	struct extent_changeset *data_reserved = NULL;
	struct extent_state *cached_state = NULL;
	struct btrfs_ordered_extent *ordered;
<<<<<<< HEAD
=======
	struct btrfs_file_extent file_extent;
>>>>>>> 2d5404ca
	int compression;
	size_t orig_count;
	u64 start, end;
	u64 num_bytes, ram_bytes, disk_num_bytes;
	unsigned long nr_folios, i;
	struct folio **folios;
	struct btrfs_key ins;
	bool extent_reserved = false;
	struct extent_map *em;
	ssize_t ret;

	switch (encoded->compression) {
	case BTRFS_ENCODED_IO_COMPRESSION_ZLIB:
		compression = BTRFS_COMPRESS_ZLIB;
		break;
	case BTRFS_ENCODED_IO_COMPRESSION_ZSTD:
		compression = BTRFS_COMPRESS_ZSTD;
		break;
	case BTRFS_ENCODED_IO_COMPRESSION_LZO_4K:
	case BTRFS_ENCODED_IO_COMPRESSION_LZO_8K:
	case BTRFS_ENCODED_IO_COMPRESSION_LZO_16K:
	case BTRFS_ENCODED_IO_COMPRESSION_LZO_32K:
	case BTRFS_ENCODED_IO_COMPRESSION_LZO_64K:
		/* The sector size must match for LZO. */
		if (encoded->compression -
		    BTRFS_ENCODED_IO_COMPRESSION_LZO_4K + 12 !=
		    fs_info->sectorsize_bits)
			return -EINVAL;
		compression = BTRFS_COMPRESS_LZO;
		break;
	default:
		return -EINVAL;
	}
	if (encoded->encryption != BTRFS_ENCODED_IO_ENCRYPTION_NONE)
		return -EINVAL;

	/*
	 * Compressed extents should always have checksums, so error out if we
	 * have a NOCOW file or inode was created while mounted with NODATASUM.
	 */
	if (inode->flags & BTRFS_INODE_NODATASUM)
		return -EINVAL;

	orig_count = iov_iter_count(from);

	/* The extent size must be sane. */
	if (encoded->unencoded_len > BTRFS_MAX_UNCOMPRESSED ||
	    orig_count > BTRFS_MAX_COMPRESSED || orig_count == 0)
		return -EINVAL;

	/*
	 * The compressed data must be smaller than the decompressed data.
	 *
	 * It's of course possible for data to compress to larger or the same
	 * size, but the buffered I/O path falls back to no compression for such
	 * data, and we don't want to break any assumptions by creating these
	 * extents.
	 *
	 * Note that this is less strict than the current check we have that the
	 * compressed data must be at least one sector smaller than the
	 * decompressed data. We only want to enforce the weaker requirement
	 * from old kernels that it is at least one byte smaller.
	 */
	if (orig_count >= encoded->unencoded_len)
		return -EINVAL;

	/* The extent must start on a sector boundary. */
	start = iocb->ki_pos;
	if (!IS_ALIGNED(start, fs_info->sectorsize))
		return -EINVAL;

	/*
	 * The extent must end on a sector boundary. However, we allow a write
	 * which ends at or extends i_size to have an unaligned length; we round
	 * up the extent size and set i_size to the unaligned end.
	 */
	if (start + encoded->len < inode->vfs_inode.i_size &&
	    !IS_ALIGNED(start + encoded->len, fs_info->sectorsize))
		return -EINVAL;

	/* Finally, the offset in the unencoded data must be sector-aligned. */
	if (!IS_ALIGNED(encoded->unencoded_offset, fs_info->sectorsize))
		return -EINVAL;

	num_bytes = ALIGN(encoded->len, fs_info->sectorsize);
	ram_bytes = ALIGN(encoded->unencoded_len, fs_info->sectorsize);
	end = start + num_bytes - 1;

	/*
	 * If the extent cannot be inline, the compressed data on disk must be
	 * sector-aligned. For convenience, we extend it with zeroes if it
	 * isn't.
	 */
	disk_num_bytes = ALIGN(orig_count, fs_info->sectorsize);
	nr_folios = DIV_ROUND_UP(disk_num_bytes, PAGE_SIZE);
	folios = kvcalloc(nr_folios, sizeof(struct page *), GFP_KERNEL_ACCOUNT);
	if (!folios)
		return -ENOMEM;
	for (i = 0; i < nr_folios; i++) {
		size_t bytes = min_t(size_t, PAGE_SIZE, iov_iter_count(from));
		char *kaddr;

		folios[i] = folio_alloc(GFP_KERNEL_ACCOUNT, 0);
		if (!folios[i]) {
			ret = -ENOMEM;
			goto out_folios;
		}
		kaddr = kmap_local_folio(folios[i], 0);
		if (copy_from_iter(kaddr, bytes, from) != bytes) {
			kunmap_local(kaddr);
			ret = -EFAULT;
			goto out_folios;
		}
		if (bytes < PAGE_SIZE)
			memset(kaddr + bytes, 0, PAGE_SIZE - bytes);
		kunmap_local(kaddr);
	}

	for (;;) {
		struct btrfs_ordered_extent *ordered;

		ret = btrfs_wait_ordered_range(inode, start, num_bytes);
		if (ret)
			goto out_folios;
		ret = invalidate_inode_pages2_range(inode->vfs_inode.i_mapping,
						    start >> PAGE_SHIFT,
						    end >> PAGE_SHIFT);
		if (ret)
			goto out_folios;
		lock_extent(io_tree, start, end, &cached_state);
		ordered = btrfs_lookup_ordered_range(inode, start, num_bytes);
		if (!ordered &&
		    !filemap_range_has_page(inode->vfs_inode.i_mapping, start, end))
			break;
		if (ordered)
			btrfs_put_ordered_extent(ordered);
		unlock_extent(io_tree, start, end, &cached_state);
		cond_resched();
	}

	/*
	 * We don't use the higher-level delalloc space functions because our
	 * num_bytes and disk_num_bytes are different.
	 */
	ret = btrfs_alloc_data_chunk_ondemand(inode, disk_num_bytes);
	if (ret)
		goto out_unlock;
	ret = btrfs_qgroup_reserve_data(inode, &data_reserved, start, num_bytes);
	if (ret)
		goto out_free_data_space;
	ret = btrfs_delalloc_reserve_metadata(inode, num_bytes, disk_num_bytes,
					      false);
	if (ret)
		goto out_qgroup_free_data;

	/* Try an inline extent first. */
	if (encoded->unencoded_len == encoded->len &&
	    encoded->unencoded_offset == 0 &&
	    can_cow_file_range_inline(inode, start, encoded->len, orig_count)) {
		ret = __cow_file_range_inline(inode, start, encoded->len,
					      orig_count, compression, folios[0],
					      true);
		if (ret <= 0) {
			if (ret == 0)
				ret = orig_count;
			goto out_delalloc_release;
		}
	}

	ret = btrfs_reserve_extent(root, disk_num_bytes, disk_num_bytes,
				   disk_num_bytes, 0, 0, &ins, 1, 1);
	if (ret)
		goto out_delalloc_release;
	extent_reserved = true;

	file_extent.disk_bytenr = ins.objectid;
	file_extent.disk_num_bytes = ins.offset;
	file_extent.num_bytes = num_bytes;
	file_extent.ram_bytes = ram_bytes;
	file_extent.offset = encoded->unencoded_offset;
	file_extent.compression = compression;
	em = btrfs_create_io_em(inode, start, &file_extent, BTRFS_ORDERED_COMPRESSED);
	if (IS_ERR(em)) {
		ret = PTR_ERR(em);
		goto out_free_reserved;
	}
	free_extent_map(em);

<<<<<<< HEAD
	ordered = btrfs_alloc_ordered_extent(inode, start, num_bytes, ram_bytes,
				       ins.objectid, ins.offset,
				       encoded->unencoded_offset,
				       (1 << BTRFS_ORDERED_ENCODED) |
				       (1 << BTRFS_ORDERED_COMPRESSED),
				       compression);
=======
	ordered = btrfs_alloc_ordered_extent(inode, start, &file_extent,
				       (1 << BTRFS_ORDERED_ENCODED) |
				       (1 << BTRFS_ORDERED_COMPRESSED));
>>>>>>> 2d5404ca
	if (IS_ERR(ordered)) {
		btrfs_drop_extent_map_range(inode, start, end, false);
		ret = PTR_ERR(ordered);
		goto out_free_reserved;
	}
	btrfs_dec_block_group_reservations(fs_info, ins.objectid);

	if (start + encoded->len > inode->vfs_inode.i_size)
		i_size_write(&inode->vfs_inode, start + encoded->len);

	unlock_extent(io_tree, start, end, &cached_state);

	btrfs_delalloc_release_extents(inode, num_bytes);

<<<<<<< HEAD
	btrfs_submit_compressed_write(ordered, pages, nr_pages, 0, false);
=======
	btrfs_submit_compressed_write(ordered, folios, nr_folios, 0, false);
>>>>>>> 2d5404ca
	ret = orig_count;
	goto out;

out_free_reserved:
	btrfs_dec_block_group_reservations(fs_info, ins.objectid);
	btrfs_free_reserved_extent(fs_info, ins.objectid, ins.offset, 1);
out_delalloc_release:
	btrfs_delalloc_release_extents(inode, num_bytes);
	btrfs_delalloc_release_metadata(inode, disk_num_bytes, ret < 0);
out_qgroup_free_data:
	if (ret < 0)
		btrfs_qgroup_free_data(inode, data_reserved, start, num_bytes, NULL);
out_free_data_space:
	/*
	 * If btrfs_reserve_extent() succeeded, then we already decremented
	 * bytes_may_use.
	 */
	if (!extent_reserved)
		btrfs_free_reserved_data_space_noquota(fs_info, disk_num_bytes);
out_unlock:
	unlock_extent(io_tree, start, end, &cached_state);
out_folios:
	for (i = 0; i < nr_folios; i++) {
		if (folios[i])
			folio_put(folios[i]);
	}
	kvfree(folios);
out:
	if (ret >= 0)
		iocb->ki_pos += encoded->len;
	return ret;
}

#ifdef CONFIG_SWAP
/*
 * Add an entry indicating a block group or device which is pinned by a
 * swapfile. Returns 0 on success, 1 if there is already an entry for it, or a
 * negative errno on failure.
 */
static int btrfs_add_swapfile_pin(struct inode *inode, void *ptr,
				  bool is_block_group)
{
	struct btrfs_fs_info *fs_info = BTRFS_I(inode)->root->fs_info;
	struct btrfs_swapfile_pin *sp, *entry;
	struct rb_node **p;
	struct rb_node *parent = NULL;

	sp = kmalloc(sizeof(*sp), GFP_NOFS);
	if (!sp)
		return -ENOMEM;
	sp->ptr = ptr;
	sp->inode = inode;
	sp->is_block_group = is_block_group;
	sp->bg_extent_count = 1;

	spin_lock(&fs_info->swapfile_pins_lock);
	p = &fs_info->swapfile_pins.rb_node;
	while (*p) {
		parent = *p;
		entry = rb_entry(parent, struct btrfs_swapfile_pin, node);
		if (sp->ptr < entry->ptr ||
		    (sp->ptr == entry->ptr && sp->inode < entry->inode)) {
			p = &(*p)->rb_left;
		} else if (sp->ptr > entry->ptr ||
			   (sp->ptr == entry->ptr && sp->inode > entry->inode)) {
			p = &(*p)->rb_right;
		} else {
			if (is_block_group)
				entry->bg_extent_count++;
			spin_unlock(&fs_info->swapfile_pins_lock);
			kfree(sp);
			return 1;
		}
	}
	rb_link_node(&sp->node, parent, p);
	rb_insert_color(&sp->node, &fs_info->swapfile_pins);
	spin_unlock(&fs_info->swapfile_pins_lock);
	return 0;
}

/* Free all of the entries pinned by this swapfile. */
static void btrfs_free_swapfile_pins(struct inode *inode)
{
	struct btrfs_fs_info *fs_info = BTRFS_I(inode)->root->fs_info;
	struct btrfs_swapfile_pin *sp;
	struct rb_node *node, *next;

	spin_lock(&fs_info->swapfile_pins_lock);
	node = rb_first(&fs_info->swapfile_pins);
	while (node) {
		next = rb_next(node);
		sp = rb_entry(node, struct btrfs_swapfile_pin, node);
		if (sp->inode == inode) {
			rb_erase(&sp->node, &fs_info->swapfile_pins);
			if (sp->is_block_group) {
				btrfs_dec_block_group_swap_extents(sp->ptr,
							   sp->bg_extent_count);
				btrfs_put_block_group(sp->ptr);
			}
			kfree(sp);
		}
		node = next;
	}
	spin_unlock(&fs_info->swapfile_pins_lock);
}

struct btrfs_swap_info {
	u64 start;
	u64 block_start;
	u64 block_len;
	u64 lowest_ppage;
	u64 highest_ppage;
	unsigned long nr_pages;
	int nr_extents;
};

static int btrfs_add_swap_extent(struct swap_info_struct *sis,
				 struct btrfs_swap_info *bsi)
{
	unsigned long nr_pages;
	unsigned long max_pages;
	u64 first_ppage, first_ppage_reported, next_ppage;
	int ret;

	/*
	 * Our swapfile may have had its size extended after the swap header was
	 * written. In that case activating the swapfile should not go beyond
	 * the max size set in the swap header.
	 */
	if (bsi->nr_pages >= sis->max)
		return 0;

	max_pages = sis->max - bsi->nr_pages;
	first_ppage = PAGE_ALIGN(bsi->block_start) >> PAGE_SHIFT;
	next_ppage = PAGE_ALIGN_DOWN(bsi->block_start + bsi->block_len) >> PAGE_SHIFT;

	if (first_ppage >= next_ppage)
		return 0;
	nr_pages = next_ppage - first_ppage;
	nr_pages = min(nr_pages, max_pages);

	first_ppage_reported = first_ppage;
	if (bsi->start == 0)
		first_ppage_reported++;
	if (bsi->lowest_ppage > first_ppage_reported)
		bsi->lowest_ppage = first_ppage_reported;
	if (bsi->highest_ppage < (next_ppage - 1))
		bsi->highest_ppage = next_ppage - 1;

	ret = add_swap_extent(sis, bsi->nr_pages, nr_pages, first_ppage);
	if (ret < 0)
		return ret;
	bsi->nr_extents += ret;
	bsi->nr_pages += nr_pages;
	return 0;
}

static void btrfs_swap_deactivate(struct file *file)
{
	struct inode *inode = file_inode(file);

	btrfs_free_swapfile_pins(inode);
	atomic_dec(&BTRFS_I(inode)->root->nr_swapfiles);
}

static int btrfs_swap_activate(struct swap_info_struct *sis, struct file *file,
			       sector_t *span)
{
	struct inode *inode = file_inode(file);
	struct btrfs_root *root = BTRFS_I(inode)->root;
	struct btrfs_fs_info *fs_info = root->fs_info;
	struct extent_io_tree *io_tree = &BTRFS_I(inode)->io_tree;
	struct extent_state *cached_state = NULL;
	struct extent_map *em = NULL;
	struct btrfs_chunk_map *map = NULL;
	struct btrfs_device *device = NULL;
	struct btrfs_swap_info bsi = {
		.lowest_ppage = (sector_t)-1ULL,
	};
	int ret = 0;
	u64 isize;
	u64 start;

	/*
	 * If the swap file was just created, make sure delalloc is done. If the
	 * file changes again after this, the user is doing something stupid and
	 * we don't really care.
	 */
	ret = btrfs_wait_ordered_range(BTRFS_I(inode), 0, (u64)-1);
	if (ret)
		return ret;

	/*
	 * The inode is locked, so these flags won't change after we check them.
	 */
	if (BTRFS_I(inode)->flags & BTRFS_INODE_COMPRESS) {
		btrfs_warn(fs_info, "swapfile must not be compressed");
		return -EINVAL;
	}
	if (!(BTRFS_I(inode)->flags & BTRFS_INODE_NODATACOW)) {
		btrfs_warn(fs_info, "swapfile must not be copy-on-write");
		return -EINVAL;
	}
	if (!(BTRFS_I(inode)->flags & BTRFS_INODE_NODATASUM)) {
		btrfs_warn(fs_info, "swapfile must not be checksummed");
		return -EINVAL;
	}

	/*
	 * Balance or device remove/replace/resize can move stuff around from
	 * under us. The exclop protection makes sure they aren't running/won't
	 * run concurrently while we are mapping the swap extents, and
	 * fs_info->swapfile_pins prevents them from running while the swap
	 * file is active and moving the extents. Note that this also prevents
	 * a concurrent device add which isn't actually necessary, but it's not
	 * really worth the trouble to allow it.
	 */
	if (!btrfs_exclop_start(fs_info, BTRFS_EXCLOP_SWAP_ACTIVATE)) {
		btrfs_warn(fs_info,
	   "cannot activate swapfile while exclusive operation is running");
		return -EBUSY;
	}

	/*
	 * Prevent snapshot creation while we are activating the swap file.
	 * We do not want to race with snapshot creation. If snapshot creation
	 * already started before we bumped nr_swapfiles from 0 to 1 and
	 * completes before the first write into the swap file after it is
	 * activated, than that write would fallback to COW.
	 */
	if (!btrfs_drew_try_write_lock(&root->snapshot_lock)) {
		btrfs_exclop_finish(fs_info);
		btrfs_warn(fs_info,
	   "cannot activate swapfile because snapshot creation is in progress");
		return -EINVAL;
	}
	/*
	 * Snapshots can create extents which require COW even if NODATACOW is
	 * set. We use this counter to prevent snapshots. We must increment it
	 * before walking the extents because we don't want a concurrent
	 * snapshot to run after we've already checked the extents.
	 *
	 * It is possible that subvolume is marked for deletion but still not
	 * removed yet. To prevent this race, we check the root status before
	 * activating the swapfile.
	 */
	spin_lock(&root->root_item_lock);
	if (btrfs_root_dead(root)) {
		spin_unlock(&root->root_item_lock);

		btrfs_exclop_finish(fs_info);
		btrfs_warn(fs_info,
		"cannot activate swapfile because subvolume %llu is being deleted",
			btrfs_root_id(root));
		return -EPERM;
	}
	atomic_inc(&root->nr_swapfiles);
	spin_unlock(&root->root_item_lock);

	isize = ALIGN_DOWN(inode->i_size, fs_info->sectorsize);

	lock_extent(io_tree, 0, isize - 1, &cached_state);
	start = 0;
	while (start < isize) {
		u64 logical_block_start, physical_block_start;
		struct btrfs_block_group *bg;
		u64 len = isize - start;

		em = btrfs_get_extent(BTRFS_I(inode), NULL, start, len);
		if (IS_ERR(em)) {
			ret = PTR_ERR(em);
			goto out;
		}

		if (em->disk_bytenr == EXTENT_MAP_HOLE) {
			btrfs_warn(fs_info, "swapfile must not have holes");
			ret = -EINVAL;
			goto out;
		}
		if (em->disk_bytenr == EXTENT_MAP_INLINE) {
			/*
			 * It's unlikely we'll ever actually find ourselves
			 * here, as a file small enough to fit inline won't be
			 * big enough to store more than the swap header, but in
			 * case something changes in the future, let's catch it
			 * here rather than later.
			 */
			btrfs_warn(fs_info, "swapfile must not be inline");
			ret = -EINVAL;
			goto out;
		}
		if (extent_map_is_compressed(em)) {
			btrfs_warn(fs_info, "swapfile must not be compressed");
			ret = -EINVAL;
			goto out;
		}

		logical_block_start = extent_map_block_start(em) + (start - em->start);
		len = min(len, em->len - (start - em->start));
		free_extent_map(em);
		em = NULL;

		ret = can_nocow_extent(inode, start, &len, NULL, false, true);
		if (ret < 0) {
			goto out;
		} else if (ret) {
			ret = 0;
		} else {
			btrfs_warn(fs_info,
				   "swapfile must not be copy-on-write");
			ret = -EINVAL;
			goto out;
		}

		map = btrfs_get_chunk_map(fs_info, logical_block_start, len);
		if (IS_ERR(map)) {
			ret = PTR_ERR(map);
			goto out;
		}

		if (map->type & BTRFS_BLOCK_GROUP_PROFILE_MASK) {
			btrfs_warn(fs_info,
				   "swapfile must have single data profile");
			ret = -EINVAL;
			goto out;
		}

		if (device == NULL) {
			device = map->stripes[0].dev;
			ret = btrfs_add_swapfile_pin(inode, device, false);
			if (ret == 1)
				ret = 0;
			else if (ret)
				goto out;
		} else if (device != map->stripes[0].dev) {
			btrfs_warn(fs_info, "swapfile must be on one device");
			ret = -EINVAL;
			goto out;
		}

		physical_block_start = (map->stripes[0].physical +
					(logical_block_start - map->start));
		len = min(len, map->chunk_len - (logical_block_start - map->start));
		btrfs_free_chunk_map(map);
		map = NULL;

		bg = btrfs_lookup_block_group(fs_info, logical_block_start);
		if (!bg) {
			btrfs_warn(fs_info,
			   "could not find block group containing swapfile");
			ret = -EINVAL;
			goto out;
		}

		if (!btrfs_inc_block_group_swap_extents(bg)) {
			btrfs_warn(fs_info,
			   "block group for swapfile at %llu is read-only%s",
			   bg->start,
			   atomic_read(&fs_info->scrubs_running) ?
				       " (scrub running)" : "");
			btrfs_put_block_group(bg);
			ret = -EINVAL;
			goto out;
		}

		ret = btrfs_add_swapfile_pin(inode, bg, true);
		if (ret) {
			btrfs_put_block_group(bg);
			if (ret == 1)
				ret = 0;
			else
				goto out;
		}

		if (bsi.block_len &&
		    bsi.block_start + bsi.block_len == physical_block_start) {
			bsi.block_len += len;
		} else {
			if (bsi.block_len) {
				ret = btrfs_add_swap_extent(sis, &bsi);
				if (ret)
					goto out;
			}
			bsi.start = start;
			bsi.block_start = physical_block_start;
			bsi.block_len = len;
		}

		start += len;
	}

	if (bsi.block_len)
		ret = btrfs_add_swap_extent(sis, &bsi);

out:
	if (!IS_ERR_OR_NULL(em))
		free_extent_map(em);
	if (!IS_ERR_OR_NULL(map))
		btrfs_free_chunk_map(map);

	unlock_extent(io_tree, 0, isize - 1, &cached_state);

	if (ret)
		btrfs_swap_deactivate(file);

	btrfs_drew_write_unlock(&root->snapshot_lock);

	btrfs_exclop_finish(fs_info);

	if (ret)
		return ret;

	if (device)
		sis->bdev = device->bdev;
	*span = bsi.highest_ppage - bsi.lowest_ppage + 1;
	sis->max = bsi.nr_pages;
	sis->pages = bsi.nr_pages - 1;
	sis->highest_bit = bsi.nr_pages - 1;
	return bsi.nr_extents;
}
#else
static void btrfs_swap_deactivate(struct file *file)
{
}

static int btrfs_swap_activate(struct swap_info_struct *sis, struct file *file,
			       sector_t *span)
{
	return -EOPNOTSUPP;
}
#endif

/*
 * Update the number of bytes used in the VFS' inode. When we replace extents in
 * a range (clone, dedupe, fallocate's zero range), we must update the number of
 * bytes used by the inode in an atomic manner, so that concurrent stat(2) calls
 * always get a correct value.
 */
void btrfs_update_inode_bytes(struct btrfs_inode *inode,
			      const u64 add_bytes,
			      const u64 del_bytes)
{
	if (add_bytes == del_bytes)
		return;

	spin_lock(&inode->lock);
	if (del_bytes > 0)
		inode_sub_bytes(&inode->vfs_inode, del_bytes);
	if (add_bytes > 0)
		inode_add_bytes(&inode->vfs_inode, add_bytes);
	spin_unlock(&inode->lock);
}

/*
 * Verify that there are no ordered extents for a given file range.
 *
 * @inode:   The target inode.
 * @start:   Start offset of the file range, should be sector size aligned.
 * @end:     End offset (inclusive) of the file range, its value +1 should be
 *           sector size aligned.
 *
 * This should typically be used for cases where we locked an inode's VFS lock in
 * exclusive mode, we have also locked the inode's i_mmap_lock in exclusive mode,
 * we have flushed all delalloc in the range, we have waited for all ordered
 * extents in the range to complete and finally we have locked the file range in
 * the inode's io_tree.
 */
void btrfs_assert_inode_range_clean(struct btrfs_inode *inode, u64 start, u64 end)
{
	struct btrfs_root *root = inode->root;
	struct btrfs_ordered_extent *ordered;

	if (!IS_ENABLED(CONFIG_BTRFS_ASSERT))
		return;

	ordered = btrfs_lookup_first_ordered_range(inode, start, end + 1 - start);
	if (ordered) {
		btrfs_err(root->fs_info,
"found unexpected ordered extent in file range [%llu, %llu] for inode %llu root %llu (ordered range [%llu, %llu])",
			  start, end, btrfs_ino(inode), btrfs_root_id(root),
			  ordered->file_offset,
			  ordered->file_offset + ordered->num_bytes - 1);
		btrfs_put_ordered_extent(ordered);
	}

	ASSERT(ordered == NULL);
}

/*
 * Find the first inode with a minimum number.
 *
 * @root:	The root to search for.
 * @min_ino:	The minimum inode number.
 *
 * Find the first inode in the @root with a number >= @min_ino and return it.
 * Returns NULL if no such inode found.
 */
struct btrfs_inode *btrfs_find_first_inode(struct btrfs_root *root, u64 min_ino)
{
	struct btrfs_inode *inode;
	unsigned long from = min_ino;

	xa_lock(&root->inodes);
	while (true) {
		inode = xa_find(&root->inodes, &from, ULONG_MAX, XA_PRESENT);
		if (!inode)
			break;
		if (igrab(&inode->vfs_inode))
			break;

		from = btrfs_ino(inode) + 1;
		cond_resched_lock(&root->inodes.xa_lock);
	}
	xa_unlock(&root->inodes);

	return inode;
}

static const struct inode_operations btrfs_dir_inode_operations = {
	.getattr	= btrfs_getattr,
	.lookup		= btrfs_lookup,
	.create		= btrfs_create,
	.unlink		= btrfs_unlink,
	.link		= btrfs_link,
	.mkdir		= btrfs_mkdir,
	.rmdir		= btrfs_rmdir,
	.rename		= btrfs_rename2,
	.symlink	= btrfs_symlink,
	.setattr	= btrfs_setattr,
	.mknod		= btrfs_mknod,
	.listxattr	= btrfs_listxattr,
	.permission	= btrfs_permission,
	.get_inode_acl	= btrfs_get_acl,
	.set_acl	= btrfs_set_acl,
	.update_time	= btrfs_update_time,
	.tmpfile        = btrfs_tmpfile,
	.fileattr_get	= btrfs_fileattr_get,
	.fileattr_set	= btrfs_fileattr_set,
};

static const struct file_operations btrfs_dir_file_operations = {
	.llseek		= btrfs_dir_llseek,
	.read		= generic_read_dir,
	.iterate_shared	= btrfs_real_readdir,
	.open		= btrfs_opendir,
	.unlocked_ioctl	= btrfs_ioctl,
#ifdef CONFIG_COMPAT
	.compat_ioctl	= btrfs_compat_ioctl,
#endif
	.release        = btrfs_release_file,
	.fsync		= btrfs_sync_file,
};

/*
 * btrfs doesn't support the bmap operation because swapfiles
 * use bmap to make a mapping of extents in the file.  They assume
 * these extents won't change over the life of the file and they
 * use the bmap result to do IO directly to the drive.
 *
 * the btrfs bmap call would return logical addresses that aren't
 * suitable for IO and they also will change frequently as COW
 * operations happen.  So, swapfile + btrfs == corruption.
 *
 * For now we're avoiding this by dropping bmap.
 */
static const struct address_space_operations btrfs_aops = {
	.read_folio	= btrfs_read_folio,
	.writepages	= btrfs_writepages,
	.readahead	= btrfs_readahead,
	.invalidate_folio = btrfs_invalidate_folio,
	.launder_folio	= btrfs_launder_folio,
	.release_folio	= btrfs_release_folio,
	.migrate_folio	= btrfs_migrate_folio,
	.dirty_folio	= filemap_dirty_folio,
	.error_remove_folio = generic_error_remove_folio,
	.swap_activate	= btrfs_swap_activate,
	.swap_deactivate = btrfs_swap_deactivate,
};

static const struct inode_operations btrfs_file_inode_operations = {
	.getattr	= btrfs_getattr,
	.setattr	= btrfs_setattr,
	.listxattr      = btrfs_listxattr,
	.permission	= btrfs_permission,
	.fiemap		= btrfs_fiemap,
	.get_inode_acl	= btrfs_get_acl,
	.set_acl	= btrfs_set_acl,
	.update_time	= btrfs_update_time,
	.fileattr_get	= btrfs_fileattr_get,
	.fileattr_set	= btrfs_fileattr_set,
};
static const struct inode_operations btrfs_special_inode_operations = {
	.getattr	= btrfs_getattr,
	.setattr	= btrfs_setattr,
	.permission	= btrfs_permission,
	.listxattr	= btrfs_listxattr,
	.get_inode_acl	= btrfs_get_acl,
	.set_acl	= btrfs_set_acl,
	.update_time	= btrfs_update_time,
};
static const struct inode_operations btrfs_symlink_inode_operations = {
	.get_link	= page_get_link,
	.getattr	= btrfs_getattr,
	.setattr	= btrfs_setattr,
	.permission	= btrfs_permission,
	.listxattr	= btrfs_listxattr,
	.update_time	= btrfs_update_time,
};

const struct dentry_operations btrfs_dentry_operations = {
	.d_delete	= btrfs_dentry_delete,
};<|MERGE_RESOLUTION|>--- conflicted
+++ resolved
@@ -1170,15 +1170,6 @@
 			folio_unlock(locked_folio);
 		}
 	}
-<<<<<<< HEAD
-
-	/* All pages will be unlocked, including @locked_page */
-	wbc_attach_fdatawrite_inode(&wbc, &inode->vfs_inode);
-	ret = extent_write_locked_range(&inode->vfs_inode, start, end, &wbc);
-	wbc_detach_inode(&wbc);
-	return ret;
-=======
->>>>>>> 2d5404ca
 }
 
 static void submit_one_async_extent(struct async_chunk *async_chunk,
@@ -1190,10 +1181,7 @@
 	struct btrfs_root *root = inode->root;
 	struct btrfs_fs_info *fs_info = root->fs_info;
 	struct btrfs_ordered_extent *ordered;
-<<<<<<< HEAD
-=======
 	struct btrfs_file_extent file_extent;
->>>>>>> 2d5404ca
 	struct btrfs_key ins;
 	struct folio *locked_folio = NULL;
 	struct extent_state *cached = NULL;
@@ -1255,19 +1243,8 @@
 	}
 	free_extent_map(em);
 
-<<<<<<< HEAD
-	ordered = btrfs_alloc_ordered_extent(inode, start,	/* file_offset */
-				       async_extent->ram_size,	/* num_bytes */
-				       async_extent->ram_size,	/* ram_bytes */
-				       ins.objectid,		/* disk_bytenr */
-				       ins.offset,		/* disk_num_bytes */
-				       0,			/* offset */
-				       1 << BTRFS_ORDERED_COMPRESSED,
-				       async_extent->compress_type);
-=======
 	ordered = btrfs_alloc_ordered_extent(inode, start, &file_extent,
 					     1 << BTRFS_ORDERED_COMPRESSED);
->>>>>>> 2d5404ca
 	if (IS_ERR(ordered)) {
 		btrfs_drop_extent_map_range(inode, start, end, false);
 		ret = PTR_ERR(ordered);
@@ -1280,13 +1257,8 @@
 			NULL, &cached, EXTENT_LOCKED | EXTENT_DELALLOC,
 			PAGE_UNLOCK | PAGE_START_WRITEBACK);
 	btrfs_submit_compressed_write(ordered,
-<<<<<<< HEAD
-			    async_extent->pages,	/* compressed_pages */
-			    async_extent->nr_pages,
-=======
 			    async_extent->folios,	/* compressed_folios */
 			    async_extent->nr_folios,
->>>>>>> 2d5404ca
 			    async_chunk->write_flags, true);
 	*alloc_hint = ins.objectid + ins.offset;
 done:
@@ -1447,10 +1419,7 @@
 
 	while (num_bytes > 0) {
 		struct btrfs_ordered_extent *ordered;
-<<<<<<< HEAD
-=======
 		struct btrfs_file_extent file_extent;
->>>>>>> 2d5404ca
 
 		cur_alloc_size = num_bytes;
 		ret = btrfs_reserve_extent(root, cur_alloc_size, cur_alloc_size,
@@ -1507,19 +1476,11 @@
 		}
 		free_extent_map(em);
 
-<<<<<<< HEAD
-		ordered = btrfs_alloc_ordered_extent(inode, start, ram_size,
-					ram_size, ins.objectid, cur_alloc_size,
-					0, 1 << BTRFS_ORDERED_REGULAR,
-					BTRFS_COMPRESS_NONE);
-		if (IS_ERR(ordered)) {
-=======
 		ordered = btrfs_alloc_ordered_extent(inode, start, &file_extent,
 						     1 << BTRFS_ORDERED_REGULAR);
 		if (IS_ERR(ordered)) {
 			unlock_extent(&inode->io_tree, start,
 				      start + ram_size - 1, &cached);
->>>>>>> 2d5404ca
 			ret = PTR_ERR(ordered);
 			goto out_drop_extent_cache;
 		}
@@ -1655,32 +1616,9 @@
 	 */
 	if (start < end) {
 		clear_bits |= EXTENT_CLEAR_DATA_RESV;
-<<<<<<< HEAD
-		extent_clear_unlock_delalloc(inode, start, end, locked_page,
-					     clear_bits, page_ops);
-	}
-	return ret;
-}
-
-/*
- * work queue call back to started compression on a file and pages
- */
-static noinline void async_cow_start(struct btrfs_work *work)
-{
-	struct async_chunk *async_chunk;
-	int compressed_extents;
-
-	async_chunk = container_of(work, struct async_chunk, work);
-
-	compressed_extents = compress_file_range(async_chunk);
-	if (compressed_extents == 0) {
-		btrfs_add_delayed_iput(async_chunk->inode);
-		async_chunk->inode = NULL;
-=======
 		extent_clear_unlock_delalloc(inode, start, end, locked_folio,
 					     &cached, clear_bits, page_ops);
 		btrfs_qgroup_free_data(inode, NULL, start, end - start + 1, NULL);
->>>>>>> 2d5404ca
 	}
 	return ret;
 }
@@ -1731,33 +1669,9 @@
 		cond_wake_up_nomb(&fs_info->async_submit_wait);
 }
 
-<<<<<<< HEAD
-static noinline void async_cow_free(struct btrfs_work *work)
-{
-	struct async_chunk *async_chunk;
-	struct async_cow *async_cow;
-
-	async_chunk = container_of(work, struct async_chunk, work);
-	if (async_chunk->inode)
-		btrfs_add_delayed_iput(async_chunk->inode);
-	if (async_chunk->blkcg_css)
-		css_put(async_chunk->blkcg_css);
-
-	async_cow = async_chunk->async_cow;
-	if (atomic_dec_and_test(&async_cow->num_chunks))
-		kvfree(async_cow);
-}
-
-static bool cow_file_range_async(struct btrfs_inode *inode,
-				 struct writeback_control *wbc,
-				 struct page *locked_page,
-				 u64 start, u64 end, int *page_started,
-				 unsigned long *nr_written)
-=======
 static bool run_delalloc_compressed(struct btrfs_inode *inode,
 				    struct folio *locked_folio, u64 start,
 				    u64 end, struct writeback_control *wbc)
->>>>>>> 2d5404ca
 {
 	struct btrfs_fs_info *fs_info = inode->root->fs_info;
 	struct cgroup_subsys_state *blkcg_css = wbc_blkcg_css(wbc);
@@ -1775,10 +1689,6 @@
 	if (!ctx)
 		return false;
 
-<<<<<<< HEAD
-	unlock_extent(&inode->io_tree, start, end, NULL);
-=======
->>>>>>> 2d5404ca
 	set_bit(BTRFS_INODE_HAS_ASYNC_EXTENT, &inode->runtime_flags);
 
 	async_chunk = ctx->chunks;
@@ -1845,17 +1755,6 @@
 
 		start = cur_end + 1;
 	}
-<<<<<<< HEAD
-	*page_started = 1;
-	return true;
-}
-
-static noinline int run_delalloc_zoned(struct btrfs_inode *inode,
-				       struct page *locked_page, u64 start,
-				       u64 end, int *page_started,
-				       unsigned long *nr_written,
-				       struct writeback_control *wbc)
-=======
 	return true;
 }
 
@@ -1867,7 +1766,6 @@
 				     struct folio *locked_folio, u64 start,
 				     u64 end, struct writeback_control *wbc,
 				     bool pages_dirty)
->>>>>>> 2d5404ca
 {
 	u64 done_offset = end;
 	int ret;
@@ -1877,34 +1775,8 @@
 				     &done_offset, true, false);
 		if (ret)
 			return ret;
-<<<<<<< HEAD
-
-		if (*page_started) {
-			ASSERT(ret == 0);
-			return 0;
-		}
-
-		if (ret == 0)
-			done_offset = end;
-
-		if (done_offset == start) {
-			wait_on_bit_io(&inode->root->fs_info->flags,
-				       BTRFS_FS_NEED_ZONE_FINISH,
-				       TASK_UNINTERRUPTIBLE);
-			continue;
-		}
-
-		if (!locked_page_done) {
-			__set_page_dirty_nobuffers(locked_page);
-			account_page_redirty(locked_page);
-		}
-		locked_page_done = true;
-		extent_write_locked_range(&inode->vfs_inode, start, done_offset,
-					  wbc);
-=======
 		extent_write_locked_range(&inode->vfs_inode, locked_folio,
 					  start, done_offset, wbc, pages_dirty);
->>>>>>> 2d5404ca
 		start = done_offset + 1;
 	}
 
@@ -2166,12 +2038,8 @@
 	nocow_args.end = end;
 	nocow_args.writeback_path = true;
 
-<<<<<<< HEAD
-	while (1) {
-=======
 	while (cur_offset <= end) {
 		struct btrfs_block_group *nocow_bg = NULL;
->>>>>>> 2d5404ca
 		struct btrfs_ordered_extent *ordered;
 		struct btrfs_key found_key;
 		struct btrfs_file_extent_item *fi;
@@ -2181,11 +2049,6 @@
 		u64 nocow_end;
 		int extent_type;
 		bool is_prealloc;
-<<<<<<< HEAD
-
-		nocow = false;
-=======
->>>>>>> 2d5404ca
 
 		ret = btrfs_lookup_file_extent(NULL, root, path, ino,
 					       cur_offset, 0);
@@ -2318,18 +2181,11 @@
 			}
 		}
 
-<<<<<<< HEAD
-		nocow_end = cur_offset + nocow_args.num_bytes - 1;
+		nocow_end = cur_offset + nocow_args.file_extent.num_bytes - 1;
+		lock_extent(&inode->io_tree, cur_offset, nocow_end, &cached_state);
+
 		is_prealloc = extent_type == BTRFS_FILE_EXTENT_PREALLOC;
 		if (is_prealloc) {
-			u64 orig_start = found_key.offset - nocow_args.extent_offset;
-=======
-		nocow_end = cur_offset + nocow_args.file_extent.num_bytes - 1;
-		lock_extent(&inode->io_tree, cur_offset, nocow_end, &cached_state);
-
-		is_prealloc = extent_type == BTRFS_FILE_EXTENT_PREALLOC;
-		if (is_prealloc) {
->>>>>>> 2d5404ca
 			struct extent_map *em;
 
 			em = btrfs_create_io_em(inode, cur_offset,
@@ -2346,39 +2202,20 @@
 		}
 
 		ordered = btrfs_alloc_ordered_extent(inode, cur_offset,
-<<<<<<< HEAD
-				nocow_args.num_bytes, nocow_args.num_bytes,
-				nocow_args.disk_bytenr, nocow_args.num_bytes, 0,
-				is_prealloc
-				? (1 << BTRFS_ORDERED_PREALLOC)
-				: (1 << BTRFS_ORDERED_NOCOW),
-				BTRFS_COMPRESS_NONE);
-=======
 				&nocow_args.file_extent,
 				is_prealloc
 				? (1 << BTRFS_ORDERED_PREALLOC)
 				: (1 << BTRFS_ORDERED_NOCOW));
 		btrfs_dec_nocow_writers(nocow_bg);
->>>>>>> 2d5404ca
 		if (IS_ERR(ordered)) {
 			if (is_prealloc) {
 				btrfs_drop_extent_map_range(inode, cur_offset,
 							    nocow_end, false);
 			}
-<<<<<<< HEAD
-			ret = PTR_ERR(ordered);
-			goto error;
-		}
-
-		if (nocow) {
-			btrfs_dec_nocow_writers(bg);
-			nocow = false;
-=======
 			unlock_extent(&inode->io_tree, cur_offset,
 				      nocow_end, &cached_state);
 			ret = PTR_ERR(ordered);
 			goto error;
->>>>>>> 2d5404ca
 		}
 
 		if (btrfs_is_data_reloc_root(root))
@@ -2470,10 +2307,6 @@
 int btrfs_run_delalloc_range(struct btrfs_inode *inode, struct folio *locked_folio,
 			     u64 start, u64 end, struct writeback_control *wbc)
 {
-<<<<<<< HEAD
-	int ret = 0;
-=======
->>>>>>> 2d5404ca
 	const bool zoned = btrfs_is_zoned(inode->root->fs_info);
 	int ret;
 
@@ -2485,42 +2318,12 @@
 		 start >= folio_pos(locked_folio) + folio_size(locked_folio)));
 
 	if (should_nocow(inode, start, end)) {
-<<<<<<< HEAD
-		/*
-		 * Normally on a zoned device we're only doing COW writes, but
-		 * in case of relocation on a zoned filesystem we have taken
-		 * precaution, that we're only writing sequentially. It's safe
-		 * to use run_delalloc_nocow() here, like for  regular
-		 * preallocated inodes.
-		 */
-		ASSERT(!zoned || btrfs_is_data_reloc_root(inode->root));
-		ret = run_delalloc_nocow(inode, locked_page, start, end,
-					 page_started, nr_written);
-=======
 		ret = run_delalloc_nocow(inode, locked_folio, start, end);
->>>>>>> 2d5404ca
 		goto out;
 	}
 
 	if (btrfs_inode_can_compress(inode) &&
 	    inode_need_compress(inode, start, end) &&
-<<<<<<< HEAD
-	    cow_file_range_async(inode, wbc, locked_page, start,
-				 end, page_started, nr_written))
-		goto out;
-
-	if (zoned)
-		ret = run_delalloc_zoned(inode, locked_page, start, end,
-					 page_started, nr_written, wbc);
-	else
-		ret = cow_file_range(inode, locked_page, start, end,
-				     page_started, nr_written, 1, NULL);
-
-out:
-	ASSERT(ret <= 0);
-	if (ret)
-		btrfs_cleanup_ordered_extents(inode, locked_page, start,
-=======
 	    run_delalloc_compressed(inode, locked_folio, start, end, wbc))
 		return 1;
 
@@ -2534,7 +2337,6 @@
 out:
 	if (ret < 0)
 		btrfs_cleanup_ordered_extents(inode, locked_folio, start,
->>>>>>> 2d5404ca
 					      end - start + 1);
 	return ret;
 }
@@ -2818,47 +2620,6 @@
 	}
 }
 
-<<<<<<< HEAD
-static int btrfs_extract_ordered_extent(struct btrfs_bio *bbio,
-					struct btrfs_ordered_extent *ordered)
-{
-	u64 start = (u64)bbio->bio.bi_iter.bi_sector << SECTOR_SHIFT;
-	u64 len = bbio->bio.bi_iter.bi_size;
-	struct btrfs_ordered_extent *new;
-	int ret;
-
-	/* Must always be called for the beginning of an ordered extent. */
-	if (WARN_ON_ONCE(start != ordered->disk_bytenr))
-		return -EINVAL;
-
-	/* No need to split if the ordered extent covers the entire bio. */
-	if (ordered->disk_num_bytes == len) {
-		refcount_inc(&ordered->refs);
-		bbio->ordered = ordered;
-		return 0;
-	}
-
-	/*
-	 * Don't split the extent_map for NOCOW extents, as we're writing into
-	 * a pre-existing one.
-	 */
-	if (!test_bit(BTRFS_ORDERED_NOCOW, &ordered->flags)) {
-		ret = split_extent_map(bbio->inode, bbio->file_offset,
-				       ordered->num_bytes, len,
-				       ordered->disk_bytenr);
-		if (ret)
-			return ret;
-	}
-
-	new = btrfs_split_ordered_extent(ordered, len);
-	if (IS_ERR(new))
-		return PTR_ERR(new);
-	bbio->ordered = new;
-	return 0;
-}
-
-=======
->>>>>>> 2d5404ca
 /*
  * given a list of ordered sums record them in the inode.  This happens
  * at IO completion time based on sums calculated at bio submission time.
@@ -3505,11 +3266,7 @@
 			 * Actually free the qgroup rsv which was released when
 			 * the ordered extent was created.
 			 */
-<<<<<<< HEAD
-			btrfs_qgroup_free_refroot(fs_info, inode->root->root_key.objectid,
-=======
 			btrfs_qgroup_free_refroot(fs_info, btrfs_root_id(inode->root),
->>>>>>> 2d5404ca
 						  ordered_extent->qgroup_rsv,
 						  BTRFS_QGROUP_RSV_DATA);
 		}
@@ -3530,19 +3287,6 @@
 }
 
 int btrfs_finish_ordered_io(struct btrfs_ordered_extent *ordered)
-<<<<<<< HEAD
-{
-	if (btrfs_is_zoned(btrfs_sb(ordered->inode->i_sb)) &&
-	    !test_bit(BTRFS_ORDERED_IOERR, &ordered->flags))
-		btrfs_finish_ordered_zoned(ordered);
-	return btrfs_finish_one_ordered(ordered);
-}
-
-void btrfs_writepage_endio_finish_ordered(struct btrfs_inode *inode,
-					  struct page *page, u64 start,
-					  u64 end, bool uptodate)
-=======
->>>>>>> 2d5404ca
 {
 	if (btrfs_is_zoned(ordered->inode->root->fs_info) &&
 	    !test_bit(BTRFS_ORDERED_IOERR, &ordered->flags) &&
@@ -3838,11 +3582,7 @@
 		found_key.objectid = found_key.offset;
 		found_key.type = BTRFS_INODE_ITEM_KEY;
 		found_key.offset = 0;
-<<<<<<< HEAD
-		inode = btrfs_iget(fs_info->sb, last_objectid, root);
-=======
 		inode = btrfs_iget(last_objectid, root);
->>>>>>> 2d5404ca
 		if (IS_ERR(inode)) {
 			ret = PTR_ERR(inode);
 			inode = NULL;
@@ -4778,11 +4518,7 @@
 		spin_unlock(&dest->root_item_lock);
 		btrfs_warn(fs_info,
 			   "attempt to delete subvolume %llu during send",
-<<<<<<< HEAD
-			   dest->root_key.objectid);
-=======
 			   btrfs_root_id(dest));
->>>>>>> 2d5404ca
 		ret = -EPERM;
 		goto out_up_write;
 	}
@@ -4790,11 +4526,7 @@
 		spin_unlock(&dest->root_item_lock);
 		btrfs_warn(fs_info,
 			   "attempt to delete subvolume %llu with active swapfile",
-<<<<<<< HEAD
-			   root->root_key.objectid);
-=======
 			   btrfs_root_id(root));
->>>>>>> 2d5404ca
 		ret = -EPERM;
 		goto out_up_write;
 	}
@@ -4816,10 +4548,7 @@
 	ret = btrfs_subvolume_reserve_metadata(root, &block_rsv, 5, true);
 	if (ret)
 		goto out_undead;
-<<<<<<< HEAD
-=======
 	qgroup_reserved = block_rsv.qgroup_rsv_reserved;
->>>>>>> 2d5404ca
 
 	trans = btrfs_start_transaction(root, 0);
 	if (IS_ERR(trans)) {
@@ -4885,13 +4614,9 @@
 	ret = btrfs_end_transaction(trans);
 	inode->i_flags |= S_DEAD;
 out_release:
-<<<<<<< HEAD
-	btrfs_subvolume_release_metadata(root, &block_rsv);
-=======
 	btrfs_block_rsv_release(fs_info, &block_rsv, (u64)-1, NULL);
 	if (qgroup_reserved)
 		btrfs_qgroup_free_meta_prealloc(root, qgroup_reserved);
->>>>>>> 2d5404ca
 out_undead:
 	if (ret) {
 		spin_lock(&dest->root_item_lock);
@@ -5066,16 +4791,6 @@
 	/*
 	 * We unlock the page after the io is completed and then re-lock it
 	 * above.  release_folio() could have come in between that and cleared
-<<<<<<< HEAD
-	 * PagePrivate(), but left the page in the mapping.  Set the page mapped
-	 * here to make sure it's properly set for the subpage stuff.
-	 */
-	ret = set_page_extent_mapped(page);
-	if (ret < 0)
-		goto out_unlock;
-
-	wait_on_page_writeback(page);
-=======
 	 * folio private, but left the page in the mapping.  Set the page mapped
 	 * here to make sure it's properly set for the subpage stuff.
 	 */
@@ -5084,7 +4799,6 @@
 		goto out_unlock;
 
 	folio_wait_writeback(folio);
->>>>>>> 2d5404ca
 
 	lock_extent(io_tree, block_start, block_end, &cached_state);
 
@@ -5927,10 +5641,7 @@
 				    struct btrfs_key *key,
 				    struct btrfs_root *root)
 {
-<<<<<<< HEAD
-=======
 	struct timespec64 ts;
->>>>>>> 2d5404ca
 	struct inode *inode = new_inode(dir->i_sb);
 
 	if (!inode)
@@ -5950,12 +5661,6 @@
 	inode->i_opflags &= ~IOP_XATTR;
 	inode->i_fop = &simple_dir_operations;
 	inode->i_mode = S_IFDIR | S_IRUGO | S_IWUSR | S_IXUGO;
-<<<<<<< HEAD
-	inode->i_mtime = current_time(inode);
-	inode->i_atime = dir->i_atime;
-	inode->i_ctime = dir->i_ctime;
-	BTRFS_I(inode)->i_otime = inode->i_mtime;
-=======
 
 	ts = inode_set_ctime_current(inode);
 	inode_set_mtime_to_ts(inode, ts);
@@ -5963,7 +5668,6 @@
 	BTRFS_I(inode)->i_otime_sec = ts.tv_sec;
 	BTRFS_I(inode)->i_otime_nsec = ts.tv_nsec;
 
->>>>>>> 2d5404ca
 	inode->i_uid = dir->i_uid;
 	inode->i_gid = dir->i_gid;
 
@@ -6246,13 +5950,7 @@
 	addr = private->filldir_buf;
 	path->reada = READA_FORWARD;
 
-<<<<<<< HEAD
-	INIT_LIST_HEAD(&ins_list);
-	INIT_LIST_HEAD(&del_list);
-	put = btrfs_readdir_get_delayed_items(inode, private->last_index,
-=======
 	put = btrfs_readdir_get_delayed_items(BTRFS_I(inode), private->last_index,
->>>>>>> 2d5404ca
 					      &ins_list, &del_list);
 
 again:
@@ -7301,87 +6999,6 @@
 	return em;
 }
 
-<<<<<<< HEAD
-static struct extent_map *btrfs_create_dio_extent(struct btrfs_inode *inode,
-						  struct btrfs_dio_data *dio_data,
-						  const u64 start,
-						  const u64 len,
-						  const u64 orig_start,
-						  const u64 block_start,
-						  const u64 block_len,
-						  const u64 orig_block_len,
-						  const u64 ram_bytes,
-						  const int type)
-{
-	struct extent_map *em = NULL;
-	struct btrfs_ordered_extent *ordered;
-
-	if (type != BTRFS_ORDERED_NOCOW) {
-		em = create_io_em(inode, start, len, orig_start, block_start,
-				  block_len, orig_block_len, ram_bytes,
-				  BTRFS_COMPRESS_NONE, /* compress_type */
-				  type);
-		if (IS_ERR(em))
-			goto out;
-	}
-	ordered = btrfs_alloc_ordered_extent(inode, start, len, len,
-					     block_start, block_len, 0,
-					     (1 << type) |
-					     (1 << BTRFS_ORDERED_DIRECT),
-					     BTRFS_COMPRESS_NONE);
-	if (IS_ERR(ordered)) {
-		if (em) {
-			free_extent_map(em);
-			btrfs_drop_extent_map_range(inode, start,
-						    start + len - 1, false);
-		}
-		em = ERR_CAST(ordered);
-	} else {
-		ASSERT(!dio_data->ordered);
-		dio_data->ordered = ordered;
-	}
- out:
-
-	return em;
-}
-
-static struct extent_map *btrfs_new_extent_direct(struct btrfs_inode *inode,
-						  struct btrfs_dio_data *dio_data,
-						  u64 start, u64 len)
-{
-	struct btrfs_root *root = inode->root;
-	struct btrfs_fs_info *fs_info = root->fs_info;
-	struct extent_map *em;
-	struct btrfs_key ins;
-	u64 alloc_hint;
-	int ret;
-
-	alloc_hint = get_extent_allocation_hint(inode, start, len);
-again:
-	ret = btrfs_reserve_extent(root, len, len, fs_info->sectorsize,
-				   0, alloc_hint, &ins, 1, 1);
-	if (ret == -EAGAIN) {
-		ASSERT(btrfs_is_zoned(fs_info));
-		wait_on_bit_io(&inode->root->fs_info->flags, BTRFS_FS_NEED_ZONE_FINISH,
-			       TASK_UNINTERRUPTIBLE);
-		goto again;
-	}
-	if (ret)
-		return ERR_PTR(ret);
-
-	em = btrfs_create_dio_extent(inode, dio_data, start, ins.offset, start,
-				     ins.objectid, ins.offset, ins.offset,
-				     ins.offset, BTRFS_ORDERED_REGULAR);
-	btrfs_dec_block_group_reservations(fs_info, ins.objectid);
-	if (IS_ERR(em))
-		btrfs_free_reserved_extent(fs_info, ins.objectid, ins.offset,
-					   1);
-
-	return em;
-}
-
-=======
->>>>>>> 2d5404ca
 static bool btrfs_extent_readonly(struct btrfs_fs_info *fs_info, u64 bytenr)
 {
 	struct btrfs_block_group *block_group;
@@ -7435,18 +7052,6 @@
 		return -ENOMEM;
 	path->nowait = nowait;
 
-<<<<<<< HEAD
-	if (submitted < length) {
-		pos += submitted;
-		length -= submitted;
-		if (write)
-			btrfs_finish_ordered_extent(dio_data->ordered, NULL,
-						    pos, length, false);
-		else
-			unlock_extent(&BTRFS_I(inode)->io_tree, pos,
-				      pos + length - 1, NULL);
-		ret = -ENOTBLK;
-=======
 	ret = btrfs_lookup_file_extent(NULL, root, path,
 			btrfs_ino(BTRFS_I(inode)), offset, 0);
 	if (ret < 0)
@@ -7459,7 +7064,6 @@
 			goto out;
 		}
 		path->slots[0]--;
->>>>>>> 2d5404ca
 	}
 	ret = 0;
 	leaf = path->nodes[0];
@@ -7475,19 +7079,8 @@
 		goto out;
 	}
 
-<<<<<<< HEAD
-	if (btrfs_op(bio) == BTRFS_MAP_WRITE) {
-		btrfs_finish_ordered_extent(bbio->ordered, NULL,
-					    dip->file_offset, dip->bytes,
-					    !bio->bi_status);
-	} else {
-		unlock_extent(&inode->io_tree, dip->file_offset,
-			      dip->file_offset + dip->bytes - 1, NULL);
-	}
-=======
 	if (btrfs_file_extent_end(path) <= offset)
 		goto out;
->>>>>>> 2d5404ca
 
 	fi = btrfs_item_ptr(leaf, path->slots[0], struct btrfs_file_extent_item);
 	found_type = btrfs_file_extent_type(leaf, fi);
@@ -7521,17 +7114,8 @@
 				     root->fs_info->sectorsize) - 1;
 		ret = test_range_bit_exists(io_tree, offset, range_end, EXTENT_DELALLOC);
 		if (ret) {
-<<<<<<< HEAD
-			btrfs_finish_ordered_extent(dio_data->ordered, NULL,
-						    file_offset, dip->bytes,
-						    !ret);
-			bio->bi_status = errno_to_blk_status(ret);
-			iomap_dio_bio_end_io(bio);
-			return;
-=======
 			ret = -EAGAIN;
 			goto out;
->>>>>>> 2d5404ca
 		}
 	}
 
@@ -7565,13 +7149,6 @@
 	       type == BTRFS_ORDERED_COMPRESSED ||
 	       type == BTRFS_ORDERED_REGULAR);
 
-<<<<<<< HEAD
-static int btrfs_fiemap(struct inode *inode, struct fiemap_extent_info *fieinfo,
-			u64 start, u64 len)
-{
-	struct btrfs_inode *btrfs_inode = BTRFS_I(inode);
-	int	ret;
-=======
 	switch (type) {
 	case BTRFS_ORDERED_PREALLOC:
 		/* We're only referring part of a larger preallocated extent. */
@@ -7581,7 +7158,6 @@
 		/* COW results a new extent matching our file extent size. */
 		ASSERT(file_extent->disk_num_bytes == file_extent->num_bytes);
 		ASSERT(file_extent->ram_bytes == file_extent->num_bytes);
->>>>>>> 2d5404ca
 
 		/* Since it's a new extent, we should not have any offset. */
 		ASSERT(file_extent->offset == 0);
@@ -7590,48 +7166,6 @@
 		/* Must be compressed. */
 		ASSERT(file_extent->compression != BTRFS_COMPRESS_NONE);
 
-<<<<<<< HEAD
-	/*
-	 * fiemap_prep() called filemap_write_and_wait() for the whole possible
-	 * file range (0 to LLONG_MAX), but that is not enough if we have
-	 * compression enabled. The first filemap_fdatawrite_range() only kicks
-	 * in the compression of data (in an async thread) and will return
-	 * before the compression is done and writeback is started. A second
-	 * filemap_fdatawrite_range() is needed to wait for the compression to
-	 * complete and writeback to start. We also need to wait for ordered
-	 * extents to complete, because our fiemap implementation uses mainly
-	 * file extent items to list the extents, searching for extent maps
-	 * only for file ranges with holes or prealloc extents to figure out
-	 * if we have delalloc in those ranges.
-	 */
-	if (fieinfo->fi_flags & FIEMAP_FLAG_SYNC) {
-		ret = btrfs_wait_ordered_range(btrfs_inode, 0, LLONG_MAX);
-		if (ret)
-			return ret;
-	}
-
-	btrfs_inode_lock(btrfs_inode, BTRFS_ILOCK_SHARED);
-
-	/*
-	 * We did an initial flush to avoid holding the inode's lock while
-	 * triggering writeback and waiting for the completion of IO and ordered
-	 * extents. Now after we locked the inode we do it again, because it's
-	 * possible a new write may have happened in between those two steps.
-	 */
-	if (fieinfo->fi_flags & FIEMAP_FLAG_SYNC) {
-		ret = btrfs_wait_ordered_range(btrfs_inode, 0, LLONG_MAX);
-		if (ret) {
-			btrfs_inode_unlock(btrfs_inode, BTRFS_ILOCK_SHARED);
-			return ret;
-		}
-	}
-
-	ret = extent_fiemap(btrfs_inode, fieinfo, start, len);
-	btrfs_inode_unlock(btrfs_inode, BTRFS_ILOCK_SHARED);
-
-	return ret;
-}
-=======
 		/*
 		 * Encoded write can make us to refer to part of the
 		 * uncompressed extent.
@@ -7643,7 +7177,6 @@
 	em = alloc_extent_map();
 	if (!em)
 		return ERR_PTR(-ENOMEM);
->>>>>>> 2d5404ca
 
 	em->start = start;
 	em->len = file_extent->num_bytes;
@@ -9863,10 +9396,7 @@
 	struct extent_changeset *data_reserved = NULL;
 	struct extent_state *cached_state = NULL;
 	struct btrfs_ordered_extent *ordered;
-<<<<<<< HEAD
-=======
 	struct btrfs_file_extent file_extent;
->>>>>>> 2d5404ca
 	int compression;
 	size_t orig_count;
 	u64 start, end;
@@ -10055,18 +9585,9 @@
 	}
 	free_extent_map(em);
 
-<<<<<<< HEAD
-	ordered = btrfs_alloc_ordered_extent(inode, start, num_bytes, ram_bytes,
-				       ins.objectid, ins.offset,
-				       encoded->unencoded_offset,
-				       (1 << BTRFS_ORDERED_ENCODED) |
-				       (1 << BTRFS_ORDERED_COMPRESSED),
-				       compression);
-=======
 	ordered = btrfs_alloc_ordered_extent(inode, start, &file_extent,
 				       (1 << BTRFS_ORDERED_ENCODED) |
 				       (1 << BTRFS_ORDERED_COMPRESSED));
->>>>>>> 2d5404ca
 	if (IS_ERR(ordered)) {
 		btrfs_drop_extent_map_range(inode, start, end, false);
 		ret = PTR_ERR(ordered);
@@ -10081,11 +9602,7 @@
 
 	btrfs_delalloc_release_extents(inode, num_bytes);
 
-<<<<<<< HEAD
-	btrfs_submit_compressed_write(ordered, pages, nr_pages, 0, false);
-=======
 	btrfs_submit_compressed_write(ordered, folios, nr_folios, 0, false);
->>>>>>> 2d5404ca
 	ret = orig_count;
 	goto out;
 
