// SPDX-License-Identifier: GPL-2.0
/*
 * Copyright (C) 2007 Oracle.  All rights reserved.
 */

#include <linux/blkdev.h>
#include <linux/module.h>
#include <linux/fs.h>
#include <linux/pagemap.h>
#include <linux/highmem.h>
#include <linux/time.h>
#include <linux/init.h>
#include <linux/seq_file.h>
#include <linux/string.h>
#include <linux/backing-dev.h>
#include <linux/mount.h>
#include <linux/writeback.h>
#include <linux/statfs.h>
#include <linux/compat.h>
#include <linux/parser.h>
#include <linux/ctype.h>
#include <linux/namei.h>
#include <linux/miscdevice.h>
#include <linux/magic.h>
#include <linux/slab.h>
#include <linux/ratelimit.h>
#include <linux/crc32c.h>
#include <linux/btrfs.h>
<<<<<<< HEAD
#include <linux/moduleparam.h>
=======
#include <linux/security.h>
#include <linux/fs_parser.h>
#include <linux/swap.h>
>>>>>>> 2d5404ca
#include "messages.h"
#include "delayed-inode.h"
#include "ctree.h"
#include "disk-io.h"
#include "transaction.h"
#include "btrfs_inode.h"
#include "direct-io.h"
#include "props.h"
#include "xattr.h"
#include "bio.h"
#include "export.h"
#include "compression.h"
#include "dev-replace.h"
#include "free-space-cache.h"
#include "backref.h"
#include "space-info.h"
#include "sysfs.h"
#include "zoned.h"
#include "tests/btrfs-tests.h"
#include "block-group.h"
#include "discard.h"
#include "qgroup.h"
#include "raid56.h"
#include "fs.h"
#include "accessors.h"
#include "defrag.h"
#include "dir-item.h"
#include "ioctl.h"
#include "scrub.h"
#include "verity.h"
#include "super.h"
#include "extent-tree.h"
#define CREATE_TRACE_POINTS
#include <trace/events/btrfs.h>

DEFINE_SUSE_UNSUPPORTED_FEATURE(btrfs)

static const struct super_operations btrfs_super_ops;
static struct file_system_type btrfs_fs_type;

static void btrfs_put_super(struct super_block *sb)
{
	struct btrfs_fs_info *fs_info = btrfs_sb(sb);

	btrfs_info(fs_info, "last unmount of filesystem %pU", fs_info->fs_devices->fsid);
	close_ctree(fs_info);
}

/* Store the mount options related information. */
struct btrfs_fs_context {
	char *subvol_name;
	u64 subvol_objectid;
	u64 max_inline;
	u32 commit_interval;
	u32 metadata_ratio;
	u32 thread_pool_size;
	unsigned long long mount_opt;
	unsigned long compress_type:4;
	unsigned int compress_level;
	refcount_t refs;
};

enum {
	Opt_acl,
	Opt_clear_cache,
	Opt_commit_interval,
	Opt_compress,
	Opt_compress_force,
	Opt_compress_force_type,
	Opt_compress_type,
	Opt_degraded,
	Opt_device,
	Opt_fatal_errors,
	Opt_flushoncommit,
	Opt_max_inline,
	Opt_barrier,
	Opt_datacow,
	Opt_datasum,
	Opt_defrag,
	Opt_discard,
	Opt_discard_mode,
	Opt_ratio,
	Opt_rescan_uuid_tree,
	Opt_skip_balance,
	Opt_space_cache,
	Opt_space_cache_version,
	Opt_ssd,
	Opt_ssd_spread,
	Opt_subvol,
	Opt_subvol_empty,
	Opt_subvolid,
	Opt_thread_pool,
	Opt_treelog,
	Opt_user_subvol_rm_allowed,
	Opt_norecovery,

	/* Rescue options */
	Opt_rescue,
	Opt_usebackuproot,
	Opt_nologreplay,

	/* Debugging options */
	Opt_enospc_debug,
#ifdef CONFIG_BTRFS_DEBUG
	Opt_fragment, Opt_fragment_data, Opt_fragment_metadata, Opt_fragment_all,
#endif
#ifdef CONFIG_BTRFS_FS_REF_VERIFY
	Opt_ref_verify,
#endif
	Opt_err,
};

enum {
	Opt_fatal_errors_panic,
	Opt_fatal_errors_bug,
};

static const struct constant_table btrfs_parameter_fatal_errors[] = {
	{ "panic", Opt_fatal_errors_panic },
	{ "bug", Opt_fatal_errors_bug },
	{}
};

enum {
	Opt_discard_sync,
	Opt_discard_async,
};

static const struct constant_table btrfs_parameter_discard[] = {
	{ "sync", Opt_discard_sync },
	{ "async", Opt_discard_async },
	{}
};

enum {
	Opt_space_cache_v1,
	Opt_space_cache_v2,
};

static const struct constant_table btrfs_parameter_space_cache[] = {
	{ "v1", Opt_space_cache_v1 },
	{ "v2", Opt_space_cache_v2 },
	{}
};

enum {
	Opt_rescue_usebackuproot,
	Opt_rescue_nologreplay,
	Opt_rescue_ignorebadroots,
	Opt_rescue_ignoredatacsums,
	Opt_rescue_ignoremetacsums,
	Opt_rescue_ignoresuperflags,
	Opt_rescue_parameter_all,
};

static const struct constant_table btrfs_parameter_rescue[] = {
	{ "usebackuproot", Opt_rescue_usebackuproot },
	{ "nologreplay", Opt_rescue_nologreplay },
	{ "ignorebadroots", Opt_rescue_ignorebadroots },
	{ "ibadroots", Opt_rescue_ignorebadroots },
	{ "ignoredatacsums", Opt_rescue_ignoredatacsums },
	{ "ignoremetacsums", Opt_rescue_ignoremetacsums},
	{ "ignoresuperflags", Opt_rescue_ignoresuperflags},
	{ "idatacsums", Opt_rescue_ignoredatacsums },
	{ "imetacsums", Opt_rescue_ignoremetacsums},
	{ "isuperflags", Opt_rescue_ignoresuperflags},
	{ "all", Opt_rescue_parameter_all },
	{}
};

#ifdef CONFIG_BTRFS_DEBUG
enum {
	Opt_fragment_parameter_data,
	Opt_fragment_parameter_metadata,
	Opt_fragment_parameter_all,
};

static const struct constant_table btrfs_parameter_fragment[] = {
	{ "data", Opt_fragment_parameter_data },
	{ "metadata", Opt_fragment_parameter_metadata },
	{ "all", Opt_fragment_parameter_all },
	{}
};
#endif

static const struct fs_parameter_spec btrfs_fs_parameters[] = {
	fsparam_flag_no("acl", Opt_acl),
	fsparam_flag_no("autodefrag", Opt_defrag),
	fsparam_flag_no("barrier", Opt_barrier),
	fsparam_flag("clear_cache", Opt_clear_cache),
	fsparam_u32("commit", Opt_commit_interval),
	fsparam_flag("compress", Opt_compress),
	fsparam_string("compress", Opt_compress_type),
	fsparam_flag("compress-force", Opt_compress_force),
	fsparam_string("compress-force", Opt_compress_force_type),
	fsparam_flag_no("datacow", Opt_datacow),
	fsparam_flag_no("datasum", Opt_datasum),
	fsparam_flag("degraded", Opt_degraded),
	fsparam_string("device", Opt_device),
	fsparam_flag_no("discard", Opt_discard),
	fsparam_enum("discard", Opt_discard_mode, btrfs_parameter_discard),
	fsparam_enum("fatal_errors", Opt_fatal_errors, btrfs_parameter_fatal_errors),
	fsparam_flag_no("flushoncommit", Opt_flushoncommit),
	fsparam_string("max_inline", Opt_max_inline),
	fsparam_u32("metadata_ratio", Opt_ratio),
	fsparam_flag("rescan_uuid_tree", Opt_rescan_uuid_tree),
	fsparam_flag("skip_balance", Opt_skip_balance),
	fsparam_flag_no("space_cache", Opt_space_cache),
	fsparam_enum("space_cache", Opt_space_cache_version, btrfs_parameter_space_cache),
	fsparam_flag_no("ssd", Opt_ssd),
	fsparam_flag_no("ssd_spread", Opt_ssd_spread),
	fsparam_string("subvol", Opt_subvol),
	fsparam_flag("subvol=", Opt_subvol_empty),
	fsparam_u64("subvolid", Opt_subvolid),
	fsparam_u32("thread_pool", Opt_thread_pool),
	fsparam_flag_no("treelog", Opt_treelog),
	fsparam_flag("user_subvol_rm_allowed", Opt_user_subvol_rm_allowed),

	/* Rescue options. */
	fsparam_enum("rescue", Opt_rescue, btrfs_parameter_rescue),
	/* Deprecated, with alias rescue=nologreplay */
	__fsparam(NULL, "nologreplay", Opt_nologreplay, fs_param_deprecated, NULL),
	/* Deprecated, with alias rescue=usebackuproot */
	__fsparam(NULL, "usebackuproot", Opt_usebackuproot, fs_param_deprecated, NULL),
	/* For compatibility only, alias for "rescue=nologreplay". */
	fsparam_flag("norecovery", Opt_norecovery),

	/* Debugging options. */
	fsparam_flag_no("enospc_debug", Opt_enospc_debug),
#ifdef CONFIG_BTRFS_DEBUG
	fsparam_enum("fragment", Opt_fragment, btrfs_parameter_fragment),
#endif
#ifdef CONFIG_BTRFS_FS_REF_VERIFY
	fsparam_flag("ref_verify", Opt_ref_verify),
#endif
	{}
};

/* No support for restricting writes to btrfs devices yet... */
static inline blk_mode_t btrfs_open_mode(struct fs_context *fc)
{
	return sb_open_mode(fc->sb_flags) & ~BLK_OPEN_RESTRICT_WRITES;
}

static int btrfs_parse_param(struct fs_context *fc, struct fs_parameter *param)
{
	struct btrfs_fs_context *ctx = fc->fs_private;
	struct fs_parse_result result;
	int opt;

	opt = fs_parse(fc, btrfs_fs_parameters, param, &result);
	if (opt < 0)
		return opt;

	switch (opt) {
	case Opt_degraded:
		btrfs_set_opt(ctx->mount_opt, DEGRADED);
		break;
	case Opt_subvol_empty:
		/*
		 * This exists because we used to allow it on accident, so we're
		 * keeping it to maintain ABI.  See 37becec95ac3 ("Btrfs: allow
		 * empty subvol= again").
		 */
		break;
	case Opt_subvol:
		kfree(ctx->subvol_name);
		ctx->subvol_name = kstrdup(param->string, GFP_KERNEL);
		if (!ctx->subvol_name)
			return -ENOMEM;
		break;
	case Opt_subvolid:
		ctx->subvol_objectid = result.uint_64;

		/* subvolid=0 means give me the original fs_tree. */
		if (!ctx->subvol_objectid)
			ctx->subvol_objectid = BTRFS_FS_TREE_OBJECTID;
		break;
	case Opt_device: {
		struct btrfs_device *device;
		blk_mode_t mode = btrfs_open_mode(fc);

		mutex_lock(&uuid_mutex);
		device = btrfs_scan_one_device(param->string, mode, false);
		mutex_unlock(&uuid_mutex);
		if (IS_ERR(device))
			return PTR_ERR(device);
		break;
	}
	case Opt_datasum:
		if (result.negated) {
			btrfs_set_opt(ctx->mount_opt, NODATASUM);
		} else {
			btrfs_clear_opt(ctx->mount_opt, NODATACOW);
			btrfs_clear_opt(ctx->mount_opt, NODATASUM);
		}
		break;
	case Opt_datacow:
		if (result.negated) {
			btrfs_clear_opt(ctx->mount_opt, COMPRESS);
			btrfs_clear_opt(ctx->mount_opt, FORCE_COMPRESS);
			btrfs_set_opt(ctx->mount_opt, NODATACOW);
			btrfs_set_opt(ctx->mount_opt, NODATASUM);
		} else {
			btrfs_clear_opt(ctx->mount_opt, NODATACOW);
		}
		break;
	case Opt_compress_force:
	case Opt_compress_force_type:
		btrfs_set_opt(ctx->mount_opt, FORCE_COMPRESS);
		fallthrough;
	case Opt_compress:
	case Opt_compress_type:
		/*
		 * Provide the same semantics as older kernels that don't use fs
		 * context, specifying the "compress" option clears
		 * "force-compress" without the need to pass
		 * "compress-force=[no|none]" before specifying "compress".
		 */
		if (opt != Opt_compress_force && opt != Opt_compress_force_type)
			btrfs_clear_opt(ctx->mount_opt, FORCE_COMPRESS);

		if (opt == Opt_compress || opt == Opt_compress_force) {
			ctx->compress_type = BTRFS_COMPRESS_ZLIB;
			ctx->compress_level = BTRFS_ZLIB_DEFAULT_LEVEL;
			btrfs_set_opt(ctx->mount_opt, COMPRESS);
			btrfs_clear_opt(ctx->mount_opt, NODATACOW);
			btrfs_clear_opt(ctx->mount_opt, NODATASUM);
		} else if (strncmp(param->string, "zlib", 4) == 0) {
			ctx->compress_type = BTRFS_COMPRESS_ZLIB;
			ctx->compress_level =
				btrfs_compress_str2level(BTRFS_COMPRESS_ZLIB,
							 param->string + 4);
			btrfs_set_opt(ctx->mount_opt, COMPRESS);
			btrfs_clear_opt(ctx->mount_opt, NODATACOW);
			btrfs_clear_opt(ctx->mount_opt, NODATASUM);
		} else if (strncmp(param->string, "lzo", 3) == 0) {
			ctx->compress_type = BTRFS_COMPRESS_LZO;
			ctx->compress_level = 0;
			btrfs_set_opt(ctx->mount_opt, COMPRESS);
			btrfs_clear_opt(ctx->mount_opt, NODATACOW);
			btrfs_clear_opt(ctx->mount_opt, NODATASUM);
		} else if (strncmp(param->string, "zstd", 4) == 0) {
			ctx->compress_type = BTRFS_COMPRESS_ZSTD;
			ctx->compress_level =
				btrfs_compress_str2level(BTRFS_COMPRESS_ZSTD,
							 param->string + 4);
			btrfs_set_opt(ctx->mount_opt, COMPRESS);
			btrfs_clear_opt(ctx->mount_opt, NODATACOW);
			btrfs_clear_opt(ctx->mount_opt, NODATASUM);
		} else if (strncmp(param->string, "no", 2) == 0) {
			ctx->compress_level = 0;
			ctx->compress_type = 0;
			btrfs_clear_opt(ctx->mount_opt, COMPRESS);
			btrfs_clear_opt(ctx->mount_opt, FORCE_COMPRESS);
		} else {
			btrfs_err(NULL, "unrecognized compression value %s",
				  param->string);
			return -EINVAL;
		}
		break;
	case Opt_ssd:
		if (result.negated) {
			btrfs_set_opt(ctx->mount_opt, NOSSD);
			btrfs_clear_opt(ctx->mount_opt, SSD);
			btrfs_clear_opt(ctx->mount_opt, SSD_SPREAD);
		} else {
			btrfs_set_opt(ctx->mount_opt, SSD);
			btrfs_clear_opt(ctx->mount_opt, NOSSD);
		}
		break;
	case Opt_ssd_spread:
		if (result.negated) {
			btrfs_clear_opt(ctx->mount_opt, SSD_SPREAD);
		} else {
			btrfs_set_opt(ctx->mount_opt, SSD);
			btrfs_set_opt(ctx->mount_opt, SSD_SPREAD);
			btrfs_clear_opt(ctx->mount_opt, NOSSD);
		}
		break;
	case Opt_barrier:
		if (result.negated)
			btrfs_set_opt(ctx->mount_opt, NOBARRIER);
		else
			btrfs_clear_opt(ctx->mount_opt, NOBARRIER);
		break;
	case Opt_thread_pool:
		if (result.uint_32 == 0) {
			btrfs_err(NULL, "invalid value 0 for thread_pool");
			return -EINVAL;
		}
		ctx->thread_pool_size = result.uint_32;
		break;
	case Opt_max_inline:
		ctx->max_inline = memparse(param->string, NULL);
		break;
	case Opt_acl:
		if (result.negated) {
			fc->sb_flags &= ~SB_POSIXACL;
		} else {
#ifdef CONFIG_BTRFS_FS_POSIX_ACL
			fc->sb_flags |= SB_POSIXACL;
#else
			btrfs_err(NULL, "support for ACL not compiled in");
			return -EINVAL;
#endif
		}
		/*
		 * VFS limits the ability to toggle ACL on and off via remount,
		 * despite every file system allowing this.  This seems to be
		 * an oversight since we all do, but it'll fail if we're
		 * remounting.  So don't set the mask here, we'll check it in
		 * btrfs_reconfigure and do the toggling ourselves.
		 */
		if (fc->purpose != FS_CONTEXT_FOR_RECONFIGURE)
			fc->sb_flags_mask |= SB_POSIXACL;
		break;
	case Opt_treelog:
		if (result.negated)
			btrfs_set_opt(ctx->mount_opt, NOTREELOG);
		else
			btrfs_clear_opt(ctx->mount_opt, NOTREELOG);
		break;
	case Opt_nologreplay:
		btrfs_warn(NULL,
		"'nologreplay' is deprecated, use 'rescue=nologreplay' instead");
		btrfs_set_opt(ctx->mount_opt, NOLOGREPLAY);
		break;
	case Opt_norecovery:
		btrfs_info(NULL,
"'norecovery' is for compatibility only, recommended to use 'rescue=nologreplay'");
		btrfs_set_opt(ctx->mount_opt, NOLOGREPLAY);
		break;
	case Opt_flushoncommit:
		if (result.negated)
			btrfs_clear_opt(ctx->mount_opt, FLUSHONCOMMIT);
		else
			btrfs_set_opt(ctx->mount_opt, FLUSHONCOMMIT);
		break;
	case Opt_ratio:
		ctx->metadata_ratio = result.uint_32;
		break;
	case Opt_discard:
		if (result.negated) {
			btrfs_clear_opt(ctx->mount_opt, DISCARD_SYNC);
			btrfs_clear_opt(ctx->mount_opt, DISCARD_ASYNC);
			btrfs_set_opt(ctx->mount_opt, NODISCARD);
		} else {
			btrfs_set_opt(ctx->mount_opt, DISCARD_SYNC);
			btrfs_clear_opt(ctx->mount_opt, DISCARD_ASYNC);
		}
		break;
	case Opt_discard_mode:
		switch (result.uint_32) {
		case Opt_discard_sync:
			btrfs_clear_opt(ctx->mount_opt, DISCARD_ASYNC);
			btrfs_set_opt(ctx->mount_opt, DISCARD_SYNC);
			break;
		case Opt_discard_async:
			btrfs_clear_opt(ctx->mount_opt, DISCARD_SYNC);
			btrfs_set_opt(ctx->mount_opt, DISCARD_ASYNC);
			break;
		default:
			btrfs_err(NULL, "unrecognized discard mode value %s",
				  param->key);
			return -EINVAL;
		}
		btrfs_clear_opt(ctx->mount_opt, NODISCARD);
		break;
	case Opt_space_cache:
		if (result.negated) {
			btrfs_set_opt(ctx->mount_opt, NOSPACECACHE);
			btrfs_clear_opt(ctx->mount_opt, SPACE_CACHE);
			btrfs_clear_opt(ctx->mount_opt, FREE_SPACE_TREE);
		} else {
			btrfs_clear_opt(ctx->mount_opt, FREE_SPACE_TREE);
			btrfs_set_opt(ctx->mount_opt, SPACE_CACHE);
		}
		break;
	case Opt_space_cache_version:
		switch (result.uint_32) {
		case Opt_space_cache_v1:
			btrfs_set_opt(ctx->mount_opt, SPACE_CACHE);
			btrfs_clear_opt(ctx->mount_opt, FREE_SPACE_TREE);
			break;
		case Opt_space_cache_v2:
			btrfs_clear_opt(ctx->mount_opt, SPACE_CACHE);
			btrfs_set_opt(ctx->mount_opt, FREE_SPACE_TREE);
			break;
		default:
			btrfs_err(NULL, "unrecognized space_cache value %s",
				  param->key);
			return -EINVAL;
		}
		break;
	case Opt_rescan_uuid_tree:
		btrfs_set_opt(ctx->mount_opt, RESCAN_UUID_TREE);
		break;
	case Opt_clear_cache:
		btrfs_set_opt(ctx->mount_opt, CLEAR_CACHE);
		break;
	case Opt_user_subvol_rm_allowed:
		btrfs_set_opt(ctx->mount_opt, USER_SUBVOL_RM_ALLOWED);
		break;
	case Opt_enospc_debug:
		if (result.negated)
			btrfs_clear_opt(ctx->mount_opt, ENOSPC_DEBUG);
		else
			btrfs_set_opt(ctx->mount_opt, ENOSPC_DEBUG);
		break;
	case Opt_defrag:
		if (result.negated)
			btrfs_clear_opt(ctx->mount_opt, AUTO_DEFRAG);
		else
			btrfs_set_opt(ctx->mount_opt, AUTO_DEFRAG);
		break;
	case Opt_usebackuproot:
		btrfs_warn(NULL,
			   "'usebackuproot' is deprecated, use 'rescue=usebackuproot' instead");
		btrfs_set_opt(ctx->mount_opt, USEBACKUPROOT);

		/* If we're loading the backup roots we can't trust the space cache. */
		btrfs_set_opt(ctx->mount_opt, CLEAR_CACHE);
		break;
	case Opt_skip_balance:
		btrfs_set_opt(ctx->mount_opt, SKIP_BALANCE);
		break;
	case Opt_fatal_errors:
		switch (result.uint_32) {
		case Opt_fatal_errors_panic:
			btrfs_set_opt(ctx->mount_opt, PANIC_ON_FATAL_ERROR);
			break;
		case Opt_fatal_errors_bug:
			btrfs_clear_opt(ctx->mount_opt, PANIC_ON_FATAL_ERROR);
			break;
		default:
			btrfs_err(NULL, "unrecognized fatal_errors value %s",
				  param->key);
			return -EINVAL;
		}
		break;
	case Opt_commit_interval:
		ctx->commit_interval = result.uint_32;
		if (ctx->commit_interval == 0)
			ctx->commit_interval = BTRFS_DEFAULT_COMMIT_INTERVAL;
		break;
	case Opt_rescue:
		switch (result.uint_32) {
		case Opt_rescue_usebackuproot:
			btrfs_set_opt(ctx->mount_opt, USEBACKUPROOT);
			break;
		case Opt_rescue_nologreplay:
			btrfs_set_opt(ctx->mount_opt, NOLOGREPLAY);
			break;
		case Opt_rescue_ignorebadroots:
			btrfs_set_opt(ctx->mount_opt, IGNOREBADROOTS);
			break;
		case Opt_rescue_ignoredatacsums:
			btrfs_set_opt(ctx->mount_opt, IGNOREDATACSUMS);
			break;
		case Opt_rescue_ignoremetacsums:
			btrfs_set_opt(ctx->mount_opt, IGNOREMETACSUMS);
			break;
		case Opt_rescue_ignoresuperflags:
			btrfs_set_opt(ctx->mount_opt, IGNORESUPERFLAGS);
			break;
		case Opt_rescue_parameter_all:
			btrfs_set_opt(ctx->mount_opt, IGNOREDATACSUMS);
			btrfs_set_opt(ctx->mount_opt, IGNOREMETACSUMS);
			btrfs_set_opt(ctx->mount_opt, IGNORESUPERFLAGS);
			btrfs_set_opt(ctx->mount_opt, IGNOREBADROOTS);
			btrfs_set_opt(ctx->mount_opt, NOLOGREPLAY);
			break;
		default:
			btrfs_info(NULL, "unrecognized rescue option '%s'",
				   param->key);
			return -EINVAL;
		}
		break;
#ifdef CONFIG_BTRFS_DEBUG
	case Opt_fragment:
		switch (result.uint_32) {
		case Opt_fragment_parameter_all:
			btrfs_set_opt(ctx->mount_opt, FRAGMENT_DATA);
			btrfs_set_opt(ctx->mount_opt, FRAGMENT_METADATA);
			break;
		case Opt_fragment_parameter_metadata:
			btrfs_set_opt(ctx->mount_opt, FRAGMENT_METADATA);
			break;
		case Opt_fragment_parameter_data:
			btrfs_set_opt(ctx->mount_opt, FRAGMENT_DATA);
			break;
		default:
			btrfs_info(NULL, "unrecognized fragment option '%s'",
				   param->key);
			return -EINVAL;
		}
		break;
#endif
#ifdef CONFIG_BTRFS_FS_REF_VERIFY
	case Opt_ref_verify:
		btrfs_set_opt(ctx->mount_opt, REF_VERIFY);
		break;
#endif
	default:
		btrfs_err(NULL, "unrecognized mount option '%s'", param->key);
		return -EINVAL;
	}

	return 0;
}

/*
 * Some options only have meaning at mount time and shouldn't persist across
 * remounts, or be displayed. Clear these at the end of mount and remount code
 * paths.
 */
<<<<<<< HEAD
static int btrfs_parse_device_options(const char *options, blk_mode_t flags)
=======
static void btrfs_clear_oneshot_options(struct btrfs_fs_info *fs_info)
>>>>>>> 2d5404ca
{
	btrfs_clear_opt(fs_info->mount_opt, USEBACKUPROOT);
	btrfs_clear_opt(fs_info->mount_opt, CLEAR_CACHE);
	btrfs_clear_opt(fs_info->mount_opt, NOSPACECACHE);
}

static bool check_ro_option(const struct btrfs_fs_info *fs_info,
			    unsigned long long mount_opt, unsigned long long opt,
			    const char *opt_name)
{
	if (mount_opt & opt) {
		btrfs_err(fs_info, "%s must be used with ro mount option",
			  opt_name);
		return true;
	}
	return false;
}

bool btrfs_check_options(const struct btrfs_fs_info *info,
			 unsigned long long *mount_opt,
			 unsigned long flags)
{
	bool ret = true;

	if (!(flags & SB_RDONLY) &&
	    (check_ro_option(info, *mount_opt, BTRFS_MOUNT_NOLOGREPLAY, "nologreplay") ||
	     check_ro_option(info, *mount_opt, BTRFS_MOUNT_IGNOREBADROOTS, "ignorebadroots") ||
	     check_ro_option(info, *mount_opt, BTRFS_MOUNT_IGNOREDATACSUMS, "ignoredatacsums") ||
	     check_ro_option(info, *mount_opt, BTRFS_MOUNT_IGNOREMETACSUMS, "ignoremetacsums") ||
	     check_ro_option(info, *mount_opt, BTRFS_MOUNT_IGNORESUPERFLAGS, "ignoresuperflags")))
		ret = false;

	if (btrfs_fs_compat_ro(info, FREE_SPACE_TREE) &&
	    !btrfs_raw_test_opt(*mount_opt, FREE_SPACE_TREE) &&
	    !btrfs_raw_test_opt(*mount_opt, CLEAR_CACHE)) {
		btrfs_err(info, "cannot disable free-space-tree");
		ret = false;
	}
	if (btrfs_fs_compat_ro(info, BLOCK_GROUP_TREE) &&
	     !btrfs_raw_test_opt(*mount_opt, FREE_SPACE_TREE)) {
		btrfs_err(info, "cannot disable free-space-tree with block-group-tree feature");
		ret = false;
	}

	if (btrfs_check_mountopts_zoned(info, mount_opt))
		ret = false;

<<<<<<< HEAD
		token = match_token(p, tokens, args);
		if (token == Opt_device) {
			device_name = match_strdup(&args[0]);
			if (!device_name) {
				error = -ENOMEM;
				goto out;
			}
			device = btrfs_scan_one_device(device_name, flags);
			kfree(device_name);
			if (IS_ERR(device)) {
				error = PTR_ERR(device);
				goto out;
			}
=======
	if (!test_bit(BTRFS_FS_STATE_REMOUNTING, &info->fs_state)) {
		if (btrfs_raw_test_opt(*mount_opt, SPACE_CACHE)) {
			btrfs_info(info, "disk space caching is enabled");
			btrfs_warn(info,
"space cache v1 is being deprecated and will be removed in a future release, please use -o space_cache=v2");
>>>>>>> 2d5404ca
		}
		if (btrfs_raw_test_opt(*mount_opt, FREE_SPACE_TREE))
			btrfs_info(info, "using free-space-tree");
	}

	return ret;
}

/*
 * This is subtle, we only call this during open_ctree().  We need to pre-load
 * the mount options with the on-disk settings.  Before the new mount API took
 * effect we would do this on mount and remount.  With the new mount API we'll
 * only do this on the initial mount.
 *
 * This isn't a change in behavior, because we're using the current state of the
 * file system to set the current mount options.  If you mounted with special
 * options to disable these features and then remounted we wouldn't revert the
 * settings, because mounting without these features cleared the on-disk
 * settings, so this being called on re-mount is not needed.
 */
void btrfs_set_free_space_cache_settings(struct btrfs_fs_info *fs_info)
{
	if (fs_info->sectorsize < PAGE_SIZE) {
		btrfs_clear_opt(fs_info->mount_opt, SPACE_CACHE);
		if (!btrfs_test_opt(fs_info, FREE_SPACE_TREE)) {
			btrfs_info(fs_info,
				   "forcing free space tree for sector size %u with page size %lu",
				   fs_info->sectorsize, PAGE_SIZE);
			btrfs_set_opt(fs_info->mount_opt, FREE_SPACE_TREE);
		}
	}

	/*
	 * At this point our mount options are populated, so we only mess with
	 * these settings if we don't have any settings already.
	 */
	if (btrfs_test_opt(fs_info, FREE_SPACE_TREE))
		return;

	if (btrfs_is_zoned(fs_info) &&
	    btrfs_free_space_cache_v1_active(fs_info)) {
		btrfs_info(fs_info, "zoned: clearing existing space cache");
		btrfs_set_super_cache_generation(fs_info->super_copy, 0);
		return;
	}

	if (btrfs_test_opt(fs_info, SPACE_CACHE))
		return;

	if (btrfs_test_opt(fs_info, NOSPACECACHE))
		return;

	/*
	 * At this point we don't have explicit options set by the user, set
	 * them ourselves based on the state of the file system.
	 */
	if (btrfs_fs_compat_ro(fs_info, FREE_SPACE_TREE))
		btrfs_set_opt(fs_info->mount_opt, FREE_SPACE_TREE);
	else if (btrfs_free_space_cache_v1_active(fs_info))
		btrfs_set_opt(fs_info->mount_opt, SPACE_CACHE);
}

static void set_device_specific_options(struct btrfs_fs_info *fs_info)
{
	if (!btrfs_test_opt(fs_info, NOSSD) &&
	    !fs_info->fs_devices->rotating)
		btrfs_set_opt(fs_info->mount_opt, SSD);

	/*
	 * For devices supporting discard turn on discard=async automatically,
	 * unless it's already set or disabled. This could be turned off by
	 * nodiscard for the same mount.
	 *
	 * The zoned mode piggy backs on the discard functionality for
	 * resetting a zone. There is no reason to delay the zone reset as it is
	 * fast enough. So, do not enable async discard for zoned mode.
	 */
	if (!(btrfs_test_opt(fs_info, DISCARD_SYNC) ||
	      btrfs_test_opt(fs_info, DISCARD_ASYNC) ||
	      btrfs_test_opt(fs_info, NODISCARD)) &&
	    fs_info->fs_devices->discardable &&
	    !btrfs_is_zoned(fs_info))
		btrfs_set_opt(fs_info->mount_opt, DISCARD_ASYNC);
}

char *btrfs_get_subvol_name_from_objectid(struct btrfs_fs_info *fs_info,
					  u64 subvol_objectid)
{
	struct btrfs_root *root = fs_info->tree_root;
	struct btrfs_root *fs_root = NULL;
	struct btrfs_root_ref *root_ref;
	struct btrfs_inode_ref *inode_ref;
	struct btrfs_key key;
	struct btrfs_path *path = NULL;
	char *name = NULL, *ptr;
	u64 dirid;
	int len;
	int ret;

	path = btrfs_alloc_path();
	if (!path) {
		ret = -ENOMEM;
		goto err;
	}

	name = kmalloc(PATH_MAX, GFP_KERNEL);
	if (!name) {
		ret = -ENOMEM;
		goto err;
	}
	ptr = name + PATH_MAX - 1;
	ptr[0] = '\0';

	/*
	 * Walk up the subvolume trees in the tree of tree roots by root
	 * backrefs until we hit the top-level subvolume.
	 */
	while (subvol_objectid != BTRFS_FS_TREE_OBJECTID) {
		key.objectid = subvol_objectid;
		key.type = BTRFS_ROOT_BACKREF_KEY;
		key.offset = (u64)-1;

		ret = btrfs_search_backwards(root, &key, path);
		if (ret < 0) {
			goto err;
		} else if (ret > 0) {
			ret = -ENOENT;
			goto err;
		}

		subvol_objectid = key.offset;

		root_ref = btrfs_item_ptr(path->nodes[0], path->slots[0],
					  struct btrfs_root_ref);
		len = btrfs_root_ref_name_len(path->nodes[0], root_ref);
		ptr -= len + 1;
		if (ptr < name) {
			ret = -ENAMETOOLONG;
			goto err;
		}
		read_extent_buffer(path->nodes[0], ptr + 1,
				   (unsigned long)(root_ref + 1), len);
		ptr[0] = '/';
		dirid = btrfs_root_ref_dirid(path->nodes[0], root_ref);
		btrfs_release_path(path);

		fs_root = btrfs_get_fs_root(fs_info, subvol_objectid, true);
		if (IS_ERR(fs_root)) {
			ret = PTR_ERR(fs_root);
			fs_root = NULL;
			goto err;
		}

		/*
		 * Walk up the filesystem tree by inode refs until we hit the
		 * root directory.
		 */
		while (dirid != BTRFS_FIRST_FREE_OBJECTID) {
			key.objectid = dirid;
			key.type = BTRFS_INODE_REF_KEY;
			key.offset = (u64)-1;

			ret = btrfs_search_backwards(fs_root, &key, path);
			if (ret < 0) {
				goto err;
			} else if (ret > 0) {
				ret = -ENOENT;
				goto err;
			}

			dirid = key.offset;

			inode_ref = btrfs_item_ptr(path->nodes[0],
						   path->slots[0],
						   struct btrfs_inode_ref);
			len = btrfs_inode_ref_name_len(path->nodes[0],
						       inode_ref);
			ptr -= len + 1;
			if (ptr < name) {
				ret = -ENAMETOOLONG;
				goto err;
			}
			read_extent_buffer(path->nodes[0], ptr + 1,
					   (unsigned long)(inode_ref + 1), len);
			ptr[0] = '/';
			btrfs_release_path(path);
		}
		btrfs_put_root(fs_root);
		fs_root = NULL;
	}

	btrfs_free_path(path);
	if (ptr == name + PATH_MAX - 1) {
		name[0] = '/';
		name[1] = '\0';
	} else {
		memmove(name, ptr, name + PATH_MAX - ptr);
	}
	return name;

err:
	btrfs_put_root(fs_root);
	btrfs_free_path(path);
	kfree(name);
	return ERR_PTR(ret);
}

static int get_default_subvol_objectid(struct btrfs_fs_info *fs_info, u64 *objectid)
{
	struct btrfs_root *root = fs_info->tree_root;
	struct btrfs_dir_item *di;
	struct btrfs_path *path;
	struct btrfs_key location;
	struct fscrypt_str name = FSTR_INIT("default", 7);
	u64 dir_id;

	path = btrfs_alloc_path();
	if (!path)
		return -ENOMEM;

	/*
	 * Find the "default" dir item which points to the root item that we
	 * will mount by default if we haven't been given a specific subvolume
	 * to mount.
	 */
	dir_id = btrfs_super_root_dir(fs_info->super_copy);
	di = btrfs_lookup_dir_item(NULL, root, path, dir_id, &name, 0);
	if (IS_ERR(di)) {
		btrfs_free_path(path);
		return PTR_ERR(di);
	}
	if (!di) {
		/*
		 * Ok the default dir item isn't there.  This is weird since
		 * it's always been there, but don't freak out, just try and
		 * mount the top-level subvolume.
		 */
		btrfs_free_path(path);
		*objectid = BTRFS_FS_TREE_OBJECTID;
		return 0;
	}

	btrfs_dir_item_key_to_cpu(path->nodes[0], di, &location);
	btrfs_free_path(path);
	*objectid = location.objectid;
	return 0;
}

static int btrfs_fill_super(struct super_block *sb,
			    struct btrfs_fs_devices *fs_devices,
			    void *data)
{
	struct inode *inode;
	struct btrfs_fs_info *fs_info = btrfs_sb(sb);
	int err;

	sb->s_maxbytes = MAX_LFS_FILESIZE;
	sb->s_magic = BTRFS_SUPER_MAGIC;
	sb->s_op = &btrfs_super_ops;
	sb->s_d_op = &btrfs_dentry_operations;
	sb->s_export_op = &btrfs_export_ops;
#ifdef CONFIG_FS_VERITY
	sb->s_vop = &btrfs_verityops;
#endif
	sb->s_xattr = btrfs_xattr_handlers;
	sb->s_time_gran = 1;
	sb->s_iflags |= SB_I_CGROUPWB;

	err = super_setup_bdi(sb);
	if (err) {
		btrfs_err(fs_info, "super_setup_bdi failed");
		return err;
	}

	err = open_ctree(sb, fs_devices, (char *)data);
	if (err) {
		btrfs_err(fs_info, "open_ctree failed");
		return err;
	}

	inode = btrfs_iget(BTRFS_FIRST_FREE_OBJECTID, fs_info->fs_root);
	if (IS_ERR(inode)) {
		err = PTR_ERR(inode);
		btrfs_handle_fs_error(fs_info, err, NULL);
		goto fail_close;
	}

	sb->s_root = d_make_root(inode);
	if (!sb->s_root) {
		err = -ENOMEM;
		goto fail_close;
	}

	sb->s_flags |= SB_ACTIVE;
	return 0;

fail_close:
	close_ctree(fs_info);
	return err;
}

int btrfs_sync_fs(struct super_block *sb, int wait)
{
	struct btrfs_trans_handle *trans;
	struct btrfs_fs_info *fs_info = btrfs_sb(sb);
	struct btrfs_root *root = fs_info->tree_root;

	trace_btrfs_sync_fs(fs_info, wait);

	if (!wait) {
		filemap_flush(fs_info->btree_inode->i_mapping);
		return 0;
	}

	btrfs_wait_ordered_roots(fs_info, U64_MAX, NULL);

	trans = btrfs_attach_transaction_barrier(root);
	if (IS_ERR(trans)) {
		/* no transaction, don't bother */
		if (PTR_ERR(trans) == -ENOENT) {
			/*
			 * Exit unless we have some pending changes
			 * that need to go through commit
			 */
			if (!test_bit(BTRFS_FS_NEED_TRANS_COMMIT,
				      &fs_info->flags))
				return 0;
			/*
			 * A non-blocking test if the fs is frozen. We must not
			 * start a new transaction here otherwise a deadlock
			 * happens. The pending operations are delayed to the
			 * next commit after thawing.
			 */
			if (sb_start_write_trylock(sb))
				sb_end_write(sb);
			else
				return 0;
			trans = btrfs_start_transaction(root, 0);
		}
		if (IS_ERR(trans))
			return PTR_ERR(trans);
	}
	return btrfs_commit_transaction(trans);
}

static void print_rescue_option(struct seq_file *seq, const char *s, bool *printed)
{
	seq_printf(seq, "%s%s", (*printed) ? ":" : ",rescue=", s);
	*printed = true;
}

static int btrfs_show_options(struct seq_file *seq, struct dentry *dentry)
{
	struct btrfs_fs_info *info = btrfs_sb(dentry->d_sb);
	const char *compress_type;
	const char *subvol_name;
	bool printed = false;

	if (btrfs_test_opt(info, DEGRADED))
		seq_puts(seq, ",degraded");
	if (btrfs_test_opt(info, NODATASUM))
		seq_puts(seq, ",nodatasum");
	if (btrfs_test_opt(info, NODATACOW))
		seq_puts(seq, ",nodatacow");
	if (btrfs_test_opt(info, NOBARRIER))
		seq_puts(seq, ",nobarrier");
	if (info->max_inline != BTRFS_DEFAULT_MAX_INLINE)
		seq_printf(seq, ",max_inline=%llu", info->max_inline);
	if (info->thread_pool_size !=  min_t(unsigned long,
					     num_online_cpus() + 2, 8))
		seq_printf(seq, ",thread_pool=%u", info->thread_pool_size);
	if (btrfs_test_opt(info, COMPRESS)) {
		compress_type = btrfs_compress_type2str(info->compress_type);
		if (btrfs_test_opt(info, FORCE_COMPRESS))
			seq_printf(seq, ",compress-force=%s", compress_type);
		else
			seq_printf(seq, ",compress=%s", compress_type);
		if (info->compress_level)
			seq_printf(seq, ":%d", info->compress_level);
	}
	if (btrfs_test_opt(info, NOSSD))
		seq_puts(seq, ",nossd");
	if (btrfs_test_opt(info, SSD_SPREAD))
		seq_puts(seq, ",ssd_spread");
	else if (btrfs_test_opt(info, SSD))
		seq_puts(seq, ",ssd");
	if (btrfs_test_opt(info, NOTREELOG))
		seq_puts(seq, ",notreelog");
	if (btrfs_test_opt(info, NOLOGREPLAY))
		print_rescue_option(seq, "nologreplay", &printed);
	if (btrfs_test_opt(info, USEBACKUPROOT))
		print_rescue_option(seq, "usebackuproot", &printed);
	if (btrfs_test_opt(info, IGNOREBADROOTS))
		print_rescue_option(seq, "ignorebadroots", &printed);
	if (btrfs_test_opt(info, IGNOREDATACSUMS))
		print_rescue_option(seq, "ignoredatacsums", &printed);
	if (btrfs_test_opt(info, IGNOREMETACSUMS))
		print_rescue_option(seq, "ignoremetacsums", &printed);
	if (btrfs_test_opt(info, IGNORESUPERFLAGS))
		print_rescue_option(seq, "ignoresuperflags", &printed);
	if (btrfs_test_opt(info, FLUSHONCOMMIT))
		seq_puts(seq, ",flushoncommit");
	if (btrfs_test_opt(info, DISCARD_SYNC))
		seq_puts(seq, ",discard");
	if (btrfs_test_opt(info, DISCARD_ASYNC))
		seq_puts(seq, ",discard=async");
	if (!(info->sb->s_flags & SB_POSIXACL))
		seq_puts(seq, ",noacl");
	if (btrfs_free_space_cache_v1_active(info))
		seq_puts(seq, ",space_cache");
	else if (btrfs_fs_compat_ro(info, FREE_SPACE_TREE))
		seq_puts(seq, ",space_cache=v2");
	else
		seq_puts(seq, ",nospace_cache");
	if (btrfs_test_opt(info, RESCAN_UUID_TREE))
		seq_puts(seq, ",rescan_uuid_tree");
	if (btrfs_test_opt(info, CLEAR_CACHE))
		seq_puts(seq, ",clear_cache");
	if (btrfs_test_opt(info, USER_SUBVOL_RM_ALLOWED))
		seq_puts(seq, ",user_subvol_rm_allowed");
	if (btrfs_test_opt(info, ENOSPC_DEBUG))
		seq_puts(seq, ",enospc_debug");
	if (btrfs_test_opt(info, AUTO_DEFRAG))
		seq_puts(seq, ",autodefrag");
	if (btrfs_test_opt(info, SKIP_BALANCE))
		seq_puts(seq, ",skip_balance");
	if (info->metadata_ratio)
		seq_printf(seq, ",metadata_ratio=%u", info->metadata_ratio);
	if (btrfs_test_opt(info, PANIC_ON_FATAL_ERROR))
		seq_puts(seq, ",fatal_errors=panic");
	if (info->commit_interval != BTRFS_DEFAULT_COMMIT_INTERVAL)
		seq_printf(seq, ",commit=%u", info->commit_interval);
#ifdef CONFIG_BTRFS_DEBUG
	if (btrfs_test_opt(info, FRAGMENT_DATA))
		seq_puts(seq, ",fragment=data");
	if (btrfs_test_opt(info, FRAGMENT_METADATA))
		seq_puts(seq, ",fragment=metadata");
#endif
	if (btrfs_test_opt(info, REF_VERIFY))
		seq_puts(seq, ",ref_verify");
	seq_printf(seq, ",subvolid=%llu", btrfs_root_id(BTRFS_I(d_inode(dentry))->root));
	subvol_name = btrfs_get_subvol_name_from_objectid(info,
			btrfs_root_id(BTRFS_I(d_inode(dentry))->root));
	if (!IS_ERR(subvol_name)) {
		seq_puts(seq, ",subvol=");
		seq_escape(seq, subvol_name, " \t\n\\");
		kfree(subvol_name);
	}
	return 0;
}

/*
 * subvolumes are identified by ino 256
 */
static inline int is_subvolume_inode(struct inode *inode)
{
	if (inode && inode->i_ino == BTRFS_FIRST_FREE_OBJECTID)
		return 1;
	return 0;
}

static struct dentry *mount_subvol(const char *subvol_name, u64 subvol_objectid,
				   struct vfsmount *mnt)
{
	struct dentry *root;
	int ret;

	if (!subvol_name) {
		if (!subvol_objectid) {
			ret = get_default_subvol_objectid(btrfs_sb(mnt->mnt_sb),
							  &subvol_objectid);
			if (ret) {
				root = ERR_PTR(ret);
				goto out;
			}
		}
		subvol_name = btrfs_get_subvol_name_from_objectid(
					btrfs_sb(mnt->mnt_sb), subvol_objectid);
		if (IS_ERR(subvol_name)) {
			root = ERR_CAST(subvol_name);
			subvol_name = NULL;
			goto out;
		}

	}

	root = mount_subtree(mnt, subvol_name);
	/* mount_subtree() drops our reference on the vfsmount. */
	mnt = NULL;

	if (!IS_ERR(root)) {
		struct super_block *s = root->d_sb;
		struct btrfs_fs_info *fs_info = btrfs_sb(s);
		struct inode *root_inode = d_inode(root);
		u64 root_objectid = btrfs_root_id(BTRFS_I(root_inode)->root);

		ret = 0;
		if (!is_subvolume_inode(root_inode)) {
			btrfs_err(fs_info, "'%s' is not a valid subvolume",
			       subvol_name);
			ret = -EINVAL;
		}
		if (subvol_objectid && root_objectid != subvol_objectid) {
			/*
			 * This will also catch a race condition where a
			 * subvolume which was passed by ID is renamed and
			 * another subvolume is renamed over the old location.
			 */
			btrfs_err(fs_info,
				  "subvol '%s' does not match subvolid %llu",
				  subvol_name, subvol_objectid);
			ret = -EINVAL;
		}
		if (ret) {
			dput(root);
			root = ERR_PTR(ret);
			deactivate_locked_super(s);
		}
	}

out:
	mntput(mnt);
	kfree(subvol_name);
	return root;
}

<<<<<<< HEAD
/*
 * Find a superblock for the given device / mount point.
 *
 * Note: This is based on mount_bdev from fs/super.c with a few additions
 *       for multiple device setup.  Make sure to keep it in sync.
 */
static struct dentry *btrfs_mount_root(struct file_system_type *fs_type,
		int flags, const char *device_name, void *data)
{
	struct block_device *bdev = NULL;
	struct super_block *s;
	struct btrfs_device *device = NULL;
	struct btrfs_fs_devices *fs_devices = NULL;
	struct btrfs_fs_info *fs_info = NULL;
	void *new_sec_opts = NULL;
	blk_mode_t mode = sb_open_mode(flags);
	int error = 0;

	if (data) {
		error = security_sb_eat_lsm_opts(data, &new_sec_opts);
		if (error)
			return ERR_PTR(error);
	}

	/*
	 * Setup a dummy root and fs_info for test/set super.  This is because
	 * we don't actually fill this stuff out until open_ctree, but we need
	 * then open_ctree will properly initialize the file system specific
	 * settings later.  btrfs_init_fs_info initializes the static elements
	 * of the fs_info (locks and such) to make cleanup easier if we find a
	 * superblock with our given fs_devices later on at sget() time.
	 */
	fs_info = kvzalloc(sizeof(struct btrfs_fs_info), GFP_KERNEL);
	if (!fs_info) {
		error = -ENOMEM;
		goto error_sec_opts;
	}
	btrfs_init_fs_info(fs_info);

	fs_info->super_copy = kzalloc(BTRFS_SUPER_INFO_SIZE, GFP_KERNEL);
	fs_info->super_for_commit = kzalloc(BTRFS_SUPER_INFO_SIZE, GFP_KERNEL);
	if (!fs_info->super_copy || !fs_info->super_for_commit) {
		error = -ENOMEM;
		goto error_fs_info;
	}

	mutex_lock(&uuid_mutex);
	error = btrfs_parse_device_options(data, mode);
	if (error) {
		mutex_unlock(&uuid_mutex);
		goto error_fs_info;
	}

	device = btrfs_scan_one_device(device_name, mode);
	if (IS_ERR(device)) {
		mutex_unlock(&uuid_mutex);
		error = PTR_ERR(device);
		goto error_fs_info;
	}

	fs_devices = device->fs_devices;
	fs_info->fs_devices = fs_devices;

	error = btrfs_open_devices(fs_devices, mode, fs_type);
	mutex_unlock(&uuid_mutex);
	if (error)
		goto error_fs_info;

	if (!(flags & SB_RDONLY) && fs_devices->rw_devices == 0) {
		error = -EACCES;
		goto error_close_devices;
	}

	bdev = fs_devices->latest_dev->bdev;
	s = sget(fs_type, btrfs_test_super, btrfs_set_super, flags | SB_NOSEC,
		 fs_info);
	if (IS_ERR(s)) {
		error = PTR_ERR(s);
		goto error_close_devices;
	}

	if (s->s_root) {
		btrfs_close_devices(fs_devices);
		btrfs_free_fs_info(fs_info);
		if ((flags ^ s->s_flags) & SB_RDONLY)
			error = -EBUSY;
	} else {
		snprintf(s->s_id, sizeof(s->s_id), "%pg", bdev);
		shrinker_debugfs_rename(&s->s_shrink, "sb-%s:%s", fs_type->name,
					s->s_id);
		btrfs_sb(s)->bdev_holder = fs_type;
		error = btrfs_fill_super(s, fs_devices, data);
	}
	if (!error)
		error = security_sb_set_mnt_opts(s, new_sec_opts, 0, NULL);
	security_free_mnt_opts(&new_sec_opts);
	if (error) {
		deactivate_locked_super(s);
		return ERR_PTR(error);
	}

	return dget(s->s_root);

error_close_devices:
	btrfs_close_devices(fs_devices);
error_fs_info:
	btrfs_free_fs_info(fs_info);
error_sec_opts:
	security_free_mnt_opts(&new_sec_opts);
	return ERR_PTR(error);
}

/*
 * Mount function which is called by VFS layer.
 *
 * In order to allow mounting a subvolume directly, btrfs uses mount_subtree()
 * which needs vfsmount* of device's root (/).  This means device's root has to
 * be mounted internally in any case.
 *
 * Operation flow:
 *   1. Parse subvol id related options for later use in mount_subvol().
 *
 *   2. Mount device's root (/) by calling vfs_kern_mount().
 *
 *      NOTE: vfs_kern_mount() is used by VFS to call btrfs_mount() in the
 *      first place. In order to avoid calling btrfs_mount() again, we use
 *      different file_system_type which is not registered to VFS by
 *      register_filesystem() (btrfs_root_fs_type). As a result,
 *      btrfs_mount_root() is called. The return value will be used by
 *      mount_subtree() in mount_subvol().
 *
 *   3. Call mount_subvol() to get the dentry of subvolume. Since there is
 *      "btrfs subvolume set-default", mount_subvol() is called always.
 */
static struct dentry *btrfs_mount(struct file_system_type *fs_type, int flags,
		const char *device_name, void *data)
{
	struct vfsmount *mnt_root;
	struct dentry *root;
	char *subvol_name = NULL;
	u64 subvol_objectid = 0;
	int error = 0;
	static DEFINE_MUTEX(subvol_lock);

	error = btrfs_parse_subvol_options(data, &subvol_name,
					&subvol_objectid);
	if (error) {
		kfree(subvol_name);
		return ERR_PTR(error);
	}

	/*
	 * Protect against racing mounts of subvolumes with different RO/RW
	 * flags.  The first vfs_kern_mount could fail with -EBUSY if the rw
	 * flags do not match with the first and the currently mounted
	 * subvolume.
	 *
	 * To resolve that, we adjust the rw flags and do remount. If another
	 * mounts goes through the same path and hits the window between the
	 * adjusted vfs_kern_mount and btrfs_remount, it will fail because of
	 * the ro/rw mismatch in btrfs_mount.
	 *
	 * If the mounts do not race and are serialized externally, everything
	 * works fine.  The function-local mutex enforces the serialization but
	 * is otherwise only an ugly workaround due to lack of better
	 * solutions.
	 */
	mutex_lock(&subvol_lock);

	/* mount device's root (/) */
	mnt_root = vfs_kern_mount(&btrfs_root_fs_type, flags, device_name, data);
	if (PTR_ERR_OR_ZERO(mnt_root) == -EBUSY) {
		if (flags & SB_RDONLY) {
			mnt_root = vfs_kern_mount(&btrfs_root_fs_type,
				flags & ~SB_RDONLY, device_name, data);
		} else {
			mnt_root = vfs_kern_mount(&btrfs_root_fs_type,
				flags | SB_RDONLY, device_name, data);
			if (IS_ERR(mnt_root)) {
				root = ERR_CAST(mnt_root);
				mutex_unlock(&subvol_lock);
				kfree(subvol_name);
				goto out;
			}

			down_write(&mnt_root->mnt_sb->s_umount);
			error = btrfs_remount(mnt_root->mnt_sb, &flags, NULL);
			up_write(&mnt_root->mnt_sb->s_umount);
			if (error < 0) {
				root = ERR_PTR(error);
				mntput(mnt_root);
				mutex_unlock(&subvol_lock);
				kfree(subvol_name);
				goto out;
			}
		}
	}
	mutex_unlock(&subvol_lock);

	if (IS_ERR(mnt_root)) {
		root = ERR_CAST(mnt_root);
		kfree(subvol_name);
		goto out;
	}

	/* mount_subvol() will free subvol_name and mnt_root */
	root = mount_subvol(subvol_name, subvol_objectid, mnt_root);

out:
	return root;
}

=======
>>>>>>> 2d5404ca
static void btrfs_resize_thread_pool(struct btrfs_fs_info *fs_info,
				     u32 new_pool_size, u32 old_pool_size)
{
	if (new_pool_size == old_pool_size)
		return;

	fs_info->thread_pool_size = new_pool_size;

	btrfs_info(fs_info, "resize thread pool %d -> %d",
	       old_pool_size, new_pool_size);

	btrfs_workqueue_set_max(fs_info->workers, new_pool_size);
	btrfs_workqueue_set_max(fs_info->delalloc_workers, new_pool_size);
	btrfs_workqueue_set_max(fs_info->caching_workers, new_pool_size);
	workqueue_set_max_active(fs_info->endio_workers, new_pool_size);
	workqueue_set_max_active(fs_info->endio_meta_workers, new_pool_size);
	btrfs_workqueue_set_max(fs_info->endio_write_workers, new_pool_size);
	btrfs_workqueue_set_max(fs_info->endio_freespace_worker, new_pool_size);
	btrfs_workqueue_set_max(fs_info->delayed_workers, new_pool_size);
}

static inline void btrfs_remount_begin(struct btrfs_fs_info *fs_info,
				       unsigned long long old_opts, int flags)
{
	if (btrfs_raw_test_opt(old_opts, AUTO_DEFRAG) &&
	    (!btrfs_raw_test_opt(fs_info->mount_opt, AUTO_DEFRAG) ||
	     (flags & SB_RDONLY))) {
		/* wait for any defraggers to finish */
		wait_event(fs_info->transaction_wait,
			   (atomic_read(&fs_info->defrag_running) == 0));
		if (flags & SB_RDONLY)
			sync_filesystem(fs_info->sb);
	}
}

static inline void btrfs_remount_cleanup(struct btrfs_fs_info *fs_info,
					 unsigned long long old_opts)
{
	const bool cache_opt = btrfs_test_opt(fs_info, SPACE_CACHE);

	/*
	 * We need to cleanup all defragable inodes if the autodefragment is
	 * close or the filesystem is read only.
	 */
	if (btrfs_raw_test_opt(old_opts, AUTO_DEFRAG) &&
	    (!btrfs_raw_test_opt(fs_info->mount_opt, AUTO_DEFRAG) || sb_rdonly(fs_info->sb))) {
		btrfs_cleanup_defrag_inodes(fs_info);
	}

	/* If we toggled discard async */
	if (!btrfs_raw_test_opt(old_opts, DISCARD_ASYNC) &&
	    btrfs_test_opt(fs_info, DISCARD_ASYNC))
		btrfs_discard_resume(fs_info);
	else if (btrfs_raw_test_opt(old_opts, DISCARD_ASYNC) &&
		 !btrfs_test_opt(fs_info, DISCARD_ASYNC))
		btrfs_discard_cleanup(fs_info);

	/* If we toggled space cache */
	if (cache_opt != btrfs_free_space_cache_v1_active(fs_info))
		btrfs_set_free_space_cache_v1_active(fs_info, cache_opt);
}

static int btrfs_remount_rw(struct btrfs_fs_info *fs_info)
{
	int ret;

	if (BTRFS_FS_ERROR(fs_info)) {
		btrfs_err(fs_info,
			  "remounting read-write after error is not allowed");
		return -EINVAL;
	}

	if (fs_info->fs_devices->rw_devices == 0)
		return -EACCES;

	if (!btrfs_check_rw_degradable(fs_info, NULL)) {
		btrfs_warn(fs_info,
			   "too many missing devices, writable remount is not allowed");
		return -EACCES;
	}

	if (btrfs_super_log_root(fs_info->super_copy) != 0) {
		btrfs_warn(fs_info,
			   "mount required to replay tree-log, cannot remount read-write");
		return -EINVAL;
	}

	/*
	 * NOTE: when remounting with a change that does writes, don't put it
	 * anywhere above this point, as we are not sure to be safe to write
	 * until we pass the above checks.
	 */
	ret = btrfs_start_pre_rw_mount(fs_info);
	if (ret)
		return ret;

	btrfs_clear_sb_rdonly(fs_info->sb);

	set_bit(BTRFS_FS_OPEN, &fs_info->flags);

	/*
	 * If we've gone from readonly -> read-write, we need to get our
	 * sync/async discard lists in the right state.
	 */
	btrfs_discard_resume(fs_info);

	return 0;
}

static int btrfs_remount_ro(struct btrfs_fs_info *fs_info)
{
	/*
	 * This also happens on 'umount -rf' or on shutdown, when the
	 * filesystem is busy.
	 */
	cancel_work_sync(&fs_info->async_reclaim_work);
	cancel_work_sync(&fs_info->async_data_reclaim_work);

	btrfs_discard_cleanup(fs_info);

	/* Wait for the uuid_scan task to finish */
	down(&fs_info->uuid_tree_rescan_sem);
	/* Avoid complains from lockdep et al. */
	up(&fs_info->uuid_tree_rescan_sem);

	btrfs_set_sb_rdonly(fs_info->sb);

	/*
	 * Setting SB_RDONLY will put the cleaner thread to sleep at the next
	 * loop if it's already active.  If it's already asleep, we'll leave
	 * unused block groups on disk until we're mounted read-write again
	 * unless we clean them up here.
	 */
	btrfs_delete_unused_bgs(fs_info);

	/*
	 * The cleaner task could be already running before we set the flag
	 * BTRFS_FS_STATE_RO (and SB_RDONLY in the superblock).  We must make
	 * sure that after we finish the remount, i.e. after we call
	 * btrfs_commit_super(), the cleaner can no longer start a transaction
	 * - either because it was dropping a dead root, running delayed iputs
	 *   or deleting an unused block group (the cleaner picked a block
	 *   group from the list of unused block groups before we were able to
	 *   in the previous call to btrfs_delete_unused_bgs()).
	 */
	wait_on_bit(&fs_info->flags, BTRFS_FS_CLEANER_RUNNING, TASK_UNINTERRUPTIBLE);

	/*
	 * We've set the superblock to RO mode, so we might have made the
	 * cleaner task sleep without running all pending delayed iputs. Go
	 * through all the delayed iputs here, so that if an unmount happens
	 * without remounting RW we don't end up at finishing close_ctree()
	 * with a non-empty list of delayed iputs.
	 */
	btrfs_run_delayed_iputs(fs_info);

	btrfs_dev_replace_suspend_for_unmount(fs_info);
	btrfs_scrub_cancel(fs_info);
	btrfs_pause_balance(fs_info);

	/*
	 * Pause the qgroup rescan worker if it is running. We don't want it to
	 * be still running after we are in RO mode, as after that, by the time
	 * we unmount, it might have left a transaction open, so we would leak
	 * the transaction and/or crash.
	 */
	btrfs_qgroup_wait_for_completion(fs_info, false);

	return btrfs_commit_super(fs_info);
}

static void btrfs_ctx_to_info(struct btrfs_fs_info *fs_info, struct btrfs_fs_context *ctx)
{
	fs_info->max_inline = ctx->max_inline;
	fs_info->commit_interval = ctx->commit_interval;
	fs_info->metadata_ratio = ctx->metadata_ratio;
	fs_info->thread_pool_size = ctx->thread_pool_size;
	fs_info->mount_opt = ctx->mount_opt;
	fs_info->compress_type = ctx->compress_type;
	fs_info->compress_level = ctx->compress_level;
}

static void btrfs_info_to_ctx(struct btrfs_fs_info *fs_info, struct btrfs_fs_context *ctx)
{
	ctx->max_inline = fs_info->max_inline;
	ctx->commit_interval = fs_info->commit_interval;
	ctx->metadata_ratio = fs_info->metadata_ratio;
	ctx->thread_pool_size = fs_info->thread_pool_size;
	ctx->mount_opt = fs_info->mount_opt;
	ctx->compress_type = fs_info->compress_type;
	ctx->compress_level = fs_info->compress_level;
}

#define btrfs_info_if_set(fs_info, old_ctx, opt, fmt, args...)			\
do {										\
	if ((!old_ctx || !btrfs_raw_test_opt(old_ctx->mount_opt, opt)) &&	\
	    btrfs_raw_test_opt(fs_info->mount_opt, opt))			\
		btrfs_info(fs_info, fmt, ##args);				\
} while (0)

#define btrfs_info_if_unset(fs_info, old_ctx, opt, fmt, args...)	\
do {									\
	if ((old_ctx && btrfs_raw_test_opt(old_ctx->mount_opt, opt)) &&	\
	    !btrfs_raw_test_opt(fs_info->mount_opt, opt))		\
		btrfs_info(fs_info, fmt, ##args);			\
} while (0)

static void btrfs_emit_options(struct btrfs_fs_info *info,
			       struct btrfs_fs_context *old)
{
	btrfs_info_if_set(info, old, NODATASUM, "setting nodatasum");
	btrfs_info_if_set(info, old, DEGRADED, "allowing degraded mounts");
	btrfs_info_if_set(info, old, NODATASUM, "setting nodatasum");
	btrfs_info_if_set(info, old, SSD, "enabling ssd optimizations");
	btrfs_info_if_set(info, old, SSD_SPREAD, "using spread ssd allocation scheme");
	btrfs_info_if_set(info, old, NOBARRIER, "turning off barriers");
	btrfs_info_if_set(info, old, NOTREELOG, "disabling tree log");
	btrfs_info_if_set(info, old, NOLOGREPLAY, "disabling log replay at mount time");
	btrfs_info_if_set(info, old, FLUSHONCOMMIT, "turning on flush-on-commit");
	btrfs_info_if_set(info, old, DISCARD_SYNC, "turning on sync discard");
	btrfs_info_if_set(info, old, DISCARD_ASYNC, "turning on async discard");
	btrfs_info_if_set(info, old, FREE_SPACE_TREE, "enabling free space tree");
	btrfs_info_if_set(info, old, SPACE_CACHE, "enabling disk space caching");
	btrfs_info_if_set(info, old, CLEAR_CACHE, "force clearing of disk cache");
	btrfs_info_if_set(info, old, AUTO_DEFRAG, "enabling auto defrag");
	btrfs_info_if_set(info, old, FRAGMENT_DATA, "fragmenting data");
	btrfs_info_if_set(info, old, FRAGMENT_METADATA, "fragmenting metadata");
	btrfs_info_if_set(info, old, REF_VERIFY, "doing ref verification");
	btrfs_info_if_set(info, old, USEBACKUPROOT, "trying to use backup root at mount time");
	btrfs_info_if_set(info, old, IGNOREBADROOTS, "ignoring bad roots");
	btrfs_info_if_set(info, old, IGNOREDATACSUMS, "ignoring data csums");
	btrfs_info_if_set(info, old, IGNOREMETACSUMS, "ignoring meta csums");
	btrfs_info_if_set(info, old, IGNORESUPERFLAGS, "ignoring unknown super block flags");

	btrfs_info_if_unset(info, old, NODATACOW, "setting datacow");
	btrfs_info_if_unset(info, old, SSD, "not using ssd optimizations");
	btrfs_info_if_unset(info, old, SSD_SPREAD, "not using spread ssd allocation scheme");
	btrfs_info_if_unset(info, old, NOBARRIER, "turning off barriers");
	btrfs_info_if_unset(info, old, NOTREELOG, "enabling tree log");
	btrfs_info_if_unset(info, old, SPACE_CACHE, "disabling disk space caching");
	btrfs_info_if_unset(info, old, FREE_SPACE_TREE, "disabling free space tree");
	btrfs_info_if_unset(info, old, AUTO_DEFRAG, "disabling auto defrag");
	btrfs_info_if_unset(info, old, COMPRESS, "use no compression");

	/* Did the compression settings change? */
	if (btrfs_test_opt(info, COMPRESS) &&
	    (!old ||
	     old->compress_type != info->compress_type ||
	     old->compress_level != info->compress_level ||
	     (!btrfs_raw_test_opt(old->mount_opt, FORCE_COMPRESS) &&
	      btrfs_raw_test_opt(info->mount_opt, FORCE_COMPRESS)))) {
		const char *compress_type = btrfs_compress_type2str(info->compress_type);

		btrfs_info(info, "%s %s compression, level %d",
			   btrfs_test_opt(info, FORCE_COMPRESS) ? "force" : "use",
			   compress_type, info->compress_level);
	}

	if (info->max_inline != BTRFS_DEFAULT_MAX_INLINE)
		btrfs_info(info, "max_inline set to %llu", info->max_inline);
}

static int btrfs_reconfigure(struct fs_context *fc)
{
	struct super_block *sb = fc->root->d_sb;
	struct btrfs_fs_info *fs_info = btrfs_sb(sb);
	struct btrfs_fs_context *ctx = fc->fs_private;
	struct btrfs_fs_context old_ctx;
	int ret = 0;
	bool mount_reconfigure = (fc->s_fs_info != NULL);

	btrfs_info_to_ctx(fs_info, &old_ctx);

	/*
	 * This is our "bind mount" trick, we don't want to allow the user to do
	 * anything other than mount a different ro/rw and a different subvol,
	 * all of the mount options should be maintained.
	 */
	if (mount_reconfigure)
		ctx->mount_opt = old_ctx.mount_opt;

	sync_filesystem(sb);
	set_bit(BTRFS_FS_STATE_REMOUNTING, &fs_info->fs_state);

	if (!btrfs_check_options(fs_info, &ctx->mount_opt, fc->sb_flags))
		return -EINVAL;

	ret = btrfs_check_features(fs_info, !(fc->sb_flags & SB_RDONLY));
	if (ret < 0)
		return ret;

	btrfs_ctx_to_info(fs_info, ctx);
	btrfs_remount_begin(fs_info, old_ctx.mount_opt, fc->sb_flags);
	btrfs_resize_thread_pool(fs_info, fs_info->thread_pool_size,
				 old_ctx.thread_pool_size);

	if ((bool)btrfs_test_opt(fs_info, FREE_SPACE_TREE) !=
	    (bool)btrfs_fs_compat_ro(fs_info, FREE_SPACE_TREE) &&
	    (!sb_rdonly(sb) || (fc->sb_flags & SB_RDONLY))) {
		btrfs_warn(fs_info,
		"remount supports changing free space tree only from RO to RW");
		/* Make sure free space cache options match the state on disk. */
		if (btrfs_fs_compat_ro(fs_info, FREE_SPACE_TREE)) {
			btrfs_set_opt(fs_info->mount_opt, FREE_SPACE_TREE);
			btrfs_clear_opt(fs_info->mount_opt, SPACE_CACHE);
		}
		if (btrfs_free_space_cache_v1_active(fs_info)) {
			btrfs_clear_opt(fs_info->mount_opt, FREE_SPACE_TREE);
			btrfs_set_opt(fs_info->mount_opt, SPACE_CACHE);
		}
	}

<<<<<<< HEAD
	if ((bool)(*flags & SB_RDONLY) == sb_rdonly(sb))
		goto out;

	if (*flags & SB_RDONLY) {
		/*
		 * this also happens on 'umount -rf' or on shutdown, when
		 * the filesystem is busy.
		 */
		cancel_work_sync(&fs_info->async_reclaim_work);
		cancel_work_sync(&fs_info->async_data_reclaim_work);

		btrfs_discard_cleanup(fs_info);

		/* wait for the uuid_scan task to finish */
		down(&fs_info->uuid_tree_rescan_sem);
		/* avoid complains from lockdep et al. */
		up(&fs_info->uuid_tree_rescan_sem);

		btrfs_set_sb_rdonly(sb);

		/*
		 * Setting SB_RDONLY will put the cleaner thread to
		 * sleep at the next loop if it's already active.
		 * If it's already asleep, we'll leave unused block
		 * groups on disk until we're mounted read-write again
		 * unless we clean them up here.
		 */
		btrfs_delete_unused_bgs(fs_info);

		/*
		 * The cleaner task could be already running before we set the
		 * flag BTRFS_FS_STATE_RO (and SB_RDONLY in the superblock).
		 * We must make sure that after we finish the remount, i.e. after
		 * we call btrfs_commit_super(), the cleaner can no longer start
		 * a transaction - either because it was dropping a dead root,
		 * running delayed iputs or deleting an unused block group (the
		 * cleaner picked a block group from the list of unused block
		 * groups before we were able to in the previous call to
		 * btrfs_delete_unused_bgs()).
		 */
		wait_on_bit(&fs_info->flags, BTRFS_FS_CLEANER_RUNNING,
			    TASK_UNINTERRUPTIBLE);

		/*
		 * We've set the superblock to RO mode, so we might have made
		 * the cleaner task sleep without running all pending delayed
		 * iputs. Go through all the delayed iputs here, so that if an
		 * unmount happens without remounting RW we don't end up at
		 * finishing close_ctree() with a non-empty list of delayed
		 * iputs.
		 */
		btrfs_run_delayed_iputs(fs_info);

		btrfs_dev_replace_suspend_for_unmount(fs_info);
		btrfs_scrub_cancel(fs_info);
		btrfs_pause_balance(fs_info);

		/*
		 * Pause the qgroup rescan worker if it is running. We don't want
		 * it to be still running after we are in RO mode, as after that,
		 * by the time we unmount, it might have left a transaction open,
		 * so we would leak the transaction and/or crash.
		 */
		btrfs_qgroup_wait_for_completion(fs_info, false);

		ret = btrfs_commit_super(fs_info);
		if (ret)
			goto restore;
	} else {
		if (BTRFS_FS_ERROR(fs_info)) {
			btrfs_err(fs_info,
				"Remounting read-write after error is not allowed");
			ret = -EINVAL;
			goto restore;
		}
		if (fs_info->fs_devices->rw_devices == 0) {
			ret = -EACCES;
			goto restore;
		}

		if (!btrfs_check_rw_degradable(fs_info, NULL)) {
			btrfs_warn(fs_info,
		"too many missing devices, writable remount is not allowed");
			ret = -EACCES;
			goto restore;
		}
		if ((btrfs_super_incompat_flags(fs_info->super_copy)
					& BTRFS_FEATURE_INCOMPAT_RAID56)
				&& !btrfs_allow_unsupported) {
			printk(KERN_WARNING "btrfs: cannot remount RW, RAID56 is supported read-only, load module with allow_unsupported=1\n");
			ret = -EINVAL;
			goto restore;
		}

		if (btrfs_super_log_root(fs_info->super_copy) != 0) {
			btrfs_warn(fs_info,
		"mount required to replay tree-log, cannot remount read-write");
			ret = -EINVAL;
			goto restore;
		}

		/*
		 * NOTE: when remounting with a change that does writes, don't
		 * put it anywhere above this point, as we are not sure to be
		 * safe to write until we pass the above checks.
		 */
		ret = btrfs_start_pre_rw_mount(fs_info);
		if (ret)
			goto restore;

		btrfs_clear_sb_rdonly(sb);

		set_bit(BTRFS_FS_OPEN, &fs_info->flags);
=======
	ret = 0;
	if (!sb_rdonly(sb) && (fc->sb_flags & SB_RDONLY))
		ret = btrfs_remount_ro(fs_info);
	else if (sb_rdonly(sb) && !(fc->sb_flags & SB_RDONLY))
		ret = btrfs_remount_rw(fs_info);
	if (ret)
		goto restore;
>>>>>>> 2d5404ca

	/*
	 * If we set the mask during the parameter parsing VFS would reject the
	 * remount.  Here we can set the mask and the value will be updated
	 * appropriately.
	 */
	if ((fc->sb_flags & SB_POSIXACL) != (sb->s_flags & SB_POSIXACL))
		fc->sb_flags_mask |= SB_POSIXACL;

	btrfs_emit_options(fs_info, &old_ctx);
	wake_up_process(fs_info->transaction_kthread);
	btrfs_remount_cleanup(fs_info, old_ctx.mount_opt);
	btrfs_clear_oneshot_options(fs_info);
	clear_bit(BTRFS_FS_STATE_REMOUNTING, &fs_info->fs_state);

	return 0;
restore:
	btrfs_ctx_to_info(fs_info, &old_ctx);
	btrfs_remount_cleanup(fs_info, old_ctx.mount_opt);
	clear_bit(BTRFS_FS_STATE_REMOUNTING, &fs_info->fs_state);
	return ret;
}

/* Used to sort the devices by max_avail(descending sort) */
static int btrfs_cmp_device_free_bytes(const void *a, const void *b)
{
	const struct btrfs_device_info *dev_info1 = a;
	const struct btrfs_device_info *dev_info2 = b;

	if (dev_info1->max_avail > dev_info2->max_avail)
		return -1;
	else if (dev_info1->max_avail < dev_info2->max_avail)
		return 1;
	return 0;
}

/*
 * sort the devices by max_avail, in which max free extent size of each device
 * is stored.(Descending Sort)
 */
static inline void btrfs_descending_sort_devices(
					struct btrfs_device_info *devices,
					size_t nr_devices)
{
	sort(devices, nr_devices, sizeof(struct btrfs_device_info),
	     btrfs_cmp_device_free_bytes, NULL);
}

/*
 * The helper to calc the free space on the devices that can be used to store
 * file data.
 */
static inline int btrfs_calc_avail_data_space(struct btrfs_fs_info *fs_info,
					      u64 *free_bytes)
{
	struct btrfs_device_info *devices_info;
	struct btrfs_fs_devices *fs_devices = fs_info->fs_devices;
	struct btrfs_device *device;
	u64 type;
	u64 avail_space;
	u64 min_stripe_size;
	int num_stripes = 1;
	int i = 0, nr_devices;
	const struct btrfs_raid_attr *rattr;

	/*
	 * We aren't under the device list lock, so this is racy-ish, but good
	 * enough for our purposes.
	 */
	nr_devices = fs_info->fs_devices->open_devices;
	if (!nr_devices) {
		smp_mb();
		nr_devices = fs_info->fs_devices->open_devices;
		ASSERT(nr_devices);
		if (!nr_devices) {
			*free_bytes = 0;
			return 0;
		}
	}

	devices_info = kmalloc_array(nr_devices, sizeof(*devices_info),
			       GFP_KERNEL);
	if (!devices_info)
		return -ENOMEM;

	/* calc min stripe number for data space allocation */
	type = btrfs_data_alloc_profile(fs_info);
	rattr = &btrfs_raid_array[btrfs_bg_flags_to_raid_index(type)];

	if (type & BTRFS_BLOCK_GROUP_RAID0)
		num_stripes = nr_devices;
	else if (type & BTRFS_BLOCK_GROUP_RAID1_MASK)
		num_stripes = rattr->ncopies;
	else if (type & BTRFS_BLOCK_GROUP_RAID10)
		num_stripes = 4;

	/* Adjust for more than 1 stripe per device */
	min_stripe_size = rattr->dev_stripes * BTRFS_STRIPE_LEN;

	rcu_read_lock();
	list_for_each_entry_rcu(device, &fs_devices->devices, dev_list) {
		if (!test_bit(BTRFS_DEV_STATE_IN_FS_METADATA,
						&device->dev_state) ||
		    !device->bdev ||
		    test_bit(BTRFS_DEV_STATE_REPLACE_TGT, &device->dev_state))
			continue;

		if (i >= nr_devices)
			break;

		avail_space = device->total_bytes - device->bytes_used;

		/* align with stripe_len */
		avail_space = rounddown(avail_space, BTRFS_STRIPE_LEN);

		/*
		 * Ensure we have at least min_stripe_size on top of the
		 * reserved space on the device.
		 */
		if (avail_space <= BTRFS_DEVICE_RANGE_RESERVED + min_stripe_size)
			continue;

		avail_space -= BTRFS_DEVICE_RANGE_RESERVED;

		devices_info[i].dev = device;
		devices_info[i].max_avail = avail_space;

		i++;
	}
	rcu_read_unlock();

	nr_devices = i;

	btrfs_descending_sort_devices(devices_info, nr_devices);

	i = nr_devices - 1;
	avail_space = 0;
	while (nr_devices >= rattr->devs_min) {
		num_stripes = min(num_stripes, nr_devices);

		if (devices_info[i].max_avail >= min_stripe_size) {
			int j;
			u64 alloc_size;

			avail_space += devices_info[i].max_avail * num_stripes;
			alloc_size = devices_info[i].max_avail;
			for (j = i + 1 - num_stripes; j <= i; j++)
				devices_info[j].max_avail -= alloc_size;
		}
		i--;
		nr_devices--;
	}

	kfree(devices_info);
	*free_bytes = avail_space;
	return 0;
}

/*
 * Calculate numbers for 'df', pessimistic in case of mixed raid profiles.
 *
 * If there's a redundant raid level at DATA block groups, use the respective
 * multiplier to scale the sizes.
 *
 * Unused device space usage is based on simulating the chunk allocator
 * algorithm that respects the device sizes and order of allocations.  This is
 * a close approximation of the actual use but there are other factors that may
 * change the result (like a new metadata chunk).
 *
 * If metadata is exhausted, f_bavail will be 0.
 */
static int btrfs_statfs(struct dentry *dentry, struct kstatfs *buf)
{
	struct btrfs_fs_info *fs_info = btrfs_sb(dentry->d_sb);
	struct btrfs_super_block *disk_super = fs_info->super_copy;
	struct btrfs_space_info *found;
	u64 total_used = 0;
	u64 total_free_data = 0;
	u64 total_free_meta = 0;
	u32 bits = fs_info->sectorsize_bits;
	__be32 *fsid = (__be32 *)fs_info->fs_devices->fsid;
	unsigned factor = 1;
	struct btrfs_block_rsv *block_rsv = &fs_info->global_block_rsv;
	int ret;
	u64 thresh = 0;
	int mixed = 0;

	list_for_each_entry(found, &fs_info->space_info, list) {
		if (found->flags & BTRFS_BLOCK_GROUP_DATA) {
			int i;

			total_free_data += found->disk_total - found->disk_used;
			total_free_data -=
				btrfs_account_ro_block_groups_free_space(found);

			for (i = 0; i < BTRFS_NR_RAID_TYPES; i++) {
				if (!list_empty(&found->block_groups[i]))
					factor = btrfs_bg_type_to_factor(
						btrfs_raid_array[i].bg_flag);
			}
		}

		/*
		 * Metadata in mixed block group profiles are accounted in data
		 */
		if (!mixed && found->flags & BTRFS_BLOCK_GROUP_METADATA) {
			if (found->flags & BTRFS_BLOCK_GROUP_DATA)
				mixed = 1;
			else
				total_free_meta += found->disk_total -
					found->disk_used;
		}

		total_used += found->disk_used;
	}

	buf->f_blocks = div_u64(btrfs_super_total_bytes(disk_super), factor);
	buf->f_blocks >>= bits;
	buf->f_bfree = buf->f_blocks - (div_u64(total_used, factor) >> bits);

	/* Account global block reserve as used, it's in logical size already */
	spin_lock(&block_rsv->lock);
	/* Mixed block groups accounting is not byte-accurate, avoid overflow */
	if (buf->f_bfree >= block_rsv->size >> bits)
		buf->f_bfree -= block_rsv->size >> bits;
	else
		buf->f_bfree = 0;
	spin_unlock(&block_rsv->lock);

	buf->f_bavail = div_u64(total_free_data, factor);
	ret = btrfs_calc_avail_data_space(fs_info, &total_free_data);
	if (ret)
		return ret;
	buf->f_bavail += div_u64(total_free_data, factor);
	buf->f_bavail = buf->f_bavail >> bits;

	/*
	 * We calculate the remaining metadata space minus global reserve. If
	 * this is (supposedly) smaller than zero, there's no space. But this
	 * does not hold in practice, the exhausted state happens where's still
	 * some positive delta. So we apply some guesswork and compare the
	 * delta to a 4M threshold.  (Practically observed delta was ~2M.)
	 *
	 * We probably cannot calculate the exact threshold value because this
	 * depends on the internal reservations requested by various
	 * operations, so some operations that consume a few metadata will
	 * succeed even if the Avail is zero. But this is better than the other
	 * way around.
	 */
	thresh = SZ_4M;

	/*
	 * We only want to claim there's no available space if we can no longer
	 * allocate chunks for our metadata profile and our global reserve will
	 * not fit in the free metadata space.  If we aren't ->full then we
	 * still can allocate chunks and thus are fine using the currently
	 * calculated f_bavail.
	 */
	if (!mixed && block_rsv->space_info->full &&
	    (total_free_meta < thresh || total_free_meta - thresh < block_rsv->size))
		buf->f_bavail = 0;

	buf->f_type = BTRFS_SUPER_MAGIC;
	buf->f_bsize = fs_info->sectorsize;
	buf->f_namelen = BTRFS_NAME_LEN;

	/* We treat it as constant endianness (it doesn't matter _which_)
	   because we want the fsid to come out the same whether mounted
	   on a big-endian or little-endian host */
	buf->f_fsid.val[0] = be32_to_cpu(fsid[0]) ^ be32_to_cpu(fsid[2]);
	buf->f_fsid.val[1] = be32_to_cpu(fsid[1]) ^ be32_to_cpu(fsid[3]);
	/* Mask in the root object ID too, to disambiguate subvols */
	buf->f_fsid.val[0] ^= btrfs_root_id(BTRFS_I(d_inode(dentry))->root) >> 32;
	buf->f_fsid.val[1] ^= btrfs_root_id(BTRFS_I(d_inode(dentry))->root);

	return 0;
}

static int btrfs_fc_test_super(struct super_block *sb, struct fs_context *fc)
{
	struct btrfs_fs_info *p = fc->s_fs_info;
	struct btrfs_fs_info *fs_info = btrfs_sb(sb);

	return fs_info->fs_devices == p->fs_devices;
}

static int btrfs_get_tree_super(struct fs_context *fc)
{
	struct btrfs_fs_info *fs_info = fc->s_fs_info;
	struct btrfs_fs_context *ctx = fc->fs_private;
	struct btrfs_fs_devices *fs_devices = NULL;
	struct block_device *bdev;
	struct btrfs_device *device;
	struct super_block *sb;
	blk_mode_t mode = btrfs_open_mode(fc);
	int ret;

	btrfs_ctx_to_info(fs_info, ctx);
	mutex_lock(&uuid_mutex);

	/*
	 * With 'true' passed to btrfs_scan_one_device() (mount time) we expect
	 * either a valid device or an error.
	 */
	device = btrfs_scan_one_device(fc->source, mode, true);
	ASSERT(device != NULL);
	if (IS_ERR(device)) {
		mutex_unlock(&uuid_mutex);
		return PTR_ERR(device);
	}

	fs_devices = device->fs_devices;
	fs_info->fs_devices = fs_devices;

	ret = btrfs_open_devices(fs_devices, mode, &btrfs_fs_type);
	mutex_unlock(&uuid_mutex);
	if (ret)
		return ret;

	if (!(fc->sb_flags & SB_RDONLY) && fs_devices->rw_devices == 0) {
		ret = -EACCES;
		goto error;
	}

	bdev = fs_devices->latest_dev->bdev;

	/*
	 * From now on the error handling is not straightforward.
	 *
	 * If successful, this will transfer the fs_info into the super block,
	 * and fc->s_fs_info will be NULL.  However if there's an existing
	 * super, we'll still have fc->s_fs_info populated.  If we error
	 * completely out it'll be cleaned up when we drop the fs_context,
	 * otherwise it's tied to the lifetime of the super_block.
	 */
	sb = sget_fc(fc, btrfs_fc_test_super, set_anon_super_fc);
	if (IS_ERR(sb)) {
		ret = PTR_ERR(sb);
		goto error;
	}

	set_device_specific_options(fs_info);

	if (sb->s_root) {
		btrfs_close_devices(fs_devices);
		if ((fc->sb_flags ^ sb->s_flags) & SB_RDONLY)
			ret = -EBUSY;
	} else {
		snprintf(sb->s_id, sizeof(sb->s_id), "%pg", bdev);
		shrinker_debugfs_rename(sb->s_shrink, "sb-btrfs:%s", sb->s_id);
		btrfs_sb(sb)->bdev_holder = &btrfs_fs_type;
		ret = btrfs_fill_super(sb, fs_devices, NULL);
	}

	if (ret) {
		deactivate_locked_super(sb);
		return ret;
	}

	btrfs_clear_oneshot_options(fs_info);

	fc->root = dget(sb->s_root);
	return 0;

error:
	btrfs_close_devices(fs_devices);
	return ret;
}

/*
 * Ever since commit 0723a0473fb4 ("btrfs: allow mounting btrfs subvolumes
 * with different ro/rw options") the following works:
 *
 *        (i) mount /dev/sda3 -o subvol=foo,ro /mnt/foo
 *       (ii) mount /dev/sda3 -o subvol=bar,rw /mnt/bar
 *
 * which looks nice and innocent but is actually pretty intricate and deserves
 * a long comment.
 *
 * On another filesystem a subvolume mount is close to something like:
 *
 *	(iii) # create rw superblock + initial mount
 *	      mount -t xfs /dev/sdb /opt/
 *
 *	      # create ro bind mount
 *	      mount --bind -o ro /opt/foo /mnt/foo
 *
 *	      # unmount initial mount
 *	      umount /opt
 *
 * Of course, there's some special subvolume sauce and there's the fact that the
 * sb->s_root dentry is really swapped after mount_subtree(). But conceptually
 * it's very close and will help us understand the issue.
 *
 * The old mount API didn't cleanly distinguish between a mount being made ro
 * and a superblock being made ro.  The only way to change the ro state of
 * either object was by passing ms_rdonly. If a new mount was created via
 * mount(2) such as:
 *
 *      mount("/dev/sdb", "/mnt", "xfs", ms_rdonly, null);
 *
 * the MS_RDONLY flag being specified had two effects:
 *
 * (1) MNT_READONLY was raised -> the resulting mount got
 *     @mnt->mnt_flags |= MNT_READONLY raised.
 *
 * (2) MS_RDONLY was passed to the filesystem's mount method and the filesystems
 *     made the superblock ro. Note, how SB_RDONLY has the same value as
 *     ms_rdonly and is raised whenever MS_RDONLY is passed through mount(2).
 *
 * Creating a subtree mount via (iii) ends up leaving a rw superblock with a
 * subtree mounted ro.
 *
 * But consider the effect on the old mount API on btrfs subvolume mounting
 * which combines the distinct step in (iii) into a single step.
 *
 * By issuing (i) both the mount and the superblock are turned ro. Now when (ii)
 * is issued the superblock is ro and thus even if the mount created for (ii) is
 * rw it wouldn't help. Hence, btrfs needed to transition the superblock from ro
 * to rw for (ii) which it did using an internal remount call.
 *
 * IOW, subvolume mounting was inherently complicated due to the ambiguity of
 * MS_RDONLY in mount(2). Note, this ambiguity has mount(8) always translate
 * "ro" to MS_RDONLY. IOW, in both (i) and (ii) "ro" becomes MS_RDONLY when
 * passed by mount(8) to mount(2).
 *
 * Enter the new mount API. The new mount API disambiguates making a mount ro
 * and making a superblock ro.
 *
 * (3) To turn a mount ro the MOUNT_ATTR_ONLY flag can be used with either
 *     fsmount() or mount_setattr() this is a pure VFS level change for a
 *     specific mount or mount tree that is never seen by the filesystem itself.
 *
 * (4) To turn a superblock ro the "ro" flag must be used with
 *     fsconfig(FSCONFIG_SET_FLAG, "ro"). This option is seen by the filesystem
 *     in fc->sb_flags.
 *
 * But, currently the util-linux mount command already utilizes the new mount
 * API and is still setting fsconfig(FSCONFIG_SET_FLAG, "ro") no matter if it's
 * btrfs or not, setting the whole super block RO.  To make per-subvolume mounting
 * work with different options work we need to keep backward compatibility.
 */
static struct vfsmount *btrfs_reconfigure_for_mount(struct fs_context *fc)
{
	struct vfsmount *mnt;
	int ret;
	const bool ro2rw = !(fc->sb_flags & SB_RDONLY);

	/*
	 * We got an EBUSY because our SB_RDONLY flag didn't match the existing
	 * super block, so invert our setting here and retry the mount so we
	 * can get our vfsmount.
	 */
	if (ro2rw)
		fc->sb_flags |= SB_RDONLY;
	else
		fc->sb_flags &= ~SB_RDONLY;

	mnt = fc_mount(fc);
	if (IS_ERR(mnt))
		return mnt;

	if (!ro2rw)
		return mnt;

	/* We need to convert to rw, call reconfigure. */
	fc->sb_flags &= ~SB_RDONLY;
	down_write(&mnt->mnt_sb->s_umount);
	ret = btrfs_reconfigure(fc);
	up_write(&mnt->mnt_sb->s_umount);
	if (ret) {
		mntput(mnt);
		return ERR_PTR(ret);
	}
	return mnt;
}

static int btrfs_get_tree_subvol(struct fs_context *fc)
{
	struct btrfs_fs_info *fs_info = NULL;
	struct btrfs_fs_context *ctx = fc->fs_private;
	struct fs_context *dup_fc;
	struct dentry *dentry;
	struct vfsmount *mnt;

	/*
	 * Setup a dummy root and fs_info for test/set super.  This is because
	 * we don't actually fill this stuff out until open_ctree, but we need
	 * then open_ctree will properly initialize the file system specific
	 * settings later.  btrfs_init_fs_info initializes the static elements
	 * of the fs_info (locks and such) to make cleanup easier if we find a
	 * superblock with our given fs_devices later on at sget() time.
	 */
	fs_info = kvzalloc(sizeof(struct btrfs_fs_info), GFP_KERNEL);
	if (!fs_info)
		return -ENOMEM;

	fs_info->super_copy = kzalloc(BTRFS_SUPER_INFO_SIZE, GFP_KERNEL);
	fs_info->super_for_commit = kzalloc(BTRFS_SUPER_INFO_SIZE, GFP_KERNEL);
	if (!fs_info->super_copy || !fs_info->super_for_commit) {
		btrfs_free_fs_info(fs_info);
		return -ENOMEM;
	}
	btrfs_init_fs_info(fs_info);

	dup_fc = vfs_dup_fs_context(fc);
	if (IS_ERR(dup_fc)) {
		btrfs_free_fs_info(fs_info);
		return PTR_ERR(dup_fc);
	}

	/*
	 * When we do the sget_fc this gets transferred to the sb, so we only
	 * need to set it on the dup_fc as this is what creates the super block.
	 */
	dup_fc->s_fs_info = fs_info;

	/*
	 * We'll do the security settings in our btrfs_get_tree_super() mount
	 * loop, they were duplicated into dup_fc, we can drop the originals
	 * here.
	 */
	security_free_mnt_opts(&fc->security);
	fc->security = NULL;

	mnt = fc_mount(dup_fc);
	if (PTR_ERR_OR_ZERO(mnt) == -EBUSY)
		mnt = btrfs_reconfigure_for_mount(dup_fc);
	put_fs_context(dup_fc);
	if (IS_ERR(mnt))
		return PTR_ERR(mnt);

	/*
	 * This free's ->subvol_name, because if it isn't set we have to
	 * allocate a buffer to hold the subvol_name, so we just drop our
	 * reference to it here.
	 */
	dentry = mount_subvol(ctx->subvol_name, ctx->subvol_objectid, mnt);
	ctx->subvol_name = NULL;
	if (IS_ERR(dentry))
		return PTR_ERR(dentry);

	fc->root = dentry;
	return 0;
}

static int btrfs_get_tree(struct fs_context *fc)
{
	/*
	 * Since we use mount_subtree to mount the default/specified subvol, we
	 * have to do mounts in two steps.
	 *
	 * First pass through we call btrfs_get_tree_subvol(), this is just a
	 * wrapper around fc_mount() to call back into here again, and this time
	 * we'll call btrfs_get_tree_super().  This will do the open_ctree() and
	 * everything to open the devices and file system.  Then we return back
	 * with a fully constructed vfsmount in btrfs_get_tree_subvol(), and
	 * from there we can do our mount_subvol() call, which will lookup
	 * whichever subvol we're mounting and setup this fc with the
	 * appropriate dentry for the subvol.
	 */
	if (fc->s_fs_info)
		return btrfs_get_tree_super(fc);
	return btrfs_get_tree_subvol(fc);
}

static void btrfs_kill_super(struct super_block *sb)
{
	struct btrfs_fs_info *fs_info = btrfs_sb(sb);
	kill_anon_super(sb);
	btrfs_free_fs_info(fs_info);
}

static void btrfs_free_fs_context(struct fs_context *fc)
{
	struct btrfs_fs_context *ctx = fc->fs_private;
	struct btrfs_fs_info *fs_info = fc->s_fs_info;

	if (fs_info)
		btrfs_free_fs_info(fs_info);

	if (ctx && refcount_dec_and_test(&ctx->refs)) {
		kfree(ctx->subvol_name);
		kfree(ctx);
	}
}

static int btrfs_dup_fs_context(struct fs_context *fc, struct fs_context *src_fc)
{
	struct btrfs_fs_context *ctx = src_fc->fs_private;

	/*
	 * Give a ref to our ctx to this dup, as we want to keep it around for
	 * our original fc so we can have the subvolume name or objectid.
	 *
	 * We unset ->source in the original fc because the dup needs it for
	 * mounting, and then once we free the dup it'll free ->source, so we
	 * need to make sure we're only pointing to it in one fc.
	 */
	refcount_inc(&ctx->refs);
	fc->fs_private = ctx;
	fc->source = src_fc->source;
	src_fc->source = NULL;
	return 0;
}

static const struct fs_context_operations btrfs_fs_context_ops = {
	.parse_param	= btrfs_parse_param,
	.reconfigure	= btrfs_reconfigure,
	.get_tree	= btrfs_get_tree,
	.dup		= btrfs_dup_fs_context,
	.free		= btrfs_free_fs_context,
};

static int btrfs_init_fs_context(struct fs_context *fc)
{
	struct btrfs_fs_context *ctx;

	ctx = kzalloc(sizeof(struct btrfs_fs_context), GFP_KERNEL);
	if (!ctx)
		return -ENOMEM;

	refcount_set(&ctx->refs, 1);
	fc->fs_private = ctx;
	fc->ops = &btrfs_fs_context_ops;

	if (fc->purpose == FS_CONTEXT_FOR_RECONFIGURE) {
		btrfs_info_to_ctx(btrfs_sb(fc->root->d_sb), ctx);
	} else {
		ctx->thread_pool_size =
			min_t(unsigned long, num_online_cpus() + 2, 8);
		ctx->max_inline = BTRFS_DEFAULT_MAX_INLINE;
		ctx->commit_interval = BTRFS_DEFAULT_COMMIT_INTERVAL;
	}

#ifdef CONFIG_BTRFS_FS_POSIX_ACL
	fc->sb_flags |= SB_POSIXACL;
#endif
	fc->sb_flags |= SB_I_VERSION;

	return 0;
}

static struct file_system_type btrfs_fs_type = {
	.owner			= THIS_MODULE,
	.name			= "btrfs",
	.init_fs_context	= btrfs_init_fs_context,
	.parameters		= btrfs_fs_parameters,
	.kill_sb		= btrfs_kill_super,
	.fs_flags		= FS_REQUIRES_DEV | FS_BINARY_MOUNTDATA | FS_ALLOW_IDMAP,
 };

MODULE_ALIAS_FS("btrfs");

static int btrfs_control_open(struct inode *inode, struct file *file)
{
	/*
	 * The control file's private_data is used to hold the
	 * transaction when it is started and is used to keep
	 * track of whether a transaction is already in progress.
	 */
	file->private_data = NULL;
	return 0;
}

/*
 * Used by /dev/btrfs-control for devices ioctls.
 */
static long btrfs_control_ioctl(struct file *file, unsigned int cmd,
				unsigned long arg)
{
	struct btrfs_ioctl_vol_args *vol;
	struct btrfs_device *device = NULL;
	dev_t devt = 0;
	int ret = -ENOTTY;

	if (!capable(CAP_SYS_ADMIN))
		return -EPERM;

	vol = memdup_user((void __user *)arg, sizeof(*vol));
	if (IS_ERR(vol))
		return PTR_ERR(vol);
	ret = btrfs_check_ioctl_vol_args_path(vol);
	if (ret < 0)
		goto out;

	switch (cmd) {
	case BTRFS_IOC_SCAN_DEV:
		mutex_lock(&uuid_mutex);
<<<<<<< HEAD
		device = btrfs_scan_one_device(vol->name, BLK_OPEN_READ);
=======
		/*
		 * Scanning outside of mount can return NULL which would turn
		 * into 0 error code.
		 */
		device = btrfs_scan_one_device(vol->name, BLK_OPEN_READ, false);
>>>>>>> 2d5404ca
		ret = PTR_ERR_OR_ZERO(device);
		mutex_unlock(&uuid_mutex);
		break;
	case BTRFS_IOC_FORGET_DEV:
		if (vol->name[0] != 0) {
			ret = lookup_bdev(vol->name, &devt);
			if (ret)
				break;
		}
		ret = btrfs_forget_devices(devt);
		break;
	case BTRFS_IOC_DEVICES_READY:
		mutex_lock(&uuid_mutex);
<<<<<<< HEAD
		device = btrfs_scan_one_device(vol->name, BLK_OPEN_READ);
		if (IS_ERR(device)) {
=======
		/*
		 * Scanning outside of mount can return NULL which would turn
		 * into 0 error code.
		 */
		device = btrfs_scan_one_device(vol->name, BLK_OPEN_READ, false);
		if (IS_ERR_OR_NULL(device)) {
>>>>>>> 2d5404ca
			mutex_unlock(&uuid_mutex);
			ret = PTR_ERR(device);
			break;
		}
		ret = !(device->fs_devices->num_devices ==
			device->fs_devices->total_devices);
		mutex_unlock(&uuid_mutex);
		break;
	case BTRFS_IOC_GET_SUPPORTED_FEATURES:
		ret = btrfs_ioctl_get_supported_features((void __user*)arg);
		break;
	}

out:
	kfree(vol);
	return ret;
}

static int btrfs_freeze(struct super_block *sb)
{
	struct btrfs_fs_info *fs_info = btrfs_sb(sb);

	set_bit(BTRFS_FS_FROZEN, &fs_info->flags);
	/*
	 * We don't need a barrier here, we'll wait for any transaction that
	 * could be in progress on other threads (and do delayed iputs that
	 * we want to avoid on a frozen filesystem), or do the commit
	 * ourselves.
	 */
	return btrfs_commit_current_transaction(fs_info->tree_root);
}

static int check_dev_super(struct btrfs_device *dev)
{
	struct btrfs_fs_info *fs_info = dev->fs_info;
	struct btrfs_super_block *sb;
	u64 last_trans;
	u16 csum_type;
	int ret = 0;

	/* This should be called with fs still frozen. */
	ASSERT(test_bit(BTRFS_FS_FROZEN, &fs_info->flags));

	/* Missing dev, no need to check. */
	if (!dev->bdev)
		return 0;

	/* Only need to check the primary super block. */
	sb = btrfs_read_dev_one_super(dev->bdev, 0, true);
	if (IS_ERR(sb))
		return PTR_ERR(sb);

	/* Verify the checksum. */
	csum_type = btrfs_super_csum_type(sb);
	if (csum_type != btrfs_super_csum_type(fs_info->super_copy)) {
		btrfs_err(fs_info, "csum type changed, has %u expect %u",
			  csum_type, btrfs_super_csum_type(fs_info->super_copy));
		ret = -EUCLEAN;
		goto out;
	}

	if (btrfs_check_super_csum(fs_info, sb)) {
		btrfs_err(fs_info, "csum for on-disk super block no longer matches");
		ret = -EUCLEAN;
		goto out;
	}

	/* Btrfs_validate_super() includes fsid check against super->fsid. */
	ret = btrfs_validate_super(fs_info, sb, 0);
	if (ret < 0)
		goto out;

	last_trans = btrfs_get_last_trans_committed(fs_info);
	if (btrfs_super_generation(sb) != last_trans) {
		btrfs_err(fs_info, "transid mismatch, has %llu expect %llu",
			  btrfs_super_generation(sb), last_trans);
		ret = -EUCLEAN;
		goto out;
	}
out:
	btrfs_release_disk_super(sb);
	return ret;
}

static int btrfs_unfreeze(struct super_block *sb)
{
	struct btrfs_fs_info *fs_info = btrfs_sb(sb);
	struct btrfs_device *device;
	int ret = 0;

	/*
	 * Make sure the fs is not changed by accident (like hibernation then
	 * modified by other OS).
	 * If we found anything wrong, we mark the fs error immediately.
	 *
	 * And since the fs is frozen, no one can modify the fs yet, thus
	 * we don't need to hold device_list_mutex.
	 */
	list_for_each_entry(device, &fs_info->fs_devices->devices, dev_list) {
		ret = check_dev_super(device);
		if (ret < 0) {
			btrfs_handle_fs_error(fs_info, ret,
				"super block on devid %llu got modified unexpectedly",
				device->devid);
			break;
		}
	}
	clear_bit(BTRFS_FS_FROZEN, &fs_info->flags);

	/*
	 * We still return 0, to allow VFS layer to unfreeze the fs even the
	 * above checks failed. Since the fs is either fine or read-only, we're
	 * safe to continue, without causing further damage.
	 */
	return 0;
}

static int btrfs_show_devname(struct seq_file *m, struct dentry *root)
{
	struct btrfs_fs_info *fs_info = btrfs_sb(root->d_sb);

	/*
	 * There should be always a valid pointer in latest_dev, it may be stale
	 * for a short moment in case it's being deleted but still valid until
	 * the end of RCU grace period.
	 */
	rcu_read_lock();
	seq_escape(m, btrfs_dev_name(fs_info->fs_devices->latest_dev), " \t\n\\");
	rcu_read_unlock();

	return 0;
}

<<<<<<< HEAD
static dev_t btrfs_get_inode_dev(const struct inode *inode)
{
	return BTRFS_I(inode)->root->anon_dev;
=======
static long btrfs_nr_cached_objects(struct super_block *sb, struct shrink_control *sc)
{
	struct btrfs_fs_info *fs_info = btrfs_sb(sb);
	const s64 nr = percpu_counter_sum_positive(&fs_info->evictable_extent_maps);

	trace_btrfs_extent_map_shrinker_count(fs_info, nr);

	/*
	 * Only report the real number for DEBUG builds, as there are reports of
	 * serious performance degradation caused by too frequent shrinks.
	 */
	if (IS_ENABLED(CONFIG_BTRFS_DEBUG))
		return nr;
	return 0;
}

static long btrfs_free_cached_objects(struct super_block *sb, struct shrink_control *sc)
{
	const long nr_to_scan = min_t(unsigned long, LONG_MAX, sc->nr_to_scan);
	struct btrfs_fs_info *fs_info = btrfs_sb(sb);

	/*
	 * We may be called from any task trying to allocate memory and we don't
	 * want to slow it down with scanning and dropping extent maps. It would
	 * also cause heavy lock contention if many tasks concurrently enter
	 * here. Therefore only allow kswapd tasks to scan and drop extent maps.
	 */
	if (!current_is_kswapd())
		return 0;

	return btrfs_free_extent_maps(fs_info, nr_to_scan);
>>>>>>> 2d5404ca
}

static const struct super_operations btrfs_super_ops = {
	.drop_inode	= btrfs_drop_inode,
	.evict_inode	= btrfs_evict_inode,
	.put_super	= btrfs_put_super,
	.sync_fs	= btrfs_sync_fs,
	.show_options	= btrfs_show_options,
	.show_devname	= btrfs_show_devname,
	.alloc_inode	= btrfs_alloc_inode,
	.destroy_inode	= btrfs_destroy_inode,
	.free_inode	= btrfs_free_inode,
	.statfs		= btrfs_statfs,
	.freeze_fs	= btrfs_freeze,
	.unfreeze_fs	= btrfs_unfreeze,
<<<<<<< HEAD
	.get_inode_dev	= btrfs_get_inode_dev,
=======
	.nr_cached_objects = btrfs_nr_cached_objects,
	.free_cached_objects = btrfs_free_cached_objects,
>>>>>>> 2d5404ca
};

static const struct file_operations btrfs_ctl_fops = {
	.open = btrfs_control_open,
	.unlocked_ioctl	 = btrfs_control_ioctl,
	.compat_ioctl = compat_ptr_ioctl,
	.owner	 = THIS_MODULE,
	.llseek = noop_llseek,
};

static struct miscdevice btrfs_misc = {
	.minor		= BTRFS_MINOR,
	.name		= "btrfs-control",
	.fops		= &btrfs_ctl_fops
};

MODULE_ALIAS_MISCDEV(BTRFS_MINOR);
MODULE_ALIAS("devname:btrfs-control");

static int __init btrfs_interface_init(void)
{
	return misc_register(&btrfs_misc);
}

static __cold void btrfs_interface_exit(void)
{
	misc_deregister(&btrfs_misc);
}

static int __init btrfs_print_mod_info(void)
{
	static const char options[] = ""
#ifdef CONFIG_BTRFS_DEBUG
			", debug=on"
#endif
#ifdef CONFIG_BTRFS_ASSERT
			", assert=on"
#endif
#ifdef CONFIG_BTRFS_FS_REF_VERIFY
			", ref-verify=on"
#endif
#ifdef CONFIG_BLK_DEV_ZONED
			", zoned=yes"
#else
			", zoned=no"
#endif
#ifdef CONFIG_FS_VERITY
			", fsverity=yes"
#else
			", fsverity=no"
#endif
			;
	pr_info("Btrfs loaded%s\n", options);
	return 0;
}

static int register_btrfs(void)
{
	return register_filesystem(&btrfs_fs_type);
}

static void unregister_btrfs(void)
{
	unregister_filesystem(&btrfs_fs_type);
}

/* Helper structure for long init/exit functions. */
struct init_sequence {
	int (*init_func)(void);
	/* Can be NULL if the init_func doesn't need cleanup. */
	void (*exit_func)(void);
};

static const struct init_sequence mod_init_seq[] = {
	{
		.init_func = btrfs_props_init,
		.exit_func = NULL,
	}, {
		.init_func = btrfs_init_sysfs,
		.exit_func = btrfs_exit_sysfs,
	}, {
		.init_func = btrfs_init_compress,
		.exit_func = btrfs_exit_compress,
	}, {
		.init_func = btrfs_init_cachep,
		.exit_func = btrfs_destroy_cachep,
	}, {
		.init_func = btrfs_init_dio,
		.exit_func = btrfs_destroy_dio,
	}, {
		.init_func = btrfs_transaction_init,
		.exit_func = btrfs_transaction_exit,
	}, {
		.init_func = btrfs_ctree_init,
		.exit_func = btrfs_ctree_exit,
	}, {
		.init_func = btrfs_free_space_init,
		.exit_func = btrfs_free_space_exit,
	}, {
		.init_func = extent_state_init_cachep,
		.exit_func = extent_state_free_cachep,
	}, {
		.init_func = extent_buffer_init_cachep,
		.exit_func = extent_buffer_free_cachep,
	}, {
		.init_func = btrfs_bioset_init,
		.exit_func = btrfs_bioset_exit,
	}, {
		.init_func = extent_map_init,
		.exit_func = extent_map_exit,
	}, {
		.init_func = ordered_data_init,
		.exit_func = ordered_data_exit,
	}, {
		.init_func = btrfs_delayed_inode_init,
		.exit_func = btrfs_delayed_inode_exit,
	}, {
		.init_func = btrfs_auto_defrag_init,
		.exit_func = btrfs_auto_defrag_exit,
	}, {
		.init_func = btrfs_delayed_ref_init,
		.exit_func = btrfs_delayed_ref_exit,
	}, {
		.init_func = btrfs_prelim_ref_init,
		.exit_func = btrfs_prelim_ref_exit,
	}, {
		.init_func = btrfs_interface_init,
		.exit_func = btrfs_interface_exit,
	}, {
		.init_func = btrfs_print_mod_info,
		.exit_func = NULL,
	}, {
		.init_func = btrfs_run_sanity_tests,
		.exit_func = NULL,
	}, {
		.init_func = register_btrfs,
		.exit_func = unregister_btrfs,
	}
};

static bool mod_init_result[ARRAY_SIZE(mod_init_seq)];

static __always_inline void btrfs_exit_btrfs_fs(void)
{
	int i;

	for (i = ARRAY_SIZE(mod_init_seq) - 1; i >= 0; i--) {
		if (!mod_init_result[i])
			continue;
		if (mod_init_seq[i].exit_func)
			mod_init_seq[i].exit_func();
		mod_init_result[i] = false;
	}
}

static void __exit exit_btrfs_fs(void)
{
	btrfs_exit_btrfs_fs();
	btrfs_cleanup_fs_uuids();
}

static int __init init_btrfs_fs(void)
{
	int ret;
	int i;

	for (i = 0; i < ARRAY_SIZE(mod_init_seq); i++) {
		ASSERT(!mod_init_result[i]);
		ret = mod_init_seq[i].init_func();
		if (ret < 0) {
			btrfs_exit_btrfs_fs();
			return ret;
		}
		mod_init_result[i] = true;
	}
	return 0;
}

late_initcall(init_btrfs_fs);
module_exit(exit_btrfs_fs)

MODULE_DESCRIPTION("B-Tree File System (BTRFS)");
MODULE_LICENSE("GPL");
MODULE_SOFTDEP("pre: crc32c");
MODULE_SOFTDEP("pre: xxhash64");
MODULE_SOFTDEP("pre: sha256");
MODULE_SOFTDEP("pre: blake2b-256");<|MERGE_RESOLUTION|>--- conflicted
+++ resolved
@@ -26,13 +26,9 @@
 #include <linux/ratelimit.h>
 #include <linux/crc32c.h>
 #include <linux/btrfs.h>
-<<<<<<< HEAD
-#include <linux/moduleparam.h>
-=======
 #include <linux/security.h>
 #include <linux/fs_parser.h>
 #include <linux/swap.h>
->>>>>>> 2d5404ca
 #include "messages.h"
 #include "delayed-inode.h"
 #include "ctree.h"
@@ -67,8 +63,6 @@
 #include "extent-tree.h"
 #define CREATE_TRACE_POINTS
 #include <trace/events/btrfs.h>
-
-DEFINE_SUSE_UNSUPPORTED_FEATURE(btrfs)
 
 static const struct super_operations btrfs_super_ops;
 static struct file_system_type btrfs_fs_type;
@@ -650,11 +644,7 @@
  * remounts, or be displayed. Clear these at the end of mount and remount code
  * paths.
  */
-<<<<<<< HEAD
-static int btrfs_parse_device_options(const char *options, blk_mode_t flags)
-=======
 static void btrfs_clear_oneshot_options(struct btrfs_fs_info *fs_info)
->>>>>>> 2d5404ca
 {
 	btrfs_clear_opt(fs_info->mount_opt, USEBACKUPROOT);
 	btrfs_clear_opt(fs_info->mount_opt, CLEAR_CACHE);
@@ -702,27 +692,11 @@
 	if (btrfs_check_mountopts_zoned(info, mount_opt))
 		ret = false;
 
-<<<<<<< HEAD
-		token = match_token(p, tokens, args);
-		if (token == Opt_device) {
-			device_name = match_strdup(&args[0]);
-			if (!device_name) {
-				error = -ENOMEM;
-				goto out;
-			}
-			device = btrfs_scan_one_device(device_name, flags);
-			kfree(device_name);
-			if (IS_ERR(device)) {
-				error = PTR_ERR(device);
-				goto out;
-			}
-=======
 	if (!test_bit(BTRFS_FS_STATE_REMOUNTING, &info->fs_state)) {
 		if (btrfs_raw_test_opt(*mount_opt, SPACE_CACHE)) {
 			btrfs_info(info, "disk space caching is enabled");
 			btrfs_warn(info,
 "space cache v1 is being deprecated and will be removed in a future release, please use -o space_cache=v2");
->>>>>>> 2d5404ca
 		}
 		if (btrfs_raw_test_opt(*mount_opt, FREE_SPACE_TREE))
 			btrfs_info(info, "using free-space-tree");
@@ -1249,221 +1223,6 @@
 	return root;
 }
 
-<<<<<<< HEAD
-/*
- * Find a superblock for the given device / mount point.
- *
- * Note: This is based on mount_bdev from fs/super.c with a few additions
- *       for multiple device setup.  Make sure to keep it in sync.
- */
-static struct dentry *btrfs_mount_root(struct file_system_type *fs_type,
-		int flags, const char *device_name, void *data)
-{
-	struct block_device *bdev = NULL;
-	struct super_block *s;
-	struct btrfs_device *device = NULL;
-	struct btrfs_fs_devices *fs_devices = NULL;
-	struct btrfs_fs_info *fs_info = NULL;
-	void *new_sec_opts = NULL;
-	blk_mode_t mode = sb_open_mode(flags);
-	int error = 0;
-
-	if (data) {
-		error = security_sb_eat_lsm_opts(data, &new_sec_opts);
-		if (error)
-			return ERR_PTR(error);
-	}
-
-	/*
-	 * Setup a dummy root and fs_info for test/set super.  This is because
-	 * we don't actually fill this stuff out until open_ctree, but we need
-	 * then open_ctree will properly initialize the file system specific
-	 * settings later.  btrfs_init_fs_info initializes the static elements
-	 * of the fs_info (locks and such) to make cleanup easier if we find a
-	 * superblock with our given fs_devices later on at sget() time.
-	 */
-	fs_info = kvzalloc(sizeof(struct btrfs_fs_info), GFP_KERNEL);
-	if (!fs_info) {
-		error = -ENOMEM;
-		goto error_sec_opts;
-	}
-	btrfs_init_fs_info(fs_info);
-
-	fs_info->super_copy = kzalloc(BTRFS_SUPER_INFO_SIZE, GFP_KERNEL);
-	fs_info->super_for_commit = kzalloc(BTRFS_SUPER_INFO_SIZE, GFP_KERNEL);
-	if (!fs_info->super_copy || !fs_info->super_for_commit) {
-		error = -ENOMEM;
-		goto error_fs_info;
-	}
-
-	mutex_lock(&uuid_mutex);
-	error = btrfs_parse_device_options(data, mode);
-	if (error) {
-		mutex_unlock(&uuid_mutex);
-		goto error_fs_info;
-	}
-
-	device = btrfs_scan_one_device(device_name, mode);
-	if (IS_ERR(device)) {
-		mutex_unlock(&uuid_mutex);
-		error = PTR_ERR(device);
-		goto error_fs_info;
-	}
-
-	fs_devices = device->fs_devices;
-	fs_info->fs_devices = fs_devices;
-
-	error = btrfs_open_devices(fs_devices, mode, fs_type);
-	mutex_unlock(&uuid_mutex);
-	if (error)
-		goto error_fs_info;
-
-	if (!(flags & SB_RDONLY) && fs_devices->rw_devices == 0) {
-		error = -EACCES;
-		goto error_close_devices;
-	}
-
-	bdev = fs_devices->latest_dev->bdev;
-	s = sget(fs_type, btrfs_test_super, btrfs_set_super, flags | SB_NOSEC,
-		 fs_info);
-	if (IS_ERR(s)) {
-		error = PTR_ERR(s);
-		goto error_close_devices;
-	}
-
-	if (s->s_root) {
-		btrfs_close_devices(fs_devices);
-		btrfs_free_fs_info(fs_info);
-		if ((flags ^ s->s_flags) & SB_RDONLY)
-			error = -EBUSY;
-	} else {
-		snprintf(s->s_id, sizeof(s->s_id), "%pg", bdev);
-		shrinker_debugfs_rename(&s->s_shrink, "sb-%s:%s", fs_type->name,
-					s->s_id);
-		btrfs_sb(s)->bdev_holder = fs_type;
-		error = btrfs_fill_super(s, fs_devices, data);
-	}
-	if (!error)
-		error = security_sb_set_mnt_opts(s, new_sec_opts, 0, NULL);
-	security_free_mnt_opts(&new_sec_opts);
-	if (error) {
-		deactivate_locked_super(s);
-		return ERR_PTR(error);
-	}
-
-	return dget(s->s_root);
-
-error_close_devices:
-	btrfs_close_devices(fs_devices);
-error_fs_info:
-	btrfs_free_fs_info(fs_info);
-error_sec_opts:
-	security_free_mnt_opts(&new_sec_opts);
-	return ERR_PTR(error);
-}
-
-/*
- * Mount function which is called by VFS layer.
- *
- * In order to allow mounting a subvolume directly, btrfs uses mount_subtree()
- * which needs vfsmount* of device's root (/).  This means device's root has to
- * be mounted internally in any case.
- *
- * Operation flow:
- *   1. Parse subvol id related options for later use in mount_subvol().
- *
- *   2. Mount device's root (/) by calling vfs_kern_mount().
- *
- *      NOTE: vfs_kern_mount() is used by VFS to call btrfs_mount() in the
- *      first place. In order to avoid calling btrfs_mount() again, we use
- *      different file_system_type which is not registered to VFS by
- *      register_filesystem() (btrfs_root_fs_type). As a result,
- *      btrfs_mount_root() is called. The return value will be used by
- *      mount_subtree() in mount_subvol().
- *
- *   3. Call mount_subvol() to get the dentry of subvolume. Since there is
- *      "btrfs subvolume set-default", mount_subvol() is called always.
- */
-static struct dentry *btrfs_mount(struct file_system_type *fs_type, int flags,
-		const char *device_name, void *data)
-{
-	struct vfsmount *mnt_root;
-	struct dentry *root;
-	char *subvol_name = NULL;
-	u64 subvol_objectid = 0;
-	int error = 0;
-	static DEFINE_MUTEX(subvol_lock);
-
-	error = btrfs_parse_subvol_options(data, &subvol_name,
-					&subvol_objectid);
-	if (error) {
-		kfree(subvol_name);
-		return ERR_PTR(error);
-	}
-
-	/*
-	 * Protect against racing mounts of subvolumes with different RO/RW
-	 * flags.  The first vfs_kern_mount could fail with -EBUSY if the rw
-	 * flags do not match with the first and the currently mounted
-	 * subvolume.
-	 *
-	 * To resolve that, we adjust the rw flags and do remount. If another
-	 * mounts goes through the same path and hits the window between the
-	 * adjusted vfs_kern_mount and btrfs_remount, it will fail because of
-	 * the ro/rw mismatch in btrfs_mount.
-	 *
-	 * If the mounts do not race and are serialized externally, everything
-	 * works fine.  The function-local mutex enforces the serialization but
-	 * is otherwise only an ugly workaround due to lack of better
-	 * solutions.
-	 */
-	mutex_lock(&subvol_lock);
-
-	/* mount device's root (/) */
-	mnt_root = vfs_kern_mount(&btrfs_root_fs_type, flags, device_name, data);
-	if (PTR_ERR_OR_ZERO(mnt_root) == -EBUSY) {
-		if (flags & SB_RDONLY) {
-			mnt_root = vfs_kern_mount(&btrfs_root_fs_type,
-				flags & ~SB_RDONLY, device_name, data);
-		} else {
-			mnt_root = vfs_kern_mount(&btrfs_root_fs_type,
-				flags | SB_RDONLY, device_name, data);
-			if (IS_ERR(mnt_root)) {
-				root = ERR_CAST(mnt_root);
-				mutex_unlock(&subvol_lock);
-				kfree(subvol_name);
-				goto out;
-			}
-
-			down_write(&mnt_root->mnt_sb->s_umount);
-			error = btrfs_remount(mnt_root->mnt_sb, &flags, NULL);
-			up_write(&mnt_root->mnt_sb->s_umount);
-			if (error < 0) {
-				root = ERR_PTR(error);
-				mntput(mnt_root);
-				mutex_unlock(&subvol_lock);
-				kfree(subvol_name);
-				goto out;
-			}
-		}
-	}
-	mutex_unlock(&subvol_lock);
-
-	if (IS_ERR(mnt_root)) {
-		root = ERR_CAST(mnt_root);
-		kfree(subvol_name);
-		goto out;
-	}
-
-	/* mount_subvol() will free subvol_name and mnt_root */
-	root = mount_subvol(subvol_name, subvol_objectid, mnt_root);
-
-out:
-	return root;
-}
-
-=======
->>>>>>> 2d5404ca
 static void btrfs_resize_thread_pool(struct btrfs_fs_info *fs_info,
 				     u32 new_pool_size, u32 old_pool_size)
 {
@@ -1776,121 +1535,6 @@
 		}
 	}
 
-<<<<<<< HEAD
-	if ((bool)(*flags & SB_RDONLY) == sb_rdonly(sb))
-		goto out;
-
-	if (*flags & SB_RDONLY) {
-		/*
-		 * this also happens on 'umount -rf' or on shutdown, when
-		 * the filesystem is busy.
-		 */
-		cancel_work_sync(&fs_info->async_reclaim_work);
-		cancel_work_sync(&fs_info->async_data_reclaim_work);
-
-		btrfs_discard_cleanup(fs_info);
-
-		/* wait for the uuid_scan task to finish */
-		down(&fs_info->uuid_tree_rescan_sem);
-		/* avoid complains from lockdep et al. */
-		up(&fs_info->uuid_tree_rescan_sem);
-
-		btrfs_set_sb_rdonly(sb);
-
-		/*
-		 * Setting SB_RDONLY will put the cleaner thread to
-		 * sleep at the next loop if it's already active.
-		 * If it's already asleep, we'll leave unused block
-		 * groups on disk until we're mounted read-write again
-		 * unless we clean them up here.
-		 */
-		btrfs_delete_unused_bgs(fs_info);
-
-		/*
-		 * The cleaner task could be already running before we set the
-		 * flag BTRFS_FS_STATE_RO (and SB_RDONLY in the superblock).
-		 * We must make sure that after we finish the remount, i.e. after
-		 * we call btrfs_commit_super(), the cleaner can no longer start
-		 * a transaction - either because it was dropping a dead root,
-		 * running delayed iputs or deleting an unused block group (the
-		 * cleaner picked a block group from the list of unused block
-		 * groups before we were able to in the previous call to
-		 * btrfs_delete_unused_bgs()).
-		 */
-		wait_on_bit(&fs_info->flags, BTRFS_FS_CLEANER_RUNNING,
-			    TASK_UNINTERRUPTIBLE);
-
-		/*
-		 * We've set the superblock to RO mode, so we might have made
-		 * the cleaner task sleep without running all pending delayed
-		 * iputs. Go through all the delayed iputs here, so that if an
-		 * unmount happens without remounting RW we don't end up at
-		 * finishing close_ctree() with a non-empty list of delayed
-		 * iputs.
-		 */
-		btrfs_run_delayed_iputs(fs_info);
-
-		btrfs_dev_replace_suspend_for_unmount(fs_info);
-		btrfs_scrub_cancel(fs_info);
-		btrfs_pause_balance(fs_info);
-
-		/*
-		 * Pause the qgroup rescan worker if it is running. We don't want
-		 * it to be still running after we are in RO mode, as after that,
-		 * by the time we unmount, it might have left a transaction open,
-		 * so we would leak the transaction and/or crash.
-		 */
-		btrfs_qgroup_wait_for_completion(fs_info, false);
-
-		ret = btrfs_commit_super(fs_info);
-		if (ret)
-			goto restore;
-	} else {
-		if (BTRFS_FS_ERROR(fs_info)) {
-			btrfs_err(fs_info,
-				"Remounting read-write after error is not allowed");
-			ret = -EINVAL;
-			goto restore;
-		}
-		if (fs_info->fs_devices->rw_devices == 0) {
-			ret = -EACCES;
-			goto restore;
-		}
-
-		if (!btrfs_check_rw_degradable(fs_info, NULL)) {
-			btrfs_warn(fs_info,
-		"too many missing devices, writable remount is not allowed");
-			ret = -EACCES;
-			goto restore;
-		}
-		if ((btrfs_super_incompat_flags(fs_info->super_copy)
-					& BTRFS_FEATURE_INCOMPAT_RAID56)
-				&& !btrfs_allow_unsupported) {
-			printk(KERN_WARNING "btrfs: cannot remount RW, RAID56 is supported read-only, load module with allow_unsupported=1\n");
-			ret = -EINVAL;
-			goto restore;
-		}
-
-		if (btrfs_super_log_root(fs_info->super_copy) != 0) {
-			btrfs_warn(fs_info,
-		"mount required to replay tree-log, cannot remount read-write");
-			ret = -EINVAL;
-			goto restore;
-		}
-
-		/*
-		 * NOTE: when remounting with a change that does writes, don't
-		 * put it anywhere above this point, as we are not sure to be
-		 * safe to write until we pass the above checks.
-		 */
-		ret = btrfs_start_pre_rw_mount(fs_info);
-		if (ret)
-			goto restore;
-
-		btrfs_clear_sb_rdonly(sb);
-
-		set_bit(BTRFS_FS_OPEN, &fs_info->flags);
-=======
 	ret = 0;
 	if (!sb_rdonly(sb) && (fc->sb_flags & SB_RDONLY))
 		ret = btrfs_remount_ro(fs_info);
@@ -1898,7 +1542,6 @@
 		ret = btrfs_remount_rw(fs_info);
 	if (ret)
 		goto restore;
->>>>>>> 2d5404ca
 
 	/*
 	 * If we set the mask during the parameter parsing VFS would reject the
@@ -2588,15 +2231,11 @@
 	switch (cmd) {
 	case BTRFS_IOC_SCAN_DEV:
 		mutex_lock(&uuid_mutex);
-<<<<<<< HEAD
-		device = btrfs_scan_one_device(vol->name, BLK_OPEN_READ);
-=======
 		/*
 		 * Scanning outside of mount can return NULL which would turn
 		 * into 0 error code.
 		 */
 		device = btrfs_scan_one_device(vol->name, BLK_OPEN_READ, false);
->>>>>>> 2d5404ca
 		ret = PTR_ERR_OR_ZERO(device);
 		mutex_unlock(&uuid_mutex);
 		break;
@@ -2610,17 +2249,12 @@
 		break;
 	case BTRFS_IOC_DEVICES_READY:
 		mutex_lock(&uuid_mutex);
-<<<<<<< HEAD
-		device = btrfs_scan_one_device(vol->name, BLK_OPEN_READ);
-		if (IS_ERR(device)) {
-=======
 		/*
 		 * Scanning outside of mount can return NULL which would turn
 		 * into 0 error code.
 		 */
 		device = btrfs_scan_one_device(vol->name, BLK_OPEN_READ, false);
 		if (IS_ERR_OR_NULL(device)) {
->>>>>>> 2d5404ca
 			mutex_unlock(&uuid_mutex);
 			ret = PTR_ERR(device);
 			break;
@@ -2754,11 +2388,6 @@
 	return 0;
 }
 
-<<<<<<< HEAD
-static dev_t btrfs_get_inode_dev(const struct inode *inode)
-{
-	return BTRFS_I(inode)->root->anon_dev;
-=======
 static long btrfs_nr_cached_objects(struct super_block *sb, struct shrink_control *sc)
 {
 	struct btrfs_fs_info *fs_info = btrfs_sb(sb);
@@ -2790,7 +2419,6 @@
 		return 0;
 
 	return btrfs_free_extent_maps(fs_info, nr_to_scan);
->>>>>>> 2d5404ca
 }
 
 static const struct super_operations btrfs_super_ops = {
@@ -2806,12 +2434,8 @@
 	.statfs		= btrfs_statfs,
 	.freeze_fs	= btrfs_freeze,
 	.unfreeze_fs	= btrfs_unfreeze,
-<<<<<<< HEAD
-	.get_inode_dev	= btrfs_get_inode_dev,
-=======
 	.nr_cached_objects = btrfs_nr_cached_objects,
 	.free_cached_objects = btrfs_free_cached_objects,
->>>>>>> 2d5404ca
 };
 
 static const struct file_operations btrfs_ctl_fops = {
