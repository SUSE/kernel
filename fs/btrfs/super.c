/*
 * Copyright (C) 2007 Oracle.  All rights reserved.
 *
 * This program is free software; you can redistribute it and/or
 * modify it under the terms of the GNU General Public
 * License v2 as published by the Free Software Foundation.
 *
 * This program is distributed in the hope that it will be useful,
 * but WITHOUT ANY WARRANTY; without even the implied warranty of
 * MERCHANTABILITY or FITNESS FOR A PARTICULAR PURPOSE.  See the GNU
 * General Public License for more details.
 *
 * You should have received a copy of the GNU General Public
 * License along with this program; if not, write to the
 * Free Software Foundation, Inc., 59 Temple Place - Suite 330,
 * Boston, MA 021110-1307, USA.
 */

#include <linux/blkdev.h>
#include <linux/module.h>
#include <linux/buffer_head.h>
#include <linux/fs.h>
#include <linux/pagemap.h>
#include <linux/highmem.h>
#include <linux/time.h>
#include <linux/init.h>
#include <linux/seq_file.h>
#include <linux/string.h>
#include <linux/backing-dev.h>
#include <linux/mount.h>
#include <linux/mpage.h>
#include <linux/swap.h>
#include <linux/writeback.h>
#include <linux/statfs.h>
#include <linux/compat.h>
#include <linux/parser.h>
#include <linux/ctype.h>
#include <linux/namei.h>
#include <linux/miscdevice.h>
#include <linux/magic.h>
#include <linux/slab.h>
#include <linux/cleancache.h>
#include <linux/ratelimit.h>
#include <linux/btrfs.h>
#include "compat.h"
#include "delayed-inode.h"
#include "ctree.h"
#include "disk-io.h"
#include "transaction.h"
#include "btrfs_inode.h"
#include "print-tree.h"
#include "xattr.h"
#include "volumes.h"
#include "export.h"
#include "compression.h"
#include "rcu-string.h"
#include "dev-replace.h"
#include "free-space-cache.h"
#include "backref.h"
#include "tests/btrfs-tests.h"

#define CREATE_TRACE_POINTS
#include <trace/events/btrfs.h>

static const struct super_operations btrfs_super_ops;
static struct file_system_type btrfs_fs_type;

static const char *btrfs_decode_error(int errno)
{
	char *errstr = "unknown";

	switch (errno) {
	case -EIO:
		errstr = "IO failure";
		break;
	case -ENOMEM:
		errstr = "Out of memory";
		break;
	case -EROFS:
		errstr = "Readonly filesystem";
		break;
	case -EEXIST:
		errstr = "Object already exists";
		break;
	case -ENOSPC:
		errstr = "No space left";
		break;
	case -ENOENT:
		errstr = "No such entry";
		break;
	}

	return errstr;
}

static void save_error_info(struct btrfs_fs_info *fs_info)
{
	/*
	 * today we only save the error info into ram.  Long term we'll
	 * also send it down to the disk
	 */
	set_bit(BTRFS_FS_STATE_ERROR, &fs_info->fs_state);
}

/* btrfs handle error by forcing the filesystem readonly */
static void btrfs_handle_error(struct btrfs_fs_info *fs_info)
{
	struct super_block *sb = fs_info->sb;

	if (sb->s_flags & MS_RDONLY)
		return;

	if (test_bit(BTRFS_FS_STATE_ERROR, &fs_info->fs_state)) {
		sb->s_flags |= MS_RDONLY;
		btrfs_info(fs_info, "forced readonly");
		/*
		 * Note that a running device replace operation is not
		 * canceled here although there is no way to update
		 * the progress. It would add the risk of a deadlock,
		 * therefore the canceling is ommited. The only penalty
		 * is that some I/O remains active until the procedure
		 * completes. The next time when the filesystem is
		 * mounted writeable again, the device replace
		 * operation continues.
		 */
	}
}

#ifdef CONFIG_PRINTK
/*
 * __btrfs_std_error decodes expected errors from the caller and
 * invokes the approciate error response.
 */
void __btrfs_std_error(struct btrfs_fs_info *fs_info, const char *function,
		       unsigned int line, int errno, const char *fmt, ...)
{
	struct super_block *sb = fs_info->sb;
	const char *errstr;

	/*
	 * Special case: if the error is EROFS, and we're already
	 * under MS_RDONLY, then it is safe here.
	 */
	if (errno == -EROFS && (sb->s_flags & MS_RDONLY))
  		return;

	errstr = btrfs_decode_error(errno);
	if (fmt) {
		struct va_format vaf;
		va_list args;

		va_start(args, fmt);
		vaf.fmt = fmt;
		vaf.va = &args;

		printk(KERN_CRIT "BTRFS error (device %s) in %s:%d: errno=%d %s (%pV)\n",
			sb->s_id, function, line, errno, errstr, &vaf);
		va_end(args);
	} else {
		printk(KERN_CRIT "BTRFS error (device %s) in %s:%d: errno=%d %s\n",
			sb->s_id, function, line, errno, errstr);
	}

	/* Don't go through full error handling during mount */
	save_error_info(fs_info);
	if (sb->s_flags & MS_BORN)
		btrfs_handle_error(fs_info);
}

static const char * const logtypes[] = {
	"emergency",
	"alert",
	"critical",
	"error",
	"warning",
	"notice",
	"info",
	"debug",
};

void btrfs_printk(const struct btrfs_fs_info *fs_info, const char *fmt, ...)
{
	struct super_block *sb = fs_info->sb;
	char lvl[4];
	struct va_format vaf;
	va_list args;
	const char *type = logtypes[4];
	int kern_level;

	va_start(args, fmt);

	kern_level = printk_get_level(fmt);
	if (kern_level) {
		size_t size = printk_skip_level(fmt) - fmt;
		memcpy(lvl, fmt,  size);
		lvl[size] = '\0';
		fmt += size;
		type = logtypes[kern_level - '0'];
	} else
		*lvl = '\0';

	vaf.fmt = fmt;
	vaf.va = &args;

	printk("%sBTRFS %s (device %s): %pV\n", lvl, type, sb->s_id, &vaf);

	va_end(args);
}

#else

void __btrfs_std_error(struct btrfs_fs_info *fs_info, const char *function,
		       unsigned int line, int errno, const char *fmt, ...)
{
	struct super_block *sb = fs_info->sb;

	/*
	 * Special case: if the error is EROFS, and we're already
	 * under MS_RDONLY, then it is safe here.
	 */
	if (errno == -EROFS && (sb->s_flags & MS_RDONLY))
		return;

	/* Don't go through full error handling during mount */
	if (sb->s_flags & MS_BORN) {
		save_error_info(fs_info);
		btrfs_handle_error(fs_info);
	}
}
#endif

/*
 * We only mark the transaction aborted and then set the file system read-only.
 * This will prevent new transactions from starting or trying to join this
 * one.
 *
 * This means that error recovery at the call site is limited to freeing
 * any local memory allocations and passing the error code up without
 * further cleanup. The transaction should complete as it normally would
 * in the call path but will return -EIO.
 *
 * We'll complete the cleanup in btrfs_end_transaction and
 * btrfs_commit_transaction.
 */
void __btrfs_abort_transaction(struct btrfs_trans_handle *trans,
			       struct btrfs_root *root, const char *function,
			       unsigned int line, int errno)
{
	/*
	 * Report first abort since mount
	 */
	if (!test_and_set_bit(BTRFS_FS_STATE_TRANS_ABORTED,
				&root->fs_info->fs_state)) {
		WARN(1, KERN_DEBUG "btrfs: Transaction aborted (error %d)\n",
				errno);
	}
	trans->aborted = errno;
	/* Nothing used. The other threads that have joined this
	 * transaction may be able to continue. */
	if (!trans->blocks_used) {
		const char *errstr;

		errstr = btrfs_decode_error(errno);
		btrfs_warn(root->fs_info,
		           "%s:%d: Aborting unused transaction(%s).",
		           function, line, errstr);
		return;
	}
	ACCESS_ONCE(trans->transaction->aborted) = errno;
	/* Wake up anybody who may be waiting on this transaction */
	wake_up(&root->fs_info->transaction_wait);
	wake_up(&root->fs_info->transaction_blocked_wait);
	__btrfs_std_error(root->fs_info, function, line, errno, NULL);
}
/*
 * __btrfs_panic decodes unexpected, fatal errors from the caller,
 * issues an alert, and either panics or BUGs, depending on mount options.
 */
void __btrfs_panic(struct btrfs_fs_info *fs_info, const char *function,
		   unsigned int line, int errno, const char *fmt, ...)
{
	char *s_id = "<unknown>";
	const char *errstr;
	struct va_format vaf = { .fmt = fmt };
	va_list args;

	if (fs_info)
		s_id = fs_info->sb->s_id;

	va_start(args, fmt);
	vaf.va = &args;

	errstr = btrfs_decode_error(errno);
	if (fs_info && (fs_info->mount_opt & BTRFS_MOUNT_PANIC_ON_FATAL_ERROR))
		panic(KERN_CRIT "BTRFS panic (device %s) in %s:%d: %pV (errno=%d %s)\n",
			s_id, function, line, &vaf, errno, errstr);

	printk(KERN_CRIT "BTRFS panic (device %s) in %s:%d: %pV (errno=%d %s)\n",
	       s_id, function, line, &vaf, errno, errstr);
	va_end(args);
	/* Caller calls BUG() */
}

static void btrfs_put_super(struct super_block *sb)
{
	(void)close_ctree(btrfs_sb(sb)->tree_root);
	/* FIXME: need to fix VFS to return error? */
	/* AV: return it _where_?  ->put_super() can be triggered by any number
	 * of async events, up to and including delivery of SIGKILL to the
	 * last process that kept it busy.  Or segfault in the aforementioned
	 * process...  Whom would you report that to?
	 */
}

enum {
	Opt_degraded, Opt_subvol, Opt_subvolid, Opt_device, Opt_nodatasum,
	Opt_nodatacow, Opt_max_inline, Opt_alloc_start, Opt_nobarrier, Opt_ssd,
	Opt_nossd, Opt_ssd_spread, Opt_thread_pool, Opt_noacl, Opt_compress,
	Opt_compress_type, Opt_compress_force, Opt_compress_force_type,
	Opt_notreelog, Opt_ratio, Opt_flushoncommit, Opt_discard,
	Opt_space_cache, Opt_clear_cache, Opt_user_subvol_rm_allowed,
	Opt_enospc_debug, Opt_subvolrootid, Opt_defrag, Opt_inode_cache,
	Opt_no_space_cache, Opt_recovery, Opt_skip_balance,
	Opt_check_integrity, Opt_check_integrity_including_extent_data,
	Opt_check_integrity_print_mask, Opt_fatal_errors, Opt_rescan_uuid_tree,
	Opt_commit_interval,
	Opt_err,
};

static match_table_t tokens = {
	{Opt_degraded, "degraded"},
	{Opt_subvol, "subvol=%s"},
	{Opt_subvolid, "subvolid=%s"},
	{Opt_device, "device=%s"},
	{Opt_nodatasum, "nodatasum"},
	{Opt_nodatacow, "nodatacow"},
	{Opt_nobarrier, "nobarrier"},
	{Opt_max_inline, "max_inline=%s"},
	{Opt_alloc_start, "alloc_start=%s"},
	{Opt_thread_pool, "thread_pool=%d"},
	{Opt_compress, "compress"},
	{Opt_compress_type, "compress=%s"},
	{Opt_compress_force, "compress-force"},
	{Opt_compress_force_type, "compress-force=%s"},
	{Opt_ssd, "ssd"},
	{Opt_ssd_spread, "ssd_spread"},
	{Opt_nossd, "nossd"},
	{Opt_noacl, "noacl"},
	{Opt_notreelog, "notreelog"},
	{Opt_flushoncommit, "flushoncommit"},
	{Opt_ratio, "metadata_ratio=%d"},
	{Opt_discard, "discard"},
	{Opt_space_cache, "space_cache"},
	{Opt_clear_cache, "clear_cache"},
	{Opt_user_subvol_rm_allowed, "user_subvol_rm_allowed"},
	{Opt_enospc_debug, "enospc_debug"},
	{Opt_subvolrootid, "subvolrootid=%d"},
	{Opt_defrag, "autodefrag"},
	{Opt_inode_cache, "inode_cache"},
	{Opt_no_space_cache, "nospace_cache"},
	{Opt_recovery, "recovery"},
	{Opt_skip_balance, "skip_balance"},
	{Opt_check_integrity, "check_int"},
	{Opt_check_integrity_including_extent_data, "check_int_data"},
	{Opt_check_integrity_print_mask, "check_int_print_mask=%d"},
	{Opt_rescan_uuid_tree, "rescan_uuid_tree"},
	{Opt_fatal_errors, "fatal_errors=%s"},
	{Opt_commit_interval, "commit=%d"},
	{Opt_err, NULL},
};

/*
 * Regular mount options parser.  Everything that is needed only when
 * reading in a new superblock is parsed here.
 * XXX JDM: This needs to be cleaned up for remount.
 */
int btrfs_parse_options(struct btrfs_root *root, char *options)
{
	struct btrfs_fs_info *info = root->fs_info;
	substring_t args[MAX_OPT_ARGS];
	char *p, *num, *orig = NULL;
	u64 cache_gen;
	int intarg;
	int ret = 0;
	char *compress_type;
	bool compress_force = false;

	cache_gen = btrfs_super_cache_generation(root->fs_info->super_copy);
	if (cache_gen)
		btrfs_set_opt(info->mount_opt, SPACE_CACHE);

	if (!options)
		goto out;

	/*
	 * strsep changes the string, duplicate it because parse_options
	 * gets called twice
	 */
	options = kstrdup(options, GFP_NOFS);
	if (!options)
		return -ENOMEM;

	orig = options;

	while ((p = strsep(&options, ",")) != NULL) {
		int token;
		if (!*p)
			continue;

		token = match_token(p, tokens, args);
		switch (token) {
		case Opt_degraded:
			printk(KERN_INFO "btrfs: allowing degraded mounts\n");
			btrfs_set_opt(info->mount_opt, DEGRADED);
			break;
		case Opt_subvol:
		case Opt_subvolid:
		case Opt_subvolrootid:
		case Opt_device:
			/*
			 * These are parsed by btrfs_parse_early_options
			 * and can be happily ignored here.
			 */
			break;
		case Opt_nodatasum:
			printk(KERN_INFO "btrfs: setting nodatasum\n");
			btrfs_set_opt(info->mount_opt, NODATASUM);
			break;
		case Opt_nodatacow:
			if (!btrfs_test_opt(root, COMPRESS) ||
				!btrfs_test_opt(root, FORCE_COMPRESS)) {
					printk(KERN_INFO "btrfs: setting nodatacow, compression disabled\n");
			} else {
				printk(KERN_INFO "btrfs: setting nodatacow\n");
			}
			info->compress_type = BTRFS_COMPRESS_NONE;
			btrfs_clear_opt(info->mount_opt, COMPRESS);
			btrfs_clear_opt(info->mount_opt, FORCE_COMPRESS);
			btrfs_set_opt(info->mount_opt, NODATACOW);
			btrfs_set_opt(info->mount_opt, NODATASUM);
			break;
		case Opt_compress_force:
		case Opt_compress_force_type:
			compress_force = true;
			/* Fallthrough */
		case Opt_compress:
		case Opt_compress_type:
			if (token == Opt_compress ||
			    token == Opt_compress_force ||
			    strcmp(args[0].from, "zlib") == 0) {
				compress_type = "zlib";
				info->compress_type = BTRFS_COMPRESS_ZLIB;
				btrfs_set_opt(info->mount_opt, COMPRESS);
				btrfs_clear_opt(info->mount_opt, NODATACOW);
				btrfs_clear_opt(info->mount_opt, NODATASUM);
			} else if (strcmp(args[0].from, "lzo") == 0) {
				compress_type = "lzo";
				info->compress_type = BTRFS_COMPRESS_LZO;
				btrfs_set_opt(info->mount_opt, COMPRESS);
				btrfs_clear_opt(info->mount_opt, NODATACOW);
				btrfs_clear_opt(info->mount_opt, NODATASUM);
				btrfs_set_fs_incompat(info, COMPRESS_LZO);
			} else if (strncmp(args[0].from, "no", 2) == 0) {
				compress_type = "no";
				info->compress_type = BTRFS_COMPRESS_NONE;
				btrfs_clear_opt(info->mount_opt, COMPRESS);
				btrfs_clear_opt(info->mount_opt, FORCE_COMPRESS);
				compress_force = false;
			} else {
				ret = -EINVAL;
				goto out;
			}

			if (compress_force) {
				btrfs_set_opt(info->mount_opt, FORCE_COMPRESS);
				pr_info("btrfs: force %s compression\n",
					compress_type);
			} else
				pr_info("btrfs: use %s compression\n",
					compress_type);
			break;
		case Opt_ssd:
			printk(KERN_INFO "btrfs: use ssd allocation scheme\n");
			btrfs_set_opt(info->mount_opt, SSD);
			break;
		case Opt_ssd_spread:
			printk(KERN_INFO "btrfs: use spread ssd "
			       "allocation scheme\n");
			btrfs_set_opt(info->mount_opt, SSD);
			btrfs_set_opt(info->mount_opt, SSD_SPREAD);
			break;
		case Opt_nossd:
			printk(KERN_INFO "btrfs: not using ssd allocation "
			       "scheme\n");
			btrfs_set_opt(info->mount_opt, NOSSD);
			btrfs_clear_opt(info->mount_opt, SSD);
			btrfs_clear_opt(info->mount_opt, SSD_SPREAD);
			break;
		case Opt_nobarrier:
			printk(KERN_INFO "btrfs: turning off barriers\n");
			btrfs_set_opt(info->mount_opt, NOBARRIER);
			break;
		case Opt_thread_pool:
			ret = match_int(&args[0], &intarg);
			if (ret) {
				goto out;
			} else if (intarg > 0) {
				info->thread_pool_size = intarg;
			} else {
				ret = -EINVAL;
				goto out;
			}
			break;
		case Opt_max_inline:
			num = match_strdup(&args[0]);
			if (num) {
				info->max_inline = memparse(num, NULL);
				kfree(num);

				if (info->max_inline) {
					info->max_inline = max_t(u64,
						info->max_inline,
						root->sectorsize);
				}
				printk(KERN_INFO "btrfs: max_inline at %llu\n",
					info->max_inline);
			} else {
				ret = -ENOMEM;
				goto out;
			}
			break;
		case Opt_alloc_start:
			num = match_strdup(&args[0]);
			if (num) {
				mutex_lock(&info->chunk_mutex);
				info->alloc_start = memparse(num, NULL);
				mutex_unlock(&info->chunk_mutex);
				kfree(num);
				printk(KERN_INFO
					"btrfs: allocations start at %llu\n",
					info->alloc_start);
			} else {
				ret = -ENOMEM;
				goto out;
			}
			break;
		case Opt_noacl:
			root->fs_info->sb->s_flags &= ~MS_POSIXACL;
			break;
		case Opt_notreelog:
			printk(KERN_INFO "btrfs: disabling tree log\n");
			btrfs_set_opt(info->mount_opt, NOTREELOG);
			break;
		case Opt_flushoncommit:
			printk(KERN_INFO "btrfs: turning on flush-on-commit\n");
			btrfs_set_opt(info->mount_opt, FLUSHONCOMMIT);
			break;
		case Opt_ratio:
			ret = match_int(&args[0], &intarg);
			if (ret) {
				goto out;
			} else if (intarg >= 0) {
				info->metadata_ratio = intarg;
				printk(KERN_INFO "btrfs: metadata ratio %d\n",
				       info->metadata_ratio);
			} else {
				ret = -EINVAL;
				goto out;
			}
			break;
		case Opt_discard:
			btrfs_set_opt(info->mount_opt, DISCARD);
			break;
		case Opt_space_cache:
			btrfs_set_opt(info->mount_opt, SPACE_CACHE);
			break;
		case Opt_rescan_uuid_tree:
			btrfs_set_opt(info->mount_opt, RESCAN_UUID_TREE);
			break;
		case Opt_no_space_cache:
			printk(KERN_INFO "btrfs: disabling disk space caching\n");
			btrfs_clear_opt(info->mount_opt, SPACE_CACHE);
			break;
		case Opt_inode_cache:
			printk(KERN_INFO "btrfs: enabling inode map caching\n");
			btrfs_set_opt(info->mount_opt, INODE_MAP_CACHE);
			break;
		case Opt_clear_cache:
			printk(KERN_INFO "btrfs: force clearing of disk cache\n");
			btrfs_set_opt(info->mount_opt, CLEAR_CACHE);
			break;
		case Opt_user_subvol_rm_allowed:
			btrfs_set_opt(info->mount_opt, USER_SUBVOL_RM_ALLOWED);
			break;
		case Opt_enospc_debug:
			btrfs_set_opt(info->mount_opt, ENOSPC_DEBUG);
			break;
		case Opt_defrag:
			printk(KERN_INFO "btrfs: enabling auto defrag\n");
			btrfs_set_opt(info->mount_opt, AUTO_DEFRAG);
			break;
		case Opt_recovery:
			printk(KERN_INFO "btrfs: enabling auto recovery\n");
			btrfs_set_opt(info->mount_opt, RECOVERY);
			break;
		case Opt_skip_balance:
			btrfs_set_opt(info->mount_opt, SKIP_BALANCE);
			break;
#ifdef CONFIG_BTRFS_FS_CHECK_INTEGRITY
		case Opt_check_integrity_including_extent_data:
			printk(KERN_INFO "btrfs: enabling check integrity"
			       " including extent data\n");
			btrfs_set_opt(info->mount_opt,
				      CHECK_INTEGRITY_INCLUDING_EXTENT_DATA);
			btrfs_set_opt(info->mount_opt, CHECK_INTEGRITY);
			break;
		case Opt_check_integrity:
			printk(KERN_INFO "btrfs: enabling check integrity\n");
			btrfs_set_opt(info->mount_opt, CHECK_INTEGRITY);
			break;
		case Opt_check_integrity_print_mask:
			ret = match_int(&args[0], &intarg);
			if (ret) {
				goto out;
			} else if (intarg >= 0) {
				info->check_integrity_print_mask = intarg;
				printk(KERN_INFO "btrfs:"
				       " check_integrity_print_mask 0x%x\n",
				       info->check_integrity_print_mask);
			} else {
				ret = -EINVAL;
				goto out;
			}
			break;
#else
		case Opt_check_integrity_including_extent_data:
		case Opt_check_integrity:
		case Opt_check_integrity_print_mask:
			printk(KERN_ERR "btrfs: support for check_integrity*"
			       " not compiled in!\n");
			ret = -EINVAL;
			goto out;
#endif
		case Opt_fatal_errors:
			if (strcmp(args[0].from, "panic") == 0)
				btrfs_set_opt(info->mount_opt,
					      PANIC_ON_FATAL_ERROR);
			else if (strcmp(args[0].from, "bug") == 0)
				btrfs_clear_opt(info->mount_opt,
					      PANIC_ON_FATAL_ERROR);
			else {
				ret = -EINVAL;
				goto out;
			}
			break;
		case Opt_commit_interval:
			intarg = 0;
			ret = match_int(&args[0], &intarg);
			if (ret < 0) {
				printk(KERN_ERR
					"btrfs: invalid commit interval\n");
				ret = -EINVAL;
				goto out;
			}
			if (intarg > 0) {
				if (intarg > 300) {
					printk(KERN_WARNING
					    "btrfs: excessive commit interval %d\n",
							intarg);
				}
				info->commit_interval = intarg;
			} else {
				printk(KERN_INFO
				    "btrfs: using default commit interval %ds\n",
				    BTRFS_DEFAULT_COMMIT_INTERVAL);
				info->commit_interval = BTRFS_DEFAULT_COMMIT_INTERVAL;
			}
			break;
		case Opt_err:
			printk(KERN_INFO "btrfs: unrecognized mount option "
			       "'%s'\n", p);
			ret = -EINVAL;
			goto out;
		default:
			break;
		}
	}
out:
	if (!ret && btrfs_test_opt(root, SPACE_CACHE))
		printk(KERN_INFO "btrfs: disk space caching is enabled\n");
	kfree(orig);
	return ret;
}

/*
 * Parse mount options that are required early in the mount process.
 *
 * All other options will be parsed on much later in the mount process and
 * only when we need to allocate a new super block.
 */
static int btrfs_parse_early_options(const char *options, fmode_t flags,
		void *holder, char **subvol_name, u64 *subvol_objectid,
		struct btrfs_fs_devices **fs_devices)
{
	substring_t args[MAX_OPT_ARGS];
	char *device_name, *opts, *orig, *p;
	char *num = NULL;
	int error = 0;

	if (!options)
		return 0;

	/*
	 * strsep changes the string, duplicate it because parse_options
	 * gets called twice
	 */
	opts = kstrdup(options, GFP_KERNEL);
	if (!opts)
		return -ENOMEM;
	orig = opts;

	while ((p = strsep(&opts, ",")) != NULL) {
		int token;
		if (!*p)
			continue;

		token = match_token(p, tokens, args);
		switch (token) {
		case Opt_subvol:
			kfree(*subvol_name);
			*subvol_name = match_strdup(&args[0]);
			if (!*subvol_name) {
				error = -ENOMEM;
				goto out;
			}
			break;
		case Opt_subvolid:
			num = match_strdup(&args[0]);
			if (num) {
				*subvol_objectid = memparse(num, NULL);
				kfree(num);
				/* we want the original fs_tree */
				if (!*subvol_objectid)
					*subvol_objectid =
						BTRFS_FS_TREE_OBJECTID;
			} else {
				error = -EINVAL;
				goto out;
			}
			break;
		case Opt_subvolrootid:
			printk(KERN_WARNING
				"btrfs: 'subvolrootid' mount option is deprecated and has no effect\n");
			break;
		case Opt_device:
			device_name = match_strdup(&args[0]);
			if (!device_name) {
				error = -ENOMEM;
				goto out;
			}
			error = btrfs_scan_one_device(device_name,
					flags, holder, fs_devices);
			kfree(device_name);
			if (error)
				goto out;
			break;
		default:
			break;
		}
	}

out:
	kfree(orig);
	return error;
}

static struct dentry *get_default_root(struct super_block *sb,
				       u64 subvol_objectid)
{
	struct btrfs_fs_info *fs_info = btrfs_sb(sb);
	struct btrfs_root *root = fs_info->tree_root;
	struct btrfs_root *new_root;
	struct btrfs_dir_item *di;
	struct btrfs_path *path;
	struct btrfs_key location;
	struct inode *inode;
	u64 dir_id;
	int new = 0;

	/*
	 * We have a specific subvol we want to mount, just setup location and
	 * go look up the root.
	 */
	if (subvol_objectid) {
		location.objectid = subvol_objectid;
		location.type = BTRFS_ROOT_ITEM_KEY;
		location.offset = (u64)-1;
		goto find_root;
	}

	path = btrfs_alloc_path();
	if (!path)
		return ERR_PTR(-ENOMEM);
	path->leave_spinning = 1;

	/*
	 * Find the "default" dir item which points to the root item that we
	 * will mount by default if we haven't been given a specific subvolume
	 * to mount.
	 */
	dir_id = btrfs_super_root_dir(fs_info->super_copy);
	di = btrfs_lookup_dir_item(NULL, root, path, dir_id, "default", 7, 0);
	if (IS_ERR(di)) {
		btrfs_free_path(path);
		return ERR_CAST(di);
	}
	if (!di) {
		/*
		 * Ok the default dir item isn't there.  This is weird since
		 * it's always been there, but don't freak out, just try and
		 * mount to root most subvolume.
		 */
		btrfs_free_path(path);
		dir_id = BTRFS_FIRST_FREE_OBJECTID;
		new_root = fs_info->fs_root;
		goto setup_root;
	}

	btrfs_dir_item_key_to_cpu(path->nodes[0], di, &location);
	btrfs_free_path(path);

find_root:
	new_root = btrfs_read_fs_root_no_name(fs_info, &location);
	if (IS_ERR(new_root))
		return ERR_CAST(new_root);

	dir_id = btrfs_root_dirid(&new_root->root_item);
setup_root:
	location.objectid = dir_id;
	location.type = BTRFS_INODE_ITEM_KEY;
	location.offset = 0;

	inode = btrfs_iget(sb, &location, new_root, &new);
	if (IS_ERR(inode))
		return ERR_CAST(inode);

	/*
	 * If we're just mounting the root most subvol put the inode and return
	 * a reference to the dentry.  We will have already gotten a reference
	 * to the inode in btrfs_fill_super so we're good to go.
	 */
	if (!new && sb->s_root->d_inode == inode) {
		iput(inode);
		return dget(sb->s_root);
	}

	return d_obtain_alias(inode);
}

static int btrfs_fill_super(struct super_block *sb,
			    struct btrfs_fs_devices *fs_devices,
			    void *data, int silent)
{
	struct inode *inode;
	struct btrfs_fs_info *fs_info = btrfs_sb(sb);
	struct btrfs_key key;
	int err;

	sb->s_maxbytes = MAX_LFS_FILESIZE;
	sb->s_magic = BTRFS_SUPER_MAGIC;
	sb->s_op = &btrfs_super_ops;
	sb->s_d_op = &btrfs_dentry_operations;
	sb->s_export_op = &btrfs_export_ops;
	sb->s_xattr = btrfs_xattr_handlers;
	sb->s_time_gran = 1;
#ifdef CONFIG_BTRFS_FS_POSIX_ACL
	sb->s_flags |= MS_POSIXACL;
#endif
	sb->s_flags |= MS_I_VERSION;
	err = open_ctree(sb, fs_devices, (char *)data);
	if (err) {
		printk("btrfs: open_ctree failed\n");
		return err;
	}

	key.objectid = BTRFS_FIRST_FREE_OBJECTID;
	key.type = BTRFS_INODE_ITEM_KEY;
	key.offset = 0;
	inode = btrfs_iget(sb, &key, fs_info->fs_root, NULL);
	if (IS_ERR(inode)) {
		err = PTR_ERR(inode);
		goto fail_close;
	}

	sb->s_root = d_make_root(inode);
	if (!sb->s_root) {
		err = -ENOMEM;
		goto fail_close;
	}

	save_mount_options(sb, data);
	cleancache_init_fs(sb);
	sb->s_flags |= MS_ACTIVE;
	return 0;

fail_close:
	close_ctree(fs_info->tree_root);
	return err;
}

int btrfs_sync_fs(struct super_block *sb, int wait)
{
	struct btrfs_trans_handle *trans;
	struct btrfs_fs_info *fs_info = btrfs_sb(sb);
	struct btrfs_root *root = fs_info->tree_root;

	trace_btrfs_sync_fs(wait);

	if (!wait) {
		filemap_flush(fs_info->btree_inode->i_mapping);
		return 0;
	}

	btrfs_wait_all_ordered_extents(fs_info);

	trans = btrfs_attach_transaction_barrier(root);
	if (IS_ERR(trans)) {
		/* no transaction, don't bother */
		if (PTR_ERR(trans) == -ENOENT)
			return 0;
		return PTR_ERR(trans);
	}
	return btrfs_commit_transaction(trans, root);
}

static int btrfs_show_options(struct seq_file *seq, struct dentry *dentry)
{
	struct btrfs_fs_info *info = btrfs_sb(dentry->d_sb);
	struct btrfs_root *root = info->tree_root;
	char *compress_type;

	if (btrfs_test_opt(root, DEGRADED))
		seq_puts(seq, ",degraded");
	if (btrfs_test_opt(root, NODATASUM))
		seq_puts(seq, ",nodatasum");
	if (btrfs_test_opt(root, NODATACOW))
		seq_puts(seq, ",nodatacow");
	if (btrfs_test_opt(root, NOBARRIER))
		seq_puts(seq, ",nobarrier");
	if (info->max_inline != 8192 * 1024)
		seq_printf(seq, ",max_inline=%llu", info->max_inline);
	if (info->alloc_start != 0)
		seq_printf(seq, ",alloc_start=%llu", info->alloc_start);
	if (info->thread_pool_size !=  min_t(unsigned long,
					     num_online_cpus() + 2, 8))
		seq_printf(seq, ",thread_pool=%d", info->thread_pool_size);
	if (btrfs_test_opt(root, COMPRESS)) {
		if (info->compress_type == BTRFS_COMPRESS_ZLIB)
			compress_type = "zlib";
		else
			compress_type = "lzo";
		if (btrfs_test_opt(root, FORCE_COMPRESS))
			seq_printf(seq, ",compress-force=%s", compress_type);
		else
			seq_printf(seq, ",compress=%s", compress_type);
	}
	if (btrfs_test_opt(root, NOSSD))
		seq_puts(seq, ",nossd");
	if (btrfs_test_opt(root, SSD_SPREAD))
		seq_puts(seq, ",ssd_spread");
	else if (btrfs_test_opt(root, SSD))
		seq_puts(seq, ",ssd");
	if (btrfs_test_opt(root, NOTREELOG))
		seq_puts(seq, ",notreelog");
	if (btrfs_test_opt(root, FLUSHONCOMMIT))
		seq_puts(seq, ",flushoncommit");
	if (btrfs_test_opt(root, DISCARD))
		seq_puts(seq, ",discard");
	if (!(root->fs_info->sb->s_flags & MS_POSIXACL))
		seq_puts(seq, ",noacl");
	if (btrfs_test_opt(root, SPACE_CACHE))
		seq_puts(seq, ",space_cache");
	else
		seq_puts(seq, ",nospace_cache");
	if (btrfs_test_opt(root, RESCAN_UUID_TREE))
		seq_puts(seq, ",rescan_uuid_tree");
	if (btrfs_test_opt(root, CLEAR_CACHE))
		seq_puts(seq, ",clear_cache");
	if (btrfs_test_opt(root, USER_SUBVOL_RM_ALLOWED))
		seq_puts(seq, ",user_subvol_rm_allowed");
	if (btrfs_test_opt(root, ENOSPC_DEBUG))
		seq_puts(seq, ",enospc_debug");
	if (btrfs_test_opt(root, AUTO_DEFRAG))
		seq_puts(seq, ",autodefrag");
	if (btrfs_test_opt(root, INODE_MAP_CACHE))
		seq_puts(seq, ",inode_cache");
	if (btrfs_test_opt(root, SKIP_BALANCE))
		seq_puts(seq, ",skip_balance");
	if (btrfs_test_opt(root, RECOVERY))
		seq_puts(seq, ",recovery");
#ifdef CONFIG_BTRFS_FS_CHECK_INTEGRITY
	if (btrfs_test_opt(root, CHECK_INTEGRITY_INCLUDING_EXTENT_DATA))
		seq_puts(seq, ",check_int_data");
	else if (btrfs_test_opt(root, CHECK_INTEGRITY))
		seq_puts(seq, ",check_int");
	if (info->check_integrity_print_mask)
		seq_printf(seq, ",check_int_print_mask=%d",
				info->check_integrity_print_mask);
#endif
	if (info->metadata_ratio)
		seq_printf(seq, ",metadata_ratio=%d",
				info->metadata_ratio);
	if (btrfs_test_opt(root, PANIC_ON_FATAL_ERROR))
		seq_puts(seq, ",fatal_errors=panic");
	if (info->commit_interval != BTRFS_DEFAULT_COMMIT_INTERVAL)
		seq_printf(seq, ",commit=%d", info->commit_interval);
	return 0;
}

static int btrfs_test_super(struct super_block *s, void *data)
{
	struct btrfs_fs_info *p = data;
	struct btrfs_fs_info *fs_info = btrfs_sb(s);

	return fs_info->fs_devices == p->fs_devices;
}

static int btrfs_set_super(struct super_block *s, void *data)
{
	int err = set_anon_super(s, data);
	if (!err)
		s->s_fs_info = data;
	return err;
}

/*
 * subvolumes are identified by ino 256
 */
static inline int is_subvolume_inode(struct inode *inode)
{
	if (inode && inode->i_ino == BTRFS_FIRST_FREE_OBJECTID)
		return 1;
	return 0;
}

/*
 * This will strip out the subvol=%s argument for an argument string and add
 * subvolid=0 to make sure we get the actual tree root for path walking to the
 * subvol we want.
 */
static char *setup_root_args(char *args)
{
	unsigned len = strlen(args) + 2 + 1;
	char *src, *dst, *buf;

	/*
	 * We need the same args as before, but with this substitution:
	 * s!subvol=[^,]+!subvolid=0!
	 *
	 * Since the replacement string is up to 2 bytes longer than the
	 * original, allocate strlen(args) + 2 + 1 bytes.
	 */

	src = strstr(args, "subvol=");
	/* This shouldn't happen, but just in case.. */
	if (!src)
		return NULL;

	buf = dst = kmalloc(len, GFP_NOFS);
	if (!buf)
		return NULL;

	/*
	 * If the subvol= arg is not at the start of the string,
	 * copy whatever precedes it into buf.
	 */
	if (src != args) {
		*src++ = '\0';
		strcpy(buf, args);
		dst += strlen(args);
	}

	strcpy(dst, "subvolid=0");
	dst += strlen("subvolid=0");

	/*
	 * If there is a "," after the original subvol=... string,
	 * copy that suffix into our buffer.  Otherwise, we're done.
	 */
	src = strchr(src, ',');
	if (src)
		strcpy(dst, src);

	return buf;
}

static struct dentry *mount_subvol(const char *subvol_name, int flags,
				   const char *device_name, char *data)
{
	struct dentry *root;
	struct vfsmount *mnt;
	char *newargs;

	newargs = setup_root_args(data);
	if (!newargs)
		return ERR_PTR(-ENOMEM);
	mnt = vfs_kern_mount(&btrfs_fs_type, flags, device_name,
			     newargs);
	kfree(newargs);
	if (IS_ERR(mnt))
		return ERR_CAST(mnt);

	root = mount_subtree(mnt, subvol_name);

	if (!IS_ERR(root) && !is_subvolume_inode(root->d_inode)) {
		struct super_block *s = root->d_sb;
		dput(root);
		root = ERR_PTR(-EINVAL);
		deactivate_locked_super(s);
		printk(KERN_ERR "btrfs: '%s' is not a valid subvolume\n",
				subvol_name);
	}

	return root;
}

/*
 * Find a superblock for the given device / mount point.
 *
 * Note:  This is based on get_sb_bdev from fs/super.c with a few additions
 *	  for multiple device setup.  Make sure to keep it in sync.
 */
static struct dentry *btrfs_mount(struct file_system_type *fs_type, int flags,
		const char *device_name, void *data)
{
	struct block_device *bdev = NULL;
	struct super_block *s;
	struct dentry *root;
	struct btrfs_fs_devices *fs_devices = NULL;
	struct btrfs_fs_info *fs_info = NULL;
	fmode_t mode = FMODE_READ;
	char *subvol_name = NULL;
	u64 subvol_objectid = 0;
	int error = 0;

	if (!(flags & MS_RDONLY))
		mode |= FMODE_WRITE;

	error = btrfs_parse_early_options(data, mode, fs_type,
					  &subvol_name, &subvol_objectid,
					  &fs_devices);
	if (error) {
		kfree(subvol_name);
		return ERR_PTR(error);
	}

	if (subvol_name) {
		root = mount_subvol(subvol_name, flags, device_name, data);
		kfree(subvol_name);
		return root;
	}

	error = btrfs_scan_one_device(device_name, mode, fs_type, &fs_devices);
	if (error)
		return ERR_PTR(error);

	/*
	 * Setup a dummy root and fs_info for test/set super.  This is because
	 * we don't actually fill this stuff out until open_ctree, but we need
	 * it for searching for existing supers, so this lets us do that and
	 * then open_ctree will properly initialize everything later.
	 */
	fs_info = kzalloc(sizeof(struct btrfs_fs_info), GFP_NOFS);
	if (!fs_info)
		return ERR_PTR(-ENOMEM);

	fs_info->fs_devices = fs_devices;

	fs_info->super_copy = kzalloc(BTRFS_SUPER_INFO_SIZE, GFP_NOFS);
	fs_info->super_for_commit = kzalloc(BTRFS_SUPER_INFO_SIZE, GFP_NOFS);
	if (!fs_info->super_copy || !fs_info->super_for_commit) {
		error = -ENOMEM;
		goto error_fs_info;
	}

	error = btrfs_open_devices(fs_devices, mode, fs_type);
	if (error)
		goto error_fs_info;

	if (!(flags & MS_RDONLY) && fs_devices->rw_devices == 0) {
		error = -EACCES;
		goto error_close_devices;
	}

	bdev = fs_devices->latest_bdev;
	s = sget(fs_type, btrfs_test_super, btrfs_set_super, flags | MS_NOSEC,
		 fs_info);
	if (IS_ERR(s)) {
		error = PTR_ERR(s);
		goto error_close_devices;
	}

	if (s->s_root) {
		btrfs_close_devices(fs_devices);
		free_fs_info(fs_info);
		if ((flags ^ s->s_flags) & MS_RDONLY)
			error = -EBUSY;
	} else {
		char b[BDEVNAME_SIZE];

		strlcpy(s->s_id, bdevname(bdev, b), sizeof(s->s_id));
		btrfs_sb(s)->bdev_holder = fs_type;
		error = btrfs_fill_super(s, fs_devices, data,
					 flags & MS_SILENT ? 1 : 0);
		if (!error)
			error = btrfs_sysfs_add_one(fs_info);
	}

<<<<<<< HEAD
	if (error) {
		deactivate_locked_super(s);
		return ERR_PTR(error);
	}

	root = get_default_root(s, subvol_objectid);
	if (IS_ERR(root)) {
		deactivate_locked_super(s);
		return root;
	}
=======
	root = !error ? get_default_root(s, subvol_objectid) : ERR_PTR(error);
	if (IS_ERR(root))
		deactivate_locked_super(s);
>>>>>>> 10ab4096

	return root;

error_close_devices:
	btrfs_close_devices(fs_devices);
error_fs_info:
	free_fs_info(fs_info);
	return ERR_PTR(error);
}

static void btrfs_set_max_workers(struct btrfs_workers *workers, int new_limit)
{
	spin_lock_irq(&workers->lock);
	workers->max_workers = new_limit;
	spin_unlock_irq(&workers->lock);
}

static void btrfs_resize_thread_pool(struct btrfs_fs_info *fs_info,
				     int new_pool_size, int old_pool_size)
{
	if (new_pool_size == old_pool_size)
		return;

	fs_info->thread_pool_size = new_pool_size;

	printk(KERN_INFO "btrfs: resize thread pool %d -> %d\n",
	       old_pool_size, new_pool_size);

	btrfs_set_max_workers(&fs_info->generic_worker, new_pool_size);
	btrfs_set_max_workers(&fs_info->workers, new_pool_size);
	btrfs_set_max_workers(&fs_info->delalloc_workers, new_pool_size);
	btrfs_set_max_workers(&fs_info->submit_workers, new_pool_size);
	btrfs_set_max_workers(&fs_info->caching_workers, new_pool_size);
	btrfs_set_max_workers(&fs_info->fixup_workers, new_pool_size);
	btrfs_set_max_workers(&fs_info->endio_workers, new_pool_size);
	btrfs_set_max_workers(&fs_info->endio_meta_workers, new_pool_size);
	btrfs_set_max_workers(&fs_info->endio_meta_write_workers, new_pool_size);
	btrfs_set_max_workers(&fs_info->endio_write_workers, new_pool_size);
	btrfs_set_max_workers(&fs_info->endio_freespace_worker, new_pool_size);
	btrfs_set_max_workers(&fs_info->delayed_workers, new_pool_size);
	btrfs_set_max_workers(&fs_info->readahead_workers, new_pool_size);
	btrfs_set_max_workers(&fs_info->scrub_wr_completion_workers,
			      new_pool_size);
}

static inline void btrfs_remount_prepare(struct btrfs_fs_info *fs_info)
{
	set_bit(BTRFS_FS_STATE_REMOUNTING, &fs_info->fs_state);
}

static inline void btrfs_remount_begin(struct btrfs_fs_info *fs_info,
				       unsigned long old_opts, int flags)
{
	if (btrfs_raw_test_opt(old_opts, AUTO_DEFRAG) &&
	    (!btrfs_raw_test_opt(fs_info->mount_opt, AUTO_DEFRAG) ||
	     (flags & MS_RDONLY))) {
		/* wait for any defraggers to finish */
		wait_event(fs_info->transaction_wait,
			   (atomic_read(&fs_info->defrag_running) == 0));
		if (flags & MS_RDONLY)
			sync_filesystem(fs_info->sb);
	}
}

static inline void btrfs_remount_cleanup(struct btrfs_fs_info *fs_info,
					 unsigned long old_opts)
{
	/*
	 * We need cleanup all defragable inodes if the autodefragment is
	 * close or the fs is R/O.
	 */
	if (btrfs_raw_test_opt(old_opts, AUTO_DEFRAG) &&
	    (!btrfs_raw_test_opt(fs_info->mount_opt, AUTO_DEFRAG) ||
	     (fs_info->sb->s_flags & MS_RDONLY))) {
		btrfs_cleanup_defrag_inodes(fs_info);
	}

	clear_bit(BTRFS_FS_STATE_REMOUNTING, &fs_info->fs_state);
}

static int btrfs_remount(struct super_block *sb, int *flags, char *data)
{
	struct btrfs_fs_info *fs_info = btrfs_sb(sb);
	struct btrfs_root *root = fs_info->tree_root;
	unsigned old_flags = sb->s_flags;
	unsigned long old_opts = fs_info->mount_opt;
	unsigned long old_compress_type = fs_info->compress_type;
	u64 old_max_inline = fs_info->max_inline;
	u64 old_alloc_start = fs_info->alloc_start;
	int old_thread_pool_size = fs_info->thread_pool_size;
	unsigned int old_metadata_ratio = fs_info->metadata_ratio;
	int ret;

	btrfs_remount_prepare(fs_info);

	ret = btrfs_parse_options(root, data);
	if (ret) {
		ret = -EINVAL;
		goto restore;
	}

	btrfs_remount_begin(fs_info, old_opts, *flags);
	btrfs_resize_thread_pool(fs_info,
		fs_info->thread_pool_size, old_thread_pool_size);

	if ((*flags & MS_RDONLY) == (sb->s_flags & MS_RDONLY))
		goto out;

	if (*flags & MS_RDONLY) {
		/*
		 * this also happens on 'umount -rf' or on shutdown, when
		 * the filesystem is busy.
		 */
		sb->s_flags |= MS_RDONLY;

		btrfs_dev_replace_suspend_for_unmount(fs_info);
		btrfs_scrub_cancel(fs_info);
		btrfs_pause_balance(fs_info);

		ret = btrfs_commit_super(root);
		if (ret)
			goto restore;
	} else {
		if (test_bit(BTRFS_FS_STATE_ERROR, &root->fs_info->fs_state)) {
			btrfs_err(fs_info,
				"Remounting read-write after error is not allowed\n");
			ret = -EINVAL;
			goto restore;
		}
		if (fs_info->fs_devices->rw_devices == 0) {
			ret = -EACCES;
			goto restore;
		}

		if (fs_info->fs_devices->missing_devices >
		     fs_info->num_tolerated_disk_barrier_failures &&
		    !(*flags & MS_RDONLY)) {
			printk(KERN_WARNING
			       "Btrfs: too many missing devices, writeable remount is not allowed\n");
			ret = -EACCES;
			goto restore;
		}

		if (btrfs_super_log_root(fs_info->super_copy) != 0) {
			ret = -EINVAL;
			goto restore;
		}

		ret = btrfs_cleanup_fs_roots(fs_info);
		if (ret)
			goto restore;

		/* recover relocation */
		ret = btrfs_recover_relocation(root);
		if (ret)
			goto restore;

		ret = btrfs_resume_balance_async(fs_info);
		if (ret)
			goto restore;

		ret = btrfs_resume_dev_replace_async(fs_info);
		if (ret) {
			pr_warn("btrfs: failed to resume dev_replace\n");
			goto restore;
		}

		if (!fs_info->uuid_root) {
			pr_info("btrfs: creating UUID tree\n");
			ret = btrfs_create_uuid_tree(fs_info);
			if (ret) {
				pr_warn("btrfs: failed to create the uuid tree"
					"%d\n", ret);
				goto restore;
			}
		}
		sb->s_flags &= ~MS_RDONLY;
	}
out:
	btrfs_remount_cleanup(fs_info, old_opts);
	return 0;

restore:
	/* We've hit an error - don't reset MS_RDONLY */
	if (sb->s_flags & MS_RDONLY)
		old_flags |= MS_RDONLY;
	sb->s_flags = old_flags;
	fs_info->mount_opt = old_opts;
	fs_info->compress_type = old_compress_type;
	fs_info->max_inline = old_max_inline;
	mutex_lock(&fs_info->chunk_mutex);
	fs_info->alloc_start = old_alloc_start;
	mutex_unlock(&fs_info->chunk_mutex);
	btrfs_resize_thread_pool(fs_info,
		old_thread_pool_size, fs_info->thread_pool_size);
	fs_info->metadata_ratio = old_metadata_ratio;
	btrfs_remount_cleanup(fs_info, old_opts);
	return ret;
}

/* Used to sort the devices by max_avail(descending sort) */
static int btrfs_cmp_device_free_bytes(const void *dev_info1,
				       const void *dev_info2)
{
	if (((struct btrfs_device_info *)dev_info1)->max_avail >
	    ((struct btrfs_device_info *)dev_info2)->max_avail)
		return -1;
	else if (((struct btrfs_device_info *)dev_info1)->max_avail <
		 ((struct btrfs_device_info *)dev_info2)->max_avail)
		return 1;
	else
	return 0;
}

/*
 * sort the devices by max_avail, in which max free extent size of each device
 * is stored.(Descending Sort)
 */
static inline void btrfs_descending_sort_devices(
					struct btrfs_device_info *devices,
					size_t nr_devices)
{
	sort(devices, nr_devices, sizeof(struct btrfs_device_info),
	     btrfs_cmp_device_free_bytes, NULL);
}

/*
 * The helper to calc the free space on the devices that can be used to store
 * file data.
 */
static int btrfs_calc_avail_data_space(struct btrfs_root *root, u64 *free_bytes)
{
	struct btrfs_fs_info *fs_info = root->fs_info;
	struct btrfs_device_info *devices_info;
	struct btrfs_fs_devices *fs_devices = fs_info->fs_devices;
	struct btrfs_device *device;
	u64 skip_space;
	u64 type;
	u64 avail_space;
	u64 used_space;
	u64 min_stripe_size;
	int min_stripes = 1, num_stripes = 1;
	int i = 0, nr_devices;
	int ret;

	nr_devices = fs_info->fs_devices->open_devices;
	BUG_ON(!nr_devices);

	devices_info = kmalloc(sizeof(*devices_info) * nr_devices,
			       GFP_NOFS);
	if (!devices_info)
		return -ENOMEM;

	/* calc min stripe number for data space alloction */
	type = btrfs_get_alloc_profile(root, 1);
	if (type & BTRFS_BLOCK_GROUP_RAID0) {
		min_stripes = 2;
		num_stripes = nr_devices;
	} else if (type & BTRFS_BLOCK_GROUP_RAID1) {
		min_stripes = 2;
		num_stripes = 2;
	} else if (type & BTRFS_BLOCK_GROUP_RAID10) {
		min_stripes = 4;
		num_stripes = 4;
	}

	if (type & BTRFS_BLOCK_GROUP_DUP)
		min_stripe_size = 2 * BTRFS_STRIPE_LEN;
	else
		min_stripe_size = BTRFS_STRIPE_LEN;

	list_for_each_entry(device, &fs_devices->devices, dev_list) {
		if (!device->in_fs_metadata || !device->bdev ||
		    device->is_tgtdev_for_dev_replace)
			continue;

		avail_space = device->total_bytes - device->bytes_used;

		/* align with stripe_len */
		do_div(avail_space, BTRFS_STRIPE_LEN);
		avail_space *= BTRFS_STRIPE_LEN;

		/*
		 * In order to avoid overwritting the superblock on the drive,
		 * btrfs starts at an offset of at least 1MB when doing chunk
		 * allocation.
		 */
		skip_space = 1024 * 1024;

		/* user can set the offset in fs_info->alloc_start. */
		if (fs_info->alloc_start + BTRFS_STRIPE_LEN <=
		    device->total_bytes)
			skip_space = max(fs_info->alloc_start, skip_space);

		/*
		 * btrfs can not use the free space in [0, skip_space - 1],
		 * we must subtract it from the total. In order to implement
		 * it, we account the used space in this range first.
		 */
		ret = btrfs_account_dev_extents_size(device, 0, skip_space - 1,
						     &used_space);
		if (ret) {
			kfree(devices_info);
			return ret;
		}

		/* calc the free space in [0, skip_space - 1] */
		skip_space -= used_space;

		/*
		 * we can use the free space in [0, skip_space - 1], subtract
		 * it from the total.
		 */
		if (avail_space && avail_space >= skip_space)
			avail_space -= skip_space;
		else
			avail_space = 0;

		if (avail_space < min_stripe_size)
			continue;

		devices_info[i].dev = device;
		devices_info[i].max_avail = avail_space;

		i++;
	}

	nr_devices = i;

	btrfs_descending_sort_devices(devices_info, nr_devices);

	i = nr_devices - 1;
	avail_space = 0;
	while (nr_devices >= min_stripes) {
		if (num_stripes > nr_devices)
			num_stripes = nr_devices;

		if (devices_info[i].max_avail >= min_stripe_size) {
			int j;
			u64 alloc_size;

			avail_space += devices_info[i].max_avail * num_stripes;
			alloc_size = devices_info[i].max_avail;
			for (j = i + 1 - num_stripes; j <= i; j++)
				devices_info[j].max_avail -= alloc_size;
		}
		i--;
		nr_devices--;
	}

	kfree(devices_info);
	*free_bytes = avail_space;
	return 0;
}

static int btrfs_statfs(struct dentry *dentry, struct kstatfs *buf)
{
	struct btrfs_fs_info *fs_info = btrfs_sb(dentry->d_sb);
	struct btrfs_super_block *disk_super = fs_info->super_copy;
	struct list_head *head = &fs_info->space_info;
	struct btrfs_space_info *found;
	u64 total_used = 0;
	u64 total_free_data = 0;
	int bits = dentry->d_sb->s_blocksize_bits;
	__be32 *fsid = (__be32 *)fs_info->fsid;
	int ret;

	/* holding chunk_muext to avoid allocating new chunks */
	mutex_lock(&fs_info->chunk_mutex);
	rcu_read_lock();
	list_for_each_entry_rcu(found, head, list) {
		if (found->flags & BTRFS_BLOCK_GROUP_DATA) {
			total_free_data += found->disk_total - found->disk_used;
			total_free_data -=
				btrfs_account_ro_block_groups_free_space(found);
		}

		total_used += found->disk_used;
	}
	rcu_read_unlock();

	buf->f_namelen = BTRFS_NAME_LEN;
	buf->f_blocks = btrfs_super_total_bytes(disk_super) >> bits;
	buf->f_bfree = buf->f_blocks - (total_used >> bits);
	buf->f_bsize = dentry->d_sb->s_blocksize;
	buf->f_type = BTRFS_SUPER_MAGIC;
	buf->f_bavail = total_free_data;
	ret = btrfs_calc_avail_data_space(fs_info->tree_root, &total_free_data);
	if (ret) {
		mutex_unlock(&fs_info->chunk_mutex);
		return ret;
	}
	buf->f_bavail += total_free_data;
	buf->f_bavail = buf->f_bavail >> bits;
	mutex_unlock(&fs_info->chunk_mutex);

	/* We treat it as constant endianness (it doesn't matter _which_)
	   because we want the fsid to come out the same whether mounted
	   on a big-endian or little-endian host */
	buf->f_fsid.val[0] = be32_to_cpu(fsid[0]) ^ be32_to_cpu(fsid[2]);
	buf->f_fsid.val[1] = be32_to_cpu(fsid[1]) ^ be32_to_cpu(fsid[3]);
	/* Mask in the root object ID too, to disambiguate subvols */
	buf->f_fsid.val[0] ^= BTRFS_I(dentry->d_inode)->root->objectid >> 32;
	buf->f_fsid.val[1] ^= BTRFS_I(dentry->d_inode)->root->objectid;

	return 0;
}

static void btrfs_kill_super(struct super_block *sb)
{
	struct btrfs_fs_info *fs_info = btrfs_sb(sb);
	kill_anon_super(sb);
	free_fs_info(fs_info);
}

static struct file_system_type btrfs_fs_type = {
	.owner		= THIS_MODULE,
	.name		= "btrfs",
	.mount		= btrfs_mount,
	.kill_sb	= btrfs_kill_super,
	.fs_flags	= FS_REQUIRES_DEV,
};
MODULE_ALIAS_FS("btrfs");

/*
 * used by btrfsctl to scan devices when no FS is mounted
 */
static long btrfs_control_ioctl(struct file *file, unsigned int cmd,
				unsigned long arg)
{
	struct btrfs_ioctl_vol_args *vol;
	struct btrfs_fs_devices *fs_devices;
	int ret = -ENOTTY;

	if (!capable(CAP_SYS_ADMIN))
		return -EPERM;

	vol = memdup_user((void __user *)arg, sizeof(*vol));
	if (IS_ERR(vol))
		return PTR_ERR(vol);

	switch (cmd) {
	case BTRFS_IOC_SCAN_DEV:
		ret = btrfs_scan_one_device(vol->name, FMODE_READ,
					    &btrfs_fs_type, &fs_devices);
		break;
	case BTRFS_IOC_DEVICES_READY:
		ret = btrfs_scan_one_device(vol->name, FMODE_READ,
					    &btrfs_fs_type, &fs_devices);
		if (ret)
			break;
		ret = !(fs_devices->num_devices == fs_devices->total_devices);
		break;
	}

	kfree(vol);
	return ret;
}

static int btrfs_freeze(struct super_block *sb)
{
	struct btrfs_trans_handle *trans;
	struct btrfs_root *root = btrfs_sb(sb)->tree_root;

	trans = btrfs_attach_transaction_barrier(root);
	if (IS_ERR(trans)) {
		/* no transaction, don't bother */
		if (PTR_ERR(trans) == -ENOENT)
			return 0;
		return PTR_ERR(trans);
	}
	return btrfs_commit_transaction(trans, root);
}

static int btrfs_unfreeze(struct super_block *sb)
{
	return 0;
}

static int btrfs_show_devname(struct seq_file *m, struct dentry *root)
{
	struct btrfs_fs_info *fs_info = btrfs_sb(root->d_sb);
	struct btrfs_fs_devices *cur_devices;
	struct btrfs_device *dev, *first_dev = NULL;
	struct list_head *head;
	struct rcu_string *name;

	mutex_lock(&fs_info->fs_devices->device_list_mutex);
	cur_devices = fs_info->fs_devices;
	while (cur_devices) {
		head = &cur_devices->devices;
		list_for_each_entry(dev, head, dev_list) {
			if (dev->missing)
				continue;
			if (!first_dev || dev->devid < first_dev->devid)
				first_dev = dev;
		}
		cur_devices = cur_devices->seed;
	}

	if (first_dev) {
		rcu_read_lock();
		name = rcu_dereference(first_dev->name);
		seq_escape(m, name->str, " \t\n\\");
		rcu_read_unlock();
	} else {
		WARN_ON(1);
	}
	mutex_unlock(&fs_info->fs_devices->device_list_mutex);
	return 0;
}

static const struct super_operations btrfs_super_ops = {
	.drop_inode	= btrfs_drop_inode,
	.evict_inode	= btrfs_evict_inode,
	.put_super	= btrfs_put_super,
	.sync_fs	= btrfs_sync_fs,
	.show_options	= btrfs_show_options,
	.show_devname	= btrfs_show_devname,
	.write_inode	= btrfs_write_inode,
	.alloc_inode	= btrfs_alloc_inode,
	.destroy_inode	= btrfs_destroy_inode,
	.statfs		= btrfs_statfs,
	.remount_fs	= btrfs_remount,
	.freeze_fs	= btrfs_freeze,
	.unfreeze_fs	= btrfs_unfreeze,
};

static const struct file_operations btrfs_ctl_fops = {
	.unlocked_ioctl	 = btrfs_control_ioctl,
	.compat_ioctl = btrfs_control_ioctl,
	.owner	 = THIS_MODULE,
	.llseek = noop_llseek,
};

static struct miscdevice btrfs_misc = {
	.minor		= BTRFS_MINOR,
	.name		= "btrfs-control",
	.fops		= &btrfs_ctl_fops
};

MODULE_ALIAS_MISCDEV(BTRFS_MINOR);
MODULE_ALIAS("devname:btrfs-control");

static int btrfs_interface_init(void)
{
	return misc_register(&btrfs_misc);
}

static void btrfs_interface_exit(void)
{
	if (misc_deregister(&btrfs_misc) < 0)
		printk(KERN_INFO "btrfs: misc_deregister failed for control device\n");
}

static void btrfs_print_info(void)
{
	printk(KERN_INFO "Btrfs loaded"
#ifdef CONFIG_BTRFS_DEBUG
			", debug=on"
#endif
#ifdef CONFIG_BTRFS_ASSERT
			", assert=on"
#endif
#ifdef CONFIG_BTRFS_FS_CHECK_INTEGRITY
			", integrity-checker=on"
#endif
			"\n");
}

static int btrfs_run_sanity_tests(void)
{
	return btrfs_test_free_space_cache();
}

static int __init init_btrfs_fs(void)
{
	int err;

	err = btrfs_init_sysfs();
	if (err)
		return err;

	btrfs_init_compress();

	err = btrfs_init_cachep();
	if (err)
		goto free_compress;

	err = extent_io_init();
	if (err)
		goto free_cachep;

	err = extent_map_init();
	if (err)
		goto free_extent_io;

	err = ordered_data_init();
	if (err)
		goto free_extent_map;

	err = btrfs_delayed_inode_init();
	if (err)
		goto free_ordered_data;

	err = btrfs_auto_defrag_init();
	if (err)
		goto free_delayed_inode;

	err = btrfs_delayed_ref_init();
	if (err)
		goto free_auto_defrag;

	err = btrfs_prelim_ref_init();
	if (err)
		goto free_prelim_ref;

	err = btrfs_interface_init();
	if (err)
		goto free_delayed_ref;

	btrfs_init_lockdep();

	btrfs_print_info();

	err = btrfs_run_sanity_tests();
	if (err)
		goto unregister_ioctl;

	err = register_filesystem(&btrfs_fs_type);
	if (err)
		goto unregister_ioctl;

	return 0;

unregister_ioctl:
	btrfs_interface_exit();
free_prelim_ref:
	btrfs_prelim_ref_exit();
free_delayed_ref:
	btrfs_delayed_ref_exit();
free_auto_defrag:
	btrfs_auto_defrag_exit();
free_delayed_inode:
	btrfs_delayed_inode_exit();
free_ordered_data:
	ordered_data_exit();
free_extent_map:
	extent_map_exit();
free_extent_io:
	extent_io_exit();
free_cachep:
	btrfs_destroy_cachep();
free_compress:
	btrfs_exit_compress();
	btrfs_exit_sysfs();
	return err;
}

static void __exit exit_btrfs_fs(void)
{
	btrfs_destroy_cachep();
	btrfs_delayed_ref_exit();
	btrfs_auto_defrag_exit();
	btrfs_delayed_inode_exit();
	btrfs_prelim_ref_exit();
	ordered_data_exit();
	extent_map_exit();
	extent_io_exit();
	btrfs_interface_exit();
	unregister_filesystem(&btrfs_fs_type);
	btrfs_exit_sysfs();
	btrfs_cleanup_fs_uuids();
	btrfs_exit_compress();
}

module_init(init_btrfs_fs)
module_exit(exit_btrfs_fs)

MODULE_LICENSE("GPL");<|MERGE_RESOLUTION|>--- conflicted
+++ resolved
@@ -1212,26 +1212,11 @@
 		btrfs_sb(s)->bdev_holder = fs_type;
 		error = btrfs_fill_super(s, fs_devices, data,
 					 flags & MS_SILENT ? 1 : 0);
-		if (!error)
-			error = btrfs_sysfs_add_one(fs_info);
-	}
-
-<<<<<<< HEAD
-	if (error) {
-		deactivate_locked_super(s);
-		return ERR_PTR(error);
-	}
-
-	root = get_default_root(s, subvol_objectid);
-	if (IS_ERR(root)) {
-		deactivate_locked_super(s);
-		return root;
-	}
-=======
+	}
+
 	root = !error ? get_default_root(s, subvol_objectid) : ERR_PTR(error);
 	if (IS_ERR(root))
 		deactivate_locked_super(s);
->>>>>>> 10ab4096
 
 	return root;
 
