--- conflicted
+++ resolved
@@ -2379,11 +2379,6 @@
 	return 0;
 }
 
-<<<<<<< HEAD
-static dev_t btrfs_get_inode_dev(const struct inode *inode)
-{
-	return BTRFS_I(inode)->root->anon_dev;
-=======
 static long btrfs_nr_cached_objects(struct super_block *sb, struct shrink_control *sc)
 {
 	struct btrfs_fs_info *fs_info = btrfs_sb(sb);
@@ -2400,7 +2395,11 @@
 	struct btrfs_fs_info *fs_info = btrfs_sb(sb);
 
 	return btrfs_free_extent_maps(fs_info, nr_to_scan);
->>>>>>> 1613e604
+}
+
+static dev_t btrfs_get_inode_dev(const struct inode *inode)
+{
+	return BTRFS_I(inode)->root->anon_dev;
 }
 
 static const struct super_operations btrfs_super_ops = {
@@ -2416,12 +2415,9 @@
 	.statfs		= btrfs_statfs,
 	.freeze_fs	= btrfs_freeze,
 	.unfreeze_fs	= btrfs_unfreeze,
-<<<<<<< HEAD
-	.get_inode_dev	= btrfs_get_inode_dev,
-=======
 	.nr_cached_objects = btrfs_nr_cached_objects,
 	.free_cached_objects = btrfs_free_cached_objects,
->>>>>>> 1613e604
+	.get_inode_dev	= btrfs_get_inode_dev,
 };
 
 static const struct file_operations btrfs_ctl_fops = {
