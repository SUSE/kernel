--- conflicted
+++ resolved
@@ -152,23 +152,10 @@
 	struct completion completion;
 	struct btrfs_work flush_work;
 	struct list_head work_list;
-<<<<<<< HEAD
-};
-
-static inline void
-btrfs_ordered_inode_tree_init(struct btrfs_ordered_inode_tree *t)
-{
-	spin_lock_init(&t->lock);
-	t->tree = RB_ROOT;
-	t->last = NULL;
-}
-
-=======
 
 	struct list_head bioc_list;
 };
 
->>>>>>> 2d5404ca
 int btrfs_finish_one_ordered(struct btrfs_ordered_extent *ordered_extent);
 int btrfs_finish_ordered_io(struct btrfs_ordered_extent *ordered_extent);
 
@@ -176,11 +163,7 @@
 void btrfs_remove_ordered_extent(struct btrfs_inode *btrfs_inode,
 				struct btrfs_ordered_extent *entry);
 void btrfs_finish_ordered_extent(struct btrfs_ordered_extent *ordered,
-<<<<<<< HEAD
-				 struct page *page, u64 file_offset, u64 len,
-=======
 				 struct folio *folio, u64 file_offset, u64 len,
->>>>>>> 2d5404ca
 				 bool uptodate);
 void btrfs_mark_ordered_io_finished(struct btrfs_inode *inode,
 				    struct folio *folio, u64 file_offset,
@@ -203,13 +186,7 @@
 
 struct btrfs_ordered_extent *btrfs_alloc_ordered_extent(
 			struct btrfs_inode *inode, u64 file_offset,
-<<<<<<< HEAD
-			u64 num_bytes, u64 ram_bytes, u64 disk_bytenr,
-			u64 disk_num_bytes, u64 offset, unsigned long flags,
-			int compress_type);
-=======
 			const struct btrfs_file_extent *file_extent, unsigned long flags);
->>>>>>> 2d5404ca
 void btrfs_add_ordered_sum(struct btrfs_ordered_extent *entry,
 			   struct btrfs_ordered_sum *sum);
 struct btrfs_ordered_extent *btrfs_lookup_ordered_extent(struct btrfs_inode *inode,
@@ -237,10 +214,7 @@
 				  struct extent_state **cached_state);
 struct btrfs_ordered_extent *btrfs_split_ordered_extent(
 			struct btrfs_ordered_extent *ordered, u64 len);
-<<<<<<< HEAD
-=======
 void btrfs_mark_ordered_extent_error(struct btrfs_ordered_extent *ordered);
->>>>>>> 2d5404ca
 int __init ordered_data_init(void);
 void __cold ordered_data_exit(void);
 
