--- conflicted
+++ resolved
@@ -171,25 +171,6 @@
 void btrfs_put_ordered_extent(struct btrfs_ordered_extent *entry);
 void btrfs_remove_ordered_extent(struct btrfs_inode *btrfs_inode,
 				struct btrfs_ordered_extent *entry);
-<<<<<<< HEAD
-int btrfs_dec_test_ordered_pending(struct inode *inode,
-				   struct btrfs_ordered_extent **cached,
-				   u64 file_offset, u64 io_size, int uptodate);
-int btrfs_dec_test_first_ordered_pending(struct inode *inode,
-				   struct btrfs_ordered_extent **cached,
-				   u64 *file_offset, u64 io_size,
-				   int uptodate);
-int btrfs_add_ordered_extent(struct inode *inode, u64 file_offset,
-			     u64 disk_bytenr, u64 num_bytes, u64 disk_num_bytes,
-			     int type);
-int btrfs_add_ordered_extent_dio(struct inode *inode, u64 file_offset,
-				 u64 disk_bytenr, u64 num_bytes,
-				 u64 disk_num_bytes, int type);
-int btrfs_add_ordered_extent_compress(struct inode *inode, u64 file_offset,
-				      u64 disk_bytenr, u64 num_bytes,
-				      u64 disk_num_bytes, int type,
-				      int compress_type);
-=======
 void btrfs_mark_ordered_io_finished(struct btrfs_inode *inode,
 				struct page *page, u64 file_offset,
 				u64 num_bytes, btrfs_func_t finish_func,
@@ -206,7 +187,6 @@
 int btrfs_add_ordered_extent_compress(struct btrfs_inode *inode, u64 file_offset,
 				      u64 disk_bytenr, u64 num_bytes,
 				      u64 disk_num_bytes, int compress_type);
->>>>>>> 7d2a07b7
 void btrfs_add_ordered_sum(struct btrfs_ordered_extent *entry,
 			   struct btrfs_ordered_sum *sum);
 struct btrfs_ordered_extent *btrfs_lookup_ordered_extent(struct btrfs_inode *inode,
@@ -221,13 +201,8 @@
 		struct btrfs_inode *inode,
 		u64 file_offset,
 		u64 len);
-<<<<<<< HEAD
-int btrfs_find_ordered_sum(struct inode *inode, u64 offset, u64 disk_bytenr,
-			   u8 *sum, int len);
-=======
 void btrfs_get_ordered_extents_for_logging(struct btrfs_inode *inode,
 					   struct list_head *list);
->>>>>>> 7d2a07b7
 u64 btrfs_wait_ordered_extents(struct btrfs_root *root, u64 nr,
 			       const u64 range_start, const u64 range_len);
 void btrfs_wait_ordered_roots(struct btrfs_fs_info *fs_info, u64 nr,
