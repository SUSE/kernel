--- conflicted
+++ resolved
@@ -178,14 +178,11 @@
 bool btrfs_dec_test_ordered_pending(struct btrfs_inode *inode,
 				    struct btrfs_ordered_extent **cached,
 				    u64 file_offset, u64 io_size);
-<<<<<<< HEAD
-=======
 struct btrfs_ordered_extent *btrfs_alloc_ordered_extent(
 			struct btrfs_inode *inode, u64 file_offset,
 			u64 num_bytes, u64 ram_bytes, u64 disk_bytenr,
 			u64 disk_num_bytes, u64 offset, unsigned long flags,
 			int compress_type);
->>>>>>> eb3cdb58
 int btrfs_add_ordered_extent(struct btrfs_inode *inode, u64 file_offset,
 			     u64 num_bytes, u64 ram_bytes, u64 disk_bytenr,
 			     u64 disk_num_bytes, u64 offset, unsigned long flags,
