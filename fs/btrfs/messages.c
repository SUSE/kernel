--- conflicted
+++ resolved
@@ -7,11 +7,7 @@
 
 #ifdef CONFIG_PRINTK
 
-<<<<<<< HEAD
-#define STATE_STRING_PREFACE	": state "
-=======
 #define STATE_STRING_PREFACE	" state "
->>>>>>> 2d5404ca
 #define STATE_STRING_BUF_LEN	(sizeof(STATE_STRING_PREFACE) + BTRFS_FS_STATE_COUNT + 1)
 
 /*
@@ -162,11 +158,7 @@
 	 * Today we only save the error info to memory.  Long term we'll also
 	 * send it down to the disk.
 	 */
-<<<<<<< HEAD
-	WRITE_ONCE(fs_info->fs_error, errno);
-=======
 	WRITE_ONCE(fs_info->fs_error, error);
->>>>>>> 2d5404ca
 
 	/* Don't go through full error handling during mount. */
 	if (!(sb->s_flags & SB_BORN))
