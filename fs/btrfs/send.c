// SPDX-License-Identifier: GPL-2.0
/*
 * Copyright (C) 2012 Alexander Block.  All rights reserved.
 */

#include <linux/bsearch.h>
#include <linux/fs.h>
#include <linux/file.h>
#include <linux/sort.h>
#include <linux/mount.h>
#include <linux/xattr.h>
#include <linux/posix_acl_xattr.h>
#include <linux/radix-tree.h>
#include <linux/vmalloc.h>
#include <linux/string.h>
#include <linux/compat.h>
#include <linux/crc32c.h>
#include <linux/fsverity.h>

#include "send.h"
#include "ctree.h"
#include "backref.h"
#include "locking.h"
#include "disk-io.h"
#include "btrfs_inode.h"
#include "transaction.h"
#include "compression.h"
#include "xattr.h"
#include "print-tree.h"
#include "accessors.h"
#include "dir-item.h"
#include "file-item.h"
#include "ioctl.h"
#include "verity.h"
#include "lru_cache.h"

/*
 * Maximum number of references an extent can have in order for us to attempt to
 * issue clone operations instead of write operations. This currently exists to
 * avoid hitting limitations of the backreference walking code (taking a lot of
 * time and using too much memory for extents with large number of references).
 */
#define SEND_MAX_EXTENT_REFS	1024

/*
 * A fs_path is a helper to dynamically build path names with unknown size.
 * It reallocates the internal buffer on demand.
 * It allows fast adding of path elements on the right side (normal path) and
 * fast adding to the left side (reversed path). A reversed path can also be
 * unreversed if needed.
 */
struct fs_path {
	union {
		struct {
			char *start;
			char *end;

			char *buf;
			unsigned short buf_len:15;
			unsigned short reversed:1;
			char inline_buf[];
		};
		/*
		 * Average path length does not exceed 200 bytes, we'll have
		 * better packing in the slab and higher chance to satisfy
		 * a allocation later during send.
		 */
		char pad[256];
	};
};
#define FS_PATH_INLINE_SIZE \
	(sizeof(struct fs_path) - offsetof(struct fs_path, inline_buf))


/* reused for each extent */
struct clone_root {
	struct btrfs_root *root;
	u64 ino;
	u64 offset;
	u64 num_bytes;
	bool found_ref;
};

#define SEND_MAX_NAME_CACHE_SIZE			256

/*
 * Limit the root_ids array of struct backref_cache_entry to 17 elements.
 * This makes the size of a cache entry to be exactly 192 bytes on x86_64, which
 * can be satisfied from the kmalloc-192 slab, without wasting any space.
 * The most common case is to have a single root for cloning, which corresponds
 * to the send root. Having the user specify more than 16 clone roots is not
 * common, and in such rare cases we simply don't use caching if the number of
 * cloning roots that lead down to a leaf is more than 17.
 */
#define SEND_MAX_BACKREF_CACHE_ROOTS			17

/*
 * Max number of entries in the cache.
 * With SEND_MAX_BACKREF_CACHE_ROOTS as 17, the size in bytes, excluding
 * maple tree's internal nodes, is 24K.
 */
#define SEND_MAX_BACKREF_CACHE_SIZE 128

/*
 * A backref cache entry maps a leaf to a list of IDs of roots from which the
 * leaf is accessible and we can use for clone operations.
 * With SEND_MAX_BACKREF_CACHE_ROOTS as 12, each cache entry is 128 bytes (on
 * x86_64).
 */
struct backref_cache_entry {
	struct btrfs_lru_cache_entry entry;
	u64 root_ids[SEND_MAX_BACKREF_CACHE_ROOTS];
	/* Number of valid elements in the root_ids array. */
	int num_roots;
};

/* See the comment at lru_cache.h about struct btrfs_lru_cache_entry. */
static_assert(offsetof(struct backref_cache_entry, entry) == 0);

/*
 * Max number of entries in the cache that stores directories that were already
 * created. The cache uses raw struct btrfs_lru_cache_entry entries, so it uses
 * at most 4096 bytes - sizeof(struct btrfs_lru_cache_entry) is 48 bytes, but
 * the kmalloc-64 slab is used, so we get 4096 bytes (64 bytes * 64).
 */
#define SEND_MAX_DIR_CREATED_CACHE_SIZE			64

/*
 * Max number of entries in the cache that stores directories that were already
 * created. The cache uses raw struct btrfs_lru_cache_entry entries, so it uses
 * at most 4096 bytes - sizeof(struct btrfs_lru_cache_entry) is 48 bytes, but
 * the kmalloc-64 slab is used, so we get 4096 bytes (64 bytes * 64).
 */
#define SEND_MAX_DIR_UTIMES_CACHE_SIZE			64

struct send_ctx {
	struct file *send_filp;
	loff_t send_off;
	char *send_buf;
	u32 send_size;
	u32 send_max_size;
	/*
	 * Whether BTRFS_SEND_A_DATA attribute was already added to current
	 * command (since protocol v2, data must be the last attribute).
	 */
	bool put_data;
	struct page **send_buf_pages;
	u64 flags;	/* 'flags' member of btrfs_ioctl_send_args is u64 */
	/* Protocol version compatibility requested */
	u32 proto;

	struct btrfs_root *send_root;
	struct btrfs_root *parent_root;
	struct clone_root *clone_roots;
	int clone_roots_cnt;

	/* current state of the compare_tree call */
	struct btrfs_path *left_path;
	struct btrfs_path *right_path;
	struct btrfs_key *cmp_key;

	/*
	 * Keep track of the generation of the last transaction that was used
	 * for relocating a block group. This is periodically checked in order
	 * to detect if a relocation happened since the last check, so that we
	 * don't operate on stale extent buffers for nodes (level >= 1) or on
	 * stale disk_bytenr values of file extent items.
	 */
	u64 last_reloc_trans;

	/*
	 * infos of the currently processed inode. In case of deleted inodes,
	 * these are the values from the deleted inode.
	 */
	u64 cur_ino;
	u64 cur_inode_gen;
	u64 cur_inode_size;
	u64 cur_inode_mode;
	u64 cur_inode_rdev;
	u64 cur_inode_last_extent;
	u64 cur_inode_next_write_offset;
	bool cur_inode_new;
	bool cur_inode_new_gen;
	bool cur_inode_deleted;
	bool ignore_cur_inode;
	bool cur_inode_needs_verity;
	void *verity_descriptor;

	u64 send_progress;

	struct list_head new_refs;
	struct list_head deleted_refs;

	struct btrfs_lru_cache name_cache;

	/*
	 * The inode we are currently processing. It's not NULL only when we
	 * need to issue write commands for data extents from this inode.
	 */
	struct inode *cur_inode;
	struct file_ra_state ra;
	u64 page_cache_clear_start;
	bool clean_page_cache;

	/*
	 * We process inodes by their increasing order, so if before an
	 * incremental send we reverse the parent/child relationship of
	 * directories such that a directory with a lower inode number was
	 * the parent of a directory with a higher inode number, and the one
	 * becoming the new parent got renamed too, we can't rename/move the
	 * directory with lower inode number when we finish processing it - we
	 * must process the directory with higher inode number first, then
	 * rename/move it and then rename/move the directory with lower inode
	 * number. Example follows.
	 *
	 * Tree state when the first send was performed:
	 *
	 * .
	 * |-- a                   (ino 257)
	 *     |-- b               (ino 258)
	 *         |
	 *         |
	 *         |-- c           (ino 259)
	 *         |   |-- d       (ino 260)
	 *         |
	 *         |-- c2          (ino 261)
	 *
	 * Tree state when the second (incremental) send is performed:
	 *
	 * .
	 * |-- a                   (ino 257)
	 *     |-- b               (ino 258)
	 *         |-- c2          (ino 261)
	 *             |-- d2      (ino 260)
	 *                 |-- cc  (ino 259)
	 *
	 * The sequence of steps that lead to the second state was:
	 *
	 * mv /a/b/c/d /a/b/c2/d2
	 * mv /a/b/c /a/b/c2/d2/cc
	 *
	 * "c" has lower inode number, but we can't move it (2nd mv operation)
	 * before we move "d", which has higher inode number.
	 *
	 * So we just memorize which move/rename operations must be performed
	 * later when their respective parent is processed and moved/renamed.
	 */

	/* Indexed by parent directory inode number. */
	struct rb_root pending_dir_moves;

	/*
	 * Reverse index, indexed by the inode number of a directory that
	 * is waiting for the move/rename of its immediate parent before its
	 * own move/rename can be performed.
	 */
	struct rb_root waiting_dir_moves;

	/*
	 * A directory that is going to be rm'ed might have a child directory
	 * which is in the pending directory moves index above. In this case,
	 * the directory can only be removed after the move/rename of its child
	 * is performed. Example:
	 *
	 * Parent snapshot:
	 *
	 * .                        (ino 256)
	 * |-- a/                   (ino 257)
	 *     |-- b/               (ino 258)
	 *         |-- c/           (ino 259)
	 *         |   |-- x/       (ino 260)
	 *         |
	 *         |-- y/           (ino 261)
	 *
	 * Send snapshot:
	 *
	 * .                        (ino 256)
	 * |-- a/                   (ino 257)
	 *     |-- b/               (ino 258)
	 *         |-- YY/          (ino 261)
	 *              |-- x/      (ino 260)
	 *
	 * Sequence of steps that lead to the send snapshot:
	 * rm -f /a/b/c/foo.txt
	 * mv /a/b/y /a/b/YY
	 * mv /a/b/c/x /a/b/YY
	 * rmdir /a/b/c
	 *
	 * When the child is processed, its move/rename is delayed until its
	 * parent is processed (as explained above), but all other operations
	 * like update utimes, chown, chgrp, etc, are performed and the paths
	 * that it uses for those operations must use the orphanized name of
	 * its parent (the directory we're going to rm later), so we need to
	 * memorize that name.
	 *
	 * Indexed by the inode number of the directory to be deleted.
	 */
	struct rb_root orphan_dirs;

	struct rb_root rbtree_new_refs;
	struct rb_root rbtree_deleted_refs;
<<<<<<< HEAD
=======

	struct btrfs_lru_cache backref_cache;
	u64 backref_cache_last_reloc_trans;

	struct btrfs_lru_cache dir_created_cache;
	struct btrfs_lru_cache dir_utimes_cache;
>>>>>>> eb3cdb58
};

struct pending_dir_move {
	struct rb_node node;
	struct list_head list;
	u64 parent_ino;
	u64 ino;
	u64 gen;
	struct list_head update_refs;
};

struct waiting_dir_move {
	struct rb_node node;
	u64 ino;
	/*
	 * There might be some directory that could not be removed because it
	 * was waiting for this directory inode to be moved first. Therefore
	 * after this directory is moved, we can try to rmdir the ino rmdir_ino.
	 */
	u64 rmdir_ino;
	u64 rmdir_gen;
	bool orphanized;
};

struct orphan_dir_info {
	struct rb_node node;
	u64 ino;
	u64 gen;
	u64 last_dir_index_offset;
	u64 dir_high_seq_ino;
};

struct name_cache_entry {
	/*
	 * The key in the entry is an inode number, and the generation matches
	 * the inode's generation.
	 */
	struct btrfs_lru_cache_entry entry;
	u64 parent_ino;
	u64 parent_gen;
	int ret;
	int need_later_update;
	int name_len;
	char name[];
};

/* See the comment at lru_cache.h about struct btrfs_lru_cache_entry. */
static_assert(offsetof(struct name_cache_entry, entry) == 0);

#define ADVANCE							1
#define ADVANCE_ONLY_NEXT					-1

enum btrfs_compare_tree_result {
	BTRFS_COMPARE_TREE_NEW,
	BTRFS_COMPARE_TREE_DELETED,
	BTRFS_COMPARE_TREE_CHANGED,
	BTRFS_COMPARE_TREE_SAME,
};

__cold
static void inconsistent_snapshot_error(struct send_ctx *sctx,
					enum btrfs_compare_tree_result result,
					const char *what)
{
	const char *result_string;

	switch (result) {
	case BTRFS_COMPARE_TREE_NEW:
		result_string = "new";
		break;
	case BTRFS_COMPARE_TREE_DELETED:
		result_string = "deleted";
		break;
	case BTRFS_COMPARE_TREE_CHANGED:
		result_string = "updated";
		break;
	case BTRFS_COMPARE_TREE_SAME:
		ASSERT(0);
		result_string = "unchanged";
		break;
	default:
		ASSERT(0);
		result_string = "unexpected";
	}

	btrfs_err(sctx->send_root->fs_info,
		  "Send: inconsistent snapshot, found %s %s for inode %llu without updated inode item, send root is %llu, parent root is %llu",
		  result_string, what, sctx->cmp_key->objectid,
		  sctx->send_root->root_key.objectid,
		  (sctx->parent_root ?
		   sctx->parent_root->root_key.objectid : 0));
}

__maybe_unused
static bool proto_cmd_ok(const struct send_ctx *sctx, int cmd)
{
	switch (sctx->proto) {
	case 1:	 return cmd <= BTRFS_SEND_C_MAX_V1;
	case 2:	 return cmd <= BTRFS_SEND_C_MAX_V2;
	case 3:	 return cmd <= BTRFS_SEND_C_MAX_V3;
	default: return false;
	}
}

static int is_waiting_for_move(struct send_ctx *sctx, u64 ino);

static struct waiting_dir_move *
get_waiting_dir_move(struct send_ctx *sctx, u64 ino);

static int is_waiting_for_rm(struct send_ctx *sctx, u64 dir_ino, u64 gen);

static int need_send_hole(struct send_ctx *sctx)
{
	return (sctx->parent_root && !sctx->cur_inode_new &&
		!sctx->cur_inode_new_gen && !sctx->cur_inode_deleted &&
		S_ISREG(sctx->cur_inode_mode));
}

static void fs_path_reset(struct fs_path *p)
{
	if (p->reversed) {
		p->start = p->buf + p->buf_len - 1;
		p->end = p->start;
		*p->start = 0;
	} else {
		p->start = p->buf;
		p->end = p->start;
		*p->start = 0;
	}
}

static struct fs_path *fs_path_alloc(void)
{
	struct fs_path *p;

	p = kmalloc(sizeof(*p), GFP_KERNEL);
	if (!p)
		return NULL;
	p->reversed = 0;
	p->buf = p->inline_buf;
	p->buf_len = FS_PATH_INLINE_SIZE;
	fs_path_reset(p);
	return p;
}

static struct fs_path *fs_path_alloc_reversed(void)
{
	struct fs_path *p;

	p = fs_path_alloc();
	if (!p)
		return NULL;
	p->reversed = 1;
	fs_path_reset(p);
	return p;
}

static void fs_path_free(struct fs_path *p)
{
	if (!p)
		return;
	if (p->buf != p->inline_buf)
		kfree(p->buf);
	kfree(p);
}

static int fs_path_len(struct fs_path *p)
{
	return p->end - p->start;
}

static int fs_path_ensure_buf(struct fs_path *p, int len)
{
	char *tmp_buf;
	int path_len;
	int old_buf_len;

	len++;

	if (p->buf_len >= len)
		return 0;

	if (len > PATH_MAX) {
		WARN_ON(1);
		return -ENOMEM;
	}

	path_len = p->end - p->start;
	old_buf_len = p->buf_len;

	/*
	 * Allocate to the next largest kmalloc bucket size, to let
	 * the fast path happen most of the time.
	 */
	len = kmalloc_size_roundup(len);
	/*
	 * First time the inline_buf does not suffice
	 */
	if (p->buf == p->inline_buf) {
		tmp_buf = kmalloc(len, GFP_KERNEL);
		if (tmp_buf)
			memcpy(tmp_buf, p->buf, old_buf_len);
	} else {
		tmp_buf = krealloc(p->buf, len, GFP_KERNEL);
	}
	if (!tmp_buf)
		return -ENOMEM;
	p->buf = tmp_buf;
	p->buf_len = len;

	if (p->reversed) {
		tmp_buf = p->buf + old_buf_len - path_len - 1;
		p->end = p->buf + p->buf_len - 1;
		p->start = p->end - path_len;
		memmove(p->start, tmp_buf, path_len + 1);
	} else {
		p->start = p->buf;
		p->end = p->start + path_len;
	}
	return 0;
}

static int fs_path_prepare_for_add(struct fs_path *p, int name_len,
				   char **prepared)
{
	int ret;
	int new_len;

	new_len = p->end - p->start + name_len;
	if (p->start != p->end)
		new_len++;
	ret = fs_path_ensure_buf(p, new_len);
	if (ret < 0)
		goto out;

	if (p->reversed) {
		if (p->start != p->end)
			*--p->start = '/';
		p->start -= name_len;
		*prepared = p->start;
	} else {
		if (p->start != p->end)
			*p->end++ = '/';
		*prepared = p->end;
		p->end += name_len;
		*p->end = 0;
	}

out:
	return ret;
}

static int fs_path_add(struct fs_path *p, const char *name, int name_len)
{
	int ret;
	char *prepared;

	ret = fs_path_prepare_for_add(p, name_len, &prepared);
	if (ret < 0)
		goto out;
	memcpy(prepared, name, name_len);

out:
	return ret;
}

static int fs_path_add_path(struct fs_path *p, struct fs_path *p2)
{
	int ret;
	char *prepared;

	ret = fs_path_prepare_for_add(p, p2->end - p2->start, &prepared);
	if (ret < 0)
		goto out;
	memcpy(prepared, p2->start, p2->end - p2->start);

out:
	return ret;
}

static int fs_path_add_from_extent_buffer(struct fs_path *p,
					  struct extent_buffer *eb,
					  unsigned long off, int len)
{
	int ret;
	char *prepared;

	ret = fs_path_prepare_for_add(p, len, &prepared);
	if (ret < 0)
		goto out;

	read_extent_buffer(eb, prepared, off, len);

out:
	return ret;
}

static int fs_path_copy(struct fs_path *p, struct fs_path *from)
{
	p->reversed = from->reversed;
	fs_path_reset(p);

	return fs_path_add_path(p, from);
}

static void fs_path_unreverse(struct fs_path *p)
{
	char *tmp;
	int len;

	if (!p->reversed)
		return;

	tmp = p->start;
	len = p->end - p->start;
	p->start = p->buf;
	p->end = p->start + len;
	memmove(p->start, tmp, len + 1);
	p->reversed = 0;
}

static struct btrfs_path *alloc_path_for_send(void)
{
	struct btrfs_path *path;

	path = btrfs_alloc_path();
	if (!path)
		return NULL;
	path->search_commit_root = 1;
	path->skip_locking = 1;
	path->need_commit_sem = 1;
	return path;
}

static int write_buf(struct file *filp, const void *buf, u32 len, loff_t *off)
{
	int ret;
	u32 pos = 0;

	while (pos < len) {
		ret = kernel_write(filp, buf + pos, len - pos, off);
		if (ret < 0)
			return ret;
		if (ret == 0)
			return -EIO;
		pos += ret;
	}

	return 0;
}

static int tlv_put(struct send_ctx *sctx, u16 attr, const void *data, int len)
{
	struct btrfs_tlv_header *hdr;
	int total_len = sizeof(*hdr) + len;
	int left = sctx->send_max_size - sctx->send_size;

	if (WARN_ON_ONCE(sctx->put_data))
		return -EINVAL;

	if (unlikely(left < total_len))
		return -EOVERFLOW;

	hdr = (struct btrfs_tlv_header *) (sctx->send_buf + sctx->send_size);
	put_unaligned_le16(attr, &hdr->tlv_type);
	put_unaligned_le16(len, &hdr->tlv_len);
	memcpy(hdr + 1, data, len);
	sctx->send_size += total_len;

	return 0;
}

#define TLV_PUT_DEFINE_INT(bits) \
	static int tlv_put_u##bits(struct send_ctx *sctx,	 	\
			u##bits attr, u##bits value)			\
	{								\
		__le##bits __tmp = cpu_to_le##bits(value);		\
		return tlv_put(sctx, attr, &__tmp, sizeof(__tmp));	\
	}

TLV_PUT_DEFINE_INT(8)
TLV_PUT_DEFINE_INT(32)
TLV_PUT_DEFINE_INT(64)

static int tlv_put_string(struct send_ctx *sctx, u16 attr,
			  const char *str, int len)
{
	if (len == -1)
		len = strlen(str);
	return tlv_put(sctx, attr, str, len);
}

static int tlv_put_uuid(struct send_ctx *sctx, u16 attr,
			const u8 *uuid)
{
	return tlv_put(sctx, attr, uuid, BTRFS_UUID_SIZE);
}

static int tlv_put_btrfs_timespec(struct send_ctx *sctx, u16 attr,
				  struct extent_buffer *eb,
				  struct btrfs_timespec *ts)
{
	struct btrfs_timespec bts;
	read_extent_buffer(eb, &bts, (unsigned long)ts, sizeof(bts));
	return tlv_put(sctx, attr, &bts, sizeof(bts));
}


#define TLV_PUT(sctx, attrtype, data, attrlen) \
	do { \
		ret = tlv_put(sctx, attrtype, data, attrlen); \
		if (ret < 0) \
			goto tlv_put_failure; \
	} while (0)

#define TLV_PUT_INT(sctx, attrtype, bits, value) \
	do { \
		ret = tlv_put_u##bits(sctx, attrtype, value); \
		if (ret < 0) \
			goto tlv_put_failure; \
	} while (0)

#define TLV_PUT_U8(sctx, attrtype, data) TLV_PUT_INT(sctx, attrtype, 8, data)
#define TLV_PUT_U16(sctx, attrtype, data) TLV_PUT_INT(sctx, attrtype, 16, data)
#define TLV_PUT_U32(sctx, attrtype, data) TLV_PUT_INT(sctx, attrtype, 32, data)
#define TLV_PUT_U64(sctx, attrtype, data) TLV_PUT_INT(sctx, attrtype, 64, data)
#define TLV_PUT_STRING(sctx, attrtype, str, len) \
	do { \
		ret = tlv_put_string(sctx, attrtype, str, len); \
		if (ret < 0) \
			goto tlv_put_failure; \
	} while (0)
#define TLV_PUT_PATH(sctx, attrtype, p) \
	do { \
		ret = tlv_put_string(sctx, attrtype, p->start, \
			p->end - p->start); \
		if (ret < 0) \
			goto tlv_put_failure; \
	} while(0)
#define TLV_PUT_UUID(sctx, attrtype, uuid) \
	do { \
		ret = tlv_put_uuid(sctx, attrtype, uuid); \
		if (ret < 0) \
			goto tlv_put_failure; \
	} while (0)
#define TLV_PUT_BTRFS_TIMESPEC(sctx, attrtype, eb, ts) \
	do { \
		ret = tlv_put_btrfs_timespec(sctx, attrtype, eb, ts); \
		if (ret < 0) \
			goto tlv_put_failure; \
	} while (0)

static int send_header(struct send_ctx *sctx)
{
	struct btrfs_stream_header hdr;

	strcpy(hdr.magic, BTRFS_SEND_STREAM_MAGIC);
	hdr.version = cpu_to_le32(sctx->proto);
	return write_buf(sctx->send_filp, &hdr, sizeof(hdr),
					&sctx->send_off);
}

/*
 * For each command/item we want to send to userspace, we call this function.
 */
static int begin_cmd(struct send_ctx *sctx, int cmd)
{
	struct btrfs_cmd_header *hdr;

	if (WARN_ON(!sctx->send_buf))
		return -EINVAL;

	BUG_ON(sctx->send_size);

	sctx->send_size += sizeof(*hdr);
	hdr = (struct btrfs_cmd_header *)sctx->send_buf;
	put_unaligned_le16(cmd, &hdr->cmd);

	return 0;
}

static int send_cmd(struct send_ctx *sctx)
{
	int ret;
	struct btrfs_cmd_header *hdr;
	u32 crc;

	hdr = (struct btrfs_cmd_header *)sctx->send_buf;
	put_unaligned_le32(sctx->send_size - sizeof(*hdr), &hdr->len);
	put_unaligned_le32(0, &hdr->crc);

	crc = btrfs_crc32c(0, (unsigned char *)sctx->send_buf, sctx->send_size);
	put_unaligned_le32(crc, &hdr->crc);

	ret = write_buf(sctx->send_filp, sctx->send_buf, sctx->send_size,
					&sctx->send_off);

	sctx->send_size = 0;
	sctx->put_data = false;

	return ret;
}

/*
 * Sends a move instruction to user space
 */
static int send_rename(struct send_ctx *sctx,
		     struct fs_path *from, struct fs_path *to)
{
	struct btrfs_fs_info *fs_info = sctx->send_root->fs_info;
	int ret;

	btrfs_debug(fs_info, "send_rename %s -> %s", from->start, to->start);

	ret = begin_cmd(sctx, BTRFS_SEND_C_RENAME);
	if (ret < 0)
		goto out;

	TLV_PUT_PATH(sctx, BTRFS_SEND_A_PATH, from);
	TLV_PUT_PATH(sctx, BTRFS_SEND_A_PATH_TO, to);

	ret = send_cmd(sctx);

tlv_put_failure:
out:
	return ret;
}

/*
 * Sends a link instruction to user space
 */
static int send_link(struct send_ctx *sctx,
		     struct fs_path *path, struct fs_path *lnk)
{
	struct btrfs_fs_info *fs_info = sctx->send_root->fs_info;
	int ret;

	btrfs_debug(fs_info, "send_link %s -> %s", path->start, lnk->start);

	ret = begin_cmd(sctx, BTRFS_SEND_C_LINK);
	if (ret < 0)
		goto out;

	TLV_PUT_PATH(sctx, BTRFS_SEND_A_PATH, path);
	TLV_PUT_PATH(sctx, BTRFS_SEND_A_PATH_LINK, lnk);

	ret = send_cmd(sctx);

tlv_put_failure:
out:
	return ret;
}

/*
 * Sends an unlink instruction to user space
 */
static int send_unlink(struct send_ctx *sctx, struct fs_path *path)
{
	struct btrfs_fs_info *fs_info = sctx->send_root->fs_info;
	int ret;

	btrfs_debug(fs_info, "send_unlink %s", path->start);

	ret = begin_cmd(sctx, BTRFS_SEND_C_UNLINK);
	if (ret < 0)
		goto out;

	TLV_PUT_PATH(sctx, BTRFS_SEND_A_PATH, path);

	ret = send_cmd(sctx);

tlv_put_failure:
out:
	return ret;
}

/*
 * Sends a rmdir instruction to user space
 */
static int send_rmdir(struct send_ctx *sctx, struct fs_path *path)
{
	struct btrfs_fs_info *fs_info = sctx->send_root->fs_info;
	int ret;

	btrfs_debug(fs_info, "send_rmdir %s", path->start);

	ret = begin_cmd(sctx, BTRFS_SEND_C_RMDIR);
	if (ret < 0)
		goto out;

	TLV_PUT_PATH(sctx, BTRFS_SEND_A_PATH, path);

	ret = send_cmd(sctx);

tlv_put_failure:
out:
	return ret;
}

struct btrfs_inode_info {
	u64 size;
	u64 gen;
	u64 mode;
	u64 uid;
	u64 gid;
	u64 rdev;
<<<<<<< HEAD
=======
	u64 fileattr;
>>>>>>> eb3cdb58
	u64 nlink;
};

/*
 * Helper function to retrieve some fields from an inode item.
 */
static int get_inode_info(struct btrfs_root *root, u64 ino,
			  struct btrfs_inode_info *info)
{
	int ret;
	struct btrfs_path *path;
	struct btrfs_inode_item *ii;
	struct btrfs_key key;

	path = alloc_path_for_send();
	if (!path)
		return -ENOMEM;

	key.objectid = ino;
	key.type = BTRFS_INODE_ITEM_KEY;
	key.offset = 0;
	ret = btrfs_search_slot(NULL, root, &key, path, 0, 0);
	if (ret) {
		if (ret > 0)
			ret = -ENOENT;
		goto out;
	}

	if (!info)
		goto out;

	ii = btrfs_item_ptr(path->nodes[0], path->slots[0],
			struct btrfs_inode_item);
	info->size = btrfs_inode_size(path->nodes[0], ii);
	info->gen = btrfs_inode_generation(path->nodes[0], ii);
	info->mode = btrfs_inode_mode(path->nodes[0], ii);
	info->uid = btrfs_inode_uid(path->nodes[0], ii);
	info->gid = btrfs_inode_gid(path->nodes[0], ii);
	info->rdev = btrfs_inode_rdev(path->nodes[0], ii);
	info->nlink = btrfs_inode_nlink(path->nodes[0], ii);
<<<<<<< HEAD
=======
	/*
	 * Transfer the unchanged u64 value of btrfs_inode_item::flags, that's
	 * otherwise logically split to 32/32 parts.
	 */
	info->fileattr = btrfs_inode_flags(path->nodes[0], ii);
>>>>>>> eb3cdb58

out:
	btrfs_free_path(path);
	return ret;
}

static int get_inode_gen(struct btrfs_root *root, u64 ino, u64 *gen)
{
	int ret;
<<<<<<< HEAD
	struct btrfs_inode_info info;

	if (!gen)
		return -EPERM;

	ret = get_inode_info(root, ino, &info);
	if (!ret)
		*gen = info.gen;
=======
	struct btrfs_inode_info info = { 0 };

	ASSERT(gen);

	ret = get_inode_info(root, ino, &info);
	*gen = info.gen;
>>>>>>> eb3cdb58
	return ret;
}

typedef int (*iterate_inode_ref_t)(int num, u64 dir, int index,
				   struct fs_path *p,
				   void *ctx);

/*
 * Helper function to iterate the entries in ONE btrfs_inode_ref or
 * btrfs_inode_extref.
 * The iterate callback may return a non zero value to stop iteration. This can
 * be a negative value for error codes or 1 to simply stop it.
 *
 * path must point to the INODE_REF or INODE_EXTREF when called.
 */
static int iterate_inode_ref(struct btrfs_root *root, struct btrfs_path *path,
			     struct btrfs_key *found_key, int resolve,
			     iterate_inode_ref_t iterate, void *ctx)
{
	struct extent_buffer *eb = path->nodes[0];
	struct btrfs_inode_ref *iref;
	struct btrfs_inode_extref *extref;
	struct btrfs_path *tmp_path;
	struct fs_path *p;
	u32 cur = 0;
	u32 total;
	int slot = path->slots[0];
	u32 name_len;
	char *start;
	int ret = 0;
	int num = 0;
	int index;
	u64 dir;
	unsigned long name_off;
	unsigned long elem_size;
	unsigned long ptr;

	p = fs_path_alloc_reversed();
	if (!p)
		return -ENOMEM;

	tmp_path = alloc_path_for_send();
	if (!tmp_path) {
		fs_path_free(p);
		return -ENOMEM;
	}


	if (found_key->type == BTRFS_INODE_REF_KEY) {
		ptr = (unsigned long)btrfs_item_ptr(eb, slot,
						    struct btrfs_inode_ref);
		total = btrfs_item_size(eb, slot);
		elem_size = sizeof(*iref);
	} else {
		ptr = btrfs_item_ptr_offset(eb, slot);
		total = btrfs_item_size(eb, slot);
		elem_size = sizeof(*extref);
	}

	while (cur < total) {
		fs_path_reset(p);

		if (found_key->type == BTRFS_INODE_REF_KEY) {
			iref = (struct btrfs_inode_ref *)(ptr + cur);
			name_len = btrfs_inode_ref_name_len(eb, iref);
			name_off = (unsigned long)(iref + 1);
			index = btrfs_inode_ref_index(eb, iref);
			dir = found_key->offset;
		} else {
			extref = (struct btrfs_inode_extref *)(ptr + cur);
			name_len = btrfs_inode_extref_name_len(eb, extref);
			name_off = (unsigned long)&extref->name;
			index = btrfs_inode_extref_index(eb, extref);
			dir = btrfs_inode_extref_parent(eb, extref);
		}

		if (resolve) {
			start = btrfs_ref_to_path(root, tmp_path, name_len,
						  name_off, eb, dir,
						  p->buf, p->buf_len);
			if (IS_ERR(start)) {
				ret = PTR_ERR(start);
				goto out;
			}
			if (start < p->buf) {
				/* overflow , try again with larger buffer */
				ret = fs_path_ensure_buf(p,
						p->buf_len + p->buf - start);
				if (ret < 0)
					goto out;
				start = btrfs_ref_to_path(root, tmp_path,
							  name_len, name_off,
							  eb, dir,
							  p->buf, p->buf_len);
				if (IS_ERR(start)) {
					ret = PTR_ERR(start);
					goto out;
				}
				BUG_ON(start < p->buf);
			}
			p->start = start;
		} else {
			ret = fs_path_add_from_extent_buffer(p, eb, name_off,
							     name_len);
			if (ret < 0)
				goto out;
		}

		cur += elem_size + name_len;
		ret = iterate(num, dir, index, p, ctx);
		if (ret)
			goto out;
		num++;
	}

out:
	btrfs_free_path(tmp_path);
	fs_path_free(p);
	return ret;
}

typedef int (*iterate_dir_item_t)(int num, struct btrfs_key *di_key,
				  const char *name, int name_len,
				  const char *data, int data_len,
				  void *ctx);

/*
 * Helper function to iterate the entries in ONE btrfs_dir_item.
 * The iterate callback may return a non zero value to stop iteration. This can
 * be a negative value for error codes or 1 to simply stop it.
 *
 * path must point to the dir item when called.
 */
static int iterate_dir_item(struct btrfs_root *root, struct btrfs_path *path,
			    iterate_dir_item_t iterate, void *ctx)
{
	int ret = 0;
	struct extent_buffer *eb;
	struct btrfs_dir_item *di;
	struct btrfs_key di_key;
	char *buf = NULL;
	int buf_len;
	u32 name_len;
	u32 data_len;
	u32 cur;
	u32 len;
	u32 total;
	int slot;
	int num;

	/*
	 * Start with a small buffer (1 page). If later we end up needing more
	 * space, which can happen for xattrs on a fs with a leaf size greater
	 * then the page size, attempt to increase the buffer. Typically xattr
	 * values are small.
	 */
	buf_len = PATH_MAX;
	buf = kmalloc(buf_len, GFP_KERNEL);
	if (!buf) {
		ret = -ENOMEM;
		goto out;
	}

	eb = path->nodes[0];
	slot = path->slots[0];
	di = btrfs_item_ptr(eb, slot, struct btrfs_dir_item);
	cur = 0;
	len = 0;
	total = btrfs_item_size(eb, slot);

	num = 0;
	while (cur < total) {
		name_len = btrfs_dir_name_len(eb, di);
		data_len = btrfs_dir_data_len(eb, di);
		btrfs_dir_item_key_to_cpu(eb, di, &di_key);

<<<<<<< HEAD
		if (btrfs_dir_type(eb, di) == BTRFS_FT_XATTR) {
=======
		if (btrfs_dir_ftype(eb, di) == BTRFS_FT_XATTR) {
>>>>>>> eb3cdb58
			if (name_len > XATTR_NAME_MAX) {
				ret = -ENAMETOOLONG;
				goto out;
			}
			if (name_len + data_len >
					BTRFS_MAX_XATTR_SIZE(root->fs_info)) {
				ret = -E2BIG;
				goto out;
			}
		} else {
			/*
			 * Path too long
			 */
			if (name_len + data_len > PATH_MAX) {
				ret = -ENAMETOOLONG;
				goto out;
			}
		}

		if (name_len + data_len > buf_len) {
			buf_len = name_len + data_len;
			if (is_vmalloc_addr(buf)) {
				vfree(buf);
				buf = NULL;
			} else {
				char *tmp = krealloc(buf, buf_len,
						GFP_KERNEL | __GFP_NOWARN);

				if (!tmp)
					kfree(buf);
				buf = tmp;
			}
			if (!buf) {
				buf = kvmalloc(buf_len, GFP_KERNEL);
				if (!buf) {
					ret = -ENOMEM;
					goto out;
				}
			}
		}

		read_extent_buffer(eb, buf, (unsigned long)(di + 1),
				name_len + data_len);

		len = sizeof(*di) + name_len + data_len;
		di = (struct btrfs_dir_item *)((char *)di + len);
		cur += len;

		ret = iterate(num, &di_key, buf, name_len, buf + name_len,
			      data_len, ctx);
		if (ret < 0)
			goto out;
		if (ret) {
			ret = 0;
			goto out;
		}

		num++;
	}

out:
	kvfree(buf);
	return ret;
}

static int __copy_first_ref(int num, u64 dir, int index,
			    struct fs_path *p, void *ctx)
{
	int ret;
	struct fs_path *pt = ctx;

	ret = fs_path_copy(pt, p);
	if (ret < 0)
		return ret;

	/* we want the first only */
	return 1;
}

/*
 * Retrieve the first path of an inode. If an inode has more then one
 * ref/hardlink, this is ignored.
 */
static int get_inode_path(struct btrfs_root *root,
			  u64 ino, struct fs_path *path)
{
	int ret;
	struct btrfs_key key, found_key;
	struct btrfs_path *p;

	p = alloc_path_for_send();
	if (!p)
		return -ENOMEM;

	fs_path_reset(path);

	key.objectid = ino;
	key.type = BTRFS_INODE_REF_KEY;
	key.offset = 0;

	ret = btrfs_search_slot_for_read(root, &key, p, 1, 0);
	if (ret < 0)
		goto out;
	if (ret) {
		ret = 1;
		goto out;
	}
	btrfs_item_key_to_cpu(p->nodes[0], &found_key, p->slots[0]);
	if (found_key.objectid != ino ||
	    (found_key.type != BTRFS_INODE_REF_KEY &&
	     found_key.type != BTRFS_INODE_EXTREF_KEY)) {
		ret = -ENOENT;
		goto out;
	}

	ret = iterate_inode_ref(root, p, &found_key, 1,
				__copy_first_ref, path);
	if (ret < 0)
		goto out;
	ret = 0;

out:
	btrfs_free_path(p);
	return ret;
}

struct backref_ctx {
	struct send_ctx *sctx;

	/* number of total found references */
	u64 found;

	/*
	 * used for clones found in send_root. clones found behind cur_objectid
	 * and cur_offset are not considered as allowed clones.
	 */
	u64 cur_objectid;
	u64 cur_offset;

	/* may be truncated in case it's the last extent in a file */
	u64 extent_len;

	/* The bytenr the file extent item we are processing refers to. */
	u64 bytenr;
	/* The owner (root id) of the data backref for the current extent. */
	u64 backref_owner;
	/* The offset of the data backref for the current extent. */
	u64 backref_offset;
};

static int __clone_root_cmp_bsearch(const void *key, const void *elt)
{
	u64 root = (u64)(uintptr_t)key;
	const struct clone_root *cr = elt;

	if (root < cr->root->root_key.objectid)
		return -1;
	if (root > cr->root->root_key.objectid)
		return 1;
	return 0;
}

static int __clone_root_cmp_sort(const void *e1, const void *e2)
{
	const struct clone_root *cr1 = e1;
	const struct clone_root *cr2 = e2;

	if (cr1->root->root_key.objectid < cr2->root->root_key.objectid)
		return -1;
	if (cr1->root->root_key.objectid > cr2->root->root_key.objectid)
		return 1;
	return 0;
}

/*
 * Called for every backref that is found for the current extent.
 * Results are collected in sctx->clone_roots->ino/offset.
 */
static int iterate_backrefs(u64 ino, u64 offset, u64 num_bytes, u64 root_id,
			    void *ctx_)
{
	struct backref_ctx *bctx = ctx_;
	struct clone_root *clone_root;

	/* First check if the root is in the list of accepted clone sources */
	clone_root = bsearch((void *)(uintptr_t)root_id, bctx->sctx->clone_roots,
			     bctx->sctx->clone_roots_cnt,
			     sizeof(struct clone_root),
			     __clone_root_cmp_bsearch);
	if (!clone_root)
		return 0;

	/* This is our own reference, bail out as we can't clone from it. */
	if (clone_root->root == bctx->sctx->send_root &&
	    ino == bctx->cur_objectid &&
	    offset == bctx->cur_offset)
		return 0;

	/*
	 * Make sure we don't consider clones from send_root that are
	 * behind the current inode/offset.
	 */
	if (clone_root->root == bctx->sctx->send_root) {
		/*
		 * If the source inode was not yet processed we can't issue a
		 * clone operation, as the source extent does not exist yet at
		 * the destination of the stream.
		 */
		if (ino > bctx->cur_objectid)
			return 0;
		/*
		 * We clone from the inode currently being sent as long as the
		 * source extent is already processed, otherwise we could try
		 * to clone from an extent that does not exist yet at the
		 * destination of the stream.
		 */
		if (ino == bctx->cur_objectid &&
		    offset + bctx->extent_len >
		    bctx->sctx->cur_inode_next_write_offset)
			return 0;
	}

	bctx->found++;
	clone_root->found_ref = true;

	/*
	 * If the given backref refers to a file extent item with a larger
	 * number of bytes than what we found before, use the new one so that
	 * we clone more optimally and end up doing less writes and getting
	 * less exclusive, non-shared extents at the destination.
	 */
	if (num_bytes > clone_root->num_bytes) {
		clone_root->ino = ino;
		clone_root->offset = offset;
		clone_root->num_bytes = num_bytes;

		/*
		 * Found a perfect candidate, so there's no need to continue
		 * backref walking.
		 */
		if (num_bytes >= bctx->extent_len)
			return BTRFS_ITERATE_EXTENT_INODES_STOP;
	}

	return 0;
}

static bool lookup_backref_cache(u64 leaf_bytenr, void *ctx,
				 const u64 **root_ids_ret, int *root_count_ret)
{
	struct backref_ctx *bctx = ctx;
	struct send_ctx *sctx = bctx->sctx;
	struct btrfs_fs_info *fs_info = sctx->send_root->fs_info;
	const u64 key = leaf_bytenr >> fs_info->sectorsize_bits;
	struct btrfs_lru_cache_entry *raw_entry;
	struct backref_cache_entry *entry;

	if (btrfs_lru_cache_size(&sctx->backref_cache) == 0)
		return false;

	/*
	 * If relocation happened since we first filled the cache, then we must
	 * empty the cache and can not use it, because even though we operate on
	 * read-only roots, their leaves and nodes may have been reallocated and
	 * now be used for different nodes/leaves of the same tree or some other
	 * tree.
	 *
	 * We are called from iterate_extent_inodes() while either holding a
	 * transaction handle or holding fs_info->commit_root_sem, so no need
	 * to take any lock here.
	 */
	if (fs_info->last_reloc_trans > sctx->backref_cache_last_reloc_trans) {
		btrfs_lru_cache_clear(&sctx->backref_cache);
		return false;
	}

	raw_entry = btrfs_lru_cache_lookup(&sctx->backref_cache, key, 0);
	if (!raw_entry)
		return false;

	entry = container_of(raw_entry, struct backref_cache_entry, entry);
	*root_ids_ret = entry->root_ids;
	*root_count_ret = entry->num_roots;

	return true;
}

static void store_backref_cache(u64 leaf_bytenr, const struct ulist *root_ids,
				void *ctx)
{
	struct backref_ctx *bctx = ctx;
	struct send_ctx *sctx = bctx->sctx;
	struct btrfs_fs_info *fs_info = sctx->send_root->fs_info;
	struct backref_cache_entry *new_entry;
	struct ulist_iterator uiter;
	struct ulist_node *node;
	int ret;

	/*
	 * We're called while holding a transaction handle or while holding
	 * fs_info->commit_root_sem (at iterate_extent_inodes()), so must do a
	 * NOFS allocation.
	 */
	new_entry = kmalloc(sizeof(struct backref_cache_entry), GFP_NOFS);
	/* No worries, cache is optional. */
	if (!new_entry)
		return;

	new_entry->entry.key = leaf_bytenr >> fs_info->sectorsize_bits;
	new_entry->entry.gen = 0;
	new_entry->num_roots = 0;
	ULIST_ITER_INIT(&uiter);
	while ((node = ulist_next(root_ids, &uiter)) != NULL) {
		const u64 root_id = node->val;
		struct clone_root *root;

		root = bsearch((void *)(uintptr_t)root_id, sctx->clone_roots,
			       sctx->clone_roots_cnt, sizeof(struct clone_root),
			       __clone_root_cmp_bsearch);
		if (!root)
			continue;

		/* Too many roots, just exit, no worries as caching is optional. */
		if (new_entry->num_roots >= SEND_MAX_BACKREF_CACHE_ROOTS) {
			kfree(new_entry);
			return;
		}

		new_entry->root_ids[new_entry->num_roots] = root_id;
		new_entry->num_roots++;
	}

	/*
	 * We may have not added any roots to the new cache entry, which means
	 * none of the roots is part of the list of roots from which we are
	 * allowed to clone. Cache the new entry as it's still useful to avoid
	 * backref walking to determine which roots have a path to the leaf.
	 *
	 * Also use GFP_NOFS because we're called while holding a transaction
	 * handle or while holding fs_info->commit_root_sem.
	 */
	ret = btrfs_lru_cache_store(&sctx->backref_cache, &new_entry->entry,
				    GFP_NOFS);
	ASSERT(ret == 0 || ret == -ENOMEM);
	if (ret) {
		/* Caching is optional, no worries. */
		kfree(new_entry);
		return;
	}

	/*
	 * We are called from iterate_extent_inodes() while either holding a
	 * transaction handle or holding fs_info->commit_root_sem, so no need
	 * to take any lock here.
	 */
	if (btrfs_lru_cache_size(&sctx->backref_cache) == 1)
		sctx->backref_cache_last_reloc_trans = fs_info->last_reloc_trans;
}

static int check_extent_item(u64 bytenr, const struct btrfs_extent_item *ei,
			     const struct extent_buffer *leaf, void *ctx)
{
	const u64 refs = btrfs_extent_refs(leaf, ei);
	const struct backref_ctx *bctx = ctx;
	const struct send_ctx *sctx = bctx->sctx;

	if (bytenr == bctx->bytenr) {
		const u64 flags = btrfs_extent_flags(leaf, ei);

		if (WARN_ON(flags & BTRFS_EXTENT_FLAG_TREE_BLOCK))
			return -EUCLEAN;

		/*
		 * If we have only one reference and only the send root as a
		 * clone source - meaning no clone roots were given in the
		 * struct btrfs_ioctl_send_args passed to the send ioctl - then
		 * it's our reference and there's no point in doing backref
		 * walking which is expensive, so exit early.
		 */
		if (refs == 1 && sctx->clone_roots_cnt == 1)
			return -ENOENT;
	}

	/*
	 * Backreference walking (iterate_extent_inodes() below) is currently
	 * too expensive when an extent has a large number of references, both
	 * in time spent and used memory. So for now just fallback to write
	 * operations instead of clone operations when an extent has more than
	 * a certain amount of references.
	 */
	if (refs > SEND_MAX_EXTENT_REFS)
		return -ENOENT;

	return 0;
}

static bool skip_self_data_ref(u64 root, u64 ino, u64 offset, void *ctx)
{
	const struct backref_ctx *bctx = ctx;

	if (ino == bctx->cur_objectid &&
	    root == bctx->backref_owner &&
	    offset == bctx->backref_offset)
		return true;

	return false;
}

/*
 * Given an inode, offset and extent item, it finds a good clone for a clone
 * instruction. Returns -ENOENT when none could be found. The function makes
 * sure that the returned clone is usable at the point where sending is at the
 * moment. This means, that no clones are accepted which lie behind the current
 * inode+offset.
 *
 * path must point to the extent item when called.
 */
static int find_extent_clone(struct send_ctx *sctx,
			     struct btrfs_path *path,
			     u64 ino, u64 data_offset,
			     u64 ino_size,
			     struct clone_root **found)
{
	struct btrfs_fs_info *fs_info = sctx->send_root->fs_info;
	int ret;
	int extent_type;
	u64 logical;
	u64 disk_byte;
	u64 num_bytes;
	struct btrfs_file_extent_item *fi;
	struct extent_buffer *eb = path->nodes[0];
	struct backref_ctx backref_ctx = { 0 };
	struct btrfs_backref_walk_ctx backref_walk_ctx = { 0 };
	struct clone_root *cur_clone_root;
	int compressed;
	u32 i;

	/*
	 * With fallocate we can get prealloc extents beyond the inode's i_size,
	 * so we don't do anything here because clone operations can not clone
	 * to a range beyond i_size without increasing the i_size of the
	 * destination inode.
	 */
	if (data_offset >= ino_size)
		return 0;

	fi = btrfs_item_ptr(eb, path->slots[0], struct btrfs_file_extent_item);
	extent_type = btrfs_file_extent_type(eb, fi);
	if (extent_type == BTRFS_FILE_EXTENT_INLINE)
		return -ENOENT;

	disk_byte = btrfs_file_extent_disk_bytenr(eb, fi);
	if (disk_byte == 0)
		return -ENOENT;

	compressed = btrfs_file_extent_compression(eb, fi);
	num_bytes = btrfs_file_extent_num_bytes(eb, fi);
	logical = disk_byte + btrfs_file_extent_offset(eb, fi);

	/*
	 * Setup the clone roots.
	 */
	for (i = 0; i < sctx->clone_roots_cnt; i++) {
		cur_clone_root = sctx->clone_roots + i;
		cur_clone_root->ino = (u64)-1;
		cur_clone_root->offset = 0;
		cur_clone_root->num_bytes = 0;
		cur_clone_root->found_ref = false;
	}

	backref_ctx.sctx = sctx;
	backref_ctx.cur_objectid = ino;
	backref_ctx.cur_offset = data_offset;
	backref_ctx.bytenr = disk_byte;
	/*
	 * Use the header owner and not the send root's id, because in case of a
	 * snapshot we can have shared subtrees.
	 */
	backref_ctx.backref_owner = btrfs_header_owner(eb);
	backref_ctx.backref_offset = data_offset - btrfs_file_extent_offset(eb, fi);

	/*
	 * The last extent of a file may be too large due to page alignment.
	 * We need to adjust extent_len in this case so that the checks in
	 * iterate_backrefs() work.
	 */
	if (data_offset + num_bytes >= ino_size)
		backref_ctx.extent_len = ino_size - data_offset;
	else
		backref_ctx.extent_len = num_bytes;

	/*
	 * Now collect all backrefs.
	 */
	backref_walk_ctx.bytenr = disk_byte;
	if (compressed == BTRFS_COMPRESS_NONE)
		backref_walk_ctx.extent_item_pos = btrfs_file_extent_offset(eb, fi);
	backref_walk_ctx.fs_info = fs_info;
	backref_walk_ctx.cache_lookup = lookup_backref_cache;
	backref_walk_ctx.cache_store = store_backref_cache;
	backref_walk_ctx.indirect_ref_iterator = iterate_backrefs;
	backref_walk_ctx.check_extent_item = check_extent_item;
	backref_walk_ctx.user_ctx = &backref_ctx;

	/*
	 * If have a single clone root, then it's the send root and we can tell
	 * the backref walking code to skip our own backref and not resolve it,
	 * since we can not use it for cloning - the source and destination
	 * ranges can't overlap and in case the leaf is shared through a subtree
	 * due to snapshots, we can't use those other roots since they are not
	 * in the list of clone roots.
	 */
	if (sctx->clone_roots_cnt == 1)
		backref_walk_ctx.skip_data_ref = skip_self_data_ref;

	ret = iterate_extent_inodes(&backref_walk_ctx, true, iterate_backrefs,
				    &backref_ctx);
	if (ret < 0)
		return ret;

	down_read(&fs_info->commit_root_sem);
	if (fs_info->last_reloc_trans > sctx->last_reloc_trans) {
		/*
		 * A transaction commit for a transaction in which block group
		 * relocation was done just happened.
		 * The disk_bytenr of the file extent item we processed is
		 * possibly stale, referring to the extent's location before
		 * relocation. So act as if we haven't found any clone sources
		 * and fallback to write commands, which will read the correct
		 * data from the new extent location. Otherwise we will fail
		 * below because we haven't found our own back reference or we
		 * could be getting incorrect sources in case the old extent
		 * was already reallocated after the relocation.
		 */
		up_read(&fs_info->commit_root_sem);
		return -ENOENT;
	}
	up_read(&fs_info->commit_root_sem);

	btrfs_debug(fs_info,
		    "find_extent_clone: data_offset=%llu, ino=%llu, num_bytes=%llu, logical=%llu",
		    data_offset, ino, num_bytes, logical);

	if (!backref_ctx.found) {
		btrfs_debug(fs_info, "no clones found");
		return -ENOENT;
	}

	cur_clone_root = NULL;
	for (i = 0; i < sctx->clone_roots_cnt; i++) {
		struct clone_root *clone_root = &sctx->clone_roots[i];

		if (!clone_root->found_ref)
			continue;

		/*
		 * Choose the root from which we can clone more bytes, to
		 * minimize write operations and therefore have more extent
		 * sharing at the destination (the same as in the source).
		 */
		if (!cur_clone_root ||
		    clone_root->num_bytes > cur_clone_root->num_bytes) {
			cur_clone_root = clone_root;

			/*
			 * We found an optimal clone candidate (any inode from
			 * any root is fine), so we're done.
			 */
			if (clone_root->num_bytes >= backref_ctx.extent_len)
				break;
		}
	}

	if (cur_clone_root) {
		*found = cur_clone_root;
		ret = 0;
	} else {
		ret = -ENOENT;
	}

	return ret;
}

static int read_symlink(struct btrfs_root *root,
			u64 ino,
			struct fs_path *dest)
{
	int ret;
	struct btrfs_path *path;
	struct btrfs_key key;
	struct btrfs_file_extent_item *ei;
	u8 type;
	u8 compression;
	unsigned long off;
	int len;

	path = alloc_path_for_send();
	if (!path)
		return -ENOMEM;

	key.objectid = ino;
	key.type = BTRFS_EXTENT_DATA_KEY;
	key.offset = 0;
	ret = btrfs_search_slot(NULL, root, &key, path, 0, 0);
	if (ret < 0)
		goto out;
	if (ret) {
		/*
		 * An empty symlink inode. Can happen in rare error paths when
		 * creating a symlink (transaction committed before the inode
		 * eviction handler removed the symlink inode items and a crash
		 * happened in between or the subvol was snapshoted in between).
		 * Print an informative message to dmesg/syslog so that the user
		 * can delete the symlink.
		 */
		btrfs_err(root->fs_info,
			  "Found empty symlink inode %llu at root %llu",
			  ino, root->root_key.objectid);
		ret = -EIO;
		goto out;
	}

	ei = btrfs_item_ptr(path->nodes[0], path->slots[0],
			struct btrfs_file_extent_item);
	type = btrfs_file_extent_type(path->nodes[0], ei);
	compression = btrfs_file_extent_compression(path->nodes[0], ei);
	BUG_ON(type != BTRFS_FILE_EXTENT_INLINE);
	BUG_ON(compression);

	off = btrfs_file_extent_inline_start(ei);
	len = btrfs_file_extent_ram_bytes(path->nodes[0], ei);

	ret = fs_path_add_from_extent_buffer(dest, path->nodes[0], off, len);

out:
	btrfs_free_path(path);
	return ret;
}

/*
 * Helper function to generate a file name that is unique in the root of
 * send_root and parent_root. This is used to generate names for orphan inodes.
 */
static int gen_unique_name(struct send_ctx *sctx,
			   u64 ino, u64 gen,
			   struct fs_path *dest)
{
	int ret = 0;
	struct btrfs_path *path;
	struct btrfs_dir_item *di;
	char tmp[64];
	int len;
	u64 idx = 0;

	path = alloc_path_for_send();
	if (!path)
		return -ENOMEM;

	while (1) {
		struct fscrypt_str tmp_name;

		len = snprintf(tmp, sizeof(tmp), "o%llu-%llu-%llu",
				ino, gen, idx);
		ASSERT(len < sizeof(tmp));
		tmp_name.name = tmp;
		tmp_name.len = strlen(tmp);

		di = btrfs_lookup_dir_item(NULL, sctx->send_root,
				path, BTRFS_FIRST_FREE_OBJECTID,
				&tmp_name, 0);
		btrfs_release_path(path);
		if (IS_ERR(di)) {
			ret = PTR_ERR(di);
			goto out;
		}
		if (di) {
			/* not unique, try again */
			idx++;
			continue;
		}

		if (!sctx->parent_root) {
			/* unique */
			ret = 0;
			break;
		}

		di = btrfs_lookup_dir_item(NULL, sctx->parent_root,
				path, BTRFS_FIRST_FREE_OBJECTID,
				&tmp_name, 0);
		btrfs_release_path(path);
		if (IS_ERR(di)) {
			ret = PTR_ERR(di);
			goto out;
		}
		if (di) {
			/* not unique, try again */
			idx++;
			continue;
		}
		/* unique */
		break;
	}

	ret = fs_path_add(dest, tmp, strlen(tmp));

out:
	btrfs_free_path(path);
	return ret;
}

enum inode_state {
	inode_state_no_change,
	inode_state_will_create,
	inode_state_did_create,
	inode_state_will_delete,
	inode_state_did_delete,
};

static int get_cur_inode_state(struct send_ctx *sctx, u64 ino, u64 gen,
			       u64 *send_gen, u64 *parent_gen)
{
	int ret;
	int left_ret;
	int right_ret;
	u64 left_gen;
<<<<<<< HEAD
	u64 right_gen;
=======
	u64 right_gen = 0;
>>>>>>> eb3cdb58
	struct btrfs_inode_info info;

	ret = get_inode_info(sctx->send_root, ino, &info);
	if (ret < 0 && ret != -ENOENT)
		goto out;
	left_ret = (info.nlink == 0) ? -ENOENT : ret;
	left_gen = info.gen;
<<<<<<< HEAD
=======
	if (send_gen)
		*send_gen = ((left_ret == -ENOENT) ? 0 : info.gen);
>>>>>>> eb3cdb58

	if (!sctx->parent_root) {
		right_ret = -ENOENT;
	} else {
		ret = get_inode_info(sctx->parent_root, ino, &info);
		if (ret < 0 && ret != -ENOENT)
			goto out;
		right_ret = (info.nlink == 0) ? -ENOENT : ret;
		right_gen = info.gen;
<<<<<<< HEAD
=======
		if (parent_gen)
			*parent_gen = ((right_ret == -ENOENT) ? 0 : info.gen);
>>>>>>> eb3cdb58
	}

	if (!left_ret && !right_ret) {
		if (left_gen == gen && right_gen == gen) {
			ret = inode_state_no_change;
		} else if (left_gen == gen) {
			if (ino < sctx->send_progress)
				ret = inode_state_did_create;
			else
				ret = inode_state_will_create;
		} else if (right_gen == gen) {
			if (ino < sctx->send_progress)
				ret = inode_state_did_delete;
			else
				ret = inode_state_will_delete;
		} else  {
			ret = -ENOENT;
		}
	} else if (!left_ret) {
		if (left_gen == gen) {
			if (ino < sctx->send_progress)
				ret = inode_state_did_create;
			else
				ret = inode_state_will_create;
		} else {
			ret = -ENOENT;
		}
	} else if (!right_ret) {
		if (right_gen == gen) {
			if (ino < sctx->send_progress)
				ret = inode_state_did_delete;
			else
				ret = inode_state_will_delete;
		} else {
			ret = -ENOENT;
		}
	} else {
		ret = -ENOENT;
	}

out:
	return ret;
}

static int is_inode_existent(struct send_ctx *sctx, u64 ino, u64 gen,
			     u64 *send_gen, u64 *parent_gen)
{
	int ret;

	if (ino == BTRFS_FIRST_FREE_OBJECTID)
		return 1;

	ret = get_cur_inode_state(sctx, ino, gen, send_gen, parent_gen);
	if (ret < 0)
		goto out;

	if (ret == inode_state_no_change ||
	    ret == inode_state_did_create ||
	    ret == inode_state_will_delete)
		ret = 1;
	else
		ret = 0;

out:
	return ret;
}

/*
 * Helper function to lookup a dir item in a dir.
 */
static int lookup_dir_item_inode(struct btrfs_root *root,
				 u64 dir, const char *name, int name_len,
				 u64 *found_inode)
{
	int ret = 0;
	struct btrfs_dir_item *di;
	struct btrfs_key key;
	struct btrfs_path *path;
	struct fscrypt_str name_str = FSTR_INIT((char *)name, name_len);

	path = alloc_path_for_send();
	if (!path)
		return -ENOMEM;

	di = btrfs_lookup_dir_item(NULL, root, path, dir, &name_str, 0);
	if (IS_ERR_OR_NULL(di)) {
		ret = di ? PTR_ERR(di) : -ENOENT;
		goto out;
	}
	btrfs_dir_item_key_to_cpu(path->nodes[0], di, &key);
	if (key.type == BTRFS_ROOT_ITEM_KEY) {
		ret = -ENOENT;
		goto out;
	}
	*found_inode = key.objectid;

out:
	btrfs_free_path(path);
	return ret;
}

/*
 * Looks up the first btrfs_inode_ref of a given ino. It returns the parent dir,
 * generation of the parent dir and the name of the dir entry.
 */
static int get_first_ref(struct btrfs_root *root, u64 ino,
			 u64 *dir, u64 *dir_gen, struct fs_path *name)
{
	int ret;
	struct btrfs_key key;
	struct btrfs_key found_key;
	struct btrfs_path *path;
	int len;
	u64 parent_dir;

	path = alloc_path_for_send();
	if (!path)
		return -ENOMEM;

	key.objectid = ino;
	key.type = BTRFS_INODE_REF_KEY;
	key.offset = 0;

	ret = btrfs_search_slot_for_read(root, &key, path, 1, 0);
	if (ret < 0)
		goto out;
	if (!ret)
		btrfs_item_key_to_cpu(path->nodes[0], &found_key,
				path->slots[0]);
	if (ret || found_key.objectid != ino ||
	    (found_key.type != BTRFS_INODE_REF_KEY &&
	     found_key.type != BTRFS_INODE_EXTREF_KEY)) {
		ret = -ENOENT;
		goto out;
	}

	if (found_key.type == BTRFS_INODE_REF_KEY) {
		struct btrfs_inode_ref *iref;
		iref = btrfs_item_ptr(path->nodes[0], path->slots[0],
				      struct btrfs_inode_ref);
		len = btrfs_inode_ref_name_len(path->nodes[0], iref);
		ret = fs_path_add_from_extent_buffer(name, path->nodes[0],
						     (unsigned long)(iref + 1),
						     len);
		parent_dir = found_key.offset;
	} else {
		struct btrfs_inode_extref *extref;
		extref = btrfs_item_ptr(path->nodes[0], path->slots[0],
					struct btrfs_inode_extref);
		len = btrfs_inode_extref_name_len(path->nodes[0], extref);
		ret = fs_path_add_from_extent_buffer(name, path->nodes[0],
					(unsigned long)&extref->name, len);
		parent_dir = btrfs_inode_extref_parent(path->nodes[0], extref);
	}
	if (ret < 0)
		goto out;
	btrfs_release_path(path);

	if (dir_gen) {
		ret = get_inode_gen(root, parent_dir, dir_gen);
		if (ret < 0)
			goto out;
	}

	*dir = parent_dir;

out:
	btrfs_free_path(path);
	return ret;
}

static int is_first_ref(struct btrfs_root *root,
			u64 ino, u64 dir,
			const char *name, int name_len)
{
	int ret;
	struct fs_path *tmp_name;
	u64 tmp_dir;

	tmp_name = fs_path_alloc();
	if (!tmp_name)
		return -ENOMEM;

	ret = get_first_ref(root, ino, &tmp_dir, NULL, tmp_name);
	if (ret < 0)
		goto out;

	if (dir != tmp_dir || name_len != fs_path_len(tmp_name)) {
		ret = 0;
		goto out;
	}

	ret = !memcmp(tmp_name->start, name, name_len);

out:
	fs_path_free(tmp_name);
	return ret;
}

/*
 * Used by process_recorded_refs to determine if a new ref would overwrite an
 * already existing ref. In case it detects an overwrite, it returns the
 * inode/gen in who_ino/who_gen.
 * When an overwrite is detected, process_recorded_refs does proper orphanizing
 * to make sure later references to the overwritten inode are possible.
 * Orphanizing is however only required for the first ref of an inode.
 * process_recorded_refs does an additional is_first_ref check to see if
 * orphanizing is really required.
 */
static int will_overwrite_ref(struct send_ctx *sctx, u64 dir, u64 dir_gen,
			      const char *name, int name_len,
			      u64 *who_ino, u64 *who_gen, u64 *who_mode)
{
	int ret;
	u64 parent_root_dir_gen;
	u64 other_inode = 0;
	struct btrfs_inode_info info;

	if (!sctx->parent_root)
		return 0;

	ret = is_inode_existent(sctx, dir, dir_gen, NULL, &parent_root_dir_gen);
	if (ret <= 0)
		return 0;

	/*
	 * If we have a parent root we need to verify that the parent dir was
	 * not deleted and then re-created, if it was then we have no overwrite
	 * and we can just unlink this entry.
	 *
	 * @parent_root_dir_gen was set to 0 if the inode does not exist in the
	 * parent root.
	 */
<<<<<<< HEAD
	if (sctx->parent_root && dir != BTRFS_FIRST_FREE_OBJECTID) {
		ret = get_inode_gen(sctx->parent_root, dir, &gen);
		if (ret < 0 && ret != -ENOENT)
			goto out;
		if (ret) {
			ret = 0;
			goto out;
		}
		if (gen != dir_gen)
			goto out;
	}

	ret = lookup_dir_item_inode(sctx->parent_root, dir, name, name_len,
				    &other_inode);
	if (ret < 0 && ret != -ENOENT)
		goto out;
	if (ret) {
		ret = 0;
		goto out;
	}
=======
	if (sctx->parent_root && dir != BTRFS_FIRST_FREE_OBJECTID &&
	    parent_root_dir_gen != dir_gen)
		return 0;

	ret = lookup_dir_item_inode(sctx->parent_root, dir, name, name_len,
				    &other_inode);
	if (ret == -ENOENT)
		return 0;
	else if (ret < 0)
		return ret;
>>>>>>> eb3cdb58

	/*
	 * Check if the overwritten ref was already processed. If yes, the ref
	 * was already unlinked/moved, so we can safely assume that we will not
	 * overwrite anything at this point in time.
	 */
	if (other_inode > sctx->send_progress ||
	    is_waiting_for_move(sctx, other_inode)) {
		ret = get_inode_info(sctx->parent_root, other_inode, &info);
		if (ret < 0)
			return ret;

		*who_ino = other_inode;
		*who_gen = info.gen;
		*who_mode = info.mode;
<<<<<<< HEAD
	} else {
		ret = 0;
=======
		return 1;
>>>>>>> eb3cdb58
	}

	return 0;
}

/*
 * Checks if the ref was overwritten by an already processed inode. This is
 * used by __get_cur_name_and_parent to find out if the ref was orphanized and
 * thus the orphan name needs be used.
 * process_recorded_refs also uses it to avoid unlinking of refs that were
 * overwritten.
 */
static int did_overwrite_ref(struct send_ctx *sctx,
			    u64 dir, u64 dir_gen,
			    u64 ino, u64 ino_gen,
			    const char *name, int name_len)
{
	int ret;
	u64 ow_inode;
<<<<<<< HEAD
=======
	u64 ow_gen = 0;
	u64 send_root_dir_gen;
>>>>>>> eb3cdb58

	if (!sctx->parent_root)
		return 0;

	ret = is_inode_existent(sctx, dir, dir_gen, &send_root_dir_gen, NULL);
	if (ret <= 0)
		return ret;

<<<<<<< HEAD
	if (dir != BTRFS_FIRST_FREE_OBJECTID) {
		ret = get_inode_gen(sctx->send_root, dir, &gen);
		if (ret < 0 && ret != -ENOENT)
			goto out;
		if (ret) {
			ret = 0;
			goto out;
		}
		if (gen != dir_gen)
			goto out;
	}
=======
	/*
	 * @send_root_dir_gen was set to 0 if the inode does not exist in the
	 * send root.
	 */
	if (dir != BTRFS_FIRST_FREE_OBJECTID && send_root_dir_gen != dir_gen)
		return 0;
>>>>>>> eb3cdb58

	/* check if the ref was overwritten by another ref */
	ret = lookup_dir_item_inode(sctx->send_root, dir, name, name_len,
				    &ow_inode);
<<<<<<< HEAD
	if (ret < 0 && ret != -ENOENT)
		goto out;
	if (ret) {
=======
	if (ret == -ENOENT) {
>>>>>>> eb3cdb58
		/* was never and will never be overwritten */
		return 0;
	} else if (ret < 0) {
		return ret;
	}

<<<<<<< HEAD
	ret = get_inode_gen(sctx->send_root, ow_inode, &gen);
	if (ret < 0)
		goto out;
=======
	if (ow_inode == ino) {
		ret = get_inode_gen(sctx->send_root, ow_inode, &ow_gen);
		if (ret < 0)
			return ret;
>>>>>>> eb3cdb58

		/* It's the same inode, so no overwrite happened. */
		if (ow_gen == ino_gen)
			return 0;
	}

	/*
	 * We know that it is or will be overwritten. Check this now.
	 * The current inode being processed might have been the one that caused
	 * inode 'ino' to be orphanized, therefore check if ow_inode matches
	 * the current inode being processed.
	 */
	if (ow_inode < sctx->send_progress)
		return 1;

	if (ino != sctx->cur_ino && ow_inode == sctx->cur_ino) {
		if (ow_gen == 0) {
			ret = get_inode_gen(sctx->send_root, ow_inode, &ow_gen);
			if (ret < 0)
				return ret;
		}
		if (ow_gen == sctx->cur_inode_gen)
			return 1;
	}

	return 0;
}

/*
 * Same as did_overwrite_ref, but also checks if it is the first ref of an inode
 * that got overwritten. This is used by process_recorded_refs to determine
 * if it has to use the path as returned by get_cur_path or the orphan name.
 */
static int did_overwrite_first_ref(struct send_ctx *sctx, u64 ino, u64 gen)
{
	int ret = 0;
	struct fs_path *name = NULL;
	u64 dir;
	u64 dir_gen;

	if (!sctx->parent_root)
		goto out;

	name = fs_path_alloc();
	if (!name)
		return -ENOMEM;

	ret = get_first_ref(sctx->parent_root, ino, &dir, &dir_gen, name);
	if (ret < 0)
		goto out;

	ret = did_overwrite_ref(sctx, dir, dir_gen, ino, gen,
			name->start, fs_path_len(name));

out:
	fs_path_free(name);
	return ret;
}

static inline struct name_cache_entry *name_cache_search(struct send_ctx *sctx,
							 u64 ino, u64 gen)
{
	struct btrfs_lru_cache_entry *entry;

	entry = btrfs_lru_cache_lookup(&sctx->name_cache, ino, gen);
	if (!entry)
		return NULL;

	return container_of(entry, struct name_cache_entry, entry);
}

/*
 * Used by get_cur_path for each ref up to the root.
 * Returns 0 if it succeeded.
 * Returns 1 if the inode is not existent or got overwritten. In that case, the
 * name is an orphan name. This instructs get_cur_path to stop iterating. If 1
 * is returned, parent_ino/parent_gen are not guaranteed to be valid.
 * Returns <0 in case of error.
 */
static int __get_cur_name_and_parent(struct send_ctx *sctx,
				     u64 ino, u64 gen,
				     u64 *parent_ino,
				     u64 *parent_gen,
				     struct fs_path *dest)
{
	int ret;
	int nce_ret;
	struct name_cache_entry *nce;

	/*
	 * First check if we already did a call to this function with the same
	 * ino/gen. If yes, check if the cache entry is still up-to-date. If yes
	 * return the cached result.
	 */
	nce = name_cache_search(sctx, ino, gen);
	if (nce) {
		if (ino < sctx->send_progress && nce->need_later_update) {
			btrfs_lru_cache_remove(&sctx->name_cache, &nce->entry);
			nce = NULL;
		} else {
			*parent_ino = nce->parent_ino;
			*parent_gen = nce->parent_gen;
			ret = fs_path_add(dest, nce->name, nce->name_len);
			if (ret < 0)
				goto out;
			ret = nce->ret;
			goto out;
		}
	}

	/*
	 * If the inode is not existent yet, add the orphan name and return 1.
	 * This should only happen for the parent dir that we determine in
	 * record_new_ref_if_needed().
	 */
	ret = is_inode_existent(sctx, ino, gen, NULL, NULL);
	if (ret < 0)
		goto out;

	if (!ret) {
		ret = gen_unique_name(sctx, ino, gen, dest);
		if (ret < 0)
			goto out;
		ret = 1;
		goto out_cache;
	}

	/*
	 * Depending on whether the inode was already processed or not, use
	 * send_root or parent_root for ref lookup.
	 */
	if (ino < sctx->send_progress)
		ret = get_first_ref(sctx->send_root, ino,
				    parent_ino, parent_gen, dest);
	else
		ret = get_first_ref(sctx->parent_root, ino,
				    parent_ino, parent_gen, dest);
	if (ret < 0)
		goto out;

	/*
	 * Check if the ref was overwritten by an inode's ref that was processed
	 * earlier. If yes, treat as orphan and return 1.
	 */
	ret = did_overwrite_ref(sctx, *parent_ino, *parent_gen, ino, gen,
			dest->start, dest->end - dest->start);
	if (ret < 0)
		goto out;
	if (ret) {
		fs_path_reset(dest);
		ret = gen_unique_name(sctx, ino, gen, dest);
		if (ret < 0)
			goto out;
		ret = 1;
	}

out_cache:
	/*
	 * Store the result of the lookup in the name cache.
	 */
	nce = kmalloc(sizeof(*nce) + fs_path_len(dest) + 1, GFP_KERNEL);
	if (!nce) {
		ret = -ENOMEM;
		goto out;
	}

	nce->entry.key = ino;
	nce->entry.gen = gen;
	nce->parent_ino = *parent_ino;
	nce->parent_gen = *parent_gen;
	nce->name_len = fs_path_len(dest);
	nce->ret = ret;
	strcpy(nce->name, dest->start);

	if (ino < sctx->send_progress)
		nce->need_later_update = 0;
	else
		nce->need_later_update = 1;

	nce_ret = btrfs_lru_cache_store(&sctx->name_cache, &nce->entry, GFP_KERNEL);
	if (nce_ret < 0) {
		kfree(nce);
		ret = nce_ret;
	}

out:
	return ret;
}

/*
 * Magic happens here. This function returns the first ref to an inode as it
 * would look like while receiving the stream at this point in time.
 * We walk the path up to the root. For every inode in between, we check if it
 * was already processed/sent. If yes, we continue with the parent as found
 * in send_root. If not, we continue with the parent as found in parent_root.
 * If we encounter an inode that was deleted at this point in time, we use the
 * inodes "orphan" name instead of the real name and stop. Same with new inodes
 * that were not created yet and overwritten inodes/refs.
 *
 * When do we have orphan inodes:
 * 1. When an inode is freshly created and thus no valid refs are available yet
 * 2. When a directory lost all it's refs (deleted) but still has dir items
 *    inside which were not processed yet (pending for move/delete). If anyone
 *    tried to get the path to the dir items, it would get a path inside that
 *    orphan directory.
 * 3. When an inode is moved around or gets new links, it may overwrite the ref
 *    of an unprocessed inode. If in that case the first ref would be
 *    overwritten, the overwritten inode gets "orphanized". Later when we
 *    process this overwritten inode, it is restored at a new place by moving
 *    the orphan inode.
 *
 * sctx->send_progress tells this function at which point in time receiving
 * would be.
 */
static int get_cur_path(struct send_ctx *sctx, u64 ino, u64 gen,
			struct fs_path *dest)
{
	int ret = 0;
	struct fs_path *name = NULL;
	u64 parent_inode = 0;
	u64 parent_gen = 0;
	int stop = 0;

	name = fs_path_alloc();
	if (!name) {
		ret = -ENOMEM;
		goto out;
	}

	dest->reversed = 1;
	fs_path_reset(dest);

	while (!stop && ino != BTRFS_FIRST_FREE_OBJECTID) {
		struct waiting_dir_move *wdm;

		fs_path_reset(name);

		if (is_waiting_for_rm(sctx, ino, gen)) {
			ret = gen_unique_name(sctx, ino, gen, name);
			if (ret < 0)
				goto out;
			ret = fs_path_add_path(dest, name);
			break;
		}

		wdm = get_waiting_dir_move(sctx, ino);
		if (wdm && wdm->orphanized) {
			ret = gen_unique_name(sctx, ino, gen, name);
			stop = 1;
		} else if (wdm) {
			ret = get_first_ref(sctx->parent_root, ino,
					    &parent_inode, &parent_gen, name);
		} else {
			ret = __get_cur_name_and_parent(sctx, ino, gen,
							&parent_inode,
							&parent_gen, name);
			if (ret)
				stop = 1;
		}

		if (ret < 0)
			goto out;

		ret = fs_path_add_path(dest, name);
		if (ret < 0)
			goto out;

		ino = parent_inode;
		gen = parent_gen;
	}

out:
	fs_path_free(name);
	if (!ret)
		fs_path_unreverse(dest);
	return ret;
}

/*
 * Sends a BTRFS_SEND_C_SUBVOL command/item to userspace
 */
static int send_subvol_begin(struct send_ctx *sctx)
{
	int ret;
	struct btrfs_root *send_root = sctx->send_root;
	struct btrfs_root *parent_root = sctx->parent_root;
	struct btrfs_path *path;
	struct btrfs_key key;
	struct btrfs_root_ref *ref;
	struct extent_buffer *leaf;
	char *name = NULL;
	int namelen;

	path = btrfs_alloc_path();
	if (!path)
		return -ENOMEM;

	name = kmalloc(BTRFS_PATH_NAME_MAX, GFP_KERNEL);
	if (!name) {
		btrfs_free_path(path);
		return -ENOMEM;
	}

	key.objectid = send_root->root_key.objectid;
	key.type = BTRFS_ROOT_BACKREF_KEY;
	key.offset = 0;

	ret = btrfs_search_slot_for_read(send_root->fs_info->tree_root,
				&key, path, 1, 0);
	if (ret < 0)
		goto out;
	if (ret) {
		ret = -ENOENT;
		goto out;
	}

	leaf = path->nodes[0];
	btrfs_item_key_to_cpu(leaf, &key, path->slots[0]);
	if (key.type != BTRFS_ROOT_BACKREF_KEY ||
	    key.objectid != send_root->root_key.objectid) {
		ret = -ENOENT;
		goto out;
	}
	ref = btrfs_item_ptr(leaf, path->slots[0], struct btrfs_root_ref);
	namelen = btrfs_root_ref_name_len(leaf, ref);
	read_extent_buffer(leaf, name, (unsigned long)(ref + 1), namelen);
	btrfs_release_path(path);

	if (parent_root) {
		ret = begin_cmd(sctx, BTRFS_SEND_C_SNAPSHOT);
		if (ret < 0)
			goto out;
	} else {
		ret = begin_cmd(sctx, BTRFS_SEND_C_SUBVOL);
		if (ret < 0)
			goto out;
	}

	TLV_PUT_STRING(sctx, BTRFS_SEND_A_PATH, name, namelen);

	if (!btrfs_is_empty_uuid(sctx->send_root->root_item.received_uuid))
		TLV_PUT_UUID(sctx, BTRFS_SEND_A_UUID,
			    sctx->send_root->root_item.received_uuid);
	else
		TLV_PUT_UUID(sctx, BTRFS_SEND_A_UUID,
			    sctx->send_root->root_item.uuid);

	TLV_PUT_U64(sctx, BTRFS_SEND_A_CTRANSID,
		    btrfs_root_ctransid(&sctx->send_root->root_item));
	if (parent_root) {
		if (!btrfs_is_empty_uuid(parent_root->root_item.received_uuid))
			TLV_PUT_UUID(sctx, BTRFS_SEND_A_CLONE_UUID,
				     parent_root->root_item.received_uuid);
		else
			TLV_PUT_UUID(sctx, BTRFS_SEND_A_CLONE_UUID,
				     parent_root->root_item.uuid);
		TLV_PUT_U64(sctx, BTRFS_SEND_A_CLONE_CTRANSID,
			    btrfs_root_ctransid(&sctx->parent_root->root_item));
	}

	ret = send_cmd(sctx);

tlv_put_failure:
out:
	btrfs_free_path(path);
	kfree(name);
	return ret;
}

static int send_truncate(struct send_ctx *sctx, u64 ino, u64 gen, u64 size)
{
	struct btrfs_fs_info *fs_info = sctx->send_root->fs_info;
	int ret = 0;
	struct fs_path *p;

	btrfs_debug(fs_info, "send_truncate %llu size=%llu", ino, size);

	p = fs_path_alloc();
	if (!p)
		return -ENOMEM;

	ret = begin_cmd(sctx, BTRFS_SEND_C_TRUNCATE);
	if (ret < 0)
		goto out;

	ret = get_cur_path(sctx, ino, gen, p);
	if (ret < 0)
		goto out;
	TLV_PUT_PATH(sctx, BTRFS_SEND_A_PATH, p);
	TLV_PUT_U64(sctx, BTRFS_SEND_A_SIZE, size);

	ret = send_cmd(sctx);

tlv_put_failure:
out:
	fs_path_free(p);
	return ret;
}

static int send_chmod(struct send_ctx *sctx, u64 ino, u64 gen, u64 mode)
{
	struct btrfs_fs_info *fs_info = sctx->send_root->fs_info;
	int ret = 0;
	struct fs_path *p;

	btrfs_debug(fs_info, "send_chmod %llu mode=%llu", ino, mode);

	p = fs_path_alloc();
	if (!p)
		return -ENOMEM;

	ret = begin_cmd(sctx, BTRFS_SEND_C_CHMOD);
	if (ret < 0)
		goto out;

	ret = get_cur_path(sctx, ino, gen, p);
	if (ret < 0)
		goto out;
	TLV_PUT_PATH(sctx, BTRFS_SEND_A_PATH, p);
	TLV_PUT_U64(sctx, BTRFS_SEND_A_MODE, mode & 07777);

	ret = send_cmd(sctx);

tlv_put_failure:
out:
	fs_path_free(p);
	return ret;
}

static int send_fileattr(struct send_ctx *sctx, u64 ino, u64 gen, u64 fileattr)
{
	struct btrfs_fs_info *fs_info = sctx->send_root->fs_info;
	int ret = 0;
	struct fs_path *p;

	if (sctx->proto < 2)
		return 0;

	btrfs_debug(fs_info, "send_fileattr %llu fileattr=%llu", ino, fileattr);

	p = fs_path_alloc();
	if (!p)
		return -ENOMEM;

	ret = begin_cmd(sctx, BTRFS_SEND_C_FILEATTR);
	if (ret < 0)
		goto out;

	ret = get_cur_path(sctx, ino, gen, p);
	if (ret < 0)
		goto out;
	TLV_PUT_PATH(sctx, BTRFS_SEND_A_PATH, p);
	TLV_PUT_U64(sctx, BTRFS_SEND_A_FILEATTR, fileattr);

	ret = send_cmd(sctx);

tlv_put_failure:
out:
	fs_path_free(p);
	return ret;
}

static int send_chown(struct send_ctx *sctx, u64 ino, u64 gen, u64 uid, u64 gid)
{
	struct btrfs_fs_info *fs_info = sctx->send_root->fs_info;
	int ret = 0;
	struct fs_path *p;

	btrfs_debug(fs_info, "send_chown %llu uid=%llu, gid=%llu",
		    ino, uid, gid);

	p = fs_path_alloc();
	if (!p)
		return -ENOMEM;

	ret = begin_cmd(sctx, BTRFS_SEND_C_CHOWN);
	if (ret < 0)
		goto out;

	ret = get_cur_path(sctx, ino, gen, p);
	if (ret < 0)
		goto out;
	TLV_PUT_PATH(sctx, BTRFS_SEND_A_PATH, p);
	TLV_PUT_U64(sctx, BTRFS_SEND_A_UID, uid);
	TLV_PUT_U64(sctx, BTRFS_SEND_A_GID, gid);

	ret = send_cmd(sctx);

tlv_put_failure:
out:
	fs_path_free(p);
	return ret;
}

static int send_utimes(struct send_ctx *sctx, u64 ino, u64 gen)
{
	struct btrfs_fs_info *fs_info = sctx->send_root->fs_info;
	int ret = 0;
	struct fs_path *p = NULL;
	struct btrfs_inode_item *ii;
	struct btrfs_path *path = NULL;
	struct extent_buffer *eb;
	struct btrfs_key key;
	int slot;

	btrfs_debug(fs_info, "send_utimes %llu", ino);

	p = fs_path_alloc();
	if (!p)
		return -ENOMEM;

	path = alloc_path_for_send();
	if (!path) {
		ret = -ENOMEM;
		goto out;
	}

	key.objectid = ino;
	key.type = BTRFS_INODE_ITEM_KEY;
	key.offset = 0;
	ret = btrfs_search_slot(NULL, sctx->send_root, &key, path, 0, 0);
	if (ret > 0)
		ret = -ENOENT;
	if (ret < 0)
		goto out;

	eb = path->nodes[0];
	slot = path->slots[0];
	ii = btrfs_item_ptr(eb, slot, struct btrfs_inode_item);

	ret = begin_cmd(sctx, BTRFS_SEND_C_UTIMES);
	if (ret < 0)
		goto out;

	ret = get_cur_path(sctx, ino, gen, p);
	if (ret < 0)
		goto out;
	TLV_PUT_PATH(sctx, BTRFS_SEND_A_PATH, p);
	TLV_PUT_BTRFS_TIMESPEC(sctx, BTRFS_SEND_A_ATIME, eb, &ii->atime);
	TLV_PUT_BTRFS_TIMESPEC(sctx, BTRFS_SEND_A_MTIME, eb, &ii->mtime);
	TLV_PUT_BTRFS_TIMESPEC(sctx, BTRFS_SEND_A_CTIME, eb, &ii->ctime);
	if (sctx->proto >= 2)
		TLV_PUT_BTRFS_TIMESPEC(sctx, BTRFS_SEND_A_OTIME, eb, &ii->otime);

	ret = send_cmd(sctx);

tlv_put_failure:
out:
	fs_path_free(p);
	btrfs_free_path(path);
	return ret;
}

/*
 * If the cache is full, we can't remove entries from it and do a call to
 * send_utimes() for each respective inode, because we might be finishing
 * processing an inode that is a directory and it just got renamed, and existing
 * entries in the cache may refer to inodes that have the directory in their
 * full path - in which case we would generate outdated paths (pre-rename)
 * for the inodes that the cache entries point to. Instead of prunning the
 * cache when inserting, do it after we finish processing each inode at
 * finish_inode_if_needed().
 */
static int cache_dir_utimes(struct send_ctx *sctx, u64 dir, u64 gen)
{
	struct btrfs_lru_cache_entry *entry;
	int ret;

	entry = btrfs_lru_cache_lookup(&sctx->dir_utimes_cache, dir, gen);
	if (entry != NULL)
		return 0;

	/* Caching is optional, don't fail if we can't allocate memory. */
	entry = kmalloc(sizeof(*entry), GFP_KERNEL);
	if (!entry)
		return send_utimes(sctx, dir, gen);

	entry->key = dir;
	entry->gen = gen;

	ret = btrfs_lru_cache_store(&sctx->dir_utimes_cache, entry, GFP_KERNEL);
	ASSERT(ret != -EEXIST);
	if (ret) {
		kfree(entry);
		return send_utimes(sctx, dir, gen);
	}

	return 0;
}

static int trim_dir_utimes_cache(struct send_ctx *sctx)
{
	while (btrfs_lru_cache_size(&sctx->dir_utimes_cache) >
	       SEND_MAX_DIR_UTIMES_CACHE_SIZE) {
		struct btrfs_lru_cache_entry *lru;
		int ret;

		lru = btrfs_lru_cache_lru_entry(&sctx->dir_utimes_cache);
		ASSERT(lru != NULL);

		ret = send_utimes(sctx, lru->key, lru->gen);
		if (ret)
			return ret;

		btrfs_lru_cache_remove(&sctx->dir_utimes_cache, lru);
	}

	return 0;
}

/*
 * Sends a BTRFS_SEND_C_MKXXX or SYMLINK command to user space. We don't have
 * a valid path yet because we did not process the refs yet. So, the inode
 * is created as orphan.
 */
static int send_create_inode(struct send_ctx *sctx, u64 ino)
{
	struct btrfs_fs_info *fs_info = sctx->send_root->fs_info;
	int ret = 0;
	struct fs_path *p;
	int cmd;
	struct btrfs_inode_info info;
	u64 gen;
	u64 mode;
	u64 rdev;

	btrfs_debug(fs_info, "send_create_inode %llu", ino);

	p = fs_path_alloc();
	if (!p)
		return -ENOMEM;

	if (ino != sctx->cur_ino) {
		ret = get_inode_info(sctx->send_root, ino, &info);
		if (ret < 0)
			goto out;
		gen = info.gen;
		mode = info.mode;
		rdev = info.rdev;
	} else {
		gen = sctx->cur_inode_gen;
		mode = sctx->cur_inode_mode;
		rdev = sctx->cur_inode_rdev;
	}

	if (S_ISREG(mode)) {
		cmd = BTRFS_SEND_C_MKFILE;
	} else if (S_ISDIR(mode)) {
		cmd = BTRFS_SEND_C_MKDIR;
	} else if (S_ISLNK(mode)) {
		cmd = BTRFS_SEND_C_SYMLINK;
	} else if (S_ISCHR(mode) || S_ISBLK(mode)) {
		cmd = BTRFS_SEND_C_MKNOD;
	} else if (S_ISFIFO(mode)) {
		cmd = BTRFS_SEND_C_MKFIFO;
	} else if (S_ISSOCK(mode)) {
		cmd = BTRFS_SEND_C_MKSOCK;
	} else {
		btrfs_warn(sctx->send_root->fs_info, "unexpected inode type %o",
				(int)(mode & S_IFMT));
		ret = -EOPNOTSUPP;
		goto out;
	}

	ret = begin_cmd(sctx, cmd);
	if (ret < 0)
		goto out;

	ret = gen_unique_name(sctx, ino, gen, p);
	if (ret < 0)
		goto out;

	TLV_PUT_PATH(sctx, BTRFS_SEND_A_PATH, p);
	TLV_PUT_U64(sctx, BTRFS_SEND_A_INO, ino);

	if (S_ISLNK(mode)) {
		fs_path_reset(p);
		ret = read_symlink(sctx->send_root, ino, p);
		if (ret < 0)
			goto out;
		TLV_PUT_PATH(sctx, BTRFS_SEND_A_PATH_LINK, p);
	} else if (S_ISCHR(mode) || S_ISBLK(mode) ||
		   S_ISFIFO(mode) || S_ISSOCK(mode)) {
		TLV_PUT_U64(sctx, BTRFS_SEND_A_RDEV, new_encode_dev(rdev));
		TLV_PUT_U64(sctx, BTRFS_SEND_A_MODE, mode);
	}

	ret = send_cmd(sctx);
	if (ret < 0)
		goto out;


tlv_put_failure:
out:
	fs_path_free(p);
	return ret;
}

static void cache_dir_created(struct send_ctx *sctx, u64 dir)
{
	struct btrfs_lru_cache_entry *entry;
	int ret;

	/* Caching is optional, ignore any failures. */
	entry = kmalloc(sizeof(*entry), GFP_KERNEL);
	if (!entry)
		return;

	entry->key = dir;
	entry->gen = 0;
	ret = btrfs_lru_cache_store(&sctx->dir_created_cache, entry, GFP_KERNEL);
	if (ret < 0)
		kfree(entry);
}

/*
 * We need some special handling for inodes that get processed before the parent
 * directory got created. See process_recorded_refs for details.
 * This function does the check if we already created the dir out of order.
 */
static int did_create_dir(struct send_ctx *sctx, u64 dir)
{
	int ret = 0;
	int iter_ret = 0;
	struct btrfs_path *path = NULL;
	struct btrfs_key key;
	struct btrfs_key found_key;
	struct btrfs_key di_key;
	struct btrfs_dir_item *di;

	if (btrfs_lru_cache_lookup(&sctx->dir_created_cache, dir, 0))
		return 1;

	path = alloc_path_for_send();
	if (!path)
		return -ENOMEM;

	key.objectid = dir;
	key.type = BTRFS_DIR_INDEX_KEY;
	key.offset = 0;

	btrfs_for_each_slot(sctx->send_root, &key, &found_key, path, iter_ret) {
		struct extent_buffer *eb = path->nodes[0];

		if (found_key.objectid != key.objectid ||
		    found_key.type != key.type) {
			ret = 0;
			break;
		}

		di = btrfs_item_ptr(eb, path->slots[0], struct btrfs_dir_item);
		btrfs_dir_item_key_to_cpu(eb, di, &di_key);

		if (di_key.type != BTRFS_ROOT_ITEM_KEY &&
		    di_key.objectid < sctx->send_progress) {
			ret = 1;
			cache_dir_created(sctx, dir);
			break;
		}
	}
	/* Catch error found during iteration */
	if (iter_ret < 0)
		ret = iter_ret;

	btrfs_free_path(path);
	return ret;
}

/*
 * Only creates the inode if it is:
 * 1. Not a directory
 * 2. Or a directory which was not created already due to out of order
 *    directories. See did_create_dir and process_recorded_refs for details.
 */
static int send_create_inode_if_needed(struct send_ctx *sctx)
{
	int ret;

	if (S_ISDIR(sctx->cur_inode_mode)) {
		ret = did_create_dir(sctx, sctx->cur_ino);
		if (ret < 0)
			return ret;
		else if (ret > 0)
			return 0;
	}

	ret = send_create_inode(sctx, sctx->cur_ino);

	if (ret == 0 && S_ISDIR(sctx->cur_inode_mode))
		cache_dir_created(sctx, sctx->cur_ino);

	return ret;
}

struct recorded_ref {
	struct list_head list;
	char *name;
	struct fs_path *full_path;
	u64 dir;
	u64 dir_gen;
	int name_len;
	struct rb_node node;
	struct rb_root *root;
};

static struct recorded_ref *recorded_ref_alloc(void)
{
	struct recorded_ref *ref;

	ref = kzalloc(sizeof(*ref), GFP_KERNEL);
	if (!ref)
		return NULL;
	RB_CLEAR_NODE(&ref->node);
	INIT_LIST_HEAD(&ref->list);
	return ref;
}

static void recorded_ref_free(struct recorded_ref *ref)
{
	if (!ref)
		return;
	if (!RB_EMPTY_NODE(&ref->node))
		rb_erase(&ref->node, ref->root);
	list_del(&ref->list);
	fs_path_free(ref->full_path);
	kfree(ref);
}

static void set_ref_path(struct recorded_ref *ref, struct fs_path *path)
{
	ref->full_path = path;
	ref->name = (char *)kbasename(ref->full_path->start);
	ref->name_len = ref->full_path->end - ref->name;
}

static int dup_ref(struct recorded_ref *ref, struct list_head *list)
{
	struct recorded_ref *new;

	new = recorded_ref_alloc();
	if (!new)
		return -ENOMEM;

	new->dir = ref->dir;
	new->dir_gen = ref->dir_gen;
	list_add_tail(&new->list, list);
	return 0;
}

static void __free_recorded_refs(struct list_head *head)
{
	struct recorded_ref *cur;

	while (!list_empty(head)) {
		cur = list_entry(head->next, struct recorded_ref, list);
		recorded_ref_free(cur);
	}
}

static void free_recorded_refs(struct send_ctx *sctx)
{
	__free_recorded_refs(&sctx->new_refs);
	__free_recorded_refs(&sctx->deleted_refs);
}

/*
 * Renames/moves a file/dir to its orphan name. Used when the first
 * ref of an unprocessed inode gets overwritten and for all non empty
 * directories.
 */
static int orphanize_inode(struct send_ctx *sctx, u64 ino, u64 gen,
			  struct fs_path *path)
{
	int ret;
	struct fs_path *orphan;

	orphan = fs_path_alloc();
	if (!orphan)
		return -ENOMEM;

	ret = gen_unique_name(sctx, ino, gen, orphan);
	if (ret < 0)
		goto out;

	ret = send_rename(sctx, path, orphan);

out:
	fs_path_free(orphan);
	return ret;
}

static struct orphan_dir_info *add_orphan_dir_info(struct send_ctx *sctx,
						   u64 dir_ino, u64 dir_gen)
{
	struct rb_node **p = &sctx->orphan_dirs.rb_node;
	struct rb_node *parent = NULL;
	struct orphan_dir_info *entry, *odi;

	while (*p) {
		parent = *p;
		entry = rb_entry(parent, struct orphan_dir_info, node);
		if (dir_ino < entry->ino)
			p = &(*p)->rb_left;
		else if (dir_ino > entry->ino)
			p = &(*p)->rb_right;
		else if (dir_gen < entry->gen)
			p = &(*p)->rb_left;
		else if (dir_gen > entry->gen)
			p = &(*p)->rb_right;
		else
			return entry;
	}

	odi = kmalloc(sizeof(*odi), GFP_KERNEL);
	if (!odi)
		return ERR_PTR(-ENOMEM);
	odi->ino = dir_ino;
	odi->gen = dir_gen;
	odi->last_dir_index_offset = 0;
	odi->dir_high_seq_ino = 0;

	rb_link_node(&odi->node, parent, p);
	rb_insert_color(&odi->node, &sctx->orphan_dirs);
	return odi;
}

static struct orphan_dir_info *get_orphan_dir_info(struct send_ctx *sctx,
						   u64 dir_ino, u64 gen)
{
	struct rb_node *n = sctx->orphan_dirs.rb_node;
	struct orphan_dir_info *entry;

	while (n) {
		entry = rb_entry(n, struct orphan_dir_info, node);
		if (dir_ino < entry->ino)
			n = n->rb_left;
		else if (dir_ino > entry->ino)
			n = n->rb_right;
		else if (gen < entry->gen)
			n = n->rb_left;
		else if (gen > entry->gen)
			n = n->rb_right;
		else
			return entry;
	}
	return NULL;
}

static int is_waiting_for_rm(struct send_ctx *sctx, u64 dir_ino, u64 gen)
{
	struct orphan_dir_info *odi = get_orphan_dir_info(sctx, dir_ino, gen);

	return odi != NULL;
}

static void free_orphan_dir_info(struct send_ctx *sctx,
				 struct orphan_dir_info *odi)
{
	if (!odi)
		return;
	rb_erase(&odi->node, &sctx->orphan_dirs);
	kfree(odi);
}

/*
 * Returns 1 if a directory can be removed at this point in time.
 * We check this by iterating all dir items and checking if the inode behind
 * the dir item was already processed.
 */
static int can_rmdir(struct send_ctx *sctx, u64 dir, u64 dir_gen)
{
	int ret = 0;
	int iter_ret = 0;
	struct btrfs_root *root = sctx->parent_root;
	struct btrfs_path *path;
	struct btrfs_key key;
	struct btrfs_key found_key;
	struct btrfs_key loc;
	struct btrfs_dir_item *di;
	struct orphan_dir_info *odi = NULL;
	u64 dir_high_seq_ino = 0;
	u64 last_dir_index_offset = 0;

	/*
	 * Don't try to rmdir the top/root subvolume dir.
	 */
	if (dir == BTRFS_FIRST_FREE_OBJECTID)
		return 0;

	odi = get_orphan_dir_info(sctx, dir, dir_gen);
	if (odi && sctx->cur_ino < odi->dir_high_seq_ino)
		return 0;

	path = alloc_path_for_send();
	if (!path)
		return -ENOMEM;

	if (!odi) {
		/*
		 * Find the inode number associated with the last dir index
		 * entry. This is very likely the inode with the highest number
		 * of all inodes that have an entry in the directory. We can
		 * then use it to avoid future calls to can_rmdir(), when
		 * processing inodes with a lower number, from having to search
		 * the parent root b+tree for dir index keys.
		 */
		key.objectid = dir;
		key.type = BTRFS_DIR_INDEX_KEY;
		key.offset = (u64)-1;

		ret = btrfs_search_slot(NULL, root, &key, path, 0, 0);
		if (ret < 0) {
			goto out;
		} else if (ret > 0) {
			/* Can't happen, the root is never empty. */
			ASSERT(path->slots[0] > 0);
			if (WARN_ON(path->slots[0] == 0)) {
				ret = -EUCLEAN;
				goto out;
			}
			path->slots[0]--;
		}

		btrfs_item_key_to_cpu(path->nodes[0], &key, path->slots[0]);
		if (key.objectid != dir || key.type != BTRFS_DIR_INDEX_KEY) {
			/* No index keys, dir can be removed. */
			ret = 1;
			goto out;
		}

		di = btrfs_item_ptr(path->nodes[0], path->slots[0],
				    struct btrfs_dir_item);
		btrfs_dir_item_key_to_cpu(path->nodes[0], di, &loc);
		dir_high_seq_ino = loc.objectid;
		if (sctx->cur_ino < dir_high_seq_ino) {
			ret = 0;
			goto out;
		}

		btrfs_release_path(path);
	}

	key.objectid = dir;
	key.type = BTRFS_DIR_INDEX_KEY;
	key.offset = (odi ? odi->last_dir_index_offset : 0);

	btrfs_for_each_slot(root, &key, &found_key, path, iter_ret) {
		struct waiting_dir_move *dm;

		if (found_key.objectid != key.objectid ||
		    found_key.type != key.type)
			break;

		di = btrfs_item_ptr(path->nodes[0], path->slots[0],
				struct btrfs_dir_item);
		btrfs_dir_item_key_to_cpu(path->nodes[0], di, &loc);

		dir_high_seq_ino = max(dir_high_seq_ino, loc.objectid);
		last_dir_index_offset = found_key.offset;

		dm = get_waiting_dir_move(sctx, loc.objectid);
		if (dm) {
			dm->rmdir_ino = dir;
			dm->rmdir_gen = dir_gen;
			ret = 0;
			goto out;
		}

		if (loc.objectid > sctx->cur_ino) {
			ret = 0;
			goto out;
		}
	}
	if (iter_ret < 0) {
		ret = iter_ret;
		goto out;
	}
	free_orphan_dir_info(sctx, odi);

	ret = 1;

out:
	btrfs_free_path(path);

	if (ret)
		return ret;

	if (!odi) {
		odi = add_orphan_dir_info(sctx, dir, dir_gen);
		if (IS_ERR(odi))
			return PTR_ERR(odi);

		odi->gen = dir_gen;
	}

	odi->last_dir_index_offset = last_dir_index_offset;
	odi->dir_high_seq_ino = max(odi->dir_high_seq_ino, dir_high_seq_ino);

	return 0;
}

static int is_waiting_for_move(struct send_ctx *sctx, u64 ino)
{
	struct waiting_dir_move *entry = get_waiting_dir_move(sctx, ino);

	return entry != NULL;
}

static int add_waiting_dir_move(struct send_ctx *sctx, u64 ino, bool orphanized)
{
	struct rb_node **p = &sctx->waiting_dir_moves.rb_node;
	struct rb_node *parent = NULL;
	struct waiting_dir_move *entry, *dm;

	dm = kmalloc(sizeof(*dm), GFP_KERNEL);
	if (!dm)
		return -ENOMEM;
	dm->ino = ino;
	dm->rmdir_ino = 0;
	dm->rmdir_gen = 0;
	dm->orphanized = orphanized;

	while (*p) {
		parent = *p;
		entry = rb_entry(parent, struct waiting_dir_move, node);
		if (ino < entry->ino) {
			p = &(*p)->rb_left;
		} else if (ino > entry->ino) {
			p = &(*p)->rb_right;
		} else {
			kfree(dm);
			return -EEXIST;
		}
	}

	rb_link_node(&dm->node, parent, p);
	rb_insert_color(&dm->node, &sctx->waiting_dir_moves);
	return 0;
}

static struct waiting_dir_move *
get_waiting_dir_move(struct send_ctx *sctx, u64 ino)
{
	struct rb_node *n = sctx->waiting_dir_moves.rb_node;
	struct waiting_dir_move *entry;

	while (n) {
		entry = rb_entry(n, struct waiting_dir_move, node);
		if (ino < entry->ino)
			n = n->rb_left;
		else if (ino > entry->ino)
			n = n->rb_right;
		else
			return entry;
	}
	return NULL;
}

static void free_waiting_dir_move(struct send_ctx *sctx,
				  struct waiting_dir_move *dm)
{
	if (!dm)
		return;
	rb_erase(&dm->node, &sctx->waiting_dir_moves);
	kfree(dm);
}

static int add_pending_dir_move(struct send_ctx *sctx,
				u64 ino,
				u64 ino_gen,
				u64 parent_ino,
				struct list_head *new_refs,
				struct list_head *deleted_refs,
				const bool is_orphan)
{
	struct rb_node **p = &sctx->pending_dir_moves.rb_node;
	struct rb_node *parent = NULL;
	struct pending_dir_move *entry = NULL, *pm;
	struct recorded_ref *cur;
	int exists = 0;
	int ret;

	pm = kmalloc(sizeof(*pm), GFP_KERNEL);
	if (!pm)
		return -ENOMEM;
	pm->parent_ino = parent_ino;
	pm->ino = ino;
	pm->gen = ino_gen;
	INIT_LIST_HEAD(&pm->list);
	INIT_LIST_HEAD(&pm->update_refs);
	RB_CLEAR_NODE(&pm->node);

	while (*p) {
		parent = *p;
		entry = rb_entry(parent, struct pending_dir_move, node);
		if (parent_ino < entry->parent_ino) {
			p = &(*p)->rb_left;
		} else if (parent_ino > entry->parent_ino) {
			p = &(*p)->rb_right;
		} else {
			exists = 1;
			break;
		}
	}

	list_for_each_entry(cur, deleted_refs, list) {
		ret = dup_ref(cur, &pm->update_refs);
		if (ret < 0)
			goto out;
	}
	list_for_each_entry(cur, new_refs, list) {
		ret = dup_ref(cur, &pm->update_refs);
		if (ret < 0)
			goto out;
	}

	ret = add_waiting_dir_move(sctx, pm->ino, is_orphan);
	if (ret)
		goto out;

	if (exists) {
		list_add_tail(&pm->list, &entry->list);
	} else {
		rb_link_node(&pm->node, parent, p);
		rb_insert_color(&pm->node, &sctx->pending_dir_moves);
	}
	ret = 0;
out:
	if (ret) {
		__free_recorded_refs(&pm->update_refs);
		kfree(pm);
	}
	return ret;
}

static struct pending_dir_move *get_pending_dir_moves(struct send_ctx *sctx,
						      u64 parent_ino)
{
	struct rb_node *n = sctx->pending_dir_moves.rb_node;
	struct pending_dir_move *entry;

	while (n) {
		entry = rb_entry(n, struct pending_dir_move, node);
		if (parent_ino < entry->parent_ino)
			n = n->rb_left;
		else if (parent_ino > entry->parent_ino)
			n = n->rb_right;
		else
			return entry;
	}
	return NULL;
}

static int path_loop(struct send_ctx *sctx, struct fs_path *name,
		     u64 ino, u64 gen, u64 *ancestor_ino)
{
	int ret = 0;
	u64 parent_inode = 0;
	u64 parent_gen = 0;
	u64 start_ino = ino;

	*ancestor_ino = 0;
	while (ino != BTRFS_FIRST_FREE_OBJECTID) {
		fs_path_reset(name);

		if (is_waiting_for_rm(sctx, ino, gen))
			break;
		if (is_waiting_for_move(sctx, ino)) {
			if (*ancestor_ino == 0)
				*ancestor_ino = ino;
			ret = get_first_ref(sctx->parent_root, ino,
					    &parent_inode, &parent_gen, name);
		} else {
			ret = __get_cur_name_and_parent(sctx, ino, gen,
							&parent_inode,
							&parent_gen, name);
			if (ret > 0) {
				ret = 0;
				break;
			}
		}
		if (ret < 0)
			break;
		if (parent_inode == start_ino) {
			ret = 1;
			if (*ancestor_ino == 0)
				*ancestor_ino = ino;
			break;
		}
		ino = parent_inode;
		gen = parent_gen;
	}
	return ret;
}

static int apply_dir_move(struct send_ctx *sctx, struct pending_dir_move *pm)
{
	struct fs_path *from_path = NULL;
	struct fs_path *to_path = NULL;
	struct fs_path *name = NULL;
	u64 orig_progress = sctx->send_progress;
	struct recorded_ref *cur;
	u64 parent_ino, parent_gen;
	struct waiting_dir_move *dm = NULL;
	u64 rmdir_ino = 0;
	u64 rmdir_gen;
	u64 ancestor;
	bool is_orphan;
	int ret;

	name = fs_path_alloc();
	from_path = fs_path_alloc();
	if (!name || !from_path) {
		ret = -ENOMEM;
		goto out;
	}

	dm = get_waiting_dir_move(sctx, pm->ino);
	ASSERT(dm);
	rmdir_ino = dm->rmdir_ino;
	rmdir_gen = dm->rmdir_gen;
	is_orphan = dm->orphanized;
	free_waiting_dir_move(sctx, dm);

	if (is_orphan) {
		ret = gen_unique_name(sctx, pm->ino,
				      pm->gen, from_path);
	} else {
		ret = get_first_ref(sctx->parent_root, pm->ino,
				    &parent_ino, &parent_gen, name);
		if (ret < 0)
			goto out;
		ret = get_cur_path(sctx, parent_ino, parent_gen,
				   from_path);
		if (ret < 0)
			goto out;
		ret = fs_path_add_path(from_path, name);
	}
	if (ret < 0)
		goto out;

	sctx->send_progress = sctx->cur_ino + 1;
	ret = path_loop(sctx, name, pm->ino, pm->gen, &ancestor);
	if (ret < 0)
		goto out;
	if (ret) {
		LIST_HEAD(deleted_refs);
		ASSERT(ancestor > BTRFS_FIRST_FREE_OBJECTID);
		ret = add_pending_dir_move(sctx, pm->ino, pm->gen, ancestor,
					   &pm->update_refs, &deleted_refs,
					   is_orphan);
		if (ret < 0)
			goto out;
		if (rmdir_ino) {
			dm = get_waiting_dir_move(sctx, pm->ino);
			ASSERT(dm);
			dm->rmdir_ino = rmdir_ino;
			dm->rmdir_gen = rmdir_gen;
		}
		goto out;
	}
	fs_path_reset(name);
	to_path = name;
	name = NULL;
	ret = get_cur_path(sctx, pm->ino, pm->gen, to_path);
	if (ret < 0)
		goto out;

	ret = send_rename(sctx, from_path, to_path);
	if (ret < 0)
		goto out;

	if (rmdir_ino) {
		struct orphan_dir_info *odi;
		u64 gen;

		odi = get_orphan_dir_info(sctx, rmdir_ino, rmdir_gen);
		if (!odi) {
			/* already deleted */
			goto finish;
		}
		gen = odi->gen;

		ret = can_rmdir(sctx, rmdir_ino, gen);
		if (ret < 0)
			goto out;
		if (!ret)
			goto finish;

		name = fs_path_alloc();
		if (!name) {
			ret = -ENOMEM;
			goto out;
		}
		ret = get_cur_path(sctx, rmdir_ino, gen, name);
		if (ret < 0)
			goto out;
		ret = send_rmdir(sctx, name);
		if (ret < 0)
			goto out;
	}

finish:
	ret = cache_dir_utimes(sctx, pm->ino, pm->gen);
	if (ret < 0)
		goto out;

	/*
	 * After rename/move, need to update the utimes of both new parent(s)
	 * and old parent(s).
	 */
	list_for_each_entry(cur, &pm->update_refs, list) {
		/*
		 * The parent inode might have been deleted in the send snapshot
		 */
		ret = get_inode_info(sctx->send_root, cur->dir, NULL);
		if (ret == -ENOENT) {
			ret = 0;
			continue;
		}
		if (ret < 0)
			goto out;

		ret = cache_dir_utimes(sctx, cur->dir, cur->dir_gen);
		if (ret < 0)
			goto out;
	}

out:
	fs_path_free(name);
	fs_path_free(from_path);
	fs_path_free(to_path);
	sctx->send_progress = orig_progress;

	return ret;
}

static void free_pending_move(struct send_ctx *sctx, struct pending_dir_move *m)
{
	if (!list_empty(&m->list))
		list_del(&m->list);
	if (!RB_EMPTY_NODE(&m->node))
		rb_erase(&m->node, &sctx->pending_dir_moves);
	__free_recorded_refs(&m->update_refs);
	kfree(m);
}

static void tail_append_pending_moves(struct send_ctx *sctx,
				      struct pending_dir_move *moves,
				      struct list_head *stack)
{
	if (list_empty(&moves->list)) {
		list_add_tail(&moves->list, stack);
	} else {
		LIST_HEAD(list);
		list_splice_init(&moves->list, &list);
		list_add_tail(&moves->list, stack);
		list_splice_tail(&list, stack);
	}
	if (!RB_EMPTY_NODE(&moves->node)) {
		rb_erase(&moves->node, &sctx->pending_dir_moves);
		RB_CLEAR_NODE(&moves->node);
	}
}

static int apply_children_dir_moves(struct send_ctx *sctx)
{
	struct pending_dir_move *pm;
	struct list_head stack;
	u64 parent_ino = sctx->cur_ino;
	int ret = 0;

	pm = get_pending_dir_moves(sctx, parent_ino);
	if (!pm)
		return 0;

	INIT_LIST_HEAD(&stack);
	tail_append_pending_moves(sctx, pm, &stack);

	while (!list_empty(&stack)) {
		pm = list_first_entry(&stack, struct pending_dir_move, list);
		parent_ino = pm->ino;
		ret = apply_dir_move(sctx, pm);
		free_pending_move(sctx, pm);
		if (ret)
			goto out;
		pm = get_pending_dir_moves(sctx, parent_ino);
		if (pm)
			tail_append_pending_moves(sctx, pm, &stack);
	}
	return 0;

out:
	while (!list_empty(&stack)) {
		pm = list_first_entry(&stack, struct pending_dir_move, list);
		free_pending_move(sctx, pm);
	}
	return ret;
}

/*
 * We might need to delay a directory rename even when no ancestor directory
 * (in the send root) with a higher inode number than ours (sctx->cur_ino) was
 * renamed. This happens when we rename a directory to the old name (the name
 * in the parent root) of some other unrelated directory that got its rename
 * delayed due to some ancestor with higher number that got renamed.
 *
 * Example:
 *
 * Parent snapshot:
 * .                                       (ino 256)
 * |---- a/                                (ino 257)
 * |     |---- file                        (ino 260)
 * |
 * |---- b/                                (ino 258)
 * |---- c/                                (ino 259)
 *
 * Send snapshot:
 * .                                       (ino 256)
 * |---- a/                                (ino 258)
 * |---- x/                                (ino 259)
 *       |---- y/                          (ino 257)
 *             |----- file                 (ino 260)
 *
 * Here we can not rename 258 from 'b' to 'a' without the rename of inode 257
 * from 'a' to 'x/y' happening first, which in turn depends on the rename of
 * inode 259 from 'c' to 'x'. So the order of rename commands the send stream
 * must issue is:
 *
 * 1 - rename 259 from 'c' to 'x'
 * 2 - rename 257 from 'a' to 'x/y'
 * 3 - rename 258 from 'b' to 'a'
 *
 * Returns 1 if the rename of sctx->cur_ino needs to be delayed, 0 if it can
 * be done right away and < 0 on error.
 */
static int wait_for_dest_dir_move(struct send_ctx *sctx,
				  struct recorded_ref *parent_ref,
				  const bool is_orphan)
{
	struct btrfs_fs_info *fs_info = sctx->parent_root->fs_info;
	struct btrfs_path *path;
	struct btrfs_key key;
	struct btrfs_key di_key;
	struct btrfs_dir_item *di;
	u64 left_gen;
	u64 right_gen;
	int ret = 0;
	struct waiting_dir_move *wdm;

	if (RB_EMPTY_ROOT(&sctx->waiting_dir_moves))
		return 0;

	path = alloc_path_for_send();
	if (!path)
		return -ENOMEM;

	key.objectid = parent_ref->dir;
	key.type = BTRFS_DIR_ITEM_KEY;
	key.offset = btrfs_name_hash(parent_ref->name, parent_ref->name_len);

	ret = btrfs_search_slot(NULL, sctx->parent_root, &key, path, 0, 0);
	if (ret < 0) {
		goto out;
	} else if (ret > 0) {
		ret = 0;
		goto out;
	}

	di = btrfs_match_dir_item_name(fs_info, path, parent_ref->name,
				       parent_ref->name_len);
	if (!di) {
		ret = 0;
		goto out;
	}
	/*
	 * di_key.objectid has the number of the inode that has a dentry in the
	 * parent directory with the same name that sctx->cur_ino is being
	 * renamed to. We need to check if that inode is in the send root as
	 * well and if it is currently marked as an inode with a pending rename,
	 * if it is, we need to delay the rename of sctx->cur_ino as well, so
	 * that it happens after that other inode is renamed.
	 */
	btrfs_dir_item_key_to_cpu(path->nodes[0], di, &di_key);
	if (di_key.type != BTRFS_INODE_ITEM_KEY) {
		ret = 0;
		goto out;
	}

	ret = get_inode_gen(sctx->parent_root, di_key.objectid, &left_gen);
	if (ret < 0)
		goto out;
	ret = get_inode_gen(sctx->send_root, di_key.objectid, &right_gen);
	if (ret < 0) {
		if (ret == -ENOENT)
			ret = 0;
		goto out;
	}

	/* Different inode, no need to delay the rename of sctx->cur_ino */
	if (right_gen != left_gen) {
		ret = 0;
		goto out;
	}

	wdm = get_waiting_dir_move(sctx, di_key.objectid);
	if (wdm && !wdm->orphanized) {
		ret = add_pending_dir_move(sctx,
					   sctx->cur_ino,
					   sctx->cur_inode_gen,
					   di_key.objectid,
					   &sctx->new_refs,
					   &sctx->deleted_refs,
					   is_orphan);
		if (!ret)
			ret = 1;
	}
out:
	btrfs_free_path(path);
	return ret;
}

/*
 * Check if inode ino2, or any of its ancestors, is inode ino1.
 * Return 1 if true, 0 if false and < 0 on error.
 */
static int check_ino_in_path(struct btrfs_root *root,
			     const u64 ino1,
			     const u64 ino1_gen,
			     const u64 ino2,
			     const u64 ino2_gen,
			     struct fs_path *fs_path)
{
	u64 ino = ino2;

	if (ino1 == ino2)
		return ino1_gen == ino2_gen;

	while (ino > BTRFS_FIRST_FREE_OBJECTID) {
		u64 parent;
		u64 parent_gen;
		int ret;

		fs_path_reset(fs_path);
		ret = get_first_ref(root, ino, &parent, &parent_gen, fs_path);
		if (ret < 0)
			return ret;
		if (parent == ino1)
			return parent_gen == ino1_gen;
		ino = parent;
	}
	return 0;
}

/*
 * Check if inode ino1 is an ancestor of inode ino2 in the given root for any
 * possible path (in case ino2 is not a directory and has multiple hard links).
 * Return 1 if true, 0 if false and < 0 on error.
 */
static int is_ancestor(struct btrfs_root *root,
		       const u64 ino1,
		       const u64 ino1_gen,
		       const u64 ino2,
		       struct fs_path *fs_path)
{
	bool free_fs_path = false;
	int ret = 0;
	int iter_ret = 0;
	struct btrfs_path *path = NULL;
	struct btrfs_key key;

	if (!fs_path) {
		fs_path = fs_path_alloc();
		if (!fs_path)
			return -ENOMEM;
		free_fs_path = true;
	}

	path = alloc_path_for_send();
	if (!path) {
		ret = -ENOMEM;
		goto out;
	}

	key.objectid = ino2;
	key.type = BTRFS_INODE_REF_KEY;
	key.offset = 0;

	btrfs_for_each_slot(root, &key, &key, path, iter_ret) {
		struct extent_buffer *leaf = path->nodes[0];
		int slot = path->slots[0];
		u32 cur_offset = 0;
		u32 item_size;

		if (key.objectid != ino2)
			break;
		if (key.type != BTRFS_INODE_REF_KEY &&
		    key.type != BTRFS_INODE_EXTREF_KEY)
			break;

		item_size = btrfs_item_size(leaf, slot);
		while (cur_offset < item_size) {
			u64 parent;
			u64 parent_gen;

			if (key.type == BTRFS_INODE_EXTREF_KEY) {
				unsigned long ptr;
				struct btrfs_inode_extref *extref;

				ptr = btrfs_item_ptr_offset(leaf, slot);
				extref = (struct btrfs_inode_extref *)
					(ptr + cur_offset);
				parent = btrfs_inode_extref_parent(leaf,
								   extref);
				cur_offset += sizeof(*extref);
				cur_offset += btrfs_inode_extref_name_len(leaf,
								  extref);
			} else {
				parent = key.offset;
				cur_offset = item_size;
			}

			ret = get_inode_gen(root, parent, &parent_gen);
			if (ret < 0)
				goto out;
			ret = check_ino_in_path(root, ino1, ino1_gen,
						parent, parent_gen, fs_path);
			if (ret)
				goto out;
		}
	}
	ret = 0;
	if (iter_ret < 0)
		ret = iter_ret;

out:
	btrfs_free_path(path);
	if (free_fs_path)
		fs_path_free(fs_path);
	return ret;
}

static int wait_for_parent_move(struct send_ctx *sctx,
				struct recorded_ref *parent_ref,
				const bool is_orphan)
{
	int ret = 0;
	u64 ino = parent_ref->dir;
	u64 ino_gen = parent_ref->dir_gen;
	u64 parent_ino_before, parent_ino_after;
	struct fs_path *path_before = NULL;
	struct fs_path *path_after = NULL;
	int len1, len2;

	path_after = fs_path_alloc();
	path_before = fs_path_alloc();
	if (!path_after || !path_before) {
		ret = -ENOMEM;
		goto out;
	}

	/*
	 * Our current directory inode may not yet be renamed/moved because some
	 * ancestor (immediate or not) has to be renamed/moved first. So find if
	 * such ancestor exists and make sure our own rename/move happens after
	 * that ancestor is processed to avoid path build infinite loops (done
	 * at get_cur_path()).
	 */
	while (ino > BTRFS_FIRST_FREE_OBJECTID) {
		u64 parent_ino_after_gen;

		if (is_waiting_for_move(sctx, ino)) {
			/*
			 * If the current inode is an ancestor of ino in the
			 * parent root, we need to delay the rename of the
			 * current inode, otherwise don't delayed the rename
			 * because we can end up with a circular dependency
			 * of renames, resulting in some directories never
			 * getting the respective rename operations issued in
			 * the send stream or getting into infinite path build
			 * loops.
			 */
			ret = is_ancestor(sctx->parent_root,
					  sctx->cur_ino, sctx->cur_inode_gen,
					  ino, path_before);
			if (ret)
				break;
		}

		fs_path_reset(path_before);
		fs_path_reset(path_after);

		ret = get_first_ref(sctx->send_root, ino, &parent_ino_after,
				    &parent_ino_after_gen, path_after);
		if (ret < 0)
			goto out;
		ret = get_first_ref(sctx->parent_root, ino, &parent_ino_before,
				    NULL, path_before);
		if (ret < 0 && ret != -ENOENT) {
			goto out;
		} else if (ret == -ENOENT) {
			ret = 0;
			break;
		}

		len1 = fs_path_len(path_before);
		len2 = fs_path_len(path_after);
		if (ino > sctx->cur_ino &&
		    (parent_ino_before != parent_ino_after || len1 != len2 ||
		     memcmp(path_before->start, path_after->start, len1))) {
			u64 parent_ino_gen;

			ret = get_inode_gen(sctx->parent_root, ino, &parent_ino_gen);
			if (ret < 0)
				goto out;
			if (ino_gen == parent_ino_gen) {
				ret = 1;
				break;
			}
		}
		ino = parent_ino_after;
		ino_gen = parent_ino_after_gen;
	}

out:
	fs_path_free(path_before);
	fs_path_free(path_after);

	if (ret == 1) {
		ret = add_pending_dir_move(sctx,
					   sctx->cur_ino,
					   sctx->cur_inode_gen,
					   ino,
					   &sctx->new_refs,
					   &sctx->deleted_refs,
					   is_orphan);
		if (!ret)
			ret = 1;
	}

	return ret;
}

static int update_ref_path(struct send_ctx *sctx, struct recorded_ref *ref)
{
	int ret;
	struct fs_path *new_path;

	/*
	 * Our reference's name member points to its full_path member string, so
	 * we use here a new path.
	 */
	new_path = fs_path_alloc();
	if (!new_path)
		return -ENOMEM;

	ret = get_cur_path(sctx, ref->dir, ref->dir_gen, new_path);
	if (ret < 0) {
		fs_path_free(new_path);
		return ret;
	}
	ret = fs_path_add(new_path, ref->name, ref->name_len);
	if (ret < 0) {
		fs_path_free(new_path);
		return ret;
	}

	fs_path_free(ref->full_path);
	set_ref_path(ref, new_path);

	return 0;
}

/*
 * When processing the new references for an inode we may orphanize an existing
 * directory inode because its old name conflicts with one of the new references
 * of the current inode. Later, when processing another new reference of our
 * inode, we might need to orphanize another inode, but the path we have in the
 * reference reflects the pre-orphanization name of the directory we previously
 * orphanized. For example:
 *
 * parent snapshot looks like:
 *
 * .                                     (ino 256)
 * |----- f1                             (ino 257)
 * |----- f2                             (ino 258)
 * |----- d1/                            (ino 259)
 *        |----- d2/                     (ino 260)
 *
 * send snapshot looks like:
 *
 * .                                     (ino 256)
 * |----- d1                             (ino 258)
 * |----- f2/                            (ino 259)
 *        |----- f2_link/                (ino 260)
 *        |       |----- f1              (ino 257)
 *        |
 *        |----- d2                      (ino 258)
 *
 * When processing inode 257 we compute the name for inode 259 as "d1", and we
 * cache it in the name cache. Later when we start processing inode 258, when
 * collecting all its new references we set a full path of "d1/d2" for its new
 * reference with name "d2". When we start processing the new references we
 * start by processing the new reference with name "d1", and this results in
 * orphanizing inode 259, since its old reference causes a conflict. Then we
 * move on the next new reference, with name "d2", and we find out we must
 * orphanize inode 260, as its old reference conflicts with ours - but for the
 * orphanization we use a source path corresponding to the path we stored in the
 * new reference, which is "d1/d2" and not "o259-6-0/d2" - this makes the
 * receiver fail since the path component "d1/" no longer exists, it was renamed
 * to "o259-6-0/" when processing the previous new reference. So in this case we
 * must recompute the path in the new reference and use it for the new
 * orphanization operation.
 */
static int refresh_ref_path(struct send_ctx *sctx, struct recorded_ref *ref)
{
	char *name;
	int ret;

	name = kmemdup(ref->name, ref->name_len, GFP_KERNEL);
	if (!name)
		return -ENOMEM;

	fs_path_reset(ref->full_path);
	ret = get_cur_path(sctx, ref->dir, ref->dir_gen, ref->full_path);
	if (ret < 0)
		goto out;

	ret = fs_path_add(ref->full_path, name, ref->name_len);
	if (ret < 0)
		goto out;

	/* Update the reference's base name pointer. */
	set_ref_path(ref, ref->full_path);
out:
	kfree(name);
	return ret;
}

/*
 * This does all the move/link/unlink/rmdir magic.
 */
static int process_recorded_refs(struct send_ctx *sctx, int *pending_move)
{
	struct btrfs_fs_info *fs_info = sctx->send_root->fs_info;
	int ret = 0;
	struct recorded_ref *cur;
	struct recorded_ref *cur2;
	struct list_head check_dirs;
	struct fs_path *valid_path = NULL;
	u64 ow_inode = 0;
	u64 ow_gen;
	u64 ow_mode;
	int did_overwrite = 0;
	int is_orphan = 0;
	u64 last_dir_ino_rm = 0;
	bool can_rename = true;
	bool orphanized_dir = false;
	bool orphanized_ancestor = false;

	btrfs_debug(fs_info, "process_recorded_refs %llu", sctx->cur_ino);

	/*
	 * This should never happen as the root dir always has the same ref
	 * which is always '..'
	 */
	BUG_ON(sctx->cur_ino <= BTRFS_FIRST_FREE_OBJECTID);
	INIT_LIST_HEAD(&check_dirs);

	valid_path = fs_path_alloc();
	if (!valid_path) {
		ret = -ENOMEM;
		goto out;
	}

	/*
	 * First, check if the first ref of the current inode was overwritten
	 * before. If yes, we know that the current inode was already orphanized
	 * and thus use the orphan name. If not, we can use get_cur_path to
	 * get the path of the first ref as it would like while receiving at
	 * this point in time.
	 * New inodes are always orphan at the beginning, so force to use the
	 * orphan name in this case.
	 * The first ref is stored in valid_path and will be updated if it
	 * gets moved around.
	 */
	if (!sctx->cur_inode_new) {
		ret = did_overwrite_first_ref(sctx, sctx->cur_ino,
				sctx->cur_inode_gen);
		if (ret < 0)
			goto out;
		if (ret)
			did_overwrite = 1;
	}
	if (sctx->cur_inode_new || did_overwrite) {
		ret = gen_unique_name(sctx, sctx->cur_ino,
				sctx->cur_inode_gen, valid_path);
		if (ret < 0)
			goto out;
		is_orphan = 1;
	} else {
		ret = get_cur_path(sctx, sctx->cur_ino, sctx->cur_inode_gen,
				valid_path);
		if (ret < 0)
			goto out;
	}

	/*
	 * Before doing any rename and link operations, do a first pass on the
	 * new references to orphanize any unprocessed inodes that may have a
	 * reference that conflicts with one of the new references of the current
	 * inode. This needs to happen first because a new reference may conflict
	 * with the old reference of a parent directory, so we must make sure
	 * that the path used for link and rename commands don't use an
	 * orphanized name when an ancestor was not yet orphanized.
	 *
	 * Example:
	 *
	 * Parent snapshot:
	 *
	 * .                                                      (ino 256)
	 * |----- testdir/                                        (ino 259)
	 * |          |----- a                                    (ino 257)
	 * |
	 * |----- b                                               (ino 258)
	 *
	 * Send snapshot:
	 *
	 * .                                                      (ino 256)
	 * |----- testdir_2/                                      (ino 259)
	 * |          |----- a                                    (ino 260)
	 * |
	 * |----- testdir                                         (ino 257)
	 * |----- b                                               (ino 257)
	 * |----- b2                                              (ino 258)
	 *
	 * Processing the new reference for inode 257 with name "b" may happen
	 * before processing the new reference with name "testdir". If so, we
	 * must make sure that by the time we send a link command to create the
	 * hard link "b", inode 259 was already orphanized, since the generated
	 * path in "valid_path" already contains the orphanized name for 259.
	 * We are processing inode 257, so only later when processing 259 we do
	 * the rename operation to change its temporary (orphanized) name to
	 * "testdir_2".
	 */
	list_for_each_entry(cur, &sctx->new_refs, list) {
		ret = get_cur_inode_state(sctx, cur->dir, cur->dir_gen, NULL, NULL);
		if (ret < 0)
			goto out;
		if (ret == inode_state_will_create)
			continue;

		/*
		 * Check if this new ref would overwrite the first ref of another
		 * unprocessed inode. If yes, orphanize the overwritten inode.
		 * If we find an overwritten ref that is not the first ref,
		 * simply unlink it.
		 */
		ret = will_overwrite_ref(sctx, cur->dir, cur->dir_gen,
				cur->name, cur->name_len,
				&ow_inode, &ow_gen, &ow_mode);
		if (ret < 0)
			goto out;
		if (ret) {
			ret = is_first_ref(sctx->parent_root,
					   ow_inode, cur->dir, cur->name,
					   cur->name_len);
			if (ret < 0)
				goto out;
			if (ret) {
				struct name_cache_entry *nce;
				struct waiting_dir_move *wdm;

				if (orphanized_dir) {
					ret = refresh_ref_path(sctx, cur);
					if (ret < 0)
						goto out;
				}

				ret = orphanize_inode(sctx, ow_inode, ow_gen,
						cur->full_path);
				if (ret < 0)
					goto out;
				if (S_ISDIR(ow_mode))
					orphanized_dir = true;

				/*
				 * If ow_inode has its rename operation delayed
				 * make sure that its orphanized name is used in
				 * the source path when performing its rename
				 * operation.
				 */
				wdm = get_waiting_dir_move(sctx, ow_inode);
				if (wdm)
					wdm->orphanized = true;

				/*
				 * Make sure we clear our orphanized inode's
				 * name from the name cache. This is because the
				 * inode ow_inode might be an ancestor of some
				 * other inode that will be orphanized as well
				 * later and has an inode number greater than
				 * sctx->send_progress. We need to prevent
				 * future name lookups from using the old name
				 * and get instead the orphan name.
				 */
				nce = name_cache_search(sctx, ow_inode, ow_gen);
				if (nce)
					btrfs_lru_cache_remove(&sctx->name_cache,
							       &nce->entry);

				/*
				 * ow_inode might currently be an ancestor of
				 * cur_ino, therefore compute valid_path (the
				 * current path of cur_ino) again because it
				 * might contain the pre-orphanization name of
				 * ow_inode, which is no longer valid.
				 */
				ret = is_ancestor(sctx->parent_root,
						  ow_inode, ow_gen,
						  sctx->cur_ino, NULL);
				if (ret > 0) {
					orphanized_ancestor = true;
					fs_path_reset(valid_path);
					ret = get_cur_path(sctx, sctx->cur_ino,
							   sctx->cur_inode_gen,
							   valid_path);
				}
				if (ret < 0)
					goto out;
			} else {
				/*
				 * If we previously orphanized a directory that
				 * collided with a new reference that we already
				 * processed, recompute the current path because
				 * that directory may be part of the path.
				 */
				if (orphanized_dir) {
					ret = refresh_ref_path(sctx, cur);
					if (ret < 0)
						goto out;
				}
				ret = send_unlink(sctx, cur->full_path);
				if (ret < 0)
					goto out;
			}
		}

	}

	list_for_each_entry(cur, &sctx->new_refs, list) {
		/*
		 * We may have refs where the parent directory does not exist
		 * yet. This happens if the parent directories inum is higher
		 * than the current inum. To handle this case, we create the
		 * parent directory out of order. But we need to check if this
		 * did already happen before due to other refs in the same dir.
		 */
		ret = get_cur_inode_state(sctx, cur->dir, cur->dir_gen, NULL, NULL);
		if (ret < 0)
			goto out;
		if (ret == inode_state_will_create) {
			ret = 0;
			/*
			 * First check if any of the current inodes refs did
			 * already create the dir.
			 */
			list_for_each_entry(cur2, &sctx->new_refs, list) {
				if (cur == cur2)
					break;
				if (cur2->dir == cur->dir) {
					ret = 1;
					break;
				}
			}

			/*
			 * If that did not happen, check if a previous inode
			 * did already create the dir.
			 */
			if (!ret)
				ret = did_create_dir(sctx, cur->dir);
			if (ret < 0)
				goto out;
			if (!ret) {
				ret = send_create_inode(sctx, cur->dir);
				if (ret < 0)
					goto out;
				cache_dir_created(sctx, cur->dir);
			}
		}

		if (S_ISDIR(sctx->cur_inode_mode) && sctx->parent_root) {
			ret = wait_for_dest_dir_move(sctx, cur, is_orphan);
			if (ret < 0)
				goto out;
			if (ret == 1) {
				can_rename = false;
				*pending_move = 1;
			}
		}

		if (S_ISDIR(sctx->cur_inode_mode) && sctx->parent_root &&
		    can_rename) {
			ret = wait_for_parent_move(sctx, cur, is_orphan);
			if (ret < 0)
				goto out;
			if (ret == 1) {
				can_rename = false;
				*pending_move = 1;
			}
		}

		/*
		 * link/move the ref to the new place. If we have an orphan
		 * inode, move it and update valid_path. If not, link or move
		 * it depending on the inode mode.
		 */
		if (is_orphan && can_rename) {
			ret = send_rename(sctx, valid_path, cur->full_path);
			if (ret < 0)
				goto out;
			is_orphan = 0;
			ret = fs_path_copy(valid_path, cur->full_path);
			if (ret < 0)
				goto out;
		} else if (can_rename) {
			if (S_ISDIR(sctx->cur_inode_mode)) {
				/*
				 * Dirs can't be linked, so move it. For moved
				 * dirs, we always have one new and one deleted
				 * ref. The deleted ref is ignored later.
				 */
				ret = send_rename(sctx, valid_path,
						  cur->full_path);
				if (!ret)
					ret = fs_path_copy(valid_path,
							   cur->full_path);
				if (ret < 0)
					goto out;
			} else {
				/*
				 * We might have previously orphanized an inode
				 * which is an ancestor of our current inode,
				 * so our reference's full path, which was
				 * computed before any such orphanizations, must
				 * be updated.
				 */
				if (orphanized_dir) {
					ret = update_ref_path(sctx, cur);
					if (ret < 0)
						goto out;
				}
				ret = send_link(sctx, cur->full_path,
						valid_path);
				if (ret < 0)
					goto out;
			}
		}
		ret = dup_ref(cur, &check_dirs);
		if (ret < 0)
			goto out;
	}

	if (S_ISDIR(sctx->cur_inode_mode) && sctx->cur_inode_deleted) {
		/*
		 * Check if we can already rmdir the directory. If not,
		 * orphanize it. For every dir item inside that gets deleted
		 * later, we do this check again and rmdir it then if possible.
		 * See the use of check_dirs for more details.
		 */
		ret = can_rmdir(sctx, sctx->cur_ino, sctx->cur_inode_gen);
		if (ret < 0)
			goto out;
		if (ret) {
			ret = send_rmdir(sctx, valid_path);
			if (ret < 0)
				goto out;
		} else if (!is_orphan) {
			ret = orphanize_inode(sctx, sctx->cur_ino,
					sctx->cur_inode_gen, valid_path);
			if (ret < 0)
				goto out;
			is_orphan = 1;
		}

		list_for_each_entry(cur, &sctx->deleted_refs, list) {
			ret = dup_ref(cur, &check_dirs);
			if (ret < 0)
				goto out;
		}
	} else if (S_ISDIR(sctx->cur_inode_mode) &&
		   !list_empty(&sctx->deleted_refs)) {
		/*
		 * We have a moved dir. Add the old parent to check_dirs
		 */
		cur = list_entry(sctx->deleted_refs.next, struct recorded_ref,
				list);
		ret = dup_ref(cur, &check_dirs);
		if (ret < 0)
			goto out;
	} else if (!S_ISDIR(sctx->cur_inode_mode)) {
		/*
		 * We have a non dir inode. Go through all deleted refs and
		 * unlink them if they were not already overwritten by other
		 * inodes.
		 */
		list_for_each_entry(cur, &sctx->deleted_refs, list) {
			ret = did_overwrite_ref(sctx, cur->dir, cur->dir_gen,
					sctx->cur_ino, sctx->cur_inode_gen,
					cur->name, cur->name_len);
			if (ret < 0)
				goto out;
			if (!ret) {
				/*
				 * If we orphanized any ancestor before, we need
				 * to recompute the full path for deleted names,
				 * since any such path was computed before we
				 * processed any references and orphanized any
				 * ancestor inode.
				 */
				if (orphanized_ancestor) {
					ret = update_ref_path(sctx, cur);
					if (ret < 0)
						goto out;
				}
				ret = send_unlink(sctx, cur->full_path);
				if (ret < 0)
					goto out;
			}
			ret = dup_ref(cur, &check_dirs);
			if (ret < 0)
				goto out;
		}
		/*
		 * If the inode is still orphan, unlink the orphan. This may
		 * happen when a previous inode did overwrite the first ref
		 * of this inode and no new refs were added for the current
		 * inode. Unlinking does not mean that the inode is deleted in
		 * all cases. There may still be links to this inode in other
		 * places.
		 */
		if (is_orphan) {
			ret = send_unlink(sctx, valid_path);
			if (ret < 0)
				goto out;
		}
	}

	/*
	 * We did collect all parent dirs where cur_inode was once located. We
	 * now go through all these dirs and check if they are pending for
	 * deletion and if it's finally possible to perform the rmdir now.
	 * We also update the inode stats of the parent dirs here.
	 */
	list_for_each_entry(cur, &check_dirs, list) {
		/*
		 * In case we had refs into dirs that were not processed yet,
		 * we don't need to do the utime and rmdir logic for these dirs.
		 * The dir will be processed later.
		 */
		if (cur->dir > sctx->cur_ino)
			continue;

		ret = get_cur_inode_state(sctx, cur->dir, cur->dir_gen, NULL, NULL);
		if (ret < 0)
			goto out;

		if (ret == inode_state_did_create ||
		    ret == inode_state_no_change) {
			ret = cache_dir_utimes(sctx, cur->dir, cur->dir_gen);
			if (ret < 0)
				goto out;
		} else if (ret == inode_state_did_delete &&
			   cur->dir != last_dir_ino_rm) {
			ret = can_rmdir(sctx, cur->dir, cur->dir_gen);
			if (ret < 0)
				goto out;
			if (ret) {
				ret = get_cur_path(sctx, cur->dir,
						   cur->dir_gen, valid_path);
				if (ret < 0)
					goto out;
				ret = send_rmdir(sctx, valid_path);
				if (ret < 0)
					goto out;
				last_dir_ino_rm = cur->dir;
			}
		}
	}

	ret = 0;

out:
	__free_recorded_refs(&check_dirs);
	free_recorded_refs(sctx);
	fs_path_free(valid_path);
	return ret;
}

static int rbtree_ref_comp(const void *k, const struct rb_node *node)
{
	const struct recorded_ref *data = k;
	const struct recorded_ref *ref = rb_entry(node, struct recorded_ref, node);
	int result;

	if (data->dir > ref->dir)
		return 1;
	if (data->dir < ref->dir)
		return -1;
	if (data->dir_gen > ref->dir_gen)
		return 1;
	if (data->dir_gen < ref->dir_gen)
		return -1;
	if (data->name_len > ref->name_len)
		return 1;
	if (data->name_len < ref->name_len)
		return -1;
	result = strcmp(data->name, ref->name);
	if (result > 0)
		return 1;
	if (result < 0)
		return -1;
	return 0;
}

static bool rbtree_ref_less(struct rb_node *node, const struct rb_node *parent)
{
	const struct recorded_ref *entry = rb_entry(node, struct recorded_ref, node);

	return rbtree_ref_comp(entry, parent) < 0;
}

static int record_ref_in_tree(struct rb_root *root, struct list_head *refs,
			      struct fs_path *name, u64 dir, u64 dir_gen,
			      struct send_ctx *sctx)
{
	int ret = 0;
	struct fs_path *path = NULL;
	struct recorded_ref *ref = NULL;

	path = fs_path_alloc();
	if (!path) {
		ret = -ENOMEM;
		goto out;
	}

	ref = recorded_ref_alloc();
	if (!ref) {
		ret = -ENOMEM;
		goto out;
	}

	ret = get_cur_path(sctx, dir, dir_gen, path);
	if (ret < 0)
		goto out;
	ret = fs_path_add_path(path, name);
	if (ret < 0)
		goto out;

	ref->dir = dir;
	ref->dir_gen = dir_gen;
	set_ref_path(ref, path);
	list_add_tail(&ref->list, refs);
	rb_add(&ref->node, root, rbtree_ref_less);
	ref->root = root;
out:
	if (ret) {
		if (path && (!ref || !ref->full_path))
			fs_path_free(path);
		recorded_ref_free(ref);
	}
	return ret;
}

static int record_new_ref_if_needed(int num, u64 dir, int index,
				    struct fs_path *name, void *ctx)
{
	int ret = 0;
	struct send_ctx *sctx = ctx;
	struct rb_node *node = NULL;
	struct recorded_ref data;
	struct recorded_ref *ref;
	u64 dir_gen;

	ret = get_inode_gen(sctx->send_root, dir, &dir_gen);
	if (ret < 0)
		goto out;

	data.dir = dir;
	data.dir_gen = dir_gen;
	set_ref_path(&data, name);
	node = rb_find(&data, &sctx->rbtree_deleted_refs, rbtree_ref_comp);
	if (node) {
		ref = rb_entry(node, struct recorded_ref, node);
		recorded_ref_free(ref);
	} else {
		ret = record_ref_in_tree(&sctx->rbtree_new_refs,
					 &sctx->new_refs, name, dir, dir_gen,
					 sctx);
	}
out:
	return ret;
}

static int record_deleted_ref_if_needed(int num, u64 dir, int index,
					struct fs_path *name, void *ctx)
{
	int ret = 0;
	struct send_ctx *sctx = ctx;
	struct rb_node *node = NULL;
	struct recorded_ref data;
	struct recorded_ref *ref;
	u64 dir_gen;

	ret = get_inode_gen(sctx->parent_root, dir, &dir_gen);
	if (ret < 0)
		goto out;

	data.dir = dir;
	data.dir_gen = dir_gen;
	set_ref_path(&data, name);
	node = rb_find(&data, &sctx->rbtree_new_refs, rbtree_ref_comp);
	if (node) {
		ref = rb_entry(node, struct recorded_ref, node);
		recorded_ref_free(ref);
	} else {
		ret = record_ref_in_tree(&sctx->rbtree_deleted_refs,
					 &sctx->deleted_refs, name, dir,
					 dir_gen, sctx);
	}
out:
	return ret;
}

static int record_new_ref(struct send_ctx *sctx)
{
	int ret;

	ret = iterate_inode_ref(sctx->send_root, sctx->left_path,
				sctx->cmp_key, 0, record_new_ref_if_needed, sctx);
	if (ret < 0)
		goto out;
	ret = 0;

out:
	return ret;
}

static int record_deleted_ref(struct send_ctx *sctx)
{
	int ret;

	ret = iterate_inode_ref(sctx->parent_root, sctx->right_path,
				sctx->cmp_key, 0, record_deleted_ref_if_needed,
				sctx);
	if (ret < 0)
		goto out;
	ret = 0;

out:
	return ret;
}

static int record_changed_ref(struct send_ctx *sctx)
{
	int ret = 0;

	ret = iterate_inode_ref(sctx->send_root, sctx->left_path,
			sctx->cmp_key, 0, record_new_ref_if_needed, sctx);
	if (ret < 0)
		goto out;
	ret = iterate_inode_ref(sctx->parent_root, sctx->right_path,
			sctx->cmp_key, 0, record_deleted_ref_if_needed, sctx);
	if (ret < 0)
		goto out;
	ret = 0;

out:
	return ret;
}

/*
 * Record and process all refs at once. Needed when an inode changes the
 * generation number, which means that it was deleted and recreated.
 */
static int process_all_refs(struct send_ctx *sctx,
			    enum btrfs_compare_tree_result cmd)
{
	int ret = 0;
	int iter_ret = 0;
	struct btrfs_root *root;
	struct btrfs_path *path;
	struct btrfs_key key;
	struct btrfs_key found_key;
	iterate_inode_ref_t cb;
	int pending_move = 0;

	path = alloc_path_for_send();
	if (!path)
		return -ENOMEM;

	if (cmd == BTRFS_COMPARE_TREE_NEW) {
		root = sctx->send_root;
		cb = record_new_ref_if_needed;
	} else if (cmd == BTRFS_COMPARE_TREE_DELETED) {
		root = sctx->parent_root;
		cb = record_deleted_ref_if_needed;
	} else {
		btrfs_err(sctx->send_root->fs_info,
				"Wrong command %d in process_all_refs", cmd);
		ret = -EINVAL;
		goto out;
	}

	key.objectid = sctx->cmp_key->objectid;
	key.type = BTRFS_INODE_REF_KEY;
	key.offset = 0;
	btrfs_for_each_slot(root, &key, &found_key, path, iter_ret) {
		if (found_key.objectid != key.objectid ||
		    (found_key.type != BTRFS_INODE_REF_KEY &&
		     found_key.type != BTRFS_INODE_EXTREF_KEY))
			break;

		ret = iterate_inode_ref(root, path, &found_key, 0, cb, sctx);
		if (ret < 0)
			goto out;
	}
	/* Catch error found during iteration */
	if (iter_ret < 0) {
		ret = iter_ret;
		goto out;
	}
	btrfs_release_path(path);

	/*
	 * We don't actually care about pending_move as we are simply
	 * re-creating this inode and will be rename'ing it into place once we
	 * rename the parent directory.
	 */
	ret = process_recorded_refs(sctx, &pending_move);
out:
	btrfs_free_path(path);
	return ret;
}

static int send_set_xattr(struct send_ctx *sctx,
			  struct fs_path *path,
			  const char *name, int name_len,
			  const char *data, int data_len)
{
	int ret = 0;

	ret = begin_cmd(sctx, BTRFS_SEND_C_SET_XATTR);
	if (ret < 0)
		goto out;

	TLV_PUT_PATH(sctx, BTRFS_SEND_A_PATH, path);
	TLV_PUT_STRING(sctx, BTRFS_SEND_A_XATTR_NAME, name, name_len);
	TLV_PUT(sctx, BTRFS_SEND_A_XATTR_DATA, data, data_len);

	ret = send_cmd(sctx);

tlv_put_failure:
out:
	return ret;
}

static int send_remove_xattr(struct send_ctx *sctx,
			  struct fs_path *path,
			  const char *name, int name_len)
{
	int ret = 0;

	ret = begin_cmd(sctx, BTRFS_SEND_C_REMOVE_XATTR);
	if (ret < 0)
		goto out;

	TLV_PUT_PATH(sctx, BTRFS_SEND_A_PATH, path);
	TLV_PUT_STRING(sctx, BTRFS_SEND_A_XATTR_NAME, name, name_len);

	ret = send_cmd(sctx);

tlv_put_failure:
out:
	return ret;
}

static int __process_new_xattr(int num, struct btrfs_key *di_key,
			       const char *name, int name_len, const char *data,
			       int data_len, void *ctx)
{
	int ret;
	struct send_ctx *sctx = ctx;
	struct fs_path *p;
	struct posix_acl_xattr_header dummy_acl;

	/* Capabilities are emitted by finish_inode_if_needed */
	if (!strncmp(name, XATTR_NAME_CAPS, name_len))
		return 0;

	p = fs_path_alloc();
	if (!p)
		return -ENOMEM;

	/*
	 * This hack is needed because empty acls are stored as zero byte
	 * data in xattrs. Problem with that is, that receiving these zero byte
	 * acls will fail later. To fix this, we send a dummy acl list that
	 * only contains the version number and no entries.
	 */
	if (!strncmp(name, XATTR_NAME_POSIX_ACL_ACCESS, name_len) ||
	    !strncmp(name, XATTR_NAME_POSIX_ACL_DEFAULT, name_len)) {
		if (data_len == 0) {
			dummy_acl.a_version =
					cpu_to_le32(POSIX_ACL_XATTR_VERSION);
			data = (char *)&dummy_acl;
			data_len = sizeof(dummy_acl);
		}
	}

	ret = get_cur_path(sctx, sctx->cur_ino, sctx->cur_inode_gen, p);
	if (ret < 0)
		goto out;

	ret = send_set_xattr(sctx, p, name, name_len, data, data_len);

out:
	fs_path_free(p);
	return ret;
}

static int __process_deleted_xattr(int num, struct btrfs_key *di_key,
				   const char *name, int name_len,
				   const char *data, int data_len, void *ctx)
{
	int ret;
	struct send_ctx *sctx = ctx;
	struct fs_path *p;

	p = fs_path_alloc();
	if (!p)
		return -ENOMEM;

	ret = get_cur_path(sctx, sctx->cur_ino, sctx->cur_inode_gen, p);
	if (ret < 0)
		goto out;

	ret = send_remove_xattr(sctx, p, name, name_len);

out:
	fs_path_free(p);
	return ret;
}

static int process_new_xattr(struct send_ctx *sctx)
{
	int ret = 0;

	ret = iterate_dir_item(sctx->send_root, sctx->left_path,
			       __process_new_xattr, sctx);

	return ret;
}

static int process_deleted_xattr(struct send_ctx *sctx)
{
	return iterate_dir_item(sctx->parent_root, sctx->right_path,
				__process_deleted_xattr, sctx);
}

struct find_xattr_ctx {
	const char *name;
	int name_len;
	int found_idx;
	char *found_data;
	int found_data_len;
};

static int __find_xattr(int num, struct btrfs_key *di_key, const char *name,
			int name_len, const char *data, int data_len, void *vctx)
{
	struct find_xattr_ctx *ctx = vctx;

	if (name_len == ctx->name_len &&
	    strncmp(name, ctx->name, name_len) == 0) {
		ctx->found_idx = num;
		ctx->found_data_len = data_len;
		ctx->found_data = kmemdup(data, data_len, GFP_KERNEL);
		if (!ctx->found_data)
			return -ENOMEM;
		return 1;
	}
	return 0;
}

static int find_xattr(struct btrfs_root *root,
		      struct btrfs_path *path,
		      struct btrfs_key *key,
		      const char *name, int name_len,
		      char **data, int *data_len)
{
	int ret;
	struct find_xattr_ctx ctx;

	ctx.name = name;
	ctx.name_len = name_len;
	ctx.found_idx = -1;
	ctx.found_data = NULL;
	ctx.found_data_len = 0;

	ret = iterate_dir_item(root, path, __find_xattr, &ctx);
	if (ret < 0)
		return ret;

	if (ctx.found_idx == -1)
		return -ENOENT;
	if (data) {
		*data = ctx.found_data;
		*data_len = ctx.found_data_len;
	} else {
		kfree(ctx.found_data);
	}
	return ctx.found_idx;
}


static int __process_changed_new_xattr(int num, struct btrfs_key *di_key,
				       const char *name, int name_len,
				       const char *data, int data_len,
				       void *ctx)
{
	int ret;
	struct send_ctx *sctx = ctx;
	char *found_data = NULL;
	int found_data_len  = 0;

	ret = find_xattr(sctx->parent_root, sctx->right_path,
			 sctx->cmp_key, name, name_len, &found_data,
			 &found_data_len);
	if (ret == -ENOENT) {
		ret = __process_new_xattr(num, di_key, name, name_len, data,
					  data_len, ctx);
	} else if (ret >= 0) {
		if (data_len != found_data_len ||
		    memcmp(data, found_data, data_len)) {
			ret = __process_new_xattr(num, di_key, name, name_len,
						  data, data_len, ctx);
		} else {
			ret = 0;
		}
	}

	kfree(found_data);
	return ret;
}

static int __process_changed_deleted_xattr(int num, struct btrfs_key *di_key,
					   const char *name, int name_len,
					   const char *data, int data_len,
					   void *ctx)
{
	int ret;
	struct send_ctx *sctx = ctx;

	ret = find_xattr(sctx->send_root, sctx->left_path, sctx->cmp_key,
			 name, name_len, NULL, NULL);
	if (ret == -ENOENT)
		ret = __process_deleted_xattr(num, di_key, name, name_len, data,
					      data_len, ctx);
	else if (ret >= 0)
		ret = 0;

	return ret;
}

static int process_changed_xattr(struct send_ctx *sctx)
{
	int ret = 0;

	ret = iterate_dir_item(sctx->send_root, sctx->left_path,
			__process_changed_new_xattr, sctx);
	if (ret < 0)
		goto out;
	ret = iterate_dir_item(sctx->parent_root, sctx->right_path,
			__process_changed_deleted_xattr, sctx);

out:
	return ret;
}

static int process_all_new_xattrs(struct send_ctx *sctx)
{
	int ret = 0;
	int iter_ret = 0;
	struct btrfs_root *root;
	struct btrfs_path *path;
	struct btrfs_key key;
	struct btrfs_key found_key;

	path = alloc_path_for_send();
	if (!path)
		return -ENOMEM;

	root = sctx->send_root;

	key.objectid = sctx->cmp_key->objectid;
	key.type = BTRFS_XATTR_ITEM_KEY;
	key.offset = 0;
	btrfs_for_each_slot(root, &key, &found_key, path, iter_ret) {
		if (found_key.objectid != key.objectid ||
		    found_key.type != key.type) {
			ret = 0;
			break;
		}

		ret = iterate_dir_item(root, path, __process_new_xattr, sctx);
		if (ret < 0)
			break;
	}
	/* Catch error found during iteration */
	if (iter_ret < 0)
		ret = iter_ret;

	btrfs_free_path(path);
	return ret;
}

static int send_verity(struct send_ctx *sctx, struct fs_path *path,
		       struct fsverity_descriptor *desc)
{
	int ret;

	ret = begin_cmd(sctx, BTRFS_SEND_C_ENABLE_VERITY);
	if (ret < 0)
		goto out;

	TLV_PUT_PATH(sctx, BTRFS_SEND_A_PATH, path);
	TLV_PUT_U8(sctx, BTRFS_SEND_A_VERITY_ALGORITHM,
			le8_to_cpu(desc->hash_algorithm));
	TLV_PUT_U32(sctx, BTRFS_SEND_A_VERITY_BLOCK_SIZE,
			1U << le8_to_cpu(desc->log_blocksize));
	TLV_PUT(sctx, BTRFS_SEND_A_VERITY_SALT_DATA, desc->salt,
			le8_to_cpu(desc->salt_size));
	TLV_PUT(sctx, BTRFS_SEND_A_VERITY_SIG_DATA, desc->signature,
			le32_to_cpu(desc->sig_size));

	ret = send_cmd(sctx);

tlv_put_failure:
out:
	return ret;
}

static int process_verity(struct send_ctx *sctx)
{
	int ret = 0;
	struct btrfs_fs_info *fs_info = sctx->send_root->fs_info;
	struct inode *inode;
	struct fs_path *p;

	inode = btrfs_iget(fs_info->sb, sctx->cur_ino, sctx->send_root);
	if (IS_ERR(inode))
		return PTR_ERR(inode);

	ret = btrfs_get_verity_descriptor(inode, NULL, 0);
	if (ret < 0)
		goto iput;

	if (ret > FS_VERITY_MAX_DESCRIPTOR_SIZE) {
		ret = -EMSGSIZE;
		goto iput;
	}
	if (!sctx->verity_descriptor) {
		sctx->verity_descriptor = kvmalloc(FS_VERITY_MAX_DESCRIPTOR_SIZE,
						   GFP_KERNEL);
		if (!sctx->verity_descriptor) {
			ret = -ENOMEM;
			goto iput;
		}
	}

	ret = btrfs_get_verity_descriptor(inode, sctx->verity_descriptor, ret);
	if (ret < 0)
		goto iput;

	p = fs_path_alloc();
	if (!p) {
		ret = -ENOMEM;
		goto iput;
	}
	ret = get_cur_path(sctx, sctx->cur_ino, sctx->cur_inode_gen, p);
	if (ret < 0)
		goto free_path;

	ret = send_verity(sctx, p, sctx->verity_descriptor);
	if (ret < 0)
		goto free_path;

free_path:
	fs_path_free(p);
iput:
	iput(inode);
	return ret;
}

static inline u64 max_send_read_size(const struct send_ctx *sctx)
{
	return sctx->send_max_size - SZ_16K;
}

static int put_data_header(struct send_ctx *sctx, u32 len)
{
	if (WARN_ON_ONCE(sctx->put_data))
		return -EINVAL;
	sctx->put_data = true;
	if (sctx->proto >= 2) {
		/*
		 * Since v2, the data attribute header doesn't include a length,
		 * it is implicitly to the end of the command.
		 */
		if (sctx->send_max_size - sctx->send_size < sizeof(__le16) + len)
			return -EOVERFLOW;
		put_unaligned_le16(BTRFS_SEND_A_DATA, sctx->send_buf + sctx->send_size);
		sctx->send_size += sizeof(__le16);
	} else {
		struct btrfs_tlv_header *hdr;

		if (sctx->send_max_size - sctx->send_size < sizeof(*hdr) + len)
			return -EOVERFLOW;
		hdr = (struct btrfs_tlv_header *)(sctx->send_buf + sctx->send_size);
		put_unaligned_le16(BTRFS_SEND_A_DATA, &hdr->tlv_type);
		put_unaligned_le16(len, &hdr->tlv_len);
		sctx->send_size += sizeof(*hdr);
	}
	return 0;
}

static int put_file_data(struct send_ctx *sctx, u64 offset, u32 len)
{
	struct btrfs_root *root = sctx->send_root;
	struct btrfs_fs_info *fs_info = root->fs_info;
	struct page *page;
	pgoff_t index = offset >> PAGE_SHIFT;
	pgoff_t last_index;
	unsigned pg_offset = offset_in_page(offset);
	int ret;

	ret = put_data_header(sctx, len);
	if (ret)
		return ret;

	last_index = (offset + len - 1) >> PAGE_SHIFT;

	while (index <= last_index) {
		unsigned cur_len = min_t(unsigned, len,
					 PAGE_SIZE - pg_offset);

		page = find_lock_page(sctx->cur_inode->i_mapping, index);
		if (!page) {
			page_cache_sync_readahead(sctx->cur_inode->i_mapping,
						  &sctx->ra, NULL, index,
						  last_index + 1 - index);

			page = find_or_create_page(sctx->cur_inode->i_mapping,
						   index, GFP_KERNEL);
			if (!page) {
				ret = -ENOMEM;
				break;
			}
		}

		if (PageReadahead(page))
			page_cache_async_readahead(sctx->cur_inode->i_mapping,
						   &sctx->ra, NULL, page_folio(page),
						   index, last_index + 1 - index);

		if (!PageUptodate(page)) {
			btrfs_read_folio(NULL, page_folio(page));
			lock_page(page);
			if (!PageUptodate(page)) {
				unlock_page(page);
				btrfs_err(fs_info,
			"send: IO error at offset %llu for inode %llu root %llu",
					page_offset(page), sctx->cur_ino,
					sctx->send_root->root_key.objectid);
				put_page(page);
				ret = -EIO;
				break;
			}
		}

		memcpy_from_page(sctx->send_buf + sctx->send_size, page,
				 pg_offset, cur_len);
		unlock_page(page);
		put_page(page);
		index++;
		pg_offset = 0;
		len -= cur_len;
		sctx->send_size += cur_len;
	}

	return ret;
}

/*
 * Read some bytes from the current inode/file and send a write command to
 * user space.
 */
static int send_write(struct send_ctx *sctx, u64 offset, u32 len)
{
	struct btrfs_fs_info *fs_info = sctx->send_root->fs_info;
	int ret = 0;
	struct fs_path *p;

	p = fs_path_alloc();
	if (!p)
		return -ENOMEM;

	btrfs_debug(fs_info, "send_write offset=%llu, len=%d", offset, len);

	ret = begin_cmd(sctx, BTRFS_SEND_C_WRITE);
	if (ret < 0)
		goto out;

	ret = get_cur_path(sctx, sctx->cur_ino, sctx->cur_inode_gen, p);
	if (ret < 0)
		goto out;

	TLV_PUT_PATH(sctx, BTRFS_SEND_A_PATH, p);
	TLV_PUT_U64(sctx, BTRFS_SEND_A_FILE_OFFSET, offset);
	ret = put_file_data(sctx, offset, len);
	if (ret < 0)
		goto out;

	ret = send_cmd(sctx);

tlv_put_failure:
out:
	fs_path_free(p);
	return ret;
}

/*
 * Send a clone command to user space.
 */
static int send_clone(struct send_ctx *sctx,
		      u64 offset, u32 len,
		      struct clone_root *clone_root)
{
	int ret = 0;
	struct fs_path *p;
	u64 gen;

	btrfs_debug(sctx->send_root->fs_info,
		    "send_clone offset=%llu, len=%d, clone_root=%llu, clone_inode=%llu, clone_offset=%llu",
		    offset, len, clone_root->root->root_key.objectid,
		    clone_root->ino, clone_root->offset);

	p = fs_path_alloc();
	if (!p)
		return -ENOMEM;

	ret = begin_cmd(sctx, BTRFS_SEND_C_CLONE);
	if (ret < 0)
		goto out;

	ret = get_cur_path(sctx, sctx->cur_ino, sctx->cur_inode_gen, p);
	if (ret < 0)
		goto out;

	TLV_PUT_U64(sctx, BTRFS_SEND_A_FILE_OFFSET, offset);
	TLV_PUT_U64(sctx, BTRFS_SEND_A_CLONE_LEN, len);
	TLV_PUT_PATH(sctx, BTRFS_SEND_A_PATH, p);

	if (clone_root->root == sctx->send_root) {
		ret = get_inode_gen(sctx->send_root, clone_root->ino, &gen);
		if (ret < 0)
			goto out;
		ret = get_cur_path(sctx, clone_root->ino, gen, p);
	} else {
		ret = get_inode_path(clone_root->root, clone_root->ino, p);
	}
	if (ret < 0)
		goto out;

	/*
	 * If the parent we're using has a received_uuid set then use that as
	 * our clone source as that is what we will look for when doing a
	 * receive.
	 *
	 * This covers the case that we create a snapshot off of a received
	 * subvolume and then use that as the parent and try to receive on a
	 * different host.
	 */
	if (!btrfs_is_empty_uuid(clone_root->root->root_item.received_uuid))
		TLV_PUT_UUID(sctx, BTRFS_SEND_A_CLONE_UUID,
			     clone_root->root->root_item.received_uuid);
	else
		TLV_PUT_UUID(sctx, BTRFS_SEND_A_CLONE_UUID,
			     clone_root->root->root_item.uuid);
	TLV_PUT_U64(sctx, BTRFS_SEND_A_CLONE_CTRANSID,
		    btrfs_root_ctransid(&clone_root->root->root_item));
	TLV_PUT_PATH(sctx, BTRFS_SEND_A_CLONE_PATH, p);
	TLV_PUT_U64(sctx, BTRFS_SEND_A_CLONE_OFFSET,
			clone_root->offset);

	ret = send_cmd(sctx);

tlv_put_failure:
out:
	fs_path_free(p);
	return ret;
}

/*
 * Send an update extent command to user space.
 */
static int send_update_extent(struct send_ctx *sctx,
			      u64 offset, u32 len)
{
	int ret = 0;
	struct fs_path *p;

	p = fs_path_alloc();
	if (!p)
		return -ENOMEM;

	ret = begin_cmd(sctx, BTRFS_SEND_C_UPDATE_EXTENT);
	if (ret < 0)
		goto out;

	ret = get_cur_path(sctx, sctx->cur_ino, sctx->cur_inode_gen, p);
	if (ret < 0)
		goto out;

	TLV_PUT_PATH(sctx, BTRFS_SEND_A_PATH, p);
	TLV_PUT_U64(sctx, BTRFS_SEND_A_FILE_OFFSET, offset);
	TLV_PUT_U64(sctx, BTRFS_SEND_A_SIZE, len);

	ret = send_cmd(sctx);

tlv_put_failure:
out:
	fs_path_free(p);
	return ret;
}

static int send_hole(struct send_ctx *sctx, u64 end)
{
	struct fs_path *p = NULL;
	u64 read_size = max_send_read_size(sctx);
	u64 offset = sctx->cur_inode_last_extent;
	int ret = 0;

	/*
	 * A hole that starts at EOF or beyond it. Since we do not yet support
	 * fallocate (for extent preallocation and hole punching), sending a
	 * write of zeroes starting at EOF or beyond would later require issuing
	 * a truncate operation which would undo the write and achieve nothing.
	 */
	if (offset >= sctx->cur_inode_size)
		return 0;

	/*
	 * Don't go beyond the inode's i_size due to prealloc extents that start
	 * after the i_size.
	 */
	end = min_t(u64, end, sctx->cur_inode_size);

	if (sctx->flags & BTRFS_SEND_FLAG_NO_FILE_DATA)
		return send_update_extent(sctx, offset, end - offset);

	p = fs_path_alloc();
	if (!p)
		return -ENOMEM;
	ret = get_cur_path(sctx, sctx->cur_ino, sctx->cur_inode_gen, p);
	if (ret < 0)
		goto tlv_put_failure;
	while (offset < end) {
		u64 len = min(end - offset, read_size);

		ret = begin_cmd(sctx, BTRFS_SEND_C_WRITE);
		if (ret < 0)
			break;
		TLV_PUT_PATH(sctx, BTRFS_SEND_A_PATH, p);
		TLV_PUT_U64(sctx, BTRFS_SEND_A_FILE_OFFSET, offset);
		ret = put_data_header(sctx, len);
		if (ret < 0)
			break;
		memset(sctx->send_buf + sctx->send_size, 0, len);
		sctx->send_size += len;
		ret = send_cmd(sctx);
		if (ret < 0)
			break;
		offset += len;
	}
	sctx->cur_inode_next_write_offset = offset;
tlv_put_failure:
	fs_path_free(p);
	return ret;
}

static int send_encoded_inline_extent(struct send_ctx *sctx,
				      struct btrfs_path *path, u64 offset,
				      u64 len)
{
	struct btrfs_root *root = sctx->send_root;
	struct btrfs_fs_info *fs_info = root->fs_info;
	struct inode *inode;
	struct fs_path *fspath;
	struct extent_buffer *leaf = path->nodes[0];
	struct btrfs_key key;
	struct btrfs_file_extent_item *ei;
	u64 ram_bytes;
	size_t inline_size;
	int ret;

	inode = btrfs_iget(fs_info->sb, sctx->cur_ino, root);
	if (IS_ERR(inode))
		return PTR_ERR(inode);

	fspath = fs_path_alloc();
	if (!fspath) {
		ret = -ENOMEM;
		goto out;
	}

	ret = begin_cmd(sctx, BTRFS_SEND_C_ENCODED_WRITE);
	if (ret < 0)
		goto out;

	ret = get_cur_path(sctx, sctx->cur_ino, sctx->cur_inode_gen, fspath);
	if (ret < 0)
		goto out;

	btrfs_item_key_to_cpu(leaf, &key, path->slots[0]);
	ei = btrfs_item_ptr(leaf, path->slots[0], struct btrfs_file_extent_item);
	ram_bytes = btrfs_file_extent_ram_bytes(leaf, ei);
	inline_size = btrfs_file_extent_inline_item_len(leaf, path->slots[0]);

	TLV_PUT_PATH(sctx, BTRFS_SEND_A_PATH, fspath);
	TLV_PUT_U64(sctx, BTRFS_SEND_A_FILE_OFFSET, offset);
	TLV_PUT_U64(sctx, BTRFS_SEND_A_UNENCODED_FILE_LEN,
		    min(key.offset + ram_bytes - offset, len));
	TLV_PUT_U64(sctx, BTRFS_SEND_A_UNENCODED_LEN, ram_bytes);
	TLV_PUT_U64(sctx, BTRFS_SEND_A_UNENCODED_OFFSET, offset - key.offset);
	ret = btrfs_encoded_io_compression_from_extent(fs_info,
				btrfs_file_extent_compression(leaf, ei));
	if (ret < 0)
		goto out;
	TLV_PUT_U32(sctx, BTRFS_SEND_A_COMPRESSION, ret);

	ret = put_data_header(sctx, inline_size);
	if (ret < 0)
		goto out;
	read_extent_buffer(leaf, sctx->send_buf + sctx->send_size,
			   btrfs_file_extent_inline_start(ei), inline_size);
	sctx->send_size += inline_size;

	ret = send_cmd(sctx);

tlv_put_failure:
out:
	fs_path_free(fspath);
	iput(inode);
	return ret;
}

static int send_encoded_extent(struct send_ctx *sctx, struct btrfs_path *path,
			       u64 offset, u64 len)
{
	struct btrfs_root *root = sctx->send_root;
	struct btrfs_fs_info *fs_info = root->fs_info;
	struct inode *inode;
	struct fs_path *fspath;
	struct extent_buffer *leaf = path->nodes[0];
	struct btrfs_key key;
	struct btrfs_file_extent_item *ei;
	u64 disk_bytenr, disk_num_bytes;
	u32 data_offset;
	struct btrfs_cmd_header *hdr;
	u32 crc;
	int ret;

	inode = btrfs_iget(fs_info->sb, sctx->cur_ino, root);
	if (IS_ERR(inode))
		return PTR_ERR(inode);

	fspath = fs_path_alloc();
	if (!fspath) {
		ret = -ENOMEM;
		goto out;
	}

	ret = begin_cmd(sctx, BTRFS_SEND_C_ENCODED_WRITE);
	if (ret < 0)
		goto out;

	ret = get_cur_path(sctx, sctx->cur_ino, sctx->cur_inode_gen, fspath);
	if (ret < 0)
		goto out;

	btrfs_item_key_to_cpu(leaf, &key, path->slots[0]);
	ei = btrfs_item_ptr(leaf, path->slots[0], struct btrfs_file_extent_item);
	disk_bytenr = btrfs_file_extent_disk_bytenr(leaf, ei);
	disk_num_bytes = btrfs_file_extent_disk_num_bytes(leaf, ei);

	TLV_PUT_PATH(sctx, BTRFS_SEND_A_PATH, fspath);
	TLV_PUT_U64(sctx, BTRFS_SEND_A_FILE_OFFSET, offset);
	TLV_PUT_U64(sctx, BTRFS_SEND_A_UNENCODED_FILE_LEN,
		    min(key.offset + btrfs_file_extent_num_bytes(leaf, ei) - offset,
			len));
	TLV_PUT_U64(sctx, BTRFS_SEND_A_UNENCODED_LEN,
		    btrfs_file_extent_ram_bytes(leaf, ei));
	TLV_PUT_U64(sctx, BTRFS_SEND_A_UNENCODED_OFFSET,
		    offset - key.offset + btrfs_file_extent_offset(leaf, ei));
	ret = btrfs_encoded_io_compression_from_extent(fs_info,
				btrfs_file_extent_compression(leaf, ei));
	if (ret < 0)
		goto out;
	TLV_PUT_U32(sctx, BTRFS_SEND_A_COMPRESSION, ret);
	TLV_PUT_U32(sctx, BTRFS_SEND_A_ENCRYPTION, 0);

	ret = put_data_header(sctx, disk_num_bytes);
	if (ret < 0)
		goto out;

	/*
	 * We want to do I/O directly into the send buffer, so get the next page
	 * boundary in the send buffer. This means that there may be a gap
	 * between the beginning of the command and the file data.
	 */
	data_offset = PAGE_ALIGN(sctx->send_size);
	if (data_offset > sctx->send_max_size ||
	    sctx->send_max_size - data_offset < disk_num_bytes) {
		ret = -EOVERFLOW;
		goto out;
	}

	/*
	 * Note that send_buf is a mapping of send_buf_pages, so this is really
	 * reading into send_buf.
	 */
	ret = btrfs_encoded_read_regular_fill_pages(BTRFS_I(inode), offset,
						    disk_bytenr, disk_num_bytes,
						    sctx->send_buf_pages +
						    (data_offset >> PAGE_SHIFT));
	if (ret)
		goto out;

	hdr = (struct btrfs_cmd_header *)sctx->send_buf;
	hdr->len = cpu_to_le32(sctx->send_size + disk_num_bytes - sizeof(*hdr));
	hdr->crc = 0;
	crc = btrfs_crc32c(0, sctx->send_buf, sctx->send_size);
	crc = btrfs_crc32c(crc, sctx->send_buf + data_offset, disk_num_bytes);
	hdr->crc = cpu_to_le32(crc);

	ret = write_buf(sctx->send_filp, sctx->send_buf, sctx->send_size,
			&sctx->send_off);
	if (!ret) {
		ret = write_buf(sctx->send_filp, sctx->send_buf + data_offset,
				disk_num_bytes, &sctx->send_off);
	}
	sctx->send_size = 0;
	sctx->put_data = false;

tlv_put_failure:
out:
	fs_path_free(fspath);
	iput(inode);
	return ret;
}

static int send_extent_data(struct send_ctx *sctx, struct btrfs_path *path,
			    const u64 offset, const u64 len)
{
	const u64 end = offset + len;
	struct extent_buffer *leaf = path->nodes[0];
	struct btrfs_file_extent_item *ei;
	u64 read_size = max_send_read_size(sctx);
	u64 sent = 0;

	if (sctx->flags & BTRFS_SEND_FLAG_NO_FILE_DATA)
		return send_update_extent(sctx, offset, len);

	ei = btrfs_item_ptr(leaf, path->slots[0],
			    struct btrfs_file_extent_item);
	if ((sctx->flags & BTRFS_SEND_FLAG_COMPRESSED) &&
	    btrfs_file_extent_compression(leaf, ei) != BTRFS_COMPRESS_NONE) {
		bool is_inline = (btrfs_file_extent_type(leaf, ei) ==
				  BTRFS_FILE_EXTENT_INLINE);

		/*
		 * Send the compressed extent unless the compressed data is
		 * larger than the decompressed data. This can happen if we're
		 * not sending the entire extent, either because it has been
		 * partially overwritten/truncated or because this is a part of
		 * the extent that we couldn't clone in clone_range().
		 */
		if (is_inline &&
		    btrfs_file_extent_inline_item_len(leaf,
						      path->slots[0]) <= len) {
			return send_encoded_inline_extent(sctx, path, offset,
							  len);
		} else if (!is_inline &&
			   btrfs_file_extent_disk_num_bytes(leaf, ei) <= len) {
			return send_encoded_extent(sctx, path, offset, len);
		}
	}

	if (sctx->cur_inode == NULL) {
		struct btrfs_root *root = sctx->send_root;

		sctx->cur_inode = btrfs_iget(root->fs_info->sb, sctx->cur_ino, root);
		if (IS_ERR(sctx->cur_inode)) {
			int err = PTR_ERR(sctx->cur_inode);

			sctx->cur_inode = NULL;
			return err;
		}
		memset(&sctx->ra, 0, sizeof(struct file_ra_state));
		file_ra_state_init(&sctx->ra, sctx->cur_inode->i_mapping);

		/*
		 * It's very likely there are no pages from this inode in the page
		 * cache, so after reading extents and sending their data, we clean
		 * the page cache to avoid trashing the page cache (adding pressure
		 * to the page cache and forcing eviction of other data more useful
		 * for applications).
		 *
		 * We decide if we should clean the page cache simply by checking
		 * if the inode's mapping nrpages is 0 when we first open it, and
		 * not by using something like filemap_range_has_page() before
		 * reading an extent because when we ask the readahead code to
		 * read a given file range, it may (and almost always does) read
		 * pages from beyond that range (see the documentation for
		 * page_cache_sync_readahead()), so it would not be reliable,
		 * because after reading the first extent future calls to
		 * filemap_range_has_page() would return true because the readahead
		 * on the previous extent resulted in reading pages of the current
		 * extent as well.
		 */
		sctx->clean_page_cache = (sctx->cur_inode->i_mapping->nrpages == 0);
		sctx->page_cache_clear_start = round_down(offset, PAGE_SIZE);
	}

	while (sent < len) {
		u64 size = min(len - sent, read_size);
		int ret;

		ret = send_write(sctx, offset + sent, size);
		if (ret < 0)
			return ret;
		sent += size;
	}

	if (sctx->clean_page_cache && PAGE_ALIGNED(end)) {
		/*
		 * Always operate only on ranges that are a multiple of the page
		 * size. This is not only to prevent zeroing parts of a page in
		 * the case of subpage sector size, but also to guarantee we evict
		 * pages, as passing a range that is smaller than page size does
		 * not evict the respective page (only zeroes part of its content).
		 *
		 * Always start from the end offset of the last range cleared.
		 * This is because the readahead code may (and very often does)
		 * reads pages beyond the range we request for readahead. So if
		 * we have an extent layout like this:
		 *
		 *            [ extent A ] [ extent B ] [ extent C ]
		 *
		 * When we ask page_cache_sync_readahead() to read extent A, it
		 * may also trigger reads for pages of extent B. If we are doing
		 * an incremental send and extent B has not changed between the
		 * parent and send snapshots, some or all of its pages may end
		 * up being read and placed in the page cache. So when truncating
		 * the page cache we always start from the end offset of the
		 * previously processed extent up to the end of the current
		 * extent.
		 */
		truncate_inode_pages_range(&sctx->cur_inode->i_data,
					   sctx->page_cache_clear_start,
					   end - 1);
		sctx->page_cache_clear_start = end;
	}

	return 0;
}

/*
 * Search for a capability xattr related to sctx->cur_ino. If the capability is
 * found, call send_set_xattr function to emit it.
 *
 * Return 0 if there isn't a capability, or when the capability was emitted
 * successfully, or < 0 if an error occurred.
 */
static int send_capabilities(struct send_ctx *sctx)
{
	struct fs_path *fspath = NULL;
	struct btrfs_path *path;
	struct btrfs_dir_item *di;
	struct extent_buffer *leaf;
	unsigned long data_ptr;
	char *buf = NULL;
	int buf_len;
	int ret = 0;

	path = alloc_path_for_send();
	if (!path)
		return -ENOMEM;

	di = btrfs_lookup_xattr(NULL, sctx->send_root, path, sctx->cur_ino,
				XATTR_NAME_CAPS, strlen(XATTR_NAME_CAPS), 0);
	if (!di) {
		/* There is no xattr for this inode */
		goto out;
	} else if (IS_ERR(di)) {
		ret = PTR_ERR(di);
		goto out;
	}

	leaf = path->nodes[0];
	buf_len = btrfs_dir_data_len(leaf, di);

	fspath = fs_path_alloc();
	buf = kmalloc(buf_len, GFP_KERNEL);
	if (!fspath || !buf) {
		ret = -ENOMEM;
		goto out;
	}

	ret = get_cur_path(sctx, sctx->cur_ino, sctx->cur_inode_gen, fspath);
	if (ret < 0)
		goto out;

	data_ptr = (unsigned long)(di + 1) + btrfs_dir_name_len(leaf, di);
	read_extent_buffer(leaf, buf, data_ptr, buf_len);

	ret = send_set_xattr(sctx, fspath, XATTR_NAME_CAPS,
			strlen(XATTR_NAME_CAPS), buf, buf_len);
out:
	kfree(buf);
	fs_path_free(fspath);
	btrfs_free_path(path);
	return ret;
}

static int clone_range(struct send_ctx *sctx, struct btrfs_path *dst_path,
		       struct clone_root *clone_root, const u64 disk_byte,
		       u64 data_offset, u64 offset, u64 len)
{
	struct btrfs_path *path;
	struct btrfs_key key;
	int ret;
	struct btrfs_inode_info info;
	u64 clone_src_i_size = 0;

	/*
	 * Prevent cloning from a zero offset with a length matching the sector
	 * size because in some scenarios this will make the receiver fail.
	 *
	 * For example, if in the source filesystem the extent at offset 0
	 * has a length of sectorsize and it was written using direct IO, then
	 * it can never be an inline extent (even if compression is enabled).
	 * Then this extent can be cloned in the original filesystem to a non
	 * zero file offset, but it may not be possible to clone in the
	 * destination filesystem because it can be inlined due to compression
	 * on the destination filesystem (as the receiver's write operations are
	 * always done using buffered IO). The same happens when the original
	 * filesystem does not have compression enabled but the destination
	 * filesystem has.
	 */
	if (clone_root->offset == 0 &&
	    len == sctx->send_root->fs_info->sectorsize)
		return send_extent_data(sctx, dst_path, offset, len);

	path = alloc_path_for_send();
	if (!path)
		return -ENOMEM;

	/*
	 * There are inodes that have extents that lie behind its i_size. Don't
	 * accept clones from these extents.
	 */
	ret = get_inode_info(clone_root->root, clone_root->ino, &info);
	btrfs_release_path(path);
	if (ret < 0)
		goto out;
	clone_src_i_size = info.size;

	/*
	 * We can't send a clone operation for the entire range if we find
	 * extent items in the respective range in the source file that
	 * refer to different extents or if we find holes.
	 * So check for that and do a mix of clone and regular write/copy
	 * operations if needed.
	 *
	 * Example:
	 *
	 * mkfs.btrfs -f /dev/sda
	 * mount /dev/sda /mnt
	 * xfs_io -f -c "pwrite -S 0xaa 0K 100K" /mnt/foo
	 * cp --reflink=always /mnt/foo /mnt/bar
	 * xfs_io -c "pwrite -S 0xbb 50K 50K" /mnt/foo
	 * btrfs subvolume snapshot -r /mnt /mnt/snap
	 *
	 * If when we send the snapshot and we are processing file bar (which
	 * has a higher inode number than foo) we blindly send a clone operation
	 * for the [0, 100K[ range from foo to bar, the receiver ends up getting
	 * a file bar that matches the content of file foo - iow, doesn't match
	 * the content from bar in the original filesystem.
	 */
	key.objectid = clone_root->ino;
	key.type = BTRFS_EXTENT_DATA_KEY;
	key.offset = clone_root->offset;
	ret = btrfs_search_slot(NULL, clone_root->root, &key, path, 0, 0);
	if (ret < 0)
		goto out;
	if (ret > 0 && path->slots[0] > 0) {
		btrfs_item_key_to_cpu(path->nodes[0], &key, path->slots[0] - 1);
		if (key.objectid == clone_root->ino &&
		    key.type == BTRFS_EXTENT_DATA_KEY)
			path->slots[0]--;
	}

	while (true) {
		struct extent_buffer *leaf = path->nodes[0];
		int slot = path->slots[0];
		struct btrfs_file_extent_item *ei;
		u8 type;
		u64 ext_len;
		u64 clone_len;
		u64 clone_data_offset;
		bool crossed_src_i_size = false;

		if (slot >= btrfs_header_nritems(leaf)) {
			ret = btrfs_next_leaf(clone_root->root, path);
			if (ret < 0)
				goto out;
			else if (ret > 0)
				break;
			continue;
		}

		btrfs_item_key_to_cpu(leaf, &key, slot);

		/*
		 * We might have an implicit trailing hole (NO_HOLES feature
		 * enabled). We deal with it after leaving this loop.
		 */
		if (key.objectid != clone_root->ino ||
		    key.type != BTRFS_EXTENT_DATA_KEY)
			break;

		ei = btrfs_item_ptr(leaf, slot, struct btrfs_file_extent_item);
		type = btrfs_file_extent_type(leaf, ei);
		if (type == BTRFS_FILE_EXTENT_INLINE) {
			ext_len = btrfs_file_extent_ram_bytes(leaf, ei);
			ext_len = PAGE_ALIGN(ext_len);
		} else {
			ext_len = btrfs_file_extent_num_bytes(leaf, ei);
		}

		if (key.offset + ext_len <= clone_root->offset)
			goto next;

		if (key.offset > clone_root->offset) {
			/* Implicit hole, NO_HOLES feature enabled. */
			u64 hole_len = key.offset - clone_root->offset;

			if (hole_len > len)
				hole_len = len;
			ret = send_extent_data(sctx, dst_path, offset,
					       hole_len);
			if (ret < 0)
				goto out;

			len -= hole_len;
			if (len == 0)
				break;
			offset += hole_len;
			clone_root->offset += hole_len;
			data_offset += hole_len;
		}

		if (key.offset >= clone_root->offset + len)
			break;

		if (key.offset >= clone_src_i_size)
			break;

		if (key.offset + ext_len > clone_src_i_size) {
			ext_len = clone_src_i_size - key.offset;
			crossed_src_i_size = true;
		}

		clone_data_offset = btrfs_file_extent_offset(leaf, ei);
		if (btrfs_file_extent_disk_bytenr(leaf, ei) == disk_byte) {
			clone_root->offset = key.offset;
			if (clone_data_offset < data_offset &&
				clone_data_offset + ext_len > data_offset) {
				u64 extent_offset;

				extent_offset = data_offset - clone_data_offset;
				ext_len -= extent_offset;
				clone_data_offset += extent_offset;
				clone_root->offset += extent_offset;
			}
		}

		clone_len = min_t(u64, ext_len, len);

		if (btrfs_file_extent_disk_bytenr(leaf, ei) == disk_byte &&
		    clone_data_offset == data_offset) {
			const u64 src_end = clone_root->offset + clone_len;
			const u64 sectorsize = SZ_64K;

			/*
			 * We can't clone the last block, when its size is not
			 * sector size aligned, into the middle of a file. If we
			 * do so, the receiver will get a failure (-EINVAL) when
			 * trying to clone or will silently corrupt the data in
			 * the destination file if it's on a kernel without the
			 * fix introduced by commit ac765f83f1397646
			 * ("Btrfs: fix data corruption due to cloning of eof
			 * block).
			 *
			 * So issue a clone of the aligned down range plus a
			 * regular write for the eof block, if we hit that case.
			 *
			 * Also, we use the maximum possible sector size, 64K,
			 * because we don't know what's the sector size of the
			 * filesystem that receives the stream, so we have to
			 * assume the largest possible sector size.
			 */
			if (src_end == clone_src_i_size &&
			    !IS_ALIGNED(src_end, sectorsize) &&
			    offset + clone_len < sctx->cur_inode_size) {
				u64 slen;

				slen = ALIGN_DOWN(src_end - clone_root->offset,
						  sectorsize);
				if (slen > 0) {
					ret = send_clone(sctx, offset, slen,
							 clone_root);
					if (ret < 0)
						goto out;
				}
				ret = send_extent_data(sctx, dst_path,
						       offset + slen,
						       clone_len - slen);
			} else {
				ret = send_clone(sctx, offset, clone_len,
						 clone_root);
			}
		} else if (crossed_src_i_size && clone_len < len) {
			/*
			 * If we are at i_size of the clone source inode and we
			 * can not clone from it, terminate the loop. This is
			 * to avoid sending two write operations, one with a
			 * length matching clone_len and the final one after
			 * this loop with a length of len - clone_len.
			 *
			 * When using encoded writes (BTRFS_SEND_FLAG_COMPRESSED
			 * was passed to the send ioctl), this helps avoid
			 * sending an encoded write for an offset that is not
			 * sector size aligned, in case the i_size of the source
			 * inode is not sector size aligned. That will make the
			 * receiver fallback to decompression of the data and
			 * writing it using regular buffered IO, therefore while
			 * not incorrect, it's not optimal due decompression and
			 * possible re-compression at the receiver.
			 */
			break;
		} else {
			ret = send_extent_data(sctx, dst_path, offset,
					       clone_len);
		}

		if (ret < 0)
			goto out;

		len -= clone_len;
		if (len == 0)
			break;
		offset += clone_len;
		clone_root->offset += clone_len;

		/*
		 * If we are cloning from the file we are currently processing,
		 * and using the send root as the clone root, we must stop once
		 * the current clone offset reaches the current eof of the file
		 * at the receiver, otherwise we would issue an invalid clone
		 * operation (source range going beyond eof) and cause the
		 * receiver to fail. So if we reach the current eof, bail out
		 * and fallback to a regular write.
		 */
		if (clone_root->root == sctx->send_root &&
		    clone_root->ino == sctx->cur_ino &&
		    clone_root->offset >= sctx->cur_inode_next_write_offset)
			break;

		data_offset += clone_len;
next:
		path->slots[0]++;
	}

	if (len > 0)
		ret = send_extent_data(sctx, dst_path, offset, len);
	else
		ret = 0;
out:
	btrfs_free_path(path);
	return ret;
}

static int send_write_or_clone(struct send_ctx *sctx,
			       struct btrfs_path *path,
			       struct btrfs_key *key,
			       struct clone_root *clone_root)
{
	int ret = 0;
	u64 offset = key->offset;
	u64 end;
	u64 bs = sctx->send_root->fs_info->sb->s_blocksize;

	end = min_t(u64, btrfs_file_extent_end(path), sctx->cur_inode_size);
	if (offset >= end)
		return 0;

	if (clone_root && IS_ALIGNED(end, bs)) {
		struct btrfs_file_extent_item *ei;
		u64 disk_byte;
		u64 data_offset;

		ei = btrfs_item_ptr(path->nodes[0], path->slots[0],
				    struct btrfs_file_extent_item);
		disk_byte = btrfs_file_extent_disk_bytenr(path->nodes[0], ei);
		data_offset = btrfs_file_extent_offset(path->nodes[0], ei);
		ret = clone_range(sctx, path, clone_root, disk_byte,
				  data_offset, offset, end - offset);
	} else {
		ret = send_extent_data(sctx, path, offset, end - offset);
	}
	sctx->cur_inode_next_write_offset = end;
	return ret;
}

static int is_extent_unchanged(struct send_ctx *sctx,
			       struct btrfs_path *left_path,
			       struct btrfs_key *ekey)
{
	int ret = 0;
	struct btrfs_key key;
	struct btrfs_path *path = NULL;
	struct extent_buffer *eb;
	int slot;
	struct btrfs_key found_key;
	struct btrfs_file_extent_item *ei;
	u64 left_disknr;
	u64 right_disknr;
	u64 left_offset;
	u64 right_offset;
	u64 left_offset_fixed;
	u64 left_len;
	u64 right_len;
	u64 left_gen;
	u64 right_gen;
	u8 left_type;
	u8 right_type;

	path = alloc_path_for_send();
	if (!path)
		return -ENOMEM;

	eb = left_path->nodes[0];
	slot = left_path->slots[0];
	ei = btrfs_item_ptr(eb, slot, struct btrfs_file_extent_item);
	left_type = btrfs_file_extent_type(eb, ei);

	if (left_type != BTRFS_FILE_EXTENT_REG) {
		ret = 0;
		goto out;
	}
	left_disknr = btrfs_file_extent_disk_bytenr(eb, ei);
	left_len = btrfs_file_extent_num_bytes(eb, ei);
	left_offset = btrfs_file_extent_offset(eb, ei);
	left_gen = btrfs_file_extent_generation(eb, ei);

	/*
	 * Following comments will refer to these graphics. L is the left
	 * extents which we are checking at the moment. 1-8 are the right
	 * extents that we iterate.
	 *
	 *       |-----L-----|
	 * |-1-|-2a-|-3-|-4-|-5-|-6-|
	 *
	 *       |-----L-----|
	 * |--1--|-2b-|...(same as above)
	 *
	 * Alternative situation. Happens on files where extents got split.
	 *       |-----L-----|
	 * |-----------7-----------|-6-|
	 *
	 * Alternative situation. Happens on files which got larger.
	 *       |-----L-----|
	 * |-8-|
	 * Nothing follows after 8.
	 */

	key.objectid = ekey->objectid;
	key.type = BTRFS_EXTENT_DATA_KEY;
	key.offset = ekey->offset;
	ret = btrfs_search_slot_for_read(sctx->parent_root, &key, path, 0, 0);
	if (ret < 0)
		goto out;
	if (ret) {
		ret = 0;
		goto out;
	}

	/*
	 * Handle special case where the right side has no extents at all.
	 */
	eb = path->nodes[0];
	slot = path->slots[0];
	btrfs_item_key_to_cpu(eb, &found_key, slot);
	if (found_key.objectid != key.objectid ||
	    found_key.type != key.type) {
		/* If we're a hole then just pretend nothing changed */
		ret = (left_disknr) ? 0 : 1;
		goto out;
	}

	/*
	 * We're now on 2a, 2b or 7.
	 */
	key = found_key;
	while (key.offset < ekey->offset + left_len) {
		ei = btrfs_item_ptr(eb, slot, struct btrfs_file_extent_item);
		right_type = btrfs_file_extent_type(eb, ei);
		if (right_type != BTRFS_FILE_EXTENT_REG &&
		    right_type != BTRFS_FILE_EXTENT_INLINE) {
			ret = 0;
			goto out;
		}

		if (right_type == BTRFS_FILE_EXTENT_INLINE) {
			right_len = btrfs_file_extent_ram_bytes(eb, ei);
			right_len = PAGE_ALIGN(right_len);
		} else {
			right_len = btrfs_file_extent_num_bytes(eb, ei);
		}

		/*
		 * Are we at extent 8? If yes, we know the extent is changed.
		 * This may only happen on the first iteration.
		 */
		if (found_key.offset + right_len <= ekey->offset) {
			/* If we're a hole just pretend nothing changed */
			ret = (left_disknr) ? 0 : 1;
			goto out;
		}

		/*
		 * We just wanted to see if when we have an inline extent, what
		 * follows it is a regular extent (wanted to check the above
		 * condition for inline extents too). This should normally not
		 * happen but it's possible for example when we have an inline
		 * compressed extent representing data with a size matching
		 * the page size (currently the same as sector size).
		 */
		if (right_type == BTRFS_FILE_EXTENT_INLINE) {
			ret = 0;
			goto out;
		}

		right_disknr = btrfs_file_extent_disk_bytenr(eb, ei);
		right_offset = btrfs_file_extent_offset(eb, ei);
		right_gen = btrfs_file_extent_generation(eb, ei);

		left_offset_fixed = left_offset;
		if (key.offset < ekey->offset) {
			/* Fix the right offset for 2a and 7. */
			right_offset += ekey->offset - key.offset;
		} else {
			/* Fix the left offset for all behind 2a and 2b */
			left_offset_fixed += key.offset - ekey->offset;
		}

		/*
		 * Check if we have the same extent.
		 */
		if (left_disknr != right_disknr ||
		    left_offset_fixed != right_offset ||
		    left_gen != right_gen) {
			ret = 0;
			goto out;
		}

		/*
		 * Go to the next extent.
		 */
		ret = btrfs_next_item(sctx->parent_root, path);
		if (ret < 0)
			goto out;
		if (!ret) {
			eb = path->nodes[0];
			slot = path->slots[0];
			btrfs_item_key_to_cpu(eb, &found_key, slot);
		}
		if (ret || found_key.objectid != key.objectid ||
		    found_key.type != key.type) {
			key.offset += right_len;
			break;
		}
		if (found_key.offset != key.offset + right_len) {
			ret = 0;
			goto out;
		}
		key = found_key;
	}

	/*
	 * We're now behind the left extent (treat as unchanged) or at the end
	 * of the right side (treat as changed).
	 */
	if (key.offset >= ekey->offset + left_len)
		ret = 1;
	else
		ret = 0;


out:
	btrfs_free_path(path);
	return ret;
}

static int get_last_extent(struct send_ctx *sctx, u64 offset)
{
	struct btrfs_path *path;
	struct btrfs_root *root = sctx->send_root;
	struct btrfs_key key;
	int ret;

	path = alloc_path_for_send();
	if (!path)
		return -ENOMEM;

	sctx->cur_inode_last_extent = 0;

	key.objectid = sctx->cur_ino;
	key.type = BTRFS_EXTENT_DATA_KEY;
	key.offset = offset;
	ret = btrfs_search_slot_for_read(root, &key, path, 0, 1);
	if (ret < 0)
		goto out;
	ret = 0;
	btrfs_item_key_to_cpu(path->nodes[0], &key, path->slots[0]);
	if (key.objectid != sctx->cur_ino || key.type != BTRFS_EXTENT_DATA_KEY)
		goto out;

	sctx->cur_inode_last_extent = btrfs_file_extent_end(path);
out:
	btrfs_free_path(path);
	return ret;
}

static int range_is_hole_in_parent(struct send_ctx *sctx,
				   const u64 start,
				   const u64 end)
{
	struct btrfs_path *path;
	struct btrfs_key key;
	struct btrfs_root *root = sctx->parent_root;
	u64 search_start = start;
	int ret;

	path = alloc_path_for_send();
	if (!path)
		return -ENOMEM;

	key.objectid = sctx->cur_ino;
	key.type = BTRFS_EXTENT_DATA_KEY;
	key.offset = search_start;
	ret = btrfs_search_slot(NULL, root, &key, path, 0, 0);
	if (ret < 0)
		goto out;
	if (ret > 0 && path->slots[0] > 0)
		path->slots[0]--;

	while (search_start < end) {
		struct extent_buffer *leaf = path->nodes[0];
		int slot = path->slots[0];
		struct btrfs_file_extent_item *fi;
		u64 extent_end;

		if (slot >= btrfs_header_nritems(leaf)) {
			ret = btrfs_next_leaf(root, path);
			if (ret < 0)
				goto out;
			else if (ret > 0)
				break;
			continue;
		}

		btrfs_item_key_to_cpu(leaf, &key, slot);
		if (key.objectid < sctx->cur_ino ||
		    key.type < BTRFS_EXTENT_DATA_KEY)
			goto next;
		if (key.objectid > sctx->cur_ino ||
		    key.type > BTRFS_EXTENT_DATA_KEY ||
		    key.offset >= end)
			break;

		fi = btrfs_item_ptr(leaf, slot, struct btrfs_file_extent_item);
		extent_end = btrfs_file_extent_end(path);
		if (extent_end <= start)
			goto next;
		if (btrfs_file_extent_disk_bytenr(leaf, fi) == 0) {
			search_start = extent_end;
			goto next;
		}
		ret = 0;
		goto out;
next:
		path->slots[0]++;
	}
	ret = 1;
out:
	btrfs_free_path(path);
	return ret;
}

static int maybe_send_hole(struct send_ctx *sctx, struct btrfs_path *path,
			   struct btrfs_key *key)
{
	int ret = 0;

	if (sctx->cur_ino != key->objectid || !need_send_hole(sctx))
		return 0;

	if (sctx->cur_inode_last_extent == (u64)-1) {
		ret = get_last_extent(sctx, key->offset - 1);
		if (ret)
			return ret;
	}

	if (path->slots[0] == 0 &&
	    sctx->cur_inode_last_extent < key->offset) {
		/*
		 * We might have skipped entire leafs that contained only
		 * file extent items for our current inode. These leafs have
		 * a generation number smaller (older) than the one in the
		 * current leaf and the leaf our last extent came from, and
		 * are located between these 2 leafs.
		 */
		ret = get_last_extent(sctx, key->offset - 1);
		if (ret)
			return ret;
	}

	if (sctx->cur_inode_last_extent < key->offset) {
		ret = range_is_hole_in_parent(sctx,
					      sctx->cur_inode_last_extent,
					      key->offset);
		if (ret < 0)
			return ret;
		else if (ret == 0)
			ret = send_hole(sctx, key->offset);
		else
			ret = 0;
	}
	sctx->cur_inode_last_extent = btrfs_file_extent_end(path);
	return ret;
}

static int process_extent(struct send_ctx *sctx,
			  struct btrfs_path *path,
			  struct btrfs_key *key)
{
	struct clone_root *found_clone = NULL;
	int ret = 0;

	if (S_ISLNK(sctx->cur_inode_mode))
		return 0;

	if (sctx->parent_root && !sctx->cur_inode_new) {
		ret = is_extent_unchanged(sctx, path, key);
		if (ret < 0)
			goto out;
		if (ret) {
			ret = 0;
			goto out_hole;
		}
	} else {
		struct btrfs_file_extent_item *ei;
		u8 type;

		ei = btrfs_item_ptr(path->nodes[0], path->slots[0],
				    struct btrfs_file_extent_item);
		type = btrfs_file_extent_type(path->nodes[0], ei);
		if (type == BTRFS_FILE_EXTENT_PREALLOC ||
		    type == BTRFS_FILE_EXTENT_REG) {
			/*
			 * The send spec does not have a prealloc command yet,
			 * so just leave a hole for prealloc'ed extents until
			 * we have enough commands queued up to justify rev'ing
			 * the send spec.
			 */
			if (type == BTRFS_FILE_EXTENT_PREALLOC) {
				ret = 0;
				goto out;
			}

			/* Have a hole, just skip it. */
			if (btrfs_file_extent_disk_bytenr(path->nodes[0], ei) == 0) {
				ret = 0;
				goto out;
			}
		}
	}

	ret = find_extent_clone(sctx, path, key->objectid, key->offset,
			sctx->cur_inode_size, &found_clone);
	if (ret != -ENOENT && ret < 0)
		goto out;

	ret = send_write_or_clone(sctx, path, key, found_clone);
	if (ret)
		goto out;
out_hole:
	ret = maybe_send_hole(sctx, path, key);
out:
	return ret;
}

static int process_all_extents(struct send_ctx *sctx)
{
	int ret = 0;
	int iter_ret = 0;
	struct btrfs_root *root;
	struct btrfs_path *path;
	struct btrfs_key key;
	struct btrfs_key found_key;

	root = sctx->send_root;
	path = alloc_path_for_send();
	if (!path)
		return -ENOMEM;

	key.objectid = sctx->cmp_key->objectid;
	key.type = BTRFS_EXTENT_DATA_KEY;
	key.offset = 0;
	btrfs_for_each_slot(root, &key, &found_key, path, iter_ret) {
		if (found_key.objectid != key.objectid ||
		    found_key.type != key.type) {
			ret = 0;
			break;
		}

		ret = process_extent(sctx, path, &found_key);
		if (ret < 0)
			break;
	}
	/* Catch error found during iteration */
	if (iter_ret < 0)
		ret = iter_ret;

	btrfs_free_path(path);
	return ret;
}

static int process_recorded_refs_if_needed(struct send_ctx *sctx, int at_end,
					   int *pending_move,
					   int *refs_processed)
{
	int ret = 0;

	if (sctx->cur_ino == 0)
		goto out;
	if (!at_end && sctx->cur_ino == sctx->cmp_key->objectid &&
	    sctx->cmp_key->type <= BTRFS_INODE_EXTREF_KEY)
		goto out;
	if (list_empty(&sctx->new_refs) && list_empty(&sctx->deleted_refs))
		goto out;

	ret = process_recorded_refs(sctx, pending_move);
	if (ret < 0)
		goto out;

	*refs_processed = 1;
out:
	return ret;
}

static int finish_inode_if_needed(struct send_ctx *sctx, int at_end)
{
	int ret = 0;
	struct btrfs_inode_info info;
	u64 left_mode;
	u64 left_uid;
	u64 left_gid;
	u64 left_fileattr;
	u64 right_mode;
	u64 right_uid;
	u64 right_gid;
	u64 right_fileattr;
	int need_chmod = 0;
	int need_chown = 0;
	bool need_fileattr = false;
	int need_truncate = 1;
	int pending_move = 0;
	int refs_processed = 0;

	if (sctx->ignore_cur_inode)
		return 0;

	ret = process_recorded_refs_if_needed(sctx, at_end, &pending_move,
					      &refs_processed);
	if (ret < 0)
		goto out;

	/*
	 * We have processed the refs and thus need to advance send_progress.
	 * Now, calls to get_cur_xxx will take the updated refs of the current
	 * inode into account.
	 *
	 * On the other hand, if our current inode is a directory and couldn't
	 * be moved/renamed because its parent was renamed/moved too and it has
	 * a higher inode number, we can only move/rename our current inode
	 * after we moved/renamed its parent. Therefore in this case operate on
	 * the old path (pre move/rename) of our current inode, and the
	 * move/rename will be performed later.
	 */
	if (refs_processed && !pending_move)
		sctx->send_progress = sctx->cur_ino + 1;

	if (sctx->cur_ino == 0 || sctx->cur_inode_deleted)
		goto out;
	if (!at_end && sctx->cmp_key->objectid == sctx->cur_ino)
		goto out;
<<<<<<< HEAD

=======
>>>>>>> eb3cdb58
	ret = get_inode_info(sctx->send_root, sctx->cur_ino, &info);
	if (ret < 0)
		goto out;
	left_mode = info.mode;
	left_uid = info.uid;
	left_gid = info.gid;
<<<<<<< HEAD
=======
	left_fileattr = info.fileattr;
>>>>>>> eb3cdb58

	if (!sctx->parent_root || sctx->cur_inode_new) {
		need_chown = 1;
		if (!S_ISLNK(sctx->cur_inode_mode))
			need_chmod = 1;
		if (sctx->cur_inode_next_write_offset == sctx->cur_inode_size)
			need_truncate = 0;
	} else {
		u64 old_size;

		ret = get_inode_info(sctx->parent_root, sctx->cur_ino, &info);
		if (ret < 0)
			goto out;
		old_size = info.size;
		right_mode = info.mode;
		right_uid = info.uid;
		right_gid = info.gid;
<<<<<<< HEAD
=======
		right_fileattr = info.fileattr;
>>>>>>> eb3cdb58

		if (left_uid != right_uid || left_gid != right_gid)
			need_chown = 1;
		if (!S_ISLNK(sctx->cur_inode_mode) && left_mode != right_mode)
			need_chmod = 1;
		if (!S_ISLNK(sctx->cur_inode_mode) && left_fileattr != right_fileattr)
			need_fileattr = true;
		if ((old_size == sctx->cur_inode_size) ||
		    (sctx->cur_inode_size > old_size &&
		     sctx->cur_inode_next_write_offset == sctx->cur_inode_size))
			need_truncate = 0;
	}

	if (S_ISREG(sctx->cur_inode_mode)) {
		if (need_send_hole(sctx)) {
			if (sctx->cur_inode_last_extent == (u64)-1 ||
			    sctx->cur_inode_last_extent <
			    sctx->cur_inode_size) {
				ret = get_last_extent(sctx, (u64)-1);
				if (ret)
					goto out;
			}
			if (sctx->cur_inode_last_extent <
			    sctx->cur_inode_size) {
				ret = send_hole(sctx, sctx->cur_inode_size);
				if (ret)
					goto out;
			}
		}
		if (need_truncate) {
			ret = send_truncate(sctx, sctx->cur_ino,
					    sctx->cur_inode_gen,
					    sctx->cur_inode_size);
			if (ret < 0)
				goto out;
		}
	}

	if (need_chown) {
		ret = send_chown(sctx, sctx->cur_ino, sctx->cur_inode_gen,
				left_uid, left_gid);
		if (ret < 0)
			goto out;
	}
	if (need_chmod) {
		ret = send_chmod(sctx, sctx->cur_ino, sctx->cur_inode_gen,
				left_mode);
		if (ret < 0)
			goto out;
	}
	if (need_fileattr) {
		ret = send_fileattr(sctx, sctx->cur_ino, sctx->cur_inode_gen,
				    left_fileattr);
		if (ret < 0)
			goto out;
	}

	if (proto_cmd_ok(sctx, BTRFS_SEND_C_ENABLE_VERITY)
	    && sctx->cur_inode_needs_verity) {
		ret = process_verity(sctx);
		if (ret < 0)
			goto out;
	}

	ret = send_capabilities(sctx);
	if (ret < 0)
		goto out;

	/*
	 * If other directory inodes depended on our current directory
	 * inode's move/rename, now do their move/rename operations.
	 */
	if (!is_waiting_for_move(sctx, sctx->cur_ino)) {
		ret = apply_children_dir_moves(sctx);
		if (ret)
			goto out;
		/*
		 * Need to send that every time, no matter if it actually
		 * changed between the two trees as we have done changes to
		 * the inode before. If our inode is a directory and it's
		 * waiting to be moved/renamed, we will send its utimes when
		 * it's moved/renamed, therefore we don't need to do it here.
		 */
		sctx->send_progress = sctx->cur_ino + 1;
<<<<<<< HEAD
		ret = send_utimes(sctx, sctx->cur_ino, sctx->cur_inode_gen);
=======

		/*
		 * If the current inode is a non-empty directory, delay issuing
		 * the utimes command for it, as it's very likely we have inodes
		 * with an higher number inside it. We want to issue the utimes
		 * command only after adding all dentries to it.
		 */
		if (S_ISDIR(sctx->cur_inode_mode) && sctx->cur_inode_size > 0)
			ret = cache_dir_utimes(sctx, sctx->cur_ino, sctx->cur_inode_gen);
		else
			ret = send_utimes(sctx, sctx->cur_ino, sctx->cur_inode_gen);

>>>>>>> eb3cdb58
		if (ret < 0)
			goto out;
	}

out:
<<<<<<< HEAD
	return ret;
}

=======
	if (!ret)
		ret = trim_dir_utimes_cache(sctx);

	return ret;
}

static void close_current_inode(struct send_ctx *sctx)
{
	u64 i_size;

	if (sctx->cur_inode == NULL)
		return;

	i_size = i_size_read(sctx->cur_inode);

	/*
	 * If we are doing an incremental send, we may have extents between the
	 * last processed extent and the i_size that have not been processed
	 * because they haven't changed but we may have read some of their pages
	 * through readahead, see the comments at send_extent_data().
	 */
	if (sctx->clean_page_cache && sctx->page_cache_clear_start < i_size)
		truncate_inode_pages_range(&sctx->cur_inode->i_data,
					   sctx->page_cache_clear_start,
					   round_up(i_size, PAGE_SIZE) - 1);

	iput(sctx->cur_inode);
	sctx->cur_inode = NULL;
}

>>>>>>> eb3cdb58
static int changed_inode(struct send_ctx *sctx,
			 enum btrfs_compare_tree_result result)
{
	int ret = 0;
	struct btrfs_key *key = sctx->cmp_key;
	struct btrfs_inode_item *left_ii = NULL;
	struct btrfs_inode_item *right_ii = NULL;
	u64 left_gen = 0;
	u64 right_gen = 0;

	close_current_inode(sctx);

	sctx->cur_ino = key->objectid;
	sctx->cur_inode_new_gen = false;
	sctx->cur_inode_last_extent = (u64)-1;
	sctx->cur_inode_next_write_offset = 0;
	sctx->ignore_cur_inode = false;

	/*
	 * Set send_progress to current inode. This will tell all get_cur_xxx
	 * functions that the current inode's refs are not updated yet. Later,
	 * when process_recorded_refs is finished, it is set to cur_ino + 1.
	 */
	sctx->send_progress = sctx->cur_ino;

	if (result == BTRFS_COMPARE_TREE_NEW ||
	    result == BTRFS_COMPARE_TREE_CHANGED) {
		left_ii = btrfs_item_ptr(sctx->left_path->nodes[0],
				sctx->left_path->slots[0],
				struct btrfs_inode_item);
		left_gen = btrfs_inode_generation(sctx->left_path->nodes[0],
				left_ii);
	} else {
		right_ii = btrfs_item_ptr(sctx->right_path->nodes[0],
				sctx->right_path->slots[0],
				struct btrfs_inode_item);
		right_gen = btrfs_inode_generation(sctx->right_path->nodes[0],
				right_ii);
	}
	if (result == BTRFS_COMPARE_TREE_CHANGED) {
		right_ii = btrfs_item_ptr(sctx->right_path->nodes[0],
				sctx->right_path->slots[0],
				struct btrfs_inode_item);

		right_gen = btrfs_inode_generation(sctx->right_path->nodes[0],
				right_ii);

		/*
		 * The cur_ino = root dir case is special here. We can't treat
		 * the inode as deleted+reused because it would generate a
		 * stream that tries to delete/mkdir the root dir.
		 */
		if (left_gen != right_gen &&
		    sctx->cur_ino != BTRFS_FIRST_FREE_OBJECTID)
			sctx->cur_inode_new_gen = true;
	}

	/*
	 * Normally we do not find inodes with a link count of zero (orphans)
	 * because the most common case is to create a snapshot and use it
	 * for a send operation. However other less common use cases involve
	 * using a subvolume and send it after turning it to RO mode just
	 * after deleting all hard links of a file while holding an open
	 * file descriptor against it or turning a RO snapshot into RW mode,
	 * keep an open file descriptor against a file, delete it and then
	 * turn the snapshot back to RO mode before using it for a send
	 * operation. The former is what the receiver operation does.
	 * Therefore, if we want to send these snapshots soon after they're
	 * received, we need to handle orphan inodes as well. Moreover, orphans
	 * can appear not only in the send snapshot but also in the parent
	 * snapshot. Here are several cases:
	 *
	 * Case 1: BTRFS_COMPARE_TREE_NEW
	 *       |  send snapshot  | action
	 * --------------------------------
	 * nlink |        0        | ignore
	 *
	 * Case 2: BTRFS_COMPARE_TREE_DELETED
	 *       | parent snapshot | action
	 * ----------------------------------
	 * nlink |        0        | as usual
	 * Note: No unlinks will be sent because there're no paths for it.
	 *
	 * Case 3: BTRFS_COMPARE_TREE_CHANGED
	 *           |       | parent snapshot | send snapshot | action
	 * -----------------------------------------------------------------------
	 * subcase 1 | nlink |        0        |       0       | ignore
	 * subcase 2 | nlink |       >0        |       0       | new_gen(deletion)
	 * subcase 3 | nlink |        0        |      >0       | new_gen(creation)
	 *
	 */
	if (result == BTRFS_COMPARE_TREE_NEW) {
		if (btrfs_inode_nlink(sctx->left_path->nodes[0], left_ii) == 0) {
			sctx->ignore_cur_inode = true;
			goto out;
		}
		sctx->cur_inode_gen = left_gen;
		sctx->cur_inode_new = true;
		sctx->cur_inode_deleted = false;
		sctx->cur_inode_size = btrfs_inode_size(
				sctx->left_path->nodes[0], left_ii);
		sctx->cur_inode_mode = btrfs_inode_mode(
				sctx->left_path->nodes[0], left_ii);
		sctx->cur_inode_rdev = btrfs_inode_rdev(
				sctx->left_path->nodes[0], left_ii);
		if (sctx->cur_ino != BTRFS_FIRST_FREE_OBJECTID)
			ret = send_create_inode_if_needed(sctx);
	} else if (result == BTRFS_COMPARE_TREE_DELETED) {
		sctx->cur_inode_gen = right_gen;
		sctx->cur_inode_new = false;
		sctx->cur_inode_deleted = true;
		sctx->cur_inode_size = btrfs_inode_size(
				sctx->right_path->nodes[0], right_ii);
		sctx->cur_inode_mode = btrfs_inode_mode(
				sctx->right_path->nodes[0], right_ii);
	} else if (result == BTRFS_COMPARE_TREE_CHANGED) {
		u32 new_nlinks, old_nlinks;

		new_nlinks = btrfs_inode_nlink(sctx->left_path->nodes[0], left_ii);
		old_nlinks = btrfs_inode_nlink(sctx->right_path->nodes[0], right_ii);
		if (new_nlinks == 0 && old_nlinks == 0) {
			sctx->ignore_cur_inode = true;
			goto out;
		} else if (new_nlinks == 0 || old_nlinks == 0) {
			sctx->cur_inode_new_gen = 1;
		}
		/*
		 * We need to do some special handling in case the inode was
		 * reported as changed with a changed generation number. This
		 * means that the original inode was deleted and new inode
		 * reused the same inum. So we have to treat the old inode as
		 * deleted and the new one as new.
		 */
		if (sctx->cur_inode_new_gen) {
			/*
			 * First, process the inode as if it was deleted.
			 */
			if (old_nlinks > 0) {
				sctx->cur_inode_gen = right_gen;
				sctx->cur_inode_new = false;
				sctx->cur_inode_deleted = true;
				sctx->cur_inode_size = btrfs_inode_size(
						sctx->right_path->nodes[0], right_ii);
				sctx->cur_inode_mode = btrfs_inode_mode(
						sctx->right_path->nodes[0], right_ii);
				ret = process_all_refs(sctx,
						BTRFS_COMPARE_TREE_DELETED);
				if (ret < 0)
					goto out;
			}

			/*
			 * Now process the inode as if it was new.
			 */
			if (new_nlinks > 0) {
				sctx->cur_inode_gen = left_gen;
				sctx->cur_inode_new = true;
				sctx->cur_inode_deleted = false;
				sctx->cur_inode_size = btrfs_inode_size(
						sctx->left_path->nodes[0],
						left_ii);
				sctx->cur_inode_mode = btrfs_inode_mode(
						sctx->left_path->nodes[0],
						left_ii);
				sctx->cur_inode_rdev = btrfs_inode_rdev(
						sctx->left_path->nodes[0],
						left_ii);
				ret = send_create_inode_if_needed(sctx);
				if (ret < 0)
					goto out;

				ret = process_all_refs(sctx, BTRFS_COMPARE_TREE_NEW);
				if (ret < 0)
					goto out;
				/*
				 * Advance send_progress now as we did not get
				 * into process_recorded_refs_if_needed in the
				 * new_gen case.
				 */
				sctx->send_progress = sctx->cur_ino + 1;

				/*
				 * Now process all extents and xattrs of the
				 * inode as if they were all new.
				 */
				ret = process_all_extents(sctx);
				if (ret < 0)
					goto out;
				ret = process_all_new_xattrs(sctx);
				if (ret < 0)
					goto out;
			}
		} else {
			sctx->cur_inode_gen = left_gen;
			sctx->cur_inode_new = false;
			sctx->cur_inode_new_gen = false;
			sctx->cur_inode_deleted = false;
			sctx->cur_inode_size = btrfs_inode_size(
					sctx->left_path->nodes[0], left_ii);
			sctx->cur_inode_mode = btrfs_inode_mode(
					sctx->left_path->nodes[0], left_ii);
		}
	}

out:
	return ret;
}

/*
 * We have to process new refs before deleted refs, but compare_trees gives us
 * the new and deleted refs mixed. To fix this, we record the new/deleted refs
 * first and later process them in process_recorded_refs.
 * For the cur_inode_new_gen case, we skip recording completely because
 * changed_inode did already initiate processing of refs. The reason for this is
 * that in this case, compare_tree actually compares the refs of 2 different
 * inodes. To fix this, process_all_refs is used in changed_inode to handle all
 * refs of the right tree as deleted and all refs of the left tree as new.
 */
static int changed_ref(struct send_ctx *sctx,
		       enum btrfs_compare_tree_result result)
{
	int ret = 0;

	if (sctx->cur_ino != sctx->cmp_key->objectid) {
		inconsistent_snapshot_error(sctx, result, "reference");
		return -EIO;
	}

	if (!sctx->cur_inode_new_gen &&
	    sctx->cur_ino != BTRFS_FIRST_FREE_OBJECTID) {
		if (result == BTRFS_COMPARE_TREE_NEW)
			ret = record_new_ref(sctx);
		else if (result == BTRFS_COMPARE_TREE_DELETED)
			ret = record_deleted_ref(sctx);
		else if (result == BTRFS_COMPARE_TREE_CHANGED)
			ret = record_changed_ref(sctx);
	}

	return ret;
}

/*
 * Process new/deleted/changed xattrs. We skip processing in the
 * cur_inode_new_gen case because changed_inode did already initiate processing
 * of xattrs. The reason is the same as in changed_ref
 */
static int changed_xattr(struct send_ctx *sctx,
			 enum btrfs_compare_tree_result result)
{
	int ret = 0;

	if (sctx->cur_ino != sctx->cmp_key->objectid) {
		inconsistent_snapshot_error(sctx, result, "xattr");
		return -EIO;
	}

	if (!sctx->cur_inode_new_gen && !sctx->cur_inode_deleted) {
		if (result == BTRFS_COMPARE_TREE_NEW)
			ret = process_new_xattr(sctx);
		else if (result == BTRFS_COMPARE_TREE_DELETED)
			ret = process_deleted_xattr(sctx);
		else if (result == BTRFS_COMPARE_TREE_CHANGED)
			ret = process_changed_xattr(sctx);
	}

	return ret;
}

/*
 * Process new/deleted/changed extents. We skip processing in the
 * cur_inode_new_gen case because changed_inode did already initiate processing
 * of extents. The reason is the same as in changed_ref
 */
static int changed_extent(struct send_ctx *sctx,
			  enum btrfs_compare_tree_result result)
{
	int ret = 0;

	/*
	 * We have found an extent item that changed without the inode item
	 * having changed. This can happen either after relocation (where the
	 * disk_bytenr of an extent item is replaced at
	 * relocation.c:replace_file_extents()) or after deduplication into a
	 * file in both the parent and send snapshots (where an extent item can
	 * get modified or replaced with a new one). Note that deduplication
	 * updates the inode item, but it only changes the iversion (sequence
	 * field in the inode item) of the inode, so if a file is deduplicated
	 * the same amount of times in both the parent and send snapshots, its
	 * iversion becomes the same in both snapshots, whence the inode item is
	 * the same on both snapshots.
	 */
	if (sctx->cur_ino != sctx->cmp_key->objectid)
		return 0;

	if (!sctx->cur_inode_new_gen && !sctx->cur_inode_deleted) {
		if (result != BTRFS_COMPARE_TREE_DELETED)
			ret = process_extent(sctx, sctx->left_path,
					sctx->cmp_key);
	}

	return ret;
}

static int changed_verity(struct send_ctx *sctx, enum btrfs_compare_tree_result result)
{
	int ret = 0;

	if (!sctx->cur_inode_new_gen && !sctx->cur_inode_deleted) {
		if (result == BTRFS_COMPARE_TREE_NEW)
			sctx->cur_inode_needs_verity = true;
	}
	return ret;
}

static int dir_changed(struct send_ctx *sctx, u64 dir)
{
	u64 orig_gen, new_gen;
	int ret;

	ret = get_inode_gen(sctx->send_root, dir, &new_gen);
	if (ret)
		return ret;

	ret = get_inode_gen(sctx->parent_root, dir, &orig_gen);
	if (ret)
		return ret;

	return (orig_gen != new_gen) ? 1 : 0;
}

static int compare_refs(struct send_ctx *sctx, struct btrfs_path *path,
			struct btrfs_key *key)
{
	struct btrfs_inode_extref *extref;
	struct extent_buffer *leaf;
	u64 dirid = 0, last_dirid = 0;
	unsigned long ptr;
	u32 item_size;
	u32 cur_offset = 0;
	int ref_name_len;
	int ret = 0;

	/* Easy case, just check this one dirid */
	if (key->type == BTRFS_INODE_REF_KEY) {
		dirid = key->offset;

		ret = dir_changed(sctx, dirid);
		goto out;
	}

	leaf = path->nodes[0];
	item_size = btrfs_item_size(leaf, path->slots[0]);
	ptr = btrfs_item_ptr_offset(leaf, path->slots[0]);
	while (cur_offset < item_size) {
		extref = (struct btrfs_inode_extref *)(ptr +
						       cur_offset);
		dirid = btrfs_inode_extref_parent(leaf, extref);
		ref_name_len = btrfs_inode_extref_name_len(leaf, extref);
		cur_offset += ref_name_len + sizeof(*extref);
		if (dirid == last_dirid)
			continue;
		ret = dir_changed(sctx, dirid);
		if (ret)
			break;
		last_dirid = dirid;
	}
out:
	return ret;
}

/*
 * Updates compare related fields in sctx and simply forwards to the actual
 * changed_xxx functions.
 */
static int changed_cb(struct btrfs_path *left_path,
		      struct btrfs_path *right_path,
		      struct btrfs_key *key,
		      enum btrfs_compare_tree_result result,
		      struct send_ctx *sctx)
{
	int ret = 0;

	/*
	 * We can not hold the commit root semaphore here. This is because in
	 * the case of sending and receiving to the same filesystem, using a
	 * pipe, could result in a deadlock:
	 *
	 * 1) The task running send blocks on the pipe because it's full;
	 *
	 * 2) The task running receive, which is the only consumer of the pipe,
	 *    is waiting for a transaction commit (for example due to a space
	 *    reservation when doing a write or triggering a transaction commit
	 *    when creating a subvolume);
	 *
	 * 3) The transaction is waiting to write lock the commit root semaphore,
	 *    but can not acquire it since it's being held at 1).
	 *
	 * Down this call chain we write to the pipe through kernel_write().
	 * The same type of problem can also happen when sending to a file that
	 * is stored in the same filesystem - when reserving space for a write
	 * into the file, we can trigger a transaction commit.
	 *
	 * Our caller has supplied us with clones of leaves from the send and
	 * parent roots, so we're safe here from a concurrent relocation and
	 * further reallocation of metadata extents while we are here. Below we
	 * also assert that the leaves are clones.
	 */
	lockdep_assert_not_held(&sctx->send_root->fs_info->commit_root_sem);

	/*
	 * We always have a send root, so left_path is never NULL. We will not
	 * have a leaf when we have reached the end of the send root but have
	 * not yet reached the end of the parent root.
	 */
	if (left_path->nodes[0])
		ASSERT(test_bit(EXTENT_BUFFER_UNMAPPED,
				&left_path->nodes[0]->bflags));
	/*
	 * When doing a full send we don't have a parent root, so right_path is
	 * NULL. When doing an incremental send, we may have reached the end of
	 * the parent root already, so we don't have a leaf at right_path.
	 */
	if (right_path && right_path->nodes[0])
		ASSERT(test_bit(EXTENT_BUFFER_UNMAPPED,
				&right_path->nodes[0]->bflags));

	if (result == BTRFS_COMPARE_TREE_SAME) {
		if (key->type == BTRFS_INODE_REF_KEY ||
		    key->type == BTRFS_INODE_EXTREF_KEY) {
			ret = compare_refs(sctx, left_path, key);
			if (!ret)
				return 0;
			if (ret < 0)
				return ret;
		} else if (key->type == BTRFS_EXTENT_DATA_KEY) {
			return maybe_send_hole(sctx, left_path, key);
		} else {
			return 0;
		}
		result = BTRFS_COMPARE_TREE_CHANGED;
		ret = 0;
	}

	sctx->left_path = left_path;
	sctx->right_path = right_path;
	sctx->cmp_key = key;

	ret = finish_inode_if_needed(sctx, 0);
	if (ret < 0)
		goto out;

	/* Ignore non-FS objects */
	if (key->objectid == BTRFS_FREE_INO_OBJECTID ||
	    key->objectid == BTRFS_FREE_SPACE_OBJECTID)
		goto out;

	if (key->type == BTRFS_INODE_ITEM_KEY) {
		ret = changed_inode(sctx, result);
	} else if (!sctx->ignore_cur_inode) {
		if (key->type == BTRFS_INODE_REF_KEY ||
		    key->type == BTRFS_INODE_EXTREF_KEY)
			ret = changed_ref(sctx, result);
		else if (key->type == BTRFS_XATTR_ITEM_KEY)
			ret = changed_xattr(sctx, result);
		else if (key->type == BTRFS_EXTENT_DATA_KEY)
			ret = changed_extent(sctx, result);
		else if (key->type == BTRFS_VERITY_DESC_ITEM_KEY &&
			 key->offset == 0)
			ret = changed_verity(sctx, result);
	}

out:
	return ret;
}

static int search_key_again(const struct send_ctx *sctx,
			    struct btrfs_root *root,
			    struct btrfs_path *path,
			    const struct btrfs_key *key)
{
	int ret;

	if (!path->need_commit_sem)
		lockdep_assert_held_read(&root->fs_info->commit_root_sem);

	/*
	 * Roots used for send operations are readonly and no one can add,
	 * update or remove keys from them, so we should be able to find our
	 * key again. The only exception is deduplication, which can operate on
	 * readonly roots and add, update or remove keys to/from them - but at
	 * the moment we don't allow it to run in parallel with send.
	 */
	ret = btrfs_search_slot(NULL, root, key, path, 0, 0);
	ASSERT(ret <= 0);
	if (ret > 0) {
		btrfs_print_tree(path->nodes[path->lowest_level], false);
		btrfs_err(root->fs_info,
"send: key (%llu %u %llu) not found in %s root %llu, lowest_level %d, slot %d",
			  key->objectid, key->type, key->offset,
			  (root == sctx->parent_root ? "parent" : "send"),
			  root->root_key.objectid, path->lowest_level,
			  path->slots[path->lowest_level]);
		return -EUCLEAN;
	}

	return ret;
}

static int full_send_tree(struct send_ctx *sctx)
{
	int ret;
	struct btrfs_root *send_root = sctx->send_root;
	struct btrfs_key key;
	struct btrfs_fs_info *fs_info = send_root->fs_info;
	struct btrfs_path *path;

	path = alloc_path_for_send();
	if (!path)
		return -ENOMEM;
	path->reada = READA_FORWARD_ALWAYS;

	key.objectid = BTRFS_FIRST_FREE_OBJECTID;
	key.type = BTRFS_INODE_ITEM_KEY;
	key.offset = 0;

	down_read(&fs_info->commit_root_sem);
	sctx->last_reloc_trans = fs_info->last_reloc_trans;
	up_read(&fs_info->commit_root_sem);

	ret = btrfs_search_slot_for_read(send_root, &key, path, 1, 0);
	if (ret < 0)
		goto out;
	if (ret)
		goto out_finish;

	while (1) {
		btrfs_item_key_to_cpu(path->nodes[0], &key, path->slots[0]);

		ret = changed_cb(path, NULL, &key,
				 BTRFS_COMPARE_TREE_NEW, sctx);
		if (ret < 0)
			goto out;

		down_read(&fs_info->commit_root_sem);
		if (fs_info->last_reloc_trans > sctx->last_reloc_trans) {
			sctx->last_reloc_trans = fs_info->last_reloc_trans;
			up_read(&fs_info->commit_root_sem);
			/*
			 * A transaction used for relocating a block group was
			 * committed or is about to finish its commit. Release
			 * our path (leaf) and restart the search, so that we
			 * avoid operating on any file extent items that are
			 * stale, with a disk_bytenr that reflects a pre
			 * relocation value. This way we avoid as much as
			 * possible to fallback to regular writes when checking
			 * if we can clone file ranges.
			 */
			btrfs_release_path(path);
			ret = search_key_again(sctx, send_root, path, &key);
			if (ret < 0)
				goto out;
		} else {
			up_read(&fs_info->commit_root_sem);
		}

		ret = btrfs_next_item(send_root, path);
		if (ret < 0)
			goto out;
		if (ret) {
			ret  = 0;
			break;
		}
	}

out_finish:
	ret = finish_inode_if_needed(sctx, 1);

out:
	btrfs_free_path(path);
	return ret;
}

static int replace_node_with_clone(struct btrfs_path *path, int level)
{
	struct extent_buffer *clone;

	clone = btrfs_clone_extent_buffer(path->nodes[level]);
	if (!clone)
		return -ENOMEM;

	free_extent_buffer(path->nodes[level]);
	path->nodes[level] = clone;

	return 0;
}

static int tree_move_down(struct btrfs_path *path, int *level, u64 reada_min_gen)
{
	struct extent_buffer *eb;
	struct extent_buffer *parent = path->nodes[*level];
	int slot = path->slots[*level];
	const int nritems = btrfs_header_nritems(parent);
	u64 reada_max;
	u64 reada_done = 0;

	lockdep_assert_held_read(&parent->fs_info->commit_root_sem);

	BUG_ON(*level == 0);
	eb = btrfs_read_node_slot(parent, slot);
	if (IS_ERR(eb))
		return PTR_ERR(eb);

	/*
	 * Trigger readahead for the next leaves we will process, so that it is
	 * very likely that when we need them they are already in memory and we
	 * will not block on disk IO. For nodes we only do readahead for one,
	 * since the time window between processing nodes is typically larger.
	 */
	reada_max = (*level == 1 ? SZ_128K : eb->fs_info->nodesize);

	for (slot++; slot < nritems && reada_done < reada_max; slot++) {
		if (btrfs_node_ptr_generation(parent, slot) > reada_min_gen) {
			btrfs_readahead_node_child(parent, slot);
			reada_done += eb->fs_info->nodesize;
		}
	}

	path->nodes[*level - 1] = eb;
	path->slots[*level - 1] = 0;
	(*level)--;

	if (*level == 0)
		return replace_node_with_clone(path, 0);

	return 0;
}

static int tree_move_next_or_upnext(struct btrfs_path *path,
				    int *level, int root_level)
{
	int ret = 0;
	int nritems;
	nritems = btrfs_header_nritems(path->nodes[*level]);

	path->slots[*level]++;

	while (path->slots[*level] >= nritems) {
		if (*level == root_level) {
			path->slots[*level] = nritems - 1;
			return -1;
		}

		/* move upnext */
		path->slots[*level] = 0;
		free_extent_buffer(path->nodes[*level]);
		path->nodes[*level] = NULL;
		(*level)++;
		path->slots[*level]++;

		nritems = btrfs_header_nritems(path->nodes[*level]);
		ret = 1;
	}
	return ret;
}

/*
 * Returns 1 if it had to move up and next. 0 is returned if it moved only next
 * or down.
 */
static int tree_advance(struct btrfs_path *path,
			int *level, int root_level,
			int allow_down,
			struct btrfs_key *key,
			u64 reada_min_gen)
{
	int ret;

	if (*level == 0 || !allow_down) {
		ret = tree_move_next_or_upnext(path, level, root_level);
	} else {
		ret = tree_move_down(path, level, reada_min_gen);
	}

	/*
	 * Even if we have reached the end of a tree, ret is -1, update the key
	 * anyway, so that in case we need to restart due to a block group
	 * relocation, we can assert that the last key of the root node still
	 * exists in the tree.
	 */
	if (*level == 0)
		btrfs_item_key_to_cpu(path->nodes[*level], key,
				      path->slots[*level]);
	else
		btrfs_node_key_to_cpu(path->nodes[*level], key,
				      path->slots[*level]);

	return ret;
}

static int tree_compare_item(struct btrfs_path *left_path,
			     struct btrfs_path *right_path,
			     char *tmp_buf)
{
	int cmp;
	int len1, len2;
	unsigned long off1, off2;

	len1 = btrfs_item_size(left_path->nodes[0], left_path->slots[0]);
	len2 = btrfs_item_size(right_path->nodes[0], right_path->slots[0]);
	if (len1 != len2)
		return 1;

	off1 = btrfs_item_ptr_offset(left_path->nodes[0], left_path->slots[0]);
	off2 = btrfs_item_ptr_offset(right_path->nodes[0],
				right_path->slots[0]);

	read_extent_buffer(left_path->nodes[0], tmp_buf, off1, len1);

	cmp = memcmp_extent_buffer(right_path->nodes[0], tmp_buf, off2, len1);
	if (cmp)
		return 1;
	return 0;
}

/*
 * A transaction used for relocating a block group was committed or is about to
 * finish its commit. Release our paths and restart the search, so that we are
 * not using stale extent buffers:
 *
 * 1) For levels > 0, we are only holding references of extent buffers, without
 *    any locks on them, which does not prevent them from having been relocated
 *    and reallocated after the last time we released the commit root semaphore.
 *    The exception are the root nodes, for which we always have a clone, see
 *    the comment at btrfs_compare_trees();
 *
 * 2) For leaves, level 0, we are holding copies (clones) of extent buffers, so
 *    we are safe from the concurrent relocation and reallocation. However they
 *    can have file extent items with a pre relocation disk_bytenr value, so we
 *    restart the start from the current commit roots and clone the new leaves so
 *    that we get the post relocation disk_bytenr values. Not doing so, could
 *    make us clone the wrong data in case there are new extents using the old
 *    disk_bytenr that happen to be shared.
 */
static int restart_after_relocation(struct btrfs_path *left_path,
				    struct btrfs_path *right_path,
				    const struct btrfs_key *left_key,
				    const struct btrfs_key *right_key,
				    int left_level,
				    int right_level,
				    const struct send_ctx *sctx)
{
	int root_level;
	int ret;

	lockdep_assert_held_read(&sctx->send_root->fs_info->commit_root_sem);

	btrfs_release_path(left_path);
	btrfs_release_path(right_path);

	/*
	 * Since keys can not be added or removed to/from our roots because they
	 * are readonly and we do not allow deduplication to run in parallel
	 * (which can add, remove or change keys), the layout of the trees should
	 * not change.
	 */
	left_path->lowest_level = left_level;
	ret = search_key_again(sctx, sctx->send_root, left_path, left_key);
	if (ret < 0)
		return ret;

	right_path->lowest_level = right_level;
	ret = search_key_again(sctx, sctx->parent_root, right_path, right_key);
	if (ret < 0)
		return ret;

	/*
	 * If the lowest level nodes are leaves, clone them so that they can be
	 * safely used by changed_cb() while not under the protection of the
	 * commit root semaphore, even if relocation and reallocation happens in
	 * parallel.
	 */
	if (left_level == 0) {
		ret = replace_node_with_clone(left_path, 0);
		if (ret < 0)
			return ret;
	}

	if (right_level == 0) {
		ret = replace_node_with_clone(right_path, 0);
		if (ret < 0)
			return ret;
	}

	/*
	 * Now clone the root nodes (unless they happen to be the leaves we have
	 * already cloned). This is to protect against concurrent snapshotting of
	 * the send and parent roots (see the comment at btrfs_compare_trees()).
	 */
	root_level = btrfs_header_level(sctx->send_root->commit_root);
	if (root_level > 0) {
		ret = replace_node_with_clone(left_path, root_level);
		if (ret < 0)
			return ret;
	}

	root_level = btrfs_header_level(sctx->parent_root->commit_root);
	if (root_level > 0) {
		ret = replace_node_with_clone(right_path, root_level);
		if (ret < 0)
			return ret;
	}

	return 0;
}

/*
 * This function compares two trees and calls the provided callback for
 * every changed/new/deleted item it finds.
 * If shared tree blocks are encountered, whole subtrees are skipped, making
 * the compare pretty fast on snapshotted subvolumes.
 *
 * This currently works on commit roots only. As commit roots are read only,
 * we don't do any locking. The commit roots are protected with transactions.
 * Transactions are ended and rejoined when a commit is tried in between.
 *
 * This function checks for modifications done to the trees while comparing.
 * If it detects a change, it aborts immediately.
 */
static int btrfs_compare_trees(struct btrfs_root *left_root,
			struct btrfs_root *right_root, struct send_ctx *sctx)
{
	struct btrfs_fs_info *fs_info = left_root->fs_info;
	int ret;
	int cmp;
	struct btrfs_path *left_path = NULL;
	struct btrfs_path *right_path = NULL;
	struct btrfs_key left_key;
	struct btrfs_key right_key;
	char *tmp_buf = NULL;
	int left_root_level;
	int right_root_level;
	int left_level;
	int right_level;
	int left_end_reached = 0;
	int right_end_reached = 0;
	int advance_left = 0;
	int advance_right = 0;
	u64 left_blockptr;
	u64 right_blockptr;
	u64 left_gen;
	u64 right_gen;
	u64 reada_min_gen;

	left_path = btrfs_alloc_path();
	if (!left_path) {
		ret = -ENOMEM;
		goto out;
	}
	right_path = btrfs_alloc_path();
	if (!right_path) {
		ret = -ENOMEM;
		goto out;
	}

	tmp_buf = kvmalloc(fs_info->nodesize, GFP_KERNEL);
	if (!tmp_buf) {
		ret = -ENOMEM;
		goto out;
	}

	left_path->search_commit_root = 1;
	left_path->skip_locking = 1;
	right_path->search_commit_root = 1;
	right_path->skip_locking = 1;

	/*
	 * Strategy: Go to the first items of both trees. Then do
	 *
	 * If both trees are at level 0
	 *   Compare keys of current items
	 *     If left < right treat left item as new, advance left tree
	 *       and repeat
	 *     If left > right treat right item as deleted, advance right tree
	 *       and repeat
	 *     If left == right do deep compare of items, treat as changed if
	 *       needed, advance both trees and repeat
	 * If both trees are at the same level but not at level 0
	 *   Compare keys of current nodes/leafs
	 *     If left < right advance left tree and repeat
	 *     If left > right advance right tree and repeat
	 *     If left == right compare blockptrs of the next nodes/leafs
	 *       If they match advance both trees but stay at the same level
	 *         and repeat
	 *       If they don't match advance both trees while allowing to go
	 *         deeper and repeat
	 * If tree levels are different
	 *   Advance the tree that needs it and repeat
	 *
	 * Advancing a tree means:
	 *   If we are at level 0, try to go to the next slot. If that's not
	 *   possible, go one level up and repeat. Stop when we found a level
	 *   where we could go to the next slot. We may at this point be on a
	 *   node or a leaf.
	 *
	 *   If we are not at level 0 and not on shared tree blocks, go one
	 *   level deeper.
	 *
	 *   If we are not at level 0 and on shared tree blocks, go one slot to
	 *   the right if possible or go up and right.
	 */

	down_read(&fs_info->commit_root_sem);
	left_level = btrfs_header_level(left_root->commit_root);
	left_root_level = left_level;
	/*
	 * We clone the root node of the send and parent roots to prevent races
	 * with snapshot creation of these roots. Snapshot creation COWs the
	 * root node of a tree, so after the transaction is committed the old
	 * extent can be reallocated while this send operation is still ongoing.
	 * So we clone them, under the commit root semaphore, to be race free.
	 */
	left_path->nodes[left_level] =
			btrfs_clone_extent_buffer(left_root->commit_root);
	if (!left_path->nodes[left_level]) {
		ret = -ENOMEM;
		goto out_unlock;
	}

	right_level = btrfs_header_level(right_root->commit_root);
	right_root_level = right_level;
	right_path->nodes[right_level] =
			btrfs_clone_extent_buffer(right_root->commit_root);
	if (!right_path->nodes[right_level]) {
		ret = -ENOMEM;
		goto out_unlock;
	}
	/*
	 * Our right root is the parent root, while the left root is the "send"
	 * root. We know that all new nodes/leaves in the left root must have
	 * a generation greater than the right root's generation, so we trigger
	 * readahead for those nodes and leaves of the left root, as we know we
	 * will need to read them at some point.
	 */
	reada_min_gen = btrfs_header_generation(right_root->commit_root);

	if (left_level == 0)
		btrfs_item_key_to_cpu(left_path->nodes[left_level],
				&left_key, left_path->slots[left_level]);
	else
		btrfs_node_key_to_cpu(left_path->nodes[left_level],
				&left_key, left_path->slots[left_level]);
	if (right_level == 0)
		btrfs_item_key_to_cpu(right_path->nodes[right_level],
				&right_key, right_path->slots[right_level]);
	else
		btrfs_node_key_to_cpu(right_path->nodes[right_level],
				&right_key, right_path->slots[right_level]);

	sctx->last_reloc_trans = fs_info->last_reloc_trans;

	while (1) {
		if (need_resched() ||
		    rwsem_is_contended(&fs_info->commit_root_sem)) {
			up_read(&fs_info->commit_root_sem);
			cond_resched();
			down_read(&fs_info->commit_root_sem);
		}

		if (fs_info->last_reloc_trans > sctx->last_reloc_trans) {
			ret = restart_after_relocation(left_path, right_path,
						       &left_key, &right_key,
						       left_level, right_level,
						       sctx);
			if (ret < 0)
				goto out_unlock;
			sctx->last_reloc_trans = fs_info->last_reloc_trans;
		}

		if (advance_left && !left_end_reached) {
			ret = tree_advance(left_path, &left_level,
					left_root_level,
					advance_left != ADVANCE_ONLY_NEXT,
					&left_key, reada_min_gen);
			if (ret == -1)
				left_end_reached = ADVANCE;
			else if (ret < 0)
				goto out_unlock;
			advance_left = 0;
		}
		if (advance_right && !right_end_reached) {
			ret = tree_advance(right_path, &right_level,
					right_root_level,
					advance_right != ADVANCE_ONLY_NEXT,
					&right_key, reada_min_gen);
			if (ret == -1)
				right_end_reached = ADVANCE;
			else if (ret < 0)
				goto out_unlock;
			advance_right = 0;
		}

		if (left_end_reached && right_end_reached) {
			ret = 0;
			goto out_unlock;
		} else if (left_end_reached) {
			if (right_level == 0) {
				up_read(&fs_info->commit_root_sem);
				ret = changed_cb(left_path, right_path,
						&right_key,
						BTRFS_COMPARE_TREE_DELETED,
						sctx);
				if (ret < 0)
					goto out;
				down_read(&fs_info->commit_root_sem);
			}
			advance_right = ADVANCE;
			continue;
		} else if (right_end_reached) {
			if (left_level == 0) {
				up_read(&fs_info->commit_root_sem);
				ret = changed_cb(left_path, right_path,
						&left_key,
						BTRFS_COMPARE_TREE_NEW,
						sctx);
				if (ret < 0)
					goto out;
				down_read(&fs_info->commit_root_sem);
			}
			advance_left = ADVANCE;
			continue;
		}

		if (left_level == 0 && right_level == 0) {
			up_read(&fs_info->commit_root_sem);
			cmp = btrfs_comp_cpu_keys(&left_key, &right_key);
			if (cmp < 0) {
				ret = changed_cb(left_path, right_path,
						&left_key,
						BTRFS_COMPARE_TREE_NEW,
						sctx);
				advance_left = ADVANCE;
			} else if (cmp > 0) {
				ret = changed_cb(left_path, right_path,
						&right_key,
						BTRFS_COMPARE_TREE_DELETED,
						sctx);
				advance_right = ADVANCE;
			} else {
				enum btrfs_compare_tree_result result;

				WARN_ON(!extent_buffer_uptodate(left_path->nodes[0]));
				ret = tree_compare_item(left_path, right_path,
							tmp_buf);
				if (ret)
					result = BTRFS_COMPARE_TREE_CHANGED;
				else
					result = BTRFS_COMPARE_TREE_SAME;
				ret = changed_cb(left_path, right_path,
						 &left_key, result, sctx);
				advance_left = ADVANCE;
				advance_right = ADVANCE;
			}

			if (ret < 0)
				goto out;
			down_read(&fs_info->commit_root_sem);
		} else if (left_level == right_level) {
			cmp = btrfs_comp_cpu_keys(&left_key, &right_key);
			if (cmp < 0) {
				advance_left = ADVANCE;
			} else if (cmp > 0) {
				advance_right = ADVANCE;
			} else {
				left_blockptr = btrfs_node_blockptr(
						left_path->nodes[left_level],
						left_path->slots[left_level]);
				right_blockptr = btrfs_node_blockptr(
						right_path->nodes[right_level],
						right_path->slots[right_level]);
				left_gen = btrfs_node_ptr_generation(
						left_path->nodes[left_level],
						left_path->slots[left_level]);
				right_gen = btrfs_node_ptr_generation(
						right_path->nodes[right_level],
						right_path->slots[right_level]);
				if (left_blockptr == right_blockptr &&
				    left_gen == right_gen) {
					/*
					 * As we're on a shared block, don't
					 * allow to go deeper.
					 */
					advance_left = ADVANCE_ONLY_NEXT;
					advance_right = ADVANCE_ONLY_NEXT;
				} else {
					advance_left = ADVANCE;
					advance_right = ADVANCE;
				}
			}
		} else if (left_level < right_level) {
			advance_right = ADVANCE;
		} else {
			advance_left = ADVANCE;
		}
	}

out_unlock:
	up_read(&fs_info->commit_root_sem);
out:
	btrfs_free_path(left_path);
	btrfs_free_path(right_path);
	kvfree(tmp_buf);
	return ret;
}

static int send_subvol(struct send_ctx *sctx)
{
	int ret;

	if (!(sctx->flags & BTRFS_SEND_FLAG_OMIT_STREAM_HEADER)) {
		ret = send_header(sctx);
		if (ret < 0)
			goto out;
	}

	ret = send_subvol_begin(sctx);
	if (ret < 0)
		goto out;

	if (sctx->parent_root) {
		ret = btrfs_compare_trees(sctx->send_root, sctx->parent_root, sctx);
		if (ret < 0)
			goto out;
		ret = finish_inode_if_needed(sctx, 1);
		if (ret < 0)
			goto out;
	} else {
		ret = full_send_tree(sctx);
		if (ret < 0)
			goto out;
	}

out:
	free_recorded_refs(sctx);
	return ret;
}

/*
 * If orphan cleanup did remove any orphans from a root, it means the tree
 * was modified and therefore the commit root is not the same as the current
 * root anymore. This is a problem, because send uses the commit root and
 * therefore can see inode items that don't exist in the current root anymore,
 * and for example make calls to btrfs_iget, which will do tree lookups based
 * on the current root and not on the commit root. Those lookups will fail,
 * returning a -ESTALE error, and making send fail with that error. So make
 * sure a send does not see any orphans we have just removed, and that it will
 * see the same inodes regardless of whether a transaction commit happened
 * before it started (meaning that the commit root will be the same as the
 * current root) or not.
 */
static int ensure_commit_roots_uptodate(struct send_ctx *sctx)
{
	int i;
	struct btrfs_trans_handle *trans = NULL;

again:
	if (sctx->parent_root &&
	    sctx->parent_root->node != sctx->parent_root->commit_root)
		goto commit_trans;

	for (i = 0; i < sctx->clone_roots_cnt; i++)
		if (sctx->clone_roots[i].root->node !=
		    sctx->clone_roots[i].root->commit_root)
			goto commit_trans;

	if (trans)
		return btrfs_end_transaction(trans);

	return 0;

commit_trans:
	/* Use any root, all fs roots will get their commit roots updated. */
	if (!trans) {
		trans = btrfs_join_transaction(sctx->send_root);
		if (IS_ERR(trans))
			return PTR_ERR(trans);
		goto again;
	}

	return btrfs_commit_transaction(trans);
}

/*
 * Make sure any existing dellaloc is flushed for any root used by a send
 * operation so that we do not miss any data and we do not race with writeback
 * finishing and changing a tree while send is using the tree. This could
 * happen if a subvolume is in RW mode, has delalloc, is turned to RO mode and
 * a send operation then uses the subvolume.
 * After flushing delalloc ensure_commit_roots_uptodate() must be called.
 */
static int flush_delalloc_roots(struct send_ctx *sctx)
{
	struct btrfs_root *root = sctx->parent_root;
	int ret;
	int i;

	if (root) {
		ret = btrfs_start_delalloc_snapshot(root, false);
		if (ret)
			return ret;
		btrfs_wait_ordered_extents(root, U64_MAX, 0, U64_MAX);
	}

	for (i = 0; i < sctx->clone_roots_cnt; i++) {
		root = sctx->clone_roots[i].root;
		ret = btrfs_start_delalloc_snapshot(root, false);
		if (ret)
			return ret;
		btrfs_wait_ordered_extents(root, U64_MAX, 0, U64_MAX);
	}

	return 0;
}

static void btrfs_root_dec_send_in_progress(struct btrfs_root* root)
{
	spin_lock(&root->root_item_lock);
	root->send_in_progress--;
	/*
	 * Not much left to do, we don't know why it's unbalanced and
	 * can't blindly reset it to 0.
	 */
	if (root->send_in_progress < 0)
		btrfs_err(root->fs_info,
			  "send_in_progress unbalanced %d root %llu",
			  root->send_in_progress, root->root_key.objectid);
	spin_unlock(&root->root_item_lock);
}

static void dedupe_in_progress_warn(const struct btrfs_root *root)
{
	btrfs_warn_rl(root->fs_info,
"cannot use root %llu for send while deduplications on it are in progress (%d in progress)",
		      root->root_key.objectid, root->dedupe_in_progress);
}

long btrfs_ioctl_send(struct inode *inode, struct btrfs_ioctl_send_args *arg)
{
	int ret = 0;
	struct btrfs_root *send_root = BTRFS_I(inode)->root;
	struct btrfs_fs_info *fs_info = send_root->fs_info;
	struct btrfs_root *clone_root;
	struct send_ctx *sctx = NULL;
	u32 i;
	u64 *clone_sources_tmp = NULL;
	int clone_sources_to_rollback = 0;
	size_t alloc_size;
	int sort_clone_roots = 0;
	struct btrfs_lru_cache_entry *entry;
	struct btrfs_lru_cache_entry *tmp;

	if (!capable(CAP_SYS_ADMIN))
		return -EPERM;

	/*
	 * The subvolume must remain read-only during send, protect against
	 * making it RW. This also protects against deletion.
	 */
	spin_lock(&send_root->root_item_lock);
	if (btrfs_root_readonly(send_root) && send_root->dedupe_in_progress) {
		dedupe_in_progress_warn(send_root);
		spin_unlock(&send_root->root_item_lock);
		return -EAGAIN;
	}
	send_root->send_in_progress++;
	spin_unlock(&send_root->root_item_lock);

	/*
	 * Userspace tools do the checks and warn the user if it's
	 * not RO.
	 */
	if (!btrfs_root_readonly(send_root)) {
		ret = -EPERM;
		goto out;
	}

	/*
	 * Check that we don't overflow at later allocations, we request
	 * clone_sources_count + 1 items, and compare to unsigned long inside
	 * access_ok. Also set an upper limit for allocation size so this can't
	 * easily exhaust memory. Max number of clone sources is about 200K.
	 */
	if (arg->clone_sources_count > SZ_8M / sizeof(struct clone_root)) {
		ret = -EINVAL;
		goto out;
	}

	if (arg->flags & ~BTRFS_SEND_FLAG_MASK) {
		ret = -EINVAL;
		goto out;
	}

	sctx = kzalloc(sizeof(struct send_ctx), GFP_KERNEL);
	if (!sctx) {
		ret = -ENOMEM;
		goto out;
	}

	INIT_LIST_HEAD(&sctx->new_refs);
	INIT_LIST_HEAD(&sctx->deleted_refs);

	btrfs_lru_cache_init(&sctx->name_cache, SEND_MAX_NAME_CACHE_SIZE);
	btrfs_lru_cache_init(&sctx->backref_cache, SEND_MAX_BACKREF_CACHE_SIZE);
	btrfs_lru_cache_init(&sctx->dir_created_cache,
			     SEND_MAX_DIR_CREATED_CACHE_SIZE);
	/*
	 * This cache is periodically trimmed to a fixed size elsewhere, see
	 * cache_dir_utimes() and trim_dir_utimes_cache().
	 */
	btrfs_lru_cache_init(&sctx->dir_utimes_cache, 0);

	sctx->pending_dir_moves = RB_ROOT;
	sctx->waiting_dir_moves = RB_ROOT;
	sctx->orphan_dirs = RB_ROOT;
	sctx->rbtree_new_refs = RB_ROOT;
	sctx->rbtree_deleted_refs = RB_ROOT;

	sctx->flags = arg->flags;

	if (arg->flags & BTRFS_SEND_FLAG_VERSION) {
		if (arg->version > BTRFS_SEND_STREAM_VERSION) {
			ret = -EPROTO;
			goto out;
		}
		/* Zero means "use the highest version" */
		sctx->proto = arg->version ?: BTRFS_SEND_STREAM_VERSION;
	} else {
		sctx->proto = 1;
	}
	if ((arg->flags & BTRFS_SEND_FLAG_COMPRESSED) && sctx->proto < 2) {
		ret = -EINVAL;
		goto out;
	}

	sctx->send_filp = fget(arg->send_fd);
	if (!sctx->send_filp) {
		ret = -EBADF;
		goto out;
	}

	sctx->send_root = send_root;
	/*
	 * Unlikely but possible, if the subvolume is marked for deletion but
	 * is slow to remove the directory entry, send can still be started
	 */
	if (btrfs_root_dead(sctx->send_root)) {
		ret = -EPERM;
		goto out;
	}

	sctx->clone_roots_cnt = arg->clone_sources_count;

	if (sctx->proto >= 2) {
		u32 send_buf_num_pages;

		sctx->send_max_size = BTRFS_SEND_BUF_SIZE_V2;
		sctx->send_buf = vmalloc(sctx->send_max_size);
		if (!sctx->send_buf) {
			ret = -ENOMEM;
			goto out;
		}
		send_buf_num_pages = sctx->send_max_size >> PAGE_SHIFT;
		sctx->send_buf_pages = kcalloc(send_buf_num_pages,
					       sizeof(*sctx->send_buf_pages),
					       GFP_KERNEL);
		if (!sctx->send_buf_pages) {
			ret = -ENOMEM;
			goto out;
		}
		for (i = 0; i < send_buf_num_pages; i++) {
			sctx->send_buf_pages[i] =
				vmalloc_to_page(sctx->send_buf + (i << PAGE_SHIFT));
		}
	} else {
		sctx->send_max_size = BTRFS_SEND_BUF_SIZE_V1;
		sctx->send_buf = kvmalloc(sctx->send_max_size, GFP_KERNEL);
	}
	if (!sctx->send_buf) {
		ret = -ENOMEM;
		goto out;
	}

<<<<<<< HEAD
	sctx->pending_dir_moves = RB_ROOT;
	sctx->waiting_dir_moves = RB_ROOT;
	sctx->orphan_dirs = RB_ROOT;
	sctx->rbtree_new_refs = RB_ROOT;
	sctx->rbtree_deleted_refs = RB_ROOT;

=======
>>>>>>> eb3cdb58
	sctx->clone_roots = kvcalloc(sizeof(*sctx->clone_roots),
				     arg->clone_sources_count + 1,
				     GFP_KERNEL);
	if (!sctx->clone_roots) {
		ret = -ENOMEM;
		goto out;
	}

	alloc_size = array_size(sizeof(*arg->clone_sources),
				arg->clone_sources_count);

	if (arg->clone_sources_count) {
		clone_sources_tmp = kvmalloc(alloc_size, GFP_KERNEL);
		if (!clone_sources_tmp) {
			ret = -ENOMEM;
			goto out;
		}

		ret = copy_from_user(clone_sources_tmp, arg->clone_sources,
				alloc_size);
		if (ret) {
			ret = -EFAULT;
			goto out;
		}

		for (i = 0; i < arg->clone_sources_count; i++) {
			clone_root = btrfs_get_fs_root(fs_info,
						clone_sources_tmp[i], true);
			if (IS_ERR(clone_root)) {
				ret = PTR_ERR(clone_root);
				goto out;
			}
			spin_lock(&clone_root->root_item_lock);
			if (!btrfs_root_readonly(clone_root) ||
			    btrfs_root_dead(clone_root)) {
				spin_unlock(&clone_root->root_item_lock);
				btrfs_put_root(clone_root);
				ret = -EPERM;
				goto out;
			}
			if (clone_root->dedupe_in_progress) {
				dedupe_in_progress_warn(clone_root);
				spin_unlock(&clone_root->root_item_lock);
				btrfs_put_root(clone_root);
				ret = -EAGAIN;
				goto out;
			}
			clone_root->send_in_progress++;
			spin_unlock(&clone_root->root_item_lock);

			sctx->clone_roots[i].root = clone_root;
			clone_sources_to_rollback = i + 1;
		}
		kvfree(clone_sources_tmp);
		clone_sources_tmp = NULL;
	}

	if (arg->parent_root) {
		sctx->parent_root = btrfs_get_fs_root(fs_info, arg->parent_root,
						      true);
		if (IS_ERR(sctx->parent_root)) {
			ret = PTR_ERR(sctx->parent_root);
			goto out;
		}

		spin_lock(&sctx->parent_root->root_item_lock);
		sctx->parent_root->send_in_progress++;
		if (!btrfs_root_readonly(sctx->parent_root) ||
				btrfs_root_dead(sctx->parent_root)) {
			spin_unlock(&sctx->parent_root->root_item_lock);
			ret = -EPERM;
			goto out;
		}
		if (sctx->parent_root->dedupe_in_progress) {
			dedupe_in_progress_warn(sctx->parent_root);
			spin_unlock(&sctx->parent_root->root_item_lock);
			ret = -EAGAIN;
			goto out;
		}
		spin_unlock(&sctx->parent_root->root_item_lock);
	}

	/*
	 * Clones from send_root are allowed, but only if the clone source
	 * is behind the current send position. This is checked while searching
	 * for possible clone sources.
	 */
	sctx->clone_roots[sctx->clone_roots_cnt++].root =
		btrfs_grab_root(sctx->send_root);

	/* We do a bsearch later */
	sort(sctx->clone_roots, sctx->clone_roots_cnt,
			sizeof(*sctx->clone_roots), __clone_root_cmp_sort,
			NULL);
	sort_clone_roots = 1;

	ret = flush_delalloc_roots(sctx);
	if (ret)
		goto out;

	ret = ensure_commit_roots_uptodate(sctx);
	if (ret)
		goto out;

	ret = send_subvol(sctx);
	if (ret < 0)
		goto out;

	btrfs_lru_cache_for_each_entry_safe(&sctx->dir_utimes_cache, entry, tmp) {
		ret = send_utimes(sctx, entry->key, entry->gen);
		if (ret < 0)
			goto out;
		btrfs_lru_cache_remove(&sctx->dir_utimes_cache, entry);
	}

	if (!(sctx->flags & BTRFS_SEND_FLAG_OMIT_END_CMD)) {
		ret = begin_cmd(sctx, BTRFS_SEND_C_END);
		if (ret < 0)
			goto out;
		ret = send_cmd(sctx);
		if (ret < 0)
			goto out;
	}

out:
	WARN_ON(sctx && !ret && !RB_EMPTY_ROOT(&sctx->pending_dir_moves));
	while (sctx && !RB_EMPTY_ROOT(&sctx->pending_dir_moves)) {
		struct rb_node *n;
		struct pending_dir_move *pm;

		n = rb_first(&sctx->pending_dir_moves);
		pm = rb_entry(n, struct pending_dir_move, node);
		while (!list_empty(&pm->list)) {
			struct pending_dir_move *pm2;

			pm2 = list_first_entry(&pm->list,
					       struct pending_dir_move, list);
			free_pending_move(sctx, pm2);
		}
		free_pending_move(sctx, pm);
	}

	WARN_ON(sctx && !ret && !RB_EMPTY_ROOT(&sctx->waiting_dir_moves));
	while (sctx && !RB_EMPTY_ROOT(&sctx->waiting_dir_moves)) {
		struct rb_node *n;
		struct waiting_dir_move *dm;

		n = rb_first(&sctx->waiting_dir_moves);
		dm = rb_entry(n, struct waiting_dir_move, node);
		rb_erase(&dm->node, &sctx->waiting_dir_moves);
		kfree(dm);
	}

	WARN_ON(sctx && !ret && !RB_EMPTY_ROOT(&sctx->orphan_dirs));
	while (sctx && !RB_EMPTY_ROOT(&sctx->orphan_dirs)) {
		struct rb_node *n;
		struct orphan_dir_info *odi;

		n = rb_first(&sctx->orphan_dirs);
		odi = rb_entry(n, struct orphan_dir_info, node);
		free_orphan_dir_info(sctx, odi);
	}

	if (sort_clone_roots) {
		for (i = 0; i < sctx->clone_roots_cnt; i++) {
			btrfs_root_dec_send_in_progress(
					sctx->clone_roots[i].root);
			btrfs_put_root(sctx->clone_roots[i].root);
		}
	} else {
		for (i = 0; sctx && i < clone_sources_to_rollback; i++) {
			btrfs_root_dec_send_in_progress(
					sctx->clone_roots[i].root);
			btrfs_put_root(sctx->clone_roots[i].root);
		}

		btrfs_root_dec_send_in_progress(send_root);
	}
	if (sctx && !IS_ERR_OR_NULL(sctx->parent_root)) {
		btrfs_root_dec_send_in_progress(sctx->parent_root);
		btrfs_put_root(sctx->parent_root);
	}

	kvfree(clone_sources_tmp);

	if (sctx) {
		if (sctx->send_filp)
			fput(sctx->send_filp);

		kvfree(sctx->clone_roots);
		kfree(sctx->send_buf_pages);
		kvfree(sctx->send_buf);
		kvfree(sctx->verity_descriptor);

		close_current_inode(sctx);

		btrfs_lru_cache_clear(&sctx->name_cache);
		btrfs_lru_cache_clear(&sctx->backref_cache);
		btrfs_lru_cache_clear(&sctx->dir_created_cache);
		btrfs_lru_cache_clear(&sctx->dir_utimes_cache);

		kfree(sctx);
	}

	return ret;
}<|MERGE_RESOLUTION|>--- conflicted
+++ resolved
@@ -299,15 +299,12 @@
 
 	struct rb_root rbtree_new_refs;
 	struct rb_root rbtree_deleted_refs;
-<<<<<<< HEAD
-=======
 
 	struct btrfs_lru_cache backref_cache;
 	u64 backref_cache_last_reloc_trans;
 
 	struct btrfs_lru_cache dir_created_cache;
 	struct btrfs_lru_cache dir_utimes_cache;
->>>>>>> eb3cdb58
 };
 
 struct pending_dir_move {
@@ -914,10 +911,7 @@
 	u64 uid;
 	u64 gid;
 	u64 rdev;
-<<<<<<< HEAD
-=======
 	u64 fileattr;
->>>>>>> eb3cdb58
 	u64 nlink;
 };
 
@@ -958,14 +952,11 @@
 	info->gid = btrfs_inode_gid(path->nodes[0], ii);
 	info->rdev = btrfs_inode_rdev(path->nodes[0], ii);
 	info->nlink = btrfs_inode_nlink(path->nodes[0], ii);
-<<<<<<< HEAD
-=======
 	/*
 	 * Transfer the unchanged u64 value of btrfs_inode_item::flags, that's
 	 * otherwise logically split to 32/32 parts.
 	 */
 	info->fileattr = btrfs_inode_flags(path->nodes[0], ii);
->>>>>>> eb3cdb58
 
 out:
 	btrfs_free_path(path);
@@ -975,23 +966,12 @@
 static int get_inode_gen(struct btrfs_root *root, u64 ino, u64 *gen)
 {
 	int ret;
-<<<<<<< HEAD
-	struct btrfs_inode_info info;
-
-	if (!gen)
-		return -EPERM;
-
-	ret = get_inode_info(root, ino, &info);
-	if (!ret)
-		*gen = info.gen;
-=======
 	struct btrfs_inode_info info = { 0 };
 
 	ASSERT(gen);
 
 	ret = get_inode_info(root, ino, &info);
 	*gen = info.gen;
->>>>>>> eb3cdb58
 	return ret;
 }
 
@@ -1168,11 +1148,7 @@
 		data_len = btrfs_dir_data_len(eb, di);
 		btrfs_dir_item_key_to_cpu(eb, di, &di_key);
 
-<<<<<<< HEAD
-		if (btrfs_dir_type(eb, di) == BTRFS_FT_XATTR) {
-=======
 		if (btrfs_dir_ftype(eb, di) == BTRFS_FT_XATTR) {
->>>>>>> eb3cdb58
 			if (name_len > XATTR_NAME_MAX) {
 				ret = -ENAMETOOLONG;
 				goto out;
@@ -1899,11 +1875,7 @@
 	int left_ret;
 	int right_ret;
 	u64 left_gen;
-<<<<<<< HEAD
-	u64 right_gen;
-=======
 	u64 right_gen = 0;
->>>>>>> eb3cdb58
 	struct btrfs_inode_info info;
 
 	ret = get_inode_info(sctx->send_root, ino, &info);
@@ -1911,11 +1883,8 @@
 		goto out;
 	left_ret = (info.nlink == 0) ? -ENOENT : ret;
 	left_gen = info.gen;
-<<<<<<< HEAD
-=======
 	if (send_gen)
 		*send_gen = ((left_ret == -ENOENT) ? 0 : info.gen);
->>>>>>> eb3cdb58
 
 	if (!sctx->parent_root) {
 		right_ret = -ENOENT;
@@ -1925,11 +1894,8 @@
 			goto out;
 		right_ret = (info.nlink == 0) ? -ENOENT : ret;
 		right_gen = info.gen;
-<<<<<<< HEAD
-=======
 		if (parent_gen)
 			*parent_gen = ((right_ret == -ENOENT) ? 0 : info.gen);
->>>>>>> eb3cdb58
 	}
 
 	if (!left_ret && !right_ret) {
@@ -2163,28 +2129,6 @@
 	 * @parent_root_dir_gen was set to 0 if the inode does not exist in the
 	 * parent root.
 	 */
-<<<<<<< HEAD
-	if (sctx->parent_root && dir != BTRFS_FIRST_FREE_OBJECTID) {
-		ret = get_inode_gen(sctx->parent_root, dir, &gen);
-		if (ret < 0 && ret != -ENOENT)
-			goto out;
-		if (ret) {
-			ret = 0;
-			goto out;
-		}
-		if (gen != dir_gen)
-			goto out;
-	}
-
-	ret = lookup_dir_item_inode(sctx->parent_root, dir, name, name_len,
-				    &other_inode);
-	if (ret < 0 && ret != -ENOENT)
-		goto out;
-	if (ret) {
-		ret = 0;
-		goto out;
-	}
-=======
 	if (sctx->parent_root && dir != BTRFS_FIRST_FREE_OBJECTID &&
 	    parent_root_dir_gen != dir_gen)
 		return 0;
@@ -2195,7 +2139,6 @@
 		return 0;
 	else if (ret < 0)
 		return ret;
->>>>>>> eb3cdb58
 
 	/*
 	 * Check if the overwritten ref was already processed. If yes, the ref
@@ -2211,12 +2154,7 @@
 		*who_ino = other_inode;
 		*who_gen = info.gen;
 		*who_mode = info.mode;
-<<<<<<< HEAD
-	} else {
-		ret = 0;
-=======
 		return 1;
->>>>>>> eb3cdb58
 	}
 
 	return 0;
@@ -2236,11 +2174,8 @@
 {
 	int ret;
 	u64 ow_inode;
-<<<<<<< HEAD
-=======
 	u64 ow_gen = 0;
 	u64 send_root_dir_gen;
->>>>>>> eb3cdb58
 
 	if (!sctx->parent_root)
 		return 0;
@@ -2249,53 +2184,27 @@
 	if (ret <= 0)
 		return ret;
 
-<<<<<<< HEAD
-	if (dir != BTRFS_FIRST_FREE_OBJECTID) {
-		ret = get_inode_gen(sctx->send_root, dir, &gen);
-		if (ret < 0 && ret != -ENOENT)
-			goto out;
-		if (ret) {
-			ret = 0;
-			goto out;
-		}
-		if (gen != dir_gen)
-			goto out;
-	}
-=======
 	/*
 	 * @send_root_dir_gen was set to 0 if the inode does not exist in the
 	 * send root.
 	 */
 	if (dir != BTRFS_FIRST_FREE_OBJECTID && send_root_dir_gen != dir_gen)
 		return 0;
->>>>>>> eb3cdb58
 
 	/* check if the ref was overwritten by another ref */
 	ret = lookup_dir_item_inode(sctx->send_root, dir, name, name_len,
 				    &ow_inode);
-<<<<<<< HEAD
-	if (ret < 0 && ret != -ENOENT)
-		goto out;
-	if (ret) {
-=======
 	if (ret == -ENOENT) {
->>>>>>> eb3cdb58
 		/* was never and will never be overwritten */
 		return 0;
 	} else if (ret < 0) {
 		return ret;
 	}
 
-<<<<<<< HEAD
-	ret = get_inode_gen(sctx->send_root, ow_inode, &gen);
-	if (ret < 0)
-		goto out;
-=======
 	if (ow_inode == ino) {
 		ret = get_inode_gen(sctx->send_root, ow_inode, &ow_gen);
 		if (ret < 0)
 			return ret;
->>>>>>> eb3cdb58
 
 		/* It's the same inode, so no overwrite happened. */
 		if (ow_gen == ino_gen)
@@ -6739,20 +6648,13 @@
 		goto out;
 	if (!at_end && sctx->cmp_key->objectid == sctx->cur_ino)
 		goto out;
-<<<<<<< HEAD
-
-=======
->>>>>>> eb3cdb58
 	ret = get_inode_info(sctx->send_root, sctx->cur_ino, &info);
 	if (ret < 0)
 		goto out;
 	left_mode = info.mode;
 	left_uid = info.uid;
 	left_gid = info.gid;
-<<<<<<< HEAD
-=======
 	left_fileattr = info.fileattr;
->>>>>>> eb3cdb58
 
 	if (!sctx->parent_root || sctx->cur_inode_new) {
 		need_chown = 1;
@@ -6770,10 +6672,7 @@
 		right_mode = info.mode;
 		right_uid = info.uid;
 		right_gid = info.gid;
-<<<<<<< HEAD
-=======
 		right_fileattr = info.fileattr;
->>>>>>> eb3cdb58
 
 		if (left_uid != right_uid || left_gid != right_gid)
 			need_chown = 1;
@@ -6858,9 +6757,6 @@
 		 * it's moved/renamed, therefore we don't need to do it here.
 		 */
 		sctx->send_progress = sctx->cur_ino + 1;
-<<<<<<< HEAD
-		ret = send_utimes(sctx, sctx->cur_ino, sctx->cur_inode_gen);
-=======
 
 		/*
 		 * If the current inode is a non-empty directory, delay issuing
@@ -6873,17 +6769,11 @@
 		else
 			ret = send_utimes(sctx, sctx->cur_ino, sctx->cur_inode_gen);
 
->>>>>>> eb3cdb58
 		if (ret < 0)
 			goto out;
 	}
 
 out:
-<<<<<<< HEAD
-	return ret;
-}
-
-=======
 	if (!ret)
 		ret = trim_dir_utimes_cache(sctx);
 
@@ -6914,7 +6804,6 @@
 	sctx->cur_inode = NULL;
 }
 
->>>>>>> eb3cdb58
 static int changed_inode(struct send_ctx *sctx,
 			 enum btrfs_compare_tree_result result)
 {
@@ -8306,15 +8195,6 @@
 		goto out;
 	}
 
-<<<<<<< HEAD
-	sctx->pending_dir_moves = RB_ROOT;
-	sctx->waiting_dir_moves = RB_ROOT;
-	sctx->orphan_dirs = RB_ROOT;
-	sctx->rbtree_new_refs = RB_ROOT;
-	sctx->rbtree_deleted_refs = RB_ROOT;
-
-=======
->>>>>>> eb3cdb58
 	sctx->clone_roots = kvcalloc(sizeof(*sctx->clone_roots),
 				     arg->clone_sources_count + 1,
 				     GFP_KERNEL);
