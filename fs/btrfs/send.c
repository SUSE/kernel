--- conflicted
+++ resolved
@@ -6158,11 +6158,7 @@
 	int ret = 0;
 	u64 offset = key->offset;
 	u64 end;
-<<<<<<< HEAD
-	u64 bs = sctx->send_root->fs_info->sb->s_blocksize;
-=======
 	u64 bs = sctx->send_root->fs_info->sectorsize;
->>>>>>> 2d5404ca
 	struct btrfs_file_extent_item *ei;
 	u64 disk_byte;
 	u64 data_offset;
