// SPDX-License-Identifier: GPL-2.0
/*
 * Copyright (C) 2007 Oracle.  All rights reserved.
 * Copyright (C) 2022 Christoph Hellwig.
 */

#include <linux/bio.h>
#include "bio.h"
#include "ctree.h"
#include "volumes.h"
#include "raid56.h"
#include "async-thread.h"
#include "dev-replace.h"
#include "zoned.h"
#include "file-item.h"
#include "raid-stripe-tree.h"

static struct bio_set btrfs_bioset;
static struct bio_set btrfs_clone_bioset;
static struct bio_set btrfs_repair_bioset;
static mempool_t btrfs_failed_bio_pool;

struct btrfs_failed_bio {
	struct btrfs_bio *bbio;
	int num_copies;
	atomic_t repair_count;
};

/* Is this a data path I/O that needs storage layer checksum and repair? */
static inline bool is_data_bbio(struct btrfs_bio *bbio)
{
<<<<<<< HEAD
	return bbio->inode && is_data_inode(&bbio->inode->vfs_inode);
=======
	return bbio->inode && is_data_inode(bbio->inode);
>>>>>>> 2d5404ca
}

static bool bbio_has_ordered_extent(struct btrfs_bio *bbio)
{
	return is_data_bbio(bbio) && btrfs_op(&bbio->bio) == BTRFS_MAP_WRITE;
}

/*
 * Initialize a btrfs_bio structure.  This skips the embedded bio itself as it
 * is already initialized by the block layer.
 */
void btrfs_bio_init(struct btrfs_bio *bbio, struct btrfs_fs_info *fs_info,
		    btrfs_bio_end_io_t end_io, void *private)
{
	memset(bbio, 0, offsetof(struct btrfs_bio, bio));
	bbio->fs_info = fs_info;
	bbio->end_io = end_io;
	bbio->private = private;
	atomic_set(&bbio->pending_ios, 1);
	WRITE_ONCE(bbio->status, BLK_STS_OK);
}

/*
 * Allocate a btrfs_bio structure.  The btrfs_bio is the main I/O container for
 * btrfs, and is used for all I/O submitted through btrfs_submit_bbio().
 *
 * Just like the underlying bio_alloc_bioset it will not fail as it is backed by
 * a mempool.
 */
struct btrfs_bio *btrfs_bio_alloc(unsigned int nr_vecs, blk_opf_t opf,
				  struct btrfs_fs_info *fs_info,
				  btrfs_bio_end_io_t end_io, void *private)
{
	struct btrfs_bio *bbio;
	struct bio *bio;

	bio = bio_alloc_bioset(NULL, nr_vecs, opf, GFP_NOFS, &btrfs_bioset);
	bbio = btrfs_bio(bio);
	btrfs_bio_init(bbio, fs_info, end_io, private);
	return bbio;
}

static struct btrfs_bio *btrfs_split_bio(struct btrfs_fs_info *fs_info,
					 struct btrfs_bio *orig_bbio,
					 u64 map_length)
{
	struct btrfs_bio *bbio;
	struct bio *bio;

	bio = bio_split(&orig_bbio->bio, map_length >> SECTOR_SHIFT, GFP_NOFS,
			&btrfs_clone_bioset);
	bbio = btrfs_bio(bio);
	btrfs_bio_init(bbio, fs_info, NULL, orig_bbio);
	bbio->inode = orig_bbio->inode;
	bbio->file_offset = orig_bbio->file_offset;
	orig_bbio->file_offset += map_length;
	if (bbio_has_ordered_extent(bbio)) {
		refcount_inc(&orig_bbio->ordered->refs);
		bbio->ordered = orig_bbio->ordered;
	}
	atomic_inc(&orig_bbio->pending_ios);
	return bbio;
}

/* Free a bio that was never submitted to the underlying device. */
static void btrfs_cleanup_bio(struct btrfs_bio *bbio)
{
	if (bbio_has_ordered_extent(bbio))
		btrfs_put_ordered_extent(bbio->ordered);
	bio_put(&bbio->bio);
}
<<<<<<< HEAD

static void __btrfs_bio_end_io(struct btrfs_bio *bbio)
{
	if (bbio_has_ordered_extent(bbio)) {
		struct btrfs_ordered_extent *ordered = bbio->ordered;

		bbio->end_io(bbio);
		btrfs_put_ordered_extent(ordered);
	} else {
		bbio->end_io(bbio);
	}
}

void btrfs_bio_end_io(struct btrfs_bio *bbio, blk_status_t status)
{
	bbio->bio.bi_status = status;
	__btrfs_bio_end_io(bbio);
}

static void btrfs_orig_write_end_io(struct bio *bio);
=======
>>>>>>> 2d5404ca

static void __btrfs_bio_end_io(struct btrfs_bio *bbio)
{
	if (bbio_has_ordered_extent(bbio)) {
		struct btrfs_ordered_extent *ordered = bbio->ordered;

		bbio->end_io(bbio);
		btrfs_put_ordered_extent(ordered);
	} else {
		bbio->end_io(bbio);
	}
}

void btrfs_bio_end_io(struct btrfs_bio *bbio, blk_status_t status)
{
	bbio->bio.bi_status = status;
	if (bbio->bio.bi_pool == &btrfs_clone_bioset) {
		struct btrfs_bio *orig_bbio = bbio->private;

<<<<<<< HEAD
		if (bbio->bio.bi_status)
			btrfs_bbio_propagate_error(bbio, orig_bbio);
=======
>>>>>>> 2d5404ca
		btrfs_cleanup_bio(bbio);
		bbio = orig_bbio;
	}

<<<<<<< HEAD
	if (atomic_dec_and_test(&bbio->pending_ios))
		__btrfs_bio_end_io(bbio);
=======
	/*
	 * At this point, bbio always points to the original btrfs_bio. Save
	 * the first error in it.
	 */
	if (status != BLK_STS_OK)
		cmpxchg(&bbio->status, BLK_STS_OK, status);

	if (atomic_dec_and_test(&bbio->pending_ios)) {
		/* Load split bio's error which might be set above. */
		if (status == BLK_STS_OK)
			bbio->bio.bi_status = READ_ONCE(bbio->status);
		__btrfs_bio_end_io(bbio);
	}
>>>>>>> 2d5404ca
}

static int next_repair_mirror(struct btrfs_failed_bio *fbio, int cur_mirror)
{
	if (cur_mirror == fbio->num_copies)
		return cur_mirror + 1 - fbio->num_copies;
	return cur_mirror + 1;
}

static int prev_repair_mirror(struct btrfs_failed_bio *fbio, int cur_mirror)
{
	if (cur_mirror == 1)
		return fbio->num_copies;
	return cur_mirror - 1;
}

static void btrfs_repair_done(struct btrfs_failed_bio *fbio)
{
	if (atomic_dec_and_test(&fbio->repair_count)) {
		btrfs_bio_end_io(fbio->bbio, fbio->bbio->bio.bi_status);
		mempool_free(fbio, &btrfs_failed_bio_pool);
	}
}

static void btrfs_end_repair_bio(struct btrfs_bio *repair_bbio,
				 struct btrfs_device *dev)
{
	struct btrfs_failed_bio *fbio = repair_bbio->private;
	struct btrfs_inode *inode = repair_bbio->inode;
	struct btrfs_fs_info *fs_info = inode->root->fs_info;
	struct bio_vec *bv = bio_first_bvec_all(&repair_bbio->bio);
	int mirror = repair_bbio->mirror_num;

	/*
	 * We can only trigger this for data bio, which doesn't support larger
	 * folios yet.
	 */
	ASSERT(folio_order(page_folio(bv->bv_page)) == 0);

	if (repair_bbio->bio.bi_status ||
	    !btrfs_data_csum_ok(repair_bbio, dev, 0, bv)) {
		bio_reset(&repair_bbio->bio, NULL, REQ_OP_READ);
		repair_bbio->bio.bi_iter = repair_bbio->saved_iter;

		mirror = next_repair_mirror(fbio, mirror);
		if (mirror == fbio->bbio->mirror_num) {
			btrfs_debug(fs_info, "no mirror left");
			fbio->bbio->bio.bi_status = BLK_STS_IOERR;
			goto done;
		}

		btrfs_submit_bbio(repair_bbio, mirror);
		return;
	}

	do {
		mirror = prev_repair_mirror(fbio, mirror);
		btrfs_repair_io_failure(fs_info, btrfs_ino(inode),
				  repair_bbio->file_offset, fs_info->sectorsize,
				  repair_bbio->saved_iter.bi_sector << SECTOR_SHIFT,
				  page_folio(bv->bv_page), bv->bv_offset, mirror);
	} while (mirror != fbio->bbio->mirror_num);

done:
	btrfs_repair_done(fbio);
	bio_put(&repair_bbio->bio);
}

/*
 * Try to kick off a repair read to the next available mirror for a bad sector.
 *
 * This primarily tries to recover good data to serve the actual read request,
 * but also tries to write the good data back to the bad mirror(s) when a
 * read succeeded to restore the redundancy.
 */
static struct btrfs_failed_bio *repair_one_sector(struct btrfs_bio *failed_bbio,
						  u32 bio_offset,
						  struct bio_vec *bv,
						  struct btrfs_failed_bio *fbio)
{
	struct btrfs_inode *inode = failed_bbio->inode;
	struct btrfs_fs_info *fs_info = inode->root->fs_info;
	const u32 sectorsize = fs_info->sectorsize;
	const u64 logical = (failed_bbio->saved_iter.bi_sector << SECTOR_SHIFT);
	struct btrfs_bio *repair_bbio;
	struct bio *repair_bio;
	int num_copies;
	int mirror;

	btrfs_debug(fs_info, "repair read error: read error at %llu",
		    failed_bbio->file_offset + bio_offset);

	num_copies = btrfs_num_copies(fs_info, logical, sectorsize);
	if (num_copies == 1) {
		btrfs_debug(fs_info, "no copy to repair from");
		failed_bbio->bio.bi_status = BLK_STS_IOERR;
		return fbio;
	}

	if (!fbio) {
		fbio = mempool_alloc(&btrfs_failed_bio_pool, GFP_NOFS);
		fbio->bbio = failed_bbio;
		fbio->num_copies = num_copies;
		atomic_set(&fbio->repair_count, 1);
	}

	atomic_inc(&fbio->repair_count);

	repair_bio = bio_alloc_bioset(NULL, 1, REQ_OP_READ, GFP_NOFS,
				      &btrfs_repair_bioset);
	repair_bio->bi_iter.bi_sector = failed_bbio->saved_iter.bi_sector;
	__bio_add_page(repair_bio, bv->bv_page, bv->bv_len, bv->bv_offset);

	repair_bbio = btrfs_bio(repair_bio);
	btrfs_bio_init(repair_bbio, fs_info, NULL, fbio);
	repair_bbio->inode = failed_bbio->inode;
	repair_bbio->file_offset = failed_bbio->file_offset + bio_offset;

	mirror = next_repair_mirror(fbio, failed_bbio->mirror_num);
	btrfs_debug(fs_info, "submitting repair read to mirror %d", mirror);
	btrfs_submit_bbio(repair_bbio, mirror);
	return fbio;
}

static void btrfs_check_read_bio(struct btrfs_bio *bbio, struct btrfs_device *dev)
{
	struct btrfs_inode *inode = bbio->inode;
	struct btrfs_fs_info *fs_info = inode->root->fs_info;
	u32 sectorsize = fs_info->sectorsize;
	struct bvec_iter *iter = &bbio->saved_iter;
	blk_status_t status = bbio->bio.bi_status;
	struct btrfs_failed_bio *fbio = NULL;
	u32 offset = 0;

	/* Read-repair requires the inode field to be set by the submitter. */
	ASSERT(inode);

	/*
	 * Hand off repair bios to the repair code as there is no upper level
	 * submitter for them.
	 */
	if (bbio->bio.bi_pool == &btrfs_repair_bioset) {
		btrfs_end_repair_bio(bbio, dev);
		return;
	}

	/* Clear the I/O error. A failed repair will reset it. */
	bbio->bio.bi_status = BLK_STS_OK;

	while (iter->bi_size) {
		struct bio_vec bv = bio_iter_iovec(&bbio->bio, *iter);

		bv.bv_len = min(bv.bv_len, sectorsize);
		if (status || !btrfs_data_csum_ok(bbio, dev, offset, &bv))
			fbio = repair_one_sector(bbio, offset, &bv, fbio);

		bio_advance_iter_single(&bbio->bio, iter, sectorsize);
		offset += sectorsize;
	}

	if (bbio->csum != bbio->csum_inline)
		kfree(bbio->csum);

	if (fbio)
		btrfs_repair_done(fbio);
	else
		btrfs_bio_end_io(bbio, bbio->bio.bi_status);
}

static void btrfs_log_dev_io_error(struct bio *bio, struct btrfs_device *dev)
{
	if (!dev || !dev->bdev)
		return;
	if (bio->bi_status != BLK_STS_IOERR && bio->bi_status != BLK_STS_TARGET)
		return;

	if (btrfs_op(bio) == BTRFS_MAP_WRITE)
		btrfs_dev_stat_inc_and_print(dev, BTRFS_DEV_STAT_WRITE_ERRS);
	else if (!(bio->bi_opf & REQ_RAHEAD))
		btrfs_dev_stat_inc_and_print(dev, BTRFS_DEV_STAT_READ_ERRS);
	if (bio->bi_opf & REQ_PREFLUSH)
		btrfs_dev_stat_inc_and_print(dev, BTRFS_DEV_STAT_FLUSH_ERRS);
}

static struct workqueue_struct *btrfs_end_io_wq(struct btrfs_fs_info *fs_info,
						struct bio *bio)
{
	if (bio->bi_opf & REQ_META)
		return fs_info->endio_meta_workers;
	return fs_info->endio_workers;
}

static void btrfs_end_bio_work(struct work_struct *work)
{
	struct btrfs_bio *bbio = container_of(work, struct btrfs_bio, end_io_work);

	/* Metadata reads are checked and repaired by the submitter. */
	if (is_data_bbio(bbio))
		btrfs_check_read_bio(bbio, bbio->bio.bi_private);
	else
		btrfs_bio_end_io(bbio, bbio->bio.bi_status);
}

static void btrfs_simple_end_io(struct bio *bio)
{
	struct btrfs_bio *bbio = btrfs_bio(bio);
	struct btrfs_device *dev = bio->bi_private;
	struct btrfs_fs_info *fs_info = bbio->fs_info;

	btrfs_bio_counter_dec(fs_info);

	if (bio->bi_status)
		btrfs_log_dev_io_error(bio, dev);

	if (bio_op(bio) == REQ_OP_READ) {
		INIT_WORK(&bbio->end_io_work, btrfs_end_bio_work);
		queue_work(btrfs_end_io_wq(fs_info, bio), &bbio->end_io_work);
	} else {
		if (bio_op(bio) == REQ_OP_ZONE_APPEND && !bio->bi_status)
			btrfs_record_physical_zoned(bbio);
		btrfs_bio_end_io(bbio, bbio->bio.bi_status);
	}
}

static void btrfs_raid56_end_io(struct bio *bio)
{
	struct btrfs_io_context *bioc = bio->bi_private;
	struct btrfs_bio *bbio = btrfs_bio(bio);

	btrfs_bio_counter_dec(bioc->fs_info);
	bbio->mirror_num = bioc->mirror_num;
	if (bio_op(bio) == REQ_OP_READ && is_data_bbio(bbio))
		btrfs_check_read_bio(bbio, NULL);
	else
		btrfs_bio_end_io(bbio, bbio->bio.bi_status);

	btrfs_put_bioc(bioc);
}

static void btrfs_orig_write_end_io(struct bio *bio)
{
	struct btrfs_io_stripe *stripe = bio->bi_private;
	struct btrfs_io_context *bioc = stripe->bioc;
	struct btrfs_bio *bbio = btrfs_bio(bio);

	btrfs_bio_counter_dec(bioc->fs_info);

	if (bio->bi_status) {
		atomic_inc(&bioc->error);
		btrfs_log_dev_io_error(bio, stripe->dev);
	}

	/*
	 * Only send an error to the higher layers if it is beyond the tolerance
	 * threshold.
	 */
	if (atomic_read(&bioc->error) > bioc->max_errors)
		bio->bi_status = BLK_STS_IOERR;
	else
		bio->bi_status = BLK_STS_OK;

	if (bio_op(bio) == REQ_OP_ZONE_APPEND && !bio->bi_status)
		stripe->physical = bio->bi_iter.bi_sector << SECTOR_SHIFT;

	btrfs_bio_end_io(bbio, bbio->bio.bi_status);
	btrfs_put_bioc(bioc);
}

static void btrfs_clone_write_end_io(struct bio *bio)
{
	struct btrfs_io_stripe *stripe = bio->bi_private;

	if (bio->bi_status) {
		atomic_inc(&stripe->bioc->error);
		btrfs_log_dev_io_error(bio, stripe->dev);
	} else if (bio_op(bio) == REQ_OP_ZONE_APPEND) {
		stripe->physical = bio->bi_iter.bi_sector << SECTOR_SHIFT;
	}

	/* Pass on control to the original bio this one was cloned from */
	bio_endio(stripe->bioc->orig_bio);
	bio_put(bio);
}

static void btrfs_submit_dev_bio(struct btrfs_device *dev, struct bio *bio)
{
	if (!dev || !dev->bdev ||
	    test_bit(BTRFS_DEV_STATE_MISSING, &dev->dev_state) ||
	    (btrfs_op(bio) == BTRFS_MAP_WRITE &&
	     !test_bit(BTRFS_DEV_STATE_WRITEABLE, &dev->dev_state))) {
		bio_io_error(bio);
		return;
	}

	bio_set_dev(bio, dev->bdev);

	/*
	 * For zone append writing, bi_sector must point the beginning of the
	 * zone
	 */
	if (bio_op(bio) == REQ_OP_ZONE_APPEND) {
		u64 physical = bio->bi_iter.bi_sector << SECTOR_SHIFT;
		u64 zone_start = round_down(physical, dev->fs_info->zone_size);

		ASSERT(btrfs_dev_is_sequential(dev, physical));
		bio->bi_iter.bi_sector = zone_start >> SECTOR_SHIFT;
	}
	btrfs_debug_in_rcu(dev->fs_info,
	"%s: rw %d 0x%x, sector=%llu, dev=%lu (%s id %llu), size=%u",
		__func__, bio_op(bio), bio->bi_opf, bio->bi_iter.bi_sector,
		(unsigned long)dev->bdev->bd_dev, btrfs_dev_name(dev),
		dev->devid, bio->bi_iter.bi_size);

	if (bio->bi_opf & REQ_BTRFS_CGROUP_PUNT)
		blkcg_punt_bio_submit(bio);
	else
		submit_bio(bio);
}

static void btrfs_submit_mirrored_bio(struct btrfs_io_context *bioc, int dev_nr)
{
	struct bio *orig_bio = bioc->orig_bio, *bio;

	ASSERT(bio_op(orig_bio) != REQ_OP_READ);

	/* Reuse the bio embedded into the btrfs_bio for the last mirror */
	if (dev_nr == bioc->num_stripes - 1) {
		bio = orig_bio;
		bio->bi_end_io = btrfs_orig_write_end_io;
	} else {
		bio = bio_alloc_clone(NULL, orig_bio, GFP_NOFS, &fs_bio_set);
		bio_inc_remaining(orig_bio);
		bio->bi_end_io = btrfs_clone_write_end_io;
	}

	bio->bi_private = &bioc->stripes[dev_nr];
	bio->bi_iter.bi_sector = bioc->stripes[dev_nr].physical >> SECTOR_SHIFT;
	bioc->stripes[dev_nr].bioc = bioc;
	bioc->size = bio->bi_iter.bi_size;
	btrfs_submit_dev_bio(bioc->stripes[dev_nr].dev, bio);
}

static void btrfs_submit_bio(struct bio *bio, struct btrfs_io_context *bioc,
			     struct btrfs_io_stripe *smap, int mirror_num)
{
	if (!bioc) {
		/* Single mirror read/write fast path. */
		btrfs_bio(bio)->mirror_num = mirror_num;
		bio->bi_iter.bi_sector = smap->physical >> SECTOR_SHIFT;
		if (bio_op(bio) != REQ_OP_READ)
			btrfs_bio(bio)->orig_physical = smap->physical;
		bio->bi_private = smap->dev;
		bio->bi_end_io = btrfs_simple_end_io;
		btrfs_submit_dev_bio(smap->dev, bio);
	} else if (bioc->map_type & BTRFS_BLOCK_GROUP_RAID56_MASK) {
		/* Parity RAID write or read recovery. */
		bio->bi_private = bioc;
		bio->bi_end_io = btrfs_raid56_end_io;
		if (bio_op(bio) == REQ_OP_READ)
			raid56_parity_recover(bio, bioc, mirror_num);
		else
			raid56_parity_write(bio, bioc);
	} else {
		/* Write to multiple mirrors. */
		int total_devs = bioc->num_stripes;

		bioc->orig_bio = bio;
		for (int dev_nr = 0; dev_nr < total_devs; dev_nr++)
			btrfs_submit_mirrored_bio(bioc, dev_nr);
	}
}

static blk_status_t btrfs_bio_csum(struct btrfs_bio *bbio)
{
	if (bbio->bio.bi_opf & REQ_META)
		return btree_csum_one_bio(bbio);
	return btrfs_csum_one_bio(bbio);
}

/*
 * Async submit bios are used to offload expensive checksumming onto the worker
 * threads.
 */
struct async_submit_bio {
	struct btrfs_bio *bbio;
	struct btrfs_io_context *bioc;
	struct btrfs_io_stripe smap;
	int mirror_num;
	struct btrfs_work work;
};

/*
 * In order to insert checksums into the metadata in large chunks, we wait
 * until bio submission time.   All the pages in the bio are checksummed and
 * sums are attached onto the ordered extent record.
 *
 * At IO completion time the csums attached on the ordered extent record are
 * inserted into the btree.
 */
static void run_one_async_start(struct btrfs_work *work)
{
	struct async_submit_bio *async =
		container_of(work, struct async_submit_bio, work);
	blk_status_t ret;

	ret = btrfs_bio_csum(async->bbio);
	if (ret)
		async->bbio->bio.bi_status = ret;
}

/*
 * In order to insert checksums into the metadata in large chunks, we wait
 * until bio submission time.   All the pages in the bio are checksummed and
 * sums are attached onto the ordered extent record.
 *
 * At IO completion time the csums attached on the ordered extent record are
 * inserted into the tree.
 *
 * If called with @do_free == true, then it will free the work struct.
 */
static void run_one_async_done(struct btrfs_work *work, bool do_free)
{
	struct async_submit_bio *async =
		container_of(work, struct async_submit_bio, work);
	struct bio *bio = &async->bbio->bio;

	if (do_free) {
		kfree(container_of(work, struct async_submit_bio, work));
		return;
	}

	/* If an error occurred we just want to clean up the bio and move on. */
	if (bio->bi_status) {
		btrfs_bio_end_io(async->bbio, async->bbio->bio.bi_status);
		return;
	}

	/*
	 * All of the bios that pass through here are from async helpers.
	 * Use REQ_BTRFS_CGROUP_PUNT to issue them from the owning cgroup's
	 * context.  This changes nothing when cgroups aren't in use.
	 */
	bio->bi_opf |= REQ_BTRFS_CGROUP_PUNT;
	btrfs_submit_bio(bio, async->bioc, &async->smap, async->mirror_num);
}

static bool should_async_write(struct btrfs_bio *bbio)
{
	bool auto_csum_mode = true;

#ifdef CONFIG_BTRFS_DEBUG
	struct btrfs_fs_devices *fs_devices = bbio->fs_info->fs_devices;
	enum btrfs_offload_csum_mode csum_mode = READ_ONCE(fs_devices->offload_csum_mode);

	if (csum_mode == BTRFS_OFFLOAD_CSUM_FORCE_OFF)
		return false;

	auto_csum_mode = (csum_mode == BTRFS_OFFLOAD_CSUM_AUTO);
#endif

	/* Submit synchronously if the checksum implementation is fast. */
	if (auto_csum_mode && test_bit(BTRFS_FS_CSUM_IMPL_FAST, &bbio->fs_info->flags))
		return false;

	/*
	 * Try to defer the submission to a workqueue to parallelize the
	 * checksum calculation unless the I/O is issued synchronously.
	 */
	if (op_is_sync(bbio->bio.bi_opf))
		return false;

	/* Zoned devices require I/O to be submitted in order. */
	if ((bbio->bio.bi_opf & REQ_META) && btrfs_is_zoned(bbio->fs_info))
		return false;

	return true;
}

/*
 * Submit bio to an async queue.
 *
 * Return true if the work has been successfully submitted, else false.
 */
static bool btrfs_wq_submit_bio(struct btrfs_bio *bbio,
				struct btrfs_io_context *bioc,
				struct btrfs_io_stripe *smap, int mirror_num)
{
	struct btrfs_fs_info *fs_info = bbio->fs_info;
	struct async_submit_bio *async;

	async = kmalloc(sizeof(*async), GFP_NOFS);
	if (!async)
		return false;

	async->bbio = bbio;
	async->bioc = bioc;
	async->smap = *smap;
	async->mirror_num = mirror_num;

	btrfs_init_work(&async->work, run_one_async_start, run_one_async_done);
	btrfs_queue_work(fs_info->workers, &async->work);
	return true;
}

static u64 btrfs_append_map_length(struct btrfs_bio *bbio, u64 map_length)
{
	unsigned int nr_segs;
	int sector_offset;

	map_length = min(map_length, bbio->fs_info->max_zone_append_size);
	sector_offset = bio_split_rw_at(&bbio->bio, &bbio->fs_info->limits,
					&nr_segs, map_length);
	if (sector_offset)
		return sector_offset << SECTOR_SHIFT;
	return map_length;
}

static bool btrfs_submit_chunk(struct btrfs_bio *bbio, int mirror_num)
{
	struct btrfs_inode *inode = bbio->inode;
	struct btrfs_fs_info *fs_info = bbio->fs_info;
	struct bio *bio = &bbio->bio;
	u64 logical = bio->bi_iter.bi_sector << SECTOR_SHIFT;
	u64 length = bio->bi_iter.bi_size;
	u64 map_length = length;
	bool use_append = btrfs_use_zone_append(bbio);
	struct btrfs_io_context *bioc = NULL;
	struct btrfs_io_stripe smap;
	blk_status_t ret;
	int error;

	if (!bbio->inode || btrfs_is_data_reloc_root(inode->root))
		smap.rst_search_commit_root = true;
	else
		smap.rst_search_commit_root = false;

	btrfs_bio_counter_inc_blocked(fs_info);
	error = btrfs_map_block(fs_info, btrfs_op(bio), logical, &map_length,
				&bioc, &smap, &mirror_num);
	if (error) {
		ret = errno_to_blk_status(error);
		goto fail;
	}

	map_length = min(map_length, length);
	if (use_append)
		map_length = btrfs_append_map_length(bbio, map_length);

	if (map_length < length) {
		bbio = btrfs_split_bio(fs_info, bbio, map_length);
		bio = &bbio->bio;
	}

	/*
	 * Save the iter for the end_io handler and preload the checksums for
	 * data reads.
	 */
	if (bio_op(bio) == REQ_OP_READ && is_data_bbio(bbio)) {
		bbio->saved_iter = bio->bi_iter;
		ret = btrfs_lookup_bio_sums(bbio);
		if (ret)
			goto fail;
	}

	if (btrfs_op(bio) == BTRFS_MAP_WRITE) {
		if (use_append) {
			bio->bi_opf &= ~REQ_OP_WRITE;
			bio->bi_opf |= REQ_OP_ZONE_APPEND;
<<<<<<< HEAD
=======
		}

		if (is_data_bbio(bbio) && bioc &&
		    btrfs_need_stripe_tree_update(bioc->fs_info, bioc->map_type)) {
			/*
			 * No locking for the list update, as we only add to
			 * the list in the I/O submission path, and list
			 * iteration only happens in the completion path, which
			 * can't happen until after the last submission.
			 */
			btrfs_get_bioc(bioc);
			list_add_tail(&bioc->rst_ordered_entry, &bbio->ordered->bioc_list);
>>>>>>> 2d5404ca
		}

		/*
		 * Csum items for reloc roots have already been cloned at this
		 * point, so they are handled as part of the no-checksum case.
		 */
		if (inode && !(inode->flags & BTRFS_INODE_NODATASUM) &&
		    !test_bit(BTRFS_FS_STATE_NO_DATA_CSUMS, &fs_info->fs_state) &&
		    !btrfs_is_data_reloc_root(inode->root)) {
			if (should_async_write(bbio) &&
			    btrfs_wq_submit_bio(bbio, bioc, &smap, mirror_num))
				goto done;

			ret = btrfs_bio_csum(bbio);
			if (ret)
				goto fail;
		} else if (use_append ||
			   (btrfs_is_zoned(fs_info) && inode &&
			    inode->flags & BTRFS_INODE_NODATASUM)) {
			ret = btrfs_alloc_dummy_sum(bbio);
			if (ret)
				goto fail;
		}
	}

	btrfs_submit_bio(bio, bioc, &smap, mirror_num);
done:
	return map_length == length;

fail:
	btrfs_bio_counter_dec(fs_info);
	/*
	 * We have split the original bbio, now we have to end both the current
	 * @bbio and remaining one, as the remaining one will never be submitted.
	 */
	if (map_length < length) {
		struct btrfs_bio *remaining = bbio->private;

		ASSERT(bbio->bio.bi_pool == &btrfs_clone_bioset);
		ASSERT(remaining);

<<<<<<< HEAD
		remaining->bio.bi_status = ret;
		btrfs_orig_bbio_end_io(remaining);
	}
	bbio->bio.bi_status = ret;
	btrfs_orig_bbio_end_io(bbio);
=======
		btrfs_bio_end_io(remaining, ret);
	}
	btrfs_bio_end_io(bbio, ret);
>>>>>>> 2d5404ca
	/* Do not submit another chunk */
	return true;
}

void btrfs_submit_bbio(struct btrfs_bio *bbio, int mirror_num)
{
	/* If bbio->inode is not populated, its file_offset must be 0. */
	ASSERT(bbio->inode || bbio->file_offset == 0);

	while (!btrfs_submit_chunk(bbio, mirror_num))
		;
}

/*
 * Submit a repair write.
 *
 * This bypasses btrfs_submit_bbio() deliberately, as that writes all copies in a
 * RAID setup.  Here we only want to write the one bad copy, so we do the
 * mapping ourselves and submit the bio directly.
 *
 * The I/O is issued synchronously to block the repair read completion from
 * freeing the bio.
 */
int btrfs_repair_io_failure(struct btrfs_fs_info *fs_info, u64 ino, u64 start,
			    u64 length, u64 logical, struct folio *folio,
			    unsigned int folio_offset, int mirror_num)
{
	struct btrfs_io_stripe smap = { 0 };
	struct bio_vec bvec;
	struct bio bio;
	int ret = 0;

	ASSERT(!(fs_info->sb->s_flags & SB_RDONLY));
	BUG_ON(!mirror_num);

	if (btrfs_repair_one_zone(fs_info, logical))
		return 0;

	/*
	 * Avoid races with device replace and make sure our bioc has devices
	 * associated to its stripes that don't go away while we are doing the
	 * read repair operation.
	 */
	btrfs_bio_counter_inc_blocked(fs_info);
	ret = btrfs_map_repair_block(fs_info, &smap, logical, length, mirror_num);
	if (ret < 0)
		goto out_counter_dec;

	if (!smap.dev->bdev ||
	    !test_bit(BTRFS_DEV_STATE_WRITEABLE, &smap.dev->dev_state)) {
		ret = -EIO;
		goto out_counter_dec;
	}

	bio_init(&bio, smap.dev->bdev, &bvec, 1, REQ_OP_WRITE | REQ_SYNC);
	bio.bi_iter.bi_sector = smap.physical >> SECTOR_SHIFT;
	ret = bio_add_folio(&bio, folio, length, folio_offset);
	ASSERT(ret);
	ret = submit_bio_wait(&bio);
	if (ret) {
		/* try to remap that extent elsewhere? */
		btrfs_dev_stat_inc_and_print(smap.dev, BTRFS_DEV_STAT_WRITE_ERRS);
		goto out_bio_uninit;
	}

	btrfs_info_rl_in_rcu(fs_info,
		"read error corrected: ino %llu off %llu (dev %s sector %llu)",
			     ino, start, btrfs_dev_name(smap.dev),
			     smap.physical >> SECTOR_SHIFT);
	ret = 0;

out_bio_uninit:
	bio_uninit(&bio);
out_counter_dec:
	btrfs_bio_counter_dec(fs_info);
	return ret;
}

/*
 * Submit a btrfs_bio based repair write.
 *
 * If @dev_replace is true, the write would be submitted to dev-replace target.
 */
void btrfs_submit_repair_write(struct btrfs_bio *bbio, int mirror_num, bool dev_replace)
{
	struct btrfs_fs_info *fs_info = bbio->fs_info;
	u64 logical = bbio->bio.bi_iter.bi_sector << SECTOR_SHIFT;
	u64 length = bbio->bio.bi_iter.bi_size;
	struct btrfs_io_stripe smap = { 0 };
	int ret;

	ASSERT(fs_info);
	ASSERT(mirror_num > 0);
	ASSERT(btrfs_op(&bbio->bio) == BTRFS_MAP_WRITE);
	ASSERT(!bbio->inode);

	btrfs_bio_counter_inc_blocked(fs_info);
	ret = btrfs_map_repair_block(fs_info, &smap, logical, length, mirror_num);
	if (ret < 0)
		goto fail;

	if (dev_replace) {
		ASSERT(smap.dev == fs_info->dev_replace.srcdev);
		smap.dev = fs_info->dev_replace.tgtdev;
	}
	btrfs_submit_bio(&bbio->bio, NULL, &smap, mirror_num);
	return;

fail:
	btrfs_bio_counter_dec(fs_info);
	btrfs_bio_end_io(bbio, errno_to_blk_status(ret));
}

int __init btrfs_bioset_init(void)
{
	if (bioset_init(&btrfs_bioset, BIO_POOL_SIZE,
			offsetof(struct btrfs_bio, bio),
			BIOSET_NEED_BVECS))
		return -ENOMEM;
	if (bioset_init(&btrfs_clone_bioset, BIO_POOL_SIZE,
			offsetof(struct btrfs_bio, bio), 0))
		goto out_free_bioset;
	if (bioset_init(&btrfs_repair_bioset, BIO_POOL_SIZE,
			offsetof(struct btrfs_bio, bio),
			BIOSET_NEED_BVECS))
		goto out_free_clone_bioset;
	if (mempool_init_kmalloc_pool(&btrfs_failed_bio_pool, BIO_POOL_SIZE,
				      sizeof(struct btrfs_failed_bio)))
		goto out_free_repair_bioset;
	return 0;

out_free_repair_bioset:
	bioset_exit(&btrfs_repair_bioset);
out_free_clone_bioset:
	bioset_exit(&btrfs_clone_bioset);
out_free_bioset:
	bioset_exit(&btrfs_bioset);
	return -ENOMEM;
}

void __cold btrfs_bioset_exit(void)
{
	mempool_exit(&btrfs_failed_bio_pool);
	bioset_exit(&btrfs_repair_bioset);
	bioset_exit(&btrfs_clone_bioset);
	bioset_exit(&btrfs_bioset);
}<|MERGE_RESOLUTION|>--- conflicted
+++ resolved
@@ -29,11 +29,7 @@
 /* Is this a data path I/O that needs storage layer checksum and repair? */
 static inline bool is_data_bbio(struct btrfs_bio *bbio)
 {
-<<<<<<< HEAD
-	return bbio->inode && is_data_inode(&bbio->inode->vfs_inode);
-=======
 	return bbio->inode && is_data_inode(bbio->inode);
->>>>>>> 2d5404ca
 }
 
 static bool bbio_has_ordered_extent(struct btrfs_bio *bbio)
@@ -105,7 +101,6 @@
 		btrfs_put_ordered_extent(bbio->ordered);
 	bio_put(&bbio->bio);
 }
-<<<<<<< HEAD
 
 static void __btrfs_bio_end_io(struct btrfs_bio *bbio)
 {
@@ -122,44 +117,13 @@
 void btrfs_bio_end_io(struct btrfs_bio *bbio, blk_status_t status)
 {
 	bbio->bio.bi_status = status;
-	__btrfs_bio_end_io(bbio);
-}
-
-static void btrfs_orig_write_end_io(struct bio *bio);
-=======
->>>>>>> 2d5404ca
-
-static void __btrfs_bio_end_io(struct btrfs_bio *bbio)
-{
-	if (bbio_has_ordered_extent(bbio)) {
-		struct btrfs_ordered_extent *ordered = bbio->ordered;
-
-		bbio->end_io(bbio);
-		btrfs_put_ordered_extent(ordered);
-	} else {
-		bbio->end_io(bbio);
-	}
-}
-
-void btrfs_bio_end_io(struct btrfs_bio *bbio, blk_status_t status)
-{
-	bbio->bio.bi_status = status;
 	if (bbio->bio.bi_pool == &btrfs_clone_bioset) {
 		struct btrfs_bio *orig_bbio = bbio->private;
 
-<<<<<<< HEAD
-		if (bbio->bio.bi_status)
-			btrfs_bbio_propagate_error(bbio, orig_bbio);
-=======
->>>>>>> 2d5404ca
 		btrfs_cleanup_bio(bbio);
 		bbio = orig_bbio;
 	}
 
-<<<<<<< HEAD
-	if (atomic_dec_and_test(&bbio->pending_ios))
-		__btrfs_bio_end_io(bbio);
-=======
 	/*
 	 * At this point, bbio always points to the original btrfs_bio. Save
 	 * the first error in it.
@@ -173,7 +137,6 @@
 			bbio->bio.bi_status = READ_ONCE(bbio->status);
 		__btrfs_bio_end_io(bbio);
 	}
->>>>>>> 2d5404ca
 }
 
 static int next_repair_mirror(struct btrfs_failed_bio *fbio, int cur_mirror)
@@ -742,8 +705,6 @@
 		if (use_append) {
 			bio->bi_opf &= ~REQ_OP_WRITE;
 			bio->bi_opf |= REQ_OP_ZONE_APPEND;
-<<<<<<< HEAD
-=======
 		}
 
 		if (is_data_bbio(bbio) && bioc &&
@@ -756,7 +717,6 @@
 			 */
 			btrfs_get_bioc(bioc);
 			list_add_tail(&bioc->rst_ordered_entry, &bbio->ordered->bioc_list);
->>>>>>> 2d5404ca
 		}
 
 		/*
@@ -798,17 +758,9 @@
 		ASSERT(bbio->bio.bi_pool == &btrfs_clone_bioset);
 		ASSERT(remaining);
 
-<<<<<<< HEAD
-		remaining->bio.bi_status = ret;
-		btrfs_orig_bbio_end_io(remaining);
-	}
-	bbio->bio.bi_status = ret;
-	btrfs_orig_bbio_end_io(bbio);
-=======
 		btrfs_bio_end_io(remaining, ret);
 	}
 	btrfs_bio_end_io(bbio, ret);
->>>>>>> 2d5404ca
 	/* Do not submit another chunk */
 	return true;
 }
