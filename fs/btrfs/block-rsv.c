// SPDX-License-Identifier: GPL-2.0

#include "misc.h"
#include "ctree.h"
#include "block-rsv.h"
#include "space-info.h"
#include "transaction.h"
#include "block-group.h"
#include "fs.h"
#include "accessors.h"

/*
 * HOW DO BLOCK RESERVES WORK
 *
 *   Think of block_rsv's as buckets for logically grouped metadata
 *   reservations.  Each block_rsv has a ->size and a ->reserved.  ->size is
 *   how large we want our block rsv to be, ->reserved is how much space is
 *   currently reserved for this block reserve.
 *
 *   ->failfast exists for the truncate case, and is described below.
 *
 * NORMAL OPERATION
 *
 *   -> Reserve
 *     Entrance: btrfs_block_rsv_add, btrfs_block_rsv_refill
 *
 *     We call into btrfs_reserve_metadata_bytes() with our bytes, which is
 *     accounted for in space_info->bytes_may_use, and then add the bytes to
 *     ->reserved, and ->size in the case of btrfs_block_rsv_add.
 *
 *     ->size is an over-estimation of how much we may use for a particular
 *     operation.
 *
 *   -> Use
 *     Entrance: btrfs_use_block_rsv
 *
 *     When we do a btrfs_alloc_tree_block() we call into btrfs_use_block_rsv()
 *     to determine the appropriate block_rsv to use, and then verify that
 *     ->reserved has enough space for our tree block allocation.  Once
 *     successful we subtract fs_info->nodesize from ->reserved.
 *
 *   -> Finish
 *     Entrance: btrfs_block_rsv_release
 *
 *     We are finished with our operation, subtract our individual reservation
 *     from ->size, and then subtract ->size from ->reserved and free up the
 *     excess if there is any.
 *
 *     There is some logic here to refill the delayed refs rsv or the global rsv
 *     as needed, otherwise the excess is subtracted from
 *     space_info->bytes_may_use.
 *
 * TYPES OF BLOCK RESERVES
 *
 * BLOCK_RSV_TRANS, BLOCK_RSV_DELOPS, BLOCK_RSV_CHUNK
 *   These behave normally, as described above, just within the confines of the
 *   lifetime of their particular operation (transaction for the whole trans
 *   handle lifetime, for example).
 *
 * BLOCK_RSV_GLOBAL
 *   It is impossible to properly account for all the space that may be required
 *   to make our extent tree updates.  This block reserve acts as an overflow
 *   buffer in case our delayed refs reserve does not reserve enough space to
 *   update the extent tree.
 *
 *   We can steal from this in some cases as well, notably on evict() or
 *   truncate() in order to help users recover from ENOSPC conditions.
 *
 * BLOCK_RSV_DELALLOC
 *   The individual item sizes are determined by the per-inode size
 *   calculations, which are described with the delalloc code.  This is pretty
 *   straightforward, it's just the calculation of ->size encodes a lot of
 *   different items, and thus it gets used when updating inodes, inserting file
 *   extents, and inserting checksums.
 *
 * BLOCK_RSV_DELREFS
 *   We keep a running tally of how many delayed refs we have on the system.
 *   We assume each one of these delayed refs are going to use a full
 *   reservation.  We use the transaction items and pre-reserve space for every
 *   operation, and use this reservation to refill any gap between ->size and
 *   ->reserved that may exist.
 *
 *   From there it's straightforward, removing a delayed ref means we remove its
 *   count from ->size and free up reservations as necessary.  Since this is
 *   the most dynamic block reserve in the system, we will try to refill this
 *   block reserve first with any excess returned by any other block reserve.
 *
 * BLOCK_RSV_EMPTY
 *   This is the fallback block reserve to make us try to reserve space if we
 *   don't have a specific bucket for this allocation.  It is mostly used for
 *   updating the device tree and such, since that is a separate pool we're
 *   content to just reserve space from the space_info on demand.
 *
 * BLOCK_RSV_TEMP
 *   This is used by things like truncate and iput.  We will temporarily
 *   allocate a block reserve, set it to some size, and then truncate bytes
 *   until we have no space left.  With ->failfast set we'll simply return
 *   ENOSPC from btrfs_use_block_rsv() to signal that we need to unwind and try
 *   to make a new reservation.  This is because these operations are
 *   unbounded, so we want to do as much work as we can, and then back off and
 *   re-reserve.
 */

static u64 block_rsv_release_bytes(struct btrfs_fs_info *fs_info,
				    struct btrfs_block_rsv *block_rsv,
				    struct btrfs_block_rsv *dest, u64 num_bytes,
				    u64 *qgroup_to_release_ret)
{
	struct btrfs_space_info *space_info = block_rsv->space_info;
	u64 qgroup_to_release = 0;
	u64 ret;

	spin_lock(&block_rsv->lock);
	if (num_bytes == (u64)-1) {
		num_bytes = block_rsv->size;
		qgroup_to_release = block_rsv->qgroup_rsv_size;
	}
	block_rsv->size -= num_bytes;
	if (block_rsv->reserved >= block_rsv->size) {
		num_bytes = block_rsv->reserved - block_rsv->size;
		block_rsv->reserved = block_rsv->size;
		block_rsv->full = true;
	} else {
		num_bytes = 0;
	}
	if (qgroup_to_release_ret &&
	    block_rsv->qgroup_rsv_reserved >= block_rsv->qgroup_rsv_size) {
		qgroup_to_release = block_rsv->qgroup_rsv_reserved -
				    block_rsv->qgroup_rsv_size;
		block_rsv->qgroup_rsv_reserved = block_rsv->qgroup_rsv_size;
	} else {
		qgroup_to_release = 0;
	}
	spin_unlock(&block_rsv->lock);

	ret = num_bytes;
	if (num_bytes > 0) {
		if (dest) {
			spin_lock(&dest->lock);
			if (!dest->full) {
				u64 bytes_to_add;

				bytes_to_add = dest->size - dest->reserved;
				bytes_to_add = min(num_bytes, bytes_to_add);
				dest->reserved += bytes_to_add;
				if (dest->reserved >= dest->size)
					dest->full = true;
				num_bytes -= bytes_to_add;
			}
			spin_unlock(&dest->lock);
		}
		if (num_bytes)
			btrfs_space_info_free_bytes_may_use(fs_info,
							    space_info,
							    num_bytes);
	}
	if (qgroup_to_release_ret)
		*qgroup_to_release_ret = qgroup_to_release;
	return ret;
}

int btrfs_block_rsv_migrate(struct btrfs_block_rsv *src,
			    struct btrfs_block_rsv *dst, u64 num_bytes,
			    bool update_size)
{
	int ret;

	ret = btrfs_block_rsv_use_bytes(src, num_bytes);
	if (ret)
		return ret;

	btrfs_block_rsv_add_bytes(dst, num_bytes, update_size);
	return 0;
}

void btrfs_init_block_rsv(struct btrfs_block_rsv *rsv, enum btrfs_rsv_type type)
{
	memset(rsv, 0, sizeof(*rsv));
	spin_lock_init(&rsv->lock);
	rsv->type = type;
}

void btrfs_init_metadata_block_rsv(struct btrfs_fs_info *fs_info,
				   struct btrfs_block_rsv *rsv,
				   enum btrfs_rsv_type type)
{
	btrfs_init_block_rsv(rsv, type);
	rsv->space_info = btrfs_find_space_info(fs_info,
					    BTRFS_BLOCK_GROUP_METADATA);
}

struct btrfs_block_rsv *btrfs_alloc_block_rsv(struct btrfs_fs_info *fs_info,
					      enum btrfs_rsv_type type)
{
	struct btrfs_block_rsv *block_rsv;

	block_rsv = kmalloc(sizeof(*block_rsv), GFP_NOFS);
	if (!block_rsv)
		return NULL;

	btrfs_init_metadata_block_rsv(fs_info, block_rsv, type);
	return block_rsv;
}

void btrfs_free_block_rsv(struct btrfs_fs_info *fs_info,
			  struct btrfs_block_rsv *rsv)
{
	if (!rsv)
		return;
	btrfs_block_rsv_release(fs_info, rsv, (u64)-1, NULL);
	kfree(rsv);
}

int btrfs_block_rsv_add(struct btrfs_fs_info *fs_info,
			struct btrfs_block_rsv *block_rsv, u64 num_bytes,
			enum btrfs_reserve_flush_enum flush)
{
	int ret;

	if (num_bytes == 0)
		return 0;

	ret = btrfs_reserve_metadata_bytes(fs_info, block_rsv->space_info,
					   num_bytes, flush);
	if (!ret)
		btrfs_block_rsv_add_bytes(block_rsv, num_bytes, true);

	return ret;
}

int btrfs_block_rsv_check(struct btrfs_block_rsv *block_rsv, int min_percent)
{
	u64 num_bytes = 0;
	int ret = -ENOSPC;

	spin_lock(&block_rsv->lock);
	num_bytes = mult_perc(block_rsv->size, min_percent);
	if (block_rsv->reserved >= num_bytes)
		ret = 0;
	spin_unlock(&block_rsv->lock);

	return ret;
}

int btrfs_block_rsv_refill(struct btrfs_fs_info *fs_info,
			   struct btrfs_block_rsv *block_rsv, u64 num_bytes,
			   enum btrfs_reserve_flush_enum flush)
{
	int ret = -ENOSPC;

	if (!block_rsv)
		return 0;

	spin_lock(&block_rsv->lock);
	if (block_rsv->reserved >= num_bytes)
		ret = 0;
	else
		num_bytes -= block_rsv->reserved;
	spin_unlock(&block_rsv->lock);

	if (!ret)
		return 0;

	ret = btrfs_reserve_metadata_bytes(fs_info, block_rsv->space_info,
					   num_bytes, flush);
	if (!ret) {
		btrfs_block_rsv_add_bytes(block_rsv, num_bytes, false);
		return 0;
	}

	return ret;
}

u64 btrfs_block_rsv_release(struct btrfs_fs_info *fs_info,
			    struct btrfs_block_rsv *block_rsv, u64 num_bytes,
			    u64 *qgroup_to_release)
{
	struct btrfs_block_rsv *global_rsv = &fs_info->global_block_rsv;
	struct btrfs_block_rsv *delayed_rsv = &fs_info->delayed_refs_rsv;
	struct btrfs_block_rsv *target = NULL;

	/*
	 * If we are a delayed block reserve then push to the global rsv,
	 * otherwise dump into the global delayed reserve if it is not full.
	 */
	if (block_rsv->type == BTRFS_BLOCK_RSV_DELOPS)
		target = global_rsv;
	else if (block_rsv != global_rsv && !btrfs_block_rsv_full(delayed_rsv))
		target = delayed_rsv;

	if (target && block_rsv->space_info != target->space_info)
		target = NULL;

	return block_rsv_release_bytes(fs_info, block_rsv, target, num_bytes,
				       qgroup_to_release);
}

int btrfs_block_rsv_use_bytes(struct btrfs_block_rsv *block_rsv, u64 num_bytes)
{
	int ret = -ENOSPC;

	spin_lock(&block_rsv->lock);
	if (block_rsv->reserved >= num_bytes) {
		block_rsv->reserved -= num_bytes;
		if (block_rsv->reserved < block_rsv->size)
			block_rsv->full = false;
		ret = 0;
	}
	spin_unlock(&block_rsv->lock);
	return ret;
}

void btrfs_block_rsv_add_bytes(struct btrfs_block_rsv *block_rsv,
			       u64 num_bytes, bool update_size)
{
	spin_lock(&block_rsv->lock);
	block_rsv->reserved += num_bytes;
	if (update_size)
		block_rsv->size += num_bytes;
	else if (block_rsv->reserved >= block_rsv->size)
		block_rsv->full = true;
	spin_unlock(&block_rsv->lock);
}

void btrfs_update_global_block_rsv(struct btrfs_fs_info *fs_info)
{
	struct btrfs_block_rsv *block_rsv = &fs_info->global_block_rsv;
	struct btrfs_space_info *sinfo = block_rsv->space_info;
	struct btrfs_root *root, *tmp;
	u64 num_bytes = btrfs_root_used(&fs_info->tree_root->root_item);
	unsigned int min_items = 1;

	/*
	 * The global block rsv is based on the size of the extent tree, the
	 * checksum tree and the root tree.  If the fs is empty we want to set
	 * it to a minimal amount for safety.
	 *
	 * We also are going to need to modify the minimum of the tree root and
	 * any global roots we could touch.
	 */
	read_lock(&fs_info->global_root_lock);
	rbtree_postorder_for_each_entry_safe(root, tmp, &fs_info->global_root_tree,
					     rb_node) {
		if (btrfs_root_id(root) == BTRFS_EXTENT_TREE_OBJECTID ||
		    btrfs_root_id(root) == BTRFS_CSUM_TREE_OBJECTID ||
		    btrfs_root_id(root) == BTRFS_FREE_SPACE_TREE_OBJECTID) {
			num_bytes += btrfs_root_used(&root->root_item);
			min_items++;
		}
	}
	read_unlock(&fs_info->global_root_lock);

	if (btrfs_fs_compat_ro(fs_info, BLOCK_GROUP_TREE)) {
		num_bytes += btrfs_root_used(&fs_info->block_group_root->root_item);
		min_items++;
	}

<<<<<<< HEAD
=======
	if (btrfs_fs_incompat(fs_info, RAID_STRIPE_TREE)) {
		num_bytes += btrfs_root_used(&fs_info->stripe_root->root_item);
		min_items++;
	}

>>>>>>> 2d5404ca
	/*
	 * But we also want to reserve enough space so we can do the fallback
	 * global reserve for an unlink, which is an additional
	 * BTRFS_UNLINK_METADATA_UNITS items.
	 *
	 * But we also need space for the delayed ref updates from the unlink,
	 * so add BTRFS_UNLINK_METADATA_UNITS units for delayed refs, one for
	 * each unlink metadata item.
	 */
	min_items += BTRFS_UNLINK_METADATA_UNITS;

	num_bytes = max_t(u64, num_bytes,
			  btrfs_calc_insert_metadata_size(fs_info, min_items) +
			  btrfs_calc_delayed_ref_bytes(fs_info,
					       BTRFS_UNLINK_METADATA_UNITS));

	spin_lock(&sinfo->lock);
	spin_lock(&block_rsv->lock);

	block_rsv->size = min_t(u64, num_bytes, SZ_512M);

	if (block_rsv->reserved < block_rsv->size) {
		num_bytes = block_rsv->size - block_rsv->reserved;
		btrfs_space_info_update_bytes_may_use(fs_info, sinfo,
						      num_bytes);
		block_rsv->reserved = block_rsv->size;
	} else if (block_rsv->reserved > block_rsv->size) {
		num_bytes = block_rsv->reserved - block_rsv->size;
		btrfs_space_info_update_bytes_may_use(fs_info, sinfo,
						      -num_bytes);
		block_rsv->reserved = block_rsv->size;
		btrfs_try_granting_tickets(fs_info, sinfo);
	}

	block_rsv->full = (block_rsv->reserved == block_rsv->size);

	if (block_rsv->size >= sinfo->total_bytes)
		sinfo->force_alloc = CHUNK_ALLOC_FORCE;
	spin_unlock(&block_rsv->lock);
	spin_unlock(&sinfo->lock);
}

void btrfs_init_root_block_rsv(struct btrfs_root *root)
{
	struct btrfs_fs_info *fs_info = root->fs_info;

	switch (btrfs_root_id(root)) {
	case BTRFS_CSUM_TREE_OBJECTID:
	case BTRFS_EXTENT_TREE_OBJECTID:
	case BTRFS_FREE_SPACE_TREE_OBJECTID:
	case BTRFS_BLOCK_GROUP_TREE_OBJECTID:
	case BTRFS_RAID_STRIPE_TREE_OBJECTID:
		root->block_rsv = &fs_info->delayed_refs_rsv;
		break;
	case BTRFS_ROOT_TREE_OBJECTID:
	case BTRFS_DEV_TREE_OBJECTID:
	case BTRFS_QUOTA_TREE_OBJECTID:
		root->block_rsv = &fs_info->global_block_rsv;
		break;
	case BTRFS_CHUNK_TREE_OBJECTID:
		root->block_rsv = &fs_info->chunk_block_rsv;
		break;
	default:
		root->block_rsv = NULL;
		break;
	}
}

void btrfs_init_global_block_rsv(struct btrfs_fs_info *fs_info)
{
	struct btrfs_space_info *space_info;

	space_info = btrfs_find_space_info(fs_info, BTRFS_BLOCK_GROUP_SYSTEM);
	fs_info->chunk_block_rsv.space_info = space_info;

	space_info = btrfs_find_space_info(fs_info, BTRFS_BLOCK_GROUP_METADATA);
	fs_info->global_block_rsv.space_info = space_info;
	fs_info->trans_block_rsv.space_info = space_info;
	fs_info->empty_block_rsv.space_info = space_info;
	fs_info->delayed_block_rsv.space_info = space_info;
	fs_info->delayed_refs_rsv.space_info = space_info;

	btrfs_update_global_block_rsv(fs_info);
}

void btrfs_release_global_block_rsv(struct btrfs_fs_info *fs_info)
{
	btrfs_block_rsv_release(fs_info, &fs_info->global_block_rsv, (u64)-1,
				NULL);
	WARN_ON(fs_info->trans_block_rsv.size > 0);
	WARN_ON(fs_info->trans_block_rsv.reserved > 0);
	WARN_ON(fs_info->chunk_block_rsv.size > 0);
	WARN_ON(fs_info->chunk_block_rsv.reserved > 0);
	WARN_ON(fs_info->delayed_block_rsv.size > 0);
	WARN_ON(fs_info->delayed_block_rsv.reserved > 0);
	WARN_ON(fs_info->delayed_refs_rsv.reserved > 0);
	WARN_ON(fs_info->delayed_refs_rsv.size > 0);
}

static struct btrfs_block_rsv *get_block_rsv(
					const struct btrfs_trans_handle *trans,
					const struct btrfs_root *root)
{
	struct btrfs_fs_info *fs_info = root->fs_info;
	struct btrfs_block_rsv *block_rsv = NULL;

	if (test_bit(BTRFS_ROOT_SHAREABLE, &root->state) ||
	    (root == fs_info->uuid_root) ||
	    (trans->adding_csums && btrfs_root_id(root) == BTRFS_CSUM_TREE_OBJECTID))
		block_rsv = trans->block_rsv;

	if (!block_rsv)
		block_rsv = root->block_rsv;

	if (!block_rsv)
		block_rsv = &fs_info->empty_block_rsv;

	return block_rsv;
}

struct btrfs_block_rsv *btrfs_use_block_rsv(struct btrfs_trans_handle *trans,
					    struct btrfs_root *root,
					    u32 blocksize)
{
	struct btrfs_fs_info *fs_info = root->fs_info;
	struct btrfs_block_rsv *block_rsv;
	struct btrfs_block_rsv *global_rsv = &fs_info->global_block_rsv;
	int ret;
	bool global_updated = false;

	block_rsv = get_block_rsv(trans, root);

	if (unlikely(btrfs_block_rsv_size(block_rsv) == 0))
		goto try_reserve;
again:
	ret = btrfs_block_rsv_use_bytes(block_rsv, blocksize);
	if (!ret)
		return block_rsv;

	if (block_rsv->failfast)
		return ERR_PTR(ret);

	if (block_rsv->type == BTRFS_BLOCK_RSV_GLOBAL && !global_updated) {
		global_updated = true;
		btrfs_update_global_block_rsv(fs_info);
		goto again;
	}

	/*
	 * The global reserve still exists to save us from ourselves, so don't
	 * warn_on if we are short on our delayed refs reserve.
	 */
	if (block_rsv->type != BTRFS_BLOCK_RSV_DELREFS &&
	    btrfs_test_opt(fs_info, ENOSPC_DEBUG)) {
		static DEFINE_RATELIMIT_STATE(_rs,
				DEFAULT_RATELIMIT_INTERVAL * 10,
				/*DEFAULT_RATELIMIT_BURST*/ 1);
		if (__ratelimit(&_rs))
			WARN(1, KERN_DEBUG
				"BTRFS: block rsv %d returned %d\n",
				block_rsv->type, ret);
	}
try_reserve:
	ret = btrfs_reserve_metadata_bytes(fs_info, block_rsv->space_info,
					   blocksize, BTRFS_RESERVE_NO_FLUSH);
	if (!ret)
		return block_rsv;
	/*
	 * If we couldn't reserve metadata bytes try and use some from
	 * the global reserve if its space type is the same as the global
	 * reservation.
	 */
	if (block_rsv->type != BTRFS_BLOCK_RSV_GLOBAL &&
	    block_rsv->space_info == global_rsv->space_info) {
		ret = btrfs_block_rsv_use_bytes(global_rsv, blocksize);
		if (!ret)
			return global_rsv;
	}

	/*
	 * All hope is lost, but of course our reservations are overly
	 * pessimistic, so instead of possibly having an ENOSPC abort here, try
	 * one last time to force a reservation if there's enough actual space
	 * on disk to make the reservation.
	 */
	ret = btrfs_reserve_metadata_bytes(fs_info, block_rsv->space_info, blocksize,
					   BTRFS_RESERVE_FLUSH_EMERGENCY);
	if (!ret)
		return block_rsv;

	return ERR_PTR(ret);
}

int btrfs_check_trunc_cache_free_space(const struct btrfs_fs_info *fs_info,
				       struct btrfs_block_rsv *rsv)
{
	u64 needed_bytes;
	int ret;

	/* 1 for slack space, 1 for updating the inode */
	needed_bytes = btrfs_calc_insert_metadata_size(fs_info, 1) +
		btrfs_calc_metadata_size(fs_info, 1);

	spin_lock(&rsv->lock);
	if (rsv->reserved < needed_bytes)
		ret = -ENOSPC;
	else
		ret = 0;
	spin_unlock(&rsv->lock);
	return ret;
}<|MERGE_RESOLUTION|>--- conflicted
+++ resolved
@@ -355,14 +355,11 @@
 		min_items++;
 	}
 
-<<<<<<< HEAD
-=======
 	if (btrfs_fs_incompat(fs_info, RAID_STRIPE_TREE)) {
 		num_bytes += btrfs_root_used(&fs_info->stripe_root->root_item);
 		min_items++;
 	}
 
->>>>>>> 2d5404ca
 	/*
 	 * But we also want to reserve enough space so we can do the fallback
 	 * global reserve for an unlink, which is an additional
