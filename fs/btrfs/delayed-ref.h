/* SPDX-License-Identifier: GPL-2.0 */
/*
 * Copyright (C) 2008 Oracle.  All rights reserved.
 */

#ifndef BTRFS_DELAYED_REF_H
#define BTRFS_DELAYED_REF_H

#include <linux/types.h>
#include <linux/refcount.h>
#include <linux/list.h>
#include <linux/rbtree.h>
#include <linux/mutex.h>
#include <linux/spinlock.h>
#include <linux/slab.h>
#include <uapi/linux/btrfs_tree.h>

struct btrfs_trans_handle;
struct btrfs_fs_info;

/* these are the possible values of struct btrfs_delayed_ref_node->action */
enum btrfs_delayed_ref_action {
	/* Add one backref to the tree */
	BTRFS_ADD_DELAYED_REF = 1,
	/* Delete one backref from the tree */
	BTRFS_DROP_DELAYED_REF,
	/* Record a full extent allocation */
	BTRFS_ADD_DELAYED_EXTENT,
	/* Not changing ref count on head ref */
	BTRFS_UPDATE_DELAYED_HEAD,
} __packed;

struct btrfs_data_ref {
	/* For EXTENT_DATA_REF */

	/* Inode which refers to this data extent */
	u64 objectid;

	/*
	 * file_offset - extent_offset
	 *
	 * file_offset is the key.offset of the EXTENT_DATA key.
	 * extent_offset is btrfs_file_extent_offset() of the EXTENT_DATA data.
	 */
	u64 offset;
};

struct btrfs_tree_ref {
	/*
	 * Level of this tree block.
	 *
	 * Shared for skinny (TREE_BLOCK_REF) and normal tree ref.
	 */
	int level;

	/* For non-skinny metadata, no special member needed */
};

struct btrfs_delayed_ref_node {
	struct rb_node ref_node;
	/*
	 * If action is BTRFS_ADD_DELAYED_REF, also link this node to
	 * ref_head->ref_add_list, then we do not need to iterate the
	 * whole ref_head->ref_list to find BTRFS_ADD_DELAYED_REF nodes.
	 */
	struct list_head add_list;

	/* the starting bytenr of the extent */
	u64 bytenr;

	/* the size of the extent */
	u64 num_bytes;

	/* seq number to keep track of insertion order */
	u64 seq;

	/* The ref_root for this ref */
	u64 ref_root;

	/*
	 * The parent for this ref, if this isn't set the ref_root is the
	 * reference owner.
	 */
	u64 parent;

	/* ref count on this data structure */
	refcount_t refs;

	/*
	 * how many refs is this entry adding or deleting.  For
	 * head refs, this may be a negative number because it is keeping
	 * track of the total mods done to the reference count.
	 * For individual refs, this will always be a positive number
	 *
	 * It may be more than one, since it is possible for a single
	 * parent to have more than one ref on an extent
	 */
	int ref_mod;

	unsigned int action:8;
	unsigned int type:8;
<<<<<<< HEAD
=======

	union {
		struct btrfs_tree_ref tree_ref;
		struct btrfs_data_ref data_ref;
	};
>>>>>>> 2d5404ca
};

struct btrfs_delayed_extent_op {
	struct btrfs_disk_key key;
	bool update_key;
	bool update_flags;
	u64 flags_to_set;
};

/*
 * the head refs are used to hold a lock on a given extent, which allows us
 * to make sure that only one process is running the delayed refs
 * at a time for a single extent.  They also store the sum of all the
 * reference count modifications we've queued up.
 */
struct btrfs_delayed_ref_head {
	u64 bytenr;
	u64 num_bytes;
	/*
	 * For insertion into struct btrfs_delayed_ref_root::href_root.
	 * Keep it in the same cache line as 'bytenr' for more efficient
	 * searches in the rbtree.
	 */
	struct rb_node href_node;
	/*
	 * the mutex is held while running the refs, and it is also
	 * held when checking the sum of reference modifications.
	 */
	struct mutex mutex;

	refcount_t refs;

	/* Protects 'ref_tree' and 'ref_add_list'. */
	spinlock_t lock;
	struct rb_root_cached ref_tree;
	/* accumulate add BTRFS_ADD_DELAYED_REF nodes to this ref_add_list. */
	struct list_head ref_add_list;

	struct btrfs_delayed_extent_op *extent_op;

	/*
	 * This is used to track the final ref_mod from all the refs associated
	 * with this head ref, this is not adjusted as delayed refs are run,
	 * this is meant to track if we need to do the csum accounting or not.
	 */
	int total_ref_mod;

	/*
	 * This is the current outstanding mod references for this bytenr.  This
	 * is used with lookup_extent_info to get an accurate reference count
	 * for a bytenr, so it is adjusted as delayed refs are run so that any
	 * on disk reference count + ref_mod is accurate.
	 */
	int ref_mod;

	/*
	 * The root that triggered the allocation when must_insert_reserved is
	 * set to true.
	 */
	u64 owning_root;

	/*
	 * Track reserved bytes when setting must_insert_reserved.  On success
	 * or cleanup, we will need to free the reservation.
	 */
	u64 reserved_bytes;

	/* Tree block level, for metadata only. */
	u8 level;

	/*
	 * when a new extent is allocated, it is just reserved in memory
	 * The actual extent isn't inserted into the extent allocation tree
	 * until the delayed ref is processed.  must_insert_reserved is
	 * used to flag a delayed ref so the accounting can be updated
	 * when a full insert is done.
	 *
	 * It is possible the extent will be freed before it is ever
	 * inserted into the extent allocation tree.  In this case
	 * we need to update the in ram accounting to properly reflect
	 * the free has happened.
	 */
	bool must_insert_reserved;
<<<<<<< HEAD
	bool is_data;
	bool is_system;
	bool processing;
};
=======
>>>>>>> 2d5404ca

	bool is_data;
	bool is_system;
	bool processing;
};

enum btrfs_delayed_ref_flags {
	/* Indicate that we are flushing delayed refs for the commit */
	BTRFS_DELAYED_REFS_FLUSHING,
};

struct btrfs_delayed_ref_root {
	/* head ref rbtree */
	struct rb_root_cached href_root;

	/*
	 * Track dirty extent records.
	 * The keys correspond to the logical address of the extent ("bytenr")
	 * right shifted by fs_info->sectorsize_bits. This is both to get a more
	 * dense index space (optimizes xarray structure) and because indexes in
	 * xarrays are of "unsigned long" type, meaning they are 32 bits wide on
	 * 32 bits platforms, limiting the extent range to 4G which is too low
	 * and makes it unusable (truncated index values) on 32 bits platforms.
	 */
	struct xarray dirty_extents;

	/* this spin lock protects the rbtree and the entries inside */
	spinlock_t lock;

	/* how many delayed ref updates we've queued, used by the
	 * throttling code
	 */
	atomic_t num_entries;

	/* total number of head nodes in tree */
	unsigned long num_heads;

	/* total number of head nodes ready for processing */
	unsigned long num_heads_ready;

	u64 pending_csums;

	unsigned long flags;

	u64 run_delayed_start;

	/*
	 * To make qgroup to skip given root.
	 * This is for snapshot, as btrfs_qgroup_inherit() will manually
	 * modify counters for snapshot and its source, so we should skip
	 * the snapshot in new_root/old_roots or it will get calculated twice
	 */
	u64 qgroup_to_skip;
};

enum btrfs_ref_type {
	BTRFS_REF_NOT_SET,
	BTRFS_REF_DATA,
	BTRFS_REF_METADATA,
	BTRFS_REF_LAST,
} __packed;

struct btrfs_ref {
	enum btrfs_ref_type type;
	enum btrfs_delayed_ref_action action;

	/*
	 * Whether this extent should go through qgroup record.
	 *
	 * Normally false, but for certain cases like delayed subtree scan,
	 * setting this flag can hugely reduce qgroup overhead.
	 */
	bool skip_qgroup;

#ifdef CONFIG_BTRFS_FS_REF_VERIFY
	/* Through which root is this modification. */
	u64 real_root;
#endif
	u64 bytenr;
	u64 num_bytes;
	u64 owning_root;

	/*
	 * The root that owns the reference for this reference, this will be set
	 * or ->parent will be set, depending on what type of reference this is.
	 */
	u64 ref_root;

	/* Bytenr of the parent tree block */
	u64 parent;
	union {
		struct btrfs_data_ref data_ref;
		struct btrfs_tree_ref tree_ref;
	};
};

extern struct kmem_cache *btrfs_delayed_ref_head_cachep;
extern struct kmem_cache *btrfs_delayed_ref_node_cachep;
extern struct kmem_cache *btrfs_delayed_extent_op_cachep;

int __init btrfs_delayed_ref_init(void);
void __cold btrfs_delayed_ref_exit(void);

static inline u64 btrfs_calc_delayed_ref_bytes(const struct btrfs_fs_info *fs_info,
					       int num_delayed_refs)
{
	u64 num_bytes;

	num_bytes = btrfs_calc_insert_metadata_size(fs_info, num_delayed_refs);

	/*
	 * We have to check the mount option here because we could be enabling
	 * the free space tree for the first time and don't have the compat_ro
	 * option set yet.
	 *
	 * We need extra reservations if we have the free space tree because
	 * we'll have to modify that tree as well.
	 */
	if (btrfs_test_opt(fs_info, FREE_SPACE_TREE))
		num_bytes *= 2;

	return num_bytes;
}

static inline u64 btrfs_calc_delayed_ref_csum_bytes(const struct btrfs_fs_info *fs_info,
						    int num_csum_items)
<<<<<<< HEAD
{
	/*
	 * Deleting csum items does not result in new nodes/leaves and does not
	 * require changing the free space tree, only the csum tree, so this is
	 * all we need.
	 */
	return btrfs_calc_metadata_size(fs_info, num_csum_items);
}

static inline void btrfs_init_generic_ref(struct btrfs_ref *generic_ref,
				int action, u64 bytenr, u64 len, u64 parent)
=======
>>>>>>> 2d5404ca
{
	/*
	 * Deleting csum items does not result in new nodes/leaves and does not
	 * require changing the free space tree, only the csum tree, so this is
	 * all we need.
	 */
	return btrfs_calc_metadata_size(fs_info, num_csum_items);
}

void btrfs_init_tree_ref(struct btrfs_ref *generic_ref, int level, u64 mod_root,
			 bool skip_qgroup);
void btrfs_init_data_ref(struct btrfs_ref *generic_ref, u64 ino, u64 offset,
			 u64 mod_root, bool skip_qgroup);

static inline struct btrfs_delayed_extent_op *
btrfs_alloc_delayed_extent_op(void)
{
	return kmem_cache_alloc(btrfs_delayed_extent_op_cachep, GFP_NOFS);
}

static inline void
btrfs_free_delayed_extent_op(struct btrfs_delayed_extent_op *op)
{
	if (op)
		kmem_cache_free(btrfs_delayed_extent_op_cachep, op);
}

<<<<<<< HEAD
static inline void btrfs_put_delayed_ref(struct btrfs_delayed_ref_node *ref)
{
	if (refcount_dec_and_test(&ref->refs)) {
		WARN_ON(!RB_EMPTY_NODE(&ref->ref_node));
		switch (ref->type) {
		case BTRFS_TREE_BLOCK_REF_KEY:
		case BTRFS_SHARED_BLOCK_REF_KEY:
			kmem_cache_free(btrfs_delayed_tree_ref_cachep, ref);
			break;
		case BTRFS_EXTENT_DATA_REF_KEY:
		case BTRFS_SHARED_DATA_REF_KEY:
			kmem_cache_free(btrfs_delayed_data_ref_cachep, ref);
			break;
		default:
			BUG();
		}
	}
}
=======
void btrfs_put_delayed_ref(struct btrfs_delayed_ref_node *ref);
>>>>>>> 2d5404ca

static inline u64 btrfs_ref_head_to_space_flags(
				struct btrfs_delayed_ref_head *head_ref)
{
	if (head_ref->is_data)
		return BTRFS_BLOCK_GROUP_DATA;
	else if (head_ref->is_system)
		return BTRFS_BLOCK_GROUP_SYSTEM;
	return BTRFS_BLOCK_GROUP_METADATA;
}

static inline void btrfs_put_delayed_ref_head(struct btrfs_delayed_ref_head *head)
{
	if (refcount_dec_and_test(&head->refs))
		kmem_cache_free(btrfs_delayed_ref_head_cachep, head);
}

int btrfs_add_delayed_tree_ref(struct btrfs_trans_handle *trans,
			       struct btrfs_ref *generic_ref,
			       struct btrfs_delayed_extent_op *extent_op);
int btrfs_add_delayed_data_ref(struct btrfs_trans_handle *trans,
			       struct btrfs_ref *generic_ref,
			       u64 reserved);
int btrfs_add_delayed_extent_op(struct btrfs_trans_handle *trans,
				u64 bytenr, u64 num_bytes, u8 level,
				struct btrfs_delayed_extent_op *extent_op);
void btrfs_merge_delayed_refs(struct btrfs_fs_info *fs_info,
			      struct btrfs_delayed_ref_root *delayed_refs,
			      struct btrfs_delayed_ref_head *head);

struct btrfs_delayed_ref_head *
btrfs_find_delayed_ref_head(struct btrfs_delayed_ref_root *delayed_refs,
			    u64 bytenr);
int btrfs_delayed_ref_lock(struct btrfs_delayed_ref_root *delayed_refs,
			   struct btrfs_delayed_ref_head *head);
static inline void btrfs_delayed_ref_unlock(struct btrfs_delayed_ref_head *head)
{
	mutex_unlock(&head->mutex);
}
void btrfs_delete_ref_head(struct btrfs_delayed_ref_root *delayed_refs,
			   struct btrfs_delayed_ref_head *head);

struct btrfs_delayed_ref_head *btrfs_select_ref_head(
		struct btrfs_delayed_ref_root *delayed_refs);

int btrfs_check_delayed_seq(struct btrfs_fs_info *fs_info, u64 seq);

void btrfs_delayed_refs_rsv_release(struct btrfs_fs_info *fs_info, int nr_refs, int nr_csums);
void btrfs_update_delayed_refs_rsv(struct btrfs_trans_handle *trans);
void btrfs_inc_delayed_refs_rsv_bg_inserts(struct btrfs_fs_info *fs_info);
void btrfs_dec_delayed_refs_rsv_bg_inserts(struct btrfs_fs_info *fs_info);
void btrfs_inc_delayed_refs_rsv_bg_updates(struct btrfs_fs_info *fs_info);
void btrfs_dec_delayed_refs_rsv_bg_updates(struct btrfs_fs_info *fs_info);
int btrfs_delayed_refs_rsv_refill(struct btrfs_fs_info *fs_info,
				  enum btrfs_reserve_flush_enum flush);
<<<<<<< HEAD
void btrfs_migrate_to_delayed_refs_rsv(struct btrfs_fs_info *fs_info,
				       u64 num_bytes);
=======
>>>>>>> 2d5404ca
bool btrfs_check_space_for_delayed_refs(struct btrfs_fs_info *fs_info);
bool btrfs_find_delayed_tree_ref(struct btrfs_delayed_ref_head *head,
				 u64 root, u64 parent);

static inline u64 btrfs_delayed_ref_owner(struct btrfs_delayed_ref_node *node)
{
	if (node->type == BTRFS_EXTENT_DATA_REF_KEY ||
	    node->type == BTRFS_SHARED_DATA_REF_KEY)
		return node->data_ref.objectid;
	return node->tree_ref.level;
}

static inline u64 btrfs_delayed_ref_offset(struct btrfs_delayed_ref_node *node)
{
	if (node->type == BTRFS_EXTENT_DATA_REF_KEY ||
	    node->type == BTRFS_SHARED_DATA_REF_KEY)
		return node->data_ref.offset;
	return 0;
}

static inline u8 btrfs_ref_type(struct btrfs_ref *ref)
{
	ASSERT(ref->type == BTRFS_REF_DATA || ref->type == BTRFS_REF_METADATA);

	if (ref->type == BTRFS_REF_DATA) {
		if (ref->parent)
			return BTRFS_SHARED_DATA_REF_KEY;
		else
			return BTRFS_EXTENT_DATA_REF_KEY;
	} else {
		if (ref->parent)
			return BTRFS_SHARED_BLOCK_REF_KEY;
		else
			return BTRFS_TREE_BLOCK_REF_KEY;
	}

	return 0;
}

#endif<|MERGE_RESOLUTION|>--- conflicted
+++ resolved
@@ -99,14 +99,11 @@
 
 	unsigned int action:8;
 	unsigned int type:8;
-<<<<<<< HEAD
-=======
 
 	union {
 		struct btrfs_tree_ref tree_ref;
 		struct btrfs_data_ref data_ref;
 	};
->>>>>>> 2d5404ca
 };
 
 struct btrfs_delayed_extent_op {
@@ -190,13 +187,6 @@
 	 * the free has happened.
 	 */
 	bool must_insert_reserved;
-<<<<<<< HEAD
-	bool is_data;
-	bool is_system;
-	bool processing;
-};
-=======
->>>>>>> 2d5404ca
 
 	bool is_data;
 	bool is_system;
@@ -323,20 +313,6 @@
 
 static inline u64 btrfs_calc_delayed_ref_csum_bytes(const struct btrfs_fs_info *fs_info,
 						    int num_csum_items)
-<<<<<<< HEAD
-{
-	/*
-	 * Deleting csum items does not result in new nodes/leaves and does not
-	 * require changing the free space tree, only the csum tree, so this is
-	 * all we need.
-	 */
-	return btrfs_calc_metadata_size(fs_info, num_csum_items);
-}
-
-static inline void btrfs_init_generic_ref(struct btrfs_ref *generic_ref,
-				int action, u64 bytenr, u64 len, u64 parent)
-=======
->>>>>>> 2d5404ca
 {
 	/*
 	 * Deleting csum items does not result in new nodes/leaves and does not
@@ -364,28 +340,7 @@
 		kmem_cache_free(btrfs_delayed_extent_op_cachep, op);
 }
 
-<<<<<<< HEAD
-static inline void btrfs_put_delayed_ref(struct btrfs_delayed_ref_node *ref)
-{
-	if (refcount_dec_and_test(&ref->refs)) {
-		WARN_ON(!RB_EMPTY_NODE(&ref->ref_node));
-		switch (ref->type) {
-		case BTRFS_TREE_BLOCK_REF_KEY:
-		case BTRFS_SHARED_BLOCK_REF_KEY:
-			kmem_cache_free(btrfs_delayed_tree_ref_cachep, ref);
-			break;
-		case BTRFS_EXTENT_DATA_REF_KEY:
-		case BTRFS_SHARED_DATA_REF_KEY:
-			kmem_cache_free(btrfs_delayed_data_ref_cachep, ref);
-			break;
-		default:
-			BUG();
-		}
-	}
-}
-=======
 void btrfs_put_delayed_ref(struct btrfs_delayed_ref_node *ref);
->>>>>>> 2d5404ca
 
 static inline u64 btrfs_ref_head_to_space_flags(
 				struct btrfs_delayed_ref_head *head_ref)
@@ -441,11 +396,6 @@
 void btrfs_dec_delayed_refs_rsv_bg_updates(struct btrfs_fs_info *fs_info);
 int btrfs_delayed_refs_rsv_refill(struct btrfs_fs_info *fs_info,
 				  enum btrfs_reserve_flush_enum flush);
-<<<<<<< HEAD
-void btrfs_migrate_to_delayed_refs_rsv(struct btrfs_fs_info *fs_info,
-				       u64 num_bytes);
-=======
->>>>>>> 2d5404ca
 bool btrfs_check_space_for_delayed_refs(struct btrfs_fs_info *fs_info);
 bool btrfs_find_delayed_tree_ref(struct btrfs_delayed_ref_head *head,
 				 u64 root, u64 parent);
