// SPDX-License-Identifier: GPL-2.0
/*
 * Copyright (C) 2007 Oracle.  All rights reserved.
 */

#include <linux/fs.h>
#include <linux/slab.h>
#include <linux/sched.h>
#include <linux/sched/mm.h>
#include <linux/writeback.h>
#include <linux/pagemap.h>
#include <linux/blkdev.h>
#include <linux/uuid.h>
#include <linux/timekeeping.h>
#include "misc.h"
#include "ctree.h"
#include "disk-io.h"
#include "transaction.h"
#include "locking.h"
#include "tree-log.h"
#include "volumes.h"
#include "dev-replace.h"
#include "qgroup.h"
#include "block-group.h"
#include "space-info.h"
#include "zoned.h"
#include "fs.h"
#include "accessors.h"
#include "extent-tree.h"
#include "root-tree.h"
#include "defrag.h"
#include "dir-item.h"
#include "uuid-tree.h"
#include "ioctl.h"
#include "relocation.h"
#include "scrub.h"

static struct kmem_cache *btrfs_trans_handle_cachep;

#define BTRFS_ROOT_TRANS_TAG 0

/*
 * Transaction states and transitions
 *
 * No running transaction (fs tree blocks are not modified)
 * |
 * | To next stage:
 * |  Call start_transaction() variants. Except btrfs_join_transaction_nostart().
 * V
 * Transaction N [[TRANS_STATE_RUNNING]]
 * |
 * | New trans handles can be attached to transaction N by calling all
 * | start_transaction() variants.
 * |
 * | To next stage:
 * |  Call btrfs_commit_transaction() on any trans handle attached to
 * |  transaction N
 * V
 * Transaction N [[TRANS_STATE_COMMIT_START]]
 * |
 * | Will wait for previous running transaction to completely finish if there
 * | is one
 * |
 * | Then one of the following happes:
 * | - Wait for all other trans handle holders to release.
 * |   The btrfs_commit_transaction() caller will do the commit work.
 * | - Wait for current transaction to be committed by others.
 * |   Other btrfs_commit_transaction() caller will do the commit work.
 * |
 * | At this stage, only btrfs_join_transaction*() variants can attach
 * | to this running transaction.
 * | All other variants will wait for current one to finish and attach to
 * | transaction N+1.
 * |
 * | To next stage:
 * |  Caller is chosen to commit transaction N, and all other trans handle
 * |  haven been released.
 * V
 * Transaction N [[TRANS_STATE_COMMIT_DOING]]
 * |
 * | The heavy lifting transaction work is started.
 * | From running delayed refs (modifying extent tree) to creating pending
 * | snapshots, running qgroups.
 * | In short, modify supporting trees to reflect modifications of subvolume
 * | trees.
 * |
 * | At this stage, all start_transaction() calls will wait for this
 * | transaction to finish and attach to transaction N+1.
 * |
 * | To next stage:
 * |  Until all supporting trees are updated.
 * V
 * Transaction N [[TRANS_STATE_UNBLOCKED]]
 * |						    Transaction N+1
 * | All needed trees are modified, thus we only    [[TRANS_STATE_RUNNING]]
 * | need to write them back to disk and update	    |
 * | super blocks.				    |
 * |						    |
 * | At this stage, new transaction is allowed to   |
 * | start.					    |
 * | All new start_transaction() calls will be	    |
 * | attached to transid N+1.			    |
 * |						    |
 * | To next stage:				    |
 * |  Until all tree blocks are super blocks are    |
 * |  written to block devices			    |
 * V						    |
 * Transaction N [[TRANS_STATE_COMPLETED]]	    V
 *   All tree blocks and super blocks are written.  Transaction N+1
 *   This transaction is finished and all its	    [[TRANS_STATE_COMMIT_START]]
 *   data structures will be cleaned up.	    | Life goes on
 */
static const unsigned int btrfs_blocked_trans_types[TRANS_STATE_MAX] = {
	[TRANS_STATE_RUNNING]		= 0U,
	[TRANS_STATE_COMMIT_START]	= (__TRANS_START | __TRANS_ATTACH),
	[TRANS_STATE_COMMIT_DOING]	= (__TRANS_START |
					   __TRANS_ATTACH |
					   __TRANS_JOIN |
					   __TRANS_JOIN_NOSTART),
	[TRANS_STATE_UNBLOCKED]		= (__TRANS_START |
					   __TRANS_ATTACH |
					   __TRANS_JOIN |
					   __TRANS_JOIN_NOLOCK |
					   __TRANS_JOIN_NOSTART),
	[TRANS_STATE_SUPER_COMMITTED]	= (__TRANS_START |
					   __TRANS_ATTACH |
					   __TRANS_JOIN |
					   __TRANS_JOIN_NOLOCK |
					   __TRANS_JOIN_NOSTART),
	[TRANS_STATE_COMPLETED]		= (__TRANS_START |
					   __TRANS_ATTACH |
					   __TRANS_JOIN |
					   __TRANS_JOIN_NOLOCK |
					   __TRANS_JOIN_NOSTART),
};

void btrfs_put_transaction(struct btrfs_transaction *transaction)
{
	WARN_ON(refcount_read(&transaction->use_count) == 0);
	if (refcount_dec_and_test(&transaction->use_count)) {
		BUG_ON(!list_empty(&transaction->list));
		WARN_ON(!RB_EMPTY_ROOT(
				&transaction->delayed_refs.href_root.rb_root));
		WARN_ON(!RB_EMPTY_ROOT(
				&transaction->delayed_refs.dirty_extent_root));
		if (transaction->delayed_refs.pending_csums)
			btrfs_err(transaction->fs_info,
				  "pending csums is %llu",
				  transaction->delayed_refs.pending_csums);
		/*
		 * If any block groups are found in ->deleted_bgs then it's
		 * because the transaction was aborted and a commit did not
		 * happen (things failed before writing the new superblock
		 * and calling btrfs_finish_extent_commit()), so we can not
		 * discard the physical locations of the block groups.
		 */
		while (!list_empty(&transaction->deleted_bgs)) {
			struct btrfs_block_group *cache;

			cache = list_first_entry(&transaction->deleted_bgs,
						 struct btrfs_block_group,
						 bg_list);
			list_del_init(&cache->bg_list);
			btrfs_unfreeze_block_group(cache);
			btrfs_put_block_group(cache);
		}
		WARN_ON(!list_empty(&transaction->dev_update_list));
		kfree(transaction);
	}
}

static noinline void switch_commit_roots(struct btrfs_trans_handle *trans)
{
	struct btrfs_transaction *cur_trans = trans->transaction;
	struct btrfs_fs_info *fs_info = trans->fs_info;
	struct btrfs_root *root, *tmp;

	/*
	 * At this point no one can be using this transaction to modify any tree
	 * and no one can start another transaction to modify any tree either.
	 */
	ASSERT(cur_trans->state == TRANS_STATE_COMMIT_DOING);

	down_write(&fs_info->commit_root_sem);

	if (test_bit(BTRFS_FS_RELOC_RUNNING, &fs_info->flags))
		fs_info->last_reloc_trans = trans->transid;

	list_for_each_entry_safe(root, tmp, &cur_trans->switch_commits,
				 dirty_list) {
		list_del_init(&root->dirty_list);
		free_extent_buffer(root->commit_root);
		root->commit_root = btrfs_root_node(root);
		extent_io_tree_release(&root->dirty_log_pages);
		btrfs_qgroup_clean_swapped_blocks(root);
	}

	/* We can free old roots now. */
	spin_lock(&cur_trans->dropped_roots_lock);
	while (!list_empty(&cur_trans->dropped_roots)) {
		root = list_first_entry(&cur_trans->dropped_roots,
					struct btrfs_root, root_list);
		list_del_init(&root->root_list);
		spin_unlock(&cur_trans->dropped_roots_lock);
		btrfs_free_log(trans, root);
		btrfs_drop_and_free_fs_root(fs_info, root);
		spin_lock(&cur_trans->dropped_roots_lock);
	}
	spin_unlock(&cur_trans->dropped_roots_lock);

	up_write(&fs_info->commit_root_sem);
}

static inline void extwriter_counter_inc(struct btrfs_transaction *trans,
					 unsigned int type)
{
	if (type & TRANS_EXTWRITERS)
		atomic_inc(&trans->num_extwriters);
}

static inline void extwriter_counter_dec(struct btrfs_transaction *trans,
					 unsigned int type)
{
	if (type & TRANS_EXTWRITERS)
		atomic_dec(&trans->num_extwriters);
}

static inline void extwriter_counter_init(struct btrfs_transaction *trans,
					  unsigned int type)
{
	atomic_set(&trans->num_extwriters, ((type & TRANS_EXTWRITERS) ? 1 : 0));
}

static inline int extwriter_counter_read(struct btrfs_transaction *trans)
{
	return atomic_read(&trans->num_extwriters);
}

/*
 * To be called after doing the chunk btree updates right after allocating a new
 * chunk (after btrfs_chunk_alloc_add_chunk_item() is called), when removing a
 * chunk after all chunk btree updates and after finishing the second phase of
 * chunk allocation (btrfs_create_pending_block_groups()) in case some block
 * group had its chunk item insertion delayed to the second phase.
 */
void btrfs_trans_release_chunk_metadata(struct btrfs_trans_handle *trans)
{
	struct btrfs_fs_info *fs_info = trans->fs_info;

	if (!trans->chunk_bytes_reserved)
		return;

	btrfs_block_rsv_release(fs_info, &fs_info->chunk_block_rsv,
				trans->chunk_bytes_reserved, NULL);
	trans->chunk_bytes_reserved = 0;
}

/*
 * either allocate a new transaction or hop into the existing one
 */
static noinline int join_transaction(struct btrfs_fs_info *fs_info,
				     unsigned int type)
{
	struct btrfs_transaction *cur_trans;

	spin_lock(&fs_info->trans_lock);
loop:
	/* The file system has been taken offline. No new transactions. */
	if (BTRFS_FS_ERROR(fs_info)) {
		spin_unlock(&fs_info->trans_lock);
		return -EROFS;
	}

	cur_trans = fs_info->running_transaction;
	if (cur_trans) {
		if (TRANS_ABORTED(cur_trans)) {
			spin_unlock(&fs_info->trans_lock);
			return cur_trans->aborted;
		}
		if (btrfs_blocked_trans_types[cur_trans->state] & type) {
			spin_unlock(&fs_info->trans_lock);
			return -EBUSY;
		}
		refcount_inc(&cur_trans->use_count);
		atomic_inc(&cur_trans->num_writers);
		extwriter_counter_inc(cur_trans, type);
		spin_unlock(&fs_info->trans_lock);
		btrfs_lockdep_acquire(fs_info, btrfs_trans_num_writers);
		btrfs_lockdep_acquire(fs_info, btrfs_trans_num_extwriters);
		return 0;
	}
	spin_unlock(&fs_info->trans_lock);

	/*
	 * If we are ATTACH, we just want to catch the current transaction,
	 * and commit it. If there is no transaction, just return ENOENT.
	 */
	if (type == TRANS_ATTACH)
		return -ENOENT;

	/*
	 * JOIN_NOLOCK only happens during the transaction commit, so
	 * it is impossible that ->running_transaction is NULL
	 */
	BUG_ON(type == TRANS_JOIN_NOLOCK);

	cur_trans = kmalloc(sizeof(*cur_trans), GFP_NOFS);
	if (!cur_trans)
		return -ENOMEM;

	btrfs_lockdep_acquire(fs_info, btrfs_trans_num_writers);
	btrfs_lockdep_acquire(fs_info, btrfs_trans_num_extwriters);

	spin_lock(&fs_info->trans_lock);
	if (fs_info->running_transaction) {
		/*
		 * someone started a transaction after we unlocked.  Make sure
		 * to redo the checks above
		 */
		btrfs_lockdep_release(fs_info, btrfs_trans_num_extwriters);
		btrfs_lockdep_release(fs_info, btrfs_trans_num_writers);
		kfree(cur_trans);
		goto loop;
	} else if (BTRFS_FS_ERROR(fs_info)) {
		spin_unlock(&fs_info->trans_lock);
		btrfs_lockdep_release(fs_info, btrfs_trans_num_extwriters);
		btrfs_lockdep_release(fs_info, btrfs_trans_num_writers);
		kfree(cur_trans);
		return -EROFS;
	}

	cur_trans->fs_info = fs_info;
	atomic_set(&cur_trans->pending_ordered, 0);
	init_waitqueue_head(&cur_trans->pending_wait);
	atomic_set(&cur_trans->num_writers, 1);
	extwriter_counter_init(cur_trans, type);
	init_waitqueue_head(&cur_trans->writer_wait);
	init_waitqueue_head(&cur_trans->commit_wait);
	cur_trans->state = TRANS_STATE_RUNNING;
	/*
	 * One for this trans handle, one so it will live on until we
	 * commit the transaction.
	 */
	refcount_set(&cur_trans->use_count, 2);
	cur_trans->flags = 0;
	cur_trans->start_time = ktime_get_seconds();

	memset(&cur_trans->delayed_refs, 0, sizeof(cur_trans->delayed_refs));

	cur_trans->delayed_refs.href_root = RB_ROOT_CACHED;
	cur_trans->delayed_refs.dirty_extent_root = RB_ROOT;
	atomic_set(&cur_trans->delayed_refs.num_entries, 0);

	/*
	 * although the tree mod log is per file system and not per transaction,
	 * the log must never go across transaction boundaries.
	 */
	smp_mb();
	if (!list_empty(&fs_info->tree_mod_seq_list))
		WARN(1, KERN_ERR "BTRFS: tree_mod_seq_list not empty when creating a fresh transaction\n");
	if (!RB_EMPTY_ROOT(&fs_info->tree_mod_log))
		WARN(1, KERN_ERR "BTRFS: tree_mod_log rb tree not empty when creating a fresh transaction\n");
	atomic64_set(&fs_info->tree_mod_seq, 0);

	spin_lock_init(&cur_trans->delayed_refs.lock);

	INIT_LIST_HEAD(&cur_trans->pending_snapshots);
	INIT_LIST_HEAD(&cur_trans->dev_update_list);
	INIT_LIST_HEAD(&cur_trans->switch_commits);
	INIT_LIST_HEAD(&cur_trans->dirty_bgs);
	INIT_LIST_HEAD(&cur_trans->io_bgs);
	INIT_LIST_HEAD(&cur_trans->dropped_roots);
	mutex_init(&cur_trans->cache_write_mutex);
	spin_lock_init(&cur_trans->dirty_bgs_lock);
	INIT_LIST_HEAD(&cur_trans->deleted_bgs);
	spin_lock_init(&cur_trans->dropped_roots_lock);
	INIT_LIST_HEAD(&cur_trans->releasing_ebs);
	spin_lock_init(&cur_trans->releasing_ebs_lock);
	list_add_tail(&cur_trans->list, &fs_info->trans_list);
	extent_io_tree_init(fs_info, &cur_trans->dirty_pages,
			IO_TREE_TRANS_DIRTY_PAGES);
	extent_io_tree_init(fs_info, &cur_trans->pinned_extents,
			IO_TREE_FS_PINNED_EXTENTS);
	fs_info->generation++;
	cur_trans->transid = fs_info->generation;
	fs_info->running_transaction = cur_trans;
	cur_trans->aborted = 0;
	spin_unlock(&fs_info->trans_lock);

	return 0;
}

/*
 * This does all the record keeping required to make sure that a shareable root
 * is properly recorded in a given transaction.  This is required to make sure
 * the old root from before we joined the transaction is deleted when the
 * transaction commits.
 */
static int record_root_in_trans(struct btrfs_trans_handle *trans,
			       struct btrfs_root *root,
			       int force)
{
	struct btrfs_fs_info *fs_info = root->fs_info;
	int ret = 0;

	if ((test_bit(BTRFS_ROOT_SHAREABLE, &root->state) &&
	    root->last_trans < trans->transid) || force) {
		WARN_ON(!force && root->commit_root != root->node);

		/*
		 * see below for IN_TRANS_SETUP usage rules
		 * we have the reloc mutex held now, so there
		 * is only one writer in this function
		 */
		set_bit(BTRFS_ROOT_IN_TRANS_SETUP, &root->state);

		/* make sure readers find IN_TRANS_SETUP before
		 * they find our root->last_trans update
		 */
		smp_wmb();

		spin_lock(&fs_info->fs_roots_radix_lock);
		if (root->last_trans == trans->transid && !force) {
			spin_unlock(&fs_info->fs_roots_radix_lock);
			return 0;
		}
		radix_tree_tag_set(&fs_info->fs_roots_radix,
				   (unsigned long)root->root_key.objectid,
				   BTRFS_ROOT_TRANS_TAG);
		spin_unlock(&fs_info->fs_roots_radix_lock);
		root->last_trans = trans->transid;

		/* this is pretty tricky.  We don't want to
		 * take the relocation lock in btrfs_record_root_in_trans
		 * unless we're really doing the first setup for this root in
		 * this transaction.
		 *
		 * Normally we'd use root->last_trans as a flag to decide
		 * if we want to take the expensive mutex.
		 *
		 * But, we have to set root->last_trans before we
		 * init the relocation root, otherwise, we trip over warnings
		 * in ctree.c.  The solution used here is to flag ourselves
		 * with root IN_TRANS_SETUP.  When this is 1, we're still
		 * fixing up the reloc trees and everyone must wait.
		 *
		 * When this is zero, they can trust root->last_trans and fly
		 * through btrfs_record_root_in_trans without having to take the
		 * lock.  smp_wmb() makes sure that all the writes above are
		 * done before we pop in the zero below
		 */
		ret = btrfs_init_reloc_root(trans, root);
		smp_mb__before_atomic();
		clear_bit(BTRFS_ROOT_IN_TRANS_SETUP, &root->state);
	}
	return ret;
}


void btrfs_add_dropped_root(struct btrfs_trans_handle *trans,
			    struct btrfs_root *root)
{
	struct btrfs_fs_info *fs_info = root->fs_info;
	struct btrfs_transaction *cur_trans = trans->transaction;

	/* Add ourselves to the transaction dropped list */
	spin_lock(&cur_trans->dropped_roots_lock);
	list_add_tail(&root->root_list, &cur_trans->dropped_roots);
	spin_unlock(&cur_trans->dropped_roots_lock);

	/* Make sure we don't try to update the root at commit time */
	spin_lock(&fs_info->fs_roots_radix_lock);
	radix_tree_tag_clear(&fs_info->fs_roots_radix,
			     (unsigned long)root->root_key.objectid,
			     BTRFS_ROOT_TRANS_TAG);
	spin_unlock(&fs_info->fs_roots_radix_lock);
}

int btrfs_record_root_in_trans(struct btrfs_trans_handle *trans,
			       struct btrfs_root *root)
{
	struct btrfs_fs_info *fs_info = root->fs_info;
	int ret;

	if (!test_bit(BTRFS_ROOT_SHAREABLE, &root->state))
		return 0;

	/*
	 * see record_root_in_trans for comments about IN_TRANS_SETUP usage
	 * and barriers
	 */
	smp_rmb();
	if (root->last_trans == trans->transid &&
	    !test_bit(BTRFS_ROOT_IN_TRANS_SETUP, &root->state))
		return 0;

	mutex_lock(&fs_info->reloc_mutex);
	ret = record_root_in_trans(trans, root, 0);
	mutex_unlock(&fs_info->reloc_mutex);

	return ret;
}

static inline int is_transaction_blocked(struct btrfs_transaction *trans)
{
	return (trans->state >= TRANS_STATE_COMMIT_START &&
		trans->state < TRANS_STATE_UNBLOCKED &&
		!TRANS_ABORTED(trans));
}

/* wait for commit against the current transaction to become unblocked
 * when this is done, it is safe to start a new transaction, but the current
 * transaction might not be fully on disk.
 */
static void wait_current_trans(struct btrfs_fs_info *fs_info)
{
	struct btrfs_transaction *cur_trans;

	spin_lock(&fs_info->trans_lock);
	cur_trans = fs_info->running_transaction;
	if (cur_trans && is_transaction_blocked(cur_trans)) {
		refcount_inc(&cur_trans->use_count);
		spin_unlock(&fs_info->trans_lock);

		btrfs_might_wait_for_state(fs_info, BTRFS_LOCKDEP_TRANS_UNBLOCKED);
		wait_event(fs_info->transaction_wait,
			   cur_trans->state >= TRANS_STATE_UNBLOCKED ||
			   TRANS_ABORTED(cur_trans));
		btrfs_put_transaction(cur_trans);
	} else {
		spin_unlock(&fs_info->trans_lock);
	}
}

static int may_wait_transaction(struct btrfs_fs_info *fs_info, int type)
{
	if (test_bit(BTRFS_FS_LOG_RECOVERING, &fs_info->flags))
		return 0;

	if (type == TRANS_START)
		return 1;

	return 0;
}

static inline bool need_reserve_reloc_root(struct btrfs_root *root)
{
	struct btrfs_fs_info *fs_info = root->fs_info;

	if (!fs_info->reloc_ctl ||
	    !test_bit(BTRFS_ROOT_SHAREABLE, &root->state) ||
	    root->root_key.objectid == BTRFS_TREE_RELOC_OBJECTID ||
	    root->reloc_root)
		return false;

	return true;
}

static struct btrfs_trans_handle *
start_transaction(struct btrfs_root *root, unsigned int num_items,
		  unsigned int type, enum btrfs_reserve_flush_enum flush,
		  bool enforce_qgroups)
{
	struct btrfs_fs_info *fs_info = root->fs_info;
	struct btrfs_block_rsv *delayed_refs_rsv = &fs_info->delayed_refs_rsv;
	struct btrfs_trans_handle *h;
	struct btrfs_transaction *cur_trans;
	u64 num_bytes = 0;
	u64 qgroup_reserved = 0;
	bool reloc_reserved = false;
	bool do_chunk_alloc = false;
	int ret;

	if (BTRFS_FS_ERROR(fs_info))
		return ERR_PTR(-EROFS);

	if (current->journal_info) {
		WARN_ON(type & TRANS_EXTWRITERS);
		h = current->journal_info;
		refcount_inc(&h->use_count);
		WARN_ON(refcount_read(&h->use_count) > 2);
		h->orig_rsv = h->block_rsv;
		h->block_rsv = NULL;
		goto got_it;
	}

	/*
	 * Do the reservation before we join the transaction so we can do all
	 * the appropriate flushing if need be.
	 */
	if (num_items && root != fs_info->chunk_root) {
		struct btrfs_block_rsv *rsv = &fs_info->trans_block_rsv;
		u64 delayed_refs_bytes = 0;

		qgroup_reserved = num_items * fs_info->nodesize;
		ret = btrfs_qgroup_reserve_meta_pertrans(root, qgroup_reserved,
				enforce_qgroups);
		if (ret)
			return ERR_PTR(ret);

		/*
		 * We want to reserve all the bytes we may need all at once, so
		 * we only do 1 enospc flushing cycle per transaction start.  We
		 * accomplish this by simply assuming we'll do num_items worth
		 * of delayed refs updates in this trans handle, and refill that
		 * amount for whatever is missing in the reserve.
		 */
		num_bytes = btrfs_calc_insert_metadata_size(fs_info, num_items);
		if (flush == BTRFS_RESERVE_FLUSH_ALL &&
		    !btrfs_block_rsv_full(delayed_refs_rsv)) {
			delayed_refs_bytes = btrfs_calc_delayed_ref_bytes(fs_info,
									  num_items);
			num_bytes += delayed_refs_bytes;
		}

		/*
		 * Do the reservation for the relocation root creation
		 */
		if (need_reserve_reloc_root(root)) {
			num_bytes += fs_info->nodesize;
			reloc_reserved = true;
		}

		ret = btrfs_block_rsv_add(fs_info, rsv, num_bytes, flush);
		if (ret)
			goto reserve_fail;
		if (delayed_refs_bytes) {
			btrfs_migrate_to_delayed_refs_rsv(fs_info, rsv,
							  delayed_refs_bytes);
			num_bytes -= delayed_refs_bytes;
		}

		if (rsv->space_info->force_alloc)
			do_chunk_alloc = true;
	} else if (num_items == 0 && flush == BTRFS_RESERVE_FLUSH_ALL &&
		   !btrfs_block_rsv_full(delayed_refs_rsv)) {
		/*
		 * Some people call with btrfs_start_transaction(root, 0)
		 * because they can be throttled, but have some other mechanism
		 * for reserving space.  We still want these guys to refill the
		 * delayed block_rsv so just add 1 items worth of reservation
		 * here.
		 */
		ret = btrfs_delayed_refs_rsv_refill(fs_info, flush);
		if (ret)
			goto reserve_fail;
	}
again:
	h = kmem_cache_zalloc(btrfs_trans_handle_cachep, GFP_NOFS);
	if (!h) {
		ret = -ENOMEM;
		goto alloc_fail;
	}

	/*
	 * If we are JOIN_NOLOCK we're already committing a transaction and
	 * waiting on this guy, so we don't need to do the sb_start_intwrite
	 * because we're already holding a ref.  We need this because we could
	 * have raced in and did an fsync() on a file which can kick a commit
	 * and then we deadlock with somebody doing a freeze.
	 *
	 * If we are ATTACH, it means we just want to catch the current
	 * transaction and commit it, so we needn't do sb_start_intwrite(). 
	 */
	if (type & __TRANS_FREEZABLE)
		sb_start_intwrite(fs_info->sb);

	if (may_wait_transaction(fs_info, type))
		wait_current_trans(fs_info);

	do {
		ret = join_transaction(fs_info, type);
		if (ret == -EBUSY) {
			wait_current_trans(fs_info);
			if (unlikely(type == TRANS_ATTACH ||
				     type == TRANS_JOIN_NOSTART))
				ret = -ENOENT;
		}
	} while (ret == -EBUSY);

	if (ret < 0)
		goto join_fail;

	cur_trans = fs_info->running_transaction;

	h->transid = cur_trans->transid;
	h->transaction = cur_trans;
	refcount_set(&h->use_count, 1);
	h->fs_info = root->fs_info;

	h->type = type;
	INIT_LIST_HEAD(&h->new_bgs);

	smp_mb();
	if (cur_trans->state >= TRANS_STATE_COMMIT_START &&
	    may_wait_transaction(fs_info, type)) {
		current->journal_info = h;
		btrfs_commit_transaction(h);
		goto again;
	}

	if (num_bytes) {
		trace_btrfs_space_reservation(fs_info, "transaction",
					      h->transid, num_bytes, 1);
		h->block_rsv = &fs_info->trans_block_rsv;
		h->bytes_reserved = num_bytes;
		h->reloc_reserved = reloc_reserved;
	}

got_it:
	if (!current->journal_info)
		current->journal_info = h;

	/*
	 * If the space_info is marked ALLOC_FORCE then we'll get upgraded to
	 * ALLOC_FORCE the first run through, and then we won't allocate for
	 * anybody else who races in later.  We don't care about the return
	 * value here.
	 */
	if (do_chunk_alloc && num_bytes) {
		u64 flags = h->block_rsv->space_info->flags;

		btrfs_chunk_alloc(h, btrfs_get_alloc_profile(fs_info, flags),
				  CHUNK_ALLOC_NO_FORCE);
	}

	/*
	 * btrfs_record_root_in_trans() needs to alloc new extents, and may
	 * call btrfs_join_transaction() while we're also starting a
	 * transaction.
	 *
	 * Thus it need to be called after current->journal_info initialized,
	 * or we can deadlock.
	 */
	ret = btrfs_record_root_in_trans(h, root);
	if (ret) {
		/*
		 * The transaction handle is fully initialized and linked with
		 * other structures so it needs to be ended in case of errors,
		 * not just freed.
		 */
		btrfs_end_transaction(h);
		return ERR_PTR(ret);
	}

	return h;

join_fail:
	if (type & __TRANS_FREEZABLE)
		sb_end_intwrite(fs_info->sb);
	kmem_cache_free(btrfs_trans_handle_cachep, h);
alloc_fail:
	if (num_bytes)
		btrfs_block_rsv_release(fs_info, &fs_info->trans_block_rsv,
					num_bytes, NULL);
reserve_fail:
	btrfs_qgroup_free_meta_pertrans(root, qgroup_reserved);
	return ERR_PTR(ret);
}

struct btrfs_trans_handle *btrfs_start_transaction(struct btrfs_root *root,
						   unsigned int num_items)
{
	return start_transaction(root, num_items, TRANS_START,
				 BTRFS_RESERVE_FLUSH_ALL, true);
}

struct btrfs_trans_handle *btrfs_start_transaction_fallback_global_rsv(
					struct btrfs_root *root,
					unsigned int num_items)
{
	return start_transaction(root, num_items, TRANS_START,
				 BTRFS_RESERVE_FLUSH_ALL_STEAL, false);
}

struct btrfs_trans_handle *btrfs_join_transaction(struct btrfs_root *root)
{
	return start_transaction(root, 0, TRANS_JOIN, BTRFS_RESERVE_NO_FLUSH,
				 true);
}

struct btrfs_trans_handle *btrfs_join_transaction_spacecache(struct btrfs_root *root)
{
	return start_transaction(root, 0, TRANS_JOIN_NOLOCK,
				 BTRFS_RESERVE_NO_FLUSH, true);
}

/*
 * Similar to regular join but it never starts a transaction when none is
 * running or after waiting for the current one to finish.
 */
struct btrfs_trans_handle *btrfs_join_transaction_nostart(struct btrfs_root *root)
{
	return start_transaction(root, 0, TRANS_JOIN_NOSTART,
				 BTRFS_RESERVE_NO_FLUSH, true);
}

/*
 * btrfs_attach_transaction() - catch the running transaction
 *
 * It is used when we want to commit the current the transaction, but
 * don't want to start a new one.
 *
 * Note: If this function return -ENOENT, it just means there is no
 * running transaction. But it is possible that the inactive transaction
 * is still in the memory, not fully on disk. If you hope there is no
 * inactive transaction in the fs when -ENOENT is returned, you should
 * invoke
 *     btrfs_attach_transaction_barrier()
 */
struct btrfs_trans_handle *btrfs_attach_transaction(struct btrfs_root *root)
{
	return start_transaction(root, 0, TRANS_ATTACH,
				 BTRFS_RESERVE_NO_FLUSH, true);
}

/*
 * btrfs_attach_transaction_barrier() - catch the running transaction
 *
 * It is similar to the above function, the difference is this one
 * will wait for all the inactive transactions until they fully
 * complete.
 */
struct btrfs_trans_handle *
btrfs_attach_transaction_barrier(struct btrfs_root *root)
{
	struct btrfs_trans_handle *trans;

	trans = start_transaction(root, 0, TRANS_ATTACH,
				  BTRFS_RESERVE_NO_FLUSH, true);
	if (trans == ERR_PTR(-ENOENT)) {
		int ret;

		ret = btrfs_wait_for_commit(root->fs_info, 0);
		if (ret)
			return ERR_PTR(ret);
	}

	return trans;
}

/* Wait for a transaction commit to reach at least the given state. */
static noinline void wait_for_commit(struct btrfs_transaction *commit,
				     const enum btrfs_trans_state min_state)
{
	struct btrfs_fs_info *fs_info = commit->fs_info;
	u64 transid = commit->transid;
	bool put = false;

<<<<<<< HEAD
=======
	/*
	 * At the moment this function is called with min_state either being
	 * TRANS_STATE_COMPLETED or TRANS_STATE_SUPER_COMMITTED.
	 */
	if (min_state == TRANS_STATE_COMPLETED)
		btrfs_might_wait_for_state(fs_info, BTRFS_LOCKDEP_TRANS_COMPLETED);
	else
		btrfs_might_wait_for_state(fs_info, BTRFS_LOCKDEP_TRANS_SUPER_COMMITTED);

>>>>>>> eb3cdb58
	while (1) {
		wait_event(commit->commit_wait, commit->state >= min_state);
		if (put)
			btrfs_put_transaction(commit);

		if (min_state < TRANS_STATE_COMPLETED)
			break;

		/*
		 * A transaction isn't really completed until all of the
		 * previous transactions are completed, but with fsync we can
		 * end up with SUPER_COMMITTED transactions before a COMPLETED
		 * transaction. Wait for those.
		 */

		spin_lock(&fs_info->trans_lock);
		commit = list_first_entry_or_null(&fs_info->trans_list,
						  struct btrfs_transaction,
						  list);
		if (!commit || commit->transid > transid) {
			spin_unlock(&fs_info->trans_lock);
			break;
		}
		refcount_inc(&commit->use_count);
		put = true;
		spin_unlock(&fs_info->trans_lock);
	}
}

int btrfs_wait_for_commit(struct btrfs_fs_info *fs_info, u64 transid)
{
	struct btrfs_transaction *cur_trans = NULL, *t;
	int ret = 0;

	if (transid) {
		if (transid <= fs_info->last_trans_committed)
			goto out;

		/* find specified transaction */
		spin_lock(&fs_info->trans_lock);
		list_for_each_entry(t, &fs_info->trans_list, list) {
			if (t->transid == transid) {
				cur_trans = t;
				refcount_inc(&cur_trans->use_count);
				ret = 0;
				break;
			}
			if (t->transid > transid) {
				ret = 0;
				break;
			}
		}
		spin_unlock(&fs_info->trans_lock);

		/*
		 * The specified transaction doesn't exist, or we
		 * raced with btrfs_commit_transaction
		 */
		if (!cur_trans) {
			if (transid > fs_info->last_trans_committed)
				ret = -EINVAL;
			goto out;
		}
	} else {
		/* find newest transaction that is committing | committed */
		spin_lock(&fs_info->trans_lock);
		list_for_each_entry_reverse(t, &fs_info->trans_list,
					    list) {
			if (t->state >= TRANS_STATE_COMMIT_START) {
				if (t->state == TRANS_STATE_COMPLETED)
					break;
				cur_trans = t;
				refcount_inc(&cur_trans->use_count);
				break;
			}
		}
		spin_unlock(&fs_info->trans_lock);
		if (!cur_trans)
			goto out;  /* nothing committing|committed */
	}

	wait_for_commit(cur_trans, TRANS_STATE_COMPLETED);
	ret = cur_trans->aborted;
	btrfs_put_transaction(cur_trans);
out:
	return ret;
}

void btrfs_throttle(struct btrfs_fs_info *fs_info)
{
	wait_current_trans(fs_info);
}

bool btrfs_should_end_transaction(struct btrfs_trans_handle *trans)
{
	struct btrfs_transaction *cur_trans = trans->transaction;

	if (cur_trans->state >= TRANS_STATE_COMMIT_START ||
	    test_bit(BTRFS_DELAYED_REFS_FLUSHING, &cur_trans->delayed_refs.flags))
		return true;

	if (btrfs_check_space_for_delayed_refs(trans->fs_info))
		return true;

	return !!btrfs_block_rsv_check(&trans->fs_info->global_block_rsv, 50);
}

static void btrfs_trans_release_metadata(struct btrfs_trans_handle *trans)

{
	struct btrfs_fs_info *fs_info = trans->fs_info;

	if (!trans->block_rsv) {
		ASSERT(!trans->bytes_reserved);
		return;
	}

	if (!trans->bytes_reserved)
		return;

	ASSERT(trans->block_rsv == &fs_info->trans_block_rsv);
	trace_btrfs_space_reservation(fs_info, "transaction",
				      trans->transid, trans->bytes_reserved, 0);
	btrfs_block_rsv_release(fs_info, trans->block_rsv,
				trans->bytes_reserved, NULL);
	trans->bytes_reserved = 0;
}

static int __btrfs_end_transaction(struct btrfs_trans_handle *trans,
				   int throttle)
{
	struct btrfs_fs_info *info = trans->fs_info;
	struct btrfs_transaction *cur_trans = trans->transaction;
	int err = 0;

	if (refcount_read(&trans->use_count) > 1) {
		refcount_dec(&trans->use_count);
		trans->block_rsv = trans->orig_rsv;
		return 0;
	}

	btrfs_trans_release_metadata(trans);
	trans->block_rsv = NULL;

	btrfs_create_pending_block_groups(trans);

	btrfs_trans_release_chunk_metadata(trans);

	if (trans->type & __TRANS_FREEZABLE)
		sb_end_intwrite(info->sb);

	WARN_ON(cur_trans != info->running_transaction);
	WARN_ON(atomic_read(&cur_trans->num_writers) < 1);
	atomic_dec(&cur_trans->num_writers);
	extwriter_counter_dec(cur_trans, trans->type);

	cond_wake_up(&cur_trans->writer_wait);

	btrfs_lockdep_release(info, btrfs_trans_num_extwriters);
	btrfs_lockdep_release(info, btrfs_trans_num_writers);

	btrfs_put_transaction(cur_trans);

	if (current->journal_info == trans)
		current->journal_info = NULL;

	if (throttle)
		btrfs_run_delayed_iputs(info);

	if (TRANS_ABORTED(trans) || BTRFS_FS_ERROR(info)) {
		wake_up_process(info->transaction_kthread);
		if (TRANS_ABORTED(trans))
			err = trans->aborted;
		else
			err = -EROFS;
	}

	kmem_cache_free(btrfs_trans_handle_cachep, trans);
	return err;
}

int btrfs_end_transaction(struct btrfs_trans_handle *trans)
{
	return __btrfs_end_transaction(trans, 0);
}

int btrfs_end_transaction_throttle(struct btrfs_trans_handle *trans)
{
	return __btrfs_end_transaction(trans, 1);
}

/*
 * when btree blocks are allocated, they have some corresponding bits set for
 * them in one of two extent_io trees.  This is used to make sure all of
 * those extents are sent to disk but does not wait on them
 */
int btrfs_write_marked_extents(struct btrfs_fs_info *fs_info,
			       struct extent_io_tree *dirty_pages, int mark)
{
	int err = 0;
	int werr = 0;
	struct address_space *mapping = fs_info->btree_inode->i_mapping;
	struct extent_state *cached_state = NULL;
	u64 start = 0;
	u64 end;

	atomic_inc(&BTRFS_I(fs_info->btree_inode)->sync_writers);
	while (!find_first_extent_bit(dirty_pages, start, &start, &end,
				      mark, &cached_state)) {
		bool wait_writeback = false;

		err = convert_extent_bit(dirty_pages, start, end,
					 EXTENT_NEED_WAIT,
					 mark, &cached_state);
		/*
		 * convert_extent_bit can return -ENOMEM, which is most of the
		 * time a temporary error. So when it happens, ignore the error
		 * and wait for writeback of this range to finish - because we
		 * failed to set the bit EXTENT_NEED_WAIT for the range, a call
		 * to __btrfs_wait_marked_extents() would not know that
		 * writeback for this range started and therefore wouldn't
		 * wait for it to finish - we don't want to commit a
		 * superblock that points to btree nodes/leafs for which
		 * writeback hasn't finished yet (and without errors).
		 * We cleanup any entries left in the io tree when committing
		 * the transaction (through extent_io_tree_release()).
		 */
		if (err == -ENOMEM) {
			err = 0;
			wait_writeback = true;
		}
		if (!err)
			err = filemap_fdatawrite_range(mapping, start, end);
		if (err)
			werr = err;
		else if (wait_writeback)
			werr = filemap_fdatawait_range(mapping, start, end);
		free_extent_state(cached_state);
		cached_state = NULL;
		cond_resched();
		start = end + 1;
	}
	atomic_dec(&BTRFS_I(fs_info->btree_inode)->sync_writers);
	return werr;
}

/*
 * when btree blocks are allocated, they have some corresponding bits set for
 * them in one of two extent_io trees.  This is used to make sure all of
 * those extents are on disk for transaction or log commit.  We wait
 * on all the pages and clear them from the dirty pages state tree
 */
static int __btrfs_wait_marked_extents(struct btrfs_fs_info *fs_info,
				       struct extent_io_tree *dirty_pages)
{
	int err = 0;
	int werr = 0;
	struct address_space *mapping = fs_info->btree_inode->i_mapping;
	struct extent_state *cached_state = NULL;
	u64 start = 0;
	u64 end;

	while (!find_first_extent_bit(dirty_pages, start, &start, &end,
				      EXTENT_NEED_WAIT, &cached_state)) {
		/*
		 * Ignore -ENOMEM errors returned by clear_extent_bit().
		 * When committing the transaction, we'll remove any entries
		 * left in the io tree. For a log commit, we don't remove them
		 * after committing the log because the tree can be accessed
		 * concurrently - we do it only at transaction commit time when
		 * it's safe to do it (through extent_io_tree_release()).
		 */
		err = clear_extent_bit(dirty_pages, start, end,
				       EXTENT_NEED_WAIT, &cached_state);
		if (err == -ENOMEM)
			err = 0;
		if (!err)
			err = filemap_fdatawait_range(mapping, start, end);
		if (err)
			werr = err;
		free_extent_state(cached_state);
		cached_state = NULL;
		cond_resched();
		start = end + 1;
	}
	if (err)
		werr = err;
	return werr;
}

static int btrfs_wait_extents(struct btrfs_fs_info *fs_info,
		       struct extent_io_tree *dirty_pages)
{
	bool errors = false;
	int err;

	err = __btrfs_wait_marked_extents(fs_info, dirty_pages);
	if (test_and_clear_bit(BTRFS_FS_BTREE_ERR, &fs_info->flags))
		errors = true;

	if (errors && !err)
		err = -EIO;
	return err;
}

int btrfs_wait_tree_log_extents(struct btrfs_root *log_root, int mark)
{
	struct btrfs_fs_info *fs_info = log_root->fs_info;
	struct extent_io_tree *dirty_pages = &log_root->dirty_log_pages;
	bool errors = false;
	int err;

	ASSERT(log_root->root_key.objectid == BTRFS_TREE_LOG_OBJECTID);

	err = __btrfs_wait_marked_extents(fs_info, dirty_pages);
	if ((mark & EXTENT_DIRTY) &&
	    test_and_clear_bit(BTRFS_FS_LOG1_ERR, &fs_info->flags))
		errors = true;

	if ((mark & EXTENT_NEW) &&
	    test_and_clear_bit(BTRFS_FS_LOG2_ERR, &fs_info->flags))
		errors = true;

	if (errors && !err)
		err = -EIO;
	return err;
}

/*
 * When btree blocks are allocated the corresponding extents are marked dirty.
 * This function ensures such extents are persisted on disk for transaction or
 * log commit.
 *
 * @trans: transaction whose dirty pages we'd like to write
 */
static int btrfs_write_and_wait_transaction(struct btrfs_trans_handle *trans)
{
	int ret;
	int ret2;
	struct extent_io_tree *dirty_pages = &trans->transaction->dirty_pages;
	struct btrfs_fs_info *fs_info = trans->fs_info;
	struct blk_plug plug;

	blk_start_plug(&plug);
	ret = btrfs_write_marked_extents(fs_info, dirty_pages, EXTENT_DIRTY);
	blk_finish_plug(&plug);
	ret2 = btrfs_wait_extents(fs_info, dirty_pages);

	extent_io_tree_release(&trans->transaction->dirty_pages);

	if (ret)
		return ret;
	else if (ret2)
		return ret2;
	else
		return 0;
}

/*
 * this is used to update the root pointer in the tree of tree roots.
 *
 * But, in the case of the extent allocation tree, updating the root
 * pointer may allocate blocks which may change the root of the extent
 * allocation tree.
 *
 * So, this loops and repeats and makes sure the cowonly root didn't
 * change while the root pointer was being updated in the metadata.
 */
static int update_cowonly_root(struct btrfs_trans_handle *trans,
			       struct btrfs_root *root)
{
	int ret;
	u64 old_root_bytenr;
	u64 old_root_used;
	struct btrfs_fs_info *fs_info = root->fs_info;
	struct btrfs_root *tree_root = fs_info->tree_root;

	old_root_used = btrfs_root_used(&root->root_item);

	while (1) {
		old_root_bytenr = btrfs_root_bytenr(&root->root_item);
		if (old_root_bytenr == root->node->start &&
		    old_root_used == btrfs_root_used(&root->root_item))
			break;

		btrfs_set_root_node(&root->root_item, root->node);
		ret = btrfs_update_root(trans, tree_root,
					&root->root_key,
					&root->root_item);
		if (ret)
			return ret;

		old_root_used = btrfs_root_used(&root->root_item);
	}

	return 0;
}

/*
 * update all the cowonly tree roots on disk
 *
 * The error handling in this function may not be obvious. Any of the
 * failures will cause the file system to go offline. We still need
 * to clean up the delayed refs.
 */
static noinline int commit_cowonly_roots(struct btrfs_trans_handle *trans)
{
	struct btrfs_fs_info *fs_info = trans->fs_info;
	struct list_head *dirty_bgs = &trans->transaction->dirty_bgs;
	struct list_head *io_bgs = &trans->transaction->io_bgs;
	struct list_head *next;
	struct extent_buffer *eb;
	int ret;

	/*
	 * At this point no one can be using this transaction to modify any tree
	 * and no one can start another transaction to modify any tree either.
	 */
	ASSERT(trans->transaction->state == TRANS_STATE_COMMIT_DOING);

	eb = btrfs_lock_root_node(fs_info->tree_root);
	ret = btrfs_cow_block(trans, fs_info->tree_root, eb, NULL,
			      0, &eb, BTRFS_NESTING_COW);
	btrfs_tree_unlock(eb);
	free_extent_buffer(eb);

	if (ret)
		return ret;

	ret = btrfs_run_dev_stats(trans);
	if (ret)
		return ret;
	ret = btrfs_run_dev_replace(trans);
	if (ret)
		return ret;
	ret = btrfs_run_qgroups(trans);
	if (ret)
		return ret;

	ret = btrfs_setup_space_cache(trans);
	if (ret)
		return ret;

again:
	while (!list_empty(&fs_info->dirty_cowonly_roots)) {
		struct btrfs_root *root;
		next = fs_info->dirty_cowonly_roots.next;
		list_del_init(next);
		root = list_entry(next, struct btrfs_root, dirty_list);
		clear_bit(BTRFS_ROOT_DIRTY, &root->state);

		list_add_tail(&root->dirty_list,
			      &trans->transaction->switch_commits);
		ret = update_cowonly_root(trans, root);
		if (ret)
			return ret;
	}

	/* Now flush any delayed refs generated by updating all of the roots */
	ret = btrfs_run_delayed_refs(trans, (unsigned long)-1);
	if (ret)
		return ret;

	while (!list_empty(dirty_bgs) || !list_empty(io_bgs)) {
		ret = btrfs_write_dirty_block_groups(trans);
		if (ret)
			return ret;

		/*
		 * We're writing the dirty block groups, which could generate
		 * delayed refs, which could generate more dirty block groups,
		 * so we want to keep this flushing in this loop to make sure
		 * everything gets run.
		 */
		ret = btrfs_run_delayed_refs(trans, (unsigned long)-1);
		if (ret)
			return ret;
	}

	if (!list_empty(&fs_info->dirty_cowonly_roots))
		goto again;

	/* Update dev-replace pointer once everything is committed */
	fs_info->dev_replace.committed_cursor_left =
		fs_info->dev_replace.cursor_left_last_write_of_item;

	return 0;
}

/*
 * If we had a pending drop we need to see if there are any others left in our
 * dead roots list, and if not clear our bit and wake any waiters.
 */
void btrfs_maybe_wake_unfinished_drop(struct btrfs_fs_info *fs_info)
{
	/*
	 * We put the drop in progress roots at the front of the list, so if the
	 * first entry doesn't have UNFINISHED_DROP set we can wake everybody
	 * up.
	 */
	spin_lock(&fs_info->trans_lock);
	if (!list_empty(&fs_info->dead_roots)) {
		struct btrfs_root *root = list_first_entry(&fs_info->dead_roots,
							   struct btrfs_root,
							   root_list);
		if (test_bit(BTRFS_ROOT_UNFINISHED_DROP, &root->state)) {
			spin_unlock(&fs_info->trans_lock);
			return;
		}
	}
	spin_unlock(&fs_info->trans_lock);

	btrfs_wake_unfinished_drop(fs_info);
}

/*
 * dead roots are old snapshots that need to be deleted.  This allocates
 * a dirty root struct and adds it into the list of dead roots that need to
 * be deleted
 */
void btrfs_add_dead_root(struct btrfs_root *root)
{
	struct btrfs_fs_info *fs_info = root->fs_info;

	spin_lock(&fs_info->trans_lock);
	if (list_empty(&root->root_list)) {
		btrfs_grab_root(root);

		/* We want to process the partially complete drops first. */
		if (test_bit(BTRFS_ROOT_UNFINISHED_DROP, &root->state))
			list_add(&root->root_list, &fs_info->dead_roots);
		else
			list_add_tail(&root->root_list, &fs_info->dead_roots);
	}
	spin_unlock(&fs_info->trans_lock);
}

/*
 * Update each subvolume root and its relocation root, if it exists, in the tree
 * of tree roots. Also free log roots if they exist.
 */
static noinline int commit_fs_roots(struct btrfs_trans_handle *trans)
{
	struct btrfs_fs_info *fs_info = trans->fs_info;
	struct btrfs_root *gang[8];
	int i;
	int ret;

	/*
	 * At this point no one can be using this transaction to modify any tree
	 * and no one can start another transaction to modify any tree either.
	 */
	ASSERT(trans->transaction->state == TRANS_STATE_COMMIT_DOING);

	spin_lock(&fs_info->fs_roots_radix_lock);
	while (1) {
		ret = radix_tree_gang_lookup_tag(&fs_info->fs_roots_radix,
						 (void **)gang, 0,
						 ARRAY_SIZE(gang),
						 BTRFS_ROOT_TRANS_TAG);
		if (ret == 0)
			break;
		for (i = 0; i < ret; i++) {
			struct btrfs_root *root = gang[i];
			int ret2;

			/*
			 * At this point we can neither have tasks logging inodes
			 * from a root nor trying to commit a log tree.
			 */
			ASSERT(atomic_read(&root->log_writers) == 0);
			ASSERT(atomic_read(&root->log_commit[0]) == 0);
			ASSERT(atomic_read(&root->log_commit[1]) == 0);

			radix_tree_tag_clear(&fs_info->fs_roots_radix,
					(unsigned long)root->root_key.objectid,
					BTRFS_ROOT_TRANS_TAG);
			spin_unlock(&fs_info->fs_roots_radix_lock);

			btrfs_free_log(trans, root);
			ret2 = btrfs_update_reloc_root(trans, root);
			if (ret2)
				return ret2;

			/* see comments in should_cow_block() */
			clear_bit(BTRFS_ROOT_FORCE_COW, &root->state);
			smp_mb__after_atomic();

			if (root->commit_root != root->node) {
				list_add_tail(&root->dirty_list,
					&trans->transaction->switch_commits);
				btrfs_set_root_node(&root->root_item,
						    root->node);
			}

			ret2 = btrfs_update_root(trans, fs_info->tree_root,
						&root->root_key,
						&root->root_item);
			if (ret2)
				return ret2;
			spin_lock(&fs_info->fs_roots_radix_lock);
			btrfs_qgroup_free_meta_all_pertrans(root);
		}
	}
	spin_unlock(&fs_info->fs_roots_radix_lock);
	return 0;
}

/*
 * defrag a given btree.
 * Every leaf in the btree is read and defragged.
 */
int btrfs_defrag_root(struct btrfs_root *root)
{
	struct btrfs_fs_info *info = root->fs_info;
	struct btrfs_trans_handle *trans;
	int ret;

	if (test_and_set_bit(BTRFS_ROOT_DEFRAG_RUNNING, &root->state))
		return 0;

	while (1) {
		trans = btrfs_start_transaction(root, 0);
		if (IS_ERR(trans)) {
			ret = PTR_ERR(trans);
			break;
		}

		ret = btrfs_defrag_leaves(trans, root);

		btrfs_end_transaction(trans);
		btrfs_btree_balance_dirty(info);
		cond_resched();

		if (btrfs_fs_closing(info) || ret != -EAGAIN)
			break;

		if (btrfs_defrag_cancelled(info)) {
			btrfs_debug(info, "defrag_root cancelled");
			ret = -EAGAIN;
			break;
		}
	}
	clear_bit(BTRFS_ROOT_DEFRAG_RUNNING, &root->state);
	return ret;
}

/*
 * Do all special snapshot related qgroup dirty hack.
 *
 * Will do all needed qgroup inherit and dirty hack like switch commit
 * roots inside one transaction and write all btree into disk, to make
 * qgroup works.
 */
static int qgroup_account_snapshot(struct btrfs_trans_handle *trans,
				   struct btrfs_root *src,
				   struct btrfs_root *parent,
				   struct btrfs_qgroup_inherit *inherit,
				   u64 dst_objectid)
{
	struct btrfs_fs_info *fs_info = src->fs_info;
	int ret;

	/*
	 * Save some performance in the case that qgroups are not
	 * enabled. If this check races with the ioctl, rescan will
	 * kick in anyway.
	 */
	if (!test_bit(BTRFS_FS_QUOTA_ENABLED, &fs_info->flags))
		return 0;

	/*
	 * Ensure dirty @src will be committed.  Or, after coming
	 * commit_fs_roots() and switch_commit_roots(), any dirty but not
	 * recorded root will never be updated again, causing an outdated root
	 * item.
	 */
	ret = record_root_in_trans(trans, src, 1);
	if (ret)
		return ret;

	/*
	 * btrfs_qgroup_inherit relies on a consistent view of the usage for the
	 * src root, so we must run the delayed refs here.
	 *
	 * However this isn't particularly fool proof, because there's no
	 * synchronization keeping us from changing the tree after this point
	 * before we do the qgroup_inherit, or even from making changes while
	 * we're doing the qgroup_inherit.  But that's a problem for the future,
	 * for now flush the delayed refs to narrow the race window where the
	 * qgroup counters could end up wrong.
	 */
	ret = btrfs_run_delayed_refs(trans, (unsigned long)-1);
	if (ret) {
		btrfs_abort_transaction(trans, ret);
		return ret;
	}

	ret = commit_fs_roots(trans);
	if (ret)
		goto out;
	ret = btrfs_qgroup_account_extents(trans);
	if (ret < 0)
		goto out;

	/* Now qgroup are all updated, we can inherit it to new qgroups */
	ret = btrfs_qgroup_inherit(trans, src->root_key.objectid, dst_objectid,
				   inherit);
	if (ret < 0)
		goto out;

	/*
	 * Now we do a simplified commit transaction, which will:
	 * 1) commit all subvolume and extent tree
	 *    To ensure all subvolume and extent tree have a valid
	 *    commit_root to accounting later insert_dir_item()
	 * 2) write all btree blocks onto disk
	 *    This is to make sure later btree modification will be cowed
	 *    Or commit_root can be populated and cause wrong qgroup numbers
	 * In this simplified commit, we don't really care about other trees
	 * like chunk and root tree, as they won't affect qgroup.
	 * And we don't write super to avoid half committed status.
	 */
	ret = commit_cowonly_roots(trans);
	if (ret)
		goto out;
	switch_commit_roots(trans);
	ret = btrfs_write_and_wait_transaction(trans);
	if (ret)
		btrfs_handle_fs_error(fs_info, ret,
			"Error while writing out transaction for qgroup");

out:
	/*
	 * Force parent root to be updated, as we recorded it before so its
	 * last_trans == cur_transid.
	 * Or it won't be committed again onto disk after later
	 * insert_dir_item()
	 */
	if (!ret)
		ret = record_root_in_trans(trans, parent, 1);
	return ret;
}

/*
 * new snapshots need to be created at a very specific time in the
 * transaction commit.  This does the actual creation.
 *
 * Note:
 * If the error which may affect the commitment of the current transaction
 * happens, we should return the error number. If the error which just affect
 * the creation of the pending snapshots, just return 0.
 */
static noinline int create_pending_snapshot(struct btrfs_trans_handle *trans,
				   struct btrfs_pending_snapshot *pending)
{

	struct btrfs_fs_info *fs_info = trans->fs_info;
	struct btrfs_key key;
	struct btrfs_root_item *new_root_item;
	struct btrfs_root *tree_root = fs_info->tree_root;
	struct btrfs_root *root = pending->root;
	struct btrfs_root *parent_root;
	struct btrfs_block_rsv *rsv;
	struct inode *parent_inode = pending->dir;
	struct btrfs_path *path;
	struct btrfs_dir_item *dir_item;
	struct extent_buffer *tmp;
	struct extent_buffer *old;
	struct timespec64 cur_time;
	int ret = 0;
	u64 to_reserve = 0;
	u64 index = 0;
	u64 objectid;
	u64 root_flags;
	unsigned int nofs_flags;
	struct fscrypt_name fname;

	ASSERT(pending->path);
	path = pending->path;

	ASSERT(pending->root_item);
	new_root_item = pending->root_item;

	/*
	 * We're inside a transaction and must make sure that any potential
	 * allocations with GFP_KERNEL in fscrypt won't recurse back to
	 * filesystem.
	 */
	nofs_flags = memalloc_nofs_save();
	pending->error = fscrypt_setup_filename(parent_inode,
						&pending->dentry->d_name, 0,
						&fname);
	memalloc_nofs_restore(nofs_flags);
	if (pending->error)
		goto free_pending;

	pending->error = btrfs_get_free_objectid(tree_root, &objectid);
	if (pending->error)
		goto free_fname;

	/*
	 * Make qgroup to skip current new snapshot's qgroupid, as it is
	 * accounted by later btrfs_qgroup_inherit().
	 */
	btrfs_set_skip_qgroup(trans, objectid);

	btrfs_reloc_pre_snapshot(pending, &to_reserve);

	if (to_reserve > 0) {
		pending->error = btrfs_block_rsv_add(fs_info,
						     &pending->block_rsv,
						     to_reserve,
						     BTRFS_RESERVE_NO_FLUSH);
		if (pending->error)
			goto clear_skip_qgroup;
	}

	key.objectid = objectid;
	key.offset = (u64)-1;
	key.type = BTRFS_ROOT_ITEM_KEY;

	rsv = trans->block_rsv;
	trans->block_rsv = &pending->block_rsv;
	trans->bytes_reserved = trans->block_rsv->reserved;
	trace_btrfs_space_reservation(fs_info, "transaction",
				      trans->transid,
				      trans->bytes_reserved, 1);
	parent_root = BTRFS_I(parent_inode)->root;
	ret = record_root_in_trans(trans, parent_root, 0);
	if (ret)
		goto fail;
	cur_time = current_time(parent_inode);

	/*
	 * insert the directory item
	 */
	ret = btrfs_set_inode_index(BTRFS_I(parent_inode), &index);
	BUG_ON(ret); /* -ENOMEM */

	/* check if there is a file/dir which has the same name. */
	dir_item = btrfs_lookup_dir_item(NULL, parent_root, path,
					 btrfs_ino(BTRFS_I(parent_inode)),
					 &fname.disk_name, 0);
	if (dir_item != NULL && !IS_ERR(dir_item)) {
		pending->error = -EEXIST;
		goto dir_item_existed;
	} else if (IS_ERR(dir_item)) {
		ret = PTR_ERR(dir_item);
		btrfs_abort_transaction(trans, ret);
		goto fail;
	}
	btrfs_release_path(path);

	/*
	 * pull in the delayed directory update
	 * and the delayed inode item
	 * otherwise we corrupt the FS during
	 * snapshot
	 */
	ret = btrfs_run_delayed_items(trans);
	if (ret) {	/* Transaction aborted */
		btrfs_abort_transaction(trans, ret);
		goto fail;
	}

	ret = record_root_in_trans(trans, root, 0);
	if (ret) {
		btrfs_abort_transaction(trans, ret);
		goto fail;
	}
	btrfs_set_root_last_snapshot(&root->root_item, trans->transid);
	memcpy(new_root_item, &root->root_item, sizeof(*new_root_item));
	btrfs_check_and_init_root_item(new_root_item);

	root_flags = btrfs_root_flags(new_root_item);
	if (pending->readonly)
		root_flags |= BTRFS_ROOT_SUBVOL_RDONLY;
	else
		root_flags &= ~BTRFS_ROOT_SUBVOL_RDONLY;
	btrfs_set_root_flags(new_root_item, root_flags);

	btrfs_set_root_generation_v2(new_root_item,
			trans->transid);
	generate_random_guid(new_root_item->uuid);
	memcpy(new_root_item->parent_uuid, root->root_item.uuid,
			BTRFS_UUID_SIZE);
	if (!(root_flags & BTRFS_ROOT_SUBVOL_RDONLY)) {
		memset(new_root_item->received_uuid, 0,
		       sizeof(new_root_item->received_uuid));
		memset(&new_root_item->stime, 0, sizeof(new_root_item->stime));
		memset(&new_root_item->rtime, 0, sizeof(new_root_item->rtime));
		btrfs_set_root_stransid(new_root_item, 0);
		btrfs_set_root_rtransid(new_root_item, 0);
	}
	btrfs_set_stack_timespec_sec(&new_root_item->otime, cur_time.tv_sec);
	btrfs_set_stack_timespec_nsec(&new_root_item->otime, cur_time.tv_nsec);
	btrfs_set_root_otransid(new_root_item, trans->transid);

	old = btrfs_lock_root_node(root);
	ret = btrfs_cow_block(trans, root, old, NULL, 0, &old,
			      BTRFS_NESTING_COW);
	if (ret) {
		btrfs_tree_unlock(old);
		free_extent_buffer(old);
		btrfs_abort_transaction(trans, ret);
		goto fail;
	}

	ret = btrfs_copy_root(trans, root, old, &tmp, objectid);
	/* clean up in any case */
	btrfs_tree_unlock(old);
	free_extent_buffer(old);
	if (ret) {
		btrfs_abort_transaction(trans, ret);
		goto fail;
	}
	/* see comments in should_cow_block() */
	set_bit(BTRFS_ROOT_FORCE_COW, &root->state);
	smp_wmb();

	btrfs_set_root_node(new_root_item, tmp);
	/* record when the snapshot was created in key.offset */
	key.offset = trans->transid;
	ret = btrfs_insert_root(trans, tree_root, &key, new_root_item);
	btrfs_tree_unlock(tmp);
	free_extent_buffer(tmp);
	if (ret) {
		btrfs_abort_transaction(trans, ret);
		goto fail;
	}

	/*
	 * insert root back/forward references
	 */
	ret = btrfs_add_root_ref(trans, objectid,
				 parent_root->root_key.objectid,
				 btrfs_ino(BTRFS_I(parent_inode)), index,
				 &fname.disk_name);
	if (ret) {
		btrfs_abort_transaction(trans, ret);
		goto fail;
	}

	key.offset = (u64)-1;
	pending->snap = btrfs_get_new_fs_root(fs_info, objectid, pending->anon_dev);
	if (IS_ERR(pending->snap)) {
		ret = PTR_ERR(pending->snap);
		pending->snap = NULL;
		btrfs_abort_transaction(trans, ret);
		goto fail;
	}

	ret = btrfs_reloc_post_snapshot(trans, pending);
	if (ret) {
		btrfs_abort_transaction(trans, ret);
		goto fail;
	}

	/*
	 * Do special qgroup accounting for snapshot, as we do some qgroup
	 * snapshot hack to do fast snapshot.
	 * To co-operate with that hack, we do hack again.
	 * Or snapshot will be greatly slowed down by a subtree qgroup rescan
	 */
	ret = qgroup_account_snapshot(trans, root, parent_root,
				      pending->inherit, objectid);
	if (ret < 0)
		goto fail;

	ret = btrfs_insert_dir_item(trans, &fname.disk_name,
				    BTRFS_I(parent_inode), &key, BTRFS_FT_DIR,
				    index);
	/* We have check then name at the beginning, so it is impossible. */
	BUG_ON(ret == -EEXIST || ret == -EOVERFLOW);
	if (ret) {
		btrfs_abort_transaction(trans, ret);
		goto fail;
	}

	btrfs_i_size_write(BTRFS_I(parent_inode), parent_inode->i_size +
						  fname.disk_name.len * 2);
	parent_inode->i_mtime = current_time(parent_inode);
	parent_inode->i_ctime = parent_inode->i_mtime;
	ret = btrfs_update_inode_fallback(trans, parent_root, BTRFS_I(parent_inode));
	if (ret) {
		btrfs_abort_transaction(trans, ret);
		goto fail;
	}
	ret = btrfs_uuid_tree_add(trans, new_root_item->uuid,
				  BTRFS_UUID_KEY_SUBVOL,
				  objectid);
	if (ret) {
		btrfs_abort_transaction(trans, ret);
		goto fail;
	}
	if (!btrfs_is_empty_uuid(new_root_item->received_uuid)) {
		ret = btrfs_uuid_tree_add(trans, new_root_item->received_uuid,
					  BTRFS_UUID_KEY_RECEIVED_SUBVOL,
					  objectid);
		if (ret && ret != -EEXIST) {
			btrfs_abort_transaction(trans, ret);
			goto fail;
		}
	}

fail:
	pending->error = ret;
dir_item_existed:
	trans->block_rsv = rsv;
	trans->bytes_reserved = 0;
clear_skip_qgroup:
	btrfs_clear_skip_qgroup(trans);
free_fname:
	fscrypt_free_filename(&fname);
free_pending:
	kfree(new_root_item);
	pending->root_item = NULL;
	btrfs_free_path(path);
	pending->path = NULL;

	return ret;
}

/*
 * create all the snapshots we've scheduled for creation
 */
static noinline int create_pending_snapshots(struct btrfs_trans_handle *trans)
{
	struct btrfs_pending_snapshot *pending, *next;
	struct list_head *head = &trans->transaction->pending_snapshots;
	int ret = 0;

	list_for_each_entry_safe(pending, next, head, list) {
		list_del(&pending->list);
		ret = create_pending_snapshot(trans, pending);
		if (ret)
			break;
	}
	return ret;
}

static void update_super_roots(struct btrfs_fs_info *fs_info)
{
	struct btrfs_root_item *root_item;
	struct btrfs_super_block *super;

	super = fs_info->super_copy;

	root_item = &fs_info->chunk_root->root_item;
	super->chunk_root = root_item->bytenr;
	super->chunk_root_generation = root_item->generation;
	super->chunk_root_level = root_item->level;

	root_item = &fs_info->tree_root->root_item;
	super->root = root_item->bytenr;
	super->generation = root_item->generation;
	super->root_level = root_item->level;
	if (btrfs_test_opt(fs_info, SPACE_CACHE))
		super->cache_generation = root_item->generation;
	else if (test_bit(BTRFS_FS_CLEANUP_SPACE_CACHE_V1, &fs_info->flags))
		super->cache_generation = 0;
	if (test_bit(BTRFS_FS_UPDATE_UUID_TREE_GEN, &fs_info->flags))
		super->uuid_tree_generation = root_item->generation;
}

int btrfs_transaction_in_commit(struct btrfs_fs_info *info)
{
	struct btrfs_transaction *trans;
	int ret = 0;

	spin_lock(&info->trans_lock);
	trans = info->running_transaction;
	if (trans)
		ret = (trans->state >= TRANS_STATE_COMMIT_START);
	spin_unlock(&info->trans_lock);
	return ret;
}

int btrfs_transaction_blocked(struct btrfs_fs_info *info)
{
	struct btrfs_transaction *trans;
	int ret = 0;

	spin_lock(&info->trans_lock);
	trans = info->running_transaction;
	if (trans)
		ret = is_transaction_blocked(trans);
	spin_unlock(&info->trans_lock);
	return ret;
}

void btrfs_commit_transaction_async(struct btrfs_trans_handle *trans)
{
	struct btrfs_fs_info *fs_info = trans->fs_info;
	struct btrfs_transaction *cur_trans;

	/* Kick the transaction kthread. */
	set_bit(BTRFS_FS_COMMIT_TRANS, &fs_info->flags);
	wake_up_process(fs_info->transaction_kthread);

	/* take transaction reference */
	cur_trans = trans->transaction;
	refcount_inc(&cur_trans->use_count);

	btrfs_end_transaction(trans);

	/*
	 * Wait for the current transaction commit to start and block
	 * subsequent transaction joins
	 */
	btrfs_might_wait_for_state(fs_info, BTRFS_LOCKDEP_TRANS_COMMIT_START);
	wait_event(fs_info->transaction_blocked_wait,
		   cur_trans->state >= TRANS_STATE_COMMIT_START ||
		   TRANS_ABORTED(cur_trans));
	btrfs_put_transaction(cur_trans);
}

static void cleanup_transaction(struct btrfs_trans_handle *trans, int err)
{
	struct btrfs_fs_info *fs_info = trans->fs_info;
	struct btrfs_transaction *cur_trans = trans->transaction;

	WARN_ON(refcount_read(&trans->use_count) > 1);

	btrfs_abort_transaction(trans, err);

	spin_lock(&fs_info->trans_lock);

	/*
	 * If the transaction is removed from the list, it means this
	 * transaction has been committed successfully, so it is impossible
	 * to call the cleanup function.
	 */
	BUG_ON(list_empty(&cur_trans->list));

	if (cur_trans == fs_info->running_transaction) {
		cur_trans->state = TRANS_STATE_COMMIT_DOING;
		spin_unlock(&fs_info->trans_lock);

		/*
		 * The thread has already released the lockdep map as reader
		 * already in btrfs_commit_transaction().
		 */
		btrfs_might_wait_for_event(fs_info, btrfs_trans_num_writers);
		wait_event(cur_trans->writer_wait,
			   atomic_read(&cur_trans->num_writers) == 1);

		spin_lock(&fs_info->trans_lock);
	}

	/*
	 * Now that we know no one else is still using the transaction we can
	 * remove the transaction from the list of transactions. This avoids
	 * the transaction kthread from cleaning up the transaction while some
	 * other task is still using it, which could result in a use-after-free
	 * on things like log trees, as it forces the transaction kthread to
	 * wait for this transaction to be cleaned up by us.
	 */
	list_del_init(&cur_trans->list);

	spin_unlock(&fs_info->trans_lock);

	btrfs_cleanup_one_transaction(trans->transaction, fs_info);

	spin_lock(&fs_info->trans_lock);
	if (cur_trans == fs_info->running_transaction)
		fs_info->running_transaction = NULL;
	spin_unlock(&fs_info->trans_lock);

	if (trans->type & __TRANS_FREEZABLE)
		sb_end_intwrite(fs_info->sb);
	btrfs_put_transaction(cur_trans);
	btrfs_put_transaction(cur_trans);

	trace_btrfs_transaction_commit(fs_info);

	if (current->journal_info == trans)
		current->journal_info = NULL;

	/*
	 * If relocation is running, we can't cancel scrub because that will
	 * result in a deadlock. Before relocating a block group, relocation
	 * pauses scrub, then starts and commits a transaction before unpausing
	 * scrub. If the transaction commit is being done by the relocation
	 * task or triggered by another task and the relocation task is waiting
	 * for the commit, and we end up here due to an error in the commit
	 * path, then calling btrfs_scrub_cancel() will deadlock, as we are
	 * asking for scrub to stop while having it asked to be paused higher
	 * above in relocation code.
	 */
	if (!test_bit(BTRFS_FS_RELOC_RUNNING, &fs_info->flags))
		btrfs_scrub_cancel(fs_info);

	kmem_cache_free(btrfs_trans_handle_cachep, trans);
}

/*
 * Release reserved delayed ref space of all pending block groups of the
 * transaction and remove them from the list
 */
static void btrfs_cleanup_pending_block_groups(struct btrfs_trans_handle *trans)
{
       struct btrfs_fs_info *fs_info = trans->fs_info;
       struct btrfs_block_group *block_group, *tmp;

       list_for_each_entry_safe(block_group, tmp, &trans->new_bgs, bg_list) {
               btrfs_delayed_refs_rsv_release(fs_info, 1);
               list_del_init(&block_group->bg_list);
       }
}

static inline int btrfs_start_delalloc_flush(struct btrfs_fs_info *fs_info)
{
	/*
	 * We use try_to_writeback_inodes_sb() here because if we used
	 * btrfs_start_delalloc_roots we would deadlock with fs freeze.
	 * Currently are holding the fs freeze lock, if we do an async flush
	 * we'll do btrfs_join_transaction() and deadlock because we need to
	 * wait for the fs freeze lock.  Using the direct flushing we benefit
	 * from already being in a transaction and our join_transaction doesn't
	 * have to re-take the fs freeze lock.
	 *
	 * Note that try_to_writeback_inodes_sb() will only trigger writeback
	 * if it can read lock sb->s_umount. It will always be able to lock it,
	 * except when the filesystem is being unmounted or being frozen, but in
	 * those cases sync_filesystem() is called, which results in calling
	 * writeback_inodes_sb() while holding a write lock on sb->s_umount.
	 * Note that we don't call writeback_inodes_sb() directly, because it
	 * will emit a warning if sb->s_umount is not locked.
	 */
	if (btrfs_test_opt(fs_info, FLUSHONCOMMIT))
		try_to_writeback_inodes_sb(fs_info->sb, WB_REASON_SYNC);
	return 0;
}

static inline void btrfs_wait_delalloc_flush(struct btrfs_fs_info *fs_info)
{
	if (btrfs_test_opt(fs_info, FLUSHONCOMMIT))
		btrfs_wait_ordered_roots(fs_info, U64_MAX, 0, (u64)-1);
}

/*
 * Add a pending snapshot associated with the given transaction handle to the
 * respective handle. This must be called after the transaction commit started
 * and while holding fs_info->trans_lock.
 * This serves to guarantee a caller of btrfs_commit_transaction() that it can
 * safely free the pending snapshot pointer in case btrfs_commit_transaction()
 * returns an error.
 */
static void add_pending_snapshot(struct btrfs_trans_handle *trans)
{
	struct btrfs_transaction *cur_trans = trans->transaction;

	if (!trans->pending_snapshot)
		return;

	lockdep_assert_held(&trans->fs_info->trans_lock);
	ASSERT(cur_trans->state >= TRANS_STATE_COMMIT_START);

	list_add(&trans->pending_snapshot->list, &cur_trans->pending_snapshots);
}

static void update_commit_stats(struct btrfs_fs_info *fs_info, ktime_t interval)
{
	fs_info->commit_stats.commit_count++;
	fs_info->commit_stats.last_commit_dur = interval;
	fs_info->commit_stats.max_commit_dur =
			max_t(u64, fs_info->commit_stats.max_commit_dur, interval);
	fs_info->commit_stats.total_commit_dur += interval;
}

int btrfs_commit_transaction(struct btrfs_trans_handle *trans)
{
	struct btrfs_fs_info *fs_info = trans->fs_info;
	struct btrfs_transaction *cur_trans = trans->transaction;
	struct btrfs_transaction *prev_trans = NULL;
	int ret;
	ktime_t start_time;
	ktime_t interval;

	ASSERT(refcount_read(&trans->use_count) == 1);
	btrfs_trans_state_lockdep_acquire(fs_info, BTRFS_LOCKDEP_TRANS_COMMIT_START);

	clear_bit(BTRFS_FS_NEED_TRANS_COMMIT, &fs_info->flags);

	/* Stop the commit early if ->aborted is set */
	if (TRANS_ABORTED(cur_trans)) {
		ret = cur_trans->aborted;
		goto lockdep_trans_commit_start_release;
	}

	btrfs_trans_release_metadata(trans);
	trans->block_rsv = NULL;

	/*
	 * We only want one transaction commit doing the flushing so we do not
	 * waste a bunch of time on lock contention on the extent root node.
	 */
	if (!test_and_set_bit(BTRFS_DELAYED_REFS_FLUSHING,
			      &cur_trans->delayed_refs.flags)) {
		/*
		 * Make a pass through all the delayed refs we have so far.
		 * Any running threads may add more while we are here.
		 */
		ret = btrfs_run_delayed_refs(trans, 0);
		if (ret)
			goto lockdep_trans_commit_start_release;
	}

	btrfs_create_pending_block_groups(trans);

	if (!test_bit(BTRFS_TRANS_DIRTY_BG_RUN, &cur_trans->flags)) {
		int run_it = 0;

		/* this mutex is also taken before trying to set
		 * block groups readonly.  We need to make sure
		 * that nobody has set a block group readonly
		 * after a extents from that block group have been
		 * allocated for cache files.  btrfs_set_block_group_ro
		 * will wait for the transaction to commit if it
		 * finds BTRFS_TRANS_DIRTY_BG_RUN set.
		 *
		 * The BTRFS_TRANS_DIRTY_BG_RUN flag is also used to make sure
		 * only one process starts all the block group IO.  It wouldn't
		 * hurt to have more than one go through, but there's no
		 * real advantage to it either.
		 */
		mutex_lock(&fs_info->ro_block_group_mutex);
		if (!test_and_set_bit(BTRFS_TRANS_DIRTY_BG_RUN,
				      &cur_trans->flags))
			run_it = 1;
		mutex_unlock(&fs_info->ro_block_group_mutex);

		if (run_it) {
			ret = btrfs_start_dirty_block_groups(trans);
			if (ret)
				goto lockdep_trans_commit_start_release;
		}
	}

	spin_lock(&fs_info->trans_lock);
	if (cur_trans->state >= TRANS_STATE_COMMIT_START) {
		enum btrfs_trans_state want_state = TRANS_STATE_COMPLETED;

		add_pending_snapshot(trans);

		spin_unlock(&fs_info->trans_lock);
		refcount_inc(&cur_trans->use_count);

		if (trans->in_fsync)
			want_state = TRANS_STATE_SUPER_COMMITTED;

		btrfs_trans_state_lockdep_release(fs_info,
						  BTRFS_LOCKDEP_TRANS_COMMIT_START);
		ret = btrfs_end_transaction(trans);
		wait_for_commit(cur_trans, want_state);

		if (TRANS_ABORTED(cur_trans))
			ret = cur_trans->aborted;

		btrfs_put_transaction(cur_trans);

		return ret;
	}

	cur_trans->state = TRANS_STATE_COMMIT_START;
	wake_up(&fs_info->transaction_blocked_wait);
	btrfs_trans_state_lockdep_release(fs_info, BTRFS_LOCKDEP_TRANS_COMMIT_START);

	if (cur_trans->list.prev != &fs_info->trans_list) {
		enum btrfs_trans_state want_state = TRANS_STATE_COMPLETED;

		if (trans->in_fsync)
			want_state = TRANS_STATE_SUPER_COMMITTED;

		prev_trans = list_entry(cur_trans->list.prev,
					struct btrfs_transaction, list);
		if (prev_trans->state < want_state) {
			refcount_inc(&prev_trans->use_count);
			spin_unlock(&fs_info->trans_lock);

			wait_for_commit(prev_trans, want_state);

			ret = READ_ONCE(prev_trans->aborted);

			btrfs_put_transaction(prev_trans);
			if (ret)
				goto lockdep_release;
		} else {
			spin_unlock(&fs_info->trans_lock);
		}
	} else {
		spin_unlock(&fs_info->trans_lock);
		/*
		 * The previous transaction was aborted and was already removed
		 * from the list of transactions at fs_info->trans_list. So we
		 * abort to prevent writing a new superblock that reflects a
		 * corrupt state (pointing to trees with unwritten nodes/leafs).
		 */
		if (BTRFS_FS_ERROR(fs_info)) {
			ret = -EROFS;
			goto lockdep_release;
		}
	}

	/*
	 * Get the time spent on the work done by the commit thread and not
	 * the time spent waiting on a previous commit
	 */
	start_time = ktime_get_ns();

	extwriter_counter_dec(cur_trans, trans->type);

	ret = btrfs_start_delalloc_flush(fs_info);
	if (ret)
		goto lockdep_release;

	ret = btrfs_run_delayed_items(trans);
	if (ret)
		goto lockdep_release;

	/*
	 * The thread has started/joined the transaction thus it holds the
	 * lockdep map as a reader. It has to release it before acquiring the
	 * lockdep map as a writer.
	 */
	btrfs_lockdep_release(fs_info, btrfs_trans_num_extwriters);
	btrfs_might_wait_for_event(fs_info, btrfs_trans_num_extwriters);
	wait_event(cur_trans->writer_wait,
		   extwriter_counter_read(cur_trans) == 0);

	/* some pending stuffs might be added after the previous flush. */
	ret = btrfs_run_delayed_items(trans);
	if (ret) {
		btrfs_lockdep_release(fs_info, btrfs_trans_num_writers);
		goto cleanup_transaction;
	}

	btrfs_wait_delalloc_flush(fs_info);

	/*
	 * Wait for all ordered extents started by a fast fsync that joined this
	 * transaction. Otherwise if this transaction commits before the ordered
	 * extents complete we lose logged data after a power failure.
	 */
	btrfs_might_wait_for_event(fs_info, btrfs_trans_pending_ordered);
	wait_event(cur_trans->pending_wait,
		   atomic_read(&cur_trans->pending_ordered) == 0);

	btrfs_scrub_pause(fs_info);
	/*
	 * Ok now we need to make sure to block out any other joins while we
	 * commit the transaction.  We could have started a join before setting
	 * COMMIT_DOING so make sure to wait for num_writers to == 1 again.
	 */
	spin_lock(&fs_info->trans_lock);
	add_pending_snapshot(trans);
	cur_trans->state = TRANS_STATE_COMMIT_DOING;
	spin_unlock(&fs_info->trans_lock);

	/*
	 * The thread has started/joined the transaction thus it holds the
	 * lockdep map as a reader. It has to release it before acquiring the
	 * lockdep map as a writer.
	 */
	btrfs_lockdep_release(fs_info, btrfs_trans_num_writers);
	btrfs_might_wait_for_event(fs_info, btrfs_trans_num_writers);
	wait_event(cur_trans->writer_wait,
		   atomic_read(&cur_trans->num_writers) == 1);

	/*
	 * Make lockdep happy by acquiring the state locks after
	 * btrfs_trans_num_writers is released. If we acquired the state locks
	 * before releasing the btrfs_trans_num_writers lock then lockdep would
	 * complain because we did not follow the reverse order unlocking rule.
	 */
	btrfs_trans_state_lockdep_acquire(fs_info, BTRFS_LOCKDEP_TRANS_COMPLETED);
	btrfs_trans_state_lockdep_acquire(fs_info, BTRFS_LOCKDEP_TRANS_SUPER_COMMITTED);
	btrfs_trans_state_lockdep_acquire(fs_info, BTRFS_LOCKDEP_TRANS_UNBLOCKED);

	/*
	 * We've started the commit, clear the flag in case we were triggered to
	 * do an async commit but somebody else started before the transaction
	 * kthread could do the work.
	 */
	clear_bit(BTRFS_FS_COMMIT_TRANS, &fs_info->flags);

	if (TRANS_ABORTED(cur_trans)) {
		ret = cur_trans->aborted;
		btrfs_trans_state_lockdep_release(fs_info, BTRFS_LOCKDEP_TRANS_UNBLOCKED);
		goto scrub_continue;
	}
	/*
	 * the reloc mutex makes sure that we stop
	 * the balancing code from coming in and moving
	 * extents around in the middle of the commit
	 */
	mutex_lock(&fs_info->reloc_mutex);

	/*
	 * We needn't worry about the delayed items because we will
	 * deal with them in create_pending_snapshot(), which is the
	 * core function of the snapshot creation.
	 */
	ret = create_pending_snapshots(trans);
	if (ret)
		goto unlock_reloc;

	/*
	 * We insert the dir indexes of the snapshots and update the inode
	 * of the snapshots' parents after the snapshot creation, so there
	 * are some delayed items which are not dealt with. Now deal with
	 * them.
	 *
	 * We needn't worry that this operation will corrupt the snapshots,
	 * because all the tree which are snapshoted will be forced to COW
	 * the nodes and leaves.
	 */
	ret = btrfs_run_delayed_items(trans);
	if (ret)
		goto unlock_reloc;

	ret = btrfs_run_delayed_refs(trans, (unsigned long)-1);
	if (ret)
		goto unlock_reloc;

	/*
	 * make sure none of the code above managed to slip in a
	 * delayed item
	 */
	btrfs_assert_delayed_root_empty(fs_info);

	WARN_ON(cur_trans != trans->transaction);

	ret = commit_fs_roots(trans);
	if (ret)
		goto unlock_reloc;

	/* commit_fs_roots gets rid of all the tree log roots, it is now
	 * safe to free the root of tree log roots
	 */
	btrfs_free_log_root_tree(trans, fs_info);

	/*
	 * Since fs roots are all committed, we can get a quite accurate
	 * new_roots. So let's do quota accounting.
	 */
	ret = btrfs_qgroup_account_extents(trans);
	if (ret < 0)
		goto unlock_reloc;

	ret = commit_cowonly_roots(trans);
	if (ret)
		goto unlock_reloc;

	/*
	 * The tasks which save the space cache and inode cache may also
	 * update ->aborted, check it.
	 */
	if (TRANS_ABORTED(cur_trans)) {
		ret = cur_trans->aborted;
		goto unlock_reloc;
	}

	cur_trans = fs_info->running_transaction;

	btrfs_set_root_node(&fs_info->tree_root->root_item,
			    fs_info->tree_root->node);
	list_add_tail(&fs_info->tree_root->dirty_list,
		      &cur_trans->switch_commits);

	btrfs_set_root_node(&fs_info->chunk_root->root_item,
			    fs_info->chunk_root->node);
	list_add_tail(&fs_info->chunk_root->dirty_list,
		      &cur_trans->switch_commits);

	if (btrfs_fs_incompat(fs_info, EXTENT_TREE_V2)) {
		btrfs_set_root_node(&fs_info->block_group_root->root_item,
				    fs_info->block_group_root->node);
		list_add_tail(&fs_info->block_group_root->dirty_list,
			      &cur_trans->switch_commits);
	}

	switch_commit_roots(trans);

	ASSERT(list_empty(&cur_trans->dirty_bgs));
	ASSERT(list_empty(&cur_trans->io_bgs));
	update_super_roots(fs_info);

	btrfs_set_super_log_root(fs_info->super_copy, 0);
	btrfs_set_super_log_root_level(fs_info->super_copy, 0);
	memcpy(fs_info->super_for_commit, fs_info->super_copy,
	       sizeof(*fs_info->super_copy));

	btrfs_commit_device_sizes(cur_trans);

	clear_bit(BTRFS_FS_LOG1_ERR, &fs_info->flags);
	clear_bit(BTRFS_FS_LOG2_ERR, &fs_info->flags);

	btrfs_trans_release_chunk_metadata(trans);

	/*
	 * Before changing the transaction state to TRANS_STATE_UNBLOCKED and
	 * setting fs_info->running_transaction to NULL, lock tree_log_mutex to
	 * make sure that before we commit our superblock, no other task can
	 * start a new transaction and commit a log tree before we commit our
	 * superblock. Anyone trying to commit a log tree locks this mutex before
	 * writing its superblock.
	 */
	mutex_lock(&fs_info->tree_log_mutex);

	spin_lock(&fs_info->trans_lock);
	cur_trans->state = TRANS_STATE_UNBLOCKED;
	fs_info->running_transaction = NULL;
	spin_unlock(&fs_info->trans_lock);
	mutex_unlock(&fs_info->reloc_mutex);

	wake_up(&fs_info->transaction_wait);
	btrfs_trans_state_lockdep_release(fs_info, BTRFS_LOCKDEP_TRANS_UNBLOCKED);

	/* If we have features changed, wake up the cleaner to update sysfs. */
	if (test_bit(BTRFS_FS_FEATURE_CHANGED, &fs_info->flags) &&
	    fs_info->cleaner_kthread)
		wake_up_process(fs_info->cleaner_kthread);

	ret = btrfs_write_and_wait_transaction(trans);
	if (ret) {
		btrfs_handle_fs_error(fs_info, ret,
				      "Error while writing out transaction");
		mutex_unlock(&fs_info->tree_log_mutex);
		goto scrub_continue;
	}

	/*
	 * At this point, we should have written all the tree blocks allocated
	 * in this transaction. So it's now safe to free the redirtyied extent
	 * buffers.
	 */
	btrfs_free_redirty_list(cur_trans);

	ret = write_all_supers(fs_info, 0);
	/*
	 * the super is written, we can safely allow the tree-loggers
	 * to go about their business
	 */
	mutex_unlock(&fs_info->tree_log_mutex);
	if (ret)
		goto scrub_continue;

	/*
	 * We needn't acquire the lock here because there is no other task
	 * which can change it.
	 */
	cur_trans->state = TRANS_STATE_SUPER_COMMITTED;
	wake_up(&cur_trans->commit_wait);
	btrfs_trans_state_lockdep_release(fs_info, BTRFS_LOCKDEP_TRANS_SUPER_COMMITTED);

	btrfs_finish_extent_commit(trans);

	if (test_bit(BTRFS_TRANS_HAVE_FREE_BGS, &cur_trans->flags))
		btrfs_clear_space_info_full(fs_info);

	fs_info->last_trans_committed = cur_trans->transid;
	/*
	 * We needn't acquire the lock here because there is no other task
	 * which can change it.
	 */
	cur_trans->state = TRANS_STATE_COMPLETED;
	wake_up(&cur_trans->commit_wait);
	btrfs_trans_state_lockdep_release(fs_info, BTRFS_LOCKDEP_TRANS_COMPLETED);

	spin_lock(&fs_info->trans_lock);
	list_del_init(&cur_trans->list);
	spin_unlock(&fs_info->trans_lock);

	btrfs_put_transaction(cur_trans);
	btrfs_put_transaction(cur_trans);

	if (trans->type & __TRANS_FREEZABLE)
		sb_end_intwrite(fs_info->sb);

	trace_btrfs_transaction_commit(fs_info);

	interval = ktime_get_ns() - start_time;

	btrfs_scrub_continue(fs_info);

	if (current->journal_info == trans)
		current->journal_info = NULL;

	kmem_cache_free(btrfs_trans_handle_cachep, trans);

	update_commit_stats(fs_info, interval);

	return ret;

unlock_reloc:
	mutex_unlock(&fs_info->reloc_mutex);
	btrfs_trans_state_lockdep_release(fs_info, BTRFS_LOCKDEP_TRANS_UNBLOCKED);
scrub_continue:
	btrfs_trans_state_lockdep_release(fs_info, BTRFS_LOCKDEP_TRANS_SUPER_COMMITTED);
	btrfs_trans_state_lockdep_release(fs_info, BTRFS_LOCKDEP_TRANS_COMPLETED);
	btrfs_scrub_continue(fs_info);
cleanup_transaction:
	btrfs_trans_release_metadata(trans);
	btrfs_cleanup_pending_block_groups(trans);
	btrfs_trans_release_chunk_metadata(trans);
	trans->block_rsv = NULL;
	btrfs_warn(fs_info, "Skipping commit of aborted transaction.");
	if (current->journal_info == trans)
		current->journal_info = NULL;
	cleanup_transaction(trans, ret);

	return ret;

lockdep_release:
	btrfs_lockdep_release(fs_info, btrfs_trans_num_extwriters);
	btrfs_lockdep_release(fs_info, btrfs_trans_num_writers);
	goto cleanup_transaction;

lockdep_trans_commit_start_release:
	btrfs_trans_state_lockdep_release(fs_info, BTRFS_LOCKDEP_TRANS_COMMIT_START);
	btrfs_end_transaction(trans);
	return ret;
}

/*
 * return < 0 if error
 * 0 if there are no more dead_roots at the time of call
 * 1 there are more to be processed, call me again
 *
 * The return value indicates there are certainly more snapshots to delete, but
 * if there comes a new one during processing, it may return 0. We don't mind,
 * because btrfs_commit_super will poke cleaner thread and it will process it a
 * few seconds later.
 */
int btrfs_clean_one_deleted_snapshot(struct btrfs_fs_info *fs_info)
{
	struct btrfs_root *root;
	int ret;

	spin_lock(&fs_info->trans_lock);
	if (list_empty(&fs_info->dead_roots)) {
		spin_unlock(&fs_info->trans_lock);
		return 0;
	}
	root = list_first_entry(&fs_info->dead_roots,
			struct btrfs_root, root_list);
	list_del_init(&root->root_list);
	spin_unlock(&fs_info->trans_lock);

	btrfs_debug(fs_info, "cleaner removing %llu", root->root_key.objectid);

	btrfs_kill_all_delayed_nodes(root);

	if (btrfs_header_backref_rev(root->node) <
			BTRFS_MIXED_BACKREF_REV)
		ret = btrfs_drop_snapshot(root, 0, 0);
	else
		ret = btrfs_drop_snapshot(root, 1, 0);

	btrfs_put_root(root);
	return (ret < 0) ? 0 : 1;
}

/*
 * We only mark the transaction aborted and then set the file system read-only.
 * This will prevent new transactions from starting or trying to join this
 * one.
 *
 * This means that error recovery at the call site is limited to freeing
 * any local memory allocations and passing the error code up without
 * further cleanup. The transaction should complete as it normally would
 * in the call path but will return -EIO.
 *
 * We'll complete the cleanup in btrfs_end_transaction and
 * btrfs_commit_transaction.
 */
void __cold __btrfs_abort_transaction(struct btrfs_trans_handle *trans,
				      const char *function,
				      unsigned int line, int errno, bool first_hit)
{
	struct btrfs_fs_info *fs_info = trans->fs_info;

	WRITE_ONCE(trans->aborted, errno);
	WRITE_ONCE(trans->transaction->aborted, errno);
	if (first_hit && errno == -ENOSPC)
		btrfs_dump_space_info_for_trans_abort(fs_info);
	/* Wake up anybody who may be waiting on this transaction */
	wake_up(&fs_info->transaction_wait);
	wake_up(&fs_info->transaction_blocked_wait);
	__btrfs_handle_fs_error(fs_info, function, line, errno, NULL);
}

int __init btrfs_transaction_init(void)
{
	btrfs_trans_handle_cachep = kmem_cache_create("btrfs_trans_handle",
			sizeof(struct btrfs_trans_handle), 0,
			SLAB_TEMPORARY | SLAB_MEM_SPREAD, NULL);
	if (!btrfs_trans_handle_cachep)
		return -ENOMEM;
	return 0;
}

void __cold btrfs_transaction_exit(void)
{
	kmem_cache_destroy(btrfs_trans_handle_cachep);
}<|MERGE_RESOLUTION|>--- conflicted
+++ resolved
@@ -847,8 +847,6 @@
 	u64 transid = commit->transid;
 	bool put = false;
 
-<<<<<<< HEAD
-=======
 	/*
 	 * At the moment this function is called with min_state either being
 	 * TRANS_STATE_COMPLETED or TRANS_STATE_SUPER_COMMITTED.
@@ -858,7 +856,6 @@
 	else
 		btrfs_might_wait_for_state(fs_info, BTRFS_LOCKDEP_TRANS_SUPER_COMMITTED);
 
->>>>>>> eb3cdb58
 	while (1) {
 		wait_event(commit->commit_wait, commit->state >= min_state);
 		if (put)
