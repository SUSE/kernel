// SPDX-License-Identifier: GPL-2.0
/*
 * Copyright (C) 2007 Oracle.  All rights reserved.
 */

#include <linux/bio.h>
#include <linux/slab.h>
#include <linux/pagemap.h>
#include <linux/highmem.h>
#include <linux/sched/mm.h>
#include <crypto/hash.h>
#include "messages.h"
#include "ctree.h"
#include "disk-io.h"
#include "transaction.h"
#include "bio.h"
#include "compression.h"
#include "fs.h"
#include "accessors.h"
#include "file-item.h"

#define __MAX_CSUM_ITEMS(r, size) ((unsigned long)(((BTRFS_LEAF_DATA_SIZE(r) - \
				   sizeof(struct btrfs_item) * 2) / \
				  size) - 1))

#define MAX_CSUM_ITEMS(r, size) (min_t(u32, __MAX_CSUM_ITEMS(r, size), \
				       PAGE_SIZE))

/*
 * Set inode's size according to filesystem options.
 *
 * @inode:      inode we want to update the disk_i_size for
 * @new_i_size: i_size we want to set to, 0 if we use i_size
 *
 * With NO_HOLES set this simply sets the disk_is_size to whatever i_size_read()
 * returns as it is perfectly fine with a file that has holes without hole file
 * extent items.
 *
 * However without NO_HOLES we need to only return the area that is contiguous
 * from the 0 offset of the file.  Otherwise we could end up adjust i_size up
 * to an extent that has a gap in between.
 *
 * Finally new_i_size should only be set in the case of truncate where we're not
 * ready to use i_size_read() as the limiter yet.
 */
void btrfs_inode_safe_disk_i_size_write(struct btrfs_inode *inode, u64 new_i_size)
{
	u64 start, end, i_size;
	int ret;

	spin_lock(&inode->lock);
	i_size = new_i_size ?: i_size_read(&inode->vfs_inode);
	if (!inode->file_extent_tree) {
		inode->disk_i_size = i_size;
		goto out_unlock;
	}

	ret = find_contiguous_extent_bit(inode->file_extent_tree, 0, &start,
					 &end, EXTENT_DIRTY);
	if (!ret && start == 0)
		i_size = min(i_size, end + 1);
	else
		i_size = 0;
	inode->disk_i_size = i_size;
out_unlock:
	spin_unlock(&inode->lock);
}

/*
 * Mark range within a file as having a new extent inserted.
 *
 * @inode: inode being modified
 * @start: start file offset of the file extent we've inserted
 * @len:   logical length of the file extent item
 *
 * Call when we are inserting a new file extent where there was none before.
 * Does not need to call this in the case where we're replacing an existing file
 * extent, however if not sure it's fine to call this multiple times.
 *
 * The start and len must match the file extent item, so thus must be sectorsize
 * aligned.
 */
int btrfs_inode_set_file_extent_range(struct btrfs_inode *inode, u64 start,
				      u64 len)
{
	if (!inode->file_extent_tree)
		return 0;

	if (len == 0)
		return 0;

	ASSERT(IS_ALIGNED(start + len, inode->root->fs_info->sectorsize));

<<<<<<< HEAD
	if (btrfs_fs_incompat(inode->root->fs_info, NO_HOLES))
		return 0;
	return set_extent_bit(&inode->file_extent_tree, start, start + len - 1,
=======
	return set_extent_bit(inode->file_extent_tree, start, start + len - 1,
>>>>>>> 2d5404ca
			      EXTENT_DIRTY, NULL);
}

/*
 * Mark an inode range as not having a backing extent.
 *
 * @inode: inode being modified
 * @start: start file offset of the file extent we've inserted
 * @len:   logical length of the file extent item
 *
 * Called when we drop a file extent, for example when we truncate.  Doesn't
 * need to be called for cases where we're replacing a file extent, like when
 * we've COWed a file extent.
 *
 * The start and len must match the file extent item, so thus must be sectorsize
 * aligned.
 */
int btrfs_inode_clear_file_extent_range(struct btrfs_inode *inode, u64 start,
					u64 len)
{
	if (!inode->file_extent_tree)
		return 0;

	if (len == 0)
		return 0;

	ASSERT(IS_ALIGNED(start + len, inode->root->fs_info->sectorsize) ||
	       len == (u64)-1);

	return clear_extent_bit(inode->file_extent_tree, start,
				start + len - 1, EXTENT_DIRTY, NULL);
}

static size_t bytes_to_csum_size(const struct btrfs_fs_info *fs_info, u32 bytes)
{
	ASSERT(IS_ALIGNED(bytes, fs_info->sectorsize));

	return (bytes >> fs_info->sectorsize_bits) * fs_info->csum_size;
}

static size_t csum_size_to_bytes(const struct btrfs_fs_info *fs_info, u32 csum_size)
{
	ASSERT(IS_ALIGNED(csum_size, fs_info->csum_size));

	return (csum_size / fs_info->csum_size) << fs_info->sectorsize_bits;
}

static inline u32 max_ordered_sum_bytes(const struct btrfs_fs_info *fs_info)
{
	u32 max_csum_size = round_down(PAGE_SIZE - sizeof(struct btrfs_ordered_sum),
				       fs_info->csum_size);

	return csum_size_to_bytes(fs_info, max_csum_size);
}

/*
 * Calculate the total size needed to allocate for an ordered sum structure
 * spanning @bytes in the file.
 */
static int btrfs_ordered_sum_size(const struct btrfs_fs_info *fs_info, unsigned long bytes)
{
	return sizeof(struct btrfs_ordered_sum) + bytes_to_csum_size(fs_info, bytes);
}

int btrfs_insert_hole_extent(struct btrfs_trans_handle *trans,
			     struct btrfs_root *root,
			     u64 objectid, u64 pos, u64 num_bytes)
{
	int ret = 0;
	struct btrfs_file_extent_item *item;
	struct btrfs_key file_key;
	struct btrfs_path *path;
	struct extent_buffer *leaf;

	path = btrfs_alloc_path();
	if (!path)
		return -ENOMEM;
	file_key.objectid = objectid;
	file_key.offset = pos;
	file_key.type = BTRFS_EXTENT_DATA_KEY;

	ret = btrfs_insert_empty_item(trans, root, path, &file_key,
				      sizeof(*item));
	if (ret < 0)
		goto out;
	leaf = path->nodes[0];
	item = btrfs_item_ptr(leaf, path->slots[0],
			      struct btrfs_file_extent_item);
	btrfs_set_file_extent_disk_bytenr(leaf, item, 0);
	btrfs_set_file_extent_disk_num_bytes(leaf, item, 0);
	btrfs_set_file_extent_offset(leaf, item, 0);
	btrfs_set_file_extent_num_bytes(leaf, item, num_bytes);
	btrfs_set_file_extent_ram_bytes(leaf, item, num_bytes);
	btrfs_set_file_extent_generation(leaf, item, trans->transid);
	btrfs_set_file_extent_type(leaf, item, BTRFS_FILE_EXTENT_REG);
	btrfs_set_file_extent_compression(leaf, item, 0);
	btrfs_set_file_extent_encryption(leaf, item, 0);
	btrfs_set_file_extent_other_encoding(leaf, item, 0);

	btrfs_mark_buffer_dirty(trans, leaf);
out:
	btrfs_free_path(path);
	return ret;
}

static struct btrfs_csum_item *
btrfs_lookup_csum(struct btrfs_trans_handle *trans,
		  struct btrfs_root *root,
		  struct btrfs_path *path,
		  u64 bytenr, int cow)
{
	struct btrfs_fs_info *fs_info = root->fs_info;
	int ret;
	struct btrfs_key file_key;
	struct btrfs_key found_key;
	struct btrfs_csum_item *item;
	struct extent_buffer *leaf;
	u64 csum_offset = 0;
	const u32 csum_size = fs_info->csum_size;
	int csums_in_item;

	file_key.objectid = BTRFS_EXTENT_CSUM_OBJECTID;
	file_key.offset = bytenr;
	file_key.type = BTRFS_EXTENT_CSUM_KEY;
	ret = btrfs_search_slot(trans, root, &file_key, path, 0, cow);
	if (ret < 0)
		goto fail;
	leaf = path->nodes[0];
	if (ret > 0) {
		ret = 1;
		if (path->slots[0] == 0)
			goto fail;
		path->slots[0]--;
		btrfs_item_key_to_cpu(leaf, &found_key, path->slots[0]);
		if (found_key.type != BTRFS_EXTENT_CSUM_KEY)
			goto fail;

		csum_offset = (bytenr - found_key.offset) >>
				fs_info->sectorsize_bits;
		csums_in_item = btrfs_item_size(leaf, path->slots[0]);
		csums_in_item /= csum_size;

		if (csum_offset == csums_in_item) {
			ret = -EFBIG;
			goto fail;
		} else if (csum_offset > csums_in_item) {
			goto fail;
		}
	}
	item = btrfs_item_ptr(leaf, path->slots[0], struct btrfs_csum_item);
	item = (struct btrfs_csum_item *)((unsigned char *)item +
					  csum_offset * csum_size);
	return item;
fail:
	if (ret > 0)
		ret = -ENOENT;
	return ERR_PTR(ret);
}

int btrfs_lookup_file_extent(struct btrfs_trans_handle *trans,
			     struct btrfs_root *root,
			     struct btrfs_path *path, u64 objectid,
			     u64 offset, int mod)
{
	struct btrfs_key file_key;
	int ins_len = mod < 0 ? -1 : 0;
	int cow = mod != 0;

	file_key.objectid = objectid;
	file_key.offset = offset;
	file_key.type = BTRFS_EXTENT_DATA_KEY;

	return btrfs_search_slot(trans, root, &file_key, path, ins_len, cow);
}

/*
 * Find checksums for logical bytenr range [disk_bytenr, disk_bytenr + len) and
 * store the result to @dst.
 *
 * Return >0 for the number of sectors we found.
 * Return 0 for the range [disk_bytenr, disk_bytenr + sectorsize) has no csum
 * for it. Caller may want to try next sector until one range is hit.
 * Return <0 for fatal error.
 */
static int search_csum_tree(struct btrfs_fs_info *fs_info,
			    struct btrfs_path *path, u64 disk_bytenr,
			    u64 len, u8 *dst)
{
	struct btrfs_root *csum_root;
	struct btrfs_csum_item *item = NULL;
	struct btrfs_key key;
	const u32 sectorsize = fs_info->sectorsize;
	const u32 csum_size = fs_info->csum_size;
	u32 itemsize;
	int ret;
	u64 csum_start;
	u64 csum_len;

	ASSERT(IS_ALIGNED(disk_bytenr, sectorsize) &&
	       IS_ALIGNED(len, sectorsize));

	/* Check if the current csum item covers disk_bytenr */
	if (path->nodes[0]) {
		item = btrfs_item_ptr(path->nodes[0], path->slots[0],
				      struct btrfs_csum_item);
		btrfs_item_key_to_cpu(path->nodes[0], &key, path->slots[0]);
		itemsize = btrfs_item_size(path->nodes[0], path->slots[0]);

		csum_start = key.offset;
		csum_len = (itemsize / csum_size) * sectorsize;

		if (in_range(disk_bytenr, csum_start, csum_len))
			goto found;
	}

	/* Current item doesn't contain the desired range, search again */
	btrfs_release_path(path);
	csum_root = btrfs_csum_root(fs_info, disk_bytenr);
	item = btrfs_lookup_csum(NULL, csum_root, path, disk_bytenr, 0);
	if (IS_ERR(item)) {
		ret = PTR_ERR(item);
		goto out;
	}
	btrfs_item_key_to_cpu(path->nodes[0], &key, path->slots[0]);
	itemsize = btrfs_item_size(path->nodes[0], path->slots[0]);

	csum_start = key.offset;
	csum_len = (itemsize / csum_size) * sectorsize;
	ASSERT(in_range(disk_bytenr, csum_start, csum_len));

found:
	ret = (min(csum_start + csum_len, disk_bytenr + len) -
		   disk_bytenr) >> fs_info->sectorsize_bits;
	read_extent_buffer(path->nodes[0], dst, (unsigned long)item,
			ret * csum_size);
out:
	if (ret == -ENOENT || ret == -EFBIG)
		ret = 0;
	return ret;
}

/*
 * Lookup the checksum for the read bio in csum tree.
 *
 * Return: BLK_STS_RESOURCE if allocating memory fails, BLK_STS_OK otherwise.
 */
blk_status_t btrfs_lookup_bio_sums(struct btrfs_bio *bbio)
{
	struct btrfs_inode *inode = bbio->inode;
	struct btrfs_fs_info *fs_info = inode->root->fs_info;
	struct bio *bio = &bbio->bio;
	struct btrfs_path *path;
	const u32 sectorsize = fs_info->sectorsize;
	const u32 csum_size = fs_info->csum_size;
	u32 orig_len = bio->bi_iter.bi_size;
	u64 orig_disk_bytenr = bio->bi_iter.bi_sector << SECTOR_SHIFT;
	const unsigned int nblocks = orig_len >> fs_info->sectorsize_bits;
	blk_status_t ret = BLK_STS_OK;
	u32 bio_offset = 0;

	if ((inode->flags & BTRFS_INODE_NODATASUM) ||
	    test_bit(BTRFS_FS_STATE_NO_DATA_CSUMS, &fs_info->fs_state))
		return BLK_STS_OK;

	/*
	 * This function is only called for read bio.
	 *
	 * This means two things:
	 * - All our csums should only be in csum tree
	 *   No ordered extents csums, as ordered extents are only for write
	 *   path.
	 * - No need to bother any other info from bvec
	 *   Since we're looking up csums, the only important info is the
	 *   disk_bytenr and the length, which can be extracted from bi_iter
	 *   directly.
	 */
	ASSERT(bio_op(bio) == REQ_OP_READ);
	path = btrfs_alloc_path();
	if (!path)
		return BLK_STS_RESOURCE;

	if (nblocks * csum_size > BTRFS_BIO_INLINE_CSUM_SIZE) {
		bbio->csum = kmalloc_array(nblocks, csum_size, GFP_NOFS);
		if (!bbio->csum) {
			btrfs_free_path(path);
			return BLK_STS_RESOURCE;
		}
	} else {
		bbio->csum = bbio->csum_inline;
	}

	/*
	 * If requested number of sectors is larger than one leaf can contain,
	 * kick the readahead for csum tree.
	 */
	if (nblocks > fs_info->csums_per_leaf)
		path->reada = READA_FORWARD;

	/*
	 * the free space stuff is only read when it hasn't been
	 * updated in the current transaction.  So, we can safely
	 * read from the commit root and sidestep a nasty deadlock
	 * between reading the free space cache and updating the csum tree.
	 */
	if (btrfs_is_free_space_inode(inode)) {
		path->search_commit_root = 1;
		path->skip_locking = 1;
	}

	while (bio_offset < orig_len) {
		int count;
		u64 cur_disk_bytenr = orig_disk_bytenr + bio_offset;
		u8 *csum_dst = bbio->csum +
			(bio_offset >> fs_info->sectorsize_bits) * csum_size;

		count = search_csum_tree(fs_info, path, cur_disk_bytenr,
					 orig_len - bio_offset, csum_dst);
		if (count < 0) {
			ret = errno_to_blk_status(count);
			if (bbio->csum != bbio->csum_inline)
				kfree(bbio->csum);
			bbio->csum = NULL;
			break;
		}

		/*
		 * We didn't find a csum for this range.  We need to make sure
		 * we complain loudly about this, because we are not NODATASUM.
		 *
		 * However for the DATA_RELOC inode we could potentially be
		 * relocating data extents for a NODATASUM inode, so the inode
		 * itself won't be marked with NODATASUM, but the extent we're
		 * copying is in fact NODATASUM.  If we don't find a csum we
		 * assume this is the case.
		 */
		if (count == 0) {
			memset(csum_dst, 0, csum_size);
			count = 1;

			if (btrfs_root_id(inode->root) == BTRFS_DATA_RELOC_TREE_OBJECTID) {
				u64 file_offset = bbio->file_offset + bio_offset;

				set_extent_bit(&inode->io_tree, file_offset,
					       file_offset + sectorsize - 1,
					       EXTENT_NODATASUM, NULL);
			} else {
				btrfs_warn_rl(fs_info,
			"csum hole found for disk bytenr range [%llu, %llu)",
				cur_disk_bytenr, cur_disk_bytenr + sectorsize);
			}
		}
		bio_offset += count * sectorsize;
	}

	btrfs_free_path(path);
	return ret;
}

/*
 * Search for checksums for a given logical range.
 *
 * @root:		The root where to look for checksums.
 * @start:		Logical address of target checksum range.
 * @end:		End offset (inclusive) of the target checksum range.
 * @list:		List for adding each checksum that was found.
 *			Can be NULL in case the caller only wants to check if
 *			there any checksums for the range.
 * @nowait:		Indicate if the search must be non-blocking or not.
 *
 * Return < 0 on error, 0 if no checksums were found, or 1 if checksums were
 * found.
 */
int btrfs_lookup_csums_list(struct btrfs_root *root, u64 start, u64 end,
			    struct list_head *list, bool nowait)
{
	struct btrfs_fs_info *fs_info = root->fs_info;
	struct btrfs_key key;
	struct btrfs_path *path;
	struct extent_buffer *leaf;
	struct btrfs_ordered_sum *sums;
	struct btrfs_csum_item *item;
	int ret;
	bool found_csums = false;

	ASSERT(IS_ALIGNED(start, fs_info->sectorsize) &&
	       IS_ALIGNED(end + 1, fs_info->sectorsize));

	path = btrfs_alloc_path();
	if (!path)
		return -ENOMEM;

	path->nowait = nowait;

	key.objectid = BTRFS_EXTENT_CSUM_OBJECTID;
	key.offset = start;
	key.type = BTRFS_EXTENT_CSUM_KEY;

	ret = btrfs_search_slot(NULL, root, &key, path, 0, 0);
	if (ret < 0)
		goto out;
	if (ret > 0 && path->slots[0] > 0) {
		leaf = path->nodes[0];
		btrfs_item_key_to_cpu(leaf, &key, path->slots[0] - 1);

		/*
		 * There are two cases we can hit here for the previous csum
		 * item:
		 *
		 *		|<- search range ->|
		 *	|<- csum item ->|
		 *
		 * Or
		 *				|<- search range ->|
		 *	|<- csum item ->|
		 *
		 * Check if the previous csum item covers the leading part of
		 * the search range.  If so we have to start from previous csum
		 * item.
		 */
		if (key.objectid == BTRFS_EXTENT_CSUM_OBJECTID &&
		    key.type == BTRFS_EXTENT_CSUM_KEY) {
			if (bytes_to_csum_size(fs_info, start - key.offset) <
			    btrfs_item_size(leaf, path->slots[0] - 1))
				path->slots[0]--;
		}
	}

	while (start <= end) {
		u64 csum_end;

		leaf = path->nodes[0];
		if (path->slots[0] >= btrfs_header_nritems(leaf)) {
			ret = btrfs_next_leaf(root, path);
			if (ret < 0)
				goto out;
			if (ret > 0)
				break;
			leaf = path->nodes[0];
		}

		btrfs_item_key_to_cpu(leaf, &key, path->slots[0]);
		if (key.objectid != BTRFS_EXTENT_CSUM_OBJECTID ||
		    key.type != BTRFS_EXTENT_CSUM_KEY ||
		    key.offset > end)
			break;

		if (key.offset > start)
			start = key.offset;

		csum_end = key.offset + csum_size_to_bytes(fs_info,
					btrfs_item_size(leaf, path->slots[0]));
		if (csum_end <= start) {
			path->slots[0]++;
			continue;
		}

		found_csums = true;
		if (!list)
			goto out;

		csum_end = min(csum_end, end + 1);
		item = btrfs_item_ptr(path->nodes[0], path->slots[0],
				      struct btrfs_csum_item);
		while (start < csum_end) {
			unsigned long offset;
			size_t size;

			size = min_t(size_t, csum_end - start,
				     max_ordered_sum_bytes(fs_info));
			sums = kzalloc(btrfs_ordered_sum_size(fs_info, size),
				       GFP_NOFS);
			if (!sums) {
				ret = -ENOMEM;
				goto out;
			}

			sums->logical = start;
			sums->len = size;

			offset = bytes_to_csum_size(fs_info, start - key.offset);

			read_extent_buffer(path->nodes[0],
					   sums->sums,
					   ((unsigned long)item) + offset,
					   bytes_to_csum_size(fs_info, size));

			start += size;
			list_add_tail(&sums->list, list);
		}
		path->slots[0]++;
	}
out:
	btrfs_free_path(path);
	if (ret < 0) {
		if (list) {
			struct btrfs_ordered_sum *tmp_sums;

			list_for_each_entry_safe(sums, tmp_sums, list, list)
				kfree(sums);
		}

		return ret;
	}

	return found_csums ? 1 : 0;
}

/*
 * Do the same work as btrfs_lookup_csums_list(), the difference is in how
 * we return the result.
 *
 * This version will set the corresponding bits in @csum_bitmap to represent
 * that there is a csum found.
 * Each bit represents a sector. Thus caller should ensure @csum_buf passed
 * in is large enough to contain all csums.
 */
int btrfs_lookup_csums_bitmap(struct btrfs_root *root, struct btrfs_path *path,
			      u64 start, u64 end, u8 *csum_buf,
			      unsigned long *csum_bitmap)
{
	struct btrfs_fs_info *fs_info = root->fs_info;
	struct btrfs_key key;
	struct extent_buffer *leaf;
	struct btrfs_csum_item *item;
	const u64 orig_start = start;
	bool free_path = false;
	int ret;

	ASSERT(IS_ALIGNED(start, fs_info->sectorsize) &&
	       IS_ALIGNED(end + 1, fs_info->sectorsize));

	if (!path) {
		path = btrfs_alloc_path();
		if (!path)
			return -ENOMEM;
		free_path = true;
	}

	/* Check if we can reuse the previous path. */
	if (path->nodes[0]) {
		btrfs_item_key_to_cpu(path->nodes[0], &key, path->slots[0]);

		if (key.objectid == BTRFS_EXTENT_CSUM_OBJECTID &&
		    key.type == BTRFS_EXTENT_CSUM_KEY &&
		    key.offset <= start)
			goto search_forward;
		btrfs_release_path(path);
	}

	key.objectid = BTRFS_EXTENT_CSUM_OBJECTID;
	key.type = BTRFS_EXTENT_CSUM_KEY;
	key.offset = start;

	ret = btrfs_search_slot(NULL, root, &key, path, 0, 0);
	if (ret < 0)
		goto fail;
	if (ret > 0 && path->slots[0] > 0) {
		leaf = path->nodes[0];
		btrfs_item_key_to_cpu(leaf, &key, path->slots[0] - 1);

		/*
		 * There are two cases we can hit here for the previous csum
		 * item:
		 *
		 *		|<- search range ->|
		 *	|<- csum item ->|
		 *
		 * Or
		 *				|<- search range ->|
		 *	|<- csum item ->|
		 *
		 * Check if the previous csum item covers the leading part of
		 * the search range.  If so we have to start from previous csum
		 * item.
		 */
		if (key.objectid == BTRFS_EXTENT_CSUM_OBJECTID &&
		    key.type == BTRFS_EXTENT_CSUM_KEY) {
			if (bytes_to_csum_size(fs_info, start - key.offset) <
			    btrfs_item_size(leaf, path->slots[0] - 1))
				path->slots[0]--;
		}
	}

search_forward:
	while (start <= end) {
		u64 csum_end;

		leaf = path->nodes[0];
		if (path->slots[0] >= btrfs_header_nritems(leaf)) {
			ret = btrfs_next_leaf(root, path);
			if (ret < 0)
				goto fail;
			if (ret > 0)
				break;
			leaf = path->nodes[0];
		}

		btrfs_item_key_to_cpu(leaf, &key, path->slots[0]);
		if (key.objectid != BTRFS_EXTENT_CSUM_OBJECTID ||
		    key.type != BTRFS_EXTENT_CSUM_KEY ||
		    key.offset > end)
			break;

		if (key.offset > start)
			start = key.offset;

		csum_end = key.offset + csum_size_to_bytes(fs_info,
					btrfs_item_size(leaf, path->slots[0]));
		if (csum_end <= start) {
			path->slots[0]++;
			continue;
		}

		csum_end = min(csum_end, end + 1);
		item = btrfs_item_ptr(path->nodes[0], path->slots[0],
				      struct btrfs_csum_item);
		while (start < csum_end) {
			unsigned long offset;
			size_t size;
			u8 *csum_dest = csum_buf + bytes_to_csum_size(fs_info,
						start - orig_start);

			size = min_t(size_t, csum_end - start, end + 1 - start);

			offset = bytes_to_csum_size(fs_info, start - key.offset);

			read_extent_buffer(path->nodes[0], csum_dest,
					   ((unsigned long)item) + offset,
					   bytes_to_csum_size(fs_info, size));

			bitmap_set(csum_bitmap,
				(start - orig_start) >> fs_info->sectorsize_bits,
				size >> fs_info->sectorsize_bits);

			start += size;
		}
		path->slots[0]++;
	}
	ret = 0;
fail:
	if (free_path)
		btrfs_free_path(path);
	return ret;
}

/*
 * Calculate checksums of the data contained inside a bio.
 */
blk_status_t btrfs_csum_one_bio(struct btrfs_bio *bbio)
{
	struct btrfs_ordered_extent *ordered = bbio->ordered;
	struct btrfs_inode *inode = bbio->inode;
	struct btrfs_fs_info *fs_info = inode->root->fs_info;
	SHASH_DESC_ON_STACK(shash, fs_info->csum_shash);
	struct bio *bio = &bbio->bio;
	struct btrfs_ordered_sum *sums;
	char *data;
	struct bvec_iter iter;
	struct bio_vec bvec;
	int index;
	unsigned int blockcount;
	int i;
	unsigned nofs_flag;

	nofs_flag = memalloc_nofs_save();
	sums = kvzalloc(btrfs_ordered_sum_size(fs_info, bio->bi_iter.bi_size),
		       GFP_KERNEL);
	memalloc_nofs_restore(nofs_flag);

	if (!sums)
		return BLK_STS_RESOURCE;

	sums->len = bio->bi_iter.bi_size;
	INIT_LIST_HEAD(&sums->list);

	sums->logical = bio->bi_iter.bi_sector << SECTOR_SHIFT;
	index = 0;

	shash->tfm = fs_info->csum_shash;

	bio_for_each_segment(bvec, bio, iter) {
		blockcount = BTRFS_BYTES_TO_BLKS(fs_info,
						 bvec.bv_len + fs_info->sectorsize
						 - 1);

		for (i = 0; i < blockcount; i++) {
			data = bvec_kmap_local(&bvec);
			crypto_shash_digest(shash,
					    data + (i * fs_info->sectorsize),
					    fs_info->sectorsize,
					    sums->sums + index);
			kunmap_local(data);
			index += fs_info->csum_size;
		}

	}

	bbio->sums = sums;
	btrfs_add_ordered_sum(ordered, sums);
	return 0;
}

/*
 * Nodatasum I/O on zoned file systems still requires an btrfs_ordered_sum to
 * record the updated logical address on Zone Append completion.
 * Allocate just the structure with an empty sums array here for that case.
 */
blk_status_t btrfs_alloc_dummy_sum(struct btrfs_bio *bbio)
{
	bbio->sums = kmalloc(sizeof(*bbio->sums), GFP_NOFS);
	if (!bbio->sums)
		return BLK_STS_RESOURCE;
	bbio->sums->len = bbio->bio.bi_iter.bi_size;
	bbio->sums->logical = bbio->bio.bi_iter.bi_sector << SECTOR_SHIFT;
	btrfs_add_ordered_sum(bbio->ordered, bbio->sums);
	return 0;
}

/*
 * Remove one checksum overlapping a range.
 *
 * This expects the key to describe the csum pointed to by the path, and it
 * expects the csum to overlap the range [bytenr, len]
 *
 * The csum should not be entirely contained in the range and the range should
 * not be entirely contained in the csum.
 *
 * This calls btrfs_truncate_item with the correct args based on the overlap,
 * and fixes up the key as required.
 */
static noinline void truncate_one_csum(struct btrfs_trans_handle *trans,
				       struct btrfs_path *path,
				       struct btrfs_key *key,
				       u64 bytenr, u64 len)
{
	struct btrfs_fs_info *fs_info = trans->fs_info;
	struct extent_buffer *leaf;
	const u32 csum_size = fs_info->csum_size;
	u64 csum_end;
	u64 end_byte = bytenr + len;
	u32 blocksize_bits = fs_info->sectorsize_bits;

	leaf = path->nodes[0];
	csum_end = btrfs_item_size(leaf, path->slots[0]) / csum_size;
	csum_end <<= blocksize_bits;
	csum_end += key->offset;

	if (key->offset < bytenr && csum_end <= end_byte) {
		/*
		 *         [ bytenr - len ]
		 *         [   ]
		 *   [csum     ]
		 *   A simple truncate off the end of the item
		 */
		u32 new_size = (bytenr - key->offset) >> blocksize_bits;
		new_size *= csum_size;
		btrfs_truncate_item(trans, path, new_size, 1);
	} else if (key->offset >= bytenr && csum_end > end_byte &&
		   end_byte > key->offset) {
		/*
		 *         [ bytenr - len ]
		 *                 [ ]
		 *                 [csum     ]
		 * we need to truncate from the beginning of the csum
		 */
		u32 new_size = (csum_end - end_byte) >> blocksize_bits;
		new_size *= csum_size;

		btrfs_truncate_item(trans, path, new_size, 0);

		key->offset = end_byte;
		btrfs_set_item_key_safe(trans, path, key);
	} else {
		BUG();
	}
}

/*
 * Delete the csum items from the csum tree for a given range of bytes.
 */
int btrfs_del_csums(struct btrfs_trans_handle *trans,
		    struct btrfs_root *root, u64 bytenr, u64 len)
{
	struct btrfs_fs_info *fs_info = trans->fs_info;
	struct btrfs_path *path;
	struct btrfs_key key;
	u64 end_byte = bytenr + len;
	u64 csum_end;
	struct extent_buffer *leaf;
	int ret = 0;
	const u32 csum_size = fs_info->csum_size;
	u32 blocksize_bits = fs_info->sectorsize_bits;

	ASSERT(btrfs_root_id(root) == BTRFS_CSUM_TREE_OBJECTID ||
	       btrfs_root_id(root) == BTRFS_TREE_LOG_OBJECTID);

	path = btrfs_alloc_path();
	if (!path)
		return -ENOMEM;

	while (1) {
		key.objectid = BTRFS_EXTENT_CSUM_OBJECTID;
		key.offset = end_byte - 1;
		key.type = BTRFS_EXTENT_CSUM_KEY;

		ret = btrfs_search_slot(trans, root, &key, path, -1, 1);
		if (ret > 0) {
			ret = 0;
			if (path->slots[0] == 0)
				break;
			path->slots[0]--;
		} else if (ret < 0) {
			break;
		}

		leaf = path->nodes[0];
		btrfs_item_key_to_cpu(leaf, &key, path->slots[0]);

		if (key.objectid != BTRFS_EXTENT_CSUM_OBJECTID ||
		    key.type != BTRFS_EXTENT_CSUM_KEY) {
			break;
		}

		if (key.offset >= end_byte)
			break;

		csum_end = btrfs_item_size(leaf, path->slots[0]) / csum_size;
		csum_end <<= blocksize_bits;
		csum_end += key.offset;

		/* this csum ends before we start, we're done */
		if (csum_end <= bytenr)
			break;

		/* delete the entire item, it is inside our range */
		if (key.offset >= bytenr && csum_end <= end_byte) {
			int del_nr = 1;

			/*
			 * Check how many csum items preceding this one in this
			 * leaf correspond to our range and then delete them all
			 * at once.
			 */
			if (key.offset > bytenr && path->slots[0] > 0) {
				int slot = path->slots[0] - 1;

				while (slot >= 0) {
					struct btrfs_key pk;

					btrfs_item_key_to_cpu(leaf, &pk, slot);
					if (pk.offset < bytenr ||
					    pk.type != BTRFS_EXTENT_CSUM_KEY ||
					    pk.objectid !=
					    BTRFS_EXTENT_CSUM_OBJECTID)
						break;
					path->slots[0] = slot;
					del_nr++;
					key.offset = pk.offset;
					slot--;
				}
			}
			ret = btrfs_del_items(trans, root, path,
					      path->slots[0], del_nr);
			if (ret)
				break;
			if (key.offset == bytenr)
				break;
		} else if (key.offset < bytenr && csum_end > end_byte) {
			unsigned long offset;
			unsigned long shift_len;
			unsigned long item_offset;
			/*
			 *        [ bytenr - len ]
			 *     [csum                ]
			 *
			 * Our bytes are in the middle of the csum,
			 * we need to split this item and insert a new one.
			 *
			 * But we can't drop the path because the
			 * csum could change, get removed, extended etc.
			 *
			 * The trick here is the max size of a csum item leaves
			 * enough room in the tree block for a single
			 * item header.  So, we split the item in place,
			 * adding a new header pointing to the existing
			 * bytes.  Then we loop around again and we have
			 * a nicely formed csum item that we can neatly
			 * truncate.
			 */
			offset = (bytenr - key.offset) >> blocksize_bits;
			offset *= csum_size;

			shift_len = (len >> blocksize_bits) * csum_size;

			item_offset = btrfs_item_ptr_offset(leaf,
							    path->slots[0]);

			memzero_extent_buffer(leaf, item_offset + offset,
					     shift_len);
			key.offset = bytenr;

			/*
			 * btrfs_split_item returns -EAGAIN when the
			 * item changed size or key
			 */
			ret = btrfs_split_item(trans, root, path, &key, offset);
			if (ret && ret != -EAGAIN) {
				btrfs_abort_transaction(trans, ret);
				break;
			}
			ret = 0;

			key.offset = end_byte - 1;
		} else {
			truncate_one_csum(trans, path, &key, bytenr, len);
			if (key.offset < bytenr)
				break;
		}
		btrfs_release_path(path);
	}
	btrfs_free_path(path);
	return ret;
}

static int find_next_csum_offset(struct btrfs_root *root,
				 struct btrfs_path *path,
				 u64 *next_offset)
{
	const u32 nritems = btrfs_header_nritems(path->nodes[0]);
	struct btrfs_key found_key;
	int slot = path->slots[0] + 1;
	int ret;

	if (nritems == 0 || slot >= nritems) {
		ret = btrfs_next_leaf(root, path);
		if (ret < 0) {
			return ret;
		} else if (ret > 0) {
			*next_offset = (u64)-1;
			return 0;
		}
		slot = path->slots[0];
	}

	btrfs_item_key_to_cpu(path->nodes[0], &found_key, slot);

	if (found_key.objectid != BTRFS_EXTENT_CSUM_OBJECTID ||
	    found_key.type != BTRFS_EXTENT_CSUM_KEY)
		*next_offset = (u64)-1;
	else
		*next_offset = found_key.offset;

	return 0;
}

int btrfs_csum_file_blocks(struct btrfs_trans_handle *trans,
			   struct btrfs_root *root,
			   struct btrfs_ordered_sum *sums)
{
	struct btrfs_fs_info *fs_info = root->fs_info;
	struct btrfs_key file_key;
	struct btrfs_key found_key;
	struct btrfs_path *path;
	struct btrfs_csum_item *item;
	struct btrfs_csum_item *item_end;
	struct extent_buffer *leaf = NULL;
	u64 next_offset;
	u64 total_bytes = 0;
	u64 csum_offset;
	u64 bytenr;
	u32 ins_size;
	int index = 0;
	int found_next;
	int ret;
	const u32 csum_size = fs_info->csum_size;

	path = btrfs_alloc_path();
	if (!path)
		return -ENOMEM;
again:
	next_offset = (u64)-1;
	found_next = 0;
	bytenr = sums->logical + total_bytes;
	file_key.objectid = BTRFS_EXTENT_CSUM_OBJECTID;
	file_key.offset = bytenr;
	file_key.type = BTRFS_EXTENT_CSUM_KEY;

	item = btrfs_lookup_csum(trans, root, path, bytenr, 1);
	if (!IS_ERR(item)) {
		ret = 0;
		leaf = path->nodes[0];
		item_end = btrfs_item_ptr(leaf, path->slots[0],
					  struct btrfs_csum_item);
		item_end = (struct btrfs_csum_item *)((char *)item_end +
			   btrfs_item_size(leaf, path->slots[0]));
		goto found;
	}
	ret = PTR_ERR(item);
	if (ret != -EFBIG && ret != -ENOENT)
		goto out;

	if (ret == -EFBIG) {
		u32 item_size;
		/* we found one, but it isn't big enough yet */
		leaf = path->nodes[0];
		item_size = btrfs_item_size(leaf, path->slots[0]);
		if ((item_size / csum_size) >=
		    MAX_CSUM_ITEMS(fs_info, csum_size)) {
			/* already at max size, make a new one */
			goto insert;
		}
	} else {
		/* We didn't find a csum item, insert one. */
		ret = find_next_csum_offset(root, path, &next_offset);
		if (ret < 0)
			goto out;
		found_next = 1;
		goto insert;
	}

	/*
	 * At this point, we know the tree has a checksum item that ends at an
	 * offset matching the start of the checksum range we want to insert.
	 * We try to extend that item as much as possible and then add as many
	 * checksums to it as they fit.
	 *
	 * First check if the leaf has enough free space for at least one
	 * checksum. If it has go directly to the item extension code, otherwise
	 * release the path and do a search for insertion before the extension.
	 */
	if (btrfs_leaf_free_space(leaf) >= csum_size) {
		btrfs_item_key_to_cpu(leaf, &found_key, path->slots[0]);
		csum_offset = (bytenr - found_key.offset) >>
			fs_info->sectorsize_bits;
		goto extend_csum;
	}

	btrfs_release_path(path);
	path->search_for_extension = 1;
	ret = btrfs_search_slot(trans, root, &file_key, path,
				csum_size, 1);
	path->search_for_extension = 0;
	if (ret < 0)
		goto out;

	if (ret > 0) {
		if (path->slots[0] == 0)
			goto insert;
		path->slots[0]--;
	}

	leaf = path->nodes[0];
	btrfs_item_key_to_cpu(leaf, &found_key, path->slots[0]);
	csum_offset = (bytenr - found_key.offset) >> fs_info->sectorsize_bits;

	if (found_key.type != BTRFS_EXTENT_CSUM_KEY ||
	    found_key.objectid != BTRFS_EXTENT_CSUM_OBJECTID ||
	    csum_offset >= MAX_CSUM_ITEMS(fs_info, csum_size)) {
		goto insert;
	}

extend_csum:
	if (csum_offset == btrfs_item_size(leaf, path->slots[0]) /
	    csum_size) {
		int extend_nr;
		u64 tmp;
		u32 diff;

		tmp = sums->len - total_bytes;
		tmp >>= fs_info->sectorsize_bits;
		WARN_ON(tmp < 1);
		extend_nr = max_t(int, 1, tmp);

		/*
		 * A log tree can already have checksum items with a subset of
		 * the checksums we are trying to log. This can happen after
		 * doing a sequence of partial writes into prealloc extents and
		 * fsyncs in between, with a full fsync logging a larger subrange
		 * of an extent for which a previous fast fsync logged a smaller
		 * subrange. And this happens in particular due to merging file
		 * extent items when we complete an ordered extent for a range
		 * covered by a prealloc extent - this is done at
		 * btrfs_mark_extent_written().
		 *
		 * So if we try to extend the previous checksum item, which has
		 * a range that ends at the start of the range we want to insert,
		 * make sure we don't extend beyond the start offset of the next
		 * checksum item. If we are at the last item in the leaf, then
		 * forget the optimization of extending and add a new checksum
		 * item - it is not worth the complexity of releasing the path,
		 * getting the first key for the next leaf, repeat the btree
		 * search, etc, because log trees are temporary anyway and it
		 * would only save a few bytes of leaf space.
		 */
		if (btrfs_root_id(root) == BTRFS_TREE_LOG_OBJECTID) {
			if (path->slots[0] + 1 >=
			    btrfs_header_nritems(path->nodes[0])) {
				ret = find_next_csum_offset(root, path, &next_offset);
				if (ret < 0)
					goto out;
				found_next = 1;
				goto insert;
			}

			ret = find_next_csum_offset(root, path, &next_offset);
			if (ret < 0)
				goto out;

			tmp = (next_offset - bytenr) >> fs_info->sectorsize_bits;
			if (tmp <= INT_MAX)
				extend_nr = min_t(int, extend_nr, tmp);
		}

		diff = (csum_offset + extend_nr) * csum_size;
		diff = min(diff,
			   MAX_CSUM_ITEMS(fs_info, csum_size) * csum_size);

		diff = diff - btrfs_item_size(leaf, path->slots[0]);
		diff = min_t(u32, btrfs_leaf_free_space(leaf), diff);
		diff /= csum_size;
		diff *= csum_size;

		btrfs_extend_item(trans, path, diff);
		ret = 0;
		goto csum;
	}

insert:
	btrfs_release_path(path);
	csum_offset = 0;
	if (found_next) {
		u64 tmp;

		tmp = sums->len - total_bytes;
		tmp >>= fs_info->sectorsize_bits;
		tmp = min(tmp, (next_offset - file_key.offset) >>
					 fs_info->sectorsize_bits);

		tmp = max_t(u64, 1, tmp);
		tmp = min_t(u64, tmp, MAX_CSUM_ITEMS(fs_info, csum_size));
		ins_size = csum_size * tmp;
	} else {
		ins_size = csum_size;
	}
	ret = btrfs_insert_empty_item(trans, root, path, &file_key,
				      ins_size);
	if (ret < 0)
		goto out;
	leaf = path->nodes[0];
csum:
	item = btrfs_item_ptr(leaf, path->slots[0], struct btrfs_csum_item);
	item_end = (struct btrfs_csum_item *)((unsigned char *)item +
				      btrfs_item_size(leaf, path->slots[0]));
	item = (struct btrfs_csum_item *)((unsigned char *)item +
					  csum_offset * csum_size);
found:
	ins_size = (u32)(sums->len - total_bytes) >> fs_info->sectorsize_bits;
	ins_size *= csum_size;
	ins_size = min_t(u32, (unsigned long)item_end - (unsigned long)item,
			      ins_size);
	write_extent_buffer(leaf, sums->sums + index, (unsigned long)item,
			    ins_size);

	index += ins_size;
	ins_size /= csum_size;
	total_bytes += ins_size * fs_info->sectorsize;

	btrfs_mark_buffer_dirty(trans, path->nodes[0]);
	if (total_bytes < sums->len) {
		btrfs_release_path(path);
		cond_resched();
		goto again;
	}
out:
	btrfs_free_path(path);
	return ret;
}

void btrfs_extent_item_to_extent_map(struct btrfs_inode *inode,
				     const struct btrfs_path *path,
				     const struct btrfs_file_extent_item *fi,
				     struct extent_map *em)
{
	struct btrfs_fs_info *fs_info = inode->root->fs_info;
	struct btrfs_root *root = inode->root;
	struct extent_buffer *leaf = path->nodes[0];
	const int slot = path->slots[0];
	struct btrfs_key key;
	u64 extent_start;
	u8 type = btrfs_file_extent_type(leaf, fi);
	int compress_type = btrfs_file_extent_compression(leaf, fi);

	btrfs_item_key_to_cpu(leaf, &key, slot);
	extent_start = key.offset;
	em->ram_bytes = btrfs_file_extent_ram_bytes(leaf, fi);
	em->generation = btrfs_file_extent_generation(leaf, fi);
	if (type == BTRFS_FILE_EXTENT_REG ||
	    type == BTRFS_FILE_EXTENT_PREALLOC) {
		const u64 disk_bytenr = btrfs_file_extent_disk_bytenr(leaf, fi);

		em->start = extent_start;
		em->len = btrfs_file_extent_end(path) - extent_start;
		if (disk_bytenr == 0) {
			em->disk_bytenr = EXTENT_MAP_HOLE;
			em->disk_num_bytes = 0;
			em->offset = 0;
			return;
		}
		em->disk_bytenr = disk_bytenr;
		em->disk_num_bytes = btrfs_file_extent_disk_num_bytes(leaf, fi);
		em->offset = btrfs_file_extent_offset(leaf, fi);
		if (compress_type != BTRFS_COMPRESS_NONE) {
			extent_map_set_compression(em, compress_type);
		} else {
			/*
			 * Older kernels can create regular non-hole data
			 * extents with ram_bytes smaller than disk_num_bytes.
			 * Not a big deal, just always use disk_num_bytes
			 * for ram_bytes.
			 */
			em->ram_bytes = em->disk_num_bytes;
			if (type == BTRFS_FILE_EXTENT_PREALLOC)
				em->flags |= EXTENT_FLAG_PREALLOC;
		}
	} else if (type == BTRFS_FILE_EXTENT_INLINE) {
		/* Tree-checker has ensured this. */
		ASSERT(extent_start == 0);

		em->disk_bytenr = EXTENT_MAP_INLINE;
		em->start = 0;
		em->len = fs_info->sectorsize;
		em->offset = 0;
		extent_map_set_compression(em, compress_type);
	} else {
		btrfs_err(fs_info,
			  "unknown file extent item type %d, inode %llu, offset %llu, "
			  "root %llu", type, btrfs_ino(inode), extent_start,
			  btrfs_root_id(root));
	}
}

/*
 * Returns the end offset (non inclusive) of the file extent item the given path
 * points to. If it points to an inline extent, the returned offset is rounded
 * up to the sector size.
 */
u64 btrfs_file_extent_end(const struct btrfs_path *path)
{
	const struct extent_buffer *leaf = path->nodes[0];
	const int slot = path->slots[0];
	struct btrfs_file_extent_item *fi;
	struct btrfs_key key;
	u64 end;

	btrfs_item_key_to_cpu(leaf, &key, slot);
	ASSERT(key.type == BTRFS_EXTENT_DATA_KEY);
	fi = btrfs_item_ptr(leaf, slot, struct btrfs_file_extent_item);

	if (btrfs_file_extent_type(leaf, fi) == BTRFS_FILE_EXTENT_INLINE)
		end = leaf->fs_info->sectorsize;
	else
		end = key.offset + btrfs_file_extent_num_bytes(leaf, fi);

	return end;
}<|MERGE_RESOLUTION|>--- conflicted
+++ resolved
@@ -91,13 +91,7 @@
 
 	ASSERT(IS_ALIGNED(start + len, inode->root->fs_info->sectorsize));
 
-<<<<<<< HEAD
-	if (btrfs_fs_incompat(inode->root->fs_info, NO_HOLES))
-		return 0;
-	return set_extent_bit(&inode->file_extent_tree, start, start + len - 1,
-=======
 	return set_extent_bit(inode->file_extent_tree, start, start + len - 1,
->>>>>>> 2d5404ca
 			      EXTENT_DIRTY, NULL);
 }
 
