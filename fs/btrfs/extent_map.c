--- conflicted
+++ resolved
@@ -183,19 +183,7 @@
 	return NULL;
 }
 
-<<<<<<< HEAD
-static inline u64 extent_map_block_end(const struct extent_map *em)
-{
-	if (em->block_start + em->block_len < em->block_start)
-		return (u64)-1;
-	return em->block_start + em->block_len;
-}
-
-/* Check to see if two extent_map structs are adjacent and safe to merge. */
-static int mergable_maps(struct extent_map *prev, struct extent_map *next)
-=======
 static inline u64 extent_map_block_len(const struct extent_map *em)
->>>>>>> 2d5404ca
 {
 	if (extent_map_is_compressed(em))
 		return em->disk_num_bytes;
@@ -236,20 +224,6 @@
 	return true;
 }
 
-<<<<<<< HEAD
-	ASSERT(next->block_start != EXTENT_MAP_DELALLOC &&
-	       prev->block_start != EXTENT_MAP_DELALLOC);
-
-	if (extent_map_end(prev) == next->start &&
-	    prev->flags == next->flags &&
-	    ((next->block_start == EXTENT_MAP_HOLE &&
-	      prev->block_start == EXTENT_MAP_HOLE) ||
-	     (next->block_start == EXTENT_MAP_INLINE &&
-	      prev->block_start == EXTENT_MAP_INLINE) ||
-	     (next->block_start < EXTENT_MAP_LAST_BYTE - 1 &&
-	      next->block_start == extent_map_block_end(prev)))) {
-		return 1;
-=======
 /* Check to see if two extent_map structs are adjacent and safe to merge. */
 static bool mergeable_maps(const struct extent_map *prev, const struct extent_map *next)
 {
@@ -359,7 +333,6 @@
 					em);
 	} else if (em->offset) {
 		dump_extent_map(fs_info, "non-zero offset for hole/inline", em);
->>>>>>> 2d5404ca
 	}
 }
 
@@ -498,11 +471,7 @@
 	if (modified)
 		list_add(&em->list, &inode->extent_tree.modified_extents);
 	else
-<<<<<<< HEAD
-		try_merge_map(tree, em);
-=======
 		try_merge_map(inode, em);
->>>>>>> 2d5404ca
 }
 
 /*
@@ -533,18 +502,12 @@
 	if (ret)
 		return ret;
 
-<<<<<<< HEAD
-	setup_extent_mapping(tree, em, modified);
-out:
-	return ret;
-=======
 	setup_extent_mapping(inode, em, modified);
 
 	if (!btrfs_is_testing(fs_info) && is_fstree(btrfs_root_id(root)))
 		percpu_counter_inc(&fs_info->evictable_extent_maps);
 
 	return 0;
->>>>>>> 2d5404ca
 }
 
 static struct extent_map *
@@ -633,11 +596,7 @@
 	dec_evictable_extent_maps(inode);
 }
 
-<<<<<<< HEAD
-static void replace_extent_mapping(struct extent_map_tree *tree,
-=======
 static void replace_extent_mapping(struct btrfs_inode *inode,
->>>>>>> 2d5404ca
 				   struct extent_map *cur,
 				   struct extent_map *new,
 				   int modified)
@@ -956,11 +915,7 @@
 			}
 			split->start = end;
 			split->len = em_end - end;
-<<<<<<< HEAD
-			split->block_start = em->block_start;
-=======
 			split->disk_bytenr = em->disk_bytenr;
->>>>>>> 2d5404ca
 			split->flags = flags;
 			split->generation = gen;
 
@@ -968,19 +923,6 @@
 				split->disk_num_bytes = em->disk_num_bytes;
 				split->offset = em->offset + end - em->start;
 				split->ram_bytes = em->ram_bytes;
-<<<<<<< HEAD
-				if (compressed) {
-					split->block_len = em->block_len;
-					split->orig_start = em->orig_start;
-				} else {
-					const u64 diff = end - em->start;
-
-					split->block_len = split->len;
-					split->block_start += diff;
-					split->orig_start = em->orig_start;
-				}
-=======
->>>>>>> 2d5404ca
 			} else {
 				split->disk_num_bytes = 0;
 				split->offset = 0;
@@ -1126,16 +1068,6 @@
 	}
 
 	ASSERT(em->len == len);
-<<<<<<< HEAD
-	ASSERT(!test_bit(EXTENT_FLAG_COMPRESSED, &em->flags));
-	ASSERT(em->block_start < EXTENT_MAP_LAST_BYTE);
-	ASSERT(test_bit(EXTENT_FLAG_PINNED, &em->flags));
-	ASSERT(!test_bit(EXTENT_FLAG_LOGGING, &em->flags));
-	ASSERT(!list_empty(&em->list));
-
-	flags = em->flags;
-	clear_bit(EXTENT_FLAG_PINNED, &em->flags);
-=======
 	ASSERT(!extent_map_is_compressed(em));
 	ASSERT(em->disk_bytenr < EXTENT_MAP_LAST_BYTE);
 	ASSERT(em->flags & EXTENT_FLAG_PINNED);
@@ -1144,23 +1076,10 @@
 
 	flags = em->flags;
 	em->flags &= ~EXTENT_FLAG_PINNED;
->>>>>>> 2d5404ca
 
 	/* First, replace the em with a new extent_map starting from * em->start */
 	split_pre->start = em->start;
 	split_pre->len = pre;
-<<<<<<< HEAD
-	split_pre->orig_start = split_pre->start;
-	split_pre->block_start = new_logical;
-	split_pre->block_len = split_pre->len;
-	split_pre->orig_block_len = split_pre->block_len;
-	split_pre->ram_bytes = split_pre->len;
-	split_pre->flags = flags;
-	split_pre->compress_type = em->compress_type;
-	split_pre->generation = em->generation;
-
-	replace_extent_mapping(em_tree, em, split_pre, 1);
-=======
 	split_pre->disk_bytenr = new_logical;
 	split_pre->disk_num_bytes = split_pre->len;
 	split_pre->offset = 0;
@@ -1169,7 +1088,6 @@
 	split_pre->generation = em->generation;
 
 	replace_extent_mapping(inode, em, split_pre, 1);
->>>>>>> 2d5404ca
 
 	/*
 	 * Now we only have an extent_map at:
@@ -1179,17 +1097,6 @@
 	/* Insert the middle extent_map. */
 	split_mid->start = em->start + pre;
 	split_mid->len = em->len - pre;
-<<<<<<< HEAD
-	split_mid->orig_start = split_mid->start;
-	split_mid->block_start = em->block_start + pre;
-	split_mid->block_len = split_mid->len;
-	split_mid->orig_block_len = split_mid->block_len;
-	split_mid->ram_bytes = split_mid->len;
-	split_mid->flags = flags;
-	split_mid->compress_type = em->compress_type;
-	split_mid->generation = em->generation;
-	add_extent_mapping(em_tree, split_mid, 1);
-=======
 	split_mid->disk_bytenr = extent_map_block_start(em) + pre;
 	split_mid->disk_num_bytes = split_mid->len;
 	split_mid->offset = 0;
@@ -1197,7 +1104,6 @@
 	split_mid->flags = flags;
 	split_mid->generation = em->generation;
 	add_extent_mapping(inode, split_mid, 1);
->>>>>>> 2d5404ca
 
 	/* Once for us */
 	free_extent_map(em);
@@ -1211,8 +1117,6 @@
 out_free_pre:
 	free_extent_map(split_pre);
 	return ret;
-<<<<<<< HEAD
-=======
 }
 
 struct btrfs_em_shrink_ctx {
@@ -1441,5 +1345,4 @@
 	}
 
 	return nr_dropped;
->>>>>>> 2d5404ca
 }