// SPDX-License-Identifier: GPL-2.0
/*
 * Copyright (C) 2011 Fujitsu.  All rights reserved.
 * Written by Miao Xie <miaox@cn.fujitsu.com>
 */

#include <linux/slab.h>
#include <linux/iversion.h>
<<<<<<< HEAD
=======
#include "ctree.h"
#include "fs.h"
#include "messages.h"
>>>>>>> eb3cdb58
#include "misc.h"
#include "delayed-inode.h"
#include "disk-io.h"
#include "transaction.h"
#include "qgroup.h"
#include "locking.h"
#include "inode-item.h"
#include "space-info.h"
#include "accessors.h"
#include "file-item.h"

#define BTRFS_DELAYED_WRITEBACK		512
#define BTRFS_DELAYED_BACKGROUND	128
#define BTRFS_DELAYED_BATCH		16

static struct kmem_cache *delayed_node_cache;

int __init btrfs_delayed_inode_init(void)
{
	delayed_node_cache = kmem_cache_create("btrfs_delayed_node",
					sizeof(struct btrfs_delayed_node),
					0,
					SLAB_MEM_SPREAD,
					NULL);
	if (!delayed_node_cache)
		return -ENOMEM;
	return 0;
}

void __cold btrfs_delayed_inode_exit(void)
{
	kmem_cache_destroy(delayed_node_cache);
}

static inline void btrfs_init_delayed_node(
				struct btrfs_delayed_node *delayed_node,
				struct btrfs_root *root, u64 inode_id)
{
	delayed_node->root = root;
	delayed_node->inode_id = inode_id;
	refcount_set(&delayed_node->refs, 0);
	delayed_node->ins_root = RB_ROOT_CACHED;
	delayed_node->del_root = RB_ROOT_CACHED;
	mutex_init(&delayed_node->mutex);
	INIT_LIST_HEAD(&delayed_node->n_list);
	INIT_LIST_HEAD(&delayed_node->p_list);
}

static struct btrfs_delayed_node *btrfs_get_delayed_node(
		struct btrfs_inode *btrfs_inode)
{
	struct btrfs_root *root = btrfs_inode->root;
	u64 ino = btrfs_ino(btrfs_inode);
	struct btrfs_delayed_node *node;

	node = READ_ONCE(btrfs_inode->delayed_node);
	if (node) {
		refcount_inc(&node->refs);
		return node;
	}

	spin_lock(&root->inode_lock);
	node = radix_tree_lookup(&root->delayed_nodes_tree, ino);

	if (node) {
		if (btrfs_inode->delayed_node) {
			refcount_inc(&node->refs);	/* can be accessed */
			BUG_ON(btrfs_inode->delayed_node != node);
			spin_unlock(&root->inode_lock);
			return node;
		}

		/*
		 * It's possible that we're racing into the middle of removing
		 * this node from the radix tree.  In this case, the refcount
		 * was zero and it should never go back to one.  Just return
		 * NULL like it was never in the radix at all; our release
		 * function is in the process of removing it.
		 *
		 * Some implementations of refcount_inc refuse to bump the
		 * refcount once it has hit zero.  If we don't do this dance
		 * here, refcount_inc() may decide to just WARN_ONCE() instead
		 * of actually bumping the refcount.
		 *
		 * If this node is properly in the radix, we want to bump the
		 * refcount twice, once for the inode and once for this get
		 * operation.
		 */
		if (refcount_inc_not_zero(&node->refs)) {
			refcount_inc(&node->refs);
			btrfs_inode->delayed_node = node;
		} else {
			node = NULL;
		}

		spin_unlock(&root->inode_lock);
		return node;
	}
	spin_unlock(&root->inode_lock);

	return NULL;
}

/* Will return either the node or PTR_ERR(-ENOMEM) */
static struct btrfs_delayed_node *btrfs_get_or_create_delayed_node(
		struct btrfs_inode *btrfs_inode)
{
	struct btrfs_delayed_node *node;
	struct btrfs_root *root = btrfs_inode->root;
	u64 ino = btrfs_ino(btrfs_inode);
	int ret;

again:
	node = btrfs_get_delayed_node(btrfs_inode);
	if (node)
		return node;

	node = kmem_cache_zalloc(delayed_node_cache, GFP_NOFS);
	if (!node)
		return ERR_PTR(-ENOMEM);
	btrfs_init_delayed_node(node, root, ino);

	/* cached in the btrfs inode and can be accessed */
	refcount_set(&node->refs, 2);

	ret = radix_tree_preload(GFP_NOFS);
	if (ret) {
		kmem_cache_free(delayed_node_cache, node);
		return ERR_PTR(ret);
	}

	spin_lock(&root->inode_lock);
	ret = radix_tree_insert(&root->delayed_nodes_tree, ino, node);
	if (ret == -EEXIST) {
		spin_unlock(&root->inode_lock);
		kmem_cache_free(delayed_node_cache, node);
		radix_tree_preload_end();
		goto again;
	}
	btrfs_inode->delayed_node = node;
	spin_unlock(&root->inode_lock);
	radix_tree_preload_end();

	return node;
}

/*
 * Call it when holding delayed_node->mutex
 *
 * If mod = 1, add this node into the prepared list.
 */
static void btrfs_queue_delayed_node(struct btrfs_delayed_root *root,
				     struct btrfs_delayed_node *node,
				     int mod)
{
	spin_lock(&root->lock);
	if (test_bit(BTRFS_DELAYED_NODE_IN_LIST, &node->flags)) {
		if (!list_empty(&node->p_list))
			list_move_tail(&node->p_list, &root->prepare_list);
		else if (mod)
			list_add_tail(&node->p_list, &root->prepare_list);
	} else {
		list_add_tail(&node->n_list, &root->node_list);
		list_add_tail(&node->p_list, &root->prepare_list);
		refcount_inc(&node->refs);	/* inserted into list */
		root->nodes++;
		set_bit(BTRFS_DELAYED_NODE_IN_LIST, &node->flags);
	}
	spin_unlock(&root->lock);
}

/* Call it when holding delayed_node->mutex */
static void btrfs_dequeue_delayed_node(struct btrfs_delayed_root *root,
				       struct btrfs_delayed_node *node)
{
	spin_lock(&root->lock);
	if (test_bit(BTRFS_DELAYED_NODE_IN_LIST, &node->flags)) {
		root->nodes--;
		refcount_dec(&node->refs);	/* not in the list */
		list_del_init(&node->n_list);
		if (!list_empty(&node->p_list))
			list_del_init(&node->p_list);
		clear_bit(BTRFS_DELAYED_NODE_IN_LIST, &node->flags);
	}
	spin_unlock(&root->lock);
}

static struct btrfs_delayed_node *btrfs_first_delayed_node(
			struct btrfs_delayed_root *delayed_root)
{
	struct list_head *p;
	struct btrfs_delayed_node *node = NULL;

	spin_lock(&delayed_root->lock);
	if (list_empty(&delayed_root->node_list))
		goto out;

	p = delayed_root->node_list.next;
	node = list_entry(p, struct btrfs_delayed_node, n_list);
	refcount_inc(&node->refs);
out:
	spin_unlock(&delayed_root->lock);

	return node;
}

static struct btrfs_delayed_node *btrfs_next_delayed_node(
						struct btrfs_delayed_node *node)
{
	struct btrfs_delayed_root *delayed_root;
	struct list_head *p;
	struct btrfs_delayed_node *next = NULL;

	delayed_root = node->root->fs_info->delayed_root;
	spin_lock(&delayed_root->lock);
	if (!test_bit(BTRFS_DELAYED_NODE_IN_LIST, &node->flags)) {
		/* not in the list */
		if (list_empty(&delayed_root->node_list))
			goto out;
		p = delayed_root->node_list.next;
	} else if (list_is_last(&node->n_list, &delayed_root->node_list))
		goto out;
	else
		p = node->n_list.next;

	next = list_entry(p, struct btrfs_delayed_node, n_list);
	refcount_inc(&next->refs);
out:
	spin_unlock(&delayed_root->lock);

	return next;
}

static void __btrfs_release_delayed_node(
				struct btrfs_delayed_node *delayed_node,
				int mod)
{
	struct btrfs_delayed_root *delayed_root;

	if (!delayed_node)
		return;

	delayed_root = delayed_node->root->fs_info->delayed_root;

	mutex_lock(&delayed_node->mutex);
	if (delayed_node->count)
		btrfs_queue_delayed_node(delayed_root, delayed_node, mod);
	else
		btrfs_dequeue_delayed_node(delayed_root, delayed_node);
	mutex_unlock(&delayed_node->mutex);

	if (refcount_dec_and_test(&delayed_node->refs)) {
		struct btrfs_root *root = delayed_node->root;

		spin_lock(&root->inode_lock);
		/*
		 * Once our refcount goes to zero, nobody is allowed to bump it
		 * back up.  We can delete it now.
		 */
		ASSERT(refcount_read(&delayed_node->refs) == 0);
		radix_tree_delete(&root->delayed_nodes_tree,
				  delayed_node->inode_id);
		spin_unlock(&root->inode_lock);
		kmem_cache_free(delayed_node_cache, delayed_node);
	}
}

static inline void btrfs_release_delayed_node(struct btrfs_delayed_node *node)
{
	__btrfs_release_delayed_node(node, 0);
}

static struct btrfs_delayed_node *btrfs_first_prepared_delayed_node(
					struct btrfs_delayed_root *delayed_root)
{
	struct list_head *p;
	struct btrfs_delayed_node *node = NULL;

	spin_lock(&delayed_root->lock);
	if (list_empty(&delayed_root->prepare_list))
		goto out;

	p = delayed_root->prepare_list.next;
	list_del_init(p);
	node = list_entry(p, struct btrfs_delayed_node, p_list);
	refcount_inc(&node->refs);
out:
	spin_unlock(&delayed_root->lock);

	return node;
}

static inline void btrfs_release_prepared_delayed_node(
					struct btrfs_delayed_node *node)
{
	__btrfs_release_delayed_node(node, 1);
}

static struct btrfs_delayed_item *btrfs_alloc_delayed_item(u16 data_len,
					   struct btrfs_delayed_node *node,
					   enum btrfs_delayed_item_type type)
{
	struct btrfs_delayed_item *item;

	item = kmalloc(sizeof(*item) + data_len, GFP_NOFS);
	if (item) {
		item->data_len = data_len;
		item->type = type;
		item->bytes_reserved = 0;
		item->delayed_node = node;
		RB_CLEAR_NODE(&item->rb_node);
		INIT_LIST_HEAD(&item->log_list);
		item->logged = false;
		refcount_set(&item->refs, 1);
	}
	return item;
}

/*
 * __btrfs_lookup_delayed_item - look up the delayed item by key
 * @delayed_node: pointer to the delayed node
 * @index:	  the dir index value to lookup (offset of a dir index key)
 *
 * Note: if we don't find the right item, we will return the prev item and
 * the next item.
 */
static struct btrfs_delayed_item *__btrfs_lookup_delayed_item(
				struct rb_root *root,
				u64 index)
{
	struct rb_node *node = root->rb_node;
	struct btrfs_delayed_item *delayed_item = NULL;

	while (node) {
		delayed_item = rb_entry(node, struct btrfs_delayed_item,
					rb_node);
		if (delayed_item->index < index)
			node = node->rb_right;
		else if (delayed_item->index > index)
			node = node->rb_left;
		else
			return delayed_item;
	}

	return NULL;
}

static int __btrfs_add_delayed_item(struct btrfs_delayed_node *delayed_node,
				    struct btrfs_delayed_item *ins)
{
	struct rb_node **p, *node;
	struct rb_node *parent_node = NULL;
	struct rb_root_cached *root;
	struct btrfs_delayed_item *item;
	bool leftmost = true;

	if (ins->type == BTRFS_DELAYED_INSERTION_ITEM)
		root = &delayed_node->ins_root;
	else
		root = &delayed_node->del_root;

	p = &root->rb_root.rb_node;
	node = &ins->rb_node;

	while (*p) {
		parent_node = *p;
		item = rb_entry(parent_node, struct btrfs_delayed_item,
				 rb_node);

		if (item->index < ins->index) {
			p = &(*p)->rb_right;
			leftmost = false;
		} else if (item->index > ins->index) {
			p = &(*p)->rb_left;
		} else {
			return -EEXIST;
		}
	}

	rb_link_node(node, parent_node, p);
	rb_insert_color_cached(node, root, leftmost);

	if (ins->type == BTRFS_DELAYED_INSERTION_ITEM &&
	    ins->index >= delayed_node->index_cnt)
		delayed_node->index_cnt = ins->index + 1;

	delayed_node->count++;
	atomic_inc(&delayed_node->root->fs_info->delayed_root->items);
	return 0;
}

static void finish_one_item(struct btrfs_delayed_root *delayed_root)
{
	int seq = atomic_inc_return(&delayed_root->items_seq);

	/* atomic_dec_return implies a barrier */
	if ((atomic_dec_return(&delayed_root->items) <
	    BTRFS_DELAYED_BACKGROUND || seq % BTRFS_DELAYED_BATCH == 0))
		cond_wake_up_nomb(&delayed_root->wait);
}

static void __btrfs_remove_delayed_item(struct btrfs_delayed_item *delayed_item)
{
	struct rb_root_cached *root;
	struct btrfs_delayed_root *delayed_root;

	/* Not inserted, ignore it. */
	if (RB_EMPTY_NODE(&delayed_item->rb_node))
		return;

	delayed_root = delayed_item->delayed_node->root->fs_info->delayed_root;

	BUG_ON(!delayed_root);

	if (delayed_item->type == BTRFS_DELAYED_INSERTION_ITEM)
		root = &delayed_item->delayed_node->ins_root;
	else
		root = &delayed_item->delayed_node->del_root;

	rb_erase_cached(&delayed_item->rb_node, root);
	RB_CLEAR_NODE(&delayed_item->rb_node);
	delayed_item->delayed_node->count--;

	finish_one_item(delayed_root);
}

static void btrfs_release_delayed_item(struct btrfs_delayed_item *item)
{
	if (item) {
		__btrfs_remove_delayed_item(item);
		if (refcount_dec_and_test(&item->refs))
			kfree(item);
	}
}

static struct btrfs_delayed_item *__btrfs_first_delayed_insertion_item(
					struct btrfs_delayed_node *delayed_node)
{
	struct rb_node *p;
	struct btrfs_delayed_item *item = NULL;

	p = rb_first_cached(&delayed_node->ins_root);
	if (p)
		item = rb_entry(p, struct btrfs_delayed_item, rb_node);

	return item;
}

static struct btrfs_delayed_item *__btrfs_first_delayed_deletion_item(
					struct btrfs_delayed_node *delayed_node)
{
	struct rb_node *p;
	struct btrfs_delayed_item *item = NULL;

	p = rb_first_cached(&delayed_node->del_root);
	if (p)
		item = rb_entry(p, struct btrfs_delayed_item, rb_node);

	return item;
}

static struct btrfs_delayed_item *__btrfs_next_delayed_item(
						struct btrfs_delayed_item *item)
{
	struct rb_node *p;
	struct btrfs_delayed_item *next = NULL;

	p = rb_next(&item->rb_node);
	if (p)
		next = rb_entry(p, struct btrfs_delayed_item, rb_node);

	return next;
}

static int btrfs_delayed_item_reserve_metadata(struct btrfs_trans_handle *trans,
					       struct btrfs_delayed_item *item)
{
	struct btrfs_block_rsv *src_rsv;
	struct btrfs_block_rsv *dst_rsv;
	struct btrfs_fs_info *fs_info = trans->fs_info;
	u64 num_bytes;
	int ret;

	if (!trans->bytes_reserved)
		return 0;

	src_rsv = trans->block_rsv;
	dst_rsv = &fs_info->delayed_block_rsv;

	num_bytes = btrfs_calc_insert_metadata_size(fs_info, 1);

	/*
	 * Here we migrate space rsv from transaction rsv, since have already
	 * reserved space when starting a transaction.  So no need to reserve
	 * qgroup space here.
	 */
	ret = btrfs_block_rsv_migrate(src_rsv, dst_rsv, num_bytes, true);
	if (!ret) {
		trace_btrfs_space_reservation(fs_info, "delayed_item",
					      item->delayed_node->inode_id,
					      num_bytes, 1);
		/*
		 * For insertions we track reserved metadata space by accounting
		 * for the number of leaves that will be used, based on the delayed
		 * node's index_items_size field.
		 */
		if (item->type == BTRFS_DELAYED_DELETION_ITEM)
			item->bytes_reserved = num_bytes;
	}

	return ret;
}

static void btrfs_delayed_item_release_metadata(struct btrfs_root *root,
						struct btrfs_delayed_item *item)
{
	struct btrfs_block_rsv *rsv;
	struct btrfs_fs_info *fs_info = root->fs_info;

	if (!item->bytes_reserved)
		return;

	rsv = &fs_info->delayed_block_rsv;
	/*
	 * Check btrfs_delayed_item_reserve_metadata() to see why we don't need
	 * to release/reserve qgroup space.
	 */
	trace_btrfs_space_reservation(fs_info, "delayed_item",
				      item->delayed_node->inode_id,
				      item->bytes_reserved, 0);
	btrfs_block_rsv_release(fs_info, rsv, item->bytes_reserved, NULL);
}

static void btrfs_delayed_item_release_leaves(struct btrfs_delayed_node *node,
					      unsigned int num_leaves)
{
	struct btrfs_fs_info *fs_info = node->root->fs_info;
	const u64 bytes = btrfs_calc_insert_metadata_size(fs_info, num_leaves);

	/* There are no space reservations during log replay, bail out. */
	if (test_bit(BTRFS_FS_LOG_RECOVERING, &fs_info->flags))
		return;

	trace_btrfs_space_reservation(fs_info, "delayed_item", node->inode_id,
				      bytes, 0);
	btrfs_block_rsv_release(fs_info, &fs_info->delayed_block_rsv, bytes, NULL);
}

static int btrfs_delayed_inode_reserve_metadata(
					struct btrfs_trans_handle *trans,
					struct btrfs_root *root,
					struct btrfs_delayed_node *node)
{
	struct btrfs_fs_info *fs_info = root->fs_info;
	struct btrfs_block_rsv *src_rsv;
	struct btrfs_block_rsv *dst_rsv;
	u64 num_bytes;
	int ret;

	src_rsv = trans->block_rsv;
	dst_rsv = &fs_info->delayed_block_rsv;

	num_bytes = btrfs_calc_metadata_size(fs_info, 1);

	/*
	 * btrfs_dirty_inode will update the inode under btrfs_join_transaction
	 * which doesn't reserve space for speed.  This is a problem since we
	 * still need to reserve space for this update, so try to reserve the
	 * space.
	 *
	 * Now if src_rsv == delalloc_block_rsv we'll let it just steal since
	 * we always reserve enough to update the inode item.
	 */
	if (!src_rsv || (!trans->bytes_reserved &&
			 src_rsv->type != BTRFS_BLOCK_RSV_DELALLOC)) {
		ret = btrfs_qgroup_reserve_meta(root, num_bytes,
					  BTRFS_QGROUP_RSV_META_PREALLOC, true);
		if (ret < 0)
			return ret;
		ret = btrfs_block_rsv_add(fs_info, dst_rsv, num_bytes,
					  BTRFS_RESERVE_NO_FLUSH);
		/* NO_FLUSH could only fail with -ENOSPC */
		ASSERT(ret == 0 || ret == -ENOSPC);
		if (ret)
			btrfs_qgroup_free_meta_prealloc(root, num_bytes);
	} else {
		ret = btrfs_block_rsv_migrate(src_rsv, dst_rsv, num_bytes, true);
	}

	if (!ret) {
		trace_btrfs_space_reservation(fs_info, "delayed_inode",
					      node->inode_id, num_bytes, 1);
		node->bytes_reserved = num_bytes;
	}

	return ret;
}

static void btrfs_delayed_inode_release_metadata(struct btrfs_fs_info *fs_info,
						struct btrfs_delayed_node *node,
						bool qgroup_free)
{
	struct btrfs_block_rsv *rsv;

	if (!node->bytes_reserved)
		return;

	rsv = &fs_info->delayed_block_rsv;
	trace_btrfs_space_reservation(fs_info, "delayed_inode",
				      node->inode_id, node->bytes_reserved, 0);
	btrfs_block_rsv_release(fs_info, rsv, node->bytes_reserved, NULL);
	if (qgroup_free)
		btrfs_qgroup_free_meta_prealloc(node->root,
				node->bytes_reserved);
	else
		btrfs_qgroup_convert_reserved_meta(node->root,
				node->bytes_reserved);
	node->bytes_reserved = 0;
}

/*
<<<<<<< HEAD
 * Insert a single delayed item or a batch of delayed items that have consecutive
 * keys if they exist.
=======
 * Insert a single delayed item or a batch of delayed items, as many as possible
 * that fit in a leaf. The delayed items (dir index keys) are sorted by their key
 * in the rbtree, and if there's a gap between two consecutive dir index items,
 * then it means at some point we had delayed dir indexes to add but they got
 * removed (by btrfs_delete_delayed_dir_index()) before we attempted to flush them
 * into the subvolume tree. Dir index keys also have their offsets coming from a
 * monotonically increasing counter, so we can't get new keys with an offset that
 * fits within a gap between delayed dir index items.
>>>>>>> eb3cdb58
 */
static int btrfs_insert_delayed_item(struct btrfs_trans_handle *trans,
				     struct btrfs_root *root,
				     struct btrfs_path *path,
				     struct btrfs_delayed_item *first_item)
{
<<<<<<< HEAD
	LIST_HEAD(item_list);
	struct btrfs_delayed_item *curr;
	struct btrfs_delayed_item *next;
	const int max_size = BTRFS_LEAF_DATA_SIZE(root->fs_info);
	struct btrfs_item_batch batch;
	int total_size;
	char *ins_data = NULL;
	int ret;

	list_add_tail(&first_item->tree_list, &item_list);
	batch.total_data_size = first_item->data_len;
	batch.nr = 1;
	total_size = first_item->data_len + sizeof(struct btrfs_item);
	curr = first_item;

=======
	struct btrfs_fs_info *fs_info = root->fs_info;
	struct btrfs_delayed_node *node = first_item->delayed_node;
	LIST_HEAD(item_list);
	struct btrfs_delayed_item *curr;
	struct btrfs_delayed_item *next;
	const int max_size = BTRFS_LEAF_DATA_SIZE(fs_info);
	struct btrfs_item_batch batch;
	struct btrfs_key first_key;
	const u32 first_data_size = first_item->data_len;
	int total_size;
	char *ins_data = NULL;
	int ret;
	bool continuous_keys_only = false;

	lockdep_assert_held(&node->mutex);

	/*
	 * During normal operation the delayed index offset is continuously
	 * increasing, so we can batch insert all items as there will not be any
	 * overlapping keys in the tree.
	 *
	 * The exception to this is log replay, where we may have interleaved
	 * offsets in the tree, so our batch needs to be continuous keys only in
	 * order to ensure we do not end up with out of order items in our leaf.
	 */
	if (test_bit(BTRFS_FS_LOG_RECOVERING, &fs_info->flags))
		continuous_keys_only = true;

	/*
	 * For delayed items to insert, we track reserved metadata bytes based
	 * on the number of leaves that we will use.
	 * See btrfs_insert_delayed_dir_index() and
	 * btrfs_delayed_item_reserve_metadata()).
	 */
	ASSERT(first_item->bytes_reserved == 0);

	list_add_tail(&first_item->tree_list, &item_list);
	batch.total_data_size = first_data_size;
	batch.nr = 1;
	total_size = first_data_size + sizeof(struct btrfs_item);
	curr = first_item;

>>>>>>> eb3cdb58
	while (true) {
		int next_size;

		next = __btrfs_next_delayed_item(curr);
		if (!next || !btrfs_is_continuous_delayed_item(curr, next))
			break;

<<<<<<< HEAD
=======
		/*
		 * We cannot allow gaps in the key space if we're doing log
		 * replay.
		 */
		if (continuous_keys_only && (next->index != curr->index + 1))
			break;

		ASSERT(next->bytes_reserved == 0);

>>>>>>> eb3cdb58
		next_size = next->data_len + sizeof(struct btrfs_item);
		if (total_size + next_size > max_size)
			break;

		list_add_tail(&next->tree_list, &item_list);
		batch.nr++;
		total_size += next_size;
		batch.total_data_size += next->data_len;
		curr = next;
	}

	if (batch.nr == 1) {
<<<<<<< HEAD
		batch.keys = &first_item->key;
		batch.data_sizes = &first_item->data_len;
=======
		first_key.objectid = node->inode_id;
		first_key.type = BTRFS_DIR_INDEX_KEY;
		first_key.offset = first_item->index;
		batch.keys = &first_key;
		batch.data_sizes = &first_data_size;
>>>>>>> eb3cdb58
	} else {
		struct btrfs_key *ins_keys;
		u32 *ins_sizes;
		int i = 0;

		ins_data = kmalloc(batch.nr * sizeof(u32) +
				   batch.nr * sizeof(struct btrfs_key), GFP_NOFS);
		if (!ins_data) {
			ret = -ENOMEM;
			goto out;
		}
		ins_sizes = (u32 *)ins_data;
		ins_keys = (struct btrfs_key *)(ins_data + batch.nr * sizeof(u32));
		batch.keys = ins_keys;
		batch.data_sizes = ins_sizes;
		list_for_each_entry(curr, &item_list, tree_list) {
<<<<<<< HEAD
			ins_keys[i] = curr->key;
=======
			ins_keys[i].objectid = node->inode_id;
			ins_keys[i].type = BTRFS_DIR_INDEX_KEY;
			ins_keys[i].offset = curr->index;
>>>>>>> eb3cdb58
			ins_sizes[i] = curr->data_len;
			i++;
		}
	}

	ret = btrfs_insert_empty_items(trans, root, path, &batch);
	if (ret)
		goto out;

	list_for_each_entry(curr, &item_list, tree_list) {
		char *data_ptr;

		data_ptr = btrfs_item_ptr(path->nodes[0], path->slots[0], char);
		write_extent_buffer(path->nodes[0], &curr->data,
				    (unsigned long)data_ptr, curr->data_len);
		path->slots[0]++;
	}

	/*
	 * Now release our path before releasing the delayed items and their
	 * metadata reservations, so that we don't block other tasks for more
	 * time than needed.
	 */
	btrfs_release_path(path);
<<<<<<< HEAD
=======

	ASSERT(node->index_item_leaves > 0);

	/*
	 * For normal operations we will batch an entire leaf's worth of delayed
	 * items, so if there are more items to process we can decrement
	 * index_item_leaves by 1 as we inserted 1 leaf's worth of items.
	 *
	 * However for log replay we may not have inserted an entire leaf's
	 * worth of items, we may have not had continuous items, so decrementing
	 * here would mess up the index_item_leaves accounting.  For this case
	 * only clean up the accounting when there are no items left.
	 */
	if (next && !continuous_keys_only) {
		/*
		 * We inserted one batch of items into a leaf a there are more
		 * items to flush in a future batch, now release one unit of
		 * metadata space from the delayed block reserve, corresponding
		 * the leaf we just flushed to.
		 */
		btrfs_delayed_item_release_leaves(node, 1);
		node->index_item_leaves--;
	} else if (!next) {
		/*
		 * There are no more items to insert. We can have a number of
		 * reserved leaves > 1 here - this happens when many dir index
		 * items are added and then removed before they are flushed (file
		 * names with a very short life, never span a transaction). So
		 * release all remaining leaves.
		 */
		btrfs_delayed_item_release_leaves(node, node->index_item_leaves);
		node->index_item_leaves = 0;
	}
>>>>>>> eb3cdb58

	list_for_each_entry_safe(curr, next, &item_list, tree_list) {
		list_del(&curr->tree_list);
		btrfs_delayed_item_release_metadata(root, curr);
		btrfs_release_delayed_item(curr);
	}
out:
	kfree(ins_data);
	return ret;
}

static int btrfs_insert_delayed_items(struct btrfs_trans_handle *trans,
				      struct btrfs_path *path,
				      struct btrfs_root *root,
				      struct btrfs_delayed_node *node)
{
	int ret = 0;

	while (ret == 0) {
		struct btrfs_delayed_item *curr;

		mutex_lock(&node->mutex);
		curr = __btrfs_first_delayed_insertion_item(node);
		if (!curr) {
			mutex_unlock(&node->mutex);
			break;
		}
		ret = btrfs_insert_delayed_item(trans, root, path, curr);
		mutex_unlock(&node->mutex);
	}

	return ret;
}

static int btrfs_batch_delete_items(struct btrfs_trans_handle *trans,
				    struct btrfs_root *root,
				    struct btrfs_path *path,
				    struct btrfs_delayed_item *item)
{
	const u64 ino = item->delayed_node->inode_id;
	struct btrfs_fs_info *fs_info = root->fs_info;
	struct btrfs_delayed_item *curr, *next;
	struct extent_buffer *leaf = path->nodes[0];
	LIST_HEAD(batch_list);
	int nitems, slot, last_slot;
	int ret;
	u64 total_reserved_size = item->bytes_reserved;

	ASSERT(leaf != NULL);

	slot = path->slots[0];
	last_slot = btrfs_header_nritems(leaf) - 1;
	/*
	 * Our caller always gives us a path pointing to an existing item, so
	 * this can not happen.
	 */
	ASSERT(slot <= last_slot);
	if (WARN_ON(slot > last_slot))
		return -ENOENT;

	nitems = 1;
	curr = item;
	list_add_tail(&curr->tree_list, &batch_list);

	/*
	 * Keep checking if the next delayed item matches the next item in the
	 * leaf - if so, we can add it to the batch of items to delete from the
	 * leaf.
	 */
	while (slot < last_slot) {
		struct btrfs_key key;

		next = __btrfs_next_delayed_item(curr);
		if (!next)
			break;

		slot++;
		btrfs_item_key_to_cpu(leaf, &key, slot);
		if (key.objectid != ino ||
		    key.type != BTRFS_DIR_INDEX_KEY ||
		    key.offset != next->index)
			break;
		nitems++;
		curr = next;
		list_add_tail(&curr->tree_list, &batch_list);
		total_reserved_size += curr->bytes_reserved;
	}

	ret = btrfs_del_items(trans, root, path, path->slots[0], nitems);
	if (ret)
		return ret;

	/* In case of BTRFS_FS_LOG_RECOVERING items won't have reserved space */
	if (total_reserved_size > 0) {
		/*
		 * Check btrfs_delayed_item_reserve_metadata() to see why we
		 * don't need to release/reserve qgroup space.
		 */
		trace_btrfs_space_reservation(fs_info, "delayed_item", ino,
					      total_reserved_size, 0);
		btrfs_block_rsv_release(fs_info, &fs_info->delayed_block_rsv,
					total_reserved_size, NULL);
	}

	list_for_each_entry_safe(curr, next, &batch_list, tree_list) {
		list_del(&curr->tree_list);
		btrfs_release_delayed_item(curr);
	}

	return 0;
}

static int btrfs_delete_delayed_items(struct btrfs_trans_handle *trans,
				      struct btrfs_path *path,
				      struct btrfs_root *root,
				      struct btrfs_delayed_node *node)
{
<<<<<<< HEAD
	struct btrfs_delayed_item *curr, *prev;
=======
	struct btrfs_key key;
>>>>>>> eb3cdb58
	int ret = 0;

	key.objectid = node->inode_id;
	key.type = BTRFS_DIR_INDEX_KEY;

	while (ret == 0) {
		struct btrfs_delayed_item *item;

		mutex_lock(&node->mutex);
		item = __btrfs_first_delayed_deletion_item(node);
		if (!item) {
			mutex_unlock(&node->mutex);
			break;
		}

		key.offset = item->index;
		ret = btrfs_search_slot(trans, root, &key, path, -1, 1);
		if (ret > 0) {
			/*
			 * There's no matching item in the leaf. This means we
			 * have already deleted this item in a past run of the
			 * delayed items. We ignore errors when running delayed
			 * items from an async context, through a work queue job
			 * running btrfs_async_run_delayed_root(), and don't
			 * release delayed items that failed to complete. This
			 * is because we will retry later, and at transaction
			 * commit time we always run delayed items and will
			 * then deal with errors if they fail to run again.
			 *
			 * So just release delayed items for which we can't find
			 * an item in the tree, and move to the next item.
			 */
			btrfs_release_path(path);
			btrfs_release_delayed_item(item);
			ret = 0;
		} else if (ret == 0) {
			ret = btrfs_batch_delete_items(trans, root, path, item);
			btrfs_release_path(path);
		}

<<<<<<< HEAD
	ret = btrfs_search_slot(trans, root, &curr->key, path, -1, 1);
	if (ret < 0)
		goto delete_fail;
	else if (ret > 0) {
=======
>>>>>>> eb3cdb58
		/*
		 * We unlock and relock on each iteration, this is to prevent
		 * blocking other tasks for too long while we are being run from
		 * the async context (work queue job). Those tasks are typically
		 * running system calls like creat/mkdir/rename/unlink/etc which
		 * need to add delayed items to this delayed node.
		 */
		mutex_unlock(&node->mutex);
	}

	return ret;
}

static void btrfs_release_delayed_inode(struct btrfs_delayed_node *delayed_node)
{
	struct btrfs_delayed_root *delayed_root;

	if (delayed_node &&
	    test_bit(BTRFS_DELAYED_NODE_INODE_DIRTY, &delayed_node->flags)) {
		BUG_ON(!delayed_node->root);
		clear_bit(BTRFS_DELAYED_NODE_INODE_DIRTY, &delayed_node->flags);
		delayed_node->count--;

		delayed_root = delayed_node->root->fs_info->delayed_root;
		finish_one_item(delayed_root);
	}
}

static void btrfs_release_delayed_iref(struct btrfs_delayed_node *delayed_node)
{

	if (test_and_clear_bit(BTRFS_DELAYED_NODE_DEL_IREF, &delayed_node->flags)) {
		struct btrfs_delayed_root *delayed_root;

		ASSERT(delayed_node->root);
		delayed_node->count--;

		delayed_root = delayed_node->root->fs_info->delayed_root;
		finish_one_item(delayed_root);
	}
}

static int __btrfs_update_delayed_inode(struct btrfs_trans_handle *trans,
					struct btrfs_root *root,
					struct btrfs_path *path,
					struct btrfs_delayed_node *node)
{
	struct btrfs_fs_info *fs_info = root->fs_info;
	struct btrfs_key key;
	struct btrfs_inode_item *inode_item;
	struct extent_buffer *leaf;
	int mod;
	int ret;

	key.objectid = node->inode_id;
	key.type = BTRFS_INODE_ITEM_KEY;
	key.offset = 0;

	if (test_bit(BTRFS_DELAYED_NODE_DEL_IREF, &node->flags))
		mod = -1;
	else
		mod = 1;

	ret = btrfs_lookup_inode(trans, root, path, &key, mod);
	if (ret > 0)
		ret = -ENOENT;
	if (ret < 0)
		goto out;

	leaf = path->nodes[0];
	inode_item = btrfs_item_ptr(leaf, path->slots[0],
				    struct btrfs_inode_item);
	write_extent_buffer(leaf, &node->inode_item, (unsigned long)inode_item,
			    sizeof(struct btrfs_inode_item));
	btrfs_mark_buffer_dirty(leaf);

	if (!test_bit(BTRFS_DELAYED_NODE_DEL_IREF, &node->flags))
		goto out;

	path->slots[0]++;
	if (path->slots[0] >= btrfs_header_nritems(leaf))
		goto search;
again:
	btrfs_item_key_to_cpu(leaf, &key, path->slots[0]);
	if (key.objectid != node->inode_id)
		goto out;

	if (key.type != BTRFS_INODE_REF_KEY &&
	    key.type != BTRFS_INODE_EXTREF_KEY)
		goto out;

	/*
	 * Delayed iref deletion is for the inode who has only one link,
	 * so there is only one iref. The case that several irefs are
	 * in the same item doesn't exist.
	 */
	ret = btrfs_del_item(trans, root, path);
out:
	btrfs_release_delayed_iref(node);
	btrfs_release_path(path);
err_out:
	btrfs_delayed_inode_release_metadata(fs_info, node, (ret < 0));
	btrfs_release_delayed_inode(node);

	/*
	 * If we fail to update the delayed inode we need to abort the
	 * transaction, because we could leave the inode with the improper
	 * counts behind.
	 */
	if (ret && ret != -ENOENT)
		btrfs_abort_transaction(trans, ret);

	return ret;

search:
	btrfs_release_path(path);

	key.type = BTRFS_INODE_EXTREF_KEY;
	key.offset = -1;

	ret = btrfs_search_slot(trans, root, &key, path, -1, 1);
	if (ret < 0)
		goto err_out;
	ASSERT(ret);

	ret = 0;
	leaf = path->nodes[0];
	path->slots[0]--;
	goto again;
}

static inline int btrfs_update_delayed_inode(struct btrfs_trans_handle *trans,
					     struct btrfs_root *root,
					     struct btrfs_path *path,
					     struct btrfs_delayed_node *node)
{
	int ret;

	mutex_lock(&node->mutex);
	if (!test_bit(BTRFS_DELAYED_NODE_INODE_DIRTY, &node->flags)) {
		mutex_unlock(&node->mutex);
		return 0;
	}

	ret = __btrfs_update_delayed_inode(trans, root, path, node);
	mutex_unlock(&node->mutex);
	return ret;
}

static inline int
__btrfs_commit_inode_delayed_items(struct btrfs_trans_handle *trans,
				   struct btrfs_path *path,
				   struct btrfs_delayed_node *node)
{
	int ret;

	ret = btrfs_insert_delayed_items(trans, path, node->root, node);
	if (ret)
		return ret;

	ret = btrfs_delete_delayed_items(trans, path, node->root, node);
	if (ret)
		return ret;

	ret = btrfs_update_delayed_inode(trans, node->root, path, node);
	return ret;
}

/*
 * Called when committing the transaction.
 * Returns 0 on success.
 * Returns < 0 on error and returns with an aborted transaction with any
 * outstanding delayed items cleaned up.
 */
static int __btrfs_run_delayed_items(struct btrfs_trans_handle *trans, int nr)
{
	struct btrfs_fs_info *fs_info = trans->fs_info;
	struct btrfs_delayed_root *delayed_root;
	struct btrfs_delayed_node *curr_node, *prev_node;
	struct btrfs_path *path;
	struct btrfs_block_rsv *block_rsv;
	int ret = 0;
	bool count = (nr > 0);

	if (TRANS_ABORTED(trans))
		return -EIO;

	path = btrfs_alloc_path();
	if (!path)
		return -ENOMEM;

	block_rsv = trans->block_rsv;
	trans->block_rsv = &fs_info->delayed_block_rsv;

	delayed_root = fs_info->delayed_root;

	curr_node = btrfs_first_delayed_node(delayed_root);
	while (curr_node && (!count || nr--)) {
		ret = __btrfs_commit_inode_delayed_items(trans, path,
							 curr_node);
		if (ret) {
			btrfs_release_delayed_node(curr_node);
			curr_node = NULL;
			btrfs_abort_transaction(trans, ret);
			break;
		}

		prev_node = curr_node;
		curr_node = btrfs_next_delayed_node(curr_node);
		btrfs_release_delayed_node(prev_node);
	}

	if (curr_node)
		btrfs_release_delayed_node(curr_node);
	btrfs_free_path(path);
	trans->block_rsv = block_rsv;

	return ret;
}

int btrfs_run_delayed_items(struct btrfs_trans_handle *trans)
{
	return __btrfs_run_delayed_items(trans, -1);
}

int btrfs_run_delayed_items_nr(struct btrfs_trans_handle *trans, int nr)
{
	return __btrfs_run_delayed_items(trans, nr);
}

int btrfs_commit_inode_delayed_items(struct btrfs_trans_handle *trans,
				     struct btrfs_inode *inode)
{
	struct btrfs_delayed_node *delayed_node = btrfs_get_delayed_node(inode);
	struct btrfs_path *path;
	struct btrfs_block_rsv *block_rsv;
	int ret;

	if (!delayed_node)
		return 0;

	mutex_lock(&delayed_node->mutex);
	if (!delayed_node->count) {
		mutex_unlock(&delayed_node->mutex);
		btrfs_release_delayed_node(delayed_node);
		return 0;
	}
	mutex_unlock(&delayed_node->mutex);

	path = btrfs_alloc_path();
	if (!path) {
		btrfs_release_delayed_node(delayed_node);
		return -ENOMEM;
	}

	block_rsv = trans->block_rsv;
	trans->block_rsv = &delayed_node->root->fs_info->delayed_block_rsv;

	ret = __btrfs_commit_inode_delayed_items(trans, path, delayed_node);

	btrfs_release_delayed_node(delayed_node);
	btrfs_free_path(path);
	trans->block_rsv = block_rsv;

	return ret;
}

int btrfs_commit_inode_delayed_inode(struct btrfs_inode *inode)
{
	struct btrfs_fs_info *fs_info = inode->root->fs_info;
	struct btrfs_trans_handle *trans;
	struct btrfs_delayed_node *delayed_node = btrfs_get_delayed_node(inode);
	struct btrfs_path *path;
	struct btrfs_block_rsv *block_rsv;
	int ret;

	if (!delayed_node)
		return 0;

	mutex_lock(&delayed_node->mutex);
	if (!test_bit(BTRFS_DELAYED_NODE_INODE_DIRTY, &delayed_node->flags)) {
		mutex_unlock(&delayed_node->mutex);
		btrfs_release_delayed_node(delayed_node);
		return 0;
	}
	mutex_unlock(&delayed_node->mutex);

	trans = btrfs_join_transaction(delayed_node->root);
	if (IS_ERR(trans)) {
		ret = PTR_ERR(trans);
		goto out;
	}

	path = btrfs_alloc_path();
	if (!path) {
		ret = -ENOMEM;
		goto trans_out;
	}

	block_rsv = trans->block_rsv;
	trans->block_rsv = &fs_info->delayed_block_rsv;

	mutex_lock(&delayed_node->mutex);
	if (test_bit(BTRFS_DELAYED_NODE_INODE_DIRTY, &delayed_node->flags))
		ret = __btrfs_update_delayed_inode(trans, delayed_node->root,
						   path, delayed_node);
	else
		ret = 0;
	mutex_unlock(&delayed_node->mutex);

	btrfs_free_path(path);
	trans->block_rsv = block_rsv;
trans_out:
	btrfs_end_transaction(trans);
	btrfs_btree_balance_dirty(fs_info);
out:
	btrfs_release_delayed_node(delayed_node);

	return ret;
}

void btrfs_remove_delayed_node(struct btrfs_inode *inode)
{
	struct btrfs_delayed_node *delayed_node;

	delayed_node = READ_ONCE(inode->delayed_node);
	if (!delayed_node)
		return;

	inode->delayed_node = NULL;
	btrfs_release_delayed_node(delayed_node);
}

struct btrfs_async_delayed_work {
	struct btrfs_delayed_root *delayed_root;
	int nr;
	struct btrfs_work work;
};

static void btrfs_async_run_delayed_root(struct btrfs_work *work)
{
	struct btrfs_async_delayed_work *async_work;
	struct btrfs_delayed_root *delayed_root;
	struct btrfs_trans_handle *trans;
	struct btrfs_path *path;
	struct btrfs_delayed_node *delayed_node = NULL;
	struct btrfs_root *root;
	struct btrfs_block_rsv *block_rsv;
	int total_done = 0;

	async_work = container_of(work, struct btrfs_async_delayed_work, work);
	delayed_root = async_work->delayed_root;

	path = btrfs_alloc_path();
	if (!path)
		goto out;

	do {
		if (atomic_read(&delayed_root->items) <
		    BTRFS_DELAYED_BACKGROUND / 2)
			break;

		delayed_node = btrfs_first_prepared_delayed_node(delayed_root);
		if (!delayed_node)
			break;

		root = delayed_node->root;

		trans = btrfs_join_transaction(root);
		if (IS_ERR(trans)) {
			btrfs_release_path(path);
			btrfs_release_prepared_delayed_node(delayed_node);
			total_done++;
			continue;
		}

		block_rsv = trans->block_rsv;
		trans->block_rsv = &root->fs_info->delayed_block_rsv;

		__btrfs_commit_inode_delayed_items(trans, path, delayed_node);

		trans->block_rsv = block_rsv;
		btrfs_end_transaction(trans);
		btrfs_btree_balance_dirty_nodelay(root->fs_info);

		btrfs_release_path(path);
		btrfs_release_prepared_delayed_node(delayed_node);
		total_done++;

	} while ((async_work->nr == 0 && total_done < BTRFS_DELAYED_WRITEBACK)
		 || total_done < async_work->nr);

	btrfs_free_path(path);
out:
	wake_up(&delayed_root->wait);
	kfree(async_work);
}


static int btrfs_wq_run_delayed_node(struct btrfs_delayed_root *delayed_root,
				     struct btrfs_fs_info *fs_info, int nr)
{
	struct btrfs_async_delayed_work *async_work;

	async_work = kmalloc(sizeof(*async_work), GFP_NOFS);
	if (!async_work)
		return -ENOMEM;

	async_work->delayed_root = delayed_root;
	btrfs_init_work(&async_work->work, btrfs_async_run_delayed_root, NULL,
			NULL);
	async_work->nr = nr;

	btrfs_queue_work(fs_info->delayed_workers, &async_work->work);
	return 0;
}

void btrfs_assert_delayed_root_empty(struct btrfs_fs_info *fs_info)
{
	WARN_ON(btrfs_first_delayed_node(fs_info->delayed_root));
}

static int could_end_wait(struct btrfs_delayed_root *delayed_root, int seq)
{
	int val = atomic_read(&delayed_root->items_seq);

	if (val < seq || val >= seq + BTRFS_DELAYED_BATCH)
		return 1;

	if (atomic_read(&delayed_root->items) < BTRFS_DELAYED_BACKGROUND)
		return 1;

	return 0;
}

void btrfs_balance_delayed_items(struct btrfs_fs_info *fs_info)
{
	struct btrfs_delayed_root *delayed_root = fs_info->delayed_root;

	if ((atomic_read(&delayed_root->items) < BTRFS_DELAYED_BACKGROUND) ||
		btrfs_workqueue_normal_congested(fs_info->delayed_workers))
		return;

	if (atomic_read(&delayed_root->items) >= BTRFS_DELAYED_WRITEBACK) {
		int seq;
		int ret;

		seq = atomic_read(&delayed_root->items_seq);

		ret = btrfs_wq_run_delayed_node(delayed_root, fs_info, 0);
		if (ret)
			return;

		wait_event_interruptible(delayed_root->wait,
					 could_end_wait(delayed_root, seq));
		return;
	}

	btrfs_wq_run_delayed_node(delayed_root, fs_info, BTRFS_DELAYED_BATCH);
}

/* Will return 0 or -ENOMEM */
int btrfs_insert_delayed_dir_index(struct btrfs_trans_handle *trans,
				   const char *name, int name_len,
				   struct btrfs_inode *dir,
				   struct btrfs_disk_key *disk_key, u8 flags,
				   u64 index)
{
	struct btrfs_fs_info *fs_info = trans->fs_info;
	const unsigned int leaf_data_size = BTRFS_LEAF_DATA_SIZE(fs_info);
	struct btrfs_delayed_node *delayed_node;
	struct btrfs_delayed_item *delayed_item;
	struct btrfs_dir_item *dir_item;
	bool reserve_leaf_space;
	u32 data_len;
	int ret;

	delayed_node = btrfs_get_or_create_delayed_node(dir);
	if (IS_ERR(delayed_node))
		return PTR_ERR(delayed_node);

	delayed_item = btrfs_alloc_delayed_item(sizeof(*dir_item) + name_len,
						delayed_node,
						BTRFS_DELAYED_INSERTION_ITEM);
	if (!delayed_item) {
		ret = -ENOMEM;
		goto release_node;
	}

	delayed_item->index = index;

	dir_item = (struct btrfs_dir_item *)delayed_item->data;
	dir_item->location = *disk_key;
	btrfs_set_stack_dir_transid(dir_item, trans->transid);
	btrfs_set_stack_dir_data_len(dir_item, 0);
	btrfs_set_stack_dir_name_len(dir_item, name_len);
	btrfs_set_stack_dir_flags(dir_item, flags);
	memcpy((char *)(dir_item + 1), name, name_len);

	data_len = delayed_item->data_len + sizeof(struct btrfs_item);

	mutex_lock(&delayed_node->mutex);

	if (delayed_node->index_item_leaves == 0 ||
	    delayed_node->curr_index_batch_size + data_len > leaf_data_size) {
		delayed_node->curr_index_batch_size = data_len;
		reserve_leaf_space = true;
	} else {
		delayed_node->curr_index_batch_size += data_len;
		reserve_leaf_space = false;
	}

	if (reserve_leaf_space) {
		ret = btrfs_delayed_item_reserve_metadata(trans, delayed_item);
		/*
		 * Space was reserved for a dir index item insertion when we
		 * started the transaction, so getting a failure here should be
		 * impossible.
		 */
		if (WARN_ON(ret)) {
			mutex_unlock(&delayed_node->mutex);
			btrfs_release_delayed_item(delayed_item);
			goto release_node;
		}

		delayed_node->index_item_leaves++;
	} else if (!test_bit(BTRFS_FS_LOG_RECOVERING, &fs_info->flags)) {
		const u64 bytes = btrfs_calc_insert_metadata_size(fs_info, 1);

		/*
		 * Adding the new dir index item does not require touching another
		 * leaf, so we can release 1 unit of metadata that was previously
		 * reserved when starting the transaction. This applies only to
		 * the case where we had a transaction start and excludes the
		 * transaction join case (when replaying log trees).
		 */
		trace_btrfs_space_reservation(fs_info, "transaction",
					      trans->transid, bytes, 0);
		btrfs_block_rsv_release(fs_info, trans->block_rsv, bytes, NULL);
		ASSERT(trans->bytes_reserved >= bytes);
		trans->bytes_reserved -= bytes;
	}

	ret = __btrfs_add_delayed_item(delayed_node, delayed_item);
	if (unlikely(ret)) {
		btrfs_err(trans->fs_info,
			  "err add delayed dir index item(name: %.*s) into the insertion tree of the delayed node(root id: %llu, inode id: %llu, errno: %d)",
			  name_len, name, delayed_node->root->root_key.objectid,
			  delayed_node->inode_id, ret);
		BUG();
	}
	mutex_unlock(&delayed_node->mutex);

release_node:
	btrfs_release_delayed_node(delayed_node);
	return ret;
}

static int btrfs_delete_delayed_insertion_item(struct btrfs_fs_info *fs_info,
					       struct btrfs_delayed_node *node,
					       u64 index)
{
	struct btrfs_delayed_item *item;

	mutex_lock(&node->mutex);
	item = __btrfs_lookup_delayed_item(&node->ins_root.rb_root, index);
	if (!item) {
		mutex_unlock(&node->mutex);
		return 1;
	}

	/*
	 * For delayed items to insert, we track reserved metadata bytes based
	 * on the number of leaves that we will use.
	 * See btrfs_insert_delayed_dir_index() and
	 * btrfs_delayed_item_reserve_metadata()).
	 */
	ASSERT(item->bytes_reserved == 0);
	ASSERT(node->index_item_leaves > 0);

	/*
	 * If there's only one leaf reserved, we can decrement this item from the
	 * current batch, otherwise we can not because we don't know which leaf
	 * it belongs to. With the current limit on delayed items, we rarely
	 * accumulate enough dir index items to fill more than one leaf (even
	 * when using a leaf size of 4K).
	 */
	if (node->index_item_leaves == 1) {
		const u32 data_len = item->data_len + sizeof(struct btrfs_item);

		ASSERT(node->curr_index_batch_size >= data_len);
		node->curr_index_batch_size -= data_len;
	}

	btrfs_release_delayed_item(item);

	/* If we now have no more dir index items, we can release all leaves. */
	if (RB_EMPTY_ROOT(&node->ins_root.rb_root)) {
		btrfs_delayed_item_release_leaves(node, node->index_item_leaves);
		node->index_item_leaves = 0;
	}

	mutex_unlock(&node->mutex);
	return 0;
}

int btrfs_delete_delayed_dir_index(struct btrfs_trans_handle *trans,
				   struct btrfs_inode *dir, u64 index)
{
	struct btrfs_delayed_node *node;
	struct btrfs_delayed_item *item;
	int ret;

	node = btrfs_get_or_create_delayed_node(dir);
	if (IS_ERR(node))
		return PTR_ERR(node);

	ret = btrfs_delete_delayed_insertion_item(trans->fs_info, node, index);
	if (!ret)
		goto end;

	item = btrfs_alloc_delayed_item(0, node, BTRFS_DELAYED_DELETION_ITEM);
	if (!item) {
		ret = -ENOMEM;
		goto end;
	}

	item->index = index;

	ret = btrfs_delayed_item_reserve_metadata(trans, item);
	/*
	 * we have reserved enough space when we start a new transaction,
	 * so reserving metadata failure is impossible.
	 */
	if (ret < 0) {
		btrfs_err(trans->fs_info,
"metadata reservation failed for delayed dir item deltiona, should have been reserved");
		btrfs_release_delayed_item(item);
		goto end;
	}

	mutex_lock(&node->mutex);
	ret = __btrfs_add_delayed_item(node, item);
	if (unlikely(ret)) {
		btrfs_err(trans->fs_info,
			  "err add delayed dir index item(index: %llu) into the deletion tree of the delayed node(root id: %llu, inode id: %llu, errno: %d)",
			  index, node->root->root_key.objectid,
			  node->inode_id, ret);
		btrfs_delayed_item_release_metadata(dir->root, item);
		btrfs_release_delayed_item(item);
	}
	mutex_unlock(&node->mutex);
end:
	btrfs_release_delayed_node(node);
	return ret;
}

int btrfs_inode_delayed_dir_index_count(struct btrfs_inode *inode)
{
	struct btrfs_delayed_node *delayed_node = btrfs_get_delayed_node(inode);

	if (!delayed_node)
		return -ENOENT;

	/*
	 * Since we have held i_mutex of this directory, it is impossible that
	 * a new directory index is added into the delayed node and index_cnt
	 * is updated now. So we needn't lock the delayed node.
	 */
	if (!delayed_node->index_cnt) {
		btrfs_release_delayed_node(delayed_node);
		return -EINVAL;
	}

	inode->index_cnt = delayed_node->index_cnt;
	btrfs_release_delayed_node(delayed_node);
	return 0;
}

bool btrfs_readdir_get_delayed_items(struct inode *inode,
				     struct list_head *ins_list,
				     struct list_head *del_list)
{
	struct btrfs_delayed_node *delayed_node;
	struct btrfs_delayed_item *item;

	delayed_node = btrfs_get_delayed_node(BTRFS_I(inode));
	if (!delayed_node)
		return false;

	/*
	 * We can only do one readdir with delayed items at a time because of
	 * item->readdir_list.
	 */
	btrfs_inode_unlock(BTRFS_I(inode), BTRFS_ILOCK_SHARED);
	btrfs_inode_lock(BTRFS_I(inode), 0);

	mutex_lock(&delayed_node->mutex);
	item = __btrfs_first_delayed_insertion_item(delayed_node);
	while (item) {
		refcount_inc(&item->refs);
		list_add_tail(&item->readdir_list, ins_list);
		item = __btrfs_next_delayed_item(item);
	}

	item = __btrfs_first_delayed_deletion_item(delayed_node);
	while (item) {
		refcount_inc(&item->refs);
		list_add_tail(&item->readdir_list, del_list);
		item = __btrfs_next_delayed_item(item);
	}
	mutex_unlock(&delayed_node->mutex);
	/*
	 * This delayed node is still cached in the btrfs inode, so refs
	 * must be > 1 now, and we needn't check it is going to be freed
	 * or not.
	 *
	 * Besides that, this function is used to read dir, we do not
	 * insert/delete delayed items in this period. So we also needn't
	 * requeue or dequeue this delayed node.
	 */
	refcount_dec(&delayed_node->refs);

	return true;
}

void btrfs_readdir_put_delayed_items(struct inode *inode,
				     struct list_head *ins_list,
				     struct list_head *del_list)
{
	struct btrfs_delayed_item *curr, *next;

	list_for_each_entry_safe(curr, next, ins_list, readdir_list) {
		list_del(&curr->readdir_list);
		if (refcount_dec_and_test(&curr->refs))
			kfree(curr);
	}

	list_for_each_entry_safe(curr, next, del_list, readdir_list) {
		list_del(&curr->readdir_list);
		if (refcount_dec_and_test(&curr->refs))
			kfree(curr);
	}

	/*
	 * The VFS is going to do up_read(), so we need to downgrade back to a
	 * read lock.
	 */
	downgrade_write(&inode->i_rwsem);
}

int btrfs_should_delete_dir_index(struct list_head *del_list,
				  u64 index)
{
	struct btrfs_delayed_item *curr;
	int ret = 0;

	list_for_each_entry(curr, del_list, readdir_list) {
		if (curr->index > index)
			break;
		if (curr->index == index) {
			ret = 1;
			break;
		}
	}
	return ret;
}

/*
 * btrfs_readdir_delayed_dir_index - read dir info stored in the delayed tree
 *
 */
int btrfs_readdir_delayed_dir_index(struct dir_context *ctx,
				    struct list_head *ins_list)
{
	struct btrfs_dir_item *di;
	struct btrfs_delayed_item *curr, *next;
	struct btrfs_key location;
	char *name;
	int name_len;
	int over = 0;
	unsigned char d_type;

	if (list_empty(ins_list))
		return 0;

	/*
	 * Changing the data of the delayed item is impossible. So
	 * we needn't lock them. And we have held i_mutex of the
	 * directory, nobody can delete any directory indexes now.
	 */
	list_for_each_entry_safe(curr, next, ins_list, readdir_list) {
		list_del(&curr->readdir_list);

		if (curr->index < ctx->pos) {
			if (refcount_dec_and_test(&curr->refs))
				kfree(curr);
			continue;
		}

		ctx->pos = curr->index;

		di = (struct btrfs_dir_item *)curr->data;
		name = (char *)(di + 1);
		name_len = btrfs_stack_dir_name_len(di);

		d_type = fs_ftype_to_dtype(btrfs_dir_flags_to_ftype(di->type));
		btrfs_disk_key_to_cpu(&location, &di->location);

		over = !dir_emit(ctx, name, name_len,
			       location.objectid, d_type);

		if (refcount_dec_and_test(&curr->refs))
			kfree(curr);

		if (over)
			return 1;
		ctx->pos++;
	}
	return 0;
}

static void fill_stack_inode_item(struct btrfs_trans_handle *trans,
				  struct btrfs_inode_item *inode_item,
				  struct inode *inode)
{
	u64 flags;

	btrfs_set_stack_inode_uid(inode_item, i_uid_read(inode));
	btrfs_set_stack_inode_gid(inode_item, i_gid_read(inode));
	btrfs_set_stack_inode_size(inode_item, BTRFS_I(inode)->disk_i_size);
	btrfs_set_stack_inode_mode(inode_item, inode->i_mode);
	btrfs_set_stack_inode_nlink(inode_item, inode->i_nlink);
	btrfs_set_stack_inode_nbytes(inode_item, inode_get_bytes(inode));
	btrfs_set_stack_inode_generation(inode_item,
					 BTRFS_I(inode)->generation);
	btrfs_set_stack_inode_sequence(inode_item,
				       inode_peek_iversion(inode));
	btrfs_set_stack_inode_transid(inode_item, trans->transid);
	btrfs_set_stack_inode_rdev(inode_item, inode->i_rdev);
	flags = btrfs_inode_combine_flags(BTRFS_I(inode)->flags,
					  BTRFS_I(inode)->ro_flags);
	btrfs_set_stack_inode_flags(inode_item, flags);
	btrfs_set_stack_inode_block_group(inode_item, 0);

	btrfs_set_stack_timespec_sec(&inode_item->atime,
				     inode->i_atime.tv_sec);
	btrfs_set_stack_timespec_nsec(&inode_item->atime,
				      inode->i_atime.tv_nsec);

	btrfs_set_stack_timespec_sec(&inode_item->mtime,
				     inode->i_mtime.tv_sec);
	btrfs_set_stack_timespec_nsec(&inode_item->mtime,
				      inode->i_mtime.tv_nsec);

	btrfs_set_stack_timespec_sec(&inode_item->ctime,
				     inode->i_ctime.tv_sec);
	btrfs_set_stack_timespec_nsec(&inode_item->ctime,
				      inode->i_ctime.tv_nsec);

	btrfs_set_stack_timespec_sec(&inode_item->otime,
				     BTRFS_I(inode)->i_otime.tv_sec);
	btrfs_set_stack_timespec_nsec(&inode_item->otime,
				     BTRFS_I(inode)->i_otime.tv_nsec);
}

int btrfs_fill_inode(struct inode *inode, u32 *rdev)
{
	struct btrfs_fs_info *fs_info = BTRFS_I(inode)->root->fs_info;
	struct btrfs_delayed_node *delayed_node;
	struct btrfs_inode_item *inode_item;

	delayed_node = btrfs_get_delayed_node(BTRFS_I(inode));
	if (!delayed_node)
		return -ENOENT;

	mutex_lock(&delayed_node->mutex);
	if (!test_bit(BTRFS_DELAYED_NODE_INODE_DIRTY, &delayed_node->flags)) {
		mutex_unlock(&delayed_node->mutex);
		btrfs_release_delayed_node(delayed_node);
		return -ENOENT;
	}

	inode_item = &delayed_node->inode_item;

	i_uid_write(inode, btrfs_stack_inode_uid(inode_item));
	i_gid_write(inode, btrfs_stack_inode_gid(inode_item));
	btrfs_i_size_write(BTRFS_I(inode), btrfs_stack_inode_size(inode_item));
	btrfs_inode_set_file_extent_range(BTRFS_I(inode), 0,
			round_up(i_size_read(inode), fs_info->sectorsize));
	inode->i_mode = btrfs_stack_inode_mode(inode_item);
	set_nlink(inode, btrfs_stack_inode_nlink(inode_item));
	inode_set_bytes(inode, btrfs_stack_inode_nbytes(inode_item));
	BTRFS_I(inode)->generation = btrfs_stack_inode_generation(inode_item);
        BTRFS_I(inode)->last_trans = btrfs_stack_inode_transid(inode_item);

	inode_set_iversion_queried(inode,
				   btrfs_stack_inode_sequence(inode_item));
	inode->i_rdev = 0;
	*rdev = btrfs_stack_inode_rdev(inode_item);
	btrfs_inode_split_flags(btrfs_stack_inode_flags(inode_item),
				&BTRFS_I(inode)->flags, &BTRFS_I(inode)->ro_flags);

	inode->i_atime.tv_sec = btrfs_stack_timespec_sec(&inode_item->atime);
	inode->i_atime.tv_nsec = btrfs_stack_timespec_nsec(&inode_item->atime);

	inode->i_mtime.tv_sec = btrfs_stack_timespec_sec(&inode_item->mtime);
	inode->i_mtime.tv_nsec = btrfs_stack_timespec_nsec(&inode_item->mtime);

	inode->i_ctime.tv_sec = btrfs_stack_timespec_sec(&inode_item->ctime);
	inode->i_ctime.tv_nsec = btrfs_stack_timespec_nsec(&inode_item->ctime);

	BTRFS_I(inode)->i_otime.tv_sec =
		btrfs_stack_timespec_sec(&inode_item->otime);
	BTRFS_I(inode)->i_otime.tv_nsec =
		btrfs_stack_timespec_nsec(&inode_item->otime);

	inode->i_generation = BTRFS_I(inode)->generation;
	BTRFS_I(inode)->index_cnt = (u64)-1;

	mutex_unlock(&delayed_node->mutex);
	btrfs_release_delayed_node(delayed_node);
	return 0;
}

int btrfs_delayed_update_inode(struct btrfs_trans_handle *trans,
			       struct btrfs_root *root,
			       struct btrfs_inode *inode)
{
	struct btrfs_delayed_node *delayed_node;
	int ret = 0;

	delayed_node = btrfs_get_or_create_delayed_node(inode);
	if (IS_ERR(delayed_node))
		return PTR_ERR(delayed_node);

	mutex_lock(&delayed_node->mutex);
	if (test_bit(BTRFS_DELAYED_NODE_INODE_DIRTY, &delayed_node->flags)) {
		fill_stack_inode_item(trans, &delayed_node->inode_item,
				      &inode->vfs_inode);
		goto release_node;
	}

	ret = btrfs_delayed_inode_reserve_metadata(trans, root, delayed_node);
	if (ret)
		goto release_node;

	fill_stack_inode_item(trans, &delayed_node->inode_item, &inode->vfs_inode);
	set_bit(BTRFS_DELAYED_NODE_INODE_DIRTY, &delayed_node->flags);
	delayed_node->count++;
	atomic_inc(&root->fs_info->delayed_root->items);
release_node:
	mutex_unlock(&delayed_node->mutex);
	btrfs_release_delayed_node(delayed_node);
	return ret;
}

int btrfs_delayed_delete_inode_ref(struct btrfs_inode *inode)
{
	struct btrfs_fs_info *fs_info = inode->root->fs_info;
	struct btrfs_delayed_node *delayed_node;

	/*
	 * we don't do delayed inode updates during log recovery because it
	 * leads to enospc problems.  This means we also can't do
	 * delayed inode refs
	 */
	if (test_bit(BTRFS_FS_LOG_RECOVERING, &fs_info->flags))
		return -EAGAIN;

	delayed_node = btrfs_get_or_create_delayed_node(inode);
	if (IS_ERR(delayed_node))
		return PTR_ERR(delayed_node);

	/*
	 * We don't reserve space for inode ref deletion is because:
	 * - We ONLY do async inode ref deletion for the inode who has only
	 *   one link(i_nlink == 1), it means there is only one inode ref.
	 *   And in most case, the inode ref and the inode item are in the
	 *   same leaf, and we will deal with them at the same time.
	 *   Since we are sure we will reserve the space for the inode item,
	 *   it is unnecessary to reserve space for inode ref deletion.
	 * - If the inode ref and the inode item are not in the same leaf,
	 *   We also needn't worry about enospc problem, because we reserve
	 *   much more space for the inode update than it needs.
	 * - At the worst, we can steal some space from the global reservation.
	 *   It is very rare.
	 */
	mutex_lock(&delayed_node->mutex);
	if (test_bit(BTRFS_DELAYED_NODE_DEL_IREF, &delayed_node->flags))
		goto release_node;

	set_bit(BTRFS_DELAYED_NODE_DEL_IREF, &delayed_node->flags);
	delayed_node->count++;
	atomic_inc(&fs_info->delayed_root->items);
release_node:
	mutex_unlock(&delayed_node->mutex);
	btrfs_release_delayed_node(delayed_node);
	return 0;
}

static void __btrfs_kill_delayed_node(struct btrfs_delayed_node *delayed_node)
{
	struct btrfs_root *root = delayed_node->root;
	struct btrfs_fs_info *fs_info = root->fs_info;
	struct btrfs_delayed_item *curr_item, *prev_item;

	mutex_lock(&delayed_node->mutex);
	curr_item = __btrfs_first_delayed_insertion_item(delayed_node);
	while (curr_item) {
		prev_item = curr_item;
		curr_item = __btrfs_next_delayed_item(prev_item);
		btrfs_release_delayed_item(prev_item);
	}

	if (delayed_node->index_item_leaves > 0) {
		btrfs_delayed_item_release_leaves(delayed_node,
					  delayed_node->index_item_leaves);
		delayed_node->index_item_leaves = 0;
	}

	curr_item = __btrfs_first_delayed_deletion_item(delayed_node);
	while (curr_item) {
		btrfs_delayed_item_release_metadata(root, curr_item);
		prev_item = curr_item;
		curr_item = __btrfs_next_delayed_item(prev_item);
		btrfs_release_delayed_item(prev_item);
	}

	btrfs_release_delayed_iref(delayed_node);

	if (test_bit(BTRFS_DELAYED_NODE_INODE_DIRTY, &delayed_node->flags)) {
		btrfs_delayed_inode_release_metadata(fs_info, delayed_node, false);
		btrfs_release_delayed_inode(delayed_node);
	}
	mutex_unlock(&delayed_node->mutex);
}

void btrfs_kill_delayed_inode_items(struct btrfs_inode *inode)
{
	struct btrfs_delayed_node *delayed_node;

	delayed_node = btrfs_get_delayed_node(inode);
	if (!delayed_node)
		return;

	__btrfs_kill_delayed_node(delayed_node);
	btrfs_release_delayed_node(delayed_node);
}

void btrfs_kill_all_delayed_nodes(struct btrfs_root *root)
{
	u64 inode_id = 0;
	struct btrfs_delayed_node *delayed_nodes[8];
	int i, n;

	while (1) {
		spin_lock(&root->inode_lock);
		n = radix_tree_gang_lookup(&root->delayed_nodes_tree,
					   (void **)delayed_nodes, inode_id,
					   ARRAY_SIZE(delayed_nodes));
		if (!n) {
			spin_unlock(&root->inode_lock);
			break;
		}

		inode_id = delayed_nodes[n - 1]->inode_id + 1;
		for (i = 0; i < n; i++) {
			/*
			 * Don't increase refs in case the node is dead and
			 * about to be removed from the tree in the loop below
			 */
			if (!refcount_inc_not_zero(&delayed_nodes[i]->refs))
				delayed_nodes[i] = NULL;
		}
		spin_unlock(&root->inode_lock);

		for (i = 0; i < n; i++) {
			if (!delayed_nodes[i])
				continue;
			__btrfs_kill_delayed_node(delayed_nodes[i]);
			btrfs_release_delayed_node(delayed_nodes[i]);
		}
	}
}

void btrfs_destroy_delayed_inodes(struct btrfs_fs_info *fs_info)
{
	struct btrfs_delayed_node *curr_node, *prev_node;

	curr_node = btrfs_first_delayed_node(fs_info->delayed_root);
	while (curr_node) {
		__btrfs_kill_delayed_node(curr_node);

		prev_node = curr_node;
		curr_node = btrfs_next_delayed_node(curr_node);
		btrfs_release_delayed_node(prev_node);
	}
}

void btrfs_log_get_delayed_items(struct btrfs_inode *inode,
				 struct list_head *ins_list,
				 struct list_head *del_list)
{
	struct btrfs_delayed_node *node;
	struct btrfs_delayed_item *item;

	node = btrfs_get_delayed_node(inode);
	if (!node)
		return;

	mutex_lock(&node->mutex);
	item = __btrfs_first_delayed_insertion_item(node);
	while (item) {
		/*
		 * It's possible that the item is already in a log list. This
		 * can happen in case two tasks are trying to log the same
		 * directory. For example if we have tasks A and task B:
		 *
		 * Task A collected the delayed items into a log list while
		 * under the inode's log_mutex (at btrfs_log_inode()), but it
		 * only releases the items after logging the inodes they point
		 * to (if they are new inodes), which happens after unlocking
		 * the log mutex;
		 *
		 * Task B enters btrfs_log_inode() and acquires the log_mutex
		 * of the same directory inode, before task B releases the
		 * delayed items. This can happen for example when logging some
		 * inode we need to trigger logging of its parent directory, so
		 * logging two files that have the same parent directory can
		 * lead to this.
		 *
		 * If this happens, just ignore delayed items already in a log
		 * list. All the tasks logging the directory are under a log
		 * transaction and whichever finishes first can not sync the log
		 * before the other completes and leaves the log transaction.
		 */
		if (!item->logged && list_empty(&item->log_list)) {
			refcount_inc(&item->refs);
			list_add_tail(&item->log_list, ins_list);
		}
		item = __btrfs_next_delayed_item(item);
	}

	item = __btrfs_first_delayed_deletion_item(node);
	while (item) {
		/* It may be non-empty, for the same reason mentioned above. */
		if (!item->logged && list_empty(&item->log_list)) {
			refcount_inc(&item->refs);
			list_add_tail(&item->log_list, del_list);
		}
		item = __btrfs_next_delayed_item(item);
	}
	mutex_unlock(&node->mutex);

	/*
	 * We are called during inode logging, which means the inode is in use
	 * and can not be evicted before we finish logging the inode. So we never
	 * have the last reference on the delayed inode.
	 * Also, we don't use btrfs_release_delayed_node() because that would
	 * requeue the delayed inode (change its order in the list of prepared
	 * nodes) and we don't want to do such change because we don't create or
	 * delete delayed items.
	 */
	ASSERT(refcount_read(&node->refs) > 1);
	refcount_dec(&node->refs);
}

void btrfs_log_put_delayed_items(struct btrfs_inode *inode,
				 struct list_head *ins_list,
				 struct list_head *del_list)
{
	struct btrfs_delayed_node *node;
	struct btrfs_delayed_item *item;
	struct btrfs_delayed_item *next;

	node = btrfs_get_delayed_node(inode);
	if (!node)
		return;

	mutex_lock(&node->mutex);

	list_for_each_entry_safe(item, next, ins_list, log_list) {
		item->logged = true;
		list_del_init(&item->log_list);
		if (refcount_dec_and_test(&item->refs))
			kfree(item);
	}

	list_for_each_entry_safe(item, next, del_list, log_list) {
		item->logged = true;
		list_del_init(&item->log_list);
		if (refcount_dec_and_test(&item->refs))
			kfree(item);
	}

	mutex_unlock(&node->mutex);

	/*
	 * We are called during inode logging, which means the inode is in use
	 * and can not be evicted before we finish logging the inode. So we never
	 * have the last reference on the delayed inode.
	 * Also, we don't use btrfs_release_delayed_node() because that would
	 * requeue the delayed inode (change its order in the list of prepared
	 * nodes) and we don't want to do such change because we don't create or
	 * delete delayed items.
	 */
	ASSERT(refcount_read(&node->refs) > 1);
	refcount_dec(&node->refs);
}<|MERGE_RESOLUTION|>--- conflicted
+++ resolved
@@ -6,12 +6,9 @@
 
 #include <linux/slab.h>
 #include <linux/iversion.h>
-<<<<<<< HEAD
-=======
 #include "ctree.h"
 #include "fs.h"
 #include "messages.h"
->>>>>>> eb3cdb58
 #include "misc.h"
 #include "delayed-inode.h"
 #include "disk-io.h"
@@ -633,10 +630,6 @@
 }
 
 /*
-<<<<<<< HEAD
- * Insert a single delayed item or a batch of delayed items that have consecutive
- * keys if they exist.
-=======
  * Insert a single delayed item or a batch of delayed items, as many as possible
  * that fit in a leaf. The delayed items (dir index keys) are sorted by their key
  * in the rbtree, and if there's a gap between two consecutive dir index items,
@@ -645,30 +638,12 @@
  * into the subvolume tree. Dir index keys also have their offsets coming from a
  * monotonically increasing counter, so we can't get new keys with an offset that
  * fits within a gap between delayed dir index items.
->>>>>>> eb3cdb58
  */
 static int btrfs_insert_delayed_item(struct btrfs_trans_handle *trans,
 				     struct btrfs_root *root,
 				     struct btrfs_path *path,
 				     struct btrfs_delayed_item *first_item)
 {
-<<<<<<< HEAD
-	LIST_HEAD(item_list);
-	struct btrfs_delayed_item *curr;
-	struct btrfs_delayed_item *next;
-	const int max_size = BTRFS_LEAF_DATA_SIZE(root->fs_info);
-	struct btrfs_item_batch batch;
-	int total_size;
-	char *ins_data = NULL;
-	int ret;
-
-	list_add_tail(&first_item->tree_list, &item_list);
-	batch.total_data_size = first_item->data_len;
-	batch.nr = 1;
-	total_size = first_item->data_len + sizeof(struct btrfs_item);
-	curr = first_item;
-
-=======
 	struct btrfs_fs_info *fs_info = root->fs_info;
 	struct btrfs_delayed_node *node = first_item->delayed_node;
 	LIST_HEAD(item_list);
@@ -711,16 +686,13 @@
 	total_size = first_data_size + sizeof(struct btrfs_item);
 	curr = first_item;
 
->>>>>>> eb3cdb58
 	while (true) {
 		int next_size;
 
 		next = __btrfs_next_delayed_item(curr);
-		if (!next || !btrfs_is_continuous_delayed_item(curr, next))
+		if (!next)
 			break;
 
-<<<<<<< HEAD
-=======
 		/*
 		 * We cannot allow gaps in the key space if we're doing log
 		 * replay.
@@ -730,7 +702,6 @@
 
 		ASSERT(next->bytes_reserved == 0);
 
->>>>>>> eb3cdb58
 		next_size = next->data_len + sizeof(struct btrfs_item);
 		if (total_size + next_size > max_size)
 			break;
@@ -743,16 +714,11 @@
 	}
 
 	if (batch.nr == 1) {
-<<<<<<< HEAD
-		batch.keys = &first_item->key;
-		batch.data_sizes = &first_item->data_len;
-=======
 		first_key.objectid = node->inode_id;
 		first_key.type = BTRFS_DIR_INDEX_KEY;
 		first_key.offset = first_item->index;
 		batch.keys = &first_key;
 		batch.data_sizes = &first_data_size;
->>>>>>> eb3cdb58
 	} else {
 		struct btrfs_key *ins_keys;
 		u32 *ins_sizes;
@@ -769,13 +735,9 @@
 		batch.keys = ins_keys;
 		batch.data_sizes = ins_sizes;
 		list_for_each_entry(curr, &item_list, tree_list) {
-<<<<<<< HEAD
-			ins_keys[i] = curr->key;
-=======
 			ins_keys[i].objectid = node->inode_id;
 			ins_keys[i].type = BTRFS_DIR_INDEX_KEY;
 			ins_keys[i].offset = curr->index;
->>>>>>> eb3cdb58
 			ins_sizes[i] = curr->data_len;
 			i++;
 		}
@@ -800,8 +762,6 @@
 	 * time than needed.
 	 */
 	btrfs_release_path(path);
-<<<<<<< HEAD
-=======
 
 	ASSERT(node->index_item_leaves > 0);
 
@@ -835,11 +795,9 @@
 		btrfs_delayed_item_release_leaves(node, node->index_item_leaves);
 		node->index_item_leaves = 0;
 	}
->>>>>>> eb3cdb58
 
 	list_for_each_entry_safe(curr, next, &item_list, tree_list) {
 		list_del(&curr->tree_list);
-		btrfs_delayed_item_release_metadata(root, curr);
 		btrfs_release_delayed_item(curr);
 	}
 out:
@@ -953,11 +911,7 @@
 				      struct btrfs_root *root,
 				      struct btrfs_delayed_node *node)
 {
-<<<<<<< HEAD
-	struct btrfs_delayed_item *curr, *prev;
-=======
 	struct btrfs_key key;
->>>>>>> eb3cdb58
 	int ret = 0;
 
 	key.objectid = node->inode_id;
@@ -998,13 +952,6 @@
 			btrfs_release_path(path);
 		}
 
-<<<<<<< HEAD
-	ret = btrfs_search_slot(trans, root, &curr->key, path, -1, 1);
-	if (ret < 0)
-		goto delete_fail;
-	else if (ret > 0) {
-=======
->>>>>>> eb3cdb58
 		/*
 		 * We unlock and relock on each iteration, this is to prevent
 		 * blocking other tasks for too long while we are being run from
