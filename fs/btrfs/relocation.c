--- conflicted
+++ resolved
@@ -1819,22 +1819,13 @@
 			if (root->reloc_root) {
 				btrfs_err(fs_info,
 "reloc tree mismatch, root %lld has reloc root key (%lld %u %llu) gen %llu, expect reloc root key (%lld %u %llu) gen %llu",
-<<<<<<< HEAD
-					  root->root_key.objectid,
-					  root->reloc_root->root_key.objectid,
-=======
 					  btrfs_root_id(root),
 					  btrfs_root_id(root->reloc_root),
->>>>>>> 2d5404ca
 					  root->reloc_root->root_key.type,
 					  root->reloc_root->root_key.offset,
 					  btrfs_root_generation(
 						  &root->reloc_root->root_item),
-<<<<<<< HEAD
-					  reloc_root->root_key.objectid,
-=======
 					  btrfs_root_id(reloc_root),
->>>>>>> 2d5404ca
 					  reloc_root->root_key.type,
 					  reloc_root->root_key.offset,
 					  btrfs_root_generation(
@@ -1842,13 +1833,8 @@
 			} else {
 				btrfs_err(fs_info,
 "reloc tree mismatch, root %lld has no reloc root, expect reloc root key (%lld %u %llu) gen %llu",
-<<<<<<< HEAD
-					  root->root_key.objectid,
-					  reloc_root->root_key.objectid,
-=======
 					  btrfs_root_id(root),
 					  btrfs_root_id(reloc_root),
->>>>>>> 2d5404ca
 					  reloc_root->root_key.type,
 					  reloc_root->root_key.offset,
 					  btrfs_root_generation(
@@ -2954,18 +2940,6 @@
 	}
 
 	/*
-<<<<<<< HEAD
-	 * We could have lost page private when we dropped the lock to read the
-	 * page above, make sure we set_page_extent_mapped here so we have any
-	 * of the subpage blocksize stuff we need in place.
-	 */
-	ret = set_page_extent_mapped(page);
-	if (ret < 0)
-		goto release_page;
-
-	page_start = page_offset(page);
-	page_end = page_start + PAGE_SIZE - 1;
-=======
 	 * We could have lost folio private when we dropped the lock to read the
 	 * folio above, make sure we set_page_extent_mapped here so we have any
 	 * of the subpage blocksize stuff we need in place.
@@ -2976,7 +2950,6 @@
 
 	folio_start = folio_pos(folio);
 	folio_end = folio_start + PAGE_SIZE - 1;
->>>>>>> 2d5404ca
 
 	/*
 	 * Start from the cluster, as for subpage case, the cluster can start
@@ -4359,32 +4332,20 @@
  */
 int btrfs_reloc_clone_csums(struct btrfs_ordered_extent *ordered)
 {
-<<<<<<< HEAD
-	struct btrfs_inode *inode = BTRFS_I(ordered->inode);
-	struct btrfs_fs_info *fs_info = inode->root->fs_info;
-	u64 disk_bytenr = ordered->file_offset + inode->index_cnt;
-=======
 	struct btrfs_inode *inode = ordered->inode;
 	struct btrfs_fs_info *fs_info = inode->root->fs_info;
 	u64 disk_bytenr = ordered->file_offset + inode->reloc_block_group_start;
->>>>>>> 2d5404ca
 	struct btrfs_root *csum_root = btrfs_csum_root(fs_info, disk_bytenr);
 	LIST_HEAD(list);
 	int ret;
 
 	ret = btrfs_lookup_csums_list(csum_root, disk_bytenr,
 				      disk_bytenr + ordered->num_bytes - 1,
-<<<<<<< HEAD
-				      &list, 0, false);
-	if (ret)
-		return ret;
-=======
 				      &list, false);
 	if (ret < 0) {
 		btrfs_mark_ordered_extent_error(ordered);
 		return ret;
 	}
->>>>>>> 2d5404ca
 
 	while (!list_empty(&list)) {
 		struct btrfs_ordered_sum *sums =
