// SPDX-License-Identifier: GPL-2.0

#include <linux/fs.h>
#include <linux/types.h>
#include "ctree.h"
#include "disk-io.h"
#include "btrfs_inode.h"
#include "print-tree.h"
#include "export.h"

#define BTRFS_FID_SIZE_NON_CONNECTABLE (offsetof(struct btrfs_fid, \
						 parent_objectid) / 4)
#define BTRFS_FID_SIZE_CONNECTABLE (offsetof(struct btrfs_fid, \
					     parent_root_objectid) / 4)
#define BTRFS_FID_SIZE_CONNECTABLE_ROOT (sizeof(struct btrfs_fid) / 4)

static int btrfs_encode_fh(struct inode *inode, u32 *fh, int *max_len,
			   struct inode *parent)
{
	struct btrfs_fid *fid = (struct btrfs_fid *)fh;
	int len = *max_len;
	int type;

	if (parent && (len < BTRFS_FID_SIZE_CONNECTABLE)) {
		*max_len = BTRFS_FID_SIZE_CONNECTABLE;
		return FILEID_INVALID;
	} else if (len < BTRFS_FID_SIZE_NON_CONNECTABLE) {
		*max_len = BTRFS_FID_SIZE_NON_CONNECTABLE;
		return FILEID_INVALID;
	}

	len  = BTRFS_FID_SIZE_NON_CONNECTABLE;
	type = FILEID_BTRFS_WITHOUT_PARENT;

	fid->objectid = btrfs_ino(BTRFS_I(inode));
	fid->root_objectid = BTRFS_I(inode)->root->root_key.objectid;
	fid->gen = inode->i_generation;

	if (parent) {
		u64 parent_root_id;

		fid->parent_objectid = BTRFS_I(parent)->location.objectid;
		fid->parent_gen = parent->i_generation;
		parent_root_id = BTRFS_I(parent)->root->root_key.objectid;

		if (parent_root_id != fid->root_objectid) {
			fid->parent_root_objectid = parent_root_id;
			len = BTRFS_FID_SIZE_CONNECTABLE_ROOT;
			type = FILEID_BTRFS_WITH_PARENT_ROOT;
		} else {
			len = BTRFS_FID_SIZE_CONNECTABLE;
			type = FILEID_BTRFS_WITH_PARENT;
		}
	}

	*max_len = len;
	return type;
}

struct dentry *btrfs_get_dentry(struct super_block *sb, u64 objectid,
				u64 root_objectid, u32 generation,
				int check_generation)
{
	struct btrfs_fs_info *fs_info = btrfs_sb(sb);
	struct btrfs_root *root;
	struct inode *inode;
<<<<<<< HEAD
	struct btrfs_key key;
=======
>>>>>>> 7d2a07b7

	if (objectid < BTRFS_FIRST_FREE_OBJECTID)
		return ERR_PTR(-ESTALE);

<<<<<<< HEAD
	key.objectid = root_objectid;
	key.type = BTRFS_ROOT_ITEM_KEY;
	key.offset = (u64)-1;

	root = btrfs_get_fs_root(fs_info, &key, true);
	if (IS_ERR(root))
		return ERR_CAST(root);

	key.objectid = objectid;
	key.type = BTRFS_INODE_ITEM_KEY;
	key.offset = 0;

	inode = btrfs_iget(sb, &key, root);
=======
	root = btrfs_get_fs_root(fs_info, root_objectid, true);
	if (IS_ERR(root))
		return ERR_CAST(root);

	inode = btrfs_iget(sb, objectid, root);
>>>>>>> 7d2a07b7
	btrfs_put_root(root);
	if (IS_ERR(inode))
		return ERR_CAST(inode);

	if (check_generation && generation != inode->i_generation) {
		iput(inode);
		return ERR_PTR(-ESTALE);
	}

	return d_obtain_alias(inode);
}

static struct dentry *btrfs_fh_to_parent(struct super_block *sb, struct fid *fh,
					 int fh_len, int fh_type)
{
	struct btrfs_fid *fid = (struct btrfs_fid *) fh;
	u64 objectid, root_objectid;
	u32 generation;

	if (fh_type == FILEID_BTRFS_WITH_PARENT) {
		if (fh_len <  BTRFS_FID_SIZE_CONNECTABLE)
			return NULL;
		root_objectid = fid->root_objectid;
	} else if (fh_type == FILEID_BTRFS_WITH_PARENT_ROOT) {
		if (fh_len < BTRFS_FID_SIZE_CONNECTABLE_ROOT)
			return NULL;
		root_objectid = fid->parent_root_objectid;
	} else
		return NULL;

	objectid = fid->parent_objectid;
	generation = fid->parent_gen;

	return btrfs_get_dentry(sb, objectid, root_objectid, generation, 1);
}

static struct dentry *btrfs_fh_to_dentry(struct super_block *sb, struct fid *fh,
					 int fh_len, int fh_type)
{
	struct btrfs_fid *fid = (struct btrfs_fid *) fh;
	u64 objectid, root_objectid;
	u32 generation;

	if ((fh_type != FILEID_BTRFS_WITH_PARENT ||
	     fh_len < BTRFS_FID_SIZE_CONNECTABLE) &&
	    (fh_type != FILEID_BTRFS_WITH_PARENT_ROOT ||
	     fh_len < BTRFS_FID_SIZE_CONNECTABLE_ROOT) &&
	    (fh_type != FILEID_BTRFS_WITHOUT_PARENT ||
	     fh_len < BTRFS_FID_SIZE_NON_CONNECTABLE))
		return NULL;

	objectid = fid->objectid;
	root_objectid = fid->root_objectid;
	generation = fid->gen;

	return btrfs_get_dentry(sb, objectid, root_objectid, generation, 1);
}

struct dentry *btrfs_get_parent(struct dentry *child)
{
	struct inode *dir = d_inode(child);
	struct btrfs_fs_info *fs_info = btrfs_sb(dir->i_sb);
	struct btrfs_root *root = BTRFS_I(dir)->root;
	struct btrfs_path *path;
	struct extent_buffer *leaf;
	struct btrfs_root_ref *ref;
	struct btrfs_key key;
	struct btrfs_key found_key;
	int ret;

	path = btrfs_alloc_path();
	if (!path)
		return ERR_PTR(-ENOMEM);

	if (btrfs_ino(BTRFS_I(dir)) == BTRFS_FIRST_FREE_OBJECTID) {
		key.objectid = root->root_key.objectid;
		key.type = BTRFS_ROOT_BACKREF_KEY;
		key.offset = (u64)-1;
		root = fs_info->tree_root;
	} else {
		key.objectid = btrfs_ino(BTRFS_I(dir));
		key.type = BTRFS_INODE_REF_KEY;
		key.offset = (u64)-1;
	}

	ret = btrfs_search_slot(NULL, root, &key, path, 0, 0);
	if (ret < 0)
		goto fail;

	BUG_ON(ret == 0); /* Key with offset of -1 found */
	if (path->slots[0] == 0) {
		ret = -ENOENT;
		goto fail;
	}

	path->slots[0]--;
	leaf = path->nodes[0];

	btrfs_item_key_to_cpu(leaf, &found_key, path->slots[0]);
	if (found_key.objectid != key.objectid || found_key.type != key.type) {
		ret = -ENOENT;
		goto fail;
	}

	if (found_key.type == BTRFS_ROOT_BACKREF_KEY) {
		ref = btrfs_item_ptr(leaf, path->slots[0],
				     struct btrfs_root_ref);
		key.objectid = btrfs_root_ref_dirid(leaf, ref);
	} else {
		key.objectid = found_key.offset;
	}
	btrfs_free_path(path);

	if (found_key.type == BTRFS_ROOT_BACKREF_KEY) {
		return btrfs_get_dentry(fs_info->sb, key.objectid,
					found_key.offset, 0, 0);
	}

<<<<<<< HEAD
	key.type = BTRFS_INODE_ITEM_KEY;
	key.offset = 0;
	return d_obtain_alias(btrfs_iget(fs_info->sb, &key, root));
=======
	return d_obtain_alias(btrfs_iget(fs_info->sb, key.objectid, root));
>>>>>>> 7d2a07b7
fail:
	btrfs_free_path(path);
	return ERR_PTR(ret);
}

static int btrfs_get_name(struct dentry *parent, char *name,
			  struct dentry *child)
{
	struct inode *inode = d_inode(child);
	struct inode *dir = d_inode(parent);
	struct btrfs_fs_info *fs_info = btrfs_sb(inode->i_sb);
	struct btrfs_path *path;
	struct btrfs_root *root = BTRFS_I(dir)->root;
	struct btrfs_inode_ref *iref;
	struct btrfs_root_ref *rref;
	struct extent_buffer *leaf;
	unsigned long name_ptr;
	struct btrfs_key key;
	int name_len;
	int ret;
	u64 ino;

	if (!S_ISDIR(dir->i_mode))
		return -EINVAL;

	ino = btrfs_ino(BTRFS_I(inode));

	path = btrfs_alloc_path();
	if (!path)
		return -ENOMEM;

	if (ino == BTRFS_FIRST_FREE_OBJECTID) {
		key.objectid = BTRFS_I(inode)->root->root_key.objectid;
		key.type = BTRFS_ROOT_BACKREF_KEY;
		key.offset = (u64)-1;
		root = fs_info->tree_root;
	} else {
		key.objectid = ino;
		key.offset = btrfs_ino(BTRFS_I(dir));
		key.type = BTRFS_INODE_REF_KEY;
	}

	ret = btrfs_search_slot(NULL, root, &key, path, 0, 0);
	if (ret < 0) {
		btrfs_free_path(path);
		return ret;
	} else if (ret > 0) {
		if (ino == BTRFS_FIRST_FREE_OBJECTID) {
			path->slots[0]--;
		} else {
			btrfs_free_path(path);
			return -ENOENT;
		}
	}
	leaf = path->nodes[0];

	if (ino == BTRFS_FIRST_FREE_OBJECTID) {
		rref = btrfs_item_ptr(leaf, path->slots[0],
				     struct btrfs_root_ref);
		name_ptr = (unsigned long)(rref + 1);
		name_len = btrfs_root_ref_name_len(leaf, rref);
	} else {
		iref = btrfs_item_ptr(leaf, path->slots[0],
				      struct btrfs_inode_ref);
		name_ptr = (unsigned long)(iref + 1);
		name_len = btrfs_inode_ref_name_len(leaf, iref);
	}

	read_extent_buffer(leaf, name, name_ptr, name_len);
	btrfs_free_path(path);

	/*
	 * have to add the null termination to make sure that reconnect_path
	 * gets the right len for strlen
	 */
	name[name_len] = '\0';

	return 0;
}

const struct export_operations btrfs_export_ops = {
	.encode_fh	= btrfs_encode_fh,
	.fh_to_dentry	= btrfs_fh_to_dentry,
	.fh_to_parent	= btrfs_fh_to_parent,
	.get_parent	= btrfs_get_parent,
	.get_name	= btrfs_get_name,
};<|MERGE_RESOLUTION|>--- conflicted
+++ resolved
@@ -64,35 +64,15 @@
 	struct btrfs_fs_info *fs_info = btrfs_sb(sb);
 	struct btrfs_root *root;
 	struct inode *inode;
-<<<<<<< HEAD
-	struct btrfs_key key;
-=======
->>>>>>> 7d2a07b7
 
 	if (objectid < BTRFS_FIRST_FREE_OBJECTID)
 		return ERR_PTR(-ESTALE);
 
-<<<<<<< HEAD
-	key.objectid = root_objectid;
-	key.type = BTRFS_ROOT_ITEM_KEY;
-	key.offset = (u64)-1;
-
-	root = btrfs_get_fs_root(fs_info, &key, true);
-	if (IS_ERR(root))
-		return ERR_CAST(root);
-
-	key.objectid = objectid;
-	key.type = BTRFS_INODE_ITEM_KEY;
-	key.offset = 0;
-
-	inode = btrfs_iget(sb, &key, root);
-=======
 	root = btrfs_get_fs_root(fs_info, root_objectid, true);
 	if (IS_ERR(root))
 		return ERR_CAST(root);
 
 	inode = btrfs_iget(sb, objectid, root);
->>>>>>> 7d2a07b7
 	btrfs_put_root(root);
 	if (IS_ERR(inode))
 		return ERR_CAST(inode);
@@ -211,13 +191,7 @@
 					found_key.offset, 0, 0);
 	}
 
-<<<<<<< HEAD
-	key.type = BTRFS_INODE_ITEM_KEY;
-	key.offset = 0;
-	return d_obtain_alias(btrfs_iget(fs_info->sb, &key, root));
-=======
 	return d_obtain_alias(btrfs_iget(fs_info->sb, key.objectid, root));
->>>>>>> 7d2a07b7
 fail:
 	btrfs_free_path(path);
 	return ERR_PTR(ret);
