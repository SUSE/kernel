--- conflicted
+++ resolved
@@ -1563,13 +1563,8 @@
 		struct bio *bio;
 		unsigned int j;
 
-<<<<<<< HEAD
-		bio = btrfs_bio_alloc(num_pages - i);
-		bio_set_dev(bio, block_ctx->dev->bdev);
-=======
 		bio = bio_alloc(block_ctx->dev->bdev, num_pages - i,
 				REQ_OP_READ, GFP_NOFS);
->>>>>>> eb3cdb58
 		bio->bi_iter.bi_sector = dev_bytenr >> 9;
 
 		for (j = i; j < num_pages; j++) {
@@ -2660,72 +2655,10 @@
 	if (!mapped_datav)
 		return;
 
-<<<<<<< HEAD
-	mutex_lock(&btrfsic_mutex);
-	/* since btrfsic_submit_bio() is also called before
-	 * btrfsic_mount(), this might return NULL */
-	dev_state = btrfsic_dev_state_lookup(bio->bi_bdev->bd_dev);
-	if (NULL != dev_state &&
-	    (bio_op(bio) == REQ_OP_WRITE) && bio_has_data(bio)) {
-		int i = 0;
-		u64 dev_bytenr;
-		u64 cur_bytenr;
-		struct bio_vec bvec;
-		struct bvec_iter iter;
-		int bio_is_patched;
-		char **mapped_datav;
-		unsigned int segs = bio_segments(bio);
-
-		dev_bytenr = 512 * bio->bi_iter.bi_sector;
-		bio_is_patched = 0;
-		if (dev_state->state->print_mask &
-		    BTRFSIC_PRINT_MASK_SUBMIT_BIO_BH)
-			pr_info("submit_bio(rw=%d,0x%x, bi_vcnt=%u, bi_sector=%llu (bytenr %llu), bi_bdev=%p)\n",
-			       bio_op(bio), bio->bi_opf, segs,
-			       bio->bi_iter.bi_sector, dev_bytenr, bio->bi_bdev);
-
-		mapped_datav = kmalloc_array(segs,
-					     sizeof(*mapped_datav), GFP_NOFS);
-		if (!mapped_datav)
-			goto leave;
-		cur_bytenr = dev_bytenr;
-
-		bio_for_each_segment(bvec, bio, iter) {
-			BUG_ON(bvec.bv_len != PAGE_SIZE);
-			mapped_datav[i] = page_address(bvec.bv_page);
-			i++;
-
-			if (dev_state->state->print_mask &
-			    BTRFSIC_PRINT_MASK_SUBMIT_BIO_BH_VERBOSE)
-				pr_info("#%u: bytenr=%llu, len=%u, offset=%u\n",
-				       i, cur_bytenr, bvec.bv_len, bvec.bv_offset);
-			cur_bytenr += bvec.bv_len;
-		}
-		btrfsic_process_written_block(dev_state, dev_bytenr,
-					      mapped_datav, segs,
-					      bio, &bio_is_patched,
-					      bio->bi_opf);
-		kfree(mapped_datav);
-	} else if (NULL != dev_state && (bio->bi_opf & REQ_PREFLUSH)) {
-		if (dev_state->state->print_mask &
-		    BTRFSIC_PRINT_MASK_SUBMIT_BIO_BH)
-			pr_info("submit_bio(rw=%d,0x%x FLUSH, bdev=%p)\n",
-			       bio_op(bio), bio->bi_opf, bio->bi_bdev);
-		if (!dev_state->dummy_block_for_bio_bh_flush.is_iodone) {
-			if ((dev_state->state->print_mask &
-			     (BTRFSIC_PRINT_MASK_SUBMIT_BIO_BH |
-			      BTRFSIC_PRINT_MASK_VERBOSE)))
-				pr_info("btrfsic_submit_bio(%s) with FLUSH but dummy block already in use (ignored)!\n",
-				       dev_state->name);
-		} else {
-			struct btrfsic_block *const block =
-				&dev_state->dummy_block_for_bio_bh_flush;
-=======
 	bio_for_each_segment(bvec, bio, iter) {
 		BUG_ON(bvec.bv_len != PAGE_SIZE);
 		mapped_datav[i] = page_address(bvec.bv_page);
 		i++;
->>>>>>> eb3cdb58
 
 		if (dev_state->state->print_mask &
 		    BTRFSIC_PRINT_MASK_SUBMIT_BIO_BH_VERBOSE)
