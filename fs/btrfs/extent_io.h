/* SPDX-License-Identifier: GPL-2.0 */

#ifndef BTRFS_EXTENT_IO_H
#define BTRFS_EXTENT_IO_H

#include <linux/rbtree.h>
#include <linux/refcount.h>
#include <linux/fiemap.h>
#include <linux/btrfs_tree.h>
#include "compression.h"
#include "ulist.h"
#include "misc.h"

struct btrfs_trans_handle;

enum {
	EXTENT_BUFFER_UPTODATE,
	EXTENT_BUFFER_DIRTY,
	EXTENT_BUFFER_CORRUPT,
	/* this got triggered by readahead */
	EXTENT_BUFFER_READAHEAD,
	EXTENT_BUFFER_TREE_REF,
	EXTENT_BUFFER_STALE,
	EXTENT_BUFFER_WRITEBACK,
	/* read IO error */
	EXTENT_BUFFER_READ_ERR,
	EXTENT_BUFFER_UNMAPPED,
	EXTENT_BUFFER_IN_TREE,
	/* write IO error */
	EXTENT_BUFFER_WRITE_ERR,
	EXTENT_BUFFER_NO_CHECK,
};

/* these are flags for __process_pages_contig */
enum {
	ENUM_BIT(PAGE_UNLOCK),
	/* Page starts writeback, clear dirty bit and set writeback bit */
	ENUM_BIT(PAGE_START_WRITEBACK),
	ENUM_BIT(PAGE_END_WRITEBACK),
	ENUM_BIT(PAGE_SET_ORDERED),
	ENUM_BIT(PAGE_SET_ERROR),
	ENUM_BIT(PAGE_LOCK),
};

/*
 * page->private values.  Every page that is controlled by the extent
 * map has page->private set to one.
 */
#define EXTENT_PAGE_PRIVATE 1

/*
 * The extent buffer bitmap operations are done with byte granularity instead of
 * word granularity for two reasons:
 * 1. The bitmaps must be little-endian on disk.
 * 2. Bitmap items are not guaranteed to be aligned to a word and therefore a
 *    single word in a bitmap may straddle two pages in the extent buffer.
 */
#define BIT_BYTE(nr) ((nr) / BITS_PER_BYTE)
#define BYTE_MASK ((1 << BITS_PER_BYTE) - 1)
#define BITMAP_FIRST_BYTE_MASK(start) \
	((BYTE_MASK << ((start) & (BITS_PER_BYTE - 1))) & BYTE_MASK)
#define BITMAP_LAST_BYTE_MASK(nbits) \
	(BYTE_MASK >> (-(nbits) & (BITS_PER_BYTE - 1)))

struct btrfs_root;
struct btrfs_inode;
struct btrfs_fs_info;
struct extent_io_tree;
struct btrfs_tree_parent_check;

int __init extent_buffer_init_cachep(void);
void __cold extent_buffer_free_cachep(void);

#define INLINE_EXTENT_BUFFER_PAGES     (BTRFS_MAX_METADATA_BLOCKSIZE / PAGE_SIZE)
struct extent_buffer {
	u64 start;
	unsigned long len;
	unsigned long bflags;
	struct btrfs_fs_info *fs_info;
	spinlock_t refs_lock;
	atomic_t refs;
	atomic_t io_pages;
	int read_mirror;
	struct rcu_head rcu_head;
	pid_t lock_owner;
	/* >= 0 if eb belongs to a log tree, -1 otherwise */
	s8 log_index;

	struct rw_semaphore lock;

	struct page *pages[INLINE_EXTENT_BUFFER_PAGES];
	struct list_head release_list;
#ifdef CONFIG_BTRFS_DEBUG
	struct list_head leak_list;
#endif
};

/*
 * Get the correct offset inside the page of extent buffer.
 *
 * @eb:		target extent buffer
 * @start:	offset inside the extent buffer
 *
 * Will handle both sectorsize == PAGE_SIZE and sectorsize < PAGE_SIZE cases.
 */
static inline size_t get_eb_offset_in_page(const struct extent_buffer *eb,
					   unsigned long offset)
{
	/*
	 * For sectorsize == PAGE_SIZE case, eb->start will always be aligned
	 * to PAGE_SIZE, thus adding it won't cause any difference.
	 *
	 * For sectorsize < PAGE_SIZE, we must only read the data that belongs
	 * to the eb, thus we have to take the eb->start into consideration.
	 */
	return offset_in_page(offset + eb->start);
}

static inline unsigned long get_eb_page_index(unsigned long offset)
{
	/*
	 * For sectorsize == PAGE_SIZE case, plain >> PAGE_SHIFT is enough.
	 *
	 * For sectorsize < PAGE_SIZE case, we only support 64K PAGE_SIZE,
	 * and have ensured that all tree blocks are contained in one page,
	 * thus we always get index == 0.
	 */
	return offset >> PAGE_SHIFT;
}

/*
 * Structure to record how many bytes and which ranges are set/cleared
 */
struct extent_changeset {
	/* How many bytes are set/cleared in this operation */
	u64 bytes_changed;

	/* Changed ranges */
	struct ulist range_changed;
};

static inline void extent_changeset_init(struct extent_changeset *changeset)
{
	changeset->bytes_changed = 0;
	ulist_init(&changeset->range_changed);
}

static inline struct extent_changeset *extent_changeset_alloc(void)
{
	struct extent_changeset *ret;

	ret = kmalloc(sizeof(*ret), GFP_KERNEL);
	if (!ret)
		return NULL;

	extent_changeset_init(ret);
	return ret;
}

static inline void extent_changeset_release(struct extent_changeset *changeset)
{
	if (!changeset)
		return;
	changeset->bytes_changed = 0;
	ulist_release(&changeset->range_changed);
}

static inline void extent_changeset_free(struct extent_changeset *changeset)
{
	if (!changeset)
		return;
	extent_changeset_release(changeset);
	kfree(changeset);
}

struct extent_map_tree;

int try_release_extent_mapping(struct page *page, gfp_t mask);
int try_release_extent_buffer(struct page *page);

int btrfs_read_folio(struct file *file, struct folio *folio);
int extent_write_locked_range(struct inode *inode, u64 start, u64 end,
			      struct writeback_control *wbc);
int extent_writepages(struct address_space *mapping,
		      struct writeback_control *wbc);
int btree_write_cache_pages(struct address_space *mapping,
			    struct writeback_control *wbc);
void extent_readahead(struct readahead_control *rac);
int extent_fiemap(struct btrfs_inode *inode, struct fiemap_extent_info *fieinfo,
		  u64 start, u64 len);
int set_page_extent_mapped(struct page *page);
void clear_page_extent_mapped(struct page *page);

struct extent_buffer *alloc_extent_buffer(struct btrfs_fs_info *fs_info,
					  u64 start, u64 owner_root, int level);
struct extent_buffer *__alloc_dummy_extent_buffer(struct btrfs_fs_info *fs_info,
						  u64 start, unsigned long len);
struct extent_buffer *alloc_dummy_extent_buffer(struct btrfs_fs_info *fs_info,
						u64 start);
struct extent_buffer *btrfs_clone_extent_buffer(const struct extent_buffer *src);
struct extent_buffer *find_extent_buffer(struct btrfs_fs_info *fs_info,
					 u64 start);
void free_extent_buffer(struct extent_buffer *eb);
void free_extent_buffer_stale(struct extent_buffer *eb);
#define WAIT_NONE	0
#define WAIT_COMPLETE	1
#define WAIT_PAGE_LOCK	2
int read_extent_buffer_pages(struct extent_buffer *eb, int wait, int mirror_num,
			     struct btrfs_tree_parent_check *parent_check);
void wait_on_extent_buffer_writeback(struct extent_buffer *eb);
void btrfs_readahead_tree_block(struct btrfs_fs_info *fs_info,
				u64 bytenr, u64 owner_root, u64 gen, int level);
void btrfs_readahead_node_child(struct extent_buffer *node, int slot);

static inline int num_extent_pages(const struct extent_buffer *eb)
{
	/*
	 * For sectorsize == PAGE_SIZE case, since nodesize is always aligned to
	 * sectorsize, it's just eb->len >> PAGE_SHIFT.
	 *
	 * For sectorsize < PAGE_SIZE case, we could have nodesize < PAGE_SIZE,
	 * thus have to ensure we get at least one page.
	 */
	return (eb->len >> PAGE_SHIFT) ?: 1;
}

static inline int extent_buffer_uptodate(const struct extent_buffer *eb)
{
	return test_bit(EXTENT_BUFFER_UPTODATE, &eb->bflags);
}

int memcmp_extent_buffer(const struct extent_buffer *eb, const void *ptrv,
			 unsigned long start, unsigned long len);
void read_extent_buffer(const struct extent_buffer *eb, void *dst,
			unsigned long start,
			unsigned long len);
int read_extent_buffer_to_user_nofault(const struct extent_buffer *eb,
				       void __user *dst, unsigned long start,
				       unsigned long len);
void write_extent_buffer_fsid(const struct extent_buffer *eb, const void *src);
void write_extent_buffer_chunk_tree_uuid(const struct extent_buffer *eb,
		const void *src);
void write_extent_buffer(const struct extent_buffer *eb, const void *src,
			 unsigned long start, unsigned long len);
void copy_extent_buffer_full(const struct extent_buffer *dst,
			     const struct extent_buffer *src);
void copy_extent_buffer(const struct extent_buffer *dst,
			const struct extent_buffer *src,
			unsigned long dst_offset, unsigned long src_offset,
			unsigned long len);
void memcpy_extent_buffer(const struct extent_buffer *dst,
			  unsigned long dst_offset, unsigned long src_offset,
			  unsigned long len);
void memmove_extent_buffer(const struct extent_buffer *dst,
			   unsigned long dst_offset, unsigned long src_offset,
			   unsigned long len);
void memzero_extent_buffer(const struct extent_buffer *eb, unsigned long start,
			   unsigned long len);
int extent_buffer_test_bit(const struct extent_buffer *eb, unsigned long start,
			   unsigned long pos);
void extent_buffer_bitmap_set(const struct extent_buffer *eb, unsigned long start,
			      unsigned long pos, unsigned long len);
void extent_buffer_bitmap_clear(const struct extent_buffer *eb,
				unsigned long start, unsigned long pos,
				unsigned long len);
void set_extent_buffer_dirty(struct extent_buffer *eb);
void set_extent_buffer_uptodate(struct extent_buffer *eb);
void clear_extent_buffer_uptodate(struct extent_buffer *eb);
int extent_buffer_under_io(const struct extent_buffer *eb);
void extent_range_clear_dirty_for_io(struct inode *inode, u64 start, u64 end);
void extent_range_redirty_for_io(struct inode *inode, u64 start, u64 end);
void extent_clear_unlock_delalloc(struct btrfs_inode *inode, u64 start, u64 end,
				  struct page *locked_page,
				  u32 bits_to_clear, unsigned long page_ops);
<<<<<<< HEAD
struct bio *btrfs_bio_alloc(unsigned int nr_iovecs);
struct bio *btrfs_bio_clone(struct bio *bio);
struct bio *btrfs_bio_clone_partial(struct bio *orig, int offset, int size);

int repair_io_failure(struct btrfs_fs_info *fs_info, u64 ino, u64 start,
		      u64 length, u64 logical, struct page *page,
		      unsigned int pg_offset, int mirror_num);
void end_extent_writepage(struct page *page, int err, u64 start, u64 end);
int btrfs_repair_eb_io_failure(const struct extent_buffer *eb, int mirror_num);
=======
int extent_invalidate_folio(struct extent_io_tree *tree,
			    struct folio *folio, size_t offset);
void btrfs_clear_buffer_dirty(struct btrfs_trans_handle *trans,
			      struct extent_buffer *buf);
>>>>>>> eb3cdb58

int btrfs_alloc_page_array(unsigned int nr_pages, struct page **page_array);

void end_extent_writepage(struct page *page, int err, u64 start, u64 end);

#ifdef CONFIG_BTRFS_FS_RUN_SANITY_TESTS
bool find_lock_delalloc_range(struct inode *inode,
			     struct page *locked_page, u64 *start,
			     u64 *end);
#endif
struct extent_buffer *alloc_test_extent_buffer(struct btrfs_fs_info *fs_info,
					       u64 start);

#ifdef CONFIG_BTRFS_DEBUG
void btrfs_extent_buffer_leak_debug_check(struct btrfs_fs_info *fs_info);
#else
#define btrfs_extent_buffer_leak_debug_check(fs_info)	do {} while (0)
#endif

#endif<|MERGE_RESOLUTION|>--- conflicted
+++ resolved
@@ -272,22 +272,10 @@
 void extent_clear_unlock_delalloc(struct btrfs_inode *inode, u64 start, u64 end,
 				  struct page *locked_page,
 				  u32 bits_to_clear, unsigned long page_ops);
-<<<<<<< HEAD
-struct bio *btrfs_bio_alloc(unsigned int nr_iovecs);
-struct bio *btrfs_bio_clone(struct bio *bio);
-struct bio *btrfs_bio_clone_partial(struct bio *orig, int offset, int size);
-
-int repair_io_failure(struct btrfs_fs_info *fs_info, u64 ino, u64 start,
-		      u64 length, u64 logical, struct page *page,
-		      unsigned int pg_offset, int mirror_num);
-void end_extent_writepage(struct page *page, int err, u64 start, u64 end);
-int btrfs_repair_eb_io_failure(const struct extent_buffer *eb, int mirror_num);
-=======
 int extent_invalidate_folio(struct extent_io_tree *tree,
 			    struct folio *folio, size_t offset);
 void btrfs_clear_buffer_dirty(struct btrfs_trans_handle *trans,
 			      struct extent_buffer *buf);
->>>>>>> eb3cdb58
 
 int btrfs_alloc_page_array(unsigned int nr_pages, struct page **page_array);
 
