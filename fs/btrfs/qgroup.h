/* SPDX-License-Identifier: GPL-2.0 */
/*
 * Copyright (C) 2014 Facebook.  All rights reserved.
 */

#ifndef BTRFS_QGROUP_H
#define BTRFS_QGROUP_H

#include <linux/spinlock.h>
#include <linux/rbtree.h>
#include <linux/kobject.h>
#include "ulist.h"
#include "delayed-ref.h"
#include "misc.h"

/*
 * Btrfs qgroup overview
 *
 * Btrfs qgroup splits into 3 main part:
 * 1) Reserve
 *    Reserve metadata/data space for incoming operations
 *    Affect how qgroup limit works
 *
 * 2) Trace
 *    Tell btrfs qgroup to trace dirty extents.
 *
 *    Dirty extents including:
 *    - Newly allocated extents
 *    - Extents going to be deleted (in this trans)
 *    - Extents whose owner is going to be modified
 *
 *    This is the main part affects whether qgroup numbers will stay
 *    consistent.
 *    Btrfs qgroup can trace clean extents and won't cause any problem,
 *    but it will consume extra CPU time, it should be avoided if possible.
 *
 * 3) Account
 *    Btrfs qgroup will updates its numbers, based on dirty extents traced
 *    in previous step.
 *
 *    Normally at qgroup rescan and transaction commit time.
 */

/*
 * Special performance optimization for balance.
 *
 * For balance, we need to swap subtree of subvolume and reloc trees.
 * In theory, we need to trace all subtree blocks of both subvolume and reloc
 * trees, since their owner has changed during such swap.
 *
 * However since balance has ensured that both subtrees are containing the
 * same contents and have the same tree structures, such swap won't cause
 * qgroup number change.
 *
 * But there is a race window between subtree swap and transaction commit,
 * during that window, if we increase/decrease tree level or merge/split tree
 * blocks, we still need to trace the original subtrees.
 *
 * So for balance, we use a delayed subtree tracing, whose workflow is:
 *
 * 1) Record the subtree root block get swapped.
 *
 *    During subtree swap:
 *    O = Old tree blocks
 *    N = New tree blocks
 *          reloc tree                     subvolume tree X
 *             Root                               Root
 *            /    \                             /    \
 *          NA     OB                          OA      OB
 *        /  |     |  \                      /  |      |  \
 *      NC  ND     OE  OF                   OC  OD     OE  OF
 *
 *   In this case, NA and OA are going to be swapped, record (NA, OA) into
 *   subvolume tree X.
 *
 * 2) After subtree swap.
 *          reloc tree                     subvolume tree X
 *             Root                               Root
 *            /    \                             /    \
 *          OA     OB                          NA      OB
 *        /  |     |  \                      /  |      |  \
 *      OC  OD     OE  OF                   NC  ND     OE  OF
 *
 * 3a) COW happens for OB
 *     If we are going to COW tree block OB, we check OB's bytenr against
 *     tree X's swapped_blocks structure.
 *     If it doesn't fit any, nothing will happen.
 *
 * 3b) COW happens for NA
 *     Check NA's bytenr against tree X's swapped_blocks, and get a hit.
 *     Then we do subtree scan on both subtrees OA and NA.
 *     Resulting 6 tree blocks to be scanned (OA, OC, OD, NA, NC, ND).
 *
 *     Then no matter what we do to subvolume tree X, qgroup numbers will
 *     still be correct.
 *     Then NA's record gets removed from X's swapped_blocks.
 *
 * 4)  Transaction commit
 *     Any record in X's swapped_blocks gets removed, since there is no
 *     modification to the swapped subtrees, no need to trigger heavy qgroup
 *     subtree rescan for them.
 */

/*
 * These flags share the flags field of the btrfs_qgroup_status_item with the
 * persisted flags defined in btrfs_tree.h.
 *
 * To minimize the chance of collision with new persisted status flags, these
 * count backwards from the MSB.
 */
#define BTRFS_QGROUP_RUNTIME_FLAG_CANCEL_RESCAN		(1ULL << 63)
#define BTRFS_QGROUP_RUNTIME_FLAG_NO_ACCOUNTING		(1ULL << 62)

/*
 * Record a dirty extent, and info qgroup to update quota on it
 * TODO: Use kmem cache to alloc it.
 */
struct btrfs_qgroup_extent_record {
	struct rb_node node;
	u64 bytenr;
	u64 num_bytes;

	/*
	 * For qgroup reserved data space freeing.
	 *
	 * @data_rsv_refroot and @data_rsv will be recorded after
	 * BTRFS_ADD_DELAYED_EXTENT is called.
	 * And will be used to free reserved qgroup space at
	 * transaction commit time.
	 */
	u32 data_rsv;		/* reserved data space needs to be freed */
	u64 data_rsv_refroot;	/* which root the reserved data belongs to */
	struct ulist *old_roots;
};

struct btrfs_qgroup_swapped_block {
	struct rb_node node;

	int level;
	bool trace_leaf;

	/* bytenr/generation of the tree block in subvolume tree after swap */
	u64 subvol_bytenr;
	u64 subvol_generation;

	/* bytenr/generation of the tree block in reloc tree after swap */
	u64 reloc_bytenr;
	u64 reloc_generation;

	u64 last_snapshot;
	struct btrfs_key first_key;
};

/*
 * Qgroup reservation types:
 *
 * DATA:
 *	space reserved for data
 *
 * META_PERTRANS:
 * 	Space reserved for metadata (per-transaction)
 * 	Due to the fact that qgroup data is only updated at transaction commit
 * 	time, reserved space for metadata must be kept until transaction
 * 	commits.
 * 	Any metadata reserved that are used in btrfs_start_transaction() should
 * 	be of this type.
 *
 * META_PREALLOC:
 *	There are cases where metadata space is reserved before starting
 *	transaction, and then btrfs_join_transaction() to get a trans handle.
 *	Any metadata reserved for such usage should be of this type.
 *	And after join_transaction() part (or all) of such reservation should
 *	be converted into META_PERTRANS.
 */
enum btrfs_qgroup_rsv_type {
	BTRFS_QGROUP_RSV_DATA,
	BTRFS_QGROUP_RSV_META_PERTRANS,
	BTRFS_QGROUP_RSV_META_PREALLOC,
	BTRFS_QGROUP_RSV_LAST,
};

/*
 * Represents how many bytes we have reserved for this qgroup.
 *
 * Each type should have different reservation behavior.
 * E.g, data follows its io_tree flag modification, while
 * *currently* meta is just reserve-and-clear during transaction.
 *
 * TODO: Add new type for reservation which can survive transaction commit.
 * Current metadata reservation behavior is not suitable for such case.
 */
struct btrfs_qgroup_rsv {
	u64 values[BTRFS_QGROUP_RSV_LAST];
};

/*
 * one struct for each qgroup, organized in fs_info->qgroup_tree.
 */
struct btrfs_qgroup {
	u64 qgroupid;

	/*
	 * state
	 */
	u64 rfer;	/* referenced */
	u64 rfer_cmpr;	/* referenced compressed */
	u64 excl;	/* exclusive */
	u64 excl_cmpr;	/* exclusive compressed */

	/*
	 * limits
	 */
	u64 lim_flags;	/* which limits are set */
	u64 max_rfer;
	u64 max_excl;
	u64 rsv_rfer;
	u64 rsv_excl;

	/*
	 * reservation tracking
	 */
	struct btrfs_qgroup_rsv rsv;

	/*
	 * lists
	 */
	struct list_head groups;  /* groups this group is member of */
	struct list_head members; /* groups that are members of this group */
	struct list_head dirty;   /* dirty groups */

	/*
	 * For qgroup iteration usage.
	 *
	 * The iteration list should always be empty until qgroup_iterator_add()
	 * is called.  And should be reset to empty after the iteration is
	 * finished.
	 */
	struct list_head iterator;
<<<<<<< HEAD
=======

	/*
	 * For nested iterator usage.
	 *
	 * Here we support at most one level of nested iterator calls like:
	 *
	 *	LIST_HEAD(all_qgroups);
	 *	{
	 *		LIST_HEAD(local_qgroups);
	 *		qgroup_iterator_add(local_qgroups, qg);
	 *		qgroup_iterator_nested_add(all_qgroups, qg);
	 *		do_some_work(local_qgroups);
	 *		qgroup_iterator_clean(local_qgroups);
	 *	}
	 *	do_some_work(all_qgroups);
	 *	qgroup_iterator_nested_clean(all_qgroups);
	 */
	struct list_head nested_iterator;
>>>>>>> 05b5b70f
	struct rb_node node;	  /* tree of qgroups */

	/*
	 * temp variables for accounting operations
	 * Refer to qgroup_shared_accounting() for details.
	 */
	u64 old_refcnt;
	u64 new_refcnt;

	/*
	 * Sysfs kobjectid
	 */
	struct kobject kobj;
};

struct btrfs_squota_delta {
	/* The fstree root this delta counts against. */
	u64 root;
	/* The number of bytes in the extent being counted. */
	u64 num_bytes;
	/* The generation the extent was created in. */
	u64 generation;
	/* Whether we are using or freeing the extent. */
	bool is_inc;
	/* Whether the extent is data or metadata. */
	bool is_data;
};

static inline u64 btrfs_qgroup_subvolid(u64 qgroupid)
{
	return (qgroupid & ((1ULL << BTRFS_QGROUP_LEVEL_SHIFT) - 1));
}

/*
 * For qgroup event trace points only
 */
enum {
	ENUM_BIT(QGROUP_RESERVE),
	ENUM_BIT(QGROUP_RELEASE),
	ENUM_BIT(QGROUP_FREE),
};

enum btrfs_qgroup_mode {
	BTRFS_QGROUP_MODE_DISABLED,
	BTRFS_QGROUP_MODE_FULL,
	BTRFS_QGROUP_MODE_SIMPLE
};

enum btrfs_qgroup_mode btrfs_qgroup_mode(struct btrfs_fs_info *fs_info);
bool btrfs_qgroup_enabled(struct btrfs_fs_info *fs_info);
bool btrfs_qgroup_full_accounting(struct btrfs_fs_info *fs_info);
int btrfs_quota_enable(struct btrfs_fs_info *fs_info,
		       struct btrfs_ioctl_quota_ctl_args *quota_ctl_args);
int btrfs_quota_disable(struct btrfs_fs_info *fs_info);
int btrfs_qgroup_rescan(struct btrfs_fs_info *fs_info);
void btrfs_qgroup_rescan_resume(struct btrfs_fs_info *fs_info);
int btrfs_qgroup_wait_for_completion(struct btrfs_fs_info *fs_info,
				     bool interruptible);
int btrfs_add_qgroup_relation(struct btrfs_trans_handle *trans, u64 src, u64 dst);
int btrfs_del_qgroup_relation(struct btrfs_trans_handle *trans, u64 src,
			      u64 dst);
int btrfs_create_qgroup(struct btrfs_trans_handle *trans, u64 qgroupid);
int btrfs_remove_qgroup(struct btrfs_trans_handle *trans, u64 qgroupid);
int btrfs_limit_qgroup(struct btrfs_trans_handle *trans, u64 qgroupid,
		       struct btrfs_qgroup_limit *limit);
int btrfs_read_qgroup_config(struct btrfs_fs_info *fs_info);
void btrfs_free_qgroup_config(struct btrfs_fs_info *fs_info);
struct btrfs_delayed_extent_op;

int btrfs_qgroup_trace_extent_nolock(
		struct btrfs_fs_info *fs_info,
		struct btrfs_delayed_ref_root *delayed_refs,
		struct btrfs_qgroup_extent_record *record);
int btrfs_qgroup_trace_extent_post(struct btrfs_trans_handle *trans,
				   struct btrfs_qgroup_extent_record *qrecord);
int btrfs_qgroup_trace_extent(struct btrfs_trans_handle *trans, u64 bytenr,
			      u64 num_bytes);
int btrfs_qgroup_trace_leaf_items(struct btrfs_trans_handle *trans,
				  struct extent_buffer *eb);
int btrfs_qgroup_trace_subtree(struct btrfs_trans_handle *trans,
			       struct extent_buffer *root_eb,
			       u64 root_gen, int root_level);
int btrfs_qgroup_account_extent(struct btrfs_trans_handle *trans, u64 bytenr,
				u64 num_bytes, struct ulist *old_roots,
				struct ulist *new_roots);
int btrfs_qgroup_account_extents(struct btrfs_trans_handle *trans);
int btrfs_run_qgroups(struct btrfs_trans_handle *trans);
int btrfs_qgroup_inherit(struct btrfs_trans_handle *trans, u64 srcid,
			 u64 objectid, u64 inode_rootid,
			 struct btrfs_qgroup_inherit *inherit);
void btrfs_qgroup_free_refroot(struct btrfs_fs_info *fs_info,
			       u64 ref_root, u64 num_bytes,
			       enum btrfs_qgroup_rsv_type type);

#ifdef CONFIG_BTRFS_FS_RUN_SANITY_TESTS
int btrfs_verify_qgroup_counts(struct btrfs_fs_info *fs_info, u64 qgroupid,
			       u64 rfer, u64 excl);
#endif

/* New io_tree based accurate qgroup reserve API */
int btrfs_qgroup_reserve_data(struct btrfs_inode *inode,
			struct extent_changeset **reserved, u64 start, u64 len);
int btrfs_qgroup_release_data(struct btrfs_inode *inode, u64 start, u64 len, u64 *released);
int btrfs_qgroup_free_data(struct btrfs_inode *inode,
			   struct extent_changeset *reserved, u64 start,
			   u64 len, u64 *freed);
int btrfs_qgroup_reserve_meta(struct btrfs_root *root, int num_bytes,
			      enum btrfs_qgroup_rsv_type type, bool enforce);
int __btrfs_qgroup_reserve_meta(struct btrfs_root *root, int num_bytes,
				enum btrfs_qgroup_rsv_type type, bool enforce,
				bool noflush);
/* Reserve metadata space for pertrans and prealloc type */
static inline int btrfs_qgroup_reserve_meta_pertrans(struct btrfs_root *root,
				int num_bytes, bool enforce)
{
	return __btrfs_qgroup_reserve_meta(root, num_bytes,
					   BTRFS_QGROUP_RSV_META_PERTRANS,
					   enforce, false);
}
static inline int btrfs_qgroup_reserve_meta_prealloc(struct btrfs_root *root,
						     int num_bytes, bool enforce,
						     bool noflush)
{
	return __btrfs_qgroup_reserve_meta(root, num_bytes,
					   BTRFS_QGROUP_RSV_META_PREALLOC,
					   enforce, noflush);
}

void __btrfs_qgroup_free_meta(struct btrfs_root *root, int num_bytes,
			     enum btrfs_qgroup_rsv_type type);

/* Free per-transaction meta reservation for error handling */
static inline void btrfs_qgroup_free_meta_pertrans(struct btrfs_root *root,
						   int num_bytes)
{
	__btrfs_qgroup_free_meta(root, num_bytes,
			BTRFS_QGROUP_RSV_META_PERTRANS);
}

/* Pre-allocated meta reservation can be freed at need */
static inline void btrfs_qgroup_free_meta_prealloc(struct btrfs_root *root,
						   int num_bytes)
{
	__btrfs_qgroup_free_meta(root, num_bytes,
			BTRFS_QGROUP_RSV_META_PREALLOC);
}

void btrfs_qgroup_free_meta_all_pertrans(struct btrfs_root *root);
void btrfs_qgroup_convert_reserved_meta(struct btrfs_root *root, int num_bytes);
void btrfs_qgroup_check_reserved_leak(struct btrfs_inode *inode);

/* btrfs_qgroup_swapped_blocks related functions */
void btrfs_qgroup_init_swapped_blocks(
	struct btrfs_qgroup_swapped_blocks *swapped_blocks);

void btrfs_qgroup_clean_swapped_blocks(struct btrfs_root *root);
int btrfs_qgroup_add_swapped_blocks(struct btrfs_trans_handle *trans,
		struct btrfs_root *subvol_root,
		struct btrfs_block_group *bg,
		struct extent_buffer *subvol_parent, int subvol_slot,
		struct extent_buffer *reloc_parent, int reloc_slot,
		u64 last_snapshot);
int btrfs_qgroup_trace_subtree_after_cow(struct btrfs_trans_handle *trans,
		struct btrfs_root *root, struct extent_buffer *eb);
void btrfs_qgroup_destroy_extent_records(struct btrfs_transaction *trans);
bool btrfs_check_quota_leak(struct btrfs_fs_info *fs_info);
void btrfs_free_squota_rsv(struct btrfs_fs_info *fs_info, u64 root, u64 rsv_bytes);
int btrfs_record_squota_delta(struct btrfs_fs_info *fs_info,
			      struct btrfs_squota_delta *delta);

#endif<|MERGE_RESOLUTION|>--- conflicted
+++ resolved
@@ -236,8 +236,6 @@
 	 * finished.
 	 */
 	struct list_head iterator;
-<<<<<<< HEAD
-=======
 
 	/*
 	 * For nested iterator usage.
@@ -256,7 +254,6 @@
 	 *	qgroup_iterator_nested_clean(all_qgroups);
 	 */
 	struct list_head nested_iterator;
->>>>>>> 05b5b70f
 	struct rb_node node;	  /* tree of qgroups */
 
 	/*
