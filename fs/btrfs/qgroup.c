--- conflicted
+++ resolved
@@ -1347,23 +1347,10 @@
 	lockdep_assert_held_write(&fs_info->subvol_sem);
 
 	/*
-<<<<<<< HEAD
-	 * Lock the cleaner mutex to prevent races with concurrent relocation,
-	 * because relocation may be building backrefs for blocks of the quota
-	 * root while we are deleting the root. This is like dropping fs roots
-	 * of deleted snapshots/subvolumes, we need the same protection.
-	 *
-	 * This also prevents races between concurrent tasks trying to disable
-	 * quotas, because we will unlock and relock qgroup_ioctl_lock across
-	 * BTRFS_FS_QUOTA_ENABLED changes.
-	 */
-	mutex_lock(&fs_info->cleaner_mutex);
-=======
 	 * Relocation will mess with backrefs, so make sure we have the
 	 * cleaner_mutex held to protect us from relocate.
 	 */
 	lockdep_assert_held(&fs_info->cleaner_mutex);
->>>>>>> 2d5404ca
 
 	mutex_lock(&fs_info->qgroup_ioctl_lock);
 	if (!fs_info->quota_root)
@@ -1447,11 +1434,8 @@
 	ret = btrfs_free_tree_block(trans, btrfs_root_id(quota_root),
 				    quota_root->node, 0, 1);
 
-<<<<<<< HEAD
-=======
 	if (ret < 0)
 		btrfs_abort_transaction(trans, ret);
->>>>>>> 2d5404ca
 
 out:
 	btrfs_put_root(quota_root);
@@ -1459,13 +1443,7 @@
 	if (ret && trans)
 		btrfs_end_transaction(trans);
 	else if (trans)
-<<<<<<< HEAD
-		ret = btrfs_end_transaction(trans);
-	mutex_unlock(&fs_info->cleaner_mutex);
-
-=======
 		ret = btrfs_commit_transaction(trans);
->>>>>>> 2d5404ca
 	return ret;
 }
 
@@ -4062,23 +4040,10 @@
 	 * going to clear all tracking information for a clean start.
 	 */
 
-<<<<<<< HEAD
-	trans = btrfs_attach_transaction_barrier(fs_info->fs_root);
-	if (IS_ERR(trans) && trans != ERR_PTR(-ENOENT)) {
-		fs_info->qgroup_flags &= ~BTRFS_QGROUP_STATUS_FLAG_RESCAN;
-		return PTR_ERR(trans);
-	} else if (trans != ERR_PTR(-ENOENT)) {
-		ret = btrfs_commit_transaction(trans);
-		if (ret) {
-			fs_info->qgroup_flags &= ~BTRFS_QGROUP_STATUS_FLAG_RESCAN;
-			return ret;
-		}
-=======
 	ret = btrfs_commit_current_transaction(fs_info->fs_root);
 	if (ret) {
 		fs_info->qgroup_flags &= ~BTRFS_QGROUP_STATUS_FLAG_RESCAN;
 		return ret;
->>>>>>> 2d5404ca
 	}
 
 	qgroup_rescan_zero_tracking(fs_info);
@@ -4238,19 +4203,7 @@
 		goto out;
 	btrfs_wait_ordered_extents(root, U64_MAX, NULL);
 
-<<<<<<< HEAD
-	trans = btrfs_attach_transaction_barrier(root);
-	if (IS_ERR(trans)) {
-		ret = PTR_ERR(trans);
-		if (ret == -ENOENT)
-			ret = 0;
-		goto out;
-	}
-
-	ret = btrfs_commit_transaction(trans);
-=======
 	ret = btrfs_commit_current_transaction(root);
->>>>>>> 2d5404ca
 out:
 	clear_bit(BTRFS_ROOT_QGROUP_FLUSHING, &root->state);
 	wake_up(&root->qgroup_flush_wait);
@@ -4620,19 +4573,9 @@
 		if (!sb_rdonly(fs_info->sb))
 			qgroup_rsv_add(fs_info, qgroup, num_bytes,
 				       BTRFS_QGROUP_RSV_META_PERTRANS);
-<<<<<<< HEAD
-		list_for_each_entry(glist, &qg->groups, next_group) {
-			ret = ulist_add(fs_info->qgroup_ulist,
-					glist->group->qgroupid,
-					qgroup_to_aux(glist->group), GFP_ATOMIC);
-			if (ret < 0)
-				goto out;
-		}
-=======
 
 		list_for_each_entry(glist, &qgroup->groups, next_group)
 			qgroup_iterator_add(&qgroup_list, glist->group);
->>>>>>> 2d5404ca
 	}
 out:
 	qgroup_iterator_clean(&qgroup_list);
@@ -4948,9 +4891,6 @@
 		ulist_free(entry->old_roots);
 		kfree(entry);
 	}
-<<<<<<< HEAD
-	*root = RB_ROOT;
-=======
 	xa_destroy(&trans->delayed_refs.dirty_extents);
 }
 
@@ -5010,5 +4950,4 @@
 out:
 	spin_unlock(&fs_info->qgroup_lock);
 	return ret;
->>>>>>> 2d5404ca
 }