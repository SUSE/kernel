--- conflicted
+++ resolved
@@ -3045,11 +3045,8 @@
 			       struct btrfs_qgroup_inherit *inherit,
 			       size_t size)
 {
-<<<<<<< HEAD
-=======
 	if (!btrfs_qgroup_enabled(fs_info))
 		return 0;
->>>>>>> b48d67c4
 	if (inherit->flags & ~BTRFS_QGROUP_INHERIT_FLAGS_SUPP)
 		return -EOPNOTSUPP;
 	if (size < sizeof(*inherit) || size > PAGE_SIZE)
