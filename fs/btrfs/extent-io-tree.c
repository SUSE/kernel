--- conflicted
+++ resolved
@@ -1059,11 +1059,7 @@
 	int ret = 0;
 	u64 last_start;
 	u64 last_end;
-<<<<<<< HEAD
-	u32 exclusive_bits = (bits & EXTENT_LOCKED);
-=======
 	u32 exclusive_bits = (bits & EXTENT_LOCK_BITS);
->>>>>>> 2d5404ca
 	gfp_t mask;
 
 	set_gfp_mask_from_bits(&bits, &mask);
@@ -1839,11 +1835,7 @@
 	int err;
 	u64 failed_start;
 
-<<<<<<< HEAD
-	err = __set_extent_bit(tree, start, end, EXTENT_LOCKED, &failed_start,
-=======
 	err = __set_extent_bit(tree, start, end, bits, &failed_start,
->>>>>>> 2d5404ca
 			       NULL, cached, NULL);
 	if (err == -EEXIST) {
 		if (failed_start > start)
@@ -1864,11 +1856,7 @@
 	int err;
 	u64 failed_start;
 
-<<<<<<< HEAD
-	err = __set_extent_bit(tree, start, end, EXTENT_LOCKED, &failed_start,
-=======
 	err = __set_extent_bit(tree, start, end, bits, &failed_start,
->>>>>>> 2d5404ca
 			       &failed_state, cached_state, NULL);
 	while (err == -EEXIST) {
 		if (failed_start != start)
