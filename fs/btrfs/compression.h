--- conflicted
+++ resolved
@@ -18,10 +18,7 @@
 struct inode;
 struct btrfs_inode;
 struct btrfs_ordered_extent;
-<<<<<<< HEAD
-=======
 struct btrfs_bio;
->>>>>>> 2d5404ca
 
 /*
  * We want to make sure that amount of RAM required to uncompress an extent is
@@ -105,18 +102,10 @@
 			      struct compressed_bio *cb, u32 decompressed);
 
 void btrfs_submit_compressed_write(struct btrfs_ordered_extent *ordered,
-<<<<<<< HEAD
-				  struct page **compressed_pages,
-				  unsigned int nr_pages,
-				  blk_opf_t write_flags,
-				  bool writeback);
-void btrfs_submit_compressed_read(struct btrfs_bio *bbio, int mirror_num);
-=======
 				   struct folio **compressed_folios,
 				   unsigned int nr_folios, blk_opf_t write_flags,
 				   bool writeback);
 void btrfs_submit_compressed_read(struct btrfs_bio *bbio);
->>>>>>> 2d5404ca
 
 unsigned int btrfs_compress_str2level(unsigned int type, const char *str);
 
