--- conflicted
+++ resolved
@@ -16,11 +16,8 @@
 #include "messages.h"
 #include "compression.h"
 #include "ctree.h"
-<<<<<<< HEAD
-=======
 #include "super.h"
 #include "btrfs_inode.h"
->>>>>>> eb3cdb58
 
 #define LZO_LEN	4
 
@@ -237,28 +234,6 @@
 	 * Skip the header for now, we will later come back and write the total
 	 * compressed size
 	 */
-<<<<<<< HEAD
-	out_page = alloc_page(GFP_NOFS);
-	if (out_page == NULL) {
-		ret = -ENOMEM;
-		goto out;
-	}
-	cpage_out = kmap(out_page);
-	out_offset = LZO_LEN;
-	tot_out = LZO_LEN;
-	pages[0] = out_page;
-	nr_pages = 1;
-	pg_bytes_left = PAGE_SIZE - LZO_LEN;
-
-	/* compress at most one page of data each time */
-	in_len = min(len, PAGE_SIZE);
-	while (tot_in < len) {
-		ret = lzo1x_1_compress(data_in, in_len, workspace->cbuf,
-				       &out_len, workspace->mem);
-		if (ret != LZO_E_OK) {
-			pr_debug("BTRFS: lzo in loop returned %d\n",
-			       ret);
-=======
 	cur_out += LZO_LEN;
 	while (cur_in < start + len) {
 		char *data_in;
@@ -284,7 +259,6 @@
 		kunmap_local(data_in);
 		if (ret < 0) {
 			pr_debug("BTRFS: lzo in loop returned %d\n", ret);
->>>>>>> eb3cdb58
 			ret = -EIO;
 			goto out;
 		}
@@ -295,47 +269,7 @@
 		if (ret < 0)
 			goto out;
 
-<<<<<<< HEAD
-			/*
-			 * we need another page for writing out.
-			 *
-			 * Note if there's less than 4 bytes left, we just
-			 * skip to a new page.
-			 */
-			if ((out_len == 0 && pg_bytes_left < LZO_LEN) ||
-			    pg_bytes_left == 0) {
-				if (pg_bytes_left) {
-					memset(cpage_out + out_offset, 0,
-					       pg_bytes_left);
-					tot_out += pg_bytes_left;
-				}
-
-				/* we're done, don't allocate new page */
-				if (out_len == 0 && tot_in >= len)
-					break;
-
-				kunmap(out_page);
-				if (nr_pages == nr_dest_pages) {
-					out_page = NULL;
-					ret = -E2BIG;
-					goto out;
-				}
-
-				out_page = alloc_page(GFP_NOFS);
-				if (out_page == NULL) {
-					ret = -ENOMEM;
-					goto out;
-				}
-				cpage_out = kmap(out_page);
-				pages[nr_pages++] = out_page;
-
-				pg_bytes_left = PAGE_SIZE;
-				out_offset = 0;
-			}
-		}
-=======
 		cur_in += in_len;
->>>>>>> eb3cdb58
 
 		/*
 		 * Check if we're making it bigger after two sectors.  And if
@@ -393,43 +327,10 @@
 	}
 }
 
-/*
- * Copy the compressed segment payload into @dest.
- *
- * For the payload there will be no padding, just need to do page switching.
- */
-static void copy_compressed_segment(struct compressed_bio *cb,
-				    char *dest, u32 len, u32 *cur_in)
-{
-	u32 orig_in = *cur_in;
-
-	while (*cur_in < orig_in + len) {
-		char *kaddr;
-		struct page *cur_page;
-		u32 copy_len = min_t(u32, PAGE_SIZE - offset_in_page(*cur_in),
-					  orig_in + len - *cur_in);
-
-		ASSERT(copy_len);
-		cur_page = cb->compressed_pages[*cur_in / PAGE_SIZE];
-
-		kaddr = kmap(cur_page);
-		memcpy(dest + *cur_in - orig_in,
-			kaddr + offset_in_page(*cur_in),
-			copy_len);
-		kunmap(cur_page);
-
-		*cur_in += copy_len;
-	}
-}
-
 int lzo_decompress_bio(struct list_head *ws, struct compressed_bio *cb)
 {
 	struct workspace *workspace = list_entry(ws, struct workspace, list);
-<<<<<<< HEAD
-	const struct btrfs_fs_info *fs_info = btrfs_sb(cb->inode->i_sb);
-=======
 	const struct btrfs_fs_info *fs_info = cb->bbio.inode->root->fs_info;
->>>>>>> eb3cdb58
 	const u32 sectorsize = fs_info->sectorsize;
 	char *kaddr;
 	int ret;
@@ -440,15 +341,9 @@
 	/* Bytes decompressed so far */
 	u32 cur_out = 0;
 
-<<<<<<< HEAD
-	kaddr = kmap(cb->compressed_pages[0]);
-	len_in = read_compress_length(kaddr);
-	kunmap(cb->compressed_pages[0]);
-=======
 	kaddr = kmap_local_page(cb->compressed_pages[0]);
 	len_in = read_compress_length(kaddr);
 	kunmap_local(kaddr);
->>>>>>> eb3cdb58
 	cur_in += LZO_LEN;
 
 	/*
@@ -482,13 +377,6 @@
 		       (cur_in + LZO_LEN - 1) / sectorsize);
 		cur_page = cb->compressed_pages[cur_in / PAGE_SIZE];
 		ASSERT(cur_page);
-<<<<<<< HEAD
-		kaddr = kmap(cur_page);
-		seg_len = read_compress_length(kaddr + offset_in_page(cur_in));
-		kunmap(cur_page);
-		cur_in += LZO_LEN;
-
-=======
 		kaddr = kmap_local_page(cur_page);
 		seg_len = read_compress_length(kaddr + offset_in_page(cur_in));
 		kunmap_local(kaddr);
@@ -504,7 +392,6 @@
 			return -EIO;
 		}
 
->>>>>>> eb3cdb58
 		/* Copy the compressed segment payload into workspace */
 		copy_compressed_segment(cb, workspace->cbuf, seg_len, &cur_in);
 
@@ -513,9 +400,7 @@
 					    workspace->buf, &out_len);
 		if (ret != LZO_E_OK) {
 			btrfs_err(fs_info, "failed to decompress");
-<<<<<<< HEAD
-			ret = -EIO;
-			goto out;
+			return -EIO;
 		}
 
 		/* Copy the data into inode pages */
@@ -524,7 +409,7 @@
 
 		/* All data read, exit */
 		if (ret == 0)
-			goto out;
+			return 0;
 		ret = 0;
 
 		/* Check if the sector has enough space for a segment header */
@@ -535,34 +420,8 @@
 		/* Skip the padding zeros */
 		cur_in += sector_bytes_left;
 	}
-out:
-	if (!ret)
-		zero_fill_bio(cb->orig_bio);
-	return ret;
-=======
-			return -EIO;
-		}
-
-		/* Copy the data into inode pages */
-		ret = btrfs_decompress_buf2page(workspace->buf, out_len, cb, cur_out);
-		cur_out += out_len;
-
-		/* All data read, exit */
-		if (ret == 0)
-			return 0;
-		ret = 0;
-
-		/* Check if the sector has enough space for a segment header */
-		sector_bytes_left = sectorsize - (cur_in % sectorsize);
-		if (sector_bytes_left >= LZO_LEN)
-			continue;
-
-		/* Skip the padding zeros */
-		cur_in += sector_bytes_left;
-	}
 
 	return 0;
->>>>>>> eb3cdb58
 }
 
 int lzo_decompress(struct list_head *ws, const u8 *data_in,
