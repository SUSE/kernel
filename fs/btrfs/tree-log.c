/*
 * Copyright (C) 2008 Oracle.  All rights reserved.
 *
 * This program is free software; you can redistribute it and/or
 * modify it under the terms of the GNU General Public
 * License v2 as published by the Free Software Foundation.
 *
 * This program is distributed in the hope that it will be useful,
 * but WITHOUT ANY WARRANTY; without even the implied warranty of
 * MERCHANTABILITY or FITNESS FOR A PARTICULAR PURPOSE.  See the GNU
 * General Public License for more details.
 *
 * You should have received a copy of the GNU General Public
 * License along with this program; if not, write to the
 * Free Software Foundation, Inc., 59 Temple Place - Suite 330,
 * Boston, MA 021110-1307, USA.
 */

#include <linux/sched.h>
#include <linux/slab.h>
#include <linux/blkdev.h>
#include <linux/list_sort.h>
#include "tree-log.h"
#include "disk-io.h"
#include "locking.h"
#include "print-tree.h"
#include "backref.h"
#include "hash.h"

/* magic values for the inode_only field in btrfs_log_inode:
 *
 * LOG_INODE_ALL means to log everything
 * LOG_INODE_EXISTS means to log just enough to recreate the inode
 * during log replay
 */
#define LOG_INODE_ALL 0
#define LOG_INODE_EXISTS 1

/*
 * directory trouble cases
 *
 * 1) on rename or unlink, if the inode being unlinked isn't in the fsync
 * log, we must force a full commit before doing an fsync of the directory
 * where the unlink was done.
 * ---> record transid of last unlink/rename per directory
 *
 * mkdir foo/some_dir
 * normal commit
 * rename foo/some_dir foo2/some_dir
 * mkdir foo/some_dir
 * fsync foo/some_dir/some_file
 *
 * The fsync above will unlink the original some_dir without recording
 * it in its new location (foo2).  After a crash, some_dir will be gone
 * unless the fsync of some_file forces a full commit
 *
 * 2) we must log any new names for any file or dir that is in the fsync
 * log. ---> check inode while renaming/linking.
 *
 * 2a) we must log any new names for any file or dir during rename
 * when the directory they are being removed from was logged.
 * ---> check inode and old parent dir during rename
 *
 *  2a is actually the more important variant.  With the extra logging
 *  a crash might unlink the old name without recreating the new one
 *
 * 3) after a crash, we must go through any directories with a link count
 * of zero and redo the rm -rf
 *
 * mkdir f1/foo
 * normal commit
 * rm -rf f1/foo
 * fsync(f1)
 *
 * The directory f1 was fully removed from the FS, but fsync was never
 * called on f1, only its parent dir.  After a crash the rm -rf must
 * be replayed.  This must be able to recurse down the entire
 * directory tree.  The inode link count fixup code takes care of the
 * ugly details.
 */

/*
 * stages for the tree walking.  The first
 * stage (0) is to only pin down the blocks we find
 * the second stage (1) is to make sure that all the inodes
 * we find in the log are created in the subvolume.
 *
 * The last stage is to deal with directories and links and extents
 * and all the other fun semantics
 */
#define LOG_WALK_PIN_ONLY 0
#define LOG_WALK_REPLAY_INODES 1
#define LOG_WALK_REPLAY_DIR_INDEX 2
#define LOG_WALK_REPLAY_ALL 3

static int btrfs_log_inode(struct btrfs_trans_handle *trans,
			   struct btrfs_root *root, struct inode *inode,
			   int inode_only,
			   const loff_t start,
			   const loff_t end,
			   struct btrfs_log_ctx *ctx);
static int link_to_fixup_dir(struct btrfs_trans_handle *trans,
			     struct btrfs_root *root,
			     struct btrfs_path *path, u64 objectid);
static noinline int replay_dir_deletes(struct btrfs_trans_handle *trans,
				       struct btrfs_root *root,
				       struct btrfs_root *log,
				       struct btrfs_path *path,
				       u64 dirid, int del_all);

/*
 * tree logging is a special write ahead log used to make sure that
 * fsyncs and O_SYNCs can happen without doing full tree commits.
 *
 * Full tree commits are expensive because they require commonly
 * modified blocks to be recowed, creating many dirty pages in the
 * extent tree an 4x-6x higher write load than ext3.
 *
 * Instead of doing a tree commit on every fsync, we use the
 * key ranges and transaction ids to find items for a given file or directory
 * that have changed in this transaction.  Those items are copied into
 * a special tree (one per subvolume root), that tree is written to disk
 * and then the fsync is considered complete.
 *
 * After a crash, items are copied out of the log-tree back into the
 * subvolume tree.  Any file data extents found are recorded in the extent
 * allocation tree, and the log-tree freed.
 *
 * The log tree is read three times, once to pin down all the extents it is
 * using in ram and once, once to create all the inodes logged in the tree
 * and once to do all the other items.
 */

/*
 * start a sub transaction and setup the log tree
 * this increments the log tree writer count to make the people
 * syncing the tree wait for us to finish
 */
static int start_log_trans(struct btrfs_trans_handle *trans,
			   struct btrfs_root *root,
			   struct btrfs_log_ctx *ctx)
{
	int index;
	int ret;

	mutex_lock(&root->log_mutex);
	if (root->log_root) {
		if (btrfs_need_log_full_commit(root->fs_info, trans)) {
			ret = -EAGAIN;
			goto out;
		}
		if (!root->log_start_pid) {
			root->log_start_pid = current->pid;
			clear_bit(BTRFS_ROOT_MULTI_LOG_TASKS, &root->state);
		} else if (root->log_start_pid != current->pid) {
			set_bit(BTRFS_ROOT_MULTI_LOG_TASKS, &root->state);
		}

		atomic_inc(&root->log_batch);
		atomic_inc(&root->log_writers);
		if (ctx) {
			index = root->log_transid % 2;
			list_add_tail(&ctx->list, &root->log_ctxs[index]);
			ctx->log_transid = root->log_transid;
		}
		mutex_unlock(&root->log_mutex);
		return 0;
	}

	ret = 0;
	mutex_lock(&root->fs_info->tree_log_mutex);
	if (!root->fs_info->log_root_tree)
		ret = btrfs_init_log_root_tree(trans, root->fs_info);
	mutex_unlock(&root->fs_info->tree_log_mutex);
	if (ret)
		goto out;

	if (!root->log_root) {
		ret = btrfs_add_log_tree(trans, root);
		if (ret)
			goto out;
	}
	clear_bit(BTRFS_ROOT_MULTI_LOG_TASKS, &root->state);
	root->log_start_pid = current->pid;
	atomic_inc(&root->log_batch);
	atomic_inc(&root->log_writers);
	if (ctx) {
		index = root->log_transid % 2;
		list_add_tail(&ctx->list, &root->log_ctxs[index]);
		ctx->log_transid = root->log_transid;
	}
out:
	mutex_unlock(&root->log_mutex);
	return ret;
}

/*
 * returns 0 if there was a log transaction running and we were able
 * to join, or returns -ENOENT if there were not transactions
 * in progress
 */
static int join_running_log_trans(struct btrfs_root *root)
{
	int ret = -ENOENT;

	smp_mb();
	if (!root->log_root)
		return -ENOENT;

	mutex_lock(&root->log_mutex);
	if (root->log_root) {
		ret = 0;
		atomic_inc(&root->log_writers);
	}
	mutex_unlock(&root->log_mutex);
	return ret;
}

/*
 * This either makes the current running log transaction wait
 * until you call btrfs_end_log_trans() or it makes any future
 * log transactions wait until you call btrfs_end_log_trans()
 */
int btrfs_pin_log_trans(struct btrfs_root *root)
{
	int ret = -ENOENT;

	mutex_lock(&root->log_mutex);
	atomic_inc(&root->log_writers);
	mutex_unlock(&root->log_mutex);
	return ret;
}

/*
 * indicate we're done making changes to the log tree
 * and wake up anyone waiting to do a sync
 */
void btrfs_end_log_trans(struct btrfs_root *root)
{
	if (atomic_dec_and_test(&root->log_writers)) {
		smp_mb();
		if (waitqueue_active(&root->log_writer_wait))
			wake_up(&root->log_writer_wait);
	}
}


/*
 * the walk control struct is used to pass state down the chain when
 * processing the log tree.  The stage field tells us which part
 * of the log tree processing we are currently doing.  The others
 * are state fields used for that specific part
 */
struct walk_control {
	/* should we free the extent on disk when done?  This is used
	 * at transaction commit time while freeing a log tree
	 */
	int free;

	/* should we write out the extent buffer?  This is used
	 * while flushing the log tree to disk during a sync
	 */
	int write;

	/* should we wait for the extent buffer io to finish?  Also used
	 * while flushing the log tree to disk for a sync
	 */
	int wait;

	/* pin only walk, we record which extents on disk belong to the
	 * log trees
	 */
	int pin;

	/* what stage of the replay code we're currently in */
	int stage;

	/* the root we are currently replaying */
	struct btrfs_root *replay_dest;

	/* the trans handle for the current replay */
	struct btrfs_trans_handle *trans;

	/* the function that gets used to process blocks we find in the
	 * tree.  Note the extent_buffer might not be up to date when it is
	 * passed in, and it must be checked or read if you need the data
	 * inside it
	 */
	int (*process_func)(struct btrfs_root *log, struct extent_buffer *eb,
			    struct walk_control *wc, u64 gen);
};

/*
 * process_func used to pin down extents, write them or wait on them
 */
static int process_one_buffer(struct btrfs_root *log,
			      struct extent_buffer *eb,
			      struct walk_control *wc, u64 gen)
{
	int ret = 0;

	/*
	 * If this fs is mixed then we need to be able to process the leaves to
	 * pin down any logged extents, so we have to read the block.
	 */
	if (btrfs_fs_incompat(log->fs_info, MIXED_GROUPS)) {
		ret = btrfs_read_buffer(eb, gen);
		if (ret)
			return ret;
	}

	if (wc->pin)
		ret = btrfs_pin_extent_for_log_replay(log->fs_info->extent_root,
						      eb->start, eb->len);

	if (!ret && btrfs_buffer_uptodate(eb, gen, 0)) {
		if (wc->pin && btrfs_header_level(eb) == 0)
			ret = btrfs_exclude_logged_extents(log, eb);
		if (wc->write)
			btrfs_write_tree_block(eb);
		if (wc->wait)
			btrfs_wait_tree_block_writeback(eb);
	}
	return ret;
}

/*
 * Item overwrite used by replay and tree logging.  eb, slot and key all refer
 * to the src data we are copying out.
 *
 * root is the tree we are copying into, and path is a scratch
 * path for use in this function (it should be released on entry and
 * will be released on exit).
 *
 * If the key is already in the destination tree the existing item is
 * overwritten.  If the existing item isn't big enough, it is extended.
 * If it is too large, it is truncated.
 *
 * If the key isn't in the destination yet, a new item is inserted.
 */
static noinline int overwrite_item(struct btrfs_trans_handle *trans,
				   struct btrfs_root *root,
				   struct btrfs_path *path,
				   struct extent_buffer *eb, int slot,
				   struct btrfs_key *key)
{
	int ret;
	u32 item_size;
	u64 saved_i_size = 0;
	int save_old_i_size = 0;
	unsigned long src_ptr;
	unsigned long dst_ptr;
	int overwrite_root = 0;
	bool inode_item = key->type == BTRFS_INODE_ITEM_KEY;

	if (root->root_key.objectid != BTRFS_TREE_LOG_OBJECTID)
		overwrite_root = 1;

	item_size = btrfs_item_size_nr(eb, slot);
	src_ptr = btrfs_item_ptr_offset(eb, slot);

	/* look for the key in the destination tree */
	ret = btrfs_search_slot(NULL, root, key, path, 0, 0);
	if (ret < 0)
		return ret;

	if (ret == 0) {
		char *src_copy;
		char *dst_copy;
		u32 dst_size = btrfs_item_size_nr(path->nodes[0],
						  path->slots[0]);
		if (dst_size != item_size)
			goto insert;

		if (item_size == 0) {
			btrfs_release_path(path);
			return 0;
		}
		dst_copy = kmalloc(item_size, GFP_NOFS);
		src_copy = kmalloc(item_size, GFP_NOFS);
		if (!dst_copy || !src_copy) {
			btrfs_release_path(path);
			kfree(dst_copy);
			kfree(src_copy);
			return -ENOMEM;
		}

		read_extent_buffer(eb, src_copy, src_ptr, item_size);

		dst_ptr = btrfs_item_ptr_offset(path->nodes[0], path->slots[0]);
		read_extent_buffer(path->nodes[0], dst_copy, dst_ptr,
				   item_size);
		ret = memcmp(dst_copy, src_copy, item_size);

		kfree(dst_copy);
		kfree(src_copy);
		/*
		 * they have the same contents, just return, this saves
		 * us from cowing blocks in the destination tree and doing
		 * extra writes that may not have been done by a previous
		 * sync
		 */
		if (ret == 0) {
			btrfs_release_path(path);
			return 0;
		}

		/*
		 * We need to load the old nbytes into the inode so when we
		 * replay the extents we've logged we get the right nbytes.
		 */
		if (inode_item) {
			struct btrfs_inode_item *item;
			u64 nbytes;
			u32 mode;

			item = btrfs_item_ptr(path->nodes[0], path->slots[0],
					      struct btrfs_inode_item);
			nbytes = btrfs_inode_nbytes(path->nodes[0], item);
			item = btrfs_item_ptr(eb, slot,
					      struct btrfs_inode_item);
			btrfs_set_inode_nbytes(eb, item, nbytes);

			/*
			 * If this is a directory we need to reset the i_size to
			 * 0 so that we can set it up properly when replaying
			 * the rest of the items in this log.
			 */
			mode = btrfs_inode_mode(eb, item);
			if (S_ISDIR(mode))
				btrfs_set_inode_size(eb, item, 0);
		}
	} else if (inode_item) {
		struct btrfs_inode_item *item;
		u32 mode;

		/*
		 * New inode, set nbytes to 0 so that the nbytes comes out
		 * properly when we replay the extents.
		 */
		item = btrfs_item_ptr(eb, slot, struct btrfs_inode_item);
		btrfs_set_inode_nbytes(eb, item, 0);

		/*
		 * If this is a directory we need to reset the i_size to 0 so
		 * that we can set it up properly when replaying the rest of
		 * the items in this log.
		 */
		mode = btrfs_inode_mode(eb, item);
		if (S_ISDIR(mode))
			btrfs_set_inode_size(eb, item, 0);
	}
insert:
	btrfs_release_path(path);
	/* try to insert the key into the destination tree */
	path->skip_release_on_error = 1;
	ret = btrfs_insert_empty_item(trans, root, path,
				      key, item_size);
	path->skip_release_on_error = 0;

	/* make sure any existing item is the correct size */
	if (ret == -EEXIST || ret == -EOVERFLOW) {
		u32 found_size;
		found_size = btrfs_item_size_nr(path->nodes[0],
						path->slots[0]);
		if (found_size > item_size)
			btrfs_truncate_item(root, path, item_size, 1);
		else if (found_size < item_size)
			btrfs_extend_item(root, path,
					  item_size - found_size);
	} else if (ret) {
		return ret;
	}
	dst_ptr = btrfs_item_ptr_offset(path->nodes[0],
					path->slots[0]);

	/* don't overwrite an existing inode if the generation number
	 * was logged as zero.  This is done when the tree logging code
	 * is just logging an inode to make sure it exists after recovery.
	 *
	 * Also, don't overwrite i_size on directories during replay.
	 * log replay inserts and removes directory items based on the
	 * state of the tree found in the subvolume, and i_size is modified
	 * as it goes
	 */
	if (key->type == BTRFS_INODE_ITEM_KEY && ret == -EEXIST) {
		struct btrfs_inode_item *src_item;
		struct btrfs_inode_item *dst_item;

		src_item = (struct btrfs_inode_item *)src_ptr;
		dst_item = (struct btrfs_inode_item *)dst_ptr;

		if (btrfs_inode_generation(eb, src_item) == 0) {
			struct extent_buffer *dst_eb = path->nodes[0];

			if (S_ISREG(btrfs_inode_mode(eb, src_item)) &&
			    S_ISREG(btrfs_inode_mode(dst_eb, dst_item))) {
				struct btrfs_map_token token;
				u64 ino_size = btrfs_inode_size(eb, src_item);

				btrfs_init_map_token(&token);
				btrfs_set_token_inode_size(dst_eb, dst_item,
							   ino_size, &token);
			}
			goto no_copy;
		}

		if (overwrite_root &&
		    S_ISDIR(btrfs_inode_mode(eb, src_item)) &&
		    S_ISDIR(btrfs_inode_mode(path->nodes[0], dst_item))) {
			save_old_i_size = 1;
			saved_i_size = btrfs_inode_size(path->nodes[0],
							dst_item);
		}
	}

	copy_extent_buffer(path->nodes[0], eb, dst_ptr,
			   src_ptr, item_size);

	if (save_old_i_size) {
		struct btrfs_inode_item *dst_item;
		dst_item = (struct btrfs_inode_item *)dst_ptr;
		btrfs_set_inode_size(path->nodes[0], dst_item, saved_i_size);
	}

	/* make sure the generation is filled in */
	if (key->type == BTRFS_INODE_ITEM_KEY) {
		struct btrfs_inode_item *dst_item;
		dst_item = (struct btrfs_inode_item *)dst_ptr;
		if (btrfs_inode_generation(path->nodes[0], dst_item) == 0) {
			btrfs_set_inode_generation(path->nodes[0], dst_item,
						   trans->transid);
		}
	}
no_copy:
	btrfs_mark_buffer_dirty(path->nodes[0]);
	btrfs_release_path(path);
	return 0;
}

/*
 * simple helper to read an inode off the disk from a given root
 * This can only be called for subvolume roots and not for the log
 */
static noinline struct inode *read_one_inode(struct btrfs_root *root,
					     u64 objectid)
{
	struct btrfs_key key;
	struct inode *inode;

	key.objectid = objectid;
	key.type = BTRFS_INODE_ITEM_KEY;
	key.offset = 0;
	inode = btrfs_iget(root->fs_info->sb, &key, root, NULL);
	if (IS_ERR(inode)) {
		inode = NULL;
	} else if (is_bad_inode(inode)) {
		iput(inode);
		inode = NULL;
	}
	return inode;
}

/* replays a single extent in 'eb' at 'slot' with 'key' into the
 * subvolume 'root'.  path is released on entry and should be released
 * on exit.
 *
 * extents in the log tree have not been allocated out of the extent
 * tree yet.  So, this completes the allocation, taking a reference
 * as required if the extent already exists or creating a new extent
 * if it isn't in the extent allocation tree yet.
 *
 * The extent is inserted into the file, dropping any existing extents
 * from the file that overlap the new one.
 */
static noinline int replay_one_extent(struct btrfs_trans_handle *trans,
				      struct btrfs_root *root,
				      struct btrfs_path *path,
				      struct extent_buffer *eb, int slot,
				      struct btrfs_key *key)
{
	int found_type;
	u64 extent_end;
	u64 start = key->offset;
	u64 nbytes = 0;
	struct btrfs_file_extent_item *item;
	struct inode *inode = NULL;
	unsigned long size;
	int ret = 0;

	item = btrfs_item_ptr(eb, slot, struct btrfs_file_extent_item);
	found_type = btrfs_file_extent_type(eb, item);

	if (found_type == BTRFS_FILE_EXTENT_REG ||
	    found_type == BTRFS_FILE_EXTENT_PREALLOC) {
		nbytes = btrfs_file_extent_num_bytes(eb, item);
		extent_end = start + nbytes;

		/*
		 * We don't add to the inodes nbytes if we are prealloc or a
		 * hole.
		 */
		if (btrfs_file_extent_disk_bytenr(eb, item) == 0)
			nbytes = 0;
	} else if (found_type == BTRFS_FILE_EXTENT_INLINE) {
		size = btrfs_file_extent_inline_len(eb, slot, item);
		nbytes = btrfs_file_extent_ram_bytes(eb, item);
		extent_end = ALIGN(start + size, root->sectorsize);
	} else {
		ret = 0;
		goto out;
	}

	inode = read_one_inode(root, key->objectid);
	if (!inode) {
		ret = -EIO;
		goto out;
	}

	/*
	 * first check to see if we already have this extent in the
	 * file.  This must be done before the btrfs_drop_extents run
	 * so we don't try to drop this extent.
	 */
	ret = btrfs_lookup_file_extent(trans, root, path, btrfs_ino(inode),
				       start, 0);

	if (ret == 0 &&
	    (found_type == BTRFS_FILE_EXTENT_REG ||
	     found_type == BTRFS_FILE_EXTENT_PREALLOC)) {
		struct btrfs_file_extent_item cmp1;
		struct btrfs_file_extent_item cmp2;
		struct btrfs_file_extent_item *existing;
		struct extent_buffer *leaf;

		leaf = path->nodes[0];
		existing = btrfs_item_ptr(leaf, path->slots[0],
					  struct btrfs_file_extent_item);

		read_extent_buffer(eb, &cmp1, (unsigned long)item,
				   sizeof(cmp1));
		read_extent_buffer(leaf, &cmp2, (unsigned long)existing,
				   sizeof(cmp2));

		/*
		 * we already have a pointer to this exact extent,
		 * we don't have to do anything
		 */
		if (memcmp(&cmp1, &cmp2, sizeof(cmp1)) == 0) {
			btrfs_release_path(path);
			goto out;
		}
	}
	btrfs_release_path(path);

	/* drop any overlapping extents */
	ret = btrfs_drop_extents(trans, root, inode, start, extent_end, 1);
	if (ret)
		goto out;

	if (found_type == BTRFS_FILE_EXTENT_REG ||
	    found_type == BTRFS_FILE_EXTENT_PREALLOC) {
		u64 offset;
		unsigned long dest_offset;
		struct btrfs_key ins;

		ret = btrfs_insert_empty_item(trans, root, path, key,
					      sizeof(*item));
		if (ret)
			goto out;
		dest_offset = btrfs_item_ptr_offset(path->nodes[0],
						    path->slots[0]);
		copy_extent_buffer(path->nodes[0], eb, dest_offset,
				(unsigned long)item,  sizeof(*item));

		ins.objectid = btrfs_file_extent_disk_bytenr(eb, item);
		ins.offset = btrfs_file_extent_disk_num_bytes(eb, item);
		ins.type = BTRFS_EXTENT_ITEM_KEY;
		offset = key->offset - btrfs_file_extent_offset(eb, item);

		if (ins.objectid > 0) {
			u64 csum_start;
			u64 csum_end;
			LIST_HEAD(ordered_sums);
			/*
			 * is this extent already allocated in the extent
			 * allocation tree?  If so, just add a reference
			 */
			ret = btrfs_lookup_data_extent(root, ins.objectid,
						ins.offset);
			if (ret == 0) {
				ret = btrfs_inc_extent_ref(trans, root,
						ins.objectid, ins.offset,
						0, root->root_key.objectid,
						key->objectid, offset, 0);
				if (ret)
					goto out;
			} else {
				/*
				 * insert the extent pointer in the extent
				 * allocation tree
				 */
				ret = btrfs_alloc_logged_file_extent(trans,
						root, root->root_key.objectid,
						key->objectid, offset, &ins);
				if (ret)
					goto out;
			}
			btrfs_release_path(path);

			if (btrfs_file_extent_compression(eb, item)) {
				csum_start = ins.objectid;
				csum_end = csum_start + ins.offset;
			} else {
				csum_start = ins.objectid +
					btrfs_file_extent_offset(eb, item);
				csum_end = csum_start +
					btrfs_file_extent_num_bytes(eb, item);
			}

			ret = btrfs_lookup_csums_range(root->log_root,
						csum_start, csum_end - 1,
						&ordered_sums, 0);
			if (ret)
				goto out;
			while (!list_empty(&ordered_sums)) {
				struct btrfs_ordered_sum *sums;
				sums = list_entry(ordered_sums.next,
						struct btrfs_ordered_sum,
						list);
				if (!ret)
					ret = btrfs_csum_file_blocks(trans,
						root->fs_info->csum_root,
						sums);
				list_del(&sums->list);
				kfree(sums);
			}
			if (ret)
				goto out;
		} else {
			btrfs_release_path(path);
		}
	} else if (found_type == BTRFS_FILE_EXTENT_INLINE) {
		/* inline extents are easy, we just overwrite them */
		ret = overwrite_item(trans, root, path, eb, slot, key);
		if (ret)
			goto out;
	}

	inode_add_bytes(inode, nbytes);
	ret = btrfs_update_inode(trans, root, inode);
out:
	if (inode)
		iput(inode);
	return ret;
}

/*
 * when cleaning up conflicts between the directory names in the
 * subvolume, directory names in the log and directory names in the
 * inode back references, we may have to unlink inodes from directories.
 *
 * This is a helper function to do the unlink of a specific directory
 * item
 */
static noinline int drop_one_dir_item(struct btrfs_trans_handle *trans,
				      struct btrfs_root *root,
				      struct btrfs_path *path,
				      struct inode *dir,
				      struct btrfs_dir_item *di)
{
	struct inode *inode;
	char *name;
	int name_len;
	struct extent_buffer *leaf;
	struct btrfs_key location;
	int ret;

	leaf = path->nodes[0];

	btrfs_dir_item_key_to_cpu(leaf, di, &location);
	name_len = btrfs_dir_name_len(leaf, di);
	name = kmalloc(name_len, GFP_NOFS);
	if (!name)
		return -ENOMEM;

	read_extent_buffer(leaf, name, (unsigned long)(di + 1), name_len);
	btrfs_release_path(path);

	inode = read_one_inode(root, location.objectid);
	if (!inode) {
		ret = -EIO;
		goto out;
	}

	ret = link_to_fixup_dir(trans, root, path, location.objectid);
	if (ret)
		goto out;

	ret = btrfs_unlink_inode(trans, root, dir, inode, name, name_len);
	if (ret)
		goto out;
	else
		ret = btrfs_run_delayed_items(trans, root);
out:
	kfree(name);
	iput(inode);
	return ret;
}

/*
 * helper function to see if a given name and sequence number found
 * in an inode back reference are already in a directory and correctly
 * point to this inode
 */
static noinline int inode_in_dir(struct btrfs_root *root,
				 struct btrfs_path *path,
				 u64 dirid, u64 objectid, u64 index,
				 const char *name, int name_len)
{
	struct btrfs_dir_item *di;
	struct btrfs_key location;
	int match = 0;

	di = btrfs_lookup_dir_index_item(NULL, root, path, dirid,
					 index, name, name_len, 0);
	if (di && !IS_ERR(di)) {
		btrfs_dir_item_key_to_cpu(path->nodes[0], di, &location);
		if (location.objectid != objectid)
			goto out;
	} else
		goto out;
	btrfs_release_path(path);

	di = btrfs_lookup_dir_item(NULL, root, path, dirid, name, name_len, 0);
	if (di && !IS_ERR(di)) {
		btrfs_dir_item_key_to_cpu(path->nodes[0], di, &location);
		if (location.objectid != objectid)
			goto out;
	} else
		goto out;
	match = 1;
out:
	btrfs_release_path(path);
	return match;
}

/*
 * helper function to check a log tree for a named back reference in
 * an inode.  This is used to decide if a back reference that is
 * found in the subvolume conflicts with what we find in the log.
 *
 * inode backreferences may have multiple refs in a single item,
 * during replay we process one reference at a time, and we don't
 * want to delete valid links to a file from the subvolume if that
 * link is also in the log.
 */
static noinline int backref_in_log(struct btrfs_root *log,
				   struct btrfs_key *key,
				   u64 ref_objectid,
				   const char *name, int namelen)
{
	struct btrfs_path *path;
	struct btrfs_inode_ref *ref;
	unsigned long ptr;
	unsigned long ptr_end;
	unsigned long name_ptr;
	int found_name_len;
	int item_size;
	int ret;
	int match = 0;

	path = btrfs_alloc_path();
	if (!path)
		return -ENOMEM;

	ret = btrfs_search_slot(NULL, log, key, path, 0, 0);
	if (ret != 0)
		goto out;

	ptr = btrfs_item_ptr_offset(path->nodes[0], path->slots[0]);

	if (key->type == BTRFS_INODE_EXTREF_KEY) {
		if (btrfs_find_name_in_ext_backref(path, ref_objectid,
						   name, namelen, NULL))
			match = 1;

		goto out;
	}

	item_size = btrfs_item_size_nr(path->nodes[0], path->slots[0]);
	ptr_end = ptr + item_size;
	while (ptr < ptr_end) {
		ref = (struct btrfs_inode_ref *)ptr;
		found_name_len = btrfs_inode_ref_name_len(path->nodes[0], ref);
		if (found_name_len == namelen) {
			name_ptr = (unsigned long)(ref + 1);
			ret = memcmp_extent_buffer(path->nodes[0], name,
						   name_ptr, namelen);
			if (ret == 0) {
				match = 1;
				goto out;
			}
		}
		ptr = (unsigned long)(ref + 1) + found_name_len;
	}
out:
	btrfs_free_path(path);
	return match;
}

static inline int __add_inode_ref(struct btrfs_trans_handle *trans,
				  struct btrfs_root *root,
				  struct btrfs_path *path,
				  struct btrfs_root *log_root,
				  struct inode *dir, struct inode *inode,
				  struct extent_buffer *eb,
				  u64 inode_objectid, u64 parent_objectid,
				  u64 ref_index, char *name, int namelen,
				  int *search_done)
{
	int ret;
	char *victim_name;
	int victim_name_len;
	struct extent_buffer *leaf;
	struct btrfs_dir_item *di;
	struct btrfs_key search_key;
	struct btrfs_inode_extref *extref;

again:
	/* Search old style refs */
	search_key.objectid = inode_objectid;
	search_key.type = BTRFS_INODE_REF_KEY;
	search_key.offset = parent_objectid;
	ret = btrfs_search_slot(NULL, root, &search_key, path, 0, 0);
	if (ret == 0) {
		struct btrfs_inode_ref *victim_ref;
		unsigned long ptr;
		unsigned long ptr_end;

		leaf = path->nodes[0];

		/* are we trying to overwrite a back ref for the root directory
		 * if so, just jump out, we're done
		 */
		if (search_key.objectid == search_key.offset)
			return 1;

		/* check all the names in this back reference to see
		 * if they are in the log.  if so, we allow them to stay
		 * otherwise they must be unlinked as a conflict
		 */
		ptr = btrfs_item_ptr_offset(leaf, path->slots[0]);
		ptr_end = ptr + btrfs_item_size_nr(leaf, path->slots[0]);
		while (ptr < ptr_end) {
			victim_ref = (struct btrfs_inode_ref *)ptr;
			victim_name_len = btrfs_inode_ref_name_len(leaf,
								   victim_ref);
			victim_name = kmalloc(victim_name_len, GFP_NOFS);
			if (!victim_name)
				return -ENOMEM;

			read_extent_buffer(leaf, victim_name,
					   (unsigned long)(victim_ref + 1),
					   victim_name_len);

			if (!backref_in_log(log_root, &search_key,
					    parent_objectid,
					    victim_name,
					    victim_name_len)) {
				inc_nlink(inode);
				btrfs_release_path(path);

				ret = btrfs_unlink_inode(trans, root, dir,
							 inode, victim_name,
							 victim_name_len);
				kfree(victim_name);
				if (ret)
					return ret;
				ret = btrfs_run_delayed_items(trans, root);
				if (ret)
					return ret;
				*search_done = 1;
				goto again;
			}
			kfree(victim_name);

			ptr = (unsigned long)(victim_ref + 1) + victim_name_len;
		}

		/*
		 * NOTE: we have searched root tree and checked the
		 * coresponding ref, it does not need to check again.
		 */
		*search_done = 1;
	}
	btrfs_release_path(path);

	/* Same search but for extended refs */
	extref = btrfs_lookup_inode_extref(NULL, root, path, name, namelen,
					   inode_objectid, parent_objectid, 0,
					   0);
	if (!IS_ERR_OR_NULL(extref)) {
		u32 item_size;
		u32 cur_offset = 0;
		unsigned long base;
		struct inode *victim_parent;

		leaf = path->nodes[0];

		item_size = btrfs_item_size_nr(leaf, path->slots[0]);
		base = btrfs_item_ptr_offset(leaf, path->slots[0]);

		while (cur_offset < item_size) {
			extref = (struct btrfs_inode_extref *)(base + cur_offset);

			victim_name_len = btrfs_inode_extref_name_len(leaf, extref);

			if (btrfs_inode_extref_parent(leaf, extref) != parent_objectid)
				goto next;

			victim_name = kmalloc(victim_name_len, GFP_NOFS);
			if (!victim_name)
				return -ENOMEM;
			read_extent_buffer(leaf, victim_name, (unsigned long)&extref->name,
					   victim_name_len);

			search_key.objectid = inode_objectid;
			search_key.type = BTRFS_INODE_EXTREF_KEY;
			search_key.offset = btrfs_extref_hash(parent_objectid,
							      victim_name,
							      victim_name_len);
			ret = 0;
			if (!backref_in_log(log_root, &search_key,
					    parent_objectid, victim_name,
					    victim_name_len)) {
				ret = -ENOENT;
				victim_parent = read_one_inode(root,
							       parent_objectid);
				if (victim_parent) {
					inc_nlink(inode);
					btrfs_release_path(path);

					ret = btrfs_unlink_inode(trans, root,
								 victim_parent,
								 inode,
								 victim_name,
								 victim_name_len);
					if (!ret)
						ret = btrfs_run_delayed_items(
								  trans, root);
				}
				iput(victim_parent);
				kfree(victim_name);
				if (ret)
					return ret;
				*search_done = 1;
				goto again;
			}
			kfree(victim_name);
			if (ret)
				return ret;
next:
			cur_offset += victim_name_len + sizeof(*extref);
		}
		*search_done = 1;
	}
	btrfs_release_path(path);

	/* look for a conflicting sequence number */
	di = btrfs_lookup_dir_index_item(trans, root, path, btrfs_ino(dir),
					 ref_index, name, namelen, 0);
	if (di && !IS_ERR(di)) {
		ret = drop_one_dir_item(trans, root, path, dir, di);
		if (ret)
			return ret;
	}
	btrfs_release_path(path);

	/* look for a conflicing name */
	di = btrfs_lookup_dir_item(trans, root, path, btrfs_ino(dir),
				   name, namelen, 0);
	if (di && !IS_ERR(di)) {
		ret = drop_one_dir_item(trans, root, path, dir, di);
		if (ret)
			return ret;
	}
	btrfs_release_path(path);

	return 0;
}

static int extref_get_fields(struct extent_buffer *eb, unsigned long ref_ptr,
			     u32 *namelen, char **name, u64 *index,
			     u64 *parent_objectid)
{
	struct btrfs_inode_extref *extref;

	extref = (struct btrfs_inode_extref *)ref_ptr;

	*namelen = btrfs_inode_extref_name_len(eb, extref);
	*name = kmalloc(*namelen, GFP_NOFS);
	if (*name == NULL)
		return -ENOMEM;

	read_extent_buffer(eb, *name, (unsigned long)&extref->name,
			   *namelen);

	*index = btrfs_inode_extref_index(eb, extref);
	if (parent_objectid)
		*parent_objectid = btrfs_inode_extref_parent(eb, extref);

	return 0;
}

static int ref_get_fields(struct extent_buffer *eb, unsigned long ref_ptr,
			  u32 *namelen, char **name, u64 *index)
{
	struct btrfs_inode_ref *ref;

	ref = (struct btrfs_inode_ref *)ref_ptr;

	*namelen = btrfs_inode_ref_name_len(eb, ref);
	*name = kmalloc(*namelen, GFP_NOFS);
	if (*name == NULL)
		return -ENOMEM;

	read_extent_buffer(eb, *name, (unsigned long)(ref + 1), *namelen);

	*index = btrfs_inode_ref_index(eb, ref);

	return 0;
}

/*
 * replay one inode back reference item found in the log tree.
 * eb, slot and key refer to the buffer and key found in the log tree.
 * root is the destination we are replaying into, and path is for temp
 * use by this function.  (it should be released on return).
 */
static noinline int add_inode_ref(struct btrfs_trans_handle *trans,
				  struct btrfs_root *root,
				  struct btrfs_root *log,
				  struct btrfs_path *path,
				  struct extent_buffer *eb, int slot,
				  struct btrfs_key *key)
{
	struct inode *dir = NULL;
	struct inode *inode = NULL;
	unsigned long ref_ptr;
	unsigned long ref_end;
	char *name = NULL;
	int namelen;
	int ret;
	int search_done = 0;
	int log_ref_ver = 0;
	u64 parent_objectid;
	u64 inode_objectid;
	u64 ref_index = 0;
	int ref_struct_size;

	ref_ptr = btrfs_item_ptr_offset(eb, slot);
	ref_end = ref_ptr + btrfs_item_size_nr(eb, slot);

	if (key->type == BTRFS_INODE_EXTREF_KEY) {
		struct btrfs_inode_extref *r;

		ref_struct_size = sizeof(struct btrfs_inode_extref);
		log_ref_ver = 1;
		r = (struct btrfs_inode_extref *)ref_ptr;
		parent_objectid = btrfs_inode_extref_parent(eb, r);
	} else {
		ref_struct_size = sizeof(struct btrfs_inode_ref);
		parent_objectid = key->offset;
	}
	inode_objectid = key->objectid;

	/*
	 * it is possible that we didn't log all the parent directories
	 * for a given inode.  If we don't find the dir, just don't
	 * copy the back ref in.  The link count fixup code will take
	 * care of the rest
	 */
	dir = read_one_inode(root, parent_objectid);
	if (!dir) {
		ret = -ENOENT;
		goto out;
	}

	inode = read_one_inode(root, inode_objectid);
	if (!inode) {
		ret = -EIO;
		goto out;
	}

	while (ref_ptr < ref_end) {
		if (log_ref_ver) {
			ret = extref_get_fields(eb, ref_ptr, &namelen, &name,
						&ref_index, &parent_objectid);
			/*
			 * parent object can change from one array
			 * item to another.
			 */
			if (!dir)
				dir = read_one_inode(root, parent_objectid);
			if (!dir) {
				ret = -ENOENT;
				goto out;
			}
		} else {
			ret = ref_get_fields(eb, ref_ptr, &namelen, &name,
					     &ref_index);
		}
		if (ret)
			goto out;

		/* if we already have a perfect match, we're done */
		if (!inode_in_dir(root, path, btrfs_ino(dir), btrfs_ino(inode),
				  ref_index, name, namelen)) {
			/*
			 * look for a conflicting back reference in the
			 * metadata. if we find one we have to unlink that name
			 * of the file before we add our new link.  Later on, we
			 * overwrite any existing back reference, and we don't
			 * want to create dangling pointers in the directory.
			 */

			if (!search_done) {
				ret = __add_inode_ref(trans, root, path, log,
						      dir, inode, eb,
						      inode_objectid,
						      parent_objectid,
						      ref_index, name, namelen,
						      &search_done);
				if (ret) {
					if (ret == 1)
						ret = 0;
					goto out;
				}
			}

			/* insert our name */
			ret = btrfs_add_link(trans, dir, inode, name, namelen,
					     0, ref_index);
			if (ret)
				goto out;

			btrfs_update_inode(trans, root, inode);
		}

		ref_ptr = (unsigned long)(ref_ptr + ref_struct_size) + namelen;
		kfree(name);
		name = NULL;
		if (log_ref_ver) {
			iput(dir);
			dir = NULL;
		}
	}

	/* finally write the back reference in the inode */
	ret = overwrite_item(trans, root, path, eb, slot, key);
out:
	btrfs_release_path(path);
	kfree(name);
	iput(dir);
	iput(inode);
	return ret;
}

static int insert_orphan_item(struct btrfs_trans_handle *trans,
			      struct btrfs_root *root, u64 ino)
{
	int ret;

	ret = btrfs_insert_orphan_item(trans, root, ino);
	if (ret == -EEXIST)
		ret = 0;

	return ret;
}

static int count_inode_extrefs(struct btrfs_root *root,
			       struct inode *inode, struct btrfs_path *path)
{
	int ret = 0;
	int name_len;
	unsigned int nlink = 0;
	u32 item_size;
	u32 cur_offset = 0;
	u64 inode_objectid = btrfs_ino(inode);
	u64 offset = 0;
	unsigned long ptr;
	struct btrfs_inode_extref *extref;
	struct extent_buffer *leaf;

	while (1) {
		ret = btrfs_find_one_extref(root, inode_objectid, offset, path,
					    &extref, &offset);
		if (ret)
			break;

		leaf = path->nodes[0];
		item_size = btrfs_item_size_nr(leaf, path->slots[0]);
		ptr = btrfs_item_ptr_offset(leaf, path->slots[0]);
		cur_offset = 0;

		while (cur_offset < item_size) {
			extref = (struct btrfs_inode_extref *) (ptr + cur_offset);
			name_len = btrfs_inode_extref_name_len(leaf, extref);

			nlink++;

			cur_offset += name_len + sizeof(*extref);
		}

		offset++;
		btrfs_release_path(path);
	}
	btrfs_release_path(path);

	if (ret < 0 && ret != -ENOENT)
		return ret;
	return nlink;
}

static int count_inode_refs(struct btrfs_root *root,
			       struct inode *inode, struct btrfs_path *path)
{
	int ret;
	struct btrfs_key key;
	unsigned int nlink = 0;
	unsigned long ptr;
	unsigned long ptr_end;
	int name_len;
	u64 ino = btrfs_ino(inode);

	key.objectid = ino;
	key.type = BTRFS_INODE_REF_KEY;
	key.offset = (u64)-1;

	while (1) {
		ret = btrfs_search_slot(NULL, root, &key, path, 0, 0);
		if (ret < 0)
			break;
		if (ret > 0) {
			if (path->slots[0] == 0)
				break;
			path->slots[0]--;
		}
process_slot:
		btrfs_item_key_to_cpu(path->nodes[0], &key,
				      path->slots[0]);
		if (key.objectid != ino ||
		    key.type != BTRFS_INODE_REF_KEY)
			break;
		ptr = btrfs_item_ptr_offset(path->nodes[0], path->slots[0]);
		ptr_end = ptr + btrfs_item_size_nr(path->nodes[0],
						   path->slots[0]);
		while (ptr < ptr_end) {
			struct btrfs_inode_ref *ref;

			ref = (struct btrfs_inode_ref *)ptr;
			name_len = btrfs_inode_ref_name_len(path->nodes[0],
							    ref);
			ptr = (unsigned long)(ref + 1) + name_len;
			nlink++;
		}

		if (key.offset == 0)
			break;
		if (path->slots[0] > 0) {
			path->slots[0]--;
			goto process_slot;
		}
		key.offset--;
		btrfs_release_path(path);
	}
	btrfs_release_path(path);

	return nlink;
}

/*
 * There are a few corners where the link count of the file can't
 * be properly maintained during replay.  So, instead of adding
 * lots of complexity to the log code, we just scan the backrefs
 * for any file that has been through replay.
 *
 * The scan will update the link count on the inode to reflect the
 * number of back refs found.  If it goes down to zero, the iput
 * will free the inode.
 */
static noinline int fixup_inode_link_count(struct btrfs_trans_handle *trans,
					   struct btrfs_root *root,
					   struct inode *inode)
{
	struct btrfs_path *path;
	int ret;
	u64 nlink = 0;
	u64 ino = btrfs_ino(inode);

	path = btrfs_alloc_path();
	if (!path)
		return -ENOMEM;

	ret = count_inode_refs(root, inode, path);
	if (ret < 0)
		goto out;

	nlink = ret;

	ret = count_inode_extrefs(root, inode, path);
	if (ret < 0)
		goto out;

	nlink += ret;

	ret = 0;

	if (nlink != inode->i_nlink) {
		set_nlink(inode, nlink);
		btrfs_update_inode(trans, root, inode);
	}
	BTRFS_I(inode)->index_cnt = (u64)-1;

	if (inode->i_nlink == 0) {
		if (S_ISDIR(inode->i_mode)) {
			ret = replay_dir_deletes(trans, root, NULL, path,
						 ino, 1);
			if (ret)
				goto out;
		}
		ret = insert_orphan_item(trans, root, ino);
	}

out:
	btrfs_free_path(path);
	return ret;
}

static noinline int fixup_inode_link_counts(struct btrfs_trans_handle *trans,
					    struct btrfs_root *root,
					    struct btrfs_path *path)
{
	int ret;
	struct btrfs_key key;
	struct inode *inode;

	key.objectid = BTRFS_TREE_LOG_FIXUP_OBJECTID;
	key.type = BTRFS_ORPHAN_ITEM_KEY;
	key.offset = (u64)-1;
	while (1) {
		ret = btrfs_search_slot(trans, root, &key, path, -1, 1);
		if (ret < 0)
			break;

		if (ret == 1) {
			if (path->slots[0] == 0)
				break;
			path->slots[0]--;
		}

		btrfs_item_key_to_cpu(path->nodes[0], &key, path->slots[0]);
		if (key.objectid != BTRFS_TREE_LOG_FIXUP_OBJECTID ||
		    key.type != BTRFS_ORPHAN_ITEM_KEY)
			break;

		ret = btrfs_del_item(trans, root, path);
		if (ret)
			goto out;

		btrfs_release_path(path);
		inode = read_one_inode(root, key.offset);
		if (!inode)
			return -EIO;

		ret = fixup_inode_link_count(trans, root, inode);
		iput(inode);
		if (ret)
			goto out;

		/*
		 * fixup on a directory may create new entries,
		 * make sure we always look for the highset possible
		 * offset
		 */
		key.offset = (u64)-1;
	}
	ret = 0;
out:
	btrfs_release_path(path);
	return ret;
}


/*
 * record a given inode in the fixup dir so we can check its link
 * count when replay is done.  The link count is incremented here
 * so the inode won't go away until we check it
 */
static noinline int link_to_fixup_dir(struct btrfs_trans_handle *trans,
				      struct btrfs_root *root,
				      struct btrfs_path *path,
				      u64 objectid)
{
	struct btrfs_key key;
	int ret = 0;
	struct inode *inode;

	inode = read_one_inode(root, objectid);
	if (!inode)
		return -EIO;

	key.objectid = BTRFS_TREE_LOG_FIXUP_OBJECTID;
	key.type = BTRFS_ORPHAN_ITEM_KEY;
	key.offset = objectid;

	ret = btrfs_insert_empty_item(trans, root, path, &key, 0);

	btrfs_release_path(path);
	if (ret == 0) {
		if (!inode->i_nlink)
			set_nlink(inode, 1);
		else
			inc_nlink(inode);
		ret = btrfs_update_inode(trans, root, inode);
	} else if (ret == -EEXIST) {
		ret = 0;
	} else {
		BUG(); /* Logic Error */
	}
	iput(inode);

	return ret;
}

/*
 * when replaying the log for a directory, we only insert names
 * for inodes that actually exist.  This means an fsync on a directory
 * does not implicitly fsync all the new files in it
 */
static noinline int insert_one_name(struct btrfs_trans_handle *trans,
				    struct btrfs_root *root,
				    struct btrfs_path *path,
				    u64 dirid, u64 index,
				    char *name, int name_len, u8 type,
				    struct btrfs_key *location)
{
	struct inode *inode;
	struct inode *dir;
	int ret;

	inode = read_one_inode(root, location->objectid);
	if (!inode)
		return -ENOENT;

	dir = read_one_inode(root, dirid);
	if (!dir) {
		iput(inode);
		return -EIO;
	}

	ret = btrfs_add_link(trans, dir, inode, name, name_len, 1, index);

	/* FIXME, put inode into FIXUP list */

	iput(inode);
	iput(dir);
	return ret;
}

/*
 * Return true if an inode reference exists in the log for the given name,
 * inode and parent inode.
 */
static bool name_in_log_ref(struct btrfs_root *log_root,
			    const char *name, const int name_len,
			    const u64 dirid, const u64 ino)
{
	struct btrfs_key search_key;

	search_key.objectid = ino;
	search_key.type = BTRFS_INODE_REF_KEY;
	search_key.offset = dirid;
	if (backref_in_log(log_root, &search_key, dirid, name, name_len))
		return true;

	search_key.type = BTRFS_INODE_EXTREF_KEY;
	search_key.offset = btrfs_extref_hash(dirid, name, name_len);
	if (backref_in_log(log_root, &search_key, dirid, name, name_len))
		return true;

	return false;
}

/*
 * take a single entry in a log directory item and replay it into
 * the subvolume.
 *
 * if a conflicting item exists in the subdirectory already,
 * the inode it points to is unlinked and put into the link count
 * fix up tree.
 *
 * If a name from the log points to a file or directory that does
 * not exist in the FS, it is skipped.  fsyncs on directories
 * do not force down inodes inside that directory, just changes to the
 * names or unlinks in a directory.
 */
static noinline int replay_one_name(struct btrfs_trans_handle *trans,
				    struct btrfs_root *root,
				    struct btrfs_path *path,
				    struct extent_buffer *eb,
				    struct btrfs_dir_item *di,
				    struct btrfs_key *key)
{
	char *name;
	int name_len;
	struct btrfs_dir_item *dst_di;
	struct btrfs_key found_key;
	struct btrfs_key log_key;
	struct inode *dir;
	u8 log_type;
	int exists;
	int ret = 0;
	bool update_size = (key->type == BTRFS_DIR_INDEX_KEY);

	dir = read_one_inode(root, key->objectid);
	if (!dir)
		return -EIO;

	name_len = btrfs_dir_name_len(eb, di);
	name = kmalloc(name_len, GFP_NOFS);
	if (!name) {
		ret = -ENOMEM;
		goto out;
	}

	log_type = btrfs_dir_type(eb, di);
	read_extent_buffer(eb, name, (unsigned long)(di + 1),
		   name_len);

	btrfs_dir_item_key_to_cpu(eb, di, &log_key);
	exists = btrfs_lookup_inode(trans, root, path, &log_key, 0);
	if (exists == 0)
		exists = 1;
	else
		exists = 0;
	btrfs_release_path(path);

	if (key->type == BTRFS_DIR_ITEM_KEY) {
		dst_di = btrfs_lookup_dir_item(trans, root, path, key->objectid,
				       name, name_len, 1);
	} else if (key->type == BTRFS_DIR_INDEX_KEY) {
		dst_di = btrfs_lookup_dir_index_item(trans, root, path,
						     key->objectid,
						     key->offset, name,
						     name_len, 1);
	} else {
		/* Corruption */
		ret = -EINVAL;
		goto out;
	}
	if (IS_ERR_OR_NULL(dst_di)) {
		/* we need a sequence number to insert, so we only
		 * do inserts for the BTRFS_DIR_INDEX_KEY types
		 */
		if (key->type != BTRFS_DIR_INDEX_KEY)
			goto out;
		goto insert;
	}

	btrfs_dir_item_key_to_cpu(path->nodes[0], dst_di, &found_key);
	/* the existing item matches the logged item */
	if (found_key.objectid == log_key.objectid &&
	    found_key.type == log_key.type &&
	    found_key.offset == log_key.offset &&
	    btrfs_dir_type(path->nodes[0], dst_di) == log_type) {
		update_size = false;
		goto out;
	}

	/*
	 * don't drop the conflicting directory entry if the inode
	 * for the new entry doesn't exist
	 */
	if (!exists)
		goto out;

	ret = drop_one_dir_item(trans, root, path, dir, dst_di);
	if (ret)
		goto out;

	if (key->type == BTRFS_DIR_INDEX_KEY)
		goto insert;
out:
	btrfs_release_path(path);
	if (!ret && update_size) {
		btrfs_i_size_write(dir, dir->i_size + name_len * 2);
		ret = btrfs_update_inode(trans, root, dir);
	}
	kfree(name);
	iput(dir);
	return ret;

insert:
	if (name_in_log_ref(root->log_root, name, name_len,
			    key->objectid, log_key.objectid)) {
		/* The dentry will be added later. */
		ret = 0;
		update_size = false;
		goto out;
	}
	btrfs_release_path(path);
	ret = insert_one_name(trans, root, path, key->objectid, key->offset,
			      name, name_len, log_type, &log_key);
	if (ret && ret != -ENOENT && ret != -EEXIST)
		goto out;
	update_size = false;
	ret = 0;
	goto out;
}

/*
 * find all the names in a directory item and reconcile them into
 * the subvolume.  Only BTRFS_DIR_ITEM_KEY types will have more than
 * one name in a directory item, but the same code gets used for
 * both directory index types
 */
static noinline int replay_one_dir_item(struct btrfs_trans_handle *trans,
					struct btrfs_root *root,
					struct btrfs_path *path,
					struct extent_buffer *eb, int slot,
					struct btrfs_key *key)
{
	int ret;
	u32 item_size = btrfs_item_size_nr(eb, slot);
	struct btrfs_dir_item *di;
	int name_len;
	unsigned long ptr;
	unsigned long ptr_end;

	ptr = btrfs_item_ptr_offset(eb, slot);
	ptr_end = ptr + item_size;
	while (ptr < ptr_end) {
		di = (struct btrfs_dir_item *)ptr;
		if (verify_dir_item(root, eb, di))
			return -EIO;
		name_len = btrfs_dir_name_len(eb, di);
		ret = replay_one_name(trans, root, path, eb, di, key);
		if (ret)
			return ret;
		ptr = (unsigned long)(di + 1);
		ptr += name_len;
	}
	return 0;
}

/*
 * directory replay has two parts.  There are the standard directory
 * items in the log copied from the subvolume, and range items
 * created in the log while the subvolume was logged.
 *
 * The range items tell us which parts of the key space the log
 * is authoritative for.  During replay, if a key in the subvolume
 * directory is in a logged range item, but not actually in the log
 * that means it was deleted from the directory before the fsync
 * and should be removed.
 */
static noinline int find_dir_range(struct btrfs_root *root,
				   struct btrfs_path *path,
				   u64 dirid, int key_type,
				   u64 *start_ret, u64 *end_ret)
{
	struct btrfs_key key;
	u64 found_end;
	struct btrfs_dir_log_item *item;
	int ret;
	int nritems;

	if (*start_ret == (u64)-1)
		return 1;

	key.objectid = dirid;
	key.type = key_type;
	key.offset = *start_ret;

	ret = btrfs_search_slot(NULL, root, &key, path, 0, 0);
	if (ret < 0)
		goto out;
	if (ret > 0) {
		if (path->slots[0] == 0)
			goto out;
		path->slots[0]--;
	}
	if (ret != 0)
		btrfs_item_key_to_cpu(path->nodes[0], &key, path->slots[0]);

	if (key.type != key_type || key.objectid != dirid) {
		ret = 1;
		goto next;
	}
	item = btrfs_item_ptr(path->nodes[0], path->slots[0],
			      struct btrfs_dir_log_item);
	found_end = btrfs_dir_log_end(path->nodes[0], item);

	if (*start_ret >= key.offset && *start_ret <= found_end) {
		ret = 0;
		*start_ret = key.offset;
		*end_ret = found_end;
		goto out;
	}
	ret = 1;
next:
	/* check the next slot in the tree to see if it is a valid item */
	nritems = btrfs_header_nritems(path->nodes[0]);
	if (path->slots[0] >= nritems) {
		ret = btrfs_next_leaf(root, path);
		if (ret)
			goto out;
	} else {
		path->slots[0]++;
	}

	btrfs_item_key_to_cpu(path->nodes[0], &key, path->slots[0]);

	if (key.type != key_type || key.objectid != dirid) {
		ret = 1;
		goto out;
	}
	item = btrfs_item_ptr(path->nodes[0], path->slots[0],
			      struct btrfs_dir_log_item);
	found_end = btrfs_dir_log_end(path->nodes[0], item);
	*start_ret = key.offset;
	*end_ret = found_end;
	ret = 0;
out:
	btrfs_release_path(path);
	return ret;
}

/*
 * this looks for a given directory item in the log.  If the directory
 * item is not in the log, the item is removed and the inode it points
 * to is unlinked
 */
static noinline int check_item_in_log(struct btrfs_trans_handle *trans,
				      struct btrfs_root *root,
				      struct btrfs_root *log,
				      struct btrfs_path *path,
				      struct btrfs_path *log_path,
				      struct inode *dir,
				      struct btrfs_key *dir_key)
{
	int ret;
	struct extent_buffer *eb;
	int slot;
	u32 item_size;
	struct btrfs_dir_item *di;
	struct btrfs_dir_item *log_di;
	int name_len;
	unsigned long ptr;
	unsigned long ptr_end;
	char *name;
	struct inode *inode;
	struct btrfs_key location;

again:
	eb = path->nodes[0];
	slot = path->slots[0];
	item_size = btrfs_item_size_nr(eb, slot);
	ptr = btrfs_item_ptr_offset(eb, slot);
	ptr_end = ptr + item_size;
	while (ptr < ptr_end) {
		di = (struct btrfs_dir_item *)ptr;
		if (verify_dir_item(root, eb, di)) {
			ret = -EIO;
			goto out;
		}

		name_len = btrfs_dir_name_len(eb, di);
		name = kmalloc(name_len, GFP_NOFS);
		if (!name) {
			ret = -ENOMEM;
			goto out;
		}
		read_extent_buffer(eb, name, (unsigned long)(di + 1),
				  name_len);
		log_di = NULL;
		if (log && dir_key->type == BTRFS_DIR_ITEM_KEY) {
			log_di = btrfs_lookup_dir_item(trans, log, log_path,
						       dir_key->objectid,
						       name, name_len, 0);
		} else if (log && dir_key->type == BTRFS_DIR_INDEX_KEY) {
			log_di = btrfs_lookup_dir_index_item(trans, log,
						     log_path,
						     dir_key->objectid,
						     dir_key->offset,
						     name, name_len, 0);
		}
		if (!log_di || (IS_ERR(log_di) && PTR_ERR(log_di) == -ENOENT)) {
			btrfs_dir_item_key_to_cpu(eb, di, &location);
			btrfs_release_path(path);
			btrfs_release_path(log_path);
			inode = read_one_inode(root, location.objectid);
			if (!inode) {
				kfree(name);
				return -EIO;
			}

			ret = link_to_fixup_dir(trans, root,
						path, location.objectid);
			if (ret) {
				kfree(name);
				iput(inode);
				goto out;
			}

			inc_nlink(inode);
			ret = btrfs_unlink_inode(trans, root, dir, inode,
						 name, name_len);
			if (!ret)
				ret = btrfs_run_delayed_items(trans, root);
			kfree(name);
			iput(inode);
			if (ret)
				goto out;

			/* there might still be more names under this key
			 * check and repeat if required
			 */
			ret = btrfs_search_slot(NULL, root, dir_key, path,
						0, 0);
			if (ret == 0)
				goto again;
			ret = 0;
			goto out;
		} else if (IS_ERR(log_di)) {
			kfree(name);
			return PTR_ERR(log_di);
		}
		btrfs_release_path(log_path);
		kfree(name);

		ptr = (unsigned long)(di + 1);
		ptr += name_len;
	}
	ret = 0;
out:
	btrfs_release_path(path);
	btrfs_release_path(log_path);
	return ret;
}

/*
 * deletion replay happens before we copy any new directory items
 * out of the log or out of backreferences from inodes.  It
 * scans the log to find ranges of keys that log is authoritative for,
 * and then scans the directory to find items in those ranges that are
 * not present in the log.
 *
 * Anything we don't find in the log is unlinked and removed from the
 * directory.
 */
static noinline int replay_dir_deletes(struct btrfs_trans_handle *trans,
				       struct btrfs_root *root,
				       struct btrfs_root *log,
				       struct btrfs_path *path,
				       u64 dirid, int del_all)
{
	u64 range_start;
	u64 range_end;
	int key_type = BTRFS_DIR_LOG_ITEM_KEY;
	int ret = 0;
	struct btrfs_key dir_key;
	struct btrfs_key found_key;
	struct btrfs_path *log_path;
	struct inode *dir;

	dir_key.objectid = dirid;
	dir_key.type = BTRFS_DIR_ITEM_KEY;
	log_path = btrfs_alloc_path();
	if (!log_path)
		return -ENOMEM;

	dir = read_one_inode(root, dirid);
	/* it isn't an error if the inode isn't there, that can happen
	 * because we replay the deletes before we copy in the inode item
	 * from the log
	 */
	if (!dir) {
		btrfs_free_path(log_path);
		return 0;
	}
again:
	range_start = 0;
	range_end = 0;
	while (1) {
		if (del_all)
			range_end = (u64)-1;
		else {
			ret = find_dir_range(log, path, dirid, key_type,
					     &range_start, &range_end);
			if (ret != 0)
				break;
		}

		dir_key.offset = range_start;
		while (1) {
			int nritems;
			ret = btrfs_search_slot(NULL, root, &dir_key, path,
						0, 0);
			if (ret < 0)
				goto out;

			nritems = btrfs_header_nritems(path->nodes[0]);
			if (path->slots[0] >= nritems) {
				ret = btrfs_next_leaf(root, path);
				if (ret)
					break;
			}
			btrfs_item_key_to_cpu(path->nodes[0], &found_key,
					      path->slots[0]);
			if (found_key.objectid != dirid ||
			    found_key.type != dir_key.type)
				goto next_type;

			if (found_key.offset > range_end)
				break;

			ret = check_item_in_log(trans, root, log, path,
						log_path, dir,
						&found_key);
			if (ret)
				goto out;
			if (found_key.offset == (u64)-1)
				break;
			dir_key.offset = found_key.offset + 1;
		}
		btrfs_release_path(path);
		if (range_end == (u64)-1)
			break;
		range_start = range_end + 1;
	}

next_type:
	ret = 0;
	if (key_type == BTRFS_DIR_LOG_ITEM_KEY) {
		key_type = BTRFS_DIR_LOG_INDEX_KEY;
		dir_key.type = BTRFS_DIR_INDEX_KEY;
		btrfs_release_path(path);
		goto again;
	}
out:
	btrfs_release_path(path);
	btrfs_free_path(log_path);
	iput(dir);
	return ret;
}

/*
 * the process_func used to replay items from the log tree.  This
 * gets called in two different stages.  The first stage just looks
 * for inodes and makes sure they are all copied into the subvolume.
 *
 * The second stage copies all the other item types from the log into
 * the subvolume.  The two stage approach is slower, but gets rid of
 * lots of complexity around inodes referencing other inodes that exist
 * only in the log (references come from either directory items or inode
 * back refs).
 */
static int replay_one_buffer(struct btrfs_root *log, struct extent_buffer *eb,
			     struct walk_control *wc, u64 gen)
{
	int nritems;
	struct btrfs_path *path;
	struct btrfs_root *root = wc->replay_dest;
	struct btrfs_key key;
	int level;
	int i;
	int ret;

	ret = btrfs_read_buffer(eb, gen);
	if (ret)
		return ret;

	level = btrfs_header_level(eb);

	if (level != 0)
		return 0;

	path = btrfs_alloc_path();
	if (!path)
		return -ENOMEM;

	nritems = btrfs_header_nritems(eb);
	for (i = 0; i < nritems; i++) {
		btrfs_item_key_to_cpu(eb, &key, i);

		/* inode keys are done during the first stage */
		if (key.type == BTRFS_INODE_ITEM_KEY &&
		    wc->stage == LOG_WALK_REPLAY_INODES) {
			struct btrfs_inode_item *inode_item;
			u32 mode;

			inode_item = btrfs_item_ptr(eb, i,
					    struct btrfs_inode_item);
			mode = btrfs_inode_mode(eb, inode_item);
			if (S_ISDIR(mode)) {
				ret = replay_dir_deletes(wc->trans,
					 root, log, path, key.objectid, 0);
				if (ret)
					break;
			}
			ret = overwrite_item(wc->trans, root, path,
					     eb, i, &key);
			if (ret)
				break;

			/* for regular files, make sure corresponding
			 * orhpan item exist. extents past the new EOF
			 * will be truncated later by orphan cleanup.
			 */
			if (S_ISREG(mode)) {
				ret = insert_orphan_item(wc->trans, root,
							 key.objectid);
				if (ret)
					break;
			}

			ret = link_to_fixup_dir(wc->trans, root,
						path, key.objectid);
			if (ret)
				break;
		}

		if (key.type == BTRFS_DIR_INDEX_KEY &&
		    wc->stage == LOG_WALK_REPLAY_DIR_INDEX) {
			ret = replay_one_dir_item(wc->trans, root, path,
						  eb, i, &key);
			if (ret)
				break;
		}

		if (wc->stage < LOG_WALK_REPLAY_ALL)
			continue;

		/* these keys are simply copied */
		if (key.type == BTRFS_XATTR_ITEM_KEY) {
			ret = overwrite_item(wc->trans, root, path,
					     eb, i, &key);
			if (ret)
				break;
		} else if (key.type == BTRFS_INODE_REF_KEY ||
			   key.type == BTRFS_INODE_EXTREF_KEY) {
			ret = add_inode_ref(wc->trans, root, log, path,
					    eb, i, &key);
			if (ret && ret != -ENOENT)
				break;
			ret = 0;
		} else if (key.type == BTRFS_EXTENT_DATA_KEY) {
			ret = replay_one_extent(wc->trans, root, path,
						eb, i, &key);
			if (ret)
				break;
		} else if (key.type == BTRFS_DIR_ITEM_KEY) {
			ret = replay_one_dir_item(wc->trans, root, path,
						  eb, i, &key);
			if (ret)
				break;
		}
	}
	btrfs_free_path(path);
	return ret;
}

static noinline int walk_down_log_tree(struct btrfs_trans_handle *trans,
				   struct btrfs_root *root,
				   struct btrfs_path *path, int *level,
				   struct walk_control *wc)
{
	u64 root_owner;
	u64 bytenr;
	u64 ptr_gen;
	struct extent_buffer *next;
	struct extent_buffer *cur;
	struct extent_buffer *parent;
	u32 blocksize;
	int ret = 0;

	WARN_ON(*level < 0);
	WARN_ON(*level >= BTRFS_MAX_LEVEL);

	while (*level > 0) {
		WARN_ON(*level < 0);
		WARN_ON(*level >= BTRFS_MAX_LEVEL);
		cur = path->nodes[*level];

		WARN_ON(btrfs_header_level(cur) != *level);

		if (path->slots[*level] >=
		    btrfs_header_nritems(cur))
			break;

		bytenr = btrfs_node_blockptr(cur, path->slots[*level]);
		ptr_gen = btrfs_node_ptr_generation(cur, path->slots[*level]);
		blocksize = root->nodesize;

		parent = path->nodes[*level];
		root_owner = btrfs_header_owner(parent);

		next = btrfs_find_create_tree_block(root, bytenr);
		if (!next)
			return -ENOMEM;

		if (*level == 1) {
			ret = wc->process_func(root, next, wc, ptr_gen);
			if (ret) {
				free_extent_buffer(next);
				return ret;
			}

			path->slots[*level]++;
			if (wc->free) {
				ret = btrfs_read_buffer(next, ptr_gen);
				if (ret) {
					free_extent_buffer(next);
					return ret;
				}

				if (trans) {
					btrfs_tree_lock(next);
					btrfs_set_lock_blocking(next);
					clean_tree_block(trans, root, next);
					btrfs_wait_tree_block_writeback(next);
					btrfs_tree_unlock(next);
				}

				WARN_ON(root_owner !=
					BTRFS_TREE_LOG_OBJECTID);
				ret = btrfs_free_and_pin_reserved_extent(root,
							 bytenr, blocksize);
				if (ret) {
					free_extent_buffer(next);
					return ret;
				}
			}
			free_extent_buffer(next);
			continue;
		}
		ret = btrfs_read_buffer(next, ptr_gen);
		if (ret) {
			free_extent_buffer(next);
			return ret;
		}

		WARN_ON(*level <= 0);
		if (path->nodes[*level-1])
			free_extent_buffer(path->nodes[*level-1]);
		path->nodes[*level-1] = next;
		*level = btrfs_header_level(next);
		path->slots[*level] = 0;
		cond_resched();
	}
	WARN_ON(*level < 0);
	WARN_ON(*level >= BTRFS_MAX_LEVEL);

	path->slots[*level] = btrfs_header_nritems(path->nodes[*level]);

	cond_resched();
	return 0;
}

static noinline int walk_up_log_tree(struct btrfs_trans_handle *trans,
				 struct btrfs_root *root,
				 struct btrfs_path *path, int *level,
				 struct walk_control *wc)
{
	u64 root_owner;
	int i;
	int slot;
	int ret;

	for (i = *level; i < BTRFS_MAX_LEVEL - 1 && path->nodes[i]; i++) {
		slot = path->slots[i];
		if (slot + 1 < btrfs_header_nritems(path->nodes[i])) {
			path->slots[i]++;
			*level = i;
			WARN_ON(*level == 0);
			return 0;
		} else {
			struct extent_buffer *parent;
			if (path->nodes[*level] == root->node)
				parent = path->nodes[*level];
			else
				parent = path->nodes[*level + 1];

			root_owner = btrfs_header_owner(parent);
			ret = wc->process_func(root, path->nodes[*level], wc,
				 btrfs_header_generation(path->nodes[*level]));
			if (ret)
				return ret;

			if (wc->free) {
				struct extent_buffer *next;

				next = path->nodes[*level];

				if (trans) {
					btrfs_tree_lock(next);
					btrfs_set_lock_blocking(next);
					clean_tree_block(trans, root, next);
					btrfs_wait_tree_block_writeback(next);
					btrfs_tree_unlock(next);
				}

				WARN_ON(root_owner != BTRFS_TREE_LOG_OBJECTID);
				ret = btrfs_free_and_pin_reserved_extent(root,
						path->nodes[*level]->start,
						path->nodes[*level]->len);
				if (ret)
					return ret;
			}
			free_extent_buffer(path->nodes[*level]);
			path->nodes[*level] = NULL;
			*level = i + 1;
		}
	}
	return 1;
}

/*
 * drop the reference count on the tree rooted at 'snap'.  This traverses
 * the tree freeing any blocks that have a ref count of zero after being
 * decremented.
 */
static int walk_log_tree(struct btrfs_trans_handle *trans,
			 struct btrfs_root *log, struct walk_control *wc)
{
	int ret = 0;
	int wret;
	int level;
	struct btrfs_path *path;
	int orig_level;

	path = btrfs_alloc_path();
	if (!path)
		return -ENOMEM;

	level = btrfs_header_level(log->node);
	orig_level = level;
	path->nodes[level] = log->node;
	extent_buffer_get(log->node);
	path->slots[level] = 0;

	while (1) {
		wret = walk_down_log_tree(trans, log, path, &level, wc);
		if (wret > 0)
			break;
		if (wret < 0) {
			ret = wret;
			goto out;
		}

		wret = walk_up_log_tree(trans, log, path, &level, wc);
		if (wret > 0)
			break;
		if (wret < 0) {
			ret = wret;
			goto out;
		}
	}

	/* was the root node processed? if not, catch it here */
	if (path->nodes[orig_level]) {
		ret = wc->process_func(log, path->nodes[orig_level], wc,
			 btrfs_header_generation(path->nodes[orig_level]));
		if (ret)
			goto out;
		if (wc->free) {
			struct extent_buffer *next;

			next = path->nodes[orig_level];

			if (trans) {
				btrfs_tree_lock(next);
				btrfs_set_lock_blocking(next);
				clean_tree_block(trans, log, next);
				btrfs_wait_tree_block_writeback(next);
				btrfs_tree_unlock(next);
			}

			WARN_ON(log->root_key.objectid !=
				BTRFS_TREE_LOG_OBJECTID);
			ret = btrfs_free_and_pin_reserved_extent(log, next->start,
							 next->len);
			if (ret)
				goto out;
		}
	}

out:
	btrfs_free_path(path);
	return ret;
}

/*
 * helper function to update the item for a given subvolumes log root
 * in the tree of log roots
 */
static int update_log_root(struct btrfs_trans_handle *trans,
			   struct btrfs_root *log)
{
	int ret;

	if (log->log_transid == 1) {
		/* insert root item on the first sync */
		ret = btrfs_insert_root(trans, log->fs_info->log_root_tree,
				&log->root_key, &log->root_item);
	} else {
		ret = btrfs_update_root(trans, log->fs_info->log_root_tree,
				&log->root_key, &log->root_item);
	}
	return ret;
}

static void wait_log_commit(struct btrfs_trans_handle *trans,
			    struct btrfs_root *root, int transid)
{
	DEFINE_WAIT(wait);
	int index = transid % 2;

	/*
	 * we only allow two pending log transactions at a time,
	 * so we know that if ours is more than 2 older than the
	 * current transaction, we're done
	 */
	do {
		prepare_to_wait(&root->log_commit_wait[index],
				&wait, TASK_UNINTERRUPTIBLE);
		mutex_unlock(&root->log_mutex);

		if (root->log_transid_committed < transid &&
		    atomic_read(&root->log_commit[index]))
			schedule();

		finish_wait(&root->log_commit_wait[index], &wait);
		mutex_lock(&root->log_mutex);
	} while (root->log_transid_committed < transid &&
		 atomic_read(&root->log_commit[index]));
}

static void wait_for_writer(struct btrfs_trans_handle *trans,
			    struct btrfs_root *root)
{
	DEFINE_WAIT(wait);

	while (atomic_read(&root->log_writers)) {
		prepare_to_wait(&root->log_writer_wait,
				&wait, TASK_UNINTERRUPTIBLE);
		mutex_unlock(&root->log_mutex);
		if (atomic_read(&root->log_writers))
			schedule();
		finish_wait(&root->log_writer_wait, &wait);
		mutex_lock(&root->log_mutex);
	}
}

static inline void btrfs_remove_log_ctx(struct btrfs_root *root,
					struct btrfs_log_ctx *ctx)
{
	if (!ctx)
		return;

	mutex_lock(&root->log_mutex);
	list_del_init(&ctx->list);
	mutex_unlock(&root->log_mutex);
}

/* 
 * Invoked in log mutex context, or be sure there is no other task which
 * can access the list.
 */
static inline void btrfs_remove_all_log_ctxs(struct btrfs_root *root,
					     int index, int error)
{
	struct btrfs_log_ctx *ctx;

	if (!error) {
		INIT_LIST_HEAD(&root->log_ctxs[index]);
		return;
	}

	list_for_each_entry(ctx, &root->log_ctxs[index], list)
		ctx->log_ret = error;

	INIT_LIST_HEAD(&root->log_ctxs[index]);
}

/*
 * btrfs_sync_log does sends a given tree log down to the disk and
 * updates the super blocks to record it.  When this call is done,
 * you know that any inodes previously logged are safely on disk only
 * if it returns 0.
 *
 * Any other return value means you need to call btrfs_commit_transaction.
 * Some of the edge cases for fsyncing directories that have had unlinks
 * or renames done in the past mean that sometimes the only safe
 * fsync is to commit the whole FS.  When btrfs_sync_log returns -EAGAIN,
 * that has happened.
 */
int btrfs_sync_log(struct btrfs_trans_handle *trans,
		   struct btrfs_root *root, struct btrfs_log_ctx *ctx)
{
	int index1;
	int index2;
	int mark;
	int ret;
	struct btrfs_root *log = root->log_root;
	struct btrfs_root *log_root_tree = root->fs_info->log_root_tree;
	int log_transid = 0;
	struct btrfs_log_ctx root_log_ctx;
	struct blk_plug plug;

	mutex_lock(&root->log_mutex);
	log_transid = ctx->log_transid;
	if (root->log_transid_committed >= log_transid) {
		mutex_unlock(&root->log_mutex);
		return ctx->log_ret;
	}

	index1 = log_transid % 2;
	if (atomic_read(&root->log_commit[index1])) {
		wait_log_commit(trans, root, log_transid);
		mutex_unlock(&root->log_mutex);
		return ctx->log_ret;
	}
	ASSERT(log_transid == root->log_transid);
	atomic_set(&root->log_commit[index1], 1);

	/* wait for previous tree log sync to complete */
	if (atomic_read(&root->log_commit[(index1 + 1) % 2]))
		wait_log_commit(trans, root, log_transid - 1);

	while (1) {
		int batch = atomic_read(&root->log_batch);
		/* when we're on an ssd, just kick the log commit out */
		if (!btrfs_test_opt(root, SSD) &&
		    test_bit(BTRFS_ROOT_MULTI_LOG_TASKS, &root->state)) {
			mutex_unlock(&root->log_mutex);
			schedule_timeout_uninterruptible(1);
			mutex_lock(&root->log_mutex);
		}
		wait_for_writer(trans, root);
		if (batch == atomic_read(&root->log_batch))
			break;
	}

	/* bail out if we need to do a full commit */
	if (btrfs_need_log_full_commit(root->fs_info, trans)) {
		ret = -EAGAIN;
		btrfs_free_logged_extents(log, log_transid);
		mutex_unlock(&root->log_mutex);
		goto out;
	}

	if (log_transid % 2 == 0)
		mark = EXTENT_DIRTY;
	else
		mark = EXTENT_NEW;

	/* we start IO on  all the marked extents here, but we don't actually
	 * wait for them until later.
	 */
	blk_start_plug(&plug);
	ret = btrfs_write_marked_extents(log, &log->dirty_log_pages, mark);
	if (ret) {
		blk_finish_plug(&plug);
		btrfs_abort_transaction(trans, root, ret);
		btrfs_free_logged_extents(log, log_transid);
		btrfs_set_log_full_commit(root->fs_info, trans);
		mutex_unlock(&root->log_mutex);
		goto out;
	}

	btrfs_set_root_node(&log->root_item, log->node);

	root->log_transid++;
	log->log_transid = root->log_transid;
	root->log_start_pid = 0;
	/*
	 * IO has been started, blocks of the log tree have WRITTEN flag set
	 * in their headers. new modifications of the log will be written to
	 * new positions. so it's safe to allow log writers to go in.
	 */
	mutex_unlock(&root->log_mutex);

	btrfs_init_log_ctx(&root_log_ctx);

	mutex_lock(&log_root_tree->log_mutex);
	atomic_inc(&log_root_tree->log_batch);
	atomic_inc(&log_root_tree->log_writers);

	index2 = log_root_tree->log_transid % 2;
	list_add_tail(&root_log_ctx.list, &log_root_tree->log_ctxs[index2]);
	root_log_ctx.log_transid = log_root_tree->log_transid;

	mutex_unlock(&log_root_tree->log_mutex);

	ret = update_log_root(trans, log);

	mutex_lock(&log_root_tree->log_mutex);
	if (atomic_dec_and_test(&log_root_tree->log_writers)) {
		smp_mb();
		if (waitqueue_active(&log_root_tree->log_writer_wait))
			wake_up(&log_root_tree->log_writer_wait);
	}

	if (ret) {
		if (!list_empty(&root_log_ctx.list))
			list_del_init(&root_log_ctx.list);

		blk_finish_plug(&plug);
		btrfs_set_log_full_commit(root->fs_info, trans);

		if (ret != -ENOSPC) {
			btrfs_abort_transaction(trans, root, ret);
			mutex_unlock(&log_root_tree->log_mutex);
			goto out;
		}
		btrfs_wait_marked_extents(log, &log->dirty_log_pages, mark);
		btrfs_free_logged_extents(log, log_transid);
		mutex_unlock(&log_root_tree->log_mutex);
		ret = -EAGAIN;
		goto out;
	}

	if (log_root_tree->log_transid_committed >= root_log_ctx.log_transid) {
		blk_finish_plug(&plug);
		mutex_unlock(&log_root_tree->log_mutex);
		ret = root_log_ctx.log_ret;
		goto out;
	}

	index2 = root_log_ctx.log_transid % 2;
	if (atomic_read(&log_root_tree->log_commit[index2])) {
		blk_finish_plug(&plug);
		ret = btrfs_wait_marked_extents(log, &log->dirty_log_pages,
						mark);
		btrfs_wait_logged_extents(trans, log, log_transid);
		wait_log_commit(trans, log_root_tree,
				root_log_ctx.log_transid);
		mutex_unlock(&log_root_tree->log_mutex);
		if (!ret)
			ret = root_log_ctx.log_ret;
		goto out;
	}
	ASSERT(root_log_ctx.log_transid == log_root_tree->log_transid);
	atomic_set(&log_root_tree->log_commit[index2], 1);

	if (atomic_read(&log_root_tree->log_commit[(index2 + 1) % 2])) {
		wait_log_commit(trans, log_root_tree,
				root_log_ctx.log_transid - 1);
	}

	wait_for_writer(trans, log_root_tree);

	/*
	 * now that we've moved on to the tree of log tree roots,
	 * check the full commit flag again
	 */
	if (btrfs_need_log_full_commit(root->fs_info, trans)) {
		blk_finish_plug(&plug);
		btrfs_wait_marked_extents(log, &log->dirty_log_pages, mark);
		btrfs_free_logged_extents(log, log_transid);
		mutex_unlock(&log_root_tree->log_mutex);
		ret = -EAGAIN;
		goto out_wake_log_root;
	}

	ret = btrfs_write_marked_extents(log_root_tree,
					 &log_root_tree->dirty_log_pages,
					 EXTENT_DIRTY | EXTENT_NEW);
	blk_finish_plug(&plug);
	if (ret) {
		btrfs_set_log_full_commit(root->fs_info, trans);
		btrfs_abort_transaction(trans, root, ret);
		btrfs_free_logged_extents(log, log_transid);
		mutex_unlock(&log_root_tree->log_mutex);
		goto out_wake_log_root;
	}
	ret = btrfs_wait_marked_extents(log, &log->dirty_log_pages, mark);
	if (!ret)
		ret = btrfs_wait_marked_extents(log_root_tree,
						&log_root_tree->dirty_log_pages,
						EXTENT_NEW | EXTENT_DIRTY);
	if (ret) {
		btrfs_set_log_full_commit(root->fs_info, trans);
		btrfs_free_logged_extents(log, log_transid);
		mutex_unlock(&log_root_tree->log_mutex);
		goto out_wake_log_root;
	}
	btrfs_wait_logged_extents(trans, log, log_transid);

	btrfs_set_super_log_root(root->fs_info->super_for_commit,
				log_root_tree->node->start);
	btrfs_set_super_log_root_level(root->fs_info->super_for_commit,
				btrfs_header_level(log_root_tree->node));

	log_root_tree->log_transid++;
	mutex_unlock(&log_root_tree->log_mutex);

	/*
	 * nobody else is going to jump in and write the the ctree
	 * super here because the log_commit atomic below is protecting
	 * us.  We must be called with a transaction handle pinning
	 * the running transaction open, so a full commit can't hop
	 * in and cause problems either.
	 */
	ret = write_ctree_super(trans, root->fs_info->tree_root, 1);
	if (ret) {
		btrfs_set_log_full_commit(root->fs_info, trans);
		btrfs_abort_transaction(trans, root, ret);
		goto out_wake_log_root;
	}

	mutex_lock(&root->log_mutex);
	if (root->last_log_commit < log_transid)
		root->last_log_commit = log_transid;
	mutex_unlock(&root->log_mutex);

out_wake_log_root:
	/*
	 * We needn't get log_mutex here because we are sure all
	 * the other tasks are blocked.
	 */
	btrfs_remove_all_log_ctxs(log_root_tree, index2, ret);

	mutex_lock(&log_root_tree->log_mutex);
	log_root_tree->log_transid_committed++;
	atomic_set(&log_root_tree->log_commit[index2], 0);
	mutex_unlock(&log_root_tree->log_mutex);

	if (waitqueue_active(&log_root_tree->log_commit_wait[index2]))
		wake_up(&log_root_tree->log_commit_wait[index2]);
out:
	/* See above. */
	btrfs_remove_all_log_ctxs(root, index1, ret);

	mutex_lock(&root->log_mutex);
	root->log_transid_committed++;
	atomic_set(&root->log_commit[index1], 0);
	mutex_unlock(&root->log_mutex);

	if (waitqueue_active(&root->log_commit_wait[index1]))
		wake_up(&root->log_commit_wait[index1]);
	return ret;
}

static void free_log_tree(struct btrfs_trans_handle *trans,
			  struct btrfs_root *log)
{
	int ret;
	u64 start;
	u64 end;
	struct walk_control wc = {
		.free = 1,
		.process_func = process_one_buffer
	};

	ret = walk_log_tree(trans, log, &wc);
	/* I don't think this can happen but just in case */
	if (ret)
		btrfs_abort_transaction(trans, log, ret);

	while (1) {
		ret = find_first_extent_bit(&log->dirty_log_pages,
				0, &start, &end, EXTENT_DIRTY | EXTENT_NEW,
				NULL);
		if (ret)
			break;

		clear_extent_bits(&log->dirty_log_pages, start, end,
				  EXTENT_DIRTY | EXTENT_NEW, GFP_NOFS);
	}

	/*
	 * We may have short-circuited the log tree with the full commit logic
	 * and left ordered extents on our list, so clear these out to keep us
	 * from leaking inodes and memory.
	 */
	btrfs_free_logged_extents(log, 0);
	btrfs_free_logged_extents(log, 1);

	free_extent_buffer(log->node);
	kfree(log);
}

/*
 * free all the extents used by the tree log.  This should be called
 * at commit time of the full transaction
 */
int btrfs_free_log(struct btrfs_trans_handle *trans, struct btrfs_root *root)
{
	if (root->log_root) {
		free_log_tree(trans, root->log_root);
		root->log_root = NULL;
	}
	return 0;
}

int btrfs_free_log_root_tree(struct btrfs_trans_handle *trans,
			     struct btrfs_fs_info *fs_info)
{
	if (fs_info->log_root_tree) {
		free_log_tree(trans, fs_info->log_root_tree);
		fs_info->log_root_tree = NULL;
	}
	return 0;
}

/*
 * If both a file and directory are logged, and unlinks or renames are
 * mixed in, we have a few interesting corners:
 *
 * create file X in dir Y
 * link file X to X.link in dir Y
 * fsync file X
 * unlink file X but leave X.link
 * fsync dir Y
 *
 * After a crash we would expect only X.link to exist.  But file X
 * didn't get fsync'd again so the log has back refs for X and X.link.
 *
 * We solve this by removing directory entries and inode backrefs from the
 * log when a file that was logged in the current transaction is
 * unlinked.  Any later fsync will include the updated log entries, and
 * we'll be able to reconstruct the proper directory items from backrefs.
 *
 * This optimizations allows us to avoid relogging the entire inode
 * or the entire directory.
 */
int btrfs_del_dir_entries_in_log(struct btrfs_trans_handle *trans,
				 struct btrfs_root *root,
				 const char *name, int name_len,
				 struct inode *dir, u64 index)
{
	struct btrfs_root *log;
	struct btrfs_dir_item *di;
	struct btrfs_path *path;
	int ret;
	int err = 0;
	int bytes_del = 0;
	u64 dir_ino = btrfs_ino(dir);

	if (BTRFS_I(dir)->logged_trans < trans->transid)
		return 0;

	ret = join_running_log_trans(root);
	if (ret)
		return 0;

	mutex_lock(&BTRFS_I(dir)->log_mutex);

	log = root->log_root;
	path = btrfs_alloc_path();
	if (!path) {
		err = -ENOMEM;
		goto out_unlock;
	}

	di = btrfs_lookup_dir_item(trans, log, path, dir_ino,
				   name, name_len, -1);
	if (IS_ERR(di)) {
		err = PTR_ERR(di);
		goto fail;
	}
	if (di) {
		ret = btrfs_delete_one_dir_name(trans, log, path, di);
		bytes_del += name_len;
		if (ret) {
			err = ret;
			goto fail;
		}
	}
	btrfs_release_path(path);
	di = btrfs_lookup_dir_index_item(trans, log, path, dir_ino,
					 index, name, name_len, -1);
	if (IS_ERR(di)) {
		err = PTR_ERR(di);
		goto fail;
	}
	if (di) {
		ret = btrfs_delete_one_dir_name(trans, log, path, di);
		bytes_del += name_len;
		if (ret) {
			err = ret;
			goto fail;
		}
	}

	/* update the directory size in the log to reflect the names
	 * we have removed
	 */
	if (bytes_del) {
		struct btrfs_key key;

		key.objectid = dir_ino;
		key.offset = 0;
		key.type = BTRFS_INODE_ITEM_KEY;
		btrfs_release_path(path);

		ret = btrfs_search_slot(trans, log, &key, path, 0, 1);
		if (ret < 0) {
			err = ret;
			goto fail;
		}
		if (ret == 0) {
			struct btrfs_inode_item *item;
			u64 i_size;

			item = btrfs_item_ptr(path->nodes[0], path->slots[0],
					      struct btrfs_inode_item);
			i_size = btrfs_inode_size(path->nodes[0], item);
			if (i_size > bytes_del)
				i_size -= bytes_del;
			else
				i_size = 0;
			btrfs_set_inode_size(path->nodes[0], item, i_size);
			btrfs_mark_buffer_dirty(path->nodes[0]);
		} else
			ret = 0;
		btrfs_release_path(path);
	}
fail:
	btrfs_free_path(path);
out_unlock:
	mutex_unlock(&BTRFS_I(dir)->log_mutex);
	if (ret == -ENOSPC) {
		btrfs_set_log_full_commit(root->fs_info, trans);
		ret = 0;
	} else if (ret < 0)
		btrfs_abort_transaction(trans, root, ret);

	btrfs_end_log_trans(root);

	return err;
}

/* see comments for btrfs_del_dir_entries_in_log */
int btrfs_del_inode_ref_in_log(struct btrfs_trans_handle *trans,
			       struct btrfs_root *root,
			       const char *name, int name_len,
			       struct inode *inode, u64 dirid)
{
	struct btrfs_root *log;
	u64 index;
	int ret;

	if (BTRFS_I(inode)->logged_trans < trans->transid)
		return 0;

	ret = join_running_log_trans(root);
	if (ret)
		return 0;
	log = root->log_root;
	mutex_lock(&BTRFS_I(inode)->log_mutex);

	ret = btrfs_del_inode_ref(trans, log, name, name_len, btrfs_ino(inode),
				  dirid, &index);
	mutex_unlock(&BTRFS_I(inode)->log_mutex);
	if (ret == -ENOSPC) {
		btrfs_set_log_full_commit(root->fs_info, trans);
		ret = 0;
	} else if (ret < 0 && ret != -ENOENT)
		btrfs_abort_transaction(trans, root, ret);
	btrfs_end_log_trans(root);

	return ret;
}

/*
 * creates a range item in the log for 'dirid'.  first_offset and
 * last_offset tell us which parts of the key space the log should
 * be considered authoritative for.
 */
static noinline int insert_dir_log_key(struct btrfs_trans_handle *trans,
				       struct btrfs_root *log,
				       struct btrfs_path *path,
				       int key_type, u64 dirid,
				       u64 first_offset, u64 last_offset)
{
	int ret;
	struct btrfs_key key;
	struct btrfs_dir_log_item *item;

	key.objectid = dirid;
	key.offset = first_offset;
	if (key_type == BTRFS_DIR_ITEM_KEY)
		key.type = BTRFS_DIR_LOG_ITEM_KEY;
	else
		key.type = BTRFS_DIR_LOG_INDEX_KEY;
	ret = btrfs_insert_empty_item(trans, log, path, &key, sizeof(*item));
	if (ret)
		return ret;

	item = btrfs_item_ptr(path->nodes[0], path->slots[0],
			      struct btrfs_dir_log_item);
	btrfs_set_dir_log_end(path->nodes[0], item, last_offset);
	btrfs_mark_buffer_dirty(path->nodes[0]);
	btrfs_release_path(path);
	return 0;
}

/*
 * log all the items included in the current transaction for a given
 * directory.  This also creates the range items in the log tree required
 * to replay anything deleted before the fsync
 */
static noinline int log_dir_items(struct btrfs_trans_handle *trans,
			  struct btrfs_root *root, struct inode *inode,
			  struct btrfs_path *path,
			  struct btrfs_path *dst_path, int key_type,
			  u64 min_offset, u64 *last_offset_ret)
{
	struct btrfs_key min_key;
	struct btrfs_root *log = root->log_root;
	struct extent_buffer *src;
	int err = 0;
	int ret;
	int i;
	int nritems;
	u64 first_offset = min_offset;
	u64 last_offset = (u64)-1;
	u64 ino = btrfs_ino(inode);

	log = root->log_root;

	min_key.objectid = ino;
	min_key.type = key_type;
	min_key.offset = min_offset;

	ret = btrfs_search_forward(root, &min_key, path, trans->transid);

	/*
	 * we didn't find anything from this transaction, see if there
	 * is anything at all
	 */
	if (ret != 0 || min_key.objectid != ino || min_key.type != key_type) {
		min_key.objectid = ino;
		min_key.type = key_type;
		min_key.offset = (u64)-1;
		btrfs_release_path(path);
		ret = btrfs_search_slot(NULL, root, &min_key, path, 0, 0);
		if (ret < 0) {
			btrfs_release_path(path);
			return ret;
		}
		ret = btrfs_previous_item(root, path, ino, key_type);

		/* if ret == 0 there are items for this type,
		 * create a range to tell us the last key of this type.
		 * otherwise, there are no items in this directory after
		 * *min_offset, and we create a range to indicate that.
		 */
		if (ret == 0) {
			struct btrfs_key tmp;
			btrfs_item_key_to_cpu(path->nodes[0], &tmp,
					      path->slots[0]);
			if (key_type == tmp.type)
				first_offset = max(min_offset, tmp.offset) + 1;
		}
		goto done;
	}

	/* go backward to find any previous key */
	ret = btrfs_previous_item(root, path, ino, key_type);
	if (ret == 0) {
		struct btrfs_key tmp;
		btrfs_item_key_to_cpu(path->nodes[0], &tmp, path->slots[0]);
		if (key_type == tmp.type) {
			first_offset = tmp.offset;
			ret = overwrite_item(trans, log, dst_path,
					     path->nodes[0], path->slots[0],
					     &tmp);
			if (ret) {
				err = ret;
				goto done;
			}
		}
	}
	btrfs_release_path(path);

	/* find the first key from this transaction again */
	ret = btrfs_search_slot(NULL, root, &min_key, path, 0, 0);
	if (WARN_ON(ret != 0))
		goto done;

	/*
	 * we have a block from this transaction, log every item in it
	 * from our directory
	 */
	while (1) {
		struct btrfs_key tmp;
		src = path->nodes[0];
		nritems = btrfs_header_nritems(src);
		for (i = path->slots[0]; i < nritems; i++) {
			btrfs_item_key_to_cpu(src, &min_key, i);

			if (min_key.objectid != ino || min_key.type != key_type)
				goto done;
			ret = overwrite_item(trans, log, dst_path, src, i,
					     &min_key);
			if (ret) {
				err = ret;
				goto done;
			}
		}
		path->slots[0] = nritems;

		/*
		 * look ahead to the next item and see if it is also
		 * from this directory and from this transaction
		 */
		ret = btrfs_next_leaf(root, path);
		if (ret == 1) {
			last_offset = (u64)-1;
			goto done;
		}
		btrfs_item_key_to_cpu(path->nodes[0], &tmp, path->slots[0]);
		if (tmp.objectid != ino || tmp.type != key_type) {
			last_offset = (u64)-1;
			goto done;
		}
		if (btrfs_header_generation(path->nodes[0]) != trans->transid) {
			ret = overwrite_item(trans, log, dst_path,
					     path->nodes[0], path->slots[0],
					     &tmp);
			if (ret)
				err = ret;
			else
				last_offset = tmp.offset;
			goto done;
		}
	}
done:
	btrfs_release_path(path);
	btrfs_release_path(dst_path);

	if (err == 0) {
		*last_offset_ret = last_offset;
		/*
		 * insert the log range keys to indicate where the log
		 * is valid
		 */
		ret = insert_dir_log_key(trans, log, path, key_type,
					 ino, first_offset, last_offset);
		if (ret)
			err = ret;
	}
	return err;
}

/*
 * logging directories is very similar to logging inodes, We find all the items
 * from the current transaction and write them to the log.
 *
 * The recovery code scans the directory in the subvolume, and if it finds a
 * key in the range logged that is not present in the log tree, then it means
 * that dir entry was unlinked during the transaction.
 *
 * In order for that scan to work, we must include one key smaller than
 * the smallest logged by this transaction and one key larger than the largest
 * key logged by this transaction.
 */
static noinline int log_directory_changes(struct btrfs_trans_handle *trans,
			  struct btrfs_root *root, struct inode *inode,
			  struct btrfs_path *path,
			  struct btrfs_path *dst_path)
{
	u64 min_key;
	u64 max_key;
	int ret;
	int key_type = BTRFS_DIR_ITEM_KEY;

again:
	min_key = 0;
	max_key = 0;
	while (1) {
		ret = log_dir_items(trans, root, inode, path,
				    dst_path, key_type, min_key,
				    &max_key);
		if (ret)
			return ret;
		if (max_key == (u64)-1)
			break;
		min_key = max_key + 1;
	}

	if (key_type == BTRFS_DIR_ITEM_KEY) {
		key_type = BTRFS_DIR_INDEX_KEY;
		goto again;
	}
	return 0;
}

/*
 * a helper function to drop items from the log before we relog an
 * inode.  max_key_type indicates the highest item type to remove.
 * This cannot be run for file data extents because it does not
 * free the extents they point to.
 */
static int drop_objectid_items(struct btrfs_trans_handle *trans,
				  struct btrfs_root *log,
				  struct btrfs_path *path,
				  u64 objectid, int max_key_type)
{
	int ret;
	struct btrfs_key key;
	struct btrfs_key found_key;
	int start_slot;

	key.objectid = objectid;
	key.type = max_key_type;
	key.offset = (u64)-1;

	while (1) {
		ret = btrfs_search_slot(trans, log, &key, path, -1, 1);
		BUG_ON(ret == 0); /* Logic error */
		if (ret < 0)
			break;

		if (path->slots[0] == 0)
			break;

		path->slots[0]--;
		btrfs_item_key_to_cpu(path->nodes[0], &found_key,
				      path->slots[0]);

		if (found_key.objectid != objectid)
			break;

		found_key.offset = 0;
		found_key.type = 0;
		ret = btrfs_bin_search(path->nodes[0], &found_key, 0,
				       &start_slot);

		ret = btrfs_del_items(trans, log, path, start_slot,
				      path->slots[0] - start_slot + 1);
		/*
		 * If start slot isn't 0 then we don't need to re-search, we've
		 * found the last guy with the objectid in this tree.
		 */
		if (ret || start_slot != 0)
			break;
		btrfs_release_path(path);
	}
	btrfs_release_path(path);
	if (ret > 0)
		ret = 0;
	return ret;
}

static void fill_inode_item(struct btrfs_trans_handle *trans,
			    struct extent_buffer *leaf,
			    struct btrfs_inode_item *item,
			    struct inode *inode, int log_inode_only,
			    u64 logged_isize)
{
	struct btrfs_map_token token;

	btrfs_init_map_token(&token);

	if (log_inode_only) {
		/* set the generation to zero so the recover code
		 * can tell the difference between an logging
		 * just to say 'this inode exists' and a logging
		 * to say 'update this inode with these values'
		 */
		btrfs_set_token_inode_generation(leaf, item, 0, &token);
		btrfs_set_token_inode_size(leaf, item, logged_isize, &token);
	} else {
		btrfs_set_token_inode_generation(leaf, item,
						 BTRFS_I(inode)->generation,
						 &token);
		btrfs_set_token_inode_size(leaf, item, inode->i_size, &token);
	}

	btrfs_set_token_inode_uid(leaf, item, i_uid_read(inode), &token);
	btrfs_set_token_inode_gid(leaf, item, i_gid_read(inode), &token);
	btrfs_set_token_inode_mode(leaf, item, inode->i_mode, &token);
	btrfs_set_token_inode_nlink(leaf, item, inode->i_nlink, &token);

	btrfs_set_token_timespec_sec(leaf, &item->atime,
				     inode->i_atime.tv_sec, &token);
	btrfs_set_token_timespec_nsec(leaf, &item->atime,
				      inode->i_atime.tv_nsec, &token);

	btrfs_set_token_timespec_sec(leaf, &item->mtime,
				     inode->i_mtime.tv_sec, &token);
	btrfs_set_token_timespec_nsec(leaf, &item->mtime,
				      inode->i_mtime.tv_nsec, &token);

	btrfs_set_token_timespec_sec(leaf, &item->ctime,
				     inode->i_ctime.tv_sec, &token);
	btrfs_set_token_timespec_nsec(leaf, &item->ctime,
				      inode->i_ctime.tv_nsec, &token);

	btrfs_set_token_inode_nbytes(leaf, item, inode_get_bytes(inode),
				     &token);

	btrfs_set_token_inode_sequence(leaf, item, inode->i_version, &token);
	btrfs_set_token_inode_transid(leaf, item, trans->transid, &token);
	btrfs_set_token_inode_rdev(leaf, item, inode->i_rdev, &token);
	btrfs_set_token_inode_flags(leaf, item, BTRFS_I(inode)->flags, &token);
	btrfs_set_token_inode_block_group(leaf, item, 0, &token);
}

static int log_inode_item(struct btrfs_trans_handle *trans,
			  struct btrfs_root *log, struct btrfs_path *path,
			  struct inode *inode)
{
	struct btrfs_inode_item *inode_item;
	int ret;

	ret = btrfs_insert_empty_item(trans, log, path,
				      &BTRFS_I(inode)->location,
				      sizeof(*inode_item));
	if (ret && ret != -EEXIST)
		return ret;
	inode_item = btrfs_item_ptr(path->nodes[0], path->slots[0],
				    struct btrfs_inode_item);
	fill_inode_item(trans, path->nodes[0], inode_item, inode, 0, 0);
	btrfs_release_path(path);
	return 0;
}

static noinline int copy_items(struct btrfs_trans_handle *trans,
			       struct inode *inode,
			       struct btrfs_path *dst_path,
			       struct btrfs_path *src_path, u64 *last_extent,
			       int start_slot, int nr, int inode_only,
			       u64 logged_isize)
{
	unsigned long src_offset;
	unsigned long dst_offset;
	struct btrfs_root *log = BTRFS_I(inode)->root->log_root;
	struct btrfs_file_extent_item *extent;
	struct btrfs_inode_item *inode_item;
	struct extent_buffer *src = src_path->nodes[0];
	struct btrfs_key first_key, last_key, key;
	int ret;
	struct btrfs_key *ins_keys;
	u32 *ins_sizes;
	char *ins_data;
	int i;
	struct list_head ordered_sums;
	int skip_csum = BTRFS_I(inode)->flags & BTRFS_INODE_NODATASUM;
	bool has_extents = false;
	bool need_find_last_extent = true;
	bool done = false;

	INIT_LIST_HEAD(&ordered_sums);

	ins_data = kmalloc(nr * sizeof(struct btrfs_key) +
			   nr * sizeof(u32), GFP_NOFS);
	if (!ins_data)
		return -ENOMEM;

	first_key.objectid = (u64)-1;

	ins_sizes = (u32 *)ins_data;
	ins_keys = (struct btrfs_key *)(ins_data + nr * sizeof(u32));

	for (i = 0; i < nr; i++) {
		ins_sizes[i] = btrfs_item_size_nr(src, i + start_slot);
		btrfs_item_key_to_cpu(src, ins_keys + i, i + start_slot);
	}
	ret = btrfs_insert_empty_items(trans, log, dst_path,
				       ins_keys, ins_sizes, nr);
	if (ret) {
		kfree(ins_data);
		return ret;
	}

	for (i = 0; i < nr; i++, dst_path->slots[0]++) {
		dst_offset = btrfs_item_ptr_offset(dst_path->nodes[0],
						   dst_path->slots[0]);

		src_offset = btrfs_item_ptr_offset(src, start_slot + i);

		if ((i == (nr - 1)))
			last_key = ins_keys[i];

		if (ins_keys[i].type == BTRFS_INODE_ITEM_KEY) {
			inode_item = btrfs_item_ptr(dst_path->nodes[0],
						    dst_path->slots[0],
						    struct btrfs_inode_item);
			fill_inode_item(trans, dst_path->nodes[0], inode_item,
					inode, inode_only == LOG_INODE_EXISTS,
					logged_isize);
		} else {
			copy_extent_buffer(dst_path->nodes[0], src, dst_offset,
					   src_offset, ins_sizes[i]);
		}

		/*
		 * We set need_find_last_extent here in case we know we were
		 * processing other items and then walk into the first extent in
		 * the inode.  If we don't hit an extent then nothing changes,
		 * we'll do the last search the next time around.
		 */
		if (ins_keys[i].type == BTRFS_EXTENT_DATA_KEY) {
			has_extents = true;
			if (first_key.objectid == (u64)-1)
				first_key = ins_keys[i];
		} else {
			need_find_last_extent = false;
		}

		/* take a reference on file data extents so that truncates
		 * or deletes of this inode don't have to relog the inode
		 * again
		 */
		if (ins_keys[i].type == BTRFS_EXTENT_DATA_KEY &&
		    !skip_csum) {
			int found_type;
			extent = btrfs_item_ptr(src, start_slot + i,
						struct btrfs_file_extent_item);

			if (btrfs_file_extent_generation(src, extent) < trans->transid)
				continue;

			found_type = btrfs_file_extent_type(src, extent);
			if (found_type == BTRFS_FILE_EXTENT_REG) {
				u64 ds, dl, cs, cl;
				ds = btrfs_file_extent_disk_bytenr(src,
								extent);
				/* ds == 0 is a hole */
				if (ds == 0)
					continue;

				dl = btrfs_file_extent_disk_num_bytes(src,
								extent);
				cs = btrfs_file_extent_offset(src, extent);
				cl = btrfs_file_extent_num_bytes(src,
								extent);
				if (btrfs_file_extent_compression(src,
								  extent)) {
					cs = 0;
					cl = dl;
				}

				ret = btrfs_lookup_csums_range(
						log->fs_info->csum_root,
						ds + cs, ds + cs + cl - 1,
						&ordered_sums, 0);
				if (ret) {
					btrfs_release_path(dst_path);
					kfree(ins_data);
					return ret;
				}
			}
		}
	}

	btrfs_mark_buffer_dirty(dst_path->nodes[0]);
	btrfs_release_path(dst_path);
	kfree(ins_data);

	/*
	 * we have to do this after the loop above to avoid changing the
	 * log tree while trying to change the log tree.
	 */
	ret = 0;
	while (!list_empty(&ordered_sums)) {
		struct btrfs_ordered_sum *sums = list_entry(ordered_sums.next,
						   struct btrfs_ordered_sum,
						   list);
		if (!ret)
			ret = btrfs_csum_file_blocks(trans, log, sums);
		list_del(&sums->list);
		kfree(sums);
	}

	if (!has_extents)
		return ret;

	if (need_find_last_extent && *last_extent == first_key.offset) {
		/*
		 * We don't have any leafs between our current one and the one
		 * we processed before that can have file extent items for our
		 * inode (and have a generation number smaller than our current
		 * transaction id).
		 */
		need_find_last_extent = false;
	}

	/*
	 * Because we use btrfs_search_forward we could skip leaves that were
	 * not modified and then assume *last_extent is valid when it really
	 * isn't.  So back up to the previous leaf and read the end of the last
	 * extent before we go and fill in holes.
	 */
	if (need_find_last_extent) {
		u64 len;

		ret = btrfs_prev_leaf(BTRFS_I(inode)->root, src_path);
		if (ret < 0)
			return ret;
		if (ret)
			goto fill_holes;
		if (src_path->slots[0])
			src_path->slots[0]--;
		src = src_path->nodes[0];
		btrfs_item_key_to_cpu(src, &key, src_path->slots[0]);
		if (key.objectid != btrfs_ino(inode) ||
		    key.type != BTRFS_EXTENT_DATA_KEY)
			goto fill_holes;
		extent = btrfs_item_ptr(src, src_path->slots[0],
					struct btrfs_file_extent_item);
		if (btrfs_file_extent_type(src, extent) ==
		    BTRFS_FILE_EXTENT_INLINE) {
			len = btrfs_file_extent_inline_len(src,
							   src_path->slots[0],
							   extent);
			*last_extent = ALIGN(key.offset + len,
					     log->sectorsize);
		} else {
			len = btrfs_file_extent_num_bytes(src, extent);
			*last_extent = key.offset + len;
		}
	}
fill_holes:
	/* So we did prev_leaf, now we need to move to the next leaf, but a few
	 * things could have happened
	 *
	 * 1) A merge could have happened, so we could currently be on a leaf
	 * that holds what we were copying in the first place.
	 * 2) A split could have happened, and now not all of the items we want
	 * are on the same leaf.
	 *
	 * So we need to adjust how we search for holes, we need to drop the
	 * path and re-search for the first extent key we found, and then walk
	 * forward until we hit the last one we copied.
	 */
	if (need_find_last_extent) {
		/* btrfs_prev_leaf could return 1 without releasing the path */
		btrfs_release_path(src_path);
		ret = btrfs_search_slot(NULL, BTRFS_I(inode)->root, &first_key,
					src_path, 0, 0);
		if (ret < 0)
			return ret;
		ASSERT(ret == 0);
		src = src_path->nodes[0];
		i = src_path->slots[0];
	} else {
		i = start_slot;
	}

	/*
	 * Ok so here we need to go through and fill in any holes we may have
	 * to make sure that holes are punched for those areas in case they had
	 * extents previously.
	 */
	while (!done) {
		u64 offset, len;
		u64 extent_end;

		if (i >= btrfs_header_nritems(src_path->nodes[0])) {
			ret = btrfs_next_leaf(BTRFS_I(inode)->root, src_path);
			if (ret < 0)
				return ret;
			ASSERT(ret == 0);
			src = src_path->nodes[0];
			i = 0;
		}

		btrfs_item_key_to_cpu(src, &key, i);
		if (!btrfs_comp_cpu_keys(&key, &last_key))
			done = true;
		if (key.objectid != btrfs_ino(inode) ||
		    key.type != BTRFS_EXTENT_DATA_KEY) {
			i++;
			continue;
		}
		extent = btrfs_item_ptr(src, i, struct btrfs_file_extent_item);
		if (btrfs_file_extent_type(src, extent) ==
		    BTRFS_FILE_EXTENT_INLINE) {
			len = btrfs_file_extent_inline_len(src, i, extent);
			extent_end = ALIGN(key.offset + len, log->sectorsize);
		} else {
			len = btrfs_file_extent_num_bytes(src, extent);
			extent_end = key.offset + len;
		}
		i++;

		if (*last_extent == key.offset) {
			*last_extent = extent_end;
			continue;
		}
		offset = *last_extent;
		len = key.offset - *last_extent;
		ret = btrfs_insert_file_extent(trans, log, btrfs_ino(inode),
					       offset, 0, 0, len, 0, len, 0,
					       0, 0);
		if (ret)
			break;
		*last_extent = extent_end;
	}
	/*
	 * Need to let the callers know we dropped the path so they should
	 * re-search.
	 */
	if (!ret && need_find_last_extent)
		ret = 1;
	return ret;
}

static int extent_cmp(void *priv, struct list_head *a, struct list_head *b)
{
	struct extent_map *em1, *em2;

	em1 = list_entry(a, struct extent_map, list);
	em2 = list_entry(b, struct extent_map, list);

	if (em1->start < em2->start)
		return -1;
	else if (em1->start > em2->start)
		return 1;
	return 0;
}

static int wait_ordered_extents(struct btrfs_trans_handle *trans,
				struct inode *inode,
				struct btrfs_root *root,
				const struct extent_map *em,
				const struct list_head *logged_list,
				bool *ordered_io_error)
{
	struct btrfs_ordered_extent *ordered;
	struct btrfs_root *log = root->log_root;
	u64 mod_start = em->mod_start;
	u64 mod_len = em->mod_len;
	const bool skip_csum = BTRFS_I(inode)->flags & BTRFS_INODE_NODATASUM;
	u64 csum_offset;
	u64 csum_len;
	LIST_HEAD(ordered_sums);
	int ret = 0;

	*ordered_io_error = false;

	if (test_bit(EXTENT_FLAG_PREALLOC, &em->flags) ||
	    em->block_start == EXTENT_MAP_HOLE)
		return 0;

	/*
	 * Wait far any ordered extent that covers our extent map. If it
	 * finishes without an error, first check and see if our csums are on
	 * our outstanding ordered extents.
	 */
	list_for_each_entry(ordered, logged_list, log_list) {
		struct btrfs_ordered_sum *sum;

		if (!mod_len)
			break;

		if (ordered->file_offset + ordered->len <= mod_start ||
		    mod_start + mod_len <= ordered->file_offset)
			continue;

		if (!test_bit(BTRFS_ORDERED_IO_DONE, &ordered->flags) &&
		    !test_bit(BTRFS_ORDERED_IOERR, &ordered->flags) &&
		    !test_bit(BTRFS_ORDERED_DIRECT, &ordered->flags)) {
			const u64 start = ordered->file_offset;
			const u64 end = ordered->file_offset + ordered->len - 1;

			WARN_ON(ordered->inode != inode);
			filemap_fdatawrite_range(inode->i_mapping, start, end);
		}

		wait_event(ordered->wait,
			   (test_bit(BTRFS_ORDERED_IO_DONE, &ordered->flags) ||
			    test_bit(BTRFS_ORDERED_IOERR, &ordered->flags)));

		if (test_bit(BTRFS_ORDERED_IOERR, &ordered->flags)) {
			/*
			 * Clear the AS_EIO/AS_ENOSPC flags from the inode's
			 * i_mapping flags, so that the next fsync won't get
			 * an outdated io error too.
			 */
			btrfs_inode_check_errors(inode);
			*ordered_io_error = true;
			break;
		}
		/*
		 * We are going to copy all the csums on this ordered extent, so
		 * go ahead and adjust mod_start and mod_len in case this
		 * ordered extent has already been logged.
		 */
		if (ordered->file_offset > mod_start) {
			if (ordered->file_offset + ordered->len >=
			    mod_start + mod_len)
				mod_len = ordered->file_offset - mod_start;
			/*
			 * If we have this case
			 *
			 * |--------- logged extent ---------|
			 *       |----- ordered extent ----|
			 *
			 * Just don't mess with mod_start and mod_len, we'll
			 * just end up logging more csums than we need and it
			 * will be ok.
			 */
		} else {
			if (ordered->file_offset + ordered->len <
			    mod_start + mod_len) {
				mod_len = (mod_start + mod_len) -
					(ordered->file_offset + ordered->len);
				mod_start = ordered->file_offset +
					ordered->len;
			} else {
				mod_len = 0;
			}
		}

		if (skip_csum)
			continue;

		/*
		 * To keep us from looping for the above case of an ordered
		 * extent that falls inside of the logged extent.
		 */
		if (test_and_set_bit(BTRFS_ORDERED_LOGGED_CSUM,
				     &ordered->flags))
			continue;

		if (ordered->csum_bytes_left) {
			btrfs_start_ordered_extent(inode, ordered, 0);
			wait_event(ordered->wait,
				   ordered->csum_bytes_left == 0);
		}

		list_for_each_entry(sum, &ordered->list, list) {
			ret = btrfs_csum_file_blocks(trans, log, sum);
			if (ret)
				break;
		}
	}

	if (*ordered_io_error || !mod_len || ret || skip_csum)
		return ret;

	if (em->compress_type) {
		csum_offset = 0;
		csum_len = max(em->block_len, em->orig_block_len);
	} else {
		csum_offset = mod_start - em->start;
		csum_len = mod_len;
	}

	/* block start is already adjusted for the file extent offset. */
	ret = btrfs_lookup_csums_range(log->fs_info->csum_root,
				       em->block_start + csum_offset,
				       em->block_start + csum_offset +
				       csum_len - 1, &ordered_sums, 0);
	if (ret)
		return ret;

	while (!list_empty(&ordered_sums)) {
		struct btrfs_ordered_sum *sums = list_entry(ordered_sums.next,
						   struct btrfs_ordered_sum,
						   list);
		if (!ret)
			ret = btrfs_csum_file_blocks(trans, log, sums);
		list_del(&sums->list);
		kfree(sums);
	}

	return ret;
}

static int log_one_extent(struct btrfs_trans_handle *trans,
			  struct inode *inode, struct btrfs_root *root,
			  const struct extent_map *em,
			  struct btrfs_path *path,
			  const struct list_head *logged_list,
			  struct btrfs_log_ctx *ctx)
{
	struct btrfs_root *log = root->log_root;
	struct btrfs_file_extent_item *fi;
	struct extent_buffer *leaf;
	struct btrfs_map_token token;
	struct btrfs_key key;
	u64 extent_offset = em->start - em->orig_start;
	u64 block_len;
	int ret;
	int extent_inserted = 0;
	bool ordered_io_err = false;

	ret = wait_ordered_extents(trans, inode, root, em, logged_list,
				   &ordered_io_err);
	if (ret)
		return ret;

	if (ordered_io_err) {
		ctx->io_err = -EIO;
		return 0;
	}

	btrfs_init_map_token(&token);

	ret = __btrfs_drop_extents(trans, log, inode, path, em->start,
				   em->start + em->len, NULL, 0, 1,
				   sizeof(*fi), &extent_inserted);
	if (ret)
		return ret;

	if (!extent_inserted) {
		key.objectid = btrfs_ino(inode);
		key.type = BTRFS_EXTENT_DATA_KEY;
		key.offset = em->start;

		ret = btrfs_insert_empty_item(trans, log, path, &key,
					      sizeof(*fi));
		if (ret)
			return ret;
	}
	leaf = path->nodes[0];
	fi = btrfs_item_ptr(leaf, path->slots[0],
			    struct btrfs_file_extent_item);

	btrfs_set_token_file_extent_generation(leaf, fi, trans->transid,
					       &token);
	if (test_bit(EXTENT_FLAG_PREALLOC, &em->flags))
		btrfs_set_token_file_extent_type(leaf, fi,
						 BTRFS_FILE_EXTENT_PREALLOC,
						 &token);
	else
		btrfs_set_token_file_extent_type(leaf, fi,
						 BTRFS_FILE_EXTENT_REG,
						 &token);

	block_len = max(em->block_len, em->orig_block_len);
	if (em->compress_type != BTRFS_COMPRESS_NONE) {
		btrfs_set_token_file_extent_disk_bytenr(leaf, fi,
							em->block_start,
							&token);
		btrfs_set_token_file_extent_disk_num_bytes(leaf, fi, block_len,
							   &token);
	} else if (em->block_start < EXTENT_MAP_LAST_BYTE) {
		btrfs_set_token_file_extent_disk_bytenr(leaf, fi,
							em->block_start -
							extent_offset, &token);
		btrfs_set_token_file_extent_disk_num_bytes(leaf, fi, block_len,
							   &token);
	} else {
		btrfs_set_token_file_extent_disk_bytenr(leaf, fi, 0, &token);
		btrfs_set_token_file_extent_disk_num_bytes(leaf, fi, 0,
							   &token);
	}

	btrfs_set_token_file_extent_offset(leaf, fi, extent_offset, &token);
	btrfs_set_token_file_extent_num_bytes(leaf, fi, em->len, &token);
	btrfs_set_token_file_extent_ram_bytes(leaf, fi, em->ram_bytes, &token);
	btrfs_set_token_file_extent_compression(leaf, fi, em->compress_type,
						&token);
	btrfs_set_token_file_extent_encryption(leaf, fi, 0, &token);
	btrfs_set_token_file_extent_other_encoding(leaf, fi, 0, &token);
	btrfs_mark_buffer_dirty(leaf);

	btrfs_release_path(path);

	return ret;
}

static int btrfs_log_changed_extents(struct btrfs_trans_handle *trans,
				     struct btrfs_root *root,
				     struct inode *inode,
				     struct btrfs_path *path,
				     struct list_head *logged_list,
				     struct btrfs_log_ctx *ctx)
{
	struct extent_map *em, *n;
	struct list_head extents;
	struct extent_map_tree *tree = &BTRFS_I(inode)->extent_tree;
	u64 test_gen;
	int ret = 0;
	int num = 0;

	INIT_LIST_HEAD(&extents);

	write_lock(&tree->lock);
	test_gen = root->fs_info->last_trans_committed;

	list_for_each_entry_safe(em, n, &tree->modified_extents, list) {
		list_del_init(&em->list);

		/*
		 * Just an arbitrary number, this can be really CPU intensive
		 * once we start getting a lot of extents, and really once we
		 * have a bunch of extents we just want to commit since it will
		 * be faster.
		 */
		if (++num > 32768) {
			list_del_init(&tree->modified_extents);
			ret = -EFBIG;
			goto process;
		}

		if (em->generation <= test_gen)
			continue;
		/* Need a ref to keep it from getting evicted from cache */
		atomic_inc(&em->refs);
		set_bit(EXTENT_FLAG_LOGGING, &em->flags);
		list_add_tail(&em->list, &extents);
		num++;
	}

	list_sort(NULL, &extents, extent_cmp);

process:
	while (!list_empty(&extents)) {
		em = list_entry(extents.next, struct extent_map, list);

		list_del_init(&em->list);

		/*
		 * If we had an error we just need to delete everybody from our
		 * private list.
		 */
		if (ret) {
			clear_em_logging(tree, em);
			free_extent_map(em);
			continue;
		}

		write_unlock(&tree->lock);

		ret = log_one_extent(trans, inode, root, em, path, logged_list,
				     ctx);
		write_lock(&tree->lock);
		clear_em_logging(tree, em);
		free_extent_map(em);
	}
	WARN_ON(!list_empty(&extents));
	write_unlock(&tree->lock);

	btrfs_release_path(path);
	return ret;
}

static int logged_inode_size(struct btrfs_root *log, struct inode *inode,
			     struct btrfs_path *path, u64 *size_ret)
{
	struct btrfs_key key;
	int ret;

	key.objectid = btrfs_ino(inode);
	key.type = BTRFS_INODE_ITEM_KEY;
	key.offset = 0;

	ret = btrfs_search_slot(NULL, log, &key, path, 0, 0);
	if (ret < 0) {
		return ret;
	} else if (ret > 0) {
		*size_ret = i_size_read(inode);
	} else {
		struct btrfs_inode_item *item;

		item = btrfs_item_ptr(path->nodes[0], path->slots[0],
				      struct btrfs_inode_item);
		*size_ret = btrfs_inode_size(path->nodes[0], item);
	}

	btrfs_release_path(path);
	return 0;
}

/* log a single inode in the tree log.
 * At least one parent directory for this inode must exist in the tree
 * or be logged already.
 *
 * Any items from this inode changed by the current transaction are copied
 * to the log tree.  An extra reference is taken on any extents in this
 * file, allowing us to avoid a whole pile of corner cases around logging
 * blocks that have been removed from the tree.
 *
 * See LOG_INODE_ALL and related defines for a description of what inode_only
 * does.
 *
 * This handles both files and directories.
 */
static int btrfs_log_inode(struct btrfs_trans_handle *trans,
			   struct btrfs_root *root, struct inode *inode,
			   int inode_only,
			   const loff_t start,
			   const loff_t end,
			   struct btrfs_log_ctx *ctx)
{
	struct btrfs_path *path;
	struct btrfs_path *dst_path;
	struct btrfs_key min_key;
	struct btrfs_key max_key;
	struct btrfs_root *log = root->log_root;
	struct extent_buffer *src = NULL;
	LIST_HEAD(logged_list);
	u64 last_extent = 0;
	int err = 0;
	int ret;
	int nritems;
	int ins_start_slot = 0;
	int ins_nr;
	bool fast_search = false;
	u64 ino = btrfs_ino(inode);
	struct extent_map_tree *em_tree = &BTRFS_I(inode)->extent_tree;
	u64 logged_isize = 0;

	path = btrfs_alloc_path();
	if (!path)
		return -ENOMEM;
	dst_path = btrfs_alloc_path();
	if (!dst_path) {
		btrfs_free_path(path);
		return -ENOMEM;
	}

	min_key.objectid = ino;
	min_key.type = BTRFS_INODE_ITEM_KEY;
	min_key.offset = 0;

	max_key.objectid = ino;


	/* today the code can only do partial logging of directories */
	if (S_ISDIR(inode->i_mode) ||
	    (!test_bit(BTRFS_INODE_NEEDS_FULL_SYNC,
		       &BTRFS_I(inode)->runtime_flags) &&
	     inode_only == LOG_INODE_EXISTS))
		max_key.type = BTRFS_XATTR_ITEM_KEY;
	else
		max_key.type = (u8)-1;
	max_key.offset = (u64)-1;

	/*
	 * Only run delayed items if we are a dir or a new file.
	 * Otherwise commit the delayed inode only, which is needed in
	 * order for the log replay code to mark inodes for link count
	 * fixup (create temporary BTRFS_TREE_LOG_FIXUP_OBJECTID items).
	 */
	if (S_ISDIR(inode->i_mode) ||
	    BTRFS_I(inode)->generation > root->fs_info->last_trans_committed)
		ret = btrfs_commit_inode_delayed_items(trans, inode);
	else
		ret = btrfs_commit_inode_delayed_inode(inode);

	if (ret) {
		btrfs_free_path(path);
		btrfs_free_path(dst_path);
		return ret;
	}

	mutex_lock(&BTRFS_I(inode)->log_mutex);

	btrfs_get_logged_extents(inode, &logged_list, start, end);

	/*
	 * a brute force approach to making sure we get the most uptodate
	 * copies of everything.
	 */
	if (S_ISDIR(inode->i_mode)) {
		int max_key_type = BTRFS_DIR_LOG_INDEX_KEY;

		if (inode_only == LOG_INODE_EXISTS) {
			max_key_type = BTRFS_INODE_EXTREF_KEY;
			max_key.type = max_key_type;
		}
		ret = drop_objectid_items(trans, log, path, ino, max_key_type);
	} else {
		if (inode_only == LOG_INODE_EXISTS) {
			/*
			 * Make sure the new inode item we write to the log has
			 * the same isize as the current one (if it exists).
			 * This is necessary to prevent data loss after log
			 * replay, and also to prevent doing a wrong expanding
			 * truncate - for e.g. create file, write 4K into offset
			 * 0, fsync, write 4K into offset 4096, add hard link,
			 * fsync some other file (to sync log), power fail - if
			 * we use the inode's current i_size, after log replay
			 * we get a 8Kb file, with the last 4Kb extent as a hole
			 * (zeroes), as if an expanding truncate happened,
			 * instead of getting a file of 4Kb only.
			 */
			err = logged_inode_size(log, inode, path,
						&logged_isize);
			if (err)
				goto out_unlock;
		}
<<<<<<< HEAD
		if (test_and_clear_bit(BTRFS_INODE_NEEDS_FULL_SYNC,
				       &BTRFS_I(inode)->runtime_flags)) {
			clear_bit(BTRFS_INODE_COPY_EVERYTHING,
				  &BTRFS_I(inode)->runtime_flags);
			ret = btrfs_truncate_inode_items(trans, log,
							 inode, 0, 0);
		} else if (test_and_clear_bit(BTRFS_INODE_COPY_EVERYTHING,
					      &BTRFS_I(inode)->runtime_flags) ||
=======
		if (test_bit(BTRFS_INODE_NEEDS_FULL_SYNC,
			     &BTRFS_I(inode)->runtime_flags)) {
			if (inode_only == LOG_INODE_EXISTS) {
				max_key.type = BTRFS_INODE_EXTREF_KEY;
				ret = drop_objectid_items(trans, log, path, ino,
							  max_key.type);
			} else {
				clear_bit(BTRFS_INODE_NEEDS_FULL_SYNC,
					  &BTRFS_I(inode)->runtime_flags);
				clear_bit(BTRFS_INODE_COPY_EVERYTHING,
					  &BTRFS_I(inode)->runtime_flags);
				ret = btrfs_truncate_inode_items(trans, log,
								 inode, 0, 0);
			}
		} else if (test_bit(BTRFS_INODE_COPY_EVERYTHING,
				    &BTRFS_I(inode)->runtime_flags) ||
>>>>>>> 4e467d03
			   inode_only == LOG_INODE_EXISTS) {
			if (inode_only == LOG_INODE_ALL) {
				clear_bit(BTRFS_INODE_COPY_EVERYTHING,
					  &BTRFS_I(inode)->runtime_flags);
				fast_search = true;
				max_key.type = BTRFS_XATTR_ITEM_KEY;
			} else {
				max_key.type = BTRFS_INODE_EXTREF_KEY;
			}
			ret = drop_objectid_items(trans, log, path, ino,
						  max_key.type);
		} else {
			if (inode_only == LOG_INODE_ALL)
				fast_search = true;
			ret = log_inode_item(trans, log, dst_path, inode);
			if (ret) {
				err = ret;
				goto out_unlock;
			}
			goto log_extents;
		}

	}
	if (ret) {
		err = ret;
		goto out_unlock;
	}

	while (1) {
		ins_nr = 0;
		ret = btrfs_search_forward(root, &min_key,
					   path, trans->transid);
		if (ret != 0)
			break;
again:
		/* note, ins_nr might be > 0 here, cleanup outside the loop */
		if (min_key.objectid != ino)
			break;
		if (min_key.type > max_key.type)
			break;

		src = path->nodes[0];
		if (ins_nr && ins_start_slot + ins_nr == path->slots[0]) {
			ins_nr++;
			goto next_slot;
		} else if (!ins_nr) {
			ins_start_slot = path->slots[0];
			ins_nr = 1;
			goto next_slot;
		}

		ret = copy_items(trans, inode, dst_path, path, &last_extent,
				 ins_start_slot, ins_nr, inode_only,
				 logged_isize);
		if (ret < 0) {
			err = ret;
			goto out_unlock;
		}
		if (ret) {
			ins_nr = 0;
			btrfs_release_path(path);
			continue;
		}
		ins_nr = 1;
		ins_start_slot = path->slots[0];
next_slot:

		nritems = btrfs_header_nritems(path->nodes[0]);
		path->slots[0]++;
		if (path->slots[0] < nritems) {
			btrfs_item_key_to_cpu(path->nodes[0], &min_key,
					      path->slots[0]);
			goto again;
		}
		if (ins_nr) {
			ret = copy_items(trans, inode, dst_path, path,
					 &last_extent, ins_start_slot,
					 ins_nr, inode_only, logged_isize);
			if (ret < 0) {
				err = ret;
				goto out_unlock;
			}
			ret = 0;
			ins_nr = 0;
		}
		btrfs_release_path(path);

		if (min_key.offset < (u64)-1) {
			min_key.offset++;
		} else if (min_key.type < max_key.type) {
			min_key.type++;
			min_key.offset = 0;
		} else {
			break;
		}
	}
	if (ins_nr) {
		ret = copy_items(trans, inode, dst_path, path, &last_extent,
				 ins_start_slot, ins_nr, inode_only,
				 logged_isize);
		if (ret < 0) {
			err = ret;
			goto out_unlock;
		}
		ret = 0;
		ins_nr = 0;
	}

log_extents:
	btrfs_release_path(path);
	btrfs_release_path(dst_path);
	if (fast_search) {
		/*
		 * Some ordered extents started by fsync might have completed
		 * before we collected the ordered extents in logged_list, which
		 * means they're gone, not in our logged_list nor in the inode's
		 * ordered tree. We want the application/user space to know an
		 * error happened while attempting to persist file data so that
		 * it can take proper action. If such error happened, we leave
		 * without writing to the log tree and the fsync must report the
		 * file data write error and not commit the current transaction.
		 */
		err = btrfs_inode_check_errors(inode);
		if (err) {
			ctx->io_err = err;
			goto out_unlock;
		}
		ret = btrfs_log_changed_extents(trans, root, inode, dst_path,
						&logged_list, ctx);
		if (ret) {
			err = ret;
			goto out_unlock;
		}
	} else if (inode_only == LOG_INODE_ALL) {
		struct extent_map *em, *n;

		write_lock(&em_tree->lock);
		/*
		 * We can't just remove every em if we're called for a ranged
		 * fsync - that is, one that doesn't cover the whole possible
		 * file range (0 to LLONG_MAX). This is because we can have
		 * em's that fall outside the range we're logging and therefore
		 * their ordered operations haven't completed yet
		 * (btrfs_finish_ordered_io() not invoked yet). This means we
		 * didn't get their respective file extent item in the fs/subvol
		 * tree yet, and need to let the next fast fsync (one which
		 * consults the list of modified extent maps) find the em so
		 * that it logs a matching file extent item and waits for the
		 * respective ordered operation to complete (if it's still
		 * running).
		 *
		 * Removing every em outside the range we're logging would make
		 * the next fast fsync not log their matching file extent items,
		 * therefore making us lose data after a log replay.
		 */
		list_for_each_entry_safe(em, n, &em_tree->modified_extents,
					 list) {
			const u64 mod_end = em->mod_start + em->mod_len - 1;

			if (em->mod_start >= start && mod_end <= end)
				list_del_init(&em->list);
		}
		write_unlock(&em_tree->lock);
	}

	if (inode_only == LOG_INODE_ALL && S_ISDIR(inode->i_mode)) {
		ret = log_directory_changes(trans, root, inode, path, dst_path);
		if (ret) {
			err = ret;
			goto out_unlock;
		}
	}

	BTRFS_I(inode)->logged_trans = trans->transid;
	BTRFS_I(inode)->last_log_commit = BTRFS_I(inode)->last_sub_trans;
out_unlock:
	if (unlikely(err))
		btrfs_put_logged_extents(&logged_list);
	else
		btrfs_submit_logged_extents(&logged_list, log);
	mutex_unlock(&BTRFS_I(inode)->log_mutex);

	btrfs_free_path(path);
	btrfs_free_path(dst_path);
	return err;
}

/*
 * follow the dentry parent pointers up the chain and see if any
 * of the directories in it require a full commit before they can
 * be logged.  Returns zero if nothing special needs to be done or 1 if
 * a full commit is required.
 */
static noinline int check_parent_dirs_for_sync(struct btrfs_trans_handle *trans,
					       struct inode *inode,
					       struct dentry *parent,
					       struct super_block *sb,
					       u64 last_committed)
{
	int ret = 0;
	struct btrfs_root *root;
	struct dentry *old_parent = NULL;
	struct inode *orig_inode = inode;

	/*
	 * for regular files, if its inode is already on disk, we don't
	 * have to worry about the parents at all.  This is because
	 * we can use the last_unlink_trans field to record renames
	 * and other fun in this file.
	 */
	if (S_ISREG(inode->i_mode) &&
	    BTRFS_I(inode)->generation <= last_committed &&
	    BTRFS_I(inode)->last_unlink_trans <= last_committed)
			goto out;

	if (!S_ISDIR(inode->i_mode)) {
		if (!parent || !parent->d_inode || sb != parent->d_inode->i_sb)
			goto out;
		inode = parent->d_inode;
	}

	while (1) {
		/*
		 * If we are logging a directory then we start with our inode,
		 * not our parents inode, so we need to skipp setting the
		 * logged_trans so that further down in the log code we don't
		 * think this inode has already been logged.
		 */
		if (inode != orig_inode)
			BTRFS_I(inode)->logged_trans = trans->transid;
		smp_mb();

		if (BTRFS_I(inode)->last_unlink_trans > last_committed) {
			root = BTRFS_I(inode)->root;

			/*
			 * make sure any commits to the log are forced
			 * to be full commits
			 */
			btrfs_set_log_full_commit(root->fs_info, trans);
			ret = 1;
			break;
		}

		if (!parent || !parent->d_inode || sb != parent->d_inode->i_sb)
			break;

		if (IS_ROOT(parent))
			break;

		parent = dget_parent(parent);
		dput(old_parent);
		old_parent = parent;
		inode = parent->d_inode;

	}
	dput(old_parent);
out:
	return ret;
}

/*
 * helper function around btrfs_log_inode to make sure newly created
 * parent directories also end up in the log.  A minimal inode and backref
 * only logging is done of any parent directories that are older than
 * the last committed transaction
 */
static int btrfs_log_inode_parent(struct btrfs_trans_handle *trans,
			    	  struct btrfs_root *root, struct inode *inode,
				  struct dentry *parent,
				  const loff_t start,
				  const loff_t end,
				  int exists_only,
				  struct btrfs_log_ctx *ctx)
{
	int inode_only = exists_only ? LOG_INODE_EXISTS : LOG_INODE_ALL;
	struct super_block *sb;
	struct dentry *old_parent = NULL;
	int ret = 0;
	u64 last_committed = root->fs_info->last_trans_committed;
	const struct dentry * const first_parent = parent;
	const bool did_unlink = (BTRFS_I(inode)->last_unlink_trans >
				 last_committed);

	sb = inode->i_sb;

	if (btrfs_test_opt(root, NOTREELOG)) {
		ret = 1;
		goto end_no_trans;
	}

	/*
	 * The prev transaction commit doesn't complete, we need do
	 * full commit by ourselves.
	 */
	if (root->fs_info->last_trans_log_full_commit >
	    root->fs_info->last_trans_committed) {
		ret = 1;
		goto end_no_trans;
	}

	if (root != BTRFS_I(inode)->root ||
	    btrfs_root_refs(&root->root_item) == 0) {
		ret = 1;
		goto end_no_trans;
	}

	ret = check_parent_dirs_for_sync(trans, inode, parent,
					 sb, last_committed);
	if (ret)
		goto end_no_trans;

	if (btrfs_inode_in_log(inode, trans->transid)) {
		ret = BTRFS_NO_LOG_SYNC;
		goto end_no_trans;
	}

	ret = start_log_trans(trans, root, ctx);
	if (ret)
		goto end_no_trans;

	ret = btrfs_log_inode(trans, root, inode, inode_only, start, end, ctx);
	if (ret)
		goto end_trans;

	/*
	 * for regular files, if its inode is already on disk, we don't
	 * have to worry about the parents at all.  This is because
	 * we can use the last_unlink_trans field to record renames
	 * and other fun in this file.
	 */
	if (S_ISREG(inode->i_mode) &&
	    BTRFS_I(inode)->generation <= last_committed &&
	    BTRFS_I(inode)->last_unlink_trans <= last_committed) {
		ret = 0;
		goto end_trans;
	}

	while (1) {
		if (!parent || !parent->d_inode || sb != parent->d_inode->i_sb)
			break;

		inode = parent->d_inode;
		if (root != BTRFS_I(inode)->root)
			break;

		/*
		 * On unlink we must make sure our immediate parent directory
		 * inode is fully logged. This is to prevent leaving dangling
		 * directory index entries and a wrong directory inode's i_size.
		 * Not doing so can result in a directory being impossible to
		 * delete after log replay (rmdir will always fail with error
		 * -ENOTEMPTY).
		 */
		if (did_unlink && parent == first_parent)
			inode_only = LOG_INODE_ALL;
		else
			inode_only = LOG_INODE_EXISTS;

		if (BTRFS_I(inode)->generation >
		    root->fs_info->last_trans_committed ||
		    inode_only == LOG_INODE_ALL) {
			ret = btrfs_log_inode(trans, root, inode, inode_only,
					      0, LLONG_MAX, ctx);
			if (ret)
				goto end_trans;
		}
		if (IS_ROOT(parent))
			break;

		parent = dget_parent(parent);
		dput(old_parent);
		old_parent = parent;
	}
	ret = 0;
end_trans:
	dput(old_parent);
	if (ret < 0) {
		btrfs_set_log_full_commit(root->fs_info, trans);
		ret = 1;
	}

	if (ret)
		btrfs_remove_log_ctx(root, ctx);
	btrfs_end_log_trans(root);
end_no_trans:
	return ret;
}

/*
 * it is not safe to log dentry if the chunk root has added new
 * chunks.  This returns 0 if the dentry was logged, and 1 otherwise.
 * If this returns 1, you must commit the transaction to safely get your
 * data on disk.
 */
int btrfs_log_dentry_safe(struct btrfs_trans_handle *trans,
			  struct btrfs_root *root, struct dentry *dentry,
			  const loff_t start,
			  const loff_t end,
			  struct btrfs_log_ctx *ctx)
{
	struct dentry *parent = dget_parent(dentry);
	int ret;

	ret = btrfs_log_inode_parent(trans, root, dentry->d_inode, parent,
				     start, end, 0, ctx);
	dput(parent);

	return ret;
}

/*
 * should be called during mount to recover any replay any log trees
 * from the FS
 */
int btrfs_recover_log_trees(struct btrfs_root *log_root_tree)
{
	int ret;
	struct btrfs_path *path;
	struct btrfs_trans_handle *trans;
	struct btrfs_key key;
	struct btrfs_key found_key;
	struct btrfs_key tmp_key;
	struct btrfs_root *log;
	struct btrfs_fs_info *fs_info = log_root_tree->fs_info;
	struct walk_control wc = {
		.process_func = process_one_buffer,
		.stage = 0,
	};

	path = btrfs_alloc_path();
	if (!path)
		return -ENOMEM;

	fs_info->log_root_recovering = 1;

	trans = btrfs_start_transaction(fs_info->tree_root, 0);
	if (IS_ERR(trans)) {
		ret = PTR_ERR(trans);
		goto error;
	}

	wc.trans = trans;
	wc.pin = 1;

	ret = walk_log_tree(trans, log_root_tree, &wc);
	if (ret) {
		btrfs_error(fs_info, ret, "Failed to pin buffers while "
			    "recovering log root tree.");
		goto error;
	}

again:
	key.objectid = BTRFS_TREE_LOG_OBJECTID;
	key.offset = (u64)-1;
	key.type = BTRFS_ROOT_ITEM_KEY;

	while (1) {
		ret = btrfs_search_slot(NULL, log_root_tree, &key, path, 0, 0);

		if (ret < 0) {
			btrfs_error(fs_info, ret,
				    "Couldn't find tree log root.");
			goto error;
		}
		if (ret > 0) {
			if (path->slots[0] == 0)
				break;
			path->slots[0]--;
		}
		btrfs_item_key_to_cpu(path->nodes[0], &found_key,
				      path->slots[0]);
		btrfs_release_path(path);
		if (found_key.objectid != BTRFS_TREE_LOG_OBJECTID)
			break;

		log = btrfs_read_fs_root(log_root_tree, &found_key);
		if (IS_ERR(log)) {
			ret = PTR_ERR(log);
			btrfs_error(fs_info, ret,
				    "Couldn't read tree log root.");
			goto error;
		}

		tmp_key.objectid = found_key.offset;
		tmp_key.type = BTRFS_ROOT_ITEM_KEY;
		tmp_key.offset = (u64)-1;

		wc.replay_dest = btrfs_read_fs_root_no_name(fs_info, &tmp_key);
		if (IS_ERR(wc.replay_dest)) {
			ret = PTR_ERR(wc.replay_dest);
			free_extent_buffer(log->node);
			free_extent_buffer(log->commit_root);
			kfree(log);
			btrfs_error(fs_info, ret, "Couldn't read target root "
				    "for tree log recovery.");
			goto error;
		}

		wc.replay_dest->log_root = log;
		btrfs_record_root_in_trans(trans, wc.replay_dest);
		ret = walk_log_tree(trans, log, &wc);

		if (!ret && wc.stage == LOG_WALK_REPLAY_ALL) {
			ret = fixup_inode_link_counts(trans, wc.replay_dest,
						      path);
		}

		key.offset = found_key.offset - 1;
		wc.replay_dest->log_root = NULL;
		free_extent_buffer(log->node);
		free_extent_buffer(log->commit_root);
		kfree(log);

		if (ret)
			goto error;

		if (found_key.offset == 0)
			break;
	}
	btrfs_release_path(path);

	/* step one is to pin it all, step two is to replay just inodes */
	if (wc.pin) {
		wc.pin = 0;
		wc.process_func = replay_one_buffer;
		wc.stage = LOG_WALK_REPLAY_INODES;
		goto again;
	}
	/* step three is to replay everything */
	if (wc.stage < LOG_WALK_REPLAY_ALL) {
		wc.stage++;
		goto again;
	}

	btrfs_free_path(path);

	/* step 4: commit the transaction, which also unpins the blocks */
	ret = btrfs_commit_transaction(trans, fs_info->tree_root);
	if (ret)
		return ret;

	free_extent_buffer(log_root_tree->node);
	log_root_tree->log_root = NULL;
	fs_info->log_root_recovering = 0;
	kfree(log_root_tree);

	return 0;
error:
	if (wc.trans)
		btrfs_end_transaction(wc.trans, fs_info->tree_root);
	btrfs_free_path(path);
	return ret;
}

/*
 * there are some corner cases where we want to force a full
 * commit instead of allowing a directory to be logged.
 *
 * They revolve around files there were unlinked from the directory, and
 * this function updates the parent directory so that a full commit is
 * properly done if it is fsync'd later after the unlinks are done.
 */
void btrfs_record_unlink_dir(struct btrfs_trans_handle *trans,
			     struct inode *dir, struct inode *inode,
			     int for_rename)
{
	/*
	 * when we're logging a file, if it hasn't been renamed
	 * or unlinked, and its inode is fully committed on disk,
	 * we don't have to worry about walking up the directory chain
	 * to log its parents.
	 *
	 * So, we use the last_unlink_trans field to put this transid
	 * into the file.  When the file is logged we check it and
	 * don't log the parents if the file is fully on disk.
	 */
	if (S_ISREG(inode->i_mode))
		BTRFS_I(inode)->last_unlink_trans = trans->transid;

	/*
	 * if this directory was already logged any new
	 * names for this file/dir will get recorded
	 */
	smp_mb();
	if (BTRFS_I(dir)->logged_trans == trans->transid)
		return;

	/*
	 * if the inode we're about to unlink was logged,
	 * the log will be properly updated for any new names
	 */
	if (BTRFS_I(inode)->logged_trans == trans->transid)
		return;

	/*
	 * when renaming files across directories, if the directory
	 * there we're unlinking from gets fsync'd later on, there's
	 * no way to find the destination directory later and fsync it
	 * properly.  So, we have to be conservative and force commits
	 * so the new name gets discovered.
	 */
	if (for_rename)
		goto record;

	/* we can safely do the unlink without any special recording */
	return;

record:
	BTRFS_I(dir)->last_unlink_trans = trans->transid;
}

/*
 * Call this after adding a new name for a file and it will properly
 * update the log to reflect the new name.
 *
 * It will return zero if all goes well, and it will return 1 if a
 * full transaction commit is required.
 */
int btrfs_log_new_name(struct btrfs_trans_handle *trans,
			struct inode *inode, struct inode *old_dir,
			struct dentry *parent)
{
	struct btrfs_root * root = BTRFS_I(inode)->root;

	/*
	 * this will force the logging code to walk the dentry chain
	 * up for the file
	 */
	if (S_ISREG(inode->i_mode))
		BTRFS_I(inode)->last_unlink_trans = trans->transid;

	/*
	 * if this inode hasn't been logged and directory we're renaming it
	 * from hasn't been logged, we don't need to log it
	 */
	if (BTRFS_I(inode)->logged_trans <=
	    root->fs_info->last_trans_committed &&
	    (!old_dir || BTRFS_I(old_dir)->logged_trans <=
		    root->fs_info->last_trans_committed))
		return 0;

	return btrfs_log_inode_parent(trans, root, inode, parent, 0,
				      LLONG_MAX, 1, NULL);
}
<|MERGE_RESOLUTION|>--- conflicted
+++ resolved
@@ -4095,16 +4095,6 @@
 			if (err)
 				goto out_unlock;
 		}
-<<<<<<< HEAD
-		if (test_and_clear_bit(BTRFS_INODE_NEEDS_FULL_SYNC,
-				       &BTRFS_I(inode)->runtime_flags)) {
-			clear_bit(BTRFS_INODE_COPY_EVERYTHING,
-				  &BTRFS_I(inode)->runtime_flags);
-			ret = btrfs_truncate_inode_items(trans, log,
-							 inode, 0, 0);
-		} else if (test_and_clear_bit(BTRFS_INODE_COPY_EVERYTHING,
-					      &BTRFS_I(inode)->runtime_flags) ||
-=======
 		if (test_bit(BTRFS_INODE_NEEDS_FULL_SYNC,
 			     &BTRFS_I(inode)->runtime_flags)) {
 			if (inode_only == LOG_INODE_EXISTS) {
@@ -4121,7 +4111,6 @@
 			}
 		} else if (test_bit(BTRFS_INODE_COPY_EVERYTHING,
 				    &BTRFS_I(inode)->runtime_flags) ||
->>>>>>> 4e467d03
 			   inode_only == LOG_INODE_EXISTS) {
 			if (inode_only == LOG_INODE_ALL) {
 				clear_bit(BTRFS_INODE_COPY_EVERYTHING,
