// SPDX-License-Identifier: GPL-2.0
/*
 * Copyright (C) 2008 Oracle.  All rights reserved.
 */

#include <linux/sched.h>
#include <linux/slab.h>
#include <linux/blkdev.h>
#include <linux/list_sort.h>
#include <linux/iversion.h>
#include "ctree.h"
#include "tree-log.h"
#include "disk-io.h"
#include "locking.h"
#include "print-tree.h"
#include "backref.h"
#include "compression.h"
#include "qgroup.h"
#include "inode-map.h"

/* magic values for the inode_only field in btrfs_log_inode:
 *
 * LOG_INODE_ALL means to log everything
 * LOG_INODE_EXISTS means to log just enough to recreate the inode
 * during log replay
 */
#define LOG_INODE_ALL 0
#define LOG_INODE_EXISTS 1
#define LOG_OTHER_INODE 2

/*
 * directory trouble cases
 *
 * 1) on rename or unlink, if the inode being unlinked isn't in the fsync
 * log, we must force a full commit before doing an fsync of the directory
 * where the unlink was done.
 * ---> record transid of last unlink/rename per directory
 *
 * mkdir foo/some_dir
 * normal commit
 * rename foo/some_dir foo2/some_dir
 * mkdir foo/some_dir
 * fsync foo/some_dir/some_file
 *
 * The fsync above will unlink the original some_dir without recording
 * it in its new location (foo2).  After a crash, some_dir will be gone
 * unless the fsync of some_file forces a full commit
 *
 * 2) we must log any new names for any file or dir that is in the fsync
 * log. ---> check inode while renaming/linking.
 *
 * 2a) we must log any new names for any file or dir during rename
 * when the directory they are being removed from was logged.
 * ---> check inode and old parent dir during rename
 *
 *  2a is actually the more important variant.  With the extra logging
 *  a crash might unlink the old name without recreating the new one
 *
 * 3) after a crash, we must go through any directories with a link count
 * of zero and redo the rm -rf
 *
 * mkdir f1/foo
 * normal commit
 * rm -rf f1/foo
 * fsync(f1)
 *
 * The directory f1 was fully removed from the FS, but fsync was never
 * called on f1, only its parent dir.  After a crash the rm -rf must
 * be replayed.  This must be able to recurse down the entire
 * directory tree.  The inode link count fixup code takes care of the
 * ugly details.
 */

/*
 * stages for the tree walking.  The first
 * stage (0) is to only pin down the blocks we find
 * the second stage (1) is to make sure that all the inodes
 * we find in the log are created in the subvolume.
 *
 * The last stage is to deal with directories and links and extents
 * and all the other fun semantics
 */
#define LOG_WALK_PIN_ONLY 0
#define LOG_WALK_REPLAY_INODES 1
#define LOG_WALK_REPLAY_DIR_INDEX 2
#define LOG_WALK_REPLAY_ALL 3

static int btrfs_log_inode(struct btrfs_trans_handle *trans,
			   struct btrfs_root *root, struct btrfs_inode *inode,
			   int inode_only,
			   const loff_t start,
			   const loff_t end,
			   struct btrfs_log_ctx *ctx);
static int link_to_fixup_dir(struct btrfs_trans_handle *trans,
			     struct btrfs_root *root,
			     struct btrfs_path *path, u64 objectid);
static noinline int replay_dir_deletes(struct btrfs_trans_handle *trans,
				       struct btrfs_root *root,
				       struct btrfs_root *log,
				       struct btrfs_path *path,
				       u64 dirid, int del_all);

/*
 * tree logging is a special write ahead log used to make sure that
 * fsyncs and O_SYNCs can happen without doing full tree commits.
 *
 * Full tree commits are expensive because they require commonly
 * modified blocks to be recowed, creating many dirty pages in the
 * extent tree an 4x-6x higher write load than ext3.
 *
 * Instead of doing a tree commit on every fsync, we use the
 * key ranges and transaction ids to find items for a given file or directory
 * that have changed in this transaction.  Those items are copied into
 * a special tree (one per subvolume root), that tree is written to disk
 * and then the fsync is considered complete.
 *
 * After a crash, items are copied out of the log-tree back into the
 * subvolume tree.  Any file data extents found are recorded in the extent
 * allocation tree, and the log-tree freed.
 *
 * The log tree is read three times, once to pin down all the extents it is
 * using in ram and once, once to create all the inodes logged in the tree
 * and once to do all the other items.
 */

/*
 * start a sub transaction and setup the log tree
 * this increments the log tree writer count to make the people
 * syncing the tree wait for us to finish
 */
static int start_log_trans(struct btrfs_trans_handle *trans,
			   struct btrfs_root *root,
			   struct btrfs_log_ctx *ctx)
{
	struct btrfs_fs_info *fs_info = root->fs_info;
	int ret = 0;

	mutex_lock(&root->log_mutex);

	if (root->log_root) {
		if (btrfs_need_log_full_commit(fs_info, trans)) {
			ret = -EAGAIN;
			goto out;
		}

		if (!root->log_start_pid) {
			clear_bit(BTRFS_ROOT_MULTI_LOG_TASKS, &root->state);
			root->log_start_pid = current->pid;
		} else if (root->log_start_pid != current->pid) {
			set_bit(BTRFS_ROOT_MULTI_LOG_TASKS, &root->state);
		}
	} else {
		mutex_lock(&fs_info->tree_log_mutex);
		if (!fs_info->log_root_tree)
			ret = btrfs_init_log_root_tree(trans, fs_info);
		mutex_unlock(&fs_info->tree_log_mutex);
		if (ret)
			goto out;

		ret = btrfs_add_log_tree(trans, root);
		if (ret)
			goto out;

		clear_bit(BTRFS_ROOT_MULTI_LOG_TASKS, &root->state);
		root->log_start_pid = current->pid;
	}

	atomic_inc(&root->log_batch);
	atomic_inc(&root->log_writers);
	if (ctx) {
		int index = root->log_transid % 2;
		list_add_tail(&ctx->list, &root->log_ctxs[index]);
		ctx->log_transid = root->log_transid;
	}

out:
	mutex_unlock(&root->log_mutex);
	return ret;
}

/*
 * returns 0 if there was a log transaction running and we were able
 * to join, or returns -ENOENT if there were not transactions
 * in progress
 */
static int join_running_log_trans(struct btrfs_root *root)
{
	int ret = -ENOENT;

	smp_mb();
	if (!root->log_root)
		return -ENOENT;

	mutex_lock(&root->log_mutex);
	if (root->log_root) {
		ret = 0;
		atomic_inc(&root->log_writers);
	}
	mutex_unlock(&root->log_mutex);
	return ret;
}

/*
 * This either makes the current running log transaction wait
 * until you call btrfs_end_log_trans() or it makes any future
 * log transactions wait until you call btrfs_end_log_trans()
 */
int btrfs_pin_log_trans(struct btrfs_root *root)
{
	int ret = -ENOENT;

	mutex_lock(&root->log_mutex);
	atomic_inc(&root->log_writers);
	mutex_unlock(&root->log_mutex);
	return ret;
}

/*
 * indicate we're done making changes to the log tree
 * and wake up anyone waiting to do a sync
 */
void btrfs_end_log_trans(struct btrfs_root *root)
{
	if (atomic_dec_and_test(&root->log_writers)) {
		/* atomic_dec_and_test implies a barrier */
		cond_wake_up_nomb(&root->log_writer_wait);
	}
}


/*
 * the walk control struct is used to pass state down the chain when
 * processing the log tree.  The stage field tells us which part
 * of the log tree processing we are currently doing.  The others
 * are state fields used for that specific part
 */
struct walk_control {
	/* should we free the extent on disk when done?  This is used
	 * at transaction commit time while freeing a log tree
	 */
	int free;

	/* should we write out the extent buffer?  This is used
	 * while flushing the log tree to disk during a sync
	 */
	int write;

	/* should we wait for the extent buffer io to finish?  Also used
	 * while flushing the log tree to disk for a sync
	 */
	int wait;

	/* pin only walk, we record which extents on disk belong to the
	 * log trees
	 */
	int pin;

	/* what stage of the replay code we're currently in */
	int stage;

	/* the root we are currently replaying */
	struct btrfs_root *replay_dest;

	/* the trans handle for the current replay */
	struct btrfs_trans_handle *trans;

	/* the function that gets used to process blocks we find in the
	 * tree.  Note the extent_buffer might not be up to date when it is
	 * passed in, and it must be checked or read if you need the data
	 * inside it
	 */
	int (*process_func)(struct btrfs_root *log, struct extent_buffer *eb,
			    struct walk_control *wc, u64 gen, int level);
};

/*
 * process_func used to pin down extents, write them or wait on them
 */
static int process_one_buffer(struct btrfs_root *log,
			      struct extent_buffer *eb,
			      struct walk_control *wc, u64 gen, int level)
{
	struct btrfs_fs_info *fs_info = log->fs_info;
	int ret = 0;

	/*
	 * If this fs is mixed then we need to be able to process the leaves to
	 * pin down any logged extents, so we have to read the block.
	 */
	if (btrfs_fs_incompat(fs_info, MIXED_GROUPS)) {
		ret = btrfs_read_buffer(eb, gen, level, NULL);
		if (ret)
			return ret;
	}

	if (wc->pin)
		ret = btrfs_pin_extent_for_log_replay(fs_info, eb->start,
						      eb->len);

	if (!ret && btrfs_buffer_uptodate(eb, gen, 0)) {
		if (wc->pin && btrfs_header_level(eb) == 0)
			ret = btrfs_exclude_logged_extents(fs_info, eb);
		if (wc->write)
			btrfs_write_tree_block(eb);
		if (wc->wait)
			btrfs_wait_tree_block_writeback(eb);
	}
	return ret;
}

/*
 * Item overwrite used by replay and tree logging.  eb, slot and key all refer
 * to the src data we are copying out.
 *
 * root is the tree we are copying into, and path is a scratch
 * path for use in this function (it should be released on entry and
 * will be released on exit).
 *
 * If the key is already in the destination tree the existing item is
 * overwritten.  If the existing item isn't big enough, it is extended.
 * If it is too large, it is truncated.
 *
 * If the key isn't in the destination yet, a new item is inserted.
 */
static noinline int overwrite_item(struct btrfs_trans_handle *trans,
				   struct btrfs_root *root,
				   struct btrfs_path *path,
				   struct extent_buffer *eb, int slot,
				   struct btrfs_key *key)
{
	struct btrfs_fs_info *fs_info = root->fs_info;
	int ret;
	u32 item_size;
	u64 saved_i_size = 0;
	int save_old_i_size = 0;
	unsigned long src_ptr;
	unsigned long dst_ptr;
	int overwrite_root = 0;
	bool inode_item = key->type == BTRFS_INODE_ITEM_KEY;

	if (root->root_key.objectid != BTRFS_TREE_LOG_OBJECTID)
		overwrite_root = 1;

	item_size = btrfs_item_size_nr(eb, slot);
	src_ptr = btrfs_item_ptr_offset(eb, slot);

	/* look for the key in the destination tree */
	ret = btrfs_search_slot(NULL, root, key, path, 0, 0);
	if (ret < 0)
		return ret;

	if (ret == 0) {
		char *src_copy;
		char *dst_copy;
		u32 dst_size = btrfs_item_size_nr(path->nodes[0],
						  path->slots[0]);
		if (dst_size != item_size)
			goto insert;

		if (item_size == 0) {
			btrfs_release_path(path);
			return 0;
		}
		dst_copy = kmalloc(item_size, GFP_NOFS);
		src_copy = kmalloc(item_size, GFP_NOFS);
		if (!dst_copy || !src_copy) {
			btrfs_release_path(path);
			kfree(dst_copy);
			kfree(src_copy);
			return -ENOMEM;
		}

		read_extent_buffer(eb, src_copy, src_ptr, item_size);

		dst_ptr = btrfs_item_ptr_offset(path->nodes[0], path->slots[0]);
		read_extent_buffer(path->nodes[0], dst_copy, dst_ptr,
				   item_size);
		ret = memcmp(dst_copy, src_copy, item_size);

		kfree(dst_copy);
		kfree(src_copy);
		/*
		 * they have the same contents, just return, this saves
		 * us from cowing blocks in the destination tree and doing
		 * extra writes that may not have been done by a previous
		 * sync
		 */
		if (ret == 0) {
			btrfs_release_path(path);
			return 0;
		}

		/*
		 * We need to load the old nbytes into the inode so when we
		 * replay the extents we've logged we get the right nbytes.
		 */
		if (inode_item) {
			struct btrfs_inode_item *item;
			u64 nbytes;
			u32 mode;

			item = btrfs_item_ptr(path->nodes[0], path->slots[0],
					      struct btrfs_inode_item);
			nbytes = btrfs_inode_nbytes(path->nodes[0], item);
			item = btrfs_item_ptr(eb, slot,
					      struct btrfs_inode_item);
			btrfs_set_inode_nbytes(eb, item, nbytes);

			/*
			 * If this is a directory we need to reset the i_size to
			 * 0 so that we can set it up properly when replaying
			 * the rest of the items in this log.
			 */
			mode = btrfs_inode_mode(eb, item);
			if (S_ISDIR(mode))
				btrfs_set_inode_size(eb, item, 0);
		}
	} else if (inode_item) {
		struct btrfs_inode_item *item;
		u32 mode;

		/*
		 * New inode, set nbytes to 0 so that the nbytes comes out
		 * properly when we replay the extents.
		 */
		item = btrfs_item_ptr(eb, slot, struct btrfs_inode_item);
		btrfs_set_inode_nbytes(eb, item, 0);

		/*
		 * If this is a directory we need to reset the i_size to 0 so
		 * that we can set it up properly when replaying the rest of
		 * the items in this log.
		 */
		mode = btrfs_inode_mode(eb, item);
		if (S_ISDIR(mode))
			btrfs_set_inode_size(eb, item, 0);
	}
insert:
	btrfs_release_path(path);
	/* try to insert the key into the destination tree */
	path->skip_release_on_error = 1;
	ret = btrfs_insert_empty_item(trans, root, path,
				      key, item_size);
	path->skip_release_on_error = 0;

	/* make sure any existing item is the correct size */
	if (ret == -EEXIST || ret == -EOVERFLOW) {
		u32 found_size;
		found_size = btrfs_item_size_nr(path->nodes[0],
						path->slots[0]);
		if (found_size > item_size)
			btrfs_truncate_item(fs_info, path, item_size, 1);
		else if (found_size < item_size)
			btrfs_extend_item(fs_info, path,
					  item_size - found_size);
	} else if (ret) {
		return ret;
	}
	dst_ptr = btrfs_item_ptr_offset(path->nodes[0],
					path->slots[0]);

	/* don't overwrite an existing inode if the generation number
	 * was logged as zero.  This is done when the tree logging code
	 * is just logging an inode to make sure it exists after recovery.
	 *
	 * Also, don't overwrite i_size on directories during replay.
	 * log replay inserts and removes directory items based on the
	 * state of the tree found in the subvolume, and i_size is modified
	 * as it goes
	 */
	if (key->type == BTRFS_INODE_ITEM_KEY && ret == -EEXIST) {
		struct btrfs_inode_item *src_item;
		struct btrfs_inode_item *dst_item;

		src_item = (struct btrfs_inode_item *)src_ptr;
		dst_item = (struct btrfs_inode_item *)dst_ptr;

		if (btrfs_inode_generation(eb, src_item) == 0) {
			struct extent_buffer *dst_eb = path->nodes[0];
			const u64 ino_size = btrfs_inode_size(eb, src_item);

			/*
			 * For regular files an ino_size == 0 is used only when
			 * logging that an inode exists, as part of a directory
			 * fsync, and the inode wasn't fsynced before. In this
			 * case don't set the size of the inode in the fs/subvol
			 * tree, otherwise we would be throwing valid data away.
			 */
			if (S_ISREG(btrfs_inode_mode(eb, src_item)) &&
			    S_ISREG(btrfs_inode_mode(dst_eb, dst_item)) &&
			    ino_size != 0) {
				struct btrfs_map_token token;

				btrfs_init_map_token(&token);
				btrfs_set_token_inode_size(dst_eb, dst_item,
							   ino_size, &token);
			}
			goto no_copy;
		}

		if (overwrite_root &&
		    S_ISDIR(btrfs_inode_mode(eb, src_item)) &&
		    S_ISDIR(btrfs_inode_mode(path->nodes[0], dst_item))) {
			save_old_i_size = 1;
			saved_i_size = btrfs_inode_size(path->nodes[0],
							dst_item);
		}
	}

	copy_extent_buffer(path->nodes[0], eb, dst_ptr,
			   src_ptr, item_size);

	if (save_old_i_size) {
		struct btrfs_inode_item *dst_item;
		dst_item = (struct btrfs_inode_item *)dst_ptr;
		btrfs_set_inode_size(path->nodes[0], dst_item, saved_i_size);
	}

	/* make sure the generation is filled in */
	if (key->type == BTRFS_INODE_ITEM_KEY) {
		struct btrfs_inode_item *dst_item;
		dst_item = (struct btrfs_inode_item *)dst_ptr;
		if (btrfs_inode_generation(path->nodes[0], dst_item) == 0) {
			btrfs_set_inode_generation(path->nodes[0], dst_item,
						   trans->transid);
		}
	}
no_copy:
	btrfs_mark_buffer_dirty(path->nodes[0]);
	btrfs_release_path(path);
	return 0;
}

/*
 * simple helper to read an inode off the disk from a given root
 * This can only be called for subvolume roots and not for the log
 */
static noinline struct inode *read_one_inode(struct btrfs_root *root,
					     u64 objectid)
{
	struct btrfs_key key;
	struct inode *inode;

	key.objectid = objectid;
	key.type = BTRFS_INODE_ITEM_KEY;
	key.offset = 0;
	inode = btrfs_iget(root->fs_info->sb, &key, root, NULL);
	if (IS_ERR(inode)) {
		inode = NULL;
	} else if (is_bad_inode(inode)) {
		iput(inode);
		inode = NULL;
	}
	return inode;
}

/* replays a single extent in 'eb' at 'slot' with 'key' into the
 * subvolume 'root'.  path is released on entry and should be released
 * on exit.
 *
 * extents in the log tree have not been allocated out of the extent
 * tree yet.  So, this completes the allocation, taking a reference
 * as required if the extent already exists or creating a new extent
 * if it isn't in the extent allocation tree yet.
 *
 * The extent is inserted into the file, dropping any existing extents
 * from the file that overlap the new one.
 */
static noinline int replay_one_extent(struct btrfs_trans_handle *trans,
				      struct btrfs_root *root,
				      struct btrfs_path *path,
				      struct extent_buffer *eb, int slot,
				      struct btrfs_key *key)
{
	struct btrfs_fs_info *fs_info = root->fs_info;
	int found_type;
	u64 extent_end;
	u64 start = key->offset;
	u64 nbytes = 0;
	struct btrfs_file_extent_item *item;
	struct inode *inode = NULL;
	unsigned long size;
	int ret = 0;

	item = btrfs_item_ptr(eb, slot, struct btrfs_file_extent_item);
	found_type = btrfs_file_extent_type(eb, item);

	if (found_type == BTRFS_FILE_EXTENT_REG ||
	    found_type == BTRFS_FILE_EXTENT_PREALLOC) {
		nbytes = btrfs_file_extent_num_bytes(eb, item);
		extent_end = start + nbytes;

		/*
		 * We don't add to the inodes nbytes if we are prealloc or a
		 * hole.
		 */
		if (btrfs_file_extent_disk_bytenr(eb, item) == 0)
			nbytes = 0;
	} else if (found_type == BTRFS_FILE_EXTENT_INLINE) {
		size = btrfs_file_extent_inline_len(eb, slot, item);
		nbytes = btrfs_file_extent_ram_bytes(eb, item);
		extent_end = ALIGN(start + size,
				   fs_info->sectorsize);
	} else {
		ret = 0;
		goto out;
	}

	inode = read_one_inode(root, key->objectid);
	if (!inode) {
		ret = -EIO;
		goto out;
	}

	/*
	 * first check to see if we already have this extent in the
	 * file.  This must be done before the btrfs_drop_extents run
	 * so we don't try to drop this extent.
	 */
	ret = btrfs_lookup_file_extent(trans, root, path,
			btrfs_ino(BTRFS_I(inode)), start, 0);

	if (ret == 0 &&
	    (found_type == BTRFS_FILE_EXTENT_REG ||
	     found_type == BTRFS_FILE_EXTENT_PREALLOC)) {
		struct btrfs_file_extent_item cmp1;
		struct btrfs_file_extent_item cmp2;
		struct btrfs_file_extent_item *existing;
		struct extent_buffer *leaf;

		leaf = path->nodes[0];
		existing = btrfs_item_ptr(leaf, path->slots[0],
					  struct btrfs_file_extent_item);

		read_extent_buffer(eb, &cmp1, (unsigned long)item,
				   sizeof(cmp1));
		read_extent_buffer(leaf, &cmp2, (unsigned long)existing,
				   sizeof(cmp2));

		/*
		 * we already have a pointer to this exact extent,
		 * we don't have to do anything
		 */
		if (memcmp(&cmp1, &cmp2, sizeof(cmp1)) == 0) {
			btrfs_release_path(path);
			goto out;
		}
	}
	btrfs_release_path(path);

	/* drop any overlapping extents */
	ret = btrfs_drop_extents(trans, root, inode, start, extent_end, 1);
	if (ret)
		goto out;

	if (found_type == BTRFS_FILE_EXTENT_REG ||
	    found_type == BTRFS_FILE_EXTENT_PREALLOC) {
		u64 offset;
		unsigned long dest_offset;
		struct btrfs_key ins;

		if (btrfs_file_extent_disk_bytenr(eb, item) == 0 &&
		    btrfs_fs_incompat(fs_info, NO_HOLES))
			goto update_inode;

		ret = btrfs_insert_empty_item(trans, root, path, key,
					      sizeof(*item));
		if (ret)
			goto out;
		dest_offset = btrfs_item_ptr_offset(path->nodes[0],
						    path->slots[0]);
		copy_extent_buffer(path->nodes[0], eb, dest_offset,
				(unsigned long)item,  sizeof(*item));

		ins.objectid = btrfs_file_extent_disk_bytenr(eb, item);
		ins.offset = btrfs_file_extent_disk_num_bytes(eb, item);
		ins.type = BTRFS_EXTENT_ITEM_KEY;
		offset = key->offset - btrfs_file_extent_offset(eb, item);

		/*
		 * Manually record dirty extent, as here we did a shallow
		 * file extent item copy and skip normal backref update,
		 * but modifying extent tree all by ourselves.
		 * So need to manually record dirty extent for qgroup,
		 * as the owner of the file extent changed from log tree
		 * (doesn't affect qgroup) to fs/file tree(affects qgroup)
		 */
		ret = btrfs_qgroup_trace_extent(trans, fs_info,
				btrfs_file_extent_disk_bytenr(eb, item),
				btrfs_file_extent_disk_num_bytes(eb, item),
				GFP_NOFS);
		if (ret < 0)
			goto out;

		if (ins.objectid > 0) {
			u64 csum_start;
			u64 csum_end;
			LIST_HEAD(ordered_sums);
			/*
			 * is this extent already allocated in the extent
			 * allocation tree?  If so, just add a reference
			 */
			ret = btrfs_lookup_data_extent(fs_info, ins.objectid,
						ins.offset);
			if (ret == 0) {
				ret = btrfs_inc_extent_ref(trans, root,
						ins.objectid, ins.offset,
						0, root->root_key.objectid,
						key->objectid, offset);
				if (ret)
					goto out;
			} else {
				/*
				 * insert the extent pointer in the extent
				 * allocation tree
				 */
				ret = btrfs_alloc_logged_file_extent(trans,
						fs_info,
						root->root_key.objectid,
						key->objectid, offset, &ins);
				if (ret)
					goto out;
			}
			btrfs_release_path(path);

			if (btrfs_file_extent_compression(eb, item)) {
				csum_start = ins.objectid;
				csum_end = csum_start + ins.offset;
			} else {
				csum_start = ins.objectid +
					btrfs_file_extent_offset(eb, item);
				csum_end = csum_start +
					btrfs_file_extent_num_bytes(eb, item);
			}

			ret = btrfs_lookup_csums_range(root->log_root,
						csum_start, csum_end - 1,
						&ordered_sums, 0);
			if (ret)
				goto out;
			/*
			 * Now delete all existing cums in the csum root that
			 * cover our range. We do this because we can have an
			 * extent that is completely referenced by one file
			 * extent item and partially referenced by another
			 * file extent item (like after using the clone or
			 * extent_same ioctls). In this case if we end up doing
			 * the replay of the one that partially references the
			 * extent first, and we do not do the csum deletion
			 * below, we can get 2 csum items in the csum tree that
			 * overlap each other. For example, imagine our log has
			 * the two following file extent items:
			 *
			 * key (257 EXTENT_DATA 409600)
			 *     extent data disk byte 12845056 nr 102400
			 *     extent data offset 20480 nr 20480 ram 102400
			 *
			 * key (257 EXTENT_DATA 819200)
			 *     extent data disk byte 12845056 nr 102400
			 *     extent data offset 0 nr 102400 ram 102400
			 *
			 * Where the second one fully references the 100K extent
			 * that starts at disk byte 12845056, and the log tree
			 * has a single csum item that covers the entire range
			 * of the extent:
			 *
			 * key (EXTENT_CSUM EXTENT_CSUM 12845056) itemsize 100
			 *
			 * After the first file extent item is replayed, the
			 * csum tree gets the following csum item:
			 *
			 * key (EXTENT_CSUM EXTENT_CSUM 12865536) itemsize 20
			 *
			 * Which covers the 20K sub-range starting at offset 20K
			 * of our extent. Now when we replay the second file
			 * extent item, if we do not delete existing csum items
			 * that cover any of its blocks, we end up getting two
			 * csum items in our csum tree that overlap each other:
			 *
			 * key (EXTENT_CSUM EXTENT_CSUM 12845056) itemsize 100
			 * key (EXTENT_CSUM EXTENT_CSUM 12865536) itemsize 20
			 *
			 * Which is a problem, because after this anyone trying
			 * to lookup up for the checksum of any block of our
			 * extent starting at an offset of 40K or higher, will
			 * end up looking at the second csum item only, which
			 * does not contain the checksum for any block starting
			 * at offset 40K or higher of our extent.
			 */
			while (!list_empty(&ordered_sums)) {
				struct btrfs_ordered_sum *sums;
				sums = list_entry(ordered_sums.next,
						struct btrfs_ordered_sum,
						list);
				if (!ret)
					ret = btrfs_del_csums(trans, fs_info,
							      sums->bytenr,
							      sums->len);
				if (!ret)
					ret = btrfs_csum_file_blocks(trans,
						fs_info->csum_root, sums);
				list_del(&sums->list);
				kfree(sums);
			}
			if (ret)
				goto out;
		} else {
			btrfs_release_path(path);
		}
	} else if (found_type == BTRFS_FILE_EXTENT_INLINE) {
		/* inline extents are easy, we just overwrite them */
		ret = overwrite_item(trans, root, path, eb, slot, key);
		if (ret)
			goto out;
	}

	inode_add_bytes(inode, nbytes);
update_inode:
	ret = btrfs_update_inode(trans, root, inode);
out:
	if (inode)
		iput(inode);
	return ret;
}

/*
 * when cleaning up conflicts between the directory names in the
 * subvolume, directory names in the log and directory names in the
 * inode back references, we may have to unlink inodes from directories.
 *
 * This is a helper function to do the unlink of a specific directory
 * item
 */
static noinline int drop_one_dir_item(struct btrfs_trans_handle *trans,
				      struct btrfs_root *root,
				      struct btrfs_path *path,
				      struct btrfs_inode *dir,
				      struct btrfs_dir_item *di)
{
	struct inode *inode;
	char *name;
	int name_len;
	struct extent_buffer *leaf;
	struct btrfs_key location;
	int ret;

	leaf = path->nodes[0];

	btrfs_dir_item_key_to_cpu(leaf, di, &location);
	name_len = btrfs_dir_name_len(leaf, di);
	name = kmalloc(name_len, GFP_NOFS);
	if (!name)
		return -ENOMEM;

	read_extent_buffer(leaf, name, (unsigned long)(di + 1), name_len);
	btrfs_release_path(path);

	inode = read_one_inode(root, location.objectid);
	if (!inode) {
		ret = -EIO;
		goto out;
	}

	ret = link_to_fixup_dir(trans, root, path, location.objectid);
	if (ret)
		goto out;

	ret = btrfs_unlink_inode(trans, root, dir, BTRFS_I(inode), name,
			name_len);
	if (ret)
		goto out;
	else
		ret = btrfs_run_delayed_items(trans);
out:
	kfree(name);
	iput(inode);
	return ret;
}

/*
 * helper function to see if a given name and sequence number found
 * in an inode back reference are already in a directory and correctly
 * point to this inode
 */
static noinline int inode_in_dir(struct btrfs_root *root,
				 struct btrfs_path *path,
				 u64 dirid, u64 objectid, u64 index,
				 const char *name, int name_len)
{
	struct btrfs_dir_item *di;
	struct btrfs_key location;
	int match = 0;

	di = btrfs_lookup_dir_index_item(NULL, root, path, dirid,
					 index, name, name_len, 0);
	if (di && !IS_ERR(di)) {
		btrfs_dir_item_key_to_cpu(path->nodes[0], di, &location);
		if (location.objectid != objectid)
			goto out;
	} else
		goto out;
	btrfs_release_path(path);

	di = btrfs_lookup_dir_item(NULL, root, path, dirid, name, name_len, 0);
	if (di && !IS_ERR(di)) {
		btrfs_dir_item_key_to_cpu(path->nodes[0], di, &location);
		if (location.objectid != objectid)
			goto out;
	} else
		goto out;
	match = 1;
out:
	btrfs_release_path(path);
	return match;
}

/*
 * helper function to check a log tree for a named back reference in
 * an inode.  This is used to decide if a back reference that is
 * found in the subvolume conflicts with what we find in the log.
 *
 * inode backreferences may have multiple refs in a single item,
 * during replay we process one reference at a time, and we don't
 * want to delete valid links to a file from the subvolume if that
 * link is also in the log.
 */
static noinline int backref_in_log(struct btrfs_root *log,
				   struct btrfs_key *key,
				   u64 ref_objectid,
				   const char *name, int namelen)
{
	struct btrfs_path *path;
	struct btrfs_inode_ref *ref;
	unsigned long ptr;
	unsigned long ptr_end;
	unsigned long name_ptr;
	int found_name_len;
	int item_size;
	int ret;
	int match = 0;

	path = btrfs_alloc_path();
	if (!path)
		return -ENOMEM;

	ret = btrfs_search_slot(NULL, log, key, path, 0, 0);
	if (ret != 0)
		goto out;

	ptr = btrfs_item_ptr_offset(path->nodes[0], path->slots[0]);

	if (key->type == BTRFS_INODE_EXTREF_KEY) {
		if (btrfs_find_name_in_ext_backref(path->nodes[0],
						   path->slots[0],
						   ref_objectid,
						   name, namelen, NULL))
			match = 1;

		goto out;
	}

	item_size = btrfs_item_size_nr(path->nodes[0], path->slots[0]);
	ptr_end = ptr + item_size;
	while (ptr < ptr_end) {
		ref = (struct btrfs_inode_ref *)ptr;
		found_name_len = btrfs_inode_ref_name_len(path->nodes[0], ref);
		if (found_name_len == namelen) {
			name_ptr = (unsigned long)(ref + 1);
			ret = memcmp_extent_buffer(path->nodes[0], name,
						   name_ptr, namelen);
			if (ret == 0) {
				match = 1;
				goto out;
			}
		}
		ptr = (unsigned long)(ref + 1) + found_name_len;
	}
out:
	btrfs_free_path(path);
	return match;
}

static inline int __add_inode_ref(struct btrfs_trans_handle *trans,
				  struct btrfs_root *root,
				  struct btrfs_path *path,
				  struct btrfs_root *log_root,
				  struct btrfs_inode *dir,
				  struct btrfs_inode *inode,
				  u64 inode_objectid, u64 parent_objectid,
				  u64 ref_index, char *name, int namelen,
				  int *search_done)
{
	int ret;
	char *victim_name;
	int victim_name_len;
	struct extent_buffer *leaf;
	struct btrfs_dir_item *di;
	struct btrfs_key search_key;
	struct btrfs_inode_extref *extref;

again:
	/* Search old style refs */
	search_key.objectid = inode_objectid;
	search_key.type = BTRFS_INODE_REF_KEY;
	search_key.offset = parent_objectid;
	ret = btrfs_search_slot(NULL, root, &search_key, path, 0, 0);
	if (ret == 0) {
		struct btrfs_inode_ref *victim_ref;
		unsigned long ptr;
		unsigned long ptr_end;

		leaf = path->nodes[0];

		/* are we trying to overwrite a back ref for the root directory
		 * if so, just jump out, we're done
		 */
		if (search_key.objectid == search_key.offset)
			return 1;

		/* check all the names in this back reference to see
		 * if they are in the log.  if so, we allow them to stay
		 * otherwise they must be unlinked as a conflict
		 */
		ptr = btrfs_item_ptr_offset(leaf, path->slots[0]);
		ptr_end = ptr + btrfs_item_size_nr(leaf, path->slots[0]);
		while (ptr < ptr_end) {
			victim_ref = (struct btrfs_inode_ref *)ptr;
			victim_name_len = btrfs_inode_ref_name_len(leaf,
								   victim_ref);
			victim_name = kmalloc(victim_name_len, GFP_NOFS);
			if (!victim_name)
				return -ENOMEM;

			read_extent_buffer(leaf, victim_name,
					   (unsigned long)(victim_ref + 1),
					   victim_name_len);

			if (!backref_in_log(log_root, &search_key,
					    parent_objectid,
					    victim_name,
					    victim_name_len)) {
				inc_nlink(&inode->vfs_inode);
				btrfs_release_path(path);

				ret = btrfs_unlink_inode(trans, root, dir, inode,
						victim_name, victim_name_len);
				kfree(victim_name);
				if (ret)
					return ret;
				ret = btrfs_run_delayed_items(trans);
				if (ret)
					return ret;
				*search_done = 1;
				goto again;
			}
			kfree(victim_name);

			ptr = (unsigned long)(victim_ref + 1) + victim_name_len;
		}

		/*
		 * NOTE: we have searched root tree and checked the
		 * corresponding ref, it does not need to check again.
		 */
		*search_done = 1;
	}
	btrfs_release_path(path);

	/* Same search but for extended refs */
	extref = btrfs_lookup_inode_extref(NULL, root, path, name, namelen,
					   inode_objectid, parent_objectid, 0,
					   0);
	if (!IS_ERR_OR_NULL(extref)) {
		u32 item_size;
		u32 cur_offset = 0;
		unsigned long base;
		struct inode *victim_parent;

		leaf = path->nodes[0];

		item_size = btrfs_item_size_nr(leaf, path->slots[0]);
		base = btrfs_item_ptr_offset(leaf, path->slots[0]);

		while (cur_offset < item_size) {
			extref = (struct btrfs_inode_extref *)(base + cur_offset);

			victim_name_len = btrfs_inode_extref_name_len(leaf, extref);

			if (btrfs_inode_extref_parent(leaf, extref) != parent_objectid)
				goto next;

			victim_name = kmalloc(victim_name_len, GFP_NOFS);
			if (!victim_name)
				return -ENOMEM;
			read_extent_buffer(leaf, victim_name, (unsigned long)&extref->name,
					   victim_name_len);

			search_key.objectid = inode_objectid;
			search_key.type = BTRFS_INODE_EXTREF_KEY;
			search_key.offset = btrfs_extref_hash(parent_objectid,
							      victim_name,
							      victim_name_len);
			ret = 0;
			if (!backref_in_log(log_root, &search_key,
					    parent_objectid, victim_name,
					    victim_name_len)) {
				ret = -ENOENT;
				victim_parent = read_one_inode(root,
						parent_objectid);
				if (victim_parent) {
					inc_nlink(&inode->vfs_inode);
					btrfs_release_path(path);

					ret = btrfs_unlink_inode(trans, root,
							BTRFS_I(victim_parent),
							inode,
							victim_name,
							victim_name_len);
					if (!ret)
						ret = btrfs_run_delayed_items(
								  trans);
				}
				iput(victim_parent);
				kfree(victim_name);
				if (ret)
					return ret;
				*search_done = 1;
				goto again;
			}
			kfree(victim_name);
next:
			cur_offset += victim_name_len + sizeof(*extref);
		}
		*search_done = 1;
	}
	btrfs_release_path(path);

	/* look for a conflicting sequence number */
	di = btrfs_lookup_dir_index_item(trans, root, path, btrfs_ino(dir),
					 ref_index, name, namelen, 0);
	if (di && !IS_ERR(di)) {
		ret = drop_one_dir_item(trans, root, path, dir, di);
		if (ret)
			return ret;
	}
	btrfs_release_path(path);

	/* look for a conflicing name */
	di = btrfs_lookup_dir_item(trans, root, path, btrfs_ino(dir),
				   name, namelen, 0);
	if (di && !IS_ERR(di)) {
		ret = drop_one_dir_item(trans, root, path, dir, di);
		if (ret)
			return ret;
	}
	btrfs_release_path(path);

	return 0;
}

static int extref_get_fields(struct extent_buffer *eb, unsigned long ref_ptr,
			     u32 *namelen, char **name, u64 *index,
			     u64 *parent_objectid)
{
	struct btrfs_inode_extref *extref;

	extref = (struct btrfs_inode_extref *)ref_ptr;

	*namelen = btrfs_inode_extref_name_len(eb, extref);
	*name = kmalloc(*namelen, GFP_NOFS);
	if (*name == NULL)
		return -ENOMEM;

	read_extent_buffer(eb, *name, (unsigned long)&extref->name,
			   *namelen);

	if (index)
		*index = btrfs_inode_extref_index(eb, extref);
	if (parent_objectid)
		*parent_objectid = btrfs_inode_extref_parent(eb, extref);

	return 0;
}

static int ref_get_fields(struct extent_buffer *eb, unsigned long ref_ptr,
			  u32 *namelen, char **name, u64 *index)
{
	struct btrfs_inode_ref *ref;

	ref = (struct btrfs_inode_ref *)ref_ptr;

	*namelen = btrfs_inode_ref_name_len(eb, ref);
	*name = kmalloc(*namelen, GFP_NOFS);
	if (*name == NULL)
		return -ENOMEM;

	read_extent_buffer(eb, *name, (unsigned long)(ref + 1), *namelen);

	if (index)
		*index = btrfs_inode_ref_index(eb, ref);

	return 0;
}

/*
 * Take an inode reference item from the log tree and iterate all names from the
 * inode reference item in the subvolume tree with the same key (if it exists).
 * For any name that is not in the inode reference item from the log tree, do a
 * proper unlink of that name (that is, remove its entry from the inode
 * reference item and both dir index keys).
 */
static int unlink_old_inode_refs(struct btrfs_trans_handle *trans,
				 struct btrfs_root *root,
				 struct btrfs_path *path,
				 struct btrfs_inode *inode,
				 struct extent_buffer *log_eb,
				 int log_slot,
				 struct btrfs_key *key)
{
	int ret;
	unsigned long ref_ptr;
	unsigned long ref_end;
	struct extent_buffer *eb;

again:
	btrfs_release_path(path);
	ret = btrfs_search_slot(NULL, root, key, path, 0, 0);
	if (ret > 0) {
		ret = 0;
		goto out;
	}
	if (ret < 0)
		goto out;

	eb = path->nodes[0];
	ref_ptr = btrfs_item_ptr_offset(eb, path->slots[0]);
	ref_end = ref_ptr + btrfs_item_size_nr(eb, path->slots[0]);
	while (ref_ptr < ref_end) {
		char *name = NULL;
		int namelen;
		u64 parent_id;

		if (key->type == BTRFS_INODE_EXTREF_KEY) {
			ret = extref_get_fields(eb, ref_ptr, &namelen, &name,
						NULL, &parent_id);
		} else {
			parent_id = key->offset;
			ret = ref_get_fields(eb, ref_ptr, &namelen, &name,
					     NULL);
		}
		if (ret)
			goto out;

		if (key->type == BTRFS_INODE_EXTREF_KEY)
			ret = btrfs_find_name_in_ext_backref(log_eb, log_slot,
							     parent_id, name,
							     namelen, NULL);
		else
			ret = btrfs_find_name_in_backref(log_eb, log_slot, name,
							 namelen, NULL);

		if (!ret) {
			struct inode *dir;

			btrfs_release_path(path);
			dir = read_one_inode(root, parent_id);
			if (!dir) {
				ret = -ENOENT;
				kfree(name);
				goto out;
			}
			ret = btrfs_unlink_inode(trans, root, BTRFS_I(dir),
						 inode, name, namelen);
			kfree(name);
			iput(dir);
			if (ret)
				goto out;
			goto again;
		}

		kfree(name);
		ref_ptr += namelen;
		if (key->type == BTRFS_INODE_EXTREF_KEY)
			ref_ptr += sizeof(struct btrfs_inode_extref);
		else
			ref_ptr += sizeof(struct btrfs_inode_ref);
	}
	ret = 0;
 out:
	btrfs_release_path(path);
	return ret;
}

/*
 * replay one inode back reference item found in the log tree.
 * eb, slot and key refer to the buffer and key found in the log tree.
 * root is the destination we are replaying into, and path is for temp
 * use by this function.  (it should be released on return).
 */
static noinline int add_inode_ref(struct btrfs_trans_handle *trans,
				  struct btrfs_root *root,
				  struct btrfs_root *log,
				  struct btrfs_path *path,
				  struct extent_buffer *eb, int slot,
				  struct btrfs_key *key)
{
	struct inode *dir = NULL;
	struct inode *inode = NULL;
	unsigned long ref_ptr;
	unsigned long ref_end;
	char *name = NULL;
	int namelen;
	int ret;
	int search_done = 0;
	int log_ref_ver = 0;
	u64 parent_objectid;
	u64 inode_objectid;
	u64 ref_index = 0;
	int ref_struct_size;

	ref_ptr = btrfs_item_ptr_offset(eb, slot);
	ref_end = ref_ptr + btrfs_item_size_nr(eb, slot);

	if (key->type == BTRFS_INODE_EXTREF_KEY) {
		struct btrfs_inode_extref *r;

		ref_struct_size = sizeof(struct btrfs_inode_extref);
		log_ref_ver = 1;
		r = (struct btrfs_inode_extref *)ref_ptr;
		parent_objectid = btrfs_inode_extref_parent(eb, r);
	} else {
		ref_struct_size = sizeof(struct btrfs_inode_ref);
		parent_objectid = key->offset;
	}
	inode_objectid = key->objectid;

	/*
	 * it is possible that we didn't log all the parent directories
	 * for a given inode.  If we don't find the dir, just don't
	 * copy the back ref in.  The link count fixup code will take
	 * care of the rest
	 */
	dir = read_one_inode(root, parent_objectid);
	if (!dir) {
		ret = -ENOENT;
		goto out;
	}

	inode = read_one_inode(root, inode_objectid);
	if (!inode) {
		ret = -EIO;
		goto out;
	}

	while (ref_ptr < ref_end) {
		if (log_ref_ver) {
			ret = extref_get_fields(eb, ref_ptr, &namelen, &name,
						&ref_index, &parent_objectid);
			/*
			 * parent object can change from one array
			 * item to another.
			 */
			if (!dir)
				dir = read_one_inode(root, parent_objectid);
			if (!dir) {
				ret = -ENOENT;
				goto out;
			}
		} else {
			ret = ref_get_fields(eb, ref_ptr, &namelen, &name,
					     &ref_index);
		}
		if (ret)
			goto out;

		/* if we already have a perfect match, we're done */
		if (!inode_in_dir(root, path, btrfs_ino(BTRFS_I(dir)),
					btrfs_ino(BTRFS_I(inode)), ref_index,
					name, namelen)) {
			/*
			 * look for a conflicting back reference in the
			 * metadata. if we find one we have to unlink that name
			 * of the file before we add our new link.  Later on, we
			 * overwrite any existing back reference, and we don't
			 * want to create dangling pointers in the directory.
			 */

			if (!search_done) {
				ret = __add_inode_ref(trans, root, path, log,
						      BTRFS_I(dir),
						      BTRFS_I(inode),
						      inode_objectid,
						      parent_objectid,
						      ref_index, name, namelen,
						      &search_done);
				if (ret) {
					if (ret == 1)
						ret = 0;
					goto out;
				}
			}

			/* insert our name */
			ret = btrfs_add_link(trans, BTRFS_I(dir),
					BTRFS_I(inode),
					name, namelen, 0, ref_index);
			if (ret)
				goto out;

			btrfs_update_inode(trans, root, inode);
		}

		ref_ptr = (unsigned long)(ref_ptr + ref_struct_size) + namelen;
		kfree(name);
		name = NULL;
		if (log_ref_ver) {
			iput(dir);
			dir = NULL;
		}
	}

	/*
	 * Before we overwrite the inode reference item in the subvolume tree
	 * with the item from the log tree, we must unlink all names from the
	 * parent directory that are in the subvolume's tree inode reference
	 * item, otherwise we end up with an inconsistent subvolume tree where
	 * dir index entries exist for a name but there is no inode reference
	 * item with the same name.
	 */
	ret = unlink_old_inode_refs(trans, root, path, BTRFS_I(inode), eb, slot,
				    key);
	if (ret)
		goto out;

	/* finally write the back reference in the inode */
	ret = overwrite_item(trans, root, path, eb, slot, key);
out:
	btrfs_release_path(path);
	kfree(name);
	iput(dir);
	iput(inode);
	return ret;
}

static int insert_orphan_item(struct btrfs_trans_handle *trans,
			      struct btrfs_root *root, u64 ino)
{
	int ret;

	ret = btrfs_insert_orphan_item(trans, root, ino);
	if (ret == -EEXIST)
		ret = 0;

	return ret;
}

static int count_inode_extrefs(struct btrfs_root *root,
		struct btrfs_inode *inode, struct btrfs_path *path)
{
	int ret = 0;
	int name_len;
	unsigned int nlink = 0;
	u32 item_size;
	u32 cur_offset = 0;
	u64 inode_objectid = btrfs_ino(inode);
	u64 offset = 0;
	unsigned long ptr;
	struct btrfs_inode_extref *extref;
	struct extent_buffer *leaf;

	while (1) {
		ret = btrfs_find_one_extref(root, inode_objectid, offset, path,
					    &extref, &offset);
		if (ret)
			break;

		leaf = path->nodes[0];
		item_size = btrfs_item_size_nr(leaf, path->slots[0]);
		ptr = btrfs_item_ptr_offset(leaf, path->slots[0]);
		cur_offset = 0;

		while (cur_offset < item_size) {
			extref = (struct btrfs_inode_extref *) (ptr + cur_offset);
			name_len = btrfs_inode_extref_name_len(leaf, extref);

			nlink++;

			cur_offset += name_len + sizeof(*extref);
		}

		offset++;
		btrfs_release_path(path);
	}
	btrfs_release_path(path);

	if (ret < 0 && ret != -ENOENT)
		return ret;
	return nlink;
}

static int count_inode_refs(struct btrfs_root *root,
			struct btrfs_inode *inode, struct btrfs_path *path)
{
	int ret;
	struct btrfs_key key;
	unsigned int nlink = 0;
	unsigned long ptr;
	unsigned long ptr_end;
	int name_len;
	u64 ino = btrfs_ino(inode);

	key.objectid = ino;
	key.type = BTRFS_INODE_REF_KEY;
	key.offset = (u64)-1;

	while (1) {
		ret = btrfs_search_slot(NULL, root, &key, path, 0, 0);
		if (ret < 0)
			break;
		if (ret > 0) {
			if (path->slots[0] == 0)
				break;
			path->slots[0]--;
		}
process_slot:
		btrfs_item_key_to_cpu(path->nodes[0], &key,
				      path->slots[0]);
		if (key.objectid != ino ||
		    key.type != BTRFS_INODE_REF_KEY)
			break;
		ptr = btrfs_item_ptr_offset(path->nodes[0], path->slots[0]);
		ptr_end = ptr + btrfs_item_size_nr(path->nodes[0],
						   path->slots[0]);
		while (ptr < ptr_end) {
			struct btrfs_inode_ref *ref;

			ref = (struct btrfs_inode_ref *)ptr;
			name_len = btrfs_inode_ref_name_len(path->nodes[0],
							    ref);
			ptr = (unsigned long)(ref + 1) + name_len;
			nlink++;
		}

		if (key.offset == 0)
			break;
		if (path->slots[0] > 0) {
			path->slots[0]--;
			goto process_slot;
		}
		key.offset--;
		btrfs_release_path(path);
	}
	btrfs_release_path(path);

	return nlink;
}

/*
 * There are a few corners where the link count of the file can't
 * be properly maintained during replay.  So, instead of adding
 * lots of complexity to the log code, we just scan the backrefs
 * for any file that has been through replay.
 *
 * The scan will update the link count on the inode to reflect the
 * number of back refs found.  If it goes down to zero, the iput
 * will free the inode.
 */
static noinline int fixup_inode_link_count(struct btrfs_trans_handle *trans,
					   struct btrfs_root *root,
					   struct inode *inode)
{
	struct btrfs_path *path;
	int ret;
	u64 nlink = 0;
	u64 ino = btrfs_ino(BTRFS_I(inode));

	path = btrfs_alloc_path();
	if (!path)
		return -ENOMEM;

	ret = count_inode_refs(root, BTRFS_I(inode), path);
	if (ret < 0)
		goto out;

	nlink = ret;

	ret = count_inode_extrefs(root, BTRFS_I(inode), path);
	if (ret < 0)
		goto out;

	nlink += ret;

	ret = 0;

	if (nlink != inode->i_nlink) {
		set_nlink(inode, nlink);
		btrfs_update_inode(trans, root, inode);
	}
	BTRFS_I(inode)->index_cnt = (u64)-1;

	if (inode->i_nlink == 0) {
		if (S_ISDIR(inode->i_mode)) {
			ret = replay_dir_deletes(trans, root, NULL, path,
						 ino, 1);
			if (ret)
				goto out;
		}
		ret = insert_orphan_item(trans, root, ino);
	}

out:
	btrfs_free_path(path);
	return ret;
}

static noinline int fixup_inode_link_counts(struct btrfs_trans_handle *trans,
					    struct btrfs_root *root,
					    struct btrfs_path *path)
{
	int ret;
	struct btrfs_key key;
	struct inode *inode;

	key.objectid = BTRFS_TREE_LOG_FIXUP_OBJECTID;
	key.type = BTRFS_ORPHAN_ITEM_KEY;
	key.offset = (u64)-1;
	while (1) {
		ret = btrfs_search_slot(trans, root, &key, path, -1, 1);
		if (ret < 0)
			break;

		if (ret == 1) {
			if (path->slots[0] == 0)
				break;
			path->slots[0]--;
		}

		btrfs_item_key_to_cpu(path->nodes[0], &key, path->slots[0]);
		if (key.objectid != BTRFS_TREE_LOG_FIXUP_OBJECTID ||
		    key.type != BTRFS_ORPHAN_ITEM_KEY)
			break;

		ret = btrfs_del_item(trans, root, path);
		if (ret)
			goto out;

		btrfs_release_path(path);
		inode = read_one_inode(root, key.offset);
		if (!inode)
			return -EIO;

		ret = fixup_inode_link_count(trans, root, inode);
		iput(inode);
		if (ret)
			goto out;

		/*
		 * fixup on a directory may create new entries,
		 * make sure we always look for the highset possible
		 * offset
		 */
		key.offset = (u64)-1;
	}
	ret = 0;
out:
	btrfs_release_path(path);
	return ret;
}


/*
 * record a given inode in the fixup dir so we can check its link
 * count when replay is done.  The link count is incremented here
 * so the inode won't go away until we check it
 */
static noinline int link_to_fixup_dir(struct btrfs_trans_handle *trans,
				      struct btrfs_root *root,
				      struct btrfs_path *path,
				      u64 objectid)
{
	struct btrfs_key key;
	int ret = 0;
	struct inode *inode;

	inode = read_one_inode(root, objectid);
	if (!inode)
		return -EIO;

	key.objectid = BTRFS_TREE_LOG_FIXUP_OBJECTID;
	key.type = BTRFS_ORPHAN_ITEM_KEY;
	key.offset = objectid;

	ret = btrfs_insert_empty_item(trans, root, path, &key, 0);

	btrfs_release_path(path);
	if (ret == 0) {
		if (!inode->i_nlink)
			set_nlink(inode, 1);
		else
			inc_nlink(inode);
		ret = btrfs_update_inode(trans, root, inode);
	} else if (ret == -EEXIST) {
		ret = 0;
	} else {
		BUG(); /* Logic Error */
	}
	iput(inode);

	return ret;
}

/*
 * when replaying the log for a directory, we only insert names
 * for inodes that actually exist.  This means an fsync on a directory
 * does not implicitly fsync all the new files in it
 */
static noinline int insert_one_name(struct btrfs_trans_handle *trans,
				    struct btrfs_root *root,
				    u64 dirid, u64 index,
				    char *name, int name_len,
				    struct btrfs_key *location)
{
	struct inode *inode;
	struct inode *dir;
	int ret;

	inode = read_one_inode(root, location->objectid);
	if (!inode)
		return -ENOENT;

	dir = read_one_inode(root, dirid);
	if (!dir) {
		iput(inode);
		return -EIO;
	}

	ret = btrfs_add_link(trans, BTRFS_I(dir), BTRFS_I(inode), name,
			name_len, 1, index);

	/* FIXME, put inode into FIXUP list */

	iput(inode);
	iput(dir);
	return ret;
}

/*
 * Return true if an inode reference exists in the log for the given name,
 * inode and parent inode.
 */
static bool name_in_log_ref(struct btrfs_root *log_root,
			    const char *name, const int name_len,
			    const u64 dirid, const u64 ino)
{
	struct btrfs_key search_key;

	search_key.objectid = ino;
	search_key.type = BTRFS_INODE_REF_KEY;
	search_key.offset = dirid;
	if (backref_in_log(log_root, &search_key, dirid, name, name_len))
		return true;

	search_key.type = BTRFS_INODE_EXTREF_KEY;
	search_key.offset = btrfs_extref_hash(dirid, name, name_len);
	if (backref_in_log(log_root, &search_key, dirid, name, name_len))
		return true;

	return false;
}

/*
 * take a single entry in a log directory item and replay it into
 * the subvolume.
 *
 * if a conflicting item exists in the subdirectory already,
 * the inode it points to is unlinked and put into the link count
 * fix up tree.
 *
 * If a name from the log points to a file or directory that does
 * not exist in the FS, it is skipped.  fsyncs on directories
 * do not force down inodes inside that directory, just changes to the
 * names or unlinks in a directory.
 *
 * Returns < 0 on error, 0 if the name wasn't replayed (dentry points to a
 * non-existing inode) and 1 if the name was replayed.
 */
static noinline int replay_one_name(struct btrfs_trans_handle *trans,
				    struct btrfs_root *root,
				    struct btrfs_path *path,
				    struct extent_buffer *eb,
				    struct btrfs_dir_item *di,
				    struct btrfs_key *key)
{
	char *name;
	int name_len;
	struct btrfs_dir_item *dst_di;
	struct btrfs_key found_key;
	struct btrfs_key log_key;
	struct inode *dir;
	u8 log_type;
	int exists;
	int ret = 0;
	bool update_size = (key->type == BTRFS_DIR_INDEX_KEY);
	bool name_added = false;

	dir = read_one_inode(root, key->objectid);
	if (!dir)
		return -EIO;

	name_len = btrfs_dir_name_len(eb, di);
	name = kmalloc(name_len, GFP_NOFS);
	if (!name) {
		ret = -ENOMEM;
		goto out;
	}

	log_type = btrfs_dir_type(eb, di);
	read_extent_buffer(eb, name, (unsigned long)(di + 1),
		   name_len);

	btrfs_dir_item_key_to_cpu(eb, di, &log_key);
	exists = btrfs_lookup_inode(trans, root, path, &log_key, 0);
	if (exists == 0)
		exists = 1;
	else
		exists = 0;
	btrfs_release_path(path);

	if (key->type == BTRFS_DIR_ITEM_KEY) {
		dst_di = btrfs_lookup_dir_item(trans, root, path, key->objectid,
				       name, name_len, 1);
	} else if (key->type == BTRFS_DIR_INDEX_KEY) {
		dst_di = btrfs_lookup_dir_index_item(trans, root, path,
						     key->objectid,
						     key->offset, name,
						     name_len, 1);
	} else {
		/* Corruption */
		ret = -EINVAL;
		goto out;
	}
	if (IS_ERR_OR_NULL(dst_di)) {
		/* we need a sequence number to insert, so we only
		 * do inserts for the BTRFS_DIR_INDEX_KEY types
		 */
		if (key->type != BTRFS_DIR_INDEX_KEY)
			goto out;
		goto insert;
	}

	btrfs_dir_item_key_to_cpu(path->nodes[0], dst_di, &found_key);
	/* the existing item matches the logged item */
	if (found_key.objectid == log_key.objectid &&
	    found_key.type == log_key.type &&
	    found_key.offset == log_key.offset &&
	    btrfs_dir_type(path->nodes[0], dst_di) == log_type) {
		update_size = false;
		goto out;
	}

	/*
	 * don't drop the conflicting directory entry if the inode
	 * for the new entry doesn't exist
	 */
	if (!exists)
		goto out;

	ret = drop_one_dir_item(trans, root, path, BTRFS_I(dir), dst_di);
	if (ret)
		goto out;

	if (key->type == BTRFS_DIR_INDEX_KEY)
		goto insert;
out:
	btrfs_release_path(path);
	if (!ret && update_size) {
		btrfs_i_size_write(BTRFS_I(dir), dir->i_size + name_len * 2);
		ret = btrfs_update_inode(trans, root, dir);
	}
	kfree(name);
	iput(dir);
	if (!ret && name_added)
		ret = 1;
	return ret;

insert:
	if (name_in_log_ref(root->log_root, name, name_len,
			    key->objectid, log_key.objectid)) {
		/* The dentry will be added later. */
		ret = 0;
		update_size = false;
		goto out;
	}
	btrfs_release_path(path);
	ret = insert_one_name(trans, root, key->objectid, key->offset,
			      name, name_len, &log_key);
	if (ret && ret != -ENOENT && ret != -EEXIST)
		goto out;
	if (!ret)
		name_added = true;
	update_size = false;
	ret = 0;
	goto out;
}

/*
 * find all the names in a directory item and reconcile them into
 * the subvolume.  Only BTRFS_DIR_ITEM_KEY types will have more than
 * one name in a directory item, but the same code gets used for
 * both directory index types
 */
static noinline int replay_one_dir_item(struct btrfs_trans_handle *trans,
					struct btrfs_root *root,
					struct btrfs_path *path,
					struct extent_buffer *eb, int slot,
					struct btrfs_key *key)
{
	int ret = 0;
	u32 item_size = btrfs_item_size_nr(eb, slot);
	struct btrfs_dir_item *di;
	int name_len;
	unsigned long ptr;
	unsigned long ptr_end;
	struct btrfs_path *fixup_path = NULL;

	ptr = btrfs_item_ptr_offset(eb, slot);
	ptr_end = ptr + item_size;
	while (ptr < ptr_end) {
		di = (struct btrfs_dir_item *)ptr;
		name_len = btrfs_dir_name_len(eb, di);
		ret = replay_one_name(trans, root, path, eb, di, key);
		if (ret < 0)
			break;
		ptr = (unsigned long)(di + 1);
		ptr += name_len;

		/*
		 * If this entry refers to a non-directory (directories can not
		 * have a link count > 1) and it was added in the transaction
		 * that was not committed, make sure we fixup the link count of
		 * the inode it the entry points to. Otherwise something like
		 * the following would result in a directory pointing to an
		 * inode with a wrong link that does not account for this dir
		 * entry:
		 *
		 * mkdir testdir
		 * touch testdir/foo
		 * touch testdir/bar
		 * sync
		 *
		 * ln testdir/bar testdir/bar_link
		 * ln testdir/foo testdir/foo_link
		 * xfs_io -c "fsync" testdir/bar
		 *
		 * <power failure>
		 *
		 * mount fs, log replay happens
		 *
		 * File foo would remain with a link count of 1 when it has two
		 * entries pointing to it in the directory testdir. This would
		 * make it impossible to ever delete the parent directory has
		 * it would result in stale dentries that can never be deleted.
		 */
		if (ret == 1 && btrfs_dir_type(eb, di) != BTRFS_FT_DIR) {
			struct btrfs_key di_key;

			if (!fixup_path) {
				fixup_path = btrfs_alloc_path();
				if (!fixup_path) {
					ret = -ENOMEM;
					break;
				}
			}

			btrfs_dir_item_key_to_cpu(eb, di, &di_key);
			ret = link_to_fixup_dir(trans, root, fixup_path,
						di_key.objectid);
			if (ret)
				break;
		}
		ret = 0;
	}
	btrfs_free_path(fixup_path);
	return ret;
}

/*
 * directory replay has two parts.  There are the standard directory
 * items in the log copied from the subvolume, and range items
 * created in the log while the subvolume was logged.
 *
 * The range items tell us which parts of the key space the log
 * is authoritative for.  During replay, if a key in the subvolume
 * directory is in a logged range item, but not actually in the log
 * that means it was deleted from the directory before the fsync
 * and should be removed.
 */
static noinline int find_dir_range(struct btrfs_root *root,
				   struct btrfs_path *path,
				   u64 dirid, int key_type,
				   u64 *start_ret, u64 *end_ret)
{
	struct btrfs_key key;
	u64 found_end;
	struct btrfs_dir_log_item *item;
	int ret;
	int nritems;

	if (*start_ret == (u64)-1)
		return 1;

	key.objectid = dirid;
	key.type = key_type;
	key.offset = *start_ret;

	ret = btrfs_search_slot(NULL, root, &key, path, 0, 0);
	if (ret < 0)
		goto out;
	if (ret > 0) {
		if (path->slots[0] == 0)
			goto out;
		path->slots[0]--;
	}
	if (ret != 0)
		btrfs_item_key_to_cpu(path->nodes[0], &key, path->slots[0]);

	if (key.type != key_type || key.objectid != dirid) {
		ret = 1;
		goto next;
	}
	item = btrfs_item_ptr(path->nodes[0], path->slots[0],
			      struct btrfs_dir_log_item);
	found_end = btrfs_dir_log_end(path->nodes[0], item);

	if (*start_ret >= key.offset && *start_ret <= found_end) {
		ret = 0;
		*start_ret = key.offset;
		*end_ret = found_end;
		goto out;
	}
	ret = 1;
next:
	/* check the next slot in the tree to see if it is a valid item */
	nritems = btrfs_header_nritems(path->nodes[0]);
	path->slots[0]++;
	if (path->slots[0] >= nritems) {
		ret = btrfs_next_leaf(root, path);
		if (ret)
			goto out;
	}

	btrfs_item_key_to_cpu(path->nodes[0], &key, path->slots[0]);

	if (key.type != key_type || key.objectid != dirid) {
		ret = 1;
		goto out;
	}
	item = btrfs_item_ptr(path->nodes[0], path->slots[0],
			      struct btrfs_dir_log_item);
	found_end = btrfs_dir_log_end(path->nodes[0], item);
	*start_ret = key.offset;
	*end_ret = found_end;
	ret = 0;
out:
	btrfs_release_path(path);
	return ret;
}

/*
 * this looks for a given directory item in the log.  If the directory
 * item is not in the log, the item is removed and the inode it points
 * to is unlinked
 */
static noinline int check_item_in_log(struct btrfs_trans_handle *trans,
				      struct btrfs_root *root,
				      struct btrfs_root *log,
				      struct btrfs_path *path,
				      struct btrfs_path *log_path,
				      struct inode *dir,
				      struct btrfs_key *dir_key)
{
	int ret;
	struct extent_buffer *eb;
	int slot;
	u32 item_size;
	struct btrfs_dir_item *di;
	struct btrfs_dir_item *log_di;
	int name_len;
	unsigned long ptr;
	unsigned long ptr_end;
	char *name;
	struct inode *inode;
	struct btrfs_key location;

again:
	eb = path->nodes[0];
	slot = path->slots[0];
	item_size = btrfs_item_size_nr(eb, slot);
	ptr = btrfs_item_ptr_offset(eb, slot);
	ptr_end = ptr + item_size;
	while (ptr < ptr_end) {
		di = (struct btrfs_dir_item *)ptr;
		name_len = btrfs_dir_name_len(eb, di);
		name = kmalloc(name_len, GFP_NOFS);
		if (!name) {
			ret = -ENOMEM;
			goto out;
		}
		read_extent_buffer(eb, name, (unsigned long)(di + 1),
				  name_len);
		log_di = NULL;
		if (log && dir_key->type == BTRFS_DIR_ITEM_KEY) {
			log_di = btrfs_lookup_dir_item(trans, log, log_path,
						       dir_key->objectid,
						       name, name_len, 0);
		} else if (log && dir_key->type == BTRFS_DIR_INDEX_KEY) {
			log_di = btrfs_lookup_dir_index_item(trans, log,
						     log_path,
						     dir_key->objectid,
						     dir_key->offset,
						     name, name_len, 0);
		}
		if (!log_di || (IS_ERR(log_di) && PTR_ERR(log_di) == -ENOENT)) {
			btrfs_dir_item_key_to_cpu(eb, di, &location);
			btrfs_release_path(path);
			btrfs_release_path(log_path);
			inode = read_one_inode(root, location.objectid);
			if (!inode) {
				kfree(name);
				return -EIO;
			}

			ret = link_to_fixup_dir(trans, root,
						path, location.objectid);
			if (ret) {
				kfree(name);
				iput(inode);
				goto out;
			}

			inc_nlink(inode);
			ret = btrfs_unlink_inode(trans, root, BTRFS_I(dir),
					BTRFS_I(inode), name, name_len);
			if (!ret)
				ret = btrfs_run_delayed_items(trans);
			kfree(name);
			iput(inode);
			if (ret)
				goto out;

			/* there might still be more names under this key
			 * check and repeat if required
			 */
			ret = btrfs_search_slot(NULL, root, dir_key, path,
						0, 0);
			if (ret == 0)
				goto again;
			ret = 0;
			goto out;
		} else if (IS_ERR(log_di)) {
			kfree(name);
			return PTR_ERR(log_di);
		}
		btrfs_release_path(log_path);
		kfree(name);

		ptr = (unsigned long)(di + 1);
		ptr += name_len;
	}
	ret = 0;
out:
	btrfs_release_path(path);
	btrfs_release_path(log_path);
	return ret;
}

static int replay_xattr_deletes(struct btrfs_trans_handle *trans,
			      struct btrfs_root *root,
			      struct btrfs_root *log,
			      struct btrfs_path *path,
			      const u64 ino)
{
	struct btrfs_key search_key;
	struct btrfs_path *log_path;
	int i;
	int nritems;
	int ret;

	log_path = btrfs_alloc_path();
	if (!log_path)
		return -ENOMEM;

	search_key.objectid = ino;
	search_key.type = BTRFS_XATTR_ITEM_KEY;
	search_key.offset = 0;
again:
	ret = btrfs_search_slot(NULL, root, &search_key, path, 0, 0);
	if (ret < 0)
		goto out;
process_leaf:
	nritems = btrfs_header_nritems(path->nodes[0]);
	for (i = path->slots[0]; i < nritems; i++) {
		struct btrfs_key key;
		struct btrfs_dir_item *di;
		struct btrfs_dir_item *log_di;
		u32 total_size;
		u32 cur;

		btrfs_item_key_to_cpu(path->nodes[0], &key, i);
		if (key.objectid != ino || key.type != BTRFS_XATTR_ITEM_KEY) {
			ret = 0;
			goto out;
		}

		di = btrfs_item_ptr(path->nodes[0], i, struct btrfs_dir_item);
		total_size = btrfs_item_size_nr(path->nodes[0], i);
		cur = 0;
		while (cur < total_size) {
			u16 name_len = btrfs_dir_name_len(path->nodes[0], di);
			u16 data_len = btrfs_dir_data_len(path->nodes[0], di);
			u32 this_len = sizeof(*di) + name_len + data_len;
			char *name;

			name = kmalloc(name_len, GFP_NOFS);
			if (!name) {
				ret = -ENOMEM;
				goto out;
			}
			read_extent_buffer(path->nodes[0], name,
					   (unsigned long)(di + 1), name_len);

			log_di = btrfs_lookup_xattr(NULL, log, log_path, ino,
						    name, name_len, 0);
			btrfs_release_path(log_path);
			if (!log_di) {
				/* Doesn't exist in log tree, so delete it. */
				btrfs_release_path(path);
				di = btrfs_lookup_xattr(trans, root, path, ino,
							name, name_len, -1);
				kfree(name);
				if (IS_ERR(di)) {
					ret = PTR_ERR(di);
					goto out;
				}
				ASSERT(di);
				ret = btrfs_delete_one_dir_name(trans, root,
								path, di);
				if (ret)
					goto out;
				btrfs_release_path(path);
				search_key = key;
				goto again;
			}
			kfree(name);
			if (IS_ERR(log_di)) {
				ret = PTR_ERR(log_di);
				goto out;
			}
			cur += this_len;
			di = (struct btrfs_dir_item *)((char *)di + this_len);
		}
	}
	ret = btrfs_next_leaf(root, path);
	if (ret > 0)
		ret = 0;
	else if (ret == 0)
		goto process_leaf;
out:
	btrfs_free_path(log_path);
	btrfs_release_path(path);
	return ret;
}


/*
 * deletion replay happens before we copy any new directory items
 * out of the log or out of backreferences from inodes.  It
 * scans the log to find ranges of keys that log is authoritative for,
 * and then scans the directory to find items in those ranges that are
 * not present in the log.
 *
 * Anything we don't find in the log is unlinked and removed from the
 * directory.
 */
static noinline int replay_dir_deletes(struct btrfs_trans_handle *trans,
				       struct btrfs_root *root,
				       struct btrfs_root *log,
				       struct btrfs_path *path,
				       u64 dirid, int del_all)
{
	u64 range_start;
	u64 range_end;
	int key_type = BTRFS_DIR_LOG_ITEM_KEY;
	int ret = 0;
	struct btrfs_key dir_key;
	struct btrfs_key found_key;
	struct btrfs_path *log_path;
	struct inode *dir;

	dir_key.objectid = dirid;
	dir_key.type = BTRFS_DIR_ITEM_KEY;
	log_path = btrfs_alloc_path();
	if (!log_path)
		return -ENOMEM;

	dir = read_one_inode(root, dirid);
	/* it isn't an error if the inode isn't there, that can happen
	 * because we replay the deletes before we copy in the inode item
	 * from the log
	 */
	if (!dir) {
		btrfs_free_path(log_path);
		return 0;
	}
again:
	range_start = 0;
	range_end = 0;
	while (1) {
		if (del_all)
			range_end = (u64)-1;
		else {
			ret = find_dir_range(log, path, dirid, key_type,
					     &range_start, &range_end);
			if (ret != 0)
				break;
		}

		dir_key.offset = range_start;
		while (1) {
			int nritems;
			ret = btrfs_search_slot(NULL, root, &dir_key, path,
						0, 0);
			if (ret < 0)
				goto out;

			nritems = btrfs_header_nritems(path->nodes[0]);
			if (path->slots[0] >= nritems) {
				ret = btrfs_next_leaf(root, path);
				if (ret == 1)
					break;
				else if (ret < 0)
					goto out;
			}
			btrfs_item_key_to_cpu(path->nodes[0], &found_key,
					      path->slots[0]);
			if (found_key.objectid != dirid ||
			    found_key.type != dir_key.type)
				goto next_type;

			if (found_key.offset > range_end)
				break;

			ret = check_item_in_log(trans, root, log, path,
						log_path, dir,
						&found_key);
			if (ret)
				goto out;
			if (found_key.offset == (u64)-1)
				break;
			dir_key.offset = found_key.offset + 1;
		}
		btrfs_release_path(path);
		if (range_end == (u64)-1)
			break;
		range_start = range_end + 1;
	}

next_type:
	ret = 0;
	if (key_type == BTRFS_DIR_LOG_ITEM_KEY) {
		key_type = BTRFS_DIR_LOG_INDEX_KEY;
		dir_key.type = BTRFS_DIR_INDEX_KEY;
		btrfs_release_path(path);
		goto again;
	}
out:
	btrfs_release_path(path);
	btrfs_free_path(log_path);
	iput(dir);
	return ret;
}

/*
 * the process_func used to replay items from the log tree.  This
 * gets called in two different stages.  The first stage just looks
 * for inodes and makes sure they are all copied into the subvolume.
 *
 * The second stage copies all the other item types from the log into
 * the subvolume.  The two stage approach is slower, but gets rid of
 * lots of complexity around inodes referencing other inodes that exist
 * only in the log (references come from either directory items or inode
 * back refs).
 */
static int replay_one_buffer(struct btrfs_root *log, struct extent_buffer *eb,
			     struct walk_control *wc, u64 gen, int level)
{
	int nritems;
	struct btrfs_path *path;
	struct btrfs_root *root = wc->replay_dest;
	struct btrfs_key key;
	int i;
	int ret;

	ret = btrfs_read_buffer(eb, gen, level, NULL);
	if (ret)
		return ret;

	level = btrfs_header_level(eb);

	if (level != 0)
		return 0;

	path = btrfs_alloc_path();
	if (!path)
		return -ENOMEM;

	nritems = btrfs_header_nritems(eb);
	for (i = 0; i < nritems; i++) {
		btrfs_item_key_to_cpu(eb, &key, i);

		/* inode keys are done during the first stage */
		if (key.type == BTRFS_INODE_ITEM_KEY &&
		    wc->stage == LOG_WALK_REPLAY_INODES) {
			struct btrfs_inode_item *inode_item;
			u32 mode;

			inode_item = btrfs_item_ptr(eb, i,
					    struct btrfs_inode_item);
			ret = replay_xattr_deletes(wc->trans, root, log,
						   path, key.objectid);
			if (ret)
				break;
			mode = btrfs_inode_mode(eb, inode_item);
			if (S_ISDIR(mode)) {
				ret = replay_dir_deletes(wc->trans,
					 root, log, path, key.objectid, 0);
				if (ret)
					break;
			}
			ret = overwrite_item(wc->trans, root, path,
					     eb, i, &key);
			if (ret)
				break;

			/*
			 * Before replaying extents, truncate the inode to its
			 * size. We need to do it now and not after log replay
			 * because before an fsync we can have prealloc extents
			 * added beyond the inode's i_size. If we did it after,
			 * through orphan cleanup for example, we would drop
			 * those prealloc extents just after replaying them.
			 */
			if (S_ISREG(mode)) {
				struct inode *inode;
				u64 from;

				inode = read_one_inode(root, key.objectid);
				if (!inode) {
					ret = -EIO;
					break;
				}
				from = ALIGN(i_size_read(inode),
					     root->fs_info->sectorsize);
				ret = btrfs_drop_extents(wc->trans, root, inode,
							 from, (u64)-1, 1);
				/*
				 * If the nlink count is zero here, the iput
				 * will free the inode.  We bump it to make
				 * sure it doesn't get freed until the link
				 * count fixup is done.
				 */
				if (!ret) {
					if (inode->i_nlink == 0)
						inc_nlink(inode);
					/* Update link count and nbytes. */
					ret = btrfs_update_inode(wc->trans,
								 root, inode);
				}
				iput(inode);
				if (ret)
					break;
			}

			ret = link_to_fixup_dir(wc->trans, root,
						path, key.objectid);
			if (ret)
				break;
		}

		if (key.type == BTRFS_DIR_INDEX_KEY &&
		    wc->stage == LOG_WALK_REPLAY_DIR_INDEX) {
			ret = replay_one_dir_item(wc->trans, root, path,
						  eb, i, &key);
			if (ret)
				break;
		}

		if (wc->stage < LOG_WALK_REPLAY_ALL)
			continue;

		/* these keys are simply copied */
		if (key.type == BTRFS_XATTR_ITEM_KEY) {
			ret = overwrite_item(wc->trans, root, path,
					     eb, i, &key);
			if (ret)
				break;
		} else if (key.type == BTRFS_INODE_REF_KEY ||
			   key.type == BTRFS_INODE_EXTREF_KEY) {
			ret = add_inode_ref(wc->trans, root, log, path,
					    eb, i, &key);
			if (ret && ret != -ENOENT)
				break;
			ret = 0;
		} else if (key.type == BTRFS_EXTENT_DATA_KEY) {
			ret = replay_one_extent(wc->trans, root, path,
						eb, i, &key);
			if (ret)
				break;
		} else if (key.type == BTRFS_DIR_ITEM_KEY) {
			ret = replay_one_dir_item(wc->trans, root, path,
						  eb, i, &key);
			if (ret)
				break;
		}
	}
	btrfs_free_path(path);
	return ret;
}

static noinline int walk_down_log_tree(struct btrfs_trans_handle *trans,
				   struct btrfs_root *root,
				   struct btrfs_path *path, int *level,
				   struct walk_control *wc)
{
	struct btrfs_fs_info *fs_info = root->fs_info;
	u64 root_owner;
	u64 bytenr;
	u64 ptr_gen;
	struct extent_buffer *next;
	struct extent_buffer *cur;
	struct extent_buffer *parent;
	u32 blocksize;
	int ret = 0;

	WARN_ON(*level < 0);
	WARN_ON(*level >= BTRFS_MAX_LEVEL);

	while (*level > 0) {
		struct btrfs_key first_key;

		WARN_ON(*level < 0);
		WARN_ON(*level >= BTRFS_MAX_LEVEL);
		cur = path->nodes[*level];

		WARN_ON(btrfs_header_level(cur) != *level);

		if (path->slots[*level] >=
		    btrfs_header_nritems(cur))
			break;

		bytenr = btrfs_node_blockptr(cur, path->slots[*level]);
		ptr_gen = btrfs_node_ptr_generation(cur, path->slots[*level]);
		btrfs_node_key_to_cpu(cur, &first_key, path->slots[*level]);
		blocksize = fs_info->nodesize;

		parent = path->nodes[*level];
		root_owner = btrfs_header_owner(parent);

		next = btrfs_find_create_tree_block(fs_info, bytenr);
		if (IS_ERR(next))
			return PTR_ERR(next);

		if (*level == 1) {
			ret = wc->process_func(root, next, wc, ptr_gen,
					       *level - 1);
			if (ret) {
				free_extent_buffer(next);
				return ret;
			}

			path->slots[*level]++;
			if (wc->free) {
				ret = btrfs_read_buffer(next, ptr_gen,
							*level - 1, &first_key);
				if (ret) {
					free_extent_buffer(next);
					return ret;
				}

				if (trans) {
					btrfs_tree_lock(next);
					btrfs_set_lock_blocking(next);
					clean_tree_block(fs_info, next);
					btrfs_wait_tree_block_writeback(next);
					btrfs_tree_unlock(next);
				} else {
					if (test_and_clear_bit(EXTENT_BUFFER_DIRTY, &next->bflags))
						clear_extent_buffer_dirty(next);
				}

				WARN_ON(root_owner !=
					BTRFS_TREE_LOG_OBJECTID);
				ret = btrfs_free_and_pin_reserved_extent(
							fs_info, bytenr,
							blocksize);
				if (ret) {
					free_extent_buffer(next);
					return ret;
				}
			}
			free_extent_buffer(next);
			continue;
		}
		ret = btrfs_read_buffer(next, ptr_gen, *level - 1, &first_key);
		if (ret) {
			free_extent_buffer(next);
			return ret;
		}

		WARN_ON(*level <= 0);
		if (path->nodes[*level-1])
			free_extent_buffer(path->nodes[*level-1]);
		path->nodes[*level-1] = next;
		*level = btrfs_header_level(next);
		path->slots[*level] = 0;
		cond_resched();
	}
	WARN_ON(*level < 0);
	WARN_ON(*level >= BTRFS_MAX_LEVEL);

	path->slots[*level] = btrfs_header_nritems(path->nodes[*level]);

	cond_resched();
	return 0;
}

static noinline int walk_up_log_tree(struct btrfs_trans_handle *trans,
				 struct btrfs_root *root,
				 struct btrfs_path *path, int *level,
				 struct walk_control *wc)
{
	struct btrfs_fs_info *fs_info = root->fs_info;
	u64 root_owner;
	int i;
	int slot;
	int ret;

	for (i = *level; i < BTRFS_MAX_LEVEL - 1 && path->nodes[i]; i++) {
		slot = path->slots[i];
		if (slot + 1 < btrfs_header_nritems(path->nodes[i])) {
			path->slots[i]++;
			*level = i;
			WARN_ON(*level == 0);
			return 0;
		} else {
			struct extent_buffer *parent;
			if (path->nodes[*level] == root->node)
				parent = path->nodes[*level];
			else
				parent = path->nodes[*level + 1];

			root_owner = btrfs_header_owner(parent);
			ret = wc->process_func(root, path->nodes[*level], wc,
				 btrfs_header_generation(path->nodes[*level]),
				 *level);
			if (ret)
				return ret;

			if (wc->free) {
				struct extent_buffer *next;

				next = path->nodes[*level];

				if (trans) {
					btrfs_tree_lock(next);
					btrfs_set_lock_blocking(next);
					clean_tree_block(fs_info, next);
					btrfs_wait_tree_block_writeback(next);
					btrfs_tree_unlock(next);
				} else {
					if (test_and_clear_bit(EXTENT_BUFFER_DIRTY, &next->bflags))
						clear_extent_buffer_dirty(next);
				}

				WARN_ON(root_owner != BTRFS_TREE_LOG_OBJECTID);
				ret = btrfs_free_and_pin_reserved_extent(
						fs_info,
						path->nodes[*level]->start,
						path->nodes[*level]->len);
				if (ret)
					return ret;
			}
			free_extent_buffer(path->nodes[*level]);
			path->nodes[*level] = NULL;
			*level = i + 1;
		}
	}
	return 1;
}

/*
 * drop the reference count on the tree rooted at 'snap'.  This traverses
 * the tree freeing any blocks that have a ref count of zero after being
 * decremented.
 */
static int walk_log_tree(struct btrfs_trans_handle *trans,
			 struct btrfs_root *log, struct walk_control *wc)
{
	struct btrfs_fs_info *fs_info = log->fs_info;
	int ret = 0;
	int wret;
	int level;
	struct btrfs_path *path;
	int orig_level;

	path = btrfs_alloc_path();
	if (!path)
		return -ENOMEM;

	level = btrfs_header_level(log->node);
	orig_level = level;
	path->nodes[level] = log->node;
	extent_buffer_get(log->node);
	path->slots[level] = 0;

	while (1) {
		wret = walk_down_log_tree(trans, log, path, &level, wc);
		if (wret > 0)
			break;
		if (wret < 0) {
			ret = wret;
			goto out;
		}

		wret = walk_up_log_tree(trans, log, path, &level, wc);
		if (wret > 0)
			break;
		if (wret < 0) {
			ret = wret;
			goto out;
		}
	}

	/* was the root node processed? if not, catch it here */
	if (path->nodes[orig_level]) {
		ret = wc->process_func(log, path->nodes[orig_level], wc,
			 btrfs_header_generation(path->nodes[orig_level]),
			 orig_level);
		if (ret)
			goto out;
		if (wc->free) {
			struct extent_buffer *next;

			next = path->nodes[orig_level];

			if (trans) {
				btrfs_tree_lock(next);
				btrfs_set_lock_blocking(next);
				clean_tree_block(fs_info, next);
				btrfs_wait_tree_block_writeback(next);
				btrfs_tree_unlock(next);
			} else {
				if (test_and_clear_bit(EXTENT_BUFFER_DIRTY, &next->bflags))
					clear_extent_buffer_dirty(next);
			}

			WARN_ON(log->root_key.objectid !=
				BTRFS_TREE_LOG_OBJECTID);
			ret = btrfs_free_and_pin_reserved_extent(fs_info,
							next->start, next->len);
			if (ret)
				goto out;
		}
	}

out:
	btrfs_free_path(path);
	return ret;
}

/*
 * helper function to update the item for a given subvolumes log root
 * in the tree of log roots
 */
static int update_log_root(struct btrfs_trans_handle *trans,
			   struct btrfs_root *log)
{
	struct btrfs_fs_info *fs_info = log->fs_info;
	int ret;

	if (log->log_transid == 1) {
		/* insert root item on the first sync */
		ret = btrfs_insert_root(trans, fs_info->log_root_tree,
				&log->root_key, &log->root_item);
	} else {
		ret = btrfs_update_root(trans, fs_info->log_root_tree,
				&log->root_key, &log->root_item);
	}
	return ret;
}

static void wait_log_commit(struct btrfs_root *root, int transid)
{
	DEFINE_WAIT(wait);
	int index = transid % 2;

	/*
	 * we only allow two pending log transactions at a time,
	 * so we know that if ours is more than 2 older than the
	 * current transaction, we're done
	 */
	for (;;) {
		prepare_to_wait(&root->log_commit_wait[index],
				&wait, TASK_UNINTERRUPTIBLE);

		if (!(root->log_transid_committed < transid &&
		      atomic_read(&root->log_commit[index])))
			break;

		mutex_unlock(&root->log_mutex);
		schedule();
		mutex_lock(&root->log_mutex);
	}
	finish_wait(&root->log_commit_wait[index], &wait);
}

static void wait_for_writer(struct btrfs_root *root)
{
	DEFINE_WAIT(wait);

	for (;;) {
		prepare_to_wait(&root->log_writer_wait, &wait,
				TASK_UNINTERRUPTIBLE);
		if (!atomic_read(&root->log_writers))
			break;

		mutex_unlock(&root->log_mutex);
		schedule();
		mutex_lock(&root->log_mutex);
	}
	finish_wait(&root->log_writer_wait, &wait);
}

static inline void btrfs_remove_log_ctx(struct btrfs_root *root,
					struct btrfs_log_ctx *ctx)
{
	if (!ctx)
		return;

	mutex_lock(&root->log_mutex);
	list_del_init(&ctx->list);
	mutex_unlock(&root->log_mutex);
}

/* 
 * Invoked in log mutex context, or be sure there is no other task which
 * can access the list.
 */
static inline void btrfs_remove_all_log_ctxs(struct btrfs_root *root,
					     int index, int error)
{
	struct btrfs_log_ctx *ctx;
	struct btrfs_log_ctx *safe;

	list_for_each_entry_safe(ctx, safe, &root->log_ctxs[index], list) {
		list_del_init(&ctx->list);
		ctx->log_ret = error;
	}

	INIT_LIST_HEAD(&root->log_ctxs[index]);
}

/*
 * btrfs_sync_log does sends a given tree log down to the disk and
 * updates the super blocks to record it.  When this call is done,
 * you know that any inodes previously logged are safely on disk only
 * if it returns 0.
 *
 * Any other return value means you need to call btrfs_commit_transaction.
 * Some of the edge cases for fsyncing directories that have had unlinks
 * or renames done in the past mean that sometimes the only safe
 * fsync is to commit the whole FS.  When btrfs_sync_log returns -EAGAIN,
 * that has happened.
 */
int btrfs_sync_log(struct btrfs_trans_handle *trans,
		   struct btrfs_root *root, struct btrfs_log_ctx *ctx)
{
	int index1;
	int index2;
	int mark;
	int ret;
	struct btrfs_fs_info *fs_info = root->fs_info;
	struct btrfs_root *log = root->log_root;
	struct btrfs_root *log_root_tree = fs_info->log_root_tree;
	int log_transid = 0;
	struct btrfs_log_ctx root_log_ctx;
	struct blk_plug plug;

	mutex_lock(&root->log_mutex);
	log_transid = ctx->log_transid;
	if (root->log_transid_committed >= log_transid) {
		mutex_unlock(&root->log_mutex);
		return ctx->log_ret;
	}

	index1 = log_transid % 2;
	if (atomic_read(&root->log_commit[index1])) {
		wait_log_commit(root, log_transid);
		mutex_unlock(&root->log_mutex);
		return ctx->log_ret;
	}
	ASSERT(log_transid == root->log_transid);
	atomic_set(&root->log_commit[index1], 1);

	/* wait for previous tree log sync to complete */
	if (atomic_read(&root->log_commit[(index1 + 1) % 2]))
		wait_log_commit(root, log_transid - 1);

	while (1) {
		int batch = atomic_read(&root->log_batch);
		/* when we're on an ssd, just kick the log commit out */
		if (!btrfs_test_opt(fs_info, SSD) &&
		    test_bit(BTRFS_ROOT_MULTI_LOG_TASKS, &root->state)) {
			mutex_unlock(&root->log_mutex);
			schedule_timeout_uninterruptible(1);
			mutex_lock(&root->log_mutex);
		}
		wait_for_writer(root);
		if (batch == atomic_read(&root->log_batch))
			break;
	}

	/* bail out if we need to do a full commit */
	if (btrfs_need_log_full_commit(fs_info, trans)) {
		ret = -EAGAIN;
		btrfs_free_logged_extents(log, log_transid);
		mutex_unlock(&root->log_mutex);
		goto out;
	}

	if (log_transid % 2 == 0)
		mark = EXTENT_DIRTY;
	else
		mark = EXTENT_NEW;

	/* we start IO on  all the marked extents here, but we don't actually
	 * wait for them until later.
	 */
	blk_start_plug(&plug);
	ret = btrfs_write_marked_extents(fs_info, &log->dirty_log_pages, mark);
	if (ret) {
		blk_finish_plug(&plug);
		btrfs_abort_transaction(trans, ret);
		btrfs_free_logged_extents(log, log_transid);
		btrfs_set_log_full_commit(fs_info, trans);
		mutex_unlock(&root->log_mutex);
		goto out;
	}

	btrfs_set_root_node(&log->root_item, log->node);

	root->log_transid++;
	log->log_transid = root->log_transid;
	root->log_start_pid = 0;
	/*
	 * IO has been started, blocks of the log tree have WRITTEN flag set
	 * in their headers. new modifications of the log will be written to
	 * new positions. so it's safe to allow log writers to go in.
	 */
	mutex_unlock(&root->log_mutex);

	btrfs_init_log_ctx(&root_log_ctx, NULL);

	mutex_lock(&log_root_tree->log_mutex);
	atomic_inc(&log_root_tree->log_batch);
	atomic_inc(&log_root_tree->log_writers);

	index2 = log_root_tree->log_transid % 2;
	list_add_tail(&root_log_ctx.list, &log_root_tree->log_ctxs[index2]);
	root_log_ctx.log_transid = log_root_tree->log_transid;

	mutex_unlock(&log_root_tree->log_mutex);

	ret = update_log_root(trans, log);

	mutex_lock(&log_root_tree->log_mutex);
	if (atomic_dec_and_test(&log_root_tree->log_writers)) {
		/* atomic_dec_and_test implies a barrier */
		cond_wake_up_nomb(&log_root_tree->log_writer_wait);
	}

	if (ret) {
		if (!list_empty(&root_log_ctx.list))
			list_del_init(&root_log_ctx.list);

		blk_finish_plug(&plug);
		btrfs_set_log_full_commit(fs_info, trans);

		if (ret != -ENOSPC) {
			btrfs_abort_transaction(trans, ret);
			mutex_unlock(&log_root_tree->log_mutex);
			goto out;
		}
		btrfs_wait_tree_log_extents(log, mark);
		btrfs_free_logged_extents(log, log_transid);
		mutex_unlock(&log_root_tree->log_mutex);
		ret = -EAGAIN;
		goto out;
	}

	if (log_root_tree->log_transid_committed >= root_log_ctx.log_transid) {
		blk_finish_plug(&plug);
		list_del_init(&root_log_ctx.list);
		mutex_unlock(&log_root_tree->log_mutex);
		ret = root_log_ctx.log_ret;
		goto out;
	}

	index2 = root_log_ctx.log_transid % 2;
	if (atomic_read(&log_root_tree->log_commit[index2])) {
		blk_finish_plug(&plug);
		ret = btrfs_wait_tree_log_extents(log, mark);
		btrfs_wait_logged_extents(trans, log, log_transid);
		wait_log_commit(log_root_tree,
				root_log_ctx.log_transid);
		mutex_unlock(&log_root_tree->log_mutex);
		if (!ret)
			ret = root_log_ctx.log_ret;
		goto out;
	}
	ASSERT(root_log_ctx.log_transid == log_root_tree->log_transid);
	atomic_set(&log_root_tree->log_commit[index2], 1);

	if (atomic_read(&log_root_tree->log_commit[(index2 + 1) % 2])) {
		wait_log_commit(log_root_tree,
				root_log_ctx.log_transid - 1);
	}

	wait_for_writer(log_root_tree);

	/*
	 * now that we've moved on to the tree of log tree roots,
	 * check the full commit flag again
	 */
	if (btrfs_need_log_full_commit(fs_info, trans)) {
		blk_finish_plug(&plug);
		btrfs_wait_tree_log_extents(log, mark);
		btrfs_free_logged_extents(log, log_transid);
		mutex_unlock(&log_root_tree->log_mutex);
		ret = -EAGAIN;
		goto out_wake_log_root;
	}

	ret = btrfs_write_marked_extents(fs_info,
					 &log_root_tree->dirty_log_pages,
					 EXTENT_DIRTY | EXTENT_NEW);
	blk_finish_plug(&plug);
	if (ret) {
		btrfs_set_log_full_commit(fs_info, trans);
		btrfs_abort_transaction(trans, ret);
		btrfs_free_logged_extents(log, log_transid);
		mutex_unlock(&log_root_tree->log_mutex);
		goto out_wake_log_root;
	}
	ret = btrfs_wait_tree_log_extents(log, mark);
	if (!ret)
		ret = btrfs_wait_tree_log_extents(log_root_tree,
						  EXTENT_NEW | EXTENT_DIRTY);
	if (ret) {
		btrfs_set_log_full_commit(fs_info, trans);
		btrfs_free_logged_extents(log, log_transid);
		mutex_unlock(&log_root_tree->log_mutex);
		goto out_wake_log_root;
	}
	btrfs_wait_logged_extents(trans, log, log_transid);

	btrfs_set_super_log_root(fs_info->super_for_commit,
				 log_root_tree->node->start);
	btrfs_set_super_log_root_level(fs_info->super_for_commit,
				       btrfs_header_level(log_root_tree->node));

	log_root_tree->log_transid++;
	mutex_unlock(&log_root_tree->log_mutex);

	/*
	 * nobody else is going to jump in and write the the ctree
	 * super here because the log_commit atomic below is protecting
	 * us.  We must be called with a transaction handle pinning
	 * the running transaction open, so a full commit can't hop
	 * in and cause problems either.
	 */
	ret = write_all_supers(fs_info, 1);
	if (ret) {
		btrfs_set_log_full_commit(fs_info, trans);
		btrfs_abort_transaction(trans, ret);
		goto out_wake_log_root;
	}

	mutex_lock(&root->log_mutex);
	if (root->last_log_commit < log_transid)
		root->last_log_commit = log_transid;
	mutex_unlock(&root->log_mutex);

out_wake_log_root:
	mutex_lock(&log_root_tree->log_mutex);
	btrfs_remove_all_log_ctxs(log_root_tree, index2, ret);

	log_root_tree->log_transid_committed++;
	atomic_set(&log_root_tree->log_commit[index2], 0);
	mutex_unlock(&log_root_tree->log_mutex);

	/*
<<<<<<< HEAD
	 * The barrier before waitqueue_active is needed so all the updates
	 * above are seen by the woken threads. It might not be necessary, but
	 * proving that seems to be hard.
	 */
	smp_mb();
	if (waitqueue_active(&log_root_tree->log_commit_wait[index2]))
		wake_up(&log_root_tree->log_commit_wait[index2]);
=======
	 * The barrier before waitqueue_active (in cond_wake_up) is needed so
	 * all the updates above are seen by the woken threads. It might not be
	 * necessary, but proving that seems to be hard.
	 */
	cond_wake_up(&log_root_tree->log_commit_wait[index2]);
>>>>>>> 22cb595e
out:
	mutex_lock(&root->log_mutex);
	btrfs_remove_all_log_ctxs(root, index1, ret);
	root->log_transid_committed++;
	atomic_set(&root->log_commit[index1], 0);
	mutex_unlock(&root->log_mutex);

	/*
<<<<<<< HEAD
	 * The barrier before waitqueue_active is needed so all the updates
	 * above are seen by the woken threads. It might not be necessary, but
	 * proving that seems to be hard.
	 */
	smp_mb();
	if (waitqueue_active(&root->log_commit_wait[index1]))
		wake_up(&root->log_commit_wait[index1]);
=======
	 * The barrier before waitqueue_active (in cond_wake_up) is needed so
	 * all the updates above are seen by the woken threads. It might not be
	 * necessary, but proving that seems to be hard.
	 */
	cond_wake_up(&root->log_commit_wait[index1]);
>>>>>>> 22cb595e
	return ret;
}

static void free_log_tree(struct btrfs_trans_handle *trans,
			  struct btrfs_root *log)
{
	int ret;
	u64 start;
	u64 end;
	struct walk_control wc = {
		.free = 1,
		.process_func = process_one_buffer
	};

	ret = walk_log_tree(trans, log, &wc);
	/* I don't think this can happen but just in case */
	if (ret)
		btrfs_abort_transaction(trans, ret);

	while (1) {
		ret = find_first_extent_bit(&log->dirty_log_pages,
				0, &start, &end,
				EXTENT_DIRTY | EXTENT_NEW | EXTENT_NEED_WAIT,
				NULL);
		if (ret)
			break;

		clear_extent_bits(&log->dirty_log_pages, start, end,
				  EXTENT_DIRTY | EXTENT_NEW | EXTENT_NEED_WAIT);
	}

	/*
	 * We may have short-circuited the log tree with the full commit logic
	 * and left ordered extents on our list, so clear these out to keep us
	 * from leaking inodes and memory.
	 */
	btrfs_free_logged_extents(log, 0);
	btrfs_free_logged_extents(log, 1);

	free_extent_buffer(log->node);
	kfree(log);
}

/*
 * free all the extents used by the tree log.  This should be called
 * at commit time of the full transaction
 */
int btrfs_free_log(struct btrfs_trans_handle *trans, struct btrfs_root *root)
{
	if (root->log_root) {
		free_log_tree(trans, root->log_root);
		root->log_root = NULL;
	}
	return 0;
}

int btrfs_free_log_root_tree(struct btrfs_trans_handle *trans,
			     struct btrfs_fs_info *fs_info)
{
	if (fs_info->log_root_tree) {
		free_log_tree(trans, fs_info->log_root_tree);
		fs_info->log_root_tree = NULL;
	}
	return 0;
}

/*
 * If both a file and directory are logged, and unlinks or renames are
 * mixed in, we have a few interesting corners:
 *
 * create file X in dir Y
 * link file X to X.link in dir Y
 * fsync file X
 * unlink file X but leave X.link
 * fsync dir Y
 *
 * After a crash we would expect only X.link to exist.  But file X
 * didn't get fsync'd again so the log has back refs for X and X.link.
 *
 * We solve this by removing directory entries and inode backrefs from the
 * log when a file that was logged in the current transaction is
 * unlinked.  Any later fsync will include the updated log entries, and
 * we'll be able to reconstruct the proper directory items from backrefs.
 *
 * This optimizations allows us to avoid relogging the entire inode
 * or the entire directory.
 */
int btrfs_del_dir_entries_in_log(struct btrfs_trans_handle *trans,
				 struct btrfs_root *root,
				 const char *name, int name_len,
				 struct btrfs_inode *dir, u64 index)
{
	struct btrfs_root *log;
	struct btrfs_dir_item *di;
	struct btrfs_path *path;
	int ret;
	int err = 0;
	int bytes_del = 0;
	u64 dir_ino = btrfs_ino(dir);

	if (dir->logged_trans < trans->transid)
		return 0;

	ret = join_running_log_trans(root);
	if (ret)
		return 0;

	mutex_lock(&dir->log_mutex);

	log = root->log_root;
	path = btrfs_alloc_path();
	if (!path) {
		err = -ENOMEM;
		goto out_unlock;
	}

	di = btrfs_lookup_dir_item(trans, log, path, dir_ino,
				   name, name_len, -1);
	if (IS_ERR(di)) {
		err = PTR_ERR(di);
		goto fail;
	}
	if (di) {
		ret = btrfs_delete_one_dir_name(trans, log, path, di);
		bytes_del += name_len;
		if (ret) {
			err = ret;
			goto fail;
		}
	}
	btrfs_release_path(path);
	di = btrfs_lookup_dir_index_item(trans, log, path, dir_ino,
					 index, name, name_len, -1);
	if (IS_ERR(di)) {
		err = PTR_ERR(di);
		goto fail;
	}
	if (di) {
		ret = btrfs_delete_one_dir_name(trans, log, path, di);
		bytes_del += name_len;
		if (ret) {
			err = ret;
			goto fail;
		}
	}

	/* update the directory size in the log to reflect the names
	 * we have removed
	 */
	if (bytes_del) {
		struct btrfs_key key;

		key.objectid = dir_ino;
		key.offset = 0;
		key.type = BTRFS_INODE_ITEM_KEY;
		btrfs_release_path(path);

		ret = btrfs_search_slot(trans, log, &key, path, 0, 1);
		if (ret < 0) {
			err = ret;
			goto fail;
		}
		if (ret == 0) {
			struct btrfs_inode_item *item;
			u64 i_size;

			item = btrfs_item_ptr(path->nodes[0], path->slots[0],
					      struct btrfs_inode_item);
			i_size = btrfs_inode_size(path->nodes[0], item);
			if (i_size > bytes_del)
				i_size -= bytes_del;
			else
				i_size = 0;
			btrfs_set_inode_size(path->nodes[0], item, i_size);
			btrfs_mark_buffer_dirty(path->nodes[0]);
		} else
			ret = 0;
		btrfs_release_path(path);
	}
fail:
	btrfs_free_path(path);
out_unlock:
	mutex_unlock(&dir->log_mutex);
	if (ret == -ENOSPC) {
		btrfs_set_log_full_commit(root->fs_info, trans);
		ret = 0;
	} else if (ret < 0)
		btrfs_abort_transaction(trans, ret);

	btrfs_end_log_trans(root);

	return err;
}

/* see comments for btrfs_del_dir_entries_in_log */
int btrfs_del_inode_ref_in_log(struct btrfs_trans_handle *trans,
			       struct btrfs_root *root,
			       const char *name, int name_len,
			       struct btrfs_inode *inode, u64 dirid)
{
	struct btrfs_fs_info *fs_info = root->fs_info;
	struct btrfs_root *log;
	u64 index;
	int ret;

	if (inode->logged_trans < trans->transid)
		return 0;

	ret = join_running_log_trans(root);
	if (ret)
		return 0;
	log = root->log_root;
	mutex_lock(&inode->log_mutex);

	ret = btrfs_del_inode_ref(trans, log, name, name_len, btrfs_ino(inode),
				  dirid, &index);
	mutex_unlock(&inode->log_mutex);
	if (ret == -ENOSPC) {
		btrfs_set_log_full_commit(fs_info, trans);
		ret = 0;
	} else if (ret < 0 && ret != -ENOENT)
		btrfs_abort_transaction(trans, ret);
	btrfs_end_log_trans(root);

	return ret;
}

/*
 * creates a range item in the log for 'dirid'.  first_offset and
 * last_offset tell us which parts of the key space the log should
 * be considered authoritative for.
 */
static noinline int insert_dir_log_key(struct btrfs_trans_handle *trans,
				       struct btrfs_root *log,
				       struct btrfs_path *path,
				       int key_type, u64 dirid,
				       u64 first_offset, u64 last_offset)
{
	int ret;
	struct btrfs_key key;
	struct btrfs_dir_log_item *item;

	key.objectid = dirid;
	key.offset = first_offset;
	if (key_type == BTRFS_DIR_ITEM_KEY)
		key.type = BTRFS_DIR_LOG_ITEM_KEY;
	else
		key.type = BTRFS_DIR_LOG_INDEX_KEY;
	ret = btrfs_insert_empty_item(trans, log, path, &key, sizeof(*item));
	if (ret)
		return ret;

	item = btrfs_item_ptr(path->nodes[0], path->slots[0],
			      struct btrfs_dir_log_item);
	btrfs_set_dir_log_end(path->nodes[0], item, last_offset);
	btrfs_mark_buffer_dirty(path->nodes[0]);
	btrfs_release_path(path);
	return 0;
}

/*
 * log all the items included in the current transaction for a given
 * directory.  This also creates the range items in the log tree required
 * to replay anything deleted before the fsync
 */
static noinline int log_dir_items(struct btrfs_trans_handle *trans,
			  struct btrfs_root *root, struct btrfs_inode *inode,
			  struct btrfs_path *path,
			  struct btrfs_path *dst_path, int key_type,
			  struct btrfs_log_ctx *ctx,
			  u64 min_offset, u64 *last_offset_ret)
{
	struct btrfs_key min_key;
	struct btrfs_root *log = root->log_root;
	struct extent_buffer *src;
	int err = 0;
	int ret;
	int i;
	int nritems;
	u64 first_offset = min_offset;
	u64 last_offset = (u64)-1;
	u64 ino = btrfs_ino(inode);

	log = root->log_root;

	min_key.objectid = ino;
	min_key.type = key_type;
	min_key.offset = min_offset;

	ret = btrfs_search_forward(root, &min_key, path, trans->transid);

	/*
	 * we didn't find anything from this transaction, see if there
	 * is anything at all
	 */
	if (ret != 0 || min_key.objectid != ino || min_key.type != key_type) {
		min_key.objectid = ino;
		min_key.type = key_type;
		min_key.offset = (u64)-1;
		btrfs_release_path(path);
		ret = btrfs_search_slot(NULL, root, &min_key, path, 0, 0);
		if (ret < 0) {
			btrfs_release_path(path);
			return ret;
		}
		ret = btrfs_previous_item(root, path, ino, key_type);

		/* if ret == 0 there are items for this type,
		 * create a range to tell us the last key of this type.
		 * otherwise, there are no items in this directory after
		 * *min_offset, and we create a range to indicate that.
		 */
		if (ret == 0) {
			struct btrfs_key tmp;
			btrfs_item_key_to_cpu(path->nodes[0], &tmp,
					      path->slots[0]);
			if (key_type == tmp.type)
				first_offset = max(min_offset, tmp.offset) + 1;
		}
		goto done;
	}

	/* go backward to find any previous key */
	ret = btrfs_previous_item(root, path, ino, key_type);
	if (ret == 0) {
		struct btrfs_key tmp;
		btrfs_item_key_to_cpu(path->nodes[0], &tmp, path->slots[0]);
		if (key_type == tmp.type) {
			first_offset = tmp.offset;
			ret = overwrite_item(trans, log, dst_path,
					     path->nodes[0], path->slots[0],
					     &tmp);
			if (ret) {
				err = ret;
				goto done;
			}
		}
	}
	btrfs_release_path(path);

	/* find the first key from this transaction again */
	ret = btrfs_search_slot(NULL, root, &min_key, path, 0, 0);
	if (WARN_ON(ret != 0))
		goto done;

	/*
	 * we have a block from this transaction, log every item in it
	 * from our directory
	 */
	while (1) {
		struct btrfs_key tmp;
		src = path->nodes[0];
		nritems = btrfs_header_nritems(src);
		for (i = path->slots[0]; i < nritems; i++) {
			struct btrfs_dir_item *di;

			btrfs_item_key_to_cpu(src, &min_key, i);

			if (min_key.objectid != ino || min_key.type != key_type)
				goto done;
			ret = overwrite_item(trans, log, dst_path, src, i,
					     &min_key);
			if (ret) {
				err = ret;
				goto done;
			}

			/*
			 * We must make sure that when we log a directory entry,
			 * the corresponding inode, after log replay, has a
			 * matching link count. For example:
			 *
			 * touch foo
			 * mkdir mydir
			 * sync
			 * ln foo mydir/bar
			 * xfs_io -c "fsync" mydir
			 * <crash>
			 * <mount fs and log replay>
			 *
			 * Would result in a fsync log that when replayed, our
			 * file inode would have a link count of 1, but we get
			 * two directory entries pointing to the same inode.
			 * After removing one of the names, it would not be
			 * possible to remove the other name, which resulted
			 * always in stale file handle errors, and would not
			 * be possible to rmdir the parent directory, since
			 * its i_size could never decrement to the value
			 * BTRFS_EMPTY_DIR_SIZE, resulting in -ENOTEMPTY errors.
			 */
			di = btrfs_item_ptr(src, i, struct btrfs_dir_item);
			btrfs_dir_item_key_to_cpu(src, di, &tmp);
			if (ctx &&
			    (btrfs_dir_transid(src, di) == trans->transid ||
			     btrfs_dir_type(src, di) == BTRFS_FT_DIR) &&
			    tmp.type != BTRFS_ROOT_ITEM_KEY)
				ctx->log_new_dentries = true;
		}
		path->slots[0] = nritems;

		/*
		 * look ahead to the next item and see if it is also
		 * from this directory and from this transaction
		 */
		ret = btrfs_next_leaf(root, path);
		if (ret) {
			if (ret == 1)
				last_offset = (u64)-1;
			else
				err = ret;
			goto done;
		}
		btrfs_item_key_to_cpu(path->nodes[0], &tmp, path->slots[0]);
		if (tmp.objectid != ino || tmp.type != key_type) {
			last_offset = (u64)-1;
			goto done;
		}
		if (btrfs_header_generation(path->nodes[0]) != trans->transid) {
			ret = overwrite_item(trans, log, dst_path,
					     path->nodes[0], path->slots[0],
					     &tmp);
			if (ret)
				err = ret;
			else
				last_offset = tmp.offset;
			goto done;
		}
	}
done:
	btrfs_release_path(path);
	btrfs_release_path(dst_path);

	if (err == 0) {
		*last_offset_ret = last_offset;
		/*
		 * insert the log range keys to indicate where the log
		 * is valid
		 */
		ret = insert_dir_log_key(trans, log, path, key_type,
					 ino, first_offset, last_offset);
		if (ret)
			err = ret;
	}
	return err;
}

/*
 * logging directories is very similar to logging inodes, We find all the items
 * from the current transaction and write them to the log.
 *
 * The recovery code scans the directory in the subvolume, and if it finds a
 * key in the range logged that is not present in the log tree, then it means
 * that dir entry was unlinked during the transaction.
 *
 * In order for that scan to work, we must include one key smaller than
 * the smallest logged by this transaction and one key larger than the largest
 * key logged by this transaction.
 */
static noinline int log_directory_changes(struct btrfs_trans_handle *trans,
			  struct btrfs_root *root, struct btrfs_inode *inode,
			  struct btrfs_path *path,
			  struct btrfs_path *dst_path,
			  struct btrfs_log_ctx *ctx)
{
	u64 min_key;
	u64 max_key;
	int ret;
	int key_type = BTRFS_DIR_ITEM_KEY;

again:
	min_key = 0;
	max_key = 0;
	while (1) {
		ret = log_dir_items(trans, root, inode, path, dst_path, key_type,
				ctx, min_key, &max_key);
		if (ret)
			return ret;
		if (max_key == (u64)-1)
			break;
		min_key = max_key + 1;
	}

	if (key_type == BTRFS_DIR_ITEM_KEY) {
		key_type = BTRFS_DIR_INDEX_KEY;
		goto again;
	}
	return 0;
}

/*
 * a helper function to drop items from the log before we relog an
 * inode.  max_key_type indicates the highest item type to remove.
 * This cannot be run for file data extents because it does not
 * free the extents they point to.
 */
static int drop_objectid_items(struct btrfs_trans_handle *trans,
				  struct btrfs_root *log,
				  struct btrfs_path *path,
				  u64 objectid, int max_key_type)
{
	int ret;
	struct btrfs_key key;
	struct btrfs_key found_key;
	int start_slot;

	key.objectid = objectid;
	key.type = max_key_type;
	key.offset = (u64)-1;

	while (1) {
		ret = btrfs_search_slot(trans, log, &key, path, -1, 1);
		BUG_ON(ret == 0); /* Logic error */
		if (ret < 0)
			break;

		if (path->slots[0] == 0)
			break;

		path->slots[0]--;
		btrfs_item_key_to_cpu(path->nodes[0], &found_key,
				      path->slots[0]);

		if (found_key.objectid != objectid)
			break;

		found_key.offset = 0;
		found_key.type = 0;
		ret = btrfs_bin_search(path->nodes[0], &found_key, 0,
				       &start_slot);

		ret = btrfs_del_items(trans, log, path, start_slot,
				      path->slots[0] - start_slot + 1);
		/*
		 * If start slot isn't 0 then we don't need to re-search, we've
		 * found the last guy with the objectid in this tree.
		 */
		if (ret || start_slot != 0)
			break;
		btrfs_release_path(path);
	}
	btrfs_release_path(path);
	if (ret > 0)
		ret = 0;
	return ret;
}

static void fill_inode_item(struct btrfs_trans_handle *trans,
			    struct extent_buffer *leaf,
			    struct btrfs_inode_item *item,
			    struct inode *inode, int log_inode_only,
			    u64 logged_isize)
{
	struct btrfs_map_token token;

	btrfs_init_map_token(&token);

	if (log_inode_only) {
		/* set the generation to zero so the recover code
		 * can tell the difference between an logging
		 * just to say 'this inode exists' and a logging
		 * to say 'update this inode with these values'
		 */
		btrfs_set_token_inode_generation(leaf, item, 0, &token);
		btrfs_set_token_inode_size(leaf, item, logged_isize, &token);
	} else {
		btrfs_set_token_inode_generation(leaf, item,
						 BTRFS_I(inode)->generation,
						 &token);
		btrfs_set_token_inode_size(leaf, item, inode->i_size, &token);
	}

	btrfs_set_token_inode_uid(leaf, item, i_uid_read(inode), &token);
	btrfs_set_token_inode_gid(leaf, item, i_gid_read(inode), &token);
	btrfs_set_token_inode_mode(leaf, item, inode->i_mode, &token);
	btrfs_set_token_inode_nlink(leaf, item, inode->i_nlink, &token);

	btrfs_set_token_timespec_sec(leaf, &item->atime,
				     inode->i_atime.tv_sec, &token);
	btrfs_set_token_timespec_nsec(leaf, &item->atime,
				      inode->i_atime.tv_nsec, &token);

	btrfs_set_token_timespec_sec(leaf, &item->mtime,
				     inode->i_mtime.tv_sec, &token);
	btrfs_set_token_timespec_nsec(leaf, &item->mtime,
				      inode->i_mtime.tv_nsec, &token);

	btrfs_set_token_timespec_sec(leaf, &item->ctime,
				     inode->i_ctime.tv_sec, &token);
	btrfs_set_token_timespec_nsec(leaf, &item->ctime,
				      inode->i_ctime.tv_nsec, &token);

	btrfs_set_token_inode_nbytes(leaf, item, inode_get_bytes(inode),
				     &token);

	btrfs_set_token_inode_sequence(leaf, item,
				       inode_peek_iversion(inode), &token);
	btrfs_set_token_inode_transid(leaf, item, trans->transid, &token);
	btrfs_set_token_inode_rdev(leaf, item, inode->i_rdev, &token);
	btrfs_set_token_inode_flags(leaf, item, BTRFS_I(inode)->flags, &token);
	btrfs_set_token_inode_block_group(leaf, item, 0, &token);
}

static int log_inode_item(struct btrfs_trans_handle *trans,
			  struct btrfs_root *log, struct btrfs_path *path,
			  struct btrfs_inode *inode)
{
	struct btrfs_inode_item *inode_item;
	int ret;

	ret = btrfs_insert_empty_item(trans, log, path,
				      &inode->location, sizeof(*inode_item));
	if (ret && ret != -EEXIST)
		return ret;
	inode_item = btrfs_item_ptr(path->nodes[0], path->slots[0],
				    struct btrfs_inode_item);
	fill_inode_item(trans, path->nodes[0], inode_item, &inode->vfs_inode,
			0, 0);
	btrfs_release_path(path);
	return 0;
}

static noinline int copy_items(struct btrfs_trans_handle *trans,
			       struct btrfs_inode *inode,
			       struct btrfs_path *dst_path,
			       struct btrfs_path *src_path, u64 *last_extent,
			       int start_slot, int nr, int inode_only,
			       u64 logged_isize)
{
	struct btrfs_fs_info *fs_info = btrfs_sb(inode->vfs_inode.i_sb);
	unsigned long src_offset;
	unsigned long dst_offset;
	struct btrfs_root *log = inode->root->log_root;
	struct btrfs_file_extent_item *extent;
	struct btrfs_inode_item *inode_item;
	struct extent_buffer *src = src_path->nodes[0];
	struct btrfs_key first_key, last_key, key;
	int ret;
	struct btrfs_key *ins_keys;
	u32 *ins_sizes;
	char *ins_data;
	int i;
	struct list_head ordered_sums;
	int skip_csum = inode->flags & BTRFS_INODE_NODATASUM;
	bool has_extents = false;
	bool need_find_last_extent = true;
	bool done = false;

	INIT_LIST_HEAD(&ordered_sums);

	ins_data = kmalloc(nr * sizeof(struct btrfs_key) +
			   nr * sizeof(u32), GFP_NOFS);
	if (!ins_data)
		return -ENOMEM;

	first_key.objectid = (u64)-1;

	ins_sizes = (u32 *)ins_data;
	ins_keys = (struct btrfs_key *)(ins_data + nr * sizeof(u32));

	for (i = 0; i < nr; i++) {
		ins_sizes[i] = btrfs_item_size_nr(src, i + start_slot);
		btrfs_item_key_to_cpu(src, ins_keys + i, i + start_slot);
	}
	ret = btrfs_insert_empty_items(trans, log, dst_path,
				       ins_keys, ins_sizes, nr);
	if (ret) {
		kfree(ins_data);
		return ret;
	}

	for (i = 0; i < nr; i++, dst_path->slots[0]++) {
		dst_offset = btrfs_item_ptr_offset(dst_path->nodes[0],
						   dst_path->slots[0]);

		src_offset = btrfs_item_ptr_offset(src, start_slot + i);

		if (i == nr - 1)
			last_key = ins_keys[i];

		if (ins_keys[i].type == BTRFS_INODE_ITEM_KEY) {
			inode_item = btrfs_item_ptr(dst_path->nodes[0],
						    dst_path->slots[0],
						    struct btrfs_inode_item);
			fill_inode_item(trans, dst_path->nodes[0], inode_item,
					&inode->vfs_inode,
					inode_only == LOG_INODE_EXISTS,
					logged_isize);
		} else {
			copy_extent_buffer(dst_path->nodes[0], src, dst_offset,
					   src_offset, ins_sizes[i]);
		}

		/*
		 * We set need_find_last_extent here in case we know we were
		 * processing other items and then walk into the first extent in
		 * the inode.  If we don't hit an extent then nothing changes,
		 * we'll do the last search the next time around.
		 */
		if (ins_keys[i].type == BTRFS_EXTENT_DATA_KEY) {
			has_extents = true;
			if (first_key.objectid == (u64)-1)
				first_key = ins_keys[i];
		} else {
			need_find_last_extent = false;
		}

		/* take a reference on file data extents so that truncates
		 * or deletes of this inode don't have to relog the inode
		 * again
		 */
		if (ins_keys[i].type == BTRFS_EXTENT_DATA_KEY &&
		    !skip_csum) {
			int found_type;
			extent = btrfs_item_ptr(src, start_slot + i,
						struct btrfs_file_extent_item);

			if (btrfs_file_extent_generation(src, extent) < trans->transid)
				continue;

			found_type = btrfs_file_extent_type(src, extent);
			if (found_type == BTRFS_FILE_EXTENT_REG) {
				u64 ds, dl, cs, cl;
				ds = btrfs_file_extent_disk_bytenr(src,
								extent);
				/* ds == 0 is a hole */
				if (ds == 0)
					continue;

				dl = btrfs_file_extent_disk_num_bytes(src,
								extent);
				cs = btrfs_file_extent_offset(src, extent);
				cl = btrfs_file_extent_num_bytes(src,
								extent);
				if (btrfs_file_extent_compression(src,
								  extent)) {
					cs = 0;
					cl = dl;
				}

				ret = btrfs_lookup_csums_range(
						fs_info->csum_root,
						ds + cs, ds + cs + cl - 1,
						&ordered_sums, 0);
				if (ret) {
					btrfs_release_path(dst_path);
					kfree(ins_data);
					return ret;
				}
			}
		}
	}

	btrfs_mark_buffer_dirty(dst_path->nodes[0]);
	btrfs_release_path(dst_path);
	kfree(ins_data);

	/*
	 * we have to do this after the loop above to avoid changing the
	 * log tree while trying to change the log tree.
	 */
	ret = 0;
	while (!list_empty(&ordered_sums)) {
		struct btrfs_ordered_sum *sums = list_entry(ordered_sums.next,
						   struct btrfs_ordered_sum,
						   list);
		if (!ret)
			ret = btrfs_csum_file_blocks(trans, log, sums);
		list_del(&sums->list);
		kfree(sums);
	}

	if (!has_extents)
		return ret;

	if (need_find_last_extent && *last_extent == first_key.offset) {
		/*
		 * We don't have any leafs between our current one and the one
		 * we processed before that can have file extent items for our
		 * inode (and have a generation number smaller than our current
		 * transaction id).
		 */
		need_find_last_extent = false;
	}

	/*
	 * Because we use btrfs_search_forward we could skip leaves that were
	 * not modified and then assume *last_extent is valid when it really
	 * isn't.  So back up to the previous leaf and read the end of the last
	 * extent before we go and fill in holes.
	 */
	if (need_find_last_extent) {
		u64 len;

		ret = btrfs_prev_leaf(inode->root, src_path);
		if (ret < 0)
			return ret;
		if (ret)
			goto fill_holes;
		if (src_path->slots[0])
			src_path->slots[0]--;
		src = src_path->nodes[0];
		btrfs_item_key_to_cpu(src, &key, src_path->slots[0]);
		if (key.objectid != btrfs_ino(inode) ||
		    key.type != BTRFS_EXTENT_DATA_KEY)
			goto fill_holes;
		extent = btrfs_item_ptr(src, src_path->slots[0],
					struct btrfs_file_extent_item);
		if (btrfs_file_extent_type(src, extent) ==
		    BTRFS_FILE_EXTENT_INLINE) {
			len = btrfs_file_extent_inline_len(src,
							   src_path->slots[0],
							   extent);
			*last_extent = ALIGN(key.offset + len,
					     fs_info->sectorsize);
		} else {
			len = btrfs_file_extent_num_bytes(src, extent);
			*last_extent = key.offset + len;
		}
	}
fill_holes:
	/* So we did prev_leaf, now we need to move to the next leaf, but a few
	 * things could have happened
	 *
	 * 1) A merge could have happened, so we could currently be on a leaf
	 * that holds what we were copying in the first place.
	 * 2) A split could have happened, and now not all of the items we want
	 * are on the same leaf.
	 *
	 * So we need to adjust how we search for holes, we need to drop the
	 * path and re-search for the first extent key we found, and then walk
	 * forward until we hit the last one we copied.
	 */
	if (need_find_last_extent) {
		/* btrfs_prev_leaf could return 1 without releasing the path */
		btrfs_release_path(src_path);
		ret = btrfs_search_slot(NULL, inode->root, &first_key,
				src_path, 0, 0);
		if (ret < 0)
			return ret;
		ASSERT(ret == 0);
		src = src_path->nodes[0];
		i = src_path->slots[0];
	} else {
		i = start_slot;
	}

	/*
	 * Ok so here we need to go through and fill in any holes we may have
	 * to make sure that holes are punched for those areas in case they had
	 * extents previously.
	 */
	while (!done) {
		u64 offset, len;
		u64 extent_end;

		if (i >= btrfs_header_nritems(src_path->nodes[0])) {
			ret = btrfs_next_leaf(inode->root, src_path);
			if (ret < 0)
				return ret;
			ASSERT(ret == 0);
			src = src_path->nodes[0];
			i = 0;
			need_find_last_extent = true;
		}

		btrfs_item_key_to_cpu(src, &key, i);
		if (!btrfs_comp_cpu_keys(&key, &last_key))
			done = true;
		if (key.objectid != btrfs_ino(inode) ||
		    key.type != BTRFS_EXTENT_DATA_KEY) {
			i++;
			continue;
		}
		extent = btrfs_item_ptr(src, i, struct btrfs_file_extent_item);
		if (btrfs_file_extent_type(src, extent) ==
		    BTRFS_FILE_EXTENT_INLINE) {
			len = btrfs_file_extent_inline_len(src, i, extent);
			extent_end = ALIGN(key.offset + len,
					   fs_info->sectorsize);
		} else {
			len = btrfs_file_extent_num_bytes(src, extent);
			extent_end = key.offset + len;
		}
		i++;

		if (*last_extent == key.offset) {
			*last_extent = extent_end;
			continue;
		}
		offset = *last_extent;
		len = key.offset - *last_extent;
		ret = btrfs_insert_file_extent(trans, log, btrfs_ino(inode),
				offset, 0, 0, len, 0, len, 0, 0, 0);
		if (ret)
			break;
		*last_extent = extent_end;
	}

	/*
	 * Check if there is a hole between the last extent found in our leaf
	 * and the first extent in the next leaf. If there is one, we need to
	 * log an explicit hole so that at replay time we can punch the hole.
	 */
	if (ret == 0 &&
	    key.objectid == btrfs_ino(inode) &&
	    key.type == BTRFS_EXTENT_DATA_KEY &&
	    i == btrfs_header_nritems(src_path->nodes[0])) {
		ret = btrfs_next_leaf(inode->root, src_path);
		need_find_last_extent = true;
		if (ret > 0) {
			ret = 0;
		} else if (ret == 0) {
			btrfs_item_key_to_cpu(src_path->nodes[0], &key,
					      src_path->slots[0]);
			if (key.objectid == btrfs_ino(inode) &&
			    key.type == BTRFS_EXTENT_DATA_KEY &&
			    *last_extent < key.offset) {
				const u64 len = key.offset - *last_extent;

				ret = btrfs_insert_file_extent(trans, log,
							       btrfs_ino(inode),
							       *last_extent, 0,
							       0, len, 0, len,
							       0, 0, 0);
			}
		}
	}
	/*
	 * Need to let the callers know we dropped the path so they should
	 * re-search.
	 */
	if (!ret && need_find_last_extent)
		ret = 1;
	return ret;
}

static int extent_cmp(void *priv, struct list_head *a, struct list_head *b)
{
	struct extent_map *em1, *em2;

	em1 = list_entry(a, struct extent_map, list);
	em2 = list_entry(b, struct extent_map, list);

	if (em1->start < em2->start)
		return -1;
	else if (em1->start > em2->start)
		return 1;
	return 0;
}

static int wait_ordered_extents(struct btrfs_trans_handle *trans,
				struct inode *inode,
				struct btrfs_root *root,
				const struct extent_map *em,
				const struct list_head *logged_list,
				bool *ordered_io_error)
{
	struct btrfs_fs_info *fs_info = root->fs_info;
	struct btrfs_ordered_extent *ordered;
	struct btrfs_root *log = root->log_root;
	u64 mod_start = em->mod_start;
	u64 mod_len = em->mod_len;
	const bool skip_csum = BTRFS_I(inode)->flags & BTRFS_INODE_NODATASUM;
	u64 csum_offset;
	u64 csum_len;
	LIST_HEAD(ordered_sums);
	int ret = 0;

	*ordered_io_error = false;

	if (test_bit(EXTENT_FLAG_PREALLOC, &em->flags) ||
	    em->block_start == EXTENT_MAP_HOLE)
		return 0;

	/*
	 * Wait far any ordered extent that covers our extent map. If it
	 * finishes without an error, first check and see if our csums are on
	 * our outstanding ordered extents.
	 */
	list_for_each_entry(ordered, logged_list, log_list) {
		struct btrfs_ordered_sum *sum;

		if (!mod_len)
			break;

		if (ordered->file_offset + ordered->len <= mod_start ||
		    mod_start + mod_len <= ordered->file_offset)
			continue;

		if (!test_bit(BTRFS_ORDERED_IO_DONE, &ordered->flags) &&
		    !test_bit(BTRFS_ORDERED_IOERR, &ordered->flags) &&
		    !test_bit(BTRFS_ORDERED_DIRECT, &ordered->flags)) {
			const u64 start = ordered->file_offset;
			const u64 end = ordered->file_offset + ordered->len - 1;

			WARN_ON(ordered->inode != inode);
			filemap_fdatawrite_range(inode->i_mapping, start, end);
		}

		wait_event(ordered->wait,
			   (test_bit(BTRFS_ORDERED_IO_DONE, &ordered->flags) ||
			    test_bit(BTRFS_ORDERED_IOERR, &ordered->flags)));

		if (test_bit(BTRFS_ORDERED_IOERR, &ordered->flags)) {
			/*
			 * Clear the AS_EIO/AS_ENOSPC flags from the inode's
			 * i_mapping flags, so that the next fsync won't get
			 * an outdated io error too.
			 */
			filemap_check_errors(inode->i_mapping);
			*ordered_io_error = true;
			break;
		}
		/*
		 * We are going to copy all the csums on this ordered extent, so
		 * go ahead and adjust mod_start and mod_len in case this
		 * ordered extent has already been logged.
		 */
		if (ordered->file_offset > mod_start) {
			if (ordered->file_offset + ordered->len >=
			    mod_start + mod_len)
				mod_len = ordered->file_offset - mod_start;
			/*
			 * If we have this case
			 *
			 * |--------- logged extent ---------|
			 *       |----- ordered extent ----|
			 *
			 * Just don't mess with mod_start and mod_len, we'll
			 * just end up logging more csums than we need and it
			 * will be ok.
			 */
		} else {
			if (ordered->file_offset + ordered->len <
			    mod_start + mod_len) {
				mod_len = (mod_start + mod_len) -
					(ordered->file_offset + ordered->len);
				mod_start = ordered->file_offset +
					ordered->len;
			} else {
				mod_len = 0;
			}
		}

		if (skip_csum)
			continue;

		/*
		 * To keep us from looping for the above case of an ordered
		 * extent that falls inside of the logged extent.
		 */
		if (test_and_set_bit(BTRFS_ORDERED_LOGGED_CSUM,
				     &ordered->flags))
			continue;

		list_for_each_entry(sum, &ordered->list, list) {
			ret = btrfs_csum_file_blocks(trans, log, sum);
			if (ret)
				break;
		}
	}

	if (*ordered_io_error || !mod_len || ret || skip_csum)
		return ret;

	if (em->compress_type) {
		csum_offset = 0;
		csum_len = max(em->block_len, em->orig_block_len);
	} else {
		csum_offset = mod_start - em->start;
		csum_len = mod_len;
	}

	/* block start is already adjusted for the file extent offset. */
	ret = btrfs_lookup_csums_range(fs_info->csum_root,
				       em->block_start + csum_offset,
				       em->block_start + csum_offset +
				       csum_len - 1, &ordered_sums, 0);
	if (ret)
		return ret;

	while (!list_empty(&ordered_sums)) {
		struct btrfs_ordered_sum *sums = list_entry(ordered_sums.next,
						   struct btrfs_ordered_sum,
						   list);
		if (!ret)
			ret = btrfs_csum_file_blocks(trans, log, sums);
		list_del(&sums->list);
		kfree(sums);
	}

	return ret;
}

static int log_one_extent(struct btrfs_trans_handle *trans,
			  struct btrfs_inode *inode, struct btrfs_root *root,
			  const struct extent_map *em,
			  struct btrfs_path *path,
			  const struct list_head *logged_list,
			  struct btrfs_log_ctx *ctx)
{
	struct btrfs_root *log = root->log_root;
	struct btrfs_file_extent_item *fi;
	struct extent_buffer *leaf;
	struct btrfs_map_token token;
	struct btrfs_key key;
	u64 extent_offset = em->start - em->orig_start;
	u64 block_len;
	int ret;
	int extent_inserted = 0;
	bool ordered_io_err = false;

	ret = wait_ordered_extents(trans, &inode->vfs_inode, root, em,
			logged_list, &ordered_io_err);
	if (ret)
		return ret;

	if (ordered_io_err) {
		ctx->io_err = -EIO;
		return ctx->io_err;
	}

	btrfs_init_map_token(&token);

	ret = __btrfs_drop_extents(trans, log, &inode->vfs_inode, path, em->start,
				   em->start + em->len, NULL, 0, 1,
				   sizeof(*fi), &extent_inserted);
	if (ret)
		return ret;

	if (!extent_inserted) {
		key.objectid = btrfs_ino(inode);
		key.type = BTRFS_EXTENT_DATA_KEY;
		key.offset = em->start;

		ret = btrfs_insert_empty_item(trans, log, path, &key,
					      sizeof(*fi));
		if (ret)
			return ret;
	}
	leaf = path->nodes[0];
	fi = btrfs_item_ptr(leaf, path->slots[0],
			    struct btrfs_file_extent_item);

	btrfs_set_token_file_extent_generation(leaf, fi, trans->transid,
					       &token);
	if (test_bit(EXTENT_FLAG_PREALLOC, &em->flags))
		btrfs_set_token_file_extent_type(leaf, fi,
						 BTRFS_FILE_EXTENT_PREALLOC,
						 &token);
	else
		btrfs_set_token_file_extent_type(leaf, fi,
						 BTRFS_FILE_EXTENT_REG,
						 &token);

	block_len = max(em->block_len, em->orig_block_len);
	if (em->compress_type != BTRFS_COMPRESS_NONE) {
		btrfs_set_token_file_extent_disk_bytenr(leaf, fi,
							em->block_start,
							&token);
		btrfs_set_token_file_extent_disk_num_bytes(leaf, fi, block_len,
							   &token);
	} else if (em->block_start < EXTENT_MAP_LAST_BYTE) {
		btrfs_set_token_file_extent_disk_bytenr(leaf, fi,
							em->block_start -
							extent_offset, &token);
		btrfs_set_token_file_extent_disk_num_bytes(leaf, fi, block_len,
							   &token);
	} else {
		btrfs_set_token_file_extent_disk_bytenr(leaf, fi, 0, &token);
		btrfs_set_token_file_extent_disk_num_bytes(leaf, fi, 0,
							   &token);
	}

	btrfs_set_token_file_extent_offset(leaf, fi, extent_offset, &token);
	btrfs_set_token_file_extent_num_bytes(leaf, fi, em->len, &token);
	btrfs_set_token_file_extent_ram_bytes(leaf, fi, em->ram_bytes, &token);
	btrfs_set_token_file_extent_compression(leaf, fi, em->compress_type,
						&token);
	btrfs_set_token_file_extent_encryption(leaf, fi, 0, &token);
	btrfs_set_token_file_extent_other_encoding(leaf, fi, 0, &token);
	btrfs_mark_buffer_dirty(leaf);

	btrfs_release_path(path);

	return ret;
}

/*
 * Log all prealloc extents beyond the inode's i_size to make sure we do not
 * lose them after doing a fast fsync and replaying the log. We scan the
 * subvolume's root instead of iterating the inode's extent map tree because
 * otherwise we can log incorrect extent items based on extent map conversion.
 * That can happen due to the fact that extent maps are merged when they
 * are not in the extent map tree's list of modified extents.
 */
static int btrfs_log_prealloc_extents(struct btrfs_trans_handle *trans,
				      struct btrfs_inode *inode,
				      struct btrfs_path *path)
{
	struct btrfs_root *root = inode->root;
	struct btrfs_key key;
	const u64 i_size = i_size_read(&inode->vfs_inode);
	const u64 ino = btrfs_ino(inode);
	struct btrfs_path *dst_path = NULL;
	u64 last_extent = (u64)-1;
	int ins_nr = 0;
	int start_slot;
	int ret;

	if (!(inode->flags & BTRFS_INODE_PREALLOC))
		return 0;

	key.objectid = ino;
	key.type = BTRFS_EXTENT_DATA_KEY;
	key.offset = i_size;
	ret = btrfs_search_slot(NULL, root, &key, path, 0, 0);
	if (ret < 0)
		goto out;

	while (true) {
		struct extent_buffer *leaf = path->nodes[0];
		int slot = path->slots[0];

		if (slot >= btrfs_header_nritems(leaf)) {
			if (ins_nr > 0) {
				ret = copy_items(trans, inode, dst_path, path,
						 &last_extent, start_slot,
						 ins_nr, 1, 0);
				if (ret < 0)
					goto out;
				ins_nr = 0;
			}
			ret = btrfs_next_leaf(root, path);
			if (ret < 0)
				goto out;
			if (ret > 0) {
				ret = 0;
				break;
			}
			continue;
		}

		btrfs_item_key_to_cpu(leaf, &key, slot);
		if (key.objectid > ino)
			break;
		if (WARN_ON_ONCE(key.objectid < ino) ||
		    key.type < BTRFS_EXTENT_DATA_KEY ||
		    key.offset < i_size) {
			path->slots[0]++;
			continue;
		}
		if (last_extent == (u64)-1) {
			last_extent = key.offset;
			/*
			 * Avoid logging extent items logged in past fsync calls
			 * and leading to duplicate keys in the log tree.
			 */
			do {
				ret = btrfs_truncate_inode_items(trans,
							 root->log_root,
							 &inode->vfs_inode,
							 i_size,
							 BTRFS_EXTENT_DATA_KEY);
			} while (ret == -EAGAIN);
			if (ret)
				goto out;
		}
		if (ins_nr == 0)
			start_slot = slot;
		ins_nr++;
		path->slots[0]++;
		if (!dst_path) {
			dst_path = btrfs_alloc_path();
			if (!dst_path) {
				ret = -ENOMEM;
				goto out;
			}
		}
	}
	if (ins_nr > 0) {
		ret = copy_items(trans, inode, dst_path, path, &last_extent,
				 start_slot, ins_nr, 1, 0);
		if (ret > 0)
			ret = 0;
	}
out:
	btrfs_release_path(path);
	btrfs_free_path(dst_path);
	return ret;
}

static int btrfs_log_changed_extents(struct btrfs_trans_handle *trans,
				     struct btrfs_root *root,
				     struct btrfs_inode *inode,
				     struct btrfs_path *path,
				     struct list_head *logged_list,
				     struct btrfs_log_ctx *ctx,
				     const u64 start,
				     const u64 end)
{
	struct extent_map *em, *n;
	struct list_head extents;
	struct extent_map_tree *tree = &inode->extent_tree;
	u64 logged_start, logged_end;
	u64 test_gen;
	int ret = 0;
	int num = 0;

	INIT_LIST_HEAD(&extents);

	down_write(&inode->dio_sem);
	write_lock(&tree->lock);
	test_gen = root->fs_info->last_trans_committed;
	logged_start = start;
	logged_end = end;

	list_for_each_entry_safe(em, n, &tree->modified_extents, list) {
		list_del_init(&em->list);
		/*
		 * Just an arbitrary number, this can be really CPU intensive
		 * once we start getting a lot of extents, and really once we
		 * have a bunch of extents we just want to commit since it will
		 * be faster.
		 */
		if (++num > 32768) {
			list_del_init(&tree->modified_extents);
			ret = -EFBIG;
			goto process;
		}

		if (em->generation <= test_gen)
			continue;

		/* We log prealloc extents beyond eof later. */
		if (test_bit(EXTENT_FLAG_PREALLOC, &em->flags) &&
		    em->start >= i_size_read(&inode->vfs_inode))
			continue;

		if (em->start < logged_start)
			logged_start = em->start;
		if ((em->start + em->len - 1) > logged_end)
			logged_end = em->start + em->len - 1;

		/* Need a ref to keep it from getting evicted from cache */
		refcount_inc(&em->refs);
		set_bit(EXTENT_FLAG_LOGGING, &em->flags);
		list_add_tail(&em->list, &extents);
		num++;
	}

	list_sort(NULL, &extents, extent_cmp);
	btrfs_get_logged_extents(inode, logged_list, logged_start, logged_end);
	/*
	 * Some ordered extents started by fsync might have completed
	 * before we could collect them into the list logged_list, which
	 * means they're gone, not in our logged_list nor in the inode's
	 * ordered tree. We want the application/user space to know an
	 * error happened while attempting to persist file data so that
	 * it can take proper action. If such error happened, we leave
	 * without writing to the log tree and the fsync must report the
	 * file data write error and not commit the current transaction.
	 */
	ret = filemap_check_errors(inode->vfs_inode.i_mapping);
	if (ret)
		ctx->io_err = ret;
process:
	while (!list_empty(&extents)) {
		em = list_entry(extents.next, struct extent_map, list);

		list_del_init(&em->list);

		/*
		 * If we had an error we just need to delete everybody from our
		 * private list.
		 */
		if (ret) {
			clear_em_logging(tree, em);
			free_extent_map(em);
			continue;
		}

		write_unlock(&tree->lock);

		ret = log_one_extent(trans, inode, root, em, path, logged_list,
				     ctx);
		write_lock(&tree->lock);
		clear_em_logging(tree, em);
		free_extent_map(em);
	}
	WARN_ON(!list_empty(&extents));
	write_unlock(&tree->lock);
	up_write(&inode->dio_sem);

	btrfs_release_path(path);
	if (!ret)
		ret = btrfs_log_prealloc_extents(trans, inode, path);

	return ret;
}

static int logged_inode_size(struct btrfs_root *log, struct btrfs_inode *inode,
			     struct btrfs_path *path, u64 *size_ret)
{
	struct btrfs_key key;
	int ret;

	key.objectid = btrfs_ino(inode);
	key.type = BTRFS_INODE_ITEM_KEY;
	key.offset = 0;

	ret = btrfs_search_slot(NULL, log, &key, path, 0, 0);
	if (ret < 0) {
		return ret;
	} else if (ret > 0) {
		*size_ret = 0;
	} else {
		struct btrfs_inode_item *item;

		item = btrfs_item_ptr(path->nodes[0], path->slots[0],
				      struct btrfs_inode_item);
		*size_ret = btrfs_inode_size(path->nodes[0], item);
	}

	btrfs_release_path(path);
	return 0;
}

/*
 * At the moment we always log all xattrs. This is to figure out at log replay
 * time which xattrs must have their deletion replayed. If a xattr is missing
 * in the log tree and exists in the fs/subvol tree, we delete it. This is
 * because if a xattr is deleted, the inode is fsynced and a power failure
 * happens, causing the log to be replayed the next time the fs is mounted,
 * we want the xattr to not exist anymore (same behaviour as other filesystems
 * with a journal, ext3/4, xfs, f2fs, etc).
 */
static int btrfs_log_all_xattrs(struct btrfs_trans_handle *trans,
				struct btrfs_root *root,
				struct btrfs_inode *inode,
				struct btrfs_path *path,
				struct btrfs_path *dst_path)
{
	int ret;
	struct btrfs_key key;
	const u64 ino = btrfs_ino(inode);
	int ins_nr = 0;
	int start_slot = 0;

	key.objectid = ino;
	key.type = BTRFS_XATTR_ITEM_KEY;
	key.offset = 0;

	ret = btrfs_search_slot(NULL, root, &key, path, 0, 0);
	if (ret < 0)
		return ret;

	while (true) {
		int slot = path->slots[0];
		struct extent_buffer *leaf = path->nodes[0];
		int nritems = btrfs_header_nritems(leaf);

		if (slot >= nritems) {
			if (ins_nr > 0) {
				u64 last_extent = 0;

				ret = copy_items(trans, inode, dst_path, path,
						 &last_extent, start_slot,
						 ins_nr, 1, 0);
				/* can't be 1, extent items aren't processed */
				ASSERT(ret <= 0);
				if (ret < 0)
					return ret;
				ins_nr = 0;
			}
			ret = btrfs_next_leaf(root, path);
			if (ret < 0)
				return ret;
			else if (ret > 0)
				break;
			continue;
		}

		btrfs_item_key_to_cpu(leaf, &key, slot);
		if (key.objectid != ino || key.type != BTRFS_XATTR_ITEM_KEY)
			break;

		if (ins_nr == 0)
			start_slot = slot;
		ins_nr++;
		path->slots[0]++;
		cond_resched();
	}
	if (ins_nr > 0) {
		u64 last_extent = 0;

		ret = copy_items(trans, inode, dst_path, path,
				 &last_extent, start_slot,
				 ins_nr, 1, 0);
		/* can't be 1, extent items aren't processed */
		ASSERT(ret <= 0);
		if (ret < 0)
			return ret;
	}

	return 0;
}

/*
 * If the no holes feature is enabled we need to make sure any hole between the
 * last extent and the i_size of our inode is explicitly marked in the log. This
 * is to make sure that doing something like:
 *
 *      1) create file with 128Kb of data
 *      2) truncate file to 64Kb
 *      3) truncate file to 256Kb
 *      4) fsync file
 *      5) <crash/power failure>
 *      6) mount fs and trigger log replay
 *
 * Will give us a file with a size of 256Kb, the first 64Kb of data match what
 * the file had in its first 64Kb of data at step 1 and the last 192Kb of the
 * file correspond to a hole. The presence of explicit holes in a log tree is
 * what guarantees that log replay will remove/adjust file extent items in the
 * fs/subvol tree.
 *
 * Here we do not need to care about holes between extents, that is already done
 * by copy_items(). We also only need to do this in the full sync path, where we
 * lookup for extents from the fs/subvol tree only. In the fast path case, we
 * lookup the list of modified extent maps and if any represents a hole, we
 * insert a corresponding extent representing a hole in the log tree.
 */
static int btrfs_log_trailing_hole(struct btrfs_trans_handle *trans,
				   struct btrfs_root *root,
				   struct btrfs_inode *inode,
				   struct btrfs_path *path)
{
	struct btrfs_fs_info *fs_info = root->fs_info;
	int ret;
	struct btrfs_key key;
	u64 hole_start;
	u64 hole_size;
	struct extent_buffer *leaf;
	struct btrfs_root *log = root->log_root;
	const u64 ino = btrfs_ino(inode);
	const u64 i_size = i_size_read(&inode->vfs_inode);

	if (!btrfs_fs_incompat(fs_info, NO_HOLES))
		return 0;

	key.objectid = ino;
	key.type = BTRFS_EXTENT_DATA_KEY;
	key.offset = (u64)-1;

	ret = btrfs_search_slot(NULL, root, &key, path, 0, 0);
	ASSERT(ret != 0);
	if (ret < 0)
		return ret;

	ASSERT(path->slots[0] > 0);
	path->slots[0]--;
	leaf = path->nodes[0];
	btrfs_item_key_to_cpu(leaf, &key, path->slots[0]);

	if (key.objectid != ino || key.type != BTRFS_EXTENT_DATA_KEY) {
		/* inode does not have any extents */
		hole_start = 0;
		hole_size = i_size;
	} else {
		struct btrfs_file_extent_item *extent;
		u64 len;

		/*
		 * If there's an extent beyond i_size, an explicit hole was
		 * already inserted by copy_items().
		 */
		if (key.offset >= i_size)
			return 0;

		extent = btrfs_item_ptr(leaf, path->slots[0],
					struct btrfs_file_extent_item);

		if (btrfs_file_extent_type(leaf, extent) ==
		    BTRFS_FILE_EXTENT_INLINE) {
			len = btrfs_file_extent_inline_len(leaf,
							   path->slots[0],
							   extent);
			ASSERT(len == i_size ||
			       (len == fs_info->sectorsize &&
				btrfs_file_extent_compression(leaf, extent) !=
				BTRFS_COMPRESS_NONE));
			return 0;
		}

		len = btrfs_file_extent_num_bytes(leaf, extent);
		/* Last extent goes beyond i_size, no need to log a hole. */
		if (key.offset + len > i_size)
			return 0;
		hole_start = key.offset + len;
		hole_size = i_size - hole_start;
	}
	btrfs_release_path(path);

	/* Last extent ends at i_size. */
	if (hole_size == 0)
		return 0;

	hole_size = ALIGN(hole_size, fs_info->sectorsize);
	ret = btrfs_insert_file_extent(trans, log, ino, hole_start, 0, 0,
				       hole_size, 0, hole_size, 0, 0, 0);
	return ret;
}

/*
 * When we are logging a new inode X, check if it doesn't have a reference that
 * matches the reference from some other inode Y created in a past transaction
 * and that was renamed in the current transaction. If we don't do this, then at
 * log replay time we can lose inode Y (and all its files if it's a directory):
 *
 * mkdir /mnt/x
 * echo "hello world" > /mnt/x/foobar
 * sync
 * mv /mnt/x /mnt/y
 * mkdir /mnt/x                 # or touch /mnt/x
 * xfs_io -c fsync /mnt/x
 * <power fail>
 * mount fs, trigger log replay
 *
 * After the log replay procedure, we would lose the first directory and all its
 * files (file foobar).
 * For the case where inode Y is not a directory we simply end up losing it:
 *
 * echo "123" > /mnt/foo
 * sync
 * mv /mnt/foo /mnt/bar
 * echo "abc" > /mnt/foo
 * xfs_io -c fsync /mnt/foo
 * <power fail>
 *
 * We also need this for cases where a snapshot entry is replaced by some other
 * entry (file or directory) otherwise we end up with an unreplayable log due to
 * attempts to delete the snapshot entry (entry of type BTRFS_ROOT_ITEM_KEY) as
 * if it were a regular entry:
 *
 * mkdir /mnt/x
 * btrfs subvolume snapshot /mnt /mnt/x/snap
 * btrfs subvolume delete /mnt/x/snap
 * rmdir /mnt/x
 * mkdir /mnt/x
 * fsync /mnt/x or fsync some new file inside it
 * <power fail>
 *
 * The snapshot delete, rmdir of x, mkdir of a new x and the fsync all happen in
 * the same transaction.
 */
static int btrfs_check_ref_name_override(struct extent_buffer *eb,
					 const int slot,
					 const struct btrfs_key *key,
					 struct btrfs_inode *inode,
					 u64 *other_ino)
{
	int ret;
	struct btrfs_path *search_path;
	char *name = NULL;
	u32 name_len = 0;
	u32 item_size = btrfs_item_size_nr(eb, slot);
	u32 cur_offset = 0;
	unsigned long ptr = btrfs_item_ptr_offset(eb, slot);

	search_path = btrfs_alloc_path();
	if (!search_path)
		return -ENOMEM;
	search_path->search_commit_root = 1;
	search_path->skip_locking = 1;

	while (cur_offset < item_size) {
		u64 parent;
		u32 this_name_len;
		u32 this_len;
		unsigned long name_ptr;
		struct btrfs_dir_item *di;

		if (key->type == BTRFS_INODE_REF_KEY) {
			struct btrfs_inode_ref *iref;

			iref = (struct btrfs_inode_ref *)(ptr + cur_offset);
			parent = key->offset;
			this_name_len = btrfs_inode_ref_name_len(eb, iref);
			name_ptr = (unsigned long)(iref + 1);
			this_len = sizeof(*iref) + this_name_len;
		} else {
			struct btrfs_inode_extref *extref;

			extref = (struct btrfs_inode_extref *)(ptr +
							       cur_offset);
			parent = btrfs_inode_extref_parent(eb, extref);
			this_name_len = btrfs_inode_extref_name_len(eb, extref);
			name_ptr = (unsigned long)&extref->name;
			this_len = sizeof(*extref) + this_name_len;
		}

		if (this_name_len > name_len) {
			char *new_name;

			new_name = krealloc(name, this_name_len, GFP_NOFS);
			if (!new_name) {
				ret = -ENOMEM;
				goto out;
			}
			name_len = this_name_len;
			name = new_name;
		}

		read_extent_buffer(eb, name, name_ptr, this_name_len);
		di = btrfs_lookup_dir_item(NULL, inode->root, search_path,
				parent, name, this_name_len, 0);
		if (di && !IS_ERR(di)) {
			struct btrfs_key di_key;

			btrfs_dir_item_key_to_cpu(search_path->nodes[0],
						  di, &di_key);
			if (di_key.type == BTRFS_INODE_ITEM_KEY) {
				ret = 1;
				*other_ino = di_key.objectid;
			} else {
				ret = -EAGAIN;
			}
			goto out;
		} else if (IS_ERR(di)) {
			ret = PTR_ERR(di);
			goto out;
		}
		btrfs_release_path(search_path);

		cur_offset += this_len;
	}
	ret = 0;
out:
	btrfs_free_path(search_path);
	kfree(name);
	return ret;
}

/* log a single inode in the tree log.
 * At least one parent directory for this inode must exist in the tree
 * or be logged already.
 *
 * Any items from this inode changed by the current transaction are copied
 * to the log tree.  An extra reference is taken on any extents in this
 * file, allowing us to avoid a whole pile of corner cases around logging
 * blocks that have been removed from the tree.
 *
 * See LOG_INODE_ALL and related defines for a description of what inode_only
 * does.
 *
 * This handles both files and directories.
 */
static int btrfs_log_inode(struct btrfs_trans_handle *trans,
			   struct btrfs_root *root, struct btrfs_inode *inode,
			   int inode_only,
			   const loff_t start,
			   const loff_t end,
			   struct btrfs_log_ctx *ctx)
{
	struct btrfs_fs_info *fs_info = root->fs_info;
	struct btrfs_path *path;
	struct btrfs_path *dst_path;
	struct btrfs_key min_key;
	struct btrfs_key max_key;
	struct btrfs_root *log = root->log_root;
	LIST_HEAD(logged_list);
	u64 last_extent = 0;
	int err = 0;
	int ret;
	int nritems;
	int ins_start_slot = 0;
	int ins_nr;
	bool fast_search = false;
	u64 ino = btrfs_ino(inode);
	struct extent_map_tree *em_tree = &inode->extent_tree;
	u64 logged_isize = 0;
	bool need_log_inode_item = true;
	bool xattrs_logged = false;

	path = btrfs_alloc_path();
	if (!path)
		return -ENOMEM;
	dst_path = btrfs_alloc_path();
	if (!dst_path) {
		btrfs_free_path(path);
		return -ENOMEM;
	}

	min_key.objectid = ino;
	min_key.type = BTRFS_INODE_ITEM_KEY;
	min_key.offset = 0;

	max_key.objectid = ino;


	/* today the code can only do partial logging of directories */
	if (S_ISDIR(inode->vfs_inode.i_mode) ||
	    (!test_bit(BTRFS_INODE_NEEDS_FULL_SYNC,
		       &inode->runtime_flags) &&
	     inode_only >= LOG_INODE_EXISTS))
		max_key.type = BTRFS_XATTR_ITEM_KEY;
	else
		max_key.type = (u8)-1;
	max_key.offset = (u64)-1;

	/*
	 * Only run delayed items if we are a dir or a new file.
	 * Otherwise commit the delayed inode only, which is needed in
	 * order for the log replay code to mark inodes for link count
	 * fixup (create temporary BTRFS_TREE_LOG_FIXUP_OBJECTID items).
	 */
	if (S_ISDIR(inode->vfs_inode.i_mode) ||
	    inode->generation > fs_info->last_trans_committed)
		ret = btrfs_commit_inode_delayed_items(trans, inode);
	else
		ret = btrfs_commit_inode_delayed_inode(inode);

	if (ret) {
		btrfs_free_path(path);
		btrfs_free_path(dst_path);
		return ret;
	}

	if (inode_only == LOG_OTHER_INODE) {
		inode_only = LOG_INODE_EXISTS;
		mutex_lock_nested(&inode->log_mutex, SINGLE_DEPTH_NESTING);
	} else {
		mutex_lock(&inode->log_mutex);
	}

	/*
	 * a brute force approach to making sure we get the most uptodate
	 * copies of everything.
	 */
	if (S_ISDIR(inode->vfs_inode.i_mode)) {
		int max_key_type = BTRFS_DIR_LOG_INDEX_KEY;

		if (inode_only == LOG_INODE_EXISTS)
			max_key_type = BTRFS_XATTR_ITEM_KEY;
		ret = drop_objectid_items(trans, log, path, ino, max_key_type);
	} else {
		if (inode_only == LOG_INODE_EXISTS) {
			/*
			 * Make sure the new inode item we write to the log has
			 * the same isize as the current one (if it exists).
			 * This is necessary to prevent data loss after log
			 * replay, and also to prevent doing a wrong expanding
			 * truncate - for e.g. create file, write 4K into offset
			 * 0, fsync, write 4K into offset 4096, add hard link,
			 * fsync some other file (to sync log), power fail - if
			 * we use the inode's current i_size, after log replay
			 * we get a 8Kb file, with the last 4Kb extent as a hole
			 * (zeroes), as if an expanding truncate happened,
			 * instead of getting a file of 4Kb only.
			 */
			err = logged_inode_size(log, inode, path, &logged_isize);
			if (err)
				goto out_unlock;
		}
		if (test_bit(BTRFS_INODE_NEEDS_FULL_SYNC,
			     &inode->runtime_flags)) {
			if (inode_only == LOG_INODE_EXISTS) {
				max_key.type = BTRFS_XATTR_ITEM_KEY;
				ret = drop_objectid_items(trans, log, path, ino,
							  max_key.type);
			} else {
				clear_bit(BTRFS_INODE_NEEDS_FULL_SYNC,
					  &inode->runtime_flags);
				clear_bit(BTRFS_INODE_COPY_EVERYTHING,
					  &inode->runtime_flags);
				while(1) {
					ret = btrfs_truncate_inode_items(trans,
						log, &inode->vfs_inode, 0, 0);
					if (ret != -EAGAIN)
						break;
				}
			}
		} else if (test_and_clear_bit(BTRFS_INODE_COPY_EVERYTHING,
					      &inode->runtime_flags) ||
			   inode_only == LOG_INODE_EXISTS) {
			if (inode_only == LOG_INODE_ALL)
				fast_search = true;
			max_key.type = BTRFS_XATTR_ITEM_KEY;
			ret = drop_objectid_items(trans, log, path, ino,
						  max_key.type);
		} else {
			if (inode_only == LOG_INODE_ALL)
				fast_search = true;
			goto log_extents;
		}

	}
	if (ret) {
		err = ret;
		goto out_unlock;
	}

	while (1) {
		ins_nr = 0;
		ret = btrfs_search_forward(root, &min_key,
					   path, trans->transid);
		if (ret < 0) {
			err = ret;
			goto out_unlock;
		}
		if (ret != 0)
			break;
again:
		/* note, ins_nr might be > 0 here, cleanup outside the loop */
		if (min_key.objectid != ino)
			break;
		if (min_key.type > max_key.type)
			break;

		if (min_key.type == BTRFS_INODE_ITEM_KEY)
			need_log_inode_item = false;

		if ((min_key.type == BTRFS_INODE_REF_KEY ||
		     min_key.type == BTRFS_INODE_EXTREF_KEY) &&
		    inode->generation == trans->transid) {
			u64 other_ino = 0;

			ret = btrfs_check_ref_name_override(path->nodes[0],
					path->slots[0], &min_key, inode,
					&other_ino);
			if (ret < 0) {
				err = ret;
				goto out_unlock;
			} else if (ret > 0 && ctx &&
				   other_ino != btrfs_ino(BTRFS_I(ctx->inode))) {
				struct btrfs_key inode_key;
				struct inode *other_inode;

				if (ins_nr > 0) {
					ins_nr++;
				} else {
					ins_nr = 1;
					ins_start_slot = path->slots[0];
				}
				ret = copy_items(trans, inode, dst_path, path,
						 &last_extent, ins_start_slot,
						 ins_nr, inode_only,
						 logged_isize);
				if (ret < 0) {
					err = ret;
					goto out_unlock;
				}
				ins_nr = 0;
				btrfs_release_path(path);
				inode_key.objectid = other_ino;
				inode_key.type = BTRFS_INODE_ITEM_KEY;
				inode_key.offset = 0;
				other_inode = btrfs_iget(fs_info->sb,
							 &inode_key, root,
							 NULL);
				/*
				 * If the other inode that had a conflicting dir
				 * entry was deleted in the current transaction,
				 * we don't need to do more work nor fallback to
				 * a transaction commit.
				 */
				if (IS_ERR(other_inode) &&
				    PTR_ERR(other_inode) == -ENOENT) {
					goto next_key;
				} else if (IS_ERR(other_inode)) {
					err = PTR_ERR(other_inode);
					goto out_unlock;
				}
				/*
				 * We are safe logging the other inode without
				 * acquiring its i_mutex as long as we log with
				 * the LOG_INODE_EXISTS mode. We're safe against
				 * concurrent renames of the other inode as well
				 * because during a rename we pin the log and
				 * update the log with the new name before we
				 * unpin it.
				 */
				err = btrfs_log_inode(trans, root,
						BTRFS_I(other_inode),
						LOG_OTHER_INODE, 0, LLONG_MAX,
						ctx);
				iput(other_inode);
				if (err)
					goto out_unlock;
				else
					goto next_key;
			}
		}

		/* Skip xattrs, we log them later with btrfs_log_all_xattrs() */
		if (min_key.type == BTRFS_XATTR_ITEM_KEY) {
			if (ins_nr == 0)
				goto next_slot;
			ret = copy_items(trans, inode, dst_path, path,
					 &last_extent, ins_start_slot,
					 ins_nr, inode_only, logged_isize);
			if (ret < 0) {
				err = ret;
				goto out_unlock;
			}
			ins_nr = 0;
			if (ret) {
				btrfs_release_path(path);
				continue;
			}
			goto next_slot;
		}

		if (ins_nr && ins_start_slot + ins_nr == path->slots[0]) {
			ins_nr++;
			goto next_slot;
		} else if (!ins_nr) {
			ins_start_slot = path->slots[0];
			ins_nr = 1;
			goto next_slot;
		}

		ret = copy_items(trans, inode, dst_path, path, &last_extent,
				 ins_start_slot, ins_nr, inode_only,
				 logged_isize);
		if (ret < 0) {
			err = ret;
			goto out_unlock;
		}
		if (ret) {
			ins_nr = 0;
			btrfs_release_path(path);
			continue;
		}
		ins_nr = 1;
		ins_start_slot = path->slots[0];
next_slot:

		nritems = btrfs_header_nritems(path->nodes[0]);
		path->slots[0]++;
		if (path->slots[0] < nritems) {
			btrfs_item_key_to_cpu(path->nodes[0], &min_key,
					      path->slots[0]);
			goto again;
		}
		if (ins_nr) {
			ret = copy_items(trans, inode, dst_path, path,
					 &last_extent, ins_start_slot,
					 ins_nr, inode_only, logged_isize);
			if (ret < 0) {
				err = ret;
				goto out_unlock;
			}
			ret = 0;
			ins_nr = 0;
		}
		btrfs_release_path(path);
next_key:
		if (min_key.offset < (u64)-1) {
			min_key.offset++;
		} else if (min_key.type < max_key.type) {
			min_key.type++;
			min_key.offset = 0;
		} else {
			break;
		}
	}
	if (ins_nr) {
		ret = copy_items(trans, inode, dst_path, path, &last_extent,
				 ins_start_slot, ins_nr, inode_only,
				 logged_isize);
		if (ret < 0) {
			err = ret;
			goto out_unlock;
		}
		ret = 0;
		ins_nr = 0;
	}

	btrfs_release_path(path);
	btrfs_release_path(dst_path);
	err = btrfs_log_all_xattrs(trans, root, inode, path, dst_path);
	if (err)
		goto out_unlock;
	xattrs_logged = true;
	if (max_key.type >= BTRFS_EXTENT_DATA_KEY && !fast_search) {
		btrfs_release_path(path);
		btrfs_release_path(dst_path);
		err = btrfs_log_trailing_hole(trans, root, inode, path);
		if (err)
			goto out_unlock;
	}
log_extents:
	btrfs_release_path(path);
	btrfs_release_path(dst_path);
	if (need_log_inode_item) {
		err = log_inode_item(trans, log, dst_path, inode);
		if (!err && !xattrs_logged) {
			err = btrfs_log_all_xattrs(trans, root, inode, path,
						   dst_path);
			btrfs_release_path(path);
		}
		if (err)
			goto out_unlock;
	}
	if (fast_search) {
		ret = btrfs_log_changed_extents(trans, root, inode, dst_path,
						&logged_list, ctx, start, end);
		if (ret) {
			err = ret;
			goto out_unlock;
		}
	} else if (inode_only == LOG_INODE_ALL) {
		struct extent_map *em, *n;

		write_lock(&em_tree->lock);
		/*
		 * We can't just remove every em if we're called for a ranged
		 * fsync - that is, one that doesn't cover the whole possible
		 * file range (0 to LLONG_MAX). This is because we can have
		 * em's that fall outside the range we're logging and therefore
		 * their ordered operations haven't completed yet
		 * (btrfs_finish_ordered_io() not invoked yet). This means we
		 * didn't get their respective file extent item in the fs/subvol
		 * tree yet, and need to let the next fast fsync (one which
		 * consults the list of modified extent maps) find the em so
		 * that it logs a matching file extent item and waits for the
		 * respective ordered operation to complete (if it's still
		 * running).
		 *
		 * Removing every em outside the range we're logging would make
		 * the next fast fsync not log their matching file extent items,
		 * therefore making us lose data after a log replay.
		 */
		list_for_each_entry_safe(em, n, &em_tree->modified_extents,
					 list) {
			const u64 mod_end = em->mod_start + em->mod_len - 1;

			if (em->mod_start >= start && mod_end <= end)
				list_del_init(&em->list);
		}
		write_unlock(&em_tree->lock);
	}

	if (inode_only == LOG_INODE_ALL && S_ISDIR(inode->vfs_inode.i_mode)) {
		ret = log_directory_changes(trans, root, inode, path, dst_path,
					ctx);
		if (ret) {
			err = ret;
			goto out_unlock;
		}
	}

	spin_lock(&inode->lock);
	inode->logged_trans = trans->transid;
	inode->last_log_commit = inode->last_sub_trans;
	spin_unlock(&inode->lock);
out_unlock:
	if (unlikely(err))
		btrfs_put_logged_extents(&logged_list);
	else
		btrfs_submit_logged_extents(&logged_list, log);
	mutex_unlock(&inode->log_mutex);

	btrfs_free_path(path);
	btrfs_free_path(dst_path);
	return err;
}

/*
 * Check if we must fallback to a transaction commit when logging an inode.
 * This must be called after logging the inode and is used only in the context
 * when fsyncing an inode requires the need to log some other inode - in which
 * case we can't lock the i_mutex of each other inode we need to log as that
 * can lead to deadlocks with concurrent fsync against other inodes (as we can
 * log inodes up or down in the hierarchy) or rename operations for example. So
 * we take the log_mutex of the inode after we have logged it and then check for
 * its last_unlink_trans value - this is safe because any task setting
 * last_unlink_trans must take the log_mutex and it must do this before it does
 * the actual unlink operation, so if we do this check before a concurrent task
 * sets last_unlink_trans it means we've logged a consistent version/state of
 * all the inode items, otherwise we are not sure and must do a transaction
 * commit (the concurrent task might have only updated last_unlink_trans before
 * we logged the inode or it might have also done the unlink).
 */
static bool btrfs_must_commit_transaction(struct btrfs_trans_handle *trans,
					  struct btrfs_inode *inode)
{
	struct btrfs_fs_info *fs_info = inode->root->fs_info;
	bool ret = false;

	mutex_lock(&inode->log_mutex);
	if (inode->last_unlink_trans > fs_info->last_trans_committed) {
		/*
		 * Make sure any commits to the log are forced to be full
		 * commits.
		 */
		btrfs_set_log_full_commit(fs_info, trans);
		ret = true;
	}
	mutex_unlock(&inode->log_mutex);

	return ret;
}

/*
 * follow the dentry parent pointers up the chain and see if any
 * of the directories in it require a full commit before they can
 * be logged.  Returns zero if nothing special needs to be done or 1 if
 * a full commit is required.
 */
static noinline int check_parent_dirs_for_sync(struct btrfs_trans_handle *trans,
					       struct btrfs_inode *inode,
					       struct dentry *parent,
					       struct super_block *sb,
					       u64 last_committed)
{
	int ret = 0;
	struct dentry *old_parent = NULL;
	struct btrfs_inode *orig_inode = inode;

	/*
	 * for regular files, if its inode is already on disk, we don't
	 * have to worry about the parents at all.  This is because
	 * we can use the last_unlink_trans field to record renames
	 * and other fun in this file.
	 */
	if (S_ISREG(inode->vfs_inode.i_mode) &&
	    inode->generation <= last_committed &&
	    inode->last_unlink_trans <= last_committed)
		goto out;

	if (!S_ISDIR(inode->vfs_inode.i_mode)) {
		if (!parent || d_really_is_negative(parent) || sb != parent->d_sb)
			goto out;
		inode = BTRFS_I(d_inode(parent));
	}

	while (1) {
		/*
		 * If we are logging a directory then we start with our inode,
		 * not our parent's inode, so we need to skip setting the
		 * logged_trans so that further down in the log code we don't
		 * think this inode has already been logged.
		 */
		if (inode != orig_inode)
			inode->logged_trans = trans->transid;
		smp_mb();

		if (btrfs_must_commit_transaction(trans, inode)) {
			ret = 1;
			break;
		}

		if (!parent || d_really_is_negative(parent) || sb != parent->d_sb)
			break;

		if (IS_ROOT(parent)) {
			inode = BTRFS_I(d_inode(parent));
			if (btrfs_must_commit_transaction(trans, inode))
				ret = 1;
			break;
		}

		parent = dget_parent(parent);
		dput(old_parent);
		old_parent = parent;
		inode = BTRFS_I(d_inode(parent));

	}
	dput(old_parent);
out:
	return ret;
}

struct btrfs_dir_list {
	u64 ino;
	struct list_head list;
};

/*
 * Log the inodes of the new dentries of a directory. See log_dir_items() for
 * details about the why it is needed.
 * This is a recursive operation - if an existing dentry corresponds to a
 * directory, that directory's new entries are logged too (same behaviour as
 * ext3/4, xfs, f2fs, reiserfs, nilfs2). Note that when logging the inodes
 * the dentries point to we do not lock their i_mutex, otherwise lockdep
 * complains about the following circular lock dependency / possible deadlock:
 *
 *        CPU0                                        CPU1
 *        ----                                        ----
 * lock(&type->i_mutex_dir_key#3/2);
 *                                            lock(sb_internal#2);
 *                                            lock(&type->i_mutex_dir_key#3/2);
 * lock(&sb->s_type->i_mutex_key#14);
 *
 * Where sb_internal is the lock (a counter that works as a lock) acquired by
 * sb_start_intwrite() in btrfs_start_transaction().
 * Not locking i_mutex of the inodes is still safe because:
 *
 * 1) For regular files we log with a mode of LOG_INODE_EXISTS. It's possible
 *    that while logging the inode new references (names) are added or removed
 *    from the inode, leaving the logged inode item with a link count that does
 *    not match the number of logged inode reference items. This is fine because
 *    at log replay time we compute the real number of links and correct the
 *    link count in the inode item (see replay_one_buffer() and
 *    link_to_fixup_dir());
 *
 * 2) For directories we log with a mode of LOG_INODE_ALL. It's possible that
 *    while logging the inode's items new items with keys BTRFS_DIR_ITEM_KEY and
 *    BTRFS_DIR_INDEX_KEY are added to fs/subvol tree and the logged inode item
 *    has a size that doesn't match the sum of the lengths of all the logged
 *    names. This does not result in a problem because if a dir_item key is
 *    logged but its matching dir_index key is not logged, at log replay time we
 *    don't use it to replay the respective name (see replay_one_name()). On the
 *    other hand if only the dir_index key ends up being logged, the respective
 *    name is added to the fs/subvol tree with both the dir_item and dir_index
 *    keys created (see replay_one_name()).
 *    The directory's inode item with a wrong i_size is not a problem as well,
 *    since we don't use it at log replay time to set the i_size in the inode
 *    item of the fs/subvol tree (see overwrite_item()).
 */
static int log_new_dir_dentries(struct btrfs_trans_handle *trans,
				struct btrfs_root *root,
				struct btrfs_inode *start_inode,
				struct btrfs_log_ctx *ctx)
{
	struct btrfs_fs_info *fs_info = root->fs_info;
	struct btrfs_root *log = root->log_root;
	struct btrfs_path *path;
	LIST_HEAD(dir_list);
	struct btrfs_dir_list *dir_elem;
	int ret = 0;

	path = btrfs_alloc_path();
	if (!path)
		return -ENOMEM;

	dir_elem = kmalloc(sizeof(*dir_elem), GFP_NOFS);
	if (!dir_elem) {
		btrfs_free_path(path);
		return -ENOMEM;
	}
	dir_elem->ino = btrfs_ino(start_inode);
	list_add_tail(&dir_elem->list, &dir_list);

	while (!list_empty(&dir_list)) {
		struct extent_buffer *leaf;
		struct btrfs_key min_key;
		int nritems;
		int i;

		dir_elem = list_first_entry(&dir_list, struct btrfs_dir_list,
					    list);
		if (ret)
			goto next_dir_inode;

		min_key.objectid = dir_elem->ino;
		min_key.type = BTRFS_DIR_ITEM_KEY;
		min_key.offset = 0;
again:
		btrfs_release_path(path);
		ret = btrfs_search_forward(log, &min_key, path, trans->transid);
		if (ret < 0) {
			goto next_dir_inode;
		} else if (ret > 0) {
			ret = 0;
			goto next_dir_inode;
		}

process_leaf:
		leaf = path->nodes[0];
		nritems = btrfs_header_nritems(leaf);
		for (i = path->slots[0]; i < nritems; i++) {
			struct btrfs_dir_item *di;
			struct btrfs_key di_key;
			struct inode *di_inode;
			struct btrfs_dir_list *new_dir_elem;
			int log_mode = LOG_INODE_EXISTS;
			int type;

			btrfs_item_key_to_cpu(leaf, &min_key, i);
			if (min_key.objectid != dir_elem->ino ||
			    min_key.type != BTRFS_DIR_ITEM_KEY)
				goto next_dir_inode;

			di = btrfs_item_ptr(leaf, i, struct btrfs_dir_item);
			type = btrfs_dir_type(leaf, di);
			if (btrfs_dir_transid(leaf, di) < trans->transid &&
			    type != BTRFS_FT_DIR)
				continue;
			btrfs_dir_item_key_to_cpu(leaf, di, &di_key);
			if (di_key.type == BTRFS_ROOT_ITEM_KEY)
				continue;

			btrfs_release_path(path);
			di_inode = btrfs_iget(fs_info->sb, &di_key, root, NULL);
			if (IS_ERR(di_inode)) {
				ret = PTR_ERR(di_inode);
				goto next_dir_inode;
			}

			if (btrfs_inode_in_log(BTRFS_I(di_inode), trans->transid)) {
				iput(di_inode);
				break;
			}

			ctx->log_new_dentries = false;
			if (type == BTRFS_FT_DIR || type == BTRFS_FT_SYMLINK)
				log_mode = LOG_INODE_ALL;
			ret = btrfs_log_inode(trans, root, BTRFS_I(di_inode),
					      log_mode, 0, LLONG_MAX, ctx);
			if (!ret &&
			    btrfs_must_commit_transaction(trans, BTRFS_I(di_inode)))
				ret = 1;
			iput(di_inode);
			if (ret)
				goto next_dir_inode;
			if (ctx->log_new_dentries) {
				new_dir_elem = kmalloc(sizeof(*new_dir_elem),
						       GFP_NOFS);
				if (!new_dir_elem) {
					ret = -ENOMEM;
					goto next_dir_inode;
				}
				new_dir_elem->ino = di_key.objectid;
				list_add_tail(&new_dir_elem->list, &dir_list);
			}
			break;
		}
		if (i == nritems) {
			ret = btrfs_next_leaf(log, path);
			if (ret < 0) {
				goto next_dir_inode;
			} else if (ret > 0) {
				ret = 0;
				goto next_dir_inode;
			}
			goto process_leaf;
		}
		if (min_key.offset < (u64)-1) {
			min_key.offset++;
			goto again;
		}
next_dir_inode:
		list_del(&dir_elem->list);
		kfree(dir_elem);
	}

	btrfs_free_path(path);
	return ret;
}

static int btrfs_log_all_parents(struct btrfs_trans_handle *trans,
				 struct btrfs_inode *inode,
				 struct btrfs_log_ctx *ctx)
{
	struct btrfs_fs_info *fs_info = btrfs_sb(inode->vfs_inode.i_sb);
	int ret;
	struct btrfs_path *path;
	struct btrfs_key key;
	struct btrfs_root *root = inode->root;
	const u64 ino = btrfs_ino(inode);

	path = btrfs_alloc_path();
	if (!path)
		return -ENOMEM;
	path->skip_locking = 1;
	path->search_commit_root = 1;

	key.objectid = ino;
	key.type = BTRFS_INODE_REF_KEY;
	key.offset = 0;
	ret = btrfs_search_slot(NULL, root, &key, path, 0, 0);
	if (ret < 0)
		goto out;

	while (true) {
		struct extent_buffer *leaf = path->nodes[0];
		int slot = path->slots[0];
		u32 cur_offset = 0;
		u32 item_size;
		unsigned long ptr;

		if (slot >= btrfs_header_nritems(leaf)) {
			ret = btrfs_next_leaf(root, path);
			if (ret < 0)
				goto out;
			else if (ret > 0)
				break;
			continue;
		}

		btrfs_item_key_to_cpu(leaf, &key, slot);
		/* BTRFS_INODE_EXTREF_KEY is BTRFS_INODE_REF_KEY + 1 */
		if (key.objectid != ino || key.type > BTRFS_INODE_EXTREF_KEY)
			break;

		item_size = btrfs_item_size_nr(leaf, slot);
		ptr = btrfs_item_ptr_offset(leaf, slot);
		while (cur_offset < item_size) {
			struct btrfs_key inode_key;
			struct inode *dir_inode;

			inode_key.type = BTRFS_INODE_ITEM_KEY;
			inode_key.offset = 0;

			if (key.type == BTRFS_INODE_EXTREF_KEY) {
				struct btrfs_inode_extref *extref;

				extref = (struct btrfs_inode_extref *)
					(ptr + cur_offset);
				inode_key.objectid = btrfs_inode_extref_parent(
					leaf, extref);
				cur_offset += sizeof(*extref);
				cur_offset += btrfs_inode_extref_name_len(leaf,
					extref);
			} else {
				inode_key.objectid = key.offset;
				cur_offset = item_size;
			}

			dir_inode = btrfs_iget(fs_info->sb, &inode_key,
					       root, NULL);
			/* If parent inode was deleted, skip it. */
			if (IS_ERR(dir_inode))
				continue;

			if (ctx)
				ctx->log_new_dentries = false;
			ret = btrfs_log_inode(trans, root, BTRFS_I(dir_inode),
					      LOG_INODE_ALL, 0, LLONG_MAX, ctx);
			if (!ret &&
			    btrfs_must_commit_transaction(trans, BTRFS_I(dir_inode)))
				ret = 1;
			if (!ret && ctx && ctx->log_new_dentries)
				ret = log_new_dir_dentries(trans, root,
						   BTRFS_I(dir_inode), ctx);
			iput(dir_inode);
			if (ret)
				goto out;
		}
		path->slots[0]++;
	}
	ret = 0;
out:
	btrfs_free_path(path);
	return ret;
}

/*
 * helper function around btrfs_log_inode to make sure newly created
 * parent directories also end up in the log.  A minimal inode and backref
 * only logging is done of any parent directories that are older than
 * the last committed transaction
 */
static int btrfs_log_inode_parent(struct btrfs_trans_handle *trans,
				  struct btrfs_inode *inode,
				  struct dentry *parent,
				  const loff_t start,
				  const loff_t end,
				  int inode_only,
				  struct btrfs_log_ctx *ctx)
{
	struct btrfs_root *root = inode->root;
	struct btrfs_fs_info *fs_info = root->fs_info;
	struct super_block *sb;
	struct dentry *old_parent = NULL;
	int ret = 0;
	u64 last_committed = fs_info->last_trans_committed;
	bool log_dentries = false;
	struct btrfs_inode *orig_inode = inode;

	sb = inode->vfs_inode.i_sb;

	if (btrfs_test_opt(fs_info, NOTREELOG)) {
		ret = 1;
		goto end_no_trans;
	}

	/*
	 * The prev transaction commit doesn't complete, we need do
	 * full commit by ourselves.
	 */
	if (fs_info->last_trans_log_full_commit >
	    fs_info->last_trans_committed) {
		ret = 1;
		goto end_no_trans;
	}

	if (btrfs_root_refs(&root->root_item) == 0) {
		ret = 1;
		goto end_no_trans;
	}

	ret = check_parent_dirs_for_sync(trans, inode, parent, sb,
			last_committed);
	if (ret)
		goto end_no_trans;

	if (btrfs_inode_in_log(inode, trans->transid)) {
		ret = BTRFS_NO_LOG_SYNC;
		goto end_no_trans;
	}

	ret = start_log_trans(trans, root, ctx);
	if (ret)
		goto end_no_trans;

	ret = btrfs_log_inode(trans, root, inode, inode_only, start, end, ctx);
	if (ret)
		goto end_trans;

	/*
	 * for regular files, if its inode is already on disk, we don't
	 * have to worry about the parents at all.  This is because
	 * we can use the last_unlink_trans field to record renames
	 * and other fun in this file.
	 */
	if (S_ISREG(inode->vfs_inode.i_mode) &&
	    inode->generation <= last_committed &&
	    inode->last_unlink_trans <= last_committed) {
		ret = 0;
		goto end_trans;
	}

	if (S_ISDIR(inode->vfs_inode.i_mode) && ctx && ctx->log_new_dentries)
		log_dentries = true;

	/*
	 * On unlink we must make sure all our current and old parent directory
	 * inodes are fully logged. This is to prevent leaving dangling
	 * directory index entries in directories that were our parents but are
	 * not anymore. Not doing this results in old parent directory being
	 * impossible to delete after log replay (rmdir will always fail with
	 * error -ENOTEMPTY).
	 *
	 * Example 1:
	 *
	 * mkdir testdir
	 * touch testdir/foo
	 * ln testdir/foo testdir/bar
	 * sync
	 * unlink testdir/bar
	 * xfs_io -c fsync testdir/foo
	 * <power failure>
	 * mount fs, triggers log replay
	 *
	 * If we don't log the parent directory (testdir), after log replay the
	 * directory still has an entry pointing to the file inode using the bar
	 * name, but a matching BTRFS_INODE_[REF|EXTREF]_KEY does not exist and
	 * the file inode has a link count of 1.
	 *
	 * Example 2:
	 *
	 * mkdir testdir
	 * touch foo
	 * ln foo testdir/foo2
	 * ln foo testdir/foo3
	 * sync
	 * unlink testdir/foo3
	 * xfs_io -c fsync foo
	 * <power failure>
	 * mount fs, triggers log replay
	 *
	 * Similar as the first example, after log replay the parent directory
	 * testdir still has an entry pointing to the inode file with name foo3
	 * but the file inode does not have a matching BTRFS_INODE_REF_KEY item
	 * and has a link count of 2.
	 */
	if (inode->last_unlink_trans > last_committed) {
		ret = btrfs_log_all_parents(trans, orig_inode, ctx);
		if (ret)
			goto end_trans;
	}

	while (1) {
		if (!parent || d_really_is_negative(parent) || sb != parent->d_sb)
			break;

		inode = BTRFS_I(d_inode(parent));
		if (root != inode->root)
			break;

		if (inode->generation > last_committed) {
			ret = btrfs_log_inode(trans, root, inode,
					LOG_INODE_EXISTS, 0, LLONG_MAX, ctx);
			if (ret)
				goto end_trans;
		}
		if (IS_ROOT(parent))
			break;

		parent = dget_parent(parent);
		dput(old_parent);
		old_parent = parent;
	}
	if (log_dentries)
		ret = log_new_dir_dentries(trans, root, orig_inode, ctx);
	else
		ret = 0;
end_trans:
	dput(old_parent);
	if (ret < 0) {
		btrfs_set_log_full_commit(fs_info, trans);
		ret = 1;
	}

	if (ret)
		btrfs_remove_log_ctx(root, ctx);
	btrfs_end_log_trans(root);
end_no_trans:
	return ret;
}

/*
 * it is not safe to log dentry if the chunk root has added new
 * chunks.  This returns 0 if the dentry was logged, and 1 otherwise.
 * If this returns 1, you must commit the transaction to safely get your
 * data on disk.
 */
int btrfs_log_dentry_safe(struct btrfs_trans_handle *trans,
			  struct dentry *dentry,
			  const loff_t start,
			  const loff_t end,
			  struct btrfs_log_ctx *ctx)
{
	struct dentry *parent = dget_parent(dentry);
	int ret;

	ret = btrfs_log_inode_parent(trans, BTRFS_I(d_inode(dentry)), parent,
				     start, end, LOG_INODE_ALL, ctx);
	dput(parent);

	return ret;
}

/*
 * should be called during mount to recover any replay any log trees
 * from the FS
 */
int btrfs_recover_log_trees(struct btrfs_root *log_root_tree)
{
	int ret;
	struct btrfs_path *path;
	struct btrfs_trans_handle *trans;
	struct btrfs_key key;
	struct btrfs_key found_key;
	struct btrfs_key tmp_key;
	struct btrfs_root *log;
	struct btrfs_fs_info *fs_info = log_root_tree->fs_info;
	struct walk_control wc = {
		.process_func = process_one_buffer,
		.stage = 0,
	};

	path = btrfs_alloc_path();
	if (!path)
		return -ENOMEM;

	set_bit(BTRFS_FS_LOG_RECOVERING, &fs_info->flags);

	trans = btrfs_start_transaction(fs_info->tree_root, 0);
	if (IS_ERR(trans)) {
		ret = PTR_ERR(trans);
		goto error;
	}

	wc.trans = trans;
	wc.pin = 1;

	ret = walk_log_tree(trans, log_root_tree, &wc);
	if (ret) {
		btrfs_handle_fs_error(fs_info, ret,
			"Failed to pin buffers while recovering log root tree.");
		goto error;
	}

again:
	key.objectid = BTRFS_TREE_LOG_OBJECTID;
	key.offset = (u64)-1;
	key.type = BTRFS_ROOT_ITEM_KEY;

	while (1) {
		ret = btrfs_search_slot(NULL, log_root_tree, &key, path, 0, 0);

		if (ret < 0) {
			btrfs_handle_fs_error(fs_info, ret,
				    "Couldn't find tree log root.");
			goto error;
		}
		if (ret > 0) {
			if (path->slots[0] == 0)
				break;
			path->slots[0]--;
		}
		btrfs_item_key_to_cpu(path->nodes[0], &found_key,
				      path->slots[0]);
		btrfs_release_path(path);
		if (found_key.objectid != BTRFS_TREE_LOG_OBJECTID)
			break;

		log = btrfs_read_fs_root(log_root_tree, &found_key);
		if (IS_ERR(log)) {
			ret = PTR_ERR(log);
			btrfs_handle_fs_error(fs_info, ret,
				    "Couldn't read tree log root.");
			goto error;
		}

		tmp_key.objectid = found_key.offset;
		tmp_key.type = BTRFS_ROOT_ITEM_KEY;
		tmp_key.offset = (u64)-1;

		wc.replay_dest = btrfs_read_fs_root_no_name(fs_info, &tmp_key);
		if (IS_ERR(wc.replay_dest)) {
			ret = PTR_ERR(wc.replay_dest);
			free_extent_buffer(log->node);
			free_extent_buffer(log->commit_root);
			kfree(log);
			btrfs_handle_fs_error(fs_info, ret,
				"Couldn't read target root for tree log recovery.");
			goto error;
		}

		wc.replay_dest->log_root = log;
		btrfs_record_root_in_trans(trans, wc.replay_dest);
		ret = walk_log_tree(trans, log, &wc);

		if (!ret && wc.stage == LOG_WALK_REPLAY_ALL) {
			ret = fixup_inode_link_counts(trans, wc.replay_dest,
						      path);
		}

		if (!ret && wc.stage == LOG_WALK_REPLAY_ALL) {
			struct btrfs_root *root = wc.replay_dest;

			btrfs_release_path(path);

			/*
			 * We have just replayed everything, and the highest
			 * objectid of fs roots probably has changed in case
			 * some inode_item's got replayed.
			 *
			 * root->objectid_mutex is not acquired as log replay
			 * could only happen during mount.
			 */
			ret = btrfs_find_highest_objectid(root,
						  &root->highest_objectid);
		}

		key.offset = found_key.offset - 1;
		wc.replay_dest->log_root = NULL;
		free_extent_buffer(log->node);
		free_extent_buffer(log->commit_root);
		kfree(log);

		if (ret)
			goto error;

		if (found_key.offset == 0)
			break;
	}
	btrfs_release_path(path);

	/* step one is to pin it all, step two is to replay just inodes */
	if (wc.pin) {
		wc.pin = 0;
		wc.process_func = replay_one_buffer;
		wc.stage = LOG_WALK_REPLAY_INODES;
		goto again;
	}
	/* step three is to replay everything */
	if (wc.stage < LOG_WALK_REPLAY_ALL) {
		wc.stage++;
		goto again;
	}

	btrfs_free_path(path);

	/* step 4: commit the transaction, which also unpins the blocks */
	ret = btrfs_commit_transaction(trans);
	if (ret)
		return ret;

	free_extent_buffer(log_root_tree->node);
	log_root_tree->log_root = NULL;
	clear_bit(BTRFS_FS_LOG_RECOVERING, &fs_info->flags);
	kfree(log_root_tree);

	return 0;
error:
	if (wc.trans)
		btrfs_end_transaction(wc.trans);
	btrfs_free_path(path);
	return ret;
}

/*
 * there are some corner cases where we want to force a full
 * commit instead of allowing a directory to be logged.
 *
 * They revolve around files there were unlinked from the directory, and
 * this function updates the parent directory so that a full commit is
 * properly done if it is fsync'd later after the unlinks are done.
 *
 * Must be called before the unlink operations (updates to the subvolume tree,
 * inodes, etc) are done.
 */
void btrfs_record_unlink_dir(struct btrfs_trans_handle *trans,
			     struct btrfs_inode *dir, struct btrfs_inode *inode,
			     int for_rename)
{
	/*
	 * when we're logging a file, if it hasn't been renamed
	 * or unlinked, and its inode is fully committed on disk,
	 * we don't have to worry about walking up the directory chain
	 * to log its parents.
	 *
	 * So, we use the last_unlink_trans field to put this transid
	 * into the file.  When the file is logged we check it and
	 * don't log the parents if the file is fully on disk.
	 */
	mutex_lock(&inode->log_mutex);
	inode->last_unlink_trans = trans->transid;
	mutex_unlock(&inode->log_mutex);

	/*
	 * if this directory was already logged any new
	 * names for this file/dir will get recorded
	 */
	smp_mb();
	if (dir->logged_trans == trans->transid)
		return;

	/*
	 * if the inode we're about to unlink was logged,
	 * the log will be properly updated for any new names
	 */
	if (inode->logged_trans == trans->transid)
		return;

	/*
	 * when renaming files across directories, if the directory
	 * there we're unlinking from gets fsync'd later on, there's
	 * no way to find the destination directory later and fsync it
	 * properly.  So, we have to be conservative and force commits
	 * so the new name gets discovered.
	 */
	if (for_rename)
		goto record;

	/* we can safely do the unlink without any special recording */
	return;

record:
	mutex_lock(&dir->log_mutex);
	dir->last_unlink_trans = trans->transid;
	mutex_unlock(&dir->log_mutex);
}

/*
 * Make sure that if someone attempts to fsync the parent directory of a deleted
 * snapshot, it ends up triggering a transaction commit. This is to guarantee
 * that after replaying the log tree of the parent directory's root we will not
 * see the snapshot anymore and at log replay time we will not see any log tree
 * corresponding to the deleted snapshot's root, which could lead to replaying
 * it after replaying the log tree of the parent directory (which would replay
 * the snapshot delete operation).
 *
 * Must be called before the actual snapshot destroy operation (updates to the
 * parent root and tree of tree roots trees, etc) are done.
 */
void btrfs_record_snapshot_destroy(struct btrfs_trans_handle *trans,
				   struct btrfs_inode *dir)
{
	mutex_lock(&dir->log_mutex);
	dir->last_unlink_trans = trans->transid;
	mutex_unlock(&dir->log_mutex);
}

/*
 * Call this after adding a new name for a file and it will properly
 * update the log to reflect the new name.
 *
 * It will return zero if all goes well, and it will return 1 if a
 * full transaction commit is required.
 */
int btrfs_log_new_name(struct btrfs_trans_handle *trans,
			struct btrfs_inode *inode, struct btrfs_inode *old_dir,
			struct dentry *parent)
{
	struct btrfs_fs_info *fs_info = btrfs_sb(inode->vfs_inode.i_sb);

	/*
	 * this will force the logging code to walk the dentry chain
	 * up for the file
	 */
	if (!S_ISDIR(inode->vfs_inode.i_mode))
		inode->last_unlink_trans = trans->transid;

	/*
	 * if this inode hasn't been logged and directory we're renaming it
	 * from hasn't been logged, we don't need to log it
	 */
	if (inode->logged_trans <= fs_info->last_trans_committed &&
	    (!old_dir || old_dir->logged_trans <= fs_info->last_trans_committed))
		return 0;

	return btrfs_log_inode_parent(trans, inode, parent, 0, LLONG_MAX,
				      LOG_INODE_EXISTS, NULL);
}
<|MERGE_RESOLUTION|>--- conflicted
+++ resolved
@@ -3110,21 +3110,11 @@
 	mutex_unlock(&log_root_tree->log_mutex);
 
 	/*
-<<<<<<< HEAD
-	 * The barrier before waitqueue_active is needed so all the updates
-	 * above are seen by the woken threads. It might not be necessary, but
-	 * proving that seems to be hard.
-	 */
-	smp_mb();
-	if (waitqueue_active(&log_root_tree->log_commit_wait[index2]))
-		wake_up(&log_root_tree->log_commit_wait[index2]);
-=======
 	 * The barrier before waitqueue_active (in cond_wake_up) is needed so
 	 * all the updates above are seen by the woken threads. It might not be
 	 * necessary, but proving that seems to be hard.
 	 */
 	cond_wake_up(&log_root_tree->log_commit_wait[index2]);
->>>>>>> 22cb595e
 out:
 	mutex_lock(&root->log_mutex);
 	btrfs_remove_all_log_ctxs(root, index1, ret);
@@ -3133,21 +3123,11 @@
 	mutex_unlock(&root->log_mutex);
 
 	/*
-<<<<<<< HEAD
-	 * The barrier before waitqueue_active is needed so all the updates
-	 * above are seen by the woken threads. It might not be necessary, but
-	 * proving that seems to be hard.
-	 */
-	smp_mb();
-	if (waitqueue_active(&root->log_commit_wait[index1]))
-		wake_up(&root->log_commit_wait[index1]);
-=======
 	 * The barrier before waitqueue_active (in cond_wake_up) is needed so
 	 * all the updates above are seen by the woken threads. It might not be
 	 * necessary, but proving that seems to be hard.
 	 */
 	cond_wake_up(&root->log_commit_wait[index1]);
->>>>>>> 22cb595e
 	return ret;
 }
 
