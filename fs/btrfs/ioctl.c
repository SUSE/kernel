--- conflicted
+++ resolved
@@ -3278,8 +3278,6 @@
 		fi_args->flags |= BTRFS_FS_INFO_FLAG_CSUM_INFO;
 	}
 
-<<<<<<< HEAD
-=======
 	if (flags_in & BTRFS_FS_INFO_FLAG_GENERATION) {
 		fi_args->generation = fs_info->generation;
 		fi_args->flags |= BTRFS_FS_INFO_FLAG_GENERATION;
@@ -3291,7 +3289,6 @@
 		fi_args->flags |= BTRFS_FS_INFO_FLAG_METADATA_UUID;
 	}
 
->>>>>>> 019683d8
 	if (copy_to_user(arg, fi_args, sizeof(*fi_args)))
 		ret = -EFAULT;
 
