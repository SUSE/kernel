--- conflicted
+++ resolved
@@ -2004,11 +2004,7 @@
 			 * btree and lock the same leaf.
 			 */
 			btrfs_release_path(path);
-<<<<<<< HEAD
-			temp_inode = btrfs_iget(sb, key2.objectid, root);
-=======
 			temp_inode = btrfs_iget(key2.objectid, root);
->>>>>>> 2d5404ca
 			if (IS_ERR(temp_inode)) {
 				ret = PTR_ERR(temp_inode);
 				goto out_put;
@@ -2738,12 +2734,7 @@
 	struct inode *inode = file_inode(file);
 	struct btrfs_fs_info *fs_info = inode_to_fs_info(inode);
 	struct btrfs_ioctl_vol_args_v2 *vol_args;
-<<<<<<< HEAD
-	struct block_device *bdev = NULL;
-	void *holder;
-=======
 	struct file *bdev_file = NULL;
->>>>>>> 2d5404ca
 	int ret;
 	bool cancel = false;
 
@@ -2783,11 +2774,7 @@
 		goto err_drop;
 
 	/* Exclusive operation is now claimed */
-<<<<<<< HEAD
-	ret = btrfs_rm_device(fs_info, &args, &bdev, &holder);
-=======
 	ret = btrfs_rm_device(fs_info, &args, &bdev_file);
->>>>>>> 2d5404ca
 
 	btrfs_exclop_finish(fs_info);
 
@@ -2801,13 +2788,8 @@
 	}
 err_drop:
 	mnt_drop_write_file(file);
-<<<<<<< HEAD
-	if (bdev)
-		blkdev_put(bdev, holder);
-=======
 	if (bdev_file)
 		fput(bdev_file);
->>>>>>> 2d5404ca
 out:
 	btrfs_put_dev_args_from_path(&args);
 	kfree(vol_args);
@@ -2820,12 +2802,7 @@
 	struct inode *inode = file_inode(file);
 	struct btrfs_fs_info *fs_info = inode_to_fs_info(inode);
 	struct btrfs_ioctl_vol_args *vol_args;
-<<<<<<< HEAD
-	struct block_device *bdev = NULL;
-	void *holder;
-=======
 	struct file *bdev_file = NULL;
->>>>>>> 2d5404ca
 	int ret;
 	bool cancel = false;
 
@@ -2855,24 +2832,15 @@
 	ret = exclop_start_or_cancel_reloc(fs_info, BTRFS_EXCLOP_DEV_REMOVE,
 					   cancel);
 	if (ret == 0) {
-<<<<<<< HEAD
-		ret = btrfs_rm_device(fs_info, &args, &bdev, &holder);
-=======
 		ret = btrfs_rm_device(fs_info, &args, &bdev_file);
->>>>>>> 2d5404ca
 		if (!ret)
 			btrfs_info(fs_info, "disk deleted %s", vol_args->name);
 		btrfs_exclop_finish(fs_info);
 	}
 
 	mnt_drop_write_file(file);
-<<<<<<< HEAD
-	if (bdev)
-		blkdev_put(bdev, holder);
-=======
 	if (bdev_file)
 		fput(bdev_file);
->>>>>>> 2d5404ca
 out:
 	btrfs_put_dev_args_from_path(&args);
 out_free:
