--- conflicted
+++ resolved
@@ -450,12 +450,8 @@
 		} else if (key.offset >= off + len) {
 			break;
 		}
-<<<<<<< HEAD
-		next_key_min_offset = key.offset + datal;
-=======
 
 		prev_extent_end = key.offset + datal;
->>>>>>> eb3cdb58
 		size = btrfs_item_size(leaf, slot);
 		read_extent_buffer(leaf, buf, btrfs_item_ptr_offset(leaf, slot),
 				   size);
