/*
 * Copyright (C) 2007 Oracle.  All rights reserved.
 *
 * This program is free software; you can redistribute it and/or
 * modify it under the terms of the GNU General Public
 * License v2 as published by the Free Software Foundation.
 *
 * This program is distributed in the hope that it will be useful,
 * but WITHOUT ANY WARRANTY; without even the implied warranty of
 * MERCHANTABILITY or FITNESS FOR A PARTICULAR PURPOSE.  See the GNU
 * General Public License for more details.
 *
 * You should have received a copy of the GNU General Public
 * License along with this program; if not, write to the
 * Free Software Foundation, Inc., 59 Temple Place - Suite 330,
 * Boston, MA 021110-1307, USA.
 */
#include <linux/sched.h>
#include <linux/bio.h>
#include <linux/slab.h>
#include <linux/buffer_head.h>
#include <linux/blkdev.h>
#include <linux/random.h>
#include <linux/iocontext.h>
#include <linux/capability.h>
#include <asm/div64.h>
#include "compat.h"
#include "ctree.h"
#include "extent_map.h"
#include "disk-io.h"
#include "transaction.h"
#include "print-tree.h"
#include "volumes.h"
#include "async-thread.h"

static int init_first_rw_device(struct btrfs_trans_handle *trans,
				struct btrfs_root *root,
				struct btrfs_device *device);
static int btrfs_relocate_sys_chunks(struct btrfs_root *root);

static DEFINE_MUTEX(uuid_mutex);
static LIST_HEAD(fs_uuids);

static void lock_chunks(struct btrfs_root *root)
{
	mutex_lock(&root->fs_info->chunk_mutex);
}

static void unlock_chunks(struct btrfs_root *root)
{
	mutex_unlock(&root->fs_info->chunk_mutex);
}

static void free_fs_devices(struct btrfs_fs_devices *fs_devices)
{
	struct btrfs_device *device;
	WARN_ON(fs_devices->opened);
	while (!list_empty(&fs_devices->devices)) {
		device = list_entry(fs_devices->devices.next,
				    struct btrfs_device, dev_list);
		list_del(&device->dev_list);
		kfree(device->name);
		kfree(device);
	}
	kfree(fs_devices);
}

int btrfs_cleanup_fs_uuids(void)
{
	struct btrfs_fs_devices *fs_devices;

	while (!list_empty(&fs_uuids)) {
		fs_devices = list_entry(fs_uuids.next,
					struct btrfs_fs_devices, list);
		list_del(&fs_devices->list);
		free_fs_devices(fs_devices);
	}
	return 0;
}

static noinline struct btrfs_device *__find_device(struct list_head *head,
						   u64 devid, u8 *uuid)
{
	struct btrfs_device *dev;

	list_for_each_entry(dev, head, dev_list) {
		if (dev->devid == devid &&
		    (!uuid || !memcmp(dev->uuid, uuid, BTRFS_UUID_SIZE))) {
			return dev;
		}
	}
	return NULL;
}

static noinline struct btrfs_fs_devices *find_fsid(u8 *fsid)
{
	struct btrfs_fs_devices *fs_devices;

	list_for_each_entry(fs_devices, &fs_uuids, list) {
		if (memcmp(fsid, fs_devices->fsid, BTRFS_FSID_SIZE) == 0)
			return fs_devices;
	}
	return NULL;
}

static void requeue_list(struct btrfs_pending_bios *pending_bios,
			struct bio *head, struct bio *tail)
{

	struct bio *old_head;

	old_head = pending_bios->head;
	pending_bios->head = head;
	if (pending_bios->tail)
		tail->bi_next = old_head;
	else
		pending_bios->tail = tail;
}

/*
 * we try to collect pending bios for a device so we don't get a large
 * number of procs sending bios down to the same device.  This greatly
 * improves the schedulers ability to collect and merge the bios.
 *
 * But, it also turns into a long list of bios to process and that is sure
 * to eventually make the worker thread block.  The solution here is to
 * make some progress and then put this work struct back at the end of
 * the list if the block device is congested.  This way, multiple devices
 * can make progress from a single worker thread.
 */
static noinline int run_scheduled_bios(struct btrfs_device *device)
{
	struct bio *pending;
	struct backing_dev_info *bdi;
	struct btrfs_fs_info *fs_info;
	struct btrfs_pending_bios *pending_bios;
	struct bio *tail;
	struct bio *cur;
	int again = 0;
	unsigned long num_run;
	unsigned long batch_run = 0;
	unsigned long limit;
	unsigned long last_waited = 0;
	int force_reg = 0;
	struct blk_plug plug;

	/*
	 * this function runs all the bios we've collected for
	 * a particular device.  We don't want to wander off to
	 * another device without first sending all of these down.
	 * So, setup a plug here and finish it off before we return
	 */
	blk_start_plug(&plug);

	bdi = blk_get_backing_dev_info(device->bdev);
	fs_info = device->dev_root->fs_info;
	limit = btrfs_async_submit_limit(fs_info);
	limit = limit * 2 / 3;

loop:
	spin_lock(&device->io_lock);

loop_lock:
	num_run = 0;

	/* take all the bios off the list at once and process them
	 * later on (without the lock held).  But, remember the
	 * tail and other pointers so the bios can be properly reinserted
	 * into the list if we hit congestion
	 */
	if (!force_reg && device->pending_sync_bios.head) {
		pending_bios = &device->pending_sync_bios;
		force_reg = 1;
	} else {
		pending_bios = &device->pending_bios;
		force_reg = 0;
	}

	pending = pending_bios->head;
	tail = pending_bios->tail;
	WARN_ON(pending && !tail);

	/*
	 * if pending was null this time around, no bios need processing
	 * at all and we can stop.  Otherwise it'll loop back up again
	 * and do an additional check so no bios are missed.
	 *
	 * device->running_pending is used to synchronize with the
	 * schedule_bio code.
	 */
	if (device->pending_sync_bios.head == NULL &&
	    device->pending_bios.head == NULL) {
		again = 0;
		device->running_pending = 0;
	} else {
		again = 1;
		device->running_pending = 1;
	}

	pending_bios->head = NULL;
	pending_bios->tail = NULL;

	spin_unlock(&device->io_lock);

	while (pending) {

		rmb();
		/* we want to work on both lists, but do more bios on the
		 * sync list than the regular list
		 */
		if ((num_run > 32 &&
		    pending_bios != &device->pending_sync_bios &&
		    device->pending_sync_bios.head) ||
		   (num_run > 64 && pending_bios == &device->pending_sync_bios &&
		    device->pending_bios.head)) {
			spin_lock(&device->io_lock);
			requeue_list(pending_bios, pending, tail);
			goto loop_lock;
		}

		cur = pending;
		pending = pending->bi_next;
		cur->bi_next = NULL;
		atomic_dec(&fs_info->nr_async_bios);

		if (atomic_read(&fs_info->nr_async_bios) < limit &&
		    waitqueue_active(&fs_info->async_submit_wait))
			wake_up(&fs_info->async_submit_wait);

		BUG_ON(atomic_read(&cur->bi_cnt) == 0);

		submit_bio(cur->bi_rw, cur);
		num_run++;
		batch_run++;
		if (need_resched())
			cond_resched();

		/*
		 * we made progress, there is more work to do and the bdi
		 * is now congested.  Back off and let other work structs
		 * run instead
		 */
		if (pending && bdi_write_congested(bdi) && batch_run > 8 &&
		    fs_info->fs_devices->open_devices > 1) {
			struct io_context *ioc;

			ioc = current->io_context;

			/*
			 * the main goal here is that we don't want to
			 * block if we're going to be able to submit
			 * more requests without blocking.
			 *
			 * This code does two great things, it pokes into
			 * the elevator code from a filesystem _and_
			 * it makes assumptions about how batching works.
			 */
			if (ioc && ioc->nr_batch_requests > 0 &&
			    time_before(jiffies, ioc->last_waited + HZ/50UL) &&
			    (last_waited == 0 ||
			     ioc->last_waited == last_waited)) {
				/*
				 * we want to go through our batch of
				 * requests and stop.  So, we copy out
				 * the ioc->last_waited time and test
				 * against it before looping
				 */
				last_waited = ioc->last_waited;
				if (need_resched())
					cond_resched();
				continue;
			}
			spin_lock(&device->io_lock);
			requeue_list(pending_bios, pending, tail);
			device->running_pending = 1;

			spin_unlock(&device->io_lock);
			btrfs_requeue_work(&device->work);
			goto done;
		}
	}

	cond_resched();
	if (again)
		goto loop;

	spin_lock(&device->io_lock);
	if (device->pending_bios.head || device->pending_sync_bios.head)
		goto loop_lock;
	spin_unlock(&device->io_lock);

done:
	blk_finish_plug(&plug);
	return 0;
}

static void pending_bios_fn(struct btrfs_work *work)
{
	struct btrfs_device *device;

	device = container_of(work, struct btrfs_device, work);
	run_scheduled_bios(device);
}

static noinline int device_list_add(const char *path,
			   struct btrfs_super_block *disk_super,
			   u64 devid, struct btrfs_fs_devices **fs_devices_ret)
{
	struct btrfs_device *device;
	struct btrfs_fs_devices *fs_devices;
	u64 found_transid = btrfs_super_generation(disk_super);
	char *name;

	fs_devices = find_fsid(disk_super->fsid);
	if (!fs_devices) {
		fs_devices = kzalloc(sizeof(*fs_devices), GFP_NOFS);
		if (!fs_devices)
			return -ENOMEM;
		INIT_LIST_HEAD(&fs_devices->devices);
		INIT_LIST_HEAD(&fs_devices->alloc_list);
		list_add(&fs_devices->list, &fs_uuids);
		memcpy(fs_devices->fsid, disk_super->fsid, BTRFS_FSID_SIZE);
		fs_devices->latest_devid = devid;
		fs_devices->latest_trans = found_transid;
		mutex_init(&fs_devices->device_list_mutex);
		device = NULL;
	} else {
		device = __find_device(&fs_devices->devices, devid,
				       disk_super->dev_item.uuid);
	}
	if (!device) {
		if (fs_devices->opened)
			return -EBUSY;

		device = kzalloc(sizeof(*device), GFP_NOFS);
		if (!device) {
			/* we can safely leave the fs_devices entry around */
			return -ENOMEM;
		}
		device->devid = devid;
		device->work.func = pending_bios_fn;
		memcpy(device->uuid, disk_super->dev_item.uuid,
		       BTRFS_UUID_SIZE);
		spin_lock_init(&device->io_lock);
		device->name = kstrdup(path, GFP_NOFS);
		if (!device->name) {
			kfree(device);
			return -ENOMEM;
		}
		INIT_LIST_HEAD(&device->dev_alloc_list);

		mutex_lock(&fs_devices->device_list_mutex);
		list_add_rcu(&device->dev_list, &fs_devices->devices);
		mutex_unlock(&fs_devices->device_list_mutex);

		device->fs_devices = fs_devices;
		fs_devices->num_devices++;
	} else if (!device->name || strcmp(device->name, path)) {
		name = kstrdup(path, GFP_NOFS);
		if (!name)
			return -ENOMEM;
		kfree(device->name);
		device->name = name;
		if (device->missing) {
			fs_devices->missing_devices--;
			device->missing = 0;
		}
	}

	if (found_transid > fs_devices->latest_trans) {
		fs_devices->latest_devid = devid;
		fs_devices->latest_trans = found_transid;
	}
	*fs_devices_ret = fs_devices;
	return 0;
}

static struct btrfs_fs_devices *clone_fs_devices(struct btrfs_fs_devices *orig)
{
	struct btrfs_fs_devices *fs_devices;
	struct btrfs_device *device;
	struct btrfs_device *orig_dev;

	fs_devices = kzalloc(sizeof(*fs_devices), GFP_NOFS);
	if (!fs_devices)
		return ERR_PTR(-ENOMEM);

	INIT_LIST_HEAD(&fs_devices->devices);
	INIT_LIST_HEAD(&fs_devices->alloc_list);
	INIT_LIST_HEAD(&fs_devices->list);
	mutex_init(&fs_devices->device_list_mutex);
	fs_devices->latest_devid = orig->latest_devid;
	fs_devices->latest_trans = orig->latest_trans;
	memcpy(fs_devices->fsid, orig->fsid, sizeof(fs_devices->fsid));

	/* We have held the volume lock, it is safe to get the devices. */
	list_for_each_entry(orig_dev, &orig->devices, dev_list) {
		device = kzalloc(sizeof(*device), GFP_NOFS);
		if (!device)
			goto error;

		device->name = kstrdup(orig_dev->name, GFP_NOFS);
		if (!device->name) {
			kfree(device);
			goto error;
		}

		device->devid = orig_dev->devid;
		device->work.func = pending_bios_fn;
		memcpy(device->uuid, orig_dev->uuid, sizeof(device->uuid));
		spin_lock_init(&device->io_lock);
		INIT_LIST_HEAD(&device->dev_list);
		INIT_LIST_HEAD(&device->dev_alloc_list);

		list_add(&device->dev_list, &fs_devices->devices);
		device->fs_devices = fs_devices;
		fs_devices->num_devices++;
	}
	return fs_devices;
error:
	free_fs_devices(fs_devices);
	return ERR_PTR(-ENOMEM);
}

int btrfs_close_extra_devices(struct btrfs_fs_devices *fs_devices)
{
	struct btrfs_device *device, *next;

	mutex_lock(&uuid_mutex);
again:
	/* This is the initialized path, it is safe to release the devices. */
	list_for_each_entry_safe(device, next, &fs_devices->devices, dev_list) {
		if (device->in_fs_metadata)
			continue;

		if (device->bdev) {
			blkdev_put(device->bdev, device->mode);
			device->bdev = NULL;
			fs_devices->open_devices--;
		}
		if (device->writeable) {
			list_del_init(&device->dev_alloc_list);
			device->writeable = 0;
			fs_devices->rw_devices--;
		}
		list_del_init(&device->dev_list);
		fs_devices->num_devices--;
		kfree(device->name);
		kfree(device);
	}

	if (fs_devices->seed) {
		fs_devices = fs_devices->seed;
		goto again;
	}

	mutex_unlock(&uuid_mutex);
	return 0;
}

static void __free_device(struct work_struct *work)
{
	struct btrfs_device *device;

	device = container_of(work, struct btrfs_device, rcu_work);

	if (device->bdev)
		blkdev_put(device->bdev, device->mode);

	kfree(device->name);
	kfree(device);
}

static void free_device(struct rcu_head *head)
{
	struct btrfs_device *device;

	device = container_of(head, struct btrfs_device, rcu);

	INIT_WORK(&device->rcu_work, __free_device);
	schedule_work(&device->rcu_work);
}

static int __btrfs_close_devices(struct btrfs_fs_devices *fs_devices)
{
	struct btrfs_device *device;

	if (--fs_devices->opened > 0)
		return 0;

	mutex_lock(&fs_devices->device_list_mutex);
	list_for_each_entry(device, &fs_devices->devices, dev_list) {
		struct btrfs_device *new_device;

		if (device->bdev)
			fs_devices->open_devices--;

		if (device->writeable) {
			list_del_init(&device->dev_alloc_list);
			fs_devices->rw_devices--;
		}

		new_device = kmalloc(sizeof(*new_device), GFP_NOFS);
		BUG_ON(!new_device);
		memcpy(new_device, device, sizeof(*new_device));
		new_device->name = kstrdup(device->name, GFP_NOFS);
<<<<<<< HEAD
		BUG_ON(!new_device->name);
=======
		BUG_ON(device->name && !new_device->name);
>>>>>>> 56299378
		new_device->bdev = NULL;
		new_device->writeable = 0;
		new_device->in_fs_metadata = 0;
		list_replace_rcu(&device->dev_list, &new_device->dev_list);

		call_rcu(&device->rcu, free_device);
	}
	mutex_unlock(&fs_devices->device_list_mutex);

	WARN_ON(fs_devices->open_devices);
	WARN_ON(fs_devices->rw_devices);
	fs_devices->opened = 0;
	fs_devices->seeding = 0;

	return 0;
}

int btrfs_close_devices(struct btrfs_fs_devices *fs_devices)
{
	struct btrfs_fs_devices *seed_devices = NULL;
	int ret;

	mutex_lock(&uuid_mutex);
	ret = __btrfs_close_devices(fs_devices);
	if (!fs_devices->opened) {
		seed_devices = fs_devices->seed;
		fs_devices->seed = NULL;
	}
	mutex_unlock(&uuid_mutex);

	while (seed_devices) {
		fs_devices = seed_devices;
		seed_devices = fs_devices->seed;
		__btrfs_close_devices(fs_devices);
		free_fs_devices(fs_devices);
	}
	return ret;
}

static int __btrfs_open_devices(struct btrfs_fs_devices *fs_devices,
				fmode_t flags, void *holder)
{
	struct block_device *bdev;
	struct list_head *head = &fs_devices->devices;
	struct btrfs_device *device;
	struct block_device *latest_bdev = NULL;
	struct buffer_head *bh;
	struct btrfs_super_block *disk_super;
	u64 latest_devid = 0;
	u64 latest_transid = 0;
	u64 devid;
	int seeding = 1;
	int ret = 0;

	flags |= FMODE_EXCL;

	list_for_each_entry(device, head, dev_list) {
		if (device->bdev)
			continue;
		if (!device->name)
			continue;

		bdev = blkdev_get_by_path(device->name, flags, holder);
		if (IS_ERR(bdev)) {
			printk(KERN_INFO "open %s failed\n", device->name);
			goto error;
		}
		set_blocksize(bdev, 4096);

		bh = btrfs_read_dev_super(bdev);
		if (!bh) {
			ret = -EINVAL;
			goto error_close;
		}

		disk_super = (struct btrfs_super_block *)bh->b_data;
		devid = btrfs_stack_device_id(&disk_super->dev_item);
		if (devid != device->devid)
			goto error_brelse;

		if (memcmp(device->uuid, disk_super->dev_item.uuid,
			   BTRFS_UUID_SIZE))
			goto error_brelse;

		device->generation = btrfs_super_generation(disk_super);
		if (!latest_transid || device->generation > latest_transid) {
			latest_devid = devid;
			latest_transid = device->generation;
			latest_bdev = bdev;
		}

		if (btrfs_super_flags(disk_super) & BTRFS_SUPER_FLAG_SEEDING) {
			device->writeable = 0;
		} else {
			device->writeable = !bdev_read_only(bdev);
			seeding = 0;
		}

		device->bdev = bdev;
		device->in_fs_metadata = 0;
		device->mode = flags;

		if (!blk_queue_nonrot(bdev_get_queue(bdev)))
			fs_devices->rotating = 1;

		fs_devices->open_devices++;
		if (device->writeable) {
			fs_devices->rw_devices++;
			list_add(&device->dev_alloc_list,
				 &fs_devices->alloc_list);
		}
		brelse(bh);
		continue;

error_brelse:
		brelse(bh);
error_close:
		blkdev_put(bdev, flags);
error:
		continue;
	}
	if (fs_devices->open_devices == 0) {
		ret = -EIO;
		goto out;
	}
	fs_devices->seeding = seeding;
	fs_devices->opened = 1;
	fs_devices->latest_bdev = latest_bdev;
	fs_devices->latest_devid = latest_devid;
	fs_devices->latest_trans = latest_transid;
	fs_devices->total_rw_bytes = 0;
out:
	return ret;
}

int btrfs_open_devices(struct btrfs_fs_devices *fs_devices,
		       fmode_t flags, void *holder)
{
	int ret;

	mutex_lock(&uuid_mutex);
	if (fs_devices->opened) {
		fs_devices->opened++;
		ret = 0;
	} else {
		ret = __btrfs_open_devices(fs_devices, flags, holder);
	}
	mutex_unlock(&uuid_mutex);
	return ret;
}

int btrfs_scan_one_device(const char *path, fmode_t flags, void *holder,
			  struct btrfs_fs_devices **fs_devices_ret)
{
	struct btrfs_super_block *disk_super;
	struct block_device *bdev;
	struct buffer_head *bh;
	int ret;
	u64 devid;
	u64 transid;

	mutex_lock(&uuid_mutex);

	flags |= FMODE_EXCL;
	bdev = blkdev_get_by_path(path, flags, holder);

	if (IS_ERR(bdev)) {
		ret = PTR_ERR(bdev);
		goto error;
	}

	ret = set_blocksize(bdev, 4096);
	if (ret)
		goto error_close;
	bh = btrfs_read_dev_super(bdev);
	if (!bh) {
		ret = -EINVAL;
		goto error_close;
	}
	disk_super = (struct btrfs_super_block *)bh->b_data;
	devid = btrfs_stack_device_id(&disk_super->dev_item);
	transid = btrfs_super_generation(disk_super);
	if (disk_super->label[0])
		printk(KERN_INFO "device label %s ", disk_super->label);
	else
		printk(KERN_INFO "device fsid %pU ", disk_super->fsid);
	printk(KERN_CONT "devid %llu transid %llu %s\n",
	       (unsigned long long)devid, (unsigned long long)transid, path);
	ret = device_list_add(path, disk_super, devid, fs_devices_ret);

	brelse(bh);
error_close:
	blkdev_put(bdev, flags);
error:
	mutex_unlock(&uuid_mutex);
	return ret;
}

/* helper to account the used device space in the range */
int btrfs_account_dev_extents_size(struct btrfs_device *device, u64 start,
				   u64 end, u64 *length)
{
	struct btrfs_key key;
	struct btrfs_root *root = device->dev_root;
	struct btrfs_dev_extent *dev_extent;
	struct btrfs_path *path;
	u64 extent_end;
	int ret;
	int slot;
	struct extent_buffer *l;

	*length = 0;

	if (start >= device->total_bytes)
		return 0;

	path = btrfs_alloc_path();
	if (!path)
		return -ENOMEM;
	path->reada = 2;

	key.objectid = device->devid;
	key.offset = start;
	key.type = BTRFS_DEV_EXTENT_KEY;

	ret = btrfs_search_slot(NULL, root, &key, path, 0, 0);
	if (ret < 0)
		goto out;
	if (ret > 0) {
		ret = btrfs_previous_item(root, path, key.objectid, key.type);
		if (ret < 0)
			goto out;
	}

	while (1) {
		l = path->nodes[0];
		slot = path->slots[0];
		if (slot >= btrfs_header_nritems(l)) {
			ret = btrfs_next_leaf(root, path);
			if (ret == 0)
				continue;
			if (ret < 0)
				goto out;

			break;
		}
		btrfs_item_key_to_cpu(l, &key, slot);

		if (key.objectid < device->devid)
			goto next;

		if (key.objectid > device->devid)
			break;

		if (btrfs_key_type(&key) != BTRFS_DEV_EXTENT_KEY)
			goto next;

		dev_extent = btrfs_item_ptr(l, slot, struct btrfs_dev_extent);
		extent_end = key.offset + btrfs_dev_extent_length(l,
								  dev_extent);
		if (key.offset <= start && extent_end > end) {
			*length = end - start + 1;
			break;
		} else if (key.offset <= start && extent_end > start)
			*length += extent_end - start;
		else if (key.offset > start && extent_end <= end)
			*length += extent_end - key.offset;
		else if (key.offset > start && key.offset <= end) {
			*length += end - key.offset + 1;
			break;
		} else if (key.offset > end)
			break;

next:
		path->slots[0]++;
	}
	ret = 0;
out:
	btrfs_free_path(path);
	return ret;
}

/*
 * find_free_dev_extent - find free space in the specified device
 * @trans:	transaction handler
 * @device:	the device which we search the free space in
 * @num_bytes:	the size of the free space that we need
 * @start:	store the start of the free space.
 * @len:	the size of the free space. that we find, or the size of the max
 * 		free space if we don't find suitable free space
 *
 * this uses a pretty simple search, the expectation is that it is
 * called very infrequently and that a given device has a small number
 * of extents
 *
 * @start is used to store the start of the free space if we find. But if we
 * don't find suitable free space, it will be used to store the start position
 * of the max free space.
 *
 * @len is used to store the size of the free space that we find.
 * But if we don't find suitable free space, it is used to store the size of
 * the max free space.
 */
int find_free_dev_extent(struct btrfs_trans_handle *trans,
			 struct btrfs_device *device, u64 num_bytes,
			 u64 *start, u64 *len)
{
	struct btrfs_key key;
	struct btrfs_root *root = device->dev_root;
	struct btrfs_dev_extent *dev_extent;
	struct btrfs_path *path;
	u64 hole_size;
	u64 max_hole_start;
	u64 max_hole_size;
	u64 extent_end;
	u64 search_start;
	u64 search_end = device->total_bytes;
	int ret;
	int slot;
	struct extent_buffer *l;

	/* FIXME use last free of some kind */

	/* we don't want to overwrite the superblock on the drive,
	 * so we make sure to start at an offset of at least 1MB
	 */
	search_start = max(root->fs_info->alloc_start, 1024ull * 1024);

	max_hole_start = search_start;
	max_hole_size = 0;

	if (search_start >= search_end) {
		ret = -ENOSPC;
		goto error;
	}

	path = btrfs_alloc_path();
	if (!path) {
		ret = -ENOMEM;
		goto error;
	}
	path->reada = 2;

	key.objectid = device->devid;
	key.offset = search_start;
	key.type = BTRFS_DEV_EXTENT_KEY;

	ret = btrfs_search_slot(trans, root, &key, path, 0, 0);
	if (ret < 0)
		goto out;
	if (ret > 0) {
		ret = btrfs_previous_item(root, path, key.objectid, key.type);
		if (ret < 0)
			goto out;
	}

	while (1) {
		l = path->nodes[0];
		slot = path->slots[0];
		if (slot >= btrfs_header_nritems(l)) {
			ret = btrfs_next_leaf(root, path);
			if (ret == 0)
				continue;
			if (ret < 0)
				goto out;

			break;
		}
		btrfs_item_key_to_cpu(l, &key, slot);

		if (key.objectid < device->devid)
			goto next;

		if (key.objectid > device->devid)
			break;

		if (btrfs_key_type(&key) != BTRFS_DEV_EXTENT_KEY)
			goto next;

		if (key.offset > search_start) {
			hole_size = key.offset - search_start;

			if (hole_size > max_hole_size) {
				max_hole_start = search_start;
				max_hole_size = hole_size;
			}

			/*
			 * If this free space is greater than which we need,
			 * it must be the max free space that we have found
			 * until now, so max_hole_start must point to the start
			 * of this free space and the length of this free space
			 * is stored in max_hole_size. Thus, we return
			 * max_hole_start and max_hole_size and go back to the
			 * caller.
			 */
			if (hole_size >= num_bytes) {
				ret = 0;
				goto out;
			}
		}

		dev_extent = btrfs_item_ptr(l, slot, struct btrfs_dev_extent);
		extent_end = key.offset + btrfs_dev_extent_length(l,
								  dev_extent);
		if (extent_end > search_start)
			search_start = extent_end;
next:
		path->slots[0]++;
		cond_resched();
	}

	hole_size = search_end- search_start;
	if (hole_size > max_hole_size) {
		max_hole_start = search_start;
		max_hole_size = hole_size;
	}

	/* See above. */
	if (hole_size < num_bytes)
		ret = -ENOSPC;
	else
		ret = 0;

out:
	btrfs_free_path(path);
error:
	*start = max_hole_start;
	if (len)
		*len = max_hole_size;
	return ret;
}

static int btrfs_free_dev_extent(struct btrfs_trans_handle *trans,
			  struct btrfs_device *device,
			  u64 start)
{
	int ret;
	struct btrfs_path *path;
	struct btrfs_root *root = device->dev_root;
	struct btrfs_key key;
	struct btrfs_key found_key;
	struct extent_buffer *leaf = NULL;
	struct btrfs_dev_extent *extent = NULL;

	path = btrfs_alloc_path();
	if (!path)
		return -ENOMEM;

	key.objectid = device->devid;
	key.offset = start;
	key.type = BTRFS_DEV_EXTENT_KEY;

	ret = btrfs_search_slot(trans, root, &key, path, -1, 1);
	if (ret > 0) {
		ret = btrfs_previous_item(root, path, key.objectid,
					  BTRFS_DEV_EXTENT_KEY);
		if (ret)
			goto out;
		leaf = path->nodes[0];
		btrfs_item_key_to_cpu(leaf, &found_key, path->slots[0]);
		extent = btrfs_item_ptr(leaf, path->slots[0],
					struct btrfs_dev_extent);
		BUG_ON(found_key.offset > start || found_key.offset +
		       btrfs_dev_extent_length(leaf, extent) < start);
	} else if (ret == 0) {
		leaf = path->nodes[0];
		extent = btrfs_item_ptr(leaf, path->slots[0],
					struct btrfs_dev_extent);
	}
	BUG_ON(ret);

	if (device->bytes_used > 0)
		device->bytes_used -= btrfs_dev_extent_length(leaf, extent);
	ret = btrfs_del_item(trans, root, path);

out:
	btrfs_free_path(path);
	return ret;
}

int btrfs_alloc_dev_extent(struct btrfs_trans_handle *trans,
			   struct btrfs_device *device,
			   u64 chunk_tree, u64 chunk_objectid,
			   u64 chunk_offset, u64 start, u64 num_bytes)
{
	int ret;
	struct btrfs_path *path;
	struct btrfs_root *root = device->dev_root;
	struct btrfs_dev_extent *extent;
	struct extent_buffer *leaf;
	struct btrfs_key key;

	WARN_ON(!device->in_fs_metadata);
	path = btrfs_alloc_path();
	if (!path)
		return -ENOMEM;

	key.objectid = device->devid;
	key.offset = start;
	key.type = BTRFS_DEV_EXTENT_KEY;
	ret = btrfs_insert_empty_item(trans, root, path, &key,
				      sizeof(*extent));
	BUG_ON(ret);

	leaf = path->nodes[0];
	extent = btrfs_item_ptr(leaf, path->slots[0],
				struct btrfs_dev_extent);
	btrfs_set_dev_extent_chunk_tree(leaf, extent, chunk_tree);
	btrfs_set_dev_extent_chunk_objectid(leaf, extent, chunk_objectid);
	btrfs_set_dev_extent_chunk_offset(leaf, extent, chunk_offset);

	write_extent_buffer(leaf, root->fs_info->chunk_tree_uuid,
		    (unsigned long)btrfs_dev_extent_chunk_tree_uuid(extent),
		    BTRFS_UUID_SIZE);

	btrfs_set_dev_extent_length(leaf, extent, num_bytes);
	btrfs_mark_buffer_dirty(leaf);
	btrfs_free_path(path);
	return ret;
}

static noinline int find_next_chunk(struct btrfs_root *root,
				    u64 objectid, u64 *offset)
{
	struct btrfs_path *path;
	int ret;
	struct btrfs_key key;
	struct btrfs_chunk *chunk;
	struct btrfs_key found_key;

	path = btrfs_alloc_path();
	BUG_ON(!path);

	key.objectid = objectid;
	key.offset = (u64)-1;
	key.type = BTRFS_CHUNK_ITEM_KEY;

	ret = btrfs_search_slot(NULL, root, &key, path, 0, 0);
	if (ret < 0)
		goto error;

	BUG_ON(ret == 0);

	ret = btrfs_previous_item(root, path, 0, BTRFS_CHUNK_ITEM_KEY);
	if (ret) {
		*offset = 0;
	} else {
		btrfs_item_key_to_cpu(path->nodes[0], &found_key,
				      path->slots[0]);
		if (found_key.objectid != objectid)
			*offset = 0;
		else {
			chunk = btrfs_item_ptr(path->nodes[0], path->slots[0],
					       struct btrfs_chunk);
			*offset = found_key.offset +
				btrfs_chunk_length(path->nodes[0], chunk);
		}
	}
	ret = 0;
error:
	btrfs_free_path(path);
	return ret;
}

static noinline int find_next_devid(struct btrfs_root *root, u64 *objectid)
{
	int ret;
	struct btrfs_key key;
	struct btrfs_key found_key;
	struct btrfs_path *path;

	root = root->fs_info->chunk_root;

	path = btrfs_alloc_path();
	if (!path)
		return -ENOMEM;

	key.objectid = BTRFS_DEV_ITEMS_OBJECTID;
	key.type = BTRFS_DEV_ITEM_KEY;
	key.offset = (u64)-1;

	ret = btrfs_search_slot(NULL, root, &key, path, 0, 0);
	if (ret < 0)
		goto error;

	BUG_ON(ret == 0);

	ret = btrfs_previous_item(root, path, BTRFS_DEV_ITEMS_OBJECTID,
				  BTRFS_DEV_ITEM_KEY);
	if (ret) {
		*objectid = 1;
	} else {
		btrfs_item_key_to_cpu(path->nodes[0], &found_key,
				      path->slots[0]);
		*objectid = found_key.offset + 1;
	}
	ret = 0;
error:
	btrfs_free_path(path);
	return ret;
}

/*
 * the device information is stored in the chunk root
 * the btrfs_device struct should be fully filled in
 */
int btrfs_add_device(struct btrfs_trans_handle *trans,
		     struct btrfs_root *root,
		     struct btrfs_device *device)
{
	int ret;
	struct btrfs_path *path;
	struct btrfs_dev_item *dev_item;
	struct extent_buffer *leaf;
	struct btrfs_key key;
	unsigned long ptr;

	root = root->fs_info->chunk_root;

	path = btrfs_alloc_path();
	if (!path)
		return -ENOMEM;

	key.objectid = BTRFS_DEV_ITEMS_OBJECTID;
	key.type = BTRFS_DEV_ITEM_KEY;
	key.offset = device->devid;

	ret = btrfs_insert_empty_item(trans, root, path, &key,
				      sizeof(*dev_item));
	if (ret)
		goto out;

	leaf = path->nodes[0];
	dev_item = btrfs_item_ptr(leaf, path->slots[0], struct btrfs_dev_item);

	btrfs_set_device_id(leaf, dev_item, device->devid);
	btrfs_set_device_generation(leaf, dev_item, 0);
	btrfs_set_device_type(leaf, dev_item, device->type);
	btrfs_set_device_io_align(leaf, dev_item, device->io_align);
	btrfs_set_device_io_width(leaf, dev_item, device->io_width);
	btrfs_set_device_sector_size(leaf, dev_item, device->sector_size);
	btrfs_set_device_total_bytes(leaf, dev_item, device->total_bytes);
	btrfs_set_device_bytes_used(leaf, dev_item, device->bytes_used);
	btrfs_set_device_group(leaf, dev_item, 0);
	btrfs_set_device_seek_speed(leaf, dev_item, 0);
	btrfs_set_device_bandwidth(leaf, dev_item, 0);
	btrfs_set_device_start_offset(leaf, dev_item, 0);

	ptr = (unsigned long)btrfs_device_uuid(dev_item);
	write_extent_buffer(leaf, device->uuid, ptr, BTRFS_UUID_SIZE);
	ptr = (unsigned long)btrfs_device_fsid(dev_item);
	write_extent_buffer(leaf, root->fs_info->fsid, ptr, BTRFS_UUID_SIZE);
	btrfs_mark_buffer_dirty(leaf);

	ret = 0;
out:
	btrfs_free_path(path);
	return ret;
}

static int btrfs_rm_dev_item(struct btrfs_root *root,
			     struct btrfs_device *device)
{
	int ret;
	struct btrfs_path *path;
	struct btrfs_key key;
	struct btrfs_trans_handle *trans;

	root = root->fs_info->chunk_root;

	path = btrfs_alloc_path();
	if (!path)
		return -ENOMEM;

	trans = btrfs_start_transaction(root, 0);
	if (IS_ERR(trans)) {
		btrfs_free_path(path);
		return PTR_ERR(trans);
	}
	key.objectid = BTRFS_DEV_ITEMS_OBJECTID;
	key.type = BTRFS_DEV_ITEM_KEY;
	key.offset = device->devid;
	lock_chunks(root);

	ret = btrfs_search_slot(trans, root, &key, path, -1, 1);
	if (ret < 0)
		goto out;

	if (ret > 0) {
		ret = -ENOENT;
		goto out;
	}

	ret = btrfs_del_item(trans, root, path);
	if (ret)
		goto out;
out:
	btrfs_free_path(path);
	unlock_chunks(root);
	btrfs_commit_transaction(trans, root);
	return ret;
}

int btrfs_rm_device(struct btrfs_root *root, char *device_path)
{
	struct btrfs_device *device;
	struct btrfs_device *next_device;
	struct block_device *bdev;
	struct buffer_head *bh = NULL;
	struct btrfs_super_block *disk_super;
	struct btrfs_fs_devices *cur_devices;
	u64 all_avail;
	u64 devid;
	u64 num_devices;
	u8 *dev_uuid;
	int ret = 0;
	bool clear_super = false;

	mutex_lock(&uuid_mutex);
	mutex_lock(&root->fs_info->volume_mutex);

	all_avail = root->fs_info->avail_data_alloc_bits |
		root->fs_info->avail_system_alloc_bits |
		root->fs_info->avail_metadata_alloc_bits;

	if ((all_avail & BTRFS_BLOCK_GROUP_RAID10) &&
	    root->fs_info->fs_devices->num_devices <= 4) {
		printk(KERN_ERR "btrfs: unable to go below four devices "
		       "on raid10\n");
		ret = -EINVAL;
		goto out;
	}

	if ((all_avail & BTRFS_BLOCK_GROUP_RAID1) &&
	    root->fs_info->fs_devices->num_devices <= 2) {
		printk(KERN_ERR "btrfs: unable to go below two "
		       "devices on raid1\n");
		ret = -EINVAL;
		goto out;
	}

	if (strcmp(device_path, "missing") == 0) {
		struct list_head *devices;
		struct btrfs_device *tmp;

		device = NULL;
		devices = &root->fs_info->fs_devices->devices;
		/*
		 * It is safe to read the devices since the volume_mutex
		 * is held.
		 */
		list_for_each_entry(tmp, devices, dev_list) {
			if (tmp->in_fs_metadata && !tmp->bdev) {
				device = tmp;
				break;
			}
		}
		bdev = NULL;
		bh = NULL;
		disk_super = NULL;
		if (!device) {
			printk(KERN_ERR "btrfs: no missing devices found to "
			       "remove\n");
			goto out;
		}
	} else {
		bdev = blkdev_get_by_path(device_path, FMODE_READ | FMODE_EXCL,
					  root->fs_info->bdev_holder);
		if (IS_ERR(bdev)) {
			ret = PTR_ERR(bdev);
			goto out;
		}

		set_blocksize(bdev, 4096);
		bh = btrfs_read_dev_super(bdev);
		if (!bh) {
			ret = -EINVAL;
			goto error_close;
		}
		disk_super = (struct btrfs_super_block *)bh->b_data;
		devid = btrfs_stack_device_id(&disk_super->dev_item);
		dev_uuid = disk_super->dev_item.uuid;
		device = btrfs_find_device(root, devid, dev_uuid,
					   disk_super->fsid);
		if (!device) {
			ret = -ENOENT;
			goto error_brelse;
		}
	}

	if (device->writeable && root->fs_info->fs_devices->rw_devices == 1) {
		printk(KERN_ERR "btrfs: unable to remove the only writeable "
		       "device\n");
		ret = -EINVAL;
		goto error_brelse;
	}

	if (device->writeable) {
		lock_chunks(root);
		list_del_init(&device->dev_alloc_list);
		unlock_chunks(root);
		root->fs_info->fs_devices->rw_devices--;
		clear_super = true;
	}

	ret = btrfs_shrink_device(device, 0);
	if (ret)
		goto error_undo;

	ret = btrfs_rm_dev_item(root->fs_info->chunk_root, device);
	if (ret)
		goto error_undo;

	device->in_fs_metadata = 0;
	btrfs_scrub_cancel_dev(root, device);

	/*
	 * the device list mutex makes sure that we don't change
	 * the device list while someone else is writing out all
	 * the device supers.
	 */

	cur_devices = device->fs_devices;
	mutex_lock(&root->fs_info->fs_devices->device_list_mutex);
	list_del_rcu(&device->dev_list);

	device->fs_devices->num_devices--;

	if (device->missing)
		root->fs_info->fs_devices->missing_devices--;

	next_device = list_entry(root->fs_info->fs_devices->devices.next,
				 struct btrfs_device, dev_list);
	if (device->bdev == root->fs_info->sb->s_bdev)
		root->fs_info->sb->s_bdev = next_device->bdev;
	if (device->bdev == root->fs_info->fs_devices->latest_bdev)
		root->fs_info->fs_devices->latest_bdev = next_device->bdev;

	if (device->bdev)
		device->fs_devices->open_devices--;

	call_rcu(&device->rcu, free_device);
	mutex_unlock(&root->fs_info->fs_devices->device_list_mutex);

	num_devices = btrfs_super_num_devices(&root->fs_info->super_copy) - 1;
	btrfs_set_super_num_devices(&root->fs_info->super_copy, num_devices);

	if (cur_devices->open_devices == 0) {
		struct btrfs_fs_devices *fs_devices;
		fs_devices = root->fs_info->fs_devices;
		while (fs_devices) {
			if (fs_devices->seed == cur_devices)
				break;
			fs_devices = fs_devices->seed;
		}
		fs_devices->seed = cur_devices->seed;
		cur_devices->seed = NULL;
		lock_chunks(root);
		__btrfs_close_devices(cur_devices);
		unlock_chunks(root);
		free_fs_devices(cur_devices);
	}

	/*
	 * at this point, the device is zero sized.  We want to
	 * remove it from the devices list and zero out the old super
	 */
	if (clear_super) {
		/* make sure this device isn't detected as part of
		 * the FS anymore
		 */
		memset(&disk_super->magic, 0, sizeof(disk_super->magic));
		set_buffer_dirty(bh);
		sync_dirty_buffer(bh);
	}

	ret = 0;

error_brelse:
	brelse(bh);
error_close:
	if (bdev)
		blkdev_put(bdev, FMODE_READ | FMODE_EXCL);
out:
	mutex_unlock(&root->fs_info->volume_mutex);
	mutex_unlock(&uuid_mutex);
	return ret;
error_undo:
	if (device->writeable) {
		lock_chunks(root);
		list_add(&device->dev_alloc_list,
			 &root->fs_info->fs_devices->alloc_list);
		unlock_chunks(root);
		root->fs_info->fs_devices->rw_devices++;
	}
	goto error_brelse;
}

/*
 * does all the dirty work required for changing file system's UUID.
 */
static int btrfs_prepare_sprout(struct btrfs_trans_handle *trans,
				struct btrfs_root *root)
{
	struct btrfs_fs_devices *fs_devices = root->fs_info->fs_devices;
	struct btrfs_fs_devices *old_devices;
	struct btrfs_fs_devices *seed_devices;
	struct btrfs_super_block *disk_super = &root->fs_info->super_copy;
	struct btrfs_device *device;
	u64 super_flags;

	BUG_ON(!mutex_is_locked(&uuid_mutex));
	if (!fs_devices->seeding)
		return -EINVAL;

	seed_devices = kzalloc(sizeof(*fs_devices), GFP_NOFS);
	if (!seed_devices)
		return -ENOMEM;

	old_devices = clone_fs_devices(fs_devices);
	if (IS_ERR(old_devices)) {
		kfree(seed_devices);
		return PTR_ERR(old_devices);
	}

	list_add(&old_devices->list, &fs_uuids);

	memcpy(seed_devices, fs_devices, sizeof(*seed_devices));
	seed_devices->opened = 1;
	INIT_LIST_HEAD(&seed_devices->devices);
	INIT_LIST_HEAD(&seed_devices->alloc_list);
	mutex_init(&seed_devices->device_list_mutex);

	mutex_lock(&root->fs_info->fs_devices->device_list_mutex);
	list_splice_init_rcu(&fs_devices->devices, &seed_devices->devices,
			      synchronize_rcu);
	mutex_unlock(&root->fs_info->fs_devices->device_list_mutex);

	list_splice_init(&fs_devices->alloc_list, &seed_devices->alloc_list);
	list_for_each_entry(device, &seed_devices->devices, dev_list) {
		device->fs_devices = seed_devices;
	}

	fs_devices->seeding = 0;
	fs_devices->num_devices = 0;
	fs_devices->open_devices = 0;
	fs_devices->seed = seed_devices;

	generate_random_uuid(fs_devices->fsid);
	memcpy(root->fs_info->fsid, fs_devices->fsid, BTRFS_FSID_SIZE);
	memcpy(disk_super->fsid, fs_devices->fsid, BTRFS_FSID_SIZE);
	super_flags = btrfs_super_flags(disk_super) &
		      ~BTRFS_SUPER_FLAG_SEEDING;
	btrfs_set_super_flags(disk_super, super_flags);

	return 0;
}

/*
 * strore the expected generation for seed devices in device items.
 */
static int btrfs_finish_sprout(struct btrfs_trans_handle *trans,
			       struct btrfs_root *root)
{
	struct btrfs_path *path;
	struct extent_buffer *leaf;
	struct btrfs_dev_item *dev_item;
	struct btrfs_device *device;
	struct btrfs_key key;
	u8 fs_uuid[BTRFS_UUID_SIZE];
	u8 dev_uuid[BTRFS_UUID_SIZE];
	u64 devid;
	int ret;

	path = btrfs_alloc_path();
	if (!path)
		return -ENOMEM;

	root = root->fs_info->chunk_root;
	key.objectid = BTRFS_DEV_ITEMS_OBJECTID;
	key.offset = 0;
	key.type = BTRFS_DEV_ITEM_KEY;

	while (1) {
		ret = btrfs_search_slot(trans, root, &key, path, 0, 1);
		if (ret < 0)
			goto error;

		leaf = path->nodes[0];
next_slot:
		if (path->slots[0] >= btrfs_header_nritems(leaf)) {
			ret = btrfs_next_leaf(root, path);
			if (ret > 0)
				break;
			if (ret < 0)
				goto error;
			leaf = path->nodes[0];
			btrfs_item_key_to_cpu(leaf, &key, path->slots[0]);
			btrfs_release_path(path);
			continue;
		}

		btrfs_item_key_to_cpu(leaf, &key, path->slots[0]);
		if (key.objectid != BTRFS_DEV_ITEMS_OBJECTID ||
		    key.type != BTRFS_DEV_ITEM_KEY)
			break;

		dev_item = btrfs_item_ptr(leaf, path->slots[0],
					  struct btrfs_dev_item);
		devid = btrfs_device_id(leaf, dev_item);
		read_extent_buffer(leaf, dev_uuid,
				   (unsigned long)btrfs_device_uuid(dev_item),
				   BTRFS_UUID_SIZE);
		read_extent_buffer(leaf, fs_uuid,
				   (unsigned long)btrfs_device_fsid(dev_item),
				   BTRFS_UUID_SIZE);
		device = btrfs_find_device(root, devid, dev_uuid, fs_uuid);
		BUG_ON(!device);

		if (device->fs_devices->seeding) {
			btrfs_set_device_generation(leaf, dev_item,
						    device->generation);
			btrfs_mark_buffer_dirty(leaf);
		}

		path->slots[0]++;
		goto next_slot;
	}
	ret = 0;
error:
	btrfs_free_path(path);
	return ret;
}

int btrfs_init_new_device(struct btrfs_root *root, char *device_path)
{
	struct btrfs_trans_handle *trans;
	struct btrfs_device *device;
	struct block_device *bdev;
	struct list_head *devices;
	struct super_block *sb = root->fs_info->sb;
	u64 total_bytes;
	int seeding_dev = 0;
	int ret = 0;

	if ((sb->s_flags & MS_RDONLY) && !root->fs_info->fs_devices->seeding)
		return -EINVAL;

	bdev = blkdev_get_by_path(device_path, FMODE_EXCL,
				  root->fs_info->bdev_holder);
	if (IS_ERR(bdev))
		return PTR_ERR(bdev);

	if (root->fs_info->fs_devices->seeding) {
		seeding_dev = 1;
		down_write(&sb->s_umount);
		mutex_lock(&uuid_mutex);
	}

	filemap_write_and_wait(bdev->bd_inode->i_mapping);
	mutex_lock(&root->fs_info->volume_mutex);

	devices = &root->fs_info->fs_devices->devices;
	/*
	 * we have the volume lock, so we don't need the extra
	 * device list mutex while reading the list here.
	 */
	list_for_each_entry(device, devices, dev_list) {
		if (device->bdev == bdev) {
			ret = -EEXIST;
			goto error;
		}
	}

	device = kzalloc(sizeof(*device), GFP_NOFS);
	if (!device) {
		/* we can safely leave the fs_devices entry around */
		ret = -ENOMEM;
		goto error;
	}

	device->name = kstrdup(device_path, GFP_NOFS);
	if (!device->name) {
		kfree(device);
		ret = -ENOMEM;
		goto error;
	}

	ret = find_next_devid(root, &device->devid);
	if (ret) {
		kfree(device->name);
		kfree(device);
		goto error;
	}

	trans = btrfs_start_transaction(root, 0);
	if (IS_ERR(trans)) {
		kfree(device->name);
		kfree(device);
		ret = PTR_ERR(trans);
		goto error;
	}

	lock_chunks(root);

	device->writeable = 1;
	device->work.func = pending_bios_fn;
	generate_random_uuid(device->uuid);
	spin_lock_init(&device->io_lock);
	device->generation = trans->transid;
	device->io_width = root->sectorsize;
	device->io_align = root->sectorsize;
	device->sector_size = root->sectorsize;
	device->total_bytes = i_size_read(bdev->bd_inode);
	device->disk_total_bytes = device->total_bytes;
	device->dev_root = root->fs_info->dev_root;
	device->bdev = bdev;
	device->in_fs_metadata = 1;
	device->mode = FMODE_EXCL;
	set_blocksize(device->bdev, 4096);

	if (seeding_dev) {
		sb->s_flags &= ~MS_RDONLY;
		ret = btrfs_prepare_sprout(trans, root);
		BUG_ON(ret);
	}

	device->fs_devices = root->fs_info->fs_devices;

	/*
	 * we don't want write_supers to jump in here with our device
	 * half setup
	 */
	mutex_lock(&root->fs_info->fs_devices->device_list_mutex);
	list_add_rcu(&device->dev_list, &root->fs_info->fs_devices->devices);
	list_add(&device->dev_alloc_list,
		 &root->fs_info->fs_devices->alloc_list);
	root->fs_info->fs_devices->num_devices++;
	root->fs_info->fs_devices->open_devices++;
	root->fs_info->fs_devices->rw_devices++;
	root->fs_info->fs_devices->total_rw_bytes += device->total_bytes;

	if (!blk_queue_nonrot(bdev_get_queue(bdev)))
		root->fs_info->fs_devices->rotating = 1;

	total_bytes = btrfs_super_total_bytes(&root->fs_info->super_copy);
	btrfs_set_super_total_bytes(&root->fs_info->super_copy,
				    total_bytes + device->total_bytes);

	total_bytes = btrfs_super_num_devices(&root->fs_info->super_copy);
	btrfs_set_super_num_devices(&root->fs_info->super_copy,
				    total_bytes + 1);
	mutex_unlock(&root->fs_info->fs_devices->device_list_mutex);

	if (seeding_dev) {
		ret = init_first_rw_device(trans, root, device);
		BUG_ON(ret);
		ret = btrfs_finish_sprout(trans, root);
		BUG_ON(ret);
	} else {
		ret = btrfs_add_device(trans, root, device);
	}

	/*
	 * we've got more storage, clear any full flags on the space
	 * infos
	 */
	btrfs_clear_space_info_full(root->fs_info);

	unlock_chunks(root);
	btrfs_commit_transaction(trans, root);

	if (seeding_dev) {
		mutex_unlock(&uuid_mutex);
		up_write(&sb->s_umount);

		ret = btrfs_relocate_sys_chunks(root);
		BUG_ON(ret);
	}
out:
	mutex_unlock(&root->fs_info->volume_mutex);
	return ret;
error:
	blkdev_put(bdev, FMODE_EXCL);
	if (seeding_dev) {
		mutex_unlock(&uuid_mutex);
		up_write(&sb->s_umount);
	}
	goto out;
}

static noinline int btrfs_update_device(struct btrfs_trans_handle *trans,
					struct btrfs_device *device)
{
	int ret;
	struct btrfs_path *path;
	struct btrfs_root *root;
	struct btrfs_dev_item *dev_item;
	struct extent_buffer *leaf;
	struct btrfs_key key;

	root = device->dev_root->fs_info->chunk_root;

	path = btrfs_alloc_path();
	if (!path)
		return -ENOMEM;

	key.objectid = BTRFS_DEV_ITEMS_OBJECTID;
	key.type = BTRFS_DEV_ITEM_KEY;
	key.offset = device->devid;

	ret = btrfs_search_slot(trans, root, &key, path, 0, 1);
	if (ret < 0)
		goto out;

	if (ret > 0) {
		ret = -ENOENT;
		goto out;
	}

	leaf = path->nodes[0];
	dev_item = btrfs_item_ptr(leaf, path->slots[0], struct btrfs_dev_item);

	btrfs_set_device_id(leaf, dev_item, device->devid);
	btrfs_set_device_type(leaf, dev_item, device->type);
	btrfs_set_device_io_align(leaf, dev_item, device->io_align);
	btrfs_set_device_io_width(leaf, dev_item, device->io_width);
	btrfs_set_device_sector_size(leaf, dev_item, device->sector_size);
	btrfs_set_device_total_bytes(leaf, dev_item, device->disk_total_bytes);
	btrfs_set_device_bytes_used(leaf, dev_item, device->bytes_used);
	btrfs_mark_buffer_dirty(leaf);

out:
	btrfs_free_path(path);
	return ret;
}

static int __btrfs_grow_device(struct btrfs_trans_handle *trans,
		      struct btrfs_device *device, u64 new_size)
{
	struct btrfs_super_block *super_copy =
		&device->dev_root->fs_info->super_copy;
	u64 old_total = btrfs_super_total_bytes(super_copy);
	u64 diff = new_size - device->total_bytes;

	if (!device->writeable)
		return -EACCES;
	if (new_size <= device->total_bytes)
		return -EINVAL;

	btrfs_set_super_total_bytes(super_copy, old_total + diff);
	device->fs_devices->total_rw_bytes += diff;

	device->total_bytes = new_size;
	device->disk_total_bytes = new_size;
	btrfs_clear_space_info_full(device->dev_root->fs_info);

	return btrfs_update_device(trans, device);
}

int btrfs_grow_device(struct btrfs_trans_handle *trans,
		      struct btrfs_device *device, u64 new_size)
{
	int ret;
	lock_chunks(device->dev_root);
	ret = __btrfs_grow_device(trans, device, new_size);
	unlock_chunks(device->dev_root);
	return ret;
}

static int btrfs_free_chunk(struct btrfs_trans_handle *trans,
			    struct btrfs_root *root,
			    u64 chunk_tree, u64 chunk_objectid,
			    u64 chunk_offset)
{
	int ret;
	struct btrfs_path *path;
	struct btrfs_key key;

	root = root->fs_info->chunk_root;
	path = btrfs_alloc_path();
	if (!path)
		return -ENOMEM;

	key.objectid = chunk_objectid;
	key.offset = chunk_offset;
	key.type = BTRFS_CHUNK_ITEM_KEY;

	ret = btrfs_search_slot(trans, root, &key, path, -1, 1);
	BUG_ON(ret);

	ret = btrfs_del_item(trans, root, path);

	btrfs_free_path(path);
	return ret;
}

static int btrfs_del_sys_chunk(struct btrfs_root *root, u64 chunk_objectid, u64
			chunk_offset)
{
	struct btrfs_super_block *super_copy = &root->fs_info->super_copy;
	struct btrfs_disk_key *disk_key;
	struct btrfs_chunk *chunk;
	u8 *ptr;
	int ret = 0;
	u32 num_stripes;
	u32 array_size;
	u32 len = 0;
	u32 cur;
	struct btrfs_key key;

	array_size = btrfs_super_sys_array_size(super_copy);

	ptr = super_copy->sys_chunk_array;
	cur = 0;

	while (cur < array_size) {
		disk_key = (struct btrfs_disk_key *)ptr;
		btrfs_disk_key_to_cpu(&key, disk_key);

		len = sizeof(*disk_key);

		if (key.type == BTRFS_CHUNK_ITEM_KEY) {
			chunk = (struct btrfs_chunk *)(ptr + len);
			num_stripes = btrfs_stack_chunk_num_stripes(chunk);
			len += btrfs_chunk_item_size(num_stripes);
		} else {
			ret = -EIO;
			break;
		}
		if (key.objectid == chunk_objectid &&
		    key.offset == chunk_offset) {
			memmove(ptr, ptr + len, array_size - (cur + len));
			array_size -= len;
			btrfs_set_super_sys_array_size(super_copy, array_size);
		} else {
			ptr += len;
			cur += len;
		}
	}
	return ret;
}

static int btrfs_relocate_chunk(struct btrfs_root *root,
			 u64 chunk_tree, u64 chunk_objectid,
			 u64 chunk_offset)
{
	struct extent_map_tree *em_tree;
	struct btrfs_root *extent_root;
	struct btrfs_trans_handle *trans;
	struct extent_map *em;
	struct map_lookup *map;
	int ret;
	int i;

	root = root->fs_info->chunk_root;
	extent_root = root->fs_info->extent_root;
	em_tree = &root->fs_info->mapping_tree.map_tree;

	ret = btrfs_can_relocate(extent_root, chunk_offset);
	if (ret)
		return -ENOSPC;

	/* step one, relocate all the extents inside this chunk */
	ret = btrfs_relocate_block_group(extent_root, chunk_offset);
	if (ret)
		return ret;

	trans = btrfs_start_transaction(root, 0);
	BUG_ON(IS_ERR(trans));

	lock_chunks(root);

	/*
	 * step two, delete the device extents and the
	 * chunk tree entries
	 */
	read_lock(&em_tree->lock);
	em = lookup_extent_mapping(em_tree, chunk_offset, 1);
	read_unlock(&em_tree->lock);

	BUG_ON(em->start > chunk_offset ||
	       em->start + em->len < chunk_offset);
	map = (struct map_lookup *)em->bdev;

	for (i = 0; i < map->num_stripes; i++) {
		ret = btrfs_free_dev_extent(trans, map->stripes[i].dev,
					    map->stripes[i].physical);
		BUG_ON(ret);

		if (map->stripes[i].dev) {
			ret = btrfs_update_device(trans, map->stripes[i].dev);
			BUG_ON(ret);
		}
	}
	ret = btrfs_free_chunk(trans, root, chunk_tree, chunk_objectid,
			       chunk_offset);

	BUG_ON(ret);

	trace_btrfs_chunk_free(root, map, chunk_offset, em->len);

	if (map->type & BTRFS_BLOCK_GROUP_SYSTEM) {
		ret = btrfs_del_sys_chunk(root, chunk_objectid, chunk_offset);
		BUG_ON(ret);
	}

	ret = btrfs_remove_block_group(trans, extent_root, chunk_offset);
	BUG_ON(ret);

	write_lock(&em_tree->lock);
	remove_extent_mapping(em_tree, em);
	write_unlock(&em_tree->lock);

	kfree(map);
	em->bdev = NULL;

	/* once for the tree */
	free_extent_map(em);
	/* once for us */
	free_extent_map(em);

	unlock_chunks(root);
	btrfs_end_transaction(trans, root);
	return 0;
}

static int btrfs_relocate_sys_chunks(struct btrfs_root *root)
{
	struct btrfs_root *chunk_root = root->fs_info->chunk_root;
	struct btrfs_path *path;
	struct extent_buffer *leaf;
	struct btrfs_chunk *chunk;
	struct btrfs_key key;
	struct btrfs_key found_key;
	u64 chunk_tree = chunk_root->root_key.objectid;
	u64 chunk_type;
	bool retried = false;
	int failed = 0;
	int ret;

	path = btrfs_alloc_path();
	if (!path)
		return -ENOMEM;

again:
	key.objectid = BTRFS_FIRST_CHUNK_TREE_OBJECTID;
	key.offset = (u64)-1;
	key.type = BTRFS_CHUNK_ITEM_KEY;

	while (1) {
		ret = btrfs_search_slot(NULL, chunk_root, &key, path, 0, 0);
		if (ret < 0)
			goto error;
		BUG_ON(ret == 0);

		ret = btrfs_previous_item(chunk_root, path, key.objectid,
					  key.type);
		if (ret < 0)
			goto error;
		if (ret > 0)
			break;

		leaf = path->nodes[0];
		btrfs_item_key_to_cpu(leaf, &found_key, path->slots[0]);

		chunk = btrfs_item_ptr(leaf, path->slots[0],
				       struct btrfs_chunk);
		chunk_type = btrfs_chunk_type(leaf, chunk);
		btrfs_release_path(path);

		if (chunk_type & BTRFS_BLOCK_GROUP_SYSTEM) {
			ret = btrfs_relocate_chunk(chunk_root, chunk_tree,
						   found_key.objectid,
						   found_key.offset);
			if (ret == -ENOSPC)
				failed++;
			else if (ret)
				BUG();
		}

		if (found_key.offset == 0)
			break;
		key.offset = found_key.offset - 1;
	}
	ret = 0;
	if (failed && !retried) {
		failed = 0;
		retried = true;
		goto again;
	} else if (failed && retried) {
		WARN_ON(1);
		ret = -ENOSPC;
	}
error:
	btrfs_free_path(path);
	return ret;
}

static u64 div_factor(u64 num, int factor)
{
	if (factor == 10)
		return num;
	num *= factor;
	do_div(num, 10);
	return num;
}

int btrfs_balance(struct btrfs_root *dev_root)
{
	int ret;
	struct list_head *devices = &dev_root->fs_info->fs_devices->devices;
	struct btrfs_device *device;
	u64 old_size;
	u64 size_to_free;
	struct btrfs_path *path;
	struct btrfs_key key;
	struct btrfs_root *chunk_root = dev_root->fs_info->chunk_root;
	struct btrfs_trans_handle *trans;
	struct btrfs_key found_key;

	if (dev_root->fs_info->sb->s_flags & MS_RDONLY)
		return -EROFS;

	if (!capable(CAP_SYS_ADMIN))
		return -EPERM;

	mutex_lock(&dev_root->fs_info->volume_mutex);
	dev_root = dev_root->fs_info->dev_root;

	/* step one make some room on all the devices */
	list_for_each_entry(device, devices, dev_list) {
		old_size = device->total_bytes;
		size_to_free = div_factor(old_size, 1);
		size_to_free = min(size_to_free, (u64)1 * 1024 * 1024);
		if (!device->writeable ||
		    device->total_bytes - device->bytes_used > size_to_free)
			continue;

		ret = btrfs_shrink_device(device, old_size - size_to_free);
		if (ret == -ENOSPC)
			break;
		BUG_ON(ret);

		trans = btrfs_start_transaction(dev_root, 0);
		BUG_ON(IS_ERR(trans));

		ret = btrfs_grow_device(trans, device, old_size);
		BUG_ON(ret);

		btrfs_end_transaction(trans, dev_root);
	}

	/* step two, relocate all the chunks */
	path = btrfs_alloc_path();
	BUG_ON(!path);

	key.objectid = BTRFS_FIRST_CHUNK_TREE_OBJECTID;
	key.offset = (u64)-1;
	key.type = BTRFS_CHUNK_ITEM_KEY;

	while (1) {
		ret = btrfs_search_slot(NULL, chunk_root, &key, path, 0, 0);
		if (ret < 0)
			goto error;

		/*
		 * this shouldn't happen, it means the last relocate
		 * failed
		 */
		if (ret == 0)
			break;

		ret = btrfs_previous_item(chunk_root, path, 0,
					  BTRFS_CHUNK_ITEM_KEY);
		if (ret)
			break;

		btrfs_item_key_to_cpu(path->nodes[0], &found_key,
				      path->slots[0]);
		if (found_key.objectid != key.objectid)
			break;

		/* chunk zero is special */
		if (found_key.offset == 0)
			break;

		btrfs_release_path(path);
		ret = btrfs_relocate_chunk(chunk_root,
					   chunk_root->root_key.objectid,
					   found_key.objectid,
					   found_key.offset);
		BUG_ON(ret && ret != -ENOSPC);
		key.offset = found_key.offset - 1;
	}
	ret = 0;
error:
	btrfs_free_path(path);
	mutex_unlock(&dev_root->fs_info->volume_mutex);
	return ret;
}

/*
 * shrinking a device means finding all of the device extents past
 * the new size, and then following the back refs to the chunks.
 * The chunk relocation code actually frees the device extent
 */
int btrfs_shrink_device(struct btrfs_device *device, u64 new_size)
{
	struct btrfs_trans_handle *trans;
	struct btrfs_root *root = device->dev_root;
	struct btrfs_dev_extent *dev_extent = NULL;
	struct btrfs_path *path;
	u64 length;
	u64 chunk_tree;
	u64 chunk_objectid;
	u64 chunk_offset;
	int ret;
	int slot;
	int failed = 0;
	bool retried = false;
	struct extent_buffer *l;
	struct btrfs_key key;
	struct btrfs_super_block *super_copy = &root->fs_info->super_copy;
	u64 old_total = btrfs_super_total_bytes(super_copy);
	u64 old_size = device->total_bytes;
	u64 diff = device->total_bytes - new_size;

	if (new_size >= device->total_bytes)
		return -EINVAL;

	path = btrfs_alloc_path();
	if (!path)
		return -ENOMEM;

	path->reada = 2;

	lock_chunks(root);

	device->total_bytes = new_size;
	if (device->writeable)
		device->fs_devices->total_rw_bytes -= diff;
	unlock_chunks(root);

again:
	key.objectid = device->devid;
	key.offset = (u64)-1;
	key.type = BTRFS_DEV_EXTENT_KEY;

	while (1) {
		ret = btrfs_search_slot(NULL, root, &key, path, 0, 0);
		if (ret < 0)
			goto done;

		ret = btrfs_previous_item(root, path, 0, key.type);
		if (ret < 0)
			goto done;
		if (ret) {
			ret = 0;
			btrfs_release_path(path);
			break;
		}

		l = path->nodes[0];
		slot = path->slots[0];
		btrfs_item_key_to_cpu(l, &key, path->slots[0]);

		if (key.objectid != device->devid) {
			btrfs_release_path(path);
			break;
		}

		dev_extent = btrfs_item_ptr(l, slot, struct btrfs_dev_extent);
		length = btrfs_dev_extent_length(l, dev_extent);

		if (key.offset + length <= new_size) {
			btrfs_release_path(path);
			break;
		}

		chunk_tree = btrfs_dev_extent_chunk_tree(l, dev_extent);
		chunk_objectid = btrfs_dev_extent_chunk_objectid(l, dev_extent);
		chunk_offset = btrfs_dev_extent_chunk_offset(l, dev_extent);
		btrfs_release_path(path);

		ret = btrfs_relocate_chunk(root, chunk_tree, chunk_objectid,
					   chunk_offset);
		if (ret && ret != -ENOSPC)
			goto done;
		if (ret == -ENOSPC)
			failed++;
		key.offset -= 1;
	}

	if (failed && !retried) {
		failed = 0;
		retried = true;
		goto again;
	} else if (failed && retried) {
		ret = -ENOSPC;
		lock_chunks(root);

		device->total_bytes = old_size;
		if (device->writeable)
			device->fs_devices->total_rw_bytes += diff;
		unlock_chunks(root);
		goto done;
	}

	/* Shrinking succeeded, else we would be at "done". */
	trans = btrfs_start_transaction(root, 0);
	if (IS_ERR(trans)) {
		ret = PTR_ERR(trans);
		goto done;
	}

	lock_chunks(root);

	device->disk_total_bytes = new_size;
	/* Now btrfs_update_device() will change the on-disk size. */
	ret = btrfs_update_device(trans, device);
	if (ret) {
		unlock_chunks(root);
		btrfs_end_transaction(trans, root);
		goto done;
	}
	WARN_ON(diff > old_total);
	btrfs_set_super_total_bytes(super_copy, old_total - diff);
	unlock_chunks(root);
	btrfs_end_transaction(trans, root);
done:
	btrfs_free_path(path);
	return ret;
}

static int btrfs_add_system_chunk(struct btrfs_trans_handle *trans,
			   struct btrfs_root *root,
			   struct btrfs_key *key,
			   struct btrfs_chunk *chunk, int item_size)
{
	struct btrfs_super_block *super_copy = &root->fs_info->super_copy;
	struct btrfs_disk_key disk_key;
	u32 array_size;
	u8 *ptr;

	array_size = btrfs_super_sys_array_size(super_copy);
	if (array_size + item_size > BTRFS_SYSTEM_CHUNK_ARRAY_SIZE)
		return -EFBIG;

	ptr = super_copy->sys_chunk_array + array_size;
	btrfs_cpu_key_to_disk(&disk_key, key);
	memcpy(ptr, &disk_key, sizeof(disk_key));
	ptr += sizeof(disk_key);
	memcpy(ptr, chunk, item_size);
	item_size += sizeof(disk_key);
	btrfs_set_super_sys_array_size(super_copy, array_size + item_size);
	return 0;
}

/*
 * sort the devices in descending order by max_avail, total_avail
 */
static int btrfs_cmp_device_info(const void *a, const void *b)
{
	const struct btrfs_device_info *di_a = a;
	const struct btrfs_device_info *di_b = b;

	if (di_a->max_avail > di_b->max_avail)
		return -1;
	if (di_a->max_avail < di_b->max_avail)
		return 1;
	if (di_a->total_avail > di_b->total_avail)
		return -1;
	if (di_a->total_avail < di_b->total_avail)
		return 1;
	return 0;
}

static int __btrfs_alloc_chunk(struct btrfs_trans_handle *trans,
			       struct btrfs_root *extent_root,
			       struct map_lookup **map_ret,
			       u64 *num_bytes_out, u64 *stripe_size_out,
			       u64 start, u64 type)
{
	struct btrfs_fs_info *info = extent_root->fs_info;
	struct btrfs_fs_devices *fs_devices = info->fs_devices;
	struct list_head *cur;
	struct map_lookup *map = NULL;
	struct extent_map_tree *em_tree;
	struct extent_map *em;
	struct btrfs_device_info *devices_info = NULL;
	u64 total_avail;
	int num_stripes;	/* total number of stripes to allocate */
	int sub_stripes;	/* sub_stripes info for map */
	int dev_stripes;	/* stripes per dev */
	int devs_max;		/* max devs to use */
	int devs_min;		/* min devs needed */
	int devs_increment;	/* ndevs has to be a multiple of this */
	int ncopies;		/* how many copies to data has */
	int ret;
	u64 max_stripe_size;
	u64 max_chunk_size;
	u64 stripe_size;
	u64 num_bytes;
	int ndevs;
	int i;
	int j;

	if ((type & BTRFS_BLOCK_GROUP_RAID1) &&
	    (type & BTRFS_BLOCK_GROUP_DUP)) {
		WARN_ON(1);
		type &= ~BTRFS_BLOCK_GROUP_DUP;
	}

	if (list_empty(&fs_devices->alloc_list))
		return -ENOSPC;

	sub_stripes = 1;
	dev_stripes = 1;
	devs_increment = 1;
	ncopies = 1;
	devs_max = 0;	/* 0 == as many as possible */
	devs_min = 1;

	/*
	 * define the properties of each RAID type.
	 * FIXME: move this to a global table and use it in all RAID
	 * calculation code
	 */
	if (type & (BTRFS_BLOCK_GROUP_DUP)) {
		dev_stripes = 2;
<<<<<<< HEAD
		ncopies = 2;
		devs_max = 1;
	} else if (type & (BTRFS_BLOCK_GROUP_RAID0)) {
		devs_min = 2;
	} else if (type & (BTRFS_BLOCK_GROUP_RAID1)) {
		devs_increment = 2;
		ncopies = 2;
=======
		ncopies = 2;
		devs_max = 1;
	} else if (type & (BTRFS_BLOCK_GROUP_RAID0)) {
		devs_min = 2;
	} else if (type & (BTRFS_BLOCK_GROUP_RAID1)) {
		devs_increment = 2;
		ncopies = 2;
>>>>>>> 56299378
		devs_max = 2;
		devs_min = 2;
	} else if (type & (BTRFS_BLOCK_GROUP_RAID10)) {
		sub_stripes = 2;
		devs_increment = 2;
		ncopies = 2;
		devs_min = 4;
	} else {
		devs_max = 1;
	}

	if (type & BTRFS_BLOCK_GROUP_DATA) {
		max_stripe_size = 1024 * 1024 * 1024;
		max_chunk_size = 10 * max_stripe_size;
	} else if (type & BTRFS_BLOCK_GROUP_METADATA) {
		max_stripe_size = 256 * 1024 * 1024;
		max_chunk_size = max_stripe_size;
	} else if (type & BTRFS_BLOCK_GROUP_SYSTEM) {
		max_stripe_size = 8 * 1024 * 1024;
		max_chunk_size = 2 * max_stripe_size;
	} else {
		printk(KERN_ERR "btrfs: invalid chunk type 0x%llx requested\n",
		       type);
		BUG_ON(1);
	}

	/* we don't want a chunk larger than 10% of writeable space */
	max_chunk_size = min(div_factor(fs_devices->total_rw_bytes, 1),
			     max_chunk_size);

	devices_info = kzalloc(sizeof(*devices_info) * fs_devices->rw_devices,
			       GFP_NOFS);
	if (!devices_info)
		return -ENOMEM;

	cur = fs_devices->alloc_list.next;

	/*
	 * in the first pass through the devices list, we gather information
	 * about the available holes on each device.
	 */
	ndevs = 0;
	while (cur != &fs_devices->alloc_list) {
		struct btrfs_device *device;
		u64 max_avail;
		u64 dev_offset;

		device = list_entry(cur, struct btrfs_device, dev_alloc_list);

		cur = cur->next;

		if (!device->writeable) {
			printk(KERN_ERR
			       "btrfs: read-only device in alloc_list\n");
			WARN_ON(1);
			continue;
		}

		if (!device->in_fs_metadata)
			continue;

		if (device->total_bytes > device->bytes_used)
			total_avail = device->total_bytes - device->bytes_used;
		else
			total_avail = 0;
		/* avail is off by max(alloc_start, 1MB), but that is the same
		 * for all devices, so it doesn't hurt the sorting later on
		 */

		ret = find_free_dev_extent(trans, device,
					   max_stripe_size * dev_stripes,
					   &dev_offset, &max_avail);
		if (ret && ret != -ENOSPC)
			goto error;

		if (ret == 0)
			max_avail = max_stripe_size * dev_stripes;

		if (max_avail < BTRFS_STRIPE_LEN * dev_stripes)
			continue;

		devices_info[ndevs].dev_offset = dev_offset;
		devices_info[ndevs].max_avail = max_avail;
		devices_info[ndevs].total_avail = total_avail;
		devices_info[ndevs].dev = device;
		++ndevs;
	}

	/*
	 * now sort the devices by hole size / available space
	 */
	sort(devices_info, ndevs, sizeof(struct btrfs_device_info),
	     btrfs_cmp_device_info, NULL);

	/* round down to number of usable stripes */
	ndevs -= ndevs % devs_increment;

	if (ndevs < devs_increment * sub_stripes || ndevs < devs_min) {
		ret = -ENOSPC;
		goto error;
	}

	if (devs_max && ndevs > devs_max)
		ndevs = devs_max;
	/*
	 * the primary goal is to maximize the number of stripes, so use as many
	 * devices as possible, even if the stripes are not maximum sized.
	 */
	stripe_size = devices_info[ndevs-1].max_avail;
	num_stripes = ndevs * dev_stripes;

	if (stripe_size * num_stripes > max_chunk_size * ncopies) {
		stripe_size = max_chunk_size * ncopies;
		do_div(stripe_size, num_stripes);
	}

	do_div(stripe_size, dev_stripes);
	do_div(stripe_size, BTRFS_STRIPE_LEN);
	stripe_size *= BTRFS_STRIPE_LEN;

	map = kmalloc(map_lookup_size(num_stripes), GFP_NOFS);
	if (!map) {
		ret = -ENOMEM;
		goto error;
	}
	map->num_stripes = num_stripes;

	for (i = 0; i < ndevs; ++i) {
		for (j = 0; j < dev_stripes; ++j) {
			int s = i * dev_stripes + j;
			map->stripes[s].dev = devices_info[i].dev;
			map->stripes[s].physical = devices_info[i].dev_offset +
						   j * stripe_size;
		}
	}
	map->sector_size = extent_root->sectorsize;
	map->stripe_len = BTRFS_STRIPE_LEN;
	map->io_align = BTRFS_STRIPE_LEN;
	map->io_width = BTRFS_STRIPE_LEN;
	map->type = type;
	map->sub_stripes = sub_stripes;

	*map_ret = map;
	num_bytes = stripe_size * (num_stripes / ncopies);

	*stripe_size_out = stripe_size;
	*num_bytes_out = num_bytes;

	trace_btrfs_chunk_alloc(info->chunk_root, map, start, num_bytes);

	em = alloc_extent_map();
	if (!em) {
		ret = -ENOMEM;
		goto error;
	}
	em->bdev = (struct block_device *)map;
	em->start = start;
	em->len = num_bytes;
	em->block_start = 0;
	em->block_len = em->len;

	em_tree = &extent_root->fs_info->mapping_tree.map_tree;
	write_lock(&em_tree->lock);
	ret = add_extent_mapping(em_tree, em);
	write_unlock(&em_tree->lock);
	BUG_ON(ret);
	free_extent_map(em);

	ret = btrfs_make_block_group(trans, extent_root, 0, type,
				     BTRFS_FIRST_CHUNK_TREE_OBJECTID,
				     start, num_bytes);
	BUG_ON(ret);

	for (i = 0; i < map->num_stripes; ++i) {
		struct btrfs_device *device;
		u64 dev_offset;

		device = map->stripes[i].dev;
		dev_offset = map->stripes[i].physical;

		ret = btrfs_alloc_dev_extent(trans, device,
				info->chunk_root->root_key.objectid,
				BTRFS_FIRST_CHUNK_TREE_OBJECTID,
				start, dev_offset, stripe_size);
		BUG_ON(ret);
	}

	kfree(devices_info);
	return 0;

error:
	kfree(map);
	kfree(devices_info);
	return ret;
}

static int __finish_chunk_alloc(struct btrfs_trans_handle *trans,
				struct btrfs_root *extent_root,
				struct map_lookup *map, u64 chunk_offset,
				u64 chunk_size, u64 stripe_size)
{
	u64 dev_offset;
	struct btrfs_key key;
	struct btrfs_root *chunk_root = extent_root->fs_info->chunk_root;
	struct btrfs_device *device;
	struct btrfs_chunk *chunk;
	struct btrfs_stripe *stripe;
	size_t item_size = btrfs_chunk_item_size(map->num_stripes);
	int index = 0;
	int ret;

	chunk = kzalloc(item_size, GFP_NOFS);
	if (!chunk)
		return -ENOMEM;

	index = 0;
	while (index < map->num_stripes) {
		device = map->stripes[index].dev;
		device->bytes_used += stripe_size;
		ret = btrfs_update_device(trans, device);
		BUG_ON(ret);
		index++;
	}

	index = 0;
	stripe = &chunk->stripe;
	while (index < map->num_stripes) {
		device = map->stripes[index].dev;
		dev_offset = map->stripes[index].physical;

		btrfs_set_stack_stripe_devid(stripe, device->devid);
		btrfs_set_stack_stripe_offset(stripe, dev_offset);
		memcpy(stripe->dev_uuid, device->uuid, BTRFS_UUID_SIZE);
		stripe++;
		index++;
	}

	btrfs_set_stack_chunk_length(chunk, chunk_size);
	btrfs_set_stack_chunk_owner(chunk, extent_root->root_key.objectid);
	btrfs_set_stack_chunk_stripe_len(chunk, map->stripe_len);
	btrfs_set_stack_chunk_type(chunk, map->type);
	btrfs_set_stack_chunk_num_stripes(chunk, map->num_stripes);
	btrfs_set_stack_chunk_io_align(chunk, map->stripe_len);
	btrfs_set_stack_chunk_io_width(chunk, map->stripe_len);
	btrfs_set_stack_chunk_sector_size(chunk, extent_root->sectorsize);
	btrfs_set_stack_chunk_sub_stripes(chunk, map->sub_stripes);

	key.objectid = BTRFS_FIRST_CHUNK_TREE_OBJECTID;
	key.type = BTRFS_CHUNK_ITEM_KEY;
	key.offset = chunk_offset;

	ret = btrfs_insert_item(trans, chunk_root, &key, chunk, item_size);
	BUG_ON(ret);

	if (map->type & BTRFS_BLOCK_GROUP_SYSTEM) {
		ret = btrfs_add_system_chunk(trans, chunk_root, &key, chunk,
					     item_size);
		BUG_ON(ret);
	}

	kfree(chunk);
	return 0;
}

/*
 * Chunk allocation falls into two parts. The first part does works
 * that make the new allocated chunk useable, but not do any operation
 * that modifies the chunk tree. The second part does the works that
 * require modifying the chunk tree. This division is important for the
 * bootstrap process of adding storage to a seed btrfs.
 */
int btrfs_alloc_chunk(struct btrfs_trans_handle *trans,
		      struct btrfs_root *extent_root, u64 type)
{
	u64 chunk_offset;
	u64 chunk_size;
	u64 stripe_size;
	struct map_lookup *map;
	struct btrfs_root *chunk_root = extent_root->fs_info->chunk_root;
	int ret;

	ret = find_next_chunk(chunk_root, BTRFS_FIRST_CHUNK_TREE_OBJECTID,
			      &chunk_offset);
	if (ret)
		return ret;

	ret = __btrfs_alloc_chunk(trans, extent_root, &map, &chunk_size,
				  &stripe_size, chunk_offset, type);
	if (ret)
		return ret;

	ret = __finish_chunk_alloc(trans, extent_root, map, chunk_offset,
				   chunk_size, stripe_size);
	BUG_ON(ret);
	return 0;
}

static noinline int init_first_rw_device(struct btrfs_trans_handle *trans,
					 struct btrfs_root *root,
					 struct btrfs_device *device)
{
	u64 chunk_offset;
	u64 sys_chunk_offset;
	u64 chunk_size;
	u64 sys_chunk_size;
	u64 stripe_size;
	u64 sys_stripe_size;
	u64 alloc_profile;
	struct map_lookup *map;
	struct map_lookup *sys_map;
	struct btrfs_fs_info *fs_info = root->fs_info;
	struct btrfs_root *extent_root = fs_info->extent_root;
	int ret;

	ret = find_next_chunk(fs_info->chunk_root,
			      BTRFS_FIRST_CHUNK_TREE_OBJECTID, &chunk_offset);
	BUG_ON(ret);

	alloc_profile = BTRFS_BLOCK_GROUP_METADATA |
			(fs_info->metadata_alloc_profile &
			 fs_info->avail_metadata_alloc_bits);
	alloc_profile = btrfs_reduce_alloc_profile(root, alloc_profile);

	ret = __btrfs_alloc_chunk(trans, extent_root, &map, &chunk_size,
				  &stripe_size, chunk_offset, alloc_profile);
	BUG_ON(ret);

	sys_chunk_offset = chunk_offset + chunk_size;

	alloc_profile = BTRFS_BLOCK_GROUP_SYSTEM |
			(fs_info->system_alloc_profile &
			 fs_info->avail_system_alloc_bits);
	alloc_profile = btrfs_reduce_alloc_profile(root, alloc_profile);

	ret = __btrfs_alloc_chunk(trans, extent_root, &sys_map,
				  &sys_chunk_size, &sys_stripe_size,
				  sys_chunk_offset, alloc_profile);
	BUG_ON(ret);

	ret = btrfs_add_device(trans, fs_info->chunk_root, device);
	BUG_ON(ret);

	/*
	 * Modifying chunk tree needs allocating new blocks from both
	 * system block group and metadata block group. So we only can
	 * do operations require modifying the chunk tree after both
	 * block groups were created.
	 */
	ret = __finish_chunk_alloc(trans, extent_root, map, chunk_offset,
				   chunk_size, stripe_size);
	BUG_ON(ret);

	ret = __finish_chunk_alloc(trans, extent_root, sys_map,
				   sys_chunk_offset, sys_chunk_size,
				   sys_stripe_size);
	BUG_ON(ret);
	return 0;
}

int btrfs_chunk_readonly(struct btrfs_root *root, u64 chunk_offset)
{
	struct extent_map *em;
	struct map_lookup *map;
	struct btrfs_mapping_tree *map_tree = &root->fs_info->mapping_tree;
	int readonly = 0;
	int i;

	read_lock(&map_tree->map_tree.lock);
	em = lookup_extent_mapping(&map_tree->map_tree, chunk_offset, 1);
	read_unlock(&map_tree->map_tree.lock);
	if (!em)
		return 1;

	if (btrfs_test_opt(root, DEGRADED)) {
		free_extent_map(em);
		return 0;
	}

	map = (struct map_lookup *)em->bdev;
	for (i = 0; i < map->num_stripes; i++) {
		if (!map->stripes[i].dev->writeable) {
			readonly = 1;
			break;
		}
	}
	free_extent_map(em);
	return readonly;
}

void btrfs_mapping_init(struct btrfs_mapping_tree *tree)
{
	extent_map_tree_init(&tree->map_tree);
}

void btrfs_mapping_tree_free(struct btrfs_mapping_tree *tree)
{
	struct extent_map *em;

	while (1) {
		write_lock(&tree->map_tree.lock);
		em = lookup_extent_mapping(&tree->map_tree, 0, (u64)-1);
		if (em)
			remove_extent_mapping(&tree->map_tree, em);
		write_unlock(&tree->map_tree.lock);
		if (!em)
			break;
		kfree(em->bdev);
		/* once for us */
		free_extent_map(em);
		/* once for the tree */
		free_extent_map(em);
	}
}

int btrfs_num_copies(struct btrfs_mapping_tree *map_tree, u64 logical, u64 len)
{
	struct extent_map *em;
	struct map_lookup *map;
	struct extent_map_tree *em_tree = &map_tree->map_tree;
	int ret;

	read_lock(&em_tree->lock);
	em = lookup_extent_mapping(em_tree, logical, len);
	read_unlock(&em_tree->lock);
	BUG_ON(!em);

	BUG_ON(em->start > logical || em->start + em->len < logical);
	map = (struct map_lookup *)em->bdev;
	if (map->type & (BTRFS_BLOCK_GROUP_DUP | BTRFS_BLOCK_GROUP_RAID1))
		ret = map->num_stripes;
	else if (map->type & BTRFS_BLOCK_GROUP_RAID10)
		ret = map->sub_stripes;
	else
		ret = 1;
	free_extent_map(em);
	return ret;
}

static int find_live_mirror(struct map_lookup *map, int first, int num,
			    int optimal)
{
	int i;
	if (map->stripes[optimal].dev->bdev)
		return optimal;
	for (i = first; i < first + num; i++) {
		if (map->stripes[i].dev->bdev)
			return i;
	}
	/* we couldn't find one that doesn't fail.  Just return something
	 * and the io error handling code will clean up eventually
	 */
	return optimal;
}

static int __btrfs_map_block(struct btrfs_mapping_tree *map_tree, int rw,
			     u64 logical, u64 *length,
			     struct btrfs_multi_bio **multi_ret,
			     int mirror_num)
{
	struct extent_map *em;
	struct map_lookup *map;
	struct extent_map_tree *em_tree = &map_tree->map_tree;
	u64 offset;
	u64 stripe_offset;
	u64 stripe_end_offset;
	u64 stripe_nr;
	u64 stripe_nr_orig;
	u64 stripe_nr_end;
	int stripes_allocated = 8;
	int stripes_required = 1;
	int stripe_index;
	int i;
	int num_stripes;
	int max_errors = 0;
	struct btrfs_multi_bio *multi = NULL;

	if (multi_ret && !(rw & (REQ_WRITE | REQ_DISCARD)))
		stripes_allocated = 1;
again:
	if (multi_ret) {
		multi = kzalloc(btrfs_multi_bio_size(stripes_allocated),
				GFP_NOFS);
		if (!multi)
			return -ENOMEM;

		atomic_set(&multi->error, 0);
	}

	read_lock(&em_tree->lock);
	em = lookup_extent_mapping(em_tree, logical, *length);
	read_unlock(&em_tree->lock);

	if (!em) {
		printk(KERN_CRIT "unable to find logical %llu len %llu\n",
		       (unsigned long long)logical,
		       (unsigned long long)*length);
		BUG();
	}

	BUG_ON(em->start > logical || em->start + em->len < logical);
	map = (struct map_lookup *)em->bdev;
	offset = logical - em->start;

	if (mirror_num > map->num_stripes)
		mirror_num = 0;

	/* if our multi bio struct is too small, back off and try again */
	if (rw & REQ_WRITE) {
		if (map->type & (BTRFS_BLOCK_GROUP_RAID1 |
				 BTRFS_BLOCK_GROUP_DUP)) {
			stripes_required = map->num_stripes;
			max_errors = 1;
		} else if (map->type & BTRFS_BLOCK_GROUP_RAID10) {
			stripes_required = map->sub_stripes;
			max_errors = 1;
		}
	}
	if (rw & REQ_DISCARD) {
		if (map->type & (BTRFS_BLOCK_GROUP_RAID0 |
				 BTRFS_BLOCK_GROUP_RAID1 |
				 BTRFS_BLOCK_GROUP_DUP |
				 BTRFS_BLOCK_GROUP_RAID10)) {
			stripes_required = map->num_stripes;
		}
	}
	if (multi_ret && (rw & (REQ_WRITE | REQ_DISCARD)) &&
	    stripes_allocated < stripes_required) {
		stripes_allocated = map->num_stripes;
		free_extent_map(em);
		kfree(multi);
		goto again;
	}
	stripe_nr = offset;
	/*
	 * stripe_nr counts the total number of stripes we have to stride
	 * to get to this block
	 */
	do_div(stripe_nr, map->stripe_len);

	stripe_offset = stripe_nr * map->stripe_len;
	BUG_ON(offset < stripe_offset);

	/* stripe_offset is the offset of this block in its stripe*/
	stripe_offset = offset - stripe_offset;

	if (rw & REQ_DISCARD)
		*length = min_t(u64, em->len - offset, *length);
	else if (map->type & (BTRFS_BLOCK_GROUP_RAID0 |
			      BTRFS_BLOCK_GROUP_RAID1 |
			      BTRFS_BLOCK_GROUP_RAID10 |
			      BTRFS_BLOCK_GROUP_DUP)) {
		/* we limit the length of each bio to what fits in a stripe */
		*length = min_t(u64, em->len - offset,
				map->stripe_len - stripe_offset);
	} else {
		*length = em->len - offset;
	}

	if (!multi_ret)
		goto out;

	num_stripes = 1;
	stripe_index = 0;
	stripe_nr_orig = stripe_nr;
	stripe_nr_end = (offset + *length + map->stripe_len - 1) &
			(~(map->stripe_len - 1));
	do_div(stripe_nr_end, map->stripe_len);
	stripe_end_offset = stripe_nr_end * map->stripe_len -
			    (offset + *length);
	if (map->type & BTRFS_BLOCK_GROUP_RAID0) {
		if (rw & REQ_DISCARD)
			num_stripes = min_t(u64, map->num_stripes,
					    stripe_nr_end - stripe_nr_orig);
		stripe_index = do_div(stripe_nr, map->num_stripes);
	} else if (map->type & BTRFS_BLOCK_GROUP_RAID1) {
		if (rw & (REQ_WRITE | REQ_DISCARD))
			num_stripes = map->num_stripes;
		else if (mirror_num)
			stripe_index = mirror_num - 1;
		else {
			stripe_index = find_live_mirror(map, 0,
					    map->num_stripes,
					    current->pid % map->num_stripes);
		}

	} else if (map->type & BTRFS_BLOCK_GROUP_DUP) {
		if (rw & (REQ_WRITE | REQ_DISCARD))
			num_stripes = map->num_stripes;
		else if (mirror_num)
			stripe_index = mirror_num - 1;

	} else if (map->type & BTRFS_BLOCK_GROUP_RAID10) {
		int factor = map->num_stripes / map->sub_stripes;

		stripe_index = do_div(stripe_nr, factor);
		stripe_index *= map->sub_stripes;

		if (rw & REQ_WRITE)
			num_stripes = map->sub_stripes;
		else if (rw & REQ_DISCARD)
			num_stripes = min_t(u64, map->sub_stripes *
					    (stripe_nr_end - stripe_nr_orig),
					    map->num_stripes);
		else if (mirror_num)
			stripe_index += mirror_num - 1;
		else {
			stripe_index = find_live_mirror(map, stripe_index,
					      map->sub_stripes, stripe_index +
					      current->pid % map->sub_stripes);
		}
	} else {
		/*
		 * after this do_div call, stripe_nr is the number of stripes
		 * on this device we have to walk to find the data, and
		 * stripe_index is the number of our device in the stripe array
		 */
		stripe_index = do_div(stripe_nr, map->num_stripes);
	}
	BUG_ON(stripe_index >= map->num_stripes);

	if (rw & REQ_DISCARD) {
		for (i = 0; i < num_stripes; i++) {
			multi->stripes[i].physical =
				map->stripes[stripe_index].physical +
				stripe_offset + stripe_nr * map->stripe_len;
			multi->stripes[i].dev = map->stripes[stripe_index].dev;

			if (map->type & BTRFS_BLOCK_GROUP_RAID0) {
				u64 stripes;
				u32 last_stripe = 0;
				int j;

				div_u64_rem(stripe_nr_end - 1,
					    map->num_stripes,
					    &last_stripe);

				for (j = 0; j < map->num_stripes; j++) {
					u32 test;

					div_u64_rem(stripe_nr_end - 1 - j,
						    map->num_stripes, &test);
					if (test == stripe_index)
						break;
				}
				stripes = stripe_nr_end - 1 - j;
				do_div(stripes, map->num_stripes);
				multi->stripes[i].length = map->stripe_len *
					(stripes - stripe_nr + 1);

				if (i == 0) {
					multi->stripes[i].length -=
						stripe_offset;
					stripe_offset = 0;
				}
				if (stripe_index == last_stripe)
					multi->stripes[i].length -=
						stripe_end_offset;
			} else if (map->type & BTRFS_BLOCK_GROUP_RAID10) {
				u64 stripes;
				int j;
				int factor = map->num_stripes /
					     map->sub_stripes;
				u32 last_stripe = 0;

				div_u64_rem(stripe_nr_end - 1,
					    factor, &last_stripe);
				last_stripe *= map->sub_stripes;

				for (j = 0; j < factor; j++) {
					u32 test;

					div_u64_rem(stripe_nr_end - 1 - j,
						    factor, &test);

					if (test ==
					    stripe_index / map->sub_stripes)
						break;
				}
				stripes = stripe_nr_end - 1 - j;
				do_div(stripes, factor);
				multi->stripes[i].length = map->stripe_len *
					(stripes - stripe_nr + 1);

				if (i < map->sub_stripes) {
					multi->stripes[i].length -=
						stripe_offset;
					if (i == map->sub_stripes - 1)
						stripe_offset = 0;
				}
				if (stripe_index >= last_stripe &&
				    stripe_index <= (last_stripe +
						     map->sub_stripes - 1)) {
					multi->stripes[i].length -=
						stripe_end_offset;
				}
			} else
				multi->stripes[i].length = *length;

			stripe_index++;
			if (stripe_index == map->num_stripes) {
				/* This could only happen for RAID0/10 */
				stripe_index = 0;
				stripe_nr++;
			}
		}
	} else {
		for (i = 0; i < num_stripes; i++) {
			multi->stripes[i].physical =
				map->stripes[stripe_index].physical +
				stripe_offset +
				stripe_nr * map->stripe_len;
			multi->stripes[i].dev =
				map->stripes[stripe_index].dev;
			stripe_index++;
		}
	}
	if (multi_ret) {
		*multi_ret = multi;
		multi->num_stripes = num_stripes;
		multi->max_errors = max_errors;
	}
out:
	free_extent_map(em);
	return 0;
}

int btrfs_map_block(struct btrfs_mapping_tree *map_tree, int rw,
		      u64 logical, u64 *length,
		      struct btrfs_multi_bio **multi_ret, int mirror_num)
{
	return __btrfs_map_block(map_tree, rw, logical, length, multi_ret,
				 mirror_num);
}

int btrfs_rmap_block(struct btrfs_mapping_tree *map_tree,
		     u64 chunk_start, u64 physical, u64 devid,
		     u64 **logical, int *naddrs, int *stripe_len)
{
	struct extent_map_tree *em_tree = &map_tree->map_tree;
	struct extent_map *em;
	struct map_lookup *map;
	u64 *buf;
	u64 bytenr;
	u64 length;
	u64 stripe_nr;
	int i, j, nr = 0;

	read_lock(&em_tree->lock);
	em = lookup_extent_mapping(em_tree, chunk_start, 1);
	read_unlock(&em_tree->lock);

	BUG_ON(!em || em->start != chunk_start);
	map = (struct map_lookup *)em->bdev;

	length = em->len;
	if (map->type & BTRFS_BLOCK_GROUP_RAID10)
		do_div(length, map->num_stripes / map->sub_stripes);
	else if (map->type & BTRFS_BLOCK_GROUP_RAID0)
		do_div(length, map->num_stripes);

	buf = kzalloc(sizeof(u64) * map->num_stripes, GFP_NOFS);
	BUG_ON(!buf);

	for (i = 0; i < map->num_stripes; i++) {
		if (devid && map->stripes[i].dev->devid != devid)
			continue;
		if (map->stripes[i].physical > physical ||
		    map->stripes[i].physical + length <= physical)
			continue;

		stripe_nr = physical - map->stripes[i].physical;
		do_div(stripe_nr, map->stripe_len);

		if (map->type & BTRFS_BLOCK_GROUP_RAID10) {
			stripe_nr = stripe_nr * map->num_stripes + i;
			do_div(stripe_nr, map->sub_stripes);
		} else if (map->type & BTRFS_BLOCK_GROUP_RAID0) {
			stripe_nr = stripe_nr * map->num_stripes + i;
		}
		bytenr = chunk_start + stripe_nr * map->stripe_len;
		WARN_ON(nr >= map->num_stripes);
		for (j = 0; j < nr; j++) {
			if (buf[j] == bytenr)
				break;
		}
		if (j == nr) {
			WARN_ON(nr >= map->num_stripes);
			buf[nr++] = bytenr;
		}
	}

	*logical = buf;
	*naddrs = nr;
	*stripe_len = map->stripe_len;

	free_extent_map(em);
	return 0;
}

static void end_bio_multi_stripe(struct bio *bio, int err)
{
	struct btrfs_multi_bio *multi = bio->bi_private;
	int is_orig_bio = 0;

	if (err)
		atomic_inc(&multi->error);

	if (bio == multi->orig_bio)
		is_orig_bio = 1;

	if (atomic_dec_and_test(&multi->stripes_pending)) {
		if (!is_orig_bio) {
			bio_put(bio);
			bio = multi->orig_bio;
		}
		bio->bi_private = multi->private;
		bio->bi_end_io = multi->end_io;
		/* only send an error to the higher layers if it is
		 * beyond the tolerance of the multi-bio
		 */
		if (atomic_read(&multi->error) > multi->max_errors) {
			err = -EIO;
		} else if (err) {
			/*
			 * this bio is actually up to date, we didn't
			 * go over the max number of errors
			 */
			set_bit(BIO_UPTODATE, &bio->bi_flags);
			err = 0;
		}
		kfree(multi);

		bio_endio(bio, err);
	} else if (!is_orig_bio) {
		bio_put(bio);
	}
}

struct async_sched {
	struct bio *bio;
	int rw;
	struct btrfs_fs_info *info;
	struct btrfs_work work;
};

/*
 * see run_scheduled_bios for a description of why bios are collected for
 * async submit.
 *
 * This will add one bio to the pending list for a device and make sure
 * the work struct is scheduled.
 */
static noinline int schedule_bio(struct btrfs_root *root,
				 struct btrfs_device *device,
				 int rw, struct bio *bio)
{
	int should_queue = 1;
	struct btrfs_pending_bios *pending_bios;

	/* don't bother with additional async steps for reads, right now */
	if (!(rw & REQ_WRITE)) {
		bio_get(bio);
		submit_bio(rw, bio);
		bio_put(bio);
		return 0;
	}

	/*
	 * nr_async_bios allows us to reliably return congestion to the
	 * higher layers.  Otherwise, the async bio makes it appear we have
	 * made progress against dirty pages when we've really just put it
	 * on a queue for later
	 */
	atomic_inc(&root->fs_info->nr_async_bios);
	WARN_ON(bio->bi_next);
	bio->bi_next = NULL;
	bio->bi_rw |= rw;

	spin_lock(&device->io_lock);
	if (bio->bi_rw & REQ_SYNC)
		pending_bios = &device->pending_sync_bios;
	else
		pending_bios = &device->pending_bios;

	if (pending_bios->tail)
		pending_bios->tail->bi_next = bio;

	pending_bios->tail = bio;
	if (!pending_bios->head)
		pending_bios->head = bio;
	if (device->running_pending)
		should_queue = 0;

	spin_unlock(&device->io_lock);

	if (should_queue)
		btrfs_queue_worker(&root->fs_info->submit_workers,
				   &device->work);
	return 0;
}

int btrfs_map_bio(struct btrfs_root *root, int rw, struct bio *bio,
		  int mirror_num, int async_submit)
{
	struct btrfs_mapping_tree *map_tree;
	struct btrfs_device *dev;
	struct bio *first_bio = bio;
	u64 logical = (u64)bio->bi_sector << 9;
	u64 length = 0;
	u64 map_length;
	struct btrfs_multi_bio *multi = NULL;
	int ret;
	int dev_nr = 0;
	int total_devs = 1;

	length = bio->bi_size;
	map_tree = &root->fs_info->mapping_tree;
	map_length = length;

	ret = btrfs_map_block(map_tree, rw, logical, &map_length, &multi,
			      mirror_num);
	BUG_ON(ret);

	total_devs = multi->num_stripes;
	if (map_length < length) {
		printk(KERN_CRIT "mapping failed logical %llu bio len %llu "
		       "len %llu\n", (unsigned long long)logical,
		       (unsigned long long)length,
		       (unsigned long long)map_length);
		BUG();
	}
	multi->end_io = first_bio->bi_end_io;
	multi->private = first_bio->bi_private;
	multi->orig_bio = first_bio;
	atomic_set(&multi->stripes_pending, multi->num_stripes);

	while (dev_nr < total_devs) {
		if (total_devs > 1) {
			if (dev_nr < total_devs - 1) {
				bio = bio_clone(first_bio, GFP_NOFS);
				BUG_ON(!bio);
			} else {
				bio = first_bio;
			}
			bio->bi_private = multi;
			bio->bi_end_io = end_bio_multi_stripe;
		}
		bio->bi_sector = multi->stripes[dev_nr].physical >> 9;
		dev = multi->stripes[dev_nr].dev;
		if (dev && dev->bdev && (rw != WRITE || dev->writeable)) {
			bio->bi_bdev = dev->bdev;
			if (async_submit)
				schedule_bio(root, dev, rw, bio);
			else
				submit_bio(rw, bio);
		} else {
			bio->bi_bdev = root->fs_info->fs_devices->latest_bdev;
			bio->bi_sector = logical >> 9;
			bio_endio(bio, -EIO);
		}
		dev_nr++;
	}
	if (total_devs == 1)
		kfree(multi);
	return 0;
}

struct btrfs_device *btrfs_find_device(struct btrfs_root *root, u64 devid,
				       u8 *uuid, u8 *fsid)
{
	struct btrfs_device *device;
	struct btrfs_fs_devices *cur_devices;

	cur_devices = root->fs_info->fs_devices;
	while (cur_devices) {
		if (!fsid ||
		    !memcmp(cur_devices->fsid, fsid, BTRFS_UUID_SIZE)) {
			device = __find_device(&cur_devices->devices,
					       devid, uuid);
			if (device)
				return device;
		}
		cur_devices = cur_devices->seed;
	}
	return NULL;
}

static struct btrfs_device *add_missing_dev(struct btrfs_root *root,
					    u64 devid, u8 *dev_uuid)
{
	struct btrfs_device *device;
	struct btrfs_fs_devices *fs_devices = root->fs_info->fs_devices;

	device = kzalloc(sizeof(*device), GFP_NOFS);
	if (!device)
		return NULL;
	list_add(&device->dev_list,
		 &fs_devices->devices);
	device->dev_root = root->fs_info->dev_root;
	device->devid = devid;
	device->work.func = pending_bios_fn;
	device->fs_devices = fs_devices;
	device->missing = 1;
	fs_devices->num_devices++;
	fs_devices->missing_devices++;
	spin_lock_init(&device->io_lock);
	INIT_LIST_HEAD(&device->dev_alloc_list);
	memcpy(device->uuid, dev_uuid, BTRFS_UUID_SIZE);
	return device;
}

static int read_one_chunk(struct btrfs_root *root, struct btrfs_key *key,
			  struct extent_buffer *leaf,
			  struct btrfs_chunk *chunk)
{
	struct btrfs_mapping_tree *map_tree = &root->fs_info->mapping_tree;
	struct map_lookup *map;
	struct extent_map *em;
	u64 logical;
	u64 length;
	u64 devid;
	u8 uuid[BTRFS_UUID_SIZE];
	int num_stripes;
	int ret;
	int i;

	logical = key->offset;
	length = btrfs_chunk_length(leaf, chunk);

	read_lock(&map_tree->map_tree.lock);
	em = lookup_extent_mapping(&map_tree->map_tree, logical, 1);
	read_unlock(&map_tree->map_tree.lock);

	/* already mapped? */
	if (em && em->start <= logical && em->start + em->len > logical) {
		free_extent_map(em);
		return 0;
	} else if (em) {
		free_extent_map(em);
	}

	em = alloc_extent_map();
	if (!em)
		return -ENOMEM;
	num_stripes = btrfs_chunk_num_stripes(leaf, chunk);
	map = kmalloc(map_lookup_size(num_stripes), GFP_NOFS);
	if (!map) {
		free_extent_map(em);
		return -ENOMEM;
	}

	em->bdev = (struct block_device *)map;
	em->start = logical;
	em->len = length;
	em->block_start = 0;
	em->block_len = em->len;

	map->num_stripes = num_stripes;
	map->io_width = btrfs_chunk_io_width(leaf, chunk);
	map->io_align = btrfs_chunk_io_align(leaf, chunk);
	map->sector_size = btrfs_chunk_sector_size(leaf, chunk);
	map->stripe_len = btrfs_chunk_stripe_len(leaf, chunk);
	map->type = btrfs_chunk_type(leaf, chunk);
	map->sub_stripes = btrfs_chunk_sub_stripes(leaf, chunk);
	for (i = 0; i < num_stripes; i++) {
		map->stripes[i].physical =
			btrfs_stripe_offset_nr(leaf, chunk, i);
		devid = btrfs_stripe_devid_nr(leaf, chunk, i);
		read_extent_buffer(leaf, uuid, (unsigned long)
				   btrfs_stripe_dev_uuid_nr(chunk, i),
				   BTRFS_UUID_SIZE);
		map->stripes[i].dev = btrfs_find_device(root, devid, uuid,
							NULL);
		if (!map->stripes[i].dev && !btrfs_test_opt(root, DEGRADED)) {
			kfree(map);
			free_extent_map(em);
			return -EIO;
		}
		if (!map->stripes[i].dev) {
			map->stripes[i].dev =
				add_missing_dev(root, devid, uuid);
			if (!map->stripes[i].dev) {
				kfree(map);
				free_extent_map(em);
				return -EIO;
			}
		}
		map->stripes[i].dev->in_fs_metadata = 1;
	}

	write_lock(&map_tree->map_tree.lock);
	ret = add_extent_mapping(&map_tree->map_tree, em);
	write_unlock(&map_tree->map_tree.lock);
	BUG_ON(ret);
	free_extent_map(em);

	return 0;
}

static int fill_device_from_item(struct extent_buffer *leaf,
				 struct btrfs_dev_item *dev_item,
				 struct btrfs_device *device)
{
	unsigned long ptr;

	device->devid = btrfs_device_id(leaf, dev_item);
	device->disk_total_bytes = btrfs_device_total_bytes(leaf, dev_item);
	device->total_bytes = device->disk_total_bytes;
	device->bytes_used = btrfs_device_bytes_used(leaf, dev_item);
	device->type = btrfs_device_type(leaf, dev_item);
	device->io_align = btrfs_device_io_align(leaf, dev_item);
	device->io_width = btrfs_device_io_width(leaf, dev_item);
	device->sector_size = btrfs_device_sector_size(leaf, dev_item);

	ptr = (unsigned long)btrfs_device_uuid(dev_item);
	read_extent_buffer(leaf, device->uuid, ptr, BTRFS_UUID_SIZE);

	return 0;
}

static int open_seed_devices(struct btrfs_root *root, u8 *fsid)
{
	struct btrfs_fs_devices *fs_devices;
	int ret;

	mutex_lock(&uuid_mutex);

	fs_devices = root->fs_info->fs_devices->seed;
	while (fs_devices) {
		if (!memcmp(fs_devices->fsid, fsid, BTRFS_UUID_SIZE)) {
			ret = 0;
			goto out;
		}
		fs_devices = fs_devices->seed;
	}

	fs_devices = find_fsid(fsid);
	if (!fs_devices) {
		ret = -ENOENT;
		goto out;
	}

	fs_devices = clone_fs_devices(fs_devices);
	if (IS_ERR(fs_devices)) {
		ret = PTR_ERR(fs_devices);
		goto out;
	}

	ret = __btrfs_open_devices(fs_devices, FMODE_READ,
				   root->fs_info->bdev_holder);
	if (ret)
		goto out;

	if (!fs_devices->seeding) {
		__btrfs_close_devices(fs_devices);
		free_fs_devices(fs_devices);
		ret = -EINVAL;
		goto out;
	}

	fs_devices->seed = root->fs_info->fs_devices->seed;
	root->fs_info->fs_devices->seed = fs_devices;
out:
	mutex_unlock(&uuid_mutex);
	return ret;
}

static int read_one_dev(struct btrfs_root *root,
			struct extent_buffer *leaf,
			struct btrfs_dev_item *dev_item)
{
	struct btrfs_device *device;
	u64 devid;
	int ret;
	u8 fs_uuid[BTRFS_UUID_SIZE];
	u8 dev_uuid[BTRFS_UUID_SIZE];

	devid = btrfs_device_id(leaf, dev_item);
	read_extent_buffer(leaf, dev_uuid,
			   (unsigned long)btrfs_device_uuid(dev_item),
			   BTRFS_UUID_SIZE);
	read_extent_buffer(leaf, fs_uuid,
			   (unsigned long)btrfs_device_fsid(dev_item),
			   BTRFS_UUID_SIZE);

	if (memcmp(fs_uuid, root->fs_info->fsid, BTRFS_UUID_SIZE)) {
		ret = open_seed_devices(root, fs_uuid);
		if (ret && !btrfs_test_opt(root, DEGRADED))
			return ret;
	}

	device = btrfs_find_device(root, devid, dev_uuid, fs_uuid);
	if (!device || !device->bdev) {
		if (!btrfs_test_opt(root, DEGRADED))
			return -EIO;

		if (!device) {
			printk(KERN_WARNING "warning devid %llu missing\n",
			       (unsigned long long)devid);
			device = add_missing_dev(root, devid, dev_uuid);
			if (!device)
				return -ENOMEM;
		} else if (!device->missing) {
			/*
			 * this happens when a device that was properly setup
			 * in the device info lists suddenly goes bad.
			 * device->bdev is NULL, and so we have to set
			 * device->missing to one here
			 */
			root->fs_info->fs_devices->missing_devices++;
			device->missing = 1;
		}
	}

	if (device->fs_devices != root->fs_info->fs_devices) {
		BUG_ON(device->writeable);
		if (device->generation !=
		    btrfs_device_generation(leaf, dev_item))
			return -EINVAL;
	}

	fill_device_from_item(leaf, dev_item, device);
	device->dev_root = root->fs_info->dev_root;
	device->in_fs_metadata = 1;
	if (device->writeable)
		device->fs_devices->total_rw_bytes += device->total_bytes;
	ret = 0;
	return ret;
}

int btrfs_read_sys_array(struct btrfs_root *root)
{
	struct btrfs_super_block *super_copy = &root->fs_info->super_copy;
	struct extent_buffer *sb;
	struct btrfs_disk_key *disk_key;
	struct btrfs_chunk *chunk;
	u8 *ptr;
	unsigned long sb_ptr;
	int ret = 0;
	u32 num_stripes;
	u32 array_size;
	u32 len = 0;
	u32 cur;
	struct btrfs_key key;

	sb = btrfs_find_create_tree_block(root, BTRFS_SUPER_INFO_OFFSET,
					  BTRFS_SUPER_INFO_SIZE);
	if (!sb)
		return -ENOMEM;
	btrfs_set_buffer_uptodate(sb);
	btrfs_set_buffer_lockdep_class(sb, 0);

	write_extent_buffer(sb, super_copy, 0, BTRFS_SUPER_INFO_SIZE);
	array_size = btrfs_super_sys_array_size(super_copy);

	ptr = super_copy->sys_chunk_array;
	sb_ptr = offsetof(struct btrfs_super_block, sys_chunk_array);
	cur = 0;

	while (cur < array_size) {
		disk_key = (struct btrfs_disk_key *)ptr;
		btrfs_disk_key_to_cpu(&key, disk_key);

		len = sizeof(*disk_key); ptr += len;
		sb_ptr += len;
		cur += len;

		if (key.type == BTRFS_CHUNK_ITEM_KEY) {
			chunk = (struct btrfs_chunk *)sb_ptr;
			ret = read_one_chunk(root, &key, sb, chunk);
			if (ret)
				break;
			num_stripes = btrfs_chunk_num_stripes(sb, chunk);
			len = btrfs_chunk_item_size(num_stripes);
		} else {
			ret = -EIO;
			break;
		}
		ptr += len;
		sb_ptr += len;
		cur += len;
	}
	free_extent_buffer(sb);
	return ret;
}

int btrfs_read_chunk_tree(struct btrfs_root *root)
{
	struct btrfs_path *path;
	struct extent_buffer *leaf;
	struct btrfs_key key;
	struct btrfs_key found_key;
	int ret;
	int slot;

	root = root->fs_info->chunk_root;

	path = btrfs_alloc_path();
	if (!path)
		return -ENOMEM;

	/* first we search for all of the device items, and then we
	 * read in all of the chunk items.  This way we can create chunk
	 * mappings that reference all of the devices that are afound
	 */
	key.objectid = BTRFS_DEV_ITEMS_OBJECTID;
	key.offset = 0;
	key.type = 0;
again:
	ret = btrfs_search_slot(NULL, root, &key, path, 0, 0);
	if (ret < 0)
		goto error;
	while (1) {
		leaf = path->nodes[0];
		slot = path->slots[0];
		if (slot >= btrfs_header_nritems(leaf)) {
			ret = btrfs_next_leaf(root, path);
			if (ret == 0)
				continue;
			if (ret < 0)
				goto error;
			break;
		}
		btrfs_item_key_to_cpu(leaf, &found_key, slot);
		if (key.objectid == BTRFS_DEV_ITEMS_OBJECTID) {
			if (found_key.objectid != BTRFS_DEV_ITEMS_OBJECTID)
				break;
			if (found_key.type == BTRFS_DEV_ITEM_KEY) {
				struct btrfs_dev_item *dev_item;
				dev_item = btrfs_item_ptr(leaf, slot,
						  struct btrfs_dev_item);
				ret = read_one_dev(root, leaf, dev_item);
				if (ret)
					goto error;
			}
		} else if (found_key.type == BTRFS_CHUNK_ITEM_KEY) {
			struct btrfs_chunk *chunk;
			chunk = btrfs_item_ptr(leaf, slot, struct btrfs_chunk);
			ret = read_one_chunk(root, &found_key, leaf, chunk);
			if (ret)
				goto error;
		}
		path->slots[0]++;
	}
	if (key.objectid == BTRFS_DEV_ITEMS_OBJECTID) {
		key.objectid = 0;
		btrfs_release_path(path);
		goto again;
	}
	ret = 0;
error:
	btrfs_free_path(path);
	return ret;
}<|MERGE_RESOLUTION|>--- conflicted
+++ resolved
@@ -504,11 +504,7 @@
 		BUG_ON(!new_device);
 		memcpy(new_device, device, sizeof(*new_device));
 		new_device->name = kstrdup(device->name, GFP_NOFS);
-<<<<<<< HEAD
-		BUG_ON(!new_device->name);
-=======
 		BUG_ON(device->name && !new_device->name);
->>>>>>> 56299378
 		new_device->bdev = NULL;
 		new_device->writeable = 0;
 		new_device->in_fs_metadata = 0;
@@ -2341,7 +2337,6 @@
 	 */
 	if (type & (BTRFS_BLOCK_GROUP_DUP)) {
 		dev_stripes = 2;
-<<<<<<< HEAD
 		ncopies = 2;
 		devs_max = 1;
 	} else if (type & (BTRFS_BLOCK_GROUP_RAID0)) {
@@ -2349,15 +2344,6 @@
 	} else if (type & (BTRFS_BLOCK_GROUP_RAID1)) {
 		devs_increment = 2;
 		ncopies = 2;
-=======
-		ncopies = 2;
-		devs_max = 1;
-	} else if (type & (BTRFS_BLOCK_GROUP_RAID0)) {
-		devs_min = 2;
-	} else if (type & (BTRFS_BLOCK_GROUP_RAID1)) {
-		devs_increment = 2;
-		ncopies = 2;
->>>>>>> 56299378
 		devs_max = 2;
 		devs_min = 2;
 	} else if (type & (BTRFS_BLOCK_GROUP_RAID10)) {
