// SPDX-License-Identifier: GPL-2.0
/*
 * Copyright (C) 2007 Oracle.  All rights reserved.
 */

#include <linux/sched.h>
#include <linux/sched/mm.h>
#include <linux/slab.h>
#include <linux/ratelimit.h>
#include <linux/kthread.h>
#include <linux/semaphore.h>
#include <linux/uuid.h>
#include <linux/list_sort.h>
#include <linux/namei.h>
#include "misc.h"
#include "ctree.h"
#include "extent_map.h"
#include "disk-io.h"
#include "transaction.h"
#include "print-tree.h"
#include "volumes.h"
#include "raid56.h"
#include "rcu-string.h"
#include "dev-replace.h"
#include "sysfs.h"
#include "tree-checker.h"
#include "space-info.h"
#include "block-group.h"
#include "discard.h"
#include "zoned.h"
#include "fs.h"
#include "accessors.h"
#include "uuid-tree.h"
#include "ioctl.h"
#include "relocation.h"
#include "scrub.h"
#include "super.h"

#define BTRFS_BLOCK_GROUP_STRIPE_MASK	(BTRFS_BLOCK_GROUP_RAID0 | \
					 BTRFS_BLOCK_GROUP_RAID10 | \
					 BTRFS_BLOCK_GROUP_RAID56_MASK)

const struct btrfs_raid_attr btrfs_raid_array[BTRFS_NR_RAID_TYPES] = {
	[BTRFS_RAID_RAID10] = {
		.sub_stripes	= 2,
		.dev_stripes	= 1,
		.devs_max	= 0,	/* 0 == as many as possible */
		.devs_min	= 2,
		.tolerated_failures = 1,
		.devs_increment	= 2,
		.ncopies	= 2,
		.nparity        = 0,
		.raid_name	= "raid10",
		.bg_flag	= BTRFS_BLOCK_GROUP_RAID10,
		.mindev_error	= BTRFS_ERROR_DEV_RAID10_MIN_NOT_MET,
	},
	[BTRFS_RAID_RAID1] = {
		.sub_stripes	= 1,
		.dev_stripes	= 1,
		.devs_max	= 2,
		.devs_min	= 2,
		.tolerated_failures = 1,
		.devs_increment	= 2,
		.ncopies	= 2,
		.nparity        = 0,
		.raid_name	= "raid1",
		.bg_flag	= BTRFS_BLOCK_GROUP_RAID1,
		.mindev_error	= BTRFS_ERROR_DEV_RAID1_MIN_NOT_MET,
	},
	[BTRFS_RAID_RAID1C3] = {
		.sub_stripes	= 1,
		.dev_stripes	= 1,
		.devs_max	= 3,
		.devs_min	= 3,
		.tolerated_failures = 2,
		.devs_increment	= 3,
		.ncopies	= 3,
		.nparity        = 0,
		.raid_name	= "raid1c3",
		.bg_flag	= BTRFS_BLOCK_GROUP_RAID1C3,
		.mindev_error	= BTRFS_ERROR_DEV_RAID1C3_MIN_NOT_MET,
	},
	[BTRFS_RAID_RAID1C4] = {
		.sub_stripes	= 1,
		.dev_stripes	= 1,
		.devs_max	= 4,
		.devs_min	= 4,
		.tolerated_failures = 3,
		.devs_increment	= 4,
		.ncopies	= 4,
		.nparity        = 0,
		.raid_name	= "raid1c4",
		.bg_flag	= BTRFS_BLOCK_GROUP_RAID1C4,
		.mindev_error	= BTRFS_ERROR_DEV_RAID1C4_MIN_NOT_MET,
	},
	[BTRFS_RAID_DUP] = {
		.sub_stripes	= 1,
		.dev_stripes	= 2,
		.devs_max	= 1,
		.devs_min	= 1,
		.tolerated_failures = 0,
		.devs_increment	= 1,
		.ncopies	= 2,
		.nparity        = 0,
		.raid_name	= "dup",
		.bg_flag	= BTRFS_BLOCK_GROUP_DUP,
		.mindev_error	= 0,
	},
	[BTRFS_RAID_RAID0] = {
		.sub_stripes	= 1,
		.dev_stripes	= 1,
		.devs_max	= 0,
		.devs_min	= 1,
		.tolerated_failures = 0,
		.devs_increment	= 1,
		.ncopies	= 1,
		.nparity        = 0,
		.raid_name	= "raid0",
		.bg_flag	= BTRFS_BLOCK_GROUP_RAID0,
		.mindev_error	= 0,
	},
	[BTRFS_RAID_SINGLE] = {
		.sub_stripes	= 1,
		.dev_stripes	= 1,
		.devs_max	= 1,
		.devs_min	= 1,
		.tolerated_failures = 0,
		.devs_increment	= 1,
		.ncopies	= 1,
		.nparity        = 0,
		.raid_name	= "single",
		.bg_flag	= 0,
		.mindev_error	= 0,
	},
	[BTRFS_RAID_RAID5] = {
		.sub_stripes	= 1,
		.dev_stripes	= 1,
		.devs_max	= 0,
		.devs_min	= 2,
		.tolerated_failures = 1,
		.devs_increment	= 1,
		.ncopies	= 1,
		.nparity        = 1,
		.raid_name	= "raid5",
		.bg_flag	= BTRFS_BLOCK_GROUP_RAID5,
		.mindev_error	= BTRFS_ERROR_DEV_RAID5_MIN_NOT_MET,
	},
	[BTRFS_RAID_RAID6] = {
		.sub_stripes	= 1,
		.dev_stripes	= 1,
		.devs_max	= 0,
		.devs_min	= 3,
		.tolerated_failures = 2,
		.devs_increment	= 1,
		.ncopies	= 1,
		.nparity        = 2,
		.raid_name	= "raid6",
		.bg_flag	= BTRFS_BLOCK_GROUP_RAID6,
		.mindev_error	= BTRFS_ERROR_DEV_RAID6_MIN_NOT_MET,
	},
};

/*
 * Convert block group flags (BTRFS_BLOCK_GROUP_*) to btrfs_raid_types, which
 * can be used as index to access btrfs_raid_array[].
 */
enum btrfs_raid_types __attribute_const__ btrfs_bg_flags_to_raid_index(u64 flags)
{
	const u64 profile = (flags & BTRFS_BLOCK_GROUP_PROFILE_MASK);

	if (!profile)
		return BTRFS_RAID_SINGLE;

	return BTRFS_BG_FLAG_TO_INDEX(profile);
}

const char *btrfs_bg_type_to_raid_name(u64 flags)
{
	const int index = btrfs_bg_flags_to_raid_index(flags);

	if (index >= BTRFS_NR_RAID_TYPES)
		return NULL;

	return btrfs_raid_array[index].raid_name;
}

int btrfs_nr_parity_stripes(u64 type)
{
	enum btrfs_raid_types index = btrfs_bg_flags_to_raid_index(type);

	return btrfs_raid_array[index].nparity;
}

/*
 * Fill @buf with textual description of @bg_flags, no more than @size_buf
 * bytes including terminating null byte.
 */
void btrfs_describe_block_groups(u64 bg_flags, char *buf, u32 size_buf)
{
	int i;
	int ret;
	char *bp = buf;
	u64 flags = bg_flags;
	u32 size_bp = size_buf;

	if (!flags) {
		strcpy(bp, "NONE");
		return;
	}

#define DESCRIBE_FLAG(flag, desc)						\
	do {								\
		if (flags & (flag)) {					\
			ret = snprintf(bp, size_bp, "%s|", (desc));	\
			if (ret < 0 || ret >= size_bp)			\
				goto out_overflow;			\
			size_bp -= ret;					\
			bp += ret;					\
			flags &= ~(flag);				\
		}							\
	} while (0)

	DESCRIBE_FLAG(BTRFS_BLOCK_GROUP_DATA, "data");
	DESCRIBE_FLAG(BTRFS_BLOCK_GROUP_SYSTEM, "system");
	DESCRIBE_FLAG(BTRFS_BLOCK_GROUP_METADATA, "metadata");

	DESCRIBE_FLAG(BTRFS_AVAIL_ALLOC_BIT_SINGLE, "single");
	for (i = 0; i < BTRFS_NR_RAID_TYPES; i++)
		DESCRIBE_FLAG(btrfs_raid_array[i].bg_flag,
			      btrfs_raid_array[i].raid_name);
#undef DESCRIBE_FLAG

	if (flags) {
		ret = snprintf(bp, size_bp, "0x%llx|", flags);
		size_bp -= ret;
	}

	if (size_bp < size_buf)
		buf[size_buf - size_bp - 1] = '\0'; /* remove last | */

	/*
	 * The text is trimmed, it's up to the caller to provide sufficiently
	 * large buffer
	 */
out_overflow:;
}

static int init_first_rw_device(struct btrfs_trans_handle *trans);
static int btrfs_relocate_sys_chunks(struct btrfs_fs_info *fs_info);
static void btrfs_dev_stat_print_on_load(struct btrfs_device *device);
<<<<<<< HEAD
static int __btrfs_map_block(struct btrfs_fs_info *fs_info,
			     enum btrfs_map_op op,
			     u64 logical, u64 *length,
			     struct btrfs_io_context **bioc_ret,
			     int mirror_num, int need_raid_map);
=======
>>>>>>> eb3cdb58

/*
 * Device locking
 * ==============
 *
 * There are several mutexes that protect manipulation of devices and low-level
 * structures like chunks but not block groups, extents or files
 *
 * uuid_mutex (global lock)
 * ------------------------
 * protects the fs_uuids list that tracks all per-fs fs_devices, resulting from
 * the SCAN_DEV ioctl registration or from mount either implicitly (the first
 * device) or requested by the device= mount option
 *
 * the mutex can be very coarse and can cover long-running operations
 *
 * protects: updates to fs_devices counters like missing devices, rw devices,
 * seeding, structure cloning, opening/closing devices at mount/umount time
 *
 * global::fs_devs - add, remove, updates to the global list
 *
 * does not protect: manipulation of the fs_devices::devices list in general
 * but in mount context it could be used to exclude list modifications by eg.
 * scan ioctl
 *
 * btrfs_device::name - renames (write side), read is RCU
 *
 * fs_devices::device_list_mutex (per-fs, with RCU)
 * ------------------------------------------------
 * protects updates to fs_devices::devices, ie. adding and deleting
 *
 * simple list traversal with read-only actions can be done with RCU protection
 *
 * may be used to exclude some operations from running concurrently without any
 * modifications to the list (see write_all_supers)
 *
 * Is not required at mount and close times, because our device list is
 * protected by the uuid_mutex at that point.
 *
 * balance_mutex
 * -------------
 * protects balance structures (status, state) and context accessed from
 * several places (internally, ioctl)
 *
 * chunk_mutex
 * -----------
 * protects chunks, adding or removing during allocation, trim or when a new
 * device is added/removed. Additionally it also protects post_commit_list of
 * individual devices, since they can be added to the transaction's
 * post_commit_list only with chunk_mutex held.
 *
 * cleaner_mutex
 * -------------
 * a big lock that is held by the cleaner thread and prevents running subvolume
 * cleaning together with relocation or delayed iputs
 *
 *
 * Lock nesting
 * ============
 *
 * uuid_mutex
 *   device_list_mutex
 *     chunk_mutex
 *   balance_mutex
 *
 *
 * Exclusive operations
 * ====================
 *
 * Maintains the exclusivity of the following operations that apply to the
 * whole filesystem and cannot run in parallel.
 *
 * - Balance (*)
 * - Device add
 * - Device remove
 * - Device replace (*)
 * - Resize
 *
 * The device operations (as above) can be in one of the following states:
 *
 * - Running state
 * - Paused state
 * - Completed state
 *
 * Only device operations marked with (*) can go into the Paused state for the
 * following reasons:
 *
 * - ioctl (only Balance can be Paused through ioctl)
 * - filesystem remounted as read-only
 * - filesystem unmounted and mounted as read-only
 * - system power-cycle and filesystem mounted as read-only
 * - filesystem or device errors leading to forced read-only
 *
 * The status of exclusive operation is set and cleared atomically.
 * During the course of Paused state, fs_info::exclusive_operation remains set.
 * A device operation in Paused or Running state can be canceled or resumed
 * either by ioctl (Balance only) or when remounted as read-write.
 * The exclusive status is cleared when the device operation is canceled or
 * completed.
 */

DEFINE_MUTEX(uuid_mutex);
static LIST_HEAD(fs_uuids);
struct list_head * __attribute_const__ btrfs_get_fs_uuids(void)
{
	return &fs_uuids;
}

/*
 * alloc_fs_devices - allocate struct btrfs_fs_devices
 * @fsid:		if not NULL, copy the UUID to fs_devices::fsid
 * @metadata_fsid:	if not NULL, copy the UUID to fs_devices::metadata_fsid
 *
 * Return a pointer to a new struct btrfs_fs_devices on success, or ERR_PTR().
 * The returned struct is not linked onto any lists and can be destroyed with
 * kfree() right away.
 */
static struct btrfs_fs_devices *alloc_fs_devices(const u8 *fsid,
						 const u8 *metadata_fsid)
{
	struct btrfs_fs_devices *fs_devs;

	fs_devs = kzalloc(sizeof(*fs_devs), GFP_KERNEL);
	if (!fs_devs)
		return ERR_PTR(-ENOMEM);

	mutex_init(&fs_devs->device_list_mutex);

	INIT_LIST_HEAD(&fs_devs->devices);
	INIT_LIST_HEAD(&fs_devs->alloc_list);
	INIT_LIST_HEAD(&fs_devs->fs_list);
	INIT_LIST_HEAD(&fs_devs->seed_list);
	if (fsid)
		memcpy(fs_devs->fsid, fsid, BTRFS_FSID_SIZE);

	if (metadata_fsid)
		memcpy(fs_devs->metadata_uuid, metadata_fsid, BTRFS_FSID_SIZE);
	else if (fsid)
		memcpy(fs_devs->metadata_uuid, fsid, BTRFS_FSID_SIZE);

	return fs_devs;
}

void btrfs_free_device(struct btrfs_device *device)
{
	WARN_ON(!list_empty(&device->post_commit_list));
	rcu_string_free(device->name);
	extent_io_tree_release(&device->alloc_state);
	btrfs_destroy_dev_zone_info(device);
	kfree(device);
}

static void free_fs_devices(struct btrfs_fs_devices *fs_devices)
{
	struct btrfs_device *device;

	WARN_ON(fs_devices->opened);
	while (!list_empty(&fs_devices->devices)) {
		device = list_entry(fs_devices->devices.next,
				    struct btrfs_device, dev_list);
		list_del(&device->dev_list);
		btrfs_free_device(device);
	}
	kfree(fs_devices);
}

void __exit btrfs_cleanup_fs_uuids(void)
{
	struct btrfs_fs_devices *fs_devices;

	while (!list_empty(&fs_uuids)) {
		fs_devices = list_entry(fs_uuids.next,
					struct btrfs_fs_devices, fs_list);
		list_del(&fs_devices->fs_list);
		free_fs_devices(fs_devices);
	}
}

<<<<<<< HEAD
/*
 * Returns a pointer to a new btrfs_device on success; ERR_PTR() on error.
 * Returned struct is not linked onto any lists and must be destroyed using
 * btrfs_free_device.
 */
static struct btrfs_device *__alloc_device(struct btrfs_fs_info *fs_info)
{
	struct btrfs_device *dev;

	dev = kzalloc(sizeof(*dev), GFP_KERNEL);
	if (!dev)
		return ERR_PTR(-ENOMEM);

	INIT_LIST_HEAD(&dev->dev_list);
	INIT_LIST_HEAD(&dev->dev_alloc_list);
	INIT_LIST_HEAD(&dev->post_commit_list);

	atomic_set(&dev->reada_in_flight, 0);
	atomic_set(&dev->dev_stats_ccnt, 0);
	btrfs_device_data_ordered_init(dev);
	INIT_RADIX_TREE(&dev->reada_zones, GFP_NOFS & ~__GFP_DIRECT_RECLAIM);
	INIT_RADIX_TREE(&dev->reada_extents, GFP_NOFS & ~__GFP_DIRECT_RECLAIM);
	extent_io_tree_init(fs_info, &dev->alloc_state,
			    IO_TREE_DEVICE_ALLOC_STATE, NULL);

	return dev;
}

=======
>>>>>>> eb3cdb58
static noinline struct btrfs_fs_devices *find_fsid(
		const u8 *fsid, const u8 *metadata_fsid)
{
	struct btrfs_fs_devices *fs_devices;

	ASSERT(fsid);

	/* Handle non-split brain cases */
	list_for_each_entry(fs_devices, &fs_uuids, fs_list) {
		if (metadata_fsid) {
			if (memcmp(fsid, fs_devices->fsid, BTRFS_FSID_SIZE) == 0
			    && memcmp(metadata_fsid, fs_devices->metadata_uuid,
				      BTRFS_FSID_SIZE) == 0)
				return fs_devices;
		} else {
			if (memcmp(fsid, fs_devices->fsid, BTRFS_FSID_SIZE) == 0)
				return fs_devices;
		}
	}
	return NULL;
}

static struct btrfs_fs_devices *find_fsid_with_metadata_uuid(
				struct btrfs_super_block *disk_super)
{

	struct btrfs_fs_devices *fs_devices;

	/*
	 * Handle scanned device having completed its fsid change but
	 * belonging to a fs_devices that was created by first scanning
	 * a device which didn't have its fsid/metadata_uuid changed
	 * at all and the CHANGING_FSID_V2 flag set.
	 */
	list_for_each_entry(fs_devices, &fs_uuids, fs_list) {
		if (fs_devices->fsid_change &&
		    memcmp(disk_super->metadata_uuid, fs_devices->fsid,
			   BTRFS_FSID_SIZE) == 0 &&
		    memcmp(fs_devices->fsid, fs_devices->metadata_uuid,
			   BTRFS_FSID_SIZE) == 0) {
			return fs_devices;
		}
	}
	/*
	 * Handle scanned device having completed its fsid change but
	 * belonging to a fs_devices that was created by a device that
	 * has an outdated pair of fsid/metadata_uuid and
	 * CHANGING_FSID_V2 flag set.
	 */
	list_for_each_entry(fs_devices, &fs_uuids, fs_list) {
		if (fs_devices->fsid_change &&
		    memcmp(fs_devices->metadata_uuid,
			   fs_devices->fsid, BTRFS_FSID_SIZE) != 0 &&
		    memcmp(disk_super->metadata_uuid, fs_devices->metadata_uuid,
			   BTRFS_FSID_SIZE) == 0) {
			return fs_devices;
		}
	}

	return find_fsid(disk_super->fsid, disk_super->metadata_uuid);
}


static int
btrfs_get_bdev_and_sb(const char *device_path, fmode_t flags, void *holder,
		      int flush, struct block_device **bdev,
		      struct btrfs_super_block **disk_super)
{
	int ret;

	*bdev = blkdev_get_by_path(device_path, flags, holder);

	if (IS_ERR(*bdev)) {
		ret = PTR_ERR(*bdev);
		goto error;
	}

	if (flush)
		sync_blockdev(*bdev);
	ret = set_blocksize(*bdev, BTRFS_BDEV_BLOCKSIZE);
	if (ret) {
		blkdev_put(*bdev, flags);
		goto error;
	}
	invalidate_bdev(*bdev);
	*disk_super = btrfs_read_dev_super(*bdev);
	if (IS_ERR(*disk_super)) {
		ret = PTR_ERR(*disk_super);
		blkdev_put(*bdev, flags);
		goto error;
	}

	return 0;

error:
	*bdev = NULL;
	return ret;
}

/*
 *  Search and remove all stale devices (which are not mounted).  When both
 *  inputs are NULL, it will search and release all stale devices.
 *
 *  @devt:         Optional. When provided will it release all unmounted devices
 *                 matching this devt only.
 *  @skip_device:  Optional. Will skip this device when searching for the stale
 *                 devices.
 *
 *  Return:	0 for success or if @devt is 0.
 *		-EBUSY if @devt is a mounted device.
 *		-ENOENT if @devt does not match any device in the list.
 */
static int btrfs_free_stale_devices(dev_t devt, struct btrfs_device *skip_device)
{
	struct btrfs_fs_devices *fs_devices, *tmp_fs_devices;
	struct btrfs_device *device, *tmp_device;
	int ret = 0;

	lockdep_assert_held(&uuid_mutex);

<<<<<<< HEAD
	if (path)
=======
	if (devt)
>>>>>>> eb3cdb58
		ret = -ENOENT;

	list_for_each_entry_safe(fs_devices, tmp_fs_devices, &fs_uuids, fs_list) {

		mutex_lock(&fs_devices->device_list_mutex);
		list_for_each_entry_safe(device, tmp_device,
					 &fs_devices->devices, dev_list) {
			if (skip_device && skip_device == device)
				continue;
			if (devt && devt != device->devt)
				continue;
			if (fs_devices->opened) {
				/* for an already deleted device return 0 */
				if (devt && ret != 0)
					ret = -EBUSY;
				break;
			}

			/* delete the stale device */
			fs_devices->num_devices--;
			list_del(&device->dev_list);
			btrfs_free_device(device);

			ret = 0;
		}
		mutex_unlock(&fs_devices->device_list_mutex);

		if (fs_devices->num_devices == 0) {
			btrfs_sysfs_remove_fsid(fs_devices);
			list_del(&fs_devices->fs_list);
			free_fs_devices(fs_devices);
		}
	}

	return ret;
}

/*
 * This is only used on mount, and we are protected from competing things
 * messing with our fs_devices by the uuid_mutex, thus we do not need the
 * fs_devices->device_list_mutex here.
 */
static int btrfs_open_one_device(struct btrfs_fs_devices *fs_devices,
			struct btrfs_device *device, fmode_t flags,
			void *holder)
{
	struct block_device *bdev;
	struct btrfs_super_block *disk_super;
	u64 devid;
	int ret;

	if (device->bdev)
		return -EINVAL;
	if (!device->name)
		return -EINVAL;

	ret = btrfs_get_bdev_and_sb(device->name->str, flags, holder, 1,
				    &bdev, &disk_super);
	if (ret)
		return ret;

	devid = btrfs_stack_device_id(&disk_super->dev_item);
	if (devid != device->devid)
		goto error_free_page;

	if (memcmp(device->uuid, disk_super->dev_item.uuid, BTRFS_UUID_SIZE))
		goto error_free_page;

	device->generation = btrfs_super_generation(disk_super);

	if (btrfs_super_flags(disk_super) & BTRFS_SUPER_FLAG_SEEDING) {
		if (btrfs_super_incompat_flags(disk_super) &
		    BTRFS_FEATURE_INCOMPAT_METADATA_UUID) {
			pr_err(
		"BTRFS: Invalid seeding and uuid-changed device detected\n");
			goto error_free_page;
		}

		clear_bit(BTRFS_DEV_STATE_WRITEABLE, &device->dev_state);
		fs_devices->seeding = true;
	} else {
		if (bdev_read_only(bdev))
			clear_bit(BTRFS_DEV_STATE_WRITEABLE, &device->dev_state);
		else
			set_bit(BTRFS_DEV_STATE_WRITEABLE, &device->dev_state);
	}

	if (!bdev_nonrot(bdev))
		fs_devices->rotating = true;

	if (bdev_max_discard_sectors(bdev))
		fs_devices->discardable = true;

	device->bdev = bdev;
	clear_bit(BTRFS_DEV_STATE_IN_FS_METADATA, &device->dev_state);
	device->mode = flags;

	fs_devices->open_devices++;
	if (test_bit(BTRFS_DEV_STATE_WRITEABLE, &device->dev_state) &&
	    device->devid != BTRFS_DEV_REPLACE_DEVID) {
		fs_devices->rw_devices++;
		list_add_tail(&device->dev_alloc_list, &fs_devices->alloc_list);
	}
	btrfs_release_disk_super(disk_super);

	return 0;

error_free_page:
	btrfs_release_disk_super(disk_super);
	blkdev_put(bdev, flags);

	return -EINVAL;
}

/*
 * Handle scanned device having its CHANGING_FSID_V2 flag set and the fs_devices
 * being created with a disk that has already completed its fsid change. Such
 * disk can belong to an fs which has its FSID changed or to one which doesn't.
 * Handle both cases here.
 */
static struct btrfs_fs_devices *find_fsid_inprogress(
					struct btrfs_super_block *disk_super)
{
	struct btrfs_fs_devices *fs_devices;

	list_for_each_entry(fs_devices, &fs_uuids, fs_list) {
		if (memcmp(fs_devices->metadata_uuid, fs_devices->fsid,
			   BTRFS_FSID_SIZE) != 0 &&
		    memcmp(fs_devices->metadata_uuid, disk_super->fsid,
			   BTRFS_FSID_SIZE) == 0 && !fs_devices->fsid_change) {
			return fs_devices;
		}
	}

	return find_fsid(disk_super->fsid, NULL);
}


static struct btrfs_fs_devices *find_fsid_changed(
					struct btrfs_super_block *disk_super)
{
	struct btrfs_fs_devices *fs_devices;

	/*
	 * Handles the case where scanned device is part of an fs that had
	 * multiple successful changes of FSID but currently device didn't
	 * observe it. Meaning our fsid will be different than theirs. We need
	 * to handle two subcases :
	 *  1 - The fs still continues to have different METADATA/FSID uuids.
	 *  2 - The fs is switched back to its original FSID (METADATA/FSID
	 *  are equal).
	 */
	list_for_each_entry(fs_devices, &fs_uuids, fs_list) {
		/* Changed UUIDs */
		if (memcmp(fs_devices->metadata_uuid, fs_devices->fsid,
			   BTRFS_FSID_SIZE) != 0 &&
		    memcmp(fs_devices->metadata_uuid, disk_super->metadata_uuid,
			   BTRFS_FSID_SIZE) == 0 &&
		    memcmp(fs_devices->fsid, disk_super->fsid,
			   BTRFS_FSID_SIZE) != 0)
			return fs_devices;

		/* Unchanged UUIDs */
		if (memcmp(fs_devices->metadata_uuid, fs_devices->fsid,
			   BTRFS_FSID_SIZE) == 0 &&
		    memcmp(fs_devices->fsid, disk_super->metadata_uuid,
			   BTRFS_FSID_SIZE) == 0)
			return fs_devices;
	}

	return NULL;
}

static struct btrfs_fs_devices *find_fsid_reverted_metadata(
				struct btrfs_super_block *disk_super)
{
	struct btrfs_fs_devices *fs_devices;

	/*
	 * Handle the case where the scanned device is part of an fs whose last
	 * metadata UUID change reverted it to the original FSID. At the same
	 * time fs_devices was first created by another constituent device
	 * which didn't fully observe the operation. This results in an
	 * btrfs_fs_devices created with metadata/fsid different AND
	 * btrfs_fs_devices::fsid_change set AND the metadata_uuid of the
	 * fs_devices equal to the FSID of the disk.
	 */
	list_for_each_entry(fs_devices, &fs_uuids, fs_list) {
		if (memcmp(fs_devices->fsid, fs_devices->metadata_uuid,
			   BTRFS_FSID_SIZE) != 0 &&
		    memcmp(fs_devices->metadata_uuid, disk_super->fsid,
			   BTRFS_FSID_SIZE) == 0 &&
		    fs_devices->fsid_change)
			return fs_devices;
	}

	return NULL;
}
/*
 * Add new device to list of registered devices
 *
 * Returns:
 * device pointer which was just added or updated when successful
 * error pointer when failed
 */
static noinline struct btrfs_device *device_list_add(const char *path,
			   struct btrfs_super_block *disk_super,
			   bool *new_device_added)
{
	struct btrfs_device *device;
	struct btrfs_fs_devices *fs_devices = NULL;
	struct rcu_string *name;
	u64 found_transid = btrfs_super_generation(disk_super);
	u64 devid = btrfs_stack_device_id(&disk_super->dev_item);
	dev_t path_devt;
	int error;
	bool has_metadata_uuid = (btrfs_super_incompat_flags(disk_super) &
		BTRFS_FEATURE_INCOMPAT_METADATA_UUID);
	bool fsid_change_in_progress = (btrfs_super_flags(disk_super) &
					BTRFS_SUPER_FLAG_CHANGING_FSID_V2);

	error = lookup_bdev(path, &path_devt);
	if (error) {
		btrfs_err(NULL, "failed to lookup block device for path %s: %d",
			  path, error);
		return ERR_PTR(error);
	}

	if (fsid_change_in_progress) {
		if (!has_metadata_uuid)
			fs_devices = find_fsid_inprogress(disk_super);
		else
			fs_devices = find_fsid_changed(disk_super);
	} else if (has_metadata_uuid) {
		fs_devices = find_fsid_with_metadata_uuid(disk_super);
	} else {
		fs_devices = find_fsid_reverted_metadata(disk_super);
		if (!fs_devices)
			fs_devices = find_fsid(disk_super->fsid, NULL);
	}


	if (!fs_devices) {
		if (has_metadata_uuid)
			fs_devices = alloc_fs_devices(disk_super->fsid,
						      disk_super->metadata_uuid);
		else
			fs_devices = alloc_fs_devices(disk_super->fsid, NULL);

		if (IS_ERR(fs_devices))
			return ERR_CAST(fs_devices);

		fs_devices->fsid_change = fsid_change_in_progress;

		mutex_lock(&fs_devices->device_list_mutex);
		list_add(&fs_devices->fs_list, &fs_uuids);

		device = NULL;
	} else {
		struct btrfs_dev_lookup_args args = {
			.devid = devid,
			.uuid = disk_super->dev_item.uuid,
		};

		mutex_lock(&fs_devices->device_list_mutex);
		device = btrfs_find_device(fs_devices, &args);

		/*
		 * If this disk has been pulled into an fs devices created by
		 * a device which had the CHANGING_FSID_V2 flag then replace the
		 * metadata_uuid/fsid values of the fs_devices.
		 */
		if (fs_devices->fsid_change &&
		    found_transid > fs_devices->latest_generation) {
			memcpy(fs_devices->fsid, disk_super->fsid,
					BTRFS_FSID_SIZE);

			if (has_metadata_uuid)
				memcpy(fs_devices->metadata_uuid,
				       disk_super->metadata_uuid,
				       BTRFS_FSID_SIZE);
			else
				memcpy(fs_devices->metadata_uuid,
				       disk_super->fsid, BTRFS_FSID_SIZE);

			fs_devices->fsid_change = false;
		}
	}

	if (!device) {
		unsigned int nofs_flag;

		if (fs_devices->opened) {
			btrfs_err(NULL,
		"device %s belongs to fsid %pU, and the fs is already mounted",
				  path, fs_devices->fsid);
			mutex_unlock(&fs_devices->device_list_mutex);
			return ERR_PTR(-EBUSY);
		}

		nofs_flag = memalloc_nofs_save();
		device = btrfs_alloc_device(NULL, &devid,
					    disk_super->dev_item.uuid, path);
		memalloc_nofs_restore(nofs_flag);
		if (IS_ERR(device)) {
			mutex_unlock(&fs_devices->device_list_mutex);
			/* we can safely leave the fs_devices entry around */
			return device;
		}

		device->devt = path_devt;

		list_add_rcu(&device->dev_list, &fs_devices->devices);
		fs_devices->num_devices++;

		device->fs_devices = fs_devices;
		*new_device_added = true;

		if (disk_super->label[0])
			pr_info(
	"BTRFS: device label %s devid %llu transid %llu %s scanned by %s (%d)\n",
				disk_super->label, devid, found_transid, path,
				current->comm, task_pid_nr(current));
		else
			pr_info(
	"BTRFS: device fsid %pU devid %llu transid %llu %s scanned by %s (%d)\n",
				disk_super->fsid, devid, found_transid, path,
				current->comm, task_pid_nr(current));

	} else if (!device->name || strcmp(device->name->str, path)) {
		/*
		 * When FS is already mounted.
		 * 1. If you are here and if the device->name is NULL that
		 *    means this device was missing at time of FS mount.
		 * 2. If you are here and if the device->name is different
		 *    from 'path' that means either
		 *      a. The same device disappeared and reappeared with
		 *         different name. or
		 *      b. The missing-disk-which-was-replaced, has
		 *         reappeared now.
		 *
		 * We must allow 1 and 2a above. But 2b would be a spurious
		 * and unintentional.
		 *
		 * Further in case of 1 and 2a above, the disk at 'path'
		 * would have missed some transaction when it was away and
		 * in case of 2a the stale bdev has to be updated as well.
		 * 2b must not be allowed at all time.
		 */

		/*
		 * For now, we do allow update to btrfs_fs_device through the
		 * btrfs dev scan cli after FS has been mounted.  We're still
		 * tracking a problem where systems fail mount by subvolume id
		 * when we reject replacement on a mounted FS.
		 */
		if (!fs_devices->opened && found_transid < device->generation) {
			/*
			 * That is if the FS is _not_ mounted and if you
			 * are here, that means there is more than one
			 * disk with same uuid and devid.We keep the one
			 * with larger generation number or the last-in if
			 * generation are equal.
			 */
			mutex_unlock(&fs_devices->device_list_mutex);
			btrfs_err(NULL,
"device %s already registered with a higher generation, found %llu expect %llu",
				  path, found_transid, device->generation);
			return ERR_PTR(-EEXIST);
		}

		/*
		 * We are going to replace the device path for a given devid,
		 * make sure it's the same device if the device is mounted
		 *
		 * NOTE: the device->fs_info may not be reliable here so pass
		 * in a NULL to message helpers instead. This avoids a possible
		 * use-after-free when the fs_info and fs_info->sb are already
		 * torn down.
		 */
		if (device->bdev) {
			if (device->devt != path_devt) {
				mutex_unlock(&fs_devices->device_list_mutex);
				btrfs_warn_in_rcu(NULL,
	"duplicate device %s devid %llu generation %llu scanned by %s (%d)",
						  path, devid, found_transid,
						  current->comm,
						  task_pid_nr(current));
				return ERR_PTR(-EEXIST);
			}
			btrfs_info_in_rcu(NULL,
	"devid %llu device path %s changed to %s scanned by %s (%d)",
					  devid, btrfs_dev_name(device),
					  path, current->comm,
					  task_pid_nr(current));
		}

		name = rcu_string_strdup(path, GFP_NOFS);
		if (!name) {
			mutex_unlock(&fs_devices->device_list_mutex);
			return ERR_PTR(-ENOMEM);
		}
		rcu_string_free(device->name);
		rcu_assign_pointer(device->name, name);
		if (test_bit(BTRFS_DEV_STATE_MISSING, &device->dev_state)) {
			fs_devices->missing_devices--;
			clear_bit(BTRFS_DEV_STATE_MISSING, &device->dev_state);
		}
		device->devt = path_devt;
	}

	/*
	 * Unmount does not free the btrfs_device struct but would zero
	 * generation along with most of the other members. So just update
	 * it back. We need it to pick the disk with largest generation
	 * (as above).
	 */
	if (!fs_devices->opened) {
		device->generation = found_transid;
		fs_devices->latest_generation = max_t(u64, found_transid,
						fs_devices->latest_generation);
	}

	fs_devices->total_devices = btrfs_super_num_devices(disk_super);

	mutex_unlock(&fs_devices->device_list_mutex);
	return device;
}

static struct btrfs_fs_devices *clone_fs_devices(struct btrfs_fs_devices *orig)
{
	struct btrfs_fs_devices *fs_devices;
	struct btrfs_device *device;
	struct btrfs_device *orig_dev;
	int ret = 0;

	lockdep_assert_held(&uuid_mutex);

	fs_devices = alloc_fs_devices(orig->fsid, NULL);
	if (IS_ERR(fs_devices))
		return fs_devices;

	fs_devices->total_devices = orig->total_devices;

	list_for_each_entry(orig_dev, &orig->devices, dev_list) {
		const char *dev_path = NULL;

		/*
		 * This is ok to do without RCU read locked because we hold the
		 * uuid mutex so nothing we touch in here is going to disappear.
		 */
		if (orig_dev->name)
			dev_path = orig_dev->name->str;

		device = btrfs_alloc_device(NULL, &orig_dev->devid,
					    orig_dev->uuid, dev_path);
		if (IS_ERR(device)) {
			ret = PTR_ERR(device);
			goto error;
		}

		if (orig_dev->zone_info) {
			struct btrfs_zoned_device_info *zone_info;

			zone_info = btrfs_clone_dev_zone_info(orig_dev);
			if (!zone_info) {
				btrfs_free_device(device);
				ret = -ENOMEM;
				goto error;
			}
			device->zone_info = zone_info;
		}

		list_add(&device->dev_list, &fs_devices->devices);
		device->fs_devices = fs_devices;
		fs_devices->num_devices++;
	}
	return fs_devices;
error:
	free_fs_devices(fs_devices);
	return ERR_PTR(ret);
}

static void __btrfs_free_extra_devids(struct btrfs_fs_devices *fs_devices,
				      struct btrfs_device **latest_dev)
{
	struct btrfs_device *device, *next;

	/* This is the initialized path, it is safe to release the devices. */
	list_for_each_entry_safe(device, next, &fs_devices->devices, dev_list) {
		if (test_bit(BTRFS_DEV_STATE_IN_FS_METADATA, &device->dev_state)) {
			if (!test_bit(BTRFS_DEV_STATE_REPLACE_TGT,
				      &device->dev_state) &&
			    !test_bit(BTRFS_DEV_STATE_MISSING,
				      &device->dev_state) &&
			    (!*latest_dev ||
			     device->generation > (*latest_dev)->generation)) {
				*latest_dev = device;
			}
			continue;
		}

		/*
		 * We have already validated the presence of BTRFS_DEV_REPLACE_DEVID,
		 * in btrfs_init_dev_replace() so just continue.
		 */
		if (device->devid == BTRFS_DEV_REPLACE_DEVID)
			continue;

		if (device->bdev) {
			blkdev_put(device->bdev, device->mode);
			device->bdev = NULL;
			fs_devices->open_devices--;
		}
		if (test_bit(BTRFS_DEV_STATE_WRITEABLE, &device->dev_state)) {
			list_del_init(&device->dev_alloc_list);
			clear_bit(BTRFS_DEV_STATE_WRITEABLE, &device->dev_state);
			fs_devices->rw_devices--;
		}
		list_del_init(&device->dev_list);
		fs_devices->num_devices--;
		btrfs_free_device(device);
	}

}

/*
 * After we have read the system tree and know devids belonging to this
 * filesystem, remove the device which does not belong there.
 */
void btrfs_free_extra_devids(struct btrfs_fs_devices *fs_devices)
{
	struct btrfs_device *latest_dev = NULL;
	struct btrfs_fs_devices *seed_dev;

	mutex_lock(&uuid_mutex);
	__btrfs_free_extra_devids(fs_devices, &latest_dev);

	list_for_each_entry(seed_dev, &fs_devices->seed_list, seed_list)
		__btrfs_free_extra_devids(seed_dev, &latest_dev);

	fs_devices->latest_dev = latest_dev;

	mutex_unlock(&uuid_mutex);
}

static void btrfs_close_bdev(struct btrfs_device *device)
{
	if (!device->bdev)
		return;

	if (test_bit(BTRFS_DEV_STATE_WRITEABLE, &device->dev_state)) {
		sync_blockdev(device->bdev);
		invalidate_bdev(device->bdev);
	}

	blkdev_put(device->bdev, device->mode);
}

static void btrfs_close_one_device(struct btrfs_device *device)
{
	struct btrfs_fs_devices *fs_devices = device->fs_devices;

	if (test_bit(BTRFS_DEV_STATE_WRITEABLE, &device->dev_state) &&
	    device->devid != BTRFS_DEV_REPLACE_DEVID) {
		list_del_init(&device->dev_alloc_list);
		fs_devices->rw_devices--;
	}

	if (device->devid == BTRFS_DEV_REPLACE_DEVID)
		clear_bit(BTRFS_DEV_STATE_REPLACE_TGT, &device->dev_state);

	if (test_bit(BTRFS_DEV_STATE_MISSING, &device->dev_state)) {
		clear_bit(BTRFS_DEV_STATE_MISSING, &device->dev_state);
		fs_devices->missing_devices--;
	}

	btrfs_close_bdev(device);
	if (device->bdev) {
		fs_devices->open_devices--;
		device->bdev = NULL;
	}
	clear_bit(BTRFS_DEV_STATE_WRITEABLE, &device->dev_state);
	btrfs_destroy_dev_zone_info(device);

	device->fs_info = NULL;
	atomic_set(&device->dev_stats_ccnt, 0);
	extent_io_tree_release(&device->alloc_state);

	/*
	 * Reset the flush error record. We might have a transient flush error
	 * in this mount, and if so we aborted the current transaction and set
	 * the fs to an error state, guaranteeing no super blocks can be further
	 * committed. However that error might be transient and if we unmount the
	 * filesystem and mount it again, we should allow the mount to succeed
	 * (btrfs_check_rw_degradable() should not fail) - if after mounting the
	 * filesystem again we still get flush errors, then we will again abort
	 * any transaction and set the error state, guaranteeing no commits of
	 * unsafe super blocks.
	 */
	device->last_flush_error = 0;

	/* Verify the device is back in a pristine state  */
	WARN_ON(test_bit(BTRFS_DEV_STATE_FLUSH_SENT, &device->dev_state));
	WARN_ON(test_bit(BTRFS_DEV_STATE_REPLACE_TGT, &device->dev_state));
	WARN_ON(!list_empty(&device->dev_alloc_list));
	WARN_ON(!list_empty(&device->post_commit_list));
}

static void close_fs_devices(struct btrfs_fs_devices *fs_devices)
{
	struct btrfs_device *device, *tmp;

	lockdep_assert_held(&uuid_mutex);

	if (--fs_devices->opened > 0)
		return;

	list_for_each_entry_safe(device, tmp, &fs_devices->devices, dev_list)
		btrfs_close_one_device(device);

	WARN_ON(fs_devices->open_devices);
	WARN_ON(fs_devices->rw_devices);
	fs_devices->opened = 0;
	fs_devices->seeding = false;
	fs_devices->fs_info = NULL;
}

void btrfs_close_devices(struct btrfs_fs_devices *fs_devices)
{
	LIST_HEAD(list);
	struct btrfs_fs_devices *tmp;

	mutex_lock(&uuid_mutex);
	close_fs_devices(fs_devices);
	if (!fs_devices->opened) {
		list_splice_init(&fs_devices->seed_list, &list);

		/*
		 * If the struct btrfs_fs_devices is not assembled with any
		 * other device, it can be re-initialized during the next mount
		 * without the needing device-scan step. Therefore, it can be
		 * fully freed.
		 */
		if (fs_devices->num_devices == 1) {
			list_del(&fs_devices->fs_list);
			free_fs_devices(fs_devices);
		}
	}


	list_for_each_entry_safe(fs_devices, tmp, &list, seed_list) {
		close_fs_devices(fs_devices);
		list_del(&fs_devices->seed_list);
		free_fs_devices(fs_devices);
	}
	mutex_unlock(&uuid_mutex);
}

static int open_fs_devices(struct btrfs_fs_devices *fs_devices,
				fmode_t flags, void *holder)
{
	struct btrfs_device *device;
	struct btrfs_device *latest_dev = NULL;
	struct btrfs_device *tmp_device;

	flags |= FMODE_EXCL;

	list_for_each_entry_safe(device, tmp_device, &fs_devices->devices,
				 dev_list) {
		int ret;

		ret = btrfs_open_one_device(fs_devices, device, flags, holder);
		if (ret == 0 &&
		    (!latest_dev || device->generation > latest_dev->generation)) {
			latest_dev = device;
		} else if (ret == -ENODATA) {
			fs_devices->num_devices--;
			list_del(&device->dev_list);
			btrfs_free_device(device);
		}
	}
	if (fs_devices->open_devices == 0)
		return -EINVAL;

	fs_devices->opened = 1;
	fs_devices->latest_dev = latest_dev;
	fs_devices->total_rw_bytes = 0;
	fs_devices->chunk_alloc_policy = BTRFS_CHUNK_ALLOC_REGULAR;
	fs_devices->read_policy = BTRFS_READ_POLICY_PID;

	return 0;
}

static int devid_cmp(void *priv, const struct list_head *a,
		     const struct list_head *b)
{
	const struct btrfs_device *dev1, *dev2;

	dev1 = list_entry(a, struct btrfs_device, dev_list);
	dev2 = list_entry(b, struct btrfs_device, dev_list);

	if (dev1->devid < dev2->devid)
		return -1;
	else if (dev1->devid > dev2->devid)
		return 1;
	return 0;
}

int btrfs_open_devices(struct btrfs_fs_devices *fs_devices,
		       fmode_t flags, void *holder)
{
	int ret;

	lockdep_assert_held(&uuid_mutex);
	/*
	 * The device_list_mutex cannot be taken here in case opening the
	 * underlying device takes further locks like open_mutex.
	 *
	 * We also don't need the lock here as this is called during mount and
	 * exclusion is provided by uuid_mutex
	 */

	if (fs_devices->opened) {
		fs_devices->opened++;
		ret = 0;
	} else {
		list_sort(NULL, &fs_devices->devices, devid_cmp);
		ret = open_fs_devices(fs_devices, flags, holder);
	}

	return ret;
}

void btrfs_release_disk_super(struct btrfs_super_block *super)
{
	struct page *page = virt_to_page(super);

	put_page(page);
}

static struct btrfs_super_block *btrfs_read_disk_super(struct block_device *bdev,
						       u64 bytenr, u64 bytenr_orig)
{
	struct btrfs_super_block *disk_super;
	struct page *page;
	void *p;
	pgoff_t index;

	/* make sure our super fits in the device */
	if (bytenr + PAGE_SIZE >= bdev_nr_bytes(bdev))
		return ERR_PTR(-EINVAL);

	/* make sure our super fits in the page */
	if (sizeof(*disk_super) > PAGE_SIZE)
		return ERR_PTR(-EINVAL);

	/* make sure our super doesn't straddle pages on disk */
	index = bytenr >> PAGE_SHIFT;
	if ((bytenr + sizeof(*disk_super) - 1) >> PAGE_SHIFT != index)
		return ERR_PTR(-EINVAL);

	/* pull in the page with our super */
	page = read_cache_page_gfp(bdev->bd_inode->i_mapping, index, GFP_KERNEL);

	if (IS_ERR(page))
		return ERR_CAST(page);

	p = page_address(page);

	/* align our pointer to the offset of the super block */
	disk_super = p + offset_in_page(bytenr);

	if (btrfs_super_bytenr(disk_super) != bytenr_orig ||
	    btrfs_super_magic(disk_super) != BTRFS_MAGIC) {
		btrfs_release_disk_super(p);
		return ERR_PTR(-EINVAL);
	}

	if (disk_super->label[0] && disk_super->label[BTRFS_LABEL_SIZE - 1])
		disk_super->label[BTRFS_LABEL_SIZE - 1] = 0;

	return disk_super;
}

int btrfs_forget_devices(dev_t devt)
{
	int ret;

	mutex_lock(&uuid_mutex);
	ret = btrfs_free_stale_devices(devt, NULL);
	mutex_unlock(&uuid_mutex);

	return ret;
}

/*
 * Look for a btrfs signature on a device. This may be called out of the mount path
 * and we are not allowed to call set_blocksize during the scan. The superblock
 * is read via pagecache
 */
struct btrfs_device *btrfs_scan_one_device(const char *path, fmode_t flags,
					   void *holder)
{
	struct btrfs_super_block *disk_super;
	bool new_device_added = false;
	struct btrfs_device *device = NULL;
	struct block_device *bdev;
	u64 bytenr, bytenr_orig;
	int ret;

	lockdep_assert_held(&uuid_mutex);

	/*
	 * we would like to check all the supers, but that would make
	 * a btrfs mount succeed after a mkfs from a different FS.
	 * So, we need to add a special mount option to scan for
	 * later supers, using BTRFS_SUPER_MIRROR_MAX instead
	 */

	/*
	 * Avoid using flag |= FMODE_EXCL here, as the systemd-udev may
	 * initiate the device scan which may race with the user's mount
	 * or mkfs command, resulting in failure.
	 * Since the device scan is solely for reading purposes, there is
	 * no need for FMODE_EXCL. Additionally, the devices are read again
	 * during the mount process. It is ok to get some inconsistent
	 * values temporarily, as the device paths of the fsid are the only
	 * required information for assembling the volume.
	 */
	bdev = blkdev_get_by_path(path, flags, holder);
	if (IS_ERR(bdev))
		return ERR_CAST(bdev);

	bytenr_orig = btrfs_sb_offset(0);
	ret = btrfs_sb_log_location_bdev(bdev, 0, READ, &bytenr);
	if (ret) {
		device = ERR_PTR(ret);
		goto error_bdev_put;
	}

	disk_super = btrfs_read_disk_super(bdev, bytenr, bytenr_orig);
	if (IS_ERR(disk_super)) {
		device = ERR_CAST(disk_super);
		goto error_bdev_put;
	}

	device = device_list_add(path, disk_super, &new_device_added);
	if (!IS_ERR(device) && new_device_added)
		btrfs_free_stale_devices(device->devt, device);

	btrfs_release_disk_super(disk_super);

error_bdev_put:
	blkdev_put(bdev, flags);

	return device;
}

/*
 * Try to find a chunk that intersects [start, start + len] range and when one
 * such is found, record the end of it in *start
 */
static bool contains_pending_extent(struct btrfs_device *device, u64 *start,
				    u64 len)
{
	u64 physical_start, physical_end;

	lockdep_assert_held(&device->fs_info->chunk_mutex);

	if (!find_first_extent_bit(&device->alloc_state, *start,
				   &physical_start, &physical_end,
				   CHUNK_ALLOCATED, NULL)) {

		if (in_range(physical_start, *start, len) ||
		    in_range(*start, physical_start,
			     physical_end - physical_start)) {
			*start = physical_end + 1;
			return true;
		}
	}
	return false;
}

static u64 dev_extent_search_start(struct btrfs_device *device, u64 start)
{
	switch (device->fs_devices->chunk_alloc_policy) {
	case BTRFS_CHUNK_ALLOC_REGULAR:
		return max_t(u64, start, BTRFS_DEVICE_RANGE_RESERVED);
	case BTRFS_CHUNK_ALLOC_ZONED:
		/*
		 * We don't care about the starting region like regular
		 * allocator, because we anyway use/reserve the first two zones
		 * for superblock logging.
		 */
		return ALIGN(start, device->zone_info->zone_size);
	default:
		BUG();
	}
}

static bool dev_extent_hole_check_zoned(struct btrfs_device *device,
					u64 *hole_start, u64 *hole_size,
					u64 num_bytes)
{
	u64 zone_size = device->zone_info->zone_size;
	u64 pos;
	int ret;
	bool changed = false;

	ASSERT(IS_ALIGNED(*hole_start, zone_size));

	while (*hole_size > 0) {
		pos = btrfs_find_allocatable_zones(device, *hole_start,
						   *hole_start + *hole_size,
						   num_bytes);
		if (pos != *hole_start) {
			*hole_size = *hole_start + *hole_size - pos;
			*hole_start = pos;
			changed = true;
			if (*hole_size < num_bytes)
				break;
		}

		ret = btrfs_ensure_empty_zones(device, pos, num_bytes);

		/* Range is ensured to be empty */
		if (!ret)
			return changed;

		/* Given hole range was invalid (outside of device) */
		if (ret == -ERANGE) {
			*hole_start += *hole_size;
			*hole_size = 0;
			return true;
		}

		*hole_start += zone_size;
		*hole_size -= zone_size;
		changed = true;
	}

	return changed;
}

/*
 * Check if specified hole is suitable for allocation.
 *
 * @device:	the device which we have the hole
 * @hole_start: starting position of the hole
 * @hole_size:	the size of the hole
 * @num_bytes:	the size of the free space that we need
 *
 * This function may modify @hole_start and @hole_size to reflect the suitable
 * position for allocation. Returns 1 if hole position is updated, 0 otherwise.
 */
static bool dev_extent_hole_check(struct btrfs_device *device, u64 *hole_start,
				  u64 *hole_size, u64 num_bytes)
{
	bool changed = false;
	u64 hole_end = *hole_start + *hole_size;

	for (;;) {
		/*
		 * Check before we set max_hole_start, otherwise we could end up
		 * sending back this offset anyway.
		 */
		if (contains_pending_extent(device, hole_start, *hole_size)) {
			if (hole_end >= *hole_start)
				*hole_size = hole_end - *hole_start;
			else
				*hole_size = 0;
			changed = true;
		}

		switch (device->fs_devices->chunk_alloc_policy) {
		case BTRFS_CHUNK_ALLOC_REGULAR:
			/* No extra check */
			break;
		case BTRFS_CHUNK_ALLOC_ZONED:
			if (dev_extent_hole_check_zoned(device, hole_start,
							hole_size, num_bytes)) {
				changed = true;
				/*
				 * The changed hole can contain pending extent.
				 * Loop again to check that.
				 */
				continue;
			}
			break;
		default:
			BUG();
		}

		break;
	}

	return changed;
}

/*
 * Find free space in the specified device.
 *
 * @device:	  the device which we search the free space in
 * @num_bytes:	  the size of the free space that we need
 * @search_start: the position from which to begin the search
 * @start:	  store the start of the free space.
 * @len:	  the size of the free space. that we find, or the size
 *		  of the max free space if we don't find suitable free space
 *
 * This does a pretty simple search, the expectation is that it is called very
 * infrequently and that a given device has a small number of extents.
 *
 * @start is used to store the start of the free space if we find. But if we
 * don't find suitable free space, it will be used to store the start position
 * of the max free space.
 *
 * @len is used to store the size of the free space that we find.
 * But if we don't find suitable free space, it is used to store the size of
 * the max free space.
 *
 * NOTE: This function will search *commit* root of device tree, and does extra
 * check to ensure dev extents are not double allocated.
 * This makes the function safe to allocate dev extents but may not report
 * correct usable device space, as device extent freed in current transaction
 * is not reported as available.
 */
static int find_free_dev_extent_start(struct btrfs_device *device,
				u64 num_bytes, u64 search_start, u64 *start,
				u64 *len)
{
	struct btrfs_fs_info *fs_info = device->fs_info;
	struct btrfs_root *root = fs_info->dev_root;
	struct btrfs_key key;
	struct btrfs_dev_extent *dev_extent;
	struct btrfs_path *path;
	u64 hole_size;
	u64 max_hole_start;
	u64 max_hole_size;
	u64 extent_end;
	u64 search_end = device->total_bytes;
	int ret;
	int slot;
	struct extent_buffer *l;

	search_start = dev_extent_search_start(device, search_start);

	WARN_ON(device->zone_info &&
		!IS_ALIGNED(num_bytes, device->zone_info->zone_size));

	path = btrfs_alloc_path();
	if (!path)
		return -ENOMEM;

	max_hole_start = search_start;
	max_hole_size = 0;

again:
	if (search_start >= search_end ||
		test_bit(BTRFS_DEV_STATE_REPLACE_TGT, &device->dev_state)) {
		ret = -ENOSPC;
		goto out;
	}

	path->reada = READA_FORWARD;
	path->search_commit_root = 1;
	path->skip_locking = 1;

	key.objectid = device->devid;
	key.offset = search_start;
	key.type = BTRFS_DEV_EXTENT_KEY;

	ret = btrfs_search_backwards(root, &key, path);
	if (ret < 0)
		goto out;

	while (search_start < search_end) {
		l = path->nodes[0];
		slot = path->slots[0];
		if (slot >= btrfs_header_nritems(l)) {
			ret = btrfs_next_leaf(root, path);
			if (ret == 0)
				continue;
			if (ret < 0)
				goto out;

			break;
		}
		btrfs_item_key_to_cpu(l, &key, slot);

		if (key.objectid < device->devid)
			goto next;

		if (key.objectid > device->devid)
			break;

		if (key.type != BTRFS_DEV_EXTENT_KEY)
			goto next;

		if (key.offset > search_end)
			break;

		if (key.offset > search_start) {
			hole_size = key.offset - search_start;
			dev_extent_hole_check(device, &search_start, &hole_size,
					      num_bytes);

			if (hole_size > max_hole_size) {
				max_hole_start = search_start;
				max_hole_size = hole_size;
			}

			/*
			 * If this free space is greater than which we need,
			 * it must be the max free space that we have found
			 * until now, so max_hole_start must point to the start
			 * of this free space and the length of this free space
			 * is stored in max_hole_size. Thus, we return
			 * max_hole_start and max_hole_size and go back to the
			 * caller.
			 */
			if (hole_size >= num_bytes) {
				ret = 0;
				goto out;
			}
		}

		dev_extent = btrfs_item_ptr(l, slot, struct btrfs_dev_extent);
		extent_end = key.offset + btrfs_dev_extent_length(l,
								  dev_extent);
		if (extent_end > search_start)
			search_start = extent_end;
next:
		path->slots[0]++;
		cond_resched();
	}

	/*
	 * At this point, search_start should be the end of
	 * allocated dev extents, and when shrinking the device,
	 * search_end may be smaller than search_start.
	 */
	if (search_end > search_start) {
		hole_size = search_end - search_start;
		if (dev_extent_hole_check(device, &search_start, &hole_size,
					  num_bytes)) {
			btrfs_release_path(path);
			goto again;
		}

		if (hole_size > max_hole_size) {
			max_hole_start = search_start;
			max_hole_size = hole_size;
		}
	}

	/* See above. */
	if (max_hole_size < num_bytes)
		ret = -ENOSPC;
	else
		ret = 0;

	ASSERT(max_hole_start + max_hole_size <= search_end);
out:
	btrfs_free_path(path);
	*start = max_hole_start;
	if (len)
		*len = max_hole_size;
	return ret;
}

int find_free_dev_extent(struct btrfs_device *device, u64 num_bytes,
			 u64 *start, u64 *len)
{
	/* FIXME use last free of some kind */
	return find_free_dev_extent_start(device, num_bytes, 0, start, len);
}

static int btrfs_free_dev_extent(struct btrfs_trans_handle *trans,
			  struct btrfs_device *device,
			  u64 start, u64 *dev_extent_len)
{
	struct btrfs_fs_info *fs_info = device->fs_info;
	struct btrfs_root *root = fs_info->dev_root;
	int ret;
	struct btrfs_path *path;
	struct btrfs_key key;
	struct btrfs_key found_key;
	struct extent_buffer *leaf = NULL;
	struct btrfs_dev_extent *extent = NULL;

	path = btrfs_alloc_path();
	if (!path)
		return -ENOMEM;

	key.objectid = device->devid;
	key.offset = start;
	key.type = BTRFS_DEV_EXTENT_KEY;
again:
	ret = btrfs_search_slot(trans, root, &key, path, -1, 1);
	if (ret > 0) {
		ret = btrfs_previous_item(root, path, key.objectid,
					  BTRFS_DEV_EXTENT_KEY);
		if (ret)
			goto out;
		leaf = path->nodes[0];
		btrfs_item_key_to_cpu(leaf, &found_key, path->slots[0]);
		extent = btrfs_item_ptr(leaf, path->slots[0],
					struct btrfs_dev_extent);
		BUG_ON(found_key.offset > start || found_key.offset +
		       btrfs_dev_extent_length(leaf, extent) < start);
		key = found_key;
		btrfs_release_path(path);
		goto again;
	} else if (ret == 0) {
		leaf = path->nodes[0];
		extent = btrfs_item_ptr(leaf, path->slots[0],
					struct btrfs_dev_extent);
	} else {
		goto out;
	}

	*dev_extent_len = btrfs_dev_extent_length(leaf, extent);

	ret = btrfs_del_item(trans, root, path);
	if (ret == 0)
		set_bit(BTRFS_TRANS_HAVE_FREE_BGS, &trans->transaction->flags);
out:
	btrfs_free_path(path);
	return ret;
}

static u64 find_next_chunk(struct btrfs_fs_info *fs_info)
{
	struct extent_map_tree *em_tree;
	struct extent_map *em;
	struct rb_node *n;
	u64 ret = 0;

	em_tree = &fs_info->mapping_tree;
	read_lock(&em_tree->lock);
	n = rb_last(&em_tree->map.rb_root);
	if (n) {
		em = rb_entry(n, struct extent_map, rb_node);
		ret = em->start + em->len;
	}
	read_unlock(&em_tree->lock);

	return ret;
}

static noinline int find_next_devid(struct btrfs_fs_info *fs_info,
				    u64 *devid_ret)
{
	int ret;
	struct btrfs_key key;
	struct btrfs_key found_key;
	struct btrfs_path *path;

	path = btrfs_alloc_path();
	if (!path)
		return -ENOMEM;

	key.objectid = BTRFS_DEV_ITEMS_OBJECTID;
	key.type = BTRFS_DEV_ITEM_KEY;
	key.offset = (u64)-1;

	ret = btrfs_search_slot(NULL, fs_info->chunk_root, &key, path, 0, 0);
	if (ret < 0)
		goto error;

	if (ret == 0) {
		/* Corruption */
		btrfs_err(fs_info, "corrupted chunk tree devid -1 matched");
		ret = -EUCLEAN;
		goto error;
	}

	ret = btrfs_previous_item(fs_info->chunk_root, path,
				  BTRFS_DEV_ITEMS_OBJECTID,
				  BTRFS_DEV_ITEM_KEY);
	if (ret) {
		*devid_ret = 1;
	} else {
		btrfs_item_key_to_cpu(path->nodes[0], &found_key,
				      path->slots[0]);
		*devid_ret = found_key.offset + 1;
	}
	ret = 0;
error:
	btrfs_free_path(path);
	return ret;
}

/*
 * the device information is stored in the chunk root
 * the btrfs_device struct should be fully filled in
 */
static int btrfs_add_dev_item(struct btrfs_trans_handle *trans,
			    struct btrfs_device *device)
{
	int ret;
	struct btrfs_path *path;
	struct btrfs_dev_item *dev_item;
	struct extent_buffer *leaf;
	struct btrfs_key key;
	unsigned long ptr;

	path = btrfs_alloc_path();
	if (!path)
		return -ENOMEM;

	key.objectid = BTRFS_DEV_ITEMS_OBJECTID;
	key.type = BTRFS_DEV_ITEM_KEY;
	key.offset = device->devid;

	btrfs_reserve_chunk_metadata(trans, true);
	ret = btrfs_insert_empty_item(trans, trans->fs_info->chunk_root, path,
				      &key, sizeof(*dev_item));
	btrfs_trans_release_chunk_metadata(trans);
	if (ret)
		goto out;

	leaf = path->nodes[0];
	dev_item = btrfs_item_ptr(leaf, path->slots[0], struct btrfs_dev_item);

	btrfs_set_device_id(leaf, dev_item, device->devid);
	btrfs_set_device_generation(leaf, dev_item, 0);
	btrfs_set_device_type(leaf, dev_item, device->type);
	btrfs_set_device_io_align(leaf, dev_item, device->io_align);
	btrfs_set_device_io_width(leaf, dev_item, device->io_width);
	btrfs_set_device_sector_size(leaf, dev_item, device->sector_size);
	btrfs_set_device_total_bytes(leaf, dev_item,
				     btrfs_device_get_disk_total_bytes(device));
	btrfs_set_device_bytes_used(leaf, dev_item,
				    btrfs_device_get_bytes_used(device));
	btrfs_set_device_group(leaf, dev_item, 0);
	btrfs_set_device_seek_speed(leaf, dev_item, 0);
	btrfs_set_device_bandwidth(leaf, dev_item, 0);
	btrfs_set_device_start_offset(leaf, dev_item, 0);

	ptr = btrfs_device_uuid(dev_item);
	write_extent_buffer(leaf, device->uuid, ptr, BTRFS_UUID_SIZE);
	ptr = btrfs_device_fsid(dev_item);
	write_extent_buffer(leaf, trans->fs_info->fs_devices->metadata_uuid,
			    ptr, BTRFS_FSID_SIZE);
	btrfs_mark_buffer_dirty(leaf);

	ret = 0;
out:
	btrfs_free_path(path);
	return ret;
}

/*
 * Function to update ctime/mtime for a given device path.
 * Mainly used for ctime/mtime based probe like libblkid.
 *
 * We don't care about errors here, this is just to be kind to userspace.
 */
<<<<<<< HEAD
static void update_dev_time(struct block_device *bdev)
{
	struct inode *inode = bdev->bd_inode;
	struct timespec64 now;

	/* Shouldn't happen but just in case. */
	if (!inode)
		return;

	now = current_time(inode);
	generic_update_time(inode, &now, S_MTIME | S_CTIME);
=======
static void update_dev_time(const char *device_path)
{
	struct path path;
	struct timespec64 now;
	int ret;

	ret = kern_path(device_path, LOOKUP_FOLLOW, &path);
	if (ret)
		return;

	now = current_time(d_inode(path.dentry));
	inode_update_time(d_inode(path.dentry), &now, S_MTIME | S_CTIME);
	path_put(&path);
>>>>>>> eb3cdb58
}

static int btrfs_rm_dev_item(struct btrfs_trans_handle *trans,
			     struct btrfs_device *device)
{
	struct btrfs_root *root = device->fs_info->chunk_root;
	int ret;
	struct btrfs_path *path;
	struct btrfs_key key;

	path = btrfs_alloc_path();
	if (!path)
		return -ENOMEM;

	key.objectid = BTRFS_DEV_ITEMS_OBJECTID;
	key.type = BTRFS_DEV_ITEM_KEY;
	key.offset = device->devid;

	btrfs_reserve_chunk_metadata(trans, false);
	ret = btrfs_search_slot(trans, root, &key, path, -1, 1);
	btrfs_trans_release_chunk_metadata(trans);
	if (ret) {
		if (ret > 0)
			ret = -ENOENT;
		goto out;
	}

	ret = btrfs_del_item(trans, root, path);
out:
	btrfs_free_path(path);
	return ret;
}

/*
 * Verify that @num_devices satisfies the RAID profile constraints in the whole
 * filesystem. It's up to the caller to adjust that number regarding eg. device
 * replace.
 */
static int btrfs_check_raid_min_devices(struct btrfs_fs_info *fs_info,
		u64 num_devices)
{
	u64 all_avail;
	unsigned seq;
	int i;

	do {
		seq = read_seqbegin(&fs_info->profiles_lock);

		all_avail = fs_info->avail_data_alloc_bits |
			    fs_info->avail_system_alloc_bits |
			    fs_info->avail_metadata_alloc_bits;
	} while (read_seqretry(&fs_info->profiles_lock, seq));

	for (i = 0; i < BTRFS_NR_RAID_TYPES; i++) {
		if (!(all_avail & btrfs_raid_array[i].bg_flag))
			continue;

		if (num_devices < btrfs_raid_array[i].devs_min)
			return btrfs_raid_array[i].mindev_error;
	}

	return 0;
}

static struct btrfs_device * btrfs_find_next_active_device(
		struct btrfs_fs_devices *fs_devs, struct btrfs_device *device)
{
	struct btrfs_device *next_device;

	list_for_each_entry(next_device, &fs_devs->devices, dev_list) {
		if (next_device != device &&
		    !test_bit(BTRFS_DEV_STATE_MISSING, &next_device->dev_state)
		    && next_device->bdev)
			return next_device;
	}

	return NULL;
}

/*
 * Helper function to check if the given device is part of s_bdev / latest_dev
 * and replace it with the provided or the next active device, in the context
 * where this function called, there should be always be another device (or
 * this_dev) which is active.
 */
void __cold btrfs_assign_next_active_device(struct btrfs_device *device,
					    struct btrfs_device *next_device)
{
	struct btrfs_fs_info *fs_info = device->fs_info;

	if (!next_device)
		next_device = btrfs_find_next_active_device(fs_info->fs_devices,
							    device);
	ASSERT(next_device);

	if (fs_info->sb->s_bdev &&
			(fs_info->sb->s_bdev == device->bdev))
		fs_info->sb->s_bdev = next_device->bdev;

	if (fs_info->fs_devices->latest_dev->bdev == device->bdev)
		fs_info->fs_devices->latest_dev = next_device;
}

/*
 * Return btrfs_fs_devices::num_devices excluding the device that's being
 * currently replaced.
 */
static u64 btrfs_num_devices(struct btrfs_fs_info *fs_info)
{
	u64 num_devices = fs_info->fs_devices->num_devices;

	down_read(&fs_info->dev_replace.rwsem);
	if (btrfs_dev_replace_is_ongoing(&fs_info->dev_replace)) {
		ASSERT(num_devices > 1);
		num_devices--;
	}
	up_read(&fs_info->dev_replace.rwsem);

	return num_devices;
}

static void btrfs_scratch_superblock(struct btrfs_fs_info *fs_info,
				     struct block_device *bdev, int copy_num)
{
	struct btrfs_super_block *disk_super;
	const size_t len = sizeof(disk_super->magic);
	const u64 bytenr = btrfs_sb_offset(copy_num);
	int ret;

	disk_super = btrfs_read_disk_super(bdev, bytenr, bytenr);
	if (IS_ERR(disk_super))
		return;

	memset(&disk_super->magic, 0, len);
	folio_mark_dirty(virt_to_folio(disk_super));
	btrfs_release_disk_super(disk_super);

	ret = sync_blockdev_range(bdev, bytenr, bytenr + len - 1);
	if (ret)
		btrfs_warn(fs_info, "error clearing superblock number %d (%d)",
			copy_num, ret);
}

void btrfs_scratch_superblocks(struct btrfs_fs_info *fs_info,
			       struct block_device *bdev,
			       const char *device_path)
{
	int copy_num;

	if (!bdev)
		return;

	for (copy_num = 0; copy_num < BTRFS_SUPER_MIRROR_MAX; copy_num++) {
		if (bdev_is_zoned(bdev))
			btrfs_reset_sb_log_zones(bdev, copy_num);
		else
			btrfs_scratch_superblock(fs_info, bdev, copy_num);
	}

	/* Notify udev that device has changed */
	btrfs_kobject_uevent(bdev, KOBJ_CHANGE);

	/* Update ctime/mtime for device path for libblkid */
	update_dev_time(bdev);
}

<<<<<<< HEAD
int btrfs_rm_device(struct btrfs_fs_info *fs_info, const char *device_path,
		    u64 devid, struct block_device **bdev, fmode_t *mode)
=======
int btrfs_rm_device(struct btrfs_fs_info *fs_info,
		    struct btrfs_dev_lookup_args *args,
		    struct block_device **bdev, fmode_t *mode)
>>>>>>> eb3cdb58
{
	struct btrfs_trans_handle *trans;
	struct btrfs_device *device;
	struct btrfs_fs_devices *cur_devices;
	struct btrfs_fs_devices *fs_devices = fs_info->fs_devices;
	u64 num_devices;
	int ret = 0;

<<<<<<< HEAD
=======
	if (btrfs_fs_incompat(fs_info, EXTENT_TREE_V2)) {
		btrfs_err(fs_info, "device remove not supported on extent tree v2 yet");
		return -EINVAL;
	}

>>>>>>> eb3cdb58
	/*
	 * The device list in fs_devices is accessed without locks (neither
	 * uuid_mutex nor device_list_mutex) as it won't change on a mounted
	 * filesystem and another device rm cannot run.
	 */
	num_devices = btrfs_num_devices(fs_info);

	ret = btrfs_check_raid_min_devices(fs_info, num_devices - 1);
	if (ret)
		return ret;

<<<<<<< HEAD
	if (IS_ERR(device)) {
		if (PTR_ERR(device) == -ENOENT &&
		    device_path && strcmp(device_path, "missing") == 0)
=======
	device = btrfs_find_device(fs_info->fs_devices, args);
	if (!device) {
		if (args->missing)
>>>>>>> eb3cdb58
			ret = BTRFS_ERROR_DEV_MISSING_NOT_FOUND;
		else
			ret = -ENOENT;
		return ret;
	}

	if (btrfs_pinned_by_swapfile(fs_info, device)) {
		btrfs_warn_in_rcu(fs_info,
		  "cannot remove device %s (devid %llu) due to active swapfile",
				  btrfs_dev_name(device), device->devid);
		return -ETXTBSY;
	}

	if (test_bit(BTRFS_DEV_STATE_REPLACE_TGT, &device->dev_state))
		return BTRFS_ERROR_DEV_TGT_REPLACE;

	if (test_bit(BTRFS_DEV_STATE_WRITEABLE, &device->dev_state) &&
	    fs_info->fs_devices->rw_devices == 1)
		return BTRFS_ERROR_DEV_ONLY_WRITABLE;

	if (test_bit(BTRFS_DEV_STATE_WRITEABLE, &device->dev_state)) {
		mutex_lock(&fs_info->chunk_mutex);
		list_del_init(&device->dev_alloc_list);
		device->fs_devices->rw_devices--;
		mutex_unlock(&fs_info->chunk_mutex);
	}

	ret = btrfs_shrink_device(device, 0);
<<<<<<< HEAD
	if (!ret)
		btrfs_reada_remove_dev(device);
=======
>>>>>>> eb3cdb58
	if (ret)
		goto error_undo;

	trans = btrfs_start_transaction(fs_info->chunk_root, 0);
	if (IS_ERR(trans)) {
		ret = PTR_ERR(trans);
		goto error_undo;
	}

	ret = btrfs_rm_dev_item(trans, device);
	if (ret) {
		/* Any error in dev item removal is critical */
		btrfs_crit(fs_info,
			   "failed to remove device item for devid %llu: %d",
			   device->devid, ret);
		btrfs_abort_transaction(trans, ret);
		btrfs_end_transaction(trans);
		return ret;
	}

	clear_bit(BTRFS_DEV_STATE_IN_FS_METADATA, &device->dev_state);
	btrfs_scrub_cancel_dev(device);

	/*
	 * the device list mutex makes sure that we don't change
	 * the device list while someone else is writing out all
	 * the device supers. Whoever is writing all supers, should
	 * lock the device list mutex before getting the number of
	 * devices in the super block (super_copy). Conversely,
	 * whoever updates the number of devices in the super block
	 * (super_copy) should hold the device list mutex.
	 */

	/*
	 * In normal cases the cur_devices == fs_devices. But in case
	 * of deleting a seed device, the cur_devices should point to
	 * its own fs_devices listed under the fs_devices->seed_list.
	 */
	cur_devices = device->fs_devices;
	mutex_lock(&fs_devices->device_list_mutex);
	list_del_rcu(&device->dev_list);

	cur_devices->num_devices--;
	cur_devices->total_devices--;
	/* Update total_devices of the parent fs_devices if it's seed */
	if (cur_devices != fs_devices)
		fs_devices->total_devices--;

	if (test_bit(BTRFS_DEV_STATE_MISSING, &device->dev_state))
		cur_devices->missing_devices--;

	btrfs_assign_next_active_device(device, NULL);

	if (device->bdev) {
		cur_devices->open_devices--;
		/* remove sysfs entry */
		btrfs_sysfs_remove_device(device);
	}

	num_devices = btrfs_super_num_devices(fs_info->super_copy) - 1;
	btrfs_set_super_num_devices(fs_info->super_copy, num_devices);
	mutex_unlock(&fs_devices->device_list_mutex);

	/*
	 * At this point, the device is zero sized and detached from the
	 * devices list.  All that's left is to zero out the old supers and
	 * free the device.
	 *
	 * We cannot call btrfs_close_bdev() here because we're holding the sb
	 * write lock, and blkdev_put() will pull in the ->open_mutex on the
	 * block device and it's dependencies.  Instead just flush the device
	 * and let the caller do the final blkdev_put.
	 */
	if (test_bit(BTRFS_DEV_STATE_WRITEABLE, &device->dev_state)) {
		btrfs_scratch_superblocks(fs_info, device->bdev,
					  device->name->str);
		if (device->bdev) {
			sync_blockdev(device->bdev);
			invalidate_bdev(device->bdev);
		}
	}

	*bdev = device->bdev;
	*mode = device->mode;
	synchronize_rcu();
	btrfs_free_device(device);

	/*
	 * This can happen if cur_devices is the private seed devices list.  We
	 * cannot call close_fs_devices() here because it expects the uuid_mutex
	 * to be held, but in fact we don't need that for the private
	 * seed_devices, we can simply decrement cur_devices->opened and then
	 * remove it from our list and free the fs_devices.
	 */
	if (cur_devices->num_devices == 0) {
		list_del_init(&cur_devices->seed_list);
		ASSERT(cur_devices->opened == 1);
		cur_devices->opened--;
		free_fs_devices(cur_devices);
	}

<<<<<<< HEAD
out:
=======
	ret = btrfs_commit_transaction(trans);

>>>>>>> eb3cdb58
	return ret;

error_undo:
	if (test_bit(BTRFS_DEV_STATE_WRITEABLE, &device->dev_state)) {
		mutex_lock(&fs_info->chunk_mutex);
		list_add(&device->dev_alloc_list,
			 &fs_devices->alloc_list);
		device->fs_devices->rw_devices++;
		mutex_unlock(&fs_info->chunk_mutex);
	}
	return ret;
}

void btrfs_rm_dev_replace_remove_srcdev(struct btrfs_device *srcdev)
{
	struct btrfs_fs_devices *fs_devices;

	lockdep_assert_held(&srcdev->fs_info->fs_devices->device_list_mutex);

	/*
	 * in case of fs with no seed, srcdev->fs_devices will point
	 * to fs_devices of fs_info. However when the dev being replaced is
	 * a seed dev it will point to the seed's local fs_devices. In short
	 * srcdev will have its correct fs_devices in both the cases.
	 */
	fs_devices = srcdev->fs_devices;

	list_del_rcu(&srcdev->dev_list);
	list_del(&srcdev->dev_alloc_list);
	fs_devices->num_devices--;
	if (test_bit(BTRFS_DEV_STATE_MISSING, &srcdev->dev_state))
		fs_devices->missing_devices--;

	if (test_bit(BTRFS_DEV_STATE_WRITEABLE, &srcdev->dev_state))
		fs_devices->rw_devices--;

	if (srcdev->bdev)
		fs_devices->open_devices--;
}

void btrfs_rm_dev_replace_free_srcdev(struct btrfs_device *srcdev)
{
	struct btrfs_fs_devices *fs_devices = srcdev->fs_devices;

	mutex_lock(&uuid_mutex);

	btrfs_close_bdev(srcdev);
	synchronize_rcu();
	btrfs_free_device(srcdev);

	/* if this is no devs we rather delete the fs_devices */
	if (!fs_devices->num_devices) {
		/*
		 * On a mounted FS, num_devices can't be zero unless it's a
		 * seed. In case of a seed device being replaced, the replace
		 * target added to the sprout FS, so there will be no more
		 * device left under the seed FS.
		 */
		ASSERT(fs_devices->seeding);

		list_del_init(&fs_devices->seed_list);
		close_fs_devices(fs_devices);
		free_fs_devices(fs_devices);
	}
	mutex_unlock(&uuid_mutex);
}

void btrfs_destroy_dev_replace_tgtdev(struct btrfs_device *tgtdev)
{
	struct btrfs_fs_devices *fs_devices = tgtdev->fs_info->fs_devices;

	mutex_lock(&fs_devices->device_list_mutex);

	btrfs_sysfs_remove_device(tgtdev);

	if (tgtdev->bdev)
		fs_devices->open_devices--;

	fs_devices->num_devices--;

	btrfs_assign_next_active_device(tgtdev, NULL);

	list_del_rcu(&tgtdev->dev_list);

	mutex_unlock(&fs_devices->device_list_mutex);

	btrfs_scratch_superblocks(tgtdev->fs_info, tgtdev->bdev,
				  tgtdev->name->str);

	btrfs_close_bdev(tgtdev);
	synchronize_rcu();
	btrfs_free_device(tgtdev);
}

/*
 * Populate args from device at path.
 *
 * @fs_info:	the filesystem
 * @args:	the args to populate
 * @path:	the path to the device
 *
 * This will read the super block of the device at @path and populate @args with
 * the devid, fsid, and uuid.  This is meant to be used for ioctls that need to
 * lookup a device to operate on, but need to do it before we take any locks.
 * This properly handles the special case of "missing" that a user may pass in,
 * and does some basic sanity checks.  The caller must make sure that @path is
 * properly NUL terminated before calling in, and must call
 * btrfs_put_dev_args_from_path() in order to free up the temporary fsid and
 * uuid buffers.
 *
 * Return: 0 for success, -errno for failure
 */
int btrfs_get_dev_args_from_path(struct btrfs_fs_info *fs_info,
				 struct btrfs_dev_lookup_args *args,
				 const char *path)
{
	struct btrfs_super_block *disk_super;
	struct block_device *bdev;
	int ret;

	if (!path || !path[0])
		return -EINVAL;
	if (!strcmp(path, "missing")) {
		args->missing = true;
		return 0;
	}

	args->uuid = kzalloc(BTRFS_UUID_SIZE, GFP_KERNEL);
	args->fsid = kzalloc(BTRFS_FSID_SIZE, GFP_KERNEL);
	if (!args->uuid || !args->fsid) {
		btrfs_put_dev_args_from_path(args);
		return -ENOMEM;
	}

	ret = btrfs_get_bdev_and_sb(path, FMODE_READ, fs_info->bdev_holder, 0,
				    &bdev, &disk_super);
	if (ret) {
		btrfs_put_dev_args_from_path(args);
		return ret;
	}

	args->devid = btrfs_stack_device_id(&disk_super->dev_item);
	memcpy(args->uuid, disk_super->dev_item.uuid, BTRFS_UUID_SIZE);
	if (btrfs_fs_incompat(fs_info, METADATA_UUID))
		memcpy(args->fsid, disk_super->metadata_uuid, BTRFS_FSID_SIZE);
	else
		memcpy(args->fsid, disk_super->fsid, BTRFS_FSID_SIZE);
	btrfs_release_disk_super(disk_super);
	blkdev_put(bdev, FMODE_READ);
	return 0;
}

/*
 * Only use this jointly with btrfs_get_dev_args_from_path() because we will
 * allocate our ->uuid and ->fsid pointers, everybody else uses local variables
 * that don't need to be freed.
 */
void btrfs_put_dev_args_from_path(struct btrfs_dev_lookup_args *args)
{
	kfree(args->uuid);
	kfree(args->fsid);
	args->uuid = NULL;
	args->fsid = NULL;
}

struct btrfs_device *btrfs_find_device_by_devspec(
		struct btrfs_fs_info *fs_info, u64 devid,
		const char *device_path)
{
	BTRFS_DEV_LOOKUP_ARGS(args);
	struct btrfs_device *device;
	int ret;

	if (devid) {
		args.devid = devid;
		device = btrfs_find_device(fs_info->fs_devices, &args);
		if (!device)
			return ERR_PTR(-ENOENT);
		return device;
	}

	ret = btrfs_get_dev_args_from_path(fs_info, &args, device_path);
	if (ret)
		return ERR_PTR(ret);
	device = btrfs_find_device(fs_info->fs_devices, &args);
	btrfs_put_dev_args_from_path(&args);
	if (!device)
		return ERR_PTR(-ENOENT);
	return device;
}

static struct btrfs_fs_devices *btrfs_init_sprout(struct btrfs_fs_info *fs_info)
{
	struct btrfs_fs_devices *fs_devices = fs_info->fs_devices;
	struct btrfs_fs_devices *old_devices;
	struct btrfs_fs_devices *seed_devices;

	lockdep_assert_held(&uuid_mutex);
	if (!fs_devices->seeding)
		return ERR_PTR(-EINVAL);

	/*
	 * Private copy of the seed devices, anchored at
	 * fs_info->fs_devices->seed_list
	 */
	seed_devices = alloc_fs_devices(NULL, NULL);
	if (IS_ERR(seed_devices))
		return seed_devices;

	/*
	 * It's necessary to retain a copy of the original seed fs_devices in
	 * fs_uuids so that filesystems which have been seeded can successfully
	 * reference the seed device from open_seed_devices. This also supports
	 * multiple fs seed.
	 */
	old_devices = clone_fs_devices(fs_devices);
	if (IS_ERR(old_devices)) {
		kfree(seed_devices);
		return old_devices;
	}

	list_add(&old_devices->fs_list, &fs_uuids);

	memcpy(seed_devices, fs_devices, sizeof(*seed_devices));
	seed_devices->opened = 1;
	INIT_LIST_HEAD(&seed_devices->devices);
	INIT_LIST_HEAD(&seed_devices->alloc_list);
	mutex_init(&seed_devices->device_list_mutex);

	return seed_devices;
}

/*
 * Splice seed devices into the sprout fs_devices.
 * Generate a new fsid for the sprouted read-write filesystem.
 */
static void btrfs_setup_sprout(struct btrfs_fs_info *fs_info,
			       struct btrfs_fs_devices *seed_devices)
{
	struct btrfs_fs_devices *fs_devices = fs_info->fs_devices;
	struct btrfs_super_block *disk_super = fs_info->super_copy;
	struct btrfs_device *device;
	u64 super_flags;

	/*
	 * We are updating the fsid, the thread leading to device_list_add()
	 * could race, so uuid_mutex is needed.
	 */
	lockdep_assert_held(&uuid_mutex);

	/*
	 * The threads listed below may traverse dev_list but can do that without
	 * device_list_mutex:
	 * - All device ops and balance - as we are in btrfs_exclop_start.
	 * - Various dev_list readers - are using RCU.
	 * - btrfs_ioctl_fitrim() - is using RCU.
	 *
	 * For-read threads as below are using device_list_mutex:
	 * - Readonly scrub btrfs_scrub_dev()
	 * - Readonly scrub btrfs_scrub_progress()
	 * - btrfs_get_dev_stats()
	 */
	lockdep_assert_held(&fs_devices->device_list_mutex);

	list_splice_init_rcu(&fs_devices->devices, &seed_devices->devices,
			      synchronize_rcu);
	list_for_each_entry(device, &seed_devices->devices, dev_list)
		device->fs_devices = seed_devices;

	fs_devices->seeding = false;
	fs_devices->num_devices = 0;
	fs_devices->open_devices = 0;
	fs_devices->missing_devices = 0;
	fs_devices->rotating = false;
	list_add(&seed_devices->seed_list, &fs_devices->seed_list);

	generate_random_uuid(fs_devices->fsid);
	memcpy(fs_devices->metadata_uuid, fs_devices->fsid, BTRFS_FSID_SIZE);
	memcpy(disk_super->fsid, fs_devices->fsid, BTRFS_FSID_SIZE);

	super_flags = btrfs_super_flags(disk_super) &
		      ~BTRFS_SUPER_FLAG_SEEDING;
	btrfs_set_super_flags(disk_super, super_flags);
}

/*
 * Store the expected generation for seed devices in device items.
 */
static int btrfs_finish_sprout(struct btrfs_trans_handle *trans)
{
	BTRFS_DEV_LOOKUP_ARGS(args);
	struct btrfs_fs_info *fs_info = trans->fs_info;
	struct btrfs_root *root = fs_info->chunk_root;
	struct btrfs_path *path;
	struct extent_buffer *leaf;
	struct btrfs_dev_item *dev_item;
	struct btrfs_device *device;
	struct btrfs_key key;
	u8 fs_uuid[BTRFS_FSID_SIZE];
	u8 dev_uuid[BTRFS_UUID_SIZE];
	int ret;

	path = btrfs_alloc_path();
	if (!path)
		return -ENOMEM;

	key.objectid = BTRFS_DEV_ITEMS_OBJECTID;
	key.offset = 0;
	key.type = BTRFS_DEV_ITEM_KEY;

	while (1) {
		btrfs_reserve_chunk_metadata(trans, false);
		ret = btrfs_search_slot(trans, root, &key, path, 0, 1);
		btrfs_trans_release_chunk_metadata(trans);
		if (ret < 0)
			goto error;

		leaf = path->nodes[0];
next_slot:
		if (path->slots[0] >= btrfs_header_nritems(leaf)) {
			ret = btrfs_next_leaf(root, path);
			if (ret > 0)
				break;
			if (ret < 0)
				goto error;
			leaf = path->nodes[0];
			btrfs_item_key_to_cpu(leaf, &key, path->slots[0]);
			btrfs_release_path(path);
			continue;
		}

		btrfs_item_key_to_cpu(leaf, &key, path->slots[0]);
		if (key.objectid != BTRFS_DEV_ITEMS_OBJECTID ||
		    key.type != BTRFS_DEV_ITEM_KEY)
			break;

		dev_item = btrfs_item_ptr(leaf, path->slots[0],
					  struct btrfs_dev_item);
		args.devid = btrfs_device_id(leaf, dev_item);
		read_extent_buffer(leaf, dev_uuid, btrfs_device_uuid(dev_item),
				   BTRFS_UUID_SIZE);
		read_extent_buffer(leaf, fs_uuid, btrfs_device_fsid(dev_item),
				   BTRFS_FSID_SIZE);
		args.uuid = dev_uuid;
		args.fsid = fs_uuid;
		device = btrfs_find_device(fs_info->fs_devices, &args);
		BUG_ON(!device); /* Logic error */

		if (device->fs_devices->seeding) {
			btrfs_set_device_generation(leaf, dev_item,
						    device->generation);
			btrfs_mark_buffer_dirty(leaf);
		}

		path->slots[0]++;
		goto next_slot;
	}
	ret = 0;
error:
	btrfs_free_path(path);
	return ret;
}

int btrfs_init_new_device(struct btrfs_fs_info *fs_info, const char *device_path)
{
	struct btrfs_root *root = fs_info->dev_root;
	struct btrfs_trans_handle *trans;
	struct btrfs_device *device;
	struct block_device *bdev;
	struct super_block *sb = fs_info->sb;
	struct btrfs_fs_devices *fs_devices = fs_info->fs_devices;
	struct btrfs_fs_devices *seed_devices = NULL;
	u64 orig_super_total_bytes;
	u64 orig_super_num_devices;
	int ret = 0;
	bool seeding_dev = false;
	bool locked = false;

	if (sb_rdonly(sb) && !fs_devices->seeding)
		return -EROFS;

	bdev = blkdev_get_by_path(device_path, FMODE_WRITE | FMODE_EXCL,
				  fs_info->bdev_holder);
	if (IS_ERR(bdev))
		return PTR_ERR(bdev);

	if (!btrfs_check_device_zone_type(fs_info, bdev)) {
		ret = -EINVAL;
		goto error;
	}

	if (fs_devices->seeding) {
		seeding_dev = true;
		down_write(&sb->s_umount);
		mutex_lock(&uuid_mutex);
		locked = true;
	}

	sync_blockdev(bdev);

	rcu_read_lock();
	list_for_each_entry_rcu(device, &fs_devices->devices, dev_list) {
		if (device->bdev == bdev) {
			ret = -EEXIST;
			rcu_read_unlock();
			goto error;
		}
	}
	rcu_read_unlock();

	device = btrfs_alloc_device(fs_info, NULL, NULL, device_path);
	if (IS_ERR(device)) {
		/* we can safely leave the fs_devices entry around */
		ret = PTR_ERR(device);
		goto error;
	}

	device->fs_info = fs_info;
	device->bdev = bdev;
	ret = lookup_bdev(device_path, &device->devt);
	if (ret)
		goto error_free_device;

	ret = btrfs_get_dev_zone_info(device, false);
	if (ret)
		goto error_free_device;

	trans = btrfs_start_transaction(root, 0);
	if (IS_ERR(trans)) {
		ret = PTR_ERR(trans);
		goto error_free_zone;
	}

	set_bit(BTRFS_DEV_STATE_WRITEABLE, &device->dev_state);
	device->generation = trans->transid;
	device->io_width = fs_info->sectorsize;
	device->io_align = fs_info->sectorsize;
	device->sector_size = fs_info->sectorsize;
	device->total_bytes =
		round_down(bdev_nr_bytes(bdev), fs_info->sectorsize);
	device->disk_total_bytes = device->total_bytes;
	device->commit_total_bytes = device->total_bytes;
	set_bit(BTRFS_DEV_STATE_IN_FS_METADATA, &device->dev_state);
	clear_bit(BTRFS_DEV_STATE_REPLACE_TGT, &device->dev_state);
	device->mode = FMODE_EXCL;
	device->dev_stats_valid = 1;
	set_blocksize(device->bdev, BTRFS_BDEV_BLOCKSIZE);

	if (seeding_dev) {
		btrfs_clear_sb_rdonly(sb);

		/* GFP_KERNEL allocation must not be under device_list_mutex */
		seed_devices = btrfs_init_sprout(fs_info);
		if (IS_ERR(seed_devices)) {
			ret = PTR_ERR(seed_devices);
			btrfs_abort_transaction(trans, ret);
			goto error_trans;
		}
	}

	mutex_lock(&fs_devices->device_list_mutex);
	if (seeding_dev) {
		btrfs_setup_sprout(fs_info, seed_devices);
		btrfs_assign_next_active_device(fs_info->fs_devices->latest_dev,
						device);
	}

	device->fs_devices = fs_devices;

	mutex_lock(&fs_info->chunk_mutex);
	list_add_rcu(&device->dev_list, &fs_devices->devices);
	list_add(&device->dev_alloc_list, &fs_devices->alloc_list);
	fs_devices->num_devices++;
	fs_devices->open_devices++;
	fs_devices->rw_devices++;
	fs_devices->total_devices++;
	fs_devices->total_rw_bytes += device->total_bytes;

	atomic64_add(device->total_bytes, &fs_info->free_chunk_space);

	if (!bdev_nonrot(bdev))
		fs_devices->rotating = true;

	orig_super_total_bytes = btrfs_super_total_bytes(fs_info->super_copy);
	btrfs_set_super_total_bytes(fs_info->super_copy,
		round_down(orig_super_total_bytes + device->total_bytes,
			   fs_info->sectorsize));

	orig_super_num_devices = btrfs_super_num_devices(fs_info->super_copy);
	btrfs_set_super_num_devices(fs_info->super_copy,
				    orig_super_num_devices + 1);

	/*
	 * we've got more storage, clear any full flags on the space
	 * infos
	 */
	btrfs_clear_space_info_full(fs_info);

	mutex_unlock(&fs_info->chunk_mutex);

	/* Add sysfs device entry */
	btrfs_sysfs_add_device(device);

	mutex_unlock(&fs_devices->device_list_mutex);

	if (seeding_dev) {
		mutex_lock(&fs_info->chunk_mutex);
		ret = init_first_rw_device(trans);
		mutex_unlock(&fs_info->chunk_mutex);
		if (ret) {
			btrfs_abort_transaction(trans, ret);
			goto error_sysfs;
		}
	}

	ret = btrfs_add_dev_item(trans, device);
	if (ret) {
		btrfs_abort_transaction(trans, ret);
		goto error_sysfs;
	}

	if (seeding_dev) {
		ret = btrfs_finish_sprout(trans);
		if (ret) {
			btrfs_abort_transaction(trans, ret);
			goto error_sysfs;
		}

		/*
		 * fs_devices now represents the newly sprouted filesystem and
		 * its fsid has been changed by btrfs_sprout_splice().
		 */
		btrfs_sysfs_update_sprout_fsid(fs_devices);
	}

	ret = btrfs_commit_transaction(trans);

	if (seeding_dev) {
		mutex_unlock(&uuid_mutex);
		up_write(&sb->s_umount);
		locked = false;

		if (ret) /* transaction commit */
			return ret;

		ret = btrfs_relocate_sys_chunks(fs_info);
		if (ret < 0)
			btrfs_handle_fs_error(fs_info, ret,
				    "Failed to relocate sys chunks after device initialization. This can be fixed using the \"btrfs balance\" command.");
		trans = btrfs_attach_transaction(root);
		if (IS_ERR(trans)) {
			if (PTR_ERR(trans) == -ENOENT)
				return 0;
			ret = PTR_ERR(trans);
			trans = NULL;
			goto error_sysfs;
		}
		ret = btrfs_commit_transaction(trans);
	}

	/*
	 * Now that we have written a new super block to this device, check all
	 * other fs_devices list if device_path alienates any other scanned
	 * device.
	 * We can ignore the return value as it typically returns -EINVAL and
	 * only succeeds if the device was an alien.
	 */
	btrfs_forget_devices(device->devt);

	/* Update ctime/mtime for blkid or udev */
	update_dev_time(bdev);

	return ret;

error_sysfs:
	btrfs_sysfs_remove_device(device);
	mutex_lock(&fs_info->fs_devices->device_list_mutex);
	mutex_lock(&fs_info->chunk_mutex);
	list_del_rcu(&device->dev_list);
	list_del(&device->dev_alloc_list);
	fs_info->fs_devices->num_devices--;
	fs_info->fs_devices->open_devices--;
	fs_info->fs_devices->rw_devices--;
	fs_info->fs_devices->total_devices--;
	fs_info->fs_devices->total_rw_bytes -= device->total_bytes;
	atomic64_sub(device->total_bytes, &fs_info->free_chunk_space);
	btrfs_set_super_total_bytes(fs_info->super_copy,
				    orig_super_total_bytes);
	btrfs_set_super_num_devices(fs_info->super_copy,
				    orig_super_num_devices);
	mutex_unlock(&fs_info->chunk_mutex);
	mutex_unlock(&fs_info->fs_devices->device_list_mutex);
error_trans:
	if (seeding_dev)
		btrfs_set_sb_rdonly(sb);
	if (trans)
		btrfs_end_transaction(trans);
error_free_zone:
	btrfs_destroy_dev_zone_info(device);
error_free_device:
	btrfs_free_device(device);
error:
	blkdev_put(bdev, FMODE_EXCL);
	if (locked) {
		mutex_unlock(&uuid_mutex);
		up_write(&sb->s_umount);
	}
	return ret;
}

static noinline int btrfs_update_device(struct btrfs_trans_handle *trans,
					struct btrfs_device *device)
{
	int ret;
	struct btrfs_path *path;
	struct btrfs_root *root = device->fs_info->chunk_root;
	struct btrfs_dev_item *dev_item;
	struct extent_buffer *leaf;
	struct btrfs_key key;

	path = btrfs_alloc_path();
	if (!path)
		return -ENOMEM;

	key.objectid = BTRFS_DEV_ITEMS_OBJECTID;
	key.type = BTRFS_DEV_ITEM_KEY;
	key.offset = device->devid;

	ret = btrfs_search_slot(trans, root, &key, path, 0, 1);
	if (ret < 0)
		goto out;

	if (ret > 0) {
		ret = -ENOENT;
		goto out;
	}

	leaf = path->nodes[0];
	dev_item = btrfs_item_ptr(leaf, path->slots[0], struct btrfs_dev_item);

	btrfs_set_device_id(leaf, dev_item, device->devid);
	btrfs_set_device_type(leaf, dev_item, device->type);
	btrfs_set_device_io_align(leaf, dev_item, device->io_align);
	btrfs_set_device_io_width(leaf, dev_item, device->io_width);
	btrfs_set_device_sector_size(leaf, dev_item, device->sector_size);
	btrfs_set_device_total_bytes(leaf, dev_item,
				     btrfs_device_get_disk_total_bytes(device));
	btrfs_set_device_bytes_used(leaf, dev_item,
				    btrfs_device_get_bytes_used(device));
	btrfs_mark_buffer_dirty(leaf);

out:
	btrfs_free_path(path);
	return ret;
}

int btrfs_grow_device(struct btrfs_trans_handle *trans,
		      struct btrfs_device *device, u64 new_size)
{
	struct btrfs_fs_info *fs_info = device->fs_info;
	struct btrfs_super_block *super_copy = fs_info->super_copy;
	u64 old_total;
	u64 diff;
	int ret;

	if (!test_bit(BTRFS_DEV_STATE_WRITEABLE, &device->dev_state))
		return -EACCES;

	new_size = round_down(new_size, fs_info->sectorsize);

	mutex_lock(&fs_info->chunk_mutex);
	old_total = btrfs_super_total_bytes(super_copy);
	diff = round_down(new_size - device->total_bytes, fs_info->sectorsize);

	if (new_size <= device->total_bytes ||
	    test_bit(BTRFS_DEV_STATE_REPLACE_TGT, &device->dev_state)) {
		mutex_unlock(&fs_info->chunk_mutex);
		return -EINVAL;
	}

	btrfs_set_super_total_bytes(super_copy,
			round_down(old_total + diff, fs_info->sectorsize));
	device->fs_devices->total_rw_bytes += diff;

	btrfs_device_set_total_bytes(device, new_size);
	btrfs_device_set_disk_total_bytes(device, new_size);
	btrfs_clear_space_info_full(device->fs_info);
	if (list_empty(&device->post_commit_list))
		list_add_tail(&device->post_commit_list,
			      &trans->transaction->dev_update_list);
	mutex_unlock(&fs_info->chunk_mutex);

	btrfs_reserve_chunk_metadata(trans, false);
	ret = btrfs_update_device(trans, device);
	btrfs_trans_release_chunk_metadata(trans);

	return ret;
}

static int btrfs_free_chunk(struct btrfs_trans_handle *trans, u64 chunk_offset)
{
	struct btrfs_fs_info *fs_info = trans->fs_info;
	struct btrfs_root *root = fs_info->chunk_root;
	int ret;
	struct btrfs_path *path;
	struct btrfs_key key;

	path = btrfs_alloc_path();
	if (!path)
		return -ENOMEM;

	key.objectid = BTRFS_FIRST_CHUNK_TREE_OBJECTID;
	key.offset = chunk_offset;
	key.type = BTRFS_CHUNK_ITEM_KEY;

	ret = btrfs_search_slot(trans, root, &key, path, -1, 1);
	if (ret < 0)
		goto out;
	else if (ret > 0) { /* Logic error or corruption */
		btrfs_handle_fs_error(fs_info, -ENOENT,
				      "Failed lookup while freeing chunk.");
		ret = -ENOENT;
		goto out;
	}

	ret = btrfs_del_item(trans, root, path);
	if (ret < 0)
		btrfs_handle_fs_error(fs_info, ret,
				      "Failed to delete chunk item.");
out:
	btrfs_free_path(path);
	return ret;
}

static int btrfs_del_sys_chunk(struct btrfs_fs_info *fs_info, u64 chunk_offset)
{
	struct btrfs_super_block *super_copy = fs_info->super_copy;
	struct btrfs_disk_key *disk_key;
	struct btrfs_chunk *chunk;
	u8 *ptr;
	int ret = 0;
	u32 num_stripes;
	u32 array_size;
	u32 len = 0;
	u32 cur;
	struct btrfs_key key;

	lockdep_assert_held(&fs_info->chunk_mutex);
	array_size = btrfs_super_sys_array_size(super_copy);

	ptr = super_copy->sys_chunk_array;
	cur = 0;

	while (cur < array_size) {
		disk_key = (struct btrfs_disk_key *)ptr;
		btrfs_disk_key_to_cpu(&key, disk_key);

		len = sizeof(*disk_key);

		if (key.type == BTRFS_CHUNK_ITEM_KEY) {
			chunk = (struct btrfs_chunk *)(ptr + len);
			num_stripes = btrfs_stack_chunk_num_stripes(chunk);
			len += btrfs_chunk_item_size(num_stripes);
		} else {
			ret = -EIO;
			break;
		}
		if (key.objectid == BTRFS_FIRST_CHUNK_TREE_OBJECTID &&
		    key.offset == chunk_offset) {
			memmove(ptr, ptr + len, array_size - (cur + len));
			array_size -= len;
			btrfs_set_super_sys_array_size(super_copy, array_size);
		} else {
			ptr += len;
			cur += len;
		}
	}
	return ret;
}

/*
 * btrfs_get_chunk_map() - Find the mapping containing the given logical extent.
 * @logical: Logical block offset in bytes.
 * @length: Length of extent in bytes.
 *
 * Return: Chunk mapping or ERR_PTR.
 */
struct extent_map *btrfs_get_chunk_map(struct btrfs_fs_info *fs_info,
				       u64 logical, u64 length)
{
	struct extent_map_tree *em_tree;
	struct extent_map *em;

	em_tree = &fs_info->mapping_tree;
	read_lock(&em_tree->lock);
	em = lookup_extent_mapping(em_tree, logical, length);
	read_unlock(&em_tree->lock);

	if (!em) {
		btrfs_crit(fs_info, "unable to find logical %llu length %llu",
			   logical, length);
		return ERR_PTR(-EINVAL);
	}

	if (em->start > logical || em->start + em->len < logical) {
		btrfs_crit(fs_info,
			   "found a bad mapping, wanted %llu-%llu, found %llu-%llu",
			   logical, length, em->start, em->start + em->len);
		free_extent_map(em);
		return ERR_PTR(-EINVAL);
	}

	/* callers are responsible for dropping em's ref. */
	return em;
}

static int remove_chunk_item(struct btrfs_trans_handle *trans,
			     struct map_lookup *map, u64 chunk_offset)
{
	int i;

	/*
	 * Removing chunk items and updating the device items in the chunks btree
	 * requires holding the chunk_mutex.
	 * See the comment at btrfs_chunk_alloc() for the details.
	 */
	lockdep_assert_held(&trans->fs_info->chunk_mutex);

	for (i = 0; i < map->num_stripes; i++) {
		int ret;

		ret = btrfs_update_device(trans, map->stripes[i].dev);
		if (ret)
			return ret;
	}

	return btrfs_free_chunk(trans, chunk_offset);
}

int btrfs_remove_chunk(struct btrfs_trans_handle *trans, u64 chunk_offset)
{
	struct btrfs_fs_info *fs_info = trans->fs_info;
	struct extent_map *em;
	struct map_lookup *map;
	u64 dev_extent_len = 0;
	int i, ret = 0;
	struct btrfs_fs_devices *fs_devices = fs_info->fs_devices;

	em = btrfs_get_chunk_map(fs_info, chunk_offset, 1);
	if (IS_ERR(em)) {
		/*
		 * This is a logic error, but we don't want to just rely on the
		 * user having built with ASSERT enabled, so if ASSERT doesn't
		 * do anything we still error out.
		 */
		ASSERT(0);
		return PTR_ERR(em);
	}
	map = em->map_lookup;

	/*
	 * First delete the device extent items from the devices btree.
	 * We take the device_list_mutex to avoid racing with the finishing phase
	 * of a device replace operation. See the comment below before acquiring
	 * fs_info->chunk_mutex. Note that here we do not acquire the chunk_mutex
	 * because that can result in a deadlock when deleting the device extent
	 * items from the devices btree - COWing an extent buffer from the btree
	 * may result in allocating a new metadata chunk, which would attempt to
	 * lock again fs_info->chunk_mutex.
	 */
	mutex_lock(&fs_devices->device_list_mutex);
	for (i = 0; i < map->num_stripes; i++) {
		struct btrfs_device *device = map->stripes[i].dev;
		ret = btrfs_free_dev_extent(trans, device,
					    map->stripes[i].physical,
					    &dev_extent_len);
		if (ret) {
			mutex_unlock(&fs_devices->device_list_mutex);
			btrfs_abort_transaction(trans, ret);
			goto out;
		}

		if (device->bytes_used > 0) {
			mutex_lock(&fs_info->chunk_mutex);
			btrfs_device_set_bytes_used(device,
					device->bytes_used - dev_extent_len);
			atomic64_add(dev_extent_len, &fs_info->free_chunk_space);
			btrfs_clear_space_info_full(fs_info);
			mutex_unlock(&fs_info->chunk_mutex);
		}
	}
	mutex_unlock(&fs_devices->device_list_mutex);

	/*
	 * We acquire fs_info->chunk_mutex for 2 reasons:
	 *
	 * 1) Just like with the first phase of the chunk allocation, we must
	 *    reserve system space, do all chunk btree updates and deletions, and
	 *    update the system chunk array in the superblock while holding this
	 *    mutex. This is for similar reasons as explained on the comment at
	 *    the top of btrfs_chunk_alloc();
	 *
	 * 2) Prevent races with the final phase of a device replace operation
	 *    that replaces the device object associated with the map's stripes,
	 *    because the device object's id can change at any time during that
	 *    final phase of the device replace operation
	 *    (dev-replace.c:btrfs_dev_replace_finishing()), so we could grab the
	 *    replaced device and then see it with an ID of
	 *    BTRFS_DEV_REPLACE_DEVID, which would cause a failure when updating
	 *    the device item, which does not exists on the chunk btree.
	 *    The finishing phase of device replace acquires both the
	 *    device_list_mutex and the chunk_mutex, in that order, so we are
	 *    safe by just acquiring the chunk_mutex.
	 */
	trans->removing_chunk = true;
	mutex_lock(&fs_info->chunk_mutex);

	check_system_chunk(trans, map->type);

	ret = remove_chunk_item(trans, map, chunk_offset);
	/*
	 * Normally we should not get -ENOSPC since we reserved space before
	 * through the call to check_system_chunk().
	 *
	 * Despite our system space_info having enough free space, we may not
	 * be able to allocate extents from its block groups, because all have
	 * an incompatible profile, which will force us to allocate a new system
	 * block group with the right profile, or right after we called
	 * check_system_space() above, a scrub turned the only system block group
	 * with enough free space into RO mode.
	 * This is explained with more detail at do_chunk_alloc().
	 *
	 * So if we get -ENOSPC, allocate a new system chunk and retry once.
	 */
	if (ret == -ENOSPC) {
		const u64 sys_flags = btrfs_system_alloc_profile(fs_info);
		struct btrfs_block_group *sys_bg;

		sys_bg = btrfs_create_chunk(trans, sys_flags);
		if (IS_ERR(sys_bg)) {
			ret = PTR_ERR(sys_bg);
			btrfs_abort_transaction(trans, ret);
			goto out;
		}

		ret = btrfs_chunk_alloc_add_chunk_item(trans, sys_bg);
		if (ret) {
			btrfs_abort_transaction(trans, ret);
			goto out;
		}

		ret = remove_chunk_item(trans, map, chunk_offset);
		if (ret) {
			btrfs_abort_transaction(trans, ret);
			goto out;
		}
	} else if (ret) {
		btrfs_abort_transaction(trans, ret);
		goto out;
	}

	trace_btrfs_chunk_free(fs_info, map, chunk_offset, em->len);

	if (map->type & BTRFS_BLOCK_GROUP_SYSTEM) {
		ret = btrfs_del_sys_chunk(fs_info, chunk_offset);
		if (ret) {
			btrfs_abort_transaction(trans, ret);
			goto out;
		}
	}

	mutex_unlock(&fs_info->chunk_mutex);
	trans->removing_chunk = false;

	/*
	 * We are done with chunk btree updates and deletions, so release the
	 * system space we previously reserved (with check_system_chunk()).
	 */
	btrfs_trans_release_chunk_metadata(trans);

	ret = btrfs_remove_block_group(trans, chunk_offset, em);
	if (ret) {
		btrfs_abort_transaction(trans, ret);
		goto out;
	}

out:
	if (trans->removing_chunk) {
		mutex_unlock(&fs_info->chunk_mutex);
		trans->removing_chunk = false;
	}
	/* once for us */
	free_extent_map(em);
	return ret;
}

int btrfs_relocate_chunk(struct btrfs_fs_info *fs_info, u64 chunk_offset)
{
	struct btrfs_root *root = fs_info->chunk_root;
	struct btrfs_trans_handle *trans;
	struct btrfs_block_group *block_group;
	u64 length;
	int ret;

	if (btrfs_fs_incompat(fs_info, EXTENT_TREE_V2)) {
		btrfs_err(fs_info,
			  "relocate: not supported on extent tree v2 yet");
		return -EINVAL;
	}

	/*
	 * Prevent races with automatic removal of unused block groups.
	 * After we relocate and before we remove the chunk with offset
	 * chunk_offset, automatic removal of the block group can kick in,
	 * resulting in a failure when calling btrfs_remove_chunk() below.
	 *
	 * Make sure to acquire this mutex before doing a tree search (dev
	 * or chunk trees) to find chunks. Otherwise the cleaner kthread might
	 * call btrfs_remove_chunk() (through btrfs_delete_unused_bgs()) after
	 * we release the path used to search the chunk/dev tree and before
	 * the current task acquires this mutex and calls us.
	 */
	lockdep_assert_held(&fs_info->reclaim_bgs_lock);

	/* step one, relocate all the extents inside this chunk */
	btrfs_scrub_pause(fs_info);
	ret = btrfs_relocate_block_group(fs_info, chunk_offset);
	btrfs_scrub_continue(fs_info);
	if (ret) {
		/*
		 * If we had a transaction abort, stop all running scrubs.
		 * See transaction.c:cleanup_transaction() why we do it here.
		 */
		if (BTRFS_FS_ERROR(fs_info))
			btrfs_scrub_cancel(fs_info);
		return ret;
	}

	block_group = btrfs_lookup_block_group(fs_info, chunk_offset);
	if (!block_group)
		return -ENOENT;
	btrfs_discard_cancel_work(&fs_info->discard_ctl, block_group);
	length = block_group->length;
	btrfs_put_block_group(block_group);

	/*
	 * On a zoned file system, discard the whole block group, this will
	 * trigger a REQ_OP_ZONE_RESET operation on the device zone. If
	 * resetting the zone fails, don't treat it as a fatal problem from the
	 * filesystem's point of view.
	 */
	if (btrfs_is_zoned(fs_info)) {
		ret = btrfs_discard_extent(fs_info, chunk_offset, length, NULL);
		if (ret)
			btrfs_info(fs_info,
				"failed to reset zone %llu after relocation",
				chunk_offset);
	}

	trans = btrfs_start_trans_remove_block_group(root->fs_info,
						     chunk_offset);
	if (IS_ERR(trans)) {
		ret = PTR_ERR(trans);
		btrfs_handle_fs_error(root->fs_info, ret, NULL);
		return ret;
	}

	/*
	 * step two, delete the device extents and the
	 * chunk tree entries
	 */
	ret = btrfs_remove_chunk(trans, chunk_offset);
	btrfs_end_transaction(trans);
	return ret;
}

static int btrfs_relocate_sys_chunks(struct btrfs_fs_info *fs_info)
{
	struct btrfs_root *chunk_root = fs_info->chunk_root;
	struct btrfs_path *path;
	struct extent_buffer *leaf;
	struct btrfs_chunk *chunk;
	struct btrfs_key key;
	struct btrfs_key found_key;
	u64 chunk_type;
	bool retried = false;
	int failed = 0;
	int ret;

	path = btrfs_alloc_path();
	if (!path)
		return -ENOMEM;

again:
	key.objectid = BTRFS_FIRST_CHUNK_TREE_OBJECTID;
	key.offset = (u64)-1;
	key.type = BTRFS_CHUNK_ITEM_KEY;

	while (1) {
		mutex_lock(&fs_info->reclaim_bgs_lock);
		ret = btrfs_search_slot(NULL, chunk_root, &key, path, 0, 0);
		if (ret < 0) {
			mutex_unlock(&fs_info->reclaim_bgs_lock);
			goto error;
		}
		BUG_ON(ret == 0); /* Corruption */

		ret = btrfs_previous_item(chunk_root, path, key.objectid,
					  key.type);
		if (ret)
			mutex_unlock(&fs_info->reclaim_bgs_lock);
		if (ret < 0)
			goto error;
		if (ret > 0)
			break;

		leaf = path->nodes[0];
		btrfs_item_key_to_cpu(leaf, &found_key, path->slots[0]);

		chunk = btrfs_item_ptr(leaf, path->slots[0],
				       struct btrfs_chunk);
		chunk_type = btrfs_chunk_type(leaf, chunk);
		btrfs_release_path(path);

		if (chunk_type & BTRFS_BLOCK_GROUP_SYSTEM) {
			ret = btrfs_relocate_chunk(fs_info, found_key.offset);
			if (ret == -ENOSPC)
				failed++;
			else
				BUG_ON(ret);
		}
		mutex_unlock(&fs_info->reclaim_bgs_lock);

		if (found_key.offset == 0)
			break;
		key.offset = found_key.offset - 1;
	}
	ret = 0;
	if (failed && !retried) {
		failed = 0;
		retried = true;
		goto again;
	} else if (WARN_ON(failed && retried)) {
		ret = -ENOSPC;
	}
error:
	btrfs_free_path(path);
	return ret;
}

/*
 * return 1 : allocate a data chunk successfully,
 * return <0: errors during allocating a data chunk,
 * return 0 : no need to allocate a data chunk.
 */
static int btrfs_may_alloc_data_chunk(struct btrfs_fs_info *fs_info,
				      u64 chunk_offset)
{
	struct btrfs_block_group *cache;
	u64 bytes_used;
	u64 chunk_type;

	cache = btrfs_lookup_block_group(fs_info, chunk_offset);
	ASSERT(cache);
	chunk_type = cache->flags;
	btrfs_put_block_group(cache);

	if (!(chunk_type & BTRFS_BLOCK_GROUP_DATA))
		return 0;

	spin_lock(&fs_info->data_sinfo->lock);
	bytes_used = fs_info->data_sinfo->bytes_used;
	spin_unlock(&fs_info->data_sinfo->lock);

	if (!bytes_used) {
		struct btrfs_trans_handle *trans;
		int ret;

		trans =	btrfs_join_transaction(fs_info->tree_root);
		if (IS_ERR(trans))
			return PTR_ERR(trans);

		ret = btrfs_force_chunk_alloc(trans, BTRFS_BLOCK_GROUP_DATA);
		btrfs_end_transaction(trans);
		if (ret < 0)
			return ret;
		return 1;
	}

	return 0;
}

static int insert_balance_item(struct btrfs_fs_info *fs_info,
			       struct btrfs_balance_control *bctl)
{
	struct btrfs_root *root = fs_info->tree_root;
	struct btrfs_trans_handle *trans;
	struct btrfs_balance_item *item;
	struct btrfs_disk_balance_args disk_bargs;
	struct btrfs_path *path;
	struct extent_buffer *leaf;
	struct btrfs_key key;
	int ret, err;

	path = btrfs_alloc_path();
	if (!path)
		return -ENOMEM;

	trans = btrfs_start_transaction(root, 0);
	if (IS_ERR(trans)) {
		btrfs_free_path(path);
		return PTR_ERR(trans);
	}

	key.objectid = BTRFS_BALANCE_OBJECTID;
	key.type = BTRFS_TEMPORARY_ITEM_KEY;
	key.offset = 0;

	ret = btrfs_insert_empty_item(trans, root, path, &key,
				      sizeof(*item));
	if (ret)
		goto out;

	leaf = path->nodes[0];
	item = btrfs_item_ptr(leaf, path->slots[0], struct btrfs_balance_item);

	memzero_extent_buffer(leaf, (unsigned long)item, sizeof(*item));

	btrfs_cpu_balance_args_to_disk(&disk_bargs, &bctl->data);
	btrfs_set_balance_data(leaf, item, &disk_bargs);
	btrfs_cpu_balance_args_to_disk(&disk_bargs, &bctl->meta);
	btrfs_set_balance_meta(leaf, item, &disk_bargs);
	btrfs_cpu_balance_args_to_disk(&disk_bargs, &bctl->sys);
	btrfs_set_balance_sys(leaf, item, &disk_bargs);

	btrfs_set_balance_flags(leaf, item, bctl->flags);

	btrfs_mark_buffer_dirty(leaf);
out:
	btrfs_free_path(path);
	err = btrfs_commit_transaction(trans);
	if (err && !ret)
		ret = err;
	return ret;
}

static int del_balance_item(struct btrfs_fs_info *fs_info)
{
	struct btrfs_root *root = fs_info->tree_root;
	struct btrfs_trans_handle *trans;
	struct btrfs_path *path;
	struct btrfs_key key;
	int ret, err;

	path = btrfs_alloc_path();
	if (!path)
		return -ENOMEM;

	trans = btrfs_start_transaction_fallback_global_rsv(root, 0);
	if (IS_ERR(trans)) {
		btrfs_free_path(path);
		return PTR_ERR(trans);
	}

	key.objectid = BTRFS_BALANCE_OBJECTID;
	key.type = BTRFS_TEMPORARY_ITEM_KEY;
	key.offset = 0;

	ret = btrfs_search_slot(trans, root, &key, path, -1, 1);
	if (ret < 0)
		goto out;
	if (ret > 0) {
		ret = -ENOENT;
		goto out;
	}

	ret = btrfs_del_item(trans, root, path);
out:
	btrfs_free_path(path);
	err = btrfs_commit_transaction(trans);
	if (err && !ret)
		ret = err;
	return ret;
}

/*
 * This is a heuristic used to reduce the number of chunks balanced on
 * resume after balance was interrupted.
 */
static void update_balance_args(struct btrfs_balance_control *bctl)
{
	/*
	 * Turn on soft mode for chunk types that were being converted.
	 */
	if (bctl->data.flags & BTRFS_BALANCE_ARGS_CONVERT)
		bctl->data.flags |= BTRFS_BALANCE_ARGS_SOFT;
	if (bctl->sys.flags & BTRFS_BALANCE_ARGS_CONVERT)
		bctl->sys.flags |= BTRFS_BALANCE_ARGS_SOFT;
	if (bctl->meta.flags & BTRFS_BALANCE_ARGS_CONVERT)
		bctl->meta.flags |= BTRFS_BALANCE_ARGS_SOFT;

	/*
	 * Turn on usage filter if is not already used.  The idea is
	 * that chunks that we have already balanced should be
	 * reasonably full.  Don't do it for chunks that are being
	 * converted - that will keep us from relocating unconverted
	 * (albeit full) chunks.
	 */
	if (!(bctl->data.flags & BTRFS_BALANCE_ARGS_USAGE) &&
	    !(bctl->data.flags & BTRFS_BALANCE_ARGS_USAGE_RANGE) &&
	    !(bctl->data.flags & BTRFS_BALANCE_ARGS_CONVERT)) {
		bctl->data.flags |= BTRFS_BALANCE_ARGS_USAGE;
		bctl->data.usage = 90;
	}
	if (!(bctl->sys.flags & BTRFS_BALANCE_ARGS_USAGE) &&
	    !(bctl->sys.flags & BTRFS_BALANCE_ARGS_USAGE_RANGE) &&
	    !(bctl->sys.flags & BTRFS_BALANCE_ARGS_CONVERT)) {
		bctl->sys.flags |= BTRFS_BALANCE_ARGS_USAGE;
		bctl->sys.usage = 90;
	}
	if (!(bctl->meta.flags & BTRFS_BALANCE_ARGS_USAGE) &&
	    !(bctl->meta.flags & BTRFS_BALANCE_ARGS_USAGE_RANGE) &&
	    !(bctl->meta.flags & BTRFS_BALANCE_ARGS_CONVERT)) {
		bctl->meta.flags |= BTRFS_BALANCE_ARGS_USAGE;
		bctl->meta.usage = 90;
	}
}

/*
 * Clear the balance status in fs_info and delete the balance item from disk.
 */
static void reset_balance_state(struct btrfs_fs_info *fs_info)
{
	struct btrfs_balance_control *bctl = fs_info->balance_ctl;
	int ret;

	BUG_ON(!fs_info->balance_ctl);

	spin_lock(&fs_info->balance_lock);
	fs_info->balance_ctl = NULL;
	spin_unlock(&fs_info->balance_lock);

	kfree(bctl);
	ret = del_balance_item(fs_info);
	if (ret)
		btrfs_handle_fs_error(fs_info, ret, NULL);
}

/*
 * Balance filters.  Return 1 if chunk should be filtered out
 * (should not be balanced).
 */
static int chunk_profiles_filter(u64 chunk_type,
				 struct btrfs_balance_args *bargs)
{
	chunk_type = chunk_to_extended(chunk_type) &
				BTRFS_EXTENDED_PROFILE_MASK;

	if (bargs->profiles & chunk_type)
		return 0;

	return 1;
}

static int chunk_usage_range_filter(struct btrfs_fs_info *fs_info, u64 chunk_offset,
			      struct btrfs_balance_args *bargs)
{
	struct btrfs_block_group *cache;
	u64 chunk_used;
	u64 user_thresh_min;
	u64 user_thresh_max;
	int ret = 1;

	cache = btrfs_lookup_block_group(fs_info, chunk_offset);
	chunk_used = cache->used;

	if (bargs->usage_min == 0)
		user_thresh_min = 0;
	else
		user_thresh_min = mult_perc(cache->length, bargs->usage_min);

	if (bargs->usage_max == 0)
		user_thresh_max = 1;
	else if (bargs->usage_max > 100)
		user_thresh_max = cache->length;
	else
		user_thresh_max = mult_perc(cache->length, bargs->usage_max);

	if (user_thresh_min <= chunk_used && chunk_used < user_thresh_max)
		ret = 0;

	btrfs_put_block_group(cache);
	return ret;
}

static int chunk_usage_filter(struct btrfs_fs_info *fs_info,
		u64 chunk_offset, struct btrfs_balance_args *bargs)
{
	struct btrfs_block_group *cache;
	u64 chunk_used, user_thresh;
	int ret = 1;

	cache = btrfs_lookup_block_group(fs_info, chunk_offset);
	chunk_used = cache->used;

	if (bargs->usage_min == 0)
		user_thresh = 1;
	else if (bargs->usage > 100)
		user_thresh = cache->length;
	else
		user_thresh = mult_perc(cache->length, bargs->usage);

	if (chunk_used < user_thresh)
		ret = 0;

	btrfs_put_block_group(cache);
	return ret;
}

static int chunk_devid_filter(struct extent_buffer *leaf,
			      struct btrfs_chunk *chunk,
			      struct btrfs_balance_args *bargs)
{
	struct btrfs_stripe *stripe;
	int num_stripes = btrfs_chunk_num_stripes(leaf, chunk);
	int i;

	for (i = 0; i < num_stripes; i++) {
		stripe = btrfs_stripe_nr(chunk, i);
		if (btrfs_stripe_devid(leaf, stripe) == bargs->devid)
			return 0;
	}

	return 1;
}

static u64 calc_data_stripes(u64 type, int num_stripes)
{
	const int index = btrfs_bg_flags_to_raid_index(type);
	const int ncopies = btrfs_raid_array[index].ncopies;
	const int nparity = btrfs_raid_array[index].nparity;

	return (num_stripes - nparity) / ncopies;
}

/* [pstart, pend) */
static int chunk_drange_filter(struct extent_buffer *leaf,
			       struct btrfs_chunk *chunk,
			       struct btrfs_balance_args *bargs)
{
	struct btrfs_stripe *stripe;
	int num_stripes = btrfs_chunk_num_stripes(leaf, chunk);
	u64 stripe_offset;
	u64 stripe_length;
	u64 type;
	int factor;
	int i;

	if (!(bargs->flags & BTRFS_BALANCE_ARGS_DEVID))
		return 0;

	type = btrfs_chunk_type(leaf, chunk);
	factor = calc_data_stripes(type, num_stripes);

	for (i = 0; i < num_stripes; i++) {
		stripe = btrfs_stripe_nr(chunk, i);
		if (btrfs_stripe_devid(leaf, stripe) != bargs->devid)
			continue;

		stripe_offset = btrfs_stripe_offset(leaf, stripe);
		stripe_length = btrfs_chunk_length(leaf, chunk);
		stripe_length = div_u64(stripe_length, factor);

		if (stripe_offset < bargs->pend &&
		    stripe_offset + stripe_length > bargs->pstart)
			return 0;
	}

	return 1;
}

/* [vstart, vend) */
static int chunk_vrange_filter(struct extent_buffer *leaf,
			       struct btrfs_chunk *chunk,
			       u64 chunk_offset,
			       struct btrfs_balance_args *bargs)
{
	if (chunk_offset < bargs->vend &&
	    chunk_offset + btrfs_chunk_length(leaf, chunk) > bargs->vstart)
		/* at least part of the chunk is inside this vrange */
		return 0;

	return 1;
}

static int chunk_stripes_range_filter(struct extent_buffer *leaf,
			       struct btrfs_chunk *chunk,
			       struct btrfs_balance_args *bargs)
{
	int num_stripes = btrfs_chunk_num_stripes(leaf, chunk);

	if (bargs->stripes_min <= num_stripes
			&& num_stripes <= bargs->stripes_max)
		return 0;

	return 1;
}

static int chunk_soft_convert_filter(u64 chunk_type,
				     struct btrfs_balance_args *bargs)
{
	if (!(bargs->flags & BTRFS_BALANCE_ARGS_CONVERT))
		return 0;

	chunk_type = chunk_to_extended(chunk_type) &
				BTRFS_EXTENDED_PROFILE_MASK;

	if (bargs->target == chunk_type)
		return 1;

	return 0;
}

static int should_balance_chunk(struct extent_buffer *leaf,
				struct btrfs_chunk *chunk, u64 chunk_offset)
{
	struct btrfs_fs_info *fs_info = leaf->fs_info;
	struct btrfs_balance_control *bctl = fs_info->balance_ctl;
	struct btrfs_balance_args *bargs = NULL;
	u64 chunk_type = btrfs_chunk_type(leaf, chunk);

	/* type filter */
	if (!((chunk_type & BTRFS_BLOCK_GROUP_TYPE_MASK) &
	      (bctl->flags & BTRFS_BALANCE_TYPE_MASK))) {
		return 0;
	}

	if (chunk_type & BTRFS_BLOCK_GROUP_DATA)
		bargs = &bctl->data;
	else if (chunk_type & BTRFS_BLOCK_GROUP_SYSTEM)
		bargs = &bctl->sys;
	else if (chunk_type & BTRFS_BLOCK_GROUP_METADATA)
		bargs = &bctl->meta;

	/* profiles filter */
	if ((bargs->flags & BTRFS_BALANCE_ARGS_PROFILES) &&
	    chunk_profiles_filter(chunk_type, bargs)) {
		return 0;
	}

	/* usage filter */
	if ((bargs->flags & BTRFS_BALANCE_ARGS_USAGE) &&
	    chunk_usage_filter(fs_info, chunk_offset, bargs)) {
		return 0;
	} else if ((bargs->flags & BTRFS_BALANCE_ARGS_USAGE_RANGE) &&
	    chunk_usage_range_filter(fs_info, chunk_offset, bargs)) {
		return 0;
	}

	/* devid filter */
	if ((bargs->flags & BTRFS_BALANCE_ARGS_DEVID) &&
	    chunk_devid_filter(leaf, chunk, bargs)) {
		return 0;
	}

	/* drange filter, makes sense only with devid filter */
	if ((bargs->flags & BTRFS_BALANCE_ARGS_DRANGE) &&
	    chunk_drange_filter(leaf, chunk, bargs)) {
		return 0;
	}

	/* vrange filter */
	if ((bargs->flags & BTRFS_BALANCE_ARGS_VRANGE) &&
	    chunk_vrange_filter(leaf, chunk, chunk_offset, bargs)) {
		return 0;
	}

	/* stripes filter */
	if ((bargs->flags & BTRFS_BALANCE_ARGS_STRIPES_RANGE) &&
	    chunk_stripes_range_filter(leaf, chunk, bargs)) {
		return 0;
	}

	/* soft profile changing mode */
	if ((bargs->flags & BTRFS_BALANCE_ARGS_SOFT) &&
	    chunk_soft_convert_filter(chunk_type, bargs)) {
		return 0;
	}

	/*
	 * limited by count, must be the last filter
	 */
	if ((bargs->flags & BTRFS_BALANCE_ARGS_LIMIT)) {
		if (bargs->limit == 0)
			return 0;
		else
			bargs->limit--;
	} else if ((bargs->flags & BTRFS_BALANCE_ARGS_LIMIT_RANGE)) {
		/*
		 * Same logic as the 'limit' filter; the minimum cannot be
		 * determined here because we do not have the global information
		 * about the count of all chunks that satisfy the filters.
		 */
		if (bargs->limit_max == 0)
			return 0;
		else
			bargs->limit_max--;
	}

	return 1;
}

static int __btrfs_balance(struct btrfs_fs_info *fs_info)
{
	struct btrfs_balance_control *bctl = fs_info->balance_ctl;
	struct btrfs_root *chunk_root = fs_info->chunk_root;
	u64 chunk_type;
	struct btrfs_chunk *chunk;
	struct btrfs_path *path = NULL;
	struct btrfs_key key;
	struct btrfs_key found_key;
	struct extent_buffer *leaf;
	int slot;
	int ret;
	int enospc_errors = 0;
	bool counting = true;
	/* The single value limit and min/max limits use the same bytes in the */
	u64 limit_data = bctl->data.limit;
	u64 limit_meta = bctl->meta.limit;
	u64 limit_sys = bctl->sys.limit;
	u32 count_data = 0;
	u32 count_meta = 0;
	u32 count_sys = 0;
	int chunk_reserved = 0;

	path = btrfs_alloc_path();
	if (!path) {
		ret = -ENOMEM;
		goto error;
	}

	/* zero out stat counters */
	spin_lock(&fs_info->balance_lock);
	memset(&bctl->stat, 0, sizeof(bctl->stat));
	spin_unlock(&fs_info->balance_lock);
again:
	if (!counting) {
		/*
		 * The single value limit and min/max limits use the same bytes
		 * in the
		 */
		bctl->data.limit = limit_data;
		bctl->meta.limit = limit_meta;
		bctl->sys.limit = limit_sys;
	}
	key.objectid = BTRFS_FIRST_CHUNK_TREE_OBJECTID;
	key.offset = (u64)-1;
	key.type = BTRFS_CHUNK_ITEM_KEY;

	while (1) {
		if ((!counting && atomic_read(&fs_info->balance_pause_req)) ||
		    atomic_read(&fs_info->balance_cancel_req)) {
			ret = -ECANCELED;
			goto error;
		}

		mutex_lock(&fs_info->reclaim_bgs_lock);
		ret = btrfs_search_slot(NULL, chunk_root, &key, path, 0, 0);
		if (ret < 0) {
			mutex_unlock(&fs_info->reclaim_bgs_lock);
			goto error;
		}

		/*
		 * this shouldn't happen, it means the last relocate
		 * failed
		 */
		if (ret == 0)
			BUG(); /* FIXME break ? */

		ret = btrfs_previous_item(chunk_root, path, 0,
					  BTRFS_CHUNK_ITEM_KEY);
		if (ret) {
			mutex_unlock(&fs_info->reclaim_bgs_lock);
			ret = 0;
			break;
		}

		leaf = path->nodes[0];
		slot = path->slots[0];
		btrfs_item_key_to_cpu(leaf, &found_key, slot);

		if (found_key.objectid != key.objectid) {
			mutex_unlock(&fs_info->reclaim_bgs_lock);
			break;
		}

		chunk = btrfs_item_ptr(leaf, slot, struct btrfs_chunk);
		chunk_type = btrfs_chunk_type(leaf, chunk);

		if (!counting) {
			spin_lock(&fs_info->balance_lock);
			bctl->stat.considered++;
			spin_unlock(&fs_info->balance_lock);
		}

		ret = should_balance_chunk(leaf, chunk, found_key.offset);

		btrfs_release_path(path);
		if (!ret) {
			mutex_unlock(&fs_info->reclaim_bgs_lock);
			goto loop;
		}

		if (counting) {
			mutex_unlock(&fs_info->reclaim_bgs_lock);
			spin_lock(&fs_info->balance_lock);
			bctl->stat.expected++;
			spin_unlock(&fs_info->balance_lock);

			if (chunk_type & BTRFS_BLOCK_GROUP_DATA)
				count_data++;
			else if (chunk_type & BTRFS_BLOCK_GROUP_SYSTEM)
				count_sys++;
			else if (chunk_type & BTRFS_BLOCK_GROUP_METADATA)
				count_meta++;

			goto loop;
		}

		/*
		 * Apply limit_min filter, no need to check if the LIMITS
		 * filter is used, limit_min is 0 by default
		 */
		if (((chunk_type & BTRFS_BLOCK_GROUP_DATA) &&
					count_data < bctl->data.limit_min)
				|| ((chunk_type & BTRFS_BLOCK_GROUP_METADATA) &&
					count_meta < bctl->meta.limit_min)
				|| ((chunk_type & BTRFS_BLOCK_GROUP_SYSTEM) &&
					count_sys < bctl->sys.limit_min)) {
			mutex_unlock(&fs_info->reclaim_bgs_lock);
			goto loop;
		}

		if (!chunk_reserved) {
			/*
			 * We may be relocating the only data chunk we have,
			 * which could potentially end up with losing data's
			 * raid profile, so lets allocate an empty one in
			 * advance.
			 */
			ret = btrfs_may_alloc_data_chunk(fs_info,
							 found_key.offset);
			if (ret < 0) {
				mutex_unlock(&fs_info->reclaim_bgs_lock);
				goto error;
			} else if (ret == 1) {
				chunk_reserved = 1;
			}
		}

		ret = btrfs_relocate_chunk(fs_info, found_key.offset);
		mutex_unlock(&fs_info->reclaim_bgs_lock);
		if (ret == -ENOSPC) {
			enospc_errors++;
		} else if (ret == -ETXTBSY) {
			btrfs_info(fs_info,
	   "skipping relocation of block group %llu due to active swapfile",
				   found_key.offset);
			ret = 0;
		} else if (ret) {
			goto error;
		} else {
			spin_lock(&fs_info->balance_lock);
			bctl->stat.completed++;
			spin_unlock(&fs_info->balance_lock);
		}
loop:
		if (found_key.offset == 0)
			break;
		key.offset = found_key.offset - 1;
	}

	if (counting) {
		btrfs_release_path(path);
		counting = false;
		goto again;
	}
error:
	btrfs_free_path(path);
	if (enospc_errors) {
		btrfs_info(fs_info, "%d enospc errors during balance",
			   enospc_errors);
		if (!ret)
			ret = -ENOSPC;
	}

	return ret;
}

/*
 * See if a given profile is valid and reduced.
 *
 * @flags:     profile to validate
 * @extended:  if true @flags is treated as an extended profile
 */
static int alloc_profile_is_valid(u64 flags, int extended)
{
	u64 mask = (extended ? BTRFS_EXTENDED_PROFILE_MASK :
			       BTRFS_BLOCK_GROUP_PROFILE_MASK);

	flags &= ~BTRFS_BLOCK_GROUP_TYPE_MASK;

	/* 1) check that all other bits are zeroed */
	if (flags & ~mask)
		return 0;

	/* 2) see if profile is reduced */
	if (flags == 0)
		return !extended; /* "0" is valid for usual profiles */

	return has_single_bit_set(flags);
}

/*
 * Validate target profile against allowed profiles and return true if it's OK.
 * Otherwise print the error message and return false.
 */
static inline int validate_convert_profile(struct btrfs_fs_info *fs_info,
		const struct btrfs_balance_args *bargs,
		u64 allowed, const char *type)
{
	if (!(bargs->flags & BTRFS_BALANCE_ARGS_CONVERT))
		return true;

	if (fs_info->sectorsize < PAGE_SIZE &&
		bargs->target & BTRFS_BLOCK_GROUP_RAID56_MASK) {
		btrfs_err(fs_info,
		"RAID56 is not yet supported for sectorsize %u with page size %lu",
			  fs_info->sectorsize, PAGE_SIZE);
		return false;
	}
	/* Profile is valid and does not have bits outside of the allowed set */
	if (alloc_profile_is_valid(bargs->target, 1) &&
	    (bargs->target & ~allowed) == 0)
		return true;

	btrfs_err(fs_info, "balance: invalid convert %s profile %s",
			type, btrfs_bg_type_to_raid_name(bargs->target));
	return false;
}

/*
 * Fill @buf with textual description of balance filter flags @bargs, up to
 * @size_buf including the terminating null. The output may be trimmed if it
 * does not fit into the provided buffer.
 */
static void describe_balance_args(struct btrfs_balance_args *bargs, char *buf,
				 u32 size_buf)
{
	int ret;
	u32 size_bp = size_buf;
	char *bp = buf;
	u64 flags = bargs->flags;
	char tmp_buf[128] = {'\0'};

	if (!flags)
		return;

#define CHECK_APPEND_NOARG(a)						\
	do {								\
		ret = snprintf(bp, size_bp, (a));			\
		if (ret < 0 || ret >= size_bp)				\
			goto out_overflow;				\
		size_bp -= ret;						\
		bp += ret;						\
	} while (0)

#define CHECK_APPEND_1ARG(a, v1)					\
	do {								\
		ret = snprintf(bp, size_bp, (a), (v1));			\
		if (ret < 0 || ret >= size_bp)				\
			goto out_overflow;				\
		size_bp -= ret;						\
		bp += ret;						\
	} while (0)

#define CHECK_APPEND_2ARG(a, v1, v2)					\
	do {								\
		ret = snprintf(bp, size_bp, (a), (v1), (v2));		\
		if (ret < 0 || ret >= size_bp)				\
			goto out_overflow;				\
		size_bp -= ret;						\
		bp += ret;						\
	} while (0)

	if (flags & BTRFS_BALANCE_ARGS_CONVERT)
		CHECK_APPEND_1ARG("convert=%s,",
				  btrfs_bg_type_to_raid_name(bargs->target));

	if (flags & BTRFS_BALANCE_ARGS_SOFT)
		CHECK_APPEND_NOARG("soft,");

	if (flags & BTRFS_BALANCE_ARGS_PROFILES) {
		btrfs_describe_block_groups(bargs->profiles, tmp_buf,
					    sizeof(tmp_buf));
		CHECK_APPEND_1ARG("profiles=%s,", tmp_buf);
	}

	if (flags & BTRFS_BALANCE_ARGS_USAGE)
		CHECK_APPEND_1ARG("usage=%llu,", bargs->usage);

	if (flags & BTRFS_BALANCE_ARGS_USAGE_RANGE)
		CHECK_APPEND_2ARG("usage=%u..%u,",
				  bargs->usage_min, bargs->usage_max);

	if (flags & BTRFS_BALANCE_ARGS_DEVID)
		CHECK_APPEND_1ARG("devid=%llu,", bargs->devid);

	if (flags & BTRFS_BALANCE_ARGS_DRANGE)
		CHECK_APPEND_2ARG("drange=%llu..%llu,",
				  bargs->pstart, bargs->pend);

	if (flags & BTRFS_BALANCE_ARGS_VRANGE)
		CHECK_APPEND_2ARG("vrange=%llu..%llu,",
				  bargs->vstart, bargs->vend);

	if (flags & BTRFS_BALANCE_ARGS_LIMIT)
		CHECK_APPEND_1ARG("limit=%llu,", bargs->limit);

	if (flags & BTRFS_BALANCE_ARGS_LIMIT_RANGE)
		CHECK_APPEND_2ARG("limit=%u..%u,",
				bargs->limit_min, bargs->limit_max);

	if (flags & BTRFS_BALANCE_ARGS_STRIPES_RANGE)
		CHECK_APPEND_2ARG("stripes=%u..%u,",
				  bargs->stripes_min, bargs->stripes_max);

#undef CHECK_APPEND_2ARG
#undef CHECK_APPEND_1ARG
#undef CHECK_APPEND_NOARG

out_overflow:

	if (size_bp < size_buf)
		buf[size_buf - size_bp - 1] = '\0'; /* remove last , */
	else
		buf[0] = '\0';
}

static void describe_balance_start_or_resume(struct btrfs_fs_info *fs_info)
{
	u32 size_buf = 1024;
	char tmp_buf[192] = {'\0'};
	char *buf;
	char *bp;
	u32 size_bp = size_buf;
	int ret;
	struct btrfs_balance_control *bctl = fs_info->balance_ctl;

	buf = kzalloc(size_buf, GFP_KERNEL);
	if (!buf)
		return;

	bp = buf;

#define CHECK_APPEND_1ARG(a, v1)					\
	do {								\
		ret = snprintf(bp, size_bp, (a), (v1));			\
		if (ret < 0 || ret >= size_bp)				\
			goto out_overflow;				\
		size_bp -= ret;						\
		bp += ret;						\
	} while (0)

	if (bctl->flags & BTRFS_BALANCE_FORCE)
		CHECK_APPEND_1ARG("%s", "-f ");

	if (bctl->flags & BTRFS_BALANCE_DATA) {
		describe_balance_args(&bctl->data, tmp_buf, sizeof(tmp_buf));
		CHECK_APPEND_1ARG("-d%s ", tmp_buf);
	}

	if (bctl->flags & BTRFS_BALANCE_METADATA) {
		describe_balance_args(&bctl->meta, tmp_buf, sizeof(tmp_buf));
		CHECK_APPEND_1ARG("-m%s ", tmp_buf);
	}

	if (bctl->flags & BTRFS_BALANCE_SYSTEM) {
		describe_balance_args(&bctl->sys, tmp_buf, sizeof(tmp_buf));
		CHECK_APPEND_1ARG("-s%s ", tmp_buf);
	}

#undef CHECK_APPEND_1ARG

out_overflow:

	if (size_bp < size_buf)
		buf[size_buf - size_bp - 1] = '\0'; /* remove last " " */
	btrfs_info(fs_info, "balance: %s %s",
		   (bctl->flags & BTRFS_BALANCE_RESUME) ?
		   "resume" : "start", buf);

	kfree(buf);
}

/*
 * Should be called with balance mutexe held
 */
int btrfs_balance(struct btrfs_fs_info *fs_info,
		  struct btrfs_balance_control *bctl,
		  struct btrfs_ioctl_balance_args *bargs)
{
	u64 meta_target, data_target;
	u64 allowed;
	int mixed = 0;
	int ret;
	u64 num_devices;
	unsigned seq;
	bool reducing_redundancy;
	bool paused = false;
	int i;

	if (btrfs_fs_closing(fs_info) ||
	    atomic_read(&fs_info->balance_pause_req) ||
	    btrfs_should_cancel_balance(fs_info)) {
		ret = -EINVAL;
		goto out;
	}

	allowed = btrfs_super_incompat_flags(fs_info->super_copy);
	if (allowed & BTRFS_FEATURE_INCOMPAT_MIXED_GROUPS)
		mixed = 1;

	/*
	 * In case of mixed groups both data and meta should be picked,
	 * and identical options should be given for both of them.
	 */
	allowed = BTRFS_BALANCE_DATA | BTRFS_BALANCE_METADATA;
	if (mixed && (bctl->flags & allowed)) {
		if (!(bctl->flags & BTRFS_BALANCE_DATA) ||
		    !(bctl->flags & BTRFS_BALANCE_METADATA) ||
		    memcmp(&bctl->data, &bctl->meta, sizeof(bctl->data))) {
			btrfs_err(fs_info,
	  "balance: mixed groups data and metadata options must be the same");
			ret = -EINVAL;
			goto out;
		}
	}

	/*
	 * rw_devices will not change at the moment, device add/delete/replace
	 * are exclusive
	 */
	num_devices = fs_info->fs_devices->rw_devices;

	/*
	 * SINGLE profile on-disk has no profile bit, but in-memory we have a
	 * special bit for it, to make it easier to distinguish.  Thus we need
	 * to set it manually, or balance would refuse the profile.
	 */
	allowed = BTRFS_AVAIL_ALLOC_BIT_SINGLE;
	for (i = 0; i < ARRAY_SIZE(btrfs_raid_array); i++)
		if (num_devices >= btrfs_raid_array[i].devs_min)
			allowed |= btrfs_raid_array[i].bg_flag;

	if (!validate_convert_profile(fs_info, &bctl->data, allowed, "data") ||
	    !validate_convert_profile(fs_info, &bctl->meta, allowed, "metadata") ||
	    !validate_convert_profile(fs_info, &bctl->sys,  allowed, "system")) {
		ret = -EINVAL;
		goto out;
	}

	/*
	 * Allow to reduce metadata or system integrity only if force set for
	 * profiles with redundancy (copies, parity)
	 */
	allowed = 0;
	for (i = 0; i < ARRAY_SIZE(btrfs_raid_array); i++) {
		if (btrfs_raid_array[i].ncopies >= 2 ||
		    btrfs_raid_array[i].tolerated_failures >= 1)
			allowed |= btrfs_raid_array[i].bg_flag;
	}
	do {
		seq = read_seqbegin(&fs_info->profiles_lock);

		if (((bctl->sys.flags & BTRFS_BALANCE_ARGS_CONVERT) &&
		     (fs_info->avail_system_alloc_bits & allowed) &&
		     !(bctl->sys.target & allowed)) ||
		    ((bctl->meta.flags & BTRFS_BALANCE_ARGS_CONVERT) &&
		     (fs_info->avail_metadata_alloc_bits & allowed) &&
		     !(bctl->meta.target & allowed)))
			reducing_redundancy = true;
		else
			reducing_redundancy = false;

		/* if we're not converting, the target field is uninitialized */
		meta_target = (bctl->meta.flags & BTRFS_BALANCE_ARGS_CONVERT) ?
			bctl->meta.target : fs_info->avail_metadata_alloc_bits;
		data_target = (bctl->data.flags & BTRFS_BALANCE_ARGS_CONVERT) ?
			bctl->data.target : fs_info->avail_data_alloc_bits;
	} while (read_seqretry(&fs_info->profiles_lock, seq));

	if (reducing_redundancy) {
		if (bctl->flags & BTRFS_BALANCE_FORCE) {
			btrfs_info(fs_info,
			   "balance: force reducing metadata redundancy");
		} else {
			btrfs_err(fs_info,
	"balance: reduces metadata redundancy, use --force if you want this");
			ret = -EINVAL;
			goto out;
		}
	}

	if (btrfs_get_num_tolerated_disk_barrier_failures(meta_target) <
		btrfs_get_num_tolerated_disk_barrier_failures(data_target)) {
		btrfs_warn(fs_info,
	"balance: metadata profile %s has lower redundancy than data profile %s",
				btrfs_bg_type_to_raid_name(meta_target),
				btrfs_bg_type_to_raid_name(data_target));
	}

	ret = insert_balance_item(fs_info, bctl);
	if (ret && ret != -EEXIST)
		goto out;

	if (!(bctl->flags & BTRFS_BALANCE_RESUME)) {
		BUG_ON(ret == -EEXIST);
		BUG_ON(fs_info->balance_ctl);
		spin_lock(&fs_info->balance_lock);
		fs_info->balance_ctl = bctl;
		spin_unlock(&fs_info->balance_lock);
	} else {
		BUG_ON(ret != -EEXIST);
		spin_lock(&fs_info->balance_lock);
		update_balance_args(bctl);
		spin_unlock(&fs_info->balance_lock);
	}

	ASSERT(!test_bit(BTRFS_FS_BALANCE_RUNNING, &fs_info->flags));
	set_bit(BTRFS_FS_BALANCE_RUNNING, &fs_info->flags);
	describe_balance_start_or_resume(fs_info);
	mutex_unlock(&fs_info->balance_mutex);

	ret = __btrfs_balance(fs_info);

	mutex_lock(&fs_info->balance_mutex);
	if (ret == -ECANCELED && atomic_read(&fs_info->balance_pause_req)) {
		btrfs_info(fs_info, "balance: paused");
		btrfs_exclop_balance(fs_info, BTRFS_EXCLOP_BALANCE_PAUSED);
		paused = true;
	}
	/*
	 * Balance can be canceled by:
	 *
	 * - Regular cancel request
	 *   Then ret == -ECANCELED and balance_cancel_req > 0
	 *
	 * - Fatal signal to "btrfs" process
	 *   Either the signal caught by wait_reserve_ticket() and callers
	 *   got -EINTR, or caught by btrfs_should_cancel_balance() and
	 *   got -ECANCELED.
	 *   Either way, in this case balance_cancel_req = 0, and
	 *   ret == -EINTR or ret == -ECANCELED.
	 *
	 * So here we only check the return value to catch canceled balance.
	 */
	else if (ret == -ECANCELED || ret == -EINTR)
		btrfs_info(fs_info, "balance: canceled");
	else
		btrfs_info(fs_info, "balance: ended with status: %d", ret);

	clear_bit(BTRFS_FS_BALANCE_RUNNING, &fs_info->flags);

	if (bargs) {
		memset(bargs, 0, sizeof(*bargs));
		btrfs_update_ioctl_balance_args(fs_info, bargs);
	}

	/* We didn't pause, we can clean everything up. */
	if (!paused) {
		reset_balance_state(fs_info);
		btrfs_exclop_finish(fs_info);
	}

	wake_up(&fs_info->balance_wait_q);

	return ret;
out:
	if (bctl->flags & BTRFS_BALANCE_RESUME)
		reset_balance_state(fs_info);
	else
		kfree(bctl);
	btrfs_exclop_finish(fs_info);

	return ret;
}

static int balance_kthread(void *data)
{
	struct btrfs_fs_info *fs_info = data;
	int ret = 0;

	sb_start_write(fs_info->sb);
	mutex_lock(&fs_info->balance_mutex);
	if (fs_info->balance_ctl)
		ret = btrfs_balance(fs_info, fs_info->balance_ctl, NULL);
	mutex_unlock(&fs_info->balance_mutex);
	sb_end_write(fs_info->sb);

	return ret;
}

int btrfs_resume_balance_async(struct btrfs_fs_info *fs_info)
{
	struct task_struct *tsk;

	mutex_lock(&fs_info->balance_mutex);
	if (!fs_info->balance_ctl) {
		mutex_unlock(&fs_info->balance_mutex);
		return 0;
	}
	mutex_unlock(&fs_info->balance_mutex);

	if (btrfs_test_opt(fs_info, SKIP_BALANCE)) {
		btrfs_info(fs_info, "balance: resume skipped");
		return 0;
	}

	spin_lock(&fs_info->super_lock);
	ASSERT(fs_info->exclusive_operation == BTRFS_EXCLOP_BALANCE_PAUSED);
	fs_info->exclusive_operation = BTRFS_EXCLOP_BALANCE;
	spin_unlock(&fs_info->super_lock);
	/*
	 * A ro->rw remount sequence should continue with the paused balance
	 * regardless of who pauses it, system or the user as of now, so set
	 * the resume flag.
	 */
	spin_lock(&fs_info->balance_lock);
	fs_info->balance_ctl->flags |= BTRFS_BALANCE_RESUME;
	spin_unlock(&fs_info->balance_lock);

	tsk = kthread_run(balance_kthread, fs_info, "btrfs-balance");
	return PTR_ERR_OR_ZERO(tsk);
}

int btrfs_recover_balance(struct btrfs_fs_info *fs_info)
{
	struct btrfs_balance_control *bctl;
	struct btrfs_balance_item *item;
	struct btrfs_disk_balance_args disk_bargs;
	struct btrfs_path *path;
	struct extent_buffer *leaf;
	struct btrfs_key key;
	int ret;

	path = btrfs_alloc_path();
	if (!path)
		return -ENOMEM;

	key.objectid = BTRFS_BALANCE_OBJECTID;
	key.type = BTRFS_TEMPORARY_ITEM_KEY;
	key.offset = 0;

	ret = btrfs_search_slot(NULL, fs_info->tree_root, &key, path, 0, 0);
	if (ret < 0)
		goto out;
	if (ret > 0) { /* ret = -ENOENT; */
		ret = 0;
		goto out;
	}

	bctl = kzalloc(sizeof(*bctl), GFP_NOFS);
	if (!bctl) {
		ret = -ENOMEM;
		goto out;
	}

	leaf = path->nodes[0];
	item = btrfs_item_ptr(leaf, path->slots[0], struct btrfs_balance_item);

	bctl->flags = btrfs_balance_flags(leaf, item);
	bctl->flags |= BTRFS_BALANCE_RESUME;

	btrfs_balance_data(leaf, item, &disk_bargs);
	btrfs_disk_balance_args_to_cpu(&bctl->data, &disk_bargs);
	btrfs_balance_meta(leaf, item, &disk_bargs);
	btrfs_disk_balance_args_to_cpu(&bctl->meta, &disk_bargs);
	btrfs_balance_sys(leaf, item, &disk_bargs);
	btrfs_disk_balance_args_to_cpu(&bctl->sys, &disk_bargs);

	/*
	 * This should never happen, as the paused balance state is recovered
	 * during mount without any chance of other exclusive ops to collide.
	 *
	 * This gives the exclusive op status to balance and keeps in paused
	 * state until user intervention (cancel or umount). If the ownership
	 * cannot be assigned, show a message but do not fail. The balance
	 * is in a paused state and must have fs_info::balance_ctl properly
	 * set up.
	 */
	if (!btrfs_exclop_start(fs_info, BTRFS_EXCLOP_BALANCE_PAUSED))
		btrfs_warn(fs_info,
	"balance: cannot set exclusive op status, resume manually");

	btrfs_release_path(path);

	mutex_lock(&fs_info->balance_mutex);
	BUG_ON(fs_info->balance_ctl);
	spin_lock(&fs_info->balance_lock);
	fs_info->balance_ctl = bctl;
	spin_unlock(&fs_info->balance_lock);
	mutex_unlock(&fs_info->balance_mutex);
out:
	btrfs_free_path(path);
	return ret;
}

int btrfs_pause_balance(struct btrfs_fs_info *fs_info)
{
	int ret = 0;

	mutex_lock(&fs_info->balance_mutex);
	if (!fs_info->balance_ctl) {
		mutex_unlock(&fs_info->balance_mutex);
		return -ENOTCONN;
	}

	if (test_bit(BTRFS_FS_BALANCE_RUNNING, &fs_info->flags)) {
		atomic_inc(&fs_info->balance_pause_req);
		mutex_unlock(&fs_info->balance_mutex);

		wait_event(fs_info->balance_wait_q,
			   !test_bit(BTRFS_FS_BALANCE_RUNNING, &fs_info->flags));

		mutex_lock(&fs_info->balance_mutex);
		/* we are good with balance_ctl ripped off from under us */
		BUG_ON(test_bit(BTRFS_FS_BALANCE_RUNNING, &fs_info->flags));
		atomic_dec(&fs_info->balance_pause_req);
	} else {
		ret = -ENOTCONN;
	}

	mutex_unlock(&fs_info->balance_mutex);
	return ret;
}

int btrfs_cancel_balance(struct btrfs_fs_info *fs_info)
{
	mutex_lock(&fs_info->balance_mutex);
	if (!fs_info->balance_ctl) {
		mutex_unlock(&fs_info->balance_mutex);
		return -ENOTCONN;
	}

	/*
	 * A paused balance with the item stored on disk can be resumed at
	 * mount time if the mount is read-write. Otherwise it's still paused
	 * and we must not allow cancelling as it deletes the item.
	 */
	if (sb_rdonly(fs_info->sb)) {
		mutex_unlock(&fs_info->balance_mutex);
		return -EROFS;
	}

	atomic_inc(&fs_info->balance_cancel_req);
	/*
	 * if we are running just wait and return, balance item is
	 * deleted in btrfs_balance in this case
	 */
	if (test_bit(BTRFS_FS_BALANCE_RUNNING, &fs_info->flags)) {
		mutex_unlock(&fs_info->balance_mutex);
		wait_event(fs_info->balance_wait_q,
			   !test_bit(BTRFS_FS_BALANCE_RUNNING, &fs_info->flags));
		mutex_lock(&fs_info->balance_mutex);
	} else {
		mutex_unlock(&fs_info->balance_mutex);
		/*
		 * Lock released to allow other waiters to continue, we'll
		 * reexamine the status again.
		 */
		mutex_lock(&fs_info->balance_mutex);

		if (fs_info->balance_ctl) {
			reset_balance_state(fs_info);
			btrfs_exclop_finish(fs_info);
			btrfs_info(fs_info, "balance: canceled");
		}
	}

	BUG_ON(fs_info->balance_ctl ||
		test_bit(BTRFS_FS_BALANCE_RUNNING, &fs_info->flags));
	atomic_dec(&fs_info->balance_cancel_req);
	mutex_unlock(&fs_info->balance_mutex);
	return 0;
}

int btrfs_uuid_scan_kthread(void *data)
{
	struct btrfs_fs_info *fs_info = data;
	struct btrfs_root *root = fs_info->tree_root;
	struct btrfs_key key;
	struct btrfs_path *path = NULL;
	int ret = 0;
	struct extent_buffer *eb;
	int slot;
	struct btrfs_root_item root_item;
	u32 item_size;
	struct btrfs_trans_handle *trans = NULL;
	bool closing = false;

	path = btrfs_alloc_path();
	if (!path) {
		ret = -ENOMEM;
		goto out;
	}

	key.objectid = 0;
	key.type = BTRFS_ROOT_ITEM_KEY;
	key.offset = 0;

	while (1) {
		if (btrfs_fs_closing(fs_info)) {
			closing = true;
			break;
		}
		ret = btrfs_search_forward(root, &key, path,
				BTRFS_OLDEST_GENERATION);
		if (ret) {
			if (ret > 0)
				ret = 0;
			break;
		}

		if (key.type != BTRFS_ROOT_ITEM_KEY ||
		    (key.objectid < BTRFS_FIRST_FREE_OBJECTID &&
		     key.objectid != BTRFS_FS_TREE_OBJECTID) ||
		    key.objectid > BTRFS_LAST_FREE_OBJECTID)
			goto skip;

		eb = path->nodes[0];
		slot = path->slots[0];
		item_size = btrfs_item_size(eb, slot);
		if (item_size < sizeof(root_item))
			goto skip;

		read_extent_buffer(eb, &root_item,
				   btrfs_item_ptr_offset(eb, slot),
				   (int)sizeof(root_item));
		if (btrfs_root_refs(&root_item) == 0)
			goto skip;

		if (!btrfs_is_empty_uuid(root_item.uuid) ||
		    !btrfs_is_empty_uuid(root_item.received_uuid)) {
			if (trans)
				goto update_tree;

			btrfs_release_path(path);
			/*
			 * 1 - subvol uuid item
			 * 1 - received_subvol uuid item
			 */
			trans = btrfs_start_transaction(fs_info->uuid_root, 2);
			if (IS_ERR(trans)) {
				ret = PTR_ERR(trans);
				break;
			}
			continue;
		} else {
			goto skip;
		}
update_tree:
		btrfs_release_path(path);
		if (!btrfs_is_empty_uuid(root_item.uuid)) {
			ret = btrfs_uuid_tree_add(trans, root_item.uuid,
						  BTRFS_UUID_KEY_SUBVOL,
						  key.objectid);
			if (ret < 0) {
				btrfs_warn(fs_info, "uuid_tree_add failed %d",
					ret);
				break;
			}
		}

		if (!btrfs_is_empty_uuid(root_item.received_uuid)) {
			ret = btrfs_uuid_tree_add(trans,
						  root_item.received_uuid,
						 BTRFS_UUID_KEY_RECEIVED_SUBVOL,
						  key.objectid);
			if (ret < 0) {
				btrfs_warn(fs_info, "uuid_tree_add failed %d",
					ret);
				break;
			}
		}

skip:
		btrfs_release_path(path);
		if (trans) {
			ret = btrfs_end_transaction(trans);
			trans = NULL;
			if (ret)
				break;
		}

		if (key.offset < (u64)-1) {
			key.offset++;
		} else if (key.type < BTRFS_ROOT_ITEM_KEY) {
			key.offset = 0;
			key.type = BTRFS_ROOT_ITEM_KEY;
		} else if (key.objectid < (u64)-1) {
			key.offset = 0;
			key.type = BTRFS_ROOT_ITEM_KEY;
			key.objectid++;
		} else {
			break;
		}
		cond_resched();
	}

out:
	btrfs_free_path(path);
	if (trans && !IS_ERR(trans))
		btrfs_end_transaction(trans);
	if (ret)
		btrfs_warn(fs_info, "btrfs_uuid_scan_kthread failed %d", ret);
	else if (!closing)
		set_bit(BTRFS_FS_UPDATE_UUID_TREE_GEN, &fs_info->flags);
	up(&fs_info->uuid_tree_rescan_sem);
	return 0;
}

int btrfs_create_uuid_tree(struct btrfs_fs_info *fs_info)
{
	struct btrfs_trans_handle *trans;
	struct btrfs_root *tree_root = fs_info->tree_root;
	struct btrfs_root *uuid_root;
	struct task_struct *task;
	int ret;

	/*
	 * 1 - root node
	 * 1 - root item
	 */
	trans = btrfs_start_transaction(tree_root, 2);
	if (IS_ERR(trans))
		return PTR_ERR(trans);

	uuid_root = btrfs_create_tree(trans, BTRFS_UUID_TREE_OBJECTID);
	if (IS_ERR(uuid_root)) {
		ret = PTR_ERR(uuid_root);
		btrfs_abort_transaction(trans, ret);
		btrfs_end_transaction(trans);
		return ret;
	}

	fs_info->uuid_root = uuid_root;

	ret = btrfs_commit_transaction(trans);
	if (ret)
		return ret;

	down(&fs_info->uuid_tree_rescan_sem);
	task = kthread_run(btrfs_uuid_scan_kthread, fs_info, "btrfs-uuid");
	if (IS_ERR(task)) {
		/* fs_info->update_uuid_tree_gen remains 0 in all error case */
		btrfs_warn(fs_info, "failed to start uuid_scan task");
		up(&fs_info->uuid_tree_rescan_sem);
		return PTR_ERR(task);
	}

	return 0;
}

/*
 * shrinking a device means finding all of the device extents past
 * the new size, and then following the back refs to the chunks.
 * The chunk relocation code actually frees the device extent
 */
int btrfs_shrink_device(struct btrfs_device *device, u64 new_size)
{
	struct btrfs_fs_info *fs_info = device->fs_info;
	struct btrfs_root *root = fs_info->dev_root;
	struct btrfs_trans_handle *trans;
	struct btrfs_dev_extent *dev_extent = NULL;
	struct btrfs_path *path;
	u64 length;
	u64 chunk_offset;
	int ret;
	int slot;
	int failed = 0;
	bool retried = false;
	struct extent_buffer *l;
	struct btrfs_key key;
	struct btrfs_super_block *super_copy = fs_info->super_copy;
	u64 old_total = btrfs_super_total_bytes(super_copy);
	u64 old_size = btrfs_device_get_total_bytes(device);
	u64 diff;
	u64 start;

	new_size = round_down(new_size, fs_info->sectorsize);
	start = new_size;
	diff = round_down(old_size - new_size, fs_info->sectorsize);

	if (test_bit(BTRFS_DEV_STATE_REPLACE_TGT, &device->dev_state))
		return -EINVAL;

	path = btrfs_alloc_path();
	if (!path)
		return -ENOMEM;

	path->reada = READA_BACK;

	trans = btrfs_start_transaction(root, 0);
	if (IS_ERR(trans)) {
		btrfs_free_path(path);
		return PTR_ERR(trans);
	}

	mutex_lock(&fs_info->chunk_mutex);

	btrfs_device_set_total_bytes(device, new_size);
	if (test_bit(BTRFS_DEV_STATE_WRITEABLE, &device->dev_state)) {
		device->fs_devices->total_rw_bytes -= diff;
		atomic64_sub(diff, &fs_info->free_chunk_space);
	}

	/*
	 * Once the device's size has been set to the new size, ensure all
	 * in-memory chunks are synced to disk so that the loop below sees them
	 * and relocates them accordingly.
	 */
	if (contains_pending_extent(device, &start, diff)) {
		mutex_unlock(&fs_info->chunk_mutex);
		ret = btrfs_commit_transaction(trans);
		if (ret)
			goto done;
	} else {
		mutex_unlock(&fs_info->chunk_mutex);
		btrfs_end_transaction(trans);
	}

again:
	key.objectid = device->devid;
	key.offset = (u64)-1;
	key.type = BTRFS_DEV_EXTENT_KEY;

	do {
		mutex_lock(&fs_info->reclaim_bgs_lock);
		ret = btrfs_search_slot(NULL, root, &key, path, 0, 0);
		if (ret < 0) {
			mutex_unlock(&fs_info->reclaim_bgs_lock);
			goto done;
		}

		ret = btrfs_previous_item(root, path, 0, key.type);
		if (ret) {
			mutex_unlock(&fs_info->reclaim_bgs_lock);
			if (ret < 0)
				goto done;
			ret = 0;
			btrfs_release_path(path);
			break;
		}

		l = path->nodes[0];
		slot = path->slots[0];
		btrfs_item_key_to_cpu(l, &key, path->slots[0]);

		if (key.objectid != device->devid) {
			mutex_unlock(&fs_info->reclaim_bgs_lock);
			btrfs_release_path(path);
			break;
		}

		dev_extent = btrfs_item_ptr(l, slot, struct btrfs_dev_extent);
		length = btrfs_dev_extent_length(l, dev_extent);

		if (key.offset + length <= new_size) {
			mutex_unlock(&fs_info->reclaim_bgs_lock);
			btrfs_release_path(path);
			break;
		}

		chunk_offset = btrfs_dev_extent_chunk_offset(l, dev_extent);
		btrfs_release_path(path);

		/*
		 * We may be relocating the only data chunk we have,
		 * which could potentially end up with losing data's
		 * raid profile, so lets allocate an empty one in
		 * advance.
		 */
		ret = btrfs_may_alloc_data_chunk(fs_info, chunk_offset);
		if (ret < 0) {
			mutex_unlock(&fs_info->reclaim_bgs_lock);
			goto done;
		}

		ret = btrfs_relocate_chunk(fs_info, chunk_offset);
		mutex_unlock(&fs_info->reclaim_bgs_lock);
		if (ret == -ENOSPC) {
			failed++;
		} else if (ret) {
			if (ret == -ETXTBSY) {
				btrfs_warn(fs_info,
		   "could not shrink block group %llu due to active swapfile",
					   chunk_offset);
			}
			goto done;
		}
	} while (key.offset-- > 0);

	if (failed && !retried) {
		failed = 0;
		retried = true;
		goto again;
	} else if (failed && retried) {
		ret = -ENOSPC;
		goto done;
	}

	/* Shrinking succeeded, else we would be at "done". */
	trans = btrfs_start_transaction(root, 0);
	if (IS_ERR(trans)) {
		ret = PTR_ERR(trans);
		goto done;
	}

	mutex_lock(&fs_info->chunk_mutex);
	/* Clear all state bits beyond the shrunk device size */
	clear_extent_bits(&device->alloc_state, new_size, (u64)-1,
			  CHUNK_STATE_MASK);

	btrfs_device_set_disk_total_bytes(device, new_size);
	if (list_empty(&device->post_commit_list))
		list_add_tail(&device->post_commit_list,
			      &trans->transaction->dev_update_list);

	WARN_ON(diff > old_total);
	btrfs_set_super_total_bytes(super_copy,
			round_down(old_total - diff, fs_info->sectorsize));
	mutex_unlock(&fs_info->chunk_mutex);

	btrfs_reserve_chunk_metadata(trans, false);
	/* Now btrfs_update_device() will change the on-disk size. */
	ret = btrfs_update_device(trans, device);
	btrfs_trans_release_chunk_metadata(trans);
	if (ret < 0) {
		btrfs_abort_transaction(trans, ret);
		btrfs_end_transaction(trans);
	} else {
		ret = btrfs_commit_transaction(trans);
	}
done:
	btrfs_free_path(path);
	if (ret) {
		mutex_lock(&fs_info->chunk_mutex);
		btrfs_device_set_total_bytes(device, old_size);
		if (test_bit(BTRFS_DEV_STATE_WRITEABLE, &device->dev_state))
			device->fs_devices->total_rw_bytes += diff;
		atomic64_add(diff, &fs_info->free_chunk_space);
		mutex_unlock(&fs_info->chunk_mutex);
	}
	return ret;
}

static int btrfs_add_system_chunk(struct btrfs_fs_info *fs_info,
			   struct btrfs_key *key,
			   struct btrfs_chunk *chunk, int item_size)
{
	struct btrfs_super_block *super_copy = fs_info->super_copy;
	struct btrfs_disk_key disk_key;
	u32 array_size;
	u8 *ptr;

	lockdep_assert_held(&fs_info->chunk_mutex);

	array_size = btrfs_super_sys_array_size(super_copy);
	if (array_size + item_size + sizeof(disk_key)
			> BTRFS_SYSTEM_CHUNK_ARRAY_SIZE)
		return -EFBIG;

	ptr = super_copy->sys_chunk_array + array_size;
	btrfs_cpu_key_to_disk(&disk_key, key);
	memcpy(ptr, &disk_key, sizeof(disk_key));
	ptr += sizeof(disk_key);
	memcpy(ptr, chunk, item_size);
	item_size += sizeof(disk_key);
	btrfs_set_super_sys_array_size(super_copy, array_size + item_size);

	return 0;
}

/*
 * sort the devices in descending order by max_avail, total_avail
 */
static int btrfs_cmp_device_info(const void *a, const void *b)
{
	const struct btrfs_device_info *di_a = a;
	const struct btrfs_device_info *di_b = b;

	if (di_a->max_avail > di_b->max_avail)
		return -1;
	if (di_a->max_avail < di_b->max_avail)
		return 1;
	if (di_a->total_avail > di_b->total_avail)
		return -1;
	if (di_a->total_avail < di_b->total_avail)
		return 1;
	return 0;
}

static void check_raid56_incompat_flag(struct btrfs_fs_info *info, u64 type)
{
	if (!(type & BTRFS_BLOCK_GROUP_RAID56_MASK))
		return;

	btrfs_set_fs_incompat(info, RAID56);
}

static void check_raid1c34_incompat_flag(struct btrfs_fs_info *info, u64 type)
{
	if (!(type & (BTRFS_BLOCK_GROUP_RAID1C3 | BTRFS_BLOCK_GROUP_RAID1C4)))
		return;

	btrfs_set_fs_incompat(info, RAID1C34);
}

/*
 * Structure used internally for btrfs_create_chunk() function.
 * Wraps needed parameters.
 */
struct alloc_chunk_ctl {
	u64 start;
	u64 type;
	/* Total number of stripes to allocate */
	int num_stripes;
	/* sub_stripes info for map */
	int sub_stripes;
	/* Stripes per device */
	int dev_stripes;
	/* Maximum number of devices to use */
	int devs_max;
	/* Minimum number of devices to use */
	int devs_min;
	/* ndevs has to be a multiple of this */
	int devs_increment;
	/* Number of copies */
	int ncopies;
	/* Number of stripes worth of bytes to store parity information */
	int nparity;
	u64 max_stripe_size;
	u64 max_chunk_size;
	u64 dev_extent_min;
	u64 stripe_size;
	u64 chunk_size;
	int ndevs;
};

static void init_alloc_chunk_ctl_policy_regular(
				struct btrfs_fs_devices *fs_devices,
				struct alloc_chunk_ctl *ctl)
{
	struct btrfs_space_info *space_info;

	space_info = btrfs_find_space_info(fs_devices->fs_info, ctl->type);
	ASSERT(space_info);

	ctl->max_chunk_size = READ_ONCE(space_info->chunk_size);
	ctl->max_stripe_size = ctl->max_chunk_size;

	if (ctl->type & BTRFS_BLOCK_GROUP_SYSTEM)
		ctl->devs_max = min_t(int, ctl->devs_max, BTRFS_MAX_DEVS_SYS_CHUNK);

	/* We don't want a chunk larger than 10% of writable space */
	ctl->max_chunk_size = min(mult_perc(fs_devices->total_rw_bytes, 10),
				  ctl->max_chunk_size);
	ctl->dev_extent_min = btrfs_stripe_nr_to_offset(ctl->dev_stripes);
}

static void init_alloc_chunk_ctl_policy_zoned(
				      struct btrfs_fs_devices *fs_devices,
				      struct alloc_chunk_ctl *ctl)
{
	u64 zone_size = fs_devices->fs_info->zone_size;
	u64 limit;
	int min_num_stripes = ctl->devs_min * ctl->dev_stripes;
	int min_data_stripes = (min_num_stripes - ctl->nparity) / ctl->ncopies;
	u64 min_chunk_size = min_data_stripes * zone_size;
	u64 type = ctl->type;

	ctl->max_stripe_size = zone_size;
	if (type & BTRFS_BLOCK_GROUP_DATA) {
		ctl->max_chunk_size = round_down(BTRFS_MAX_DATA_CHUNK_SIZE,
						 zone_size);
	} else if (type & BTRFS_BLOCK_GROUP_METADATA) {
		ctl->max_chunk_size = ctl->max_stripe_size;
	} else if (type & BTRFS_BLOCK_GROUP_SYSTEM) {
		ctl->max_chunk_size = 2 * ctl->max_stripe_size;
		ctl->devs_max = min_t(int, ctl->devs_max,
				      BTRFS_MAX_DEVS_SYS_CHUNK);
	} else {
		BUG();
	}

	/* We don't want a chunk larger than 10% of writable space */
	limit = max(round_down(mult_perc(fs_devices->total_rw_bytes, 10),
			       zone_size),
		    min_chunk_size);
	ctl->max_chunk_size = min(limit, ctl->max_chunk_size);
	ctl->dev_extent_min = zone_size * ctl->dev_stripes;
}

static void init_alloc_chunk_ctl(struct btrfs_fs_devices *fs_devices,
				 struct alloc_chunk_ctl *ctl)
{
	int index = btrfs_bg_flags_to_raid_index(ctl->type);

	ctl->sub_stripes = btrfs_raid_array[index].sub_stripes;
	ctl->dev_stripes = btrfs_raid_array[index].dev_stripes;
	ctl->devs_max = btrfs_raid_array[index].devs_max;
	if (!ctl->devs_max)
		ctl->devs_max = BTRFS_MAX_DEVS(fs_devices->fs_info);
	ctl->devs_min = btrfs_raid_array[index].devs_min;
	ctl->devs_increment = btrfs_raid_array[index].devs_increment;
	ctl->ncopies = btrfs_raid_array[index].ncopies;
	ctl->nparity = btrfs_raid_array[index].nparity;
	ctl->ndevs = 0;

	switch (fs_devices->chunk_alloc_policy) {
	case BTRFS_CHUNK_ALLOC_REGULAR:
		init_alloc_chunk_ctl_policy_regular(fs_devices, ctl);
		break;
	case BTRFS_CHUNK_ALLOC_ZONED:
		init_alloc_chunk_ctl_policy_zoned(fs_devices, ctl);
		break;
	default:
		BUG();
	}
}

static int gather_device_info(struct btrfs_fs_devices *fs_devices,
			      struct alloc_chunk_ctl *ctl,
			      struct btrfs_device_info *devices_info)
{
	struct btrfs_fs_info *info = fs_devices->fs_info;
	struct btrfs_device *device;
	u64 total_avail;
	u64 dev_extent_want = ctl->max_stripe_size * ctl->dev_stripes;
	int ret;
	int ndevs = 0;
	u64 max_avail;
	u64 dev_offset;

	/*
	 * in the first pass through the devices list, we gather information
	 * about the available holes on each device.
	 */
	list_for_each_entry(device, &fs_devices->alloc_list, dev_alloc_list) {
		if (!test_bit(BTRFS_DEV_STATE_WRITEABLE, &device->dev_state)) {
			WARN(1, KERN_ERR
			       "BTRFS: read-only device in alloc_list\n");
			continue;
		}

		if (!test_bit(BTRFS_DEV_STATE_IN_FS_METADATA,
					&device->dev_state) ||
		    test_bit(BTRFS_DEV_STATE_REPLACE_TGT, &device->dev_state))
			continue;

		if (device->total_bytes > device->bytes_used)
			total_avail = device->total_bytes - device->bytes_used;
		else
			total_avail = 0;

		/* If there is no space on this device, skip it. */
		if (total_avail < ctl->dev_extent_min)
			continue;

		ret = find_free_dev_extent(device, dev_extent_want, &dev_offset,
					   &max_avail);
		if (ret && ret != -ENOSPC)
			return ret;

		if (ret == 0)
			max_avail = dev_extent_want;

		if (max_avail < ctl->dev_extent_min) {
			if (btrfs_test_opt(info, ENOSPC_DEBUG))
				btrfs_debug(info,
			"%s: devid %llu has no free space, have=%llu want=%llu",
					    __func__, device->devid, max_avail,
					    ctl->dev_extent_min);
			continue;
		}

		if (ndevs == fs_devices->rw_devices) {
			WARN(1, "%s: found more than %llu devices\n",
			     __func__, fs_devices->rw_devices);
			break;
		}
		devices_info[ndevs].dev_offset = dev_offset;
		devices_info[ndevs].max_avail = max_avail;
		devices_info[ndevs].total_avail = total_avail;
		devices_info[ndevs].dev = device;
		++ndevs;
	}
	ctl->ndevs = ndevs;

	/*
	 * now sort the devices by hole size / available space
	 */
	sort(devices_info, ndevs, sizeof(struct btrfs_device_info),
	     btrfs_cmp_device_info, NULL);

	return 0;
}

static int decide_stripe_size_regular(struct alloc_chunk_ctl *ctl,
				      struct btrfs_device_info *devices_info)
{
	/* Number of stripes that count for block group size */
	int data_stripes;

	/*
	 * The primary goal is to maximize the number of stripes, so use as
	 * many devices as possible, even if the stripes are not maximum sized.
	 *
	 * The DUP profile stores more than one stripe per device, the
	 * max_avail is the total size so we have to adjust.
	 */
	ctl->stripe_size = div_u64(devices_info[ctl->ndevs - 1].max_avail,
				   ctl->dev_stripes);
	ctl->num_stripes = ctl->ndevs * ctl->dev_stripes;

	/* This will have to be fixed for RAID1 and RAID10 over more drives */
	data_stripes = (ctl->num_stripes - ctl->nparity) / ctl->ncopies;

	/*
	 * Use the number of data stripes to figure out how big this chunk is
	 * really going to be in terms of logical address space, and compare
	 * that answer with the max chunk size. If it's higher, we try to
	 * reduce stripe_size.
	 */
	if (ctl->stripe_size * data_stripes > ctl->max_chunk_size) {
		/*
		 * Reduce stripe_size, round it up to a 16MB boundary again and
		 * then use it, unless it ends up being even bigger than the
		 * previous value we had already.
		 */
		ctl->stripe_size = min(round_up(div_u64(ctl->max_chunk_size,
							data_stripes), SZ_16M),
				       ctl->stripe_size);
	}

	/* Stripe size should not go beyond 1G. */
	ctl->stripe_size = min_t(u64, ctl->stripe_size, SZ_1G);

	/* Align to BTRFS_STRIPE_LEN */
	ctl->stripe_size = round_down(ctl->stripe_size, BTRFS_STRIPE_LEN);
	ctl->chunk_size = ctl->stripe_size * data_stripes;

	return 0;
}

static int decide_stripe_size_zoned(struct alloc_chunk_ctl *ctl,
				    struct btrfs_device_info *devices_info)
{
	u64 zone_size = devices_info[0].dev->zone_info->zone_size;
	/* Number of stripes that count for block group size */
	int data_stripes;

	/*
	 * It should hold because:
	 *    dev_extent_min == dev_extent_want == zone_size * dev_stripes
	 */
	ASSERT(devices_info[ctl->ndevs - 1].max_avail == ctl->dev_extent_min);

	ctl->stripe_size = zone_size;
	ctl->num_stripes = ctl->ndevs * ctl->dev_stripes;
	data_stripes = (ctl->num_stripes - ctl->nparity) / ctl->ncopies;

	/* stripe_size is fixed in zoned filesysmte. Reduce ndevs instead. */
	if (ctl->stripe_size * data_stripes > ctl->max_chunk_size) {
		ctl->ndevs = div_u64(div_u64(ctl->max_chunk_size * ctl->ncopies,
					     ctl->stripe_size) + ctl->nparity,
				     ctl->dev_stripes);
		ctl->num_stripes = ctl->ndevs * ctl->dev_stripes;
		data_stripes = (ctl->num_stripes - ctl->nparity) / ctl->ncopies;
		ASSERT(ctl->stripe_size * data_stripes <= ctl->max_chunk_size);
	}

	ctl->chunk_size = ctl->stripe_size * data_stripes;

	return 0;
}

static int decide_stripe_size(struct btrfs_fs_devices *fs_devices,
			      struct alloc_chunk_ctl *ctl,
			      struct btrfs_device_info *devices_info)
{
	struct btrfs_fs_info *info = fs_devices->fs_info;

	/*
	 * Round down to number of usable stripes, devs_increment can be any
	 * number so we can't use round_down() that requires power of 2, while
	 * rounddown is safe.
	 */
	ctl->ndevs = rounddown(ctl->ndevs, ctl->devs_increment);

	if (ctl->ndevs < ctl->devs_min) {
		if (btrfs_test_opt(info, ENOSPC_DEBUG)) {
			btrfs_debug(info,
	"%s: not enough devices with free space: have=%d minimum required=%d",
				    __func__, ctl->ndevs, ctl->devs_min);
		}
		return -ENOSPC;
	}

	ctl->ndevs = min(ctl->ndevs, ctl->devs_max);

	switch (fs_devices->chunk_alloc_policy) {
	case BTRFS_CHUNK_ALLOC_REGULAR:
		return decide_stripe_size_regular(ctl, devices_info);
	case BTRFS_CHUNK_ALLOC_ZONED:
		return decide_stripe_size_zoned(ctl, devices_info);
	default:
		BUG();
	}
}

static struct btrfs_block_group *create_chunk(struct btrfs_trans_handle *trans,
			struct alloc_chunk_ctl *ctl,
			struct btrfs_device_info *devices_info)
{
	struct btrfs_fs_info *info = trans->fs_info;
	struct map_lookup *map = NULL;
	struct extent_map_tree *em_tree;
	struct btrfs_block_group *block_group;
	struct extent_map *em;
	u64 start = ctl->start;
	u64 type = ctl->type;
	int ret;
	int i;
	int j;

	map = kmalloc(map_lookup_size(ctl->num_stripes), GFP_NOFS);
	if (!map)
		return ERR_PTR(-ENOMEM);
	map->num_stripes = ctl->num_stripes;

	for (i = 0; i < ctl->ndevs; ++i) {
		for (j = 0; j < ctl->dev_stripes; ++j) {
			int s = i * ctl->dev_stripes + j;
			map->stripes[s].dev = devices_info[i].dev;
			map->stripes[s].physical = devices_info[i].dev_offset +
						   j * ctl->stripe_size;
		}
	}
	map->io_align = BTRFS_STRIPE_LEN;
	map->io_width = BTRFS_STRIPE_LEN;
	map->type = type;
	map->sub_stripes = ctl->sub_stripes;

	trace_btrfs_chunk_alloc(info, map, start, ctl->chunk_size);

	em = alloc_extent_map();
	if (!em) {
		kfree(map);
		return ERR_PTR(-ENOMEM);
	}
	set_bit(EXTENT_FLAG_FS_MAPPING, &em->flags);
	em->map_lookup = map;
	em->start = start;
	em->len = ctl->chunk_size;
	em->block_start = 0;
	em->block_len = em->len;
	em->orig_block_len = ctl->stripe_size;

	em_tree = &info->mapping_tree;
	write_lock(&em_tree->lock);
	ret = add_extent_mapping(em_tree, em, 0);
	if (ret) {
		write_unlock(&em_tree->lock);
		free_extent_map(em);
		return ERR_PTR(ret);
	}
	write_unlock(&em_tree->lock);

	block_group = btrfs_make_block_group(trans, type, start, ctl->chunk_size);
	if (IS_ERR(block_group))
		goto error_del_extent;

	for (i = 0; i < map->num_stripes; i++) {
		struct btrfs_device *dev = map->stripes[i].dev;

		btrfs_device_set_bytes_used(dev,
					    dev->bytes_used + ctl->stripe_size);
		if (list_empty(&dev->post_commit_list))
			list_add_tail(&dev->post_commit_list,
				      &trans->transaction->dev_update_list);
	}

	atomic64_sub(ctl->stripe_size * map->num_stripes,
		     &info->free_chunk_space);

	free_extent_map(em);
	check_raid56_incompat_flag(info, type);
	check_raid1c34_incompat_flag(info, type);

	return block_group;

error_del_extent:
	write_lock(&em_tree->lock);
	remove_extent_mapping(em_tree, em);
	write_unlock(&em_tree->lock);

	/* One for our allocation */
	free_extent_map(em);
	/* One for the tree reference */
	free_extent_map(em);

	return block_group;
}

struct btrfs_block_group *btrfs_create_chunk(struct btrfs_trans_handle *trans,
					    u64 type)
{
	struct btrfs_fs_info *info = trans->fs_info;
	struct btrfs_fs_devices *fs_devices = info->fs_devices;
	struct btrfs_device_info *devices_info = NULL;
	struct alloc_chunk_ctl ctl;
	struct btrfs_block_group *block_group;
	int ret;

	lockdep_assert_held(&info->chunk_mutex);

	if (!alloc_profile_is_valid(type, 0)) {
		ASSERT(0);
		return ERR_PTR(-EINVAL);
	}

	if (list_empty(&fs_devices->alloc_list)) {
		if (btrfs_test_opt(info, ENOSPC_DEBUG))
			btrfs_debug(info, "%s: no writable device", __func__);
		return ERR_PTR(-ENOSPC);
	}

	if (!(type & BTRFS_BLOCK_GROUP_TYPE_MASK)) {
		btrfs_err(info, "invalid chunk type 0x%llx requested", type);
		ASSERT(0);
		return ERR_PTR(-EINVAL);
	}

	ctl.start = find_next_chunk(info);
	ctl.type = type;
	init_alloc_chunk_ctl(fs_devices, &ctl);

	devices_info = kcalloc(fs_devices->rw_devices, sizeof(*devices_info),
			       GFP_NOFS);
	if (!devices_info)
		return ERR_PTR(-ENOMEM);

	ret = gather_device_info(fs_devices, &ctl, devices_info);
	if (ret < 0) {
		block_group = ERR_PTR(ret);
		goto out;
	}

	ret = decide_stripe_size(fs_devices, &ctl, devices_info);
	if (ret < 0) {
		block_group = ERR_PTR(ret);
		goto out;
	}

	block_group = create_chunk(trans, &ctl, devices_info);

out:
	kfree(devices_info);
	return block_group;
}

/*
 * This function, btrfs_chunk_alloc_add_chunk_item(), typically belongs to the
 * phase 1 of chunk allocation. It belongs to phase 2 only when allocating system
 * chunks.
 *
 * See the comment at btrfs_chunk_alloc() for details about the chunk allocation
 * phases.
 */
int btrfs_chunk_alloc_add_chunk_item(struct btrfs_trans_handle *trans,
				     struct btrfs_block_group *bg)
{
	struct btrfs_fs_info *fs_info = trans->fs_info;
	struct btrfs_root *chunk_root = fs_info->chunk_root;
	struct btrfs_key key;
	struct btrfs_chunk *chunk;
	struct btrfs_stripe *stripe;
	struct extent_map *em;
	struct map_lookup *map;
	size_t item_size;
	int i;
	int ret;

	/*
	 * We take the chunk_mutex for 2 reasons:
	 *
	 * 1) Updates and insertions in the chunk btree must be done while holding
	 *    the chunk_mutex, as well as updating the system chunk array in the
	 *    superblock. See the comment on top of btrfs_chunk_alloc() for the
	 *    details;
	 *
	 * 2) To prevent races with the final phase of a device replace operation
	 *    that replaces the device object associated with the map's stripes,
	 *    because the device object's id can change at any time during that
	 *    final phase of the device replace operation
	 *    (dev-replace.c:btrfs_dev_replace_finishing()), so we could grab the
	 *    replaced device and then see it with an ID of BTRFS_DEV_REPLACE_DEVID,
	 *    which would cause a failure when updating the device item, which does
	 *    not exists, or persisting a stripe of the chunk item with such ID.
	 *    Here we can't use the device_list_mutex because our caller already
	 *    has locked the chunk_mutex, and the final phase of device replace
	 *    acquires both mutexes - first the device_list_mutex and then the
	 *    chunk_mutex. Using any of those two mutexes protects us from a
	 *    concurrent device replace.
	 */
	lockdep_assert_held(&fs_info->chunk_mutex);

	em = btrfs_get_chunk_map(fs_info, bg->start, bg->length);
	if (IS_ERR(em)) {
		ret = PTR_ERR(em);
		btrfs_abort_transaction(trans, ret);
		return ret;
	}

	map = em->map_lookup;
	item_size = btrfs_chunk_item_size(map->num_stripes);

	chunk = kzalloc(item_size, GFP_NOFS);
	if (!chunk) {
		ret = -ENOMEM;
		btrfs_abort_transaction(trans, ret);
		goto out;
	}

	for (i = 0; i < map->num_stripes; i++) {
		struct btrfs_device *device = map->stripes[i].dev;

		ret = btrfs_update_device(trans, device);
		if (ret)
			goto out;
	}

	stripe = &chunk->stripe;
	for (i = 0; i < map->num_stripes; i++) {
		struct btrfs_device *device = map->stripes[i].dev;
		const u64 dev_offset = map->stripes[i].physical;

		btrfs_set_stack_stripe_devid(stripe, device->devid);
		btrfs_set_stack_stripe_offset(stripe, dev_offset);
		memcpy(stripe->dev_uuid, device->uuid, BTRFS_UUID_SIZE);
		stripe++;
	}

	btrfs_set_stack_chunk_length(chunk, bg->length);
	btrfs_set_stack_chunk_owner(chunk, BTRFS_EXTENT_TREE_OBJECTID);
	btrfs_set_stack_chunk_stripe_len(chunk, BTRFS_STRIPE_LEN);
	btrfs_set_stack_chunk_type(chunk, map->type);
	btrfs_set_stack_chunk_num_stripes(chunk, map->num_stripes);
	btrfs_set_stack_chunk_io_align(chunk, BTRFS_STRIPE_LEN);
	btrfs_set_stack_chunk_io_width(chunk, BTRFS_STRIPE_LEN);
	btrfs_set_stack_chunk_sector_size(chunk, fs_info->sectorsize);
	btrfs_set_stack_chunk_sub_stripes(chunk, map->sub_stripes);

	key.objectid = BTRFS_FIRST_CHUNK_TREE_OBJECTID;
	key.type = BTRFS_CHUNK_ITEM_KEY;
	key.offset = bg->start;

	ret = btrfs_insert_item(trans, chunk_root, &key, chunk, item_size);
	if (ret)
		goto out;

	set_bit(BLOCK_GROUP_FLAG_CHUNK_ITEM_INSERTED, &bg->runtime_flags);

	if (map->type & BTRFS_BLOCK_GROUP_SYSTEM) {
		ret = btrfs_add_system_chunk(fs_info, &key, chunk, item_size);
		if (ret)
			goto out;
	}

out:
	kfree(chunk);
	free_extent_map(em);
	return ret;
}

static noinline int init_first_rw_device(struct btrfs_trans_handle *trans)
{
	struct btrfs_fs_info *fs_info = trans->fs_info;
	u64 alloc_profile;
	struct btrfs_block_group *meta_bg;
	struct btrfs_block_group *sys_bg;

	/*
	 * When adding a new device for sprouting, the seed device is read-only
	 * so we must first allocate a metadata and a system chunk. But before
	 * adding the block group items to the extent, device and chunk btrees,
	 * we must first:
	 *
	 * 1) Create both chunks without doing any changes to the btrees, as
	 *    otherwise we would get -ENOSPC since the block groups from the
	 *    seed device are read-only;
	 *
	 * 2) Add the device item for the new sprout device - finishing the setup
	 *    of a new block group requires updating the device item in the chunk
	 *    btree, so it must exist when we attempt to do it. The previous step
	 *    ensures this does not fail with -ENOSPC.
	 *
	 * After that we can add the block group items to their btrees:
	 * update existing device item in the chunk btree, add a new block group
	 * item to the extent btree, add a new chunk item to the chunk btree and
	 * finally add the new device extent items to the devices btree.
	 */

	alloc_profile = btrfs_metadata_alloc_profile(fs_info);
	meta_bg = btrfs_create_chunk(trans, alloc_profile);
	if (IS_ERR(meta_bg))
		return PTR_ERR(meta_bg);

	alloc_profile = btrfs_system_alloc_profile(fs_info);
	sys_bg = btrfs_create_chunk(trans, alloc_profile);
	if (IS_ERR(sys_bg))
		return PTR_ERR(sys_bg);

	return 0;
}

static inline int btrfs_chunk_max_errors(struct map_lookup *map)
{
	const int index = btrfs_bg_flags_to_raid_index(map->type);

	return btrfs_raid_array[index].tolerated_failures;
}

bool btrfs_chunk_writeable(struct btrfs_fs_info *fs_info, u64 chunk_offset)
{
	struct extent_map *em;
	struct map_lookup *map;
	int miss_ndevs = 0;
	int i;
	bool ret = true;

	em = btrfs_get_chunk_map(fs_info, chunk_offset, 1);
	if (IS_ERR(em))
		return false;

	map = em->map_lookup;
	for (i = 0; i < map->num_stripes; i++) {
		if (test_bit(BTRFS_DEV_STATE_MISSING,
					&map->stripes[i].dev->dev_state)) {
			miss_ndevs++;
			continue;
		}
		if (!test_bit(BTRFS_DEV_STATE_WRITEABLE,
					&map->stripes[i].dev->dev_state)) {
			ret = false;
			goto end;
		}
	}

	/*
	 * If the number of missing devices is larger than max errors, we can
	 * not write the data into that chunk successfully.
	 */
	if (miss_ndevs > btrfs_chunk_max_errors(map))
		ret = false;
end:
	free_extent_map(em);
	return ret;
}

void btrfs_mapping_tree_free(struct extent_map_tree *tree)
{
	struct extent_map *em;

	while (1) {
		write_lock(&tree->lock);
		em = lookup_extent_mapping(tree, 0, (u64)-1);
		if (em)
			remove_extent_mapping(tree, em);
		write_unlock(&tree->lock);
		if (!em)
			break;
		/* once for us */
		free_extent_map(em);
		/* once for the tree */
		free_extent_map(em);
	}
}

int btrfs_num_copies(struct btrfs_fs_info *fs_info, u64 logical, u64 len)
{
	struct extent_map *em;
	struct map_lookup *map;
	enum btrfs_raid_types index;
	int ret = 1;

	em = btrfs_get_chunk_map(fs_info, logical, len);
	if (IS_ERR(em))
		/*
		 * We could return errors for these cases, but that could get
		 * ugly and we'd probably do the same thing which is just not do
		 * anything else and exit, so return 1 so the callers don't try
		 * to use other copies.
		 */
		return 1;

	map = em->map_lookup;
	index = btrfs_bg_flags_to_raid_index(map->type);

	/* Non-RAID56, use their ncopies from btrfs_raid_array. */
	if (!(map->type & BTRFS_BLOCK_GROUP_RAID56_MASK))
		ret = btrfs_raid_array[index].ncopies;
	else if (map->type & BTRFS_BLOCK_GROUP_RAID5)
		ret = 2;
	else if (map->type & BTRFS_BLOCK_GROUP_RAID6)
		/*
		 * There could be two corrupted data stripes, we need
		 * to loop retry in order to rebuild the correct data.
		 *
		 * Fail a stripe at a time on every retry except the
		 * stripe under reconstruction.
		 */
		ret = map->num_stripes;
	free_extent_map(em);
	return ret;
}

unsigned long btrfs_full_stripe_len(struct btrfs_fs_info *fs_info,
				    u64 logical)
{
	struct extent_map *em;
	struct map_lookup *map;
	unsigned long len = fs_info->sectorsize;

	if (!btrfs_fs_incompat(fs_info, RAID56))
		return len;

	em = btrfs_get_chunk_map(fs_info, logical, len);

	if (!WARN_ON(IS_ERR(em))) {
		map = em->map_lookup;
		if (map->type & BTRFS_BLOCK_GROUP_RAID56_MASK)
			len = btrfs_stripe_nr_to_offset(nr_data_stripes(map));
		free_extent_map(em);
	}
	return len;
}

int btrfs_is_parity_mirror(struct btrfs_fs_info *fs_info, u64 logical, u64 len)
{
	struct extent_map *em;
	struct map_lookup *map;
	int ret = 0;

	if (!btrfs_fs_incompat(fs_info, RAID56))
		return 0;

	em = btrfs_get_chunk_map(fs_info, logical, len);

	if(!WARN_ON(IS_ERR(em))) {
		map = em->map_lookup;
		if (map->type & BTRFS_BLOCK_GROUP_RAID56_MASK)
			ret = 1;
		free_extent_map(em);
	}
	return ret;
}

static int find_live_mirror(struct btrfs_fs_info *fs_info,
			    struct map_lookup *map, int first,
			    int dev_replace_is_ongoing)
{
	int i;
	int num_stripes;
	int preferred_mirror;
	int tolerance;
	struct btrfs_device *srcdev;

	ASSERT((map->type &
		 (BTRFS_BLOCK_GROUP_RAID1_MASK | BTRFS_BLOCK_GROUP_RAID10)));

	if (map->type & BTRFS_BLOCK_GROUP_RAID10)
		num_stripes = map->sub_stripes;
	else
		num_stripes = map->num_stripes;

	switch (fs_info->fs_devices->read_policy) {
	default:
		/* Shouldn't happen, just warn and use pid instead of failing */
		btrfs_warn_rl(fs_info,
			      "unknown read_policy type %u, reset to pid",
			      fs_info->fs_devices->read_policy);
		fs_info->fs_devices->read_policy = BTRFS_READ_POLICY_PID;
		fallthrough;
	case BTRFS_READ_POLICY_PID:
		preferred_mirror = first + (current->pid % num_stripes);
		break;
	}

	if (dev_replace_is_ongoing &&
	    fs_info->dev_replace.cont_reading_from_srcdev_mode ==
	     BTRFS_DEV_REPLACE_ITEM_CONT_READING_FROM_SRCDEV_MODE_AVOID)
		srcdev = fs_info->dev_replace.srcdev;
	else
		srcdev = NULL;

	/*
	 * try to avoid the drive that is the source drive for a
	 * dev-replace procedure, only choose it if no other non-missing
	 * mirror is available
	 */
	for (tolerance = 0; tolerance < 2; tolerance++) {
		if (map->stripes[preferred_mirror].dev->bdev &&
		    (tolerance || map->stripes[preferred_mirror].dev != srcdev))
			return preferred_mirror;
		for (i = first; i < first + num_stripes; i++) {
			if (map->stripes[i].dev->bdev &&
			    (tolerance || map->stripes[i].dev != srcdev))
				return i;
		}
	}

	/* we couldn't find one that doesn't fail.  Just return something
	 * and the io error handling code will clean up eventually
	 */
	return preferred_mirror;
}

<<<<<<< HEAD
/* Bubble-sort the stripe set to put the parity/syndrome stripes last */
static void sort_parity_stripes(struct btrfs_io_context *bioc, int num_stripes)
{
	int i;
	int again = 1;

	while (again) {
		again = 0;
		for (i = 0; i < num_stripes - 1; i++) {
			/* Swap if parity is on a smaller index */
			if (bioc->raid_map[i] > bioc->raid_map[i + 1]) {
				swap(bioc->stripes[i], bioc->stripes[i + 1]);
				swap(bioc->raid_map[i], bioc->raid_map[i + 1]);
				again = 1;
			}
		}
	}
}

static struct btrfs_io_context *alloc_btrfs_io_context(int total_stripes,
						       int real_stripes)
{
	struct btrfs_io_context *bioc = kzalloc(
		 /* The size of btrfs_io_context */
		sizeof(struct btrfs_io_context) +
		/* Plus the variable array for the stripes */
		sizeof(struct btrfs_io_stripe) * (total_stripes) +
		/* Plus the variable array for the tgt dev */
		sizeof(int) * (real_stripes) +
		/*
		 * Plus the raid_map, which includes both the tgt dev
		 * and the stripes.
		 */
		sizeof(u64) * (total_stripes),
		GFP_NOFS|__GFP_NOFAIL);

	atomic_set(&bioc->error, 0);
	refcount_set(&bioc->refs, 1);

	bioc->tgtdev_map = (int *)(bioc->stripes + total_stripes);
	bioc->raid_map = (u64 *)(bioc->tgtdev_map + real_stripes);
=======
static struct btrfs_io_context *alloc_btrfs_io_context(struct btrfs_fs_info *fs_info,
						       u16 total_stripes)
{
	struct btrfs_io_context *bioc;

	bioc = kzalloc(
		 /* The size of btrfs_io_context */
		sizeof(struct btrfs_io_context) +
		/* Plus the variable array for the stripes */
		sizeof(struct btrfs_io_stripe) * (total_stripes),
		GFP_NOFS);

	if (!bioc)
		return NULL;

	refcount_set(&bioc->refs, 1);

	bioc->fs_info = fs_info;
	bioc->replace_stripe_src = -1;
	bioc->full_stripe_logical = (u64)-1;
>>>>>>> eb3cdb58

	return bioc;
}

void btrfs_get_bioc(struct btrfs_io_context *bioc)
{
	WARN_ON(!refcount_read(&bioc->refs));
	refcount_inc(&bioc->refs);
}

void btrfs_put_bioc(struct btrfs_io_context *bioc)
{
	if (!bioc)
		return;
	if (refcount_dec_and_test(&bioc->refs))
		kfree(bioc);
}

/*
 * Please note that, discard won't be sent to target device of device
 * replace.
 */
<<<<<<< HEAD
static int __btrfs_map_block_for_discard(struct btrfs_fs_info *fs_info,
					 u64 logical, u64 *length_ret,
					 struct btrfs_io_context **bioc_ret)
{
	struct extent_map *em;
	struct map_lookup *map;
	struct btrfs_io_context *bioc;
=======
struct btrfs_discard_stripe *btrfs_map_discard(struct btrfs_fs_info *fs_info,
					       u64 logical, u64 *length_ret,
					       u32 *num_stripes)
{
	struct extent_map *em;
	struct map_lookup *map;
	struct btrfs_discard_stripe *stripes;
>>>>>>> eb3cdb58
	u64 length = *length_ret;
	u64 offset;
	u32 stripe_nr;
	u32 stripe_nr_end;
	u32 stripe_cnt;
	u64 stripe_end_offset;
	u64 stripe_offset;
	u32 stripe_index;
	u32 factor = 0;
	u32 sub_stripes = 0;
	u32 stripes_per_dev = 0;
	u32 remaining_stripes = 0;
	u32 last_stripe = 0;
	int ret;
	int i;

<<<<<<< HEAD
	/* Discard always returns a bioc. */
	ASSERT(bioc_ret);

=======
>>>>>>> eb3cdb58
	em = btrfs_get_chunk_map(fs_info, logical, length);
	if (IS_ERR(em))
		return ERR_CAST(em);

	map = em->map_lookup;

	/* we don't discard raid56 yet */
	if (map->type & BTRFS_BLOCK_GROUP_RAID56_MASK) {
		ret = -EOPNOTSUPP;
		goto out_free_map;
	}

	offset = logical - em->start;
	length = min_t(u64, em->start + em->len - logical, length);
	*length_ret = length;

	/*
	 * stripe_nr counts the total number of stripes we have to stride
	 * to get to this block
	 */
	stripe_nr = offset >> BTRFS_STRIPE_LEN_SHIFT;

	/* stripe_offset is the offset of this block in its stripe */
	stripe_offset = offset - btrfs_stripe_nr_to_offset(stripe_nr);

	stripe_nr_end = round_up(offset + length, BTRFS_STRIPE_LEN) >>
			BTRFS_STRIPE_LEN_SHIFT;
	stripe_cnt = stripe_nr_end - stripe_nr;
	stripe_end_offset = btrfs_stripe_nr_to_offset(stripe_nr_end) -
			    (offset + length);
	/*
	 * after this, stripe_nr is the number of stripes on this
	 * device we have to walk to find the data, and stripe_index is
	 * the number of our device in the stripe array
	 */
	*num_stripes = 1;
	stripe_index = 0;
	if (map->type & (BTRFS_BLOCK_GROUP_RAID0 |
			 BTRFS_BLOCK_GROUP_RAID10)) {
		if (map->type & BTRFS_BLOCK_GROUP_RAID0)
			sub_stripes = 1;
		else
			sub_stripes = map->sub_stripes;

		factor = map->num_stripes / sub_stripes;
		*num_stripes = min_t(u64, map->num_stripes,
				    sub_stripes * stripe_cnt);
		stripe_index = stripe_nr % factor;
		stripe_nr /= factor;
		stripe_index *= sub_stripes;

		remaining_stripes = stripe_cnt % factor;
		stripes_per_dev = stripe_cnt / factor;
		last_stripe = ((stripe_nr_end - 1) % factor) * sub_stripes;
	} else if (map->type & (BTRFS_BLOCK_GROUP_RAID1_MASK |
				BTRFS_BLOCK_GROUP_DUP)) {
		*num_stripes = map->num_stripes;
	} else {
		stripe_index = stripe_nr % map->num_stripes;
		stripe_nr /= map->num_stripes;
	}

<<<<<<< HEAD
	bioc = alloc_btrfs_io_context(num_stripes, 0);
	if (!bioc) {
=======
	stripes = kcalloc(*num_stripes, sizeof(*stripes), GFP_NOFS);
	if (!stripes) {
>>>>>>> eb3cdb58
		ret = -ENOMEM;
		goto out_free_map;
	}

<<<<<<< HEAD
	for (i = 0; i < num_stripes; i++) {
		bioc->stripes[i].physical =
			map->stripes[stripe_index].physical +
			stripe_offset + stripe_nr * map->stripe_len;
		bioc->stripes[i].dev = map->stripes[stripe_index].dev;

		if (map->type & (BTRFS_BLOCK_GROUP_RAID0 |
				 BTRFS_BLOCK_GROUP_RAID10)) {
			bioc->stripes[i].length = stripes_per_dev *
				map->stripe_len;

			if (i / sub_stripes < remaining_stripes)
				bioc->stripes[i].length += map->stripe_len;
=======
	for (i = 0; i < *num_stripes; i++) {
		stripes[i].physical =
			map->stripes[stripe_index].physical +
			stripe_offset + btrfs_stripe_nr_to_offset(stripe_nr);
		stripes[i].dev = map->stripes[stripe_index].dev;

		if (map->type & (BTRFS_BLOCK_GROUP_RAID0 |
				 BTRFS_BLOCK_GROUP_RAID10)) {
			stripes[i].length = btrfs_stripe_nr_to_offset(stripes_per_dev);

			if (i / sub_stripes < remaining_stripes)
				stripes[i].length += BTRFS_STRIPE_LEN;
>>>>>>> eb3cdb58

			/*
			 * Special for the first stripe and
			 * the last stripe:
			 *
			 * |-------|...|-------|
			 *     |----------|
			 *    off     end_off
			 */
			if (i < sub_stripes)
<<<<<<< HEAD
				bioc->stripes[i].length -= stripe_offset;
=======
				stripes[i].length -= stripe_offset;
>>>>>>> eb3cdb58

			if (stripe_index >= last_stripe &&
			    stripe_index <= (last_stripe +
					     sub_stripes - 1))
<<<<<<< HEAD
				bioc->stripes[i].length -= stripe_end_offset;
=======
				stripes[i].length -= stripe_end_offset;
>>>>>>> eb3cdb58

			if (i == sub_stripes - 1)
				stripe_offset = 0;
		} else {
<<<<<<< HEAD
			bioc->stripes[i].length = length;
=======
			stripes[i].length = length;
>>>>>>> eb3cdb58
		}

		stripe_index++;
		if (stripe_index == map->num_stripes) {
			stripe_index = 0;
			stripe_nr++;
		}
	}

<<<<<<< HEAD
	*bioc_ret = bioc;
	bioc->map_type = map->type;
	bioc->num_stripes = num_stripes;
out:
	free_extent_map(em);
	return ret;
}

/*
 * In dev-replace case, for repair case (that's the only case where the mirror
 * is selected explicitly when calling btrfs_map_block), blocks left of the
 * left cursor can also be read from the target drive.
 *
 * For REQ_GET_READ_MIRRORS, the target drive is added as the last one to the
 * array of stripes.
 * For READ, it also needs to be supported using the same mirror number.
 *
 * If the requested block is not left of the left cursor, EIO is returned. This
 * can happen because btrfs_num_copies() returns one more in the dev-replace
 * case.
 */
static int get_extra_mirror_from_replace(struct btrfs_fs_info *fs_info,
					 u64 logical, u64 length,
					 u64 srcdev_devid, int *mirror_num,
					 u64 *physical)
{
	struct btrfs_io_context *bioc = NULL;
	int num_stripes;
	int index_srcdev = 0;
	int found = 0;
	u64 physical_of_found = 0;
	int i;
	int ret = 0;

	ret = __btrfs_map_block(fs_info, BTRFS_MAP_GET_READ_MIRRORS,
				logical, &length, &bioc, 0, 0);
	if (ret) {
		ASSERT(bioc == NULL);
		return ret;
	}

	num_stripes = bioc->num_stripes;
	if (*mirror_num > num_stripes) {
		/*
		 * BTRFS_MAP_GET_READ_MIRRORS does not contain this mirror,
		 * that means that the requested area is not left of the left
		 * cursor
		 */
		btrfs_put_bioc(bioc);
		return -EIO;
	}

	/*
	 * process the rest of the function using the mirror_num of the source
	 * drive. Therefore look it up first.  At the end, patch the device
	 * pointer to the one of the target drive.
	 */
	for (i = 0; i < num_stripes; i++) {
		if (bioc->stripes[i].dev->devid != srcdev_devid)
			continue;

		/*
		 * In case of DUP, in order to keep it simple, only add the
		 * mirror with the lowest physical address
		 */
		if (found &&
		    physical_of_found <= bioc->stripes[i].physical)
			continue;

		index_srcdev = i;
		found = 1;
		physical_of_found = bioc->stripes[i].physical;
	}

	btrfs_put_bioc(bioc);

	ASSERT(found);
	if (!found)
		return -EIO;

	*mirror_num = index_srcdev + 1;
	*physical = physical_of_found;
	return ret;
=======
	free_extent_map(em);
	return stripes;
out_free_map:
	free_extent_map(em);
	return ERR_PTR(ret);
>>>>>>> eb3cdb58
}

static bool is_block_group_to_copy(struct btrfs_fs_info *fs_info, u64 logical)
{
	struct btrfs_block_group *cache;
	bool ret;

	/* Non zoned filesystem does not use "to_copy" flag */
	if (!btrfs_is_zoned(fs_info))
		return false;

	cache = btrfs_lookup_block_group(fs_info, logical);

	ret = test_bit(BLOCK_GROUP_FLAG_TO_COPY, &cache->runtime_flags);

	btrfs_put_block_group(cache);
	return ret;
}

static void handle_ops_on_dev_replace(enum btrfs_map_op op,
<<<<<<< HEAD
				      struct btrfs_io_context **bioc_ret,
=======
				      struct btrfs_io_context *bioc,
>>>>>>> eb3cdb58
				      struct btrfs_dev_replace *dev_replace,
				      u64 logical,
				      int *num_stripes_ret, int *max_errors_ret)
{
<<<<<<< HEAD
	struct btrfs_io_context *bioc = *bioc_ret;
=======
>>>>>>> eb3cdb58
	u64 srcdev_devid = dev_replace->srcdev->devid;
	/*
	 * At this stage, num_stripes is still the real number of stripes,
	 * excluding the duplicated stripes.
	 */
	int num_stripes = *num_stripes_ret;
	int nr_extra_stripes = 0;
	int max_errors = *max_errors_ret;
	int i;

	/*
	 * A block group which has "to_copy" set will eventually be copied by
	 * the dev-replace process. We can avoid cloning IO here.
	 */
	if (is_block_group_to_copy(dev_replace->srcdev->fs_info, logical))
		return;

	/*
	 * Duplicate the write operations while the dev-replace procedure is
	 * running. Since the copying of the old disk to the new disk takes
	 * place at run time while the filesystem is mounted writable, the
	 * regular write operations to the old disk have to be duplicated to go
	 * to the new disk as well.
	 *
	 * Note that device->missing is handled by the caller, and that the
	 * write to the old disk is already set up in the stripes array.
	 */
	for (i = 0; i < num_stripes; i++) {
		struct btrfs_io_stripe *old = &bioc->stripes[i];
		struct btrfs_io_stripe *new = &bioc->stripes[num_stripes + nr_extra_stripes];

<<<<<<< HEAD
		/*
		 * duplicate the write operations while the dev replace
		 * procedure is running. Since the copying of the old disk to
		 * the new disk takes place at run time while the filesystem is
		 * mounted writable, the regular write operations to the old
		 * disk have to be duplicated to go to the new disk as well.
		 *
		 * Note that device->missing is handled by the caller, and that
		 * the write to the old disk is already set up in the stripes
		 * array.
		 */
		index_where_to_add = num_stripes;
		for (i = 0; i < num_stripes; i++) {
			if (bioc->stripes[i].dev->devid == srcdev_devid) {
				/* write to new disk, too */
				struct btrfs_io_stripe *new =
					bioc->stripes + index_where_to_add;
				struct btrfs_io_stripe *old =
					bioc->stripes + i;

				new->physical = old->physical;
				new->length = old->length;
				new->dev = dev_replace->tgtdev;
				bioc->tgtdev_map[i] = index_where_to_add;
				index_where_to_add++;
				max_errors++;
				tgtdev_indexes++;
			}
		}
		num_stripes = index_where_to_add;
	} else if (op == BTRFS_MAP_GET_READ_MIRRORS) {
		int index_srcdev = 0;
		int found = 0;
		u64 physical_of_found = 0;
=======
		if (old->dev->devid != srcdev_devid)
			continue;

		new->physical = old->physical;
		new->dev = dev_replace->tgtdev;
		if (bioc->map_type & BTRFS_BLOCK_GROUP_RAID56_MASK)
			bioc->replace_stripe_src = i;
		nr_extra_stripes++;
	}

	/* We can only have at most 2 extra nr_stripes (for DUP). */
	ASSERT(nr_extra_stripes <= 2);
	/*
	 * For GET_READ_MIRRORS, we can only return at most 1 extra stripe for
	 * replace.
	 * If we have 2 extra stripes, only choose the one with smaller physical.
	 */
	if (op == BTRFS_MAP_GET_READ_MIRRORS && nr_extra_stripes == 2) {
		struct btrfs_io_stripe *first = &bioc->stripes[num_stripes];
		struct btrfs_io_stripe *second = &bioc->stripes[num_stripes + 1];

		/* Only DUP can have two extra stripes. */
		ASSERT(bioc->map_type & BTRFS_BLOCK_GROUP_DUP);
>>>>>>> eb3cdb58

		/*
		 * Swap the last stripe stripes and reduce @nr_extra_stripes.
		 * The extra stripe would still be there, but won't be accessed.
		 */
<<<<<<< HEAD
		for (i = 0; i < num_stripes; i++) {
			if (bioc->stripes[i].dev->devid == srcdev_devid) {
				/*
				 * In case of DUP, in order to keep it simple,
				 * only add the mirror with the lowest physical
				 * address
				 */
				if (found &&
				    physical_of_found <= bioc->stripes[i].physical)
					continue;
				index_srcdev = i;
				found = 1;
				physical_of_found = bioc->stripes[i].physical;
			}
		}
		if (found) {
			struct btrfs_io_stripe *tgtdev_stripe =
				bioc->stripes + num_stripes;

			tgtdev_stripe->physical = physical_of_found;
			tgtdev_stripe->length =
				bioc->stripes[index_srcdev].length;
			tgtdev_stripe->dev = dev_replace->tgtdev;
			bioc->tgtdev_map[index_srcdev] = num_stripes;

			tgtdev_indexes++;
			num_stripes++;
		}
	}

	*num_stripes_ret = num_stripes;
	*max_errors_ret = max_errors;
	bioc->num_tgtdevs = tgtdev_indexes;
	*bioc_ret = bioc;
=======
		if (first->physical > second->physical) {
			swap(second->physical, first->physical);
			swap(second->dev, first->dev);
			nr_extra_stripes--;
		}
	}

	*num_stripes_ret = num_stripes + nr_extra_stripes;
	*max_errors_ret = max_errors + nr_extra_stripes;
	bioc->replace_nr_stripes = nr_extra_stripes;
>>>>>>> eb3cdb58
}

static bool need_full_stripe(enum btrfs_map_op op)
{
	return (op == BTRFS_MAP_WRITE || op == BTRFS_MAP_GET_READ_MIRRORS);
}

static u64 btrfs_max_io_len(struct map_lookup *map, enum btrfs_map_op op,
			    u64 offset, u32 *stripe_nr, u64 *stripe_offset,
			    u64 *full_stripe_start)
{
	ASSERT(op != BTRFS_MAP_DISCARD);

	/*
	 * Stripe_nr is the stripe where this block falls.  stripe_offset is
	 * the offset of this block in its stripe.
	 */
	*stripe_offset = offset & BTRFS_STRIPE_LEN_MASK;
	*stripe_nr = offset >> BTRFS_STRIPE_LEN_SHIFT;
	ASSERT(*stripe_offset < U32_MAX);

	if (map->type & BTRFS_BLOCK_GROUP_RAID56_MASK) {
		unsigned long full_stripe_len =
			btrfs_stripe_nr_to_offset(nr_data_stripes(map));

		/*
		 * For full stripe start, we use previously calculated
		 * @stripe_nr. Align it to nr_data_stripes, then multiply with
		 * STRIPE_LEN.
		 *
		 * By this we can avoid u64 division completely.  And we have
		 * to go rounddown(), not round_down(), as nr_data_stripes is
		 * not ensured to be power of 2.
		 */
		*full_stripe_start =
			btrfs_stripe_nr_to_offset(
				rounddown(*stripe_nr, nr_data_stripes(map)));

		ASSERT(*full_stripe_start + full_stripe_len > offset);
		ASSERT(*full_stripe_start <= offset);
		/*
		 * For writes to RAID56, allow to write a full stripe set, but
		 * no straddling of stripe sets.
		 */
		if (op == BTRFS_MAP_WRITE)
			return full_stripe_len - (offset - *full_stripe_start);
	}

	/*
	 * For other RAID types and for RAID56 reads, allow a single stripe (on
	 * a single disk).
	 */
	if (map->type & BTRFS_BLOCK_GROUP_STRIPE_MASK)
		return BTRFS_STRIPE_LEN - *stripe_offset;
	return U64_MAX;
}

static void set_io_stripe(struct btrfs_io_stripe *dst, const struct map_lookup *map,
			  u32 stripe_index, u64 stripe_offset, u32 stripe_nr)
{
	dst->dev = map->stripes[stripe_index].dev;
	dst->physical = map->stripes[stripe_index].physical +
			stripe_offset + btrfs_stripe_nr_to_offset(stripe_nr);
}

<<<<<<< HEAD
static int __btrfs_map_block(struct btrfs_fs_info *fs_info,
			     enum btrfs_map_op op,
			     u64 logical, u64 *length,
			     struct btrfs_io_context **bioc_ret,
			     int mirror_num, int need_raid_map)
=======
int __btrfs_map_block(struct btrfs_fs_info *fs_info, enum btrfs_map_op op,
		      u64 logical, u64 *length,
		      struct btrfs_io_context **bioc_ret,
		      struct btrfs_io_stripe *smap, int *mirror_num_ret,
		      int need_raid_map)
>>>>>>> eb3cdb58
{
	struct extent_map *em;
	struct map_lookup *map;
	u64 map_offset;
	u64 stripe_offset;
	u32 stripe_nr;
	u32 stripe_index;
	int data_stripes;
	int i;
	int ret = 0;
	int mirror_num = (mirror_num_ret ? *mirror_num_ret : 0);
	int num_stripes;
	int num_copies;
	int max_errors = 0;
<<<<<<< HEAD
	int tgtdev_indexes = 0;
=======
>>>>>>> eb3cdb58
	struct btrfs_io_context *bioc = NULL;
	struct btrfs_dev_replace *dev_replace = &fs_info->dev_replace;
	int dev_replace_is_ongoing = 0;
	u16 num_alloc_stripes;
	u64 raid56_full_stripe_start = (u64)-1;
	u64 max_len;

	ASSERT(bioc_ret);
	ASSERT(op != BTRFS_MAP_DISCARD);

	num_copies = btrfs_num_copies(fs_info, logical, fs_info->sectorsize);
	if (mirror_num > num_copies)
		return -EINVAL;

	em = btrfs_get_chunk_map(fs_info, logical, *length);
	if (IS_ERR(em))
		return PTR_ERR(em);

	map = em->map_lookup;
	data_stripes = nr_data_stripes(map);

	map_offset = logical - em->start;
	max_len = btrfs_max_io_len(map, op, map_offset, &stripe_nr,
				   &stripe_offset, &raid56_full_stripe_start);
	*length = min_t(u64, em->len - map_offset, max_len);

	down_read(&dev_replace->rwsem);
	dev_replace_is_ongoing = btrfs_dev_replace_is_ongoing(dev_replace);
	/*
	 * Hold the semaphore for read during the whole operation, write is
	 * requested at commit time but must wait.
	 */
	if (!dev_replace_is_ongoing)
		up_read(&dev_replace->rwsem);

	num_stripes = 1;
	stripe_index = 0;
	if (map->type & BTRFS_BLOCK_GROUP_RAID0) {
		stripe_index = stripe_nr % map->num_stripes;
		stripe_nr /= map->num_stripes;
		if (!need_full_stripe(op))
			mirror_num = 1;
	} else if (map->type & BTRFS_BLOCK_GROUP_RAID1_MASK) {
		if (need_full_stripe(op))
			num_stripes = map->num_stripes;
		else if (mirror_num)
			stripe_index = mirror_num - 1;
		else {
			stripe_index = find_live_mirror(fs_info, map, 0,
					    dev_replace_is_ongoing);
			mirror_num = stripe_index + 1;
		}

	} else if (map->type & BTRFS_BLOCK_GROUP_DUP) {
		if (need_full_stripe(op)) {
			num_stripes = map->num_stripes;
		} else if (mirror_num) {
			stripe_index = mirror_num - 1;
		} else {
			mirror_num = 1;
		}

	} else if (map->type & BTRFS_BLOCK_GROUP_RAID10) {
		u32 factor = map->num_stripes / map->sub_stripes;

		stripe_index = (stripe_nr % factor) * map->sub_stripes;
		stripe_nr /= factor;

		if (need_full_stripe(op))
			num_stripes = map->sub_stripes;
		else if (mirror_num)
			stripe_index += mirror_num - 1;
		else {
			int old_stripe_index = stripe_index;
			stripe_index = find_live_mirror(fs_info, map,
					      stripe_index,
					      dev_replace_is_ongoing);
			mirror_num = stripe_index - old_stripe_index + 1;
		}

	} else if (map->type & BTRFS_BLOCK_GROUP_RAID56_MASK) {
		if (need_raid_map && (need_full_stripe(op) || mirror_num > 1)) {
			/*
			 * Push stripe_nr back to the start of the full stripe
			 * For those cases needing a full stripe, @stripe_nr
			 * is the full stripe number.
			 *
			 * Originally we go raid56_full_stripe_start / full_stripe_len,
			 * but that can be expensive.  Here we just divide
			 * @stripe_nr with @data_stripes.
			 */
			stripe_nr /= data_stripes;

			/* RAID[56] write or recovery. Return all stripes */
			num_stripes = map->num_stripes;
			max_errors = btrfs_chunk_max_errors(map);

			/* Return the length to the full stripe end */
			*length = min(logical + *length,
				      raid56_full_stripe_start + em->start +
				      btrfs_stripe_nr_to_offset(data_stripes)) -
				  logical;
			stripe_index = 0;
			stripe_offset = 0;
		} else {
			/*
			 * Mirror #0 or #1 means the original data block.
			 * Mirror #2 is RAID5 parity block.
			 * Mirror #3 is RAID6 Q block.
			 */
			stripe_index = stripe_nr % data_stripes;
			stripe_nr /= data_stripes;
			if (mirror_num > 1)
				stripe_index = data_stripes + mirror_num - 2;

			/* We distribute the parity blocks across stripes */
			stripe_index = (stripe_nr + stripe_index) % map->num_stripes;
			if (!need_full_stripe(op) && mirror_num <= 1)
				mirror_num = 1;
		}
	} else {
		/*
		 * After this, stripe_nr is the number of stripes on this
		 * device we have to walk to find the data, and stripe_index is
		 * the number of our device in the stripe array
		 */
		stripe_index = stripe_nr % map->num_stripes;
		stripe_nr /= map->num_stripes;
		mirror_num = stripe_index + 1;
	}
	if (stripe_index >= map->num_stripes) {
		btrfs_crit(fs_info,
			   "stripe index math went horribly wrong, got stripe_index=%u, num_stripes=%u",
			   stripe_index, map->num_stripes);
		ret = -EINVAL;
		goto out;
	}

	num_alloc_stripes = num_stripes;
	if (dev_replace_is_ongoing && dev_replace->tgtdev != NULL &&
	    op != BTRFS_MAP_READ)
		/*
		 * For replace case, we need to add extra stripes for extra
		 * duplicated stripes.
		 *
		 * For both WRITE and GET_READ_MIRRORS, we may have at most
		 * 2 more stripes (DUP types, otherwise 1).
		 */
		num_alloc_stripes += 2;

<<<<<<< HEAD
	bioc = alloc_btrfs_io_context(num_alloc_stripes, tgtdev_indexes);
	if (!bioc) {
		ret = -ENOMEM;
		goto out;
	}

	for (i = 0; i < num_stripes; i++) {
		bioc->stripes[i].physical = map->stripes[stripe_index].physical +
			stripe_offset + stripe_nr * map->stripe_len;
		bioc->stripes[i].dev = map->stripes[stripe_index].dev;
		stripe_index++;
=======
	/*
	 * If this I/O maps to a single device, try to return the device and
	 * physical block information on the stack instead of allocating an
	 * I/O context structure.
	 */
	if (smap && num_alloc_stripes == 1 &&
	    !((map->type & BTRFS_BLOCK_GROUP_RAID56_MASK) && mirror_num > 1) &&
	    (!need_full_stripe(op) || !dev_replace_is_ongoing ||
	     !dev_replace->tgtdev)) {
		set_io_stripe(smap, map, stripe_index, stripe_offset, stripe_nr);
		if (mirror_num_ret)
			*mirror_num_ret = mirror_num;
		*bioc_ret = NULL;
		ret = 0;
		goto out;
	}

	bioc = alloc_btrfs_io_context(fs_info, num_alloc_stripes);
	if (!bioc) {
		ret = -ENOMEM;
		goto out;
>>>>>>> eb3cdb58
	}
	bioc->map_type = map->type;

<<<<<<< HEAD
	/* Build raid_map */
	if (map->type & BTRFS_BLOCK_GROUP_RAID56_MASK && need_raid_map &&
	    (need_full_stripe(op) || mirror_num > 1)) {
		u64 tmp;
		unsigned rot;

		/* Work out the disk rotation on this stripe-set */
		div_u64_rem(stripe_nr, num_stripes, &rot);

		/* Fill in the logical address of each stripe */
		tmp = stripe_nr * data_stripes;
		for (i = 0; i < data_stripes; i++)
			bioc->raid_map[(i + rot) % num_stripes] =
				em->start + (tmp + i) * map->stripe_len;

		bioc->raid_map[(i + rot) % map->num_stripes] = RAID5_P_STRIPE;
		if (map->type & BTRFS_BLOCK_GROUP_RAID6)
			bioc->raid_map[(i + rot + 1) % num_stripes] =
				RAID6_Q_STRIPE;

		sort_parity_stripes(bioc, num_stripes);
=======
	/*
	 * For RAID56 full map, we need to make sure the stripes[] follows the
	 * rule that data stripes are all ordered, then followed with P and Q
	 * (if we have).
	 *
	 * It's still mostly the same as other profiles, just with extra rotation.
	 */
	if (map->type & BTRFS_BLOCK_GROUP_RAID56_MASK && need_raid_map &&
	    (need_full_stripe(op) || mirror_num > 1)) {
		/*
		 * For RAID56 @stripe_nr is already the number of full stripes
		 * before us, which is also the rotation value (needs to modulo
		 * with num_stripes).
		 *
		 * In this case, we just add @stripe_nr with @i, then do the
		 * modulo, to reduce one modulo call.
		 */
		bioc->full_stripe_logical = em->start +
			btrfs_stripe_nr_to_offset(stripe_nr * data_stripes);
		for (i = 0; i < num_stripes; i++)
			set_io_stripe(&bioc->stripes[i], map,
				      (i + stripe_nr) % num_stripes,
				      stripe_offset, stripe_nr);
	} else {
		/*
		 * For all other non-RAID56 profiles, just copy the target
		 * stripe into the bioc.
		 */
		for (i = 0; i < num_stripes; i++) {
			set_io_stripe(&bioc->stripes[i], map, stripe_index,
				      stripe_offset, stripe_nr);
			stripe_index++;
		}
>>>>>>> eb3cdb58
	}

	if (need_full_stripe(op))
		max_errors = btrfs_chunk_max_errors(map);

	if (dev_replace_is_ongoing && dev_replace->tgtdev != NULL &&
	    need_full_stripe(op)) {
<<<<<<< HEAD
		handle_ops_on_dev_replace(op, &bioc, dev_replace, logical,
=======
		handle_ops_on_dev_replace(op, bioc, dev_replace, logical,
>>>>>>> eb3cdb58
					  &num_stripes, &max_errors);
	}

	*bioc_ret = bioc;
<<<<<<< HEAD
	bioc->map_type = map->type;
=======
>>>>>>> eb3cdb58
	bioc->num_stripes = num_stripes;
	bioc->max_errors = max_errors;
	bioc->mirror_num = mirror_num;

<<<<<<< HEAD
	/*
	 * this is the case that REQ_READ && dev_replace_is_ongoing &&
	 * mirror_num == num_stripes + 1 && dev_replace target drive is
	 * available as a mirror
	 */
	if (patch_the_first_stripe_for_dev_replace && num_stripes > 0) {
		WARN_ON(num_stripes > 1);
		bioc->stripes[0].dev = dev_replace->tgtdev;
		bioc->stripes[0].physical = physical_to_patch_in_first_stripe;
		bioc->mirror_num = map->num_stripes + 1;
	}
=======
>>>>>>> eb3cdb58
out:
	if (dev_replace_is_ongoing) {
		lockdep_assert_held(&dev_replace->rwsem);
		/* Unlock and let waiting writers proceed */
		up_read(&dev_replace->rwsem);
	}
	free_extent_map(em);
	return ret;
}

int btrfs_map_block(struct btrfs_fs_info *fs_info, enum btrfs_map_op op,
		      u64 logical, u64 *length,
		      struct btrfs_io_context **bioc_ret, int mirror_num)
{
<<<<<<< HEAD
	if (op == BTRFS_MAP_DISCARD)
		return __btrfs_map_block_for_discard(fs_info, logical,
						     length, bioc_ret);

	return __btrfs_map_block(fs_info, op, logical, length, bioc_ret,
				 mirror_num, 0);
=======
	return __btrfs_map_block(fs_info, op, logical, length, bioc_ret,
				 NULL, &mirror_num, 0);
>>>>>>> eb3cdb58
}

/* For Scrub/replace */
int btrfs_map_sblock(struct btrfs_fs_info *fs_info, enum btrfs_map_op op,
		     u64 logical, u64 *length,
		     struct btrfs_io_context **bioc_ret)
<<<<<<< HEAD
{
	return __btrfs_map_block(fs_info, op, logical, length, bioc_ret, 0, 1);
}

static inline void btrfs_end_bioc(struct btrfs_io_context *bioc, struct bio *bio)
{
	bio->bi_private = bioc->private;
	bio->bi_end_io = bioc->end_io;
	bio_endio(bio);

	btrfs_put_bioc(bioc);
}

static void btrfs_end_bio(struct bio *bio)
{
	struct btrfs_io_context *bioc = bio->bi_private;
	int is_orig_bio = 0;

	if (bio->bi_status) {
		atomic_inc(&bioc->error);
		if (bio->bi_status == BLK_STS_IOERR ||
		    bio->bi_status == BLK_STS_TARGET) {
			struct btrfs_device *dev = btrfs_bio(bio)->device;

			ASSERT(dev->bdev);
			if (btrfs_op(bio) == BTRFS_MAP_WRITE)
				btrfs_dev_stat_inc_and_print(dev,
						BTRFS_DEV_STAT_WRITE_ERRS);
			else if (!(bio->bi_opf & REQ_RAHEAD))
				btrfs_dev_stat_inc_and_print(dev,
						BTRFS_DEV_STAT_READ_ERRS);
			if (bio->bi_opf & REQ_PREFLUSH)
				btrfs_dev_stat_inc_and_print(dev,
						BTRFS_DEV_STAT_FLUSH_ERRS);
		}
	}

	if (bio == bioc->orig_bio)
		is_orig_bio = 1;

	btrfs_bio_counter_dec(bioc->fs_info);

	if (atomic_dec_and_test(&bioc->stripes_pending)) {
		if (!is_orig_bio) {
			bio_put(bio);
			bio = bioc->orig_bio;
		}

		btrfs_bio(bio)->mirror_num = bioc->mirror_num;
		/* only send an error to the higher layers if it is
		 * beyond the tolerance of the btrfs bio
		 */
		if (atomic_read(&bioc->error) > bioc->max_errors) {
			bio->bi_status = BLK_STS_IOERR;
		} else {
			/*
			 * this bio is actually up to date, we didn't
			 * go over the max number of errors
			 */
			bio->bi_status = BLK_STS_OK;
		}

		btrfs_end_bioc(bioc, bio);
	} else if (!is_orig_bio) {
		bio_put(bio);
	}
}

static void submit_stripe_bio(struct btrfs_io_context *bioc, struct bio *bio,
			      u64 physical, struct btrfs_device *dev)
{
	struct btrfs_fs_info *fs_info = bioc->fs_info;

	bio->bi_private = bioc;
	btrfs_bio(bio)->device = dev;
	bio->bi_end_io = btrfs_end_bio;
	bio->bi_iter.bi_sector = physical >> 9;
	/*
	 * For zone append writing, bi_sector must point the beginning of the
	 * zone
	 */
	if (bio_op(bio) == REQ_OP_ZONE_APPEND) {
		if (btrfs_dev_is_sequential(dev, physical)) {
			u64 zone_start = round_down(physical, fs_info->zone_size);

			bio->bi_iter.bi_sector = zone_start >> SECTOR_SHIFT;
		} else {
			bio->bi_opf &= ~REQ_OP_ZONE_APPEND;
			bio->bi_opf |= REQ_OP_WRITE;
		}
	}
	btrfs_debug_in_rcu(fs_info,
	"btrfs_map_bio: rw %d 0x%x, sector=%llu, dev=%lu (%s id %llu), size=%u",
		bio_op(bio), bio->bi_opf, bio->bi_iter.bi_sector,
		(unsigned long)dev->bdev->bd_dev, rcu_str_deref(dev->name),
		dev->devid, bio->bi_iter.bi_size);
	bio_set_dev(bio, dev->bdev);

	btrfs_bio_counter_inc_noblocked(fs_info);

	btrfsic_submit_bio(bio);
}

static void bioc_error(struct btrfs_io_context *bioc, struct bio *bio, u64 logical)
{
	atomic_inc(&bioc->error);
	if (atomic_dec_and_test(&bioc->stripes_pending)) {
		/* Should be the original bio. */
		WARN_ON(bio != bioc->orig_bio);

		btrfs_bio(bio)->mirror_num = bioc->mirror_num;
		bio->bi_iter.bi_sector = logical >> 9;
		if (atomic_read(&bioc->error) > bioc->max_errors)
			bio->bi_status = BLK_STS_IOERR;
		else
			bio->bi_status = BLK_STS_OK;
		btrfs_end_bioc(bioc, bio);
	}
=======
{
	return __btrfs_map_block(fs_info, op, logical, length, bioc_ret,
				 NULL, NULL, 1);
}

static bool dev_args_match_fs_devices(const struct btrfs_dev_lookup_args *args,
				      const struct btrfs_fs_devices *fs_devices)
{
	if (args->fsid == NULL)
		return true;
	if (memcmp(fs_devices->metadata_uuid, args->fsid, BTRFS_FSID_SIZE) == 0)
		return true;
	return false;
>>>>>>> eb3cdb58
}

static bool dev_args_match_device(const struct btrfs_dev_lookup_args *args,
				  const struct btrfs_device *device)
{
<<<<<<< HEAD
	struct btrfs_device *dev;
	struct bio *first_bio = bio;
	u64 logical = bio->bi_iter.bi_sector << 9;
	u64 length = 0;
	u64 map_length;
	int ret;
	int dev_nr;
	int total_devs;
	struct btrfs_io_context *bioc = NULL;

	length = bio->bi_iter.bi_size;
	map_length = length;

	btrfs_bio_counter_inc_blocked(fs_info);
	ret = __btrfs_map_block(fs_info, btrfs_op(bio), logical,
				&map_length, &bioc, mirror_num, 1);
	if (ret) {
		btrfs_bio_counter_dec(fs_info);
		return errno_to_blk_status(ret);
	}

	total_devs = bioc->num_stripes;
	bioc->orig_bio = first_bio;
	bioc->private = first_bio->bi_private;
	bioc->end_io = first_bio->bi_end_io;
	bioc->fs_info = fs_info;
	atomic_set(&bioc->stripes_pending, bioc->num_stripes);

	if ((bioc->map_type & BTRFS_BLOCK_GROUP_RAID56_MASK) &&
	    ((btrfs_op(bio) == BTRFS_MAP_WRITE) || (mirror_num > 1))) {
		/* In this case, map_length has been set to the length of
		   a single stripe; not the whole write */
		if (btrfs_op(bio) == BTRFS_MAP_WRITE) {
			ret = raid56_parity_write(fs_info, bio, bioc,
						  map_length);
		} else {
			ret = raid56_parity_recover(fs_info, bio, bioc,
						    map_length, mirror_num, 1);
		}

		btrfs_bio_counter_dec(fs_info);
		return errno_to_blk_status(ret);
	}

	if (map_length < length) {
		btrfs_crit(fs_info,
			   "mapping failed logical %llu bio len %llu len %llu",
			   logical, length, map_length);
		BUG();
	}

	for (dev_nr = 0; dev_nr < total_devs; dev_nr++) {
		dev = bioc->stripes[dev_nr].dev;
		if (!dev || !dev->bdev || test_bit(BTRFS_DEV_STATE_MISSING,
						   &dev->dev_state) ||
		    (btrfs_op(first_bio) == BTRFS_MAP_WRITE &&
		    !test_bit(BTRFS_DEV_STATE_WRITEABLE, &dev->dev_state))) {
			bioc_error(bioc, first_bio, logical);
			continue;
		}

		if (dev_nr < total_devs - 1)
			bio = btrfs_bio_clone(first_bio);
		else
			bio = first_bio;

		submit_stripe_bio(bioc, bio, bioc->stripes[dev_nr].physical, dev);
	}
	btrfs_bio_counter_dec(fs_info);
	return BLK_STS_OK;
=======
	if (args->missing) {
		if (test_bit(BTRFS_DEV_STATE_IN_FS_METADATA, &device->dev_state) &&
		    !device->bdev)
			return true;
		return false;
	}

	if (device->devid != args->devid)
		return false;
	if (args->uuid && memcmp(device->uuid, args->uuid, BTRFS_UUID_SIZE) != 0)
		return false;
	return true;
>>>>>>> eb3cdb58
}

/*
 * Find a device specified by @devid or @uuid in the list of @fs_devices, or
 * return NULL.
 *
 * If devid and uuid are both specified, the match must be exact, otherwise
 * only devid is used.
 */
struct btrfs_device *btrfs_find_device(const struct btrfs_fs_devices *fs_devices,
				       const struct btrfs_dev_lookup_args *args)
{
	struct btrfs_device *device;
	struct btrfs_fs_devices *seed_devs;

	if (dev_args_match_fs_devices(args, fs_devices)) {
		list_for_each_entry(device, &fs_devices->devices, dev_list) {
			if (dev_args_match_device(args, device))
				return device;
		}
	}

	list_for_each_entry(seed_devs, &fs_devices->seed_list, seed_list) {
		if (!dev_args_match_fs_devices(args, seed_devs))
			continue;
		list_for_each_entry(device, &seed_devs->devices, dev_list) {
			if (dev_args_match_device(args, device))
				return device;
		}
	}

	return NULL;
}

static struct btrfs_device *add_missing_dev(struct btrfs_fs_devices *fs_devices,
					    u64 devid, u8 *dev_uuid)
{
	struct btrfs_device *device;
	unsigned int nofs_flag;

	/*
	 * We call this under the chunk_mutex, so we want to use NOFS for this
	 * allocation, however we don't want to change btrfs_alloc_device() to
	 * always do NOFS because we use it in a lot of other GFP_KERNEL safe
	 * places.
	 */

	nofs_flag = memalloc_nofs_save();
	device = btrfs_alloc_device(NULL, &devid, dev_uuid, NULL);
	memalloc_nofs_restore(nofs_flag);
	if (IS_ERR(device))
		return device;

	list_add(&device->dev_list, &fs_devices->devices);
	device->fs_devices = fs_devices;
	fs_devices->num_devices++;

	set_bit(BTRFS_DEV_STATE_MISSING, &device->dev_state);
	fs_devices->missing_devices++;

	return device;
}

/*
 * Allocate new device struct, set up devid and UUID.
 *
 * @fs_info:	used only for generating a new devid, can be NULL if
 *		devid is provided (i.e. @devid != NULL).
 * @devid:	a pointer to devid for this device.  If NULL a new devid
 *		is generated.
 * @uuid:	a pointer to UUID for this device.  If NULL a new UUID
 *		is generated.
 * @path:	a pointer to device path if available, NULL otherwise.
 *
 * Return: a pointer to a new &struct btrfs_device on success; ERR_PTR()
 * on error.  Returned struct is not linked onto any lists and must be
 * destroyed with btrfs_free_device.
 */
struct btrfs_device *btrfs_alloc_device(struct btrfs_fs_info *fs_info,
					const u64 *devid, const u8 *uuid,
					const char *path)
{
	struct btrfs_device *dev;
	u64 tmp;

	if (WARN_ON(!devid && !fs_info))
		return ERR_PTR(-EINVAL);

	dev = kzalloc(sizeof(*dev), GFP_KERNEL);
	if (!dev)
		return ERR_PTR(-ENOMEM);

	INIT_LIST_HEAD(&dev->dev_list);
	INIT_LIST_HEAD(&dev->dev_alloc_list);
	INIT_LIST_HEAD(&dev->post_commit_list);

	atomic_set(&dev->dev_stats_ccnt, 0);
	btrfs_device_data_ordered_init(dev);
	extent_io_tree_init(fs_info, &dev->alloc_state, IO_TREE_DEVICE_ALLOC_STATE);

	if (devid)
		tmp = *devid;
	else {
		int ret;

		ret = find_next_devid(fs_info, &tmp);
		if (ret) {
			btrfs_free_device(dev);
			return ERR_PTR(ret);
		}
	}
	dev->devid = tmp;

	if (uuid)
		memcpy(dev->uuid, uuid, BTRFS_UUID_SIZE);
	else
		generate_random_uuid(dev->uuid);

	if (path) {
		struct rcu_string *name;

		name = rcu_string_strdup(path, GFP_KERNEL);
		if (!name) {
			btrfs_free_device(dev);
			return ERR_PTR(-ENOMEM);
		}
		rcu_assign_pointer(dev->name, name);
	}

	return dev;
}

static void btrfs_report_missing_device(struct btrfs_fs_info *fs_info,
					u64 devid, u8 *uuid, bool error)
{
	if (error)
		btrfs_err_rl(fs_info, "devid %llu uuid %pU is missing",
			      devid, uuid);
	else
		btrfs_warn_rl(fs_info, "devid %llu uuid %pU is missing",
			      devid, uuid);
}

u64 btrfs_calc_stripe_length(const struct extent_map *em)
{
	const struct map_lookup *map = em->map_lookup;
	const int data_stripes = calc_data_stripes(map->type, map->num_stripes);

	return div_u64(em->len, data_stripes);
}

#if BITS_PER_LONG == 32
/*
 * Due to page cache limit, metadata beyond BTRFS_32BIT_MAX_FILE_SIZE
 * can't be accessed on 32bit systems.
 *
 * This function do mount time check to reject the fs if it already has
 * metadata chunk beyond that limit.
 */
static int check_32bit_meta_chunk(struct btrfs_fs_info *fs_info,
				  u64 logical, u64 length, u64 type)
{
	if (!(type & BTRFS_BLOCK_GROUP_METADATA))
		return 0;

	if (logical + length < MAX_LFS_FILESIZE)
		return 0;

	btrfs_err_32bit_limit(fs_info);
	return -EOVERFLOW;
}

/*
 * This is to give early warning for any metadata chunk reaching
 * BTRFS_32BIT_EARLY_WARN_THRESHOLD.
 * Although we can still access the metadata, it's not going to be possible
 * once the limit is reached.
 */
static void warn_32bit_meta_chunk(struct btrfs_fs_info *fs_info,
				  u64 logical, u64 length, u64 type)
{
	if (!(type & BTRFS_BLOCK_GROUP_METADATA))
		return;

	if (logical + length < BTRFS_32BIT_EARLY_WARN_THRESHOLD)
		return;

	btrfs_warn_32bit_limit(fs_info);
}
#endif

static struct btrfs_device *handle_missing_device(struct btrfs_fs_info *fs_info,
						  u64 devid, u8 *uuid)
{
	struct btrfs_device *dev;

	if (!btrfs_test_opt(fs_info, DEGRADED)) {
		btrfs_report_missing_device(fs_info, devid, uuid, true);
		return ERR_PTR(-ENOENT);
	}

	dev = add_missing_dev(fs_info->fs_devices, devid, uuid);
	if (IS_ERR(dev)) {
		btrfs_err(fs_info, "failed to init missing device %llu: %ld",
			  devid, PTR_ERR(dev));
		return dev;
	}
	btrfs_report_missing_device(fs_info, devid, uuid, false);

	return dev;
}

static int read_one_chunk(struct btrfs_key *key, struct extent_buffer *leaf,
			  struct btrfs_chunk *chunk)
{
	BTRFS_DEV_LOOKUP_ARGS(args);
	struct btrfs_fs_info *fs_info = leaf->fs_info;
	struct extent_map_tree *map_tree = &fs_info->mapping_tree;
	struct map_lookup *map;
	struct extent_map *em;
	u64 logical;
	u64 length;
	u64 devid;
	u64 type;
	u8 uuid[BTRFS_UUID_SIZE];
	int index;
	int num_stripes;
	int ret;
	int i;

	logical = key->offset;
	length = btrfs_chunk_length(leaf, chunk);
	type = btrfs_chunk_type(leaf, chunk);
	index = btrfs_bg_flags_to_raid_index(type);
	num_stripes = btrfs_chunk_num_stripes(leaf, chunk);

#if BITS_PER_LONG == 32
	ret = check_32bit_meta_chunk(fs_info, logical, length, type);
	if (ret < 0)
		return ret;
	warn_32bit_meta_chunk(fs_info, logical, length, type);
#endif

	/*
	 * Only need to verify chunk item if we're reading from sys chunk array,
	 * as chunk item in tree block is already verified by tree-checker.
	 */
	if (leaf->start == BTRFS_SUPER_INFO_OFFSET) {
		ret = btrfs_check_chunk_valid(leaf, chunk, logical);
		if (ret)
			return ret;
	}

	read_lock(&map_tree->lock);
	em = lookup_extent_mapping(map_tree, logical, 1);
	read_unlock(&map_tree->lock);

	/* already mapped? */
	if (em && em->start <= logical && em->start + em->len > logical) {
		free_extent_map(em);
		return 0;
	} else if (em) {
		free_extent_map(em);
	}

	em = alloc_extent_map();
	if (!em)
		return -ENOMEM;
	map = kmalloc(map_lookup_size(num_stripes), GFP_NOFS);
	if (!map) {
		free_extent_map(em);
		return -ENOMEM;
	}

	set_bit(EXTENT_FLAG_FS_MAPPING, &em->flags);
	em->map_lookup = map;
	em->start = logical;
	em->len = length;
	em->orig_start = 0;
	em->block_start = 0;
	em->block_len = em->len;

	map->num_stripes = num_stripes;
	map->io_width = btrfs_chunk_io_width(leaf, chunk);
	map->io_align = btrfs_chunk_io_align(leaf, chunk);
	map->type = type;
	/*
	 * We can't use the sub_stripes value, as for profiles other than
	 * RAID10, they may have 0 as sub_stripes for filesystems created by
	 * older mkfs (<v5.4).
	 * In that case, it can cause divide-by-zero errors later.
	 * Since currently sub_stripes is fixed for each profile, let's
	 * use the trusted value instead.
	 */
	map->sub_stripes = btrfs_raid_array[index].sub_stripes;
	map->verified_stripes = 0;
	em->orig_block_len = btrfs_calc_stripe_length(em);
	for (i = 0; i < num_stripes; i++) {
		map->stripes[i].physical =
			btrfs_stripe_offset_nr(leaf, chunk, i);
		devid = btrfs_stripe_devid_nr(leaf, chunk, i);
		args.devid = devid;
		read_extent_buffer(leaf, uuid, (unsigned long)
				   btrfs_stripe_dev_uuid_nr(chunk, i),
				   BTRFS_UUID_SIZE);
		args.uuid = uuid;
		map->stripes[i].dev = btrfs_find_device(fs_info->fs_devices, &args);
		if (!map->stripes[i].dev) {
			map->stripes[i].dev = handle_missing_device(fs_info,
								    devid, uuid);
			if (IS_ERR(map->stripes[i].dev)) {
				ret = PTR_ERR(map->stripes[i].dev);
				free_extent_map(em);
				return ret;
			}
		}

		set_bit(BTRFS_DEV_STATE_IN_FS_METADATA,
				&(map->stripes[i].dev->dev_state));
	}

	write_lock(&map_tree->lock);
	ret = add_extent_mapping(map_tree, em, 0);
	write_unlock(&map_tree->lock);
	if (ret < 0) {
		btrfs_err(fs_info,
			  "failed to add chunk map, start=%llu len=%llu: %d",
			  em->start, em->len, ret);
	}
	free_extent_map(em);

	return ret;
}

static void fill_device_from_item(struct extent_buffer *leaf,
				 struct btrfs_dev_item *dev_item,
				 struct btrfs_device *device)
{
	unsigned long ptr;

	device->devid = btrfs_device_id(leaf, dev_item);
	device->disk_total_bytes = btrfs_device_total_bytes(leaf, dev_item);
	device->total_bytes = device->disk_total_bytes;
	device->commit_total_bytes = device->disk_total_bytes;
	device->bytes_used = btrfs_device_bytes_used(leaf, dev_item);
	device->commit_bytes_used = device->bytes_used;
	device->type = btrfs_device_type(leaf, dev_item);
	device->io_align = btrfs_device_io_align(leaf, dev_item);
	device->io_width = btrfs_device_io_width(leaf, dev_item);
	device->sector_size = btrfs_device_sector_size(leaf, dev_item);
	WARN_ON(device->devid == BTRFS_DEV_REPLACE_DEVID);
	clear_bit(BTRFS_DEV_STATE_REPLACE_TGT, &device->dev_state);

	ptr = btrfs_device_uuid(dev_item);
	read_extent_buffer(leaf, device->uuid, ptr, BTRFS_UUID_SIZE);
}

static struct btrfs_fs_devices *open_seed_devices(struct btrfs_fs_info *fs_info,
						  u8 *fsid)
{
	struct btrfs_fs_devices *fs_devices;
	int ret;

	lockdep_assert_held(&uuid_mutex);
	ASSERT(fsid);

	/* This will match only for multi-device seed fs */
	list_for_each_entry(fs_devices, &fs_info->fs_devices->seed_list, seed_list)
		if (!memcmp(fs_devices->fsid, fsid, BTRFS_FSID_SIZE))
			return fs_devices;


	fs_devices = find_fsid(fsid, NULL);
	if (!fs_devices) {
		if (!btrfs_test_opt(fs_info, DEGRADED))
			return ERR_PTR(-ENOENT);

		fs_devices = alloc_fs_devices(fsid, NULL);
		if (IS_ERR(fs_devices))
			return fs_devices;

		fs_devices->seeding = true;
		fs_devices->opened = 1;
		return fs_devices;
	}

	/*
	 * Upon first call for a seed fs fsid, just create a private copy of the
	 * respective fs_devices and anchor it at fs_info->fs_devices->seed_list
	 */
	fs_devices = clone_fs_devices(fs_devices);
	if (IS_ERR(fs_devices))
		return fs_devices;

	ret = open_fs_devices(fs_devices, FMODE_READ, fs_info->bdev_holder);
	if (ret) {
		free_fs_devices(fs_devices);
		return ERR_PTR(ret);
	}

	if (!fs_devices->seeding) {
		close_fs_devices(fs_devices);
		free_fs_devices(fs_devices);
		return ERR_PTR(-EINVAL);
	}

	list_add(&fs_devices->seed_list, &fs_info->fs_devices->seed_list);

	return fs_devices;
}

static int read_one_dev(struct extent_buffer *leaf,
			struct btrfs_dev_item *dev_item)
{
	BTRFS_DEV_LOOKUP_ARGS(args);
	struct btrfs_fs_info *fs_info = leaf->fs_info;
	struct btrfs_fs_devices *fs_devices = fs_info->fs_devices;
	struct btrfs_device *device;
	u64 devid;
	int ret;
	u8 fs_uuid[BTRFS_FSID_SIZE];
	u8 dev_uuid[BTRFS_UUID_SIZE];

	devid = btrfs_device_id(leaf, dev_item);
	args.devid = devid;
	read_extent_buffer(leaf, dev_uuid, btrfs_device_uuid(dev_item),
			   BTRFS_UUID_SIZE);
	read_extent_buffer(leaf, fs_uuid, btrfs_device_fsid(dev_item),
			   BTRFS_FSID_SIZE);
	args.uuid = dev_uuid;
	args.fsid = fs_uuid;

	if (memcmp(fs_uuid, fs_devices->metadata_uuid, BTRFS_FSID_SIZE)) {
		fs_devices = open_seed_devices(fs_info, fs_uuid);
		if (IS_ERR(fs_devices))
			return PTR_ERR(fs_devices);
	}

	device = btrfs_find_device(fs_info->fs_devices, &args);
	if (!device) {
		if (!btrfs_test_opt(fs_info, DEGRADED)) {
			btrfs_report_missing_device(fs_info, devid,
							dev_uuid, true);
			return -ENOENT;
		}

		device = add_missing_dev(fs_devices, devid, dev_uuid);
		if (IS_ERR(device)) {
			btrfs_err(fs_info,
				"failed to add missing dev %llu: %ld",
				devid, PTR_ERR(device));
			return PTR_ERR(device);
		}
		btrfs_report_missing_device(fs_info, devid, dev_uuid, false);
	} else {
		if (!device->bdev) {
			if (!btrfs_test_opt(fs_info, DEGRADED)) {
				btrfs_report_missing_device(fs_info,
						devid, dev_uuid, true);
				return -ENOENT;
			}
			btrfs_report_missing_device(fs_info, devid,
							dev_uuid, false);
		}

		if (!device->bdev &&
		    !test_bit(BTRFS_DEV_STATE_MISSING, &device->dev_state)) {
			/*
			 * this happens when a device that was properly setup
			 * in the device info lists suddenly goes bad.
			 * device->bdev is NULL, and so we have to set
			 * device->missing to one here
			 */
			device->fs_devices->missing_devices++;
			set_bit(BTRFS_DEV_STATE_MISSING, &device->dev_state);
		}

		/* Move the device to its own fs_devices */
		if (device->fs_devices != fs_devices) {
			ASSERT(test_bit(BTRFS_DEV_STATE_MISSING,
							&device->dev_state));

			list_move(&device->dev_list, &fs_devices->devices);
			device->fs_devices->num_devices--;
			fs_devices->num_devices++;

			device->fs_devices->missing_devices--;
			fs_devices->missing_devices++;

			device->fs_devices = fs_devices;
		}
	}

	if (device->fs_devices != fs_info->fs_devices) {
		BUG_ON(test_bit(BTRFS_DEV_STATE_WRITEABLE, &device->dev_state));
		if (device->generation !=
		    btrfs_device_generation(leaf, dev_item))
			return -EINVAL;
	}

	fill_device_from_item(leaf, dev_item, device);
	if (device->bdev) {
		u64 max_total_bytes = bdev_nr_bytes(device->bdev);

		if (device->total_bytes > max_total_bytes) {
			btrfs_err(fs_info,
			"device total_bytes should be at most %llu but found %llu",
				  max_total_bytes, device->total_bytes);
			return -EINVAL;
		}
	}
	set_bit(BTRFS_DEV_STATE_IN_FS_METADATA, &device->dev_state);
	if (test_bit(BTRFS_DEV_STATE_WRITEABLE, &device->dev_state) &&
	   !test_bit(BTRFS_DEV_STATE_REPLACE_TGT, &device->dev_state)) {
		device->fs_devices->total_rw_bytes += device->total_bytes;
		atomic64_add(device->total_bytes - device->bytes_used,
				&fs_info->free_chunk_space);
	}
	ret = 0;
	return ret;
}

int btrfs_read_sys_array(struct btrfs_fs_info *fs_info)
{
	struct btrfs_super_block *super_copy = fs_info->super_copy;
	struct extent_buffer *sb;
	struct btrfs_disk_key *disk_key;
	struct btrfs_chunk *chunk;
	u8 *array_ptr;
	unsigned long sb_array_offset;
	int ret = 0;
	u32 num_stripes;
	u32 array_size;
	u32 len = 0;
	u32 cur_offset;
	u64 type;
	struct btrfs_key key;

	ASSERT(BTRFS_SUPER_INFO_SIZE <= fs_info->nodesize);

	/*
	 * We allocated a dummy extent, just to use extent buffer accessors.
	 * There will be unused space after BTRFS_SUPER_INFO_SIZE, but
	 * that's fine, we will not go beyond system chunk array anyway.
	 */
	sb = alloc_dummy_extent_buffer(fs_info, BTRFS_SUPER_INFO_OFFSET);
	if (!sb)
		return -ENOMEM;
	set_extent_buffer_uptodate(sb);

	write_extent_buffer(sb, super_copy, 0, BTRFS_SUPER_INFO_SIZE);
	array_size = btrfs_super_sys_array_size(super_copy);

	array_ptr = super_copy->sys_chunk_array;
	sb_array_offset = offsetof(struct btrfs_super_block, sys_chunk_array);
	cur_offset = 0;

	while (cur_offset < array_size) {
		disk_key = (struct btrfs_disk_key *)array_ptr;
		len = sizeof(*disk_key);
		if (cur_offset + len > array_size)
			goto out_short_read;

		btrfs_disk_key_to_cpu(&key, disk_key);

		array_ptr += len;
		sb_array_offset += len;
		cur_offset += len;

		if (key.type != BTRFS_CHUNK_ITEM_KEY) {
			btrfs_err(fs_info,
			    "unexpected item type %u in sys_array at offset %u",
				  (u32)key.type, cur_offset);
			ret = -EIO;
			break;
		}

		chunk = (struct btrfs_chunk *)sb_array_offset;
		/*
		 * At least one btrfs_chunk with one stripe must be present,
		 * exact stripe count check comes afterwards
		 */
		len = btrfs_chunk_item_size(1);
		if (cur_offset + len > array_size)
			goto out_short_read;

		num_stripes = btrfs_chunk_num_stripes(sb, chunk);
		if (!num_stripes) {
			btrfs_err(fs_info,
			"invalid number of stripes %u in sys_array at offset %u",
				  num_stripes, cur_offset);
			ret = -EIO;
			break;
		}

		type = btrfs_chunk_type(sb, chunk);
		if ((type & BTRFS_BLOCK_GROUP_SYSTEM) == 0) {
			btrfs_err(fs_info,
			"invalid chunk type %llu in sys_array at offset %u",
				  type, cur_offset);
			ret = -EIO;
			break;
		}

		len = btrfs_chunk_item_size(num_stripes);
		if (cur_offset + len > array_size)
			goto out_short_read;

		ret = read_one_chunk(&key, sb, chunk);
		if (ret)
			break;

		array_ptr += len;
		sb_array_offset += len;
		cur_offset += len;
	}
	clear_extent_buffer_uptodate(sb);
	free_extent_buffer_stale(sb);
	return ret;

out_short_read:
	btrfs_err(fs_info, "sys_array too short to read %u bytes at offset %u",
			len, cur_offset);
	clear_extent_buffer_uptodate(sb);
	free_extent_buffer_stale(sb);
	return -EIO;
}

/*
 * Check if all chunks in the fs are OK for read-write degraded mount
 *
 * If the @failing_dev is specified, it's accounted as missing.
 *
 * Return true if all chunks meet the minimal RW mount requirements.
 * Return false if any chunk doesn't meet the minimal RW mount requirements.
 */
bool btrfs_check_rw_degradable(struct btrfs_fs_info *fs_info,
					struct btrfs_device *failing_dev)
{
	struct extent_map_tree *map_tree = &fs_info->mapping_tree;
	struct extent_map *em;
	u64 next_start = 0;
	bool ret = true;

	read_lock(&map_tree->lock);
	em = lookup_extent_mapping(map_tree, 0, (u64)-1);
	read_unlock(&map_tree->lock);
	/* No chunk at all? Return false anyway */
	if (!em) {
		ret = false;
		goto out;
	}
	while (em) {
		struct map_lookup *map;
		int missing = 0;
		int max_tolerated;
		int i;

		map = em->map_lookup;
		max_tolerated =
			btrfs_get_num_tolerated_disk_barrier_failures(
					map->type);
		for (i = 0; i < map->num_stripes; i++) {
			struct btrfs_device *dev = map->stripes[i].dev;

			if (!dev || !dev->bdev ||
			    test_bit(BTRFS_DEV_STATE_MISSING, &dev->dev_state) ||
			    dev->last_flush_error)
				missing++;
			else if (failing_dev && failing_dev == dev)
				missing++;
		}
		if (missing > max_tolerated) {
			if (!failing_dev)
				btrfs_warn(fs_info,
	"chunk %llu missing %d devices, max tolerance is %d for writable mount",
				   em->start, missing, max_tolerated);
			free_extent_map(em);
			ret = false;
			goto out;
		}
		next_start = extent_map_end(em);
		free_extent_map(em);

		read_lock(&map_tree->lock);
		em = lookup_extent_mapping(map_tree, next_start,
					   (u64)(-1) - next_start);
		read_unlock(&map_tree->lock);
	}
out:
	return ret;
}

static void readahead_tree_node_children(struct extent_buffer *node)
{
	int i;
	const int nr_items = btrfs_header_nritems(node);

	for (i = 0; i < nr_items; i++)
		btrfs_readahead_node_child(node, i);
}

int btrfs_read_chunk_tree(struct btrfs_fs_info *fs_info)
{
	struct btrfs_root *root = fs_info->chunk_root;
	struct btrfs_path *path;
	struct extent_buffer *leaf;
	struct btrfs_key key;
	struct btrfs_key found_key;
	int ret;
	int slot;
	int iter_ret = 0;
	u64 total_dev = 0;
	u64 last_ra_node = 0;

	path = btrfs_alloc_path();
	if (!path)
		return -ENOMEM;

	/*
	 * uuid_mutex is needed only if we are mounting a sprout FS
	 * otherwise we don't need it.
	 */
	mutex_lock(&uuid_mutex);

	/*
	 * It is possible for mount and umount to race in such a way that
	 * we execute this code path, but open_fs_devices failed to clear
	 * total_rw_bytes. We certainly want it cleared before reading the
	 * device items, so clear it here.
	 */
	fs_info->fs_devices->total_rw_bytes = 0;

	/*
	 * Lockdep complains about possible circular locking dependency between
	 * a disk's open_mutex (struct gendisk.open_mutex), the rw semaphores
	 * used for freeze procection of a fs (struct super_block.s_writers),
	 * which we take when starting a transaction, and extent buffers of the
	 * chunk tree if we call read_one_dev() while holding a lock on an
	 * extent buffer of the chunk tree. Since we are mounting the filesystem
	 * and at this point there can't be any concurrent task modifying the
	 * chunk tree, to keep it simple, just skip locking on the chunk tree.
	 */
	ASSERT(!test_bit(BTRFS_FS_OPEN, &fs_info->flags));
	path->skip_locking = 1;

	/*
	 * Read all device items, and then all the chunk items. All
	 * device items are found before any chunk item (their object id
	 * is smaller than the lowest possible object id for a chunk
	 * item - BTRFS_FIRST_CHUNK_TREE_OBJECTID).
	 */
	key.objectid = BTRFS_DEV_ITEMS_OBJECTID;
	key.offset = 0;
	key.type = 0;
	btrfs_for_each_slot(root, &key, &found_key, path, iter_ret) {
		struct extent_buffer *node = path->nodes[1];

		leaf = path->nodes[0];
		slot = path->slots[0];

		if (node) {
			if (last_ra_node != node->start) {
				readahead_tree_node_children(node);
				last_ra_node = node->start;
			}
		}
		if (found_key.type == BTRFS_DEV_ITEM_KEY) {
			struct btrfs_dev_item *dev_item;
			dev_item = btrfs_item_ptr(leaf, slot,
						  struct btrfs_dev_item);
			ret = read_one_dev(leaf, dev_item);
			if (ret)
				goto error;
			total_dev++;
		} else if (found_key.type == BTRFS_CHUNK_ITEM_KEY) {
			struct btrfs_chunk *chunk;

			/*
			 * We are only called at mount time, so no need to take
			 * fs_info->chunk_mutex. Plus, to avoid lockdep warnings,
			 * we always lock first fs_info->chunk_mutex before
			 * acquiring any locks on the chunk tree. This is a
			 * requirement for chunk allocation, see the comment on
			 * top of btrfs_chunk_alloc() for details.
			 */
			chunk = btrfs_item_ptr(leaf, slot, struct btrfs_chunk);
			ret = read_one_chunk(&found_key, leaf, chunk);
			if (ret)
				goto error;
		}
	}
	/* Catch error found during iteration */
	if (iter_ret < 0) {
		ret = iter_ret;
		goto error;
	}

	/*
	 * After loading chunk tree, we've got all device information,
	 * do another round of validation checks.
	 */
	if (total_dev != fs_info->fs_devices->total_devices) {
		btrfs_warn(fs_info,
"super block num_devices %llu mismatch with DEV_ITEM count %llu, will be repaired on next transaction commit",
			  btrfs_super_num_devices(fs_info->super_copy),
			  total_dev);
		fs_info->fs_devices->total_devices = total_dev;
		btrfs_set_super_num_devices(fs_info->super_copy, total_dev);
	}
	if (btrfs_super_total_bytes(fs_info->super_copy) <
	    fs_info->fs_devices->total_rw_bytes) {
		btrfs_err(fs_info,
	"super_total_bytes %llu mismatch with fs_devices total_rw_bytes %llu",
			  btrfs_super_total_bytes(fs_info->super_copy),
			  fs_info->fs_devices->total_rw_bytes);
		ret = -EINVAL;
		goto error;
	}
	ret = 0;
error:
	mutex_unlock(&uuid_mutex);

	btrfs_free_path(path);
	return ret;
}

int btrfs_init_devices_late(struct btrfs_fs_info *fs_info)
{
	struct btrfs_fs_devices *fs_devices = fs_info->fs_devices, *seed_devs;
	struct btrfs_device *device;
	int ret = 0;

	fs_devices->fs_info = fs_info;

	mutex_lock(&fs_devices->device_list_mutex);
	list_for_each_entry(device, &fs_devices->devices, dev_list)
		device->fs_info = fs_info;

	list_for_each_entry(seed_devs, &fs_devices->seed_list, seed_list) {
		list_for_each_entry(device, &seed_devs->devices, dev_list) {
			device->fs_info = fs_info;
			ret = btrfs_get_dev_zone_info(device, false);
			if (ret)
				break;
		}

		seed_devs->fs_info = fs_info;
	}
	mutex_unlock(&fs_devices->device_list_mutex);

	return ret;
}

static u64 btrfs_dev_stats_value(const struct extent_buffer *eb,
				 const struct btrfs_dev_stats_item *ptr,
				 int index)
{
	u64 val;

	read_extent_buffer(eb, &val,
			   offsetof(struct btrfs_dev_stats_item, values) +
			    ((unsigned long)ptr) + (index * sizeof(u64)),
			   sizeof(val));
	return val;
}

static void btrfs_set_dev_stats_value(struct extent_buffer *eb,
				      struct btrfs_dev_stats_item *ptr,
				      int index, u64 val)
{
	write_extent_buffer(eb, &val,
			    offsetof(struct btrfs_dev_stats_item, values) +
			     ((unsigned long)ptr) + (index * sizeof(u64)),
			    sizeof(val));
}

static int btrfs_device_init_dev_stats(struct btrfs_device *device,
				       struct btrfs_path *path)
{
	struct btrfs_dev_stats_item *ptr;
	struct extent_buffer *eb;
	struct btrfs_key key;
	int item_size;
	int i, ret, slot;

	if (!device->fs_info->dev_root)
		return 0;

	key.objectid = BTRFS_DEV_STATS_OBJECTID;
	key.type = BTRFS_PERSISTENT_ITEM_KEY;
	key.offset = device->devid;
	ret = btrfs_search_slot(NULL, device->fs_info->dev_root, &key, path, 0, 0);
	if (ret) {
		for (i = 0; i < BTRFS_DEV_STAT_VALUES_MAX; i++)
			btrfs_dev_stat_set(device, i, 0);
		device->dev_stats_valid = 1;
		btrfs_release_path(path);
		return ret < 0 ? ret : 0;
	}
	slot = path->slots[0];
	eb = path->nodes[0];
	item_size = btrfs_item_size(eb, slot);

	ptr = btrfs_item_ptr(eb, slot, struct btrfs_dev_stats_item);

	for (i = 0; i < BTRFS_DEV_STAT_VALUES_MAX; i++) {
		if (item_size >= (1 + i) * sizeof(__le64))
			btrfs_dev_stat_set(device, i,
					   btrfs_dev_stats_value(eb, ptr, i));
		else
			btrfs_dev_stat_set(device, i, 0);
	}

	device->dev_stats_valid = 1;
	btrfs_dev_stat_print_on_load(device);
	btrfs_release_path(path);

	return 0;
}

int btrfs_init_dev_stats(struct btrfs_fs_info *fs_info)
{
	struct btrfs_fs_devices *fs_devices = fs_info->fs_devices, *seed_devs;
	struct btrfs_device *device;
	struct btrfs_path *path = NULL;
	int ret = 0;

	path = btrfs_alloc_path();
	if (!path)
		return -ENOMEM;

	mutex_lock(&fs_devices->device_list_mutex);
	list_for_each_entry(device, &fs_devices->devices, dev_list) {
		ret = btrfs_device_init_dev_stats(device, path);
		if (ret)
			goto out;
	}
	list_for_each_entry(seed_devs, &fs_devices->seed_list, seed_list) {
		list_for_each_entry(device, &seed_devs->devices, dev_list) {
			ret = btrfs_device_init_dev_stats(device, path);
			if (ret)
				goto out;
		}
	}
out:
	mutex_unlock(&fs_devices->device_list_mutex);

	btrfs_free_path(path);
	return ret;
}

static int update_dev_stat_item(struct btrfs_trans_handle *trans,
				struct btrfs_device *device)
{
	struct btrfs_fs_info *fs_info = trans->fs_info;
	struct btrfs_root *dev_root = fs_info->dev_root;
	struct btrfs_path *path;
	struct btrfs_key key;
	struct extent_buffer *eb;
	struct btrfs_dev_stats_item *ptr;
	int ret;
	int i;

	key.objectid = BTRFS_DEV_STATS_OBJECTID;
	key.type = BTRFS_PERSISTENT_ITEM_KEY;
	key.offset = device->devid;

	path = btrfs_alloc_path();
	if (!path)
		return -ENOMEM;
	ret = btrfs_search_slot(trans, dev_root, &key, path, -1, 1);
	if (ret < 0) {
		btrfs_warn_in_rcu(fs_info,
			"error %d while searching for dev_stats item for device %s",
				  ret, btrfs_dev_name(device));
		goto out;
	}

	if (ret == 0 &&
	    btrfs_item_size(path->nodes[0], path->slots[0]) < sizeof(*ptr)) {
		/* need to delete old one and insert a new one */
		ret = btrfs_del_item(trans, dev_root, path);
		if (ret != 0) {
			btrfs_warn_in_rcu(fs_info,
				"delete too small dev_stats item for device %s failed %d",
					  btrfs_dev_name(device), ret);
			goto out;
		}
		ret = 1;
	}

	if (ret == 1) {
		/* need to insert a new item */
		btrfs_release_path(path);
		ret = btrfs_insert_empty_item(trans, dev_root, path,
					      &key, sizeof(*ptr));
		if (ret < 0) {
			btrfs_warn_in_rcu(fs_info,
				"insert dev_stats item for device %s failed %d",
				btrfs_dev_name(device), ret);
			goto out;
		}
	}

	eb = path->nodes[0];
	ptr = btrfs_item_ptr(eb, path->slots[0], struct btrfs_dev_stats_item);
	for (i = 0; i < BTRFS_DEV_STAT_VALUES_MAX; i++)
		btrfs_set_dev_stats_value(eb, ptr, i,
					  btrfs_dev_stat_read(device, i));
	btrfs_mark_buffer_dirty(eb);

out:
	btrfs_free_path(path);
	return ret;
}

/*
 * called from commit_transaction. Writes all changed device stats to disk.
 */
int btrfs_run_dev_stats(struct btrfs_trans_handle *trans)
{
	struct btrfs_fs_info *fs_info = trans->fs_info;
	struct btrfs_fs_devices *fs_devices = fs_info->fs_devices;
	struct btrfs_device *device;
	int stats_cnt;
	int ret = 0;

	mutex_lock(&fs_devices->device_list_mutex);
	list_for_each_entry(device, &fs_devices->devices, dev_list) {
		stats_cnt = atomic_read(&device->dev_stats_ccnt);
		if (!device->dev_stats_valid || stats_cnt == 0)
			continue;


		/*
		 * There is a LOAD-LOAD control dependency between the value of
		 * dev_stats_ccnt and updating the on-disk values which requires
		 * reading the in-memory counters. Such control dependencies
		 * require explicit read memory barriers.
		 *
		 * This memory barriers pairs with smp_mb__before_atomic in
		 * btrfs_dev_stat_inc/btrfs_dev_stat_set and with the full
		 * barrier implied by atomic_xchg in
		 * btrfs_dev_stats_read_and_reset
		 */
		smp_rmb();

		ret = update_dev_stat_item(trans, device);
		if (!ret)
			atomic_sub(stats_cnt, &device->dev_stats_ccnt);
	}
	mutex_unlock(&fs_devices->device_list_mutex);

	return ret;
}

void btrfs_dev_stat_inc_and_print(struct btrfs_device *dev, int index)
{
	btrfs_dev_stat_inc(dev, index);

	if (!dev->dev_stats_valid)
		return;
	btrfs_err_rl_in_rcu(dev->fs_info,
		"bdev %s errs: wr %u, rd %u, flush %u, corrupt %u, gen %u",
			   btrfs_dev_name(dev),
			   btrfs_dev_stat_read(dev, BTRFS_DEV_STAT_WRITE_ERRS),
			   btrfs_dev_stat_read(dev, BTRFS_DEV_STAT_READ_ERRS),
			   btrfs_dev_stat_read(dev, BTRFS_DEV_STAT_FLUSH_ERRS),
			   btrfs_dev_stat_read(dev, BTRFS_DEV_STAT_CORRUPTION_ERRS),
			   btrfs_dev_stat_read(dev, BTRFS_DEV_STAT_GENERATION_ERRS));
}

static void btrfs_dev_stat_print_on_load(struct btrfs_device *dev)
{
	int i;

	for (i = 0; i < BTRFS_DEV_STAT_VALUES_MAX; i++)
		if (btrfs_dev_stat_read(dev, i) != 0)
			break;
	if (i == BTRFS_DEV_STAT_VALUES_MAX)
		return; /* all values == 0, suppress message */

	btrfs_info_in_rcu(dev->fs_info,
		"bdev %s errs: wr %u, rd %u, flush %u, corrupt %u, gen %u",
	       btrfs_dev_name(dev),
	       btrfs_dev_stat_read(dev, BTRFS_DEV_STAT_WRITE_ERRS),
	       btrfs_dev_stat_read(dev, BTRFS_DEV_STAT_READ_ERRS),
	       btrfs_dev_stat_read(dev, BTRFS_DEV_STAT_FLUSH_ERRS),
	       btrfs_dev_stat_read(dev, BTRFS_DEV_STAT_CORRUPTION_ERRS),
	       btrfs_dev_stat_read(dev, BTRFS_DEV_STAT_GENERATION_ERRS));
}

int btrfs_get_dev_stats(struct btrfs_fs_info *fs_info,
			struct btrfs_ioctl_get_dev_stats *stats)
{
	BTRFS_DEV_LOOKUP_ARGS(args);
	struct btrfs_device *dev;
	struct btrfs_fs_devices *fs_devices = fs_info->fs_devices;
	int i;

	mutex_lock(&fs_devices->device_list_mutex);
	args.devid = stats->devid;
	dev = btrfs_find_device(fs_info->fs_devices, &args);
	mutex_unlock(&fs_devices->device_list_mutex);

	if (!dev) {
		btrfs_warn(fs_info, "get dev_stats failed, device not found");
		return -ENODEV;
	} else if (!dev->dev_stats_valid) {
		btrfs_warn(fs_info, "get dev_stats failed, not yet valid");
		return -ENODEV;
	} else if (stats->flags & BTRFS_DEV_STATS_RESET) {
		for (i = 0; i < BTRFS_DEV_STAT_VALUES_MAX; i++) {
			if (stats->nr_items > i)
				stats->values[i] =
					btrfs_dev_stat_read_and_reset(dev, i);
			else
				btrfs_dev_stat_set(dev, i, 0);
		}
		btrfs_info(fs_info, "device stats zeroed by %s (%d)",
			   current->comm, task_pid_nr(current));
	} else {
		for (i = 0; i < BTRFS_DEV_STAT_VALUES_MAX; i++)
			if (stats->nr_items > i)
				stats->values[i] = btrfs_dev_stat_read(dev, i);
	}
	if (stats->nr_items > BTRFS_DEV_STAT_VALUES_MAX)
		stats->nr_items = BTRFS_DEV_STAT_VALUES_MAX;
	return 0;
}

/*
 * Update the size and bytes used for each device where it changed.  This is
 * delayed since we would otherwise get errors while writing out the
 * superblocks.
 *
 * Must be invoked during transaction commit.
 */
void btrfs_commit_device_sizes(struct btrfs_transaction *trans)
{
	struct btrfs_device *curr, *next;

	ASSERT(trans->state == TRANS_STATE_COMMIT_DOING);

	if (list_empty(&trans->dev_update_list))
		return;

	/*
	 * We don't need the device_list_mutex here.  This list is owned by the
	 * transaction and the transaction must complete before the device is
	 * released.
	 */
	mutex_lock(&trans->fs_info->chunk_mutex);
	list_for_each_entry_safe(curr, next, &trans->dev_update_list,
				 post_commit_list) {
		list_del_init(&curr->post_commit_list);
		curr->commit_total_bytes = curr->disk_total_bytes;
		curr->commit_bytes_used = curr->bytes_used;
	}
	mutex_unlock(&trans->fs_info->chunk_mutex);
}

/*
 * Multiplicity factor for simple profiles: DUP, RAID1-like and RAID10.
 */
int btrfs_bg_type_to_factor(u64 flags)
{
	const int index = btrfs_bg_flags_to_raid_index(flags);

	return btrfs_raid_array[index].ncopies;
}



static int verify_one_dev_extent(struct btrfs_fs_info *fs_info,
				 u64 chunk_offset, u64 devid,
				 u64 physical_offset, u64 physical_len)
{
	struct btrfs_dev_lookup_args args = { .devid = devid };
	struct extent_map_tree *em_tree = &fs_info->mapping_tree;
	struct extent_map *em;
	struct map_lookup *map;
	struct btrfs_device *dev;
	u64 stripe_len;
	bool found = false;
	int ret = 0;
	int i;

	read_lock(&em_tree->lock);
	em = lookup_extent_mapping(em_tree, chunk_offset, 1);
	read_unlock(&em_tree->lock);

	if (!em) {
		btrfs_err(fs_info,
"dev extent physical offset %llu on devid %llu doesn't have corresponding chunk",
			  physical_offset, devid);
		ret = -EUCLEAN;
		goto out;
	}

	map = em->map_lookup;
	stripe_len = btrfs_calc_stripe_length(em);
	if (physical_len != stripe_len) {
		btrfs_err(fs_info,
"dev extent physical offset %llu on devid %llu length doesn't match chunk %llu, have %llu expect %llu",
			  physical_offset, devid, em->start, physical_len,
			  stripe_len);
		ret = -EUCLEAN;
		goto out;
	}

	/*
	 * Very old mkfs.btrfs (before v4.1) will not respect the reserved
	 * space. Although kernel can handle it without problem, better to warn
	 * the users.
	 */
	if (physical_offset < BTRFS_DEVICE_RANGE_RESERVED)
		btrfs_warn(fs_info,
		"devid %llu physical %llu len %llu inside the reserved space",
			   devid, physical_offset, physical_len);

	for (i = 0; i < map->num_stripes; i++) {
		if (map->stripes[i].dev->devid == devid &&
		    map->stripes[i].physical == physical_offset) {
			found = true;
			if (map->verified_stripes >= map->num_stripes) {
				btrfs_err(fs_info,
				"too many dev extents for chunk %llu found",
					  em->start);
				ret = -EUCLEAN;
				goto out;
			}
			map->verified_stripes++;
			break;
		}
	}
	if (!found) {
		btrfs_err(fs_info,
	"dev extent physical offset %llu devid %llu has no corresponding chunk",
			physical_offset, devid);
		ret = -EUCLEAN;
	}

	/* Make sure no dev extent is beyond device boundary */
	dev = btrfs_find_device(fs_info->fs_devices, &args);
	if (!dev) {
		btrfs_err(fs_info, "failed to find devid %llu", devid);
		ret = -EUCLEAN;
		goto out;
	}

	if (physical_offset + physical_len > dev->disk_total_bytes) {
		btrfs_err(fs_info,
"dev extent devid %llu physical offset %llu len %llu is beyond device boundary %llu",
			  devid, physical_offset, physical_len,
			  dev->disk_total_bytes);
		ret = -EUCLEAN;
		goto out;
	}

	if (dev->zone_info) {
		u64 zone_size = dev->zone_info->zone_size;

		if (!IS_ALIGNED(physical_offset, zone_size) ||
		    !IS_ALIGNED(physical_len, zone_size)) {
			btrfs_err(fs_info,
"zoned: dev extent devid %llu physical offset %llu len %llu is not aligned to device zone",
				  devid, physical_offset, physical_len);
			ret = -EUCLEAN;
			goto out;
		}
	}

out:
	free_extent_map(em);
	return ret;
}

static int verify_chunk_dev_extent_mapping(struct btrfs_fs_info *fs_info)
{
	struct extent_map_tree *em_tree = &fs_info->mapping_tree;
	struct extent_map *em;
	struct rb_node *node;
	int ret = 0;

	read_lock(&em_tree->lock);
	for (node = rb_first_cached(&em_tree->map); node; node = rb_next(node)) {
		em = rb_entry(node, struct extent_map, rb_node);
		if (em->map_lookup->num_stripes !=
		    em->map_lookup->verified_stripes) {
			btrfs_err(fs_info,
			"chunk %llu has missing dev extent, have %d expect %d",
				  em->start, em->map_lookup->verified_stripes,
				  em->map_lookup->num_stripes);
			ret = -EUCLEAN;
			goto out;
		}
	}
out:
	read_unlock(&em_tree->lock);
	return ret;
}

/*
 * Ensure that all dev extents are mapped to correct chunk, otherwise
 * later chunk allocation/free would cause unexpected behavior.
 *
 * NOTE: This will iterate through the whole device tree, which should be of
 * the same size level as the chunk tree.  This slightly increases mount time.
 */
int btrfs_verify_dev_extents(struct btrfs_fs_info *fs_info)
{
	struct btrfs_path *path;
	struct btrfs_root *root = fs_info->dev_root;
	struct btrfs_key key;
	u64 prev_devid = 0;
	u64 prev_dev_ext_end = 0;
	int ret = 0;

	/*
	 * We don't have a dev_root because we mounted with ignorebadroots and
	 * failed to load the root, so we want to skip the verification in this
	 * case for sure.
	 *
	 * However if the dev root is fine, but the tree itself is corrupted
	 * we'd still fail to mount.  This verification is only to make sure
	 * writes can happen safely, so instead just bypass this check
	 * completely in the case of IGNOREBADROOTS.
	 */
	if (btrfs_test_opt(fs_info, IGNOREBADROOTS))
		return 0;

	key.objectid = 1;
	key.type = BTRFS_DEV_EXTENT_KEY;
	key.offset = 0;

	path = btrfs_alloc_path();
	if (!path)
		return -ENOMEM;

	path->reada = READA_FORWARD;
	ret = btrfs_search_slot(NULL, root, &key, path, 0, 0);
	if (ret < 0)
		goto out;

	if (path->slots[0] >= btrfs_header_nritems(path->nodes[0])) {
		ret = btrfs_next_leaf(root, path);
		if (ret < 0)
			goto out;
		/* No dev extents at all? Not good */
		if (ret > 0) {
			ret = -EUCLEAN;
			goto out;
		}
	}
	while (1) {
		struct extent_buffer *leaf = path->nodes[0];
		struct btrfs_dev_extent *dext;
		int slot = path->slots[0];
		u64 chunk_offset;
		u64 physical_offset;
		u64 physical_len;
		u64 devid;

		btrfs_item_key_to_cpu(leaf, &key, slot);
		if (key.type != BTRFS_DEV_EXTENT_KEY)
			break;
		devid = key.objectid;
		physical_offset = key.offset;

		dext = btrfs_item_ptr(leaf, slot, struct btrfs_dev_extent);
		chunk_offset = btrfs_dev_extent_chunk_offset(leaf, dext);
		physical_len = btrfs_dev_extent_length(leaf, dext);

		/* Check if this dev extent overlaps with the previous one */
		if (devid == prev_devid && physical_offset < prev_dev_ext_end) {
			btrfs_err(fs_info,
"dev extent devid %llu physical offset %llu overlap with previous dev extent end %llu",
				  devid, physical_offset, prev_dev_ext_end);
			ret = -EUCLEAN;
			goto out;
		}

		ret = verify_one_dev_extent(fs_info, chunk_offset, devid,
					    physical_offset, physical_len);
		if (ret < 0)
			goto out;
		prev_devid = devid;
		prev_dev_ext_end = physical_offset + physical_len;

		ret = btrfs_next_item(root, path);
		if (ret < 0)
			goto out;
		if (ret > 0) {
			ret = 0;
			break;
		}
	}

	/* Ensure all chunks have corresponding dev extents */
	ret = verify_chunk_dev_extent_mapping(fs_info);
out:
	btrfs_free_path(path);
	return ret;
}

/*
 * Check whether the given block group or device is pinned by any inode being
 * used as a swapfile.
 */
bool btrfs_pinned_by_swapfile(struct btrfs_fs_info *fs_info, void *ptr)
{
	struct btrfs_swapfile_pin *sp;
	struct rb_node *node;

	spin_lock(&fs_info->swapfile_pins_lock);
	node = fs_info->swapfile_pins.rb_node;
	while (node) {
		sp = rb_entry(node, struct btrfs_swapfile_pin, node);
		if (ptr < sp->ptr)
			node = node->rb_left;
		else if (ptr > sp->ptr)
			node = node->rb_right;
		else
			break;
	}
	spin_unlock(&fs_info->swapfile_pins_lock);
	return node != NULL;
}

static int relocating_repair_kthread(void *data)
{
	struct btrfs_block_group *cache = data;
	struct btrfs_fs_info *fs_info = cache->fs_info;
	u64 target;
	int ret = 0;

	target = cache->start;
	btrfs_put_block_group(cache);

	sb_start_write(fs_info->sb);
	if (!btrfs_exclop_start(fs_info, BTRFS_EXCLOP_BALANCE)) {
		btrfs_info(fs_info,
			   "zoned: skip relocating block group %llu to repair: EBUSY",
			   target);
		sb_end_write(fs_info->sb);
		return -EBUSY;
	}

	mutex_lock(&fs_info->reclaim_bgs_lock);

	/* Ensure block group still exists */
	cache = btrfs_lookup_block_group(fs_info, target);
	if (!cache)
		goto out;

	if (!test_bit(BLOCK_GROUP_FLAG_RELOCATING_REPAIR, &cache->runtime_flags))
		goto out;

	ret = btrfs_may_alloc_data_chunk(fs_info, target);
	if (ret < 0)
		goto out;

	btrfs_info(fs_info,
		   "zoned: relocating block group %llu to repair IO failure",
		   target);
	ret = btrfs_relocate_chunk(fs_info, target);

out:
	if (cache)
		btrfs_put_block_group(cache);
	mutex_unlock(&fs_info->reclaim_bgs_lock);
	btrfs_exclop_finish(fs_info);
	sb_end_write(fs_info->sb);

	return ret;
}

bool btrfs_repair_one_zone(struct btrfs_fs_info *fs_info, u64 logical)
{
	struct btrfs_block_group *cache;

	if (!btrfs_is_zoned(fs_info))
		return false;

	/* Do not attempt to repair in degraded state */
	if (btrfs_test_opt(fs_info, DEGRADED))
		return true;

	cache = btrfs_lookup_block_group(fs_info, logical);
	if (!cache)
		return true;

	if (test_and_set_bit(BLOCK_GROUP_FLAG_RELOCATING_REPAIR, &cache->runtime_flags)) {
		btrfs_put_block_group(cache);
		return true;
	}

	kthread_run(relocating_repair_kthread, cache,
		    "btrfs-relocating-repair");

	return true;
}

static void map_raid56_repair_block(struct btrfs_io_context *bioc,
				    struct btrfs_io_stripe *smap,
				    u64 logical)
{
	int data_stripes = nr_bioc_data_stripes(bioc);
	int i;

	for (i = 0; i < data_stripes; i++) {
		u64 stripe_start = bioc->full_stripe_logical +
				   btrfs_stripe_nr_to_offset(i);

		if (logical >= stripe_start &&
		    logical < stripe_start + BTRFS_STRIPE_LEN)
			break;
	}
	ASSERT(i < data_stripes);
	smap->dev = bioc->stripes[i].dev;
	smap->physical = bioc->stripes[i].physical +
			((logical - bioc->full_stripe_logical) &
			 BTRFS_STRIPE_LEN_MASK);
}

/*
 * Map a repair write into a single device.
 *
 * A repair write is triggered by read time repair or scrub, which would only
 * update the contents of a single device.
 * Not update any other mirrors nor go through RMW path.
 *
 * Callers should ensure:
 *
 * - Call btrfs_bio_counter_inc_blocked() first
 * - The range does not cross stripe boundary
 * - Has a valid @mirror_num passed in.
 */
int btrfs_map_repair_block(struct btrfs_fs_info *fs_info,
			   struct btrfs_io_stripe *smap, u64 logical,
			   u32 length, int mirror_num)
{
	struct btrfs_io_context *bioc = NULL;
	u64 map_length = length;
	int mirror_ret = mirror_num;
	int ret;

	ASSERT(mirror_num > 0);

	ret = __btrfs_map_block(fs_info, BTRFS_MAP_WRITE, logical, &map_length,
				&bioc, smap, &mirror_ret, true);
	if (ret < 0)
		return ret;

	/* The map range should not cross stripe boundary. */
	ASSERT(map_length >= length);

	/* Already mapped to single stripe. */
	if (!bioc)
		goto out;

	/* Map the RAID56 multi-stripe writes to a single one. */
	if (bioc->map_type & BTRFS_BLOCK_GROUP_RAID56_MASK) {
		map_raid56_repair_block(bioc, smap, logical);
		goto out;
	}

	ASSERT(mirror_num <= bioc->num_stripes);
	smap->dev = bioc->stripes[mirror_num - 1].dev;
	smap->physical = bioc->stripes[mirror_num - 1].physical;
out:
	btrfs_put_bioc(bioc);
	ASSERT(smap->dev);
	return 0;
}<|MERGE_RESOLUTION|>--- conflicted
+++ resolved
@@ -248,14 +248,6 @@
 static int init_first_rw_device(struct btrfs_trans_handle *trans);
 static int btrfs_relocate_sys_chunks(struct btrfs_fs_info *fs_info);
 static void btrfs_dev_stat_print_on_load(struct btrfs_device *device);
-<<<<<<< HEAD
-static int __btrfs_map_block(struct btrfs_fs_info *fs_info,
-			     enum btrfs_map_op op,
-			     u64 logical, u64 *length,
-			     struct btrfs_io_context **bioc_ret,
-			     int mirror_num, int need_raid_map);
-=======
->>>>>>> eb3cdb58
 
 /*
  * Device locking
@@ -434,37 +426,6 @@
 	}
 }
 
-<<<<<<< HEAD
-/*
- * Returns a pointer to a new btrfs_device on success; ERR_PTR() on error.
- * Returned struct is not linked onto any lists and must be destroyed using
- * btrfs_free_device.
- */
-static struct btrfs_device *__alloc_device(struct btrfs_fs_info *fs_info)
-{
-	struct btrfs_device *dev;
-
-	dev = kzalloc(sizeof(*dev), GFP_KERNEL);
-	if (!dev)
-		return ERR_PTR(-ENOMEM);
-
-	INIT_LIST_HEAD(&dev->dev_list);
-	INIT_LIST_HEAD(&dev->dev_alloc_list);
-	INIT_LIST_HEAD(&dev->post_commit_list);
-
-	atomic_set(&dev->reada_in_flight, 0);
-	atomic_set(&dev->dev_stats_ccnt, 0);
-	btrfs_device_data_ordered_init(dev);
-	INIT_RADIX_TREE(&dev->reada_zones, GFP_NOFS & ~__GFP_DIRECT_RECLAIM);
-	INIT_RADIX_TREE(&dev->reada_extents, GFP_NOFS & ~__GFP_DIRECT_RECLAIM);
-	extent_io_tree_init(fs_info, &dev->alloc_state,
-			    IO_TREE_DEVICE_ALLOC_STATE, NULL);
-
-	return dev;
-}
-
-=======
->>>>>>> eb3cdb58
 static noinline struct btrfs_fs_devices *find_fsid(
 		const u8 *fsid, const u8 *metadata_fsid)
 {
@@ -585,11 +546,7 @@
 
 	lockdep_assert_held(&uuid_mutex);
 
-<<<<<<< HEAD
-	if (path)
-=======
 	if (devt)
->>>>>>> eb3cdb58
 		ret = -ENOENT;
 
 	list_for_each_entry_safe(fs_devices, tmp_fs_devices, &fs_uuids, fs_list) {
@@ -1950,19 +1907,6 @@
  *
  * We don't care about errors here, this is just to be kind to userspace.
  */
-<<<<<<< HEAD
-static void update_dev_time(struct block_device *bdev)
-{
-	struct inode *inode = bdev->bd_inode;
-	struct timespec64 now;
-
-	/* Shouldn't happen but just in case. */
-	if (!inode)
-		return;
-
-	now = current_time(inode);
-	generic_update_time(inode, &now, S_MTIME | S_CTIME);
-=======
 static void update_dev_time(const char *device_path)
 {
 	struct path path;
@@ -1976,7 +1920,6 @@
 	now = current_time(d_inode(path.dentry));
 	inode_update_time(d_inode(path.dentry), &now, S_MTIME | S_CTIME);
 	path_put(&path);
->>>>>>> eb3cdb58
 }
 
 static int btrfs_rm_dev_item(struct btrfs_trans_handle *trans,
@@ -2140,17 +2083,12 @@
 	btrfs_kobject_uevent(bdev, KOBJ_CHANGE);
 
 	/* Update ctime/mtime for device path for libblkid */
-	update_dev_time(bdev);
-}
-
-<<<<<<< HEAD
-int btrfs_rm_device(struct btrfs_fs_info *fs_info, const char *device_path,
-		    u64 devid, struct block_device **bdev, fmode_t *mode)
-=======
+	update_dev_time(device_path);
+}
+
 int btrfs_rm_device(struct btrfs_fs_info *fs_info,
 		    struct btrfs_dev_lookup_args *args,
 		    struct block_device **bdev, fmode_t *mode)
->>>>>>> eb3cdb58
 {
 	struct btrfs_trans_handle *trans;
 	struct btrfs_device *device;
@@ -2159,14 +2097,11 @@
 	u64 num_devices;
 	int ret = 0;
 
-<<<<<<< HEAD
-=======
 	if (btrfs_fs_incompat(fs_info, EXTENT_TREE_V2)) {
 		btrfs_err(fs_info, "device remove not supported on extent tree v2 yet");
 		return -EINVAL;
 	}
 
->>>>>>> eb3cdb58
 	/*
 	 * The device list in fs_devices is accessed without locks (neither
 	 * uuid_mutex nor device_list_mutex) as it won't change on a mounted
@@ -2178,15 +2113,9 @@
 	if (ret)
 		return ret;
 
-<<<<<<< HEAD
-	if (IS_ERR(device)) {
-		if (PTR_ERR(device) == -ENOENT &&
-		    device_path && strcmp(device_path, "missing") == 0)
-=======
 	device = btrfs_find_device(fs_info->fs_devices, args);
 	if (!device) {
 		if (args->missing)
->>>>>>> eb3cdb58
 			ret = BTRFS_ERROR_DEV_MISSING_NOT_FOUND;
 		else
 			ret = -ENOENT;
@@ -2215,11 +2144,6 @@
 	}
 
 	ret = btrfs_shrink_device(device, 0);
-<<<<<<< HEAD
-	if (!ret)
-		btrfs_reada_remove_dev(device);
-=======
->>>>>>> eb3cdb58
 	if (ret)
 		goto error_undo;
 
@@ -2321,12 +2245,8 @@
 		free_fs_devices(cur_devices);
 	}
 
-<<<<<<< HEAD
-out:
-=======
 	ret = btrfs_commit_transaction(trans);
 
->>>>>>> eb3cdb58
 	return ret;
 
 error_undo:
@@ -2897,7 +2817,7 @@
 	btrfs_forget_devices(device->devt);
 
 	/* Update ctime/mtime for blkid or udev */
-	update_dev_time(bdev);
+	update_dev_time(device_path);
 
 	return ret;
 
@@ -4162,13 +4082,6 @@
 	if (!(bargs->flags & BTRFS_BALANCE_ARGS_CONVERT))
 		return true;
 
-	if (fs_info->sectorsize < PAGE_SIZE &&
-		bargs->target & BTRFS_BLOCK_GROUP_RAID56_MASK) {
-		btrfs_err(fs_info,
-		"RAID56 is not yet supported for sectorsize %u with page size %lu",
-			  fs_info->sectorsize, PAGE_SIZE);
-		return false;
-	}
 	/* Profile is valid and does not have bits outside of the allowed set */
 	if (alloc_profile_is_valid(bargs->target, 1) &&
 	    (bargs->target & ~allowed) == 0)
@@ -5968,49 +5881,6 @@
 	return preferred_mirror;
 }
 
-<<<<<<< HEAD
-/* Bubble-sort the stripe set to put the parity/syndrome stripes last */
-static void sort_parity_stripes(struct btrfs_io_context *bioc, int num_stripes)
-{
-	int i;
-	int again = 1;
-
-	while (again) {
-		again = 0;
-		for (i = 0; i < num_stripes - 1; i++) {
-			/* Swap if parity is on a smaller index */
-			if (bioc->raid_map[i] > bioc->raid_map[i + 1]) {
-				swap(bioc->stripes[i], bioc->stripes[i + 1]);
-				swap(bioc->raid_map[i], bioc->raid_map[i + 1]);
-				again = 1;
-			}
-		}
-	}
-}
-
-static struct btrfs_io_context *alloc_btrfs_io_context(int total_stripes,
-						       int real_stripes)
-{
-	struct btrfs_io_context *bioc = kzalloc(
-		 /* The size of btrfs_io_context */
-		sizeof(struct btrfs_io_context) +
-		/* Plus the variable array for the stripes */
-		sizeof(struct btrfs_io_stripe) * (total_stripes) +
-		/* Plus the variable array for the tgt dev */
-		sizeof(int) * (real_stripes) +
-		/*
-		 * Plus the raid_map, which includes both the tgt dev
-		 * and the stripes.
-		 */
-		sizeof(u64) * (total_stripes),
-		GFP_NOFS|__GFP_NOFAIL);
-
-	atomic_set(&bioc->error, 0);
-	refcount_set(&bioc->refs, 1);
-
-	bioc->tgtdev_map = (int *)(bioc->stripes + total_stripes);
-	bioc->raid_map = (u64 *)(bioc->tgtdev_map + real_stripes);
-=======
 static struct btrfs_io_context *alloc_btrfs_io_context(struct btrfs_fs_info *fs_info,
 						       u16 total_stripes)
 {
@@ -6031,7 +5901,6 @@
 	bioc->fs_info = fs_info;
 	bioc->replace_stripe_src = -1;
 	bioc->full_stripe_logical = (u64)-1;
->>>>>>> eb3cdb58
 
 	return bioc;
 }
@@ -6054,15 +5923,6 @@
  * Please note that, discard won't be sent to target device of device
  * replace.
  */
-<<<<<<< HEAD
-static int __btrfs_map_block_for_discard(struct btrfs_fs_info *fs_info,
-					 u64 logical, u64 *length_ret,
-					 struct btrfs_io_context **bioc_ret)
-{
-	struct extent_map *em;
-	struct map_lookup *map;
-	struct btrfs_io_context *bioc;
-=======
 struct btrfs_discard_stripe *btrfs_map_discard(struct btrfs_fs_info *fs_info,
 					       u64 logical, u64 *length_ret,
 					       u32 *num_stripes)
@@ -6070,7 +5930,6 @@
 	struct extent_map *em;
 	struct map_lookup *map;
 	struct btrfs_discard_stripe *stripes;
->>>>>>> eb3cdb58
 	u64 length = *length_ret;
 	u64 offset;
 	u32 stripe_nr;
@@ -6087,12 +5946,6 @@
 	int ret;
 	int i;
 
-<<<<<<< HEAD
-	/* Discard always returns a bioc. */
-	ASSERT(bioc_ret);
-
-=======
->>>>>>> eb3cdb58
 	em = btrfs_get_chunk_map(fs_info, logical, length);
 	if (IS_ERR(em))
 		return ERR_CAST(em);
@@ -6155,32 +6008,12 @@
 		stripe_nr /= map->num_stripes;
 	}
 
-<<<<<<< HEAD
-	bioc = alloc_btrfs_io_context(num_stripes, 0);
-	if (!bioc) {
-=======
 	stripes = kcalloc(*num_stripes, sizeof(*stripes), GFP_NOFS);
 	if (!stripes) {
->>>>>>> eb3cdb58
 		ret = -ENOMEM;
 		goto out_free_map;
 	}
 
-<<<<<<< HEAD
-	for (i = 0; i < num_stripes; i++) {
-		bioc->stripes[i].physical =
-			map->stripes[stripe_index].physical +
-			stripe_offset + stripe_nr * map->stripe_len;
-		bioc->stripes[i].dev = map->stripes[stripe_index].dev;
-
-		if (map->type & (BTRFS_BLOCK_GROUP_RAID0 |
-				 BTRFS_BLOCK_GROUP_RAID10)) {
-			bioc->stripes[i].length = stripes_per_dev *
-				map->stripe_len;
-
-			if (i / sub_stripes < remaining_stripes)
-				bioc->stripes[i].length += map->stripe_len;
-=======
 	for (i = 0; i < *num_stripes; i++) {
 		stripes[i].physical =
 			map->stripes[stripe_index].physical +
@@ -6193,7 +6026,6 @@
 
 			if (i / sub_stripes < remaining_stripes)
 				stripes[i].length += BTRFS_STRIPE_LEN;
->>>>>>> eb3cdb58
 
 			/*
 			 * Special for the first stripe and
@@ -6204,29 +6036,17 @@
 			 *    off     end_off
 			 */
 			if (i < sub_stripes)
-<<<<<<< HEAD
-				bioc->stripes[i].length -= stripe_offset;
-=======
 				stripes[i].length -= stripe_offset;
->>>>>>> eb3cdb58
 
 			if (stripe_index >= last_stripe &&
 			    stripe_index <= (last_stripe +
 					     sub_stripes - 1))
-<<<<<<< HEAD
-				bioc->stripes[i].length -= stripe_end_offset;
-=======
 				stripes[i].length -= stripe_end_offset;
->>>>>>> eb3cdb58
 
 			if (i == sub_stripes - 1)
 				stripe_offset = 0;
 		} else {
-<<<<<<< HEAD
-			bioc->stripes[i].length = length;
-=======
 			stripes[i].length = length;
->>>>>>> eb3cdb58
 		}
 
 		stripe_index++;
@@ -6236,97 +6056,11 @@
 		}
 	}
 
-<<<<<<< HEAD
-	*bioc_ret = bioc;
-	bioc->map_type = map->type;
-	bioc->num_stripes = num_stripes;
-out:
-	free_extent_map(em);
-	return ret;
-}
-
-/*
- * In dev-replace case, for repair case (that's the only case where the mirror
- * is selected explicitly when calling btrfs_map_block), blocks left of the
- * left cursor can also be read from the target drive.
- *
- * For REQ_GET_READ_MIRRORS, the target drive is added as the last one to the
- * array of stripes.
- * For READ, it also needs to be supported using the same mirror number.
- *
- * If the requested block is not left of the left cursor, EIO is returned. This
- * can happen because btrfs_num_copies() returns one more in the dev-replace
- * case.
- */
-static int get_extra_mirror_from_replace(struct btrfs_fs_info *fs_info,
-					 u64 logical, u64 length,
-					 u64 srcdev_devid, int *mirror_num,
-					 u64 *physical)
-{
-	struct btrfs_io_context *bioc = NULL;
-	int num_stripes;
-	int index_srcdev = 0;
-	int found = 0;
-	u64 physical_of_found = 0;
-	int i;
-	int ret = 0;
-
-	ret = __btrfs_map_block(fs_info, BTRFS_MAP_GET_READ_MIRRORS,
-				logical, &length, &bioc, 0, 0);
-	if (ret) {
-		ASSERT(bioc == NULL);
-		return ret;
-	}
-
-	num_stripes = bioc->num_stripes;
-	if (*mirror_num > num_stripes) {
-		/*
-		 * BTRFS_MAP_GET_READ_MIRRORS does not contain this mirror,
-		 * that means that the requested area is not left of the left
-		 * cursor
-		 */
-		btrfs_put_bioc(bioc);
-		return -EIO;
-	}
-
-	/*
-	 * process the rest of the function using the mirror_num of the source
-	 * drive. Therefore look it up first.  At the end, patch the device
-	 * pointer to the one of the target drive.
-	 */
-	for (i = 0; i < num_stripes; i++) {
-		if (bioc->stripes[i].dev->devid != srcdev_devid)
-			continue;
-
-		/*
-		 * In case of DUP, in order to keep it simple, only add the
-		 * mirror with the lowest physical address
-		 */
-		if (found &&
-		    physical_of_found <= bioc->stripes[i].physical)
-			continue;
-
-		index_srcdev = i;
-		found = 1;
-		physical_of_found = bioc->stripes[i].physical;
-	}
-
-	btrfs_put_bioc(bioc);
-
-	ASSERT(found);
-	if (!found)
-		return -EIO;
-
-	*mirror_num = index_srcdev + 1;
-	*physical = physical_of_found;
-	return ret;
-=======
 	free_extent_map(em);
 	return stripes;
 out_free_map:
 	free_extent_map(em);
 	return ERR_PTR(ret);
->>>>>>> eb3cdb58
 }
 
 static bool is_block_group_to_copy(struct btrfs_fs_info *fs_info, u64 logical)
@@ -6347,19 +6081,11 @@
 }
 
 static void handle_ops_on_dev_replace(enum btrfs_map_op op,
-<<<<<<< HEAD
-				      struct btrfs_io_context **bioc_ret,
-=======
 				      struct btrfs_io_context *bioc,
->>>>>>> eb3cdb58
 				      struct btrfs_dev_replace *dev_replace,
 				      u64 logical,
 				      int *num_stripes_ret, int *max_errors_ret)
 {
-<<<<<<< HEAD
-	struct btrfs_io_context *bioc = *bioc_ret;
-=======
->>>>>>> eb3cdb58
 	u64 srcdev_devid = dev_replace->srcdev->devid;
 	/*
 	 * At this stage, num_stripes is still the real number of stripes,
@@ -6391,42 +6117,6 @@
 		struct btrfs_io_stripe *old = &bioc->stripes[i];
 		struct btrfs_io_stripe *new = &bioc->stripes[num_stripes + nr_extra_stripes];
 
-<<<<<<< HEAD
-		/*
-		 * duplicate the write operations while the dev replace
-		 * procedure is running. Since the copying of the old disk to
-		 * the new disk takes place at run time while the filesystem is
-		 * mounted writable, the regular write operations to the old
-		 * disk have to be duplicated to go to the new disk as well.
-		 *
-		 * Note that device->missing is handled by the caller, and that
-		 * the write to the old disk is already set up in the stripes
-		 * array.
-		 */
-		index_where_to_add = num_stripes;
-		for (i = 0; i < num_stripes; i++) {
-			if (bioc->stripes[i].dev->devid == srcdev_devid) {
-				/* write to new disk, too */
-				struct btrfs_io_stripe *new =
-					bioc->stripes + index_where_to_add;
-				struct btrfs_io_stripe *old =
-					bioc->stripes + i;
-
-				new->physical = old->physical;
-				new->length = old->length;
-				new->dev = dev_replace->tgtdev;
-				bioc->tgtdev_map[i] = index_where_to_add;
-				index_where_to_add++;
-				max_errors++;
-				tgtdev_indexes++;
-			}
-		}
-		num_stripes = index_where_to_add;
-	} else if (op == BTRFS_MAP_GET_READ_MIRRORS) {
-		int index_srcdev = 0;
-		int found = 0;
-		u64 physical_of_found = 0;
-=======
 		if (old->dev->devid != srcdev_devid)
 			continue;
 
@@ -6450,48 +6140,11 @@
 
 		/* Only DUP can have two extra stripes. */
 		ASSERT(bioc->map_type & BTRFS_BLOCK_GROUP_DUP);
->>>>>>> eb3cdb58
 
 		/*
 		 * Swap the last stripe stripes and reduce @nr_extra_stripes.
 		 * The extra stripe would still be there, but won't be accessed.
 		 */
-<<<<<<< HEAD
-		for (i = 0; i < num_stripes; i++) {
-			if (bioc->stripes[i].dev->devid == srcdev_devid) {
-				/*
-				 * In case of DUP, in order to keep it simple,
-				 * only add the mirror with the lowest physical
-				 * address
-				 */
-				if (found &&
-				    physical_of_found <= bioc->stripes[i].physical)
-					continue;
-				index_srcdev = i;
-				found = 1;
-				physical_of_found = bioc->stripes[i].physical;
-			}
-		}
-		if (found) {
-			struct btrfs_io_stripe *tgtdev_stripe =
-				bioc->stripes + num_stripes;
-
-			tgtdev_stripe->physical = physical_of_found;
-			tgtdev_stripe->length =
-				bioc->stripes[index_srcdev].length;
-			tgtdev_stripe->dev = dev_replace->tgtdev;
-			bioc->tgtdev_map[index_srcdev] = num_stripes;
-
-			tgtdev_indexes++;
-			num_stripes++;
-		}
-	}
-
-	*num_stripes_ret = num_stripes;
-	*max_errors_ret = max_errors;
-	bioc->num_tgtdevs = tgtdev_indexes;
-	*bioc_ret = bioc;
-=======
 		if (first->physical > second->physical) {
 			swap(second->physical, first->physical);
 			swap(second->dev, first->dev);
@@ -6502,7 +6155,6 @@
 	*num_stripes_ret = num_stripes + nr_extra_stripes;
 	*max_errors_ret = max_errors + nr_extra_stripes;
 	bioc->replace_nr_stripes = nr_extra_stripes;
->>>>>>> eb3cdb58
 }
 
 static bool need_full_stripe(enum btrfs_map_op op)
@@ -6568,19 +6220,11 @@
 			stripe_offset + btrfs_stripe_nr_to_offset(stripe_nr);
 }
 
-<<<<<<< HEAD
-static int __btrfs_map_block(struct btrfs_fs_info *fs_info,
-			     enum btrfs_map_op op,
-			     u64 logical, u64 *length,
-			     struct btrfs_io_context **bioc_ret,
-			     int mirror_num, int need_raid_map)
-=======
 int __btrfs_map_block(struct btrfs_fs_info *fs_info, enum btrfs_map_op op,
 		      u64 logical, u64 *length,
 		      struct btrfs_io_context **bioc_ret,
 		      struct btrfs_io_stripe *smap, int *mirror_num_ret,
 		      int need_raid_map)
->>>>>>> eb3cdb58
 {
 	struct extent_map *em;
 	struct map_lookup *map;
@@ -6595,10 +6239,6 @@
 	int num_stripes;
 	int num_copies;
 	int max_errors = 0;
-<<<<<<< HEAD
-	int tgtdev_indexes = 0;
-=======
->>>>>>> eb3cdb58
 	struct btrfs_io_context *bioc = NULL;
 	struct btrfs_dev_replace *dev_replace = &fs_info->dev_replace;
 	int dev_replace_is_ongoing = 0;
@@ -6749,19 +6389,6 @@
 		 */
 		num_alloc_stripes += 2;
 
-<<<<<<< HEAD
-	bioc = alloc_btrfs_io_context(num_alloc_stripes, tgtdev_indexes);
-	if (!bioc) {
-		ret = -ENOMEM;
-		goto out;
-	}
-
-	for (i = 0; i < num_stripes; i++) {
-		bioc->stripes[i].physical = map->stripes[stripe_index].physical +
-			stripe_offset + stripe_nr * map->stripe_len;
-		bioc->stripes[i].dev = map->stripes[stripe_index].dev;
-		stripe_index++;
-=======
 	/*
 	 * If this I/O maps to a single device, try to return the device and
 	 * physical block information on the stack instead of allocating an
@@ -6783,33 +6410,9 @@
 	if (!bioc) {
 		ret = -ENOMEM;
 		goto out;
->>>>>>> eb3cdb58
 	}
 	bioc->map_type = map->type;
 
-<<<<<<< HEAD
-	/* Build raid_map */
-	if (map->type & BTRFS_BLOCK_GROUP_RAID56_MASK && need_raid_map &&
-	    (need_full_stripe(op) || mirror_num > 1)) {
-		u64 tmp;
-		unsigned rot;
-
-		/* Work out the disk rotation on this stripe-set */
-		div_u64_rem(stripe_nr, num_stripes, &rot);
-
-		/* Fill in the logical address of each stripe */
-		tmp = stripe_nr * data_stripes;
-		for (i = 0; i < data_stripes; i++)
-			bioc->raid_map[(i + rot) % num_stripes] =
-				em->start + (tmp + i) * map->stripe_len;
-
-		bioc->raid_map[(i + rot) % map->num_stripes] = RAID5_P_STRIPE;
-		if (map->type & BTRFS_BLOCK_GROUP_RAID6)
-			bioc->raid_map[(i + rot + 1) % num_stripes] =
-				RAID6_Q_STRIPE;
-
-		sort_parity_stripes(bioc, num_stripes);
-=======
 	/*
 	 * For RAID56 full map, we need to make sure the stripes[] follows the
 	 * rule that data stripes are all ordered, then followed with P and Q
@@ -6843,7 +6446,6 @@
 				      stripe_offset, stripe_nr);
 			stripe_index++;
 		}
->>>>>>> eb3cdb58
 	}
 
 	if (need_full_stripe(op))
@@ -6851,37 +6453,15 @@
 
 	if (dev_replace_is_ongoing && dev_replace->tgtdev != NULL &&
 	    need_full_stripe(op)) {
-<<<<<<< HEAD
-		handle_ops_on_dev_replace(op, &bioc, dev_replace, logical,
-=======
 		handle_ops_on_dev_replace(op, bioc, dev_replace, logical,
->>>>>>> eb3cdb58
 					  &num_stripes, &max_errors);
 	}
 
 	*bioc_ret = bioc;
-<<<<<<< HEAD
-	bioc->map_type = map->type;
-=======
->>>>>>> eb3cdb58
 	bioc->num_stripes = num_stripes;
 	bioc->max_errors = max_errors;
 	bioc->mirror_num = mirror_num;
 
-<<<<<<< HEAD
-	/*
-	 * this is the case that REQ_READ && dev_replace_is_ongoing &&
-	 * mirror_num == num_stripes + 1 && dev_replace target drive is
-	 * available as a mirror
-	 */
-	if (patch_the_first_stripe_for_dev_replace && num_stripes > 0) {
-		WARN_ON(num_stripes > 1);
-		bioc->stripes[0].dev = dev_replace->tgtdev;
-		bioc->stripes[0].physical = physical_to_patch_in_first_stripe;
-		bioc->mirror_num = map->num_stripes + 1;
-	}
-=======
->>>>>>> eb3cdb58
 out:
 	if (dev_replace_is_ongoing) {
 		lockdep_assert_held(&dev_replace->rwsem);
@@ -6896,143 +6476,14 @@
 		      u64 logical, u64 *length,
 		      struct btrfs_io_context **bioc_ret, int mirror_num)
 {
-<<<<<<< HEAD
-	if (op == BTRFS_MAP_DISCARD)
-		return __btrfs_map_block_for_discard(fs_info, logical,
-						     length, bioc_ret);
-
-	return __btrfs_map_block(fs_info, op, logical, length, bioc_ret,
-				 mirror_num, 0);
-=======
 	return __btrfs_map_block(fs_info, op, logical, length, bioc_ret,
 				 NULL, &mirror_num, 0);
->>>>>>> eb3cdb58
 }
 
 /* For Scrub/replace */
 int btrfs_map_sblock(struct btrfs_fs_info *fs_info, enum btrfs_map_op op,
 		     u64 logical, u64 *length,
 		     struct btrfs_io_context **bioc_ret)
-<<<<<<< HEAD
-{
-	return __btrfs_map_block(fs_info, op, logical, length, bioc_ret, 0, 1);
-}
-
-static inline void btrfs_end_bioc(struct btrfs_io_context *bioc, struct bio *bio)
-{
-	bio->bi_private = bioc->private;
-	bio->bi_end_io = bioc->end_io;
-	bio_endio(bio);
-
-	btrfs_put_bioc(bioc);
-}
-
-static void btrfs_end_bio(struct bio *bio)
-{
-	struct btrfs_io_context *bioc = bio->bi_private;
-	int is_orig_bio = 0;
-
-	if (bio->bi_status) {
-		atomic_inc(&bioc->error);
-		if (bio->bi_status == BLK_STS_IOERR ||
-		    bio->bi_status == BLK_STS_TARGET) {
-			struct btrfs_device *dev = btrfs_bio(bio)->device;
-
-			ASSERT(dev->bdev);
-			if (btrfs_op(bio) == BTRFS_MAP_WRITE)
-				btrfs_dev_stat_inc_and_print(dev,
-						BTRFS_DEV_STAT_WRITE_ERRS);
-			else if (!(bio->bi_opf & REQ_RAHEAD))
-				btrfs_dev_stat_inc_and_print(dev,
-						BTRFS_DEV_STAT_READ_ERRS);
-			if (bio->bi_opf & REQ_PREFLUSH)
-				btrfs_dev_stat_inc_and_print(dev,
-						BTRFS_DEV_STAT_FLUSH_ERRS);
-		}
-	}
-
-	if (bio == bioc->orig_bio)
-		is_orig_bio = 1;
-
-	btrfs_bio_counter_dec(bioc->fs_info);
-
-	if (atomic_dec_and_test(&bioc->stripes_pending)) {
-		if (!is_orig_bio) {
-			bio_put(bio);
-			bio = bioc->orig_bio;
-		}
-
-		btrfs_bio(bio)->mirror_num = bioc->mirror_num;
-		/* only send an error to the higher layers if it is
-		 * beyond the tolerance of the btrfs bio
-		 */
-		if (atomic_read(&bioc->error) > bioc->max_errors) {
-			bio->bi_status = BLK_STS_IOERR;
-		} else {
-			/*
-			 * this bio is actually up to date, we didn't
-			 * go over the max number of errors
-			 */
-			bio->bi_status = BLK_STS_OK;
-		}
-
-		btrfs_end_bioc(bioc, bio);
-	} else if (!is_orig_bio) {
-		bio_put(bio);
-	}
-}
-
-static void submit_stripe_bio(struct btrfs_io_context *bioc, struct bio *bio,
-			      u64 physical, struct btrfs_device *dev)
-{
-	struct btrfs_fs_info *fs_info = bioc->fs_info;
-
-	bio->bi_private = bioc;
-	btrfs_bio(bio)->device = dev;
-	bio->bi_end_io = btrfs_end_bio;
-	bio->bi_iter.bi_sector = physical >> 9;
-	/*
-	 * For zone append writing, bi_sector must point the beginning of the
-	 * zone
-	 */
-	if (bio_op(bio) == REQ_OP_ZONE_APPEND) {
-		if (btrfs_dev_is_sequential(dev, physical)) {
-			u64 zone_start = round_down(physical, fs_info->zone_size);
-
-			bio->bi_iter.bi_sector = zone_start >> SECTOR_SHIFT;
-		} else {
-			bio->bi_opf &= ~REQ_OP_ZONE_APPEND;
-			bio->bi_opf |= REQ_OP_WRITE;
-		}
-	}
-	btrfs_debug_in_rcu(fs_info,
-	"btrfs_map_bio: rw %d 0x%x, sector=%llu, dev=%lu (%s id %llu), size=%u",
-		bio_op(bio), bio->bi_opf, bio->bi_iter.bi_sector,
-		(unsigned long)dev->bdev->bd_dev, rcu_str_deref(dev->name),
-		dev->devid, bio->bi_iter.bi_size);
-	bio_set_dev(bio, dev->bdev);
-
-	btrfs_bio_counter_inc_noblocked(fs_info);
-
-	btrfsic_submit_bio(bio);
-}
-
-static void bioc_error(struct btrfs_io_context *bioc, struct bio *bio, u64 logical)
-{
-	atomic_inc(&bioc->error);
-	if (atomic_dec_and_test(&bioc->stripes_pending)) {
-		/* Should be the original bio. */
-		WARN_ON(bio != bioc->orig_bio);
-
-		btrfs_bio(bio)->mirror_num = bioc->mirror_num;
-		bio->bi_iter.bi_sector = logical >> 9;
-		if (atomic_read(&bioc->error) > bioc->max_errors)
-			bio->bi_status = BLK_STS_IOERR;
-		else
-			bio->bi_status = BLK_STS_OK;
-		btrfs_end_bioc(bioc, bio);
-	}
-=======
 {
 	return __btrfs_map_block(fs_info, op, logical, length, bioc_ret,
 				 NULL, NULL, 1);
@@ -7046,84 +6497,11 @@
 	if (memcmp(fs_devices->metadata_uuid, args->fsid, BTRFS_FSID_SIZE) == 0)
 		return true;
 	return false;
->>>>>>> eb3cdb58
 }
 
 static bool dev_args_match_device(const struct btrfs_dev_lookup_args *args,
 				  const struct btrfs_device *device)
 {
-<<<<<<< HEAD
-	struct btrfs_device *dev;
-	struct bio *first_bio = bio;
-	u64 logical = bio->bi_iter.bi_sector << 9;
-	u64 length = 0;
-	u64 map_length;
-	int ret;
-	int dev_nr;
-	int total_devs;
-	struct btrfs_io_context *bioc = NULL;
-
-	length = bio->bi_iter.bi_size;
-	map_length = length;
-
-	btrfs_bio_counter_inc_blocked(fs_info);
-	ret = __btrfs_map_block(fs_info, btrfs_op(bio), logical,
-				&map_length, &bioc, mirror_num, 1);
-	if (ret) {
-		btrfs_bio_counter_dec(fs_info);
-		return errno_to_blk_status(ret);
-	}
-
-	total_devs = bioc->num_stripes;
-	bioc->orig_bio = first_bio;
-	bioc->private = first_bio->bi_private;
-	bioc->end_io = first_bio->bi_end_io;
-	bioc->fs_info = fs_info;
-	atomic_set(&bioc->stripes_pending, bioc->num_stripes);
-
-	if ((bioc->map_type & BTRFS_BLOCK_GROUP_RAID56_MASK) &&
-	    ((btrfs_op(bio) == BTRFS_MAP_WRITE) || (mirror_num > 1))) {
-		/* In this case, map_length has been set to the length of
-		   a single stripe; not the whole write */
-		if (btrfs_op(bio) == BTRFS_MAP_WRITE) {
-			ret = raid56_parity_write(fs_info, bio, bioc,
-						  map_length);
-		} else {
-			ret = raid56_parity_recover(fs_info, bio, bioc,
-						    map_length, mirror_num, 1);
-		}
-
-		btrfs_bio_counter_dec(fs_info);
-		return errno_to_blk_status(ret);
-	}
-
-	if (map_length < length) {
-		btrfs_crit(fs_info,
-			   "mapping failed logical %llu bio len %llu len %llu",
-			   logical, length, map_length);
-		BUG();
-	}
-
-	for (dev_nr = 0; dev_nr < total_devs; dev_nr++) {
-		dev = bioc->stripes[dev_nr].dev;
-		if (!dev || !dev->bdev || test_bit(BTRFS_DEV_STATE_MISSING,
-						   &dev->dev_state) ||
-		    (btrfs_op(first_bio) == BTRFS_MAP_WRITE &&
-		    !test_bit(BTRFS_DEV_STATE_WRITEABLE, &dev->dev_state))) {
-			bioc_error(bioc, first_bio, logical);
-			continue;
-		}
-
-		if (dev_nr < total_devs - 1)
-			bio = btrfs_bio_clone(first_bio);
-		else
-			bio = first_bio;
-
-		submit_stripe_bio(bioc, bio, bioc->stripes[dev_nr].physical, dev);
-	}
-	btrfs_bio_counter_dec(fs_info);
-	return BLK_STS_OK;
-=======
 	if (args->missing) {
 		if (test_bit(BTRFS_DEV_STATE_IN_FS_METADATA, &device->dev_state) &&
 		    !device->bdev)
@@ -7136,7 +6514,6 @@
 	if (args->uuid && memcmp(device->uuid, args->uuid, BTRFS_UUID_SIZE) != 0)
 		return false;
 	return true;
->>>>>>> eb3cdb58
 }
 
 /*
