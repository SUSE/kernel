// SPDX-License-Identifier: GPL-2.0
/*
 * Copyright (C) 2007 Oracle.  All rights reserved.
 */

#include <linux/sched.h>
#include <linux/sched/mm.h>
#include <linux/slab.h>
#include <linux/ratelimit.h>
#include <linux/kthread.h>
#include <linux/semaphore.h>
#include <linux/uuid.h>
#include <linux/list_sort.h>
#include <linux/namei.h>
#include "misc.h"
#include "ctree.h"
#include "disk-io.h"
#include "transaction.h"
#include "volumes.h"
#include "raid56.h"
#include "rcu-string.h"
#include "dev-replace.h"
#include "sysfs.h"
#include "tree-checker.h"
#include "space-info.h"
#include "block-group.h"
#include "discard.h"
#include "zoned.h"
#include "fs.h"
#include "accessors.h"
#include "uuid-tree.h"
#include "ioctl.h"
#include "relocation.h"
#include "scrub.h"
#include "super.h"
#include "raid-stripe-tree.h"

#define BTRFS_BLOCK_GROUP_STRIPE_MASK	(BTRFS_BLOCK_GROUP_RAID0 | \
					 BTRFS_BLOCK_GROUP_RAID10 | \
					 BTRFS_BLOCK_GROUP_RAID56_MASK)

struct btrfs_io_geometry {
	u32 stripe_index;
	u32 stripe_nr;
	int mirror_num;
	int num_stripes;
	u64 stripe_offset;
	u64 raid56_full_stripe_start;
	int max_errors;
	enum btrfs_map_op op;
};

const struct btrfs_raid_attr btrfs_raid_array[BTRFS_NR_RAID_TYPES] = {
	[BTRFS_RAID_RAID10] = {
		.sub_stripes	= 2,
		.dev_stripes	= 1,
		.devs_max	= 0,	/* 0 == as many as possible */
		.devs_min	= 2,
		.tolerated_failures = 1,
		.devs_increment	= 2,
		.ncopies	= 2,
		.nparity        = 0,
		.raid_name	= "raid10",
		.bg_flag	= BTRFS_BLOCK_GROUP_RAID10,
		.mindev_error	= BTRFS_ERROR_DEV_RAID10_MIN_NOT_MET,
	},
	[BTRFS_RAID_RAID1] = {
		.sub_stripes	= 1,
		.dev_stripes	= 1,
		.devs_max	= 2,
		.devs_min	= 2,
		.tolerated_failures = 1,
		.devs_increment	= 2,
		.ncopies	= 2,
		.nparity        = 0,
		.raid_name	= "raid1",
		.bg_flag	= BTRFS_BLOCK_GROUP_RAID1,
		.mindev_error	= BTRFS_ERROR_DEV_RAID1_MIN_NOT_MET,
	},
	[BTRFS_RAID_RAID1C3] = {
		.sub_stripes	= 1,
		.dev_stripes	= 1,
		.devs_max	= 3,
		.devs_min	= 3,
		.tolerated_failures = 2,
		.devs_increment	= 3,
		.ncopies	= 3,
		.nparity        = 0,
		.raid_name	= "raid1c3",
		.bg_flag	= BTRFS_BLOCK_GROUP_RAID1C3,
		.mindev_error	= BTRFS_ERROR_DEV_RAID1C3_MIN_NOT_MET,
	},
	[BTRFS_RAID_RAID1C4] = {
		.sub_stripes	= 1,
		.dev_stripes	= 1,
		.devs_max	= 4,
		.devs_min	= 4,
		.tolerated_failures = 3,
		.devs_increment	= 4,
		.ncopies	= 4,
		.nparity        = 0,
		.raid_name	= "raid1c4",
		.bg_flag	= BTRFS_BLOCK_GROUP_RAID1C4,
		.mindev_error	= BTRFS_ERROR_DEV_RAID1C4_MIN_NOT_MET,
	},
	[BTRFS_RAID_DUP] = {
		.sub_stripes	= 1,
		.dev_stripes	= 2,
		.devs_max	= 1,
		.devs_min	= 1,
		.tolerated_failures = 0,
		.devs_increment	= 1,
		.ncopies	= 2,
		.nparity        = 0,
		.raid_name	= "dup",
		.bg_flag	= BTRFS_BLOCK_GROUP_DUP,
		.mindev_error	= 0,
	},
	[BTRFS_RAID_RAID0] = {
		.sub_stripes	= 1,
		.dev_stripes	= 1,
		.devs_max	= 0,
		.devs_min	= 1,
		.tolerated_failures = 0,
		.devs_increment	= 1,
		.ncopies	= 1,
		.nparity        = 0,
		.raid_name	= "raid0",
		.bg_flag	= BTRFS_BLOCK_GROUP_RAID0,
		.mindev_error	= 0,
	},
	[BTRFS_RAID_SINGLE] = {
		.sub_stripes	= 1,
		.dev_stripes	= 1,
		.devs_max	= 1,
		.devs_min	= 1,
		.tolerated_failures = 0,
		.devs_increment	= 1,
		.ncopies	= 1,
		.nparity        = 0,
		.raid_name	= "single",
		.bg_flag	= 0,
		.mindev_error	= 0,
	},
	[BTRFS_RAID_RAID5] = {
		.sub_stripes	= 1,
		.dev_stripes	= 1,
		.devs_max	= 0,
		.devs_min	= 2,
		.tolerated_failures = 1,
		.devs_increment	= 1,
		.ncopies	= 1,
		.nparity        = 1,
		.raid_name	= "raid5",
		.bg_flag	= BTRFS_BLOCK_GROUP_RAID5,
		.mindev_error	= BTRFS_ERROR_DEV_RAID5_MIN_NOT_MET,
	},
	[BTRFS_RAID_RAID6] = {
		.sub_stripes	= 1,
		.dev_stripes	= 1,
		.devs_max	= 0,
		.devs_min	= 3,
		.tolerated_failures = 2,
		.devs_increment	= 1,
		.ncopies	= 1,
		.nparity        = 2,
		.raid_name	= "raid6",
		.bg_flag	= BTRFS_BLOCK_GROUP_RAID6,
		.mindev_error	= BTRFS_ERROR_DEV_RAID6_MIN_NOT_MET,
	},
};

/*
 * Convert block group flags (BTRFS_BLOCK_GROUP_*) to btrfs_raid_types, which
 * can be used as index to access btrfs_raid_array[].
 */
enum btrfs_raid_types __attribute_const__ btrfs_bg_flags_to_raid_index(u64 flags)
{
	const u64 profile = (flags & BTRFS_BLOCK_GROUP_PROFILE_MASK);

	if (!profile)
		return BTRFS_RAID_SINGLE;

	return BTRFS_BG_FLAG_TO_INDEX(profile);
}

const char *btrfs_bg_type_to_raid_name(u64 flags)
{
	const int index = btrfs_bg_flags_to_raid_index(flags);

	if (index >= BTRFS_NR_RAID_TYPES)
		return NULL;

	return btrfs_raid_array[index].raid_name;
}

int btrfs_nr_parity_stripes(u64 type)
{
	enum btrfs_raid_types index = btrfs_bg_flags_to_raid_index(type);

	return btrfs_raid_array[index].nparity;
}

/*
 * Fill @buf with textual description of @bg_flags, no more than @size_buf
 * bytes including terminating null byte.
 */
void btrfs_describe_block_groups(u64 bg_flags, char *buf, u32 size_buf)
{
	int i;
	int ret;
	char *bp = buf;
	u64 flags = bg_flags;
	u32 size_bp = size_buf;

	if (!flags) {
		strcpy(bp, "NONE");
		return;
	}

#define DESCRIBE_FLAG(flag, desc)						\
	do {								\
		if (flags & (flag)) {					\
			ret = snprintf(bp, size_bp, "%s|", (desc));	\
			if (ret < 0 || ret >= size_bp)			\
				goto out_overflow;			\
			size_bp -= ret;					\
			bp += ret;					\
			flags &= ~(flag);				\
		}							\
	} while (0)

	DESCRIBE_FLAG(BTRFS_BLOCK_GROUP_DATA, "data");
	DESCRIBE_FLAG(BTRFS_BLOCK_GROUP_SYSTEM, "system");
	DESCRIBE_FLAG(BTRFS_BLOCK_GROUP_METADATA, "metadata");

	DESCRIBE_FLAG(BTRFS_AVAIL_ALLOC_BIT_SINGLE, "single");
	for (i = 0; i < BTRFS_NR_RAID_TYPES; i++)
		DESCRIBE_FLAG(btrfs_raid_array[i].bg_flag,
			      btrfs_raid_array[i].raid_name);
#undef DESCRIBE_FLAG

	if (flags) {
		ret = snprintf(bp, size_bp, "0x%llx|", flags);
		size_bp -= ret;
	}

	if (size_bp < size_buf)
		buf[size_buf - size_bp - 1] = '\0'; /* remove last | */

	/*
	 * The text is trimmed, it's up to the caller to provide sufficiently
	 * large buffer
	 */
out_overflow:;
}

static int init_first_rw_device(struct btrfs_trans_handle *trans);
static int btrfs_relocate_sys_chunks(struct btrfs_fs_info *fs_info);
static void btrfs_dev_stat_print_on_load(struct btrfs_device *device);

/*
 * Device locking
 * ==============
 *
 * There are several mutexes that protect manipulation of devices and low-level
 * structures like chunks but not block groups, extents or files
 *
 * uuid_mutex (global lock)
 * ------------------------
 * protects the fs_uuids list that tracks all per-fs fs_devices, resulting from
 * the SCAN_DEV ioctl registration or from mount either implicitly (the first
 * device) or requested by the device= mount option
 *
 * the mutex can be very coarse and can cover long-running operations
 *
 * protects: updates to fs_devices counters like missing devices, rw devices,
 * seeding, structure cloning, opening/closing devices at mount/umount time
 *
 * global::fs_devs - add, remove, updates to the global list
 *
 * does not protect: manipulation of the fs_devices::devices list in general
 * but in mount context it could be used to exclude list modifications by eg.
 * scan ioctl
 *
 * btrfs_device::name - renames (write side), read is RCU
 *
 * fs_devices::device_list_mutex (per-fs, with RCU)
 * ------------------------------------------------
 * protects updates to fs_devices::devices, ie. adding and deleting
 *
 * simple list traversal with read-only actions can be done with RCU protection
 *
 * may be used to exclude some operations from running concurrently without any
 * modifications to the list (see write_all_supers)
 *
 * Is not required at mount and close times, because our device list is
 * protected by the uuid_mutex at that point.
 *
 * balance_mutex
 * -------------
 * protects balance structures (status, state) and context accessed from
 * several places (internally, ioctl)
 *
 * chunk_mutex
 * -----------
 * protects chunks, adding or removing during allocation, trim or when a new
 * device is added/removed. Additionally it also protects post_commit_list of
 * individual devices, since they can be added to the transaction's
 * post_commit_list only with chunk_mutex held.
 *
 * cleaner_mutex
 * -------------
 * a big lock that is held by the cleaner thread and prevents running subvolume
 * cleaning together with relocation or delayed iputs
 *
 *
 * Lock nesting
 * ============
 *
 * uuid_mutex
 *   device_list_mutex
 *     chunk_mutex
 *   balance_mutex
 *
 *
 * Exclusive operations
 * ====================
 *
 * Maintains the exclusivity of the following operations that apply to the
 * whole filesystem and cannot run in parallel.
 *
 * - Balance (*)
 * - Device add
 * - Device remove
 * - Device replace (*)
 * - Resize
 *
 * The device operations (as above) can be in one of the following states:
 *
 * - Running state
 * - Paused state
 * - Completed state
 *
 * Only device operations marked with (*) can go into the Paused state for the
 * following reasons:
 *
 * - ioctl (only Balance can be Paused through ioctl)
 * - filesystem remounted as read-only
 * - filesystem unmounted and mounted as read-only
 * - system power-cycle and filesystem mounted as read-only
 * - filesystem or device errors leading to forced read-only
 *
 * The status of exclusive operation is set and cleared atomically.
 * During the course of Paused state, fs_info::exclusive_operation remains set.
 * A device operation in Paused or Running state can be canceled or resumed
 * either by ioctl (Balance only) or when remounted as read-write.
 * The exclusive status is cleared when the device operation is canceled or
 * completed.
 */

DEFINE_MUTEX(uuid_mutex);
static LIST_HEAD(fs_uuids);
struct list_head * __attribute_const__ btrfs_get_fs_uuids(void)
{
	return &fs_uuids;
}

/*
 * Allocate new btrfs_fs_devices structure identified by a fsid.
 *
 * @fsid:    if not NULL, copy the UUID to fs_devices::fsid and to
 *           fs_devices::metadata_fsid
 *
 * Return a pointer to a new struct btrfs_fs_devices on success, or ERR_PTR().
 * The returned struct is not linked onto any lists and can be destroyed with
 * kfree() right away.
 */
static struct btrfs_fs_devices *alloc_fs_devices(const u8 *fsid)
{
	struct btrfs_fs_devices *fs_devs;

	fs_devs = kzalloc(sizeof(*fs_devs), GFP_KERNEL);
	if (!fs_devs)
		return ERR_PTR(-ENOMEM);

	mutex_init(&fs_devs->device_list_mutex);

	INIT_LIST_HEAD(&fs_devs->devices);
	INIT_LIST_HEAD(&fs_devs->alloc_list);
	INIT_LIST_HEAD(&fs_devs->fs_list);
	INIT_LIST_HEAD(&fs_devs->seed_list);

	if (fsid) {
		memcpy(fs_devs->fsid, fsid, BTRFS_FSID_SIZE);
		memcpy(fs_devs->metadata_uuid, fsid, BTRFS_FSID_SIZE);
	}

	return fs_devs;
}

static void btrfs_free_device(struct btrfs_device *device)
{
	WARN_ON(!list_empty(&device->post_commit_list));
	rcu_string_free(device->name);
	extent_io_tree_release(&device->alloc_state);
	btrfs_destroy_dev_zone_info(device);
	kfree(device);
}

static void free_fs_devices(struct btrfs_fs_devices *fs_devices)
{
	struct btrfs_device *device;

	WARN_ON(fs_devices->opened);
	while (!list_empty(&fs_devices->devices)) {
		device = list_entry(fs_devices->devices.next,
				    struct btrfs_device, dev_list);
		list_del(&device->dev_list);
		btrfs_free_device(device);
	}
	kfree(fs_devices);
}

void __exit btrfs_cleanup_fs_uuids(void)
{
	struct btrfs_fs_devices *fs_devices;

	while (!list_empty(&fs_uuids)) {
		fs_devices = list_entry(fs_uuids.next,
					struct btrfs_fs_devices, fs_list);
		list_del(&fs_devices->fs_list);
		free_fs_devices(fs_devices);
	}
}

static bool match_fsid_fs_devices(const struct btrfs_fs_devices *fs_devices,
				  const u8 *fsid, const u8 *metadata_fsid)
{
	if (memcmp(fsid, fs_devices->fsid, BTRFS_FSID_SIZE) != 0)
		return false;

	if (!metadata_fsid)
		return true;

	if (memcmp(metadata_fsid, fs_devices->metadata_uuid, BTRFS_FSID_SIZE) != 0)
		return false;

	return true;
}

static noinline struct btrfs_fs_devices *find_fsid(
		const u8 *fsid, const u8 *metadata_fsid)
{
	struct btrfs_fs_devices *fs_devices;

	ASSERT(fsid);

	/* Handle non-split brain cases */
	list_for_each_entry(fs_devices, &fs_uuids, fs_list) {
		if (match_fsid_fs_devices(fs_devices, fsid, metadata_fsid))
			return fs_devices;
	}
	return NULL;
}

static int
btrfs_get_bdev_and_sb(const char *device_path, blk_mode_t flags, void *holder,
		      int flush, struct file **bdev_file,
		      struct btrfs_super_block **disk_super)
{
	struct block_device *bdev;
	int ret;

	*bdev_file = bdev_file_open_by_path(device_path, flags, holder, NULL);

	if (IS_ERR(*bdev_file)) {
		ret = PTR_ERR(*bdev_file);
		btrfs_err(NULL, "failed to open device for path %s with flags 0x%x: %d",
			  device_path, flags, ret);
		goto error;
	}
	bdev = file_bdev(*bdev_file);

	if (flush)
		sync_blockdev(bdev);
	if (holder) {
		ret = set_blocksize(*bdev_file, BTRFS_BDEV_BLOCKSIZE);
		if (ret) {
			fput(*bdev_file);
			goto error;
		}
	}
	invalidate_bdev(bdev);
	*disk_super = btrfs_read_dev_super(bdev);
	if (IS_ERR(*disk_super)) {
		ret = PTR_ERR(*disk_super);
		fput(*bdev_file);
		goto error;
	}

	return 0;

error:
	*disk_super = NULL;
	*bdev_file = NULL;
	return ret;
}

/*
 *  Search and remove all stale devices (which are not mounted).  When both
 *  inputs are NULL, it will search and release all stale devices.
 *
 *  @devt:         Optional. When provided will it release all unmounted devices
 *                 matching this devt only.
 *  @skip_device:  Optional. Will skip this device when searching for the stale
 *                 devices.
 *
 *  Return:	0 for success or if @devt is 0.
 *		-EBUSY if @devt is a mounted device.
 *		-ENOENT if @devt does not match any device in the list.
 */
static int btrfs_free_stale_devices(dev_t devt, struct btrfs_device *skip_device)
{
	struct btrfs_fs_devices *fs_devices, *tmp_fs_devices;
	struct btrfs_device *device, *tmp_device;
	int ret;
	bool freed = false;

	lockdep_assert_held(&uuid_mutex);

	/* Return good status if there is no instance of devt. */
	ret = 0;
	list_for_each_entry_safe(fs_devices, tmp_fs_devices, &fs_uuids, fs_list) {

		mutex_lock(&fs_devices->device_list_mutex);
		list_for_each_entry_safe(device, tmp_device,
					 &fs_devices->devices, dev_list) {
			if (skip_device && skip_device == device)
				continue;
			if (devt && devt != device->devt)
				continue;
			if (fs_devices->opened) {
				if (devt)
					ret = -EBUSY;
				break;
			}

			/* delete the stale device */
			fs_devices->num_devices--;
			list_del(&device->dev_list);
			btrfs_free_device(device);

			freed = true;
		}
		mutex_unlock(&fs_devices->device_list_mutex);

		if (fs_devices->num_devices == 0) {
			btrfs_sysfs_remove_fsid(fs_devices);
			list_del(&fs_devices->fs_list);
			free_fs_devices(fs_devices);
		}
	}

	/* If there is at least one freed device return 0. */
	if (freed)
		return 0;

	return ret;
}

static struct btrfs_fs_devices *find_fsid_by_device(
					struct btrfs_super_block *disk_super,
					dev_t devt, bool *same_fsid_diff_dev)
{
	struct btrfs_fs_devices *fsid_fs_devices;
	struct btrfs_fs_devices *devt_fs_devices;
	const bool has_metadata_uuid = (btrfs_super_incompat_flags(disk_super) &
					BTRFS_FEATURE_INCOMPAT_METADATA_UUID);
	bool found_by_devt = false;

	/* Find the fs_device by the usual method, if found use it. */
	fsid_fs_devices = find_fsid(disk_super->fsid,
		    has_metadata_uuid ? disk_super->metadata_uuid : NULL);

	/* The temp_fsid feature is supported only with single device filesystem. */
	if (btrfs_super_num_devices(disk_super) != 1)
		return fsid_fs_devices;

	/*
	 * A seed device is an integral component of the sprout device, which
	 * functions as a multi-device filesystem. So, temp-fsid feature is
	 * not supported.
	 */
	if (btrfs_super_flags(disk_super) & BTRFS_SUPER_FLAG_SEEDING)
		return fsid_fs_devices;

	/* Try to find a fs_devices by matching devt. */
	list_for_each_entry(devt_fs_devices, &fs_uuids, fs_list) {
		struct btrfs_device *device;

		list_for_each_entry(device, &devt_fs_devices->devices, dev_list) {
			if (device->devt == devt) {
				found_by_devt = true;
				break;
			}
		}
		if (found_by_devt)
			break;
	}

	if (found_by_devt) {
		/* Existing device. */
		if (fsid_fs_devices == NULL) {
			if (devt_fs_devices->opened == 0) {
				/* Stale device. */
				return NULL;
			} else {
				/* temp_fsid is mounting a subvol. */
				return devt_fs_devices;
			}
		} else {
			/* Regular or temp_fsid device mounting a subvol. */
			return devt_fs_devices;
		}
	} else {
		/* New device. */
		if (fsid_fs_devices == NULL) {
			return NULL;
		} else {
			/* sb::fsid is already used create a new temp_fsid. */
			*same_fsid_diff_dev = true;
			return NULL;
		}
	}

	/* Not reached. */
}

/*
 * This is only used on mount, and we are protected from competing things
 * messing with our fs_devices by the uuid_mutex, thus we do not need the
 * fs_devices->device_list_mutex here.
 */
static int btrfs_open_one_device(struct btrfs_fs_devices *fs_devices,
			struct btrfs_device *device, blk_mode_t flags,
			void *holder)
{
	struct file *bdev_file;
	struct btrfs_super_block *disk_super;
	u64 devid;
	int ret;

	if (device->bdev)
		return -EINVAL;
	if (!device->name)
		return -EINVAL;

	ret = btrfs_get_bdev_and_sb(device->name->str, flags, holder, 1,
				    &bdev_file, &disk_super);
	if (ret)
		return ret;

	devid = btrfs_stack_device_id(&disk_super->dev_item);
	if (devid != device->devid)
		goto error_free_page;

	if (memcmp(device->uuid, disk_super->dev_item.uuid, BTRFS_UUID_SIZE))
		goto error_free_page;

	device->generation = btrfs_super_generation(disk_super);

	if (btrfs_super_flags(disk_super) & BTRFS_SUPER_FLAG_SEEDING) {
		if (btrfs_super_incompat_flags(disk_super) &
		    BTRFS_FEATURE_INCOMPAT_METADATA_UUID) {
			pr_err(
		"BTRFS: Invalid seeding and uuid-changed device detected\n");
			goto error_free_page;
		}

		clear_bit(BTRFS_DEV_STATE_WRITEABLE, &device->dev_state);
		fs_devices->seeding = true;
	} else {
		if (bdev_read_only(file_bdev(bdev_file)))
			clear_bit(BTRFS_DEV_STATE_WRITEABLE, &device->dev_state);
		else
			set_bit(BTRFS_DEV_STATE_WRITEABLE, &device->dev_state);
	}

	if (!bdev_nonrot(file_bdev(bdev_file)))
		fs_devices->rotating = true;

	if (bdev_max_discard_sectors(file_bdev(bdev_file)))
		fs_devices->discardable = true;

	device->bdev_file = bdev_file;
	device->bdev = file_bdev(bdev_file);
	clear_bit(BTRFS_DEV_STATE_IN_FS_METADATA, &device->dev_state);

	if (device->devt != device->bdev->bd_dev) {
		btrfs_warn(NULL,
			   "device %s maj:min changed from %d:%d to %d:%d",
			   device->name->str, MAJOR(device->devt),
			   MINOR(device->devt), MAJOR(device->bdev->bd_dev),
			   MINOR(device->bdev->bd_dev));

		device->devt = device->bdev->bd_dev;
	}

	fs_devices->open_devices++;
	if (test_bit(BTRFS_DEV_STATE_WRITEABLE, &device->dev_state) &&
	    device->devid != BTRFS_DEV_REPLACE_DEVID) {
		fs_devices->rw_devices++;
		list_add_tail(&device->dev_alloc_list, &fs_devices->alloc_list);
	}
	btrfs_release_disk_super(disk_super);

	return 0;

error_free_page:
	btrfs_release_disk_super(disk_super);
	fput(bdev_file);

	return -EINVAL;
}

const u8 *btrfs_sb_fsid_ptr(const struct btrfs_super_block *sb)
{
	bool has_metadata_uuid = (btrfs_super_incompat_flags(sb) &
				  BTRFS_FEATURE_INCOMPAT_METADATA_UUID);

	return has_metadata_uuid ? sb->metadata_uuid : sb->fsid;
}

/*
 * We can have very weird soft links passed in.
 * One example is "/proc/self/fd/<fd>", which can be a soft link to
 * a block device.
 *
 * But it's never a good idea to use those weird names.
 * Here we check if the path (not following symlinks) is a good one inside
 * "/dev/".
 */
static bool is_good_dev_path(const char *dev_path)
{
	struct path path = { .mnt = NULL, .dentry = NULL };
	char *path_buf = NULL;
	char *resolved_path;
	bool is_good = false;
	int ret;

	if (!dev_path)
		goto out;

	path_buf = kmalloc(PATH_MAX, GFP_KERNEL);
	if (!path_buf)
		goto out;

	/*
	 * Do not follow soft link, just check if the original path is inside
	 * "/dev/".
	 */
	ret = kern_path(dev_path, 0, &path);
	if (ret)
		goto out;
	resolved_path = d_path(&path, path_buf, PATH_MAX);
	if (IS_ERR(resolved_path))
		goto out;
	if (strncmp(resolved_path, "/dev/", strlen("/dev/")))
		goto out;
	is_good = true;
out:
	kfree(path_buf);
	path_put(&path);
	return is_good;
}

static int get_canonical_dev_path(const char *dev_path, char *canonical)
{
	struct path path = { .mnt = NULL, .dentry = NULL };
	char *path_buf = NULL;
	char *resolved_path;
	int ret;

	if (!dev_path) {
		ret = -EINVAL;
		goto out;
	}

	path_buf = kmalloc(PATH_MAX, GFP_KERNEL);
	if (!path_buf) {
		ret = -ENOMEM;
		goto out;
	}

	ret = kern_path(dev_path, LOOKUP_FOLLOW, &path);
	if (ret)
		goto out;
	resolved_path = d_path(&path, path_buf, PATH_MAX);
<<<<<<< HEAD
=======
	if (IS_ERR(resolved_path)) {
		ret = PTR_ERR(resolved_path);
		goto out;
	}
>>>>>>> b5de2a2a
	ret = strscpy(canonical, resolved_path, PATH_MAX);
out:
	kfree(path_buf);
	path_put(&path);
	return ret;
}

static bool is_same_device(struct btrfs_device *device, const char *new_path)
{
	struct path old = { .mnt = NULL, .dentry = NULL };
	struct path new = { .mnt = NULL, .dentry = NULL };
	char *old_path = NULL;
	bool is_same = false;
	int ret;

	if (!device->name)
		goto out;

	old_path = kzalloc(PATH_MAX, GFP_NOFS);
	if (!old_path)
		goto out;

	rcu_read_lock();
	ret = strscpy(old_path, rcu_str_deref(device->name), PATH_MAX);
	rcu_read_unlock();
	if (ret < 0)
		goto out;

	ret = kern_path(old_path, LOOKUP_FOLLOW, &old);
	if (ret)
		goto out;
	ret = kern_path(new_path, LOOKUP_FOLLOW, &new);
	if (ret)
		goto out;
	if (path_equal(&old, &new))
		is_same = true;
out:
	kfree(old_path);
	path_put(&old);
	path_put(&new);
	return is_same;
}

/*
 * Add new device to list of registered devices
 *
 * Returns:
 * device pointer which was just added or updated when successful
 * error pointer when failed
 */
static noinline struct btrfs_device *device_list_add(const char *path,
			   struct btrfs_super_block *disk_super,
			   bool *new_device_added)
{
	struct btrfs_device *device;
	struct btrfs_fs_devices *fs_devices = NULL;
	struct rcu_string *name;
	u64 found_transid = btrfs_super_generation(disk_super);
	u64 devid = btrfs_stack_device_id(&disk_super->dev_item);
	dev_t path_devt;
	int error;
	bool same_fsid_diff_dev = false;
	bool has_metadata_uuid = (btrfs_super_incompat_flags(disk_super) &
		BTRFS_FEATURE_INCOMPAT_METADATA_UUID);

	if (btrfs_super_flags(disk_super) & BTRFS_SUPER_FLAG_CHANGING_FSID_V2) {
		btrfs_err(NULL,
"device %s has incomplete metadata_uuid change, please use btrfstune to complete",
			  path);
		return ERR_PTR(-EAGAIN);
	}

	error = lookup_bdev(path, &path_devt);
	if (error) {
		btrfs_err(NULL, "failed to lookup block device for path %s: %d",
			  path, error);
		return ERR_PTR(error);
	}

	fs_devices = find_fsid_by_device(disk_super, path_devt, &same_fsid_diff_dev);

	if (!fs_devices) {
		fs_devices = alloc_fs_devices(disk_super->fsid);
		if (IS_ERR(fs_devices))
			return ERR_CAST(fs_devices);

		if (has_metadata_uuid)
			memcpy(fs_devices->metadata_uuid,
			       disk_super->metadata_uuid, BTRFS_FSID_SIZE);

		if (same_fsid_diff_dev) {
			generate_random_uuid(fs_devices->fsid);
			fs_devices->temp_fsid = true;
		pr_info("BTRFS: device %s (%d:%d) using temp-fsid %pU\n",
				path, MAJOR(path_devt), MINOR(path_devt),
				fs_devices->fsid);
		}

		mutex_lock(&fs_devices->device_list_mutex);
		list_add(&fs_devices->fs_list, &fs_uuids);

		device = NULL;
	} else {
		struct btrfs_dev_lookup_args args = {
			.devid = devid,
			.uuid = disk_super->dev_item.uuid,
		};

		mutex_lock(&fs_devices->device_list_mutex);
		device = btrfs_find_device(fs_devices, &args);

		if (found_transid > fs_devices->latest_generation) {
			memcpy(fs_devices->fsid, disk_super->fsid,
					BTRFS_FSID_SIZE);
			memcpy(fs_devices->metadata_uuid,
			       btrfs_sb_fsid_ptr(disk_super), BTRFS_FSID_SIZE);
		}
	}

	if (!device) {
		unsigned int nofs_flag;

		if (fs_devices->opened) {
			btrfs_err(NULL,
"device %s (%d:%d) belongs to fsid %pU, and the fs is already mounted, scanned by %s (%d)",
				  path, MAJOR(path_devt), MINOR(path_devt),
				  fs_devices->fsid, current->comm,
				  task_pid_nr(current));
			mutex_unlock(&fs_devices->device_list_mutex);
			return ERR_PTR(-EBUSY);
		}

		nofs_flag = memalloc_nofs_save();
		device = btrfs_alloc_device(NULL, &devid,
					    disk_super->dev_item.uuid, path);
		memalloc_nofs_restore(nofs_flag);
		if (IS_ERR(device)) {
			mutex_unlock(&fs_devices->device_list_mutex);
			/* we can safely leave the fs_devices entry around */
			return device;
		}

		device->devt = path_devt;

		list_add_rcu(&device->dev_list, &fs_devices->devices);
		fs_devices->num_devices++;

		device->fs_devices = fs_devices;
		*new_device_added = true;

		if (disk_super->label[0])
			pr_info(
"BTRFS: device label %s devid %llu transid %llu %s (%d:%d) scanned by %s (%d)\n",
				disk_super->label, devid, found_transid, path,
				MAJOR(path_devt), MINOR(path_devt),
				current->comm, task_pid_nr(current));
		else
			pr_info(
"BTRFS: device fsid %pU devid %llu transid %llu %s (%d:%d) scanned by %s (%d)\n",
				disk_super->fsid, devid, found_transid, path,
				MAJOR(path_devt), MINOR(path_devt),
				current->comm, task_pid_nr(current));

	} else if (!device->name || !is_same_device(device, path)) {
		/*
		 * When FS is already mounted.
		 * 1. If you are here and if the device->name is NULL that
		 *    means this device was missing at time of FS mount.
		 * 2. If you are here and if the device->name is different
		 *    from 'path' that means either
		 *      a. The same device disappeared and reappeared with
		 *         different name. or
		 *      b. The missing-disk-which-was-replaced, has
		 *         reappeared now.
		 *
		 * We must allow 1 and 2a above. But 2b would be a spurious
		 * and unintentional.
		 *
		 * Further in case of 1 and 2a above, the disk at 'path'
		 * would have missed some transaction when it was away and
		 * in case of 2a the stale bdev has to be updated as well.
		 * 2b must not be allowed at all time.
		 */

		/*
		 * For now, we do allow update to btrfs_fs_device through the
		 * btrfs dev scan cli after FS has been mounted.  We're still
		 * tracking a problem where systems fail mount by subvolume id
		 * when we reject replacement on a mounted FS.
		 */
		if (!fs_devices->opened && found_transid < device->generation) {
			/*
			 * That is if the FS is _not_ mounted and if you
			 * are here, that means there is more than one
			 * disk with same uuid and devid.We keep the one
			 * with larger generation number or the last-in if
			 * generation are equal.
			 */
			mutex_unlock(&fs_devices->device_list_mutex);
			btrfs_err(NULL,
"device %s already registered with a higher generation, found %llu expect %llu",
				  path, found_transid, device->generation);
			return ERR_PTR(-EEXIST);
		}

		/*
		 * We are going to replace the device path for a given devid,
		 * make sure it's the same device if the device is mounted
		 *
		 * NOTE: the device->fs_info may not be reliable here so pass
		 * in a NULL to message helpers instead. This avoids a possible
		 * use-after-free when the fs_info and fs_info->sb are already
		 * torn down.
		 */
		if (device->bdev) {
			if (device->devt != path_devt) {
				mutex_unlock(&fs_devices->device_list_mutex);
				btrfs_warn_in_rcu(NULL,
	"duplicate device %s devid %llu generation %llu scanned by %s (%d)",
						  path, devid, found_transid,
						  current->comm,
						  task_pid_nr(current));
				return ERR_PTR(-EEXIST);
			}
			btrfs_info_in_rcu(NULL,
	"devid %llu device path %s changed to %s scanned by %s (%d)",
					  devid, btrfs_dev_name(device),
					  path, current->comm,
					  task_pid_nr(current));
		}

		name = rcu_string_strdup(path, GFP_NOFS);
		if (!name) {
			mutex_unlock(&fs_devices->device_list_mutex);
			return ERR_PTR(-ENOMEM);
		}
		rcu_string_free(device->name);
		rcu_assign_pointer(device->name, name);
		if (test_bit(BTRFS_DEV_STATE_MISSING, &device->dev_state)) {
			fs_devices->missing_devices--;
			clear_bit(BTRFS_DEV_STATE_MISSING, &device->dev_state);
		}
		device->devt = path_devt;
	}

	/*
	 * Unmount does not free the btrfs_device struct but would zero
	 * generation along with most of the other members. So just update
	 * it back. We need it to pick the disk with largest generation
	 * (as above).
	 */
	if (!fs_devices->opened) {
		device->generation = found_transid;
		fs_devices->latest_generation = max_t(u64, found_transid,
						fs_devices->latest_generation);
	}

	fs_devices->total_devices = btrfs_super_num_devices(disk_super);

	mutex_unlock(&fs_devices->device_list_mutex);
	return device;
}

static struct btrfs_fs_devices *clone_fs_devices(struct btrfs_fs_devices *orig)
{
	struct btrfs_fs_devices *fs_devices;
	struct btrfs_device *device;
	struct btrfs_device *orig_dev;
	int ret = 0;

	lockdep_assert_held(&uuid_mutex);

	fs_devices = alloc_fs_devices(orig->fsid);
	if (IS_ERR(fs_devices))
		return fs_devices;

	fs_devices->total_devices = orig->total_devices;

	list_for_each_entry(orig_dev, &orig->devices, dev_list) {
		const char *dev_path = NULL;

		/*
		 * This is ok to do without RCU read locked because we hold the
		 * uuid mutex so nothing we touch in here is going to disappear.
		 */
		if (orig_dev->name)
			dev_path = orig_dev->name->str;

		device = btrfs_alloc_device(NULL, &orig_dev->devid,
					    orig_dev->uuid, dev_path);
		if (IS_ERR(device)) {
			ret = PTR_ERR(device);
			goto error;
		}

		if (orig_dev->zone_info) {
			struct btrfs_zoned_device_info *zone_info;

			zone_info = btrfs_clone_dev_zone_info(orig_dev);
			if (!zone_info) {
				btrfs_free_device(device);
				ret = -ENOMEM;
				goto error;
			}
			device->zone_info = zone_info;
		}

		list_add(&device->dev_list, &fs_devices->devices);
		device->fs_devices = fs_devices;
		fs_devices->num_devices++;
	}
	return fs_devices;
error:
	free_fs_devices(fs_devices);
	return ERR_PTR(ret);
}

static void __btrfs_free_extra_devids(struct btrfs_fs_devices *fs_devices,
				      struct btrfs_device **latest_dev)
{
	struct btrfs_device *device, *next;

	/* This is the initialized path, it is safe to release the devices. */
	list_for_each_entry_safe(device, next, &fs_devices->devices, dev_list) {
		if (test_bit(BTRFS_DEV_STATE_IN_FS_METADATA, &device->dev_state)) {
			if (!test_bit(BTRFS_DEV_STATE_REPLACE_TGT,
				      &device->dev_state) &&
			    !test_bit(BTRFS_DEV_STATE_MISSING,
				      &device->dev_state) &&
			    (!*latest_dev ||
			     device->generation > (*latest_dev)->generation)) {
				*latest_dev = device;
			}
			continue;
		}

		/*
		 * We have already validated the presence of BTRFS_DEV_REPLACE_DEVID,
		 * in btrfs_init_dev_replace() so just continue.
		 */
		if (device->devid == BTRFS_DEV_REPLACE_DEVID)
			continue;

		if (device->bdev_file) {
			fput(device->bdev_file);
			device->bdev = NULL;
			device->bdev_file = NULL;
			fs_devices->open_devices--;
		}
		if (test_bit(BTRFS_DEV_STATE_WRITEABLE, &device->dev_state)) {
			list_del_init(&device->dev_alloc_list);
			clear_bit(BTRFS_DEV_STATE_WRITEABLE, &device->dev_state);
			fs_devices->rw_devices--;
		}
		list_del_init(&device->dev_list);
		fs_devices->num_devices--;
		btrfs_free_device(device);
	}

}

/*
 * After we have read the system tree and know devids belonging to this
 * filesystem, remove the device which does not belong there.
 */
void btrfs_free_extra_devids(struct btrfs_fs_devices *fs_devices)
{
	struct btrfs_device *latest_dev = NULL;
	struct btrfs_fs_devices *seed_dev;

	mutex_lock(&uuid_mutex);
	__btrfs_free_extra_devids(fs_devices, &latest_dev);

	list_for_each_entry(seed_dev, &fs_devices->seed_list, seed_list)
		__btrfs_free_extra_devids(seed_dev, &latest_dev);

	fs_devices->latest_dev = latest_dev;

	mutex_unlock(&uuid_mutex);
}

static void btrfs_close_bdev(struct btrfs_device *device)
{
	if (!device->bdev)
		return;

	if (test_bit(BTRFS_DEV_STATE_WRITEABLE, &device->dev_state)) {
		sync_blockdev(device->bdev);
		invalidate_bdev(device->bdev);
	}

	fput(device->bdev_file);
}

static void btrfs_close_one_device(struct btrfs_device *device)
{
	struct btrfs_fs_devices *fs_devices = device->fs_devices;

	if (test_bit(BTRFS_DEV_STATE_WRITEABLE, &device->dev_state) &&
	    device->devid != BTRFS_DEV_REPLACE_DEVID) {
		list_del_init(&device->dev_alloc_list);
		fs_devices->rw_devices--;
	}

	if (device->devid == BTRFS_DEV_REPLACE_DEVID)
		clear_bit(BTRFS_DEV_STATE_REPLACE_TGT, &device->dev_state);

	if (test_bit(BTRFS_DEV_STATE_MISSING, &device->dev_state)) {
		clear_bit(BTRFS_DEV_STATE_MISSING, &device->dev_state);
		fs_devices->missing_devices--;
	}

	btrfs_close_bdev(device);
	if (device->bdev) {
		fs_devices->open_devices--;
		device->bdev = NULL;
		device->bdev_file = NULL;
	}
	clear_bit(BTRFS_DEV_STATE_WRITEABLE, &device->dev_state);
	btrfs_destroy_dev_zone_info(device);

	device->fs_info = NULL;
	atomic_set(&device->dev_stats_ccnt, 0);
	extent_io_tree_release(&device->alloc_state);

	/*
	 * Reset the flush error record. We might have a transient flush error
	 * in this mount, and if so we aborted the current transaction and set
	 * the fs to an error state, guaranteeing no super blocks can be further
	 * committed. However that error might be transient and if we unmount the
	 * filesystem and mount it again, we should allow the mount to succeed
	 * (btrfs_check_rw_degradable() should not fail) - if after mounting the
	 * filesystem again we still get flush errors, then we will again abort
	 * any transaction and set the error state, guaranteeing no commits of
	 * unsafe super blocks.
	 */
	device->last_flush_error = 0;

	/* Verify the device is back in a pristine state  */
	WARN_ON(test_bit(BTRFS_DEV_STATE_FLUSH_SENT, &device->dev_state));
	WARN_ON(test_bit(BTRFS_DEV_STATE_REPLACE_TGT, &device->dev_state));
	WARN_ON(!list_empty(&device->dev_alloc_list));
	WARN_ON(!list_empty(&device->post_commit_list));
}

static void close_fs_devices(struct btrfs_fs_devices *fs_devices)
{
	struct btrfs_device *device, *tmp;

	lockdep_assert_held(&uuid_mutex);

	if (--fs_devices->opened > 0)
		return;

	list_for_each_entry_safe(device, tmp, &fs_devices->devices, dev_list)
		btrfs_close_one_device(device);

	WARN_ON(fs_devices->open_devices);
	WARN_ON(fs_devices->rw_devices);
	fs_devices->opened = 0;
	fs_devices->seeding = false;
	fs_devices->fs_info = NULL;
}

void btrfs_close_devices(struct btrfs_fs_devices *fs_devices)
{
	LIST_HEAD(list);
	struct btrfs_fs_devices *tmp;

	mutex_lock(&uuid_mutex);
	close_fs_devices(fs_devices);
	if (!fs_devices->opened) {
		list_splice_init(&fs_devices->seed_list, &list);

		/*
		 * If the struct btrfs_fs_devices is not assembled with any
		 * other device, it can be re-initialized during the next mount
		 * without the needing device-scan step. Therefore, it can be
		 * fully freed.
		 */
		if (fs_devices->num_devices == 1) {
			list_del(&fs_devices->fs_list);
			free_fs_devices(fs_devices);
		}
	}


	list_for_each_entry_safe(fs_devices, tmp, &list, seed_list) {
		close_fs_devices(fs_devices);
		list_del(&fs_devices->seed_list);
		free_fs_devices(fs_devices);
	}
	mutex_unlock(&uuid_mutex);
}

static int open_fs_devices(struct btrfs_fs_devices *fs_devices,
				blk_mode_t flags, void *holder)
{
	struct btrfs_device *device;
	struct btrfs_device *latest_dev = NULL;
	struct btrfs_device *tmp_device;
	int ret = 0;

	list_for_each_entry_safe(device, tmp_device, &fs_devices->devices,
				 dev_list) {
		int ret2;

		ret2 = btrfs_open_one_device(fs_devices, device, flags, holder);
		if (ret2 == 0 &&
		    (!latest_dev || device->generation > latest_dev->generation)) {
			latest_dev = device;
		} else if (ret2 == -ENODATA) {
			fs_devices->num_devices--;
			list_del(&device->dev_list);
			btrfs_free_device(device);
		}
		if (ret == 0 && ret2 != 0)
			ret = ret2;
	}

	if (fs_devices->open_devices == 0) {
		if (ret)
			return ret;
		return -EINVAL;
	}

	fs_devices->opened = 1;
	fs_devices->latest_dev = latest_dev;
	fs_devices->total_rw_bytes = 0;
	fs_devices->chunk_alloc_policy = BTRFS_CHUNK_ALLOC_REGULAR;
	fs_devices->read_policy = BTRFS_READ_POLICY_PID;

	return 0;
}

static int devid_cmp(void *priv, const struct list_head *a,
		     const struct list_head *b)
{
	const struct btrfs_device *dev1, *dev2;

	dev1 = list_entry(a, struct btrfs_device, dev_list);
	dev2 = list_entry(b, struct btrfs_device, dev_list);

	if (dev1->devid < dev2->devid)
		return -1;
	else if (dev1->devid > dev2->devid)
		return 1;
	return 0;
}

int btrfs_open_devices(struct btrfs_fs_devices *fs_devices,
		       blk_mode_t flags, void *holder)
{
	int ret;

	lockdep_assert_held(&uuid_mutex);
	/*
	 * The device_list_mutex cannot be taken here in case opening the
	 * underlying device takes further locks like open_mutex.
	 *
	 * We also don't need the lock here as this is called during mount and
	 * exclusion is provided by uuid_mutex
	 */

	if (fs_devices->opened) {
		fs_devices->opened++;
		ret = 0;
	} else {
		list_sort(NULL, &fs_devices->devices, devid_cmp);
		ret = open_fs_devices(fs_devices, flags, holder);
	}

	return ret;
}

void btrfs_release_disk_super(struct btrfs_super_block *super)
{
	struct page *page = virt_to_page(super);

	put_page(page);
}

static struct btrfs_super_block *btrfs_read_disk_super(struct block_device *bdev,
						       u64 bytenr, u64 bytenr_orig)
{
	struct btrfs_super_block *disk_super;
	struct page *page;
	void *p;
	pgoff_t index;

	/* make sure our super fits in the device */
	if (bytenr + PAGE_SIZE >= bdev_nr_bytes(bdev))
		return ERR_PTR(-EINVAL);

	/* make sure our super fits in the page */
	if (sizeof(*disk_super) > PAGE_SIZE)
		return ERR_PTR(-EINVAL);

	/* make sure our super doesn't straddle pages on disk */
	index = bytenr >> PAGE_SHIFT;
	if ((bytenr + sizeof(*disk_super) - 1) >> PAGE_SHIFT != index)
		return ERR_PTR(-EINVAL);

	/* pull in the page with our super */
	page = read_cache_page_gfp(bdev->bd_mapping, index, GFP_KERNEL);

	if (IS_ERR(page))
		return ERR_CAST(page);

	p = page_address(page);

	/* align our pointer to the offset of the super block */
	disk_super = p + offset_in_page(bytenr);

	if (btrfs_super_bytenr(disk_super) != bytenr_orig ||
	    btrfs_super_magic(disk_super) != BTRFS_MAGIC) {
		btrfs_release_disk_super(p);
		return ERR_PTR(-EINVAL);
	}

	if (disk_super->label[0] && disk_super->label[BTRFS_LABEL_SIZE - 1])
		disk_super->label[BTRFS_LABEL_SIZE - 1] = 0;

	return disk_super;
}

int btrfs_forget_devices(dev_t devt)
{
	int ret;

	mutex_lock(&uuid_mutex);
	ret = btrfs_free_stale_devices(devt, NULL);
	mutex_unlock(&uuid_mutex);

	return ret;
}

static bool btrfs_skip_registration(struct btrfs_super_block *disk_super,
				    const char *path, dev_t devt,
				    bool mount_arg_dev)
{
	struct btrfs_fs_devices *fs_devices;

	/*
	 * Do not skip device registration for mounted devices with matching
	 * maj:min but different paths. Booting without initrd relies on
	 * /dev/root initially, later replaced with the actual root device.
	 * A successful scan ensures grub2-probe selects the correct device.
	 */
	list_for_each_entry(fs_devices, &fs_uuids, fs_list) {
		struct btrfs_device *device;

		mutex_lock(&fs_devices->device_list_mutex);

		if (!fs_devices->opened) {
			mutex_unlock(&fs_devices->device_list_mutex);
			continue;
		}

		list_for_each_entry(device, &fs_devices->devices, dev_list) {
			if (device->bdev && (device->bdev->bd_dev == devt) &&
			    strcmp(device->name->str, path) != 0) {
				mutex_unlock(&fs_devices->device_list_mutex);

				/* Do not skip registration. */
				return false;
			}
		}
		mutex_unlock(&fs_devices->device_list_mutex);
	}

	if (!mount_arg_dev && btrfs_super_num_devices(disk_super) == 1 &&
	    !(btrfs_super_flags(disk_super) & BTRFS_SUPER_FLAG_SEEDING))
		return true;

	return false;
}

/*
 * Look for a btrfs signature on a device. This may be called out of the mount path
 * and we are not allowed to call set_blocksize during the scan. The superblock
 * is read via pagecache.
 *
 * With @mount_arg_dev it's a scan during mount time that will always register
 * the device or return an error. Multi-device and seeding devices are registered
 * in both cases.
 */
struct btrfs_device *btrfs_scan_one_device(const char *path, blk_mode_t flags,
					   bool mount_arg_dev)
{
	struct btrfs_super_block *disk_super;
	bool new_device_added = false;
	struct btrfs_device *device = NULL;
	struct file *bdev_file;
	char *canonical_path = NULL;
	u64 bytenr;
	dev_t devt;
	int ret;

	lockdep_assert_held(&uuid_mutex);

	if (!is_good_dev_path(path)) {
		canonical_path = kmalloc(PATH_MAX, GFP_KERNEL);
		if (canonical_path) {
			ret = get_canonical_dev_path(path, canonical_path);
			if (ret < 0) {
				kfree(canonical_path);
				canonical_path = NULL;
			}
		}
	}
	/*
	 * Avoid an exclusive open here, as the systemd-udev may initiate the
	 * device scan which may race with the user's mount or mkfs command,
	 * resulting in failure.
	 * Since the device scan is solely for reading purposes, there is no
	 * need for an exclusive open. Additionally, the devices are read again
	 * during the mount process. It is ok to get some inconsistent
	 * values temporarily, as the device paths of the fsid are the only
	 * required information for assembling the volume.
	 */
	bdev_file = bdev_file_open_by_path(path, flags, NULL, NULL);
	if (IS_ERR(bdev_file))
		return ERR_CAST(bdev_file);

	/*
	 * We would like to check all the super blocks, but doing so would
	 * allow a mount to succeed after a mkfs from a different filesystem.
	 * Currently, recovery from a bad primary btrfs superblock is done
	 * using the userspace command 'btrfs check --super'.
	 */
	ret = btrfs_sb_log_location_bdev(file_bdev(bdev_file), 0, READ, &bytenr);
	if (ret) {
		device = ERR_PTR(ret);
		goto error_bdev_put;
	}

	disk_super = btrfs_read_disk_super(file_bdev(bdev_file), bytenr,
					   btrfs_sb_offset(0));
	if (IS_ERR(disk_super)) {
		device = ERR_CAST(disk_super);
		goto error_bdev_put;
	}

	devt = file_bdev(bdev_file)->bd_dev;
	if (btrfs_skip_registration(disk_super, path, devt, mount_arg_dev)) {
		pr_debug("BTRFS: skip registering single non-seed device %s (%d:%d)\n",
			  path, MAJOR(devt), MINOR(devt));

		btrfs_free_stale_devices(devt, NULL);

		device = NULL;
		goto free_disk_super;
	}

	device = device_list_add(canonical_path ? : path, disk_super,
				 &new_device_added);
	if (!IS_ERR(device) && new_device_added)
		btrfs_free_stale_devices(device->devt, device);

free_disk_super:
	btrfs_release_disk_super(disk_super);

error_bdev_put:
	fput(bdev_file);
	kfree(canonical_path);

	return device;
}

/*
 * Try to find a chunk that intersects [start, start + len] range and when one
 * such is found, record the end of it in *start
 */
static bool contains_pending_extent(struct btrfs_device *device, u64 *start,
				    u64 len)
{
	u64 physical_start, physical_end;

	lockdep_assert_held(&device->fs_info->chunk_mutex);

	if (find_first_extent_bit(&device->alloc_state, *start,
				  &physical_start, &physical_end,
				  CHUNK_ALLOCATED, NULL)) {

		if (in_range(physical_start, *start, len) ||
		    in_range(*start, physical_start,
			     physical_end + 1 - physical_start)) {
			*start = physical_end + 1;
			return true;
		}
	}
	return false;
}

static u64 dev_extent_search_start(struct btrfs_device *device)
{
	switch (device->fs_devices->chunk_alloc_policy) {
	case BTRFS_CHUNK_ALLOC_REGULAR:
		return BTRFS_DEVICE_RANGE_RESERVED;
	case BTRFS_CHUNK_ALLOC_ZONED:
		/*
		 * We don't care about the starting region like regular
		 * allocator, because we anyway use/reserve the first two zones
		 * for superblock logging.
		 */
		return 0;
	default:
		BUG();
	}
}

static bool dev_extent_hole_check_zoned(struct btrfs_device *device,
					u64 *hole_start, u64 *hole_size,
					u64 num_bytes)
{
	u64 zone_size = device->zone_info->zone_size;
	u64 pos;
	int ret;
	bool changed = false;

	ASSERT(IS_ALIGNED(*hole_start, zone_size));

	while (*hole_size > 0) {
		pos = btrfs_find_allocatable_zones(device, *hole_start,
						   *hole_start + *hole_size,
						   num_bytes);
		if (pos != *hole_start) {
			*hole_size = *hole_start + *hole_size - pos;
			*hole_start = pos;
			changed = true;
			if (*hole_size < num_bytes)
				break;
		}

		ret = btrfs_ensure_empty_zones(device, pos, num_bytes);

		/* Range is ensured to be empty */
		if (!ret)
			return changed;

		/* Given hole range was invalid (outside of device) */
		if (ret == -ERANGE) {
			*hole_start += *hole_size;
			*hole_size = 0;
			return true;
		}

		*hole_start += zone_size;
		*hole_size -= zone_size;
		changed = true;
	}

	return changed;
}

/*
 * Check if specified hole is suitable for allocation.
 *
 * @device:	the device which we have the hole
 * @hole_start: starting position of the hole
 * @hole_size:	the size of the hole
 * @num_bytes:	the size of the free space that we need
 *
 * This function may modify @hole_start and @hole_size to reflect the suitable
 * position for allocation. Returns 1 if hole position is updated, 0 otherwise.
 */
static bool dev_extent_hole_check(struct btrfs_device *device, u64 *hole_start,
				  u64 *hole_size, u64 num_bytes)
{
	bool changed = false;
	u64 hole_end = *hole_start + *hole_size;

	for (;;) {
		/*
		 * Check before we set max_hole_start, otherwise we could end up
		 * sending back this offset anyway.
		 */
		if (contains_pending_extent(device, hole_start, *hole_size)) {
			if (hole_end >= *hole_start)
				*hole_size = hole_end - *hole_start;
			else
				*hole_size = 0;
			changed = true;
		}

		switch (device->fs_devices->chunk_alloc_policy) {
		case BTRFS_CHUNK_ALLOC_REGULAR:
			/* No extra check */
			break;
		case BTRFS_CHUNK_ALLOC_ZONED:
			if (dev_extent_hole_check_zoned(device, hole_start,
							hole_size, num_bytes)) {
				changed = true;
				/*
				 * The changed hole can contain pending extent.
				 * Loop again to check that.
				 */
				continue;
			}
			break;
		default:
			BUG();
		}

		break;
	}

	return changed;
}

/*
 * Find free space in the specified device.
 *
 * @device:	  the device which we search the free space in
 * @num_bytes:	  the size of the free space that we need
 * @search_start: the position from which to begin the search
 * @start:	  store the start of the free space.
 * @len:	  the size of the free space. that we find, or the size
 *		  of the max free space if we don't find suitable free space
 *
 * This does a pretty simple search, the expectation is that it is called very
 * infrequently and that a given device has a small number of extents.
 *
 * @start is used to store the start of the free space if we find. But if we
 * don't find suitable free space, it will be used to store the start position
 * of the max free space.
 *
 * @len is used to store the size of the free space that we find.
 * But if we don't find suitable free space, it is used to store the size of
 * the max free space.
 *
 * NOTE: This function will search *commit* root of device tree, and does extra
 * check to ensure dev extents are not double allocated.
 * This makes the function safe to allocate dev extents but may not report
 * correct usable device space, as device extent freed in current transaction
 * is not reported as available.
 */
static int find_free_dev_extent(struct btrfs_device *device, u64 num_bytes,
				u64 *start, u64 *len)
{
	struct btrfs_fs_info *fs_info = device->fs_info;
	struct btrfs_root *root = fs_info->dev_root;
	struct btrfs_key key;
	struct btrfs_dev_extent *dev_extent;
	struct btrfs_path *path;
	u64 search_start;
	u64 hole_size;
	u64 max_hole_start;
	u64 max_hole_size = 0;
	u64 extent_end;
	u64 search_end = device->total_bytes;
	int ret;
	int slot;
	struct extent_buffer *l;

	search_start = dev_extent_search_start(device);
	max_hole_start = search_start;

	WARN_ON(device->zone_info &&
		!IS_ALIGNED(num_bytes, device->zone_info->zone_size));

	path = btrfs_alloc_path();
	if (!path) {
		ret = -ENOMEM;
		goto out;
	}
again:
	if (search_start >= search_end ||
		test_bit(BTRFS_DEV_STATE_REPLACE_TGT, &device->dev_state)) {
		ret = -ENOSPC;
		goto out;
	}

	path->reada = READA_FORWARD;
	path->search_commit_root = 1;
	path->skip_locking = 1;

	key.objectid = device->devid;
	key.offset = search_start;
	key.type = BTRFS_DEV_EXTENT_KEY;

	ret = btrfs_search_backwards(root, &key, path);
	if (ret < 0)
		goto out;

	while (search_start < search_end) {
		l = path->nodes[0];
		slot = path->slots[0];
		if (slot >= btrfs_header_nritems(l)) {
			ret = btrfs_next_leaf(root, path);
			if (ret == 0)
				continue;
			if (ret < 0)
				goto out;

			break;
		}
		btrfs_item_key_to_cpu(l, &key, slot);

		if (key.objectid < device->devid)
			goto next;

		if (key.objectid > device->devid)
			break;

		if (key.type != BTRFS_DEV_EXTENT_KEY)
			goto next;

		if (key.offset > search_end)
			break;

		if (key.offset > search_start) {
			hole_size = key.offset - search_start;
			dev_extent_hole_check(device, &search_start, &hole_size,
					      num_bytes);

			if (hole_size > max_hole_size) {
				max_hole_start = search_start;
				max_hole_size = hole_size;
			}

			/*
			 * If this free space is greater than which we need,
			 * it must be the max free space that we have found
			 * until now, so max_hole_start must point to the start
			 * of this free space and the length of this free space
			 * is stored in max_hole_size. Thus, we return
			 * max_hole_start and max_hole_size and go back to the
			 * caller.
			 */
			if (hole_size >= num_bytes) {
				ret = 0;
				goto out;
			}
		}

		dev_extent = btrfs_item_ptr(l, slot, struct btrfs_dev_extent);
		extent_end = key.offset + btrfs_dev_extent_length(l,
								  dev_extent);
		if (extent_end > search_start)
			search_start = extent_end;
next:
		path->slots[0]++;
		cond_resched();
	}

	/*
	 * At this point, search_start should be the end of
	 * allocated dev extents, and when shrinking the device,
	 * search_end may be smaller than search_start.
	 */
	if (search_end > search_start) {
		hole_size = search_end - search_start;
		if (dev_extent_hole_check(device, &search_start, &hole_size,
					  num_bytes)) {
			btrfs_release_path(path);
			goto again;
		}

		if (hole_size > max_hole_size) {
			max_hole_start = search_start;
			max_hole_size = hole_size;
		}
	}

	/* See above. */
	if (max_hole_size < num_bytes)
		ret = -ENOSPC;
	else
		ret = 0;

	ASSERT(max_hole_start + max_hole_size <= search_end);
out:
	btrfs_free_path(path);
	*start = max_hole_start;
	if (len)
		*len = max_hole_size;
	return ret;
}

static int btrfs_free_dev_extent(struct btrfs_trans_handle *trans,
			  struct btrfs_device *device,
			  u64 start, u64 *dev_extent_len)
{
	struct btrfs_fs_info *fs_info = device->fs_info;
	struct btrfs_root *root = fs_info->dev_root;
	int ret;
	struct btrfs_path *path;
	struct btrfs_key key;
	struct btrfs_key found_key;
	struct extent_buffer *leaf = NULL;
	struct btrfs_dev_extent *extent = NULL;

	path = btrfs_alloc_path();
	if (!path)
		return -ENOMEM;

	key.objectid = device->devid;
	key.offset = start;
	key.type = BTRFS_DEV_EXTENT_KEY;
again:
	ret = btrfs_search_slot(trans, root, &key, path, -1, 1);
	if (ret > 0) {
		ret = btrfs_previous_item(root, path, key.objectid,
					  BTRFS_DEV_EXTENT_KEY);
		if (ret)
			goto out;
		leaf = path->nodes[0];
		btrfs_item_key_to_cpu(leaf, &found_key, path->slots[0]);
		extent = btrfs_item_ptr(leaf, path->slots[0],
					struct btrfs_dev_extent);
		BUG_ON(found_key.offset > start || found_key.offset +
		       btrfs_dev_extent_length(leaf, extent) < start);
		key = found_key;
		btrfs_release_path(path);
		goto again;
	} else if (ret == 0) {
		leaf = path->nodes[0];
		extent = btrfs_item_ptr(leaf, path->slots[0],
					struct btrfs_dev_extent);
	} else {
		goto out;
	}

	*dev_extent_len = btrfs_dev_extent_length(leaf, extent);

	ret = btrfs_del_item(trans, root, path);
	if (ret == 0)
		set_bit(BTRFS_TRANS_HAVE_FREE_BGS, &trans->transaction->flags);
out:
	btrfs_free_path(path);
	return ret;
}

static u64 find_next_chunk(struct btrfs_fs_info *fs_info)
{
	struct rb_node *n;
	u64 ret = 0;

	read_lock(&fs_info->mapping_tree_lock);
	n = rb_last(&fs_info->mapping_tree.rb_root);
	if (n) {
		struct btrfs_chunk_map *map;

		map = rb_entry(n, struct btrfs_chunk_map, rb_node);
		ret = map->start + map->chunk_len;
	}
	read_unlock(&fs_info->mapping_tree_lock);

	return ret;
}

static noinline int find_next_devid(struct btrfs_fs_info *fs_info,
				    u64 *devid_ret)
{
	int ret;
	struct btrfs_key key;
	struct btrfs_key found_key;
	struct btrfs_path *path;

	path = btrfs_alloc_path();
	if (!path)
		return -ENOMEM;

	key.objectid = BTRFS_DEV_ITEMS_OBJECTID;
	key.type = BTRFS_DEV_ITEM_KEY;
	key.offset = (u64)-1;

	ret = btrfs_search_slot(NULL, fs_info->chunk_root, &key, path, 0, 0);
	if (ret < 0)
		goto error;

	if (ret == 0) {
		/* Corruption */
		btrfs_err(fs_info, "corrupted chunk tree devid -1 matched");
		ret = -EUCLEAN;
		goto error;
	}

	ret = btrfs_previous_item(fs_info->chunk_root, path,
				  BTRFS_DEV_ITEMS_OBJECTID,
				  BTRFS_DEV_ITEM_KEY);
	if (ret) {
		*devid_ret = 1;
	} else {
		btrfs_item_key_to_cpu(path->nodes[0], &found_key,
				      path->slots[0]);
		*devid_ret = found_key.offset + 1;
	}
	ret = 0;
error:
	btrfs_free_path(path);
	return ret;
}

/*
 * the device information is stored in the chunk root
 * the btrfs_device struct should be fully filled in
 */
static int btrfs_add_dev_item(struct btrfs_trans_handle *trans,
			    struct btrfs_device *device)
{
	int ret;
	struct btrfs_path *path;
	struct btrfs_dev_item *dev_item;
	struct extent_buffer *leaf;
	struct btrfs_key key;
	unsigned long ptr;

	path = btrfs_alloc_path();
	if (!path)
		return -ENOMEM;

	key.objectid = BTRFS_DEV_ITEMS_OBJECTID;
	key.type = BTRFS_DEV_ITEM_KEY;
	key.offset = device->devid;

	btrfs_reserve_chunk_metadata(trans, true);
	ret = btrfs_insert_empty_item(trans, trans->fs_info->chunk_root, path,
				      &key, sizeof(*dev_item));
	btrfs_trans_release_chunk_metadata(trans);
	if (ret)
		goto out;

	leaf = path->nodes[0];
	dev_item = btrfs_item_ptr(leaf, path->slots[0], struct btrfs_dev_item);

	btrfs_set_device_id(leaf, dev_item, device->devid);
	btrfs_set_device_generation(leaf, dev_item, 0);
	btrfs_set_device_type(leaf, dev_item, device->type);
	btrfs_set_device_io_align(leaf, dev_item, device->io_align);
	btrfs_set_device_io_width(leaf, dev_item, device->io_width);
	btrfs_set_device_sector_size(leaf, dev_item, device->sector_size);
	btrfs_set_device_total_bytes(leaf, dev_item,
				     btrfs_device_get_disk_total_bytes(device));
	btrfs_set_device_bytes_used(leaf, dev_item,
				    btrfs_device_get_bytes_used(device));
	btrfs_set_device_group(leaf, dev_item, 0);
	btrfs_set_device_seek_speed(leaf, dev_item, 0);
	btrfs_set_device_bandwidth(leaf, dev_item, 0);
	btrfs_set_device_start_offset(leaf, dev_item, 0);

	ptr = btrfs_device_uuid(dev_item);
	write_extent_buffer(leaf, device->uuid, ptr, BTRFS_UUID_SIZE);
	ptr = btrfs_device_fsid(dev_item);
	write_extent_buffer(leaf, trans->fs_info->fs_devices->metadata_uuid,
			    ptr, BTRFS_FSID_SIZE);
	btrfs_mark_buffer_dirty(trans, leaf);

	ret = 0;
out:
	btrfs_free_path(path);
	return ret;
}

/*
 * Function to update ctime/mtime for a given device path.
 * Mainly used for ctime/mtime based probe like libblkid.
 *
 * We don't care about errors here, this is just to be kind to userspace.
 */
static void update_dev_time(const char *device_path)
{
	struct path path;
	int ret;

	ret = kern_path(device_path, LOOKUP_FOLLOW, &path);
	if (ret)
		return;

	inode_update_time(d_inode(path.dentry), S_MTIME | S_CTIME | S_VERSION);
	path_put(&path);
}

static int btrfs_rm_dev_item(struct btrfs_trans_handle *trans,
			     struct btrfs_device *device)
{
	struct btrfs_root *root = device->fs_info->chunk_root;
	int ret;
	struct btrfs_path *path;
	struct btrfs_key key;

	path = btrfs_alloc_path();
	if (!path)
		return -ENOMEM;

	key.objectid = BTRFS_DEV_ITEMS_OBJECTID;
	key.type = BTRFS_DEV_ITEM_KEY;
	key.offset = device->devid;

	btrfs_reserve_chunk_metadata(trans, false);
	ret = btrfs_search_slot(trans, root, &key, path, -1, 1);
	btrfs_trans_release_chunk_metadata(trans);
	if (ret) {
		if (ret > 0)
			ret = -ENOENT;
		goto out;
	}

	ret = btrfs_del_item(trans, root, path);
out:
	btrfs_free_path(path);
	return ret;
}

/*
 * Verify that @num_devices satisfies the RAID profile constraints in the whole
 * filesystem. It's up to the caller to adjust that number regarding eg. device
 * replace.
 */
static int btrfs_check_raid_min_devices(struct btrfs_fs_info *fs_info,
		u64 num_devices)
{
	u64 all_avail;
	unsigned seq;
	int i;

	do {
		seq = read_seqbegin(&fs_info->profiles_lock);

		all_avail = fs_info->avail_data_alloc_bits |
			    fs_info->avail_system_alloc_bits |
			    fs_info->avail_metadata_alloc_bits;
	} while (read_seqretry(&fs_info->profiles_lock, seq));

	for (i = 0; i < BTRFS_NR_RAID_TYPES; i++) {
		if (!(all_avail & btrfs_raid_array[i].bg_flag))
			continue;

		if (num_devices < btrfs_raid_array[i].devs_min)
			return btrfs_raid_array[i].mindev_error;
	}

	return 0;
}

static struct btrfs_device * btrfs_find_next_active_device(
		struct btrfs_fs_devices *fs_devs, struct btrfs_device *device)
{
	struct btrfs_device *next_device;

	list_for_each_entry(next_device, &fs_devs->devices, dev_list) {
		if (next_device != device &&
		    !test_bit(BTRFS_DEV_STATE_MISSING, &next_device->dev_state)
		    && next_device->bdev)
			return next_device;
	}

	return NULL;
}

/*
 * Helper function to check if the given device is part of s_bdev / latest_dev
 * and replace it with the provided or the next active device, in the context
 * where this function called, there should be always be another device (or
 * this_dev) which is active.
 */
void __cold btrfs_assign_next_active_device(struct btrfs_device *device,
					    struct btrfs_device *next_device)
{
	struct btrfs_fs_info *fs_info = device->fs_info;

	if (!next_device)
		next_device = btrfs_find_next_active_device(fs_info->fs_devices,
							    device);
	ASSERT(next_device);

	if (fs_info->sb->s_bdev &&
			(fs_info->sb->s_bdev == device->bdev))
		fs_info->sb->s_bdev = next_device->bdev;

	if (fs_info->fs_devices->latest_dev->bdev == device->bdev)
		fs_info->fs_devices->latest_dev = next_device;
}

/*
 * Return btrfs_fs_devices::num_devices excluding the device that's being
 * currently replaced.
 */
static u64 btrfs_num_devices(struct btrfs_fs_info *fs_info)
{
	u64 num_devices = fs_info->fs_devices->num_devices;

	down_read(&fs_info->dev_replace.rwsem);
	if (btrfs_dev_replace_is_ongoing(&fs_info->dev_replace)) {
		ASSERT(num_devices > 1);
		num_devices--;
	}
	up_read(&fs_info->dev_replace.rwsem);

	return num_devices;
}

static void btrfs_scratch_superblock(struct btrfs_fs_info *fs_info,
				     struct block_device *bdev, int copy_num)
{
	struct btrfs_super_block *disk_super;
	const size_t len = sizeof(disk_super->magic);
	const u64 bytenr = btrfs_sb_offset(copy_num);
	int ret;

	disk_super = btrfs_read_disk_super(bdev, bytenr, bytenr);
	if (IS_ERR(disk_super))
		return;

	memset(&disk_super->magic, 0, len);
	folio_mark_dirty(virt_to_folio(disk_super));
	btrfs_release_disk_super(disk_super);

	ret = sync_blockdev_range(bdev, bytenr, bytenr + len - 1);
	if (ret)
		btrfs_warn(fs_info, "error clearing superblock number %d (%d)",
			copy_num, ret);
}

void btrfs_scratch_superblocks(struct btrfs_fs_info *fs_info, struct btrfs_device *device)
{
	int copy_num;
	struct block_device *bdev = device->bdev;

	if (!bdev)
		return;

	for (copy_num = 0; copy_num < BTRFS_SUPER_MIRROR_MAX; copy_num++) {
		if (bdev_is_zoned(bdev))
			btrfs_reset_sb_log_zones(bdev, copy_num);
		else
			btrfs_scratch_superblock(fs_info, bdev, copy_num);
	}

	/* Notify udev that device has changed */
	btrfs_kobject_uevent(bdev, KOBJ_CHANGE);

	/* Update ctime/mtime for device path for libblkid */
	update_dev_time(device->name->str);
}

int btrfs_rm_device(struct btrfs_fs_info *fs_info,
		    struct btrfs_dev_lookup_args *args,
		    struct file **bdev_file)
{
	struct btrfs_trans_handle *trans;
	struct btrfs_device *device;
	struct btrfs_fs_devices *cur_devices;
	struct btrfs_fs_devices *fs_devices = fs_info->fs_devices;
	u64 num_devices;
	int ret = 0;

	if (btrfs_fs_incompat(fs_info, EXTENT_TREE_V2)) {
		btrfs_err(fs_info, "device remove not supported on extent tree v2 yet");
		return -EINVAL;
	}

	/*
	 * The device list in fs_devices is accessed without locks (neither
	 * uuid_mutex nor device_list_mutex) as it won't change on a mounted
	 * filesystem and another device rm cannot run.
	 */
	num_devices = btrfs_num_devices(fs_info);

	ret = btrfs_check_raid_min_devices(fs_info, num_devices - 1);
	if (ret)
		return ret;

	device = btrfs_find_device(fs_info->fs_devices, args);
	if (!device) {
		if (args->missing)
			ret = BTRFS_ERROR_DEV_MISSING_NOT_FOUND;
		else
			ret = -ENOENT;
		return ret;
	}

	if (btrfs_pinned_by_swapfile(fs_info, device)) {
		btrfs_warn_in_rcu(fs_info,
		  "cannot remove device %s (devid %llu) due to active swapfile",
				  btrfs_dev_name(device), device->devid);
		return -ETXTBSY;
	}

	if (test_bit(BTRFS_DEV_STATE_REPLACE_TGT, &device->dev_state))
		return BTRFS_ERROR_DEV_TGT_REPLACE;

	if (test_bit(BTRFS_DEV_STATE_WRITEABLE, &device->dev_state) &&
	    fs_info->fs_devices->rw_devices == 1)
		return BTRFS_ERROR_DEV_ONLY_WRITABLE;

	if (test_bit(BTRFS_DEV_STATE_WRITEABLE, &device->dev_state)) {
		mutex_lock(&fs_info->chunk_mutex);
		list_del_init(&device->dev_alloc_list);
		device->fs_devices->rw_devices--;
		mutex_unlock(&fs_info->chunk_mutex);
	}

	ret = btrfs_shrink_device(device, 0);
	if (ret)
		goto error_undo;

	trans = btrfs_start_transaction(fs_info->chunk_root, 0);
	if (IS_ERR(trans)) {
		ret = PTR_ERR(trans);
		goto error_undo;
	}

	ret = btrfs_rm_dev_item(trans, device);
	if (ret) {
		/* Any error in dev item removal is critical */
		btrfs_crit(fs_info,
			   "failed to remove device item for devid %llu: %d",
			   device->devid, ret);
		btrfs_abort_transaction(trans, ret);
		btrfs_end_transaction(trans);
		return ret;
	}

	clear_bit(BTRFS_DEV_STATE_IN_FS_METADATA, &device->dev_state);
	btrfs_scrub_cancel_dev(device);

	/*
	 * the device list mutex makes sure that we don't change
	 * the device list while someone else is writing out all
	 * the device supers. Whoever is writing all supers, should
	 * lock the device list mutex before getting the number of
	 * devices in the super block (super_copy). Conversely,
	 * whoever updates the number of devices in the super block
	 * (super_copy) should hold the device list mutex.
	 */

	/*
	 * In normal cases the cur_devices == fs_devices. But in case
	 * of deleting a seed device, the cur_devices should point to
	 * its own fs_devices listed under the fs_devices->seed_list.
	 */
	cur_devices = device->fs_devices;
	mutex_lock(&fs_devices->device_list_mutex);
	list_del_rcu(&device->dev_list);

	cur_devices->num_devices--;
	cur_devices->total_devices--;
	/* Update total_devices of the parent fs_devices if it's seed */
	if (cur_devices != fs_devices)
		fs_devices->total_devices--;

	if (test_bit(BTRFS_DEV_STATE_MISSING, &device->dev_state))
		cur_devices->missing_devices--;

	btrfs_assign_next_active_device(device, NULL);

	if (device->bdev_file) {
		cur_devices->open_devices--;
		/* remove sysfs entry */
		btrfs_sysfs_remove_device(device);
	}

	num_devices = btrfs_super_num_devices(fs_info->super_copy) - 1;
	btrfs_set_super_num_devices(fs_info->super_copy, num_devices);
	mutex_unlock(&fs_devices->device_list_mutex);

	/*
	 * At this point, the device is zero sized and detached from the
	 * devices list.  All that's left is to zero out the old supers and
	 * free the device.
	 *
	 * We cannot call btrfs_close_bdev() here because we're holding the sb
	 * write lock, and fput() on the block device will pull in the
	 * ->open_mutex on the block device and it's dependencies.  Instead
	 *  just flush the device and let the caller do the final bdev_release.
	 */
	if (test_bit(BTRFS_DEV_STATE_WRITEABLE, &device->dev_state)) {
		btrfs_scratch_superblocks(fs_info, device);
		if (device->bdev) {
			sync_blockdev(device->bdev);
			invalidate_bdev(device->bdev);
		}
	}

	*bdev_file = device->bdev_file;
	synchronize_rcu();
	btrfs_free_device(device);

	/*
	 * This can happen if cur_devices is the private seed devices list.  We
	 * cannot call close_fs_devices() here because it expects the uuid_mutex
	 * to be held, but in fact we don't need that for the private
	 * seed_devices, we can simply decrement cur_devices->opened and then
	 * remove it from our list and free the fs_devices.
	 */
	if (cur_devices->num_devices == 0) {
		list_del_init(&cur_devices->seed_list);
		ASSERT(cur_devices->opened == 1);
		cur_devices->opened--;
		free_fs_devices(cur_devices);
	}

	ret = btrfs_commit_transaction(trans);

	return ret;

error_undo:
	if (test_bit(BTRFS_DEV_STATE_WRITEABLE, &device->dev_state)) {
		mutex_lock(&fs_info->chunk_mutex);
		list_add(&device->dev_alloc_list,
			 &fs_devices->alloc_list);
		device->fs_devices->rw_devices++;
		mutex_unlock(&fs_info->chunk_mutex);
	}
	return ret;
}

void btrfs_rm_dev_replace_remove_srcdev(struct btrfs_device *srcdev)
{
	struct btrfs_fs_devices *fs_devices;

	lockdep_assert_held(&srcdev->fs_info->fs_devices->device_list_mutex);

	/*
	 * in case of fs with no seed, srcdev->fs_devices will point
	 * to fs_devices of fs_info. However when the dev being replaced is
	 * a seed dev it will point to the seed's local fs_devices. In short
	 * srcdev will have its correct fs_devices in both the cases.
	 */
	fs_devices = srcdev->fs_devices;

	list_del_rcu(&srcdev->dev_list);
	list_del(&srcdev->dev_alloc_list);
	fs_devices->num_devices--;
	if (test_bit(BTRFS_DEV_STATE_MISSING, &srcdev->dev_state))
		fs_devices->missing_devices--;

	if (test_bit(BTRFS_DEV_STATE_WRITEABLE, &srcdev->dev_state))
		fs_devices->rw_devices--;

	if (srcdev->bdev)
		fs_devices->open_devices--;
}

void btrfs_rm_dev_replace_free_srcdev(struct btrfs_device *srcdev)
{
	struct btrfs_fs_devices *fs_devices = srcdev->fs_devices;

	mutex_lock(&uuid_mutex);

	btrfs_close_bdev(srcdev);
	synchronize_rcu();
	btrfs_free_device(srcdev);

	/* if this is no devs we rather delete the fs_devices */
	if (!fs_devices->num_devices) {
		/*
		 * On a mounted FS, num_devices can't be zero unless it's a
		 * seed. In case of a seed device being replaced, the replace
		 * target added to the sprout FS, so there will be no more
		 * device left under the seed FS.
		 */
		ASSERT(fs_devices->seeding);

		list_del_init(&fs_devices->seed_list);
		close_fs_devices(fs_devices);
		free_fs_devices(fs_devices);
	}
	mutex_unlock(&uuid_mutex);
}

void btrfs_destroy_dev_replace_tgtdev(struct btrfs_device *tgtdev)
{
	struct btrfs_fs_devices *fs_devices = tgtdev->fs_info->fs_devices;

	mutex_lock(&fs_devices->device_list_mutex);

	btrfs_sysfs_remove_device(tgtdev);

	if (tgtdev->bdev)
		fs_devices->open_devices--;

	fs_devices->num_devices--;

	btrfs_assign_next_active_device(tgtdev, NULL);

	list_del_rcu(&tgtdev->dev_list);

	mutex_unlock(&fs_devices->device_list_mutex);

	btrfs_scratch_superblocks(tgtdev->fs_info, tgtdev);

	btrfs_close_bdev(tgtdev);
	synchronize_rcu();
	btrfs_free_device(tgtdev);
}

/*
 * Populate args from device at path.
 *
 * @fs_info:	the filesystem
 * @args:	the args to populate
 * @path:	the path to the device
 *
 * This will read the super block of the device at @path and populate @args with
 * the devid, fsid, and uuid.  This is meant to be used for ioctls that need to
 * lookup a device to operate on, but need to do it before we take any locks.
 * This properly handles the special case of "missing" that a user may pass in,
 * and does some basic sanity checks.  The caller must make sure that @path is
 * properly NUL terminated before calling in, and must call
 * btrfs_put_dev_args_from_path() in order to free up the temporary fsid and
 * uuid buffers.
 *
 * Return: 0 for success, -errno for failure
 */
int btrfs_get_dev_args_from_path(struct btrfs_fs_info *fs_info,
				 struct btrfs_dev_lookup_args *args,
				 const char *path)
{
	struct btrfs_super_block *disk_super;
	struct file *bdev_file;
	int ret;

	if (!path || !path[0])
		return -EINVAL;
	if (!strcmp(path, "missing")) {
		args->missing = true;
		return 0;
	}

	args->uuid = kzalloc(BTRFS_UUID_SIZE, GFP_KERNEL);
	args->fsid = kzalloc(BTRFS_FSID_SIZE, GFP_KERNEL);
	if (!args->uuid || !args->fsid) {
		btrfs_put_dev_args_from_path(args);
		return -ENOMEM;
	}

	ret = btrfs_get_bdev_and_sb(path, BLK_OPEN_READ, NULL, 0,
				    &bdev_file, &disk_super);
	if (ret) {
		btrfs_put_dev_args_from_path(args);
		return ret;
	}

	args->devid = btrfs_stack_device_id(&disk_super->dev_item);
	memcpy(args->uuid, disk_super->dev_item.uuid, BTRFS_UUID_SIZE);
	if (btrfs_fs_incompat(fs_info, METADATA_UUID))
		memcpy(args->fsid, disk_super->metadata_uuid, BTRFS_FSID_SIZE);
	else
		memcpy(args->fsid, disk_super->fsid, BTRFS_FSID_SIZE);
	btrfs_release_disk_super(disk_super);
	fput(bdev_file);
	return 0;
}

/*
 * Only use this jointly with btrfs_get_dev_args_from_path() because we will
 * allocate our ->uuid and ->fsid pointers, everybody else uses local variables
 * that don't need to be freed.
 */
void btrfs_put_dev_args_from_path(struct btrfs_dev_lookup_args *args)
{
	kfree(args->uuid);
	kfree(args->fsid);
	args->uuid = NULL;
	args->fsid = NULL;
}

struct btrfs_device *btrfs_find_device_by_devspec(
		struct btrfs_fs_info *fs_info, u64 devid,
		const char *device_path)
{
	BTRFS_DEV_LOOKUP_ARGS(args);
	struct btrfs_device *device;
	int ret;

	if (devid) {
		args.devid = devid;
		device = btrfs_find_device(fs_info->fs_devices, &args);
		if (!device)
			return ERR_PTR(-ENOENT);
		return device;
	}

	ret = btrfs_get_dev_args_from_path(fs_info, &args, device_path);
	if (ret)
		return ERR_PTR(ret);
	device = btrfs_find_device(fs_info->fs_devices, &args);
	btrfs_put_dev_args_from_path(&args);
	if (!device)
		return ERR_PTR(-ENOENT);
	return device;
}

static struct btrfs_fs_devices *btrfs_init_sprout(struct btrfs_fs_info *fs_info)
{
	struct btrfs_fs_devices *fs_devices = fs_info->fs_devices;
	struct btrfs_fs_devices *old_devices;
	struct btrfs_fs_devices *seed_devices;

	lockdep_assert_held(&uuid_mutex);
	if (!fs_devices->seeding)
		return ERR_PTR(-EINVAL);

	/*
	 * Private copy of the seed devices, anchored at
	 * fs_info->fs_devices->seed_list
	 */
	seed_devices = alloc_fs_devices(NULL);
	if (IS_ERR(seed_devices))
		return seed_devices;

	/*
	 * It's necessary to retain a copy of the original seed fs_devices in
	 * fs_uuids so that filesystems which have been seeded can successfully
	 * reference the seed device from open_seed_devices. This also supports
	 * multiple fs seed.
	 */
	old_devices = clone_fs_devices(fs_devices);
	if (IS_ERR(old_devices)) {
		kfree(seed_devices);
		return old_devices;
	}

	list_add(&old_devices->fs_list, &fs_uuids);

	memcpy(seed_devices, fs_devices, sizeof(*seed_devices));
	seed_devices->opened = 1;
	INIT_LIST_HEAD(&seed_devices->devices);
	INIT_LIST_HEAD(&seed_devices->alloc_list);
	mutex_init(&seed_devices->device_list_mutex);

	return seed_devices;
}

/*
 * Splice seed devices into the sprout fs_devices.
 * Generate a new fsid for the sprouted read-write filesystem.
 */
static void btrfs_setup_sprout(struct btrfs_fs_info *fs_info,
			       struct btrfs_fs_devices *seed_devices)
{
	struct btrfs_fs_devices *fs_devices = fs_info->fs_devices;
	struct btrfs_super_block *disk_super = fs_info->super_copy;
	struct btrfs_device *device;
	u64 super_flags;

	/*
	 * We are updating the fsid, the thread leading to device_list_add()
	 * could race, so uuid_mutex is needed.
	 */
	lockdep_assert_held(&uuid_mutex);

	/*
	 * The threads listed below may traverse dev_list but can do that without
	 * device_list_mutex:
	 * - All device ops and balance - as we are in btrfs_exclop_start.
	 * - Various dev_list readers - are using RCU.
	 * - btrfs_ioctl_fitrim() - is using RCU.
	 *
	 * For-read threads as below are using device_list_mutex:
	 * - Readonly scrub btrfs_scrub_dev()
	 * - Readonly scrub btrfs_scrub_progress()
	 * - btrfs_get_dev_stats()
	 */
	lockdep_assert_held(&fs_devices->device_list_mutex);

	list_splice_init_rcu(&fs_devices->devices, &seed_devices->devices,
			      synchronize_rcu);
	list_for_each_entry(device, &seed_devices->devices, dev_list)
		device->fs_devices = seed_devices;

	fs_devices->seeding = false;
	fs_devices->num_devices = 0;
	fs_devices->open_devices = 0;
	fs_devices->missing_devices = 0;
	fs_devices->rotating = false;
	list_add(&seed_devices->seed_list, &fs_devices->seed_list);

	generate_random_uuid(fs_devices->fsid);
	memcpy(fs_devices->metadata_uuid, fs_devices->fsid, BTRFS_FSID_SIZE);
	memcpy(disk_super->fsid, fs_devices->fsid, BTRFS_FSID_SIZE);

	super_flags = btrfs_super_flags(disk_super) &
		      ~BTRFS_SUPER_FLAG_SEEDING;
	btrfs_set_super_flags(disk_super, super_flags);
}

/*
 * Store the expected generation for seed devices in device items.
 */
static int btrfs_finish_sprout(struct btrfs_trans_handle *trans)
{
	BTRFS_DEV_LOOKUP_ARGS(args);
	struct btrfs_fs_info *fs_info = trans->fs_info;
	struct btrfs_root *root = fs_info->chunk_root;
	struct btrfs_path *path;
	struct extent_buffer *leaf;
	struct btrfs_dev_item *dev_item;
	struct btrfs_device *device;
	struct btrfs_key key;
	u8 fs_uuid[BTRFS_FSID_SIZE];
	u8 dev_uuid[BTRFS_UUID_SIZE];
	int ret;

	path = btrfs_alloc_path();
	if (!path)
		return -ENOMEM;

	key.objectid = BTRFS_DEV_ITEMS_OBJECTID;
	key.offset = 0;
	key.type = BTRFS_DEV_ITEM_KEY;

	while (1) {
		btrfs_reserve_chunk_metadata(trans, false);
		ret = btrfs_search_slot(trans, root, &key, path, 0, 1);
		btrfs_trans_release_chunk_metadata(trans);
		if (ret < 0)
			goto error;

		leaf = path->nodes[0];
next_slot:
		if (path->slots[0] >= btrfs_header_nritems(leaf)) {
			ret = btrfs_next_leaf(root, path);
			if (ret > 0)
				break;
			if (ret < 0)
				goto error;
			leaf = path->nodes[0];
			btrfs_item_key_to_cpu(leaf, &key, path->slots[0]);
			btrfs_release_path(path);
			continue;
		}

		btrfs_item_key_to_cpu(leaf, &key, path->slots[0]);
		if (key.objectid != BTRFS_DEV_ITEMS_OBJECTID ||
		    key.type != BTRFS_DEV_ITEM_KEY)
			break;

		dev_item = btrfs_item_ptr(leaf, path->slots[0],
					  struct btrfs_dev_item);
		args.devid = btrfs_device_id(leaf, dev_item);
		read_extent_buffer(leaf, dev_uuid, btrfs_device_uuid(dev_item),
				   BTRFS_UUID_SIZE);
		read_extent_buffer(leaf, fs_uuid, btrfs_device_fsid(dev_item),
				   BTRFS_FSID_SIZE);
		args.uuid = dev_uuid;
		args.fsid = fs_uuid;
		device = btrfs_find_device(fs_info->fs_devices, &args);
		BUG_ON(!device); /* Logic error */

		if (device->fs_devices->seeding) {
			btrfs_set_device_generation(leaf, dev_item,
						    device->generation);
			btrfs_mark_buffer_dirty(trans, leaf);
		}

		path->slots[0]++;
		goto next_slot;
	}
	ret = 0;
error:
	btrfs_free_path(path);
	return ret;
}

int btrfs_init_new_device(struct btrfs_fs_info *fs_info, const char *device_path)
{
	struct btrfs_root *root = fs_info->dev_root;
	struct btrfs_trans_handle *trans;
	struct btrfs_device *device;
	struct file *bdev_file;
	struct super_block *sb = fs_info->sb;
	struct btrfs_fs_devices *fs_devices = fs_info->fs_devices;
	struct btrfs_fs_devices *seed_devices = NULL;
	u64 orig_super_total_bytes;
	u64 orig_super_num_devices;
	int ret = 0;
	bool seeding_dev = false;
	bool locked = false;

	if (sb_rdonly(sb) && !fs_devices->seeding)
		return -EROFS;

	bdev_file = bdev_file_open_by_path(device_path, BLK_OPEN_WRITE,
					fs_info->bdev_holder, NULL);
	if (IS_ERR(bdev_file))
		return PTR_ERR(bdev_file);

	if (!btrfs_check_device_zone_type(fs_info, file_bdev(bdev_file))) {
		ret = -EINVAL;
		goto error;
	}

	if (fs_devices->seeding) {
		seeding_dev = true;
		down_write(&sb->s_umount);
		mutex_lock(&uuid_mutex);
		locked = true;
	}

	sync_blockdev(file_bdev(bdev_file));

	rcu_read_lock();
	list_for_each_entry_rcu(device, &fs_devices->devices, dev_list) {
		if (device->bdev == file_bdev(bdev_file)) {
			ret = -EEXIST;
			rcu_read_unlock();
			goto error;
		}
	}
	rcu_read_unlock();

	device = btrfs_alloc_device(fs_info, NULL, NULL, device_path);
	if (IS_ERR(device)) {
		/* we can safely leave the fs_devices entry around */
		ret = PTR_ERR(device);
		goto error;
	}

	device->fs_info = fs_info;
	device->bdev_file = bdev_file;
	device->bdev = file_bdev(bdev_file);
	ret = lookup_bdev(device_path, &device->devt);
	if (ret)
		goto error_free_device;

	ret = btrfs_get_dev_zone_info(device, false);
	if (ret)
		goto error_free_device;

	trans = btrfs_start_transaction(root, 0);
	if (IS_ERR(trans)) {
		ret = PTR_ERR(trans);
		goto error_free_zone;
	}

	set_bit(BTRFS_DEV_STATE_WRITEABLE, &device->dev_state);
	device->generation = trans->transid;
	device->io_width = fs_info->sectorsize;
	device->io_align = fs_info->sectorsize;
	device->sector_size = fs_info->sectorsize;
	device->total_bytes =
		round_down(bdev_nr_bytes(device->bdev), fs_info->sectorsize);
	device->disk_total_bytes = device->total_bytes;
	device->commit_total_bytes = device->total_bytes;
	set_bit(BTRFS_DEV_STATE_IN_FS_METADATA, &device->dev_state);
	clear_bit(BTRFS_DEV_STATE_REPLACE_TGT, &device->dev_state);
	device->dev_stats_valid = 1;
	set_blocksize(device->bdev_file, BTRFS_BDEV_BLOCKSIZE);

	if (seeding_dev) {
		/* GFP_KERNEL allocation must not be under device_list_mutex */
		seed_devices = btrfs_init_sprout(fs_info);
		if (IS_ERR(seed_devices)) {
			ret = PTR_ERR(seed_devices);
			btrfs_abort_transaction(trans, ret);
			goto error_trans;
		}
	}

	mutex_lock(&fs_devices->device_list_mutex);
	if (seeding_dev) {
		btrfs_setup_sprout(fs_info, seed_devices);
		btrfs_assign_next_active_device(fs_info->fs_devices->latest_dev,
						device);
	}

	device->fs_devices = fs_devices;

	mutex_lock(&fs_info->chunk_mutex);
	list_add_rcu(&device->dev_list, &fs_devices->devices);
	list_add(&device->dev_alloc_list, &fs_devices->alloc_list);
	fs_devices->num_devices++;
	fs_devices->open_devices++;
	fs_devices->rw_devices++;
	fs_devices->total_devices++;
	fs_devices->total_rw_bytes += device->total_bytes;

	atomic64_add(device->total_bytes, &fs_info->free_chunk_space);

	if (!bdev_nonrot(device->bdev))
		fs_devices->rotating = true;

	orig_super_total_bytes = btrfs_super_total_bytes(fs_info->super_copy);
	btrfs_set_super_total_bytes(fs_info->super_copy,
		round_down(orig_super_total_bytes + device->total_bytes,
			   fs_info->sectorsize));

	orig_super_num_devices = btrfs_super_num_devices(fs_info->super_copy);
	btrfs_set_super_num_devices(fs_info->super_copy,
				    orig_super_num_devices + 1);

	/*
	 * we've got more storage, clear any full flags on the space
	 * infos
	 */
	btrfs_clear_space_info_full(fs_info);

	mutex_unlock(&fs_info->chunk_mutex);

	/* Add sysfs device entry */
	btrfs_sysfs_add_device(device);

	mutex_unlock(&fs_devices->device_list_mutex);

	if (seeding_dev) {
		mutex_lock(&fs_info->chunk_mutex);
		ret = init_first_rw_device(trans);
		mutex_unlock(&fs_info->chunk_mutex);
		if (ret) {
			btrfs_abort_transaction(trans, ret);
			goto error_sysfs;
		}
	}

	ret = btrfs_add_dev_item(trans, device);
	if (ret) {
		btrfs_abort_transaction(trans, ret);
		goto error_sysfs;
	}

	if (seeding_dev) {
		ret = btrfs_finish_sprout(trans);
		if (ret) {
			btrfs_abort_transaction(trans, ret);
			goto error_sysfs;
		}

		/*
		 * fs_devices now represents the newly sprouted filesystem and
		 * its fsid has been changed by btrfs_sprout_splice().
		 */
		btrfs_sysfs_update_sprout_fsid(fs_devices);
	}

	ret = btrfs_commit_transaction(trans);

	if (seeding_dev) {
		mutex_unlock(&uuid_mutex);
		up_write(&sb->s_umount);
		locked = false;

		if (ret) /* transaction commit */
			return ret;

		ret = btrfs_relocate_sys_chunks(fs_info);
		if (ret < 0)
			btrfs_handle_fs_error(fs_info, ret,
				    "Failed to relocate sys chunks after device initialization. This can be fixed using the \"btrfs balance\" command.");
		trans = btrfs_attach_transaction(root);
		if (IS_ERR(trans)) {
			if (PTR_ERR(trans) == -ENOENT)
				return 0;
			ret = PTR_ERR(trans);
			trans = NULL;
			goto error_sysfs;
		}
		ret = btrfs_commit_transaction(trans);
	}

	/*
	 * Now that we have written a new super block to this device, check all
	 * other fs_devices list if device_path alienates any other scanned
	 * device.
	 * We can ignore the return value as it typically returns -EINVAL and
	 * only succeeds if the device was an alien.
	 */
	btrfs_forget_devices(device->devt);

	/* Update ctime/mtime for blkid or udev */
	update_dev_time(device_path);

	return ret;

error_sysfs:
	btrfs_sysfs_remove_device(device);
	mutex_lock(&fs_info->fs_devices->device_list_mutex);
	mutex_lock(&fs_info->chunk_mutex);
	list_del_rcu(&device->dev_list);
	list_del(&device->dev_alloc_list);
	fs_info->fs_devices->num_devices--;
	fs_info->fs_devices->open_devices--;
	fs_info->fs_devices->rw_devices--;
	fs_info->fs_devices->total_devices--;
	fs_info->fs_devices->total_rw_bytes -= device->total_bytes;
	atomic64_sub(device->total_bytes, &fs_info->free_chunk_space);
	btrfs_set_super_total_bytes(fs_info->super_copy,
				    orig_super_total_bytes);
	btrfs_set_super_num_devices(fs_info->super_copy,
				    orig_super_num_devices);
	mutex_unlock(&fs_info->chunk_mutex);
	mutex_unlock(&fs_info->fs_devices->device_list_mutex);
error_trans:
	if (trans)
		btrfs_end_transaction(trans);
error_free_zone:
	btrfs_destroy_dev_zone_info(device);
error_free_device:
	btrfs_free_device(device);
error:
	fput(bdev_file);
	if (locked) {
		mutex_unlock(&uuid_mutex);
		up_write(&sb->s_umount);
	}
	return ret;
}

static noinline int btrfs_update_device(struct btrfs_trans_handle *trans,
					struct btrfs_device *device)
{
	int ret;
	struct btrfs_path *path;
	struct btrfs_root *root = device->fs_info->chunk_root;
	struct btrfs_dev_item *dev_item;
	struct extent_buffer *leaf;
	struct btrfs_key key;

	path = btrfs_alloc_path();
	if (!path)
		return -ENOMEM;

	key.objectid = BTRFS_DEV_ITEMS_OBJECTID;
	key.type = BTRFS_DEV_ITEM_KEY;
	key.offset = device->devid;

	ret = btrfs_search_slot(trans, root, &key, path, 0, 1);
	if (ret < 0)
		goto out;

	if (ret > 0) {
		ret = -ENOENT;
		goto out;
	}

	leaf = path->nodes[0];
	dev_item = btrfs_item_ptr(leaf, path->slots[0], struct btrfs_dev_item);

	btrfs_set_device_id(leaf, dev_item, device->devid);
	btrfs_set_device_type(leaf, dev_item, device->type);
	btrfs_set_device_io_align(leaf, dev_item, device->io_align);
	btrfs_set_device_io_width(leaf, dev_item, device->io_width);
	btrfs_set_device_sector_size(leaf, dev_item, device->sector_size);
	btrfs_set_device_total_bytes(leaf, dev_item,
				     btrfs_device_get_disk_total_bytes(device));
	btrfs_set_device_bytes_used(leaf, dev_item,
				    btrfs_device_get_bytes_used(device));
	btrfs_mark_buffer_dirty(trans, leaf);

out:
	btrfs_free_path(path);
	return ret;
}

int btrfs_grow_device(struct btrfs_trans_handle *trans,
		      struct btrfs_device *device, u64 new_size)
{
	struct btrfs_fs_info *fs_info = device->fs_info;
	struct btrfs_super_block *super_copy = fs_info->super_copy;
	u64 old_total;
	u64 diff;
	int ret;

	if (!test_bit(BTRFS_DEV_STATE_WRITEABLE, &device->dev_state))
		return -EACCES;

	new_size = round_down(new_size, fs_info->sectorsize);

	mutex_lock(&fs_info->chunk_mutex);
	old_total = btrfs_super_total_bytes(super_copy);
	diff = round_down(new_size - device->total_bytes, fs_info->sectorsize);

	if (new_size <= device->total_bytes ||
	    test_bit(BTRFS_DEV_STATE_REPLACE_TGT, &device->dev_state)) {
		mutex_unlock(&fs_info->chunk_mutex);
		return -EINVAL;
	}

	btrfs_set_super_total_bytes(super_copy,
			round_down(old_total + diff, fs_info->sectorsize));
	device->fs_devices->total_rw_bytes += diff;
	atomic64_add(diff, &fs_info->free_chunk_space);

	btrfs_device_set_total_bytes(device, new_size);
	btrfs_device_set_disk_total_bytes(device, new_size);
	btrfs_clear_space_info_full(device->fs_info);
	if (list_empty(&device->post_commit_list))
		list_add_tail(&device->post_commit_list,
			      &trans->transaction->dev_update_list);
	mutex_unlock(&fs_info->chunk_mutex);

	btrfs_reserve_chunk_metadata(trans, false);
	ret = btrfs_update_device(trans, device);
	btrfs_trans_release_chunk_metadata(trans);

	return ret;
}

static int btrfs_free_chunk(struct btrfs_trans_handle *trans, u64 chunk_offset)
{
	struct btrfs_fs_info *fs_info = trans->fs_info;
	struct btrfs_root *root = fs_info->chunk_root;
	int ret;
	struct btrfs_path *path;
	struct btrfs_key key;

	path = btrfs_alloc_path();
	if (!path)
		return -ENOMEM;

	key.objectid = BTRFS_FIRST_CHUNK_TREE_OBJECTID;
	key.offset = chunk_offset;
	key.type = BTRFS_CHUNK_ITEM_KEY;

	ret = btrfs_search_slot(trans, root, &key, path, -1, 1);
	if (ret < 0)
		goto out;
	else if (ret > 0) { /* Logic error or corruption */
		btrfs_err(fs_info, "failed to lookup chunk %llu when freeing",
			  chunk_offset);
		btrfs_abort_transaction(trans, -ENOENT);
		ret = -EUCLEAN;
		goto out;
	}

	ret = btrfs_del_item(trans, root, path);
	if (ret < 0) {
		btrfs_err(fs_info, "failed to delete chunk %llu item", chunk_offset);
		btrfs_abort_transaction(trans, ret);
		goto out;
	}
out:
	btrfs_free_path(path);
	return ret;
}

static int btrfs_del_sys_chunk(struct btrfs_fs_info *fs_info, u64 chunk_offset)
{
	struct btrfs_super_block *super_copy = fs_info->super_copy;
	struct btrfs_disk_key *disk_key;
	struct btrfs_chunk *chunk;
	u8 *ptr;
	int ret = 0;
	u32 num_stripes;
	u32 array_size;
	u32 len = 0;
	u32 cur;
	struct btrfs_key key;

	lockdep_assert_held(&fs_info->chunk_mutex);
	array_size = btrfs_super_sys_array_size(super_copy);

	ptr = super_copy->sys_chunk_array;
	cur = 0;

	while (cur < array_size) {
		disk_key = (struct btrfs_disk_key *)ptr;
		btrfs_disk_key_to_cpu(&key, disk_key);

		len = sizeof(*disk_key);

		if (key.type == BTRFS_CHUNK_ITEM_KEY) {
			chunk = (struct btrfs_chunk *)(ptr + len);
			num_stripes = btrfs_stack_chunk_num_stripes(chunk);
			len += btrfs_chunk_item_size(num_stripes);
		} else {
			ret = -EIO;
			break;
		}
		if (key.objectid == BTRFS_FIRST_CHUNK_TREE_OBJECTID &&
		    key.offset == chunk_offset) {
			memmove(ptr, ptr + len, array_size - (cur + len));
			array_size -= len;
			btrfs_set_super_sys_array_size(super_copy, array_size);
		} else {
			ptr += len;
			cur += len;
		}
	}
	return ret;
}

struct btrfs_chunk_map *btrfs_find_chunk_map_nolock(struct btrfs_fs_info *fs_info,
						    u64 logical, u64 length)
{
	struct rb_node *node = fs_info->mapping_tree.rb_root.rb_node;
	struct rb_node *prev = NULL;
	struct rb_node *orig_prev;
	struct btrfs_chunk_map *map;
	struct btrfs_chunk_map *prev_map = NULL;

	while (node) {
		map = rb_entry(node, struct btrfs_chunk_map, rb_node);
		prev = node;
		prev_map = map;

		if (logical < map->start) {
			node = node->rb_left;
		} else if (logical >= map->start + map->chunk_len) {
			node = node->rb_right;
		} else {
			refcount_inc(&map->refs);
			return map;
		}
	}

	if (!prev)
		return NULL;

	orig_prev = prev;
	while (prev && logical >= prev_map->start + prev_map->chunk_len) {
		prev = rb_next(prev);
		prev_map = rb_entry(prev, struct btrfs_chunk_map, rb_node);
	}

	if (!prev) {
		prev = orig_prev;
		prev_map = rb_entry(prev, struct btrfs_chunk_map, rb_node);
		while (prev && logical < prev_map->start) {
			prev = rb_prev(prev);
			prev_map = rb_entry(prev, struct btrfs_chunk_map, rb_node);
		}
	}

	if (prev) {
		u64 end = logical + length;

		/*
		 * Caller can pass a U64_MAX length when it wants to get any
		 * chunk starting at an offset of 'logical' or higher, so deal
		 * with underflow by resetting the end offset to U64_MAX.
		 */
		if (end < logical)
			end = U64_MAX;

		if (end > prev_map->start &&
		    logical < prev_map->start + prev_map->chunk_len) {
			refcount_inc(&prev_map->refs);
			return prev_map;
		}
	}

	return NULL;
}

struct btrfs_chunk_map *btrfs_find_chunk_map(struct btrfs_fs_info *fs_info,
					     u64 logical, u64 length)
{
	struct btrfs_chunk_map *map;

	read_lock(&fs_info->mapping_tree_lock);
	map = btrfs_find_chunk_map_nolock(fs_info, logical, length);
	read_unlock(&fs_info->mapping_tree_lock);

	return map;
}

/*
 * Find the mapping containing the given logical extent.
 *
 * @logical: Logical block offset in bytes.
 * @length: Length of extent in bytes.
 *
 * Return: Chunk mapping or ERR_PTR.
 */
struct btrfs_chunk_map *btrfs_get_chunk_map(struct btrfs_fs_info *fs_info,
					    u64 logical, u64 length)
{
	struct btrfs_chunk_map *map;

	map = btrfs_find_chunk_map(fs_info, logical, length);

	if (unlikely(!map)) {
		btrfs_crit(fs_info,
			   "unable to find chunk map for logical %llu length %llu",
			   logical, length);
		return ERR_PTR(-EINVAL);
	}

	if (unlikely(map->start > logical || map->start + map->chunk_len <= logical)) {
		btrfs_crit(fs_info,
			   "found a bad chunk map, wanted %llu-%llu, found %llu-%llu",
			   logical, logical + length, map->start,
			   map->start + map->chunk_len);
		btrfs_free_chunk_map(map);
		return ERR_PTR(-EINVAL);
	}

	/* Callers are responsible for dropping the reference. */
	return map;
}

static int remove_chunk_item(struct btrfs_trans_handle *trans,
			     struct btrfs_chunk_map *map, u64 chunk_offset)
{
	int i;

	/*
	 * Removing chunk items and updating the device items in the chunks btree
	 * requires holding the chunk_mutex.
	 * See the comment at btrfs_chunk_alloc() for the details.
	 */
	lockdep_assert_held(&trans->fs_info->chunk_mutex);

	for (i = 0; i < map->num_stripes; i++) {
		int ret;

		ret = btrfs_update_device(trans, map->stripes[i].dev);
		if (ret)
			return ret;
	}

	return btrfs_free_chunk(trans, chunk_offset);
}

int btrfs_remove_chunk(struct btrfs_trans_handle *trans, u64 chunk_offset)
{
	struct btrfs_fs_info *fs_info = trans->fs_info;
	struct btrfs_chunk_map *map;
	u64 dev_extent_len = 0;
	int i, ret = 0;
	struct btrfs_fs_devices *fs_devices = fs_info->fs_devices;

	map = btrfs_get_chunk_map(fs_info, chunk_offset, 1);
	if (IS_ERR(map)) {
		/*
		 * This is a logic error, but we don't want to just rely on the
		 * user having built with ASSERT enabled, so if ASSERT doesn't
		 * do anything we still error out.
		 */
		ASSERT(0);
		return PTR_ERR(map);
	}

	/*
	 * First delete the device extent items from the devices btree.
	 * We take the device_list_mutex to avoid racing with the finishing phase
	 * of a device replace operation. See the comment below before acquiring
	 * fs_info->chunk_mutex. Note that here we do not acquire the chunk_mutex
	 * because that can result in a deadlock when deleting the device extent
	 * items from the devices btree - COWing an extent buffer from the btree
	 * may result in allocating a new metadata chunk, which would attempt to
	 * lock again fs_info->chunk_mutex.
	 */
	mutex_lock(&fs_devices->device_list_mutex);
	for (i = 0; i < map->num_stripes; i++) {
		struct btrfs_device *device = map->stripes[i].dev;
		ret = btrfs_free_dev_extent(trans, device,
					    map->stripes[i].physical,
					    &dev_extent_len);
		if (ret) {
			mutex_unlock(&fs_devices->device_list_mutex);
			btrfs_abort_transaction(trans, ret);
			goto out;
		}

		if (device->bytes_used > 0) {
			mutex_lock(&fs_info->chunk_mutex);
			btrfs_device_set_bytes_used(device,
					device->bytes_used - dev_extent_len);
			atomic64_add(dev_extent_len, &fs_info->free_chunk_space);
			btrfs_clear_space_info_full(fs_info);
			mutex_unlock(&fs_info->chunk_mutex);
		}
	}
	mutex_unlock(&fs_devices->device_list_mutex);

	/*
	 * We acquire fs_info->chunk_mutex for 2 reasons:
	 *
	 * 1) Just like with the first phase of the chunk allocation, we must
	 *    reserve system space, do all chunk btree updates and deletions, and
	 *    update the system chunk array in the superblock while holding this
	 *    mutex. This is for similar reasons as explained on the comment at
	 *    the top of btrfs_chunk_alloc();
	 *
	 * 2) Prevent races with the final phase of a device replace operation
	 *    that replaces the device object associated with the map's stripes,
	 *    because the device object's id can change at any time during that
	 *    final phase of the device replace operation
	 *    (dev-replace.c:btrfs_dev_replace_finishing()), so we could grab the
	 *    replaced device and then see it with an ID of
	 *    BTRFS_DEV_REPLACE_DEVID, which would cause a failure when updating
	 *    the device item, which does not exists on the chunk btree.
	 *    The finishing phase of device replace acquires both the
	 *    device_list_mutex and the chunk_mutex, in that order, so we are
	 *    safe by just acquiring the chunk_mutex.
	 */
	trans->removing_chunk = true;
	mutex_lock(&fs_info->chunk_mutex);

	check_system_chunk(trans, map->type);

	ret = remove_chunk_item(trans, map, chunk_offset);
	/*
	 * Normally we should not get -ENOSPC since we reserved space before
	 * through the call to check_system_chunk().
	 *
	 * Despite our system space_info having enough free space, we may not
	 * be able to allocate extents from its block groups, because all have
	 * an incompatible profile, which will force us to allocate a new system
	 * block group with the right profile, or right after we called
	 * check_system_space() above, a scrub turned the only system block group
	 * with enough free space into RO mode.
	 * This is explained with more detail at do_chunk_alloc().
	 *
	 * So if we get -ENOSPC, allocate a new system chunk and retry once.
	 */
	if (ret == -ENOSPC) {
		const u64 sys_flags = btrfs_system_alloc_profile(fs_info);
		struct btrfs_block_group *sys_bg;

		sys_bg = btrfs_create_chunk(trans, sys_flags);
		if (IS_ERR(sys_bg)) {
			ret = PTR_ERR(sys_bg);
			btrfs_abort_transaction(trans, ret);
			goto out;
		}

		ret = btrfs_chunk_alloc_add_chunk_item(trans, sys_bg);
		if (ret) {
			btrfs_abort_transaction(trans, ret);
			goto out;
		}

		ret = remove_chunk_item(trans, map, chunk_offset);
		if (ret) {
			btrfs_abort_transaction(trans, ret);
			goto out;
		}
	} else if (ret) {
		btrfs_abort_transaction(trans, ret);
		goto out;
	}

	trace_btrfs_chunk_free(fs_info, map, chunk_offset, map->chunk_len);

	if (map->type & BTRFS_BLOCK_GROUP_SYSTEM) {
		ret = btrfs_del_sys_chunk(fs_info, chunk_offset);
		if (ret) {
			btrfs_abort_transaction(trans, ret);
			goto out;
		}
	}

	mutex_unlock(&fs_info->chunk_mutex);
	trans->removing_chunk = false;

	/*
	 * We are done with chunk btree updates and deletions, so release the
	 * system space we previously reserved (with check_system_chunk()).
	 */
	btrfs_trans_release_chunk_metadata(trans);

	ret = btrfs_remove_block_group(trans, map);
	if (ret) {
		btrfs_abort_transaction(trans, ret);
		goto out;
	}

out:
	if (trans->removing_chunk) {
		mutex_unlock(&fs_info->chunk_mutex);
		trans->removing_chunk = false;
	}
	/* once for us */
	btrfs_free_chunk_map(map);
	return ret;
}

int btrfs_relocate_chunk(struct btrfs_fs_info *fs_info, u64 chunk_offset)
{
	struct btrfs_root *root = fs_info->chunk_root;
	struct btrfs_trans_handle *trans;
	struct btrfs_block_group *block_group;
	u64 length;
	int ret;

	if (btrfs_fs_incompat(fs_info, EXTENT_TREE_V2)) {
		btrfs_err(fs_info,
			  "relocate: not supported on extent tree v2 yet");
		return -EINVAL;
	}

	/*
	 * Prevent races with automatic removal of unused block groups.
	 * After we relocate and before we remove the chunk with offset
	 * chunk_offset, automatic removal of the block group can kick in,
	 * resulting in a failure when calling btrfs_remove_chunk() below.
	 *
	 * Make sure to acquire this mutex before doing a tree search (dev
	 * or chunk trees) to find chunks. Otherwise the cleaner kthread might
	 * call btrfs_remove_chunk() (through btrfs_delete_unused_bgs()) after
	 * we release the path used to search the chunk/dev tree and before
	 * the current task acquires this mutex and calls us.
	 */
	lockdep_assert_held(&fs_info->reclaim_bgs_lock);

	/* step one, relocate all the extents inside this chunk */
	btrfs_scrub_pause(fs_info);
	ret = btrfs_relocate_block_group(fs_info, chunk_offset);
	btrfs_scrub_continue(fs_info);
	if (ret) {
		/*
		 * If we had a transaction abort, stop all running scrubs.
		 * See transaction.c:cleanup_transaction() why we do it here.
		 */
		if (BTRFS_FS_ERROR(fs_info))
			btrfs_scrub_cancel(fs_info);
		return ret;
	}

	block_group = btrfs_lookup_block_group(fs_info, chunk_offset);
	if (!block_group)
		return -ENOENT;
	btrfs_discard_cancel_work(&fs_info->discard_ctl, block_group);
	length = block_group->length;
	btrfs_put_block_group(block_group);

	/*
	 * On a zoned file system, discard the whole block group, this will
	 * trigger a REQ_OP_ZONE_RESET operation on the device zone. If
	 * resetting the zone fails, don't treat it as a fatal problem from the
	 * filesystem's point of view.
	 */
	if (btrfs_is_zoned(fs_info)) {
		ret = btrfs_discard_extent(fs_info, chunk_offset, length, NULL);
		if (ret)
			btrfs_info(fs_info,
				"failed to reset zone %llu after relocation",
				chunk_offset);
	}

	trans = btrfs_start_trans_remove_block_group(root->fs_info,
						     chunk_offset);
	if (IS_ERR(trans)) {
		ret = PTR_ERR(trans);
		btrfs_handle_fs_error(root->fs_info, ret, NULL);
		return ret;
	}

	/*
	 * step two, delete the device extents and the
	 * chunk tree entries
	 */
	ret = btrfs_remove_chunk(trans, chunk_offset);
	btrfs_end_transaction(trans);
	return ret;
}

static int btrfs_relocate_sys_chunks(struct btrfs_fs_info *fs_info)
{
	struct btrfs_root *chunk_root = fs_info->chunk_root;
	struct btrfs_path *path;
	struct extent_buffer *leaf;
	struct btrfs_chunk *chunk;
	struct btrfs_key key;
	struct btrfs_key found_key;
	u64 chunk_type;
	bool retried = false;
	int failed = 0;
	int ret;

	path = btrfs_alloc_path();
	if (!path)
		return -ENOMEM;

again:
	key.objectid = BTRFS_FIRST_CHUNK_TREE_OBJECTID;
	key.offset = (u64)-1;
	key.type = BTRFS_CHUNK_ITEM_KEY;

	while (1) {
		mutex_lock(&fs_info->reclaim_bgs_lock);
		ret = btrfs_search_slot(NULL, chunk_root, &key, path, 0, 0);
		if (ret < 0) {
			mutex_unlock(&fs_info->reclaim_bgs_lock);
			goto error;
		}
		if (ret == 0) {
			/*
			 * On the first search we would find chunk tree with
			 * offset -1, which is not possible. On subsequent
			 * loops this would find an existing item on an invalid
			 * offset (one less than the previous one, wrong
			 * alignment and size).
			 */
			ret = -EUCLEAN;
			mutex_unlock(&fs_info->reclaim_bgs_lock);
			goto error;
		}

		ret = btrfs_previous_item(chunk_root, path, key.objectid,
					  key.type);
		if (ret)
			mutex_unlock(&fs_info->reclaim_bgs_lock);
		if (ret < 0)
			goto error;
		if (ret > 0)
			break;

		leaf = path->nodes[0];
		btrfs_item_key_to_cpu(leaf, &found_key, path->slots[0]);

		chunk = btrfs_item_ptr(leaf, path->slots[0],
				       struct btrfs_chunk);
		chunk_type = btrfs_chunk_type(leaf, chunk);
		btrfs_release_path(path);

		if (chunk_type & BTRFS_BLOCK_GROUP_SYSTEM) {
			ret = btrfs_relocate_chunk(fs_info, found_key.offset);
			if (ret == -ENOSPC)
				failed++;
			else
				BUG_ON(ret);
		}
		mutex_unlock(&fs_info->reclaim_bgs_lock);

		if (found_key.offset == 0)
			break;
		key.offset = found_key.offset - 1;
	}
	ret = 0;
	if (failed && !retried) {
		failed = 0;
		retried = true;
		goto again;
	} else if (WARN_ON(failed && retried)) {
		ret = -ENOSPC;
	}
error:
	btrfs_free_path(path);
	return ret;
}

/*
 * return 1 : allocate a data chunk successfully,
 * return <0: errors during allocating a data chunk,
 * return 0 : no need to allocate a data chunk.
 */
static int btrfs_may_alloc_data_chunk(struct btrfs_fs_info *fs_info,
				      u64 chunk_offset)
{
	struct btrfs_block_group *cache;
	u64 bytes_used;
	u64 chunk_type;

	cache = btrfs_lookup_block_group(fs_info, chunk_offset);
	ASSERT(cache);
	chunk_type = cache->flags;
	btrfs_put_block_group(cache);

	if (!(chunk_type & BTRFS_BLOCK_GROUP_DATA))
		return 0;

	spin_lock(&fs_info->data_sinfo->lock);
	bytes_used = fs_info->data_sinfo->bytes_used;
	spin_unlock(&fs_info->data_sinfo->lock);

	if (!bytes_used) {
		struct btrfs_trans_handle *trans;
		int ret;

		trans =	btrfs_join_transaction(fs_info->tree_root);
		if (IS_ERR(trans))
			return PTR_ERR(trans);

		ret = btrfs_force_chunk_alloc(trans, BTRFS_BLOCK_GROUP_DATA);
		btrfs_end_transaction(trans);
		if (ret < 0)
			return ret;
		return 1;
	}

	return 0;
}

static void btrfs_disk_balance_args_to_cpu(struct btrfs_balance_args *cpu,
					   const struct btrfs_disk_balance_args *disk)
{
	memset(cpu, 0, sizeof(*cpu));

	cpu->profiles = le64_to_cpu(disk->profiles);
	cpu->usage = le64_to_cpu(disk->usage);
	cpu->devid = le64_to_cpu(disk->devid);
	cpu->pstart = le64_to_cpu(disk->pstart);
	cpu->pend = le64_to_cpu(disk->pend);
	cpu->vstart = le64_to_cpu(disk->vstart);
	cpu->vend = le64_to_cpu(disk->vend);
	cpu->target = le64_to_cpu(disk->target);
	cpu->flags = le64_to_cpu(disk->flags);
	cpu->limit = le64_to_cpu(disk->limit);
	cpu->stripes_min = le32_to_cpu(disk->stripes_min);
	cpu->stripes_max = le32_to_cpu(disk->stripes_max);
}

static void btrfs_cpu_balance_args_to_disk(struct btrfs_disk_balance_args *disk,
					   const struct btrfs_balance_args *cpu)
{
	memset(disk, 0, sizeof(*disk));

	disk->profiles = cpu_to_le64(cpu->profiles);
	disk->usage = cpu_to_le64(cpu->usage);
	disk->devid = cpu_to_le64(cpu->devid);
	disk->pstart = cpu_to_le64(cpu->pstart);
	disk->pend = cpu_to_le64(cpu->pend);
	disk->vstart = cpu_to_le64(cpu->vstart);
	disk->vend = cpu_to_le64(cpu->vend);
	disk->target = cpu_to_le64(cpu->target);
	disk->flags = cpu_to_le64(cpu->flags);
	disk->limit = cpu_to_le64(cpu->limit);
	disk->stripes_min = cpu_to_le32(cpu->stripes_min);
	disk->stripes_max = cpu_to_le32(cpu->stripes_max);
}

static int insert_balance_item(struct btrfs_fs_info *fs_info,
			       struct btrfs_balance_control *bctl)
{
	struct btrfs_root *root = fs_info->tree_root;
	struct btrfs_trans_handle *trans;
	struct btrfs_balance_item *item;
	struct btrfs_disk_balance_args disk_bargs;
	struct btrfs_path *path;
	struct extent_buffer *leaf;
	struct btrfs_key key;
	int ret, err;

	path = btrfs_alloc_path();
	if (!path)
		return -ENOMEM;

	trans = btrfs_start_transaction(root, 0);
	if (IS_ERR(trans)) {
		btrfs_free_path(path);
		return PTR_ERR(trans);
	}

	key.objectid = BTRFS_BALANCE_OBJECTID;
	key.type = BTRFS_TEMPORARY_ITEM_KEY;
	key.offset = 0;

	ret = btrfs_insert_empty_item(trans, root, path, &key,
				      sizeof(*item));
	if (ret)
		goto out;

	leaf = path->nodes[0];
	item = btrfs_item_ptr(leaf, path->slots[0], struct btrfs_balance_item);

	memzero_extent_buffer(leaf, (unsigned long)item, sizeof(*item));

	btrfs_cpu_balance_args_to_disk(&disk_bargs, &bctl->data);
	btrfs_set_balance_data(leaf, item, &disk_bargs);
	btrfs_cpu_balance_args_to_disk(&disk_bargs, &bctl->meta);
	btrfs_set_balance_meta(leaf, item, &disk_bargs);
	btrfs_cpu_balance_args_to_disk(&disk_bargs, &bctl->sys);
	btrfs_set_balance_sys(leaf, item, &disk_bargs);

	btrfs_set_balance_flags(leaf, item, bctl->flags);

	btrfs_mark_buffer_dirty(trans, leaf);
out:
	btrfs_free_path(path);
	err = btrfs_commit_transaction(trans);
	if (err && !ret)
		ret = err;
	return ret;
}

static int del_balance_item(struct btrfs_fs_info *fs_info)
{
	struct btrfs_root *root = fs_info->tree_root;
	struct btrfs_trans_handle *trans;
	struct btrfs_path *path;
	struct btrfs_key key;
	int ret, err;

	path = btrfs_alloc_path();
	if (!path)
		return -ENOMEM;

	trans = btrfs_start_transaction_fallback_global_rsv(root, 0);
	if (IS_ERR(trans)) {
		btrfs_free_path(path);
		return PTR_ERR(trans);
	}

	key.objectid = BTRFS_BALANCE_OBJECTID;
	key.type = BTRFS_TEMPORARY_ITEM_KEY;
	key.offset = 0;

	ret = btrfs_search_slot(trans, root, &key, path, -1, 1);
	if (ret < 0)
		goto out;
	if (ret > 0) {
		ret = -ENOENT;
		goto out;
	}

	ret = btrfs_del_item(trans, root, path);
out:
	btrfs_free_path(path);
	err = btrfs_commit_transaction(trans);
	if (err && !ret)
		ret = err;
	return ret;
}

/*
 * This is a heuristic used to reduce the number of chunks balanced on
 * resume after balance was interrupted.
 */
static void update_balance_args(struct btrfs_balance_control *bctl)
{
	/*
	 * Turn on soft mode for chunk types that were being converted.
	 */
	if (bctl->data.flags & BTRFS_BALANCE_ARGS_CONVERT)
		bctl->data.flags |= BTRFS_BALANCE_ARGS_SOFT;
	if (bctl->sys.flags & BTRFS_BALANCE_ARGS_CONVERT)
		bctl->sys.flags |= BTRFS_BALANCE_ARGS_SOFT;
	if (bctl->meta.flags & BTRFS_BALANCE_ARGS_CONVERT)
		bctl->meta.flags |= BTRFS_BALANCE_ARGS_SOFT;

	/*
	 * Turn on usage filter if is not already used.  The idea is
	 * that chunks that we have already balanced should be
	 * reasonably full.  Don't do it for chunks that are being
	 * converted - that will keep us from relocating unconverted
	 * (albeit full) chunks.
	 */
	if (!(bctl->data.flags & BTRFS_BALANCE_ARGS_USAGE) &&
	    !(bctl->data.flags & BTRFS_BALANCE_ARGS_USAGE_RANGE) &&
	    !(bctl->data.flags & BTRFS_BALANCE_ARGS_CONVERT)) {
		bctl->data.flags |= BTRFS_BALANCE_ARGS_USAGE;
		bctl->data.usage = 90;
	}
	if (!(bctl->sys.flags & BTRFS_BALANCE_ARGS_USAGE) &&
	    !(bctl->sys.flags & BTRFS_BALANCE_ARGS_USAGE_RANGE) &&
	    !(bctl->sys.flags & BTRFS_BALANCE_ARGS_CONVERT)) {
		bctl->sys.flags |= BTRFS_BALANCE_ARGS_USAGE;
		bctl->sys.usage = 90;
	}
	if (!(bctl->meta.flags & BTRFS_BALANCE_ARGS_USAGE) &&
	    !(bctl->meta.flags & BTRFS_BALANCE_ARGS_USAGE_RANGE) &&
	    !(bctl->meta.flags & BTRFS_BALANCE_ARGS_CONVERT)) {
		bctl->meta.flags |= BTRFS_BALANCE_ARGS_USAGE;
		bctl->meta.usage = 90;
	}
}

/*
 * Clear the balance status in fs_info and delete the balance item from disk.
 */
static void reset_balance_state(struct btrfs_fs_info *fs_info)
{
	struct btrfs_balance_control *bctl = fs_info->balance_ctl;
	int ret;

	ASSERT(fs_info->balance_ctl);

	spin_lock(&fs_info->balance_lock);
	fs_info->balance_ctl = NULL;
	spin_unlock(&fs_info->balance_lock);

	kfree(bctl);
	ret = del_balance_item(fs_info);
	if (ret)
		btrfs_handle_fs_error(fs_info, ret, NULL);
}

/*
 * Balance filters.  Return 1 if chunk should be filtered out
 * (should not be balanced).
 */
static int chunk_profiles_filter(u64 chunk_type,
				 struct btrfs_balance_args *bargs)
{
	chunk_type = chunk_to_extended(chunk_type) &
				BTRFS_EXTENDED_PROFILE_MASK;

	if (bargs->profiles & chunk_type)
		return 0;

	return 1;
}

static int chunk_usage_range_filter(struct btrfs_fs_info *fs_info, u64 chunk_offset,
			      struct btrfs_balance_args *bargs)
{
	struct btrfs_block_group *cache;
	u64 chunk_used;
	u64 user_thresh_min;
	u64 user_thresh_max;
	int ret = 1;

	cache = btrfs_lookup_block_group(fs_info, chunk_offset);
	chunk_used = cache->used;

	if (bargs->usage_min == 0)
		user_thresh_min = 0;
	else
		user_thresh_min = mult_perc(cache->length, bargs->usage_min);

	if (bargs->usage_max == 0)
		user_thresh_max = 1;
	else if (bargs->usage_max > 100)
		user_thresh_max = cache->length;
	else
		user_thresh_max = mult_perc(cache->length, bargs->usage_max);

	if (user_thresh_min <= chunk_used && chunk_used < user_thresh_max)
		ret = 0;

	btrfs_put_block_group(cache);
	return ret;
}

static int chunk_usage_filter(struct btrfs_fs_info *fs_info,
		u64 chunk_offset, struct btrfs_balance_args *bargs)
{
	struct btrfs_block_group *cache;
	u64 chunk_used, user_thresh;
	int ret = 1;

	cache = btrfs_lookup_block_group(fs_info, chunk_offset);
	chunk_used = cache->used;

	if (bargs->usage_min == 0)
		user_thresh = 1;
	else if (bargs->usage > 100)
		user_thresh = cache->length;
	else
		user_thresh = mult_perc(cache->length, bargs->usage);

	if (chunk_used < user_thresh)
		ret = 0;

	btrfs_put_block_group(cache);
	return ret;
}

static int chunk_devid_filter(struct extent_buffer *leaf,
			      struct btrfs_chunk *chunk,
			      struct btrfs_balance_args *bargs)
{
	struct btrfs_stripe *stripe;
	int num_stripes = btrfs_chunk_num_stripes(leaf, chunk);
	int i;

	for (i = 0; i < num_stripes; i++) {
		stripe = btrfs_stripe_nr(chunk, i);
		if (btrfs_stripe_devid(leaf, stripe) == bargs->devid)
			return 0;
	}

	return 1;
}

static u64 calc_data_stripes(u64 type, int num_stripes)
{
	const int index = btrfs_bg_flags_to_raid_index(type);
	const int ncopies = btrfs_raid_array[index].ncopies;
	const int nparity = btrfs_raid_array[index].nparity;

	return (num_stripes - nparity) / ncopies;
}

/* [pstart, pend) */
static int chunk_drange_filter(struct extent_buffer *leaf,
			       struct btrfs_chunk *chunk,
			       struct btrfs_balance_args *bargs)
{
	struct btrfs_stripe *stripe;
	int num_stripes = btrfs_chunk_num_stripes(leaf, chunk);
	u64 stripe_offset;
	u64 stripe_length;
	u64 type;
	int factor;
	int i;

	if (!(bargs->flags & BTRFS_BALANCE_ARGS_DEVID))
		return 0;

	type = btrfs_chunk_type(leaf, chunk);
	factor = calc_data_stripes(type, num_stripes);

	for (i = 0; i < num_stripes; i++) {
		stripe = btrfs_stripe_nr(chunk, i);
		if (btrfs_stripe_devid(leaf, stripe) != bargs->devid)
			continue;

		stripe_offset = btrfs_stripe_offset(leaf, stripe);
		stripe_length = btrfs_chunk_length(leaf, chunk);
		stripe_length = div_u64(stripe_length, factor);

		if (stripe_offset < bargs->pend &&
		    stripe_offset + stripe_length > bargs->pstart)
			return 0;
	}

	return 1;
}

/* [vstart, vend) */
static int chunk_vrange_filter(struct extent_buffer *leaf,
			       struct btrfs_chunk *chunk,
			       u64 chunk_offset,
			       struct btrfs_balance_args *bargs)
{
	if (chunk_offset < bargs->vend &&
	    chunk_offset + btrfs_chunk_length(leaf, chunk) > bargs->vstart)
		/* at least part of the chunk is inside this vrange */
		return 0;

	return 1;
}

static int chunk_stripes_range_filter(struct extent_buffer *leaf,
			       struct btrfs_chunk *chunk,
			       struct btrfs_balance_args *bargs)
{
	int num_stripes = btrfs_chunk_num_stripes(leaf, chunk);

	if (bargs->stripes_min <= num_stripes
			&& num_stripes <= bargs->stripes_max)
		return 0;

	return 1;
}

static int chunk_soft_convert_filter(u64 chunk_type,
				     struct btrfs_balance_args *bargs)
{
	if (!(bargs->flags & BTRFS_BALANCE_ARGS_CONVERT))
		return 0;

	chunk_type = chunk_to_extended(chunk_type) &
				BTRFS_EXTENDED_PROFILE_MASK;

	if (bargs->target == chunk_type)
		return 1;

	return 0;
}

static int should_balance_chunk(struct extent_buffer *leaf,
				struct btrfs_chunk *chunk, u64 chunk_offset)
{
	struct btrfs_fs_info *fs_info = leaf->fs_info;
	struct btrfs_balance_control *bctl = fs_info->balance_ctl;
	struct btrfs_balance_args *bargs = NULL;
	u64 chunk_type = btrfs_chunk_type(leaf, chunk);

	/* type filter */
	if (!((chunk_type & BTRFS_BLOCK_GROUP_TYPE_MASK) &
	      (bctl->flags & BTRFS_BALANCE_TYPE_MASK))) {
		return 0;
	}

	if (chunk_type & BTRFS_BLOCK_GROUP_DATA)
		bargs = &bctl->data;
	else if (chunk_type & BTRFS_BLOCK_GROUP_SYSTEM)
		bargs = &bctl->sys;
	else if (chunk_type & BTRFS_BLOCK_GROUP_METADATA)
		bargs = &bctl->meta;

	/* profiles filter */
	if ((bargs->flags & BTRFS_BALANCE_ARGS_PROFILES) &&
	    chunk_profiles_filter(chunk_type, bargs)) {
		return 0;
	}

	/* usage filter */
	if ((bargs->flags & BTRFS_BALANCE_ARGS_USAGE) &&
	    chunk_usage_filter(fs_info, chunk_offset, bargs)) {
		return 0;
	} else if ((bargs->flags & BTRFS_BALANCE_ARGS_USAGE_RANGE) &&
	    chunk_usage_range_filter(fs_info, chunk_offset, bargs)) {
		return 0;
	}

	/* devid filter */
	if ((bargs->flags & BTRFS_BALANCE_ARGS_DEVID) &&
	    chunk_devid_filter(leaf, chunk, bargs)) {
		return 0;
	}

	/* drange filter, makes sense only with devid filter */
	if ((bargs->flags & BTRFS_BALANCE_ARGS_DRANGE) &&
	    chunk_drange_filter(leaf, chunk, bargs)) {
		return 0;
	}

	/* vrange filter */
	if ((bargs->flags & BTRFS_BALANCE_ARGS_VRANGE) &&
	    chunk_vrange_filter(leaf, chunk, chunk_offset, bargs)) {
		return 0;
	}

	/* stripes filter */
	if ((bargs->flags & BTRFS_BALANCE_ARGS_STRIPES_RANGE) &&
	    chunk_stripes_range_filter(leaf, chunk, bargs)) {
		return 0;
	}

	/* soft profile changing mode */
	if ((bargs->flags & BTRFS_BALANCE_ARGS_SOFT) &&
	    chunk_soft_convert_filter(chunk_type, bargs)) {
		return 0;
	}

	/*
	 * limited by count, must be the last filter
	 */
	if ((bargs->flags & BTRFS_BALANCE_ARGS_LIMIT)) {
		if (bargs->limit == 0)
			return 0;
		else
			bargs->limit--;
	} else if ((bargs->flags & BTRFS_BALANCE_ARGS_LIMIT_RANGE)) {
		/*
		 * Same logic as the 'limit' filter; the minimum cannot be
		 * determined here because we do not have the global information
		 * about the count of all chunks that satisfy the filters.
		 */
		if (bargs->limit_max == 0)
			return 0;
		else
			bargs->limit_max--;
	}

	return 1;
}

static int __btrfs_balance(struct btrfs_fs_info *fs_info)
{
	struct btrfs_balance_control *bctl = fs_info->balance_ctl;
	struct btrfs_root *chunk_root = fs_info->chunk_root;
	u64 chunk_type;
	struct btrfs_chunk *chunk;
	struct btrfs_path *path = NULL;
	struct btrfs_key key;
	struct btrfs_key found_key;
	struct extent_buffer *leaf;
	int slot;
	int ret;
	int enospc_errors = 0;
	bool counting = true;
	/* The single value limit and min/max limits use the same bytes in the */
	u64 limit_data = bctl->data.limit;
	u64 limit_meta = bctl->meta.limit;
	u64 limit_sys = bctl->sys.limit;
	u32 count_data = 0;
	u32 count_meta = 0;
	u32 count_sys = 0;
	int chunk_reserved = 0;

	path = btrfs_alloc_path();
	if (!path) {
		ret = -ENOMEM;
		goto error;
	}

	/* zero out stat counters */
	spin_lock(&fs_info->balance_lock);
	memset(&bctl->stat, 0, sizeof(bctl->stat));
	spin_unlock(&fs_info->balance_lock);
again:
	if (!counting) {
		/*
		 * The single value limit and min/max limits use the same bytes
		 * in the
		 */
		bctl->data.limit = limit_data;
		bctl->meta.limit = limit_meta;
		bctl->sys.limit = limit_sys;
	}
	key.objectid = BTRFS_FIRST_CHUNK_TREE_OBJECTID;
	key.offset = (u64)-1;
	key.type = BTRFS_CHUNK_ITEM_KEY;

	while (1) {
		if ((!counting && atomic_read(&fs_info->balance_pause_req)) ||
		    atomic_read(&fs_info->balance_cancel_req)) {
			ret = -ECANCELED;
			goto error;
		}

		mutex_lock(&fs_info->reclaim_bgs_lock);
		ret = btrfs_search_slot(NULL, chunk_root, &key, path, 0, 0);
		if (ret < 0) {
			mutex_unlock(&fs_info->reclaim_bgs_lock);
			goto error;
		}

		/*
		 * this shouldn't happen, it means the last relocate
		 * failed
		 */
		if (ret == 0)
			BUG(); /* FIXME break ? */

		ret = btrfs_previous_item(chunk_root, path, 0,
					  BTRFS_CHUNK_ITEM_KEY);
		if (ret) {
			mutex_unlock(&fs_info->reclaim_bgs_lock);
			ret = 0;
			break;
		}

		leaf = path->nodes[0];
		slot = path->slots[0];
		btrfs_item_key_to_cpu(leaf, &found_key, slot);

		if (found_key.objectid != key.objectid) {
			mutex_unlock(&fs_info->reclaim_bgs_lock);
			break;
		}

		chunk = btrfs_item_ptr(leaf, slot, struct btrfs_chunk);
		chunk_type = btrfs_chunk_type(leaf, chunk);

		if (!counting) {
			spin_lock(&fs_info->balance_lock);
			bctl->stat.considered++;
			spin_unlock(&fs_info->balance_lock);
		}

		ret = should_balance_chunk(leaf, chunk, found_key.offset);

		btrfs_release_path(path);
		if (!ret) {
			mutex_unlock(&fs_info->reclaim_bgs_lock);
			goto loop;
		}

		if (counting) {
			mutex_unlock(&fs_info->reclaim_bgs_lock);
			spin_lock(&fs_info->balance_lock);
			bctl->stat.expected++;
			spin_unlock(&fs_info->balance_lock);

			if (chunk_type & BTRFS_BLOCK_GROUP_DATA)
				count_data++;
			else if (chunk_type & BTRFS_BLOCK_GROUP_SYSTEM)
				count_sys++;
			else if (chunk_type & BTRFS_BLOCK_GROUP_METADATA)
				count_meta++;

			goto loop;
		}

		/*
		 * Apply limit_min filter, no need to check if the LIMITS
		 * filter is used, limit_min is 0 by default
		 */
		if (((chunk_type & BTRFS_BLOCK_GROUP_DATA) &&
					count_data < bctl->data.limit_min)
				|| ((chunk_type & BTRFS_BLOCK_GROUP_METADATA) &&
					count_meta < bctl->meta.limit_min)
				|| ((chunk_type & BTRFS_BLOCK_GROUP_SYSTEM) &&
					count_sys < bctl->sys.limit_min)) {
			mutex_unlock(&fs_info->reclaim_bgs_lock);
			goto loop;
		}

		if (!chunk_reserved) {
			/*
			 * We may be relocating the only data chunk we have,
			 * which could potentially end up with losing data's
			 * raid profile, so lets allocate an empty one in
			 * advance.
			 */
			ret = btrfs_may_alloc_data_chunk(fs_info,
							 found_key.offset);
			if (ret < 0) {
				mutex_unlock(&fs_info->reclaim_bgs_lock);
				goto error;
			} else if (ret == 1) {
				chunk_reserved = 1;
			}
		}

		ret = btrfs_relocate_chunk(fs_info, found_key.offset);
		mutex_unlock(&fs_info->reclaim_bgs_lock);
		if (ret == -ENOSPC) {
			enospc_errors++;
		} else if (ret == -ETXTBSY) {
			btrfs_info(fs_info,
	   "skipping relocation of block group %llu due to active swapfile",
				   found_key.offset);
			ret = 0;
		} else if (ret) {
			goto error;
		} else {
			spin_lock(&fs_info->balance_lock);
			bctl->stat.completed++;
			spin_unlock(&fs_info->balance_lock);
		}
loop:
		if (found_key.offset == 0)
			break;
		key.offset = found_key.offset - 1;
	}

	if (counting) {
		btrfs_release_path(path);
		counting = false;
		goto again;
	}
error:
	btrfs_free_path(path);
	if (enospc_errors) {
		btrfs_info(fs_info, "%d enospc errors during balance",
			   enospc_errors);
		if (!ret)
			ret = -ENOSPC;
	}

	return ret;
}

/*
 * See if a given profile is valid and reduced.
 *
 * @flags:     profile to validate
 * @extended:  if true @flags is treated as an extended profile
 */
static int alloc_profile_is_valid(u64 flags, int extended)
{
	u64 mask = (extended ? BTRFS_EXTENDED_PROFILE_MASK :
			       BTRFS_BLOCK_GROUP_PROFILE_MASK);

	flags &= ~BTRFS_BLOCK_GROUP_TYPE_MASK;

	/* 1) check that all other bits are zeroed */
	if (flags & ~mask)
		return 0;

	/* 2) see if profile is reduced */
	if (flags == 0)
		return !extended; /* "0" is valid for usual profiles */

	return has_single_bit_set(flags);
}

/*
 * Validate target profile against allowed profiles and return true if it's OK.
 * Otherwise print the error message and return false.
 */
static inline int validate_convert_profile(struct btrfs_fs_info *fs_info,
		const struct btrfs_balance_args *bargs,
		u64 allowed, const char *type)
{
	if (!(bargs->flags & BTRFS_BALANCE_ARGS_CONVERT))
		return true;

	/* Profile is valid and does not have bits outside of the allowed set */
	if (alloc_profile_is_valid(bargs->target, 1) &&
	    (bargs->target & ~allowed) == 0)
		return true;

	btrfs_err(fs_info, "balance: invalid convert %s profile %s",
			type, btrfs_bg_type_to_raid_name(bargs->target));
	return false;
}

/*
 * Fill @buf with textual description of balance filter flags @bargs, up to
 * @size_buf including the terminating null. The output may be trimmed if it
 * does not fit into the provided buffer.
 */
static void describe_balance_args(struct btrfs_balance_args *bargs, char *buf,
				 u32 size_buf)
{
	int ret;
	u32 size_bp = size_buf;
	char *bp = buf;
	u64 flags = bargs->flags;
	char tmp_buf[128] = {'\0'};

	if (!flags)
		return;

#define CHECK_APPEND_NOARG(a)						\
	do {								\
		ret = snprintf(bp, size_bp, (a));			\
		if (ret < 0 || ret >= size_bp)				\
			goto out_overflow;				\
		size_bp -= ret;						\
		bp += ret;						\
	} while (0)

#define CHECK_APPEND_1ARG(a, v1)					\
	do {								\
		ret = snprintf(bp, size_bp, (a), (v1));			\
		if (ret < 0 || ret >= size_bp)				\
			goto out_overflow;				\
		size_bp -= ret;						\
		bp += ret;						\
	} while (0)

#define CHECK_APPEND_2ARG(a, v1, v2)					\
	do {								\
		ret = snprintf(bp, size_bp, (a), (v1), (v2));		\
		if (ret < 0 || ret >= size_bp)				\
			goto out_overflow;				\
		size_bp -= ret;						\
		bp += ret;						\
	} while (0)

	if (flags & BTRFS_BALANCE_ARGS_CONVERT)
		CHECK_APPEND_1ARG("convert=%s,",
				  btrfs_bg_type_to_raid_name(bargs->target));

	if (flags & BTRFS_BALANCE_ARGS_SOFT)
		CHECK_APPEND_NOARG("soft,");

	if (flags & BTRFS_BALANCE_ARGS_PROFILES) {
		btrfs_describe_block_groups(bargs->profiles, tmp_buf,
					    sizeof(tmp_buf));
		CHECK_APPEND_1ARG("profiles=%s,", tmp_buf);
	}

	if (flags & BTRFS_BALANCE_ARGS_USAGE)
		CHECK_APPEND_1ARG("usage=%llu,", bargs->usage);

	if (flags & BTRFS_BALANCE_ARGS_USAGE_RANGE)
		CHECK_APPEND_2ARG("usage=%u..%u,",
				  bargs->usage_min, bargs->usage_max);

	if (flags & BTRFS_BALANCE_ARGS_DEVID)
		CHECK_APPEND_1ARG("devid=%llu,", bargs->devid);

	if (flags & BTRFS_BALANCE_ARGS_DRANGE)
		CHECK_APPEND_2ARG("drange=%llu..%llu,",
				  bargs->pstart, bargs->pend);

	if (flags & BTRFS_BALANCE_ARGS_VRANGE)
		CHECK_APPEND_2ARG("vrange=%llu..%llu,",
				  bargs->vstart, bargs->vend);

	if (flags & BTRFS_BALANCE_ARGS_LIMIT)
		CHECK_APPEND_1ARG("limit=%llu,", bargs->limit);

	if (flags & BTRFS_BALANCE_ARGS_LIMIT_RANGE)
		CHECK_APPEND_2ARG("limit=%u..%u,",
				bargs->limit_min, bargs->limit_max);

	if (flags & BTRFS_BALANCE_ARGS_STRIPES_RANGE)
		CHECK_APPEND_2ARG("stripes=%u..%u,",
				  bargs->stripes_min, bargs->stripes_max);

#undef CHECK_APPEND_2ARG
#undef CHECK_APPEND_1ARG
#undef CHECK_APPEND_NOARG

out_overflow:

	if (size_bp < size_buf)
		buf[size_buf - size_bp - 1] = '\0'; /* remove last , */
	else
		buf[0] = '\0';
}

static void describe_balance_start_or_resume(struct btrfs_fs_info *fs_info)
{
	u32 size_buf = 1024;
	char tmp_buf[192] = {'\0'};
	char *buf;
	char *bp;
	u32 size_bp = size_buf;
	int ret;
	struct btrfs_balance_control *bctl = fs_info->balance_ctl;

	buf = kzalloc(size_buf, GFP_KERNEL);
	if (!buf)
		return;

	bp = buf;

#define CHECK_APPEND_1ARG(a, v1)					\
	do {								\
		ret = snprintf(bp, size_bp, (a), (v1));			\
		if (ret < 0 || ret >= size_bp)				\
			goto out_overflow;				\
		size_bp -= ret;						\
		bp += ret;						\
	} while (0)

	if (bctl->flags & BTRFS_BALANCE_FORCE)
		CHECK_APPEND_1ARG("%s", "-f ");

	if (bctl->flags & BTRFS_BALANCE_DATA) {
		describe_balance_args(&bctl->data, tmp_buf, sizeof(tmp_buf));
		CHECK_APPEND_1ARG("-d%s ", tmp_buf);
	}

	if (bctl->flags & BTRFS_BALANCE_METADATA) {
		describe_balance_args(&bctl->meta, tmp_buf, sizeof(tmp_buf));
		CHECK_APPEND_1ARG("-m%s ", tmp_buf);
	}

	if (bctl->flags & BTRFS_BALANCE_SYSTEM) {
		describe_balance_args(&bctl->sys, tmp_buf, sizeof(tmp_buf));
		CHECK_APPEND_1ARG("-s%s ", tmp_buf);
	}

#undef CHECK_APPEND_1ARG

out_overflow:

	if (size_bp < size_buf)
		buf[size_buf - size_bp - 1] = '\0'; /* remove last " " */
	btrfs_info(fs_info, "balance: %s %s",
		   (bctl->flags & BTRFS_BALANCE_RESUME) ?
		   "resume" : "start", buf);

	kfree(buf);
}

/*
 * Should be called with balance mutexe held
 */
int btrfs_balance(struct btrfs_fs_info *fs_info,
		  struct btrfs_balance_control *bctl,
		  struct btrfs_ioctl_balance_args *bargs)
{
	u64 meta_target, data_target;
	u64 allowed;
	int mixed = 0;
	int ret;
	u64 num_devices;
	unsigned seq;
	bool reducing_redundancy;
	bool paused = false;
	int i;

	if (btrfs_fs_closing(fs_info) ||
	    atomic_read(&fs_info->balance_pause_req) ||
	    btrfs_should_cancel_balance(fs_info)) {
		ret = -EINVAL;
		goto out;
	}

	allowed = btrfs_super_incompat_flags(fs_info->super_copy);
	if (allowed & BTRFS_FEATURE_INCOMPAT_MIXED_GROUPS)
		mixed = 1;

	/*
	 * In case of mixed groups both data and meta should be picked,
	 * and identical options should be given for both of them.
	 */
	allowed = BTRFS_BALANCE_DATA | BTRFS_BALANCE_METADATA;
	if (mixed && (bctl->flags & allowed)) {
		if (!(bctl->flags & BTRFS_BALANCE_DATA) ||
		    !(bctl->flags & BTRFS_BALANCE_METADATA) ||
		    memcmp(&bctl->data, &bctl->meta, sizeof(bctl->data))) {
			btrfs_err(fs_info,
	  "balance: mixed groups data and metadata options must be the same");
			ret = -EINVAL;
			goto out;
		}
	}

	/*
	 * rw_devices will not change at the moment, device add/delete/replace
	 * are exclusive
	 */
	num_devices = fs_info->fs_devices->rw_devices;

	/*
	 * SINGLE profile on-disk has no profile bit, but in-memory we have a
	 * special bit for it, to make it easier to distinguish.  Thus we need
	 * to set it manually, or balance would refuse the profile.
	 */
	allowed = BTRFS_AVAIL_ALLOC_BIT_SINGLE;
	for (i = 0; i < ARRAY_SIZE(btrfs_raid_array); i++)
		if (num_devices >= btrfs_raid_array[i].devs_min)
			allowed |= btrfs_raid_array[i].bg_flag;

	if (!validate_convert_profile(fs_info, &bctl->data, allowed, "data") ||
	    !validate_convert_profile(fs_info, &bctl->meta, allowed, "metadata") ||
	    !validate_convert_profile(fs_info, &bctl->sys,  allowed, "system")) {
		ret = -EINVAL;
		goto out;
	}

	/*
	 * Allow to reduce metadata or system integrity only if force set for
	 * profiles with redundancy (copies, parity)
	 */
	allowed = 0;
	for (i = 0; i < ARRAY_SIZE(btrfs_raid_array); i++) {
		if (btrfs_raid_array[i].ncopies >= 2 ||
		    btrfs_raid_array[i].tolerated_failures >= 1)
			allowed |= btrfs_raid_array[i].bg_flag;
	}
	do {
		seq = read_seqbegin(&fs_info->profiles_lock);

		if (((bctl->sys.flags & BTRFS_BALANCE_ARGS_CONVERT) &&
		     (fs_info->avail_system_alloc_bits & allowed) &&
		     !(bctl->sys.target & allowed)) ||
		    ((bctl->meta.flags & BTRFS_BALANCE_ARGS_CONVERT) &&
		     (fs_info->avail_metadata_alloc_bits & allowed) &&
		     !(bctl->meta.target & allowed)))
			reducing_redundancy = true;
		else
			reducing_redundancy = false;

		/* if we're not converting, the target field is uninitialized */
		meta_target = (bctl->meta.flags & BTRFS_BALANCE_ARGS_CONVERT) ?
			bctl->meta.target : fs_info->avail_metadata_alloc_bits;
		data_target = (bctl->data.flags & BTRFS_BALANCE_ARGS_CONVERT) ?
			bctl->data.target : fs_info->avail_data_alloc_bits;
	} while (read_seqretry(&fs_info->profiles_lock, seq));

	if (reducing_redundancy) {
		if (bctl->flags & BTRFS_BALANCE_FORCE) {
			btrfs_info(fs_info,
			   "balance: force reducing metadata redundancy");
		} else {
			btrfs_err(fs_info,
	"balance: reduces metadata redundancy, use --force if you want this");
			ret = -EINVAL;
			goto out;
		}
	}

	if (btrfs_get_num_tolerated_disk_barrier_failures(meta_target) <
		btrfs_get_num_tolerated_disk_barrier_failures(data_target)) {
		btrfs_warn(fs_info,
	"balance: metadata profile %s has lower redundancy than data profile %s",
				btrfs_bg_type_to_raid_name(meta_target),
				btrfs_bg_type_to_raid_name(data_target));
	}

	ret = insert_balance_item(fs_info, bctl);
	if (ret && ret != -EEXIST)
		goto out;

	if (!(bctl->flags & BTRFS_BALANCE_RESUME)) {
		BUG_ON(ret == -EEXIST);
		BUG_ON(fs_info->balance_ctl);
		spin_lock(&fs_info->balance_lock);
		fs_info->balance_ctl = bctl;
		spin_unlock(&fs_info->balance_lock);
	} else {
		BUG_ON(ret != -EEXIST);
		spin_lock(&fs_info->balance_lock);
		update_balance_args(bctl);
		spin_unlock(&fs_info->balance_lock);
	}

	ASSERT(!test_bit(BTRFS_FS_BALANCE_RUNNING, &fs_info->flags));
	set_bit(BTRFS_FS_BALANCE_RUNNING, &fs_info->flags);
	describe_balance_start_or_resume(fs_info);
	mutex_unlock(&fs_info->balance_mutex);

	ret = __btrfs_balance(fs_info);

	mutex_lock(&fs_info->balance_mutex);
	if (ret == -ECANCELED && atomic_read(&fs_info->balance_pause_req)) {
		btrfs_info(fs_info, "balance: paused");
		btrfs_exclop_balance(fs_info, BTRFS_EXCLOP_BALANCE_PAUSED);
		paused = true;
	}
	/*
	 * Balance can be canceled by:
	 *
	 * - Regular cancel request
	 *   Then ret == -ECANCELED and balance_cancel_req > 0
	 *
	 * - Fatal signal to "btrfs" process
	 *   Either the signal caught by wait_reserve_ticket() and callers
	 *   got -EINTR, or caught by btrfs_should_cancel_balance() and
	 *   got -ECANCELED.
	 *   Either way, in this case balance_cancel_req = 0, and
	 *   ret == -EINTR or ret == -ECANCELED.
	 *
	 * So here we only check the return value to catch canceled balance.
	 */
	else if (ret == -ECANCELED || ret == -EINTR)
		btrfs_info(fs_info, "balance: canceled");
	else
		btrfs_info(fs_info, "balance: ended with status: %d", ret);

	clear_bit(BTRFS_FS_BALANCE_RUNNING, &fs_info->flags);

	if (bargs) {
		memset(bargs, 0, sizeof(*bargs));
		btrfs_update_ioctl_balance_args(fs_info, bargs);
	}

	/* We didn't pause, we can clean everything up. */
	if (!paused) {
		reset_balance_state(fs_info);
		btrfs_exclop_finish(fs_info);
	}

	wake_up(&fs_info->balance_wait_q);

	return ret;
out:
	if (bctl->flags & BTRFS_BALANCE_RESUME)
		reset_balance_state(fs_info);
	else
		kfree(bctl);
	btrfs_exclop_finish(fs_info);

	return ret;
}

static int balance_kthread(void *data)
{
	struct btrfs_fs_info *fs_info = data;
	int ret = 0;

	sb_start_write(fs_info->sb);
	mutex_lock(&fs_info->balance_mutex);
	if (fs_info->balance_ctl)
		ret = btrfs_balance(fs_info, fs_info->balance_ctl, NULL);
	mutex_unlock(&fs_info->balance_mutex);
	sb_end_write(fs_info->sb);

	return ret;
}

int btrfs_resume_balance_async(struct btrfs_fs_info *fs_info)
{
	struct task_struct *tsk;

	mutex_lock(&fs_info->balance_mutex);
	if (!fs_info->balance_ctl) {
		mutex_unlock(&fs_info->balance_mutex);
		return 0;
	}
	mutex_unlock(&fs_info->balance_mutex);

	if (btrfs_test_opt(fs_info, SKIP_BALANCE)) {
		btrfs_info(fs_info, "balance: resume skipped");
		return 0;
	}

	spin_lock(&fs_info->super_lock);
	ASSERT(fs_info->exclusive_operation == BTRFS_EXCLOP_BALANCE_PAUSED);
	fs_info->exclusive_operation = BTRFS_EXCLOP_BALANCE;
	spin_unlock(&fs_info->super_lock);
	/*
	 * A ro->rw remount sequence should continue with the paused balance
	 * regardless of who pauses it, system or the user as of now, so set
	 * the resume flag.
	 */
	spin_lock(&fs_info->balance_lock);
	fs_info->balance_ctl->flags |= BTRFS_BALANCE_RESUME;
	spin_unlock(&fs_info->balance_lock);

	tsk = kthread_run(balance_kthread, fs_info, "btrfs-balance");
	return PTR_ERR_OR_ZERO(tsk);
}

int btrfs_recover_balance(struct btrfs_fs_info *fs_info)
{
	struct btrfs_balance_control *bctl;
	struct btrfs_balance_item *item;
	struct btrfs_disk_balance_args disk_bargs;
	struct btrfs_path *path;
	struct extent_buffer *leaf;
	struct btrfs_key key;
	int ret;

	path = btrfs_alloc_path();
	if (!path)
		return -ENOMEM;

	key.objectid = BTRFS_BALANCE_OBJECTID;
	key.type = BTRFS_TEMPORARY_ITEM_KEY;
	key.offset = 0;

	ret = btrfs_search_slot(NULL, fs_info->tree_root, &key, path, 0, 0);
	if (ret < 0)
		goto out;
	if (ret > 0) { /* ret = -ENOENT; */
		ret = 0;
		goto out;
	}

	bctl = kzalloc(sizeof(*bctl), GFP_NOFS);
	if (!bctl) {
		ret = -ENOMEM;
		goto out;
	}

	leaf = path->nodes[0];
	item = btrfs_item_ptr(leaf, path->slots[0], struct btrfs_balance_item);

	bctl->flags = btrfs_balance_flags(leaf, item);
	bctl->flags |= BTRFS_BALANCE_RESUME;

	btrfs_balance_data(leaf, item, &disk_bargs);
	btrfs_disk_balance_args_to_cpu(&bctl->data, &disk_bargs);
	btrfs_balance_meta(leaf, item, &disk_bargs);
	btrfs_disk_balance_args_to_cpu(&bctl->meta, &disk_bargs);
	btrfs_balance_sys(leaf, item, &disk_bargs);
	btrfs_disk_balance_args_to_cpu(&bctl->sys, &disk_bargs);

	/*
	 * This should never happen, as the paused balance state is recovered
	 * during mount without any chance of other exclusive ops to collide.
	 *
	 * This gives the exclusive op status to balance and keeps in paused
	 * state until user intervention (cancel or umount). If the ownership
	 * cannot be assigned, show a message but do not fail. The balance
	 * is in a paused state and must have fs_info::balance_ctl properly
	 * set up.
	 */
	if (!btrfs_exclop_start(fs_info, BTRFS_EXCLOP_BALANCE_PAUSED))
		btrfs_warn(fs_info,
	"balance: cannot set exclusive op status, resume manually");

	btrfs_release_path(path);

	mutex_lock(&fs_info->balance_mutex);
	BUG_ON(fs_info->balance_ctl);
	spin_lock(&fs_info->balance_lock);
	fs_info->balance_ctl = bctl;
	spin_unlock(&fs_info->balance_lock);
	mutex_unlock(&fs_info->balance_mutex);
out:
	btrfs_free_path(path);
	return ret;
}

int btrfs_pause_balance(struct btrfs_fs_info *fs_info)
{
	int ret = 0;

	mutex_lock(&fs_info->balance_mutex);
	if (!fs_info->balance_ctl) {
		mutex_unlock(&fs_info->balance_mutex);
		return -ENOTCONN;
	}

	if (test_bit(BTRFS_FS_BALANCE_RUNNING, &fs_info->flags)) {
		atomic_inc(&fs_info->balance_pause_req);
		mutex_unlock(&fs_info->balance_mutex);

		wait_event(fs_info->balance_wait_q,
			   !test_bit(BTRFS_FS_BALANCE_RUNNING, &fs_info->flags));

		mutex_lock(&fs_info->balance_mutex);
		/* we are good with balance_ctl ripped off from under us */
		BUG_ON(test_bit(BTRFS_FS_BALANCE_RUNNING, &fs_info->flags));
		atomic_dec(&fs_info->balance_pause_req);
	} else {
		ret = -ENOTCONN;
	}

	mutex_unlock(&fs_info->balance_mutex);
	return ret;
}

int btrfs_cancel_balance(struct btrfs_fs_info *fs_info)
{
	mutex_lock(&fs_info->balance_mutex);
	if (!fs_info->balance_ctl) {
		mutex_unlock(&fs_info->balance_mutex);
		return -ENOTCONN;
	}

	/*
	 * A paused balance with the item stored on disk can be resumed at
	 * mount time if the mount is read-write. Otherwise it's still paused
	 * and we must not allow cancelling as it deletes the item.
	 */
	if (sb_rdonly(fs_info->sb)) {
		mutex_unlock(&fs_info->balance_mutex);
		return -EROFS;
	}

	atomic_inc(&fs_info->balance_cancel_req);
	/*
	 * if we are running just wait and return, balance item is
	 * deleted in btrfs_balance in this case
	 */
	if (test_bit(BTRFS_FS_BALANCE_RUNNING, &fs_info->flags)) {
		mutex_unlock(&fs_info->balance_mutex);
		wait_event(fs_info->balance_wait_q,
			   !test_bit(BTRFS_FS_BALANCE_RUNNING, &fs_info->flags));
		mutex_lock(&fs_info->balance_mutex);
	} else {
		mutex_unlock(&fs_info->balance_mutex);
		/*
		 * Lock released to allow other waiters to continue, we'll
		 * reexamine the status again.
		 */
		mutex_lock(&fs_info->balance_mutex);

		if (fs_info->balance_ctl) {
			reset_balance_state(fs_info);
			btrfs_exclop_finish(fs_info);
			btrfs_info(fs_info, "balance: canceled");
		}
	}

	ASSERT(!test_bit(BTRFS_FS_BALANCE_RUNNING, &fs_info->flags));
	atomic_dec(&fs_info->balance_cancel_req);
	mutex_unlock(&fs_info->balance_mutex);
	return 0;
}

/*
 * shrinking a device means finding all of the device extents past
 * the new size, and then following the back refs to the chunks.
 * The chunk relocation code actually frees the device extent
 */
int btrfs_shrink_device(struct btrfs_device *device, u64 new_size)
{
	struct btrfs_fs_info *fs_info = device->fs_info;
	struct btrfs_root *root = fs_info->dev_root;
	struct btrfs_trans_handle *trans;
	struct btrfs_dev_extent *dev_extent = NULL;
	struct btrfs_path *path;
	u64 length;
	u64 chunk_offset;
	int ret;
	int slot;
	int failed = 0;
	bool retried = false;
	struct extent_buffer *l;
	struct btrfs_key key;
	struct btrfs_super_block *super_copy = fs_info->super_copy;
	u64 old_total = btrfs_super_total_bytes(super_copy);
	u64 old_size = btrfs_device_get_total_bytes(device);
	u64 diff;
	u64 start;
	u64 free_diff = 0;

	new_size = round_down(new_size, fs_info->sectorsize);
	start = new_size;
	diff = round_down(old_size - new_size, fs_info->sectorsize);

	if (test_bit(BTRFS_DEV_STATE_REPLACE_TGT, &device->dev_state))
		return -EINVAL;

	path = btrfs_alloc_path();
	if (!path)
		return -ENOMEM;

	path->reada = READA_BACK;

	trans = btrfs_start_transaction(root, 0);
	if (IS_ERR(trans)) {
		btrfs_free_path(path);
		return PTR_ERR(trans);
	}

	mutex_lock(&fs_info->chunk_mutex);

	btrfs_device_set_total_bytes(device, new_size);
	if (test_bit(BTRFS_DEV_STATE_WRITEABLE, &device->dev_state)) {
		device->fs_devices->total_rw_bytes -= diff;

		/*
		 * The new free_chunk_space is new_size - used, so we have to
		 * subtract the delta of the old free_chunk_space which included
		 * old_size - used.  If used > new_size then just subtract this
		 * entire device's free space.
		 */
		if (device->bytes_used < new_size)
			free_diff = (old_size - device->bytes_used) -
				    (new_size - device->bytes_used);
		else
			free_diff = old_size - device->bytes_used;
		atomic64_sub(free_diff, &fs_info->free_chunk_space);
	}

	/*
	 * Once the device's size has been set to the new size, ensure all
	 * in-memory chunks are synced to disk so that the loop below sees them
	 * and relocates them accordingly.
	 */
	if (contains_pending_extent(device, &start, diff)) {
		mutex_unlock(&fs_info->chunk_mutex);
		ret = btrfs_commit_transaction(trans);
		if (ret)
			goto done;
	} else {
		mutex_unlock(&fs_info->chunk_mutex);
		btrfs_end_transaction(trans);
	}

again:
	key.objectid = device->devid;
	key.offset = (u64)-1;
	key.type = BTRFS_DEV_EXTENT_KEY;

	do {
		mutex_lock(&fs_info->reclaim_bgs_lock);
		ret = btrfs_search_slot(NULL, root, &key, path, 0, 0);
		if (ret < 0) {
			mutex_unlock(&fs_info->reclaim_bgs_lock);
			goto done;
		}

		ret = btrfs_previous_item(root, path, 0, key.type);
		if (ret) {
			mutex_unlock(&fs_info->reclaim_bgs_lock);
			if (ret < 0)
				goto done;
			ret = 0;
			btrfs_release_path(path);
			break;
		}

		l = path->nodes[0];
		slot = path->slots[0];
		btrfs_item_key_to_cpu(l, &key, path->slots[0]);

		if (key.objectid != device->devid) {
			mutex_unlock(&fs_info->reclaim_bgs_lock);
			btrfs_release_path(path);
			break;
		}

		dev_extent = btrfs_item_ptr(l, slot, struct btrfs_dev_extent);
		length = btrfs_dev_extent_length(l, dev_extent);

		if (key.offset + length <= new_size) {
			mutex_unlock(&fs_info->reclaim_bgs_lock);
			btrfs_release_path(path);
			break;
		}

		chunk_offset = btrfs_dev_extent_chunk_offset(l, dev_extent);
		btrfs_release_path(path);

		/*
		 * We may be relocating the only data chunk we have,
		 * which could potentially end up with losing data's
		 * raid profile, so lets allocate an empty one in
		 * advance.
		 */
		ret = btrfs_may_alloc_data_chunk(fs_info, chunk_offset);
		if (ret < 0) {
			mutex_unlock(&fs_info->reclaim_bgs_lock);
			goto done;
		}

		ret = btrfs_relocate_chunk(fs_info, chunk_offset);
		mutex_unlock(&fs_info->reclaim_bgs_lock);
		if (ret == -ENOSPC) {
			failed++;
		} else if (ret) {
			if (ret == -ETXTBSY) {
				btrfs_warn(fs_info,
		   "could not shrink block group %llu due to active swapfile",
					   chunk_offset);
			}
			goto done;
		}
	} while (key.offset-- > 0);

	if (failed && !retried) {
		failed = 0;
		retried = true;
		goto again;
	} else if (failed && retried) {
		ret = -ENOSPC;
		goto done;
	}

	/* Shrinking succeeded, else we would be at "done". */
	trans = btrfs_start_transaction(root, 0);
	if (IS_ERR(trans)) {
		ret = PTR_ERR(trans);
		goto done;
	}

	mutex_lock(&fs_info->chunk_mutex);
	/* Clear all state bits beyond the shrunk device size */
	clear_extent_bits(&device->alloc_state, new_size, (u64)-1,
			  CHUNK_STATE_MASK);

	btrfs_device_set_disk_total_bytes(device, new_size);
	if (list_empty(&device->post_commit_list))
		list_add_tail(&device->post_commit_list,
			      &trans->transaction->dev_update_list);

	WARN_ON(diff > old_total);
	btrfs_set_super_total_bytes(super_copy,
			round_down(old_total - diff, fs_info->sectorsize));
	mutex_unlock(&fs_info->chunk_mutex);

	btrfs_reserve_chunk_metadata(trans, false);
	/* Now btrfs_update_device() will change the on-disk size. */
	ret = btrfs_update_device(trans, device);
	btrfs_trans_release_chunk_metadata(trans);
	if (ret < 0) {
		btrfs_abort_transaction(trans, ret);
		btrfs_end_transaction(trans);
	} else {
		ret = btrfs_commit_transaction(trans);
	}
done:
	btrfs_free_path(path);
	if (ret) {
		mutex_lock(&fs_info->chunk_mutex);
		btrfs_device_set_total_bytes(device, old_size);
		if (test_bit(BTRFS_DEV_STATE_WRITEABLE, &device->dev_state)) {
			device->fs_devices->total_rw_bytes += diff;
			atomic64_add(free_diff, &fs_info->free_chunk_space);
		}
		mutex_unlock(&fs_info->chunk_mutex);
	}
	return ret;
}

static int btrfs_add_system_chunk(struct btrfs_fs_info *fs_info,
			   struct btrfs_key *key,
			   struct btrfs_chunk *chunk, int item_size)
{
	struct btrfs_super_block *super_copy = fs_info->super_copy;
	struct btrfs_disk_key disk_key;
	u32 array_size;
	u8 *ptr;

	lockdep_assert_held(&fs_info->chunk_mutex);

	array_size = btrfs_super_sys_array_size(super_copy);
	if (array_size + item_size + sizeof(disk_key)
			> BTRFS_SYSTEM_CHUNK_ARRAY_SIZE)
		return -EFBIG;

	ptr = super_copy->sys_chunk_array + array_size;
	btrfs_cpu_key_to_disk(&disk_key, key);
	memcpy(ptr, &disk_key, sizeof(disk_key));
	ptr += sizeof(disk_key);
	memcpy(ptr, chunk, item_size);
	item_size += sizeof(disk_key);
	btrfs_set_super_sys_array_size(super_copy, array_size + item_size);

	return 0;
}

/*
 * sort the devices in descending order by max_avail, total_avail
 */
static int btrfs_cmp_device_info(const void *a, const void *b)
{
	const struct btrfs_device_info *di_a = a;
	const struct btrfs_device_info *di_b = b;

	if (di_a->max_avail > di_b->max_avail)
		return -1;
	if (di_a->max_avail < di_b->max_avail)
		return 1;
	if (di_a->total_avail > di_b->total_avail)
		return -1;
	if (di_a->total_avail < di_b->total_avail)
		return 1;
	return 0;
}

static void check_raid56_incompat_flag(struct btrfs_fs_info *info, u64 type)
{
	if (!(type & BTRFS_BLOCK_GROUP_RAID56_MASK))
		return;

	btrfs_set_fs_incompat(info, RAID56);
}

static void check_raid1c34_incompat_flag(struct btrfs_fs_info *info, u64 type)
{
	if (!(type & (BTRFS_BLOCK_GROUP_RAID1C3 | BTRFS_BLOCK_GROUP_RAID1C4)))
		return;

	btrfs_set_fs_incompat(info, RAID1C34);
}

/*
 * Structure used internally for btrfs_create_chunk() function.
 * Wraps needed parameters.
 */
struct alloc_chunk_ctl {
	u64 start;
	u64 type;
	/* Total number of stripes to allocate */
	int num_stripes;
	/* sub_stripes info for map */
	int sub_stripes;
	/* Stripes per device */
	int dev_stripes;
	/* Maximum number of devices to use */
	int devs_max;
	/* Minimum number of devices to use */
	int devs_min;
	/* ndevs has to be a multiple of this */
	int devs_increment;
	/* Number of copies */
	int ncopies;
	/* Number of stripes worth of bytes to store parity information */
	int nparity;
	u64 max_stripe_size;
	u64 max_chunk_size;
	u64 dev_extent_min;
	u64 stripe_size;
	u64 chunk_size;
	int ndevs;
};

static void init_alloc_chunk_ctl_policy_regular(
				struct btrfs_fs_devices *fs_devices,
				struct alloc_chunk_ctl *ctl)
{
	struct btrfs_space_info *space_info;

	space_info = btrfs_find_space_info(fs_devices->fs_info, ctl->type);
	ASSERT(space_info);

	ctl->max_chunk_size = READ_ONCE(space_info->chunk_size);
	ctl->max_stripe_size = min_t(u64, ctl->max_chunk_size, SZ_1G);

	if (ctl->type & BTRFS_BLOCK_GROUP_SYSTEM)
		ctl->devs_max = min_t(int, ctl->devs_max, BTRFS_MAX_DEVS_SYS_CHUNK);

	/* We don't want a chunk larger than 10% of writable space */
	ctl->max_chunk_size = min(mult_perc(fs_devices->total_rw_bytes, 10),
				  ctl->max_chunk_size);
	ctl->dev_extent_min = btrfs_stripe_nr_to_offset(ctl->dev_stripes);
}

static void init_alloc_chunk_ctl_policy_zoned(
				      struct btrfs_fs_devices *fs_devices,
				      struct alloc_chunk_ctl *ctl)
{
	u64 zone_size = fs_devices->fs_info->zone_size;
	u64 limit;
	int min_num_stripes = ctl->devs_min * ctl->dev_stripes;
	int min_data_stripes = (min_num_stripes - ctl->nparity) / ctl->ncopies;
	u64 min_chunk_size = min_data_stripes * zone_size;
	u64 type = ctl->type;

	ctl->max_stripe_size = zone_size;
	if (type & BTRFS_BLOCK_GROUP_DATA) {
		ctl->max_chunk_size = round_down(BTRFS_MAX_DATA_CHUNK_SIZE,
						 zone_size);
	} else if (type & BTRFS_BLOCK_GROUP_METADATA) {
		ctl->max_chunk_size = ctl->max_stripe_size;
	} else if (type & BTRFS_BLOCK_GROUP_SYSTEM) {
		ctl->max_chunk_size = 2 * ctl->max_stripe_size;
		ctl->devs_max = min_t(int, ctl->devs_max,
				      BTRFS_MAX_DEVS_SYS_CHUNK);
	} else {
		BUG();
	}

	/* We don't want a chunk larger than 10% of writable space */
	limit = max(round_down(mult_perc(fs_devices->total_rw_bytes, 10),
			       zone_size),
		    min_chunk_size);
	ctl->max_chunk_size = min(limit, ctl->max_chunk_size);
	ctl->dev_extent_min = zone_size * ctl->dev_stripes;
}

static void init_alloc_chunk_ctl(struct btrfs_fs_devices *fs_devices,
				 struct alloc_chunk_ctl *ctl)
{
	int index = btrfs_bg_flags_to_raid_index(ctl->type);

	ctl->sub_stripes = btrfs_raid_array[index].sub_stripes;
	ctl->dev_stripes = btrfs_raid_array[index].dev_stripes;
	ctl->devs_max = btrfs_raid_array[index].devs_max;
	if (!ctl->devs_max)
		ctl->devs_max = BTRFS_MAX_DEVS(fs_devices->fs_info);
	ctl->devs_min = btrfs_raid_array[index].devs_min;
	ctl->devs_increment = btrfs_raid_array[index].devs_increment;
	ctl->ncopies = btrfs_raid_array[index].ncopies;
	ctl->nparity = btrfs_raid_array[index].nparity;
	ctl->ndevs = 0;

	switch (fs_devices->chunk_alloc_policy) {
	case BTRFS_CHUNK_ALLOC_REGULAR:
		init_alloc_chunk_ctl_policy_regular(fs_devices, ctl);
		break;
	case BTRFS_CHUNK_ALLOC_ZONED:
		init_alloc_chunk_ctl_policy_zoned(fs_devices, ctl);
		break;
	default:
		BUG();
	}
}

static int gather_device_info(struct btrfs_fs_devices *fs_devices,
			      struct alloc_chunk_ctl *ctl,
			      struct btrfs_device_info *devices_info)
{
	struct btrfs_fs_info *info = fs_devices->fs_info;
	struct btrfs_device *device;
	u64 total_avail;
	u64 dev_extent_want = ctl->max_stripe_size * ctl->dev_stripes;
	int ret;
	int ndevs = 0;
	u64 max_avail;
	u64 dev_offset;

	/*
	 * in the first pass through the devices list, we gather information
	 * about the available holes on each device.
	 */
	list_for_each_entry(device, &fs_devices->alloc_list, dev_alloc_list) {
		if (!test_bit(BTRFS_DEV_STATE_WRITEABLE, &device->dev_state)) {
			WARN(1, KERN_ERR
			       "BTRFS: read-only device in alloc_list\n");
			continue;
		}

		if (!test_bit(BTRFS_DEV_STATE_IN_FS_METADATA,
					&device->dev_state) ||
		    test_bit(BTRFS_DEV_STATE_REPLACE_TGT, &device->dev_state))
			continue;

		if (device->total_bytes > device->bytes_used)
			total_avail = device->total_bytes - device->bytes_used;
		else
			total_avail = 0;

		/* If there is no space on this device, skip it. */
		if (total_avail < ctl->dev_extent_min)
			continue;

		ret = find_free_dev_extent(device, dev_extent_want, &dev_offset,
					   &max_avail);
		if (ret && ret != -ENOSPC)
			return ret;

		if (ret == 0)
			max_avail = dev_extent_want;

		if (max_avail < ctl->dev_extent_min) {
			if (btrfs_test_opt(info, ENOSPC_DEBUG))
				btrfs_debug(info,
			"%s: devid %llu has no free space, have=%llu want=%llu",
					    __func__, device->devid, max_avail,
					    ctl->dev_extent_min);
			continue;
		}

		if (ndevs == fs_devices->rw_devices) {
			WARN(1, "%s: found more than %llu devices\n",
			     __func__, fs_devices->rw_devices);
			break;
		}
		devices_info[ndevs].dev_offset = dev_offset;
		devices_info[ndevs].max_avail = max_avail;
		devices_info[ndevs].total_avail = total_avail;
		devices_info[ndevs].dev = device;
		++ndevs;
	}
	ctl->ndevs = ndevs;

	/*
	 * now sort the devices by hole size / available space
	 */
	sort(devices_info, ndevs, sizeof(struct btrfs_device_info),
	     btrfs_cmp_device_info, NULL);

	return 0;
}

static int decide_stripe_size_regular(struct alloc_chunk_ctl *ctl,
				      struct btrfs_device_info *devices_info)
{
	/* Number of stripes that count for block group size */
	int data_stripes;

	/*
	 * The primary goal is to maximize the number of stripes, so use as
	 * many devices as possible, even if the stripes are not maximum sized.
	 *
	 * The DUP profile stores more than one stripe per device, the
	 * max_avail is the total size so we have to adjust.
	 */
	ctl->stripe_size = div_u64(devices_info[ctl->ndevs - 1].max_avail,
				   ctl->dev_stripes);
	ctl->num_stripes = ctl->ndevs * ctl->dev_stripes;

	/* This will have to be fixed for RAID1 and RAID10 over more drives */
	data_stripes = (ctl->num_stripes - ctl->nparity) / ctl->ncopies;

	/*
	 * Use the number of data stripes to figure out how big this chunk is
	 * really going to be in terms of logical address space, and compare
	 * that answer with the max chunk size. If it's higher, we try to
	 * reduce stripe_size.
	 */
	if (ctl->stripe_size * data_stripes > ctl->max_chunk_size) {
		/*
		 * Reduce stripe_size, round it up to a 16MB boundary again and
		 * then use it, unless it ends up being even bigger than the
		 * previous value we had already.
		 */
		ctl->stripe_size = min(round_up(div_u64(ctl->max_chunk_size,
							data_stripes), SZ_16M),
				       ctl->stripe_size);
	}

	/* Stripe size should not go beyond 1G. */
	ctl->stripe_size = min_t(u64, ctl->stripe_size, SZ_1G);

	/* Align to BTRFS_STRIPE_LEN */
	ctl->stripe_size = round_down(ctl->stripe_size, BTRFS_STRIPE_LEN);
	ctl->chunk_size = ctl->stripe_size * data_stripes;

	return 0;
}

static int decide_stripe_size_zoned(struct alloc_chunk_ctl *ctl,
				    struct btrfs_device_info *devices_info)
{
	u64 zone_size = devices_info[0].dev->zone_info->zone_size;
	/* Number of stripes that count for block group size */
	int data_stripes;

	/*
	 * It should hold because:
	 *    dev_extent_min == dev_extent_want == zone_size * dev_stripes
	 */
	ASSERT(devices_info[ctl->ndevs - 1].max_avail == ctl->dev_extent_min);

	ctl->stripe_size = zone_size;
	ctl->num_stripes = ctl->ndevs * ctl->dev_stripes;
	data_stripes = (ctl->num_stripes - ctl->nparity) / ctl->ncopies;

	/* stripe_size is fixed in zoned filesystem. Reduce ndevs instead. */
	if (ctl->stripe_size * data_stripes > ctl->max_chunk_size) {
		ctl->ndevs = div_u64(div_u64(ctl->max_chunk_size * ctl->ncopies,
					     ctl->stripe_size) + ctl->nparity,
				     ctl->dev_stripes);
		ctl->num_stripes = ctl->ndevs * ctl->dev_stripes;
		data_stripes = (ctl->num_stripes - ctl->nparity) / ctl->ncopies;
		ASSERT(ctl->stripe_size * data_stripes <= ctl->max_chunk_size);
	}

	ctl->chunk_size = ctl->stripe_size * data_stripes;

	return 0;
}

static int decide_stripe_size(struct btrfs_fs_devices *fs_devices,
			      struct alloc_chunk_ctl *ctl,
			      struct btrfs_device_info *devices_info)
{
	struct btrfs_fs_info *info = fs_devices->fs_info;

	/*
	 * Round down to number of usable stripes, devs_increment can be any
	 * number so we can't use round_down() that requires power of 2, while
	 * rounddown is safe.
	 */
	ctl->ndevs = rounddown(ctl->ndevs, ctl->devs_increment);

	if (ctl->ndevs < ctl->devs_min) {
		if (btrfs_test_opt(info, ENOSPC_DEBUG)) {
			btrfs_debug(info,
	"%s: not enough devices with free space: have=%d minimum required=%d",
				    __func__, ctl->ndevs, ctl->devs_min);
		}
		return -ENOSPC;
	}

	ctl->ndevs = min(ctl->ndevs, ctl->devs_max);

	switch (fs_devices->chunk_alloc_policy) {
	case BTRFS_CHUNK_ALLOC_REGULAR:
		return decide_stripe_size_regular(ctl, devices_info);
	case BTRFS_CHUNK_ALLOC_ZONED:
		return decide_stripe_size_zoned(ctl, devices_info);
	default:
		BUG();
	}
}

static void chunk_map_device_set_bits(struct btrfs_chunk_map *map, unsigned int bits)
{
	for (int i = 0; i < map->num_stripes; i++) {
		struct btrfs_io_stripe *stripe = &map->stripes[i];
		struct btrfs_device *device = stripe->dev;

		set_extent_bit(&device->alloc_state, stripe->physical,
			       stripe->physical + map->stripe_size - 1,
			       bits | EXTENT_NOWAIT, NULL);
	}
}

static void chunk_map_device_clear_bits(struct btrfs_chunk_map *map, unsigned int bits)
{
	for (int i = 0; i < map->num_stripes; i++) {
		struct btrfs_io_stripe *stripe = &map->stripes[i];
		struct btrfs_device *device = stripe->dev;

		__clear_extent_bit(&device->alloc_state, stripe->physical,
				   stripe->physical + map->stripe_size - 1,
				   bits | EXTENT_NOWAIT,
				   NULL, NULL);
	}
}

void btrfs_remove_chunk_map(struct btrfs_fs_info *fs_info, struct btrfs_chunk_map *map)
{
	write_lock(&fs_info->mapping_tree_lock);
	rb_erase_cached(&map->rb_node, &fs_info->mapping_tree);
	RB_CLEAR_NODE(&map->rb_node);
	chunk_map_device_clear_bits(map, CHUNK_ALLOCATED);
	write_unlock(&fs_info->mapping_tree_lock);

	/* Once for the tree reference. */
	btrfs_free_chunk_map(map);
}

EXPORT_FOR_TESTS
int btrfs_add_chunk_map(struct btrfs_fs_info *fs_info, struct btrfs_chunk_map *map)
{
	struct rb_node **p;
	struct rb_node *parent = NULL;
	bool leftmost = true;

	write_lock(&fs_info->mapping_tree_lock);
	p = &fs_info->mapping_tree.rb_root.rb_node;
	while (*p) {
		struct btrfs_chunk_map *entry;

		parent = *p;
		entry = rb_entry(parent, struct btrfs_chunk_map, rb_node);

		if (map->start < entry->start) {
			p = &(*p)->rb_left;
		} else if (map->start > entry->start) {
			p = &(*p)->rb_right;
			leftmost = false;
		} else {
			write_unlock(&fs_info->mapping_tree_lock);
			return -EEXIST;
		}
	}
	rb_link_node(&map->rb_node, parent, p);
	rb_insert_color_cached(&map->rb_node, &fs_info->mapping_tree, leftmost);
	chunk_map_device_set_bits(map, CHUNK_ALLOCATED);
	chunk_map_device_clear_bits(map, CHUNK_TRIMMED);
	write_unlock(&fs_info->mapping_tree_lock);

	return 0;
}

EXPORT_FOR_TESTS
struct btrfs_chunk_map *btrfs_alloc_chunk_map(int num_stripes, gfp_t gfp)
{
	struct btrfs_chunk_map *map;

	map = kmalloc(btrfs_chunk_map_size(num_stripes), gfp);
	if (!map)
		return NULL;

	refcount_set(&map->refs, 1);
	RB_CLEAR_NODE(&map->rb_node);

	return map;
}

static struct btrfs_block_group *create_chunk(struct btrfs_trans_handle *trans,
			struct alloc_chunk_ctl *ctl,
			struct btrfs_device_info *devices_info)
{
	struct btrfs_fs_info *info = trans->fs_info;
	struct btrfs_chunk_map *map;
	struct btrfs_block_group *block_group;
	u64 start = ctl->start;
	u64 type = ctl->type;
	int ret;

	map = btrfs_alloc_chunk_map(ctl->num_stripes, GFP_NOFS);
	if (!map)
		return ERR_PTR(-ENOMEM);

	map->start = start;
	map->chunk_len = ctl->chunk_size;
	map->stripe_size = ctl->stripe_size;
	map->type = type;
	map->io_align = BTRFS_STRIPE_LEN;
	map->io_width = BTRFS_STRIPE_LEN;
	map->sub_stripes = ctl->sub_stripes;
	map->num_stripes = ctl->num_stripes;

	for (int i = 0; i < ctl->ndevs; i++) {
		for (int j = 0; j < ctl->dev_stripes; j++) {
			int s = i * ctl->dev_stripes + j;
			map->stripes[s].dev = devices_info[i].dev;
			map->stripes[s].physical = devices_info[i].dev_offset +
						   j * ctl->stripe_size;
		}
	}

	trace_btrfs_chunk_alloc(info, map, start, ctl->chunk_size);

	ret = btrfs_add_chunk_map(info, map);
	if (ret) {
		btrfs_free_chunk_map(map);
		return ERR_PTR(ret);
	}

	block_group = btrfs_make_block_group(trans, type, start, ctl->chunk_size);
	if (IS_ERR(block_group)) {
		btrfs_remove_chunk_map(info, map);
		return block_group;
	}

	for (int i = 0; i < map->num_stripes; i++) {
		struct btrfs_device *dev = map->stripes[i].dev;

		btrfs_device_set_bytes_used(dev,
					    dev->bytes_used + ctl->stripe_size);
		if (list_empty(&dev->post_commit_list))
			list_add_tail(&dev->post_commit_list,
				      &trans->transaction->dev_update_list);
	}

	atomic64_sub(ctl->stripe_size * map->num_stripes,
		     &info->free_chunk_space);

	check_raid56_incompat_flag(info, type);
	check_raid1c34_incompat_flag(info, type);

	return block_group;
}

struct btrfs_block_group *btrfs_create_chunk(struct btrfs_trans_handle *trans,
					    u64 type)
{
	struct btrfs_fs_info *info = trans->fs_info;
	struct btrfs_fs_devices *fs_devices = info->fs_devices;
	struct btrfs_device_info *devices_info = NULL;
	struct alloc_chunk_ctl ctl;
	struct btrfs_block_group *block_group;
	int ret;

	lockdep_assert_held(&info->chunk_mutex);

	if (!alloc_profile_is_valid(type, 0)) {
		ASSERT(0);
		return ERR_PTR(-EINVAL);
	}

	if (list_empty(&fs_devices->alloc_list)) {
		if (btrfs_test_opt(info, ENOSPC_DEBUG))
			btrfs_debug(info, "%s: no writable device", __func__);
		return ERR_PTR(-ENOSPC);
	}

	if (!(type & BTRFS_BLOCK_GROUP_TYPE_MASK)) {
		btrfs_err(info, "invalid chunk type 0x%llx requested", type);
		ASSERT(0);
		return ERR_PTR(-EINVAL);
	}

	ctl.start = find_next_chunk(info);
	ctl.type = type;
	init_alloc_chunk_ctl(fs_devices, &ctl);

	devices_info = kcalloc(fs_devices->rw_devices, sizeof(*devices_info),
			       GFP_NOFS);
	if (!devices_info)
		return ERR_PTR(-ENOMEM);

	ret = gather_device_info(fs_devices, &ctl, devices_info);
	if (ret < 0) {
		block_group = ERR_PTR(ret);
		goto out;
	}

	ret = decide_stripe_size(fs_devices, &ctl, devices_info);
	if (ret < 0) {
		block_group = ERR_PTR(ret);
		goto out;
	}

	block_group = create_chunk(trans, &ctl, devices_info);

out:
	kfree(devices_info);
	return block_group;
}

/*
 * This function, btrfs_chunk_alloc_add_chunk_item(), typically belongs to the
 * phase 1 of chunk allocation. It belongs to phase 2 only when allocating system
 * chunks.
 *
 * See the comment at btrfs_chunk_alloc() for details about the chunk allocation
 * phases.
 */
int btrfs_chunk_alloc_add_chunk_item(struct btrfs_trans_handle *trans,
				     struct btrfs_block_group *bg)
{
	struct btrfs_fs_info *fs_info = trans->fs_info;
	struct btrfs_root *chunk_root = fs_info->chunk_root;
	struct btrfs_key key;
	struct btrfs_chunk *chunk;
	struct btrfs_stripe *stripe;
	struct btrfs_chunk_map *map;
	size_t item_size;
	int i;
	int ret;

	/*
	 * We take the chunk_mutex for 2 reasons:
	 *
	 * 1) Updates and insertions in the chunk btree must be done while holding
	 *    the chunk_mutex, as well as updating the system chunk array in the
	 *    superblock. See the comment on top of btrfs_chunk_alloc() for the
	 *    details;
	 *
	 * 2) To prevent races with the final phase of a device replace operation
	 *    that replaces the device object associated with the map's stripes,
	 *    because the device object's id can change at any time during that
	 *    final phase of the device replace operation
	 *    (dev-replace.c:btrfs_dev_replace_finishing()), so we could grab the
	 *    replaced device and then see it with an ID of BTRFS_DEV_REPLACE_DEVID,
	 *    which would cause a failure when updating the device item, which does
	 *    not exists, or persisting a stripe of the chunk item with such ID.
	 *    Here we can't use the device_list_mutex because our caller already
	 *    has locked the chunk_mutex, and the final phase of device replace
	 *    acquires both mutexes - first the device_list_mutex and then the
	 *    chunk_mutex. Using any of those two mutexes protects us from a
	 *    concurrent device replace.
	 */
	lockdep_assert_held(&fs_info->chunk_mutex);

	map = btrfs_get_chunk_map(fs_info, bg->start, bg->length);
	if (IS_ERR(map)) {
		ret = PTR_ERR(map);
		btrfs_abort_transaction(trans, ret);
		return ret;
	}

	item_size = btrfs_chunk_item_size(map->num_stripes);

	chunk = kzalloc(item_size, GFP_NOFS);
	if (!chunk) {
		ret = -ENOMEM;
		btrfs_abort_transaction(trans, ret);
		goto out;
	}

	for (i = 0; i < map->num_stripes; i++) {
		struct btrfs_device *device = map->stripes[i].dev;

		ret = btrfs_update_device(trans, device);
		if (ret)
			goto out;
	}

	stripe = &chunk->stripe;
	for (i = 0; i < map->num_stripes; i++) {
		struct btrfs_device *device = map->stripes[i].dev;
		const u64 dev_offset = map->stripes[i].physical;

		btrfs_set_stack_stripe_devid(stripe, device->devid);
		btrfs_set_stack_stripe_offset(stripe, dev_offset);
		memcpy(stripe->dev_uuid, device->uuid, BTRFS_UUID_SIZE);
		stripe++;
	}

	btrfs_set_stack_chunk_length(chunk, bg->length);
	btrfs_set_stack_chunk_owner(chunk, BTRFS_EXTENT_TREE_OBJECTID);
	btrfs_set_stack_chunk_stripe_len(chunk, BTRFS_STRIPE_LEN);
	btrfs_set_stack_chunk_type(chunk, map->type);
	btrfs_set_stack_chunk_num_stripes(chunk, map->num_stripes);
	btrfs_set_stack_chunk_io_align(chunk, BTRFS_STRIPE_LEN);
	btrfs_set_stack_chunk_io_width(chunk, BTRFS_STRIPE_LEN);
	btrfs_set_stack_chunk_sector_size(chunk, fs_info->sectorsize);
	btrfs_set_stack_chunk_sub_stripes(chunk, map->sub_stripes);

	key.objectid = BTRFS_FIRST_CHUNK_TREE_OBJECTID;
	key.type = BTRFS_CHUNK_ITEM_KEY;
	key.offset = bg->start;

	ret = btrfs_insert_item(trans, chunk_root, &key, chunk, item_size);
	if (ret)
		goto out;

	set_bit(BLOCK_GROUP_FLAG_CHUNK_ITEM_INSERTED, &bg->runtime_flags);

	if (map->type & BTRFS_BLOCK_GROUP_SYSTEM) {
		ret = btrfs_add_system_chunk(fs_info, &key, chunk, item_size);
		if (ret)
			goto out;
	}

out:
	kfree(chunk);
	btrfs_free_chunk_map(map);
	return ret;
}

static noinline int init_first_rw_device(struct btrfs_trans_handle *trans)
{
	struct btrfs_fs_info *fs_info = trans->fs_info;
	u64 alloc_profile;
	struct btrfs_block_group *meta_bg;
	struct btrfs_block_group *sys_bg;

	/*
	 * When adding a new device for sprouting, the seed device is read-only
	 * so we must first allocate a metadata and a system chunk. But before
	 * adding the block group items to the extent, device and chunk btrees,
	 * we must first:
	 *
	 * 1) Create both chunks without doing any changes to the btrees, as
	 *    otherwise we would get -ENOSPC since the block groups from the
	 *    seed device are read-only;
	 *
	 * 2) Add the device item for the new sprout device - finishing the setup
	 *    of a new block group requires updating the device item in the chunk
	 *    btree, so it must exist when we attempt to do it. The previous step
	 *    ensures this does not fail with -ENOSPC.
	 *
	 * After that we can add the block group items to their btrees:
	 * update existing device item in the chunk btree, add a new block group
	 * item to the extent btree, add a new chunk item to the chunk btree and
	 * finally add the new device extent items to the devices btree.
	 */

	alloc_profile = btrfs_metadata_alloc_profile(fs_info);
	meta_bg = btrfs_create_chunk(trans, alloc_profile);
	if (IS_ERR(meta_bg))
		return PTR_ERR(meta_bg);

	alloc_profile = btrfs_system_alloc_profile(fs_info);
	sys_bg = btrfs_create_chunk(trans, alloc_profile);
	if (IS_ERR(sys_bg))
		return PTR_ERR(sys_bg);

	return 0;
}

static inline int btrfs_chunk_max_errors(struct btrfs_chunk_map *map)
{
	const int index = btrfs_bg_flags_to_raid_index(map->type);

	return btrfs_raid_array[index].tolerated_failures;
}

bool btrfs_chunk_writeable(struct btrfs_fs_info *fs_info, u64 chunk_offset)
{
	struct btrfs_chunk_map *map;
	int miss_ndevs = 0;
	int i;
	bool ret = true;

	map = btrfs_get_chunk_map(fs_info, chunk_offset, 1);
	if (IS_ERR(map))
		return false;

	for (i = 0; i < map->num_stripes; i++) {
		if (test_bit(BTRFS_DEV_STATE_MISSING,
					&map->stripes[i].dev->dev_state)) {
			miss_ndevs++;
			continue;
		}
		if (!test_bit(BTRFS_DEV_STATE_WRITEABLE,
					&map->stripes[i].dev->dev_state)) {
			ret = false;
			goto end;
		}
	}

	/*
	 * If the number of missing devices is larger than max errors, we can
	 * not write the data into that chunk successfully.
	 */
	if (miss_ndevs > btrfs_chunk_max_errors(map))
		ret = false;
end:
	btrfs_free_chunk_map(map);
	return ret;
}

void btrfs_mapping_tree_free(struct btrfs_fs_info *fs_info)
{
	write_lock(&fs_info->mapping_tree_lock);
	while (!RB_EMPTY_ROOT(&fs_info->mapping_tree.rb_root)) {
		struct btrfs_chunk_map *map;
		struct rb_node *node;

		node = rb_first_cached(&fs_info->mapping_tree);
		map = rb_entry(node, struct btrfs_chunk_map, rb_node);
		rb_erase_cached(&map->rb_node, &fs_info->mapping_tree);
		RB_CLEAR_NODE(&map->rb_node);
		chunk_map_device_clear_bits(map, CHUNK_ALLOCATED);
		/* Once for the tree ref. */
		btrfs_free_chunk_map(map);
		cond_resched_rwlock_write(&fs_info->mapping_tree_lock);
	}
	write_unlock(&fs_info->mapping_tree_lock);
}

static int btrfs_chunk_map_num_copies(const struct btrfs_chunk_map *map)
{
	enum btrfs_raid_types index = btrfs_bg_flags_to_raid_index(map->type);

	if (map->type & BTRFS_BLOCK_GROUP_RAID5)
		return 2;

	/*
	 * There could be two corrupted data stripes, we need to loop retry in
	 * order to rebuild the correct data.
	 *
	 * Fail a stripe at a time on every retry except the stripe under
	 * reconstruction.
	 */
	if (map->type & BTRFS_BLOCK_GROUP_RAID6)
		return map->num_stripes;

	/* Non-RAID56, use their ncopies from btrfs_raid_array. */
	return btrfs_raid_array[index].ncopies;
}

int btrfs_num_copies(struct btrfs_fs_info *fs_info, u64 logical, u64 len)
{
	struct btrfs_chunk_map *map;
	int ret;

	map = btrfs_get_chunk_map(fs_info, logical, len);
	if (IS_ERR(map))
		/*
		 * We could return errors for these cases, but that could get
		 * ugly and we'd probably do the same thing which is just not do
		 * anything else and exit, so return 1 so the callers don't try
		 * to use other copies.
		 */
		return 1;

	ret = btrfs_chunk_map_num_copies(map);
	btrfs_free_chunk_map(map);
	return ret;
}

unsigned long btrfs_full_stripe_len(struct btrfs_fs_info *fs_info,
				    u64 logical)
{
	struct btrfs_chunk_map *map;
	unsigned long len = fs_info->sectorsize;

	if (!btrfs_fs_incompat(fs_info, RAID56))
		return len;

	map = btrfs_get_chunk_map(fs_info, logical, len);

	if (!WARN_ON(IS_ERR(map))) {
		if (map->type & BTRFS_BLOCK_GROUP_RAID56_MASK)
			len = btrfs_stripe_nr_to_offset(nr_data_stripes(map));
		btrfs_free_chunk_map(map);
	}
	return len;
}

static int find_live_mirror(struct btrfs_fs_info *fs_info,
			    struct btrfs_chunk_map *map, int first,
			    int dev_replace_is_ongoing)
{
	const enum btrfs_read_policy policy = READ_ONCE(fs_info->fs_devices->read_policy);
	int i;
	int num_stripes;
	int preferred_mirror;
	int tolerance;
	struct btrfs_device *srcdev;

	ASSERT((map->type &
		 (BTRFS_BLOCK_GROUP_RAID1_MASK | BTRFS_BLOCK_GROUP_RAID10)));

	if (map->type & BTRFS_BLOCK_GROUP_RAID10)
		num_stripes = map->sub_stripes;
	else
		num_stripes = map->num_stripes;

	switch (policy) {
	default:
		/* Shouldn't happen, just warn and use pid instead of failing */
		btrfs_warn_rl(fs_info, "unknown read_policy type %u, reset to pid",
			      policy);
		WRITE_ONCE(fs_info->fs_devices->read_policy, BTRFS_READ_POLICY_PID);
		fallthrough;
	case BTRFS_READ_POLICY_PID:
		preferred_mirror = first + (current->pid % num_stripes);
		break;
	}

	if (dev_replace_is_ongoing &&
	    fs_info->dev_replace.cont_reading_from_srcdev_mode ==
	     BTRFS_DEV_REPLACE_ITEM_CONT_READING_FROM_SRCDEV_MODE_AVOID)
		srcdev = fs_info->dev_replace.srcdev;
	else
		srcdev = NULL;

	/*
	 * try to avoid the drive that is the source drive for a
	 * dev-replace procedure, only choose it if no other non-missing
	 * mirror is available
	 */
	for (tolerance = 0; tolerance < 2; tolerance++) {
		if (map->stripes[preferred_mirror].dev->bdev &&
		    (tolerance || map->stripes[preferred_mirror].dev != srcdev))
			return preferred_mirror;
		for (i = first; i < first + num_stripes; i++) {
			if (map->stripes[i].dev->bdev &&
			    (tolerance || map->stripes[i].dev != srcdev))
				return i;
		}
	}

	/* we couldn't find one that doesn't fail.  Just return something
	 * and the io error handling code will clean up eventually
	 */
	return preferred_mirror;
}

EXPORT_FOR_TESTS
struct btrfs_io_context *alloc_btrfs_io_context(struct btrfs_fs_info *fs_info,
						u64 logical, u16 total_stripes)
{
	struct btrfs_io_context *bioc;

	bioc = kzalloc(
		 /* The size of btrfs_io_context */
		sizeof(struct btrfs_io_context) +
		/* Plus the variable array for the stripes */
		sizeof(struct btrfs_io_stripe) * (total_stripes),
		GFP_NOFS);

	if (!bioc)
		return NULL;

	refcount_set(&bioc->refs, 1);

	bioc->fs_info = fs_info;
	bioc->replace_stripe_src = -1;
	bioc->full_stripe_logical = (u64)-1;
	bioc->logical = logical;

	return bioc;
}

void btrfs_get_bioc(struct btrfs_io_context *bioc)
{
	WARN_ON(!refcount_read(&bioc->refs));
	refcount_inc(&bioc->refs);
}

void btrfs_put_bioc(struct btrfs_io_context *bioc)
{
	if (!bioc)
		return;
	if (refcount_dec_and_test(&bioc->refs))
		kfree(bioc);
}

/*
 * Please note that, discard won't be sent to target device of device
 * replace.
 */
struct btrfs_discard_stripe *btrfs_map_discard(struct btrfs_fs_info *fs_info,
					       u64 logical, u64 *length_ret,
					       u32 *num_stripes)
{
	struct btrfs_chunk_map *map;
	struct btrfs_discard_stripe *stripes;
	u64 length = *length_ret;
	u64 offset;
	u32 stripe_nr;
	u32 stripe_nr_end;
	u32 stripe_cnt;
	u64 stripe_end_offset;
	u64 stripe_offset;
	u32 stripe_index;
	u32 factor = 0;
	u32 sub_stripes = 0;
	u32 stripes_per_dev = 0;
	u32 remaining_stripes = 0;
	u32 last_stripe = 0;
	int ret;
	int i;

	map = btrfs_get_chunk_map(fs_info, logical, length);
	if (IS_ERR(map))
		return ERR_CAST(map);

	/* we don't discard raid56 yet */
	if (map->type & BTRFS_BLOCK_GROUP_RAID56_MASK) {
		ret = -EOPNOTSUPP;
		goto out_free_map;
	}

	offset = logical - map->start;
	length = min_t(u64, map->start + map->chunk_len - logical, length);
	*length_ret = length;

	/*
	 * stripe_nr counts the total number of stripes we have to stride
	 * to get to this block
	 */
	stripe_nr = offset >> BTRFS_STRIPE_LEN_SHIFT;

	/* stripe_offset is the offset of this block in its stripe */
	stripe_offset = offset - btrfs_stripe_nr_to_offset(stripe_nr);

	stripe_nr_end = round_up(offset + length, BTRFS_STRIPE_LEN) >>
			BTRFS_STRIPE_LEN_SHIFT;
	stripe_cnt = stripe_nr_end - stripe_nr;
	stripe_end_offset = btrfs_stripe_nr_to_offset(stripe_nr_end) -
			    (offset + length);
	/*
	 * after this, stripe_nr is the number of stripes on this
	 * device we have to walk to find the data, and stripe_index is
	 * the number of our device in the stripe array
	 */
	*num_stripes = 1;
	stripe_index = 0;
	if (map->type & (BTRFS_BLOCK_GROUP_RAID0 |
			 BTRFS_BLOCK_GROUP_RAID10)) {
		if (map->type & BTRFS_BLOCK_GROUP_RAID0)
			sub_stripes = 1;
		else
			sub_stripes = map->sub_stripes;

		factor = map->num_stripes / sub_stripes;
		*num_stripes = min_t(u64, map->num_stripes,
				    sub_stripes * stripe_cnt);
		stripe_index = stripe_nr % factor;
		stripe_nr /= factor;
		stripe_index *= sub_stripes;

		remaining_stripes = stripe_cnt % factor;
		stripes_per_dev = stripe_cnt / factor;
		last_stripe = ((stripe_nr_end - 1) % factor) * sub_stripes;
	} else if (map->type & (BTRFS_BLOCK_GROUP_RAID1_MASK |
				BTRFS_BLOCK_GROUP_DUP)) {
		*num_stripes = map->num_stripes;
	} else {
		stripe_index = stripe_nr % map->num_stripes;
		stripe_nr /= map->num_stripes;
	}

	stripes = kcalloc(*num_stripes, sizeof(*stripes), GFP_NOFS);
	if (!stripes) {
		ret = -ENOMEM;
		goto out_free_map;
	}

	for (i = 0; i < *num_stripes; i++) {
		stripes[i].physical =
			map->stripes[stripe_index].physical +
			stripe_offset + btrfs_stripe_nr_to_offset(stripe_nr);
		stripes[i].dev = map->stripes[stripe_index].dev;

		if (map->type & (BTRFS_BLOCK_GROUP_RAID0 |
				 BTRFS_BLOCK_GROUP_RAID10)) {
			stripes[i].length = btrfs_stripe_nr_to_offset(stripes_per_dev);

			if (i / sub_stripes < remaining_stripes)
				stripes[i].length += BTRFS_STRIPE_LEN;

			/*
			 * Special for the first stripe and
			 * the last stripe:
			 *
			 * |-------|...|-------|
			 *     |----------|
			 *    off     end_off
			 */
			if (i < sub_stripes)
				stripes[i].length -= stripe_offset;

			if (stripe_index >= last_stripe &&
			    stripe_index <= (last_stripe +
					     sub_stripes - 1))
				stripes[i].length -= stripe_end_offset;

			if (i == sub_stripes - 1)
				stripe_offset = 0;
		} else {
			stripes[i].length = length;
		}

		stripe_index++;
		if (stripe_index == map->num_stripes) {
			stripe_index = 0;
			stripe_nr++;
		}
	}

	btrfs_free_chunk_map(map);
	return stripes;
out_free_map:
	btrfs_free_chunk_map(map);
	return ERR_PTR(ret);
}

static bool is_block_group_to_copy(struct btrfs_fs_info *fs_info, u64 logical)
{
	struct btrfs_block_group *cache;
	bool ret;

	/* Non zoned filesystem does not use "to_copy" flag */
	if (!btrfs_is_zoned(fs_info))
		return false;

	cache = btrfs_lookup_block_group(fs_info, logical);

	ret = test_bit(BLOCK_GROUP_FLAG_TO_COPY, &cache->runtime_flags);

	btrfs_put_block_group(cache);
	return ret;
}

static void handle_ops_on_dev_replace(struct btrfs_io_context *bioc,
				      struct btrfs_dev_replace *dev_replace,
				      u64 logical,
				      struct btrfs_io_geometry *io_geom)
{
	u64 srcdev_devid = dev_replace->srcdev->devid;
	/*
	 * At this stage, num_stripes is still the real number of stripes,
	 * excluding the duplicated stripes.
	 */
	int num_stripes = io_geom->num_stripes;
	int max_errors = io_geom->max_errors;
	int nr_extra_stripes = 0;
	int i;

	/*
	 * A block group which has "to_copy" set will eventually be copied by
	 * the dev-replace process. We can avoid cloning IO here.
	 */
	if (is_block_group_to_copy(dev_replace->srcdev->fs_info, logical))
		return;

	/*
	 * Duplicate the write operations while the dev-replace procedure is
	 * running. Since the copying of the old disk to the new disk takes
	 * place at run time while the filesystem is mounted writable, the
	 * regular write operations to the old disk have to be duplicated to go
	 * to the new disk as well.
	 *
	 * Note that device->missing is handled by the caller, and that the
	 * write to the old disk is already set up in the stripes array.
	 */
	for (i = 0; i < num_stripes; i++) {
		struct btrfs_io_stripe *old = &bioc->stripes[i];
		struct btrfs_io_stripe *new = &bioc->stripes[num_stripes + nr_extra_stripes];

		if (old->dev->devid != srcdev_devid)
			continue;

		new->physical = old->physical;
		new->dev = dev_replace->tgtdev;
		if (bioc->map_type & BTRFS_BLOCK_GROUP_RAID56_MASK)
			bioc->replace_stripe_src = i;
		nr_extra_stripes++;
	}

	/* We can only have at most 2 extra nr_stripes (for DUP). */
	ASSERT(nr_extra_stripes <= 2);
	/*
	 * For GET_READ_MIRRORS, we can only return at most 1 extra stripe for
	 * replace.
	 * If we have 2 extra stripes, only choose the one with smaller physical.
	 */
	if (io_geom->op == BTRFS_MAP_GET_READ_MIRRORS && nr_extra_stripes == 2) {
		struct btrfs_io_stripe *first = &bioc->stripes[num_stripes];
		struct btrfs_io_stripe *second = &bioc->stripes[num_stripes + 1];

		/* Only DUP can have two extra stripes. */
		ASSERT(bioc->map_type & BTRFS_BLOCK_GROUP_DUP);

		/*
		 * Swap the last stripe stripes and reduce @nr_extra_stripes.
		 * The extra stripe would still be there, but won't be accessed.
		 */
		if (first->physical > second->physical) {
			swap(second->physical, first->physical);
			swap(second->dev, first->dev);
			nr_extra_stripes--;
		}
	}

	io_geom->num_stripes = num_stripes + nr_extra_stripes;
	io_geom->max_errors = max_errors + nr_extra_stripes;
	bioc->replace_nr_stripes = nr_extra_stripes;
}

static u64 btrfs_max_io_len(struct btrfs_chunk_map *map, u64 offset,
			    struct btrfs_io_geometry *io_geom)
{
	/*
	 * Stripe_nr is the stripe where this block falls.  stripe_offset is
	 * the offset of this block in its stripe.
	 */
	io_geom->stripe_offset = offset & BTRFS_STRIPE_LEN_MASK;
	io_geom->stripe_nr = offset >> BTRFS_STRIPE_LEN_SHIFT;
	ASSERT(io_geom->stripe_offset < U32_MAX);

	if (map->type & BTRFS_BLOCK_GROUP_RAID56_MASK) {
		unsigned long full_stripe_len =
			btrfs_stripe_nr_to_offset(nr_data_stripes(map));

		/*
		 * For full stripe start, we use previously calculated
		 * @stripe_nr. Align it to nr_data_stripes, then multiply with
		 * STRIPE_LEN.
		 *
		 * By this we can avoid u64 division completely.  And we have
		 * to go rounddown(), not round_down(), as nr_data_stripes is
		 * not ensured to be power of 2.
		 */
		io_geom->raid56_full_stripe_start = btrfs_stripe_nr_to_offset(
			rounddown(io_geom->stripe_nr, nr_data_stripes(map)));

		ASSERT(io_geom->raid56_full_stripe_start + full_stripe_len > offset);
		ASSERT(io_geom->raid56_full_stripe_start <= offset);
		/*
		 * For writes to RAID56, allow to write a full stripe set, but
		 * no straddling of stripe sets.
		 */
		if (io_geom->op == BTRFS_MAP_WRITE)
			return full_stripe_len - (offset - io_geom->raid56_full_stripe_start);
	}

	/*
	 * For other RAID types and for RAID56 reads, allow a single stripe (on
	 * a single disk).
	 */
	if (map->type & BTRFS_BLOCK_GROUP_STRIPE_MASK)
		return BTRFS_STRIPE_LEN - io_geom->stripe_offset;
	return U64_MAX;
}

static int set_io_stripe(struct btrfs_fs_info *fs_info, u64 logical,
			 u64 *length, struct btrfs_io_stripe *dst,
			 struct btrfs_chunk_map *map,
			 struct btrfs_io_geometry *io_geom)
{
	dst->dev = map->stripes[io_geom->stripe_index].dev;

	if (io_geom->op == BTRFS_MAP_READ &&
	    btrfs_need_stripe_tree_update(fs_info, map->type))
		return btrfs_get_raid_extent_offset(fs_info, logical, length,
						    map->type,
						    io_geom->stripe_index, dst);

	dst->physical = map->stripes[io_geom->stripe_index].physical +
			io_geom->stripe_offset +
			btrfs_stripe_nr_to_offset(io_geom->stripe_nr);
	return 0;
}

static bool is_single_device_io(struct btrfs_fs_info *fs_info,
				const struct btrfs_io_stripe *smap,
				const struct btrfs_chunk_map *map,
				int num_alloc_stripes,
				enum btrfs_map_op op, int mirror_num)
{
	if (!smap)
		return false;

	if (num_alloc_stripes != 1)
		return false;

	if (btrfs_need_stripe_tree_update(fs_info, map->type) && op != BTRFS_MAP_READ)
		return false;

	if ((map->type & BTRFS_BLOCK_GROUP_RAID56_MASK) && mirror_num > 1)
		return false;

	return true;
}

static void map_blocks_raid0(const struct btrfs_chunk_map *map,
			     struct btrfs_io_geometry *io_geom)
{
	io_geom->stripe_index = io_geom->stripe_nr % map->num_stripes;
	io_geom->stripe_nr /= map->num_stripes;
	if (io_geom->op == BTRFS_MAP_READ)
		io_geom->mirror_num = 1;
}

static void map_blocks_raid1(struct btrfs_fs_info *fs_info,
			     struct btrfs_chunk_map *map,
			     struct btrfs_io_geometry *io_geom,
			     bool dev_replace_is_ongoing)
{
	if (io_geom->op != BTRFS_MAP_READ) {
		io_geom->num_stripes = map->num_stripes;
		return;
	}

	if (io_geom->mirror_num) {
		io_geom->stripe_index = io_geom->mirror_num - 1;
		return;
	}

	io_geom->stripe_index = find_live_mirror(fs_info, map, 0,
						 dev_replace_is_ongoing);
	io_geom->mirror_num = io_geom->stripe_index + 1;
}

static void map_blocks_dup(const struct btrfs_chunk_map *map,
			   struct btrfs_io_geometry *io_geom)
{
	if (io_geom->op != BTRFS_MAP_READ) {
		io_geom->num_stripes = map->num_stripes;
		return;
	}

	if (io_geom->mirror_num) {
		io_geom->stripe_index = io_geom->mirror_num - 1;
		return;
	}

	io_geom->mirror_num = 1;
}

static void map_blocks_raid10(struct btrfs_fs_info *fs_info,
			      struct btrfs_chunk_map *map,
			      struct btrfs_io_geometry *io_geom,
			      bool dev_replace_is_ongoing)
{
	u32 factor = map->num_stripes / map->sub_stripes;
	int old_stripe_index;

	io_geom->stripe_index = (io_geom->stripe_nr % factor) * map->sub_stripes;
	io_geom->stripe_nr /= factor;

	if (io_geom->op != BTRFS_MAP_READ) {
		io_geom->num_stripes = map->sub_stripes;
		return;
	}

	if (io_geom->mirror_num) {
		io_geom->stripe_index += io_geom->mirror_num - 1;
		return;
	}

	old_stripe_index = io_geom->stripe_index;
	io_geom->stripe_index = find_live_mirror(fs_info, map,
						 io_geom->stripe_index,
						 dev_replace_is_ongoing);
	io_geom->mirror_num = io_geom->stripe_index - old_stripe_index + 1;
}

static void map_blocks_raid56_write(struct btrfs_chunk_map *map,
				    struct btrfs_io_geometry *io_geom,
				    u64 logical, u64 *length)
{
	int data_stripes = nr_data_stripes(map);

	/*
	 * Needs full stripe mapping.
	 *
	 * Push stripe_nr back to the start of the full stripe For those cases
	 * needing a full stripe, @stripe_nr is the full stripe number.
	 *
	 * Originally we go raid56_full_stripe_start / full_stripe_len, but
	 * that can be expensive.  Here we just divide @stripe_nr with
	 * @data_stripes.
	 */
	io_geom->stripe_nr /= data_stripes;

	/* RAID[56] write or recovery. Return all stripes */
	io_geom->num_stripes = map->num_stripes;
	io_geom->max_errors = btrfs_chunk_max_errors(map);

	/* Return the length to the full stripe end. */
	*length = min(logical + *length,
		      io_geom->raid56_full_stripe_start + map->start +
		      btrfs_stripe_nr_to_offset(data_stripes)) -
		logical;
	io_geom->stripe_index = 0;
	io_geom->stripe_offset = 0;
}

static void map_blocks_raid56_read(struct btrfs_chunk_map *map,
				   struct btrfs_io_geometry *io_geom)
{
	int data_stripes = nr_data_stripes(map);

	ASSERT(io_geom->mirror_num <= 1);
	/* Just grab the data stripe directly. */
	io_geom->stripe_index = io_geom->stripe_nr % data_stripes;
	io_geom->stripe_nr /= data_stripes;

	/* We distribute the parity blocks across stripes. */
	io_geom->stripe_index =
		(io_geom->stripe_nr + io_geom->stripe_index) % map->num_stripes;

	if (io_geom->op == BTRFS_MAP_READ && io_geom->mirror_num < 1)
		io_geom->mirror_num = 1;
}

static void map_blocks_single(const struct btrfs_chunk_map *map,
			      struct btrfs_io_geometry *io_geom)
{
	io_geom->stripe_index = io_geom->stripe_nr % map->num_stripes;
	io_geom->stripe_nr /= map->num_stripes;
	io_geom->mirror_num = io_geom->stripe_index + 1;
}

/*
 * Map one logical range to one or more physical ranges.
 *
 * @length:		(Mandatory) mapped length of this run.
 *			One logical range can be split into different segments
 *			due to factors like zones and RAID0/5/6/10 stripe
 *			boundaries.
 *
 * @bioc_ret:		(Mandatory) returned btrfs_io_context structure.
 *			which has one or more physical ranges (btrfs_io_stripe)
 *			recorded inside.
 *			Caller should call btrfs_put_bioc() to free it after use.
 *
 * @smap:		(Optional) single physical range optimization.
 *			If the map request can be fulfilled by one single
 *			physical range, and this is parameter is not NULL,
 *			then @bioc_ret would be NULL, and @smap would be
 *			updated.
 *
 * @mirror_num_ret:	(Mandatory) returned mirror number if the original
 *			value is 0.
 *
 *			Mirror number 0 means to choose any live mirrors.
 *
 *			For non-RAID56 profiles, non-zero mirror_num means
 *			the Nth mirror. (e.g. mirror_num 1 means the first
 *			copy).
 *
 *			For RAID56 profile, mirror 1 means rebuild from P and
 *			the remaining data stripes.
 *
 *			For RAID6 profile, mirror > 2 means mark another
 *			data/P stripe error and rebuild from the remaining
 *			stripes..
 */
int btrfs_map_block(struct btrfs_fs_info *fs_info, enum btrfs_map_op op,
		    u64 logical, u64 *length,
		    struct btrfs_io_context **bioc_ret,
		    struct btrfs_io_stripe *smap, int *mirror_num_ret)
{
	struct btrfs_chunk_map *map;
	struct btrfs_io_geometry io_geom = { 0 };
	u64 map_offset;
	int ret = 0;
	int num_copies;
	struct btrfs_io_context *bioc = NULL;
	struct btrfs_dev_replace *dev_replace = &fs_info->dev_replace;
	int dev_replace_is_ongoing = 0;
	u16 num_alloc_stripes;
	u64 max_len;

	ASSERT(bioc_ret);

	io_geom.mirror_num = (mirror_num_ret ? *mirror_num_ret : 0);
	io_geom.num_stripes = 1;
	io_geom.stripe_index = 0;
	io_geom.op = op;

	map = btrfs_get_chunk_map(fs_info, logical, *length);
	if (IS_ERR(map))
		return PTR_ERR(map);

	num_copies = btrfs_chunk_map_num_copies(map);
	if (io_geom.mirror_num > num_copies)
		return -EINVAL;

	map_offset = logical - map->start;
	io_geom.raid56_full_stripe_start = (u64)-1;
	max_len = btrfs_max_io_len(map, map_offset, &io_geom);
	*length = min_t(u64, map->chunk_len - map_offset, max_len);

	if (dev_replace->replace_task != current)
		down_read(&dev_replace->rwsem);

	dev_replace_is_ongoing = btrfs_dev_replace_is_ongoing(dev_replace);
	/*
	 * Hold the semaphore for read during the whole operation, write is
	 * requested at commit time but must wait.
	 */
	if (!dev_replace_is_ongoing && dev_replace->replace_task != current)
		up_read(&dev_replace->rwsem);

	switch (map->type & BTRFS_BLOCK_GROUP_PROFILE_MASK) {
	case BTRFS_BLOCK_GROUP_RAID0:
		map_blocks_raid0(map, &io_geom);
		break;
	case BTRFS_BLOCK_GROUP_RAID1:
	case BTRFS_BLOCK_GROUP_RAID1C3:
	case BTRFS_BLOCK_GROUP_RAID1C4:
		map_blocks_raid1(fs_info, map, &io_geom, dev_replace_is_ongoing);
		break;
	case BTRFS_BLOCK_GROUP_DUP:
		map_blocks_dup(map, &io_geom);
		break;
	case BTRFS_BLOCK_GROUP_RAID10:
		map_blocks_raid10(fs_info, map, &io_geom, dev_replace_is_ongoing);
		break;
	case BTRFS_BLOCK_GROUP_RAID5:
	case BTRFS_BLOCK_GROUP_RAID6:
		if (op != BTRFS_MAP_READ || io_geom.mirror_num > 1)
			map_blocks_raid56_write(map, &io_geom, logical, length);
		else
			map_blocks_raid56_read(map, &io_geom);
		break;
	default:
		/*
		 * After this, stripe_nr is the number of stripes on this
		 * device we have to walk to find the data, and stripe_index is
		 * the number of our device in the stripe array
		 */
		map_blocks_single(map, &io_geom);
		break;
	}
	if (io_geom.stripe_index >= map->num_stripes) {
		btrfs_crit(fs_info,
			   "stripe index math went horribly wrong, got stripe_index=%u, num_stripes=%u",
			   io_geom.stripe_index, map->num_stripes);
		ret = -EINVAL;
		goto out;
	}

	num_alloc_stripes = io_geom.num_stripes;
	if (dev_replace_is_ongoing && dev_replace->tgtdev != NULL &&
	    op != BTRFS_MAP_READ)
		/*
		 * For replace case, we need to add extra stripes for extra
		 * duplicated stripes.
		 *
		 * For both WRITE and GET_READ_MIRRORS, we may have at most
		 * 2 more stripes (DUP types, otherwise 1).
		 */
		num_alloc_stripes += 2;

	/*
	 * If this I/O maps to a single device, try to return the device and
	 * physical block information on the stack instead of allocating an
	 * I/O context structure.
	 */
	if (is_single_device_io(fs_info, smap, map, num_alloc_stripes, op,
				io_geom.mirror_num)) {
		ret = set_io_stripe(fs_info, logical, length, smap, map, &io_geom);
		if (mirror_num_ret)
			*mirror_num_ret = io_geom.mirror_num;
		*bioc_ret = NULL;
		goto out;
	}

	bioc = alloc_btrfs_io_context(fs_info, logical, num_alloc_stripes);
	if (!bioc) {
		ret = -ENOMEM;
		goto out;
	}
	bioc->map_type = map->type;

	/*
	 * For RAID56 full map, we need to make sure the stripes[] follows the
	 * rule that data stripes are all ordered, then followed with P and Q
	 * (if we have).
	 *
	 * It's still mostly the same as other profiles, just with extra rotation.
	 */
	if (map->type & BTRFS_BLOCK_GROUP_RAID56_MASK &&
	    (op != BTRFS_MAP_READ || io_geom.mirror_num > 1)) {
		/*
		 * For RAID56 @stripe_nr is already the number of full stripes
		 * before us, which is also the rotation value (needs to modulo
		 * with num_stripes).
		 *
		 * In this case, we just add @stripe_nr with @i, then do the
		 * modulo, to reduce one modulo call.
		 */
		bioc->full_stripe_logical = map->start +
			btrfs_stripe_nr_to_offset(io_geom.stripe_nr *
						  nr_data_stripes(map));
		for (int i = 0; i < io_geom.num_stripes; i++) {
			struct btrfs_io_stripe *dst = &bioc->stripes[i];
			u32 stripe_index;

			stripe_index = (i + io_geom.stripe_nr) % io_geom.num_stripes;
			dst->dev = map->stripes[stripe_index].dev;
			dst->physical =
				map->stripes[stripe_index].physical +
				io_geom.stripe_offset +
				btrfs_stripe_nr_to_offset(io_geom.stripe_nr);
		}
	} else {
		/*
		 * For all other non-RAID56 profiles, just copy the target
		 * stripe into the bioc.
		 */
		for (int i = 0; i < io_geom.num_stripes; i++) {
			ret = set_io_stripe(fs_info, logical, length,
					    &bioc->stripes[i], map, &io_geom);
			if (ret < 0)
				break;
			io_geom.stripe_index++;
		}
	}

	if (ret) {
		*bioc_ret = NULL;
		btrfs_put_bioc(bioc);
		goto out;
	}

	if (op != BTRFS_MAP_READ)
		io_geom.max_errors = btrfs_chunk_max_errors(map);

	if (dev_replace_is_ongoing && dev_replace->tgtdev != NULL &&
	    op != BTRFS_MAP_READ) {
		handle_ops_on_dev_replace(bioc, dev_replace, logical, &io_geom);
	}

	*bioc_ret = bioc;
	bioc->num_stripes = io_geom.num_stripes;
	bioc->max_errors = io_geom.max_errors;
	bioc->mirror_num = io_geom.mirror_num;

out:
	if (dev_replace_is_ongoing && dev_replace->replace_task != current) {
		lockdep_assert_held(&dev_replace->rwsem);
		/* Unlock and let waiting writers proceed */
		up_read(&dev_replace->rwsem);
	}
	btrfs_free_chunk_map(map);
	return ret;
}

static bool dev_args_match_fs_devices(const struct btrfs_dev_lookup_args *args,
				      const struct btrfs_fs_devices *fs_devices)
{
	if (args->fsid == NULL)
		return true;
	if (memcmp(fs_devices->metadata_uuid, args->fsid, BTRFS_FSID_SIZE) == 0)
		return true;
	return false;
}

static bool dev_args_match_device(const struct btrfs_dev_lookup_args *args,
				  const struct btrfs_device *device)
{
	if (args->missing) {
		if (test_bit(BTRFS_DEV_STATE_IN_FS_METADATA, &device->dev_state) &&
		    !device->bdev)
			return true;
		return false;
	}

	if (device->devid != args->devid)
		return false;
	if (args->uuid && memcmp(device->uuid, args->uuid, BTRFS_UUID_SIZE) != 0)
		return false;
	return true;
}

/*
 * Find a device specified by @devid or @uuid in the list of @fs_devices, or
 * return NULL.
 *
 * If devid and uuid are both specified, the match must be exact, otherwise
 * only devid is used.
 */
struct btrfs_device *btrfs_find_device(const struct btrfs_fs_devices *fs_devices,
				       const struct btrfs_dev_lookup_args *args)
{
	struct btrfs_device *device;
	struct btrfs_fs_devices *seed_devs;

	if (dev_args_match_fs_devices(args, fs_devices)) {
		list_for_each_entry(device, &fs_devices->devices, dev_list) {
			if (dev_args_match_device(args, device))
				return device;
		}
	}

	list_for_each_entry(seed_devs, &fs_devices->seed_list, seed_list) {
		if (!dev_args_match_fs_devices(args, seed_devs))
			continue;
		list_for_each_entry(device, &seed_devs->devices, dev_list) {
			if (dev_args_match_device(args, device))
				return device;
		}
	}

	return NULL;
}

static struct btrfs_device *add_missing_dev(struct btrfs_fs_devices *fs_devices,
					    u64 devid, u8 *dev_uuid)
{
	struct btrfs_device *device;
	unsigned int nofs_flag;

	/*
	 * We call this under the chunk_mutex, so we want to use NOFS for this
	 * allocation, however we don't want to change btrfs_alloc_device() to
	 * always do NOFS because we use it in a lot of other GFP_KERNEL safe
	 * places.
	 */

	nofs_flag = memalloc_nofs_save();
	device = btrfs_alloc_device(NULL, &devid, dev_uuid, NULL);
	memalloc_nofs_restore(nofs_flag);
	if (IS_ERR(device))
		return device;

	list_add(&device->dev_list, &fs_devices->devices);
	device->fs_devices = fs_devices;
	fs_devices->num_devices++;

	set_bit(BTRFS_DEV_STATE_MISSING, &device->dev_state);
	fs_devices->missing_devices++;

	return device;
}

/*
 * Allocate new device struct, set up devid and UUID.
 *
 * @fs_info:	used only for generating a new devid, can be NULL if
 *		devid is provided (i.e. @devid != NULL).
 * @devid:	a pointer to devid for this device.  If NULL a new devid
 *		is generated.
 * @uuid:	a pointer to UUID for this device.  If NULL a new UUID
 *		is generated.
 * @path:	a pointer to device path if available, NULL otherwise.
 *
 * Return: a pointer to a new &struct btrfs_device on success; ERR_PTR()
 * on error.  Returned struct is not linked onto any lists and must be
 * destroyed with btrfs_free_device.
 */
struct btrfs_device *btrfs_alloc_device(struct btrfs_fs_info *fs_info,
					const u64 *devid, const u8 *uuid,
					const char *path)
{
	struct btrfs_device *dev;
	u64 tmp;

	if (WARN_ON(!devid && !fs_info))
		return ERR_PTR(-EINVAL);

	dev = kzalloc(sizeof(*dev), GFP_KERNEL);
	if (!dev)
		return ERR_PTR(-ENOMEM);

	INIT_LIST_HEAD(&dev->dev_list);
	INIT_LIST_HEAD(&dev->dev_alloc_list);
	INIT_LIST_HEAD(&dev->post_commit_list);

	atomic_set(&dev->dev_stats_ccnt, 0);
	btrfs_device_data_ordered_init(dev);
	extent_io_tree_init(fs_info, &dev->alloc_state, IO_TREE_DEVICE_ALLOC_STATE);

	if (devid)
		tmp = *devid;
	else {
		int ret;

		ret = find_next_devid(fs_info, &tmp);
		if (ret) {
			btrfs_free_device(dev);
			return ERR_PTR(ret);
		}
	}
	dev->devid = tmp;

	if (uuid)
		memcpy(dev->uuid, uuid, BTRFS_UUID_SIZE);
	else
		generate_random_uuid(dev->uuid);

	if (path) {
		struct rcu_string *name;

		name = rcu_string_strdup(path, GFP_KERNEL);
		if (!name) {
			btrfs_free_device(dev);
			return ERR_PTR(-ENOMEM);
		}
		rcu_assign_pointer(dev->name, name);
	}

	return dev;
}

static void btrfs_report_missing_device(struct btrfs_fs_info *fs_info,
					u64 devid, u8 *uuid, bool error)
{
	if (error)
		btrfs_err_rl(fs_info, "devid %llu uuid %pU is missing",
			      devid, uuid);
	else
		btrfs_warn_rl(fs_info, "devid %llu uuid %pU is missing",
			      devid, uuid);
}

u64 btrfs_calc_stripe_length(const struct btrfs_chunk_map *map)
{
	const int data_stripes = calc_data_stripes(map->type, map->num_stripes);

	return div_u64(map->chunk_len, data_stripes);
}

#if BITS_PER_LONG == 32
/*
 * Due to page cache limit, metadata beyond BTRFS_32BIT_MAX_FILE_SIZE
 * can't be accessed on 32bit systems.
 *
 * This function do mount time check to reject the fs if it already has
 * metadata chunk beyond that limit.
 */
static int check_32bit_meta_chunk(struct btrfs_fs_info *fs_info,
				  u64 logical, u64 length, u64 type)
{
	if (!(type & BTRFS_BLOCK_GROUP_METADATA))
		return 0;

	if (logical + length < MAX_LFS_FILESIZE)
		return 0;

	btrfs_err_32bit_limit(fs_info);
	return -EOVERFLOW;
}

/*
 * This is to give early warning for any metadata chunk reaching
 * BTRFS_32BIT_EARLY_WARN_THRESHOLD.
 * Although we can still access the metadata, it's not going to be possible
 * once the limit is reached.
 */
static void warn_32bit_meta_chunk(struct btrfs_fs_info *fs_info,
				  u64 logical, u64 length, u64 type)
{
	if (!(type & BTRFS_BLOCK_GROUP_METADATA))
		return;

	if (logical + length < BTRFS_32BIT_EARLY_WARN_THRESHOLD)
		return;

	btrfs_warn_32bit_limit(fs_info);
}
#endif

static struct btrfs_device *handle_missing_device(struct btrfs_fs_info *fs_info,
						  u64 devid, u8 *uuid)
{
	struct btrfs_device *dev;

	if (!btrfs_test_opt(fs_info, DEGRADED)) {
		btrfs_report_missing_device(fs_info, devid, uuid, true);
		return ERR_PTR(-ENOENT);
	}

	dev = add_missing_dev(fs_info->fs_devices, devid, uuid);
	if (IS_ERR(dev)) {
		btrfs_err(fs_info, "failed to init missing device %llu: %ld",
			  devid, PTR_ERR(dev));
		return dev;
	}
	btrfs_report_missing_device(fs_info, devid, uuid, false);

	return dev;
}

static int read_one_chunk(struct btrfs_key *key, struct extent_buffer *leaf,
			  struct btrfs_chunk *chunk)
{
	BTRFS_DEV_LOOKUP_ARGS(args);
	struct btrfs_fs_info *fs_info = leaf->fs_info;
	struct btrfs_chunk_map *map;
	u64 logical;
	u64 length;
	u64 devid;
	u64 type;
	u8 uuid[BTRFS_UUID_SIZE];
	int index;
	int num_stripes;
	int ret;
	int i;

	logical = key->offset;
	length = btrfs_chunk_length(leaf, chunk);
	type = btrfs_chunk_type(leaf, chunk);
	index = btrfs_bg_flags_to_raid_index(type);
	num_stripes = btrfs_chunk_num_stripes(leaf, chunk);

#if BITS_PER_LONG == 32
	ret = check_32bit_meta_chunk(fs_info, logical, length, type);
	if (ret < 0)
		return ret;
	warn_32bit_meta_chunk(fs_info, logical, length, type);
#endif

	/*
	 * Only need to verify chunk item if we're reading from sys chunk array,
	 * as chunk item in tree block is already verified by tree-checker.
	 */
	if (leaf->start == BTRFS_SUPER_INFO_OFFSET) {
		ret = btrfs_check_chunk_valid(leaf, chunk, logical);
		if (ret)
			return ret;
	}

	map = btrfs_find_chunk_map(fs_info, logical, 1);

	/* already mapped? */
	if (map && map->start <= logical && map->start + map->chunk_len > logical) {
		btrfs_free_chunk_map(map);
		return 0;
	} else if (map) {
		btrfs_free_chunk_map(map);
	}

	map = btrfs_alloc_chunk_map(num_stripes, GFP_NOFS);
	if (!map)
		return -ENOMEM;

	map->start = logical;
	map->chunk_len = length;
	map->num_stripes = num_stripes;
	map->io_width = btrfs_chunk_io_width(leaf, chunk);
	map->io_align = btrfs_chunk_io_align(leaf, chunk);
	map->type = type;
	/*
	 * We can't use the sub_stripes value, as for profiles other than
	 * RAID10, they may have 0 as sub_stripes for filesystems created by
	 * older mkfs (<v5.4).
	 * In that case, it can cause divide-by-zero errors later.
	 * Since currently sub_stripes is fixed for each profile, let's
	 * use the trusted value instead.
	 */
	map->sub_stripes = btrfs_raid_array[index].sub_stripes;
	map->verified_stripes = 0;
	map->stripe_size = btrfs_calc_stripe_length(map);
	for (i = 0; i < num_stripes; i++) {
		map->stripes[i].physical =
			btrfs_stripe_offset_nr(leaf, chunk, i);
		devid = btrfs_stripe_devid_nr(leaf, chunk, i);
		args.devid = devid;
		read_extent_buffer(leaf, uuid, (unsigned long)
				   btrfs_stripe_dev_uuid_nr(chunk, i),
				   BTRFS_UUID_SIZE);
		args.uuid = uuid;
		map->stripes[i].dev = btrfs_find_device(fs_info->fs_devices, &args);
		if (!map->stripes[i].dev) {
			map->stripes[i].dev = handle_missing_device(fs_info,
								    devid, uuid);
			if (IS_ERR(map->stripes[i].dev)) {
				ret = PTR_ERR(map->stripes[i].dev);
				btrfs_free_chunk_map(map);
				return ret;
			}
		}

		set_bit(BTRFS_DEV_STATE_IN_FS_METADATA,
				&(map->stripes[i].dev->dev_state));
	}

	ret = btrfs_add_chunk_map(fs_info, map);
	if (ret < 0) {
		btrfs_err(fs_info,
			  "failed to add chunk map, start=%llu len=%llu: %d",
			  map->start, map->chunk_len, ret);
	}

	return ret;
}

static void fill_device_from_item(struct extent_buffer *leaf,
				 struct btrfs_dev_item *dev_item,
				 struct btrfs_device *device)
{
	unsigned long ptr;

	device->devid = btrfs_device_id(leaf, dev_item);
	device->disk_total_bytes = btrfs_device_total_bytes(leaf, dev_item);
	device->total_bytes = device->disk_total_bytes;
	device->commit_total_bytes = device->disk_total_bytes;
	device->bytes_used = btrfs_device_bytes_used(leaf, dev_item);
	device->commit_bytes_used = device->bytes_used;
	device->type = btrfs_device_type(leaf, dev_item);
	device->io_align = btrfs_device_io_align(leaf, dev_item);
	device->io_width = btrfs_device_io_width(leaf, dev_item);
	device->sector_size = btrfs_device_sector_size(leaf, dev_item);
	WARN_ON(device->devid == BTRFS_DEV_REPLACE_DEVID);
	clear_bit(BTRFS_DEV_STATE_REPLACE_TGT, &device->dev_state);

	ptr = btrfs_device_uuid(dev_item);
	read_extent_buffer(leaf, device->uuid, ptr, BTRFS_UUID_SIZE);
}

static struct btrfs_fs_devices *open_seed_devices(struct btrfs_fs_info *fs_info,
						  u8 *fsid)
{
	struct btrfs_fs_devices *fs_devices;
	int ret;

	lockdep_assert_held(&uuid_mutex);
	ASSERT(fsid);

	/* This will match only for multi-device seed fs */
	list_for_each_entry(fs_devices, &fs_info->fs_devices->seed_list, seed_list)
		if (!memcmp(fs_devices->fsid, fsid, BTRFS_FSID_SIZE))
			return fs_devices;


	fs_devices = find_fsid(fsid, NULL);
	if (!fs_devices) {
		if (!btrfs_test_opt(fs_info, DEGRADED))
			return ERR_PTR(-ENOENT);

		fs_devices = alloc_fs_devices(fsid);
		if (IS_ERR(fs_devices))
			return fs_devices;

		fs_devices->seeding = true;
		fs_devices->opened = 1;
		return fs_devices;
	}

	/*
	 * Upon first call for a seed fs fsid, just create a private copy of the
	 * respective fs_devices and anchor it at fs_info->fs_devices->seed_list
	 */
	fs_devices = clone_fs_devices(fs_devices);
	if (IS_ERR(fs_devices))
		return fs_devices;

	ret = open_fs_devices(fs_devices, BLK_OPEN_READ, fs_info->bdev_holder);
	if (ret) {
		free_fs_devices(fs_devices);
		return ERR_PTR(ret);
	}

	if (!fs_devices->seeding) {
		close_fs_devices(fs_devices);
		free_fs_devices(fs_devices);
		return ERR_PTR(-EINVAL);
	}

	list_add(&fs_devices->seed_list, &fs_info->fs_devices->seed_list);

	return fs_devices;
}

static int read_one_dev(struct extent_buffer *leaf,
			struct btrfs_dev_item *dev_item)
{
	BTRFS_DEV_LOOKUP_ARGS(args);
	struct btrfs_fs_info *fs_info = leaf->fs_info;
	struct btrfs_fs_devices *fs_devices = fs_info->fs_devices;
	struct btrfs_device *device;
	u64 devid;
	int ret;
	u8 fs_uuid[BTRFS_FSID_SIZE];
	u8 dev_uuid[BTRFS_UUID_SIZE];

	devid = btrfs_device_id(leaf, dev_item);
	args.devid = devid;
	read_extent_buffer(leaf, dev_uuid, btrfs_device_uuid(dev_item),
			   BTRFS_UUID_SIZE);
	read_extent_buffer(leaf, fs_uuid, btrfs_device_fsid(dev_item),
			   BTRFS_FSID_SIZE);
	args.uuid = dev_uuid;
	args.fsid = fs_uuid;

	if (memcmp(fs_uuid, fs_devices->metadata_uuid, BTRFS_FSID_SIZE)) {
		fs_devices = open_seed_devices(fs_info, fs_uuid);
		if (IS_ERR(fs_devices))
			return PTR_ERR(fs_devices);
	}

	device = btrfs_find_device(fs_info->fs_devices, &args);
	if (!device) {
		if (!btrfs_test_opt(fs_info, DEGRADED)) {
			btrfs_report_missing_device(fs_info, devid,
							dev_uuid, true);
			return -ENOENT;
		}

		device = add_missing_dev(fs_devices, devid, dev_uuid);
		if (IS_ERR(device)) {
			btrfs_err(fs_info,
				"failed to add missing dev %llu: %ld",
				devid, PTR_ERR(device));
			return PTR_ERR(device);
		}
		btrfs_report_missing_device(fs_info, devid, dev_uuid, false);
	} else {
		if (!device->bdev) {
			if (!btrfs_test_opt(fs_info, DEGRADED)) {
				btrfs_report_missing_device(fs_info,
						devid, dev_uuid, true);
				return -ENOENT;
			}
			btrfs_report_missing_device(fs_info, devid,
							dev_uuid, false);
		}

		if (!device->bdev &&
		    !test_bit(BTRFS_DEV_STATE_MISSING, &device->dev_state)) {
			/*
			 * this happens when a device that was properly setup
			 * in the device info lists suddenly goes bad.
			 * device->bdev is NULL, and so we have to set
			 * device->missing to one here
			 */
			device->fs_devices->missing_devices++;
			set_bit(BTRFS_DEV_STATE_MISSING, &device->dev_state);
		}

		/* Move the device to its own fs_devices */
		if (device->fs_devices != fs_devices) {
			ASSERT(test_bit(BTRFS_DEV_STATE_MISSING,
							&device->dev_state));

			list_move(&device->dev_list, &fs_devices->devices);
			device->fs_devices->num_devices--;
			fs_devices->num_devices++;

			device->fs_devices->missing_devices--;
			fs_devices->missing_devices++;

			device->fs_devices = fs_devices;
		}
	}

	if (device->fs_devices != fs_info->fs_devices) {
		BUG_ON(test_bit(BTRFS_DEV_STATE_WRITEABLE, &device->dev_state));
		if (device->generation !=
		    btrfs_device_generation(leaf, dev_item))
			return -EINVAL;
	}

	fill_device_from_item(leaf, dev_item, device);
	if (device->bdev) {
		u64 max_total_bytes = bdev_nr_bytes(device->bdev);

		if (device->total_bytes > max_total_bytes) {
			btrfs_err(fs_info,
			"device total_bytes should be at most %llu but found %llu",
				  max_total_bytes, device->total_bytes);
			return -EINVAL;
		}
	}
	set_bit(BTRFS_DEV_STATE_IN_FS_METADATA, &device->dev_state);
	if (test_bit(BTRFS_DEV_STATE_WRITEABLE, &device->dev_state) &&
	   !test_bit(BTRFS_DEV_STATE_REPLACE_TGT, &device->dev_state)) {
		device->fs_devices->total_rw_bytes += device->total_bytes;
		atomic64_add(device->total_bytes - device->bytes_used,
				&fs_info->free_chunk_space);
	}
	ret = 0;
	return ret;
}

int btrfs_read_sys_array(struct btrfs_fs_info *fs_info)
{
	struct btrfs_super_block *super_copy = fs_info->super_copy;
	struct extent_buffer *sb;
	struct btrfs_disk_key *disk_key;
	struct btrfs_chunk *chunk;
	u8 *array_ptr;
	unsigned long sb_array_offset;
	int ret = 0;
	u32 num_stripes;
	u32 array_size;
	u32 len = 0;
	u32 cur_offset;
	u64 type;
	struct btrfs_key key;

	ASSERT(BTRFS_SUPER_INFO_SIZE <= fs_info->nodesize);

	/*
	 * We allocated a dummy extent, just to use extent buffer accessors.
	 * There will be unused space after BTRFS_SUPER_INFO_SIZE, but
	 * that's fine, we will not go beyond system chunk array anyway.
	 */
	sb = alloc_dummy_extent_buffer(fs_info, BTRFS_SUPER_INFO_OFFSET);
	if (!sb)
		return -ENOMEM;
	set_extent_buffer_uptodate(sb);

	write_extent_buffer(sb, super_copy, 0, BTRFS_SUPER_INFO_SIZE);
	array_size = btrfs_super_sys_array_size(super_copy);

	array_ptr = super_copy->sys_chunk_array;
	sb_array_offset = offsetof(struct btrfs_super_block, sys_chunk_array);
	cur_offset = 0;

	while (cur_offset < array_size) {
		disk_key = (struct btrfs_disk_key *)array_ptr;
		len = sizeof(*disk_key);
		if (cur_offset + len > array_size)
			goto out_short_read;

		btrfs_disk_key_to_cpu(&key, disk_key);

		array_ptr += len;
		sb_array_offset += len;
		cur_offset += len;

		if (key.type != BTRFS_CHUNK_ITEM_KEY) {
			btrfs_err(fs_info,
			    "unexpected item type %u in sys_array at offset %u",
				  (u32)key.type, cur_offset);
			ret = -EIO;
			break;
		}

		chunk = (struct btrfs_chunk *)sb_array_offset;
		/*
		 * At least one btrfs_chunk with one stripe must be present,
		 * exact stripe count check comes afterwards
		 */
		len = btrfs_chunk_item_size(1);
		if (cur_offset + len > array_size)
			goto out_short_read;

		num_stripes = btrfs_chunk_num_stripes(sb, chunk);
		if (!num_stripes) {
			btrfs_err(fs_info,
			"invalid number of stripes %u in sys_array at offset %u",
				  num_stripes, cur_offset);
			ret = -EIO;
			break;
		}

		type = btrfs_chunk_type(sb, chunk);
		if ((type & BTRFS_BLOCK_GROUP_SYSTEM) == 0) {
			btrfs_err(fs_info,
			"invalid chunk type %llu in sys_array at offset %u",
				  type, cur_offset);
			ret = -EIO;
			break;
		}

		len = btrfs_chunk_item_size(num_stripes);
		if (cur_offset + len > array_size)
			goto out_short_read;

		ret = read_one_chunk(&key, sb, chunk);
		if (ret)
			break;

		array_ptr += len;
		sb_array_offset += len;
		cur_offset += len;
	}
	clear_extent_buffer_uptodate(sb);
	free_extent_buffer_stale(sb);
	return ret;

out_short_read:
	btrfs_err(fs_info, "sys_array too short to read %u bytes at offset %u",
			len, cur_offset);
	clear_extent_buffer_uptodate(sb);
	free_extent_buffer_stale(sb);
	return -EIO;
}

/*
 * Check if all chunks in the fs are OK for read-write degraded mount
 *
 * If the @failing_dev is specified, it's accounted as missing.
 *
 * Return true if all chunks meet the minimal RW mount requirements.
 * Return false if any chunk doesn't meet the minimal RW mount requirements.
 */
bool btrfs_check_rw_degradable(struct btrfs_fs_info *fs_info,
					struct btrfs_device *failing_dev)
{
	struct btrfs_chunk_map *map;
	u64 next_start;
	bool ret = true;

	map = btrfs_find_chunk_map(fs_info, 0, U64_MAX);
	/* No chunk at all? Return false anyway */
	if (!map) {
		ret = false;
		goto out;
	}
	while (map) {
		int missing = 0;
		int max_tolerated;
		int i;

		max_tolerated =
			btrfs_get_num_tolerated_disk_barrier_failures(
					map->type);
		for (i = 0; i < map->num_stripes; i++) {
			struct btrfs_device *dev = map->stripes[i].dev;

			if (!dev || !dev->bdev ||
			    test_bit(BTRFS_DEV_STATE_MISSING, &dev->dev_state) ||
			    dev->last_flush_error)
				missing++;
			else if (failing_dev && failing_dev == dev)
				missing++;
		}
		if (missing > max_tolerated) {
			if (!failing_dev)
				btrfs_warn(fs_info,
	"chunk %llu missing %d devices, max tolerance is %d for writable mount",
				   map->start, missing, max_tolerated);
			btrfs_free_chunk_map(map);
			ret = false;
			goto out;
		}
		next_start = map->start + map->chunk_len;
		btrfs_free_chunk_map(map);

		map = btrfs_find_chunk_map(fs_info, next_start, U64_MAX - next_start);
	}
out:
	return ret;
}

static void readahead_tree_node_children(struct extent_buffer *node)
{
	int i;
	const int nr_items = btrfs_header_nritems(node);

	for (i = 0; i < nr_items; i++)
		btrfs_readahead_node_child(node, i);
}

int btrfs_read_chunk_tree(struct btrfs_fs_info *fs_info)
{
	struct btrfs_root *root = fs_info->chunk_root;
	struct btrfs_path *path;
	struct extent_buffer *leaf;
	struct btrfs_key key;
	struct btrfs_key found_key;
	int ret;
	int slot;
	int iter_ret = 0;
	u64 total_dev = 0;
	u64 last_ra_node = 0;

	path = btrfs_alloc_path();
	if (!path)
		return -ENOMEM;

	/*
	 * uuid_mutex is needed only if we are mounting a sprout FS
	 * otherwise we don't need it.
	 */
	mutex_lock(&uuid_mutex);

	/*
	 * It is possible for mount and umount to race in such a way that
	 * we execute this code path, but open_fs_devices failed to clear
	 * total_rw_bytes. We certainly want it cleared before reading the
	 * device items, so clear it here.
	 */
	fs_info->fs_devices->total_rw_bytes = 0;

	/*
	 * Lockdep complains about possible circular locking dependency between
	 * a disk's open_mutex (struct gendisk.open_mutex), the rw semaphores
	 * used for freeze procection of a fs (struct super_block.s_writers),
	 * which we take when starting a transaction, and extent buffers of the
	 * chunk tree if we call read_one_dev() while holding a lock on an
	 * extent buffer of the chunk tree. Since we are mounting the filesystem
	 * and at this point there can't be any concurrent task modifying the
	 * chunk tree, to keep it simple, just skip locking on the chunk tree.
	 */
	ASSERT(!test_bit(BTRFS_FS_OPEN, &fs_info->flags));
	path->skip_locking = 1;

	/*
	 * Read all device items, and then all the chunk items. All
	 * device items are found before any chunk item (their object id
	 * is smaller than the lowest possible object id for a chunk
	 * item - BTRFS_FIRST_CHUNK_TREE_OBJECTID).
	 */
	key.objectid = BTRFS_DEV_ITEMS_OBJECTID;
	key.offset = 0;
	key.type = 0;
	btrfs_for_each_slot(root, &key, &found_key, path, iter_ret) {
		struct extent_buffer *node = path->nodes[1];

		leaf = path->nodes[0];
		slot = path->slots[0];

		if (node) {
			if (last_ra_node != node->start) {
				readahead_tree_node_children(node);
				last_ra_node = node->start;
			}
		}
		if (found_key.type == BTRFS_DEV_ITEM_KEY) {
			struct btrfs_dev_item *dev_item;
			dev_item = btrfs_item_ptr(leaf, slot,
						  struct btrfs_dev_item);
			ret = read_one_dev(leaf, dev_item);
			if (ret)
				goto error;
			total_dev++;
		} else if (found_key.type == BTRFS_CHUNK_ITEM_KEY) {
			struct btrfs_chunk *chunk;

			/*
			 * We are only called at mount time, so no need to take
			 * fs_info->chunk_mutex. Plus, to avoid lockdep warnings,
			 * we always lock first fs_info->chunk_mutex before
			 * acquiring any locks on the chunk tree. This is a
			 * requirement for chunk allocation, see the comment on
			 * top of btrfs_chunk_alloc() for details.
			 */
			chunk = btrfs_item_ptr(leaf, slot, struct btrfs_chunk);
			ret = read_one_chunk(&found_key, leaf, chunk);
			if (ret)
				goto error;
		}
	}
	/* Catch error found during iteration */
	if (iter_ret < 0) {
		ret = iter_ret;
		goto error;
	}

	/*
	 * After loading chunk tree, we've got all device information,
	 * do another round of validation checks.
	 */
	if (total_dev != fs_info->fs_devices->total_devices) {
		btrfs_warn(fs_info,
"super block num_devices %llu mismatch with DEV_ITEM count %llu, will be repaired on next transaction commit",
			  btrfs_super_num_devices(fs_info->super_copy),
			  total_dev);
		fs_info->fs_devices->total_devices = total_dev;
		btrfs_set_super_num_devices(fs_info->super_copy, total_dev);
	}
	if (btrfs_super_total_bytes(fs_info->super_copy) <
	    fs_info->fs_devices->total_rw_bytes) {
		btrfs_err(fs_info,
	"super_total_bytes %llu mismatch with fs_devices total_rw_bytes %llu",
			  btrfs_super_total_bytes(fs_info->super_copy),
			  fs_info->fs_devices->total_rw_bytes);
		ret = -EINVAL;
		goto error;
	}
	ret = 0;
error:
	mutex_unlock(&uuid_mutex);

	btrfs_free_path(path);
	return ret;
}

int btrfs_init_devices_late(struct btrfs_fs_info *fs_info)
{
	struct btrfs_fs_devices *fs_devices = fs_info->fs_devices, *seed_devs;
	struct btrfs_device *device;
	int ret = 0;

	fs_devices->fs_info = fs_info;

	mutex_lock(&fs_devices->device_list_mutex);
	list_for_each_entry(device, &fs_devices->devices, dev_list)
		device->fs_info = fs_info;

	list_for_each_entry(seed_devs, &fs_devices->seed_list, seed_list) {
		list_for_each_entry(device, &seed_devs->devices, dev_list) {
			device->fs_info = fs_info;
			ret = btrfs_get_dev_zone_info(device, false);
			if (ret)
				break;
		}

		seed_devs->fs_info = fs_info;
	}
	mutex_unlock(&fs_devices->device_list_mutex);

	return ret;
}

static u64 btrfs_dev_stats_value(const struct extent_buffer *eb,
				 const struct btrfs_dev_stats_item *ptr,
				 int index)
{
	u64 val;

	read_extent_buffer(eb, &val,
			   offsetof(struct btrfs_dev_stats_item, values) +
			    ((unsigned long)ptr) + (index * sizeof(u64)),
			   sizeof(val));
	return val;
}

static void btrfs_set_dev_stats_value(struct extent_buffer *eb,
				      struct btrfs_dev_stats_item *ptr,
				      int index, u64 val)
{
	write_extent_buffer(eb, &val,
			    offsetof(struct btrfs_dev_stats_item, values) +
			     ((unsigned long)ptr) + (index * sizeof(u64)),
			    sizeof(val));
}

static int btrfs_device_init_dev_stats(struct btrfs_device *device,
				       struct btrfs_path *path)
{
	struct btrfs_dev_stats_item *ptr;
	struct extent_buffer *eb;
	struct btrfs_key key;
	int item_size;
	int i, ret, slot;

	if (!device->fs_info->dev_root)
		return 0;

	key.objectid = BTRFS_DEV_STATS_OBJECTID;
	key.type = BTRFS_PERSISTENT_ITEM_KEY;
	key.offset = device->devid;
	ret = btrfs_search_slot(NULL, device->fs_info->dev_root, &key, path, 0, 0);
	if (ret) {
		for (i = 0; i < BTRFS_DEV_STAT_VALUES_MAX; i++)
			btrfs_dev_stat_set(device, i, 0);
		device->dev_stats_valid = 1;
		btrfs_release_path(path);
		return ret < 0 ? ret : 0;
	}
	slot = path->slots[0];
	eb = path->nodes[0];
	item_size = btrfs_item_size(eb, slot);

	ptr = btrfs_item_ptr(eb, slot, struct btrfs_dev_stats_item);

	for (i = 0; i < BTRFS_DEV_STAT_VALUES_MAX; i++) {
		if (item_size >= (1 + i) * sizeof(__le64))
			btrfs_dev_stat_set(device, i,
					   btrfs_dev_stats_value(eb, ptr, i));
		else
			btrfs_dev_stat_set(device, i, 0);
	}

	device->dev_stats_valid = 1;
	btrfs_dev_stat_print_on_load(device);
	btrfs_release_path(path);

	return 0;
}

int btrfs_init_dev_stats(struct btrfs_fs_info *fs_info)
{
	struct btrfs_fs_devices *fs_devices = fs_info->fs_devices, *seed_devs;
	struct btrfs_device *device;
	struct btrfs_path *path = NULL;
	int ret = 0;

	path = btrfs_alloc_path();
	if (!path)
		return -ENOMEM;

	mutex_lock(&fs_devices->device_list_mutex);
	list_for_each_entry(device, &fs_devices->devices, dev_list) {
		ret = btrfs_device_init_dev_stats(device, path);
		if (ret)
			goto out;
	}
	list_for_each_entry(seed_devs, &fs_devices->seed_list, seed_list) {
		list_for_each_entry(device, &seed_devs->devices, dev_list) {
			ret = btrfs_device_init_dev_stats(device, path);
			if (ret)
				goto out;
		}
	}
out:
	mutex_unlock(&fs_devices->device_list_mutex);

	btrfs_free_path(path);
	return ret;
}

static int update_dev_stat_item(struct btrfs_trans_handle *trans,
				struct btrfs_device *device)
{
	struct btrfs_fs_info *fs_info = trans->fs_info;
	struct btrfs_root *dev_root = fs_info->dev_root;
	struct btrfs_path *path;
	struct btrfs_key key;
	struct extent_buffer *eb;
	struct btrfs_dev_stats_item *ptr;
	int ret;
	int i;

	key.objectid = BTRFS_DEV_STATS_OBJECTID;
	key.type = BTRFS_PERSISTENT_ITEM_KEY;
	key.offset = device->devid;

	path = btrfs_alloc_path();
	if (!path)
		return -ENOMEM;
	ret = btrfs_search_slot(trans, dev_root, &key, path, -1, 1);
	if (ret < 0) {
		btrfs_warn_in_rcu(fs_info,
			"error %d while searching for dev_stats item for device %s",
				  ret, btrfs_dev_name(device));
		goto out;
	}

	if (ret == 0 &&
	    btrfs_item_size(path->nodes[0], path->slots[0]) < sizeof(*ptr)) {
		/* need to delete old one and insert a new one */
		ret = btrfs_del_item(trans, dev_root, path);
		if (ret != 0) {
			btrfs_warn_in_rcu(fs_info,
				"delete too small dev_stats item for device %s failed %d",
					  btrfs_dev_name(device), ret);
			goto out;
		}
		ret = 1;
	}

	if (ret == 1) {
		/* need to insert a new item */
		btrfs_release_path(path);
		ret = btrfs_insert_empty_item(trans, dev_root, path,
					      &key, sizeof(*ptr));
		if (ret < 0) {
			btrfs_warn_in_rcu(fs_info,
				"insert dev_stats item for device %s failed %d",
				btrfs_dev_name(device), ret);
			goto out;
		}
	}

	eb = path->nodes[0];
	ptr = btrfs_item_ptr(eb, path->slots[0], struct btrfs_dev_stats_item);
	for (i = 0; i < BTRFS_DEV_STAT_VALUES_MAX; i++)
		btrfs_set_dev_stats_value(eb, ptr, i,
					  btrfs_dev_stat_read(device, i));
	btrfs_mark_buffer_dirty(trans, eb);

out:
	btrfs_free_path(path);
	return ret;
}

/*
 * called from commit_transaction. Writes all changed device stats to disk.
 */
int btrfs_run_dev_stats(struct btrfs_trans_handle *trans)
{
	struct btrfs_fs_info *fs_info = trans->fs_info;
	struct btrfs_fs_devices *fs_devices = fs_info->fs_devices;
	struct btrfs_device *device;
	int stats_cnt;
	int ret = 0;

	mutex_lock(&fs_devices->device_list_mutex);
	list_for_each_entry(device, &fs_devices->devices, dev_list) {
		stats_cnt = atomic_read(&device->dev_stats_ccnt);
		if (!device->dev_stats_valid || stats_cnt == 0)
			continue;


		/*
		 * There is a LOAD-LOAD control dependency between the value of
		 * dev_stats_ccnt and updating the on-disk values which requires
		 * reading the in-memory counters. Such control dependencies
		 * require explicit read memory barriers.
		 *
		 * This memory barriers pairs with smp_mb__before_atomic in
		 * btrfs_dev_stat_inc/btrfs_dev_stat_set and with the full
		 * barrier implied by atomic_xchg in
		 * btrfs_dev_stats_read_and_reset
		 */
		smp_rmb();

		ret = update_dev_stat_item(trans, device);
		if (!ret)
			atomic_sub(stats_cnt, &device->dev_stats_ccnt);
	}
	mutex_unlock(&fs_devices->device_list_mutex);

	return ret;
}

void btrfs_dev_stat_inc_and_print(struct btrfs_device *dev, int index)
{
	btrfs_dev_stat_inc(dev, index);

	if (!dev->dev_stats_valid)
		return;
	btrfs_err_rl_in_rcu(dev->fs_info,
		"bdev %s errs: wr %u, rd %u, flush %u, corrupt %u, gen %u",
			   btrfs_dev_name(dev),
			   btrfs_dev_stat_read(dev, BTRFS_DEV_STAT_WRITE_ERRS),
			   btrfs_dev_stat_read(dev, BTRFS_DEV_STAT_READ_ERRS),
			   btrfs_dev_stat_read(dev, BTRFS_DEV_STAT_FLUSH_ERRS),
			   btrfs_dev_stat_read(dev, BTRFS_DEV_STAT_CORRUPTION_ERRS),
			   btrfs_dev_stat_read(dev, BTRFS_DEV_STAT_GENERATION_ERRS));
}

static void btrfs_dev_stat_print_on_load(struct btrfs_device *dev)
{
	int i;

	for (i = 0; i < BTRFS_DEV_STAT_VALUES_MAX; i++)
		if (btrfs_dev_stat_read(dev, i) != 0)
			break;
	if (i == BTRFS_DEV_STAT_VALUES_MAX)
		return; /* all values == 0, suppress message */

	btrfs_info_in_rcu(dev->fs_info,
		"bdev %s errs: wr %u, rd %u, flush %u, corrupt %u, gen %u",
	       btrfs_dev_name(dev),
	       btrfs_dev_stat_read(dev, BTRFS_DEV_STAT_WRITE_ERRS),
	       btrfs_dev_stat_read(dev, BTRFS_DEV_STAT_READ_ERRS),
	       btrfs_dev_stat_read(dev, BTRFS_DEV_STAT_FLUSH_ERRS),
	       btrfs_dev_stat_read(dev, BTRFS_DEV_STAT_CORRUPTION_ERRS),
	       btrfs_dev_stat_read(dev, BTRFS_DEV_STAT_GENERATION_ERRS));
}

int btrfs_get_dev_stats(struct btrfs_fs_info *fs_info,
			struct btrfs_ioctl_get_dev_stats *stats)
{
	BTRFS_DEV_LOOKUP_ARGS(args);
	struct btrfs_device *dev;
	struct btrfs_fs_devices *fs_devices = fs_info->fs_devices;
	int i;

	mutex_lock(&fs_devices->device_list_mutex);
	args.devid = stats->devid;
	dev = btrfs_find_device(fs_info->fs_devices, &args);
	mutex_unlock(&fs_devices->device_list_mutex);

	if (!dev) {
		btrfs_warn(fs_info, "get dev_stats failed, device not found");
		return -ENODEV;
	} else if (!dev->dev_stats_valid) {
		btrfs_warn(fs_info, "get dev_stats failed, not yet valid");
		return -ENODEV;
	} else if (stats->flags & BTRFS_DEV_STATS_RESET) {
		for (i = 0; i < BTRFS_DEV_STAT_VALUES_MAX; i++) {
			if (stats->nr_items > i)
				stats->values[i] =
					btrfs_dev_stat_read_and_reset(dev, i);
			else
				btrfs_dev_stat_set(dev, i, 0);
		}
		btrfs_info(fs_info, "device stats zeroed by %s (%d)",
			   current->comm, task_pid_nr(current));
	} else {
		for (i = 0; i < BTRFS_DEV_STAT_VALUES_MAX; i++)
			if (stats->nr_items > i)
				stats->values[i] = btrfs_dev_stat_read(dev, i);
	}
	if (stats->nr_items > BTRFS_DEV_STAT_VALUES_MAX)
		stats->nr_items = BTRFS_DEV_STAT_VALUES_MAX;
	return 0;
}

/*
 * Update the size and bytes used for each device where it changed.  This is
 * delayed since we would otherwise get errors while writing out the
 * superblocks.
 *
 * Must be invoked during transaction commit.
 */
void btrfs_commit_device_sizes(struct btrfs_transaction *trans)
{
	struct btrfs_device *curr, *next;

	ASSERT(trans->state == TRANS_STATE_COMMIT_DOING);

	if (list_empty(&trans->dev_update_list))
		return;

	/*
	 * We don't need the device_list_mutex here.  This list is owned by the
	 * transaction and the transaction must complete before the device is
	 * released.
	 */
	mutex_lock(&trans->fs_info->chunk_mutex);
	list_for_each_entry_safe(curr, next, &trans->dev_update_list,
				 post_commit_list) {
		list_del_init(&curr->post_commit_list);
		curr->commit_total_bytes = curr->disk_total_bytes;
		curr->commit_bytes_used = curr->bytes_used;
	}
	mutex_unlock(&trans->fs_info->chunk_mutex);
}

/*
 * Multiplicity factor for simple profiles: DUP, RAID1-like and RAID10.
 */
int btrfs_bg_type_to_factor(u64 flags)
{
	const int index = btrfs_bg_flags_to_raid_index(flags);

	return btrfs_raid_array[index].ncopies;
}



static int verify_one_dev_extent(struct btrfs_fs_info *fs_info,
				 u64 chunk_offset, u64 devid,
				 u64 physical_offset, u64 physical_len)
{
	struct btrfs_dev_lookup_args args = { .devid = devid };
	struct btrfs_chunk_map *map;
	struct btrfs_device *dev;
	u64 stripe_len;
	bool found = false;
	int ret = 0;
	int i;

	map = btrfs_find_chunk_map(fs_info, chunk_offset, 1);
	if (!map) {
		btrfs_err(fs_info,
"dev extent physical offset %llu on devid %llu doesn't have corresponding chunk",
			  physical_offset, devid);
		ret = -EUCLEAN;
		goto out;
	}

	stripe_len = btrfs_calc_stripe_length(map);
	if (physical_len != stripe_len) {
		btrfs_err(fs_info,
"dev extent physical offset %llu on devid %llu length doesn't match chunk %llu, have %llu expect %llu",
			  physical_offset, devid, map->start, physical_len,
			  stripe_len);
		ret = -EUCLEAN;
		goto out;
	}

	/*
	 * Very old mkfs.btrfs (before v4.1) will not respect the reserved
	 * space. Although kernel can handle it without problem, better to warn
	 * the users.
	 */
	if (physical_offset < BTRFS_DEVICE_RANGE_RESERVED)
		btrfs_warn(fs_info,
		"devid %llu physical %llu len %llu inside the reserved space",
			   devid, physical_offset, physical_len);

	for (i = 0; i < map->num_stripes; i++) {
		if (map->stripes[i].dev->devid == devid &&
		    map->stripes[i].physical == physical_offset) {
			found = true;
			if (map->verified_stripes >= map->num_stripes) {
				btrfs_err(fs_info,
				"too many dev extents for chunk %llu found",
					  map->start);
				ret = -EUCLEAN;
				goto out;
			}
			map->verified_stripes++;
			break;
		}
	}
	if (!found) {
		btrfs_err(fs_info,
	"dev extent physical offset %llu devid %llu has no corresponding chunk",
			physical_offset, devid);
		ret = -EUCLEAN;
	}

	/* Make sure no dev extent is beyond device boundary */
	dev = btrfs_find_device(fs_info->fs_devices, &args);
	if (!dev) {
		btrfs_err(fs_info, "failed to find devid %llu", devid);
		ret = -EUCLEAN;
		goto out;
	}

	if (physical_offset + physical_len > dev->disk_total_bytes) {
		btrfs_err(fs_info,
"dev extent devid %llu physical offset %llu len %llu is beyond device boundary %llu",
			  devid, physical_offset, physical_len,
			  dev->disk_total_bytes);
		ret = -EUCLEAN;
		goto out;
	}

	if (dev->zone_info) {
		u64 zone_size = dev->zone_info->zone_size;

		if (!IS_ALIGNED(physical_offset, zone_size) ||
		    !IS_ALIGNED(physical_len, zone_size)) {
			btrfs_err(fs_info,
"zoned: dev extent devid %llu physical offset %llu len %llu is not aligned to device zone",
				  devid, physical_offset, physical_len);
			ret = -EUCLEAN;
			goto out;
		}
	}

out:
	btrfs_free_chunk_map(map);
	return ret;
}

static int verify_chunk_dev_extent_mapping(struct btrfs_fs_info *fs_info)
{
	struct rb_node *node;
	int ret = 0;

	read_lock(&fs_info->mapping_tree_lock);
	for (node = rb_first_cached(&fs_info->mapping_tree); node; node = rb_next(node)) {
		struct btrfs_chunk_map *map;

		map = rb_entry(node, struct btrfs_chunk_map, rb_node);
		if (map->num_stripes != map->verified_stripes) {
			btrfs_err(fs_info,
			"chunk %llu has missing dev extent, have %d expect %d",
				  map->start, map->verified_stripes, map->num_stripes);
			ret = -EUCLEAN;
			goto out;
		}
	}
out:
	read_unlock(&fs_info->mapping_tree_lock);
	return ret;
}

/*
 * Ensure that all dev extents are mapped to correct chunk, otherwise
 * later chunk allocation/free would cause unexpected behavior.
 *
 * NOTE: This will iterate through the whole device tree, which should be of
 * the same size level as the chunk tree.  This slightly increases mount time.
 */
int btrfs_verify_dev_extents(struct btrfs_fs_info *fs_info)
{
	struct btrfs_path *path;
	struct btrfs_root *root = fs_info->dev_root;
	struct btrfs_key key;
	u64 prev_devid = 0;
	u64 prev_dev_ext_end = 0;
	int ret = 0;

	/*
	 * We don't have a dev_root because we mounted with ignorebadroots and
	 * failed to load the root, so we want to skip the verification in this
	 * case for sure.
	 *
	 * However if the dev root is fine, but the tree itself is corrupted
	 * we'd still fail to mount.  This verification is only to make sure
	 * writes can happen safely, so instead just bypass this check
	 * completely in the case of IGNOREBADROOTS.
	 */
	if (btrfs_test_opt(fs_info, IGNOREBADROOTS))
		return 0;

	key.objectid = 1;
	key.type = BTRFS_DEV_EXTENT_KEY;
	key.offset = 0;

	path = btrfs_alloc_path();
	if (!path)
		return -ENOMEM;

	path->reada = READA_FORWARD;
	ret = btrfs_search_slot(NULL, root, &key, path, 0, 0);
	if (ret < 0)
		goto out;

	if (path->slots[0] >= btrfs_header_nritems(path->nodes[0])) {
		ret = btrfs_next_leaf(root, path);
		if (ret < 0)
			goto out;
		/* No dev extents at all? Not good */
		if (ret > 0) {
			ret = -EUCLEAN;
			goto out;
		}
	}
	while (1) {
		struct extent_buffer *leaf = path->nodes[0];
		struct btrfs_dev_extent *dext;
		int slot = path->slots[0];
		u64 chunk_offset;
		u64 physical_offset;
		u64 physical_len;
		u64 devid;

		btrfs_item_key_to_cpu(leaf, &key, slot);
		if (key.type != BTRFS_DEV_EXTENT_KEY)
			break;
		devid = key.objectid;
		physical_offset = key.offset;

		dext = btrfs_item_ptr(leaf, slot, struct btrfs_dev_extent);
		chunk_offset = btrfs_dev_extent_chunk_offset(leaf, dext);
		physical_len = btrfs_dev_extent_length(leaf, dext);

		/* Check if this dev extent overlaps with the previous one */
		if (devid == prev_devid && physical_offset < prev_dev_ext_end) {
			btrfs_err(fs_info,
"dev extent devid %llu physical offset %llu overlap with previous dev extent end %llu",
				  devid, physical_offset, prev_dev_ext_end);
			ret = -EUCLEAN;
			goto out;
		}

		ret = verify_one_dev_extent(fs_info, chunk_offset, devid,
					    physical_offset, physical_len);
		if (ret < 0)
			goto out;
		prev_devid = devid;
		prev_dev_ext_end = physical_offset + physical_len;

		ret = btrfs_next_item(root, path);
		if (ret < 0)
			goto out;
		if (ret > 0) {
			ret = 0;
			break;
		}
	}

	/* Ensure all chunks have corresponding dev extents */
	ret = verify_chunk_dev_extent_mapping(fs_info);
out:
	btrfs_free_path(path);
	return ret;
}

/*
 * Check whether the given block group or device is pinned by any inode being
 * used as a swapfile.
 */
bool btrfs_pinned_by_swapfile(struct btrfs_fs_info *fs_info, void *ptr)
{
	struct btrfs_swapfile_pin *sp;
	struct rb_node *node;

	spin_lock(&fs_info->swapfile_pins_lock);
	node = fs_info->swapfile_pins.rb_node;
	while (node) {
		sp = rb_entry(node, struct btrfs_swapfile_pin, node);
		if (ptr < sp->ptr)
			node = node->rb_left;
		else if (ptr > sp->ptr)
			node = node->rb_right;
		else
			break;
	}
	spin_unlock(&fs_info->swapfile_pins_lock);
	return node != NULL;
}

static int relocating_repair_kthread(void *data)
{
	struct btrfs_block_group *cache = data;
	struct btrfs_fs_info *fs_info = cache->fs_info;
	u64 target;
	int ret = 0;

	target = cache->start;
	btrfs_put_block_group(cache);

	sb_start_write(fs_info->sb);
	if (!btrfs_exclop_start(fs_info, BTRFS_EXCLOP_BALANCE)) {
		btrfs_info(fs_info,
			   "zoned: skip relocating block group %llu to repair: EBUSY",
			   target);
		sb_end_write(fs_info->sb);
		return -EBUSY;
	}

	mutex_lock(&fs_info->reclaim_bgs_lock);

	/* Ensure block group still exists */
	cache = btrfs_lookup_block_group(fs_info, target);
	if (!cache)
		goto out;

	if (!test_bit(BLOCK_GROUP_FLAG_RELOCATING_REPAIR, &cache->runtime_flags))
		goto out;

	ret = btrfs_may_alloc_data_chunk(fs_info, target);
	if (ret < 0)
		goto out;

	btrfs_info(fs_info,
		   "zoned: relocating block group %llu to repair IO failure",
		   target);
	ret = btrfs_relocate_chunk(fs_info, target);

out:
	if (cache)
		btrfs_put_block_group(cache);
	mutex_unlock(&fs_info->reclaim_bgs_lock);
	btrfs_exclop_finish(fs_info);
	sb_end_write(fs_info->sb);

	return ret;
}

bool btrfs_repair_one_zone(struct btrfs_fs_info *fs_info, u64 logical)
{
	struct btrfs_block_group *cache;

	if (!btrfs_is_zoned(fs_info))
		return false;

	/* Do not attempt to repair in degraded state */
	if (btrfs_test_opt(fs_info, DEGRADED))
		return true;

	cache = btrfs_lookup_block_group(fs_info, logical);
	if (!cache)
		return true;

	if (test_and_set_bit(BLOCK_GROUP_FLAG_RELOCATING_REPAIR, &cache->runtime_flags)) {
		btrfs_put_block_group(cache);
		return true;
	}

	kthread_run(relocating_repair_kthread, cache,
		    "btrfs-relocating-repair");

	return true;
}

static void map_raid56_repair_block(struct btrfs_io_context *bioc,
				    struct btrfs_io_stripe *smap,
				    u64 logical)
{
	int data_stripes = nr_bioc_data_stripes(bioc);
	int i;

	for (i = 0; i < data_stripes; i++) {
		u64 stripe_start = bioc->full_stripe_logical +
				   btrfs_stripe_nr_to_offset(i);

		if (logical >= stripe_start &&
		    logical < stripe_start + BTRFS_STRIPE_LEN)
			break;
	}
	ASSERT(i < data_stripes);
	smap->dev = bioc->stripes[i].dev;
	smap->physical = bioc->stripes[i].physical +
			((logical - bioc->full_stripe_logical) &
			 BTRFS_STRIPE_LEN_MASK);
}

/*
 * Map a repair write into a single device.
 *
 * A repair write is triggered by read time repair or scrub, which would only
 * update the contents of a single device.
 * Not update any other mirrors nor go through RMW path.
 *
 * Callers should ensure:
 *
 * - Call btrfs_bio_counter_inc_blocked() first
 * - The range does not cross stripe boundary
 * - Has a valid @mirror_num passed in.
 */
int btrfs_map_repair_block(struct btrfs_fs_info *fs_info,
			   struct btrfs_io_stripe *smap, u64 logical,
			   u32 length, int mirror_num)
{
	struct btrfs_io_context *bioc = NULL;
	u64 map_length = length;
	int mirror_ret = mirror_num;
	int ret;

	ASSERT(mirror_num > 0);

	ret = btrfs_map_block(fs_info, BTRFS_MAP_WRITE, logical, &map_length,
			      &bioc, smap, &mirror_ret);
	if (ret < 0)
		return ret;

	/* The map range should not cross stripe boundary. */
	ASSERT(map_length >= length);

	/* Already mapped to single stripe. */
	if (!bioc)
		goto out;

	/* Map the RAID56 multi-stripe writes to a single one. */
	if (bioc->map_type & BTRFS_BLOCK_GROUP_RAID56_MASK) {
		map_raid56_repair_block(bioc, smap, logical);
		goto out;
	}

	ASSERT(mirror_num <= bioc->num_stripes);
	smap->dev = bioc->stripes[mirror_num - 1].dev;
	smap->physical = bioc->stripes[mirror_num - 1].physical;
out:
	btrfs_put_bioc(bioc);
	ASSERT(smap->dev);
	return 0;
}<|MERGE_RESOLUTION|>--- conflicted
+++ resolved
@@ -797,13 +797,10 @@
 	if (ret)
 		goto out;
 	resolved_path = d_path(&path, path_buf, PATH_MAX);
-<<<<<<< HEAD
-=======
 	if (IS_ERR(resolved_path)) {
 		ret = PTR_ERR(resolved_path);
 		goto out;
 	}
->>>>>>> b5de2a2a
 	ret = strscpy(canonical, resolved_path, PATH_MAX);
 out:
 	kfree(path_buf);
