--- conflicted
+++ resolved
@@ -6462,11 +6462,6 @@
 	else
 		generate_random_uuid(dev->uuid);
 
-<<<<<<< HEAD
-	btrfs_init_work(&dev->work, pending_bios_fn, NULL, NULL);
-
-=======
->>>>>>> 0d3821eb
 	return dev;
 }
 
