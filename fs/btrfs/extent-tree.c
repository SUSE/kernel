--- conflicted
+++ resolved
@@ -45,14 +45,8 @@
 
 
 static int __btrfs_free_extent(struct btrfs_trans_handle *trans,
-<<<<<<< HEAD
-			       struct btrfs_delayed_ref_node *node, u64 parent,
-			       u64 root_objectid, u64 owner_objectid,
-			       u64 owner_offset,
-=======
 			       struct btrfs_delayed_ref_head *href,
 			       struct btrfs_delayed_ref_node *node,
->>>>>>> 2d5404ca
 			       struct btrfs_delayed_extent_op *extra_op);
 static void __run_delayed_extent_op(struct btrfs_delayed_extent_op *extent_op,
 				    struct extent_buffer *leaf,
@@ -160,16 +154,11 @@
 		const u32 item_size = btrfs_item_size(leaf, path->slots[0]);
 
 		if (unlikely(item_size < sizeof(*ei))) {
-<<<<<<< HEAD
-			ret = -EINVAL;
-			btrfs_print_v0_err(fs_info);
-=======
 			ret = -EUCLEAN;
 			btrfs_err(fs_info,
 			"unexpected extent item size, has %u expect >= %zu",
 				  item_size, sizeof(*ei));
 			btrfs_abort_transaction(trans, ret);
->>>>>>> 2d5404ca
 			goto out_free;
 		}
 
@@ -178,20 +167,13 @@
 		if (unlikely(num_refs == 0)) {
 			ret = -EUCLEAN;
 			btrfs_err(fs_info,
-<<<<<<< HEAD
-		  "unexpected zero reference count for extent item (%llu %u %llu)",
-=======
 		"unexpected zero reference count for extent item (%llu %u %llu)",
->>>>>>> 2d5404ca
 				  key.objectid, key.type, key.offset);
 			btrfs_abort_transaction(trans, ret);
 			goto out_free;
 		}
 		extent_flags = btrfs_extent_flags(leaf, ei);
-<<<<<<< HEAD
-=======
 		owner = btrfs_get_extent_owner_root(fs_info, leaf, path->slots[0]);
->>>>>>> 2d5404ca
 	} else {
 		num_refs = 0;
 		extent_flags = 0;
@@ -218,22 +200,8 @@
 			goto search_again;
 		}
 		spin_lock(&head->lock);
-		if (head->extent_op && head->extent_op->update_flags) {
+		if (head->extent_op && head->extent_op->update_flags)
 			extent_flags |= head->extent_op->flags_to_set;
-<<<<<<< HEAD
-		} else if (unlikely(num_refs == 0)) {
-			spin_unlock(&head->lock);
-			mutex_unlock(&head->mutex);
-			spin_unlock(&delayed_refs->lock);
-			ret = -EUCLEAN;
-			btrfs_err(fs_info,
-			  "unexpected zero reference count for extent %llu (%s)",
-				  bytenr, metadata ? "metadata" : "data");
-			btrfs_abort_transaction(trans, ret);
-			goto out_free;
-		}
-=======
->>>>>>> 2d5404ca
 
 		num_refs += head->ref_mod;
 		spin_unlock(&head->lock);
@@ -413,13 +381,8 @@
 	}
 
 	WARN_ON(1);
-<<<<<<< HEAD
-	btrfs_print_leaf((struct extent_buffer *)eb);
-	btrfs_err(eb->fs_info,
-=======
 	btrfs_print_leaf(eb);
 	btrfs_err(fs_info,
->>>>>>> 2d5404ca
 		  "eb %llu iref 0x%lx invalid extent inline ref type %d",
 		  eb->start, (unsigned long)iref, type);
 
@@ -890,15 +853,10 @@
 	leaf = path->nodes[0];
 	item_size = btrfs_item_size(leaf, path->slots[0]);
 	if (unlikely(item_size < sizeof(*ei))) {
-<<<<<<< HEAD
-		ret = -EINVAL;
-		btrfs_print_v0_err(fs_info);
-=======
 		ret = -EUCLEAN;
 		btrfs_err(fs_info,
 			  "unexpected extent item size, has %llu expect >= %zu",
 			  item_size, sizeof(*ei));
->>>>>>> 2d5404ca
 		btrfs_abort_transaction(trans, ret);
 		goto out;
 	}
@@ -1105,13 +1063,9 @@
 /*
  * helper to update/remove inline back ref
  */
-<<<<<<< HEAD
-static noinline_for_stack int update_inline_extent_backref(struct btrfs_path *path,
-=======
 static noinline_for_stack int update_inline_extent_backref(
 				  struct btrfs_trans_handle *trans,
 				  struct btrfs_path *path,
->>>>>>> 2d5404ca
 				  struct btrfs_extent_inline_ref *iref,
 				  int refs_to_mod,
 				  struct btrfs_delayed_extent_op *extent_op)
@@ -1221,11 +1175,7 @@
 		item_size -= size;
 		btrfs_truncate_item(trans, path, item_size, 1);
 	}
-<<<<<<< HEAD
-	btrfs_mark_buffer_dirty(leaf);
-=======
 	btrfs_mark_buffer_dirty(trans, leaf);
->>>>>>> 2d5404ca
 	return 0;
 }
 
@@ -1255,12 +1205,8 @@
 				   bytenr, num_bytes, root_objectid, path->slots[0]);
 			return -EUCLEAN;
 		}
-<<<<<<< HEAD
-		ret = update_inline_extent_backref(path, iref, refs_to_add, extent_op);
-=======
 		ret = update_inline_extent_backref(trans, path, iref,
 						   refs_to_add, extent_op);
->>>>>>> 2d5404ca
 	} else if (ret == -ENOENT) {
 		setup_inline_extent_backref(trans, path, iref, parent,
 					    root_objectid, owner, offset,
@@ -1280,12 +1226,8 @@
 
 	BUG_ON(!is_data && refs_to_drop != 1);
 	if (iref)
-<<<<<<< HEAD
-		ret = update_inline_extent_backref(path, iref, -refs_to_drop, NULL);
-=======
 		ret = update_inline_extent_backref(trans, path, iref,
 						   -refs_to_drop, NULL);
->>>>>>> 2d5404ca
 	else if (is_data)
 		ret = remove_extent_data_ref(trans, root, path, refs_to_drop);
 	else
@@ -1521,40 +1463,12 @@
  * @node:	    The delayed ref node used to get the bytenr/length for
  *		    extent whose references are incremented.
  *
-<<<<<<< HEAD
- * @parent:	    If this is a shared extent (BTRFS_SHARED_DATA_REF_KEY/
- *		    BTRFS_SHARED_BLOCK_REF_KEY) then it holds the logical
- *		    bytenr of the parent block. Since new extents are always
- *		    created with indirect references, this will only be the case
- *		    when relocating a shared extent. In that case, root_objectid
- *		    will be BTRFS_TREE_RELOC_OBJECTID. Otherwise, parent must
- *		    be 0
- *
- * @root_objectid:  The id of the root where this modification has originated,
- *		    this can be either one of the well-known metadata trees or
- *		    the subvolume id which references this extent.
- *
- * @owner:	    For data extents it is the inode number of the owning file.
- *		    For metadata extents this parameter holds the level in the
- *		    tree of the extent.
- *
- * @offset:	    For metadata extents the offset is ignored and is currently
- *		    always passed as 0. For data extents it is the fileoffset
- *		    this extent belongs to.
- *
-=======
->>>>>>> 2d5404ca
  * @extent_op       Pointer to a structure, holding information necessary when
  *                  updating a tree block's flags
  *
  */
 static int __btrfs_inc_extent_ref(struct btrfs_trans_handle *trans,
 				  struct btrfs_delayed_ref_node *node,
-<<<<<<< HEAD
-				  u64 parent, u64 root_objectid,
-				  u64 owner, u64 offset,
-=======
->>>>>>> 2d5404ca
 				  struct btrfs_delayed_extent_op *extent_op)
 {
 	struct btrfs_path *path;
@@ -1598,18 +1512,9 @@
 
 	/* now insert the actual backref */
 	if (owner < BTRFS_FIRST_FREE_OBJECTID)
-<<<<<<< HEAD
-		ret = insert_tree_block_ref(trans, path, bytenr, parent,
-					    root_objectid);
-	else
-		ret = insert_extent_data_ref(trans, path, bytenr, parent,
-					     root_objectid, owner, offset,
-					     refs_to_add);
-=======
 		ret = insert_tree_block_ref(trans, path, node, bytenr);
 	else
 		ret = insert_extent_data_ref(trans, path, node, bytenr);
->>>>>>> 2d5404ca
 
 	if (ret)
 		btrfs_abort_transaction(trans, ret);
@@ -1642,20 +1547,6 @@
 				bool insert_reserved)
 {
 	int ret = 0;
-<<<<<<< HEAD
-	struct btrfs_delayed_data_ref *ref;
-	u64 parent = 0;
-	u64 flags = 0;
-
-	ref = btrfs_delayed_node_to_data_ref(node);
-	trace_run_delayed_data_ref(trans->fs_info, node, ref, node->action);
-
-	if (node->type == BTRFS_SHARED_DATA_REF_KEY)
-		parent = ref->parent;
-
-	if (node->action == BTRFS_ADD_DELAYED_REF && insert_reserved) {
-		struct btrfs_key key;
-=======
 	u64 parent = 0;
 	u64 flags = 0;
 
@@ -1675,7 +1566,6 @@
 		};
 		u64 owner = btrfs_delayed_ref_owner(node);
 		u64 offset = btrfs_delayed_ref_offset(node);
->>>>>>> 2d5404ca
 
 		if (extent_op)
 			flags |= extent_op->flags_to_set;
@@ -1684,20 +1574,6 @@
 		key.type = BTRFS_EXTENT_ITEM_KEY;
 		key.offset = node->num_bytes;
 
-<<<<<<< HEAD
-		ret = alloc_reserved_file_extent(trans, parent, ref->root,
-						 flags, ref->objectid,
-						 ref->offset, &key,
-						 node->ref_mod);
-	} else if (node->action == BTRFS_ADD_DELAYED_REF) {
-		ret = __btrfs_inc_extent_ref(trans, node, parent, ref->root,
-					     ref->objectid, ref->offset,
-					     extent_op);
-	} else if (node->action == BTRFS_DROP_DELAYED_REF) {
-		ret = __btrfs_free_extent(trans, node, parent,
-					  ref->root, ref->objectid,
-					  ref->offset, extent_op);
-=======
 		ret = alloc_reserved_file_extent(trans, parent, node->ref_root,
 						 flags, owner, offset, &key,
 						 node->ref_mod,
@@ -1709,7 +1585,6 @@
 		ret = __btrfs_inc_extent_ref(trans, node, extent_op);
 	} else if (node->action == BTRFS_DROP_DELAYED_REF) {
 		ret = __btrfs_free_extent(trans, href, node, extent_op);
->>>>>>> 2d5404ca
 	} else {
 		BUG();
 	}
@@ -1797,11 +1672,7 @@
 			ret = -EUCLEAN;
 			btrfs_err(fs_info,
 		  "missing extent item for extent %llu num_bytes %llu level %d",
-<<<<<<< HEAD
-				  head->bytenr, head->num_bytes, extent_op->level);
-=======
 				  head->bytenr, head->num_bytes, head->level);
->>>>>>> 2d5404ca
 			goto out;
 		}
 	}
@@ -1810,15 +1681,10 @@
 	item_size = btrfs_item_size(leaf, path->slots[0]);
 
 	if (unlikely(item_size < sizeof(*ei))) {
-<<<<<<< HEAD
-		ret = -EINVAL;
-		btrfs_print_v0_err(fs_info);
-=======
 		ret = -EUCLEAN;
 		btrfs_err(fs_info,
 			  "unexpected extent item size, has %u expect >= %zu",
 			  item_size, sizeof(*ei));
->>>>>>> 2d5404ca
 		btrfs_abort_transaction(trans, ret);
 		goto out;
 	}
@@ -1869,17 +1735,9 @@
 		if (!ret)
 			btrfs_record_squota_delta(fs_info, &delta);
 	} else if (node->action == BTRFS_ADD_DELAYED_REF) {
-<<<<<<< HEAD
-		ret = __btrfs_inc_extent_ref(trans, node, parent, ref_root,
-					     ref->level, 0, extent_op);
-	} else if (node->action == BTRFS_DROP_DELAYED_REF) {
-		ret = __btrfs_free_extent(trans, node, parent, ref_root,
-					  ref->level, 0, extent_op);
-=======
 		ret = __btrfs_inc_extent_ref(trans, node, extent_op);
 	} else if (node->action == BTRFS_DROP_DELAYED_REF) {
 		ret = __btrfs_free_extent(trans, href, node, extent_op);
->>>>>>> 2d5404ca
 	} else {
 		BUG();
 	}
@@ -1995,11 +1853,8 @@
 				  struct btrfs_delayed_ref_root *delayed_refs,
 				  struct btrfs_delayed_ref_head *head)
 {
-<<<<<<< HEAD
-=======
 	u64 ret = 0;
 
->>>>>>> 2d5404ca
 	/*
 	 * We had csum deletions accounted for in our delayed refs rsv, we need
 	 * to drop the csum leaves for this update from our delayed_refs_rsv.
@@ -2014,21 +1869,13 @@
 
 		btrfs_delayed_refs_rsv_release(fs_info, 0, nr_csums);
 
-<<<<<<< HEAD
-		return btrfs_calc_delayed_ref_csum_bytes(fs_info, nr_csums);
-=======
 		ret = btrfs_calc_delayed_ref_csum_bytes(fs_info, nr_csums);
->>>>>>> 2d5404ca
 	}
 	/* must_insert_reserved can be set only if we didn't run the head ref. */
 	if (head->must_insert_reserved)
 		free_head_ref_squota_rsv(fs_info, head);
 
-<<<<<<< HEAD
-	return 0;
-=======
 	return ret;
->>>>>>> 2d5404ca
 }
 
 static int cleanup_ref_head(struct btrfs_trans_handle *trans,
@@ -2169,15 +2016,12 @@
 		 * spin lock.
 		 */
 		must_insert_reserved = locked_ref->must_insert_reserved;
-<<<<<<< HEAD
-=======
 		/*
 		 * Unsetting this on the head ref relinquishes ownership of
 		 * the rsv_bytes, so it is critical that every possible code
 		 * path from here forward frees all reserves including qgroup
 		 * reserve.
 		 */
->>>>>>> 2d5404ca
 		locked_ref->must_insert_reserved = false;
 
 		extent_op = locked_ref->extent_op;
@@ -2188,10 +2032,7 @@
 					  must_insert_reserved);
 		btrfs_delayed_refs_rsv_release(fs_info, 1, 0);
 		*bytes_released += btrfs_calc_delayed_ref_bytes(fs_info, 1);
-<<<<<<< HEAD
-=======
-
->>>>>>> 2d5404ca
+
 		btrfs_free_delayed_extent_op(extent_op);
 		if (ret) {
 			unselect_delayed_ref_head(delayed_refs, locked_ref);
@@ -2396,7 +2237,6 @@
 				struct extent_buffer *eb, u64 flags)
 {
 	struct btrfs_delayed_extent_op *extent_op;
-	int level = btrfs_header_level(eb);
 	int ret;
 
 	extent_op = btrfs_alloc_delayed_extent_op();
@@ -3229,14 +3069,8 @@
  * And that (13631488 EXTENT_DATA_REF <HASH>) gets removed.
  */
 static int __btrfs_free_extent(struct btrfs_trans_handle *trans,
-<<<<<<< HEAD
-			       struct btrfs_delayed_ref_node *node, u64 parent,
-			       u64 root_objectid, u64 owner_objectid,
-			       u64 owner_offset,
-=======
 			       struct btrfs_delayed_ref_head *href,
 			       struct btrfs_delayed_ref_node *node,
->>>>>>> 2d5404ca
 			       struct btrfs_delayed_extent_op *extent_op)
 {
 	struct btrfs_fs_info *info = trans->fs_info;
@@ -5539,18 +5373,6 @@
 		/* We don't care about errors in readahead. */
 		if (ret < 0)
 			continue;
-<<<<<<< HEAD
-
-		/*
-		 * This could be racey, it's conceivable that we raced and end
-		 * up with a bogus refs count, if that's the case just skip, if
-		 * we are actually corrupt we will notice when we look up
-		 * everything again with our locks.
-		 */
-		if (refs == 0)
-			continue;
-=======
->>>>>>> 2d5404ca
 
 		/*
 		 * This could be racey, it's conceivable that we raced and end
@@ -5604,12 +5426,8 @@
 		ret = btrfs_lookup_extent_info(trans, fs_info,
 					       eb->start, level, 1,
 					       &wc->refs[level],
-<<<<<<< HEAD
-					       &wc->flags[level]);
-=======
 					       &wc->flags[level],
 					       NULL);
->>>>>>> 2d5404ca
 		if (ret)
 			return ret;
 		if (unlikely(wc->refs[level] == 0)) {
@@ -5639,11 +5457,6 @@
 			return ret;
 		}
 		ret = btrfs_dec_ref(trans, root, eb, 0);
-<<<<<<< HEAD
-		BUG_ON(ret); /* -ENOMEM */
-		ret = btrfs_set_disk_extent_flags(trans, eb, flag);
-		BUG_ON(ret); /* -ENOMEM */
-=======
 		if (ret) {
 			btrfs_abort_transaction(trans, ret);
 			return ret;
@@ -5653,7 +5466,6 @@
 			btrfs_abort_transaction(trans, ret);
 			return ret;
 		}
->>>>>>> 2d5404ca
 		wc->flags[level] |= flag;
 	}
 
@@ -6056,11 +5868,7 @@
 				btrfs_abort_transaction(trans, ret);
 				return ret;
 			}
-<<<<<<< HEAD
-			if (is_fstree(root->root_key.objectid)) {
-=======
 			if (is_fstree(btrfs_root_id(root))) {
->>>>>>> 2d5404ca
 				ret = btrfs_qgroup_trace_leaf_items(trans, eb);
 				if (ret) {
 					btrfs_err_rl(fs_info,
