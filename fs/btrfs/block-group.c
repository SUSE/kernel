--- conflicted
+++ resolved
@@ -935,11 +935,7 @@
 	caching_ctl->block_group = cache;
 	refcount_set(&caching_ctl->count, 2);
 	atomic_set(&caching_ctl->progress, 0);
-<<<<<<< HEAD
-	btrfs_init_work(&caching_ctl->work, caching_thread, NULL, NULL);
-=======
 	btrfs_init_work(&caching_ctl->work, caching_thread, NULL);
->>>>>>> 2d5404ca
 
 	spin_lock(&cache->lock);
 	if (cache->cached != BTRFS_CACHE_NO) {
@@ -1074,13 +1070,9 @@
 	bool remove_rsv = false;
 
 	block_group = btrfs_lookup_block_group(fs_info, map->start);
-<<<<<<< HEAD
-	BUG_ON(!block_group);
-=======
 	if (!block_group)
 		return -ENOENT;
 
->>>>>>> 2d5404ca
 	BUG_ON(!block_group->ro);
 
 	trace_btrfs_remove_block_group(block_group);
@@ -1295,11 +1287,7 @@
 	/* Once for the lookup reference */
 	btrfs_put_block_group(block_group);
 	if (remove_rsv)
-<<<<<<< HEAD
-		btrfs_delayed_refs_rsv_release(fs_info, 1, 0);
-=======
 		btrfs_dec_delayed_refs_rsv_bg_updates(fs_info);
->>>>>>> 2d5404ca
 	btrfs_free_path(path);
 	return ret;
 }
@@ -1592,46 +1580,6 @@
 			trace_btrfs_skip_unused_block_group(block_group);
 			spin_unlock(&block_group->lock);
 			spin_unlock(&space_info->lock);
-<<<<<<< HEAD
-			up_write(&space_info->groups_sem);
-			goto next;
-		}
-
-		/*
-		 * The block group may be unused but there may be space reserved
-		 * accounting with the existence of that block group, that is,
-		 * space_info->bytes_may_use was incremented by a task but no
-		 * space was yet allocated from the block group by the task.
-		 * That space may or may not be allocated, as we are generally
-		 * pessimistic about space reservation for metadata as well as
-		 * for data when using compression (as we reserve space based on
-		 * the worst case, when data can't be compressed, and before
-		 * actually attempting compression, before starting writeback).
-		 *
-		 * So check if the total space of the space_info minus the size
-		 * of this block group is less than the used space of the
-		 * space_info - if that's the case, then it means we have tasks
-		 * that might be relying on the block group in order to allocate
-		 * extents, and add back the block group to the unused list when
-		 * we finish, so that we retry later in case no tasks ended up
-		 * needing to allocate extents from the block group.
-		 */
-		used = btrfs_space_info_used(space_info, true);
-		if (space_info->total_bytes - block_group->length < used &&
-		    block_group->zone_unusable < block_group->length) {
-			/*
-			 * Add a reference for the list, compensate for the ref
-			 * drop under the "next" label for the
-			 * fs_info->unused_bgs list.
-			 */
-			btrfs_get_block_group(block_group);
-			list_add_tail(&block_group->bg_list, &retry_list);
-
-			trace_btrfs_skip_unused_block_group(block_group);
-			spin_unlock(&block_group->lock);
-			spin_unlock(&space_info->lock);
-=======
->>>>>>> 2d5404ca
 			up_write(&space_info->groups_sem);
 			goto next;
 		}
@@ -1996,10 +1944,6 @@
 		spin_unlock(&space_info->lock);
 
 next:
-<<<<<<< HEAD
-		if (ret)
-			btrfs_mark_bg_to_reclaim(bg);
-=======
 		if (ret && !READ_ONCE(space_info->periodic_reclaim)) {
 			/* Refcount held by the reclaim_bgs list after splice. */
 			spin_lock(&fs_info->unused_bgs_lock);
@@ -2014,7 +1958,6 @@
 			}
 			spin_unlock(&fs_info->unused_bgs_lock);
 		}
->>>>>>> 2d5404ca
 		btrfs_put_block_group(bg);
 
 		mutex_unlock(&fs_info->reclaim_bgs_lock);
@@ -2034,12 +1977,9 @@
 	spin_unlock(&fs_info->unused_bgs_lock);
 	mutex_unlock(&fs_info->reclaim_bgs_lock);
 end:
-<<<<<<< HEAD
-=======
 	spin_lock(&fs_info->unused_bgs_lock);
 	list_splice_tail(&retry_list, &fs_info->reclaim_bgs);
 	spin_unlock(&fs_info->unused_bgs_lock);
->>>>>>> 2d5404ca
 	btrfs_exclop_finish(fs_info);
 	sb_end_write(fs_info->sb);
 }
@@ -2835,11 +2775,7 @@
 
 		/* Already aborted the transaction if it failed. */
 next:
-<<<<<<< HEAD
-		btrfs_delayed_refs_rsv_release(fs_info, 1, 0);
-=======
 		btrfs_dec_delayed_refs_rsv_bg_inserts(fs_info);
->>>>>>> 2d5404ca
 		list_del_init(&block_group->bg_list);
 		clear_bit(BLOCK_GROUP_FLAG_NEW, &block_group->runtime_flags);
 
@@ -3531,11 +3467,7 @@
 		if (should_put)
 			btrfs_put_block_group(cache);
 		if (drop_reserve)
-<<<<<<< HEAD
-			btrfs_delayed_refs_rsv_release(fs_info, 1, 0);
-=======
 			btrfs_dec_delayed_refs_rsv_bg_updates(fs_info);
->>>>>>> 2d5404ca
 		/*
 		 * Avoid blocking other tasks for too long. It might even save
 		 * us from writing caches for block groups that are going to be
@@ -3682,11 +3614,7 @@
 		/* If its not on the io list, we need to put the block group */
 		if (should_put)
 			btrfs_put_block_group(cache);
-<<<<<<< HEAD
-		btrfs_delayed_refs_rsv_release(fs_info, 1, 0);
-=======
 		btrfs_dec_delayed_refs_rsv_bg_updates(fs_info);
->>>>>>> 2d5404ca
 		spin_lock(&cur_trans->dirty_bgs_lock);
 	}
 	spin_unlock(&cur_trans->dirty_bgs_lock);
@@ -3779,18 +3707,8 @@
 		else
 			reclaim = should_reclaim_block_group(cache, num_bytes);
 
-<<<<<<< HEAD
-			spin_unlock(&cache->lock);
-			spin_unlock(&space_info->lock);
-
-			set_extent_bit(&trans->transaction->pinned_extents,
-				       bytenr, bytenr + num_bytes - 1,
-				       EXTENT_DIRTY, NULL);
-		}
-=======
 		spin_unlock(&cache->lock);
 		spin_unlock(&space_info->lock);
->>>>>>> 2d5404ca
 
 		set_extent_bit(&trans->transaction->pinned_extents, bytenr,
 			       bytenr + num_bytes - 1, EXTENT_DIRTY, NULL);
