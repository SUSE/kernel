// SPDX-License-Identifier: GPL-2.0

#include <linux/sizes.h>
#include <linux/list_sort.h>
#include "misc.h"
#include "ctree.h"
#include "block-group.h"
#include "space-info.h"
#include "disk-io.h"
#include "free-space-cache.h"
#include "free-space-tree.h"
#include "volumes.h"
#include "transaction.h"
#include "ref-verify.h"
#include "sysfs.h"
#include "tree-log.h"
#include "delalloc-space.h"
#include "discard.h"
#include "raid56.h"
#include "zoned.h"
#include "fs.h"
#include "accessors.h"
#include "extent-tree.h"

#ifdef CONFIG_BTRFS_DEBUG
int btrfs_should_fragment_free_space(struct btrfs_block_group *block_group)
{
	struct btrfs_fs_info *fs_info = block_group->fs_info;

	return (btrfs_test_opt(fs_info, FRAGMENT_METADATA) &&
		block_group->flags & BTRFS_BLOCK_GROUP_METADATA) ||
	       (btrfs_test_opt(fs_info, FRAGMENT_DATA) &&
		block_group->flags &  BTRFS_BLOCK_GROUP_DATA);
}
#endif

/*
 * Return target flags in extended format or 0 if restripe for this chunk_type
 * is not in progress
 *
 * Should be called with balance_lock held
 */
static u64 get_restripe_target(struct btrfs_fs_info *fs_info, u64 flags)
{
	struct btrfs_balance_control *bctl = fs_info->balance_ctl;
	u64 target = 0;

	if (!bctl)
		return 0;

	if (flags & BTRFS_BLOCK_GROUP_DATA &&
	    bctl->data.flags & BTRFS_BALANCE_ARGS_CONVERT) {
		target = BTRFS_BLOCK_GROUP_DATA | bctl->data.target;
	} else if (flags & BTRFS_BLOCK_GROUP_SYSTEM &&
		   bctl->sys.flags & BTRFS_BALANCE_ARGS_CONVERT) {
		target = BTRFS_BLOCK_GROUP_SYSTEM | bctl->sys.target;
	} else if (flags & BTRFS_BLOCK_GROUP_METADATA &&
		   bctl->meta.flags & BTRFS_BALANCE_ARGS_CONVERT) {
		target = BTRFS_BLOCK_GROUP_METADATA | bctl->meta.target;
	}

	return target;
}

/*
 * @flags: available profiles in extended format (see ctree.h)
 *
 * Return reduced profile in chunk format.  If profile changing is in progress
 * (either running or paused) picks the target profile (if it's already
 * available), otherwise falls back to plain reducing.
 */
static u64 btrfs_reduce_alloc_profile(struct btrfs_fs_info *fs_info, u64 flags)
{
	u64 num_devices = fs_info->fs_devices->rw_devices;
	u64 target;
	u64 raid_type;
	u64 allowed = 0;

	/*
	 * See if restripe for this chunk_type is in progress, if so try to
	 * reduce to the target profile
	 */
	spin_lock(&fs_info->balance_lock);
	target = get_restripe_target(fs_info, flags);
	if (target) {
		spin_unlock(&fs_info->balance_lock);
		return extended_to_chunk(target);
	}
	spin_unlock(&fs_info->balance_lock);

	/* First, mask out the RAID levels which aren't possible */
	for (raid_type = 0; raid_type < BTRFS_NR_RAID_TYPES; raid_type++) {
		if (num_devices >= btrfs_raid_array[raid_type].devs_min)
			allowed |= btrfs_raid_array[raid_type].bg_flag;
	}
	allowed &= flags;

	/* Select the highest-redundancy RAID level. */
	if (allowed & BTRFS_BLOCK_GROUP_RAID1C4)
		allowed = BTRFS_BLOCK_GROUP_RAID1C4;
	else if (allowed & BTRFS_BLOCK_GROUP_RAID6)
		allowed = BTRFS_BLOCK_GROUP_RAID6;
	else if (allowed & BTRFS_BLOCK_GROUP_RAID1C3)
		allowed = BTRFS_BLOCK_GROUP_RAID1C3;
	else if (allowed & BTRFS_BLOCK_GROUP_RAID5)
		allowed = BTRFS_BLOCK_GROUP_RAID5;
	else if (allowed & BTRFS_BLOCK_GROUP_RAID10)
		allowed = BTRFS_BLOCK_GROUP_RAID10;
	else if (allowed & BTRFS_BLOCK_GROUP_RAID1)
		allowed = BTRFS_BLOCK_GROUP_RAID1;
	else if (allowed & BTRFS_BLOCK_GROUP_DUP)
		allowed = BTRFS_BLOCK_GROUP_DUP;
	else if (allowed & BTRFS_BLOCK_GROUP_RAID0)
		allowed = BTRFS_BLOCK_GROUP_RAID0;

	flags &= ~BTRFS_BLOCK_GROUP_PROFILE_MASK;

	return extended_to_chunk(flags | allowed);
}

u64 btrfs_get_alloc_profile(struct btrfs_fs_info *fs_info, u64 orig_flags)
{
	unsigned seq;
	u64 flags;

	do {
		flags = orig_flags;
		seq = read_seqbegin(&fs_info->profiles_lock);

		if (flags & BTRFS_BLOCK_GROUP_DATA)
			flags |= fs_info->avail_data_alloc_bits;
		else if (flags & BTRFS_BLOCK_GROUP_SYSTEM)
			flags |= fs_info->avail_system_alloc_bits;
		else if (flags & BTRFS_BLOCK_GROUP_METADATA)
			flags |= fs_info->avail_metadata_alloc_bits;
	} while (read_seqretry(&fs_info->profiles_lock, seq));

	return btrfs_reduce_alloc_profile(fs_info, flags);
}

void btrfs_get_block_group(struct btrfs_block_group *cache)
{
	refcount_inc(&cache->refs);
}

void btrfs_put_block_group(struct btrfs_block_group *cache)
{
	if (refcount_dec_and_test(&cache->refs)) {
		WARN_ON(cache->pinned > 0);
		/*
		 * If there was a failure to cleanup a log tree, very likely due
		 * to an IO failure on a writeback attempt of one or more of its
		 * extent buffers, we could not do proper (and cheap) unaccounting
		 * of their reserved space, so don't warn on reserved > 0 in that
		 * case.
		 */
		if (!(cache->flags & BTRFS_BLOCK_GROUP_METADATA) ||
		    !BTRFS_FS_LOG_CLEANUP_ERROR(cache->fs_info))
			WARN_ON(cache->reserved > 0);

		/*
		 * A block_group shouldn't be on the discard_list anymore.
		 * Remove the block_group from the discard_list to prevent us
		 * from causing a panic due to NULL pointer dereference.
		 */
		if (WARN_ON(!list_empty(&cache->discard_list)))
			btrfs_discard_cancel_work(&cache->fs_info->discard_ctl,
						  cache);

		kfree(cache->free_space_ctl);
		kfree(cache->physical_map);
		kfree(cache);
	}
}

/*
 * This adds the block group to the fs_info rb tree for the block group cache
 */
static int btrfs_add_block_group_cache(struct btrfs_fs_info *info,
				       struct btrfs_block_group *block_group)
{
	struct rb_node **p;
	struct rb_node *parent = NULL;
	struct btrfs_block_group *cache;
	bool leftmost = true;

	ASSERT(block_group->length != 0);

	write_lock(&info->block_group_cache_lock);
	p = &info->block_group_cache_tree.rb_root.rb_node;

	while (*p) {
		parent = *p;
		cache = rb_entry(parent, struct btrfs_block_group, cache_node);
		if (block_group->start < cache->start) {
			p = &(*p)->rb_left;
		} else if (block_group->start > cache->start) {
			p = &(*p)->rb_right;
			leftmost = false;
		} else {
			write_unlock(&info->block_group_cache_lock);
			return -EEXIST;
		}
	}

	rb_link_node(&block_group->cache_node, parent, p);
	rb_insert_color_cached(&block_group->cache_node,
			       &info->block_group_cache_tree, leftmost);

	write_unlock(&info->block_group_cache_lock);

	return 0;
}

/*
 * This will return the block group at or after bytenr if contains is 0, else
 * it will return the block group that contains the bytenr
 */
static struct btrfs_block_group *block_group_cache_tree_search(
		struct btrfs_fs_info *info, u64 bytenr, int contains)
{
	struct btrfs_block_group *cache, *ret = NULL;
	struct rb_node *n;
	u64 end, start;

	read_lock(&info->block_group_cache_lock);
	n = info->block_group_cache_tree.rb_root.rb_node;

	while (n) {
		cache = rb_entry(n, struct btrfs_block_group, cache_node);
		end = cache->start + cache->length - 1;
		start = cache->start;

		if (bytenr < start) {
			if (!contains && (!ret || start < ret->start))
				ret = cache;
			n = n->rb_left;
		} else if (bytenr > start) {
			if (contains && bytenr <= end) {
				ret = cache;
				break;
			}
			n = n->rb_right;
		} else {
			ret = cache;
			break;
		}
	}
	if (ret)
		btrfs_get_block_group(ret);
	read_unlock(&info->block_group_cache_lock);

	return ret;
}

/*
 * Return the block group that starts at or after bytenr
 */
struct btrfs_block_group *btrfs_lookup_first_block_group(
		struct btrfs_fs_info *info, u64 bytenr)
{
	return block_group_cache_tree_search(info, bytenr, 0);
}

/*
 * Return the block group that contains the given bytenr
 */
struct btrfs_block_group *btrfs_lookup_block_group(
		struct btrfs_fs_info *info, u64 bytenr)
{
	return block_group_cache_tree_search(info, bytenr, 1);
}

struct btrfs_block_group *btrfs_next_block_group(
		struct btrfs_block_group *cache)
{
	struct btrfs_fs_info *fs_info = cache->fs_info;
	struct rb_node *node;

	read_lock(&fs_info->block_group_cache_lock);

	/* If our block group was removed, we need a full search. */
	if (RB_EMPTY_NODE(&cache->cache_node)) {
		const u64 next_bytenr = cache->start + cache->length;

		read_unlock(&fs_info->block_group_cache_lock);
		btrfs_put_block_group(cache);
		return btrfs_lookup_first_block_group(fs_info, next_bytenr);
	}
	node = rb_next(&cache->cache_node);
	btrfs_put_block_group(cache);
	if (node) {
		cache = rb_entry(node, struct btrfs_block_group, cache_node);
		btrfs_get_block_group(cache);
	} else
		cache = NULL;
	read_unlock(&fs_info->block_group_cache_lock);
	return cache;
}

/*
 * Check if we can do a NOCOW write for a given extent.
 *
 * @fs_info:       The filesystem information object.
 * @bytenr:        Logical start address of the extent.
 *
 * Check if we can do a NOCOW write for the given extent, and increments the
 * number of NOCOW writers in the block group that contains the extent, as long
 * as the block group exists and it's currently not in read-only mode.
 *
 * Returns: A non-NULL block group pointer if we can do a NOCOW write, the caller
 *          is responsible for calling btrfs_dec_nocow_writers() later.
 *
 *          Or NULL if we can not do a NOCOW write
 */
struct btrfs_block_group *btrfs_inc_nocow_writers(struct btrfs_fs_info *fs_info,
						  u64 bytenr)
{
	struct btrfs_block_group *bg;
	bool can_nocow = true;

	bg = btrfs_lookup_block_group(fs_info, bytenr);
	if (!bg)
		return NULL;

	spin_lock(&bg->lock);
	if (bg->ro)
		can_nocow = false;
	else
		atomic_inc(&bg->nocow_writers);
	spin_unlock(&bg->lock);

	if (!can_nocow) {
		btrfs_put_block_group(bg);
		return NULL;
	}

	/* No put on block group, done by btrfs_dec_nocow_writers(). */
	return bg;
}

/*
 * Decrement the number of NOCOW writers in a block group.
 *
 * This is meant to be called after a previous call to btrfs_inc_nocow_writers(),
 * and on the block group returned by that call. Typically this is called after
 * creating an ordered extent for a NOCOW write, to prevent races with scrub and
 * relocation.
 *
 * After this call, the caller should not use the block group anymore. It it wants
 * to use it, then it should get a reference on it before calling this function.
 */
void btrfs_dec_nocow_writers(struct btrfs_block_group *bg)
{
	if (atomic_dec_and_test(&bg->nocow_writers))
		wake_up_var(&bg->nocow_writers);

	/* For the lookup done by a previous call to btrfs_inc_nocow_writers(). */
	btrfs_put_block_group(bg);
}

void btrfs_wait_nocow_writers(struct btrfs_block_group *bg)
{
	wait_var_event(&bg->nocow_writers, !atomic_read(&bg->nocow_writers));
}

void btrfs_dec_block_group_reservations(struct btrfs_fs_info *fs_info,
					const u64 start)
{
	struct btrfs_block_group *bg;

	bg = btrfs_lookup_block_group(fs_info, start);
	ASSERT(bg);
	if (atomic_dec_and_test(&bg->reservations))
		wake_up_var(&bg->reservations);
	btrfs_put_block_group(bg);
}

void btrfs_wait_block_group_reservations(struct btrfs_block_group *bg)
{
	struct btrfs_space_info *space_info = bg->space_info;

	ASSERT(bg->ro);

	if (!(bg->flags & BTRFS_BLOCK_GROUP_DATA))
		return;

	/*
	 * Our block group is read only but before we set it to read only,
	 * some task might have had allocated an extent from it already, but it
	 * has not yet created a respective ordered extent (and added it to a
	 * root's list of ordered extents).
	 * Therefore wait for any task currently allocating extents, since the
	 * block group's reservations counter is incremented while a read lock
	 * on the groups' semaphore is held and decremented after releasing
	 * the read access on that semaphore and creating the ordered extent.
	 */
	down_write(&space_info->groups_sem);
	up_write(&space_info->groups_sem);

	wait_var_event(&bg->reservations, !atomic_read(&bg->reservations));
}

struct btrfs_caching_control *btrfs_get_caching_control(
		struct btrfs_block_group *cache)
{
	struct btrfs_caching_control *ctl;

	spin_lock(&cache->lock);
	if (!cache->caching_ctl) {
		spin_unlock(&cache->lock);
		return NULL;
	}

	ctl = cache->caching_ctl;
	refcount_inc(&ctl->count);
	spin_unlock(&cache->lock);
	return ctl;
}

void btrfs_put_caching_control(struct btrfs_caching_control *ctl)
{
	if (refcount_dec_and_test(&ctl->count))
		kfree(ctl);
}

/*
 * When we wait for progress in the block group caching, its because our
 * allocation attempt failed at least once.  So, we must sleep and let some
 * progress happen before we try again.
 *
 * This function will sleep at least once waiting for new free space to show
 * up, and then it will check the block group free space numbers for our min
 * num_bytes.  Another option is to have it go ahead and look in the rbtree for
 * a free extent of a given size, but this is a good start.
 *
 * Callers of this must check if cache->cached == BTRFS_CACHE_ERROR before using
 * any of the information in this block group.
 */
void btrfs_wait_block_group_cache_progress(struct btrfs_block_group *cache,
					   u64 num_bytes)
{
	struct btrfs_caching_control *caching_ctl;
	int progress;

	caching_ctl = btrfs_get_caching_control(cache);
	if (!caching_ctl)
		return;

	/*
	 * We've already failed to allocate from this block group, so even if
	 * there's enough space in the block group it isn't contiguous enough to
	 * allow for an allocation, so wait for at least the next wakeup tick,
	 * or for the thing to be done.
	 */
	progress = atomic_read(&caching_ctl->progress);

	wait_event(caching_ctl->wait, btrfs_block_group_done(cache) ||
		   (progress != atomic_read(&caching_ctl->progress) &&
		    (cache->free_space_ctl->free_space >= num_bytes)));

	btrfs_put_caching_control(caching_ctl);
}

static int btrfs_caching_ctl_wait_done(struct btrfs_block_group *cache,
				       struct btrfs_caching_control *caching_ctl)
{
	wait_event(caching_ctl->wait, btrfs_block_group_done(cache));
	return cache->cached == BTRFS_CACHE_ERROR ? -EIO : 0;
}

static int btrfs_wait_block_group_cache_done(struct btrfs_block_group *cache)
{
	struct btrfs_caching_control *caching_ctl;
	int ret;

	caching_ctl = btrfs_get_caching_control(cache);
	if (!caching_ctl)
		return (cache->cached == BTRFS_CACHE_ERROR) ? -EIO : 0;
	ret = btrfs_caching_ctl_wait_done(cache, caching_ctl);
	btrfs_put_caching_control(caching_ctl);
	return ret;
}

#ifdef CONFIG_BTRFS_DEBUG
static void fragment_free_space(struct btrfs_block_group *block_group)
{
	struct btrfs_fs_info *fs_info = block_group->fs_info;
	u64 start = block_group->start;
	u64 len = block_group->length;
	u64 chunk = block_group->flags & BTRFS_BLOCK_GROUP_METADATA ?
		fs_info->nodesize : fs_info->sectorsize;
	u64 step = chunk << 1;

	while (len > chunk) {
		btrfs_remove_free_space(block_group, start, chunk);
		start += step;
		if (len < step)
			len = 0;
		else
			len -= step;
	}
}
#endif

/*
 * This is only called by btrfs_cache_block_group, since we could have freed
 * extents we need to check the pinned_extents for any extents that can't be
 * used yet since their free space will be released as soon as the transaction
 * commits.
 */
int add_new_free_space(struct btrfs_block_group *block_group, u64 start, u64 end,
		       u64 *total_added_ret)
{
	struct btrfs_fs_info *info = block_group->fs_info;
	u64 extent_start, extent_end, size;
	int ret;

	if (total_added_ret)
		*total_added_ret = 0;

	while (start < end) {
		ret = find_first_extent_bit(&info->excluded_extents, start,
					    &extent_start, &extent_end,
					    EXTENT_DIRTY | EXTENT_UPTODATE,
					    NULL);
		if (ret)
			break;

		if (extent_start <= start) {
			start = extent_end + 1;
		} else if (extent_start > start && extent_start < end) {
			size = extent_start - start;
			ret = btrfs_add_free_space_async_trimmed(block_group,
								 start, size);
			if (ret)
				return ret;
			if (total_added_ret)
				*total_added_ret += size;
			start = extent_end + 1;
		} else {
			break;
		}
	}

	if (start < end) {
		size = end - start;
		ret = btrfs_add_free_space_async_trimmed(block_group, start,
							 size);
		if (ret)
			return ret;
		if (total_added_ret)
			*total_added_ret += size;
	}

	return 0;
}

/*
 * Get an arbitrary extent item index / max_index through the block group
 *
 * @block_group   the block group to sample from
 * @index:        the integral step through the block group to grab from
 * @max_index:    the granularity of the sampling
 * @key:          return value parameter for the item we find
 *
 * Pre-conditions on indices:
 * 0 <= index <= max_index
 * 0 < max_index
 *
 * Returns: 0 on success, 1 if the search didn't yield a useful item, negative
 * error code on error.
 */
static int sample_block_group_extent_item(struct btrfs_caching_control *caching_ctl,
					  struct btrfs_block_group *block_group,
					  int index, int max_index,
					  struct btrfs_key *found_key)
{
	struct btrfs_fs_info *fs_info = block_group->fs_info;
	struct btrfs_root *extent_root;
	u64 search_offset;
	u64 search_end = block_group->start + block_group->length;
	struct btrfs_path *path;
	struct btrfs_key search_key;
	int ret = 0;

	ASSERT(index >= 0);
	ASSERT(index <= max_index);
	ASSERT(max_index > 0);
	lockdep_assert_held(&caching_ctl->mutex);
	lockdep_assert_held_read(&fs_info->commit_root_sem);

	path = btrfs_alloc_path();
	if (!path)
		return -ENOMEM;

	extent_root = btrfs_extent_root(fs_info, max_t(u64, block_group->start,
						       BTRFS_SUPER_INFO_OFFSET));

	path->skip_locking = 1;
	path->search_commit_root = 1;
	path->reada = READA_FORWARD;

	search_offset = index * div_u64(block_group->length, max_index);
	search_key.objectid = block_group->start + search_offset;
	search_key.type = BTRFS_EXTENT_ITEM_KEY;
	search_key.offset = 0;

	btrfs_for_each_slot(extent_root, &search_key, found_key, path, ret) {
		/* Success; sampled an extent item in the block group */
		if (found_key->type == BTRFS_EXTENT_ITEM_KEY &&
		    found_key->objectid >= block_group->start &&
		    found_key->objectid + found_key->offset <= search_end)
			break;

		/* We can't possibly find a valid extent item anymore */
		if (found_key->objectid >= search_end) {
			ret = 1;
			break;
		}
	}

	lockdep_assert_held(&caching_ctl->mutex);
	lockdep_assert_held_read(&fs_info->commit_root_sem);
	btrfs_free_path(path);
	return ret;
}

/*
 * Best effort attempt to compute a block group's size class while caching it.
 *
 * @block_group: the block group we are caching
 *
 * We cannot infer the size class while adding free space extents, because that
 * logic doesn't care about contiguous file extents (it doesn't differentiate
 * between a 100M extent and 100 contiguous 1M extents). So we need to read the
 * file extent items. Reading all of them is quite wasteful, because usually
 * only a handful are enough to give a good answer. Therefore, we just grab 5 of
 * them at even steps through the block group and pick the smallest size class
 * we see. Since size class is best effort, and not guaranteed in general,
 * inaccuracy is acceptable.
 *
 * To be more explicit about why this algorithm makes sense:
 *
 * If we are caching in a block group from disk, then there are three major cases
 * to consider:
 * 1. the block group is well behaved and all extents in it are the same size
 *    class.
 * 2. the block group is mostly one size class with rare exceptions for last
 *    ditch allocations
 * 3. the block group was populated before size classes and can have a totally
 *    arbitrary mix of size classes.
 *
 * In case 1, looking at any extent in the block group will yield the correct
 * result. For the mixed cases, taking the minimum size class seems like a good
 * approximation, since gaps from frees will be usable to the size class. For
 * 2., a small handful of file extents is likely to yield the right answer. For
 * 3, we can either read every file extent, or admit that this is best effort
 * anyway and try to stay fast.
 *
 * Returns: 0 on success, negative error code on error.
 */
static int load_block_group_size_class(struct btrfs_caching_control *caching_ctl,
				       struct btrfs_block_group *block_group)
{
	struct btrfs_fs_info *fs_info = block_group->fs_info;
	struct btrfs_key key;
	int i;
	u64 min_size = block_group->length;
	enum btrfs_block_group_size_class size_class = BTRFS_BG_SZ_NONE;
	int ret;

	if (!btrfs_block_group_should_use_size_class(block_group))
		return 0;

	lockdep_assert_held(&caching_ctl->mutex);
	lockdep_assert_held_read(&fs_info->commit_root_sem);
	for (i = 0; i < 5; ++i) {
		ret = sample_block_group_extent_item(caching_ctl, block_group, i, 5, &key);
		if (ret < 0)
			goto out;
		if (ret > 0)
			continue;
		min_size = min_t(u64, min_size, key.offset);
		size_class = btrfs_calc_block_group_size_class(min_size);
	}
	if (size_class != BTRFS_BG_SZ_NONE) {
		spin_lock(&block_group->lock);
		block_group->size_class = size_class;
		spin_unlock(&block_group->lock);
	}
out:
	return ret;
}

static int load_extent_tree_free(struct btrfs_caching_control *caching_ctl)
{
	struct btrfs_block_group *block_group = caching_ctl->block_group;
	struct btrfs_fs_info *fs_info = block_group->fs_info;
	struct btrfs_root *extent_root;
	struct btrfs_path *path;
	struct extent_buffer *leaf;
	struct btrfs_key key;
	u64 total_found = 0;
	u64 last = 0;
	u32 nritems;
	int ret;
	bool wakeup = true;

	path = btrfs_alloc_path();
	if (!path)
		return -ENOMEM;

	last = max_t(u64, block_group->start, BTRFS_SUPER_INFO_OFFSET);
	extent_root = btrfs_extent_root(fs_info, last);

#ifdef CONFIG_BTRFS_DEBUG
	/*
	 * If we're fragmenting we don't want to make anybody think we can
	 * allocate from this block group until we've had a chance to fragment
	 * the free space.
	 */
	if (btrfs_should_fragment_free_space(block_group))
		wakeup = false;
#endif
	/*
	 * We don't want to deadlock with somebody trying to allocate a new
	 * extent for the extent root while also trying to search the extent
	 * root to add free space.  So we skip locking and search the commit
	 * root, since its read-only
	 */
	path->skip_locking = 1;
	path->search_commit_root = 1;
	path->reada = READA_FORWARD;

	key.objectid = last;
	key.offset = 0;
	key.type = BTRFS_EXTENT_ITEM_KEY;

next:
	ret = btrfs_search_slot(NULL, extent_root, &key, path, 0, 0);
	if (ret < 0)
		goto out;

	leaf = path->nodes[0];
	nritems = btrfs_header_nritems(leaf);

	while (1) {
		if (btrfs_fs_closing(fs_info) > 1) {
			last = (u64)-1;
			break;
		}

		if (path->slots[0] < nritems) {
			btrfs_item_key_to_cpu(leaf, &key, path->slots[0]);
		} else {
			ret = btrfs_find_next_key(extent_root, path, &key, 0, 0);
			if (ret)
				break;

			if (need_resched() ||
			    rwsem_is_contended(&fs_info->commit_root_sem)) {
				btrfs_release_path(path);
				up_read(&fs_info->commit_root_sem);
				mutex_unlock(&caching_ctl->mutex);
				cond_resched();
				mutex_lock(&caching_ctl->mutex);
				down_read(&fs_info->commit_root_sem);
				goto next;
			}

			ret = btrfs_next_leaf(extent_root, path);
			if (ret < 0)
				goto out;
			if (ret)
				break;
			leaf = path->nodes[0];
			nritems = btrfs_header_nritems(leaf);
			continue;
		}

		if (key.objectid < last) {
			key.objectid = last;
			key.offset = 0;
			key.type = BTRFS_EXTENT_ITEM_KEY;
			btrfs_release_path(path);
			goto next;
		}

		if (key.objectid < block_group->start) {
			path->slots[0]++;
			continue;
		}

		if (key.objectid >= block_group->start + block_group->length)
			break;

		if (key.type == BTRFS_EXTENT_ITEM_KEY ||
		    key.type == BTRFS_METADATA_ITEM_KEY) {
			u64 space_added;

			ret = add_new_free_space(block_group, last, key.objectid,
						 &space_added);
			if (ret)
				goto out;
			total_found += space_added;
			if (key.type == BTRFS_METADATA_ITEM_KEY)
				last = key.objectid +
					fs_info->nodesize;
			else
				last = key.objectid + key.offset;

			if (total_found > CACHING_CTL_WAKE_UP) {
				total_found = 0;
				if (wakeup) {
					atomic_inc(&caching_ctl->progress);
					wake_up(&caching_ctl->wait);
				}
			}
		}
		path->slots[0]++;
	}

	ret = add_new_free_space(block_group, last,
				 block_group->start + block_group->length,
				 NULL);
out:
	btrfs_free_path(path);
	return ret;
}

static noinline void caching_thread(struct btrfs_work *work)
{
	struct btrfs_block_group *block_group;
	struct btrfs_fs_info *fs_info;
	struct btrfs_caching_control *caching_ctl;
	int ret;

	caching_ctl = container_of(work, struct btrfs_caching_control, work);
	block_group = caching_ctl->block_group;
	fs_info = block_group->fs_info;

	mutex_lock(&caching_ctl->mutex);
	down_read(&fs_info->commit_root_sem);

	load_block_group_size_class(caching_ctl, block_group);
	if (btrfs_test_opt(fs_info, SPACE_CACHE)) {
		ret = load_free_space_cache(block_group);
		if (ret == 1) {
			ret = 0;
			goto done;
		}

		/*
		 * We failed to load the space cache, set ourselves to
		 * CACHE_STARTED and carry on.
		 */
		spin_lock(&block_group->lock);
		block_group->cached = BTRFS_CACHE_STARTED;
		spin_unlock(&block_group->lock);
		wake_up(&caching_ctl->wait);
	}

	/*
	 * If we are in the transaction that populated the free space tree we
	 * can't actually cache from the free space tree as our commit root and
	 * real root are the same, so we could change the contents of the blocks
	 * while caching.  Instead do the slow caching in this case, and after
	 * the transaction has committed we will be safe.
	 */
	if (btrfs_fs_compat_ro(fs_info, FREE_SPACE_TREE) &&
	    !(test_bit(BTRFS_FS_FREE_SPACE_TREE_UNTRUSTED, &fs_info->flags)))
		ret = load_free_space_tree(caching_ctl);
	else
		ret = load_extent_tree_free(caching_ctl);
done:
	spin_lock(&block_group->lock);
	block_group->caching_ctl = NULL;
	block_group->cached = ret ? BTRFS_CACHE_ERROR : BTRFS_CACHE_FINISHED;
	spin_unlock(&block_group->lock);

#ifdef CONFIG_BTRFS_DEBUG
	if (btrfs_should_fragment_free_space(block_group)) {
		u64 bytes_used;

		spin_lock(&block_group->space_info->lock);
		spin_lock(&block_group->lock);
		bytes_used = block_group->length - block_group->used;
		block_group->space_info->bytes_used += bytes_used >> 1;
		spin_unlock(&block_group->lock);
		spin_unlock(&block_group->space_info->lock);
		fragment_free_space(block_group);
	}
#endif

	up_read(&fs_info->commit_root_sem);
	btrfs_free_excluded_extents(block_group);
	mutex_unlock(&caching_ctl->mutex);

	wake_up(&caching_ctl->wait);

	btrfs_put_caching_control(caching_ctl);
	btrfs_put_block_group(block_group);
}

int btrfs_cache_block_group(struct btrfs_block_group *cache, bool wait)
{
	struct btrfs_fs_info *fs_info = cache->fs_info;
	struct btrfs_caching_control *caching_ctl = NULL;
	int ret = 0;

	/* Allocator for zoned filesystems does not use the cache at all */
	if (btrfs_is_zoned(fs_info))
		return 0;

	caching_ctl = kzalloc(sizeof(*caching_ctl), GFP_NOFS);
	if (!caching_ctl)
		return -ENOMEM;

	INIT_LIST_HEAD(&caching_ctl->list);
	mutex_init(&caching_ctl->mutex);
	init_waitqueue_head(&caching_ctl->wait);
	caching_ctl->block_group = cache;
	refcount_set(&caching_ctl->count, 2);
	atomic_set(&caching_ctl->progress, 0);
	btrfs_init_work(&caching_ctl->work, caching_thread, NULL, NULL);

	spin_lock(&cache->lock);
	if (cache->cached != BTRFS_CACHE_NO) {
		kfree(caching_ctl);

		caching_ctl = cache->caching_ctl;
		if (caching_ctl)
			refcount_inc(&caching_ctl->count);
		spin_unlock(&cache->lock);
		goto out;
	}
	WARN_ON(cache->caching_ctl);
	cache->caching_ctl = caching_ctl;
	cache->cached = BTRFS_CACHE_STARTED;
<<<<<<< HEAD
	cache->has_caching_ctl = 1;
=======
>>>>>>> eb3cdb58
	spin_unlock(&cache->lock);

	write_lock(&fs_info->block_group_cache_lock);
	refcount_inc(&caching_ctl->count);
	list_add_tail(&caching_ctl->list, &fs_info->caching_block_groups);
	write_unlock(&fs_info->block_group_cache_lock);

	btrfs_get_block_group(cache);

	btrfs_queue_work(fs_info->caching_workers, &caching_ctl->work);
out:
	if (wait && caching_ctl)
		ret = btrfs_caching_ctl_wait_done(cache, caching_ctl);
	if (caching_ctl)
		btrfs_put_caching_control(caching_ctl);

	return ret;
}

static void clear_avail_alloc_bits(struct btrfs_fs_info *fs_info, u64 flags)
{
	u64 extra_flags = chunk_to_extended(flags) &
				BTRFS_EXTENDED_PROFILE_MASK;

	write_seqlock(&fs_info->profiles_lock);
	if (flags & BTRFS_BLOCK_GROUP_DATA)
		fs_info->avail_data_alloc_bits &= ~extra_flags;
	if (flags & BTRFS_BLOCK_GROUP_METADATA)
		fs_info->avail_metadata_alloc_bits &= ~extra_flags;
	if (flags & BTRFS_BLOCK_GROUP_SYSTEM)
		fs_info->avail_system_alloc_bits &= ~extra_flags;
	write_sequnlock(&fs_info->profiles_lock);
}

/*
 * Clear incompat bits for the following feature(s):
 *
 * - RAID56 - in case there's neither RAID5 nor RAID6 profile block group
 *            in the whole filesystem
 *
 * - RAID1C34 - same as above for RAID1C3 and RAID1C4 block groups
 */
static void clear_incompat_bg_bits(struct btrfs_fs_info *fs_info, u64 flags)
{
	bool found_raid56 = false;
	bool found_raid1c34 = false;

	if ((flags & BTRFS_BLOCK_GROUP_RAID56_MASK) ||
	    (flags & BTRFS_BLOCK_GROUP_RAID1C3) ||
	    (flags & BTRFS_BLOCK_GROUP_RAID1C4)) {
		struct list_head *head = &fs_info->space_info;
		struct btrfs_space_info *sinfo;

		list_for_each_entry_rcu(sinfo, head, list) {
			down_read(&sinfo->groups_sem);
			if (!list_empty(&sinfo->block_groups[BTRFS_RAID_RAID5]))
				found_raid56 = true;
			if (!list_empty(&sinfo->block_groups[BTRFS_RAID_RAID6]))
				found_raid56 = true;
			if (!list_empty(&sinfo->block_groups[BTRFS_RAID_RAID1C3]))
				found_raid1c34 = true;
			if (!list_empty(&sinfo->block_groups[BTRFS_RAID_RAID1C4]))
				found_raid1c34 = true;
			up_read(&sinfo->groups_sem);
		}
		if (!found_raid56)
			btrfs_clear_fs_incompat(fs_info, RAID56);
		if (!found_raid1c34)
			btrfs_clear_fs_incompat(fs_info, RAID1C34);
	}
}

static int remove_block_group_item(struct btrfs_trans_handle *trans,
				   struct btrfs_path *path,
				   struct btrfs_block_group *block_group)
{
	struct btrfs_fs_info *fs_info = trans->fs_info;
	struct btrfs_root *root;
	struct btrfs_key key;
	int ret;

	root = btrfs_block_group_root(fs_info);
	key.objectid = block_group->start;
	key.type = BTRFS_BLOCK_GROUP_ITEM_KEY;
	key.offset = block_group->length;

	ret = btrfs_search_slot(trans, root, &key, path, -1, 1);
	if (ret > 0)
		ret = -ENOENT;
	if (ret < 0)
		return ret;

	ret = btrfs_del_item(trans, root, path);
	return ret;
}

int btrfs_remove_block_group(struct btrfs_trans_handle *trans,
			     u64 group_start, struct extent_map *em)
{
	struct btrfs_fs_info *fs_info = trans->fs_info;
	struct btrfs_path *path;
	struct btrfs_block_group *block_group;
	struct btrfs_free_cluster *cluster;
	struct inode *inode;
	struct kobject *kobj = NULL;
	int ret;
	int index;
	int factor;
	struct btrfs_caching_control *caching_ctl = NULL;
	bool remove_em;
	bool remove_rsv = false;

	block_group = btrfs_lookup_block_group(fs_info, group_start);
	BUG_ON(!block_group);
	BUG_ON(!block_group->ro);

	trace_btrfs_remove_block_group(block_group);
	/*
	 * Free the reserved super bytes from this block group before
	 * remove it.
	 */
	btrfs_free_excluded_extents(block_group);
	btrfs_free_ref_tree_range(fs_info, block_group->start,
				  block_group->length);

	index = btrfs_bg_flags_to_raid_index(block_group->flags);
	factor = btrfs_bg_type_to_factor(block_group->flags);

	/* make sure this block group isn't part of an allocation cluster */
	cluster = &fs_info->data_alloc_cluster;
	spin_lock(&cluster->refill_lock);
	btrfs_return_cluster_to_free_space(block_group, cluster);
	spin_unlock(&cluster->refill_lock);

	/*
	 * make sure this block group isn't part of a metadata
	 * allocation cluster
	 */
	cluster = &fs_info->meta_alloc_cluster;
	spin_lock(&cluster->refill_lock);
	btrfs_return_cluster_to_free_space(block_group, cluster);
	spin_unlock(&cluster->refill_lock);

	btrfs_clear_treelog_bg(block_group);
	btrfs_clear_data_reloc_bg(block_group);

	path = btrfs_alloc_path();
	if (!path) {
		ret = -ENOMEM;
		goto out;
	}

	/*
	 * get the inode first so any iput calls done for the io_list
	 * aren't the final iput (no unlinks allowed now)
	 */
	inode = lookup_free_space_inode(block_group, path);

	mutex_lock(&trans->transaction->cache_write_mutex);
	/*
	 * Make sure our free space cache IO is done before removing the
	 * free space inode
	 */
	spin_lock(&trans->transaction->dirty_bgs_lock);
	if (!list_empty(&block_group->io_list)) {
		list_del_init(&block_group->io_list);

		WARN_ON(!IS_ERR(inode) && inode != block_group->io_ctl.inode);

		spin_unlock(&trans->transaction->dirty_bgs_lock);
		btrfs_wait_cache_io(trans, block_group, path);
		btrfs_put_block_group(block_group);
		spin_lock(&trans->transaction->dirty_bgs_lock);
	}

	if (!list_empty(&block_group->dirty_list)) {
		list_del_init(&block_group->dirty_list);
		remove_rsv = true;
		btrfs_put_block_group(block_group);
	}
	spin_unlock(&trans->transaction->dirty_bgs_lock);
	mutex_unlock(&trans->transaction->cache_write_mutex);

	ret = btrfs_remove_free_space_inode(trans, inode, block_group);
	if (ret)
		goto out;

	write_lock(&fs_info->block_group_cache_lock);
	rb_erase_cached(&block_group->cache_node,
			&fs_info->block_group_cache_tree);
	RB_CLEAR_NODE(&block_group->cache_node);

	/* Once for the block groups rbtree */
	btrfs_put_block_group(block_group);

	write_unlock(&fs_info->block_group_cache_lock);

	down_write(&block_group->space_info->groups_sem);
	/*
	 * we must use list_del_init so people can check to see if they
	 * are still on the list after taking the semaphore
	 */
	list_del_init(&block_group->list);
	if (list_empty(&block_group->space_info->block_groups[index])) {
		kobj = block_group->space_info->block_group_kobjs[index];
		block_group->space_info->block_group_kobjs[index] = NULL;
		clear_avail_alloc_bits(fs_info, block_group->flags);
	}
	up_write(&block_group->space_info->groups_sem);
	clear_incompat_bg_bits(fs_info, block_group->flags);
	if (kobj) {
		kobject_del(kobj);
		kobject_put(kobj);
	}

	if (block_group->cached == BTRFS_CACHE_STARTED)
		btrfs_wait_block_group_cache_done(block_group);

	write_lock(&fs_info->block_group_cache_lock);
	caching_ctl = btrfs_get_caching_control(block_group);
	if (!caching_ctl) {
		struct btrfs_caching_control *ctl;

		list_for_each_entry(ctl, &fs_info->caching_block_groups, list) {
			if (ctl->block_group == block_group) {
				caching_ctl = ctl;
				refcount_inc(&caching_ctl->count);
				break;
			}
		}
	}
	if (caching_ctl)
		list_del_init(&caching_ctl->list);
	write_unlock(&fs_info->block_group_cache_lock);

	if (caching_ctl) {
		/* Once for the caching bgs list and once for us. */
		btrfs_put_caching_control(caching_ctl);
		btrfs_put_caching_control(caching_ctl);
	}

	spin_lock(&trans->transaction->dirty_bgs_lock);
	WARN_ON(!list_empty(&block_group->dirty_list));
	WARN_ON(!list_empty(&block_group->io_list));
	spin_unlock(&trans->transaction->dirty_bgs_lock);

	btrfs_remove_free_space_cache(block_group);

	spin_lock(&block_group->space_info->lock);
	list_del_init(&block_group->ro_list);

	if (btrfs_test_opt(fs_info, ENOSPC_DEBUG)) {
		WARN_ON(block_group->space_info->total_bytes
			< block_group->length);
		WARN_ON(block_group->space_info->bytes_readonly
			< block_group->length - block_group->zone_unusable);
		WARN_ON(block_group->space_info->bytes_zone_unusable
			< block_group->zone_unusable);
		WARN_ON(block_group->space_info->disk_total
			< block_group->length * factor);
	}
	block_group->space_info->total_bytes -= block_group->length;
	block_group->space_info->bytes_readonly -=
		(block_group->length - block_group->zone_unusable);
	block_group->space_info->bytes_zone_unusable -=
		block_group->zone_unusable;
	block_group->space_info->disk_total -= block_group->length * factor;

	spin_unlock(&block_group->space_info->lock);

	/*
	 * Remove the free space for the block group from the free space tree
	 * and the block group's item from the extent tree before marking the
	 * block group as removed. This is to prevent races with tasks that
	 * freeze and unfreeze a block group, this task and another task
	 * allocating a new block group - the unfreeze task ends up removing
	 * the block group's extent map before the task calling this function
	 * deletes the block group item from the extent tree, allowing for
	 * another task to attempt to create another block group with the same
	 * item key (and failing with -EEXIST and a transaction abort).
	 */
	ret = remove_block_group_free_space(trans, block_group);
	if (ret)
		goto out;

	ret = remove_block_group_item(trans, path, block_group);
	if (ret < 0)
		goto out;

	spin_lock(&block_group->lock);
	set_bit(BLOCK_GROUP_FLAG_REMOVED, &block_group->runtime_flags);

	/*
	 * At this point trimming or scrub can't start on this block group,
	 * because we removed the block group from the rbtree
	 * fs_info->block_group_cache_tree so no one can't find it anymore and
	 * even if someone already got this block group before we removed it
	 * from the rbtree, they have already incremented block_group->frozen -
	 * if they didn't, for the trimming case they won't find any free space
	 * entries because we already removed them all when we called
	 * btrfs_remove_free_space_cache().
	 *
	 * And we must not remove the extent map from the fs_info->mapping_tree
	 * to prevent the same logical address range and physical device space
	 * ranges from being reused for a new block group. This is needed to
	 * avoid races with trimming and scrub.
	 *
	 * An fs trim operation (btrfs_trim_fs() / btrfs_ioctl_fitrim()) is
	 * completely transactionless, so while it is trimming a range the
	 * currently running transaction might finish and a new one start,
	 * allowing for new block groups to be created that can reuse the same
	 * physical device locations unless we take this special care.
	 *
	 * There may also be an implicit trim operation if the file system
	 * is mounted with -odiscard. The same protections must remain
	 * in place until the extents have been discarded completely when
	 * the transaction commit has completed.
	 */
	remove_em = (atomic_read(&block_group->frozen) == 0);
	spin_unlock(&block_group->lock);

	if (remove_em) {
		struct extent_map_tree *em_tree;

		em_tree = &fs_info->mapping_tree;
		write_lock(&em_tree->lock);
		remove_extent_mapping(em_tree, em);
		write_unlock(&em_tree->lock);
		/* once for the tree */
		free_extent_map(em);
	}

out:
	/* Once for the lookup reference */
	btrfs_put_block_group(block_group);
	if (remove_rsv)
		btrfs_delayed_refs_rsv_release(fs_info, 1);
	btrfs_free_path(path);
	return ret;
}

struct btrfs_trans_handle *btrfs_start_trans_remove_block_group(
		struct btrfs_fs_info *fs_info, const u64 chunk_offset)
{
	struct btrfs_root *root = btrfs_block_group_root(fs_info);
	struct extent_map_tree *em_tree = &fs_info->mapping_tree;
	struct extent_map *em;
	struct map_lookup *map;
	unsigned int num_items;

	read_lock(&em_tree->lock);
	em = lookup_extent_mapping(em_tree, chunk_offset, 1);
	read_unlock(&em_tree->lock);
	ASSERT(em && em->start == chunk_offset);

	/*
	 * We need to reserve 3 + N units from the metadata space info in order
	 * to remove a block group (done at btrfs_remove_chunk() and at
	 * btrfs_remove_block_group()), which are used for:
	 *
	 * 1 unit for adding the free space inode's orphan (located in the tree
	 * of tree roots).
	 * 1 unit for deleting the block group item (located in the extent
	 * tree).
	 * 1 unit for deleting the free space item (located in tree of tree
	 * roots).
	 * N units for deleting N device extent items corresponding to each
	 * stripe (located in the device tree).
	 *
	 * In order to remove a block group we also need to reserve units in the
	 * system space info in order to update the chunk tree (update one or
	 * more device items and remove one chunk item), but this is done at
	 * btrfs_remove_chunk() through a call to check_system_chunk().
	 */
	map = em->map_lookup;
	num_items = 3 + map->num_stripes;
	free_extent_map(em);

	return btrfs_start_transaction_fallback_global_rsv(root, num_items);
}

/*
 * Mark block group @cache read-only, so later write won't happen to block
 * group @cache.
 *
 * If @force is not set, this function will only mark the block group readonly
 * if we have enough free space (1M) in other metadata/system block groups.
 * If @force is not set, this function will mark the block group readonly
 * without checking free space.
 *
 * NOTE: This function doesn't care if other block groups can contain all the
 * data in this block group. That check should be done by relocation routine,
 * not this function.
 */
static int inc_block_group_ro(struct btrfs_block_group *cache, int force)
{
	struct btrfs_space_info *sinfo = cache->space_info;
	u64 num_bytes;
	int ret = -ENOSPC;

	spin_lock(&sinfo->lock);
	spin_lock(&cache->lock);

	if (cache->swap_extents) {
		ret = -ETXTBSY;
		goto out;
	}

	if (cache->ro) {
		cache->ro++;
		ret = 0;
		goto out;
	}

	num_bytes = cache->length - cache->reserved - cache->pinned -
		    cache->bytes_super - cache->zone_unusable - cache->used;

	/*
	 * Data never overcommits, even in mixed mode, so do just the straight
	 * check of left over space in how much we have allocated.
	 */
	if (force) {
		ret = 0;
	} else if (sinfo->flags & BTRFS_BLOCK_GROUP_DATA) {
		u64 sinfo_used = btrfs_space_info_used(sinfo, true);

		/*
		 * Here we make sure if we mark this bg RO, we still have enough
		 * free space as buffer.
		 */
		if (sinfo_used + num_bytes <= sinfo->total_bytes)
			ret = 0;
	} else {
		/*
		 * We overcommit metadata, so we need to do the
		 * btrfs_can_overcommit check here, and we need to pass in
		 * BTRFS_RESERVE_NO_FLUSH to give ourselves the most amount of
		 * leeway to allow us to mark this block group as read only.
		 */
		if (btrfs_can_overcommit(cache->fs_info, sinfo, num_bytes,
					 BTRFS_RESERVE_NO_FLUSH))
			ret = 0;
	}

	if (!ret) {
		sinfo->bytes_readonly += num_bytes;
		if (btrfs_is_zoned(cache->fs_info)) {
			/* Migrate zone_unusable bytes to readonly */
			sinfo->bytes_readonly += cache->zone_unusable;
			sinfo->bytes_zone_unusable -= cache->zone_unusable;
			cache->zone_unusable = 0;
		}
		cache->ro++;
		list_add_tail(&cache->ro_list, &sinfo->ro_bgs);
	}
out:
	spin_unlock(&cache->lock);
	spin_unlock(&sinfo->lock);
	if (ret == -ENOSPC && btrfs_test_opt(cache->fs_info, ENOSPC_DEBUG)) {
		btrfs_info(cache->fs_info,
			"unable to make block group %llu ro", cache->start);
		btrfs_dump_space_info(cache->fs_info, cache->space_info, 0, 0);
	}
	return ret;
}

static bool clean_pinned_extents(struct btrfs_trans_handle *trans,
				 struct btrfs_block_group *bg)
{
	struct btrfs_fs_info *fs_info = bg->fs_info;
	struct btrfs_transaction *prev_trans = NULL;
	const u64 start = bg->start;
	const u64 end = start + bg->length - 1;
	int ret;

	spin_lock(&fs_info->trans_lock);
	if (trans->transaction->list.prev != &fs_info->trans_list) {
		prev_trans = list_last_entry(&trans->transaction->list,
					     struct btrfs_transaction, list);
		refcount_inc(&prev_trans->use_count);
	}
	spin_unlock(&fs_info->trans_lock);

	/*
	 * Hold the unused_bg_unpin_mutex lock to avoid racing with
	 * btrfs_finish_extent_commit(). If we are at transaction N, another
	 * task might be running finish_extent_commit() for the previous
	 * transaction N - 1, and have seen a range belonging to the block
	 * group in pinned_extents before we were able to clear the whole block
	 * group range from pinned_extents. This means that task can lookup for
	 * the block group after we unpinned it from pinned_extents and removed
	 * it, leading to a BUG_ON() at unpin_extent_range().
	 */
	mutex_lock(&fs_info->unused_bg_unpin_mutex);
	if (prev_trans) {
		ret = clear_extent_bits(&prev_trans->pinned_extents, start, end,
					EXTENT_DIRTY);
		if (ret)
			goto out;
	}

	ret = clear_extent_bits(&trans->transaction->pinned_extents, start, end,
				EXTENT_DIRTY);
out:
	mutex_unlock(&fs_info->unused_bg_unpin_mutex);
	if (prev_trans)
		btrfs_put_transaction(prev_trans);

	return ret == 0;
}

/*
 * Process the unused_bgs list and remove any that don't have any allocated
 * space inside of them.
 */
void btrfs_delete_unused_bgs(struct btrfs_fs_info *fs_info)
{
	struct btrfs_block_group *block_group;
	struct btrfs_space_info *space_info;
	struct btrfs_trans_handle *trans;
	const bool async_trim_enabled = btrfs_test_opt(fs_info, DISCARD_ASYNC);
	int ret = 0;

	if (!test_bit(BTRFS_FS_OPEN, &fs_info->flags))
		return;

	if (btrfs_fs_closing(fs_info))
		return;

	/*
	 * Long running balances can keep us blocked here for eternity, so
	 * simply skip deletion if we're unable to get the mutex.
	 */
	if (!mutex_trylock(&fs_info->reclaim_bgs_lock))
		return;

	spin_lock(&fs_info->unused_bgs_lock);
	while (!list_empty(&fs_info->unused_bgs)) {
		int trimming;

		block_group = list_first_entry(&fs_info->unused_bgs,
					       struct btrfs_block_group,
					       bg_list);
		list_del_init(&block_group->bg_list);

		space_info = block_group->space_info;

		if (ret || btrfs_mixed_space_info(space_info)) {
			btrfs_put_block_group(block_group);
			continue;
		}
		spin_unlock(&fs_info->unused_bgs_lock);

		btrfs_discard_cancel_work(&fs_info->discard_ctl, block_group);

		/* Don't want to race with allocators so take the groups_sem */
		down_write(&space_info->groups_sem);

		/*
		 * Async discard moves the final block group discard to be prior
		 * to the unused_bgs code path.  Therefore, if it's not fully
		 * trimmed, punt it back to the async discard lists.
		 */
		if (btrfs_test_opt(fs_info, DISCARD_ASYNC) &&
		    !btrfs_is_free_space_trimmed(block_group)) {
			trace_btrfs_skip_unused_block_group(block_group);
			up_write(&space_info->groups_sem);
			/* Requeue if we failed because of async discard */
			btrfs_discard_queue_work(&fs_info->discard_ctl,
						 block_group);
			goto next;
		}

		spin_lock(&block_group->lock);
		if (block_group->reserved || block_group->pinned ||
		    block_group->used || block_group->ro ||
		    list_is_singular(&block_group->list)) {
			/*
			 * We want to bail if we made new allocations or have
			 * outstanding allocations in this block group.  We do
			 * the ro check in case balance is currently acting on
			 * this block group.
			 */
			trace_btrfs_skip_unused_block_group(block_group);
			spin_unlock(&block_group->lock);
			up_write(&space_info->groups_sem);
			goto next;
		}
		spin_unlock(&block_group->lock);

		/* We don't want to force the issue, only flip if it's ok. */
		ret = inc_block_group_ro(block_group, 0);
		up_write(&space_info->groups_sem);
		if (ret < 0) {
			ret = 0;
			goto next;
		}

		ret = btrfs_zone_finish(block_group);
		if (ret < 0) {
			btrfs_dec_block_group_ro(block_group);
			if (ret == -EAGAIN)
				ret = 0;
			goto next;
		}

		/*
		 * Want to do this before we do anything else so we can recover
		 * properly if we fail to join the transaction.
		 */
		trans = btrfs_start_trans_remove_block_group(fs_info,
						     block_group->start);
		if (IS_ERR(trans)) {
			btrfs_dec_block_group_ro(block_group);
			ret = PTR_ERR(trans);
			goto next;
		}

		/*
		 * We could have pending pinned extents for this block group,
		 * just delete them, we don't care about them anymore.
		 */
		if (!clean_pinned_extents(trans, block_group)) {
			btrfs_dec_block_group_ro(block_group);
			goto end_trans;
		}

		/*
		 * At this point, the block_group is read only and should fail
		 * new allocations.  However, btrfs_finish_extent_commit() can
		 * cause this block_group to be placed back on the discard
		 * lists because now the block_group isn't fully discarded.
		 * Bail here and try again later after discarding everything.
		 */
		spin_lock(&fs_info->discard_ctl.lock);
		if (!list_empty(&block_group->discard_list)) {
			spin_unlock(&fs_info->discard_ctl.lock);
			btrfs_dec_block_group_ro(block_group);
			btrfs_discard_queue_work(&fs_info->discard_ctl,
						 block_group);
			goto end_trans;
		}
		spin_unlock(&fs_info->discard_ctl.lock);

		/* Reset pinned so btrfs_put_block_group doesn't complain */
		spin_lock(&space_info->lock);
		spin_lock(&block_group->lock);

		btrfs_space_info_update_bytes_pinned(fs_info, space_info,
						     -block_group->pinned);
		space_info->bytes_readonly += block_group->pinned;
		block_group->pinned = 0;

		spin_unlock(&block_group->lock);
		spin_unlock(&space_info->lock);

		/*
		 * The normal path here is an unused block group is passed here,
		 * then trimming is handled in the transaction commit path.
		 * Async discard interposes before this to do the trimming
		 * before coming down the unused block group path as trimming
		 * will no longer be done later in the transaction commit path.
		 */
		if (!async_trim_enabled && btrfs_test_opt(fs_info, DISCARD_ASYNC))
			goto flip_async;

		/*
		 * DISCARD can flip during remount. On zoned filesystems, we
		 * need to reset sequential-required zones.
		 */
		trimming = btrfs_test_opt(fs_info, DISCARD_SYNC) ||
				btrfs_is_zoned(fs_info);

		/* Implicit trim during transaction commit. */
		if (trimming)
			btrfs_freeze_block_group(block_group);

		/*
		 * Btrfs_remove_chunk will abort the transaction if things go
		 * horribly wrong.
		 */
		ret = btrfs_remove_chunk(trans, block_group->start);

		if (ret) {
			if (trimming)
				btrfs_unfreeze_block_group(block_group);
			goto end_trans;
		}

		/*
		 * If we're not mounted with -odiscard, we can just forget
		 * about this block group. Otherwise we'll need to wait
		 * until transaction commit to do the actual discard.
		 */
		if (trimming) {
			spin_lock(&fs_info->unused_bgs_lock);
			/*
			 * A concurrent scrub might have added us to the list
			 * fs_info->unused_bgs, so use a list_move operation
			 * to add the block group to the deleted_bgs list.
			 */
			list_move(&block_group->bg_list,
				  &trans->transaction->deleted_bgs);
			spin_unlock(&fs_info->unused_bgs_lock);
			btrfs_get_block_group(block_group);
		}
end_trans:
		btrfs_end_transaction(trans);
next:
		btrfs_put_block_group(block_group);
		spin_lock(&fs_info->unused_bgs_lock);
	}
	spin_unlock(&fs_info->unused_bgs_lock);
	mutex_unlock(&fs_info->reclaim_bgs_lock);
	return;

flip_async:
	btrfs_end_transaction(trans);
	mutex_unlock(&fs_info->reclaim_bgs_lock);
	btrfs_put_block_group(block_group);
	btrfs_discard_punt_unused_bgs_list(fs_info);
}

void btrfs_mark_bg_unused(struct btrfs_block_group *bg)
{
	struct btrfs_fs_info *fs_info = bg->fs_info;

	spin_lock(&fs_info->unused_bgs_lock);
	if (list_empty(&bg->bg_list)) {
		btrfs_get_block_group(bg);
		trace_btrfs_add_unused_block_group(bg);
		list_add_tail(&bg->bg_list, &fs_info->unused_bgs);
	}
	spin_unlock(&fs_info->unused_bgs_lock);
}

/*
 * We want block groups with a low number of used bytes to be in the beginning
 * of the list, so they will get reclaimed first.
 */
static int reclaim_bgs_cmp(void *unused, const struct list_head *a,
			   const struct list_head *b)
{
	const struct btrfs_block_group *bg1, *bg2;

	bg1 = list_entry(a, struct btrfs_block_group, bg_list);
	bg2 = list_entry(b, struct btrfs_block_group, bg_list);

	return bg1->used > bg2->used;
}

static inline bool btrfs_should_reclaim(struct btrfs_fs_info *fs_info)
{
	if (btrfs_is_zoned(fs_info))
		return btrfs_zoned_should_reclaim(fs_info);
	return true;
}

static bool should_reclaim_block_group(struct btrfs_block_group *bg, u64 bytes_freed)
{
	const struct btrfs_space_info *space_info = bg->space_info;
	const int reclaim_thresh = READ_ONCE(space_info->bg_reclaim_threshold);
	const u64 new_val = bg->used;
	const u64 old_val = new_val + bytes_freed;
	u64 thresh;

	if (reclaim_thresh == 0)
		return false;

	thresh = mult_perc(bg->length, reclaim_thresh);

	/*
	 * If we were below the threshold before don't reclaim, we are likely a
	 * brand new block group and we don't want to relocate new block groups.
	 */
	if (old_val < thresh)
		return false;
	if (new_val >= thresh)
		return false;
	return true;
}

void btrfs_reclaim_bgs_work(struct work_struct *work)
{
	struct btrfs_fs_info *fs_info =
		container_of(work, struct btrfs_fs_info, reclaim_bgs_work);
	struct btrfs_block_group *bg;
	struct btrfs_space_info *space_info;

	if (!test_bit(BTRFS_FS_OPEN, &fs_info->flags))
		return;

	if (btrfs_fs_closing(fs_info))
		return;

	if (!btrfs_should_reclaim(fs_info))
		return;

	sb_start_write(fs_info->sb);

	if (!btrfs_exclop_start(fs_info, BTRFS_EXCLOP_BALANCE)) {
		sb_end_write(fs_info->sb);
		return;
	}

	/*
	 * Long running balances can keep us blocked here for eternity, so
	 * simply skip reclaim if we're unable to get the mutex.
	 */
	if (!mutex_trylock(&fs_info->reclaim_bgs_lock)) {
		btrfs_exclop_finish(fs_info);
		sb_end_write(fs_info->sb);
		return;
	}

	spin_lock(&fs_info->unused_bgs_lock);
	/*
	 * Sort happens under lock because we can't simply splice it and sort.
	 * The block groups might still be in use and reachable via bg_list,
	 * and their presence in the reclaim_bgs list must be preserved.
	 */
	list_sort(NULL, &fs_info->reclaim_bgs, reclaim_bgs_cmp);
	while (!list_empty(&fs_info->reclaim_bgs)) {
		u64 zone_unusable;
		int ret = 0;

		bg = list_first_entry(&fs_info->reclaim_bgs,
				      struct btrfs_block_group,
				      bg_list);
		list_del_init(&bg->bg_list);

		space_info = bg->space_info;
		spin_unlock(&fs_info->unused_bgs_lock);

		/* Don't race with allocators so take the groups_sem */
		down_write(&space_info->groups_sem);

		spin_lock(&bg->lock);
		if (bg->reserved || bg->pinned || bg->ro) {
			/*
			 * We want to bail if we made new allocations or have
			 * outstanding allocations in this block group.  We do
			 * the ro check in case balance is currently acting on
			 * this block group.
			 */
			spin_unlock(&bg->lock);
			up_write(&space_info->groups_sem);
			goto next;
		}
		if (bg->used == 0) {
			/*
			 * It is possible that we trigger relocation on a block
			 * group as its extents are deleted and it first goes
			 * below the threshold, then shortly after goes empty.
			 *
			 * In this case, relocating it does delete it, but has
			 * some overhead in relocation specific metadata, looking
			 * for the non-existent extents and running some extra
			 * transactions, which we can avoid by using one of the
			 * other mechanisms for dealing with empty block groups.
			 */
			if (!btrfs_test_opt(fs_info, DISCARD_ASYNC))
				btrfs_mark_bg_unused(bg);
			spin_unlock(&bg->lock);
			up_write(&space_info->groups_sem);
			goto next;

		}
		/*
		 * The block group might no longer meet the reclaim condition by
		 * the time we get around to reclaiming it, so to avoid
		 * reclaiming overly full block_groups, skip reclaiming them.
		 *
		 * Since the decision making process also depends on the amount
		 * being freed, pass in a fake giant value to skip that extra
		 * check, which is more meaningful when adding to the list in
		 * the first place.
		 */
		if (!should_reclaim_block_group(bg, bg->length)) {
			spin_unlock(&bg->lock);
			up_write(&space_info->groups_sem);
			goto next;
		}
		spin_unlock(&bg->lock);

		/*
		 * Get out fast, in case we're read-only or unmounting the
		 * filesystem. It is OK to drop block groups from the list even
		 * for the read-only case. As we did sb_start_write(),
		 * "mount -o remount,ro" won't happen and read-only filesystem
		 * means it is forced read-only due to a fatal error. So, it
		 * never gets back to read-write to let us reclaim again.
		 */
		if (btrfs_need_cleaner_sleep(fs_info)) {
			up_write(&space_info->groups_sem);
			goto next;
		}

		/*
		 * Cache the zone_unusable value before turning the block group
		 * to read only. As soon as the blog group is read only it's
		 * zone_unusable value gets moved to the block group's read-only
		 * bytes and isn't available for calculations anymore.
		 */
		zone_unusable = bg->zone_unusable;
		ret = inc_block_group_ro(bg, 0);
		up_write(&space_info->groups_sem);
		if (ret < 0)
			goto next;

		btrfs_info(fs_info,
			"reclaiming chunk %llu with %llu%% used %llu%% unusable",
				bg->start,
				div64_u64(bg->used * 100, bg->length),
				div64_u64(zone_unusable * 100, bg->length));
		trace_btrfs_reclaim_block_group(bg);
		ret = btrfs_relocate_chunk(fs_info, bg->start);
<<<<<<< HEAD
		if (ret && ret != -EAGAIN)
=======
		if (ret) {
			btrfs_dec_block_group_ro(bg);
>>>>>>> eb3cdb58
			btrfs_err(fs_info, "error relocating chunk %llu",
				  bg->start);
		}

next:
		if (ret)
			btrfs_mark_bg_to_reclaim(bg);
		btrfs_put_block_group(bg);

		mutex_unlock(&fs_info->reclaim_bgs_lock);
		/*
		 * Reclaiming all the block groups in the list can take really
		 * long.  Prioritize cleaning up unused block groups.
		 */
		btrfs_delete_unused_bgs(fs_info);
		/*
		 * If we are interrupted by a balance, we can just bail out. The
		 * cleaner thread restart again if necessary.
		 */
		if (!mutex_trylock(&fs_info->reclaim_bgs_lock))
			goto end;
		spin_lock(&fs_info->unused_bgs_lock);
	}
	spin_unlock(&fs_info->unused_bgs_lock);
	mutex_unlock(&fs_info->reclaim_bgs_lock);
end:
	btrfs_exclop_finish(fs_info);
	sb_end_write(fs_info->sb);
}

void btrfs_reclaim_bgs(struct btrfs_fs_info *fs_info)
{
	spin_lock(&fs_info->unused_bgs_lock);
	if (!list_empty(&fs_info->reclaim_bgs))
		queue_work(system_unbound_wq, &fs_info->reclaim_bgs_work);
	spin_unlock(&fs_info->unused_bgs_lock);
}

void btrfs_mark_bg_to_reclaim(struct btrfs_block_group *bg)
{
	struct btrfs_fs_info *fs_info = bg->fs_info;

	spin_lock(&fs_info->unused_bgs_lock);
	if (list_empty(&bg->bg_list)) {
		btrfs_get_block_group(bg);
		trace_btrfs_add_reclaim_block_group(bg);
		list_add_tail(&bg->bg_list, &fs_info->reclaim_bgs);
	}
	spin_unlock(&fs_info->unused_bgs_lock);
}

static int read_bg_from_eb(struct btrfs_fs_info *fs_info, struct btrfs_key *key,
			   struct btrfs_path *path)
{
	struct extent_map_tree *em_tree;
	struct extent_map *em;
	struct btrfs_block_group_item bg;
	struct extent_buffer *leaf;
	int slot;
	u64 flags;
	int ret = 0;

	slot = path->slots[0];
	leaf = path->nodes[0];

	em_tree = &fs_info->mapping_tree;
	read_lock(&em_tree->lock);
	em = lookup_extent_mapping(em_tree, key->objectid, key->offset);
	read_unlock(&em_tree->lock);
	if (!em) {
		btrfs_err(fs_info,
			  "logical %llu len %llu found bg but no related chunk",
			  key->objectid, key->offset);
		return -ENOENT;
	}

	if (em->start != key->objectid || em->len != key->offset) {
		btrfs_err(fs_info,
			"block group %llu len %llu mismatch with chunk %llu len %llu",
			key->objectid, key->offset, em->start, em->len);
		ret = -EUCLEAN;
		goto out_free_em;
	}

	read_extent_buffer(leaf, &bg, btrfs_item_ptr_offset(leaf, slot),
			   sizeof(bg));
	flags = btrfs_stack_block_group_flags(&bg) &
		BTRFS_BLOCK_GROUP_TYPE_MASK;

	if (flags != (em->map_lookup->type & BTRFS_BLOCK_GROUP_TYPE_MASK)) {
		btrfs_err(fs_info,
"block group %llu len %llu type flags 0x%llx mismatch with chunk type flags 0x%llx",
			  key->objectid, key->offset, flags,
			  (BTRFS_BLOCK_GROUP_TYPE_MASK & em->map_lookup->type));
		ret = -EUCLEAN;
	}

out_free_em:
	free_extent_map(em);
	return ret;
}

static int find_first_block_group(struct btrfs_fs_info *fs_info,
				  struct btrfs_path *path,
				  struct btrfs_key *key)
{
	struct btrfs_root *root = btrfs_block_group_root(fs_info);
	int ret;
	struct btrfs_key found_key;

	btrfs_for_each_slot(root, key, &found_key, path, ret) {
		if (found_key.objectid >= key->objectid &&
		    found_key.type == BTRFS_BLOCK_GROUP_ITEM_KEY) {
			return read_bg_from_eb(fs_info, &found_key, path);
		}
	}
	return ret;
}

static void set_avail_alloc_bits(struct btrfs_fs_info *fs_info, u64 flags)
{
	u64 extra_flags = chunk_to_extended(flags) &
				BTRFS_EXTENDED_PROFILE_MASK;

	write_seqlock(&fs_info->profiles_lock);
	if (flags & BTRFS_BLOCK_GROUP_DATA)
		fs_info->avail_data_alloc_bits |= extra_flags;
	if (flags & BTRFS_BLOCK_GROUP_METADATA)
		fs_info->avail_metadata_alloc_bits |= extra_flags;
	if (flags & BTRFS_BLOCK_GROUP_SYSTEM)
		fs_info->avail_system_alloc_bits |= extra_flags;
	write_sequnlock(&fs_info->profiles_lock);
}

/*
 * Map a physical disk address to a list of logical addresses.
 *
 * @fs_info:       the filesystem
 * @chunk_start:   logical address of block group
 * @physical:	   physical address to map to logical addresses
 * @logical:	   return array of logical addresses which map to @physical
 * @naddrs:	   length of @logical
 * @stripe_len:    size of IO stripe for the given block group
 *
 * Maps a particular @physical disk address to a list of @logical addresses.
 * Used primarily to exclude those portions of a block group that contain super
 * block copies.
 */
int btrfs_rmap_block(struct btrfs_fs_info *fs_info, u64 chunk_start,
		     u64 physical, u64 **logical, int *naddrs, int *stripe_len)
{
	struct extent_map *em;
	struct map_lookup *map;
	u64 *buf;
	u64 bytenr;
	u64 data_stripe_length;
	u64 io_stripe_size;
	int i, nr = 0;
	int ret = 0;

	em = btrfs_get_chunk_map(fs_info, chunk_start, 1);
	if (IS_ERR(em))
		return -EIO;

	map = em->map_lookup;
	data_stripe_length = em->orig_block_len;
	io_stripe_size = BTRFS_STRIPE_LEN;
	chunk_start = em->start;

	/* For RAID5/6 adjust to a full IO stripe length */
	if (map->type & BTRFS_BLOCK_GROUP_RAID56_MASK)
		io_stripe_size = btrfs_stripe_nr_to_offset(nr_data_stripes(map));

	buf = kcalloc(map->num_stripes, sizeof(u64), GFP_NOFS);
	if (!buf) {
		ret = -ENOMEM;
		goto out;
	}

	for (i = 0; i < map->num_stripes; i++) {
		bool already_inserted = false;
		u32 stripe_nr;
		u32 offset;
		int j;

		if (!in_range(physical, map->stripes[i].physical,
			      data_stripe_length))
			continue;

		stripe_nr = (physical - map->stripes[i].physical) >>
			    BTRFS_STRIPE_LEN_SHIFT;
		offset = (physical - map->stripes[i].physical) &
			 BTRFS_STRIPE_LEN_MASK;

		if (map->type & (BTRFS_BLOCK_GROUP_RAID0 |
				 BTRFS_BLOCK_GROUP_RAID10))
			stripe_nr = div_u64(stripe_nr * map->num_stripes + i,
					    map->sub_stripes);
		/*
		 * The remaining case would be for RAID56, multiply by
		 * nr_data_stripes().  Alternatively, just use rmap_len below
		 * instead of map->stripe_len
		 */
		bytenr = chunk_start + stripe_nr * io_stripe_size + offset;

		/* Ensure we don't add duplicate addresses */
		for (j = 0; j < nr; j++) {
			if (buf[j] == bytenr) {
				already_inserted = true;
				break;
			}
		}

		if (!already_inserted)
			buf[nr++] = bytenr;
	}

	*logical = buf;
	*naddrs = nr;
	*stripe_len = io_stripe_size;
out:
	free_extent_map(em);
	return ret;
}

static int exclude_super_stripes(struct btrfs_block_group *cache)
{
	struct btrfs_fs_info *fs_info = cache->fs_info;
	const bool zoned = btrfs_is_zoned(fs_info);
	u64 bytenr;
	u64 *logical;
	int stripe_len;
	int i, nr, ret;

	if (cache->start < BTRFS_SUPER_INFO_OFFSET) {
		stripe_len = BTRFS_SUPER_INFO_OFFSET - cache->start;
		cache->bytes_super += stripe_len;
		ret = btrfs_add_excluded_extent(fs_info, cache->start,
						stripe_len);
		if (ret)
			return ret;
	}

	for (i = 0; i < BTRFS_SUPER_MIRROR_MAX; i++) {
		bytenr = btrfs_sb_offset(i);
		ret = btrfs_rmap_block(fs_info, cache->start,
				       bytenr, &logical, &nr, &stripe_len);
		if (ret)
			return ret;

		/* Shouldn't have super stripes in sequential zones */
		if (zoned && nr) {
			kfree(logical);
			btrfs_err(fs_info,
			"zoned: block group %llu must not contain super block",
				  cache->start);
			return -EUCLEAN;
		}

		while (nr--) {
			u64 len = min_t(u64, stripe_len,
				cache->start + cache->length - logical[nr]);

			cache->bytes_super += len;
			ret = btrfs_add_excluded_extent(fs_info, logical[nr],
							len);
			if (ret) {
				kfree(logical);
				return ret;
			}
		}

		kfree(logical);
	}
	return 0;
}

static struct btrfs_block_group *btrfs_create_block_group_cache(
		struct btrfs_fs_info *fs_info, u64 start)
{
	struct btrfs_block_group *cache;

	cache = kzalloc(sizeof(*cache), GFP_NOFS);
	if (!cache)
		return NULL;

	cache->free_space_ctl = kzalloc(sizeof(*cache->free_space_ctl),
					GFP_NOFS);
	if (!cache->free_space_ctl) {
		kfree(cache);
		return NULL;
	}

	cache->start = start;

	cache->fs_info = fs_info;
	cache->full_stripe_len = btrfs_full_stripe_len(fs_info, start);

	cache->discard_index = BTRFS_DISCARD_INDEX_UNUSED;

	refcount_set(&cache->refs, 1);
	spin_lock_init(&cache->lock);
	init_rwsem(&cache->data_rwsem);
	INIT_LIST_HEAD(&cache->list);
	INIT_LIST_HEAD(&cache->cluster_list);
	INIT_LIST_HEAD(&cache->bg_list);
	INIT_LIST_HEAD(&cache->ro_list);
	INIT_LIST_HEAD(&cache->discard_list);
	INIT_LIST_HEAD(&cache->dirty_list);
	INIT_LIST_HEAD(&cache->io_list);
	INIT_LIST_HEAD(&cache->active_bg_list);
	btrfs_init_free_space_ctl(cache, cache->free_space_ctl);
	atomic_set(&cache->frozen, 0);
	mutex_init(&cache->free_space_lock);

	return cache;
}

/*
 * Iterate all chunks and verify that each of them has the corresponding block
 * group
 */
static int check_chunk_block_group_mappings(struct btrfs_fs_info *fs_info)
{
	struct extent_map_tree *map_tree = &fs_info->mapping_tree;
	struct extent_map *em;
	struct btrfs_block_group *bg;
	u64 start = 0;
	int ret = 0;

	while (1) {
		read_lock(&map_tree->lock);
		/*
		 * lookup_extent_mapping will return the first extent map
		 * intersecting the range, so setting @len to 1 is enough to
		 * get the first chunk.
		 */
		em = lookup_extent_mapping(map_tree, start, 1);
		read_unlock(&map_tree->lock);
		if (!em)
			break;

		bg = btrfs_lookup_block_group(fs_info, em->start);
		if (!bg) {
			btrfs_err(fs_info,
	"chunk start=%llu len=%llu doesn't have corresponding block group",
				     em->start, em->len);
			ret = -EUCLEAN;
			free_extent_map(em);
			break;
		}
		if (bg->start != em->start || bg->length != em->len ||
		    (bg->flags & BTRFS_BLOCK_GROUP_TYPE_MASK) !=
		    (em->map_lookup->type & BTRFS_BLOCK_GROUP_TYPE_MASK)) {
			btrfs_err(fs_info,
"chunk start=%llu len=%llu flags=0x%llx doesn't match block group start=%llu len=%llu flags=0x%llx",
				em->start, em->len,
				em->map_lookup->type & BTRFS_BLOCK_GROUP_TYPE_MASK,
				bg->start, bg->length,
				bg->flags & BTRFS_BLOCK_GROUP_TYPE_MASK);
			ret = -EUCLEAN;
			free_extent_map(em);
			btrfs_put_block_group(bg);
			break;
		}
		start = em->start + em->len;
		free_extent_map(em);
		btrfs_put_block_group(bg);
	}
	return ret;
}

static int read_one_block_group(struct btrfs_fs_info *info,
				struct btrfs_block_group_item *bgi,
				const struct btrfs_key *key,
				int need_clear)
{
	struct btrfs_block_group *cache;
	const bool mixed = btrfs_fs_incompat(info, MIXED_GROUPS);
	int ret;

	ASSERT(key->type == BTRFS_BLOCK_GROUP_ITEM_KEY);

	cache = btrfs_create_block_group_cache(info, key->objectid);
	if (!cache)
		return -ENOMEM;

	cache->length = key->offset;
	cache->used = btrfs_stack_block_group_used(bgi);
	cache->commit_used = cache->used;
	cache->flags = btrfs_stack_block_group_flags(bgi);
	cache->global_root_id = btrfs_stack_block_group_chunk_objectid(bgi);

	set_free_space_tree_thresholds(cache);

	if (need_clear) {
		/*
		 * When we mount with old space cache, we need to
		 * set BTRFS_DC_CLEAR and set dirty flag.
		 *
		 * a) Setting 'BTRFS_DC_CLEAR' makes sure that we
		 *    truncate the old free space cache inode and
		 *    setup a new one.
		 * b) Setting 'dirty flag' makes sure that we flush
		 *    the new space cache info onto disk.
		 */
		if (btrfs_test_opt(info, SPACE_CACHE))
			cache->disk_cache_state = BTRFS_DC_CLEAR;
	}
	if (!mixed && ((cache->flags & BTRFS_BLOCK_GROUP_METADATA) &&
	    (cache->flags & BTRFS_BLOCK_GROUP_DATA))) {
			btrfs_err(info,
"bg %llu is a mixed block group but filesystem hasn't enabled mixed block groups",
				  cache->start);
			ret = -EINVAL;
			goto error;
	}

	ret = btrfs_load_block_group_zone_info(cache, false);
	if (ret) {
		btrfs_err(info, "zoned: failed to load zone info of bg %llu",
			  cache->start);
		goto error;
	}

	/*
	 * We need to exclude the super stripes now so that the space info has
	 * super bytes accounted for, otherwise we'll think we have more space
	 * than we actually do.
	 */
	ret = exclude_super_stripes(cache);
	if (ret) {
		/* We may have excluded something, so call this just in case. */
		btrfs_free_excluded_extents(cache);
		goto error;
	}

	/*
	 * For zoned filesystem, space after the allocation offset is the only
	 * free space for a block group. So, we don't need any caching work.
	 * btrfs_calc_zone_unusable() will set the amount of free space and
	 * zone_unusable space.
	 *
	 * For regular filesystem, check for two cases, either we are full, and
	 * therefore don't need to bother with the caching work since we won't
	 * find any space, or we are empty, and we can just add all the space
	 * in and be done with it.  This saves us _a_lot_ of time, particularly
	 * in the full case.
	 */
	if (btrfs_is_zoned(info)) {
		btrfs_calc_zone_unusable(cache);
		/* Should not have any excluded extents. Just in case, though. */
		btrfs_free_excluded_extents(cache);
	} else if (cache->length == cache->used) {
		cache->cached = BTRFS_CACHE_FINISHED;
		btrfs_free_excluded_extents(cache);
	} else if (cache->used == 0) {
		cache->cached = BTRFS_CACHE_FINISHED;
		ret = add_new_free_space(cache, cache->start,
					 cache->start + cache->length, NULL);
		btrfs_free_excluded_extents(cache);
		if (ret)
			goto error;
	}

	ret = btrfs_add_block_group_cache(info, cache);
	if (ret) {
		btrfs_remove_free_space_cache(cache);
		goto error;
	}
	trace_btrfs_add_block_group(info, cache, 0);
	btrfs_add_bg_to_space_info(info, cache);

	set_avail_alloc_bits(info, cache->flags);
	if (btrfs_chunk_writeable(info, cache->start)) {
		if (cache->used == 0) {
			ASSERT(list_empty(&cache->bg_list));
			if (btrfs_test_opt(info, DISCARD_ASYNC))
				btrfs_discard_queue_work(&info->discard_ctl, cache);
			else
				btrfs_mark_bg_unused(cache);
		}
	} else {
		inc_block_group_ro(cache, 1);
	}

	return 0;
error:
	btrfs_put_block_group(cache);
	return ret;
}

static int fill_dummy_bgs(struct btrfs_fs_info *fs_info)
{
	struct extent_map_tree *em_tree = &fs_info->mapping_tree;
	struct rb_node *node;
	int ret = 0;

	for (node = rb_first_cached(&em_tree->map); node; node = rb_next(node)) {
		struct extent_map *em;
		struct map_lookup *map;
		struct btrfs_block_group *bg;

		em = rb_entry(node, struct extent_map, rb_node);
		map = em->map_lookup;
		bg = btrfs_create_block_group_cache(fs_info, em->start);
		if (!bg) {
			ret = -ENOMEM;
			break;
		}

		/* Fill dummy cache as FULL */
		bg->length = em->len;
		bg->flags = map->type;
		bg->cached = BTRFS_CACHE_FINISHED;
		bg->used = em->len;
		bg->flags = map->type;
		ret = btrfs_add_block_group_cache(fs_info, bg);
		/*
		 * We may have some valid block group cache added already, in
		 * that case we skip to the next one.
		 */
		if (ret == -EEXIST) {
			ret = 0;
			btrfs_put_block_group(bg);
			continue;
		}

		if (ret) {
			btrfs_remove_free_space_cache(bg);
			btrfs_put_block_group(bg);
			break;
		}

		btrfs_add_bg_to_space_info(fs_info, bg);

		set_avail_alloc_bits(fs_info, bg->flags);
	}
	if (!ret)
		btrfs_init_global_block_rsv(fs_info);
	return ret;
}

int btrfs_read_block_groups(struct btrfs_fs_info *info)
{
	struct btrfs_root *root = btrfs_block_group_root(info);
	struct btrfs_path *path;
	int ret;
	struct btrfs_block_group *cache;
	struct btrfs_space_info *space_info;
	struct btrfs_key key;
	int need_clear = 0;
	u64 cache_gen;

	/*
	 * Either no extent root (with ibadroots rescue option) or we have
	 * unsupported RO options. The fs can never be mounted read-write, so no
	 * need to waste time searching block group items.
	 *
	 * This also allows new extent tree related changes to be RO compat,
	 * no need for a full incompat flag.
	 */
	if (!root || (btrfs_super_compat_ro_flags(info->super_copy) &
		      ~BTRFS_FEATURE_COMPAT_RO_SUPP))
		return fill_dummy_bgs(info);

	key.objectid = 0;
	key.offset = 0;
	key.type = BTRFS_BLOCK_GROUP_ITEM_KEY;
	path = btrfs_alloc_path();
	if (!path)
		return -ENOMEM;

	cache_gen = btrfs_super_cache_generation(info->super_copy);
	if (btrfs_test_opt(info, SPACE_CACHE) &&
	    btrfs_super_generation(info->super_copy) != cache_gen)
		need_clear = 1;
	if (btrfs_test_opt(info, CLEAR_CACHE))
		need_clear = 1;

	while (1) {
		struct btrfs_block_group_item bgi;
		struct extent_buffer *leaf;
		int slot;

		ret = find_first_block_group(info, path, &key);
		if (ret > 0)
			break;
		if (ret != 0)
			goto error;

		leaf = path->nodes[0];
		slot = path->slots[0];

		read_extent_buffer(leaf, &bgi, btrfs_item_ptr_offset(leaf, slot),
				   sizeof(bgi));

		btrfs_item_key_to_cpu(leaf, &key, slot);
		btrfs_release_path(path);
		ret = read_one_block_group(info, &bgi, &key, need_clear);
		if (ret < 0)
			goto error;
		key.objectid += key.offset;
		key.offset = 0;
	}
	btrfs_release_path(path);

	list_for_each_entry(space_info, &info->space_info, list) {
		int i;

		for (i = 0; i < BTRFS_NR_RAID_TYPES; i++) {
			if (list_empty(&space_info->block_groups[i]))
				continue;
			cache = list_first_entry(&space_info->block_groups[i],
						 struct btrfs_block_group,
						 list);
			btrfs_sysfs_add_block_group_type(cache);
		}

		if (!(btrfs_get_alloc_profile(info, space_info->flags) &
		      (BTRFS_BLOCK_GROUP_RAID10 |
		       BTRFS_BLOCK_GROUP_RAID1_MASK |
		       BTRFS_BLOCK_GROUP_RAID56_MASK |
		       BTRFS_BLOCK_GROUP_DUP)))
			continue;
		/*
		 * Avoid allocating from un-mirrored block group if there are
		 * mirrored block groups.
		 */
		list_for_each_entry(cache,
				&space_info->block_groups[BTRFS_RAID_RAID0],
				list)
			inc_block_group_ro(cache, 1);
		list_for_each_entry(cache,
				&space_info->block_groups[BTRFS_RAID_SINGLE],
				list)
			inc_block_group_ro(cache, 1);
	}

	btrfs_init_global_block_rsv(info);
	ret = check_chunk_block_group_mappings(info);
error:
	btrfs_free_path(path);
	/*
	 * We've hit some error while reading the extent tree, and have
	 * rescue=ibadroots mount option.
	 * Try to fill the tree using dummy block groups so that the user can
	 * continue to mount and grab their data.
	 */
	if (ret && btrfs_test_opt(info, IGNOREBADROOTS))
		ret = fill_dummy_bgs(info);
	return ret;
}

/*
 * This function, insert_block_group_item(), belongs to the phase 2 of chunk
 * allocation.
 *
 * See the comment at btrfs_chunk_alloc() for details about the chunk allocation
 * phases.
 */
static int insert_block_group_item(struct btrfs_trans_handle *trans,
				   struct btrfs_block_group *block_group)
{
	struct btrfs_fs_info *fs_info = trans->fs_info;
	struct btrfs_block_group_item bgi;
	struct btrfs_root *root = btrfs_block_group_root(fs_info);
	struct btrfs_key key;
	u64 old_commit_used;
	int ret;

	spin_lock(&block_group->lock);
	btrfs_set_stack_block_group_used(&bgi, block_group->used);
	btrfs_set_stack_block_group_chunk_objectid(&bgi,
						   block_group->global_root_id);
	btrfs_set_stack_block_group_flags(&bgi, block_group->flags);
	old_commit_used = block_group->commit_used;
	block_group->commit_used = block_group->used;
	key.objectid = block_group->start;
	key.type = BTRFS_BLOCK_GROUP_ITEM_KEY;
	key.offset = block_group->length;
	spin_unlock(&block_group->lock);

	ret = btrfs_insert_item(trans, root, &key, &bgi, sizeof(bgi));
	if (ret < 0) {
		spin_lock(&block_group->lock);
		block_group->commit_used = old_commit_used;
		spin_unlock(&block_group->lock);
	}

	return ret;
}

static int insert_dev_extent(struct btrfs_trans_handle *trans,
			    struct btrfs_device *device, u64 chunk_offset,
			    u64 start, u64 num_bytes)
{
	struct btrfs_fs_info *fs_info = device->fs_info;
	struct btrfs_root *root = fs_info->dev_root;
	struct btrfs_path *path;
	struct btrfs_dev_extent *extent;
	struct extent_buffer *leaf;
	struct btrfs_key key;
	int ret;

	WARN_ON(!test_bit(BTRFS_DEV_STATE_IN_FS_METADATA, &device->dev_state));
	WARN_ON(test_bit(BTRFS_DEV_STATE_REPLACE_TGT, &device->dev_state));
	path = btrfs_alloc_path();
	if (!path)
		return -ENOMEM;

	key.objectid = device->devid;
	key.type = BTRFS_DEV_EXTENT_KEY;
	key.offset = start;
	ret = btrfs_insert_empty_item(trans, root, path, &key, sizeof(*extent));
	if (ret)
		goto out;

	leaf = path->nodes[0];
	extent = btrfs_item_ptr(leaf, path->slots[0], struct btrfs_dev_extent);
	btrfs_set_dev_extent_chunk_tree(leaf, extent, BTRFS_CHUNK_TREE_OBJECTID);
	btrfs_set_dev_extent_chunk_objectid(leaf, extent,
					    BTRFS_FIRST_CHUNK_TREE_OBJECTID);
	btrfs_set_dev_extent_chunk_offset(leaf, extent, chunk_offset);

	btrfs_set_dev_extent_length(leaf, extent, num_bytes);
	btrfs_mark_buffer_dirty(leaf);
out:
	btrfs_free_path(path);
	return ret;
}

/*
 * This function belongs to phase 2.
 *
 * See the comment at btrfs_chunk_alloc() for details about the chunk allocation
 * phases.
 */
static int insert_dev_extents(struct btrfs_trans_handle *trans,
				   u64 chunk_offset, u64 chunk_size)
{
	struct btrfs_fs_info *fs_info = trans->fs_info;
	struct btrfs_device *device;
	struct extent_map *em;
	struct map_lookup *map;
	u64 dev_offset;
	u64 stripe_size;
	int i;
	int ret = 0;

	em = btrfs_get_chunk_map(fs_info, chunk_offset, chunk_size);
	if (IS_ERR(em))
		return PTR_ERR(em);

	map = em->map_lookup;
	stripe_size = em->orig_block_len;

	/*
	 * Take the device list mutex to prevent races with the final phase of
	 * a device replace operation that replaces the device object associated
	 * with the map's stripes, because the device object's id can change
	 * at any time during that final phase of the device replace operation
	 * (dev-replace.c:btrfs_dev_replace_finishing()), so we could grab the
	 * replaced device and then see it with an ID of BTRFS_DEV_REPLACE_DEVID,
	 * resulting in persisting a device extent item with such ID.
	 */
	mutex_lock(&fs_info->fs_devices->device_list_mutex);
	for (i = 0; i < map->num_stripes; i++) {
		device = map->stripes[i].dev;
		dev_offset = map->stripes[i].physical;

		ret = insert_dev_extent(trans, device, chunk_offset, dev_offset,
				       stripe_size);
		if (ret)
			break;
	}
	mutex_unlock(&fs_info->fs_devices->device_list_mutex);

	free_extent_map(em);
	return ret;
}

/*
 * This function, btrfs_create_pending_block_groups(), belongs to the phase 2 of
 * chunk allocation.
 *
 * See the comment at btrfs_chunk_alloc() for details about the chunk allocation
 * phases.
 */
void btrfs_create_pending_block_groups(struct btrfs_trans_handle *trans)
{
	struct btrfs_fs_info *fs_info = trans->fs_info;
	struct btrfs_block_group *block_group;
	int ret = 0;

	while (!list_empty(&trans->new_bgs)) {
		int index;

		block_group = list_first_entry(&trans->new_bgs,
					       struct btrfs_block_group,
					       bg_list);
		if (ret)
			goto next;

		index = btrfs_bg_flags_to_raid_index(block_group->flags);

		ret = insert_block_group_item(trans, block_group);
		if (ret)
			btrfs_abort_transaction(trans, ret);
		if (!test_bit(BLOCK_GROUP_FLAG_CHUNK_ITEM_INSERTED,
			      &block_group->runtime_flags)) {
			mutex_lock(&fs_info->chunk_mutex);
			ret = btrfs_chunk_alloc_add_chunk_item(trans, block_group);
			mutex_unlock(&fs_info->chunk_mutex);
			if (ret)
				btrfs_abort_transaction(trans, ret);
		}
		ret = insert_dev_extents(trans, block_group->start,
					 block_group->length);
		if (ret)
			btrfs_abort_transaction(trans, ret);
		add_block_group_free_space(trans, block_group);

		/*
		 * If we restriped during balance, we may have added a new raid
		 * type, so now add the sysfs entries when it is safe to do so.
		 * We don't have to worry about locking here as it's handled in
		 * btrfs_sysfs_add_block_group_type.
		 */
		if (block_group->space_info->block_group_kobjs[index] == NULL)
			btrfs_sysfs_add_block_group_type(block_group);

		/* Already aborted the transaction if it failed. */
next:
		btrfs_delayed_refs_rsv_release(fs_info, 1);
		list_del_init(&block_group->bg_list);
	}
	btrfs_trans_release_chunk_metadata(trans);
}

/*
 * For extent tree v2 we use the block_group_item->chunk_offset to point at our
 * global root id.  For v1 it's always set to BTRFS_FIRST_CHUNK_TREE_OBJECTID.
 */
static u64 calculate_global_root_id(struct btrfs_fs_info *fs_info, u64 offset)
{
	u64 div = SZ_1G;
	u64 index;

	if (!btrfs_fs_incompat(fs_info, EXTENT_TREE_V2))
		return BTRFS_FIRST_CHUNK_TREE_OBJECTID;

	/* If we have a smaller fs index based on 128MiB. */
	if (btrfs_super_total_bytes(fs_info->super_copy) <= (SZ_1G * 10ULL))
		div = SZ_128M;

	offset = div64_u64(offset, div);
	div64_u64_rem(offset, fs_info->nr_global_roots, &index);
	return index;
}

struct btrfs_block_group *btrfs_make_block_group(struct btrfs_trans_handle *trans,
						 u64 type,
						 u64 chunk_offset, u64 size)
{
	struct btrfs_fs_info *fs_info = trans->fs_info;
	struct btrfs_block_group *cache;
	int ret;

	btrfs_set_log_full_commit(trans);

	cache = btrfs_create_block_group_cache(fs_info, chunk_offset);
	if (!cache)
		return ERR_PTR(-ENOMEM);

	cache->length = size;
	set_free_space_tree_thresholds(cache);
	cache->flags = type;
	cache->cached = BTRFS_CACHE_FINISHED;
	cache->global_root_id = calculate_global_root_id(fs_info, cache->start);

	if (btrfs_fs_compat_ro(fs_info, FREE_SPACE_TREE))
		set_bit(BLOCK_GROUP_FLAG_NEEDS_FREE_SPACE, &cache->runtime_flags);

	ret = btrfs_load_block_group_zone_info(cache, true);
	if (ret) {
		btrfs_put_block_group(cache);
		return ERR_PTR(ret);
	}

	ret = exclude_super_stripes(cache);
	if (ret) {
		/* We may have excluded something, so call this just in case */
		btrfs_free_excluded_extents(cache);
		btrfs_put_block_group(cache);
		return ERR_PTR(ret);
	}

	ret = add_new_free_space(cache, chunk_offset, chunk_offset + size, NULL);
	btrfs_free_excluded_extents(cache);
	if (ret) {
		btrfs_put_block_group(cache);
		return ERR_PTR(ret);
	}

	/*
	 * Ensure the corresponding space_info object is created and
	 * assigned to our block group. We want our bg to be added to the rbtree
	 * with its ->space_info set.
	 */
	cache->space_info = btrfs_find_space_info(fs_info, cache->flags);
	ASSERT(cache->space_info);

	ret = btrfs_add_block_group_cache(fs_info, cache);
	if (ret) {
		btrfs_remove_free_space_cache(cache);
		btrfs_put_block_group(cache);
		return ERR_PTR(ret);
	}

	/*
	 * Now that our block group has its ->space_info set and is inserted in
	 * the rbtree, update the space info's counters.
	 */
	trace_btrfs_add_block_group(fs_info, cache, 1);
	btrfs_add_bg_to_space_info(fs_info, cache);
	btrfs_update_global_block_rsv(fs_info);

#ifdef CONFIG_BTRFS_DEBUG
	if (btrfs_should_fragment_free_space(cache)) {
		cache->space_info->bytes_used += size >> 1;
		fragment_free_space(cache);
	}
#endif

	list_add_tail(&cache->bg_list, &trans->new_bgs);
	trans->delayed_ref_updates++;
	btrfs_update_delayed_refs_rsv(trans);

	set_avail_alloc_bits(fs_info, type);
	return cache;
}

/*
 * Mark one block group RO, can be called several times for the same block
 * group.
 *
 * @cache:		the destination block group
 * @do_chunk_alloc:	whether need to do chunk pre-allocation, this is to
 * 			ensure we still have some free space after marking this
 * 			block group RO.
 */
int btrfs_inc_block_group_ro(struct btrfs_block_group *cache,
			     bool do_chunk_alloc)
{
	struct btrfs_fs_info *fs_info = cache->fs_info;
	struct btrfs_trans_handle *trans;
	struct btrfs_root *root = btrfs_block_group_root(fs_info);
	u64 alloc_flags;
	int ret;
	bool dirty_bg_running;

	/*
	 * This can only happen when we are doing read-only scrub on read-only
	 * mount.
	 * In that case we should not start a new transaction on read-only fs.
	 * Thus here we skip all chunk allocations.
	 */
	if (sb_rdonly(fs_info->sb)) {
		mutex_lock(&fs_info->ro_block_group_mutex);
		ret = inc_block_group_ro(cache, 0);
		mutex_unlock(&fs_info->ro_block_group_mutex);
		return ret;
	}

	do {
		trans = btrfs_join_transaction(root);
		if (IS_ERR(trans))
			return PTR_ERR(trans);

		dirty_bg_running = false;

		/*
		 * We're not allowed to set block groups readonly after the dirty
		 * block group cache has started writing.  If it already started,
		 * back off and let this transaction commit.
		 */
		mutex_lock(&fs_info->ro_block_group_mutex);
		if (test_bit(BTRFS_TRANS_DIRTY_BG_RUN, &trans->transaction->flags)) {
			u64 transid = trans->transid;

			mutex_unlock(&fs_info->ro_block_group_mutex);
			btrfs_end_transaction(trans);

			ret = btrfs_wait_for_commit(fs_info, transid);
			if (ret)
				return ret;
			dirty_bg_running = true;
		}
	} while (dirty_bg_running);

	if (do_chunk_alloc) {
		/*
		 * If we are changing raid levels, try to allocate a
		 * corresponding block group with the new raid level.
		 */
		alloc_flags = btrfs_get_alloc_profile(fs_info, cache->flags);
		if (alloc_flags != cache->flags) {
			ret = btrfs_chunk_alloc(trans, alloc_flags,
						CHUNK_ALLOC_FORCE);
			/*
			 * ENOSPC is allowed here, we may have enough space
			 * already allocated at the new raid level to carry on
			 */
			if (ret == -ENOSPC)
				ret = 0;
			if (ret < 0)
				goto out;
		}
	}

	ret = inc_block_group_ro(cache, 0);
	if (!ret)
		goto out;
	if (ret == -ETXTBSY)
		goto unlock_out;

	/*
	 * Skip chunk alloction if the bg is SYSTEM, this is to avoid system
	 * chunk allocation storm to exhaust the system chunk array.  Otherwise
	 * we still want to try our best to mark the block group read-only.
	 */
	if (!do_chunk_alloc && ret == -ENOSPC &&
	    (cache->flags & BTRFS_BLOCK_GROUP_SYSTEM))
		goto unlock_out;

	alloc_flags = btrfs_get_alloc_profile(fs_info, cache->space_info->flags);
	ret = btrfs_chunk_alloc(trans, alloc_flags, CHUNK_ALLOC_FORCE);
	if (ret < 0)
		goto out;
	/*
	 * We have allocated a new chunk. We also need to activate that chunk to
	 * grant metadata tickets for zoned filesystem.
	 */
	ret = btrfs_zoned_activate_one_bg(fs_info, cache->space_info, true);
	if (ret < 0)
		goto out;

	ret = inc_block_group_ro(cache, 0);
	if (ret == -ETXTBSY)
		goto unlock_out;
out:
	if (cache->flags & BTRFS_BLOCK_GROUP_SYSTEM) {
		alloc_flags = btrfs_get_alloc_profile(fs_info, cache->flags);
		mutex_lock(&fs_info->chunk_mutex);
		check_system_chunk(trans, alloc_flags);
		mutex_unlock(&fs_info->chunk_mutex);
	}
unlock_out:
	mutex_unlock(&fs_info->ro_block_group_mutex);

	btrfs_end_transaction(trans);
	return ret;
}

void btrfs_dec_block_group_ro(struct btrfs_block_group *cache)
{
	struct btrfs_space_info *sinfo = cache->space_info;
	u64 num_bytes;

	BUG_ON(!cache->ro);

	spin_lock(&sinfo->lock);
	spin_lock(&cache->lock);
	if (!--cache->ro) {
		if (btrfs_is_zoned(cache->fs_info)) {
			/* Migrate zone_unusable bytes back */
			cache->zone_unusable =
				(cache->alloc_offset - cache->used) +
				(cache->length - cache->zone_capacity);
			sinfo->bytes_zone_unusable += cache->zone_unusable;
			sinfo->bytes_readonly -= cache->zone_unusable;
		}
		num_bytes = cache->length - cache->reserved -
			    cache->pinned - cache->bytes_super -
			    cache->zone_unusable - cache->used;
		sinfo->bytes_readonly -= num_bytes;
		list_del_init(&cache->ro_list);
	}
	spin_unlock(&cache->lock);
	spin_unlock(&sinfo->lock);
}

static int update_block_group_item(struct btrfs_trans_handle *trans,
				   struct btrfs_path *path,
				   struct btrfs_block_group *cache)
{
	struct btrfs_fs_info *fs_info = trans->fs_info;
	int ret;
	struct btrfs_root *root = btrfs_block_group_root(fs_info);
	unsigned long bi;
	struct extent_buffer *leaf;
	struct btrfs_block_group_item bgi;
	struct btrfs_key key;
	u64 old_commit_used;
	u64 used;

	/*
	 * Block group items update can be triggered out of commit transaction
	 * critical section, thus we need a consistent view of used bytes.
	 * We cannot use cache->used directly outside of the spin lock, as it
	 * may be changed.
	 */
	spin_lock(&cache->lock);
	old_commit_used = cache->commit_used;
	used = cache->used;
	/* No change in used bytes, can safely skip it. */
	if (cache->commit_used == used) {
		spin_unlock(&cache->lock);
		return 0;
	}
	cache->commit_used = used;
	spin_unlock(&cache->lock);

	key.objectid = cache->start;
	key.type = BTRFS_BLOCK_GROUP_ITEM_KEY;
	key.offset = cache->length;

	ret = btrfs_search_slot(trans, root, &key, path, 0, 1);
	if (ret) {
		if (ret > 0)
			ret = -ENOENT;
		goto fail;
	}

	leaf = path->nodes[0];
	bi = btrfs_item_ptr_offset(leaf, path->slots[0]);
	btrfs_set_stack_block_group_used(&bgi, used);
	btrfs_set_stack_block_group_chunk_objectid(&bgi,
						   cache->global_root_id);
	btrfs_set_stack_block_group_flags(&bgi, cache->flags);
	write_extent_buffer(leaf, &bgi, bi, sizeof(bgi));
	btrfs_mark_buffer_dirty(leaf);
fail:
	btrfs_release_path(path);
	/* We didn't update the block group item, need to revert @commit_used. */
	if (ret < 0) {
		spin_lock(&cache->lock);
		cache->commit_used = old_commit_used;
		spin_unlock(&cache->lock);
	}
	return ret;

}

static int cache_save_setup(struct btrfs_block_group *block_group,
			    struct btrfs_trans_handle *trans,
			    struct btrfs_path *path)
{
	struct btrfs_fs_info *fs_info = block_group->fs_info;
	struct btrfs_root *root = fs_info->tree_root;
	struct inode *inode = NULL;
	struct extent_changeset *data_reserved = NULL;
	u64 alloc_hint = 0;
	int dcs = BTRFS_DC_ERROR;
	u64 cache_size = 0;
	int retries = 0;
	int ret = 0;

	if (!btrfs_test_opt(fs_info, SPACE_CACHE))
		return 0;

	/*
	 * If this block group is smaller than 100 megs don't bother caching the
	 * block group.
	 */
	if (block_group->length < (100 * SZ_1M)) {
		spin_lock(&block_group->lock);
		block_group->disk_cache_state = BTRFS_DC_WRITTEN;
		spin_unlock(&block_group->lock);
		return 0;
	}

	if (TRANS_ABORTED(trans))
		return 0;
again:
	inode = lookup_free_space_inode(block_group, path);
	if (IS_ERR(inode) && PTR_ERR(inode) != -ENOENT) {
		ret = PTR_ERR(inode);
		btrfs_release_path(path);
		goto out;
	}

	if (IS_ERR(inode)) {
		BUG_ON(retries);
		retries++;

		if (block_group->ro)
			goto out_free;

		ret = create_free_space_inode(trans, block_group, path);
		if (ret)
			goto out_free;
		goto again;
	}

	/*
	 * We want to set the generation to 0, that way if anything goes wrong
	 * from here on out we know not to trust this cache when we load up next
	 * time.
	 */
	BTRFS_I(inode)->generation = 0;
	ret = btrfs_update_inode(trans, root, BTRFS_I(inode));
	if (ret) {
		/*
		 * So theoretically we could recover from this, simply set the
		 * super cache generation to 0 so we know to invalidate the
		 * cache, but then we'd have to keep track of the block groups
		 * that fail this way so we know we _have_ to reset this cache
		 * before the next commit or risk reading stale cache.  So to
		 * limit our exposure to horrible edge cases lets just abort the
		 * transaction, this only happens in really bad situations
		 * anyway.
		 */
		btrfs_abort_transaction(trans, ret);
		goto out_put;
	}
	WARN_ON(ret);

	/* We've already setup this transaction, go ahead and exit */
	if (block_group->cache_generation == trans->transid &&
	    i_size_read(inode)) {
		dcs = BTRFS_DC_SETUP;
		goto out_put;
	}

	if (i_size_read(inode) > 0) {
		ret = btrfs_check_trunc_cache_free_space(fs_info,
					&fs_info->global_block_rsv);
		if (ret)
			goto out_put;

		ret = btrfs_truncate_free_space_cache(trans, NULL, inode);
		if (ret)
			goto out_put;
	}

	spin_lock(&block_group->lock);
	if (block_group->cached != BTRFS_CACHE_FINISHED ||
	    !btrfs_test_opt(fs_info, SPACE_CACHE)) {
		/*
		 * don't bother trying to write stuff out _if_
		 * a) we're not cached,
		 * b) we're with nospace_cache mount option,
		 * c) we're with v2 space_cache (FREE_SPACE_TREE).
		 */
		dcs = BTRFS_DC_WRITTEN;
		spin_unlock(&block_group->lock);
		goto out_put;
	}
	spin_unlock(&block_group->lock);

	/*
	 * We hit an ENOSPC when setting up the cache in this transaction, just
	 * skip doing the setup, we've already cleared the cache so we're safe.
	 */
	if (test_bit(BTRFS_TRANS_CACHE_ENOSPC, &trans->transaction->flags)) {
		ret = -ENOSPC;
		goto out_put;
	}

	/*
	 * Try to preallocate enough space based on how big the block group is.
	 * Keep in mind this has to include any pinned space which could end up
	 * taking up quite a bit since it's not folded into the other space
	 * cache.
	 */
	cache_size = div_u64(block_group->length, SZ_256M);
	if (!cache_size)
		cache_size = 1;

	cache_size *= 16;
	cache_size *= fs_info->sectorsize;

	ret = btrfs_check_data_free_space(BTRFS_I(inode), &data_reserved, 0,
					  cache_size, false);
	if (ret)
		goto out_put;

	ret = btrfs_prealloc_file_range_trans(inode, trans, 0, 0, cache_size,
					      cache_size, cache_size,
					      &alloc_hint);
	/*
	 * Our cache requires contiguous chunks so that we don't modify a bunch
	 * of metadata or split extents when writing the cache out, which means
	 * we can enospc if we are heavily fragmented in addition to just normal
	 * out of space conditions.  So if we hit this just skip setting up any
	 * other block groups for this transaction, maybe we'll unpin enough
	 * space the next time around.
	 */
	if (!ret)
		dcs = BTRFS_DC_SETUP;
	else if (ret == -ENOSPC)
		set_bit(BTRFS_TRANS_CACHE_ENOSPC, &trans->transaction->flags);

out_put:
	iput(inode);
out_free:
	btrfs_release_path(path);
out:
	spin_lock(&block_group->lock);
	if (!ret && dcs == BTRFS_DC_SETUP)
		block_group->cache_generation = trans->transid;
	block_group->disk_cache_state = dcs;
	spin_unlock(&block_group->lock);

	extent_changeset_free(data_reserved);
	return ret;
}

int btrfs_setup_space_cache(struct btrfs_trans_handle *trans)
{
	struct btrfs_fs_info *fs_info = trans->fs_info;
	struct btrfs_block_group *cache, *tmp;
	struct btrfs_transaction *cur_trans = trans->transaction;
	struct btrfs_path *path;

	if (list_empty(&cur_trans->dirty_bgs) ||
	    !btrfs_test_opt(fs_info, SPACE_CACHE))
		return 0;

	path = btrfs_alloc_path();
	if (!path)
		return -ENOMEM;

	/* Could add new block groups, use _safe just in case */
	list_for_each_entry_safe(cache, tmp, &cur_trans->dirty_bgs,
				 dirty_list) {
		if (cache->disk_cache_state == BTRFS_DC_CLEAR)
			cache_save_setup(cache, trans, path);
	}

	btrfs_free_path(path);
	return 0;
}

/*
 * Transaction commit does final block group cache writeback during a critical
 * section where nothing is allowed to change the FS.  This is required in
 * order for the cache to actually match the block group, but can introduce a
 * lot of latency into the commit.
 *
 * So, btrfs_start_dirty_block_groups is here to kick off block group cache IO.
 * There's a chance we'll have to redo some of it if the block group changes
 * again during the commit, but it greatly reduces the commit latency by
 * getting rid of the easy block groups while we're still allowing others to
 * join the commit.
 */
int btrfs_start_dirty_block_groups(struct btrfs_trans_handle *trans)
{
	struct btrfs_fs_info *fs_info = trans->fs_info;
	struct btrfs_block_group *cache;
	struct btrfs_transaction *cur_trans = trans->transaction;
	int ret = 0;
	int should_put;
	struct btrfs_path *path = NULL;
	LIST_HEAD(dirty);
	struct list_head *io = &cur_trans->io_bgs;
	int loops = 0;

	spin_lock(&cur_trans->dirty_bgs_lock);
	if (list_empty(&cur_trans->dirty_bgs)) {
		spin_unlock(&cur_trans->dirty_bgs_lock);
		return 0;
	}
	list_splice_init(&cur_trans->dirty_bgs, &dirty);
	spin_unlock(&cur_trans->dirty_bgs_lock);

again:
	/* Make sure all the block groups on our dirty list actually exist */
	btrfs_create_pending_block_groups(trans);

	if (!path) {
		path = btrfs_alloc_path();
		if (!path) {
			ret = -ENOMEM;
			goto out;
		}
	}

	/*
	 * cache_write_mutex is here only to save us from balance or automatic
	 * removal of empty block groups deleting this block group while we are
	 * writing out the cache
	 */
	mutex_lock(&trans->transaction->cache_write_mutex);
	while (!list_empty(&dirty)) {
		bool drop_reserve = true;

		cache = list_first_entry(&dirty, struct btrfs_block_group,
					 dirty_list);
		/*
		 * This can happen if something re-dirties a block group that
		 * is already under IO.  Just wait for it to finish and then do
		 * it all again
		 */
		if (!list_empty(&cache->io_list)) {
			list_del_init(&cache->io_list);
			btrfs_wait_cache_io(trans, cache, path);
			btrfs_put_block_group(cache);
		}


		/*
		 * btrfs_wait_cache_io uses the cache->dirty_list to decide if
		 * it should update the cache_state.  Don't delete until after
		 * we wait.
		 *
		 * Since we're not running in the commit critical section
		 * we need the dirty_bgs_lock to protect from update_block_group
		 */
		spin_lock(&cur_trans->dirty_bgs_lock);
		list_del_init(&cache->dirty_list);
		spin_unlock(&cur_trans->dirty_bgs_lock);

		should_put = 1;

		cache_save_setup(cache, trans, path);

		if (cache->disk_cache_state == BTRFS_DC_SETUP) {
			cache->io_ctl.inode = NULL;
			ret = btrfs_write_out_cache(trans, cache, path);
			if (ret == 0 && cache->io_ctl.inode) {
				should_put = 0;

				/*
				 * The cache_write_mutex is protecting the
				 * io_list, also refer to the definition of
				 * btrfs_transaction::io_bgs for more details
				 */
				list_add_tail(&cache->io_list, io);
			} else {
				/*
				 * If we failed to write the cache, the
				 * generation will be bad and life goes on
				 */
				ret = 0;
			}
		}
		if (!ret) {
			ret = update_block_group_item(trans, path, cache);
			/*
			 * Our block group might still be attached to the list
			 * of new block groups in the transaction handle of some
			 * other task (struct btrfs_trans_handle->new_bgs). This
			 * means its block group item isn't yet in the extent
			 * tree. If this happens ignore the error, as we will
			 * try again later in the critical section of the
			 * transaction commit.
			 */
			if (ret == -ENOENT) {
				ret = 0;
				spin_lock(&cur_trans->dirty_bgs_lock);
				if (list_empty(&cache->dirty_list)) {
					list_add_tail(&cache->dirty_list,
						      &cur_trans->dirty_bgs);
					btrfs_get_block_group(cache);
					drop_reserve = false;
				}
				spin_unlock(&cur_trans->dirty_bgs_lock);
			} else if (ret) {
				btrfs_abort_transaction(trans, ret);
			}
		}

		/* If it's not on the io list, we need to put the block group */
		if (should_put)
			btrfs_put_block_group(cache);
		if (drop_reserve)
			btrfs_delayed_refs_rsv_release(fs_info, 1);
		/*
		 * Avoid blocking other tasks for too long. It might even save
		 * us from writing caches for block groups that are going to be
		 * removed.
		 */
		mutex_unlock(&trans->transaction->cache_write_mutex);
		if (ret)
			goto out;
		mutex_lock(&trans->transaction->cache_write_mutex);
	}
	mutex_unlock(&trans->transaction->cache_write_mutex);

	/*
	 * Go through delayed refs for all the stuff we've just kicked off
	 * and then loop back (just once)
	 */
	if (!ret)
		ret = btrfs_run_delayed_refs(trans, 0);
	if (!ret && loops == 0) {
		loops++;
		spin_lock(&cur_trans->dirty_bgs_lock);
		list_splice_init(&cur_trans->dirty_bgs, &dirty);
		/*
		 * dirty_bgs_lock protects us from concurrent block group
		 * deletes too (not just cache_write_mutex).
		 */
		if (!list_empty(&dirty)) {
			spin_unlock(&cur_trans->dirty_bgs_lock);
			goto again;
		}
		spin_unlock(&cur_trans->dirty_bgs_lock);
	}
out:
	if (ret < 0) {
		spin_lock(&cur_trans->dirty_bgs_lock);
		list_splice_init(&dirty, &cur_trans->dirty_bgs);
		spin_unlock(&cur_trans->dirty_bgs_lock);
		btrfs_cleanup_dirty_bgs(cur_trans, fs_info);
	}

	btrfs_free_path(path);
	return ret;
}

int btrfs_write_dirty_block_groups(struct btrfs_trans_handle *trans)
{
	struct btrfs_fs_info *fs_info = trans->fs_info;
	struct btrfs_block_group *cache;
	struct btrfs_transaction *cur_trans = trans->transaction;
	int ret = 0;
	int should_put;
	struct btrfs_path *path;
	struct list_head *io = &cur_trans->io_bgs;

	path = btrfs_alloc_path();
	if (!path)
		return -ENOMEM;

	/*
	 * Even though we are in the critical section of the transaction commit,
	 * we can still have concurrent tasks adding elements to this
	 * transaction's list of dirty block groups. These tasks correspond to
	 * endio free space workers started when writeback finishes for a
	 * space cache, which run inode.c:btrfs_finish_ordered_io(), and can
	 * allocate new block groups as a result of COWing nodes of the root
	 * tree when updating the free space inode. The writeback for the space
	 * caches is triggered by an earlier call to
	 * btrfs_start_dirty_block_groups() and iterations of the following
	 * loop.
	 * Also we want to do the cache_save_setup first and then run the
	 * delayed refs to make sure we have the best chance at doing this all
	 * in one shot.
	 */
	spin_lock(&cur_trans->dirty_bgs_lock);
	while (!list_empty(&cur_trans->dirty_bgs)) {
		cache = list_first_entry(&cur_trans->dirty_bgs,
					 struct btrfs_block_group,
					 dirty_list);

		/*
		 * This can happen if cache_save_setup re-dirties a block group
		 * that is already under IO.  Just wait for it to finish and
		 * then do it all again
		 */
		if (!list_empty(&cache->io_list)) {
			spin_unlock(&cur_trans->dirty_bgs_lock);
			list_del_init(&cache->io_list);
			btrfs_wait_cache_io(trans, cache, path);
			btrfs_put_block_group(cache);
			spin_lock(&cur_trans->dirty_bgs_lock);
		}

		/*
		 * Don't remove from the dirty list until after we've waited on
		 * any pending IO
		 */
		list_del_init(&cache->dirty_list);
		spin_unlock(&cur_trans->dirty_bgs_lock);
		should_put = 1;

		cache_save_setup(cache, trans, path);

		if (!ret)
			ret = btrfs_run_delayed_refs(trans,
						     (unsigned long) -1);

		if (!ret && cache->disk_cache_state == BTRFS_DC_SETUP) {
			cache->io_ctl.inode = NULL;
			ret = btrfs_write_out_cache(trans, cache, path);
			if (ret == 0 && cache->io_ctl.inode) {
				should_put = 0;
				list_add_tail(&cache->io_list, io);
			} else {
				/*
				 * If we failed to write the cache, the
				 * generation will be bad and life goes on
				 */
				ret = 0;
			}
		}
		if (!ret) {
			ret = update_block_group_item(trans, path, cache);
			/*
			 * One of the free space endio workers might have
			 * created a new block group while updating a free space
			 * cache's inode (at inode.c:btrfs_finish_ordered_io())
			 * and hasn't released its transaction handle yet, in
			 * which case the new block group is still attached to
			 * its transaction handle and its creation has not
			 * finished yet (no block group item in the extent tree
			 * yet, etc). If this is the case, wait for all free
			 * space endio workers to finish and retry. This is a
			 * very rare case so no need for a more efficient and
			 * complex approach.
			 */
			if (ret == -ENOENT) {
				wait_event(cur_trans->writer_wait,
				   atomic_read(&cur_trans->num_writers) == 1);
				ret = update_block_group_item(trans, path, cache);
			}
			if (ret)
				btrfs_abort_transaction(trans, ret);
		}

		/* If its not on the io list, we need to put the block group */
		if (should_put)
			btrfs_put_block_group(cache);
		btrfs_delayed_refs_rsv_release(fs_info, 1);
		spin_lock(&cur_trans->dirty_bgs_lock);
	}
	spin_unlock(&cur_trans->dirty_bgs_lock);

	/*
	 * Refer to the definition of io_bgs member for details why it's safe
	 * to use it without any locking
	 */
	while (!list_empty(io)) {
		cache = list_first_entry(io, struct btrfs_block_group,
					 io_list);
		list_del_init(&cache->io_list);
		btrfs_wait_cache_io(trans, cache, path);
		btrfs_put_block_group(cache);
	}

	btrfs_free_path(path);
	return ret;
}

int btrfs_update_block_group(struct btrfs_trans_handle *trans,
			     u64 bytenr, u64 num_bytes, bool alloc)
{
	struct btrfs_fs_info *info = trans->fs_info;
	struct btrfs_block_group *cache = NULL;
	u64 total = num_bytes;
	u64 old_val;
	u64 byte_in_group;
	int factor;
	int ret = 0;

	/* Block accounting for super block */
	spin_lock(&info->delalloc_root_lock);
	old_val = btrfs_super_bytes_used(info->super_copy);
	if (alloc)
		old_val += num_bytes;
	else
		old_val -= num_bytes;
	btrfs_set_super_bytes_used(info->super_copy, old_val);
	spin_unlock(&info->delalloc_root_lock);

	while (total) {
		struct btrfs_space_info *space_info;
		bool reclaim = false;

		cache = btrfs_lookup_block_group(info, bytenr);
		if (!cache) {
			ret = -ENOENT;
			break;
		}
		space_info = cache->space_info;
		factor = btrfs_bg_type_to_factor(cache->flags);

		/*
		 * If this block group has free space cache written out, we
		 * need to make sure to load it if we are removing space.  This
		 * is because we need the unpinning stage to actually add the
		 * space back to the block group, otherwise we will leak space.
		 */
		if (!alloc && !btrfs_block_group_done(cache))
			btrfs_cache_block_group(cache, true);

		byte_in_group = bytenr - cache->start;
		WARN_ON(byte_in_group > cache->length);

		spin_lock(&space_info->lock);
		spin_lock(&cache->lock);

		if (btrfs_test_opt(info, SPACE_CACHE) &&
		    cache->disk_cache_state < BTRFS_DC_CLEAR)
			cache->disk_cache_state = BTRFS_DC_CLEAR;

		old_val = cache->used;
		num_bytes = min(total, cache->length - byte_in_group);
		if (alloc) {
			old_val += num_bytes;
			cache->used = old_val;
			cache->reserved -= num_bytes;
			space_info->bytes_reserved -= num_bytes;
			space_info->bytes_used += num_bytes;
			space_info->disk_used += num_bytes * factor;
			spin_unlock(&cache->lock);
			spin_unlock(&space_info->lock);
		} else {
			old_val -= num_bytes;
			cache->used = old_val;
			cache->pinned += num_bytes;
			btrfs_space_info_update_bytes_pinned(info, space_info,
							     num_bytes);
			space_info->bytes_used -= num_bytes;
			space_info->disk_used -= num_bytes * factor;

			reclaim = should_reclaim_block_group(cache, num_bytes);

			spin_unlock(&cache->lock);
			spin_unlock(&space_info->lock);

			set_extent_dirty(&trans->transaction->pinned_extents,
					 bytenr, bytenr + num_bytes - 1,
					 GFP_NOFS | __GFP_NOFAIL);
		}

		spin_lock(&trans->transaction->dirty_bgs_lock);
		if (list_empty(&cache->dirty_list)) {
			list_add_tail(&cache->dirty_list,
				      &trans->transaction->dirty_bgs);
			trans->delayed_ref_updates++;
			btrfs_get_block_group(cache);
		}
		spin_unlock(&trans->transaction->dirty_bgs_lock);

		/*
		 * No longer have used bytes in this block group, queue it for
		 * deletion. We do this after adding the block group to the
		 * dirty list to avoid races between cleaner kthread and space
		 * cache writeout.
		 */
		if (!alloc && old_val == 0) {
			if (!btrfs_test_opt(info, DISCARD_ASYNC))
				btrfs_mark_bg_unused(cache);
		} else if (!alloc && reclaim) {
			btrfs_mark_bg_to_reclaim(cache);
		}

		btrfs_put_block_group(cache);
		total -= num_bytes;
		bytenr += num_bytes;
	}

	/* Modified block groups are accounted for in the delayed_refs_rsv. */
	btrfs_update_delayed_refs_rsv(trans);
	return ret;
}

/*
 * Update the block_group and space info counters.
 *
 * @cache:	The cache we are manipulating
 * @ram_bytes:  The number of bytes of file content, and will be same to
 *              @num_bytes except for the compress path.
 * @num_bytes:	The number of bytes in question
 * @delalloc:   The blocks are allocated for the delalloc write
 *
 * This is called by the allocator when it reserves space. If this is a
 * reservation and the block group has become read only we cannot make the
 * reservation and return -EAGAIN, otherwise this function always succeeds.
 */
int btrfs_add_reserved_bytes(struct btrfs_block_group *cache,
			     u64 ram_bytes, u64 num_bytes, int delalloc,
			     bool force_wrong_size_class)
{
	struct btrfs_space_info *space_info = cache->space_info;
	enum btrfs_block_group_size_class size_class;
	int ret = 0;

	spin_lock(&space_info->lock);
	spin_lock(&cache->lock);
	if (cache->ro) {
		ret = -EAGAIN;
		goto out;
	}

	if (btrfs_block_group_should_use_size_class(cache)) {
		size_class = btrfs_calc_block_group_size_class(num_bytes);
		ret = btrfs_use_block_group_size_class(cache, size_class, force_wrong_size_class);
		if (ret)
			goto out;
	}
	cache->reserved += num_bytes;
	space_info->bytes_reserved += num_bytes;
	trace_btrfs_space_reservation(cache->fs_info, "space_info",
				      space_info->flags, num_bytes, 1);
	btrfs_space_info_update_bytes_may_use(cache->fs_info,
					      space_info, -ram_bytes);
	if (delalloc)
		cache->delalloc_bytes += num_bytes;

	/*
	 * Compression can use less space than we reserved, so wake tickets if
	 * that happens.
	 */
	if (num_bytes < ram_bytes)
		btrfs_try_granting_tickets(cache->fs_info, space_info);
out:
	spin_unlock(&cache->lock);
	spin_unlock(&space_info->lock);
	return ret;
}

/*
 * Update the block_group and space info counters.
 *
 * @cache:      The cache we are manipulating
 * @num_bytes:  The number of bytes in question
 * @delalloc:   The blocks are allocated for the delalloc write
 *
 * This is called by somebody who is freeing space that was never actually used
 * on disk.  For example if you reserve some space for a new leaf in transaction
 * A and before transaction A commits you free that leaf, you call this with
 * reserve set to 0 in order to clear the reservation.
 */
void btrfs_free_reserved_bytes(struct btrfs_block_group *cache,
			       u64 num_bytes, int delalloc)
{
	struct btrfs_space_info *space_info = cache->space_info;

	spin_lock(&space_info->lock);
	spin_lock(&cache->lock);
	if (cache->ro)
		space_info->bytes_readonly += num_bytes;
	cache->reserved -= num_bytes;
	space_info->bytes_reserved -= num_bytes;
	space_info->max_extent_size = 0;

	if (delalloc)
		cache->delalloc_bytes -= num_bytes;
	spin_unlock(&cache->lock);

	btrfs_try_granting_tickets(cache->fs_info, space_info);
	spin_unlock(&space_info->lock);
}

static void force_metadata_allocation(struct btrfs_fs_info *info)
{
	struct list_head *head = &info->space_info;
	struct btrfs_space_info *found;

	list_for_each_entry(found, head, list) {
		if (found->flags & BTRFS_BLOCK_GROUP_METADATA)
			found->force_alloc = CHUNK_ALLOC_FORCE;
	}
}

static int should_alloc_chunk(struct btrfs_fs_info *fs_info,
			      struct btrfs_space_info *sinfo, int force)
{
	u64 bytes_used = btrfs_space_info_used(sinfo, false);
	u64 thresh;

	if (force == CHUNK_ALLOC_FORCE)
		return 1;

	/*
	 * in limited mode, we want to have some free space up to
	 * about 1% of the FS size.
	 */
	if (force == CHUNK_ALLOC_LIMITED) {
		thresh = btrfs_super_total_bytes(fs_info->super_copy);
		thresh = max_t(u64, SZ_64M, mult_perc(thresh, 1));

		if (sinfo->total_bytes - bytes_used < thresh)
			return 1;
	}

	if (bytes_used + SZ_2M < mult_perc(sinfo->total_bytes, 80))
		return 0;
	return 1;
}

int btrfs_force_chunk_alloc(struct btrfs_trans_handle *trans, u64 type)
{
	u64 alloc_flags = btrfs_get_alloc_profile(trans->fs_info, type);

	return btrfs_chunk_alloc(trans, alloc_flags, CHUNK_ALLOC_FORCE);
}

static struct btrfs_block_group *do_chunk_alloc(struct btrfs_trans_handle *trans, u64 flags)
{
	struct btrfs_block_group *bg;
	int ret;

	/*
	 * Check if we have enough space in the system space info because we
	 * will need to update device items in the chunk btree and insert a new
	 * chunk item in the chunk btree as well. This will allocate a new
	 * system block group if needed.
	 */
	check_system_chunk(trans, flags);

	bg = btrfs_create_chunk(trans, flags);
	if (IS_ERR(bg)) {
		ret = PTR_ERR(bg);
		goto out;
	}

	ret = btrfs_chunk_alloc_add_chunk_item(trans, bg);
	/*
	 * Normally we are not expected to fail with -ENOSPC here, since we have
	 * previously reserved space in the system space_info and allocated one
	 * new system chunk if necessary. However there are three exceptions:
	 *
	 * 1) We may have enough free space in the system space_info but all the
	 *    existing system block groups have a profile which can not be used
	 *    for extent allocation.
	 *
	 *    This happens when mounting in degraded mode. For example we have a
	 *    RAID1 filesystem with 2 devices, lose one device and mount the fs
	 *    using the other device in degraded mode. If we then allocate a chunk,
	 *    we may have enough free space in the existing system space_info, but
	 *    none of the block groups can be used for extent allocation since they
	 *    have a RAID1 profile, and because we are in degraded mode with a
	 *    single device, we are forced to allocate a new system chunk with a
	 *    SINGLE profile. Making check_system_chunk() iterate over all system
	 *    block groups and check if they have a usable profile and enough space
	 *    can be slow on very large filesystems, so we tolerate the -ENOSPC and
	 *    try again after forcing allocation of a new system chunk. Like this
	 *    we avoid paying the cost of that search in normal circumstances, when
	 *    we were not mounted in degraded mode;
	 *
	 * 2) We had enough free space info the system space_info, and one suitable
	 *    block group to allocate from when we called check_system_chunk()
	 *    above. However right after we called it, the only system block group
	 *    with enough free space got turned into RO mode by a running scrub,
	 *    and in this case we have to allocate a new one and retry. We only
	 *    need do this allocate and retry once, since we have a transaction
	 *    handle and scrub uses the commit root to search for block groups;
	 *
	 * 3) We had one system block group with enough free space when we called
	 *    check_system_chunk(), but after that, right before we tried to
	 *    allocate the last extent buffer we needed, a discard operation came
	 *    in and it temporarily removed the last free space entry from the
	 *    block group (discard removes a free space entry, discards it, and
	 *    then adds back the entry to the block group cache).
	 */
	if (ret == -ENOSPC) {
		const u64 sys_flags = btrfs_system_alloc_profile(trans->fs_info);
		struct btrfs_block_group *sys_bg;

		sys_bg = btrfs_create_chunk(trans, sys_flags);
		if (IS_ERR(sys_bg)) {
			ret = PTR_ERR(sys_bg);
			btrfs_abort_transaction(trans, ret);
			goto out;
		}

		ret = btrfs_chunk_alloc_add_chunk_item(trans, sys_bg);
		if (ret) {
			btrfs_abort_transaction(trans, ret);
			goto out;
		}

		ret = btrfs_chunk_alloc_add_chunk_item(trans, bg);
		if (ret) {
			btrfs_abort_transaction(trans, ret);
			goto out;
		}
	} else if (ret) {
		btrfs_abort_transaction(trans, ret);
		goto out;
	}
out:
	btrfs_trans_release_chunk_metadata(trans);

	if (ret)
		return ERR_PTR(ret);

	btrfs_get_block_group(bg);
	return bg;
}

/*
 * Chunk allocation is done in 2 phases:
 *
 * 1) Phase 1 - through btrfs_chunk_alloc() we allocate device extents for
 *    the chunk, the chunk mapping, create its block group and add the items
 *    that belong in the chunk btree to it - more specifically, we need to
 *    update device items in the chunk btree and add a new chunk item to it.
 *
 * 2) Phase 2 - through btrfs_create_pending_block_groups(), we add the block
 *    group item to the extent btree and the device extent items to the devices
 *    btree.
 *
 * This is done to prevent deadlocks. For example when COWing a node from the
 * extent btree we are holding a write lock on the node's parent and if we
 * trigger chunk allocation and attempted to insert the new block group item
 * in the extent btree right way, we could deadlock because the path for the
 * insertion can include that parent node. At first glance it seems impossible
 * to trigger chunk allocation after starting a transaction since tasks should
 * reserve enough transaction units (metadata space), however while that is true
 * most of the time, chunk allocation may still be triggered for several reasons:
 *
 * 1) When reserving metadata, we check if there is enough free space in the
 *    metadata space_info and therefore don't trigger allocation of a new chunk.
 *    However later when the task actually tries to COW an extent buffer from
 *    the extent btree or from the device btree for example, it is forced to
 *    allocate a new block group (chunk) because the only one that had enough
 *    free space was just turned to RO mode by a running scrub for example (or
 *    device replace, block group reclaim thread, etc), so we can not use it
 *    for allocating an extent and end up being forced to allocate a new one;
 *
 * 2) Because we only check that the metadata space_info has enough free bytes,
 *    we end up not allocating a new metadata chunk in that case. However if
 *    the filesystem was mounted in degraded mode, none of the existing block
 *    groups might be suitable for extent allocation due to their incompatible
 *    profile (for e.g. mounting a 2 devices filesystem, where all block groups
 *    use a RAID1 profile, in degraded mode using a single device). In this case
 *    when the task attempts to COW some extent buffer of the extent btree for
 *    example, it will trigger allocation of a new metadata block group with a
 *    suitable profile (SINGLE profile in the example of the degraded mount of
 *    the RAID1 filesystem);
 *
 * 3) The task has reserved enough transaction units / metadata space, but when
 *    it attempts to COW an extent buffer from the extent or device btree for
 *    example, it does not find any free extent in any metadata block group,
 *    therefore forced to try to allocate a new metadata block group.
 *    This is because some other task allocated all available extents in the
 *    meanwhile - this typically happens with tasks that don't reserve space
 *    properly, either intentionally or as a bug. One example where this is
 *    done intentionally is fsync, as it does not reserve any transaction units
 *    and ends up allocating a variable number of metadata extents for log
 *    tree extent buffers;
 *
 * 4) The task has reserved enough transaction units / metadata space, but right
 *    before it tries to allocate the last extent buffer it needs, a discard
 *    operation comes in and, temporarily, removes the last free space entry from
 *    the only metadata block group that had free space (discard starts by
 *    removing a free space entry from a block group, then does the discard
 *    operation and, once it's done, it adds back the free space entry to the
 *    block group).
 *
 * We also need this 2 phases setup when adding a device to a filesystem with
 * a seed device - we must create new metadata and system chunks without adding
 * any of the block group items to the chunk, extent and device btrees. If we
 * did not do it this way, we would get ENOSPC when attempting to update those
 * btrees, since all the chunks from the seed device are read-only.
 *
 * Phase 1 does the updates and insertions to the chunk btree because if we had
 * it done in phase 2 and have a thundering herd of tasks allocating chunks in
 * parallel, we risk having too many system chunks allocated by many tasks if
 * many tasks reach phase 1 without the previous ones completing phase 2. In the
 * extreme case this leads to exhaustion of the system chunk array in the
 * superblock. This is easier to trigger if using a btree node/leaf size of 64K
 * and with RAID filesystems (so we have more device items in the chunk btree).
 * This has happened before and commit eafa4fd0ad0607 ("btrfs: fix exhaustion of
 * the system chunk array due to concurrent allocations") provides more details.
 *
 * Allocation of system chunks does not happen through this function. A task that
 * needs to update the chunk btree (the only btree that uses system chunks), must
 * preallocate chunk space by calling either check_system_chunk() or
 * btrfs_reserve_chunk_metadata() - the former is used when allocating a data or
 * metadata chunk or when removing a chunk, while the later is used before doing
 * a modification to the chunk btree - use cases for the later are adding,
 * removing and resizing a device as well as relocation of a system chunk.
 * See the comment below for more details.
 *
 * The reservation of system space, done through check_system_chunk(), as well
 * as all the updates and insertions into the chunk btree must be done while
 * holding fs_info->chunk_mutex. This is important to guarantee that while COWing
 * an extent buffer from the chunks btree we never trigger allocation of a new
 * system chunk, which would result in a deadlock (trying to lock twice an
 * extent buffer of the chunk btree, first time before triggering the chunk
 * allocation and the second time during chunk allocation while attempting to
 * update the chunks btree). The system chunk array is also updated while holding
 * that mutex. The same logic applies to removing chunks - we must reserve system
 * space, update the chunk btree and the system chunk array in the superblock
 * while holding fs_info->chunk_mutex.
 *
 * This function, btrfs_chunk_alloc(), belongs to phase 1.
 *
 * If @force is CHUNK_ALLOC_FORCE:
 *    - return 1 if it successfully allocates a chunk,
 *    - return errors including -ENOSPC otherwise.
 * If @force is NOT CHUNK_ALLOC_FORCE:
 *    - return 0 if it doesn't need to allocate a new chunk,
 *    - return 1 if it successfully allocates a chunk,
 *    - return errors including -ENOSPC otherwise.
 */
int btrfs_chunk_alloc(struct btrfs_trans_handle *trans, u64 flags,
		      enum btrfs_chunk_alloc_enum force)
{
	struct btrfs_fs_info *fs_info = trans->fs_info;
	struct btrfs_space_info *space_info;
	struct btrfs_block_group *ret_bg;
	bool wait_for_alloc = false;
	bool should_alloc = false;
	bool from_extent_allocation = false;
	int ret = 0;

	if (force == CHUNK_ALLOC_FORCE_FOR_EXTENT) {
		from_extent_allocation = true;
		force = CHUNK_ALLOC_FORCE;
	}

	/* Don't re-enter if we're already allocating a chunk */
	if (trans->allocating_chunk)
		return -ENOSPC;
	/*
	 * Allocation of system chunks can not happen through this path, as we
	 * could end up in a deadlock if we are allocating a data or metadata
	 * chunk and there is another task modifying the chunk btree.
	 *
	 * This is because while we are holding the chunk mutex, we will attempt
	 * to add the new chunk item to the chunk btree or update an existing
	 * device item in the chunk btree, while the other task that is modifying
	 * the chunk btree is attempting to COW an extent buffer while holding a
	 * lock on it and on its parent - if the COW operation triggers a system
	 * chunk allocation, then we can deadlock because we are holding the
	 * chunk mutex and we may need to access that extent buffer or its parent
	 * in order to add the chunk item or update a device item.
	 *
	 * Tasks that want to modify the chunk tree should reserve system space
	 * before updating the chunk btree, by calling either
	 * btrfs_reserve_chunk_metadata() or check_system_chunk().
	 * It's possible that after a task reserves the space, it still ends up
	 * here - this happens in the cases described above at do_chunk_alloc().
	 * The task will have to either retry or fail.
	 */
	if (flags & BTRFS_BLOCK_GROUP_SYSTEM)
		return -ENOSPC;

	space_info = btrfs_find_space_info(fs_info, flags);
	ASSERT(space_info);

	do {
		spin_lock(&space_info->lock);
		if (force < space_info->force_alloc)
			force = space_info->force_alloc;
		should_alloc = should_alloc_chunk(fs_info, space_info, force);
		if (space_info->full) {
			/* No more free physical space */
			if (should_alloc)
				ret = -ENOSPC;
			else
				ret = 0;
			spin_unlock(&space_info->lock);
			return ret;
		} else if (!should_alloc) {
			spin_unlock(&space_info->lock);
			return 0;
		} else if (space_info->chunk_alloc) {
			/*
			 * Someone is already allocating, so we need to block
			 * until this someone is finished and then loop to
			 * recheck if we should continue with our allocation
			 * attempt.
			 */
			wait_for_alloc = true;
			force = CHUNK_ALLOC_NO_FORCE;
			spin_unlock(&space_info->lock);
			mutex_lock(&fs_info->chunk_mutex);
			mutex_unlock(&fs_info->chunk_mutex);
		} else {
			/* Proceed with allocation */
			space_info->chunk_alloc = 1;
			wait_for_alloc = false;
			spin_unlock(&space_info->lock);
		}

		cond_resched();
	} while (wait_for_alloc);

	mutex_lock(&fs_info->chunk_mutex);
	trans->allocating_chunk = true;

	/*
	 * If we have mixed data/metadata chunks we want to make sure we keep
	 * allocating mixed chunks instead of individual chunks.
	 */
	if (btrfs_mixed_space_info(space_info))
		flags |= (BTRFS_BLOCK_GROUP_DATA | BTRFS_BLOCK_GROUP_METADATA);

	/*
	 * if we're doing a data chunk, go ahead and make sure that
	 * we keep a reasonable number of metadata chunks allocated in the
	 * FS as well.
	 */
	if (flags & BTRFS_BLOCK_GROUP_DATA && fs_info->metadata_ratio) {
		fs_info->data_chunk_allocations++;
		if (!(fs_info->data_chunk_allocations %
		      fs_info->metadata_ratio))
			force_metadata_allocation(fs_info);
	}

	ret_bg = do_chunk_alloc(trans, flags);
	trans->allocating_chunk = false;

	if (IS_ERR(ret_bg)) {
		ret = PTR_ERR(ret_bg);
	} else if (from_extent_allocation) {
		/*
		 * New block group is likely to be used soon. Try to activate
		 * it now. Failure is OK for now.
		 */
		btrfs_zone_activate(ret_bg);
	}

	if (!ret)
		btrfs_put_block_group(ret_bg);

	spin_lock(&space_info->lock);
	if (ret < 0) {
		if (ret == -ENOSPC)
			space_info->full = 1;
		else
			goto out;
	} else {
		ret = 1;
		space_info->max_extent_size = 0;
	}

	space_info->force_alloc = CHUNK_ALLOC_NO_FORCE;
out:
	space_info->chunk_alloc = 0;
	spin_unlock(&space_info->lock);
	mutex_unlock(&fs_info->chunk_mutex);

	return ret;
}

static u64 get_profile_num_devs(struct btrfs_fs_info *fs_info, u64 type)
{
	u64 num_dev;

	num_dev = btrfs_raid_array[btrfs_bg_flags_to_raid_index(type)].devs_max;
	if (!num_dev)
		num_dev = fs_info->fs_devices->rw_devices;

	return num_dev;
}

static void reserve_chunk_space(struct btrfs_trans_handle *trans,
				u64 bytes,
				u64 type)
{
	struct btrfs_fs_info *fs_info = trans->fs_info;
	struct btrfs_space_info *info;
	u64 left;
	int ret = 0;

	/*
	 * Needed because we can end up allocating a system chunk and for an
	 * atomic and race free space reservation in the chunk block reserve.
	 */
	lockdep_assert_held(&fs_info->chunk_mutex);

	info = btrfs_find_space_info(fs_info, BTRFS_BLOCK_GROUP_SYSTEM);
	spin_lock(&info->lock);
	left = info->total_bytes - btrfs_space_info_used(info, true);
	spin_unlock(&info->lock);

	if (left < bytes && btrfs_test_opt(fs_info, ENOSPC_DEBUG)) {
		btrfs_info(fs_info, "left=%llu, need=%llu, flags=%llu",
			   left, bytes, type);
		btrfs_dump_space_info(fs_info, info, 0, 0);
	}

	if (left < bytes) {
		u64 flags = btrfs_system_alloc_profile(fs_info);
		struct btrfs_block_group *bg;

		/*
		 * Ignore failure to create system chunk. We might end up not
		 * needing it, as we might not need to COW all nodes/leafs from
		 * the paths we visit in the chunk tree (they were already COWed
		 * or created in the current transaction for example).
		 */
		bg = btrfs_create_chunk(trans, flags);
		if (IS_ERR(bg)) {
			ret = PTR_ERR(bg);
		} else {
<<<<<<< HEAD
=======
			/*
			 * We have a new chunk. We also need to activate it for
			 * zoned filesystem.
			 */
			ret = btrfs_zoned_activate_one_bg(fs_info, info, true);
			if (ret < 0)
				return;

>>>>>>> eb3cdb58
			/*
			 * If we fail to add the chunk item here, we end up
			 * trying again at phase 2 of chunk allocation, at
			 * btrfs_create_pending_block_groups(). So ignore
			 * any error here. An ENOSPC here could happen, due to
			 * the cases described at do_chunk_alloc() - the system
			 * block group we just created was just turned into RO
			 * mode by a scrub for example, or a running discard
			 * temporarily removed its free space entries, etc.
			 */
			btrfs_chunk_alloc_add_chunk_item(trans, bg);
		}
	}

	if (!ret) {
		ret = btrfs_block_rsv_add(fs_info,
					  &fs_info->chunk_block_rsv,
					  bytes, BTRFS_RESERVE_NO_FLUSH);
		if (!ret)
			trans->chunk_bytes_reserved += bytes;
	}
}

/*
 * Reserve space in the system space for allocating or removing a chunk.
 * The caller must be holding fs_info->chunk_mutex.
 */
void check_system_chunk(struct btrfs_trans_handle *trans, u64 type)
{
	struct btrfs_fs_info *fs_info = trans->fs_info;
	const u64 num_devs = get_profile_num_devs(fs_info, type);
	u64 bytes;

	/* num_devs device items to update and 1 chunk item to add or remove. */
	bytes = btrfs_calc_metadata_size(fs_info, num_devs) +
		btrfs_calc_insert_metadata_size(fs_info, 1);

	reserve_chunk_space(trans, bytes, type);
}

/*
 * Reserve space in the system space, if needed, for doing a modification to the
 * chunk btree.
 *
 * @trans:		A transaction handle.
 * @is_item_insertion:	Indicate if the modification is for inserting a new item
 *			in the chunk btree or if it's for the deletion or update
 *			of an existing item.
 *
 * This is used in a context where we need to update the chunk btree outside
 * block group allocation and removal, to avoid a deadlock with a concurrent
 * task that is allocating a metadata or data block group and therefore needs to
 * update the chunk btree while holding the chunk mutex. After the update to the
 * chunk btree is done, btrfs_trans_release_chunk_metadata() should be called.
 *
 */
void btrfs_reserve_chunk_metadata(struct btrfs_trans_handle *trans,
				  bool is_item_insertion)
{
	struct btrfs_fs_info *fs_info = trans->fs_info;
	u64 bytes;

	if (is_item_insertion)
		bytes = btrfs_calc_insert_metadata_size(fs_info, 1);
	else
		bytes = btrfs_calc_metadata_size(fs_info, 1);

	mutex_lock(&fs_info->chunk_mutex);
	reserve_chunk_space(trans, bytes, BTRFS_BLOCK_GROUP_SYSTEM);
	mutex_unlock(&fs_info->chunk_mutex);
}

void btrfs_put_block_group_cache(struct btrfs_fs_info *info)
{
	struct btrfs_block_group *block_group;

	block_group = btrfs_lookup_first_block_group(info, 0);
	while (block_group) {
		btrfs_wait_block_group_cache_done(block_group);
		spin_lock(&block_group->lock);
		if (test_and_clear_bit(BLOCK_GROUP_FLAG_IREF,
				       &block_group->runtime_flags)) {
			struct inode *inode = block_group->inode;

			block_group->inode = NULL;
			spin_unlock(&block_group->lock);

			ASSERT(block_group->io_ctl.inode == NULL);
			iput(inode);
		} else {
			spin_unlock(&block_group->lock);
		}
		block_group = btrfs_next_block_group(block_group);
	}
}

/*
 * Must be called only after stopping all workers, since we could have block
 * group caching kthreads running, and therefore they could race with us if we
 * freed the block groups before stopping them.
 */
int btrfs_free_block_groups(struct btrfs_fs_info *info)
{
	struct btrfs_block_group *block_group;
	struct btrfs_space_info *space_info;
	struct btrfs_caching_control *caching_ctl;
	struct rb_node *n;

	write_lock(&info->block_group_cache_lock);
	while (!list_empty(&info->caching_block_groups)) {
		caching_ctl = list_entry(info->caching_block_groups.next,
					 struct btrfs_caching_control, list);
		list_del(&caching_ctl->list);
		btrfs_put_caching_control(caching_ctl);
	}
	write_unlock(&info->block_group_cache_lock);

	spin_lock(&info->unused_bgs_lock);
	while (!list_empty(&info->unused_bgs)) {
		block_group = list_first_entry(&info->unused_bgs,
					       struct btrfs_block_group,
					       bg_list);
		list_del_init(&block_group->bg_list);
		btrfs_put_block_group(block_group);
	}

	while (!list_empty(&info->reclaim_bgs)) {
		block_group = list_first_entry(&info->reclaim_bgs,
					       struct btrfs_block_group,
					       bg_list);
		list_del_init(&block_group->bg_list);
		btrfs_put_block_group(block_group);
	}
	spin_unlock(&info->unused_bgs_lock);

	spin_lock(&info->zone_active_bgs_lock);
	while (!list_empty(&info->zone_active_bgs)) {
		block_group = list_first_entry(&info->zone_active_bgs,
					       struct btrfs_block_group,
					       active_bg_list);
		list_del_init(&block_group->active_bg_list);
		btrfs_put_block_group(block_group);
	}
	spin_unlock(&info->zone_active_bgs_lock);

	write_lock(&info->block_group_cache_lock);
	while ((n = rb_last(&info->block_group_cache_tree.rb_root)) != NULL) {
		block_group = rb_entry(n, struct btrfs_block_group,
				       cache_node);
		rb_erase_cached(&block_group->cache_node,
				&info->block_group_cache_tree);
		RB_CLEAR_NODE(&block_group->cache_node);
		write_unlock(&info->block_group_cache_lock);

		down_write(&block_group->space_info->groups_sem);
		list_del(&block_group->list);
		up_write(&block_group->space_info->groups_sem);

		/*
		 * We haven't cached this block group, which means we could
		 * possibly have excluded extents on this block group.
		 */
		if (block_group->cached == BTRFS_CACHE_NO ||
		    block_group->cached == BTRFS_CACHE_ERROR)
			btrfs_free_excluded_extents(block_group);

		btrfs_remove_free_space_cache(block_group);
		ASSERT(block_group->cached != BTRFS_CACHE_STARTED);
		ASSERT(list_empty(&block_group->dirty_list));
		ASSERT(list_empty(&block_group->io_list));
		ASSERT(list_empty(&block_group->bg_list));
		ASSERT(refcount_read(&block_group->refs) == 1);
		ASSERT(block_group->swap_extents == 0);
		btrfs_put_block_group(block_group);

		write_lock(&info->block_group_cache_lock);
	}
	write_unlock(&info->block_group_cache_lock);

	btrfs_release_global_block_rsv(info);

	while (!list_empty(&info->space_info)) {
		space_info = list_entry(info->space_info.next,
					struct btrfs_space_info,
					list);

		/*
		 * Do not hide this behind enospc_debug, this is actually
		 * important and indicates a real bug if this happens.
		 */
		if (WARN_ON(space_info->bytes_pinned > 0 ||
			    space_info->bytes_may_use > 0))
			btrfs_dump_space_info(info, space_info, 0, 0);

		/*
		 * If there was a failure to cleanup a log tree, very likely due
		 * to an IO failure on a writeback attempt of one or more of its
		 * extent buffers, we could not do proper (and cheap) unaccounting
		 * of their reserved space, so don't warn on bytes_reserved > 0 in
		 * that case.
		 */
		if (!(space_info->flags & BTRFS_BLOCK_GROUP_METADATA) ||
		    !BTRFS_FS_LOG_CLEANUP_ERROR(info)) {
			if (WARN_ON(space_info->bytes_reserved > 0))
				btrfs_dump_space_info(info, space_info, 0, 0);
		}

		WARN_ON(space_info->reclaim_size > 0);
		list_del(&space_info->list);
		btrfs_sysfs_remove_space_info(space_info);
	}
	return 0;
}

void btrfs_freeze_block_group(struct btrfs_block_group *cache)
{
	atomic_inc(&cache->frozen);
}

void btrfs_unfreeze_block_group(struct btrfs_block_group *block_group)
{
	struct btrfs_fs_info *fs_info = block_group->fs_info;
	struct extent_map_tree *em_tree;
	struct extent_map *em;
	bool cleanup;

	spin_lock(&block_group->lock);
	cleanup = (atomic_dec_and_test(&block_group->frozen) &&
		   test_bit(BLOCK_GROUP_FLAG_REMOVED, &block_group->runtime_flags));
	spin_unlock(&block_group->lock);

	if (cleanup) {
		em_tree = &fs_info->mapping_tree;
		write_lock(&em_tree->lock);
		em = lookup_extent_mapping(em_tree, block_group->start,
					   1);
		BUG_ON(!em); /* logic error, can't happen */
		remove_extent_mapping(em_tree, em);
		write_unlock(&em_tree->lock);

		/* once for us and once for the tree */
		free_extent_map(em);
		free_extent_map(em);

		/*
		 * We may have left one free space entry and other possible
		 * tasks trimming this block group have left 1 entry each one.
		 * Free them if any.
		 */
		btrfs_remove_free_space_cache(block_group);
	}
}

bool btrfs_inc_block_group_swap_extents(struct btrfs_block_group *bg)
{
	bool ret = true;

	spin_lock(&bg->lock);
	if (bg->ro)
		ret = false;
	else
		bg->swap_extents++;
	spin_unlock(&bg->lock);

	return ret;
}

void btrfs_dec_block_group_swap_extents(struct btrfs_block_group *bg, int amount)
{
	spin_lock(&bg->lock);
	ASSERT(!bg->ro);
	ASSERT(bg->swap_extents >= amount);
	bg->swap_extents -= amount;
	spin_unlock(&bg->lock);
}

enum btrfs_block_group_size_class btrfs_calc_block_group_size_class(u64 size)
{
	if (size <= SZ_128K)
		return BTRFS_BG_SZ_SMALL;
	if (size <= SZ_8M)
		return BTRFS_BG_SZ_MEDIUM;
	return BTRFS_BG_SZ_LARGE;
}

/*
 * Handle a block group allocating an extent in a size class
 *
 * @bg:				The block group we allocated in.
 * @size_class:			The size class of the allocation.
 * @force_wrong_size_class:	Whether we are desperate enough to allow
 *				mismatched size classes.
 *
 * Returns: 0 if the size class was valid for this block_group, -EAGAIN in the
 * case of a race that leads to the wrong size class without
 * force_wrong_size_class set.
 *
 * find_free_extent will skip block groups with a mismatched size class until
 * it really needs to avoid ENOSPC. In that case it will set
 * force_wrong_size_class. However, if a block group is newly allocated and
 * doesn't yet have a size class, then it is possible for two allocations of
 * different sizes to race and both try to use it. The loser is caught here and
 * has to retry.
 */
int btrfs_use_block_group_size_class(struct btrfs_block_group *bg,
				     enum btrfs_block_group_size_class size_class,
				     bool force_wrong_size_class)
{
	ASSERT(size_class != BTRFS_BG_SZ_NONE);

	/* The new allocation is in the right size class, do nothing */
	if (bg->size_class == size_class)
		return 0;
	/*
	 * The new allocation is in a mismatched size class.
	 * This means one of two things:
	 *
	 * 1. Two tasks in find_free_extent for different size_classes raced
	 *    and hit the same empty block_group. Make the loser try again.
	 * 2. A call to find_free_extent got desperate enough to set
	 *    'force_wrong_slab'. Don't change the size_class, but allow the
	 *    allocation.
	 */
	if (bg->size_class != BTRFS_BG_SZ_NONE) {
		if (force_wrong_size_class)
			return 0;
		return -EAGAIN;
	}
	/*
	 * The happy new block group case: the new allocation is the first
	 * one in the block_group so we set size_class.
	 */
	bg->size_class = size_class;

	return 0;
}

bool btrfs_block_group_should_use_size_class(struct btrfs_block_group *bg)
{
	if (btrfs_is_zoned(bg->fs_info))
		return false;
	if (!btrfs_is_block_group_data_only(bg))
		return false;
	return true;
}<|MERGE_RESOLUTION|>--- conflicted
+++ resolved
@@ -938,10 +938,6 @@
 	WARN_ON(cache->caching_ctl);
 	cache->caching_ctl = caching_ctl;
 	cache->cached = BTRFS_CACHE_STARTED;
-<<<<<<< HEAD
-	cache->has_caching_ctl = 1;
-=======
->>>>>>> eb3cdb58
 	spin_unlock(&cache->lock);
 
 	write_lock(&fs_info->block_group_cache_lock);
@@ -1859,12 +1855,8 @@
 				div64_u64(zone_unusable * 100, bg->length));
 		trace_btrfs_reclaim_block_group(bg);
 		ret = btrfs_relocate_chunk(fs_info, bg->start);
-<<<<<<< HEAD
-		if (ret && ret != -EAGAIN)
-=======
 		if (ret) {
 			btrfs_dec_block_group_ro(bg);
->>>>>>> eb3cdb58
 			btrfs_err(fs_info, "error relocating chunk %llu",
 				  bg->start);
 		}
@@ -4153,8 +4145,6 @@
 		if (IS_ERR(bg)) {
 			ret = PTR_ERR(bg);
 		} else {
-<<<<<<< HEAD
-=======
 			/*
 			 * We have a new chunk. We also need to activate it for
 			 * zoned filesystem.
@@ -4163,7 +4153,6 @@
 			if (ret < 0)
 				return;
 
->>>>>>> eb3cdb58
 			/*
 			 * If we fail to add the chunk item here, we end up
 			 * trying again at phase 2 of chunk allocation, at
