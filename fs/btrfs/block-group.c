// SPDX-License-Identifier: GPL-2.0

#include <linux/sizes.h>
#include <linux/list_sort.h>
#include "misc.h"
#include "ctree.h"
#include "block-group.h"
#include "space-info.h"
#include "disk-io.h"
#include "free-space-cache.h"
#include "free-space-tree.h"
#include "volumes.h"
#include "transaction.h"
#include "ref-verify.h"
#include "sysfs.h"
#include "tree-log.h"
#include "delalloc-space.h"
#include "discard.h"
#include "raid56.h"
#include "zoned.h"
#include "fs.h"
#include "accessors.h"
#include "extent-tree.h"

#ifdef CONFIG_BTRFS_DEBUG
int btrfs_should_fragment_free_space(struct btrfs_block_group *block_group)
{
	struct btrfs_fs_info *fs_info = block_group->fs_info;

	return (btrfs_test_opt(fs_info, FRAGMENT_METADATA) &&
		block_group->flags & BTRFS_BLOCK_GROUP_METADATA) ||
	       (btrfs_test_opt(fs_info, FRAGMENT_DATA) &&
		block_group->flags &  BTRFS_BLOCK_GROUP_DATA);
}
#endif

/*
 * Return target flags in extended format or 0 if restripe for this chunk_type
 * is not in progress
 *
 * Should be called with balance_lock held
 */
static u64 get_restripe_target(struct btrfs_fs_info *fs_info, u64 flags)
{
	struct btrfs_balance_control *bctl = fs_info->balance_ctl;
	u64 target = 0;

	if (!bctl)
		return 0;

	if (flags & BTRFS_BLOCK_GROUP_DATA &&
	    bctl->data.flags & BTRFS_BALANCE_ARGS_CONVERT) {
		target = BTRFS_BLOCK_GROUP_DATA | bctl->data.target;
	} else if (flags & BTRFS_BLOCK_GROUP_SYSTEM &&
		   bctl->sys.flags & BTRFS_BALANCE_ARGS_CONVERT) {
		target = BTRFS_BLOCK_GROUP_SYSTEM | bctl->sys.target;
	} else if (flags & BTRFS_BLOCK_GROUP_METADATA &&
		   bctl->meta.flags & BTRFS_BALANCE_ARGS_CONVERT) {
		target = BTRFS_BLOCK_GROUP_METADATA | bctl->meta.target;
	}

	return target;
}

/*
 * @flags: available profiles in extended format (see ctree.h)
 *
 * Return reduced profile in chunk format.  If profile changing is in progress
 * (either running or paused) picks the target profile (if it's already
 * available), otherwise falls back to plain reducing.
 */
static u64 btrfs_reduce_alloc_profile(struct btrfs_fs_info *fs_info, u64 flags)
{
	u64 num_devices = fs_info->fs_devices->rw_devices;
	u64 target;
	u64 raid_type;
	u64 allowed = 0;

	/*
	 * See if restripe for this chunk_type is in progress, if so try to
	 * reduce to the target profile
	 */
	spin_lock(&fs_info->balance_lock);
	target = get_restripe_target(fs_info, flags);
	if (target) {
		spin_unlock(&fs_info->balance_lock);
		return extended_to_chunk(target);
	}
	spin_unlock(&fs_info->balance_lock);

	/* First, mask out the RAID levels which aren't possible */
	for (raid_type = 0; raid_type < BTRFS_NR_RAID_TYPES; raid_type++) {
		if (num_devices >= btrfs_raid_array[raid_type].devs_min)
			allowed |= btrfs_raid_array[raid_type].bg_flag;
	}
	allowed &= flags;

	/* Select the highest-redundancy RAID level. */
	if (allowed & BTRFS_BLOCK_GROUP_RAID1C4)
		allowed = BTRFS_BLOCK_GROUP_RAID1C4;
	else if (allowed & BTRFS_BLOCK_GROUP_RAID6)
		allowed = BTRFS_BLOCK_GROUP_RAID6;
	else if (allowed & BTRFS_BLOCK_GROUP_RAID1C3)
		allowed = BTRFS_BLOCK_GROUP_RAID1C3;
	else if (allowed & BTRFS_BLOCK_GROUP_RAID5)
		allowed = BTRFS_BLOCK_GROUP_RAID5;
	else if (allowed & BTRFS_BLOCK_GROUP_RAID10)
		allowed = BTRFS_BLOCK_GROUP_RAID10;
	else if (allowed & BTRFS_BLOCK_GROUP_RAID1)
		allowed = BTRFS_BLOCK_GROUP_RAID1;
	else if (allowed & BTRFS_BLOCK_GROUP_DUP)
		allowed = BTRFS_BLOCK_GROUP_DUP;
	else if (allowed & BTRFS_BLOCK_GROUP_RAID0)
		allowed = BTRFS_BLOCK_GROUP_RAID0;

	flags &= ~BTRFS_BLOCK_GROUP_PROFILE_MASK;

	return extended_to_chunk(flags | allowed);
}

u64 btrfs_get_alloc_profile(struct btrfs_fs_info *fs_info, u64 orig_flags)
{
	unsigned seq;
	u64 flags;

	do {
		flags = orig_flags;
		seq = read_seqbegin(&fs_info->profiles_lock);

		if (flags & BTRFS_BLOCK_GROUP_DATA)
			flags |= fs_info->avail_data_alloc_bits;
		else if (flags & BTRFS_BLOCK_GROUP_SYSTEM)
			flags |= fs_info->avail_system_alloc_bits;
		else if (flags & BTRFS_BLOCK_GROUP_METADATA)
			flags |= fs_info->avail_metadata_alloc_bits;
	} while (read_seqretry(&fs_info->profiles_lock, seq));

	return btrfs_reduce_alloc_profile(fs_info, flags);
}

void btrfs_get_block_group(struct btrfs_block_group *cache)
{
	refcount_inc(&cache->refs);
}

void btrfs_put_block_group(struct btrfs_block_group *cache)
{
	if (refcount_dec_and_test(&cache->refs)) {
		WARN_ON(cache->pinned > 0);
		/*
		 * If there was a failure to cleanup a log tree, very likely due
		 * to an IO failure on a writeback attempt of one or more of its
		 * extent buffers, we could not do proper (and cheap) unaccounting
		 * of their reserved space, so don't warn on reserved > 0 in that
		 * case.
		 */
		if (!(cache->flags & BTRFS_BLOCK_GROUP_METADATA) ||
		    !BTRFS_FS_LOG_CLEANUP_ERROR(cache->fs_info))
			WARN_ON(cache->reserved > 0);

		/*
		 * A block_group shouldn't be on the discard_list anymore.
		 * Remove the block_group from the discard_list to prevent us
		 * from causing a panic due to NULL pointer dereference.
		 */
		if (WARN_ON(!list_empty(&cache->discard_list)))
			btrfs_discard_cancel_work(&cache->fs_info->discard_ctl,
						  cache);

		kfree(cache->free_space_ctl);
		btrfs_free_chunk_map(cache->physical_map);
		kfree(cache);
	}
}

/*
 * This adds the block group to the fs_info rb tree for the block group cache
 */
static int btrfs_add_block_group_cache(struct btrfs_fs_info *info,
				       struct btrfs_block_group *block_group)
{
	struct rb_node **p;
	struct rb_node *parent = NULL;
	struct btrfs_block_group *cache;
	bool leftmost = true;

	ASSERT(block_group->length != 0);

	write_lock(&info->block_group_cache_lock);
	p = &info->block_group_cache_tree.rb_root.rb_node;

	while (*p) {
		parent = *p;
		cache = rb_entry(parent, struct btrfs_block_group, cache_node);
		if (block_group->start < cache->start) {
			p = &(*p)->rb_left;
		} else if (block_group->start > cache->start) {
			p = &(*p)->rb_right;
			leftmost = false;
		} else {
			write_unlock(&info->block_group_cache_lock);
			return -EEXIST;
		}
	}

	rb_link_node(&block_group->cache_node, parent, p);
	rb_insert_color_cached(&block_group->cache_node,
			       &info->block_group_cache_tree, leftmost);

	write_unlock(&info->block_group_cache_lock);

	return 0;
}

/*
 * This will return the block group at or after bytenr if contains is 0, else
 * it will return the block group that contains the bytenr
 */
static struct btrfs_block_group *block_group_cache_tree_search(
		struct btrfs_fs_info *info, u64 bytenr, int contains)
{
	struct btrfs_block_group *cache, *ret = NULL;
	struct rb_node *n;
	u64 end, start;

	read_lock(&info->block_group_cache_lock);
	n = info->block_group_cache_tree.rb_root.rb_node;

	while (n) {
		cache = rb_entry(n, struct btrfs_block_group, cache_node);
		end = cache->start + cache->length - 1;
		start = cache->start;

		if (bytenr < start) {
			if (!contains && (!ret || start < ret->start))
				ret = cache;
			n = n->rb_left;
		} else if (bytenr > start) {
			if (contains && bytenr <= end) {
				ret = cache;
				break;
			}
			n = n->rb_right;
		} else {
			ret = cache;
			break;
		}
	}
	if (ret)
		btrfs_get_block_group(ret);
	read_unlock(&info->block_group_cache_lock);

	return ret;
}

/*
 * Return the block group that starts at or after bytenr
 */
struct btrfs_block_group *btrfs_lookup_first_block_group(
		struct btrfs_fs_info *info, u64 bytenr)
{
	return block_group_cache_tree_search(info, bytenr, 0);
}

/*
 * Return the block group that contains the given bytenr
 */
struct btrfs_block_group *btrfs_lookup_block_group(
		struct btrfs_fs_info *info, u64 bytenr)
{
	return block_group_cache_tree_search(info, bytenr, 1);
}

struct btrfs_block_group *btrfs_next_block_group(
		struct btrfs_block_group *cache)
{
	struct btrfs_fs_info *fs_info = cache->fs_info;
	struct rb_node *node;

	read_lock(&fs_info->block_group_cache_lock);

	/* If our block group was removed, we need a full search. */
	if (RB_EMPTY_NODE(&cache->cache_node)) {
		const u64 next_bytenr = cache->start + cache->length;

		read_unlock(&fs_info->block_group_cache_lock);
		btrfs_put_block_group(cache);
		return btrfs_lookup_first_block_group(fs_info, next_bytenr);
	}
	node = rb_next(&cache->cache_node);
	btrfs_put_block_group(cache);
	if (node) {
		cache = rb_entry(node, struct btrfs_block_group, cache_node);
		btrfs_get_block_group(cache);
	} else
		cache = NULL;
	read_unlock(&fs_info->block_group_cache_lock);
	return cache;
}

/*
 * Check if we can do a NOCOW write for a given extent.
 *
 * @fs_info:       The filesystem information object.
 * @bytenr:        Logical start address of the extent.
 *
 * Check if we can do a NOCOW write for the given extent, and increments the
 * number of NOCOW writers in the block group that contains the extent, as long
 * as the block group exists and it's currently not in read-only mode.
 *
 * Returns: A non-NULL block group pointer if we can do a NOCOW write, the caller
 *          is responsible for calling btrfs_dec_nocow_writers() later.
 *
 *          Or NULL if we can not do a NOCOW write
 */
struct btrfs_block_group *btrfs_inc_nocow_writers(struct btrfs_fs_info *fs_info,
						  u64 bytenr)
{
	struct btrfs_block_group *bg;
	bool can_nocow = true;

	bg = btrfs_lookup_block_group(fs_info, bytenr);
	if (!bg)
		return NULL;

	spin_lock(&bg->lock);
	if (bg->ro)
		can_nocow = false;
	else
		atomic_inc(&bg->nocow_writers);
	spin_unlock(&bg->lock);

	if (!can_nocow) {
		btrfs_put_block_group(bg);
		return NULL;
	}

	/* No put on block group, done by btrfs_dec_nocow_writers(). */
	return bg;
}

/*
 * Decrement the number of NOCOW writers in a block group.
 *
 * This is meant to be called after a previous call to btrfs_inc_nocow_writers(),
 * and on the block group returned by that call. Typically this is called after
 * creating an ordered extent for a NOCOW write, to prevent races with scrub and
 * relocation.
 *
 * After this call, the caller should not use the block group anymore. It it wants
 * to use it, then it should get a reference on it before calling this function.
 */
void btrfs_dec_nocow_writers(struct btrfs_block_group *bg)
{
	if (atomic_dec_and_test(&bg->nocow_writers))
		wake_up_var(&bg->nocow_writers);

	/* For the lookup done by a previous call to btrfs_inc_nocow_writers(). */
	btrfs_put_block_group(bg);
}

void btrfs_wait_nocow_writers(struct btrfs_block_group *bg)
{
	wait_var_event(&bg->nocow_writers, !atomic_read(&bg->nocow_writers));
}

void btrfs_dec_block_group_reservations(struct btrfs_fs_info *fs_info,
					const u64 start)
{
	struct btrfs_block_group *bg;

	bg = btrfs_lookup_block_group(fs_info, start);
	ASSERT(bg);
	if (atomic_dec_and_test(&bg->reservations))
		wake_up_var(&bg->reservations);
	btrfs_put_block_group(bg);
}

void btrfs_wait_block_group_reservations(struct btrfs_block_group *bg)
{
	struct btrfs_space_info *space_info = bg->space_info;

	ASSERT(bg->ro);

	if (!(bg->flags & BTRFS_BLOCK_GROUP_DATA))
		return;

	/*
	 * Our block group is read only but before we set it to read only,
	 * some task might have had allocated an extent from it already, but it
	 * has not yet created a respective ordered extent (and added it to a
	 * root's list of ordered extents).
	 * Therefore wait for any task currently allocating extents, since the
	 * block group's reservations counter is incremented while a read lock
	 * on the groups' semaphore is held and decremented after releasing
	 * the read access on that semaphore and creating the ordered extent.
	 */
	down_write(&space_info->groups_sem);
	up_write(&space_info->groups_sem);

	wait_var_event(&bg->reservations, !atomic_read(&bg->reservations));
}

struct btrfs_caching_control *btrfs_get_caching_control(
		struct btrfs_block_group *cache)
{
	struct btrfs_caching_control *ctl;

	spin_lock(&cache->lock);
	if (!cache->caching_ctl) {
		spin_unlock(&cache->lock);
		return NULL;
	}

	ctl = cache->caching_ctl;
	refcount_inc(&ctl->count);
	spin_unlock(&cache->lock);
	return ctl;
}

void btrfs_put_caching_control(struct btrfs_caching_control *ctl)
{
	if (refcount_dec_and_test(&ctl->count))
		kfree(ctl);
}

/*
 * When we wait for progress in the block group caching, its because our
 * allocation attempt failed at least once.  So, we must sleep and let some
 * progress happen before we try again.
 *
 * This function will sleep at least once waiting for new free space to show
 * up, and then it will check the block group free space numbers for our min
 * num_bytes.  Another option is to have it go ahead and look in the rbtree for
 * a free extent of a given size, but this is a good start.
 *
 * Callers of this must check if cache->cached == BTRFS_CACHE_ERROR before using
 * any of the information in this block group.
 */
void btrfs_wait_block_group_cache_progress(struct btrfs_block_group *cache,
					   u64 num_bytes)
{
	struct btrfs_caching_control *caching_ctl;
	int progress;

	caching_ctl = btrfs_get_caching_control(cache);
	if (!caching_ctl)
		return;

	/*
	 * We've already failed to allocate from this block group, so even if
	 * there's enough space in the block group it isn't contiguous enough to
	 * allow for an allocation, so wait for at least the next wakeup tick,
	 * or for the thing to be done.
	 */
	progress = atomic_read(&caching_ctl->progress);

	wait_event(caching_ctl->wait, btrfs_block_group_done(cache) ||
		   (progress != atomic_read(&caching_ctl->progress) &&
		    (cache->free_space_ctl->free_space >= num_bytes)));

	btrfs_put_caching_control(caching_ctl);
}

static int btrfs_caching_ctl_wait_done(struct btrfs_block_group *cache,
				       struct btrfs_caching_control *caching_ctl)
{
	wait_event(caching_ctl->wait, btrfs_block_group_done(cache));
	return cache->cached == BTRFS_CACHE_ERROR ? -EIO : 0;
}

static int btrfs_wait_block_group_cache_done(struct btrfs_block_group *cache)
{
	struct btrfs_caching_control *caching_ctl;
	int ret;

	caching_ctl = btrfs_get_caching_control(cache);
	if (!caching_ctl)
		return (cache->cached == BTRFS_CACHE_ERROR) ? -EIO : 0;
	ret = btrfs_caching_ctl_wait_done(cache, caching_ctl);
	btrfs_put_caching_control(caching_ctl);
	return ret;
}

#ifdef CONFIG_BTRFS_DEBUG
static void fragment_free_space(struct btrfs_block_group *block_group)
{
	struct btrfs_fs_info *fs_info = block_group->fs_info;
	u64 start = block_group->start;
	u64 len = block_group->length;
	u64 chunk = block_group->flags & BTRFS_BLOCK_GROUP_METADATA ?
		fs_info->nodesize : fs_info->sectorsize;
	u64 step = chunk << 1;

	while (len > chunk) {
		btrfs_remove_free_space(block_group, start, chunk);
		start += step;
		if (len < step)
			len = 0;
		else
			len -= step;
	}
}
#endif

/*
 * Add a free space range to the in memory free space cache of a block group.
 * This checks if the range contains super block locations and any such
 * locations are not added to the free space cache.
 *
 * @block_group:      The target block group.
 * @start:            Start offset of the range.
 * @end:              End offset of the range (exclusive).
 * @total_added_ret:  Optional pointer to return the total amount of space
 *                    added to the block group's free space cache.
 *
 * Returns 0 on success or < 0 on error.
 */
int btrfs_add_new_free_space(struct btrfs_block_group *block_group, u64 start,
			     u64 end, u64 *total_added_ret)
{
	struct btrfs_fs_info *info = block_group->fs_info;
	u64 extent_start, extent_end, size;
	int ret;

	if (total_added_ret)
		*total_added_ret = 0;

	while (start < end) {
		if (!find_first_extent_bit(&info->excluded_extents, start,
					   &extent_start, &extent_end,
					   EXTENT_DIRTY | EXTENT_UPTODATE,
					   NULL))
			break;

		if (extent_start <= start) {
			start = extent_end + 1;
		} else if (extent_start > start && extent_start < end) {
			size = extent_start - start;
			ret = btrfs_add_free_space_async_trimmed(block_group,
								 start, size);
			if (ret)
				return ret;
			if (total_added_ret)
				*total_added_ret += size;
			start = extent_end + 1;
		} else {
			break;
		}
	}

	if (start < end) {
		size = end - start;
		ret = btrfs_add_free_space_async_trimmed(block_group, start,
							 size);
		if (ret)
			return ret;
		if (total_added_ret)
			*total_added_ret += size;
	}

	return 0;
}

/*
 * Get an arbitrary extent item index / max_index through the block group
 *
 * @block_group   the block group to sample from
 * @index:        the integral step through the block group to grab from
 * @max_index:    the granularity of the sampling
 * @key:          return value parameter for the item we find
 *
 * Pre-conditions on indices:
 * 0 <= index <= max_index
 * 0 < max_index
 *
 * Returns: 0 on success, 1 if the search didn't yield a useful item, negative
 * error code on error.
 */
static int sample_block_group_extent_item(struct btrfs_caching_control *caching_ctl,
					  struct btrfs_block_group *block_group,
					  int index, int max_index,
					  struct btrfs_key *found_key)
{
	struct btrfs_fs_info *fs_info = block_group->fs_info;
	struct btrfs_root *extent_root;
	u64 search_offset;
	u64 search_end = block_group->start + block_group->length;
	struct btrfs_path *path;
	struct btrfs_key search_key;
	int ret = 0;

	ASSERT(index >= 0);
	ASSERT(index <= max_index);
	ASSERT(max_index > 0);
	lockdep_assert_held(&caching_ctl->mutex);
	lockdep_assert_held_read(&fs_info->commit_root_sem);

	path = btrfs_alloc_path();
	if (!path)
		return -ENOMEM;

	extent_root = btrfs_extent_root(fs_info, max_t(u64, block_group->start,
						       BTRFS_SUPER_INFO_OFFSET));

	path->skip_locking = 1;
	path->search_commit_root = 1;
	path->reada = READA_FORWARD;

	search_offset = index * div_u64(block_group->length, max_index);
	search_key.objectid = block_group->start + search_offset;
	search_key.type = BTRFS_EXTENT_ITEM_KEY;
	search_key.offset = 0;

	btrfs_for_each_slot(extent_root, &search_key, found_key, path, ret) {
		/* Success; sampled an extent item in the block group */
		if (found_key->type == BTRFS_EXTENT_ITEM_KEY &&
		    found_key->objectid >= block_group->start &&
		    found_key->objectid + found_key->offset <= search_end)
			break;

		/* We can't possibly find a valid extent item anymore */
		if (found_key->objectid >= search_end) {
			ret = 1;
			break;
		}
	}

	lockdep_assert_held(&caching_ctl->mutex);
	lockdep_assert_held_read(&fs_info->commit_root_sem);
	btrfs_free_path(path);
	return ret;
}

/*
 * Best effort attempt to compute a block group's size class while caching it.
 *
 * @block_group: the block group we are caching
 *
 * We cannot infer the size class while adding free space extents, because that
 * logic doesn't care about contiguous file extents (it doesn't differentiate
 * between a 100M extent and 100 contiguous 1M extents). So we need to read the
 * file extent items. Reading all of them is quite wasteful, because usually
 * only a handful are enough to give a good answer. Therefore, we just grab 5 of
 * them at even steps through the block group and pick the smallest size class
 * we see. Since size class is best effort, and not guaranteed in general,
 * inaccuracy is acceptable.
 *
 * To be more explicit about why this algorithm makes sense:
 *
 * If we are caching in a block group from disk, then there are three major cases
 * to consider:
 * 1. the block group is well behaved and all extents in it are the same size
 *    class.
 * 2. the block group is mostly one size class with rare exceptions for last
 *    ditch allocations
 * 3. the block group was populated before size classes and can have a totally
 *    arbitrary mix of size classes.
 *
 * In case 1, looking at any extent in the block group will yield the correct
 * result. For the mixed cases, taking the minimum size class seems like a good
 * approximation, since gaps from frees will be usable to the size class. For
 * 2., a small handful of file extents is likely to yield the right answer. For
 * 3, we can either read every file extent, or admit that this is best effort
 * anyway and try to stay fast.
 *
 * Returns: 0 on success, negative error code on error.
 */
static int load_block_group_size_class(struct btrfs_caching_control *caching_ctl,
				       struct btrfs_block_group *block_group)
{
	struct btrfs_fs_info *fs_info = block_group->fs_info;
	struct btrfs_key key;
	int i;
	u64 min_size = block_group->length;
	enum btrfs_block_group_size_class size_class = BTRFS_BG_SZ_NONE;
	int ret;

	if (!btrfs_block_group_should_use_size_class(block_group))
		return 0;

	lockdep_assert_held(&caching_ctl->mutex);
	lockdep_assert_held_read(&fs_info->commit_root_sem);
	for (i = 0; i < 5; ++i) {
		ret = sample_block_group_extent_item(caching_ctl, block_group, i, 5, &key);
		if (ret < 0)
			goto out;
		if (ret > 0)
			continue;
		min_size = min_t(u64, min_size, key.offset);
		size_class = btrfs_calc_block_group_size_class(min_size);
	}
	if (size_class != BTRFS_BG_SZ_NONE) {
		spin_lock(&block_group->lock);
		block_group->size_class = size_class;
		spin_unlock(&block_group->lock);
	}
out:
	return ret;
}

static int load_extent_tree_free(struct btrfs_caching_control *caching_ctl)
{
	struct btrfs_block_group *block_group = caching_ctl->block_group;
	struct btrfs_fs_info *fs_info = block_group->fs_info;
	struct btrfs_root *extent_root;
	struct btrfs_path *path;
	struct extent_buffer *leaf;
	struct btrfs_key key;
	u64 total_found = 0;
	u64 last = 0;
	u32 nritems;
	int ret;
	bool wakeup = true;

	path = btrfs_alloc_path();
	if (!path)
		return -ENOMEM;

	last = max_t(u64, block_group->start, BTRFS_SUPER_INFO_OFFSET);
	extent_root = btrfs_extent_root(fs_info, last);

#ifdef CONFIG_BTRFS_DEBUG
	/*
	 * If we're fragmenting we don't want to make anybody think we can
	 * allocate from this block group until we've had a chance to fragment
	 * the free space.
	 */
	if (btrfs_should_fragment_free_space(block_group))
		wakeup = false;
#endif
	/*
	 * We don't want to deadlock with somebody trying to allocate a new
	 * extent for the extent root while also trying to search the extent
	 * root to add free space.  So we skip locking and search the commit
	 * root, since its read-only
	 */
	path->skip_locking = 1;
	path->search_commit_root = 1;
	path->reada = READA_FORWARD;

	key.objectid = last;
	key.offset = 0;
	key.type = BTRFS_EXTENT_ITEM_KEY;

next:
	ret = btrfs_search_slot(NULL, extent_root, &key, path, 0, 0);
	if (ret < 0)
		goto out;

	leaf = path->nodes[0];
	nritems = btrfs_header_nritems(leaf);

	while (1) {
		if (btrfs_fs_closing(fs_info) > 1) {
			last = (u64)-1;
			break;
		}

		if (path->slots[0] < nritems) {
			btrfs_item_key_to_cpu(leaf, &key, path->slots[0]);
		} else {
			ret = btrfs_find_next_key(extent_root, path, &key, 0, 0);
			if (ret)
				break;

			if (need_resched() ||
			    rwsem_is_contended(&fs_info->commit_root_sem)) {
				btrfs_release_path(path);
				up_read(&fs_info->commit_root_sem);
				mutex_unlock(&caching_ctl->mutex);
				cond_resched();
				mutex_lock(&caching_ctl->mutex);
				down_read(&fs_info->commit_root_sem);
				goto next;
			}

			ret = btrfs_next_leaf(extent_root, path);
			if (ret < 0)
				goto out;
			if (ret)
				break;
			leaf = path->nodes[0];
			nritems = btrfs_header_nritems(leaf);
			continue;
		}

		if (key.objectid < last) {
			key.objectid = last;
			key.offset = 0;
			key.type = BTRFS_EXTENT_ITEM_KEY;
			btrfs_release_path(path);
			goto next;
		}

		if (key.objectid < block_group->start) {
			path->slots[0]++;
			continue;
		}

		if (key.objectid >= block_group->start + block_group->length)
			break;

		if (key.type == BTRFS_EXTENT_ITEM_KEY ||
		    key.type == BTRFS_METADATA_ITEM_KEY) {
			u64 space_added;

			ret = btrfs_add_new_free_space(block_group, last,
						       key.objectid, &space_added);
			if (ret)
				goto out;
			total_found += space_added;
			if (key.type == BTRFS_METADATA_ITEM_KEY)
				last = key.objectid +
					fs_info->nodesize;
			else
				last = key.objectid + key.offset;

			if (total_found > CACHING_CTL_WAKE_UP) {
				total_found = 0;
				if (wakeup) {
					atomic_inc(&caching_ctl->progress);
					wake_up(&caching_ctl->wait);
				}
			}
		}
		path->slots[0]++;
	}

	ret = btrfs_add_new_free_space(block_group, last,
				       block_group->start + block_group->length,
				       NULL);
out:
	btrfs_free_path(path);
	return ret;
}

static inline void btrfs_free_excluded_extents(const struct btrfs_block_group *bg)
{
	clear_extent_bits(&bg->fs_info->excluded_extents, bg->start,
			  bg->start + bg->length - 1, EXTENT_UPTODATE);
}

static noinline void caching_thread(struct btrfs_work *work)
{
	struct btrfs_block_group *block_group;
	struct btrfs_fs_info *fs_info;
	struct btrfs_caching_control *caching_ctl;
	int ret;

	caching_ctl = container_of(work, struct btrfs_caching_control, work);
	block_group = caching_ctl->block_group;
	fs_info = block_group->fs_info;

	mutex_lock(&caching_ctl->mutex);
	down_read(&fs_info->commit_root_sem);

	load_block_group_size_class(caching_ctl, block_group);
	if (btrfs_test_opt(fs_info, SPACE_CACHE)) {
		ret = load_free_space_cache(block_group);
		if (ret == 1) {
			ret = 0;
			goto done;
		}

		/*
		 * We failed to load the space cache, set ourselves to
		 * CACHE_STARTED and carry on.
		 */
		spin_lock(&block_group->lock);
		block_group->cached = BTRFS_CACHE_STARTED;
		spin_unlock(&block_group->lock);
		wake_up(&caching_ctl->wait);
	}

	/*
	 * If we are in the transaction that populated the free space tree we
	 * can't actually cache from the free space tree as our commit root and
	 * real root are the same, so we could change the contents of the blocks
	 * while caching.  Instead do the slow caching in this case, and after
	 * the transaction has committed we will be safe.
	 */
	if (btrfs_fs_compat_ro(fs_info, FREE_SPACE_TREE) &&
	    !(test_bit(BTRFS_FS_FREE_SPACE_TREE_UNTRUSTED, &fs_info->flags)))
		ret = load_free_space_tree(caching_ctl);
	else
		ret = load_extent_tree_free(caching_ctl);
done:
	spin_lock(&block_group->lock);
	block_group->caching_ctl = NULL;
	block_group->cached = ret ? BTRFS_CACHE_ERROR : BTRFS_CACHE_FINISHED;
	spin_unlock(&block_group->lock);

#ifdef CONFIG_BTRFS_DEBUG
	if (btrfs_should_fragment_free_space(block_group)) {
		u64 bytes_used;

		spin_lock(&block_group->space_info->lock);
		spin_lock(&block_group->lock);
		bytes_used = block_group->length - block_group->used;
		block_group->space_info->bytes_used += bytes_used >> 1;
		spin_unlock(&block_group->lock);
		spin_unlock(&block_group->space_info->lock);
		fragment_free_space(block_group);
	}
#endif

	up_read(&fs_info->commit_root_sem);
	btrfs_free_excluded_extents(block_group);
	mutex_unlock(&caching_ctl->mutex);

	wake_up(&caching_ctl->wait);

	btrfs_put_caching_control(caching_ctl);
	btrfs_put_block_group(block_group);
}

int btrfs_cache_block_group(struct btrfs_block_group *cache, bool wait)
{
	struct btrfs_fs_info *fs_info = cache->fs_info;
	struct btrfs_caching_control *caching_ctl = NULL;
	int ret = 0;

	/* Allocator for zoned filesystems does not use the cache at all */
	if (btrfs_is_zoned(fs_info))
		return 0;

	caching_ctl = kzalloc(sizeof(*caching_ctl), GFP_NOFS);
	if (!caching_ctl)
		return -ENOMEM;

	INIT_LIST_HEAD(&caching_ctl->list);
	mutex_init(&caching_ctl->mutex);
	init_waitqueue_head(&caching_ctl->wait);
	caching_ctl->block_group = cache;
	refcount_set(&caching_ctl->count, 2);
	atomic_set(&caching_ctl->progress, 0);
	btrfs_init_work(&caching_ctl->work, caching_thread, NULL);

	spin_lock(&cache->lock);
	if (cache->cached != BTRFS_CACHE_NO) {
		kfree(caching_ctl);

		caching_ctl = cache->caching_ctl;
		if (caching_ctl)
			refcount_inc(&caching_ctl->count);
		spin_unlock(&cache->lock);
		goto out;
	}
	WARN_ON(cache->caching_ctl);
	cache->caching_ctl = caching_ctl;
	cache->cached = BTRFS_CACHE_STARTED;
	spin_unlock(&cache->lock);

	write_lock(&fs_info->block_group_cache_lock);
	refcount_inc(&caching_ctl->count);
	list_add_tail(&caching_ctl->list, &fs_info->caching_block_groups);
	write_unlock(&fs_info->block_group_cache_lock);

	btrfs_get_block_group(cache);

	btrfs_queue_work(fs_info->caching_workers, &caching_ctl->work);
out:
	if (wait && caching_ctl)
		ret = btrfs_caching_ctl_wait_done(cache, caching_ctl);
	if (caching_ctl)
		btrfs_put_caching_control(caching_ctl);

	return ret;
}

static void clear_avail_alloc_bits(struct btrfs_fs_info *fs_info, u64 flags)
{
	u64 extra_flags = chunk_to_extended(flags) &
				BTRFS_EXTENDED_PROFILE_MASK;

	write_seqlock(&fs_info->profiles_lock);
	if (flags & BTRFS_BLOCK_GROUP_DATA)
		fs_info->avail_data_alloc_bits &= ~extra_flags;
	if (flags & BTRFS_BLOCK_GROUP_METADATA)
		fs_info->avail_metadata_alloc_bits &= ~extra_flags;
	if (flags & BTRFS_BLOCK_GROUP_SYSTEM)
		fs_info->avail_system_alloc_bits &= ~extra_flags;
	write_sequnlock(&fs_info->profiles_lock);
}

/*
 * Clear incompat bits for the following feature(s):
 *
 * - RAID56 - in case there's neither RAID5 nor RAID6 profile block group
 *            in the whole filesystem
 *
 * - RAID1C34 - same as above for RAID1C3 and RAID1C4 block groups
 */
static void clear_incompat_bg_bits(struct btrfs_fs_info *fs_info, u64 flags)
{
	bool found_raid56 = false;
	bool found_raid1c34 = false;

	if ((flags & BTRFS_BLOCK_GROUP_RAID56_MASK) ||
	    (flags & BTRFS_BLOCK_GROUP_RAID1C3) ||
	    (flags & BTRFS_BLOCK_GROUP_RAID1C4)) {
		struct list_head *head = &fs_info->space_info;
		struct btrfs_space_info *sinfo;

		list_for_each_entry_rcu(sinfo, head, list) {
			down_read(&sinfo->groups_sem);
			if (!list_empty(&sinfo->block_groups[BTRFS_RAID_RAID5]))
				found_raid56 = true;
			if (!list_empty(&sinfo->block_groups[BTRFS_RAID_RAID6]))
				found_raid56 = true;
			if (!list_empty(&sinfo->block_groups[BTRFS_RAID_RAID1C3]))
				found_raid1c34 = true;
			if (!list_empty(&sinfo->block_groups[BTRFS_RAID_RAID1C4]))
				found_raid1c34 = true;
			up_read(&sinfo->groups_sem);
		}
		if (!found_raid56)
			btrfs_clear_fs_incompat(fs_info, RAID56);
		if (!found_raid1c34)
			btrfs_clear_fs_incompat(fs_info, RAID1C34);
	}
}

static int remove_block_group_item(struct btrfs_trans_handle *trans,
				   struct btrfs_path *path,
				   struct btrfs_block_group *block_group)
{
	struct btrfs_fs_info *fs_info = trans->fs_info;
	struct btrfs_root *root;
	struct btrfs_key key;
	int ret;

	root = btrfs_block_group_root(fs_info);
	key.objectid = block_group->start;
	key.type = BTRFS_BLOCK_GROUP_ITEM_KEY;
	key.offset = block_group->length;

	ret = btrfs_search_slot(trans, root, &key, path, -1, 1);
	if (ret > 0)
		ret = -ENOENT;
	if (ret < 0)
		return ret;

	ret = btrfs_del_item(trans, root, path);
	return ret;
}

int btrfs_remove_block_group(struct btrfs_trans_handle *trans,
			     struct btrfs_chunk_map *map)
{
	struct btrfs_fs_info *fs_info = trans->fs_info;
	struct btrfs_path *path;
	struct btrfs_block_group *block_group;
	struct btrfs_free_cluster *cluster;
	struct inode *inode;
	struct kobject *kobj = NULL;
	int ret;
	int index;
	int factor;
	struct btrfs_caching_control *caching_ctl = NULL;
	bool remove_map;
	bool remove_rsv = false;

	block_group = btrfs_lookup_block_group(fs_info, map->start);
	BUG_ON(!block_group);
	BUG_ON(!block_group->ro);

	trace_btrfs_remove_block_group(block_group);
	/*
	 * Free the reserved super bytes from this block group before
	 * remove it.
	 */
	btrfs_free_excluded_extents(block_group);
	btrfs_free_ref_tree_range(fs_info, block_group->start,
				  block_group->length);

	index = btrfs_bg_flags_to_raid_index(block_group->flags);
	factor = btrfs_bg_type_to_factor(block_group->flags);

	/* make sure this block group isn't part of an allocation cluster */
	cluster = &fs_info->data_alloc_cluster;
	spin_lock(&cluster->refill_lock);
	btrfs_return_cluster_to_free_space(block_group, cluster);
	spin_unlock(&cluster->refill_lock);

	/*
	 * make sure this block group isn't part of a metadata
	 * allocation cluster
	 */
	cluster = &fs_info->meta_alloc_cluster;
	spin_lock(&cluster->refill_lock);
	btrfs_return_cluster_to_free_space(block_group, cluster);
	spin_unlock(&cluster->refill_lock);

	btrfs_clear_treelog_bg(block_group);
	btrfs_clear_data_reloc_bg(block_group);

	path = btrfs_alloc_path();
	if (!path) {
		ret = -ENOMEM;
		goto out;
	}

	/*
	 * get the inode first so any iput calls done for the io_list
	 * aren't the final iput (no unlinks allowed now)
	 */
	inode = lookup_free_space_inode(block_group, path);

	mutex_lock(&trans->transaction->cache_write_mutex);
	/*
	 * Make sure our free space cache IO is done before removing the
	 * free space inode
	 */
	spin_lock(&trans->transaction->dirty_bgs_lock);
	if (!list_empty(&block_group->io_list)) {
		list_del_init(&block_group->io_list);

		WARN_ON(!IS_ERR(inode) && inode != block_group->io_ctl.inode);

		spin_unlock(&trans->transaction->dirty_bgs_lock);
		btrfs_wait_cache_io(trans, block_group, path);
		btrfs_put_block_group(block_group);
		spin_lock(&trans->transaction->dirty_bgs_lock);
	}

	if (!list_empty(&block_group->dirty_list)) {
		list_del_init(&block_group->dirty_list);
		remove_rsv = true;
		btrfs_put_block_group(block_group);
	}
	spin_unlock(&trans->transaction->dirty_bgs_lock);
	mutex_unlock(&trans->transaction->cache_write_mutex);

	ret = btrfs_remove_free_space_inode(trans, inode, block_group);
	if (ret)
		goto out;

	write_lock(&fs_info->block_group_cache_lock);
	rb_erase_cached(&block_group->cache_node,
			&fs_info->block_group_cache_tree);
	RB_CLEAR_NODE(&block_group->cache_node);

	/* Once for the block groups rbtree */
	btrfs_put_block_group(block_group);

	write_unlock(&fs_info->block_group_cache_lock);

	down_write(&block_group->space_info->groups_sem);
	/*
	 * we must use list_del_init so people can check to see if they
	 * are still on the list after taking the semaphore
	 */
	list_del_init(&block_group->list);
	if (list_empty(&block_group->space_info->block_groups[index])) {
		kobj = block_group->space_info->block_group_kobjs[index];
		block_group->space_info->block_group_kobjs[index] = NULL;
		clear_avail_alloc_bits(fs_info, block_group->flags);
	}
	up_write(&block_group->space_info->groups_sem);
	clear_incompat_bg_bits(fs_info, block_group->flags);
	if (kobj) {
		kobject_del(kobj);
		kobject_put(kobj);
	}

	if (block_group->cached == BTRFS_CACHE_STARTED)
		btrfs_wait_block_group_cache_done(block_group);

	write_lock(&fs_info->block_group_cache_lock);
	caching_ctl = btrfs_get_caching_control(block_group);
	if (!caching_ctl) {
		struct btrfs_caching_control *ctl;

		list_for_each_entry(ctl, &fs_info->caching_block_groups, list) {
			if (ctl->block_group == block_group) {
				caching_ctl = ctl;
				refcount_inc(&caching_ctl->count);
				break;
			}
		}
	}
	if (caching_ctl)
		list_del_init(&caching_ctl->list);
	write_unlock(&fs_info->block_group_cache_lock);

	if (caching_ctl) {
		/* Once for the caching bgs list and once for us. */
		btrfs_put_caching_control(caching_ctl);
		btrfs_put_caching_control(caching_ctl);
	}

	spin_lock(&trans->transaction->dirty_bgs_lock);
	WARN_ON(!list_empty(&block_group->dirty_list));
	WARN_ON(!list_empty(&block_group->io_list));
	spin_unlock(&trans->transaction->dirty_bgs_lock);

	btrfs_remove_free_space_cache(block_group);

	spin_lock(&block_group->space_info->lock);
	list_del_init(&block_group->ro_list);

	if (btrfs_test_opt(fs_info, ENOSPC_DEBUG)) {
		WARN_ON(block_group->space_info->total_bytes
			< block_group->length);
		WARN_ON(block_group->space_info->bytes_readonly
			< block_group->length - block_group->zone_unusable);
		WARN_ON(block_group->space_info->bytes_zone_unusable
			< block_group->zone_unusable);
		WARN_ON(block_group->space_info->disk_total
			< block_group->length * factor);
	}
	block_group->space_info->total_bytes -= block_group->length;
	block_group->space_info->bytes_readonly -=
		(block_group->length - block_group->zone_unusable);
	block_group->space_info->bytes_zone_unusable -=
		block_group->zone_unusable;
	block_group->space_info->disk_total -= block_group->length * factor;

	spin_unlock(&block_group->space_info->lock);

	/*
	 * Remove the free space for the block group from the free space tree
	 * and the block group's item from the extent tree before marking the
	 * block group as removed. This is to prevent races with tasks that
	 * freeze and unfreeze a block group, this task and another task
	 * allocating a new block group - the unfreeze task ends up removing
	 * the block group's extent map before the task calling this function
	 * deletes the block group item from the extent tree, allowing for
	 * another task to attempt to create another block group with the same
	 * item key (and failing with -EEXIST and a transaction abort).
	 */
	ret = remove_block_group_free_space(trans, block_group);
	if (ret)
		goto out;

	ret = remove_block_group_item(trans, path, block_group);
	if (ret < 0)
		goto out;

	spin_lock(&block_group->lock);
	set_bit(BLOCK_GROUP_FLAG_REMOVED, &block_group->runtime_flags);

	/*
	 * At this point trimming or scrub can't start on this block group,
	 * because we removed the block group from the rbtree
	 * fs_info->block_group_cache_tree so no one can't find it anymore and
	 * even if someone already got this block group before we removed it
	 * from the rbtree, they have already incremented block_group->frozen -
	 * if they didn't, for the trimming case they won't find any free space
	 * entries because we already removed them all when we called
	 * btrfs_remove_free_space_cache().
	 *
	 * And we must not remove the chunk map from the fs_info->mapping_tree
	 * to prevent the same logical address range and physical device space
	 * ranges from being reused for a new block group. This is needed to
	 * avoid races with trimming and scrub.
	 *
	 * An fs trim operation (btrfs_trim_fs() / btrfs_ioctl_fitrim()) is
	 * completely transactionless, so while it is trimming a range the
	 * currently running transaction might finish and a new one start,
	 * allowing for new block groups to be created that can reuse the same
	 * physical device locations unless we take this special care.
	 *
	 * There may also be an implicit trim operation if the file system
	 * is mounted with -odiscard. The same protections must remain
	 * in place until the extents have been discarded completely when
	 * the transaction commit has completed.
	 */
	remove_map = (atomic_read(&block_group->frozen) == 0);
	spin_unlock(&block_group->lock);

	if (remove_map)
		btrfs_remove_chunk_map(fs_info, map);

out:
	/* Once for the lookup reference */
	btrfs_put_block_group(block_group);
	if (remove_rsv)
		btrfs_dec_delayed_refs_rsv_bg_updates(fs_info);
	btrfs_free_path(path);
	return ret;
}

struct btrfs_trans_handle *btrfs_start_trans_remove_block_group(
		struct btrfs_fs_info *fs_info, const u64 chunk_offset)
{
	struct btrfs_root *root = btrfs_block_group_root(fs_info);
	struct btrfs_chunk_map *map;
	unsigned int num_items;

	map = btrfs_find_chunk_map(fs_info, chunk_offset, 1);
	ASSERT(map != NULL);
	ASSERT(map->start == chunk_offset);

	/*
	 * We need to reserve 3 + N units from the metadata space info in order
	 * to remove a block group (done at btrfs_remove_chunk() and at
	 * btrfs_remove_block_group()), which are used for:
	 *
	 * 1 unit for adding the free space inode's orphan (located in the tree
	 * of tree roots).
	 * 1 unit for deleting the block group item (located in the extent
	 * tree).
	 * 1 unit for deleting the free space item (located in tree of tree
	 * roots).
	 * N units for deleting N device extent items corresponding to each
	 * stripe (located in the device tree).
	 *
	 * In order to remove a block group we also need to reserve units in the
	 * system space info in order to update the chunk tree (update one or
	 * more device items and remove one chunk item), but this is done at
	 * btrfs_remove_chunk() through a call to check_system_chunk().
	 */
	num_items = 3 + map->num_stripes;
	btrfs_free_chunk_map(map);

	return btrfs_start_transaction_fallback_global_rsv(root, num_items);
}

/*
 * Mark block group @cache read-only, so later write won't happen to block
 * group @cache.
 *
 * If @force is not set, this function will only mark the block group readonly
 * if we have enough free space (1M) in other metadata/system block groups.
 * If @force is not set, this function will mark the block group readonly
 * without checking free space.
 *
 * NOTE: This function doesn't care if other block groups can contain all the
 * data in this block group. That check should be done by relocation routine,
 * not this function.
 */
static int inc_block_group_ro(struct btrfs_block_group *cache, int force)
{
	struct btrfs_space_info *sinfo = cache->space_info;
	u64 num_bytes;
	int ret = -ENOSPC;

	spin_lock(&sinfo->lock);
	spin_lock(&cache->lock);

	if (cache->swap_extents) {
		ret = -ETXTBSY;
		goto out;
	}

	if (cache->ro) {
		cache->ro++;
		ret = 0;
		goto out;
	}

	num_bytes = cache->length - cache->reserved - cache->pinned -
		    cache->bytes_super - cache->zone_unusable - cache->used;

	/*
	 * Data never overcommits, even in mixed mode, so do just the straight
	 * check of left over space in how much we have allocated.
	 */
	if (force) {
		ret = 0;
	} else if (sinfo->flags & BTRFS_BLOCK_GROUP_DATA) {
		u64 sinfo_used = btrfs_space_info_used(sinfo, true);

		/*
		 * Here we make sure if we mark this bg RO, we still have enough
		 * free space as buffer.
		 */
		if (sinfo_used + num_bytes <= sinfo->total_bytes)
			ret = 0;
	} else {
		/*
		 * We overcommit metadata, so we need to do the
		 * btrfs_can_overcommit check here, and we need to pass in
		 * BTRFS_RESERVE_NO_FLUSH to give ourselves the most amount of
		 * leeway to allow us to mark this block group as read only.
		 */
		if (btrfs_can_overcommit(cache->fs_info, sinfo, num_bytes,
					 BTRFS_RESERVE_NO_FLUSH))
			ret = 0;
	}

	if (!ret) {
		sinfo->bytes_readonly += num_bytes;
		if (btrfs_is_zoned(cache->fs_info)) {
			/* Migrate zone_unusable bytes to readonly */
			sinfo->bytes_readonly += cache->zone_unusable;
			sinfo->bytes_zone_unusable -= cache->zone_unusable;
			cache->zone_unusable = 0;
		}
		cache->ro++;
		list_add_tail(&cache->ro_list, &sinfo->ro_bgs);
	}
out:
	spin_unlock(&cache->lock);
	spin_unlock(&sinfo->lock);
	if (ret == -ENOSPC && btrfs_test_opt(cache->fs_info, ENOSPC_DEBUG)) {
		btrfs_info(cache->fs_info,
			"unable to make block group %llu ro", cache->start);
		btrfs_dump_space_info(cache->fs_info, cache->space_info, 0, 0);
	}
	return ret;
}

static bool clean_pinned_extents(struct btrfs_trans_handle *trans,
				 struct btrfs_block_group *bg)
{
	struct btrfs_fs_info *fs_info = bg->fs_info;
	struct btrfs_transaction *prev_trans = NULL;
	const u64 start = bg->start;
	const u64 end = start + bg->length - 1;
	int ret;

	spin_lock(&fs_info->trans_lock);
	if (trans->transaction->list.prev != &fs_info->trans_list) {
		prev_trans = list_last_entry(&trans->transaction->list,
					     struct btrfs_transaction, list);
		refcount_inc(&prev_trans->use_count);
	}
	spin_unlock(&fs_info->trans_lock);

	/*
	 * Hold the unused_bg_unpin_mutex lock to avoid racing with
	 * btrfs_finish_extent_commit(). If we are at transaction N, another
	 * task might be running finish_extent_commit() for the previous
	 * transaction N - 1, and have seen a range belonging to the block
	 * group in pinned_extents before we were able to clear the whole block
	 * group range from pinned_extents. This means that task can lookup for
	 * the block group after we unpinned it from pinned_extents and removed
	 * it, leading to a BUG_ON() at unpin_extent_range().
	 */
	mutex_lock(&fs_info->unused_bg_unpin_mutex);
	if (prev_trans) {
		ret = clear_extent_bits(&prev_trans->pinned_extents, start, end,
					EXTENT_DIRTY);
		if (ret)
			goto out;
	}

	ret = clear_extent_bits(&trans->transaction->pinned_extents, start, end,
				EXTENT_DIRTY);
out:
	mutex_unlock(&fs_info->unused_bg_unpin_mutex);
	if (prev_trans)
		btrfs_put_transaction(prev_trans);

	return ret == 0;
}

/*
 * Process the unused_bgs list and remove any that don't have any allocated
 * space inside of them.
 */
void btrfs_delete_unused_bgs(struct btrfs_fs_info *fs_info)
{
	LIST_HEAD(retry_list);
	struct btrfs_block_group *block_group;
	struct btrfs_space_info *space_info;
	struct btrfs_trans_handle *trans;
	const bool async_trim_enabled = btrfs_test_opt(fs_info, DISCARD_ASYNC);
	int ret = 0;

	if (!test_bit(BTRFS_FS_OPEN, &fs_info->flags))
		return;

	if (btrfs_fs_closing(fs_info))
		return;

	/*
	 * Long running balances can keep us blocked here for eternity, so
	 * simply skip deletion if we're unable to get the mutex.
	 */
	if (!mutex_trylock(&fs_info->reclaim_bgs_lock))
		return;

	spin_lock(&fs_info->unused_bgs_lock);
	while (!list_empty(&fs_info->unused_bgs)) {
		u64 used;
		int trimming;

		block_group = list_first_entry(&fs_info->unused_bgs,
					       struct btrfs_block_group,
					       bg_list);
		list_del_init(&block_group->bg_list);

		space_info = block_group->space_info;

		if (ret || btrfs_mixed_space_info(space_info)) {
			btrfs_put_block_group(block_group);
			continue;
		}
		spin_unlock(&fs_info->unused_bgs_lock);

		btrfs_discard_cancel_work(&fs_info->discard_ctl, block_group);

		/* Don't want to race with allocators so take the groups_sem */
		down_write(&space_info->groups_sem);

		/*
		 * Async discard moves the final block group discard to be prior
		 * to the unused_bgs code path.  Therefore, if it's not fully
		 * trimmed, punt it back to the async discard lists.
		 */
		if (btrfs_test_opt(fs_info, DISCARD_ASYNC) &&
		    !btrfs_is_free_space_trimmed(block_group)) {
			trace_btrfs_skip_unused_block_group(block_group);
			up_write(&space_info->groups_sem);
			/* Requeue if we failed because of async discard */
			btrfs_discard_queue_work(&fs_info->discard_ctl,
						 block_group);
			goto next;
		}

		spin_lock(&space_info->lock);
		spin_lock(&block_group->lock);
		if (btrfs_is_block_group_used(block_group) || block_group->ro ||
		    list_is_singular(&block_group->list)) {
			/*
			 * We want to bail if we made new allocations or have
			 * outstanding allocations in this block group.  We do
			 * the ro check in case balance is currently acting on
			 * this block group.
			 */
			trace_btrfs_skip_unused_block_group(block_group);
			spin_unlock(&block_group->lock);
			spin_unlock(&space_info->lock);
<<<<<<< HEAD
=======
			up_write(&space_info->groups_sem);
			goto next;
		}

		/*
		 * The block group may be unused but there may be space reserved
		 * accounting with the existence of that block group, that is,
		 * space_info->bytes_may_use was incremented by a task but no
		 * space was yet allocated from the block group by the task.
		 * That space may or may not be allocated, as we are generally
		 * pessimistic about space reservation for metadata as well as
		 * for data when using compression (as we reserve space based on
		 * the worst case, when data can't be compressed, and before
		 * actually attempting compression, before starting writeback).
		 *
		 * So check if the total space of the space_info minus the size
		 * of this block group is less than the used space of the
		 * space_info - if that's the case, then it means we have tasks
		 * that might be relying on the block group in order to allocate
		 * extents, and add back the block group to the unused list when
		 * we finish, so that we retry later in case no tasks ended up
		 * needing to allocate extents from the block group.
		 */
		used = btrfs_space_info_used(space_info, true);
		if (space_info->total_bytes - block_group->length < used) {
			/*
			 * Add a reference for the list, compensate for the ref
			 * drop under the "next" label for the
			 * fs_info->unused_bgs list.
			 */
			btrfs_get_block_group(block_group);
			list_add_tail(&block_group->bg_list, &retry_list);

			trace_btrfs_skip_unused_block_group(block_group);
			spin_unlock(&block_group->lock);
			spin_unlock(&space_info->lock);
>>>>>>> d020a665
			up_write(&space_info->groups_sem);
			goto next;
		}

<<<<<<< HEAD
		/*
		 * The block group may be unused but there may be space reserved
		 * accounting with the existence of that block group, that is,
		 * space_info->bytes_may_use was incremented by a task but no
		 * space was yet allocated from the block group by the task.
		 * That space may or may not be allocated, as we are generally
		 * pessimistic about space reservation for metadata as well as
		 * for data when using compression (as we reserve space based on
		 * the worst case, when data can't be compressed, and before
		 * actually attempting compression, before starting writeback).
		 *
		 * So check if the total space of the space_info minus the size
		 * of this block group is less than the used space of the
		 * space_info - if that's the case, then it means we have tasks
		 * that might be relying on the block group in order to allocate
		 * extents, and add back the block group to the unused list when
		 * we finish, so that we retry later in case no tasks ended up
		 * needing to allocate extents from the block group.
		 */
		used = btrfs_space_info_used(space_info, true);
		if (space_info->total_bytes - block_group->length < used) {
			/*
			 * Add a reference for the list, compensate for the ref
			 * drop under the "next" label for the
			 * fs_info->unused_bgs list.
			 */
			btrfs_get_block_group(block_group);
			list_add_tail(&block_group->bg_list, &retry_list);

			trace_btrfs_skip_unused_block_group(block_group);
			spin_unlock(&block_group->lock);
			spin_unlock(&space_info->lock);
			up_write(&space_info->groups_sem);
			goto next;
		}

=======
>>>>>>> d020a665
		spin_unlock(&block_group->lock);
		spin_unlock(&space_info->lock);

		/* We don't want to force the issue, only flip if it's ok. */
		ret = inc_block_group_ro(block_group, 0);
		up_write(&space_info->groups_sem);
		if (ret < 0) {
			ret = 0;
			goto next;
		}

		ret = btrfs_zone_finish(block_group);
		if (ret < 0) {
			btrfs_dec_block_group_ro(block_group);
			if (ret == -EAGAIN)
				ret = 0;
			goto next;
		}

		/*
		 * Want to do this before we do anything else so we can recover
		 * properly if we fail to join the transaction.
		 */
		trans = btrfs_start_trans_remove_block_group(fs_info,
						     block_group->start);
		if (IS_ERR(trans)) {
			btrfs_dec_block_group_ro(block_group);
			ret = PTR_ERR(trans);
			goto next;
		}

		/*
		 * We could have pending pinned extents for this block group,
		 * just delete them, we don't care about them anymore.
		 */
		if (!clean_pinned_extents(trans, block_group)) {
			btrfs_dec_block_group_ro(block_group);
			goto end_trans;
		}

		/*
		 * At this point, the block_group is read only and should fail
		 * new allocations.  However, btrfs_finish_extent_commit() can
		 * cause this block_group to be placed back on the discard
		 * lists because now the block_group isn't fully discarded.
		 * Bail here and try again later after discarding everything.
		 */
		spin_lock(&fs_info->discard_ctl.lock);
		if (!list_empty(&block_group->discard_list)) {
			spin_unlock(&fs_info->discard_ctl.lock);
			btrfs_dec_block_group_ro(block_group);
			btrfs_discard_queue_work(&fs_info->discard_ctl,
						 block_group);
			goto end_trans;
		}
		spin_unlock(&fs_info->discard_ctl.lock);

		/* Reset pinned so btrfs_put_block_group doesn't complain */
		spin_lock(&space_info->lock);
		spin_lock(&block_group->lock);

		btrfs_space_info_update_bytes_pinned(fs_info, space_info,
						     -block_group->pinned);
		space_info->bytes_readonly += block_group->pinned;
		block_group->pinned = 0;

		spin_unlock(&block_group->lock);
		spin_unlock(&space_info->lock);

		/*
		 * The normal path here is an unused block group is passed here,
		 * then trimming is handled in the transaction commit path.
		 * Async discard interposes before this to do the trimming
		 * before coming down the unused block group path as trimming
		 * will no longer be done later in the transaction commit path.
		 */
		if (!async_trim_enabled && btrfs_test_opt(fs_info, DISCARD_ASYNC))
			goto flip_async;

		/*
		 * DISCARD can flip during remount. On zoned filesystems, we
		 * need to reset sequential-required zones.
		 */
		trimming = btrfs_test_opt(fs_info, DISCARD_SYNC) ||
				btrfs_is_zoned(fs_info);

		/* Implicit trim during transaction commit. */
		if (trimming)
			btrfs_freeze_block_group(block_group);

		/*
		 * Btrfs_remove_chunk will abort the transaction if things go
		 * horribly wrong.
		 */
		ret = btrfs_remove_chunk(trans, block_group->start);

		if (ret) {
			if (trimming)
				btrfs_unfreeze_block_group(block_group);
			goto end_trans;
		}

		/*
		 * If we're not mounted with -odiscard, we can just forget
		 * about this block group. Otherwise we'll need to wait
		 * until transaction commit to do the actual discard.
		 */
		if (trimming) {
			spin_lock(&fs_info->unused_bgs_lock);
			/*
			 * A concurrent scrub might have added us to the list
			 * fs_info->unused_bgs, so use a list_move operation
			 * to add the block group to the deleted_bgs list.
			 */
			list_move(&block_group->bg_list,
				  &trans->transaction->deleted_bgs);
			spin_unlock(&fs_info->unused_bgs_lock);
			btrfs_get_block_group(block_group);
		}
end_trans:
		btrfs_end_transaction(trans);
next:
		btrfs_put_block_group(block_group);
		spin_lock(&fs_info->unused_bgs_lock);
	}
	list_splice_tail(&retry_list, &fs_info->unused_bgs);
	spin_unlock(&fs_info->unused_bgs_lock);
	mutex_unlock(&fs_info->reclaim_bgs_lock);
	return;

flip_async:
	btrfs_end_transaction(trans);
	spin_lock(&fs_info->unused_bgs_lock);
	list_splice_tail(&retry_list, &fs_info->unused_bgs);
	spin_unlock(&fs_info->unused_bgs_lock);
	mutex_unlock(&fs_info->reclaim_bgs_lock);
	btrfs_put_block_group(block_group);
	btrfs_discard_punt_unused_bgs_list(fs_info);
}

void btrfs_mark_bg_unused(struct btrfs_block_group *bg)
{
	struct btrfs_fs_info *fs_info = bg->fs_info;

	spin_lock(&fs_info->unused_bgs_lock);
	if (list_empty(&bg->bg_list)) {
		btrfs_get_block_group(bg);
		trace_btrfs_add_unused_block_group(bg);
		list_add_tail(&bg->bg_list, &fs_info->unused_bgs);
	} else if (!test_bit(BLOCK_GROUP_FLAG_NEW, &bg->runtime_flags)) {
		/* Pull out the block group from the reclaim_bgs list. */
		trace_btrfs_add_unused_block_group(bg);
		list_move_tail(&bg->bg_list, &fs_info->unused_bgs);
	}
	spin_unlock(&fs_info->unused_bgs_lock);
}

/*
 * We want block groups with a low number of used bytes to be in the beginning
 * of the list, so they will get reclaimed first.
 */
static int reclaim_bgs_cmp(void *unused, const struct list_head *a,
			   const struct list_head *b)
{
	const struct btrfs_block_group *bg1, *bg2;

	bg1 = list_entry(a, struct btrfs_block_group, bg_list);
	bg2 = list_entry(b, struct btrfs_block_group, bg_list);

	return bg1->used > bg2->used;
}

static inline bool btrfs_should_reclaim(struct btrfs_fs_info *fs_info)
{
	if (btrfs_is_zoned(fs_info))
		return btrfs_zoned_should_reclaim(fs_info);
	return true;
}

static bool should_reclaim_block_group(struct btrfs_block_group *bg, u64 bytes_freed)
{
	const struct btrfs_space_info *space_info = bg->space_info;
	const int reclaim_thresh = READ_ONCE(space_info->bg_reclaim_threshold);
	const u64 new_val = bg->used;
	const u64 old_val = new_val + bytes_freed;
	u64 thresh;

	if (reclaim_thresh == 0)
		return false;

	thresh = mult_perc(bg->length, reclaim_thresh);

	/*
	 * If we were below the threshold before don't reclaim, we are likely a
	 * brand new block group and we don't want to relocate new block groups.
	 */
	if (old_val < thresh)
		return false;
	if (new_val >= thresh)
		return false;
	return true;
}

void btrfs_reclaim_bgs_work(struct work_struct *work)
{
	struct btrfs_fs_info *fs_info =
		container_of(work, struct btrfs_fs_info, reclaim_bgs_work);
	struct btrfs_block_group *bg;
	struct btrfs_space_info *space_info;

	if (!test_bit(BTRFS_FS_OPEN, &fs_info->flags))
		return;

	if (btrfs_fs_closing(fs_info))
		return;

	if (!btrfs_should_reclaim(fs_info))
		return;

	sb_start_write(fs_info->sb);

	if (!btrfs_exclop_start(fs_info, BTRFS_EXCLOP_BALANCE)) {
		sb_end_write(fs_info->sb);
		return;
	}

	/*
	 * Long running balances can keep us blocked here for eternity, so
	 * simply skip reclaim if we're unable to get the mutex.
	 */
	if (!mutex_trylock(&fs_info->reclaim_bgs_lock)) {
		btrfs_exclop_finish(fs_info);
		sb_end_write(fs_info->sb);
		return;
	}

	spin_lock(&fs_info->unused_bgs_lock);
	/*
	 * Sort happens under lock because we can't simply splice it and sort.
	 * The block groups might still be in use and reachable via bg_list,
	 * and their presence in the reclaim_bgs list must be preserved.
	 */
	list_sort(NULL, &fs_info->reclaim_bgs, reclaim_bgs_cmp);
	while (!list_empty(&fs_info->reclaim_bgs)) {
		u64 zone_unusable;
		int ret = 0;

		bg = list_first_entry(&fs_info->reclaim_bgs,
				      struct btrfs_block_group,
				      bg_list);
		list_del_init(&bg->bg_list);

		space_info = bg->space_info;
		spin_unlock(&fs_info->unused_bgs_lock);

		/* Don't race with allocators so take the groups_sem */
		down_write(&space_info->groups_sem);

		spin_lock(&bg->lock);
		if (bg->reserved || bg->pinned || bg->ro) {
			/*
			 * We want to bail if we made new allocations or have
			 * outstanding allocations in this block group.  We do
			 * the ro check in case balance is currently acting on
			 * this block group.
			 */
			spin_unlock(&bg->lock);
			up_write(&space_info->groups_sem);
			goto next;
		}
		if (bg->used == 0) {
			/*
			 * It is possible that we trigger relocation on a block
			 * group as its extents are deleted and it first goes
			 * below the threshold, then shortly after goes empty.
			 *
			 * In this case, relocating it does delete it, but has
			 * some overhead in relocation specific metadata, looking
			 * for the non-existent extents and running some extra
			 * transactions, which we can avoid by using one of the
			 * other mechanisms for dealing with empty block groups.
			 */
			if (!btrfs_test_opt(fs_info, DISCARD_ASYNC))
				btrfs_mark_bg_unused(bg);
			spin_unlock(&bg->lock);
			up_write(&space_info->groups_sem);
			goto next;

		}
		/*
		 * The block group might no longer meet the reclaim condition by
		 * the time we get around to reclaiming it, so to avoid
		 * reclaiming overly full block_groups, skip reclaiming them.
		 *
		 * Since the decision making process also depends on the amount
		 * being freed, pass in a fake giant value to skip that extra
		 * check, which is more meaningful when adding to the list in
		 * the first place.
		 */
		if (!should_reclaim_block_group(bg, bg->length)) {
			spin_unlock(&bg->lock);
			up_write(&space_info->groups_sem);
			goto next;
		}
		spin_unlock(&bg->lock);

		/*
		 * Get out fast, in case we're read-only or unmounting the
		 * filesystem. It is OK to drop block groups from the list even
		 * for the read-only case. As we did sb_start_write(),
		 * "mount -o remount,ro" won't happen and read-only filesystem
		 * means it is forced read-only due to a fatal error. So, it
		 * never gets back to read-write to let us reclaim again.
		 */
		if (btrfs_need_cleaner_sleep(fs_info)) {
			up_write(&space_info->groups_sem);
			goto next;
		}

		/*
		 * Cache the zone_unusable value before turning the block group
		 * to read only. As soon as the blog group is read only it's
		 * zone_unusable value gets moved to the block group's read-only
		 * bytes and isn't available for calculations anymore.
		 */
		zone_unusable = bg->zone_unusable;
		ret = inc_block_group_ro(bg, 0);
		up_write(&space_info->groups_sem);
		if (ret < 0)
			goto next;

		btrfs_info(fs_info,
			"reclaiming chunk %llu with %llu%% used %llu%% unusable",
				bg->start,
				div64_u64(bg->used * 100, bg->length),
				div64_u64(zone_unusable * 100, bg->length));
		trace_btrfs_reclaim_block_group(bg);
		ret = btrfs_relocate_chunk(fs_info, bg->start);
		if (ret) {
			btrfs_dec_block_group_ro(bg);
			btrfs_err(fs_info, "error relocating chunk %llu",
				  bg->start);
		}

next:
		if (ret)
			btrfs_mark_bg_to_reclaim(bg);
		btrfs_put_block_group(bg);

		mutex_unlock(&fs_info->reclaim_bgs_lock);
		/*
		 * Reclaiming all the block groups in the list can take really
		 * long.  Prioritize cleaning up unused block groups.
		 */
		btrfs_delete_unused_bgs(fs_info);
		/*
		 * If we are interrupted by a balance, we can just bail out. The
		 * cleaner thread restart again if necessary.
		 */
		if (!mutex_trylock(&fs_info->reclaim_bgs_lock))
			goto end;
		spin_lock(&fs_info->unused_bgs_lock);
	}
	spin_unlock(&fs_info->unused_bgs_lock);
	mutex_unlock(&fs_info->reclaim_bgs_lock);
end:
	btrfs_exclop_finish(fs_info);
	sb_end_write(fs_info->sb);
}

void btrfs_reclaim_bgs(struct btrfs_fs_info *fs_info)
{
	spin_lock(&fs_info->unused_bgs_lock);
	if (!list_empty(&fs_info->reclaim_bgs))
		queue_work(system_unbound_wq, &fs_info->reclaim_bgs_work);
	spin_unlock(&fs_info->unused_bgs_lock);
}

void btrfs_mark_bg_to_reclaim(struct btrfs_block_group *bg)
{
	struct btrfs_fs_info *fs_info = bg->fs_info;

	spin_lock(&fs_info->unused_bgs_lock);
	if (list_empty(&bg->bg_list)) {
		btrfs_get_block_group(bg);
		trace_btrfs_add_reclaim_block_group(bg);
		list_add_tail(&bg->bg_list, &fs_info->reclaim_bgs);
	}
	spin_unlock(&fs_info->unused_bgs_lock);
}

static int read_bg_from_eb(struct btrfs_fs_info *fs_info, struct btrfs_key *key,
			   struct btrfs_path *path)
{
	struct btrfs_chunk_map *map;
	struct btrfs_block_group_item bg;
	struct extent_buffer *leaf;
	int slot;
	u64 flags;
	int ret = 0;

	slot = path->slots[0];
	leaf = path->nodes[0];

	map = btrfs_find_chunk_map(fs_info, key->objectid, key->offset);
	if (!map) {
		btrfs_err(fs_info,
			  "logical %llu len %llu found bg but no related chunk",
			  key->objectid, key->offset);
		return -ENOENT;
	}

	if (map->start != key->objectid || map->chunk_len != key->offset) {
		btrfs_err(fs_info,
			"block group %llu len %llu mismatch with chunk %llu len %llu",
			  key->objectid, key->offset, map->start, map->chunk_len);
		ret = -EUCLEAN;
		goto out_free_map;
	}

	read_extent_buffer(leaf, &bg, btrfs_item_ptr_offset(leaf, slot),
			   sizeof(bg));
	flags = btrfs_stack_block_group_flags(&bg) &
		BTRFS_BLOCK_GROUP_TYPE_MASK;

	if (flags != (map->type & BTRFS_BLOCK_GROUP_TYPE_MASK)) {
		btrfs_err(fs_info,
"block group %llu len %llu type flags 0x%llx mismatch with chunk type flags 0x%llx",
			  key->objectid, key->offset, flags,
			  (BTRFS_BLOCK_GROUP_TYPE_MASK & map->type));
		ret = -EUCLEAN;
	}

out_free_map:
	btrfs_free_chunk_map(map);
	return ret;
}

static int find_first_block_group(struct btrfs_fs_info *fs_info,
				  struct btrfs_path *path,
				  struct btrfs_key *key)
{
	struct btrfs_root *root = btrfs_block_group_root(fs_info);
	int ret;
	struct btrfs_key found_key;

	btrfs_for_each_slot(root, key, &found_key, path, ret) {
		if (found_key.objectid >= key->objectid &&
		    found_key.type == BTRFS_BLOCK_GROUP_ITEM_KEY) {
			return read_bg_from_eb(fs_info, &found_key, path);
		}
	}
	return ret;
}

static void set_avail_alloc_bits(struct btrfs_fs_info *fs_info, u64 flags)
{
	u64 extra_flags = chunk_to_extended(flags) &
				BTRFS_EXTENDED_PROFILE_MASK;

	write_seqlock(&fs_info->profiles_lock);
	if (flags & BTRFS_BLOCK_GROUP_DATA)
		fs_info->avail_data_alloc_bits |= extra_flags;
	if (flags & BTRFS_BLOCK_GROUP_METADATA)
		fs_info->avail_metadata_alloc_bits |= extra_flags;
	if (flags & BTRFS_BLOCK_GROUP_SYSTEM)
		fs_info->avail_system_alloc_bits |= extra_flags;
	write_sequnlock(&fs_info->profiles_lock);
}

/*
 * Map a physical disk address to a list of logical addresses.
 *
 * @fs_info:       the filesystem
 * @chunk_start:   logical address of block group
 * @physical:	   physical address to map to logical addresses
 * @logical:	   return array of logical addresses which map to @physical
 * @naddrs:	   length of @logical
 * @stripe_len:    size of IO stripe for the given block group
 *
 * Maps a particular @physical disk address to a list of @logical addresses.
 * Used primarily to exclude those portions of a block group that contain super
 * block copies.
 */
int btrfs_rmap_block(struct btrfs_fs_info *fs_info, u64 chunk_start,
		     u64 physical, u64 **logical, int *naddrs, int *stripe_len)
{
	struct btrfs_chunk_map *map;
	u64 *buf;
	u64 bytenr;
	u64 data_stripe_length;
	u64 io_stripe_size;
	int i, nr = 0;
	int ret = 0;

	map = btrfs_get_chunk_map(fs_info, chunk_start, 1);
	if (IS_ERR(map))
		return -EIO;

	data_stripe_length = map->stripe_size;
	io_stripe_size = BTRFS_STRIPE_LEN;
	chunk_start = map->start;

	/* For RAID5/6 adjust to a full IO stripe length */
	if (map->type & BTRFS_BLOCK_GROUP_RAID56_MASK)
		io_stripe_size = btrfs_stripe_nr_to_offset(nr_data_stripes(map));

	buf = kcalloc(map->num_stripes, sizeof(u64), GFP_NOFS);
	if (!buf) {
		ret = -ENOMEM;
		goto out;
	}

	for (i = 0; i < map->num_stripes; i++) {
		bool already_inserted = false;
		u32 stripe_nr;
		u32 offset;
		int j;

		if (!in_range(physical, map->stripes[i].physical,
			      data_stripe_length))
			continue;

		stripe_nr = (physical - map->stripes[i].physical) >>
			    BTRFS_STRIPE_LEN_SHIFT;
		offset = (physical - map->stripes[i].physical) &
			 BTRFS_STRIPE_LEN_MASK;

		if (map->type & (BTRFS_BLOCK_GROUP_RAID0 |
				 BTRFS_BLOCK_GROUP_RAID10))
			stripe_nr = div_u64(stripe_nr * map->num_stripes + i,
					    map->sub_stripes);
		/*
		 * The remaining case would be for RAID56, multiply by
		 * nr_data_stripes().  Alternatively, just use rmap_len below
		 * instead of map->stripe_len
		 */
		bytenr = chunk_start + stripe_nr * io_stripe_size + offset;

		/* Ensure we don't add duplicate addresses */
		for (j = 0; j < nr; j++) {
			if (buf[j] == bytenr) {
				already_inserted = true;
				break;
			}
		}

		if (!already_inserted)
			buf[nr++] = bytenr;
	}

	*logical = buf;
	*naddrs = nr;
	*stripe_len = io_stripe_size;
out:
	btrfs_free_chunk_map(map);
	return ret;
}

static int exclude_super_stripes(struct btrfs_block_group *cache)
{
	struct btrfs_fs_info *fs_info = cache->fs_info;
	const bool zoned = btrfs_is_zoned(fs_info);
	u64 bytenr;
	u64 *logical;
	int stripe_len;
	int i, nr, ret;

	if (cache->start < BTRFS_SUPER_INFO_OFFSET) {
		stripe_len = BTRFS_SUPER_INFO_OFFSET - cache->start;
		cache->bytes_super += stripe_len;
		ret = set_extent_bit(&fs_info->excluded_extents, cache->start,
				     cache->start + stripe_len - 1,
				     EXTENT_UPTODATE, NULL);
		if (ret)
			return ret;
	}

	for (i = 0; i < BTRFS_SUPER_MIRROR_MAX; i++) {
		bytenr = btrfs_sb_offset(i);
		ret = btrfs_rmap_block(fs_info, cache->start,
				       bytenr, &logical, &nr, &stripe_len);
		if (ret)
			return ret;

		/* Shouldn't have super stripes in sequential zones */
		if (zoned && nr) {
			kfree(logical);
			btrfs_err(fs_info,
			"zoned: block group %llu must not contain super block",
				  cache->start);
			return -EUCLEAN;
		}

		while (nr--) {
			u64 len = min_t(u64, stripe_len,
				cache->start + cache->length - logical[nr]);

			cache->bytes_super += len;
			ret = set_extent_bit(&fs_info->excluded_extents, logical[nr],
					     logical[nr] + len - 1,
					     EXTENT_UPTODATE, NULL);
			if (ret) {
				kfree(logical);
				return ret;
			}
		}

		kfree(logical);
	}
	return 0;
}

static struct btrfs_block_group *btrfs_create_block_group_cache(
		struct btrfs_fs_info *fs_info, u64 start)
{
	struct btrfs_block_group *cache;

	cache = kzalloc(sizeof(*cache), GFP_NOFS);
	if (!cache)
		return NULL;

	cache->free_space_ctl = kzalloc(sizeof(*cache->free_space_ctl),
					GFP_NOFS);
	if (!cache->free_space_ctl) {
		kfree(cache);
		return NULL;
	}

	cache->start = start;

	cache->fs_info = fs_info;
	cache->full_stripe_len = btrfs_full_stripe_len(fs_info, start);

	cache->discard_index = BTRFS_DISCARD_INDEX_UNUSED;

	refcount_set(&cache->refs, 1);
	spin_lock_init(&cache->lock);
	init_rwsem(&cache->data_rwsem);
	INIT_LIST_HEAD(&cache->list);
	INIT_LIST_HEAD(&cache->cluster_list);
	INIT_LIST_HEAD(&cache->bg_list);
	INIT_LIST_HEAD(&cache->ro_list);
	INIT_LIST_HEAD(&cache->discard_list);
	INIT_LIST_HEAD(&cache->dirty_list);
	INIT_LIST_HEAD(&cache->io_list);
	INIT_LIST_HEAD(&cache->active_bg_list);
	btrfs_init_free_space_ctl(cache, cache->free_space_ctl);
	atomic_set(&cache->frozen, 0);
	mutex_init(&cache->free_space_lock);

	return cache;
}

/*
 * Iterate all chunks and verify that each of them has the corresponding block
 * group
 */
static int check_chunk_block_group_mappings(struct btrfs_fs_info *fs_info)
{
	u64 start = 0;
	int ret = 0;

	while (1) {
		struct btrfs_chunk_map *map;
		struct btrfs_block_group *bg;

		/*
		 * btrfs_find_chunk_map() will return the first chunk map
		 * intersecting the range, so setting @length to 1 is enough to
		 * get the first chunk.
		 */
		map = btrfs_find_chunk_map(fs_info, start, 1);
		if (!map)
			break;

		bg = btrfs_lookup_block_group(fs_info, map->start);
		if (!bg) {
			btrfs_err(fs_info,
	"chunk start=%llu len=%llu doesn't have corresponding block group",
				     map->start, map->chunk_len);
			ret = -EUCLEAN;
			btrfs_free_chunk_map(map);
			break;
		}
		if (bg->start != map->start || bg->length != map->chunk_len ||
		    (bg->flags & BTRFS_BLOCK_GROUP_TYPE_MASK) !=
		    (map->type & BTRFS_BLOCK_GROUP_TYPE_MASK)) {
			btrfs_err(fs_info,
"chunk start=%llu len=%llu flags=0x%llx doesn't match block group start=%llu len=%llu flags=0x%llx",
				map->start, map->chunk_len,
				map->type & BTRFS_BLOCK_GROUP_TYPE_MASK,
				bg->start, bg->length,
				bg->flags & BTRFS_BLOCK_GROUP_TYPE_MASK);
			ret = -EUCLEAN;
			btrfs_free_chunk_map(map);
			btrfs_put_block_group(bg);
			break;
		}
		start = map->start + map->chunk_len;
		btrfs_free_chunk_map(map);
		btrfs_put_block_group(bg);
	}
	return ret;
}

static int read_one_block_group(struct btrfs_fs_info *info,
				struct btrfs_block_group_item *bgi,
				const struct btrfs_key *key,
				int need_clear)
{
	struct btrfs_block_group *cache;
	const bool mixed = btrfs_fs_incompat(info, MIXED_GROUPS);
	int ret;

	ASSERT(key->type == BTRFS_BLOCK_GROUP_ITEM_KEY);

	cache = btrfs_create_block_group_cache(info, key->objectid);
	if (!cache)
		return -ENOMEM;

	cache->length = key->offset;
	cache->used = btrfs_stack_block_group_used(bgi);
	cache->commit_used = cache->used;
	cache->flags = btrfs_stack_block_group_flags(bgi);
	cache->global_root_id = btrfs_stack_block_group_chunk_objectid(bgi);

	set_free_space_tree_thresholds(cache);

	if (need_clear) {
		/*
		 * When we mount with old space cache, we need to
		 * set BTRFS_DC_CLEAR and set dirty flag.
		 *
		 * a) Setting 'BTRFS_DC_CLEAR' makes sure that we
		 *    truncate the old free space cache inode and
		 *    setup a new one.
		 * b) Setting 'dirty flag' makes sure that we flush
		 *    the new space cache info onto disk.
		 */
		if (btrfs_test_opt(info, SPACE_CACHE))
			cache->disk_cache_state = BTRFS_DC_CLEAR;
	}
	if (!mixed && ((cache->flags & BTRFS_BLOCK_GROUP_METADATA) &&
	    (cache->flags & BTRFS_BLOCK_GROUP_DATA))) {
			btrfs_err(info,
"bg %llu is a mixed block group but filesystem hasn't enabled mixed block groups",
				  cache->start);
			ret = -EINVAL;
			goto error;
	}

	ret = btrfs_load_block_group_zone_info(cache, false);
	if (ret) {
		btrfs_err(info, "zoned: failed to load zone info of bg %llu",
			  cache->start);
		goto error;
	}

	/*
	 * We need to exclude the super stripes now so that the space info has
	 * super bytes accounted for, otherwise we'll think we have more space
	 * than we actually do.
	 */
	ret = exclude_super_stripes(cache);
	if (ret) {
		/* We may have excluded something, so call this just in case. */
		btrfs_free_excluded_extents(cache);
		goto error;
	}

	/*
	 * For zoned filesystem, space after the allocation offset is the only
	 * free space for a block group. So, we don't need any caching work.
	 * btrfs_calc_zone_unusable() will set the amount of free space and
	 * zone_unusable space.
	 *
	 * For regular filesystem, check for two cases, either we are full, and
	 * therefore don't need to bother with the caching work since we won't
	 * find any space, or we are empty, and we can just add all the space
	 * in and be done with it.  This saves us _a_lot_ of time, particularly
	 * in the full case.
	 */
	if (btrfs_is_zoned(info)) {
		btrfs_calc_zone_unusable(cache);
		/* Should not have any excluded extents. Just in case, though. */
		btrfs_free_excluded_extents(cache);
	} else if (cache->length == cache->used) {
		cache->cached = BTRFS_CACHE_FINISHED;
		btrfs_free_excluded_extents(cache);
	} else if (cache->used == 0) {
		cache->cached = BTRFS_CACHE_FINISHED;
		ret = btrfs_add_new_free_space(cache, cache->start,
					       cache->start + cache->length, NULL);
		btrfs_free_excluded_extents(cache);
		if (ret)
			goto error;
	}

	ret = btrfs_add_block_group_cache(info, cache);
	if (ret) {
		btrfs_remove_free_space_cache(cache);
		goto error;
	}
	trace_btrfs_add_block_group(info, cache, 0);
	btrfs_add_bg_to_space_info(info, cache);

	set_avail_alloc_bits(info, cache->flags);
	if (btrfs_chunk_writeable(info, cache->start)) {
		if (cache->used == 0) {
			ASSERT(list_empty(&cache->bg_list));
			if (btrfs_test_opt(info, DISCARD_ASYNC))
				btrfs_discard_queue_work(&info->discard_ctl, cache);
			else
				btrfs_mark_bg_unused(cache);
		}
	} else {
		inc_block_group_ro(cache, 1);
	}

	return 0;
error:
	btrfs_put_block_group(cache);
	return ret;
}

static int fill_dummy_bgs(struct btrfs_fs_info *fs_info)
{
	struct rb_node *node;
	int ret = 0;

	for (node = rb_first_cached(&fs_info->mapping_tree); node; node = rb_next(node)) {
		struct btrfs_chunk_map *map;
		struct btrfs_block_group *bg;

		map = rb_entry(node, struct btrfs_chunk_map, rb_node);
		bg = btrfs_create_block_group_cache(fs_info, map->start);
		if (!bg) {
			ret = -ENOMEM;
			break;
		}

		/* Fill dummy cache as FULL */
		bg->length = map->chunk_len;
		bg->flags = map->type;
		bg->cached = BTRFS_CACHE_FINISHED;
		bg->used = map->chunk_len;
		bg->flags = map->type;
		ret = btrfs_add_block_group_cache(fs_info, bg);
		/*
		 * We may have some valid block group cache added already, in
		 * that case we skip to the next one.
		 */
		if (ret == -EEXIST) {
			ret = 0;
			btrfs_put_block_group(bg);
			continue;
		}

		if (ret) {
			btrfs_remove_free_space_cache(bg);
			btrfs_put_block_group(bg);
			break;
		}

		btrfs_add_bg_to_space_info(fs_info, bg);

		set_avail_alloc_bits(fs_info, bg->flags);
	}
	if (!ret)
		btrfs_init_global_block_rsv(fs_info);
	return ret;
}

int btrfs_read_block_groups(struct btrfs_fs_info *info)
{
	struct btrfs_root *root = btrfs_block_group_root(info);
	struct btrfs_path *path;
	int ret;
	struct btrfs_block_group *cache;
	struct btrfs_space_info *space_info;
	struct btrfs_key key;
	int need_clear = 0;
	u64 cache_gen;

	/*
	 * Either no extent root (with ibadroots rescue option) or we have
	 * unsupported RO options. The fs can never be mounted read-write, so no
	 * need to waste time searching block group items.
	 *
	 * This also allows new extent tree related changes to be RO compat,
	 * no need for a full incompat flag.
	 */
	if (!root || (btrfs_super_compat_ro_flags(info->super_copy) &
		      ~BTRFS_FEATURE_COMPAT_RO_SUPP))
		return fill_dummy_bgs(info);

	key.objectid = 0;
	key.offset = 0;
	key.type = BTRFS_BLOCK_GROUP_ITEM_KEY;
	path = btrfs_alloc_path();
	if (!path)
		return -ENOMEM;

	cache_gen = btrfs_super_cache_generation(info->super_copy);
	if (btrfs_test_opt(info, SPACE_CACHE) &&
	    btrfs_super_generation(info->super_copy) != cache_gen)
		need_clear = 1;
	if (btrfs_test_opt(info, CLEAR_CACHE))
		need_clear = 1;

	while (1) {
		struct btrfs_block_group_item bgi;
		struct extent_buffer *leaf;
		int slot;

		ret = find_first_block_group(info, path, &key);
		if (ret > 0)
			break;
		if (ret != 0)
			goto error;

		leaf = path->nodes[0];
		slot = path->slots[0];

		read_extent_buffer(leaf, &bgi, btrfs_item_ptr_offset(leaf, slot),
				   sizeof(bgi));

		btrfs_item_key_to_cpu(leaf, &key, slot);
		btrfs_release_path(path);
		ret = read_one_block_group(info, &bgi, &key, need_clear);
		if (ret < 0)
			goto error;
		key.objectid += key.offset;
		key.offset = 0;
	}
	btrfs_release_path(path);

	list_for_each_entry(space_info, &info->space_info, list) {
		int i;

		for (i = 0; i < BTRFS_NR_RAID_TYPES; i++) {
			if (list_empty(&space_info->block_groups[i]))
				continue;
			cache = list_first_entry(&space_info->block_groups[i],
						 struct btrfs_block_group,
						 list);
			btrfs_sysfs_add_block_group_type(cache);
		}

		if (!(btrfs_get_alloc_profile(info, space_info->flags) &
		      (BTRFS_BLOCK_GROUP_RAID10 |
		       BTRFS_BLOCK_GROUP_RAID1_MASK |
		       BTRFS_BLOCK_GROUP_RAID56_MASK |
		       BTRFS_BLOCK_GROUP_DUP)))
			continue;
		/*
		 * Avoid allocating from un-mirrored block group if there are
		 * mirrored block groups.
		 */
		list_for_each_entry(cache,
				&space_info->block_groups[BTRFS_RAID_RAID0],
				list)
			inc_block_group_ro(cache, 1);
		list_for_each_entry(cache,
				&space_info->block_groups[BTRFS_RAID_SINGLE],
				list)
			inc_block_group_ro(cache, 1);
	}

	btrfs_init_global_block_rsv(info);
	ret = check_chunk_block_group_mappings(info);
error:
	btrfs_free_path(path);
	/*
	 * We've hit some error while reading the extent tree, and have
	 * rescue=ibadroots mount option.
	 * Try to fill the tree using dummy block groups so that the user can
	 * continue to mount and grab their data.
	 */
	if (ret && btrfs_test_opt(info, IGNOREBADROOTS))
		ret = fill_dummy_bgs(info);
	return ret;
}

/*
 * This function, insert_block_group_item(), belongs to the phase 2 of chunk
 * allocation.
 *
 * See the comment at btrfs_chunk_alloc() for details about the chunk allocation
 * phases.
 */
static int insert_block_group_item(struct btrfs_trans_handle *trans,
				   struct btrfs_block_group *block_group)
{
	struct btrfs_fs_info *fs_info = trans->fs_info;
	struct btrfs_block_group_item bgi;
	struct btrfs_root *root = btrfs_block_group_root(fs_info);
	struct btrfs_key key;
	u64 old_commit_used;
	int ret;

	spin_lock(&block_group->lock);
	btrfs_set_stack_block_group_used(&bgi, block_group->used);
	btrfs_set_stack_block_group_chunk_objectid(&bgi,
						   block_group->global_root_id);
	btrfs_set_stack_block_group_flags(&bgi, block_group->flags);
	old_commit_used = block_group->commit_used;
	block_group->commit_used = block_group->used;
	key.objectid = block_group->start;
	key.type = BTRFS_BLOCK_GROUP_ITEM_KEY;
	key.offset = block_group->length;
	spin_unlock(&block_group->lock);

	ret = btrfs_insert_item(trans, root, &key, &bgi, sizeof(bgi));
	if (ret < 0) {
		spin_lock(&block_group->lock);
		block_group->commit_used = old_commit_used;
		spin_unlock(&block_group->lock);
	}

	return ret;
}

static int insert_dev_extent(struct btrfs_trans_handle *trans,
			    struct btrfs_device *device, u64 chunk_offset,
			    u64 start, u64 num_bytes)
{
	struct btrfs_fs_info *fs_info = device->fs_info;
	struct btrfs_root *root = fs_info->dev_root;
	struct btrfs_path *path;
	struct btrfs_dev_extent *extent;
	struct extent_buffer *leaf;
	struct btrfs_key key;
	int ret;

	WARN_ON(!test_bit(BTRFS_DEV_STATE_IN_FS_METADATA, &device->dev_state));
	WARN_ON(test_bit(BTRFS_DEV_STATE_REPLACE_TGT, &device->dev_state));
	path = btrfs_alloc_path();
	if (!path)
		return -ENOMEM;

	key.objectid = device->devid;
	key.type = BTRFS_DEV_EXTENT_KEY;
	key.offset = start;
	ret = btrfs_insert_empty_item(trans, root, path, &key, sizeof(*extent));
	if (ret)
		goto out;

	leaf = path->nodes[0];
	extent = btrfs_item_ptr(leaf, path->slots[0], struct btrfs_dev_extent);
	btrfs_set_dev_extent_chunk_tree(leaf, extent, BTRFS_CHUNK_TREE_OBJECTID);
	btrfs_set_dev_extent_chunk_objectid(leaf, extent,
					    BTRFS_FIRST_CHUNK_TREE_OBJECTID);
	btrfs_set_dev_extent_chunk_offset(leaf, extent, chunk_offset);

	btrfs_set_dev_extent_length(leaf, extent, num_bytes);
	btrfs_mark_buffer_dirty(trans, leaf);
out:
	btrfs_free_path(path);
	return ret;
}

/*
 * This function belongs to phase 2.
 *
 * See the comment at btrfs_chunk_alloc() for details about the chunk allocation
 * phases.
 */
static int insert_dev_extents(struct btrfs_trans_handle *trans,
				   u64 chunk_offset, u64 chunk_size)
{
	struct btrfs_fs_info *fs_info = trans->fs_info;
	struct btrfs_device *device;
	struct btrfs_chunk_map *map;
	u64 dev_offset;
	int i;
	int ret = 0;

	map = btrfs_get_chunk_map(fs_info, chunk_offset, chunk_size);
	if (IS_ERR(map))
		return PTR_ERR(map);

	/*
	 * Take the device list mutex to prevent races with the final phase of
	 * a device replace operation that replaces the device object associated
	 * with the map's stripes, because the device object's id can change
	 * at any time during that final phase of the device replace operation
	 * (dev-replace.c:btrfs_dev_replace_finishing()), so we could grab the
	 * replaced device and then see it with an ID of BTRFS_DEV_REPLACE_DEVID,
	 * resulting in persisting a device extent item with such ID.
	 */
	mutex_lock(&fs_info->fs_devices->device_list_mutex);
	for (i = 0; i < map->num_stripes; i++) {
		device = map->stripes[i].dev;
		dev_offset = map->stripes[i].physical;

		ret = insert_dev_extent(trans, device, chunk_offset, dev_offset,
					map->stripe_size);
		if (ret)
			break;
	}
	mutex_unlock(&fs_info->fs_devices->device_list_mutex);

	btrfs_free_chunk_map(map);
	return ret;
}

/*
 * This function, btrfs_create_pending_block_groups(), belongs to the phase 2 of
 * chunk allocation.
 *
 * See the comment at btrfs_chunk_alloc() for details about the chunk allocation
 * phases.
 */
void btrfs_create_pending_block_groups(struct btrfs_trans_handle *trans)
{
	struct btrfs_fs_info *fs_info = trans->fs_info;
	struct btrfs_block_group *block_group;
	int ret = 0;

	while (!list_empty(&trans->new_bgs)) {
		int index;

		block_group = list_first_entry(&trans->new_bgs,
					       struct btrfs_block_group,
					       bg_list);
		if (ret)
			goto next;

		index = btrfs_bg_flags_to_raid_index(block_group->flags);

		ret = insert_block_group_item(trans, block_group);
		if (ret)
			btrfs_abort_transaction(trans, ret);
		if (!test_bit(BLOCK_GROUP_FLAG_CHUNK_ITEM_INSERTED,
			      &block_group->runtime_flags)) {
			mutex_lock(&fs_info->chunk_mutex);
			ret = btrfs_chunk_alloc_add_chunk_item(trans, block_group);
			mutex_unlock(&fs_info->chunk_mutex);
			if (ret)
				btrfs_abort_transaction(trans, ret);
		}
		ret = insert_dev_extents(trans, block_group->start,
					 block_group->length);
		if (ret)
			btrfs_abort_transaction(trans, ret);
		add_block_group_free_space(trans, block_group);

		/*
		 * If we restriped during balance, we may have added a new raid
		 * type, so now add the sysfs entries when it is safe to do so.
		 * We don't have to worry about locking here as it's handled in
		 * btrfs_sysfs_add_block_group_type.
		 */
		if (block_group->space_info->block_group_kobjs[index] == NULL)
			btrfs_sysfs_add_block_group_type(block_group);

		/* Already aborted the transaction if it failed. */
next:
		btrfs_dec_delayed_refs_rsv_bg_inserts(fs_info);
		list_del_init(&block_group->bg_list);
		clear_bit(BLOCK_GROUP_FLAG_NEW, &block_group->runtime_flags);

		/*
		 * If the block group is still unused, add it to the list of
		 * unused block groups. The block group may have been created in
		 * order to satisfy a space reservation, in which case the
		 * extent allocation only happens later. But often we don't
		 * actually need to allocate space that we previously reserved,
		 * so the block group may become unused for a long time. For
		 * example for metadata we generally reserve space for a worst
		 * possible scenario, but then don't end up allocating all that
		 * space or none at all (due to no need to COW, extent buffers
		 * were already COWed in the current transaction and still
		 * unwritten, tree heights lower than the maximum possible
		 * height, etc). For data we generally reserve the axact amount
		 * of space we are going to allocate later, the exception is
		 * when using compression, as we must reserve space based on the
		 * uncompressed data size, because the compression is only done
		 * when writeback triggered and we don't know how much space we
		 * are actually going to need, so we reserve the uncompressed
		 * size because the data may be uncompressible in the worst case.
		 */
		if (ret == 0) {
			bool used;

			spin_lock(&block_group->lock);
			used = btrfs_is_block_group_used(block_group);
			spin_unlock(&block_group->lock);

			if (!used)
				btrfs_mark_bg_unused(block_group);
		}
	}
	btrfs_trans_release_chunk_metadata(trans);
}

/*
 * For extent tree v2 we use the block_group_item->chunk_offset to point at our
 * global root id.  For v1 it's always set to BTRFS_FIRST_CHUNK_TREE_OBJECTID.
 */
static u64 calculate_global_root_id(struct btrfs_fs_info *fs_info, u64 offset)
{
	u64 div = SZ_1G;
	u64 index;

	if (!btrfs_fs_incompat(fs_info, EXTENT_TREE_V2))
		return BTRFS_FIRST_CHUNK_TREE_OBJECTID;

	/* If we have a smaller fs index based on 128MiB. */
	if (btrfs_super_total_bytes(fs_info->super_copy) <= (SZ_1G * 10ULL))
		div = SZ_128M;

	offset = div64_u64(offset, div);
	div64_u64_rem(offset, fs_info->nr_global_roots, &index);
	return index;
}

struct btrfs_block_group *btrfs_make_block_group(struct btrfs_trans_handle *trans,
						 u64 type,
						 u64 chunk_offset, u64 size)
{
	struct btrfs_fs_info *fs_info = trans->fs_info;
	struct btrfs_block_group *cache;
	int ret;

	btrfs_set_log_full_commit(trans);

	cache = btrfs_create_block_group_cache(fs_info, chunk_offset);
	if (!cache)
		return ERR_PTR(-ENOMEM);

	/*
	 * Mark it as new before adding it to the rbtree of block groups or any
	 * list, so that no other task finds it and calls btrfs_mark_bg_unused()
	 * before the new flag is set.
	 */
	set_bit(BLOCK_GROUP_FLAG_NEW, &cache->runtime_flags);

	cache->length = size;
	set_free_space_tree_thresholds(cache);
	cache->flags = type;
	cache->cached = BTRFS_CACHE_FINISHED;
	cache->global_root_id = calculate_global_root_id(fs_info, cache->start);

	if (btrfs_fs_compat_ro(fs_info, FREE_SPACE_TREE))
		set_bit(BLOCK_GROUP_FLAG_NEEDS_FREE_SPACE, &cache->runtime_flags);

	ret = btrfs_load_block_group_zone_info(cache, true);
	if (ret) {
		btrfs_put_block_group(cache);
		return ERR_PTR(ret);
	}

	ret = exclude_super_stripes(cache);
	if (ret) {
		/* We may have excluded something, so call this just in case */
		btrfs_free_excluded_extents(cache);
		btrfs_put_block_group(cache);
		return ERR_PTR(ret);
	}

	ret = btrfs_add_new_free_space(cache, chunk_offset, chunk_offset + size, NULL);
	btrfs_free_excluded_extents(cache);
	if (ret) {
		btrfs_put_block_group(cache);
		return ERR_PTR(ret);
	}

	/*
	 * Ensure the corresponding space_info object is created and
	 * assigned to our block group. We want our bg to be added to the rbtree
	 * with its ->space_info set.
	 */
	cache->space_info = btrfs_find_space_info(fs_info, cache->flags);
	ASSERT(cache->space_info);

	ret = btrfs_add_block_group_cache(fs_info, cache);
	if (ret) {
		btrfs_remove_free_space_cache(cache);
		btrfs_put_block_group(cache);
		return ERR_PTR(ret);
	}

	/*
	 * Now that our block group has its ->space_info set and is inserted in
	 * the rbtree, update the space info's counters.
	 */
	trace_btrfs_add_block_group(fs_info, cache, 1);
	btrfs_add_bg_to_space_info(fs_info, cache);
	btrfs_update_global_block_rsv(fs_info);

#ifdef CONFIG_BTRFS_DEBUG
	if (btrfs_should_fragment_free_space(cache)) {
		cache->space_info->bytes_used += size >> 1;
		fragment_free_space(cache);
	}
#endif

	list_add_tail(&cache->bg_list, &trans->new_bgs);
	btrfs_inc_delayed_refs_rsv_bg_inserts(fs_info);

	set_avail_alloc_bits(fs_info, type);
	return cache;
}

/*
 * Mark one block group RO, can be called several times for the same block
 * group.
 *
 * @cache:		the destination block group
 * @do_chunk_alloc:	whether need to do chunk pre-allocation, this is to
 * 			ensure we still have some free space after marking this
 * 			block group RO.
 */
int btrfs_inc_block_group_ro(struct btrfs_block_group *cache,
			     bool do_chunk_alloc)
{
	struct btrfs_fs_info *fs_info = cache->fs_info;
	struct btrfs_trans_handle *trans;
	struct btrfs_root *root = btrfs_block_group_root(fs_info);
	u64 alloc_flags;
	int ret;
	bool dirty_bg_running;

	/*
	 * This can only happen when we are doing read-only scrub on read-only
	 * mount.
	 * In that case we should not start a new transaction on read-only fs.
	 * Thus here we skip all chunk allocations.
	 */
	if (sb_rdonly(fs_info->sb)) {
		mutex_lock(&fs_info->ro_block_group_mutex);
		ret = inc_block_group_ro(cache, 0);
		mutex_unlock(&fs_info->ro_block_group_mutex);
		return ret;
	}

	do {
		trans = btrfs_join_transaction(root);
		if (IS_ERR(trans))
			return PTR_ERR(trans);

		dirty_bg_running = false;

		/*
		 * We're not allowed to set block groups readonly after the dirty
		 * block group cache has started writing.  If it already started,
		 * back off and let this transaction commit.
		 */
		mutex_lock(&fs_info->ro_block_group_mutex);
		if (test_bit(BTRFS_TRANS_DIRTY_BG_RUN, &trans->transaction->flags)) {
			u64 transid = trans->transid;

			mutex_unlock(&fs_info->ro_block_group_mutex);
			btrfs_end_transaction(trans);

			ret = btrfs_wait_for_commit(fs_info, transid);
			if (ret)
				return ret;
			dirty_bg_running = true;
		}
	} while (dirty_bg_running);

	if (do_chunk_alloc) {
		/*
		 * If we are changing raid levels, try to allocate a
		 * corresponding block group with the new raid level.
		 */
		alloc_flags = btrfs_get_alloc_profile(fs_info, cache->flags);
		if (alloc_flags != cache->flags) {
			ret = btrfs_chunk_alloc(trans, alloc_flags,
						CHUNK_ALLOC_FORCE);
			/*
			 * ENOSPC is allowed here, we may have enough space
			 * already allocated at the new raid level to carry on
			 */
			if (ret == -ENOSPC)
				ret = 0;
			if (ret < 0)
				goto out;
		}
	}

	ret = inc_block_group_ro(cache, 0);
	if (!ret)
		goto out;
	if (ret == -ETXTBSY)
		goto unlock_out;

	/*
	 * Skip chunk allocation if the bg is SYSTEM, this is to avoid system
	 * chunk allocation storm to exhaust the system chunk array.  Otherwise
	 * we still want to try our best to mark the block group read-only.
	 */
	if (!do_chunk_alloc && ret == -ENOSPC &&
	    (cache->flags & BTRFS_BLOCK_GROUP_SYSTEM))
		goto unlock_out;

	alloc_flags = btrfs_get_alloc_profile(fs_info, cache->space_info->flags);
	ret = btrfs_chunk_alloc(trans, alloc_flags, CHUNK_ALLOC_FORCE);
	if (ret < 0)
		goto out;
	/*
	 * We have allocated a new chunk. We also need to activate that chunk to
	 * grant metadata tickets for zoned filesystem.
	 */
	ret = btrfs_zoned_activate_one_bg(fs_info, cache->space_info, true);
	if (ret < 0)
		goto out;

	ret = inc_block_group_ro(cache, 0);
	if (ret == -ETXTBSY)
		goto unlock_out;
out:
	if (cache->flags & BTRFS_BLOCK_GROUP_SYSTEM) {
		alloc_flags = btrfs_get_alloc_profile(fs_info, cache->flags);
		mutex_lock(&fs_info->chunk_mutex);
		check_system_chunk(trans, alloc_flags);
		mutex_unlock(&fs_info->chunk_mutex);
	}
unlock_out:
	mutex_unlock(&fs_info->ro_block_group_mutex);

	btrfs_end_transaction(trans);
	return ret;
}

void btrfs_dec_block_group_ro(struct btrfs_block_group *cache)
{
	struct btrfs_space_info *sinfo = cache->space_info;
	u64 num_bytes;

	BUG_ON(!cache->ro);

	spin_lock(&sinfo->lock);
	spin_lock(&cache->lock);
	if (!--cache->ro) {
		if (btrfs_is_zoned(cache->fs_info)) {
			/* Migrate zone_unusable bytes back */
			cache->zone_unusable =
				(cache->alloc_offset - cache->used) +
				(cache->length - cache->zone_capacity);
			sinfo->bytes_zone_unusable += cache->zone_unusable;
			sinfo->bytes_readonly -= cache->zone_unusable;
		}
		num_bytes = cache->length - cache->reserved -
			    cache->pinned - cache->bytes_super -
			    cache->zone_unusable - cache->used;
		sinfo->bytes_readonly -= num_bytes;
		list_del_init(&cache->ro_list);
	}
	spin_unlock(&cache->lock);
	spin_unlock(&sinfo->lock);
}

static int update_block_group_item(struct btrfs_trans_handle *trans,
				   struct btrfs_path *path,
				   struct btrfs_block_group *cache)
{
	struct btrfs_fs_info *fs_info = trans->fs_info;
	int ret;
	struct btrfs_root *root = btrfs_block_group_root(fs_info);
	unsigned long bi;
	struct extent_buffer *leaf;
	struct btrfs_block_group_item bgi;
	struct btrfs_key key;
	u64 old_commit_used;
	u64 used;

	/*
	 * Block group items update can be triggered out of commit transaction
	 * critical section, thus we need a consistent view of used bytes.
	 * We cannot use cache->used directly outside of the spin lock, as it
	 * may be changed.
	 */
	spin_lock(&cache->lock);
	old_commit_used = cache->commit_used;
	used = cache->used;
	/* No change in used bytes, can safely skip it. */
	if (cache->commit_used == used) {
		spin_unlock(&cache->lock);
		return 0;
	}
	cache->commit_used = used;
	spin_unlock(&cache->lock);

	key.objectid = cache->start;
	key.type = BTRFS_BLOCK_GROUP_ITEM_KEY;
	key.offset = cache->length;

	ret = btrfs_search_slot(trans, root, &key, path, 0, 1);
	if (ret) {
		if (ret > 0)
			ret = -ENOENT;
		goto fail;
	}

	leaf = path->nodes[0];
	bi = btrfs_item_ptr_offset(leaf, path->slots[0]);
	btrfs_set_stack_block_group_used(&bgi, used);
	btrfs_set_stack_block_group_chunk_objectid(&bgi,
						   cache->global_root_id);
	btrfs_set_stack_block_group_flags(&bgi, cache->flags);
	write_extent_buffer(leaf, &bgi, bi, sizeof(bgi));
	btrfs_mark_buffer_dirty(trans, leaf);
fail:
	btrfs_release_path(path);
	/*
	 * We didn't update the block group item, need to revert commit_used
	 * unless the block group item didn't exist yet - this is to prevent a
	 * race with a concurrent insertion of the block group item, with
	 * insert_block_group_item(), that happened just after we attempted to
	 * update. In that case we would reset commit_used to 0 just after the
	 * insertion set it to a value greater than 0 - if the block group later
	 * becomes with 0 used bytes, we would incorrectly skip its update.
	 */
	if (ret < 0 && ret != -ENOENT) {
		spin_lock(&cache->lock);
		cache->commit_used = old_commit_used;
		spin_unlock(&cache->lock);
	}
	return ret;

}

static int cache_save_setup(struct btrfs_block_group *block_group,
			    struct btrfs_trans_handle *trans,
			    struct btrfs_path *path)
{
	struct btrfs_fs_info *fs_info = block_group->fs_info;
	struct inode *inode = NULL;
	struct extent_changeset *data_reserved = NULL;
	u64 alloc_hint = 0;
	int dcs = BTRFS_DC_ERROR;
	u64 cache_size = 0;
	int retries = 0;
	int ret = 0;

	if (!btrfs_test_opt(fs_info, SPACE_CACHE))
		return 0;

	/*
	 * If this block group is smaller than 100 megs don't bother caching the
	 * block group.
	 */
	if (block_group->length < (100 * SZ_1M)) {
		spin_lock(&block_group->lock);
		block_group->disk_cache_state = BTRFS_DC_WRITTEN;
		spin_unlock(&block_group->lock);
		return 0;
	}

	if (TRANS_ABORTED(trans))
		return 0;
again:
	inode = lookup_free_space_inode(block_group, path);
	if (IS_ERR(inode) && PTR_ERR(inode) != -ENOENT) {
		ret = PTR_ERR(inode);
		btrfs_release_path(path);
		goto out;
	}

	if (IS_ERR(inode)) {
		BUG_ON(retries);
		retries++;

		if (block_group->ro)
			goto out_free;

		ret = create_free_space_inode(trans, block_group, path);
		if (ret)
			goto out_free;
		goto again;
	}

	/*
	 * We want to set the generation to 0, that way if anything goes wrong
	 * from here on out we know not to trust this cache when we load up next
	 * time.
	 */
	BTRFS_I(inode)->generation = 0;
	ret = btrfs_update_inode(trans, BTRFS_I(inode));
	if (ret) {
		/*
		 * So theoretically we could recover from this, simply set the
		 * super cache generation to 0 so we know to invalidate the
		 * cache, but then we'd have to keep track of the block groups
		 * that fail this way so we know we _have_ to reset this cache
		 * before the next commit or risk reading stale cache.  So to
		 * limit our exposure to horrible edge cases lets just abort the
		 * transaction, this only happens in really bad situations
		 * anyway.
		 */
		btrfs_abort_transaction(trans, ret);
		goto out_put;
	}
	WARN_ON(ret);

	/* We've already setup this transaction, go ahead and exit */
	if (block_group->cache_generation == trans->transid &&
	    i_size_read(inode)) {
		dcs = BTRFS_DC_SETUP;
		goto out_put;
	}

	if (i_size_read(inode) > 0) {
		ret = btrfs_check_trunc_cache_free_space(fs_info,
					&fs_info->global_block_rsv);
		if (ret)
			goto out_put;

		ret = btrfs_truncate_free_space_cache(trans, NULL, inode);
		if (ret)
			goto out_put;
	}

	spin_lock(&block_group->lock);
	if (block_group->cached != BTRFS_CACHE_FINISHED ||
	    !btrfs_test_opt(fs_info, SPACE_CACHE)) {
		/*
		 * don't bother trying to write stuff out _if_
		 * a) we're not cached,
		 * b) we're with nospace_cache mount option,
		 * c) we're with v2 space_cache (FREE_SPACE_TREE).
		 */
		dcs = BTRFS_DC_WRITTEN;
		spin_unlock(&block_group->lock);
		goto out_put;
	}
	spin_unlock(&block_group->lock);

	/*
	 * We hit an ENOSPC when setting up the cache in this transaction, just
	 * skip doing the setup, we've already cleared the cache so we're safe.
	 */
	if (test_bit(BTRFS_TRANS_CACHE_ENOSPC, &trans->transaction->flags)) {
		ret = -ENOSPC;
		goto out_put;
	}

	/*
	 * Try to preallocate enough space based on how big the block group is.
	 * Keep in mind this has to include any pinned space which could end up
	 * taking up quite a bit since it's not folded into the other space
	 * cache.
	 */
	cache_size = div_u64(block_group->length, SZ_256M);
	if (!cache_size)
		cache_size = 1;

	cache_size *= 16;
	cache_size *= fs_info->sectorsize;

	ret = btrfs_check_data_free_space(BTRFS_I(inode), &data_reserved, 0,
					  cache_size, false);
	if (ret)
		goto out_put;

	ret = btrfs_prealloc_file_range_trans(inode, trans, 0, 0, cache_size,
					      cache_size, cache_size,
					      &alloc_hint);
	/*
	 * Our cache requires contiguous chunks so that we don't modify a bunch
	 * of metadata or split extents when writing the cache out, which means
	 * we can enospc if we are heavily fragmented in addition to just normal
	 * out of space conditions.  So if we hit this just skip setting up any
	 * other block groups for this transaction, maybe we'll unpin enough
	 * space the next time around.
	 */
	if (!ret)
		dcs = BTRFS_DC_SETUP;
	else if (ret == -ENOSPC)
		set_bit(BTRFS_TRANS_CACHE_ENOSPC, &trans->transaction->flags);

out_put:
	iput(inode);
out_free:
	btrfs_release_path(path);
out:
	spin_lock(&block_group->lock);
	if (!ret && dcs == BTRFS_DC_SETUP)
		block_group->cache_generation = trans->transid;
	block_group->disk_cache_state = dcs;
	spin_unlock(&block_group->lock);

	extent_changeset_free(data_reserved);
	return ret;
}

int btrfs_setup_space_cache(struct btrfs_trans_handle *trans)
{
	struct btrfs_fs_info *fs_info = trans->fs_info;
	struct btrfs_block_group *cache, *tmp;
	struct btrfs_transaction *cur_trans = trans->transaction;
	struct btrfs_path *path;

	if (list_empty(&cur_trans->dirty_bgs) ||
	    !btrfs_test_opt(fs_info, SPACE_CACHE))
		return 0;

	path = btrfs_alloc_path();
	if (!path)
		return -ENOMEM;

	/* Could add new block groups, use _safe just in case */
	list_for_each_entry_safe(cache, tmp, &cur_trans->dirty_bgs,
				 dirty_list) {
		if (cache->disk_cache_state == BTRFS_DC_CLEAR)
			cache_save_setup(cache, trans, path);
	}

	btrfs_free_path(path);
	return 0;
}

/*
 * Transaction commit does final block group cache writeback during a critical
 * section where nothing is allowed to change the FS.  This is required in
 * order for the cache to actually match the block group, but can introduce a
 * lot of latency into the commit.
 *
 * So, btrfs_start_dirty_block_groups is here to kick off block group cache IO.
 * There's a chance we'll have to redo some of it if the block group changes
 * again during the commit, but it greatly reduces the commit latency by
 * getting rid of the easy block groups while we're still allowing others to
 * join the commit.
 */
int btrfs_start_dirty_block_groups(struct btrfs_trans_handle *trans)
{
	struct btrfs_fs_info *fs_info = trans->fs_info;
	struct btrfs_block_group *cache;
	struct btrfs_transaction *cur_trans = trans->transaction;
	int ret = 0;
	int should_put;
	struct btrfs_path *path = NULL;
	LIST_HEAD(dirty);
	struct list_head *io = &cur_trans->io_bgs;
	int loops = 0;

	spin_lock(&cur_trans->dirty_bgs_lock);
	if (list_empty(&cur_trans->dirty_bgs)) {
		spin_unlock(&cur_trans->dirty_bgs_lock);
		return 0;
	}
	list_splice_init(&cur_trans->dirty_bgs, &dirty);
	spin_unlock(&cur_trans->dirty_bgs_lock);

again:
	/* Make sure all the block groups on our dirty list actually exist */
	btrfs_create_pending_block_groups(trans);

	if (!path) {
		path = btrfs_alloc_path();
		if (!path) {
			ret = -ENOMEM;
			goto out;
		}
	}

	/*
	 * cache_write_mutex is here only to save us from balance or automatic
	 * removal of empty block groups deleting this block group while we are
	 * writing out the cache
	 */
	mutex_lock(&trans->transaction->cache_write_mutex);
	while (!list_empty(&dirty)) {
		bool drop_reserve = true;

		cache = list_first_entry(&dirty, struct btrfs_block_group,
					 dirty_list);
		/*
		 * This can happen if something re-dirties a block group that
		 * is already under IO.  Just wait for it to finish and then do
		 * it all again
		 */
		if (!list_empty(&cache->io_list)) {
			list_del_init(&cache->io_list);
			btrfs_wait_cache_io(trans, cache, path);
			btrfs_put_block_group(cache);
		}


		/*
		 * btrfs_wait_cache_io uses the cache->dirty_list to decide if
		 * it should update the cache_state.  Don't delete until after
		 * we wait.
		 *
		 * Since we're not running in the commit critical section
		 * we need the dirty_bgs_lock to protect from update_block_group
		 */
		spin_lock(&cur_trans->dirty_bgs_lock);
		list_del_init(&cache->dirty_list);
		spin_unlock(&cur_trans->dirty_bgs_lock);

		should_put = 1;

		cache_save_setup(cache, trans, path);

		if (cache->disk_cache_state == BTRFS_DC_SETUP) {
			cache->io_ctl.inode = NULL;
			ret = btrfs_write_out_cache(trans, cache, path);
			if (ret == 0 && cache->io_ctl.inode) {
				should_put = 0;

				/*
				 * The cache_write_mutex is protecting the
				 * io_list, also refer to the definition of
				 * btrfs_transaction::io_bgs for more details
				 */
				list_add_tail(&cache->io_list, io);
			} else {
				/*
				 * If we failed to write the cache, the
				 * generation will be bad and life goes on
				 */
				ret = 0;
			}
		}
		if (!ret) {
			ret = update_block_group_item(trans, path, cache);
			/*
			 * Our block group might still be attached to the list
			 * of new block groups in the transaction handle of some
			 * other task (struct btrfs_trans_handle->new_bgs). This
			 * means its block group item isn't yet in the extent
			 * tree. If this happens ignore the error, as we will
			 * try again later in the critical section of the
			 * transaction commit.
			 */
			if (ret == -ENOENT) {
				ret = 0;
				spin_lock(&cur_trans->dirty_bgs_lock);
				if (list_empty(&cache->dirty_list)) {
					list_add_tail(&cache->dirty_list,
						      &cur_trans->dirty_bgs);
					btrfs_get_block_group(cache);
					drop_reserve = false;
				}
				spin_unlock(&cur_trans->dirty_bgs_lock);
			} else if (ret) {
				btrfs_abort_transaction(trans, ret);
			}
		}

		/* If it's not on the io list, we need to put the block group */
		if (should_put)
			btrfs_put_block_group(cache);
		if (drop_reserve)
			btrfs_dec_delayed_refs_rsv_bg_updates(fs_info);
		/*
		 * Avoid blocking other tasks for too long. It might even save
		 * us from writing caches for block groups that are going to be
		 * removed.
		 */
		mutex_unlock(&trans->transaction->cache_write_mutex);
		if (ret)
			goto out;
		mutex_lock(&trans->transaction->cache_write_mutex);
	}
	mutex_unlock(&trans->transaction->cache_write_mutex);

	/*
	 * Go through delayed refs for all the stuff we've just kicked off
	 * and then loop back (just once)
	 */
	if (!ret)
		ret = btrfs_run_delayed_refs(trans, 0);
	if (!ret && loops == 0) {
		loops++;
		spin_lock(&cur_trans->dirty_bgs_lock);
		list_splice_init(&cur_trans->dirty_bgs, &dirty);
		/*
		 * dirty_bgs_lock protects us from concurrent block group
		 * deletes too (not just cache_write_mutex).
		 */
		if (!list_empty(&dirty)) {
			spin_unlock(&cur_trans->dirty_bgs_lock);
			goto again;
		}
		spin_unlock(&cur_trans->dirty_bgs_lock);
	}
out:
	if (ret < 0) {
		spin_lock(&cur_trans->dirty_bgs_lock);
		list_splice_init(&dirty, &cur_trans->dirty_bgs);
		spin_unlock(&cur_trans->dirty_bgs_lock);
		btrfs_cleanup_dirty_bgs(cur_trans, fs_info);
	}

	btrfs_free_path(path);
	return ret;
}

int btrfs_write_dirty_block_groups(struct btrfs_trans_handle *trans)
{
	struct btrfs_fs_info *fs_info = trans->fs_info;
	struct btrfs_block_group *cache;
	struct btrfs_transaction *cur_trans = trans->transaction;
	int ret = 0;
	int should_put;
	struct btrfs_path *path;
	struct list_head *io = &cur_trans->io_bgs;

	path = btrfs_alloc_path();
	if (!path)
		return -ENOMEM;

	/*
	 * Even though we are in the critical section of the transaction commit,
	 * we can still have concurrent tasks adding elements to this
	 * transaction's list of dirty block groups. These tasks correspond to
	 * endio free space workers started when writeback finishes for a
	 * space cache, which run inode.c:btrfs_finish_ordered_io(), and can
	 * allocate new block groups as a result of COWing nodes of the root
	 * tree when updating the free space inode. The writeback for the space
	 * caches is triggered by an earlier call to
	 * btrfs_start_dirty_block_groups() and iterations of the following
	 * loop.
	 * Also we want to do the cache_save_setup first and then run the
	 * delayed refs to make sure we have the best chance at doing this all
	 * in one shot.
	 */
	spin_lock(&cur_trans->dirty_bgs_lock);
	while (!list_empty(&cur_trans->dirty_bgs)) {
		cache = list_first_entry(&cur_trans->dirty_bgs,
					 struct btrfs_block_group,
					 dirty_list);

		/*
		 * This can happen if cache_save_setup re-dirties a block group
		 * that is already under IO.  Just wait for it to finish and
		 * then do it all again
		 */
		if (!list_empty(&cache->io_list)) {
			spin_unlock(&cur_trans->dirty_bgs_lock);
			list_del_init(&cache->io_list);
			btrfs_wait_cache_io(trans, cache, path);
			btrfs_put_block_group(cache);
			spin_lock(&cur_trans->dirty_bgs_lock);
		}

		/*
		 * Don't remove from the dirty list until after we've waited on
		 * any pending IO
		 */
		list_del_init(&cache->dirty_list);
		spin_unlock(&cur_trans->dirty_bgs_lock);
		should_put = 1;

		cache_save_setup(cache, trans, path);

		if (!ret)
			ret = btrfs_run_delayed_refs(trans, U64_MAX);

		if (!ret && cache->disk_cache_state == BTRFS_DC_SETUP) {
			cache->io_ctl.inode = NULL;
			ret = btrfs_write_out_cache(trans, cache, path);
			if (ret == 0 && cache->io_ctl.inode) {
				should_put = 0;
				list_add_tail(&cache->io_list, io);
			} else {
				/*
				 * If we failed to write the cache, the
				 * generation will be bad and life goes on
				 */
				ret = 0;
			}
		}
		if (!ret) {
			ret = update_block_group_item(trans, path, cache);
			/*
			 * One of the free space endio workers might have
			 * created a new block group while updating a free space
			 * cache's inode (at inode.c:btrfs_finish_ordered_io())
			 * and hasn't released its transaction handle yet, in
			 * which case the new block group is still attached to
			 * its transaction handle and its creation has not
			 * finished yet (no block group item in the extent tree
			 * yet, etc). If this is the case, wait for all free
			 * space endio workers to finish and retry. This is a
			 * very rare case so no need for a more efficient and
			 * complex approach.
			 */
			if (ret == -ENOENT) {
				wait_event(cur_trans->writer_wait,
				   atomic_read(&cur_trans->num_writers) == 1);
				ret = update_block_group_item(trans, path, cache);
			}
			if (ret)
				btrfs_abort_transaction(trans, ret);
		}

		/* If its not on the io list, we need to put the block group */
		if (should_put)
			btrfs_put_block_group(cache);
		btrfs_dec_delayed_refs_rsv_bg_updates(fs_info);
		spin_lock(&cur_trans->dirty_bgs_lock);
	}
	spin_unlock(&cur_trans->dirty_bgs_lock);

	/*
	 * Refer to the definition of io_bgs member for details why it's safe
	 * to use it without any locking
	 */
	while (!list_empty(io)) {
		cache = list_first_entry(io, struct btrfs_block_group,
					 io_list);
		list_del_init(&cache->io_list);
		btrfs_wait_cache_io(trans, cache, path);
		btrfs_put_block_group(cache);
	}

	btrfs_free_path(path);
	return ret;
}

int btrfs_update_block_group(struct btrfs_trans_handle *trans,
			     u64 bytenr, u64 num_bytes, bool alloc)
{
	struct btrfs_fs_info *info = trans->fs_info;
	struct btrfs_space_info *space_info;
	struct btrfs_block_group *cache;
	u64 old_val;
	bool reclaim = false;
	bool bg_already_dirty = true;
	int factor;

	/* Block accounting for super block */
	spin_lock(&info->delalloc_root_lock);
	old_val = btrfs_super_bytes_used(info->super_copy);
	if (alloc)
		old_val += num_bytes;
	else
		old_val -= num_bytes;
	btrfs_set_super_bytes_used(info->super_copy, old_val);
	spin_unlock(&info->delalloc_root_lock);

	cache = btrfs_lookup_block_group(info, bytenr);
	if (!cache)
		return -ENOENT;

	/* An extent can not span multiple block groups. */
	ASSERT(bytenr + num_bytes <= cache->start + cache->length);

	space_info = cache->space_info;
	factor = btrfs_bg_type_to_factor(cache->flags);

	/*
	 * If this block group has free space cache written out, we need to make
	 * sure to load it if we are removing space.  This is because we need
	 * the unpinning stage to actually add the space back to the block group,
	 * otherwise we will leak space.
	 */
	if (!alloc && !btrfs_block_group_done(cache))
		btrfs_cache_block_group(cache, true);

	spin_lock(&space_info->lock);
	spin_lock(&cache->lock);

	if (btrfs_test_opt(info, SPACE_CACHE) &&
	    cache->disk_cache_state < BTRFS_DC_CLEAR)
		cache->disk_cache_state = BTRFS_DC_CLEAR;

	old_val = cache->used;
	if (alloc) {
		old_val += num_bytes;
		cache->used = old_val;
		cache->reserved -= num_bytes;
		space_info->bytes_reserved -= num_bytes;
		space_info->bytes_used += num_bytes;
		space_info->disk_used += num_bytes * factor;
		spin_unlock(&cache->lock);
		spin_unlock(&space_info->lock);
	} else {
		old_val -= num_bytes;
		cache->used = old_val;
		cache->pinned += num_bytes;
		btrfs_space_info_update_bytes_pinned(info, space_info, num_bytes);
		space_info->bytes_used -= num_bytes;
		space_info->disk_used -= num_bytes * factor;

		reclaim = should_reclaim_block_group(cache, num_bytes);

		spin_unlock(&cache->lock);
		spin_unlock(&space_info->lock);

		set_extent_bit(&trans->transaction->pinned_extents, bytenr,
			       bytenr + num_bytes - 1, EXTENT_DIRTY, NULL);
	}

	spin_lock(&trans->transaction->dirty_bgs_lock);
	if (list_empty(&cache->dirty_list)) {
		list_add_tail(&cache->dirty_list, &trans->transaction->dirty_bgs);
		bg_already_dirty = false;
		btrfs_get_block_group(cache);
	}
	spin_unlock(&trans->transaction->dirty_bgs_lock);

	/*
	 * No longer have used bytes in this block group, queue it for deletion.
	 * We do this after adding the block group to the dirty list to avoid
	 * races between cleaner kthread and space cache writeout.
	 */
	if (!alloc && old_val == 0) {
		if (!btrfs_test_opt(info, DISCARD_ASYNC))
			btrfs_mark_bg_unused(cache);
	} else if (!alloc && reclaim) {
		btrfs_mark_bg_to_reclaim(cache);
	}

	btrfs_put_block_group(cache);

	/* Modified block groups are accounted for in the delayed_refs_rsv. */
	if (!bg_already_dirty)
		btrfs_inc_delayed_refs_rsv_bg_updates(info);

	return 0;
}

/*
 * Update the block_group and space info counters.
 *
 * @cache:	The cache we are manipulating
 * @ram_bytes:  The number of bytes of file content, and will be same to
 *              @num_bytes except for the compress path.
 * @num_bytes:	The number of bytes in question
 * @delalloc:   The blocks are allocated for the delalloc write
 *
 * This is called by the allocator when it reserves space. If this is a
 * reservation and the block group has become read only we cannot make the
 * reservation and return -EAGAIN, otherwise this function always succeeds.
 */
int btrfs_add_reserved_bytes(struct btrfs_block_group *cache,
			     u64 ram_bytes, u64 num_bytes, int delalloc,
			     bool force_wrong_size_class)
{
	struct btrfs_space_info *space_info = cache->space_info;
	enum btrfs_block_group_size_class size_class;
	int ret = 0;

	spin_lock(&space_info->lock);
	spin_lock(&cache->lock);
	if (cache->ro) {
		ret = -EAGAIN;
		goto out;
	}

	if (btrfs_block_group_should_use_size_class(cache)) {
		size_class = btrfs_calc_block_group_size_class(num_bytes);
		ret = btrfs_use_block_group_size_class(cache, size_class, force_wrong_size_class);
		if (ret)
			goto out;
	}
	cache->reserved += num_bytes;
	space_info->bytes_reserved += num_bytes;
	trace_btrfs_space_reservation(cache->fs_info, "space_info",
				      space_info->flags, num_bytes, 1);
	btrfs_space_info_update_bytes_may_use(cache->fs_info,
					      space_info, -ram_bytes);
	if (delalloc)
		cache->delalloc_bytes += num_bytes;

	/*
	 * Compression can use less space than we reserved, so wake tickets if
	 * that happens.
	 */
	if (num_bytes < ram_bytes)
		btrfs_try_granting_tickets(cache->fs_info, space_info);
out:
	spin_unlock(&cache->lock);
	spin_unlock(&space_info->lock);
	return ret;
}

/*
 * Update the block_group and space info counters.
 *
 * @cache:      The cache we are manipulating
 * @num_bytes:  The number of bytes in question
 * @delalloc:   The blocks are allocated for the delalloc write
 *
 * This is called by somebody who is freeing space that was never actually used
 * on disk.  For example if you reserve some space for a new leaf in transaction
 * A and before transaction A commits you free that leaf, you call this with
 * reserve set to 0 in order to clear the reservation.
 */
void btrfs_free_reserved_bytes(struct btrfs_block_group *cache,
			       u64 num_bytes, int delalloc)
{
	struct btrfs_space_info *space_info = cache->space_info;

	spin_lock(&space_info->lock);
	spin_lock(&cache->lock);
	if (cache->ro)
		space_info->bytes_readonly += num_bytes;
	cache->reserved -= num_bytes;
	space_info->bytes_reserved -= num_bytes;
	space_info->max_extent_size = 0;

	if (delalloc)
		cache->delalloc_bytes -= num_bytes;
	spin_unlock(&cache->lock);

	btrfs_try_granting_tickets(cache->fs_info, space_info);
	spin_unlock(&space_info->lock);
}

static void force_metadata_allocation(struct btrfs_fs_info *info)
{
	struct list_head *head = &info->space_info;
	struct btrfs_space_info *found;

	list_for_each_entry(found, head, list) {
		if (found->flags & BTRFS_BLOCK_GROUP_METADATA)
			found->force_alloc = CHUNK_ALLOC_FORCE;
	}
}

static int should_alloc_chunk(struct btrfs_fs_info *fs_info,
			      struct btrfs_space_info *sinfo, int force)
{
	u64 bytes_used = btrfs_space_info_used(sinfo, false);
	u64 thresh;

	if (force == CHUNK_ALLOC_FORCE)
		return 1;

	/*
	 * in limited mode, we want to have some free space up to
	 * about 1% of the FS size.
	 */
	if (force == CHUNK_ALLOC_LIMITED) {
		thresh = btrfs_super_total_bytes(fs_info->super_copy);
		thresh = max_t(u64, SZ_64M, mult_perc(thresh, 1));

		if (sinfo->total_bytes - bytes_used < thresh)
			return 1;
	}

	if (bytes_used + SZ_2M < mult_perc(sinfo->total_bytes, 80))
		return 0;
	return 1;
}

int btrfs_force_chunk_alloc(struct btrfs_trans_handle *trans, u64 type)
{
	u64 alloc_flags = btrfs_get_alloc_profile(trans->fs_info, type);

	return btrfs_chunk_alloc(trans, alloc_flags, CHUNK_ALLOC_FORCE);
}

static struct btrfs_block_group *do_chunk_alloc(struct btrfs_trans_handle *trans, u64 flags)
{
	struct btrfs_block_group *bg;
	int ret;

	/*
	 * Check if we have enough space in the system space info because we
	 * will need to update device items in the chunk btree and insert a new
	 * chunk item in the chunk btree as well. This will allocate a new
	 * system block group if needed.
	 */
	check_system_chunk(trans, flags);

	bg = btrfs_create_chunk(trans, flags);
	if (IS_ERR(bg)) {
		ret = PTR_ERR(bg);
		goto out;
	}

	ret = btrfs_chunk_alloc_add_chunk_item(trans, bg);
	/*
	 * Normally we are not expected to fail with -ENOSPC here, since we have
	 * previously reserved space in the system space_info and allocated one
	 * new system chunk if necessary. However there are three exceptions:
	 *
	 * 1) We may have enough free space in the system space_info but all the
	 *    existing system block groups have a profile which can not be used
	 *    for extent allocation.
	 *
	 *    This happens when mounting in degraded mode. For example we have a
	 *    RAID1 filesystem with 2 devices, lose one device and mount the fs
	 *    using the other device in degraded mode. If we then allocate a chunk,
	 *    we may have enough free space in the existing system space_info, but
	 *    none of the block groups can be used for extent allocation since they
	 *    have a RAID1 profile, and because we are in degraded mode with a
	 *    single device, we are forced to allocate a new system chunk with a
	 *    SINGLE profile. Making check_system_chunk() iterate over all system
	 *    block groups and check if they have a usable profile and enough space
	 *    can be slow on very large filesystems, so we tolerate the -ENOSPC and
	 *    try again after forcing allocation of a new system chunk. Like this
	 *    we avoid paying the cost of that search in normal circumstances, when
	 *    we were not mounted in degraded mode;
	 *
	 * 2) We had enough free space info the system space_info, and one suitable
	 *    block group to allocate from when we called check_system_chunk()
	 *    above. However right after we called it, the only system block group
	 *    with enough free space got turned into RO mode by a running scrub,
	 *    and in this case we have to allocate a new one and retry. We only
	 *    need do this allocate and retry once, since we have a transaction
	 *    handle and scrub uses the commit root to search for block groups;
	 *
	 * 3) We had one system block group with enough free space when we called
	 *    check_system_chunk(), but after that, right before we tried to
	 *    allocate the last extent buffer we needed, a discard operation came
	 *    in and it temporarily removed the last free space entry from the
	 *    block group (discard removes a free space entry, discards it, and
	 *    then adds back the entry to the block group cache).
	 */
	if (ret == -ENOSPC) {
		const u64 sys_flags = btrfs_system_alloc_profile(trans->fs_info);
		struct btrfs_block_group *sys_bg;

		sys_bg = btrfs_create_chunk(trans, sys_flags);
		if (IS_ERR(sys_bg)) {
			ret = PTR_ERR(sys_bg);
			btrfs_abort_transaction(trans, ret);
			goto out;
		}

		ret = btrfs_chunk_alloc_add_chunk_item(trans, sys_bg);
		if (ret) {
			btrfs_abort_transaction(trans, ret);
			goto out;
		}

		ret = btrfs_chunk_alloc_add_chunk_item(trans, bg);
		if (ret) {
			btrfs_abort_transaction(trans, ret);
			goto out;
		}
	} else if (ret) {
		btrfs_abort_transaction(trans, ret);
		goto out;
	}
out:
	btrfs_trans_release_chunk_metadata(trans);

	if (ret)
		return ERR_PTR(ret);

	btrfs_get_block_group(bg);
	return bg;
}

/*
 * Chunk allocation is done in 2 phases:
 *
 * 1) Phase 1 - through btrfs_chunk_alloc() we allocate device extents for
 *    the chunk, the chunk mapping, create its block group and add the items
 *    that belong in the chunk btree to it - more specifically, we need to
 *    update device items in the chunk btree and add a new chunk item to it.
 *
 * 2) Phase 2 - through btrfs_create_pending_block_groups(), we add the block
 *    group item to the extent btree and the device extent items to the devices
 *    btree.
 *
 * This is done to prevent deadlocks. For example when COWing a node from the
 * extent btree we are holding a write lock on the node's parent and if we
 * trigger chunk allocation and attempted to insert the new block group item
 * in the extent btree right way, we could deadlock because the path for the
 * insertion can include that parent node. At first glance it seems impossible
 * to trigger chunk allocation after starting a transaction since tasks should
 * reserve enough transaction units (metadata space), however while that is true
 * most of the time, chunk allocation may still be triggered for several reasons:
 *
 * 1) When reserving metadata, we check if there is enough free space in the
 *    metadata space_info and therefore don't trigger allocation of a new chunk.
 *    However later when the task actually tries to COW an extent buffer from
 *    the extent btree or from the device btree for example, it is forced to
 *    allocate a new block group (chunk) because the only one that had enough
 *    free space was just turned to RO mode by a running scrub for example (or
 *    device replace, block group reclaim thread, etc), so we can not use it
 *    for allocating an extent and end up being forced to allocate a new one;
 *
 * 2) Because we only check that the metadata space_info has enough free bytes,
 *    we end up not allocating a new metadata chunk in that case. However if
 *    the filesystem was mounted in degraded mode, none of the existing block
 *    groups might be suitable for extent allocation due to their incompatible
 *    profile (for e.g. mounting a 2 devices filesystem, where all block groups
 *    use a RAID1 profile, in degraded mode using a single device). In this case
 *    when the task attempts to COW some extent buffer of the extent btree for
 *    example, it will trigger allocation of a new metadata block group with a
 *    suitable profile (SINGLE profile in the example of the degraded mount of
 *    the RAID1 filesystem);
 *
 * 3) The task has reserved enough transaction units / metadata space, but when
 *    it attempts to COW an extent buffer from the extent or device btree for
 *    example, it does not find any free extent in any metadata block group,
 *    therefore forced to try to allocate a new metadata block group.
 *    This is because some other task allocated all available extents in the
 *    meanwhile - this typically happens with tasks that don't reserve space
 *    properly, either intentionally or as a bug. One example where this is
 *    done intentionally is fsync, as it does not reserve any transaction units
 *    and ends up allocating a variable number of metadata extents for log
 *    tree extent buffers;
 *
 * 4) The task has reserved enough transaction units / metadata space, but right
 *    before it tries to allocate the last extent buffer it needs, a discard
 *    operation comes in and, temporarily, removes the last free space entry from
 *    the only metadata block group that had free space (discard starts by
 *    removing a free space entry from a block group, then does the discard
 *    operation and, once it's done, it adds back the free space entry to the
 *    block group).
 *
 * We also need this 2 phases setup when adding a device to a filesystem with
 * a seed device - we must create new metadata and system chunks without adding
 * any of the block group items to the chunk, extent and device btrees. If we
 * did not do it this way, we would get ENOSPC when attempting to update those
 * btrees, since all the chunks from the seed device are read-only.
 *
 * Phase 1 does the updates and insertions to the chunk btree because if we had
 * it done in phase 2 and have a thundering herd of tasks allocating chunks in
 * parallel, we risk having too many system chunks allocated by many tasks if
 * many tasks reach phase 1 without the previous ones completing phase 2. In the
 * extreme case this leads to exhaustion of the system chunk array in the
 * superblock. This is easier to trigger if using a btree node/leaf size of 64K
 * and with RAID filesystems (so we have more device items in the chunk btree).
 * This has happened before and commit eafa4fd0ad0607 ("btrfs: fix exhaustion of
 * the system chunk array due to concurrent allocations") provides more details.
 *
 * Allocation of system chunks does not happen through this function. A task that
 * needs to update the chunk btree (the only btree that uses system chunks), must
 * preallocate chunk space by calling either check_system_chunk() or
 * btrfs_reserve_chunk_metadata() - the former is used when allocating a data or
 * metadata chunk or when removing a chunk, while the later is used before doing
 * a modification to the chunk btree - use cases for the later are adding,
 * removing and resizing a device as well as relocation of a system chunk.
 * See the comment below for more details.
 *
 * The reservation of system space, done through check_system_chunk(), as well
 * as all the updates and insertions into the chunk btree must be done while
 * holding fs_info->chunk_mutex. This is important to guarantee that while COWing
 * an extent buffer from the chunks btree we never trigger allocation of a new
 * system chunk, which would result in a deadlock (trying to lock twice an
 * extent buffer of the chunk btree, first time before triggering the chunk
 * allocation and the second time during chunk allocation while attempting to
 * update the chunks btree). The system chunk array is also updated while holding
 * that mutex. The same logic applies to removing chunks - we must reserve system
 * space, update the chunk btree and the system chunk array in the superblock
 * while holding fs_info->chunk_mutex.
 *
 * This function, btrfs_chunk_alloc(), belongs to phase 1.
 *
 * If @force is CHUNK_ALLOC_FORCE:
 *    - return 1 if it successfully allocates a chunk,
 *    - return errors including -ENOSPC otherwise.
 * If @force is NOT CHUNK_ALLOC_FORCE:
 *    - return 0 if it doesn't need to allocate a new chunk,
 *    - return 1 if it successfully allocates a chunk,
 *    - return errors including -ENOSPC otherwise.
 */
int btrfs_chunk_alloc(struct btrfs_trans_handle *trans, u64 flags,
		      enum btrfs_chunk_alloc_enum force)
{
	struct btrfs_fs_info *fs_info = trans->fs_info;
	struct btrfs_space_info *space_info;
	struct btrfs_block_group *ret_bg;
	bool wait_for_alloc = false;
	bool should_alloc = false;
	bool from_extent_allocation = false;
	int ret = 0;

	if (force == CHUNK_ALLOC_FORCE_FOR_EXTENT) {
		from_extent_allocation = true;
		force = CHUNK_ALLOC_FORCE;
	}

	/* Don't re-enter if we're already allocating a chunk */
	if (trans->allocating_chunk)
		return -ENOSPC;
	/*
	 * Allocation of system chunks can not happen through this path, as we
	 * could end up in a deadlock if we are allocating a data or metadata
	 * chunk and there is another task modifying the chunk btree.
	 *
	 * This is because while we are holding the chunk mutex, we will attempt
	 * to add the new chunk item to the chunk btree or update an existing
	 * device item in the chunk btree, while the other task that is modifying
	 * the chunk btree is attempting to COW an extent buffer while holding a
	 * lock on it and on its parent - if the COW operation triggers a system
	 * chunk allocation, then we can deadlock because we are holding the
	 * chunk mutex and we may need to access that extent buffer or its parent
	 * in order to add the chunk item or update a device item.
	 *
	 * Tasks that want to modify the chunk tree should reserve system space
	 * before updating the chunk btree, by calling either
	 * btrfs_reserve_chunk_metadata() or check_system_chunk().
	 * It's possible that after a task reserves the space, it still ends up
	 * here - this happens in the cases described above at do_chunk_alloc().
	 * The task will have to either retry or fail.
	 */
	if (flags & BTRFS_BLOCK_GROUP_SYSTEM)
		return -ENOSPC;

	space_info = btrfs_find_space_info(fs_info, flags);
	ASSERT(space_info);

	do {
		spin_lock(&space_info->lock);
		if (force < space_info->force_alloc)
			force = space_info->force_alloc;
		should_alloc = should_alloc_chunk(fs_info, space_info, force);
		if (space_info->full) {
			/* No more free physical space */
			if (should_alloc)
				ret = -ENOSPC;
			else
				ret = 0;
			spin_unlock(&space_info->lock);
			return ret;
		} else if (!should_alloc) {
			spin_unlock(&space_info->lock);
			return 0;
		} else if (space_info->chunk_alloc) {
			/*
			 * Someone is already allocating, so we need to block
			 * until this someone is finished and then loop to
			 * recheck if we should continue with our allocation
			 * attempt.
			 */
			wait_for_alloc = true;
			force = CHUNK_ALLOC_NO_FORCE;
			spin_unlock(&space_info->lock);
			mutex_lock(&fs_info->chunk_mutex);
			mutex_unlock(&fs_info->chunk_mutex);
		} else {
			/* Proceed with allocation */
			space_info->chunk_alloc = 1;
			wait_for_alloc = false;
			spin_unlock(&space_info->lock);
		}

		cond_resched();
	} while (wait_for_alloc);

	mutex_lock(&fs_info->chunk_mutex);
	trans->allocating_chunk = true;

	/*
	 * If we have mixed data/metadata chunks we want to make sure we keep
	 * allocating mixed chunks instead of individual chunks.
	 */
	if (btrfs_mixed_space_info(space_info))
		flags |= (BTRFS_BLOCK_GROUP_DATA | BTRFS_BLOCK_GROUP_METADATA);

	/*
	 * if we're doing a data chunk, go ahead and make sure that
	 * we keep a reasonable number of metadata chunks allocated in the
	 * FS as well.
	 */
	if (flags & BTRFS_BLOCK_GROUP_DATA && fs_info->metadata_ratio) {
		fs_info->data_chunk_allocations++;
		if (!(fs_info->data_chunk_allocations %
		      fs_info->metadata_ratio))
			force_metadata_allocation(fs_info);
	}

	ret_bg = do_chunk_alloc(trans, flags);
	trans->allocating_chunk = false;

	if (IS_ERR(ret_bg)) {
		ret = PTR_ERR(ret_bg);
	} else if (from_extent_allocation && (flags & BTRFS_BLOCK_GROUP_DATA)) {
		/*
		 * New block group is likely to be used soon. Try to activate
		 * it now. Failure is OK for now.
		 */
		btrfs_zone_activate(ret_bg);
	}

	if (!ret)
		btrfs_put_block_group(ret_bg);

	spin_lock(&space_info->lock);
	if (ret < 0) {
		if (ret == -ENOSPC)
			space_info->full = 1;
		else
			goto out;
	} else {
		ret = 1;
		space_info->max_extent_size = 0;
	}

	space_info->force_alloc = CHUNK_ALLOC_NO_FORCE;
out:
	space_info->chunk_alloc = 0;
	spin_unlock(&space_info->lock);
	mutex_unlock(&fs_info->chunk_mutex);

	return ret;
}

static u64 get_profile_num_devs(struct btrfs_fs_info *fs_info, u64 type)
{
	u64 num_dev;

	num_dev = btrfs_raid_array[btrfs_bg_flags_to_raid_index(type)].devs_max;
	if (!num_dev)
		num_dev = fs_info->fs_devices->rw_devices;

	return num_dev;
}

static void reserve_chunk_space(struct btrfs_trans_handle *trans,
				u64 bytes,
				u64 type)
{
	struct btrfs_fs_info *fs_info = trans->fs_info;
	struct btrfs_space_info *info;
	u64 left;
	int ret = 0;

	/*
	 * Needed because we can end up allocating a system chunk and for an
	 * atomic and race free space reservation in the chunk block reserve.
	 */
	lockdep_assert_held(&fs_info->chunk_mutex);

	info = btrfs_find_space_info(fs_info, BTRFS_BLOCK_GROUP_SYSTEM);
	spin_lock(&info->lock);
	left = info->total_bytes - btrfs_space_info_used(info, true);
	spin_unlock(&info->lock);

	if (left < bytes && btrfs_test_opt(fs_info, ENOSPC_DEBUG)) {
		btrfs_info(fs_info, "left=%llu, need=%llu, flags=%llu",
			   left, bytes, type);
		btrfs_dump_space_info(fs_info, info, 0, 0);
	}

	if (left < bytes) {
		u64 flags = btrfs_system_alloc_profile(fs_info);
		struct btrfs_block_group *bg;

		/*
		 * Ignore failure to create system chunk. We might end up not
		 * needing it, as we might not need to COW all nodes/leafs from
		 * the paths we visit in the chunk tree (they were already COWed
		 * or created in the current transaction for example).
		 */
		bg = btrfs_create_chunk(trans, flags);
		if (IS_ERR(bg)) {
			ret = PTR_ERR(bg);
		} else {
			/*
			 * We have a new chunk. We also need to activate it for
			 * zoned filesystem.
			 */
			ret = btrfs_zoned_activate_one_bg(fs_info, info, true);
			if (ret < 0)
				return;

			/*
			 * If we fail to add the chunk item here, we end up
			 * trying again at phase 2 of chunk allocation, at
			 * btrfs_create_pending_block_groups(). So ignore
			 * any error here. An ENOSPC here could happen, due to
			 * the cases described at do_chunk_alloc() - the system
			 * block group we just created was just turned into RO
			 * mode by a scrub for example, or a running discard
			 * temporarily removed its free space entries, etc.
			 */
			btrfs_chunk_alloc_add_chunk_item(trans, bg);
		}
	}

	if (!ret) {
		ret = btrfs_block_rsv_add(fs_info,
					  &fs_info->chunk_block_rsv,
					  bytes, BTRFS_RESERVE_NO_FLUSH);
		if (!ret)
			trans->chunk_bytes_reserved += bytes;
	}
}

/*
 * Reserve space in the system space for allocating or removing a chunk.
 * The caller must be holding fs_info->chunk_mutex.
 */
void check_system_chunk(struct btrfs_trans_handle *trans, u64 type)
{
	struct btrfs_fs_info *fs_info = trans->fs_info;
	const u64 num_devs = get_profile_num_devs(fs_info, type);
	u64 bytes;

	/* num_devs device items to update and 1 chunk item to add or remove. */
	bytes = btrfs_calc_metadata_size(fs_info, num_devs) +
		btrfs_calc_insert_metadata_size(fs_info, 1);

	reserve_chunk_space(trans, bytes, type);
}

/*
 * Reserve space in the system space, if needed, for doing a modification to the
 * chunk btree.
 *
 * @trans:		A transaction handle.
 * @is_item_insertion:	Indicate if the modification is for inserting a new item
 *			in the chunk btree or if it's for the deletion or update
 *			of an existing item.
 *
 * This is used in a context where we need to update the chunk btree outside
 * block group allocation and removal, to avoid a deadlock with a concurrent
 * task that is allocating a metadata or data block group and therefore needs to
 * update the chunk btree while holding the chunk mutex. After the update to the
 * chunk btree is done, btrfs_trans_release_chunk_metadata() should be called.
 *
 */
void btrfs_reserve_chunk_metadata(struct btrfs_trans_handle *trans,
				  bool is_item_insertion)
{
	struct btrfs_fs_info *fs_info = trans->fs_info;
	u64 bytes;

	if (is_item_insertion)
		bytes = btrfs_calc_insert_metadata_size(fs_info, 1);
	else
		bytes = btrfs_calc_metadata_size(fs_info, 1);

	mutex_lock(&fs_info->chunk_mutex);
	reserve_chunk_space(trans, bytes, BTRFS_BLOCK_GROUP_SYSTEM);
	mutex_unlock(&fs_info->chunk_mutex);
}

void btrfs_put_block_group_cache(struct btrfs_fs_info *info)
{
	struct btrfs_block_group *block_group;

	block_group = btrfs_lookup_first_block_group(info, 0);
	while (block_group) {
		btrfs_wait_block_group_cache_done(block_group);
		spin_lock(&block_group->lock);
		if (test_and_clear_bit(BLOCK_GROUP_FLAG_IREF,
				       &block_group->runtime_flags)) {
			struct inode *inode = block_group->inode;

			block_group->inode = NULL;
			spin_unlock(&block_group->lock);

			ASSERT(block_group->io_ctl.inode == NULL);
			iput(inode);
		} else {
			spin_unlock(&block_group->lock);
		}
		block_group = btrfs_next_block_group(block_group);
	}
}

/*
 * Must be called only after stopping all workers, since we could have block
 * group caching kthreads running, and therefore they could race with us if we
 * freed the block groups before stopping them.
 */
int btrfs_free_block_groups(struct btrfs_fs_info *info)
{
	struct btrfs_block_group *block_group;
	struct btrfs_space_info *space_info;
	struct btrfs_caching_control *caching_ctl;
	struct rb_node *n;

	if (btrfs_is_zoned(info)) {
		if (info->active_meta_bg) {
			btrfs_put_block_group(info->active_meta_bg);
			info->active_meta_bg = NULL;
		}
		if (info->active_system_bg) {
			btrfs_put_block_group(info->active_system_bg);
			info->active_system_bg = NULL;
		}
	}

	write_lock(&info->block_group_cache_lock);
	while (!list_empty(&info->caching_block_groups)) {
		caching_ctl = list_entry(info->caching_block_groups.next,
					 struct btrfs_caching_control, list);
		list_del(&caching_ctl->list);
		btrfs_put_caching_control(caching_ctl);
	}
	write_unlock(&info->block_group_cache_lock);

	spin_lock(&info->unused_bgs_lock);
	while (!list_empty(&info->unused_bgs)) {
		block_group = list_first_entry(&info->unused_bgs,
					       struct btrfs_block_group,
					       bg_list);
		list_del_init(&block_group->bg_list);
		btrfs_put_block_group(block_group);
	}

	while (!list_empty(&info->reclaim_bgs)) {
		block_group = list_first_entry(&info->reclaim_bgs,
					       struct btrfs_block_group,
					       bg_list);
		list_del_init(&block_group->bg_list);
		btrfs_put_block_group(block_group);
	}
	spin_unlock(&info->unused_bgs_lock);

	spin_lock(&info->zone_active_bgs_lock);
	while (!list_empty(&info->zone_active_bgs)) {
		block_group = list_first_entry(&info->zone_active_bgs,
					       struct btrfs_block_group,
					       active_bg_list);
		list_del_init(&block_group->active_bg_list);
		btrfs_put_block_group(block_group);
	}
	spin_unlock(&info->zone_active_bgs_lock);

	write_lock(&info->block_group_cache_lock);
	while ((n = rb_last(&info->block_group_cache_tree.rb_root)) != NULL) {
		block_group = rb_entry(n, struct btrfs_block_group,
				       cache_node);
		rb_erase_cached(&block_group->cache_node,
				&info->block_group_cache_tree);
		RB_CLEAR_NODE(&block_group->cache_node);
		write_unlock(&info->block_group_cache_lock);

		down_write(&block_group->space_info->groups_sem);
		list_del(&block_group->list);
		up_write(&block_group->space_info->groups_sem);

		/*
		 * We haven't cached this block group, which means we could
		 * possibly have excluded extents on this block group.
		 */
		if (block_group->cached == BTRFS_CACHE_NO ||
		    block_group->cached == BTRFS_CACHE_ERROR)
			btrfs_free_excluded_extents(block_group);

		btrfs_remove_free_space_cache(block_group);
		ASSERT(block_group->cached != BTRFS_CACHE_STARTED);
		ASSERT(list_empty(&block_group->dirty_list));
		ASSERT(list_empty(&block_group->io_list));
		ASSERT(list_empty(&block_group->bg_list));
		ASSERT(refcount_read(&block_group->refs) == 1);
		ASSERT(block_group->swap_extents == 0);
		btrfs_put_block_group(block_group);

		write_lock(&info->block_group_cache_lock);
	}
	write_unlock(&info->block_group_cache_lock);

	btrfs_release_global_block_rsv(info);

	while (!list_empty(&info->space_info)) {
		space_info = list_entry(info->space_info.next,
					struct btrfs_space_info,
					list);

		/*
		 * Do not hide this behind enospc_debug, this is actually
		 * important and indicates a real bug if this happens.
		 */
		if (WARN_ON(space_info->bytes_pinned > 0 ||
			    space_info->bytes_may_use > 0))
			btrfs_dump_space_info(info, space_info, 0, 0);

		/*
		 * If there was a failure to cleanup a log tree, very likely due
		 * to an IO failure on a writeback attempt of one or more of its
		 * extent buffers, we could not do proper (and cheap) unaccounting
		 * of their reserved space, so don't warn on bytes_reserved > 0 in
		 * that case.
		 */
		if (!(space_info->flags & BTRFS_BLOCK_GROUP_METADATA) ||
		    !BTRFS_FS_LOG_CLEANUP_ERROR(info)) {
			if (WARN_ON(space_info->bytes_reserved > 0))
				btrfs_dump_space_info(info, space_info, 0, 0);
		}

		WARN_ON(space_info->reclaim_size > 0);
		list_del(&space_info->list);
		btrfs_sysfs_remove_space_info(space_info);
	}
	return 0;
}

void btrfs_freeze_block_group(struct btrfs_block_group *cache)
{
	atomic_inc(&cache->frozen);
}

void btrfs_unfreeze_block_group(struct btrfs_block_group *block_group)
{
	struct btrfs_fs_info *fs_info = block_group->fs_info;
	bool cleanup;

	spin_lock(&block_group->lock);
	cleanup = (atomic_dec_and_test(&block_group->frozen) &&
		   test_bit(BLOCK_GROUP_FLAG_REMOVED, &block_group->runtime_flags));
	spin_unlock(&block_group->lock);

	if (cleanup) {
		struct btrfs_chunk_map *map;

		map = btrfs_find_chunk_map(fs_info, block_group->start, 1);
		/* Logic error, can't happen. */
		ASSERT(map);

		btrfs_remove_chunk_map(fs_info, map);

		/* Once for our lookup reference. */
		btrfs_free_chunk_map(map);

		/*
		 * We may have left one free space entry and other possible
		 * tasks trimming this block group have left 1 entry each one.
		 * Free them if any.
		 */
		btrfs_remove_free_space_cache(block_group);
	}
}

bool btrfs_inc_block_group_swap_extents(struct btrfs_block_group *bg)
{
	bool ret = true;

	spin_lock(&bg->lock);
	if (bg->ro)
		ret = false;
	else
		bg->swap_extents++;
	spin_unlock(&bg->lock);

	return ret;
}

void btrfs_dec_block_group_swap_extents(struct btrfs_block_group *bg, int amount)
{
	spin_lock(&bg->lock);
	ASSERT(!bg->ro);
	ASSERT(bg->swap_extents >= amount);
	bg->swap_extents -= amount;
	spin_unlock(&bg->lock);
}

enum btrfs_block_group_size_class btrfs_calc_block_group_size_class(u64 size)
{
	if (size <= SZ_128K)
		return BTRFS_BG_SZ_SMALL;
	if (size <= SZ_8M)
		return BTRFS_BG_SZ_MEDIUM;
	return BTRFS_BG_SZ_LARGE;
}

/*
 * Handle a block group allocating an extent in a size class
 *
 * @bg:				The block group we allocated in.
 * @size_class:			The size class of the allocation.
 * @force_wrong_size_class:	Whether we are desperate enough to allow
 *				mismatched size classes.
 *
 * Returns: 0 if the size class was valid for this block_group, -EAGAIN in the
 * case of a race that leads to the wrong size class without
 * force_wrong_size_class set.
 *
 * find_free_extent will skip block groups with a mismatched size class until
 * it really needs to avoid ENOSPC. In that case it will set
 * force_wrong_size_class. However, if a block group is newly allocated and
 * doesn't yet have a size class, then it is possible for two allocations of
 * different sizes to race and both try to use it. The loser is caught here and
 * has to retry.
 */
int btrfs_use_block_group_size_class(struct btrfs_block_group *bg,
				     enum btrfs_block_group_size_class size_class,
				     bool force_wrong_size_class)
{
	ASSERT(size_class != BTRFS_BG_SZ_NONE);

	/* The new allocation is in the right size class, do nothing */
	if (bg->size_class == size_class)
		return 0;
	/*
	 * The new allocation is in a mismatched size class.
	 * This means one of two things:
	 *
	 * 1. Two tasks in find_free_extent for different size_classes raced
	 *    and hit the same empty block_group. Make the loser try again.
	 * 2. A call to find_free_extent got desperate enough to set
	 *    'force_wrong_slab'. Don't change the size_class, but allow the
	 *    allocation.
	 */
	if (bg->size_class != BTRFS_BG_SZ_NONE) {
		if (force_wrong_size_class)
			return 0;
		return -EAGAIN;
	}
	/*
	 * The happy new block group case: the new allocation is the first
	 * one in the block_group so we set size_class.
	 */
	bg->size_class = size_class;

	return 0;
}

bool btrfs_block_group_should_use_size_class(struct btrfs_block_group *bg)
{
	if (btrfs_is_zoned(bg->fs_info))
		return false;
	if (!btrfs_is_block_group_data_only(bg))
		return false;
	return true;
}<|MERGE_RESOLUTION|>--- conflicted
+++ resolved
@@ -1526,8 +1526,6 @@
 			trace_btrfs_skip_unused_block_group(block_group);
 			spin_unlock(&block_group->lock);
 			spin_unlock(&space_info->lock);
-<<<<<<< HEAD
-=======
 			up_write(&space_info->groups_sem);
 			goto next;
 		}
@@ -1564,50 +1562,10 @@
 			trace_btrfs_skip_unused_block_group(block_group);
 			spin_unlock(&block_group->lock);
 			spin_unlock(&space_info->lock);
->>>>>>> d020a665
 			up_write(&space_info->groups_sem);
 			goto next;
 		}
 
-<<<<<<< HEAD
-		/*
-		 * The block group may be unused but there may be space reserved
-		 * accounting with the existence of that block group, that is,
-		 * space_info->bytes_may_use was incremented by a task but no
-		 * space was yet allocated from the block group by the task.
-		 * That space may or may not be allocated, as we are generally
-		 * pessimistic about space reservation for metadata as well as
-		 * for data when using compression (as we reserve space based on
-		 * the worst case, when data can't be compressed, and before
-		 * actually attempting compression, before starting writeback).
-		 *
-		 * So check if the total space of the space_info minus the size
-		 * of this block group is less than the used space of the
-		 * space_info - if that's the case, then it means we have tasks
-		 * that might be relying on the block group in order to allocate
-		 * extents, and add back the block group to the unused list when
-		 * we finish, so that we retry later in case no tasks ended up
-		 * needing to allocate extents from the block group.
-		 */
-		used = btrfs_space_info_used(space_info, true);
-		if (space_info->total_bytes - block_group->length < used) {
-			/*
-			 * Add a reference for the list, compensate for the ref
-			 * drop under the "next" label for the
-			 * fs_info->unused_bgs list.
-			 */
-			btrfs_get_block_group(block_group);
-			list_add_tail(&block_group->bg_list, &retry_list);
-
-			trace_btrfs_skip_unused_block_group(block_group);
-			spin_unlock(&block_group->lock);
-			spin_unlock(&space_info->lock);
-			up_write(&space_info->groups_sem);
-			goto next;
-		}
-
-=======
->>>>>>> d020a665
 		spin_unlock(&block_group->lock);
 		spin_unlock(&space_info->lock);
 
