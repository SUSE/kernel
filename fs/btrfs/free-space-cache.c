/*
 * Copyright (C) 2008 Red Hat.  All rights reserved.
 *
 * This program is free software; you can redistribute it and/or
 * modify it under the terms of the GNU General Public
 * License v2 as published by the Free Software Foundation.
 *
 * This program is distributed in the hope that it will be useful,
 * but WITHOUT ANY WARRANTY; without even the implied warranty of
 * MERCHANTABILITY or FITNESS FOR A PARTICULAR PURPOSE.  See the GNU
 * General Public License for more details.
 *
 * You should have received a copy of the GNU General Public
 * License along with this program; if not, write to the
 * Free Software Foundation, Inc., 59 Temple Place - Suite 330,
 * Boston, MA 021110-1307, USA.
 */

#include <linux/pagemap.h>
#include <linux/sched.h>
#include <linux/slab.h>
#include <linux/math64.h>
#include <linux/ratelimit.h>
#include "ctree.h"
#include "free-space-cache.h"
#include "transaction.h"
#include "disk-io.h"
#include "extent_io.h"
#include "inode-map.h"

#define BITS_PER_BITMAP		(PAGE_CACHE_SIZE * 8)
#define MAX_CACHE_BYTES_PER_GIG	(32 * 1024)

static int link_free_space(struct btrfs_free_space_ctl *ctl,
			   struct btrfs_free_space *info);

static struct inode *__lookup_free_space_inode(struct btrfs_root *root,
					       struct btrfs_path *path,
					       u64 offset)
{
	struct btrfs_key key;
	struct btrfs_key location;
	struct btrfs_disk_key disk_key;
	struct btrfs_free_space_header *header;
	struct extent_buffer *leaf;
	struct inode *inode = NULL;
	int ret;

	key.objectid = BTRFS_FREE_SPACE_OBJECTID;
	key.offset = offset;
	key.type = 0;

	ret = btrfs_search_slot(NULL, root, &key, path, 0, 0);
	if (ret < 0)
		return ERR_PTR(ret);
	if (ret > 0) {
		btrfs_release_path(path);
		return ERR_PTR(-ENOENT);
	}

	leaf = path->nodes[0];
	header = btrfs_item_ptr(leaf, path->slots[0],
				struct btrfs_free_space_header);
	btrfs_free_space_key(leaf, header, &disk_key);
	btrfs_disk_key_to_cpu(&location, &disk_key);
	btrfs_release_path(path);

	inode = btrfs_iget(root->fs_info->sb, &location, root, NULL);
	if (!inode)
		return ERR_PTR(-ENOENT);
	if (IS_ERR(inode))
		return inode;
	if (is_bad_inode(inode)) {
		iput(inode);
		return ERR_PTR(-ENOENT);
	}

	inode->i_mapping->flags &= ~__GFP_FS;

	return inode;
}

struct inode *lookup_free_space_inode(struct btrfs_root *root,
				      struct btrfs_block_group_cache
				      *block_group, struct btrfs_path *path)
{
	struct inode *inode = NULL;
	u32 flags = BTRFS_INODE_NODATASUM | BTRFS_INODE_NODATACOW;

	spin_lock(&block_group->lock);
	if (block_group->inode)
		inode = igrab(block_group->inode);
	spin_unlock(&block_group->lock);
	if (inode)
		return inode;

	inode = __lookup_free_space_inode(root, path,
					  block_group->key.objectid);
	if (IS_ERR(inode))
		return inode;

	spin_lock(&block_group->lock);
	if (!((BTRFS_I(inode)->flags & flags) == flags)) {
		printk(KERN_INFO "Old style space inode found, converting.\n");
		BTRFS_I(inode)->flags |= BTRFS_INODE_NODATASUM |
			BTRFS_INODE_NODATACOW;
		block_group->disk_cache_state = BTRFS_DC_CLEAR;
	}

	if (!block_group->iref) {
		block_group->inode = igrab(inode);
		block_group->iref = 1;
	}
	spin_unlock(&block_group->lock);

	return inode;
}

int __create_free_space_inode(struct btrfs_root *root,
			      struct btrfs_trans_handle *trans,
			      struct btrfs_path *path, u64 ino, u64 offset)
{
	struct btrfs_key key;
	struct btrfs_disk_key disk_key;
	struct btrfs_free_space_header *header;
	struct btrfs_inode_item *inode_item;
	struct extent_buffer *leaf;
	u64 flags = BTRFS_INODE_NOCOMPRESS | BTRFS_INODE_PREALLOC;
	int ret;

	ret = btrfs_insert_empty_inode(trans, root, path, ino);
	if (ret)
		return ret;

	/* We inline crc's for the free disk space cache */
	if (ino != BTRFS_FREE_INO_OBJECTID)
		flags |= BTRFS_INODE_NODATASUM | BTRFS_INODE_NODATACOW;

	leaf = path->nodes[0];
	inode_item = btrfs_item_ptr(leaf, path->slots[0],
				    struct btrfs_inode_item);
	btrfs_item_key(leaf, &disk_key, path->slots[0]);
	memset_extent_buffer(leaf, 0, (unsigned long)inode_item,
			     sizeof(*inode_item));
	btrfs_set_inode_generation(leaf, inode_item, trans->transid);
	btrfs_set_inode_size(leaf, inode_item, 0);
	btrfs_set_inode_nbytes(leaf, inode_item, 0);
	btrfs_set_inode_uid(leaf, inode_item, 0);
	btrfs_set_inode_gid(leaf, inode_item, 0);
	btrfs_set_inode_mode(leaf, inode_item, S_IFREG | 0600);
	btrfs_set_inode_flags(leaf, inode_item, flags);
	btrfs_set_inode_nlink(leaf, inode_item, 1);
	btrfs_set_inode_transid(leaf, inode_item, trans->transid);
	btrfs_set_inode_block_group(leaf, inode_item, offset);
	btrfs_mark_buffer_dirty(leaf);
	btrfs_release_path(path);

	key.objectid = BTRFS_FREE_SPACE_OBJECTID;
	key.offset = offset;
	key.type = 0;

	ret = btrfs_insert_empty_item(trans, root, path, &key,
				      sizeof(struct btrfs_free_space_header));
	if (ret < 0) {
		btrfs_release_path(path);
		return ret;
	}
	leaf = path->nodes[0];
	header = btrfs_item_ptr(leaf, path->slots[0],
				struct btrfs_free_space_header);
	memset_extent_buffer(leaf, 0, (unsigned long)header, sizeof(*header));
	btrfs_set_free_space_key(leaf, header, &disk_key);
	btrfs_mark_buffer_dirty(leaf);
	btrfs_release_path(path);

	return 0;
}

int create_free_space_inode(struct btrfs_root *root,
			    struct btrfs_trans_handle *trans,
			    struct btrfs_block_group_cache *block_group,
			    struct btrfs_path *path)
{
	int ret;
	u64 ino;

	ret = btrfs_find_free_objectid(root, &ino);
	if (ret < 0)
		return ret;

	return __create_free_space_inode(root, trans, path, ino,
					 block_group->key.objectid);
}

int btrfs_truncate_free_space_cache(struct btrfs_root *root,
				    struct btrfs_trans_handle *trans,
				    struct btrfs_path *path,
				    struct inode *inode)
{
	struct btrfs_block_rsv *rsv;
	u64 needed_bytes;
	loff_t oldsize;
	int ret = 0;

	rsv = trans->block_rsv;
	trans->block_rsv = &root->fs_info->global_block_rsv;

	/* 1 for slack space, 1 for updating the inode */
	needed_bytes = btrfs_calc_trunc_metadata_size(root, 1) +
		btrfs_calc_trans_metadata_size(root, 1);

	spin_lock(&trans->block_rsv->lock);
	if (trans->block_rsv->reserved < needed_bytes) {
		spin_unlock(&trans->block_rsv->lock);
		trans->block_rsv = rsv;
		return -ENOSPC;
	}
	spin_unlock(&trans->block_rsv->lock);

	oldsize = i_size_read(inode);
	btrfs_i_size_write(inode, 0);
	truncate_pagecache(inode, oldsize, 0);

	/*
	 * We don't need an orphan item because truncating the free space cache
	 * will never be split across transactions.
	 */
	ret = btrfs_truncate_inode_items(trans, root, inode,
					 0, BTRFS_EXTENT_DATA_KEY);

	if (ret) {
		trans->block_rsv = rsv;
		btrfs_abort_transaction(trans, root, ret);
		return ret;
	}

	ret = btrfs_update_inode(trans, root, inode);
	if (ret)
		btrfs_abort_transaction(trans, root, ret);
	trans->block_rsv = rsv;

	return ret;
}

static int readahead_cache(struct inode *inode)
{
	struct file_ra_state *ra;
	unsigned long last_index;

	ra = kzalloc(sizeof(*ra), GFP_NOFS);
	if (!ra)
		return -ENOMEM;

	file_ra_state_init(ra, inode->i_mapping);
	last_index = (i_size_read(inode) - 1) >> PAGE_CACHE_SHIFT;

	page_cache_sync_readahead(inode->i_mapping, ra, NULL, 0, last_index);

	kfree(ra);

	return 0;
}

struct io_ctl {
	void *cur, *orig;
	struct page *page;
	struct page **pages;
	struct btrfs_root *root;
	unsigned long size;
	int index;
	int num_pages;
	unsigned check_crcs:1;
};

static int io_ctl_init(struct io_ctl *io_ctl, struct inode *inode,
		       struct btrfs_root *root)
{
	memset(io_ctl, 0, sizeof(struct io_ctl));
	io_ctl->num_pages = (i_size_read(inode) + PAGE_CACHE_SIZE - 1) >>
		PAGE_CACHE_SHIFT;
	io_ctl->pages = kzalloc(sizeof(struct page *) * io_ctl->num_pages,
				GFP_NOFS);
	if (!io_ctl->pages)
		return -ENOMEM;
	io_ctl->root = root;
	if (btrfs_ino(inode) != BTRFS_FREE_INO_OBJECTID)
		io_ctl->check_crcs = 1;
	return 0;
}

static void io_ctl_free(struct io_ctl *io_ctl)
{
	kfree(io_ctl->pages);
}

static void io_ctl_unmap_page(struct io_ctl *io_ctl)
{
	if (io_ctl->cur) {
		kunmap(io_ctl->page);
		io_ctl->cur = NULL;
		io_ctl->orig = NULL;
	}
}

static void io_ctl_map_page(struct io_ctl *io_ctl, int clear)
{
	WARN_ON(io_ctl->cur);
	BUG_ON(io_ctl->index >= io_ctl->num_pages);
	io_ctl->page = io_ctl->pages[io_ctl->index++];
	io_ctl->cur = kmap(io_ctl->page);
	io_ctl->orig = io_ctl->cur;
	io_ctl->size = PAGE_CACHE_SIZE;
	if (clear)
		memset(io_ctl->cur, 0, PAGE_CACHE_SIZE);
}

static void io_ctl_drop_pages(struct io_ctl *io_ctl)
{
	int i;

	io_ctl_unmap_page(io_ctl);

	for (i = 0; i < io_ctl->num_pages; i++) {
		if (io_ctl->pages[i]) {
			ClearPageChecked(io_ctl->pages[i]);
			unlock_page(io_ctl->pages[i]);
			page_cache_release(io_ctl->pages[i]);
		}
	}
}

static int io_ctl_prepare_pages(struct io_ctl *io_ctl, struct inode *inode,
				int uptodate)
{
	struct page *page;
	gfp_t mask = btrfs_alloc_write_mask(inode->i_mapping);
	int i;

	for (i = 0; i < io_ctl->num_pages; i++) {
		page = find_or_create_page(inode->i_mapping, i, mask);
		if (!page) {
			io_ctl_drop_pages(io_ctl);
			return -ENOMEM;
		}
		io_ctl->pages[i] = page;
		if (uptodate && !PageUptodate(page)) {
			btrfs_readpage(NULL, page);
			lock_page(page);
			if (!PageUptodate(page)) {
				printk(KERN_ERR "btrfs: error reading free "
				       "space cache\n");
				io_ctl_drop_pages(io_ctl);
				return -EIO;
			}
		}
	}

	for (i = 0; i < io_ctl->num_pages; i++) {
		clear_page_dirty_for_io(io_ctl->pages[i]);
		set_page_extent_mapped(io_ctl->pages[i]);
	}

	return 0;
}

static void io_ctl_set_generation(struct io_ctl *io_ctl, u64 generation)
{
	u64 *val;

	io_ctl_map_page(io_ctl, 1);

	/*
	 * Skip the csum areas.  If we don't check crcs then we just have a
	 * 64bit chunk at the front of the first page.
	 */
	if (io_ctl->check_crcs) {
		io_ctl->cur += (sizeof(u32) * io_ctl->num_pages);
		io_ctl->size -= sizeof(u64) + (sizeof(u32) * io_ctl->num_pages);
	} else {
		io_ctl->cur += sizeof(u64);
		io_ctl->size -= sizeof(u64) * 2;
	}

	val = io_ctl->cur;
	*val = cpu_to_le64(generation);
	io_ctl->cur += sizeof(u64);
}

static int io_ctl_check_generation(struct io_ctl *io_ctl, u64 generation)
{
	u64 *gen;

	/*
	 * Skip the crc area.  If we don't check crcs then we just have a 64bit
	 * chunk at the front of the first page.
	 */
	if (io_ctl->check_crcs) {
		io_ctl->cur += sizeof(u32) * io_ctl->num_pages;
		io_ctl->size -= sizeof(u64) +
			(sizeof(u32) * io_ctl->num_pages);
	} else {
		io_ctl->cur += sizeof(u64);
		io_ctl->size -= sizeof(u64) * 2;
	}

	gen = io_ctl->cur;
	if (le64_to_cpu(*gen) != generation) {
		printk_ratelimited(KERN_ERR "btrfs: space cache generation "
				   "(%Lu) does not match inode (%Lu)\n", *gen,
				   generation);
		io_ctl_unmap_page(io_ctl);
		return -EIO;
	}
	io_ctl->cur += sizeof(u64);
	return 0;
}

static void io_ctl_set_crc(struct io_ctl *io_ctl, int index)
{
	u32 *tmp;
	u32 crc = ~(u32)0;
	unsigned offset = 0;

	if (!io_ctl->check_crcs) {
		io_ctl_unmap_page(io_ctl);
		return;
	}

	if (index == 0)
		offset = sizeof(u32) * io_ctl->num_pages;

	crc = btrfs_csum_data(io_ctl->root, io_ctl->orig + offset, crc,
			      PAGE_CACHE_SIZE - offset);
	btrfs_csum_final(crc, (char *)&crc);
	io_ctl_unmap_page(io_ctl);
	tmp = kmap(io_ctl->pages[0]);
	tmp += index;
	*tmp = crc;
	kunmap(io_ctl->pages[0]);
}

static int io_ctl_check_crc(struct io_ctl *io_ctl, int index)
{
	u32 *tmp, val;
	u32 crc = ~(u32)0;
	unsigned offset = 0;

	if (!io_ctl->check_crcs) {
		io_ctl_map_page(io_ctl, 0);
		return 0;
	}

	if (index == 0)
		offset = sizeof(u32) * io_ctl->num_pages;

	tmp = kmap(io_ctl->pages[0]);
	tmp += index;
	val = *tmp;
	kunmap(io_ctl->pages[0]);

	io_ctl_map_page(io_ctl, 0);
	crc = btrfs_csum_data(io_ctl->root, io_ctl->orig + offset, crc,
			      PAGE_CACHE_SIZE - offset);
	btrfs_csum_final(crc, (char *)&crc);
	if (val != crc) {
		printk_ratelimited(KERN_ERR "btrfs: csum mismatch on free "
				   "space cache\n");
		io_ctl_unmap_page(io_ctl);
		return -EIO;
	}

	return 0;
}

static int io_ctl_add_entry(struct io_ctl *io_ctl, u64 offset, u64 bytes,
			    void *bitmap)
{
	struct btrfs_free_space_entry *entry;

	if (!io_ctl->cur)
		return -ENOSPC;

	entry = io_ctl->cur;
	entry->offset = cpu_to_le64(offset);
	entry->bytes = cpu_to_le64(bytes);
	entry->type = (bitmap) ? BTRFS_FREE_SPACE_BITMAP :
		BTRFS_FREE_SPACE_EXTENT;
	io_ctl->cur += sizeof(struct btrfs_free_space_entry);
	io_ctl->size -= sizeof(struct btrfs_free_space_entry);

	if (io_ctl->size >= sizeof(struct btrfs_free_space_entry))
		return 0;

	io_ctl_set_crc(io_ctl, io_ctl->index - 1);

	/* No more pages to map */
	if (io_ctl->index >= io_ctl->num_pages)
		return 0;

	/* map the next page */
	io_ctl_map_page(io_ctl, 1);
	return 0;
}

static int io_ctl_add_bitmap(struct io_ctl *io_ctl, void *bitmap)
{
	if (!io_ctl->cur)
		return -ENOSPC;

	/*
	 * If we aren't at the start of the current page, unmap this one and
	 * map the next one if there is any left.
	 */
	if (io_ctl->cur != io_ctl->orig) {
		io_ctl_set_crc(io_ctl, io_ctl->index - 1);
		if (io_ctl->index >= io_ctl->num_pages)
			return -ENOSPC;
		io_ctl_map_page(io_ctl, 0);
	}

	memcpy(io_ctl->cur, bitmap, PAGE_CACHE_SIZE);
	io_ctl_set_crc(io_ctl, io_ctl->index - 1);
	if (io_ctl->index < io_ctl->num_pages)
		io_ctl_map_page(io_ctl, 0);
	return 0;
}

static void io_ctl_zero_remaining_pages(struct io_ctl *io_ctl)
{
	/*
	 * If we're not on the boundary we know we've modified the page and we
	 * need to crc the page.
	 */
	if (io_ctl->cur != io_ctl->orig)
		io_ctl_set_crc(io_ctl, io_ctl->index - 1);
	else
		io_ctl_unmap_page(io_ctl);

	while (io_ctl->index < io_ctl->num_pages) {
		io_ctl_map_page(io_ctl, 1);
		io_ctl_set_crc(io_ctl, io_ctl->index - 1);
	}
}

static int io_ctl_read_entry(struct io_ctl *io_ctl,
			    struct btrfs_free_space *entry, u8 *type)
{
	struct btrfs_free_space_entry *e;
	int ret;

	if (!io_ctl->cur) {
		ret = io_ctl_check_crc(io_ctl, io_ctl->index);
		if (ret)
			return ret;
	}

	e = io_ctl->cur;
	entry->offset = le64_to_cpu(e->offset);
	entry->bytes = le64_to_cpu(e->bytes);
	*type = e->type;
	io_ctl->cur += sizeof(struct btrfs_free_space_entry);
	io_ctl->size -= sizeof(struct btrfs_free_space_entry);

	if (io_ctl->size >= sizeof(struct btrfs_free_space_entry))
		return 0;

	io_ctl_unmap_page(io_ctl);

	return 0;
}

static int io_ctl_read_bitmap(struct io_ctl *io_ctl,
			      struct btrfs_free_space *entry)
{
	int ret;

	ret = io_ctl_check_crc(io_ctl, io_ctl->index);
	if (ret)
		return ret;

	memcpy(entry->bitmap, io_ctl->cur, PAGE_CACHE_SIZE);
	io_ctl_unmap_page(io_ctl);

	return 0;
}

int __load_free_space_cache(struct btrfs_root *root, struct inode *inode,
			    struct btrfs_free_space_ctl *ctl,
			    struct btrfs_path *path, u64 offset)
{
	struct btrfs_free_space_header *header;
	struct extent_buffer *leaf;
	struct io_ctl io_ctl;
	struct btrfs_key key;
	struct btrfs_free_space *e, *n;
	struct list_head bitmaps;
	u64 num_entries;
	u64 num_bitmaps;
	u64 generation;
	u8 type;
	int ret = 0;

	INIT_LIST_HEAD(&bitmaps);

	/* Nothing in the space cache, goodbye */
	if (!i_size_read(inode))
		return 0;

	key.objectid = BTRFS_FREE_SPACE_OBJECTID;
	key.offset = offset;
	key.type = 0;

	ret = btrfs_search_slot(NULL, root, &key, path, 0, 0);
	if (ret < 0)
		return 0;
	else if (ret > 0) {
		btrfs_release_path(path);
		return 0;
	}

	ret = -1;

	leaf = path->nodes[0];
	header = btrfs_item_ptr(leaf, path->slots[0],
				struct btrfs_free_space_header);
	num_entries = btrfs_free_space_entries(leaf, header);
	num_bitmaps = btrfs_free_space_bitmaps(leaf, header);
	generation = btrfs_free_space_generation(leaf, header);
	btrfs_release_path(path);

	if (BTRFS_I(inode)->generation != generation) {
		printk(KERN_ERR "btrfs: free space inode generation (%llu) did"
		       " not match free space cache generation (%llu)\n",
		       (unsigned long long)BTRFS_I(inode)->generation,
		       (unsigned long long)generation);
		return 0;
	}

	if (!num_entries)
		return 0;

	ret = io_ctl_init(&io_ctl, inode, root);
	if (ret)
		return ret;

	ret = readahead_cache(inode);
	if (ret)
		goto out;

	ret = io_ctl_prepare_pages(&io_ctl, inode, 1);
	if (ret)
		goto out;

	ret = io_ctl_check_crc(&io_ctl, 0);
	if (ret)
		goto free_cache;

	ret = io_ctl_check_generation(&io_ctl, generation);
	if (ret)
		goto free_cache;

	while (num_entries) {
		e = kmem_cache_zalloc(btrfs_free_space_cachep,
				      GFP_NOFS);
		if (!e)
			goto free_cache;

		ret = io_ctl_read_entry(&io_ctl, e, &type);
		if (ret) {
			kmem_cache_free(btrfs_free_space_cachep, e);
			goto free_cache;
		}

		if (!e->bytes) {
			kmem_cache_free(btrfs_free_space_cachep, e);
			goto free_cache;
		}

		if (type == BTRFS_FREE_SPACE_EXTENT) {
			spin_lock(&ctl->tree_lock);
			ret = link_free_space(ctl, e);
			spin_unlock(&ctl->tree_lock);
			if (ret) {
				printk(KERN_ERR "Duplicate entries in "
				       "free space cache, dumping\n");
				kmem_cache_free(btrfs_free_space_cachep, e);
				goto free_cache;
			}
		} else {
			BUG_ON(!num_bitmaps);
			num_bitmaps--;
			e->bitmap = kzalloc(PAGE_CACHE_SIZE, GFP_NOFS);
			if (!e->bitmap) {
				kmem_cache_free(
					btrfs_free_space_cachep, e);
				goto free_cache;
			}
			spin_lock(&ctl->tree_lock);
			ret = link_free_space(ctl, e);
			ctl->total_bitmaps++;
			ctl->op->recalc_thresholds(ctl);
			spin_unlock(&ctl->tree_lock);
			if (ret) {
				printk(KERN_ERR "Duplicate entries in "
				       "free space cache, dumping\n");
				kmem_cache_free(btrfs_free_space_cachep, e);
				goto free_cache;
			}
			list_add_tail(&e->list, &bitmaps);
		}

		num_entries--;
	}

	io_ctl_unmap_page(&io_ctl);

	/*
	 * We add the bitmaps at the end of the entries in order that
	 * the bitmap entries are added to the cache.
	 */
	list_for_each_entry_safe(e, n, &bitmaps, list) {
		list_del_init(&e->list);
		ret = io_ctl_read_bitmap(&io_ctl, e);
		if (ret)
			goto free_cache;
	}

	io_ctl_drop_pages(&io_ctl);
	ret = 1;
out:
	io_ctl_free(&io_ctl);
	return ret;
free_cache:
	io_ctl_drop_pages(&io_ctl);
	__btrfs_remove_free_space_cache(ctl);
	goto out;
}

int load_free_space_cache(struct btrfs_fs_info *fs_info,
			  struct btrfs_block_group_cache *block_group)
{
	struct btrfs_free_space_ctl *ctl = block_group->free_space_ctl;
	struct btrfs_root *root = fs_info->tree_root;
	struct inode *inode;
	struct btrfs_path *path;
	int ret = 0;
	bool matched;
	u64 used = btrfs_block_group_used(&block_group->item);

	/*
	 * If we're unmounting then just return, since this does a search on the
	 * normal root and not the commit root and we could deadlock.
	 */
	if (btrfs_fs_closing(fs_info))
		return 0;

	/*
	 * If this block group has been marked to be cleared for one reason or
	 * another then we can't trust the on disk cache, so just return.
	 */
	spin_lock(&block_group->lock);
	if (block_group->disk_cache_state != BTRFS_DC_WRITTEN) {
		spin_unlock(&block_group->lock);
		return 0;
	}
	spin_unlock(&block_group->lock);

	path = btrfs_alloc_path();
	if (!path)
		return 0;

	inode = lookup_free_space_inode(root, block_group, path);
	if (IS_ERR(inode)) {
		btrfs_free_path(path);
		return 0;
	}

	/* We may have converted the inode and made the cache invalid. */
	spin_lock(&block_group->lock);
	if (block_group->disk_cache_state != BTRFS_DC_WRITTEN) {
		spin_unlock(&block_group->lock);
		btrfs_free_path(path);
		goto out;
	}
	spin_unlock(&block_group->lock);

	ret = __load_free_space_cache(fs_info->tree_root, inode, ctl,
				      path, block_group->key.objectid);
	btrfs_free_path(path);
	if (ret <= 0)
		goto out;

	spin_lock(&ctl->tree_lock);
	matched = (ctl->free_space == (block_group->key.offset - used -
				       block_group->bytes_super));
	spin_unlock(&ctl->tree_lock);

	if (!matched) {
		__btrfs_remove_free_space_cache(ctl);
		printk(KERN_ERR "block group %llu has an wrong amount of free "
		       "space\n", block_group->key.objectid);
		ret = -1;
	}
out:
	if (ret < 0) {
		/* This cache is bogus, make sure it gets cleared */
		spin_lock(&block_group->lock);
		block_group->disk_cache_state = BTRFS_DC_CLEAR;
		spin_unlock(&block_group->lock);
		ret = 0;

		printk(KERN_ERR "btrfs: failed to load free space cache "
		       "for block group %llu\n", block_group->key.objectid);
	}

	iput(inode);
	return ret;
}

/**
 * __btrfs_write_out_cache - write out cached info to an inode
 * @root - the root the inode belongs to
 * @ctl - the free space cache we are going to write out
 * @block_group - the block_group for this cache if it belongs to a block_group
 * @trans - the trans handle
 * @path - the path to use
 * @offset - the offset for the key we'll insert
 *
 * This function writes out a free space cache struct to disk for quick recovery
 * on mount.  This will return 0 if it was successfull in writing the cache out,
 * and -1 if it was not.
 */
int __btrfs_write_out_cache(struct btrfs_root *root, struct inode *inode,
			    struct btrfs_free_space_ctl *ctl,
			    struct btrfs_block_group_cache *block_group,
			    struct btrfs_trans_handle *trans,
			    struct btrfs_path *path, u64 offset)
{
	struct btrfs_free_space_header *header;
	struct extent_buffer *leaf;
	struct rb_node *node;
	struct list_head *pos, *n;
	struct extent_state *cached_state = NULL;
	struct btrfs_free_cluster *cluster = NULL;
	struct extent_io_tree *unpin = NULL;
	struct io_ctl io_ctl;
	struct list_head bitmap_list;
	struct btrfs_key key;
	u64 start, extent_start, extent_end, len;
	int entries = 0;
	int bitmaps = 0;
	int ret;
	int err = -1;

	INIT_LIST_HEAD(&bitmap_list);

	if (!i_size_read(inode))
		return -1;

	ret = io_ctl_init(&io_ctl, inode, root);
	if (ret)
		return -1;

	/* Get the cluster for this block_group if it exists */
	if (block_group && !list_empty(&block_group->cluster_list))
		cluster = list_entry(block_group->cluster_list.next,
				     struct btrfs_free_cluster,
				     block_group_list);

	/* Lock all pages first so we can lock the extent safely. */
	io_ctl_prepare_pages(&io_ctl, inode, 0);

	lock_extent_bits(&BTRFS_I(inode)->io_tree, 0, i_size_read(inode) - 1,
			 0, &cached_state);

	node = rb_first(&ctl->free_space_offset);
	if (!node && cluster) {
		node = rb_first(&cluster->root);
		cluster = NULL;
	}

	/* Make sure we can fit our crcs into the first page */
	if (io_ctl.check_crcs &&
	    (io_ctl.num_pages * sizeof(u32)) >= PAGE_CACHE_SIZE) {
		WARN_ON(1);
		goto out_nospc;
	}

	io_ctl_set_generation(&io_ctl, trans->transid);

	/* Write out the extent entries */
	while (node) {
		struct btrfs_free_space *e;

		e = rb_entry(node, struct btrfs_free_space, offset_index);
		entries++;

		ret = io_ctl_add_entry(&io_ctl, e->offset, e->bytes,
				       e->bitmap);
		if (ret)
			goto out_nospc;

		if (e->bitmap) {
			list_add_tail(&e->list, &bitmap_list);
			bitmaps++;
		}
		node = rb_next(node);
		if (!node && cluster) {
			node = rb_first(&cluster->root);
			cluster = NULL;
		}
	}

	/*
	 * We want to add any pinned extents to our free space cache
	 * so we don't leak the space
	 */

	/*
	 * We shouldn't have switched the pinned extents yet so this is the
	 * right one
	 */
	unpin = root->fs_info->pinned_extents;

	if (block_group)
		start = block_group->key.objectid;

	while (block_group && (start < block_group->key.objectid +
			       block_group->key.offset)) {
		ret = find_first_extent_bit(unpin, start,
					    &extent_start, &extent_end,
					    EXTENT_DIRTY);
		if (ret) {
			ret = 0;
			break;
		}

		/* This pinned extent is out of our range */
		if (extent_start >= block_group->key.objectid +
		    block_group->key.offset)
			break;

		extent_start = max(extent_start, start);
		extent_end = min(block_group->key.objectid +
				 block_group->key.offset, extent_end + 1);
		len = extent_end - extent_start;

		entries++;
		ret = io_ctl_add_entry(&io_ctl, extent_start, len, NULL);
		if (ret)
			goto out_nospc;

		start = extent_end;
	}

	/* Write out the bitmaps */
	list_for_each_safe(pos, n, &bitmap_list) {
		struct btrfs_free_space *entry =
			list_entry(pos, struct btrfs_free_space, list);

		ret = io_ctl_add_bitmap(&io_ctl, entry->bitmap);
		if (ret)
			goto out_nospc;
		list_del_init(&entry->list);
	}

	/* Zero out the rest of the pages just to make sure */
	io_ctl_zero_remaining_pages(&io_ctl);

	ret = btrfs_dirty_pages(root, inode, io_ctl.pages, io_ctl.num_pages,
				0, i_size_read(inode), &cached_state);
	io_ctl_drop_pages(&io_ctl);
	unlock_extent_cached(&BTRFS_I(inode)->io_tree, 0,
			     i_size_read(inode) - 1, &cached_state, GFP_NOFS);

	if (ret)
		goto out;


	ret = filemap_write_and_wait(inode->i_mapping);
	if (ret)
		goto out;

	key.objectid = BTRFS_FREE_SPACE_OBJECTID;
	key.offset = offset;
	key.type = 0;

	ret = btrfs_search_slot(trans, root, &key, path, 0, 1);
	if (ret < 0) {
		clear_extent_bit(&BTRFS_I(inode)->io_tree, 0, inode->i_size - 1,
				 EXTENT_DIRTY | EXTENT_DELALLOC, 0, 0, NULL,
				 GFP_NOFS);
		goto out;
	}
	leaf = path->nodes[0];
	if (ret > 0) {
		struct btrfs_key found_key;
		BUG_ON(!path->slots[0]);
		path->slots[0]--;
		btrfs_item_key_to_cpu(leaf, &found_key, path->slots[0]);
		if (found_key.objectid != BTRFS_FREE_SPACE_OBJECTID ||
		    found_key.offset != offset) {
			clear_extent_bit(&BTRFS_I(inode)->io_tree, 0,
					 inode->i_size - 1,
					 EXTENT_DIRTY | EXTENT_DELALLOC, 0, 0,
					 NULL, GFP_NOFS);
			btrfs_release_path(path);
			goto out;
		}
	}

	BTRFS_I(inode)->generation = trans->transid;
	header = btrfs_item_ptr(leaf, path->slots[0],
				struct btrfs_free_space_header);
	btrfs_set_free_space_entries(leaf, header, entries);
	btrfs_set_free_space_bitmaps(leaf, header, bitmaps);
	btrfs_set_free_space_generation(leaf, header, trans->transid);
	btrfs_mark_buffer_dirty(leaf);
	btrfs_release_path(path);

	err = 0;
out:
	io_ctl_free(&io_ctl);
	if (err) {
		invalidate_inode_pages2(inode->i_mapping);
		BTRFS_I(inode)->generation = 0;
	}
	btrfs_update_inode(trans, root, inode);
	return err;

out_nospc:
	list_for_each_safe(pos, n, &bitmap_list) {
		struct btrfs_free_space *entry =
			list_entry(pos, struct btrfs_free_space, list);
		list_del_init(&entry->list);
	}
	io_ctl_drop_pages(&io_ctl);
	unlock_extent_cached(&BTRFS_I(inode)->io_tree, 0,
			     i_size_read(inode) - 1, &cached_state, GFP_NOFS);
	goto out;
}

int btrfs_write_out_cache(struct btrfs_root *root,
			  struct btrfs_trans_handle *trans,
			  struct btrfs_block_group_cache *block_group,
			  struct btrfs_path *path)
{
	struct btrfs_free_space_ctl *ctl = block_group->free_space_ctl;
	struct inode *inode;
	int ret = 0;

	root = root->fs_info->tree_root;

	spin_lock(&block_group->lock);
	if (block_group->disk_cache_state < BTRFS_DC_SETUP) {
		spin_unlock(&block_group->lock);
		return 0;
	}
	spin_unlock(&block_group->lock);

	inode = lookup_free_space_inode(root, block_group, path);
	if (IS_ERR(inode))
		return 0;

	ret = __btrfs_write_out_cache(root, inode, ctl, block_group, trans,
				      path, block_group->key.objectid);
	if (ret) {
		spin_lock(&block_group->lock);
		block_group->disk_cache_state = BTRFS_DC_ERROR;
		spin_unlock(&block_group->lock);
		ret = 0;
#ifdef DEBUG
		printk(KERN_ERR "btrfs: failed to write free space cace "
		       "for block group %llu\n", block_group->key.objectid);
#endif
	}

	iput(inode);
	return ret;
}

static inline unsigned long offset_to_bit(u64 bitmap_start, u32 unit,
					  u64 offset)
{
	BUG_ON(offset < bitmap_start);
	offset -= bitmap_start;
	return (unsigned long)(div_u64(offset, unit));
}

static inline unsigned long bytes_to_bits(u64 bytes, u32 unit)
{
	return (unsigned long)(div_u64(bytes, unit));
}

static inline u64 offset_to_bitmap(struct btrfs_free_space_ctl *ctl,
				   u64 offset)
{
	u64 bitmap_start;
	u64 bytes_per_bitmap;

	bytes_per_bitmap = BITS_PER_BITMAP * ctl->unit;
	bitmap_start = offset - ctl->start;
	bitmap_start = div64_u64(bitmap_start, bytes_per_bitmap);
	bitmap_start *= bytes_per_bitmap;
	bitmap_start += ctl->start;

	return bitmap_start;
}

static int tree_insert_offset(struct rb_root *root, u64 offset,
			      struct rb_node *node, int bitmap)
{
	struct rb_node **p = &root->rb_node;
	struct rb_node *parent = NULL;
	struct btrfs_free_space *info;

	while (*p) {
		parent = *p;
		info = rb_entry(parent, struct btrfs_free_space, offset_index);

		if (offset < info->offset) {
			p = &(*p)->rb_left;
		} else if (offset > info->offset) {
			p = &(*p)->rb_right;
		} else {
			/*
			 * we could have a bitmap entry and an extent entry
			 * share the same offset.  If this is the case, we want
			 * the extent entry to always be found first if we do a
			 * linear search through the tree, since we want to have
			 * the quickest allocation time, and allocating from an
			 * extent is faster than allocating from a bitmap.  So
			 * if we're inserting a bitmap and we find an entry at
			 * this offset, we want to go right, or after this entry
			 * logically.  If we are inserting an extent and we've
			 * found a bitmap, we want to go left, or before
			 * logically.
			 */
			if (bitmap) {
				if (info->bitmap) {
					WARN_ON_ONCE(1);
					return -EEXIST;
				}
				p = &(*p)->rb_right;
			} else {
				if (!info->bitmap) {
					WARN_ON_ONCE(1);
					return -EEXIST;
				}
				p = &(*p)->rb_left;
			}
		}
	}

	rb_link_node(node, parent, p);
	rb_insert_color(node, root);

	return 0;
}

/*
 * searches the tree for the given offset.
 *
 * fuzzy - If this is set, then we are trying to make an allocation, and we just
 * want a section that has at least bytes size and comes at or after the given
 * offset.
 */
static struct btrfs_free_space *
tree_search_offset(struct btrfs_free_space_ctl *ctl,
		   u64 offset, int bitmap_only, int fuzzy)
{
	struct rb_node *n = ctl->free_space_offset.rb_node;
	struct btrfs_free_space *entry, *prev = NULL;

	/* find entry that is closest to the 'offset' */
	while (1) {
		if (!n) {
			entry = NULL;
			break;
		}

		entry = rb_entry(n, struct btrfs_free_space, offset_index);
		prev = entry;

		if (offset < entry->offset)
			n = n->rb_left;
		else if (offset > entry->offset)
			n = n->rb_right;
		else
			break;
	}

	if (bitmap_only) {
		if (!entry)
			return NULL;
		if (entry->bitmap)
			return entry;

		/*
		 * bitmap entry and extent entry may share same offset,
		 * in that case, bitmap entry comes after extent entry.
		 */
		n = rb_next(n);
		if (!n)
			return NULL;
		entry = rb_entry(n, struct btrfs_free_space, offset_index);
		if (entry->offset != offset)
			return NULL;

		WARN_ON(!entry->bitmap);
		return entry;
	} else if (entry) {
		if (entry->bitmap) {
			/*
			 * if previous extent entry covers the offset,
			 * we should return it instead of the bitmap entry
			 */
			n = &entry->offset_index;
			while (1) {
				n = rb_prev(n);
				if (!n)
					break;
				prev = rb_entry(n, struct btrfs_free_space,
						offset_index);
				if (!prev->bitmap) {
					if (prev->offset + prev->bytes > offset)
						entry = prev;
					break;
				}
			}
		}
		return entry;
	}

	if (!prev)
		return NULL;

	/* find last entry before the 'offset' */
	entry = prev;
	if (entry->offset > offset) {
		n = rb_prev(&entry->offset_index);
		if (n) {
			entry = rb_entry(n, struct btrfs_free_space,
					offset_index);
			BUG_ON(entry->offset > offset);
		} else {
			if (fuzzy)
				return entry;
			else
				return NULL;
		}
	}

	if (entry->bitmap) {
		n = &entry->offset_index;
		while (1) {
			n = rb_prev(n);
			if (!n)
				break;
			prev = rb_entry(n, struct btrfs_free_space,
					offset_index);
			if (!prev->bitmap) {
				if (prev->offset + prev->bytes > offset)
					return prev;
				break;
			}
		}
		if (entry->offset + BITS_PER_BITMAP * ctl->unit > offset)
			return entry;
	} else if (entry->offset + entry->bytes > offset)
		return entry;

	if (!fuzzy)
		return NULL;

	while (1) {
		if (entry->bitmap) {
			if (entry->offset + BITS_PER_BITMAP *
			    ctl->unit > offset)
				break;
		} else {
			if (entry->offset + entry->bytes > offset)
				break;
		}

		n = rb_next(&entry->offset_index);
		if (!n)
			return NULL;
		entry = rb_entry(n, struct btrfs_free_space, offset_index);
	}
	return entry;
}

static inline void
__unlink_free_space(struct btrfs_free_space_ctl *ctl,
		    struct btrfs_free_space *info)
{
	rb_erase(&info->offset_index, &ctl->free_space_offset);
	ctl->free_extents--;
}

static void unlink_free_space(struct btrfs_free_space_ctl *ctl,
			      struct btrfs_free_space *info)
{
	__unlink_free_space(ctl, info);
	ctl->free_space -= info->bytes;
}

static int link_free_space(struct btrfs_free_space_ctl *ctl,
			   struct btrfs_free_space *info)
{
	int ret = 0;

	BUG_ON(!info->bitmap && !info->bytes);
	ret = tree_insert_offset(&ctl->free_space_offset, info->offset,
				 &info->offset_index, (info->bitmap != NULL));
	if (ret)
		return ret;

	ctl->free_space += info->bytes;
	ctl->free_extents++;
	return ret;
}

static void recalculate_thresholds(struct btrfs_free_space_ctl *ctl)
{
	struct btrfs_block_group_cache *block_group = ctl->private;
	u64 max_bytes;
	u64 bitmap_bytes;
	u64 extent_bytes;
	u64 size = block_group->key.offset;
	u64 bytes_per_bg = BITS_PER_BITMAP * block_group->sectorsize;
	int max_bitmaps = div64_u64(size + bytes_per_bg - 1, bytes_per_bg);

	BUG_ON(ctl->total_bitmaps > max_bitmaps);

	/*
	 * The goal is to keep the total amount of memory used per 1gb of space
	 * at or below 32k, so we need to adjust how much memory we allow to be
	 * used by extent based free space tracking
	 */
	if (size < 1024 * 1024 * 1024)
		max_bytes = MAX_CACHE_BYTES_PER_GIG;
	else
		max_bytes = MAX_CACHE_BYTES_PER_GIG *
			div64_u64(size, 1024 * 1024 * 1024);

	/*
	 * we want to account for 1 more bitmap than what we have so we can make
	 * sure we don't go over our overall goal of MAX_CACHE_BYTES_PER_GIG as
	 * we add more bitmaps.
	 */
	bitmap_bytes = (ctl->total_bitmaps + 1) * PAGE_CACHE_SIZE;

	if (bitmap_bytes >= max_bytes) {
		ctl->extents_thresh = 0;
		return;
	}

	/*
	 * we want the extent entry threshold to always be at most 1/2 the maxw
	 * bytes we can have, or whatever is less than that.
	 */
	extent_bytes = max_bytes - bitmap_bytes;
	extent_bytes = min_t(u64, extent_bytes, div64_u64(max_bytes, 2));

	ctl->extents_thresh =
		div64_u64(extent_bytes, (sizeof(struct btrfs_free_space)));
}

static inline void __bitmap_clear_bits(struct btrfs_free_space_ctl *ctl,
				       struct btrfs_free_space *info,
				       u64 offset, u64 bytes)
{
	unsigned long start, count;

	start = offset_to_bit(info->offset, ctl->unit, offset);
	count = bytes_to_bits(bytes, ctl->unit);
	BUG_ON(start + count > BITS_PER_BITMAP);

	bitmap_clear(info->bitmap, start, count);

	info->bytes -= bytes;
}

static void bitmap_clear_bits(struct btrfs_free_space_ctl *ctl,
			      struct btrfs_free_space *info, u64 offset,
			      u64 bytes)
{
	__bitmap_clear_bits(ctl, info, offset, bytes);
	ctl->free_space -= bytes;
}

static void bitmap_set_bits(struct btrfs_free_space_ctl *ctl,
			    struct btrfs_free_space *info, u64 offset,
			    u64 bytes)
{
	unsigned long start, count;

	start = offset_to_bit(info->offset, ctl->unit, offset);
	count = bytes_to_bits(bytes, ctl->unit);
	BUG_ON(start + count > BITS_PER_BITMAP);

	bitmap_set(info->bitmap, start, count);

	info->bytes += bytes;
	ctl->free_space += bytes;
}

static int search_bitmap(struct btrfs_free_space_ctl *ctl,
			 struct btrfs_free_space *bitmap_info, u64 *offset,
			 u64 *bytes)
{
	unsigned long found_bits = 0;
	unsigned long bits, i;
	unsigned long next_zero;

	i = offset_to_bit(bitmap_info->offset, ctl->unit,
			  max_t(u64, *offset, bitmap_info->offset));
	bits = bytes_to_bits(*bytes, ctl->unit);

	for (i = find_next_bit(bitmap_info->bitmap, BITS_PER_BITMAP, i);
	     i < BITS_PER_BITMAP;
	     i = find_next_bit(bitmap_info->bitmap, BITS_PER_BITMAP, i + 1)) {
		next_zero = find_next_zero_bit(bitmap_info->bitmap,
					       BITS_PER_BITMAP, i);
		if ((next_zero - i) >= bits) {
			found_bits = next_zero - i;
			break;
		}
		i = next_zero;
	}

	if (found_bits) {
		*offset = (u64)(i * ctl->unit) + bitmap_info->offset;
		*bytes = (u64)(found_bits) * ctl->unit;
		return 0;
	}

	return -1;
}

static struct btrfs_free_space *
find_free_space(struct btrfs_free_space_ctl *ctl, u64 *offset, u64 *bytes)
{
	struct btrfs_free_space *entry;
	struct rb_node *node;
	int ret;

	if (!ctl->free_space_offset.rb_node)
		return NULL;

	entry = tree_search_offset(ctl, offset_to_bitmap(ctl, *offset), 0, 1);
	if (!entry)
		return NULL;

	for (node = &entry->offset_index; node; node = rb_next(node)) {
		entry = rb_entry(node, struct btrfs_free_space, offset_index);
		if (entry->bytes < *bytes)
			continue;

		if (entry->bitmap) {
			ret = search_bitmap(ctl, entry, offset, bytes);
			if (!ret)
				return entry;
			continue;
		}

		*offset = entry->offset;
		*bytes = entry->bytes;
		return entry;
	}

	return NULL;
}

static void add_new_bitmap(struct btrfs_free_space_ctl *ctl,
			   struct btrfs_free_space *info, u64 offset)
{
	info->offset = offset_to_bitmap(ctl, offset);
	info->bytes = 0;
	INIT_LIST_HEAD(&info->list);
	link_free_space(ctl, info);
	ctl->total_bitmaps++;

	ctl->op->recalc_thresholds(ctl);
}

static void free_bitmap(struct btrfs_free_space_ctl *ctl,
			struct btrfs_free_space *bitmap_info)
{
	unlink_free_space(ctl, bitmap_info);
	kfree(bitmap_info->bitmap);
	kmem_cache_free(btrfs_free_space_cachep, bitmap_info);
	ctl->total_bitmaps--;
	ctl->op->recalc_thresholds(ctl);
}

static noinline int remove_from_bitmap(struct btrfs_free_space_ctl *ctl,
			      struct btrfs_free_space *bitmap_info,
			      u64 *offset, u64 *bytes)
{
	u64 end;
	u64 search_start, search_bytes;
	int ret;

again:
	end = bitmap_info->offset + (u64)(BITS_PER_BITMAP * ctl->unit) - 1;

	/*
	 * XXX - this can go away after a few releases.
	 *
	 * since the only user of btrfs_remove_free_space is the tree logging
	 * stuff, and the only way to test that is under crash conditions, we
	 * want to have this debug stuff here just in case somethings not
	 * working.  Search the bitmap for the space we are trying to use to
	 * make sure its actually there.  If its not there then we need to stop
	 * because something has gone wrong.
	 */
	search_start = *offset;
	search_bytes = *bytes;
	search_bytes = min(search_bytes, end - search_start + 1);
	ret = search_bitmap(ctl, bitmap_info, &search_start, &search_bytes);
	BUG_ON(ret < 0 || search_start != *offset);

	if (*offset > bitmap_info->offset && *offset + *bytes > end) {
		bitmap_clear_bits(ctl, bitmap_info, *offset, end - *offset + 1);
		*bytes -= end - *offset + 1;
		*offset = end + 1;
	} else if (*offset >= bitmap_info->offset && *offset + *bytes <= end) {
		bitmap_clear_bits(ctl, bitmap_info, *offset, *bytes);
		*bytes = 0;
	}

	if (*bytes) {
		struct rb_node *next = rb_next(&bitmap_info->offset_index);
		if (!bitmap_info->bytes)
			free_bitmap(ctl, bitmap_info);

		/*
		 * no entry after this bitmap, but we still have bytes to
		 * remove, so something has gone wrong.
		 */
		if (!next)
			return -EINVAL;

		bitmap_info = rb_entry(next, struct btrfs_free_space,
				       offset_index);

		/*
		 * if the next entry isn't a bitmap we need to return to let the
		 * extent stuff do its work.
		 */
		if (!bitmap_info->bitmap)
			return -EAGAIN;

		/*
		 * Ok the next item is a bitmap, but it may not actually hold
		 * the information for the rest of this free space stuff, so
		 * look for it, and if we don't find it return so we can try
		 * everything over again.
		 */
		search_start = *offset;
		search_bytes = *bytes;
		ret = search_bitmap(ctl, bitmap_info, &search_start,
				    &search_bytes);
		if (ret < 0 || search_start != *offset)
			return -EAGAIN;

		goto again;
	} else if (!bitmap_info->bytes)
		free_bitmap(ctl, bitmap_info);

	return 0;
}

static u64 add_bytes_to_bitmap(struct btrfs_free_space_ctl *ctl,
			       struct btrfs_free_space *info, u64 offset,
			       u64 bytes)
{
	u64 bytes_to_set = 0;
	u64 end;

	end = info->offset + (u64)(BITS_PER_BITMAP * ctl->unit);

	bytes_to_set = min(end - offset, bytes);

	bitmap_set_bits(ctl, info, offset, bytes_to_set);

	return bytes_to_set;

}

static bool use_bitmap(struct btrfs_free_space_ctl *ctl,
		      struct btrfs_free_space *info)
{
	struct btrfs_block_group_cache *block_group = ctl->private;

	/*
	 * If we are below the extents threshold then we can add this as an
	 * extent, and don't have to deal with the bitmap
	 */
	if (ctl->free_extents < ctl->extents_thresh) {
		/*
		 * If this block group has some small extents we don't want to
		 * use up all of our free slots in the cache with them, we want
		 * to reserve them to larger extents, however if we have plent
		 * of cache left then go ahead an dadd them, no sense in adding
		 * the overhead of a bitmap if we don't have to.
		 */
		if (info->bytes <= block_group->sectorsize * 4) {
			if (ctl->free_extents * 2 <= ctl->extents_thresh)
				return false;
		} else {
			return false;
		}
	}

	/*
	 * some block groups are so tiny they can't be enveloped by a bitmap, so
	 * don't even bother to create a bitmap for this
	 */
	if (BITS_PER_BITMAP * block_group->sectorsize >
	    block_group->key.offset)
		return false;

	return true;
}

static struct btrfs_free_space_op free_space_op = {
	.recalc_thresholds	= recalculate_thresholds,
	.use_bitmap		= use_bitmap,
};

static int insert_into_bitmap(struct btrfs_free_space_ctl *ctl,
			      struct btrfs_free_space *info)
{
	struct btrfs_free_space *bitmap_info;
	struct btrfs_block_group_cache *block_group = NULL;
	int added = 0;
	u64 bytes, offset, bytes_added;
	int ret;

	bytes = info->bytes;
	offset = info->offset;

	if (!ctl->op->use_bitmap(ctl, info))
		return 0;

	if (ctl->op == &free_space_op)
		block_group = ctl->private;
again:
	/*
	 * Since we link bitmaps right into the cluster we need to see if we
	 * have a cluster here, and if so and it has our bitmap we need to add
	 * the free space to that bitmap.
	 */
	if (block_group && !list_empty(&block_group->cluster_list)) {
		struct btrfs_free_cluster *cluster;
		struct rb_node *node;
		struct btrfs_free_space *entry;

		cluster = list_entry(block_group->cluster_list.next,
				     struct btrfs_free_cluster,
				     block_group_list);
		spin_lock(&cluster->lock);
		node = rb_first(&cluster->root);
		if (!node) {
			spin_unlock(&cluster->lock);
			goto no_cluster_bitmap;
		}

		entry = rb_entry(node, struct btrfs_free_space, offset_index);
		if (!entry->bitmap) {
			spin_unlock(&cluster->lock);
			goto no_cluster_bitmap;
		}

		if (entry->offset == offset_to_bitmap(ctl, offset)) {
			bytes_added = add_bytes_to_bitmap(ctl, entry,
							  offset, bytes);
			bytes -= bytes_added;
			offset += bytes_added;
		}
		spin_unlock(&cluster->lock);
		if (!bytes) {
			ret = 1;
			goto out;
		}
	}

no_cluster_bitmap:
	bitmap_info = tree_search_offset(ctl, offset_to_bitmap(ctl, offset),
					 1, 0);
	if (!bitmap_info) {
		BUG_ON(added);
		goto new_bitmap;
	}

	bytes_added = add_bytes_to_bitmap(ctl, bitmap_info, offset, bytes);
	bytes -= bytes_added;
	offset += bytes_added;
	added = 0;

	if (!bytes) {
		ret = 1;
		goto out;
	} else
		goto again;

new_bitmap:
	if (info && info->bitmap) {
		add_new_bitmap(ctl, info, offset);
		added = 1;
		info = NULL;
		goto again;
	} else {
		spin_unlock(&ctl->tree_lock);

		/* no pre-allocated info, allocate a new one */
		if (!info) {
			info = kmem_cache_zalloc(btrfs_free_space_cachep,
						 GFP_NOFS);
			if (!info) {
				spin_lock(&ctl->tree_lock);
				ret = -ENOMEM;
				goto out;
			}
		}

		/* allocate the bitmap */
		info->bitmap = kzalloc(PAGE_CACHE_SIZE, GFP_NOFS);
		spin_lock(&ctl->tree_lock);
		if (!info->bitmap) {
			ret = -ENOMEM;
			goto out;
		}
		goto again;
	}

out:
	if (info) {
		if (info->bitmap)
			kfree(info->bitmap);
		kmem_cache_free(btrfs_free_space_cachep, info);
	}

	return ret;
}

static bool try_merge_free_space(struct btrfs_free_space_ctl *ctl,
			  struct btrfs_free_space *info, bool update_stat)
{
	struct btrfs_free_space *left_info;
	struct btrfs_free_space *right_info;
	bool merged = false;
	u64 offset = info->offset;
	u64 bytes = info->bytes;

	/*
	 * first we want to see if there is free space adjacent to the range we
	 * are adding, if there is remove that struct and add a new one to
	 * cover the entire range
	 */
	right_info = tree_search_offset(ctl, offset + bytes, 0, 0);
	if (right_info && rb_prev(&right_info->offset_index))
		left_info = rb_entry(rb_prev(&right_info->offset_index),
				     struct btrfs_free_space, offset_index);
	else
		left_info = tree_search_offset(ctl, offset - 1, 0, 0);

	if (right_info && !right_info->bitmap) {
		if (update_stat)
			unlink_free_space(ctl, right_info);
		else
			__unlink_free_space(ctl, right_info);
		info->bytes += right_info->bytes;
		kmem_cache_free(btrfs_free_space_cachep, right_info);
		merged = true;
	}

	if (left_info && !left_info->bitmap &&
	    left_info->offset + left_info->bytes == offset) {
		if (update_stat)
			unlink_free_space(ctl, left_info);
		else
			__unlink_free_space(ctl, left_info);
		info->offset = left_info->offset;
		info->bytes += left_info->bytes;
		kmem_cache_free(btrfs_free_space_cachep, left_info);
		merged = true;
	}

	return merged;
}

int __btrfs_add_free_space(struct btrfs_free_space_ctl *ctl,
			   u64 offset, u64 bytes)
{
	struct btrfs_free_space *info;
	int ret = 0;

	info = kmem_cache_zalloc(btrfs_free_space_cachep, GFP_NOFS);
	if (!info)
		return -ENOMEM;

	info->offset = offset;
	info->bytes = bytes;

	spin_lock(&ctl->tree_lock);

	if (try_merge_free_space(ctl, info, true))
		goto link;

	/*
	 * There was no extent directly to the left or right of this new
	 * extent then we know we're going to have to allocate a new extent, so
	 * before we do that see if we need to drop this into a bitmap
	 */
	ret = insert_into_bitmap(ctl, info);
	if (ret < 0) {
		goto out;
	} else if (ret) {
		ret = 0;
		goto out;
	}
link:
	ret = link_free_space(ctl, info);
	if (ret)
		kmem_cache_free(btrfs_free_space_cachep, info);
out:
	spin_unlock(&ctl->tree_lock);

	if (ret) {
		printk(KERN_CRIT "btrfs: unable to add free space :%d\n", ret);
		BUG_ON(ret == -EEXIST);
	}

	return ret;
}

int btrfs_remove_free_space(struct btrfs_block_group_cache *block_group,
			    u64 offset, u64 bytes)
{
	struct btrfs_free_space_ctl *ctl = block_group->free_space_ctl;
	struct btrfs_free_space *info;
	struct btrfs_free_space *next_info = NULL;
	int ret = 0;

	spin_lock(&ctl->tree_lock);

again:
	info = tree_search_offset(ctl, offset, 0, 0);
	if (!info) {
		/*
		 * oops didn't find an extent that matched the space we wanted
		 * to remove, look for a bitmap instead
		 */
		info = tree_search_offset(ctl, offset_to_bitmap(ctl, offset),
					  1, 0);
		if (!info) {
			/* the tree logging code might be calling us before we
			 * have fully loaded the free space rbtree for this
			 * block group.  So it is possible the entry won't
			 * be in the rbtree yet at all.  The caching code
			 * will make sure not to put it in the rbtree if
			 * the logging code has pinned it.
			 */
			goto out_lock;
		}
	}

	if (info->bytes < bytes && rb_next(&info->offset_index)) {
		u64 end;
		next_info = rb_entry(rb_next(&info->offset_index),
					     struct btrfs_free_space,
					     offset_index);

		if (next_info->bitmap)
			end = next_info->offset +
			      BITS_PER_BITMAP * ctl->unit - 1;
		else
			end = next_info->offset + next_info->bytes;

		if (next_info->bytes < bytes ||
		    next_info->offset > offset || offset > end) {
			printk(KERN_CRIT "Found free space at %llu, size %llu,"
			      " trying to use %llu\n",
			      (unsigned long long)info->offset,
			      (unsigned long long)info->bytes,
			      (unsigned long long)bytes);
			WARN_ON(1);
			ret = -EINVAL;
			goto out_lock;
		}

		info = next_info;
	}

	if (info->bytes == bytes) {
		unlink_free_space(ctl, info);
		if (info->bitmap) {
			kfree(info->bitmap);
			ctl->total_bitmaps--;
		}
		kmem_cache_free(btrfs_free_space_cachep, info);
		ret = 0;
		goto out_lock;
	}

	if (!info->bitmap && info->offset == offset) {
		unlink_free_space(ctl, info);
		info->offset += bytes;
		info->bytes -= bytes;
		ret = link_free_space(ctl, info);
		WARN_ON(ret);
		goto out_lock;
	}

	if (!info->bitmap && info->offset <= offset &&
	    info->offset + info->bytes >= offset + bytes) {
		u64 old_start = info->offset;
		/*
		 * we're freeing space in the middle of the info,
		 * this can happen during tree log replay
		 *
		 * first unlink the old info and then
		 * insert it again after the hole we're creating
		 */
		unlink_free_space(ctl, info);
		if (offset + bytes < info->offset + info->bytes) {
			u64 old_end = info->offset + info->bytes;

			info->offset = offset + bytes;
			info->bytes = old_end - info->offset;
			ret = link_free_space(ctl, info);
			WARN_ON(ret);
			if (ret)
				goto out_lock;
		} else {
			/* the hole we're creating ends at the end
			 * of the info struct, just free the info
			 */
			kmem_cache_free(btrfs_free_space_cachep, info);
		}
		spin_unlock(&ctl->tree_lock);

		/* step two, insert a new info struct to cover
		 * anything before the hole
		 */
		ret = btrfs_add_free_space(block_group, old_start,
					   offset - old_start);
		WARN_ON(ret); /* -ENOMEM */
		goto out;
	}

	ret = remove_from_bitmap(ctl, info, &offset, &bytes);
	if (ret == -EAGAIN)
		goto again;
	BUG_ON(ret); /* logic error */
out_lock:
	spin_unlock(&ctl->tree_lock);
out:
	return ret;
}

void btrfs_dump_free_space(struct btrfs_block_group_cache *block_group,
			   u64 bytes)
{
	struct btrfs_free_space_ctl *ctl = block_group->free_space_ctl;
	struct btrfs_free_space *info;
	struct rb_node *n;
	int count = 0;

	for (n = rb_first(&ctl->free_space_offset); n; n = rb_next(n)) {
		info = rb_entry(n, struct btrfs_free_space, offset_index);
		if (info->bytes >= bytes)
			count++;
		printk(KERN_CRIT "entry offset %llu, bytes %llu, bitmap %s\n",
		       (unsigned long long)info->offset,
		       (unsigned long long)info->bytes,
		       (info->bitmap) ? "yes" : "no");
	}
	printk(KERN_INFO "block group has cluster?: %s\n",
	       list_empty(&block_group->cluster_list) ? "no" : "yes");
	printk(KERN_INFO "%d blocks of free space at or bigger than bytes is"
	       "\n", count);
}

void btrfs_init_free_space_ctl(struct btrfs_block_group_cache *block_group)
{
	struct btrfs_free_space_ctl *ctl = block_group->free_space_ctl;

	spin_lock_init(&ctl->tree_lock);
	ctl->unit = block_group->sectorsize;
	ctl->start = block_group->key.objectid;
	ctl->private = block_group;
	ctl->op = &free_space_op;

	/*
	 * we only want to have 32k of ram per block group for keeping
	 * track of free space, and if we pass 1/2 of that we want to
	 * start converting things over to using bitmaps
	 */
	ctl->extents_thresh = ((1024 * 32) / 2) /
				sizeof(struct btrfs_free_space);
}

/*
 * for a given cluster, put all of its extents back into the free
 * space cache.  If the block group passed doesn't match the block group
 * pointed to by the cluster, someone else raced in and freed the
 * cluster already.  In that case, we just return without changing anything
 */
static int
__btrfs_return_cluster_to_free_space(
			     struct btrfs_block_group_cache *block_group,
			     struct btrfs_free_cluster *cluster)
{
	struct btrfs_free_space_ctl *ctl = block_group->free_space_ctl;
	struct btrfs_free_space *entry;
	struct rb_node *node;

	spin_lock(&cluster->lock);
	if (cluster->block_group != block_group)
		goto out;

	cluster->block_group = NULL;
	cluster->window_start = 0;
	list_del_init(&cluster->block_group_list);

	node = rb_first(&cluster->root);
	while (node) {
		bool bitmap;

		entry = rb_entry(node, struct btrfs_free_space, offset_index);
		node = rb_next(&entry->offset_index);
		rb_erase(&entry->offset_index, &cluster->root);

		bitmap = (entry->bitmap != NULL);
		if (!bitmap)
			try_merge_free_space(ctl, entry, false);
		tree_insert_offset(&ctl->free_space_offset,
				   entry->offset, &entry->offset_index, bitmap);
	}
	cluster->root = RB_ROOT;

out:
	spin_unlock(&cluster->lock);
	btrfs_put_block_group(block_group);
	return 0;
}

void __btrfs_remove_free_space_cache_locked(struct btrfs_free_space_ctl *ctl)
{
	struct btrfs_free_space *info;
	struct rb_node *node;

	while ((node = rb_last(&ctl->free_space_offset)) != NULL) {
		info = rb_entry(node, struct btrfs_free_space, offset_index);
		if (!info->bitmap) {
			unlink_free_space(ctl, info);
			kmem_cache_free(btrfs_free_space_cachep, info);
		} else {
			free_bitmap(ctl, info);
		}
		if (need_resched()) {
			spin_unlock(&ctl->tree_lock);
			cond_resched();
			spin_lock(&ctl->tree_lock);
		}
	}
}

void __btrfs_remove_free_space_cache(struct btrfs_free_space_ctl *ctl)
{
	spin_lock(&ctl->tree_lock);
	__btrfs_remove_free_space_cache_locked(ctl);
	spin_unlock(&ctl->tree_lock);
}

void btrfs_remove_free_space_cache(struct btrfs_block_group_cache *block_group)
{
	struct btrfs_free_space_ctl *ctl = block_group->free_space_ctl;
	struct btrfs_free_cluster *cluster;
	struct list_head *head;

	spin_lock(&ctl->tree_lock);
	while ((head = block_group->cluster_list.next) !=
	       &block_group->cluster_list) {
		cluster = list_entry(head, struct btrfs_free_cluster,
				     block_group_list);

		WARN_ON(cluster->block_group != block_group);
		__btrfs_return_cluster_to_free_space(block_group, cluster);
		if (need_resched()) {
			spin_unlock(&ctl->tree_lock);
			cond_resched();
			spin_lock(&ctl->tree_lock);
		}
	}
	__btrfs_remove_free_space_cache_locked(ctl);
	spin_unlock(&ctl->tree_lock);

}

u64 btrfs_find_space_for_alloc(struct btrfs_block_group_cache *block_group,
			       u64 offset, u64 bytes, u64 empty_size)
{
	struct btrfs_free_space_ctl *ctl = block_group->free_space_ctl;
	struct btrfs_free_space *entry = NULL;
	u64 bytes_search = bytes + empty_size;
	u64 ret = 0;

	spin_lock_irq(&ctl->tree_lock);
	entry = find_free_space(ctl, &offset, &bytes_search);
	if (!entry)
		goto out;

	ret = offset;
	if (entry->bitmap) {
		bitmap_clear_bits(ctl, entry, offset, bytes);
		if (!entry->bytes)
			free_bitmap(ctl, entry);
	} else {
		unlink_free_space(ctl, entry);
		entry->offset += bytes;
		entry->bytes -= bytes;
		if (!entry->bytes)
			kmem_cache_free(btrfs_free_space_cachep, entry);
		else
			link_free_space(ctl, entry);
	}

out:
	spin_unlock_irq(&ctl->tree_lock);

	return ret;
}

/*
 * given a cluster, put all of its extents back into the free space
 * cache.  If a block group is passed, this function will only free
 * a cluster that belongs to the passed block group.
 *
 * Otherwise, it'll get a reference on the block group pointed to by the
 * cluster and remove the cluster from it.
 */
int btrfs_return_cluster_to_free_space(
			       struct btrfs_block_group_cache *block_group,
			       struct btrfs_free_cluster *cluster)
{
	struct btrfs_free_space_ctl *ctl;
	int ret;

	/* first, get a safe pointer to the block group */
	spin_lock(&cluster->lock);
	if (!block_group) {
		block_group = cluster->block_group;
		if (!block_group) {
			spin_unlock(&cluster->lock);
			return 0;
		}
	} else if (cluster->block_group != block_group) {
		/* someone else has already freed it don't redo their work */
		spin_unlock(&cluster->lock);
		return 0;
	}
	atomic_inc(&block_group->count);
	spin_unlock(&cluster->lock);

	ctl = block_group->free_space_ctl;

	/* now return any extents the cluster had on it */
	spin_lock(&ctl->tree_lock);
	ret = __btrfs_return_cluster_to_free_space(block_group, cluster);
	spin_unlock(&ctl->tree_lock);

	/* finally drop our ref */
	btrfs_put_block_group(block_group);
	return ret;
}

static u64 btrfs_alloc_from_bitmap(struct btrfs_block_group_cache *block_group,
				   struct btrfs_free_cluster *cluster,
				   struct btrfs_free_space *entry,
				   u64 bytes, u64 min_start)
{
	struct btrfs_free_space_ctl *ctl = block_group->free_space_ctl;
	int err;
	u64 search_start = cluster->window_start;
	u64 search_bytes = bytes;
	u64 ret = 0;

	search_start = min_start;
	search_bytes = bytes;

	err = search_bitmap(ctl, entry, &search_start, &search_bytes);
	if (err)
		return 0;

	ret = search_start;
	__bitmap_clear_bits(ctl, entry, ret, bytes);

	return ret;
}

/*
 * given a cluster, try to allocate 'bytes' from it, returns 0
 * if it couldn't find anything suitably large, or a logical disk offset
 * if things worked out
 */
u64 btrfs_alloc_from_cluster(struct btrfs_block_group_cache *block_group,
			     struct btrfs_free_cluster *cluster, u64 bytes,
			     u64 min_start)
{
	struct btrfs_free_space_ctl *ctl = block_group->free_space_ctl;
	struct btrfs_free_space *entry = NULL;
	struct rb_node *node;
	u64 ret = 0;

	spin_lock(&cluster->lock);
	if (bytes > cluster->max_size)
		goto out;

	if (cluster->block_group != block_group)
		goto out;

	node = rb_first(&cluster->root);
	if (!node)
		goto out;

	entry = rb_entry(node, struct btrfs_free_space, offset_index);
	while(1) {
		if (entry->bytes < bytes ||
		    (!entry->bitmap && entry->offset < min_start)) {
			node = rb_next(&entry->offset_index);
			if (!node)
				break;
			entry = rb_entry(node, struct btrfs_free_space,
					 offset_index);
			continue;
		}

		if (entry->bitmap) {
			ret = btrfs_alloc_from_bitmap(block_group,
						      cluster, entry, bytes,
						      cluster->window_start);
			if (ret == 0) {
				node = rb_next(&entry->offset_index);
				if (!node)
					break;
				entry = rb_entry(node, struct btrfs_free_space,
						 offset_index);
				continue;
			}
			cluster->window_start += bytes;
		} else {
			ret = entry->offset;

			entry->offset += bytes;
			entry->bytes -= bytes;
		}

		if (entry->bytes == 0)
			rb_erase(&entry->offset_index, &cluster->root);
		break;
	}
out:
	spin_unlock(&cluster->lock);

	if (!ret)
		return 0;

	spin_lock(&ctl->tree_lock);

	ctl->free_space -= bytes;
	if (entry->bytes == 0) {
		ctl->free_extents--;
		if (entry->bitmap) {
			kfree(entry->bitmap);
			ctl->total_bitmaps--;
			ctl->op->recalc_thresholds(ctl);
		}
		kmem_cache_free(btrfs_free_space_cachep, entry);
	}

	spin_unlock(&ctl->tree_lock);

	return ret;
}

static int btrfs_bitmap_cluster(struct btrfs_block_group_cache *block_group,
				struct btrfs_free_space *entry,
				struct btrfs_free_cluster *cluster,
				u64 offset, u64 bytes,
				u64 cont1_bytes, u64 min_bytes)
{
	struct btrfs_free_space_ctl *ctl = block_group->free_space_ctl;
	unsigned long next_zero;
	unsigned long i;
	unsigned long want_bits;
	unsigned long min_bits;
	unsigned long found_bits;
	unsigned long start = 0;
	unsigned long total_found = 0;
	int ret;

	i = offset_to_bit(entry->offset, block_group->sectorsize,
			  max_t(u64, offset, entry->offset));
	want_bits = bytes_to_bits(bytes, block_group->sectorsize);
	min_bits = bytes_to_bits(min_bytes, block_group->sectorsize);

again:
	found_bits = 0;
	for (i = find_next_bit(entry->bitmap, BITS_PER_BITMAP, i);
	     i < BITS_PER_BITMAP;
	     i = find_next_bit(entry->bitmap, BITS_PER_BITMAP, i + 1)) {
		next_zero = find_next_zero_bit(entry->bitmap,
					       BITS_PER_BITMAP, i);
		if (next_zero - i >= min_bits) {
			found_bits = next_zero - i;
			break;
		}
		i = next_zero;
	}

	if (!found_bits)
		return -ENOSPC;

	if (!total_found) {
		start = i;
		cluster->max_size = 0;
	}

	total_found += found_bits;

	if (cluster->max_size < found_bits * block_group->sectorsize)
		cluster->max_size = found_bits * block_group->sectorsize;

	if (total_found < want_bits || cluster->max_size < cont1_bytes) {
		i = next_zero + 1;
		goto again;
	}

	cluster->window_start = start * block_group->sectorsize +
		entry->offset;
	rb_erase(&entry->offset_index, &ctl->free_space_offset);
	ret = tree_insert_offset(&cluster->root, entry->offset,
				 &entry->offset_index, 1);
	BUG_ON(ret); /* -EEXIST; Logic error */

	trace_btrfs_setup_cluster(block_group, cluster,
				  total_found * block_group->sectorsize, 1);
	return 0;
}

/*
 * This searches the block group for just extents to fill the cluster with.
 * Try to find a cluster with at least bytes total bytes, at least one
 * extent of cont1_bytes, and other clusters of at least min_bytes.
 */
static noinline int
setup_cluster_no_bitmap(struct btrfs_block_group_cache *block_group,
			struct btrfs_free_cluster *cluster,
			struct list_head *bitmaps, u64 offset, u64 bytes,
			u64 cont1_bytes, u64 min_bytes)
{
	struct btrfs_free_space_ctl *ctl = block_group->free_space_ctl;
	struct btrfs_free_space *first = NULL;
	struct btrfs_free_space *entry = NULL;
	struct btrfs_free_space *last;
	struct rb_node *node;
	u64 window_start;
	u64 window_free;
	u64 max_extent;
<<<<<<< HEAD
	u64 max_gap = 128 * 1024;
=======
>>>>>>> 6f5c871d
	u64 total_size = 0;

	entry = tree_search_offset(ctl, offset, 0, 1);
	if (!entry)
		return -ENOSPC;

	/*
	 * We don't want bitmaps, so just move along until we find a normal
	 * extent entry.
	 */
	while (entry->bitmap || entry->bytes < min_bytes) {
		if (entry->bitmap && list_empty(&entry->list))
			list_add_tail(&entry->list, bitmaps);
		node = rb_next(&entry->offset_index);
		if (!node)
			return -ENOSPC;
		entry = rb_entry(node, struct btrfs_free_space, offset_index);
	}

	window_start = entry->offset;
	window_free = entry->bytes;
	max_extent = entry->bytes;
	first = entry;
	last = entry;

	for (node = rb_next(&entry->offset_index); node;
	     node = rb_next(&entry->offset_index)) {
		entry = rb_entry(node, struct btrfs_free_space, offset_index);

		if (entry->bitmap) {
			if (list_empty(&entry->list))
				list_add_tail(&entry->list, bitmaps);
			continue;
		}

		if (entry->bytes < min_bytes)
			continue;

		last = entry;
		window_free += entry->bytes;
		if (entry->bytes > max_extent)
			max_extent = entry->bytes;
	}

	if (window_free < bytes || max_extent < cont1_bytes)
		return -ENOSPC;

	cluster->window_start = first->offset;

	node = &first->offset_index;

	/*
	 * now we've found our entries, pull them out of the free space
	 * cache and put them into the cluster rbtree
	 */
	do {
		int ret;

		entry = rb_entry(node, struct btrfs_free_space, offset_index);
		node = rb_next(&entry->offset_index);
		if (entry->bitmap || entry->bytes < min_bytes)
			continue;

		rb_erase(&entry->offset_index, &ctl->free_space_offset);
		ret = tree_insert_offset(&cluster->root, entry->offset,
					 &entry->offset_index, 0);
		total_size += entry->bytes;
<<<<<<< HEAD
		BUG_ON(ret);
=======
		BUG_ON(ret); /* -EEXIST; Logic error */
>>>>>>> 6f5c871d
	} while (node && entry != last);

	cluster->max_size = max_extent;
	trace_btrfs_setup_cluster(block_group, cluster, total_size, 0);
	return 0;
}

/*
 * This specifically looks for bitmaps that may work in the cluster, we assume
 * that we have already failed to find extents that will work.
 */
static noinline int
setup_cluster_bitmap(struct btrfs_block_group_cache *block_group,
		     struct btrfs_free_cluster *cluster,
		     struct list_head *bitmaps, u64 offset, u64 bytes,
		     u64 cont1_bytes, u64 min_bytes)
{
	struct btrfs_free_space_ctl *ctl = block_group->free_space_ctl;
	struct btrfs_free_space *entry;
	int ret = -ENOSPC;
	u64 bitmap_offset = offset_to_bitmap(ctl, offset);

	if (ctl->total_bitmaps == 0)
		return -ENOSPC;

	/*
	 * The bitmap that covers offset won't be in the list unless offset
	 * is just its start offset.
	 */
	entry = list_first_entry(bitmaps, struct btrfs_free_space, list);
	if (entry->offset != bitmap_offset) {
		entry = tree_search_offset(ctl, bitmap_offset, 1, 0);
		if (entry && list_empty(&entry->list))
			list_add(&entry->list, bitmaps);
	}

	list_for_each_entry(entry, bitmaps, list) {
		if (entry->bytes < bytes)
			continue;
		ret = btrfs_bitmap_cluster(block_group, entry, cluster, offset,
					   bytes, cont1_bytes, min_bytes);
		if (!ret)
			return 0;
	}

	/*
	 * The bitmaps list has all the bitmaps that record free space
	 * starting after offset, so no more search is required.
	 */
	return -ENOSPC;
}

/*
 * here we try to find a cluster of blocks in a block group.  The goal
 * is to find at least bytes+empty_size.
 * We might not find them all in one contiguous area.
 *
 * returns zero and sets up cluster if things worked out, otherwise
 * it returns -enospc
 */
int btrfs_find_space_cluster(struct btrfs_trans_handle *trans,
			     struct btrfs_root *root,
			     struct btrfs_block_group_cache *block_group,
			     struct btrfs_free_cluster *cluster,
			     u64 offset, u64 bytes, u64 empty_size)
{
	struct btrfs_free_space_ctl *ctl = block_group->free_space_ctl;
	struct btrfs_free_space *entry, *tmp;
	LIST_HEAD(bitmaps);
	u64 min_bytes;
	u64 cont1_bytes;
	int ret;

	/*
	 * Choose the minimum extent size we'll require for this
	 * cluster.  For SSD_SPREAD, don't allow any fragmentation.
	 * For metadata, allow allocates with smaller extents.  For
	 * data, keep it dense.
	 */
	if (btrfs_test_opt(root, SSD_SPREAD)) {
		cont1_bytes = min_bytes = bytes + empty_size;
	} else if (block_group->flags & BTRFS_BLOCK_GROUP_METADATA) {
		cont1_bytes = bytes;
		min_bytes = block_group->sectorsize;
	} else {
		cont1_bytes = max(bytes, (bytes + empty_size) >> 2);
		min_bytes = block_group->sectorsize;
	}

	spin_lock(&ctl->tree_lock);

	/*
	 * If we know we don't have enough space to make a cluster don't even
	 * bother doing all the work to try and find one.
	 */
	if (ctl->free_space < bytes) {
		spin_unlock(&ctl->tree_lock);
		return -ENOSPC;
	}

	spin_lock(&cluster->lock);

	/* someone already found a cluster, hooray */
	if (cluster->block_group) {
		ret = 0;
		goto out;
	}

	trace_btrfs_find_cluster(block_group, offset, bytes, empty_size,
				 min_bytes);

<<<<<<< HEAD
=======
	INIT_LIST_HEAD(&bitmaps);
>>>>>>> 6f5c871d
	ret = setup_cluster_no_bitmap(block_group, cluster, &bitmaps, offset,
				      bytes + empty_size,
				      cont1_bytes, min_bytes);
	if (ret)
		ret = setup_cluster_bitmap(block_group, cluster, &bitmaps,
					   offset, bytes + empty_size,
					   cont1_bytes, min_bytes);

	/* Clear our temporary list */
	list_for_each_entry_safe(entry, tmp, &bitmaps, list)
		list_del_init(&entry->list);

	if (!ret) {
		atomic_inc(&block_group->count);
		list_add_tail(&cluster->block_group_list,
			      &block_group->cluster_list);
		cluster->block_group = block_group;
	} else {
		trace_btrfs_failed_cluster_setup(block_group);
	}
out:
	spin_unlock(&cluster->lock);
	spin_unlock(&ctl->tree_lock);

	return ret;
}

/*
 * simple code to zero out a cluster
 */
void btrfs_init_free_cluster(struct btrfs_free_cluster *cluster)
{
	spin_lock_init(&cluster->lock);
	spin_lock_init(&cluster->refill_lock);
	cluster->root = RB_ROOT;
	cluster->max_size = 0;
	INIT_LIST_HEAD(&cluster->block_group_list);
	cluster->block_group = NULL;
}

static int do_trimming(struct btrfs_block_group_cache *block_group,
		       u64 *total_trimmed, u64 start, u64 bytes,
		       u64 reserved_start, u64 reserved_bytes)
{
	struct btrfs_space_info *space_info = block_group->space_info;
	struct btrfs_fs_info *fs_info = block_group->fs_info;
	int ret;
	int update = 0;
	u64 trimmed = 0;

	spin_lock(&space_info->lock);
	spin_lock(&block_group->lock);
	if (!block_group->ro) {
		block_group->reserved += reserved_bytes;
		space_info->bytes_reserved += reserved_bytes;
		update = 1;
	}
	spin_unlock(&block_group->lock);
	spin_unlock(&space_info->lock);

	ret = btrfs_error_discard_extent(fs_info->extent_root,
					 start, bytes, &trimmed);
	if (!ret)
		*total_trimmed += trimmed;

	btrfs_add_free_space(block_group, reserved_start, reserved_bytes);

	if (update) {
		spin_lock(&space_info->lock);
		spin_lock(&block_group->lock);
		if (block_group->ro)
			space_info->bytes_readonly += reserved_bytes;
		block_group->reserved -= reserved_bytes;
		space_info->bytes_reserved -= reserved_bytes;
		spin_unlock(&space_info->lock);
		spin_unlock(&block_group->lock);
	}

	return ret;
}

static int trim_no_bitmap(struct btrfs_block_group_cache *block_group,
			  u64 *total_trimmed, u64 start, u64 end, u64 minlen)
{
	struct btrfs_free_space_ctl *ctl = block_group->free_space_ctl;
	struct btrfs_free_space *entry;
	struct rb_node *node;
	int ret = 0;
	u64 extent_start;
	u64 extent_bytes;
	u64 bytes;

	while (start < end) {
		spin_lock(&ctl->tree_lock);

		if (ctl->free_space < minlen) {
			spin_unlock(&ctl->tree_lock);
			break;
		}

		entry = tree_search_offset(ctl, start, 0, 1);
		if (!entry) {
			spin_unlock(&ctl->tree_lock);
			break;
		}

		/* skip bitmaps */
		while (entry->bitmap) {
			node = rb_next(&entry->offset_index);
			if (!node) {
				spin_unlock(&ctl->tree_lock);
				goto out;
			}
			entry = rb_entry(node, struct btrfs_free_space,
					 offset_index);
		}

		if (entry->offset >= end) {
			spin_unlock(&ctl->tree_lock);
			break;
		}

		extent_start = entry->offset;
		extent_bytes = entry->bytes;
		start = max(start, extent_start);
		bytes = min(extent_start + extent_bytes, end) - start;
		if (bytes < minlen) {
			spin_unlock(&ctl->tree_lock);
			goto next;
		}

		unlink_free_space(ctl, entry);
		kmem_cache_free(btrfs_free_space_cachep, entry);

		spin_unlock(&ctl->tree_lock);

		ret = do_trimming(block_group, total_trimmed, start, bytes,
				  extent_start, extent_bytes);
		if (ret)
			break;
next:
		start += bytes;

		if (fatal_signal_pending(current)) {
			ret = -ERESTARTSYS;
			break;
		}

		cond_resched();
	}
out:
	return ret;
}

static int trim_bitmaps(struct btrfs_block_group_cache *block_group,
			u64 *total_trimmed, u64 start, u64 end, u64 minlen)
{
	struct btrfs_free_space_ctl *ctl = block_group->free_space_ctl;
	struct btrfs_free_space *entry;
	int ret = 0;
	int ret2;
	u64 bytes;
	u64 offset = offset_to_bitmap(ctl, start);

	while (offset < end) {
		bool next_bitmap = false;

		spin_lock(&ctl->tree_lock);

		if (ctl->free_space < minlen) {
			spin_unlock(&ctl->tree_lock);
			break;
		}

		entry = tree_search_offset(ctl, offset, 1, 0);
		if (!entry) {
			spin_unlock(&ctl->tree_lock);
			next_bitmap = true;
			goto next;
		}

		bytes = minlen;
		ret2 = search_bitmap(ctl, entry, &start, &bytes);
		if (ret2 || start >= end) {
			spin_unlock(&ctl->tree_lock);
			next_bitmap = true;
			goto next;
		}

		bytes = min(bytes, end - start);
		if (bytes < minlen) {
			spin_unlock(&ctl->tree_lock);
			goto next;
		}

		bitmap_clear_bits(ctl, entry, start, bytes);
		if (entry->bytes == 0)
			free_bitmap(ctl, entry);

		spin_unlock(&ctl->tree_lock);

		ret = do_trimming(block_group, total_trimmed, start, bytes,
				  start, bytes);
		if (ret)
			break;
next:
		if (next_bitmap) {
			offset += BITS_PER_BITMAP * ctl->unit;
		} else {
			start += bytes;
			if (start >= offset + BITS_PER_BITMAP * ctl->unit)
				offset += BITS_PER_BITMAP * ctl->unit;
		}

		if (fatal_signal_pending(current)) {
			ret = -ERESTARTSYS;
			break;
		}

		cond_resched();
	}

	return ret;
}

int btrfs_trim_block_group(struct btrfs_block_group_cache *block_group,
			   u64 *trimmed, u64 start, u64 end, u64 minlen)
{
	int ret;

	*trimmed = 0;

	ret = trim_no_bitmap(block_group, trimmed, start, end, minlen);
	if (ret)
		return ret;

	ret = trim_bitmaps(block_group, trimmed, start, end, minlen);

	return ret;
}

/*
 * Find the left-most item in the cache tree, and then return the
 * smallest inode number in the item.
 *
 * Note: the returned inode number may not be the smallest one in
 * the tree, if the left-most item is a bitmap.
 */
u64 btrfs_find_ino_for_alloc(struct btrfs_root *fs_root)
{
	struct btrfs_free_space_ctl *ctl = fs_root->free_ino_ctl;
	struct btrfs_free_space *entry = NULL;
	u64 ino = 0;

	spin_lock(&ctl->tree_lock);

	if (RB_EMPTY_ROOT(&ctl->free_space_offset))
		goto out;

	entry = rb_entry(rb_first(&ctl->free_space_offset),
			 struct btrfs_free_space, offset_index);

	if (!entry->bitmap) {
		ino = entry->offset;

		unlink_free_space(ctl, entry);
		entry->offset++;
		entry->bytes--;
		if (!entry->bytes)
			kmem_cache_free(btrfs_free_space_cachep, entry);
		else
			link_free_space(ctl, entry);
	} else {
		u64 offset = 0;
		u64 count = 1;
		int ret;

		ret = search_bitmap(ctl, entry, &offset, &count);
		/* Logic error; Should be empty if it can't find anything */
		BUG_ON(ret);

		ino = offset;
		bitmap_clear_bits(ctl, entry, offset, 1);
		if (entry->bytes == 0)
			free_bitmap(ctl, entry);
	}
out:
	spin_unlock(&ctl->tree_lock);

	return ino;
}

struct inode *lookup_free_ino_inode(struct btrfs_root *root,
				    struct btrfs_path *path)
{
	struct inode *inode = NULL;

	spin_lock(&root->cache_lock);
	if (root->cache_inode)
		inode = igrab(root->cache_inode);
	spin_unlock(&root->cache_lock);
	if (inode)
		return inode;

	inode = __lookup_free_space_inode(root, path, 0);
	if (IS_ERR(inode))
		return inode;

	spin_lock(&root->cache_lock);
	if (!btrfs_fs_closing(root->fs_info))
		root->cache_inode = igrab(inode);
	spin_unlock(&root->cache_lock);

	return inode;
}

int create_free_ino_inode(struct btrfs_root *root,
			  struct btrfs_trans_handle *trans,
			  struct btrfs_path *path)
{
	return __create_free_space_inode(root, trans, path,
					 BTRFS_FREE_INO_OBJECTID, 0);
}

int load_free_ino_cache(struct btrfs_fs_info *fs_info, struct btrfs_root *root)
{
	struct btrfs_free_space_ctl *ctl = root->free_ino_ctl;
	struct btrfs_path *path;
	struct inode *inode;
	int ret = 0;
	u64 root_gen = btrfs_root_generation(&root->root_item);

	if (!btrfs_test_opt(root, INODE_MAP_CACHE))
		return 0;

	/*
	 * If we're unmounting then just return, since this does a search on the
	 * normal root and not the commit root and we could deadlock.
	 */
	if (btrfs_fs_closing(fs_info))
		return 0;

	path = btrfs_alloc_path();
	if (!path)
		return 0;

	inode = lookup_free_ino_inode(root, path);
	if (IS_ERR(inode))
		goto out;

	if (root_gen != BTRFS_I(inode)->generation)
		goto out_put;

	ret = __load_free_space_cache(root, inode, ctl, path, 0);

	if (ret < 0)
		printk(KERN_ERR "btrfs: failed to load free ino cache for "
		       "root %llu\n", root->root_key.objectid);
out_put:
	iput(inode);
out:
	btrfs_free_path(path);
	return ret;
}

int btrfs_write_out_ino_cache(struct btrfs_root *root,
			      struct btrfs_trans_handle *trans,
			      struct btrfs_path *path)
{
	struct btrfs_free_space_ctl *ctl = root->free_ino_ctl;
	struct inode *inode;
	int ret;

	if (!btrfs_test_opt(root, INODE_MAP_CACHE))
		return 0;

	inode = lookup_free_ino_inode(root, path);
	if (IS_ERR(inode))
		return 0;

	ret = __btrfs_write_out_cache(root, inode, ctl, NULL, trans, path, 0);
	if (ret) {
		btrfs_delalloc_release_metadata(inode, inode->i_size);
#ifdef DEBUG
		printk(KERN_ERR "btrfs: failed to write free ino cache "
		       "for root %llu\n", root->root_key.objectid);
#endif
	}

	iput(inode);
	return ret;
}<|MERGE_RESOLUTION|>--- conflicted
+++ resolved
@@ -2112,7 +2112,7 @@
 	u64 bytes_search = bytes + empty_size;
 	u64 ret = 0;
 
-	spin_lock_irq(&ctl->tree_lock);
+	spin_lock(&ctl->tree_lock);
 	entry = find_free_space(ctl, &offset, &bytes_search);
 	if (!entry)
 		goto out;
@@ -2133,7 +2133,7 @@
 	}
 
 out:
-	spin_unlock_irq(&ctl->tree_lock);
+	spin_unlock(&ctl->tree_lock);
 
 	return ret;
 }
@@ -2374,10 +2374,6 @@
 	u64 window_start;
 	u64 window_free;
 	u64 max_extent;
-<<<<<<< HEAD
-	u64 max_gap = 128 * 1024;
-=======
->>>>>>> 6f5c871d
 	u64 total_size = 0;
 
 	entry = tree_search_offset(ctl, offset, 0, 1);
@@ -2445,11 +2441,7 @@
 		ret = tree_insert_offset(&cluster->root, entry->offset,
 					 &entry->offset_index, 0);
 		total_size += entry->bytes;
-<<<<<<< HEAD
-		BUG_ON(ret);
-=======
 		BUG_ON(ret); /* -EEXIST; Logic error */
->>>>>>> 6f5c871d
 	} while (node && entry != last);
 
 	cluster->max_size = max_extent;
@@ -2561,10 +2553,7 @@
 	trace_btrfs_find_cluster(block_group, offset, bytes, empty_size,
 				 min_bytes);
 
-<<<<<<< HEAD
-=======
 	INIT_LIST_HEAD(&bitmaps);
->>>>>>> 6f5c871d
 	ret = setup_cluster_no_bitmap(block_group, cluster, &bitmaps, offset,
 				      bytes + empty_size,
 				      cont1_bytes, min_bytes);
