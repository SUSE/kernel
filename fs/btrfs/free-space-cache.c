--- conflicted
+++ resolved
@@ -2707,10 +2707,6 @@
 	if (!initial)
 		bg_reclaim_threshold = READ_ONCE(sinfo->bg_reclaim_threshold);
 
-<<<<<<< HEAD
-	spin_lock(&ctl->tree_lock);
-=======
->>>>>>> 2d5404ca
 	if (!used)
 		to_free = size;
 	else if (initial)
