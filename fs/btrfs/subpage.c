// SPDX-License-Identifier: GPL-2.0

#include <linux/slab.h>
#include "messages.h"
#include "ctree.h"
#include "subpage.h"
#include "btrfs_inode.h"

/*
 * Subpage (sectorsize < PAGE_SIZE) support overview:
 *
 * Limitations:
 *
 * - Only support 64K page size for now
 *   This is to make metadata handling easier, as 64K page would ensure
 *   all nodesize would fit inside one page, thus we don't need to handle
 *   cases where a tree block crosses several pages.
 *
 * - Only metadata read-write for now
 *   The data read-write part is in development.
 *
 * - Metadata can't cross 64K page boundary
 *   btrfs-progs and kernel have done that for a while, thus only ancient
 *   filesystems could have such problem.  For such case, do a graceful
 *   rejection.
 *
 * Special behavior:
 *
 * - Metadata
 *   Metadata read is fully supported.
 *   Meaning when reading one tree block will only trigger the read for the
 *   needed range, other unrelated range in the same page will not be touched.
 *
 *   Metadata write support is partial.
 *   The writeback is still for the full page, but we will only submit
 *   the dirty extent buffers in the page.
 *
 *   This means, if we have a metadata page like this:
 *
 *   Page offset
 *   0         16K         32K         48K        64K
 *   |/////////|           |///////////|
 *        \- Tree block A        \- Tree block B
 *
 *   Even if we just want to writeback tree block A, we will also writeback
 *   tree block B if it's also dirty.
 *
 *   This may cause extra metadata writeback which results more COW.
 *
 * Implementation:
 *
 * - Common
 *   Both metadata and data will use a new structure, btrfs_subpage, to
 *   record the status of each sector inside a page.  This provides the extra
 *   granularity needed.
 *
 * - Metadata
 *   Since we have multiple tree blocks inside one page, we can't rely on page
 *   locking anymore, or we will have greatly reduced concurrency or even
 *   deadlocks (hold one tree lock while trying to lock another tree lock in
 *   the same page).
 *
 *   Thus for metadata locking, subpage support relies on io_tree locking only.
 *   This means a slightly higher tree locking latency.
 */

#if PAGE_SIZE > SZ_4K
bool btrfs_is_subpage(const struct btrfs_fs_info *fs_info, struct address_space *mapping)
{
	if (fs_info->sectorsize >= PAGE_SIZE)
		return false;

	/*
	 * Only data pages (either through DIO or compression) can have no
	 * mapping. And if page->mapping->host is data inode, it's subpage.
	 * As we have ruled our sectorsize >= PAGE_SIZE case already.
	 */
	if (!mapping || !mapping->host || is_data_inode(BTRFS_I(mapping->host)))
		return true;

	/*
	 * Now the only remaining case is metadata, which we only go subpage
	 * routine if nodesize < PAGE_SIZE.
	 */
	if (fs_info->nodesize < PAGE_SIZE)
		return true;
	return false;
}
#endif

int btrfs_attach_subpage(const struct btrfs_fs_info *fs_info,
			 struct folio *folio, enum btrfs_subpage_type type)
{
	struct btrfs_subpage *subpage;

	/*
	 * We have cases like a dummy extent buffer page, which is not mapped
	 * and doesn't need to be locked.
	 */
	if (folio->mapping)
		ASSERT(folio_test_locked(folio));

	/* Either not subpage, or the folio already has private attached. */
	if (!btrfs_is_subpage(fs_info, folio->mapping) || folio_test_private(folio))
		return 0;

	subpage = btrfs_alloc_subpage(fs_info, type);
	if (IS_ERR(subpage))
		return  PTR_ERR(subpage);

	folio_attach_private(folio, subpage);
	return 0;
}

void btrfs_detach_subpage(const struct btrfs_fs_info *fs_info, struct folio *folio)
{
	struct btrfs_subpage *subpage;

	/* Either not subpage, or the folio already has private attached. */
	if (!btrfs_is_subpage(fs_info, folio->mapping) || !folio_test_private(folio))
		return;

	subpage = folio_detach_private(folio);
	ASSERT(subpage);
	btrfs_free_subpage(subpage);
}

struct btrfs_subpage *btrfs_alloc_subpage(const struct btrfs_fs_info *fs_info,
					  enum btrfs_subpage_type type)
{
	struct btrfs_subpage *ret;
	unsigned int real_size;

	ASSERT(fs_info->sectorsize < PAGE_SIZE);

	real_size = struct_size(ret, bitmaps,
			BITS_TO_LONGS(btrfs_bitmap_nr_max * fs_info->sectors_per_page));
	ret = kzalloc(real_size, GFP_NOFS);
	if (!ret)
		return ERR_PTR(-ENOMEM);

	spin_lock_init(&ret->lock);
	if (type == BTRFS_SUBPAGE_METADATA) {
		atomic_set(&ret->eb_refs, 0);
	} else {
		atomic_set(&ret->readers, 0);
		atomic_set(&ret->writers, 0);
	}
	return ret;
}

void btrfs_free_subpage(struct btrfs_subpage *subpage)
{
	kfree(subpage);
}

/*
 * Increase the eb_refs of current subpage.
 *
 * This is important for eb allocation, to prevent race with last eb freeing
 * of the same page.
 * With the eb_refs increased before the eb inserted into radix tree,
 * detach_extent_buffer_page() won't detach the folio private while we're still
 * allocating the extent buffer.
 */
void btrfs_folio_inc_eb_refs(const struct btrfs_fs_info *fs_info, struct folio *folio)
{
	struct btrfs_subpage *subpage;

	if (!btrfs_is_subpage(fs_info, folio->mapping))
		return;

	ASSERT(folio_test_private(folio) && folio->mapping);
	lockdep_assert_held(&folio->mapping->i_private_lock);

	subpage = folio_get_private(folio);
	atomic_inc(&subpage->eb_refs);
}

void btrfs_folio_dec_eb_refs(const struct btrfs_fs_info *fs_info, struct folio *folio)
{
	struct btrfs_subpage *subpage;

	if (!btrfs_is_subpage(fs_info, folio->mapping))
		return;

	ASSERT(folio_test_private(folio) && folio->mapping);
	lockdep_assert_held(&folio->mapping->i_private_lock);

	subpage = folio_get_private(folio);
	ASSERT(atomic_read(&subpage->eb_refs));
	atomic_dec(&subpage->eb_refs);
}

static void btrfs_subpage_assert(const struct btrfs_fs_info *fs_info,
				 struct folio *folio, u64 start, u32 len)
{
	/* For subpage support, the folio must be single page. */
	ASSERT(folio_order(folio) == 0);

	/* Basic checks */
	ASSERT(folio_test_private(folio) && folio_get_private(folio));
	ASSERT(IS_ALIGNED(start, fs_info->sectorsize) &&
	       IS_ALIGNED(len, fs_info->sectorsize));
	/*
	 * The range check only works for mapped page, we can still have
	 * unmapped page like dummy extent buffer pages.
	 */
	if (folio->mapping)
		ASSERT(folio_pos(folio) <= start &&
		       start + len <= folio_pos(folio) + PAGE_SIZE);
}

#define subpage_calc_start_bit(fs_info, folio, name, start, len)	\
({									\
	unsigned int __start_bit;						\
									\
	btrfs_subpage_assert(fs_info, folio, start, len);		\
	__start_bit = offset_in_page(start) >> fs_info->sectorsize_bits; \
	__start_bit += fs_info->sectors_per_page * btrfs_bitmap_nr_##name; \
	__start_bit;							\
})

void btrfs_subpage_start_reader(const struct btrfs_fs_info *fs_info,
				struct folio *folio, u64 start, u32 len)
{
	struct btrfs_subpage *subpage = folio_get_private(folio);
	const int start_bit = subpage_calc_start_bit(fs_info, folio, locked, start, len);
	const int nbits = len >> fs_info->sectorsize_bits;
	unsigned long flags;


	btrfs_subpage_assert(fs_info, folio, start, len);

	spin_lock_irqsave(&subpage->lock, flags);
	/*
	 * Even though it's just for reading the page, no one should have
	 * locked the subpage range.
	 */
	ASSERT(bitmap_test_range_all_zero(subpage->bitmaps, start_bit, nbits));
	bitmap_set(subpage->bitmaps, start_bit, nbits);
	atomic_add(nbits, &subpage->readers);
	spin_unlock_irqrestore(&subpage->lock, flags);
}

void btrfs_subpage_end_reader(const struct btrfs_fs_info *fs_info,
			      struct folio *folio, u64 start, u32 len)
{
	struct btrfs_subpage *subpage = folio_get_private(folio);
	const int start_bit = subpage_calc_start_bit(fs_info, folio, locked, start, len);
	const int nbits = len >> fs_info->sectorsize_bits;
	unsigned long flags;
	bool is_data;
	bool last;

	btrfs_subpage_assert(fs_info, folio, start, len);
	is_data = is_data_inode(BTRFS_I(folio->mapping->host));

	spin_lock_irqsave(&subpage->lock, flags);

	/* The range should have already been locked. */
	ASSERT(bitmap_test_range_all_set(subpage->bitmaps, start_bit, nbits));
	ASSERT(atomic_read(&subpage->readers) >= nbits);

	bitmap_clear(subpage->bitmaps, start_bit, nbits);
	last = atomic_sub_and_test(nbits, &subpage->readers);

	/*
	 * For data we need to unlock the page if the last read has finished.
	 *
	 * And please don't replace @last with atomic_sub_and_test() call
	 * inside if () condition.
	 * As we want the atomic_sub_and_test() to be always executed.
	 */
	if (is_data && last)
		folio_unlock(folio);
	spin_unlock_irqrestore(&subpage->lock, flags);
}

static void btrfs_subpage_clamp_range(struct folio *folio, u64 *start, u32 *len)
{
	u64 orig_start = *start;
	u32 orig_len = *len;

	*start = max_t(u64, folio_pos(folio), orig_start);
	/*
	 * For certain call sites like btrfs_drop_pages(), we may have pages
	 * beyond the target range. In that case, just set @len to 0, subpage
	 * helpers can handle @len == 0 without any problem.
	 */
	if (folio_pos(folio) >= orig_start + orig_len)
		*len = 0;
	else
		*len = min_t(u64, folio_pos(folio) + PAGE_SIZE,
			     orig_start + orig_len) - *start;
}

static void btrfs_subpage_start_writer(const struct btrfs_fs_info *fs_info,
				       struct folio *folio, u64 start, u32 len)
{
	struct btrfs_subpage *subpage = folio_get_private(folio);
	const int start_bit = subpage_calc_start_bit(fs_info, folio, locked, start, len);
	const int nbits = (len >> fs_info->sectorsize_bits);
	unsigned long flags;
	int ret;

	btrfs_subpage_assert(fs_info, folio, start, len);

	spin_lock_irqsave(&subpage->lock, flags);
	ASSERT(atomic_read(&subpage->readers) == 0);
	ASSERT(bitmap_test_range_all_zero(subpage->bitmaps, start_bit, nbits));
	bitmap_set(subpage->bitmaps, start_bit, nbits);
	ret = atomic_add_return(nbits, &subpage->writers);
	ASSERT(ret == nbits);
	spin_unlock_irqrestore(&subpage->lock, flags);
}

static bool btrfs_subpage_end_and_test_writer(const struct btrfs_fs_info *fs_info,
					      struct folio *folio, u64 start, u32 len)
{
	struct btrfs_subpage *subpage = folio_get_private(folio);
	const int start_bit = subpage_calc_start_bit(fs_info, folio, locked, start, len);
	const int nbits = (len >> fs_info->sectorsize_bits);
	unsigned long flags;
	unsigned int cleared = 0;
	int bit = start_bit;
	bool last;

	btrfs_subpage_assert(fs_info, folio, start, len);

	spin_lock_irqsave(&subpage->lock, flags);
	/*
	 * We have call sites passing @lock_page into
	 * extent_clear_unlock_delalloc() for compression path.
	 *
	 * This @locked_page is locked by plain lock_page(), thus its
	 * subpage::writers is 0.  Handle them in a special way.
	 */
	if (atomic_read(&subpage->writers) == 0) {
		spin_unlock_irqrestore(&subpage->lock, flags);
		return true;
	}

	for_each_set_bit_from(bit, subpage->bitmaps, start_bit + nbits) {
		clear_bit(bit, subpage->bitmaps);
		cleared++;
	}
	ASSERT(atomic_read(&subpage->writers) >= cleared);
	last = atomic_sub_and_test(cleared, &subpage->writers);
	spin_unlock_irqrestore(&subpage->lock, flags);
	return last;
}

/*
 * Lock a folio for delalloc page writeback.
 *
 * Return -EAGAIN if the page is not properly initialized.
 * Return 0 with the page locked, and writer counter updated.
 *
 * Even with 0 returned, the page still need extra check to make sure
 * it's really the correct page, as the caller is using
 * filemap_get_folios_contig(), which can race with page invalidating.
 */
int btrfs_folio_start_writer_lock(const struct btrfs_fs_info *fs_info,
				  struct folio *folio, u64 start, u32 len)
{
	if (unlikely(!fs_info) || !btrfs_is_subpage(fs_info, folio->mapping)) {
		folio_lock(folio);
		return 0;
	}
	folio_lock(folio);
	if (!folio_test_private(folio) || !folio_get_private(folio)) {
		folio_unlock(folio);
		return -EAGAIN;
	}
	btrfs_subpage_clamp_range(folio, &start, &len);
	btrfs_subpage_start_writer(fs_info, folio, start, len);
	return 0;
}

/*
 * Handle different locked folios:
 *
 * - Non-subpage folio
 *   Just unlock it.
 *
 * - folio locked but without any subpage locked
 *   This happens either before writepage_delalloc() or the delalloc range is
 *   already handled by previous folio.
 *   We can simple unlock it.
 *
 * - folio locked with subpage range locked.
 *   We go through the locked sectors inside the range and clear their locked
 *   bitmap, reduce the writer lock number, and unlock the page if that's
 *   the last locked range.
 */
void btrfs_folio_end_writer_lock(const struct btrfs_fs_info *fs_info,
				 struct folio *folio, u64 start, u32 len)
{
	struct btrfs_subpage *subpage = folio_get_private(folio);

<<<<<<< HEAD
#define subpage_calc_start_bit(fs_info, page, name, start, len)		\
({									\
	unsigned int start_bit;						\
									\
	btrfs_subpage_assert(fs_info, page, start, len);		\
	start_bit = offset_in_page(start) >> fs_info->sectorsize_bits;	\
	start_bit += fs_info->subpage_info->name##_offset;		\
	start_bit;							\
})
=======
	ASSERT(folio_test_locked(folio));

	if (unlikely(!fs_info) || !btrfs_is_subpage(fs_info, folio->mapping)) {
		folio_unlock(folio);
		return;
	}

	/*
	 * For subpage case, there are two types of locked page.  With or
	 * without writers number.
	 *
	 * Since we own the page lock, no one else could touch subpage::writers
	 * and we are safe to do several atomic operations without spinlock.
	 */
	if (atomic_read(&subpage->writers) == 0) {
		/* No writers, locked by plain lock_page(). */
		folio_unlock(folio);
		return;
	}

	btrfs_subpage_clamp_range(folio, &start, &len);
	if (btrfs_subpage_end_and_test_writer(fs_info, folio, start, len))
		folio_unlock(folio);
}

void btrfs_folio_end_writer_lock_bitmap(const struct btrfs_fs_info *fs_info,
					struct folio *folio, unsigned long bitmap)
{
	struct btrfs_subpage *subpage = folio_get_private(folio);
	const int start_bit = fs_info->sectors_per_page * btrfs_bitmap_nr_locked;
	unsigned long flags;
	bool last = false;
	int cleared = 0;
	int bit;

	if (unlikely(!fs_info) || !btrfs_is_subpage(fs_info, folio->mapping)) {
		folio_unlock(folio);
		return;
	}

	if (atomic_read(&subpage->writers) == 0) {
		/* No writers, locked by plain lock_page(). */
		folio_unlock(folio);
		return;
	}

	spin_lock_irqsave(&subpage->lock, flags);
	for_each_set_bit(bit, &bitmap, fs_info->sectors_per_page) {
		if (test_and_clear_bit(bit + start_bit, subpage->bitmaps))
			cleared++;
	}
	ASSERT(atomic_read(&subpage->writers) >= cleared);
	last = atomic_sub_and_test(cleared, &subpage->writers);
	spin_unlock_irqrestore(&subpage->lock, flags);
	if (last)
		folio_unlock(folio);
}
>>>>>>> 2d5404ca

#define subpage_test_bitmap_all_set(fs_info, subpage, name)		\
	bitmap_test_range_all_set(subpage->bitmaps,			\
			fs_info->sectors_per_page * btrfs_bitmap_nr_##name, \
			fs_info->sectors_per_page)

#define subpage_test_bitmap_all_zero(fs_info, subpage, name)		\
	bitmap_test_range_all_zero(subpage->bitmaps,			\
			fs_info->sectors_per_page * btrfs_bitmap_nr_##name, \
			fs_info->sectors_per_page)

void btrfs_subpage_set_uptodate(const struct btrfs_fs_info *fs_info,
				struct folio *folio, u64 start, u32 len)
{
	struct btrfs_subpage *subpage = folio_get_private(folio);
	unsigned int start_bit = subpage_calc_start_bit(fs_info, folio,
							uptodate, start, len);
	unsigned long flags;

	spin_lock_irqsave(&subpage->lock, flags);
	bitmap_set(subpage->bitmaps, start_bit, len >> fs_info->sectorsize_bits);
	if (subpage_test_bitmap_all_set(fs_info, subpage, uptodate))
		folio_mark_uptodate(folio);
	spin_unlock_irqrestore(&subpage->lock, flags);
}

void btrfs_subpage_clear_uptodate(const struct btrfs_fs_info *fs_info,
				  struct folio *folio, u64 start, u32 len)
{
	struct btrfs_subpage *subpage = folio_get_private(folio);
	unsigned int start_bit = subpage_calc_start_bit(fs_info, folio,
							uptodate, start, len);
	unsigned long flags;

	spin_lock_irqsave(&subpage->lock, flags);
	bitmap_clear(subpage->bitmaps, start_bit, len >> fs_info->sectorsize_bits);
	folio_clear_uptodate(folio);
	spin_unlock_irqrestore(&subpage->lock, flags);
}

void btrfs_subpage_set_dirty(const struct btrfs_fs_info *fs_info,
			     struct folio *folio, u64 start, u32 len)
{
	struct btrfs_subpage *subpage = folio_get_private(folio);
	unsigned int start_bit = subpage_calc_start_bit(fs_info, folio,
							dirty, start, len);
	unsigned long flags;

	spin_lock_irqsave(&subpage->lock, flags);
	bitmap_set(subpage->bitmaps, start_bit, len >> fs_info->sectorsize_bits);
	spin_unlock_irqrestore(&subpage->lock, flags);
	folio_mark_dirty(folio);
}

/*
 * Extra clear_and_test function for subpage dirty bitmap.
 *
 * Return true if we're the last bits in the dirty_bitmap and clear the
 * dirty_bitmap.
 * Return false otherwise.
 *
 * NOTE: Callers should manually clear page dirty for true case, as we have
 * extra handling for tree blocks.
 */
bool btrfs_subpage_clear_and_test_dirty(const struct btrfs_fs_info *fs_info,
					struct folio *folio, u64 start, u32 len)
{
	struct btrfs_subpage *subpage = folio_get_private(folio);
	unsigned int start_bit = subpage_calc_start_bit(fs_info, folio,
							dirty, start, len);
	unsigned long flags;
	bool last = false;

	spin_lock_irqsave(&subpage->lock, flags);
	bitmap_clear(subpage->bitmaps, start_bit, len >> fs_info->sectorsize_bits);
	if (subpage_test_bitmap_all_zero(fs_info, subpage, dirty))
		last = true;
	spin_unlock_irqrestore(&subpage->lock, flags);
	return last;
}

void btrfs_subpage_clear_dirty(const struct btrfs_fs_info *fs_info,
			       struct folio *folio, u64 start, u32 len)
{
	bool last;

	last = btrfs_subpage_clear_and_test_dirty(fs_info, folio, start, len);
	if (last)
		folio_clear_dirty_for_io(folio);
}

void btrfs_subpage_set_writeback(const struct btrfs_fs_info *fs_info,
				 struct folio *folio, u64 start, u32 len)
{
	struct btrfs_subpage *subpage = folio_get_private(folio);
	unsigned int start_bit = subpage_calc_start_bit(fs_info, folio,
							writeback, start, len);
	unsigned long flags;

	spin_lock_irqsave(&subpage->lock, flags);
	bitmap_set(subpage->bitmaps, start_bit, len >> fs_info->sectorsize_bits);
	if (!folio_test_writeback(folio))
		folio_start_writeback(folio);
	spin_unlock_irqrestore(&subpage->lock, flags);
}

void btrfs_subpage_clear_writeback(const struct btrfs_fs_info *fs_info,
				   struct folio *folio, u64 start, u32 len)
{
	struct btrfs_subpage *subpage = folio_get_private(folio);
	unsigned int start_bit = subpage_calc_start_bit(fs_info, folio,
							writeback, start, len);
	unsigned long flags;

	spin_lock_irqsave(&subpage->lock, flags);
	bitmap_clear(subpage->bitmaps, start_bit, len >> fs_info->sectorsize_bits);
	if (subpage_test_bitmap_all_zero(fs_info, subpage, writeback)) {
		ASSERT(folio_test_writeback(folio));
		folio_end_writeback(folio);
	}
	spin_unlock_irqrestore(&subpage->lock, flags);
}

void btrfs_subpage_set_ordered(const struct btrfs_fs_info *fs_info,
			       struct folio *folio, u64 start, u32 len)
{
	struct btrfs_subpage *subpage = folio_get_private(folio);
	unsigned int start_bit = subpage_calc_start_bit(fs_info, folio,
							ordered, start, len);
	unsigned long flags;

	spin_lock_irqsave(&subpage->lock, flags);
	bitmap_set(subpage->bitmaps, start_bit, len >> fs_info->sectorsize_bits);
	folio_set_ordered(folio);
	spin_unlock_irqrestore(&subpage->lock, flags);
}

void btrfs_subpage_clear_ordered(const struct btrfs_fs_info *fs_info,
				 struct folio *folio, u64 start, u32 len)
{
	struct btrfs_subpage *subpage = folio_get_private(folio);
	unsigned int start_bit = subpage_calc_start_bit(fs_info, folio,
							ordered, start, len);
	unsigned long flags;

	spin_lock_irqsave(&subpage->lock, flags);
	bitmap_clear(subpage->bitmaps, start_bit, len >> fs_info->sectorsize_bits);
	if (subpage_test_bitmap_all_zero(fs_info, subpage, ordered))
		folio_clear_ordered(folio);
	spin_unlock_irqrestore(&subpage->lock, flags);
}

void btrfs_subpage_set_checked(const struct btrfs_fs_info *fs_info,
			       struct folio *folio, u64 start, u32 len)
{
	struct btrfs_subpage *subpage = folio_get_private(folio);
	unsigned int start_bit = subpage_calc_start_bit(fs_info, folio,
							checked, start, len);
	unsigned long flags;

	spin_lock_irqsave(&subpage->lock, flags);
	bitmap_set(subpage->bitmaps, start_bit, len >> fs_info->sectorsize_bits);
	if (subpage_test_bitmap_all_set(fs_info, subpage, checked))
		folio_set_checked(folio);
	spin_unlock_irqrestore(&subpage->lock, flags);
}

void btrfs_subpage_clear_checked(const struct btrfs_fs_info *fs_info,
				 struct folio *folio, u64 start, u32 len)
{
	struct btrfs_subpage *subpage = folio_get_private(folio);
	unsigned int start_bit = subpage_calc_start_bit(fs_info, folio,
							checked, start, len);
	unsigned long flags;

	spin_lock_irqsave(&subpage->lock, flags);
	bitmap_clear(subpage->bitmaps, start_bit, len >> fs_info->sectorsize_bits);
	folio_clear_checked(folio);
	spin_unlock_irqrestore(&subpage->lock, flags);
}

/*
 * Unlike set/clear which is dependent on each page status, for test all bits
 * are tested in the same way.
 */
#define IMPLEMENT_BTRFS_SUBPAGE_TEST_OP(name)				\
bool btrfs_subpage_test_##name(const struct btrfs_fs_info *fs_info,	\
			       struct folio *folio, u64 start, u32 len)	\
{									\
	struct btrfs_subpage *subpage = folio_get_private(folio);	\
	unsigned int start_bit = subpage_calc_start_bit(fs_info, folio,	\
						name, start, len);	\
	unsigned long flags;						\
	bool ret;							\
									\
	spin_lock_irqsave(&subpage->lock, flags);			\
	ret = bitmap_test_range_all_set(subpage->bitmaps, start_bit,	\
				len >> fs_info->sectorsize_bits);	\
	spin_unlock_irqrestore(&subpage->lock, flags);			\
	return ret;							\
}
IMPLEMENT_BTRFS_SUBPAGE_TEST_OP(uptodate);
IMPLEMENT_BTRFS_SUBPAGE_TEST_OP(dirty);
IMPLEMENT_BTRFS_SUBPAGE_TEST_OP(writeback);
IMPLEMENT_BTRFS_SUBPAGE_TEST_OP(ordered);
IMPLEMENT_BTRFS_SUBPAGE_TEST_OP(checked);

/*
 * Note that, in selftests (extent-io-tests), we can have empty fs_info passed
 * in.  We only test sectorsize == PAGE_SIZE cases so far, thus we can fall
 * back to regular sectorsize branch.
 */
#define IMPLEMENT_BTRFS_PAGE_OPS(name, folio_set_func,			\
				 folio_clear_func, folio_test_func)	\
void btrfs_folio_set_##name(const struct btrfs_fs_info *fs_info,	\
			    struct folio *folio, u64 start, u32 len)	\
{									\
	if (unlikely(!fs_info) ||					\
	    !btrfs_is_subpage(fs_info, folio->mapping)) {		\
		folio_set_func(folio);					\
		return;							\
	}								\
	btrfs_subpage_set_##name(fs_info, folio, start, len);		\
}									\
void btrfs_folio_clear_##name(const struct btrfs_fs_info *fs_info,	\
			      struct folio *folio, u64 start, u32 len)	\
{									\
	if (unlikely(!fs_info) ||					\
	    !btrfs_is_subpage(fs_info, folio->mapping)) {		\
		folio_clear_func(folio);				\
		return;							\
	}								\
	btrfs_subpage_clear_##name(fs_info, folio, start, len);		\
}									\
bool btrfs_folio_test_##name(const struct btrfs_fs_info *fs_info,	\
			     struct folio *folio, u64 start, u32 len)	\
{									\
	if (unlikely(!fs_info) ||					\
	    !btrfs_is_subpage(fs_info, folio->mapping))			\
		return folio_test_func(folio);				\
	return btrfs_subpage_test_##name(fs_info, folio, start, len);	\
}									\
void btrfs_folio_clamp_set_##name(const struct btrfs_fs_info *fs_info,	\
				  struct folio *folio, u64 start, u32 len) \
{									\
	if (unlikely(!fs_info) ||					\
	    !btrfs_is_subpage(fs_info, folio->mapping)) {		\
		folio_set_func(folio);					\
		return;							\
	}								\
	btrfs_subpage_clamp_range(folio, &start, &len);			\
	btrfs_subpage_set_##name(fs_info, folio, start, len);		\
}									\
void btrfs_folio_clamp_clear_##name(const struct btrfs_fs_info *fs_info, \
				    struct folio *folio, u64 start, u32 len) \
{									\
	if (unlikely(!fs_info) ||					\
	    !btrfs_is_subpage(fs_info, folio->mapping)) {		\
		folio_clear_func(folio);				\
		return;							\
	}								\
	btrfs_subpage_clamp_range(folio, &start, &len);			\
	btrfs_subpage_clear_##name(fs_info, folio, start, len);		\
}									\
bool btrfs_folio_clamp_test_##name(const struct btrfs_fs_info *fs_info,	\
				   struct folio *folio, u64 start, u32 len) \
{									\
	if (unlikely(!fs_info) ||					\
	    !btrfs_is_subpage(fs_info, folio->mapping))			\
		return folio_test_func(folio);				\
	btrfs_subpage_clamp_range(folio, &start, &len);			\
	return btrfs_subpage_test_##name(fs_info, folio, start, len);	\
}
IMPLEMENT_BTRFS_PAGE_OPS(uptodate, folio_mark_uptodate, folio_clear_uptodate,
			 folio_test_uptodate);
IMPLEMENT_BTRFS_PAGE_OPS(dirty, folio_mark_dirty, folio_clear_dirty_for_io,
			 folio_test_dirty);
IMPLEMENT_BTRFS_PAGE_OPS(writeback, folio_start_writeback, folio_end_writeback,
			 folio_test_writeback);
IMPLEMENT_BTRFS_PAGE_OPS(ordered, folio_set_ordered, folio_clear_ordered,
			 folio_test_ordered);
IMPLEMENT_BTRFS_PAGE_OPS(checked, folio_set_checked, folio_clear_checked,
			 folio_test_checked);

/*
 * Make sure not only the page dirty bit is cleared, but also subpage dirty bit
 * is cleared.
 */
void btrfs_folio_assert_not_dirty(const struct btrfs_fs_info *fs_info,
				  struct folio *folio, u64 start, u32 len)
{
	struct btrfs_subpage *subpage;
	unsigned int start_bit;
	unsigned int nbits;
	unsigned long flags;

	if (!IS_ENABLED(CONFIG_BTRFS_ASSERT))
		return;

	if (!btrfs_is_subpage(fs_info, folio->mapping)) {
		ASSERT(!folio_test_dirty(folio));
		return;
	}

	start_bit = subpage_calc_start_bit(fs_info, folio, dirty, start, len);
	nbits = len >> fs_info->sectorsize_bits;
	subpage = folio_get_private(folio);
	ASSERT(subpage);
	spin_lock_irqsave(&subpage->lock, flags);
	ASSERT(bitmap_test_range_all_zero(subpage->bitmaps, start_bit, nbits));
	spin_unlock_irqrestore(&subpage->lock, flags);
}

/*
 * This is for folio already locked by plain lock_page()/folio_lock(), which
 * doesn't have any subpage awareness.
 *
 * This populates the involved subpage ranges so that subpage helpers can
 * properly unlock them.
 */
void btrfs_folio_set_writer_lock(const struct btrfs_fs_info *fs_info,
				 struct folio *folio, u64 start, u32 len)
{
	struct btrfs_subpage *subpage;
	unsigned long flags;
	unsigned int start_bit;
	unsigned int nbits;
	int ret;

	ASSERT(folio_test_locked(folio));
	if (unlikely(!fs_info) || !btrfs_is_subpage(fs_info, folio->mapping))
		return;

	subpage = folio_get_private(folio);
	start_bit = subpage_calc_start_bit(fs_info, folio, locked, start, len);
	nbits = len >> fs_info->sectorsize_bits;
	spin_lock_irqsave(&subpage->lock, flags);
	/* Target range should not yet be locked. */
	ASSERT(bitmap_test_range_all_zero(subpage->bitmaps, start_bit, nbits));
	bitmap_set(subpage->bitmaps, start_bit, nbits);
	ret = atomic_add_return(nbits, &subpage->writers);
	ASSERT(ret <= fs_info->sectors_per_page);
	spin_unlock_irqrestore(&subpage->lock, flags);
}

/*
 * Find any subpage writer locked range inside @folio, starting at file offset
 * @search_start. The caller should ensure the folio is locked.
 *
 * Return true and update @found_start_ret and @found_len_ret to the first
 * writer locked range.
 * Return false if there is no writer locked range.
 */
bool btrfs_subpage_find_writer_locked(const struct btrfs_fs_info *fs_info,
				      struct folio *folio, u64 search_start,
				      u64 *found_start_ret, u32 *found_len_ret)
{
	struct btrfs_subpage *subpage = folio_get_private(folio);
	const u32 sectors_per_page = fs_info->sectors_per_page;
	const unsigned int len = PAGE_SIZE - offset_in_page(search_start);
	const unsigned int start_bit = subpage_calc_start_bit(fs_info, folio,
						locked, search_start, len);
	const unsigned int locked_bitmap_start = sectors_per_page * btrfs_bitmap_nr_locked;
	const unsigned int locked_bitmap_end = locked_bitmap_start + sectors_per_page;
	unsigned long flags;
	int first_zero;
	int first_set;
	bool found = false;

	ASSERT(folio_test_locked(folio));
	spin_lock_irqsave(&subpage->lock, flags);
	first_set = find_next_bit(subpage->bitmaps, locked_bitmap_end, start_bit);
	if (first_set >= locked_bitmap_end)
		goto out;

	found = true;

	*found_start_ret = folio_pos(folio) +
		((first_set - locked_bitmap_start) << fs_info->sectorsize_bits);
	/*
	 * Since @first_set is ensured to be smaller than locked_bitmap_end
	 * here, @found_start_ret should be inside the folio.
	 */
	ASSERT(*found_start_ret < folio_pos(folio) + PAGE_SIZE);

	first_zero = find_next_zero_bit(subpage->bitmaps, locked_bitmap_end, first_set);
	*found_len_ret = (first_zero - first_set) << fs_info->sectorsize_bits;
out:
	spin_unlock_irqrestore(&subpage->lock, flags);
	return found;
}

#define GET_SUBPAGE_BITMAP(subpage, fs_info, name, dst)			\
{									\
	const int sectors_per_page = fs_info->sectors_per_page;		\
									\
	ASSERT(sectors_per_page < BITS_PER_LONG);			\
	*dst = bitmap_read(subpage->bitmaps,				\
			   sectors_per_page * btrfs_bitmap_nr_##name,	\
			   sectors_per_page);				\
}

void __cold btrfs_subpage_dump_bitmap(const struct btrfs_fs_info *fs_info,
				      struct folio *folio, u64 start, u32 len)
{
	struct btrfs_subpage *subpage;
	const u32 sectors_per_page = fs_info->sectors_per_page;
	unsigned long uptodate_bitmap;
	unsigned long dirty_bitmap;
	unsigned long writeback_bitmap;
	unsigned long ordered_bitmap;
	unsigned long checked_bitmap;
	unsigned long flags;

	ASSERT(folio_test_private(folio) && folio_get_private(folio));
	ASSERT(sectors_per_page > 1);
	subpage = folio_get_private(folio);

	spin_lock_irqsave(&subpage->lock, flags);
	GET_SUBPAGE_BITMAP(subpage, fs_info, uptodate, &uptodate_bitmap);
	GET_SUBPAGE_BITMAP(subpage, fs_info, dirty, &dirty_bitmap);
	GET_SUBPAGE_BITMAP(subpage, fs_info, writeback, &writeback_bitmap);
	GET_SUBPAGE_BITMAP(subpage, fs_info, ordered, &ordered_bitmap);
	GET_SUBPAGE_BITMAP(subpage, fs_info, checked, &checked_bitmap);
	GET_SUBPAGE_BITMAP(subpage, fs_info, locked, &checked_bitmap);
	spin_unlock_irqrestore(&subpage->lock, flags);

	dump_page(folio_page(folio, 0), "btrfs subpage dump");
	btrfs_warn(fs_info,
"start=%llu len=%u page=%llu, bitmaps uptodate=%*pbl dirty=%*pbl writeback=%*pbl ordered=%*pbl checked=%*pbl",
		    start, len, folio_pos(folio),
		    sectors_per_page, &uptodate_bitmap,
		    sectors_per_page, &dirty_bitmap,
		    sectors_per_page, &writeback_bitmap,
		    sectors_per_page, &ordered_bitmap,
		    sectors_per_page, &checked_bitmap);
}

void btrfs_get_subpage_dirty_bitmap(struct btrfs_fs_info *fs_info,
				    struct folio *folio,
				    unsigned long *ret_bitmap)
{
	struct btrfs_subpage *subpage;
	unsigned long flags;

	ASSERT(folio_test_private(folio) && folio_get_private(folio));
	ASSERT(fs_info->sectors_per_page > 1);
	subpage = folio_get_private(folio);

	spin_lock_irqsave(&subpage->lock, flags);
	GET_SUBPAGE_BITMAP(subpage, fs_info, dirty, ret_bitmap);
	spin_unlock_irqrestore(&subpage->lock, flags);
}<|MERGE_RESOLUTION|>--- conflicted
+++ resolved
@@ -399,17 +399,6 @@
 {
 	struct btrfs_subpage *subpage = folio_get_private(folio);
 
-<<<<<<< HEAD
-#define subpage_calc_start_bit(fs_info, page, name, start, len)		\
-({									\
-	unsigned int start_bit;						\
-									\
-	btrfs_subpage_assert(fs_info, page, start, len);		\
-	start_bit = offset_in_page(start) >> fs_info->sectorsize_bits;	\
-	start_bit += fs_info->subpage_info->name##_offset;		\
-	start_bit;							\
-})
-=======
 	ASSERT(folio_test_locked(folio));
 
 	if (unlikely(!fs_info) || !btrfs_is_subpage(fs_info, folio->mapping)) {
@@ -467,7 +456,6 @@
 	if (last)
 		folio_unlock(folio);
 }
->>>>>>> 2d5404ca
 
 #define subpage_test_bitmap_all_set(fs_info, subpage, name)		\
 	bitmap_test_range_all_set(subpage->bitmaps,			\
