// SPDX-License-Identifier: GPL-2.0

#include <linux/slab.h>
#include "messages.h"
#include "ctree.h"
#include "subpage.h"
#include "btrfs_inode.h"

/*
 * Subpage (sectorsize < PAGE_SIZE) support overview:
 *
 * Limitations:
 *
 * - Only support 64K page size for now
 *   This is to make metadata handling easier, as 64K page would ensure
 *   all nodesize would fit inside one page, thus we don't need to handle
 *   cases where a tree block crosses several pages.
 *
 * - Only metadata read-write for now
 *   The data read-write part is in development.
 *
 * - Metadata can't cross 64K page boundary
 *   btrfs-progs and kernel have done that for a while, thus only ancient
 *   filesystems could have such problem.  For such case, do a graceful
 *   rejection.
 *
 * Special behavior:
 *
 * - Metadata
 *   Metadata read is fully supported.
 *   Meaning when reading one tree block will only trigger the read for the
 *   needed range, other unrelated range in the same page will not be touched.
 *
 *   Metadata write support is partial.
 *   The writeback is still for the full page, but we will only submit
 *   the dirty extent buffers in the page.
 *
 *   This means, if we have a metadata page like this:
 *
 *   Page offset
 *   0         16K         32K         48K        64K
 *   |/////////|           |///////////|
 *        \- Tree block A        \- Tree block B
 *
 *   Even if we just want to writeback tree block A, we will also writeback
 *   tree block B if it's also dirty.
 *
 *   This may cause extra metadata writeback which results more COW.
 *
 * Implementation:
 *
 * - Common
 *   Both metadata and data will use a new structure, btrfs_subpage, to
 *   record the status of each sector inside a page.  This provides the extra
 *   granularity needed.
 *
 * - Metadata
 *   Since we have multiple tree blocks inside one page, we can't rely on page
 *   locking anymore, or we will have greatly reduced concurrency or even
 *   deadlocks (hold one tree lock while trying to lock another tree lock in
 *   the same page).
 *
 *   Thus for metadata locking, subpage support relies on io_tree locking only.
 *   This means a slightly higher tree locking latency.
 */

#if PAGE_SIZE > SZ_4K
bool btrfs_is_subpage(const struct btrfs_fs_info *fs_info, struct address_space *mapping)
{
	if (fs_info->sectorsize >= PAGE_SIZE)
		return false;

	/*
	 * Only data pages (either through DIO or compression) can have no
	 * mapping. And if page->mapping->host is data inode, it's subpage.
	 * As we have ruled our sectorsize >= PAGE_SIZE case already.
	 */
	if (!mapping || !mapping->host || is_data_inode(BTRFS_I(mapping->host)))
		return true;

	/*
	 * Now the only remaining case is metadata, which we only go subpage
	 * routine if nodesize < PAGE_SIZE.
	 */
	if (fs_info->nodesize < PAGE_SIZE)
		return true;
	return false;
}
#endif

int btrfs_attach_subpage(const struct btrfs_fs_info *fs_info,
			 struct folio *folio, enum btrfs_subpage_type type)
{
	struct btrfs_subpage *subpage;

	/*
	 * We have cases like a dummy extent buffer page, which is not mapped
	 * and doesn't need to be locked.
	 */
	if (folio->mapping)
		ASSERT(folio_test_locked(folio));

	/* Either not subpage, or the folio already has private attached. */
	if (!btrfs_is_subpage(fs_info, folio->mapping) || folio_test_private(folio))
		return 0;

	subpage = btrfs_alloc_subpage(fs_info, type);
	if (IS_ERR(subpage))
		return  PTR_ERR(subpage);

	folio_attach_private(folio, subpage);
	return 0;
}

void btrfs_detach_subpage(const struct btrfs_fs_info *fs_info, struct folio *folio)
{
	struct btrfs_subpage *subpage;

	/* Either not subpage, or the folio already has private attached. */
	if (!btrfs_is_subpage(fs_info, folio->mapping) || !folio_test_private(folio))
		return;

	subpage = folio_detach_private(folio);
	ASSERT(subpage);
	btrfs_free_subpage(subpage);
}

struct btrfs_subpage *btrfs_alloc_subpage(const struct btrfs_fs_info *fs_info,
					  enum btrfs_subpage_type type)
{
	struct btrfs_subpage *ret;
	unsigned int real_size;

	ASSERT(fs_info->sectorsize < PAGE_SIZE);

	real_size = struct_size(ret, bitmaps,
			BITS_TO_LONGS(btrfs_bitmap_nr_max * fs_info->sectors_per_page));
	ret = kzalloc(real_size, GFP_NOFS);
	if (!ret)
		return ERR_PTR(-ENOMEM);

	spin_lock_init(&ret->lock);
	if (type == BTRFS_SUBPAGE_METADATA) {
		atomic_set(&ret->eb_refs, 0);
	} else {
		atomic_set(&ret->readers, 0);
		atomic_set(&ret->writers, 0);
	}
	return ret;
}

void btrfs_free_subpage(struct btrfs_subpage *subpage)
{
	kfree(subpage);
}

/*
 * Increase the eb_refs of current subpage.
 *
 * This is important for eb allocation, to prevent race with last eb freeing
 * of the same page.
 * With the eb_refs increased before the eb inserted into radix tree,
 * detach_extent_buffer_page() won't detach the folio private while we're still
 * allocating the extent buffer.
 */
void btrfs_folio_inc_eb_refs(const struct btrfs_fs_info *fs_info, struct folio *folio)
{
	struct btrfs_subpage *subpage;

	if (!btrfs_is_subpage(fs_info, folio->mapping))
		return;

	ASSERT(folio_test_private(folio) && folio->mapping);
	lockdep_assert_held(&folio->mapping->i_private_lock);

	subpage = folio_get_private(folio);
	atomic_inc(&subpage->eb_refs);
}

void btrfs_folio_dec_eb_refs(const struct btrfs_fs_info *fs_info, struct folio *folio)
{
	struct btrfs_subpage *subpage;

	if (!btrfs_is_subpage(fs_info, folio->mapping))
		return;

	ASSERT(folio_test_private(folio) && folio->mapping);
	lockdep_assert_held(&folio->mapping->i_private_lock);

	subpage = folio_get_private(folio);
	ASSERT(atomic_read(&subpage->eb_refs));
	atomic_dec(&subpage->eb_refs);
}

static void btrfs_subpage_assert(const struct btrfs_fs_info *fs_info,
				 struct folio *folio, u64 start, u32 len)
{
	/* For subpage support, the folio must be single page. */
	ASSERT(folio_order(folio) == 0);

	/* Basic checks */
	ASSERT(folio_test_private(folio) && folio_get_private(folio));
	ASSERT(IS_ALIGNED(start, fs_info->sectorsize) &&
	       IS_ALIGNED(len, fs_info->sectorsize));
	/*
	 * The range check only works for mapped page, we can still have
	 * unmapped page like dummy extent buffer pages.
	 */
	if (folio->mapping)
		ASSERT(folio_pos(folio) <= start &&
		       start + len <= folio_pos(folio) + PAGE_SIZE);
}

#define subpage_calc_start_bit(fs_info, folio, name, start, len)	\
({									\
	unsigned int __start_bit;						\
									\
	btrfs_subpage_assert(fs_info, folio, start, len);		\
	__start_bit = offset_in_page(start) >> fs_info->sectorsize_bits; \
	__start_bit += fs_info->sectors_per_page * btrfs_bitmap_nr_##name; \
	__start_bit;							\
})

void btrfs_subpage_start_reader(const struct btrfs_fs_info *fs_info,
				struct folio *folio, u64 start, u32 len)
{
	struct btrfs_subpage *subpage = folio_get_private(folio);
	const int start_bit = subpage_calc_start_bit(fs_info, folio, locked, start, len);
	const int nbits = len >> fs_info->sectorsize_bits;
	unsigned long flags;


	btrfs_subpage_assert(fs_info, folio, start, len);

	spin_lock_irqsave(&subpage->lock, flags);
	/*
	 * Even though it's just for reading the page, no one should have
	 * locked the subpage range.
	 */
	ASSERT(bitmap_test_range_all_zero(subpage->bitmaps, start_bit, nbits));
	bitmap_set(subpage->bitmaps, start_bit, nbits);
	atomic_add(nbits, &subpage->readers);
	spin_unlock_irqrestore(&subpage->lock, flags);
}

void btrfs_subpage_end_reader(const struct btrfs_fs_info *fs_info,
			      struct folio *folio, u64 start, u32 len)
{
	struct btrfs_subpage *subpage = folio_get_private(folio);
	const int start_bit = subpage_calc_start_bit(fs_info, folio, locked, start, len);
	const int nbits = len >> fs_info->sectorsize_bits;
	unsigned long flags;
	bool is_data;
	bool last;

	btrfs_subpage_assert(fs_info, folio, start, len);
	is_data = is_data_inode(BTRFS_I(folio->mapping->host));

	spin_lock_irqsave(&subpage->lock, flags);

	/* The range should have already been locked. */
	ASSERT(bitmap_test_range_all_set(subpage->bitmaps, start_bit, nbits));
	ASSERT(atomic_read(&subpage->readers) >= nbits);

	bitmap_clear(subpage->bitmaps, start_bit, nbits);
	last = atomic_sub_and_test(nbits, &subpage->readers);

	/*
	 * For data we need to unlock the page if the last read has finished.
	 *
	 * And please don't replace @last with atomic_sub_and_test() call
	 * inside if () condition.
	 * As we want the atomic_sub_and_test() to be always executed.
	 */
	if (is_data && last)
		folio_unlock(folio);
	spin_unlock_irqrestore(&subpage->lock, flags);
}

static void btrfs_subpage_clamp_range(struct folio *folio, u64 *start, u32 *len)
{
	u64 orig_start = *start;
	u32 orig_len = *len;

	*start = max_t(u64, folio_pos(folio), orig_start);
	/*
	 * For certain call sites like btrfs_drop_pages(), we may have pages
	 * beyond the target range. In that case, just set @len to 0, subpage
	 * helpers can handle @len == 0 without any problem.
	 */
	if (folio_pos(folio) >= orig_start + orig_len)
		*len = 0;
	else
		*len = min_t(u64, folio_pos(folio) + PAGE_SIZE,
			     orig_start + orig_len) - *start;
}

static void btrfs_subpage_start_writer(const struct btrfs_fs_info *fs_info,
				       struct folio *folio, u64 start, u32 len)
{
	struct btrfs_subpage *subpage = folio_get_private(folio);
	const int start_bit = subpage_calc_start_bit(fs_info, folio, locked, start, len);
	const int nbits = (len >> fs_info->sectorsize_bits);
	unsigned long flags;
	int ret;

	btrfs_subpage_assert(fs_info, folio, start, len);

	spin_lock_irqsave(&subpage->lock, flags);
	ASSERT(atomic_read(&subpage->readers) == 0);
	ASSERT(bitmap_test_range_all_zero(subpage->bitmaps, start_bit, nbits));
	bitmap_set(subpage->bitmaps, start_bit, nbits);
	ret = atomic_add_return(nbits, &subpage->writers);
	ASSERT(ret == nbits);
	spin_unlock_irqrestore(&subpage->lock, flags);
}

static bool btrfs_subpage_end_and_test_writer(const struct btrfs_fs_info *fs_info,
					      struct folio *folio, u64 start, u32 len)
{
	struct btrfs_subpage *subpage = folio_get_private(folio);
	const int start_bit = subpage_calc_start_bit(fs_info, folio, locked, start, len);
	const int nbits = (len >> fs_info->sectorsize_bits);
	unsigned long flags;
	unsigned int cleared = 0;
	int bit = start_bit;
	bool last;

	btrfs_subpage_assert(fs_info, folio, start, len);

	spin_lock_irqsave(&subpage->lock, flags);
	/*
	 * We have call sites passing @lock_page into
	 * extent_clear_unlock_delalloc() for compression path.
	 *
	 * This @locked_page is locked by plain lock_page(), thus its
	 * subpage::writers is 0.  Handle them in a special way.
	 */
	if (atomic_read(&subpage->writers) == 0) {
		spin_unlock_irqrestore(&subpage->lock, flags);
		return true;
	}

	for_each_set_bit_from(bit, subpage->bitmaps, start_bit + nbits) {
		clear_bit(bit, subpage->bitmaps);
		cleared++;
	}
	ASSERT(atomic_read(&subpage->writers) >= cleared);
	last = atomic_sub_and_test(cleared, &subpage->writers);
	spin_unlock_irqrestore(&subpage->lock, flags);
	return last;
}

/*
 * Lock a folio for delalloc page writeback.
 *
 * Return -EAGAIN if the page is not properly initialized.
 * Return 0 with the page locked, and writer counter updated.
 *
 * Even with 0 returned, the page still need extra check to make sure
 * it's really the correct page, as the caller is using
 * filemap_get_folios_contig(), which can race with page invalidating.
 */
int btrfs_folio_start_writer_lock(const struct btrfs_fs_info *fs_info,
				  struct folio *folio, u64 start, u32 len)
{
	if (unlikely(!fs_info) || !btrfs_is_subpage(fs_info, folio->mapping)) {
		folio_lock(folio);
		return 0;
	}
	folio_lock(folio);
	if (!folio_test_private(folio) || !folio_get_private(folio)) {
		folio_unlock(folio);
		return -EAGAIN;
	}
	btrfs_subpage_clamp_range(folio, &start, &len);
	btrfs_subpage_start_writer(fs_info, folio, start, len);
	return 0;
}

/*
 * Handle different locked folios:
 *
 * - Non-subpage folio
 *   Just unlock it.
 *
 * - folio locked but without any subpage locked
 *   This happens either before writepage_delalloc() or the delalloc range is
 *   already handled by previous folio.
 *   We can simple unlock it.
 *
 * - folio locked with subpage range locked.
 *   We go through the locked sectors inside the range and clear their locked
 *   bitmap, reduce the writer lock number, and unlock the page if that's
 *   the last locked range.
 */
void btrfs_folio_end_writer_lock(const struct btrfs_fs_info *fs_info,
				 struct folio *folio, u64 start, u32 len)
{
	struct btrfs_subpage *subpage = folio_get_private(folio);

	ASSERT(folio_test_locked(folio));

	if (unlikely(!fs_info) || !btrfs_is_subpage(fs_info, folio->mapping)) {
		folio_unlock(folio);
		return;
	}

	/*
	 * For subpage case, there are two types of locked page.  With or
	 * without writers number.
	 *
	 * Since we own the page lock, no one else could touch subpage::writers
	 * and we are safe to do several atomic operations without spinlock.
	 */
	if (atomic_read(&subpage->writers) == 0) {
		/* No writers, locked by plain lock_page(). */
		folio_unlock(folio);
		return;
	}

	btrfs_subpage_clamp_range(folio, &start, &len);
	if (btrfs_subpage_end_and_test_writer(fs_info, folio, start, len))
		folio_unlock(folio);
}

void btrfs_folio_end_writer_lock_bitmap(const struct btrfs_fs_info *fs_info,
					struct folio *folio, unsigned long bitmap)
{
	struct btrfs_subpage *subpage = folio_get_private(folio);
	const int start_bit = fs_info->sectors_per_page * btrfs_bitmap_nr_locked;
	unsigned long flags;
	bool last = false;
	int cleared = 0;
	int bit;

	if (unlikely(!fs_info) || !btrfs_is_subpage(fs_info, folio->mapping)) {
		folio_unlock(folio);
		return;
	}

	if (atomic_read(&subpage->writers) == 0) {
		/* No writers, locked by plain lock_page(). */
		folio_unlock(folio);
		return;
	}

	spin_lock_irqsave(&subpage->lock, flags);
	for_each_set_bit(bit, &bitmap, fs_info->sectors_per_page) {
		if (test_and_clear_bit(bit + start_bit, subpage->bitmaps))
			cleared++;
	}
	ASSERT(atomic_read(&subpage->writers) >= cleared);
	last = atomic_sub_and_test(cleared, &subpage->writers);
	spin_unlock_irqrestore(&subpage->lock, flags);
	if (last)
		folio_unlock(folio);
}

#define subpage_test_bitmap_all_set(fs_info, subpage, name)		\
	bitmap_test_range_all_set(subpage->bitmaps,			\
			fs_info->sectors_per_page * btrfs_bitmap_nr_##name, \
			fs_info->sectors_per_page)

#define subpage_test_bitmap_all_zero(fs_info, subpage, name)		\
	bitmap_test_range_all_zero(subpage->bitmaps,			\
			fs_info->sectors_per_page * btrfs_bitmap_nr_##name, \
			fs_info->sectors_per_page)

void btrfs_subpage_set_uptodate(const struct btrfs_fs_info *fs_info,
				struct folio *folio, u64 start, u32 len)
{
	struct btrfs_subpage *subpage = folio_get_private(folio);
	unsigned int start_bit = subpage_calc_start_bit(fs_info, folio,
							uptodate, start, len);
	unsigned long flags;

	spin_lock_irqsave(&subpage->lock, flags);
	bitmap_set(subpage->bitmaps, start_bit, len >> fs_info->sectorsize_bits);
	if (subpage_test_bitmap_all_set(fs_info, subpage, uptodate))
		folio_mark_uptodate(folio);
	spin_unlock_irqrestore(&subpage->lock, flags);
}

void btrfs_subpage_clear_uptodate(const struct btrfs_fs_info *fs_info,
				  struct folio *folio, u64 start, u32 len)
{
	struct btrfs_subpage *subpage = folio_get_private(folio);
	unsigned int start_bit = subpage_calc_start_bit(fs_info, folio,
							uptodate, start, len);
	unsigned long flags;

	spin_lock_irqsave(&subpage->lock, flags);
	bitmap_clear(subpage->bitmaps, start_bit, len >> fs_info->sectorsize_bits);
	folio_clear_uptodate(folio);
	spin_unlock_irqrestore(&subpage->lock, flags);
}

void btrfs_subpage_set_dirty(const struct btrfs_fs_info *fs_info,
			     struct folio *folio, u64 start, u32 len)
{
	struct btrfs_subpage *subpage = folio_get_private(folio);
	unsigned int start_bit = subpage_calc_start_bit(fs_info, folio,
							dirty, start, len);
	unsigned long flags;

	spin_lock_irqsave(&subpage->lock, flags);
	bitmap_set(subpage->bitmaps, start_bit, len >> fs_info->sectorsize_bits);
	spin_unlock_irqrestore(&subpage->lock, flags);
	folio_mark_dirty(folio);
}

/*
 * Extra clear_and_test function for subpage dirty bitmap.
 *
 * Return true if we're the last bits in the dirty_bitmap and clear the
 * dirty_bitmap.
 * Return false otherwise.
 *
 * NOTE: Callers should manually clear page dirty for true case, as we have
 * extra handling for tree blocks.
 */
bool btrfs_subpage_clear_and_test_dirty(const struct btrfs_fs_info *fs_info,
					struct folio *folio, u64 start, u32 len)
{
	struct btrfs_subpage *subpage = folio_get_private(folio);
	unsigned int start_bit = subpage_calc_start_bit(fs_info, folio,
							dirty, start, len);
	unsigned long flags;
	bool last = false;

	spin_lock_irqsave(&subpage->lock, flags);
	bitmap_clear(subpage->bitmaps, start_bit, len >> fs_info->sectorsize_bits);
	if (subpage_test_bitmap_all_zero(fs_info, subpage, dirty))
		last = true;
	spin_unlock_irqrestore(&subpage->lock, flags);
	return last;
}

void btrfs_subpage_clear_dirty(const struct btrfs_fs_info *fs_info,
			       struct folio *folio, u64 start, u32 len)
{
	bool last;

	last = btrfs_subpage_clear_and_test_dirty(fs_info, folio, start, len);
	if (last)
		folio_clear_dirty_for_io(folio);
}

void btrfs_subpage_set_writeback(const struct btrfs_fs_info *fs_info,
				 struct folio *folio, u64 start, u32 len)
{
	struct btrfs_subpage *subpage = folio_get_private(folio);
	unsigned int start_bit = subpage_calc_start_bit(fs_info, folio,
							writeback, start, len);
	unsigned long flags;

	spin_lock_irqsave(&subpage->lock, flags);
	bitmap_set(subpage->bitmaps, start_bit, len >> fs_info->sectorsize_bits);
	if (!folio_test_writeback(folio))
		folio_start_writeback(folio);
	spin_unlock_irqrestore(&subpage->lock, flags);
}

void btrfs_subpage_clear_writeback(const struct btrfs_fs_info *fs_info,
				   struct folio *folio, u64 start, u32 len)
{
	struct btrfs_subpage *subpage = folio_get_private(folio);
	unsigned int start_bit = subpage_calc_start_bit(fs_info, folio,
							writeback, start, len);
	unsigned long flags;

	spin_lock_irqsave(&subpage->lock, flags);
	bitmap_clear(subpage->bitmaps, start_bit, len >> fs_info->sectorsize_bits);
	if (subpage_test_bitmap_all_zero(fs_info, subpage, writeback)) {
		ASSERT(folio_test_writeback(folio));
		folio_end_writeback(folio);
	}
	spin_unlock_irqrestore(&subpage->lock, flags);
}

void btrfs_subpage_set_ordered(const struct btrfs_fs_info *fs_info,
			       struct folio *folio, u64 start, u32 len)
{
	struct btrfs_subpage *subpage = folio_get_private(folio);
	unsigned int start_bit = subpage_calc_start_bit(fs_info, folio,
							ordered, start, len);
	unsigned long flags;

	spin_lock_irqsave(&subpage->lock, flags);
	bitmap_set(subpage->bitmaps, start_bit, len >> fs_info->sectorsize_bits);
	folio_set_ordered(folio);
	spin_unlock_irqrestore(&subpage->lock, flags);
}

void btrfs_subpage_clear_ordered(const struct btrfs_fs_info *fs_info,
				 struct folio *folio, u64 start, u32 len)
{
	struct btrfs_subpage *subpage = folio_get_private(folio);
	unsigned int start_bit = subpage_calc_start_bit(fs_info, folio,
							ordered, start, len);
	unsigned long flags;

	spin_lock_irqsave(&subpage->lock, flags);
	bitmap_clear(subpage->bitmaps, start_bit, len >> fs_info->sectorsize_bits);
	if (subpage_test_bitmap_all_zero(fs_info, subpage, ordered))
		folio_clear_ordered(folio);
	spin_unlock_irqrestore(&subpage->lock, flags);
}

void btrfs_subpage_set_checked(const struct btrfs_fs_info *fs_info,
			       struct folio *folio, u64 start, u32 len)
{
	struct btrfs_subpage *subpage = folio_get_private(folio);
	unsigned int start_bit = subpage_calc_start_bit(fs_info, folio,
							checked, start, len);
	unsigned long flags;

	spin_lock_irqsave(&subpage->lock, flags);
	bitmap_set(subpage->bitmaps, start_bit, len >> fs_info->sectorsize_bits);
	if (subpage_test_bitmap_all_set(fs_info, subpage, checked))
		folio_set_checked(folio);
	spin_unlock_irqrestore(&subpage->lock, flags);
}

void btrfs_subpage_clear_checked(const struct btrfs_fs_info *fs_info,
				 struct folio *folio, u64 start, u32 len)
{
	struct btrfs_subpage *subpage = folio_get_private(folio);
	unsigned int start_bit = subpage_calc_start_bit(fs_info, folio,
							checked, start, len);
	unsigned long flags;

	spin_lock_irqsave(&subpage->lock, flags);
	bitmap_clear(subpage->bitmaps, start_bit, len >> fs_info->sectorsize_bits);
	folio_clear_checked(folio);
	spin_unlock_irqrestore(&subpage->lock, flags);
}

/*
 * Unlike set/clear which is dependent on each page status, for test all bits
 * are tested in the same way.
 */
#define IMPLEMENT_BTRFS_SUBPAGE_TEST_OP(name)				\
bool btrfs_subpage_test_##name(const struct btrfs_fs_info *fs_info,	\
			       struct folio *folio, u64 start, u32 len)	\
{									\
	struct btrfs_subpage *subpage = folio_get_private(folio);	\
	unsigned int start_bit = subpage_calc_start_bit(fs_info, folio,	\
						name, start, len);	\
	unsigned long flags;						\
	bool ret;							\
									\
	spin_lock_irqsave(&subpage->lock, flags);			\
	ret = bitmap_test_range_all_set(subpage->bitmaps, start_bit,	\
				len >> fs_info->sectorsize_bits);	\
	spin_unlock_irqrestore(&subpage->lock, flags);			\
	return ret;							\
}
IMPLEMENT_BTRFS_SUBPAGE_TEST_OP(uptodate);
IMPLEMENT_BTRFS_SUBPAGE_TEST_OP(dirty);
IMPLEMENT_BTRFS_SUBPAGE_TEST_OP(writeback);
IMPLEMENT_BTRFS_SUBPAGE_TEST_OP(ordered);
IMPLEMENT_BTRFS_SUBPAGE_TEST_OP(checked);

/*
 * Note that, in selftests (extent-io-tests), we can have empty fs_info passed
 * in.  We only test sectorsize == PAGE_SIZE cases so far, thus we can fall
 * back to regular sectorsize branch.
 */
#define IMPLEMENT_BTRFS_PAGE_OPS(name, folio_set_func,			\
				 folio_clear_func, folio_test_func)	\
void btrfs_folio_set_##name(const struct btrfs_fs_info *fs_info,	\
			    struct folio *folio, u64 start, u32 len)	\
{									\
	if (unlikely(!fs_info) ||					\
	    !btrfs_is_subpage(fs_info, folio->mapping)) {		\
		folio_set_func(folio);					\
		return;							\
	}								\
	btrfs_subpage_set_##name(fs_info, folio, start, len);		\
}									\
void btrfs_folio_clear_##name(const struct btrfs_fs_info *fs_info,	\
			      struct folio *folio, u64 start, u32 len)	\
{									\
	if (unlikely(!fs_info) ||					\
	    !btrfs_is_subpage(fs_info, folio->mapping)) {		\
		folio_clear_func(folio);				\
		return;							\
	}								\
	btrfs_subpage_clear_##name(fs_info, folio, start, len);		\
}									\
bool btrfs_folio_test_##name(const struct btrfs_fs_info *fs_info,	\
			     struct folio *folio, u64 start, u32 len)	\
{									\
	if (unlikely(!fs_info) ||					\
	    !btrfs_is_subpage(fs_info, folio->mapping))			\
		return folio_test_func(folio);				\
	return btrfs_subpage_test_##name(fs_info, folio, start, len);	\
}									\
void btrfs_folio_clamp_set_##name(const struct btrfs_fs_info *fs_info,	\
				  struct folio *folio, u64 start, u32 len) \
{									\
	if (unlikely(!fs_info) ||					\
	    !btrfs_is_subpage(fs_info, folio->mapping)) {		\
		folio_set_func(folio);					\
		return;							\
	}								\
	btrfs_subpage_clamp_range(folio, &start, &len);			\
	btrfs_subpage_set_##name(fs_info, folio, start, len);		\
}									\
void btrfs_folio_clamp_clear_##name(const struct btrfs_fs_info *fs_info, \
				    struct folio *folio, u64 start, u32 len) \
{									\
	if (unlikely(!fs_info) ||					\
	    !btrfs_is_subpage(fs_info, folio->mapping)) {		\
		folio_clear_func(folio);				\
		return;							\
	}								\
	btrfs_subpage_clamp_range(folio, &start, &len);			\
	btrfs_subpage_clear_##name(fs_info, folio, start, len);		\
}									\
bool btrfs_folio_clamp_test_##name(const struct btrfs_fs_info *fs_info,	\
				   struct folio *folio, u64 start, u32 len) \
{									\
	if (unlikely(!fs_info) ||					\
	    !btrfs_is_subpage(fs_info, folio->mapping))			\
		return folio_test_func(folio);				\
	btrfs_subpage_clamp_range(folio, &start, &len);			\
	return btrfs_subpage_test_##name(fs_info, folio, start, len);	\
}
IMPLEMENT_BTRFS_PAGE_OPS(uptodate, folio_mark_uptodate, folio_clear_uptodate,
			 folio_test_uptodate);
IMPLEMENT_BTRFS_PAGE_OPS(dirty, folio_mark_dirty, folio_clear_dirty_for_io,
			 folio_test_dirty);
IMPLEMENT_BTRFS_PAGE_OPS(writeback, folio_start_writeback, folio_end_writeback,
			 folio_test_writeback);
IMPLEMENT_BTRFS_PAGE_OPS(ordered, folio_set_ordered, folio_clear_ordered,
			 folio_test_ordered);
IMPLEMENT_BTRFS_PAGE_OPS(checked, folio_set_checked, folio_clear_checked,
			 folio_test_checked);

/*
 * Make sure not only the page dirty bit is cleared, but also subpage dirty bit
 * is cleared.
 */
void btrfs_folio_assert_not_dirty(const struct btrfs_fs_info *fs_info,
				  struct folio *folio, u64 start, u32 len)
{
	struct btrfs_subpage *subpage;
	unsigned int start_bit;
	unsigned int nbits;
	unsigned long flags;

	if (!IS_ENABLED(CONFIG_BTRFS_ASSERT))
		return;

	if (!btrfs_is_subpage(fs_info, folio->mapping)) {
		ASSERT(!folio_test_dirty(folio));
		return;
	}

	start_bit = subpage_calc_start_bit(fs_info, folio, dirty, start, len);
	nbits = len >> fs_info->sectorsize_bits;
	subpage = folio_get_private(folio);
	ASSERT(subpage);
	spin_lock_irqsave(&subpage->lock, flags);
	ASSERT(bitmap_test_range_all_zero(subpage->bitmaps, start_bit, nbits));
	spin_unlock_irqrestore(&subpage->lock, flags);
}

/*
 * This is for folio already locked by plain lock_page()/folio_lock(), which
 * doesn't have any subpage awareness.
 *
 * This populates the involved subpage ranges so that subpage helpers can
 * properly unlock them.
 */
void btrfs_folio_set_writer_lock(const struct btrfs_fs_info *fs_info,
				 struct folio *folio, u64 start, u32 len)
{
	struct btrfs_subpage *subpage;
	unsigned long flags;
	unsigned int start_bit;
	unsigned int nbits;
	int ret;

	ASSERT(folio_test_locked(folio));
	if (unlikely(!fs_info) || !btrfs_is_subpage(fs_info, folio->mapping))
		return;

	subpage = folio_get_private(folio);
	start_bit = subpage_calc_start_bit(fs_info, folio, locked, start, len);
	nbits = len >> fs_info->sectorsize_bits;
	spin_lock_irqsave(&subpage->lock, flags);
	/* Target range should not yet be locked. */
	ASSERT(bitmap_test_range_all_zero(subpage->bitmaps, start_bit, nbits));
	bitmap_set(subpage->bitmaps, start_bit, nbits);
	ret = atomic_add_return(nbits, &subpage->writers);
	ASSERT(ret <= fs_info->sectors_per_page);
	spin_unlock_irqrestore(&subpage->lock, flags);
}

/*
 * Find any subpage writer locked range inside @folio, starting at file offset
 * @search_start. The caller should ensure the folio is locked.
 *
 * Return true and update @found_start_ret and @found_len_ret to the first
 * writer locked range.
 * Return false if there is no writer locked range.
 */
bool btrfs_subpage_find_writer_locked(const struct btrfs_fs_info *fs_info,
				      struct folio *folio, u64 search_start,
				      u64 *found_start_ret, u32 *found_len_ret)
{
	struct btrfs_subpage *subpage = folio_get_private(folio);
	const u32 sectors_per_page = fs_info->sectors_per_page;
	const unsigned int len = PAGE_SIZE - offset_in_page(search_start);
	const unsigned int start_bit = subpage_calc_start_bit(fs_info, folio,
						locked, search_start, len);
	const unsigned int locked_bitmap_start = sectors_per_page * btrfs_bitmap_nr_locked;
	const unsigned int locked_bitmap_end = locked_bitmap_start + sectors_per_page;
	unsigned long flags;
	int first_zero;
	int first_set;
	bool found = false;

	ASSERT(folio_test_locked(folio));
	spin_lock_irqsave(&subpage->lock, flags);
	first_set = find_next_bit(subpage->bitmaps, locked_bitmap_end, start_bit);
	if (first_set >= locked_bitmap_end)
		goto out;

	found = true;

	*found_start_ret = folio_pos(folio) +
		((first_set - locked_bitmap_start) << fs_info->sectorsize_bits);
	/*
	 * Since @first_set is ensured to be smaller than locked_bitmap_end
	 * here, @found_start_ret should be inside the folio.
	 */
	ASSERT(*found_start_ret < folio_pos(folio) + PAGE_SIZE);

	first_zero = find_next_zero_bit(subpage->bitmaps, locked_bitmap_end, first_set);
	*found_len_ret = (first_zero - first_set) << fs_info->sectorsize_bits;
out:
	spin_unlock_irqrestore(&subpage->lock, flags);
	return found;
}

#define GET_SUBPAGE_BITMAP(subpage, fs_info, name, dst)			\
{									\
	const int sectors_per_page = fs_info->sectors_per_page;		\
									\
	ASSERT(sectors_per_page < BITS_PER_LONG);			\
	*dst = bitmap_read(subpage->bitmaps,				\
			   sectors_per_page * btrfs_bitmap_nr_##name,	\
			   sectors_per_page);				\
}

<<<<<<< HEAD
#define GET_SUBPAGE_BITMAP(subpage, subpage_info, name, dst)		\
{									\
	const int bitmap_nr_bits = subpage_info->bitmap_nr_bits;	\
									\
	ASSERT(bitmap_nr_bits < BITS_PER_LONG);				\
	*dst = bitmap_read(subpage->bitmaps,				\
			   subpage_info->name##_offset,			\
			   bitmap_nr_bits);				\
}

=======
>>>>>>> f87ebcb6
void __cold btrfs_subpage_dump_bitmap(const struct btrfs_fs_info *fs_info,
				      struct folio *folio, u64 start, u32 len)
{
	struct btrfs_subpage *subpage;
	const u32 sectors_per_page = fs_info->sectors_per_page;
	unsigned long uptodate_bitmap;
	unsigned long dirty_bitmap;
	unsigned long writeback_bitmap;
	unsigned long ordered_bitmap;
	unsigned long checked_bitmap;
	unsigned long flags;

	ASSERT(folio_test_private(folio) && folio_get_private(folio));
	ASSERT(sectors_per_page > 1);
	subpage = folio_get_private(folio);

	spin_lock_irqsave(&subpage->lock, flags);
	GET_SUBPAGE_BITMAP(subpage, fs_info, uptodate, &uptodate_bitmap);
	GET_SUBPAGE_BITMAP(subpage, fs_info, dirty, &dirty_bitmap);
	GET_SUBPAGE_BITMAP(subpage, fs_info, writeback, &writeback_bitmap);
	GET_SUBPAGE_BITMAP(subpage, fs_info, ordered, &ordered_bitmap);
	GET_SUBPAGE_BITMAP(subpage, fs_info, checked, &checked_bitmap);
	GET_SUBPAGE_BITMAP(subpage, fs_info, locked, &checked_bitmap);
	spin_unlock_irqrestore(&subpage->lock, flags);

	dump_page(folio_page(folio, 0), "btrfs subpage dump");
	btrfs_warn(fs_info,
"start=%llu len=%u page=%llu, bitmaps uptodate=%*pbl dirty=%*pbl writeback=%*pbl ordered=%*pbl checked=%*pbl",
		    start, len, folio_pos(folio),
		    sectors_per_page, &uptodate_bitmap,
		    sectors_per_page, &dirty_bitmap,
		    sectors_per_page, &writeback_bitmap,
		    sectors_per_page, &ordered_bitmap,
		    sectors_per_page, &checked_bitmap);
}

void btrfs_get_subpage_dirty_bitmap(struct btrfs_fs_info *fs_info,
				    struct folio *folio,
				    unsigned long *ret_bitmap)
{
	struct btrfs_subpage *subpage;
	unsigned long flags;

	ASSERT(folio_test_private(folio) && folio_get_private(folio));
	ASSERT(fs_info->sectors_per_page > 1);
	subpage = folio_get_private(folio);

	spin_lock_irqsave(&subpage->lock, flags);
	GET_SUBPAGE_BITMAP(subpage, fs_info, dirty, ret_bitmap);
	spin_unlock_irqrestore(&subpage->lock, flags);
}<|MERGE_RESOLUTION|>--- conflicted
+++ resolved
@@ -858,19 +858,6 @@
 			   sectors_per_page);				\
 }
 
-<<<<<<< HEAD
-#define GET_SUBPAGE_BITMAP(subpage, subpage_info, name, dst)		\
-{									\
-	const int bitmap_nr_bits = subpage_info->bitmap_nr_bits;	\
-									\
-	ASSERT(bitmap_nr_bits < BITS_PER_LONG);				\
-	*dst = bitmap_read(subpage->bitmaps,				\
-			   subpage_info->name##_offset,			\
-			   bitmap_nr_bits);				\
-}
-
-=======
->>>>>>> f87ebcb6
 void __cold btrfs_subpage_dump_bitmap(const struct btrfs_fs_info *fs_info,
 				      struct folio *folio, u64 start, u32 len)
 {
