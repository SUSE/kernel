// SPDX-License-Identifier: GPL-2.0
/*
 * Encryption policy functions for per-file encryption support.
 *
 * Copyright (C) 2015, Google, Inc.
 * Copyright (C) 2015, Motorola Mobility.
 *
 * Originally written by Michael Halcrow, 2015.
 * Modified by Jaegeuk Kim, 2015.
 * Modified by Eric Biggers, 2019 for v2 policy support.
 */

#include <linux/fs_context.h>
#include <linux/random.h>
#include <linux/seq_file.h>
#include <linux/string.h>
#include <linux/mount.h>
#include "fscrypt_private.h"

/**
 * fscrypt_policies_equal() - check whether two encryption policies are the same
 * @policy1: the first policy
 * @policy2: the second policy
 *
 * Return: %true if equal, else %false
 */
bool fscrypt_policies_equal(const union fscrypt_policy *policy1,
			    const union fscrypt_policy *policy2)
{
	if (policy1->version != policy2->version)
		return false;

	return !memcmp(policy1, policy2, fscrypt_policy_size(policy1));
}

int fscrypt_policy_to_key_spec(const union fscrypt_policy *policy,
			       struct fscrypt_key_specifier *key_spec)
{
	switch (policy->version) {
	case FSCRYPT_POLICY_V1:
		key_spec->type = FSCRYPT_KEY_SPEC_TYPE_DESCRIPTOR;
		memcpy(key_spec->u.descriptor, policy->v1.master_key_descriptor,
		       FSCRYPT_KEY_DESCRIPTOR_SIZE);
		return 0;
	case FSCRYPT_POLICY_V2:
		key_spec->type = FSCRYPT_KEY_SPEC_TYPE_IDENTIFIER;
		memcpy(key_spec->u.identifier, policy->v2.master_key_identifier,
		       FSCRYPT_KEY_IDENTIFIER_SIZE);
		return 0;
	default:
<<<<<<< HEAD
		WARN_ON(1);
=======
		WARN_ON_ONCE(1);
>>>>>>> eb3cdb58
		return -EINVAL;
	}
}

<<<<<<< HEAD
static const union fscrypt_policy *
fscrypt_get_dummy_policy(struct super_block *sb)
=======
const union fscrypt_policy *fscrypt_get_dummy_policy(struct super_block *sb)
>>>>>>> eb3cdb58
{
	if (!sb->s_cop->get_dummy_policy)
		return NULL;
	return sb->s_cop->get_dummy_policy(sb);
}

/*
 * Return %true if the given combination of encryption modes is supported for v1
 * (and later) encryption policies.
 *
 * Do *not* add anything new here, since v1 encryption policies are deprecated.
 * New combinations of modes should go in fscrypt_valid_enc_modes_v2() only.
 */
static bool fscrypt_valid_enc_modes_v1(u32 contents_mode, u32 filenames_mode)
{
	if (contents_mode == FSCRYPT_MODE_AES_256_XTS &&
	    filenames_mode == FSCRYPT_MODE_AES_256_CTS)
		return true;

	if (contents_mode == FSCRYPT_MODE_AES_128_CBC &&
	    filenames_mode == FSCRYPT_MODE_AES_128_CTS)
		return true;

	if (contents_mode == FSCRYPT_MODE_ADIANTUM &&
	    filenames_mode == FSCRYPT_MODE_ADIANTUM)
		return true;

	return false;
}

static bool fscrypt_valid_enc_modes_v2(u32 contents_mode, u32 filenames_mode)
{
	if (contents_mode == FSCRYPT_MODE_AES_256_XTS &&
	    filenames_mode == FSCRYPT_MODE_AES_256_HCTR2)
		return true;

	if (contents_mode == FSCRYPT_MODE_SM4_XTS &&
	    filenames_mode == FSCRYPT_MODE_SM4_CTS)
		return true;

	return fscrypt_valid_enc_modes_v1(contents_mode, filenames_mode);
}

static bool supported_direct_key_modes(const struct inode *inode,
				       u32 contents_mode, u32 filenames_mode)
{
	const struct fscrypt_mode *mode;

	if (contents_mode != filenames_mode) {
		fscrypt_warn(inode,
			     "Direct key flag not allowed with different contents and filenames modes");
		return false;
	}
	mode = &fscrypt_modes[contents_mode];

	if (mode->ivsize < offsetofend(union fscrypt_iv, nonce)) {
		fscrypt_warn(inode, "Direct key flag not allowed with %s",
			     mode->friendly_name);
		return false;
	}
	return true;
}

static bool supported_iv_ino_lblk_policy(const struct fscrypt_policy_v2 *policy,
					 const struct inode *inode,
					 const char *type,
					 int max_ino_bits, int max_lblk_bits)
{
	struct super_block *sb = inode->i_sb;
	int ino_bits = 64, lblk_bits = 64;

	/*
	 * IV_INO_LBLK_* exist only because of hardware limitations, and
	 * currently the only known use case for them involves AES-256-XTS.
	 * That's also all we test currently.  For these reasons, for now only
	 * allow AES-256-XTS here.  This can be relaxed later if a use case for
	 * IV_INO_LBLK_* with other encryption modes arises.
	 */
	if (policy->contents_encryption_mode != FSCRYPT_MODE_AES_256_XTS) {
		fscrypt_warn(inode,
			     "Can't use %s policy with contents mode other than AES-256-XTS",
			     type);
		return false;
	}

	/*
	 * It's unsafe to include inode numbers in the IVs if the filesystem can
	 * potentially renumber inodes, e.g. via filesystem shrinking.
	 */
	if (!sb->s_cop->has_stable_inodes ||
	    !sb->s_cop->has_stable_inodes(sb)) {
		fscrypt_warn(inode,
			     "Can't use %s policy on filesystem '%s' because it doesn't have stable inode numbers",
			     type, sb->s_id);
		return false;
	}
	if (sb->s_cop->get_ino_and_lblk_bits)
		sb->s_cop->get_ino_and_lblk_bits(sb, &ino_bits, &lblk_bits);
	if (ino_bits > max_ino_bits) {
		fscrypt_warn(inode,
			     "Can't use %s policy on filesystem '%s' because its inode numbers are too long",
			     type, sb->s_id);
		return false;
	}
	if (lblk_bits > max_lblk_bits) {
		fscrypt_warn(inode,
			     "Can't use %s policy on filesystem '%s' because its block numbers are too long",
			     type, sb->s_id);
		return false;
	}
	return true;
}

static bool fscrypt_supported_v1_policy(const struct fscrypt_policy_v1 *policy,
					const struct inode *inode)
{
	if (!fscrypt_valid_enc_modes_v1(policy->contents_encryption_mode,
				     policy->filenames_encryption_mode)) {
		fscrypt_warn(inode,
			     "Unsupported encryption modes (contents %d, filenames %d)",
			     policy->contents_encryption_mode,
			     policy->filenames_encryption_mode);
		return false;
	}

	if (policy->flags & ~(FSCRYPT_POLICY_FLAGS_PAD_MASK |
			      FSCRYPT_POLICY_FLAG_DIRECT_KEY)) {
		fscrypt_warn(inode, "Unsupported encryption flags (0x%02x)",
			     policy->flags);
		return false;
	}

	if ((policy->flags & FSCRYPT_POLICY_FLAG_DIRECT_KEY) &&
	    !supported_direct_key_modes(inode, policy->contents_encryption_mode,
					policy->filenames_encryption_mode))
		return false;

	if (IS_CASEFOLDED(inode)) {
		/* With v1, there's no way to derive dirhash keys. */
		fscrypt_warn(inode,
			     "v1 policies can't be used on casefolded directories");
		return false;
	}

	return true;
}

static bool fscrypt_supported_v2_policy(const struct fscrypt_policy_v2 *policy,
					const struct inode *inode)
{
	int count = 0;

	if (!fscrypt_valid_enc_modes_v2(policy->contents_encryption_mode,
				     policy->filenames_encryption_mode)) {
		fscrypt_warn(inode,
			     "Unsupported encryption modes (contents %d, filenames %d)",
			     policy->contents_encryption_mode,
			     policy->filenames_encryption_mode);
		return false;
	}

	if (policy->flags & ~(FSCRYPT_POLICY_FLAGS_PAD_MASK |
			      FSCRYPT_POLICY_FLAG_DIRECT_KEY |
			      FSCRYPT_POLICY_FLAG_IV_INO_LBLK_64 |
			      FSCRYPT_POLICY_FLAG_IV_INO_LBLK_32)) {
		fscrypt_warn(inode, "Unsupported encryption flags (0x%02x)",
			     policy->flags);
		return false;
	}

	count += !!(policy->flags & FSCRYPT_POLICY_FLAG_DIRECT_KEY);
	count += !!(policy->flags & FSCRYPT_POLICY_FLAG_IV_INO_LBLK_64);
	count += !!(policy->flags & FSCRYPT_POLICY_FLAG_IV_INO_LBLK_32);
	if (count > 1) {
		fscrypt_warn(inode, "Mutually exclusive encryption flags (0x%02x)",
			     policy->flags);
		return false;
	}

	if ((policy->flags & FSCRYPT_POLICY_FLAG_DIRECT_KEY) &&
	    !supported_direct_key_modes(inode, policy->contents_encryption_mode,
					policy->filenames_encryption_mode))
		return false;

	if ((policy->flags & FSCRYPT_POLICY_FLAG_IV_INO_LBLK_64) &&
	    !supported_iv_ino_lblk_policy(policy, inode, "IV_INO_LBLK_64",
					  32, 32))
		return false;

	/*
	 * IV_INO_LBLK_32 hashes the inode number, so in principle it can
	 * support any ino_bits.  However, currently the inode number is gotten
	 * from inode::i_ino which is 'unsigned long'.  So for now the
	 * implementation limit is 32 bits.
	 */
	if ((policy->flags & FSCRYPT_POLICY_FLAG_IV_INO_LBLK_32) &&
	    !supported_iv_ino_lblk_policy(policy, inode, "IV_INO_LBLK_32",
					  32, 32))
		return false;

	if (memchr_inv(policy->__reserved, 0, sizeof(policy->__reserved))) {
		fscrypt_warn(inode, "Reserved bits set in encryption policy");
		return false;
	}

	return true;
}

/**
 * fscrypt_supported_policy() - check whether an encryption policy is supported
 * @policy_u: the encryption policy
 * @inode: the inode on which the policy will be used
 *
 * Given an encryption policy, check whether all its encryption modes and other
 * settings are supported by this kernel on the given inode.  (But we don't
 * currently don't check for crypto API support here, so attempting to use an
 * algorithm not configured into the crypto API will still fail later.)
 *
 * Return: %true if supported, else %false
 */
bool fscrypt_supported_policy(const union fscrypt_policy *policy_u,
			      const struct inode *inode)
{
	switch (policy_u->version) {
	case FSCRYPT_POLICY_V1:
		return fscrypt_supported_v1_policy(&policy_u->v1, inode);
	case FSCRYPT_POLICY_V2:
		return fscrypt_supported_v2_policy(&policy_u->v2, inode);
	}
	return false;
}

/**
 * fscrypt_new_context() - create a new fscrypt_context
 * @ctx_u: output context
 * @policy_u: input policy
 * @nonce: nonce to use
 *
 * Create an fscrypt_context for an inode that is being assigned the given
 * encryption policy.  @nonce must be a new random nonce.
 *
 * Return: the size of the new context in bytes.
 */
static int fscrypt_new_context(union fscrypt_context *ctx_u,
			       const union fscrypt_policy *policy_u,
			       const u8 nonce[FSCRYPT_FILE_NONCE_SIZE])
{
	memset(ctx_u, 0, sizeof(*ctx_u));

	switch (policy_u->version) {
	case FSCRYPT_POLICY_V1: {
		const struct fscrypt_policy_v1 *policy = &policy_u->v1;
		struct fscrypt_context_v1 *ctx = &ctx_u->v1;

		ctx->version = FSCRYPT_CONTEXT_V1;
		ctx->contents_encryption_mode =
			policy->contents_encryption_mode;
		ctx->filenames_encryption_mode =
			policy->filenames_encryption_mode;
		ctx->flags = policy->flags;
		memcpy(ctx->master_key_descriptor,
		       policy->master_key_descriptor,
		       sizeof(ctx->master_key_descriptor));
		memcpy(ctx->nonce, nonce, FSCRYPT_FILE_NONCE_SIZE);
		return sizeof(*ctx);
	}
	case FSCRYPT_POLICY_V2: {
		const struct fscrypt_policy_v2 *policy = &policy_u->v2;
		struct fscrypt_context_v2 *ctx = &ctx_u->v2;

		ctx->version = FSCRYPT_CONTEXT_V2;
		ctx->contents_encryption_mode =
			policy->contents_encryption_mode;
		ctx->filenames_encryption_mode =
			policy->filenames_encryption_mode;
		ctx->flags = policy->flags;
		memcpy(ctx->master_key_identifier,
		       policy->master_key_identifier,
		       sizeof(ctx->master_key_identifier));
		memcpy(ctx->nonce, nonce, FSCRYPT_FILE_NONCE_SIZE);
		return sizeof(*ctx);
	}
	}
	BUG();
}

/**
 * fscrypt_policy_from_context() - convert an fscrypt_context to
 *				   an fscrypt_policy
 * @policy_u: output policy
 * @ctx_u: input context
 * @ctx_size: size of input context in bytes
 *
 * Given an fscrypt_context, build the corresponding fscrypt_policy.
 *
 * Return: 0 on success, or -EINVAL if the fscrypt_context has an unrecognized
 * version number or size.
 *
 * This does *not* validate the settings within the policy itself, e.g. the
 * modes, flags, and reserved bits.  Use fscrypt_supported_policy() for that.
 */
int fscrypt_policy_from_context(union fscrypt_policy *policy_u,
				const union fscrypt_context *ctx_u,
				int ctx_size)
{
	memset(policy_u, 0, sizeof(*policy_u));

	if (!fscrypt_context_is_valid(ctx_u, ctx_size))
		return -EINVAL;

	switch (ctx_u->version) {
	case FSCRYPT_CONTEXT_V1: {
		const struct fscrypt_context_v1 *ctx = &ctx_u->v1;
		struct fscrypt_policy_v1 *policy = &policy_u->v1;

		policy->version = FSCRYPT_POLICY_V1;
		policy->contents_encryption_mode =
			ctx->contents_encryption_mode;
		policy->filenames_encryption_mode =
			ctx->filenames_encryption_mode;
		policy->flags = ctx->flags;
		memcpy(policy->master_key_descriptor,
		       ctx->master_key_descriptor,
		       sizeof(policy->master_key_descriptor));
		return 0;
	}
	case FSCRYPT_CONTEXT_V2: {
		const struct fscrypt_context_v2 *ctx = &ctx_u->v2;
		struct fscrypt_policy_v2 *policy = &policy_u->v2;

		policy->version = FSCRYPT_POLICY_V2;
		policy->contents_encryption_mode =
			ctx->contents_encryption_mode;
		policy->filenames_encryption_mode =
			ctx->filenames_encryption_mode;
		policy->flags = ctx->flags;
		memcpy(policy->__reserved, ctx->__reserved,
		       sizeof(policy->__reserved));
		memcpy(policy->master_key_identifier,
		       ctx->master_key_identifier,
		       sizeof(policy->master_key_identifier));
		return 0;
	}
	}
	/* unreachable */
	return -EINVAL;
}

/* Retrieve an inode's encryption policy */
static int fscrypt_get_policy(struct inode *inode, union fscrypt_policy *policy)
{
	const struct fscrypt_info *ci;
	union fscrypt_context ctx;
	int ret;

	ci = fscrypt_get_info(inode);
	if (ci) {
		/* key available, use the cached policy */
		*policy = ci->ci_policy;
		return 0;
	}

	if (!IS_ENCRYPTED(inode))
		return -ENODATA;

	ret = inode->i_sb->s_cop->get_context(inode, &ctx, sizeof(ctx));
	if (ret < 0)
		return (ret == -ERANGE) ? -EINVAL : ret;

	return fscrypt_policy_from_context(policy, &ctx, ret);
}

static int set_encryption_policy(struct inode *inode,
				 const union fscrypt_policy *policy)
{
	u8 nonce[FSCRYPT_FILE_NONCE_SIZE];
	union fscrypt_context ctx;
	int ctxsize;
	int err;

	if (!fscrypt_supported_policy(policy, inode))
		return -EINVAL;

	switch (policy->version) {
	case FSCRYPT_POLICY_V1:
		/*
		 * The original encryption policy version provided no way of
		 * verifying that the correct master key was supplied, which was
		 * insecure in scenarios where multiple users have access to the
		 * same encrypted files (even just read-only access).  The new
		 * encryption policy version fixes this and also implies use of
		 * an improved key derivation function and allows non-root users
		 * to securely remove keys.  So as long as compatibility with
		 * old kernels isn't required, it is recommended to use the new
		 * policy version for all new encrypted directories.
		 */
		pr_warn_once("%s (pid %d) is setting deprecated v1 encryption policy; recommend upgrading to v2.\n",
			     current->comm, current->pid);
		break;
	case FSCRYPT_POLICY_V2:
		err = fscrypt_verify_key_added(inode->i_sb,
					       policy->v2.master_key_identifier);
		if (err)
			return err;
		if (policy->v2.flags & FSCRYPT_POLICY_FLAG_IV_INO_LBLK_32)
			pr_warn_once("%s (pid %d) is setting an IV_INO_LBLK_32 encryption policy.  This should only be used if there are certain hardware limitations.\n",
				     current->comm, current->pid);
		break;
	default:
		WARN_ON_ONCE(1);
		return -EINVAL;
	}

	get_random_bytes(nonce, FSCRYPT_FILE_NONCE_SIZE);
	ctxsize = fscrypt_new_context(&ctx, policy, nonce);

	return inode->i_sb->s_cop->set_context(inode, &ctx, ctxsize, NULL);
}

int fscrypt_ioctl_set_policy(struct file *filp, const void __user *arg)
{
	union fscrypt_policy policy;
	union fscrypt_policy existing_policy;
	struct inode *inode = file_inode(filp);
	u8 version;
	int size;
	int ret;

	if (get_user(policy.version, (const u8 __user *)arg))
		return -EFAULT;

	size = fscrypt_policy_size(&policy);
	if (size <= 0)
		return -EINVAL;

	/*
	 * We should just copy the remaining 'size - 1' bytes here, but a
	 * bizarre bug in gcc 7 and earlier (fixed by gcc r255731) causes gcc to
	 * think that size can be 0 here (despite the check above!) *and* that
	 * it's a compile-time constant.  Thus it would think copy_from_user()
	 * is passed compile-time constant ULONG_MAX, causing the compile-time
	 * buffer overflow check to fail, breaking the build. This only occurred
	 * when building an i386 kernel with -Os and branch profiling enabled.
	 *
	 * Work around it by just copying the first byte again...
	 */
	version = policy.version;
	if (copy_from_user(&policy, arg, size))
		return -EFAULT;
	policy.version = version;

	if (!inode_owner_or_capable(&nop_mnt_idmap, inode))
		return -EACCES;

	ret = mnt_want_write_file(filp);
	if (ret)
		return ret;

	inode_lock(inode);

	ret = fscrypt_get_policy(inode, &existing_policy);
	if (ret == -ENODATA) {
		if (!S_ISDIR(inode->i_mode))
			ret = -ENOTDIR;
		else if (IS_DEADDIR(inode))
			ret = -ENOENT;
		else if (!inode->i_sb->s_cop->empty_dir(inode))
			ret = -ENOTEMPTY;
		else
			ret = set_encryption_policy(inode, &policy);
	} else if (ret == -EINVAL ||
		   (ret == 0 && !fscrypt_policies_equal(&policy,
							&existing_policy))) {
		/* The file already uses a different encryption policy. */
		ret = -EEXIST;
	}

	inode_unlock(inode);

	mnt_drop_write_file(filp);
	return ret;
}
EXPORT_SYMBOL(fscrypt_ioctl_set_policy);

/* Original ioctl version; can only get the original policy version */
int fscrypt_ioctl_get_policy(struct file *filp, void __user *arg)
{
	union fscrypt_policy policy;
	int err;

	err = fscrypt_get_policy(file_inode(filp), &policy);
	if (err)
		return err;

	if (policy.version != FSCRYPT_POLICY_V1)
		return -EINVAL;

	if (copy_to_user(arg, &policy, sizeof(policy.v1)))
		return -EFAULT;
	return 0;
}
EXPORT_SYMBOL(fscrypt_ioctl_get_policy);

/* Extended ioctl version; can get policies of any version */
int fscrypt_ioctl_get_policy_ex(struct file *filp, void __user *uarg)
{
	struct fscrypt_get_policy_ex_arg arg;
	union fscrypt_policy *policy = (union fscrypt_policy *)&arg.policy;
	size_t policy_size;
	int err;

	/* arg is policy_size, then policy */
	BUILD_BUG_ON(offsetof(typeof(arg), policy_size) != 0);
	BUILD_BUG_ON(offsetofend(typeof(arg), policy_size) !=
		     offsetof(typeof(arg), policy));
	BUILD_BUG_ON(sizeof(arg.policy) != sizeof(*policy));

	err = fscrypt_get_policy(file_inode(filp), policy);
	if (err)
		return err;
	policy_size = fscrypt_policy_size(policy);

	if (copy_from_user(&arg, uarg, sizeof(arg.policy_size)))
		return -EFAULT;

	if (policy_size > arg.policy_size)
		return -EOVERFLOW;
	arg.policy_size = policy_size;

	if (copy_to_user(uarg, &arg, sizeof(arg.policy_size) + policy_size))
		return -EFAULT;
	return 0;
}
EXPORT_SYMBOL_GPL(fscrypt_ioctl_get_policy_ex);

/* FS_IOC_GET_ENCRYPTION_NONCE: retrieve file's encryption nonce for testing */
int fscrypt_ioctl_get_nonce(struct file *filp, void __user *arg)
{
	struct inode *inode = file_inode(filp);
	union fscrypt_context ctx;
	int ret;

	ret = inode->i_sb->s_cop->get_context(inode, &ctx, sizeof(ctx));
	if (ret < 0)
		return ret;
	if (!fscrypt_context_is_valid(&ctx, ret))
		return -EINVAL;
	if (copy_to_user(arg, fscrypt_context_nonce(&ctx),
			 FSCRYPT_FILE_NONCE_SIZE))
		return -EFAULT;
	return 0;
}
EXPORT_SYMBOL_GPL(fscrypt_ioctl_get_nonce);

/**
 * fscrypt_has_permitted_context() - is a file's encryption policy permitted
 *				     within its directory?
 *
 * @parent: inode for parent directory
 * @child: inode for file being looked up, opened, or linked into @parent
 *
 * Filesystems must call this before permitting access to an inode in a
 * situation where the parent directory is encrypted (either before allowing
 * ->lookup() to succeed, or for a regular file before allowing it to be opened)
 * and before any operation that involves linking an inode into an encrypted
 * directory, including link, rename, and cross rename.  It enforces the
 * constraint that within a given encrypted directory tree, all files use the
 * same encryption policy.  The pre-access check is needed to detect potentially
 * malicious offline violations of this constraint, while the link and rename
 * checks are needed to prevent online violations of this constraint.
 *
 * Return: 1 if permitted, 0 if forbidden.
 */
int fscrypt_has_permitted_context(struct inode *parent, struct inode *child)
{
	union fscrypt_policy parent_policy, child_policy;
	int err, err1, err2;

	/* No restrictions on file types which are never encrypted */
	if (!S_ISREG(child->i_mode) && !S_ISDIR(child->i_mode) &&
	    !S_ISLNK(child->i_mode))
		return 1;

	/* No restrictions if the parent directory is unencrypted */
	if (!IS_ENCRYPTED(parent))
		return 1;

	/* Encrypted directories must not contain unencrypted files */
	if (!IS_ENCRYPTED(child))
		return 0;

	/*
	 * Both parent and child are encrypted, so verify they use the same
	 * encryption policy.  Compare the fscrypt_info structs if the keys are
	 * available, otherwise retrieve and compare the fscrypt_contexts.
	 *
	 * Note that the fscrypt_context retrieval will be required frequently
	 * when accessing an encrypted directory tree without the key.
	 * Performance-wise this is not a big deal because we already don't
	 * really optimize for file access without the key (to the extent that
	 * such access is even possible), given that any attempted access
	 * already causes a fscrypt_context retrieval and keyring search.
	 *
	 * In any case, if an unexpected error occurs, fall back to "forbidden".
	 */

	err = fscrypt_get_encryption_info(parent, true);
	if (err)
		return 0;
	err = fscrypt_get_encryption_info(child, true);
	if (err)
		return 0;

	err1 = fscrypt_get_policy(parent, &parent_policy);
	err2 = fscrypt_get_policy(child, &child_policy);

	/*
	 * Allow the case where the parent and child both have an unrecognized
	 * encryption policy, so that files with an unrecognized encryption
	 * policy can be deleted.
	 */
	if (err1 == -EINVAL && err2 == -EINVAL)
		return 1;

	if (err1 || err2)
		return 0;

	return fscrypt_policies_equal(&parent_policy, &child_policy);
}
EXPORT_SYMBOL(fscrypt_has_permitted_context);

/*
 * Return the encryption policy that new files in the directory will inherit, or
 * NULL if none, or an ERR_PTR() on error.  If the directory is encrypted, also
 * ensure that its key is set up, so that the new filename can be encrypted.
 */
const union fscrypt_policy *fscrypt_policy_to_inherit(struct inode *dir)
{
	int err;

	if (IS_ENCRYPTED(dir)) {
		err = fscrypt_require_key(dir);
		if (err)
			return ERR_PTR(err);
		return &dir->i_crypt_info->ci_policy;
	}

	return fscrypt_get_dummy_policy(dir->i_sb);
}

/**
 * fscrypt_context_for_new_inode() - create an encryption context for a new inode
 * @ctx: where context should be written
 * @inode: inode from which to fetch policy and nonce
 *
 * Given an in-core "prepared" (via fscrypt_prepare_new_inode) inode,
 * generate a new context and write it to ctx. ctx _must_ be at least
 * FSCRYPT_SET_CONTEXT_MAX_SIZE bytes.
 *
 * Return: size of the resulting context or a negative error code.
 */
int fscrypt_context_for_new_inode(void *ctx, struct inode *inode)
{
	struct fscrypt_info *ci = inode->i_crypt_info;

	BUILD_BUG_ON(sizeof(union fscrypt_context) !=
			FSCRYPT_SET_CONTEXT_MAX_SIZE);

	/* fscrypt_prepare_new_inode() should have set up the key already. */
	if (WARN_ON_ONCE(!ci))
		return -ENOKEY;

	return fscrypt_new_context(ctx, &ci->ci_policy, ci->ci_nonce);
}
EXPORT_SYMBOL_GPL(fscrypt_context_for_new_inode);

/**
 * fscrypt_set_context() - Set the fscrypt context of a new inode
 * @inode: a new inode
 * @fs_data: private data given by FS and passed to ->set_context()
 *
 * This should be called after fscrypt_prepare_new_inode(), generally during a
 * filesystem transaction.  Everything here must be %GFP_NOFS-safe.
 *
 * Return: 0 on success, -errno on failure
 */
int fscrypt_set_context(struct inode *inode, void *fs_data)
{
	struct fscrypt_info *ci = inode->i_crypt_info;
	union fscrypt_context ctx;
	int ctxsize;

	ctxsize = fscrypt_context_for_new_inode(&ctx, inode);
	if (ctxsize < 0)
		return ctxsize;

	/*
	 * This may be the first time the inode number is available, so do any
	 * delayed key setup that requires the inode number.
	 */
	if (ci->ci_policy.version == FSCRYPT_POLICY_V2 &&
	    (ci->ci_policy.v2.flags & FSCRYPT_POLICY_FLAG_IV_INO_LBLK_32))
		fscrypt_hash_inode_number(ci, ci->ci_master_key);

	return inode->i_sb->s_cop->set_context(inode, &ctx, ctxsize, fs_data);
}
EXPORT_SYMBOL_GPL(fscrypt_set_context);

/**
 * fscrypt_parse_test_dummy_encryption() - parse the test_dummy_encryption mount option
 * @param: the mount option
 * @dummy_policy: (input/output) the place to write the dummy policy that will
 *	result from parsing the option.  Zero-initialize this.  If a policy is
 *	already set here (due to test_dummy_encryption being given multiple
 *	times), then this function will verify that the policies are the same.
 *
 * Return: 0 on success; -EINVAL if the argument is invalid; -EEXIST if the
 *	   argument conflicts with one already specified; or -ENOMEM.
 */
int fscrypt_parse_test_dummy_encryption(const struct fs_parameter *param,
				struct fscrypt_dummy_policy *dummy_policy)
{
	const char *arg = "v2";
	union fscrypt_policy *policy;
	int err;

	if (param->type == fs_value_is_string && *param->string)
		arg = param->string;

	policy = kzalloc(sizeof(*policy), GFP_KERNEL);
	if (!policy)
		return -ENOMEM;

	if (!strcmp(arg, "v1")) {
		policy->version = FSCRYPT_POLICY_V1;
		policy->v1.contents_encryption_mode = FSCRYPT_MODE_AES_256_XTS;
		policy->v1.filenames_encryption_mode = FSCRYPT_MODE_AES_256_CTS;
		memset(policy->v1.master_key_descriptor, 0x42,
		       FSCRYPT_KEY_DESCRIPTOR_SIZE);
	} else if (!strcmp(arg, "v2")) {
		policy->version = FSCRYPT_POLICY_V2;
		policy->v2.contents_encryption_mode = FSCRYPT_MODE_AES_256_XTS;
		policy->v2.filenames_encryption_mode = FSCRYPT_MODE_AES_256_CTS;
		err = fscrypt_get_test_dummy_key_identifier(
				policy->v2.master_key_identifier);
		if (err)
			goto out;
	} else {
		err = -EINVAL;
		goto out;
	}

	if (dummy_policy->policy) {
		if (fscrypt_policies_equal(policy, dummy_policy->policy))
			err = 0;
		else
			err = -EEXIST;
		goto out;
	}
	dummy_policy->policy = policy;
	policy = NULL;
	err = 0;
out:
	kfree(policy);
	return err;
}
EXPORT_SYMBOL_GPL(fscrypt_parse_test_dummy_encryption);

/**
 * fscrypt_dummy_policies_equal() - check whether two dummy policies are equal
 * @p1: the first test dummy policy (may be unset)
 * @p2: the second test dummy policy (may be unset)
 *
 * Return: %true if the dummy policies are both set and equal, or both unset.
 */
bool fscrypt_dummy_policies_equal(const struct fscrypt_dummy_policy *p1,
				  const struct fscrypt_dummy_policy *p2)
{
	if (!p1->policy && !p2->policy)
		return true;
	if (!p1->policy || !p2->policy)
		return false;
	return fscrypt_policies_equal(p1->policy, p2->policy);
}
EXPORT_SYMBOL_GPL(fscrypt_dummy_policies_equal);
<<<<<<< HEAD

/* Deprecated, do not use */
int fscrypt_set_test_dummy_encryption(struct super_block *sb, const char *arg,
				      struct fscrypt_dummy_policy *dummy_policy)
{
	struct fs_parameter param = {
		.type = fs_value_is_string,
		.string = arg ? (char *)arg : "",
	};
	return fscrypt_parse_test_dummy_encryption(&param, dummy_policy) ?:
		fscrypt_add_test_dummy_key(sb, dummy_policy);
}
EXPORT_SYMBOL_GPL(fscrypt_set_test_dummy_encryption);
=======
>>>>>>> eb3cdb58

/**
 * fscrypt_show_test_dummy_encryption() - show '-o test_dummy_encryption'
 * @seq: the seq_file to print the option to
 * @sep: the separator character to use
 * @sb: the filesystem whose options are being shown
 *
 * Show the test_dummy_encryption mount option, if it was specified.
 * This is mainly used for /proc/mounts.
 */
void fscrypt_show_test_dummy_encryption(struct seq_file *seq, char sep,
					struct super_block *sb)
{
	const union fscrypt_policy *policy = fscrypt_get_dummy_policy(sb);
	int vers;

	if (!policy)
		return;

	vers = policy->version;
	if (vers == FSCRYPT_POLICY_V1) /* Handle numbering quirk */
		vers = 1;

	seq_printf(seq, "%ctest_dummy_encryption=v%d", sep, vers);
}
EXPORT_SYMBOL_GPL(fscrypt_show_test_dummy_encryption);<|MERGE_RESOLUTION|>--- conflicted
+++ resolved
@@ -48,21 +48,12 @@
 		       FSCRYPT_KEY_IDENTIFIER_SIZE);
 		return 0;
 	default:
-<<<<<<< HEAD
-		WARN_ON(1);
-=======
 		WARN_ON_ONCE(1);
->>>>>>> eb3cdb58
 		return -EINVAL;
 	}
 }
 
-<<<<<<< HEAD
-static const union fscrypt_policy *
-fscrypt_get_dummy_policy(struct super_block *sb)
-=======
 const union fscrypt_policy *fscrypt_get_dummy_policy(struct super_block *sb)
->>>>>>> eb3cdb58
 {
 	if (!sb->s_cop->get_dummy_policy)
 		return NULL;
@@ -848,22 +839,6 @@
 	return fscrypt_policies_equal(p1->policy, p2->policy);
 }
 EXPORT_SYMBOL_GPL(fscrypt_dummy_policies_equal);
-<<<<<<< HEAD
-
-/* Deprecated, do not use */
-int fscrypt_set_test_dummy_encryption(struct super_block *sb, const char *arg,
-				      struct fscrypt_dummy_policy *dummy_policy)
-{
-	struct fs_parameter param = {
-		.type = fs_value_is_string,
-		.string = arg ? (char *)arg : "",
-	};
-	return fscrypt_parse_test_dummy_encryption(&param, dummy_policy) ?:
-		fscrypt_add_test_dummy_key(sb, dummy_policy);
-}
-EXPORT_SYMBOL_GPL(fscrypt_set_test_dummy_encryption);
-=======
->>>>>>> eb3cdb58
 
 /**
  * fscrypt_show_test_dummy_encryption() - show '-o test_dummy_encryption'
