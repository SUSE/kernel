// SPDX-License-Identifier: GPL-2.0
/*
 * This contains functions for filename crypto management
 *
 * Copyright (C) 2015, Google, Inc.
 * Copyright (C) 2015, Motorola Mobility
 *
 * Written by Uday Savagaonkar, 2014.
 * Modified by Jaegeuk Kim, 2015.
 *
 * This has not yet undergone a rigorous security audit.
 */

#include <linux/namei.h>
#include <linux/scatterlist.h>
#include <crypto/hash.h>
#include <crypto/sha2.h>
#include <crypto/skcipher.h>
#include "fscrypt_private.h"

/*
 * The minimum message length (input and output length), in bytes, for all
 * filenames encryption modes.  Filenames shorter than this will be zero-padded
 * before being encrypted.
 */
#define FSCRYPT_FNAME_MIN_MSG_LEN 16

/*
 * struct fscrypt_nokey_name - identifier for directory entry when key is absent
 *
 * When userspace lists an encrypted directory without access to the key, the
 * filesystem must present a unique "no-key name" for each filename that allows
 * it to find the directory entry again if requested.  Naively, that would just
 * mean using the ciphertext filenames.  However, since the ciphertext filenames
 * can contain illegal characters ('\0' and '/'), they must be encoded in some
 * way.  We use base64url.  But that can cause names to exceed NAME_MAX (255
 * bytes), so we also need to use a strong hash to abbreviate long names.
 *
 * The filesystem may also need another kind of hash, the "dirhash", to quickly
 * find the directory entry.  Since filesystems normally compute the dirhash
 * over the on-disk filename (i.e. the ciphertext), it's not computable from
 * no-key names that abbreviate the ciphertext using the strong hash to fit in
 * NAME_MAX.  It's also not computable if it's a keyed hash taken over the
 * plaintext (but it may still be available in the on-disk directory entry);
 * casefolded directories use this type of dirhash.  At least in these cases,
 * each no-key name must include the name's dirhash too.
 *
 * To meet all these requirements, we base64url-encode the following
 * variable-length structure.  It contains the dirhash, or 0's if the filesystem
 * didn't provide one; up to 149 bytes of the ciphertext name; and for
 * ciphertexts longer than 149 bytes, also the SHA-256 of the remaining bytes.
 *
 * This ensures that each no-key name contains everything needed to find the
 * directory entry again, contains only legal characters, doesn't exceed
 * NAME_MAX, is unambiguous unless there's a SHA-256 collision, and that we only
 * take the performance hit of SHA-256 on very long filenames (which are rare).
 */
struct fscrypt_nokey_name {
	u32 dirhash[2];
	u8 bytes[149];
	u8 sha256[SHA256_DIGEST_SIZE];
}; /* 189 bytes => 252 bytes base64url-encoded, which is <= NAME_MAX (255) */

/*
 * Decoded size of max-size no-key name, i.e. a name that was abbreviated using
 * the strong hash and thus includes the 'sha256' field.  This isn't simply
 * sizeof(struct fscrypt_nokey_name), as the padding at the end isn't included.
 */
#define FSCRYPT_NOKEY_NAME_MAX	offsetofend(struct fscrypt_nokey_name, sha256)

/* Encoded size of max-size no-key name */
#define FSCRYPT_NOKEY_NAME_MAX_ENCODED \
		FSCRYPT_BASE64URL_CHARS(FSCRYPT_NOKEY_NAME_MAX)

static inline bool fscrypt_is_dot_dotdot(const struct qstr *str)
{
	if (str->len == 1 && str->name[0] == '.')
		return true;

	if (str->len == 2 && str->name[0] == '.' && str->name[1] == '.')
		return true;

	return false;
}

/**
 * fscrypt_fname_encrypt() - encrypt a filename
 * @inode: inode of the parent directory (for regular filenames)
 *	   or of the symlink (for symlink targets). Key must already be
 *	   set up.
 * @iname: the filename to encrypt
 * @out: (output) the encrypted filename
 * @olen: size of the encrypted filename.  It must be at least @iname->len.
 *	  Any extra space is filled with NUL padding before encryption.
 *
 * Return: 0 on success, -errno on failure
 */
int fscrypt_fname_encrypt(const struct inode *inode, const struct qstr *iname,
			  u8 *out, unsigned int olen)
{
	struct skcipher_request *req = NULL;
	DECLARE_CRYPTO_WAIT(wait);
	const struct fscrypt_info *ci = inode->i_crypt_info;
	struct crypto_skcipher *tfm = ci->ci_enc_key.tfm;
	union fscrypt_iv iv;
	struct scatterlist sg;
	int res;

	/*
	 * Copy the filename to the output buffer for encrypting in-place and
	 * pad it with the needed number of NUL bytes.
	 */
	if (WARN_ON_ONCE(olen < iname->len))
		return -ENOBUFS;
	memcpy(out, iname->name, iname->len);
	memset(out + iname->len, 0, olen - iname->len);

	/* Initialize the IV */
	fscrypt_generate_iv(&iv, 0, ci);

	/* Set up the encryption request */
	req = skcipher_request_alloc(tfm, GFP_NOFS);
	if (!req)
		return -ENOMEM;
	skcipher_request_set_callback(req,
			CRYPTO_TFM_REQ_MAY_BACKLOG | CRYPTO_TFM_REQ_MAY_SLEEP,
			crypto_req_done, &wait);
	sg_init_one(&sg, out, olen);
	skcipher_request_set_crypt(req, &sg, &sg, olen, &iv);

	/* Do the encryption */
	res = crypto_wait_req(crypto_skcipher_encrypt(req), &wait);
	skcipher_request_free(req);
	if (res < 0) {
		fscrypt_err(inode, "Filename encryption failed: %d", res);
		return res;
	}

	return 0;
}
EXPORT_SYMBOL_GPL(fscrypt_fname_encrypt);

/**
 * fname_decrypt() - decrypt a filename
 * @inode: inode of the parent directory (for regular filenames)
 *	   or of the symlink (for symlink targets)
 * @iname: the encrypted filename to decrypt
 * @oname: (output) the decrypted filename.  The caller must have allocated
 *	   enough space for this, e.g. using fscrypt_fname_alloc_buffer().
 *
 * Return: 0 on success, -errno on failure
 */
static int fname_decrypt(const struct inode *inode,
			 const struct fscrypt_str *iname,
			 struct fscrypt_str *oname)
{
	struct skcipher_request *req = NULL;
	DECLARE_CRYPTO_WAIT(wait);
	struct scatterlist src_sg, dst_sg;
	const struct fscrypt_info *ci = inode->i_crypt_info;
	struct crypto_skcipher *tfm = ci->ci_enc_key.tfm;
	union fscrypt_iv iv;
	int res;

	/* Allocate request */
	req = skcipher_request_alloc(tfm, GFP_NOFS);
	if (!req)
		return -ENOMEM;
	skcipher_request_set_callback(req,
		CRYPTO_TFM_REQ_MAY_BACKLOG | CRYPTO_TFM_REQ_MAY_SLEEP,
		crypto_req_done, &wait);

	/* Initialize IV */
	fscrypt_generate_iv(&iv, 0, ci);

	/* Create decryption request */
	sg_init_one(&src_sg, iname->name, iname->len);
	sg_init_one(&dst_sg, oname->name, oname->len);
	skcipher_request_set_crypt(req, &src_sg, &dst_sg, iname->len, &iv);
	res = crypto_wait_req(crypto_skcipher_decrypt(req), &wait);
	skcipher_request_free(req);
	if (res < 0) {
		fscrypt_err(inode, "Filename decryption failed: %d", res);
		return res;
	}

	oname->len = strnlen(oname->name, iname->len);
	return 0;
}

static const char base64url_table[65] =
	"ABCDEFGHIJKLMNOPQRSTUVWXYZabcdefghijklmnopqrstuvwxyz0123456789-_";

#define FSCRYPT_BASE64URL_CHARS(nbytes)	DIV_ROUND_UP((nbytes) * 4, 3)

/**
 * fscrypt_base64url_encode() - base64url-encode some binary data
 * @src: the binary data to encode
 * @srclen: the length of @src in bytes
 * @dst: (output) the base64url-encoded string.  Not NUL-terminated.
 *
 * Encodes data using base64url encoding, i.e. the "Base 64 Encoding with URL
 * and Filename Safe Alphabet" specified by RFC 4648.  '='-padding isn't used,
 * as it's unneeded and not required by the RFC.  base64url is used instead of
 * base64 to avoid the '/' character, which isn't allowed in filenames.
 *
 * Return: the length of the resulting base64url-encoded string in bytes.
 *	   This will be equal to FSCRYPT_BASE64URL_CHARS(srclen).
 */
static int fscrypt_base64url_encode(const u8 *src, int srclen, char *dst)
{
	u32 ac = 0;
	int bits = 0;
	int i;
	char *cp = dst;

	for (i = 0; i < srclen; i++) {
		ac = (ac << 8) | src[i];
		bits += 8;
		do {
			bits -= 6;
			*cp++ = base64url_table[(ac >> bits) & 0x3f];
		} while (bits >= 6);
	}
	if (bits)
		*cp++ = base64url_table[(ac << (6 - bits)) & 0x3f];
	return cp - dst;
}

/**
 * fscrypt_base64url_decode() - base64url-decode a string
 * @src: the string to decode.  Doesn't need to be NUL-terminated.
 * @srclen: the length of @src in bytes
 * @dst: (output) the decoded binary data
 *
 * Decodes a string using base64url encoding, i.e. the "Base 64 Encoding with
 * URL and Filename Safe Alphabet" specified by RFC 4648.  '='-padding isn't
 * accepted, nor are non-encoding characters such as whitespace.
 *
 * This implementation hasn't been optimized for performance.
 *
 * Return: the length of the resulting decoded binary data in bytes,
 *	   or -1 if the string isn't a valid base64url string.
 */
static int fscrypt_base64url_decode(const char *src, int srclen, u8 *dst)
{
	u32 ac = 0;
	int bits = 0;
	int i;
	u8 *bp = dst;

	for (i = 0; i < srclen; i++) {
		const char *p = strchr(base64url_table, src[i]);

		if (p == NULL || src[i] == 0)
			return -1;
		ac = (ac << 6) | (p - base64url_table);
		bits += 6;
		if (bits >= 8) {
			bits -= 8;
			*bp++ = (u8)(ac >> bits);
		}
	}
	if (ac & ((1 << bits) - 1))
		return -1;
	return bp - dst;
}

bool __fscrypt_fname_encrypted_size(const union fscrypt_policy *policy,
				    u32 orig_len, u32 max_len,
				    u32 *encrypted_len_ret)
{
	int padding = 4 << (fscrypt_policy_flags(policy) &
			    FSCRYPT_POLICY_FLAGS_PAD_MASK);
	u32 encrypted_len;

	if (orig_len > max_len)
		return false;
	encrypted_len = max_t(u32, orig_len, FSCRYPT_FNAME_MIN_MSG_LEN);
	encrypted_len = round_up(encrypted_len, padding);
	*encrypted_len_ret = min(encrypted_len, max_len);
	return true;
}

/**
 * fscrypt_fname_encrypted_size() - calculate length of encrypted filename
 * @inode:		parent inode of dentry name being encrypted. Key must
 *			already be set up.
 * @orig_len:		length of the original filename
 * @max_len:		maximum length to return
 * @encrypted_len_ret:	where calculated length should be returned (on success)
 *
 * Filenames that are shorter than the maximum length may have their lengths
 * increased slightly by encryption, due to padding that is applied.
 *
 * Return: false if the orig_len is greater than max_len. Otherwise, true and
 *	   fill out encrypted_len_ret with the length (up to max_len).
 */
bool fscrypt_fname_encrypted_size(const struct inode *inode, u32 orig_len,
				  u32 max_len, u32 *encrypted_len_ret)
{
	return __fscrypt_fname_encrypted_size(&inode->i_crypt_info->ci_policy,
					      orig_len, max_len,
					      encrypted_len_ret);
}
EXPORT_SYMBOL_GPL(fscrypt_fname_encrypted_size);

/**
 * fscrypt_fname_alloc_buffer() - allocate a buffer for presented filenames
 * @max_encrypted_len: maximum length of encrypted filenames the buffer will be
 *		       used to present
 * @crypto_str: (output) buffer to allocate
 *
 * Allocate a buffer that is large enough to hold any decrypted or encoded
 * filename (null-terminated), for the given maximum encrypted filename length.
 *
 * Return: 0 on success, -errno on failure
 */
int fscrypt_fname_alloc_buffer(u32 max_encrypted_len,
			       struct fscrypt_str *crypto_str)
{
	u32 max_presented_len = max_t(u32, FSCRYPT_NOKEY_NAME_MAX_ENCODED,
				      max_encrypted_len);

	crypto_str->name = kmalloc(max_presented_len + 1, GFP_NOFS);
	if (!crypto_str->name)
		return -ENOMEM;
	crypto_str->len = max_presented_len;
	return 0;
}
EXPORT_SYMBOL(fscrypt_fname_alloc_buffer);

/**
 * fscrypt_fname_free_buffer() - free a buffer for presented filenames
 * @crypto_str: the buffer to free
 *
 * Free a buffer that was allocated by fscrypt_fname_alloc_buffer().
 */
void fscrypt_fname_free_buffer(struct fscrypt_str *crypto_str)
{
	if (!crypto_str)
		return;
	kfree(crypto_str->name);
	crypto_str->name = NULL;
}
EXPORT_SYMBOL(fscrypt_fname_free_buffer);

/**
 * fscrypt_fname_disk_to_usr() - convert an encrypted filename to
 *				 user-presentable form
 * @inode: inode of the parent directory (for regular filenames)
 *	   or of the symlink (for symlink targets)
 * @hash: first part of the name's dirhash, if applicable.  This only needs to
 *	  be provided if the filename is located in an indexed directory whose
 *	  encryption key may be unavailable.  Not needed for symlink targets.
 * @minor_hash: second part of the name's dirhash, if applicable
 * @iname: encrypted filename to convert.  May also be "." or "..", which
 *	   aren't actually encrypted.
 * @oname: output buffer for the user-presentable filename.  The caller must
 *	   have allocated enough space for this, e.g. using
 *	   fscrypt_fname_alloc_buffer().
 *
 * If the key is available, we'll decrypt the disk name.  Otherwise, we'll
 * encode it for presentation in fscrypt_nokey_name format.
 * See struct fscrypt_nokey_name for details.
 *
 * Return: 0 on success, -errno on failure
 */
int fscrypt_fname_disk_to_usr(const struct inode *inode,
			      u32 hash, u32 minor_hash,
			      const struct fscrypt_str *iname,
			      struct fscrypt_str *oname)
{
	const struct qstr qname = FSTR_TO_QSTR(iname);
	struct fscrypt_nokey_name nokey_name;
	u32 size; /* size of the unencoded no-key name */

	if (fscrypt_is_dot_dotdot(&qname)) {
		oname->name[0] = '.';
		oname->name[iname->len - 1] = '.';
		oname->len = iname->len;
		return 0;
	}

	if (iname->len < FSCRYPT_FNAME_MIN_MSG_LEN)
		return -EUCLEAN;

	if (fscrypt_has_encryption_key(inode))
		return fname_decrypt(inode, iname, oname);

	/*
	 * Sanity check that struct fscrypt_nokey_name doesn't have padding
	 * between fields and that its encoded size never exceeds NAME_MAX.
	 */
	BUILD_BUG_ON(offsetofend(struct fscrypt_nokey_name, dirhash) !=
		     offsetof(struct fscrypt_nokey_name, bytes));
	BUILD_BUG_ON(offsetofend(struct fscrypt_nokey_name, bytes) !=
		     offsetof(struct fscrypt_nokey_name, sha256));
	BUILD_BUG_ON(FSCRYPT_NOKEY_NAME_MAX_ENCODED > NAME_MAX);

	nokey_name.dirhash[0] = hash;
	nokey_name.dirhash[1] = minor_hash;

	if (iname->len <= sizeof(nokey_name.bytes)) {
		memcpy(nokey_name.bytes, iname->name, iname->len);
		size = offsetof(struct fscrypt_nokey_name, bytes[iname->len]);
	} else {
		memcpy(nokey_name.bytes, iname->name, sizeof(nokey_name.bytes));
		/* Compute strong hash of remaining part of name. */
		sha256(&iname->name[sizeof(nokey_name.bytes)],
		       iname->len - sizeof(nokey_name.bytes),
		       nokey_name.sha256);
		size = FSCRYPT_NOKEY_NAME_MAX;
	}
	oname->len = fscrypt_base64url_encode((const u8 *)&nokey_name, size,
					      oname->name);
	return 0;
}
EXPORT_SYMBOL(fscrypt_fname_disk_to_usr);

/**
 * fscrypt_setup_filename() - prepare to search a possibly encrypted directory
 * @dir: the directory that will be searched
 * @iname: the user-provided filename being searched for
 * @lookup: 1 if we're allowed to proceed without the key because it's
 *	->lookup() or we're finding the dir_entry for deletion; 0 if we cannot
 *	proceed without the key because we're going to create the dir_entry.
 * @fname: the filename information to be filled in
 *
 * Given a user-provided filename @iname, this function sets @fname->disk_name
 * to the name that would be stored in the on-disk directory entry, if possible.
 * If the directory is unencrypted this is simply @iname.  Else, if we have the
 * directory's encryption key, then @iname is the plaintext, so we encrypt it to
 * get the disk_name.
 *
 * Else, for keyless @lookup operations, @iname should be a no-key name, so we
 * decode it to get the struct fscrypt_nokey_name.  Non-@lookup operations will
 * be impossible in this case, so we fail them with ENOKEY.
 *
 * If successful, fscrypt_free_filename() must be called later to clean up.
 *
 * Return: 0 on success, -errno on failure
 */
int fscrypt_setup_filename(struct inode *dir, const struct qstr *iname,
			      int lookup, struct fscrypt_name *fname)
{
	struct fscrypt_nokey_name *nokey_name;
	int ret;

	memset(fname, 0, sizeof(struct fscrypt_name));
	fname->usr_fname = iname;

	if (!IS_ENCRYPTED(dir) || fscrypt_is_dot_dotdot(iname)) {
		fname->disk_name.name = (unsigned char *)iname->name;
		fname->disk_name.len = iname->len;
		return 0;
	}
	ret = fscrypt_get_encryption_info(dir, lookup);
	if (ret)
		return ret;

	if (fscrypt_has_encryption_key(dir)) {
<<<<<<< HEAD
		if (!fscrypt_fname_encrypted_size(dir, iname->len,
						  dir->i_sb->s_cop->max_namelen,
=======
		if (!fscrypt_fname_encrypted_size(dir, iname->len, NAME_MAX,
>>>>>>> eb3cdb58
						  &fname->crypto_buf.len))
			return -ENAMETOOLONG;
		fname->crypto_buf.name = kmalloc(fname->crypto_buf.len,
						 GFP_NOFS);
		if (!fname->crypto_buf.name)
			return -ENOMEM;

		ret = fscrypt_fname_encrypt(dir, iname, fname->crypto_buf.name,
					    fname->crypto_buf.len);
		if (ret)
			goto errout;
		fname->disk_name.name = fname->crypto_buf.name;
		fname->disk_name.len = fname->crypto_buf.len;
		return 0;
	}
	if (!lookup)
		return -ENOKEY;
	fname->is_nokey_name = true;

	/*
	 * We don't have the key and we are doing a lookup; decode the
	 * user-supplied name
	 */

	if (iname->len > FSCRYPT_NOKEY_NAME_MAX_ENCODED)
		return -ENOENT;

	fname->crypto_buf.name = kmalloc(FSCRYPT_NOKEY_NAME_MAX, GFP_KERNEL);
	if (fname->crypto_buf.name == NULL)
		return -ENOMEM;

	ret = fscrypt_base64url_decode(iname->name, iname->len,
				       fname->crypto_buf.name);
	if (ret < (int)offsetof(struct fscrypt_nokey_name, bytes[1]) ||
	    (ret > offsetof(struct fscrypt_nokey_name, sha256) &&
	     ret != FSCRYPT_NOKEY_NAME_MAX)) {
		ret = -ENOENT;
		goto errout;
	}
	fname->crypto_buf.len = ret;

	nokey_name = (void *)fname->crypto_buf.name;
	fname->hash = nokey_name->dirhash[0];
	fname->minor_hash = nokey_name->dirhash[1];
	if (ret != FSCRYPT_NOKEY_NAME_MAX) {
		/* The full ciphertext filename is available. */
		fname->disk_name.name = nokey_name->bytes;
		fname->disk_name.len =
			ret - offsetof(struct fscrypt_nokey_name, bytes);
	}
	return 0;

errout:
	kfree(fname->crypto_buf.name);
	return ret;
}
EXPORT_SYMBOL(fscrypt_setup_filename);

/**
 * fscrypt_match_name() - test whether the given name matches a directory entry
 * @fname: the name being searched for
 * @de_name: the name from the directory entry
 * @de_name_len: the length of @de_name in bytes
 *
 * Normally @fname->disk_name will be set, and in that case we simply compare
 * that to the name stored in the directory entry.  The only exception is that
 * if we don't have the key for an encrypted directory and the name we're
 * looking for is very long, then we won't have the full disk_name and instead
 * we'll need to match against a fscrypt_nokey_name that includes a strong hash.
 *
 * Return: %true if the name matches, otherwise %false.
 */
bool fscrypt_match_name(const struct fscrypt_name *fname,
			const u8 *de_name, u32 de_name_len)
{
	const struct fscrypt_nokey_name *nokey_name =
		(const void *)fname->crypto_buf.name;
	u8 digest[SHA256_DIGEST_SIZE];

	if (likely(fname->disk_name.name)) {
		if (de_name_len != fname->disk_name.len)
			return false;
		return !memcmp(de_name, fname->disk_name.name, de_name_len);
	}
	if (de_name_len <= sizeof(nokey_name->bytes))
		return false;
	if (memcmp(de_name, nokey_name->bytes, sizeof(nokey_name->bytes)))
		return false;
	sha256(&de_name[sizeof(nokey_name->bytes)],
	       de_name_len - sizeof(nokey_name->bytes), digest);
	return !memcmp(digest, nokey_name->sha256, sizeof(digest));
}
EXPORT_SYMBOL_GPL(fscrypt_match_name);

/**
 * fscrypt_fname_siphash() - calculate the SipHash of a filename
 * @dir: the parent directory
 * @name: the filename to calculate the SipHash of
 *
 * Given a plaintext filename @name and a directory @dir which uses SipHash as
 * its dirhash method and has had its fscrypt key set up, this function
 * calculates the SipHash of that name using the directory's secret dirhash key.
 *
 * Return: the SipHash of @name using the hash key of @dir
 */
u64 fscrypt_fname_siphash(const struct inode *dir, const struct qstr *name)
{
	const struct fscrypt_info *ci = dir->i_crypt_info;

	WARN_ON_ONCE(!ci->ci_dirhash_key_initialized);

	return siphash(name->name, name->len, &ci->ci_dirhash_key);
}
EXPORT_SYMBOL_GPL(fscrypt_fname_siphash);

/*
 * Validate dentries in encrypted directories to make sure we aren't potentially
 * caching stale dentries after a key has been added.
 */
int fscrypt_d_revalidate(struct dentry *dentry, unsigned int flags)
{
	struct dentry *dir;
	int err;
	int valid;

	/*
	 * Plaintext names are always valid, since fscrypt doesn't support
	 * reverting to no-key names without evicting the directory's inode
	 * -- which implies eviction of the dentries in the directory.
	 */
	if (!(dentry->d_flags & DCACHE_NOKEY_NAME))
		return 1;

	/*
	 * No-key name; valid if the directory's key is still unavailable.
	 *
	 * Although fscrypt forbids rename() on no-key names, we still must use
	 * dget_parent() here rather than use ->d_parent directly.  That's
	 * because a corrupted fs image may contain directory hard links, which
	 * the VFS handles by moving the directory's dentry tree in the dcache
	 * each time ->lookup() finds the directory and it already has a dentry
	 * elsewhere.  Thus ->d_parent can be changing, and we must safely grab
	 * a reference to some ->d_parent to prevent it from being freed.
	 */

	if (flags & LOOKUP_RCU)
		return -ECHILD;

	dir = dget_parent(dentry);
	/*
	 * Pass allow_unsupported=true, so that files with an unsupported
	 * encryption policy can be deleted.
	 */
	err = fscrypt_get_encryption_info(d_inode(dir), true);
	valid = !fscrypt_has_encryption_key(d_inode(dir));
	dput(dir);

	if (err < 0)
		return err;

	return valid;
}
EXPORT_SYMBOL_GPL(fscrypt_d_revalidate);<|MERGE_RESOLUTION|>--- conflicted
+++ resolved
@@ -460,12 +460,7 @@
 		return ret;
 
 	if (fscrypt_has_encryption_key(dir)) {
-<<<<<<< HEAD
-		if (!fscrypt_fname_encrypted_size(dir, iname->len,
-						  dir->i_sb->s_cop->max_namelen,
-=======
 		if (!fscrypt_fname_encrypted_size(dir, iname->len, NAME_MAX,
->>>>>>> eb3cdb58
 						  &fname->crypto_buf.len))
 			return -ENAMETOOLONG;
 		fname->crypto_buf.name = kmalloc(fname->crypto_buf.len,
