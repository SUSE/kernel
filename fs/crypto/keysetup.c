--- conflicted
+++ resolved
@@ -104,13 +104,8 @@
 	struct crypto_sync_skcipher *tfm;
 	int err;
 
-<<<<<<< HEAD
-	tfm = crypto_alloc_skcipher(mode->cipher_str, 0,
-				    FSCRYPT_CRYPTOAPI_MASK);
-=======
 	tfm = crypto_alloc_sync_skcipher(mode->cipher_str, 0,
 					 FSCRYPT_CRYPTOAPI_MASK);
->>>>>>> 3476aa7d
 	if (IS_ERR(tfm)) {
 		if (PTR_ERR(tfm) == -ENOENT) {
 			fscrypt_warn(inode,
