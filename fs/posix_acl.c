/*
 * Copyright (C) 2002,2003 by Andreas Gruenbacher <a.gruenbacher@computer.org>
 *
 * Fixes from William Schumacher incorporated on 15 March 2001.
 *    (Reported by Charles Bertsch, <CBertsch@microtest.com>).
 */

/*
 *  This file contains generic functions for manipulating
 *  POSIX 1003.1e draft standard 17 ACLs.
 */

#include <linux/kernel.h>
#include <linux/slab.h>
#include <linux/atomic.h>
#include <linux/fs.h>
#include <linux/sched.h>
#include <linux/posix_acl.h>
#include <linux/posix_acl_xattr.h>
#include <linux/xattr.h>
#include <linux/export.h>
#include <linux/user_namespace.h>

static struct posix_acl **acl_by_type(struct inode *inode, int type)
{
	switch (type) {
	case ACL_TYPE_ACCESS:
		return &inode->i_acl;
	case ACL_TYPE_DEFAULT:
		return &inode->i_default_acl;
	default:
		BUG();
	}
}

struct posix_acl *get_cached_acl(struct inode *inode, int type)
{
	struct posix_acl **p = acl_by_type(inode, type);
	struct posix_acl *acl;

	for (;;) {
		rcu_read_lock();
		acl = rcu_dereference(*p);
		if (!acl || is_uncached_acl(acl) ||
		    atomic_inc_not_zero(&acl->a_refcount))
			break;
		rcu_read_unlock();
		cpu_relax();
	}
	rcu_read_unlock();
	return acl;
}
EXPORT_SYMBOL(get_cached_acl);

struct posix_acl *get_cached_acl_rcu(struct inode *inode, int type)
{
	return rcu_dereference(*acl_by_type(inode, type));
}
EXPORT_SYMBOL(get_cached_acl_rcu);

void set_cached_acl(struct inode *inode, int type, struct posix_acl *acl)
{
	struct posix_acl **p = acl_by_type(inode, type);
	struct posix_acl *old;

	old = xchg(p, posix_acl_dup(acl));
	if (!is_uncached_acl(old))
		posix_acl_release(old);
}
EXPORT_SYMBOL(set_cached_acl);

static void __forget_cached_acl(struct posix_acl **p)
{
	struct posix_acl *old;

	old = xchg(p, ACL_NOT_CACHED);
	if (!is_uncached_acl(old))
		posix_acl_release(old);
}

void forget_cached_acl(struct inode *inode, int type)
{
	__forget_cached_acl(acl_by_type(inode, type));
}
EXPORT_SYMBOL(forget_cached_acl);

void forget_all_cached_acls(struct inode *inode)
{
	__forget_cached_acl(&inode->i_acl);
	__forget_cached_acl(&inode->i_default_acl);
}
EXPORT_SYMBOL(forget_all_cached_acls);

struct posix_acl *get_acl(struct inode *inode, int type)
{
	void *sentinel;
	struct posix_acl **p;
	struct posix_acl *acl;

	/*
	 * The sentinel is used to detect when another operation like
	 * set_cached_acl() or forget_cached_acl() races with get_acl().
	 * It is guaranteed that is_uncached_acl(sentinel) is true.
	 */

	acl = get_cached_acl(inode, type);
	if (!is_uncached_acl(acl))
		return acl;

	if (!IS_POSIXACL(inode))
		return NULL;

	sentinel = uncached_acl_sentinel(current);
	p = acl_by_type(inode, type);

	/*
	 * If the ACL isn't being read yet, set our sentinel.  Otherwise, the
	 * current value of the ACL will not be ACL_NOT_CACHED and so our own
	 * sentinel will not be set; another task will update the cache.  We
	 * could wait for that other task to complete its job, but it's easier
	 * to just call ->get_acl to fetch the ACL ourself.  (This is going to
	 * be an unlikely race.)
	 */
	if (cmpxchg(p, ACL_NOT_CACHED, sentinel) != ACL_NOT_CACHED)
		/* fall through */ ;

	/*
	 * Normally, the ACL returned by ->get_acl will be cached.
	 * A filesystem can prevent that by calling
	 * forget_cached_acl(inode, type) in ->get_acl.
	 *
	 * If the filesystem doesn't have a get_acl() function at all, we'll
	 * just create the negative cache entry.
	 */
	if (!inode->i_op->get_acl) {
		set_cached_acl(inode, type, NULL);
		return NULL;
	}
	acl = inode->i_op->get_acl(inode, type);

	if (IS_ERR(acl)) {
		/*
		 * Remove our sentinel so that we don't block future attempts
		 * to cache the ACL.
		 */
		cmpxchg(p, sentinel, ACL_NOT_CACHED);
		return acl;
	}

	/*
	 * Cache the result, but only if our sentinel is still in place.
	 */
	posix_acl_dup(acl);
	if (unlikely(cmpxchg(p, sentinel, acl) != sentinel))
		posix_acl_release(acl);
	return acl;
}
EXPORT_SYMBOL(get_acl);

/*
 * Init a fresh posix_acl
 */
void
posix_acl_init(struct posix_acl *acl, int count)
{
	atomic_set(&acl->a_refcount, 1);
	acl->a_count = count;
}
EXPORT_SYMBOL(posix_acl_init);

/*
 * Allocate a new ACL with the specified number of entries.
 */
struct posix_acl *
posix_acl_alloc(int count, gfp_t flags)
{
	const size_t size = sizeof(struct posix_acl) +
	                    count * sizeof(struct posix_acl_entry);
	struct posix_acl *acl = kmalloc(size, flags);
	if (acl)
		posix_acl_init(acl, count);
	return acl;
}
EXPORT_SYMBOL(posix_acl_alloc);

/*
 * Clone an ACL.
 */
static struct posix_acl *
posix_acl_clone(const struct posix_acl *acl, gfp_t flags)
{
	struct posix_acl *clone = NULL;

	if (acl) {
		int size = sizeof(struct posix_acl) + acl->a_count *
		           sizeof(struct posix_acl_entry);
		clone = kmemdup(acl, size, flags);
		if (clone)
			atomic_set(&clone->a_refcount, 1);
	}
	return clone;
}

/*
 * Check if an acl is valid. Returns 0 if it is, or -E... otherwise.
 */
int
posix_acl_valid(const struct posix_acl *acl)
{
	const struct posix_acl_entry *pa, *pe;
	int state = ACL_USER_OBJ;
	int needs_mask = 0;

	FOREACH_ACL_ENTRY(pa, acl, pe) {
		if (pa->e_perm & ~(ACL_READ|ACL_WRITE|ACL_EXECUTE))
			return -EINVAL;
		switch (pa->e_tag) {
			case ACL_USER_OBJ:
				if (state == ACL_USER_OBJ) {
					state = ACL_USER;
					break;
				}
				return -EINVAL;

			case ACL_USER:
				if (state != ACL_USER)
					return -EINVAL;
				if (!uid_valid(pa->e_uid))
					return -EINVAL;
				needs_mask = 1;
				break;

			case ACL_GROUP_OBJ:
				if (state == ACL_USER) {
					state = ACL_GROUP;
					break;
				}
				return -EINVAL;

			case ACL_GROUP:
				if (state != ACL_GROUP)
					return -EINVAL;
				if (!gid_valid(pa->e_gid))
					return -EINVAL;
				needs_mask = 1;
				break;

			case ACL_MASK:
				if (state != ACL_GROUP)
					return -EINVAL;
				state = ACL_OTHER;
				break;

			case ACL_OTHER:
				if (state == ACL_OTHER ||
				    (state == ACL_GROUP && !needs_mask)) {
					state = 0;
					break;
				}
				return -EINVAL;

			default:
				return -EINVAL;
		}
	}
	if (state == 0)
		return 0;
	return -EINVAL;
}
EXPORT_SYMBOL(posix_acl_valid);

/*
 * Returns 0 if the acl can be exactly represented in the traditional
 * file mode permission bits, or else 1. Returns -E... on error.
 */
int
posix_acl_equiv_mode(const struct posix_acl *acl, umode_t *mode_p)
{
	const struct posix_acl_entry *pa, *pe;
	umode_t mode = 0;
	int not_equiv = 0;

	/*
	 * A null ACL can always be presented as mode bits.
	 */
	if (!acl)
		return 0;

	FOREACH_ACL_ENTRY(pa, acl, pe) {
		switch (pa->e_tag) {
			case ACL_USER_OBJ:
				mode |= (pa->e_perm & S_IRWXO) << 6;
				break;
			case ACL_GROUP_OBJ:
				mode |= (pa->e_perm & S_IRWXO) << 3;
				break;
			case ACL_OTHER:
				mode |= pa->e_perm & S_IRWXO;
				break;
			case ACL_MASK:
				mode = (mode & ~S_IRWXG) |
				       ((pa->e_perm & S_IRWXO) << 3);
				not_equiv = 1;
				break;
			case ACL_USER:
			case ACL_GROUP:
				not_equiv = 1;
				break;
			default:
				return -EINVAL;
		}
	}
        if (mode_p)
                *mode_p = (*mode_p & ~S_IRWXUGO) | mode;
        return not_equiv;
}
EXPORT_SYMBOL(posix_acl_equiv_mode);

/*
 * Create an ACL representing the file mode permission bits of an inode.
 */
struct posix_acl *
posix_acl_from_mode(umode_t mode, gfp_t flags)
{
	struct posix_acl *acl = posix_acl_alloc(3, flags);
	if (!acl)
		return ERR_PTR(-ENOMEM);

	acl->a_entries[0].e_tag  = ACL_USER_OBJ;
	acl->a_entries[0].e_perm = (mode & S_IRWXU) >> 6;

	acl->a_entries[1].e_tag  = ACL_GROUP_OBJ;
	acl->a_entries[1].e_perm = (mode & S_IRWXG) >> 3;

	acl->a_entries[2].e_tag  = ACL_OTHER;
	acl->a_entries[2].e_perm = (mode & S_IRWXO);
	return acl;
}
EXPORT_SYMBOL(posix_acl_from_mode);

/*
 * Return 0 if current is granted want access to the inode
 * by the acl. Returns -E... otherwise.
 */
int
posix_acl_permission(struct inode *inode, const struct posix_acl *acl, int want)
{
	const struct posix_acl_entry *pa, *pe, *mask_obj;
	int found = 0;

	want &= MAY_READ | MAY_WRITE | MAY_EXEC | MAY_NOT_BLOCK;

	FOREACH_ACL_ENTRY(pa, acl, pe) {
                switch(pa->e_tag) {
                        case ACL_USER_OBJ:
				/* (May have been checked already) */
				if (uid_eq(inode->i_uid, current_fsuid()))
                                        goto check_perm;
                                break;
                        case ACL_USER:
				if (uid_eq(pa->e_uid, current_fsuid()))
                                        goto mask;
				break;
                        case ACL_GROUP_OBJ:
                                if (in_group_p(inode->i_gid)) {
					found = 1;
					if ((pa->e_perm & want) == want)
						goto mask;
                                }
				break;
                        case ACL_GROUP:
				if (in_group_p(pa->e_gid)) {
					found = 1;
					if ((pa->e_perm & want) == want)
						goto mask;
                                }
                                break;
                        case ACL_MASK:
                                break;
                        case ACL_OTHER:
				if (found)
					return -EACCES;
				else
					goto check_perm;
			default:
				return -EIO;
                }
        }
	return -EIO;

mask:
	for (mask_obj = pa+1; mask_obj != pe; mask_obj++) {
		if (mask_obj->e_tag == ACL_MASK) {
			if ((pa->e_perm & mask_obj->e_perm & want) == want)
				return 0;
			return -EACCES;
		}
	}

check_perm:
	if ((pa->e_perm & want) == want)
		return 0;
	return -EACCES;
}

/*
 * Modify acl when creating a new inode. The caller must ensure the acl is
 * only referenced once.
 *
 * mode_p initially must contain the mode parameter to the open() / creat()
 * system calls. All permissions that are not granted by the acl are removed.
 * The permissions in the acl are changed to reflect the mode_p parameter.
 */
static int posix_acl_create_masq(struct posix_acl *acl, umode_t *mode_p)
{
	struct posix_acl_entry *pa, *pe;
	struct posix_acl_entry *group_obj = NULL, *mask_obj = NULL;
	umode_t mode = *mode_p;
	int not_equiv = 0;

	/* assert(atomic_read(acl->a_refcount) == 1); */

	FOREACH_ACL_ENTRY(pa, acl, pe) {
                switch(pa->e_tag) {
                        case ACL_USER_OBJ:
				pa->e_perm &= (mode >> 6) | ~S_IRWXO;
				mode &= (pa->e_perm << 6) | ~S_IRWXU;
				break;

			case ACL_USER:
			case ACL_GROUP:
				not_equiv = 1;
				break;

                        case ACL_GROUP_OBJ:
				group_obj = pa;
                                break;

                        case ACL_OTHER:
				pa->e_perm &= mode | ~S_IRWXO;
				mode &= pa->e_perm | ~S_IRWXO;
                                break;

                        case ACL_MASK:
				mask_obj = pa;
				not_equiv = 1;
                                break;

			default:
				return -EIO;
                }
        }

	if (mask_obj) {
		mask_obj->e_perm &= (mode >> 3) | ~S_IRWXO;
		mode &= (mask_obj->e_perm << 3) | ~S_IRWXG;
	} else {
		if (!group_obj)
			return -EIO;
		group_obj->e_perm &= (mode >> 3) | ~S_IRWXO;
		mode &= (group_obj->e_perm << 3) | ~S_IRWXG;
	}

	*mode_p = (*mode_p & ~S_IRWXUGO) | mode;
        return not_equiv;
}

/*
 * Modify the ACL for the chmod syscall.
 */
static int __posix_acl_chmod_masq(struct posix_acl *acl, umode_t mode)
{
	struct posix_acl_entry *group_obj = NULL, *mask_obj = NULL;
	struct posix_acl_entry *pa, *pe;

	/* assert(atomic_read(acl->a_refcount) == 1); */

	FOREACH_ACL_ENTRY(pa, acl, pe) {
		switch(pa->e_tag) {
			case ACL_USER_OBJ:
				pa->e_perm = (mode & S_IRWXU) >> 6;
				break;

			case ACL_USER:
			case ACL_GROUP:
				break;

			case ACL_GROUP_OBJ:
				group_obj = pa;
				break;

			case ACL_MASK:
				mask_obj = pa;
				break;

			case ACL_OTHER:
				pa->e_perm = (mode & S_IRWXO);
				break;

			default:
				return -EIO;
		}
	}

	if (mask_obj) {
		mask_obj->e_perm = (mode & S_IRWXG) >> 3;
	} else {
		if (!group_obj)
			return -EIO;
		group_obj->e_perm = (mode & S_IRWXG) >> 3;
	}

	return 0;
}

int
__posix_acl_create(struct posix_acl **acl, gfp_t gfp, umode_t *mode_p)
{
	struct posix_acl *clone = posix_acl_clone(*acl, gfp);
	int err = -ENOMEM;
	if (clone) {
		err = posix_acl_create_masq(clone, mode_p);
		if (err < 0) {
			posix_acl_release(clone);
			clone = NULL;
		}
	}
	posix_acl_release(*acl);
	*acl = clone;
	return err;
}
EXPORT_SYMBOL(__posix_acl_create);

int
__posix_acl_chmod(struct posix_acl **acl, gfp_t gfp, umode_t mode)
{
	struct posix_acl *clone = posix_acl_clone(*acl, gfp);
	int err = -ENOMEM;
	if (clone) {
		err = __posix_acl_chmod_masq(clone, mode);
		if (err) {
			posix_acl_release(clone);
			clone = NULL;
		}
	}
	posix_acl_release(*acl);
	*acl = clone;
	return err;
}
EXPORT_SYMBOL(__posix_acl_chmod);

int
posix_acl_chmod(struct inode *inode, umode_t mode)
{
	struct posix_acl *acl;
	int ret = 0;

	if (!IS_POSIXACL(inode))
		return 0;
	if (!inode->i_op->set_acl)
		return -EOPNOTSUPP;

	acl = get_acl(inode, ACL_TYPE_ACCESS);
	if (IS_ERR_OR_NULL(acl)) {
		if (acl == ERR_PTR(-EOPNOTSUPP))
			return 0;
		return PTR_ERR(acl);
	}

	ret = __posix_acl_chmod(&acl, GFP_KERNEL, mode);
	if (ret)
		return ret;
	ret = inode->i_op->set_acl(inode, acl, ACL_TYPE_ACCESS);
	posix_acl_release(acl);
	return ret;
}
EXPORT_SYMBOL(posix_acl_chmod);

int
posix_acl_create(struct inode *dir, umode_t *mode,
		struct posix_acl **default_acl, struct posix_acl **acl)
{
	struct posix_acl *p;
	struct posix_acl *clone;
	int ret;

	*acl = NULL;
	*default_acl = NULL;

	if (S_ISLNK(*mode) || !IS_POSIXACL(dir))
		return 0;

	p = get_acl(dir, ACL_TYPE_DEFAULT);
	if (!p || p == ERR_PTR(-EOPNOTSUPP)) {
		*mode &= ~current_umask();
		return 0;
	}
	if (IS_ERR(p))
		return PTR_ERR(p);

	clone = posix_acl_clone(p, GFP_NOFS);
	if (!clone)
		goto no_mem;

	ret = posix_acl_create_masq(clone, mode);
	if (ret < 0)
		goto no_mem_clone;

	if (ret == 0)
		posix_acl_release(clone);
	else
		*acl = clone;

	if (!S_ISDIR(*mode))
		posix_acl_release(p);
	else
		*default_acl = p;

	return 0;

no_mem_clone:
	posix_acl_release(clone);
no_mem:
	posix_acl_release(p);
	return -ENOMEM;
}
EXPORT_SYMBOL_GPL(posix_acl_create);

/*
 * Fix up the uids and gids in posix acl extended attributes in place.
 */
static void posix_acl_fix_xattr_userns(
	struct user_namespace *to, struct user_namespace *from,
	void *value, size_t size)
{
	posix_acl_xattr_header *header = (posix_acl_xattr_header *)value;
	posix_acl_xattr_entry *entry = (posix_acl_xattr_entry *)(header+1), *end;
	int count;
	kuid_t uid;
	kgid_t gid;

	if (!value)
		return;
	if (size < sizeof(posix_acl_xattr_header))
		return;
	if (header->a_version != cpu_to_le32(POSIX_ACL_XATTR_VERSION))
		return;

	count = posix_acl_xattr_count(size);
	if (count < 0)
		return;
	if (count == 0)
		return;

	for (end = entry + count; entry != end; entry++) {
		switch(le16_to_cpu(entry->e_tag)) {
		case ACL_USER:
			uid = make_kuid(from, le32_to_cpu(entry->e_id));
			entry->e_id = cpu_to_le32(from_kuid(to, uid));
			break;
		case ACL_GROUP:
			gid = make_kgid(from, le32_to_cpu(entry->e_id));
			entry->e_id = cpu_to_le32(from_kgid(to, gid));
			break;
		default:
			break;
		}
	}
}

void posix_acl_fix_xattr_from_user(void *value, size_t size)
{
	struct user_namespace *user_ns = current_user_ns();
	if (user_ns == &init_user_ns)
		return;
	posix_acl_fix_xattr_userns(&init_user_ns, user_ns, value, size);
}

void posix_acl_fix_xattr_to_user(void *value, size_t size)
{
	struct user_namespace *user_ns = current_user_ns();
	if (user_ns == &init_user_ns)
		return;
	posix_acl_fix_xattr_userns(user_ns, &init_user_ns, value, size);
}

/*
 * Convert from extended attribute to in-memory representation.
 */
struct posix_acl *
posix_acl_from_xattr(struct user_namespace *user_ns,
		     const void *value, size_t size)
{
	posix_acl_xattr_header *header = (posix_acl_xattr_header *)value;
	posix_acl_xattr_entry *entry = (posix_acl_xattr_entry *)(header+1), *end;
	int count;
	struct posix_acl *acl;
	struct posix_acl_entry *acl_e;

	if (!value)
		return NULL;
	if (size < sizeof(posix_acl_xattr_header))
		 return ERR_PTR(-EINVAL);
	if (header->a_version != cpu_to_le32(POSIX_ACL_XATTR_VERSION))
		return ERR_PTR(-EOPNOTSUPP);

	count = posix_acl_xattr_count(size);
	if (count < 0)
		return ERR_PTR(-EINVAL);
	if (count == 0)
		return NULL;
	
	acl = posix_acl_alloc(count, GFP_NOFS);
	if (!acl)
		return ERR_PTR(-ENOMEM);
	acl_e = acl->a_entries;
	
	for (end = entry + count; entry != end; acl_e++, entry++) {
		acl_e->e_tag  = le16_to_cpu(entry->e_tag);
		acl_e->e_perm = le16_to_cpu(entry->e_perm);

		switch(acl_e->e_tag) {
			case ACL_USER_OBJ:
			case ACL_GROUP_OBJ:
			case ACL_MASK:
			case ACL_OTHER:
				break;

			case ACL_USER:
				acl_e->e_uid =
					make_kuid(user_ns,
						  le32_to_cpu(entry->e_id));
				if (!uid_valid(acl_e->e_uid))
					goto fail;
				break;
			case ACL_GROUP:
				acl_e->e_gid =
					make_kgid(user_ns,
						  le32_to_cpu(entry->e_id));
				if (!gid_valid(acl_e->e_gid))
					goto fail;
				break;

			default:
				goto fail;
		}
	}
	return acl;

fail:
	posix_acl_release(acl);
	return ERR_PTR(-EINVAL);
}
EXPORT_SYMBOL (posix_acl_from_xattr);

/*
 * Convert from in-memory to extended attribute representation.
 */
int
posix_acl_to_xattr(struct user_namespace *user_ns, const struct posix_acl *acl,
		   void *buffer, size_t size)
{
	posix_acl_xattr_header *ext_acl = (posix_acl_xattr_header *)buffer;
	posix_acl_xattr_entry *ext_entry;
	int real_size, n;

	real_size = posix_acl_xattr_size(acl->a_count);
	if (!buffer)
		return real_size;
	if (real_size > size)
		return -ERANGE;

	ext_entry = ext_acl->a_entries;
	ext_acl->a_version = cpu_to_le32(POSIX_ACL_XATTR_VERSION);

	for (n=0; n < acl->a_count; n++, ext_entry++) {
		const struct posix_acl_entry *acl_e = &acl->a_entries[n];
		ext_entry->e_tag  = cpu_to_le16(acl_e->e_tag);
		ext_entry->e_perm = cpu_to_le16(acl_e->e_perm);
		switch(acl_e->e_tag) {
		case ACL_USER:
			ext_entry->e_id =
				cpu_to_le32(from_kuid(user_ns, acl_e->e_uid));
			break;
		case ACL_GROUP:
			ext_entry->e_id =
				cpu_to_le32(from_kgid(user_ns, acl_e->e_gid));
			break;
		default:
			ext_entry->e_id = cpu_to_le32(ACL_UNDEFINED_ID);
			break;
		}
	}
	return real_size;
}
EXPORT_SYMBOL (posix_acl_to_xattr);

static int
posix_acl_xattr_get(const struct xattr_handler *handler,
		    struct dentry *unused, struct inode *inode,
		    const char *name, void *value, size_t size)
{
	struct posix_acl *acl;
	int error;

	if (!IS_POSIXACL(inode))
		return -EOPNOTSUPP;
	if (S_ISLNK(inode->i_mode))
		return -EOPNOTSUPP;

	acl = get_acl(inode, handler->flags);
	if (IS_ERR(acl))
		return PTR_ERR(acl);
	if (acl == NULL)
		return -ENODATA;

	error = posix_acl_to_xattr(&init_user_ns, acl, value, size);
	posix_acl_release(acl);

	return error;
}

int
set_posix_acl(struct inode *inode, int type, struct posix_acl *acl)
{
	if (!IS_POSIXACL(inode))
		return -EOPNOTSUPP;
	if (!inode->i_op->set_acl)
		return -EOPNOTSUPP;

	if (type == ACL_TYPE_DEFAULT && !S_ISDIR(inode->i_mode))
		return acl ? -EACCES : 0;
	if (!inode_owner_or_capable(inode))
		return -EPERM;

	if (acl) {
		int ret = posix_acl_valid(acl);
		if (ret)
			return ret;
	}
	return inode->i_op->set_acl(inode, acl, type);
}
EXPORT_SYMBOL(set_posix_acl);

static int
posix_acl_xattr_set(const struct xattr_handler *handler,
<<<<<<< HEAD
		    struct dentry *dentry,
		    const char *name, const void *value,
		    size_t size, int flags)
{
	struct inode *inode = d_backing_inode(dentry);
=======
		    struct dentry *unused, struct inode *inode,
		    const char *name, const void *value,
		    size_t size, int flags)
{
>>>>>>> a9cdd8e3
	struct posix_acl *acl = NULL;
	int ret;

	if (value) {
		acl = posix_acl_from_xattr(&init_user_ns, value, size);
		if (IS_ERR(acl))
			return PTR_ERR(acl);
	}
	ret = set_posix_acl(inode, handler->flags, acl);
	posix_acl_release(acl);
	return ret;
}

static bool
posix_acl_xattr_list(struct dentry *dentry)
{
	return IS_POSIXACL(d_backing_inode(dentry));
}

const struct xattr_handler posix_acl_access_xattr_handler = {
	.name = XATTR_NAME_POSIX_ACL_ACCESS,
	.flags = ACL_TYPE_ACCESS,
	.list = posix_acl_xattr_list,
	.get = posix_acl_xattr_get,
	.set = posix_acl_xattr_set,
};
EXPORT_SYMBOL_GPL(posix_acl_access_xattr_handler);

const struct xattr_handler posix_acl_default_xattr_handler = {
	.name = XATTR_NAME_POSIX_ACL_DEFAULT,
	.flags = ACL_TYPE_DEFAULT,
	.list = posix_acl_xattr_list,
	.get = posix_acl_xattr_get,
	.set = posix_acl_xattr_set,
};
EXPORT_SYMBOL_GPL(posix_acl_default_xattr_handler);

int simple_set_acl(struct inode *inode, struct posix_acl *acl, int type)
{
	int error;

	if (type == ACL_TYPE_ACCESS) {
		error = posix_acl_equiv_mode(acl, &inode->i_mode);
		if (error < 0)
			return 0;
		if (error == 0)
			acl = NULL;
	}

	inode->i_ctime = CURRENT_TIME;
	set_cached_acl(inode, type, acl);
	return 0;
}

int simple_acl_create(struct inode *dir, struct inode *inode)
{
	struct posix_acl *default_acl, *acl;
	int error;

	error = posix_acl_create(dir, &inode->i_mode, &default_acl, &acl);
	if (error)
		return error;

	set_cached_acl(inode, ACL_TYPE_DEFAULT, default_acl);
	set_cached_acl(inode, ACL_TYPE_ACCESS, acl);

	if (default_acl)
		posix_acl_release(default_acl);
	if (acl)
		posix_acl_release(acl);
	return 0;
}<|MERGE_RESOLUTION|>--- conflicted
+++ resolved
@@ -844,18 +844,10 @@
 
 static int
 posix_acl_xattr_set(const struct xattr_handler *handler,
-<<<<<<< HEAD
-		    struct dentry *dentry,
-		    const char *name, const void *value,
-		    size_t size, int flags)
-{
-	struct inode *inode = d_backing_inode(dentry);
-=======
 		    struct dentry *unused, struct inode *inode,
 		    const char *name, const void *value,
 		    size_t size, int flags)
 {
->>>>>>> a9cdd8e3
 	struct posix_acl *acl = NULL;
 	int ret;
 
