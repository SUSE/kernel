// SPDX-License-Identifier: GPL-2.0-only
/*
 *	fs/libfs.c
 *	Library for filesystems writers.
 */

#include <linux/blkdev.h>
#include <linux/export.h>
#include <linux/pagemap.h>
#include <linux/slab.h>
#include <linux/cred.h>
#include <linux/mount.h>
#include <linux/vfs.h>
#include <linux/quotaops.h>
#include <linux/mutex.h>
#include <linux/namei.h>
#include <linux/exportfs.h>
#include <linux/iversion.h>
#include <linux/writeback.h>
#include <linux/buffer_head.h> /* sync_mapping_buffers */
#include <linux/fs_context.h>
#include <linux/pseudo_fs.h>
#include <linux/fsnotify.h>
#include <linux/unicode.h>
#include <linux/fscrypt.h>
#include <linux/pidfs.h>

#include <linux/uaccess.h>

#include "internal.h"

int simple_getattr(struct mnt_idmap *idmap, const struct path *path,
		   struct kstat *stat, u32 request_mask,
		   unsigned int query_flags)
{
	struct inode *inode = d_inode(path->dentry);
	generic_fillattr(&nop_mnt_idmap, request_mask, inode, stat);
	stat->blocks = inode->i_mapping->nrpages << (PAGE_SHIFT - 9);
	return 0;
}
EXPORT_SYMBOL(simple_getattr);

int simple_statfs(struct dentry *dentry, struct kstatfs *buf)
{
	u64 id = huge_encode_dev(dentry->d_sb->s_dev);

	buf->f_fsid = u64_to_fsid(id);
	buf->f_type = dentry->d_sb->s_magic;
	buf->f_bsize = PAGE_SIZE;
	buf->f_namelen = NAME_MAX;
	return 0;
}
EXPORT_SYMBOL(simple_statfs);

/*
 * Retaining negative dentries for an in-memory filesystem just wastes
 * memory and lookup time: arrange for them to be deleted immediately.
 */
int always_delete_dentry(const struct dentry *dentry)
{
	return 1;
}
EXPORT_SYMBOL(always_delete_dentry);

const struct dentry_operations simple_dentry_operations = {
	.d_delete = always_delete_dentry,
};
EXPORT_SYMBOL(simple_dentry_operations);

/*
 * Lookup the data. This is trivial - if the dentry didn't already
 * exist, we know it is negative.  Set d_op to delete negative dentries.
 */
struct dentry *simple_lookup(struct inode *dir, struct dentry *dentry, unsigned int flags)
{
	if (dentry->d_name.len > NAME_MAX)
		return ERR_PTR(-ENAMETOOLONG);
	if (!dentry->d_sb->s_d_op)
		d_set_d_op(dentry, &simple_dentry_operations);

	if (IS_ENABLED(CONFIG_UNICODE) && IS_CASEFOLDED(dir))
		return NULL;

	d_add(dentry, NULL);
	return NULL;
}
EXPORT_SYMBOL(simple_lookup);

int dcache_dir_open(struct inode *inode, struct file *file)
{
	file->private_data = d_alloc_cursor(file->f_path.dentry);

	return file->private_data ? 0 : -ENOMEM;
}
EXPORT_SYMBOL(dcache_dir_open);

int dcache_dir_close(struct inode *inode, struct file *file)
{
	dput(file->private_data);
	return 0;
}
EXPORT_SYMBOL(dcache_dir_close);

/* parent is locked at least shared */
/*
 * Returns an element of siblings' list.
 * We are looking for <count>th positive after <p>; if
 * found, dentry is grabbed and returned to caller.
 * If no such element exists, NULL is returned.
 */
static struct dentry *scan_positives(struct dentry *cursor,
					struct hlist_node **p,
					loff_t count,
					struct dentry *last)
{
	struct dentry *dentry = cursor->d_parent, *found = NULL;

	spin_lock(&dentry->d_lock);
	while (*p) {
		struct dentry *d = hlist_entry(*p, struct dentry, d_sib);
		p = &d->d_sib.next;
		// we must at least skip cursors, to avoid livelocks
		if (d->d_flags & DCACHE_DENTRY_CURSOR)
			continue;
		if (simple_positive(d) && !--count) {
			spin_lock_nested(&d->d_lock, DENTRY_D_LOCK_NESTED);
			if (simple_positive(d))
				found = dget_dlock(d);
			spin_unlock(&d->d_lock);
			if (likely(found))
				break;
			count = 1;
		}
		if (need_resched()) {
			if (!hlist_unhashed(&cursor->d_sib))
				__hlist_del(&cursor->d_sib);
			hlist_add_behind(&cursor->d_sib, &d->d_sib);
			p = &cursor->d_sib.next;
			spin_unlock(&dentry->d_lock);
			cond_resched();
			spin_lock(&dentry->d_lock);
		}
	}
	spin_unlock(&dentry->d_lock);
	dput(last);
	return found;
}

loff_t dcache_dir_lseek(struct file *file, loff_t offset, int whence)
{
	struct dentry *dentry = file->f_path.dentry;
	switch (whence) {
		case 1:
			offset += file->f_pos;
			fallthrough;
		case 0:
			if (offset >= 0)
				break;
			fallthrough;
		default:
			return -EINVAL;
	}
	if (offset != file->f_pos) {
		struct dentry *cursor = file->private_data;
		struct dentry *to = NULL;

		inode_lock_shared(dentry->d_inode);

		if (offset > 2)
			to = scan_positives(cursor, &dentry->d_children.first,
					    offset - 2, NULL);
		spin_lock(&dentry->d_lock);
		hlist_del_init(&cursor->d_sib);
		if (to)
			hlist_add_behind(&cursor->d_sib, &to->d_sib);
		spin_unlock(&dentry->d_lock);
		dput(to);

		file->f_pos = offset;

		inode_unlock_shared(dentry->d_inode);
	}
	return offset;
}
EXPORT_SYMBOL(dcache_dir_lseek);

/*
 * Directory is locked and all positive dentries in it are safe, since
 * for ramfs-type trees they can't go away without unlink() or rmdir(),
 * both impossible due to the lock on directory.
 */

int dcache_readdir(struct file *file, struct dir_context *ctx)
{
	struct dentry *dentry = file->f_path.dentry;
	struct dentry *cursor = file->private_data;
	struct dentry *next = NULL;
	struct hlist_node **p;

	if (!dir_emit_dots(file, ctx))
		return 0;

	if (ctx->pos == 2)
		p = &dentry->d_children.first;
	else
		p = &cursor->d_sib.next;

	while ((next = scan_positives(cursor, p, 1, next)) != NULL) {
		if (!dir_emit(ctx, next->d_name.name, next->d_name.len,
			      d_inode(next)->i_ino,
			      fs_umode_to_dtype(d_inode(next)->i_mode)))
			break;
		ctx->pos++;
		p = &next->d_sib.next;
	}
	spin_lock(&dentry->d_lock);
	hlist_del_init(&cursor->d_sib);
	if (next)
		hlist_add_before(&cursor->d_sib, &next->d_sib);
	spin_unlock(&dentry->d_lock);
	dput(next);

	return 0;
}
EXPORT_SYMBOL(dcache_readdir);

ssize_t generic_read_dir(struct file *filp, char __user *buf, size_t siz, loff_t *ppos)
{
	return -EISDIR;
}
EXPORT_SYMBOL(generic_read_dir);

const struct file_operations simple_dir_operations = {
	.open		= dcache_dir_open,
	.release	= dcache_dir_close,
	.llseek		= dcache_dir_lseek,
	.read		= generic_read_dir,
	.iterate_shared	= dcache_readdir,
	.fsync		= noop_fsync,
};
EXPORT_SYMBOL(simple_dir_operations);

const struct inode_operations simple_dir_inode_operations = {
	.lookup		= simple_lookup,
};
EXPORT_SYMBOL(simple_dir_inode_operations);

/* simple_offset_add() never assigns these to a dentry */
enum {
	DIR_OFFSET_FIRST	= 2,		/* Find first real entry */
	DIR_OFFSET_EOD		= S32_MAX,
};

/* simple_offset_add() allocation range */
enum {
	DIR_OFFSET_MIN		= DIR_OFFSET_FIRST + 1,
	DIR_OFFSET_MAX		= DIR_OFFSET_EOD - 1,
};

static void offset_set(struct dentry *dentry, long offset)
{
	dentry->d_fsdata = (void *)offset;
}

static long dentry2offset(struct dentry *dentry)
{
	return (long)dentry->d_fsdata;
}

static struct lock_class_key simple_offset_lock_class;

/**
 * simple_offset_init - initialize an offset_ctx
 * @octx: directory offset map to be initialized
 *
 */
void simple_offset_init(struct offset_ctx *octx)
{
	mt_init_flags(&octx->mt, MT_FLAGS_ALLOC_RANGE);
	lockdep_set_class(&octx->mt.ma_lock, &simple_offset_lock_class);
	octx->next_offset = DIR_OFFSET_MIN;
}

/**
 * simple_offset_add - Add an entry to a directory's offset map
 * @octx: directory offset ctx to be updated
 * @dentry: new dentry being added
 *
 * Returns zero on success. @octx and the dentry's offset are updated.
 * Otherwise, a negative errno value is returned.
 */
int simple_offset_add(struct offset_ctx *octx, struct dentry *dentry)
{
	unsigned long offset;
	int ret;

	if (dentry2offset(dentry) != 0)
		return -EBUSY;

	ret = mtree_alloc_cyclic(&octx->mt, &offset, dentry, DIR_OFFSET_MIN,
				 DIR_OFFSET_MAX, &octx->next_offset,
				 GFP_KERNEL);
	if (unlikely(ret < 0))
		return ret == -EBUSY ? -ENOSPC : ret;

	offset_set(dentry, offset);
	return 0;
}

static int simple_offset_replace(struct offset_ctx *octx, struct dentry *dentry,
				 long offset)
{
	int ret;

	ret = mtree_store(&octx->mt, offset, dentry, GFP_KERNEL);
	if (ret)
		return ret;
	offset_set(dentry, offset);
	return 0;
}

/**
 * simple_offset_remove - Remove an entry to a directory's offset map
 * @octx: directory offset ctx to be updated
 * @dentry: dentry being removed
 *
 */
void simple_offset_remove(struct offset_ctx *octx, struct dentry *dentry)
{
	long offset;

	offset = dentry2offset(dentry);
	if (offset == 0)
		return;

	mtree_erase(&octx->mt, offset);
	offset_set(dentry, 0);
}

/**
 * simple_offset_rename - handle directory offsets for rename
 * @old_dir: parent directory of source entry
 * @old_dentry: dentry of source entry
 * @new_dir: parent_directory of destination entry
 * @new_dentry: dentry of destination
 *
 * Caller provides appropriate serialization.
 *
 * User space expects the directory offset value of the replaced
 * (new) directory entry to be unchanged after a rename.
 *
 * Returns zero on success, a negative errno value on failure.
 */
int simple_offset_rename(struct inode *old_dir, struct dentry *old_dentry,
			 struct inode *new_dir, struct dentry *new_dentry)
{
	struct offset_ctx *old_ctx = old_dir->i_op->get_offset_ctx(old_dir);
	struct offset_ctx *new_ctx = new_dir->i_op->get_offset_ctx(new_dir);
	long new_offset = dentry2offset(new_dentry);

	simple_offset_remove(old_ctx, old_dentry);

	if (new_offset) {
		offset_set(new_dentry, 0);
		return simple_offset_replace(new_ctx, old_dentry, new_offset);
	}
	return simple_offset_add(new_ctx, old_dentry);
}

/**
 * simple_offset_rename_exchange - exchange rename with directory offsets
 * @old_dir: parent of dentry being moved
 * @old_dentry: dentry being moved
 * @new_dir: destination parent
 * @new_dentry: destination dentry
 *
 * This API preserves the directory offset values. Caller provides
 * appropriate serialization.
 *
 * Returns zero on success. Otherwise a negative errno is returned and the
 * rename is rolled back.
 */
int simple_offset_rename_exchange(struct inode *old_dir,
				  struct dentry *old_dentry,
				  struct inode *new_dir,
				  struct dentry *new_dentry)
{
	struct offset_ctx *old_ctx = old_dir->i_op->get_offset_ctx(old_dir);
	struct offset_ctx *new_ctx = new_dir->i_op->get_offset_ctx(new_dir);
	long old_index = dentry2offset(old_dentry);
	long new_index = dentry2offset(new_dentry);
	int ret;

	simple_offset_remove(old_ctx, old_dentry);
	simple_offset_remove(new_ctx, new_dentry);

	ret = simple_offset_replace(new_ctx, old_dentry, new_index);
	if (ret)
		goto out_restore;

	ret = simple_offset_replace(old_ctx, new_dentry, old_index);
	if (ret) {
		simple_offset_remove(new_ctx, old_dentry);
		goto out_restore;
	}

	ret = simple_rename_exchange(old_dir, old_dentry, new_dir, new_dentry);
	if (ret) {
		simple_offset_remove(new_ctx, old_dentry);
		simple_offset_remove(old_ctx, new_dentry);
		goto out_restore;
	}
	return 0;

out_restore:
	(void)simple_offset_replace(old_ctx, old_dentry, old_index);
	(void)simple_offset_replace(new_ctx, new_dentry, new_index);
	return ret;
}

/**
 * simple_offset_destroy - Release offset map
 * @octx: directory offset ctx that is about to be destroyed
 *
 * During fs teardown (eg. umount), a directory's offset map might still
 * contain entries. xa_destroy() cleans out anything that remains.
 */
void simple_offset_destroy(struct offset_ctx *octx)
{
	mtree_destroy(&octx->mt);
}

/**
 * offset_dir_llseek - Advance the read position of a directory descriptor
 * @file: an open directory whose position is to be updated
 * @offset: a byte offset
 * @whence: enumerator describing the starting position for this update
 *
 * SEEK_END, SEEK_DATA, and SEEK_HOLE are not supported for directories.
 *
 * Returns the updated read position if successful; otherwise a
 * negative errno is returned and the read position remains unchanged.
 */
static loff_t offset_dir_llseek(struct file *file, loff_t offset, int whence)
{
	switch (whence) {
	case SEEK_CUR:
		offset += file->f_pos;
		fallthrough;
	case SEEK_SET:
		if (offset >= 0)
			break;
		fallthrough;
	default:
		return -EINVAL;
	}

	return vfs_setpos(file, offset, LONG_MAX);
}

static struct dentry *find_positive_dentry(struct dentry *parent,
					   struct dentry *dentry,
					   bool next)
{
	struct dentry *found = NULL;

	spin_lock(&parent->d_lock);
	if (next)
		dentry = d_next_sibling(dentry);
	else if (!dentry)
		dentry = d_first_child(parent);
	hlist_for_each_entry_from(dentry, d_sib) {
		if (!simple_positive(dentry))
			continue;
		spin_lock_nested(&dentry->d_lock, DENTRY_D_LOCK_NESTED);
		if (simple_positive(dentry))
			found = dget_dlock(dentry);
		spin_unlock(&dentry->d_lock);
		if (likely(found))
			break;
	}
	spin_unlock(&parent->d_lock);
	return found;
}

static noinline_for_stack struct dentry *
offset_dir_lookup(struct dentry *parent, loff_t offset)
{
	struct inode *inode = d_inode(parent);
	struct offset_ctx *octx = inode->i_op->get_offset_ctx(inode);
	struct dentry *child, *found = NULL;

	MA_STATE(mas, &octx->mt, offset, offset);

	if (offset == DIR_OFFSET_FIRST)
		found = find_positive_dentry(parent, NULL, false);
	else {
		rcu_read_lock();
<<<<<<< HEAD
		child = mas_find(&mas, DIR_OFFSET_MAX);
=======
		child = mas_find_rev(&mas, DIR_OFFSET_MIN);
>>>>>>> 69730cac
		found = find_positive_dentry(parent, child, false);
		rcu_read_unlock();
	}
	return found;
}

static bool offset_dir_emit(struct dir_context *ctx, struct dentry *dentry)
{
	struct inode *inode = d_inode(dentry);

	return dir_emit(ctx, dentry->d_name.name, dentry->d_name.len,
			inode->i_ino, fs_umode_to_dtype(inode->i_mode));
}

static void offset_iterate_dir(struct file *file, struct dir_context *ctx)
{
	struct dentry *dir = file->f_path.dentry;
	struct dentry *dentry;

	dentry = offset_dir_lookup(dir, ctx->pos);
	if (!dentry)
		goto out_eod;
	while (true) {
		struct dentry *next;

		ctx->pos = dentry2offset(dentry);
		if (!offset_dir_emit(ctx, dentry))
			break;

		next = find_positive_dentry(dir, dentry, true);
		dput(dentry);

		if (!next)
			goto out_eod;
		dentry = next;
	}
	dput(dentry);
	return;

out_eod:
	ctx->pos = DIR_OFFSET_EOD;
}

/**
 * offset_readdir - Emit entries starting at offset @ctx->pos
 * @file: an open directory to iterate over
 * @ctx: directory iteration context
 *
 * Caller must hold @file's i_rwsem to prevent insertion or removal of
 * entries during this call.
 *
 * On entry, @ctx->pos contains an offset that represents the first entry
 * to be read from the directory.
 *
 * The operation continues until there are no more entries to read, or
 * until the ctx->actor indicates there is no more space in the caller's
 * output buffer.
 *
 * On return, @ctx->pos contains an offset that will read the next entry
 * in this directory when offset_readdir() is called again with @ctx.
 * Caller places this value in the d_off field of the last entry in the
 * user's buffer.
 *
 * Return values:
 *   %0 - Complete
 */
static int offset_readdir(struct file *file, struct dir_context *ctx)
{
	struct dentry *dir = file->f_path.dentry;

	lockdep_assert_held(&d_inode(dir)->i_rwsem);

	if (!dir_emit_dots(file, ctx))
		return 0;
	if (ctx->pos != DIR_OFFSET_EOD)
		offset_iterate_dir(file, ctx);
	return 0;
}

const struct file_operations simple_offset_dir_operations = {
	.llseek		= offset_dir_llseek,
	.iterate_shared	= offset_readdir,
	.read		= generic_read_dir,
	.fsync		= noop_fsync,
};

static struct dentry *find_next_child(struct dentry *parent, struct dentry *prev)
{
	struct dentry *child = NULL, *d;

	spin_lock(&parent->d_lock);
	d = prev ? d_next_sibling(prev) : d_first_child(parent);
	hlist_for_each_entry_from(d, d_sib) {
		if (simple_positive(d)) {
			spin_lock_nested(&d->d_lock, DENTRY_D_LOCK_NESTED);
			if (simple_positive(d))
				child = dget_dlock(d);
			spin_unlock(&d->d_lock);
			if (likely(child))
				break;
		}
	}
	spin_unlock(&parent->d_lock);
	dput(prev);
	return child;
}

void simple_recursive_removal(struct dentry *dentry,
                              void (*callback)(struct dentry *))
{
	struct dentry *this = dget(dentry);
	while (true) {
		struct dentry *victim = NULL, *child;
		struct inode *inode = this->d_inode;

		inode_lock(inode);
		if (d_is_dir(this))
			inode->i_flags |= S_DEAD;
		while ((child = find_next_child(this, victim)) == NULL) {
			// kill and ascend
			// update metadata while it's still locked
			inode_set_ctime_current(inode);
			clear_nlink(inode);
			inode_unlock(inode);
			victim = this;
			this = this->d_parent;
			inode = this->d_inode;
			inode_lock(inode);
			if (simple_positive(victim)) {
				d_invalidate(victim);	// avoid lost mounts
				if (d_is_dir(victim))
					fsnotify_rmdir(inode, victim);
				else
					fsnotify_unlink(inode, victim);
				if (callback)
					callback(victim);
				dput(victim);		// unpin it
			}
			if (victim == dentry) {
				inode_set_mtime_to_ts(inode,
						      inode_set_ctime_current(inode));
				if (d_is_dir(dentry))
					drop_nlink(inode);
				inode_unlock(inode);
				dput(dentry);
				return;
			}
		}
		inode_unlock(inode);
		this = child;
	}
}
EXPORT_SYMBOL(simple_recursive_removal);

static const struct super_operations simple_super_operations = {
	.statfs		= simple_statfs,
};

static int pseudo_fs_fill_super(struct super_block *s, struct fs_context *fc)
{
	struct pseudo_fs_context *ctx = fc->fs_private;
	struct inode *root;

	s->s_maxbytes = MAX_LFS_FILESIZE;
	s->s_blocksize = PAGE_SIZE;
	s->s_blocksize_bits = PAGE_SHIFT;
	s->s_magic = ctx->magic;
	s->s_op = ctx->ops ?: &simple_super_operations;
	s->s_export_op = ctx->eops;
	s->s_xattr = ctx->xattr;
	s->s_time_gran = 1;
	root = new_inode(s);
	if (!root)
		return -ENOMEM;

	/*
	 * since this is the first inode, make it number 1. New inodes created
	 * after this must take care not to collide with it (by passing
	 * max_reserved of 1 to iunique).
	 */
	root->i_ino = 1;
	root->i_mode = S_IFDIR | S_IRUSR | S_IWUSR;
	simple_inode_init_ts(root);
	s->s_root = d_make_root(root);
	if (!s->s_root)
		return -ENOMEM;
	s->s_d_op = ctx->dops;
	return 0;
}

static int pseudo_fs_get_tree(struct fs_context *fc)
{
	return get_tree_nodev(fc, pseudo_fs_fill_super);
}

static void pseudo_fs_free(struct fs_context *fc)
{
	kfree(fc->fs_private);
}

static const struct fs_context_operations pseudo_fs_context_ops = {
	.free		= pseudo_fs_free,
	.get_tree	= pseudo_fs_get_tree,
};

/*
 * Common helper for pseudo-filesystems (sockfs, pipefs, bdev - stuff that
 * will never be mountable)
 */
struct pseudo_fs_context *init_pseudo(struct fs_context *fc,
					unsigned long magic)
{
	struct pseudo_fs_context *ctx;

	ctx = kzalloc(sizeof(struct pseudo_fs_context), GFP_KERNEL);
	if (likely(ctx)) {
		ctx->magic = magic;
		fc->fs_private = ctx;
		fc->ops = &pseudo_fs_context_ops;
		fc->sb_flags |= SB_NOUSER;
		fc->global = true;
	}
	return ctx;
}
EXPORT_SYMBOL(init_pseudo);

int simple_open(struct inode *inode, struct file *file)
{
	if (inode->i_private)
		file->private_data = inode->i_private;
	return 0;
}
EXPORT_SYMBOL(simple_open);

int simple_link(struct dentry *old_dentry, struct inode *dir, struct dentry *dentry)
{
	struct inode *inode = d_inode(old_dentry);

	inode_set_mtime_to_ts(dir,
			      inode_set_ctime_to_ts(dir, inode_set_ctime_current(inode)));
	inc_nlink(inode);
	ihold(inode);
	dget(dentry);
	d_instantiate(dentry, inode);
	return 0;
}
EXPORT_SYMBOL(simple_link);

int simple_empty(struct dentry *dentry)
{
	struct dentry *child;
	int ret = 0;

	spin_lock(&dentry->d_lock);
	hlist_for_each_entry(child, &dentry->d_children, d_sib) {
		spin_lock_nested(&child->d_lock, DENTRY_D_LOCK_NESTED);
		if (simple_positive(child)) {
			spin_unlock(&child->d_lock);
			goto out;
		}
		spin_unlock(&child->d_lock);
	}
	ret = 1;
out:
	spin_unlock(&dentry->d_lock);
	return ret;
}
EXPORT_SYMBOL(simple_empty);

int simple_unlink(struct inode *dir, struct dentry *dentry)
{
	struct inode *inode = d_inode(dentry);

	inode_set_mtime_to_ts(dir,
			      inode_set_ctime_to_ts(dir, inode_set_ctime_current(inode)));
	drop_nlink(inode);
	dput(dentry);
	return 0;
}
EXPORT_SYMBOL(simple_unlink);

int simple_rmdir(struct inode *dir, struct dentry *dentry)
{
	if (!simple_empty(dentry))
		return -ENOTEMPTY;

	drop_nlink(d_inode(dentry));
	simple_unlink(dir, dentry);
	drop_nlink(dir);
	return 0;
}
EXPORT_SYMBOL(simple_rmdir);

/**
 * simple_rename_timestamp - update the various inode timestamps for rename
 * @old_dir: old parent directory
 * @old_dentry: dentry that is being renamed
 * @new_dir: new parent directory
 * @new_dentry: target for rename
 *
 * POSIX mandates that the old and new parent directories have their ctime and
 * mtime updated, and that inodes of @old_dentry and @new_dentry (if any), have
 * their ctime updated.
 */
void simple_rename_timestamp(struct inode *old_dir, struct dentry *old_dentry,
			     struct inode *new_dir, struct dentry *new_dentry)
{
	struct inode *newino = d_inode(new_dentry);

	inode_set_mtime_to_ts(old_dir, inode_set_ctime_current(old_dir));
	if (new_dir != old_dir)
		inode_set_mtime_to_ts(new_dir,
				      inode_set_ctime_current(new_dir));
	inode_set_ctime_current(d_inode(old_dentry));
	if (newino)
		inode_set_ctime_current(newino);
}
EXPORT_SYMBOL_GPL(simple_rename_timestamp);

int simple_rename_exchange(struct inode *old_dir, struct dentry *old_dentry,
			   struct inode *new_dir, struct dentry *new_dentry)
{
	bool old_is_dir = d_is_dir(old_dentry);
	bool new_is_dir = d_is_dir(new_dentry);

	if (old_dir != new_dir && old_is_dir != new_is_dir) {
		if (old_is_dir) {
			drop_nlink(old_dir);
			inc_nlink(new_dir);
		} else {
			drop_nlink(new_dir);
			inc_nlink(old_dir);
		}
	}
	simple_rename_timestamp(old_dir, old_dentry, new_dir, new_dentry);
	return 0;
}
EXPORT_SYMBOL_GPL(simple_rename_exchange);

int simple_rename(struct mnt_idmap *idmap, struct inode *old_dir,
		  struct dentry *old_dentry, struct inode *new_dir,
		  struct dentry *new_dentry, unsigned int flags)
{
	int they_are_dirs = d_is_dir(old_dentry);

	if (flags & ~(RENAME_NOREPLACE | RENAME_EXCHANGE))
		return -EINVAL;

	if (flags & RENAME_EXCHANGE)
		return simple_rename_exchange(old_dir, old_dentry, new_dir, new_dentry);

	if (!simple_empty(new_dentry))
		return -ENOTEMPTY;

	if (d_really_is_positive(new_dentry)) {
		simple_unlink(new_dir, new_dentry);
		if (they_are_dirs) {
			drop_nlink(d_inode(new_dentry));
			drop_nlink(old_dir);
		}
	} else if (they_are_dirs) {
		drop_nlink(old_dir);
		inc_nlink(new_dir);
	}

	simple_rename_timestamp(old_dir, old_dentry, new_dir, new_dentry);
	return 0;
}
EXPORT_SYMBOL(simple_rename);

/**
 * simple_setattr - setattr for simple filesystem
 * @idmap: idmap of the target mount
 * @dentry: dentry
 * @iattr: iattr structure
 *
 * Returns 0 on success, -error on failure.
 *
 * simple_setattr is a simple ->setattr implementation without a proper
 * implementation of size changes.
 *
 * It can either be used for in-memory filesystems or special files
 * on simple regular filesystems.  Anything that needs to change on-disk
 * or wire state on size changes needs its own setattr method.
 */
int simple_setattr(struct mnt_idmap *idmap, struct dentry *dentry,
		   struct iattr *iattr)
{
	struct inode *inode = d_inode(dentry);
	int error;

	error = setattr_prepare(idmap, dentry, iattr);
	if (error)
		return error;

	if (iattr->ia_valid & ATTR_SIZE)
		truncate_setsize(inode, iattr->ia_size);
	setattr_copy(idmap, inode, iattr);
	mark_inode_dirty(inode);
	return 0;
}
EXPORT_SYMBOL(simple_setattr);

static int simple_read_folio(struct file *file, struct folio *folio)
{
	folio_zero_range(folio, 0, folio_size(folio));
	flush_dcache_folio(folio);
	folio_mark_uptodate(folio);
	folio_unlock(folio);
	return 0;
}

int simple_write_begin(struct file *file, struct address_space *mapping,
			loff_t pos, unsigned len,
			struct folio **foliop, void **fsdata)
{
	struct folio *folio;

	folio = __filemap_get_folio(mapping, pos / PAGE_SIZE, FGP_WRITEBEGIN,
			mapping_gfp_mask(mapping));
	if (IS_ERR(folio))
		return PTR_ERR(folio);

	*foliop = folio;

	if (!folio_test_uptodate(folio) && (len != folio_size(folio))) {
		size_t from = offset_in_folio(folio, pos);

		folio_zero_segments(folio, 0, from,
				from + len, folio_size(folio));
	}
	return 0;
}
EXPORT_SYMBOL(simple_write_begin);

/**
 * simple_write_end - .write_end helper for non-block-device FSes
 * @file: See .write_end of address_space_operations
 * @mapping: 		"
 * @pos: 		"
 * @len: 		"
 * @copied: 		"
 * @folio: 		"
 * @fsdata: 		"
 *
 * simple_write_end does the minimum needed for updating a folio after
 * writing is done. It has the same API signature as the .write_end of
 * address_space_operations vector. So it can just be set onto .write_end for
 * FSes that don't need any other processing. i_mutex is assumed to be held.
 * Block based filesystems should use generic_write_end().
 * NOTE: Even though i_size might get updated by this function, mark_inode_dirty
 * is not called, so a filesystem that actually does store data in .write_inode
 * should extend on what's done here with a call to mark_inode_dirty() in the
 * case that i_size has changed.
 *
 * Use *ONLY* with simple_read_folio()
 */
static int simple_write_end(struct file *file, struct address_space *mapping,
			loff_t pos, unsigned len, unsigned copied,
			struct folio *folio, void *fsdata)
{
	struct inode *inode = folio->mapping->host;
	loff_t last_pos = pos + copied;

	/* zero the stale part of the folio if we did a short copy */
	if (!folio_test_uptodate(folio)) {
		if (copied < len) {
			size_t from = offset_in_folio(folio, pos);

			folio_zero_range(folio, from + copied, len - copied);
		}
		folio_mark_uptodate(folio);
	}
	/*
	 * No need to use i_size_read() here, the i_size
	 * cannot change under us because we hold the i_mutex.
	 */
	if (last_pos > inode->i_size)
		i_size_write(inode, last_pos);

	folio_mark_dirty(folio);
	folio_unlock(folio);
	folio_put(folio);

	return copied;
}

/*
 * Provides ramfs-style behavior: data in the pagecache, but no writeback.
 */
const struct address_space_operations ram_aops = {
	.read_folio	= simple_read_folio,
	.write_begin	= simple_write_begin,
	.write_end	= simple_write_end,
	.dirty_folio	= noop_dirty_folio,
};
EXPORT_SYMBOL(ram_aops);

/*
 * the inodes created here are not hashed. If you use iunique to generate
 * unique inode values later for this filesystem, then you must take care
 * to pass it an appropriate max_reserved value to avoid collisions.
 */
int simple_fill_super(struct super_block *s, unsigned long magic,
		      const struct tree_descr *files)
{
	struct inode *inode;
	struct dentry *dentry;
	int i;

	s->s_blocksize = PAGE_SIZE;
	s->s_blocksize_bits = PAGE_SHIFT;
	s->s_magic = magic;
	s->s_op = &simple_super_operations;
	s->s_time_gran = 1;

	inode = new_inode(s);
	if (!inode)
		return -ENOMEM;
	/*
	 * because the root inode is 1, the files array must not contain an
	 * entry at index 1
	 */
	inode->i_ino = 1;
	inode->i_mode = S_IFDIR | 0755;
	simple_inode_init_ts(inode);
	inode->i_op = &simple_dir_inode_operations;
	inode->i_fop = &simple_dir_operations;
	set_nlink(inode, 2);
	s->s_root = d_make_root(inode);
	if (!s->s_root)
		return -ENOMEM;
	for (i = 0; !files->name || files->name[0]; i++, files++) {
		if (!files->name)
			continue;

		/* warn if it tries to conflict with the root inode */
		if (unlikely(i == 1))
			printk(KERN_WARNING "%s: %s passed in a files array"
				"with an index of 1!\n", __func__,
				s->s_type->name);

		dentry = d_alloc_name(s->s_root, files->name);
		if (!dentry)
			return -ENOMEM;
		inode = new_inode(s);
		if (!inode) {
			dput(dentry);
			return -ENOMEM;
		}
		inode->i_mode = S_IFREG | files->mode;
		simple_inode_init_ts(inode);
		inode->i_fop = files->ops;
		inode->i_ino = i;
		d_add(dentry, inode);
	}
	return 0;
}
EXPORT_SYMBOL(simple_fill_super);

static DEFINE_SPINLOCK(pin_fs_lock);

int simple_pin_fs(struct file_system_type *type, struct vfsmount **mount, int *count)
{
	struct vfsmount *mnt = NULL;
	spin_lock(&pin_fs_lock);
	if (unlikely(!*mount)) {
		spin_unlock(&pin_fs_lock);
		mnt = vfs_kern_mount(type, SB_KERNMOUNT, type->name, NULL);
		if (IS_ERR(mnt))
			return PTR_ERR(mnt);
		spin_lock(&pin_fs_lock);
		if (!*mount)
			*mount = mnt;
	}
	mntget(*mount);
	++*count;
	spin_unlock(&pin_fs_lock);
	mntput(mnt);
	return 0;
}
EXPORT_SYMBOL(simple_pin_fs);

void simple_release_fs(struct vfsmount **mount, int *count)
{
	struct vfsmount *mnt;
	spin_lock(&pin_fs_lock);
	mnt = *mount;
	if (!--*count)
		*mount = NULL;
	spin_unlock(&pin_fs_lock);
	mntput(mnt);
}
EXPORT_SYMBOL(simple_release_fs);

/**
 * simple_read_from_buffer - copy data from the buffer to user space
 * @to: the user space buffer to read to
 * @count: the maximum number of bytes to read
 * @ppos: the current position in the buffer
 * @from: the buffer to read from
 * @available: the size of the buffer
 *
 * The simple_read_from_buffer() function reads up to @count bytes from the
 * buffer @from at offset @ppos into the user space address starting at @to.
 *
 * On success, the number of bytes read is returned and the offset @ppos is
 * advanced by this number, or negative value is returned on error.
 **/
ssize_t simple_read_from_buffer(void __user *to, size_t count, loff_t *ppos,
				const void *from, size_t available)
{
	loff_t pos = *ppos;
	size_t ret;

	if (pos < 0)
		return -EINVAL;
	if (pos >= available || !count)
		return 0;
	if (count > available - pos)
		count = available - pos;
	ret = copy_to_user(to, from + pos, count);
	if (ret == count)
		return -EFAULT;
	count -= ret;
	*ppos = pos + count;
	return count;
}
EXPORT_SYMBOL(simple_read_from_buffer);

/**
 * simple_write_to_buffer - copy data from user space to the buffer
 * @to: the buffer to write to
 * @available: the size of the buffer
 * @ppos: the current position in the buffer
 * @from: the user space buffer to read from
 * @count: the maximum number of bytes to read
 *
 * The simple_write_to_buffer() function reads up to @count bytes from the user
 * space address starting at @from into the buffer @to at offset @ppos.
 *
 * On success, the number of bytes written is returned and the offset @ppos is
 * advanced by this number, or negative value is returned on error.
 **/
ssize_t simple_write_to_buffer(void *to, size_t available, loff_t *ppos,
		const void __user *from, size_t count)
{
	loff_t pos = *ppos;
	size_t res;

	if (pos < 0)
		return -EINVAL;
	if (pos >= available || !count)
		return 0;
	if (count > available - pos)
		count = available - pos;
	res = copy_from_user(to + pos, from, count);
	if (res == count)
		return -EFAULT;
	count -= res;
	*ppos = pos + count;
	return count;
}
EXPORT_SYMBOL(simple_write_to_buffer);

/**
 * memory_read_from_buffer - copy data from the buffer
 * @to: the kernel space buffer to read to
 * @count: the maximum number of bytes to read
 * @ppos: the current position in the buffer
 * @from: the buffer to read from
 * @available: the size of the buffer
 *
 * The memory_read_from_buffer() function reads up to @count bytes from the
 * buffer @from at offset @ppos into the kernel space address starting at @to.
 *
 * On success, the number of bytes read is returned and the offset @ppos is
 * advanced by this number, or negative value is returned on error.
 **/
ssize_t memory_read_from_buffer(void *to, size_t count, loff_t *ppos,
				const void *from, size_t available)
{
	loff_t pos = *ppos;

	if (pos < 0)
		return -EINVAL;
	if (pos >= available)
		return 0;
	if (count > available - pos)
		count = available - pos;
	memcpy(to, from + pos, count);
	*ppos = pos + count;

	return count;
}
EXPORT_SYMBOL(memory_read_from_buffer);

/*
 * Transaction based IO.
 * The file expects a single write which triggers the transaction, and then
 * possibly a read which collects the result - which is stored in a
 * file-local buffer.
 */

void simple_transaction_set(struct file *file, size_t n)
{
	struct simple_transaction_argresp *ar = file->private_data;

	BUG_ON(n > SIMPLE_TRANSACTION_LIMIT);

	/*
	 * The barrier ensures that ar->size will really remain zero until
	 * ar->data is ready for reading.
	 */
	smp_mb();
	ar->size = n;
}
EXPORT_SYMBOL(simple_transaction_set);

char *simple_transaction_get(struct file *file, const char __user *buf, size_t size)
{
	struct simple_transaction_argresp *ar;
	static DEFINE_SPINLOCK(simple_transaction_lock);

	if (size > SIMPLE_TRANSACTION_LIMIT - 1)
		return ERR_PTR(-EFBIG);

	ar = (struct simple_transaction_argresp *)get_zeroed_page(GFP_KERNEL);
	if (!ar)
		return ERR_PTR(-ENOMEM);

	spin_lock(&simple_transaction_lock);

	/* only one write allowed per open */
	if (file->private_data) {
		spin_unlock(&simple_transaction_lock);
		free_page((unsigned long)ar);
		return ERR_PTR(-EBUSY);
	}

	file->private_data = ar;

	spin_unlock(&simple_transaction_lock);

	if (copy_from_user(ar->data, buf, size))
		return ERR_PTR(-EFAULT);

	return ar->data;
}
EXPORT_SYMBOL(simple_transaction_get);

ssize_t simple_transaction_read(struct file *file, char __user *buf, size_t size, loff_t *pos)
{
	struct simple_transaction_argresp *ar = file->private_data;

	if (!ar)
		return 0;
	return simple_read_from_buffer(buf, size, pos, ar->data, ar->size);
}
EXPORT_SYMBOL(simple_transaction_read);

int simple_transaction_release(struct inode *inode, struct file *file)
{
	free_page((unsigned long)file->private_data);
	return 0;
}
EXPORT_SYMBOL(simple_transaction_release);

/* Simple attribute files */

struct simple_attr {
	int (*get)(void *, u64 *);
	int (*set)(void *, u64);
	char get_buf[24];	/* enough to store a u64 and "\n\0" */
	char set_buf[24];
	void *data;
	const char *fmt;	/* format for read operation */
	struct mutex mutex;	/* protects access to these buffers */
};

/* simple_attr_open is called by an actual attribute open file operation
 * to set the attribute specific access operations. */
int simple_attr_open(struct inode *inode, struct file *file,
		     int (*get)(void *, u64 *), int (*set)(void *, u64),
		     const char *fmt)
{
	struct simple_attr *attr;

	attr = kzalloc(sizeof(*attr), GFP_KERNEL);
	if (!attr)
		return -ENOMEM;

	attr->get = get;
	attr->set = set;
	attr->data = inode->i_private;
	attr->fmt = fmt;
	mutex_init(&attr->mutex);

	file->private_data = attr;

	return nonseekable_open(inode, file);
}
EXPORT_SYMBOL_GPL(simple_attr_open);

int simple_attr_release(struct inode *inode, struct file *file)
{
	kfree(file->private_data);
	return 0;
}
EXPORT_SYMBOL_GPL(simple_attr_release);	/* GPL-only?  This?  Really? */

/* read from the buffer that is filled with the get function */
ssize_t simple_attr_read(struct file *file, char __user *buf,
			 size_t len, loff_t *ppos)
{
	struct simple_attr *attr;
	size_t size;
	ssize_t ret;

	attr = file->private_data;

	if (!attr->get)
		return -EACCES;

	ret = mutex_lock_interruptible(&attr->mutex);
	if (ret)
		return ret;

	if (*ppos && attr->get_buf[0]) {
		/* continued read */
		size = strlen(attr->get_buf);
	} else {
		/* first read */
		u64 val;
		ret = attr->get(attr->data, &val);
		if (ret)
			goto out;

		size = scnprintf(attr->get_buf, sizeof(attr->get_buf),
				 attr->fmt, (unsigned long long)val);
	}

	ret = simple_read_from_buffer(buf, len, ppos, attr->get_buf, size);
out:
	mutex_unlock(&attr->mutex);
	return ret;
}
EXPORT_SYMBOL_GPL(simple_attr_read);

/* interpret the buffer as a number to call the set function with */
static ssize_t simple_attr_write_xsigned(struct file *file, const char __user *buf,
			  size_t len, loff_t *ppos, bool is_signed)
{
	struct simple_attr *attr;
	unsigned long long val;
	size_t size;
	ssize_t ret;

	attr = file->private_data;
	if (!attr->set)
		return -EACCES;

	ret = mutex_lock_interruptible(&attr->mutex);
	if (ret)
		return ret;

	ret = -EFAULT;
	size = min(sizeof(attr->set_buf) - 1, len);
	if (copy_from_user(attr->set_buf, buf, size))
		goto out;

	attr->set_buf[size] = '\0';
	if (is_signed)
		ret = kstrtoll(attr->set_buf, 0, &val);
	else
		ret = kstrtoull(attr->set_buf, 0, &val);
	if (ret)
		goto out;
	ret = attr->set(attr->data, val);
	if (ret == 0)
		ret = len; /* on success, claim we got the whole input */
out:
	mutex_unlock(&attr->mutex);
	return ret;
}

ssize_t simple_attr_write(struct file *file, const char __user *buf,
			  size_t len, loff_t *ppos)
{
	return simple_attr_write_xsigned(file, buf, len, ppos, false);
}
EXPORT_SYMBOL_GPL(simple_attr_write);

ssize_t simple_attr_write_signed(struct file *file, const char __user *buf,
			  size_t len, loff_t *ppos)
{
	return simple_attr_write_xsigned(file, buf, len, ppos, true);
}
EXPORT_SYMBOL_GPL(simple_attr_write_signed);

/**
 * generic_encode_ino32_fh - generic export_operations->encode_fh function
 * @inode:   the object to encode
 * @fh:      where to store the file handle fragment
 * @max_len: maximum length to store there (in 4 byte units)
 * @parent:  parent directory inode, if wanted
 *
 * This generic encode_fh function assumes that the 32 inode number
 * is suitable for locating an inode, and that the generation number
 * can be used to check that it is still valid.  It places them in the
 * filehandle fragment where export_decode_fh expects to find them.
 */
int generic_encode_ino32_fh(struct inode *inode, __u32 *fh, int *max_len,
			    struct inode *parent)
{
	struct fid *fid = (void *)fh;
	int len = *max_len;
	int type = FILEID_INO32_GEN;

	if (parent && (len < 4)) {
		*max_len = 4;
		return FILEID_INVALID;
	} else if (len < 2) {
		*max_len = 2;
		return FILEID_INVALID;
	}

	len = 2;
	fid->i32.ino = inode->i_ino;
	fid->i32.gen = inode->i_generation;
	if (parent) {
		fid->i32.parent_ino = parent->i_ino;
		fid->i32.parent_gen = parent->i_generation;
		len = 4;
		type = FILEID_INO32_GEN_PARENT;
	}
	*max_len = len;
	return type;
}
EXPORT_SYMBOL_GPL(generic_encode_ino32_fh);

/**
 * generic_fh_to_dentry - generic helper for the fh_to_dentry export operation
 * @sb:		filesystem to do the file handle conversion on
 * @fid:	file handle to convert
 * @fh_len:	length of the file handle in bytes
 * @fh_type:	type of file handle
 * @get_inode:	filesystem callback to retrieve inode
 *
 * This function decodes @fid as long as it has one of the well-known
 * Linux filehandle types and calls @get_inode on it to retrieve the
 * inode for the object specified in the file handle.
 */
struct dentry *generic_fh_to_dentry(struct super_block *sb, struct fid *fid,
		int fh_len, int fh_type, struct inode *(*get_inode)
			(struct super_block *sb, u64 ino, u32 gen))
{
	struct inode *inode = NULL;

	if (fh_len < 2)
		return NULL;

	switch (fh_type) {
	case FILEID_INO32_GEN:
	case FILEID_INO32_GEN_PARENT:
		inode = get_inode(sb, fid->i32.ino, fid->i32.gen);
		break;
	}

	return d_obtain_alias(inode);
}
EXPORT_SYMBOL_GPL(generic_fh_to_dentry);

/**
 * generic_fh_to_parent - generic helper for the fh_to_parent export operation
 * @sb:		filesystem to do the file handle conversion on
 * @fid:	file handle to convert
 * @fh_len:	length of the file handle in bytes
 * @fh_type:	type of file handle
 * @get_inode:	filesystem callback to retrieve inode
 *
 * This function decodes @fid as long as it has one of the well-known
 * Linux filehandle types and calls @get_inode on it to retrieve the
 * inode for the _parent_ object specified in the file handle if it
 * is specified in the file handle, or NULL otherwise.
 */
struct dentry *generic_fh_to_parent(struct super_block *sb, struct fid *fid,
		int fh_len, int fh_type, struct inode *(*get_inode)
			(struct super_block *sb, u64 ino, u32 gen))
{
	struct inode *inode = NULL;

	if (fh_len <= 2)
		return NULL;

	switch (fh_type) {
	case FILEID_INO32_GEN_PARENT:
		inode = get_inode(sb, fid->i32.parent_ino,
				  (fh_len > 3 ? fid->i32.parent_gen : 0));
		break;
	}

	return d_obtain_alias(inode);
}
EXPORT_SYMBOL_GPL(generic_fh_to_parent);

/**
 * __generic_file_fsync - generic fsync implementation for simple filesystems
 *
 * @file:	file to synchronize
 * @start:	start offset in bytes
 * @end:	end offset in bytes (inclusive)
 * @datasync:	only synchronize essential metadata if true
 *
 * This is a generic implementation of the fsync method for simple
 * filesystems which track all non-inode metadata in the buffers list
 * hanging off the address_space structure.
 */
int __generic_file_fsync(struct file *file, loff_t start, loff_t end,
				 int datasync)
{
	struct inode *inode = file->f_mapping->host;
	int err;
	int ret;

	err = file_write_and_wait_range(file, start, end);
	if (err)
		return err;

	inode_lock(inode);
	ret = sync_mapping_buffers(inode->i_mapping);
	if (!(inode->i_state & I_DIRTY_ALL))
		goto out;
	if (datasync && !(inode->i_state & I_DIRTY_DATASYNC))
		goto out;

	err = sync_inode_metadata(inode, 1);
	if (ret == 0)
		ret = err;

out:
	inode_unlock(inode);
	/* check and advance again to catch errors after syncing out buffers */
	err = file_check_and_advance_wb_err(file);
	if (ret == 0)
		ret = err;
	return ret;
}
EXPORT_SYMBOL(__generic_file_fsync);

/**
 * generic_file_fsync - generic fsync implementation for simple filesystems
 *			with flush
 * @file:	file to synchronize
 * @start:	start offset in bytes
 * @end:	end offset in bytes (inclusive)
 * @datasync:	only synchronize essential metadata if true
 *
 */

int generic_file_fsync(struct file *file, loff_t start, loff_t end,
		       int datasync)
{
	struct inode *inode = file->f_mapping->host;
	int err;

	err = __generic_file_fsync(file, start, end, datasync);
	if (err)
		return err;
	return blkdev_issue_flush(inode->i_sb->s_bdev);
}
EXPORT_SYMBOL(generic_file_fsync);

/**
 * generic_check_addressable - Check addressability of file system
 * @blocksize_bits:	log of file system block size
 * @num_blocks:		number of blocks in file system
 *
 * Determine whether a file system with @num_blocks blocks (and a
 * block size of 2**@blocksize_bits) is addressable by the sector_t
 * and page cache of the system.  Return 0 if so and -EFBIG otherwise.
 */
int generic_check_addressable(unsigned blocksize_bits, u64 num_blocks)
{
	u64 last_fs_block = num_blocks - 1;
	u64 last_fs_page =
		last_fs_block >> (PAGE_SHIFT - blocksize_bits);

	if (unlikely(num_blocks == 0))
		return 0;

	if ((blocksize_bits < 9) || (blocksize_bits > PAGE_SHIFT))
		return -EINVAL;

	if ((last_fs_block > (sector_t)(~0ULL) >> (blocksize_bits - 9)) ||
	    (last_fs_page > (pgoff_t)(~0ULL))) {
		return -EFBIG;
	}
	return 0;
}
EXPORT_SYMBOL(generic_check_addressable);

/*
 * No-op implementation of ->fsync for in-memory filesystems.
 */
int noop_fsync(struct file *file, loff_t start, loff_t end, int datasync)
{
	return 0;
}
EXPORT_SYMBOL(noop_fsync);

ssize_t noop_direct_IO(struct kiocb *iocb, struct iov_iter *iter)
{
	/*
	 * iomap based filesystems support direct I/O without need for
	 * this callback. However, it still needs to be set in
	 * inode->a_ops so that open/fcntl know that direct I/O is
	 * generally supported.
	 */
	return -EINVAL;
}
EXPORT_SYMBOL_GPL(noop_direct_IO);

/* Because kfree isn't assignment-compatible with void(void*) ;-/ */
void kfree_link(void *p)
{
	kfree(p);
}
EXPORT_SYMBOL(kfree_link);

struct inode *alloc_anon_inode(struct super_block *s)
{
	static const struct address_space_operations anon_aops = {
		.dirty_folio	= noop_dirty_folio,
	};
	struct inode *inode = new_inode_pseudo(s);

	if (!inode)
		return ERR_PTR(-ENOMEM);

	inode->i_ino = get_next_ino();
	inode->i_mapping->a_ops = &anon_aops;

	/*
	 * Mark the inode dirty from the very beginning,
	 * that way it will never be moved to the dirty
	 * list because mark_inode_dirty() will think
	 * that it already _is_ on the dirty list.
	 */
	inode->i_state = I_DIRTY;
	inode->i_mode = S_IRUSR | S_IWUSR;
	inode->i_uid = current_fsuid();
	inode->i_gid = current_fsgid();
	inode->i_flags |= S_PRIVATE;
	simple_inode_init_ts(inode);
	return inode;
}
EXPORT_SYMBOL(alloc_anon_inode);

/**
 * simple_nosetlease - generic helper for prohibiting leases
 * @filp: file pointer
 * @arg: type of lease to obtain
 * @flp: new lease supplied for insertion
 * @priv: private data for lm_setup operation
 *
 * Generic helper for filesystems that do not wish to allow leases to be set.
 * All arguments are ignored and it just returns -EINVAL.
 */
int
simple_nosetlease(struct file *filp, int arg, struct file_lease **flp,
		  void **priv)
{
	return -EINVAL;
}
EXPORT_SYMBOL(simple_nosetlease);

/**
 * simple_get_link - generic helper to get the target of "fast" symlinks
 * @dentry: not used here
 * @inode: the symlink inode
 * @done: not used here
 *
 * Generic helper for filesystems to use for symlink inodes where a pointer to
 * the symlink target is stored in ->i_link.  NOTE: this isn't normally called,
 * since as an optimization the path lookup code uses any non-NULL ->i_link
 * directly, without calling ->get_link().  But ->get_link() still must be set,
 * to mark the inode_operations as being for a symlink.
 *
 * Return: the symlink target
 */
const char *simple_get_link(struct dentry *dentry, struct inode *inode,
			    struct delayed_call *done)
{
	return inode->i_link;
}
EXPORT_SYMBOL(simple_get_link);

const struct inode_operations simple_symlink_inode_operations = {
	.get_link = simple_get_link,
};
EXPORT_SYMBOL(simple_symlink_inode_operations);

/*
 * Operations for a permanently empty directory.
 */
static struct dentry *empty_dir_lookup(struct inode *dir, struct dentry *dentry, unsigned int flags)
{
	return ERR_PTR(-ENOENT);
}

static int empty_dir_setattr(struct mnt_idmap *idmap,
			     struct dentry *dentry, struct iattr *attr)
{
	return -EPERM;
}

static ssize_t empty_dir_listxattr(struct dentry *dentry, char *list, size_t size)
{
	return -EOPNOTSUPP;
}

static const struct inode_operations empty_dir_inode_operations = {
	.lookup		= empty_dir_lookup,
	.setattr	= empty_dir_setattr,
	.listxattr	= empty_dir_listxattr,
};

static loff_t empty_dir_llseek(struct file *file, loff_t offset, int whence)
{
	/* An empty directory has two entries . and .. at offsets 0 and 1 */
	return generic_file_llseek_size(file, offset, whence, 2, 2);
}

static int empty_dir_readdir(struct file *file, struct dir_context *ctx)
{
	dir_emit_dots(file, ctx);
	return 0;
}

static const struct file_operations empty_dir_operations = {
	.llseek		= empty_dir_llseek,
	.read		= generic_read_dir,
	.iterate_shared	= empty_dir_readdir,
	.fsync		= noop_fsync,
};


void make_empty_dir_inode(struct inode *inode)
{
	set_nlink(inode, 2);
	inode->i_mode = S_IFDIR | S_IRUGO | S_IXUGO;
	inode->i_uid = GLOBAL_ROOT_UID;
	inode->i_gid = GLOBAL_ROOT_GID;
	inode->i_rdev = 0;
	inode->i_size = 0;
	inode->i_blkbits = PAGE_SHIFT;
	inode->i_blocks = 0;

	inode->i_op = &empty_dir_inode_operations;
	inode->i_opflags &= ~IOP_XATTR;
	inode->i_fop = &empty_dir_operations;
}

bool is_empty_dir_inode(struct inode *inode)
{
	return (inode->i_fop == &empty_dir_operations) &&
		(inode->i_op == &empty_dir_inode_operations);
}

#if IS_ENABLED(CONFIG_UNICODE)
/**
 * generic_ci_d_compare - generic d_compare implementation for casefolding filesystems
 * @dentry:	dentry whose name we are checking against
 * @len:	len of name of dentry
 * @str:	str pointer to name of dentry
 * @name:	Name to compare against
 *
 * Return: 0 if names match, 1 if mismatch, or -ERRNO
 */
int generic_ci_d_compare(const struct dentry *dentry, unsigned int len,
			 const char *str, const struct qstr *name)
{
	const struct dentry *parent;
	const struct inode *dir;
	union shortname_store strbuf;
	struct qstr qstr;

	/*
	 * Attempt a case-sensitive match first. It is cheaper and
	 * should cover most lookups, including all the sane
	 * applications that expect a case-sensitive filesystem.
	 *
	 * This comparison is safe under RCU because the caller
	 * guarantees the consistency between str and len. See
	 * __d_lookup_rcu_op_compare() for details.
	 */
	if (len == name->len && !memcmp(str, name->name, len))
		return 0;

	parent = READ_ONCE(dentry->d_parent);
	dir = READ_ONCE(parent->d_inode);
	if (!dir || !IS_CASEFOLDED(dir))
		return 1;

	qstr.len = len;
	qstr.name = str;
	/*
	 * If the dentry name is stored in-line, then it may be concurrently
	 * modified by a rename.  If this happens, the VFS will eventually retry
	 * the lookup, so it doesn't matter what ->d_compare() returns.
	 * However, it's unsafe to call utf8_strncasecmp() with an unstable
	 * string.  Therefore, we have to copy the name into a temporary buffer.
	 * As above, len is guaranteed to match str, so the shortname case
	 * is exactly when str points to ->d_shortname.
	 */
	if (qstr.name == dentry->d_shortname.string) {
		strbuf = dentry->d_shortname; // NUL is guaranteed to be in there
		qstr.name = strbuf.string;
		/* prevent compiler from optimizing out the temporary buffer */
		barrier();
	}

	return utf8_strncasecmp(dentry->d_sb->s_encoding, name, &qstr);
}
EXPORT_SYMBOL(generic_ci_d_compare);

/**
 * generic_ci_d_hash - generic d_hash implementation for casefolding filesystems
 * @dentry:	dentry of the parent directory
 * @str:	qstr of name whose hash we should fill in
 *
 * Return: 0 if hash was successful or unchanged, and -EINVAL on error
 */
int generic_ci_d_hash(const struct dentry *dentry, struct qstr *str)
{
	const struct inode *dir = READ_ONCE(dentry->d_inode);
	struct super_block *sb = dentry->d_sb;
	const struct unicode_map *um = sb->s_encoding;
	int ret;

	if (!dir || !IS_CASEFOLDED(dir))
		return 0;

	ret = utf8_casefold_hash(um, dentry, str);
	if (ret < 0 && sb_has_strict_encoding(sb))
		return -EINVAL;
	return 0;
}
EXPORT_SYMBOL(generic_ci_d_hash);

static const struct dentry_operations generic_ci_dentry_ops = {
	.d_hash = generic_ci_d_hash,
	.d_compare = generic_ci_d_compare,
#ifdef CONFIG_FS_ENCRYPTION
	.d_revalidate = fscrypt_d_revalidate,
#endif
};

/**
 * generic_ci_match() - Match a name (case-insensitively) with a dirent.
 * This is a filesystem helper for comparison with directory entries.
 * generic_ci_d_compare should be used in VFS' ->d_compare instead.
 *
 * @parent: Inode of the parent of the dirent under comparison
 * @name: name under lookup.
 * @folded_name: Optional pre-folded name under lookup
 * @de_name: Dirent name.
 * @de_name_len: dirent name length.
 *
 * Test whether a case-insensitive directory entry matches the filename
 * being searched.  If @folded_name is provided, it is used instead of
 * recalculating the casefold of @name.
 *
 * Return: > 0 if the directory entry matches, 0 if it doesn't match, or
 * < 0 on error.
 */
int generic_ci_match(const struct inode *parent,
		     const struct qstr *name,
		     const struct qstr *folded_name,
		     const u8 *de_name, u32 de_name_len)
{
	const struct super_block *sb = parent->i_sb;
	const struct unicode_map *um = sb->s_encoding;
	struct fscrypt_str decrypted_name = FSTR_INIT(NULL, de_name_len);
	struct qstr dirent = QSTR_INIT(de_name, de_name_len);
	int res = 0;

	if (IS_ENCRYPTED(parent)) {
		const struct fscrypt_str encrypted_name =
			FSTR_INIT((u8 *) de_name, de_name_len);

		if (WARN_ON_ONCE(!fscrypt_has_encryption_key(parent)))
			return -EINVAL;

		decrypted_name.name = kmalloc(de_name_len, GFP_KERNEL);
		if (!decrypted_name.name)
			return -ENOMEM;
		res = fscrypt_fname_disk_to_usr(parent, 0, 0, &encrypted_name,
						&decrypted_name);
		if (res < 0) {
			kfree(decrypted_name.name);
			return res;
		}
		dirent.name = decrypted_name.name;
		dirent.len = decrypted_name.len;
	}

	/*
	 * Attempt a case-sensitive match first. It is cheaper and
	 * should cover most lookups, including all the sane
	 * applications that expect a case-sensitive filesystem.
	 */

	if (dirent.len == name->len &&
	    !memcmp(name->name, dirent.name, dirent.len))
		goto out;

	if (folded_name->name)
		res = utf8_strncasecmp_folded(um, folded_name, &dirent);
	else
		res = utf8_strncasecmp(um, name, &dirent);

out:
	kfree(decrypted_name.name);
	if (res < 0 && sb_has_strict_encoding(sb)) {
		pr_err_ratelimited("Directory contains filename that is invalid UTF-8");
		return 0;
	}
	return !res;
}
EXPORT_SYMBOL(generic_ci_match);
#endif

#ifdef CONFIG_FS_ENCRYPTION
static const struct dentry_operations generic_encrypted_dentry_ops = {
	.d_revalidate = fscrypt_d_revalidate,
};
#endif

/**
 * generic_set_sb_d_ops - helper for choosing the set of
 * filesystem-wide dentry operations for the enabled features
 * @sb: superblock to be configured
 *
 * Filesystems supporting casefolding and/or fscrypt can call this
 * helper at mount-time to configure sb->s_d_op to best set of dentry
 * operations required for the enabled features. The helper must be
 * called after these have been configured, but before the root dentry
 * is created.
 */
void generic_set_sb_d_ops(struct super_block *sb)
{
#if IS_ENABLED(CONFIG_UNICODE)
	if (sb->s_encoding) {
		sb->s_d_op = &generic_ci_dentry_ops;
		return;
	}
#endif
#ifdef CONFIG_FS_ENCRYPTION
	if (sb->s_cop) {
		sb->s_d_op = &generic_encrypted_dentry_ops;
		return;
	}
#endif
}
EXPORT_SYMBOL(generic_set_sb_d_ops);

/**
 * inode_maybe_inc_iversion - increments i_version
 * @inode: inode with the i_version that should be updated
 * @force: increment the counter even if it's not necessary?
 *
 * Every time the inode is modified, the i_version field must be seen to have
 * changed by any observer.
 *
 * If "force" is set or the QUERIED flag is set, then ensure that we increment
 * the value, and clear the queried flag.
 *
 * In the common case where neither is set, then we can return "false" without
 * updating i_version.
 *
 * If this function returns false, and no other metadata has changed, then we
 * can avoid logging the metadata.
 */
bool inode_maybe_inc_iversion(struct inode *inode, bool force)
{
	u64 cur, new;

	/*
	 * The i_version field is not strictly ordered with any other inode
	 * information, but the legacy inode_inc_iversion code used a spinlock
	 * to serialize increments.
	 *
	 * We add a full memory barrier to ensure that any de facto ordering
	 * with other state is preserved (either implicitly coming from cmpxchg
	 * or explicitly from smp_mb if we don't know upfront if we will execute
	 * the former).
	 *
	 * These barriers pair with inode_query_iversion().
	 */
	cur = inode_peek_iversion_raw(inode);
	if (!force && !(cur & I_VERSION_QUERIED)) {
		smp_mb();
		cur = inode_peek_iversion_raw(inode);
	}

	do {
		/* If flag is clear then we needn't do anything */
		if (!force && !(cur & I_VERSION_QUERIED))
			return false;

		/* Since lowest bit is flag, add 2 to avoid it */
		new = (cur & ~I_VERSION_QUERIED) + I_VERSION_INCREMENT;
	} while (!atomic64_try_cmpxchg(&inode->i_version, &cur, new));
	return true;
}
EXPORT_SYMBOL(inode_maybe_inc_iversion);

/**
 * inode_query_iversion - read i_version for later use
 * @inode: inode from which i_version should be read
 *
 * Read the inode i_version counter. This should be used by callers that wish
 * to store the returned i_version for later comparison. This will guarantee
 * that a later query of the i_version will result in a different value if
 * anything has changed.
 *
 * In this implementation, we fetch the current value, set the QUERIED flag and
 * then try to swap it into place with a cmpxchg, if it wasn't already set. If
 * that fails, we try again with the newly fetched value from the cmpxchg.
 */
u64 inode_query_iversion(struct inode *inode)
{
	u64 cur, new;
	bool fenced = false;

	/*
	 * Memory barriers (implicit in cmpxchg, explicit in smp_mb) pair with
	 * inode_maybe_inc_iversion(), see that routine for more details.
	 */
	cur = inode_peek_iversion_raw(inode);
	do {
		/* If flag is already set, then no need to swap */
		if (cur & I_VERSION_QUERIED) {
			if (!fenced)
				smp_mb();
			break;
		}

		fenced = true;
		new = cur | I_VERSION_QUERIED;
	} while (!atomic64_try_cmpxchg(&inode->i_version, &cur, new));
	return cur >> I_VERSION_QUERIED_SHIFT;
}
EXPORT_SYMBOL(inode_query_iversion);

ssize_t direct_write_fallback(struct kiocb *iocb, struct iov_iter *iter,
		ssize_t direct_written, ssize_t buffered_written)
{
	struct address_space *mapping = iocb->ki_filp->f_mapping;
	loff_t pos = iocb->ki_pos - buffered_written;
	loff_t end = iocb->ki_pos - 1;
	int err;

	/*
	 * If the buffered write fallback returned an error, we want to return
	 * the number of bytes which were written by direct I/O, or the error
	 * code if that was zero.
	 *
	 * Note that this differs from normal direct-io semantics, which will
	 * return -EFOO even if some bytes were written.
	 */
	if (unlikely(buffered_written < 0)) {
		if (direct_written)
			return direct_written;
		return buffered_written;
	}

	/*
	 * We need to ensure that the page cache pages are written to disk and
	 * invalidated to preserve the expected O_DIRECT semantics.
	 */
	err = filemap_write_and_wait_range(mapping, pos, end);
	if (err < 0) {
		/*
		 * We don't know how much we wrote, so just return the number of
		 * bytes which were direct-written
		 */
		iocb->ki_pos -= buffered_written;
		if (direct_written)
			return direct_written;
		return err;
	}
	invalidate_mapping_pages(mapping, pos >> PAGE_SHIFT, end >> PAGE_SHIFT);
	return direct_written + buffered_written;
}
EXPORT_SYMBOL_GPL(direct_write_fallback);

/**
 * simple_inode_init_ts - initialize the timestamps for a new inode
 * @inode: inode to be initialized
 *
 * When a new inode is created, most filesystems set the timestamps to the
 * current time. Add a helper to do this.
 */
struct timespec64 simple_inode_init_ts(struct inode *inode)
{
	struct timespec64 ts = inode_set_ctime_current(inode);

	inode_set_atime_to_ts(inode, ts);
	inode_set_mtime_to_ts(inode, ts);
	return ts;
}
EXPORT_SYMBOL(simple_inode_init_ts);

static inline struct dentry *get_stashed_dentry(struct dentry **stashed)
{
	struct dentry *dentry;

	guard(rcu)();
	dentry = rcu_dereference(*stashed);
	if (!dentry)
		return NULL;
	if (!lockref_get_not_dead(&dentry->d_lockref))
		return NULL;
	return dentry;
}

static struct dentry *prepare_anon_dentry(struct dentry **stashed,
					  struct super_block *sb,
					  void *data)
{
	struct dentry *dentry;
	struct inode *inode;
	const struct stashed_operations *sops = sb->s_fs_info;
	int ret;

	inode = new_inode_pseudo(sb);
	if (!inode) {
		sops->put_data(data);
		return ERR_PTR(-ENOMEM);
	}

	inode->i_flags |= S_IMMUTABLE;
	inode->i_mode = S_IFREG;
	simple_inode_init_ts(inode);

	ret = sops->init_inode(inode, data);
	if (ret < 0) {
		iput(inode);
		return ERR_PTR(ret);
	}

	/* Notice when this is changed. */
	WARN_ON_ONCE(!S_ISREG(inode->i_mode));
	WARN_ON_ONCE(!IS_IMMUTABLE(inode));

	dentry = d_alloc_anon(sb);
	if (!dentry) {
		iput(inode);
		return ERR_PTR(-ENOMEM);
	}

	/* Store address of location where dentry's supposed to be stashed. */
	dentry->d_fsdata = stashed;

	/* @data is now owned by the fs */
	d_instantiate(dentry, inode);
	return dentry;
}

static struct dentry *stash_dentry(struct dentry **stashed,
				   struct dentry *dentry)
{
	guard(rcu)();
	for (;;) {
		struct dentry *old;

		/* Assume any old dentry was cleared out. */
		old = cmpxchg(stashed, NULL, dentry);
		if (likely(!old))
			return dentry;

		/* Check if somebody else installed a reusable dentry. */
		if (lockref_get_not_dead(&old->d_lockref))
			return old;

		/* There's an old dead dentry there, try to take it over. */
		if (likely(try_cmpxchg(stashed, &old, dentry)))
			return dentry;
	}
}

/**
 * path_from_stashed - create path from stashed or new dentry
 * @stashed:    where to retrieve or stash dentry
 * @mnt:        mnt of the filesystems to use
 * @data:       data to store in inode->i_private
 * @path:       path to create
 *
 * The function tries to retrieve a stashed dentry from @stashed. If the dentry
 * is still valid then it will be reused. If the dentry isn't able the function
 * will allocate a new dentry and inode. It will then check again whether it
 * can reuse an existing dentry in case one has been added in the meantime or
 * update @stashed with the newly added dentry.
 *
 * Special-purpose helper for nsfs and pidfs.
 *
 * Return: On success zero and on failure a negative error is returned.
 */
int path_from_stashed(struct dentry **stashed, struct vfsmount *mnt, void *data,
		      struct path *path)
{
	struct dentry *dentry;
	const struct stashed_operations *sops = mnt->mnt_sb->s_fs_info;

	/* See if dentry can be reused. */
	path->dentry = get_stashed_dentry(stashed);
	if (path->dentry) {
		sops->put_data(data);
		goto out_path;
	}

	/* Allocate a new dentry. */
	dentry = prepare_anon_dentry(stashed, mnt->mnt_sb, data);
	if (IS_ERR(dentry))
		return PTR_ERR(dentry);

	/* Added a new dentry. @data is now owned by the filesystem. */
	path->dentry = stash_dentry(stashed, dentry);
	if (path->dentry != dentry)
		dput(dentry);

out_path:
	WARN_ON_ONCE(path->dentry->d_fsdata != stashed);
	WARN_ON_ONCE(d_inode(path->dentry)->i_private != data);
	path->mnt = mntget(mnt);
	return 0;
}

void stashed_dentry_prune(struct dentry *dentry)
{
	struct dentry **stashed = dentry->d_fsdata;
	struct inode *inode = d_inode(dentry);

	if (WARN_ON_ONCE(!stashed))
		return;

	if (!inode)
		return;

	/*
	 * Only replace our own @dentry as someone else might've
	 * already cleared out @dentry and stashed their own
	 * dentry in there.
	 */
	cmpxchg(stashed, dentry, NULL);
}<|MERGE_RESOLUTION|>--- conflicted
+++ resolved
@@ -496,11 +496,7 @@
 		found = find_positive_dentry(parent, NULL, false);
 	else {
 		rcu_read_lock();
-<<<<<<< HEAD
-		child = mas_find(&mas, DIR_OFFSET_MAX);
-=======
 		child = mas_find_rev(&mas, DIR_OFFSET_MIN);
->>>>>>> 69730cac
 		found = find_positive_dentry(parent, child, false);
 		rcu_read_unlock();
 	}
