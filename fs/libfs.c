// SPDX-License-Identifier: GPL-2.0-only
/*
 *	fs/libfs.c
 *	Library for filesystems writers.
 */

#include <linux/blkdev.h>
#include <linux/export.h>
#include <linux/pagemap.h>
#include <linux/slab.h>
#include <linux/cred.h>
#include <linux/mount.h>
#include <linux/vfs.h>
#include <linux/quotaops.h>
#include <linux/mutex.h>
#include <linux/namei.h>
#include <linux/exportfs.h>
#include <linux/iversion.h>
#include <linux/writeback.h>
#include <linux/buffer_head.h> /* sync_mapping_buffers */
#include <linux/fs_context.h>
#include <linux/pseudo_fs.h>
#include <linux/fsnotify.h>
#include <linux/unicode.h>
#include <linux/fscrypt.h>

#include <linux/uaccess.h>

#include "internal.h"

int simple_getattr(struct mnt_idmap *idmap, const struct path *path,
		   struct kstat *stat, u32 request_mask,
		   unsigned int query_flags)
{
	struct inode *inode = d_inode(path->dentry);
	generic_fillattr(&nop_mnt_idmap, inode, stat);
	stat->blocks = inode->i_mapping->nrpages << (PAGE_SHIFT - 9);
	return 0;
}
EXPORT_SYMBOL(simple_getattr);

int simple_statfs(struct dentry *dentry, struct kstatfs *buf)
{
	buf->f_type = dentry->d_sb->s_magic;
	buf->f_bsize = PAGE_SIZE;
	buf->f_namelen = NAME_MAX;
	return 0;
}
EXPORT_SYMBOL(simple_statfs);

/*
 * Retaining negative dentries for an in-memory filesystem just wastes
 * memory and lookup time: arrange for them to be deleted immediately.
 */
int always_delete_dentry(const struct dentry *dentry)
{
	return 1;
}
EXPORT_SYMBOL(always_delete_dentry);

const struct dentry_operations simple_dentry_operations = {
	.d_delete = always_delete_dentry,
};
EXPORT_SYMBOL(simple_dentry_operations);

/*
 * Lookup the data. This is trivial - if the dentry didn't already
 * exist, we know it is negative.  Set d_op to delete negative dentries.
 */
struct dentry *simple_lookup(struct inode *dir, struct dentry *dentry, unsigned int flags)
{
	if (dentry->d_name.len > NAME_MAX)
		return ERR_PTR(-ENAMETOOLONG);
	if (!dentry->d_sb->s_d_op)
		d_set_d_op(dentry, &simple_dentry_operations);
	d_add(dentry, NULL);
	return NULL;
}
EXPORT_SYMBOL(simple_lookup);

int dcache_dir_open(struct inode *inode, struct file *file)
{
	file->private_data = d_alloc_cursor(file->f_path.dentry);

	return file->private_data ? 0 : -ENOMEM;
}
EXPORT_SYMBOL(dcache_dir_open);

int dcache_dir_close(struct inode *inode, struct file *file)
{
	dput(file->private_data);
	return 0;
}
EXPORT_SYMBOL(dcache_dir_close);

/* parent is locked at least shared */
/*
 * Returns an element of siblings' list.
 * We are looking for <count>th positive after <p>; if
 * found, dentry is grabbed and returned to caller.
 * If no such element exists, NULL is returned.
 */
static struct dentry *scan_positives(struct dentry *cursor,
					struct list_head *p,
					loff_t count,
					struct dentry *last)
{
	struct dentry *dentry = cursor->d_parent, *found = NULL;

	spin_lock(&dentry->d_lock);
	while ((p = p->next) != &dentry->d_subdirs) {
		struct dentry *d = list_entry(p, struct dentry, d_child);
		// we must at least skip cursors, to avoid livelocks
		if (d->d_flags & DCACHE_DENTRY_CURSOR)
			continue;
		if (simple_positive(d) && !--count) {
			spin_lock_nested(&d->d_lock, DENTRY_D_LOCK_NESTED);
			if (simple_positive(d))
				found = dget_dlock(d);
			spin_unlock(&d->d_lock);
			if (likely(found))
				break;
			count = 1;
		}
		if (need_resched()) {
			list_move(&cursor->d_child, p);
			p = &cursor->d_child;
			spin_unlock(&dentry->d_lock);
			cond_resched();
			spin_lock(&dentry->d_lock);
		}
	}
	spin_unlock(&dentry->d_lock);
	dput(last);
	return found;
}

loff_t dcache_dir_lseek(struct file *file, loff_t offset, int whence)
{
	struct dentry *dentry = file->f_path.dentry;
	switch (whence) {
		case 1:
			offset += file->f_pos;
			fallthrough;
		case 0:
			if (offset >= 0)
				break;
			fallthrough;
		default:
			return -EINVAL;
	}
	if (offset != file->f_pos) {
		struct dentry *cursor = file->private_data;
		struct dentry *to = NULL;

		inode_lock_shared(dentry->d_inode);

		if (offset > 2)
			to = scan_positives(cursor, &dentry->d_subdirs,
					    offset - 2, NULL);
		spin_lock(&dentry->d_lock);
		if (to)
			list_move(&cursor->d_child, &to->d_child);
		else
			list_del_init(&cursor->d_child);
		spin_unlock(&dentry->d_lock);
		dput(to);

		file->f_pos = offset;

		inode_unlock_shared(dentry->d_inode);
	}
	return offset;
}
EXPORT_SYMBOL(dcache_dir_lseek);

/*
 * Directory is locked and all positive dentries in it are safe, since
 * for ramfs-type trees they can't go away without unlink() or rmdir(),
 * both impossible due to the lock on directory.
 */

int dcache_readdir(struct file *file, struct dir_context *ctx)
{
	struct dentry *dentry = file->f_path.dentry;
	struct dentry *cursor = file->private_data;
	struct list_head *anchor = &dentry->d_subdirs;
	struct dentry *next = NULL;
	struct list_head *p;

	if (!dir_emit_dots(file, ctx))
		return 0;

	if (ctx->pos == 2)
		p = anchor;
	else if (!list_empty(&cursor->d_child))
		p = &cursor->d_child;
	else
		return 0;

	while ((next = scan_positives(cursor, p, 1, next)) != NULL) {
		if (!dir_emit(ctx, next->d_name.name, next->d_name.len,
			      d_inode(next)->i_ino,
			      fs_umode_to_dtype(d_inode(next)->i_mode)))
			break;
		ctx->pos++;
		p = &next->d_child;
	}
	spin_lock(&dentry->d_lock);
	if (next)
		list_move_tail(&cursor->d_child, &next->d_child);
	else
		list_del_init(&cursor->d_child);
	spin_unlock(&dentry->d_lock);
	dput(next);

	return 0;
}
EXPORT_SYMBOL(dcache_readdir);

ssize_t generic_read_dir(struct file *filp, char __user *buf, size_t siz, loff_t *ppos)
{
	return -EISDIR;
}
EXPORT_SYMBOL(generic_read_dir);

const struct file_operations simple_dir_operations = {
	.open		= dcache_dir_open,
	.release	= dcache_dir_close,
	.llseek		= dcache_dir_lseek,
	.read		= generic_read_dir,
	.iterate_shared	= dcache_readdir,
	.fsync		= noop_fsync,
};
EXPORT_SYMBOL(simple_dir_operations);

const struct inode_operations simple_dir_inode_operations = {
	.lookup		= simple_lookup,
};
EXPORT_SYMBOL(simple_dir_inode_operations);

static struct dentry *find_next_child(struct dentry *parent, struct dentry *prev)
{
	struct dentry *child = NULL;
	struct list_head *p = prev ? &prev->d_child : &parent->d_subdirs;

	spin_lock(&parent->d_lock);
	while ((p = p->next) != &parent->d_subdirs) {
		struct dentry *d = container_of(p, struct dentry, d_child);
		if (simple_positive(d)) {
			spin_lock_nested(&d->d_lock, DENTRY_D_LOCK_NESTED);
			if (simple_positive(d))
				child = dget_dlock(d);
			spin_unlock(&d->d_lock);
			if (likely(child))
				break;
		}
	}
	spin_unlock(&parent->d_lock);
	dput(prev);
	return child;
}

void simple_recursive_removal(struct dentry *dentry,
                              void (*callback)(struct dentry *))
{
	struct dentry *this = dget(dentry);
	while (true) {
		struct dentry *victim = NULL, *child;
		struct inode *inode = this->d_inode;

		inode_lock(inode);
		if (d_is_dir(this))
			inode->i_flags |= S_DEAD;
		while ((child = find_next_child(this, victim)) == NULL) {
			// kill and ascend
			// update metadata while it's still locked
			inode->i_ctime = current_time(inode);
			clear_nlink(inode);
			inode_unlock(inode);
			victim = this;
			this = this->d_parent;
			inode = this->d_inode;
			inode_lock(inode);
			if (simple_positive(victim)) {
				d_invalidate(victim);	// avoid lost mounts
				if (d_is_dir(victim))
					fsnotify_rmdir(inode, victim);
				else
					fsnotify_unlink(inode, victim);
				if (callback)
					callback(victim);
				dput(victim);		// unpin it
			}
			if (victim == dentry) {
				inode->i_ctime = inode->i_mtime =
					current_time(inode);
				if (d_is_dir(dentry))
					drop_nlink(inode);
				inode_unlock(inode);
				dput(dentry);
				return;
			}
		}
		inode_unlock(inode);
		this = child;
	}
}
EXPORT_SYMBOL(simple_recursive_removal);

static const struct super_operations simple_super_operations = {
	.statfs		= simple_statfs,
};

static int pseudo_fs_fill_super(struct super_block *s, struct fs_context *fc)
{
	struct pseudo_fs_context *ctx = fc->fs_private;
	struct inode *root;

	s->s_maxbytes = MAX_LFS_FILESIZE;
	s->s_blocksize = PAGE_SIZE;
	s->s_blocksize_bits = PAGE_SHIFT;
	s->s_magic = ctx->magic;
	s->s_op = ctx->ops ?: &simple_super_operations;
	s->s_xattr = ctx->xattr;
	s->s_time_gran = 1;
	root = new_inode(s);
	if (!root)
		return -ENOMEM;

	/*
	 * since this is the first inode, make it number 1. New inodes created
	 * after this must take care not to collide with it (by passing
	 * max_reserved of 1 to iunique).
	 */
	root->i_ino = 1;
	root->i_mode = S_IFDIR | S_IRUSR | S_IWUSR;
	root->i_atime = root->i_mtime = root->i_ctime = current_time(root);
	s->s_root = d_make_root(root);
	if (!s->s_root)
		return -ENOMEM;
	s->s_d_op = ctx->dops;
	return 0;
}

static int pseudo_fs_get_tree(struct fs_context *fc)
{
	return get_tree_nodev(fc, pseudo_fs_fill_super);
}

static void pseudo_fs_free(struct fs_context *fc)
{
	kfree(fc->fs_private);
}

static const struct fs_context_operations pseudo_fs_context_ops = {
	.free		= pseudo_fs_free,
	.get_tree	= pseudo_fs_get_tree,
};

/*
 * Common helper for pseudo-filesystems (sockfs, pipefs, bdev - stuff that
 * will never be mountable)
 */
struct pseudo_fs_context *init_pseudo(struct fs_context *fc,
					unsigned long magic)
{
	struct pseudo_fs_context *ctx;

	ctx = kzalloc(sizeof(struct pseudo_fs_context), GFP_KERNEL);
	if (likely(ctx)) {
		ctx->magic = magic;
		fc->fs_private = ctx;
		fc->ops = &pseudo_fs_context_ops;
		fc->sb_flags |= SB_NOUSER;
		fc->global = true;
	}
	return ctx;
}
EXPORT_SYMBOL(init_pseudo);

int simple_open(struct inode *inode, struct file *file)
{
	if (inode->i_private)
		file->private_data = inode->i_private;
	return 0;
}
EXPORT_SYMBOL(simple_open);

int simple_link(struct dentry *old_dentry, struct inode *dir, struct dentry *dentry)
{
	struct inode *inode = d_inode(old_dentry);

	inode->i_ctime = dir->i_ctime = dir->i_mtime = current_time(inode);
	inc_nlink(inode);
	ihold(inode);
	dget(dentry);
	d_instantiate(dentry, inode);
	return 0;
}
EXPORT_SYMBOL(simple_link);

int simple_empty(struct dentry *dentry)
{
	struct dentry *child;
	int ret = 0;

	spin_lock(&dentry->d_lock);
	list_for_each_entry(child, &dentry->d_subdirs, d_child) {
		spin_lock_nested(&child->d_lock, DENTRY_D_LOCK_NESTED);
		if (simple_positive(child)) {
			spin_unlock(&child->d_lock);
			goto out;
		}
		spin_unlock(&child->d_lock);
	}
	ret = 1;
out:
	spin_unlock(&dentry->d_lock);
	return ret;
}
EXPORT_SYMBOL(simple_empty);

int simple_unlink(struct inode *dir, struct dentry *dentry)
{
	struct inode *inode = d_inode(dentry);

	inode->i_ctime = dir->i_ctime = dir->i_mtime = current_time(inode);
	drop_nlink(inode);
	dput(dentry);
	return 0;
}
EXPORT_SYMBOL(simple_unlink);

int simple_rmdir(struct inode *dir, struct dentry *dentry)
{
	if (!simple_empty(dentry))
		return -ENOTEMPTY;

	drop_nlink(d_inode(dentry));
	simple_unlink(dir, dentry);
	drop_nlink(dir);
	return 0;
}
EXPORT_SYMBOL(simple_rmdir);

int simple_rename_exchange(struct inode *old_dir, struct dentry *old_dentry,
			   struct inode *new_dir, struct dentry *new_dentry)
{
	bool old_is_dir = d_is_dir(old_dentry);
	bool new_is_dir = d_is_dir(new_dentry);

	if (old_dir != new_dir && old_is_dir != new_is_dir) {
		if (old_is_dir) {
			drop_nlink(old_dir);
			inc_nlink(new_dir);
		} else {
			drop_nlink(new_dir);
			inc_nlink(old_dir);
		}
	}
	old_dir->i_ctime = old_dir->i_mtime =
	new_dir->i_ctime = new_dir->i_mtime =
	d_inode(old_dentry)->i_ctime =
	d_inode(new_dentry)->i_ctime = current_time(old_dir);

	return 0;
}
EXPORT_SYMBOL_GPL(simple_rename_exchange);

<<<<<<< HEAD
int simple_rename(struct user_namespace *mnt_userns, struct inode *old_dir,
=======
int simple_rename(struct mnt_idmap *idmap, struct inode *old_dir,
>>>>>>> eb3cdb58
		  struct dentry *old_dentry, struct inode *new_dir,
		  struct dentry *new_dentry, unsigned int flags)
{
	struct inode *inode = d_inode(old_dentry);
	int they_are_dirs = d_is_dir(old_dentry);

	if (flags & ~(RENAME_NOREPLACE | RENAME_EXCHANGE))
		return -EINVAL;

	if (flags & RENAME_EXCHANGE)
		return simple_rename_exchange(old_dir, old_dentry, new_dir, new_dentry);

	if (!simple_empty(new_dentry))
		return -ENOTEMPTY;

	if (d_really_is_positive(new_dentry)) {
		simple_unlink(new_dir, new_dentry);
		if (they_are_dirs) {
			drop_nlink(d_inode(new_dentry));
			drop_nlink(old_dir);
		}
	} else if (they_are_dirs) {
		drop_nlink(old_dir);
		inc_nlink(new_dir);
	}

	old_dir->i_ctime = old_dir->i_mtime = new_dir->i_ctime =
		new_dir->i_mtime = inode->i_ctime = current_time(old_dir);

	return 0;
}
EXPORT_SYMBOL(simple_rename);

/**
 * simple_setattr - setattr for simple filesystem
 * @idmap: idmap of the target mount
 * @dentry: dentry
 * @iattr: iattr structure
 *
 * Returns 0 on success, -error on failure.
 *
 * simple_setattr is a simple ->setattr implementation without a proper
 * implementation of size changes.
 *
 * It can either be used for in-memory filesystems or special files
 * on simple regular filesystems.  Anything that needs to change on-disk
 * or wire state on size changes needs its own setattr method.
 */
int simple_setattr(struct mnt_idmap *idmap, struct dentry *dentry,
		   struct iattr *iattr)
{
	struct inode *inode = d_inode(dentry);
	int error;

	error = setattr_prepare(idmap, dentry, iattr);
	if (error)
		return error;

	if (iattr->ia_valid & ATTR_SIZE)
		truncate_setsize(inode, iattr->ia_size);
	setattr_copy(idmap, inode, iattr);
	mark_inode_dirty(inode);
	return 0;
}
EXPORT_SYMBOL(simple_setattr);

static int simple_read_folio(struct file *file, struct folio *folio)
{
	folio_zero_range(folio, 0, folio_size(folio));
	flush_dcache_folio(folio);
	folio_mark_uptodate(folio);
	folio_unlock(folio);
	return 0;
}

int simple_write_begin(struct file *file, struct address_space *mapping,
			loff_t pos, unsigned len,
			struct page **pagep, void **fsdata)
{
	struct page *page;
	pgoff_t index;

	index = pos >> PAGE_SHIFT;

	page = grab_cache_page_write_begin(mapping, index);
	if (!page)
		return -ENOMEM;

	*pagep = page;

	if (!PageUptodate(page) && (len != PAGE_SIZE)) {
		unsigned from = pos & (PAGE_SIZE - 1);

		zero_user_segments(page, 0, from, from + len, PAGE_SIZE);
	}
	return 0;
}
EXPORT_SYMBOL(simple_write_begin);

/**
 * simple_write_end - .write_end helper for non-block-device FSes
 * @file: See .write_end of address_space_operations
 * @mapping: 		"
 * @pos: 		"
 * @len: 		"
 * @copied: 		"
 * @page: 		"
 * @fsdata: 		"
 *
 * simple_write_end does the minimum needed for updating a page after writing is
 * done. It has the same API signature as the .write_end of
 * address_space_operations vector. So it can just be set onto .write_end for
 * FSes that don't need any other processing. i_mutex is assumed to be held.
 * Block based filesystems should use generic_write_end().
 * NOTE: Even though i_size might get updated by this function, mark_inode_dirty
 * is not called, so a filesystem that actually does store data in .write_inode
 * should extend on what's done here with a call to mark_inode_dirty() in the
 * case that i_size has changed.
 *
 * Use *ONLY* with simple_read_folio()
 */
static int simple_write_end(struct file *file, struct address_space *mapping,
			loff_t pos, unsigned len, unsigned copied,
			struct page *page, void *fsdata)
{
	struct inode *inode = page->mapping->host;
	loff_t last_pos = pos + copied;

	/* zero the stale part of the page if we did a short copy */
	if (!PageUptodate(page)) {
		if (copied < len) {
			unsigned from = pos & (PAGE_SIZE - 1);

			zero_user(page, from + copied, len - copied);
		}
		SetPageUptodate(page);
	}
	/*
	 * No need to use i_size_read() here, the i_size
	 * cannot change under us because we hold the i_mutex.
	 */
	if (last_pos > inode->i_size)
		i_size_write(inode, last_pos);

	set_page_dirty(page);
	unlock_page(page);
	put_page(page);

	return copied;
}

/*
 * Provides ramfs-style behavior: data in the pagecache, but no writeback.
 */
const struct address_space_operations ram_aops = {
	.read_folio	= simple_read_folio,
	.write_begin	= simple_write_begin,
	.write_end	= simple_write_end,
	.dirty_folio	= noop_dirty_folio,
};
EXPORT_SYMBOL(ram_aops);

/*
 * the inodes created here are not hashed. If you use iunique to generate
 * unique inode values later for this filesystem, then you must take care
 * to pass it an appropriate max_reserved value to avoid collisions.
 */
int simple_fill_super(struct super_block *s, unsigned long magic,
		      const struct tree_descr *files)
{
	struct inode *inode;
	struct dentry *root;
	struct dentry *dentry;
	int i;

	s->s_blocksize = PAGE_SIZE;
	s->s_blocksize_bits = PAGE_SHIFT;
	s->s_magic = magic;
	s->s_op = &simple_super_operations;
	s->s_time_gran = 1;

	inode = new_inode(s);
	if (!inode)
		return -ENOMEM;
	/*
	 * because the root inode is 1, the files array must not contain an
	 * entry at index 1
	 */
	inode->i_ino = 1;
	inode->i_mode = S_IFDIR | 0755;
	inode->i_atime = inode->i_mtime = inode->i_ctime = current_time(inode);
	inode->i_op = &simple_dir_inode_operations;
	inode->i_fop = &simple_dir_operations;
	set_nlink(inode, 2);
	root = d_make_root(inode);
	if (!root)
		return -ENOMEM;
	for (i = 0; !files->name || files->name[0]; i++, files++) {
		if (!files->name)
			continue;

		/* warn if it tries to conflict with the root inode */
		if (unlikely(i == 1))
			printk(KERN_WARNING "%s: %s passed in a files array"
				"with an index of 1!\n", __func__,
				s->s_type->name);

		dentry = d_alloc_name(root, files->name);
		if (!dentry)
			goto out;
		inode = new_inode(s);
		if (!inode) {
			dput(dentry);
			goto out;
		}
		inode->i_mode = S_IFREG | files->mode;
		inode->i_atime = inode->i_mtime = inode->i_ctime = current_time(inode);
		inode->i_fop = files->ops;
		inode->i_ino = i;
		d_add(dentry, inode);
	}
	s->s_root = root;
	return 0;
out:
	d_genocide(root);
	shrink_dcache_parent(root);
	dput(root);
	return -ENOMEM;
}
EXPORT_SYMBOL(simple_fill_super);

static DEFINE_SPINLOCK(pin_fs_lock);

int simple_pin_fs(struct file_system_type *type, struct vfsmount **mount, int *count)
{
	struct vfsmount *mnt = NULL;
	spin_lock(&pin_fs_lock);
	if (unlikely(!*mount)) {
		spin_unlock(&pin_fs_lock);
		mnt = vfs_kern_mount(type, SB_KERNMOUNT, type->name, NULL);
		if (IS_ERR(mnt))
			return PTR_ERR(mnt);
		spin_lock(&pin_fs_lock);
		if (!*mount)
			*mount = mnt;
	}
	mntget(*mount);
	++*count;
	spin_unlock(&pin_fs_lock);
	mntput(mnt);
	return 0;
}
EXPORT_SYMBOL(simple_pin_fs);

void simple_release_fs(struct vfsmount **mount, int *count)
{
	struct vfsmount *mnt;
	spin_lock(&pin_fs_lock);
	mnt = *mount;
	if (!--*count)
		*mount = NULL;
	spin_unlock(&pin_fs_lock);
	mntput(mnt);
}
EXPORT_SYMBOL(simple_release_fs);

/**
 * simple_read_from_buffer - copy data from the buffer to user space
 * @to: the user space buffer to read to
 * @count: the maximum number of bytes to read
 * @ppos: the current position in the buffer
 * @from: the buffer to read from
 * @available: the size of the buffer
 *
 * The simple_read_from_buffer() function reads up to @count bytes from the
 * buffer @from at offset @ppos into the user space address starting at @to.
 *
 * On success, the number of bytes read is returned and the offset @ppos is
 * advanced by this number, or negative value is returned on error.
 **/
ssize_t simple_read_from_buffer(void __user *to, size_t count, loff_t *ppos,
				const void *from, size_t available)
{
	loff_t pos = *ppos;
	size_t ret;

	if (pos < 0)
		return -EINVAL;
	if (pos >= available || !count)
		return 0;
	if (count > available - pos)
		count = available - pos;
	ret = copy_to_user(to, from + pos, count);
	if (ret == count)
		return -EFAULT;
	count -= ret;
	*ppos = pos + count;
	return count;
}
EXPORT_SYMBOL(simple_read_from_buffer);

/**
 * simple_write_to_buffer - copy data from user space to the buffer
 * @to: the buffer to write to
 * @available: the size of the buffer
 * @ppos: the current position in the buffer
 * @from: the user space buffer to read from
 * @count: the maximum number of bytes to read
 *
 * The simple_write_to_buffer() function reads up to @count bytes from the user
 * space address starting at @from into the buffer @to at offset @ppos.
 *
 * On success, the number of bytes written is returned and the offset @ppos is
 * advanced by this number, or negative value is returned on error.
 **/
ssize_t simple_write_to_buffer(void *to, size_t available, loff_t *ppos,
		const void __user *from, size_t count)
{
	loff_t pos = *ppos;
	size_t res;

	if (pos < 0)
		return -EINVAL;
	if (pos >= available || !count)
		return 0;
	if (count > available - pos)
		count = available - pos;
	res = copy_from_user(to + pos, from, count);
	if (res == count)
		return -EFAULT;
	count -= res;
	*ppos = pos + count;
	return count;
}
EXPORT_SYMBOL(simple_write_to_buffer);

/**
 * memory_read_from_buffer - copy data from the buffer
 * @to: the kernel space buffer to read to
 * @count: the maximum number of bytes to read
 * @ppos: the current position in the buffer
 * @from: the buffer to read from
 * @available: the size of the buffer
 *
 * The memory_read_from_buffer() function reads up to @count bytes from the
 * buffer @from at offset @ppos into the kernel space address starting at @to.
 *
 * On success, the number of bytes read is returned and the offset @ppos is
 * advanced by this number, or negative value is returned on error.
 **/
ssize_t memory_read_from_buffer(void *to, size_t count, loff_t *ppos,
				const void *from, size_t available)
{
	loff_t pos = *ppos;

	if (pos < 0)
		return -EINVAL;
	if (pos >= available)
		return 0;
	if (count > available - pos)
		count = available - pos;
	memcpy(to, from + pos, count);
	*ppos = pos + count;

	return count;
}
EXPORT_SYMBOL(memory_read_from_buffer);

/*
 * Transaction based IO.
 * The file expects a single write which triggers the transaction, and then
 * possibly a read which collects the result - which is stored in a
 * file-local buffer.
 */

void simple_transaction_set(struct file *file, size_t n)
{
	struct simple_transaction_argresp *ar = file->private_data;

	BUG_ON(n > SIMPLE_TRANSACTION_LIMIT);

	/*
	 * The barrier ensures that ar->size will really remain zero until
	 * ar->data is ready for reading.
	 */
	smp_mb();
	ar->size = n;
}
EXPORT_SYMBOL(simple_transaction_set);

char *simple_transaction_get(struct file *file, const char __user *buf, size_t size)
{
	struct simple_transaction_argresp *ar;
	static DEFINE_SPINLOCK(simple_transaction_lock);

	if (size > SIMPLE_TRANSACTION_LIMIT - 1)
		return ERR_PTR(-EFBIG);

	ar = (struct simple_transaction_argresp *)get_zeroed_page(GFP_KERNEL);
	if (!ar)
		return ERR_PTR(-ENOMEM);

	spin_lock(&simple_transaction_lock);

	/* only one write allowed per open */
	if (file->private_data) {
		spin_unlock(&simple_transaction_lock);
		free_page((unsigned long)ar);
		return ERR_PTR(-EBUSY);
	}

	file->private_data = ar;

	spin_unlock(&simple_transaction_lock);

	if (copy_from_user(ar->data, buf, size))
		return ERR_PTR(-EFAULT);

	return ar->data;
}
EXPORT_SYMBOL(simple_transaction_get);

ssize_t simple_transaction_read(struct file *file, char __user *buf, size_t size, loff_t *pos)
{
	struct simple_transaction_argresp *ar = file->private_data;

	if (!ar)
		return 0;
	return simple_read_from_buffer(buf, size, pos, ar->data, ar->size);
}
EXPORT_SYMBOL(simple_transaction_read);

int simple_transaction_release(struct inode *inode, struct file *file)
{
	free_page((unsigned long)file->private_data);
	return 0;
}
EXPORT_SYMBOL(simple_transaction_release);

/* Simple attribute files */

struct simple_attr {
	int (*get)(void *, u64 *);
	int (*set)(void *, u64);
	char get_buf[24];	/* enough to store a u64 and "\n\0" */
	char set_buf[24];
	void *data;
	const char *fmt;	/* format for read operation */
	struct mutex mutex;	/* protects access to these buffers */
};

/* simple_attr_open is called by an actual attribute open file operation
 * to set the attribute specific access operations. */
int simple_attr_open(struct inode *inode, struct file *file,
		     int (*get)(void *, u64 *), int (*set)(void *, u64),
		     const char *fmt)
{
	struct simple_attr *attr;

	attr = kzalloc(sizeof(*attr), GFP_KERNEL);
	if (!attr)
		return -ENOMEM;

	attr->get = get;
	attr->set = set;
	attr->data = inode->i_private;
	attr->fmt = fmt;
	mutex_init(&attr->mutex);

	file->private_data = attr;

	return nonseekable_open(inode, file);
}
EXPORT_SYMBOL_GPL(simple_attr_open);

int simple_attr_release(struct inode *inode, struct file *file)
{
	kfree(file->private_data);
	return 0;
}
EXPORT_SYMBOL_GPL(simple_attr_release);	/* GPL-only?  This?  Really? */

/* read from the buffer that is filled with the get function */
ssize_t simple_attr_read(struct file *file, char __user *buf,
			 size_t len, loff_t *ppos)
{
	struct simple_attr *attr;
	size_t size;
	ssize_t ret;

	attr = file->private_data;

	if (!attr->get)
		return -EACCES;

	ret = mutex_lock_interruptible(&attr->mutex);
	if (ret)
		return ret;

	if (*ppos && attr->get_buf[0]) {
		/* continued read */
		size = strlen(attr->get_buf);
	} else {
		/* first read */
		u64 val;
		ret = attr->get(attr->data, &val);
		if (ret)
			goto out;

		size = scnprintf(attr->get_buf, sizeof(attr->get_buf),
				 attr->fmt, (unsigned long long)val);
	}

	ret = simple_read_from_buffer(buf, len, ppos, attr->get_buf, size);
out:
	mutex_unlock(&attr->mutex);
	return ret;
}
EXPORT_SYMBOL_GPL(simple_attr_read);

/* interpret the buffer as a number to call the set function with */
static ssize_t simple_attr_write_xsigned(struct file *file, const char __user *buf,
			  size_t len, loff_t *ppos, bool is_signed)
{
	struct simple_attr *attr;
	unsigned long long val;
	size_t size;
	ssize_t ret;

	attr = file->private_data;
	if (!attr->set)
		return -EACCES;

	ret = mutex_lock_interruptible(&attr->mutex);
	if (ret)
		return ret;

	ret = -EFAULT;
	size = min(sizeof(attr->set_buf) - 1, len);
	if (copy_from_user(attr->set_buf, buf, size))
		goto out;

	attr->set_buf[size] = '\0';
	if (is_signed)
		ret = kstrtoll(attr->set_buf, 0, &val);
	else
		ret = kstrtoull(attr->set_buf, 0, &val);
	if (ret)
		goto out;
	ret = attr->set(attr->data, val);
	if (ret == 0)
		ret = len; /* on success, claim we got the whole input */
out:
	mutex_unlock(&attr->mutex);
	return ret;
}

ssize_t simple_attr_write(struct file *file, const char __user *buf,
			  size_t len, loff_t *ppos)
{
	return simple_attr_write_xsigned(file, buf, len, ppos, false);
}
EXPORT_SYMBOL_GPL(simple_attr_write);

ssize_t simple_attr_write_signed(struct file *file, const char __user *buf,
			  size_t len, loff_t *ppos)
{
	return simple_attr_write_xsigned(file, buf, len, ppos, true);
}
EXPORT_SYMBOL_GPL(simple_attr_write_signed);

/**
 * generic_fh_to_dentry - generic helper for the fh_to_dentry export operation
 * @sb:		filesystem to do the file handle conversion on
 * @fid:	file handle to convert
 * @fh_len:	length of the file handle in bytes
 * @fh_type:	type of file handle
 * @get_inode:	filesystem callback to retrieve inode
 *
 * This function decodes @fid as long as it has one of the well-known
 * Linux filehandle types and calls @get_inode on it to retrieve the
 * inode for the object specified in the file handle.
 */
struct dentry *generic_fh_to_dentry(struct super_block *sb, struct fid *fid,
		int fh_len, int fh_type, struct inode *(*get_inode)
			(struct super_block *sb, u64 ino, u32 gen))
{
	struct inode *inode = NULL;

	if (fh_len < 2)
		return NULL;

	switch (fh_type) {
	case FILEID_INO32_GEN:
	case FILEID_INO32_GEN_PARENT:
		inode = get_inode(sb, fid->i32.ino, fid->i32.gen);
		break;
	}

	return d_obtain_alias(inode);
}
EXPORT_SYMBOL_GPL(generic_fh_to_dentry);

/**
 * generic_fh_to_parent - generic helper for the fh_to_parent export operation
 * @sb:		filesystem to do the file handle conversion on
 * @fid:	file handle to convert
 * @fh_len:	length of the file handle in bytes
 * @fh_type:	type of file handle
 * @get_inode:	filesystem callback to retrieve inode
 *
 * This function decodes @fid as long as it has one of the well-known
 * Linux filehandle types and calls @get_inode on it to retrieve the
 * inode for the _parent_ object specified in the file handle if it
 * is specified in the file handle, or NULL otherwise.
 */
struct dentry *generic_fh_to_parent(struct super_block *sb, struct fid *fid,
		int fh_len, int fh_type, struct inode *(*get_inode)
			(struct super_block *sb, u64 ino, u32 gen))
{
	struct inode *inode = NULL;

	if (fh_len <= 2)
		return NULL;

	switch (fh_type) {
	case FILEID_INO32_GEN_PARENT:
		inode = get_inode(sb, fid->i32.parent_ino,
				  (fh_len > 3 ? fid->i32.parent_gen : 0));
		break;
	}

	return d_obtain_alias(inode);
}
EXPORT_SYMBOL_GPL(generic_fh_to_parent);

/**
 * __generic_file_fsync - generic fsync implementation for simple filesystems
 *
 * @file:	file to synchronize
 * @start:	start offset in bytes
 * @end:	end offset in bytes (inclusive)
 * @datasync:	only synchronize essential metadata if true
 *
 * This is a generic implementation of the fsync method for simple
 * filesystems which track all non-inode metadata in the buffers list
 * hanging off the address_space structure.
 */
int __generic_file_fsync(struct file *file, loff_t start, loff_t end,
				 int datasync)
{
	struct inode *inode = file->f_mapping->host;
	int err;
	int ret;

	err = file_write_and_wait_range(file, start, end);
	if (err)
		return err;

	inode_lock(inode);
	ret = sync_mapping_buffers(inode->i_mapping);
	if (!(inode->i_state & I_DIRTY_ALL))
		goto out;
	if (datasync && !(inode->i_state & I_DIRTY_DATASYNC))
		goto out;

	err = sync_inode_metadata(inode, 1);
	if (ret == 0)
		ret = err;

out:
	inode_unlock(inode);
	/* check and advance again to catch errors after syncing out buffers */
	err = file_check_and_advance_wb_err(file);
	if (ret == 0)
		ret = err;
	return ret;
}
EXPORT_SYMBOL(__generic_file_fsync);

/**
 * generic_file_fsync - generic fsync implementation for simple filesystems
 *			with flush
 * @file:	file to synchronize
 * @start:	start offset in bytes
 * @end:	end offset in bytes (inclusive)
 * @datasync:	only synchronize essential metadata if true
 *
 */

int generic_file_fsync(struct file *file, loff_t start, loff_t end,
		       int datasync)
{
	struct inode *inode = file->f_mapping->host;
	int err;

	err = __generic_file_fsync(file, start, end, datasync);
	if (err)
		return err;
	return blkdev_issue_flush(inode->i_sb->s_bdev);
}
EXPORT_SYMBOL(generic_file_fsync);

/**
 * generic_check_addressable - Check addressability of file system
 * @blocksize_bits:	log of file system block size
 * @num_blocks:		number of blocks in file system
 *
 * Determine whether a file system with @num_blocks blocks (and a
 * block size of 2**@blocksize_bits) is addressable by the sector_t
 * and page cache of the system.  Return 0 if so and -EFBIG otherwise.
 */
int generic_check_addressable(unsigned blocksize_bits, u64 num_blocks)
{
	u64 last_fs_block = num_blocks - 1;
	u64 last_fs_page =
		last_fs_block >> (PAGE_SHIFT - blocksize_bits);

	if (unlikely(num_blocks == 0))
		return 0;

	if ((blocksize_bits < 9) || (blocksize_bits > PAGE_SHIFT))
		return -EINVAL;

	if ((last_fs_block > (sector_t)(~0ULL) >> (blocksize_bits - 9)) ||
	    (last_fs_page > (pgoff_t)(~0ULL))) {
		return -EFBIG;
	}
	return 0;
}
EXPORT_SYMBOL(generic_check_addressable);

/*
 * No-op implementation of ->fsync for in-memory filesystems.
 */
int noop_fsync(struct file *file, loff_t start, loff_t end, int datasync)
{
	return 0;
}
EXPORT_SYMBOL(noop_fsync);

ssize_t noop_direct_IO(struct kiocb *iocb, struct iov_iter *iter)
{
	/*
	 * iomap based filesystems support direct I/O without need for
	 * this callback. However, it still needs to be set in
	 * inode->a_ops so that open/fcntl know that direct I/O is
	 * generally supported.
	 */
	return -EINVAL;
}
EXPORT_SYMBOL_GPL(noop_direct_IO);

/* Because kfree isn't assignment-compatible with void(void*) ;-/ */
void kfree_link(void *p)
{
	kfree(p);
}
EXPORT_SYMBOL(kfree_link);

struct inode *alloc_anon_inode(struct super_block *s)
{
	static const struct address_space_operations anon_aops = {
		.dirty_folio	= noop_dirty_folio,
	};
	struct inode *inode = new_inode_pseudo(s);

	if (!inode)
		return ERR_PTR(-ENOMEM);

	inode->i_ino = get_next_ino();
	inode->i_mapping->a_ops = &anon_aops;

	/*
	 * Mark the inode dirty from the very beginning,
	 * that way it will never be moved to the dirty
	 * list because mark_inode_dirty() will think
	 * that it already _is_ on the dirty list.
	 */
	inode->i_state = I_DIRTY;
	inode->i_mode = S_IRUSR | S_IWUSR;
	inode->i_uid = current_fsuid();
	inode->i_gid = current_fsgid();
	inode->i_flags |= S_PRIVATE;
	inode->i_atime = inode->i_mtime = inode->i_ctime = current_time(inode);
	return inode;
}
EXPORT_SYMBOL(alloc_anon_inode);

/**
 * simple_nosetlease - generic helper for prohibiting leases
 * @filp: file pointer
 * @arg: type of lease to obtain
 * @flp: new lease supplied for insertion
 * @priv: private data for lm_setup operation
 *
 * Generic helper for filesystems that do not wish to allow leases to be set.
 * All arguments are ignored and it just returns -EINVAL.
 */
int
simple_nosetlease(struct file *filp, long arg, struct file_lock **flp,
		  void **priv)
{
	return -EINVAL;
}
EXPORT_SYMBOL(simple_nosetlease);

/**
 * simple_get_link - generic helper to get the target of "fast" symlinks
 * @dentry: not used here
 * @inode: the symlink inode
 * @done: not used here
 *
 * Generic helper for filesystems to use for symlink inodes where a pointer to
 * the symlink target is stored in ->i_link.  NOTE: this isn't normally called,
 * since as an optimization the path lookup code uses any non-NULL ->i_link
 * directly, without calling ->get_link().  But ->get_link() still must be set,
 * to mark the inode_operations as being for a symlink.
 *
 * Return: the symlink target
 */
const char *simple_get_link(struct dentry *dentry, struct inode *inode,
			    struct delayed_call *done)
{
	return inode->i_link;
}
EXPORT_SYMBOL(simple_get_link);

const struct inode_operations simple_symlink_inode_operations = {
	.get_link = simple_get_link,
};
EXPORT_SYMBOL(simple_symlink_inode_operations);

/*
 * Operations for a permanently empty directory.
 */
static struct dentry *empty_dir_lookup(struct inode *dir, struct dentry *dentry, unsigned int flags)
{
	return ERR_PTR(-ENOENT);
}

static int empty_dir_getattr(struct mnt_idmap *idmap,
			     const struct path *path, struct kstat *stat,
			     u32 request_mask, unsigned int query_flags)
{
	struct inode *inode = d_inode(path->dentry);
	generic_fillattr(&nop_mnt_idmap, inode, stat);
	return 0;
}

static int empty_dir_setattr(struct mnt_idmap *idmap,
			     struct dentry *dentry, struct iattr *attr)
{
	return -EPERM;
}

static ssize_t empty_dir_listxattr(struct dentry *dentry, char *list, size_t size)
{
	return -EOPNOTSUPP;
}

static const struct inode_operations empty_dir_inode_operations = {
	.lookup		= empty_dir_lookup,
	.permission	= generic_permission,
	.setattr	= empty_dir_setattr,
	.getattr	= empty_dir_getattr,
	.listxattr	= empty_dir_listxattr,
};

static loff_t empty_dir_llseek(struct file *file, loff_t offset, int whence)
{
	/* An empty directory has two entries . and .. at offsets 0 and 1 */
	return generic_file_llseek_size(file, offset, whence, 2, 2);
}

static int empty_dir_readdir(struct file *file, struct dir_context *ctx)
{
	dir_emit_dots(file, ctx);
	return 0;
}

static const struct file_operations empty_dir_operations = {
	.llseek		= empty_dir_llseek,
	.read		= generic_read_dir,
	.iterate_shared	= empty_dir_readdir,
	.fsync		= noop_fsync,
};


void make_empty_dir_inode(struct inode *inode)
{
	set_nlink(inode, 2);
	inode->i_mode = S_IFDIR | S_IRUGO | S_IXUGO;
	inode->i_uid = GLOBAL_ROOT_UID;
	inode->i_gid = GLOBAL_ROOT_GID;
	inode->i_rdev = 0;
	inode->i_size = 0;
	inode->i_blkbits = PAGE_SHIFT;
	inode->i_blocks = 0;

	inode->i_op = &empty_dir_inode_operations;
	inode->i_opflags &= ~IOP_XATTR;
	inode->i_fop = &empty_dir_operations;
}

bool is_empty_dir_inode(struct inode *inode)
{
	return (inode->i_fop == &empty_dir_operations) &&
		(inode->i_op == &empty_dir_inode_operations);
}

#if IS_ENABLED(CONFIG_UNICODE)
/*
 * Determine if the name of a dentry should be casefolded.
 *
 * Return: if names will need casefolding
 */
static bool needs_casefold(const struct inode *dir)
{
	return IS_CASEFOLDED(dir) && dir->i_sb->s_encoding;
}

/**
 * generic_ci_d_compare - generic d_compare implementation for casefolding filesystems
 * @dentry:	dentry whose name we are checking against
 * @len:	len of name of dentry
 * @str:	str pointer to name of dentry
 * @name:	Name to compare against
 *
 * Return: 0 if names match, 1 if mismatch, or -ERRNO
 */
static int generic_ci_d_compare(const struct dentry *dentry, unsigned int len,
				const char *str, const struct qstr *name)
{
	const struct dentry *parent = READ_ONCE(dentry->d_parent);
	const struct inode *dir = READ_ONCE(parent->d_inode);
	const struct super_block *sb = dentry->d_sb;
	const struct unicode_map *um = sb->s_encoding;
	struct qstr qstr = QSTR_INIT(str, len);
	char strbuf[DNAME_INLINE_LEN];
	int ret;

	if (!dir || !needs_casefold(dir))
		goto fallback;
	/*
	 * If the dentry name is stored in-line, then it may be concurrently
	 * modified by a rename.  If this happens, the VFS will eventually retry
	 * the lookup, so it doesn't matter what ->d_compare() returns.
	 * However, it's unsafe to call utf8_strncasecmp() with an unstable
	 * string.  Therefore, we have to copy the name into a temporary buffer.
	 */
	if (len <= DNAME_INLINE_LEN - 1) {
		memcpy(strbuf, str, len);
		strbuf[len] = 0;
		qstr.name = strbuf;
		/* prevent compiler from optimizing out the temporary buffer */
		barrier();
	}
	ret = utf8_strncasecmp(um, name, &qstr);
	if (ret >= 0)
		return ret;

	if (sb_has_strict_encoding(sb))
		return -EINVAL;
fallback:
	if (len != name->len)
		return 1;
	return !!memcmp(str, name->name, len);
}

/**
 * generic_ci_d_hash - generic d_hash implementation for casefolding filesystems
 * @dentry:	dentry of the parent directory
 * @str:	qstr of name whose hash we should fill in
 *
 * Return: 0 if hash was successful or unchanged, and -EINVAL on error
 */
static int generic_ci_d_hash(const struct dentry *dentry, struct qstr *str)
{
	const struct inode *dir = READ_ONCE(dentry->d_inode);
	struct super_block *sb = dentry->d_sb;
	const struct unicode_map *um = sb->s_encoding;
	int ret = 0;

	if (!dir || !needs_casefold(dir))
		return 0;

	ret = utf8_casefold_hash(um, dentry, str);
	if (ret < 0 && sb_has_strict_encoding(sb))
		return -EINVAL;
	return 0;
}

static const struct dentry_operations generic_ci_dentry_ops = {
	.d_hash = generic_ci_d_hash,
	.d_compare = generic_ci_d_compare,
};
#endif

#ifdef CONFIG_FS_ENCRYPTION
static const struct dentry_operations generic_encrypted_dentry_ops = {
	.d_revalidate = fscrypt_d_revalidate,
};
#endif

#if defined(CONFIG_FS_ENCRYPTION) && IS_ENABLED(CONFIG_UNICODE)
static const struct dentry_operations generic_encrypted_ci_dentry_ops = {
	.d_hash = generic_ci_d_hash,
	.d_compare = generic_ci_d_compare,
	.d_revalidate = fscrypt_d_revalidate,
};
#endif

/**
 * generic_set_encrypted_ci_d_ops - helper for setting d_ops for given dentry
 * @dentry:	dentry to set ops on
 *
 * Casefolded directories need d_hash and d_compare set, so that the dentries
 * contained in them are handled case-insensitively.  Note that these operations
 * are needed on the parent directory rather than on the dentries in it, and
 * while the casefolding flag can be toggled on and off on an empty directory,
 * dentry_operations can't be changed later.  As a result, if the filesystem has
 * casefolding support enabled at all, we have to give all dentries the
 * casefolding operations even if their inode doesn't have the casefolding flag
 * currently (and thus the casefolding ops would be no-ops for now).
 *
 * Encryption works differently in that the only dentry operation it needs is
 * d_revalidate, which it only needs on dentries that have the no-key name flag.
 * The no-key flag can't be set "later", so we don't have to worry about that.
 *
 * Finally, to maximize compatibility with overlayfs (which isn't compatible
 * with certain dentry operations) and to avoid taking an unnecessary
 * performance hit, we use custom dentry_operations for each possible
 * combination rather than always installing all operations.
 */
void generic_set_encrypted_ci_d_ops(struct dentry *dentry)
{
#ifdef CONFIG_FS_ENCRYPTION
	bool needs_encrypt_ops = dentry->d_flags & DCACHE_NOKEY_NAME;
#endif
#if IS_ENABLED(CONFIG_UNICODE)
	bool needs_ci_ops = dentry->d_sb->s_encoding;
#endif
#if defined(CONFIG_FS_ENCRYPTION) && IS_ENABLED(CONFIG_UNICODE)
	if (needs_encrypt_ops && needs_ci_ops) {
		d_set_d_op(dentry, &generic_encrypted_ci_dentry_ops);
		return;
	}
#endif
#ifdef CONFIG_FS_ENCRYPTION
	if (needs_encrypt_ops) {
		d_set_d_op(dentry, &generic_encrypted_dentry_ops);
		return;
	}
#endif
#if IS_ENABLED(CONFIG_UNICODE)
	if (needs_ci_ops) {
		d_set_d_op(dentry, &generic_ci_dentry_ops);
		return;
	}
#endif
}
EXPORT_SYMBOL(generic_set_encrypted_ci_d_ops);

/**
 * inode_maybe_inc_iversion - increments i_version
 * @inode: inode with the i_version that should be updated
 * @force: increment the counter even if it's not necessary?
 *
 * Every time the inode is modified, the i_version field must be seen to have
 * changed by any observer.
 *
 * If "force" is set or the QUERIED flag is set, then ensure that we increment
 * the value, and clear the queried flag.
 *
 * In the common case where neither is set, then we can return "false" without
 * updating i_version.
 *
 * If this function returns false, and no other metadata has changed, then we
 * can avoid logging the metadata.
 */
bool inode_maybe_inc_iversion(struct inode *inode, bool force)
{
	u64 cur, new;

	/*
	 * The i_version field is not strictly ordered with any other inode
	 * information, but the legacy inode_inc_iversion code used a spinlock
	 * to serialize increments.
	 *
	 * Here, we add full memory barriers to ensure that any de-facto
	 * ordering with other info is preserved.
	 *
	 * This barrier pairs with the barrier in inode_query_iversion()
	 */
	smp_mb();
	cur = inode_peek_iversion_raw(inode);
	do {
		/* If flag is clear then we needn't do anything */
		if (!force && !(cur & I_VERSION_QUERIED))
			return false;

		/* Since lowest bit is flag, add 2 to avoid it */
		new = (cur & ~I_VERSION_QUERIED) + I_VERSION_INCREMENT;
	} while (!atomic64_try_cmpxchg(&inode->i_version, &cur, new));
	return true;
}
EXPORT_SYMBOL(inode_maybe_inc_iversion);

/**
 * inode_query_iversion - read i_version for later use
 * @inode: inode from which i_version should be read
 *
 * Read the inode i_version counter. This should be used by callers that wish
 * to store the returned i_version for later comparison. This will guarantee
 * that a later query of the i_version will result in a different value if
 * anything has changed.
 *
 * In this implementation, we fetch the current value, set the QUERIED flag and
 * then try to swap it into place with a cmpxchg, if it wasn't already set. If
 * that fails, we try again with the newly fetched value from the cmpxchg.
 */
u64 inode_query_iversion(struct inode *inode)
{
	u64 cur, new;

	cur = inode_peek_iversion_raw(inode);
	do {
		/* If flag is already set, then no need to swap */
		if (cur & I_VERSION_QUERIED) {
			/*
			 * This barrier (and the implicit barrier in the
			 * cmpxchg below) pairs with the barrier in
			 * inode_maybe_inc_iversion().
			 */
			smp_mb();
			break;
		}

		new = cur | I_VERSION_QUERIED;
	} while (!atomic64_try_cmpxchg(&inode->i_version, &cur, new));
	return cur >> I_VERSION_QUERIED_SHIFT;
}
EXPORT_SYMBOL(inode_query_iversion);<|MERGE_RESOLUTION|>--- conflicted
+++ resolved
@@ -468,11 +468,7 @@
 }
 EXPORT_SYMBOL_GPL(simple_rename_exchange);
 
-<<<<<<< HEAD
-int simple_rename(struct user_namespace *mnt_userns, struct inode *old_dir,
-=======
 int simple_rename(struct mnt_idmap *idmap, struct inode *old_dir,
->>>>>>> eb3cdb58
 		  struct dentry *old_dentry, struct inode *new_dir,
 		  struct dentry *new_dentry, unsigned int flags)
 {
