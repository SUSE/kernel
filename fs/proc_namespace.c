// SPDX-License-Identifier: GPL-2.0
/*
 * fs/proc_namespace.c - handling of /proc/<pid>/{mounts,mountinfo,mountstats}
 *
 * In fact, that's a piece of procfs; it's *almost* isolated from
 * the rest of fs/proc, but has rather close relationships with
 * fs/namespace.c, thus here instead of fs/proc
 *
 */
#include <linux/mnt_namespace.h>
#include <linux/nsproxy.h>
#include <linux/security.h>
#include <linux/fs_struct.h>
#include <linux/sched/task.h>

#include "proc/internal.h" /* only for get_proc_task() in ->open() */

#include "pnode.h"
#include "internal.h"

static __poll_t mounts_poll(struct file *file, poll_table *wait)
{
	struct seq_file *m = file->private_data;
	struct proc_mounts *p = m->private;
	struct mnt_namespace *ns = p->ns;
	__poll_t res = EPOLLIN | EPOLLRDNORM;
	int event;

	poll_wait(file, &p->ns->poll, wait);

	event = READ_ONCE(ns->event);
	if (m->poll_event != event) {
		m->poll_event = event;
		res |= EPOLLERR | EPOLLPRI;
	}

	return res;
}

struct proc_fs_opts {
	int flag;
	const char *str;
};

static int show_sb_opts(struct seq_file *m, struct super_block *sb)
{
	static const struct proc_fs_opts fs_opts[] = {
		{ SB_SYNCHRONOUS, ",sync" },
		{ SB_DIRSYNC, ",dirsync" },
		{ SB_MANDLOCK, ",mand" },
		{ SB_LAZYTIME, ",lazytime" },
		{ 0, NULL }
	};
	const struct proc_fs_opts *fs_infop;

	for (fs_infop = fs_opts; fs_infop->flag; fs_infop++) {
		if (sb->s_flags & fs_infop->flag)
			seq_puts(m, fs_infop->str);
	}

	return security_sb_show_options(m, sb);
}

static void show_vfsmnt_opts(struct seq_file *m, struct vfsmount *mnt)
{
	static const struct proc_fs_opts mnt_opts[] = {
		{ MNT_NOSUID, ",nosuid" },
		{ MNT_NODEV, ",nodev" },
		{ MNT_NOEXEC, ",noexec" },
		{ MNT_NOATIME, ",noatime" },
		{ MNT_NODIRATIME, ",nodiratime" },
		{ MNT_RELATIME, ",relatime" },
		{ MNT_NOSYMFOLLOW, ",nosymfollow" },
		{ 0, NULL }
	};
	const struct proc_fs_opts *fs_infop;

	for (fs_infop = mnt_opts; fs_infop->flag; fs_infop++) {
		if (mnt->mnt_flags & fs_infop->flag)
			seq_puts(m, fs_infop->str);
	}

	if (is_idmapped_mnt(mnt))
		seq_puts(m, ",idmapped");
}

static inline void mangle(struct seq_file *m, const char *s)
{
	seq_escape(m, s, " \t\n\\#");
}

static void show_type(struct seq_file *m, struct super_block *sb)
{
	mangle(m, sb->s_type->name);
	if (sb->s_subtype) {
		seq_putc(m, '.');
		mangle(m, sb->s_subtype);
	}
}

static int show_vfsmnt(struct seq_file *m, struct vfsmount *mnt)
{
	struct proc_mounts *p = m->private;
	struct mount *r = real_mount(mnt);
	struct path mnt_path = { .dentry = mnt->mnt_root, .mnt = mnt };
	struct super_block *sb = mnt_path.dentry->d_sb;
	int err;

	if (sb->s_op->show_devname) {
		err = sb->s_op->show_devname(m, mnt_path.dentry);
		if (err)
			goto out;
	} else {
		mangle(m, r->mnt_devname ? r->mnt_devname : "none");
	}
	seq_putc(m, ' ');
	/* mountpoints outside of chroot jail will give SEQ_SKIP on this */
	err = seq_path_root(m, &mnt_path, &p->root, " \t\n\\");
	if (err)
		goto out;
	seq_putc(m, ' ');
	show_type(m, sb);
	seq_puts(m, __mnt_is_readonly(mnt) ? " ro" : " rw");
	err = show_sb_opts(m, sb);
	if (err)
		goto out;
	show_vfsmnt_opts(m, mnt);
	if (sb->s_op->show_options)
		err = sb->s_op->show_options(m, mnt_path.dentry);
	seq_puts(m, " 0 0\n");
out:
	return err;
}

static int show_mountinfo(struct seq_file *m, struct vfsmount *mnt)
{
	struct proc_mounts *p = m->private;
	struct mount *r = real_mount(mnt);
	struct super_block *sb = mnt->mnt_sb;
	dev_t dev = inode_get_dev(d_inode(mnt->mnt_root));
	struct path mnt_path = { .dentry = mnt->mnt_root, .mnt = mnt };
	int err;

	seq_printf(m, "%i %i %u:%u ", r->mnt_id, r->mnt_parent->mnt_id,
<<<<<<< HEAD
		   MAJOR(dev), MINOR(dev));
	if (sb->s_op->show_path) {
		err = sb->s_op->show_path(m, mnt->mnt_root);
		if (err)
			goto out;
	} else {
		seq_dentry(m, mnt->mnt_root, " \t\n\\");
	}
=======
		   MAJOR(sb->s_dev), MINOR(sb->s_dev));
	err = show_path(m, mnt->mnt_root);
	if (err)
		goto out;
>>>>>>> 2d5404ca
	seq_putc(m, ' ');

	/* mountpoints outside of chroot jail will give SEQ_SKIP on this */
	err = seq_path_root(m, &mnt_path, &p->root, " \t\n\\");
	if (err)
		goto out;

	seq_puts(m, mnt->mnt_flags & MNT_READONLY ? " ro" : " rw");
	show_vfsmnt_opts(m, mnt);

	/* Tagged fields ("foo:X" or "bar") */
	if (IS_MNT_SHARED(r))
		seq_printf(m, " shared:%i", r->mnt_group_id);
	if (IS_MNT_SLAVE(r)) {
		int master = r->mnt_master->mnt_group_id;
		int dom = get_dominating_id(r, &p->root);
		seq_printf(m, " master:%i", master);
		if (dom && dom != master)
			seq_printf(m, " propagate_from:%i", dom);
	}
	if (IS_MNT_UNBINDABLE(r))
		seq_puts(m, " unbindable");

	/* Filesystem specific data */
	seq_puts(m, " - ");
	show_type(m, sb);
	seq_putc(m, ' ');
	if (sb->s_op->show_devname) {
		err = sb->s_op->show_devname(m, mnt->mnt_root);
		if (err)
			goto out;
	} else {
		mangle(m, r->mnt_devname ? r->mnt_devname : "none");
	}
	seq_puts(m, sb_rdonly(sb) ? " ro" : " rw");
	err = show_sb_opts(m, sb);
	if (err)
		goto out;
	if (sb->s_op->show_options)
		err = sb->s_op->show_options(m, mnt->mnt_root);
	seq_putc(m, '\n');
out:
	return err;
}

static int show_vfsstat(struct seq_file *m, struct vfsmount *mnt)
{
	struct proc_mounts *p = m->private;
	struct mount *r = real_mount(mnt);
	struct path mnt_path = { .dentry = mnt->mnt_root, .mnt = mnt };
	struct super_block *sb = mnt_path.dentry->d_sb;
	int err;

	/* device */
	if (sb->s_op->show_devname) {
		seq_puts(m, "device ");
		err = sb->s_op->show_devname(m, mnt_path.dentry);
		if (err)
			goto out;
	} else {
		if (r->mnt_devname) {
			seq_puts(m, "device ");
			mangle(m, r->mnt_devname);
		} else
			seq_puts(m, "no device");
	}

	/* mount point */
	seq_puts(m, " mounted on ");
	/* mountpoints outside of chroot jail will give SEQ_SKIP on this */
	err = seq_path_root(m, &mnt_path, &p->root, " \t\n\\");
	if (err)
		goto out;
	seq_putc(m, ' ');

	/* file system type */
	seq_puts(m, "with fstype ");
	show_type(m, sb);

	/* optional statistics */
	if (sb->s_op->show_stats) {
		seq_putc(m, ' ');
		err = sb->s_op->show_stats(m, mnt_path.dentry);
	}

	seq_putc(m, '\n');
out:
	return err;
}

static int mounts_open_common(struct inode *inode, struct file *file,
			      int (*show)(struct seq_file *, struct vfsmount *))
{
	struct task_struct *task = get_proc_task(inode);
	struct nsproxy *nsp;
	struct mnt_namespace *ns = NULL;
	struct path root;
	struct proc_mounts *p;
	struct seq_file *m;
	int ret = -EINVAL;

	if (!task)
		goto err;

	task_lock(task);
	nsp = task->nsproxy;
	if (!nsp || !nsp->mnt_ns) {
		task_unlock(task);
		put_task_struct(task);
		goto err;
	}
	ns = nsp->mnt_ns;
	get_mnt_ns(ns);
	if (!task->fs) {
		task_unlock(task);
		put_task_struct(task);
		ret = -ENOENT;
		goto err_put_ns;
	}
	get_fs_root(task->fs, &root);
	task_unlock(task);
	put_task_struct(task);

	ret = seq_open_private(file, &mounts_op, sizeof(struct proc_mounts));
	if (ret)
		goto err_put_path;

	m = file->private_data;
	m->poll_event = ns->event;

	p = m->private;
	p->ns = ns;
	p->root = root;
	p->show = show;

	return 0;

 err_put_path:
	path_put(&root);
 err_put_ns:
	put_mnt_ns(ns);
 err:
	return ret;
}

static int mounts_release(struct inode *inode, struct file *file)
{
	struct seq_file *m = file->private_data;
	struct proc_mounts *p = m->private;
	path_put(&p->root);
	put_mnt_ns(p->ns);
	return seq_release_private(inode, file);
}

static int mounts_open(struct inode *inode, struct file *file)
{
	return mounts_open_common(inode, file, show_vfsmnt);
}

static int mountinfo_open(struct inode *inode, struct file *file)
{
	return mounts_open_common(inode, file, show_mountinfo);
}

static int mountstats_open(struct inode *inode, struct file *file)
{
	return mounts_open_common(inode, file, show_vfsstat);
}

const struct file_operations proc_mounts_operations = {
	.open		= mounts_open,
	.read_iter	= seq_read_iter,
	.splice_read	= copy_splice_read,
	.llseek		= seq_lseek,
	.release	= mounts_release,
	.poll		= mounts_poll,
};

const struct file_operations proc_mountinfo_operations = {
	.open		= mountinfo_open,
	.read_iter	= seq_read_iter,
	.splice_read	= copy_splice_read,
	.llseek		= seq_lseek,
	.release	= mounts_release,
	.poll		= mounts_poll,
};

const struct file_operations proc_mountstats_operations = {
	.open		= mountstats_open,
	.read_iter	= seq_read_iter,
	.splice_read	= copy_splice_read,
	.llseek		= seq_lseek,
	.release	= mounts_release,
};<|MERGE_RESOLUTION|>--- conflicted
+++ resolved
@@ -137,26 +137,14 @@
 	struct proc_mounts *p = m->private;
 	struct mount *r = real_mount(mnt);
 	struct super_block *sb = mnt->mnt_sb;
-	dev_t dev = inode_get_dev(d_inode(mnt->mnt_root));
 	struct path mnt_path = { .dentry = mnt->mnt_root, .mnt = mnt };
 	int err;
 
 	seq_printf(m, "%i %i %u:%u ", r->mnt_id, r->mnt_parent->mnt_id,
-<<<<<<< HEAD
-		   MAJOR(dev), MINOR(dev));
-	if (sb->s_op->show_path) {
-		err = sb->s_op->show_path(m, mnt->mnt_root);
-		if (err)
-			goto out;
-	} else {
-		seq_dentry(m, mnt->mnt_root, " \t\n\\");
-	}
-=======
 		   MAJOR(sb->s_dev), MINOR(sb->s_dev));
 	err = show_path(m, mnt->mnt_root);
 	if (err)
 		goto out;
->>>>>>> 2d5404ca
 	seq_putc(m, ' ');
 
 	/* mountpoints outside of chroot jail will give SEQ_SKIP on this */
