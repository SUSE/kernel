// SPDX-License-Identifier: GPL-2.0
/*
 * fs/proc_namespace.c - handling of /proc/<pid>/{mounts,mountinfo,mountstats}
 *
 * In fact, that's a piece of procfs; it's *almost* isolated from
 * the rest of fs/proc, but has rather close relationships with
 * fs/namespace.c, thus here instead of fs/proc
 *
 */
#include <linux/mnt_namespace.h>
#include <linux/nsproxy.h>
#include <linux/security.h>
#include <linux/fs_struct.h>
#include <linux/sched/task.h>

#include "proc/internal.h" /* only for get_proc_task() in ->open() */

#include "pnode.h"
#include "internal.h"

static __poll_t mounts_poll(struct file *file, poll_table *wait)
{
	struct seq_file *m = file->private_data;
	struct proc_mounts *p = m->private;
	struct mnt_namespace *ns = p->ns;
	__poll_t res = EPOLLIN | EPOLLRDNORM;
	int event;

	poll_wait(file, &p->ns->poll, wait);

	event = READ_ONCE(ns->event);
	if (m->poll_event != event) {
		m->poll_event = event;
		res |= EPOLLERR | EPOLLPRI;
	}

	return res;
}

struct proc_fs_opts {
	int flag;
	const char *str;
};

static int show_sb_opts(struct seq_file *m, struct super_block *sb)
{
	static const struct proc_fs_opts fs_opts[] = {
		{ SB_SYNCHRONOUS, ",sync" },
		{ SB_DIRSYNC, ",dirsync" },
		{ SB_MANDLOCK, ",mand" },
		{ SB_LAZYTIME, ",lazytime" },
		{ 0, NULL }
	};
	const struct proc_fs_opts *fs_infop;

	for (fs_infop = fs_opts; fs_infop->flag; fs_infop++) {
		if (sb->s_flags & fs_infop->flag)
			seq_puts(m, fs_infop->str);
	}

	return security_sb_show_options(m, sb);
}

static void show_mnt_opts(struct seq_file *m, struct vfsmount *mnt)
{
	static const struct proc_fs_opts mnt_opts[] = {
		{ MNT_NOSUID, ",nosuid" },
		{ MNT_NODEV, ",nodev" },
		{ MNT_NOEXEC, ",noexec" },
		{ MNT_NOATIME, ",noatime" },
		{ MNT_NODIRATIME, ",nodiratime" },
		{ MNT_RELATIME, ",relatime" },
		{ MNT_NOSYMFOLLOW, ",nosymfollow" },
		{ 0, NULL }
	};
	const struct proc_fs_opts *fs_infop;

	for (fs_infop = mnt_opts; fs_infop->flag; fs_infop++) {
		if (mnt->mnt_flags & fs_infop->flag)
			seq_puts(m, fs_infop->str);
	}

	if (is_idmapped_mnt(mnt))
		seq_puts(m, ",idmapped");
}

static inline void mangle(struct seq_file *m, const char *s)
{
	seq_escape(m, s, " \t\n\\#");
}

static void show_type(struct seq_file *m, struct super_block *sb)
{
	mangle(m, sb->s_type->name);
	if (sb->s_subtype) {
		seq_putc(m, '.');
		mangle(m, sb->s_subtype);
	}
}

static int show_vfsmnt(struct seq_file *m, struct vfsmount *mnt)
{
	struct proc_mounts *p = m->private;
	struct mount *r = real_mount(mnt);
	struct path mnt_path = { .dentry = mnt->mnt_root, .mnt = mnt };
	struct super_block *sb = mnt_path.dentry->d_sb;
	int err;

	if (sb->s_op->show_devname) {
		err = sb->s_op->show_devname(m, mnt_path.dentry);
		if (err)
			goto out;
	} else {
		mangle(m, r->mnt_devname ? r->mnt_devname : "none");
	}
	seq_putc(m, ' ');
	/* mountpoints outside of chroot jail will give SEQ_SKIP on this */
	err = seq_path_root(m, &mnt_path, &p->root, " \t\n\\");
	if (err)
		goto out;
	seq_putc(m, ' ');
	show_type(m, sb);
	seq_puts(m, __mnt_is_readonly(mnt) ? " ro" : " rw");
	err = show_sb_opts(m, sb);
	if (err)
		goto out;
	show_mnt_opts(m, mnt);
	if (sb->s_op->show_options)
		err = sb->s_op->show_options(m, mnt_path.dentry);
	seq_puts(m, " 0 0\n");
out:
	return err;
}

static int show_mountinfo(struct seq_file *m, struct vfsmount *mnt)
{
	struct proc_mounts *p = m->private;
	struct mount *r = real_mount(mnt);
	struct super_block *sb = mnt->mnt_sb;
	dev_t dev = inode_get_dev(d_inode(mnt->mnt_root));
	struct path mnt_path = { .dentry = mnt->mnt_root, .mnt = mnt };
	int err;

	seq_printf(m, "%i %i %u:%u ", r->mnt_id, r->mnt_parent->mnt_id,
<<<<<<< HEAD
		   MAJOR(dev), MINOR(dev));
	if (sb->s_op->show_path) {
		err = sb->s_op->show_path(m, mnt->mnt_root);
		if (err)
			goto out;
	} else {
		seq_dentry(m, mnt->mnt_root, " \t\n\\");
	}
=======
		   MAJOR(sb->s_dev), MINOR(sb->s_dev));
	err = show_path(m, mnt->mnt_root);
	if (err)
		goto out;
>>>>>>> 6613476e
	seq_putc(m, ' ');

	/* mountpoints outside of chroot jail will give SEQ_SKIP on this */
	err = seq_path_root(m, &mnt_path, &p->root, " \t\n\\");
	if (err)
		goto out;

	seq_puts(m, mnt->mnt_flags & MNT_READONLY ? " ro" : " rw");
	show_mnt_opts(m, mnt);

	/* Tagged fields ("foo:X" or "bar") */
	if (IS_MNT_SHARED(r))
		seq_printf(m, " shared:%i", r->mnt_group_id);
	if (IS_MNT_SLAVE(r)) {
		int master = r->mnt_master->mnt_group_id;
		int dom = get_dominating_id(r, &p->root);
		seq_printf(m, " master:%i", master);
		if (dom && dom != master)
			seq_printf(m, " propagate_from:%i", dom);
	}
	if (IS_MNT_UNBINDABLE(r))
		seq_puts(m, " unbindable");

	/* Filesystem specific data */
	seq_puts(m, " - ");
	show_type(m, sb);
	seq_putc(m, ' ');
	if (sb->s_op->show_devname) {
		err = sb->s_op->show_devname(m, mnt->mnt_root);
		if (err)
			goto out;
	} else {
		mangle(m, r->mnt_devname ? r->mnt_devname : "none");
	}
	seq_puts(m, sb_rdonly(sb) ? " ro" : " rw");
	err = show_sb_opts(m, sb);
	if (err)
		goto out;
	if (sb->s_op->show_options)
		err = sb->s_op->show_options(m, mnt->mnt_root);
	seq_putc(m, '\n');
out:
	return err;
}

static int show_vfsstat(struct seq_file *m, struct vfsmount *mnt)
{
	struct proc_mounts *p = m->private;
	struct mount *r = real_mount(mnt);
	struct path mnt_path = { .dentry = mnt->mnt_root, .mnt = mnt };
	struct super_block *sb = mnt_path.dentry->d_sb;
	int err;

	/* device */
	if (sb->s_op->show_devname) {
		seq_puts(m, "device ");
		err = sb->s_op->show_devname(m, mnt_path.dentry);
		if (err)
			goto out;
	} else {
		if (r->mnt_devname) {
			seq_puts(m, "device ");
			mangle(m, r->mnt_devname);
		} else
			seq_puts(m, "no device");
	}

	/* mount point */
	seq_puts(m, " mounted on ");
	/* mountpoints outside of chroot jail will give SEQ_SKIP on this */
	err = seq_path_root(m, &mnt_path, &p->root, " \t\n\\");
	if (err)
		goto out;
	seq_putc(m, ' ');

	/* file system type */
	seq_puts(m, "with fstype ");
	show_type(m, sb);

	/* optional statistics */
	if (sb->s_op->show_stats) {
		seq_putc(m, ' ');
		err = sb->s_op->show_stats(m, mnt_path.dentry);
	}

	seq_putc(m, '\n');
out:
	return err;
}

static int mounts_open_common(struct inode *inode, struct file *file,
			      int (*show)(struct seq_file *, struct vfsmount *))
{
	struct task_struct *task = get_proc_task(inode);
	struct nsproxy *nsp;
	struct mnt_namespace *ns = NULL;
	struct path root;
	struct proc_mounts *p;
	struct seq_file *m;
	int ret = -EINVAL;

	if (!task)
		goto err;

	task_lock(task);
	nsp = task->nsproxy;
	if (!nsp || !nsp->mnt_ns) {
		task_unlock(task);
		put_task_struct(task);
		goto err;
	}
	ns = nsp->mnt_ns;
	get_mnt_ns(ns);
	if (!task->fs) {
		task_unlock(task);
		put_task_struct(task);
		ret = -ENOENT;
		goto err_put_ns;
	}
	get_fs_root(task->fs, &root);
	task_unlock(task);
	put_task_struct(task);

	ret = seq_open_private(file, &mounts_op, sizeof(struct proc_mounts));
	if (ret)
		goto err_put_path;

	m = file->private_data;
	m->poll_event = ns->event;

	p = m->private;
	p->ns = ns;
	p->root = root;
	p->show = show;

	return 0;

 err_put_path:
	path_put(&root);
 err_put_ns:
	put_mnt_ns(ns);
 err:
	return ret;
}

static int mounts_release(struct inode *inode, struct file *file)
{
	struct seq_file *m = file->private_data;
	struct proc_mounts *p = m->private;
	path_put(&p->root);
	put_mnt_ns(p->ns);
	return seq_release_private(inode, file);
}

static int mounts_open(struct inode *inode, struct file *file)
{
	return mounts_open_common(inode, file, show_vfsmnt);
}

static int mountinfo_open(struct inode *inode, struct file *file)
{
	return mounts_open_common(inode, file, show_mountinfo);
}

static int mountstats_open(struct inode *inode, struct file *file)
{
	return mounts_open_common(inode, file, show_vfsstat);
}

const struct file_operations proc_mounts_operations = {
	.open		= mounts_open,
	.read_iter	= seq_read_iter,
	.splice_read	= copy_splice_read,
	.llseek		= seq_lseek,
	.release	= mounts_release,
	.poll		= mounts_poll,
};

const struct file_operations proc_mountinfo_operations = {
	.open		= mountinfo_open,
	.read_iter	= seq_read_iter,
	.splice_read	= copy_splice_read,
	.llseek		= seq_lseek,
	.release	= mounts_release,
	.poll		= mounts_poll,
};

const struct file_operations proc_mountstats_operations = {
	.open		= mountstats_open,
	.read_iter	= seq_read_iter,
	.splice_read	= copy_splice_read,
	.llseek		= seq_lseek,
	.release	= mounts_release,
};<|MERGE_RESOLUTION|>--- conflicted
+++ resolved
@@ -142,21 +142,10 @@
 	int err;
 
 	seq_printf(m, "%i %i %u:%u ", r->mnt_id, r->mnt_parent->mnt_id,
-<<<<<<< HEAD
 		   MAJOR(dev), MINOR(dev));
-	if (sb->s_op->show_path) {
-		err = sb->s_op->show_path(m, mnt->mnt_root);
-		if (err)
-			goto out;
-	} else {
-		seq_dentry(m, mnt->mnt_root, " \t\n\\");
-	}
-=======
-		   MAJOR(sb->s_dev), MINOR(sb->s_dev));
 	err = show_path(m, mnt->mnt_root);
 	if (err)
 		goto out;
->>>>>>> 6613476e
 	seq_putc(m, ' ');
 
 	/* mountpoints outside of chroot jail will give SEQ_SKIP on this */
