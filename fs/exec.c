/*
 *  linux/fs/exec.c
 *
 *  Copyright (C) 1991, 1992  Linus Torvalds
 */

/*
 * #!-checking implemented by tytso.
 */
/*
 * Demand-loading implemented 01.12.91 - no need to read anything but
 * the header into memory. The inode of the executable is put into
 * "current->executable", and page faults do the actual loading. Clean.
 *
 * Once more I can proudly say that linux stood up to being changed: it
 * was less than 2 hours work to get demand-loading completely implemented.
 *
 * Demand loading changed July 1993 by Eric Youngdale.   Use mmap instead,
 * current->executable is only used by the procfs.  This allows a dispatch
 * table to check for several different types  of binary formats.  We keep
 * trying until we recognize the file or we run out of supported binary
 * formats. 
 */

#include <linux/slab.h>
#include <linux/file.h>
#include <linux/fdtable.h>
#include <linux/mm.h>
#include <linux/stat.h>
#include <linux/fcntl.h>
#include <linux/smp_lock.h>
#include <linux/swap.h>
#include <linux/string.h>
#include <linux/init.h>
#include <linux/pagemap.h>
#include <linux/perf_event.h>
#include <linux/highmem.h>
#include <linux/spinlock.h>
#include <linux/key.h>
#include <linux/personality.h>
#include <linux/binfmts.h>
#include <linux/utsname.h>
#include <linux/pid_namespace.h>
#include <linux/module.h>
#include <linux/namei.h>
#include <linux/proc_fs.h>
#include <linux/mount.h>
#include <linux/security.h>
#include <linux/syscalls.h>
#include <linux/tsacct_kern.h>
#include <linux/cn_proc.h>
#include <linux/audit.h>
#include <linux/tracehook.h>
#include <linux/kmod.h>
#include <linux/fsnotify.h>
#include <linux/fs_struct.h>
#include <linux/pipe_fs_i.h>
#include <trace/fs.h>

#include <asm/uaccess.h>
#include <asm/mmu_context.h>
#include <asm/tlb.h>
#include "internal.h"

int core_uses_pid;
char core_pattern[CORENAME_MAX_SIZE] = "core";
unsigned int core_pipe_limit;
int suid_dumpable = 0;

/* The maximal length of core_pattern is also specified in sysctl.c */

static LIST_HEAD(formats);
static DEFINE_RWLOCK(binfmt_lock);

/*
 * Also used in compat.c.
 */
DEFINE_TRACE(fs_exec);

int __register_binfmt(struct linux_binfmt * fmt, int insert)
{
	if (!fmt)
		return -EINVAL;
	write_lock(&binfmt_lock);
	insert ? list_add(&fmt->lh, &formats) :
		 list_add_tail(&fmt->lh, &formats);
	write_unlock(&binfmt_lock);
	return 0;	
}

EXPORT_SYMBOL(__register_binfmt);

void unregister_binfmt(struct linux_binfmt * fmt)
{
	write_lock(&binfmt_lock);
	list_del(&fmt->lh);
	write_unlock(&binfmt_lock);
}

EXPORT_SYMBOL(unregister_binfmt);

static inline void put_binfmt(struct linux_binfmt * fmt)
{
	module_put(fmt->module);
}

/*
 * Note that a shared library must be both readable and executable due to
 * security reasons.
 *
 * Also note that we take the address to load from from the file itself.
 */
SYSCALL_DEFINE1(uselib, const char __user *, library)
{
	struct file *file;
	char *tmp = getname(library);
	int error = PTR_ERR(tmp);

	if (IS_ERR(tmp))
		goto out;

	file = do_filp_open(AT_FDCWD, tmp,
				O_LARGEFILE | O_RDONLY | FMODE_EXEC, 0,
				MAY_READ | MAY_EXEC | MAY_OPEN);
	putname(tmp);
	error = PTR_ERR(file);
	if (IS_ERR(file))
		goto out;

	error = -EINVAL;
	if (!S_ISREG(file->f_path.dentry->d_inode->i_mode))
		goto exit;

	error = -EACCES;
	if (file->f_path.mnt->mnt_flags & MNT_NOEXEC)
		goto exit;

	fsnotify_open(file->f_path.dentry);

	error = -ENOEXEC;
	if(file->f_op) {
		struct linux_binfmt * fmt;

		read_lock(&binfmt_lock);
		list_for_each_entry(fmt, &formats, lh) {
			if (!fmt->load_shlib)
				continue;
			if (!try_module_get(fmt->module))
				continue;
			read_unlock(&binfmt_lock);
			error = fmt->load_shlib(file);
			read_lock(&binfmt_lock);
			put_binfmt(fmt);
			if (error != -ENOEXEC)
				break;
		}
		read_unlock(&binfmt_lock);
	}
exit:
	fput(file);
out:
  	return error;
}

#ifdef CONFIG_MMU

static struct page *get_arg_page(struct linux_binprm *bprm, unsigned long pos,
		int write)
{
	struct page *page;
	int ret;

#ifdef CONFIG_STACK_GROWSUP
	if (write) {
		ret = expand_stack_downwards(bprm->vma, pos);
		if (ret < 0)
			return NULL;
	}
#endif
	ret = get_user_pages(current, bprm->mm, pos,
			1, write, 1, &page, NULL);
	if (ret <= 0)
		return NULL;

	if (write) {
		unsigned long size = bprm->vma->vm_end - bprm->vma->vm_start;
		struct rlimit *rlim;

		/*
		 * We've historically supported up to 32 pages (ARG_MAX)
		 * of argument strings even with small stacks
		 */
		if (size <= ARG_MAX)
			return page;

		/*
		 * Limit to 1/4-th the stack size for the argv+env strings.
		 * This ensures that:
		 *  - the remaining binfmt code will not run out of stack space,
		 *  - the program will have a reasonable amount of stack left
		 *    to work from.
		 */
		rlim = current->signal->rlim;
		if (size > ACCESS_ONCE(rlim[RLIMIT_STACK].rlim_cur) / 4) {
			put_page(page);
			return NULL;
		}
	}

	return page;
}

static void put_arg_page(struct page *page)
{
	put_page(page);
}

static void free_arg_page(struct linux_binprm *bprm, int i)
{
}

static void free_arg_pages(struct linux_binprm *bprm)
{
}

static void flush_arg_page(struct linux_binprm *bprm, unsigned long pos,
		struct page *page)
{
	flush_cache_page(bprm->vma, pos, page_to_pfn(page));
}

static int __bprm_mm_init(struct linux_binprm *bprm)
{
	int err;
	struct vm_area_struct *vma = NULL;
	struct mm_struct *mm = bprm->mm;

	bprm->vma = vma = kmem_cache_zalloc(vm_area_cachep, GFP_KERNEL);
	if (!vma)
		return -ENOMEM;

	down_write(&mm->mmap_sem);
	vma->vm_mm = mm;

	/*
	 * Place the stack at the largest stack address the architecture
	 * supports. Later, we'll move this to an appropriate place. We don't
	 * use STACK_TOP because that can depend on attributes which aren't
	 * configured yet.
	 */
	vma->vm_end = STACK_TOP_MAX;
	vma->vm_start = vma->vm_end - PAGE_SIZE;
	vma->vm_flags = VM_STACK_FLAGS;
	vma->vm_page_prot = vm_get_page_prot(vma->vm_flags);
	err = insert_vm_struct(mm, vma);
	if (err)
		goto err;

	mm->stack_vm = mm->total_vm = 1;
	up_write(&mm->mmap_sem);
	bprm->p = vma->vm_end - sizeof(void *);
	return 0;
err:
	up_write(&mm->mmap_sem);
	bprm->vma = NULL;
	kmem_cache_free(vm_area_cachep, vma);
	return err;
}

static bool valid_arg_len(struct linux_binprm *bprm, long len)
{
	return len <= MAX_ARG_STRLEN;
}

#else

static struct page *get_arg_page(struct linux_binprm *bprm, unsigned long pos,
		int write)
{
	struct page *page;

	page = bprm->page[pos / PAGE_SIZE];
	if (!page && write) {
		page = alloc_page(GFP_HIGHUSER|__GFP_ZERO);
		if (!page)
			return NULL;
		bprm->page[pos / PAGE_SIZE] = page;
	}

	return page;
}

static void put_arg_page(struct page *page)
{
}

static void free_arg_page(struct linux_binprm *bprm, int i)
{
	if (bprm->page[i]) {
		__free_page(bprm->page[i]);
		bprm->page[i] = NULL;
	}
}

static void free_arg_pages(struct linux_binprm *bprm)
{
	int i;

	for (i = 0; i < MAX_ARG_PAGES; i++)
		free_arg_page(bprm, i);
}

static void flush_arg_page(struct linux_binprm *bprm, unsigned long pos,
		struct page *page)
{
}

static int __bprm_mm_init(struct linux_binprm *bprm)
{
	bprm->p = PAGE_SIZE * MAX_ARG_PAGES - sizeof(void *);
	return 0;
}

static bool valid_arg_len(struct linux_binprm *bprm, long len)
{
	return len <= bprm->p;
}

#endif /* CONFIG_MMU */

/*
 * Create a new mm_struct and populate it with a temporary stack
 * vm_area_struct.  We don't have enough context at this point to set the stack
 * flags, permissions, and offset, so we use temporary values.  We'll update
 * them later in setup_arg_pages().
 */
int bprm_mm_init(struct linux_binprm *bprm)
{
	int err;
	struct mm_struct *mm = NULL;

	bprm->mm = mm = mm_alloc();
	err = -ENOMEM;
	if (!mm)
		goto err;

	err = init_new_context(current, mm);
	if (err)
		goto err;

	err = __bprm_mm_init(bprm);
	if (err)
		goto err;

	return 0;

err:
	if (mm) {
		bprm->mm = NULL;
		mmdrop(mm);
	}

	return err;
}

/*
 * count() counts the number of strings in array ARGV.
 */
static int count(char __user * __user * argv, int max)
{
	int i = 0;

	if (argv != NULL) {
		for (;;) {
			char __user * p;

			if (get_user(p, argv))
				return -EFAULT;
			if (!p)
				break;
			argv++;
			if (i++ >= max)
				return -E2BIG;
			cond_resched();
		}
	}
	return i;
}

/*
 * 'copy_strings()' copies argument/environment strings from the old
 * processes's memory to the new process's stack.  The call to get_user_pages()
 * ensures the destination page is created and not swapped out.
 */
static int copy_strings(int argc, char __user * __user * argv,
			struct linux_binprm *bprm)
{
	struct page *kmapped_page = NULL;
	char *kaddr = NULL;
	unsigned long kpos = 0;
	int ret;

	while (argc-- > 0) {
		char __user *str;
		int len;
		unsigned long pos;

		if (get_user(str, argv+argc) ||
				!(len = strnlen_user(str, MAX_ARG_STRLEN))) {
			ret = -EFAULT;
			goto out;
		}

		if (!valid_arg_len(bprm, len)) {
			ret = -E2BIG;
			goto out;
		}

		/* We're going to work our way backwords. */
		pos = bprm->p;
		str += len;
		bprm->p -= len;

		while (len > 0) {
			int offset, bytes_to_copy;

			offset = pos % PAGE_SIZE;
			if (offset == 0)
				offset = PAGE_SIZE;

			bytes_to_copy = offset;
			if (bytes_to_copy > len)
				bytes_to_copy = len;

			offset -= bytes_to_copy;
			pos -= bytes_to_copy;
			str -= bytes_to_copy;
			len -= bytes_to_copy;

			if (!kmapped_page || kpos != (pos & PAGE_MASK)) {
				struct page *page;

				page = get_arg_page(bprm, pos, 1);
				if (!page) {
					ret = -E2BIG;
					goto out;
				}

				if (kmapped_page) {
					flush_kernel_dcache_page(kmapped_page);
					kunmap(kmapped_page);
					put_arg_page(kmapped_page);
				}
				kmapped_page = page;
				kaddr = kmap(kmapped_page);
				kpos = pos & PAGE_MASK;
				flush_arg_page(bprm, kpos, kmapped_page);
			}
			if (copy_from_user(kaddr+offset, str, bytes_to_copy)) {
				ret = -EFAULT;
				goto out;
			}
		}
	}
	ret = 0;
out:
	if (kmapped_page) {
		flush_kernel_dcache_page(kmapped_page);
		kunmap(kmapped_page);
		put_arg_page(kmapped_page);
	}
	return ret;
}

/*
 * Like copy_strings, but get argv and its values from kernel memory.
 */
int copy_strings_kernel(int argc,char ** argv, struct linux_binprm *bprm)
{
	int r;
	mm_segment_t oldfs = get_fs();
	set_fs(KERNEL_DS);
	r = copy_strings(argc, (char __user * __user *)argv, bprm);
	set_fs(oldfs);
	return r;
}
EXPORT_SYMBOL(copy_strings_kernel);

#ifdef CONFIG_MMU

/*
 * During bprm_mm_init(), we create a temporary stack at STACK_TOP_MAX.  Once
 * the binfmt code determines where the new stack should reside, we shift it to
 * its final location.  The process proceeds as follows:
 *
 * 1) Use shift to calculate the new vma endpoints.
 * 2) Extend vma to cover both the old and new ranges.  This ensures the
 *    arguments passed to subsequent functions are consistent.
 * 3) Move vma's page tables to the new range.
 * 4) Free up any cleared pgd range.
 * 5) Shrink the vma to cover only the new range.
 */
static int shift_arg_pages(struct vm_area_struct *vma, unsigned long shift)
{
	struct mm_struct *mm = vma->vm_mm;
	unsigned long old_start = vma->vm_start;
	unsigned long old_end = vma->vm_end;
	unsigned long length = old_end - old_start;
	unsigned long new_start = old_start - shift;
	unsigned long new_end = old_end - shift;
	struct mmu_gather *tlb;

	BUG_ON(new_start > new_end);

	/*
	 * ensure there are no vmas between where we want to go
	 * and where we are
	 */
	if (vma != find_vma(mm, new_start))
		return -EFAULT;

	/*
	 * cover the whole range: [new_start, old_end)
	 */
	vma_adjust(vma, new_start, old_end, vma->vm_pgoff, NULL);

	/*
	 * move the page tables downwards, on failure we rely on
	 * process cleanup to remove whatever mess we made.
	 */
	if (length != move_page_tables(vma, old_start,
				       vma, new_start, length))
		return -ENOMEM;

	lru_add_drain();
	tlb = tlb_gather_mmu(mm, 0);
	if (new_end > old_start) {
		/*
		 * when the old and new regions overlap clear from new_end.
		 */
		free_pgd_range(tlb, new_end, old_end, new_end,
			vma->vm_next ? vma->vm_next->vm_start : 0);
	} else {
		/*
		 * otherwise, clean from old_start; this is done to not touch
		 * the address space in [new_end, old_start) some architectures
		 * have constraints on va-space that make this illegal (IA64) -
		 * for the others its just a little faster.
		 */
		free_pgd_range(tlb, old_start, old_end, new_end,
			vma->vm_next ? vma->vm_next->vm_start : 0);
	}
	tlb_finish_mmu(tlb, new_end, old_end);

	/*
	 * shrink the vma to just the new range.
	 */
	vma_adjust(vma, new_start, new_end, vma->vm_pgoff, NULL);

	return 0;
}

#define EXTRA_STACK_VM_PAGES	20	/* random */

/*
 * Finalizes the stack vm_area_struct. The flags and permissions are updated,
 * the stack is optionally relocated, and some extra space is added.
 */
int setup_arg_pages(struct linux_binprm *bprm,
		    unsigned long stack_top,
		    int executable_stack)
{
	unsigned long ret;
	unsigned long stack_shift;
	struct mm_struct *mm = current->mm;
	struct vm_area_struct *vma = bprm->vma;
	struct vm_area_struct *prev = NULL;
	unsigned long vm_flags;
	unsigned long stack_base;

#ifdef CONFIG_STACK_GROWSUP
	/* Limit stack size to 1GB */
	stack_base = rlimit_max(RLIMIT_STACK);
	if (stack_base > (1 << 30))
		stack_base = 1 << 30;

	/* Make sure we didn't let the argument array grow too large. */
	if (vma->vm_end - vma->vm_start > stack_base)
		return -ENOMEM;

	stack_base = PAGE_ALIGN(stack_top - stack_base);

	stack_shift = vma->vm_start - stack_base;
	mm->arg_start = bprm->p - stack_shift;
	bprm->p = vma->vm_end - stack_shift;
#else
	stack_top = arch_align_stack(stack_top);
	stack_top = PAGE_ALIGN(stack_top);
	stack_shift = vma->vm_end - stack_top;

	bprm->p -= stack_shift;
	mm->arg_start = bprm->p;
#endif

	if (bprm->loader)
		bprm->loader -= stack_shift;
	bprm->exec -= stack_shift;

	down_write(&mm->mmap_sem);
	vm_flags = VM_STACK_FLAGS;

	/*
	 * Adjust stack execute permissions; explicitly enable for
	 * EXSTACK_ENABLE_X, disable for EXSTACK_DISABLE_X and leave alone
	 * (arch default) otherwise.
	 */
	if (unlikely(executable_stack == EXSTACK_ENABLE_X))
		vm_flags |= VM_EXEC;
	else if (executable_stack == EXSTACK_DISABLE_X)
		vm_flags &= ~VM_EXEC;
	vm_flags |= mm->def_flags;

	ret = mprotect_fixup(vma, &prev, vma->vm_start, vma->vm_end,
			vm_flags);
	if (ret)
		goto out_unlock;
	BUG_ON(prev != vma);

	/* Move stack pages down in memory. */
	if (stack_shift) {
		ret = shift_arg_pages(vma, stack_shift);
		if (ret)
			goto out_unlock;
	}

#ifdef CONFIG_STACK_GROWSUP
	stack_base = vma->vm_end + EXTRA_STACK_VM_PAGES * PAGE_SIZE;
#else
	stack_base = vma->vm_start - EXTRA_STACK_VM_PAGES * PAGE_SIZE;
#endif
	ret = expand_stack(vma, stack_base);
	if (ret)
		ret = -EFAULT;

out_unlock:
	up_write(&mm->mmap_sem);
	return ret;
}
EXPORT_SYMBOL(setup_arg_pages);

#endif /* CONFIG_MMU */

struct file *open_exec(const char *name)
{
	struct file *file;
	int err;

	file = do_filp_open(AT_FDCWD, name,
				O_LARGEFILE | O_RDONLY | FMODE_EXEC, 0,
				MAY_EXEC | MAY_OPEN);
	if (IS_ERR(file))
		goto out;

	err = -EACCES;
	if (!S_ISREG(file->f_path.dentry->d_inode->i_mode))
		goto exit;

	if (file->f_path.mnt->mnt_flags & MNT_NOEXEC)
		goto exit;

	fsnotify_open(file->f_path.dentry);

	if (file->f_op && file->f_op->open_exec) {
		err = file->f_op->open_exec(file->f_path.dentry->d_inode);
		if (err)
			goto exit;
	}

	err = deny_write_access(file);
	if (err)
		goto exit;

out:
	return file;

exit:
	fput(file);
	return ERR_PTR(err);
}
EXPORT_SYMBOL(open_exec);

int kernel_read(struct file *file, loff_t offset,
		char *addr, unsigned long count)
{
	mm_segment_t old_fs;
	loff_t pos = offset;
	int result;

	old_fs = get_fs();
	set_fs(get_ds());
	/* The cast to a user pointer is valid due to the set_fs() */
	result = vfs_read(file, (void __user *)addr, count, &pos);
	set_fs(old_fs);
	return result;
}

EXPORT_SYMBOL(kernel_read);

static int exec_mmap(struct mm_struct *mm)
{
	struct task_struct *tsk;
	struct mm_struct * old_mm, *active_mm;

	/* Notify parent that we're no longer interested in the old VM */
	tsk = current;
	old_mm = current->mm;
	mm_release(tsk, old_mm);

	if (old_mm) {
		/*
		 * Make sure that if there is a core dump in progress
		 * for the old mm, we get out and die instead of going
		 * through with the exec.  We must hold mmap_sem around
		 * checking core_state and changing tsk->mm.
		 */
		down_read(&old_mm->mmap_sem);
		if (unlikely(old_mm->core_state)) {
			up_read(&old_mm->mmap_sem);
			return -EINTR;
		}
	}
	task_lock(tsk);
	active_mm = tsk->active_mm;
	tsk->mm = mm;
	tsk->active_mm = mm;
	activate_mm(active_mm, mm);
	task_unlock(tsk);
	arch_pick_mmap_layout(mm);
	if (old_mm) {
		up_read(&old_mm->mmap_sem);
		BUG_ON(active_mm != old_mm);
		mm_update_next_owner(old_mm);
		mmput(old_mm);
		return 0;
	}
	mmdrop(active_mm);
	return 0;
}

/*
 * This function makes sure the current process has its own signal table,
 * so that flush_signal_handlers can later reset the handlers without
 * disturbing other processes.  (Other processes might share the signal
 * table via the CLONE_SIGHAND option to clone().)
 */
static int de_thread(struct task_struct *tsk)
{
	struct signal_struct *sig = tsk->signal;
	struct sighand_struct *oldsighand = tsk->sighand;
	spinlock_t *lock = &oldsighand->siglock;
	int count;

	if (thread_group_empty(tsk))
		goto no_thread_group;

	/*
	 * Kill all other threads in the thread group.
	 */
	spin_lock_irq(lock);
	if (signal_group_exit(sig)) {
		/*
		 * Another group action in progress, just
		 * return so that the signal is processed.
		 */
		spin_unlock_irq(lock);
		return -EAGAIN;
	}
	sig->group_exit_task = tsk;
	zap_other_threads(tsk);

	/* Account for the thread group leader hanging around: */
	count = thread_group_leader(tsk) ? 1 : 2;
	sig->notify_count = count;
	while (atomic_read(&sig->count) > count) {
		__set_current_state(TASK_UNINTERRUPTIBLE);
		spin_unlock_irq(lock);
		schedule();
		spin_lock_irq(lock);
	}
	spin_unlock_irq(lock);

	/*
	 * At this point all other threads have exited, all we have to
	 * do is to wait for the thread group leader to become inactive,
	 * and to assume its PID:
	 */
	if (!thread_group_leader(tsk)) {
		struct task_struct *leader = tsk->group_leader;

		sig->notify_count = -1;	/* for exit_notify() */
		for (;;) {
			write_lock_irq(&tasklist_lock);
			if (likely(leader->exit_state))
				break;
			__set_current_state(TASK_UNINTERRUPTIBLE);
			write_unlock_irq(&tasklist_lock);
			schedule();
		}

		/*
		 * The only record we have of the real-time age of a
		 * process, regardless of execs it's done, is start_time.
		 * All the past CPU time is accumulated in signal_struct
		 * from sister threads now dead.  But in this non-leader
		 * exec, nothing survives from the original leader thread,
		 * whose birth marks the true age of this process now.
		 * When we take on its identity by switching to its PID, we
		 * also take its birthdate (always earlier than our own).
		 */
		tsk->start_time = leader->start_time;

		BUG_ON(!same_thread_group(leader, tsk));
		BUG_ON(has_group_leader_pid(tsk));
		/*
		 * An exec() starts a new thread group with the
		 * TGID of the previous thread group. Rehash the
		 * two threads with a switched PID, and release
		 * the former thread group leader:
		 */

		/* Become a process group leader with the old leader's pid.
		 * The old leader becomes a thread of the this thread group.
		 * Note: The old leader also uses this pid until release_task
		 *       is called.  Odd but simple and correct.
		 */
		detach_pid(tsk, PIDTYPE_PID);
		tsk->pid = leader->pid;
		attach_pid(tsk, PIDTYPE_PID,  task_pid(leader));
		transfer_pid(leader, tsk, PIDTYPE_PGID);
		transfer_pid(leader, tsk, PIDTYPE_SID);

		list_replace_rcu(&leader->tasks, &tsk->tasks);
		list_replace_init(&leader->sibling, &tsk->sibling);

		tsk->group_leader = tsk;
		leader->group_leader = tsk;

		tsk->exit_signal = SIGCHLD;

		BUG_ON(leader->exit_state != EXIT_ZOMBIE);
		leader->exit_state = EXIT_DEAD;
		write_unlock_irq(&tasklist_lock);

		release_task(leader);
	}

	sig->group_exit_task = NULL;
	sig->notify_count = 0;

no_thread_group:
	if (current->mm)
		setmax_mm_hiwater_rss(&sig->maxrss, current->mm);

	exit_itimers(sig);
	flush_itimer_signals();

	if (atomic_read(&oldsighand->count) != 1) {
		struct sighand_struct *newsighand;
		/*
		 * This ->sighand is shared with the CLONE_SIGHAND
		 * but not CLONE_THREAD task, switch to the new one.
		 */
		newsighand = kmem_cache_alloc(sighand_cachep, GFP_KERNEL);
		if (!newsighand)
			return -ENOMEM;

		atomic_set(&newsighand->count, 1);
		memcpy(newsighand->action, oldsighand->action,
		       sizeof(newsighand->action));

		write_lock_irq(&tasklist_lock);
		spin_lock(&oldsighand->siglock);
		rcu_assign_pointer(tsk->sighand, newsighand);
		spin_unlock(&oldsighand->siglock);
		write_unlock_irq(&tasklist_lock);

		__cleanup_sighand(oldsighand);
	}

	BUG_ON(!thread_group_leader(tsk));
	return 0;
}

/*
 * These functions flushes out all traces of the currently running executable
 * so that a new one can be started
 */
static void flush_old_files(struct files_struct * files)
{
	long j = -1;
	struct fdtable *fdt;

	spin_lock(&files->file_lock);
	for (;;) {
		unsigned long set, i;

		j++;
		i = j * __NFDBITS;
		fdt = files_fdtable(files);
		if (i >= fdt->max_fds)
			break;
		set = fdt->close_on_exec->fds_bits[j];
		if (!set)
			continue;
		fdt->close_on_exec->fds_bits[j] = 0;
		spin_unlock(&files->file_lock);
		for ( ; set ; i++,set >>= 1) {
			if (set & 1) {
				sys_close(i);
			}
		}
		spin_lock(&files->file_lock);

	}
	spin_unlock(&files->file_lock);
}

char *get_task_comm(char *buf, struct task_struct *tsk)
{
	/* buf must be at least sizeof(tsk->comm) in size */
	task_lock(tsk);
	strncpy(buf, tsk->comm, sizeof(tsk->comm));
	task_unlock(tsk);
	return buf;
}

void set_task_comm(struct task_struct *tsk, char *buf)
{
	task_lock(tsk);

	/*
	 * Threads may access current->comm without holding
	 * the task lock, so write the string carefully.
	 * Readers without a lock may see incomplete new
	 * names but are safe from non-terminating string reads.
	 */
	memset(tsk->comm, 0, TASK_COMM_LEN);
	wmb();
	strlcpy(tsk->comm, buf, sizeof(tsk->comm));
	task_unlock(tsk);
	perf_event_comm(tsk);
}

int flush_old_exec(struct linux_binprm * bprm)
{
	char * name;
	int i, ch, retval;
	char tcomm[sizeof(current->comm)];

	/*
	 * Make sure we have a private signal table and that
	 * we are unassociated from the previous thread group.
	 */
	retval = de_thread(current);
	if (retval)
		goto out;

	set_mm_exe_file(bprm->mm, bprm->file);

	/*
	 * Release all of the old mmap stuff
	 */
	retval = exec_mmap(bprm->mm);
	if (retval)
		goto out;

	bprm->mm = NULL;		/* We're using it now */

	/* This is the point of no return */
	current->sas_ss_sp = current->sas_ss_size = 0;

	if (current_euid() == current_uid() && current_egid() == current_gid())
		set_dumpable(current->mm, 1);
	else
		set_dumpable(current->mm, suid_dumpable);

	name = bprm->filename;

	/* Copies the binary name from after last slash */
	for (i=0; (ch = *(name++)) != '\0';) {
		if (ch == '/')
			i = 0; /* overwrite what we wrote */
		else
			if (i < (sizeof(tcomm) - 1))
				tcomm[i++] = ch;
	}
	tcomm[i] = '\0';
	set_task_comm(current, tcomm);

	current->flags &= ~PF_RANDOMIZE;
	flush_thread();

	/* Set the new mm task size. We have to do that late because it may
	 * depend on TIF_32BIT which is only updated in flush_thread() on
	 * some architectures like powerpc
	 */
	current->mm->task_size = TASK_SIZE;

	/* install the new credentials */
	if (bprm->cred->uid != current_euid() ||
	    bprm->cred->gid != current_egid()) {
		current->pdeath_signal = 0;
	} else if (file_permission(bprm->file, MAY_READ) ||
		   bprm->interp_flags & BINPRM_FLAGS_ENFORCE_NONDUMP) {
		set_dumpable(current->mm, suid_dumpable);
	}

	current->personality &= ~bprm->per_clear;

	/*
	 * Flush performance counters when crossing a
	 * security domain:
	 */
	if (!get_dumpable(current->mm))
		perf_event_exit_task(current);

	/* An exec changes our domain. We are no longer part of the thread
	   group */

	current->self_exec_id++;
			
	flush_signal_handlers(current, 0);
	flush_old_files(current->files);

	return 0;

out:
	return retval;
}

EXPORT_SYMBOL(flush_old_exec);

/*
 * Prepare credentials and lock ->cred_guard_mutex.
 * install_exec_creds() commits the new creds and drops the lock.
 * Or, if exec fails before, free_bprm() should release ->cred and
 * and unlock.
 */
int prepare_bprm_creds(struct linux_binprm *bprm)
{
	if (mutex_lock_interruptible(&current->cred_guard_mutex))
		return -ERESTARTNOINTR;

	bprm->cred = prepare_exec_creds();
	if (likely(bprm->cred))
		return 0;

	mutex_unlock(&current->cred_guard_mutex);
	return -ENOMEM;
}

void free_bprm(struct linux_binprm *bprm)
{
	free_arg_pages(bprm);
	if (bprm->cred) {
		mutex_unlock(&current->cred_guard_mutex);
		abort_creds(bprm->cred);
	}
	kfree(bprm);
}

/*
 * install the new credentials for this executable
 */
void install_exec_creds(struct linux_binprm *bprm)
{
	security_bprm_committing_creds(bprm);

	commit_creds(bprm->cred);
	bprm->cred = NULL;
	/*
	 * cred_guard_mutex must be held at least to this point to prevent
	 * ptrace_attach() from altering our determination of the task's
	 * credentials; any time after this it may be unlocked.
	 */
	security_bprm_committed_creds(bprm);
	mutex_unlock(&current->cred_guard_mutex);
}
EXPORT_SYMBOL(install_exec_creds);

/*
 * determine how safe it is to execute the proposed program
 * - the caller must hold current->cred_guard_mutex to protect against
 *   PTRACE_ATTACH
 */
int check_unsafe_exec(struct linux_binprm *bprm)
{
	struct task_struct *p = current, *t;
	unsigned n_fs;
	int res = 0;

	bprm->unsafe = tracehook_unsafe_exec(p);

	n_fs = 1;
	write_lock(&p->fs->lock);
	rcu_read_lock();
	for (t = next_thread(p); t != p; t = next_thread(t)) {
		if (t->fs == p->fs)
			n_fs++;
	}
	rcu_read_unlock();

	if (p->fs->users > n_fs) {
		bprm->unsafe |= LSM_UNSAFE_SHARE;
	} else {
		res = -EAGAIN;
		if (!p->fs->in_exec) {
			p->fs->in_exec = 1;
			res = 1;
		}
	}
	write_unlock(&p->fs->lock);

	return res;
}

/* 
 * Fill the binprm structure from the inode. 
 * Check permissions, then read the first 128 (BINPRM_BUF_SIZE) bytes
 *
 * This may be called multiple times for binary chains (scripts for example).
 */
int prepare_binprm(struct linux_binprm *bprm)
{
	umode_t mode;
	struct inode * inode = bprm->file->f_path.dentry->d_inode;
	int retval;

	mode = inode->i_mode;
	if (bprm->file->f_op == NULL)
		return -EACCES;

	/* clear any previous set[ug]id data from a previous binary */
	bprm->cred->euid = current_euid();
	bprm->cred->egid = current_egid();

	if (!(bprm->file->f_path.mnt->mnt_flags & MNT_NOSUID)) {
		/* Set-uid? */
		if (mode & S_ISUID) {
			bprm->per_clear |= PER_CLEAR_ON_SETID;
			bprm->cred->euid = inode->i_uid;
		}

		/* Set-gid? */
		/*
		 * If setgid is set but no group execute bit then this
		 * is a candidate for mandatory locking, not a setgid
		 * executable.
		 */
		if ((mode & (S_ISGID | S_IXGRP)) == (S_ISGID | S_IXGRP)) {
			bprm->per_clear |= PER_CLEAR_ON_SETID;
			bprm->cred->egid = inode->i_gid;
		}
	}

	/* fill in binprm security blob */
	retval = security_bprm_set_creds(bprm);
	if (retval)
		return retval;
	bprm->cred_prepared = 1;

	memset(bprm->buf, 0, BINPRM_BUF_SIZE);
	return kernel_read(bprm->file, 0, bprm->buf, BINPRM_BUF_SIZE);
}

EXPORT_SYMBOL(prepare_binprm);

/*
 * Arguments are '\0' separated strings found at the location bprm->p
 * points to; chop off the first by relocating brpm->p to right after
 * the first '\0' encountered.
 */
int remove_arg_zero(struct linux_binprm *bprm)
{
	int ret = 0;
	unsigned long offset;
	char *kaddr;
	struct page *page;

	if (!bprm->argc)
		return 0;

	do {
		offset = bprm->p & ~PAGE_MASK;
		page = get_arg_page(bprm, bprm->p, 0);
		if (!page) {
			ret = -EFAULT;
			goto out;
		}
		kaddr = kmap_atomic(page, KM_USER0);

		for (; offset < PAGE_SIZE && kaddr[offset];
				offset++, bprm->p++)
			;

		kunmap_atomic(kaddr, KM_USER0);
		put_arg_page(page);

		if (offset == PAGE_SIZE)
			free_arg_page(bprm, (bprm->p >> PAGE_SHIFT) - 1);
	} while (offset == PAGE_SIZE);

	bprm->p++;
	bprm->argc--;
	ret = 0;

out:
	return ret;
}
EXPORT_SYMBOL(remove_arg_zero);

/*
 * cycle the list of binary formats handler, until one recognizes the image
 */
int search_binary_handler(struct linux_binprm *bprm,struct pt_regs *regs)
{
	unsigned int depth = bprm->recursion_depth;
	int try,retval;
	struct linux_binfmt *fmt;

	retval = security_bprm_check(bprm);
	if (retval)
		return retval;

	/* kernel module loader fixup */
	/* so we don't try to load run modprobe in kernel space. */
	set_fs(USER_DS);

	retval = audit_bprm(bprm);
	if (retval)
		return retval;

	retval = -ENOENT;
	for (try=0; try<2; try++) {
		read_lock(&binfmt_lock);
		list_for_each_entry(fmt, &formats, lh) {
			int (*fn)(struct linux_binprm *, struct pt_regs *) = fmt->load_binary;
			if (!fn)
				continue;
			if (!try_module_get(fmt->module))
				continue;
			read_unlock(&binfmt_lock);
			retval = fn(bprm, regs);
			/*
			 * Restore the depth counter to its starting value
			 * in this call, so we don't have to rely on every
			 * load_binary function to restore it on return.
			 */
			bprm->recursion_depth = depth;
			if (retval >= 0) {
				if (depth == 0)
					tracehook_report_exec(fmt, bprm, regs);
				put_binfmt(fmt);
				allow_write_access(bprm->file);
				if (bprm->file)
					fput(bprm->file);
				bprm->file = NULL;
				current->did_exec = 1;
				proc_exec_connector(current);
				return retval;
			}
			read_lock(&binfmt_lock);
			put_binfmt(fmt);
			if (retval != -ENOEXEC || bprm->mm == NULL)
				break;
			if (!bprm->file) {
				read_unlock(&binfmt_lock);
				return retval;
			}
		}
		read_unlock(&binfmt_lock);
		if (retval != -ENOEXEC || bprm->mm == NULL) {
			break;
#ifdef CONFIG_MODULES
		} else {
#define printable(c) (((c)=='\t') || ((c)=='\n') || (0x20<=(c) && (c)<=0x7e))
			if (printable(bprm->buf[0]) &&
			    printable(bprm->buf[1]) &&
			    printable(bprm->buf[2]) &&
			    printable(bprm->buf[3]))
				break; /* -ENOEXEC */
			request_module("binfmt-%04x", *(unsigned short *)(&bprm->buf[2]));
#endif
		}
	}
	return retval;
}

EXPORT_SYMBOL(search_binary_handler);

/*
 * sys_execve() executes a new program.
 */
int do_execve(char * filename,
	char __user *__user *argv,
	char __user *__user *envp,
	struct pt_regs * regs)
{
	struct linux_binprm *bprm;
	struct file *file;
	struct files_struct *displaced;
	bool clear_in_exec;
	int retval;

	retval = unshare_files(&displaced);
	if (retval)
		goto out_ret;

	retval = -ENOMEM;
	bprm = kzalloc(sizeof(*bprm), GFP_KERNEL);
	if (!bprm)
		goto out_files;

	retval = prepare_bprm_creds(bprm);
	if (retval)
		goto out_free;

	retval = check_unsafe_exec(bprm);
	if (retval < 0)
		goto out_free;
	clear_in_exec = retval;
	current->in_execve = 1;

	file = open_exec(filename);
	retval = PTR_ERR(file);
	if (IS_ERR(file))
		goto out_unmark;

	sched_exec();

	bprm->file = file;
	bprm->filename = filename;
	bprm->interp = filename;

	retval = bprm_mm_init(bprm);
	if (retval)
		goto out_file;

	bprm->argc = count(argv, MAX_ARG_STRINGS);
	if ((retval = bprm->argc) < 0)
		goto out;

	bprm->envc = count(envp, MAX_ARG_STRINGS);
	if ((retval = bprm->envc) < 0)
		goto out;

	retval = prepare_binprm(bprm);
	if (retval < 0)
		goto out;

	retval = copy_strings_kernel(1, &bprm->filename, bprm);
	if (retval < 0)
		goto out;

	bprm->exec = bprm->p;
	retval = copy_strings(bprm->envc, envp, bprm);
	if (retval < 0)
		goto out;

	retval = copy_strings(bprm->argc, argv, bprm);
	if (retval < 0)
		goto out;

	current->flags &= ~PF_KTHREAD;
	retval = search_binary_handler(bprm,regs);
	if (retval < 0)
		goto out;

	current->stack_start = current->mm->start_stack;

	trace_fs_exec(filename);
	/* execve succeeded */
	current->fs->in_exec = 0;
	current->in_execve = 0;
	acct_update_integrals(current);
	free_bprm(bprm);
	if (displaced)
		put_files_struct(displaced);
	return retval;

out:
	if (bprm->mm)
		mmput (bprm->mm);

out_file:
	if (bprm->file) {
		allow_write_access(bprm->file);
		fput(bprm->file);
	}

out_unmark:
	if (clear_in_exec)
		current->fs->in_exec = 0;
	current->in_execve = 0;

out_free:
	free_bprm(bprm);

out_files:
	if (displaced)
		reset_files_struct(displaced);
out_ret:
	return retval;
}

void set_binfmt(struct linux_binfmt *new)
{
	struct mm_struct *mm = current->mm;

	if (mm->binfmt)
		module_put(mm->binfmt->module);

	mm->binfmt = new;
	if (new)
		__module_get(new->module);
}

EXPORT_SYMBOL(set_binfmt);

/* format_corename will inspect the pattern parameter, and output a
 * name into corename, which must have space for at least
 * CORENAME_MAX_SIZE bytes plus one byte for the zero terminator.
 */
static int format_corename(char *corename, long signr)
{
	const struct cred *cred = current_cred();
	const char *pat_ptr = core_pattern;
	int ispipe = (*pat_ptr == '|');
	char *out_ptr = corename;
	char *const out_end = corename + CORENAME_MAX_SIZE;
	int rc;
	int pid_in_pattern = 0;

	/* Repeat as long as we have more pattern to process and more output
	   space */
	while (*pat_ptr) {
		if (*pat_ptr != '%') {
			if (out_ptr == out_end)
				goto out;
			*out_ptr++ = *pat_ptr++;
		} else {
			switch (*++pat_ptr) {
			case 0:
				goto out;
			/* Double percent, output one percent */
			case '%':
				if (out_ptr == out_end)
					goto out;
				*out_ptr++ = '%';
				break;
			/* pid */
			case 'p':
				pid_in_pattern = 1;
				rc = snprintf(out_ptr, out_end - out_ptr,
					      "%d", task_tgid_vnr(current));
				if (rc > out_end - out_ptr)
					goto out;
				out_ptr += rc;
				break;
			/* uid */
			case 'u':
				rc = snprintf(out_ptr, out_end - out_ptr,
					      "%d", cred->uid);
				if (rc > out_end - out_ptr)
					goto out;
				out_ptr += rc;
				break;
			/* gid */
			case 'g':
				rc = snprintf(out_ptr, out_end - out_ptr,
					      "%d", cred->gid);
				if (rc > out_end - out_ptr)
					goto out;
				out_ptr += rc;
				break;
			/* signal that caused the coredump */
			case 's':
				rc = snprintf(out_ptr, out_end - out_ptr,
					      "%ld", signr);
				if (rc > out_end - out_ptr)
					goto out;
				out_ptr += rc;
				break;
			/* UNIX time of coredump */
			case 't': {
				struct timeval tv;
				do_gettimeofday(&tv);
				rc = snprintf(out_ptr, out_end - out_ptr,
					      "%lu", tv.tv_sec);
				if (rc > out_end - out_ptr)
					goto out;
				out_ptr += rc;
				break;
			}
			/* hostname */
			case 'h':
				down_read(&uts_sem);
				rc = snprintf(out_ptr, out_end - out_ptr,
					      "%s", utsname()->nodename);
				up_read(&uts_sem);
				if (rc > out_end - out_ptr)
					goto out;
				out_ptr += rc;
				break;
			/* executable */
			case 'e':
				rc = snprintf(out_ptr, out_end - out_ptr,
					      "%s", current->comm);
				if (rc > out_end - out_ptr)
					goto out;
				out_ptr += rc;
				break;
			/* core limit size */
			case 'c':
				rc = snprintf(out_ptr, out_end - out_ptr,
					      "%lu", rlimit(RLIMIT_CORE));
				if (rc > out_end - out_ptr)
					goto out;
				out_ptr += rc;
				break;
			default:
				break;
			}
			++pat_ptr;
		}
	}
	/* Backward compatibility with core_uses_pid:
	 *
	 * If core_pattern does not include a %p (as is the default)
	 * and core_uses_pid is set, then .%pid will be appended to
	 * the filename. Do not do this for piped commands. */
	if (!ispipe && !pid_in_pattern && core_uses_pid) {
		rc = snprintf(out_ptr, out_end - out_ptr,
			      ".%d", task_tgid_vnr(current));
		if (rc > out_end - out_ptr)
			goto out;
		out_ptr += rc;
	}
out:
	*out_ptr = 0;
	return ispipe;
}

static int zap_process(struct task_struct *start)
{
	struct task_struct *t;
	int nr = 0;

	start->signal->flags = SIGNAL_GROUP_EXIT;
	start->signal->group_stop_count = 0;

	t = start;
	do {
		if (t != current && t->mm) {
			sigaddset(&t->pending.signal, SIGKILL);
			signal_wake_up(t, 1);
			nr++;
		}
	} while_each_thread(start, t);

	return nr;
}

static inline int zap_threads(struct task_struct *tsk, struct mm_struct *mm,
				struct core_state *core_state, int exit_code)
{
	struct task_struct *g, *p;
	unsigned long flags;
	int nr = -EAGAIN;

	spin_lock_irq(&tsk->sighand->siglock);
	if (!signal_group_exit(tsk->signal)) {
		mm->core_state = core_state;
		tsk->signal->group_exit_code = exit_code;
		nr = zap_process(tsk);
	}
	spin_unlock_irq(&tsk->sighand->siglock);
	if (unlikely(nr < 0))
		return nr;

	if (atomic_read(&mm->mm_users) == nr + 1)
		goto done;
	/*
	 * We should find and kill all tasks which use this mm, and we should
	 * count them correctly into ->nr_threads. We don't take tasklist
	 * lock, but this is safe wrt:
	 *
	 * fork:
	 *	None of sub-threads can fork after zap_process(leader). All
	 *	processes which were created before this point should be
	 *	visible to zap_threads() because copy_process() adds the new
	 *	process to the tail of init_task.tasks list, and lock/unlock
	 *	of ->siglock provides a memory barrier.
	 *
	 * do_exit:
	 *	The caller holds mm->mmap_sem. This means that the task which
	 *	uses this mm can't pass exit_mm(), so it can't exit or clear
	 *	its ->mm.
	 *
	 * de_thread:
	 *	It does list_replace_rcu(&leader->tasks, &current->tasks),
	 *	we must see either old or new leader, this does not matter.
	 *	However, it can change p->sighand, so lock_task_sighand(p)
	 *	must be used. Since p->mm != NULL and we hold ->mmap_sem
	 *	it can't fail.
	 *
	 *	Note also that "g" can be the old leader with ->mm == NULL
	 *	and already unhashed and thus removed from ->thread_group.
	 *	This is OK, __unhash_process()->list_del_rcu() does not
	 *	clear the ->next pointer, we will find the new leader via
	 *	next_thread().
	 */
	rcu_read_lock();
	for_each_process(g) {
		if (g == tsk->group_leader)
			continue;
		if (g->flags & PF_KTHREAD)
			continue;
		p = g;
		do {
			if (p->mm) {
				if (unlikely(p->mm == mm)) {
					lock_task_sighand(p, &flags);
					nr += zap_process(p);
					unlock_task_sighand(p, &flags);
				}
				break;
			}
		} while_each_thread(g, p);
	}
	rcu_read_unlock();
done:
	atomic_set(&core_state->nr_threads, nr);
	return nr;
}

static int coredump_wait(int exit_code, struct core_state *core_state)
{
	struct task_struct *tsk = current;
	struct mm_struct *mm = tsk->mm;
	struct completion *vfork_done;
	int core_waiters;

	init_completion(&core_state->startup);
	core_state->dumper.task = tsk;
	core_state->dumper.next = NULL;
	core_waiters = zap_threads(tsk, mm, core_state, exit_code);
	up_write(&mm->mmap_sem);

	if (unlikely(core_waiters < 0))
		goto fail;

	/*
	 * Make sure nobody is waiting for us to release the VM,
	 * otherwise we can deadlock when we wait on each other
	 */
	vfork_done = tsk->vfork_done;
	if (vfork_done) {
		tsk->vfork_done = NULL;
		complete(vfork_done);
	}

	if (core_waiters)
		wait_for_completion(&core_state->startup);
fail:
	return core_waiters;
}

static void coredump_finish(struct mm_struct *mm)
{
	struct core_thread *curr, *next;
	struct task_struct *task;

	next = mm->core_state->dumper.next;
	while ((curr = next) != NULL) {
		next = curr->next;
		task = curr->task;
		/*
		 * see exit_mm(), curr->task must not see
		 * ->task == NULL before we read ->next.
		 */
		smp_mb();
		curr->task = NULL;
		wake_up_process(task);
	}

	mm->core_state = NULL;
}

/*
 * set_dumpable converts traditional three-value dumpable to two flags and
 * stores them into mm->flags.  It modifies lower two bits of mm->flags, but
 * these bits are not changed atomically.  So get_dumpable can observe the
 * intermediate state.  To avoid doing unexpected behavior, get get_dumpable
 * return either old dumpable or new one by paying attention to the order of
 * modifying the bits.
 *
 * dumpable |   mm->flags (binary)
 * old  new | initial interim  final
 * ---------+-----------------------
 *  0    1  |   00      01      01
 *  0    2  |   00      10(*)   11
 *  1    0  |   01      00      00
 *  1    2  |   01      11      11
 *  2    0  |   11      10(*)   00
 *  2    1  |   11      11      01
 *
 * (*) get_dumpable regards interim value of 10 as 11.
 */
void set_dumpable(struct mm_struct *mm, int value)
{
	switch (value) {
	case 0:
		clear_bit(MMF_DUMPABLE, &mm->flags);
		smp_wmb();
		clear_bit(MMF_DUMP_SECURELY, &mm->flags);
		break;
	case 1:
		set_bit(MMF_DUMPABLE, &mm->flags);
		smp_wmb();
		clear_bit(MMF_DUMP_SECURELY, &mm->flags);
		break;
	case 2:
		set_bit(MMF_DUMP_SECURELY, &mm->flags);
		smp_wmb();
		set_bit(MMF_DUMPABLE, &mm->flags);
		break;
	}
}

int get_dumpable(struct mm_struct *mm)
{
	int ret;

	ret = mm->flags & 0x3;
	return (ret >= 2) ? 2 : ret;
}

static void wait_for_dump_helpers(struct file *file)
{
	struct pipe_inode_info *pipe;

	pipe = file->f_path.dentry->d_inode->i_pipe;

	pipe_lock(pipe);
	pipe->readers++;
	pipe->writers--;

	while ((pipe->readers > 1) && (!signal_pending(current))) {
		wake_up_interruptible_sync(&pipe->wait);
		kill_fasync(&pipe->fasync_readers, SIGIO, POLL_IN);
		pipe_wait(pipe);
	}

	pipe->readers--;
	pipe->writers++;
	pipe_unlock(pipe);

}


void do_coredump(long signr, int exit_code, struct pt_regs *regs)
{
	struct core_state core_state;
	char corename[CORENAME_MAX_SIZE + 1];
	struct mm_struct *mm = current->mm;
	struct linux_binfmt * binfmt;
	struct inode * inode;
	const struct cred *old_cred;
	struct cred *cred;
	int retval = 0;
	int flag = 0;
	int ispipe = 0;
<<<<<<< HEAD
	unsigned long core_limit = rlimit(RLIMIT_CORE);
=======
>>>>>>> 92dcffb9
	char **helper_argv = NULL;
	int helper_argc = 0;
	int dump_count = 0;
	static atomic_t core_dump_count = ATOMIC_INIT(0);
	struct coredump_params cprm = {
		.signr = signr,
		.regs = regs,
		.limit = current->signal->rlim[RLIMIT_CORE].rlim_cur,
	};

	audit_core_dumps(signr);

	binfmt = mm->binfmt;
	if (!binfmt || !binfmt->core_dump)
		goto fail;

	cred = prepare_creds();
	if (!cred) {
		retval = -ENOMEM;
		goto fail;
	}

	down_write(&mm->mmap_sem);
	/*
	 * If another thread got here first, or we are not dumpable, bail out.
	 */
	if (mm->core_state || !get_dumpable(mm)) {
		up_write(&mm->mmap_sem);
		put_cred(cred);
		goto fail;
	}

	/*
	 *	We cannot trust fsuid as being the "true" uid of the
	 *	process nor do we know its entire history. We only know it
	 *	was tainted so we dump it as root in mode 2.
	 */
	if (get_dumpable(mm) == 2) {	/* Setuid core dump mode */
		flag = O_EXCL;		/* Stop rewrite attacks */
		cred->fsuid = 0;	/* Dump root private */
	}

	retval = coredump_wait(exit_code, &core_state);
	if (retval < 0) {
		put_cred(cred);
		goto fail;
	}

	old_cred = override_creds(cred);

	/*
	 * Clear any false indication of pending signals that might
	 * be seen by the filesystem code called to write the core file.
	 */
	clear_thread_flag(TIF_SIGPENDING);

	/*
	 * lock_kernel() because format_corename() is controlled by sysctl, which
	 * uses lock_kernel()
	 */
 	lock_kernel();
	ispipe = format_corename(corename, signr);
	unlock_kernel();

	if ((!ispipe) && (cprm.limit < binfmt->min_coredump))
		goto fail_unlock;

 	if (ispipe) {
		if (cprm.limit == 0) {
			/*
			 * Normally core limits are irrelevant to pipes, since
			 * we're not writing to the file system, but we use
			 * cprm.limit of 0 here as a speacial value. Any
			 * non-zero limit gets set to RLIM_INFINITY below, but
			 * a limit of 0 skips the dump.  This is a consistent
			 * way to catch recursive crashes.  We can still crash
			 * if the core_pattern binary sets RLIM_CORE =  !0
			 * but it runs as root, and can do lots of stupid things
			 * Note that we use task_tgid_vnr here to grab the pid
			 * of the process group leader.  That way we get the
			 * right pid if a thread in a multi-threaded
			 * core_pattern process dies.
			 */
			printk(KERN_WARNING
				"Process %d(%s) has RLIMIT_CORE set to 0\n",
				task_tgid_vnr(current), current->comm);
			printk(KERN_WARNING "Aborting core\n");
			goto fail_unlock;
		}

		dump_count = atomic_inc_return(&core_dump_count);
		if (core_pipe_limit && (core_pipe_limit < dump_count)) {
			printk(KERN_WARNING "Pid %d(%s) over core_pipe_limit\n",
			       task_tgid_vnr(current), current->comm);
			printk(KERN_WARNING "Skipping core dump\n");
			goto fail_dropcount;
		}

		helper_argv = argv_split(GFP_KERNEL, corename+1, &helper_argc);
		if (!helper_argv) {
			printk(KERN_WARNING "%s failed to allocate memory\n",
			       __func__);
			goto fail_dropcount;
		}

		cprm.limit = RLIM_INFINITY;

		/* SIGPIPE can happen, but it's just never processed */
		if (call_usermodehelper_pipe(helper_argv[0], helper_argv, NULL,
				&cprm.file)) {
 			printk(KERN_INFO "Core dump to %s pipe failed\n",
			       corename);
			goto fail_dropcount;
 		}
 	} else
		cprm.file = filp_open(corename,
				 O_CREAT | 2 | O_NOFOLLOW | O_LARGEFILE | flag,
				 0600);
	if (IS_ERR(cprm.file))
		goto fail_dropcount;
	inode = cprm.file->f_path.dentry->d_inode;
	if (inode->i_nlink > 1)
		goto close_fail;	/* multiple links - don't dump */
	if (!ispipe && d_unhashed(cprm.file->f_path.dentry))
		goto close_fail;

	/* AK: actually i see no reason to not allow this for named pipes etc.,
	   but keep the previous behaviour for now. */
	if (!ispipe && !S_ISREG(inode->i_mode))
		goto close_fail;
	/*
	 * Dont allow local users get cute and trick others to coredump
	 * into their pre-created files:
	 */
	if (inode->i_uid != current_fsuid())
		goto close_fail;
	if (!cprm.file->f_op)
		goto close_fail;
	if (!cprm.file->f_op->write)
		goto close_fail;
	if (!ispipe &&
	    do_truncate(cprm.file->f_path.dentry, 0, 0, cprm.file) != 0)
		goto close_fail;

	retval = binfmt->core_dump(&cprm);

	if (retval)
		current->signal->group_exit_code |= 0x80;
close_fail:
	if (ispipe && core_pipe_limit)
		wait_for_dump_helpers(cprm.file);
	filp_close(cprm.file, NULL);
fail_dropcount:
	if (dump_count)
		atomic_dec(&core_dump_count);
fail_unlock:
	if (helper_argv)
		argv_free(helper_argv);

	revert_creds(old_cred);
	put_cred(cred);
	coredump_finish(mm);
fail:
	return;
}<|MERGE_RESOLUTION|>--- conflicted
+++ resolved
@@ -1523,7 +1523,7 @@
 			/* core limit size */
 			case 'c':
 				rc = snprintf(out_ptr, out_end - out_ptr,
-					      "%lu", rlimit(RLIMIT_CORE));
+					"%lu", rlimit(RLIMIT_CORE));
 				if (rc > out_end - out_ptr)
 					goto out;
 				out_ptr += rc;
@@ -1781,10 +1781,6 @@
 	int retval = 0;
 	int flag = 0;
 	int ispipe = 0;
-<<<<<<< HEAD
-	unsigned long core_limit = rlimit(RLIMIT_CORE);
-=======
->>>>>>> 92dcffb9
 	char **helper_argv = NULL;
 	int helper_argc = 0;
 	int dump_count = 0;
@@ -1792,7 +1788,7 @@
 	struct coredump_params cprm = {
 		.signr = signr,
 		.regs = regs,
-		.limit = current->signal->rlim[RLIMIT_CORE].rlim_cur,
+		.limit = rlimit(RLIMIT_CORE),
 	};
 
 	audit_core_dumps(signr);
