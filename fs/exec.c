/*
 *  linux/fs/exec.c
 *
 *  Copyright (C) 1991, 1992  Linus Torvalds
 */

/*
 * #!-checking implemented by tytso.
 */
/*
 * Demand-loading implemented 01.12.91 - no need to read anything but
 * the header into memory. The inode of the executable is put into
 * "current->executable", and page faults do the actual loading. Clean.
 *
 * Once more I can proudly say that linux stood up to being changed: it
 * was less than 2 hours work to get demand-loading completely implemented.
 *
 * Demand loading changed July 1993 by Eric Youngdale.   Use mmap instead,
 * current->executable is only used by the procfs.  This allows a dispatch
 * table to check for several different types  of binary formats.  We keep
 * trying until we recognize the file or we run out of supported binary
 * formats. 
 */

#include <linux/slab.h>
#include <linux/file.h>
#include <linux/mman.h>
#include <linux/a.out.h>
#include <linux/stat.h>
#include <linux/fcntl.h>
#include <linux/smp_lock.h>
#include <linux/init.h>
#include <linux/pagemap.h>
#include <linux/highmem.h>
#include <linux/spinlock.h>
#include <linux/key.h>
#include <linux/personality.h>
#include <linux/binfmts.h>
#include <linux/swap.h>
#include <linux/utsname.h>
#include <linux/pid_namespace.h>
#include <linux/module.h>
#include <linux/namei.h>
#include <linux/proc_fs.h>
#include <linux/ptrace.h>
#include <linux/mount.h>
#include <linux/security.h>
#include <linux/syscalls.h>
#include <linux/rmap.h>
#include <linux/tsacct_kern.h>
#include <linux/cn_proc.h>
#include <linux/audit.h>

#include <asm/uaccess.h>
#include <asm/mmu_context.h>
#include <asm/tlb.h>

#ifdef CONFIG_KMOD
#include <linux/kmod.h>
#endif

int core_uses_pid;
char core_pattern[CORENAME_MAX_SIZE] = "core";
int suid_dumpable = 0;

EXPORT_SYMBOL(suid_dumpable);
/* The maximal length of core_pattern is also specified in sysctl.c */

static struct linux_binfmt *formats;
static DEFINE_RWLOCK(binfmt_lock);

int register_binfmt(struct linux_binfmt * fmt)
{
	struct linux_binfmt ** tmp = &formats;

	if (!fmt)
		return -EINVAL;
	if (fmt->next)
		return -EBUSY;
	write_lock(&binfmt_lock);
	while (*tmp) {
		if (fmt == *tmp) {
			write_unlock(&binfmt_lock);
			return -EBUSY;
		}
		tmp = &(*tmp)->next;
	}
	fmt->next = formats;
	formats = fmt;
	write_unlock(&binfmt_lock);
	return 0;	
}

EXPORT_SYMBOL(register_binfmt);

int unregister_binfmt(struct linux_binfmt * fmt)
{
	struct linux_binfmt ** tmp = &formats;

	write_lock(&binfmt_lock);
	while (*tmp) {
		if (fmt == *tmp) {
			*tmp = fmt->next;
			fmt->next = NULL;
			write_unlock(&binfmt_lock);
			return 0;
		}
		tmp = &(*tmp)->next;
	}
	write_unlock(&binfmt_lock);
	return -EINVAL;
}

EXPORT_SYMBOL(unregister_binfmt);

static inline void put_binfmt(struct linux_binfmt * fmt)
{
	module_put(fmt->module);
}

/*
 * Note that a shared library must be both readable and executable due to
 * security reasons.
 *
 * Also note that we take the address to load from from the file itself.
 */
asmlinkage long sys_uselib(const char __user * library)
{
	struct file * file;
	struct nameidata nd;
	int error;

	error = __user_path_lookup_open(library, LOOKUP_FOLLOW, &nd, FMODE_READ|FMODE_EXEC);
	if (error)
		goto out;

	error = -EACCES;
	if (nd.mnt->mnt_flags & MNT_NOEXEC)
		goto exit;
	error = -EINVAL;
	if (!S_ISREG(nd.dentry->d_inode->i_mode))
		goto exit;

	error = vfs_permission(&nd, MAY_READ | MAY_EXEC);
	if (error)
		goto exit;

	file = nameidata_to_filp(&nd, O_RDONLY);
	error = PTR_ERR(file);
	if (IS_ERR(file))
		goto out;

	error = -ENOEXEC;
	if(file->f_op) {
		struct linux_binfmt * fmt;

		read_lock(&binfmt_lock);
		for (fmt = formats ; fmt ; fmt = fmt->next) {
			if (!fmt->load_shlib)
				continue;
			if (!try_module_get(fmt->module))
				continue;
			read_unlock(&binfmt_lock);
			error = fmt->load_shlib(file);
			read_lock(&binfmt_lock);
			put_binfmt(fmt);
			if (error != -ENOEXEC)
				break;
		}
		read_unlock(&binfmt_lock);
	}
	fput(file);
out:
  	return error;
exit:
	release_open_intent(&nd);
	path_release(&nd);
	goto out;
}

#ifdef CONFIG_MMU

static struct page *get_arg_page(struct linux_binprm *bprm, unsigned long pos,
		int write)
{
	struct page *page;
	int ret;

#ifdef CONFIG_STACK_GROWSUP
	if (write) {
		ret = expand_stack_downwards(bprm->vma, pos);
		if (ret < 0)
			return NULL;
	}
#endif
	ret = get_user_pages(current, bprm->mm, pos,
			1, write, 1, &page, NULL);
	if (ret <= 0)
		return NULL;

	if (write) {
		struct rlimit *rlim = current->signal->rlim;
		unsigned long size = bprm->vma->vm_end - bprm->vma->vm_start;

		/*
		 * Limit to 1/4-th the stack size for the argv+env strings.
		 * This ensures that:
		 *  - the remaining binfmt code will not run out of stack space,
		 *  - the program will have a reasonable amount of stack left
		 *    to work from.
		 */
		if (size > rlim[RLIMIT_STACK].rlim_cur / 4) {
			put_page(page);
			return NULL;
		}
	}

	return page;
}

static void put_arg_page(struct page *page)
{
	put_page(page);
}

static void free_arg_page(struct linux_binprm *bprm, int i)
{
}

static void free_arg_pages(struct linux_binprm *bprm)
{
}

static void flush_arg_page(struct linux_binprm *bprm, unsigned long pos,
		struct page *page)
{
	flush_cache_page(bprm->vma, pos, page_to_pfn(page));
}

static int __bprm_mm_init(struct linux_binprm *bprm)
{
	int err = -ENOMEM;
	struct vm_area_struct *vma = NULL;
	struct mm_struct *mm = bprm->mm;

	bprm->vma = vma = kmem_cache_zalloc(vm_area_cachep, GFP_KERNEL);
	if (!vma)
		goto err;

	down_write(&mm->mmap_sem);
	vma->vm_mm = mm;

	/*
	 * Place the stack at the largest stack address the architecture
	 * supports. Later, we'll move this to an appropriate place. We don't
	 * use STACK_TOP because that can depend on attributes which aren't
	 * configured yet.
	 */
	vma->vm_end = STACK_TOP_MAX;
	vma->vm_start = vma->vm_end - PAGE_SIZE;

	vma->vm_flags = VM_STACK_FLAGS;
	vma->vm_page_prot = protection_map[vma->vm_flags & 0x7];
	err = insert_vm_struct(mm, vma);
	if (err) {
		up_write(&mm->mmap_sem);
		goto err;
	}

	mm->stack_vm = mm->total_vm = 1;
	up_write(&mm->mmap_sem);

	bprm->p = vma->vm_end - sizeof(void *);

	return 0;

err:
	if (vma) {
		bprm->vma = NULL;
		kmem_cache_free(vm_area_cachep, vma);
	}

	return err;
}

static bool valid_arg_len(struct linux_binprm *bprm, long len)
{
	return len <= MAX_ARG_STRLEN;
}

#else

static struct page *get_arg_page(struct linux_binprm *bprm, unsigned long pos,
		int write)
{
	struct page *page;

	page = bprm->page[pos / PAGE_SIZE];
	if (!page && write) {
		page = alloc_page(GFP_HIGHUSER|__GFP_ZERO);
		if (!page)
			return NULL;
		bprm->page[pos / PAGE_SIZE] = page;
	}

	return page;
}

static void put_arg_page(struct page *page)
{
}

static void free_arg_page(struct linux_binprm *bprm, int i)
{
	if (bprm->page[i]) {
		__free_page(bprm->page[i]);
		bprm->page[i] = NULL;
	}
}

static void free_arg_pages(struct linux_binprm *bprm)
{
	int i;

	for (i = 0; i < MAX_ARG_PAGES; i++)
		free_arg_page(bprm, i);
}

static void flush_arg_page(struct linux_binprm *bprm, unsigned long pos,
		struct page *page)
{
}

static int __bprm_mm_init(struct linux_binprm *bprm)
{
	bprm->p = PAGE_SIZE * MAX_ARG_PAGES - sizeof(void *);
	return 0;
}

static bool valid_arg_len(struct linux_binprm *bprm, long len)
{
	return len <= bprm->p;
}

#endif /* CONFIG_MMU */

/*
 * Create a new mm_struct and populate it with a temporary stack
 * vm_area_struct.  We don't have enough context at this point to set the stack
 * flags, permissions, and offset, so we use temporary values.  We'll update
 * them later in setup_arg_pages().
 */
int bprm_mm_init(struct linux_binprm *bprm)
{
	int err;
	struct mm_struct *mm = NULL;

	bprm->mm = mm = mm_alloc();
	err = -ENOMEM;
	if (!mm)
		goto err;

	err = init_new_context(current, mm);
	if (err)
		goto err;

	err = __bprm_mm_init(bprm);
	if (err)
		goto err;

	return 0;

err:
	if (mm) {
		bprm->mm = NULL;
		mmdrop(mm);
	}

	return err;
}

/*
 * count() counts the number of strings in array ARGV.
 */
static int count(char __user * __user * argv, int max)
{
	int i = 0;

	if (argv != NULL) {
		for (;;) {
			char __user * p;

			if (get_user(p, argv))
				return -EFAULT;
			if (!p)
				break;
			argv++;
			if(++i > max)
				return -E2BIG;
			cond_resched();
		}
	}
	return i;
}

/*
 * 'copy_strings()' copies argument/environment strings from the old
 * processes's memory to the new process's stack.  The call to get_user_pages()
 * ensures the destination page is created and not swapped out.
 */
static int copy_strings(int argc, char __user * __user * argv,
			struct linux_binprm *bprm)
{
	struct page *kmapped_page = NULL;
	char *kaddr = NULL;
	unsigned long kpos = 0;
	int ret;

	while (argc-- > 0) {
		char __user *str;
		int len;
		unsigned long pos;

		if (get_user(str, argv+argc) ||
				!(len = strnlen_user(str, MAX_ARG_STRLEN))) {
			ret = -EFAULT;
			goto out;
		}

		if (!valid_arg_len(bprm, len)) {
			ret = -E2BIG;
			goto out;
		}

		/* We're going to work our way backwords. */
		pos = bprm->p;
		str += len;
		bprm->p -= len;

		while (len > 0) {
			int offset, bytes_to_copy;

			offset = pos % PAGE_SIZE;
			if (offset == 0)
				offset = PAGE_SIZE;

			bytes_to_copy = offset;
			if (bytes_to_copy > len)
				bytes_to_copy = len;

			offset -= bytes_to_copy;
			pos -= bytes_to_copy;
			str -= bytes_to_copy;
			len -= bytes_to_copy;

			if (!kmapped_page || kpos != (pos & PAGE_MASK)) {
				struct page *page;

				page = get_arg_page(bprm, pos, 1);
				if (!page) {
					ret = -E2BIG;
					goto out;
				}

				if (kmapped_page) {
					flush_kernel_dcache_page(kmapped_page);
					kunmap(kmapped_page);
					put_arg_page(kmapped_page);
				}
				kmapped_page = page;
				kaddr = kmap(kmapped_page);
				kpos = pos & PAGE_MASK;
				flush_arg_page(bprm, kpos, kmapped_page);
			}
			if (copy_from_user(kaddr+offset, str, bytes_to_copy)) {
				ret = -EFAULT;
				goto out;
			}
		}
	}
	ret = 0;
out:
	if (kmapped_page) {
		flush_kernel_dcache_page(kmapped_page);
		kunmap(kmapped_page);
		put_arg_page(kmapped_page);
	}
	return ret;
}

/*
 * Like copy_strings, but get argv and its values from kernel memory.
 */
int copy_strings_kernel(int argc,char ** argv, struct linux_binprm *bprm)
{
	int r;
	mm_segment_t oldfs = get_fs();
	set_fs(KERNEL_DS);
	r = copy_strings(argc, (char __user * __user *)argv, bprm);
	set_fs(oldfs);
	return r;
}
EXPORT_SYMBOL(copy_strings_kernel);

#ifdef CONFIG_MMU

/*
 * During bprm_mm_init(), we create a temporary stack at STACK_TOP_MAX.  Once
 * the binfmt code determines where the new stack should reside, we shift it to
 * its final location.  The process proceeds as follows:
 *
 * 1) Use shift to calculate the new vma endpoints.
 * 2) Extend vma to cover both the old and new ranges.  This ensures the
 *    arguments passed to subsequent functions are consistent.
 * 3) Move vma's page tables to the new range.
 * 4) Free up any cleared pgd range.
 * 5) Shrink the vma to cover only the new range.
 */
static int shift_arg_pages(struct vm_area_struct *vma, unsigned long shift)
{
	struct mm_struct *mm = vma->vm_mm;
	unsigned long old_start = vma->vm_start;
	unsigned long old_end = vma->vm_end;
	unsigned long length = old_end - old_start;
	unsigned long new_start = old_start - shift;
	unsigned long new_end = old_end - shift;
	struct mmu_gather *tlb;

	BUG_ON(new_start > new_end);

	/*
	 * ensure there are no vmas between where we want to go
	 * and where we are
	 */
	if (vma != find_vma(mm, new_start))
		return -EFAULT;

	/*
	 * cover the whole range: [new_start, old_end)
	 */
	vma_adjust(vma, new_start, old_end, vma->vm_pgoff, NULL);

	/*
	 * move the page tables downwards, on failure we rely on
	 * process cleanup to remove whatever mess we made.
	 */
	if (length != move_page_tables(vma, old_start,
				       vma, new_start, length))
		return -ENOMEM;

	lru_add_drain();
	tlb = tlb_gather_mmu(mm, 0);
	if (new_end > old_start) {
		/*
		 * when the old and new regions overlap clear from new_end.
		 */
		free_pgd_range(&tlb, new_end, old_end, new_end,
			vma->vm_next ? vma->vm_next->vm_start : 0);
	} else {
		/*
		 * otherwise, clean from old_start; this is done to not touch
		 * the address space in [new_end, old_start) some architectures
		 * have constraints on va-space that make this illegal (IA64) -
		 * for the others its just a little faster.
		 */
		free_pgd_range(&tlb, old_start, old_end, new_end,
			vma->vm_next ? vma->vm_next->vm_start : 0);
	}
	tlb_finish_mmu(tlb, new_end, old_end);

	/*
	 * shrink the vma to just the new range.
	 */
	vma_adjust(vma, new_start, new_end, vma->vm_pgoff, NULL);

	return 0;
}

#define EXTRA_STACK_VM_PAGES	20	/* random */

/*
 * Finalizes the stack vm_area_struct. The flags and permissions are updated,
 * the stack is optionally relocated, and some extra space is added.
 */
int setup_arg_pages(struct linux_binprm *bprm,
		    unsigned long stack_top,
		    int executable_stack)
{
	unsigned long ret;
	unsigned long stack_shift;
	struct mm_struct *mm = current->mm;
	struct vm_area_struct *vma = bprm->vma;
	struct vm_area_struct *prev = NULL;
	unsigned long vm_flags;
	unsigned long stack_base;

#ifdef CONFIG_STACK_GROWSUP
	/* Limit stack size to 1GB */
	stack_base = current->signal->rlim[RLIMIT_STACK].rlim_max;
	if (stack_base > (1 << 30))
		stack_base = 1 << 30;

	/* Make sure we didn't let the argument array grow too large. */
	if (vma->vm_end - vma->vm_start > stack_base)
		return -ENOMEM;

	stack_base = PAGE_ALIGN(stack_top - stack_base);

	stack_shift = vma->vm_start - stack_base;
	mm->arg_start = bprm->p - stack_shift;
	bprm->p = vma->vm_end - stack_shift;
#else
	stack_top = arch_align_stack(stack_top);
	stack_top = PAGE_ALIGN(stack_top);
	stack_shift = vma->vm_end - stack_top;

	bprm->p -= stack_shift;
	mm->arg_start = bprm->p;
#endif

	if (bprm->loader)
		bprm->loader -= stack_shift;
	bprm->exec -= stack_shift;

	down_write(&mm->mmap_sem);
	vm_flags = vma->vm_flags;

	/*
	 * Adjust stack execute permissions; explicitly enable for
	 * EXSTACK_ENABLE_X, disable for EXSTACK_DISABLE_X and leave alone
	 * (arch default) otherwise.
	 */
	if (unlikely(executable_stack == EXSTACK_ENABLE_X))
		vm_flags |= VM_EXEC;
	else if (executable_stack == EXSTACK_DISABLE_X)
		vm_flags &= ~VM_EXEC;
	vm_flags |= mm->def_flags;

	ret = mprotect_fixup(vma, &prev, vma->vm_start, vma->vm_end,
			vm_flags);
	if (ret)
		goto out_unlock;
	BUG_ON(prev != vma);

	/* Move stack pages down in memory. */
	if (stack_shift) {
		ret = shift_arg_pages(vma, stack_shift);
		if (ret) {
			up_write(&mm->mmap_sem);
			return ret;
		}
	}

#ifdef CONFIG_STACK_GROWSUP
	stack_base = vma->vm_end + EXTRA_STACK_VM_PAGES * PAGE_SIZE;
#else
	stack_base = vma->vm_start - EXTRA_STACK_VM_PAGES * PAGE_SIZE;
#endif
	ret = expand_stack(vma, stack_base);
	if (ret)
		ret = -EFAULT;

out_unlock:
	up_write(&mm->mmap_sem);
	return 0;
}
EXPORT_SYMBOL(setup_arg_pages);

#endif /* CONFIG_MMU */

struct file *open_exec(const char *name)
{
	struct nameidata nd;
	int err;
	struct file *file;

	err = path_lookup_open(AT_FDCWD, name, LOOKUP_FOLLOW, &nd, FMODE_READ|FMODE_EXEC);
	file = ERR_PTR(err);

	if (!err) {
		struct inode *inode = nd.dentry->d_inode;
		file = ERR_PTR(-EACCES);
		if (!(nd.mnt->mnt_flags & MNT_NOEXEC) &&
		    S_ISREG(inode->i_mode)) {
			int err = vfs_permission(&nd, MAY_EXEC);
			file = ERR_PTR(err);
			if (!err) {
				file = nameidata_to_filp(&nd, O_RDONLY);
				if (!IS_ERR(file)) {
					err = deny_write_access(file);
					if (err) {
						fput(file);
						file = ERR_PTR(err);
					}
				}
out:
				return file;
			}
		}
		release_open_intent(&nd);
		path_release(&nd);
	}
	goto out;
}

EXPORT_SYMBOL(open_exec);

int kernel_read(struct file *file, unsigned long offset,
	char *addr, unsigned long count)
{
	mm_segment_t old_fs;
	loff_t pos = offset;
	int result;

	old_fs = get_fs();
	set_fs(get_ds());
	/* The cast to a user pointer is valid due to the set_fs() */
	result = vfs_read(file, (void __user *)addr, count, &pos);
	set_fs(old_fs);
	return result;
}

EXPORT_SYMBOL(kernel_read);

static int exec_mmap(struct mm_struct *mm)
{
	struct task_struct *tsk;
	struct mm_struct * old_mm, *active_mm;

	/* Notify parent that we're no longer interested in the old VM */
	tsk = current;
	old_mm = current->mm;
	mm_release(tsk, old_mm);

	if (old_mm) {
		/*
		 * Make sure that if there is a core dump in progress
		 * for the old mm, we get out and die instead of going
		 * through with the exec.  We must hold mmap_sem around
		 * checking core_waiters and changing tsk->mm.  The
		 * core-inducing thread will increment core_waiters for
		 * each thread whose ->mm == old_mm.
		 */
		down_read(&old_mm->mmap_sem);
		if (unlikely(old_mm->core_waiters)) {
			up_read(&old_mm->mmap_sem);
			return -EINTR;
		}
	}
	task_lock(tsk);
	active_mm = tsk->active_mm;
	tsk->mm = mm;
	tsk->active_mm = mm;
	activate_mm(active_mm, mm);
	task_unlock(tsk);
	arch_pick_mmap_layout(mm);
	if (old_mm) {
		up_read(&old_mm->mmap_sem);
		BUG_ON(active_mm != old_mm);
		mmput(old_mm);
		return 0;
	}
	mmdrop(active_mm);
	return 0;
}

/*
 * This function makes sure the current process has its own signal table,
 * so that flush_signal_handlers can later reset the handlers without
 * disturbing other processes.  (Other processes might share the signal
 * table via the CLONE_SIGHAND option to clone().)
 */
static int de_thread(struct task_struct *tsk)
{
	struct signal_struct *sig = tsk->signal;
	struct sighand_struct *newsighand, *oldsighand = tsk->sighand;
	spinlock_t *lock = &oldsighand->siglock;
	struct task_struct *leader = NULL;
	int count;

	/*
	 * If we don't share sighandlers, then we aren't sharing anything
	 * and we can just re-use it all.
	 */
	if (atomic_read(&oldsighand->count) <= 1) {
<<<<<<< HEAD
		BUG_ON(atomic_read(&sig->count) != 1);
		signalfd_detach(tsk);
=======
>>>>>>> 4367388f
		exit_itimers(sig);
		return 0;
	}

	newsighand = kmem_cache_alloc(sighand_cachep, GFP_KERNEL);
	if (!newsighand)
		return -ENOMEM;

	if (thread_group_empty(tsk))
		goto no_thread_group;

	/*
	 * Kill all other threads in the thread group.
	 * We must hold tasklist_lock to call zap_other_threads.
	 */
	read_lock(&tasklist_lock);
	spin_lock_irq(lock);
	if (sig->flags & SIGNAL_GROUP_EXIT) {
		/*
		 * Another group action in progress, just
		 * return so that the signal is processed.
		 */
		spin_unlock_irq(lock);
		read_unlock(&tasklist_lock);
		kmem_cache_free(sighand_cachep, newsighand);
		return -EAGAIN;
	}

	/*
	 * child_reaper ignores SIGKILL, change it now.
	 * Reparenting needs write_lock on tasklist_lock,
	 * so it is safe to do it under read_lock.
	 */
	if (unlikely(tsk->group_leader == child_reaper(tsk)))
		tsk->nsproxy->pid_ns->child_reaper = tsk;

	zap_other_threads(tsk);
	read_unlock(&tasklist_lock);

	/*
	 * Account for the thread group leader hanging around:
	 */
	count = 1;
	if (!thread_group_leader(tsk)) {
		count = 2;
		/*
		 * The SIGALRM timer survives the exec, but needs to point
		 * at us as the new group leader now.  We have a race with
		 * a timer firing now getting the old leader, so we need to
		 * synchronize with any firing (by calling del_timer_sync)
		 * before we can safely let the old group leader die.
		 */
		sig->tsk = tsk;
		spin_unlock_irq(lock);
		if (hrtimer_cancel(&sig->real_timer))
			hrtimer_restart(&sig->real_timer);
		spin_lock_irq(lock);
	}
	while (atomic_read(&sig->count) > count) {
		sig->group_exit_task = tsk;
		sig->notify_count = count;
		__set_current_state(TASK_UNINTERRUPTIBLE);
		spin_unlock_irq(lock);
		schedule();
		spin_lock_irq(lock);
	}
	sig->group_exit_task = NULL;
	sig->notify_count = 0;
	spin_unlock_irq(lock);

	/*
	 * At this point all other threads have exited, all we have to
	 * do is to wait for the thread group leader to become inactive,
	 * and to assume its PID:
	 */
	if (!thread_group_leader(tsk)) {
		/*
		 * Wait for the thread group leader to be a zombie.
		 * It should already be zombie at this point, most
		 * of the time.
		 */
		leader = tsk->group_leader;
		while (leader->exit_state != EXIT_ZOMBIE)
			yield();

		/*
		 * The only record we have of the real-time age of a
		 * process, regardless of execs it's done, is start_time.
		 * All the past CPU time is accumulated in signal_struct
		 * from sister threads now dead.  But in this non-leader
		 * exec, nothing survives from the original leader thread,
		 * whose birth marks the true age of this process now.
		 * When we take on its identity by switching to its PID, we
		 * also take its birthdate (always earlier than our own).
		 */
		tsk->start_time = leader->start_time;

		write_lock_irq(&tasklist_lock);

		BUG_ON(leader->tgid != tsk->tgid);
		BUG_ON(tsk->pid == tsk->tgid);
		/*
		 * An exec() starts a new thread group with the
		 * TGID of the previous thread group. Rehash the
		 * two threads with a switched PID, and release
		 * the former thread group leader:
		 */

		/* Become a process group leader with the old leader's pid.
		 * The old leader becomes a thread of the this thread group.
		 * Note: The old leader also uses this pid until release_task
		 *       is called.  Odd but simple and correct.
		 */
		detach_pid(tsk, PIDTYPE_PID);
		tsk->pid = leader->pid;
		attach_pid(tsk, PIDTYPE_PID,  find_pid(tsk->pid));
		transfer_pid(leader, tsk, PIDTYPE_PGID);
		transfer_pid(leader, tsk, PIDTYPE_SID);
		list_replace_rcu(&leader->tasks, &tsk->tasks);

		tsk->group_leader = tsk;
		leader->group_leader = tsk;

		tsk->exit_signal = SIGCHLD;

		BUG_ON(leader->exit_state != EXIT_ZOMBIE);
		leader->exit_state = EXIT_DEAD;

		write_unlock_irq(&tasklist_lock);
        }

	/*
	 * There may be one thread left which is just exiting,
	 * but it's safe to stop telling the group to kill themselves.
	 */
	sig->flags = 0;

no_thread_group:
	signalfd_detach(tsk);
	exit_itimers(sig);
	if (leader)
		release_task(leader);

	if (atomic_read(&oldsighand->count) == 1) {
		/*
		 * Now that we nuked the rest of the thread group,
		 * it turns out we are not sharing sighand any more either.
		 * So we can just keep it.
		 */
		kmem_cache_free(sighand_cachep, newsighand);
	} else {
		/*
		 * Move our state over to newsighand and switch it in.
		 */
		atomic_set(&newsighand->count, 1);
		memcpy(newsighand->action, oldsighand->action,
		       sizeof(newsighand->action));

		write_lock_irq(&tasklist_lock);
		spin_lock(&oldsighand->siglock);
		spin_lock_nested(&newsighand->siglock, SINGLE_DEPTH_NESTING);

		rcu_assign_pointer(tsk->sighand, newsighand);
		recalc_sigpending();

		spin_unlock(&newsighand->siglock);
		spin_unlock(&oldsighand->siglock);
		write_unlock_irq(&tasklist_lock);

		__cleanup_sighand(oldsighand);
	}

	BUG_ON(!thread_group_leader(tsk));
	return 0;
}
	
/*
 * These functions flushes out all traces of the currently running executable
 * so that a new one can be started
 */

static void flush_old_files(struct files_struct * files)
{
	long j = -1;
	struct fdtable *fdt;

	spin_lock(&files->file_lock);
	for (;;) {
		unsigned long set, i;

		j++;
		i = j * __NFDBITS;
		fdt = files_fdtable(files);
		if (i >= fdt->max_fds)
			break;
		set = fdt->close_on_exec->fds_bits[j];
		if (!set)
			continue;
		fdt->close_on_exec->fds_bits[j] = 0;
		spin_unlock(&files->file_lock);
		for ( ; set ; i++,set >>= 1) {
			if (set & 1) {
				sys_close(i);
			}
		}
		spin_lock(&files->file_lock);

	}
	spin_unlock(&files->file_lock);
}

void get_task_comm(char *buf, struct task_struct *tsk)
{
	/* buf must be at least sizeof(tsk->comm) in size */
	task_lock(tsk);
	strncpy(buf, tsk->comm, sizeof(tsk->comm));
	task_unlock(tsk);
}

void set_task_comm(struct task_struct *tsk, char *buf)
{
	task_lock(tsk);
	strlcpy(tsk->comm, buf, sizeof(tsk->comm));
	task_unlock(tsk);
}

int flush_old_exec(struct linux_binprm * bprm)
{
	char * name;
	int i, ch, retval;
	struct files_struct *files;
	char tcomm[sizeof(current->comm)];

	/*
	 * Make sure we have a private signal table and that
	 * we are unassociated from the previous thread group.
	 */
	retval = de_thread(current);
	if (retval)
		goto out;

	/*
	 * Make sure we have private file handles. Ask the
	 * fork helper to do the work for us and the exit
	 * helper to do the cleanup of the old one.
	 */
	files = current->files;		/* refcounted so safe to hold */
	retval = unshare_files();
	if (retval)
		goto out;
	/*
	 * Release all of the old mmap stuff
	 */
	retval = exec_mmap(bprm->mm);
	if (retval)
		goto mmap_failed;

	bprm->mm = NULL;		/* We're using it now */

	/* This is the point of no return */
	put_files_struct(files);

	current->sas_ss_sp = current->sas_ss_size = 0;

	if (current->euid == current->uid && current->egid == current->gid)
		set_dumpable(current->mm, 1);
	else
		set_dumpable(current->mm, suid_dumpable);

	name = bprm->filename;

	/* Copies the binary name from after last slash */
	for (i=0; (ch = *(name++)) != '\0';) {
		if (ch == '/')
			i = 0; /* overwrite what we wrote */
		else
			if (i < (sizeof(tcomm) - 1))
				tcomm[i++] = ch;
	}
	tcomm[i] = '\0';
	set_task_comm(current, tcomm);

	current->flags &= ~PF_RANDOMIZE;
	flush_thread();

	/* Set the new mm task size. We have to do that late because it may
	 * depend on TIF_32BIT which is only updated in flush_thread() on
	 * some architectures like powerpc
	 */
	current->mm->task_size = TASK_SIZE;

	if (bprm->e_uid != current->euid || bprm->e_gid != current->egid) {
<<<<<<< HEAD
		suid_keys(current);
		current->mm->dumpable = suid_dumpable;
		current->pdeath_signal = 0;
	} else if (file_permission(bprm->file, MAY_READ) ||
			(bprm->interp_flags & BINPRM_FLAGS_ENFORCE_NONDUMP)) {
=======
>>>>>>> 4367388f
		suid_keys(current);
		set_dumpable(current->mm, suid_dumpable);
		current->pdeath_signal = 0;
	} else if (file_permission(bprm->file, MAY_READ) ||
			(bprm->interp_flags & BINPRM_FLAGS_ENFORCE_NONDUMP)) {
		suid_keys(current);
		set_dumpable(current->mm, suid_dumpable);
	}

	/* An exec changes our domain. We are no longer part of the thread
	   group */

	current->self_exec_id++;
			
	flush_signal_handlers(current, 0);
	flush_old_files(current->files);

	return 0;

mmap_failed:
	reset_files_struct(current, files);
out:
	return retval;
}

EXPORT_SYMBOL(flush_old_exec);

/* 
 * Fill the binprm structure from the inode. 
 * Check permissions, then read the first 128 (BINPRM_BUF_SIZE) bytes
 */
int prepare_binprm(struct linux_binprm *bprm)
{
	int mode;
	struct inode * inode = bprm->file->f_path.dentry->d_inode;
	int retval;

	mode = inode->i_mode;
	if (bprm->file->f_op == NULL)
		return -EACCES;

	bprm->e_uid = current->euid;
	bprm->e_gid = current->egid;

	if(!(bprm->file->f_path.mnt->mnt_flags & MNT_NOSUID)) {
		/* Set-uid? */
		if (mode & S_ISUID) {
			current->personality &= ~PER_CLEAR_ON_SETID;
			bprm->e_uid = inode->i_uid;
		}

		/* Set-gid? */
		/*
		 * If setgid is set but no group execute bit then this
		 * is a candidate for mandatory locking, not a setgid
		 * executable.
		 */
		if ((mode & (S_ISGID | S_IXGRP)) == (S_ISGID | S_IXGRP)) {
			current->personality &= ~PER_CLEAR_ON_SETID;
			bprm->e_gid = inode->i_gid;
		}
	}

	/* fill in binprm security blob */
	retval = security_bprm_set(bprm);
	if (retval)
		return retval;

	memset(bprm->buf,0,BINPRM_BUF_SIZE);
	return kernel_read(bprm->file,0,bprm->buf,BINPRM_BUF_SIZE);
}

EXPORT_SYMBOL(prepare_binprm);

static int unsafe_exec(struct task_struct *p)
{
	int unsafe = 0;
	if (p->ptrace & PT_PTRACED) {
		if (p->ptrace & PT_PTRACE_CAP)
			unsafe |= LSM_UNSAFE_PTRACE_CAP;
		else
			unsafe |= LSM_UNSAFE_PTRACE;
	}
	if (atomic_read(&p->fs->count) > 1 ||
	    atomic_read(&p->files->count) > 1 ||
	    atomic_read(&p->sighand->count) > 1)
		unsafe |= LSM_UNSAFE_SHARE;

	return unsafe;
}

void compute_creds(struct linux_binprm *bprm)
{
	int unsafe;

	if (bprm->e_uid != current->uid) {
		suid_keys(current);
		current->pdeath_signal = 0;
	}
	exec_keys(current);

	task_lock(current);
	unsafe = unsafe_exec(current);
	security_bprm_apply_creds(bprm, unsafe);
	task_unlock(current);
	security_bprm_post_apply_creds(bprm);
}
EXPORT_SYMBOL(compute_creds);

/*
 * Arguments are '\0' separated strings found at the location bprm->p
 * points to; chop off the first by relocating brpm->p to right after
 * the first '\0' encountered.
 */
int remove_arg_zero(struct linux_binprm *bprm)
{
	int ret = 0;
	unsigned long offset;
	char *kaddr;
	struct page *page;

	if (!bprm->argc)
		return 0;

	do {
		offset = bprm->p & ~PAGE_MASK;
		page = get_arg_page(bprm, bprm->p, 0);
		if (!page) {
			ret = -EFAULT;
			goto out;
		}
		kaddr = kmap_atomic(page, KM_USER0);

		for (; offset < PAGE_SIZE && kaddr[offset];
				offset++, bprm->p++)
			;

		kunmap_atomic(kaddr, KM_USER0);
		put_arg_page(page);

		if (offset == PAGE_SIZE)
			free_arg_page(bprm, (bprm->p >> PAGE_SHIFT) - 1);
	} while (offset == PAGE_SIZE);

	bprm->p++;
	bprm->argc--;
	ret = 0;

out:
	return ret;
}
EXPORT_SYMBOL(remove_arg_zero);

/*
 * cycle the list of binary formats handler, until one recognizes the image
 */
int search_binary_handler(struct linux_binprm *bprm,struct pt_regs *regs)
{
	int try,retval;
	struct linux_binfmt *fmt;
#ifdef __alpha__
	/* handle /sbin/loader.. */
	{
	    struct exec * eh = (struct exec *) bprm->buf;

	    if (!bprm->loader && eh->fh.f_magic == 0x183 &&
		(eh->fh.f_flags & 0x3000) == 0x3000)
	    {
		struct file * file;
		unsigned long loader;

		allow_write_access(bprm->file);
		fput(bprm->file);
		bprm->file = NULL;

		loader = bprm->vma->vm_end - sizeof(void *);

		file = open_exec("/sbin/loader");
		retval = PTR_ERR(file);
		if (IS_ERR(file))
			return retval;

		/* Remember if the application is TASO.  */
		bprm->sh_bang = eh->ah.entry < 0x100000000UL;

		bprm->file = file;
		bprm->loader = loader;
		retval = prepare_binprm(bprm);
		if (retval<0)
			return retval;
		/* should call search_binary_handler recursively here,
		   but it does not matter */
	    }
	}
#endif
	retval = security_bprm_check(bprm);
	if (retval)
		return retval;

	/* kernel module loader fixup */
	/* so we don't try to load run modprobe in kernel space. */
	set_fs(USER_DS);

	retval = audit_bprm(bprm);
	if (retval)
		return retval;

	retval = -ENOENT;
	for (try=0; try<2; try++) {
		read_lock(&binfmt_lock);
		for (fmt = formats ; fmt ; fmt = fmt->next) {
			int (*fn)(struct linux_binprm *, struct pt_regs *) = fmt->load_binary;
			if (!fn)
				continue;
			if (!try_module_get(fmt->module))
				continue;
			read_unlock(&binfmt_lock);
			retval = fn(bprm, regs);
			if (retval >= 0) {
				put_binfmt(fmt);
				allow_write_access(bprm->file);
				if (bprm->file)
					fput(bprm->file);
				bprm->file = NULL;
				current->did_exec = 1;
				proc_exec_connector(current);
				return retval;
			}
			read_lock(&binfmt_lock);
			put_binfmt(fmt);
			if (retval != -ENOEXEC || bprm->mm == NULL)
				break;
			if (!bprm->file) {
				read_unlock(&binfmt_lock);
				return retval;
			}
		}
		read_unlock(&binfmt_lock);
		if (retval != -ENOEXEC || bprm->mm == NULL) {
			break;
#ifdef CONFIG_KMOD
		}else{
#define printable(c) (((c)=='\t') || ((c)=='\n') || (0x20<=(c) && (c)<=0x7e))
			if (printable(bprm->buf[0]) &&
			    printable(bprm->buf[1]) &&
			    printable(bprm->buf[2]) &&
			    printable(bprm->buf[3]))
				break; /* -ENOEXEC */
			request_module("binfmt-%04x", *(unsigned short *)(&bprm->buf[2]));
#endif
		}
	}
	return retval;
}

EXPORT_SYMBOL(search_binary_handler);

/*
 * sys_execve() executes a new program.
 */
int do_execve(char * filename,
	char __user *__user *argv,
	char __user *__user *envp,
	struct pt_regs * regs)
{
	struct linux_binprm *bprm;
	struct file *file;
	unsigned long env_p;
	int retval;

	retval = -ENOMEM;
	bprm = kzalloc(sizeof(*bprm), GFP_KERNEL);
	if (!bprm)
		goto out_ret;

	file = open_exec(filename);
	retval = PTR_ERR(file);
	if (IS_ERR(file))
		goto out_kfree;

	sched_exec();

	bprm->file = file;
	bprm->filename = filename;
	bprm->interp = filename;

	retval = bprm_mm_init(bprm);
	if (retval)
		goto out_file;

	bprm->argc = count(argv, MAX_ARG_STRINGS);
	if ((retval = bprm->argc) < 0)
		goto out_mm;

	bprm->envc = count(envp, MAX_ARG_STRINGS);
	if ((retval = bprm->envc) < 0)
		goto out_mm;

	retval = security_bprm_alloc(bprm);
	if (retval)
		goto out;

	retval = prepare_binprm(bprm);
	if (retval < 0)
		goto out;

	retval = copy_strings_kernel(1, &bprm->filename, bprm);
	if (retval < 0)
		goto out;

	bprm->exec = bprm->p;
	retval = copy_strings(bprm->envc, envp, bprm);
	if (retval < 0)
		goto out;

	env_p = bprm->p;
	retval = copy_strings(bprm->argc, argv, bprm);
	if (retval < 0)
		goto out;
	bprm->argv_len = env_p - bprm->p;

	retval = search_binary_handler(bprm,regs);
	if (retval >= 0) {
		/* execve success */
		free_arg_pages(bprm);
		security_bprm_free(bprm);
		acct_update_integrals(current);
		kfree(bprm);
		return retval;
	}

out:
	free_arg_pages(bprm);
	if (bprm->security)
		security_bprm_free(bprm);

out_mm:
	if (bprm->mm)
		mmput (bprm->mm);

out_file:
	if (bprm->file) {
		allow_write_access(bprm->file);
		fput(bprm->file);
	}
out_kfree:
	kfree(bprm);

out_ret:
	return retval;
}

int set_binfmt(struct linux_binfmt *new)
{
	struct linux_binfmt *old = current->binfmt;

	if (new) {
		if (!try_module_get(new->module))
			return -1;
	}
	current->binfmt = new;
	if (old)
		module_put(old->module);
	return 0;
}

EXPORT_SYMBOL(set_binfmt);

/* format_corename will inspect the pattern parameter, and output a
 * name into corename, which must have space for at least
 * CORENAME_MAX_SIZE bytes plus one byte for the zero terminator.
 */
static int format_corename(char *corename, const char *pattern, long signr)
{
	const char *pat_ptr = pattern;
	char *out_ptr = corename;
	char *const out_end = corename + CORENAME_MAX_SIZE;
	int rc;
	int pid_in_pattern = 0;
	int ispipe = 0;

	if (*pattern == '|')
		ispipe = 1;

	/* Repeat as long as we have more pattern to process and more output
	   space */
	while (*pat_ptr) {
		if (*pat_ptr != '%') {
			if (out_ptr == out_end)
				goto out;
			*out_ptr++ = *pat_ptr++;
		} else {
			switch (*++pat_ptr) {
			case 0:
				goto out;
			/* Double percent, output one percent */
			case '%':
				if (out_ptr == out_end)
					goto out;
				*out_ptr++ = '%';
				break;
			/* pid */
			case 'p':
				pid_in_pattern = 1;
				rc = snprintf(out_ptr, out_end - out_ptr,
					      "%d", current->tgid);
				if (rc > out_end - out_ptr)
					goto out;
				out_ptr += rc;
				break;
			/* uid */
			case 'u':
				rc = snprintf(out_ptr, out_end - out_ptr,
					      "%d", current->uid);
				if (rc > out_end - out_ptr)
					goto out;
				out_ptr += rc;
				break;
			/* gid */
			case 'g':
				rc = snprintf(out_ptr, out_end - out_ptr,
					      "%d", current->gid);
				if (rc > out_end - out_ptr)
					goto out;
				out_ptr += rc;
				break;
			/* signal that caused the coredump */
			case 's':
				rc = snprintf(out_ptr, out_end - out_ptr,
					      "%ld", signr);
				if (rc > out_end - out_ptr)
					goto out;
				out_ptr += rc;
				break;
			/* UNIX time of coredump */
			case 't': {
				struct timeval tv;
				do_gettimeofday(&tv);
				rc = snprintf(out_ptr, out_end - out_ptr,
					      "%lu", tv.tv_sec);
				if (rc > out_end - out_ptr)
					goto out;
				out_ptr += rc;
				break;
			}
			/* hostname */
			case 'h':
				down_read(&uts_sem);
				rc = snprintf(out_ptr, out_end - out_ptr,
					      "%s", utsname()->nodename);
				up_read(&uts_sem);
				if (rc > out_end - out_ptr)
					goto out;
				out_ptr += rc;
				break;
			/* executable */
			case 'e':
				rc = snprintf(out_ptr, out_end - out_ptr,
					      "%s", current->comm);
				if (rc > out_end - out_ptr)
					goto out;
				out_ptr += rc;
				break;
			default:
				break;
			}
			++pat_ptr;
		}
	}
	/* Backward compatibility with core_uses_pid:
	 *
	 * If core_pattern does not include a %p (as is the default)
	 * and core_uses_pid is set, then .%pid will be appended to
	 * the filename. Do not do this for piped commands. */
	if (!ispipe && !pid_in_pattern
            && (core_uses_pid || atomic_read(&current->mm->mm_users) != 1)) {
		rc = snprintf(out_ptr, out_end - out_ptr,
			      ".%d", current->tgid);
		if (rc > out_end - out_ptr)
			goto out;
		out_ptr += rc;
	}
out:
	*out_ptr = 0;
	return ispipe;
}

static void zap_process(struct task_struct *start)
{
	struct task_struct *t;

	start->signal->flags = SIGNAL_GROUP_EXIT;
	start->signal->group_stop_count = 0;

	t = start;
	do {
		if (t != current && t->mm) {
			t->mm->core_waiters++;
			sigaddset(&t->pending.signal, SIGKILL);
			signal_wake_up(t, 1);
		}
	} while ((t = next_thread(t)) != start);
}

static inline int zap_threads(struct task_struct *tsk, struct mm_struct *mm,
				int exit_code)
{
	struct task_struct *g, *p;
	unsigned long flags;
	int err = -EAGAIN;

	spin_lock_irq(&tsk->sighand->siglock);
	if (!(tsk->signal->flags & SIGNAL_GROUP_EXIT)) {
		tsk->signal->group_exit_code = exit_code;
		zap_process(tsk);
		err = 0;
	}
	spin_unlock_irq(&tsk->sighand->siglock);
	if (err)
		return err;

	if (atomic_read(&mm->mm_users) == mm->core_waiters + 1)
		goto done;

	rcu_read_lock();
	for_each_process(g) {
		if (g == tsk->group_leader)
			continue;

		p = g;
		do {
			if (p->mm) {
				if (p->mm == mm) {
					/*
					 * p->sighand can't disappear, but
					 * may be changed by de_thread()
					 */
					lock_task_sighand(p, &flags);
					zap_process(p);
					unlock_task_sighand(p, &flags);
				}
				break;
			}
		} while ((p = next_thread(p)) != g);
	}
	rcu_read_unlock();
done:
	return mm->core_waiters;
}

static int coredump_wait(int exit_code)
{
	struct task_struct *tsk = current;
	struct mm_struct *mm = tsk->mm;
	struct completion startup_done;
	struct completion *vfork_done;
	int core_waiters;

	init_completion(&mm->core_done);
	init_completion(&startup_done);
	mm->core_startup_done = &startup_done;

	core_waiters = zap_threads(tsk, mm, exit_code);
	up_write(&mm->mmap_sem);

	if (unlikely(core_waiters < 0))
		goto fail;

	/*
	 * Make sure nobody is waiting for us to release the VM,
	 * otherwise we can deadlock when we wait on each other
	 */
	vfork_done = tsk->vfork_done;
	if (vfork_done) {
		tsk->vfork_done = NULL;
		complete(vfork_done);
	}

	if (core_waiters)
		wait_for_completion(&startup_done);
fail:
	BUG_ON(mm->core_waiters);
	return core_waiters;
}

/*
 * set_dumpable converts traditional three-value dumpable to two flags and
 * stores them into mm->flags.  It modifies lower two bits of mm->flags, but
 * these bits are not changed atomically.  So get_dumpable can observe the
 * intermediate state.  To avoid doing unexpected behavior, get get_dumpable
 * return either old dumpable or new one by paying attention to the order of
 * modifying the bits.
 *
 * dumpable |   mm->flags (binary)
 * old  new | initial interim  final
 * ---------+-----------------------
 *  0    1  |   00      01      01
 *  0    2  |   00      10(*)   11
 *  1    0  |   01      00      00
 *  1    2  |   01      11      11
 *  2    0  |   11      10(*)   00
 *  2    1  |   11      11      01
 *
 * (*) get_dumpable regards interim value of 10 as 11.
 */
void set_dumpable(struct mm_struct *mm, int value)
{
	switch (value) {
	case 0:
		clear_bit(MMF_DUMPABLE, &mm->flags);
		smp_wmb();
		clear_bit(MMF_DUMP_SECURELY, &mm->flags);
		break;
	case 1:
		set_bit(MMF_DUMPABLE, &mm->flags);
		smp_wmb();
		clear_bit(MMF_DUMP_SECURELY, &mm->flags);
		break;
	case 2:
		set_bit(MMF_DUMP_SECURELY, &mm->flags);
		smp_wmb();
		set_bit(MMF_DUMPABLE, &mm->flags);
		break;
	}
}
EXPORT_SYMBOL_GPL(set_dumpable);

int get_dumpable(struct mm_struct *mm)
{
	int ret;

	ret = mm->flags & 0x3;
	return (ret >= 2) ? 2 : ret;
}

int do_coredump(long signr, int exit_code, struct pt_regs * regs)
{
	char corename[CORENAME_MAX_SIZE + 1];
	struct mm_struct *mm = current->mm;
	struct linux_binfmt * binfmt;
	struct inode * inode;
	struct file * file;
	int retval = 0;
	int fsuid = current->fsuid;
	int flag = 0;
	int ispipe = 0;

	audit_core_dumps(signr);

	binfmt = current->binfmt;
	if (!binfmt || !binfmt->core_dump)
		goto fail;
	down_write(&mm->mmap_sem);
	if (!get_dumpable(mm)) {
		up_write(&mm->mmap_sem);
		goto fail;
	}

	/*
	 *	We cannot trust fsuid as being the "true" uid of the
	 *	process nor do we know its entire history. We only know it
	 *	was tainted so we dump it as root in mode 2.
	 */
	if (get_dumpable(mm) == 2) {	/* Setuid core dump mode */
		flag = O_EXCL;		/* Stop rewrite attacks */
		current->fsuid = 0;	/* Dump root private */
	}
	set_dumpable(mm, 0);

	retval = coredump_wait(exit_code);
	if (retval < 0)
		goto fail;

	/*
	 * Clear any false indication of pending signals that might
	 * be seen by the filesystem code called to write the core file.
	 */
	clear_thread_flag(TIF_SIGPENDING);

	if (current->signal->rlim[RLIMIT_CORE].rlim_cur < binfmt->min_coredump)
		goto fail_unlock;

	/*
	 * lock_kernel() because format_corename() is controlled by sysctl, which
	 * uses lock_kernel()
	 */
 	lock_kernel();
	ispipe = format_corename(corename, core_pattern, signr);
	unlock_kernel();
 	if (ispipe) {
		/* SIGPIPE can happen, but it's just never processed */
 		if(call_usermodehelper_pipe(corename+1, NULL, NULL, &file)) {
 			printk(KERN_INFO "Core dump to %s pipe failed\n",
			       corename);
 			goto fail_unlock;
 		}
 	} else
 		file = filp_open(corename,
				 O_CREAT | 2 | O_NOFOLLOW | O_LARGEFILE | flag,
				 0600);
	if (IS_ERR(file))
		goto fail_unlock;
	inode = file->f_path.dentry->d_inode;
	if (inode->i_nlink > 1)
		goto close_fail;	/* multiple links - don't dump */
	if (!ispipe && d_unhashed(file->f_path.dentry))
		goto close_fail;

	/* AK: actually i see no reason to not allow this for named pipes etc.,
	   but keep the previous behaviour for now. */
	if (!ispipe && !S_ISREG(inode->i_mode))
		goto close_fail;
	if (!file->f_op)
		goto close_fail;
	if (!file->f_op->write)
		goto close_fail;
	if (!ispipe &&
	    do_truncate(file->f_path.dentry, file->f_path.mnt, 0, 0, file) != 0)
		goto close_fail;

	retval = binfmt->core_dump(signr, regs, file);

	if (retval)
		current->signal->group_exit_code |= 0x80;
close_fail:
	filp_close(file, NULL);
fail_unlock:
	current->fsuid = fsuid;
	complete_all(&mm->core_done);
fail:
	return retval;
}<|MERGE_RESOLUTION|>--- conflicted
+++ resolved
@@ -783,11 +783,6 @@
 	 * and we can just re-use it all.
 	 */
 	if (atomic_read(&oldsighand->count) <= 1) {
-<<<<<<< HEAD
-		BUG_ON(atomic_read(&sig->count) != 1);
-		signalfd_detach(tsk);
-=======
->>>>>>> 4367388f
 		exit_itimers(sig);
 		return 0;
 	}
@@ -926,7 +921,6 @@
 	sig->flags = 0;
 
 no_thread_group:
-	signalfd_detach(tsk);
 	exit_itimers(sig);
 	if (leader)
 		release_task(leader);
@@ -1080,14 +1074,6 @@
 	current->mm->task_size = TASK_SIZE;
 
 	if (bprm->e_uid != current->euid || bprm->e_gid != current->egid) {
-<<<<<<< HEAD
-		suid_keys(current);
-		current->mm->dumpable = suid_dumpable;
-		current->pdeath_signal = 0;
-	} else if (file_permission(bprm->file, MAY_READ) ||
-			(bprm->interp_flags & BINPRM_FLAGS_ENFORCE_NONDUMP)) {
-=======
->>>>>>> 4367388f
 		suid_keys(current);
 		set_dumpable(current->mm, suid_dumpable);
 		current->pdeath_signal = 0;
