// SPDX-License-Identifier: GPL-2.0-only
/*
 *  linux/fs/exec.c
 *
 *  Copyright (C) 1991, 1992  Linus Torvalds
 */

/*
 * #!-checking implemented by tytso.
 */
/*
 * Demand-loading implemented 01.12.91 - no need to read anything but
 * the header into memory. The inode of the executable is put into
 * "current->executable", and page faults do the actual loading. Clean.
 *
 * Once more I can proudly say that linux stood up to being changed: it
 * was less than 2 hours work to get demand-loading completely implemented.
 *
 * Demand loading changed July 1993 by Eric Youngdale.   Use mmap instead,
 * current->executable is only used by the procfs.  This allows a dispatch
 * table to check for several different types  of binary formats.  We keep
 * trying until we recognize the file or we run out of supported binary
 * formats.
 */

#include <linux/kernel_read_file.h>
#include <linux/slab.h>
#include <linux/file.h>
#include <linux/fdtable.h>
#include <linux/mm.h>
#include <linux/stat.h>
#include <linux/fcntl.h>
#include <linux/swap.h>
#include <linux/string.h>
#include <linux/init.h>
#include <linux/sched/mm.h>
#include <linux/sched/coredump.h>
#include <linux/sched/signal.h>
#include <linux/sched/numa_balancing.h>
#include <linux/sched/task.h>
#include <linux/pagemap.h>
#include <linux/perf_event.h>
#include <linux/highmem.h>
#include <linux/spinlock.h>
#include <linux/key.h>
#include <linux/personality.h>
#include <linux/binfmts.h>
#include <linux/utsname.h>
#include <linux/pid_namespace.h>
#include <linux/module.h>
#include <linux/namei.h>
#include <linux/mount.h>
#include <linux/security.h>
#include <linux/syscalls.h>
#include <linux/tsacct_kern.h>
#include <linux/cn_proc.h>
#include <linux/audit.h>
#include <linux/kmod.h>
#include <linux/fsnotify.h>
#include <linux/fs_struct.h>
#include <linux/oom.h>
#include <linux/compat.h>
#include <linux/vmalloc.h>
#include <linux/io_uring.h>
#include <linux/syscall_user_dispatch.h>
#include <linux/coredump.h>
#include <linux/time_namespace.h>
#include <linux/user_events.h>

#include <linux/uaccess.h>
#include <asm/mmu_context.h>
#include <asm/tlb.h>

#include <trace/events/task.h>
#include "internal.h"

#include <trace/events/sched.h>

static int bprm_creds_from_file(struct linux_binprm *bprm);

int suid_dumpable = 0;

static LIST_HEAD(formats);
static DEFINE_RWLOCK(binfmt_lock);

void __register_binfmt(struct linux_binfmt * fmt, int insert)
{
	write_lock(&binfmt_lock);
	insert ? list_add(&fmt->lh, &formats) :
		 list_add_tail(&fmt->lh, &formats);
	write_unlock(&binfmt_lock);
}

EXPORT_SYMBOL(__register_binfmt);

void unregister_binfmt(struct linux_binfmt * fmt)
{
	write_lock(&binfmt_lock);
	list_del(&fmt->lh);
	write_unlock(&binfmt_lock);
}

EXPORT_SYMBOL(unregister_binfmt);

static inline void put_binfmt(struct linux_binfmt * fmt)
{
	module_put(fmt->module);
}

bool path_noexec(const struct path *path)
{
	return (path->mnt->mnt_flags & MNT_NOEXEC) ||
	       (path->mnt->mnt_sb->s_iflags & SB_I_NOEXEC);
}

#ifdef CONFIG_USELIB
/*
 * Note that a shared library must be both readable and executable due to
 * security reasons.
 *
 * Also note that we take the address to load from the file itself.
 */
SYSCALL_DEFINE1(uselib, const char __user *, library)
{
	struct linux_binfmt *fmt;
	struct file *file;
	struct filename *tmp = getname(library);
	int error = PTR_ERR(tmp);
	static const struct open_flags uselib_flags = {
		.open_flag = O_LARGEFILE | O_RDONLY | __FMODE_EXEC,
		.acc_mode = MAY_READ | MAY_EXEC,
		.intent = LOOKUP_OPEN,
		.lookup_flags = LOOKUP_FOLLOW,
	};

	if (IS_ERR(tmp))
		goto out;

	file = do_filp_open(AT_FDCWD, tmp, &uselib_flags);
	putname(tmp);
	error = PTR_ERR(file);
	if (IS_ERR(file))
		goto out;

	/*
	 * may_open() has already checked for this, so it should be
	 * impossible to trip now. But we need to be extra cautious
	 * and check again at the very end too.
	 */
	error = -EACCES;
	if (WARN_ON_ONCE(!S_ISREG(file_inode(file)->i_mode) ||
			 path_noexec(&file->f_path)))
		goto exit;

	fsnotify_open(file);

	error = -ENOEXEC;

	read_lock(&binfmt_lock);
	list_for_each_entry(fmt, &formats, lh) {
		if (!fmt->load_shlib)
			continue;
		if (!try_module_get(fmt->module))
			continue;
		read_unlock(&binfmt_lock);
		error = fmt->load_shlib(file);
		read_lock(&binfmt_lock);
		put_binfmt(fmt);
		if (error != -ENOEXEC)
			break;
	}
	read_unlock(&binfmt_lock);
exit:
	fput(file);
out:
	return error;
}
#endif /* #ifdef CONFIG_USELIB */

#ifdef CONFIG_MMU
/*
 * The nascent bprm->mm is not visible until exec_mmap() but it can
 * use a lot of memory, account these pages in current->mm temporary
 * for oom_badness()->get_mm_rss(). Once exec succeeds or fails, we
 * change the counter back via acct_arg_size(0).
 */
static void acct_arg_size(struct linux_binprm *bprm, unsigned long pages)
{
	struct mm_struct *mm = current->mm;
	long diff = (long)(pages - bprm->vma_pages);

	if (!mm || !diff)
		return;

	bprm->vma_pages = pages;
	add_mm_counter(mm, MM_ANONPAGES, diff);
}

static struct page *get_arg_page(struct linux_binprm *bprm, unsigned long pos,
		int write)
{
	struct page *page;
	struct vm_area_struct *vma = bprm->vma;
	struct mm_struct *mm = bprm->mm;
	int ret;

	/*
	 * Avoid relying on expanding the stack down in GUP (which
	 * does not work for STACK_GROWSUP anyway), and just do it
	 * by hand ahead of time.
	 */
	if (write && pos < vma->vm_start) {
		mmap_write_lock(mm);
		ret = expand_downwards(vma, pos);
		if (unlikely(ret < 0)) {
			mmap_write_unlock(mm);
			return NULL;
		}
		mmap_write_downgrade(mm);
	} else
		mmap_read_lock(mm);

	/*
	 * We are doing an exec().  'current' is the process
	 * doing the exec and 'mm' is the new process's mm.
	 */
<<<<<<< HEAD
	mmap_read_lock(bprm->mm);
	ret = get_user_pages_remote(bprm->mm, pos, 1, gup_flags,
			&page, NULL, NULL);
	mmap_read_unlock(bprm->mm);
=======
	ret = get_user_pages_remote(mm, pos, 1,
			write ? FOLL_WRITE : 0,
			&page, NULL, NULL);
	mmap_read_unlock(mm);
>>>>>>> eb3cdb58
	if (ret <= 0)
		return NULL;

	if (write)
		acct_arg_size(bprm, vma_pages(vma));

	return page;
}

static void put_arg_page(struct page *page)
{
	put_page(page);
}

static void free_arg_pages(struct linux_binprm *bprm)
{
}

static void flush_arg_page(struct linux_binprm *bprm, unsigned long pos,
		struct page *page)
{
	flush_cache_page(bprm->vma, pos, page_to_pfn(page));
}

static int __bprm_mm_init(struct linux_binprm *bprm)
{
	int err;
	struct vm_area_struct *vma = NULL;
	struct mm_struct *mm = bprm->mm;

	bprm->vma = vma = vm_area_alloc(mm);
	if (!vma)
		return -ENOMEM;
	vma_set_anonymous(vma);

	if (mmap_write_lock_killable(mm)) {
		err = -EINTR;
		goto err_free;
	}

	/*
	 * Place the stack at the largest stack address the architecture
	 * supports. Later, we'll move this to an appropriate place. We don't
	 * use STACK_TOP because that can depend on attributes which aren't
	 * configured yet.
	 */
	BUILD_BUG_ON(VM_STACK_FLAGS & VM_STACK_INCOMPLETE_SETUP);
	vma->vm_end = STACK_TOP_MAX;
	vma->vm_start = vma->vm_end - PAGE_SIZE;
	vm_flags_init(vma, VM_SOFTDIRTY | VM_STACK_FLAGS | VM_STACK_INCOMPLETE_SETUP);
	vma->vm_page_prot = vm_get_page_prot(vma->vm_flags);

	err = insert_vm_struct(mm, vma);
	if (err)
		goto err;

	mm->stack_vm = mm->total_vm = 1;
	mmap_write_unlock(mm);
	bprm->p = vma->vm_end - sizeof(void *);
	return 0;
err:
	mmap_write_unlock(mm);
err_free:
	bprm->vma = NULL;
	vm_area_free(vma);
	return err;
}

static bool valid_arg_len(struct linux_binprm *bprm, long len)
{
	return len <= MAX_ARG_STRLEN;
}

#else

static inline void acct_arg_size(struct linux_binprm *bprm, unsigned long pages)
{
}

static struct page *get_arg_page(struct linux_binprm *bprm, unsigned long pos,
		int write)
{
	struct page *page;

	page = bprm->page[pos / PAGE_SIZE];
	if (!page && write) {
		page = alloc_page(GFP_HIGHUSER|__GFP_ZERO);
		if (!page)
			return NULL;
		bprm->page[pos / PAGE_SIZE] = page;
	}

	return page;
}

static void put_arg_page(struct page *page)
{
}

static void free_arg_page(struct linux_binprm *bprm, int i)
{
	if (bprm->page[i]) {
		__free_page(bprm->page[i]);
		bprm->page[i] = NULL;
	}
}

static void free_arg_pages(struct linux_binprm *bprm)
{
	int i;

	for (i = 0; i < MAX_ARG_PAGES; i++)
		free_arg_page(bprm, i);
}

static void flush_arg_page(struct linux_binprm *bprm, unsigned long pos,
		struct page *page)
{
}

static int __bprm_mm_init(struct linux_binprm *bprm)
{
	bprm->p = PAGE_SIZE * MAX_ARG_PAGES - sizeof(void *);
	return 0;
}

static bool valid_arg_len(struct linux_binprm *bprm, long len)
{
	return len <= bprm->p;
}

#endif /* CONFIG_MMU */

/*
 * Create a new mm_struct and populate it with a temporary stack
 * vm_area_struct.  We don't have enough context at this point to set the stack
 * flags, permissions, and offset, so we use temporary values.  We'll update
 * them later in setup_arg_pages().
 */
static int bprm_mm_init(struct linux_binprm *bprm)
{
	int err;
	struct mm_struct *mm = NULL;

	bprm->mm = mm = mm_alloc();
	err = -ENOMEM;
	if (!mm)
		goto err;

	/* Save current stack limit for all calculations made during exec. */
	task_lock(current->group_leader);
	bprm->rlim_stack = current->signal->rlim[RLIMIT_STACK];
	task_unlock(current->group_leader);

	err = __bprm_mm_init(bprm);
	if (err)
		goto err;

	return 0;

err:
	if (mm) {
		bprm->mm = NULL;
		mmdrop(mm);
	}

	return err;
}

struct user_arg_ptr {
#ifdef CONFIG_COMPAT
	bool is_compat;
#endif
	union {
		const char __user *const __user *native;
#ifdef CONFIG_COMPAT
		const compat_uptr_t __user *compat;
#endif
	} ptr;
};

static const char __user *get_user_arg_ptr(struct user_arg_ptr argv, int nr)
{
	const char __user *native;

#ifdef CONFIG_COMPAT
	if (unlikely(argv.is_compat)) {
		compat_uptr_t compat;

		if (get_user(compat, argv.ptr.compat + nr))
			return ERR_PTR(-EFAULT);

		return compat_ptr(compat);
	}
#endif

	if (get_user(native, argv.ptr.native + nr))
		return ERR_PTR(-EFAULT);

	return native;
}

/*
 * count() counts the number of strings in array ARGV.
 */
static int count(struct user_arg_ptr argv, int max)
{
	int i = 0;

	if (argv.ptr.native != NULL) {
		for (;;) {
			const char __user *p = get_user_arg_ptr(argv, i);

			if (!p)
				break;

			if (IS_ERR(p))
				return -EFAULT;

			if (i >= max)
				return -E2BIG;
			++i;

			if (fatal_signal_pending(current))
				return -ERESTARTNOHAND;
			cond_resched();
		}
	}
	return i;
}

static int count_strings_kernel(const char *const *argv)
{
	int i;

	if (!argv)
		return 0;

	for (i = 0; argv[i]; ++i) {
		if (i >= MAX_ARG_STRINGS)
			return -E2BIG;
		if (fatal_signal_pending(current))
			return -ERESTARTNOHAND;
		cond_resched();
	}
	return i;
}

static int bprm_stack_limits(struct linux_binprm *bprm)
{
	unsigned long limit, ptr_size;

	/*
	 * Limit to 1/4 of the max stack size or 3/4 of _STK_LIM
	 * (whichever is smaller) for the argv+env strings.
	 * This ensures that:
	 *  - the remaining binfmt code will not run out of stack space,
	 *  - the program will have a reasonable amount of stack left
	 *    to work from.
	 */
	limit = _STK_LIM / 4 * 3;
	limit = min(limit, bprm->rlim_stack.rlim_cur / 4);
	/*
	 * We've historically supported up to 32 pages (ARG_MAX)
	 * of argument strings even with small stacks
	 */
	limit = max_t(unsigned long, limit, ARG_MAX);
	/*
	 * We must account for the size of all the argv and envp pointers to
	 * the argv and envp strings, since they will also take up space in
	 * the stack. They aren't stored until much later when we can't
	 * signal to the parent that the child has run out of stack space.
	 * Instead, calculate it here so it's possible to fail gracefully.
	 *
	 * In the case of argc = 0, make sure there is space for adding a
	 * empty string (which will bump argc to 1), to ensure confused
	 * userspace programs don't start processing from argv[1], thinking
	 * argc can never be 0, to keep them from walking envp by accident.
	 * See do_execveat_common().
	 */
	ptr_size = (max(bprm->argc, 1) + bprm->envc) * sizeof(void *);
	if (limit <= ptr_size)
		return -E2BIG;
	limit -= ptr_size;

	bprm->argmin = bprm->p - limit;
	return 0;
}

/*
 * 'copy_strings()' copies argument/environment strings from the old
 * processes's memory to the new process's stack.  The call to get_user_pages()
 * ensures the destination page is created and not swapped out.
 */
static int copy_strings(int argc, struct user_arg_ptr argv,
			struct linux_binprm *bprm)
{
	struct page *kmapped_page = NULL;
	char *kaddr = NULL;
	unsigned long kpos = 0;
	int ret;

	while (argc-- > 0) {
		const char __user *str;
		int len;
		unsigned long pos;

		ret = -EFAULT;
		str = get_user_arg_ptr(argv, argc);
		if (IS_ERR(str))
			goto out;

		len = strnlen_user(str, MAX_ARG_STRLEN);
		if (!len)
			goto out;

		ret = -E2BIG;
		if (!valid_arg_len(bprm, len))
			goto out;

		/* We're going to work our way backwards. */
		pos = bprm->p;
		str += len;
		bprm->p -= len;
#ifdef CONFIG_MMU
		if (bprm->p < bprm->argmin)
			goto out;
#endif

		while (len > 0) {
			int offset, bytes_to_copy;

			if (fatal_signal_pending(current)) {
				ret = -ERESTARTNOHAND;
				goto out;
			}
			cond_resched();

			offset = pos % PAGE_SIZE;
			if (offset == 0)
				offset = PAGE_SIZE;

			bytes_to_copy = offset;
			if (bytes_to_copy > len)
				bytes_to_copy = len;

			offset -= bytes_to_copy;
			pos -= bytes_to_copy;
			str -= bytes_to_copy;
			len -= bytes_to_copy;

			if (!kmapped_page || kpos != (pos & PAGE_MASK)) {
				struct page *page;

				page = get_arg_page(bprm, pos, 1);
				if (!page) {
					ret = -E2BIG;
					goto out;
				}

				if (kmapped_page) {
					flush_dcache_page(kmapped_page);
<<<<<<< HEAD
					kunmap(kmapped_page);
=======
					kunmap_local(kaddr);
>>>>>>> eb3cdb58
					put_arg_page(kmapped_page);
				}
				kmapped_page = page;
				kaddr = kmap_local_page(kmapped_page);
				kpos = pos & PAGE_MASK;
				flush_arg_page(bprm, kpos, kmapped_page);
			}
			if (copy_from_user(kaddr+offset, str, bytes_to_copy)) {
				ret = -EFAULT;
				goto out;
			}
		}
	}
	ret = 0;
out:
	if (kmapped_page) {
		flush_dcache_page(kmapped_page);
<<<<<<< HEAD
		kunmap(kmapped_page);
=======
		kunmap_local(kaddr);
>>>>>>> eb3cdb58
		put_arg_page(kmapped_page);
	}
	return ret;
}

/*
 * Copy and argument/environment string from the kernel to the processes stack.
 */
int copy_string_kernel(const char *arg, struct linux_binprm *bprm)
{
	int len = strnlen(arg, MAX_ARG_STRLEN) + 1 /* terminating NUL */;
	unsigned long pos = bprm->p;

	if (len == 0)
		return -EFAULT;
	if (!valid_arg_len(bprm, len))
		return -E2BIG;

	/* We're going to work our way backwards. */
	arg += len;
	bprm->p -= len;
	if (IS_ENABLED(CONFIG_MMU) && bprm->p < bprm->argmin)
		return -E2BIG;

	while (len > 0) {
		unsigned int bytes_to_copy = min_t(unsigned int, len,
				min_not_zero(offset_in_page(pos), PAGE_SIZE));
		struct page *page;

		pos -= bytes_to_copy;
		arg -= bytes_to_copy;
		len -= bytes_to_copy;

		page = get_arg_page(bprm, pos, 1);
		if (!page)
			return -E2BIG;
		flush_arg_page(bprm, pos & PAGE_MASK, page);
<<<<<<< HEAD
		memcpy(kaddr + offset_in_page(pos), arg, bytes_to_copy);
		flush_dcache_page(page);
		kunmap_atomic(kaddr);
=======
		memcpy_to_page(page, offset_in_page(pos), arg, bytes_to_copy);
>>>>>>> eb3cdb58
		put_arg_page(page);
	}

	return 0;
}
EXPORT_SYMBOL(copy_string_kernel);

static int copy_strings_kernel(int argc, const char *const *argv,
			       struct linux_binprm *bprm)
{
	while (argc-- > 0) {
		int ret = copy_string_kernel(argv[argc], bprm);
		if (ret < 0)
			return ret;
		if (fatal_signal_pending(current))
			return -ERESTARTNOHAND;
		cond_resched();
	}
	return 0;
}

#ifdef CONFIG_MMU

/*
 * During bprm_mm_init(), we create a temporary stack at STACK_TOP_MAX.  Once
 * the binfmt code determines where the new stack should reside, we shift it to
 * its final location.  The process proceeds as follows:
 *
 * 1) Use shift to calculate the new vma endpoints.
 * 2) Extend vma to cover both the old and new ranges.  This ensures the
 *    arguments passed to subsequent functions are consistent.
 * 3) Move vma's page tables to the new range.
 * 4) Free up any cleared pgd range.
 * 5) Shrink the vma to cover only the new range.
 */
static int shift_arg_pages(struct vm_area_struct *vma, unsigned long shift)
{
	struct mm_struct *mm = vma->vm_mm;
	unsigned long old_start = vma->vm_start;
	unsigned long old_end = vma->vm_end;
	unsigned long length = old_end - old_start;
	unsigned long new_start = old_start - shift;
	unsigned long new_end = old_end - shift;
	VMA_ITERATOR(vmi, mm, new_start);
	struct vm_area_struct *next;
	struct mmu_gather tlb;

	BUG_ON(new_start > new_end);

	/*
	 * ensure there are no vmas between where we want to go
	 * and where we are
	 */
	if (vma != vma_next(&vmi))
		return -EFAULT;

	/*
	 * cover the whole range: [new_start, old_end)
	 */
	if (vma_expand(&vmi, vma, new_start, old_end, vma->vm_pgoff, NULL))
		return -ENOMEM;

	/*
	 * move the page tables downwards, on failure we rely on
	 * process cleanup to remove whatever mess we made.
	 */
	if (length != move_page_tables(vma, old_start,
				       vma, new_start, length, false))
		return -ENOMEM;

	lru_add_drain();
	tlb_gather_mmu(&tlb, mm);
	next = vma_next(&vmi);
	if (new_end > old_start) {
		/*
		 * when the old and new regions overlap clear from new_end.
		 */
		free_pgd_range(&tlb, new_end, old_end, new_end,
			next ? next->vm_start : USER_PGTABLES_CEILING);
	} else {
		/*
		 * otherwise, clean from old_start; this is done to not touch
		 * the address space in [new_end, old_start) some architectures
		 * have constraints on va-space that make this illegal (IA64) -
		 * for the others its just a little faster.
		 */
		free_pgd_range(&tlb, old_start, old_end, new_end,
			next ? next->vm_start : USER_PGTABLES_CEILING);
	}
	tlb_finish_mmu(&tlb);

	vma_prev(&vmi);
	/* Shrink the vma to just the new range */
	return vma_shrink(&vmi, vma, new_start, new_end, vma->vm_pgoff);
}

/*
 * Finalizes the stack vm_area_struct. The flags and permissions are updated,
 * the stack is optionally relocated, and some extra space is added.
 */
int setup_arg_pages(struct linux_binprm *bprm,
		    unsigned long stack_top,
		    int executable_stack)
{
	unsigned long ret;
	unsigned long stack_shift;
	struct mm_struct *mm = current->mm;
	struct vm_area_struct *vma = bprm->vma;
	struct vm_area_struct *prev = NULL;
	unsigned long vm_flags;
	unsigned long stack_base;
	unsigned long stack_size;
	unsigned long stack_expand;
	unsigned long rlim_stack;
	struct mmu_gather tlb;
	struct vma_iterator vmi;

#ifdef CONFIG_STACK_GROWSUP
	/* Limit stack size */
	stack_base = bprm->rlim_stack.rlim_max;

	stack_base = calc_max_stack_size(stack_base);

	/* Add space for stack randomization. */
	stack_base += (STACK_RND_MASK << PAGE_SHIFT);

	/* Make sure we didn't let the argument array grow too large. */
	if (vma->vm_end - vma->vm_start > stack_base)
		return -ENOMEM;

	stack_base = PAGE_ALIGN(stack_top - stack_base);

	stack_shift = vma->vm_start - stack_base;
	mm->arg_start = bprm->p - stack_shift;
	bprm->p = vma->vm_end - stack_shift;
#else
	stack_top = arch_align_stack(stack_top);
	stack_top = PAGE_ALIGN(stack_top);

	if (unlikely(stack_top < mmap_min_addr) ||
	    unlikely(vma->vm_end - vma->vm_start >= stack_top - mmap_min_addr))
		return -ENOMEM;

	stack_shift = vma->vm_end - stack_top;

	bprm->p -= stack_shift;
	mm->arg_start = bprm->p;
#endif

	if (bprm->loader)
		bprm->loader -= stack_shift;
	bprm->exec -= stack_shift;

	if (mmap_write_lock_killable(mm))
		return -EINTR;

	vm_flags = VM_STACK_FLAGS;

	/*
	 * Adjust stack execute permissions; explicitly enable for
	 * EXSTACK_ENABLE_X, disable for EXSTACK_DISABLE_X and leave alone
	 * (arch default) otherwise.
	 */
	if (unlikely(executable_stack == EXSTACK_ENABLE_X))
		vm_flags |= VM_EXEC;
	else if (executable_stack == EXSTACK_DISABLE_X)
		vm_flags &= ~VM_EXEC;
	vm_flags |= mm->def_flags;
	vm_flags |= VM_STACK_INCOMPLETE_SETUP;

	vma_iter_init(&vmi, mm, vma->vm_start);

	tlb_gather_mmu(&tlb, mm);
	ret = mprotect_fixup(&vmi, &tlb, vma, &prev, vma->vm_start, vma->vm_end,
			vm_flags);
	tlb_finish_mmu(&tlb);

	if (ret)
		goto out_unlock;
	BUG_ON(prev != vma);

	if (unlikely(vm_flags & VM_EXEC)) {
		pr_warn_once("process '%pD4' started with executable stack\n",
			     bprm->file);
	}

	/* Move stack pages down in memory. */
	if (stack_shift) {
		ret = shift_arg_pages(vma, stack_shift);
		if (ret)
			goto out_unlock;
	}

	/* mprotect_fixup is overkill to remove the temporary stack flags */
	vm_flags_clear(vma, VM_STACK_INCOMPLETE_SETUP);

	stack_expand = 131072UL; /* randomly 32*4k (or 2*64k) pages */
	stack_size = vma->vm_end - vma->vm_start;
	/*
	 * Align this down to a page boundary as expand_stack
	 * will align it up.
	 */
	rlim_stack = bprm->rlim_stack.rlim_cur & PAGE_MASK;

	stack_expand = min(rlim_stack, stack_size + stack_expand);

#ifdef CONFIG_STACK_GROWSUP
	stack_base = vma->vm_start + stack_expand;
#else
	stack_base = vma->vm_end - stack_expand;
#endif
	current->mm->start_stack = bprm->p;
	ret = expand_stack_locked(vma, stack_base);
	if (ret)
		ret = -EFAULT;

out_unlock:
	mmap_write_unlock(mm);
	return ret;
}
EXPORT_SYMBOL(setup_arg_pages);

#else

/*
 * Transfer the program arguments and environment from the holding pages
 * onto the stack. The provided stack pointer is adjusted accordingly.
 */
int transfer_args_to_stack(struct linux_binprm *bprm,
			   unsigned long *sp_location)
{
	unsigned long index, stop, sp;
	int ret = 0;

	stop = bprm->p >> PAGE_SHIFT;
	sp = *sp_location;

	for (index = MAX_ARG_PAGES - 1; index >= stop; index--) {
		unsigned int offset = index == stop ? bprm->p & ~PAGE_MASK : 0;
		char *src = kmap_local_page(bprm->page[index]) + offset;
		sp -= PAGE_SIZE - offset;
		if (copy_to_user((void *) sp, src, PAGE_SIZE - offset) != 0)
			ret = -EFAULT;
		kunmap_local(src);
		if (ret)
			goto out;
	}

	*sp_location = sp;

out:
	return ret;
}
EXPORT_SYMBOL(transfer_args_to_stack);

#endif /* CONFIG_MMU */

static struct file *do_open_execat(int fd, struct filename *name, int flags)
{
	struct file *file;
	int err;
	struct open_flags open_exec_flags = {
		.open_flag = O_LARGEFILE | O_RDONLY | __FMODE_EXEC,
		.acc_mode = MAY_EXEC,
		.intent = LOOKUP_OPEN,
		.lookup_flags = LOOKUP_FOLLOW,
	};

	if ((flags & ~(AT_SYMLINK_NOFOLLOW | AT_EMPTY_PATH)) != 0)
		return ERR_PTR(-EINVAL);
	if (flags & AT_SYMLINK_NOFOLLOW)
		open_exec_flags.lookup_flags &= ~LOOKUP_FOLLOW;
	if (flags & AT_EMPTY_PATH)
		open_exec_flags.lookup_flags |= LOOKUP_EMPTY;

	file = do_filp_open(fd, name, &open_exec_flags);
	if (IS_ERR(file))
		goto out;

	/*
	 * may_open() has already checked for this, so it should be
	 * impossible to trip now. But we need to be extra cautious
	 * and check again at the very end too.
	 */
	err = -EACCES;
	if (WARN_ON_ONCE(!S_ISREG(file_inode(file)->i_mode) ||
			 path_noexec(&file->f_path)))
		goto exit;

	err = deny_write_access(file);
	if (err)
		goto exit;

	if (name->name[0] != '\0')
		fsnotify_open(file);

out:
	return file;

exit:
	fput(file);
	return ERR_PTR(err);
}

struct file *open_exec(const char *name)
{
	struct filename *filename = getname_kernel(name);
	struct file *f = ERR_CAST(filename);

	if (!IS_ERR(filename)) {
		f = do_open_execat(AT_FDCWD, filename, 0);
		putname(filename);
	}
	return f;
}
EXPORT_SYMBOL(open_exec);

#if defined(CONFIG_BINFMT_FLAT) || defined(CONFIG_BINFMT_ELF_FDPIC)
ssize_t read_code(struct file *file, unsigned long addr, loff_t pos, size_t len)
{
	ssize_t res = vfs_read(file, (void __user *)addr, len, &pos);
	if (res > 0)
		flush_icache_user_range(addr, addr + len);
	return res;
}
EXPORT_SYMBOL(read_code);
#endif

/*
 * Maps the mm_struct mm into the current task struct.
 * On success, this function returns with exec_update_lock
 * held for writing.
 */
static int exec_mmap(struct mm_struct *mm)
{
	struct task_struct *tsk;
	struct mm_struct *old_mm, *active_mm;
	int ret;

	/* Notify parent that we're no longer interested in the old VM */
	tsk = current;
	old_mm = current->mm;
	exec_mm_release(tsk, old_mm);
	if (old_mm)
		sync_mm_rss(old_mm);

	ret = down_write_killable(&tsk->signal->exec_update_lock);
	if (ret)
		return ret;

	if (old_mm) {
		/*
		 * If there is a pending fatal signal perhaps a signal
		 * whose default action is to create a coredump get
		 * out and die instead of going through with the exec.
		 */
		ret = mmap_read_lock_killable(old_mm);
		if (ret) {
			up_write(&tsk->signal->exec_update_lock);
			return ret;
		}
	}

	task_lock(tsk);
	membarrier_exec_mmap(mm);

	local_irq_disable();
	active_mm = tsk->active_mm;
	tsk->active_mm = mm;
	tsk->mm = mm;
	mm_init_cid(mm);
	/*
	 * This prevents preemption while active_mm is being loaded and
	 * it and mm are being updated, which could cause problems for
	 * lazy tlb mm refcounting when these are updated by context
	 * switches. Not all architectures can handle irqs off over
	 * activate_mm yet.
	 */
	if (!IS_ENABLED(CONFIG_ARCH_WANT_IRQS_OFF_ACTIVATE_MM))
		local_irq_enable();
	activate_mm(active_mm, mm);
	if (IS_ENABLED(CONFIG_ARCH_WANT_IRQS_OFF_ACTIVATE_MM))
		local_irq_enable();
	lru_gen_add_mm(mm);
	task_unlock(tsk);
	lru_gen_use_mm(mm);
	if (old_mm) {
		mmap_read_unlock(old_mm);
		BUG_ON(active_mm != old_mm);
		setmax_mm_hiwater_rss(&tsk->signal->maxrss, old_mm);
		mm_update_next_owner(old_mm);
		mmput(old_mm);
		return 0;
	}
	mmdrop_lazy_tlb(active_mm);
	return 0;
}

static int de_thread(struct task_struct *tsk)
{
	struct signal_struct *sig = tsk->signal;
	struct sighand_struct *oldsighand = tsk->sighand;
	spinlock_t *lock = &oldsighand->siglock;

	if (thread_group_empty(tsk))
		goto no_thread_group;

	/*
	 * Kill all other threads in the thread group.
	 */
	spin_lock_irq(lock);
	if ((sig->flags & SIGNAL_GROUP_EXIT) || sig->group_exec_task) {
		/*
		 * Another group action in progress, just
		 * return so that the signal is processed.
		 */
		spin_unlock_irq(lock);
		return -EAGAIN;
	}

	sig->group_exec_task = tsk;
	sig->notify_count = zap_other_threads(tsk);
	if (!thread_group_leader(tsk))
		sig->notify_count--;

	while (sig->notify_count) {
		__set_current_state(TASK_KILLABLE);
		spin_unlock_irq(lock);
		schedule();
		if (__fatal_signal_pending(tsk))
			goto killed;
		spin_lock_irq(lock);
	}
	spin_unlock_irq(lock);

	/*
	 * At this point all other threads have exited, all we have to
	 * do is to wait for the thread group leader to become inactive,
	 * and to assume its PID:
	 */
	if (!thread_group_leader(tsk)) {
		struct task_struct *leader = tsk->group_leader;

		for (;;) {
			cgroup_threadgroup_change_begin(tsk);
			write_lock_irq(&tasklist_lock);
			/*
			 * Do this under tasklist_lock to ensure that
			 * exit_notify() can't miss ->group_exec_task
			 */
			sig->notify_count = -1;
			if (likely(leader->exit_state))
				break;
			__set_current_state(TASK_KILLABLE);
			write_unlock_irq(&tasklist_lock);
			cgroup_threadgroup_change_end(tsk);
			schedule();
			if (__fatal_signal_pending(tsk))
				goto killed;
		}

		/*
		 * The only record we have of the real-time age of a
		 * process, regardless of execs it's done, is start_time.
		 * All the past CPU time is accumulated in signal_struct
		 * from sister threads now dead.  But in this non-leader
		 * exec, nothing survives from the original leader thread,
		 * whose birth marks the true age of this process now.
		 * When we take on its identity by switching to its PID, we
		 * also take its birthdate (always earlier than our own).
		 */
		tsk->start_time = leader->start_time;
		tsk->start_boottime = leader->start_boottime;

		BUG_ON(!same_thread_group(leader, tsk));
		/*
		 * An exec() starts a new thread group with the
		 * TGID of the previous thread group. Rehash the
		 * two threads with a switched PID, and release
		 * the former thread group leader:
		 */

		/* Become a process group leader with the old leader's pid.
		 * The old leader becomes a thread of the this thread group.
		 */
		exchange_tids(tsk, leader);
		transfer_pid(leader, tsk, PIDTYPE_TGID);
		transfer_pid(leader, tsk, PIDTYPE_PGID);
		transfer_pid(leader, tsk, PIDTYPE_SID);

		list_replace_rcu(&leader->tasks, &tsk->tasks);
		list_replace_init(&leader->sibling, &tsk->sibling);

		tsk->group_leader = tsk;
		leader->group_leader = tsk;

		tsk->exit_signal = SIGCHLD;
		leader->exit_signal = -1;

		BUG_ON(leader->exit_state != EXIT_ZOMBIE);
		leader->exit_state = EXIT_DEAD;

		/*
		 * We are going to release_task()->ptrace_unlink() silently,
		 * the tracer can sleep in do_wait(). EXIT_DEAD guarantees
		 * the tracer won't block again waiting for this thread.
		 */
		if (unlikely(leader->ptrace))
			__wake_up_parent(leader, leader->parent);
		write_unlock_irq(&tasklist_lock);
		cgroup_threadgroup_change_end(tsk);

		release_task(leader);
	}

	sig->group_exec_task = NULL;
	sig->notify_count = 0;

no_thread_group:
	/* we have changed execution domain */
	tsk->exit_signal = SIGCHLD;

	BUG_ON(!thread_group_leader(tsk));
	return 0;

killed:
	/* protects against exit_notify() and __exit_signal() */
	read_lock(&tasklist_lock);
	sig->group_exec_task = NULL;
	sig->notify_count = 0;
	read_unlock(&tasklist_lock);
	return -EAGAIN;
}


/*
 * This function makes sure the current process has its own signal table,
 * so that flush_signal_handlers can later reset the handlers without
 * disturbing other processes.  (Other processes might share the signal
 * table via the CLONE_SIGHAND option to clone().)
 */
static int unshare_sighand(struct task_struct *me)
{
	struct sighand_struct *oldsighand = me->sighand;

	if (refcount_read(&oldsighand->count) != 1) {
		struct sighand_struct *newsighand;
		/*
		 * This ->sighand is shared with the CLONE_SIGHAND
		 * but not CLONE_THREAD task, switch to the new one.
		 */
		newsighand = kmem_cache_alloc(sighand_cachep, GFP_KERNEL);
		if (!newsighand)
			return -ENOMEM;

		refcount_set(&newsighand->count, 1);

		write_lock_irq(&tasklist_lock);
		spin_lock(&oldsighand->siglock);
		memcpy(newsighand->action, oldsighand->action,
		       sizeof(newsighand->action));
		rcu_assign_pointer(me->sighand, newsighand);
		spin_unlock(&oldsighand->siglock);
		write_unlock_irq(&tasklist_lock);

		__cleanup_sighand(oldsighand);
	}
	return 0;
}

char *__get_task_comm(char *buf, size_t buf_size, struct task_struct *tsk)
{
	task_lock(tsk);
	/* Always NUL terminated and zero-padded */
	strscpy_pad(buf, tsk->comm, buf_size);
	task_unlock(tsk);
	return buf;
}
EXPORT_SYMBOL_GPL(__get_task_comm);

/*
 * These functions flushes out all traces of the currently running executable
 * so that a new one can be started
 */

void __set_task_comm(struct task_struct *tsk, const char *buf, bool exec)
{
	task_lock(tsk);
	trace_task_rename(tsk, buf);
	strscpy_pad(tsk->comm, buf, sizeof(tsk->comm));
	task_unlock(tsk);
	perf_event_comm(tsk, exec);
}

/*
 * Calling this is the point of no return. None of the failures will be
 * seen by userspace since either the process is already taking a fatal
 * signal (via de_thread() or coredump), or will have SEGV raised
 * (after exec_mmap()) by search_binary_handler (see below).
 */
int begin_new_exec(struct linux_binprm * bprm)
{
	struct task_struct *me = current;
	int retval;

	/* Once we are committed compute the creds */
	retval = bprm_creds_from_file(bprm);
	if (retval)
		return retval;

	/*
	 * Ensure all future errors are fatal.
	 */
	bprm->point_of_no_return = true;

	/*
	 * Make this the only thread in the thread group.
	 */
	retval = de_thread(me);
	if (retval)
		goto out;

	/*
	 * Cancel any io_uring activity across execve
	 */
	io_uring_task_cancel();

	/* Ensure the files table is not shared. */
	retval = unshare_files();
	if (retval)
		goto out;

	/*
	 * Must be called _before_ exec_mmap() as bprm->mm is
	 * not visible until then. This also enables the update
	 * to be lockless.
	 */
	retval = set_mm_exe_file(bprm->mm, bprm->file);
	if (retval)
		goto out;

	/* If the binary is not readable then enforce mm->dumpable=0 */
	would_dump(bprm, bprm->file);
	if (bprm->have_execfd)
		would_dump(bprm, bprm->executable);

	/*
	 * Release all of the old mmap stuff
	 */
	acct_arg_size(bprm, 0);
	retval = exec_mmap(bprm->mm);
	if (retval)
		goto out;

	bprm->mm = NULL;

	retval = exec_task_namespaces();
	if (retval)
		goto out_unlock;

#ifdef CONFIG_POSIX_TIMERS
	spin_lock_irq(&me->sighand->siglock);
	posix_cpu_timers_exit(me);
	spin_unlock_irq(&me->sighand->siglock);
	exit_itimers(me);
	flush_itimer_signals();
#endif

	/*
	 * Make the signal table private.
	 */
	retval = unshare_sighand(me);
	if (retval)
		goto out_unlock;

	me->flags &= ~(PF_RANDOMIZE | PF_FORKNOEXEC |
					PF_NOFREEZE | PF_NO_SETAFFINITY);
	flush_thread();
	me->personality &= ~bprm->per_clear;

	clear_syscall_work_syscall_user_dispatch(me);

	/*
	 * We have to apply CLOEXEC before we change whether the process is
	 * dumpable (in setup_new_exec) to avoid a race with a process in userspace
	 * trying to access the should-be-closed file descriptors of a process
	 * undergoing exec(2).
	 */
	do_close_on_exec(me->files);

	if (bprm->secureexec) {
		/* Make sure parent cannot signal privileged process. */
		me->pdeath_signal = 0;

		/*
		 * For secureexec, reset the stack limit to sane default to
		 * avoid bad behavior from the prior rlimits. This has to
		 * happen before arch_pick_mmap_layout(), which examines
		 * RLIMIT_STACK, but after the point of no return to avoid
		 * needing to clean up the change on failure.
		 */
		if (bprm->rlim_stack.rlim_cur > _STK_LIM)
			bprm->rlim_stack.rlim_cur = _STK_LIM;
	}

	me->sas_ss_sp = me->sas_ss_size = 0;

	/*
	 * Figure out dumpability. Note that this checking only of current
	 * is wrong, but userspace depends on it. This should be testing
	 * bprm->secureexec instead.
	 */
	if (bprm->interp_flags & BINPRM_FLAGS_ENFORCE_NONDUMP ||
	    !(uid_eq(current_euid(), current_uid()) &&
	      gid_eq(current_egid(), current_gid())))
		set_dumpable(current->mm, suid_dumpable);
	else
		set_dumpable(current->mm, SUID_DUMP_USER);

	perf_event_exec();
	__set_task_comm(me, kbasename(bprm->filename), true);

	/* An exec changes our domain. We are no longer part of the thread
	   group */
	WRITE_ONCE(me->self_exec_id, me->self_exec_id + 1);
	flush_signal_handlers(me, 0);

	retval = set_cred_ucounts(bprm->cred);
	if (retval < 0)
		goto out_unlock;

	/*
	 * install the new credentials for this executable
	 */
	security_bprm_committing_creds(bprm);

	commit_creds(bprm->cred);
	bprm->cred = NULL;

	/*
	 * Disable monitoring for regular users
	 * when executing setuid binaries. Must
	 * wait until new credentials are committed
	 * by commit_creds() above
	 */
	if (get_dumpable(me->mm) != SUID_DUMP_USER)
		perf_event_exit_task(me);
	/*
	 * cred_guard_mutex must be held at least to this point to prevent
	 * ptrace_attach() from altering our determination of the task's
	 * credentials; any time after this it may be unlocked.
	 */
	security_bprm_committed_creds(bprm);

	/* Pass the opened binary to the interpreter. */
	if (bprm->have_execfd) {
		retval = get_unused_fd_flags(0);
		if (retval < 0)
			goto out_unlock;
		fd_install(retval, bprm->executable);
		bprm->executable = NULL;
		bprm->execfd = retval;
	}
	return 0;

out_unlock:
	up_write(&me->signal->exec_update_lock);
out:
	return retval;
}
EXPORT_SYMBOL(begin_new_exec);

void would_dump(struct linux_binprm *bprm, struct file *file)
{
	struct inode *inode = file_inode(file);
	struct mnt_idmap *idmap = file_mnt_idmap(file);
	if (inode_permission(idmap, inode, MAY_READ) < 0) {
		struct user_namespace *old, *user_ns;
		bprm->interp_flags |= BINPRM_FLAGS_ENFORCE_NONDUMP;

		/* Ensure mm->user_ns contains the executable */
		user_ns = old = bprm->mm->user_ns;
		while ((user_ns != &init_user_ns) &&
		       !privileged_wrt_inode_uidgid(user_ns, idmap, inode))
			user_ns = user_ns->parent;

		if (old != user_ns) {
			bprm->mm->user_ns = get_user_ns(user_ns);
			put_user_ns(old);
		}
	}
}
EXPORT_SYMBOL(would_dump);

void setup_new_exec(struct linux_binprm * bprm)
{
	/* Setup things that can depend upon the personality */
	struct task_struct *me = current;

	arch_pick_mmap_layout(me->mm, &bprm->rlim_stack);

	arch_setup_new_exec();

	/* Set the new mm task size. We have to do that late because it may
	 * depend on TIF_32BIT which is only updated in flush_thread() on
	 * some architectures like powerpc
	 */
	me->mm->task_size = TASK_SIZE;
	up_write(&me->signal->exec_update_lock);
	mutex_unlock(&me->signal->cred_guard_mutex);
}
EXPORT_SYMBOL(setup_new_exec);

/* Runs immediately before start_thread() takes over. */
void finalize_exec(struct linux_binprm *bprm)
{
	/* Store any stack rlimit changes before starting thread. */
	task_lock(current->group_leader);
	current->signal->rlim[RLIMIT_STACK] = bprm->rlim_stack;
	task_unlock(current->group_leader);
}
EXPORT_SYMBOL(finalize_exec);

/*
 * Prepare credentials and lock ->cred_guard_mutex.
 * setup_new_exec() commits the new creds and drops the lock.
 * Or, if exec fails before, free_bprm() should release ->cred
 * and unlock.
 */
static int prepare_bprm_creds(struct linux_binprm *bprm)
{
	if (mutex_lock_interruptible(&current->signal->cred_guard_mutex))
		return -ERESTARTNOINTR;

	bprm->cred = prepare_exec_creds();
	if (likely(bprm->cred))
		return 0;

	mutex_unlock(&current->signal->cred_guard_mutex);
	return -ENOMEM;
}

static void free_bprm(struct linux_binprm *bprm)
{
	if (bprm->mm) {
		acct_arg_size(bprm, 0);
		mmput(bprm->mm);
	}
	free_arg_pages(bprm);
	if (bprm->cred) {
		mutex_unlock(&current->signal->cred_guard_mutex);
		abort_creds(bprm->cred);
	}
	if (bprm->file) {
		allow_write_access(bprm->file);
		fput(bprm->file);
	}
	if (bprm->executable)
		fput(bprm->executable);
	/* If a binfmt changed the interp, free it. */
	if (bprm->interp != bprm->filename)
		kfree(bprm->interp);
	kfree(bprm->fdpath);
	kfree(bprm);
}

static struct linux_binprm *alloc_bprm(int fd, struct filename *filename)
{
	struct linux_binprm *bprm = kzalloc(sizeof(*bprm), GFP_KERNEL);
	int retval = -ENOMEM;
	if (!bprm)
		goto out;

	if (fd == AT_FDCWD || filename->name[0] == '/') {
		bprm->filename = filename->name;
	} else {
		if (filename->name[0] == '\0')
			bprm->fdpath = kasprintf(GFP_KERNEL, "/dev/fd/%d", fd);
		else
			bprm->fdpath = kasprintf(GFP_KERNEL, "/dev/fd/%d/%s",
						  fd, filename->name);
		if (!bprm->fdpath)
			goto out_free;

		bprm->filename = bprm->fdpath;
	}
	bprm->interp = bprm->filename;

	retval = bprm_mm_init(bprm);
	if (retval)
		goto out_free;
	return bprm;

out_free:
	free_bprm(bprm);
out:
	return ERR_PTR(retval);
}

int bprm_change_interp(const char *interp, struct linux_binprm *bprm)
{
	/* If a binfmt changed the interp, free it first. */
	if (bprm->interp != bprm->filename)
		kfree(bprm->interp);
	bprm->interp = kstrdup(interp, GFP_KERNEL);
	if (!bprm->interp)
		return -ENOMEM;
	return 0;
}
EXPORT_SYMBOL(bprm_change_interp);

/*
 * determine how safe it is to execute the proposed program
 * - the caller must hold ->cred_guard_mutex to protect against
 *   PTRACE_ATTACH or seccomp thread-sync
 */
static void check_unsafe_exec(struct linux_binprm *bprm)
{
	struct task_struct *p = current, *t;
	unsigned n_fs;

	if (p->ptrace)
		bprm->unsafe |= LSM_UNSAFE_PTRACE;

	/*
	 * This isn't strictly necessary, but it makes it harder for LSMs to
	 * mess up.
	 */
	if (task_no_new_privs(current))
		bprm->unsafe |= LSM_UNSAFE_NO_NEW_PRIVS;

	/*
	 * If another task is sharing our fs, we cannot safely
	 * suid exec because the differently privileged task
	 * will be able to manipulate the current directory, etc.
	 * It would be nice to force an unshare instead...
	 */
	t = p;
	n_fs = 1;
	spin_lock(&p->fs->lock);
	rcu_read_lock();
	while_each_thread(p, t) {
		if (t->fs == p->fs)
			n_fs++;
	}
	rcu_read_unlock();

	if (p->fs->users > n_fs)
		bprm->unsafe |= LSM_UNSAFE_SHARE;
	else
		p->fs->in_exec = 1;
	spin_unlock(&p->fs->lock);
}

static void bprm_fill_uid(struct linux_binprm *bprm, struct file *file)
{
	/* Handle suid and sgid on files */
	struct mnt_idmap *idmap;
	struct inode *inode = file_inode(file);
	unsigned int mode;
	vfsuid_t vfsuid;
	vfsgid_t vfsgid;

	if (!mnt_may_suid(file->f_path.mnt))
		return;

	if (task_no_new_privs(current))
		return;

	mode = READ_ONCE(inode->i_mode);
	if (!(mode & (S_ISUID|S_ISGID)))
		return;

	idmap = file_mnt_idmap(file);

	/* Be careful if suid/sgid is set */
	inode_lock(inode);

	/* reload atomically mode/uid/gid now that lock held */
	mode = inode->i_mode;
	vfsuid = i_uid_into_vfsuid(idmap, inode);
	vfsgid = i_gid_into_vfsgid(idmap, inode);
	inode_unlock(inode);

	/* We ignore suid/sgid if there are no mappings for them in the ns */
	if (!vfsuid_has_mapping(bprm->cred->user_ns, vfsuid) ||
	    !vfsgid_has_mapping(bprm->cred->user_ns, vfsgid))
		return;

	if (mode & S_ISUID) {
		bprm->per_clear |= PER_CLEAR_ON_SETID;
		bprm->cred->euid = vfsuid_into_kuid(vfsuid);
	}

	if ((mode & (S_ISGID | S_IXGRP)) == (S_ISGID | S_IXGRP)) {
		bprm->per_clear |= PER_CLEAR_ON_SETID;
		bprm->cred->egid = vfsgid_into_kgid(vfsgid);
	}
}

/*
 * Compute brpm->cred based upon the final binary.
 */
static int bprm_creds_from_file(struct linux_binprm *bprm)
{
	/* Compute creds based on which file? */
	struct file *file = bprm->execfd_creds ? bprm->executable : bprm->file;

	bprm_fill_uid(bprm, file);
	return security_bprm_creds_from_file(bprm, file);
}

/*
 * Fill the binprm structure from the inode.
 * Read the first BINPRM_BUF_SIZE bytes
 *
 * This may be called multiple times for binary chains (scripts for example).
 */
static int prepare_binprm(struct linux_binprm *bprm)
{
	loff_t pos = 0;

	memset(bprm->buf, 0, BINPRM_BUF_SIZE);
	return kernel_read(bprm->file, bprm->buf, BINPRM_BUF_SIZE, &pos);
}

/*
 * Arguments are '\0' separated strings found at the location bprm->p
 * points to; chop off the first by relocating brpm->p to right after
 * the first '\0' encountered.
 */
int remove_arg_zero(struct linux_binprm *bprm)
{
	int ret = 0;
	unsigned long offset;
	char *kaddr;
	struct page *page;

	if (!bprm->argc)
		return 0;

	do {
		offset = bprm->p & ~PAGE_MASK;
		page = get_arg_page(bprm, bprm->p, 0);
		if (!page) {
			ret = -EFAULT;
			goto out;
		}
		kaddr = kmap_local_page(page);

		for (; offset < PAGE_SIZE && kaddr[offset];
				offset++, bprm->p++)
			;

		kunmap_local(kaddr);
		put_arg_page(page);
	} while (offset == PAGE_SIZE);

	bprm->p++;
	bprm->argc--;
	ret = 0;

out:
	return ret;
}
EXPORT_SYMBOL(remove_arg_zero);

#define printable(c) (((c)=='\t') || ((c)=='\n') || (0x20<=(c) && (c)<=0x7e))
/*
 * cycle the list of binary formats handler, until one recognizes the image
 */
static int search_binary_handler(struct linux_binprm *bprm)
{
	bool need_retry = IS_ENABLED(CONFIG_MODULES);
	struct linux_binfmt *fmt;
	int retval;

	retval = prepare_binprm(bprm);
	if (retval < 0)
		return retval;

	retval = security_bprm_check(bprm);
	if (retval)
		return retval;

	retval = -ENOENT;
 retry:
	read_lock(&binfmt_lock);
	list_for_each_entry(fmt, &formats, lh) {
		if (!try_module_get(fmt->module))
			continue;
		read_unlock(&binfmt_lock);

		retval = fmt->load_binary(bprm);

		read_lock(&binfmt_lock);
		put_binfmt(fmt);
		if (bprm->point_of_no_return || (retval != -ENOEXEC)) {
			read_unlock(&binfmt_lock);
			return retval;
		}
	}
	read_unlock(&binfmt_lock);

	if (need_retry) {
		if (printable(bprm->buf[0]) && printable(bprm->buf[1]) &&
		    printable(bprm->buf[2]) && printable(bprm->buf[3]))
			return retval;
		if (request_module("binfmt-%04x", *(ushort *)(bprm->buf + 2)) < 0)
			return retval;
		need_retry = false;
		goto retry;
	}

	return retval;
}

/* binfmt handlers will call back into begin_new_exec() on success. */
static int exec_binprm(struct linux_binprm *bprm)
{
	pid_t old_pid, old_vpid;
	int ret, depth;

	/* Need to fetch pid before load_binary changes it */
	old_pid = current->pid;
	rcu_read_lock();
	old_vpid = task_pid_nr_ns(current, task_active_pid_ns(current->parent));
	rcu_read_unlock();

	/* This allows 4 levels of binfmt rewrites before failing hard. */
	for (depth = 0;; depth++) {
		struct file *exec;
		if (depth > 5)
			return -ELOOP;

		ret = search_binary_handler(bprm);
		if (ret < 0)
			return ret;
		if (!bprm->interpreter)
			break;

		exec = bprm->file;
		bprm->file = bprm->interpreter;
		bprm->interpreter = NULL;

		allow_write_access(exec);
		if (unlikely(bprm->have_execfd)) {
			if (bprm->executable) {
				fput(exec);
				return -ENOEXEC;
			}
			bprm->executable = exec;
		} else
			fput(exec);
	}

	audit_bprm(bprm);
	trace_sched_process_exec(current, old_pid, bprm);
	ptrace_event(PTRACE_EVENT_EXEC, old_vpid);
	proc_exec_connector(current);
	return 0;
}

/*
 * sys_execve() executes a new program.
 */
static int bprm_execve(struct linux_binprm *bprm,
		       int fd, struct filename *filename, int flags)
{
	struct file *file;
	int retval;

	retval = prepare_bprm_creds(bprm);
	if (retval)
		return retval;

	/*
	 * Check for unsafe execution states before exec_binprm(), which
	 * will call back into begin_new_exec(), into bprm_creds_from_file(),
	 * where setuid-ness is evaluated.
	 */
	check_unsafe_exec(bprm);
	current->in_execve = 1;
	sched_mm_cid_before_execve(current);

	file = do_open_execat(fd, filename, flags);
	retval = PTR_ERR(file);
	if (IS_ERR(file))
		goto out_unmark;

	sched_exec();

	bprm->file = file;
	/*
	 * Record that a name derived from an O_CLOEXEC fd will be
	 * inaccessible after exec.  This allows the code in exec to
	 * choose to fail when the executable is not mmaped into the
	 * interpreter and an open file descriptor is not passed to
	 * the interpreter.  This makes for a better user experience
	 * than having the interpreter start and then immediately fail
	 * when it finds the executable is inaccessible.
	 */
	if (bprm->fdpath && get_close_on_exec(fd))
		bprm->interp_flags |= BINPRM_FLAGS_PATH_INACCESSIBLE;

	/* Set the unchanging part of bprm->cred */
	retval = security_bprm_creds_for_exec(bprm);
	if (retval)
		goto out;

	retval = exec_binprm(bprm);
	if (retval < 0)
		goto out;

	sched_mm_cid_after_execve(current);
	/* execve succeeded */
	current->fs->in_exec = 0;
	current->in_execve = 0;
	rseq_execve(current);
	user_events_execve(current);
	acct_update_integrals(current);
	task_numa_free(current, false);
	return retval;

out:
	/*
	 * If past the point of no return ensure the code never
	 * returns to the userspace process.  Use an existing fatal
	 * signal if present otherwise terminate the process with
	 * SIGSEGV.
	 */
	if (bprm->point_of_no_return && !fatal_signal_pending(current))
		force_fatal_sig(SIGSEGV);

out_unmark:
	sched_mm_cid_after_execve(current);
	current->fs->in_exec = 0;
	current->in_execve = 0;

	return retval;
}

static int do_execveat_common(int fd, struct filename *filename,
			      struct user_arg_ptr argv,
			      struct user_arg_ptr envp,
			      int flags)
{
	struct linux_binprm *bprm;
	int retval;

	if (IS_ERR(filename))
		return PTR_ERR(filename);

	/*
	 * We move the actual failure in case of RLIMIT_NPROC excess from
	 * set*uid() to execve() because too many poorly written programs
	 * don't check setuid() return code.  Here we additionally recheck
	 * whether NPROC limit is still exceeded.
	 */
	if ((current->flags & PF_NPROC_EXCEEDED) &&
	    is_rlimit_overlimit(current_ucounts(), UCOUNT_RLIMIT_NPROC, rlimit(RLIMIT_NPROC))) {
		retval = -EAGAIN;
		goto out_ret;
	}

	/* We're below the limit (still or again), so we don't want to make
	 * further execve() calls fail. */
	current->flags &= ~PF_NPROC_EXCEEDED;

	bprm = alloc_bprm(fd, filename);
	if (IS_ERR(bprm)) {
		retval = PTR_ERR(bprm);
		goto out_ret;
	}

	retval = count(argv, MAX_ARG_STRINGS);
	if (retval == 0)
		pr_warn_once("process '%s' launched '%s' with NULL argv: empty string added\n",
			     current->comm, bprm->filename);
	if (retval < 0)
		goto out_free;
	bprm->argc = retval;

	retval = count(envp, MAX_ARG_STRINGS);
	if (retval < 0)
		goto out_free;
	bprm->envc = retval;

	retval = bprm_stack_limits(bprm);
	if (retval < 0)
		goto out_free;

	retval = copy_string_kernel(bprm->filename, bprm);
	if (retval < 0)
		goto out_free;
	bprm->exec = bprm->p;

	retval = copy_strings(bprm->envc, envp, bprm);
	if (retval < 0)
		goto out_free;

	retval = copy_strings(bprm->argc, argv, bprm);
	if (retval < 0)
		goto out_free;

	/*
	 * When argv is empty, add an empty string ("") as argv[0] to
	 * ensure confused userspace programs that start processing
	 * from argv[1] won't end up walking envp. See also
	 * bprm_stack_limits().
	 */
	if (bprm->argc == 0) {
		retval = copy_string_kernel("", bprm);
		if (retval < 0)
			goto out_free;
		bprm->argc = 1;
	}

	retval = bprm_execve(bprm, fd, filename, flags);
out_free:
	free_bprm(bprm);

out_ret:
	putname(filename);
	return retval;
}

int kernel_execve(const char *kernel_filename,
		  const char *const *argv, const char *const *envp)
{
	struct filename *filename;
	struct linux_binprm *bprm;
	int fd = AT_FDCWD;
	int retval;

	/* It is non-sense for kernel threads to call execve */
	if (WARN_ON_ONCE(current->flags & PF_KTHREAD))
		return -EINVAL;

	filename = getname_kernel(kernel_filename);
	if (IS_ERR(filename))
		return PTR_ERR(filename);

	bprm = alloc_bprm(fd, filename);
	if (IS_ERR(bprm)) {
		retval = PTR_ERR(bprm);
		goto out_ret;
	}

	retval = count_strings_kernel(argv);
	if (WARN_ON_ONCE(retval == 0))
		retval = -EINVAL;
	if (retval < 0)
		goto out_free;
	bprm->argc = retval;

	retval = count_strings_kernel(envp);
	if (retval < 0)
		goto out_free;
	bprm->envc = retval;

	retval = bprm_stack_limits(bprm);
	if (retval < 0)
		goto out_free;

	retval = copy_string_kernel(bprm->filename, bprm);
	if (retval < 0)
		goto out_free;
	bprm->exec = bprm->p;

	retval = copy_strings_kernel(bprm->envc, envp, bprm);
	if (retval < 0)
		goto out_free;

	retval = copy_strings_kernel(bprm->argc, argv, bprm);
	if (retval < 0)
		goto out_free;

	retval = bprm_execve(bprm, fd, filename, 0);
out_free:
	free_bprm(bprm);
out_ret:
	putname(filename);
	return retval;
}

static int do_execve(struct filename *filename,
	const char __user *const __user *__argv,
	const char __user *const __user *__envp)
{
	struct user_arg_ptr argv = { .ptr.native = __argv };
	struct user_arg_ptr envp = { .ptr.native = __envp };
	return do_execveat_common(AT_FDCWD, filename, argv, envp, 0);
}

static int do_execveat(int fd, struct filename *filename,
		const char __user *const __user *__argv,
		const char __user *const __user *__envp,
		int flags)
{
	struct user_arg_ptr argv = { .ptr.native = __argv };
	struct user_arg_ptr envp = { .ptr.native = __envp };

	return do_execveat_common(fd, filename, argv, envp, flags);
}

#ifdef CONFIG_COMPAT
static int compat_do_execve(struct filename *filename,
	const compat_uptr_t __user *__argv,
	const compat_uptr_t __user *__envp)
{
	struct user_arg_ptr argv = {
		.is_compat = true,
		.ptr.compat = __argv,
	};
	struct user_arg_ptr envp = {
		.is_compat = true,
		.ptr.compat = __envp,
	};
	return do_execveat_common(AT_FDCWD, filename, argv, envp, 0);
}

static int compat_do_execveat(int fd, struct filename *filename,
			      const compat_uptr_t __user *__argv,
			      const compat_uptr_t __user *__envp,
			      int flags)
{
	struct user_arg_ptr argv = {
		.is_compat = true,
		.ptr.compat = __argv,
	};
	struct user_arg_ptr envp = {
		.is_compat = true,
		.ptr.compat = __envp,
	};
	return do_execveat_common(fd, filename, argv, envp, flags);
}
#endif

void set_binfmt(struct linux_binfmt *new)
{
	struct mm_struct *mm = current->mm;

	if (mm->binfmt)
		module_put(mm->binfmt->module);

	mm->binfmt = new;
	if (new)
		__module_get(new->module);
}
EXPORT_SYMBOL(set_binfmt);

/*
 * set_dumpable stores three-value SUID_DUMP_* into mm->flags.
 */
void set_dumpable(struct mm_struct *mm, int value)
{
	if (WARN_ON((unsigned)value > SUID_DUMP_ROOT))
		return;

	set_mask_bits(&mm->flags, MMF_DUMPABLE_MASK, value);
}

SYSCALL_DEFINE3(execve,
		const char __user *, filename,
		const char __user *const __user *, argv,
		const char __user *const __user *, envp)
{
	return do_execve(getname(filename), argv, envp);
}

SYSCALL_DEFINE5(execveat,
		int, fd, const char __user *, filename,
		const char __user *const __user *, argv,
		const char __user *const __user *, envp,
		int, flags)
{
	return do_execveat(fd,
			   getname_uflags(filename, flags),
			   argv, envp, flags);
}

#ifdef CONFIG_COMPAT
COMPAT_SYSCALL_DEFINE3(execve, const char __user *, filename,
	const compat_uptr_t __user *, argv,
	const compat_uptr_t __user *, envp)
{
	return compat_do_execve(getname(filename), argv, envp);
}

COMPAT_SYSCALL_DEFINE5(execveat, int, fd,
		       const char __user *, filename,
		       const compat_uptr_t __user *, argv,
		       const compat_uptr_t __user *, envp,
		       int,  flags)
{
	return compat_do_execveat(fd,
				  getname_uflags(filename, flags),
				  argv, envp, flags);
}
#endif

#ifdef CONFIG_SYSCTL

static int proc_dointvec_minmax_coredump(struct ctl_table *table, int write,
		void *buffer, size_t *lenp, loff_t *ppos)
{
	int error = proc_dointvec_minmax(table, write, buffer, lenp, ppos);

	if (!error)
		validate_coredump_safety();
	return error;
}

static struct ctl_table fs_exec_sysctls[] = {
	{
		.procname	= "suid_dumpable",
		.data		= &suid_dumpable,
		.maxlen		= sizeof(int),
		.mode		= 0644,
		.proc_handler	= proc_dointvec_minmax_coredump,
		.extra1		= SYSCTL_ZERO,
		.extra2		= SYSCTL_TWO,
	},
	{ }
};

static int __init init_fs_exec_sysctls(void)
{
	register_sysctl_init("fs", fs_exec_sysctls);
	return 0;
}

fs_initcall(init_fs_exec_sysctls);
#endif /* CONFIG_SYSCTL */<|MERGE_RESOLUTION|>--- conflicted
+++ resolved
@@ -224,17 +224,10 @@
 	 * We are doing an exec().  'current' is the process
 	 * doing the exec and 'mm' is the new process's mm.
 	 */
-<<<<<<< HEAD
-	mmap_read_lock(bprm->mm);
-	ret = get_user_pages_remote(bprm->mm, pos, 1, gup_flags,
-			&page, NULL, NULL);
-	mmap_read_unlock(bprm->mm);
-=======
 	ret = get_user_pages_remote(mm, pos, 1,
 			write ? FOLL_WRITE : 0,
 			&page, NULL, NULL);
 	mmap_read_unlock(mm);
->>>>>>> eb3cdb58
 	if (ret <= 0)
 		return NULL;
 
@@ -597,11 +590,7 @@
 
 				if (kmapped_page) {
 					flush_dcache_page(kmapped_page);
-<<<<<<< HEAD
-					kunmap(kmapped_page);
-=======
 					kunmap_local(kaddr);
->>>>>>> eb3cdb58
 					put_arg_page(kmapped_page);
 				}
 				kmapped_page = page;
@@ -619,11 +608,7 @@
 out:
 	if (kmapped_page) {
 		flush_dcache_page(kmapped_page);
-<<<<<<< HEAD
-		kunmap(kmapped_page);
-=======
 		kunmap_local(kaddr);
->>>>>>> eb3cdb58
 		put_arg_page(kmapped_page);
 	}
 	return ret;
@@ -661,13 +646,7 @@
 		if (!page)
 			return -E2BIG;
 		flush_arg_page(bprm, pos & PAGE_MASK, page);
-<<<<<<< HEAD
-		memcpy(kaddr + offset_in_page(pos), arg, bytes_to_copy);
-		flush_dcache_page(page);
-		kunmap_atomic(kaddr);
-=======
 		memcpy_to_page(page, offset_in_page(pos), arg, bytes_to_copy);
->>>>>>> eb3cdb58
 		put_arg_page(page);
 	}
 
