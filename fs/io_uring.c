// SPDX-License-Identifier: GPL-2.0
/*
 * Shared application/kernel submission and completion ring pairs, for
 * supporting fast/efficient IO.
 *
 * A note on the read/write ordering memory barriers that are matched between
 * the application and kernel side.
 *
 * After the application reads the CQ ring tail, it must use an
 * appropriate smp_rmb() to pair with the smp_wmb() the kernel uses
 * before writing the tail (using smp_load_acquire to read the tail will
 * do). It also needs a smp_mb() before updating CQ head (ordering the
 * entry load(s) with the head store), pairing with an implicit barrier
 * through a control-dependency in io_get_cqring (smp_store_release to
 * store head will do). Failure to do so could lead to reading invalid
 * CQ entries.
 *
 * Likewise, the application must use an appropriate smp_wmb() before
 * writing the SQ tail (ordering SQ entry stores with the tail store),
 * which pairs with smp_load_acquire in io_get_sqring (smp_store_release
 * to store the tail will do). And it needs a barrier ordering the SQ
 * head load before writing new SQ entries (smp_load_acquire to read
 * head will do).
 *
 * When using the SQ poll thread (IORING_SETUP_SQPOLL), the application
 * needs to check the SQ flags for IORING_SQ_NEED_WAKEUP *after*
 * updating the SQ tail; a full memory barrier smp_mb() is needed
 * between.
 *
 * Also see the examples in the liburing library:
 *
 *	git://git.kernel.dk/liburing
 *
 * io_uring also uses READ/WRITE_ONCE() for _any_ store or load that happens
 * from data shared between the kernel and application. This is done both
 * for ordering purposes, but also to ensure that once a value is loaded from
 * data that the application could potentially modify, it remains stable.
 *
 * Copyright (C) 2018-2019 Jens Axboe
 * Copyright (c) 2018-2019 Christoph Hellwig
 */
#include <linux/kernel.h>
#include <linux/init.h>
#include <linux/errno.h>
#include <linux/syscalls.h>
#include <linux/compat.h>
#include <linux/refcount.h>
#include <linux/uio.h>
#include <linux/bits.h>

#include <linux/sched/signal.h>
#include <linux/fs.h>
#include <linux/file.h>
#include <linux/fdtable.h>
#include <linux/mm.h>
#include <linux/mman.h>
#include <linux/mmu_context.h>
#include <linux/percpu.h>
#include <linux/slab.h>
#include <linux/kthread.h>
#include <linux/blkdev.h>
#include <linux/bvec.h>
#include <linux/net.h>
#include <net/sock.h>
#include <net/af_unix.h>
#include <net/scm.h>
#include <linux/anon_inodes.h>
#include <linux/sched/mm.h>
#include <linux/uaccess.h>
#include <linux/nospec.h>
#include <linux/sizes.h>
#include <linux/hugetlb.h>
#include <linux/highmem.h>
#include <linux/namei.h>
#include <linux/fsnotify.h>
#include <linux/fadvise.h>
#include <linux/eventpoll.h>
#include <linux/fs_struct.h>

#define CREATE_TRACE_POINTS
#include <trace/events/io_uring.h>

#include <uapi/linux/io_uring.h>

#include "internal.h"
#include "io-wq.h"

#define IORING_MAX_ENTRIES	32768
#define IORING_MAX_CQ_ENTRIES	(2 * IORING_MAX_ENTRIES)

/*
 * Shift of 9 is 512 entries, or exactly one page on 64-bit archs
 */
#define IORING_FILE_TABLE_SHIFT	9
#define IORING_MAX_FILES_TABLE	(1U << IORING_FILE_TABLE_SHIFT)
#define IORING_FILE_TABLE_MASK	(IORING_MAX_FILES_TABLE - 1)
#define IORING_MAX_FIXED_FILES	(64 * IORING_MAX_FILES_TABLE)

struct io_uring {
	u32 head ____cacheline_aligned_in_smp;
	u32 tail ____cacheline_aligned_in_smp;
};

/*
 * This data is shared with the application through the mmap at offsets
 * IORING_OFF_SQ_RING and IORING_OFF_CQ_RING.
 *
 * The offsets to the member fields are published through struct
 * io_sqring_offsets when calling io_uring_setup.
 */
struct io_rings {
	/*
	 * Head and tail offsets into the ring; the offsets need to be
	 * masked to get valid indices.
	 *
	 * The kernel controls head of the sq ring and the tail of the cq ring,
	 * and the application controls tail of the sq ring and the head of the
	 * cq ring.
	 */
	struct io_uring		sq, cq;
	/*
	 * Bitmasks to apply to head and tail offsets (constant, equals
	 * ring_entries - 1)
	 */
	u32			sq_ring_mask, cq_ring_mask;
	/* Ring sizes (constant, power of 2) */
	u32			sq_ring_entries, cq_ring_entries;
	/*
	 * Number of invalid entries dropped by the kernel due to
	 * invalid index stored in array
	 *
	 * Written by the kernel, shouldn't be modified by the
	 * application (i.e. get number of "new events" by comparing to
	 * cached value).
	 *
	 * After a new SQ head value was read by the application this
	 * counter includes all submissions that were dropped reaching
	 * the new SQ head (and possibly more).
	 */
	u32			sq_dropped;
	/*
	 * Runtime flags
	 *
	 * Written by the kernel, shouldn't be modified by the
	 * application.
	 *
	 * The application needs a full memory barrier before checking
	 * for IORING_SQ_NEED_WAKEUP after updating the sq tail.
	 */
	u32			sq_flags;
	/*
	 * Number of completion events lost because the queue was full;
	 * this should be avoided by the application by making sure
	 * there are not more requests pending than there is space in
	 * the completion queue.
	 *
	 * Written by the kernel, shouldn't be modified by the
	 * application (i.e. get number of "new events" by comparing to
	 * cached value).
	 *
	 * As completion events come in out of order this counter is not
	 * ordered with any other data.
	 */
	u32			cq_overflow;
	/*
	 * Ring buffer of completion events.
	 *
	 * The kernel writes completion events fresh every time they are
	 * produced, so the application is allowed to modify pending
	 * entries.
	 */
	struct io_uring_cqe	cqes[] ____cacheline_aligned_in_smp;
};

struct io_mapped_ubuf {
	u64		ubuf;
	size_t		len;
	struct		bio_vec *bvec;
	unsigned int	nr_bvecs;
};

struct fixed_file_table {
	struct file		**files;
};

struct fixed_file_data {
	struct fixed_file_table		*table;
	struct io_ring_ctx		*ctx;

	struct percpu_ref		refs;
	struct llist_head		put_llist;
	struct work_struct		ref_work;
	struct completion		done;
};

struct io_ring_ctx {
	struct {
		struct percpu_ref	refs;
	} ____cacheline_aligned_in_smp;

	struct {
		unsigned int		flags;
<<<<<<< HEAD
		bool			compat;
		bool			account_mem;
		bool			cq_overflow_flushed;
		bool			drain_next;
		bool			eventfd_async;
=======
		unsigned int		compat: 1;
		unsigned int		account_mem: 1;
		unsigned int		cq_overflow_flushed: 1;
		unsigned int		drain_next: 1;
		unsigned int		eventfd_async: 1;
>>>>>>> 7117be3f

		/*
		 * Ring buffer of indices into array of io_uring_sqe, which is
		 * mmapped by the application using the IORING_OFF_SQES offset.
		 *
		 * This indirection could e.g. be used to assign fixed
		 * io_uring_sqe entries to operations and only submit them to
		 * the queue when needed.
		 *
		 * The kernel modifies neither the indices array nor the entries
		 * array.
		 */
		u32			*sq_array;
		unsigned		cached_sq_head;
		unsigned		sq_entries;
		unsigned		sq_mask;
		unsigned		sq_thread_idle;
		unsigned		cached_sq_dropped;
		atomic_t		cached_cq_overflow;
		unsigned long		sq_check_overflow;

		struct list_head	defer_list;
		struct list_head	timeout_list;
		struct list_head	cq_overflow_list;

		wait_queue_head_t	inflight_wait;
		struct io_uring_sqe	*sq_sqes;
	} ____cacheline_aligned_in_smp;

	struct io_rings	*rings;

	/* IO offload */
	struct io_wq		*io_wq;
	struct task_struct	*sqo_thread;	/* if using sq thread polling */
	struct mm_struct	*sqo_mm;
	wait_queue_head_t	sqo_wait;

	/*
	 * If used, fixed file set. Writers must ensure that ->refs is dead,
	 * readers must ensure that ->refs is alive as long as the file* is
	 * used. Only updated through io_uring_register(2).
	 */
	struct fixed_file_data	*file_data;
	unsigned		nr_user_files;
	int 			ring_fd;
	struct file 		*ring_file;

	/* if used, fixed mapped user buffers */
	unsigned		nr_user_bufs;
	struct io_mapped_ubuf	*user_bufs;

	struct user_struct	*user;

	const struct cred	*creds;

	/* 0 is for ctx quiesce/reinit/free, 1 is for sqo_thread started */
	struct completion	*completions;

	/* if all else fails... */
	struct io_kiocb		*fallback_req;

#if defined(CONFIG_UNIX)
	struct socket		*ring_sock;
#endif

	struct idr		personality_idr;

	struct {
		unsigned		cached_cq_tail;
		unsigned		cq_entries;
		unsigned		cq_mask;
		atomic_t		cq_timeouts;
		unsigned long		cq_check_overflow;
		struct wait_queue_head	cq_wait;
		struct fasync_struct	*cq_fasync;
		struct eventfd_ctx	*cq_ev_fd;
	} ____cacheline_aligned_in_smp;

	struct {
		struct mutex		uring_lock;
		wait_queue_head_t	wait;
	} ____cacheline_aligned_in_smp;

	struct {
		spinlock_t		completion_lock;
		struct llist_head	poll_llist;

		/*
		 * ->poll_list is protected by the ctx->uring_lock for
		 * io_uring instances that don't use IORING_SETUP_SQPOLL.
		 * For SQPOLL, only the single threaded io_sq_thread() will
		 * manipulate the list, hence no extra locking is needed there.
		 */
		struct list_head	poll_list;
		struct hlist_head	*cancel_hash;
		unsigned		cancel_hash_bits;
		bool			poll_multi_file;

		spinlock_t		inflight_lock;
		struct list_head	inflight_list;
	} ____cacheline_aligned_in_smp;
};

/*
 * First field must be the file pointer in all the
 * iocb unions! See also 'struct kiocb' in <linux/fs.h>
 */
struct io_poll_iocb {
	struct file			*file;
	union {
		struct wait_queue_head	*head;
		u64			addr;
	};
	__poll_t			events;
	bool				done;
	bool				canceled;
	struct wait_queue_entry		wait;
};

struct io_close {
	struct file			*file;
	struct file			*put_file;
	int				fd;
};

struct io_timeout_data {
	struct io_kiocb			*req;
	struct hrtimer			timer;
	struct timespec64		ts;
	enum hrtimer_mode		mode;
	u32				seq_offset;
};

struct io_accept {
	struct file			*file;
	struct sockaddr __user		*addr;
	int __user			*addr_len;
	int				flags;
	unsigned long			nofile;
};

struct io_sync {
	struct file			*file;
	loff_t				len;
	loff_t				off;
	int				flags;
	int				mode;
};

struct io_cancel {
	struct file			*file;
	u64				addr;
};

struct io_timeout {
	struct file			*file;
	u64				addr;
	int				flags;
	unsigned			count;
};

struct io_rw {
	/* NOTE: kiocb has the file as the first member, so don't do it here */
	struct kiocb			kiocb;
	u64				addr;
	u64				len;
};

struct io_connect {
	struct file			*file;
	struct sockaddr __user		*addr;
	int				addr_len;
};

struct io_sr_msg {
	struct file			*file;
	union {
		struct user_msghdr __user *msg;
		void __user		*buf;
	};
	int				msg_flags;
	size_t				len;
};

struct io_open {
	struct file			*file;
	int				dfd;
	union {
		unsigned		mask;
	};
	struct filename			*filename;
	struct statx __user		*buffer;
	struct open_how			how;
	unsigned long			nofile;
};

struct io_files_update {
	struct file			*file;
	u64				arg;
	u32				nr_args;
	u32				offset;
};

struct io_fadvise {
	struct file			*file;
	u64				offset;
	u32				len;
	u32				advice;
};

struct io_madvise {
	struct file			*file;
	u64				addr;
	u32				len;
	u32				advice;
};

struct io_epoll {
	struct file			*file;
	int				epfd;
	int				op;
	int				fd;
	struct epoll_event		event;
};

struct io_async_connect {
	struct sockaddr_storage		address;
};

struct io_async_msghdr {
	struct iovec			fast_iov[UIO_FASTIOV];
	struct iovec			*iov;
	struct sockaddr __user		*uaddr;
	struct msghdr			msg;
	struct sockaddr_storage		addr;
};

struct io_async_rw {
	struct iovec			fast_iov[UIO_FASTIOV];
	struct iovec			*iov;
	ssize_t				nr_segs;
	ssize_t				size;
};

struct io_async_ctx {
	union {
		struct io_async_rw	rw;
		struct io_async_msghdr	msg;
		struct io_async_connect	connect;
		struct io_timeout_data	timeout;
	};
};

enum {
	REQ_F_FIXED_FILE_BIT	= IOSQE_FIXED_FILE_BIT,
	REQ_F_IO_DRAIN_BIT	= IOSQE_IO_DRAIN_BIT,
	REQ_F_LINK_BIT		= IOSQE_IO_LINK_BIT,
	REQ_F_HARDLINK_BIT	= IOSQE_IO_HARDLINK_BIT,
	REQ_F_FORCE_ASYNC_BIT	= IOSQE_ASYNC_BIT,

	REQ_F_LINK_NEXT_BIT,
	REQ_F_FAIL_LINK_BIT,
	REQ_F_INFLIGHT_BIT,
	REQ_F_CUR_POS_BIT,
	REQ_F_NOWAIT_BIT,
	REQ_F_IOPOLL_COMPLETED_BIT,
	REQ_F_LINK_TIMEOUT_BIT,
	REQ_F_TIMEOUT_BIT,
	REQ_F_ISREG_BIT,
	REQ_F_MUST_PUNT_BIT,
	REQ_F_TIMEOUT_NOSEQ_BIT,
	REQ_F_COMP_LOCKED_BIT,
	REQ_F_NEED_CLEANUP_BIT,
	REQ_F_OVERFLOW_BIT,
};

enum {
	/* ctx owns file */
	REQ_F_FIXED_FILE	= BIT(REQ_F_FIXED_FILE_BIT),
	/* drain existing IO first */
	REQ_F_IO_DRAIN		= BIT(REQ_F_IO_DRAIN_BIT),
	/* linked sqes */
	REQ_F_LINK		= BIT(REQ_F_LINK_BIT),
	/* doesn't sever on completion < 0 */
	REQ_F_HARDLINK		= BIT(REQ_F_HARDLINK_BIT),
	/* IOSQE_ASYNC */
	REQ_F_FORCE_ASYNC	= BIT(REQ_F_FORCE_ASYNC_BIT),

	/* already grabbed next link */
	REQ_F_LINK_NEXT		= BIT(REQ_F_LINK_NEXT_BIT),
	/* fail rest of links */
	REQ_F_FAIL_LINK		= BIT(REQ_F_FAIL_LINK_BIT),
	/* on inflight list */
	REQ_F_INFLIGHT		= BIT(REQ_F_INFLIGHT_BIT),
	/* read/write uses file position */
	REQ_F_CUR_POS		= BIT(REQ_F_CUR_POS_BIT),
	/* must not punt to workers */
	REQ_F_NOWAIT		= BIT(REQ_F_NOWAIT_BIT),
	/* polled IO has completed */
	REQ_F_IOPOLL_COMPLETED	= BIT(REQ_F_IOPOLL_COMPLETED_BIT),
	/* has linked timeout */
	REQ_F_LINK_TIMEOUT	= BIT(REQ_F_LINK_TIMEOUT_BIT),
	/* timeout request */
	REQ_F_TIMEOUT		= BIT(REQ_F_TIMEOUT_BIT),
	/* regular file */
	REQ_F_ISREG		= BIT(REQ_F_ISREG_BIT),
	/* must be punted even for NONBLOCK */
	REQ_F_MUST_PUNT		= BIT(REQ_F_MUST_PUNT_BIT),
	/* no timeout sequence */
	REQ_F_TIMEOUT_NOSEQ	= BIT(REQ_F_TIMEOUT_NOSEQ_BIT),
	/* completion under lock */
	REQ_F_COMP_LOCKED	= BIT(REQ_F_COMP_LOCKED_BIT),
	/* needs cleanup */
	REQ_F_NEED_CLEANUP	= BIT(REQ_F_NEED_CLEANUP_BIT),
	/* in overflow list */
	REQ_F_OVERFLOW		= BIT(REQ_F_OVERFLOW_BIT),
};

/*
 * NOTE! Each of the iocb union members has the file pointer
 * as the first entry in their struct definition. So you can
 * access the file pointer through any of the sub-structs,
 * or directly as just 'ki_filp' in this struct.
 */
struct io_kiocb {
	union {
		struct file		*file;
		struct io_rw		rw;
		struct io_poll_iocb	poll;
		struct io_accept	accept;
		struct io_sync		sync;
		struct io_cancel	cancel;
		struct io_timeout	timeout;
		struct io_connect	connect;
		struct io_sr_msg	sr_msg;
		struct io_open		open;
		struct io_close		close;
		struct io_files_update	files_update;
		struct io_fadvise	fadvise;
		struct io_madvise	madvise;
		struct io_epoll		epoll;
	};

	struct io_async_ctx		*io;
	/*
	 * llist_node is only used for poll deferred completions
	 */
	struct llist_node		llist_node;
	bool				in_async;
	bool				needs_fixed_file;
	u8				opcode;

	struct io_ring_ctx	*ctx;
	union {
		struct list_head	list;
		struct hlist_node	hash_node;
	};
	struct list_head	link_list;
	unsigned int		flags;
	refcount_t		refs;
	u64			user_data;
	u32			result;
	u32			sequence;

	struct list_head	inflight_entry;

	struct io_wq_work	work;
};

#define IO_PLUG_THRESHOLD		2
#define IO_IOPOLL_BATCH			8

struct io_submit_state {
	struct blk_plug		plug;

	/*
	 * io_kiocb alloc cache
	 */
	void			*reqs[IO_IOPOLL_BATCH];
	unsigned int		free_reqs;

	/*
	 * File reference cache
	 */
	struct file		*file;
	unsigned int		fd;
	unsigned int		has_refs;
	unsigned int		used_refs;
	unsigned int		ios_left;
};

struct io_op_def {
	/* needs req->io allocated for deferral/async */
	unsigned		async_ctx : 1;
	/* needs current->mm setup, does mm access */
	unsigned		needs_mm : 1;
	/* needs req->file assigned */
	unsigned		needs_file : 1;
	/* needs req->file assigned IFF fd is >= 0 */
	unsigned		fd_non_neg : 1;
	/* hash wq insertion if file is a regular file */
	unsigned		hash_reg_file : 1;
	/* unbound wq insertion if file is a non-regular file */
	unsigned		unbound_nonreg_file : 1;
	/* opcode is not supported by this kernel */
	unsigned		not_supported : 1;
	/* needs file table */
	unsigned		file_table : 1;
	/* needs ->fs */
	unsigned		needs_fs : 1;
};

static const struct io_op_def io_op_defs[] = {
	[IORING_OP_NOP] = {},
	[IORING_OP_READV] = {
		.async_ctx		= 1,
		.needs_mm		= 1,
		.needs_file		= 1,
		.unbound_nonreg_file	= 1,
	},
	[IORING_OP_WRITEV] = {
		.async_ctx		= 1,
		.needs_mm		= 1,
		.needs_file		= 1,
		.hash_reg_file		= 1,
		.unbound_nonreg_file	= 1,
	},
	[IORING_OP_FSYNC] = {
		.needs_file		= 1,
	},
	[IORING_OP_READ_FIXED] = {
		.needs_file		= 1,
		.unbound_nonreg_file	= 1,
	},
	[IORING_OP_WRITE_FIXED] = {
		.needs_file		= 1,
		.hash_reg_file		= 1,
		.unbound_nonreg_file	= 1,
	},
	[IORING_OP_POLL_ADD] = {
		.needs_file		= 1,
		.unbound_nonreg_file	= 1,
	},
	[IORING_OP_POLL_REMOVE] = {},
	[IORING_OP_SYNC_FILE_RANGE] = {
		.needs_file		= 1,
	},
	[IORING_OP_SENDMSG] = {
		.async_ctx		= 1,
		.needs_mm		= 1,
		.needs_file		= 1,
		.unbound_nonreg_file	= 1,
		.needs_fs		= 1,
	},
	[IORING_OP_RECVMSG] = {
		.async_ctx		= 1,
		.needs_mm		= 1,
		.needs_file		= 1,
		.unbound_nonreg_file	= 1,
		.needs_fs		= 1,
	},
	[IORING_OP_TIMEOUT] = {
		.async_ctx		= 1,
		.needs_mm		= 1,
	},
	[IORING_OP_TIMEOUT_REMOVE] = {},
	[IORING_OP_ACCEPT] = {
		.needs_mm		= 1,
		.needs_file		= 1,
		.unbound_nonreg_file	= 1,
		.file_table		= 1,
	},
	[IORING_OP_ASYNC_CANCEL] = {},
	[IORING_OP_LINK_TIMEOUT] = {
		.async_ctx		= 1,
		.needs_mm		= 1,
	},
	[IORING_OP_CONNECT] = {
		.async_ctx		= 1,
		.needs_mm		= 1,
		.needs_file		= 1,
		.unbound_nonreg_file	= 1,
	},
	[IORING_OP_FALLOCATE] = {
		.needs_file		= 1,
	},
	[IORING_OP_OPENAT] = {
		.needs_file		= 1,
		.fd_non_neg		= 1,
		.file_table		= 1,
		.needs_fs		= 1,
	},
	[IORING_OP_CLOSE] = {
		.needs_file		= 1,
		.file_table		= 1,
	},
	[IORING_OP_FILES_UPDATE] = {
		.needs_mm		= 1,
		.file_table		= 1,
	},
	[IORING_OP_STATX] = {
		.needs_mm		= 1,
		.needs_file		= 1,
		.fd_non_neg		= 1,
		.needs_fs		= 1,
	},
	[IORING_OP_READ] = {
		.needs_mm		= 1,
		.needs_file		= 1,
		.unbound_nonreg_file	= 1,
	},
	[IORING_OP_WRITE] = {
		.needs_mm		= 1,
		.needs_file		= 1,
		.unbound_nonreg_file	= 1,
	},
	[IORING_OP_FADVISE] = {
		.needs_file		= 1,
	},
	[IORING_OP_MADVISE] = {
		.needs_mm		= 1,
	},
	[IORING_OP_SEND] = {
		.needs_mm		= 1,
		.needs_file		= 1,
		.unbound_nonreg_file	= 1,
	},
	[IORING_OP_RECV] = {
		.needs_mm		= 1,
		.needs_file		= 1,
		.unbound_nonreg_file	= 1,
	},
	[IORING_OP_OPENAT2] = {
		.needs_file		= 1,
		.fd_non_neg		= 1,
		.file_table		= 1,
		.needs_fs		= 1,
	},
	[IORING_OP_EPOLL_CTL] = {
		.unbound_nonreg_file	= 1,
		.file_table		= 1,
	},
};

static void io_wq_submit_work(struct io_wq_work **workptr);
static void io_cqring_fill_event(struct io_kiocb *req, long res);
static void io_put_req(struct io_kiocb *req);
static void __io_double_put_req(struct io_kiocb *req);
static struct io_kiocb *io_prep_linked_timeout(struct io_kiocb *req);
static void io_queue_linked_timeout(struct io_kiocb *req);
static int __io_sqe_files_update(struct io_ring_ctx *ctx,
				 struct io_uring_files_update *ip,
				 unsigned nr_args);
static int io_grab_files(struct io_kiocb *req);
static void io_ring_file_ref_flush(struct fixed_file_data *data);
static void io_cleanup_req(struct io_kiocb *req);

static struct kmem_cache *req_cachep;

static const struct file_operations io_uring_fops;

struct sock *io_uring_get_socket(struct file *file)
{
#if defined(CONFIG_UNIX)
	if (file->f_op == &io_uring_fops) {
		struct io_ring_ctx *ctx = file->private_data;

		return ctx->ring_sock->sk;
	}
#endif
	return NULL;
}
EXPORT_SYMBOL(io_uring_get_socket);

static void io_ring_ctx_ref_free(struct percpu_ref *ref)
{
	struct io_ring_ctx *ctx = container_of(ref, struct io_ring_ctx, refs);

	complete(&ctx->completions[0]);
}

static struct io_ring_ctx *io_ring_ctx_alloc(struct io_uring_params *p)
{
	struct io_ring_ctx *ctx;
	int hash_bits;

	ctx = kzalloc(sizeof(*ctx), GFP_KERNEL);
	if (!ctx)
		return NULL;

	ctx->fallback_req = kmem_cache_alloc(req_cachep, GFP_KERNEL);
	if (!ctx->fallback_req)
		goto err;

	ctx->completions = kmalloc(2 * sizeof(struct completion), GFP_KERNEL);
	if (!ctx->completions)
		goto err;

	/*
	 * Use 5 bits less than the max cq entries, that should give us around
	 * 32 entries per hash list if totally full and uniformly spread.
	 */
	hash_bits = ilog2(p->cq_entries);
	hash_bits -= 5;
	if (hash_bits <= 0)
		hash_bits = 1;
	ctx->cancel_hash_bits = hash_bits;
	ctx->cancel_hash = kmalloc((1U << hash_bits) * sizeof(struct hlist_head),
					GFP_KERNEL);
	if (!ctx->cancel_hash)
		goto err;
	__hash_init(ctx->cancel_hash, 1U << hash_bits);

	if (percpu_ref_init(&ctx->refs, io_ring_ctx_ref_free,
			    PERCPU_REF_ALLOW_REINIT, GFP_KERNEL))
		goto err;

	ctx->flags = p->flags;
	init_waitqueue_head(&ctx->cq_wait);
	INIT_LIST_HEAD(&ctx->cq_overflow_list);
	init_completion(&ctx->completions[0]);
	init_completion(&ctx->completions[1]);
	idr_init(&ctx->personality_idr);
	mutex_init(&ctx->uring_lock);
	init_waitqueue_head(&ctx->wait);
	spin_lock_init(&ctx->completion_lock);
	init_llist_head(&ctx->poll_llist);
	INIT_LIST_HEAD(&ctx->poll_list);
	INIT_LIST_HEAD(&ctx->defer_list);
	INIT_LIST_HEAD(&ctx->timeout_list);
	init_waitqueue_head(&ctx->inflight_wait);
	spin_lock_init(&ctx->inflight_lock);
	INIT_LIST_HEAD(&ctx->inflight_list);
	return ctx;
err:
	if (ctx->fallback_req)
		kmem_cache_free(req_cachep, ctx->fallback_req);
	kfree(ctx->completions);
	kfree(ctx->cancel_hash);
	kfree(ctx);
	return NULL;
}

static inline bool __req_need_defer(struct io_kiocb *req)
{
	struct io_ring_ctx *ctx = req->ctx;

	return req->sequence != ctx->cached_cq_tail + ctx->cached_sq_dropped
					+ atomic_read(&ctx->cached_cq_overflow);
}

static inline bool req_need_defer(struct io_kiocb *req)
{
	if (unlikely(req->flags & REQ_F_IO_DRAIN))
		return __req_need_defer(req);

	return false;
}

static struct io_kiocb *io_get_deferred_req(struct io_ring_ctx *ctx)
{
	struct io_kiocb *req;

	req = list_first_entry_or_null(&ctx->defer_list, struct io_kiocb, list);
	if (req && !req_need_defer(req)) {
		list_del_init(&req->list);
		return req;
	}

	return NULL;
}

static struct io_kiocb *io_get_timeout_req(struct io_ring_ctx *ctx)
{
	struct io_kiocb *req;

	req = list_first_entry_or_null(&ctx->timeout_list, struct io_kiocb, list);
	if (req) {
		if (req->flags & REQ_F_TIMEOUT_NOSEQ)
			return NULL;
		if (!__req_need_defer(req)) {
			list_del_init(&req->list);
			return req;
		}
	}

	return NULL;
}

static void __io_commit_cqring(struct io_ring_ctx *ctx)
{
	struct io_rings *rings = ctx->rings;

	/* order cqe stores with ring update */
	smp_store_release(&rings->cq.tail, ctx->cached_cq_tail);

	if (wq_has_sleeper(&ctx->cq_wait)) {
		wake_up_interruptible(&ctx->cq_wait);
		kill_fasync(&ctx->cq_fasync, SIGIO, POLL_IN);
	}
}

static inline void io_req_work_grab_env(struct io_kiocb *req,
					const struct io_op_def *def)
{
	if (!req->work.mm && def->needs_mm) {
		mmgrab(current->mm);
		req->work.mm = current->mm;
	}
	if (!req->work.creds)
		req->work.creds = get_current_cred();
	if (!req->work.fs && def->needs_fs) {
		spin_lock(&current->fs->lock);
		if (!current->fs->in_exec) {
			req->work.fs = current->fs;
			req->work.fs->users++;
		} else {
			req->work.flags |= IO_WQ_WORK_CANCEL;
		}
		spin_unlock(&current->fs->lock);
	}
	if (!req->work.task_pid)
		req->work.task_pid = task_pid_vnr(current);
}

static inline void io_req_work_drop_env(struct io_kiocb *req)
{
	if (req->work.mm) {
		mmdrop(req->work.mm);
		req->work.mm = NULL;
	}
	if (req->work.creds) {
		put_cred(req->work.creds);
		req->work.creds = NULL;
	}
	if (req->work.fs) {
		struct fs_struct *fs = req->work.fs;

		spin_lock(&req->work.fs->lock);
		if (--fs->users)
			fs = NULL;
		spin_unlock(&req->work.fs->lock);
		if (fs)
			free_fs_struct(fs);
	}
}

static inline bool io_prep_async_work(struct io_kiocb *req,
				      struct io_kiocb **link)
{
	const struct io_op_def *def = &io_op_defs[req->opcode];
	bool do_hashed = false;

	if (req->flags & REQ_F_ISREG) {
		if (def->hash_reg_file)
			do_hashed = true;
	} else {
		if (def->unbound_nonreg_file)
			req->work.flags |= IO_WQ_WORK_UNBOUND;
	}

	io_req_work_grab_env(req, def);

	*link = io_prep_linked_timeout(req);
	return do_hashed;
}

static inline void io_queue_async_work(struct io_kiocb *req)
{
	struct io_ring_ctx *ctx = req->ctx;
	struct io_kiocb *link;
	bool do_hashed;

	do_hashed = io_prep_async_work(req, &link);

	trace_io_uring_queue_async_work(ctx, do_hashed, req, &req->work,
					req->flags);
	if (!do_hashed) {
		io_wq_enqueue(ctx->io_wq, &req->work);
	} else {
		io_wq_enqueue_hashed(ctx->io_wq, &req->work,
					file_inode(req->file));
	}

	if (link)
		io_queue_linked_timeout(link);
}

static void io_kill_timeout(struct io_kiocb *req)
{
	int ret;

	ret = hrtimer_try_to_cancel(&req->io->timeout.timer);
	if (ret != -1) {
		atomic_inc(&req->ctx->cq_timeouts);
		list_del_init(&req->list);
		req->flags |= REQ_F_COMP_LOCKED;
		io_cqring_fill_event(req, 0);
		io_put_req(req);
	}
}

static void io_kill_timeouts(struct io_ring_ctx *ctx)
{
	struct io_kiocb *req, *tmp;

	spin_lock_irq(&ctx->completion_lock);
	list_for_each_entry_safe(req, tmp, &ctx->timeout_list, list)
		io_kill_timeout(req);
	spin_unlock_irq(&ctx->completion_lock);
}

static void io_commit_cqring(struct io_ring_ctx *ctx)
{
	struct io_kiocb *req;

	while ((req = io_get_timeout_req(ctx)) != NULL)
		io_kill_timeout(req);

	__io_commit_cqring(ctx);

	while ((req = io_get_deferred_req(ctx)) != NULL)
		io_queue_async_work(req);
}

static struct io_uring_cqe *io_get_cqring(struct io_ring_ctx *ctx)
{
	struct io_rings *rings = ctx->rings;
	unsigned tail;

	tail = ctx->cached_cq_tail;
	/*
	 * writes to the cq entry need to come after reading head; the
	 * control dependency is enough as we're using WRITE_ONCE to
	 * fill the cq entry
	 */
	if (tail - READ_ONCE(rings->cq.head) == rings->cq_ring_entries)
		return NULL;

	ctx->cached_cq_tail++;
	return &rings->cqes[tail & ctx->cq_mask];
}

static inline bool io_should_trigger_evfd(struct io_ring_ctx *ctx)
{
	if (!ctx->cq_ev_fd)
		return false;
	if (!ctx->eventfd_async)
		return true;
	return io_wq_current_is_worker() || in_interrupt();
}

static void __io_cqring_ev_posted(struct io_ring_ctx *ctx, bool trigger_ev)
{
	if (waitqueue_active(&ctx->wait))
		wake_up(&ctx->wait);
	if (waitqueue_active(&ctx->sqo_wait))
		wake_up(&ctx->sqo_wait);
	if (trigger_ev)
		eventfd_signal(ctx->cq_ev_fd, 1);
}

static void io_cqring_ev_posted(struct io_ring_ctx *ctx)
{
	__io_cqring_ev_posted(ctx, io_should_trigger_evfd(ctx));
}

/* Returns true if there are no backlogged entries after the flush */
static bool io_cqring_overflow_flush(struct io_ring_ctx *ctx, bool force)
{
	struct io_rings *rings = ctx->rings;
	struct io_uring_cqe *cqe;
	struct io_kiocb *req;
	unsigned long flags;
	LIST_HEAD(list);

	if (!force) {
		if (list_empty_careful(&ctx->cq_overflow_list))
			return true;
		if ((ctx->cached_cq_tail - READ_ONCE(rings->cq.head) ==
		    rings->cq_ring_entries))
			return false;
	}

	spin_lock_irqsave(&ctx->completion_lock, flags);

	/* if force is set, the ring is going away. always drop after that */
	if (force)
		ctx->cq_overflow_flushed = 1;

	cqe = NULL;
	while (!list_empty(&ctx->cq_overflow_list)) {
		cqe = io_get_cqring(ctx);
		if (!cqe && !force)
			break;

		req = list_first_entry(&ctx->cq_overflow_list, struct io_kiocb,
						list);
		list_move(&req->list, &list);
		req->flags &= ~REQ_F_OVERFLOW;
		if (cqe) {
			WRITE_ONCE(cqe->user_data, req->user_data);
			WRITE_ONCE(cqe->res, req->result);
			WRITE_ONCE(cqe->flags, 0);
		} else {
			WRITE_ONCE(ctx->rings->cq_overflow,
				atomic_inc_return(&ctx->cached_cq_overflow));
		}
	}

	io_commit_cqring(ctx);
	if (cqe) {
		clear_bit(0, &ctx->sq_check_overflow);
		clear_bit(0, &ctx->cq_check_overflow);
	}
	spin_unlock_irqrestore(&ctx->completion_lock, flags);
	io_cqring_ev_posted(ctx);

	while (!list_empty(&list)) {
		req = list_first_entry(&list, struct io_kiocb, list);
		list_del(&req->list);
		io_put_req(req);
	}

	return cqe != NULL;
}

static void io_cqring_fill_event(struct io_kiocb *req, long res)
{
	struct io_ring_ctx *ctx = req->ctx;
	struct io_uring_cqe *cqe;

	trace_io_uring_complete(ctx, req->user_data, res);

	/*
	 * If we can't get a cq entry, userspace overflowed the
	 * submission (by quite a lot). Increment the overflow count in
	 * the ring.
	 */
	cqe = io_get_cqring(ctx);
	if (likely(cqe)) {
		WRITE_ONCE(cqe->user_data, req->user_data);
		WRITE_ONCE(cqe->res, res);
		WRITE_ONCE(cqe->flags, 0);
	} else if (ctx->cq_overflow_flushed) {
		WRITE_ONCE(ctx->rings->cq_overflow,
				atomic_inc_return(&ctx->cached_cq_overflow));
	} else {
		if (list_empty(&ctx->cq_overflow_list)) {
			set_bit(0, &ctx->sq_check_overflow);
			set_bit(0, &ctx->cq_check_overflow);
		}
		req->flags |= REQ_F_OVERFLOW;
		refcount_inc(&req->refs);
		req->result = res;
		list_add_tail(&req->list, &ctx->cq_overflow_list);
	}
}

static void io_cqring_add_event(struct io_kiocb *req, long res)
{
	struct io_ring_ctx *ctx = req->ctx;
	unsigned long flags;

	spin_lock_irqsave(&ctx->completion_lock, flags);
	io_cqring_fill_event(req, res);
	io_commit_cqring(ctx);
	spin_unlock_irqrestore(&ctx->completion_lock, flags);

	io_cqring_ev_posted(ctx);
}

static inline bool io_is_fallback_req(struct io_kiocb *req)
{
	return req == (struct io_kiocb *)
			((unsigned long) req->ctx->fallback_req & ~1UL);
}

static struct io_kiocb *io_get_fallback_req(struct io_ring_ctx *ctx)
{
	struct io_kiocb *req;

	req = ctx->fallback_req;
	if (!test_and_set_bit_lock(0, (unsigned long *) ctx->fallback_req))
		return req;

	return NULL;
}

static struct io_kiocb *io_get_req(struct io_ring_ctx *ctx,
				   struct io_submit_state *state)
{
	gfp_t gfp = GFP_KERNEL | __GFP_NOWARN;
	struct io_kiocb *req;

	if (!state) {
		req = kmem_cache_alloc(req_cachep, gfp);
		if (unlikely(!req))
			goto fallback;
	} else if (!state->free_reqs) {
		size_t sz;
		int ret;

		sz = min_t(size_t, state->ios_left, ARRAY_SIZE(state->reqs));
		ret = kmem_cache_alloc_bulk(req_cachep, gfp, sz, state->reqs);

		/*
		 * Bulk alloc is all-or-nothing. If we fail to get a batch,
		 * retry single alloc to be on the safe side.
		 */
		if (unlikely(ret <= 0)) {
			state->reqs[0] = kmem_cache_alloc(req_cachep, gfp);
			if (!state->reqs[0])
				goto fallback;
			ret = 1;
		}
		state->free_reqs = ret - 1;
		req = state->reqs[ret - 1];
	} else {
		state->free_reqs--;
		req = state->reqs[state->free_reqs];
	}

got_it:
	req->io = NULL;
	req->file = NULL;
	req->ctx = ctx;
	req->flags = 0;
	/* one is dropped after submission, the other at completion */
	refcount_set(&req->refs, 2);
	req->result = 0;
	INIT_IO_WORK(&req->work, io_wq_submit_work);
	return req;
fallback:
	req = io_get_fallback_req(ctx);
	if (req)
		goto got_it;
	percpu_ref_put(&ctx->refs);
	return NULL;
}

static void __io_req_do_free(struct io_kiocb *req)
{
	if (likely(!io_is_fallback_req(req)))
		kmem_cache_free(req_cachep, req);
	else
		clear_bit_unlock(0, (unsigned long *) req->ctx->fallback_req);
}

static void __io_req_aux_free(struct io_kiocb *req)
{
	struct io_ring_ctx *ctx = req->ctx;

	if (req->flags & REQ_F_NEED_CLEANUP)
		io_cleanup_req(req);

	kfree(req->io);
	if (req->file) {
		if (req->flags & REQ_F_FIXED_FILE)
			percpu_ref_put(&ctx->file_data->refs);
		else
			fput(req->file);
	}

	io_req_work_drop_env(req);
}

static void __io_free_req(struct io_kiocb *req)
{
	__io_req_aux_free(req);

	if (req->flags & REQ_F_INFLIGHT) {
		struct io_ring_ctx *ctx = req->ctx;
		unsigned long flags;

		spin_lock_irqsave(&ctx->inflight_lock, flags);
		list_del(&req->inflight_entry);
		if (waitqueue_active(&ctx->inflight_wait))
			wake_up(&ctx->inflight_wait);
		spin_unlock_irqrestore(&ctx->inflight_lock, flags);
	}

	percpu_ref_put(&req->ctx->refs);
	__io_req_do_free(req);
}

struct req_batch {
	void *reqs[IO_IOPOLL_BATCH];
	int to_free;
	int need_iter;
};

static void io_free_req_many(struct io_ring_ctx *ctx, struct req_batch *rb)
{
	int fixed_refs = rb->to_free;

	if (!rb->to_free)
		return;
	if (rb->need_iter) {
		int i, inflight = 0;
		unsigned long flags;

		fixed_refs = 0;
		for (i = 0; i < rb->to_free; i++) {
			struct io_kiocb *req = rb->reqs[i];

			if (req->flags & REQ_F_FIXED_FILE) {
				req->file = NULL;
				fixed_refs++;
			}
			if (req->flags & REQ_F_INFLIGHT)
				inflight++;
			__io_req_aux_free(req);
		}
		if (!inflight)
			goto do_free;

		spin_lock_irqsave(&ctx->inflight_lock, flags);
		for (i = 0; i < rb->to_free; i++) {
			struct io_kiocb *req = rb->reqs[i];

			if (req->flags & REQ_F_INFLIGHT) {
				list_del(&req->inflight_entry);
				if (!--inflight)
					break;
			}
		}
		spin_unlock_irqrestore(&ctx->inflight_lock, flags);

		if (waitqueue_active(&ctx->inflight_wait))
			wake_up(&ctx->inflight_wait);
	}
do_free:
	kmem_cache_free_bulk(req_cachep, rb->to_free, rb->reqs);
	if (fixed_refs)
		percpu_ref_put_many(&ctx->file_data->refs, fixed_refs);
	percpu_ref_put_many(&ctx->refs, rb->to_free);
	rb->to_free = rb->need_iter = 0;
}

static bool io_link_cancel_timeout(struct io_kiocb *req)
{
	struct io_ring_ctx *ctx = req->ctx;
	int ret;

	ret = hrtimer_try_to_cancel(&req->io->timeout.timer);
	if (ret != -1) {
		io_cqring_fill_event(req, -ECANCELED);
		io_commit_cqring(ctx);
		req->flags &= ~REQ_F_LINK;
		io_put_req(req);
		return true;
	}

	return false;
}

static void io_req_link_next(struct io_kiocb *req, struct io_kiocb **nxtptr)
{
	struct io_ring_ctx *ctx = req->ctx;
	bool wake_ev = false;

	/* Already got next link */
	if (req->flags & REQ_F_LINK_NEXT)
		return;

	/*
	 * The list should never be empty when we are called here. But could
	 * potentially happen if the chain is messed up, check to be on the
	 * safe side.
	 */
	while (!list_empty(&req->link_list)) {
		struct io_kiocb *nxt = list_first_entry(&req->link_list,
						struct io_kiocb, link_list);

		if (unlikely((req->flags & REQ_F_LINK_TIMEOUT) &&
			     (nxt->flags & REQ_F_TIMEOUT))) {
			list_del_init(&nxt->link_list);
			wake_ev |= io_link_cancel_timeout(nxt);
			req->flags &= ~REQ_F_LINK_TIMEOUT;
			continue;
		}

		list_del_init(&req->link_list);
		if (!list_empty(&nxt->link_list))
			nxt->flags |= REQ_F_LINK;
		*nxtptr = nxt;
		break;
	}

	req->flags |= REQ_F_LINK_NEXT;
	if (wake_ev)
		io_cqring_ev_posted(ctx);
}

/*
 * Called if REQ_F_LINK is set, and we fail the head request
 */
static void io_fail_links(struct io_kiocb *req)
{
	struct io_ring_ctx *ctx = req->ctx;
	unsigned long flags;

	spin_lock_irqsave(&ctx->completion_lock, flags);

	while (!list_empty(&req->link_list)) {
		struct io_kiocb *link = list_first_entry(&req->link_list,
						struct io_kiocb, link_list);

		list_del_init(&link->link_list);
		trace_io_uring_fail_link(req, link);

		if ((req->flags & REQ_F_LINK_TIMEOUT) &&
		    link->opcode == IORING_OP_LINK_TIMEOUT) {
			io_link_cancel_timeout(link);
		} else {
			io_cqring_fill_event(link, -ECANCELED);
			__io_double_put_req(link);
		}
		req->flags &= ~REQ_F_LINK_TIMEOUT;
	}

	io_commit_cqring(ctx);
	spin_unlock_irqrestore(&ctx->completion_lock, flags);
	io_cqring_ev_posted(ctx);
}

static void io_req_find_next(struct io_kiocb *req, struct io_kiocb **nxt)
{
	if (likely(!(req->flags & REQ_F_LINK)))
		return;

	/*
	 * If LINK is set, we have dependent requests in this chain. If we
	 * didn't fail this request, queue the first one up, moving any other
	 * dependencies to the next request. In case of failure, fail the rest
	 * of the chain.
	 */
	if (req->flags & REQ_F_FAIL_LINK) {
		io_fail_links(req);
	} else if ((req->flags & (REQ_F_LINK_TIMEOUT | REQ_F_COMP_LOCKED)) ==
			REQ_F_LINK_TIMEOUT) {
		struct io_ring_ctx *ctx = req->ctx;
		unsigned long flags;

		/*
		 * If this is a timeout link, we could be racing with the
		 * timeout timer. Grab the completion lock for this case to
		 * protect against that.
		 */
		spin_lock_irqsave(&ctx->completion_lock, flags);
		io_req_link_next(req, nxt);
		spin_unlock_irqrestore(&ctx->completion_lock, flags);
	} else {
		io_req_link_next(req, nxt);
	}
}

static void io_free_req(struct io_kiocb *req)
{
	struct io_kiocb *nxt = NULL;

	io_req_find_next(req, &nxt);
	__io_free_req(req);

	if (nxt)
		io_queue_async_work(nxt);
}

/*
 * Drop reference to request, return next in chain (if there is one) if this
 * was the last reference to this request.
 */
__attribute__((nonnull))
static void io_put_req_find_next(struct io_kiocb *req, struct io_kiocb **nxtptr)
{
	if (refcount_dec_and_test(&req->refs)) {
		io_req_find_next(req, nxtptr);
		__io_free_req(req);
	}
}

static void io_put_req(struct io_kiocb *req)
{
	if (refcount_dec_and_test(&req->refs))
		io_free_req(req);
}

/*
 * Must only be used if we don't need to care about links, usually from
 * within the completion handling itself.
 */
static void __io_double_put_req(struct io_kiocb *req)
{
	/* drop both submit and complete references */
	if (refcount_sub_and_test(2, &req->refs))
		__io_free_req(req);
}

static void io_double_put_req(struct io_kiocb *req)
{
	/* drop both submit and complete references */
	if (refcount_sub_and_test(2, &req->refs))
		io_free_req(req);
}

static unsigned io_cqring_events(struct io_ring_ctx *ctx, bool noflush)
{
	struct io_rings *rings = ctx->rings;

	if (test_bit(0, &ctx->cq_check_overflow)) {
		/*
		 * noflush == true is from the waitqueue handler, just ensure
		 * we wake up the task, and the next invocation will flush the
		 * entries. We cannot safely to it from here.
		 */
		if (noflush && !list_empty(&ctx->cq_overflow_list))
			return -1U;

		io_cqring_overflow_flush(ctx, false);
	}

	/* See comment at the top of this file */
	smp_rmb();
	return ctx->cached_cq_tail - READ_ONCE(rings->cq.head);
}

static inline unsigned int io_sqring_entries(struct io_ring_ctx *ctx)
{
	struct io_rings *rings = ctx->rings;

	/* make sure SQ entry isn't read before tail */
	return smp_load_acquire(&rings->sq.tail) - ctx->cached_sq_head;
}

static inline bool io_req_multi_free(struct req_batch *rb, struct io_kiocb *req)
{
	if ((req->flags & REQ_F_LINK) || io_is_fallback_req(req))
		return false;

	if (!(req->flags & REQ_F_FIXED_FILE) || req->io)
		rb->need_iter++;

	rb->reqs[rb->to_free++] = req;
	if (unlikely(rb->to_free == ARRAY_SIZE(rb->reqs)))
		io_free_req_many(req->ctx, rb);
	return true;
}

/*
 * Find and free completed poll iocbs
 */
static void io_iopoll_complete(struct io_ring_ctx *ctx, unsigned int *nr_events,
			       struct list_head *done)
{
	struct req_batch rb;
	struct io_kiocb *req;

	rb.to_free = rb.need_iter = 0;
	while (!list_empty(done)) {
		req = list_first_entry(done, struct io_kiocb, list);
		list_del(&req->list);

		io_cqring_fill_event(req, req->result);
		(*nr_events)++;

		if (refcount_dec_and_test(&req->refs) &&
		    !io_req_multi_free(&rb, req))
			io_free_req(req);
	}

	io_commit_cqring(ctx);
	io_free_req_many(ctx, &rb);
}

static int io_do_iopoll(struct io_ring_ctx *ctx, unsigned int *nr_events,
			long min)
{
	struct io_kiocb *req, *tmp;
	LIST_HEAD(done);
	bool spin;
	int ret;

	/*
	 * Only spin for completions if we don't have multiple devices hanging
	 * off our complete list, and we're under the requested amount.
	 */
	spin = !ctx->poll_multi_file && *nr_events < min;

	ret = 0;
	list_for_each_entry_safe(req, tmp, &ctx->poll_list, list) {
		struct kiocb *kiocb = &req->rw.kiocb;

		/*
		 * Move completed entries to our local list. If we find a
		 * request that requires polling, break out and complete
		 * the done list first, if we have entries there.
		 */
		if (req->flags & REQ_F_IOPOLL_COMPLETED) {
			list_move_tail(&req->list, &done);
			continue;
		}
		if (!list_empty(&done))
			break;

		ret = kiocb->ki_filp->f_op->iopoll(kiocb, spin);
		if (ret < 0)
			break;

		if (ret && spin)
			spin = false;
		ret = 0;
	}

	if (!list_empty(&done))
		io_iopoll_complete(ctx, nr_events, &done);

	return ret;
}

/*
 * Poll for a minimum of 'min' events. Note that if min == 0 we consider that a
 * non-spinning poll check - we'll still enter the driver poll loop, but only
 * as a non-spinning completion check.
 */
static int io_iopoll_getevents(struct io_ring_ctx *ctx, unsigned int *nr_events,
				long min)
{
	while (!list_empty(&ctx->poll_list) && !need_resched()) {
		int ret;

		ret = io_do_iopoll(ctx, nr_events, min);
		if (ret < 0)
			return ret;
		if (!min || *nr_events >= min)
			return 0;
	}

	return 1;
}

/*
 * We can't just wait for polled events to come to us, we have to actively
 * find and complete them.
 */
static void io_iopoll_reap_events(struct io_ring_ctx *ctx)
{
	if (!(ctx->flags & IORING_SETUP_IOPOLL))
		return;

	mutex_lock(&ctx->uring_lock);
	while (!list_empty(&ctx->poll_list)) {
		unsigned int nr_events = 0;

		io_iopoll_getevents(ctx, &nr_events, 1);

		/*
		 * Ensure we allow local-to-the-cpu processing to take place,
		 * in this case we need to ensure that we reap all events.
		 */
		cond_resched();
	}
	mutex_unlock(&ctx->uring_lock);
}

static int io_iopoll_check(struct io_ring_ctx *ctx, unsigned *nr_events,
			   long min)
{
	int iters = 0, ret = 0;

	/*
	 * We disallow the app entering submit/complete with polling, but we
	 * still need to lock the ring to prevent racing with polled issue
	 * that got punted to a workqueue.
	 */
	mutex_lock(&ctx->uring_lock);
	do {
		int tmin = 0;

		/*
		 * Don't enter poll loop if we already have events pending.
		 * If we do, we can potentially be spinning for commands that
		 * already triggered a CQE (eg in error).
		 */
		if (io_cqring_events(ctx, false))
			break;

		/*
		 * If a submit got punted to a workqueue, we can have the
		 * application entering polling for a command before it gets
		 * issued. That app will hold the uring_lock for the duration
		 * of the poll right here, so we need to take a breather every
		 * now and then to ensure that the issue has a chance to add
		 * the poll to the issued list. Otherwise we can spin here
		 * forever, while the workqueue is stuck trying to acquire the
		 * very same mutex.
		 */
		if (!(++iters & 7)) {
			mutex_unlock(&ctx->uring_lock);
			mutex_lock(&ctx->uring_lock);
		}

		if (*nr_events < min)
			tmin = min - *nr_events;

		ret = io_iopoll_getevents(ctx, nr_events, tmin);
		if (ret <= 0)
			break;
		ret = 0;
	} while (min && !*nr_events && !need_resched());

	mutex_unlock(&ctx->uring_lock);
	return ret;
}

static void kiocb_end_write(struct io_kiocb *req)
{
	/*
	 * Tell lockdep we inherited freeze protection from submission
	 * thread.
	 */
	if (req->flags & REQ_F_ISREG) {
		struct inode *inode = file_inode(req->file);

		__sb_writers_acquired(inode->i_sb, SB_FREEZE_WRITE);
	}
	file_end_write(req->file);
}

static inline void req_set_fail_links(struct io_kiocb *req)
{
	if ((req->flags & (REQ_F_LINK | REQ_F_HARDLINK)) == REQ_F_LINK)
		req->flags |= REQ_F_FAIL_LINK;
}

static void io_complete_rw_common(struct kiocb *kiocb, long res)
{
	struct io_kiocb *req = container_of(kiocb, struct io_kiocb, rw.kiocb);

	if (kiocb->ki_flags & IOCB_WRITE)
		kiocb_end_write(req);

	if (res != req->result)
		req_set_fail_links(req);
	io_cqring_add_event(req, res);
}

static void io_complete_rw(struct kiocb *kiocb, long res, long res2)
{
	struct io_kiocb *req = container_of(kiocb, struct io_kiocb, rw.kiocb);

	io_complete_rw_common(kiocb, res);
	io_put_req(req);
}

static struct io_kiocb *__io_complete_rw(struct kiocb *kiocb, long res)
{
	struct io_kiocb *req = container_of(kiocb, struct io_kiocb, rw.kiocb);
	struct io_kiocb *nxt = NULL;

	io_complete_rw_common(kiocb, res);
	io_put_req_find_next(req, &nxt);

	return nxt;
}

static void io_complete_rw_iopoll(struct kiocb *kiocb, long res, long res2)
{
	struct io_kiocb *req = container_of(kiocb, struct io_kiocb, rw.kiocb);

	if (kiocb->ki_flags & IOCB_WRITE)
		kiocb_end_write(req);

	if (res != req->result)
		req_set_fail_links(req);
	req->result = res;
	if (res != -EAGAIN)
		req->flags |= REQ_F_IOPOLL_COMPLETED;
}

/*
 * After the iocb has been issued, it's safe to be found on the poll list.
 * Adding the kiocb to the list AFTER submission ensures that we don't
 * find it from a io_iopoll_getevents() thread before the issuer is done
 * accessing the kiocb cookie.
 */
static void io_iopoll_req_issued(struct io_kiocb *req)
{
	struct io_ring_ctx *ctx = req->ctx;

	/*
	 * Track whether we have multiple files in our lists. This will impact
	 * how we do polling eventually, not spinning if we're on potentially
	 * different devices.
	 */
	if (list_empty(&ctx->poll_list)) {
		ctx->poll_multi_file = false;
	} else if (!ctx->poll_multi_file) {
		struct io_kiocb *list_req;

		list_req = list_first_entry(&ctx->poll_list, struct io_kiocb,
						list);
		if (list_req->file != req->file)
			ctx->poll_multi_file = true;
	}

	/*
	 * For fast devices, IO may have already completed. If it has, add
	 * it to the front so we find it first.
	 */
	if (req->flags & REQ_F_IOPOLL_COMPLETED)
		list_add(&req->list, &ctx->poll_list);
	else
		list_add_tail(&req->list, &ctx->poll_list);

	if ((ctx->flags & IORING_SETUP_SQPOLL) &&
	    wq_has_sleeper(&ctx->sqo_wait))
		wake_up(&ctx->sqo_wait);
}

static void io_file_put(struct io_submit_state *state)
{
	if (state->file) {
		int diff = state->has_refs - state->used_refs;

		if (diff)
			fput_many(state->file, diff);
		state->file = NULL;
	}
}

/*
 * Get as many references to a file as we have IOs left in this submission,
 * assuming most submissions are for one file, or at least that each file
 * has more than one submission.
 */
static struct file *io_file_get(struct io_submit_state *state, int fd)
{
	if (!state)
		return fget(fd);

	if (state->file) {
		if (state->fd == fd) {
			state->used_refs++;
			state->ios_left--;
			return state->file;
		}
		io_file_put(state);
	}
	state->file = fget_many(fd, state->ios_left);
	if (!state->file)
		return NULL;

	state->fd = fd;
	state->has_refs = state->ios_left;
	state->used_refs = 1;
	state->ios_left--;
	return state->file;
}

/*
 * If we tracked the file through the SCM inflight mechanism, we could support
 * any file. For now, just ensure that anything potentially problematic is done
 * inline.
 */
static bool io_file_supports_async(struct file *file)
{
	umode_t mode = file_inode(file)->i_mode;

	if (S_ISBLK(mode) || S_ISCHR(mode) || S_ISSOCK(mode))
		return true;
	if (S_ISREG(mode) && file->f_op != &io_uring_fops)
		return true;

	return false;
}

static int io_prep_rw(struct io_kiocb *req, const struct io_uring_sqe *sqe,
		      bool force_nonblock)
{
	struct io_ring_ctx *ctx = req->ctx;
	struct kiocb *kiocb = &req->rw.kiocb;
	unsigned ioprio;
	int ret;

	if (S_ISREG(file_inode(req->file)->i_mode))
		req->flags |= REQ_F_ISREG;

	kiocb->ki_pos = READ_ONCE(sqe->off);
	if (kiocb->ki_pos == -1 && !(req->file->f_mode & FMODE_STREAM)) {
		req->flags |= REQ_F_CUR_POS;
		kiocb->ki_pos = req->file->f_pos;
	}
	kiocb->ki_hint = ki_hint_validate(file_write_hint(kiocb->ki_filp));
	kiocb->ki_flags = iocb_flags(kiocb->ki_filp);
	ret = kiocb_set_rw_flags(kiocb, READ_ONCE(sqe->rw_flags));
	if (unlikely(ret))
		return ret;

	ioprio = READ_ONCE(sqe->ioprio);
	if (ioprio) {
		ret = ioprio_check_cap(ioprio);
		if (ret)
			return ret;

		kiocb->ki_ioprio = ioprio;
	} else
		kiocb->ki_ioprio = get_current_ioprio();

	/* don't allow async punt if RWF_NOWAIT was requested */
	if ((kiocb->ki_flags & IOCB_NOWAIT) ||
	    (req->file->f_flags & O_NONBLOCK))
		req->flags |= REQ_F_NOWAIT;

	if (force_nonblock)
		kiocb->ki_flags |= IOCB_NOWAIT;

	if (ctx->flags & IORING_SETUP_IOPOLL) {
		if (!(kiocb->ki_flags & IOCB_DIRECT) ||
		    !kiocb->ki_filp->f_op->iopoll)
			return -EOPNOTSUPP;

		kiocb->ki_flags |= IOCB_HIPRI;
		kiocb->ki_complete = io_complete_rw_iopoll;
		req->result = 0;
	} else {
		if (kiocb->ki_flags & IOCB_HIPRI)
			return -EINVAL;
		kiocb->ki_complete = io_complete_rw;
	}

	req->rw.addr = READ_ONCE(sqe->addr);
	req->rw.len = READ_ONCE(sqe->len);
	/* we own ->private, reuse it for the buffer index */
	req->rw.kiocb.private = (void *) (unsigned long)
					READ_ONCE(sqe->buf_index);
	return 0;
}

static inline void io_rw_done(struct kiocb *kiocb, ssize_t ret)
{
	switch (ret) {
	case -EIOCBQUEUED:
		break;
	case -ERESTARTSYS:
	case -ERESTARTNOINTR:
	case -ERESTARTNOHAND:
	case -ERESTART_RESTARTBLOCK:
		/*
		 * We can't just restart the syscall, since previously
		 * submitted sqes may already be in progress. Just fail this
		 * IO with EINTR.
		 */
		ret = -EINTR;
		/* fall through */
	default:
		kiocb->ki_complete(kiocb, ret, 0);
	}
}

static void kiocb_done(struct kiocb *kiocb, ssize_t ret, struct io_kiocb **nxt,
		       bool in_async)
{
	struct io_kiocb *req = container_of(kiocb, struct io_kiocb, rw.kiocb);

	if (req->flags & REQ_F_CUR_POS)
		req->file->f_pos = kiocb->ki_pos;
	if (in_async && ret >= 0 && kiocb->ki_complete == io_complete_rw)
		*nxt = __io_complete_rw(kiocb, ret);
	else
		io_rw_done(kiocb, ret);
}

static ssize_t io_import_fixed(struct io_kiocb *req, int rw,
			       struct iov_iter *iter)
{
	struct io_ring_ctx *ctx = req->ctx;
	size_t len = req->rw.len;
	struct io_mapped_ubuf *imu;
	unsigned index, buf_index;
	size_t offset;
	u64 buf_addr;

	/* attempt to use fixed buffers without having provided iovecs */
	if (unlikely(!ctx->user_bufs))
		return -EFAULT;

	buf_index = (unsigned long) req->rw.kiocb.private;
	if (unlikely(buf_index >= ctx->nr_user_bufs))
		return -EFAULT;

	index = array_index_nospec(buf_index, ctx->nr_user_bufs);
	imu = &ctx->user_bufs[index];
	buf_addr = req->rw.addr;

	/* overflow */
	if (buf_addr + len < buf_addr)
		return -EFAULT;
	/* not inside the mapped region */
	if (buf_addr < imu->ubuf || buf_addr + len > imu->ubuf + imu->len)
		return -EFAULT;

	/*
	 * May not be a start of buffer, set size appropriately
	 * and advance us to the beginning.
	 */
	offset = buf_addr - imu->ubuf;
	iov_iter_bvec(iter, rw, imu->bvec, imu->nr_bvecs, offset + len);

	if (offset) {
		/*
		 * Don't use iov_iter_advance() here, as it's really slow for
		 * using the latter parts of a big fixed buffer - it iterates
		 * over each segment manually. We can cheat a bit here, because
		 * we know that:
		 *
		 * 1) it's a BVEC iter, we set it up
		 * 2) all bvecs are PAGE_SIZE in size, except potentially the
		 *    first and last bvec
		 *
		 * So just find our index, and adjust the iterator afterwards.
		 * If the offset is within the first bvec (or the whole first
		 * bvec, just use iov_iter_advance(). This makes it easier
		 * since we can just skip the first segment, which may not
		 * be PAGE_SIZE aligned.
		 */
		const struct bio_vec *bvec = imu->bvec;

		if (offset <= bvec->bv_len) {
			iov_iter_advance(iter, offset);
		} else {
			unsigned long seg_skip;

			/* skip first vec */
			offset -= bvec->bv_len;
			seg_skip = 1 + (offset >> PAGE_SHIFT);

			iter->bvec = bvec + seg_skip;
			iter->nr_segs -= seg_skip;
			iter->count -= bvec->bv_len + offset;
			iter->iov_offset = offset & ~PAGE_MASK;
		}
	}

	return len;
}

static ssize_t io_import_iovec(int rw, struct io_kiocb *req,
			       struct iovec **iovec, struct iov_iter *iter)
{
	void __user *buf = u64_to_user_ptr(req->rw.addr);
	size_t sqe_len = req->rw.len;
	u8 opcode;

	opcode = req->opcode;
	if (opcode == IORING_OP_READ_FIXED || opcode == IORING_OP_WRITE_FIXED) {
		*iovec = NULL;
		return io_import_fixed(req, rw, iter);
	}

	/* buffer index only valid with fixed read/write */
	if (req->rw.kiocb.private)
		return -EINVAL;

	if (opcode == IORING_OP_READ || opcode == IORING_OP_WRITE) {
		ssize_t ret;
		ret = import_single_range(rw, buf, sqe_len, *iovec, iter);
		*iovec = NULL;
		return ret < 0 ? ret : sqe_len;
	}

	if (req->io) {
		struct io_async_rw *iorw = &req->io->rw;

		*iovec = iorw->iov;
		iov_iter_init(iter, rw, *iovec, iorw->nr_segs, iorw->size);
		if (iorw->iov == iorw->fast_iov)
			*iovec = NULL;
		return iorw->size;
	}

#ifdef CONFIG_COMPAT
	if (req->ctx->compat)
		return compat_import_iovec(rw, buf, sqe_len, UIO_FASTIOV,
						iovec, iter);
#endif

	return import_iovec(rw, buf, sqe_len, UIO_FASTIOV, iovec, iter);
}

/*
 * For files that don't have ->read_iter() and ->write_iter(), handle them
 * by looping over ->read() or ->write() manually.
 */
static ssize_t loop_rw_iter(int rw, struct file *file, struct kiocb *kiocb,
			   struct iov_iter *iter)
{
	ssize_t ret = 0;

	/*
	 * Don't support polled IO through this interface, and we can't
	 * support non-blocking either. For the latter, this just causes
	 * the kiocb to be handled from an async context.
	 */
	if (kiocb->ki_flags & IOCB_HIPRI)
		return -EOPNOTSUPP;
	if (kiocb->ki_flags & IOCB_NOWAIT)
		return -EAGAIN;

	while (iov_iter_count(iter)) {
		struct iovec iovec;
		ssize_t nr;

		if (!iov_iter_is_bvec(iter)) {
			iovec = iov_iter_iovec(iter);
		} else {
			/* fixed buffers import bvec */
			iovec.iov_base = kmap(iter->bvec->bv_page)
						+ iter->iov_offset;
			iovec.iov_len = min(iter->count,
					iter->bvec->bv_len - iter->iov_offset);
		}

		if (rw == READ) {
			nr = file->f_op->read(file, iovec.iov_base,
					      iovec.iov_len, &kiocb->ki_pos);
		} else {
			nr = file->f_op->write(file, iovec.iov_base,
					       iovec.iov_len, &kiocb->ki_pos);
		}

		if (iov_iter_is_bvec(iter))
			kunmap(iter->bvec->bv_page);

		if (nr < 0) {
			if (!ret)
				ret = nr;
			break;
		}
		ret += nr;
		if (nr != iovec.iov_len)
			break;
		iov_iter_advance(iter, nr);
	}

	return ret;
}

static void io_req_map_rw(struct io_kiocb *req, ssize_t io_size,
			  struct iovec *iovec, struct iovec *fast_iov,
			  struct iov_iter *iter)
{
	req->io->rw.nr_segs = iter->nr_segs;
	req->io->rw.size = io_size;
	req->io->rw.iov = iovec;
	if (!req->io->rw.iov) {
		req->io->rw.iov = req->io->rw.fast_iov;
		memcpy(req->io->rw.iov, fast_iov,
			sizeof(struct iovec) * iter->nr_segs);
	} else {
		req->flags |= REQ_F_NEED_CLEANUP;
	}
}

static int io_alloc_async_ctx(struct io_kiocb *req)
{
	if (!io_op_defs[req->opcode].async_ctx)
		return 0;
	req->io = kmalloc(sizeof(*req->io), GFP_KERNEL);
	return req->io == NULL;
}

static int io_setup_async_rw(struct io_kiocb *req, ssize_t io_size,
			     struct iovec *iovec, struct iovec *fast_iov,
			     struct iov_iter *iter)
{
	if (!io_op_defs[req->opcode].async_ctx)
		return 0;
	if (!req->io) {
		if (io_alloc_async_ctx(req))
			return -ENOMEM;

		io_req_map_rw(req, io_size, iovec, fast_iov, iter);
	}
	return 0;
}

static int io_read_prep(struct io_kiocb *req, const struct io_uring_sqe *sqe,
			bool force_nonblock)
{
	struct io_async_ctx *io;
	struct iov_iter iter;
	ssize_t ret;

	ret = io_prep_rw(req, sqe, force_nonblock);
	if (ret)
		return ret;

	if (unlikely(!(req->file->f_mode & FMODE_READ)))
		return -EBADF;

	/* either don't need iovec imported or already have it */
	if (!req->io || req->flags & REQ_F_NEED_CLEANUP)
		return 0;

	io = req->io;
	io->rw.iov = io->rw.fast_iov;
	req->io = NULL;
	ret = io_import_iovec(READ, req, &io->rw.iov, &iter);
	req->io = io;
	if (ret < 0)
		return ret;

	io_req_map_rw(req, ret, io->rw.iov, io->rw.fast_iov, &iter);
	return 0;
}

static int io_read(struct io_kiocb *req, struct io_kiocb **nxt,
		   bool force_nonblock)
{
	struct iovec inline_vecs[UIO_FASTIOV], *iovec = inline_vecs;
	struct kiocb *kiocb = &req->rw.kiocb;
	struct iov_iter iter;
	size_t iov_count;
	ssize_t io_size, ret;

	ret = io_import_iovec(READ, req, &iovec, &iter);
	if (ret < 0)
		return ret;

	/* Ensure we clear previously set non-block flag */
	if (!force_nonblock)
		req->rw.kiocb.ki_flags &= ~IOCB_NOWAIT;

	req->result = 0;
	io_size = ret;
	if (req->flags & REQ_F_LINK)
		req->result = io_size;

	/*
	 * If the file doesn't support async, mark it as REQ_F_MUST_PUNT so
	 * we know to async punt it even if it was opened O_NONBLOCK
	 */
	if (force_nonblock && !io_file_supports_async(req->file)) {
		req->flags |= REQ_F_MUST_PUNT;
		goto copy_iov;
	}

	iov_count = iov_iter_count(&iter);
	ret = rw_verify_area(READ, req->file, &kiocb->ki_pos, iov_count);
	if (!ret) {
		ssize_t ret2;

		if (req->file->f_op->read_iter)
			ret2 = call_read_iter(req->file, kiocb, &iter);
		else
			ret2 = loop_rw_iter(READ, req->file, kiocb, &iter);

		/* Catch -EAGAIN return for forced non-blocking submission */
		if (!force_nonblock || ret2 != -EAGAIN) {
			kiocb_done(kiocb, ret2, nxt, req->in_async);
		} else {
copy_iov:
			ret = io_setup_async_rw(req, io_size, iovec,
						inline_vecs, &iter);
			if (ret)
				goto out_free;
			return -EAGAIN;
		}
	}
out_free:
	kfree(iovec);
<<<<<<< HEAD
=======
	req->flags &= ~REQ_F_NEED_CLEANUP;
>>>>>>> 7117be3f
	return ret;
}

static int io_write_prep(struct io_kiocb *req, const struct io_uring_sqe *sqe,
			 bool force_nonblock)
{
	struct io_async_ctx *io;
	struct iov_iter iter;
	ssize_t ret;

	ret = io_prep_rw(req, sqe, force_nonblock);
	if (ret)
		return ret;

	if (unlikely(!(req->file->f_mode & FMODE_WRITE)))
		return -EBADF;

	/* either don't need iovec imported or already have it */
	if (!req->io || req->flags & REQ_F_NEED_CLEANUP)
		return 0;

	io = req->io;
	io->rw.iov = io->rw.fast_iov;
	req->io = NULL;
	ret = io_import_iovec(WRITE, req, &io->rw.iov, &iter);
	req->io = io;
	if (ret < 0)
		return ret;

	io_req_map_rw(req, ret, io->rw.iov, io->rw.fast_iov, &iter);
	return 0;
}

static int io_write(struct io_kiocb *req, struct io_kiocb **nxt,
		    bool force_nonblock)
{
	struct iovec inline_vecs[UIO_FASTIOV], *iovec = inline_vecs;
	struct kiocb *kiocb = &req->rw.kiocb;
	struct iov_iter iter;
	size_t iov_count;
	ssize_t ret, io_size;

	ret = io_import_iovec(WRITE, req, &iovec, &iter);
	if (ret < 0)
		return ret;

	/* Ensure we clear previously set non-block flag */
	if (!force_nonblock)
		req->rw.kiocb.ki_flags &= ~IOCB_NOWAIT;

	req->result = 0;
	io_size = ret;
	if (req->flags & REQ_F_LINK)
		req->result = io_size;

	/*
	 * If the file doesn't support async, mark it as REQ_F_MUST_PUNT so
	 * we know to async punt it even if it was opened O_NONBLOCK
	 */
	if (force_nonblock && !io_file_supports_async(req->file)) {
		req->flags |= REQ_F_MUST_PUNT;
		goto copy_iov;
	}

	/* file path doesn't support NOWAIT for non-direct_IO */
	if (force_nonblock && !(kiocb->ki_flags & IOCB_DIRECT) &&
	    (req->flags & REQ_F_ISREG))
		goto copy_iov;

	iov_count = iov_iter_count(&iter);
	ret = rw_verify_area(WRITE, req->file, &kiocb->ki_pos, iov_count);
	if (!ret) {
		ssize_t ret2;

		/*
		 * Open-code file_start_write here to grab freeze protection,
		 * which will be released by another thread in
		 * io_complete_rw().  Fool lockdep by telling it the lock got
		 * released so that it doesn't complain about the held lock when
		 * we return to userspace.
		 */
		if (req->flags & REQ_F_ISREG) {
			__sb_start_write(file_inode(req->file)->i_sb,
						SB_FREEZE_WRITE, true);
			__sb_writers_release(file_inode(req->file)->i_sb,
						SB_FREEZE_WRITE);
		}
		kiocb->ki_flags |= IOCB_WRITE;

		if (req->file->f_op->write_iter)
			ret2 = call_write_iter(req->file, kiocb, &iter);
		else
			ret2 = loop_rw_iter(WRITE, req->file, kiocb, &iter);
		/*
		 * Raw bdev writes will -EOPNOTSUPP for IOCB_NOWAIT. Just
		 * retry them without IOCB_NOWAIT.
		 */
		if (ret2 == -EOPNOTSUPP && (kiocb->ki_flags & IOCB_NOWAIT))
			ret2 = -EAGAIN;
		if (!force_nonblock || ret2 != -EAGAIN) {
			kiocb_done(kiocb, ret2, nxt, req->in_async);
		} else {
copy_iov:
			ret = io_setup_async_rw(req, io_size, iovec,
						inline_vecs, &iter);
			if (ret)
				goto out_free;
			return -EAGAIN;
		}
	}
out_free:
<<<<<<< HEAD
=======
	req->flags &= ~REQ_F_NEED_CLEANUP;
>>>>>>> 7117be3f
	kfree(iovec);
	return ret;
}

/*
 * IORING_OP_NOP just posts a completion event, nothing else.
 */
static int io_nop(struct io_kiocb *req)
{
	struct io_ring_ctx *ctx = req->ctx;

	if (unlikely(ctx->flags & IORING_SETUP_IOPOLL))
		return -EINVAL;

	io_cqring_add_event(req, 0);
	io_put_req(req);
	return 0;
}

static int io_prep_fsync(struct io_kiocb *req, const struct io_uring_sqe *sqe)
{
	struct io_ring_ctx *ctx = req->ctx;

	if (!req->file)
		return -EBADF;

	if (unlikely(ctx->flags & IORING_SETUP_IOPOLL))
		return -EINVAL;
	if (unlikely(sqe->addr || sqe->ioprio || sqe->buf_index))
		return -EINVAL;

	req->sync.flags = READ_ONCE(sqe->fsync_flags);
	if (unlikely(req->sync.flags & ~IORING_FSYNC_DATASYNC))
		return -EINVAL;

	req->sync.off = READ_ONCE(sqe->off);
	req->sync.len = READ_ONCE(sqe->len);
	return 0;
}

static bool io_req_cancelled(struct io_kiocb *req)
{
	if (req->work.flags & IO_WQ_WORK_CANCEL) {
		req_set_fail_links(req);
		io_cqring_add_event(req, -ECANCELED);
		io_put_req(req);
		return true;
	}

	return false;
}

static void io_link_work_cb(struct io_wq_work **workptr)
{
	struct io_wq_work *work = *workptr;
	struct io_kiocb *link = work->data;

	io_queue_linked_timeout(link);
	work->func = io_wq_submit_work;
}

static void io_wq_assign_next(struct io_wq_work **workptr, struct io_kiocb *nxt)
{
	struct io_kiocb *link;

	io_prep_async_work(nxt, &link);
	*workptr = &nxt->work;
	if (link) {
		nxt->work.flags |= IO_WQ_WORK_CB;
		nxt->work.func = io_link_work_cb;
		nxt->work.data = link;
	}
}

static void io_fsync_finish(struct io_wq_work **workptr)
{
	struct io_kiocb *req = container_of(*workptr, struct io_kiocb, work);
	loff_t end = req->sync.off + req->sync.len;
	struct io_kiocb *nxt = NULL;
	int ret;

	if (io_req_cancelled(req))
		return;

	ret = vfs_fsync_range(req->file, req->sync.off,
				end > 0 ? end : LLONG_MAX,
				req->sync.flags & IORING_FSYNC_DATASYNC);
	if (ret < 0)
		req_set_fail_links(req);
	io_cqring_add_event(req, ret);
	io_put_req_find_next(req, &nxt);
	if (nxt)
		io_wq_assign_next(workptr, nxt);
}

static int io_fsync(struct io_kiocb *req, struct io_kiocb **nxt,
		    bool force_nonblock)
{
	struct io_wq_work *work, *old_work;

	/* fsync always requires a blocking context */
	if (force_nonblock) {
		io_put_req(req);
		req->work.func = io_fsync_finish;
		return -EAGAIN;
	}

	work = old_work = &req->work;
	io_fsync_finish(&work);
	if (work && work != old_work)
		*nxt = container_of(work, struct io_kiocb, work);
	return 0;
}

static void io_fallocate_finish(struct io_wq_work **workptr)
{
	struct io_kiocb *req = container_of(*workptr, struct io_kiocb, work);
	struct io_kiocb *nxt = NULL;
	int ret;

	if (io_req_cancelled(req))
		return;

	ret = vfs_fallocate(req->file, req->sync.mode, req->sync.off,
				req->sync.len);
	if (ret < 0)
		req_set_fail_links(req);
	io_cqring_add_event(req, ret);
	io_put_req_find_next(req, &nxt);
	if (nxt)
		io_wq_assign_next(workptr, nxt);
}

static int io_fallocate_prep(struct io_kiocb *req,
			     const struct io_uring_sqe *sqe)
{
	if (sqe->ioprio || sqe->buf_index || sqe->rw_flags)
		return -EINVAL;

	req->sync.off = READ_ONCE(sqe->off);
	req->sync.len = READ_ONCE(sqe->addr);
	req->sync.mode = READ_ONCE(sqe->len);
	return 0;
}

static int io_fallocate(struct io_kiocb *req, struct io_kiocb **nxt,
			bool force_nonblock)
{
	struct io_wq_work *work, *old_work;

	/* fallocate always requiring blocking context */
	if (force_nonblock) {
		io_put_req(req);
		req->work.func = io_fallocate_finish;
		return -EAGAIN;
	}

	work = old_work = &req->work;
	io_fallocate_finish(&work);
	if (work && work != old_work)
		*nxt = container_of(work, struct io_kiocb, work);

	return 0;
}

<<<<<<< HEAD
=======
static int io_openat_prep(struct io_kiocb *req, const struct io_uring_sqe *sqe)
{
	const char __user *fname;
	int ret;

	if (sqe->ioprio || sqe->buf_index)
		return -EINVAL;
	if (sqe->flags & IOSQE_FIXED_FILE)
		return -EBADF;
	if (req->flags & REQ_F_NEED_CLEANUP)
		return 0;

	req->open.dfd = READ_ONCE(sqe->fd);
	req->open.how.mode = READ_ONCE(sqe->len);
	fname = u64_to_user_ptr(READ_ONCE(sqe->addr));
	req->open.how.flags = READ_ONCE(sqe->open_flags);

	req->open.filename = getname(fname);
	if (IS_ERR(req->open.filename)) {
		ret = PTR_ERR(req->open.filename);
		req->open.filename = NULL;
		return ret;
	}

	req->open.nofile = rlimit(RLIMIT_NOFILE);
	req->flags |= REQ_F_NEED_CLEANUP;
	return 0;
}

static int io_openat2_prep(struct io_kiocb *req, const struct io_uring_sqe *sqe)
{
	struct open_how __user *how;
	const char __user *fname;
	size_t len;
	int ret;

	if (sqe->ioprio || sqe->buf_index)
		return -EINVAL;
	if (sqe->flags & IOSQE_FIXED_FILE)
		return -EBADF;
	if (req->flags & REQ_F_NEED_CLEANUP)
		return 0;

	req->open.dfd = READ_ONCE(sqe->fd);
	fname = u64_to_user_ptr(READ_ONCE(sqe->addr));
	how = u64_to_user_ptr(READ_ONCE(sqe->addr2));
	len = READ_ONCE(sqe->len);

	if (len < OPEN_HOW_SIZE_VER0)
		return -EINVAL;

	ret = copy_struct_from_user(&req->open.how, sizeof(req->open.how), how,
					len);
	if (ret)
		return ret;

	if (!(req->open.how.flags & O_PATH) && force_o_largefile())
		req->open.how.flags |= O_LARGEFILE;

	req->open.filename = getname(fname);
	if (IS_ERR(req->open.filename)) {
		ret = PTR_ERR(req->open.filename);
		req->open.filename = NULL;
		return ret;
	}

	req->open.nofile = rlimit(RLIMIT_NOFILE);
	req->flags |= REQ_F_NEED_CLEANUP;
	return 0;
}

static int io_openat2(struct io_kiocb *req, struct io_kiocb **nxt,
		      bool force_nonblock)
{
	struct open_flags op;
	struct file *file;
	int ret;

	if (force_nonblock)
		return -EAGAIN;

	ret = build_open_flags(&req->open.how, &op);
	if (ret)
		goto err;

	ret = __get_unused_fd_flags(req->open.how.flags, req->open.nofile);
	if (ret < 0)
		goto err;

	file = do_filp_open(req->open.dfd, req->open.filename, &op);
	if (IS_ERR(file)) {
		put_unused_fd(ret);
		ret = PTR_ERR(file);
	} else {
		fsnotify_open(file);
		fd_install(ret, file);
	}
err:
	putname(req->open.filename);
	req->flags &= ~REQ_F_NEED_CLEANUP;
	if (ret < 0)
		req_set_fail_links(req);
	io_cqring_add_event(req, ret);
	io_put_req_find_next(req, nxt);
	return 0;
}

static int io_openat(struct io_kiocb *req, struct io_kiocb **nxt,
		     bool force_nonblock)
{
	req->open.how = build_open_how(req->open.how.flags, req->open.how.mode);
	return io_openat2(req, nxt, force_nonblock);
}

static int io_epoll_ctl_prep(struct io_kiocb *req,
			     const struct io_uring_sqe *sqe)
{
#if defined(CONFIG_EPOLL)
	if (sqe->ioprio || sqe->buf_index)
		return -EINVAL;

	req->epoll.epfd = READ_ONCE(sqe->fd);
	req->epoll.op = READ_ONCE(sqe->len);
	req->epoll.fd = READ_ONCE(sqe->off);

	if (ep_op_has_event(req->epoll.op)) {
		struct epoll_event __user *ev;

		ev = u64_to_user_ptr(READ_ONCE(sqe->addr));
		if (copy_from_user(&req->epoll.event, ev, sizeof(*ev)))
			return -EFAULT;
	}

	return 0;
#else
	return -EOPNOTSUPP;
#endif
}

static int io_epoll_ctl(struct io_kiocb *req, struct io_kiocb **nxt,
			bool force_nonblock)
{
#if defined(CONFIG_EPOLL)
	struct io_epoll *ie = &req->epoll;
	int ret;

	ret = do_epoll_ctl(ie->epfd, ie->op, ie->fd, &ie->event, force_nonblock);
	if (force_nonblock && ret == -EAGAIN)
		return -EAGAIN;

	if (ret < 0)
		req_set_fail_links(req);
	io_cqring_add_event(req, ret);
	io_put_req_find_next(req, nxt);
	return 0;
#else
	return -EOPNOTSUPP;
#endif
}

static int io_madvise_prep(struct io_kiocb *req, const struct io_uring_sqe *sqe)
{
#if defined(CONFIG_ADVISE_SYSCALLS) && defined(CONFIG_MMU)
	if (sqe->ioprio || sqe->buf_index || sqe->off)
		return -EINVAL;

	req->madvise.addr = READ_ONCE(sqe->addr);
	req->madvise.len = READ_ONCE(sqe->len);
	req->madvise.advice = READ_ONCE(sqe->fadvise_advice);
	return 0;
#else
	return -EOPNOTSUPP;
#endif
}

static int io_madvise(struct io_kiocb *req, struct io_kiocb **nxt,
		      bool force_nonblock)
{
#if defined(CONFIG_ADVISE_SYSCALLS) && defined(CONFIG_MMU)
	struct io_madvise *ma = &req->madvise;
	int ret;

	if (force_nonblock)
		return -EAGAIN;

	ret = do_madvise(ma->addr, ma->len, ma->advice);
	if (ret < 0)
		req_set_fail_links(req);
	io_cqring_add_event(req, ret);
	io_put_req_find_next(req, nxt);
	return 0;
#else
	return -EOPNOTSUPP;
#endif
}

static int io_fadvise_prep(struct io_kiocb *req, const struct io_uring_sqe *sqe)
{
	if (sqe->ioprio || sqe->buf_index || sqe->addr)
		return -EINVAL;

	req->fadvise.offset = READ_ONCE(sqe->off);
	req->fadvise.len = READ_ONCE(sqe->len);
	req->fadvise.advice = READ_ONCE(sqe->fadvise_advice);
	return 0;
}

static int io_fadvise(struct io_kiocb *req, struct io_kiocb **nxt,
		      bool force_nonblock)
{
	struct io_fadvise *fa = &req->fadvise;
	int ret;

	if (force_nonblock) {
		switch (fa->advice) {
		case POSIX_FADV_NORMAL:
		case POSIX_FADV_RANDOM:
		case POSIX_FADV_SEQUENTIAL:
			break;
		default:
			return -EAGAIN;
		}
	}

	ret = vfs_fadvise(req->file, fa->offset, fa->len, fa->advice);
	if (ret < 0)
		req_set_fail_links(req);
	io_cqring_add_event(req, ret);
	io_put_req_find_next(req, nxt);
	return 0;
}

static int io_statx_prep(struct io_kiocb *req, const struct io_uring_sqe *sqe)
{
	const char __user *fname;
	unsigned lookup_flags;
	int ret;

	if (sqe->ioprio || sqe->buf_index)
		return -EINVAL;
	if (sqe->flags & IOSQE_FIXED_FILE)
		return -EBADF;
	if (req->flags & REQ_F_NEED_CLEANUP)
		return 0;

	req->open.dfd = READ_ONCE(sqe->fd);
	req->open.mask = READ_ONCE(sqe->len);
	fname = u64_to_user_ptr(READ_ONCE(sqe->addr));
	req->open.buffer = u64_to_user_ptr(READ_ONCE(sqe->addr2));
	req->open.how.flags = READ_ONCE(sqe->statx_flags);

	if (vfs_stat_set_lookup_flags(&lookup_flags, req->open.how.flags))
		return -EINVAL;

	req->open.filename = getname_flags(fname, lookup_flags, NULL);
	if (IS_ERR(req->open.filename)) {
		ret = PTR_ERR(req->open.filename);
		req->open.filename = NULL;
		return ret;
	}

	req->flags |= REQ_F_NEED_CLEANUP;
	return 0;
}

static int io_statx(struct io_kiocb *req, struct io_kiocb **nxt,
		    bool force_nonblock)
{
	struct io_open *ctx = &req->open;
	unsigned lookup_flags;
	struct path path;
	struct kstat stat;
	int ret;

	if (force_nonblock)
		return -EAGAIN;

	if (vfs_stat_set_lookup_flags(&lookup_flags, ctx->how.flags))
		return -EINVAL;

retry:
	/* filename_lookup() drops it, keep a reference */
	ctx->filename->refcnt++;

	ret = filename_lookup(ctx->dfd, ctx->filename, lookup_flags, &path,
				NULL);
	if (ret)
		goto err;

	ret = vfs_getattr(&path, &stat, ctx->mask, ctx->how.flags);
	path_put(&path);
	if (retry_estale(ret, lookup_flags)) {
		lookup_flags |= LOOKUP_REVAL;
		goto retry;
	}
	if (!ret)
		ret = cp_statx(&stat, ctx->buffer);
err:
	putname(ctx->filename);
	req->flags &= ~REQ_F_NEED_CLEANUP;
	if (ret < 0)
		req_set_fail_links(req);
	io_cqring_add_event(req, ret);
	io_put_req_find_next(req, nxt);
	return 0;
}

static int io_close_prep(struct io_kiocb *req, const struct io_uring_sqe *sqe)
{
	/*
	 * If we queue this for async, it must not be cancellable. That would
	 * leave the 'file' in an undeterminate state.
	 */
	req->work.flags |= IO_WQ_WORK_NO_CANCEL;

	if (sqe->ioprio || sqe->off || sqe->addr || sqe->len ||
	    sqe->rw_flags || sqe->buf_index)
		return -EINVAL;
	if (sqe->flags & IOSQE_FIXED_FILE)
		return -EBADF;

	req->close.fd = READ_ONCE(sqe->fd);
	if (req->file->f_op == &io_uring_fops ||
	    req->close.fd == req->ctx->ring_fd)
		return -EBADF;

	return 0;
}

/* only called when __close_fd_get_file() is done */
static void __io_close_finish(struct io_kiocb *req, struct io_kiocb **nxt)
{
	int ret;

	ret = filp_close(req->close.put_file, req->work.files);
	if (ret < 0)
		req_set_fail_links(req);
	io_cqring_add_event(req, ret);
	fput(req->close.put_file);
	io_put_req_find_next(req, nxt);
}

static void io_close_finish(struct io_wq_work **workptr)
{
	struct io_kiocb *req = container_of(*workptr, struct io_kiocb, work);
	struct io_kiocb *nxt = NULL;

	/* not cancellable, don't do io_req_cancelled() */
	__io_close_finish(req, &nxt);
	if (nxt)
		io_wq_assign_next(workptr, nxt);
}

static int io_close(struct io_kiocb *req, struct io_kiocb **nxt,
		    bool force_nonblock)
{
	int ret;

	req->close.put_file = NULL;
	ret = __close_fd_get_file(req->close.fd, &req->close.put_file);
	if (ret < 0)
		return ret;

	/* if the file has a flush method, be safe and punt to async */
	if (req->close.put_file->f_op->flush && !io_wq_current_is_worker())
		goto eagain;

	/*
	 * No ->flush(), safely close from here and just punt the
	 * fput() to async context.
	 */
	__io_close_finish(req, nxt);
	return 0;
eagain:
	req->work.func = io_close_finish;
	/*
	 * Do manual async queue here to avoid grabbing files - we don't
	 * need the files, and it'll cause io_close_finish() to close
	 * the file again and cause a double CQE entry for this request
	 */
	io_queue_async_work(req);
	return 0;
}

static int io_prep_sfr(struct io_kiocb *req, const struct io_uring_sqe *sqe)
{
	struct io_ring_ctx *ctx = req->ctx;

	if (!req->file)
		return -EBADF;

	if (unlikely(ctx->flags & IORING_SETUP_IOPOLL))
		return -EINVAL;
	if (unlikely(sqe->addr || sqe->ioprio || sqe->buf_index))
		return -EINVAL;

	req->sync.off = READ_ONCE(sqe->off);
	req->sync.len = READ_ONCE(sqe->len);
	req->sync.flags = READ_ONCE(sqe->sync_range_flags);
	return 0;
}

static void io_sync_file_range_finish(struct io_wq_work **workptr)
{
	struct io_kiocb *req = container_of(*workptr, struct io_kiocb, work);
	struct io_kiocb *nxt = NULL;
	int ret;

	if (io_req_cancelled(req))
		return;

	ret = sync_file_range(req->file, req->sync.off, req->sync.len,
				req->sync.flags);
	if (ret < 0)
		req_set_fail_links(req);
	io_cqring_add_event(req, ret);
	io_put_req_find_next(req, &nxt);
	if (nxt)
		io_wq_assign_next(workptr, nxt);
}

static int io_sync_file_range(struct io_kiocb *req, struct io_kiocb **nxt,
			      bool force_nonblock)
{
	struct io_wq_work *work, *old_work;

	/* sync_file_range always requires a blocking context */
	if (force_nonblock) {
		io_put_req(req);
		req->work.func = io_sync_file_range_finish;
		return -EAGAIN;
	}

	work = old_work = &req->work;
	io_sync_file_range_finish(&work);
	if (work && work != old_work)
		*nxt = container_of(work, struct io_kiocb, work);
	return 0;
}

>>>>>>> 7117be3f
static int io_sendmsg_prep(struct io_kiocb *req, const struct io_uring_sqe *sqe)
{
#if defined(CONFIG_NET)
	struct io_sr_msg *sr = &req->sr_msg;
	struct io_async_ctx *io = req->io;
<<<<<<< HEAD
=======
	int ret;
>>>>>>> 7117be3f

	sr->msg_flags = READ_ONCE(sqe->msg_flags);
	sr->msg = u64_to_user_ptr(READ_ONCE(sqe->addr));
	sr->len = READ_ONCE(sqe->len);

#ifdef CONFIG_COMPAT
	if (req->ctx->compat)
		sr->msg_flags |= MSG_CMSG_COMPAT;
#endif

<<<<<<< HEAD
	if (!io)
=======
	if (!io || req->opcode == IORING_OP_SEND)
		return 0;
	/* iovec is already imported */
	if (req->flags & REQ_F_NEED_CLEANUP)
>>>>>>> 7117be3f
		return 0;

	io->msg.iov = io->msg.fast_iov;
	ret = sendmsg_copy_msghdr(&io->msg.msg, sr->msg, sr->msg_flags,
					&io->msg.iov);
	if (!ret)
		req->flags |= REQ_F_NEED_CLEANUP;
	return ret;
#else
	return -EOPNOTSUPP;
#endif
}

static int io_sendmsg(struct io_kiocb *req, struct io_kiocb **nxt,
		      bool force_nonblock)
{
#if defined(CONFIG_NET)
	struct io_async_msghdr *kmsg = NULL;
	struct socket *sock;
	int ret;

	if (unlikely(req->ctx->flags & IORING_SETUP_IOPOLL))
		return -EINVAL;

	sock = sock_from_file(req->file, &ret);
	if (sock) {
		struct io_async_ctx io;
		unsigned flags;

		if (req->io) {
			kmsg = &req->io->msg;
			kmsg->msg.msg_name = &req->io->msg.addr;
			/* if iov is set, it's allocated already */
			if (!kmsg->iov)
				kmsg->iov = kmsg->fast_iov;
			kmsg->msg.msg_iter.iov = kmsg->iov;
		} else {
			struct io_sr_msg *sr = &req->sr_msg;

			kmsg = &io.msg;
			kmsg->msg.msg_name = &io.msg.addr;

			io.msg.iov = io.msg.fast_iov;
			ret = sendmsg_copy_msghdr(&io.msg.msg, sr->msg,
					sr->msg_flags, &io.msg.iov);
			if (ret)
				return ret;
		}

		flags = req->sr_msg.msg_flags;
		if (flags & MSG_DONTWAIT)
			req->flags |= REQ_F_NOWAIT;
		else if (force_nonblock)
			flags |= MSG_DONTWAIT;

		ret = __sys_sendmsg_sock(sock, &kmsg->msg, flags);
		if (force_nonblock && ret == -EAGAIN) {
			if (req->io)
				return -EAGAIN;
			if (io_alloc_async_ctx(req)) {
				if (kmsg->iov != kmsg->fast_iov)
					kfree(kmsg->iov);
				return -ENOMEM;
			}
			req->flags |= REQ_F_NEED_CLEANUP;
			memcpy(&req->io->msg, &io.msg, sizeof(io.msg));
			return -EAGAIN;
		}
		if (ret == -ERESTARTSYS)
			ret = -EINTR;
	}

	if (kmsg && kmsg->iov != kmsg->fast_iov)
		kfree(kmsg->iov);
	req->flags &= ~REQ_F_NEED_CLEANUP;
	io_cqring_add_event(req, ret);
	if (ret < 0)
		req_set_fail_links(req);
	io_put_req_find_next(req, nxt);
	return 0;
#else
	return -EOPNOTSUPP;
#endif
}

static int io_send(struct io_kiocb *req, struct io_kiocb **nxt,
		   bool force_nonblock)
{
#if defined(CONFIG_NET)
	struct socket *sock;
	int ret;

	if (unlikely(req->ctx->flags & IORING_SETUP_IOPOLL))
		return -EINVAL;

	sock = sock_from_file(req->file, &ret);
	if (sock) {
		struct io_sr_msg *sr = &req->sr_msg;
		struct msghdr msg;
		struct iovec iov;
		unsigned flags;

		ret = import_single_range(WRITE, sr->buf, sr->len, &iov,
						&msg.msg_iter);
		if (ret)
			return ret;

		msg.msg_name = NULL;
		msg.msg_control = NULL;
		msg.msg_controllen = 0;
		msg.msg_namelen = 0;

		flags = req->sr_msg.msg_flags;
		if (flags & MSG_DONTWAIT)
			req->flags |= REQ_F_NOWAIT;
		else if (force_nonblock)
			flags |= MSG_DONTWAIT;

<<<<<<< HEAD
		ret = __sys_sendmsg_sock(sock, &kmsg->msg, flags);
		if (force_nonblock && ret == -EAGAIN) {
			if (req->io)
				return -EAGAIN;
			if (io_alloc_async_ctx(req)) {
				if (kmsg && kmsg->iov != kmsg->fast_iov)
					kfree(kmsg->iov);
				return -ENOMEM;
			}
			memcpy(&req->io->msg, &io.msg, sizeof(io.msg));
=======
		msg.msg_flags = flags;
		ret = sock_sendmsg(sock, &msg);
		if (force_nonblock && ret == -EAGAIN)
>>>>>>> 7117be3f
			return -EAGAIN;
		if (ret == -ERESTARTSYS)
			ret = -EINTR;
	}

<<<<<<< HEAD
	if (kmsg && kmsg->iov != kmsg->fast_iov)
		kfree(kmsg->iov);
=======
>>>>>>> 7117be3f
	io_cqring_add_event(req, ret);
	if (ret < 0)
		req_set_fail_links(req);
	io_put_req_find_next(req, nxt);
	return 0;
#else
	return -EOPNOTSUPP;
#endif
}

static int io_recvmsg_prep(struct io_kiocb *req,
			   const struct io_uring_sqe *sqe)
{
#if defined(CONFIG_NET)
	struct io_sr_msg *sr = &req->sr_msg;
	struct io_async_ctx *io = req->io;
	int ret;

	sr->msg_flags = READ_ONCE(sqe->msg_flags);
	sr->msg = u64_to_user_ptr(READ_ONCE(sqe->addr));
	sr->len = READ_ONCE(sqe->len);

#ifdef CONFIG_COMPAT
	if (req->ctx->compat)
		sr->msg_flags |= MSG_CMSG_COMPAT;
#endif

<<<<<<< HEAD
	if (!io)
=======
	if (!io || req->opcode == IORING_OP_RECV)
		return 0;
	/* iovec is already imported */
	if (req->flags & REQ_F_NEED_CLEANUP)
>>>>>>> 7117be3f
		return 0;

	io->msg.iov = io->msg.fast_iov;
	ret = recvmsg_copy_msghdr(&io->msg.msg, sr->msg, sr->msg_flags,
					&io->msg.uaddr, &io->msg.iov);
	if (!ret)
		req->flags |= REQ_F_NEED_CLEANUP;
	return ret;
#else
	return -EOPNOTSUPP;
#endif
}

static int io_recvmsg(struct io_kiocb *req, struct io_kiocb **nxt,
		      bool force_nonblock)
{
#if defined(CONFIG_NET)
	struct io_async_msghdr *kmsg = NULL;
	struct socket *sock;
	int ret;

	if (unlikely(req->ctx->flags & IORING_SETUP_IOPOLL))
		return -EINVAL;

	sock = sock_from_file(req->file, &ret);
	if (sock) {
		struct io_async_ctx io;
		unsigned flags;

		if (req->io) {
			kmsg = &req->io->msg;
			kmsg->msg.msg_name = &req->io->msg.addr;
			/* if iov is set, it's allocated already */
			if (!kmsg->iov)
				kmsg->iov = kmsg->fast_iov;
			kmsg->msg.msg_iter.iov = kmsg->iov;
		} else {
			struct io_sr_msg *sr = &req->sr_msg;

			kmsg = &io.msg;
			kmsg->msg.msg_name = &io.msg.addr;

			io.msg.iov = io.msg.fast_iov;
			ret = recvmsg_copy_msghdr(&io.msg.msg, sr->msg,
					sr->msg_flags, &io.msg.uaddr,
					&io.msg.iov);
			if (ret)
				return ret;
		}

		flags = req->sr_msg.msg_flags;
		if (flags & MSG_DONTWAIT)
			req->flags |= REQ_F_NOWAIT;
		else if (force_nonblock)
			flags |= MSG_DONTWAIT;

		ret = __sys_recvmsg_sock(sock, &kmsg->msg, req->sr_msg.msg,
						kmsg->uaddr, flags);
		if (force_nonblock && ret == -EAGAIN) {
			if (req->io)
				return -EAGAIN;
			if (io_alloc_async_ctx(req)) {
<<<<<<< HEAD
				if (kmsg && kmsg->iov != kmsg->fast_iov)
=======
				if (kmsg->iov != kmsg->fast_iov)
>>>>>>> 7117be3f
					kfree(kmsg->iov);
				return -ENOMEM;
			}
			memcpy(&req->io->msg, &io.msg, sizeof(io.msg));
<<<<<<< HEAD
=======
			req->flags |= REQ_F_NEED_CLEANUP;
>>>>>>> 7117be3f
			return -EAGAIN;
		}
		if (ret == -ERESTARTSYS)
			ret = -EINTR;
	}

	if (kmsg && kmsg->iov != kmsg->fast_iov)
		kfree(kmsg->iov);
	req->flags &= ~REQ_F_NEED_CLEANUP;
	io_cqring_add_event(req, ret);
	if (ret < 0)
		req_set_fail_links(req);
	io_put_req_find_next(req, nxt);
	return 0;
#else
	return -EOPNOTSUPP;
#endif
}

static int io_recv(struct io_kiocb *req, struct io_kiocb **nxt,
		   bool force_nonblock)
{
#if defined(CONFIG_NET)
	struct socket *sock;
	int ret;

	if (unlikely(req->ctx->flags & IORING_SETUP_IOPOLL))
		return -EINVAL;

	sock = sock_from_file(req->file, &ret);
	if (sock) {
		struct io_sr_msg *sr = &req->sr_msg;
		struct msghdr msg;
		struct iovec iov;
		unsigned flags;

		ret = import_single_range(READ, sr->buf, sr->len, &iov,
						&msg.msg_iter);
		if (ret)
			return ret;

		msg.msg_name = NULL;
		msg.msg_control = NULL;
		msg.msg_controllen = 0;
		msg.msg_namelen = 0;
		msg.msg_iocb = NULL;
		msg.msg_flags = 0;

		flags = req->sr_msg.msg_flags;
		if (flags & MSG_DONTWAIT)
			req->flags |= REQ_F_NOWAIT;
		else if (force_nonblock)
			flags |= MSG_DONTWAIT;

		ret = sock_recvmsg(sock, &msg, flags);
		if (force_nonblock && ret == -EAGAIN)
			return -EAGAIN;
		if (ret == -ERESTARTSYS)
			ret = -EINTR;
	}

	io_cqring_add_event(req, ret);
	if (ret < 0)
		req_set_fail_links(req);
	io_put_req_find_next(req, nxt);
	return 0;
#else
	return -EOPNOTSUPP;
#endif
}


static int io_accept_prep(struct io_kiocb *req, const struct io_uring_sqe *sqe)
{
#if defined(CONFIG_NET)
	struct io_accept *accept = &req->accept;

	if (unlikely(req->ctx->flags & (IORING_SETUP_IOPOLL|IORING_SETUP_SQPOLL)))
		return -EINVAL;
	if (sqe->ioprio || sqe->len || sqe->buf_index)
		return -EINVAL;

	accept->addr = u64_to_user_ptr(READ_ONCE(sqe->addr));
	accept->addr_len = u64_to_user_ptr(READ_ONCE(sqe->addr2));
	accept->flags = READ_ONCE(sqe->accept_flags);
	accept->nofile = rlimit(RLIMIT_NOFILE);
	return 0;
#else
	return -EOPNOTSUPP;
#endif
}

#if defined(CONFIG_NET)
static int __io_accept(struct io_kiocb *req, struct io_kiocb **nxt,
		       bool force_nonblock)
{
	struct io_accept *accept = &req->accept;
	unsigned file_flags;
	int ret;

	file_flags = force_nonblock ? O_NONBLOCK : 0;
	ret = __sys_accept4_file(req->file, file_flags, accept->addr,
					accept->addr_len, accept->flags,
					accept->nofile);
	if (ret == -EAGAIN && force_nonblock)
		return -EAGAIN;
	if (ret == -ERESTARTSYS)
		ret = -EINTR;
	if (ret < 0)
		req_set_fail_links(req);
	io_cqring_add_event(req, ret);
	io_put_req_find_next(req, nxt);
	return 0;
}

static void io_accept_finish(struct io_wq_work **workptr)
{
	struct io_kiocb *req = container_of(*workptr, struct io_kiocb, work);
	struct io_kiocb *nxt = NULL;

	if (io_req_cancelled(req))
		return;
	__io_accept(req, &nxt, false);
	if (nxt)
		io_wq_assign_next(workptr, nxt);
}
#endif

static int io_accept(struct io_kiocb *req, struct io_kiocb **nxt,
		     bool force_nonblock)
{
#if defined(CONFIG_NET)
	int ret;

	ret = __io_accept(req, nxt, force_nonblock);
	if (ret == -EAGAIN && force_nonblock) {
		req->work.func = io_accept_finish;
		io_put_req(req);
		return -EAGAIN;
	}
	return 0;
#else
	return -EOPNOTSUPP;
#endif
}

static int io_connect_prep(struct io_kiocb *req, const struct io_uring_sqe *sqe)
{
#if defined(CONFIG_NET)
	struct io_connect *conn = &req->connect;
	struct io_async_ctx *io = req->io;

	if (unlikely(req->ctx->flags & (IORING_SETUP_IOPOLL|IORING_SETUP_SQPOLL)))
		return -EINVAL;
	if (sqe->ioprio || sqe->len || sqe->buf_index || sqe->rw_flags)
		return -EINVAL;

	conn->addr = u64_to_user_ptr(READ_ONCE(sqe->addr));
	conn->addr_len =  READ_ONCE(sqe->addr2);

	if (!io)
		return 0;

	return move_addr_to_kernel(conn->addr, conn->addr_len,
					&io->connect.address);
#else
	return -EOPNOTSUPP;
#endif
}

static int io_connect(struct io_kiocb *req, struct io_kiocb **nxt,
		      bool force_nonblock)
{
#if defined(CONFIG_NET)
	struct io_async_ctx __io, *io;
	unsigned file_flags;
	int ret;

	if (req->io) {
		io = req->io;
	} else {
		ret = move_addr_to_kernel(req->connect.addr,
						req->connect.addr_len,
						&__io.connect.address);
		if (ret)
			goto out;
		io = &__io;
	}

	file_flags = force_nonblock ? O_NONBLOCK : 0;

	ret = __sys_connect_file(req->file, &io->connect.address,
					req->connect.addr_len, file_flags);
	if ((ret == -EAGAIN || ret == -EINPROGRESS) && force_nonblock) {
		if (req->io)
			return -EAGAIN;
		if (io_alloc_async_ctx(req)) {
			ret = -ENOMEM;
			goto out;
		}
		memcpy(&req->io->connect, &__io.connect, sizeof(__io.connect));
		return -EAGAIN;
	}
	if (ret == -ERESTARTSYS)
		ret = -EINTR;
out:
	if (ret < 0)
		req_set_fail_links(req);
	io_cqring_add_event(req, ret);
	io_put_req_find_next(req, nxt);
	return 0;
#else
	return -EOPNOTSUPP;
#endif
}

static void io_poll_remove_one(struct io_kiocb *req)
{
	struct io_poll_iocb *poll = &req->poll;

	spin_lock(&poll->head->lock);
	WRITE_ONCE(poll->canceled, true);
	if (!list_empty(&poll->wait.entry)) {
		list_del_init(&poll->wait.entry);
		io_queue_async_work(req);
	}
	spin_unlock(&poll->head->lock);
	hash_del(&req->hash_node);
}

static void io_poll_remove_all(struct io_ring_ctx *ctx)
{
	struct hlist_node *tmp;
	struct io_kiocb *req;
	int i;

	spin_lock_irq(&ctx->completion_lock);
	for (i = 0; i < (1U << ctx->cancel_hash_bits); i++) {
		struct hlist_head *list;

		list = &ctx->cancel_hash[i];
		hlist_for_each_entry_safe(req, tmp, list, hash_node)
			io_poll_remove_one(req);
	}
	spin_unlock_irq(&ctx->completion_lock);
}

static int io_poll_cancel(struct io_ring_ctx *ctx, __u64 sqe_addr)
{
	struct hlist_head *list;
	struct io_kiocb *req;

	list = &ctx->cancel_hash[hash_long(sqe_addr, ctx->cancel_hash_bits)];
	hlist_for_each_entry(req, list, hash_node) {
		if (sqe_addr == req->user_data) {
			io_poll_remove_one(req);
			return 0;
		}
	}

	return -ENOENT;
}

static int io_poll_remove_prep(struct io_kiocb *req,
			       const struct io_uring_sqe *sqe)
{
	if (unlikely(req->ctx->flags & IORING_SETUP_IOPOLL))
		return -EINVAL;
	if (sqe->ioprio || sqe->off || sqe->len || sqe->buf_index ||
	    sqe->poll_events)
		return -EINVAL;

	req->poll.addr = READ_ONCE(sqe->addr);
	return 0;
}

/*
 * Find a running poll command that matches one specified in sqe->addr,
 * and remove it if found.
 */
static int io_poll_remove(struct io_kiocb *req)
{
	struct io_ring_ctx *ctx = req->ctx;
	u64 addr;
	int ret;

	addr = req->poll.addr;
	spin_lock_irq(&ctx->completion_lock);
	ret = io_poll_cancel(ctx, addr);
	spin_unlock_irq(&ctx->completion_lock);

	io_cqring_add_event(req, ret);
	if (ret < 0)
		req_set_fail_links(req);
	io_put_req(req);
	return 0;
}

static void io_poll_complete(struct io_kiocb *req, __poll_t mask, int error)
{
	struct io_ring_ctx *ctx = req->ctx;

	req->poll.done = true;
	if (error)
		io_cqring_fill_event(req, error);
	else
		io_cqring_fill_event(req, mangle_poll(mask));
	io_commit_cqring(ctx);
}

static void io_poll_complete_work(struct io_wq_work **workptr)
{
	struct io_wq_work *work = *workptr;
	struct io_kiocb *req = container_of(work, struct io_kiocb, work);
	struct io_poll_iocb *poll = &req->poll;
	struct poll_table_struct pt = { ._key = poll->events };
	struct io_ring_ctx *ctx = req->ctx;
	struct io_kiocb *nxt = NULL;
	__poll_t mask = 0;
	int ret = 0;

	if (work->flags & IO_WQ_WORK_CANCEL) {
		WRITE_ONCE(poll->canceled, true);
		ret = -ECANCELED;
	} else if (READ_ONCE(poll->canceled)) {
		ret = -ECANCELED;
	}

	if (ret != -ECANCELED)
		mask = vfs_poll(poll->file, &pt) & poll->events;

	/*
	 * Note that ->ki_cancel callers also delete iocb from active_reqs after
	 * calling ->ki_cancel.  We need the ctx_lock roundtrip here to
	 * synchronize with them.  In the cancellation case the list_del_init
	 * itself is not actually needed, but harmless so we keep it in to
	 * avoid further branches in the fast path.
	 */
	spin_lock_irq(&ctx->completion_lock);
	if (!mask && ret != -ECANCELED) {
		add_wait_queue(poll->head, &poll->wait);
		spin_unlock_irq(&ctx->completion_lock);
		return;
	}
	hash_del(&req->hash_node);
	io_poll_complete(req, mask, ret);
	spin_unlock_irq(&ctx->completion_lock);

	io_cqring_ev_posted(ctx);

	if (ret < 0)
		req_set_fail_links(req);
	io_put_req_find_next(req, &nxt);
	if (nxt)
		io_wq_assign_next(workptr, nxt);
}

<<<<<<< HEAD
=======
static void __io_poll_flush(struct io_ring_ctx *ctx, struct llist_node *nodes)
{
	struct io_kiocb *req, *tmp;
	struct req_batch rb;

	rb.to_free = rb.need_iter = 0;
	spin_lock_irq(&ctx->completion_lock);
	llist_for_each_entry_safe(req, tmp, nodes, llist_node) {
		hash_del(&req->hash_node);
		io_poll_complete(req, req->result, 0);

		if (refcount_dec_and_test(&req->refs) &&
		    !io_req_multi_free(&rb, req)) {
			req->flags |= REQ_F_COMP_LOCKED;
			io_free_req(req);
		}
	}
	spin_unlock_irq(&ctx->completion_lock);

	io_cqring_ev_posted(ctx);
	io_free_req_many(ctx, &rb);
}

static void io_poll_flush(struct io_wq_work **workptr)
{
	struct io_kiocb *req = container_of(*workptr, struct io_kiocb, work);
	struct llist_node *nodes;

	nodes = llist_del_all(&req->ctx->poll_llist);
	if (nodes)
		__io_poll_flush(req->ctx, nodes);
}

>>>>>>> 7117be3f
static void io_poll_trigger_evfd(struct io_wq_work **workptr)
{
	struct io_kiocb *req = container_of(*workptr, struct io_kiocb, work);

	eventfd_signal(req->ctx->cq_ev_fd, 1);
	io_put_req(req);
}

static int io_poll_wake(struct wait_queue_entry *wait, unsigned mode, int sync,
			void *key)
{
	struct io_poll_iocb *poll = wait->private;
	struct io_kiocb *req = container_of(poll, struct io_kiocb, poll);
	struct io_ring_ctx *ctx = req->ctx;
	__poll_t mask = key_to_poll(key);

	/* for instances that support it check for an event match first: */
	if (mask && !(mask & poll->events))
		return 0;

	list_del_init(&poll->wait.entry);

	/*
	 * Run completion inline if we can. We're using trylock here because
	 * we are violating the completion_lock -> poll wq lock ordering.
	 * If we have a link timeout we're going to need the completion_lock
	 * for finalizing the request, mark us as having grabbed that already.
	 */
<<<<<<< HEAD
	if (mask && spin_trylock_irqsave(&ctx->completion_lock, flags)) {
		bool trigger_ev;

		hash_del(&req->hash_node);
		io_poll_complete(req, mask, 0);
		trigger_ev = io_should_trigger_evfd(ctx);
		if (trigger_ev && eventfd_signal_count()) {
			trigger_ev = false;
			req->work.func = io_poll_trigger_evfd;
		} else {
			req->flags |= REQ_F_COMP_LOCKED;
			io_put_req(req);
			req = NULL;
		}
		spin_unlock_irqrestore(&ctx->completion_lock, flags);
		__io_cqring_ev_posted(ctx, trigger_ev);
	} else {
		io_queue_async_work(req);
=======
	if (mask) {
		unsigned long flags;

		if (llist_empty(&ctx->poll_llist) &&
		    spin_trylock_irqsave(&ctx->completion_lock, flags)) {
			bool trigger_ev;

			hash_del(&req->hash_node);
			io_poll_complete(req, mask, 0);

			trigger_ev = io_should_trigger_evfd(ctx);
			if (trigger_ev && eventfd_signal_count()) {
				trigger_ev = false;
				req->work.func = io_poll_trigger_evfd;
			} else {
				req->flags |= REQ_F_COMP_LOCKED;
				io_put_req(req);
				req = NULL;
			}
			spin_unlock_irqrestore(&ctx->completion_lock, flags);
			__io_cqring_ev_posted(ctx, trigger_ev);
		} else {
			req->result = mask;
			req->llist_node.next = NULL;
			/* if the list wasn't empty, we're done */
			if (!llist_add(&req->llist_node, &ctx->poll_llist))
				req = NULL;
			else
				req->work.func = io_poll_flush;
		}
>>>>>>> 7117be3f
	}
	if (req)
		io_queue_async_work(req);

	return 1;
}

struct io_poll_table {
	struct poll_table_struct pt;
	struct io_kiocb *req;
	int error;
};

static void io_poll_queue_proc(struct file *file, struct wait_queue_head *head,
			       struct poll_table_struct *p)
{
	struct io_poll_table *pt = container_of(p, struct io_poll_table, pt);

	if (unlikely(pt->req->poll.head)) {
		pt->error = -EINVAL;
		return;
	}

	pt->error = 0;
	pt->req->poll.head = head;
	add_wait_queue(head, &pt->req->poll.wait);
}

static void io_poll_req_insert(struct io_kiocb *req)
{
	struct io_ring_ctx *ctx = req->ctx;
	struct hlist_head *list;

	list = &ctx->cancel_hash[hash_long(req->user_data, ctx->cancel_hash_bits)];
	hlist_add_head(&req->hash_node, list);
}

static int io_poll_add_prep(struct io_kiocb *req, const struct io_uring_sqe *sqe)
{
	struct io_poll_iocb *poll = &req->poll;
	u16 events;

	if (unlikely(req->ctx->flags & IORING_SETUP_IOPOLL))
		return -EINVAL;
	if (sqe->addr || sqe->ioprio || sqe->off || sqe->len || sqe->buf_index)
		return -EINVAL;
	if (!poll->file)
		return -EBADF;

	events = READ_ONCE(sqe->poll_events);
	poll->events = demangle_poll(events) | EPOLLERR | EPOLLHUP;
	return 0;
}

static int io_poll_add(struct io_kiocb *req, struct io_kiocb **nxt)
{
	struct io_poll_iocb *poll = &req->poll;
	struct io_ring_ctx *ctx = req->ctx;
	struct io_poll_table ipt;
	bool cancel = false;
	__poll_t mask;

	INIT_IO_WORK(&req->work, io_poll_complete_work);
	INIT_HLIST_NODE(&req->hash_node);

	poll->head = NULL;
	poll->done = false;
	poll->canceled = false;

	ipt.pt._qproc = io_poll_queue_proc;
	ipt.pt._key = poll->events;
	ipt.req = req;
	ipt.error = -EINVAL; /* same as no support for IOCB_CMD_POLL */

	/* initialized the list so that we can do list_empty checks */
	INIT_LIST_HEAD(&poll->wait.entry);
	init_waitqueue_func_entry(&poll->wait, io_poll_wake);
	poll->wait.private = poll;

	INIT_LIST_HEAD(&req->list);

	mask = vfs_poll(poll->file, &ipt.pt) & poll->events;

	spin_lock_irq(&ctx->completion_lock);
	if (likely(poll->head)) {
		spin_lock(&poll->head->lock);
		if (unlikely(list_empty(&poll->wait.entry))) {
			if (ipt.error)
				cancel = true;
			ipt.error = 0;
			mask = 0;
		}
		if (mask || ipt.error)
			list_del_init(&poll->wait.entry);
		else if (cancel)
			WRITE_ONCE(poll->canceled, true);
		else if (!poll->done) /* actually waiting for an event */
			io_poll_req_insert(req);
		spin_unlock(&poll->head->lock);
	}
	if (mask) { /* no async, we'd stolen it */
		ipt.error = 0;
		io_poll_complete(req, mask, 0);
	}
	spin_unlock_irq(&ctx->completion_lock);

	if (mask) {
		io_cqring_ev_posted(ctx);
		io_put_req_find_next(req, nxt);
	}
	return ipt.error;
}

static enum hrtimer_restart io_timeout_fn(struct hrtimer *timer)
{
	struct io_timeout_data *data = container_of(timer,
						struct io_timeout_data, timer);
	struct io_kiocb *req = data->req;
	struct io_ring_ctx *ctx = req->ctx;
	unsigned long flags;

	atomic_inc(&ctx->cq_timeouts);

	spin_lock_irqsave(&ctx->completion_lock, flags);
	/*
	 * We could be racing with timeout deletion. If the list is empty,
	 * then timeout lookup already found it and will be handling it.
	 */
	if (!list_empty(&req->list)) {
		struct io_kiocb *prev;

		/*
		 * Adjust the reqs sequence before the current one because it
		 * will consume a slot in the cq_ring and the cq_tail
		 * pointer will be increased, otherwise other timeout reqs may
		 * return in advance without waiting for enough wait_nr.
		 */
		prev = req;
		list_for_each_entry_continue_reverse(prev, &ctx->timeout_list, list)
			prev->sequence++;
		list_del_init(&req->list);
	}

	io_cqring_fill_event(req, -ETIME);
	io_commit_cqring(ctx);
	spin_unlock_irqrestore(&ctx->completion_lock, flags);

	io_cqring_ev_posted(ctx);
	req_set_fail_links(req);
	io_put_req(req);
	return HRTIMER_NORESTART;
}

static int io_timeout_cancel(struct io_ring_ctx *ctx, __u64 user_data)
{
	struct io_kiocb *req;
	int ret = -ENOENT;

	list_for_each_entry(req, &ctx->timeout_list, list) {
		if (user_data == req->user_data) {
			list_del_init(&req->list);
			ret = 0;
			break;
		}
	}

	if (ret == -ENOENT)
		return ret;

	ret = hrtimer_try_to_cancel(&req->io->timeout.timer);
	if (ret == -1)
		return -EALREADY;

	req_set_fail_links(req);
	io_cqring_fill_event(req, -ECANCELED);
	io_put_req(req);
	return 0;
}

static int io_timeout_remove_prep(struct io_kiocb *req,
				  const struct io_uring_sqe *sqe)
{
	if (unlikely(req->ctx->flags & IORING_SETUP_IOPOLL))
		return -EINVAL;
	if (sqe->flags || sqe->ioprio || sqe->buf_index || sqe->len)
		return -EINVAL;

	req->timeout.addr = READ_ONCE(sqe->addr);
	req->timeout.flags = READ_ONCE(sqe->timeout_flags);
	if (req->timeout.flags)
		return -EINVAL;

	return 0;
}

/*
 * Remove or update an existing timeout command
 */
static int io_timeout_remove(struct io_kiocb *req)
{
	struct io_ring_ctx *ctx = req->ctx;
	int ret;

	spin_lock_irq(&ctx->completion_lock);
	ret = io_timeout_cancel(ctx, req->timeout.addr);

	io_cqring_fill_event(req, ret);
	io_commit_cqring(ctx);
	spin_unlock_irq(&ctx->completion_lock);
	io_cqring_ev_posted(ctx);
	if (ret < 0)
		req_set_fail_links(req);
	io_put_req(req);
	return 0;
}

static int io_timeout_prep(struct io_kiocb *req, const struct io_uring_sqe *sqe,
			   bool is_timeout_link)
{
	struct io_timeout_data *data;
	unsigned flags;

	if (unlikely(req->ctx->flags & IORING_SETUP_IOPOLL))
		return -EINVAL;
	if (sqe->ioprio || sqe->buf_index || sqe->len != 1)
		return -EINVAL;
	if (sqe->off && is_timeout_link)
		return -EINVAL;
	flags = READ_ONCE(sqe->timeout_flags);
	if (flags & ~IORING_TIMEOUT_ABS)
		return -EINVAL;

	req->timeout.count = READ_ONCE(sqe->off);

	if (!req->io && io_alloc_async_ctx(req))
		return -ENOMEM;

	data = &req->io->timeout;
	data->req = req;
	req->flags |= REQ_F_TIMEOUT;

	if (get_timespec64(&data->ts, u64_to_user_ptr(sqe->addr)))
		return -EFAULT;

	if (flags & IORING_TIMEOUT_ABS)
		data->mode = HRTIMER_MODE_ABS;
	else
		data->mode = HRTIMER_MODE_REL;

	hrtimer_init(&data->timer, CLOCK_MONOTONIC, data->mode);
	return 0;
}

static int io_timeout(struct io_kiocb *req)
{
	unsigned count;
	struct io_ring_ctx *ctx = req->ctx;
	struct io_timeout_data *data;
	struct list_head *entry;
	unsigned span = 0;

	data = &req->io->timeout;

	/*
	 * sqe->off holds how many events that need to occur for this
	 * timeout event to be satisfied. If it isn't set, then this is
	 * a pure timeout request, sequence isn't used.
	 */
	count = req->timeout.count;
	if (!count) {
		req->flags |= REQ_F_TIMEOUT_NOSEQ;
		spin_lock_irq(&ctx->completion_lock);
		entry = ctx->timeout_list.prev;
		goto add;
	}

	req->sequence = ctx->cached_sq_head + count - 1;
	data->seq_offset = count;

	/*
	 * Insertion sort, ensuring the first entry in the list is always
	 * the one we need first.
	 */
	spin_lock_irq(&ctx->completion_lock);
	list_for_each_prev(entry, &ctx->timeout_list) {
		struct io_kiocb *nxt = list_entry(entry, struct io_kiocb, list);
		unsigned nxt_sq_head;
		long long tmp, tmp_nxt;
		u32 nxt_offset = nxt->io->timeout.seq_offset;

		if (nxt->flags & REQ_F_TIMEOUT_NOSEQ)
			continue;

		/*
		 * Since cached_sq_head + count - 1 can overflow, use type long
		 * long to store it.
		 */
		tmp = (long long)ctx->cached_sq_head + count - 1;
		nxt_sq_head = nxt->sequence - nxt_offset + 1;
		tmp_nxt = (long long)nxt_sq_head + nxt_offset - 1;

		/*
		 * cached_sq_head may overflow, and it will never overflow twice
		 * once there is some timeout req still be valid.
		 */
		if (ctx->cached_sq_head < nxt_sq_head)
			tmp += UINT_MAX;

		if (tmp > tmp_nxt)
			break;

		/*
		 * Sequence of reqs after the insert one and itself should
		 * be adjusted because each timeout req consumes a slot.
		 */
		span++;
		nxt->sequence++;
	}
	req->sequence -= span;
add:
	list_add(&req->list, entry);
	data->timer.function = io_timeout_fn;
	hrtimer_start(&data->timer, timespec64_to_ktime(data->ts), data->mode);
	spin_unlock_irq(&ctx->completion_lock);
	return 0;
}

static bool io_cancel_cb(struct io_wq_work *work, void *data)
{
	struct io_kiocb *req = container_of(work, struct io_kiocb, work);

	return req->user_data == (unsigned long) data;
}

static int io_async_cancel_one(struct io_ring_ctx *ctx, void *sqe_addr)
{
	enum io_wq_cancel cancel_ret;
	int ret = 0;

	cancel_ret = io_wq_cancel_cb(ctx->io_wq, io_cancel_cb, sqe_addr);
	switch (cancel_ret) {
	case IO_WQ_CANCEL_OK:
		ret = 0;
		break;
	case IO_WQ_CANCEL_RUNNING:
		ret = -EALREADY;
		break;
	case IO_WQ_CANCEL_NOTFOUND:
		ret = -ENOENT;
		break;
	}

	return ret;
}

static void io_async_find_and_cancel(struct io_ring_ctx *ctx,
				     struct io_kiocb *req, __u64 sqe_addr,
				     struct io_kiocb **nxt, int success_ret)
{
	unsigned long flags;
	int ret;

	ret = io_async_cancel_one(ctx, (void *) (unsigned long) sqe_addr);
	if (ret != -ENOENT) {
		spin_lock_irqsave(&ctx->completion_lock, flags);
		goto done;
	}

	spin_lock_irqsave(&ctx->completion_lock, flags);
	ret = io_timeout_cancel(ctx, sqe_addr);
	if (ret != -ENOENT)
		goto done;
	ret = io_poll_cancel(ctx, sqe_addr);
done:
	if (!ret)
		ret = success_ret;
	io_cqring_fill_event(req, ret);
	io_commit_cqring(ctx);
	spin_unlock_irqrestore(&ctx->completion_lock, flags);
	io_cqring_ev_posted(ctx);

	if (ret < 0)
		req_set_fail_links(req);
	io_put_req_find_next(req, nxt);
}

static int io_async_cancel_prep(struct io_kiocb *req,
				const struct io_uring_sqe *sqe)
{
	if (unlikely(req->ctx->flags & IORING_SETUP_IOPOLL))
		return -EINVAL;
	if (sqe->flags || sqe->ioprio || sqe->off || sqe->len ||
	    sqe->cancel_flags)
		return -EINVAL;

	req->cancel.addr = READ_ONCE(sqe->addr);
	return 0;
}

static int io_async_cancel(struct io_kiocb *req, struct io_kiocb **nxt)
{
	struct io_ring_ctx *ctx = req->ctx;

	io_async_find_and_cancel(ctx, req, req->cancel.addr, nxt, 0);
	return 0;
}

static int io_files_update_prep(struct io_kiocb *req,
				const struct io_uring_sqe *sqe)
{
	if (sqe->flags || sqe->ioprio || sqe->rw_flags)
		return -EINVAL;

	req->files_update.offset = READ_ONCE(sqe->off);
	req->files_update.nr_args = READ_ONCE(sqe->len);
	if (!req->files_update.nr_args)
		return -EINVAL;
	req->files_update.arg = READ_ONCE(sqe->addr);
	return 0;
}

static int io_files_update(struct io_kiocb *req, bool force_nonblock)
{
	struct io_ring_ctx *ctx = req->ctx;
	struct io_uring_files_update up;
	int ret;

	if (force_nonblock)
		return -EAGAIN;

	up.offset = req->files_update.offset;
	up.fds = req->files_update.arg;

	mutex_lock(&ctx->uring_lock);
	ret = __io_sqe_files_update(ctx, &up, req->files_update.nr_args);
	mutex_unlock(&ctx->uring_lock);

	if (ret < 0)
		req_set_fail_links(req);
	io_cqring_add_event(req, ret);
	io_put_req(req);
	return 0;
}

static int io_req_defer_prep(struct io_kiocb *req,
			     const struct io_uring_sqe *sqe)
{
	ssize_t ret = 0;

	if (!sqe)
		return 0;

<<<<<<< HEAD
=======
	if (io_op_defs[req->opcode].file_table) {
		ret = io_grab_files(req);
		if (unlikely(ret))
			return ret;
	}

	io_req_work_grab_env(req, &io_op_defs[req->opcode]);

>>>>>>> 7117be3f
	switch (req->opcode) {
	case IORING_OP_NOP:
		break;
	case IORING_OP_READV:
	case IORING_OP_READ_FIXED:
	case IORING_OP_READ:
		ret = io_read_prep(req, sqe, true);
		break;
	case IORING_OP_WRITEV:
	case IORING_OP_WRITE_FIXED:
	case IORING_OP_WRITE:
		ret = io_write_prep(req, sqe, true);
		break;
	case IORING_OP_POLL_ADD:
		ret = io_poll_add_prep(req, sqe);
		break;
	case IORING_OP_POLL_REMOVE:
		ret = io_poll_remove_prep(req, sqe);
		break;
	case IORING_OP_FSYNC:
		ret = io_prep_fsync(req, sqe);
		break;
	case IORING_OP_SYNC_FILE_RANGE:
		ret = io_prep_sfr(req, sqe);
		break;
	case IORING_OP_SENDMSG:
	case IORING_OP_SEND:
		ret = io_sendmsg_prep(req, sqe);
		break;
	case IORING_OP_RECVMSG:
	case IORING_OP_RECV:
		ret = io_recvmsg_prep(req, sqe);
		break;
	case IORING_OP_CONNECT:
		ret = io_connect_prep(req, sqe);
		break;
	case IORING_OP_TIMEOUT:
		ret = io_timeout_prep(req, sqe, false);
		break;
	case IORING_OP_TIMEOUT_REMOVE:
		ret = io_timeout_remove_prep(req, sqe);
		break;
	case IORING_OP_ASYNC_CANCEL:
		ret = io_async_cancel_prep(req, sqe);
		break;
	case IORING_OP_LINK_TIMEOUT:
		ret = io_timeout_prep(req, sqe, true);
		break;
	case IORING_OP_ACCEPT:
		ret = io_accept_prep(req, sqe);
		break;
	case IORING_OP_FALLOCATE:
		ret = io_fallocate_prep(req, sqe);
		break;
	case IORING_OP_OPENAT:
		ret = io_openat_prep(req, sqe);
		break;
	case IORING_OP_CLOSE:
		ret = io_close_prep(req, sqe);
		break;
	case IORING_OP_FILES_UPDATE:
		ret = io_files_update_prep(req, sqe);
		break;
	case IORING_OP_STATX:
		ret = io_statx_prep(req, sqe);
		break;
	case IORING_OP_FADVISE:
		ret = io_fadvise_prep(req, sqe);
		break;
	case IORING_OP_MADVISE:
		ret = io_madvise_prep(req, sqe);
		break;
	case IORING_OP_OPENAT2:
		ret = io_openat2_prep(req, sqe);
		break;
	case IORING_OP_EPOLL_CTL:
		ret = io_epoll_ctl_prep(req, sqe);
		break;
	default:
		printk_once(KERN_WARNING "io_uring: unhandled opcode %d\n",
				req->opcode);
		ret = -EINVAL;
		break;
	}

	return ret;
}

static int io_req_defer(struct io_kiocb *req, const struct io_uring_sqe *sqe)
{
	struct io_ring_ctx *ctx = req->ctx;
	int ret;

	/* Still need defer if there is pending req in defer list. */
	if (!req_need_defer(req) && list_empty(&ctx->defer_list))
		return 0;

	if (!req->io && io_alloc_async_ctx(req))
		return -EAGAIN;

	ret = io_req_defer_prep(req, sqe);
	if (ret < 0)
		return ret;

	spin_lock_irq(&ctx->completion_lock);
	if (!req_need_defer(req) && list_empty(&ctx->defer_list)) {
		spin_unlock_irq(&ctx->completion_lock);
		return 0;
	}

	trace_io_uring_defer(ctx, req, req->user_data);
	list_add_tail(&req->list, &ctx->defer_list);
	spin_unlock_irq(&ctx->completion_lock);
	return -EIOCBQUEUED;
}

static void io_cleanup_req(struct io_kiocb *req)
{
	struct io_async_ctx *io = req->io;

	switch (req->opcode) {
	case IORING_OP_READV:
	case IORING_OP_READ_FIXED:
	case IORING_OP_READ:
	case IORING_OP_WRITEV:
	case IORING_OP_WRITE_FIXED:
	case IORING_OP_WRITE:
		if (io->rw.iov != io->rw.fast_iov)
			kfree(io->rw.iov);
		break;
	case IORING_OP_SENDMSG:
	case IORING_OP_RECVMSG:
		if (io->msg.iov != io->msg.fast_iov)
			kfree(io->msg.iov);
		break;
	case IORING_OP_OPENAT:
	case IORING_OP_OPENAT2:
	case IORING_OP_STATX:
		putname(req->open.filename);
		break;
	}

	req->flags &= ~REQ_F_NEED_CLEANUP;
}

static int io_issue_sqe(struct io_kiocb *req, const struct io_uring_sqe *sqe,
			struct io_kiocb **nxt, bool force_nonblock)
{
	struct io_ring_ctx *ctx = req->ctx;
	int ret;

	switch (req->opcode) {
	case IORING_OP_NOP:
		ret = io_nop(req);
		break;
	case IORING_OP_READV:
	case IORING_OP_READ_FIXED:
	case IORING_OP_READ:
		if (sqe) {
			ret = io_read_prep(req, sqe, force_nonblock);
			if (ret < 0)
				break;
		}
		ret = io_read(req, nxt, force_nonblock);
		break;
	case IORING_OP_WRITEV:
	case IORING_OP_WRITE_FIXED:
	case IORING_OP_WRITE:
		if (sqe) {
			ret = io_write_prep(req, sqe, force_nonblock);
			if (ret < 0)
				break;
		}
		ret = io_write(req, nxt, force_nonblock);
		break;
	case IORING_OP_FSYNC:
		if (sqe) {
			ret = io_prep_fsync(req, sqe);
			if (ret < 0)
				break;
		}
		ret = io_fsync(req, nxt, force_nonblock);
		break;
	case IORING_OP_POLL_ADD:
		if (sqe) {
			ret = io_poll_add_prep(req, sqe);
			if (ret)
				break;
		}
		ret = io_poll_add(req, nxt);
		break;
	case IORING_OP_POLL_REMOVE:
		if (sqe) {
			ret = io_poll_remove_prep(req, sqe);
			if (ret < 0)
				break;
		}
		ret = io_poll_remove(req);
		break;
	case IORING_OP_SYNC_FILE_RANGE:
		if (sqe) {
			ret = io_prep_sfr(req, sqe);
			if (ret < 0)
				break;
		}
		ret = io_sync_file_range(req, nxt, force_nonblock);
		break;
	case IORING_OP_SENDMSG:
	case IORING_OP_SEND:
		if (sqe) {
			ret = io_sendmsg_prep(req, sqe);
			if (ret < 0)
				break;
		}
		if (req->opcode == IORING_OP_SENDMSG)
			ret = io_sendmsg(req, nxt, force_nonblock);
		else
			ret = io_send(req, nxt, force_nonblock);
		break;
	case IORING_OP_RECVMSG:
	case IORING_OP_RECV:
		if (sqe) {
			ret = io_recvmsg_prep(req, sqe);
			if (ret)
				break;
		}
		if (req->opcode == IORING_OP_RECVMSG)
			ret = io_recvmsg(req, nxt, force_nonblock);
		else
			ret = io_recv(req, nxt, force_nonblock);
		break;
	case IORING_OP_TIMEOUT:
		if (sqe) {
			ret = io_timeout_prep(req, sqe, false);
			if (ret)
				break;
		}
		ret = io_timeout(req);
		break;
	case IORING_OP_TIMEOUT_REMOVE:
		if (sqe) {
			ret = io_timeout_remove_prep(req, sqe);
			if (ret)
				break;
		}
		ret = io_timeout_remove(req);
		break;
	case IORING_OP_ACCEPT:
		if (sqe) {
			ret = io_accept_prep(req, sqe);
			if (ret)
				break;
		}
		ret = io_accept(req, nxt, force_nonblock);
		break;
	case IORING_OP_CONNECT:
		if (sqe) {
			ret = io_connect_prep(req, sqe);
			if (ret)
				break;
		}
		ret = io_connect(req, nxt, force_nonblock);
		break;
	case IORING_OP_ASYNC_CANCEL:
		if (sqe) {
			ret = io_async_cancel_prep(req, sqe);
			if (ret)
				break;
		}
		ret = io_async_cancel(req, nxt);
		break;
	case IORING_OP_FALLOCATE:
		if (sqe) {
			ret = io_fallocate_prep(req, sqe);
			if (ret)
				break;
		}
		ret = io_fallocate(req, nxt, force_nonblock);
		break;
	case IORING_OP_OPENAT:
		if (sqe) {
			ret = io_openat_prep(req, sqe);
			if (ret)
				break;
		}
		ret = io_openat(req, nxt, force_nonblock);
		break;
	case IORING_OP_CLOSE:
		if (sqe) {
			ret = io_close_prep(req, sqe);
			if (ret)
				break;
		}
		ret = io_close(req, nxt, force_nonblock);
		break;
	case IORING_OP_FILES_UPDATE:
		if (sqe) {
			ret = io_files_update_prep(req, sqe);
			if (ret)
				break;
		}
		ret = io_files_update(req, force_nonblock);
		break;
	case IORING_OP_STATX:
		if (sqe) {
			ret = io_statx_prep(req, sqe);
			if (ret)
				break;
		}
		ret = io_statx(req, nxt, force_nonblock);
		break;
	case IORING_OP_FADVISE:
		if (sqe) {
			ret = io_fadvise_prep(req, sqe);
			if (ret)
				break;
		}
		ret = io_fadvise(req, nxt, force_nonblock);
		break;
	case IORING_OP_MADVISE:
		if (sqe) {
			ret = io_madvise_prep(req, sqe);
			if (ret)
				break;
		}
		ret = io_madvise(req, nxt, force_nonblock);
		break;
	case IORING_OP_OPENAT2:
		if (sqe) {
			ret = io_openat2_prep(req, sqe);
			if (ret)
				break;
		}
		ret = io_openat2(req, nxt, force_nonblock);
		break;
	case IORING_OP_EPOLL_CTL:
		if (sqe) {
			ret = io_epoll_ctl_prep(req, sqe);
			if (ret)
				break;
		}
		ret = io_epoll_ctl(req, nxt, force_nonblock);
		break;
	default:
		ret = -EINVAL;
		break;
	}

	if (ret)
		return ret;

	if (ctx->flags & IORING_SETUP_IOPOLL) {
		const bool in_async = io_wq_current_is_worker();

		if (req->result == -EAGAIN)
			return -EAGAIN;

		/* workqueue context doesn't hold uring_lock, grab it now */
		if (in_async)
			mutex_lock(&ctx->uring_lock);

		io_iopoll_req_issued(req);

		if (in_async)
			mutex_unlock(&ctx->uring_lock);
	}

	return 0;
}

static void io_wq_submit_work(struct io_wq_work **workptr)
{
	struct io_wq_work *work = *workptr;
	struct io_kiocb *req = container_of(work, struct io_kiocb, work);
	struct io_kiocb *nxt = NULL;
	int ret = 0;

	/* if NO_CANCEL is set, we must still run the work */
	if ((work->flags & (IO_WQ_WORK_CANCEL|IO_WQ_WORK_NO_CANCEL)) ==
				IO_WQ_WORK_CANCEL) {
		ret = -ECANCELED;
	}

	if (!ret) {
		req->in_async = true;
		do {
			ret = io_issue_sqe(req, NULL, &nxt, false);
			/*
			 * We can get EAGAIN for polled IO even though we're
			 * forcing a sync submission from here, since we can't
			 * wait for request slots on the block side.
			 */
			if (ret != -EAGAIN)
				break;
			cond_resched();
		} while (1);
	}

	/* drop submission reference */
	io_put_req(req);

	if (ret) {
		req_set_fail_links(req);
		io_cqring_add_event(req, ret);
		io_put_req(req);
	}

	/* if a dependent link is ready, pass it back */
	if (!ret && nxt)
		io_wq_assign_next(workptr, nxt);
}

static int io_req_needs_file(struct io_kiocb *req, int fd)
{
	if (!io_op_defs[req->opcode].needs_file)
		return 0;
	if ((fd == -1 || fd == AT_FDCWD) && io_op_defs[req->opcode].fd_non_neg)
		return 0;
	return 1;
}

static inline struct file *io_file_from_index(struct io_ring_ctx *ctx,
					      int index)
{
	struct fixed_file_table *table;

	table = &ctx->file_data->table[index >> IORING_FILE_TABLE_SHIFT];
	return table->files[index & IORING_FILE_TABLE_MASK];;
}

static int io_req_set_file(struct io_submit_state *state, struct io_kiocb *req,
			   const struct io_uring_sqe *sqe)
{
	struct io_ring_ctx *ctx = req->ctx;
	unsigned flags;
	int fd;

	flags = READ_ONCE(sqe->flags);
	fd = READ_ONCE(sqe->fd);

	if (!io_req_needs_file(req, fd))
		return 0;

	if (flags & IOSQE_FIXED_FILE) {
		if (unlikely(!ctx->file_data ||
		    (unsigned) fd >= ctx->nr_user_files))
			return -EBADF;
		fd = array_index_nospec(fd, ctx->nr_user_files);
		req->file = io_file_from_index(ctx, fd);
		if (!req->file)
			return -EBADF;
		req->flags |= REQ_F_FIXED_FILE;
		percpu_ref_get(&ctx->file_data->refs);
	} else {
		if (req->needs_fixed_file)
			return -EBADF;
		trace_io_uring_file_get(ctx, fd);
		req->file = io_file_get(state, fd);
		if (unlikely(!req->file))
			return -EBADF;
	}

	return 0;
}

static int io_grab_files(struct io_kiocb *req)
{
	int ret = -EBADF;
	struct io_ring_ctx *ctx = req->ctx;

	if (req->work.files)
		return 0;
	if (!ctx->ring_file)
		return -EBADF;

	rcu_read_lock();
	spin_lock_irq(&ctx->inflight_lock);
	/*
	 * We use the f_ops->flush() handler to ensure that we can flush
	 * out work accessing these files if the fd is closed. Check if
	 * the fd has changed since we started down this path, and disallow
	 * this operation if it has.
	 */
	if (fcheck(ctx->ring_fd) == ctx->ring_file) {
		list_add(&req->inflight_entry, &ctx->inflight_list);
		req->flags |= REQ_F_INFLIGHT;
		req->work.files = current->files;
		ret = 0;
	}
	spin_unlock_irq(&ctx->inflight_lock);
	rcu_read_unlock();

	return ret;
}

static enum hrtimer_restart io_link_timeout_fn(struct hrtimer *timer)
{
	struct io_timeout_data *data = container_of(timer,
						struct io_timeout_data, timer);
	struct io_kiocb *req = data->req;
	struct io_ring_ctx *ctx = req->ctx;
	struct io_kiocb *prev = NULL;
	unsigned long flags;

	spin_lock_irqsave(&ctx->completion_lock, flags);

	/*
	 * We don't expect the list to be empty, that will only happen if we
	 * race with the completion of the linked work.
	 */
	if (!list_empty(&req->link_list)) {
		prev = list_entry(req->link_list.prev, struct io_kiocb,
				  link_list);
		if (refcount_inc_not_zero(&prev->refs)) {
			list_del_init(&req->link_list);
			prev->flags &= ~REQ_F_LINK_TIMEOUT;
		} else
			prev = NULL;
	}

	spin_unlock_irqrestore(&ctx->completion_lock, flags);

	if (prev) {
		req_set_fail_links(prev);
		io_async_find_and_cancel(ctx, req, prev->user_data, NULL,
						-ETIME);
		io_put_req(prev);
	} else {
		io_cqring_add_event(req, -ETIME);
		io_put_req(req);
	}
	return HRTIMER_NORESTART;
}

static void io_queue_linked_timeout(struct io_kiocb *req)
{
	struct io_ring_ctx *ctx = req->ctx;

	/*
	 * If the list is now empty, then our linked request finished before
	 * we got a chance to setup the timer
	 */
	spin_lock_irq(&ctx->completion_lock);
	if (!list_empty(&req->link_list)) {
		struct io_timeout_data *data = &req->io->timeout;

		data->timer.function = io_link_timeout_fn;
		hrtimer_start(&data->timer, timespec64_to_ktime(data->ts),
				data->mode);
	}
	spin_unlock_irq(&ctx->completion_lock);

	/* drop submission reference */
	io_put_req(req);
}

static struct io_kiocb *io_prep_linked_timeout(struct io_kiocb *req)
{
	struct io_kiocb *nxt;

	if (!(req->flags & REQ_F_LINK))
		return NULL;

	nxt = list_first_entry_or_null(&req->link_list, struct io_kiocb,
					link_list);
	if (!nxt || nxt->opcode != IORING_OP_LINK_TIMEOUT)
		return NULL;

	req->flags |= REQ_F_LINK_TIMEOUT;
	return nxt;
}

static void __io_queue_sqe(struct io_kiocb *req, const struct io_uring_sqe *sqe)
{
	struct io_kiocb *linked_timeout;
	struct io_kiocb *nxt = NULL;
	const struct cred *old_creds = NULL;
	int ret;

again:
	linked_timeout = io_prep_linked_timeout(req);

	if (req->work.creds && req->work.creds != current_cred()) {
		if (old_creds)
			revert_creds(old_creds);
		if (old_creds == req->work.creds)
			old_creds = NULL; /* restored original creds */
		else
			old_creds = override_creds(req->work.creds);
	}

	ret = io_issue_sqe(req, sqe, &nxt, true);

	/*
	 * We async punt it if the file wasn't marked NOWAIT, or if the file
	 * doesn't support non-blocking read/write attempts
	 */
	if (ret == -EAGAIN && (!(req->flags & REQ_F_NOWAIT) ||
	    (req->flags & REQ_F_MUST_PUNT))) {
punt:
		if (io_op_defs[req->opcode].file_table) {
			ret = io_grab_files(req);
			if (ret)
				goto err;
		}

		/*
		 * Queued up for async execution, worker will release
		 * submit reference when the iocb is actually submitted.
		 */
		io_queue_async_work(req);
		goto done_req;
	}

err:
	/* drop submission reference */
	io_put_req_find_next(req, &nxt);

	if (linked_timeout) {
		if (!ret)
			io_queue_linked_timeout(linked_timeout);
		else
			io_put_req(linked_timeout);
	}

	/* and drop final reference, if we failed */
	if (ret) {
		io_cqring_add_event(req, ret);
		req_set_fail_links(req);
		io_put_req(req);
	}
done_req:
	if (nxt) {
		req = nxt;
		nxt = NULL;

		if (req->flags & REQ_F_FORCE_ASYNC)
			goto punt;
		goto again;
	}
	if (old_creds)
		revert_creds(old_creds);
}

static void io_queue_sqe(struct io_kiocb *req, const struct io_uring_sqe *sqe)
{
	int ret;

	ret = io_req_defer(req, sqe);
	if (ret) {
		if (ret != -EIOCBQUEUED) {
fail_req:
			io_cqring_add_event(req, ret);
			req_set_fail_links(req);
			io_double_put_req(req);
		}
	} else if (req->flags & REQ_F_FORCE_ASYNC) {
		ret = io_req_defer_prep(req, sqe);
		if (unlikely(ret < 0))
			goto fail_req;
		/*
		 * Never try inline submit of IOSQE_ASYNC is set, go straight
		 * to async execution.
		 */
		req->work.flags |= IO_WQ_WORK_CONCURRENT;
		io_queue_async_work(req);
	} else {
		__io_queue_sqe(req, sqe);
	}
}

static inline void io_queue_link_head(struct io_kiocb *req)
{
	if (unlikely(req->flags & REQ_F_FAIL_LINK)) {
		io_cqring_add_event(req, -ECANCELED);
		io_double_put_req(req);
	} else
		io_queue_sqe(req, NULL);
}

#define SQE_VALID_FLAGS	(IOSQE_FIXED_FILE|IOSQE_IO_DRAIN|IOSQE_IO_LINK|	\
				IOSQE_IO_HARDLINK | IOSQE_ASYNC)

static bool io_submit_sqe(struct io_kiocb *req, const struct io_uring_sqe *sqe,
			  struct io_submit_state *state, struct io_kiocb **link)
{
	struct io_ring_ctx *ctx = req->ctx;
	unsigned int sqe_flags;
	int ret, id;

	sqe_flags = READ_ONCE(sqe->flags);

	/* enforce forwards compatibility on users */
	if (unlikely(sqe_flags & ~SQE_VALID_FLAGS)) {
		ret = -EINVAL;
		goto err_req;
	}

	id = READ_ONCE(sqe->personality);
	if (id) {
		req->work.creds = idr_find(&ctx->personality_idr, id);
		if (unlikely(!req->work.creds)) {
			ret = -EINVAL;
			goto err_req;
		}
		get_cred(req->work.creds);
	}

	/* same numerical values with corresponding REQ_F_*, safe to copy */
	req->flags |= sqe_flags & (IOSQE_IO_DRAIN|IOSQE_IO_HARDLINK|
					IOSQE_ASYNC);

	ret = io_req_set_file(state, req, sqe);
	if (unlikely(ret)) {
err_req:
		io_cqring_add_event(req, ret);
		io_double_put_req(req);
		return false;
	}

	/*
	 * If we already have a head request, queue this one for async
	 * submittal once the head completes. If we don't have a head but
	 * IOSQE_IO_LINK is set in the sqe, start a new head. This one will be
	 * submitted sync once the chain is complete. If none of those
	 * conditions are true (normal request), then just queue it.
	 */
	if (*link) {
		struct io_kiocb *head = *link;

		/*
		 * Taking sequential execution of a link, draining both sides
		 * of the link also fullfils IOSQE_IO_DRAIN semantics for all
		 * requests in the link. So, it drains the head and the
		 * next after the link request. The last one is done via
		 * drain_next flag to persist the effect across calls.
		 */
		if (sqe_flags & IOSQE_IO_DRAIN) {
			head->flags |= REQ_F_IO_DRAIN;
			ctx->drain_next = 1;
		}
		if (io_alloc_async_ctx(req)) {
			ret = -EAGAIN;
			goto err_req;
		}

		ret = io_req_defer_prep(req, sqe);
		if (ret) {
			/* fail even hard links since we don't submit */
			head->flags |= REQ_F_FAIL_LINK;
			goto err_req;
		}
<<<<<<< HEAD
		trace_io_uring_link(ctx, req, prev);
		list_add_tail(&req->link_list, &prev->link_list);
	} else if (sqe->flags & (IOSQE_IO_LINK|IOSQE_IO_HARDLINK)) {
		req->flags |= REQ_F_LINK;
		if (sqe->flags & IOSQE_IO_HARDLINK)
			req->flags |= REQ_F_HARDLINK;

		INIT_LIST_HEAD(&req->link_list);

		if (io_alloc_async_ctx(req)) {
			ret = -EAGAIN;
			goto err_req;
		}
		ret = io_req_defer_prep(req, sqe);
		if (ret)
			req->flags |= REQ_F_FAIL_LINK;
		*link = req;
=======
		trace_io_uring_link(ctx, req, head);
		list_add_tail(&req->link_list, &head->link_list);

		/* last request of a link, enqueue the link */
		if (!(sqe_flags & (IOSQE_IO_LINK|IOSQE_IO_HARDLINK))) {
			io_queue_link_head(head);
			*link = NULL;
		}
>>>>>>> 7117be3f
	} else {
		if (unlikely(ctx->drain_next)) {
			req->flags |= REQ_F_IO_DRAIN;
			req->ctx->drain_next = 0;
		}
		if (sqe_flags & (IOSQE_IO_LINK|IOSQE_IO_HARDLINK)) {
			req->flags |= REQ_F_LINK;
			INIT_LIST_HEAD(&req->link_list);

			if (io_alloc_async_ctx(req)) {
				ret = -EAGAIN;
				goto err_req;
			}
			ret = io_req_defer_prep(req, sqe);
			if (ret)
				req->flags |= REQ_F_FAIL_LINK;
			*link = req;
		} else {
			io_queue_sqe(req, sqe);
		}
	}

	return true;
}

/*
 * Batched submission is done, ensure local IO is flushed out.
 */
static void io_submit_state_end(struct io_submit_state *state)
{
	blk_finish_plug(&state->plug);
	io_file_put(state);
	if (state->free_reqs)
		kmem_cache_free_bulk(req_cachep, state->free_reqs, state->reqs);
}

/*
 * Start submission side cache.
 */
static void io_submit_state_start(struct io_submit_state *state,
				  unsigned int max_ios)
{
	blk_start_plug(&state->plug);
	state->free_reqs = 0;
	state->file = NULL;
	state->ios_left = max_ios;
}

static void io_commit_sqring(struct io_ring_ctx *ctx)
{
	struct io_rings *rings = ctx->rings;

	/*
	 * Ensure any loads from the SQEs are done at this point,
	 * since once we write the new head, the application could
	 * write new data to them.
	 */
	smp_store_release(&rings->sq.head, ctx->cached_sq_head);
}

/*
 * Fetch an sqe, if one is available. Note that sqe_ptr will point to memory
 * that is mapped by userspace. This means that care needs to be taken to
 * ensure that reads are stable, as we cannot rely on userspace always
 * being a good citizen. If members of the sqe are validated and then later
 * used, it's important that those reads are done through READ_ONCE() to
 * prevent a re-load down the line.
 */
static bool io_get_sqring(struct io_ring_ctx *ctx, struct io_kiocb *req,
			  const struct io_uring_sqe **sqe_ptr)
{
	u32 *sq_array = ctx->sq_array;
	unsigned head;

	/*
	 * The cached sq head (or cq tail) serves two purposes:
	 *
	 * 1) allows us to batch the cost of updating the user visible
	 *    head updates.
	 * 2) allows the kernel side to track the head on its own, even
	 *    though the application is the one updating it.
	 */
	head = READ_ONCE(sq_array[ctx->cached_sq_head & ctx->sq_mask]);
	if (likely(head < ctx->sq_entries)) {
		/*
		 * All io need record the previous position, if LINK vs DARIN,
		 * it can be used to mark the position of the first IO in the
		 * link list.
		 */
		req->sequence = ctx->cached_sq_head;
		*sqe_ptr = &ctx->sq_sqes[head];
		req->opcode = READ_ONCE((*sqe_ptr)->opcode);
		req->user_data = READ_ONCE((*sqe_ptr)->user_data);
		ctx->cached_sq_head++;
		return true;
	}

	/* drop invalid entries */
	ctx->cached_sq_head++;
	ctx->cached_sq_dropped++;
	WRITE_ONCE(ctx->rings->sq_dropped, ctx->cached_sq_dropped);
	return false;
}

static int io_submit_sqes(struct io_ring_ctx *ctx, unsigned int nr,
			  struct file *ring_file, int ring_fd,
			  struct mm_struct **mm, bool async)
{
	struct io_submit_state state, *statep = NULL;
	struct io_kiocb *link = NULL;
	int i, submitted = 0;
	bool mm_fault = false;

	/* if we have a backlog and couldn't flush it all, return BUSY */
	if (test_bit(0, &ctx->sq_check_overflow)) {
		if (!list_empty(&ctx->cq_overflow_list) &&
		    !io_cqring_overflow_flush(ctx, false))
			return -EBUSY;
	}

	/* make sure SQ entry isn't read before tail */
	nr = min3(nr, ctx->sq_entries, io_sqring_entries(ctx));

	if (!percpu_ref_tryget_many(&ctx->refs, nr))
		return -EAGAIN;

	if (nr > IO_PLUG_THRESHOLD) {
		io_submit_state_start(&state, nr);
		statep = &state;
	}

	ctx->ring_fd = ring_fd;
	ctx->ring_file = ring_file;

	for (i = 0; i < nr; i++) {
		const struct io_uring_sqe *sqe;
		struct io_kiocb *req;
		int err;

		req = io_get_req(ctx, statep);
		if (unlikely(!req)) {
			if (!submitted)
				submitted = -EAGAIN;
			break;
		}
		if (!io_get_sqring(ctx, req, &sqe)) {
			__io_req_do_free(req);
			break;
		}

		/* will complete beyond this point, count as submitted */
		submitted++;

		if (unlikely(req->opcode >= IORING_OP_LAST)) {
			err = -EINVAL;
fail_req:
			io_cqring_add_event(req, err);
			io_double_put_req(req);
			break;
		}

		if (io_op_defs[req->opcode].needs_mm && !*mm) {
			mm_fault = mm_fault || !mmget_not_zero(ctx->sqo_mm);
			if (unlikely(mm_fault)) {
				err = -EFAULT;
				goto fail_req;
			}
			use_mm(ctx->sqo_mm);
			*mm = ctx->sqo_mm;
		}

		req->in_async = async;
		req->needs_fixed_file = async;
		trace_io_uring_submit_sqe(ctx, req->opcode, req->user_data,
						true, async);
		if (!io_submit_sqe(req, sqe, statep, &link))
			break;
	}

	if (unlikely(submitted != nr)) {
		int ref_used = (submitted == -EAGAIN) ? 0 : submitted;

		percpu_ref_put_many(&ctx->refs, nr - ref_used);
	}
	if (link)
		io_queue_link_head(link);
	if (statep)
		io_submit_state_end(&state);

	 /* Commit SQ ring head once we've consumed and submitted all SQEs */
	io_commit_sqring(ctx);

	return submitted;
}

static int io_sq_thread(void *data)
{
	struct io_ring_ctx *ctx = data;
	struct mm_struct *cur_mm = NULL;
	const struct cred *old_cred;
	mm_segment_t old_fs;
	DEFINE_WAIT(wait);
	unsigned long timeout;
	int ret = 0;

	complete(&ctx->completions[1]);

	old_fs = get_fs();
	set_fs(USER_DS);
	old_cred = override_creds(ctx->creds);

	timeout = jiffies + ctx->sq_thread_idle;
	while (!kthread_should_park()) {
		unsigned int to_submit;

		if (!list_empty(&ctx->poll_list)) {
			unsigned nr_events = 0;

			mutex_lock(&ctx->uring_lock);
			if (!list_empty(&ctx->poll_list))
				io_iopoll_getevents(ctx, &nr_events, 0);
			else
				timeout = jiffies + ctx->sq_thread_idle;
			mutex_unlock(&ctx->uring_lock);
		}

		to_submit = io_sqring_entries(ctx);

		/*
		 * If submit got -EBUSY, flag us as needing the application
		 * to enter the kernel to reap and flush events.
		 */
		if (!to_submit || ret == -EBUSY) {
			/*
			 * Drop cur_mm before scheduling, we can't hold it for
			 * long periods (or over schedule()). Do this before
			 * adding ourselves to the waitqueue, as the unuse/drop
			 * may sleep.
			 */
			if (cur_mm) {
				unuse_mm(cur_mm);
				mmput(cur_mm);
				cur_mm = NULL;
			}

			/*
			 * We're polling. If we're within the defined idle
			 * period, then let us spin without work before going
			 * to sleep. The exception is if we got EBUSY doing
			 * more IO, we should wait for the application to
			 * reap events and wake us up.
			 */
			if (!list_empty(&ctx->poll_list) ||
			    (!time_after(jiffies, timeout) && ret != -EBUSY &&
			    !percpu_ref_is_dying(&ctx->refs))) {
				cond_resched();
				continue;
			}

			prepare_to_wait(&ctx->sqo_wait, &wait,
						TASK_INTERRUPTIBLE);

			/*
			 * While doing polled IO, before going to sleep, we need
			 * to check if there are new reqs added to poll_list, it
			 * is because reqs may have been punted to io worker and
			 * will be added to poll_list later, hence check the
			 * poll_list again.
			 */
			if ((ctx->flags & IORING_SETUP_IOPOLL) &&
			    !list_empty_careful(&ctx->poll_list)) {
				finish_wait(&ctx->sqo_wait, &wait);
				continue;
			}

			/* Tell userspace we may need a wakeup call */
			ctx->rings->sq_flags |= IORING_SQ_NEED_WAKEUP;
			/* make sure to read SQ tail after writing flags */
			smp_mb();

			to_submit = io_sqring_entries(ctx);
			if (!to_submit || ret == -EBUSY) {
				if (kthread_should_park()) {
					finish_wait(&ctx->sqo_wait, &wait);
					break;
				}
				if (signal_pending(current))
					flush_signals(current);
				schedule();
				finish_wait(&ctx->sqo_wait, &wait);

				ctx->rings->sq_flags &= ~IORING_SQ_NEED_WAKEUP;
				continue;
			}
			finish_wait(&ctx->sqo_wait, &wait);

			ctx->rings->sq_flags &= ~IORING_SQ_NEED_WAKEUP;
		}

		mutex_lock(&ctx->uring_lock);
		ret = io_submit_sqes(ctx, to_submit, NULL, -1, &cur_mm, true);
		mutex_unlock(&ctx->uring_lock);
		timeout = jiffies + ctx->sq_thread_idle;
	}

	set_fs(old_fs);
	if (cur_mm) {
		unuse_mm(cur_mm);
		mmput(cur_mm);
	}
	revert_creds(old_cred);

	kthread_parkme();

	return 0;
}

struct io_wait_queue {
	struct wait_queue_entry wq;
	struct io_ring_ctx *ctx;
	unsigned to_wait;
	unsigned nr_timeouts;
};

static inline bool io_should_wake(struct io_wait_queue *iowq, bool noflush)
{
	struct io_ring_ctx *ctx = iowq->ctx;

	/*
	 * Wake up if we have enough events, or if a timeout occurred since we
	 * started waiting. For timeouts, we always want to return to userspace,
	 * regardless of event count.
	 */
	return io_cqring_events(ctx, noflush) >= iowq->to_wait ||
			atomic_read(&ctx->cq_timeouts) != iowq->nr_timeouts;
}

static int io_wake_function(struct wait_queue_entry *curr, unsigned int mode,
			    int wake_flags, void *key)
{
	struct io_wait_queue *iowq = container_of(curr, struct io_wait_queue,
							wq);

	/* use noflush == true, as we can't safely rely on locking context */
	if (!io_should_wake(iowq, true))
		return -1;

	return autoremove_wake_function(curr, mode, wake_flags, key);
}

/*
 * Wait until events become available, if we don't already have some. The
 * application must reap them itself, as they reside on the shared cq ring.
 */
static int io_cqring_wait(struct io_ring_ctx *ctx, int min_events,
			  const sigset_t __user *sig, size_t sigsz)
{
	struct io_wait_queue iowq = {
		.wq = {
			.private	= current,
			.func		= io_wake_function,
			.entry		= LIST_HEAD_INIT(iowq.wq.entry),
		},
		.ctx		= ctx,
		.to_wait	= min_events,
	};
	struct io_rings *rings = ctx->rings;
	int ret = 0;

	if (io_cqring_events(ctx, false) >= min_events)
		return 0;

	if (sig) {
#ifdef CONFIG_COMPAT
		if (in_compat_syscall())
			ret = set_compat_user_sigmask((const compat_sigset_t __user *)sig,
						      sigsz);
		else
#endif
			ret = set_user_sigmask(sig, sigsz);

		if (ret)
			return ret;
	}

	iowq.nr_timeouts = atomic_read(&ctx->cq_timeouts);
	trace_io_uring_cqring_wait(ctx, min_events);
	do {
		prepare_to_wait_exclusive(&ctx->wait, &iowq.wq,
						TASK_INTERRUPTIBLE);
		if (io_should_wake(&iowq, false))
			break;
		schedule();
		if (signal_pending(current)) {
			ret = -EINTR;
			break;
		}
	} while (1);
	finish_wait(&ctx->wait, &iowq.wq);

	restore_saved_sigmask_unless(ret == -EINTR);

	return READ_ONCE(rings->cq.head) == READ_ONCE(rings->cq.tail) ? ret : 0;
}

static void __io_sqe_files_unregister(struct io_ring_ctx *ctx)
{
#if defined(CONFIG_UNIX)
	if (ctx->ring_sock) {
		struct sock *sock = ctx->ring_sock->sk;
		struct sk_buff *skb;

		while ((skb = skb_dequeue(&sock->sk_receive_queue)) != NULL)
			kfree_skb(skb);
	}
#else
	int i;

	for (i = 0; i < ctx->nr_user_files; i++) {
		struct file *file;

		file = io_file_from_index(ctx, i);
		if (file)
			fput(file);
	}
#endif
}

static void io_file_ref_kill(struct percpu_ref *ref)
{
	struct fixed_file_data *data;

	data = container_of(ref, struct fixed_file_data, refs);
	complete(&data->done);
}

static void io_file_ref_exit_and_free(struct work_struct *work)
{
	struct fixed_file_data *data;

	data = container_of(work, struct fixed_file_data, ref_work);

	/*
	 * Ensure any percpu-ref atomic switch callback has run, it could have
	 * been in progress when the files were being unregistered. Once
	 * that's done, we can safely exit and free the ref and containing
	 * data structure.
	 */
	rcu_barrier();
	percpu_ref_exit(&data->refs);
	kfree(data);
}

static int io_sqe_files_unregister(struct io_ring_ctx *ctx)
{
	struct fixed_file_data *data = ctx->file_data;
	unsigned nr_tables, i;

	if (!data)
		return -ENXIO;

	percpu_ref_kill_and_confirm(&data->refs, io_file_ref_kill);
	flush_work(&data->ref_work);
	wait_for_completion(&data->done);
	io_ring_file_ref_flush(data);

	__io_sqe_files_unregister(ctx);
	nr_tables = DIV_ROUND_UP(ctx->nr_user_files, IORING_MAX_FILES_TABLE);
	for (i = 0; i < nr_tables; i++)
		kfree(data->table[i].files);
	kfree(data->table);
	INIT_WORK(&data->ref_work, io_file_ref_exit_and_free);
	queue_work(system_wq, &data->ref_work);
	ctx->file_data = NULL;
	ctx->nr_user_files = 0;
	return 0;
}

static void io_sq_thread_stop(struct io_ring_ctx *ctx)
{
	if (ctx->sqo_thread) {
		wait_for_completion(&ctx->completions[1]);
		/*
		 * The park is a bit of a work-around, without it we get
		 * warning spews on shutdown with SQPOLL set and affinity
		 * set to a single CPU.
		 */
		kthread_park(ctx->sqo_thread);
		kthread_stop(ctx->sqo_thread);
		ctx->sqo_thread = NULL;
	}
}

static void io_finish_async(struct io_ring_ctx *ctx)
{
	io_sq_thread_stop(ctx);

	if (ctx->io_wq) {
		io_wq_destroy(ctx->io_wq);
		ctx->io_wq = NULL;
	}
}

#if defined(CONFIG_UNIX)
/*
 * Ensure the UNIX gc is aware of our file set, so we are certain that
 * the io_uring can be safely unregistered on process exit, even if we have
 * loops in the file referencing.
 */
static int __io_sqe_files_scm(struct io_ring_ctx *ctx, int nr, int offset)
{
	struct sock *sk = ctx->ring_sock->sk;
	struct scm_fp_list *fpl;
	struct sk_buff *skb;
	int i, nr_files;

	if (!capable(CAP_SYS_RESOURCE) && !capable(CAP_SYS_ADMIN)) {
		unsigned long inflight = ctx->user->unix_inflight + nr;

		if (inflight > task_rlimit(current, RLIMIT_NOFILE))
			return -EMFILE;
	}

	fpl = kzalloc(sizeof(*fpl), GFP_KERNEL);
	if (!fpl)
		return -ENOMEM;

	skb = alloc_skb(0, GFP_KERNEL);
	if (!skb) {
		kfree(fpl);
		return -ENOMEM;
	}

	skb->sk = sk;

	nr_files = 0;
	fpl->user = get_uid(ctx->user);
	for (i = 0; i < nr; i++) {
		struct file *file = io_file_from_index(ctx, i + offset);

		if (!file)
			continue;
		fpl->fp[nr_files] = get_file(file);
		unix_inflight(fpl->user, fpl->fp[nr_files]);
		nr_files++;
	}

	if (nr_files) {
		fpl->max = SCM_MAX_FD;
		fpl->count = nr_files;
		UNIXCB(skb).fp = fpl;
		skb->destructor = unix_destruct_scm;
		refcount_add(skb->truesize, &sk->sk_wmem_alloc);
		skb_queue_head(&sk->sk_receive_queue, skb);

		for (i = 0; i < nr_files; i++)
			fput(fpl->fp[i]);
	} else {
		kfree_skb(skb);
		kfree(fpl);
	}

	return 0;
}

/*
 * If UNIX sockets are enabled, fd passing can cause a reference cycle which
 * causes regular reference counting to break down. We rely on the UNIX
 * garbage collection to take care of this problem for us.
 */
static int io_sqe_files_scm(struct io_ring_ctx *ctx)
{
	unsigned left, total;
	int ret = 0;

	total = 0;
	left = ctx->nr_user_files;
	while (left) {
		unsigned this_files = min_t(unsigned, left, SCM_MAX_FD);

		ret = __io_sqe_files_scm(ctx, this_files, total);
		if (ret)
			break;
		left -= this_files;
		total += this_files;
	}

	if (!ret)
		return 0;

	while (total < ctx->nr_user_files) {
		struct file *file = io_file_from_index(ctx, total);

		if (file)
			fput(file);
		total++;
	}

	return ret;
}
#else
static int io_sqe_files_scm(struct io_ring_ctx *ctx)
{
	return 0;
}
#endif

static int io_sqe_alloc_file_tables(struct io_ring_ctx *ctx, unsigned nr_tables,
				    unsigned nr_files)
{
	int i;

	for (i = 0; i < nr_tables; i++) {
		struct fixed_file_table *table = &ctx->file_data->table[i];
		unsigned this_files;

		this_files = min(nr_files, IORING_MAX_FILES_TABLE);
		table->files = kcalloc(this_files, sizeof(struct file *),
					GFP_KERNEL);
		if (!table->files)
			break;
		nr_files -= this_files;
	}

	if (i == nr_tables)
		return 0;

	for (i = 0; i < nr_tables; i++) {
		struct fixed_file_table *table = &ctx->file_data->table[i];
		kfree(table->files);
	}
	return 1;
}

static void io_ring_file_put(struct io_ring_ctx *ctx, struct file *file)
{
#if defined(CONFIG_UNIX)
	struct sock *sock = ctx->ring_sock->sk;
	struct sk_buff_head list, *head = &sock->sk_receive_queue;
	struct sk_buff *skb;
	int i;

	__skb_queue_head_init(&list);

	/*
	 * Find the skb that holds this file in its SCM_RIGHTS. When found,
	 * remove this entry and rearrange the file array.
	 */
	skb = skb_dequeue(head);
	while (skb) {
		struct scm_fp_list *fp;

		fp = UNIXCB(skb).fp;
		for (i = 0; i < fp->count; i++) {
			int left;

			if (fp->fp[i] != file)
				continue;

			unix_notinflight(fp->user, fp->fp[i]);
			left = fp->count - 1 - i;
			if (left) {
				memmove(&fp->fp[i], &fp->fp[i + 1],
						left * sizeof(struct file *));
			}
			fp->count--;
			if (!fp->count) {
				kfree_skb(skb);
				skb = NULL;
			} else {
				__skb_queue_tail(&list, skb);
			}
			fput(file);
			file = NULL;
			break;
		}

		if (!file)
			break;

		__skb_queue_tail(&list, skb);

		skb = skb_dequeue(head);
	}

	if (skb_peek(&list)) {
		spin_lock_irq(&head->lock);
		while ((skb = __skb_dequeue(&list)) != NULL)
			__skb_queue_tail(head, skb);
		spin_unlock_irq(&head->lock);
	}
#else
	fput(file);
#endif
}

struct io_file_put {
	struct llist_node llist;
	struct file *file;
	struct completion *done;
};

static void io_ring_file_ref_flush(struct fixed_file_data *data)
{
	struct io_file_put *pfile, *tmp;
	struct llist_node *node;

	while ((node = llist_del_all(&data->put_llist)) != NULL) {
		llist_for_each_entry_safe(pfile, tmp, node, llist) {
			io_ring_file_put(data->ctx, pfile->file);
			if (pfile->done)
				complete(pfile->done);
			else
				kfree(pfile);
		}
	}
}

static void io_ring_file_ref_switch(struct work_struct *work)
{
	struct fixed_file_data *data;

	data = container_of(work, struct fixed_file_data, ref_work);
	io_ring_file_ref_flush(data);
	percpu_ref_switch_to_percpu(&data->refs);
}

static void io_file_data_ref_zero(struct percpu_ref *ref)
{
	struct fixed_file_data *data;

	data = container_of(ref, struct fixed_file_data, refs);

	/*
	 * We can't safely switch from inside this context, punt to wq. If
	 * the table ref is going away, the table is being unregistered.
	 * Don't queue up the async work for that case, the caller will
	 * handle it.
	 */
	if (!percpu_ref_is_dying(&data->refs))
		queue_work(system_wq, &data->ref_work);
}

static int io_sqe_files_register(struct io_ring_ctx *ctx, void __user *arg,
				 unsigned nr_args)
{
	__s32 __user *fds = (__s32 __user *) arg;
	unsigned nr_tables;
	struct file *file;
	int fd, ret = 0;
	unsigned i;

	if (ctx->file_data)
		return -EBUSY;
	if (!nr_args)
		return -EINVAL;
	if (nr_args > IORING_MAX_FIXED_FILES)
		return -EMFILE;

	ctx->file_data = kzalloc(sizeof(*ctx->file_data), GFP_KERNEL);
	if (!ctx->file_data)
		return -ENOMEM;
	ctx->file_data->ctx = ctx;
	init_completion(&ctx->file_data->done);

	nr_tables = DIV_ROUND_UP(nr_args, IORING_MAX_FILES_TABLE);
	ctx->file_data->table = kcalloc(nr_tables,
					sizeof(struct fixed_file_table),
					GFP_KERNEL);
	if (!ctx->file_data->table) {
		kfree(ctx->file_data);
		ctx->file_data = NULL;
		return -ENOMEM;
	}

	if (percpu_ref_init(&ctx->file_data->refs, io_file_data_ref_zero,
				PERCPU_REF_ALLOW_REINIT, GFP_KERNEL)) {
		kfree(ctx->file_data->table);
		kfree(ctx->file_data);
		ctx->file_data = NULL;
		return -ENOMEM;
	}
	ctx->file_data->put_llist.first = NULL;
	INIT_WORK(&ctx->file_data->ref_work, io_ring_file_ref_switch);

	if (io_sqe_alloc_file_tables(ctx, nr_tables, nr_args)) {
		percpu_ref_exit(&ctx->file_data->refs);
		kfree(ctx->file_data->table);
		kfree(ctx->file_data);
		ctx->file_data = NULL;
		return -ENOMEM;
	}

	for (i = 0; i < nr_args; i++, ctx->nr_user_files++) {
		struct fixed_file_table *table;
		unsigned index;

		ret = -EFAULT;
		if (copy_from_user(&fd, &fds[i], sizeof(fd)))
			break;
		/* allow sparse sets */
		if (fd == -1) {
			ret = 0;
			continue;
		}

		table = &ctx->file_data->table[i >> IORING_FILE_TABLE_SHIFT];
		index = i & IORING_FILE_TABLE_MASK;
		file = fget(fd);

		ret = -EBADF;
		if (!file)
			break;

		/*
		 * Don't allow io_uring instances to be registered. If UNIX
		 * isn't enabled, then this causes a reference cycle and this
		 * instance can never get freed. If UNIX is enabled we'll
		 * handle it just fine, but there's still no point in allowing
		 * a ring fd as it doesn't support regular read/write anyway.
		 */
		if (file->f_op == &io_uring_fops) {
			fput(file);
			break;
		}
		ret = 0;
		table->files[index] = file;
	}

	if (ret) {
		for (i = 0; i < ctx->nr_user_files; i++) {
			file = io_file_from_index(ctx, i);
			if (file)
				fput(file);
		}
		for (i = 0; i < nr_tables; i++)
			kfree(ctx->file_data->table[i].files);

		kfree(ctx->file_data->table);
		kfree(ctx->file_data);
		ctx->file_data = NULL;
		ctx->nr_user_files = 0;
		return ret;
	}

	ret = io_sqe_files_scm(ctx);
	if (ret)
		io_sqe_files_unregister(ctx);

	return ret;
}

static int io_sqe_file_register(struct io_ring_ctx *ctx, struct file *file,
				int index)
{
#if defined(CONFIG_UNIX)
	struct sock *sock = ctx->ring_sock->sk;
	struct sk_buff_head *head = &sock->sk_receive_queue;
	struct sk_buff *skb;

	/*
	 * See if we can merge this file into an existing skb SCM_RIGHTS
	 * file set. If there's no room, fall back to allocating a new skb
	 * and filling it in.
	 */
	spin_lock_irq(&head->lock);
	skb = skb_peek(head);
	if (skb) {
		struct scm_fp_list *fpl = UNIXCB(skb).fp;

		if (fpl->count < SCM_MAX_FD) {
			__skb_unlink(skb, head);
			spin_unlock_irq(&head->lock);
			fpl->fp[fpl->count] = get_file(file);
			unix_inflight(fpl->user, fpl->fp[fpl->count]);
			fpl->count++;
			spin_lock_irq(&head->lock);
			__skb_queue_head(head, skb);
		} else {
			skb = NULL;
		}
	}
	spin_unlock_irq(&head->lock);

	if (skb) {
		fput(file);
		return 0;
	}

	return __io_sqe_files_scm(ctx, 1, index);
#else
	return 0;
#endif
}

static void io_atomic_switch(struct percpu_ref *ref)
{
	struct fixed_file_data *data;

	/*
	 * Juggle reference to ensure we hit zero, if needed, so we can
	 * switch back to percpu mode
	 */
	data = container_of(ref, struct fixed_file_data, refs);
	percpu_ref_put(&data->refs);
	percpu_ref_get(&data->refs);
}

static bool io_queue_file_removal(struct fixed_file_data *data,
				  struct file *file)
{
	struct io_file_put *pfile, pfile_stack;
	DECLARE_COMPLETION_ONSTACK(done);

	/*
	 * If we fail allocating the struct we need for doing async reomval
	 * of this file, just punt to sync and wait for it.
	 */
	pfile = kzalloc(sizeof(*pfile), GFP_KERNEL);
	if (!pfile) {
		pfile = &pfile_stack;
		pfile->done = &done;
	}

	pfile->file = file;
	llist_add(&pfile->llist, &data->put_llist);

	if (pfile == &pfile_stack) {
		percpu_ref_switch_to_atomic(&data->refs, io_atomic_switch);
		wait_for_completion(&done);
		flush_work(&data->ref_work);
		return false;
	}

	return true;
}

static int __io_sqe_files_update(struct io_ring_ctx *ctx,
				 struct io_uring_files_update *up,
				 unsigned nr_args)
{
	struct fixed_file_data *data = ctx->file_data;
	bool ref_switch = false;
	struct file *file;
	__s32 __user *fds;
	int fd, i, err;
	__u32 done;

	if (check_add_overflow(up->offset, nr_args, &done))
		return -EOVERFLOW;
	if (done > ctx->nr_user_files)
		return -EINVAL;

	done = 0;
	fds = u64_to_user_ptr(up->fds);
	while (nr_args) {
		struct fixed_file_table *table;
		unsigned index;

		err = 0;
		if (copy_from_user(&fd, &fds[done], sizeof(fd))) {
			err = -EFAULT;
			break;
		}
		i = array_index_nospec(up->offset, ctx->nr_user_files);
		table = &ctx->file_data->table[i >> IORING_FILE_TABLE_SHIFT];
		index = i & IORING_FILE_TABLE_MASK;
		if (table->files[index]) {
			file = io_file_from_index(ctx, index);
			table->files[index] = NULL;
			if (io_queue_file_removal(data, file))
				ref_switch = true;
		}
		if (fd != -1) {
			file = fget(fd);
			if (!file) {
				err = -EBADF;
				break;
			}
			/*
			 * Don't allow io_uring instances to be registered. If
			 * UNIX isn't enabled, then this causes a reference
			 * cycle and this instance can never get freed. If UNIX
			 * is enabled we'll handle it just fine, but there's
			 * still no point in allowing a ring fd as it doesn't
			 * support regular read/write anyway.
			 */
			if (file->f_op == &io_uring_fops) {
				fput(file);
				err = -EBADF;
				break;
			}
			table->files[index] = file;
			err = io_sqe_file_register(ctx, file, i);
			if (err)
				break;
		}
		nr_args--;
		done++;
		up->offset++;
	}

	if (ref_switch)
		percpu_ref_switch_to_atomic(&data->refs, io_atomic_switch);

	return done ? done : err;
}
static int io_sqe_files_update(struct io_ring_ctx *ctx, void __user *arg,
			       unsigned nr_args)
{
	struct io_uring_files_update up;

	if (!ctx->file_data)
		return -ENXIO;
	if (!nr_args)
		return -EINVAL;
	if (copy_from_user(&up, arg, sizeof(up)))
		return -EFAULT;
	if (up.resv)
		return -EINVAL;

	return __io_sqe_files_update(ctx, &up, nr_args);
}

static void io_put_work(struct io_wq_work *work)
{
	struct io_kiocb *req = container_of(work, struct io_kiocb, work);

	io_put_req(req);
}

static void io_get_work(struct io_wq_work *work)
{
	struct io_kiocb *req = container_of(work, struct io_kiocb, work);

	refcount_inc(&req->refs);
}

static int io_init_wq_offload(struct io_ring_ctx *ctx,
			      struct io_uring_params *p)
{
	struct io_wq_data data;
	struct fd f;
	struct io_ring_ctx *ctx_attach;
	unsigned int concurrency;
	int ret = 0;

	data.user = ctx->user;
	data.get_work = io_get_work;
	data.put_work = io_put_work;

	if (!(p->flags & IORING_SETUP_ATTACH_WQ)) {
		/* Do QD, or 4 * CPUS, whatever is smallest */
		concurrency = min(ctx->sq_entries, 4 * num_online_cpus());

		ctx->io_wq = io_wq_create(concurrency, &data);
		if (IS_ERR(ctx->io_wq)) {
			ret = PTR_ERR(ctx->io_wq);
			ctx->io_wq = NULL;
		}
		return ret;
	}

	f = fdget(p->wq_fd);
	if (!f.file)
		return -EBADF;

	if (f.file->f_op != &io_uring_fops) {
		ret = -EINVAL;
		goto out_fput;
	}

	ctx_attach = f.file->private_data;
	/* @io_wq is protected by holding the fd */
	if (!io_wq_get(ctx_attach->io_wq, &data)) {
		ret = -EINVAL;
		goto out_fput;
	}

	ctx->io_wq = ctx_attach->io_wq;
out_fput:
	fdput(f);
	return ret;
}

static int io_sq_offload_start(struct io_ring_ctx *ctx,
			       struct io_uring_params *p)
{
	int ret;

	init_waitqueue_head(&ctx->sqo_wait);
	mmgrab(current->mm);
	ctx->sqo_mm = current->mm;

	if (ctx->flags & IORING_SETUP_SQPOLL) {
		ret = -EPERM;
		if (!capable(CAP_SYS_ADMIN))
			goto err;

		ctx->sq_thread_idle = msecs_to_jiffies(p->sq_thread_idle);
		if (!ctx->sq_thread_idle)
			ctx->sq_thread_idle = HZ;

		if (p->flags & IORING_SETUP_SQ_AFF) {
			int cpu = p->sq_thread_cpu;

			ret = -EINVAL;
			if (cpu >= nr_cpu_ids)
				goto err;
			if (!cpu_online(cpu))
				goto err;

			ctx->sqo_thread = kthread_create_on_cpu(io_sq_thread,
							ctx, cpu,
							"io_uring-sq");
		} else {
			ctx->sqo_thread = kthread_create(io_sq_thread, ctx,
							"io_uring-sq");
		}
		if (IS_ERR(ctx->sqo_thread)) {
			ret = PTR_ERR(ctx->sqo_thread);
			ctx->sqo_thread = NULL;
			goto err;
		}
		wake_up_process(ctx->sqo_thread);
	} else if (p->flags & IORING_SETUP_SQ_AFF) {
		/* Can't have SQ_AFF without SQPOLL */
		ret = -EINVAL;
		goto err;
	}

	ret = io_init_wq_offload(ctx, p);
	if (ret)
		goto err;

	return 0;
err:
	io_finish_async(ctx);
	mmdrop(ctx->sqo_mm);
	ctx->sqo_mm = NULL;
	return ret;
}

static void io_unaccount_mem(struct user_struct *user, unsigned long nr_pages)
{
	atomic_long_sub(nr_pages, &user->locked_vm);
}

static int io_account_mem(struct user_struct *user, unsigned long nr_pages)
{
	unsigned long page_limit, cur_pages, new_pages;

	/* Don't allow more pages than we can safely lock */
	page_limit = rlimit(RLIMIT_MEMLOCK) >> PAGE_SHIFT;

	do {
		cur_pages = atomic_long_read(&user->locked_vm);
		new_pages = cur_pages + nr_pages;
		if (new_pages > page_limit)
			return -ENOMEM;
	} while (atomic_long_cmpxchg(&user->locked_vm, cur_pages,
					new_pages) != cur_pages);

	return 0;
}

static void io_mem_free(void *ptr)
{
	struct page *page;

	if (!ptr)
		return;

	page = virt_to_head_page(ptr);
	if (put_page_testzero(page))
		free_compound_page(page);
}

static void *io_mem_alloc(size_t size)
{
	gfp_t gfp_flags = GFP_KERNEL | __GFP_ZERO | __GFP_NOWARN | __GFP_COMP |
				__GFP_NORETRY;

	return (void *) __get_free_pages(gfp_flags, get_order(size));
}

static unsigned long rings_size(unsigned sq_entries, unsigned cq_entries,
				size_t *sq_offset)
{
	struct io_rings *rings;
	size_t off, sq_array_size;

	off = struct_size(rings, cqes, cq_entries);
	if (off == SIZE_MAX)
		return SIZE_MAX;

#ifdef CONFIG_SMP
	off = ALIGN(off, SMP_CACHE_BYTES);
	if (off == 0)
		return SIZE_MAX;
#endif

	sq_array_size = array_size(sizeof(u32), sq_entries);
	if (sq_array_size == SIZE_MAX)
		return SIZE_MAX;

	if (check_add_overflow(off, sq_array_size, &off))
		return SIZE_MAX;

	if (sq_offset)
		*sq_offset = off;

	return off;
}

static unsigned long ring_pages(unsigned sq_entries, unsigned cq_entries)
{
	size_t pages;

	pages = (size_t)1 << get_order(
		rings_size(sq_entries, cq_entries, NULL));
	pages += (size_t)1 << get_order(
		array_size(sizeof(struct io_uring_sqe), sq_entries));

	return pages;
}

static int io_sqe_buffer_unregister(struct io_ring_ctx *ctx)
{
	int i, j;

	if (!ctx->user_bufs)
		return -ENXIO;

	for (i = 0; i < ctx->nr_user_bufs; i++) {
		struct io_mapped_ubuf *imu = &ctx->user_bufs[i];

		for (j = 0; j < imu->nr_bvecs; j++)
			unpin_user_page(imu->bvec[j].bv_page);

		if (ctx->account_mem)
			io_unaccount_mem(ctx->user, imu->nr_bvecs);
		kvfree(imu->bvec);
		imu->nr_bvecs = 0;
	}

	kfree(ctx->user_bufs);
	ctx->user_bufs = NULL;
	ctx->nr_user_bufs = 0;
	return 0;
}

static int io_copy_iov(struct io_ring_ctx *ctx, struct iovec *dst,
		       void __user *arg, unsigned index)
{
	struct iovec __user *src;

#ifdef CONFIG_COMPAT
	if (ctx->compat) {
		struct compat_iovec __user *ciovs;
		struct compat_iovec ciov;

		ciovs = (struct compat_iovec __user *) arg;
		if (copy_from_user(&ciov, &ciovs[index], sizeof(ciov)))
			return -EFAULT;

		dst->iov_base = u64_to_user_ptr((u64)ciov.iov_base);
		dst->iov_len = ciov.iov_len;
		return 0;
	}
#endif
	src = (struct iovec __user *) arg;
	if (copy_from_user(dst, &src[index], sizeof(*dst)))
		return -EFAULT;
	return 0;
}

static int io_sqe_buffer_register(struct io_ring_ctx *ctx, void __user *arg,
				  unsigned nr_args)
{
	struct vm_area_struct **vmas = NULL;
	struct page **pages = NULL;
	int i, j, got_pages = 0;
	int ret = -EINVAL;

	if (ctx->user_bufs)
		return -EBUSY;
	if (!nr_args || nr_args > UIO_MAXIOV)
		return -EINVAL;

	ctx->user_bufs = kcalloc(nr_args, sizeof(struct io_mapped_ubuf),
					GFP_KERNEL);
	if (!ctx->user_bufs)
		return -ENOMEM;

	for (i = 0; i < nr_args; i++) {
		struct io_mapped_ubuf *imu = &ctx->user_bufs[i];
		unsigned long off, start, end, ubuf;
		int pret, nr_pages;
		struct iovec iov;
		size_t size;

		ret = io_copy_iov(ctx, &iov, arg, i);
		if (ret)
			goto err;

		/*
		 * Don't impose further limits on the size and buffer
		 * constraints here, we'll -EINVAL later when IO is
		 * submitted if they are wrong.
		 */
		ret = -EFAULT;
		if (!iov.iov_base || !iov.iov_len)
			goto err;

		/* arbitrary limit, but we need something */
		if (iov.iov_len > SZ_1G)
			goto err;

		ubuf = (unsigned long) iov.iov_base;
		end = (ubuf + iov.iov_len + PAGE_SIZE - 1) >> PAGE_SHIFT;
		start = ubuf >> PAGE_SHIFT;
		nr_pages = end - start;

		if (ctx->account_mem) {
			ret = io_account_mem(ctx->user, nr_pages);
			if (ret)
				goto err;
		}

		ret = 0;
		if (!pages || nr_pages > got_pages) {
			kfree(vmas);
			kfree(pages);
			pages = kvmalloc_array(nr_pages, sizeof(struct page *),
						GFP_KERNEL);
			vmas = kvmalloc_array(nr_pages,
					sizeof(struct vm_area_struct *),
					GFP_KERNEL);
			if (!pages || !vmas) {
				ret = -ENOMEM;
				if (ctx->account_mem)
					io_unaccount_mem(ctx->user, nr_pages);
				goto err;
			}
			got_pages = nr_pages;
		}

		imu->bvec = kvmalloc_array(nr_pages, sizeof(struct bio_vec),
						GFP_KERNEL);
		ret = -ENOMEM;
		if (!imu->bvec) {
			if (ctx->account_mem)
				io_unaccount_mem(ctx->user, nr_pages);
			goto err;
		}

		ret = 0;
		down_read(&current->mm->mmap_sem);
		pret = pin_user_pages(ubuf, nr_pages,
				      FOLL_WRITE | FOLL_LONGTERM,
				      pages, vmas);
		if (pret == nr_pages) {
			/* don't support file backed memory */
			for (j = 0; j < nr_pages; j++) {
				struct vm_area_struct *vma = vmas[j];

				if (vma->vm_file &&
				    !is_file_hugepages(vma->vm_file)) {
					ret = -EOPNOTSUPP;
					break;
				}
			}
		} else {
			ret = pret < 0 ? pret : -EFAULT;
		}
		up_read(&current->mm->mmap_sem);
		if (ret) {
			/*
			 * if we did partial map, or found file backed vmas,
			 * release any pages we did get
			 */
			if (pret > 0)
				unpin_user_pages(pages, pret);
			if (ctx->account_mem)
				io_unaccount_mem(ctx->user, nr_pages);
			kvfree(imu->bvec);
			goto err;
		}

		off = ubuf & ~PAGE_MASK;
		size = iov.iov_len;
		for (j = 0; j < nr_pages; j++) {
			size_t vec_len;

			vec_len = min_t(size_t, size, PAGE_SIZE - off);
			imu->bvec[j].bv_page = pages[j];
			imu->bvec[j].bv_len = vec_len;
			imu->bvec[j].bv_offset = off;
			off = 0;
			size -= vec_len;
		}
		/* store original address for later verification */
		imu->ubuf = ubuf;
		imu->len = iov.iov_len;
		imu->nr_bvecs = nr_pages;

		ctx->nr_user_bufs++;
	}
	kvfree(pages);
	kvfree(vmas);
	return 0;
err:
	kvfree(pages);
	kvfree(vmas);
	io_sqe_buffer_unregister(ctx);
	return ret;
}

static int io_eventfd_register(struct io_ring_ctx *ctx, void __user *arg)
{
	__s32 __user *fds = arg;
	int fd;

	if (ctx->cq_ev_fd)
		return -EBUSY;

	if (copy_from_user(&fd, fds, sizeof(*fds)))
		return -EFAULT;

	ctx->cq_ev_fd = eventfd_ctx_fdget(fd);
	if (IS_ERR(ctx->cq_ev_fd)) {
		int ret = PTR_ERR(ctx->cq_ev_fd);
		ctx->cq_ev_fd = NULL;
		return ret;
	}

	return 0;
}

static int io_eventfd_unregister(struct io_ring_ctx *ctx)
{
	if (ctx->cq_ev_fd) {
		eventfd_ctx_put(ctx->cq_ev_fd);
		ctx->cq_ev_fd = NULL;
		return 0;
	}

	return -ENXIO;
}

static void io_ring_ctx_free(struct io_ring_ctx *ctx)
{
	io_finish_async(ctx);
	if (ctx->sqo_mm)
		mmdrop(ctx->sqo_mm);

	io_iopoll_reap_events(ctx);
	io_sqe_buffer_unregister(ctx);
	io_sqe_files_unregister(ctx);
	io_eventfd_unregister(ctx);
	idr_destroy(&ctx->personality_idr);

#if defined(CONFIG_UNIX)
	if (ctx->ring_sock) {
		ctx->ring_sock->file = NULL; /* so that iput() is called */
		sock_release(ctx->ring_sock);
	}
#endif

	io_mem_free(ctx->rings);
	io_mem_free(ctx->sq_sqes);

	percpu_ref_exit(&ctx->refs);
	if (ctx->account_mem)
		io_unaccount_mem(ctx->user,
				ring_pages(ctx->sq_entries, ctx->cq_entries));
	free_uid(ctx->user);
	put_cred(ctx->creds);
	kfree(ctx->completions);
	kfree(ctx->cancel_hash);
	kmem_cache_free(req_cachep, ctx->fallback_req);
	kfree(ctx);
}

static __poll_t io_uring_poll(struct file *file, poll_table *wait)
{
	struct io_ring_ctx *ctx = file->private_data;
	__poll_t mask = 0;

	poll_wait(file, &ctx->cq_wait, wait);
	/*
	 * synchronizes with barrier from wq_has_sleeper call in
	 * io_commit_cqring
	 */
	smp_rmb();
	if (READ_ONCE(ctx->rings->sq.tail) - ctx->cached_sq_head !=
	    ctx->rings->sq_ring_entries)
		mask |= EPOLLOUT | EPOLLWRNORM;
	if (io_cqring_events(ctx, false))
		mask |= EPOLLIN | EPOLLRDNORM;

	return mask;
}

static int io_uring_fasync(int fd, struct file *file, int on)
{
	struct io_ring_ctx *ctx = file->private_data;

	return fasync_helper(fd, file, on, &ctx->cq_fasync);
}

static int io_remove_personalities(int id, void *p, void *data)
{
	struct io_ring_ctx *ctx = data;
	const struct cred *cred;

	cred = idr_remove(&ctx->personality_idr, id);
	if (cred)
		put_cred(cred);
	return 0;
}

static void io_ring_ctx_wait_and_kill(struct io_ring_ctx *ctx)
{
	mutex_lock(&ctx->uring_lock);
	percpu_ref_kill(&ctx->refs);
	mutex_unlock(&ctx->uring_lock);

	/*
	 * Wait for sq thread to idle, if we have one. It won't spin on new
	 * work after we've killed the ctx ref above. This is important to do
	 * before we cancel existing commands, as the thread could otherwise
	 * be queueing new work post that. If that's work we need to cancel,
	 * it could cause shutdown to hang.
	 */
	while (ctx->sqo_thread && !wq_has_sleeper(&ctx->sqo_wait))
		cpu_relax();

	io_kill_timeouts(ctx);
	io_poll_remove_all(ctx);

	if (ctx->io_wq)
		io_wq_cancel_all(ctx->io_wq);

	io_iopoll_reap_events(ctx);
	/* if we failed setting up the ctx, we might not have any rings */
	if (ctx->rings)
		io_cqring_overflow_flush(ctx, true);
	idr_for_each(&ctx->personality_idr, io_remove_personalities, ctx);
	wait_for_completion(&ctx->completions[0]);
	io_ring_ctx_free(ctx);
}

static int io_uring_release(struct inode *inode, struct file *file)
{
	struct io_ring_ctx *ctx = file->private_data;

	file->private_data = NULL;
	io_ring_ctx_wait_and_kill(ctx);
	return 0;
}

static void io_uring_cancel_files(struct io_ring_ctx *ctx,
				  struct files_struct *files)
{
	struct io_kiocb *req;
	DEFINE_WAIT(wait);

	while (!list_empty_careful(&ctx->inflight_list)) {
		struct io_kiocb *cancel_req = NULL;

		spin_lock_irq(&ctx->inflight_lock);
		list_for_each_entry(req, &ctx->inflight_list, inflight_entry) {
			if (req->work.files != files)
				continue;
			/* req is being completed, ignore */
			if (!refcount_inc_not_zero(&req->refs))
				continue;
			cancel_req = req;
			break;
		}
		if (cancel_req)
			prepare_to_wait(&ctx->inflight_wait, &wait,
						TASK_UNINTERRUPTIBLE);
		spin_unlock_irq(&ctx->inflight_lock);

		/* We need to keep going until we don't find a matching req */
		if (!cancel_req)
			break;

		if (cancel_req->flags & REQ_F_OVERFLOW) {
			spin_lock_irq(&ctx->completion_lock);
			list_del(&cancel_req->list);
			cancel_req->flags &= ~REQ_F_OVERFLOW;
			if (list_empty(&ctx->cq_overflow_list)) {
				clear_bit(0, &ctx->sq_check_overflow);
				clear_bit(0, &ctx->cq_check_overflow);
			}
			spin_unlock_irq(&ctx->completion_lock);

			WRITE_ONCE(ctx->rings->cq_overflow,
				atomic_inc_return(&ctx->cached_cq_overflow));

			/*
			 * Put inflight ref and overflow ref. If that's
			 * all we had, then we're done with this request.
			 */
			if (refcount_sub_and_test(2, &cancel_req->refs)) {
				io_put_req(cancel_req);
				continue;
			}
		}

		io_wq_cancel_work(ctx->io_wq, &cancel_req->work);
		io_put_req(cancel_req);
		schedule();
	}
	finish_wait(&ctx->inflight_wait, &wait);
}

static int io_uring_flush(struct file *file, void *data)
{
	struct io_ring_ctx *ctx = file->private_data;

	io_uring_cancel_files(ctx, data);

	/*
	 * If the task is going away, cancel work it may have pending
	 */
	if (fatal_signal_pending(current) || (current->flags & PF_EXITING))
		io_wq_cancel_pid(ctx->io_wq, task_pid_vnr(current));

	return 0;
}

static void *io_uring_validate_mmap_request(struct file *file,
					    loff_t pgoff, size_t sz)
{
	struct io_ring_ctx *ctx = file->private_data;
	loff_t offset = pgoff << PAGE_SHIFT;
	struct page *page;
	void *ptr;

	switch (offset) {
	case IORING_OFF_SQ_RING:
	case IORING_OFF_CQ_RING:
		ptr = ctx->rings;
		break;
	case IORING_OFF_SQES:
		ptr = ctx->sq_sqes;
		break;
	default:
		return ERR_PTR(-EINVAL);
	}

	page = virt_to_head_page(ptr);
	if (sz > page_size(page))
		return ERR_PTR(-EINVAL);

	return ptr;
}

#ifdef CONFIG_MMU

static int io_uring_mmap(struct file *file, struct vm_area_struct *vma)
{
	size_t sz = vma->vm_end - vma->vm_start;
	unsigned long pfn;
	void *ptr;

	ptr = io_uring_validate_mmap_request(file, vma->vm_pgoff, sz);
	if (IS_ERR(ptr))
		return PTR_ERR(ptr);

	pfn = virt_to_phys(ptr) >> PAGE_SHIFT;
	return remap_pfn_range(vma, vma->vm_start, pfn, sz, vma->vm_page_prot);
}

#else /* !CONFIG_MMU */

static int io_uring_mmap(struct file *file, struct vm_area_struct *vma)
{
	return vma->vm_flags & (VM_SHARED | VM_MAYSHARE) ? 0 : -EINVAL;
}

static unsigned int io_uring_nommu_mmap_capabilities(struct file *file)
{
	return NOMMU_MAP_DIRECT | NOMMU_MAP_READ | NOMMU_MAP_WRITE;
}

static unsigned long io_uring_nommu_get_unmapped_area(struct file *file,
	unsigned long addr, unsigned long len,
	unsigned long pgoff, unsigned long flags)
{
	void *ptr;

	ptr = io_uring_validate_mmap_request(file, pgoff, len);
	if (IS_ERR(ptr))
		return PTR_ERR(ptr);

	return (unsigned long) ptr;
}

#endif /* !CONFIG_MMU */

SYSCALL_DEFINE6(io_uring_enter, unsigned int, fd, u32, to_submit,
		u32, min_complete, u32, flags, const sigset_t __user *, sig,
		size_t, sigsz)
{
	struct io_ring_ctx *ctx;
	long ret = -EBADF;
	int submitted = 0;
	struct fd f;

	if (flags & ~(IORING_ENTER_GETEVENTS | IORING_ENTER_SQ_WAKEUP))
		return -EINVAL;

	f = fdget(fd);
	if (!f.file)
		return -EBADF;

	ret = -EOPNOTSUPP;
	if (f.file->f_op != &io_uring_fops)
		goto out_fput;

	ret = -ENXIO;
	ctx = f.file->private_data;
	if (!percpu_ref_tryget(&ctx->refs))
		goto out_fput;

	/*
	 * For SQ polling, the thread will do all submissions and completions.
	 * Just return the requested submit count, and wake the thread if
	 * we were asked to.
	 */
	ret = 0;
	if (ctx->flags & IORING_SETUP_SQPOLL) {
		if (!list_empty_careful(&ctx->cq_overflow_list))
			io_cqring_overflow_flush(ctx, false);
		if (flags & IORING_ENTER_SQ_WAKEUP)
			wake_up(&ctx->sqo_wait);
		submitted = to_submit;
	} else if (to_submit) {
		struct mm_struct *cur_mm;

		mutex_lock(&ctx->uring_lock);
		/* already have mm, so io_submit_sqes() won't try to grab it */
		cur_mm = ctx->sqo_mm;
		submitted = io_submit_sqes(ctx, to_submit, f.file, fd,
					   &cur_mm, false);
		mutex_unlock(&ctx->uring_lock);

		if (submitted != to_submit)
			goto out;
	}
	if (flags & IORING_ENTER_GETEVENTS) {
		unsigned nr_events = 0;

		min_complete = min(min_complete, ctx->cq_entries);

		if (ctx->flags & IORING_SETUP_IOPOLL) {
			ret = io_iopoll_check(ctx, &nr_events, min_complete);
		} else {
			ret = io_cqring_wait(ctx, min_complete, sig, sigsz);
		}
	}

out:
	percpu_ref_put(&ctx->refs);
out_fput:
	fdput(f);
	return submitted ? submitted : ret;
}

#ifdef CONFIG_PROC_FS
static int io_uring_show_cred(int id, void *p, void *data)
{
	const struct cred *cred = p;
	struct seq_file *m = data;
	struct user_namespace *uns = seq_user_ns(m);
	struct group_info *gi;
	kernel_cap_t cap;
	unsigned __capi;
	int g;

	seq_printf(m, "%5d\n", id);
	seq_put_decimal_ull(m, "\tUid:\t", from_kuid_munged(uns, cred->uid));
	seq_put_decimal_ull(m, "\t\t", from_kuid_munged(uns, cred->euid));
	seq_put_decimal_ull(m, "\t\t", from_kuid_munged(uns, cred->suid));
	seq_put_decimal_ull(m, "\t\t", from_kuid_munged(uns, cred->fsuid));
	seq_put_decimal_ull(m, "\n\tGid:\t", from_kgid_munged(uns, cred->gid));
	seq_put_decimal_ull(m, "\t\t", from_kgid_munged(uns, cred->egid));
	seq_put_decimal_ull(m, "\t\t", from_kgid_munged(uns, cred->sgid));
	seq_put_decimal_ull(m, "\t\t", from_kgid_munged(uns, cred->fsgid));
	seq_puts(m, "\n\tGroups:\t");
	gi = cred->group_info;
	for (g = 0; g < gi->ngroups; g++) {
		seq_put_decimal_ull(m, g ? " " : "",
					from_kgid_munged(uns, gi->gid[g]));
	}
	seq_puts(m, "\n\tCapEff:\t");
	cap = cred->cap_effective;
	CAP_FOR_EACH_U32(__capi)
		seq_put_hex_ll(m, NULL, cap.cap[CAP_LAST_U32 - __capi], 8);
	seq_putc(m, '\n');
	return 0;
}

static void __io_uring_show_fdinfo(struct io_ring_ctx *ctx, struct seq_file *m)
{
	int i;

	mutex_lock(&ctx->uring_lock);
	seq_printf(m, "UserFiles:\t%u\n", ctx->nr_user_files);
	for (i = 0; i < ctx->nr_user_files; i++) {
		struct fixed_file_table *table;
		struct file *f;

		table = &ctx->file_data->table[i >> IORING_FILE_TABLE_SHIFT];
		f = table->files[i & IORING_FILE_TABLE_MASK];
		if (f)
			seq_printf(m, "%5u: %s\n", i, file_dentry(f)->d_iname);
		else
			seq_printf(m, "%5u: <none>\n", i);
	}
	seq_printf(m, "UserBufs:\t%u\n", ctx->nr_user_bufs);
	for (i = 0; i < ctx->nr_user_bufs; i++) {
		struct io_mapped_ubuf *buf = &ctx->user_bufs[i];

		seq_printf(m, "%5u: 0x%llx/%u\n", i, buf->ubuf,
						(unsigned int) buf->len);
	}
	if (!idr_is_empty(&ctx->personality_idr)) {
		seq_printf(m, "Personalities:\n");
		idr_for_each(&ctx->personality_idr, io_uring_show_cred, m);
	}
	mutex_unlock(&ctx->uring_lock);
}

static void io_uring_show_fdinfo(struct seq_file *m, struct file *f)
{
	struct io_ring_ctx *ctx = f->private_data;

	if (percpu_ref_tryget(&ctx->refs)) {
		__io_uring_show_fdinfo(ctx, m);
		percpu_ref_put(&ctx->refs);
	}
}
#endif

static const struct file_operations io_uring_fops = {
	.release	= io_uring_release,
	.flush		= io_uring_flush,
	.mmap		= io_uring_mmap,
#ifndef CONFIG_MMU
	.get_unmapped_area = io_uring_nommu_get_unmapped_area,
	.mmap_capabilities = io_uring_nommu_mmap_capabilities,
#endif
	.poll		= io_uring_poll,
	.fasync		= io_uring_fasync,
#ifdef CONFIG_PROC_FS
	.show_fdinfo	= io_uring_show_fdinfo,
#endif
};

static int io_allocate_scq_urings(struct io_ring_ctx *ctx,
				  struct io_uring_params *p)
{
	struct io_rings *rings;
	size_t size, sq_array_offset;

	size = rings_size(p->sq_entries, p->cq_entries, &sq_array_offset);
	if (size == SIZE_MAX)
		return -EOVERFLOW;

	rings = io_mem_alloc(size);
	if (!rings)
		return -ENOMEM;

	ctx->rings = rings;
	ctx->sq_array = (u32 *)((char *)rings + sq_array_offset);
	rings->sq_ring_mask = p->sq_entries - 1;
	rings->cq_ring_mask = p->cq_entries - 1;
	rings->sq_ring_entries = p->sq_entries;
	rings->cq_ring_entries = p->cq_entries;
	ctx->sq_mask = rings->sq_ring_mask;
	ctx->cq_mask = rings->cq_ring_mask;
	ctx->sq_entries = rings->sq_ring_entries;
	ctx->cq_entries = rings->cq_ring_entries;

	size = array_size(sizeof(struct io_uring_sqe), p->sq_entries);
	if (size == SIZE_MAX) {
		io_mem_free(ctx->rings);
		ctx->rings = NULL;
		return -EOVERFLOW;
	}

	ctx->sq_sqes = io_mem_alloc(size);
	if (!ctx->sq_sqes) {
		io_mem_free(ctx->rings);
		ctx->rings = NULL;
		return -ENOMEM;
	}

	return 0;
}

/*
 * Allocate an anonymous fd, this is what constitutes the application
 * visible backing of an io_uring instance. The application mmaps this
 * fd to gain access to the SQ/CQ ring details. If UNIX sockets are enabled,
 * we have to tie this fd to a socket for file garbage collection purposes.
 */
static int io_uring_get_fd(struct io_ring_ctx *ctx)
{
	struct file *file;
	int ret;

#if defined(CONFIG_UNIX)
	ret = sock_create_kern(&init_net, PF_UNIX, SOCK_RAW, IPPROTO_IP,
				&ctx->ring_sock);
	if (ret)
		return ret;
#endif

	ret = get_unused_fd_flags(O_RDWR | O_CLOEXEC);
	if (ret < 0)
		goto err;

	file = anon_inode_getfile("[io_uring]", &io_uring_fops, ctx,
					O_RDWR | O_CLOEXEC);
	if (IS_ERR(file)) {
		put_unused_fd(ret);
		ret = PTR_ERR(file);
		goto err;
	}

#if defined(CONFIG_UNIX)
	ctx->ring_sock->file = file;
#endif
	fd_install(ret, file);
	return ret;
err:
#if defined(CONFIG_UNIX)
	sock_release(ctx->ring_sock);
	ctx->ring_sock = NULL;
#endif
	return ret;
}

static int io_uring_create(unsigned entries, struct io_uring_params *p)
{
	struct user_struct *user = NULL;
	struct io_ring_ctx *ctx;
	bool account_mem;
	int ret;

	if (!entries)
		return -EINVAL;
	if (entries > IORING_MAX_ENTRIES) {
		if (!(p->flags & IORING_SETUP_CLAMP))
			return -EINVAL;
		entries = IORING_MAX_ENTRIES;
	}

	/*
	 * Use twice as many entries for the CQ ring. It's possible for the
	 * application to drive a higher depth than the size of the SQ ring,
	 * since the sqes are only used at submission time. This allows for
	 * some flexibility in overcommitting a bit. If the application has
	 * set IORING_SETUP_CQSIZE, it will have passed in the desired number
	 * of CQ ring entries manually.
	 */
	p->sq_entries = roundup_pow_of_two(entries);
	if (p->flags & IORING_SETUP_CQSIZE) {
		/*
		 * If IORING_SETUP_CQSIZE is set, we do the same roundup
		 * to a power-of-two, if it isn't already. We do NOT impose
		 * any cq vs sq ring sizing.
		 */
		if (p->cq_entries < p->sq_entries)
			return -EINVAL;
		if (p->cq_entries > IORING_MAX_CQ_ENTRIES) {
			if (!(p->flags & IORING_SETUP_CLAMP))
				return -EINVAL;
			p->cq_entries = IORING_MAX_CQ_ENTRIES;
		}
		p->cq_entries = roundup_pow_of_two(p->cq_entries);
	} else {
		p->cq_entries = 2 * p->sq_entries;
	}

	user = get_uid(current_user());
	account_mem = !capable(CAP_IPC_LOCK);

	if (account_mem) {
		ret = io_account_mem(user,
				ring_pages(p->sq_entries, p->cq_entries));
		if (ret) {
			free_uid(user);
			return ret;
		}
	}

	ctx = io_ring_ctx_alloc(p);
	if (!ctx) {
		if (account_mem)
			io_unaccount_mem(user, ring_pages(p->sq_entries,
								p->cq_entries));
		free_uid(user);
		return -ENOMEM;
	}
	ctx->compat = in_compat_syscall();
	ctx->account_mem = account_mem;
	ctx->user = user;
	ctx->creds = get_current_cred();

	ret = io_allocate_scq_urings(ctx, p);
	if (ret)
		goto err;

	ret = io_sq_offload_start(ctx, p);
	if (ret)
		goto err;

	memset(&p->sq_off, 0, sizeof(p->sq_off));
	p->sq_off.head = offsetof(struct io_rings, sq.head);
	p->sq_off.tail = offsetof(struct io_rings, sq.tail);
	p->sq_off.ring_mask = offsetof(struct io_rings, sq_ring_mask);
	p->sq_off.ring_entries = offsetof(struct io_rings, sq_ring_entries);
	p->sq_off.flags = offsetof(struct io_rings, sq_flags);
	p->sq_off.dropped = offsetof(struct io_rings, sq_dropped);
	p->sq_off.array = (char *)ctx->sq_array - (char *)ctx->rings;

	memset(&p->cq_off, 0, sizeof(p->cq_off));
	p->cq_off.head = offsetof(struct io_rings, cq.head);
	p->cq_off.tail = offsetof(struct io_rings, cq.tail);
	p->cq_off.ring_mask = offsetof(struct io_rings, cq_ring_mask);
	p->cq_off.ring_entries = offsetof(struct io_rings, cq_ring_entries);
	p->cq_off.overflow = offsetof(struct io_rings, cq_overflow);
	p->cq_off.cqes = offsetof(struct io_rings, cqes);

	/*
	 * Install ring fd as the very last thing, so we don't risk someone
	 * having closed it before we finish setup
	 */
	ret = io_uring_get_fd(ctx);
	if (ret < 0)
		goto err;

	p->features = IORING_FEAT_SINGLE_MMAP | IORING_FEAT_NODROP |
			IORING_FEAT_SUBMIT_STABLE | IORING_FEAT_RW_CUR_POS |
			IORING_FEAT_CUR_PERSONALITY;
	trace_io_uring_create(ret, ctx, p->sq_entries, p->cq_entries, p->flags);
	return ret;
err:
	io_ring_ctx_wait_and_kill(ctx);
	return ret;
}

/*
 * Sets up an aio uring context, and returns the fd. Applications asks for a
 * ring size, we return the actual sq/cq ring sizes (among other things) in the
 * params structure passed in.
 */
static long io_uring_setup(u32 entries, struct io_uring_params __user *params)
{
	struct io_uring_params p;
	long ret;
	int i;

	if (copy_from_user(&p, params, sizeof(p)))
		return -EFAULT;
	for (i = 0; i < ARRAY_SIZE(p.resv); i++) {
		if (p.resv[i])
			return -EINVAL;
	}

	if (p.flags & ~(IORING_SETUP_IOPOLL | IORING_SETUP_SQPOLL |
			IORING_SETUP_SQ_AFF | IORING_SETUP_CQSIZE |
			IORING_SETUP_CLAMP | IORING_SETUP_ATTACH_WQ))
		return -EINVAL;

	ret = io_uring_create(entries, &p);
	if (ret < 0)
		return ret;

	if (copy_to_user(params, &p, sizeof(p)))
		return -EFAULT;

	return ret;
}

SYSCALL_DEFINE2(io_uring_setup, u32, entries,
		struct io_uring_params __user *, params)
{
	return io_uring_setup(entries, params);
}

static int io_probe(struct io_ring_ctx *ctx, void __user *arg, unsigned nr_args)
{
	struct io_uring_probe *p;
	size_t size;
	int i, ret;

	size = struct_size(p, ops, nr_args);
	if (size == SIZE_MAX)
		return -EOVERFLOW;
	p = kzalloc(size, GFP_KERNEL);
	if (!p)
		return -ENOMEM;

	ret = -EFAULT;
	if (copy_from_user(p, arg, size))
		goto out;
	ret = -EINVAL;
	if (memchr_inv(p, 0, size))
		goto out;

	p->last_op = IORING_OP_LAST - 1;
	if (nr_args > IORING_OP_LAST)
		nr_args = IORING_OP_LAST;

	for (i = 0; i < nr_args; i++) {
		p->ops[i].op = i;
		if (!io_op_defs[i].not_supported)
			p->ops[i].flags = IO_URING_OP_SUPPORTED;
	}
	p->ops_len = i;

	ret = 0;
	if (copy_to_user(arg, p, size))
		ret = -EFAULT;
out:
	kfree(p);
	return ret;
}

static int io_register_personality(struct io_ring_ctx *ctx)
{
	const struct cred *creds = get_current_cred();
	int id;

	id = idr_alloc_cyclic(&ctx->personality_idr, (void *) creds, 1,
				USHRT_MAX, GFP_KERNEL);
	if (id < 0)
		put_cred(creds);
	return id;
}

static int io_unregister_personality(struct io_ring_ctx *ctx, unsigned id)
{
	const struct cred *old_creds;

	old_creds = idr_remove(&ctx->personality_idr, id);
	if (old_creds) {
		put_cred(old_creds);
		return 0;
	}

	return -EINVAL;
}

static bool io_register_op_must_quiesce(int op)
{
	switch (op) {
	case IORING_UNREGISTER_FILES:
	case IORING_REGISTER_FILES_UPDATE:
	case IORING_REGISTER_PROBE:
	case IORING_REGISTER_PERSONALITY:
	case IORING_UNREGISTER_PERSONALITY:
		return false;
	default:
		return true;
	}
}

static int __io_uring_register(struct io_ring_ctx *ctx, unsigned opcode,
			       void __user *arg, unsigned nr_args)
	__releases(ctx->uring_lock)
	__acquires(ctx->uring_lock)
{
	int ret;

	/*
	 * We're inside the ring mutex, if the ref is already dying, then
	 * someone else killed the ctx or is already going through
	 * io_uring_register().
	 */
	if (percpu_ref_is_dying(&ctx->refs))
		return -ENXIO;

	if (io_register_op_must_quiesce(opcode)) {
		percpu_ref_kill(&ctx->refs);

		/*
		 * Drop uring mutex before waiting for references to exit. If
		 * another thread is currently inside io_uring_enter() it might
		 * need to grab the uring_lock to make progress. If we hold it
		 * here across the drain wait, then we can deadlock. It's safe
		 * to drop the mutex here, since no new references will come in
		 * after we've killed the percpu ref.
		 */
		mutex_unlock(&ctx->uring_lock);
		ret = wait_for_completion_interruptible(&ctx->completions[0]);
		mutex_lock(&ctx->uring_lock);
		if (ret) {
			percpu_ref_resurrect(&ctx->refs);
			ret = -EINTR;
			goto out;
		}
	}

	switch (opcode) {
	case IORING_REGISTER_BUFFERS:
		ret = io_sqe_buffer_register(ctx, arg, nr_args);
		break;
	case IORING_UNREGISTER_BUFFERS:
		ret = -EINVAL;
		if (arg || nr_args)
			break;
		ret = io_sqe_buffer_unregister(ctx);
		break;
	case IORING_REGISTER_FILES:
		ret = io_sqe_files_register(ctx, arg, nr_args);
		break;
	case IORING_UNREGISTER_FILES:
		ret = -EINVAL;
		if (arg || nr_args)
			break;
		ret = io_sqe_files_unregister(ctx);
		break;
	case IORING_REGISTER_FILES_UPDATE:
		ret = io_sqe_files_update(ctx, arg, nr_args);
		break;
	case IORING_REGISTER_EVENTFD:
	case IORING_REGISTER_EVENTFD_ASYNC:
		ret = -EINVAL;
		if (nr_args != 1)
			break;
		ret = io_eventfd_register(ctx, arg);
		if (ret)
			break;
		if (opcode == IORING_REGISTER_EVENTFD_ASYNC)
			ctx->eventfd_async = 1;
		else
			ctx->eventfd_async = 0;
		break;
	case IORING_UNREGISTER_EVENTFD:
		ret = -EINVAL;
		if (arg || nr_args)
			break;
		ret = io_eventfd_unregister(ctx);
		break;
	case IORING_REGISTER_PROBE:
		ret = -EINVAL;
		if (!arg || nr_args > 256)
			break;
		ret = io_probe(ctx, arg, nr_args);
		break;
	case IORING_REGISTER_PERSONALITY:
		ret = -EINVAL;
		if (arg || nr_args)
			break;
		ret = io_register_personality(ctx);
		break;
	case IORING_UNREGISTER_PERSONALITY:
		ret = -EINVAL;
		if (arg)
			break;
		ret = io_unregister_personality(ctx, nr_args);
		break;
	default:
		ret = -EINVAL;
		break;
	}

	if (io_register_op_must_quiesce(opcode)) {
		/* bring the ctx back to life */
		percpu_ref_reinit(&ctx->refs);
out:
		reinit_completion(&ctx->completions[0]);
	}
	return ret;
}

SYSCALL_DEFINE4(io_uring_register, unsigned int, fd, unsigned int, opcode,
		void __user *, arg, unsigned int, nr_args)
{
	struct io_ring_ctx *ctx;
	long ret = -EBADF;
	struct fd f;

	f = fdget(fd);
	if (!f.file)
		return -EBADF;

	ret = -EOPNOTSUPP;
	if (f.file->f_op != &io_uring_fops)
		goto out_fput;

	ctx = f.file->private_data;

	mutex_lock(&ctx->uring_lock);
	ret = __io_uring_register(ctx, opcode, arg, nr_args);
	mutex_unlock(&ctx->uring_lock);
	trace_io_uring_register(ctx, opcode, ctx->nr_user_files, ctx->nr_user_bufs,
							ctx->cq_ev_fd != NULL, ret);
out_fput:
	fdput(f);
	return ret;
}

static int __init io_uring_init(void)
{
#define __BUILD_BUG_VERIFY_ELEMENT(stype, eoffset, etype, ename) do { \
	BUILD_BUG_ON(offsetof(stype, ename) != eoffset); \
	BUILD_BUG_ON(sizeof(etype) != sizeof_field(stype, ename)); \
} while (0)

#define BUILD_BUG_SQE_ELEM(eoffset, etype, ename) \
	__BUILD_BUG_VERIFY_ELEMENT(struct io_uring_sqe, eoffset, etype, ename)
	BUILD_BUG_ON(sizeof(struct io_uring_sqe) != 64);
	BUILD_BUG_SQE_ELEM(0,  __u8,   opcode);
	BUILD_BUG_SQE_ELEM(1,  __u8,   flags);
	BUILD_BUG_SQE_ELEM(2,  __u16,  ioprio);
	BUILD_BUG_SQE_ELEM(4,  __s32,  fd);
	BUILD_BUG_SQE_ELEM(8,  __u64,  off);
	BUILD_BUG_SQE_ELEM(8,  __u64,  addr2);
	BUILD_BUG_SQE_ELEM(16, __u64,  addr);
	BUILD_BUG_SQE_ELEM(24, __u32,  len);
	BUILD_BUG_SQE_ELEM(28,     __kernel_rwf_t, rw_flags);
	BUILD_BUG_SQE_ELEM(28, /* compat */   int, rw_flags);
	BUILD_BUG_SQE_ELEM(28, /* compat */ __u32, rw_flags);
	BUILD_BUG_SQE_ELEM(28, __u32,  fsync_flags);
	BUILD_BUG_SQE_ELEM(28, __u16,  poll_events);
	BUILD_BUG_SQE_ELEM(28, __u32,  sync_range_flags);
	BUILD_BUG_SQE_ELEM(28, __u32,  msg_flags);
	BUILD_BUG_SQE_ELEM(28, __u32,  timeout_flags);
	BUILD_BUG_SQE_ELEM(28, __u32,  accept_flags);
	BUILD_BUG_SQE_ELEM(28, __u32,  cancel_flags);
	BUILD_BUG_SQE_ELEM(28, __u32,  open_flags);
	BUILD_BUG_SQE_ELEM(28, __u32,  statx_flags);
	BUILD_BUG_SQE_ELEM(28, __u32,  fadvise_advice);
	BUILD_BUG_SQE_ELEM(32, __u64,  user_data);
	BUILD_BUG_SQE_ELEM(40, __u16,  buf_index);
	BUILD_BUG_SQE_ELEM(42, __u16,  personality);

	BUILD_BUG_ON(ARRAY_SIZE(io_op_defs) != IORING_OP_LAST);
	req_cachep = KMEM_CACHE(io_kiocb, SLAB_HWCACHE_ALIGN | SLAB_PANIC);
	return 0;
};
__initcall(io_uring_init);<|MERGE_RESOLUTION|>--- conflicted
+++ resolved
@@ -200,19 +200,11 @@
 
 	struct {
 		unsigned int		flags;
-<<<<<<< HEAD
-		bool			compat;
-		bool			account_mem;
-		bool			cq_overflow_flushed;
-		bool			drain_next;
-		bool			eventfd_async;
-=======
 		unsigned int		compat: 1;
 		unsigned int		account_mem: 1;
 		unsigned int		cq_overflow_flushed: 1;
 		unsigned int		drain_next: 1;
 		unsigned int		eventfd_async: 1;
->>>>>>> 7117be3f
 
 		/*
 		 * Ring buffer of indices into array of io_uring_sqe, which is
@@ -2285,10 +2277,7 @@
 	}
 out_free:
 	kfree(iovec);
-<<<<<<< HEAD
-=======
 	req->flags &= ~REQ_F_NEED_CLEANUP;
->>>>>>> 7117be3f
 	return ret;
 }
 
@@ -2400,10 +2389,7 @@
 		}
 	}
 out_free:
-<<<<<<< HEAD
-=======
 	req->flags &= ~REQ_F_NEED_CLEANUP;
->>>>>>> 7117be3f
 	kfree(iovec);
 	return ret;
 }
@@ -2569,8 +2555,6 @@
 	return 0;
 }
 
-<<<<<<< HEAD
-=======
 static int io_openat_prep(struct io_kiocb *req, const struct io_uring_sqe *sqe)
 {
 	const char __user *fname;
@@ -3011,16 +2995,12 @@
 	return 0;
 }
 
->>>>>>> 7117be3f
 static int io_sendmsg_prep(struct io_kiocb *req, const struct io_uring_sqe *sqe)
 {
 #if defined(CONFIG_NET)
 	struct io_sr_msg *sr = &req->sr_msg;
 	struct io_async_ctx *io = req->io;
-<<<<<<< HEAD
-=======
 	int ret;
->>>>>>> 7117be3f
 
 	sr->msg_flags = READ_ONCE(sqe->msg_flags);
 	sr->msg = u64_to_user_ptr(READ_ONCE(sqe->addr));
@@ -3031,14 +3011,10 @@
 		sr->msg_flags |= MSG_CMSG_COMPAT;
 #endif
 
-<<<<<<< HEAD
-	if (!io)
-=======
 	if (!io || req->opcode == IORING_OP_SEND)
 		return 0;
 	/* iovec is already imported */
 	if (req->flags & REQ_F_NEED_CLEANUP)
->>>>>>> 7117be3f
 		return 0;
 
 	io->msg.iov = io->msg.fast_iov;
@@ -3157,32 +3133,14 @@
 		else if (force_nonblock)
 			flags |= MSG_DONTWAIT;
 
-<<<<<<< HEAD
-		ret = __sys_sendmsg_sock(sock, &kmsg->msg, flags);
-		if (force_nonblock && ret == -EAGAIN) {
-			if (req->io)
-				return -EAGAIN;
-			if (io_alloc_async_ctx(req)) {
-				if (kmsg && kmsg->iov != kmsg->fast_iov)
-					kfree(kmsg->iov);
-				return -ENOMEM;
-			}
-			memcpy(&req->io->msg, &io.msg, sizeof(io.msg));
-=======
 		msg.msg_flags = flags;
 		ret = sock_sendmsg(sock, &msg);
 		if (force_nonblock && ret == -EAGAIN)
->>>>>>> 7117be3f
 			return -EAGAIN;
 		if (ret == -ERESTARTSYS)
 			ret = -EINTR;
 	}
 
-<<<<<<< HEAD
-	if (kmsg && kmsg->iov != kmsg->fast_iov)
-		kfree(kmsg->iov);
-=======
->>>>>>> 7117be3f
 	io_cqring_add_event(req, ret);
 	if (ret < 0)
 		req_set_fail_links(req);
@@ -3210,14 +3168,10 @@
 		sr->msg_flags |= MSG_CMSG_COMPAT;
 #endif
 
-<<<<<<< HEAD
-	if (!io)
-=======
 	if (!io || req->opcode == IORING_OP_RECV)
 		return 0;
 	/* iovec is already imported */
 	if (req->flags & REQ_F_NEED_CLEANUP)
->>>>>>> 7117be3f
 		return 0;
 
 	io->msg.iov = io->msg.fast_iov;
@@ -3280,19 +3234,12 @@
 			if (req->io)
 				return -EAGAIN;
 			if (io_alloc_async_ctx(req)) {
-<<<<<<< HEAD
-				if (kmsg && kmsg->iov != kmsg->fast_iov)
-=======
 				if (kmsg->iov != kmsg->fast_iov)
->>>>>>> 7117be3f
 					kfree(kmsg->iov);
 				return -ENOMEM;
 			}
 			memcpy(&req->io->msg, &io.msg, sizeof(io.msg));
-<<<<<<< HEAD
-=======
 			req->flags |= REQ_F_NEED_CLEANUP;
->>>>>>> 7117be3f
 			return -EAGAIN;
 		}
 		if (ret == -ERESTARTSYS)
@@ -3650,8 +3597,6 @@
 		io_wq_assign_next(workptr, nxt);
 }
 
-<<<<<<< HEAD
-=======
 static void __io_poll_flush(struct io_ring_ctx *ctx, struct llist_node *nodes)
 {
 	struct io_kiocb *req, *tmp;
@@ -3685,7 +3630,6 @@
 		__io_poll_flush(req->ctx, nodes);
 }
 
->>>>>>> 7117be3f
 static void io_poll_trigger_evfd(struct io_wq_work **workptr)
 {
 	struct io_kiocb *req = container_of(*workptr, struct io_kiocb, work);
@@ -3714,26 +3658,6 @@
 	 * If we have a link timeout we're going to need the completion_lock
 	 * for finalizing the request, mark us as having grabbed that already.
 	 */
-<<<<<<< HEAD
-	if (mask && spin_trylock_irqsave(&ctx->completion_lock, flags)) {
-		bool trigger_ev;
-
-		hash_del(&req->hash_node);
-		io_poll_complete(req, mask, 0);
-		trigger_ev = io_should_trigger_evfd(ctx);
-		if (trigger_ev && eventfd_signal_count()) {
-			trigger_ev = false;
-			req->work.func = io_poll_trigger_evfd;
-		} else {
-			req->flags |= REQ_F_COMP_LOCKED;
-			io_put_req(req);
-			req = NULL;
-		}
-		spin_unlock_irqrestore(&ctx->completion_lock, flags);
-		__io_cqring_ev_posted(ctx, trigger_ev);
-	} else {
-		io_queue_async_work(req);
-=======
 	if (mask) {
 		unsigned long flags;
 
@@ -3764,7 +3688,6 @@
 			else
 				req->work.func = io_poll_flush;
 		}
->>>>>>> 7117be3f
 	}
 	if (req)
 		io_queue_async_work(req);
@@ -4217,8 +4140,6 @@
 	if (!sqe)
 		return 0;
 
-<<<<<<< HEAD
-=======
 	if (io_op_defs[req->opcode].file_table) {
 		ret = io_grab_files(req);
 		if (unlikely(ret))
@@ -4227,7 +4148,6 @@
 
 	io_req_work_grab_env(req, &io_op_defs[req->opcode]);
 
->>>>>>> 7117be3f
 	switch (req->opcode) {
 	case IORING_OP_NOP:
 		break;
@@ -4980,25 +4900,6 @@
 			head->flags |= REQ_F_FAIL_LINK;
 			goto err_req;
 		}
-<<<<<<< HEAD
-		trace_io_uring_link(ctx, req, prev);
-		list_add_tail(&req->link_list, &prev->link_list);
-	} else if (sqe->flags & (IOSQE_IO_LINK|IOSQE_IO_HARDLINK)) {
-		req->flags |= REQ_F_LINK;
-		if (sqe->flags & IOSQE_IO_HARDLINK)
-			req->flags |= REQ_F_HARDLINK;
-
-		INIT_LIST_HEAD(&req->link_list);
-
-		if (io_alloc_async_ctx(req)) {
-			ret = -EAGAIN;
-			goto err_req;
-		}
-		ret = io_req_defer_prep(req, sqe);
-		if (ret)
-			req->flags |= REQ_F_FAIL_LINK;
-		*link = req;
-=======
 		trace_io_uring_link(ctx, req, head);
 		list_add_tail(&req->link_list, &head->link_list);
 
@@ -5007,7 +4908,6 @@
 			io_queue_link_head(head);
 			*link = NULL;
 		}
->>>>>>> 7117be3f
 	} else {
 		if (unlikely(ctx->drain_next)) {
 			req->flags |= REQ_F_IO_DRAIN;
