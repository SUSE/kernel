--- conflicted
+++ resolved
@@ -2363,11 +2363,7 @@
 		cond_resched();
 	}
 
-<<<<<<< HEAD
-	ctx_flush_and_put(ctx, &locked);
-=======
 	ctx_flush_and_put(ctx, &uring_locked);
->>>>>>> bd2e72b9
 
 	/* relaxed read is enough as only the task itself sets ->in_idle */
 	if (unlikely(atomic_read(&tctx->in_idle)))
@@ -6007,36 +6003,7 @@
 
 	spin_lock(&ctx->completion_lock);
 	preq = io_poll_find(ctx, req->poll_update.old_user_data, true);
-<<<<<<< HEAD
-	if (!preq) {
-		ret = -ENOENT;
-		goto err;
-	}
-
-	if (!req->poll_update.update_events && !req->poll_update.update_user_data) {
-		completing = true;
-		ret = io_poll_remove_one(preq) ? 0 : -EALREADY;
-		goto err;
-	}
-
-	/*
-	 * Don't allow racy completion with singleshot, as we cannot safely
-	 * update those. For multishot, if we're racing with completion, just
-	 * let completion re-add it.
-	 */
-	io_poll_remove_double(preq);
-	completing = !__io_poll_remove_one(preq, &preq->poll, false);
-	if (completing && (preq->poll.events & EPOLLONESHOT)) {
-		ret = -EALREADY;
-		goto err;
-	}
-	/* we now have a detached poll request. reissue. */
-	ret = 0;
-err:
-	if (ret < 0) {
-=======
 	if (!preq || !io_poll_disarm(preq)) {
->>>>>>> bd2e72b9
 		spin_unlock(&ctx->completion_lock);
 		ret = preq ? -EALREADY : -ENOENT;
 		goto out;
