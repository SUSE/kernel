--- conflicted
+++ resolved
@@ -114,14 +114,11 @@
 #define IO_REQ_CLEAN_FLAGS (REQ_F_BUFFER_SELECTED | REQ_F_NEED_CLEANUP | \
 				REQ_F_POLLED | REQ_F_INFLIGHT | REQ_F_CREDS | \
 				REQ_F_ASYNC_DATA)
-<<<<<<< HEAD
-=======
 
 #define IO_REQ_CLEAN_SLOW_FLAGS (REQ_F_REFCOUNT | REQ_F_LINK | REQ_F_HARDLINK |\
 				 IO_REQ_CLEAN_FLAGS)
 
 #define IO_APOLL_MULTI_POLLED (REQ_F_APOLL_MULTISHOT | REQ_F_POLLED)
->>>>>>> f25a7d55
 
 #define IO_TCTX_REFS_CACHE_NR	(1U << 10)
 
@@ -1358,13 +1355,8 @@
 static void io_clean_op(struct io_kiocb *req);
 static inline struct file *io_file_get_fixed(struct io_kiocb *req, int fd,
 					     unsigned issue_flags);
-<<<<<<< HEAD
-static inline struct file *io_file_get_normal(struct io_kiocb *req, int fd);
-static void __io_queue_sqe(struct io_kiocb *req);
-=======
 static struct file *io_file_get_normal(struct io_kiocb *req, int fd);
 static void io_queue_sqe(struct io_kiocb *req);
->>>>>>> f25a7d55
 static void io_rsrc_put_work(struct work_struct *work);
 
 static void io_req_task_queue(struct io_kiocb *req);
@@ -2996,11 +2988,6 @@
 	unsigned long flags;
 	bool running;
 
-<<<<<<< HEAD
-	WARN_ON_ONCE(!tctx);
-
-=======
->>>>>>> f25a7d55
 	spin_lock_irqsave(&tctx->task_lock, flags);
 	wq_list_add_tail(&req->io_task_work.node, list);
 	running = tctx->task_running;
@@ -3644,10 +3631,6 @@
 	kiocb->ki_pos = READ_ONCE(sqe->off);
 	/* used for fixed read/write too - just read unconditionally */
 	req->buf_index = READ_ONCE(sqe->buf_index);
-<<<<<<< HEAD
-	req->imu = NULL;
-=======
->>>>>>> f25a7d55
 
 	if (req->opcode == IORING_OP_READ_FIXED ||
 	    req->opcode == IORING_OP_WRITE_FIXED) {
@@ -3809,27 +3792,6 @@
 	if (WARN_ON_ONCE(!req->imu))
 		return -EFAULT;
 	return __io_import_fixed(req, rw, iter, req->imu);
-<<<<<<< HEAD
-}
-
-static void io_ring_submit_unlock(struct io_ring_ctx *ctx, bool needs_lock)
-{
-	if (needs_lock)
-		mutex_unlock(&ctx->uring_lock);
-}
-
-static void io_ring_submit_lock(struct io_ring_ctx *ctx, bool needs_lock)
-{
-	/*
-	 * "Normal" inline submissions always hold the uring_lock, since we
-	 * grab it from the system call. Same is true for the SQPOLL offload.
-	 * The only exception is when we've detached the request and issue it
-	 * from an async worker thread, grab the lock for that case.
-	 */
-	if (needs_lock)
-		mutex_lock(&ctx->uring_lock);
-=======
->>>>>>> f25a7d55
 }
 
 static int io_buffer_add_list(struct io_ring_ctx *ctx,
@@ -3995,11 +3957,7 @@
 {
 	if (!(req->flags & REQ_F_BUFFER_SELECT))
 		return false;
-<<<<<<< HEAD
-	return !(req->flags & REQ_F_BUFFER_SELECTED);
-=======
 	return !(req->flags & (REQ_F_BUFFER_SELECTED|REQ_F_BUFFER_RING));
->>>>>>> f25a7d55
 }
 
 static struct iovec *__io_import_iovec(int rw, struct io_kiocb *req,
@@ -6130,13 +6088,7 @@
 {
 	struct io_sr_msg *sr = &req->sr_msg;
 
-<<<<<<< HEAD
-	if (unlikely(req->ctx->flags & IORING_SETUP_IOPOLL))
-		return -EINVAL;
-	if (unlikely(sqe->addr2 || sqe->file_index || sqe->ioprio))
-=======
 	if (unlikely(sqe->file_index || sqe->addr2))
->>>>>>> f25a7d55
 		return -EINVAL;
 
 	sr->umsg = u64_to_user_ptr(READ_ONCE(sqe->addr));
@@ -6372,13 +6324,7 @@
 {
 	struct io_sr_msg *sr = &req->sr_msg;
 
-<<<<<<< HEAD
-	if (unlikely(req->ctx->flags & IORING_SETUP_IOPOLL))
-		return -EINVAL;
-	if (unlikely(sqe->addr2 || sqe->file_index || sqe->ioprio))
-=======
 	if (unlikely(sqe->file_index || sqe->addr2))
->>>>>>> f25a7d55
 		return -EINVAL;
 
 	sr->umsg = u64_to_user_ptr(READ_ONCE(sqe->addr));
@@ -6929,11 +6875,7 @@
 
 		if (!req->cqe.res) {
 			struct poll_table_struct pt = { ._key = req->apoll_events };
-<<<<<<< HEAD
-			req->result = vfs_poll(req->file, &pt) & req->apoll_events;
-=======
 			req->cqe.res = vfs_poll(req->file, &pt) & req->apoll_events;
->>>>>>> f25a7d55
 		}
 
 		if ((unlikely(!req->cqe.res)))
@@ -7056,11 +6998,7 @@
 
 #define wqe_to_req(wait)	((void *)((unsigned long) (wait)->private & ~1))
 #define wqe_is_double(wait)	((unsigned long) (wait)->private & 1)
-<<<<<<< HEAD
-#define IO_ASYNC_POLL_COMMON	(EPOLLONESHOT | POLLPRI)
-=======
 #define IO_ASYNC_POLL_COMMON	(EPOLLONESHOT | EPOLLPRI)
->>>>>>> f25a7d55
 
 static int io_poll_wake(struct wait_queue_entry *wait, unsigned mode, int sync,
 			void *key)
@@ -7257,11 +7195,7 @@
 	struct io_ring_ctx *ctx = req->ctx;
 	struct async_poll *apoll;
 	struct io_poll_table ipt;
-<<<<<<< HEAD
-	__poll_t mask = IO_ASYNC_POLL_COMMON | POLLERR;
-=======
 	__poll_t mask = POLLPRI | POLLERR;
->>>>>>> f25a7d55
 	int ret;
 
 	if (!def->pollin && !def->pollout)
