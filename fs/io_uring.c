--- conflicted
+++ resolved
@@ -70,12 +70,9 @@
 #include <linux/sizes.h>
 #include <linux/hugetlb.h>
 #include <linux/highmem.h>
-<<<<<<< HEAD
-=======
 
 #define CREATE_TRACE_POINTS
 #include <trace/events/io_uring.h>
->>>>>>> 0d3821eb
 
 #include <uapi/linux/io_uring.h>
 
@@ -242,12 +239,9 @@
 	struct user_struct	*user;
 
 	const struct cred	*creds;
-<<<<<<< HEAD
-=======
 
 	/* 0 is for ctx quiesce/reinit/free, 1 is for sqo_thread started */
 	struct completion	*completions;
->>>>>>> 0d3821eb
 
 	/* if all else fails... */
 	struct io_kiocb		*fallback_req;
@@ -2239,14 +2233,6 @@
 		else if (force_nonblock)
 			flags |= MSG_DONTWAIT;
 
-<<<<<<< HEAD
-		msg = (struct user_msghdr __user *) (unsigned long)
-			READ_ONCE(sqe->addr);
-
-		ret = fn(sock, msg, flags);
-		if (force_nonblock && ret == -EAGAIN)
-			return ret;
-=======
 		ret = __sys_sendmsg_sock(sock, &kmsg->msg, flags);
 		if (force_nonblock && ret == -EAGAIN) {
 			if (req->io)
@@ -2257,7 +2243,6 @@
 			req->work.func = io_sendrecv_async;
 			return -EAGAIN;
 		}
->>>>>>> 0d3821eb
 		if (ret == -ERESTARTSYS)
 			ret = -EINTR;
 	}
@@ -3086,13 +3071,8 @@
 	return 0;
 }
 
-<<<<<<< HEAD
-static int io_req_defer(struct io_ring_ctx *ctx, struct io_kiocb *req,
-			struct sqe_submit *s)
-=======
 static int io_req_defer_prep(struct io_kiocb *req,
 			     const struct io_uring_sqe *sqe)
->>>>>>> 0d3821eb
 {
 	ssize_t ret = 0;
 
@@ -3175,15 +3155,7 @@
 		return 0;
 	}
 
-<<<<<<< HEAD
-	memcpy(&req->submit, s, sizeof(*s));
-	memcpy(sqe_copy, s->sqe, sizeof(*sqe_copy));
-	req->submit.sqe = sqe_copy;
-
-	INIT_WORK(&req->work, io_sq_wq_submit_work);
-=======
 	trace_io_uring_defer(ctx, req, req->user_data);
->>>>>>> 0d3821eb
 	list_add_tail(&req->list, &ctx->defer_list);
 	spin_unlock_irq(&ctx->completion_lock);
 	return -EIOCBQUEUED;
@@ -3509,15 +3481,6 @@
 {
 	struct io_ring_ctx *ctx = req->ctx;
 
-<<<<<<< HEAD
-	ret = io_req_defer(ctx, req, s);
-	if (ret) {
-		if (ret != -EIOCBQUEUED) {
-			io_free_req(req);
-			io_cqring_add_event(ctx, s->sqe->user_data, ret);
-		}
-		return 0;
-=======
 	/*
 	 * If the list is now empty, then our linked request finished before
 	 * we got a chance to setup the timer
@@ -3529,7 +3492,6 @@
 		data->timer.function = io_link_timeout_fn;
 		hrtimer_start(&data->timer, timespec64_to_ktime(data->ts),
 				data->mode);
->>>>>>> 0d3821eb
 	}
 	spin_unlock_irq(&ctx->completion_lock);
 
@@ -3568,23 +3530,12 @@
 	 * We async punt it if the file wasn't marked NOWAIT, or if the file
 	 * doesn't support non-blocking read/write attempts
 	 */
-<<<<<<< HEAD
-	req->flags |= REQ_F_IO_DRAIN;
-	ret = io_req_defer(ctx, req, s);
-	if (ret) {
-		if (ret != -EIOCBQUEUED) {
-			io_free_req(req);
-			__io_free_req(shadow);
-			io_cqring_add_event(ctx, s->sqe->user_data, ret);
-			return 0;
-=======
 	if (ret == -EAGAIN && (!(req->flags & REQ_F_NOWAIT) ||
 	    (req->flags & REQ_F_MUST_PUNT))) {
 		if (req->work.flags & IO_WQ_WORK_NEEDS_FILES) {
 			ret = io_grab_files(req);
 			if (ret)
 				goto err;
->>>>>>> 0d3821eb
 		}
 
 		/*
@@ -5204,17 +5155,7 @@
 			wake_up(&ctx->sqo_wait);
 		submitted = to_submit;
 	} else if (to_submit) {
-<<<<<<< HEAD
-		if (current->mm != ctx->sqo_mm ||
-		    current_cred() != ctx->creds) {
-			ret = -EPERM;
-			goto out;
-		}
-
-		to_submit = min(to_submit, ctx->sq_entries);
-=======
 		struct mm_struct *cur_mm;
->>>>>>> 0d3821eb
 
 		to_submit = min(to_submit, ctx->sq_entries);
 		mutex_lock(&ctx->uring_lock);
@@ -5399,16 +5340,7 @@
 	ctx->compat = in_compat_syscall();
 	ctx->account_mem = account_mem;
 	ctx->user = user;
-<<<<<<< HEAD
-
 	ctx->creds = get_current_cred();
-	if (!ctx->creds) {
-		ret = -ENOMEM;
-		goto err;
-	}
-=======
-	ctx->creds = get_current_cred();
->>>>>>> 0d3821eb
 
 	ret = io_allocate_scq_urings(ctx, p);
 	if (ret)
