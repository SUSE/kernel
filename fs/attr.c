--- conflicted
+++ resolved
@@ -98,14 +98,9 @@
 static bool chown_ok(struct mnt_idmap *idmap,
 		     const struct inode *inode, vfsuid_t ia_vfsuid)
 {
-<<<<<<< HEAD
-	kuid_t kuid = i_uid_into_mnt(mnt_userns, inode);
-	if (uid_eq(current_fsuid(), kuid) && uid_eq(uid, inode->i_uid))
-=======
 	vfsuid_t vfsuid = i_uid_into_vfsuid(idmap, inode);
 	if (vfsuid_eq_kuid(vfsuid, current_fsuid()) &&
 	    vfsuid_eq(ia_vfsuid, vfsuid))
->>>>>>> eb3cdb58
 		return true;
 	if (capable_wrt_inode_uidgid(idmap, inode, CAP_CHOWN))
 		return true;
@@ -130,19 +125,6 @@
 static bool chgrp_ok(struct mnt_idmap *idmap,
 		     const struct inode *inode, vfsgid_t ia_vfsgid)
 {
-<<<<<<< HEAD
-	kgid_t kgid = i_gid_into_mnt(mnt_userns, inode);
-	if (uid_eq(current_fsuid(), i_uid_into_mnt(mnt_userns, inode))) {
-		kgid_t mapped_gid;
-
-		if (gid_eq(gid, inode->i_gid))
-			return true;
-		mapped_gid = mapped_kgid_fs(mnt_userns, i_user_ns(inode), gid);
-		if (in_group_p(mapped_gid))
-			return true;
-	}
-	if (capable_wrt_inode_uidgid(mnt_userns, inode, CAP_CHOWN))
-=======
 	vfsgid_t vfsgid = i_gid_into_vfsgid(idmap, inode);
 	vfsuid_t vfsuid = i_uid_into_vfsuid(idmap, inode);
 	if (vfsuid_eq_kuid(vfsuid, current_fsuid())) {
@@ -152,7 +134,6 @@
 			return true;
 	}
 	if (capable_wrt_inode_uidgid(idmap, inode, CAP_CHOWN))
->>>>>>> eb3cdb58
 		return true;
 	if (!vfsgid_valid(vfsgid) &&
 	    ns_capable(inode->i_sb->s_user_ns, CAP_CHOWN))
@@ -213,22 +194,6 @@
 
 	/* Make sure a caller can chmod. */
 	if (ia_valid & ATTR_MODE) {
-<<<<<<< HEAD
-		kgid_t mapped_gid;
-
-		if (!inode_owner_or_capable(mnt_userns, inode))
-			return -EPERM;
-
-		if (ia_valid & ATTR_GID)
-			mapped_gid = mapped_kgid_fs(mnt_userns,
-						i_user_ns(inode), attr->ia_gid);
-		else
-			mapped_gid = i_gid_into_mnt(mnt_userns, inode);
-
-		/* Also check the setgid bit! */
-		if (!in_group_p(mapped_gid) &&
-		    !capable_wrt_inode_uidgid(mnt_userns, inode, CAP_FSETID))
-=======
 		vfsgid_t vfsgid;
 
 		if (!inode_owner_or_capable(idmap, inode))
@@ -241,7 +206,6 @@
 
 		/* Also check the setgid bit! */
 		if (!in_group_or_capable(idmap, inode, vfsgid))
->>>>>>> eb3cdb58
 			attr->ia_mode &= ~S_ISGID;
 	}
 
