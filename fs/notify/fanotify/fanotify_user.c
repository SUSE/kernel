--- conflicted
+++ resolved
@@ -741,20 +741,9 @@
 	if (fanotify_is_perm_event(event->mask))
 		FANOTIFY_PERM(event)->fd = fd;
 
-<<<<<<< HEAD
-	/* Event info records order is: dir fid + name, child fid */
-	if (fanotify_event_dir_fh_len(event)) {
-		info_type = info->name_len ? FAN_EVENT_INFO_TYPE_DFID_NAME :
-					     FAN_EVENT_INFO_TYPE_DFID;
-		ret = copy_info_to_user(fanotify_event_fsid(event),
-					fanotify_info_dir_fh(info),
-					info_type, fanotify_info_name(info),
-					info->name_len, buf, count);
-=======
 	if (info_mode) {
 		ret = copy_info_records_to_user(event, info, info_mode, pidfd,
 						buf, count);
->>>>>>> eb3cdb58
 		if (ret < 0)
 			goto out_close_fd;
 	}
@@ -764,9 +753,6 @@
 
 	if (pidfd_file)
 		fd_install(pidfd, pidfd_file);
-
-	if (f)
-		fd_install(fd, f);
 
 	return metadata.event_len;
 
