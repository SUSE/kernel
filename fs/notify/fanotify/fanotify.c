--- conflicted
+++ resolved
@@ -332,8 +332,6 @@
 	}
 
 	return test_mask & user_mask;
-<<<<<<< HEAD
-=======
 }
 
 /*
@@ -352,7 +350,6 @@
 	exportfs_encode_inode_fh(inode, NULL, &dwords, NULL);
 
 	return dwords << 2;
->>>>>>> 7d2a07b7
 }
 
 /*
@@ -644,18 +641,7 @@
 
 	if (!event)
 		goto out;
-<<<<<<< HEAD
-init: __maybe_unused
-	/*
-	 * Use the victim inode instead of the watching inode as the id for
-	 * event queue, so event reported on parent is merged with event
-	 * reported on child when both directory and child watches exist.
-	 */
-	fsnotify_init_event(&event->fse, id);
-	event->mask = mask;
-=======
-
->>>>>>> 7d2a07b7
+
 	if (FAN_GROUP_FLAG(group, FAN_REPORT_TID))
 		pid = get_pid(task_pid(current));
 	else
