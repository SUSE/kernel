--- conflicted
+++ resolved
@@ -213,15 +213,6 @@
 	}
 }
 
-<<<<<<< HEAD
-static void fsnotify_get_inode_ref(struct inode *inode)
-{
-	ihold(inode);
-	atomic_long_inc(&inode->i_sb->s_fsnotify_connectors);
-}
-
-=======
->>>>>>> eb3cdb58
 static void fsnotify_put_inode_ref(struct inode *inode)
 {
 	struct super_block *sb = inode->i_sb;
@@ -260,13 +251,10 @@
 	if (conn->type == FSNOTIFY_OBJ_TYPE_INODE) {
 		inode = fsnotify_conn_inode(conn);
 		inode->i_fsnotify_mask = 0;
-<<<<<<< HEAD
-=======
 
 		/* Unpin inode when detaching from connector */
 		if (!(conn->flags & FSNOTIFY_CONN_FLAG_HAS_IREF))
 			inode = NULL;
->>>>>>> eb3cdb58
 	} else if (conn->type == FSNOTIFY_OBJ_TYPE_VFSMOUNT) {
 		fsnotify_conn_mount(conn)->mnt_fsnotify_mask = 0;
 	} else if (conn->type == FSNOTIFY_OBJ_TYPE_SB) {
@@ -505,11 +493,7 @@
 void fsnotify_destroy_mark(struct fsnotify_mark *mark,
 			   struct fsnotify_group *group)
 {
-<<<<<<< HEAD
-	mutex_lock(&group->mark_mutex);
-=======
 	fsnotify_group_lock(group);
->>>>>>> eb3cdb58
 	fsnotify_detach_mark(mark);
 	fsnotify_group_unlock(group);
 	fsnotify_free_mark(mark);
@@ -574,13 +558,6 @@
 		conn->fsid.val[0] = conn->fsid.val[1] = 0;
 		conn->flags = 0;
 	}
-<<<<<<< HEAD
-	if (conn->type == FSNOTIFY_OBJ_TYPE_INODE) {
-		inode = fsnotify_conn_inode(conn);
-		fsnotify_get_inode_ref(inode);
-	}
-=======
->>>>>>> eb3cdb58
 	fsnotify_get_sb_connectors(conn);
 
 	/*
@@ -589,11 +566,6 @@
 	 */
 	if (cmpxchg(connp, NULL, conn)) {
 		/* Someone else created list structure for us */
-<<<<<<< HEAD
-		if (inode)
-			fsnotify_put_inode_ref(inode);
-=======
->>>>>>> eb3cdb58
 		fsnotify_put_sb_connectors(conn);
 		kmem_cache_free(fsnotify_mark_connector_cachep, conn);
 	}
@@ -832,11 +804,7 @@
 	 * move marks to free to to_free list in one go and then free marks in
 	 * to_free list one by one.
 	 */
-<<<<<<< HEAD
-	mutex_lock(&group->mark_mutex);
-=======
 	fsnotify_group_lock(group);
->>>>>>> eb3cdb58
 	list_for_each_entry_safe(mark, lmark, &group->marks_list, g_list) {
 		if (mark->connector->type == obj_type)
 			list_move(&mark->g_list, &to_free);
@@ -845,11 +813,7 @@
 
 clear:
 	while (1) {
-<<<<<<< HEAD
-		mutex_lock(&group->mark_mutex);
-=======
 		fsnotify_group_lock(group);
->>>>>>> eb3cdb58
 		if (list_empty(head)) {
 			fsnotify_group_unlock(group);
 			break;
