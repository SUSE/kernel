// SPDX-License-Identifier: GPL-2.0
#include <linux/file.h>
#include <linux/fs.h>
#include <linux/fsnotify_backend.h>
#include <linux/idr.h>
#include <linux/init.h>
#include <linux/inotify.h>
#include <linux/fanotify.h>
#include <linux/kernel.h>
#include <linux/namei.h>
#include <linux/sched.h>
#include <linux/types.h>
#include <linux/seq_file.h>
#include <linux/exportfs.h>

#include "inotify/inotify.h"
#include "fanotify/fanotify.h"
#include "fdinfo.h"
#include "fsnotify.h"

#if defined(CONFIG_PROC_FS)

#if defined(CONFIG_INOTIFY_USER) || defined(CONFIG_FANOTIFY)

static void show_fdinfo(struct seq_file *m, struct file *f,
			void (*show)(struct seq_file *m,
				     struct fsnotify_mark *mark))
{
	struct fsnotify_group *group = f->private_data;
	struct fsnotify_mark *mark;

	fsnotify_group_lock(group);
	list_for_each_entry(mark, &group->marks_list, g_list) {
		show(m, mark);
		if (seq_has_overflowed(m))
			break;
	}
	fsnotify_group_unlock(group);
}

#if defined(CONFIG_EXPORTFS)
static void show_mark_fhandle(struct seq_file *m, struct inode *inode)
{
	struct {
		struct file_handle handle;
		u8 pad[MAX_HANDLE_SZ];
	} f;
	int size, ret, i;

	f.handle.handle_bytes = sizeof(f.pad);
	size = f.handle.handle_bytes >> 2;

	ret = exportfs_encode_inode_fh(inode, (struct fid *)f.handle.f_handle, &size, NULL);
	if ((ret == FILEID_INVALID) || (ret < 0)) {
		WARN_ONCE(1, "Can't encode file handler for inotify: %d\n", ret);
		return;
	}

	f.handle.handle_type = ret;
	f.handle.handle_bytes = size * sizeof(u32);

	seq_printf(m, "fhandle-bytes:%x fhandle-type:%x f_handle:",
		   f.handle.handle_bytes, f.handle.handle_type);

	for (i = 0; i < f.handle.handle_bytes; i++)
		seq_printf(m, "%02x", (int)f.handle.f_handle[i]);
}
#else
static void show_mark_fhandle(struct seq_file *m, struct inode *inode)
{
}
#endif

#ifdef CONFIG_INOTIFY_USER

static void inotify_fdinfo(struct seq_file *m, struct fsnotify_mark *mark)
{
	struct inotify_inode_mark *inode_mark;
	struct inode *inode;

	if (mark->connector->type != FSNOTIFY_OBJ_TYPE_INODE)
		return;

	inode_mark = container_of(mark, struct inotify_inode_mark, fsn_mark);
	inode = igrab(fsnotify_conn_inode(mark->connector));
	if (inode) {
		seq_printf(m, "inotify wd:%x ino:%lx sdev:%x mask:%x ignored_mask:0 ",
			   inode_mark->wd, inode->i_ino, inode_get_dev(inode),
			   inotify_mark_user_mask(mark));
		show_mark_fhandle(m, inode);
		seq_putc(m, '\n');
		iput(inode);
	}
}

void inotify_show_fdinfo(struct seq_file *m, struct file *f)
{
	show_fdinfo(m, f, inotify_fdinfo);
}

#endif /* CONFIG_INOTIFY_USER */

#ifdef CONFIG_FANOTIFY

static void fanotify_fdinfo(struct seq_file *m, struct fsnotify_mark *mark)
{
	unsigned int mflags = fanotify_mark_user_flags(mark);
	struct inode *inode;

	if (mark->connector->type == FSNOTIFY_OBJ_TYPE_INODE) {
		inode = igrab(fsnotify_conn_inode(mark->connector));
		if (!inode)
			return;
		seq_printf(m, "fanotify ino:%lx sdev:%x mflags:%x mask:%x ignored_mask:%x ",
<<<<<<< HEAD
			   inode->i_ino, inode_get_dev(inode),
			   mflags, mark->mask, mark->ignored_mask);
=======
			   inode->i_ino, inode->i_sb->s_dev,
			   mflags, mark->mask, mark->ignore_mask);
>>>>>>> 568035b0
		show_mark_fhandle(m, inode);
		seq_putc(m, '\n');
		iput(inode);
	} else if (mark->connector->type == FSNOTIFY_OBJ_TYPE_VFSMOUNT) {
		struct mount *mnt = fsnotify_conn_mount(mark->connector);

		seq_printf(m, "fanotify mnt_id:%x mflags:%x mask:%x ignored_mask:%x\n",
			   mnt->mnt_id, mflags, mark->mask, mark->ignore_mask);
	} else if (mark->connector->type == FSNOTIFY_OBJ_TYPE_SB) {
		struct super_block *sb = fsnotify_conn_sb(mark->connector);

		seq_printf(m, "fanotify sdev:%x mflags:%x mask:%x ignored_mask:%x\n",
			   sb->s_dev, mflags, mark->mask, mark->ignore_mask);
	}
}

void fanotify_show_fdinfo(struct seq_file *m, struct file *f)
{
	struct fsnotify_group *group = f->private_data;

	seq_printf(m, "fanotify flags:%x event-flags:%x\n",
		   group->fanotify_data.flags & FANOTIFY_INIT_FLAGS,
		   group->fanotify_data.f_flags);

	show_fdinfo(m, f, fanotify_fdinfo);
}

#endif /* CONFIG_FANOTIFY */

#endif /* CONFIG_INOTIFY_USER || CONFIG_FANOTIFY */

#endif /* CONFIG_PROC_FS */<|MERGE_RESOLUTION|>--- conflicted
+++ resolved
@@ -112,13 +112,8 @@
 		if (!inode)
 			return;
 		seq_printf(m, "fanotify ino:%lx sdev:%x mflags:%x mask:%x ignored_mask:%x ",
-<<<<<<< HEAD
 			   inode->i_ino, inode_get_dev(inode),
-			   mflags, mark->mask, mark->ignored_mask);
-=======
-			   inode->i_ino, inode->i_sb->s_dev,
 			   mflags, mark->mask, mark->ignore_mask);
->>>>>>> 568035b0
 		show_mark_fhandle(m, inode);
 		seq_putc(m, '\n');
 		iput(inode);
