#
# File system configuration
#

menu "File systems"

if BLOCK

config EXT2_FS
	tristate "Second extended fs support"
	help
	  Ext2 is a standard Linux file system for hard disks.

	  To compile this file system support as a module, choose M here: the
	  module will be called ext2.

	  If unsure, say Y.

config EXT2_FS_XATTR
	bool "Ext2 extended attributes"
	depends on EXT2_FS
	help
	  Extended attributes are name:value pairs associated with inodes by
	  the kernel or by users (see the attr(5) manual page, or visit
	  <http://acl.bestbits.at/> for details).

	  If unsure, say N.

config EXT2_FS_POSIX_ACL
	bool "Ext2 POSIX Access Control Lists"
	depends on EXT2_FS_XATTR
	select FS_POSIX_ACL
	help
	  Posix Access Control Lists (ACLs) support permissions for users and
	  groups beyond the owner/group/world scheme.

	  To learn more about Access Control Lists, visit the Posix ACLs for
	  Linux website <http://acl.bestbits.at/>.

	  If you don't know what Access Control Lists are, say N

config EXT2_FS_SECURITY
	bool "Ext2 Security Labels"
	depends on EXT2_FS_XATTR
	help
	  Security labels support alternative access control models
	  implemented by security modules like SELinux.  This option
	  enables an extended attribute handler for file security
	  labels in the ext2 filesystem.

	  If you are not using a security module that requires using
	  extended attributes for file security labels, say N.

config EXT2_FS_XIP
	bool "Ext2 execute in place support"
	depends on EXT2_FS && MMU
	help
	  Execute in place can be used on memory-backed block devices. If you
	  enable this option, you can select to mount block devices which are
	  capable of this feature without using the page cache.

	  If you do not use a block device that is capable of using this,
	  or if unsure, say N.

config FS_XIP
# execute in place
	bool
	depends on EXT2_FS_XIP
	default y

config EXT3_FS
	tristate "Ext3 journalling file system support"
	select JBD
	help
	  This is the journalling version of the Second extended file system
	  (often called ext3), the de facto standard Linux file system
	  (method to organize files on a storage device) for hard disks.

	  The journalling code included in this driver means you do not have
	  to run e2fsck (file system checker) on your file systems after a
	  crash.  The journal keeps track of any changes that were being made
	  at the time the system crashed, and can ensure that your file system
	  is consistent without the need for a lengthy check.

	  Other than adding the journal to the file system, the on-disk format
	  of ext3 is identical to ext2.  It is possible to freely switch
	  between using the ext3 driver and the ext2 driver, as long as the
	  file system has been cleanly unmounted, or e2fsck is run on the file
	  system.

	  To add a journal on an existing ext2 file system or change the
	  behavior of ext3 file systems, you can use the tune2fs utility ("man
	  tune2fs").  To modify attributes of files and directories on ext3
	  file systems, use chattr ("man chattr").  You need to be using
	  e2fsprogs version 1.20 or later in order to create ext3 journals
	  (available at <http://sourceforge.net/projects/e2fsprogs/>).

	  To compile this file system support as a module, choose M here: the
	  module will be called ext3.

config EXT3_FS_XATTR
	bool "Ext3 extended attributes"
	depends on EXT3_FS
	default y
	help
	  Extended attributes are name:value pairs associated with inodes by
	  the kernel or by users (see the attr(5) manual page, or visit
	  <http://acl.bestbits.at/> for details).

	  If unsure, say N.

	  You need this for POSIX ACL support on ext3.

config EXT3_FS_POSIX_ACL
	bool "Ext3 POSIX Access Control Lists"
	depends on EXT3_FS_XATTR
	select FS_POSIX_ACL
	help
	  Posix Access Control Lists (ACLs) support permissions for users and
	  groups beyond the owner/group/world scheme.

	  To learn more about Access Control Lists, visit the Posix ACLs for
	  Linux website <http://acl.bestbits.at/>.

	  If you don't know what Access Control Lists are, say N

config EXT3_FS_NFS4ACL
	bool "Native NFSv4 ACLs (EXPERIMENTAL)"
	depends on EXT3_FS_XATTR && EXPERIMENTAL
	select FS_NFS4ACL
	help
	  Allow to use NFSv4 ACLs instead of POSIX ACLs.

config EXT3_FS_SECURITY
	bool "Ext3 Security Labels"
	depends on EXT3_FS_XATTR
	help
	  Security labels support alternative access control models
	  implemented by security modules like SELinux.  This option
	  enables an extended attribute handler for file security
	  labels in the ext3 filesystem.

	  If you are not using a security module that requires using
	  extended attributes for file security labels, say N.

config EXT4DEV_FS
	tristate "Ext4dev/ext4 extended fs support development (EXPERIMENTAL)"
	depends on EXPERIMENTAL
	select JBD2
	select CRC16
	help
	  Ext4dev is a predecessor filesystem of the next generation
	  extended fs ext4, based on ext3 filesystem code. It will be
	  renamed ext4 fs later, once ext4dev is mature and stabilized.

	  Unlike the change from ext2 filesystem to ext3 filesystem,
	  the on-disk format of ext4dev is not the same as ext3 any more:
	  it is based on extent maps and it supports 48-bit physical block
	  numbers. These combined on-disk format changes will allow
	  ext4dev/ext4 to handle more than 16 TB filesystem volumes --
	  a hard limit that ext3 cannot overcome without changing the
	  on-disk format.

	  Other than extent maps and 48-bit block numbers, ext4dev also is
	  likely to have other new features such as persistent preallocation,
	  high resolution time stamps, and larger file support etc.  These
	  features will be added to ext4dev gradually.

	  To compile this file system support as a module, choose M here. The
	  module will be called ext4dev.

	  If unsure, say N.

config EXT4DEV_FS_XATTR
	bool "Ext4dev extended attributes"
	depends on EXT4DEV_FS
	default y
	help
	  Extended attributes are name:value pairs associated with inodes by
	  the kernel or by users (see the attr(5) manual page, or visit
	  <http://acl.bestbits.at/> for details).

	  If unsure, say N.

	  You need this for POSIX ACL support on ext4dev/ext4.

config EXT4DEV_FS_POSIX_ACL
	bool "Ext4dev POSIX Access Control Lists"
	depends on EXT4DEV_FS_XATTR
	select FS_POSIX_ACL
	help
	  POSIX Access Control Lists (ACLs) support permissions for users and
	  groups beyond the owner/group/world scheme.

	  To learn more about Access Control Lists, visit the POSIX ACLs for
	  Linux website <http://acl.bestbits.at/>.

	  If you don't know what Access Control Lists are, say N

config EXT4DEV_FS_SECURITY
	bool "Ext4dev Security Labels"
	depends on EXT4DEV_FS_XATTR
	help
	  Security labels support alternative access control models
	  implemented by security modules like SELinux.  This option
	  enables an extended attribute handler for file security
	  labels in the ext4dev/ext4 filesystem.

	  If you are not using a security module that requires using
	  extended attributes for file security labels, say N.

config JBD
	tristate
	help
	  This is a generic journalling layer for block devices.  It is
	  currently used by the ext3 and OCFS2 file systems, but it could
	  also be used to add journal support to other file systems or block
	  devices such as RAID or LVM.

	  If you are using the ext3 or OCFS2 file systems, you need to
	  say Y here. If you are not using ext3 OCFS2 then you will probably
	  want to say N.

	  To compile this device as a module, choose M here: the module will be
	  called jbd.  If you are compiling ext3 or OCFS2 into the kernel,
	  you cannot compile this code as a module.

config JBD_DEBUG
	bool "JBD (ext3) debugging support"
	depends on JBD && DEBUG_FS
	help
	  If you are using the ext3 journaled file system (or potentially any
	  other file system/device using JBD), this option allows you to
	  enable debugging output while the system is running, in order to
	  help track down any problems you are having.  By default the
	  debugging output will be turned off.

	  If you select Y here, then you will be able to turn on debugging
	  with "echo N > /sys/kernel/debug/jbd/jbd-debug", where N is a
	  number between 1 and 5, the higher the number, the more debugging
	  output is generated.  To turn debugging off again, do
	  "echo 0 > /sys/kernel/debug/jbd/jbd-debug".

config JBD2
	tristate
	select CRC32
	help
	  This is a generic journaling layer for block devices that support
	  both 32-bit and 64-bit block numbers.  It is currently used by
	  the ext4dev/ext4 filesystem, but it could also be used to add
	  journal support to other file systems or block devices such
	  as RAID or LVM.

	  If you are using ext4dev/ext4, you need to say Y here. If you are not
	  using ext4dev/ext4 then you will probably want to say N.

	  To compile this device as a module, choose M here. The module will be
	  called jbd2.  If you are compiling ext4dev/ext4 into the kernel,
	  you cannot compile this code as a module.

config JBD2_DEBUG
	bool "JBD2 (ext4dev/ext4) debugging support"
	depends on JBD2 && DEBUG_FS
	help
	  If you are using the ext4dev/ext4 journaled file system (or
	  potentially any other filesystem/device using JBD2), this option
	  allows you to enable debugging output while the system is running,
	  in order to help track down any problems you are having.
	  By default, the debugging output will be turned off.

	  If you select Y here, then you will be able to turn on debugging
	  with "echo N > /sys/kernel/debug/jbd2/jbd2-debug", where N is a
	  number between 1 and 5. The higher the number, the more debugging
	  output is generated.  To turn debugging off again, do
	  "echo 0 > /sys/kernel/debug/jbd2/jbd2-debug".

config FS_MBCACHE
# Meta block cache for Extended Attributes (ext2/ext3/ext4)
	tristate
	depends on EXT2_FS_XATTR || EXT3_FS_XATTR || EXT4DEV_FS_XATTR
	default y if EXT2_FS=y || EXT3_FS=y || EXT4DEV_FS=y
	default m if EXT2_FS=m || EXT3_FS=m || EXT4DEV_FS=m

config REISERFS_FS
	tristate "Reiserfs support"
	help
	  Stores not just filenames but the files themselves in a balanced
	  tree.  Uses journalling.

	  Balanced trees are more efficient than traditional file system
	  architectural foundations.

	  In general, ReiserFS is as fast as ext2, but is very efficient with
	  large directories and small files.  Additional patches are needed
	  for NFS and quotas, please see <http://www.namesys.com/> for links.

	  It is more easily extended to have features currently found in
	  database and keyword search systems than block allocation based file
	  systems are.  The next version will be so extended, and will support
	  plugins consistent with our motto ``It takes more than a license to
	  make source code open.''

	  Read <http://www.namesys.com/> to learn more about reiserfs.

	  Sponsored by Threshold Networks, Emusic.com, and Bigstorage.com.

	  If you like it, you can pay us to add new features to it that you
	  need, buy a support contract, or pay us to port it to another OS.

config REISERFS_CHECK
	bool "Enable reiserfs debug mode"
	depends on REISERFS_FS
	help
	  If you set this to Y, then ReiserFS will perform every check it can
	  possibly imagine of its internal consistency throughout its
	  operation.  It will also go substantially slower.  More than once we
	  have forgotten that this was on, and then gone despondent over the
	  latest benchmarks.:-) Use of this option allows our team to go all
	  out in checking for consistency when debugging without fear of its
	  effect on end users.  If you are on the verge of sending in a bug
	  report, say Y and you might get a useful error message.  Almost
	  everyone should say N.

config REISERFS_PROC_INFO
	bool "Stats in /proc/fs/reiserfs"
	depends on REISERFS_FS && PROC_FS
	help
	  Create under /proc/fs/reiserfs a hierarchy of files, displaying
	  various ReiserFS statistics and internal data at the expense of
	  making your kernel or module slightly larger (+8 KB). This also
	  increases the amount of kernel memory required for each mount.
	  Almost everyone but ReiserFS developers and people fine-tuning
	  reiserfs or tracing problems should say N.

config REISERFS_FS_XATTR
	bool "ReiserFS extended attributes"
	depends on REISERFS_FS
	help
	  Extended attributes are name:value pairs associated with inodes by
	  the kernel or by users (see the attr(5) manual page, or visit
	  <http://acl.bestbits.at/> for details).

	  If unsure, say N.

config REISERFS_FS_POSIX_ACL
	bool "ReiserFS POSIX Access Control Lists"
	depends on REISERFS_FS_XATTR
	select FS_POSIX_ACL
	help
	  Posix Access Control Lists (ACLs) support permissions for users and
	  groups beyond the owner/group/world scheme.

	  To learn more about Access Control Lists, visit the Posix ACLs for
	  Linux website <http://acl.bestbits.at/>.

	  If you don't know what Access Control Lists are, say N

config REISERFS_FS_SECURITY
	bool "ReiserFS Security Labels"
	depends on REISERFS_FS_XATTR
	help
	  Security labels support alternative access control models
	  implemented by security modules like SELinux.  This option
	  enables an extended attribute handler for file security
	  labels in the ReiserFS filesystem.

	  If you are not using a security module that requires using
	  extended attributes for file security labels, say N.

config JFS_FS
	tristate "JFS filesystem support"
	select NLS
	help
	  This is a port of IBM's Journaled Filesystem .  More information is
	  available in the file <file:Documentation/filesystems/jfs.txt>.

	  If you do not intend to use the JFS filesystem, say N.

config JFS_POSIX_ACL
	bool "JFS POSIX Access Control Lists"
	depends on JFS_FS
	select FS_POSIX_ACL
	help
	  Posix Access Control Lists (ACLs) support permissions for users and
	  groups beyond the owner/group/world scheme.

	  To learn more about Access Control Lists, visit the Posix ACLs for
	  Linux website <http://acl.bestbits.at/>.

	  If you don't know what Access Control Lists are, say N

config JFS_SECURITY
	bool "JFS Security Labels"
	depends on JFS_FS
	help
	  Security labels support alternative access control models
	  implemented by security modules like SELinux.  This option
	  enables an extended attribute handler for file security
	  labels in the jfs filesystem.

	  If you are not using a security module that requires using
	  extended attributes for file security labels, say N.

config JFS_DEBUG
	bool "JFS debugging"
	depends on JFS_FS
	help
	  If you are experiencing any problems with the JFS filesystem, say
	  Y here.  This will result in additional debugging messages to be
	  written to the system log.  Under normal circumstances, this
	  results in very little overhead.

config JFS_STATISTICS
	bool "JFS statistics"
	depends on JFS_FS
	help
	  Enabling this option will cause statistics from the JFS file system
	  to be made available to the user in the /proc/fs/jfs/ directory.

config FS_POSIX_ACL
# Posix ACL utility routines (for now, only ext2/ext3/jfs/reiserfs/nfs4)
#
# NOTE: you can implement Posix ACLs without these helpers (XFS does).
# 	Never use this symbol for ifdefs.
#
	bool
	default n

config FS_NFS4ACL
	bool
	default n

source "fs/xfs/Kconfig"
source "fs/gfs2/Kconfig"

config OCFS2_FS
	tristate "OCFS2 file system support"
	depends on NET && SYSFS
	select CONFIGFS_FS
	select JBD
	select CRC32
	help
	  OCFS2 is a general purpose extent based shared disk cluster file
	  system with many similarities to ext3. It supports 64 bit inode
	  numbers, and has automatically extending metadata groups which may
	  also make it attractive for non-clustered use.

	  You'll want to install the ocfs2-tools package in order to at least
	  get "mount.ocfs2".

	  Project web page:    http://oss.oracle.com/projects/ocfs2
	  Tools web page:      http://oss.oracle.com/projects/ocfs2-tools
	  OCFS2 mailing lists: http://oss.oracle.com/projects/ocfs2/mailman/

	  For more information on OCFS2, see the file
	  <file:Documentation/filesystems/ocfs2.txt>.

config OCFS2_FS_O2CB
	tristate "O2CB Kernelspace Clustering"
	depends on OCFS2_FS
	default y
	help
	  OCFS2 includes a simple kernelspace clustering package, the OCFS2
	  Cluster Base.  It only requires a very small userspace component
	  to configure it. This comes with the standard ocfs2-tools package.
	  O2CB is limited to maintaining a cluster for OCFS2 file systems.
	  It cannot manage any other cluster applications.

	  It is always safe to say Y here, as the clustering method is
	  run-time selectable.

config OCFS2_FS_USERSPACE_CLUSTER
	tristate "OCFS2 Userspace Clustering"
	depends on OCFS2_FS && DLM
	default y
	help
	  This option will allow OCFS2 to use userspace clustering services
	  in conjunction with the DLM in fs/dlm.  If you are using a
	  userspace cluster manager, say Y here.

	  It is safe to say Y, as the clustering method is run-time
	  selectable.

config OCFS2_DEBUG_MASKLOG
	bool "OCFS2 logging support"
	depends on OCFS2_FS
	default y
	help
	  The ocfs2 filesystem has an extensive logging system.  The system
	  allows selection of events to log via files in /sys/o2cb/logmask/.
	  This option will enlarge your kernel, but it allows debugging of
	  ocfs2 filesystem issues.

config OCFS2_DEBUG_FS
	bool "OCFS2 expensive checks"
	depends on OCFS2_FS
	default n
	help
	  This option will enable expensive consistency checks. Enable
	  this option for debugging only as it is likely to decrease
	  performance of the filesystem.

endif # BLOCK

config DNOTIFY
	bool "Dnotify support"
	default y
	help
	  Dnotify is a directory-based per-fd file change notification system
	  that uses signals to communicate events to user-space.  There exist
	  superior alternatives, but some applications may still rely on
	  dnotify.

	  If unsure, say Y.

config INOTIFY
	bool "Inotify file change notification support"
	default y
	---help---
	  Say Y here to enable inotify support.  Inotify is a file change
	  notification system and a replacement for dnotify.  Inotify fixes
	  numerous shortcomings in dnotify and introduces several new features
	  including multiple file events, one-shot support, and unmount
	  notification.

	  For more information, see <file:Documentation/filesystems/inotify.txt>

	  If unsure, say Y.

config INOTIFY_USER
	bool "Inotify support for userspace"
	depends on INOTIFY
	default y
	---help---
	  Say Y here to enable inotify support for userspace, including the
	  associated system calls.  Inotify allows monitoring of both files and
	  directories via a single open fd.  Events are read from the file
	  descriptor, which is also select()- and poll()-able.

	  For more information, see <file:Documentation/filesystems/inotify.txt>

	  If unsure, say Y.

config QUOTA
	bool "Quota support"
	help
	  If you say Y here, you will be able to set per user limits for disk
	  usage (also called disk quotas). Currently, it works for the
	  ext2, ext3, and reiserfs file system. ext3 also supports journalled
	  quotas for which you don't need to run quotacheck(8) after an unclean
	  shutdown.
	  For further details, read the Quota mini-HOWTO, available from
	  <http://www.tldp.org/docs.html#howto>, or the documentation provided
	  with the quota tools. Probably the quota support is only useful for
	  multi user systems. If unsure, say N.

config QUOTA_NETLINK_INTERFACE
	bool "Report quota messages through netlink interface"
	depends on QUOTA && NET
	help
	  If you say Y here, quota warnings (about exceeding softlimit, reaching
	  hardlimit, etc.) will be reported through netlink interface. If unsure,
	  say Y.

config PRINT_QUOTA_WARNING
	bool "Print quota warnings to console (OBSOLETE)"
	depends on QUOTA
	default y
	help
	  If you say Y here, quota warnings (about exceeding softlimit, reaching
	  hardlimit, etc.) will be printed to the process' controlling terminal.
	  Note that this behavior is currently deprecated and may go away in
	  future. Please use notification via netlink socket instead.

config QFMT_V1
	tristate "Old quota format support"
	depends on QUOTA
	help
	  This quota format was (is) used by kernels earlier than 2.4.22. If
	  you have quota working and you don't want to convert to new quota
	  format say Y here.

config QFMT_V2
	tristate "Quota format v2 support"
	depends on QUOTA
	help
	  This quota format allows using quotas with 32-bit UIDs/GIDs. If you
	  need this functionality say Y here.

config QUOTACTL
	bool
	depends on XFS_QUOTA || QUOTA
	default y

config AUTOFS_FS
	tristate "Kernel automounter support"
	help
	  The automounter is a tool to automatically mount remote file systems
	  on demand. This implementation is partially kernel-based to reduce
	  overhead in the already-mounted case; this is unlike the BSD
	  automounter (amd), which is a pure user space daemon.

	  To use the automounter you need the user-space tools from the autofs
	  package; you can find the location in <file:Documentation/Changes>.
	  You also want to answer Y to "NFS file system support", below.

	  If you want to use the newer version of the automounter with more
	  features, say N here and say Y to "Kernel automounter v4 support",
	  below.

	  To compile this support as a module, choose M here: the module will be
	  called autofs.

	  If you are not a part of a fairly large, distributed network, you
	  probably do not need an automounter, and can say N here.

config AUTOFS4_FS
	tristate "Kernel automounter version 4 support (also supports v3)"
	help
	  The automounter is a tool to automatically mount remote file systems
	  on demand. This implementation is partially kernel-based to reduce
	  overhead in the already-mounted case; this is unlike the BSD
	  automounter (amd), which is a pure user space daemon.

	  To use the automounter you need the user-space tools from
	  <ftp://ftp.kernel.org/pub/linux/daemons/autofs/v4/>; you also
	  want to answer Y to "NFS file system support", below.

	  To compile this support as a module, choose M here: the module will be
	  called autofs4.  You will need to add "alias autofs autofs4" to your
	  modules configuration file.

	  If you are not a part of a fairly large, distributed network or
	  don't have a laptop which needs to dynamically reconfigure to the
	  local network, you probably do not need an automounter, and can say
	  N here.

config FUSE_FS
	tristate "Filesystem in Userspace support"
	help
	  With FUSE it is possible to implement a fully functional filesystem
	  in a userspace program.

	  There's also companion library: libfuse.  This library along with
	  utilities is available from the FUSE homepage:
	  <http://fuse.sourceforge.net/>

	  See <file:Documentation/filesystems/fuse.txt> for more information.
	  See <file:Documentation/Changes> for needed library/utility version.

	  If you want to develop a userspace FS, or if you want to use
	  a filesystem based on FUSE, answer Y or M.

config GENERIC_ACL
	bool
	select FS_POSIX_ACL

if BLOCK
menu "CD-ROM/DVD Filesystems"

config ISO9660_FS
	tristate "ISO 9660 CDROM file system support"
	help
	  This is the standard file system used on CD-ROMs.  It was previously
	  known as "High Sierra File System" and is called "hsfs" on other
	  Unix systems.  The so-called Rock-Ridge extensions which allow for
	  long Unix filenames and symbolic links are also supported by this
	  driver.  If you have a CD-ROM drive and want to do more with it than
	  just listen to audio CDs and watch its LEDs, say Y (and read
	  <file:Documentation/filesystems/isofs.txt> and the CD-ROM-HOWTO,
	  available from <http://www.tldp.org/docs.html#howto>), thereby
	  enlarging your kernel by about 27 KB; otherwise say N.

	  To compile this file system support as a module, choose M here: the
	  module will be called isofs.

config JOLIET
	bool "Microsoft Joliet CDROM extensions"
	depends on ISO9660_FS
	select NLS
	help
	  Joliet is a Microsoft extension for the ISO 9660 CD-ROM file system
	  which allows for long filenames in unicode format (unicode is the
	  new 16 bit character code, successor to ASCII, which encodes the
	  characters of almost all languages of the world; see
	  <http://www.unicode.org/> for more information).  Say Y here if you
	  want to be able to read Joliet CD-ROMs under Linux.

config ZISOFS
	bool "Transparent decompression extension"
	depends on ISO9660_FS
	select ZLIB_INFLATE
	help
	  This is a Linux-specific extension to RockRidge which lets you store
	  data in compressed form on a CD-ROM and have it transparently
	  decompressed when the CD-ROM is accessed.  See
	  <http://www.kernel.org/pub/linux/utils/fs/zisofs/> for the tools
	  necessary to create such a filesystem.  Say Y here if you want to be
	  able to read such compressed CD-ROMs.

config UDF_FS
	tristate "UDF file system support"
	select CRC_ITU_T
	help
	  This is the new file system used on some CD-ROMs and DVDs. Say Y if
	  you intend to mount DVD discs or CDRW's written in packet mode, or
	  if written to by other UDF utilities, such as DirectCD.
	  Please read <file:Documentation/filesystems/udf.txt>.

	  To compile this file system support as a module, choose M here: the
	  module will be called udf.

	  If unsure, say N.

config UDF_NLS
	bool
	default y
	depends on (UDF_FS=m && NLS) || (UDF_FS=y && NLS=y)

endmenu
endif # BLOCK

if BLOCK
menu "DOS/FAT/NT Filesystems"

config FAT_FS
	tristate
	select NLS
	help
	  If you want to use one of the FAT-based file systems (the MS-DOS and
	  VFAT (Windows 95) file systems), then you must say Y or M here
	  to include FAT support. You will then be able to mount partitions or
	  diskettes with FAT-based file systems and transparently access the
	  files on them, i.e. MSDOS files will look and behave just like all
	  other Unix files.

	  This FAT support is not a file system in itself, it only provides
	  the foundation for the other file systems. You will have to say Y or
	  M to at least one of "MSDOS fs support" or "VFAT fs support" in
	  order to make use of it.

	  Another way to read and write MSDOS floppies and hard drive
	  partitions from within Linux (but not transparently) is with the
	  mtools ("man mtools") program suite. You don't need to say Y here in
	  order to do that.

	  If you need to move large files on floppies between a DOS and a
	  Linux box, say Y here, mount the floppy under Linux with an MSDOS
	  file system and use GNU tar's M option. GNU tar is a program
	  available for Unix and DOS ("man tar" or "info tar").

	  The FAT support will enlarge your kernel by about 37 KB. If unsure,
	  say Y.

	  To compile this as a module, choose M here: the module will be called
	  fat.  Note that if you compile the FAT support as a module, you
	  cannot compile any of the FAT-based file systems into the kernel
	  -- they will have to be modules as well.

config MSDOS_FS
	tristate "MSDOS fs support"
	select FAT_FS
	help
	  This allows you to mount MSDOS partitions of your hard drive (unless
	  they are compressed; to access compressed MSDOS partitions under
	  Linux, you can either use the DOS emulator DOSEMU, described in the
	  DOSEMU-HOWTO, available from
	  <http://www.tldp.org/docs.html#howto>, or try dmsdosfs in
	  <ftp://ibiblio.org/pub/Linux/system/filesystems/dosfs/>. If you
	  intend to use dosemu with a non-compressed MSDOS partition, say Y
	  here) and MSDOS floppies. This means that file access becomes
	  transparent, i.e. the MSDOS files look and behave just like all
	  other Unix files.

	  If you have Windows 95 or Windows NT installed on your MSDOS
	  partitions, you should use the VFAT file system (say Y to "VFAT fs
	  support" below), or you will not be able to see the long filenames
	  generated by Windows 95 / Windows NT.

	  This option will enlarge your kernel by about 7 KB. If unsure,
	  answer Y. This will only work if you said Y to "DOS FAT fs support"
	  as well. To compile this as a module, choose M here: the module will
	  be called msdos.

config VFAT_FS
	tristate "VFAT (Windows-95) fs support"
	select FAT_FS
	help
	  This option provides support for normal Windows file systems with
	  long filenames.  That includes non-compressed FAT-based file systems
	  used by Windows 95, Windows 98, Windows NT 4.0, and the Unix
	  programs from the mtools package.

	  The VFAT support enlarges your kernel by about 10 KB and it only
	  works if you said Y to the "DOS FAT fs support" above.  Please read
	  the file <file:Documentation/filesystems/vfat.txt> for details.  If
	  unsure, say Y.

	  To compile this as a module, choose M here: the module will be called
	  vfat.

config FAT_DEFAULT_CODEPAGE
	int "Default codepage for FAT"
	depends on MSDOS_FS || VFAT_FS
	default 437
	help
	  This option should be set to the codepage of your FAT filesystems.
	  It can be overridden with the "codepage" mount option.
	  See <file:Documentation/filesystems/vfat.txt> for more information.

config FAT_DEFAULT_IOCHARSET
	string "Default iocharset for FAT"
	depends on VFAT_FS
	default "iso8859-1"
	help
	  Set this to the default input/output character set you'd
	  like FAT to use. It should probably match the character set
	  that most of your FAT filesystems use, and can be overridden
	  with the "iocharset" mount option for FAT filesystems.
	  Note that "utf8" is not recommended for FAT filesystems.
	  If unsure, you shouldn't set "utf8" here.
	  See <file:Documentation/filesystems/vfat.txt> for more information.

config NTFS_FS
	tristate "NTFS file system support"
	select NLS
	help
	  NTFS is the file system of Microsoft Windows NT, 2000, XP and 2003.

	  Saying Y or M here enables read support.  There is partial, but
	  safe, write support available.  For write support you must also
	  say Y to "NTFS write support" below.

	  There are also a number of user-space tools available, called
	  ntfsprogs.  These include ntfsundelete and ntfsresize, that work
	  without NTFS support enabled in the kernel.

	  This is a rewrite from scratch of Linux NTFS support and replaced
	  the old NTFS code starting with Linux 2.5.11.  A backport to
	  the Linux 2.4 kernel series is separately available as a patch
	  from the project web site.

	  For more information see <file:Documentation/filesystems/ntfs.txt>
	  and <http://linux-ntfs.sourceforge.net/>.

	  To compile this file system support as a module, choose M here: the
	  module will be called ntfs.

	  If you are not using Windows NT, 2000, XP or 2003 in addition to
	  Linux on your computer it is safe to say N.

config NTFS_DEBUG
	bool "NTFS debugging support"
	depends on NTFS_FS
	help
	  If you are experiencing any problems with the NTFS file system, say
	  Y here.  This will result in additional consistency checks to be
	  performed by the driver as well as additional debugging messages to
	  be written to the system log.  Note that debugging messages are
	  disabled by default.  To enable them, supply the option debug_msgs=1
	  at the kernel command line when booting the kernel or as an option
	  to insmod when loading the ntfs module.  Once the driver is active,
	  you can enable debugging messages by doing (as root):
	  echo 1 > /proc/sys/fs/ntfs-debug
	  Replacing the "1" with "0" would disable debug messages.

	  If you leave debugging messages disabled, this results in little
	  overhead, but enabling debug messages results in very significant
	  slowdown of the system.

	  When reporting bugs, please try to have available a full dump of
	  debugging messages while the misbehaviour was occurring.

config NTFS_RW
	bool "NTFS write support"
	depends on NTFS_FS
	help
	  This enables the partial, but safe, write support in the NTFS driver.

	  The only supported operation is overwriting existing files, without
	  changing the file length.  No file or directory creation, deletion or
	  renaming is possible.  Note only non-resident files can be written to
	  so you may find that some very small files (<500 bytes or so) cannot
	  be written to.

	  While we cannot guarantee that it will not damage any data, we have
	  so far not received a single report where the driver would have
	  damaged someones data so we assume it is perfectly safe to use.

	  Note:  While write support is safe in this version (a rewrite from
	  scratch of the NTFS support), it should be noted that the old NTFS
	  write support, included in Linux 2.5.10 and before (since 1997),
	  is not safe.

	  This is currently useful with TopologiLinux.  TopologiLinux is run
	  on top of any DOS/Microsoft Windows system without partitioning your
	  hard disk.  Unlike other Linux distributions TopologiLinux does not
	  need its own partition.  For more information see
	  <http://topologi-linux.sourceforge.net/>

	  It is perfectly safe to say N here.

endmenu
endif # BLOCK

menu "Pseudo filesystems"

config PROC_FS
	bool "/proc file system support" if EMBEDDED
	default y
	help
	  This is a virtual file system providing information about the status
	  of the system. "Virtual" means that it doesn't take up any space on
	  your hard disk: the files are created on the fly by the kernel when
	  you try to access them. Also, you cannot read the files with older
	  version of the program less: you need to use more or cat.

	  It's totally cool; for example, "cat /proc/interrupts" gives
	  information about what the different IRQs are used for at the moment
	  (there is a small number of Interrupt ReQuest lines in your computer
	  that are used by the attached devices to gain the CPU's attention --
	  often a source of trouble if two devices are mistakenly configured
	  to use the same IRQ). The program procinfo to display some
	  information about your system gathered from the /proc file system.

	  Before you can use the /proc file system, it has to be mounted,
	  meaning it has to be given a location in the directory hierarchy.
	  That location should be /proc. A command such as "mount -t proc proc
	  /proc" or the equivalent line in /etc/fstab does the job.

	  The /proc file system is explained in the file
	  <file:Documentation/filesystems/proc.txt> and on the proc(5) manpage
	  ("man 5 proc").

	  This option will enlarge your kernel by about 67 KB. Several
	  programs depend on this, so everyone should say Y here.

config PROC_KCORE
	bool "/proc/kcore support" if !ARM
	depends on PROC_FS && MMU

config PROC_VMCORE
        bool "/proc/vmcore support (EXPERIMENTAL)"
        depends on PROC_FS && EXPERIMENTAL && CRASH_DUMP
	default y
        help
        Exports the dump image of crashed kernel in ELF format.

config PROC_SYSCTL
	bool "Sysctl support (/proc/sys)" if EMBEDDED
	depends on PROC_FS
	select SYSCTL
	default y
	---help---
	  The sysctl interface provides a means of dynamically changing
	  certain kernel parameters and variables on the fly without requiring
	  a recompile of the kernel or reboot of the system.  The primary
	  interface is through /proc/sys.  If you say Y here a tree of
	  modifiable sysctl entries will be generated beneath the
          /proc/sys directory. They are explained in the files
	  in <file:Documentation/sysctl/>.  Note that enabling this
	  option will enlarge the kernel by at least 8 KB.

	  As it is generally a good thing, you should say Y here unless
	  building a kernel for install/rescue disks or your system is very
	  limited in memory.

config SYSFS
	bool "sysfs file system support" if EMBEDDED
	default y
	help
	The sysfs filesystem is a virtual filesystem that the kernel uses to
	export internal kernel objects, their attributes, and their
	relationships to one another.

	Users can use sysfs to ascertain useful information about the running
	kernel, such as the devices the kernel has discovered on each bus and
	which driver each is bound to. sysfs can also be used to tune devices
	and other kernel subsystems.

	Some system agents rely on the information in sysfs to operate.
	/sbin/hotplug uses device and object attributes in sysfs to assist in
	delegating policy decisions, like persistently naming devices.

	sysfs is currently used by the block subsystem to mount the root
	partition.  If sysfs is disabled you must specify the boot device on
	the kernel boot command line via its major and minor numbers.  For
	example, "root=03:01" for /dev/hda1.

	Designers of embedded systems may wish to say N here to conserve space.

config TMPFS
	bool "Virtual memory file system support (former shm fs)"
	help
	  Tmpfs is a file system which keeps all files in virtual memory.

	  Everything in tmpfs is temporary in the sense that no files will be
	  created on your hard drive. The files live in memory and swap
	  space. If you unmount a tmpfs instance, everything stored therein is
	  lost.

	  See <file:Documentation/filesystems/tmpfs.txt> for details.

config TMPFS_POSIX_ACL
	bool "Tmpfs POSIX Access Control Lists"
	depends on TMPFS
	select GENERIC_ACL
	help
	  POSIX Access Control Lists (ACLs) support permissions for users and
	  groups beyond the owner/group/world scheme.

	  To learn more about Access Control Lists, visit the POSIX ACLs for
	  Linux website <http://acl.bestbits.at/>.

	  If you don't know what Access Control Lists are, say N.

config HUGETLBFS
	bool "HugeTLB file system support"
<<<<<<< HEAD
	depends on X86 || IA64 || PPC64 || SPARC64 || (SUPERH && MMU) || BROKEN
	depends on !XEN
=======
	depends on X86 || IA64 || PPC64 || SPARC64 || (SUPERH && MMU) || \
		   (S390 && 64BIT) || BROKEN
>>>>>>> 28ffb5d3
	help
	  hugetlbfs is a filesystem backing for HugeTLB pages, based on
	  ramfs. For architectures that support it, say Y here and read
	  <file:Documentation/vm/hugetlbpage.txt> for details.

	  If unsure, say N.

config HUGETLB_PAGE
	def_bool HUGETLBFS

config CONFIGFS_FS
	tristate "Userspace-driven configuration filesystem"
	depends on SYSFS
	help
	  configfs is a ram-based filesystem that provides the converse
	  of sysfs's functionality. Where sysfs is a filesystem-based
	  view of kernel objects, configfs is a filesystem-based manager
	  of kernel objects, or config_items.

	  Both sysfs and configfs can and should exist together on the
	  same system. One is not a replacement for the other.

endmenu

menu "Miscellaneous filesystems"

config ADFS_FS
	tristate "ADFS file system support (EXPERIMENTAL)"
	depends on BLOCK && EXPERIMENTAL
	help
	  The Acorn Disc Filing System is the standard file system of the
	  RiscOS operating system which runs on Acorn's ARM-based Risc PC
	  systems and the Acorn Archimedes range of machines. If you say Y
	  here, Linux will be able to read from ADFS partitions on hard drives
	  and from ADFS-formatted floppy discs. If you also want to be able to
	  write to those devices, say Y to "ADFS write support" below.

	  The ADFS partition should be the first partition (i.e.,
	  /dev/[hs]d?1) on each of your drives. Please read the file
	  <file:Documentation/filesystems/adfs.txt> for further details.

	  To compile this code as a module, choose M here: the module will be
	  called adfs.

	  If unsure, say N.

config ADFS_FS_RW
	bool "ADFS write support (DANGEROUS)"
	depends on ADFS_FS
	help
	  If you say Y here, you will be able to write to ADFS partitions on
	  hard drives and ADFS-formatted floppy disks. This is experimental
	  codes, so if you're unsure, say N.

config AFFS_FS
	tristate "Amiga FFS file system support (EXPERIMENTAL)"
	depends on BLOCK && EXPERIMENTAL
	help
	  The Fast File System (FFS) is the common file system used on hard
	  disks by Amiga(tm) systems since AmigaOS Version 1.3 (34.20).  Say Y
	  if you want to be able to read and write files from and to an Amiga
	  FFS partition on your hard drive.  Amiga floppies however cannot be
	  read with this driver due to an incompatibility of the floppy
	  controller used in an Amiga and the standard floppy controller in
	  PCs and workstations. Read <file:Documentation/filesystems/affs.txt>
	  and <file:fs/affs/Changes>.

	  With this driver you can also mount disk files used by Bernd
	  Schmidt's Un*X Amiga Emulator
	  (<http://www.freiburg.linux.de/~uae/>).
	  If you want to do this, you will also need to say Y or M to "Loop
	  device support", above.

	  To compile this file system support as a module, choose M here: the
	  module will be called affs.  If unsure, say N.

config ECRYPT_FS
	tristate "eCrypt filesystem layer support (EXPERIMENTAL)"
	depends on EXPERIMENTAL && KEYS && CRYPTO && NET
	help
	  Encrypted filesystem that operates on the VFS layer.  See
	  <file:Documentation/filesystems/ecryptfs.txt> to learn more about
	  eCryptfs.  Userspace components are required and can be
	  obtained from <http://ecryptfs.sf.net>.

	  To compile this file system support as a module, choose M here: the
	  module will be called ecryptfs.

config HFS_FS
	tristate "Apple Macintosh file system support (EXPERIMENTAL)"
	depends on BLOCK && EXPERIMENTAL
	select NLS
	help
	  If you say Y here, you will be able to mount Macintosh-formatted
	  floppy disks and hard drive partitions with full read-write access.
	  Please read <file:Documentation/filesystems/hfs.txt> to learn about
	  the available mount options.

	  To compile this file system support as a module, choose M here: the
	  module will be called hfs.

config HFSPLUS_FS
	tristate "Apple Extended HFS file system support"
	depends on BLOCK
	select NLS
	select NLS_UTF8
	help
	  If you say Y here, you will be able to mount extended format
	  Macintosh-formatted hard drive partitions with full read-write access.

	  This file system is often called HFS+ and was introduced with
	  MacOS 8. It includes all Mac specific filesystem data such as
	  data forks and creator codes, but it also has several UNIX
	  style features such as file ownership and permissions.

config BEFS_FS
	tristate "BeOS file system (BeFS) support (read only) (EXPERIMENTAL)"
	depends on BLOCK && EXPERIMENTAL
	select NLS
	help
	  The BeOS File System (BeFS) is the native file system of Be, Inc's
	  BeOS. Notable features include support for arbitrary attributes
	  on files and directories, and database-like indices on selected
	  attributes. (Also note that this driver doesn't make those features
	  available at this time). It is a 64 bit filesystem, so it supports
	  extremely large volumes and files.

	  If you use this filesystem, you should also say Y to at least one
	  of the NLS (native language support) options below.

	  If you don't know what this is about, say N.

	  To compile this as a module, choose M here: the module will be
	  called befs.

config BEFS_DEBUG
	bool "Debug BeFS"
	depends on BEFS_FS
	help
	  If you say Y here, you can use the 'debug' mount option to enable
	  debugging output from the driver.

config BFS_FS
	tristate "BFS file system support (EXPERIMENTAL)"
	depends on BLOCK && EXPERIMENTAL
	help
	  Boot File System (BFS) is a file system used under SCO UnixWare to
	  allow the bootloader access to the kernel image and other important
	  files during the boot process.  It is usually mounted under /stand
	  and corresponds to the slice marked as "STAND" in the UnixWare
	  partition.  You should say Y if you want to read or write the files
	  on your /stand slice from within Linux.  You then also need to say Y
	  to "UnixWare slices support", below.  More information about the BFS
	  file system is contained in the file
	  <file:Documentation/filesystems/bfs.txt>.

	  If you don't know what this is about, say N.

	  To compile this as a module, choose M here: the module will be called
	  bfs.  Note that the file system of your root partition (the one
	  containing the directory /) cannot be compiled as a module.



config EFS_FS
	tristate "EFS file system support (read only) (EXPERIMENTAL)"
	depends on BLOCK && EXPERIMENTAL
	help
	  EFS is an older file system used for non-ISO9660 CD-ROMs and hard
	  disk partitions by SGI's IRIX operating system (IRIX 6.0 and newer
	  uses the XFS file system for hard disk partitions however).

	  This implementation only offers read-only access. If you don't know
	  what all this is about, it's safe to say N. For more information
	  about EFS see its home page at <http://aeschi.ch.eu.org/efs/>.

	  To compile the EFS file system support as a module, choose M here: the
	  module will be called efs.

config JFFS2_FS
	tristate "Journalling Flash File System v2 (JFFS2) support"
	select CRC32
	depends on MTD
	help
	  JFFS2 is the second generation of the Journalling Flash File System
	  for use on diskless embedded devices. It provides improved wear
	  levelling, compression and support for hard links. You cannot use
	  this on normal block devices, only on 'MTD' devices.

	  Further information on the design and implementation of JFFS2 is
	  available at <http://sources.redhat.com/jffs2/>.

config JFFS2_FS_DEBUG
	int "JFFS2 debugging verbosity (0 = quiet, 2 = noisy)"
	depends on JFFS2_FS
	default "0"
	help
	  This controls the amount of debugging messages produced by the JFFS2
	  code. Set it to zero for use in production systems. For evaluation,
	  testing and debugging, it's advisable to set it to one. This will
	  enable a few assertions and will print debugging messages at the
	  KERN_DEBUG loglevel, where they won't normally be visible. Level 2
	  is unlikely to be useful - it enables extra debugging in certain
	  areas which at one point needed debugging, but when the bugs were
	  located and fixed, the detailed messages were relegated to level 2.

	  If reporting bugs, please try to have available a full dump of the
	  messages at debug level 1 while the misbehaviour was occurring.

config JFFS2_FS_WRITEBUFFER
	bool "JFFS2 write-buffering support"
	depends on JFFS2_FS
	default y
	help
	  This enables the write-buffering support in JFFS2.

	  This functionality is required to support JFFS2 on the following
	  types of flash devices:
	    - NAND flash
	    - NOR flash with transparent ECC
	    - DataFlash

config JFFS2_FS_WBUF_VERIFY
	bool "Verify JFFS2 write-buffer reads"
	depends on JFFS2_FS_WRITEBUFFER
	default n
	help
	  This causes JFFS2 to read back every page written through the
	  write-buffer, and check for errors.

config JFFS2_SUMMARY
	bool "JFFS2 summary support (EXPERIMENTAL)"
	depends on JFFS2_FS && EXPERIMENTAL
	default n
	help
	  This feature makes it possible to use summary information
	  for faster filesystem mount.

	  The summary information can be inserted into a filesystem image
	  by the utility 'sumtool'.

	  If unsure, say 'N'.

config JFFS2_FS_XATTR
	bool "JFFS2 XATTR support (EXPERIMENTAL)"
	depends on JFFS2_FS && EXPERIMENTAL
	default n
	help
	  Extended attributes are name:value pairs associated with inodes by
	  the kernel or by users (see the attr(5) manual page, or visit
	  <http://acl.bestbits.at/> for details).

	  If unsure, say N.

config JFFS2_FS_POSIX_ACL
	bool "JFFS2 POSIX Access Control Lists"
	depends on JFFS2_FS_XATTR
	default y
	select FS_POSIX_ACL
	help
	  Posix Access Control Lists (ACLs) support permissions for users and
	  groups beyond the owner/group/world scheme.

	  To learn more about Access Control Lists, visit the Posix ACLs for
	  Linux website <http://acl.bestbits.at/>.

	  If you don't know what Access Control Lists are, say N

config JFFS2_FS_SECURITY
	bool "JFFS2 Security Labels"
	depends on JFFS2_FS_XATTR
	default y
	help
	  Security labels support alternative access control models
	  implemented by security modules like SELinux.  This option
	  enables an extended attribute handler for file security
	  labels in the jffs2 filesystem.

	  If you are not using a security module that requires using
	  extended attributes for file security labels, say N.

config JFFS2_COMPRESSION_OPTIONS
	bool "Advanced compression options for JFFS2"
	depends on JFFS2_FS
	default n
	help
	  Enabling this option allows you to explicitly choose which
	  compression modules, if any, are enabled in JFFS2. Removing
	  compressors can mean you cannot read existing file systems,
	  and enabling experimental compressors can mean that you
	  write a file system which cannot be read by a standard kernel.

	  If unsure, you should _definitely_ say 'N'.

config JFFS2_ZLIB
	bool "JFFS2 ZLIB compression support" if JFFS2_COMPRESSION_OPTIONS
	select ZLIB_INFLATE
	select ZLIB_DEFLATE
	depends on JFFS2_FS
	default y
	help
	  Zlib is designed to be a free, general-purpose, legally unencumbered,
	  lossless data-compression library for use on virtually any computer
	  hardware and operating system. See <http://www.gzip.org/zlib/> for
	  further information.

	  Say 'Y' if unsure.

config JFFS2_LZO
	bool "JFFS2 LZO compression support" if JFFS2_COMPRESSION_OPTIONS
	select LZO_COMPRESS
	select LZO_DECOMPRESS
	depends on JFFS2_FS
	default n
	help
	  minilzo-based compression. Generally works better than Zlib.

	  This feature was added in July, 2007. Say 'N' if you need
	  compatibility with older bootloaders or kernels.

config JFFS2_RTIME
	bool "JFFS2 RTIME compression support" if JFFS2_COMPRESSION_OPTIONS
	depends on JFFS2_FS
	default y
	help
	  Rtime does manage to recompress already-compressed data. Say 'Y' if unsure.

config JFFS2_RUBIN
	bool "JFFS2 RUBIN compression support" if JFFS2_COMPRESSION_OPTIONS
	depends on JFFS2_FS
	default n
	help
	  RUBINMIPS and DYNRUBIN compressors. Say 'N' if unsure.

choice
	prompt "JFFS2 default compression mode" if JFFS2_COMPRESSION_OPTIONS
	default JFFS2_CMODE_PRIORITY
	depends on JFFS2_FS
	help
	  You can set here the default compression mode of JFFS2 from
	  the available compression modes. Don't touch if unsure.

config JFFS2_CMODE_NONE
	bool "no compression"
	help
	  Uses no compression.

config JFFS2_CMODE_PRIORITY
	bool "priority"
	help
	  Tries the compressors in a predefined order and chooses the first
	  successful one.

config JFFS2_CMODE_SIZE
	bool "size (EXPERIMENTAL)"
	help
	  Tries all compressors and chooses the one which has the smallest
	  result.

config JFFS2_CMODE_FAVOURLZO
	bool "Favour LZO"
	help
	  Tries all compressors and chooses the one which has the smallest
	  result but gives some preference to LZO (which has faster
	  decompression) at the expense of size.

endchoice

config CRAMFS
	tristate "Compressed ROM file system support (cramfs)"
	depends on BLOCK
	select ZLIB_INFLATE
	help
	  Saying Y here includes support for CramFs (Compressed ROM File
	  System).  CramFs is designed to be a simple, small, and compressed
	  file system for ROM based embedded systems.  CramFs is read-only,
	  limited to 256MB file systems (with 16MB files), and doesn't support
	  16/32 bits uid/gid, hard links and timestamps.

	  See <file:Documentation/filesystems/cramfs.txt> and
	  <file:fs/cramfs/README> for further information.

	  To compile this as a module, choose M here: the module will be called
	  cramfs.  Note that the root file system (the one containing the
	  directory /) cannot be compiled as a module.

	  If unsure, say N.

config SQUASHFS
	tristate "squashfs"
	depends on BLOCK
	select ZLIB_INFLATE
	help
	  http://squashfs.sourceforge.net/

	  If unsure, submit it to mainline.

config SQUASHFS_FRAGMENT_CACHE_SIZE
	int "squashfs fragment cache size"
	range 3 3
	default 3
	depends on SQUASHFS
	help
	  http://squashfs.sourceforge.net/

	  If unsure, leave the default value: 3


config VXFS_FS
	tristate "FreeVxFS file system support (VERITAS VxFS(TM) compatible)"
	depends on BLOCK
	help
	  FreeVxFS is a file system driver that support the VERITAS VxFS(TM)
	  file system format.  VERITAS VxFS(TM) is the standard file system
	  of SCO UnixWare (and possibly others) and optionally available
	  for Sunsoft Solaris, HP-UX and many other operating systems.
	  Currently only readonly access is supported.

	  NOTE: the file system type as used by mount(1), mount(2) and
	  fstab(5) is 'vxfs' as it describes the file system format, not
	  the actual driver.

	  To compile this as a module, choose M here: the module will be
	  called freevxfs.  If unsure, say N.

config OCFS2_FS_USERSPACE_CLUSTER
	tristate "Userspace Clustering"
	depends on OCFS2_FS
	default y
	help
	  This option will allow OCFS2 to use userspace clustering services
	  via configfs and sysfs. Currently, the only supported userspace
	  clustering agent is the Linux-HA project from http://www.linux-ha.org.
	  If you are using a userspace cluster manager, choose this option.

config MINIX_FS
	tristate "Minix file system support"
	depends on BLOCK
	help
	  Minix is a simple operating system used in many classes about OS's.
	  The minix file system (method to organize files on a hard disk
	  partition or a floppy disk) was the original file system for Linux,
	  but has been superseded by the second extended file system ext2fs.
	  You don't want to use the minix file system on your hard disk
	  because of certain built-in restrictions, but it is sometimes found
	  on older Linux floppy disks.  This option will enlarge your kernel
	  by about 28 KB. If unsure, say N.

	  To compile this file system support as a module, choose M here: the
	  module will be called minix.  Note that the file system of your root
	  partition (the one containing the directory /) cannot be compiled as
	  a module.


config HPFS_FS
	tristate "OS/2 HPFS file system support"
	depends on BLOCK
	help
	  OS/2 is IBM's operating system for PC's, the same as Warp, and HPFS
	  is the file system used for organizing files on OS/2 hard disk
	  partitions. Say Y if you want to be able to read files from and
	  write files to an OS/2 HPFS partition on your hard drive. OS/2
	  floppies however are in regular MSDOS format, so you don't need this
	  option in order to be able to read them. Read
	  <file:Documentation/filesystems/hpfs.txt>.

	  To compile this file system support as a module, choose M here: the
	  module will be called hpfs.  If unsure, say N.


config QNX4FS_FS
	tristate "QNX4 file system support (read only)"
	depends on BLOCK
	help
	  This is the file system used by the real-time operating systems
	  QNX 4 and QNX 6 (the latter is also called QNX RTP).
	  Further information is available at <http://www.qnx.com/>.
	  Say Y if you intend to mount QNX hard disks or floppies.
	  Unless you say Y to "QNX4FS read-write support" below, you will
	  only be able to read these file systems.

	  To compile this file system support as a module, choose M here: the
	  module will be called qnx4.

	  If you don't know whether you need it, then you don't need it:
	  answer N.

config QNX4FS_RW
	bool "QNX4FS write support (DANGEROUS)"
	depends on QNX4FS_FS && EXPERIMENTAL && BROKEN
	help
	  Say Y if you want to test write support for QNX4 file systems.

	  It's currently broken, so for now:
	  answer N.

config ROMFS_FS
	tristate "ROM file system support"
	depends on BLOCK
	---help---
	  This is a very small read-only file system mainly intended for
	  initial ram disks of installation disks, but it could be used for
	  other read-only media as well.  Read
	  <file:Documentation/filesystems/romfs.txt> for details.

	  To compile this file system support as a module, choose M here: the
	  module will be called romfs.  Note that the file system of your
	  root partition (the one containing the directory /) cannot be a
	  module.

	  If you don't know whether you need it, then you don't need it:
	  answer N.


config SYSV_FS
	tristate "System V/Xenix/V7/Coherent file system support"
	depends on BLOCK
	help
	  SCO, Xenix and Coherent are commercial Unix systems for Intel
	  machines, and Version 7 was used on the DEC PDP-11. Saying Y
	  here would allow you to read from their floppies and hard disk
	  partitions.

	  If you have floppies or hard disk partitions like that, it is likely
	  that they contain binaries from those other Unix systems; in order
	  to run these binaries, you will want to install linux-abi which is
	  a set of kernel modules that lets you run SCO, Xenix, Wyse,
	  UnixWare, Dell Unix and System V programs under Linux.  It is
	  available via FTP (user: ftp) from
	  <ftp://ftp.openlinux.org/pub/people/hch/linux-abi/>).
	  NOTE: that will work only for binaries from Intel-based systems;
	  PDP ones will have to wait until somebody ports Linux to -11 ;-)

	  If you only intend to mount files from some other Unix over the
	  network using NFS, you don't need the System V file system support
	  (but you need NFS file system support obviously).

	  Note that this option is generally not needed for floppies, since a
	  good portable way to transport files and directories between unixes
	  (and even other operating systems) is given by the tar program ("man
	  tar" or preferably "info tar").  Note also that this option has
	  nothing whatsoever to do with the option "System V IPC". Read about
	  the System V file system in
	  <file:Documentation/filesystems/sysv-fs.txt>.
	  Saying Y here will enlarge your kernel by about 27 KB.

	  To compile this as a module, choose M here: the module will be called
	  sysv.

	  If you haven't heard about all of this before, it's safe to say N.


config UFS_FS
	tristate "UFS file system support (read only)"
	depends on BLOCK
	help
	  BSD and derivate versions of Unix (such as SunOS, FreeBSD, NetBSD,
	  OpenBSD and NeXTstep) use a file system called UFS. Some System V
	  Unixes can create and mount hard disk partitions and diskettes using
	  this file system as well. Saying Y here will allow you to read from
	  these partitions; if you also want to write to them, say Y to the
	  experimental "UFS file system write support", below. Please read the
	  file <file:Documentation/filesystems/ufs.txt> for more information.

          The recently released UFS2 variant (used in FreeBSD 5.x) is
          READ-ONLY supported.

	  If you only intend to mount files from some other Unix over the
	  network using NFS, you don't need the UFS file system support (but
	  you need NFS file system support obviously).

	  Note that this option is generally not needed for floppies, since a
	  good portable way to transport files and directories between unixes
	  (and even other operating systems) is given by the tar program ("man
	  tar" or preferably "info tar").

	  When accessing NeXTstep files, you may need to convert them from the
	  NeXT character set to the Latin1 character set; use the program
	  recode ("info recode") for this purpose.

	  To compile the UFS file system support as a module, choose M here: the
	  module will be called ufs.

	  If you haven't heard about all of this before, it's safe to say N.

config UFS_FS_WRITE
	bool "UFS file system write support (DANGEROUS)"
	depends on UFS_FS && EXPERIMENTAL
	help
	  Say Y here if you want to try writing to UFS partitions. This is
	  experimental, so you should back up your UFS partitions beforehand.

config UFS_DEBUG
	bool "UFS debugging"
	depends on UFS_FS
	help
	  If you are experiencing any problems with the UFS filesystem, say
	  Y here.  This will result in _many_ additional debugging messages to be
	  written to the system log.

endmenu

menuconfig NETWORK_FILESYSTEMS
	bool "Network File Systems"
	default y
	depends on NET
	---help---
	  Say Y here to get to see options for network filesystems and
	  filesystem-related networking code, such as NFS daemon and
	  RPCSEC security modules.
	  This option alone does not add any kernel code.

	  If you say N, all options in this submenu will be skipped and
	  disabled; if unsure, say Y here.

if NETWORK_FILESYSTEMS

config NFS_FS
	tristate "NFS file system support"
	depends on INET
	select LOCKD
	select SUNRPC
	select NFS_ACL_SUPPORT if NFS_V3_ACL
	help
	  If you are connected to some other (usually local) Unix computer
	  (using SLIP, PLIP, PPP or Ethernet) and want to mount files residing
	  on that computer (the NFS server) using the Network File Sharing
	  protocol, say Y. "Mounting files" means that the client can access
	  the files with usual UNIX commands as if they were sitting on the
	  client's hard disk. For this to work, the server must run the
	  programs nfsd and mountd (but does not need to have NFS file system
	  support enabled in its kernel). NFS is explained in the Network
	  Administrator's Guide, available from
	  <http://www.tldp.org/docs.html#guide>, on its man page: "man
	  nfs", and in the NFS-HOWTO.

	  A superior but less widely used alternative to NFS is provided by
	  the Coda file system; see "Coda file system support" below.

	  If you say Y here, you should have said Y to TCP/IP networking also.
	  This option would enlarge your kernel by about 27 KB.

	  To compile this file system support as a module, choose M here: the
	  module will be called nfs.

	  If you are configuring a diskless machine which will mount its root
	  file system over NFS at boot time, say Y here and to "Kernel
	  level IP autoconfiguration" above and to "Root file system on NFS"
	  below. You cannot compile this driver as a module in this case.
	  There are two packages designed for booting diskless machines over
	  the net: netboot, available from
	  <http://ftp1.sourceforge.net/netboot/>, and Etherboot,
	  available from <http://ftp1.sourceforge.net/etherboot/>.

	  If you don't know what all this is about, say N.

config NFS_V3
	bool "Provide NFSv3 client support"
	depends on NFS_FS
	help
	  Say Y here if you want your NFS client to be able to speak version
	  3 of the NFS protocol.

	  If unsure, say Y.

config NFS_V3_ACL
	bool "Provide client support for the NFSv3 ACL protocol extension"
	depends on NFS_V3
	help
	  Implement the NFSv3 ACL protocol extension for manipulating POSIX
	  Access Control Lists.  The server should also be compiled with
	  the NFSv3 ACL protocol extension; see the CONFIG_NFSD_V3_ACL option.

	  If unsure, say N.

config NFS_V4
	bool "Provide NFSv4 client support (EXPERIMENTAL)"
	depends on NFS_FS && EXPERIMENTAL
	select RPCSEC_GSS_KRB5
	help
	  Say Y here if you want your NFS client to be able to speak the newer
	  version 4 of the NFS protocol.

	  Note: Requires auxiliary userspace daemons which may be found on
		http://www.citi.umich.edu/projects/nfsv4/

	  If unsure, say N.

config NFSD
	tristate "NFS server support"
	depends on INET
	select LOCKD
	select SUNRPC
	select EXPORTFS
	select NFS_ACL_SUPPORT if NFSD_V2_ACL
	help
	  Choose Y here if you want to allow other computers to access
	  files residing on this system using Sun's Network File System
	  protocol.  To compile the NFS server support as a module,
	  choose M here: the module will be called nfsd.

	  You may choose to use a user-space NFS server instead, in which
	  case you can choose N here.

	  To export local file systems using NFS, you also need to install
	  user space programs which can be found in the Linux nfs-utils
	  package, available from http://linux-nfs.org/.  More detail about
	  the Linux NFS server implementation is available via the
	  exports(5) man page.

	  Below you can choose which versions of the NFS protocol are
	  available to clients mounting the NFS server on this system.
	  Support for NFS version 2 (RFC 1094) is always available when
	  CONFIG_NFSD is selected.

	  If unsure, say N.

config NFSD_V2_ACL
	bool
	depends on NFSD

config NFSD_V3
	bool "NFS server support for NFS version 3"
	depends on NFSD
	help
	  This option enables support in your system's NFS server for
	  version 3 of the NFS protocol (RFC 1813).

	  If unsure, say Y.

config NFSD_V3_ACL
	bool "NFS server support for the NFSv3 ACL protocol extension"
	depends on NFSD_V3
	select NFSD_V2_ACL
	help
	  Solaris NFS servers support an auxiliary NFSv3 ACL protocol that
	  never became an official part of the NFS version 3 protocol.
	  This protocol extension allows applications on NFS clients to
	  manipulate POSIX Access Control Lists on files residing on NFS
	  servers.  NFS servers enforce POSIX ACLs on local files whether
	  this protocol is available or not.

	  This option enables support in your system's NFS server for the
	  NFSv3 ACL protocol extension allowing NFS clients to manipulate
	  POSIX ACLs on files exported by your system's NFS server.  NFS
	  clients which support the Solaris NFSv3 ACL protocol can then
	  access and modify ACLs on your NFS server.

	  To store ACLs on your NFS server, you also need to enable ACL-
	  related CONFIG options for your local file systems of choice.

	  If unsure, say N.

config NFSD_V4
	bool "NFS server support for NFS version 4 (EXPERIMENTAL)"
	depends on NFSD && PROC_FS && EXPERIMENTAL
	select NFSD_V3
	select FS_POSIX_ACL
	select RPCSEC_GSS_KRB5
	help
	  This option enables support in your system's NFS server for
	  version 4 of the NFS protocol (RFC 3530).

	  To export files using NFSv4, you need to install additional user
	  space programs which can be found in the Linux nfs-utils package,
	  available from http://linux-nfs.org/.

	  If unsure, say N.

config ROOT_NFS
	bool "Root file system on NFS"
	depends on NFS_FS=y && IP_PNP
	help
	  If you want your Linux box to mount its whole root file system (the
	  one containing the directory /) from some other computer over the
	  net via NFS (presumably because your box doesn't have a hard disk),
	  say Y. Read <file:Documentation/filesystems/nfsroot.txt> for
	  details. It is likely that in this case, you also want to say Y to
	  "Kernel level IP autoconfiguration" so that your box can discover
	  its network address at boot time.

	  Most people say N here.

config LOCKD
	tristate

config LOCKD_V4
	bool
	depends on NFSD_V3 || NFS_V3
	default y

config EXPORTFS
	tristate

config NFS_ACL_SUPPORT
	tristate
	select FS_POSIX_ACL

config NFS_COMMON
	bool
	depends on NFSD || NFS_FS
	default y

config SUNRPC
	tristate

config SUNRPC_GSS
	tristate

config SUNRPC_XPRT_RDMA
	tristate
	depends on SUNRPC && INFINIBAND && EXPERIMENTAL
	default SUNRPC && INFINIBAND
	help
	  This option enables an RPC client transport capability that
	  allows the NFS client to mount servers via an RDMA-enabled
	  transport.

	  To compile RPC client RDMA transport support as a module,
	  choose M here: the module will be called xprtrdma.

	  If unsure, say N.

config SUNRPC_BIND34
	bool "Support for rpcbind versions 3 & 4 (EXPERIMENTAL)"
	depends on SUNRPC && EXPERIMENTAL
	default n
	help
	  RPC requests over IPv6 networks require support for larger
	  addresses when performing an RPC bind.  Sun added support for
	  IPv6 addressing by creating two new versions of the rpcbind
	  protocol (RFC 1833).

	  This option enables support in the kernel RPC client for
	  querying rpcbind servers via versions 3 and 4 of the rpcbind
	  protocol.  The kernel automatically falls back to version 2
	  if a remote rpcbind service does not support versions 3 or 4.
	  By themselves, these new versions do not provide support for
	  RPC over IPv6, but the new protocol versions are necessary to
	  support it.

	  If unsure, say N to get traditional behavior (version 2 rpcbind
	  requests only).

config RPCSEC_GSS_KRB5
	tristate "Secure RPC: Kerberos V mechanism (EXPERIMENTAL)"
	depends on SUNRPC && EXPERIMENTAL
	select SUNRPC_GSS
	select CRYPTO
	select CRYPTO_MD5
	select CRYPTO_DES
	select CRYPTO_CBC
	help
	  Choose Y here to enable Secure RPC using the Kerberos version 5
	  GSS-API mechanism (RFC 1964).

	  Secure RPC calls with Kerberos require an auxiliary user-space
	  daemon which may be found in the Linux nfs-utils package
	  available from http://linux-nfs.org/.  In addition, user-space
	  Kerberos support should be installed.

	  If unsure, say N.

config RPCSEC_GSS_SPKM3
	tristate "Secure RPC: SPKM3 mechanism (EXPERIMENTAL)"
	depends on SUNRPC && EXPERIMENTAL
	select SUNRPC_GSS
	select CRYPTO
	select CRYPTO_MD5
	select CRYPTO_DES
	select CRYPTO_CAST5
	select CRYPTO_CBC
	help
	  Choose Y here to enable Secure RPC using the SPKM3 public key
	  GSS-API mechansim (RFC 2025).

	  Secure RPC calls with SPKM3 require an auxiliary userspace
	  daemon which may be found in the Linux nfs-utils package
	  available from http://linux-nfs.org/.

	  If unsure, say N.

config SMB_FS
	tristate "SMB file system support (OBSOLETE, please use CIFS)"
	depends on INET
	select NLS
	help
	  SMB (Server Message Block) is the protocol Windows for Workgroups
	  (WfW), Windows 95/98, Windows NT and OS/2 Lan Manager use to share
	  files and printers over local networks.  Saying Y here allows you to
	  mount their file systems (often called "shares" in this context) and
	  access them just like any other Unix directory.  Currently, this
	  works only if the Windows machines use TCP/IP as the underlying
	  transport protocol, and not NetBEUI.  For details, read
	  <file:Documentation/filesystems/smbfs.txt> and the SMB-HOWTO,
	  available from <http://www.tldp.org/docs.html#howto>.

	  Note: if you just want your box to act as an SMB *server* and make
	  files and printing services available to Windows clients (which need
	  to have a TCP/IP stack), you don't need to say Y here; you can use
	  the program SAMBA (available from <ftp://ftp.samba.org/pub/samba/>)
	  for that.

	  General information about how to connect Linux, Windows machines and
	  Macs is on the WWW at <http://www.eats.com/linux_mac_win.html>.

	  To compile the SMB support as a module, choose M here:
	  the module will be called smbfs.  Most people say N, however.

config SMB_NLS_DEFAULT
	bool "Use a default NLS"
	depends on SMB_FS
	help
	  Enabling this will make smbfs use nls translations by default. You
	  need to specify the local charset (CONFIG_NLS_DEFAULT) in the nls
	  settings and you need to give the default nls for the SMB server as
	  CONFIG_SMB_NLS_REMOTE.

	  The nls settings can be changed at mount time, if your smbmount
	  supports that, using the codepage and iocharset parameters.

	  smbmount from samba 2.2.0 or later supports this.

config SMB_NLS_REMOTE
	string "Default Remote NLS Option"
	depends on SMB_NLS_DEFAULT
	default "cp437"
	help
	  This setting allows you to specify a default value for which
	  codepage the server uses. If this field is left blank no
	  translations will be done by default. The local codepage/charset
	  default to CONFIG_NLS_DEFAULT.

	  The nls settings can be changed at mount time, if your smbmount
	  supports that, using the codepage and iocharset parameters.

	  smbmount from samba 2.2.0 or later supports this.

config CIFS
	tristate "CIFS support (advanced network filesystem, SMBFS successor)"
	depends on INET
	select NLS
	help
	  This is the client VFS module for the Common Internet File System
	  (CIFS) protocol which is the successor to the Server Message Block 
	  (SMB) protocol, the native file sharing mechanism for most early
	  PC operating systems.  The CIFS protocol is fully supported by 
	  file servers such as Windows 2000 (including Windows 2003, NT 4  
	  and Windows XP) as well by Samba (which provides excellent CIFS
	  server support for Linux and many other operating systems). Limited
	  support for OS/2 and Windows ME and similar servers is provided as
	  well.

	  The cifs module provides an advanced network file system
	  client for mounting to CIFS compliant servers.  It includes
	  support for DFS (hierarchical name space), secure per-user
	  session establishment via Kerberos or NTLM or NTLMv2,
	  safe distributed caching (oplock), optional packet
	  signing, Unicode and other internationalization improvements.
	  If you need to mount to Samba or Windows from this machine, say Y.

config CIFS_STATS
        bool "CIFS statistics"
        depends on CIFS
        help
          Enabling this option will cause statistics for each server share
	  mounted by the cifs client to be displayed in /proc/fs/cifs/Stats

config CIFS_STATS2
	bool "Extended statistics"
	depends on CIFS_STATS
	help
	  Enabling this option will allow more detailed statistics on SMB
	  request timing to be displayed in /proc/fs/cifs/DebugData and also
	  allow optional logging of slow responses to dmesg (depending on the
	  value of /proc/fs/cifs/cifsFYI, see fs/cifs/README for more details).
	  These additional statistics may have a minor effect on performance
	  and memory utilization.

	  Unless you are a developer or are doing network performance analysis
	  or tuning, say N.

config CIFS_WEAK_PW_HASH
	bool "Support legacy servers which use weaker LANMAN security"
	depends on CIFS
	help
	  Modern CIFS servers including Samba and most Windows versions
	  (since 1997) support stronger NTLM (and even NTLMv2 and Kerberos)
	  security mechanisms. These hash the password more securely
	  than the mechanisms used in the older LANMAN version of the
	  SMB protocol but LANMAN based authentication is needed to
	  establish sessions with some old SMB servers.

	  Enabling this option allows the cifs module to mount to older
	  LANMAN based servers such as OS/2 and Windows 95, but such
	  mounts may be less secure than mounts using NTLM or more recent
	  security mechanisms if you are on a public network.  Unless you
	  have a need to access old SMB servers (and are on a private
	  network) you probably want to say N.  Even if this support
	  is enabled in the kernel build, LANMAN authentication will not be
	  used automatically. At runtime LANMAN mounts are disabled but
	  can be set to required (or optional) either in
	  /proc/fs/cifs (see fs/cifs/README for more detail) or via an
	  option on the mount command. This support is disabled by
	  default in order to reduce the possibility of a downgrade
	  attack.

	  If unsure, say N.

config CIFS_XATTR
        bool "CIFS extended attributes"
        depends on CIFS
        help
          Extended attributes are name:value pairs associated with inodes by
          the kernel or by users (see the attr(5) manual page, or visit
          <http://acl.bestbits.at/> for details).  CIFS maps the name of
          extended attributes beginning with the user namespace prefix
          to SMB/CIFS EAs. EAs are stored on Windows servers without the
          user namespace prefix, but their names are seen by Linux cifs clients
          prefaced by the user namespace prefix. The system namespace
          (used by some filesystems to store ACLs) is not supported at
          this time.

          If unsure, say N.

config CIFS_POSIX
        bool "CIFS POSIX Extensions"
        depends on CIFS_XATTR
        help
          Enabling this option will cause the cifs client to attempt to
	  negotiate a newer dialect with servers, such as Samba 3.0.5
	  or later, that optionally can handle more POSIX like (rather
	  than Windows like) file behavior.  It also enables
	  support for POSIX ACLs (getfacl and setfacl) to servers
	  (such as Samba 3.10 and later) which can negotiate
	  CIFS POSIX ACL support.  If unsure, say N.

config CIFS_DEBUG2
	bool "Enable additional CIFS debugging routines"
	depends on CIFS
	help
	   Enabling this option adds a few more debugging routines
	   to the cifs code which slightly increases the size of
	   the cifs module and can cause additional logging of debug
	   messages in some error paths, slowing performance. This
	   option can be turned off unless you are debugging
	   cifs problems.  If unsure, say N.

config CIFS_EXPERIMENTAL
	  bool "CIFS Experimental Features (EXPERIMENTAL)"
	  depends on CIFS && EXPERIMENTAL
	  help
	    Enables cifs features under testing. These features are
	    experimental and currently include DFS support and directory 
	    change notification ie fcntl(F_DNOTIFY), as well as the upcall
	    mechanism which will be used for Kerberos session negotiation
	    and uid remapping.  Some of these features also may depend on 
	    setting a value of 1 to the pseudo-file /proc/fs/cifs/Experimental
	    (which is disabled by default). See the file fs/cifs/README 
	    for more details.  If unsure, say N.

config CIFS_UPCALL
	  bool "Kerberos/SPNEGO advanced session setup (EXPERIMENTAL)"
	  depends on CIFS_EXPERIMENTAL
	  depends on KEYS
	  help
	    Enables an upcall mechanism for CIFS which accesses
	    userspace helper utilities to provide SPNEGO packaged (RFC 4178)
	    Kerberos tickets which are needed to mount to certain secure servers
	    (for which more secure Kerberos authentication is required). If
	    unsure, say N.

config CIFS_DFS_UPCALL
	  bool "DFS feature support (EXPERIMENTAL)"
	  depends on CIFS_EXPERIMENTAL
	  depends on KEYS
	  help
	    Enables an upcall mechanism for CIFS which contacts userspace
	    helper utilities to provide server name resolution (host names to
	    IP addresses) which is needed for implicit mounts of DFS junction
	    points. If unsure, say N.

config NCP_FS
	tristate "NCP file system support (to mount NetWare volumes)"
	depends on IPX!=n || INET
	help
	  NCP (NetWare Core Protocol) is a protocol that runs over IPX and is
	  used by Novell NetWare clients to talk to file servers.  It is to
	  IPX what NFS is to TCP/IP, if that helps.  Saying Y here allows you
	  to mount NetWare file server volumes and to access them just like
	  any other Unix directory.  For details, please read the file
	  <file:Documentation/filesystems/ncpfs.txt> in the kernel source and
	  the IPX-HOWTO from <http://www.tldp.org/docs.html#howto>.

	  You do not have to say Y here if you want your Linux box to act as a
	  file *server* for Novell NetWare clients.

	  General information about how to connect Linux, Windows machines and
	  Macs is on the WWW at <http://www.eats.com/linux_mac_win.html>.

	  To compile this as a module, choose M here: the module will be called
	  ncpfs.  Say N unless you are connected to a Novell network.

source "fs/ncpfs/Kconfig"

config CODA_FS
	tristate "Coda file system support (advanced network fs)"
	depends on INET
	help
	  Coda is an advanced network file system, similar to NFS in that it
	  enables you to mount file systems of a remote server and access them
	  with regular Unix commands as if they were sitting on your hard
	  disk.  Coda has several advantages over NFS: support for
	  disconnected operation (e.g. for laptops), read/write server
	  replication, security model for authentication and encryption,
	  persistent client caches and write back caching.

	  If you say Y here, your Linux box will be able to act as a Coda
	  *client*.  You will need user level code as well, both for the
	  client and server.  Servers are currently user level, i.e. they need
	  no kernel support.  Please read
	  <file:Documentation/filesystems/coda.txt> and check out the Coda
	  home page <http://www.coda.cs.cmu.edu/>.

	  To compile the coda client support as a module, choose M here: the
	  module will be called coda.

config CODA_FS_OLD_API
	bool "Use 96-bit Coda file identifiers"
	depends on CODA_FS
	help
	  A new kernel-userspace API had to be introduced for Coda v6.0
	  to support larger 128-bit file identifiers as needed by the
	  new realms implementation.

	  However this new API is not backward compatible with older
	  clients. If you really need to run the old Coda userspace
	  cache manager then say Y.

	  For most cases you probably want to say N.

config AFS_FS
	tristate "Andrew File System support (AFS) (EXPERIMENTAL)"
	depends on INET && EXPERIMENTAL
	select AF_RXRPC
	help
	  If you say Y here, you will get an experimental Andrew File System
	  driver. It currently only supports unsecured read-only AFS access.

	  See <file:Documentation/filesystems/afs.txt> for more information.

	  If unsure, say N.

config AFS_DEBUG
	bool "AFS dynamic debugging"
	depends on AFS_FS
	help
	  Say Y here to make runtime controllable debugging messages appear.

	  See <file:Documentation/filesystems/afs.txt> for more information.

	  If unsure, say N.

config 9P_FS
	tristate "Plan 9 Resource Sharing Support (9P2000) (Experimental)"
	depends on INET && NET_9P && EXPERIMENTAL
	help
	  If you say Y here, you will get experimental support for
	  Plan 9 resource sharing via the 9P2000 protocol.

	  See <http://v9fs.sf.net> for more information.

	  If unsure, say N.

config NOVFS
	tristate "Novell Netware Filesystem support (novfs) (EXPERIMENTAL)"
	depends on INET && EXPERIMENTAL
	help
	  If you say Y here, you will get an experimental Novell Netware
	  filesystem driver.

	  If unsure, say N.

endif # NETWORK_FILESYSTEMS

if BLOCK
menu "Partition Types"

source "fs/partitions/Kconfig"

endmenu
endif

source "fs/nls/Kconfig"
source "fs/dlm/Kconfig"

endmenu<|MERGE_RESOLUTION|>--- conflicted
+++ resolved
@@ -1016,13 +1016,8 @@
 
 config HUGETLBFS
 	bool "HugeTLB file system support"
-<<<<<<< HEAD
-	depends on X86 || IA64 || PPC64 || SPARC64 || (SUPERH && MMU) || BROKEN
-	depends on !XEN
-=======
 	depends on X86 || IA64 || PPC64 || SPARC64 || (SUPERH && MMU) || \
 		   (S390 && 64BIT) || BROKEN
->>>>>>> 28ffb5d3
 	help
 	  hugetlbfs is a filesystem backing for HugeTLB pages, based on
 	  ramfs. For architectures that support it, say Y here and read
@@ -1447,16 +1442,6 @@
 
 	  To compile this as a module, choose M here: the module will be
 	  called freevxfs.  If unsure, say N.
-
-config OCFS2_FS_USERSPACE_CLUSTER
-	tristate "Userspace Clustering"
-	depends on OCFS2_FS
-	default y
-	help
-	  This option will allow OCFS2 to use userspace clustering services
-	  via configfs and sysfs. Currently, the only supported userspace
-	  clustering agent is the Linux-HA project from http://www.linux-ha.org.
-	  If you are using a userspace cluster manager, choose this option.
 
 config MINIX_FS
 	tristate "Minix file system support"
