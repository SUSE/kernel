--- conflicted
+++ resolved
@@ -48,12 +48,10 @@
 obj-$(CONFIG_NFS_COMMON)	+= nfs_common/
 obj-$(CONFIG_GENERIC_ACL)	+= generic_acl.o
 
-<<<<<<< HEAD
 obj-$(CONFIG_FS_RICHACL)	+= richacl.o
 richacl-y			:= richacl_base.o richacl_inode.o richacl_xattr.o
-=======
+
 obj-$(CONFIG_FHANDLE)		+= fhandle.o
->>>>>>> 6221f222
 
 obj-y				+= quota/
 
@@ -127,10 +125,6 @@
 obj-$(CONFIG_BTRFS_FS)		+= btrfs/
 obj-$(CONFIG_GFS2_FS)           += gfs2/
 obj-$(CONFIG_EXOFS_FS)          += exofs/
-<<<<<<< HEAD
 obj-$(CONFIG_NOVFS)		+= novfs/
 obj-$(CONFIG_CEPH_FS)		+= ceph/
-=======
-obj-$(CONFIG_CEPH_FS)		+= ceph/
-obj-$(CONFIG_PSTORE)		+= pstore/
->>>>>>> 6221f222
+obj-$(CONFIG_PSTORE)		+= pstore/