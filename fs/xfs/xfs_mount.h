// SPDX-License-Identifier: GPL-2.0
/*
 * Copyright (c) 2000-2005 Silicon Graphics, Inc.
 * All Rights Reserved.
 */
#ifndef __XFS_MOUNT_H__
#define	__XFS_MOUNT_H__

struct xlog;
struct xfs_inode;
struct xfs_mru_cache;
struct xfs_ail;
struct xfs_quotainfo;
struct xfs_da_geometry;
struct xfs_perag;

/* dynamic preallocation free space thresholds, 5% down to 1% */
enum {
	XFS_LOWSP_1_PCNT = 0,
	XFS_LOWSP_2_PCNT,
	XFS_LOWSP_3_PCNT,
	XFS_LOWSP_4_PCNT,
	XFS_LOWSP_5_PCNT,
	XFS_LOWSP_MAX,
};

/*
 * Error Configuration
 *
 * Error classes define the subsystem the configuration belongs to.
 * Error numbers define the errors that are configurable.
 */
enum {
	XFS_ERR_METADATA,
	XFS_ERR_CLASS_MAX,
};
enum {
	XFS_ERR_DEFAULT,
	XFS_ERR_EIO,
	XFS_ERR_ENOSPC,
	XFS_ERR_ENODEV,
	XFS_ERR_ERRNO_MAX,
};

#define XFS_ERR_RETRY_FOREVER	-1

/*
 * Although retry_timeout is in jiffies which is normally an unsigned long,
 * we limit the retry timeout to 86400 seconds, or one day.  So even a
 * signed 32-bit long is sufficient for a HZ value up to 24855.  Making it
 * signed lets us store the special "-1" value, meaning retry forever.
 */
struct xfs_error_cfg {
	struct xfs_kobj	kobj;
	int		max_retries;
	long		retry_timeout;	/* in jiffies, -1 = infinite */
};

/*
 * Per-cpu deferred inode inactivation GC lists.
 */
struct xfs_inodegc {
	struct xfs_mount	*mp;
	struct llist_head	list;
	struct delayed_work	work;
	int			error;

	/* approximate count of inodes in the list */
	unsigned int		items;
	unsigned int		shrinker_hits;
	unsigned int		cpu;
};

/*
 * The struct xfsmount layout is optimised to separate read-mostly variables
 * from variables that are frequently modified. We put the read-mostly variables
 * first, then place all the other variables at the end.
 *
 * Typically, read-mostly variables are those that are set at mount time and
 * never changed again, or only change rarely as a result of things like sysfs
 * knobs being tweaked.
 */
typedef struct xfs_mount {
	struct xfs_sb		m_sb;		/* copy of fs superblock */
	struct super_block	*m_super;
	struct xfs_ail		*m_ail;		/* fs active log item list */
	struct xfs_buf		*m_sb_bp;	/* buffer for superblock */
	char			*m_rtname;	/* realtime device name */
	char			*m_logname;	/* external log device name */
	struct xfs_da_geometry	*m_dir_geo;	/* directory block geometry */
	struct xfs_da_geometry	*m_attr_geo;	/* attribute block geometry */
	struct xlog		*m_log;		/* log specific stuff */
	struct xfs_inode	*m_rbmip;	/* pointer to bitmap inode */
	struct xfs_inode	*m_rsumip;	/* pointer to summary inode */
	struct xfs_inode	*m_rootip;	/* pointer to root directory */
	struct xfs_quotainfo	*m_quotainfo;	/* disk quota information */
<<<<<<< HEAD
	xfs_buftarg_t		*m_ddev_targp;	/* saves taking the address */
	xfs_buftarg_t		*m_logdev_targp;/* ptr to log device */
	xfs_buftarg_t		*m_rtdev_targp;	/* ptr to rt device */
=======
	struct xfs_buftarg	*m_ddev_targp;	/* data device */
	struct xfs_buftarg	*m_logdev_targp;/* log device */
	struct xfs_buftarg	*m_rtdev_targp;	/* rt device */
>>>>>>> 2d5404ca
	void __percpu		*m_inodegc;	/* percpu inodegc structures */

	/*
	 * Optional cache of rt summary level per bitmap block with the
	 * invariant that m_rsum_cache[bbno] > the maximum i for which
	 * rsum[i][bbno] != 0, or 0 if rsum[i][bbno] == 0 for all i.
	 * Reads and writes are serialized by the rsumip inode lock.
	 */
	uint8_t			*m_rsum_cache;
	struct xfs_mru_cache	*m_filestream;  /* per-mount filestream data */
	struct workqueue_struct *m_buf_workqueue;
	struct workqueue_struct	*m_unwritten_workqueue;
	struct workqueue_struct	*m_reclaim_workqueue;
	struct workqueue_struct	*m_sync_workqueue;
	struct workqueue_struct *m_blockgc_wq;
	struct workqueue_struct *m_inodegc_wq;

	int			m_bsize;	/* fs logical block size */
	uint8_t			m_blkbit_log;	/* blocklog + NBBY */
	uint8_t			m_blkbb_log;	/* blocklog - BBSHIFT */
	uint8_t			m_agno_log;	/* log #ag's */
	uint8_t			m_sectbb_log;	/* sectlog - BBSHIFT */
	int8_t			m_rtxblklog;	/* log2 of rextsize, if possible */
	uint			m_blockmask;	/* sb_blocksize-1 */
	uint			m_blockwsize;	/* sb_blocksize in words */
	uint			m_blockwmask;	/* blockwsize-1 */
	uint			m_alloc_mxr[2];	/* max alloc btree records */
	uint			m_alloc_mnr[2];	/* min alloc btree records */
	uint			m_bmap_dmxr[2];	/* max bmap btree records */
	uint			m_bmap_dmnr[2];	/* min bmap btree records */
	uint			m_rmap_mxr[2];	/* max rmap btree records */
	uint			m_rmap_mnr[2];	/* min rmap btree records */
	uint			m_refc_mxr[2];	/* max refc btree records */
	uint			m_refc_mnr[2];	/* min refc btree records */
	uint			m_alloc_maxlevels; /* max alloc btree levels */
	uint			m_bm_maxlevels[2]; /* max bmap btree levels */
	uint			m_rmap_maxlevels; /* max rmap btree levels */
	uint			m_refc_maxlevels; /* max refcount btree level */
	unsigned int		m_agbtree_maxlevels; /* max level of all AG btrees */
	xfs_extlen_t		m_ag_prealloc_blocks; /* reserved ag blocks */
	uint			m_alloc_set_aside; /* space we can't use */
	uint			m_ag_max_usable; /* max space per AG */
	int			m_dalign;	/* stripe unit */
	int			m_swidth;	/* stripe width */
	xfs_agnumber_t		m_maxagi;	/* highest inode alloc group */
	uint			m_allocsize_log;/* min write size log bytes */
	uint			m_allocsize_blocks; /* min write size blocks */
	int			m_logbufs;	/* number of log buffers */
	int			m_logbsize;	/* size of each log buffer */
	uint			m_rsumlevels;	/* rt summary levels */
	xfs_filblks_t		m_rsumblocks;	/* size of rt summary, FSBs */
	int			m_fixedfsid[2];	/* unchanged for life of FS */
	uint			m_qflags;	/* quota status flags */
	uint64_t		m_features;	/* active filesystem features */
	uint64_t		m_low_space[XFS_LOWSP_MAX];
	uint64_t		m_low_rtexts[XFS_LOWSP_MAX];
	uint64_t		m_rtxblkmask;	/* rt extent block mask */
	struct xfs_ino_geometry	m_ino_geo;	/* inode geometry */
	struct xfs_trans_resv	m_resv;		/* precomputed res values */
						/* low free space thresholds */
	unsigned long		m_opstate;	/* dynamic state flags */
	bool			m_always_cow;
	bool			m_fail_unmount;
	bool			m_finobt_nores; /* no per-AG finobt resv. */
	bool			m_update_sb;	/* sb needs update in mount */

	/*
	 * Bitsets of per-fs metadata that have been checked and/or are sick.
	 * Callers must hold m_sb_lock to access these two fields.
	 */
	uint8_t			m_fs_checked;
	uint8_t			m_fs_sick;
	/*
	 * Bitsets of rt metadata that have been checked and/or are sick.
	 * Callers must hold m_sb_lock to access this field.
	 */
	uint8_t			m_rt_checked;
	uint8_t			m_rt_sick;

	/*
	 * End of read-mostly variables. Frequently written variables and locks
	 * should be placed below this comment from now on. The first variable
	 * here is marked as cacheline aligned so they it is separated from
	 * the read-mostly variables.
	 */

	spinlock_t ____cacheline_aligned m_sb_lock; /* sb counter lock */
	struct percpu_counter	m_icount;	/* allocated inodes counter */
	struct percpu_counter	m_ifree;	/* free inodes counter */
	struct percpu_counter	m_fdblocks;	/* free block counter */
	struct percpu_counter	m_frextents;	/* free rt extent counter */

	/*
	 * Count of data device blocks reserved for delayed allocations,
	 * including indlen blocks.  Does not include allocated CoW staging
	 * extents or anything related to the rt device.
	 */
	struct percpu_counter	m_delalloc_blks;

	/*
	 * RT version of the above.
	 */
	struct percpu_counter	m_delalloc_rtextents;

	/*
	 * Global count of allocation btree blocks in use across all AGs. Only
	 * used when perag reservation is enabled. Helps prevent block
	 * reservation from attempting to reserve allocation btree blocks.
	 */
	atomic64_t		m_allocbt_blks;

	struct xarray		m_perags;	/* per-ag accounting info */
	uint64_t		m_resblks;	/* total reserved blocks */
	uint64_t		m_resblks_avail;/* available reserved blocks */
	uint64_t		m_resblks_save;	/* reserved blks @ remount,ro */
	struct delayed_work	m_reclaim_work;	/* background inode reclaim */
	struct dentry		*m_debugfs;	/* debugfs parent */
	struct xfs_kobj		m_kobj;
	struct xfs_kobj		m_error_kobj;
	struct xfs_kobj		m_error_meta_kobj;
	struct xfs_error_cfg	m_error_cfg[XFS_ERR_CLASS_MAX][XFS_ERR_ERRNO_MAX];
	struct xstats		m_stats;	/* per-fs stats */
#ifdef CONFIG_XFS_ONLINE_SCRUB_STATS
	struct xchk_stats	*m_scrub_stats;
#endif
	xfs_agnumber_t		m_agfrotor;	/* last ag where space found */
	atomic_t		m_agirotor;	/* last ag dir inode alloced */

	/* Memory shrinker to throttle and reprioritize inodegc */
	struct shrinker		*m_inodegc_shrinker;
	/*
	 * Workqueue item so that we can coalesce multiple inode flush attempts
	 * into a single flush.
	 */
	struct work_struct	m_flush_inodes_work;

	/*
	 * Generation of the filesysyem layout.  This is incremented by each
	 * growfs, and used by the pNFS server to ensure the client updates
	 * its view of the block device once it gets a layout that might
	 * reference the newly added blocks.  Does not need to be persistent
	 * as long as we only allow file system size increments, but if we
	 * ever support shrinks it would have to be persisted in addition
	 * to various other kinds of pain inflicted on the pNFS server.
	 */
	uint32_t		m_generation;
	struct mutex		m_growlock;	/* growfs mutex */

#ifdef DEBUG
	/*
	 * Frequency with which errors are injected.  Replaces xfs_etest; the
	 * value stored in here is the inverse of the frequency with which the
	 * error triggers.  1 = always, 2 = half the time, etc.
	 */
	unsigned int		*m_errortag;
	struct xfs_kobj		m_errortag_kobj;
#endif

	/* cpus that have inodes queued for inactivation */
	struct cpumask		m_inodegc_cpumask;
<<<<<<< HEAD
=======

	/* Hook to feed dirent updates to an active online repair. */
	struct xfs_hooks	m_dir_update_hooks;
>>>>>>> 2d5404ca
} xfs_mount_t;

#define M_IGEO(mp)		(&(mp)->m_ino_geo)

/*
 * Flags for m_features.
 *
 * These are all the active features in the filesystem, regardless of how
 * they are configured.
 */
#define XFS_FEAT_ATTR		(1ULL << 0)	/* xattrs present in fs */
#define XFS_FEAT_NLINK		(1ULL << 1)	/* 32 bit link counts */
#define XFS_FEAT_QUOTA		(1ULL << 2)	/* quota active */
#define XFS_FEAT_ALIGN		(1ULL << 3)	/* inode alignment */
#define XFS_FEAT_DALIGN		(1ULL << 4)	/* data alignment */
#define XFS_FEAT_LOGV2		(1ULL << 5)	/* version 2 logs */
#define XFS_FEAT_SECTOR		(1ULL << 6)	/* sector size > 512 bytes */
#define XFS_FEAT_EXTFLG		(1ULL << 7)	/* unwritten extents */
#define XFS_FEAT_ASCIICI	(1ULL << 8)	/* ASCII only case-insens. */
#define XFS_FEAT_LAZYSBCOUNT	(1ULL << 9)	/* Superblk counters */
#define XFS_FEAT_ATTR2		(1ULL << 10)	/* dynamic attr fork */
#define XFS_FEAT_PARENT		(1ULL << 11)	/* parent pointers */
#define XFS_FEAT_PROJID32	(1ULL << 12)	/* 32 bit project id */
#define XFS_FEAT_CRC		(1ULL << 13)	/* metadata CRCs */
#define XFS_FEAT_V3INODES	(1ULL << 14)	/* Version 3 inodes */
#define XFS_FEAT_PQUOTINO	(1ULL << 15)	/* non-shared proj/grp quotas */
#define XFS_FEAT_FTYPE		(1ULL << 16)	/* inode type in dir */
#define XFS_FEAT_FINOBT		(1ULL << 17)	/* free inode btree */
#define XFS_FEAT_RMAPBT		(1ULL << 18)	/* reverse map btree */
#define XFS_FEAT_REFLINK	(1ULL << 19)	/* reflinked files */
#define XFS_FEAT_SPINODES	(1ULL << 20)	/* sparse inode chunks */
#define XFS_FEAT_META_UUID	(1ULL << 21)	/* metadata UUID */
#define XFS_FEAT_REALTIME	(1ULL << 22)	/* realtime device present */
#define XFS_FEAT_INOBTCNT	(1ULL << 23)	/* inobt block counts */
#define XFS_FEAT_BIGTIME	(1ULL << 24)	/* large timestamps */
#define XFS_FEAT_NEEDSREPAIR	(1ULL << 25)	/* needs xfs_repair */
#define XFS_FEAT_NREXT64	(1ULL << 26)	/* large extent counters */
#define XFS_FEAT_EXCHANGE_RANGE	(1ULL << 27)	/* exchange range */

/* Mount features */
#define XFS_FEAT_NOATTR2	(1ULL << 48)	/* disable attr2 creation */
#define XFS_FEAT_NOALIGN	(1ULL << 49)	/* ignore alignment */
#define XFS_FEAT_ALLOCSIZE	(1ULL << 50)	/* user specified allocation size */
#define XFS_FEAT_LARGE_IOSIZE	(1ULL << 51)	/* report large preferred
						 * I/O size in stat() */
#define XFS_FEAT_WSYNC		(1ULL << 52)	/* synchronous metadata ops */
#define XFS_FEAT_DIRSYNC	(1ULL << 53)	/* synchronous directory ops */
#define XFS_FEAT_DISCARD	(1ULL << 54)	/* discard unused blocks */
#define XFS_FEAT_GRPID		(1ULL << 55)	/* group-ID assigned from directory */
#define XFS_FEAT_SMALL_INUMS	(1ULL << 56)	/* user wants 32bit inodes */
#define XFS_FEAT_IKEEP		(1ULL << 57)	/* keep empty inode clusters*/
#define XFS_FEAT_SWALLOC	(1ULL << 58)	/* stripe width allocation */
#define XFS_FEAT_FILESTREAMS	(1ULL << 59)	/* use filestreams allocator */
#define XFS_FEAT_DAX_ALWAYS	(1ULL << 60)	/* DAX always enabled */
#define XFS_FEAT_DAX_NEVER	(1ULL << 61)	/* DAX never enabled */
#define XFS_FEAT_NORECOVERY	(1ULL << 62)	/* no recovery - dirty fs */
#define XFS_FEAT_NOUUID		(1ULL << 63)	/* ignore uuid during mount */

#define __XFS_HAS_FEAT(name, NAME) \
static inline bool xfs_has_ ## name (struct xfs_mount *mp) \
{ \
	return mp->m_features & XFS_FEAT_ ## NAME; \
}

/* Some features can be added dynamically so they need a set wrapper, too. */
#define __XFS_ADD_FEAT(name, NAME) \
	__XFS_HAS_FEAT(name, NAME); \
static inline void xfs_add_ ## name (struct xfs_mount *mp) \
{ \
	mp->m_features |= XFS_FEAT_ ## NAME; \
	xfs_sb_version_add ## name(&mp->m_sb); \
}

/* Superblock features */
__XFS_ADD_FEAT(attr, ATTR)
__XFS_HAS_FEAT(nlink, NLINK)
__XFS_ADD_FEAT(quota, QUOTA)
__XFS_HAS_FEAT(dalign, DALIGN)
__XFS_HAS_FEAT(sector, SECTOR)
__XFS_HAS_FEAT(asciici, ASCIICI)
__XFS_HAS_FEAT(parent, PARENT)
__XFS_HAS_FEAT(ftype, FTYPE)
__XFS_HAS_FEAT(finobt, FINOBT)
__XFS_HAS_FEAT(rmapbt, RMAPBT)
__XFS_HAS_FEAT(reflink, REFLINK)
__XFS_HAS_FEAT(sparseinodes, SPINODES)
__XFS_HAS_FEAT(metauuid, META_UUID)
__XFS_HAS_FEAT(realtime, REALTIME)
__XFS_HAS_FEAT(inobtcounts, INOBTCNT)
__XFS_HAS_FEAT(bigtime, BIGTIME)
__XFS_HAS_FEAT(needsrepair, NEEDSREPAIR)
__XFS_HAS_FEAT(large_extent_counts, NREXT64)
__XFS_HAS_FEAT(exchange_range, EXCHANGE_RANGE)

/*
 * Some features are always on for v5 file systems, allow the compiler to
 * eliminiate dead code when building without v4 support.
 */
#define __XFS_HAS_V4_FEAT(name, NAME) \
static inline bool xfs_has_ ## name (struct xfs_mount *mp) \
{ \
	return !IS_ENABLED(CONFIG_XFS_SUPPORT_V4) || \
		(mp->m_features & XFS_FEAT_ ## NAME); \
}

#define __XFS_ADD_V4_FEAT(name, NAME) \
	__XFS_HAS_V4_FEAT(name, NAME); \
static inline void xfs_add_ ## name (struct xfs_mount *mp) \
{ \
	if (IS_ENABLED(CONFIG_XFS_SUPPORT_V4)) { \
		mp->m_features |= XFS_FEAT_ ## NAME; \
		xfs_sb_version_add ## name(&mp->m_sb); \
	} \
}

__XFS_HAS_V4_FEAT(align, ALIGN)
__XFS_HAS_V4_FEAT(logv2, LOGV2)
__XFS_HAS_V4_FEAT(extflg, EXTFLG)
__XFS_HAS_V4_FEAT(lazysbcount, LAZYSBCOUNT)
__XFS_ADD_V4_FEAT(attr2, ATTR2)
__XFS_ADD_V4_FEAT(projid32, PROJID32)
__XFS_HAS_V4_FEAT(v3inodes, V3INODES)
__XFS_HAS_V4_FEAT(crc, CRC)
__XFS_HAS_V4_FEAT(pquotino, PQUOTINO)

/*
 * Mount features
 *
 * These do not change dynamically - features that can come and go, such as 32
 * bit inodes and read-only state, are kept as operational state rather than
 * features.
 */
__XFS_HAS_FEAT(noattr2, NOATTR2)
__XFS_HAS_FEAT(noalign, NOALIGN)
__XFS_HAS_FEAT(allocsize, ALLOCSIZE)
__XFS_HAS_FEAT(large_iosize, LARGE_IOSIZE)
__XFS_HAS_FEAT(wsync, WSYNC)
__XFS_HAS_FEAT(dirsync, DIRSYNC)
__XFS_HAS_FEAT(discard, DISCARD)
__XFS_HAS_FEAT(grpid, GRPID)
__XFS_HAS_FEAT(small_inums, SMALL_INUMS)
__XFS_HAS_FEAT(ikeep, IKEEP)
__XFS_HAS_FEAT(swalloc, SWALLOC)
__XFS_HAS_FEAT(filestreams, FILESTREAMS)
__XFS_HAS_FEAT(dax_always, DAX_ALWAYS)
__XFS_HAS_FEAT(dax_never, DAX_NEVER)
__XFS_HAS_FEAT(norecovery, NORECOVERY)
__XFS_HAS_FEAT(nouuid, NOUUID)

/*
 * Operational mount state flags
 *
 * Use these with atomic bit ops only!
 */
#define XFS_OPSTATE_UNMOUNTING		0	/* filesystem is unmounting */
#define XFS_OPSTATE_CLEAN		1	/* mount was clean */
#define XFS_OPSTATE_SHUTDOWN		2	/* stop all fs operations */
#define XFS_OPSTATE_INODE32		3	/* inode32 allocator active */
#define XFS_OPSTATE_READONLY		4	/* read-only fs */

/*
 * If set, inactivation worker threads will be scheduled to process queued
 * inodegc work.  If not, queued inodes remain in memory waiting to be
 * processed.
 */
#define XFS_OPSTATE_INODEGC_ENABLED	5
/*
 * If set, background speculative prealloc gc worker threads will be scheduled
 * to process queued blockgc work.  If not, inodes retain their preallocations
 * until explicitly deleted.
 */
#define XFS_OPSTATE_BLOCKGC_ENABLED	6

/* Kernel has logged a warning about online fsck being used on this fs. */
#define XFS_OPSTATE_WARNED_SCRUB	7
/* Kernel has logged a warning about shrink being used on this fs. */
#define XFS_OPSTATE_WARNED_SHRINK	8
/* Kernel has logged a warning about logged xattr updates being used. */
#define XFS_OPSTATE_WARNED_LARP		9
/* Mount time quotacheck is running */
#define XFS_OPSTATE_QUOTACHECK_RUNNING	10
<<<<<<< HEAD
=======
/* Do we want to clear log incompat flags? */
#define XFS_OPSTATE_UNSET_LOG_INCOMPAT	11
/* Filesystem can use logged extended attributes */
#define XFS_OPSTATE_USE_LARP		12
>>>>>>> 2d5404ca

#define __XFS_IS_OPSTATE(name, NAME) \
static inline bool xfs_is_ ## name (struct xfs_mount *mp) \
{ \
	return test_bit(XFS_OPSTATE_ ## NAME, &mp->m_opstate); \
} \
static inline bool xfs_clear_ ## name (struct xfs_mount *mp) \
{ \
	return test_and_clear_bit(XFS_OPSTATE_ ## NAME, &mp->m_opstate); \
} \
static inline bool xfs_set_ ## name (struct xfs_mount *mp) \
{ \
	return test_and_set_bit(XFS_OPSTATE_ ## NAME, &mp->m_opstate); \
}

__XFS_IS_OPSTATE(unmounting, UNMOUNTING)
__XFS_IS_OPSTATE(clean, CLEAN)
__XFS_IS_OPSTATE(shutdown, SHUTDOWN)
__XFS_IS_OPSTATE(inode32, INODE32)
__XFS_IS_OPSTATE(readonly, READONLY)
__XFS_IS_OPSTATE(inodegc_enabled, INODEGC_ENABLED)
__XFS_IS_OPSTATE(blockgc_enabled, BLOCKGC_ENABLED)
#ifdef CONFIG_XFS_QUOTA
__XFS_IS_OPSTATE(quotacheck_running, QUOTACHECK_RUNNING)
#else
# define xfs_is_quotacheck_running(mp)	(false)
#endif
<<<<<<< HEAD
=======
__XFS_IS_OPSTATE(done_with_log_incompat, UNSET_LOG_INCOMPAT)
__XFS_IS_OPSTATE(using_logged_xattrs, USE_LARP)
>>>>>>> 2d5404ca

static inline bool
xfs_should_warn(struct xfs_mount *mp, long nr)
{
	return !test_and_set_bit(nr, &mp->m_opstate);
}

#define XFS_OPSTATE_STRINGS \
	{ (1UL << XFS_OPSTATE_UNMOUNTING),		"unmounting" }, \
	{ (1UL << XFS_OPSTATE_CLEAN),			"clean" }, \
	{ (1UL << XFS_OPSTATE_SHUTDOWN),		"shutdown" }, \
	{ (1UL << XFS_OPSTATE_INODE32),			"inode32" }, \
	{ (1UL << XFS_OPSTATE_READONLY),		"read_only" }, \
	{ (1UL << XFS_OPSTATE_INODEGC_ENABLED),		"inodegc" }, \
	{ (1UL << XFS_OPSTATE_BLOCKGC_ENABLED),		"blockgc" }, \
	{ (1UL << XFS_OPSTATE_WARNED_SCRUB),		"wscrub" }, \
	{ (1UL << XFS_OPSTATE_WARNED_SHRINK),		"wshrink" }, \
	{ (1UL << XFS_OPSTATE_WARNED_LARP),		"wlarp" }, \
<<<<<<< HEAD
	{ (1UL << XFS_OPSTATE_QUOTACHECK_RUNNING),	"quotacheck" }
=======
	{ (1UL << XFS_OPSTATE_QUOTACHECK_RUNNING),	"quotacheck" }, \
	{ (1UL << XFS_OPSTATE_UNSET_LOG_INCOMPAT),	"unset_log_incompat" }, \
	{ (1UL << XFS_OPSTATE_USE_LARP),		"logged_xattrs" }
>>>>>>> 2d5404ca

/*
 * Max and min values for mount-option defined I/O
 * preallocation sizes.
 */
#define XFS_MAX_IO_LOG		30	/* 1G */
#define XFS_MIN_IO_LOG		PAGE_SHIFT

void xfs_do_force_shutdown(struct xfs_mount *mp, uint32_t flags, char *fname,
		int lnnum);
#define xfs_force_shutdown(m,f)	\
	xfs_do_force_shutdown(m, f, __FILE__, __LINE__)

#define SHUTDOWN_META_IO_ERROR	(1u << 0) /* write attempt to metadata failed */
#define SHUTDOWN_LOG_IO_ERROR	(1u << 1) /* write attempt to the log failed */
#define SHUTDOWN_FORCE_UMOUNT	(1u << 2) /* shutdown from a forced unmount */
#define SHUTDOWN_CORRUPT_INCORE	(1u << 3) /* corrupt in-memory structures */
#define SHUTDOWN_CORRUPT_ONDISK	(1u << 4)  /* corrupt metadata on device */
#define SHUTDOWN_DEVICE_REMOVED	(1u << 5) /* device removed underneath us */

#define XFS_SHUTDOWN_STRINGS \
	{ SHUTDOWN_META_IO_ERROR,	"metadata_io" }, \
	{ SHUTDOWN_LOG_IO_ERROR,	"log_io" }, \
	{ SHUTDOWN_FORCE_UMOUNT,	"force_umount" }, \
	{ SHUTDOWN_CORRUPT_INCORE,	"corruption" }, \
	{ SHUTDOWN_DEVICE_REMOVED,	"device_removed" }

/*
 * Flags for xfs_mountfs
 */
#define XFS_MFSI_QUIET		0x40	/* Be silent if mount errors found */

static inline xfs_agnumber_t
xfs_daddr_to_agno(struct xfs_mount *mp, xfs_daddr_t d)
{
	xfs_rfsblock_t ld = XFS_BB_TO_FSBT(mp, d);
	do_div(ld, mp->m_sb.sb_agblocks);
	return (xfs_agnumber_t) ld;
}

static inline xfs_agblock_t
xfs_daddr_to_agbno(struct xfs_mount *mp, xfs_daddr_t d)
{
	xfs_rfsblock_t ld = XFS_BB_TO_FSBT(mp, d);
	return (xfs_agblock_t) do_div(ld, mp->m_sb.sb_agblocks);
}

extern void	xfs_uuid_table_free(void);
extern uint64_t xfs_default_resblks(xfs_mount_t *mp);
extern int	xfs_mountfs(xfs_mount_t *mp);
extern void	xfs_unmountfs(xfs_mount_t *);

/*
 * Deltas for the block count can vary from 1 to very large, but lock contention
 * only occurs on frequent small block count updates such as in the delayed
 * allocation path for buffered writes (page a time updates). Hence we set
 * a large batch count (1024) to minimise global counter updates except when
 * we get near to ENOSPC and we have to be very accurate with our updates.
 */
#define XFS_FDBLOCKS_BATCH	1024

/*
 * Estimate the amount of free space that is not available to userspace and is
 * not explicitly reserved from the incore fdblocks.  This includes:
 *
 * - The minimum number of blocks needed to support splitting a bmap btree
 * - The blocks currently in use by the freespace btrees because they record
 *   the actual blocks that will fill per-AG metadata space reservations
 */
static inline uint64_t
xfs_fdblocks_unavailable(
	struct xfs_mount	*mp)
{
	return mp->m_alloc_set_aside + atomic64_read(&mp->m_allocbt_blks);
}

int xfs_dec_freecounter(struct xfs_mount *mp, struct percpu_counter *counter,
		uint64_t delta, bool rsvd);
void xfs_add_freecounter(struct xfs_mount *mp, struct percpu_counter *counter,
		uint64_t delta);

static inline int xfs_dec_fdblocks(struct xfs_mount *mp, uint64_t delta,
		bool reserved)
{
	return xfs_dec_freecounter(mp, &mp->m_fdblocks, delta, reserved);
}

static inline void xfs_add_fdblocks(struct xfs_mount *mp, uint64_t delta)
{
	xfs_add_freecounter(mp, &mp->m_fdblocks, delta);
}

static inline int xfs_dec_frextents(struct xfs_mount *mp, uint64_t delta)
{
	return xfs_dec_freecounter(mp, &mp->m_frextents, delta, false);
}

static inline void xfs_add_frextents(struct xfs_mount *mp, uint64_t delta)
{
	xfs_add_freecounter(mp, &mp->m_frextents, delta);
}

extern int	xfs_readsb(xfs_mount_t *, int);
extern void	xfs_freesb(xfs_mount_t *);
extern bool	xfs_fs_writable(struct xfs_mount *mp, int level);
extern int	xfs_sb_validate_fsb_count(struct xfs_sb *, uint64_t);

extern int	xfs_dev_is_read_only(struct xfs_mount *, char *);

extern void	xfs_set_low_space_thresholds(struct xfs_mount *);

int	xfs_zero_extent(struct xfs_inode *ip, xfs_fsblock_t start_fsb,
			xfs_off_t count_fsb);

struct xfs_error_cfg * xfs_error_get_cfg(struct xfs_mount *mp,
		int error_class, int error);
void xfs_force_summary_recalc(struct xfs_mount *mp);
int xfs_add_incompat_log_feature(struct xfs_mount *mp, uint32_t feature);
bool xfs_clear_incompat_log_features(struct xfs_mount *mp);
void xfs_mod_delalloc(struct xfs_inode *ip, int64_t data_delta,
		int64_t ind_delta);

#endif	/* __XFS_MOUNT_H__ */<|MERGE_RESOLUTION|>--- conflicted
+++ resolved
@@ -94,15 +94,9 @@
 	struct xfs_inode	*m_rsumip;	/* pointer to summary inode */
 	struct xfs_inode	*m_rootip;	/* pointer to root directory */
 	struct xfs_quotainfo	*m_quotainfo;	/* disk quota information */
-<<<<<<< HEAD
-	xfs_buftarg_t		*m_ddev_targp;	/* saves taking the address */
-	xfs_buftarg_t		*m_logdev_targp;/* ptr to log device */
-	xfs_buftarg_t		*m_rtdev_targp;	/* ptr to rt device */
-=======
 	struct xfs_buftarg	*m_ddev_targp;	/* data device */
 	struct xfs_buftarg	*m_logdev_targp;/* log device */
 	struct xfs_buftarg	*m_rtdev_targp;	/* rt device */
->>>>>>> 2d5404ca
 	void __percpu		*m_inodegc;	/* percpu inodegc structures */
 
 	/*
@@ -263,12 +257,9 @@
 
 	/* cpus that have inodes queued for inactivation */
 	struct cpumask		m_inodegc_cpumask;
-<<<<<<< HEAD
-=======
 
 	/* Hook to feed dirent updates to an active online repair. */
 	struct xfs_hooks	m_dir_update_hooks;
->>>>>>> 2d5404ca
 } xfs_mount_t;
 
 #define M_IGEO(mp)		(&(mp)->m_ino_geo)
@@ -450,13 +441,10 @@
 #define XFS_OPSTATE_WARNED_LARP		9
 /* Mount time quotacheck is running */
 #define XFS_OPSTATE_QUOTACHECK_RUNNING	10
-<<<<<<< HEAD
-=======
 /* Do we want to clear log incompat flags? */
 #define XFS_OPSTATE_UNSET_LOG_INCOMPAT	11
 /* Filesystem can use logged extended attributes */
 #define XFS_OPSTATE_USE_LARP		12
->>>>>>> 2d5404ca
 
 #define __XFS_IS_OPSTATE(name, NAME) \
 static inline bool xfs_is_ ## name (struct xfs_mount *mp) \
@@ -484,11 +472,8 @@
 #else
 # define xfs_is_quotacheck_running(mp)	(false)
 #endif
-<<<<<<< HEAD
-=======
 __XFS_IS_OPSTATE(done_with_log_incompat, UNSET_LOG_INCOMPAT)
 __XFS_IS_OPSTATE(using_logged_xattrs, USE_LARP)
->>>>>>> 2d5404ca
 
 static inline bool
 xfs_should_warn(struct xfs_mount *mp, long nr)
@@ -507,13 +492,9 @@
 	{ (1UL << XFS_OPSTATE_WARNED_SCRUB),		"wscrub" }, \
 	{ (1UL << XFS_OPSTATE_WARNED_SHRINK),		"wshrink" }, \
 	{ (1UL << XFS_OPSTATE_WARNED_LARP),		"wlarp" }, \
-<<<<<<< HEAD
-	{ (1UL << XFS_OPSTATE_QUOTACHECK_RUNNING),	"quotacheck" }
-=======
 	{ (1UL << XFS_OPSTATE_QUOTACHECK_RUNNING),	"quotacheck" }, \
 	{ (1UL << XFS_OPSTATE_UNSET_LOG_INCOMPAT),	"unset_log_incompat" }, \
 	{ (1UL << XFS_OPSTATE_USE_LARP),		"logged_xattrs" }
->>>>>>> 2d5404ca
 
 /*
  * Max and min values for mount-option defined I/O
