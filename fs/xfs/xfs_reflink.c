--- conflicted
+++ resolved
@@ -331,22 +331,20 @@
 	xfs_fileoff_t			offset_fsb,
 	xfs_filblks_t			count_fsb,
 	struct xfs_defer_ops		*dfops)
-<<<<<<< HEAD
-{
-	struct xfs_bmbt_irec		irec = *imap;
+{
 	xfs_fsblock_t			first_block;
 	int				nimaps = 1;
 
 	if (imap->br_state == XFS_EXT_NORM)
 		return 0;
 
-	xfs_trim_extent(&irec, offset_fsb, count_fsb);
-	trace_xfs_reflink_convert_cow(ip, &irec);
-	if (irec.br_blockcount == 0)
+	xfs_trim_extent(imap, offset_fsb, count_fsb);
+	trace_xfs_reflink_convert_cow(ip, imap);
+	if (imap->br_blockcount == 0)
 		return 0;
-	return xfs_bmapi_write(NULL, ip, irec.br_startoff, irec.br_blockcount,
+	return xfs_bmapi_write(NULL, ip, imap->br_startoff, imap->br_blockcount,
 			XFS_BMAPI_COWFORK | XFS_BMAPI_CONVERT, &first_block,
-			0, &irec, &nimaps, dfops);
+			0, imap, &nimaps, dfops);
 }
 
 /* Convert all of the unwritten CoW extents in a file's range to real ones. */
@@ -379,92 +377,6 @@
 	}
 
 	/* Finish up. */
-	xfs_iunlock(ip, XFS_ILOCK_EXCL);
-	return error;
-}
-
-/* Allocate all CoW reservations covering a range of blocks in a file. */
-static int
-__xfs_reflink_allocate_cow(
-	struct xfs_inode	*ip,
-	xfs_fileoff_t		*offset_fsb,
-	xfs_fileoff_t		end_fsb)
-=======
->>>>>>> f2e5fa84
-{
-	xfs_fsblock_t			first_block;
-	int				nimaps = 1;
-
-	if (imap->br_state == XFS_EXT_NORM)
-		return 0;
-
-	xfs_trim_extent(imap, offset_fsb, count_fsb);
-	trace_xfs_reflink_convert_cow(ip, imap);
-	if (imap->br_blockcount == 0)
-		return 0;
-	return xfs_bmapi_write(NULL, ip, imap->br_startoff, imap->br_blockcount,
-			XFS_BMAPI_COWFORK | XFS_BMAPI_CONVERT, &first_block,
-			0, imap, &nimaps, dfops);
-}
-
-/* Convert all of the unwritten CoW extents in a file's range to real ones. */
-int
-xfs_reflink_convert_cow(
-	struct xfs_inode	*ip,
-	xfs_off_t		offset,
-	xfs_off_t		count)
-{
-	struct xfs_bmbt_irec	got;
-	struct xfs_defer_ops	dfops;
-	struct xfs_mount	*mp = ip->i_mount;
-	struct xfs_ifork	*ifp = XFS_IFORK_PTR(ip, XFS_COW_FORK);
-	xfs_fileoff_t		offset_fsb = XFS_B_TO_FSBT(mp, offset);
-	xfs_fileoff_t		end_fsb = XFS_B_TO_FSB(mp, offset + count);
-	xfs_extnum_t		idx;
-	bool			found;
-	int			error = 0;
-
-<<<<<<< HEAD
-	/* Make sure there's a CoW reservation for it. */
-	error = xfs_reflink_reserve_cow(ip, &imap, &shared);
-	if (error)
-		goto out_trans_cancel;
-=======
-	xfs_ilock(ip, XFS_ILOCK_EXCL);
->>>>>>> f2e5fa84
-
-	/* Convert all the extents to real from unwritten. */
-	for (found = xfs_iext_lookup_extent(ip, ifp, offset_fsb, &idx, &got);
-	     found && got.br_startoff < end_fsb;
-	     found = xfs_iext_get_extent(ifp, ++idx, &got)) {
-		error = xfs_reflink_convert_cow_extent(ip, &got, offset_fsb,
-				end_fsb - offset_fsb, &dfops);
-		if (error)
-			break;
-	}
-
-<<<<<<< HEAD
-	/* Allocate the entire reservation as unwritten blocks. */
-	xfs_trans_ijoin(tp, ip, 0);
-	error = xfs_bmapi_write(tp, ip, imap.br_startoff, imap.br_blockcount,
-			XFS_BMAPI_COWFORK | XFS_BMAPI_PREALLOC, &first_block,
-			XFS_EXTENTADD_SPACE_RES(mp, XFS_DATA_FORK),
-			&imap, &nimaps, &dfops);
-	if (error)
-		goto out_trans_cancel;
-
-	/* Finish up. */
-	error = xfs_defer_finish(&tp, &dfops, NULL);
-	if (error)
-		goto out_trans_cancel;
-
-	error = xfs_trans_commit(tp);
-
-	*offset_fsb = imap.br_startoff + imap.br_blockcount;
-out_unlock:
-=======
-	/* Finish up. */
->>>>>>> f2e5fa84
 	xfs_iunlock(ip, XFS_ILOCK_EXCL);
 	return error;
 }
@@ -502,20 +414,11 @@
 	    got.br_startoff <= offset_fsb) {
 		*shared = true;
 
-<<<<<<< HEAD
-	while (offset_fsb < end_fsb) {
-		error = __xfs_reflink_allocate_cow(ip, &offset_fsb, end_fsb);
-		if (error) {
-			trace_xfs_reflink_allocate_cow_range_error(ip, error,
-					_RET_IP_);
-			return error;
-=======
 		/* If we have a real allocation in the COW fork we're done. */
 		if (!isnullstartblock(got.br_startblock)) {
 			xfs_trim_extent(&got, offset_fsb, count_fsb);
 			*imap = got;
 			goto convert;
->>>>>>> f2e5fa84
 		}
 
 		xfs_trim_extent(imap, got.br_startoff, got.br_blockcount);
@@ -544,10 +447,6 @@
 		goto retry;
 	}
 
-<<<<<<< HEAD
-	/* Convert the CoW extents to regular. */
-	return xfs_reflink_convert_cow(ip, offset, count);
-=======
 	error = xfs_trans_reserve_quota_nblks(tp, ip, resblks, 0,
 			XFS_QMOPT_RES_REGBLKS);
 	if (error)
@@ -584,7 +483,6 @@
 	if (tp)
 		xfs_trans_cancel(tp);
 	return error;
->>>>>>> f2e5fa84
 }
 
 /*
