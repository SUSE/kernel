--- conflicted
+++ resolved
@@ -58,11 +58,7 @@
 #define	XFS_IALLOC_SPACE_RES(mp)	\
 	(M_IGEO(mp)->ialloc_blks + \
 	 ((xfs_sb_version_hasfinobt(&mp->m_sb) ? 2 : 1) * \
-<<<<<<< HEAD
-	  (M_IGEO(mp)->inobt_maxlevels - 1)))
-=======
 	  M_IGEO(mp)->inobt_maxlevels))
->>>>>>> 7d2a07b7
 
 /*
  * Space reservation values for various transactions.
