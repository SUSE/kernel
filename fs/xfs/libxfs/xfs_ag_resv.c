/*
 * Copyright (C) 2016 Oracle.  All Rights Reserved.
 *
 * Author: Darrick J. Wong <darrick.wong@oracle.com>
 *
 * This program is free software; you can redistribute it and/or
 * modify it under the terms of the GNU General Public License
 * as published by the Free Software Foundation; either version 2
 * of the License, or (at your option) any later version.
 *
 * This program is distributed in the hope that it would be useful,
 * but WITHOUT ANY WARRANTY; without even the implied warranty of
 * MERCHANTABILITY or FITNESS FOR A PARTICULAR PURPOSE.  See the
 * GNU General Public License for more details.
 *
 * You should have received a copy of the GNU General Public License
 * along with this program; if not, write the Free Software Foundation,
 * Inc.,  51 Franklin St, Fifth Floor, Boston, MA  02110-1301, USA.
 */
#include "xfs.h"
#include "xfs_fs.h"
#include "xfs_shared.h"
#include "xfs_format.h"
#include "xfs_log_format.h"
#include "xfs_trans_resv.h"
#include "xfs_sb.h"
#include "xfs_mount.h"
#include "xfs_defer.h"
#include "xfs_alloc.h"
#include "xfs_error.h"
#include "xfs_trace.h"
#include "xfs_cksum.h"
#include "xfs_trans.h"
#include "xfs_bit.h"
#include "xfs_bmap.h"
#include "xfs_bmap_btree.h"
#include "xfs_ag_resv.h"
#include "xfs_trans_space.h"
#include "xfs_rmap_btree.h"
#include "xfs_btree.h"
#include "xfs_refcount_btree.h"
#include "xfs_ialloc_btree.h"

/*
 * Per-AG Block Reservations
 *
 * For some kinds of allocation group metadata structures, it is advantageous
 * to reserve a small number of blocks in each AG so that future expansions of
 * that data structure do not encounter ENOSPC because errors during a btree
 * split cause the filesystem to go offline.
 *
 * Prior to the introduction of reflink, this wasn't an issue because the free
 * space btrees maintain a reserve of space (the AGFL) to handle any expansion
 * that may be necessary; and allocations of other metadata (inodes, BMBT,
 * dir/attr) aren't restricted to a single AG.  However, with reflink it is
 * possible to allocate all the space in an AG, have subsequent reflink/CoW
 * activity expand the refcount btree, and discover that there's no space left
 * to handle that expansion.  Since we can calculate the maximum size of the
 * refcount btree, we can reserve space for it and avoid ENOSPC.
 *
 * Handling per-AG reservations consists of three changes to the allocator's
 * behavior:  First, because these reservations are always needed, we decrease
 * the ag_max_usable counter to reflect the size of the AG after the reserved
 * blocks are taken.  Second, the reservations must be reflected in the
 * fdblocks count to maintain proper accounting.  Third, each AG must maintain
 * its own reserved block counter so that we can calculate the amount of space
 * that must remain free to maintain the reservations.  Fourth, the "remaining
 * reserved blocks" count must be used when calculating the length of the
 * longest free extent in an AG and to clamp maxlen in the per-AG allocation
 * functions.  In other words, we maintain a virtual allocation via in-core
 * accounting tricks so that we don't have to clean up after a crash. :)
 *
 * Reserved blocks can be managed by passing one of the enum xfs_ag_resv_type
 * values via struct xfs_alloc_arg or directly to the xfs_free_extent
 * function.  It might seem a little funny to maintain a reservoir of blocks
 * to feed another reservoir, but the AGFL only holds enough blocks to get
 * through the next transaction.  The per-AG reservation is to ensure (we
 * hope) that each AG never runs out of blocks.  Each data structure wanting
 * to use the reservation system should update ask/used in xfs_ag_resv_init.
 */

/*
 * Are we critically low on blocks?  For now we'll define that as the number
 * of blocks we can get our hands on being less than 10% of what we reserved
 * or less than some arbitrary number (maximum btree height).
 */
bool
xfs_ag_resv_critical(
	struct xfs_perag		*pag,
	enum xfs_ag_resv_type		type)
{
	xfs_extlen_t			avail;
	xfs_extlen_t			orig;

	switch (type) {
	case XFS_AG_RESV_METADATA:
		avail = pag->pagf_freeblks - pag->pag_agfl_resv.ar_reserved;
		orig = pag->pag_meta_resv.ar_asked;
		break;
	case XFS_AG_RESV_AGFL:
		avail = pag->pagf_freeblks + pag->pagf_flcount -
			pag->pag_meta_resv.ar_reserved;
		orig = pag->pag_agfl_resv.ar_asked;
		break;
	default:
		ASSERT(0);
		return false;
	}

	trace_xfs_ag_resv_critical(pag, type, avail);

	/* Critically low if less than 10% or max btree height remains. */
	return XFS_TEST_ERROR(avail < orig / 10 || avail < XFS_BTREE_MAXLEVELS,
			pag->pag_mount, XFS_ERRTAG_AG_RESV_CRITICAL,
			XFS_RANDOM_AG_RESV_CRITICAL);
}

/*
 * How many blocks are reserved but not used, and therefore must not be
 * allocated away?
 */
xfs_extlen_t
xfs_ag_resv_needed(
	struct xfs_perag		*pag,
	enum xfs_ag_resv_type		type)
{
	xfs_extlen_t			len;

	len = pag->pag_meta_resv.ar_reserved + pag->pag_agfl_resv.ar_reserved;
	switch (type) {
	case XFS_AG_RESV_METADATA:
	case XFS_AG_RESV_AGFL:
		len -= xfs_perag_resv(pag, type)->ar_reserved;
		break;
	case XFS_AG_RESV_NONE:
		/* empty */
		break;
	default:
		ASSERT(0);
	}

	trace_xfs_ag_resv_needed(pag, type, len);

	return len;
}

/* Clean out a reservation */
static int
__xfs_ag_resv_free(
	struct xfs_perag		*pag,
	enum xfs_ag_resv_type		type)
{
	struct xfs_ag_resv		*resv;
	xfs_extlen_t			oldresv;
	int				error;

	trace_xfs_ag_resv_free(pag, type, 0);

	resv = xfs_perag_resv(pag, type);
	pag->pag_mount->m_ag_max_usable += resv->ar_asked;
	/*
	 * AGFL blocks are always considered "free", so whatever
	 * was reserved at mount time must be given back at umount.
	 */
	if (type == XFS_AG_RESV_AGFL)
		oldresv = resv->ar_orig_reserved;
	else
		oldresv = resv->ar_reserved;
	error = xfs_mod_fdblocks(pag->pag_mount, oldresv, true);
	resv->ar_reserved = 0;
	resv->ar_asked = 0;

	if (error)
		trace_xfs_ag_resv_free_error(pag->pag_mount, pag->pag_agno,
				error, _RET_IP_);
	return error;
}

/* Free a per-AG reservation. */
int
xfs_ag_resv_free(
	struct xfs_perag		*pag)
{
	int				error;
	int				err2;

	error = __xfs_ag_resv_free(pag, XFS_AG_RESV_AGFL);
	err2 = __xfs_ag_resv_free(pag, XFS_AG_RESV_METADATA);
	if (err2 && !error)
		error = err2;
	return error;
}

static int
__xfs_ag_resv_init(
	struct xfs_perag		*pag,
	enum xfs_ag_resv_type		type,
	xfs_extlen_t			ask,
	xfs_extlen_t			used)
{
	struct xfs_mount		*mp = pag->pag_mount;
	struct xfs_ag_resv		*resv;
	int				error;
	xfs_extlen_t			reserved;

	if (used > ask)
		ask = used;
	reserved = ask - used;

	error = xfs_mod_fdblocks(mp, -(int64_t)reserved, true);
	if (error) {
		trace_xfs_ag_resv_init_error(pag->pag_mount, pag->pag_agno,
				error, _RET_IP_);
		xfs_warn(mp,
"Per-AG reservation for AG %u failed.  Filesystem may run out of space.",
				pag->pag_agno);
		return error;
	}

	mp->m_ag_max_usable -= ask;

	resv = xfs_perag_resv(pag, type);
	resv->ar_asked = ask;
	resv->ar_reserved = resv->ar_orig_reserved = reserved;

	trace_xfs_ag_resv_init(pag, type, ask);
	return 0;
}

/* Create a per-AG block reservation. */
int
xfs_ag_resv_init(
	struct xfs_perag		*pag)
{
	struct xfs_mount		*mp = pag->pag_mount;
	xfs_agnumber_t			agno = pag->pag_agno;
	xfs_extlen_t			ask;
	xfs_extlen_t			used;
	int				error = 0;

	/* Create the metadata reservation. */
	if (pag->pag_meta_resv.ar_asked == 0) {
		ask = used = 0;

		error = xfs_refcountbt_calc_reserves(mp, agno, &ask, &used);
		if (error)
			goto out;

		error = xfs_finobt_calc_reserves(mp, agno, &ask, &used);
		if (error)
			goto out;

		error = __xfs_ag_resv_init(pag, XFS_AG_RESV_METADATA,
				ask, used);
		if (error) {
			/*
			 * Because we didn't have per-AG reservations when the
			 * finobt feature was added we might not be able to
			 * reserve all needed blocks.  Warn and fall back to the
			 * old and potentially buggy code in that case, but
			 * ensure we do have the reservation for the refcountbt.
			 */
			ask = used = 0;

			mp->m_inotbt_nores = true;

			error = xfs_refcountbt_calc_reserves(mp, agno, &ask,
					&used);
			if (error)
				goto out;

			error = __xfs_ag_resv_init(pag, XFS_AG_RESV_METADATA,
					ask, used);
			if (error)
				goto out;
		}
	}

	/* Create the AGFL metadata reservation */
	if (pag->pag_agfl_resv.ar_asked == 0) {
		ask = used = 0;

		error = xfs_rmapbt_calc_reserves(mp, agno, &ask, &used);
		if (error)
			goto out;

		error = __xfs_ag_resv_init(pag, XFS_AG_RESV_AGFL, ask, used);
		if (error)
			goto out;
	}

<<<<<<< HEAD
	ASSERT(xfs_perag_resv(pag, XFS_AG_RESV_METADATA)->ar_reserved +
	       xfs_perag_resv(pag, XFS_AG_RESV_AGFL)->ar_reserved <=
	       pag->pagf_freeblks + pag->pagf_flcount);
=======
#ifdef DEBUG
	/* need to read in the AGF for the ASSERT below to work */
	error = xfs_alloc_pagf_init(pag->pag_mount, NULL, pag->pag_agno, 0);
	if (error)
		return error;

	ASSERT(xfs_perag_resv(pag, XFS_AG_RESV_METADATA)->ar_reserved +
	       xfs_perag_resv(pag, XFS_AG_RESV_AGFL)->ar_reserved <=
	       pag->pagf_freeblks + pag->pagf_flcount);
#endif
>>>>>>> a062067a
out:
	return error;
}

/* Allocate a block from the reservation. */
void
xfs_ag_resv_alloc_extent(
	struct xfs_perag		*pag,
	enum xfs_ag_resv_type		type,
	struct xfs_alloc_arg		*args)
{
	struct xfs_ag_resv		*resv;
	xfs_extlen_t			len;
	uint				field;

	trace_xfs_ag_resv_alloc_extent(pag, type, args->len);

	switch (type) {
	case XFS_AG_RESV_METADATA:
	case XFS_AG_RESV_AGFL:
		resv = xfs_perag_resv(pag, type);
		break;
	default:
		ASSERT(0);
		/* fall through */
	case XFS_AG_RESV_NONE:
		field = args->wasdel ? XFS_TRANS_SB_RES_FDBLOCKS :
				       XFS_TRANS_SB_FDBLOCKS;
		xfs_trans_mod_sb(args->tp, field, -(int64_t)args->len);
		return;
	}

	len = min_t(xfs_extlen_t, args->len, resv->ar_reserved);
	resv->ar_reserved -= len;
	if (type == XFS_AG_RESV_AGFL)
		return;
	/* Allocations of reserved blocks only need on-disk sb updates... */
	xfs_trans_mod_sb(args->tp, XFS_TRANS_SB_RES_FDBLOCKS, -(int64_t)len);
	/* ...but non-reserved blocks need in-core and on-disk updates. */
	if (args->len > len)
		xfs_trans_mod_sb(args->tp, XFS_TRANS_SB_FDBLOCKS,
				-((int64_t)args->len - len));
}

/* Free a block to the reservation. */
void
xfs_ag_resv_free_extent(
	struct xfs_perag		*pag,
	enum xfs_ag_resv_type		type,
	struct xfs_trans		*tp,
	xfs_extlen_t			len)
{
	xfs_extlen_t			leftover;
	struct xfs_ag_resv		*resv;

	trace_xfs_ag_resv_free_extent(pag, type, len);

	switch (type) {
	case XFS_AG_RESV_METADATA:
	case XFS_AG_RESV_AGFL:
		resv = xfs_perag_resv(pag, type);
		break;
	default:
		ASSERT(0);
		/* fall through */
	case XFS_AG_RESV_NONE:
		xfs_trans_mod_sb(tp, XFS_TRANS_SB_FDBLOCKS, (int64_t)len);
		return;
	}

	leftover = min_t(xfs_extlen_t, len, resv->ar_asked - resv->ar_reserved);
	resv->ar_reserved += leftover;
	if (type == XFS_AG_RESV_AGFL)
		return;
	/* Freeing into the reserved pool only requires on-disk update... */
	xfs_trans_mod_sb(tp, XFS_TRANS_SB_RES_FDBLOCKS, len);
	/* ...but freeing beyond that requires in-core and on-disk update. */
	if (len > leftover)
		xfs_trans_mod_sb(tp, XFS_TRANS_SB_FDBLOCKS, len - leftover);
}<|MERGE_RESOLUTION|>--- conflicted
+++ resolved
@@ -289,11 +289,6 @@
 			goto out;
 	}
 
-<<<<<<< HEAD
-	ASSERT(xfs_perag_resv(pag, XFS_AG_RESV_METADATA)->ar_reserved +
-	       xfs_perag_resv(pag, XFS_AG_RESV_AGFL)->ar_reserved <=
-	       pag->pagf_freeblks + pag->pagf_flcount);
-=======
 #ifdef DEBUG
 	/* need to read in the AGF for the ASSERT below to work */
 	error = xfs_alloc_pagf_init(pag->pag_mount, NULL, pag->pag_agno, 0);
@@ -304,7 +299,6 @@
 	       xfs_perag_resv(pag, XFS_AG_RESV_AGFL)->ar_reserved <=
 	       pag->pagf_freeblks + pag->pagf_flcount);
 #endif
->>>>>>> a062067a
 out:
 	return error;
 }
