/* SPDX-License-Identifier: GPL-2.0 */
/*
 * Copyright (c) 2018 Red Hat, Inc.
 * All rights reserved.
 */

#ifndef __LIBXFS_AG_H
#define __LIBXFS_AG_H 1

struct xfs_mount;
struct xfs_trans;
struct xfs_perag;

/*
 * Per-ag infrastructure
 */

/* per-AG block reservation data structures*/
struct xfs_ag_resv {
	/* number of blocks originally reserved here */
	xfs_extlen_t			ar_orig_reserved;
	/* number of blocks reserved here */
	xfs_extlen_t			ar_reserved;
	/* number of blocks originally asked for */
	xfs_extlen_t			ar_asked;
};

/*
 * Per-ag incore structure, copies of information in agf and agi, to improve the
 * performance of allocation group selection.
 */
struct xfs_perag {
	struct xfs_mount *pag_mount;	/* owner filesystem */
	xfs_agnumber_t	pag_agno;	/* AG this structure belongs to */
	atomic_t	pag_ref;	/* passive reference count */
	atomic_t	pag_active_ref;	/* active reference count */
	wait_queue_head_t pag_active_wq;/* woken active_ref falls to zero */
	unsigned long	pag_opstate;
	uint8_t		pagf_levels[XFS_BTNUM_AGF];
					/* # of levels in bno & cnt btree */
	uint32_t	pagf_flcount;	/* count of blocks in freelist */
	xfs_extlen_t	pagf_freeblks;	/* total free blocks */
	xfs_extlen_t	pagf_longest;	/* longest free space */
	uint32_t	pagf_btreeblks;	/* # of blocks held in AGF btrees */
	xfs_agino_t	pagi_freecount;	/* number of free inodes */
	xfs_agino_t	pagi_count;	/* number of allocated inodes */

	/*
	 * Inode allocation search lookup optimisation.
	 * If the pagino matches, the search for new inodes
	 * doesn't need to search the near ones again straight away
	 */
	xfs_agino_t	pagl_pagino;
	xfs_agino_t	pagl_leftrec;
	xfs_agino_t	pagl_rightrec;

	int		pagb_count;	/* pagb slots in use */
	uint8_t		pagf_refcount_level; /* recount btree height */

	/* Blocks reserved for all kinds of metadata. */
	struct xfs_ag_resv	pag_meta_resv;
	/* Blocks reserved for the reverse mapping btree. */
	struct xfs_ag_resv	pag_rmapbt_resv;

	/* for rcu-safe freeing */
	struct rcu_head	rcu_head;

	/* Precalculated geometry info */
	xfs_agblock_t		block_count;
	xfs_agblock_t		min_block;
	xfs_agino_t		agino_min;
	xfs_agino_t		agino_max;

#ifdef __KERNEL__
	/* -- kernel only structures below this line -- */

	/*
	 * Bitsets of per-ag metadata that have been checked and/or are sick.
	 * Callers should hold pag_state_lock before accessing this field.
	 */
	uint16_t	pag_checked;
	uint16_t	pag_sick;
	spinlock_t	pag_state_lock;

	spinlock_t	pagb_lock;	/* lock for pagb_tree */
	struct rb_root	pagb_tree;	/* ordered tree of busy extents */
	unsigned int	pagb_gen;	/* generation count for pagb_tree */
	wait_queue_head_t pagb_wait;	/* woken when pagb_gen changes */

	atomic_t        pagf_fstrms;    /* # of filestreams active in this AG */

	spinlock_t	pag_ici_lock;	/* incore inode cache lock */
	struct radix_tree_root pag_ici_root;	/* incore inode cache root */
	int		pag_ici_reclaimable;	/* reclaimable inodes */
	unsigned long	pag_ici_reclaim_cursor;	/* reclaim restart point */

	/* buffer cache index */
	spinlock_t	pag_buf_lock;	/* lock for pag_buf_hash */
	struct rhashtable pag_buf_hash;

	/* background prealloc block trimming */
	struct delayed_work	pag_blockgc_work;

	/*
	 * We use xfs_drain to track the number of deferred log intent items
	 * that have been queued (but not yet processed) so that waiters (e.g.
	 * scrub) will not lock resources when other threads are in the middle
	 * of processing a chain of intent items only to find momentary
	 * inconsistencies.
	 */
	struct xfs_defer_drain	pag_intents_drain;
#endif /* __KERNEL__ */
};

/*
 * Per-AG operational state. These are atomic flag bits.
 */
#define XFS_AGSTATE_AGF_INIT		0
#define XFS_AGSTATE_AGI_INIT		1
#define XFS_AGSTATE_PREFERS_METADATA	2
#define XFS_AGSTATE_ALLOWS_INODES	3
#define XFS_AGSTATE_AGFL_NEEDS_RESET	4

#define __XFS_AG_OPSTATE(name, NAME) \
static inline bool xfs_perag_ ## name (struct xfs_perag *pag) \
{ \
	return test_bit(XFS_AGSTATE_ ## NAME, &pag->pag_opstate); \
}

__XFS_AG_OPSTATE(initialised_agf, AGF_INIT)
__XFS_AG_OPSTATE(initialised_agi, AGI_INIT)
__XFS_AG_OPSTATE(prefers_metadata, PREFERS_METADATA)
__XFS_AG_OPSTATE(allows_inodes, ALLOWS_INODES)
__XFS_AG_OPSTATE(agfl_needs_reset, AGFL_NEEDS_RESET)

int xfs_initialize_perag(struct xfs_mount *mp, xfs_agnumber_t agcount,
			xfs_rfsblock_t dcount, xfs_agnumber_t *maxagi);
int xfs_initialize_perag_data(struct xfs_mount *mp, xfs_agnumber_t agno);
void xfs_free_perag(struct xfs_mount *mp);

/* Passive AG references */
struct xfs_perag *xfs_perag_get(struct xfs_mount *mp, xfs_agnumber_t agno);
struct xfs_perag *xfs_perag_get_tag(struct xfs_mount *mp, xfs_agnumber_t agno,
		unsigned int tag);
struct xfs_perag *xfs_perag_hold(struct xfs_perag *pag);
void xfs_perag_put(struct xfs_perag *pag);

/* Active AG references */
struct xfs_perag *xfs_perag_grab(struct xfs_mount *, xfs_agnumber_t);
struct xfs_perag *xfs_perag_grab_tag(struct xfs_mount *, xfs_agnumber_t,
				   int tag);
void xfs_perag_rele(struct xfs_perag *pag);

/*
 * Per-ag geometry infomation and validation
 */
xfs_agblock_t xfs_ag_block_count(struct xfs_mount *mp, xfs_agnumber_t agno);
void xfs_agino_range(struct xfs_mount *mp, xfs_agnumber_t agno,
		xfs_agino_t *first, xfs_agino_t *last);

static inline bool
xfs_verify_agbno(struct xfs_perag *pag, xfs_agblock_t agbno)
{
	if (agbno >= pag->block_count)
		return false;
	if (agbno <= pag->min_block)
		return false;
	return true;
}

static inline bool
xfs_verify_agbext(
	struct xfs_perag	*pag,
	xfs_agblock_t		agbno,
	xfs_agblock_t		len)
{
	if (agbno + len <= agbno)
		return false;

	if (!xfs_verify_agbno(pag, agbno))
		return false;

	return xfs_verify_agbno(pag, agbno + len - 1);
}

/*
 * Verify that an AG inode number pointer neither points outside the AG
 * nor points at static metadata.
 */
static inline bool
xfs_verify_agino(struct xfs_perag *pag, xfs_agino_t agino)
{
	if (agino < pag->agino_min)
		return false;
	if (agino > pag->agino_max)
		return false;
	return true;
}

/*
 * Verify that an AG inode number pointer neither points outside the AG
 * nor points at static metadata, or is NULLAGINO.
 */
static inline bool
xfs_verify_agino_or_null(struct xfs_perag *pag, xfs_agino_t agino)
{
	if (agino == NULLAGINO)
		return true;
	return xfs_verify_agino(pag, agino);
}

static inline bool
xfs_ag_contains_log(struct xfs_mount *mp, xfs_agnumber_t agno)
{
	return mp->m_sb.sb_logstart > 0 &&
	       agno == XFS_FSB_TO_AGNO(mp, mp->m_sb.sb_logstart);
}

/*
 * Perag iteration APIs
 */
static inline struct xfs_perag *
xfs_perag_next(
	struct xfs_perag	*pag,
	xfs_agnumber_t		*agno,
	xfs_agnumber_t		end_agno)
{
	struct xfs_mount	*mp = pag->pag_mount;
<<<<<<< HEAD

	*agno = pag->pag_agno + 1;
	xfs_perag_put(pag);
	if (*agno > end_agno)
		return NULL;
	return xfs_perag_get(mp, *agno);
}

#define for_each_perag_range(mp, agno, end_agno, pag) \
	for ((pag) = xfs_perag_get((mp), (agno)); \
		(pag) != NULL; \
		(pag) = xfs_perag_next((pag), &(agno), (end_agno)))

#define for_each_perag_from(mp, agno, pag) \
	for_each_perag_range((mp), (agno), (mp)->m_sb.sb_agcount - 1, (pag))
=======

	*agno = pag->pag_agno + 1;
	xfs_perag_rele(pag);
	while (*agno <= end_agno) {
		pag = xfs_perag_grab(mp, *agno);
		if (pag)
			return pag;
		(*agno)++;
	}
	return NULL;
}
>>>>>>> eb3cdb58

#define for_each_perag_range(mp, agno, end_agno, pag) \
	for ((pag) = xfs_perag_grab((mp), (agno)); \
		(pag) != NULL; \
		(pag) = xfs_perag_next((pag), &(agno), (end_agno)))

#define for_each_perag_from(mp, agno, pag) \
	for_each_perag_range((mp), (agno), (mp)->m_sb.sb_agcount - 1, (pag))

#define for_each_perag(mp, agno, pag) \
	(agno) = 0; \
	for_each_perag_from((mp), (agno), (pag))

#define for_each_perag_tag(mp, agno, pag, tag) \
	for ((agno) = 0, (pag) = xfs_perag_grab_tag((mp), 0, (tag)); \
		(pag) != NULL; \
		(agno) = (pag)->pag_agno + 1, \
		xfs_perag_rele(pag), \
		(pag) = xfs_perag_grab_tag((mp), (agno), (tag)))

static inline struct xfs_perag *
xfs_perag_next_wrap(
	struct xfs_perag	*pag,
	xfs_agnumber_t		*agno,
	xfs_agnumber_t		stop_agno,
	xfs_agnumber_t		restart_agno,
	xfs_agnumber_t		wrap_agno)
{
	struct xfs_mount	*mp = pag->pag_mount;

	*agno = pag->pag_agno + 1;
	xfs_perag_rele(pag);
	while (*agno != stop_agno) {
		if (*agno >= wrap_agno) {
			if (restart_agno >= stop_agno)
				break;
			*agno = restart_agno;
		}

		pag = xfs_perag_grab(mp, *agno);
		if (pag)
			return pag;
		(*agno)++;
	}
	return NULL;
}

/*
 * Iterate all AGs from start_agno through wrap_agno, then restart_agno through
 * (start_agno - 1).
 */
#define for_each_perag_wrap_range(mp, start_agno, restart_agno, wrap_agno, agno, pag) \
	for ((agno) = (start_agno), (pag) = xfs_perag_grab((mp), (agno)); \
		(pag) != NULL; \
		(pag) = xfs_perag_next_wrap((pag), &(agno), (start_agno), \
				(restart_agno), (wrap_agno)))
/*
 * Iterate all AGs from start_agno through wrap_agno, then 0 through
 * (start_agno - 1).
 */
#define for_each_perag_wrap_at(mp, start_agno, wrap_agno, agno, pag) \
	for_each_perag_wrap_range((mp), (start_agno), 0, (wrap_agno), (agno), (pag))

/*
 * Iterate all AGs from start_agno through to the end of the filesystem, then 0
 * through (start_agno - 1).
 */
#define for_each_perag_wrap(mp, start_agno, agno, pag) \
	for_each_perag_wrap_at((mp), (start_agno), (mp)->m_sb.sb_agcount, \
				(agno), (pag))


struct aghdr_init_data {
	/* per ag data */
	xfs_agblock_t		agno;		/* ag to init */
	xfs_extlen_t		agsize;		/* new AG size */
	struct list_head	buffer_list;	/* buffer writeback list */
	xfs_rfsblock_t		nfree;		/* cumulative new free space */

	/* per header data */
	xfs_daddr_t		daddr;		/* header location */
	size_t			numblks;	/* size of header */
	xfs_btnum_t		type;		/* type of btree root block */
};

int xfs_ag_init_headers(struct xfs_mount *mp, struct aghdr_init_data *id);
int xfs_ag_shrink_space(struct xfs_perag *pag, struct xfs_trans **tpp,
			xfs_extlen_t delta);
int xfs_ag_extend_space(struct xfs_perag *pag, struct xfs_trans *tp,
			xfs_extlen_t len);
int xfs_ag_get_geometry(struct xfs_perag *pag, struct xfs_ag_geometry *ageo);

#endif /* __LIBXFS_AG_H */<|MERGE_RESOLUTION|>--- conflicted
+++ resolved
@@ -226,23 +226,6 @@
 	xfs_agnumber_t		end_agno)
 {
 	struct xfs_mount	*mp = pag->pag_mount;
-<<<<<<< HEAD
-
-	*agno = pag->pag_agno + 1;
-	xfs_perag_put(pag);
-	if (*agno > end_agno)
-		return NULL;
-	return xfs_perag_get(mp, *agno);
-}
-
-#define for_each_perag_range(mp, agno, end_agno, pag) \
-	for ((pag) = xfs_perag_get((mp), (agno)); \
-		(pag) != NULL; \
-		(pag) = xfs_perag_next((pag), &(agno), (end_agno)))
-
-#define for_each_perag_from(mp, agno, pag) \
-	for_each_perag_range((mp), (agno), (mp)->m_sb.sb_agcount - 1, (pag))
-=======
 
 	*agno = pag->pag_agno + 1;
 	xfs_perag_rele(pag);
@@ -254,7 +237,6 @@
 	}
 	return NULL;
 }
->>>>>>> eb3cdb58
 
 #define for_each_perag_range(mp, agno, end_agno, pag) \
 	for ((pag) = xfs_perag_grab((mp), (agno)); \
