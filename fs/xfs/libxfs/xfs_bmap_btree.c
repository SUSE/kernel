--- conflicted
+++ resolved
@@ -282,11 +282,7 @@
 
 	xfs_rmap_ino_bmbt_owner(&oinfo, ip->i_ino, cur->bc_ino.whichfork);
 	error = xfs_free_extent_later(cur->bc_tp, fsbno, 1, &oinfo,
-<<<<<<< HEAD
-			XFS_AG_RESV_NONE);
-=======
 			XFS_AG_RESV_NONE, 0);
->>>>>>> 2d5404ca
 	if (error)
 		return error;
 
