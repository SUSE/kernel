// SPDX-License-Identifier: GPL-2.0
/*
 * Copyright (c) 2000-2006 Silicon Graphics, Inc.
 * All Rights Reserved.
 */

#include "xfs.h"
#include "xfs_fs.h"
#include "xfs_shared.h"
#include "xfs_format.h"
#include "xfs_log_format.h"
#include "xfs_trans_resv.h"
#include "xfs_mount.h"
#include "xfs_inode.h"
#include "xfs_trans.h"
#include "xfs_inode_item.h"
#include "xfs_btree.h"
#include "xfs_bmap_btree.h"
#include "xfs_bmap.h"
#include "xfs_error.h"
#include "xfs_trace.h"
#include "xfs_da_format.h"
#include "xfs_da_btree.h"
#include "xfs_dir2_priv.h"
#include "xfs_attr_leaf.h"
#include "xfs_types.h"
#include "xfs_errortag.h"

struct kmem_cache *xfs_ifork_cache;

void
xfs_init_local_fork(
	struct xfs_inode	*ip,
	int			whichfork,
	const void		*data,
	int64_t			size)
{
	struct xfs_ifork	*ifp = xfs_ifork_ptr(ip, whichfork);
	int			mem_size = size;
	bool			zero_terminate;

	/*
	 * If we are using the local fork to store a symlink body we need to
	 * zero-terminate it so that we can pass it back to the VFS directly.
	 * Overallocate the in-memory fork by one for that and add a zero
	 * to terminate it below.
	 */
	zero_terminate = S_ISLNK(VFS_I(ip)->i_mode);
	if (zero_terminate)
		mem_size++;

	if (size) {
<<<<<<< HEAD
		/*
		 * As we round up the allocation here, we need to ensure the
		 * bytes we don't copy data into are zeroed because the log
		 * vectors still copy them into the journal.
		 */
		real_size = roundup(mem_size, 4);
		ifp->if_u1.if_data = kmem_zalloc(real_size, KM_NOFS);
=======
		ifp->if_u1.if_data = kmem_alloc(mem_size, KM_NOFS);
>>>>>>> eb3cdb58
		memcpy(ifp->if_u1.if_data, data, size);
		if (zero_terminate)
			ifp->if_u1.if_data[size] = '\0';
	} else {
		ifp->if_u1.if_data = NULL;
	}

	ifp->if_bytes = size;
}

/*
 * The file is in-lined in the on-disk inode.
 */
STATIC int
xfs_iformat_local(
	struct xfs_inode	*ip,
	struct xfs_dinode	*dip,
	int			whichfork,
	int			size)
{
	/*
	 * If the size is unreasonable, then something
	 * is wrong and we just bail out rather than crash in
	 * kmem_alloc() or memcpy() below.
	 */
	if (unlikely(size > XFS_DFORK_SIZE(dip, ip->i_mount, whichfork))) {
		xfs_warn(ip->i_mount,
	"corrupt inode %llu (bad size %d for local fork, size = %zd).",
			(unsigned long long) ip->i_ino, size,
			XFS_DFORK_SIZE(dip, ip->i_mount, whichfork));
		xfs_inode_verifier_error(ip, -EFSCORRUPTED,
				"xfs_iformat_local", dip, sizeof(*dip),
				__this_address);
		return -EFSCORRUPTED;
	}

	xfs_init_local_fork(ip, whichfork, XFS_DFORK_PTR(dip, whichfork), size);
	return 0;
}

/*
 * The file consists of a set of extents all of which fit into the on-disk
 * inode.
 */
STATIC int
xfs_iformat_extents(
	struct xfs_inode	*ip,
	struct xfs_dinode	*dip,
	int			whichfork)
{
	struct xfs_mount	*mp = ip->i_mount;
	struct xfs_ifork	*ifp = xfs_ifork_ptr(ip, whichfork);
	int			state = xfs_bmap_fork_to_state(whichfork);
	xfs_extnum_t		nex = xfs_dfork_nextents(dip, whichfork);
	int			size = nex * sizeof(xfs_bmbt_rec_t);
	struct xfs_iext_cursor	icur;
	struct xfs_bmbt_rec	*dp;
	struct xfs_bmbt_irec	new;
	int			i;

	/*
	 * If the number of extents is unreasonable, then something is wrong and
	 * we just bail out rather than crash in kmem_alloc() or memcpy() below.
	 */
	if (unlikely(size < 0 || size > XFS_DFORK_SIZE(dip, mp, whichfork))) {
		xfs_warn(ip->i_mount, "corrupt inode %llu ((a)extents = %llu).",
			ip->i_ino, nex);
		xfs_inode_verifier_error(ip, -EFSCORRUPTED,
				"xfs_iformat_extents(1)", dip, sizeof(*dip),
				__this_address);
		return -EFSCORRUPTED;
	}

	ifp->if_bytes = 0;
	ifp->if_u1.if_root = NULL;
	ifp->if_height = 0;
	if (size) {
		dp = (xfs_bmbt_rec_t *) XFS_DFORK_PTR(dip, whichfork);

		xfs_iext_first(ifp, &icur);
		for (i = 0; i < nex; i++, dp++) {
			xfs_failaddr_t	fa;

			xfs_bmbt_disk_get_all(dp, &new);
			fa = xfs_bmap_validate_extent(ip, whichfork, &new);
			if (fa) {
				xfs_inode_verifier_error(ip, -EFSCORRUPTED,
						"xfs_iformat_extents(2)",
						dp, sizeof(*dp), fa);
				return xfs_bmap_complain_bad_rec(ip, whichfork,
						fa, &new);
			}

			xfs_iext_insert(ip, &icur, &new, state);
			trace_xfs_read_extent(ip, &icur, state, _THIS_IP_);
			xfs_iext_next(ifp, &icur);
		}
	}
	return 0;
}

/*
 * The file has too many extents to fit into
 * the inode, so they are in B-tree format.
 * Allocate a buffer for the root of the B-tree
 * and copy the root into it.  The i_extents
 * field will remain NULL until all of the
 * extents are read in (when they are needed).
 */
STATIC int
xfs_iformat_btree(
	struct xfs_inode	*ip,
	struct xfs_dinode	*dip,
	int			whichfork)
{
	struct xfs_mount	*mp = ip->i_mount;
	xfs_bmdr_block_t	*dfp;
	struct xfs_ifork	*ifp;
	/* REFERENCED */
	int			nrecs;
	int			size;
	int			level;

	ifp = xfs_ifork_ptr(ip, whichfork);
	dfp = (xfs_bmdr_block_t *)XFS_DFORK_PTR(dip, whichfork);
	size = XFS_BMAP_BROOT_SPACE(mp, dfp);
	nrecs = be16_to_cpu(dfp->bb_numrecs);
	level = be16_to_cpu(dfp->bb_level);

	/*
	 * blow out if -- fork has less extents than can fit in
	 * fork (fork shouldn't be a btree format), root btree
	 * block has more records than can fit into the fork,
	 * or the number of extents is greater than the number of
	 * blocks.
	 */
	if (unlikely(ifp->if_nextents <= XFS_IFORK_MAXEXT(ip, whichfork) ||
		     nrecs == 0 ||
		     XFS_BMDR_SPACE_CALC(nrecs) >
					XFS_DFORK_SIZE(dip, mp, whichfork) ||
		     ifp->if_nextents > ip->i_nblocks) ||
		     level == 0 || level > XFS_BM_MAXLEVELS(mp, whichfork)) {
		xfs_warn(mp, "corrupt inode %llu (btree).",
					(unsigned long long) ip->i_ino);
		xfs_inode_verifier_error(ip, -EFSCORRUPTED,
				"xfs_iformat_btree", dfp, size,
				__this_address);
		return -EFSCORRUPTED;
	}

	ifp->if_broot_bytes = size;
	ifp->if_broot = kmem_alloc(size, KM_NOFS);
	ASSERT(ifp->if_broot != NULL);
	/*
	 * Copy and convert from the on-disk structure
	 * to the in-memory structure.
	 */
	xfs_bmdr_to_bmbt(ip, dfp, XFS_DFORK_SIZE(dip, ip->i_mount, whichfork),
			 ifp->if_broot, size);

	ifp->if_bytes = 0;
	ifp->if_u1.if_root = NULL;
	ifp->if_height = 0;
	return 0;
}

int
xfs_iformat_data_fork(
	struct xfs_inode	*ip,
	struct xfs_dinode	*dip)
{
	struct inode		*inode = VFS_I(ip);
	int			error;

	/*
	 * Initialize the extent count early, as the per-format routines may
	 * depend on it.  Use release semantics to set needextents /after/ we
	 * set the format. This ensures that we can use acquire semantics on
	 * needextents in xfs_need_iread_extents() and be guaranteed to see a
	 * valid format value after that load.
	 */
	ip->i_df.if_format = dip->di_format;
	ip->i_df.if_nextents = xfs_dfork_data_extents(dip);
	smp_store_release(&ip->i_df.if_needextents,
			   ip->i_df.if_format == XFS_DINODE_FMT_BTREE ? 1 : 0);

	switch (inode->i_mode & S_IFMT) {
	case S_IFIFO:
	case S_IFCHR:
	case S_IFBLK:
	case S_IFSOCK:
		ip->i_disk_size = 0;
		inode->i_rdev = xfs_to_linux_dev_t(xfs_dinode_get_rdev(dip));
		return 0;
	case S_IFREG:
	case S_IFLNK:
	case S_IFDIR:
		switch (ip->i_df.if_format) {
		case XFS_DINODE_FMT_LOCAL:
			error = xfs_iformat_local(ip, dip, XFS_DATA_FORK,
					be64_to_cpu(dip->di_size));
			if (!error)
				error = xfs_ifork_verify_local_data(ip);
			return error;
		case XFS_DINODE_FMT_EXTENTS:
			return xfs_iformat_extents(ip, dip, XFS_DATA_FORK);
		case XFS_DINODE_FMT_BTREE:
			return xfs_iformat_btree(ip, dip, XFS_DATA_FORK);
		default:
			xfs_inode_verifier_error(ip, -EFSCORRUPTED, __func__,
					dip, sizeof(*dip), __this_address);
			return -EFSCORRUPTED;
		}
		break;
	default:
		xfs_inode_verifier_error(ip, -EFSCORRUPTED, __func__, dip,
				sizeof(*dip), __this_address);
		return -EFSCORRUPTED;
	}
}

static uint16_t
xfs_dfork_attr_shortform_size(
	struct xfs_dinode		*dip)
{
	struct xfs_attr_shortform	*atp =
		(struct xfs_attr_shortform *)XFS_DFORK_APTR(dip);

	return be16_to_cpu(atp->hdr.totsize);
}

void
xfs_ifork_init_attr(
	struct xfs_inode	*ip,
	enum xfs_dinode_fmt	format,
	xfs_extnum_t		nextents)
{
	/*
	 * Initialize the extent count early, as the per-format routines may
	 * depend on it.  Use release semantics to set needextents /after/ we
	 * set the format. This ensures that we can use acquire semantics on
	 * needextents in xfs_need_iread_extents() and be guaranteed to see a
	 * valid format value after that load.
	 */
	ip->i_af.if_format = format;
	ip->i_af.if_nextents = nextents;
	smp_store_release(&ip->i_af.if_needextents,
			   ip->i_af.if_format == XFS_DINODE_FMT_BTREE ? 1 : 0);
}

void
xfs_ifork_zap_attr(
	struct xfs_inode	*ip)
{
	xfs_idestroy_fork(&ip->i_af);
	memset(&ip->i_af, 0, sizeof(struct xfs_ifork));
	ip->i_af.if_format = XFS_DINODE_FMT_EXTENTS;
}

int
xfs_iformat_attr_fork(
	struct xfs_inode	*ip,
	struct xfs_dinode	*dip)
{
	xfs_extnum_t		naextents = xfs_dfork_attr_extents(dip);
	int			error = 0;

	/*
	 * Initialize the extent count early, as the per-format routines may
	 * depend on it.
	 */
	xfs_ifork_init_attr(ip, dip->di_aformat, naextents);

	switch (ip->i_af.if_format) {
	case XFS_DINODE_FMT_LOCAL:
		error = xfs_iformat_local(ip, dip, XFS_ATTR_FORK,
				xfs_dfork_attr_shortform_size(dip));
		if (!error)
			error = xfs_ifork_verify_local_attr(ip);
		break;
	case XFS_DINODE_FMT_EXTENTS:
		error = xfs_iformat_extents(ip, dip, XFS_ATTR_FORK);
		break;
	case XFS_DINODE_FMT_BTREE:
		error = xfs_iformat_btree(ip, dip, XFS_ATTR_FORK);
		break;
	default:
		xfs_inode_verifier_error(ip, error, __func__, dip,
				sizeof(*dip), __this_address);
		error = -EFSCORRUPTED;
		break;
	}

	if (error)
		xfs_ifork_zap_attr(ip);
	return error;
}

/*
 * Reallocate the space for if_broot based on the number of records
 * being added or deleted as indicated in rec_diff.  Move the records
 * and pointers in if_broot to fit the new size.  When shrinking this
 * will eliminate holes between the records and pointers created by
 * the caller.  When growing this will create holes to be filled in
 * by the caller.
 *
 * The caller must not request to add more records than would fit in
 * the on-disk inode root.  If the if_broot is currently NULL, then
 * if we are adding records, one will be allocated.  The caller must also
 * not request that the number of records go below zero, although
 * it can go to zero.
 *
 * ip -- the inode whose if_broot area is changing
 * ext_diff -- the change in the number of records, positive or negative,
 *	 requested for the if_broot array.
 */
void
xfs_iroot_realloc(
	xfs_inode_t		*ip,
	int			rec_diff,
	int			whichfork)
{
	struct xfs_mount	*mp = ip->i_mount;
	int			cur_max;
	struct xfs_ifork	*ifp;
	struct xfs_btree_block	*new_broot;
	int			new_max;
	size_t			new_size;
	char			*np;
	char			*op;

	/*
	 * Handle the degenerate case quietly.
	 */
	if (rec_diff == 0) {
		return;
	}

	ifp = xfs_ifork_ptr(ip, whichfork);
	if (rec_diff > 0) {
		/*
		 * If there wasn't any memory allocated before, just
		 * allocate it now and get out.
		 */
		if (ifp->if_broot_bytes == 0) {
			new_size = XFS_BMAP_BROOT_SPACE_CALC(mp, rec_diff);
			ifp->if_broot = kmem_alloc(new_size, KM_NOFS);
			ifp->if_broot_bytes = (int)new_size;
			return;
		}

		/*
		 * If there is already an existing if_broot, then we need
		 * to realloc() it and shift the pointers to their new
		 * location.  The records don't change location because
		 * they are kept butted up against the btree block header.
		 */
		cur_max = xfs_bmbt_maxrecs(mp, ifp->if_broot_bytes, 0);
		new_max = cur_max + rec_diff;
		new_size = XFS_BMAP_BROOT_SPACE_CALC(mp, new_max);
		ifp->if_broot = krealloc(ifp->if_broot, new_size,
					 GFP_NOFS | __GFP_NOFAIL);
		op = (char *)XFS_BMAP_BROOT_PTR_ADDR(mp, ifp->if_broot, 1,
						     ifp->if_broot_bytes);
		np = (char *)XFS_BMAP_BROOT_PTR_ADDR(mp, ifp->if_broot, 1,
						     (int)new_size);
		ifp->if_broot_bytes = (int)new_size;
		ASSERT(XFS_BMAP_BMDR_SPACE(ifp->if_broot) <=
			xfs_inode_fork_size(ip, whichfork));
		memmove(np, op, cur_max * (uint)sizeof(xfs_fsblock_t));
		return;
	}

	/*
	 * rec_diff is less than 0.  In this case, we are shrinking the
	 * if_broot buffer.  It must already exist.  If we go to zero
	 * records, just get rid of the root and clear the status bit.
	 */
	ASSERT((ifp->if_broot != NULL) && (ifp->if_broot_bytes > 0));
	cur_max = xfs_bmbt_maxrecs(mp, ifp->if_broot_bytes, 0);
	new_max = cur_max + rec_diff;
	ASSERT(new_max >= 0);
	if (new_max > 0)
		new_size = XFS_BMAP_BROOT_SPACE_CALC(mp, new_max);
	else
		new_size = 0;
	if (new_size > 0) {
		new_broot = kmem_alloc(new_size, KM_NOFS);
		/*
		 * First copy over the btree block header.
		 */
		memcpy(new_broot, ifp->if_broot,
			XFS_BMBT_BLOCK_LEN(ip->i_mount));
	} else {
		new_broot = NULL;
	}

	/*
	 * Only copy the records and pointers if there are any.
	 */
	if (new_max > 0) {
		/*
		 * First copy the records.
		 */
		op = (char *)XFS_BMBT_REC_ADDR(mp, ifp->if_broot, 1);
		np = (char *)XFS_BMBT_REC_ADDR(mp, new_broot, 1);
		memcpy(np, op, new_max * (uint)sizeof(xfs_bmbt_rec_t));

		/*
		 * Then copy the pointers.
		 */
		op = (char *)XFS_BMAP_BROOT_PTR_ADDR(mp, ifp->if_broot, 1,
						     ifp->if_broot_bytes);
		np = (char *)XFS_BMAP_BROOT_PTR_ADDR(mp, new_broot, 1,
						     (int)new_size);
		memcpy(np, op, new_max * (uint)sizeof(xfs_fsblock_t));
	}
	kmem_free(ifp->if_broot);
	ifp->if_broot = new_broot;
	ifp->if_broot_bytes = (int)new_size;
	if (ifp->if_broot)
		ASSERT(XFS_BMAP_BMDR_SPACE(ifp->if_broot) <=
			xfs_inode_fork_size(ip, whichfork));
	return;
}


/*
 * This is called when the amount of space needed for if_data
 * is increased or decreased.  The change in size is indicated by
 * the number of bytes that need to be added or deleted in the
 * byte_diff parameter.
 *
 * If the amount of space needed has decreased below the size of the
 * inline buffer, then switch to using the inline buffer.  Otherwise,
 * use kmem_realloc() or kmem_alloc() to adjust the size of the buffer
 * to what is needed.
 *
 * ip -- the inode whose if_data area is changing
 * byte_diff -- the change in the number of bytes, positive or negative,
 *	 requested for the if_data array.
 */
void
xfs_idata_realloc(
	struct xfs_inode	*ip,
	int64_t			byte_diff,
	int			whichfork)
{
	struct xfs_ifork	*ifp = xfs_ifork_ptr(ip, whichfork);
	int64_t			new_size = ifp->if_bytes + byte_diff;

	ASSERT(new_size >= 0);
	ASSERT(new_size <= xfs_inode_fork_size(ip, whichfork));

	if (byte_diff == 0)
		return;

	if (new_size == 0) {
		kmem_free(ifp->if_u1.if_data);
		ifp->if_u1.if_data = NULL;
		ifp->if_bytes = 0;
		return;
	}

<<<<<<< HEAD
	/*
	 * For inline data, the underlying buffer must be a multiple of 4 bytes
	 * in size so that it can be logged and stay on word boundaries.
	 * We enforce that here, and use __GFP_ZERO to ensure that size
	 * extensions always zero the unused roundup area.
	 */
	ifp->if_u1.if_data = krealloc(ifp->if_u1.if_data, roundup(new_size, 4),
				      GFP_NOFS | __GFP_NOFAIL | __GFP_ZERO);
=======
	ifp->if_u1.if_data = krealloc(ifp->if_u1.if_data, new_size,
				      GFP_NOFS | __GFP_NOFAIL);
>>>>>>> eb3cdb58
	ifp->if_bytes = new_size;
}

void
xfs_idestroy_fork(
	struct xfs_ifork	*ifp)
{
	if (ifp->if_broot != NULL) {
		kmem_free(ifp->if_broot);
		ifp->if_broot = NULL;
	}

	switch (ifp->if_format) {
	case XFS_DINODE_FMT_LOCAL:
		kmem_free(ifp->if_u1.if_data);
		ifp->if_u1.if_data = NULL;
		break;
	case XFS_DINODE_FMT_EXTENTS:
	case XFS_DINODE_FMT_BTREE:
		if (ifp->if_height)
			xfs_iext_destroy(ifp);
		break;
	}
}

/*
 * Convert in-core extents to on-disk form
 *
 * In the case of the data fork, the in-core and on-disk fork sizes can be
 * different due to delayed allocation extents. We only copy on-disk extents
 * here, so callers must always use the physical fork size to determine the
 * size of the buffer passed to this routine.  We will return the size actually
 * used.
 */
int
xfs_iextents_copy(
	struct xfs_inode	*ip,
	struct xfs_bmbt_rec	*dp,
	int			whichfork)
{
	int			state = xfs_bmap_fork_to_state(whichfork);
	struct xfs_ifork	*ifp = xfs_ifork_ptr(ip, whichfork);
	struct xfs_iext_cursor	icur;
	struct xfs_bmbt_irec	rec;
	int64_t			copied = 0;

	ASSERT(xfs_isilocked(ip, XFS_ILOCK_EXCL | XFS_ILOCK_SHARED));
	ASSERT(ifp->if_bytes > 0);

	for_each_xfs_iext(ifp, &icur, &rec) {
		if (isnullstartblock(rec.br_startblock))
			continue;
		ASSERT(xfs_bmap_validate_extent(ip, whichfork, &rec) == NULL);
		xfs_bmbt_disk_set_all(dp, &rec);
		trace_xfs_write_extent(ip, &icur, state, _RET_IP_);
		copied += sizeof(struct xfs_bmbt_rec);
		dp++;
	}

	ASSERT(copied > 0);
	ASSERT(copied <= ifp->if_bytes);
	return copied;
}

/*
 * Each of the following cases stores data into the same region
 * of the on-disk inode, so only one of them can be valid at
 * any given time. While it is possible to have conflicting formats
 * and log flags, e.g. having XFS_ILOG_?DATA set when the fork is
 * in EXTENTS format, this can only happen when the fork has
 * changed formats after being modified but before being flushed.
 * In these cases, the format always takes precedence, because the
 * format indicates the current state of the fork.
 */
void
xfs_iflush_fork(
	struct xfs_inode	*ip,
	struct xfs_dinode	*dip,
	struct xfs_inode_log_item *iip,
	int			whichfork)
{
	char			*cp;
	struct xfs_ifork	*ifp;
	xfs_mount_t		*mp;
	static const short	brootflag[2] =
		{ XFS_ILOG_DBROOT, XFS_ILOG_ABROOT };
	static const short	dataflag[2] =
		{ XFS_ILOG_DDATA, XFS_ILOG_ADATA };
	static const short	extflag[2] =
		{ XFS_ILOG_DEXT, XFS_ILOG_AEXT };

	if (!iip)
		return;
	ifp = xfs_ifork_ptr(ip, whichfork);
	/*
	 * This can happen if we gave up in iformat in an error path,
	 * for the attribute fork.
	 */
	if (!ifp) {
		ASSERT(whichfork == XFS_ATTR_FORK);
		return;
	}
	cp = XFS_DFORK_PTR(dip, whichfork);
	mp = ip->i_mount;
	switch (ifp->if_format) {
	case XFS_DINODE_FMT_LOCAL:
		if ((iip->ili_fields & dataflag[whichfork]) &&
		    (ifp->if_bytes > 0)) {
			ASSERT(ifp->if_u1.if_data != NULL);
			ASSERT(ifp->if_bytes <= xfs_inode_fork_size(ip, whichfork));
			memcpy(cp, ifp->if_u1.if_data, ifp->if_bytes);
		}
		break;

	case XFS_DINODE_FMT_EXTENTS:
		if ((iip->ili_fields & extflag[whichfork]) &&
		    (ifp->if_bytes > 0)) {
			ASSERT(ifp->if_nextents > 0);
			(void)xfs_iextents_copy(ip, (xfs_bmbt_rec_t *)cp,
				whichfork);
		}
		break;

	case XFS_DINODE_FMT_BTREE:
		if ((iip->ili_fields & brootflag[whichfork]) &&
		    (ifp->if_broot_bytes > 0)) {
			ASSERT(ifp->if_broot != NULL);
			ASSERT(XFS_BMAP_BMDR_SPACE(ifp->if_broot) <=
			        xfs_inode_fork_size(ip, whichfork));
			xfs_bmbt_to_bmdr(mp, ifp->if_broot, ifp->if_broot_bytes,
				(xfs_bmdr_block_t *)cp,
				XFS_DFORK_SIZE(dip, mp, whichfork));
		}
		break;

	case XFS_DINODE_FMT_DEV:
		if (iip->ili_fields & XFS_ILOG_DEV) {
			ASSERT(whichfork == XFS_DATA_FORK);
			xfs_dinode_put_rdev(dip,
					linux_to_xfs_dev_t(VFS_I(ip)->i_rdev));
		}
		break;

	default:
		ASSERT(0);
		break;
	}
}

/* Convert bmap state flags to an inode fork. */
struct xfs_ifork *
xfs_iext_state_to_fork(
	struct xfs_inode	*ip,
	int			state)
{
	if (state & BMAP_COWFORK)
		return ip->i_cowfp;
	else if (state & BMAP_ATTRFORK)
		return &ip->i_af;
	return &ip->i_df;
}

/*
 * Initialize an inode's copy-on-write fork.
 */
void
xfs_ifork_init_cow(
	struct xfs_inode	*ip)
{
	if (ip->i_cowfp)
		return;

	ip->i_cowfp = kmem_cache_zalloc(xfs_ifork_cache,
				       GFP_NOFS | __GFP_NOFAIL);
	ip->i_cowfp->if_format = XFS_DINODE_FMT_EXTENTS;
}

/* Verify the inline contents of the data fork of an inode. */
int
xfs_ifork_verify_local_data(
	struct xfs_inode	*ip)
{
	xfs_failaddr_t		fa = NULL;

	switch (VFS_I(ip)->i_mode & S_IFMT) {
	case S_IFDIR:
		fa = xfs_dir2_sf_verify(ip);
		break;
	case S_IFLNK:
		fa = xfs_symlink_shortform_verify(ip);
		break;
	default:
		break;
	}

	if (fa) {
		xfs_inode_verifier_error(ip, -EFSCORRUPTED, "data fork",
				ip->i_df.if_u1.if_data, ip->i_df.if_bytes, fa);
		return -EFSCORRUPTED;
	}

	return 0;
}

/* Verify the inline contents of the attr fork of an inode. */
int
xfs_ifork_verify_local_attr(
	struct xfs_inode	*ip)
{
	struct xfs_ifork	*ifp = &ip->i_af;
	xfs_failaddr_t		fa;

	if (!xfs_inode_has_attr_fork(ip))
		fa = __this_address;
	else
		fa = xfs_attr_shortform_verify(ip);

	if (fa) {
		xfs_inode_verifier_error(ip, -EFSCORRUPTED, "attr fork",
				ifp->if_u1.if_data, ifp->if_bytes, fa);
		return -EFSCORRUPTED;
	}

	return 0;
}

int
xfs_iext_count_may_overflow(
	struct xfs_inode	*ip,
	int			whichfork,
	int			nr_to_add)
{
	struct xfs_ifork	*ifp = xfs_ifork_ptr(ip, whichfork);
	uint64_t		max_exts;
	uint64_t		nr_exts;

	if (whichfork == XFS_COW_FORK)
		return 0;

	max_exts = xfs_iext_max_nextents(xfs_inode_has_large_extent_counts(ip),
				whichfork);

	if (XFS_TEST_ERROR(false, ip->i_mount, XFS_ERRTAG_REDUCE_MAX_IEXTENTS))
		max_exts = 10;

	nr_exts = ifp->if_nextents + nr_to_add;
	if (nr_exts < ifp->if_nextents || nr_exts > max_exts)
		return -EFBIG;

	return 0;
}

/*
 * Upgrade this inode's extent counter fields to be able to handle a potential
 * increase in the extent count by nr_to_add.  Normally this is the same
 * quantity that caused xfs_iext_count_may_overflow() to return -EFBIG.
 */
int
xfs_iext_count_upgrade(
	struct xfs_trans	*tp,
	struct xfs_inode	*ip,
	uint			nr_to_add)
{
	ASSERT(nr_to_add <= XFS_MAX_EXTCNT_UPGRADE_NR);

	if (!xfs_has_large_extent_counts(ip->i_mount) ||
	    xfs_inode_has_large_extent_counts(ip) ||
	    XFS_TEST_ERROR(false, ip->i_mount, XFS_ERRTAG_REDUCE_MAX_IEXTENTS))
		return -EFBIG;

	ip->i_diflags2 |= XFS_DIFLAG2_NREXT64;
	xfs_trans_log_inode(tp, ip, XFS_ILOG_CORE);

	return 0;
}<|MERGE_RESOLUTION|>--- conflicted
+++ resolved
@@ -50,17 +50,7 @@
 		mem_size++;
 
 	if (size) {
-<<<<<<< HEAD
-		/*
-		 * As we round up the allocation here, we need to ensure the
-		 * bytes we don't copy data into are zeroed because the log
-		 * vectors still copy them into the journal.
-		 */
-		real_size = roundup(mem_size, 4);
-		ifp->if_u1.if_data = kmem_zalloc(real_size, KM_NOFS);
-=======
 		ifp->if_u1.if_data = kmem_alloc(mem_size, KM_NOFS);
->>>>>>> eb3cdb58
 		memcpy(ifp->if_u1.if_data, data, size);
 		if (zero_terminate)
 			ifp->if_u1.if_data[size] = '\0';
@@ -525,19 +515,8 @@
 		return;
 	}
 
-<<<<<<< HEAD
-	/*
-	 * For inline data, the underlying buffer must be a multiple of 4 bytes
-	 * in size so that it can be logged and stay on word boundaries.
-	 * We enforce that here, and use __GFP_ZERO to ensure that size
-	 * extensions always zero the unused roundup area.
-	 */
-	ifp->if_u1.if_data = krealloc(ifp->if_u1.if_data, roundup(new_size, 4),
-				      GFP_NOFS | __GFP_NOFAIL | __GFP_ZERO);
-=======
 	ifp->if_u1.if_data = krealloc(ifp->if_u1.if_data, new_size,
 				      GFP_NOFS | __GFP_NOFAIL);
->>>>>>> eb3cdb58
 	ifp->if_bytes = new_size;
 }
 
