// SPDX-License-Identifier: GPL-2.0+
/*
 * Copyright (C) 2016 Oracle.  All Rights Reserved.
 * Author: Darrick J. Wong <darrick.wong@oracle.com>
 */
#include "xfs.h"
#include "xfs_fs.h"
#include "xfs_shared.h"
#include "xfs_format.h"
#include "xfs_log_format.h"
#include "xfs_trans_resv.h"
#include "xfs_mount.h"
#include "xfs_defer.h"
#include "xfs_btree.h"
#include "xfs_bmap.h"
#include "xfs_refcount_btree.h"
#include "xfs_alloc.h"
#include "xfs_errortag.h"
#include "xfs_error.h"
#include "xfs_trace.h"
#include "xfs_trans.h"
#include "xfs_bit.h"
#include "xfs_refcount.h"
#include "xfs_rmap.h"
#include "xfs_ag.h"
#include "xfs_health.h"
#include "xfs_refcount_item.h"

struct kmem_cache	*xfs_refcount_intent_cache;

/* Allowable refcount adjustment amounts. */
enum xfs_refc_adjust_op {
	XFS_REFCOUNT_ADJUST_INCREASE	= 1,
	XFS_REFCOUNT_ADJUST_DECREASE	= -1,
	XFS_REFCOUNT_ADJUST_COW_ALLOC	= 0,
	XFS_REFCOUNT_ADJUST_COW_FREE	= -1,
};

STATIC int __xfs_refcount_cow_alloc(struct xfs_btree_cur *rcur,
		xfs_agblock_t agbno, xfs_extlen_t aglen);
STATIC int __xfs_refcount_cow_free(struct xfs_btree_cur *rcur,
		xfs_agblock_t agbno, xfs_extlen_t aglen);

/*
 * Look up the first record less than or equal to [bno, len] in the btree
 * given by cur.
 */
int
xfs_refcount_lookup_le(
	struct xfs_btree_cur	*cur,
	enum xfs_refc_domain	domain,
	xfs_agblock_t		bno,
	int			*stat)
{
	trace_xfs_refcount_lookup(cur,
			xfs_refcount_encode_startblock(bno, domain),
			XFS_LOOKUP_LE);
	cur->bc_rec.rc.rc_startblock = bno;
	cur->bc_rec.rc.rc_blockcount = 0;
	cur->bc_rec.rc.rc_domain = domain;
	return xfs_btree_lookup(cur, XFS_LOOKUP_LE, stat);
}

/*
 * Look up the first record greater than or equal to [bno, len] in the btree
 * given by cur.
 */
int
xfs_refcount_lookup_ge(
	struct xfs_btree_cur	*cur,
	enum xfs_refc_domain	domain,
	xfs_agblock_t		bno,
	int			*stat)
{
	trace_xfs_refcount_lookup(cur,
			xfs_refcount_encode_startblock(bno, domain),
			XFS_LOOKUP_GE);
	cur->bc_rec.rc.rc_startblock = bno;
	cur->bc_rec.rc.rc_blockcount = 0;
	cur->bc_rec.rc.rc_domain = domain;
	return xfs_btree_lookup(cur, XFS_LOOKUP_GE, stat);
}

/*
 * Look up the first record equal to [bno, len] in the btree
 * given by cur.
 */
int
xfs_refcount_lookup_eq(
	struct xfs_btree_cur	*cur,
	enum xfs_refc_domain	domain,
	xfs_agblock_t		bno,
	int			*stat)
{
	trace_xfs_refcount_lookup(cur,
			xfs_refcount_encode_startblock(bno, domain),
			XFS_LOOKUP_LE);
	cur->bc_rec.rc.rc_startblock = bno;
	cur->bc_rec.rc.rc_blockcount = 0;
	cur->bc_rec.rc.rc_domain = domain;
	return xfs_btree_lookup(cur, XFS_LOOKUP_EQ, stat);
}

/* Convert on-disk record to in-core format. */
void
xfs_refcount_btrec_to_irec(
	const union xfs_btree_rec	*rec,
	struct xfs_refcount_irec	*irec)
{
	uint32_t			start;

	start = be32_to_cpu(rec->refc.rc_startblock);
	if (start & XFS_REFC_COWFLAG) {
		start &= ~XFS_REFC_COWFLAG;
		irec->rc_domain = XFS_REFC_DOMAIN_COW;
	} else {
		irec->rc_domain = XFS_REFC_DOMAIN_SHARED;
	}

	irec->rc_startblock = start;
	irec->rc_blockcount = be32_to_cpu(rec->refc.rc_blockcount);
	irec->rc_refcount = be32_to_cpu(rec->refc.rc_refcount);
}

/* Simple checks for refcount records. */
xfs_failaddr_t
xfs_refcount_check_irec(
	struct xfs_perag		*pag,
	const struct xfs_refcount_irec	*irec)
{
	if (irec->rc_blockcount == 0 || irec->rc_blockcount > MAXREFCEXTLEN)
		return __this_address;

	if (!xfs_refcount_check_domain(irec))
		return __this_address;

	/* check for valid extent range, including overflow */
	if (!xfs_verify_agbext(pag, irec->rc_startblock, irec->rc_blockcount))
		return __this_address;

	if (irec->rc_refcount == 0 || irec->rc_refcount > MAXREFCOUNT)
		return __this_address;

	return NULL;
}

static inline int
xfs_refcount_complain_bad_rec(
	struct xfs_btree_cur		*cur,
	xfs_failaddr_t			fa,
	const struct xfs_refcount_irec	*irec)
{
	struct xfs_mount		*mp = cur->bc_mp;

	xfs_warn(mp,
 "Refcount BTree record corruption in AG %d detected at %pS!",
				cur->bc_ag.pag->pag_agno, fa);
	xfs_warn(mp,
		"Start block 0x%x, block count 0x%x, references 0x%x",
		irec->rc_startblock, irec->rc_blockcount, irec->rc_refcount);
	xfs_btree_mark_sick(cur);
	return -EFSCORRUPTED;
}

/*
 * Get the data from the pointed-to record.
 */
int
xfs_refcount_get_rec(
	struct xfs_btree_cur		*cur,
	struct xfs_refcount_irec	*irec,
	int				*stat)
{
	union xfs_btree_rec		*rec;
	xfs_failaddr_t			fa;
	int				error;

	error = xfs_btree_get_rec(cur, &rec, stat);
	if (error || !*stat)
		return error;

	xfs_refcount_btrec_to_irec(rec, irec);
	fa = xfs_refcount_check_irec(cur->bc_ag.pag, irec);
	if (fa)
		return xfs_refcount_complain_bad_rec(cur, fa, irec);

	trace_xfs_refcount_get(cur, irec);
	return 0;
}

/*
 * Update the record referred to by cur to the value given
 * by [bno, len, refcount].
 * This either works (return 0) or gets an EFSCORRUPTED error.
 */
STATIC int
xfs_refcount_update(
	struct xfs_btree_cur		*cur,
	struct xfs_refcount_irec	*irec)
{
	union xfs_btree_rec	rec;
	uint32_t		start;
	int			error;

	trace_xfs_refcount_update(cur, irec);

	start = xfs_refcount_encode_startblock(irec->rc_startblock,
			irec->rc_domain);
	rec.refc.rc_startblock = cpu_to_be32(start);
	rec.refc.rc_blockcount = cpu_to_be32(irec->rc_blockcount);
	rec.refc.rc_refcount = cpu_to_be32(irec->rc_refcount);

	error = xfs_btree_update(cur, &rec);
	if (error)
		trace_xfs_refcount_update_error(cur, error, _RET_IP_);
	return error;
}

/*
 * Insert the record referred to by cur to the value given
 * by [bno, len, refcount].
 * This either works (return 0) or gets an EFSCORRUPTED error.
 */
int
xfs_refcount_insert(
	struct xfs_btree_cur		*cur,
	struct xfs_refcount_irec	*irec,
	int				*i)
{
	int				error;

	trace_xfs_refcount_insert(cur, irec);

	cur->bc_rec.rc.rc_startblock = irec->rc_startblock;
	cur->bc_rec.rc.rc_blockcount = irec->rc_blockcount;
	cur->bc_rec.rc.rc_refcount = irec->rc_refcount;
	cur->bc_rec.rc.rc_domain = irec->rc_domain;

	error = xfs_btree_insert(cur, i);
	if (error)
		goto out_error;
	if (XFS_IS_CORRUPT(cur->bc_mp, *i != 1)) {
		xfs_btree_mark_sick(cur);
		error = -EFSCORRUPTED;
		goto out_error;
	}

out_error:
	if (error)
		trace_xfs_refcount_insert_error(cur, error, _RET_IP_);
	return error;
}

/*
 * Remove the record referred to by cur, then set the pointer to the spot
 * where the record could be re-inserted, in case we want to increment or
 * decrement the cursor.
 * This either works (return 0) or gets an EFSCORRUPTED error.
 */
STATIC int
xfs_refcount_delete(
	struct xfs_btree_cur	*cur,
	int			*i)
{
	struct xfs_refcount_irec	irec;
	int			found_rec;
	int			error;

	error = xfs_refcount_get_rec(cur, &irec, &found_rec);
	if (error)
		goto out_error;
	if (XFS_IS_CORRUPT(cur->bc_mp, found_rec != 1)) {
		xfs_btree_mark_sick(cur);
		error = -EFSCORRUPTED;
		goto out_error;
	}
	trace_xfs_refcount_delete(cur, &irec);
	error = xfs_btree_delete(cur, i);
	if (XFS_IS_CORRUPT(cur->bc_mp, *i != 1)) {
		xfs_btree_mark_sick(cur);
		error = -EFSCORRUPTED;
		goto out_error;
	}
	if (error)
		goto out_error;
	error = xfs_refcount_lookup_ge(cur, irec.rc_domain, irec.rc_startblock,
			&found_rec);
out_error:
	if (error)
		trace_xfs_refcount_delete_error(cur, error, _RET_IP_);
	return error;
}

/*
 * Adjusting the Reference Count
 *
 * As stated elsewhere, the reference count btree (refcbt) stores
 * >1 reference counts for extents of physical blocks.  In this
 * operation, we're either raising or lowering the reference count of
 * some subrange stored in the tree:
 *
 *      <------ adjustment range ------>
 * ----+   +---+-----+ +--+--------+---------
 *  2  |   | 3 |  4  | |17|   55   |   10
 * ----+   +---+-----+ +--+--------+---------
 * X axis is physical blocks number;
 * reference counts are the numbers inside the rectangles
 *
 * The first thing we need to do is to ensure that there are no
 * refcount extents crossing either boundary of the range to be
 * adjusted.  For any extent that does cross a boundary, split it into
 * two extents so that we can increment the refcount of one of the
 * pieces later:
 *
 *      <------ adjustment range ------>
 * ----+   +---+-----+ +--+--------+----+----
 *  2  |   | 3 |  2  | |17|   55   | 10 | 10
 * ----+   +---+-----+ +--+--------+----+----
 *
 * For this next step, let's assume that all the physical blocks in
 * the adjustment range are mapped to a file and are therefore in use
 * at least once.  Therefore, we can infer that any gap in the
 * refcount tree within the adjustment range represents a physical
 * extent with refcount == 1:
 *
 *      <------ adjustment range ------>
 * ----+---+---+-----+-+--+--------+----+----
 *  2  |"1"| 3 |  2  |1|17|   55   | 10 | 10
 * ----+---+---+-----+-+--+--------+----+----
 *      ^
 *
 * For each extent that falls within the interval range, figure out
 * which extent is to the left or the right of that extent.  Now we
 * have a left, current, and right extent.  If the new reference count
 * of the center extent enables us to merge left, center, and right
 * into one record covering all three, do so.  If the center extent is
 * at the left end of the range, abuts the left extent, and its new
 * reference count matches the left extent's record, then merge them.
 * If the center extent is at the right end of the range, abuts the
 * right extent, and the reference counts match, merge those.  In the
 * example, we can left merge (assuming an increment operation):
 *
 *      <------ adjustment range ------>
 * --------+---+-----+-+--+--------+----+----
 *    2    | 3 |  2  |1|17|   55   | 10 | 10
 * --------+---+-----+-+--+--------+----+----
 *          ^
 *
 * For all other extents within the range, adjust the reference count
 * or delete it if the refcount falls below 2.  If we were
 * incrementing, the end result looks like this:
 *
 *      <------ adjustment range ------>
 * --------+---+-----+-+--+--------+----+----
 *    2    | 4 |  3  |2|18|   56   | 11 | 10
 * --------+---+-----+-+--+--------+----+----
 *
 * The result of a decrement operation looks as such:
 *
 *      <------ adjustment range ------>
 * ----+   +---+       +--+--------+----+----
 *  2  |   | 2 |       |16|   54   |  9 | 10
 * ----+   +---+       +--+--------+----+----
 *      DDDD    111111DD
 *
 * The blocks marked "D" are freed; the blocks marked "1" are only
 * referenced once and therefore the record is removed from the
 * refcount btree.
 */

/* Next block after this extent. */
static inline xfs_agblock_t
xfs_refc_next(
	struct xfs_refcount_irec	*rc)
{
	return rc->rc_startblock + rc->rc_blockcount;
}

/*
 * Split a refcount extent that crosses agbno.
 */
STATIC int
xfs_refcount_split_extent(
	struct xfs_btree_cur		*cur,
	enum xfs_refc_domain		domain,
	xfs_agblock_t			agbno,
	bool				*shape_changed)
{
	struct xfs_refcount_irec	rcext, tmp;
	int				found_rec;
	int				error;

	*shape_changed = false;
	error = xfs_refcount_lookup_le(cur, domain, agbno, &found_rec);
	if (error)
		goto out_error;
	if (!found_rec)
		return 0;

	error = xfs_refcount_get_rec(cur, &rcext, &found_rec);
	if (error)
		goto out_error;
	if (XFS_IS_CORRUPT(cur->bc_mp, found_rec != 1)) {
		xfs_btree_mark_sick(cur);
		error = -EFSCORRUPTED;
		goto out_error;
	}
	if (rcext.rc_domain != domain)
		return 0;
	if (rcext.rc_startblock == agbno || xfs_refc_next(&rcext) <= agbno)
		return 0;

	*shape_changed = true;
	trace_xfs_refcount_split_extent(cur, &rcext, agbno);

	/* Establish the right extent. */
	tmp = rcext;
	tmp.rc_startblock = agbno;
	tmp.rc_blockcount -= (agbno - rcext.rc_startblock);
	error = xfs_refcount_update(cur, &tmp);
	if (error)
		goto out_error;

	/* Insert the left extent. */
	tmp = rcext;
	tmp.rc_blockcount = agbno - rcext.rc_startblock;
	error = xfs_refcount_insert(cur, &tmp, &found_rec);
	if (error)
		goto out_error;
	if (XFS_IS_CORRUPT(cur->bc_mp, found_rec != 1)) {
		xfs_btree_mark_sick(cur);
		error = -EFSCORRUPTED;
		goto out_error;
	}
	return error;

out_error:
	trace_xfs_refcount_split_extent_error(cur, error, _RET_IP_);
	return error;
}

/*
 * Merge the left, center, and right extents.
 */
STATIC int
xfs_refcount_merge_center_extents(
	struct xfs_btree_cur		*cur,
	struct xfs_refcount_irec	*left,
	struct xfs_refcount_irec	*center,
	struct xfs_refcount_irec	*right,
	unsigned long long		extlen,
	xfs_extlen_t			*aglen)
{
	int				error;
	int				found_rec;

	trace_xfs_refcount_merge_center_extents(cur, left, center, right);

	ASSERT(left->rc_domain == center->rc_domain);
	ASSERT(right->rc_domain == center->rc_domain);

	/*
	 * Make sure the center and right extents are not in the btree.
	 * If the center extent was synthesized, the first delete call
	 * removes the right extent and we skip the second deletion.
	 * If center and right were in the btree, then the first delete
	 * call removes the center and the second one removes the right
	 * extent.
	 */
	error = xfs_refcount_lookup_ge(cur, center->rc_domain,
			center->rc_startblock, &found_rec);
	if (error)
		goto out_error;
	if (XFS_IS_CORRUPT(cur->bc_mp, found_rec != 1)) {
		xfs_btree_mark_sick(cur);
		error = -EFSCORRUPTED;
		goto out_error;
	}

	error = xfs_refcount_delete(cur, &found_rec);
	if (error)
		goto out_error;
	if (XFS_IS_CORRUPT(cur->bc_mp, found_rec != 1)) {
		xfs_btree_mark_sick(cur);
		error = -EFSCORRUPTED;
		goto out_error;
	}

	if (center->rc_refcount > 1) {
		error = xfs_refcount_delete(cur, &found_rec);
		if (error)
			goto out_error;
		if (XFS_IS_CORRUPT(cur->bc_mp, found_rec != 1)) {
			xfs_btree_mark_sick(cur);
			error = -EFSCORRUPTED;
			goto out_error;
		}
	}

	/* Enlarge the left extent. */
	error = xfs_refcount_lookup_le(cur, left->rc_domain,
			left->rc_startblock, &found_rec);
	if (error)
		goto out_error;
	if (XFS_IS_CORRUPT(cur->bc_mp, found_rec != 1)) {
		xfs_btree_mark_sick(cur);
		error = -EFSCORRUPTED;
		goto out_error;
	}

	left->rc_blockcount = extlen;
	error = xfs_refcount_update(cur, left);
	if (error)
		goto out_error;

	*aglen = 0;
	return error;

out_error:
	trace_xfs_refcount_merge_center_extents_error(cur, error, _RET_IP_);
	return error;
}

/*
 * Merge with the left extent.
 */
STATIC int
xfs_refcount_merge_left_extent(
	struct xfs_btree_cur		*cur,
	struct xfs_refcount_irec	*left,
	struct xfs_refcount_irec	*cleft,
	xfs_agblock_t			*agbno,
	xfs_extlen_t			*aglen)
{
	int				error;
	int				found_rec;

	trace_xfs_refcount_merge_left_extent(cur, left, cleft);

	ASSERT(left->rc_domain == cleft->rc_domain);

	/* If the extent at agbno (cleft) wasn't synthesized, remove it. */
	if (cleft->rc_refcount > 1) {
		error = xfs_refcount_lookup_le(cur, cleft->rc_domain,
				cleft->rc_startblock, &found_rec);
		if (error)
			goto out_error;
		if (XFS_IS_CORRUPT(cur->bc_mp, found_rec != 1)) {
			xfs_btree_mark_sick(cur);
			error = -EFSCORRUPTED;
			goto out_error;
		}

		error = xfs_refcount_delete(cur, &found_rec);
		if (error)
			goto out_error;
		if (XFS_IS_CORRUPT(cur->bc_mp, found_rec != 1)) {
			xfs_btree_mark_sick(cur);
			error = -EFSCORRUPTED;
			goto out_error;
		}
	}

	/* Enlarge the left extent. */
	error = xfs_refcount_lookup_le(cur, left->rc_domain,
			left->rc_startblock, &found_rec);
	if (error)
		goto out_error;
	if (XFS_IS_CORRUPT(cur->bc_mp, found_rec != 1)) {
		xfs_btree_mark_sick(cur);
		error = -EFSCORRUPTED;
		goto out_error;
	}

	left->rc_blockcount += cleft->rc_blockcount;
	error = xfs_refcount_update(cur, left);
	if (error)
		goto out_error;

	*agbno += cleft->rc_blockcount;
	*aglen -= cleft->rc_blockcount;
	return error;

out_error:
	trace_xfs_refcount_merge_left_extent_error(cur, error, _RET_IP_);
	return error;
}

/*
 * Merge with the right extent.
 */
STATIC int
xfs_refcount_merge_right_extent(
	struct xfs_btree_cur		*cur,
	struct xfs_refcount_irec	*right,
	struct xfs_refcount_irec	*cright,
	xfs_extlen_t			*aglen)
{
	int				error;
	int				found_rec;

	trace_xfs_refcount_merge_right_extent(cur, cright, right);

	ASSERT(right->rc_domain == cright->rc_domain);

	/*
	 * If the extent ending at agbno+aglen (cright) wasn't synthesized,
	 * remove it.
	 */
	if (cright->rc_refcount > 1) {
		error = xfs_refcount_lookup_le(cur, cright->rc_domain,
				cright->rc_startblock, &found_rec);
		if (error)
			goto out_error;
		if (XFS_IS_CORRUPT(cur->bc_mp, found_rec != 1)) {
			xfs_btree_mark_sick(cur);
			error = -EFSCORRUPTED;
			goto out_error;
		}

		error = xfs_refcount_delete(cur, &found_rec);
		if (error)
			goto out_error;
		if (XFS_IS_CORRUPT(cur->bc_mp, found_rec != 1)) {
			xfs_btree_mark_sick(cur);
			error = -EFSCORRUPTED;
			goto out_error;
		}
	}

	/* Enlarge the right extent. */
	error = xfs_refcount_lookup_le(cur, right->rc_domain,
			right->rc_startblock, &found_rec);
	if (error)
		goto out_error;
	if (XFS_IS_CORRUPT(cur->bc_mp, found_rec != 1)) {
		xfs_btree_mark_sick(cur);
		error = -EFSCORRUPTED;
		goto out_error;
	}

	right->rc_startblock -= cright->rc_blockcount;
	right->rc_blockcount += cright->rc_blockcount;
	error = xfs_refcount_update(cur, right);
	if (error)
		goto out_error;

	*aglen -= cright->rc_blockcount;
	return error;

out_error:
	trace_xfs_refcount_merge_right_extent_error(cur, error, _RET_IP_);
	return error;
}

/*
 * Find the left extent and the one after it (cleft).  This function assumes
 * that we've already split any extent crossing agbno.
 */
STATIC int
xfs_refcount_find_left_extents(
	struct xfs_btree_cur		*cur,
	struct xfs_refcount_irec	*left,
	struct xfs_refcount_irec	*cleft,
	enum xfs_refc_domain		domain,
	xfs_agblock_t			agbno,
	xfs_extlen_t			aglen)
{
	struct xfs_refcount_irec	tmp;
	int				error;
	int				found_rec;

	left->rc_startblock = cleft->rc_startblock = NULLAGBLOCK;
	error = xfs_refcount_lookup_le(cur, domain, agbno - 1, &found_rec);
	if (error)
		goto out_error;
	if (!found_rec)
		return 0;

	error = xfs_refcount_get_rec(cur, &tmp, &found_rec);
	if (error)
		goto out_error;
	if (XFS_IS_CORRUPT(cur->bc_mp, found_rec != 1)) {
		xfs_btree_mark_sick(cur);
		error = -EFSCORRUPTED;
		goto out_error;
	}

	if (tmp.rc_domain != domain)
		return 0;
	if (xfs_refc_next(&tmp) != agbno)
		return 0;
	/* We have a left extent; retrieve (or invent) the next right one */
	*left = tmp;

	error = xfs_btree_increment(cur, 0, &found_rec);
	if (error)
		goto out_error;
	if (found_rec) {
		error = xfs_refcount_get_rec(cur, &tmp, &found_rec);
		if (error)
			goto out_error;
		if (XFS_IS_CORRUPT(cur->bc_mp, found_rec != 1)) {
			xfs_btree_mark_sick(cur);
			error = -EFSCORRUPTED;
			goto out_error;
		}

		if (tmp.rc_domain != domain)
			goto not_found;

		/* if tmp starts at the end of our range, just use that */
		if (tmp.rc_startblock == agbno)
			*cleft = tmp;
		else {
			/*
			 * There's a gap in the refcntbt at the start of the
			 * range we're interested in (refcount == 1) so
			 * synthesize the implied extent and pass it back.
			 * We assume here that the agbno/aglen range was
			 * passed in from a data fork extent mapping and
			 * therefore is allocated to exactly one owner.
			 */
			cleft->rc_startblock = agbno;
			cleft->rc_blockcount = min(aglen,
					tmp.rc_startblock - agbno);
			cleft->rc_refcount = 1;
			cleft->rc_domain = domain;
		}
	} else {
not_found:
		/*
		 * No extents, so pretend that there's one covering the whole
		 * range.
		 */
		cleft->rc_startblock = agbno;
		cleft->rc_blockcount = aglen;
		cleft->rc_refcount = 1;
		cleft->rc_domain = domain;
	}
	trace_xfs_refcount_find_left_extent(cur, left, cleft, agbno);
	return error;

out_error:
	trace_xfs_refcount_find_left_extent_error(cur, error, _RET_IP_);
	return error;
}

/*
 * Find the right extent and the one before it (cright).  This function
 * assumes that we've already split any extents crossing agbno + aglen.
 */
STATIC int
xfs_refcount_find_right_extents(
	struct xfs_btree_cur		*cur,
	struct xfs_refcount_irec	*right,
	struct xfs_refcount_irec	*cright,
	enum xfs_refc_domain		domain,
	xfs_agblock_t			agbno,
	xfs_extlen_t			aglen)
{
	struct xfs_refcount_irec	tmp;
	int				error;
	int				found_rec;

	right->rc_startblock = cright->rc_startblock = NULLAGBLOCK;
	error = xfs_refcount_lookup_ge(cur, domain, agbno + aglen, &found_rec);
	if (error)
		goto out_error;
	if (!found_rec)
		return 0;

	error = xfs_refcount_get_rec(cur, &tmp, &found_rec);
	if (error)
		goto out_error;
	if (XFS_IS_CORRUPT(cur->bc_mp, found_rec != 1)) {
		xfs_btree_mark_sick(cur);
		error = -EFSCORRUPTED;
		goto out_error;
	}

	if (tmp.rc_domain != domain)
		return 0;
	if (tmp.rc_startblock != agbno + aglen)
		return 0;
	/* We have a right extent; retrieve (or invent) the next left one */
	*right = tmp;

	error = xfs_btree_decrement(cur, 0, &found_rec);
	if (error)
		goto out_error;
	if (found_rec) {
		error = xfs_refcount_get_rec(cur, &tmp, &found_rec);
		if (error)
			goto out_error;
		if (XFS_IS_CORRUPT(cur->bc_mp, found_rec != 1)) {
			xfs_btree_mark_sick(cur);
			error = -EFSCORRUPTED;
			goto out_error;
		}

		if (tmp.rc_domain != domain)
			goto not_found;

		/* if tmp ends at the end of our range, just use that */
		if (xfs_refc_next(&tmp) == agbno + aglen)
			*cright = tmp;
		else {
			/*
			 * There's a gap in the refcntbt at the end of the
			 * range we're interested in (refcount == 1) so
			 * create the implied extent and pass it back.
			 * We assume here that the agbno/aglen range was
			 * passed in from a data fork extent mapping and
			 * therefore is allocated to exactly one owner.
			 */
			cright->rc_startblock = max(agbno, xfs_refc_next(&tmp));
			cright->rc_blockcount = right->rc_startblock -
					cright->rc_startblock;
			cright->rc_refcount = 1;
			cright->rc_domain = domain;
		}
	} else {
not_found:
		/*
		 * No extents, so pretend that there's one covering the whole
		 * range.
		 */
		cright->rc_startblock = agbno;
		cright->rc_blockcount = aglen;
		cright->rc_refcount = 1;
		cright->rc_domain = domain;
	}
	trace_xfs_refcount_find_right_extent(cur, cright, right,
			agbno + aglen);
	return error;

out_error:
	trace_xfs_refcount_find_right_extent_error(cur, error, _RET_IP_);
	return error;
}

/* Is this extent valid? */
static inline bool
xfs_refc_valid(
	const struct xfs_refcount_irec	*rc)
{
	return rc->rc_startblock != NULLAGBLOCK;
}

static inline xfs_nlink_t
xfs_refc_merge_refcount(
	const struct xfs_refcount_irec	*irec,
	enum xfs_refc_adjust_op		adjust)
{
	/* Once a record hits MAXREFCOUNT, it is pinned there forever */
	if (irec->rc_refcount == MAXREFCOUNT)
		return MAXREFCOUNT;
	return irec->rc_refcount + adjust;
}

static inline bool
xfs_refc_want_merge_center(
	const struct xfs_refcount_irec	*left,
	const struct xfs_refcount_irec	*cleft,
	const struct xfs_refcount_irec	*cright,
	const struct xfs_refcount_irec	*right,
	bool				cleft_is_cright,
	enum xfs_refc_adjust_op		adjust,
	unsigned long long		*ulenp)
{
	unsigned long long		ulen = left->rc_blockcount;
	xfs_nlink_t			new_refcount;

	/*
	 * To merge with a center record, both shoulder records must be
	 * adjacent to the record we want to adjust.  This is only true if
	 * find_left and find_right made all four records valid.
	 */
	if (!xfs_refc_valid(left)  || !xfs_refc_valid(right) ||
	    !xfs_refc_valid(cleft) || !xfs_refc_valid(cright))
		return false;

	/* There must only be one record for the entire range. */
	if (!cleft_is_cright)
		return false;

	/* The shoulder record refcounts must match the new refcount. */
	new_refcount = xfs_refc_merge_refcount(cleft, adjust);
	if (left->rc_refcount != new_refcount)
		return false;
	if (right->rc_refcount != new_refcount)
		return false;

	/*
	 * The new record cannot exceed the max length.  ulen is a ULL as the
	 * individual record block counts can be up to (u32 - 1) in length
	 * hence we need to catch u32 addition overflows here.
	 */
	ulen += cleft->rc_blockcount + right->rc_blockcount;
	if (ulen >= MAXREFCEXTLEN)
		return false;

	*ulenp = ulen;
	return true;
}

static inline bool
xfs_refc_want_merge_left(
	const struct xfs_refcount_irec	*left,
	const struct xfs_refcount_irec	*cleft,
	enum xfs_refc_adjust_op		adjust)
{
	unsigned long long		ulen = left->rc_blockcount;
	xfs_nlink_t			new_refcount;

	/*
	 * For a left merge, the left shoulder record must be adjacent to the
	 * start of the range.  If this is true, find_left made left and cleft
	 * contain valid contents.
	 */
	if (!xfs_refc_valid(left) || !xfs_refc_valid(cleft))
		return false;

	/* Left shoulder record refcount must match the new refcount. */
	new_refcount = xfs_refc_merge_refcount(cleft, adjust);
	if (left->rc_refcount != new_refcount)
		return false;

	/*
	 * The new record cannot exceed the max length.  ulen is a ULL as the
	 * individual record block counts can be up to (u32 - 1) in length
	 * hence we need to catch u32 addition overflows here.
	 */
	ulen += cleft->rc_blockcount;
	if (ulen >= MAXREFCEXTLEN)
		return false;

	return true;
}

static inline bool
xfs_refc_want_merge_right(
	const struct xfs_refcount_irec	*cright,
	const struct xfs_refcount_irec	*right,
	enum xfs_refc_adjust_op		adjust)
{
	unsigned long long		ulen = right->rc_blockcount;
	xfs_nlink_t			new_refcount;

	/*
	 * For a right merge, the right shoulder record must be adjacent to the
	 * end of the range.  If this is true, find_right made cright and right
	 * contain valid contents.
	 */
	if (!xfs_refc_valid(right) || !xfs_refc_valid(cright))
		return false;

	/* Right shoulder record refcount must match the new refcount. */
	new_refcount = xfs_refc_merge_refcount(cright, adjust);
	if (right->rc_refcount != new_refcount)
		return false;

	/*
	 * The new record cannot exceed the max length.  ulen is a ULL as the
	 * individual record block counts can be up to (u32 - 1) in length
	 * hence we need to catch u32 addition overflows here.
	 */
	ulen += cright->rc_blockcount;
	if (ulen >= MAXREFCEXTLEN)
		return false;

	return true;
}

/*
 * Try to merge with any extents on the boundaries of the adjustment range.
 */
STATIC int
xfs_refcount_merge_extents(
	struct xfs_btree_cur	*cur,
	enum xfs_refc_domain	domain,
	xfs_agblock_t		*agbno,
	xfs_extlen_t		*aglen,
	enum xfs_refc_adjust_op adjust,
	bool			*shape_changed)
{
	struct xfs_refcount_irec	left = {0}, cleft = {0};
	struct xfs_refcount_irec	cright = {0}, right = {0};
	int				error;
	unsigned long long		ulen;
	bool				cequal;

	*shape_changed = false;
	/*
	 * Find the extent just below agbno [left], just above agbno [cleft],
	 * just below (agbno + aglen) [cright], and just above (agbno + aglen)
	 * [right].
	 */
	error = xfs_refcount_find_left_extents(cur, &left, &cleft, domain,
			*agbno, *aglen);
	if (error)
		return error;
	error = xfs_refcount_find_right_extents(cur, &right, &cright, domain,
			*agbno, *aglen);
	if (error)
		return error;

	/* No left or right extent to merge; exit. */
	if (!xfs_refc_valid(&left) && !xfs_refc_valid(&right))
		return 0;

	cequal = (cleft.rc_startblock == cright.rc_startblock) &&
		 (cleft.rc_blockcount == cright.rc_blockcount);

	/* Try to merge left, cleft, and right.  cleft must == cright. */
	if (xfs_refc_want_merge_center(&left, &cleft, &cright, &right, cequal,
				adjust, &ulen)) {
		*shape_changed = true;
		return xfs_refcount_merge_center_extents(cur, &left, &cleft,
				&right, ulen, aglen);
	}

	/* Try to merge left and cleft. */
	if (xfs_refc_want_merge_left(&left, &cleft, adjust)) {
		*shape_changed = true;
		error = xfs_refcount_merge_left_extent(cur, &left, &cleft,
				agbno, aglen);
		if (error)
			return error;

		/*
		 * If we just merged left + cleft and cleft == cright,
		 * we no longer have a cright to merge with right.  We're done.
		 */
		if (cequal)
			return 0;
	}

	/* Try to merge cright and right. */
	if (xfs_refc_want_merge_right(&cright, &right, adjust)) {
		*shape_changed = true;
		return xfs_refcount_merge_right_extent(cur, &right, &cright,
				aglen);
	}

	return 0;
}

/*
 * XXX: This is a pretty hand-wavy estimate.  The penalty for guessing
 * true incorrectly is a shutdown FS; the penalty for guessing false
 * incorrectly is more transaction rolls than might be necessary.
 * Be conservative here.
 */
static bool
xfs_refcount_still_have_space(
	struct xfs_btree_cur		*cur)
{
	unsigned long			overhead;

	/*
	 * Worst case estimate: full splits of the free space and rmap btrees
	 * to handle each of the shape changes to the refcount btree.
	 */
	overhead = xfs_allocfree_block_count(cur->bc_mp,
				cur->bc_refc.shape_changes);
	overhead += cur->bc_mp->m_refc_maxlevels;
	overhead *= cur->bc_mp->m_sb.sb_blocksize;

	/*
	 * Only allow 2 refcount extent updates per transaction if the
	 * refcount continue update "error" has been injected.
	 */
	if (cur->bc_refc.nr_ops > 2 &&
	    XFS_TEST_ERROR(false, cur->bc_mp,
			XFS_ERRTAG_REFCOUNT_CONTINUE_UPDATE))
		return false;

	if (cur->bc_refc.nr_ops == 0)
		return true;
	else if (overhead > cur->bc_tp->t_log_res)
		return false;
	return cur->bc_tp->t_log_res - overhead >
		cur->bc_refc.nr_ops * XFS_REFCOUNT_ITEM_OVERHEAD;
}

/*
 * Adjust the refcounts of middle extents.  At this point we should have
 * split extents that crossed the adjustment range; merged with adjacent
 * extents; and updated agbno/aglen to reflect the merges.  Therefore,
 * all we have to do is update the extents inside [agbno, agbno + aglen].
 */
STATIC int
xfs_refcount_adjust_extents(
	struct xfs_btree_cur	*cur,
	xfs_agblock_t		*agbno,
	xfs_extlen_t		*aglen,
	enum xfs_refc_adjust_op	adj)
{
	struct xfs_refcount_irec	ext, tmp;
	int				error;
	int				found_rec, found_tmp;
	xfs_fsblock_t			fsbno;

	/* Merging did all the work already. */
	if (*aglen == 0)
		return 0;

	error = xfs_refcount_lookup_ge(cur, XFS_REFC_DOMAIN_SHARED, *agbno,
			&found_rec);
	if (error)
		goto out_error;

	while (*aglen > 0 && xfs_refcount_still_have_space(cur)) {
		error = xfs_refcount_get_rec(cur, &ext, &found_rec);
		if (error)
			goto out_error;
		if (!found_rec || ext.rc_domain != XFS_REFC_DOMAIN_SHARED) {
			ext.rc_startblock = cur->bc_mp->m_sb.sb_agblocks;
			ext.rc_blockcount = 0;
			ext.rc_refcount = 0;
			ext.rc_domain = XFS_REFC_DOMAIN_SHARED;
		}

		/*
		 * Deal with a hole in the refcount tree; if a file maps to
		 * these blocks and there's no refcountbt record, pretend that
		 * there is one with refcount == 1.
		 */
		if (ext.rc_startblock != *agbno) {
			tmp.rc_startblock = *agbno;
			tmp.rc_blockcount = min(*aglen,
					ext.rc_startblock - *agbno);
			tmp.rc_refcount = 1 + adj;
			tmp.rc_domain = XFS_REFC_DOMAIN_SHARED;

			trace_xfs_refcount_modify_extent(cur, &tmp);

			/*
			 * Either cover the hole (increment) or
			 * delete the range (decrement).
			 */
			cur->bc_refc.nr_ops++;
			if (tmp.rc_refcount) {
				error = xfs_refcount_insert(cur, &tmp,
						&found_tmp);
				if (error)
					goto out_error;
				if (XFS_IS_CORRUPT(cur->bc_mp,
						   found_tmp != 1)) {
					xfs_btree_mark_sick(cur);
					error = -EFSCORRUPTED;
					goto out_error;
				}
			} else {
				fsbno = XFS_AGB_TO_FSB(cur->bc_mp,
						cur->bc_ag.pag->pag_agno,
						tmp.rc_startblock);
				error = xfs_free_extent_later(cur->bc_tp, fsbno,
						  tmp.rc_blockcount, NULL,
<<<<<<< HEAD
						  XFS_AG_RESV_NONE);
=======
						  XFS_AG_RESV_NONE, 0);
>>>>>>> 2d5404ca
				if (error)
					goto out_error;
			}

			(*agbno) += tmp.rc_blockcount;
			(*aglen) -= tmp.rc_blockcount;

			/* Stop if there's nothing left to modify */
			if (*aglen == 0 || !xfs_refcount_still_have_space(cur))
				break;

			/* Move the cursor to the start of ext. */
			error = xfs_refcount_lookup_ge(cur,
					XFS_REFC_DOMAIN_SHARED, *agbno,
					&found_rec);
			if (error)
				goto out_error;
		}

		/*
		 * A previous step trimmed agbno/aglen such that the end of the
		 * range would not be in the middle of the record.  If this is
		 * no longer the case, something is seriously wrong with the
		 * btree.  Make sure we never feed the synthesized record into
		 * the processing loop below.
		 */
		if (XFS_IS_CORRUPT(cur->bc_mp, ext.rc_blockcount == 0) ||
		    XFS_IS_CORRUPT(cur->bc_mp, ext.rc_blockcount > *aglen)) {
			xfs_btree_mark_sick(cur);
			error = -EFSCORRUPTED;
			goto out_error;
		}

		/*
		 * Adjust the reference count and either update the tree
		 * (incr) or free the blocks (decr).
		 */
		if (ext.rc_refcount == MAXREFCOUNT)
			goto skip;
		ext.rc_refcount += adj;
		trace_xfs_refcount_modify_extent(cur, &ext);
		cur->bc_refc.nr_ops++;
		if (ext.rc_refcount > 1) {
			error = xfs_refcount_update(cur, &ext);
			if (error)
				goto out_error;
		} else if (ext.rc_refcount == 1) {
			error = xfs_refcount_delete(cur, &found_rec);
			if (error)
				goto out_error;
			if (XFS_IS_CORRUPT(cur->bc_mp, found_rec != 1)) {
				xfs_btree_mark_sick(cur);
				error = -EFSCORRUPTED;
				goto out_error;
			}
			goto advloop;
		} else {
			fsbno = XFS_AGB_TO_FSB(cur->bc_mp,
					cur->bc_ag.pag->pag_agno,
					ext.rc_startblock);
			error = xfs_free_extent_later(cur->bc_tp, fsbno,
					ext.rc_blockcount, NULL,
<<<<<<< HEAD
					XFS_AG_RESV_NONE);
=======
					XFS_AG_RESV_NONE, 0);
>>>>>>> 2d5404ca
			if (error)
				goto out_error;
		}

skip:
		error = xfs_btree_increment(cur, 0, &found_rec);
		if (error)
			goto out_error;

advloop:
		(*agbno) += ext.rc_blockcount;
		(*aglen) -= ext.rc_blockcount;
	}

	return error;
out_error:
	trace_xfs_refcount_modify_extent_error(cur, error, _RET_IP_);
	return error;
}

/* Adjust the reference count of a range of AG blocks. */
STATIC int
xfs_refcount_adjust(
	struct xfs_btree_cur	*cur,
	xfs_agblock_t		*agbno,
	xfs_extlen_t		*aglen,
	enum xfs_refc_adjust_op	adj)
{
	bool			shape_changed;
	int			shape_changes = 0;
	int			error;

	if (adj == XFS_REFCOUNT_ADJUST_INCREASE)
		trace_xfs_refcount_increase(cur, *agbno, *aglen);
	else
		trace_xfs_refcount_decrease(cur, *agbno, *aglen);

	/*
	 * Ensure that no rcextents cross the boundary of the adjustment range.
	 */
	error = xfs_refcount_split_extent(cur, XFS_REFC_DOMAIN_SHARED,
			*agbno, &shape_changed);
	if (error)
		goto out_error;
	if (shape_changed)
		shape_changes++;

	error = xfs_refcount_split_extent(cur, XFS_REFC_DOMAIN_SHARED,
			*agbno + *aglen, &shape_changed);
	if (error)
		goto out_error;
	if (shape_changed)
		shape_changes++;

	/*
	 * Try to merge with the left or right extents of the range.
	 */
	error = xfs_refcount_merge_extents(cur, XFS_REFC_DOMAIN_SHARED,
			agbno, aglen, adj, &shape_changed);
	if (error)
		goto out_error;
	if (shape_changed)
		shape_changes++;
	if (shape_changes)
		cur->bc_refc.shape_changes++;

	/* Now that we've taken care of the ends, adjust the middle extents */
	error = xfs_refcount_adjust_extents(cur, agbno, aglen, adj);
	if (error)
		goto out_error;

	return 0;

out_error:
	trace_xfs_refcount_adjust_error(cur, error, _RET_IP_);
	return error;
}

/*
 * Set up a continuation a deferred refcount operation by updating the intent.
 * Checks to make sure we're not going to run off the end of the AG.
 */
static inline int
xfs_refcount_continue_op(
	struct xfs_btree_cur		*cur,
	struct xfs_refcount_intent	*ri,
	xfs_agblock_t			new_agbno)
{
	struct xfs_mount		*mp = cur->bc_mp;
	struct xfs_perag		*pag = cur->bc_ag.pag;

	if (XFS_IS_CORRUPT(mp, !xfs_verify_agbext(pag, new_agbno,
					ri->ri_blockcount))) {
		xfs_btree_mark_sick(cur);
		return -EFSCORRUPTED;
	}

	ri->ri_startblock = XFS_AGB_TO_FSB(mp, pag->pag_agno, new_agbno);

	ASSERT(xfs_verify_fsbext(mp, ri->ri_startblock, ri->ri_blockcount));
	ASSERT(pag->pag_agno == XFS_FSB_TO_AGNO(mp, ri->ri_startblock));

	return 0;
}

/*
 * Process one of the deferred refcount operations.  We pass back the
 * btree cursor to maintain our lock on the btree between calls.
 * This saves time and eliminates a buffer deadlock between the
 * superblock and the AGF because we'll always grab them in the same
 * order.
 */
int
xfs_refcount_finish_one(
	struct xfs_trans		*tp,
	struct xfs_refcount_intent	*ri,
	struct xfs_btree_cur		**pcur)
{
	struct xfs_mount		*mp = tp->t_mountp;
	struct xfs_btree_cur		*rcur = *pcur;
	struct xfs_buf			*agbp = NULL;
	int				error = 0;
	xfs_agblock_t			bno;
	unsigned long			nr_ops = 0;
	int				shape_changes = 0;

	bno = XFS_FSB_TO_AGBNO(mp, ri->ri_startblock);

	trace_xfs_refcount_deferred(mp, ri);

	if (XFS_TEST_ERROR(false, mp, XFS_ERRTAG_REFCOUNT_FINISH_ONE))
		return -EIO;

	/*
	 * If we haven't gotten a cursor or the cursor AG doesn't match
	 * the startblock, get one now.
	 */
	if (rcur != NULL && rcur->bc_ag.pag != ri->ri_pag) {
		nr_ops = rcur->bc_refc.nr_ops;
		shape_changes = rcur->bc_refc.shape_changes;
		xfs_btree_del_cursor(rcur, 0);
		rcur = NULL;
		*pcur = NULL;
	}
	if (rcur == NULL) {
		error = xfs_alloc_read_agf(ri->ri_pag, tp,
				XFS_ALLOC_FLAG_FREEING, &agbp);
		if (error)
			return error;

		*pcur = rcur = xfs_refcountbt_init_cursor(mp, tp, agbp,
							  ri->ri_pag);
		rcur->bc_refc.nr_ops = nr_ops;
		rcur->bc_refc.shape_changes = shape_changes;
	}

	switch (ri->ri_type) {
	case XFS_REFCOUNT_INCREASE:
		error = xfs_refcount_adjust(rcur, &bno, &ri->ri_blockcount,
				XFS_REFCOUNT_ADJUST_INCREASE);
		if (error)
			return error;
		if (ri->ri_blockcount > 0)
			error = xfs_refcount_continue_op(rcur, ri, bno);
		break;
	case XFS_REFCOUNT_DECREASE:
		error = xfs_refcount_adjust(rcur, &bno, &ri->ri_blockcount,
				XFS_REFCOUNT_ADJUST_DECREASE);
		if (error)
			return error;
		if (ri->ri_blockcount > 0)
			error = xfs_refcount_continue_op(rcur, ri, bno);
		break;
	case XFS_REFCOUNT_ALLOC_COW:
		error = __xfs_refcount_cow_alloc(rcur, bno, ri->ri_blockcount);
		if (error)
			return error;
		ri->ri_blockcount = 0;
		break;
	case XFS_REFCOUNT_FREE_COW:
		error = __xfs_refcount_cow_free(rcur, bno, ri->ri_blockcount);
		if (error)
			return error;
		ri->ri_blockcount = 0;
		break;
	default:
		ASSERT(0);
		return -EFSCORRUPTED;
	}
	if (!error && ri->ri_blockcount > 0)
		trace_xfs_refcount_finish_one_leftover(mp, ri);
	return error;
}

/*
 * Record a refcount intent for later processing.
 */
static void
__xfs_refcount_add(
	struct xfs_trans		*tp,
	enum xfs_refcount_intent_type	type,
	xfs_fsblock_t			startblock,
	xfs_extlen_t			blockcount)
{
	struct xfs_refcount_intent	*ri;

	ri = kmem_cache_alloc(xfs_refcount_intent_cache,
			GFP_KERNEL | __GFP_NOFAIL);
	INIT_LIST_HEAD(&ri->ri_list);
	ri->ri_type = type;
	ri->ri_startblock = startblock;
	ri->ri_blockcount = blockcount;

	xfs_refcount_defer_add(tp, ri);
}

/*
 * Increase the reference count of the blocks backing a file's extent.
 */
void
xfs_refcount_increase_extent(
	struct xfs_trans		*tp,
	struct xfs_bmbt_irec		*PREV)
{
	if (!xfs_has_reflink(tp->t_mountp))
		return;

	__xfs_refcount_add(tp, XFS_REFCOUNT_INCREASE, PREV->br_startblock,
			PREV->br_blockcount);
}

/*
 * Decrease the reference count of the blocks backing a file's extent.
 */
void
xfs_refcount_decrease_extent(
	struct xfs_trans		*tp,
	struct xfs_bmbt_irec		*PREV)
{
	if (!xfs_has_reflink(tp->t_mountp))
		return;

	__xfs_refcount_add(tp, XFS_REFCOUNT_DECREASE, PREV->br_startblock,
			PREV->br_blockcount);
}

/*
 * Given an AG extent, find the lowest-numbered run of shared blocks
 * within that range and return the range in fbno/flen.  If
 * find_end_of_shared is set, return the longest contiguous extent of
 * shared blocks; if not, just return the first extent we find.  If no
 * shared blocks are found, fbno and flen will be set to NULLAGBLOCK
 * and 0, respectively.
 */
int
xfs_refcount_find_shared(
	struct xfs_btree_cur		*cur,
	xfs_agblock_t			agbno,
	xfs_extlen_t			aglen,
	xfs_agblock_t			*fbno,
	xfs_extlen_t			*flen,
	bool				find_end_of_shared)
{
	struct xfs_refcount_irec	tmp;
	int				i;
	int				have;
	int				error;

	trace_xfs_refcount_find_shared(cur, agbno, aglen);

	/* By default, skip the whole range */
	*fbno = NULLAGBLOCK;
	*flen = 0;

	/* Try to find a refcount extent that crosses the start */
	error = xfs_refcount_lookup_le(cur, XFS_REFC_DOMAIN_SHARED, agbno,
			&have);
	if (error)
		goto out_error;
	if (!have) {
		/* No left extent, look at the next one */
		error = xfs_btree_increment(cur, 0, &have);
		if (error)
			goto out_error;
		if (!have)
			goto done;
	}
	error = xfs_refcount_get_rec(cur, &tmp, &i);
	if (error)
		goto out_error;
	if (XFS_IS_CORRUPT(cur->bc_mp, i != 1)) {
		xfs_btree_mark_sick(cur);
		error = -EFSCORRUPTED;
		goto out_error;
	}
	if (tmp.rc_domain != XFS_REFC_DOMAIN_SHARED)
		goto done;

	/* If the extent ends before the start, look at the next one */
	if (tmp.rc_startblock + tmp.rc_blockcount <= agbno) {
		error = xfs_btree_increment(cur, 0, &have);
		if (error)
			goto out_error;
		if (!have)
			goto done;
		error = xfs_refcount_get_rec(cur, &tmp, &i);
		if (error)
			goto out_error;
		if (XFS_IS_CORRUPT(cur->bc_mp, i != 1)) {
			xfs_btree_mark_sick(cur);
			error = -EFSCORRUPTED;
			goto out_error;
		}
		if (tmp.rc_domain != XFS_REFC_DOMAIN_SHARED)
			goto done;
	}

	/* If the extent starts after the range we want, bail out */
	if (tmp.rc_startblock >= agbno + aglen)
		goto done;

	/* We found the start of a shared extent! */
	if (tmp.rc_startblock < agbno) {
		tmp.rc_blockcount -= (agbno - tmp.rc_startblock);
		tmp.rc_startblock = agbno;
	}

	*fbno = tmp.rc_startblock;
	*flen = min(tmp.rc_blockcount, agbno + aglen - *fbno);
	if (!find_end_of_shared)
		goto done;

	/* Otherwise, find the end of this shared extent */
	while (*fbno + *flen < agbno + aglen) {
		error = xfs_btree_increment(cur, 0, &have);
		if (error)
			goto out_error;
		if (!have)
			break;
		error = xfs_refcount_get_rec(cur, &tmp, &i);
		if (error)
			goto out_error;
		if (XFS_IS_CORRUPT(cur->bc_mp, i != 1)) {
			xfs_btree_mark_sick(cur);
			error = -EFSCORRUPTED;
			goto out_error;
		}
		if (tmp.rc_domain != XFS_REFC_DOMAIN_SHARED ||
		    tmp.rc_startblock >= agbno + aglen ||
		    tmp.rc_startblock != *fbno + *flen)
			break;
		*flen = min(*flen + tmp.rc_blockcount, agbno + aglen - *fbno);
	}

done:
	trace_xfs_refcount_find_shared_result(cur, *fbno, *flen);

out_error:
	if (error)
		trace_xfs_refcount_find_shared_error(cur, error, _RET_IP_);
	return error;
}

/*
 * Recovering CoW Blocks After a Crash
 *
 * Due to the way that the copy on write mechanism works, there's a window of
 * opportunity in which we can lose track of allocated blocks during a crash.
 * Because CoW uses delayed allocation in the in-core CoW fork, writeback
 * causes blocks to be allocated and stored in the CoW fork.  The blocks are
 * no longer in the free space btree but are not otherwise recorded anywhere
 * until the write completes and the blocks are mapped into the file.  A crash
 * in between allocation and remapping results in the replacement blocks being
 * lost.  This situation is exacerbated by the CoW extent size hint because
 * allocations can hang around for long time.
 *
 * However, there is a place where we can record these allocations before they
 * become mappings -- the reference count btree.  The btree does not record
 * extents with refcount == 1, so we can record allocations with a refcount of
 * 1.  Blocks being used for CoW writeout cannot be shared, so there should be
 * no conflict with shared block records.  These mappings should be created
 * when we allocate blocks to the CoW fork and deleted when they're removed
 * from the CoW fork.
 *
 * Minor nit: records for in-progress CoW allocations and records for shared
 * extents must never be merged, to preserve the property that (except for CoW
 * allocations) there are no refcount btree entries with refcount == 1.  The
 * only time this could potentially happen is when unsharing a block that's
 * adjacent to CoW allocations, so we must be careful to avoid this.
 *
 * At mount time we recover lost CoW allocations by searching the refcount
 * btree for these refcount == 1 mappings.  These represent CoW allocations
 * that were in progress at the time the filesystem went down, so we can free
 * them to get the space back.
 *
 * This mechanism is superior to creating EFIs for unmapped CoW extents for
 * several reasons -- first, EFIs pin the tail of the log and would have to be
 * periodically relogged to avoid filling up the log.  Second, CoW completions
 * will have to file an EFD and create new EFIs for whatever remains in the
 * CoW fork; this partially takes care of (1) but extent-size reservations
 * will have to periodically relog even if there's no writeout in progress.
 * This can happen if the CoW extent size hint is set, which you really want.
 * Third, EFIs cannot currently be automatically relogged into newer
 * transactions to advance the log tail.  Fourth, stuffing the log full of
 * EFIs places an upper bound on the number of CoW allocations that can be
 * held filesystem-wide at any given time.  Recording them in the refcount
 * btree doesn't require us to maintain any state in memory and doesn't pin
 * the log.
 */
/*
 * Adjust the refcounts of CoW allocations.  These allocations are "magic"
 * in that they're not referenced anywhere else in the filesystem, so we
 * stash them in the refcount btree with a refcount of 1 until either file
 * remapping (or CoW cancellation) happens.
 */
STATIC int
xfs_refcount_adjust_cow_extents(
	struct xfs_btree_cur	*cur,
	xfs_agblock_t		agbno,
	xfs_extlen_t		aglen,
	enum xfs_refc_adjust_op	adj)
{
	struct xfs_refcount_irec	ext, tmp;
	int				error;
	int				found_rec, found_tmp;

	if (aglen == 0)
		return 0;

	/* Find any overlapping refcount records */
	error = xfs_refcount_lookup_ge(cur, XFS_REFC_DOMAIN_COW, agbno,
			&found_rec);
	if (error)
		goto out_error;
	error = xfs_refcount_get_rec(cur, &ext, &found_rec);
	if (error)
		goto out_error;
	if (XFS_IS_CORRUPT(cur->bc_mp, found_rec &&
				ext.rc_domain != XFS_REFC_DOMAIN_COW)) {
		xfs_btree_mark_sick(cur);
		error = -EFSCORRUPTED;
		goto out_error;
	}
	if (!found_rec) {
		ext.rc_startblock = cur->bc_mp->m_sb.sb_agblocks;
		ext.rc_blockcount = 0;
		ext.rc_refcount = 0;
		ext.rc_domain = XFS_REFC_DOMAIN_COW;
	}

	switch (adj) {
	case XFS_REFCOUNT_ADJUST_COW_ALLOC:
		/* Adding a CoW reservation, there should be nothing here. */
		if (XFS_IS_CORRUPT(cur->bc_mp,
				   agbno + aglen > ext.rc_startblock)) {
			xfs_btree_mark_sick(cur);
			error = -EFSCORRUPTED;
			goto out_error;
		}

		tmp.rc_startblock = agbno;
		tmp.rc_blockcount = aglen;
		tmp.rc_refcount = 1;
		tmp.rc_domain = XFS_REFC_DOMAIN_COW;

		trace_xfs_refcount_modify_extent(cur, &tmp);

		error = xfs_refcount_insert(cur, &tmp,
				&found_tmp);
		if (error)
			goto out_error;
		if (XFS_IS_CORRUPT(cur->bc_mp, found_tmp != 1)) {
			xfs_btree_mark_sick(cur);
			error = -EFSCORRUPTED;
			goto out_error;
		}
		break;
	case XFS_REFCOUNT_ADJUST_COW_FREE:
		/* Removing a CoW reservation, there should be one extent. */
		if (XFS_IS_CORRUPT(cur->bc_mp, ext.rc_startblock != agbno)) {
			xfs_btree_mark_sick(cur);
			error = -EFSCORRUPTED;
			goto out_error;
		}
		if (XFS_IS_CORRUPT(cur->bc_mp, ext.rc_blockcount != aglen)) {
			xfs_btree_mark_sick(cur);
			error = -EFSCORRUPTED;
			goto out_error;
		}
		if (XFS_IS_CORRUPT(cur->bc_mp, ext.rc_refcount != 1)) {
			xfs_btree_mark_sick(cur);
			error = -EFSCORRUPTED;
			goto out_error;
		}

		ext.rc_refcount = 0;
		trace_xfs_refcount_modify_extent(cur, &ext);
		error = xfs_refcount_delete(cur, &found_rec);
		if (error)
			goto out_error;
		if (XFS_IS_CORRUPT(cur->bc_mp, found_rec != 1)) {
			xfs_btree_mark_sick(cur);
			error = -EFSCORRUPTED;
			goto out_error;
		}
		break;
	default:
		ASSERT(0);
	}

	return error;
out_error:
	trace_xfs_refcount_modify_extent_error(cur, error, _RET_IP_);
	return error;
}

/*
 * Add or remove refcount btree entries for CoW reservations.
 */
STATIC int
xfs_refcount_adjust_cow(
	struct xfs_btree_cur	*cur,
	xfs_agblock_t		agbno,
	xfs_extlen_t		aglen,
	enum xfs_refc_adjust_op	adj)
{
	bool			shape_changed;
	int			error;

	/*
	 * Ensure that no rcextents cross the boundary of the adjustment range.
	 */
	error = xfs_refcount_split_extent(cur, XFS_REFC_DOMAIN_COW,
			agbno, &shape_changed);
	if (error)
		goto out_error;

	error = xfs_refcount_split_extent(cur, XFS_REFC_DOMAIN_COW,
			agbno + aglen, &shape_changed);
	if (error)
		goto out_error;

	/*
	 * Try to merge with the left or right extents of the range.
	 */
	error = xfs_refcount_merge_extents(cur, XFS_REFC_DOMAIN_COW, &agbno,
			&aglen, adj, &shape_changed);
	if (error)
		goto out_error;

	/* Now that we've taken care of the ends, adjust the middle extents */
	error = xfs_refcount_adjust_cow_extents(cur, agbno, aglen, adj);
	if (error)
		goto out_error;

	return 0;

out_error:
	trace_xfs_refcount_adjust_cow_error(cur, error, _RET_IP_);
	return error;
}

/*
 * Record a CoW allocation in the refcount btree.
 */
STATIC int
__xfs_refcount_cow_alloc(
	struct xfs_btree_cur	*rcur,
	xfs_agblock_t		agbno,
	xfs_extlen_t		aglen)
{
	trace_xfs_refcount_cow_increase(rcur, agbno, aglen);

	/* Add refcount btree reservation */
	return xfs_refcount_adjust_cow(rcur, agbno, aglen,
			XFS_REFCOUNT_ADJUST_COW_ALLOC);
}

/*
 * Remove a CoW allocation from the refcount btree.
 */
STATIC int
__xfs_refcount_cow_free(
	struct xfs_btree_cur	*rcur,
	xfs_agblock_t		agbno,
	xfs_extlen_t		aglen)
{
	trace_xfs_refcount_cow_decrease(rcur, agbno, aglen);

	/* Remove refcount btree reservation */
	return xfs_refcount_adjust_cow(rcur, agbno, aglen,
			XFS_REFCOUNT_ADJUST_COW_FREE);
}

/* Record a CoW staging extent in the refcount btree. */
void
xfs_refcount_alloc_cow_extent(
	struct xfs_trans		*tp,
	xfs_fsblock_t			fsb,
	xfs_extlen_t			len)
{
	struct xfs_mount		*mp = tp->t_mountp;

	if (!xfs_has_reflink(mp))
		return;

	__xfs_refcount_add(tp, XFS_REFCOUNT_ALLOC_COW, fsb, len);

	/* Add rmap entry */
	xfs_rmap_alloc_extent(tp, XFS_FSB_TO_AGNO(mp, fsb),
			XFS_FSB_TO_AGBNO(mp, fsb), len, XFS_RMAP_OWN_COW);
}

/* Forget a CoW staging event in the refcount btree. */
void
xfs_refcount_free_cow_extent(
	struct xfs_trans		*tp,
	xfs_fsblock_t			fsb,
	xfs_extlen_t			len)
{
	struct xfs_mount		*mp = tp->t_mountp;

	if (!xfs_has_reflink(mp))
		return;

	/* Remove rmap entry */
	xfs_rmap_free_extent(tp, XFS_FSB_TO_AGNO(mp, fsb),
			XFS_FSB_TO_AGBNO(mp, fsb), len, XFS_RMAP_OWN_COW);
	__xfs_refcount_add(tp, XFS_REFCOUNT_FREE_COW, fsb, len);
}

struct xfs_refcount_recovery {
	struct list_head		rr_list;
	struct xfs_refcount_irec	rr_rrec;
};

/* Stuff an extent on the recovery list. */
STATIC int
xfs_refcount_recover_extent(
	struct xfs_btree_cur		*cur,
	const union xfs_btree_rec	*rec,
	void				*priv)
{
	struct list_head		*debris = priv;
	struct xfs_refcount_recovery	*rr;

	if (XFS_IS_CORRUPT(cur->bc_mp,
			   be32_to_cpu(rec->refc.rc_refcount) != 1)) {
		xfs_btree_mark_sick(cur);
		return -EFSCORRUPTED;
	}

	rr = kmalloc(sizeof(struct xfs_refcount_recovery),
			GFP_KERNEL | __GFP_NOFAIL);
	INIT_LIST_HEAD(&rr->rr_list);
	xfs_refcount_btrec_to_irec(rec, &rr->rr_rrec);

	if (xfs_refcount_check_irec(cur->bc_ag.pag, &rr->rr_rrec) != NULL ||
	    XFS_IS_CORRUPT(cur->bc_mp,
			   rr->rr_rrec.rc_domain != XFS_REFC_DOMAIN_COW)) {
		xfs_btree_mark_sick(cur);
		kfree(rr);
		return -EFSCORRUPTED;
	}

	list_add_tail(&rr->rr_list, debris);
	return 0;
}

/* Find and remove leftover CoW reservations. */
int
xfs_refcount_recover_cow_leftovers(
	struct xfs_mount		*mp,
	struct xfs_perag		*pag)
{
	struct xfs_trans		*tp;
	struct xfs_btree_cur		*cur;
	struct xfs_buf			*agbp;
	struct xfs_refcount_recovery	*rr, *n;
	struct list_head		debris;
	union xfs_btree_irec		low = {
		.rc.rc_domain		= XFS_REFC_DOMAIN_COW,
	};
	union xfs_btree_irec		high = {
		.rc.rc_domain		= XFS_REFC_DOMAIN_COW,
		.rc.rc_startblock	= -1U,
	};
	xfs_fsblock_t			fsb;
	int				error;

	/* reflink filesystems mustn't have AGs larger than 2^31-1 blocks */
	BUILD_BUG_ON(XFS_MAX_CRC_AG_BLOCKS >= XFS_REFC_COWFLAG);
	if (mp->m_sb.sb_agblocks > XFS_MAX_CRC_AG_BLOCKS)
		return -EOPNOTSUPP;

	INIT_LIST_HEAD(&debris);

	/*
	 * In this first part, we use an empty transaction to gather up
	 * all the leftover CoW extents so that we can subsequently
	 * delete them.  The empty transaction is used to avoid
	 * a buffer lock deadlock if there happens to be a loop in the
	 * refcountbt because we're allowed to re-grab a buffer that is
	 * already attached to our transaction.  When we're done
	 * recording the CoW debris we cancel the (empty) transaction
	 * and everything goes away cleanly.
	 */
	error = xfs_trans_alloc_empty(mp, &tp);
	if (error)
		return error;

	error = xfs_alloc_read_agf(pag, tp, 0, &agbp);
	if (error)
		goto out_trans;
	cur = xfs_refcountbt_init_cursor(mp, tp, agbp, pag);

	/* Find all the leftover CoW staging extents. */
	error = xfs_btree_query_range(cur, &low, &high,
			xfs_refcount_recover_extent, &debris);
	xfs_btree_del_cursor(cur, error);
	xfs_trans_brelse(tp, agbp);
	xfs_trans_cancel(tp);
	if (error)
		goto out_free;

	/* Now iterate the list to free the leftovers */
	list_for_each_entry_safe(rr, n, &debris, rr_list) {
		/* Set up transaction. */
		error = xfs_trans_alloc(mp, &M_RES(mp)->tr_write, 0, 0, 0, &tp);
		if (error)
			goto out_free;

		/* Free the orphan record */
		fsb = XFS_AGB_TO_FSB(mp, pag->pag_agno,
				rr->rr_rrec.rc_startblock);
		xfs_refcount_free_cow_extent(tp, fsb,
				rr->rr_rrec.rc_blockcount);

		/* Free the block. */
		error = xfs_free_extent_later(tp, fsb,
				rr->rr_rrec.rc_blockcount, NULL,
<<<<<<< HEAD
				XFS_AG_RESV_NONE);
=======
				XFS_AG_RESV_NONE, 0);
>>>>>>> 2d5404ca
		if (error)
			goto out_trans;

		error = xfs_trans_commit(tp);
		if (error)
			goto out_free;

		list_del(&rr->rr_list);
		kfree(rr);
	}

	return error;
out_trans:
	xfs_trans_cancel(tp);
out_free:
	/* Free the leftover list */
	list_for_each_entry_safe(rr, n, &debris, rr_list) {
		list_del(&rr->rr_list);
		kfree(rr);
	}
	return error;
}

/*
 * Scan part of the keyspace of the refcount records and tell us if the area
 * has no records, is fully mapped by records, or is partially filled.
 */
int
xfs_refcount_has_records(
	struct xfs_btree_cur	*cur,
	enum xfs_refc_domain	domain,
	xfs_agblock_t		bno,
	xfs_extlen_t		len,
	enum xbtree_recpacking	*outcome)
{
	union xfs_btree_irec	low;
	union xfs_btree_irec	high;

	memset(&low, 0, sizeof(low));
	low.rc.rc_startblock = bno;
	memset(&high, 0xFF, sizeof(high));
	high.rc.rc_startblock = bno + len - 1;
	low.rc.rc_domain = high.rc.rc_domain = domain;

	return xfs_btree_has_records(cur, &low, &high, NULL, outcome);
}

struct xfs_refcount_query_range_info {
	xfs_refcount_query_range_fn	fn;
	void				*priv;
};

/* Format btree record and pass to our callback. */
STATIC int
xfs_refcount_query_range_helper(
	struct xfs_btree_cur		*cur,
	const union xfs_btree_rec	*rec,
	void				*priv)
{
	struct xfs_refcount_query_range_info	*query = priv;
	struct xfs_refcount_irec	irec;
	xfs_failaddr_t			fa;

	xfs_refcount_btrec_to_irec(rec, &irec);
	fa = xfs_refcount_check_irec(cur->bc_ag.pag, &irec);
	if (fa)
		return xfs_refcount_complain_bad_rec(cur, fa, &irec);

	return query->fn(cur, &irec, query->priv);
}

/* Find all refcount records between two keys. */
int
xfs_refcount_query_range(
	struct xfs_btree_cur		*cur,
	const struct xfs_refcount_irec	*low_rec,
	const struct xfs_refcount_irec	*high_rec,
	xfs_refcount_query_range_fn	fn,
	void				*priv)
{
	union xfs_btree_irec		low_brec = { .rc = *low_rec };
	union xfs_btree_irec		high_brec = { .rc = *high_rec };
	struct xfs_refcount_query_range_info query = { .priv = priv, .fn = fn };

	return xfs_btree_query_range(cur, &low_brec, &high_brec,
			xfs_refcount_query_range_helper, &query);
}

int __init
xfs_refcount_intent_init_cache(void)
{
	xfs_refcount_intent_cache = kmem_cache_create("xfs_refc_intent",
			sizeof(struct xfs_refcount_intent),
			0, 0, NULL);

	return xfs_refcount_intent_cache != NULL ? 0 : -ENOMEM;
}

void
xfs_refcount_intent_destroy_cache(void)
{
	kmem_cache_destroy(xfs_refcount_intent_cache);
	xfs_refcount_intent_cache = NULL;
}<|MERGE_RESOLUTION|>--- conflicted
+++ resolved
@@ -1159,11 +1159,7 @@
 						tmp.rc_startblock);
 				error = xfs_free_extent_later(cur->bc_tp, fsbno,
 						  tmp.rc_blockcount, NULL,
-<<<<<<< HEAD
-						  XFS_AG_RESV_NONE);
-=======
 						  XFS_AG_RESV_NONE, 0);
->>>>>>> 2d5404ca
 				if (error)
 					goto out_error;
 			}
@@ -1226,11 +1222,7 @@
 					ext.rc_startblock);
 			error = xfs_free_extent_later(cur->bc_tp, fsbno,
 					ext.rc_blockcount, NULL,
-<<<<<<< HEAD
-					XFS_AG_RESV_NONE);
-=======
 					XFS_AG_RESV_NONE, 0);
->>>>>>> 2d5404ca
 			if (error)
 				goto out_error;
 		}
@@ -1972,11 +1964,7 @@
 		/* Free the block. */
 		error = xfs_free_extent_later(tp, fsb,
 				rr->rr_rrec.rc_blockcount, NULL,
-<<<<<<< HEAD
-				XFS_AG_RESV_NONE);
-=======
 				XFS_AG_RESV_NONE, 0);
->>>>>>> 2d5404ca
 		if (error)
 			goto out_trans;
 
