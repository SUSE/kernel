/* SPDX-License-Identifier: GPL-2.0 */
/*
 * Copyright (c) 2000-2002,2005 Silicon Graphics, Inc.
 * All Rights Reserved.
 */
#ifndef __XFS_ALLOC_H__
#define	__XFS_ALLOC_H__

struct xfs_buf;
struct xfs_btree_cur;
struct xfs_mount;
struct xfs_perag;
struct xfs_trans;

extern struct workqueue_struct *xfs_alloc_wq;

unsigned int xfs_agfl_size(struct xfs_mount *mp);

/*
 * Flags for xfs_alloc_fix_freelist.
 */
#define	XFS_ALLOC_FLAG_TRYLOCK	(1U << 0)  /* use trylock for buffer locking */
#define	XFS_ALLOC_FLAG_FREEING	(1U << 1)  /* indicate caller is freeing extents*/
#define	XFS_ALLOC_FLAG_NORMAP	(1U << 2)  /* don't modify the rmapbt */
#define	XFS_ALLOC_FLAG_NOSHRINK	(1U << 3)  /* don't shrink the freelist */
#define	XFS_ALLOC_FLAG_CHECK	(1U << 4)  /* test only, don't modify args */
#define	XFS_ALLOC_FLAG_TRYFLUSH	(1U << 5)  /* don't wait in busy extent flush */

/*
 * Argument structure for xfs_alloc routines.
 * This is turned into a structure to avoid having 20 arguments passed
 * down several levels of the stack.
 */
typedef struct xfs_alloc_arg {
	struct xfs_trans *tp;		/* transaction pointer */
	struct xfs_mount *mp;		/* file system mount point */
	struct xfs_buf	*agbp;		/* buffer for a.g. freelist header */
	struct xfs_perag *pag;		/* per-ag struct for this agno */
	xfs_fsblock_t	fsbno;		/* file system block number */
	xfs_agnumber_t	agno;		/* allocation group number */
	xfs_agblock_t	agbno;		/* allocation group-relative block # */
	xfs_extlen_t	minlen;		/* minimum size of extent */
	xfs_extlen_t	maxlen;		/* maximum size of extent */
	xfs_extlen_t	mod;		/* mod value for extent size */
	xfs_extlen_t	prod;		/* prod value for extent size */
	xfs_extlen_t	minleft;	/* min blocks must be left after us */
	xfs_extlen_t	total;		/* total blocks needed in xaction */
	xfs_extlen_t	alignment;	/* align answer to multiple of this */
	xfs_extlen_t	minalignslop;	/* slop for minlen+alignment calcs */
	xfs_agblock_t	min_agbno;	/* set an agbno range for NEAR allocs */
	xfs_agblock_t	max_agbno;	/* ... */
	xfs_extlen_t	len;		/* output: actual size of extent */
	int		datatype;	/* mask defining data type treatment */
	char		wasdel;		/* set if allocation was prev delayed */
	char		wasfromfl;	/* set if allocation is from freelist */
	bool		alloc_minlen_only; /* allocate exact minlen extent */
	struct xfs_owner_info	oinfo;	/* owner of blocks being allocated */
	enum xfs_ag_resv_type	resv;	/* block reservation to use */
} xfs_alloc_arg_t;

/*
 * Defines for datatype
 */
#define XFS_ALLOC_USERDATA		(1 << 0)/* allocation is for user data*/
#define XFS_ALLOC_INITIAL_USER_DATA	(1 << 1)/* special case start of file */
#define XFS_ALLOC_NOBUSY		(1 << 2)/* Busy extents not allowed */

/* freespace limit calculations */
unsigned int xfs_alloc_set_aside(struct xfs_mount *mp);
unsigned int xfs_alloc_ag_max_usable(struct xfs_mount *mp);

xfs_extlen_t xfs_alloc_longest_free_extent(struct xfs_perag *pag,
		xfs_extlen_t need, xfs_extlen_t reserved);
unsigned int xfs_alloc_min_freelist(struct xfs_mount *mp,
		struct xfs_perag *pag);
int xfs_alloc_get_freelist(struct xfs_perag *pag, struct xfs_trans *tp,
		struct xfs_buf *agfbp, xfs_agblock_t *bnop, int	 btreeblk);
int xfs_alloc_put_freelist(struct xfs_perag *pag, struct xfs_trans *tp,
		struct xfs_buf *agfbp, struct xfs_buf *agflbp,
		xfs_agblock_t bno, int btreeblk);
int xfs_free_ag_extent(struct xfs_trans *tp, struct xfs_buf *agbp,
		xfs_agnumber_t agno, xfs_agblock_t bno,
		xfs_extlen_t len, const struct xfs_owner_info *oinfo,
		enum xfs_ag_resv_type type);

/*
 * Compute and fill in value of m_alloc_maxlevels.
 */
void
xfs_alloc_compute_maxlevels(
	struct xfs_mount	*mp);	/* file system mount structure */

/*
 * Log the given fields from the agf structure.
 */
void
xfs_alloc_log_agf(
	struct xfs_trans *tp,	/* transaction pointer */
	struct xfs_buf	*bp,	/* buffer for a.g. freelist header */
	uint32_t	fields);/* mask of fields to be logged (XFS_AGF_...) */

/*
 * Allocate an extent anywhere in the specific AG given. If there is no
 * space matching the requirements in that AG, then the allocation will fail.
 */
int xfs_alloc_vextent_this_ag(struct xfs_alloc_arg *args, xfs_agnumber_t agno);

/*
 * Allocate an extent as close to the target as possible. If there are not
 * viable candidates in the AG, then fail the allocation.
 */
int xfs_alloc_vextent_near_bno(struct xfs_alloc_arg *args,
		xfs_fsblock_t target);

/*
 * Allocate an extent exactly at the target given. If this is not possible
 * then the allocation fails.
 */
int xfs_alloc_vextent_exact_bno(struct xfs_alloc_arg *args,
		xfs_fsblock_t target);

/*
 * Best effort full filesystem allocation scan.
 *
 * Locality aware allocation will be attempted in the initial AG, but on failure
 * non-localised attempts will be made. The AGs are constrained by previous
 * allocations in the current transaction. Two passes will be made - the first
 * non-blocking, the second blocking.
 */
int xfs_alloc_vextent_start_ag(struct xfs_alloc_arg *args,
		xfs_fsblock_t target);

/*
 * Iterate from the AG indicated from args->fsbno through to the end of the
 * filesystem attempting blocking allocation. This is for use in last
 * resort allocation attempts when everything else has failed.
 */
int xfs_alloc_vextent_first_ag(struct xfs_alloc_arg *args,
		xfs_fsblock_t target);

/*
 * Free an extent.
 */
int				/* error */
__xfs_free_extent(
	struct xfs_trans	*tp,	/* transaction pointer */
	struct xfs_perag	*pag,
	xfs_agblock_t		agbno,
	xfs_extlen_t		len,	/* length of extent */
	const struct xfs_owner_info	*oinfo,	/* extent owner */
	enum xfs_ag_resv_type	type,	/* block reservation type */
	bool			skip_discard);

static inline int
xfs_free_extent(
	struct xfs_trans	*tp,
	struct xfs_perag	*pag,
	xfs_agblock_t		agbno,
	xfs_extlen_t		len,
	const struct xfs_owner_info	*oinfo,
	enum xfs_ag_resv_type	type)
{
	return __xfs_free_extent(tp, pag, agbno, len, oinfo, type, false);
}

int				/* error */
xfs_alloc_lookup_le(
	struct xfs_btree_cur	*cur,	/* btree cursor */
	xfs_agblock_t		bno,	/* starting block of extent */
	xfs_extlen_t		len,	/* length of extent */
	int			*stat);	/* success/failure */

int				/* error */
xfs_alloc_lookup_ge(
	struct xfs_btree_cur	*cur,	/* btree cursor */
	xfs_agblock_t		bno,	/* starting block of extent */
	xfs_extlen_t		len,	/* length of extent */
	int			*stat);	/* success/failure */

int					/* error */
xfs_alloc_get_rec(
	struct xfs_btree_cur	*cur,	/* btree cursor */
	xfs_agblock_t		*bno,	/* output: starting block of extent */
	xfs_extlen_t		*len,	/* output: length of extent */
	int			*stat);	/* output: success/failure */

union xfs_btree_rec;
void xfs_alloc_btrec_to_irec(const union xfs_btree_rec *rec,
		struct xfs_alloc_rec_incore *irec);
xfs_failaddr_t xfs_alloc_check_irec(struct xfs_perag *pag,
		const struct xfs_alloc_rec_incore *irec);

int xfs_read_agf(struct xfs_perag *pag, struct xfs_trans *tp, int flags,
		struct xfs_buf **agfbpp);
int xfs_alloc_read_agf(struct xfs_perag *pag, struct xfs_trans *tp, int flags,
		struct xfs_buf **agfbpp);
int xfs_alloc_read_agfl(struct xfs_perag *pag, struct xfs_trans *tp,
		struct xfs_buf **bpp);
<<<<<<< HEAD
int xfs_free_agfl_block(struct xfs_trans *, xfs_agnumber_t, xfs_agblock_t,
			struct xfs_buf *, struct xfs_owner_info *);
=======
>>>>>>> 2d5404ca
int xfs_alloc_fix_freelist(struct xfs_alloc_arg *args, uint32_t alloc_flags);
int xfs_free_extent_fix_freelist(struct xfs_trans *tp, struct xfs_perag *pag,
		struct xfs_buf **agbp);

xfs_extlen_t xfs_prealloc_blocks(struct xfs_mount *mp);

typedef int (*xfs_alloc_query_range_fn)(
	struct xfs_btree_cur			*cur,
	const struct xfs_alloc_rec_incore	*rec,
	void					*priv);

int xfs_alloc_query_range(struct xfs_btree_cur *cur,
		const struct xfs_alloc_rec_incore *low_rec,
		const struct xfs_alloc_rec_incore *high_rec,
		xfs_alloc_query_range_fn fn, void *priv);
int xfs_alloc_query_all(struct xfs_btree_cur *cur, xfs_alloc_query_range_fn fn,
		void *priv);

int xfs_alloc_has_records(struct xfs_btree_cur *cur, xfs_agblock_t bno,
		xfs_extlen_t len, enum xbtree_recpacking *outcome);

typedef int (*xfs_agfl_walk_fn)(struct xfs_mount *mp, xfs_agblock_t bno,
		void *priv);
int xfs_agfl_walk(struct xfs_mount *mp, struct xfs_agf *agf,
		struct xfs_buf *agflbp, xfs_agfl_walk_fn walk_fn, void *priv);

static inline __be32 *
xfs_buf_to_agfl_bno(
	struct xfs_buf		*bp)
{
	if (xfs_has_crc(bp->b_mount))
		return bp->b_addr + sizeof(struct xfs_agfl);
	return bp->b_addr;
}

int xfs_free_extent_later(struct xfs_trans *tp, xfs_fsblock_t bno,
		xfs_filblks_t len, const struct xfs_owner_info *oinfo,
<<<<<<< HEAD
		enum xfs_ag_resv_type type, bool skip_discard);
=======
		enum xfs_ag_resv_type type, unsigned int free_flags);

/* Don't issue a discard for the blocks freed. */
#define XFS_FREE_EXTENT_SKIP_DISCARD	(1U << 0)

#define XFS_FREE_EXTENT_ALL_FLAGS	(XFS_FREE_EXTENT_SKIP_DISCARD)
>>>>>>> 2d5404ca

/*
 * List of extents to be free "later".
 * The list is kept sorted on xbf_startblock.
 */
struct xfs_extent_free_item {
	struct list_head	xefi_list;
	uint64_t		xefi_owner;
	xfs_fsblock_t		xefi_startblock;/* starting fs block number */
	xfs_extlen_t		xefi_blockcount;/* number of blocks in extent */
	struct xfs_perag	*xefi_pag;
	unsigned int		xefi_flags;
	enum xfs_ag_resv_type	xefi_agresv;
};

#define XFS_EFI_SKIP_DISCARD	(1U << 0) /* don't issue discard */
#define XFS_EFI_ATTR_FORK	(1U << 1) /* freeing attr fork block */
#define XFS_EFI_BMBT_BLOCK	(1U << 2) /* freeing bmap btree block */
#define XFS_EFI_CANCELLED	(1U << 3) /* dont actually free the space */

<<<<<<< HEAD
static inline int
xfs_free_extent_later(
	struct xfs_trans		*tp,
	xfs_fsblock_t			bno,
	xfs_filblks_t			len,
	const struct xfs_owner_info	*oinfo,
	enum xfs_ag_resv_type		type)
{
	return __xfs_free_extent_later(tp, bno, len, oinfo, type, false);
}
=======
struct xfs_alloc_autoreap {
	struct xfs_defer_pending	*dfp;
};
>>>>>>> 2d5404ca

int xfs_alloc_schedule_autoreap(const struct xfs_alloc_arg *args,
		unsigned int free_flags, struct xfs_alloc_autoreap *aarp);
void xfs_alloc_cancel_autoreap(struct xfs_trans *tp,
		struct xfs_alloc_autoreap *aarp);
void xfs_alloc_commit_autoreap(struct xfs_trans *tp,
		struct xfs_alloc_autoreap *aarp);

extern struct kmem_cache	*xfs_extfree_item_cache;

int __init xfs_extfree_intent_init_cache(void);
void xfs_extfree_intent_destroy_cache(void);

xfs_failaddr_t xfs_validate_ag_length(struct xfs_buf *bp, uint32_t seqno,
		uint32_t length);

#endif	/* __XFS_ALLOC_H__ */<|MERGE_RESOLUTION|>--- conflicted
+++ resolved
@@ -196,11 +196,6 @@
 		struct xfs_buf **agfbpp);
 int xfs_alloc_read_agfl(struct xfs_perag *pag, struct xfs_trans *tp,
 		struct xfs_buf **bpp);
-<<<<<<< HEAD
-int xfs_free_agfl_block(struct xfs_trans *, xfs_agnumber_t, xfs_agblock_t,
-			struct xfs_buf *, struct xfs_owner_info *);
-=======
->>>>>>> 2d5404ca
 int xfs_alloc_fix_freelist(struct xfs_alloc_arg *args, uint32_t alloc_flags);
 int xfs_free_extent_fix_freelist(struct xfs_trans *tp, struct xfs_perag *pag,
 		struct xfs_buf **agbp);
@@ -238,16 +233,12 @@
 
 int xfs_free_extent_later(struct xfs_trans *tp, xfs_fsblock_t bno,
 		xfs_filblks_t len, const struct xfs_owner_info *oinfo,
-<<<<<<< HEAD
-		enum xfs_ag_resv_type type, bool skip_discard);
-=======
 		enum xfs_ag_resv_type type, unsigned int free_flags);
 
 /* Don't issue a discard for the blocks freed. */
 #define XFS_FREE_EXTENT_SKIP_DISCARD	(1U << 0)
 
 #define XFS_FREE_EXTENT_ALL_FLAGS	(XFS_FREE_EXTENT_SKIP_DISCARD)
->>>>>>> 2d5404ca
 
 /*
  * List of extents to be free "later".
@@ -268,22 +259,9 @@
 #define XFS_EFI_BMBT_BLOCK	(1U << 2) /* freeing bmap btree block */
 #define XFS_EFI_CANCELLED	(1U << 3) /* dont actually free the space */
 
-<<<<<<< HEAD
-static inline int
-xfs_free_extent_later(
-	struct xfs_trans		*tp,
-	xfs_fsblock_t			bno,
-	xfs_filblks_t			len,
-	const struct xfs_owner_info	*oinfo,
-	enum xfs_ag_resv_type		type)
-{
-	return __xfs_free_extent_later(tp, bno, len, oinfo, type, false);
-}
-=======
 struct xfs_alloc_autoreap {
 	struct xfs_defer_pending	*dfp;
 };
->>>>>>> 2d5404ca
 
 int xfs_alloc_schedule_autoreap(const struct xfs_alloc_arg *args,
 		unsigned int free_flags, struct xfs_alloc_autoreap *aarp);
