--- conflicted
+++ resolved
@@ -1817,14 +1817,8 @@
 	XFS_BTREE_STATS_INC(cur, lookup);
 
 	/* No such thing as a zero-level tree. */
-<<<<<<< HEAD
-	if (cur->bc_nlevels == 0) {
-		XFS_ERROR_REPORT(__func__, XFS_ERRLEVEL_LOW, cur->bc_mp);
-=======
 	if (XFS_IS_CORRUPT(cur->bc_mp, cur->bc_nlevels == 0))
->>>>>>> 7d2a07b7
 		return -EFSCORRUPTED;
-	}
 
 	block = NULL;
 	keyno = 0;
