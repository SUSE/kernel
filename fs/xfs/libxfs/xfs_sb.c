--- conflicted
+++ resolved
@@ -508,8 +508,6 @@
 				"Sparse inode alignment (%u) should be zero.",
 				sbp->sb_spino_align);
 			return -EINVAL;
-<<<<<<< HEAD
-=======
 		}
 
 		if (sbp->sb_features_incompat & XFS_SB_FEAT_INCOMPAT_METADIR) {
@@ -522,7 +520,6 @@
 			error = xfs_validate_sb_rtgroups(mp, sbp);
 			if (error)
 				return error;
->>>>>>> b5de2a2a
 		}
 	} else if (sbp->sb_qflags & (XFS_PQUOTA_ENFD | XFS_GQUOTA_ENFD |
 				XFS_PQUOTA_CHKD | XFS_GQUOTA_CHKD)) {
