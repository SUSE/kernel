--- conflicted
+++ resolved
@@ -193,11 +193,7 @@
 int xfs_rmap_compare(const struct xfs_rmap_irec *a,
 		const struct xfs_rmap_irec *b);
 union xfs_btree_rec;
-<<<<<<< HEAD
-int xfs_rmap_btrec_to_irec(const union xfs_btree_rec *rec,
-=======
 xfs_failaddr_t xfs_rmap_btrec_to_irec(const union xfs_btree_rec *rec,
->>>>>>> eb3cdb58
 		struct xfs_rmap_irec *irec);
 xfs_failaddr_t xfs_rmap_check_irec(struct xfs_btree_cur *cur,
 		const struct xfs_rmap_irec *irec);
