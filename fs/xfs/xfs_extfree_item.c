// SPDX-License-Identifier: GPL-2.0
/*
 * Copyright (c) 2000-2001,2005 Silicon Graphics, Inc.
 * All Rights Reserved.
 */
#include "xfs.h"
#include "xfs_fs.h"
#include "xfs_format.h"
#include "xfs_log_format.h"
#include "xfs_trans_resv.h"
#include "xfs_bit.h"
#include "xfs_shared.h"
#include "xfs_mount.h"
#include "xfs_ag.h"
#include "xfs_defer.h"
#include "xfs_trans.h"
#include "xfs_trans_priv.h"
#include "xfs_extfree_item.h"
#include "xfs_log.h"
#include "xfs_btree.h"
#include "xfs_rmap.h"
#include "xfs_alloc.h"
#include "xfs_bmap.h"
#include "xfs_trace.h"
#include "xfs_error.h"
#include "xfs_log_priv.h"
#include "xfs_log_recover.h"

struct kmem_cache	*xfs_efi_cache;
struct kmem_cache	*xfs_efd_cache;

static const struct xfs_item_ops xfs_efi_item_ops;

static inline struct xfs_efi_log_item *EFI_ITEM(struct xfs_log_item *lip)
{
	return container_of(lip, struct xfs_efi_log_item, efi_item);
}

STATIC void
xfs_efi_item_free(
	struct xfs_efi_log_item	*efip)
{
	kvfree(efip->efi_item.li_lv_shadow);
	if (efip->efi_format.efi_nextents > XFS_EFI_MAX_FAST_EXTENTS)
		kfree(efip);
	else
		kmem_cache_free(xfs_efi_cache, efip);
}

/*
 * Freeing the efi requires that we remove it from the AIL if it has already
 * been placed there. However, the EFI may not yet have been placed in the AIL
 * when called by xfs_efi_release() from EFD processing due to the ordering of
 * committed vs unpin operations in bulk insert operations. Hence the reference
 * count to ensure only the last caller frees the EFI.
 */
STATIC void
xfs_efi_release(
	struct xfs_efi_log_item	*efip)
{
	ASSERT(atomic_read(&efip->efi_refcount) > 0);
	if (!atomic_dec_and_test(&efip->efi_refcount))
		return;

	xfs_trans_ail_delete(&efip->efi_item, 0);
	xfs_efi_item_free(efip);
}

STATIC void
xfs_efi_item_size(
	struct xfs_log_item	*lip,
	int			*nvecs,
	int			*nbytes)
{
	struct xfs_efi_log_item	*efip = EFI_ITEM(lip);

	*nvecs += 1;
	*nbytes += xfs_efi_log_format_sizeof(efip->efi_format.efi_nextents);
}

/*
 * This is called to fill in the vector of log iovecs for the
 * given efi log item. We use only 1 iovec, and we point that
 * at the efi_log_format structure embedded in the efi item.
 * It is at this point that we assert that all of the extent
 * slots in the efi item have been filled.
 */
STATIC void
xfs_efi_item_format(
	struct xfs_log_item	*lip,
	struct xfs_log_vec	*lv)
{
	struct xfs_efi_log_item	*efip = EFI_ITEM(lip);
	struct xfs_log_iovec	*vecp = NULL;

	ASSERT(atomic_read(&efip->efi_next_extent) ==
				efip->efi_format.efi_nextents);

	efip->efi_format.efi_type = XFS_LI_EFI;
	efip->efi_format.efi_size = 1;

	xlog_copy_iovec(lv, &vecp, XLOG_REG_TYPE_EFI_FORMAT,
			&efip->efi_format,
			xfs_efi_log_format_sizeof(efip->efi_format.efi_nextents));
}


/*
 * The unpin operation is the last place an EFI is manipulated in the log. It is
 * either inserted in the AIL or aborted in the event of a log I/O error. In
 * either case, the EFI transaction has been successfully committed to make it
 * this far. Therefore, we expect whoever committed the EFI to either construct
 * and commit the EFD or drop the EFD's reference in the event of error. Simply
 * drop the log's EFI reference now that the log is done with it.
 */
STATIC void
xfs_efi_item_unpin(
	struct xfs_log_item	*lip,
	int			remove)
{
	struct xfs_efi_log_item	*efip = EFI_ITEM(lip);
	xfs_efi_release(efip);
}

/*
 * The EFI has been either committed or aborted if the transaction has been
 * cancelled. If the transaction was cancelled, an EFD isn't going to be
 * constructed and thus we free the EFI here directly.
 */
STATIC void
xfs_efi_item_release(
	struct xfs_log_item	*lip)
{
	xfs_efi_release(EFI_ITEM(lip));
}

/*
 * Allocate and initialize an efi item with the given number of extents.
 */
STATIC struct xfs_efi_log_item *
xfs_efi_init(
	struct xfs_mount	*mp,
	uint			nextents)

{
	struct xfs_efi_log_item	*efip;

	ASSERT(nextents > 0);
	if (nextents > XFS_EFI_MAX_FAST_EXTENTS) {
		efip = kzalloc(xfs_efi_log_item_sizeof(nextents),
				GFP_KERNEL | __GFP_NOFAIL);
	} else {
		efip = kmem_cache_zalloc(xfs_efi_cache,
					 GFP_KERNEL | __GFP_NOFAIL);
	}

	xfs_log_item_init(mp, &efip->efi_item, XFS_LI_EFI, &xfs_efi_item_ops);
	efip->efi_format.efi_nextents = nextents;
	efip->efi_format.efi_id = (uintptr_t)(void *)efip;
	atomic_set(&efip->efi_next_extent, 0);
	atomic_set(&efip->efi_refcount, 2);

	return efip;
}

/*
 * Copy an EFI format buffer from the given buf, and into the destination
 * EFI format structure.
 * The given buffer can be in 32 bit or 64 bit form (which has different padding),
 * one of which will be the native format for this kernel.
 * It will handle the conversion of formats if necessary.
 */
STATIC int
xfs_efi_copy_format(xfs_log_iovec_t *buf, xfs_efi_log_format_t *dst_efi_fmt)
{
	xfs_efi_log_format_t *src_efi_fmt = buf->i_addr;
	uint i;
	uint len = xfs_efi_log_format_sizeof(src_efi_fmt->efi_nextents);
	uint len32 = xfs_efi_log_format32_sizeof(src_efi_fmt->efi_nextents);
	uint len64 = xfs_efi_log_format64_sizeof(src_efi_fmt->efi_nextents);

	if (buf->i_len == len) {
		memcpy(dst_efi_fmt, src_efi_fmt,
		       offsetof(struct xfs_efi_log_format, efi_extents));
		for (i = 0; i < src_efi_fmt->efi_nextents; i++)
			memcpy(&dst_efi_fmt->efi_extents[i],
			       &src_efi_fmt->efi_extents[i],
			       sizeof(struct xfs_extent));
		return 0;
	} else if (buf->i_len == len32) {
		xfs_efi_log_format_32_t *src_efi_fmt_32 = buf->i_addr;

		dst_efi_fmt->efi_type     = src_efi_fmt_32->efi_type;
		dst_efi_fmt->efi_size     = src_efi_fmt_32->efi_size;
		dst_efi_fmt->efi_nextents = src_efi_fmt_32->efi_nextents;
		dst_efi_fmt->efi_id       = src_efi_fmt_32->efi_id;
		for (i = 0; i < dst_efi_fmt->efi_nextents; i++) {
			dst_efi_fmt->efi_extents[i].ext_start =
				src_efi_fmt_32->efi_extents[i].ext_start;
			dst_efi_fmt->efi_extents[i].ext_len =
				src_efi_fmt_32->efi_extents[i].ext_len;
		}
		return 0;
	} else if (buf->i_len == len64) {
		xfs_efi_log_format_64_t *src_efi_fmt_64 = buf->i_addr;

		dst_efi_fmt->efi_type     = src_efi_fmt_64->efi_type;
		dst_efi_fmt->efi_size     = src_efi_fmt_64->efi_size;
		dst_efi_fmt->efi_nextents = src_efi_fmt_64->efi_nextents;
		dst_efi_fmt->efi_id       = src_efi_fmt_64->efi_id;
		for (i = 0; i < dst_efi_fmt->efi_nextents; i++) {
			dst_efi_fmt->efi_extents[i].ext_start =
				src_efi_fmt_64->efi_extents[i].ext_start;
			dst_efi_fmt->efi_extents[i].ext_len =
				src_efi_fmt_64->efi_extents[i].ext_len;
		}
		return 0;
	}
	XFS_CORRUPTION_ERROR(__func__, XFS_ERRLEVEL_LOW, NULL, buf->i_addr,
			buf->i_len);
	return -EFSCORRUPTED;
}

static inline struct xfs_efd_log_item *EFD_ITEM(struct xfs_log_item *lip)
{
	return container_of(lip, struct xfs_efd_log_item, efd_item);
}

STATIC void
xfs_efd_item_free(struct xfs_efd_log_item *efdp)
{
	kvfree(efdp->efd_item.li_lv_shadow);
	if (efdp->efd_format.efd_nextents > XFS_EFD_MAX_FAST_EXTENTS)
		kfree(efdp);
	else
		kmem_cache_free(xfs_efd_cache, efdp);
}

STATIC void
xfs_efd_item_size(
	struct xfs_log_item	*lip,
	int			*nvecs,
	int			*nbytes)
{
	struct xfs_efd_log_item	*efdp = EFD_ITEM(lip);

	*nvecs += 1;
	*nbytes += xfs_efd_log_format_sizeof(efdp->efd_format.efd_nextents);
}

/*
 * This is called to fill in the vector of log iovecs for the
 * given efd log item. We use only 1 iovec, and we point that
 * at the efd_log_format structure embedded in the efd item.
 * It is at this point that we assert that all of the extent
 * slots in the efd item have been filled.
 */
STATIC void
xfs_efd_item_format(
	struct xfs_log_item	*lip,
	struct xfs_log_vec	*lv)
{
	struct xfs_efd_log_item	*efdp = EFD_ITEM(lip);
	struct xfs_log_iovec	*vecp = NULL;

	ASSERT(efdp->efd_next_extent == efdp->efd_format.efd_nextents);

	efdp->efd_format.efd_type = XFS_LI_EFD;
	efdp->efd_format.efd_size = 1;

	xlog_copy_iovec(lv, &vecp, XLOG_REG_TYPE_EFD_FORMAT,
			&efdp->efd_format,
			xfs_efd_log_format_sizeof(efdp->efd_format.efd_nextents));
}

/*
 * The EFD is either committed or aborted if the transaction is cancelled. If
 * the transaction is cancelled, drop our reference to the EFI and free the EFD.
 */
STATIC void
xfs_efd_item_release(
	struct xfs_log_item	*lip)
{
	struct xfs_efd_log_item	*efdp = EFD_ITEM(lip);

	xfs_efi_release(efdp->efd_efip);
	xfs_efd_item_free(efdp);
}

static struct xfs_log_item *
xfs_efd_item_intent(
	struct xfs_log_item	*lip)
{
	return &EFD_ITEM(lip)->efd_efip->efi_item;
}

static const struct xfs_item_ops xfs_efd_item_ops = {
	.flags		= XFS_ITEM_RELEASE_WHEN_COMMITTED |
			  XFS_ITEM_INTENT_DONE,
	.iop_size	= xfs_efd_item_size,
	.iop_format	= xfs_efd_item_format,
	.iop_release	= xfs_efd_item_release,
	.iop_intent	= xfs_efd_item_intent,
};

static inline struct xfs_extent_free_item *xefi_entry(const struct list_head *e)
{
	return list_entry(e, struct xfs_extent_free_item, xefi_list);
}

/*
 * Fill the EFD with all extents from the EFI when we need to roll the
 * transaction and continue with a new EFI.
 *
 * This simply copies all the extents in the EFI to the EFD rather than make
 * assumptions about which extents in the EFI have already been processed. We
 * currently keep the xefi list in the same order as the EFI extent list, but
 * that may not always be the case. Copying everything avoids leaving a landmine
 * were we fail to cancel all the extents in an EFI if the xefi list is
 * processed in a different order to the extents in the EFI.
 */
static void
xfs_efd_from_efi(
	struct xfs_efd_log_item	*efdp)
{
	struct xfs_efi_log_item *efip = efdp->efd_efip;
	uint                    i;

	ASSERT(efip->efi_format.efi_nextents > 0);
	ASSERT(efdp->efd_next_extent < efip->efi_format.efi_nextents);

	for (i = 0; i < efip->efi_format.efi_nextents; i++) {
	       efdp->efd_format.efd_extents[i] =
		       efip->efi_format.efi_extents[i];
	}
	efdp->efd_next_extent = efip->efi_format.efi_nextents;
}

<<<<<<< HEAD
/*
 * Fill the EFD with all extents from the EFI when we need to roll the
 * transaction and continue with a new EFI.
 *
 * This simply copies all the extents in the EFI to the EFD rather than make
 * assumptions about which extents in the EFI have already been processed. We
 * currently keep the xefi list in the same order as the EFI extent list, but
 * that may not always be the case. Copying everything avoids leaving a landmine
 * were we fail to cancel all the extents in an EFI if the xefi list is
 * processed in a different order to the extents in the EFI.
 */
static void
xfs_efd_from_efi(
	struct xfs_efd_log_item	*efdp)
{
	struct xfs_efi_log_item *efip = efdp->efd_efip;
	uint                    i;

	ASSERT(efip->efi_format.efi_nextents > 0);
	ASSERT(efdp->efd_next_extent < efip->efi_format.efi_nextents);

	for (i = 0; i < efip->efi_format.efi_nextents; i++) {
	       efdp->efd_format.efd_extents[i] =
		       efip->efi_format.efi_extents[i];
	}
	efdp->efd_next_extent = efip->efi_format.efi_nextents;
}

/*
 * Free an extent and log it to the EFD. Note that the transaction is marked
 * dirty regardless of whether the extent free succeeds or fails to support the
 * EFI/EFD lifecycle rules.
 */
static int
xfs_trans_free_extent(
	struct xfs_trans		*tp,
=======
static void
xfs_efd_add_extent(
>>>>>>> 2d5404ca
	struct xfs_efd_log_item		*efdp,
	struct xfs_extent_free_item	*xefi)
{
	struct xfs_extent		*extp;
<<<<<<< HEAD
	uint				next_extent;
	xfs_agblock_t			agbno = XFS_FSB_TO_AGBNO(mp,
							xefi->xefi_startblock);
	int				error;

	oinfo.oi_owner = xefi->xefi_owner;
	if (xefi->xefi_flags & XFS_EFI_ATTR_FORK)
		oinfo.oi_flags |= XFS_OWNER_INFO_ATTR_FORK;
	if (xefi->xefi_flags & XFS_EFI_BMBT_BLOCK)
		oinfo.oi_flags |= XFS_OWNER_INFO_BMBT_BLOCK;

	trace_xfs_bmap_free_deferred(tp->t_mountp, xefi->xefi_pag->pag_agno, 0,
			agbno, xefi->xefi_blockcount);

	error = __xfs_free_extent(tp, xefi->xefi_pag, agbno,
			xefi->xefi_blockcount, &oinfo, xefi->xefi_agresv,
			xefi->xefi_flags & XFS_EFI_SKIP_DISCARD);
=======
>>>>>>> 2d5404ca

	ASSERT(efdp->efd_next_extent < efdp->efd_format.efd_nextents);

<<<<<<< HEAD
	/*
	 * If we need a new transaction to make progress, the caller will log a
	 * new EFI with the current contents. It will also log an EFD to cancel
	 * the existing EFI, and so we need to copy all the unprocessed extents
	 * in this EFI to the EFD so this works correctly.
	 */
	if (error == -EAGAIN) {
		xfs_efd_from_efi(efdp);
		return error;
	}

	next_extent = efdp->efd_next_extent;
	ASSERT(next_extent < efdp->efd_format.efd_nextents);
	extp = &(efdp->efd_format.efd_extents[next_extent]);
=======
	extp = &efdp->efd_format.efd_extents[efdp->efd_next_extent];
>>>>>>> 2d5404ca
	extp->ext_start = xefi->xefi_startblock;
	extp->ext_len = xefi->xefi_blockcount;

	efdp->efd_next_extent++;
}

/* Sort bmap items by AG. */
static int
xfs_extent_free_diff_items(
	void				*priv,
	const struct list_head		*a,
	const struct list_head		*b)
{
	struct xfs_extent_free_item	*ra = xefi_entry(a);
	struct xfs_extent_free_item	*rb = xefi_entry(b);

	return ra->xefi_pag->pag_agno - rb->xefi_pag->pag_agno;
}

/* Log a free extent to the intent item. */
STATIC void
xfs_extent_free_log_item(
	struct xfs_trans		*tp,
	struct xfs_efi_log_item		*efip,
	struct xfs_extent_free_item	*xefi)
{
	uint				next_extent;
	struct xfs_extent		*extp;

	/*
	 * atomic_inc_return gives us the value after the increment;
	 * we want to use it as an array index so we need to subtract 1 from
	 * it.
	 */
	next_extent = atomic_inc_return(&efip->efi_next_extent) - 1;
	ASSERT(next_extent < efip->efi_format.efi_nextents);
	extp = &efip->efi_format.efi_extents[next_extent];
	extp->ext_start = xefi->xefi_startblock;
	extp->ext_len = xefi->xefi_blockcount;
}

static struct xfs_log_item *
xfs_extent_free_create_intent(
	struct xfs_trans		*tp,
	struct list_head		*items,
	unsigned int			count,
	bool				sort)
{
	struct xfs_mount		*mp = tp->t_mountp;
	struct xfs_efi_log_item		*efip = xfs_efi_init(mp, count);
	struct xfs_extent_free_item	*xefi;

	ASSERT(count > 0);

	if (sort)
		list_sort(mp, items, xfs_extent_free_diff_items);
	list_for_each_entry(xefi, items, xefi_list)
		xfs_extent_free_log_item(tp, efip, xefi);
	return &efip->efi_item;
}

/* Get an EFD so we can process all the free extents. */
static struct xfs_log_item *
xfs_extent_free_create_done(
	struct xfs_trans		*tp,
	struct xfs_log_item		*intent,
	unsigned int			count)
{
	struct xfs_efi_log_item		*efip = EFI_ITEM(intent);
	struct xfs_efd_log_item		*efdp;

	ASSERT(count > 0);

	if (count > XFS_EFD_MAX_FAST_EXTENTS) {
		efdp = kzalloc(xfs_efd_log_item_sizeof(count),
				GFP_KERNEL | __GFP_NOFAIL);
	} else {
		efdp = kmem_cache_zalloc(xfs_efd_cache,
					GFP_KERNEL | __GFP_NOFAIL);
	}

	xfs_log_item_init(tp->t_mountp, &efdp->efd_item, XFS_LI_EFD,
			  &xfs_efd_item_ops);
	efdp->efd_efip = efip;
	efdp->efd_format.efd_nextents = count;
	efdp->efd_format.efd_efi_id = efip->efi_format.efi_id;

	return &efdp->efd_item;
}

/* Add this deferred EFI to the transaction. */
void
xfs_extent_free_defer_add(
	struct xfs_trans		*tp,
	struct xfs_extent_free_item	*xefi,
	struct xfs_defer_pending	**dfpp)
{
	struct xfs_mount		*mp = tp->t_mountp;

	trace_xfs_extent_free_defer(mp, xefi);

	xefi->xefi_pag = xfs_perag_intent_get(mp, xefi->xefi_startblock);
	if (xefi->xefi_agresv == XFS_AG_RESV_AGFL)
		*dfpp = xfs_defer_add(tp, &xefi->xefi_list,
				&xfs_agfl_free_defer_type);
	else
		*dfpp = xfs_defer_add(tp, &xefi->xefi_list,
				&xfs_extent_free_defer_type);
}

/* Cancel a free extent. */
STATIC void
xfs_extent_free_cancel_item(
	struct list_head		*item)
{
	struct xfs_extent_free_item	*xefi = xefi_entry(item);

	xfs_perag_intent_put(xefi->xefi_pag);
	kmem_cache_free(xfs_extfree_item_cache, xefi);
}

/* Process a free extent. */
STATIC int
xfs_extent_free_finish_item(
	struct xfs_trans		*tp,
	struct xfs_log_item		*done,
	struct list_head		*item,
	struct xfs_btree_cur		**state)
{
	struct xfs_owner_info		oinfo = { };
	struct xfs_extent_free_item	*xefi = xefi_entry(item);
	struct xfs_efd_log_item		*efdp = EFD_ITEM(done);
	struct xfs_mount		*mp = tp->t_mountp;
	xfs_agblock_t			agbno;
	int				error = 0;

	agbno = XFS_FSB_TO_AGBNO(mp, xefi->xefi_startblock);

	oinfo.oi_owner = xefi->xefi_owner;
	if (xefi->xefi_flags & XFS_EFI_ATTR_FORK)
		oinfo.oi_flags |= XFS_OWNER_INFO_ATTR_FORK;
	if (xefi->xefi_flags & XFS_EFI_BMBT_BLOCK)
		oinfo.oi_flags |= XFS_OWNER_INFO_BMBT_BLOCK;

	trace_xfs_extent_free_deferred(mp, xefi);

	/*
<<<<<<< HEAD
	 * Don't free the XEFI if we need a new transaction to complete
	 * processing of it.
	 */
	if (error == -EAGAIN)
		return error;

	xfs_extent_free_put_group(xefi);
	kmem_cache_free(xfs_extfree_item_cache, xefi);
=======
	 * If we need a new transaction to make progress, the caller will log a
	 * new EFI with the current contents. It will also log an EFD to cancel
	 * the existing EFI, and so we need to copy all the unprocessed extents
	 * in this EFI to the EFD so this works correctly.
	 */
	if (!(xefi->xefi_flags & XFS_EFI_CANCELLED))
		error = __xfs_free_extent(tp, xefi->xefi_pag, agbno,
				xefi->xefi_blockcount, &oinfo, xefi->xefi_agresv,
				xefi->xefi_flags & XFS_EFI_SKIP_DISCARD);
	if (error == -EAGAIN) {
		xfs_efd_from_efi(efdp);
		return error;
	}

	xfs_efd_add_extent(efdp, xefi);
	xfs_extent_free_cancel_item(item);
>>>>>>> 2d5404ca
	return error;
}

/* Abort all pending EFIs. */
STATIC void
xfs_extent_free_abort_intent(
	struct xfs_log_item		*intent)
{
	xfs_efi_release(EFI_ITEM(intent));
}

/*
 * AGFL blocks are accounted differently in the reserve pools and are not
 * inserted into the busy extent list.
 */
STATIC int
xfs_agfl_free_finish_item(
	struct xfs_trans		*tp,
	struct xfs_log_item		*done,
	struct list_head		*item,
	struct xfs_btree_cur		**state)
{
	struct xfs_owner_info		oinfo = { };
	struct xfs_mount		*mp = tp->t_mountp;
	struct xfs_efd_log_item		*efdp = EFD_ITEM(done);
	struct xfs_extent_free_item	*xefi = xefi_entry(item);
	struct xfs_buf			*agbp;
	int				error;
	xfs_agblock_t			agbno;

	ASSERT(xefi->xefi_blockcount == 1);
	agbno = XFS_FSB_TO_AGBNO(mp, xefi->xefi_startblock);
	oinfo.oi_owner = xefi->xefi_owner;

	trace_xfs_agfl_free_deferred(mp, xefi);

	error = xfs_alloc_read_agf(xefi->xefi_pag, tp, 0, &agbp);
	if (!error)
		error = xfs_free_ag_extent(tp, agbp, xefi->xefi_pag->pag_agno,
				agbno, 1, &oinfo, XFS_AG_RESV_AGFL);

	xfs_efd_add_extent(efdp, xefi);
	xfs_extent_free_cancel_item(&xefi->xefi_list);
	return error;
}

/* Is this recovered EFI ok? */
static inline bool
xfs_efi_validate_ext(
	struct xfs_mount		*mp,
	struct xfs_extent		*extp)
{
	return xfs_verify_fsbext(mp, extp->ext_start, extp->ext_len);
}

static inline void
xfs_efi_recover_work(
	struct xfs_mount		*mp,
	struct xfs_defer_pending	*dfp,
	struct xfs_extent		*extp)
{
	struct xfs_extent_free_item	*xefi;

	xefi = kmem_cache_zalloc(xfs_extfree_item_cache,
			       GFP_KERNEL | __GFP_NOFAIL);
	xefi->xefi_startblock = extp->ext_start;
	xefi->xefi_blockcount = extp->ext_len;
	xefi->xefi_agresv = XFS_AG_RESV_NONE;
	xefi->xefi_owner = XFS_RMAP_OWN_UNKNOWN;
	xefi->xefi_pag = xfs_perag_intent_get(mp, extp->ext_start);

	xfs_defer_add_item(dfp, &xefi->xefi_list);
}

/*
 * Process an extent free intent item that was recovered from
 * the log.  We need to free the extents that it describes.
 */
STATIC int
<<<<<<< HEAD
xfs_efi_item_recover(
=======
xfs_extent_free_recover_work(
>>>>>>> 2d5404ca
	struct xfs_defer_pending	*dfp,
	struct list_head		*capture_list)
{
	struct xfs_trans_res		resv;
	struct xfs_log_item		*lip = dfp->dfp_intent;
	struct xfs_efi_log_item		*efip = EFI_ITEM(lip);
	struct xfs_mount		*mp = lip->li_log->l_mp;
	struct xfs_trans		*tp;
	int				i;
	int				error = 0;
	bool				requeue_only = false;

	/*
	 * First check the validity of the extents described by the
	 * EFI.  If any are bad, then assume that all are bad and
	 * just toss the EFI.
	 */
	for (i = 0; i < efip->efi_format.efi_nextents; i++) {
		if (!xfs_efi_validate_ext(mp,
					&efip->efi_format.efi_extents[i])) {
			XFS_CORRUPTION_ERROR(__func__, XFS_ERRLEVEL_LOW, mp,
					&efip->efi_format,
					sizeof(efip->efi_format));
			return -EFSCORRUPTED;
		}

		xfs_efi_recover_work(mp, dfp, &efip->efi_format.efi_extents[i]);
	}

	resv = xlog_recover_resv(&M_RES(mp)->tr_itruncate);
	error = xfs_trans_alloc(mp, &resv, 0, 0, 0, &tp);
	if (error)
		return error;
<<<<<<< HEAD

	efdp = xfs_trans_get_efd(tp, efip, efip->efi_format.efi_nextents);
	xlog_recover_transfer_intent(tp, dfp);

	for (i = 0; i < efip->efi_format.efi_nextents; i++) {
		struct xfs_extent_free_item	fake = {
			.xefi_owner		= XFS_RMAP_OWN_UNKNOWN,
			.xefi_agresv		= XFS_AG_RESV_NONE,
		};
		struct xfs_extent		*extp;

		extp = &efip->efi_format.efi_extents[i];

		fake.xefi_startblock = extp->ext_start;
		fake.xefi_blockcount = extp->ext_len;

		if (!requeue_only) {
			xfs_extent_free_get_group(mp, &fake);
			error = xfs_trans_free_extent(tp, efdp, &fake);
			xfs_extent_free_put_group(&fake);
		}

		/*
		 * If we can't free the extent without potentially deadlocking,
		 * requeue the rest of the extents to a new so that they get
		 * run again later with a new transaction context.
		 */
		if (error == -EAGAIN || requeue_only) {
			error = xfs_free_extent_later(tp, fake.xefi_startblock,
					fake.xefi_blockcount,
					&XFS_RMAP_OINFO_ANY_OWNER,
					fake.xefi_agresv);
			if (!error) {
				requeue_only = true;
				continue;
			}
		};

		if (error == -EFSCORRUPTED)
			XFS_CORRUPTION_ERROR(__func__, XFS_ERRLEVEL_LOW, mp,
					extp, sizeof(*extp));
		if (error)
			goto abort_error;

	}
=======

	error = xlog_recover_finish_intent(tp, dfp);
	if (error == -EFSCORRUPTED)
		XFS_CORRUPTION_ERROR(__func__, XFS_ERRLEVEL_LOW, mp,
				&efip->efi_format,
				sizeof(efip->efi_format));
	if (error)
		goto abort_error;
>>>>>>> 2d5404ca

	return xfs_defer_ops_capture_and_commit(tp, capture_list);

abort_error:
	xfs_trans_cancel(tp);
	return error;
}

/* Relog an intent item to push the log tail forward. */
static struct xfs_log_item *
xfs_extent_free_relog_intent(
	struct xfs_trans		*tp,
	struct xfs_log_item		*intent,
	struct xfs_log_item		*done_item)
{
	struct xfs_efd_log_item		*efdp = EFD_ITEM(done_item);
	struct xfs_efi_log_item		*efip;
	struct xfs_extent		*extp;
	unsigned int			count;

	count = EFI_ITEM(intent)->efi_format.efi_nextents;
	extp = EFI_ITEM(intent)->efi_format.efi_extents;

	efdp->efd_next_extent = count;
	memcpy(efdp->efd_format.efd_extents, extp, count * sizeof(*extp));

	efip = xfs_efi_init(tp->t_mountp, count);
	memcpy(efip->efi_format.efi_extents, extp, count * sizeof(*extp));
	atomic_set(&efip->efi_next_extent, count);

	return &efip->efi_item;
}

const struct xfs_defer_op_type xfs_extent_free_defer_type = {
	.name		= "extent_free",
	.max_items	= XFS_EFI_MAX_FAST_EXTENTS,
	.create_intent	= xfs_extent_free_create_intent,
	.abort_intent	= xfs_extent_free_abort_intent,
	.create_done	= xfs_extent_free_create_done,
	.finish_item	= xfs_extent_free_finish_item,
	.cancel_item	= xfs_extent_free_cancel_item,
	.recover_work	= xfs_extent_free_recover_work,
	.relog_intent	= xfs_extent_free_relog_intent,
};

/* sub-type with special handling for AGFL deferred frees */
const struct xfs_defer_op_type xfs_agfl_free_defer_type = {
	.name		= "agfl_free",
	.max_items	= XFS_EFI_MAX_FAST_EXTENTS,
	.create_intent	= xfs_extent_free_create_intent,
	.abort_intent	= xfs_extent_free_abort_intent,
	.create_done	= xfs_extent_free_create_done,
	.finish_item	= xfs_agfl_free_finish_item,
	.cancel_item	= xfs_extent_free_cancel_item,
	.recover_work	= xfs_extent_free_recover_work,
	.relog_intent	= xfs_extent_free_relog_intent,
};

STATIC bool
xfs_efi_item_match(
	struct xfs_log_item	*lip,
	uint64_t		intent_id)
{
	return EFI_ITEM(lip)->efi_format.efi_id == intent_id;
}

static const struct xfs_item_ops xfs_efi_item_ops = {
	.flags		= XFS_ITEM_INTENT,
	.iop_size	= xfs_efi_item_size,
	.iop_format	= xfs_efi_item_format,
	.iop_unpin	= xfs_efi_item_unpin,
	.iop_release	= xfs_efi_item_release,
	.iop_match	= xfs_efi_item_match,
};

/*
 * This routine is called to create an in-core extent free intent
 * item from the efi format structure which was logged on disk.
 * It allocates an in-core efi, copies the extents from the format
 * structure into it, and adds the efi to the AIL with the given
 * LSN.
 */
STATIC int
xlog_recover_efi_commit_pass2(
	struct xlog			*log,
	struct list_head		*buffer_list,
	struct xlog_recover_item	*item,
	xfs_lsn_t			lsn)
{
	struct xfs_mount		*mp = log->l_mp;
	struct xfs_efi_log_item		*efip;
	struct xfs_efi_log_format	*efi_formatp;
	int				error;

	efi_formatp = item->ri_buf[0].i_addr;

	if (item->ri_buf[0].i_len < xfs_efi_log_format_sizeof(0)) {
		XFS_CORRUPTION_ERROR(__func__, XFS_ERRLEVEL_LOW, mp,
				item->ri_buf[0].i_addr, item->ri_buf[0].i_len);
		return -EFSCORRUPTED;
	}

	efip = xfs_efi_init(mp, efi_formatp->efi_nextents);
	error = xfs_efi_copy_format(&item->ri_buf[0], &efip->efi_format);
	if (error) {
		xfs_efi_item_free(efip);
		return error;
	}
	atomic_set(&efip->efi_next_extent, efi_formatp->efi_nextents);

	xlog_recover_intent_item(log, &efip->efi_item, lsn,
<<<<<<< HEAD
			XFS_DEFER_OPS_TYPE_FREE);
=======
			&xfs_extent_free_defer_type);
>>>>>>> 2d5404ca
	return 0;
}

const struct xlog_recover_item_ops xlog_efi_item_ops = {
	.item_type		= XFS_LI_EFI,
	.commit_pass2		= xlog_recover_efi_commit_pass2,
};

/*
 * This routine is called when an EFD format structure is found in a committed
 * transaction in the log. Its purpose is to cancel the corresponding EFI if it
 * was still in the log. To do this it searches the AIL for the EFI with an id
 * equal to that in the EFD format structure. If we find it we drop the EFD
 * reference, which removes the EFI from the AIL and frees it.
 */
STATIC int
xlog_recover_efd_commit_pass2(
	struct xlog			*log,
	struct list_head		*buffer_list,
	struct xlog_recover_item	*item,
	xfs_lsn_t			lsn)
{
	struct xfs_efd_log_format	*efd_formatp;
	int				buflen = item->ri_buf[0].i_len;

	efd_formatp = item->ri_buf[0].i_addr;

	if (buflen < sizeof(struct xfs_efd_log_format)) {
		XFS_CORRUPTION_ERROR(__func__, XFS_ERRLEVEL_LOW, log->l_mp,
				efd_formatp, buflen);
		return -EFSCORRUPTED;
	}

	if (item->ri_buf[0].i_len != xfs_efd_log_format32_sizeof(
						efd_formatp->efd_nextents) &&
	    item->ri_buf[0].i_len != xfs_efd_log_format64_sizeof(
						efd_formatp->efd_nextents)) {
		XFS_CORRUPTION_ERROR(__func__, XFS_ERRLEVEL_LOW, log->l_mp,
				efd_formatp, buflen);
		return -EFSCORRUPTED;
	}

	xlog_recover_release_intent(log, XFS_LI_EFI, efd_formatp->efd_efi_id);
	return 0;
}

const struct xlog_recover_item_ops xlog_efd_item_ops = {
	.item_type		= XFS_LI_EFD,
	.commit_pass2		= xlog_recover_efd_commit_pass2,
};<|MERGE_RESOLUTION|>--- conflicted
+++ resolved
@@ -336,92 +336,16 @@
 	efdp->efd_next_extent = efip->efi_format.efi_nextents;
 }
 
-<<<<<<< HEAD
-/*
- * Fill the EFD with all extents from the EFI when we need to roll the
- * transaction and continue with a new EFI.
- *
- * This simply copies all the extents in the EFI to the EFD rather than make
- * assumptions about which extents in the EFI have already been processed. We
- * currently keep the xefi list in the same order as the EFI extent list, but
- * that may not always be the case. Copying everything avoids leaving a landmine
- * were we fail to cancel all the extents in an EFI if the xefi list is
- * processed in a different order to the extents in the EFI.
- */
-static void
-xfs_efd_from_efi(
-	struct xfs_efd_log_item	*efdp)
-{
-	struct xfs_efi_log_item *efip = efdp->efd_efip;
-	uint                    i;
-
-	ASSERT(efip->efi_format.efi_nextents > 0);
-	ASSERT(efdp->efd_next_extent < efip->efi_format.efi_nextents);
-
-	for (i = 0; i < efip->efi_format.efi_nextents; i++) {
-	       efdp->efd_format.efd_extents[i] =
-		       efip->efi_format.efi_extents[i];
-	}
-	efdp->efd_next_extent = efip->efi_format.efi_nextents;
-}
-
-/*
- * Free an extent and log it to the EFD. Note that the transaction is marked
- * dirty regardless of whether the extent free succeeds or fails to support the
- * EFI/EFD lifecycle rules.
- */
-static int
-xfs_trans_free_extent(
-	struct xfs_trans		*tp,
-=======
 static void
 xfs_efd_add_extent(
->>>>>>> 2d5404ca
 	struct xfs_efd_log_item		*efdp,
 	struct xfs_extent_free_item	*xefi)
 {
 	struct xfs_extent		*extp;
-<<<<<<< HEAD
-	uint				next_extent;
-	xfs_agblock_t			agbno = XFS_FSB_TO_AGBNO(mp,
-							xefi->xefi_startblock);
-	int				error;
-
-	oinfo.oi_owner = xefi->xefi_owner;
-	if (xefi->xefi_flags & XFS_EFI_ATTR_FORK)
-		oinfo.oi_flags |= XFS_OWNER_INFO_ATTR_FORK;
-	if (xefi->xefi_flags & XFS_EFI_BMBT_BLOCK)
-		oinfo.oi_flags |= XFS_OWNER_INFO_BMBT_BLOCK;
-
-	trace_xfs_bmap_free_deferred(tp->t_mountp, xefi->xefi_pag->pag_agno, 0,
-			agbno, xefi->xefi_blockcount);
-
-	error = __xfs_free_extent(tp, xefi->xefi_pag, agbno,
-			xefi->xefi_blockcount, &oinfo, xefi->xefi_agresv,
-			xefi->xefi_flags & XFS_EFI_SKIP_DISCARD);
-=======
->>>>>>> 2d5404ca
 
 	ASSERT(efdp->efd_next_extent < efdp->efd_format.efd_nextents);
 
-<<<<<<< HEAD
-	/*
-	 * If we need a new transaction to make progress, the caller will log a
-	 * new EFI with the current contents. It will also log an EFD to cancel
-	 * the existing EFI, and so we need to copy all the unprocessed extents
-	 * in this EFI to the EFD so this works correctly.
-	 */
-	if (error == -EAGAIN) {
-		xfs_efd_from_efi(efdp);
-		return error;
-	}
-
-	next_extent = efdp->efd_next_extent;
-	ASSERT(next_extent < efdp->efd_format.efd_nextents);
-	extp = &(efdp->efd_format.efd_extents[next_extent]);
-=======
 	extp = &efdp->efd_format.efd_extents[efdp->efd_next_extent];
->>>>>>> 2d5404ca
 	extp->ext_start = xefi->xefi_startblock;
 	extp->ext_len = xefi->xefi_blockcount;
 
@@ -569,16 +493,6 @@
 	trace_xfs_extent_free_deferred(mp, xefi);
 
 	/*
-<<<<<<< HEAD
-	 * Don't free the XEFI if we need a new transaction to complete
-	 * processing of it.
-	 */
-	if (error == -EAGAIN)
-		return error;
-
-	xfs_extent_free_put_group(xefi);
-	kmem_cache_free(xfs_extfree_item_cache, xefi);
-=======
 	 * If we need a new transaction to make progress, the caller will log a
 	 * new EFI with the current contents. It will also log an EFD to cancel
 	 * the existing EFI, and so we need to copy all the unprocessed extents
@@ -595,7 +509,6 @@
 
 	xfs_efd_add_extent(efdp, xefi);
 	xfs_extent_free_cancel_item(item);
->>>>>>> 2d5404ca
 	return error;
 }
 
@@ -675,11 +588,7 @@
  * the log.  We need to free the extents that it describes.
  */
 STATIC int
-<<<<<<< HEAD
-xfs_efi_item_recover(
-=======
 xfs_extent_free_recover_work(
->>>>>>> 2d5404ca
 	struct xfs_defer_pending	*dfp,
 	struct list_head		*capture_list)
 {
@@ -690,7 +599,6 @@
 	struct xfs_trans		*tp;
 	int				i;
 	int				error = 0;
-	bool				requeue_only = false;
 
 	/*
 	 * First check the validity of the extents described by the
@@ -713,53 +621,6 @@
 	error = xfs_trans_alloc(mp, &resv, 0, 0, 0, &tp);
 	if (error)
 		return error;
-<<<<<<< HEAD
-
-	efdp = xfs_trans_get_efd(tp, efip, efip->efi_format.efi_nextents);
-	xlog_recover_transfer_intent(tp, dfp);
-
-	for (i = 0; i < efip->efi_format.efi_nextents; i++) {
-		struct xfs_extent_free_item	fake = {
-			.xefi_owner		= XFS_RMAP_OWN_UNKNOWN,
-			.xefi_agresv		= XFS_AG_RESV_NONE,
-		};
-		struct xfs_extent		*extp;
-
-		extp = &efip->efi_format.efi_extents[i];
-
-		fake.xefi_startblock = extp->ext_start;
-		fake.xefi_blockcount = extp->ext_len;
-
-		if (!requeue_only) {
-			xfs_extent_free_get_group(mp, &fake);
-			error = xfs_trans_free_extent(tp, efdp, &fake);
-			xfs_extent_free_put_group(&fake);
-		}
-
-		/*
-		 * If we can't free the extent without potentially deadlocking,
-		 * requeue the rest of the extents to a new so that they get
-		 * run again later with a new transaction context.
-		 */
-		if (error == -EAGAIN || requeue_only) {
-			error = xfs_free_extent_later(tp, fake.xefi_startblock,
-					fake.xefi_blockcount,
-					&XFS_RMAP_OINFO_ANY_OWNER,
-					fake.xefi_agresv);
-			if (!error) {
-				requeue_only = true;
-				continue;
-			}
-		};
-
-		if (error == -EFSCORRUPTED)
-			XFS_CORRUPTION_ERROR(__func__, XFS_ERRLEVEL_LOW, mp,
-					extp, sizeof(*extp));
-		if (error)
-			goto abort_error;
-
-	}
-=======
 
 	error = xlog_recover_finish_intent(tp, dfp);
 	if (error == -EFSCORRUPTED)
@@ -768,7 +629,6 @@
 				sizeof(efip->efi_format));
 	if (error)
 		goto abort_error;
->>>>>>> 2d5404ca
 
 	return xfs_defer_ops_capture_and_commit(tp, capture_list);
 
@@ -880,11 +740,7 @@
 	atomic_set(&efip->efi_next_extent, efi_formatp->efi_nextents);
 
 	xlog_recover_intent_item(log, &efip->efi_item, lsn,
-<<<<<<< HEAD
-			XFS_DEFER_OPS_TYPE_FREE);
-=======
 			&xfs_extent_free_defer_type);
->>>>>>> 2d5404ca
 	return 0;
 }
 
