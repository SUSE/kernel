--- conflicted
+++ resolved
@@ -491,21 +491,12 @@
 	struct xfs_extent_free_item	*xefi;
 	int				error;
 
-<<<<<<< HEAD
-	free = container_of(item, struct xfs_extent_free_item, xefi_list);
-	error = xfs_trans_free_extent(tp, EFD_ITEM(done),
-			free->xefi_startblock,
-			free->xefi_blockcount,
-			&free->xefi_oinfo, free->xefi_skip_discard);
-	kmem_cache_free(xfs_bmap_free_item_zone, free);
-=======
 	xefi = container_of(item, struct xfs_extent_free_item, xefi_list);
 
 	error = xfs_trans_free_extent(tp, EFD_ITEM(done), xefi);
 
 	xfs_extent_free_put_group(xefi);
 	kmem_cache_free(xfs_extfree_item_cache, xefi);
->>>>>>> eb3cdb58
 	return error;
 }
 
@@ -526,13 +517,8 @@
 
 	xefi = container_of(item, struct xfs_extent_free_item, xefi_list);
 
-<<<<<<< HEAD
-	free = container_of(item, struct xfs_extent_free_item, xefi_list);
-	kmem_cache_free(xfs_bmap_free_item_zone, free);
-=======
 	xfs_extent_free_put_group(xefi);
 	kmem_cache_free(xfs_extfree_item_cache, xefi);
->>>>>>> eb3cdb58
 }
 
 const struct xfs_defer_op_type xfs_extent_free_defer_type = {
@@ -595,12 +581,8 @@
 	extp->ext_len = xefi->xefi_blockcount;
 	efdp->efd_next_extent++;
 
-<<<<<<< HEAD
-	kmem_cache_free(xfs_bmap_free_item_zone, free);
-=======
 	xfs_extent_free_put_group(xefi);
 	kmem_cache_free(xfs_extfree_item_cache, xefi);
->>>>>>> eb3cdb58
 	return error;
 }
 
