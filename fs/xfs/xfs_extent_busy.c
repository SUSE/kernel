--- conflicted
+++ resolved
@@ -612,7 +612,6 @@
 	if (!list_empty(&tp->t_busy)) {
 		if (alloc_flags & XFS_ALLOC_FLAG_TRYFLUSH)
 			return 0;
-<<<<<<< HEAD
 
 		if (busy_gen != READ_ONCE(pag->pagb_gen))
 			return 0;
@@ -621,16 +620,6 @@
 			return -EAGAIN;
 	}
 
-=======
-
-		if (busy_gen != READ_ONCE(pag->pagb_gen))
-			return 0;
-
-		if (alloc_flags & XFS_ALLOC_FLAG_FREEING)
-			return -EAGAIN;
-	}
-
->>>>>>> 2d5404ca
 	/* Wait for committed busy extents to resolve. */
 	do {
 		prepare_to_wait(&pag->pagb_wait, &wait, TASK_KILLABLE);
