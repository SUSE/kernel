--- conflicted
+++ resolved
@@ -3192,16 +3192,6 @@
 		 * We need to check under the i_flags_lock for a valid inode
 		 * here. Skip it if it is not valid or the wrong inode.
 		 */
-<<<<<<< HEAD
-		spin_lock(&iq->i_flags_lock);
-		if (!iq->i_ino ||
-		    __xfs_iflags_test(iq, XFS_ISTALE) ||
-		    (XFS_INO_TO_AGINO(mp, iq->i_ino) & mask) != first_index) {
-			spin_unlock(&iq->i_flags_lock);
-			continue;
-		}
-		spin_unlock(&iq->i_flags_lock);
-=======
 		spin_lock(&cip->i_flags_lock);
 		if (!cip->i_ino ||
 		    __xfs_iflags_test(cip, XFS_ISTALE)) {
@@ -3219,7 +3209,6 @@
 			break;
 		}
 		spin_unlock(&cip->i_flags_lock);
->>>>>>> a9cdd8e3
 
 		/*
 		 * Do an un-protected check to see if the inode is dirty and
