--- conflicted
+++ resolved
@@ -1318,14 +1318,7 @@
 		pfn_t pfn;
 
 		xfs_ilock(XFS_I(inode), XFS_MMAPLOCK_SHARED);
-<<<<<<< HEAD
-		ret = dax_iomap_fault(vmf, pe_size, &pfn, NULL,
-				(write_fault && !vmf->cow_page) ?
-				 &xfs_direct_write_iomap_ops :
-				 &xfs_read_iomap_ops);
-=======
 		ret = xfs_dax_fault(vmf, pe_size, write_fault, &pfn);
->>>>>>> eb3cdb58
 		if (ret & VM_FAULT_NEEDDSYNC)
 			ret = dax_finish_sync_fault(vmf, pe_size, pfn);
 		xfs_iunlock(XFS_I(inode), XFS_MMAPLOCK_SHARED);
@@ -1333,11 +1326,7 @@
 		if (write_fault) {
 			xfs_ilock(XFS_I(inode), XFS_MMAPLOCK_SHARED);
 			ret = iomap_page_mkwrite(vmf,
-<<<<<<< HEAD
-					&xfs_buffered_write_iomap_ops);
-=======
 					&xfs_page_mkwrite_iomap_ops);
->>>>>>> eb3cdb58
 			xfs_iunlock(XFS_I(inode), XFS_MMAPLOCK_SHARED);
 		} else {
 			ret = filemap_fault(vmf);
