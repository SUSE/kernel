// SPDX-License-Identifier: GPL-2.0
/*
 * Copyright (C) 2010 Red Hat, Inc.
 * All Rights Reserved.
 */
#include "xfs.h"
#include "xfs_shared.h"
#include "xfs_format.h"
#include "xfs_log_format.h"
#include "xfs_trans_resv.h"
#include "xfs_mount.h"
#include "xfs_btree.h"
#include "xfs_alloc_btree.h"
#include "xfs_alloc.h"
#include "xfs_discard.h"
#include "xfs_error.h"
#include "xfs_extent_busy.h"
#include "xfs_trace.h"
#include "xfs_log.h"
#include "xfs_ag.h"

STATIC int
xfs_trim_extents(
	struct xfs_perag	*pag,
	xfs_daddr_t		start,
	xfs_daddr_t		end,
	xfs_daddr_t		minlen,
	uint64_t		*blocks_trimmed)
{
	struct xfs_mount	*mp = pag->pag_mount;
	struct block_device	*bdev = mp->m_ddev_targp->bt_bdev;
	struct xfs_btree_cur	*cur;
	struct xfs_buf		*agbp;
	struct xfs_agf		*agf;
	int			error;
	int			i;

	/*
	 * Force out the log.  This means any transactions that might have freed
	 * space before we take the AGF buffer lock are now on disk, and the
	 * volatile disk cache is flushed.
	 */
	xfs_log_force(mp, XFS_LOG_SYNC);

	error = xfs_alloc_read_agf(pag, NULL, 0, &agbp);
	if (error)
		return error;
	agf = agbp->b_addr;

	cur = xfs_allocbt_init_cursor(mp, NULL, agbp, pag, XFS_BTNUM_CNT);

	/*
	 * Look up the longest btree in the AGF and start with it.
	 */
	error = xfs_alloc_lookup_ge(cur, 0, be32_to_cpu(agf->agf_longest), &i);
	if (error)
		goto out_del_cursor;

	/*
	 * Loop until we are done with all extents that are large
	 * enough to be worth discarding.
	 */
	while (i) {
		xfs_agblock_t	fbno;
		xfs_extlen_t	flen;
		xfs_daddr_t	dbno;
		xfs_extlen_t	dlen;

		error = xfs_alloc_get_rec(cur, &fbno, &flen, &i);
		if (error)
			break;
		if (XFS_IS_CORRUPT(mp, i != 1)) {
			error = -EFSCORRUPTED;
			break;
		}
		ASSERT(flen <= be32_to_cpu(agf->agf_longest));

		/*
		 * use daddr format for all range/len calculations as that is
		 * the format the range/len variables are supplied in by
		 * userspace.
		 */
		dbno = XFS_AGB_TO_DADDR(mp, pag->pag_agno, fbno);
		dlen = XFS_FSB_TO_BB(mp, flen);

		/*
		 * Too small?  Give up.
		 */
		if (dlen < minlen) {
			trace_xfs_discard_toosmall(mp, pag->pag_agno, fbno, flen);
			break;
		}

		/*
		 * If the extent is entirely outside of the range we are
		 * supposed to discard skip it.  Do not bother to trim
		 * down partially overlapping ranges for now.
		 */
		if (dbno + dlen < start || dbno > end) {
			trace_xfs_discard_exclude(mp, pag->pag_agno, fbno, flen);
			goto next_extent;
		}

		/*
		 * If any blocks in the range are still busy, skip the
		 * discard and try again the next time.
		 */
		if (xfs_extent_busy_search(mp, pag, fbno, flen)) {
			trace_xfs_discard_busy(mp, pag->pag_agno, fbno, flen);
			goto next_extent;
		}

<<<<<<< HEAD
		trace_xfs_discard_extent(mp, agno, fbno, flen);
=======
		trace_xfs_discard_extent(mp, pag->pag_agno, fbno, flen);
>>>>>>> eb3cdb58
		error = blkdev_issue_discard(bdev, dbno, dlen, GFP_NOFS);
		if (error)
			break;
		*blocks_trimmed += flen;

next_extent:
		error = xfs_btree_decrement(cur, 0, &i);
		if (error)
			break;

		if (fatal_signal_pending(current)) {
			error = -ERESTARTSYS;
			break;
		}
	}

out_del_cursor:
	xfs_btree_del_cursor(cur, error);
	xfs_buf_relse(agbp);
	return error;
}

/*
 * trim a range of the filesystem.
 *
 * Note: the parameters passed from userspace are byte ranges into the
 * filesystem which does not match to the format we use for filesystem block
 * addressing. FSB addressing is sparse (AGNO|AGBNO), while the incoming format
 * is a linear address range. Hence we need to use DADDR based conversions and
 * comparisons for determining the correct offset and regions to trim.
 */
int
xfs_ioc_trim(
	struct xfs_mount		*mp,
	struct fstrim_range __user	*urange)
{
<<<<<<< HEAD
=======
	struct xfs_perag	*pag;
>>>>>>> eb3cdb58
	unsigned int		granularity =
		bdev_discard_granularity(mp->m_ddev_targp->bt_bdev);
	struct fstrim_range	range;
	xfs_daddr_t		start, end, minlen;
	xfs_agnumber_t		agno;
	uint64_t		blocks_trimmed = 0;
	int			error, last_error = 0;

	if (!capable(CAP_SYS_ADMIN))
		return -EPERM;
	if (!bdev_max_discard_sectors(mp->m_ddev_targp->bt_bdev))
		return -EOPNOTSUPP;

	/*
	 * We haven't recovered the log, so we cannot use our bnobt-guided
	 * storage zapping commands.
	 */
	if (xfs_has_norecovery(mp))
		return -EROFS;

	if (copy_from_user(&range, urange, sizeof(range)))
		return -EFAULT;

	range.minlen = max_t(u64, granularity, range.minlen);
	minlen = BTOBB(range.minlen);
	/*
	 * Truncating down the len isn't actually quite correct, but using
	 * BBTOB would mean we trivially get overflows for values
	 * of ULLONG_MAX or slightly lower.  And ULLONG_MAX is the default
	 * used by the fstrim application.  In the end it really doesn't
	 * matter as trimming blocks is an advisory interface.
	 */
	if (range.start >= XFS_FSB_TO_B(mp, mp->m_sb.sb_dblocks) ||
	    range.minlen > XFS_FSB_TO_B(mp, mp->m_ag_max_usable) ||
	    range.len < mp->m_sb.sb_blocksize)
		return -EINVAL;

	start = BTOBB(range.start);
	end = start + BTOBBT(range.len) - 1;

	if (end > XFS_FSB_TO_BB(mp, mp->m_sb.sb_dblocks) - 1)
		end = XFS_FSB_TO_BB(mp, mp->m_sb.sb_dblocks) - 1;

	agno = xfs_daddr_to_agno(mp, start);
	for_each_perag_range(mp, agno, xfs_daddr_to_agno(mp, end), pag) {
		error = xfs_trim_extents(pag, start, end, minlen,
					  &blocks_trimmed);
		if (error) {
			last_error = error;
			if (error == -ERESTARTSYS) {
				xfs_perag_rele(pag);
				break;
			}
		}
	}

	if (last_error)
		return last_error;

	range.len = XFS_FSB_TO_B(mp, blocks_trimmed);
	if (copy_to_user(urange, &range, sizeof(range)))
		return -EFAULT;
	return 0;
}<|MERGE_RESOLUTION|>--- conflicted
+++ resolved
@@ -110,11 +110,7 @@
 			goto next_extent;
 		}
 
-<<<<<<< HEAD
-		trace_xfs_discard_extent(mp, agno, fbno, flen);
-=======
 		trace_xfs_discard_extent(mp, pag->pag_agno, fbno, flen);
->>>>>>> eb3cdb58
 		error = blkdev_issue_discard(bdev, dbno, dlen, GFP_NOFS);
 		if (error)
 			break;
@@ -151,10 +147,7 @@
 	struct xfs_mount		*mp,
 	struct fstrim_range __user	*urange)
 {
-<<<<<<< HEAD
-=======
 	struct xfs_perag	*pag;
->>>>>>> eb3cdb58
 	unsigned int		granularity =
 		bdev_discard_granularity(mp->m_ddev_targp->bt_bdev);
 	struct fstrim_range	range;
