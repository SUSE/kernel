// SPDX-License-Identifier: GPL-2.0
/*
 * Copyright (c) 2000-2005 Silicon Graphics, Inc.
 * All Rights Reserved.
 */
#ifndef __XFS_LINUX__
#define __XFS_LINUX__

#include <linux/types.h>
#include <linux/uuid.h>

/*
 * Kernel specific type declarations for XFS
 */

typedef __s64			xfs_off_t;	/* <file offset> type */
typedef unsigned long long	xfs_ino_t;	/* <inode> type */
typedef __s64			xfs_daddr_t;	/* <disk address> type */
typedef __u32			xfs_dev_t;
typedef __u32			xfs_nlink_t;

#include "xfs_types.h"

#include "kmem.h"
#include "mrlock.h"

#include <linux/semaphore.h>
#include <linux/mm.h>
#include <linux/sched/mm.h>
#include <linux/kernel.h>
#include <linux/blkdev.h>
#include <linux/slab.h>
#include <linux/crc32c.h>
#include <linux/module.h>
#include <linux/mutex.h>
#include <linux/file.h>
#include <linux/filelock.h>
#include <linux/swap.h>
#include <linux/errno.h>
#include <linux/sched/signal.h>
#include <linux/bitops.h>
#include <linux/major.h>
#include <linux/pagemap.h>
#include <linux/vfs.h>
#include <linux/seq_file.h>
#include <linux/init.h>
#include <linux/list.h>
#include <linux/proc_fs.h>
#include <linux/sort.h>
#include <linux/cpu.h>
#include <linux/notifier.h>
#include <linux/delay.h>
#include <linux/log2.h>
#include <linux/spinlock.h>
#include <linux/random.h>
#include <linux/ctype.h>
#include <linux/writeback.h>
#include <linux/capability.h>
#include <linux/kthread.h>
#include <linux/freezer.h>
#include <linux/list_sort.h>
#include <linux/ratelimit.h>
#include <linux/rhashtable.h>
#include <linux/xattr.h>
#include <linux/mnt_idmapping.h>

#include <asm/page.h>
#include <asm/div64.h>
#include <asm/param.h>
#include <linux/uaccess.h>
#include <asm/byteorder.h>
#include <asm/unaligned.h>

#include "xfs_fs.h"
#include "xfs_stats.h"
#include "xfs_sysctl.h"
#include "xfs_iops.h"
#include "xfs_aops.h"
#include "xfs_super.h"
#include "xfs_cksum.h"
#include "xfs_buf.h"
#include "xfs_message.h"
#include "xfs_drain.h"

#ifdef __BIG_ENDIAN
#define XFS_NATIVE_HOST 1
#else
#undef XFS_NATIVE_HOST
#endif

#define irix_sgid_inherit	xfs_params.sgid_inherit.val
#define irix_symlink_mode	xfs_params.symlink_mode.val
#define xfs_panic_mask		xfs_params.panic_mask.val
#define xfs_error_level		xfs_params.error_level.val
#define xfs_syncd_centisecs	xfs_params.syncd_timer.val
#define xfs_stats_clear		xfs_params.stats_clear.val
#define xfs_inherit_sync	xfs_params.inherit_sync.val
#define xfs_inherit_nodump	xfs_params.inherit_nodump.val
#define xfs_inherit_noatime	xfs_params.inherit_noatim.val
#define xfs_inherit_nosymlinks	xfs_params.inherit_nosym.val
#define xfs_rotorstep		xfs_params.rotorstep.val
#define xfs_inherit_nodefrag	xfs_params.inherit_nodfrg.val
#define xfs_fstrm_centisecs	xfs_params.fstrm_timer.val
#define xfs_blockgc_secs	xfs_params.blockgc_timer.val

#define current_cpu()		(raw_smp_processor_id())
#define current_set_flags_nested(sp, f)		\
		(*(sp) = current->flags, current->flags |= (f))
#define current_restore_flags_nested(sp, f)	\
		(current->flags = ((current->flags & ~(f)) | (*(sp) & (f))))

#define NBBY		8		/* number of bits per byte */

/*
 * Size of block device i/o is parameterized here.
 * Currently the system supports page-sized i/o.
 */
#define	BLKDEV_IOSHIFT		PAGE_SHIFT
#define	BLKDEV_IOSIZE		(1<<BLKDEV_IOSHIFT)
/* number of BB's per block device block */
#define	BLKDEV_BB		BTOBB(BLKDEV_IOSIZE)

#define ENOATTR		ENODATA		/* Attribute not found */
#define EWRONGFS	EINVAL		/* Mount with wrong filesystem type */
#define EFSCORRUPTED	EUCLEAN		/* Filesystem is corrupted */
#define EFSBADCRC	EBADMSG		/* Bad CRC detected */

#define __return_address __builtin_return_address(0)

/*
 * Return the address of a label.  Use barrier() so that the optimizer
 * won't reorder code to refactor the error jumpouts into a single
 * return, which throws off the reported address.
 */
#define __this_address	({ __label__ __here; __here: barrier(); &&__here; })

#define XFS_PROJID_DEFAULT	0

#define howmany(x, y)	(((x)+((y)-1))/(y))

static inline void delay(long ticks)
{
	schedule_timeout_uninterruptible(ticks);
}

/*
 * XFS wrapper structure for sysfs support. It depends on external data
 * structures and is embedded in various internal data structures to implement
 * the XFS sysfs object heirarchy. Define it here for broad access throughout
 * the codebase.
 */
struct xfs_kobj {
	struct kobject		kobject;
	struct completion	complete;
};

struct xstats {
	struct xfsstats __percpu	*xs_stats;
	struct xfs_kobj			xs_kobj;
};

extern struct xstats xfsstats;

static inline dev_t xfs_to_linux_dev_t(xfs_dev_t dev)
{
	return MKDEV(sysv_major(dev) & 0x1ff, sysv_minor(dev));
}

static inline xfs_dev_t linux_to_xfs_dev_t(dev_t dev)
{
	return sysv_encode_dev(dev);
}

/*
 * Various platform dependent calls that don't fit anywhere else
 */
#define xfs_sort(a,n,s,fn)	sort(a,n,s,fn,NULL)
#define xfs_stack_trace()	dump_stack()

static inline uint64_t rounddown_64(uint64_t x, uint32_t y)
{
	do_div(x, y);
	return x * y;
}

static inline uint64_t roundup_64(uint64_t x, uint32_t y)
{
	x += y - 1;
	do_div(x, y);
	return x * y;
}

static inline uint64_t howmany_64(uint64_t x, uint32_t y)
{
	x += y - 1;
	do_div(x, y);
	return x;
}

int xfs_rw_bdev(struct block_device *bdev, sector_t sector, unsigned int count,
<<<<<<< HEAD
		char *data, unsigned int op);
=======
		char *data, enum req_op op);
>>>>>>> eb3cdb58

#define ASSERT_ALWAYS(expr)	\
	(likely(expr) ? (void)0 : assfail(NULL, #expr, __FILE__, __LINE__))

#ifdef DEBUG
#define ASSERT(expr)	\
	(likely(expr) ? (void)0 : assfail(NULL, #expr, __FILE__, __LINE__))

#else	/* !DEBUG */

#ifdef XFS_WARN

#define ASSERT(expr)	\
	(likely(expr) ? (void)0 : asswarn(NULL, #expr, __FILE__, __LINE__))

#else	/* !DEBUG && !XFS_WARN */

#define ASSERT(expr)		((void)0)

#endif /* XFS_WARN */
#endif /* DEBUG */

#define XFS_IS_CORRUPT(mp, expr)	\
	(unlikely(expr) ? xfs_corruption_error(#expr, XFS_ERRLEVEL_LOW, (mp), \
					       NULL, 0, __FILE__, __LINE__, \
					       __this_address), \
			  true : false)

#define STATIC static noinline

#ifdef CONFIG_XFS_RT

/*
 * make sure we ignore the inode flag if the filesystem doesn't have a
 * configured realtime device.
 */
#define XFS_IS_REALTIME_INODE(ip)			\
	(((ip)->i_diflags & XFS_DIFLAG_REALTIME) &&	\
	 (ip)->i_mount->m_rtdev_targp)
#define XFS_IS_REALTIME_MOUNT(mp) ((mp)->m_rtdev_targp ? 1 : 0)
#else
#define XFS_IS_REALTIME_INODE(ip) (0)
#define XFS_IS_REALTIME_MOUNT(mp) (0)
#endif

/*
 * Starting in Linux 4.15, the %p (raw pointer value) printk modifier
 * prints a hashed version of the pointer to avoid leaking kernel
 * pointers into dmesg.  If we're trying to debug the kernel we want the
 * raw values, so override this behavior as best we can.
 */
#ifdef DEBUG
# define PTR_FMT "%px"
#else
# define PTR_FMT "%p"
#endif

#endif /* __XFS_LINUX__ */<|MERGE_RESOLUTION|>--- conflicted
+++ resolved
@@ -198,11 +198,7 @@
 }
 
 int xfs_rw_bdev(struct block_device *bdev, sector_t sector, unsigned int count,
-<<<<<<< HEAD
-		char *data, unsigned int op);
-=======
 		char *data, enum req_op op);
->>>>>>> eb3cdb58
 
 #define ASSERT_ALWAYS(expr)	\
 	(likely(expr) ? (void)0 : assfail(NULL, #expr, __FILE__, __LINE__))
