--- conflicted
+++ resolved
@@ -1088,12 +1088,8 @@
 	if (fa->fsx_xflags & FS_XFLAG_DAX) {
 		if (!(S_ISREG(inode->i_mode) || S_ISDIR(inode->i_mode)))
 			return -EINVAL;
-<<<<<<< HEAD
-		if (!bdev_dax_supported(xfs_find_bdev_for_inode(VFS_I(ip)),
-=======
 		if (S_ISREG(inode->i_mode) &&
 		    !bdev_dax_supported(xfs_find_bdev_for_inode(VFS_I(ip)),
->>>>>>> 22cb595e
 				sb->s_blocksize))
 			return -EINVAL;
 	}
