--- conflicted
+++ resolved
@@ -527,20 +527,11 @@
 		return false;
 
 	/*
-<<<<<<< HEAD
-	 * Only free real extents for inodes with persistent preallocations or
-	 * the append-only flag.
-	 */
-	if (ip->i_diflags & (XFS_DIFLAG_PREALLOC | XFS_DIFLAG_APPEND))
-		if (ip->i_delayed_blks == 0)
-			return false;
-=======
 	 * Do not free real extents in preallocated files unless the file has
 	 * delalloc blocks and we are forced to remove them.
 	 */
 	if ((ip->i_diflags & XFS_DIFLAG_PREALLOC) && !ip->i_delayed_blks)
 		return false;
->>>>>>> 2d5404ca
 
 	/*
 	 * Do not try to free post-EOF blocks if EOF is beyond the end of the
@@ -593,11 +584,7 @@
 	 */
 	if (ip->i_diflags & (XFS_DIFLAG_PREALLOC | XFS_DIFLAG_APPEND)) {
 		if (ip->i_delayed_blks) {
-<<<<<<< HEAD
-			xfs_bmap_punch_delalloc_range(ip,
-=======
 			xfs_bmap_punch_delalloc_range(ip, XFS_DATA_FORK,
->>>>>>> 2d5404ca
 				round_up(XFS_ISIZE(ip), mp->m_sb.sb_blocksize),
 				LLONG_MAX);
 		}
@@ -765,25 +752,6 @@
 
 		error = xfs_trans_commit(tp);
 		xfs_iunlock(ip, XFS_ILOCK_EXCL);
-<<<<<<< HEAD
-		if (error)
-			break;
-
-		/*
-		 * If the allocator cannot find a single free extent large
-		 * enough to cover the start block of the requested range,
-		 * xfs_bmapi_write will return 0 but leave *nimaps set to 0.
-		 *
-		 * In that case we simply need to keep looping with the same
-		 * startoffset_fsb so that one of the following allocations
-		 * will eventually reach the requested range.
-		 */
-		if (nimaps) {
-			startoffset_fsb += imapp->br_blockcount;
-			allocatesize_fsb -= imapp->br_blockcount;
-		}
-=======
->>>>>>> 2d5404ca
 	}
 
 	return error;
