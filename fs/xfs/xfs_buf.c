--- conflicted
+++ resolved
@@ -885,12 +885,6 @@
 {
 	struct xfs_buf		*bp;
 
-<<<<<<< HEAD
-	if (bdi_read_congested(target->bt_bdev->bd_disk->bdi))
-		return;
-
-=======
->>>>>>> eb3cdb58
 	xfs_buf_read_map(target, map, nmaps,
 		     XBF_TRYLOCK | XBF_ASYNC | XBF_READ_AHEAD, &bp, ops,
 		     __this_address);
