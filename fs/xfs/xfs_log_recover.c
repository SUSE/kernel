// SPDX-License-Identifier: GPL-2.0
/*
 * Copyright (c) 2000-2006 Silicon Graphics, Inc.
 * All Rights Reserved.
 */
#include "xfs.h"
#include "xfs_fs.h"
#include "xfs_shared.h"
#include "xfs_format.h"
#include "xfs_log_format.h"
#include "xfs_trans_resv.h"
#include "xfs_bit.h"
#include "xfs_sb.h"
#include "xfs_mount.h"
#include "xfs_defer.h"
#include "xfs_inode.h"
#include "xfs_trans.h"
#include "xfs_log.h"
#include "xfs_log_priv.h"
#include "xfs_log_recover.h"
#include "xfs_trans_priv.h"
#include "xfs_alloc.h"
#include "xfs_ialloc.h"
#include "xfs_trace.h"
#include "xfs_icache.h"
#include "xfs_error.h"
#include "xfs_buf_item.h"
#include "xfs_ag.h"
<<<<<<< HEAD
=======
#include "xfs_quota.h"
>>>>>>> eb3cdb58
#include "xfs_reflink.h"

#define BLK_AVG(blk1, blk2)	((blk1+blk2) >> 1)

STATIC int
xlog_find_zeroed(
	struct xlog	*,
	xfs_daddr_t	*);
STATIC int
xlog_clear_stale_blocks(
	struct xlog	*,
	xfs_lsn_t);
STATIC int
xlog_do_recovery_pass(
        struct xlog *, xfs_daddr_t, xfs_daddr_t, int, xfs_daddr_t *);

/*
 * Sector aligned buffer routines for buffer create/read/write/access
 */

/*
 * Verify the log-relative block number and length in basic blocks are valid for
 * an operation involving the given XFS log buffer. Returns true if the fields
 * are valid, false otherwise.
 */
static inline bool
xlog_verify_bno(
	struct xlog	*log,
	xfs_daddr_t	blk_no,
	int		bbcount)
{
	if (blk_no < 0 || blk_no >= log->l_logBBsize)
		return false;
	if (bbcount <= 0 || (blk_no + bbcount) > log->l_logBBsize)
		return false;
	return true;
}

/*
 * Allocate a buffer to hold log data.  The buffer needs to be able to map to
 * a range of nbblks basic blocks at any valid offset within the log.
 */
static char *
xlog_alloc_buffer(
	struct xlog	*log,
	int		nbblks)
{
	/*
	 * Pass log block 0 since we don't have an addr yet, buffer will be
	 * verified on read.
	 */
	if (XFS_IS_CORRUPT(log->l_mp, !xlog_verify_bno(log, 0, nbblks))) {
		xfs_warn(log->l_mp, "Invalid block length (0x%x) for buffer",
			nbblks);
		return NULL;
	}

	/*
	 * We do log I/O in units of log sectors (a power-of-2 multiple of the
	 * basic block size), so we round up the requested size to accommodate
	 * the basic blocks required for complete log sectors.
	 *
	 * In addition, the buffer may be used for a non-sector-aligned block
	 * offset, in which case an I/O of the requested size could extend
	 * beyond the end of the buffer.  If the requested size is only 1 basic
	 * block it will never straddle a sector boundary, so this won't be an
	 * issue.  Nor will this be a problem if the log I/O is done in basic
	 * blocks (sector size 1).  But otherwise we extend the buffer by one
	 * extra log sector to ensure there's space to accommodate this
	 * possibility.
	 */
	if (nbblks > 1 && log->l_sectBBsize > 1)
		nbblks += log->l_sectBBsize;
	nbblks = round_up(nbblks, log->l_sectBBsize);
	return kvzalloc(BBTOB(nbblks), GFP_KERNEL | __GFP_RETRY_MAYFAIL);
}

/*
 * Return the address of the start of the given block number's data
 * in a log buffer.  The buffer covers a log sector-aligned region.
 */
static inline unsigned int
xlog_align(
	struct xlog	*log,
	xfs_daddr_t	blk_no)
{
	return BBTOB(blk_no & ((xfs_daddr_t)log->l_sectBBsize - 1));
}

static int
xlog_do_io(
	struct xlog		*log,
	xfs_daddr_t		blk_no,
	unsigned int		nbblks,
	char			*data,
	enum req_op		op)
{
	int			error;

	if (XFS_IS_CORRUPT(log->l_mp, !xlog_verify_bno(log, blk_no, nbblks))) {
		xfs_warn(log->l_mp,
			 "Invalid log block/length (0x%llx, 0x%x) for buffer",
			 blk_no, nbblks);
		return -EFSCORRUPTED;
	}

	blk_no = round_down(blk_no, log->l_sectBBsize);
	nbblks = round_up(nbblks, log->l_sectBBsize);
	ASSERT(nbblks > 0);

	error = xfs_rw_bdev(log->l_targ->bt_bdev, log->l_logBBstart + blk_no,
			BBTOB(nbblks), data, op);
	if (error && !xlog_is_shutdown(log)) {
		xfs_alert(log->l_mp,
			  "log recovery %s I/O error at daddr 0x%llx len %d error %d",
			  op == REQ_OP_WRITE ? "write" : "read",
			  blk_no, nbblks, error);
	}
	return error;
}

STATIC int
xlog_bread_noalign(
	struct xlog	*log,
	xfs_daddr_t	blk_no,
	int		nbblks,
	char		*data)
{
	return xlog_do_io(log, blk_no, nbblks, data, REQ_OP_READ);
}

STATIC int
xlog_bread(
	struct xlog	*log,
	xfs_daddr_t	blk_no,
	int		nbblks,
	char		*data,
	char		**offset)
{
	int		error;

	error = xlog_do_io(log, blk_no, nbblks, data, REQ_OP_READ);
	if (!error)
		*offset = data + xlog_align(log, blk_no);
	return error;
}

STATIC int
xlog_bwrite(
	struct xlog	*log,
	xfs_daddr_t	blk_no,
	int		nbblks,
	char		*data)
{
	return xlog_do_io(log, blk_no, nbblks, data, REQ_OP_WRITE);
}

#ifdef DEBUG
/*
 * dump debug superblock and log record information
 */
STATIC void
xlog_header_check_dump(
	xfs_mount_t		*mp,
	xlog_rec_header_t	*head)
{
	xfs_debug(mp, "%s:  SB : uuid = %pU, fmt = %d",
		__func__, &mp->m_sb.sb_uuid, XLOG_FMT);
	xfs_debug(mp, "    log : uuid = %pU, fmt = %d",
		&head->h_fs_uuid, be32_to_cpu(head->h_fmt));
}
#else
#define xlog_header_check_dump(mp, head)
#endif

/*
 * check log record header for recovery
 */
STATIC int
xlog_header_check_recover(
	xfs_mount_t		*mp,
	xlog_rec_header_t	*head)
{
	ASSERT(head->h_magicno == cpu_to_be32(XLOG_HEADER_MAGIC_NUM));

	/*
	 * IRIX doesn't write the h_fmt field and leaves it zeroed
	 * (XLOG_FMT_UNKNOWN). This stops us from trying to recover
	 * a dirty log created in IRIX.
	 */
	if (XFS_IS_CORRUPT(mp, head->h_fmt != cpu_to_be32(XLOG_FMT))) {
		xfs_warn(mp,
	"dirty log written in incompatible format - can't recover");
		xlog_header_check_dump(mp, head);
		return -EFSCORRUPTED;
	}
	if (XFS_IS_CORRUPT(mp, !uuid_equal(&mp->m_sb.sb_uuid,
					   &head->h_fs_uuid))) {
		xfs_warn(mp,
	"dirty log entry has mismatched uuid - can't recover");
		xlog_header_check_dump(mp, head);
		return -EFSCORRUPTED;
	}
	return 0;
}

/*
 * read the head block of the log and check the header
 */
STATIC int
xlog_header_check_mount(
	xfs_mount_t		*mp,
	xlog_rec_header_t	*head)
{
	ASSERT(head->h_magicno == cpu_to_be32(XLOG_HEADER_MAGIC_NUM));

	if (uuid_is_null(&head->h_fs_uuid)) {
		/*
		 * IRIX doesn't write the h_fs_uuid or h_fmt fields. If
		 * h_fs_uuid is null, we assume this log was last mounted
		 * by IRIX and continue.
		 */
		xfs_warn(mp, "null uuid in log - IRIX style log");
	} else if (XFS_IS_CORRUPT(mp, !uuid_equal(&mp->m_sb.sb_uuid,
						  &head->h_fs_uuid))) {
		xfs_warn(mp, "log has mismatched uuid - can't recover");
		xlog_header_check_dump(mp, head);
		return -EFSCORRUPTED;
	}
	return 0;
}

/*
 * This routine finds (to an approximation) the first block in the physical
 * log which contains the given cycle.  It uses a binary search algorithm.
 * Note that the algorithm can not be perfect because the disk will not
 * necessarily be perfect.
 */
STATIC int
xlog_find_cycle_start(
	struct xlog	*log,
	char		*buffer,
	xfs_daddr_t	first_blk,
	xfs_daddr_t	*last_blk,
	uint		cycle)
{
	char		*offset;
	xfs_daddr_t	mid_blk;
	xfs_daddr_t	end_blk;
	uint		mid_cycle;
	int		error;

	end_blk = *last_blk;
	mid_blk = BLK_AVG(first_blk, end_blk);
	while (mid_blk != first_blk && mid_blk != end_blk) {
		error = xlog_bread(log, mid_blk, 1, buffer, &offset);
		if (error)
			return error;
		mid_cycle = xlog_get_cycle(offset);
		if (mid_cycle == cycle)
			end_blk = mid_blk;   /* last_half_cycle == mid_cycle */
		else
			first_blk = mid_blk; /* first_half_cycle == mid_cycle */
		mid_blk = BLK_AVG(first_blk, end_blk);
	}
	ASSERT((mid_blk == first_blk && mid_blk+1 == end_blk) ||
	       (mid_blk == end_blk && mid_blk-1 == first_blk));

	*last_blk = end_blk;

	return 0;
}

/*
 * Check that a range of blocks does not contain stop_on_cycle_no.
 * Fill in *new_blk with the block offset where such a block is
 * found, or with -1 (an invalid block number) if there is no such
 * block in the range.  The scan needs to occur from front to back
 * and the pointer into the region must be updated since a later
 * routine will need to perform another test.
 */
STATIC int
xlog_find_verify_cycle(
	struct xlog	*log,
	xfs_daddr_t	start_blk,
	int		nbblks,
	uint		stop_on_cycle_no,
	xfs_daddr_t	*new_blk)
{
	xfs_daddr_t	i, j;
	uint		cycle;
	char		*buffer;
	xfs_daddr_t	bufblks;
	char		*buf = NULL;
	int		error = 0;

	/*
	 * Greedily allocate a buffer big enough to handle the full
	 * range of basic blocks we'll be examining.  If that fails,
	 * try a smaller size.  We need to be able to read at least
	 * a log sector, or we're out of luck.
	 */
	bufblks = 1 << ffs(nbblks);
	while (bufblks > log->l_logBBsize)
		bufblks >>= 1;
	while (!(buffer = xlog_alloc_buffer(log, bufblks))) {
		bufblks >>= 1;
		if (bufblks < log->l_sectBBsize)
			return -ENOMEM;
	}

	for (i = start_blk; i < start_blk + nbblks; i += bufblks) {
		int	bcount;

		bcount = min(bufblks, (start_blk + nbblks - i));

		error = xlog_bread(log, i, bcount, buffer, &buf);
		if (error)
			goto out;

		for (j = 0; j < bcount; j++) {
			cycle = xlog_get_cycle(buf);
			if (cycle == stop_on_cycle_no) {
				*new_blk = i+j;
				goto out;
			}

			buf += BBSIZE;
		}
	}

	*new_blk = -1;

out:
	kmem_free(buffer);
	return error;
}

static inline int
xlog_logrec_hblks(struct xlog *log, struct xlog_rec_header *rh)
{
	if (xfs_has_logv2(log->l_mp)) {
		int	h_size = be32_to_cpu(rh->h_size);

		if ((be32_to_cpu(rh->h_version) & XLOG_VERSION_2) &&
		    h_size > XLOG_HEADER_CYCLE_SIZE)
			return DIV_ROUND_UP(h_size, XLOG_HEADER_CYCLE_SIZE);
	}
	return 1;
}

/*
 * Potentially backup over partial log record write.
 *
 * In the typical case, last_blk is the number of the block directly after
 * a good log record.  Therefore, we subtract one to get the block number
 * of the last block in the given buffer.  extra_bblks contains the number
 * of blocks we would have read on a previous read.  This happens when the
 * last log record is split over the end of the physical log.
 *
 * extra_bblks is the number of blocks potentially verified on a previous
 * call to this routine.
 */
STATIC int
xlog_find_verify_log_record(
	struct xlog		*log,
	xfs_daddr_t		start_blk,
	xfs_daddr_t		*last_blk,
	int			extra_bblks)
{
	xfs_daddr_t		i;
	char			*buffer;
	char			*offset = NULL;
	xlog_rec_header_t	*head = NULL;
	int			error = 0;
	int			smallmem = 0;
	int			num_blks = *last_blk - start_blk;
	int			xhdrs;

	ASSERT(start_blk != 0 || *last_blk != start_blk);

	buffer = xlog_alloc_buffer(log, num_blks);
	if (!buffer) {
		buffer = xlog_alloc_buffer(log, 1);
		if (!buffer)
			return -ENOMEM;
		smallmem = 1;
	} else {
		error = xlog_bread(log, start_blk, num_blks, buffer, &offset);
		if (error)
			goto out;
		offset += ((num_blks - 1) << BBSHIFT);
	}

	for (i = (*last_blk) - 1; i >= 0; i--) {
		if (i < start_blk) {
			/* valid log record not found */
			xfs_warn(log->l_mp,
		"Log inconsistent (didn't find previous header)");
			ASSERT(0);
			error = -EFSCORRUPTED;
			goto out;
		}

		if (smallmem) {
			error = xlog_bread(log, i, 1, buffer, &offset);
			if (error)
				goto out;
		}

		head = (xlog_rec_header_t *)offset;

		if (head->h_magicno == cpu_to_be32(XLOG_HEADER_MAGIC_NUM))
			break;

		if (!smallmem)
			offset -= BBSIZE;
	}

	/*
	 * We hit the beginning of the physical log & still no header.  Return
	 * to caller.  If caller can handle a return of -1, then this routine
	 * will be called again for the end of the physical log.
	 */
	if (i == -1) {
		error = 1;
		goto out;
	}

	/*
	 * We have the final block of the good log (the first block
	 * of the log record _before_ the head. So we check the uuid.
	 */
	if ((error = xlog_header_check_mount(log->l_mp, head)))
		goto out;

	/*
	 * We may have found a log record header before we expected one.
	 * last_blk will be the 1st block # with a given cycle #.  We may end
	 * up reading an entire log record.  In this case, we don't want to
	 * reset last_blk.  Only when last_blk points in the middle of a log
	 * record do we update last_blk.
	 */
	xhdrs = xlog_logrec_hblks(log, head);

	if (*last_blk - i + extra_bblks !=
	    BTOBB(be32_to_cpu(head->h_len)) + xhdrs)
		*last_blk = i;

out:
	kmem_free(buffer);
	return error;
}

/*
 * Head is defined to be the point of the log where the next log write
 * could go.  This means that incomplete LR writes at the end are
 * eliminated when calculating the head.  We aren't guaranteed that previous
 * LR have complete transactions.  We only know that a cycle number of
 * current cycle number -1 won't be present in the log if we start writing
 * from our current block number.
 *
 * last_blk contains the block number of the first block with a given
 * cycle number.
 *
 * Return: zero if normal, non-zero if error.
 */
STATIC int
xlog_find_head(
	struct xlog	*log,
	xfs_daddr_t	*return_head_blk)
{
	char		*buffer;
	char		*offset;
	xfs_daddr_t	new_blk, first_blk, start_blk, last_blk, head_blk;
	int		num_scan_bblks;
	uint		first_half_cycle, last_half_cycle;
	uint		stop_on_cycle;
	int		error, log_bbnum = log->l_logBBsize;

	/* Is the end of the log device zeroed? */
	error = xlog_find_zeroed(log, &first_blk);
	if (error < 0) {
		xfs_warn(log->l_mp, "empty log check failed");
		return error;
	}
	if (error == 1) {
		*return_head_blk = first_blk;

		/* Is the whole lot zeroed? */
		if (!first_blk) {
			/* Linux XFS shouldn't generate totally zeroed logs -
			 * mkfs etc write a dummy unmount record to a fresh
			 * log so we can store the uuid in there
			 */
			xfs_warn(log->l_mp, "totally zeroed log");
		}

		return 0;
	}

	first_blk = 0;			/* get cycle # of 1st block */
	buffer = xlog_alloc_buffer(log, 1);
	if (!buffer)
		return -ENOMEM;

	error = xlog_bread(log, 0, 1, buffer, &offset);
	if (error)
		goto out_free_buffer;

	first_half_cycle = xlog_get_cycle(offset);

	last_blk = head_blk = log_bbnum - 1;	/* get cycle # of last block */
	error = xlog_bread(log, last_blk, 1, buffer, &offset);
	if (error)
		goto out_free_buffer;

	last_half_cycle = xlog_get_cycle(offset);
	ASSERT(last_half_cycle != 0);

	/*
	 * If the 1st half cycle number is equal to the last half cycle number,
	 * then the entire log is stamped with the same cycle number.  In this
	 * case, head_blk can't be set to zero (which makes sense).  The below
	 * math doesn't work out properly with head_blk equal to zero.  Instead,
	 * we set it to log_bbnum which is an invalid block number, but this
	 * value makes the math correct.  If head_blk doesn't changed through
	 * all the tests below, *head_blk is set to zero at the very end rather
	 * than log_bbnum.  In a sense, log_bbnum and zero are the same block
	 * in a circular file.
	 */
	if (first_half_cycle == last_half_cycle) {
		/*
		 * In this case we believe that the entire log should have
		 * cycle number last_half_cycle.  We need to scan backwards
		 * from the end verifying that there are no holes still
		 * containing last_half_cycle - 1.  If we find such a hole,
		 * then the start of that hole will be the new head.  The
		 * simple case looks like
		 *        x | x ... | x - 1 | x
		 * Another case that fits this picture would be
		 *        x | x + 1 | x ... | x
		 * In this case the head really is somewhere at the end of the
		 * log, as one of the latest writes at the beginning was
		 * incomplete.
		 * One more case is
		 *        x | x + 1 | x ... | x - 1 | x
		 * This is really the combination of the above two cases, and
		 * the head has to end up at the start of the x-1 hole at the
		 * end of the log.
		 *
		 * In the 256k log case, we will read from the beginning to the
		 * end of the log and search for cycle numbers equal to x-1.
		 * We don't worry about the x+1 blocks that we encounter,
		 * because we know that they cannot be the head since the log
		 * started with x.
		 */
		head_blk = log_bbnum;
		stop_on_cycle = last_half_cycle - 1;
	} else {
		/*
		 * In this case we want to find the first block with cycle
		 * number matching last_half_cycle.  We expect the log to be
		 * some variation on
		 *        x + 1 ... | x ... | x
		 * The first block with cycle number x (last_half_cycle) will
		 * be where the new head belongs.  First we do a binary search
		 * for the first occurrence of last_half_cycle.  The binary
		 * search may not be totally accurate, so then we scan back
		 * from there looking for occurrences of last_half_cycle before
		 * us.  If that backwards scan wraps around the beginning of
		 * the log, then we look for occurrences of last_half_cycle - 1
		 * at the end of the log.  The cases we're looking for look
		 * like
		 *                               v binary search stopped here
		 *        x + 1 ... | x | x + 1 | x ... | x
		 *                   ^ but we want to locate this spot
		 * or
		 *        <---------> less than scan distance
		 *        x + 1 ... | x ... | x - 1 | x
		 *                           ^ we want to locate this spot
		 */
		stop_on_cycle = last_half_cycle;
		error = xlog_find_cycle_start(log, buffer, first_blk, &head_blk,
				last_half_cycle);
		if (error)
			goto out_free_buffer;
	}

	/*
	 * Now validate the answer.  Scan back some number of maximum possible
	 * blocks and make sure each one has the expected cycle number.  The
	 * maximum is determined by the total possible amount of buffering
	 * in the in-core log.  The following number can be made tighter if
	 * we actually look at the block size of the filesystem.
	 */
	num_scan_bblks = min_t(int, log_bbnum, XLOG_TOTAL_REC_SHIFT(log));
	if (head_blk >= num_scan_bblks) {
		/*
		 * We are guaranteed that the entire check can be performed
		 * in one buffer.
		 */
		start_blk = head_blk - num_scan_bblks;
		if ((error = xlog_find_verify_cycle(log,
						start_blk, num_scan_bblks,
						stop_on_cycle, &new_blk)))
			goto out_free_buffer;
		if (new_blk != -1)
			head_blk = new_blk;
	} else {		/* need to read 2 parts of log */
		/*
		 * We are going to scan backwards in the log in two parts.
		 * First we scan the physical end of the log.  In this part
		 * of the log, we are looking for blocks with cycle number
		 * last_half_cycle - 1.
		 * If we find one, then we know that the log starts there, as
		 * we've found a hole that didn't get written in going around
		 * the end of the physical log.  The simple case for this is
		 *        x + 1 ... | x ... | x - 1 | x
		 *        <---------> less than scan distance
		 * If all of the blocks at the end of the log have cycle number
		 * last_half_cycle, then we check the blocks at the start of
		 * the log looking for occurrences of last_half_cycle.  If we
		 * find one, then our current estimate for the location of the
		 * first occurrence of last_half_cycle is wrong and we move
		 * back to the hole we've found.  This case looks like
		 *        x + 1 ... | x | x + 1 | x ...
		 *                               ^ binary search stopped here
		 * Another case we need to handle that only occurs in 256k
		 * logs is
		 *        x + 1 ... | x ... | x+1 | x ...
		 *                   ^ binary search stops here
		 * In a 256k log, the scan at the end of the log will see the
		 * x + 1 blocks.  We need to skip past those since that is
		 * certainly not the head of the log.  By searching for
		 * last_half_cycle-1 we accomplish that.
		 */
		ASSERT(head_blk <= INT_MAX &&
			(xfs_daddr_t) num_scan_bblks >= head_blk);
		start_blk = log_bbnum - (num_scan_bblks - head_blk);
		if ((error = xlog_find_verify_cycle(log, start_blk,
					num_scan_bblks - (int)head_blk,
					(stop_on_cycle - 1), &new_blk)))
			goto out_free_buffer;
		if (new_blk != -1) {
			head_blk = new_blk;
			goto validate_head;
		}

		/*
		 * Scan beginning of log now.  The last part of the physical
		 * log is good.  This scan needs to verify that it doesn't find
		 * the last_half_cycle.
		 */
		start_blk = 0;
		ASSERT(head_blk <= INT_MAX);
		if ((error = xlog_find_verify_cycle(log,
					start_blk, (int)head_blk,
					stop_on_cycle, &new_blk)))
			goto out_free_buffer;
		if (new_blk != -1)
			head_blk = new_blk;
	}

validate_head:
	/*
	 * Now we need to make sure head_blk is not pointing to a block in
	 * the middle of a log record.
	 */
	num_scan_bblks = XLOG_REC_SHIFT(log);
	if (head_blk >= num_scan_bblks) {
		start_blk = head_blk - num_scan_bblks; /* don't read head_blk */

		/* start ptr at last block ptr before head_blk */
		error = xlog_find_verify_log_record(log, start_blk, &head_blk, 0);
		if (error == 1)
			error = -EIO;
		if (error)
			goto out_free_buffer;
	} else {
		start_blk = 0;
		ASSERT(head_blk <= INT_MAX);
		error = xlog_find_verify_log_record(log, start_blk, &head_blk, 0);
		if (error < 0)
			goto out_free_buffer;
		if (error == 1) {
			/* We hit the beginning of the log during our search */
			start_blk = log_bbnum - (num_scan_bblks - head_blk);
			new_blk = log_bbnum;
			ASSERT(start_blk <= INT_MAX &&
				(xfs_daddr_t) log_bbnum-start_blk >= 0);
			ASSERT(head_blk <= INT_MAX);
			error = xlog_find_verify_log_record(log, start_blk,
							&new_blk, (int)head_blk);
			if (error == 1)
				error = -EIO;
			if (error)
				goto out_free_buffer;
			if (new_blk != log_bbnum)
				head_blk = new_blk;
		} else if (error)
			goto out_free_buffer;
	}

	kmem_free(buffer);
	if (head_blk == log_bbnum)
		*return_head_blk = 0;
	else
		*return_head_blk = head_blk;
	/*
	 * When returning here, we have a good block number.  Bad block
	 * means that during a previous crash, we didn't have a clean break
	 * from cycle number N to cycle number N-1.  In this case, we need
	 * to find the first block with cycle number N-1.
	 */
	return 0;

out_free_buffer:
	kmem_free(buffer);
	if (error)
		xfs_warn(log->l_mp, "failed to find log head");
	return error;
}

/*
 * Seek backwards in the log for log record headers.
 *
 * Given a starting log block, walk backwards until we find the provided number
 * of records or hit the provided tail block. The return value is the number of
 * records encountered or a negative error code. The log block and buffer
 * pointer of the last record seen are returned in rblk and rhead respectively.
 */
STATIC int
xlog_rseek_logrec_hdr(
	struct xlog		*log,
	xfs_daddr_t		head_blk,
	xfs_daddr_t		tail_blk,
	int			count,
	char			*buffer,
	xfs_daddr_t		*rblk,
	struct xlog_rec_header	**rhead,
	bool			*wrapped)
{
	int			i;
	int			error;
	int			found = 0;
	char			*offset = NULL;
	xfs_daddr_t		end_blk;

	*wrapped = false;

	/*
	 * Walk backwards from the head block until we hit the tail or the first
	 * block in the log.
	 */
	end_blk = head_blk > tail_blk ? tail_blk : 0;
	for (i = (int) head_blk - 1; i >= end_blk; i--) {
		error = xlog_bread(log, i, 1, buffer, &offset);
		if (error)
			goto out_error;

		if (*(__be32 *) offset == cpu_to_be32(XLOG_HEADER_MAGIC_NUM)) {
			*rblk = i;
			*rhead = (struct xlog_rec_header *) offset;
			if (++found == count)
				break;
		}
	}

	/*
	 * If we haven't hit the tail block or the log record header count,
	 * start looking again from the end of the physical log. Note that
	 * callers can pass head == tail if the tail is not yet known.
	 */
	if (tail_blk >= head_blk && found != count) {
		for (i = log->l_logBBsize - 1; i >= (int) tail_blk; i--) {
			error = xlog_bread(log, i, 1, buffer, &offset);
			if (error)
				goto out_error;

			if (*(__be32 *)offset ==
			    cpu_to_be32(XLOG_HEADER_MAGIC_NUM)) {
				*wrapped = true;
				*rblk = i;
				*rhead = (struct xlog_rec_header *) offset;
				if (++found == count)
					break;
			}
		}
	}

	return found;

out_error:
	return error;
}

/*
 * Seek forward in the log for log record headers.
 *
 * Given head and tail blocks, walk forward from the tail block until we find
 * the provided number of records or hit the head block. The return value is the
 * number of records encountered or a negative error code. The log block and
 * buffer pointer of the last record seen are returned in rblk and rhead
 * respectively.
 */
STATIC int
xlog_seek_logrec_hdr(
	struct xlog		*log,
	xfs_daddr_t		head_blk,
	xfs_daddr_t		tail_blk,
	int			count,
	char			*buffer,
	xfs_daddr_t		*rblk,
	struct xlog_rec_header	**rhead,
	bool			*wrapped)
{
	int			i;
	int			error;
	int			found = 0;
	char			*offset = NULL;
	xfs_daddr_t		end_blk;

	*wrapped = false;

	/*
	 * Walk forward from the tail block until we hit the head or the last
	 * block in the log.
	 */
	end_blk = head_blk > tail_blk ? head_blk : log->l_logBBsize - 1;
	for (i = (int) tail_blk; i <= end_blk; i++) {
		error = xlog_bread(log, i, 1, buffer, &offset);
		if (error)
			goto out_error;

		if (*(__be32 *) offset == cpu_to_be32(XLOG_HEADER_MAGIC_NUM)) {
			*rblk = i;
			*rhead = (struct xlog_rec_header *) offset;
			if (++found == count)
				break;
		}
	}

	/*
	 * If we haven't hit the head block or the log record header count,
	 * start looking again from the start of the physical log.
	 */
	if (tail_blk > head_blk && found != count) {
		for (i = 0; i < (int) head_blk; i++) {
			error = xlog_bread(log, i, 1, buffer, &offset);
			if (error)
				goto out_error;

			if (*(__be32 *)offset ==
			    cpu_to_be32(XLOG_HEADER_MAGIC_NUM)) {
				*wrapped = true;
				*rblk = i;
				*rhead = (struct xlog_rec_header *) offset;
				if (++found == count)
					break;
			}
		}
	}

	return found;

out_error:
	return error;
}

/*
 * Calculate distance from head to tail (i.e., unused space in the log).
 */
static inline int
xlog_tail_distance(
	struct xlog	*log,
	xfs_daddr_t	head_blk,
	xfs_daddr_t	tail_blk)
{
	if (head_blk < tail_blk)
		return tail_blk - head_blk;

	return tail_blk + (log->l_logBBsize - head_blk);
}

/*
 * Verify the log tail. This is particularly important when torn or incomplete
 * writes have been detected near the front of the log and the head has been
 * walked back accordingly.
 *
 * We also have to handle the case where the tail was pinned and the head
 * blocked behind the tail right before a crash. If the tail had been pushed
 * immediately prior to the crash and the subsequent checkpoint was only
 * partially written, it's possible it overwrote the last referenced tail in the
 * log with garbage. This is not a coherency problem because the tail must have
 * been pushed before it can be overwritten, but appears as log corruption to
 * recovery because we have no way to know the tail was updated if the
 * subsequent checkpoint didn't write successfully.
 *
 * Therefore, CRC check the log from tail to head. If a failure occurs and the
 * offending record is within max iclog bufs from the head, walk the tail
 * forward and retry until a valid tail is found or corruption is detected out
 * of the range of a possible overwrite.
 */
STATIC int
xlog_verify_tail(
	struct xlog		*log,
	xfs_daddr_t		head_blk,
	xfs_daddr_t		*tail_blk,
	int			hsize)
{
	struct xlog_rec_header	*thead;
	char			*buffer;
	xfs_daddr_t		first_bad;
	int			error = 0;
	bool			wrapped;
	xfs_daddr_t		tmp_tail;
	xfs_daddr_t		orig_tail = *tail_blk;

	buffer = xlog_alloc_buffer(log, 1);
	if (!buffer)
		return -ENOMEM;

	/*
	 * Make sure the tail points to a record (returns positive count on
	 * success).
	 */
	error = xlog_seek_logrec_hdr(log, head_blk, *tail_blk, 1, buffer,
			&tmp_tail, &thead, &wrapped);
	if (error < 0)
		goto out;
	if (*tail_blk != tmp_tail)
		*tail_blk = tmp_tail;

	/*
	 * Run a CRC check from the tail to the head. We can't just check
	 * MAX_ICLOGS records past the tail because the tail may point to stale
	 * blocks cleared during the search for the head/tail. These blocks are
	 * overwritten with zero-length records and thus record count is not a
	 * reliable indicator of the iclog state before a crash.
	 */
	first_bad = 0;
	error = xlog_do_recovery_pass(log, head_blk, *tail_blk,
				      XLOG_RECOVER_CRCPASS, &first_bad);
	while ((error == -EFSBADCRC || error == -EFSCORRUPTED) && first_bad) {
		int	tail_distance;

		/*
		 * Is corruption within range of the head? If so, retry from
		 * the next record. Otherwise return an error.
		 */
		tail_distance = xlog_tail_distance(log, head_blk, first_bad);
		if (tail_distance > BTOBB(XLOG_MAX_ICLOGS * hsize))
			break;

		/* skip to the next record; returns positive count on success */
		error = xlog_seek_logrec_hdr(log, head_blk, first_bad, 2,
				buffer, &tmp_tail, &thead, &wrapped);
		if (error < 0)
			goto out;

		*tail_blk = tmp_tail;
		first_bad = 0;
		error = xlog_do_recovery_pass(log, head_blk, *tail_blk,
					      XLOG_RECOVER_CRCPASS, &first_bad);
	}

	if (!error && *tail_blk != orig_tail)
		xfs_warn(log->l_mp,
		"Tail block (0x%llx) overwrite detected. Updated to 0x%llx",
			 orig_tail, *tail_blk);
out:
	kmem_free(buffer);
	return error;
}

/*
 * Detect and trim torn writes from the head of the log.
 *
 * Storage without sector atomicity guarantees can result in torn writes in the
 * log in the event of a crash. Our only means to detect this scenario is via
 * CRC verification. While we can't always be certain that CRC verification
 * failure is due to a torn write vs. an unrelated corruption, we do know that
 * only a certain number (XLOG_MAX_ICLOGS) of log records can be written out at
 * one time. Therefore, CRC verify up to XLOG_MAX_ICLOGS records at the head of
 * the log and treat failures in this range as torn writes as a matter of
 * policy. In the event of CRC failure, the head is walked back to the last good
 * record in the log and the tail is updated from that record and verified.
 */
STATIC int
xlog_verify_head(
	struct xlog		*log,
	xfs_daddr_t		*head_blk,	/* in/out: unverified head */
	xfs_daddr_t		*tail_blk,	/* out: tail block */
	char			*buffer,
	xfs_daddr_t		*rhead_blk,	/* start blk of last record */
	struct xlog_rec_header	**rhead,	/* ptr to last record */
	bool			*wrapped)	/* last rec. wraps phys. log */
{
	struct xlog_rec_header	*tmp_rhead;
	char			*tmp_buffer;
	xfs_daddr_t		first_bad;
	xfs_daddr_t		tmp_rhead_blk;
	int			found;
	int			error;
	bool			tmp_wrapped;

	/*
	 * Check the head of the log for torn writes. Search backwards from the
	 * head until we hit the tail or the maximum number of log record I/Os
	 * that could have been in flight at one time. Use a temporary buffer so
	 * we don't trash the rhead/buffer pointers from the caller.
	 */
	tmp_buffer = xlog_alloc_buffer(log, 1);
	if (!tmp_buffer)
		return -ENOMEM;
	error = xlog_rseek_logrec_hdr(log, *head_blk, *tail_blk,
				      XLOG_MAX_ICLOGS, tmp_buffer,
				      &tmp_rhead_blk, &tmp_rhead, &tmp_wrapped);
	kmem_free(tmp_buffer);
	if (error < 0)
		return error;

	/*
	 * Now run a CRC verification pass over the records starting at the
	 * block found above to the current head. If a CRC failure occurs, the
	 * log block of the first bad record is saved in first_bad.
	 */
	error = xlog_do_recovery_pass(log, *head_blk, tmp_rhead_blk,
				      XLOG_RECOVER_CRCPASS, &first_bad);
	if ((error == -EFSBADCRC || error == -EFSCORRUPTED) && first_bad) {
		/*
		 * We've hit a potential torn write. Reset the error and warn
		 * about it.
		 */
		error = 0;
		xfs_warn(log->l_mp,
"Torn write (CRC failure) detected at log block 0x%llx. Truncating head block from 0x%llx.",
			 first_bad, *head_blk);

		/*
		 * Get the header block and buffer pointer for the last good
		 * record before the bad record.
		 *
		 * Note that xlog_find_tail() clears the blocks at the new head
		 * (i.e., the records with invalid CRC) if the cycle number
		 * matches the current cycle.
		 */
		found = xlog_rseek_logrec_hdr(log, first_bad, *tail_blk, 1,
				buffer, rhead_blk, rhead, wrapped);
		if (found < 0)
			return found;
		if (found == 0)		/* XXX: right thing to do here? */
			return -EIO;

		/*
		 * Reset the head block to the starting block of the first bad
		 * log record and set the tail block based on the last good
		 * record.
		 *
		 * Bail out if the updated head/tail match as this indicates
		 * possible corruption outside of the acceptable
		 * (XLOG_MAX_ICLOGS) range. This is a job for xfs_repair...
		 */
		*head_blk = first_bad;
		*tail_blk = BLOCK_LSN(be64_to_cpu((*rhead)->h_tail_lsn));
		if (*head_blk == *tail_blk) {
			ASSERT(0);
			return 0;
		}
	}
	if (error)
		return error;

	return xlog_verify_tail(log, *head_blk, tail_blk,
				be32_to_cpu((*rhead)->h_size));
}

/*
 * We need to make sure we handle log wrapping properly, so we can't use the
 * calculated logbno directly. Make sure it wraps to the correct bno inside the
 * log.
 *
 * The log is limited to 32 bit sizes, so we use the appropriate modulus
 * operation here and cast it back to a 64 bit daddr on return.
 */
static inline xfs_daddr_t
xlog_wrap_logbno(
	struct xlog		*log,
	xfs_daddr_t		bno)
{
	int			mod;

	div_s64_rem(bno, log->l_logBBsize, &mod);
	return mod;
}

/*
 * Check whether the head of the log points to an unmount record. In other
 * words, determine whether the log is clean. If so, update the in-core state
 * appropriately.
 */
static int
xlog_check_unmount_rec(
	struct xlog		*log,
	xfs_daddr_t		*head_blk,
	xfs_daddr_t		*tail_blk,
	struct xlog_rec_header	*rhead,
	xfs_daddr_t		rhead_blk,
	char			*buffer,
	bool			*clean)
{
	struct xlog_op_header	*op_head;
	xfs_daddr_t		umount_data_blk;
	xfs_daddr_t		after_umount_blk;
	int			hblks;
	int			error;
	char			*offset;

	*clean = false;

	/*
	 * Look for unmount record. If we find it, then we know there was a
	 * clean unmount. Since 'i' could be the last block in the physical
	 * log, we convert to a log block before comparing to the head_blk.
	 *
	 * Save the current tail lsn to use to pass to xlog_clear_stale_blocks()
	 * below. We won't want to clear the unmount record if there is one, so
	 * we pass the lsn of the unmount record rather than the block after it.
	 */
	hblks = xlog_logrec_hblks(log, rhead);
	after_umount_blk = xlog_wrap_logbno(log,
			rhead_blk + hblks + BTOBB(be32_to_cpu(rhead->h_len)));

	if (*head_blk == after_umount_blk &&
	    be32_to_cpu(rhead->h_num_logops) == 1) {
		umount_data_blk = xlog_wrap_logbno(log, rhead_blk + hblks);
		error = xlog_bread(log, umount_data_blk, 1, buffer, &offset);
		if (error)
			return error;

		op_head = (struct xlog_op_header *)offset;
		if (op_head->oh_flags & XLOG_UNMOUNT_TRANS) {
			/*
			 * Set tail and last sync so that newly written log
			 * records will point recovery to after the current
			 * unmount record.
			 */
			xlog_assign_atomic_lsn(&log->l_tail_lsn,
					log->l_curr_cycle, after_umount_blk);
			xlog_assign_atomic_lsn(&log->l_last_sync_lsn,
					log->l_curr_cycle, after_umount_blk);
			*tail_blk = after_umount_blk;

			*clean = true;
		}
	}

	return 0;
}

static void
xlog_set_state(
	struct xlog		*log,
	xfs_daddr_t		head_blk,
	struct xlog_rec_header	*rhead,
	xfs_daddr_t		rhead_blk,
	bool			bump_cycle)
{
	/*
	 * Reset log values according to the state of the log when we
	 * crashed.  In the case where head_blk == 0, we bump curr_cycle
	 * one because the next write starts a new cycle rather than
	 * continuing the cycle of the last good log record.  At this
	 * point we have guaranteed that all partial log records have been
	 * accounted for.  Therefore, we know that the last good log record
	 * written was complete and ended exactly on the end boundary
	 * of the physical log.
	 */
	log->l_prev_block = rhead_blk;
	log->l_curr_block = (int)head_blk;
	log->l_curr_cycle = be32_to_cpu(rhead->h_cycle);
	if (bump_cycle)
		log->l_curr_cycle++;
	atomic64_set(&log->l_tail_lsn, be64_to_cpu(rhead->h_tail_lsn));
	atomic64_set(&log->l_last_sync_lsn, be64_to_cpu(rhead->h_lsn));
	xlog_assign_grant_head(&log->l_reserve_head.grant, log->l_curr_cycle,
					BBTOB(log->l_curr_block));
	xlog_assign_grant_head(&log->l_write_head.grant, log->l_curr_cycle,
					BBTOB(log->l_curr_block));
}

/*
 * Find the sync block number or the tail of the log.
 *
 * This will be the block number of the last record to have its
 * associated buffers synced to disk.  Every log record header has
 * a sync lsn embedded in it.  LSNs hold block numbers, so it is easy
 * to get a sync block number.  The only concern is to figure out which
 * log record header to believe.
 *
 * The following algorithm uses the log record header with the largest
 * lsn.  The entire log record does not need to be valid.  We only care
 * that the header is valid.
 *
 * We could speed up search by using current head_blk buffer, but it is not
 * available.
 */
STATIC int
xlog_find_tail(
	struct xlog		*log,
	xfs_daddr_t		*head_blk,
	xfs_daddr_t		*tail_blk)
{
	xlog_rec_header_t	*rhead;
	char			*offset = NULL;
	char			*buffer;
	int			error;
	xfs_daddr_t		rhead_blk;
	xfs_lsn_t		tail_lsn;
	bool			wrapped = false;
	bool			clean = false;

	/*
	 * Find previous log record
	 */
	if ((error = xlog_find_head(log, head_blk)))
		return error;
	ASSERT(*head_blk < INT_MAX);

	buffer = xlog_alloc_buffer(log, 1);
	if (!buffer)
		return -ENOMEM;
	if (*head_blk == 0) {				/* special case */
		error = xlog_bread(log, 0, 1, buffer, &offset);
		if (error)
			goto done;

		if (xlog_get_cycle(offset) == 0) {
			*tail_blk = 0;
			/* leave all other log inited values alone */
			goto done;
		}
	}

	/*
	 * Search backwards through the log looking for the log record header
	 * block. This wraps all the way back around to the head so something is
	 * seriously wrong if we can't find it.
	 */
	error = xlog_rseek_logrec_hdr(log, *head_blk, *head_blk, 1, buffer,
				      &rhead_blk, &rhead, &wrapped);
	if (error < 0)
		goto done;
	if (!error) {
		xfs_warn(log->l_mp, "%s: couldn't find sync record", __func__);
		error = -EFSCORRUPTED;
		goto done;
	}
	*tail_blk = BLOCK_LSN(be64_to_cpu(rhead->h_tail_lsn));

	/*
	 * Set the log state based on the current head record.
	 */
	xlog_set_state(log, *head_blk, rhead, rhead_blk, wrapped);
	tail_lsn = atomic64_read(&log->l_tail_lsn);

	/*
	 * Look for an unmount record at the head of the log. This sets the log
	 * state to determine whether recovery is necessary.
	 */
	error = xlog_check_unmount_rec(log, head_blk, tail_blk, rhead,
				       rhead_blk, buffer, &clean);
	if (error)
		goto done;

	/*
	 * Verify the log head if the log is not clean (e.g., we have anything
	 * but an unmount record at the head). This uses CRC verification to
	 * detect and trim torn writes. If discovered, CRC failures are
	 * considered torn writes and the log head is trimmed accordingly.
	 *
	 * Note that we can only run CRC verification when the log is dirty
	 * because there's no guarantee that the log data behind an unmount
	 * record is compatible with the current architecture.
	 */
	if (!clean) {
		xfs_daddr_t	orig_head = *head_blk;

		error = xlog_verify_head(log, head_blk, tail_blk, buffer,
					 &rhead_blk, &rhead, &wrapped);
		if (error)
			goto done;

		/* update in-core state again if the head changed */
		if (*head_blk != orig_head) {
			xlog_set_state(log, *head_blk, rhead, rhead_blk,
				       wrapped);
			tail_lsn = atomic64_read(&log->l_tail_lsn);
			error = xlog_check_unmount_rec(log, head_blk, tail_blk,
						       rhead, rhead_blk, buffer,
						       &clean);
			if (error)
				goto done;
		}
	}

	/*
	 * Note that the unmount was clean. If the unmount was not clean, we
	 * need to know this to rebuild the superblock counters from the perag
	 * headers if we have a filesystem using non-persistent counters.
	 */
	if (clean)
		set_bit(XFS_OPSTATE_CLEAN, &log->l_mp->m_opstate);

	/*
	 * Make sure that there are no blocks in front of the head
	 * with the same cycle number as the head.  This can happen
	 * because we allow multiple outstanding log writes concurrently,
	 * and the later writes might make it out before earlier ones.
	 *
	 * We use the lsn from before modifying it so that we'll never
	 * overwrite the unmount record after a clean unmount.
	 *
	 * Do this only if we are going to recover the filesystem
	 *
	 * NOTE: This used to say "if (!readonly)"
	 * However on Linux, we can & do recover a read-only filesystem.
	 * We only skip recovery if NORECOVERY is specified on mount,
	 * in which case we would not be here.
	 *
	 * But... if the -device- itself is readonly, just skip this.
	 * We can't recover this device anyway, so it won't matter.
	 */
	if (!xfs_readonly_buftarg(log->l_targ))
		error = xlog_clear_stale_blocks(log, tail_lsn);

done:
	kmem_free(buffer);

	if (error)
		xfs_warn(log->l_mp, "failed to locate log tail");
	return error;
}

/*
 * Is the log zeroed at all?
 *
 * The last binary search should be changed to perform an X block read
 * once X becomes small enough.  You can then search linearly through
 * the X blocks.  This will cut down on the number of reads we need to do.
 *
 * If the log is partially zeroed, this routine will pass back the blkno
 * of the first block with cycle number 0.  It won't have a complete LR
 * preceding it.
 *
 * Return:
 *	0  => the log is completely written to
 *	1 => use *blk_no as the first block of the log
 *	<0 => error has occurred
 */
STATIC int
xlog_find_zeroed(
	struct xlog	*log,
	xfs_daddr_t	*blk_no)
{
	char		*buffer;
	char		*offset;
	uint	        first_cycle, last_cycle;
	xfs_daddr_t	new_blk, last_blk, start_blk;
	xfs_daddr_t     num_scan_bblks;
	int	        error, log_bbnum = log->l_logBBsize;

	*blk_no = 0;

	/* check totally zeroed log */
	buffer = xlog_alloc_buffer(log, 1);
	if (!buffer)
		return -ENOMEM;
	error = xlog_bread(log, 0, 1, buffer, &offset);
	if (error)
		goto out_free_buffer;

	first_cycle = xlog_get_cycle(offset);
	if (first_cycle == 0) {		/* completely zeroed log */
		*blk_no = 0;
		kmem_free(buffer);
		return 1;
	}

	/* check partially zeroed log */
	error = xlog_bread(log, log_bbnum-1, 1, buffer, &offset);
	if (error)
		goto out_free_buffer;

	last_cycle = xlog_get_cycle(offset);
	if (last_cycle != 0) {		/* log completely written to */
		kmem_free(buffer);
		return 0;
	}

	/* we have a partially zeroed log */
	last_blk = log_bbnum-1;
	error = xlog_find_cycle_start(log, buffer, 0, &last_blk, 0);
	if (error)
		goto out_free_buffer;

	/*
	 * Validate the answer.  Because there is no way to guarantee that
	 * the entire log is made up of log records which are the same size,
	 * we scan over the defined maximum blocks.  At this point, the maximum
	 * is not chosen to mean anything special.   XXXmiken
	 */
	num_scan_bblks = XLOG_TOTAL_REC_SHIFT(log);
	ASSERT(num_scan_bblks <= INT_MAX);

	if (last_blk < num_scan_bblks)
		num_scan_bblks = last_blk;
	start_blk = last_blk - num_scan_bblks;

	/*
	 * We search for any instances of cycle number 0 that occur before
	 * our current estimate of the head.  What we're trying to detect is
	 *        1 ... | 0 | 1 | 0...
	 *                       ^ binary search ends here
	 */
	if ((error = xlog_find_verify_cycle(log, start_blk,
					 (int)num_scan_bblks, 0, &new_blk)))
		goto out_free_buffer;
	if (new_blk != -1)
		last_blk = new_blk;

	/*
	 * Potentially backup over partial log record write.  We don't need
	 * to search the end of the log because we know it is zero.
	 */
	error = xlog_find_verify_log_record(log, start_blk, &last_blk, 0);
	if (error == 1)
		error = -EIO;
	if (error)
		goto out_free_buffer;

	*blk_no = last_blk;
out_free_buffer:
	kmem_free(buffer);
	if (error)
		return error;
	return 1;
}

/*
 * These are simple subroutines used by xlog_clear_stale_blocks() below
 * to initialize a buffer full of empty log record headers and write
 * them into the log.
 */
STATIC void
xlog_add_record(
	struct xlog		*log,
	char			*buf,
	int			cycle,
	int			block,
	int			tail_cycle,
	int			tail_block)
{
	xlog_rec_header_t	*recp = (xlog_rec_header_t *)buf;

	memset(buf, 0, BBSIZE);
	recp->h_magicno = cpu_to_be32(XLOG_HEADER_MAGIC_NUM);
	recp->h_cycle = cpu_to_be32(cycle);
	recp->h_version = cpu_to_be32(
			xfs_has_logv2(log->l_mp) ? 2 : 1);
	recp->h_lsn = cpu_to_be64(xlog_assign_lsn(cycle, block));
	recp->h_tail_lsn = cpu_to_be64(xlog_assign_lsn(tail_cycle, tail_block));
	recp->h_fmt = cpu_to_be32(XLOG_FMT);
	memcpy(&recp->h_fs_uuid, &log->l_mp->m_sb.sb_uuid, sizeof(uuid_t));
}

STATIC int
xlog_write_log_records(
	struct xlog	*log,
	int		cycle,
	int		start_block,
	int		blocks,
	int		tail_cycle,
	int		tail_block)
{
	char		*offset;
	char		*buffer;
	int		balign, ealign;
	int		sectbb = log->l_sectBBsize;
	int		end_block = start_block + blocks;
	int		bufblks;
	int		error = 0;
	int		i, j = 0;

	/*
	 * Greedily allocate a buffer big enough to handle the full
	 * range of basic blocks to be written.  If that fails, try
	 * a smaller size.  We need to be able to write at least a
	 * log sector, or we're out of luck.
	 */
	bufblks = 1 << ffs(blocks);
	while (bufblks > log->l_logBBsize)
		bufblks >>= 1;
	while (!(buffer = xlog_alloc_buffer(log, bufblks))) {
		bufblks >>= 1;
		if (bufblks < sectbb)
			return -ENOMEM;
	}

	/* We may need to do a read at the start to fill in part of
	 * the buffer in the starting sector not covered by the first
	 * write below.
	 */
	balign = round_down(start_block, sectbb);
	if (balign != start_block) {
		error = xlog_bread_noalign(log, start_block, 1, buffer);
		if (error)
			goto out_free_buffer;

		j = start_block - balign;
	}

	for (i = start_block; i < end_block; i += bufblks) {
		int		bcount, endcount;

		bcount = min(bufblks, end_block - start_block);
		endcount = bcount - j;

		/* We may need to do a read at the end to fill in part of
		 * the buffer in the final sector not covered by the write.
		 * If this is the same sector as the above read, skip it.
		 */
		ealign = round_down(end_block, sectbb);
		if (j == 0 && (start_block + endcount > ealign)) {
			error = xlog_bread_noalign(log, ealign, sectbb,
					buffer + BBTOB(ealign - start_block));
			if (error)
				break;

		}

		offset = buffer + xlog_align(log, start_block);
		for (; j < endcount; j++) {
			xlog_add_record(log, offset, cycle, i+j,
					tail_cycle, tail_block);
			offset += BBSIZE;
		}
		error = xlog_bwrite(log, start_block, endcount, buffer);
		if (error)
			break;
		start_block += endcount;
		j = 0;
	}

out_free_buffer:
	kmem_free(buffer);
	return error;
}

/*
 * This routine is called to blow away any incomplete log writes out
 * in front of the log head.  We do this so that we won't become confused
 * if we come up, write only a little bit more, and then crash again.
 * If we leave the partial log records out there, this situation could
 * cause us to think those partial writes are valid blocks since they
 * have the current cycle number.  We get rid of them by overwriting them
 * with empty log records with the old cycle number rather than the
 * current one.
 *
 * The tail lsn is passed in rather than taken from
 * the log so that we will not write over the unmount record after a
 * clean unmount in a 512 block log.  Doing so would leave the log without
 * any valid log records in it until a new one was written.  If we crashed
 * during that time we would not be able to recover.
 */
STATIC int
xlog_clear_stale_blocks(
	struct xlog	*log,
	xfs_lsn_t	tail_lsn)
{
	int		tail_cycle, head_cycle;
	int		tail_block, head_block;
	int		tail_distance, max_distance;
	int		distance;
	int		error;

	tail_cycle = CYCLE_LSN(tail_lsn);
	tail_block = BLOCK_LSN(tail_lsn);
	head_cycle = log->l_curr_cycle;
	head_block = log->l_curr_block;

	/*
	 * Figure out the distance between the new head of the log
	 * and the tail.  We want to write over any blocks beyond the
	 * head that we may have written just before the crash, but
	 * we don't want to overwrite the tail of the log.
	 */
	if (head_cycle == tail_cycle) {
		/*
		 * The tail is behind the head in the physical log,
		 * so the distance from the head to the tail is the
		 * distance from the head to the end of the log plus
		 * the distance from the beginning of the log to the
		 * tail.
		 */
		if (XFS_IS_CORRUPT(log->l_mp,
				   head_block < tail_block ||
				   head_block >= log->l_logBBsize))
			return -EFSCORRUPTED;
		tail_distance = tail_block + (log->l_logBBsize - head_block);
	} else {
		/*
		 * The head is behind the tail in the physical log,
		 * so the distance from the head to the tail is just
		 * the tail block minus the head block.
		 */
		if (XFS_IS_CORRUPT(log->l_mp,
				   head_block >= tail_block ||
				   head_cycle != tail_cycle + 1))
			return -EFSCORRUPTED;
		tail_distance = tail_block - head_block;
	}

	/*
	 * If the head is right up against the tail, we can't clear
	 * anything.
	 */
	if (tail_distance <= 0) {
		ASSERT(tail_distance == 0);
		return 0;
	}

	max_distance = XLOG_TOTAL_REC_SHIFT(log);
	/*
	 * Take the smaller of the maximum amount of outstanding I/O
	 * we could have and the distance to the tail to clear out.
	 * We take the smaller so that we don't overwrite the tail and
	 * we don't waste all day writing from the head to the tail
	 * for no reason.
	 */
	max_distance = min(max_distance, tail_distance);

	if ((head_block + max_distance) <= log->l_logBBsize) {
		/*
		 * We can stomp all the blocks we need to without
		 * wrapping around the end of the log.  Just do it
		 * in a single write.  Use the cycle number of the
		 * current cycle minus one so that the log will look like:
		 *     n ... | n - 1 ...
		 */
		error = xlog_write_log_records(log, (head_cycle - 1),
				head_block, max_distance, tail_cycle,
				tail_block);
		if (error)
			return error;
	} else {
		/*
		 * We need to wrap around the end of the physical log in
		 * order to clear all the blocks.  Do it in two separate
		 * I/Os.  The first write should be from the head to the
		 * end of the physical log, and it should use the current
		 * cycle number minus one just like above.
		 */
		distance = log->l_logBBsize - head_block;
		error = xlog_write_log_records(log, (head_cycle - 1),
				head_block, distance, tail_cycle,
				tail_block);

		if (error)
			return error;

		/*
		 * Now write the blocks at the start of the physical log.
		 * This writes the remainder of the blocks we want to clear.
		 * It uses the current cycle number since we're now on the
		 * same cycle as the head so that we get:
		 *    n ... n ... | n - 1 ...
		 *    ^^^^^ blocks we're writing
		 */
		distance = max_distance - (log->l_logBBsize - head_block);
		error = xlog_write_log_records(log, head_cycle, 0, distance,
				tail_cycle, tail_block);
		if (error)
			return error;
	}

	return 0;
}

/*
 * Release the recovered intent item in the AIL that matches the given intent
 * type and intent id.
 */
void
xlog_recover_release_intent(
	struct xlog		*log,
	unsigned short		intent_type,
	uint64_t		intent_id)
{
	struct xfs_ail_cursor	cur;
	struct xfs_log_item	*lip;
	struct xfs_ail		*ailp = log->l_ailp;

	spin_lock(&ailp->ail_lock);
	for (lip = xfs_trans_ail_cursor_first(ailp, &cur, 0); lip != NULL;
	     lip = xfs_trans_ail_cursor_next(ailp, &cur)) {
		if (lip->li_type != intent_type)
			continue;
		if (!lip->li_ops->iop_match(lip, intent_id))
			continue;

		spin_unlock(&ailp->ail_lock);
		lip->li_ops->iop_release(lip);
		spin_lock(&ailp->ail_lock);
		break;
	}

	xfs_trans_ail_cursor_done(&cur);
	spin_unlock(&ailp->ail_lock);
}

int
xlog_recover_iget(
	struct xfs_mount	*mp,
	xfs_ino_t		ino,
	struct xfs_inode	**ipp)
{
	int			error;

	error = xfs_iget(mp, NULL, ino, 0, 0, ipp);
	if (error)
		return error;

	error = xfs_qm_dqattach(*ipp);
	if (error) {
		xfs_irele(*ipp);
		return error;
	}

	if (VFS_I(*ipp)->i_nlink == 0)
		xfs_iflags_set(*ipp, XFS_IRECOVERY);

	return 0;
}

/******************************************************************************
 *
 *		Log recover routines
 *
 ******************************************************************************
 */
static const struct xlog_recover_item_ops *xlog_recover_item_ops[] = {
	&xlog_buf_item_ops,
	&xlog_inode_item_ops,
	&xlog_dquot_item_ops,
	&xlog_quotaoff_item_ops,
	&xlog_icreate_item_ops,
	&xlog_efi_item_ops,
	&xlog_efd_item_ops,
	&xlog_rui_item_ops,
	&xlog_rud_item_ops,
	&xlog_cui_item_ops,
	&xlog_cud_item_ops,
	&xlog_bui_item_ops,
	&xlog_bud_item_ops,
	&xlog_attri_item_ops,
	&xlog_attrd_item_ops,
};

static const struct xlog_recover_item_ops *
xlog_find_item_ops(
	struct xlog_recover_item		*item)
{
	unsigned int				i;

	for (i = 0; i < ARRAY_SIZE(xlog_recover_item_ops); i++)
		if (ITEM_TYPE(item) == xlog_recover_item_ops[i]->item_type)
			return xlog_recover_item_ops[i];

	return NULL;
}

/*
 * Sort the log items in the transaction.
 *
 * The ordering constraints are defined by the inode allocation and unlink
 * behaviour. The rules are:
 *
 *	1. Every item is only logged once in a given transaction. Hence it
 *	   represents the last logged state of the item. Hence ordering is
 *	   dependent on the order in which operations need to be performed so
 *	   required initial conditions are always met.
 *
 *	2. Cancelled buffers are recorded in pass 1 in a separate table and
 *	   there's nothing to replay from them so we can simply cull them
 *	   from the transaction. However, we can't do that until after we've
 *	   replayed all the other items because they may be dependent on the
 *	   cancelled buffer and replaying the cancelled buffer can remove it
 *	   form the cancelled buffer table. Hence they have tobe done last.
 *
 *	3. Inode allocation buffers must be replayed before inode items that
 *	   read the buffer and replay changes into it. For filesystems using the
 *	   ICREATE transactions, this means XFS_LI_ICREATE objects need to get
 *	   treated the same as inode allocation buffers as they create and
 *	   initialise the buffers directly.
 *
 *	4. Inode unlink buffers must be replayed after inode items are replayed.
 *	   This ensures that inodes are completely flushed to the inode buffer
 *	   in a "free" state before we remove the unlinked inode list pointer.
 *
 * Hence the ordering needs to be inode allocation buffers first, inode items
 * second, inode unlink buffers third and cancelled buffers last.
 *
 * But there's a problem with that - we can't tell an inode allocation buffer
 * apart from a regular buffer, so we can't separate them. We can, however,
 * tell an inode unlink buffer from the others, and so we can separate them out
 * from all the other buffers and move them to last.
 *
 * Hence, 4 lists, in order from head to tail:
 *	- buffer_list for all buffers except cancelled/inode unlink buffers
 *	- item_list for all non-buffer items
 *	- inode_buffer_list for inode unlink buffers
 *	- cancel_list for the cancelled buffers
 *
 * Note that we add objects to the tail of the lists so that first-to-last
 * ordering is preserved within the lists. Adding objects to the head of the
 * list means when we traverse from the head we walk them in last-to-first
 * order. For cancelled buffers and inode unlink buffers this doesn't matter,
 * but for all other items there may be specific ordering that we need to
 * preserve.
 */
STATIC int
xlog_recover_reorder_trans(
	struct xlog		*log,
	struct xlog_recover	*trans,
	int			pass)
{
	struct xlog_recover_item *item, *n;
	int			error = 0;
	LIST_HEAD(sort_list);
	LIST_HEAD(cancel_list);
	LIST_HEAD(buffer_list);
	LIST_HEAD(inode_buffer_list);
	LIST_HEAD(item_list);

	list_splice_init(&trans->r_itemq, &sort_list);
	list_for_each_entry_safe(item, n, &sort_list, ri_list) {
		enum xlog_recover_reorder	fate = XLOG_REORDER_ITEM_LIST;

		item->ri_ops = xlog_find_item_ops(item);
		if (!item->ri_ops) {
			xfs_warn(log->l_mp,
				"%s: unrecognized type of log operation (%d)",
				__func__, ITEM_TYPE(item));
			ASSERT(0);
			/*
			 * return the remaining items back to the transaction
			 * item list so they can be freed in caller.
			 */
			if (!list_empty(&sort_list))
				list_splice_init(&sort_list, &trans->r_itemq);
			error = -EFSCORRUPTED;
			break;
		}

		if (item->ri_ops->reorder)
			fate = item->ri_ops->reorder(item);

		switch (fate) {
		case XLOG_REORDER_BUFFER_LIST:
			list_move_tail(&item->ri_list, &buffer_list);
			break;
		case XLOG_REORDER_CANCEL_LIST:
			trace_xfs_log_recover_item_reorder_head(log,
					trans, item, pass);
			list_move(&item->ri_list, &cancel_list);
			break;
		case XLOG_REORDER_INODE_BUFFER_LIST:
			list_move(&item->ri_list, &inode_buffer_list);
			break;
		case XLOG_REORDER_ITEM_LIST:
			trace_xfs_log_recover_item_reorder_tail(log,
							trans, item, pass);
			list_move_tail(&item->ri_list, &item_list);
			break;
		}
	}

	ASSERT(list_empty(&sort_list));
	if (!list_empty(&buffer_list))
		list_splice(&buffer_list, &trans->r_itemq);
	if (!list_empty(&item_list))
		list_splice_tail(&item_list, &trans->r_itemq);
	if (!list_empty(&inode_buffer_list))
		list_splice_tail(&inode_buffer_list, &trans->r_itemq);
	if (!list_empty(&cancel_list))
		list_splice_tail(&cancel_list, &trans->r_itemq);
	return error;
}

void
xlog_buf_readahead(
	struct xlog		*log,
	xfs_daddr_t		blkno,
	uint			len,
	const struct xfs_buf_ops *ops)
{
	if (!xlog_is_buffer_cancelled(log, blkno, len))
		xfs_buf_readahead(log->l_mp->m_ddev_targp, blkno, len, ops);
}

STATIC int
xlog_recover_items_pass2(
	struct xlog                     *log,
	struct xlog_recover             *trans,
	struct list_head                *buffer_list,
	struct list_head                *item_list)
{
	struct xlog_recover_item	*item;
	int				error = 0;

	list_for_each_entry(item, item_list, ri_list) {
		trace_xfs_log_recover_item_recover(log, trans, item,
				XLOG_RECOVER_PASS2);

		if (item->ri_ops->commit_pass2)
			error = item->ri_ops->commit_pass2(log, buffer_list,
					item, trans->r_lsn);
		if (error)
			return error;
	}

	return error;
}

/*
 * Perform the transaction.
 *
 * If the transaction modifies a buffer or inode, do it now.  Otherwise,
 * EFIs and EFDs get queued up by adding entries into the AIL for them.
 */
STATIC int
xlog_recover_commit_trans(
	struct xlog		*log,
	struct xlog_recover	*trans,
	int			pass,
	struct list_head	*buffer_list)
{
	int				error = 0;
	int				items_queued = 0;
	struct xlog_recover_item	*item;
	struct xlog_recover_item	*next;
	LIST_HEAD			(ra_list);
	LIST_HEAD			(done_list);

	#define XLOG_RECOVER_COMMIT_QUEUE_MAX 100

	hlist_del_init(&trans->r_list);

	error = xlog_recover_reorder_trans(log, trans, pass);
	if (error)
		return error;

	list_for_each_entry_safe(item, next, &trans->r_itemq, ri_list) {
		trace_xfs_log_recover_item_recover(log, trans, item, pass);

		switch (pass) {
		case XLOG_RECOVER_PASS1:
			if (item->ri_ops->commit_pass1)
				error = item->ri_ops->commit_pass1(log, item);
			break;
		case XLOG_RECOVER_PASS2:
			if (item->ri_ops->ra_pass2)
				item->ri_ops->ra_pass2(log, item);
			list_move_tail(&item->ri_list, &ra_list);
			items_queued++;
			if (items_queued >= XLOG_RECOVER_COMMIT_QUEUE_MAX) {
				error = xlog_recover_items_pass2(log, trans,
						buffer_list, &ra_list);
				list_splice_tail_init(&ra_list, &done_list);
				items_queued = 0;
			}

			break;
		default:
			ASSERT(0);
		}

		if (error)
			goto out;
	}

out:
	if (!list_empty(&ra_list)) {
		if (!error)
			error = xlog_recover_items_pass2(log, trans,
					buffer_list, &ra_list);
		list_splice_tail_init(&ra_list, &done_list);
	}

	if (!list_empty(&done_list))
		list_splice_init(&done_list, &trans->r_itemq);

	return error;
}

STATIC void
xlog_recover_add_item(
	struct list_head	*head)
{
	struct xlog_recover_item *item;

	item = kmem_zalloc(sizeof(struct xlog_recover_item), 0);
	INIT_LIST_HEAD(&item->ri_list);
	list_add_tail(&item->ri_list, head);
}

STATIC int
xlog_recover_add_to_cont_trans(
	struct xlog		*log,
	struct xlog_recover	*trans,
	char			*dp,
	int			len)
{
	struct xlog_recover_item *item;
	char			*ptr, *old_ptr;
	int			old_len;

	/*
	 * If the transaction is empty, the header was split across this and the
	 * previous record. Copy the rest of the header.
	 */
	if (list_empty(&trans->r_itemq)) {
		ASSERT(len <= sizeof(struct xfs_trans_header));
		if (len > sizeof(struct xfs_trans_header)) {
			xfs_warn(log->l_mp, "%s: bad header length", __func__);
			return -EFSCORRUPTED;
		}

		xlog_recover_add_item(&trans->r_itemq);
		ptr = (char *)&trans->r_theader +
				sizeof(struct xfs_trans_header) - len;
		memcpy(ptr, dp, len);
		return 0;
	}

	/* take the tail entry */
	item = list_entry(trans->r_itemq.prev, struct xlog_recover_item,
			  ri_list);

	old_ptr = item->ri_buf[item->ri_cnt-1].i_addr;
	old_len = item->ri_buf[item->ri_cnt-1].i_len;

	ptr = kvrealloc(old_ptr, old_len, len + old_len, GFP_KERNEL);
	if (!ptr)
		return -ENOMEM;
	memcpy(&ptr[old_len], dp, len);
	item->ri_buf[item->ri_cnt-1].i_len += len;
	item->ri_buf[item->ri_cnt-1].i_addr = ptr;
	trace_xfs_log_recover_item_add_cont(log, trans, item, 0);
	return 0;
}

/*
 * The next region to add is the start of a new region.  It could be
 * a whole region or it could be the first part of a new region.  Because
 * of this, the assumption here is that the type and size fields of all
 * format structures fit into the first 32 bits of the structure.
 *
 * This works because all regions must be 32 bit aligned.  Therefore, we
 * either have both fields or we have neither field.  In the case we have
 * neither field, the data part of the region is zero length.  We only have
 * a log_op_header and can throw away the header since a new one will appear
 * later.  If we have at least 4 bytes, then we can determine how many regions
 * will appear in the current log item.
 */
STATIC int
xlog_recover_add_to_trans(
	struct xlog		*log,
	struct xlog_recover	*trans,
	char			*dp,
	int			len)
{
	struct xfs_inode_log_format	*in_f;			/* any will do */
	struct xlog_recover_item *item;
	char			*ptr;

	if (!len)
		return 0;
	if (list_empty(&trans->r_itemq)) {
		/* we need to catch log corruptions here */
		if (*(uint *)dp != XFS_TRANS_HEADER_MAGIC) {
			xfs_warn(log->l_mp, "%s: bad header magic number",
				__func__);
			ASSERT(0);
			return -EFSCORRUPTED;
		}

		if (len > sizeof(struct xfs_trans_header)) {
			xfs_warn(log->l_mp, "%s: bad header length", __func__);
			ASSERT(0);
			return -EFSCORRUPTED;
		}

		/*
		 * The transaction header can be arbitrarily split across op
		 * records. If we don't have the whole thing here, copy what we
		 * do have and handle the rest in the next record.
		 */
		if (len == sizeof(struct xfs_trans_header))
			xlog_recover_add_item(&trans->r_itemq);
		memcpy(&trans->r_theader, dp, len);
		return 0;
	}

	ptr = kmem_alloc(len, 0);
	memcpy(ptr, dp, len);
	in_f = (struct xfs_inode_log_format *)ptr;

	/* take the tail entry */
	item = list_entry(trans->r_itemq.prev, struct xlog_recover_item,
			  ri_list);
	if (item->ri_total != 0 &&
	     item->ri_total == item->ri_cnt) {
		/* tail item is in use, get a new one */
		xlog_recover_add_item(&trans->r_itemq);
		item = list_entry(trans->r_itemq.prev,
					struct xlog_recover_item, ri_list);
	}

	if (item->ri_total == 0) {		/* first region to be added */
		if (in_f->ilf_size == 0 ||
		    in_f->ilf_size > XLOG_MAX_REGIONS_IN_ITEM) {
			xfs_warn(log->l_mp,
		"bad number of regions (%d) in inode log format",
				  in_f->ilf_size);
			ASSERT(0);
			kmem_free(ptr);
			return -EFSCORRUPTED;
		}

		item->ri_total = in_f->ilf_size;
		item->ri_buf =
			kmem_zalloc(item->ri_total * sizeof(xfs_log_iovec_t),
				    0);
	}

	if (item->ri_total <= item->ri_cnt) {
		xfs_warn(log->l_mp,
	"log item region count (%d) overflowed size (%d)",
				item->ri_cnt, item->ri_total);
		ASSERT(0);
		kmem_free(ptr);
		return -EFSCORRUPTED;
	}

	/* Description region is ri_buf[0] */
	item->ri_buf[item->ri_cnt].i_addr = ptr;
	item->ri_buf[item->ri_cnt].i_len  = len;
	item->ri_cnt++;
	trace_xfs_log_recover_item_add(log, trans, item, 0);
	return 0;
}

/*
 * Free up any resources allocated by the transaction
 *
 * Remember that EFIs, EFDs, and IUNLINKs are handled later.
 */
STATIC void
xlog_recover_free_trans(
	struct xlog_recover	*trans)
{
	struct xlog_recover_item *item, *n;
	int			i;

	hlist_del_init(&trans->r_list);

	list_for_each_entry_safe(item, n, &trans->r_itemq, ri_list) {
		/* Free the regions in the item. */
		list_del(&item->ri_list);
		for (i = 0; i < item->ri_cnt; i++)
			kmem_free(item->ri_buf[i].i_addr);
		/* Free the item itself */
		kmem_free(item->ri_buf);
		kmem_free(item);
	}
	/* Free the transaction recover structure */
	kmem_free(trans);
}

/*
 * On error or completion, trans is freed.
 */
STATIC int
xlog_recovery_process_trans(
	struct xlog		*log,
	struct xlog_recover	*trans,
	char			*dp,
	unsigned int		len,
	unsigned int		flags,
	int			pass,
	struct list_head	*buffer_list)
{
	int			error = 0;
	bool			freeit = false;

	/* mask off ophdr transaction container flags */
	flags &= ~XLOG_END_TRANS;
	if (flags & XLOG_WAS_CONT_TRANS)
		flags &= ~XLOG_CONTINUE_TRANS;

	/*
	 * Callees must not free the trans structure. We'll decide if we need to
	 * free it or not based on the operation being done and it's result.
	 */
	switch (flags) {
	/* expected flag values */
	case 0:
	case XLOG_CONTINUE_TRANS:
		error = xlog_recover_add_to_trans(log, trans, dp, len);
		break;
	case XLOG_WAS_CONT_TRANS:
		error = xlog_recover_add_to_cont_trans(log, trans, dp, len);
		break;
	case XLOG_COMMIT_TRANS:
		error = xlog_recover_commit_trans(log, trans, pass,
						  buffer_list);
		/* success or fail, we are now done with this transaction. */
		freeit = true;
		break;

	/* unexpected flag values */
	case XLOG_UNMOUNT_TRANS:
		/* just skip trans */
		xfs_warn(log->l_mp, "%s: Unmount LR", __func__);
		freeit = true;
		break;
	case XLOG_START_TRANS:
	default:
		xfs_warn(log->l_mp, "%s: bad flag 0x%x", __func__, flags);
		ASSERT(0);
		error = -EFSCORRUPTED;
		break;
	}
	if (error || freeit)
		xlog_recover_free_trans(trans);
	return error;
}

/*
 * Lookup the transaction recovery structure associated with the ID in the
 * current ophdr. If the transaction doesn't exist and the start flag is set in
 * the ophdr, then allocate a new transaction for future ID matches to find.
 * Either way, return what we found during the lookup - an existing transaction
 * or nothing.
 */
STATIC struct xlog_recover *
xlog_recover_ophdr_to_trans(
	struct hlist_head	rhash[],
	struct xlog_rec_header	*rhead,
	struct xlog_op_header	*ohead)
{
	struct xlog_recover	*trans;
	xlog_tid_t		tid;
	struct hlist_head	*rhp;

	tid = be32_to_cpu(ohead->oh_tid);
	rhp = &rhash[XLOG_RHASH(tid)];
	hlist_for_each_entry(trans, rhp, r_list) {
		if (trans->r_log_tid == tid)
			return trans;
	}

	/*
	 * skip over non-start transaction headers - we could be
	 * processing slack space before the next transaction starts
	 */
	if (!(ohead->oh_flags & XLOG_START_TRANS))
		return NULL;

	ASSERT(be32_to_cpu(ohead->oh_len) == 0);

	/*
	 * This is a new transaction so allocate a new recovery container to
	 * hold the recovery ops that will follow.
	 */
	trans = kmem_zalloc(sizeof(struct xlog_recover), 0);
	trans->r_log_tid = tid;
	trans->r_lsn = be64_to_cpu(rhead->h_lsn);
	INIT_LIST_HEAD(&trans->r_itemq);
	INIT_HLIST_NODE(&trans->r_list);
	hlist_add_head(&trans->r_list, rhp);

	/*
	 * Nothing more to do for this ophdr. Items to be added to this new
	 * transaction will be in subsequent ophdr containers.
	 */
	return NULL;
}

STATIC int
xlog_recover_process_ophdr(
	struct xlog		*log,
	struct hlist_head	rhash[],
	struct xlog_rec_header	*rhead,
	struct xlog_op_header	*ohead,
	char			*dp,
	char			*end,
	int			pass,
	struct list_head	*buffer_list)
{
	struct xlog_recover	*trans;
	unsigned int		len;
	int			error;

	/* Do we understand who wrote this op? */
	if (ohead->oh_clientid != XFS_TRANSACTION &&
	    ohead->oh_clientid != XFS_LOG) {
		xfs_warn(log->l_mp, "%s: bad clientid 0x%x",
			__func__, ohead->oh_clientid);
		ASSERT(0);
		return -EFSCORRUPTED;
	}

	/*
	 * Check the ophdr contains all the data it is supposed to contain.
	 */
	len = be32_to_cpu(ohead->oh_len);
	if (dp + len > end) {
		xfs_warn(log->l_mp, "%s: bad length 0x%x", __func__, len);
		WARN_ON(1);
		return -EFSCORRUPTED;
	}

	trans = xlog_recover_ophdr_to_trans(rhash, rhead, ohead);
	if (!trans) {
		/* nothing to do, so skip over this ophdr */
		return 0;
	}

	/*
	 * The recovered buffer queue is drained only once we know that all
	 * recovery items for the current LSN have been processed. This is
	 * required because:
	 *
	 * - Buffer write submission updates the metadata LSN of the buffer.
	 * - Log recovery skips items with a metadata LSN >= the current LSN of
	 *   the recovery item.
	 * - Separate recovery items against the same metadata buffer can share
	 *   a current LSN. I.e., consider that the LSN of a recovery item is
	 *   defined as the starting LSN of the first record in which its
	 *   transaction appears, that a record can hold multiple transactions,
	 *   and/or that a transaction can span multiple records.
	 *
	 * In other words, we are allowed to submit a buffer from log recovery
	 * once per current LSN. Otherwise, we may incorrectly skip recovery
	 * items and cause corruption.
	 *
	 * We don't know up front whether buffers are updated multiple times per
	 * LSN. Therefore, track the current LSN of each commit log record as it
	 * is processed and drain the queue when it changes. Use commit records
	 * because they are ordered correctly by the logging code.
	 */
	if (log->l_recovery_lsn != trans->r_lsn &&
	    ohead->oh_flags & XLOG_COMMIT_TRANS) {
		error = xfs_buf_delwri_submit(buffer_list);
		if (error)
			return error;
		log->l_recovery_lsn = trans->r_lsn;
	}

	return xlog_recovery_process_trans(log, trans, dp, len,
					   ohead->oh_flags, pass, buffer_list);
}

/*
 * There are two valid states of the r_state field.  0 indicates that the
 * transaction structure is in a normal state.  We have either seen the
 * start of the transaction or the last operation we added was not a partial
 * operation.  If the last operation we added to the transaction was a
 * partial operation, we need to mark r_state with XLOG_WAS_CONT_TRANS.
 *
 * NOTE: skip LRs with 0 data length.
 */
STATIC int
xlog_recover_process_data(
	struct xlog		*log,
	struct hlist_head	rhash[],
	struct xlog_rec_header	*rhead,
	char			*dp,
	int			pass,
	struct list_head	*buffer_list)
{
	struct xlog_op_header	*ohead;
	char			*end;
	int			num_logops;
	int			error;

	end = dp + be32_to_cpu(rhead->h_len);
	num_logops = be32_to_cpu(rhead->h_num_logops);

	/* check the log format matches our own - else we can't recover */
	if (xlog_header_check_recover(log->l_mp, rhead))
		return -EIO;

	trace_xfs_log_recover_record(log, rhead, pass);
	while ((dp < end) && num_logops) {

		ohead = (struct xlog_op_header *)dp;
		dp += sizeof(*ohead);
		ASSERT(dp <= end);

		/* errors will abort recovery */
		error = xlog_recover_process_ophdr(log, rhash, rhead, ohead,
						   dp, end, pass, buffer_list);
		if (error)
			return error;

		dp += be32_to_cpu(ohead->oh_len);
		num_logops--;
	}
	return 0;
}

/* Take all the collected deferred ops and finish them in order. */
static int
xlog_finish_defer_ops(
	struct xfs_mount	*mp,
	struct list_head	*capture_list)
{
	struct xfs_defer_capture *dfc, *next;
	struct xfs_trans	*tp;
	int			error = 0;

	list_for_each_entry_safe(dfc, next, capture_list, dfc_list) {
		struct xfs_trans_res	resv;
		struct xfs_defer_resources dres;

		/*
		 * Create a new transaction reservation from the captured
		 * information.  Set logcount to 1 to force the new transaction
		 * to regrant every roll so that we can make forward progress
		 * in recovery no matter how full the log might be.
		 */
		resv.tr_logres = dfc->dfc_logres;
		resv.tr_logcount = 1;
		resv.tr_logflags = XFS_TRANS_PERM_LOG_RES;

		error = xfs_trans_alloc(mp, &resv, dfc->dfc_blkres,
				dfc->dfc_rtxres, XFS_TRANS_RESERVE, &tp);
		if (error) {
			xlog_force_shutdown(mp->m_log, SHUTDOWN_LOG_IO_ERROR);
			return error;
		}

		/*
		 * Transfer to this new transaction all the dfops we captured
		 * from recovering a single intent item.
		 */
		list_del_init(&dfc->dfc_list);
		xfs_defer_ops_continue(dfc, tp, &dres);
		error = xfs_trans_commit(tp);
		xfs_defer_resources_rele(&dres);
		if (error)
			return error;
	}

	ASSERT(list_empty(capture_list));
	return 0;
}

/* Release all the captured defer ops and capture structures in this list. */
static void
xlog_abort_defer_ops(
	struct xfs_mount		*mp,
	struct list_head		*capture_list)
{
	struct xfs_defer_capture	*dfc;
	struct xfs_defer_capture	*next;

	list_for_each_entry_safe(dfc, next, capture_list, dfc_list) {
		list_del_init(&dfc->dfc_list);
		xfs_defer_ops_capture_free(mp, dfc);
	}
}

/*
 * When this is called, all of the log intent items which did not have
 * corresponding log done items should be in the AIL.  What we do now is update
 * the data structures associated with each one.
 *
 * Since we process the log intent items in normal transactions, they will be
 * removed at some point after the commit.  This prevents us from just walking
 * down the list processing each one.  We'll use a flag in the intent item to
 * skip those that we've already processed and use the AIL iteration mechanism's
 * generation count to try to speed this up at least a bit.
 *
 * When we start, we know that the intents are the only things in the AIL. As we
 * process them, however, other items are added to the AIL. Hence we know we
 * have started recovery on all the pending intents when we find an non-intent
 * item in the AIL.
 */
STATIC int
xlog_recover_process_intents(
	struct xlog		*log)
{
	LIST_HEAD(capture_list);
	struct xfs_ail_cursor	cur;
	struct xfs_log_item	*lip;
	struct xfs_ail		*ailp;
	int			error = 0;
#if defined(DEBUG) || defined(XFS_WARN)
	xfs_lsn_t		last_lsn;
#endif

	ailp = log->l_ailp;
	spin_lock(&ailp->ail_lock);
#if defined(DEBUG) || defined(XFS_WARN)
	last_lsn = xlog_assign_lsn(log->l_curr_cycle, log->l_curr_block);
#endif
	for (lip = xfs_trans_ail_cursor_first(ailp, &cur, 0);
	     lip != NULL;
	     lip = xfs_trans_ail_cursor_next(ailp, &cur)) {
		const struct xfs_item_ops	*ops;

		if (!xlog_item_is_intent(lip))
			break;

		/*
		 * We should never see a redo item with a LSN higher than
		 * the last transaction we found in the log at the start
		 * of recovery.
		 */
		ASSERT(XFS_LSN_CMP(last_lsn, lip->li_lsn) >= 0);

		/*
		 * NOTE: If your intent processing routine can create more
		 * deferred ops, you /must/ attach them to the capture list in
		 * the recover routine or else those subsequent intents will be
		 * replayed in the wrong order!
		 *
		 * The recovery function can free the log item, so we must not
		 * access lip after it returns.
		 */
		spin_unlock(&ailp->ail_lock);
		ops = lip->li_ops;
		error = ops->iop_recover(lip, &capture_list);
		spin_lock(&ailp->ail_lock);
		if (error) {
			trace_xlog_intent_recovery_failed(log->l_mp, error,
					ops->iop_recover);
			break;
		}
	}

	xfs_trans_ail_cursor_done(&cur);
	spin_unlock(&ailp->ail_lock);
	if (error)
		goto err;

	error = xlog_finish_defer_ops(log->l_mp, &capture_list);
	if (error)
		goto err;

	return 0;
err:
	xlog_abort_defer_ops(log->l_mp, &capture_list);
	return error;
}

/*
 * A cancel occurs when the mount has failed and we're bailing out.  Release all
 * pending log intent items that we haven't started recovery on so they don't
 * pin the AIL.
 */
STATIC void
xlog_recover_cancel_intents(
	struct xlog		*log)
{
	struct xfs_log_item	*lip;
	struct xfs_ail_cursor	cur;
	struct xfs_ail		*ailp;

	ailp = log->l_ailp;
	spin_lock(&ailp->ail_lock);
	lip = xfs_trans_ail_cursor_first(ailp, &cur, 0);
	while (lip != NULL) {
		if (!xlog_item_is_intent(lip))
			break;

		spin_unlock(&ailp->ail_lock);
		lip->li_ops->iop_release(lip);
		spin_lock(&ailp->ail_lock);
		lip = xfs_trans_ail_cursor_next(ailp, &cur);
	}

	xfs_trans_ail_cursor_done(&cur);
	spin_unlock(&ailp->ail_lock);
}

/*
 * This routine performs a transaction to null out a bad inode pointer
 * in an agi unlinked inode hash bucket.
 */
STATIC void
xlog_recover_clear_agi_bucket(
	struct xfs_perag	*pag,
	int			bucket)
{
	struct xfs_mount	*mp = pag->pag_mount;
	struct xfs_trans	*tp;
	struct xfs_agi		*agi;
	struct xfs_buf		*agibp;
	int			offset;
	int			error;

	error = xfs_trans_alloc(mp, &M_RES(mp)->tr_clearagi, 0, 0, 0, &tp);
	if (error)
		goto out_error;

	error = xfs_read_agi(pag, tp, &agibp);
	if (error)
		goto out_abort;

	agi = agibp->b_addr;
	agi->agi_unlinked[bucket] = cpu_to_be32(NULLAGINO);
	offset = offsetof(xfs_agi_t, agi_unlinked) +
		 (sizeof(xfs_agino_t) * bucket);
	xfs_trans_log_buf(tp, agibp, offset,
			  (offset + sizeof(xfs_agino_t) - 1));

	error = xfs_trans_commit(tp);
	if (error)
		goto out_error;
	return;

out_abort:
	xfs_trans_cancel(tp);
out_error:
	xfs_warn(mp, "%s: failed to clear agi %d. Continuing.", __func__,
			pag->pag_agno);
	return;
}

static int
xlog_recover_iunlink_bucket(
	struct xfs_perag	*pag,
	struct xfs_agi		*agi,
	int			bucket)
{
	struct xfs_mount	*mp = pag->pag_mount;
	struct xfs_inode	*prev_ip = NULL;
	struct xfs_inode	*ip;
	xfs_agino_t		prev_agino, agino;
	int			error = 0;

	agino = be32_to_cpu(agi->agi_unlinked[bucket]);
	while (agino != NULLAGINO) {
		error = xfs_iget(mp, NULL,
				XFS_AGINO_TO_INO(mp, pag->pag_agno, agino),
				0, 0, &ip);
		if (error)
			break;

		ASSERT(VFS_I(ip)->i_nlink == 0);
		ASSERT(VFS_I(ip)->i_mode != 0);
		xfs_iflags_clear(ip, XFS_IRECOVERY);
		agino = ip->i_next_unlinked;

		if (prev_ip) {
			ip->i_prev_unlinked = prev_agino;
			xfs_irele(prev_ip);

			/*
			 * Ensure the inode is removed from the unlinked list
			 * before we continue so that it won't race with
			 * building the in-memory list here. This could be
			 * serialised with the agibp lock, but that just
			 * serialises via lockstepping and it's much simpler
			 * just to flush the inodegc queue and wait for it to
			 * complete.
			 */
			error = xfs_inodegc_flush(mp);
			if (error)
				break;
		}

		prev_agino = agino;
		prev_ip = ip;
	}

	if (prev_ip) {
		int	error2;

		ip->i_prev_unlinked = prev_agino;
		xfs_irele(prev_ip);

		error2 = xfs_inodegc_flush(mp);
		if (error2 && !error)
			return error2;
	}
	return error;
}

/*
 * Recover AGI unlinked lists
 *
 * This is called during recovery to process any inodes which we unlinked but
 * not freed when the system crashed.  These inodes will be on the lists in the
 * AGI blocks. What we do here is scan all the AGIs and fully truncate and free
 * any inodes found on the lists. Each inode is removed from the lists when it
 * has been fully truncated and is freed. The freeing of the inode and its
 * removal from the list must be atomic.
 *
 * If everything we touch in the agi processing loop is already in memory, this
 * loop can hold the cpu for a long time. It runs without lock contention,
 * memory allocation contention, the need wait for IO, etc, and so will run
 * until we either run out of inodes to process, run low on memory or we run out
 * of log space.
 *
 * This behaviour is bad for latency on single CPU and non-preemptible kernels,
 * and can prevent other filesystem work (such as CIL pushes) from running. This
 * can lead to deadlocks if the recovery process runs out of log reservation
 * space. Hence we need to yield the CPU when there is other kernel work
 * scheduled on this CPU to ensure other scheduled work can run without undue
 * latency.
 */
static void
xlog_recover_iunlink_ag(
	struct xfs_perag	*pag)
{
	struct xfs_agi		*agi;
	struct xfs_buf		*agibp;
	int			bucket;
	int			error;

	error = xfs_read_agi(pag, NULL, &agibp);
	if (error) {
		/*
		 * AGI is b0rked. Don't process it.
		 *
		 * We should probably mark the filesystem as corrupt after we've
		 * recovered all the ag's we can....
		 */
		return;
	}

	/*
	 * Unlock the buffer so that it can be acquired in the normal course of
	 * the transaction to truncate and free each inode.  Because we are not
	 * racing with anyone else here for the AGI buffer, we don't even need
	 * to hold it locked to read the initial unlinked bucket entries out of
	 * the buffer. We keep buffer reference though, so that it stays pinned
	 * in memory while we need the buffer.
	 */
	agi = agibp->b_addr;
	xfs_buf_unlock(agibp);

	for (bucket = 0; bucket < XFS_AGI_UNLINKED_BUCKETS; bucket++) {
		error = xlog_recover_iunlink_bucket(pag, agi, bucket);
		if (error) {
			/*
			 * Bucket is unrecoverable, so only a repair scan can
			 * free the remaining unlinked inodes. Just empty the
			 * bucket and remaining inodes on it unreferenced and
			 * unfreeable.
			 */
			xlog_recover_clear_agi_bucket(pag, bucket);
		}
	}

	xfs_buf_rele(agibp);
}

static void
xlog_recover_process_iunlinks(
	struct xlog	*log)
{
	struct xfs_perag	*pag;
	xfs_agnumber_t		agno;

	for_each_perag(log->l_mp, agno, pag)
		xlog_recover_iunlink_ag(pag);
}

STATIC void
xlog_unpack_data(
	struct xlog_rec_header	*rhead,
	char			*dp,
	struct xlog		*log)
{
	int			i, j, k;

	for (i = 0; i < BTOBB(be32_to_cpu(rhead->h_len)) &&
		  i < (XLOG_HEADER_CYCLE_SIZE / BBSIZE); i++) {
		*(__be32 *)dp = *(__be32 *)&rhead->h_cycle_data[i];
		dp += BBSIZE;
	}

	if (xfs_has_logv2(log->l_mp)) {
		xlog_in_core_2_t *xhdr = (xlog_in_core_2_t *)rhead;
		for ( ; i < BTOBB(be32_to_cpu(rhead->h_len)); i++) {
			j = i / (XLOG_HEADER_CYCLE_SIZE / BBSIZE);
			k = i % (XLOG_HEADER_CYCLE_SIZE / BBSIZE);
			*(__be32 *)dp = xhdr[j].hic_xheader.xh_cycle_data[k];
			dp += BBSIZE;
		}
	}
}

/*
 * CRC check, unpack and process a log record.
 */
STATIC int
xlog_recover_process(
	struct xlog		*log,
	struct hlist_head	rhash[],
	struct xlog_rec_header	*rhead,
	char			*dp,
	int			pass,
	struct list_head	*buffer_list)
{
	__le32			old_crc = rhead->h_crc;
	__le32			crc;

	crc = xlog_cksum(log, rhead, dp, be32_to_cpu(rhead->h_len));

	/*
	 * Nothing else to do if this is a CRC verification pass. Just return
	 * if this a record with a non-zero crc. Unfortunately, mkfs always
	 * sets old_crc to 0 so we must consider this valid even on v5 supers.
	 * Otherwise, return EFSBADCRC on failure so the callers up the stack
	 * know precisely what failed.
	 */
	if (pass == XLOG_RECOVER_CRCPASS) {
		if (old_crc && crc != old_crc)
			return -EFSBADCRC;
		return 0;
	}

	/*
	 * We're in the normal recovery path. Issue a warning if and only if the
	 * CRC in the header is non-zero. This is an advisory warning and the
	 * zero CRC check prevents warnings from being emitted when upgrading
	 * the kernel from one that does not add CRCs by default.
	 */
	if (crc != old_crc) {
		if (old_crc || xfs_has_crc(log->l_mp)) {
			xfs_alert(log->l_mp,
		"log record CRC mismatch: found 0x%x, expected 0x%x.",
					le32_to_cpu(old_crc),
					le32_to_cpu(crc));
			xfs_hex_dump(dp, 32);
		}

		/*
		 * If the filesystem is CRC enabled, this mismatch becomes a
		 * fatal log corruption failure.
		 */
		if (xfs_has_crc(log->l_mp)) {
			XFS_ERROR_REPORT(__func__, XFS_ERRLEVEL_LOW, log->l_mp);
			return -EFSCORRUPTED;
		}
	}

	xlog_unpack_data(rhead, dp, log);

	return xlog_recover_process_data(log, rhash, rhead, dp, pass,
					 buffer_list);
}

STATIC int
xlog_valid_rec_header(
	struct xlog		*log,
	struct xlog_rec_header	*rhead,
	xfs_daddr_t		blkno,
	int			bufsize)
{
	int			hlen;

	if (XFS_IS_CORRUPT(log->l_mp,
			   rhead->h_magicno != cpu_to_be32(XLOG_HEADER_MAGIC_NUM)))
		return -EFSCORRUPTED;
	if (XFS_IS_CORRUPT(log->l_mp,
			   (!rhead->h_version ||
			   (be32_to_cpu(rhead->h_version) &
			    (~XLOG_VERSION_OKBITS))))) {
		xfs_warn(log->l_mp, "%s: unrecognised log version (%d).",
			__func__, be32_to_cpu(rhead->h_version));
		return -EFSCORRUPTED;
	}

	/*
	 * LR body must have data (or it wouldn't have been written)
	 * and h_len must not be greater than LR buffer size.
	 */
	hlen = be32_to_cpu(rhead->h_len);
	if (XFS_IS_CORRUPT(log->l_mp, hlen <= 0 || hlen > bufsize))
		return -EFSCORRUPTED;

	if (XFS_IS_CORRUPT(log->l_mp,
			   blkno > log->l_logBBsize || blkno > INT_MAX))
		return -EFSCORRUPTED;
	return 0;
}

/*
 * Read the log from tail to head and process the log records found.
 * Handle the two cases where the tail and head are in the same cycle
 * and where the active portion of the log wraps around the end of
 * the physical log separately.  The pass parameter is passed through
 * to the routines called to process the data and is not looked at
 * here.
 */
STATIC int
xlog_do_recovery_pass(
	struct xlog		*log,
	xfs_daddr_t		head_blk,
	xfs_daddr_t		tail_blk,
	int			pass,
	xfs_daddr_t		*first_bad)	/* out: first bad log rec */
{
	xlog_rec_header_t	*rhead;
	xfs_daddr_t		blk_no, rblk_no;
	xfs_daddr_t		rhead_blk;
	char			*offset;
	char			*hbp, *dbp;
	int			error = 0, h_size, h_len;
	int			error2 = 0;
	int			bblks, split_bblks;
	int			hblks, split_hblks, wrapped_hblks;
	int			i;
	struct hlist_head	rhash[XLOG_RHASH_SIZE];
	LIST_HEAD		(buffer_list);

	ASSERT(head_blk != tail_blk);
	blk_no = rhead_blk = tail_blk;

	for (i = 0; i < XLOG_RHASH_SIZE; i++)
		INIT_HLIST_HEAD(&rhash[i]);

	/*
	 * Read the header of the tail block and get the iclog buffer size from
	 * h_size.  Use this to tell how many sectors make up the log header.
	 */
	if (xfs_has_logv2(log->l_mp)) {
		/*
		 * When using variable length iclogs, read first sector of
		 * iclog header and extract the header size from it.  Get a
		 * new hbp that is the correct size.
		 */
		hbp = xlog_alloc_buffer(log, 1);
		if (!hbp)
			return -ENOMEM;

		error = xlog_bread(log, tail_blk, 1, hbp, &offset);
		if (error)
			goto bread_err1;

		rhead = (xlog_rec_header_t *)offset;

		/*
		 * xfsprogs has a bug where record length is based on lsunit but
		 * h_size (iclog size) is hardcoded to 32k. Now that we
		 * unconditionally CRC verify the unmount record, this means the
		 * log buffer can be too small for the record and cause an
		 * overrun.
		 *
		 * Detect this condition here. Use lsunit for the buffer size as
		 * long as this looks like the mkfs case. Otherwise, return an
		 * error to avoid a buffer overrun.
		 */
		h_size = be32_to_cpu(rhead->h_size);
		h_len = be32_to_cpu(rhead->h_len);
		if (h_len > h_size && h_len <= log->l_mp->m_logbsize &&
		    rhead->h_num_logops == cpu_to_be32(1)) {
			xfs_warn(log->l_mp,
		"invalid iclog size (%d bytes), using lsunit (%d bytes)",
				 h_size, log->l_mp->m_logbsize);
			h_size = log->l_mp->m_logbsize;
		}

		error = xlog_valid_rec_header(log, rhead, tail_blk, h_size);
		if (error)
			goto bread_err1;

		hblks = xlog_logrec_hblks(log, rhead);
		if (hblks != 1) {
			kmem_free(hbp);
			hbp = xlog_alloc_buffer(log, hblks);
		}
	} else {
		ASSERT(log->l_sectBBsize == 1);
		hblks = 1;
		hbp = xlog_alloc_buffer(log, 1);
		h_size = XLOG_BIG_RECORD_BSIZE;
	}

	if (!hbp)
		return -ENOMEM;
	dbp = xlog_alloc_buffer(log, BTOBB(h_size));
	if (!dbp) {
		kmem_free(hbp);
		return -ENOMEM;
	}

	memset(rhash, 0, sizeof(rhash));
	if (tail_blk > head_blk) {
		/*
		 * Perform recovery around the end of the physical log.
		 * When the head is not on the same cycle number as the tail,
		 * we can't do a sequential recovery.
		 */
		while (blk_no < log->l_logBBsize) {
			/*
			 * Check for header wrapping around physical end-of-log
			 */
			offset = hbp;
			split_hblks = 0;
			wrapped_hblks = 0;
			if (blk_no + hblks <= log->l_logBBsize) {
				/* Read header in one read */
				error = xlog_bread(log, blk_no, hblks, hbp,
						   &offset);
				if (error)
					goto bread_err2;
			} else {
				/* This LR is split across physical log end */
				if (blk_no != log->l_logBBsize) {
					/* some data before physical log end */
					ASSERT(blk_no <= INT_MAX);
					split_hblks = log->l_logBBsize - (int)blk_no;
					ASSERT(split_hblks > 0);
					error = xlog_bread(log, blk_no,
							   split_hblks, hbp,
							   &offset);
					if (error)
						goto bread_err2;
				}

				/*
				 * Note: this black magic still works with
				 * large sector sizes (non-512) only because:
				 * - we increased the buffer size originally
				 *   by 1 sector giving us enough extra space
				 *   for the second read;
				 * - the log start is guaranteed to be sector
				 *   aligned;
				 * - we read the log end (LR header start)
				 *   _first_, then the log start (LR header end)
				 *   - order is important.
				 */
				wrapped_hblks = hblks - split_hblks;
				error = xlog_bread_noalign(log, 0,
						wrapped_hblks,
						offset + BBTOB(split_hblks));
				if (error)
					goto bread_err2;
			}
			rhead = (xlog_rec_header_t *)offset;
			error = xlog_valid_rec_header(log, rhead,
					split_hblks ? blk_no : 0, h_size);
			if (error)
				goto bread_err2;

			bblks = (int)BTOBB(be32_to_cpu(rhead->h_len));
			blk_no += hblks;

			/*
			 * Read the log record data in multiple reads if it
			 * wraps around the end of the log. Note that if the
			 * header already wrapped, blk_no could point past the
			 * end of the log. The record data is contiguous in
			 * that case.
			 */
			if (blk_no + bblks <= log->l_logBBsize ||
			    blk_no >= log->l_logBBsize) {
				rblk_no = xlog_wrap_logbno(log, blk_no);
				error = xlog_bread(log, rblk_no, bblks, dbp,
						   &offset);
				if (error)
					goto bread_err2;
			} else {
				/* This log record is split across the
				 * physical end of log */
				offset = dbp;
				split_bblks = 0;
				if (blk_no != log->l_logBBsize) {
					/* some data is before the physical
					 * end of log */
					ASSERT(!wrapped_hblks);
					ASSERT(blk_no <= INT_MAX);
					split_bblks =
						log->l_logBBsize - (int)blk_no;
					ASSERT(split_bblks > 0);
					error = xlog_bread(log, blk_no,
							split_bblks, dbp,
							&offset);
					if (error)
						goto bread_err2;
				}

				/*
				 * Note: this black magic still works with
				 * large sector sizes (non-512) only because:
				 * - we increased the buffer size originally
				 *   by 1 sector giving us enough extra space
				 *   for the second read;
				 * - the log start is guaranteed to be sector
				 *   aligned;
				 * - we read the log end (LR header start)
				 *   _first_, then the log start (LR header end)
				 *   - order is important.
				 */
				error = xlog_bread_noalign(log, 0,
						bblks - split_bblks,
						offset + BBTOB(split_bblks));
				if (error)
					goto bread_err2;
			}

			error = xlog_recover_process(log, rhash, rhead, offset,
						     pass, &buffer_list);
			if (error)
				goto bread_err2;

			blk_no += bblks;
			rhead_blk = blk_no;
		}

		ASSERT(blk_no >= log->l_logBBsize);
		blk_no -= log->l_logBBsize;
		rhead_blk = blk_no;
	}

	/* read first part of physical log */
	while (blk_no < head_blk) {
		error = xlog_bread(log, blk_no, hblks, hbp, &offset);
		if (error)
			goto bread_err2;

		rhead = (xlog_rec_header_t *)offset;
		error = xlog_valid_rec_header(log, rhead, blk_no, h_size);
		if (error)
			goto bread_err2;

		/* blocks in data section */
		bblks = (int)BTOBB(be32_to_cpu(rhead->h_len));
		error = xlog_bread(log, blk_no+hblks, bblks, dbp,
				   &offset);
		if (error)
			goto bread_err2;

		error = xlog_recover_process(log, rhash, rhead, offset, pass,
					     &buffer_list);
		if (error)
			goto bread_err2;

		blk_no += bblks + hblks;
		rhead_blk = blk_no;
	}

 bread_err2:
	kmem_free(dbp);
 bread_err1:
	kmem_free(hbp);

	/*
	 * Submit buffers that have been added from the last record processed,
	 * regardless of error status.
	 */
	if (!list_empty(&buffer_list))
		error2 = xfs_buf_delwri_submit(&buffer_list);

	if (error && first_bad)
		*first_bad = rhead_blk;

	/*
	 * Transactions are freed at commit time but transactions without commit
	 * records on disk are never committed. Free any that may be left in the
	 * hash table.
	 */
	for (i = 0; i < XLOG_RHASH_SIZE; i++) {
		struct hlist_node	*tmp;
		struct xlog_recover	*trans;

		hlist_for_each_entry_safe(trans, tmp, &rhash[i], r_list)
			xlog_recover_free_trans(trans);
	}

	return error ? error : error2;
}

/*
 * Do the recovery of the log.  We actually do this in two phases.
 * The two passes are necessary in order to implement the function
 * of cancelling a record written into the log.  The first pass
 * determines those things which have been cancelled, and the
 * second pass replays log items normally except for those which
 * have been cancelled.  The handling of the replay and cancellations
 * takes place in the log item type specific routines.
 *
 * The table of items which have cancel records in the log is allocated
 * and freed at this level, since only here do we know when all of
 * the log recovery has been completed.
 */
STATIC int
xlog_do_log_recovery(
	struct xlog	*log,
	xfs_daddr_t	head_blk,
	xfs_daddr_t	tail_blk)
{
	int		error;

	ASSERT(head_blk != tail_blk);

	/*
	 * First do a pass to find all of the cancelled buf log items.
	 * Store them in the buf_cancel_table for use in the second pass.
	 */
	error = xlog_alloc_buf_cancel_table(log);
	if (error)
		return error;

	error = xlog_do_recovery_pass(log, head_blk, tail_blk,
				      XLOG_RECOVER_PASS1, NULL);
	if (error != 0)
		goto out_cancel;

	/*
	 * Then do a second pass to actually recover the items in the log.
	 * When it is complete free the table of buf cancel items.
	 */
	error = xlog_do_recovery_pass(log, head_blk, tail_blk,
				      XLOG_RECOVER_PASS2, NULL);
	if (!error)
		xlog_check_buf_cancel_table(log);
out_cancel:
	xlog_free_buf_cancel_table(log);
	return error;
}

/*
 * Do the actual recovery
 */
STATIC int
xlog_do_recover(
	struct xlog		*log,
	xfs_daddr_t		head_blk,
	xfs_daddr_t		tail_blk)
{
	struct xfs_mount	*mp = log->l_mp;
	struct xfs_buf		*bp = mp->m_sb_bp;
	struct xfs_sb		*sbp = &mp->m_sb;
	int			error;

	trace_xfs_log_recover(log, head_blk, tail_blk);

	/*
	 * First replay the images in the log.
	 */
	error = xlog_do_log_recovery(log, head_blk, tail_blk);
	if (error)
		return error;

	if (xlog_is_shutdown(log))
		return -EIO;

	/*
	 * We now update the tail_lsn since much of the recovery has completed
	 * and there may be space available to use.  If there were no extent
	 * or iunlinks, we can free up the entire log and set the tail_lsn to
	 * be the last_sync_lsn.  This was set in xlog_find_tail to be the
	 * lsn of the last known good LR on disk.  If there are extent frees
	 * or iunlinks they will have some entries in the AIL; so we look at
	 * the AIL to determine how to set the tail_lsn.
	 */
	xlog_assign_tail_lsn(mp);

	/*
	 * Now that we've finished replaying all buffer and inode updates,
	 * re-read the superblock and reverify it.
	 */
	xfs_buf_lock(bp);
	xfs_buf_hold(bp);
	error = _xfs_buf_read(bp, XBF_READ);
	if (error) {
		if (!xlog_is_shutdown(log)) {
			xfs_buf_ioerror_alert(bp, __this_address);
			ASSERT(0);
		}
		xfs_buf_relse(bp);
		return error;
	}

	/* Convert superblock from on-disk format */
	xfs_sb_from_disk(sbp, bp->b_addr);
	xfs_buf_relse(bp);

	/* re-initialise in-core superblock and geometry structures */
	mp->m_features |= xfs_sb_version_to_features(sbp);
	xfs_reinit_percpu_counters(mp);
	error = xfs_initialize_perag(mp, sbp->sb_agcount, sbp->sb_dblocks,
			&mp->m_maxagi);
	if (error) {
		xfs_warn(mp, "Failed post-recovery per-ag init: %d", error);
		return error;
	}
	mp->m_alloc_set_aside = xfs_alloc_set_aside(mp);

	/* Normal transactions can now occur */
	clear_bit(XLOG_ACTIVE_RECOVERY, &log->l_opstate);
	return 0;
}

/*
 * Perform recovery and re-initialize some log variables in xlog_find_tail.
 *
 * Return error or zero.
 */
int
xlog_recover(
	struct xlog	*log)
{
	xfs_daddr_t	head_blk, tail_blk;
	int		error;

	/* find the tail of the log */
	error = xlog_find_tail(log, &head_blk, &tail_blk);
	if (error)
		return error;

	/*
	 * The superblock was read before the log was available and thus the LSN
	 * could not be verified. Check the superblock LSN against the current
	 * LSN now that it's known.
	 */
	if (xfs_has_crc(log->l_mp) &&
	    !xfs_log_check_lsn(log->l_mp, log->l_mp->m_sb.sb_lsn))
		return -EINVAL;

	if (tail_blk != head_blk) {
		/* There used to be a comment here:
		 *
		 * disallow recovery on read-only mounts.  note -- mount
		 * checks for ENOSPC and turns it into an intelligent
		 * error message.
		 * ...but this is no longer true.  Now, unless you specify
		 * NORECOVERY (in which case this function would never be
		 * called), we just go ahead and recover.  We do this all
		 * under the vfs layer, so we can get away with it unless
		 * the device itself is read-only, in which case we fail.
		 */
		if ((error = xfs_dev_is_read_only(log->l_mp, "recovery"))) {
			return error;
		}

		/*
		 * Version 5 superblock log feature mask validation. We know the
		 * log is dirty so check if there are any unknown log features
		 * in what we need to recover. If there are unknown features
		 * (e.g. unsupported transactions, then simply reject the
		 * attempt at recovery before touching anything.
		 */
		if (xfs_sb_is_v5(&log->l_mp->m_sb) &&
		    xfs_sb_has_incompat_log_feature(&log->l_mp->m_sb,
					XFS_SB_FEAT_INCOMPAT_LOG_UNKNOWN)) {
			xfs_warn(log->l_mp,
"Superblock has unknown incompatible log features (0x%x) enabled.",
				(log->l_mp->m_sb.sb_features_log_incompat &
					XFS_SB_FEAT_INCOMPAT_LOG_UNKNOWN));
			xfs_warn(log->l_mp,
"The log can not be fully and/or safely recovered by this kernel.");
			xfs_warn(log->l_mp,
"Please recover the log on a kernel that supports the unknown features.");
			return -EINVAL;
		}

		/*
		 * Delay log recovery if the debug hook is set. This is debug
		 * instrumentation to coordinate simulation of I/O failures with
		 * log recovery.
		 */
		if (xfs_globals.log_recovery_delay) {
			xfs_notice(log->l_mp,
				"Delaying log recovery for %d seconds.",
				xfs_globals.log_recovery_delay);
			msleep(xfs_globals.log_recovery_delay * 1000);
		}

		xfs_notice(log->l_mp, "Starting recovery (logdev: %s)",
				log->l_mp->m_logname ? log->l_mp->m_logname
						     : "internal");

		error = xlog_do_recover(log, head_blk, tail_blk);
		set_bit(XLOG_RECOVERY_NEEDED, &log->l_opstate);
	}
	return error;
}

/*
 * In the first part of recovery we replay inodes and buffers and build up the
 * list of intents which need to be processed. Here we process the intents and
 * clean up the on disk unlinked inode lists. This is separated from the first
 * part of recovery so that the root and real-time bitmap inodes can be read in
 * from disk in between the two stages.  This is necessary so that we can free
 * space in the real-time portion of the file system.
 */
int
xlog_recover_finish(
	struct xlog	*log)
{
	int	error;

	error = xlog_recover_process_intents(log);
	if (error) {
		/*
		 * Cancel all the unprocessed intent items now so that we don't
		 * leave them pinned in the AIL.  This can cause the AIL to
		 * livelock on the pinned item if anyone tries to push the AIL
		 * (inode reclaim does this) before we get around to
		 * xfs_log_mount_cancel.
		 */
		xlog_recover_cancel_intents(log);
		xfs_alert(log->l_mp, "Failed to recover intents");
<<<<<<< HEAD
		xfs_force_shutdown(log->l_mp, SHUTDOWN_LOG_IO_ERROR);
=======
		xlog_force_shutdown(log, SHUTDOWN_LOG_IO_ERROR);
>>>>>>> eb3cdb58
		return error;
	}

	/*
	 * Sync the log to get all the intents out of the AIL.  This isn't
	 * absolutely necessary, but it helps in case the unlink transactions
	 * would have problems pushing the intents out of the way.
	 */
	xfs_log_force(log->l_mp, XFS_LOG_SYNC);

	/*
	 * Now that we've recovered the log and all the intents, we can clear
	 * the log incompat feature bits in the superblock because there's no
	 * longer anything to protect.  We rely on the AIL push to write out the
	 * updated superblock after everything else.
	 */
	if (xfs_clear_incompat_log_features(log->l_mp)) {
		error = xfs_sync_sb(log->l_mp, false);
		if (error < 0) {
			xfs_alert(log->l_mp,
	"Failed to clear log incompat features on recovery");
			return error;
		}
	}
<<<<<<< HEAD

	xlog_recover_process_iunlinks(log);
	xlog_recover_check_summary(log);

=======

	xlog_recover_process_iunlinks(log);

>>>>>>> eb3cdb58
	/*
	 * Recover any CoW staging blocks that are still referenced by the
	 * ondisk refcount metadata.  During mount there cannot be any live
	 * staging extents as we have not permitted any user modifications.
	 * Therefore, it is safe to free them all right now, even on a
	 * read-only mount.
	 */
	error = xfs_reflink_recover_cow(log->l_mp);
	if (error) {
		xfs_alert(log->l_mp,
	"Failed to recover leftover CoW staging extents, err %d.",
				error);
		/*
		 * If we get an error here, make sure the log is shut down
		 * but return zero so that any log items committed since the
		 * end of intents processing can be pushed through the CIL
		 * and AIL.
		 */
<<<<<<< HEAD
		xfs_force_shutdown(log->l_mp, SHUTDOWN_LOG_IO_ERROR);
=======
		xlog_force_shutdown(log, SHUTDOWN_LOG_IO_ERROR);
>>>>>>> eb3cdb58
	}

	return 0;
}

void
xlog_recover_cancel(
	struct xlog	*log)
{
	if (xlog_recovery_needed(log))
		xlog_recover_cancel_intents(log);
}
<|MERGE_RESOLUTION|>--- conflicted
+++ resolved
@@ -26,10 +26,7 @@
 #include "xfs_error.h"
 #include "xfs_buf_item.h"
 #include "xfs_ag.h"
-<<<<<<< HEAD
-=======
 #include "xfs_quota.h"
->>>>>>> eb3cdb58
 #include "xfs_reflink.h"
 
 #define BLK_AVG(blk1, blk2)	((blk1+blk2) >> 1)
@@ -3457,11 +3454,7 @@
 		 */
 		xlog_recover_cancel_intents(log);
 		xfs_alert(log->l_mp, "Failed to recover intents");
-<<<<<<< HEAD
-		xfs_force_shutdown(log->l_mp, SHUTDOWN_LOG_IO_ERROR);
-=======
 		xlog_force_shutdown(log, SHUTDOWN_LOG_IO_ERROR);
->>>>>>> eb3cdb58
 		return error;
 	}
 
@@ -3486,16 +3479,9 @@
 			return error;
 		}
 	}
-<<<<<<< HEAD
 
 	xlog_recover_process_iunlinks(log);
-	xlog_recover_check_summary(log);
-
-=======
-
-	xlog_recover_process_iunlinks(log);
-
->>>>>>> eb3cdb58
+
 	/*
 	 * Recover any CoW staging blocks that are still referenced by the
 	 * ondisk refcount metadata.  During mount there cannot be any live
@@ -3514,11 +3500,7 @@
 		 * end of intents processing can be pushed through the CIL
 		 * and AIL.
 		 */
-<<<<<<< HEAD
-		xfs_force_shutdown(log->l_mp, SHUTDOWN_LOG_IO_ERROR);
-=======
 		xlog_force_shutdown(log, SHUTDOWN_LOG_IO_ERROR);
->>>>>>> eb3cdb58
 	}
 
 	return 0;
