// SPDX-License-Identifier: GPL-2.0
/*
 * Copyright (c) 2000-2006 Silicon Graphics, Inc.
 * All Rights Reserved.
 */

#include "xfs.h"
#include "xfs_shared.h"
#include "xfs_format.h"
#include "xfs_log_format.h"
#include "xfs_trans_resv.h"
#include "xfs_sb.h"
#include "xfs_mount.h"
#include "xfs_inode.h"
#include "xfs_btree.h"
#include "xfs_bmap.h"
#include "xfs_alloc.h"
#include "xfs_fsops.h"
#include "xfs_trans.h"
#include "xfs_buf_item.h"
#include "xfs_log.h"
#include "xfs_log_priv.h"
#include "xfs_dir2.h"
#include "xfs_extfree_item.h"
#include "xfs_mru_cache.h"
#include "xfs_inode_item.h"
#include "xfs_icache.h"
#include "xfs_trace.h"
#include "xfs_icreate_item.h"
#include "xfs_filestream.h"
#include "xfs_quota.h"
#include "xfs_sysfs.h"
#include "xfs_ondisk.h"
#include "xfs_rmap_item.h"
#include "xfs_refcount_item.h"
#include "xfs_bmap_item.h"
#include "xfs_reflink.h"
#include "xfs_pwork.h"
#include "xfs_ag.h"
#include "xfs_defer.h"
#include "xfs_attr_item.h"
#include "xfs_xattr.h"
#include "xfs_iunlink_item.h"
#include "xfs_dahash_test.h"
#include "xfs_rtbitmap.h"
#include "xfs_exchmaps_item.h"
#include "xfs_parent.h"
#include "xfs_rtalloc.h"
#include "xfs_zone_alloc.h"
#include "scrub/stats.h"
#include "scrub/rcbag_btree.h"

#include <linux/magic.h>
#include <linux/fs_context.h>
#include <linux/fs_parser.h>

static const struct super_operations xfs_super_operations;

static struct dentry *xfs_debugfs;	/* top-level xfs debugfs dir */
static struct kset *xfs_kset;		/* top-level xfs sysfs dir */
#ifdef DEBUG
static struct xfs_kobj xfs_dbg_kobj;	/* global debug sysfs attrs */
#endif

enum xfs_dax_mode {
	XFS_DAX_INODE = 0,
	XFS_DAX_ALWAYS = 1,
	XFS_DAX_NEVER = 2,
};

/* Were quota mount options provided?  Must use the upper 16 bits of qflags. */
#define XFS_QFLAGS_MNTOPTS	(1U << 31)

static void
xfs_mount_set_dax_mode(
	struct xfs_mount	*mp,
	enum xfs_dax_mode	mode)
{
	switch (mode) {
	case XFS_DAX_INODE:
		mp->m_features &= ~(XFS_FEAT_DAX_ALWAYS | XFS_FEAT_DAX_NEVER);
		break;
	case XFS_DAX_ALWAYS:
		mp->m_features |= XFS_FEAT_DAX_ALWAYS;
		mp->m_features &= ~XFS_FEAT_DAX_NEVER;
		break;
	case XFS_DAX_NEVER:
		mp->m_features |= XFS_FEAT_DAX_NEVER;
		mp->m_features &= ~XFS_FEAT_DAX_ALWAYS;
		break;
	}
}

static const struct constant_table dax_param_enums[] = {
	{"inode",	XFS_DAX_INODE },
	{"always",	XFS_DAX_ALWAYS },
	{"never",	XFS_DAX_NEVER },
	{}
};

/*
 * Table driven mount option parser.
 */
enum {
	Op_deprecated, Opt_logbufs, Opt_logbsize, Opt_logdev, Opt_rtdev,
	Opt_wsync, Opt_noalign, Opt_swalloc, Opt_sunit, Opt_swidth, Opt_nouuid,
	Opt_grpid, Opt_nogrpid, Opt_bsdgroups, Opt_sysvgroups,
	Opt_allocsize, Opt_norecovery, Opt_inode64, Opt_inode32,
	Opt_largeio, Opt_nolargeio,
	Opt_filestreams, Opt_quota, Opt_noquota, Opt_usrquota, Opt_grpquota,
	Opt_prjquota, Opt_uquota, Opt_gquota, Opt_pquota,
	Opt_uqnoenforce, Opt_gqnoenforce, Opt_pqnoenforce, Opt_qnoenforce,
	Opt_discard, Opt_nodiscard, Opt_dax, Opt_dax_enum, Opt_max_open_zones,
	Opt_lifetime, Opt_nolifetime, Opt_max_atomic_write,
};

#define fsparam_dead(NAME) \
	__fsparam(NULL, (NAME), Op_deprecated, fs_param_deprecated, NULL)

static const struct fs_parameter_spec xfs_fs_parameters[] = {
	/*
	 * These mount options were supposed to be deprecated in September 2025
	 * but the deprecation warning was buggy, so not all users were
	 * notified.  The deprecation is now obnoxiously loud and postponed to
	 * September 2030.
	 */
	fsparam_dead("attr2"),
	fsparam_dead("noattr2"),
	fsparam_dead("ikeep"),
	fsparam_dead("noikeep"),

	fsparam_u32("logbufs",		Opt_logbufs),
	fsparam_string("logbsize",	Opt_logbsize),
	fsparam_string("logdev",	Opt_logdev),
	fsparam_string("rtdev",		Opt_rtdev),
	fsparam_flag("wsync",		Opt_wsync),
	fsparam_flag("noalign",		Opt_noalign),
	fsparam_flag("swalloc",		Opt_swalloc),
	fsparam_u32("sunit",		Opt_sunit),
	fsparam_u32("swidth",		Opt_swidth),
	fsparam_flag("nouuid",		Opt_nouuid),
	fsparam_flag("grpid",		Opt_grpid),
	fsparam_flag("nogrpid",		Opt_nogrpid),
	fsparam_flag("bsdgroups",	Opt_bsdgroups),
	fsparam_flag("sysvgroups",	Opt_sysvgroups),
	fsparam_string("allocsize",	Opt_allocsize),
	fsparam_flag("norecovery",	Opt_norecovery),
	fsparam_flag("inode64",		Opt_inode64),
	fsparam_flag("inode32",		Opt_inode32),
	fsparam_flag("largeio",		Opt_largeio),
	fsparam_flag("nolargeio",	Opt_nolargeio),
	fsparam_flag("filestreams",	Opt_filestreams),
	fsparam_flag("quota",		Opt_quota),
	fsparam_flag("noquota",		Opt_noquota),
	fsparam_flag("usrquota",	Opt_usrquota),
	fsparam_flag("grpquota",	Opt_grpquota),
	fsparam_flag("prjquota",	Opt_prjquota),
	fsparam_flag("uquota",		Opt_uquota),
	fsparam_flag("gquota",		Opt_gquota),
	fsparam_flag("pquota",		Opt_pquota),
	fsparam_flag("uqnoenforce",	Opt_uqnoenforce),
	fsparam_flag("gqnoenforce",	Opt_gqnoenforce),
	fsparam_flag("pqnoenforce",	Opt_pqnoenforce),
	fsparam_flag("qnoenforce",	Opt_qnoenforce),
	fsparam_flag("discard",		Opt_discard),
	fsparam_flag("nodiscard",	Opt_nodiscard),
	fsparam_flag("dax",		Opt_dax),
	fsparam_enum("dax",		Opt_dax_enum, dax_param_enums),
	fsparam_u32("max_open_zones",	Opt_max_open_zones),
	fsparam_flag("lifetime",	Opt_lifetime),
	fsparam_flag("nolifetime",	Opt_nolifetime),
	fsparam_string("max_atomic_write",	Opt_max_atomic_write),
	{}
};

struct proc_xfs_info {
	uint64_t	flag;
	char		*str;
};

static int
xfs_fs_show_options(
	struct seq_file		*m,
	struct dentry		*root)
{
	static struct proc_xfs_info xfs_info_set[] = {
		/* the few simple ones we can get from the mount struct */
		{ XFS_FEAT_WSYNC,		",wsync" },
		{ XFS_FEAT_NOALIGN,		",noalign" },
		{ XFS_FEAT_SWALLOC,		",swalloc" },
		{ XFS_FEAT_NOUUID,		",nouuid" },
		{ XFS_FEAT_NORECOVERY,		",norecovery" },
		{ XFS_FEAT_FILESTREAMS,		",filestreams" },
		{ XFS_FEAT_GRPID,		",grpid" },
		{ XFS_FEAT_DISCARD,		",discard" },
		{ XFS_FEAT_LARGE_IOSIZE,	",largeio" },
		{ XFS_FEAT_DAX_ALWAYS,		",dax=always" },
		{ XFS_FEAT_DAX_NEVER,		",dax=never" },
		{ XFS_FEAT_NOLIFETIME,		",nolifetime" },
		{ 0, NULL }
	};
	struct xfs_mount	*mp = XFS_M(root->d_sb);
	struct proc_xfs_info	*xfs_infop;

	for (xfs_infop = xfs_info_set; xfs_infop->flag; xfs_infop++) {
		if (mp->m_features & xfs_infop->flag)
			seq_puts(m, xfs_infop->str);
	}

	seq_printf(m, ",inode%d", xfs_has_small_inums(mp) ? 32 : 64);

	if (xfs_has_allocsize(mp))
		seq_printf(m, ",allocsize=%dk",
			   (1 << mp->m_allocsize_log) >> 10);

	if (mp->m_logbufs > 0)
		seq_printf(m, ",logbufs=%d", mp->m_logbufs);
	if (mp->m_logbsize > 0)
		seq_printf(m, ",logbsize=%dk", mp->m_logbsize >> 10);

	if (mp->m_logname)
		seq_show_option(m, "logdev", mp->m_logname);
	if (mp->m_rtname)
		seq_show_option(m, "rtdev", mp->m_rtname);

	if (mp->m_dalign > 0)
		seq_printf(m, ",sunit=%d",
				(int)XFS_FSB_TO_BB(mp, mp->m_dalign));
	if (mp->m_swidth > 0)
		seq_printf(m, ",swidth=%d",
				(int)XFS_FSB_TO_BB(mp, mp->m_swidth));

	if (mp->m_qflags & XFS_UQUOTA_ENFD)
		seq_puts(m, ",usrquota");
	else if (mp->m_qflags & XFS_UQUOTA_ACCT)
		seq_puts(m, ",uqnoenforce");

	if (mp->m_qflags & XFS_PQUOTA_ENFD)
		seq_puts(m, ",prjquota");
	else if (mp->m_qflags & XFS_PQUOTA_ACCT)
		seq_puts(m, ",pqnoenforce");

	if (mp->m_qflags & XFS_GQUOTA_ENFD)
		seq_puts(m, ",grpquota");
	else if (mp->m_qflags & XFS_GQUOTA_ACCT)
		seq_puts(m, ",gqnoenforce");

	if (!(mp->m_qflags & XFS_ALL_QUOTA_ACCT))
		seq_puts(m, ",noquota");

	if (mp->m_max_open_zones)
		seq_printf(m, ",max_open_zones=%u", mp->m_max_open_zones);
	if (mp->m_awu_max_bytes)
		seq_printf(m, ",max_atomic_write=%lluk",
				mp->m_awu_max_bytes >> 10);

	return 0;
}

static bool
xfs_set_inode_alloc_perag(
	struct xfs_perag	*pag,
	xfs_ino_t		ino,
	xfs_agnumber_t		max_metadata)
{
	if (!xfs_is_inode32(pag_mount(pag))) {
		set_bit(XFS_AGSTATE_ALLOWS_INODES, &pag->pag_opstate);
		clear_bit(XFS_AGSTATE_PREFERS_METADATA, &pag->pag_opstate);
		return false;
	}

	if (ino > XFS_MAXINUMBER_32) {
		clear_bit(XFS_AGSTATE_ALLOWS_INODES, &pag->pag_opstate);
		clear_bit(XFS_AGSTATE_PREFERS_METADATA, &pag->pag_opstate);
		return false;
	}

	set_bit(XFS_AGSTATE_ALLOWS_INODES, &pag->pag_opstate);
	if (pag_agno(pag) < max_metadata)
		set_bit(XFS_AGSTATE_PREFERS_METADATA, &pag->pag_opstate);
	else
		clear_bit(XFS_AGSTATE_PREFERS_METADATA, &pag->pag_opstate);
	return true;
}

/*
 * Set parameters for inode allocation heuristics, taking into account
 * filesystem size and inode32/inode64 mount options; i.e. specifically
 * whether or not XFS_FEAT_SMALL_INUMS is set.
 *
 * Inode allocation patterns are altered only if inode32 is requested
 * (XFS_FEAT_SMALL_INUMS), and the filesystem is sufficiently large.
 * If altered, XFS_OPSTATE_INODE32 is set as well.
 *
 * An agcount independent of that in the mount structure is provided
 * because in the growfs case, mp->m_sb.sb_agcount is not yet updated
 * to the potentially higher ag count.
 *
 * Returns the maximum AG index which may contain inodes.
 */
xfs_agnumber_t
xfs_set_inode_alloc(
	struct xfs_mount *mp,
	xfs_agnumber_t	agcount)
{
	xfs_agnumber_t	index;
	xfs_agnumber_t	maxagi = 0;
	xfs_sb_t	*sbp = &mp->m_sb;
	xfs_agnumber_t	max_metadata;
	xfs_agino_t	agino;
	xfs_ino_t	ino;

	/*
	 * Calculate how much should be reserved for inodes to meet
	 * the max inode percentage.  Used only for inode32.
	 */
	if (M_IGEO(mp)->maxicount) {
		uint64_t	icount;

		icount = sbp->sb_dblocks * sbp->sb_imax_pct;
		do_div(icount, 100);
		icount += sbp->sb_agblocks - 1;
		do_div(icount, sbp->sb_agblocks);
		max_metadata = icount;
	} else {
		max_metadata = agcount;
	}

	/* Get the last possible inode in the filesystem */
	agino =	XFS_AGB_TO_AGINO(mp, sbp->sb_agblocks - 1);
	ino = XFS_AGINO_TO_INO(mp, agcount - 1, agino);

	/*
	 * If user asked for no more than 32-bit inodes, and the fs is
	 * sufficiently large, set XFS_OPSTATE_INODE32 if we must alter
	 * the allocator to accommodate the request.
	 */
	if (xfs_has_small_inums(mp) && ino > XFS_MAXINUMBER_32)
		xfs_set_inode32(mp);
	else
		xfs_clear_inode32(mp);

	for (index = 0; index < agcount; index++) {
		struct xfs_perag	*pag;

		ino = XFS_AGINO_TO_INO(mp, index, agino);

		pag = xfs_perag_get(mp, index);
		if (xfs_set_inode_alloc_perag(pag, ino, max_metadata))
			maxagi++;
		xfs_perag_put(pag);
	}

	return xfs_is_inode32(mp) ? maxagi : agcount;
}

static int
xfs_setup_dax_always(
	struct xfs_mount	*mp)
{
	if (!mp->m_ddev_targp->bt_daxdev &&
	    (!mp->m_rtdev_targp || !mp->m_rtdev_targp->bt_daxdev)) {
		xfs_alert(mp,
			"DAX unsupported by block device. Turning off DAX.");
		goto disable_dax;
	}

	if (mp->m_super->s_blocksize != PAGE_SIZE) {
		xfs_alert(mp,
			"DAX not supported for blocksize. Turning off DAX.");
		goto disable_dax;
	}

	if (xfs_has_reflink(mp) &&
	    bdev_is_partition(mp->m_ddev_targp->bt_bdev)) {
		xfs_alert(mp,
			"DAX and reflink cannot work with multi-partitions!");
		return -EINVAL;
	}

	return 0;

disable_dax:
	xfs_mount_set_dax_mode(mp, XFS_DAX_NEVER);
	return 0;
}

STATIC int
xfs_blkdev_get(
	xfs_mount_t		*mp,
	const char		*name,
	struct file		**bdev_filep)
{
	int			error = 0;
	blk_mode_t		mode;

	mode = sb_open_mode(mp->m_super->s_flags);
	*bdev_filep = bdev_file_open_by_path(name, mode,
			mp->m_super, &fs_holder_ops);
	if (IS_ERR(*bdev_filep)) {
		error = PTR_ERR(*bdev_filep);
		*bdev_filep = NULL;
		xfs_warn(mp, "Invalid device [%s], error=%d", name, error);
	}

	return error;
}

STATIC void
xfs_shutdown_devices(
	struct xfs_mount	*mp)
{
	/*
	 * Udev is triggered whenever anyone closes a block device or unmounts
	 * a file systemm on a block device.
	 * The default udev rules invoke blkid to read the fs super and create
	 * symlinks to the bdev under /dev/disk.  For this, it uses buffered
	 * reads through the page cache.
	 *
	 * xfs_db also uses buffered reads to examine metadata.  There is no
	 * coordination between xfs_db and udev, which means that they can run
	 * concurrently.  Note there is no coordination between the kernel and
	 * blkid either.
	 *
	 * On a system with 64k pages, the page cache can cache the superblock
	 * and the root inode (and hence the root directory) with the same 64k
	 * page.  If udev spawns blkid after the mkfs and the system is busy
	 * enough that it is still running when xfs_db starts up, they'll both
	 * read from the same page in the pagecache.
	 *
	 * The unmount writes updated inode metadata to disk directly.  The XFS
	 * buffer cache does not use the bdev pagecache, so it needs to
	 * invalidate that pagecache on unmount.  If the above scenario occurs,
	 * the pagecache no longer reflects what's on disk, xfs_db reads the
	 * stale metadata, and fails to find /a.  Most of the time this succeeds
	 * because closing a bdev invalidates the page cache, but when processes
	 * race, everyone loses.
	 */
	if (mp->m_logdev_targp && mp->m_logdev_targp != mp->m_ddev_targp) {
		blkdev_issue_flush(mp->m_logdev_targp->bt_bdev);
		invalidate_bdev(mp->m_logdev_targp->bt_bdev);
	}
	if (mp->m_rtdev_targp) {
		blkdev_issue_flush(mp->m_rtdev_targp->bt_bdev);
		invalidate_bdev(mp->m_rtdev_targp->bt_bdev);
	}
	blkdev_issue_flush(mp->m_ddev_targp->bt_bdev);
	invalidate_bdev(mp->m_ddev_targp->bt_bdev);
}

/*
 * The file system configurations are:
 *	(1) device (partition) with data and internal log
 *	(2) logical volume with data and log subvolumes.
 *	(3) logical volume with data, log, and realtime subvolumes.
 *
 * We only have to handle opening the log and realtime volumes here if
 * they are present.  The data subvolume has already been opened by
 * get_sb_bdev() and is stored in sb->s_bdev.
 */
STATIC int
xfs_open_devices(
	struct xfs_mount	*mp)
{
	struct super_block	*sb = mp->m_super;
	struct block_device	*ddev = sb->s_bdev;
	struct file		*logdev_file = NULL, *rtdev_file = NULL;
	int			error;

	/*
	 * Open real time and log devices - order is important.
	 */
	if (mp->m_logname) {
		error = xfs_blkdev_get(mp, mp->m_logname, &logdev_file);
		if (error)
			return error;
	}

	if (mp->m_rtname) {
		error = xfs_blkdev_get(mp, mp->m_rtname, &rtdev_file);
		if (error)
			goto out_close_logdev;

		if (file_bdev(rtdev_file) == ddev ||
		    (logdev_file &&
		     file_bdev(rtdev_file) == file_bdev(logdev_file))) {
			xfs_warn(mp,
	"Cannot mount filesystem with identical rtdev and ddev/logdev.");
			error = -EINVAL;
			goto out_close_rtdev;
		}
	}

	/*
	 * Setup xfs_mount buffer target pointers
	 */
	mp->m_ddev_targp = xfs_alloc_buftarg(mp, sb->s_bdev_file);
	if (IS_ERR(mp->m_ddev_targp)) {
		error = PTR_ERR(mp->m_ddev_targp);
		mp->m_ddev_targp = NULL;
		goto out_close_rtdev;
	}

	if (rtdev_file) {
		mp->m_rtdev_targp = xfs_alloc_buftarg(mp, rtdev_file);
		if (IS_ERR(mp->m_rtdev_targp)) {
			error = PTR_ERR(mp->m_rtdev_targp);
			mp->m_rtdev_targp = NULL;
			goto out_free_ddev_targ;
		}
	}

	if (logdev_file && file_bdev(logdev_file) != ddev) {
		mp->m_logdev_targp = xfs_alloc_buftarg(mp, logdev_file);
		if (IS_ERR(mp->m_logdev_targp)) {
			error = PTR_ERR(mp->m_logdev_targp);
			mp->m_logdev_targp = NULL;
			goto out_free_rtdev_targ;
		}
	} else {
		mp->m_logdev_targp = mp->m_ddev_targp;
		/* Handle won't be used, drop it */
		if (logdev_file)
			bdev_fput(logdev_file);
	}

	return 0;

 out_free_rtdev_targ:
	if (mp->m_rtdev_targp)
		xfs_free_buftarg(mp->m_rtdev_targp);
 out_free_ddev_targ:
	xfs_free_buftarg(mp->m_ddev_targp);
 out_close_rtdev:
	 if (rtdev_file)
		bdev_fput(rtdev_file);
 out_close_logdev:
	if (logdev_file)
		bdev_fput(logdev_file);
	return error;
}

/*
 * Setup xfs_mount buffer target pointers based on superblock
 */
STATIC int
xfs_setup_devices(
	struct xfs_mount	*mp)
{
	int			error;

	error = xfs_configure_buftarg(mp->m_ddev_targp, mp->m_sb.sb_sectsize,
			mp->m_sb.sb_dblocks);
	if (error)
		return error;

	if (mp->m_logdev_targp && mp->m_logdev_targp != mp->m_ddev_targp) {
		unsigned int	log_sector_size = BBSIZE;

		if (xfs_has_sector(mp))
			log_sector_size = mp->m_sb.sb_logsectsize;
		error = xfs_configure_buftarg(mp->m_logdev_targp,
				log_sector_size, mp->m_sb.sb_logblocks);
		if (error)
			return error;
	}

	if (mp->m_sb.sb_rtstart) {
		if (mp->m_rtdev_targp) {
			xfs_warn(mp,
		"can't use internal and external rtdev at the same time");
			return -EINVAL;
		}
		mp->m_rtdev_targp = mp->m_ddev_targp;
	} else if (mp->m_rtname) {
		error = xfs_configure_buftarg(mp->m_rtdev_targp,
				mp->m_sb.sb_sectsize, mp->m_sb.sb_rblocks);
		if (error)
			return error;
	}

	return 0;
}

STATIC int
xfs_init_mount_workqueues(
	struct xfs_mount	*mp)
{
	mp->m_buf_workqueue = alloc_workqueue("xfs-buf/%s",
			XFS_WQFLAGS(WQ_FREEZABLE | WQ_MEM_RECLAIM | WQ_PERCPU),
			1, mp->m_super->s_id);
	if (!mp->m_buf_workqueue)
		goto out;

	mp->m_unwritten_workqueue = alloc_workqueue("xfs-conv/%s",
			XFS_WQFLAGS(WQ_FREEZABLE | WQ_MEM_RECLAIM | WQ_PERCPU),
			0, mp->m_super->s_id);
	if (!mp->m_unwritten_workqueue)
		goto out_destroy_buf;

	mp->m_reclaim_workqueue = alloc_workqueue("xfs-reclaim/%s",
			XFS_WQFLAGS(WQ_FREEZABLE | WQ_MEM_RECLAIM | WQ_PERCPU),
			0, mp->m_super->s_id);
	if (!mp->m_reclaim_workqueue)
		goto out_destroy_unwritten;

	mp->m_blockgc_wq = alloc_workqueue("xfs-blockgc/%s",
			XFS_WQFLAGS(WQ_UNBOUND | WQ_FREEZABLE | WQ_MEM_RECLAIM),
			0, mp->m_super->s_id);
	if (!mp->m_blockgc_wq)
		goto out_destroy_reclaim;

	mp->m_inodegc_wq = alloc_workqueue("xfs-inodegc/%s",
			XFS_WQFLAGS(WQ_FREEZABLE | WQ_MEM_RECLAIM | WQ_PERCPU),
			1, mp->m_super->s_id);
	if (!mp->m_inodegc_wq)
		goto out_destroy_blockgc;

	mp->m_sync_workqueue = alloc_workqueue("xfs-sync/%s",
			XFS_WQFLAGS(WQ_FREEZABLE | WQ_PERCPU), 0,
			mp->m_super->s_id);
	if (!mp->m_sync_workqueue)
		goto out_destroy_inodegc;

	return 0;

out_destroy_inodegc:
	destroy_workqueue(mp->m_inodegc_wq);
out_destroy_blockgc:
	destroy_workqueue(mp->m_blockgc_wq);
out_destroy_reclaim:
	destroy_workqueue(mp->m_reclaim_workqueue);
out_destroy_unwritten:
	destroy_workqueue(mp->m_unwritten_workqueue);
out_destroy_buf:
	destroy_workqueue(mp->m_buf_workqueue);
out:
	return -ENOMEM;
}

STATIC void
xfs_destroy_mount_workqueues(
	struct xfs_mount	*mp)
{
	destroy_workqueue(mp->m_sync_workqueue);
	destroy_workqueue(mp->m_blockgc_wq);
	destroy_workqueue(mp->m_inodegc_wq);
	destroy_workqueue(mp->m_reclaim_workqueue);
	destroy_workqueue(mp->m_unwritten_workqueue);
	destroy_workqueue(mp->m_buf_workqueue);
}

static void
xfs_flush_inodes_worker(
	struct work_struct	*work)
{
	struct xfs_mount	*mp = container_of(work, struct xfs_mount,
						   m_flush_inodes_work);
	struct super_block	*sb = mp->m_super;

	if (down_read_trylock(&sb->s_umount)) {
		sync_inodes_sb(sb);
		up_read(&sb->s_umount);
	}
}

/*
 * Flush all dirty data to disk. Must not be called while holding an XFS_ILOCK
 * or a page lock. We use sync_inodes_sb() here to ensure we block while waiting
 * for IO to complete so that we effectively throttle multiple callers to the
 * rate at which IO is completing.
 */
void
xfs_flush_inodes(
	struct xfs_mount	*mp)
{
	/*
	 * If flush_work() returns true then that means we waited for a flush
	 * which was already in progress.  Don't bother running another scan.
	 */
	if (flush_work(&mp->m_flush_inodes_work))
		return;

	queue_work(mp->m_sync_workqueue, &mp->m_flush_inodes_work);
	flush_work(&mp->m_flush_inodes_work);
}

/* Catch misguided souls that try to use this interface on XFS */
STATIC struct inode *
xfs_fs_alloc_inode(
	struct super_block	*sb)
{
	BUG();
	return NULL;
}

/*
 * Now that the generic code is guaranteed not to be accessing
 * the linux inode, we can inactivate and reclaim the inode.
 */
STATIC void
xfs_fs_destroy_inode(
	struct inode		*inode)
{
	struct xfs_inode	*ip = XFS_I(inode);

	trace_xfs_destroy_inode(ip);

	ASSERT(!rwsem_is_locked(&inode->i_rwsem));
	XFS_STATS_INC(ip->i_mount, vn_rele);
	XFS_STATS_INC(ip->i_mount, vn_remove);
	xfs_inode_mark_reclaimable(ip);
}

static void
xfs_fs_dirty_inode(
	struct inode			*inode,
	int				flags)
{
	struct xfs_inode		*ip = XFS_I(inode);
	struct xfs_mount		*mp = ip->i_mount;
	struct xfs_trans		*tp;

	if (!(inode->i_sb->s_flags & SB_LAZYTIME))
		return;

	/*
	 * Only do the timestamp update if the inode is dirty (I_DIRTY_SYNC)
	 * and has dirty timestamp (I_DIRTY_TIME). I_DIRTY_TIME can be passed
	 * in flags possibly together with I_DIRTY_SYNC.
	 */
	if ((flags & ~I_DIRTY_TIME) != I_DIRTY_SYNC || !(flags & I_DIRTY_TIME))
		return;

	if (xfs_trans_alloc(mp, &M_RES(mp)->tr_fsyncts, 0, 0, 0, &tp))
		return;
	xfs_ilock(ip, XFS_ILOCK_EXCL);
	xfs_trans_ijoin(tp, ip, XFS_ILOCK_EXCL);
	xfs_trans_log_inode(tp, ip, XFS_ILOG_TIMESTAMP);
	xfs_trans_commit(tp);
}

/*
 * Slab object creation initialisation for the XFS inode.
 * This covers only the idempotent fields in the XFS inode;
 * all other fields need to be initialised on allocation
 * from the slab. This avoids the need to repeatedly initialise
 * fields in the xfs inode that left in the initialise state
 * when freeing the inode.
 */
STATIC void
xfs_fs_inode_init_once(
	void			*inode)
{
	struct xfs_inode	*ip = inode;

	memset(ip, 0, sizeof(struct xfs_inode));

	/* vfs inode */
	inode_init_once(VFS_I(ip));

	/* xfs inode */
	atomic_set(&ip->i_pincount, 0);
	spin_lock_init(&ip->i_flags_lock);
	init_rwsem(&ip->i_lock);
}

/*
 * We do an unlocked check for XFS_IDONTCACHE here because we are already
 * serialised against cache hits here via the inode->i_lock and igrab() in
 * xfs_iget_cache_hit(). Hence a lookup that might clear this flag will not be
 * racing with us, and it avoids needing to grab a spinlock here for every inode
 * we drop the final reference on.
 */
STATIC int
xfs_fs_drop_inode(
	struct inode		*inode)
{
	struct xfs_inode	*ip = XFS_I(inode);

	/*
	 * If this unlinked inode is in the middle of recovery, don't
	 * drop the inode just yet; log recovery will take care of
	 * that.  See the comment for this inode flag.
	 */
	if (ip->i_flags & XFS_IRECOVERY) {
		ASSERT(xlog_recovery_needed(ip->i_mount->m_log));
		return 0;
	}

	return inode_generic_drop(inode);
}

STATIC void
xfs_fs_evict_inode(
	struct inode		*inode)
{
	if (IS_DAX(inode))
		dax_break_layout_final(inode);

	truncate_inode_pages_final(&inode->i_data);
	clear_inode(inode);

	if (IS_ENABLED(CONFIG_XFS_RT) &&
	    S_ISREG(inode->i_mode) && inode->i_private) {
		xfs_open_zone_put(inode->i_private);
		inode->i_private = NULL;
	}
}

static void
xfs_mount_free(
	struct xfs_mount	*mp)
{
	if (mp->m_logdev_targp && mp->m_logdev_targp != mp->m_ddev_targp)
		xfs_free_buftarg(mp->m_logdev_targp);
	if (mp->m_rtdev_targp && mp->m_rtdev_targp != mp->m_ddev_targp)
		xfs_free_buftarg(mp->m_rtdev_targp);
	if (mp->m_ddev_targp)
		xfs_free_buftarg(mp->m_ddev_targp);

	debugfs_remove(mp->m_debugfs);
	kfree(mp->m_rtname);
	kfree(mp->m_logname);
	kfree(mp);
}

STATIC int
xfs_fs_sync_fs(
	struct super_block	*sb,
	int			wait)
{
	struct xfs_mount	*mp = XFS_M(sb);
	int			error;

	trace_xfs_fs_sync_fs(mp, __return_address);

	/*
	 * Doing anything during the async pass would be counterproductive.
	 */
	if (!wait)
		return 0;

	error = xfs_log_force(mp, XFS_LOG_SYNC);
	if (error)
		return error;

	if (laptop_mode) {
		/*
		 * The disk must be active because we're syncing.
		 * We schedule log work now (now that the disk is
		 * active) instead of later (when it might not be).
		 */
		flush_delayed_work(&mp->m_log->l_work);
	}

	/*
	 * If we are called with page faults frozen out, it means we are about
	 * to freeze the transaction subsystem. Take the opportunity to shut
	 * down inodegc because once SB_FREEZE_FS is set it's too late to
	 * prevent inactivation races with freeze. The fs doesn't get called
	 * again by the freezing process until after SB_FREEZE_FS has been set,
	 * so it's now or never.  Same logic applies to speculative allocation
	 * garbage collection.
	 *
	 * We don't care if this is a normal syncfs call that does this or
	 * freeze that does this - we can run this multiple times without issue
	 * and we won't race with a restart because a restart can only occur
	 * when the state is either SB_FREEZE_FS or SB_FREEZE_COMPLETE.
	 */
	if (sb->s_writers.frozen == SB_FREEZE_PAGEFAULT) {
		xfs_inodegc_stop(mp);
		xfs_blockgc_stop(mp);
		xfs_zone_gc_stop(mp);
	}

	return 0;
}

static xfs_extlen_t
xfs_internal_log_size(
	struct xfs_mount	*mp)
{
	if (!mp->m_sb.sb_logstart)
		return 0;
	return mp->m_sb.sb_logblocks;
}

static void
xfs_statfs_data(
	struct xfs_mount	*mp,
	struct kstatfs		*st)
{
	int64_t			fdblocks =
		xfs_sum_freecounter(mp, XC_FREE_BLOCKS);

	/* make sure st->f_bfree does not underflow */
	st->f_bfree = max(0LL,
		fdblocks - xfs_freecounter_unavailable(mp, XC_FREE_BLOCKS));

	/*
	 * sb_dblocks can change during growfs, but nothing cares about reporting
	 * the old or new value during growfs.
	 */
	st->f_blocks = mp->m_sb.sb_dblocks - xfs_internal_log_size(mp);
}

/*
 * When stat(v)fs is called on a file with the realtime bit set or a directory
 * with the rtinherit bit, report freespace information for the RT device
 * instead of the main data device.
 */
static void
xfs_statfs_rt(
	struct xfs_mount	*mp,
	struct kstatfs		*st)
{
	st->f_bfree = xfs_rtbxlen_to_blen(mp,
			xfs_sum_freecounter(mp, XC_FREE_RTEXTENTS));
	st->f_blocks = mp->m_sb.sb_rblocks - xfs_rtbxlen_to_blen(mp,
			mp->m_free[XC_FREE_RTEXTENTS].res_total);
}

static void
xfs_statfs_inodes(
	struct xfs_mount	*mp,
	struct kstatfs		*st)
{
	uint64_t		icount = percpu_counter_sum(&mp->m_icount);
	uint64_t		ifree = percpu_counter_sum(&mp->m_ifree);
	uint64_t		fakeinos = XFS_FSB_TO_INO(mp, st->f_bfree);

	st->f_files = min(icount + fakeinos, (uint64_t)XFS_MAXINUMBER);
	if (M_IGEO(mp)->maxicount)
		st->f_files = min_t(typeof(st->f_files), st->f_files,
					M_IGEO(mp)->maxicount);

	/* If sb_icount overshot maxicount, report actual allocation */
	st->f_files = max_t(typeof(st->f_files), st->f_files,
			mp->m_sb.sb_icount);

	/* Make sure st->f_ffree does not underflow */
	st->f_ffree = max_t(int64_t, 0, st->f_files - (icount - ifree));
}

STATIC int
xfs_fs_statfs(
	struct dentry		*dentry,
	struct kstatfs		*st)
{
	struct xfs_mount	*mp = XFS_M(dentry->d_sb);
	struct xfs_inode	*ip = XFS_I(d_inode(dentry));

	/*
	 * Expedite background inodegc but don't wait. We do not want to block
	 * here waiting hours for a billion extent file to be truncated.
	 */
	xfs_inodegc_push(mp);

	st->f_type = XFS_SUPER_MAGIC;
	st->f_namelen = MAXNAMELEN - 1;
	st->f_bsize = mp->m_sb.sb_blocksize;
	st->f_fsid = u64_to_fsid(huge_encode_dev(mp->m_ddev_targp->bt_dev));

	xfs_statfs_data(mp, st);
	xfs_statfs_inodes(mp, st);

	if (XFS_IS_REALTIME_MOUNT(mp) &&
	    (ip->i_diflags & (XFS_DIFLAG_RTINHERIT | XFS_DIFLAG_REALTIME)))
		xfs_statfs_rt(mp, st);

	if ((ip->i_diflags & XFS_DIFLAG_PROJINHERIT) &&
	    ((mp->m_qflags & (XFS_PQUOTA_ACCT|XFS_PQUOTA_ENFD))) ==
			      (XFS_PQUOTA_ACCT|XFS_PQUOTA_ENFD))
		xfs_qm_statvfs(ip, st);

	/*
	 * XFS does not distinguish between blocks available to privileged and
	 * unprivileged users.
	 */
	st->f_bavail = st->f_bfree;
	return 0;
}

STATIC void
xfs_save_resvblks(
	struct xfs_mount	*mp)
{
	enum xfs_free_counter	i;

	for (i = 0; i < XC_FREE_NR; i++) {
		mp->m_free[i].res_saved = mp->m_free[i].res_total;
		xfs_reserve_blocks(mp, i, 0);
	}
}

STATIC void
xfs_restore_resvblks(
	struct xfs_mount	*mp)
{
	uint64_t		resblks;
	enum xfs_free_counter	i;

	for (i = 0; i < XC_FREE_NR; i++) {
		if (mp->m_free[i].res_saved) {
			resblks = mp->m_free[i].res_saved;
			mp->m_free[i].res_saved = 0;
		} else
			resblks = xfs_default_resblks(mp, i);
		xfs_reserve_blocks(mp, i, resblks);
	}
}

/*
 * Second stage of a freeze. The data is already frozen so we only
 * need to take care of the metadata. Once that's done sync the superblock
 * to the log to dirty it in case of a crash while frozen. This ensures that we
 * will recover the unlinked inode lists on the next mount.
 */
STATIC int
xfs_fs_freeze(
	struct super_block	*sb)
{
	struct xfs_mount	*mp = XFS_M(sb);
	unsigned int		flags;
	int			ret;

	/*
	 * The filesystem is now frozen far enough that memory reclaim
	 * cannot safely operate on the filesystem. Hence we need to
	 * set a GFP_NOFS context here to avoid recursion deadlocks.
	 */
	flags = memalloc_nofs_save();
	xfs_save_resvblks(mp);
	ret = xfs_log_quiesce(mp);
	memalloc_nofs_restore(flags);

	/*
	 * For read-write filesystems, we need to restart the inodegc on error
	 * because we stopped it at SB_FREEZE_PAGEFAULT level and a thaw is not
	 * going to be run to restart it now.  We are at SB_FREEZE_FS level
	 * here, so we can restart safely without racing with a stop in
	 * xfs_fs_sync_fs().
	 */
	if (ret && !xfs_is_readonly(mp)) {
		xfs_blockgc_start(mp);
		xfs_inodegc_start(mp);
		xfs_zone_gc_start(mp);
	}

	return ret;
}

STATIC int
xfs_fs_unfreeze(
	struct super_block	*sb)
{
	struct xfs_mount	*mp = XFS_M(sb);

	xfs_restore_resvblks(mp);
	xfs_log_work_queue(mp);

	/*
	 * Don't reactivate the inodegc worker on a readonly filesystem because
	 * inodes are sent directly to reclaim.  Don't reactivate the blockgc
	 * worker because there are no speculative preallocations on a readonly
	 * filesystem.
	 */
	if (!xfs_is_readonly(mp)) {
		xfs_zone_gc_start(mp);
		xfs_blockgc_start(mp);
		xfs_inodegc_start(mp);
	}

	return 0;
}

/*
 * This function fills in xfs_mount_t fields based on mount args.
 * Note: the superblock _has_ now been read in.
 */
STATIC int
xfs_finish_flags(
	struct xfs_mount	*mp)
{
	/* Fail a mount where the logbuf is smaller than the log stripe */
	if (xfs_has_logv2(mp)) {
		if (mp->m_logbsize <= 0 &&
		    mp->m_sb.sb_logsunit > XLOG_BIG_RECORD_BSIZE) {
			mp->m_logbsize = mp->m_sb.sb_logsunit;
		} else if (mp->m_logbsize > 0 &&
			   mp->m_logbsize < mp->m_sb.sb_logsunit) {
			xfs_warn(mp,
		"logbuf size must be greater than or equal to log stripe size");
			return -EINVAL;
		}
	} else {
		/* Fail a mount if the logbuf is larger than 32K */
		if (mp->m_logbsize > XLOG_BIG_RECORD_BSIZE) {
			xfs_warn(mp,
		"logbuf size for version 1 logs must be 16K or 32K");
			return -EINVAL;
		}
	}

	/*
	 * prohibit r/w mounts of read-only filesystems
	 */
	if ((mp->m_sb.sb_flags & XFS_SBF_READONLY) && !xfs_is_readonly(mp)) {
		xfs_warn(mp,
			"cannot mount a read-only filesystem as read-write");
		return -EROFS;
	}

	if ((mp->m_qflags & XFS_GQUOTA_ACCT) &&
	    (mp->m_qflags & XFS_PQUOTA_ACCT) &&
	    !xfs_has_pquotino(mp)) {
		xfs_warn(mp,
		  "Super block does not support project and group quota together");
		return -EINVAL;
	}

	if (!xfs_has_zoned(mp)) {
		if (mp->m_max_open_zones) {
			xfs_warn(mp,
"max_open_zones mount option only supported on zoned file systems.");
			return -EINVAL;
		}
		if (mp->m_features & XFS_FEAT_NOLIFETIME) {
			xfs_warn(mp,
"nolifetime mount option only supported on zoned file systems.");
			return -EINVAL;
		}
	}

	return 0;
}

static int
xfs_init_percpu_counters(
	struct xfs_mount	*mp)
{
	int			error;
	int			i;

	error = percpu_counter_init(&mp->m_icount, 0, GFP_KERNEL);
	if (error)
		return -ENOMEM;

	error = percpu_counter_init(&mp->m_ifree, 0, GFP_KERNEL);
	if (error)
		goto free_icount;

	error = percpu_counter_init(&mp->m_delalloc_blks, 0, GFP_KERNEL);
	if (error)
		goto free_ifree;

	error = percpu_counter_init(&mp->m_delalloc_rtextents, 0, GFP_KERNEL);
	if (error)
		goto free_delalloc;

	for (i = 0; i < XC_FREE_NR; i++) {
		error = percpu_counter_init(&mp->m_free[i].count, 0,
				GFP_KERNEL);
		if (error)
			goto free_freecounters;
	}

	return 0;

free_freecounters:
	while (--i >= 0)
		percpu_counter_destroy(&mp->m_free[i].count);
	percpu_counter_destroy(&mp->m_delalloc_rtextents);
free_delalloc:
	percpu_counter_destroy(&mp->m_delalloc_blks);
free_ifree:
	percpu_counter_destroy(&mp->m_ifree);
free_icount:
	percpu_counter_destroy(&mp->m_icount);
	return -ENOMEM;
}

void
xfs_reinit_percpu_counters(
	struct xfs_mount	*mp)
{
	percpu_counter_set(&mp->m_icount, mp->m_sb.sb_icount);
	percpu_counter_set(&mp->m_ifree, mp->m_sb.sb_ifree);
	xfs_set_freecounter(mp, XC_FREE_BLOCKS, mp->m_sb.sb_fdblocks);
	if (!xfs_has_zoned(mp))
		xfs_set_freecounter(mp, XC_FREE_RTEXTENTS,
				mp->m_sb.sb_frextents);
}

static void
xfs_destroy_percpu_counters(
	struct xfs_mount	*mp)
{
	enum xfs_free_counter	i;

	for (i = 0; i < XC_FREE_NR; i++)
		percpu_counter_destroy(&mp->m_free[i].count);
	percpu_counter_destroy(&mp->m_icount);
	percpu_counter_destroy(&mp->m_ifree);
	ASSERT(xfs_is_shutdown(mp) ||
	       percpu_counter_sum(&mp->m_delalloc_rtextents) == 0);
	percpu_counter_destroy(&mp->m_delalloc_rtextents);
	ASSERT(xfs_is_shutdown(mp) ||
	       percpu_counter_sum(&mp->m_delalloc_blks) == 0);
	percpu_counter_destroy(&mp->m_delalloc_blks);
}

static int
xfs_inodegc_init_percpu(
	struct xfs_mount	*mp)
{
	struct xfs_inodegc	*gc;
	int			cpu;

	mp->m_inodegc = alloc_percpu(struct xfs_inodegc);
	if (!mp->m_inodegc)
		return -ENOMEM;

	for_each_possible_cpu(cpu) {
		gc = per_cpu_ptr(mp->m_inodegc, cpu);
		gc->cpu = cpu;
		gc->mp = mp;
		init_llist_head(&gc->list);
		gc->items = 0;
		gc->error = 0;
		INIT_DELAYED_WORK(&gc->work, xfs_inodegc_worker);
	}
	return 0;
}

static void
xfs_inodegc_free_percpu(
	struct xfs_mount	*mp)
{
	if (!mp->m_inodegc)
		return;
	free_percpu(mp->m_inodegc);
}

static void
xfs_fs_put_super(
	struct super_block	*sb)
{
	struct xfs_mount	*mp = XFS_M(sb);

	xfs_notice(mp, "Unmounting Filesystem %pU", &mp->m_sb.sb_uuid);
	xfs_filestream_unmount(mp);
	xfs_unmountfs(mp);

	xfs_rtmount_freesb(mp);
	xfs_freesb(mp);
	xchk_mount_stats_free(mp);
	free_percpu(mp->m_stats.xs_stats);
	xfs_inodegc_free_percpu(mp);
	xfs_destroy_percpu_counters(mp);
	xfs_destroy_mount_workqueues(mp);
	xfs_shutdown_devices(mp);
}

static long
xfs_fs_nr_cached_objects(
	struct super_block	*sb,
	struct shrink_control	*sc)
{
	/* Paranoia: catch incorrect calls during mount setup or teardown */
	if (WARN_ON_ONCE(!sb->s_fs_info))
		return 0;
	return xfs_reclaim_inodes_count(XFS_M(sb));
}

static long
xfs_fs_free_cached_objects(
	struct super_block	*sb,
	struct shrink_control	*sc)
{
	return xfs_reclaim_inodes_nr(XFS_M(sb), sc->nr_to_scan);
}

static void
xfs_fs_shutdown(
	struct super_block	*sb)
{
	xfs_force_shutdown(XFS_M(sb), SHUTDOWN_DEVICE_REMOVED);
}

static int
xfs_fs_show_stats(
	struct seq_file		*m,
	struct dentry		*root)
{
	struct xfs_mount	*mp = XFS_M(root->d_sb);

	if (xfs_has_zoned(mp) && IS_ENABLED(CONFIG_XFS_RT))
		xfs_zoned_show_stats(m, mp);
	return 0;
}

static const struct super_operations xfs_super_operations = {
	.alloc_inode		= xfs_fs_alloc_inode,
	.destroy_inode		= xfs_fs_destroy_inode,
	.dirty_inode		= xfs_fs_dirty_inode,
	.drop_inode		= xfs_fs_drop_inode,
	.evict_inode		= xfs_fs_evict_inode,
	.put_super		= xfs_fs_put_super,
	.sync_fs		= xfs_fs_sync_fs,
	.freeze_fs		= xfs_fs_freeze,
	.unfreeze_fs		= xfs_fs_unfreeze,
	.statfs			= xfs_fs_statfs,
	.show_options		= xfs_fs_show_options,
	.nr_cached_objects	= xfs_fs_nr_cached_objects,
	.free_cached_objects	= xfs_fs_free_cached_objects,
	.shutdown		= xfs_fs_shutdown,
	.show_stats		= xfs_fs_show_stats,
};

static int
suffix_kstrtoint(
	const char	*s,
	unsigned int	base,
	int		*res)
{
	int		last, shift_left_factor = 0, _res;
	char		*value;
	int		ret = 0;

	value = kstrdup(s, GFP_KERNEL);
	if (!value)
		return -ENOMEM;

	last = strlen(value) - 1;
	if (value[last] == 'K' || value[last] == 'k') {
		shift_left_factor = 10;
		value[last] = '\0';
	}
	if (value[last] == 'M' || value[last] == 'm') {
		shift_left_factor = 20;
		value[last] = '\0';
	}
	if (value[last] == 'G' || value[last] == 'g') {
		shift_left_factor = 30;
		value[last] = '\0';
	}

	if (kstrtoint(value, base, &_res))
		ret = -EINVAL;
	kfree(value);
	*res = _res << shift_left_factor;
	return ret;
}

static int
suffix_kstrtoull(
	const char		*s,
	unsigned int		base,
	unsigned long long	*res)
{
	int			last, shift_left_factor = 0;
	unsigned long long	_res;
	char			*value;
	int			ret = 0;

	value = kstrdup(s, GFP_KERNEL);
	if (!value)
		return -ENOMEM;

	last = strlen(value) - 1;
	if (value[last] == 'K' || value[last] == 'k') {
		shift_left_factor = 10;
		value[last] = '\0';
	}
	if (value[last] == 'M' || value[last] == 'm') {
		shift_left_factor = 20;
		value[last] = '\0';
	}
	if (value[last] == 'G' || value[last] == 'g') {
		shift_left_factor = 30;
		value[last] = '\0';
	}

	if (kstrtoull(value, base, &_res))
		ret = -EINVAL;
	kfree(value);
	*res = _res << shift_left_factor;
	return ret;
}

static inline void
xfs_fs_warn_deprecated(
	struct fs_context	*fc,
	struct fs_parameter	*param)
{
	/*
	 * Always warn about someone passing in a deprecated mount option.
	 * Previously we wouldn't print the warning if we were reconfiguring
	 * and current mount point already had the flag set, but that was not
	 * the right thing to do.
	 *
	 * Many distributions mount the root filesystem with no options in the
	 * initramfs and rely on mount -a to remount the root fs with the
	 * options in fstab.  However, the old behavior meant that there would
	 * never be a warning about deprecated mount options for the root fs in
	 * /etc/fstab.  On a single-fs system, that means no warning at all.
	 *
	 * Compounding this problem are distribution scripts that copy
	 * /proc/mounts to fstab, which means that we can't remove mount
	 * options unless we're 100% sure they have only ever been advertised
	 * in /proc/mounts in response to explicitly provided mount options.
	 */
	xfs_warn(fc->s_fs_info, "%s mount option is deprecated.", param->key);
}

/*
 * Set mount state from a mount option.
 *
 * NOTE: mp->m_super is NULL here!
 */
static int
xfs_fs_parse_param(
	struct fs_context	*fc,
	struct fs_parameter	*param)
{
	struct xfs_mount	*parsing_mp = fc->s_fs_info;
	struct fs_parse_result	result;
	int			size = 0;
	int			opt;

	BUILD_BUG_ON(XFS_QFLAGS_MNTOPTS & XFS_MOUNT_QUOTA_ALL);

	opt = fs_parse(fc, xfs_fs_parameters, param, &result);
	if (opt < 0)
		return opt;

	switch (opt) {
	case Op_deprecated:
		xfs_fs_warn_deprecated(fc, param);
		return 0;
	case Opt_logbufs:
		parsing_mp->m_logbufs = result.uint_32;
		return 0;
	case Opt_logbsize:
		if (suffix_kstrtoint(param->string, 10, &parsing_mp->m_logbsize))
			return -EINVAL;
		return 0;
	case Opt_logdev:
		kfree(parsing_mp->m_logname);
		parsing_mp->m_logname = kstrdup(param->string, GFP_KERNEL);
		if (!parsing_mp->m_logname)
			return -ENOMEM;
		return 0;
	case Opt_rtdev:
		kfree(parsing_mp->m_rtname);
		parsing_mp->m_rtname = kstrdup(param->string, GFP_KERNEL);
		if (!parsing_mp->m_rtname)
			return -ENOMEM;
		return 0;
	case Opt_allocsize:
		if (suffix_kstrtoint(param->string, 10, &size))
			return -EINVAL;
		parsing_mp->m_allocsize_log = ffs(size) - 1;
		parsing_mp->m_features |= XFS_FEAT_ALLOCSIZE;
		return 0;
	case Opt_grpid:
	case Opt_bsdgroups:
		parsing_mp->m_features |= XFS_FEAT_GRPID;
		return 0;
	case Opt_nogrpid:
	case Opt_sysvgroups:
		parsing_mp->m_features &= ~XFS_FEAT_GRPID;
		return 0;
	case Opt_wsync:
		parsing_mp->m_features |= XFS_FEAT_WSYNC;
		return 0;
	case Opt_norecovery:
		parsing_mp->m_features |= XFS_FEAT_NORECOVERY;
		return 0;
	case Opt_noalign:
		parsing_mp->m_features |= XFS_FEAT_NOALIGN;
		return 0;
	case Opt_swalloc:
		parsing_mp->m_features |= XFS_FEAT_SWALLOC;
		return 0;
	case Opt_sunit:
		parsing_mp->m_dalign = result.uint_32;
		return 0;
	case Opt_swidth:
		parsing_mp->m_swidth = result.uint_32;
		return 0;
	case Opt_inode32:
		parsing_mp->m_features |= XFS_FEAT_SMALL_INUMS;
		return 0;
	case Opt_inode64:
		parsing_mp->m_features &= ~XFS_FEAT_SMALL_INUMS;
		return 0;
	case Opt_nouuid:
		parsing_mp->m_features |= XFS_FEAT_NOUUID;
		return 0;
	case Opt_largeio:
		parsing_mp->m_features |= XFS_FEAT_LARGE_IOSIZE;
		return 0;
	case Opt_nolargeio:
		parsing_mp->m_features &= ~XFS_FEAT_LARGE_IOSIZE;
		return 0;
	case Opt_filestreams:
		parsing_mp->m_features |= XFS_FEAT_FILESTREAMS;
		return 0;
	case Opt_noquota:
		parsing_mp->m_qflags &= ~XFS_ALL_QUOTA_ACCT;
		parsing_mp->m_qflags &= ~XFS_ALL_QUOTA_ENFD;
		parsing_mp->m_qflags |= XFS_QFLAGS_MNTOPTS;
		return 0;
	case Opt_quota:
	case Opt_uquota:
	case Opt_usrquota:
		parsing_mp->m_qflags |= (XFS_UQUOTA_ACCT | XFS_UQUOTA_ENFD);
		parsing_mp->m_qflags |= XFS_QFLAGS_MNTOPTS;
		return 0;
	case Opt_qnoenforce:
	case Opt_uqnoenforce:
		parsing_mp->m_qflags |= XFS_UQUOTA_ACCT;
		parsing_mp->m_qflags &= ~XFS_UQUOTA_ENFD;
		parsing_mp->m_qflags |= XFS_QFLAGS_MNTOPTS;
		return 0;
	case Opt_pquota:
	case Opt_prjquota:
		parsing_mp->m_qflags |= (XFS_PQUOTA_ACCT | XFS_PQUOTA_ENFD);
		parsing_mp->m_qflags |= XFS_QFLAGS_MNTOPTS;
		return 0;
	case Opt_pqnoenforce:
		parsing_mp->m_qflags |= XFS_PQUOTA_ACCT;
		parsing_mp->m_qflags &= ~XFS_PQUOTA_ENFD;
		parsing_mp->m_qflags |= XFS_QFLAGS_MNTOPTS;
		return 0;
	case Opt_gquota:
	case Opt_grpquota:
		parsing_mp->m_qflags |= (XFS_GQUOTA_ACCT | XFS_GQUOTA_ENFD);
		parsing_mp->m_qflags |= XFS_QFLAGS_MNTOPTS;
		return 0;
	case Opt_gqnoenforce:
		parsing_mp->m_qflags |= XFS_GQUOTA_ACCT;
		parsing_mp->m_qflags &= ~XFS_GQUOTA_ENFD;
		parsing_mp->m_qflags |= XFS_QFLAGS_MNTOPTS;
		return 0;
	case Opt_discard:
		parsing_mp->m_features |= XFS_FEAT_DISCARD;
		return 0;
	case Opt_nodiscard:
		parsing_mp->m_features &= ~XFS_FEAT_DISCARD;
		return 0;
#ifdef CONFIG_FS_DAX
	case Opt_dax:
		xfs_mount_set_dax_mode(parsing_mp, XFS_DAX_ALWAYS);
		return 0;
	case Opt_dax_enum:
		xfs_mount_set_dax_mode(parsing_mp, result.uint_32);
		return 0;
#endif
<<<<<<< HEAD
	/* Following mount options will be removed in September 2025 */
	case Opt_ikeep:
		xfs_fs_warn_deprecated(fc, param);
		parsing_mp->m_features |= XFS_FEAT_IKEEP;
		return 0;
	case Opt_noikeep:
		xfs_fs_warn_deprecated(fc, param);
		parsing_mp->m_features &= ~XFS_FEAT_IKEEP;
		return 0;
	case Opt_attr2:
		xfs_fs_warn_deprecated(fc, param);
		parsing_mp->m_features |= XFS_FEAT_ATTR2;
		return 0;
	case Opt_noattr2:
		xfs_fs_warn_deprecated(fc, param);
		parsing_mp->m_features |= XFS_FEAT_NOATTR2;
		return 0;
=======
>>>>>>> b35fc656
	case Opt_max_open_zones:
		parsing_mp->m_max_open_zones = result.uint_32;
		return 0;
	case Opt_lifetime:
		parsing_mp->m_features &= ~XFS_FEAT_NOLIFETIME;
		return 0;
	case Opt_nolifetime:
		parsing_mp->m_features |= XFS_FEAT_NOLIFETIME;
		return 0;
	case Opt_max_atomic_write:
		if (suffix_kstrtoull(param->string, 10,
				     &parsing_mp->m_awu_max_bytes)) {
			xfs_warn(parsing_mp,
 "max atomic write size must be positive integer");
			return -EINVAL;
		}
		return 0;
	default:
		xfs_warn(parsing_mp, "unknown mount option [%s].", param->key);
		return -EINVAL;
	}

	return 0;
}

static int
xfs_fs_validate_params(
	struct xfs_mount	*mp)
{
	/* No recovery flag requires a read-only mount */
	if (xfs_has_norecovery(mp) && !xfs_is_readonly(mp)) {
		xfs_warn(mp, "no-recovery mounts must be read-only.");
		return -EINVAL;
	}

	if (xfs_has_noalign(mp) && (mp->m_dalign || mp->m_swidth)) {
		xfs_warn(mp,
	"sunit and swidth options incompatible with the noalign option");
		return -EINVAL;
	}

	if (!IS_ENABLED(CONFIG_XFS_QUOTA) &&
	    (mp->m_qflags & ~XFS_QFLAGS_MNTOPTS)) {
		xfs_warn(mp, "quota support not available in this kernel.");
		return -EINVAL;
	}

	if ((mp->m_dalign && !mp->m_swidth) ||
	    (!mp->m_dalign && mp->m_swidth)) {
		xfs_warn(mp, "sunit and swidth must be specified together");
		return -EINVAL;
	}

	if (mp->m_dalign && (mp->m_swidth % mp->m_dalign != 0)) {
		xfs_warn(mp,
	"stripe width (%d) must be a multiple of the stripe unit (%d)",
			mp->m_swidth, mp->m_dalign);
		return -EINVAL;
	}

	if (mp->m_logbufs != -1 &&
	    mp->m_logbufs != 0 &&
	    (mp->m_logbufs < XLOG_MIN_ICLOGS ||
	     mp->m_logbufs > XLOG_MAX_ICLOGS)) {
		xfs_warn(mp, "invalid logbufs value: %d [not %d-%d]",
			mp->m_logbufs, XLOG_MIN_ICLOGS, XLOG_MAX_ICLOGS);
		return -EINVAL;
	}

	if (mp->m_logbsize != -1 &&
	    mp->m_logbsize !=  0 &&
	    (mp->m_logbsize < XLOG_MIN_RECORD_BSIZE ||
	     mp->m_logbsize > XLOG_MAX_RECORD_BSIZE ||
	     !is_power_of_2(mp->m_logbsize))) {
		xfs_warn(mp,
			"invalid logbufsize: %d [not 16k,32k,64k,128k or 256k]",
			mp->m_logbsize);
		return -EINVAL;
	}

	if (xfs_has_allocsize(mp) &&
	    (mp->m_allocsize_log > XFS_MAX_IO_LOG ||
	     mp->m_allocsize_log < XFS_MIN_IO_LOG)) {
		xfs_warn(mp, "invalid log iosize: %d [not %d-%d]",
			mp->m_allocsize_log, XFS_MIN_IO_LOG, XFS_MAX_IO_LOG);
		return -EINVAL;
	}

	return 0;
}

struct dentry *
xfs_debugfs_mkdir(
	const char	*name,
	struct dentry	*parent)
{
	struct dentry	*child;

	/* Apparently we're expected to ignore error returns?? */
	child = debugfs_create_dir(name, parent);
	if (IS_ERR(child))
		return NULL;

	return child;
}

static int
xfs_fs_fill_super(
	struct super_block	*sb,
	struct fs_context	*fc)
{
	struct xfs_mount	*mp = sb->s_fs_info;
	struct inode		*root;
	int			flags = 0, error;

	mp->m_super = sb;

	/*
	 * Copy VFS mount flags from the context now that all parameter parsing
	 * is guaranteed to have been completed by either the old mount API or
	 * the newer fsopen/fsconfig API.
	 */
	if (fc->sb_flags & SB_RDONLY)
		xfs_set_readonly(mp);
	if (fc->sb_flags & SB_DIRSYNC)
		mp->m_features |= XFS_FEAT_DIRSYNC;
	if (fc->sb_flags & SB_SYNCHRONOUS)
		mp->m_features |= XFS_FEAT_WSYNC;

	error = xfs_fs_validate_params(mp);
	if (error)
		return error;

	if (!sb_min_blocksize(sb, BBSIZE)) {
		xfs_err(mp, "unable to set blocksize");
		return -EINVAL;
	}
	sb->s_xattr = xfs_xattr_handlers;
	sb->s_export_op = &xfs_export_operations;
#ifdef CONFIG_XFS_QUOTA
	sb->s_qcop = &xfs_quotactl_operations;
	sb->s_quota_types = QTYPE_MASK_USR | QTYPE_MASK_GRP | QTYPE_MASK_PRJ;
#endif
	sb->s_op = &xfs_super_operations;

	/*
	 * Delay mount work if the debug hook is set. This is debug
	 * instrumention to coordinate simulation of xfs mount failures with
	 * VFS superblock operations
	 */
	if (xfs_globals.mount_delay) {
		xfs_notice(mp, "Delaying mount for %d seconds.",
			xfs_globals.mount_delay);
		msleep(xfs_globals.mount_delay * 1000);
	}

	if (fc->sb_flags & SB_SILENT)
		flags |= XFS_MFSI_QUIET;

	error = xfs_open_devices(mp);
	if (error)
		return error;

	if (xfs_debugfs) {
		mp->m_debugfs = xfs_debugfs_mkdir(mp->m_super->s_id,
						  xfs_debugfs);
	} else {
		mp->m_debugfs = NULL;
	}

	error = xfs_init_mount_workqueues(mp);
	if (error)
		goto out_shutdown_devices;

	error = xfs_init_percpu_counters(mp);
	if (error)
		goto out_destroy_workqueues;

	error = xfs_inodegc_init_percpu(mp);
	if (error)
		goto out_destroy_counters;

	/* Allocate stats memory before we do operations that might use it */
	mp->m_stats.xs_stats = alloc_percpu(struct xfsstats);
	if (!mp->m_stats.xs_stats) {
		error = -ENOMEM;
		goto out_destroy_inodegc;
	}

	error = xchk_mount_stats_alloc(mp);
	if (error)
		goto out_free_stats;

	error = xfs_readsb(mp, flags);
	if (error)
		goto out_free_scrub_stats;

	error = xfs_finish_flags(mp);
	if (error)
		goto out_free_sb;

	error = xfs_setup_devices(mp);
	if (error)
		goto out_free_sb;

	/*
	 * V4 support is undergoing deprecation.
	 *
	 * Note: this has to use an open coded m_features check as xfs_has_crc
	 * always returns false for !CONFIG_XFS_SUPPORT_V4.
	 */
	if (!(mp->m_features & XFS_FEAT_CRC)) {
		if (!IS_ENABLED(CONFIG_XFS_SUPPORT_V4)) {
			xfs_warn(mp,
	"Deprecated V4 format (crc=0) not supported by kernel.");
			error = -EINVAL;
			goto out_free_sb;
		}
		xfs_warn_once(mp,
	"Deprecated V4 format (crc=0) will not be supported after September 2030.");
	}

	/* ASCII case insensitivity is undergoing deprecation. */
	if (xfs_has_asciici(mp)) {
#ifdef CONFIG_XFS_SUPPORT_ASCII_CI
		xfs_warn_once(mp,
	"Deprecated ASCII case-insensitivity feature (ascii-ci=1) will not be supported after September 2030.");
#else
		xfs_warn(mp,
	"Deprecated ASCII case-insensitivity feature (ascii-ci=1) not supported by kernel.");
		error = -EINVAL;
		goto out_free_sb;
#endif
	}

	/*
	 * Filesystem claims it needs repair, so refuse the mount unless
	 * norecovery is also specified, in which case the filesystem can
	 * be mounted with no risk of further damage.
	 */
	if (xfs_has_needsrepair(mp) && !xfs_has_norecovery(mp)) {
		xfs_warn(mp, "Filesystem needs repair.  Please run xfs_repair.");
		error = -EFSCORRUPTED;
		goto out_free_sb;
	}

	/*
	 * Don't touch the filesystem if a user tool thinks it owns the primary
	 * superblock.  mkfs doesn't clear the flag from secondary supers, so
	 * we don't check them at all.
	 */
	if (mp->m_sb.sb_inprogress) {
		xfs_warn(mp, "Offline file system operation in progress!");
		error = -EFSCORRUPTED;
		goto out_free_sb;
	}

	if (mp->m_sb.sb_blocksize > PAGE_SIZE) {
		size_t max_folio_size = mapping_max_folio_size_supported();

		if (!xfs_has_crc(mp)) {
			xfs_warn(mp,
"V4 Filesystem with blocksize %d bytes. Only pagesize (%ld) or less is supported.",
				mp->m_sb.sb_blocksize, PAGE_SIZE);
			error = -ENOSYS;
			goto out_free_sb;
		}

		if (mp->m_sb.sb_blocksize > max_folio_size) {
			xfs_warn(mp,
"block size (%u bytes) not supported; Only block size (%zu) or less is supported",
				mp->m_sb.sb_blocksize, max_folio_size);
			error = -ENOSYS;
			goto out_free_sb;
		}

		xfs_warn_experimental(mp, XFS_EXPERIMENTAL_LBS);
	}

	/* Ensure this filesystem fits in the page cache limits */
	if (xfs_sb_validate_fsb_count(&mp->m_sb, mp->m_sb.sb_dblocks) ||
	    xfs_sb_validate_fsb_count(&mp->m_sb, mp->m_sb.sb_rblocks)) {
		xfs_warn(mp,
		"file system too large to be mounted on this system.");
		error = -EFBIG;
		goto out_free_sb;
	}

	/*
	 * XFS block mappings use 54 bits to store the logical block offset.
	 * This should suffice to handle the maximum file size that the VFS
	 * supports (currently 2^63 bytes on 64-bit and ULONG_MAX << PAGE_SHIFT
	 * bytes on 32-bit), but as XFS and VFS have gotten the s_maxbytes
	 * calculation wrong on 32-bit kernels in the past, we'll add a WARN_ON
	 * to check this assertion.
	 *
	 * Avoid integer overflow by comparing the maximum bmbt offset to the
	 * maximum pagecache offset in units of fs blocks.
	 */
	if (!xfs_verify_fileoff(mp, XFS_B_TO_FSBT(mp, MAX_LFS_FILESIZE))) {
		xfs_warn(mp,
"MAX_LFS_FILESIZE block offset (%llu) exceeds extent map maximum (%llu)!",
			 XFS_B_TO_FSBT(mp, MAX_LFS_FILESIZE),
			 XFS_MAX_FILEOFF);
		error = -EINVAL;
		goto out_free_sb;
	}

	error = xfs_rtmount_readsb(mp);
	if (error)
		goto out_free_sb;

	error = xfs_filestream_mount(mp);
	if (error)
		goto out_free_rtsb;

	/*
	 * we must configure the block size in the superblock before we run the
	 * full mount process as the mount process can lookup and cache inodes.
	 */
	sb->s_magic = XFS_SUPER_MAGIC;
	sb->s_blocksize = mp->m_sb.sb_blocksize;
	sb->s_blocksize_bits = ffs(sb->s_blocksize) - 1;
	sb->s_maxbytes = MAX_LFS_FILESIZE;
	sb->s_max_links = XFS_MAXLINK;
	sb->s_time_gran = 1;
	if (xfs_has_bigtime(mp)) {
		sb->s_time_min = xfs_bigtime_to_unix(XFS_BIGTIME_TIME_MIN);
		sb->s_time_max = xfs_bigtime_to_unix(XFS_BIGTIME_TIME_MAX);
	} else {
		sb->s_time_min = XFS_LEGACY_TIME_MIN;
		sb->s_time_max = XFS_LEGACY_TIME_MAX;
	}
	trace_xfs_inode_timestamp_range(mp, sb->s_time_min, sb->s_time_max);
	sb->s_iflags |= SB_I_CGROUPWB | SB_I_ALLOW_HSM;

	set_posix_acl_flag(sb);

	/* version 5 superblocks support inode version counters. */
	if (xfs_has_crc(mp))
		sb->s_flags |= SB_I_VERSION;

	if (xfs_has_dax_always(mp)) {
		error = xfs_setup_dax_always(mp);
		if (error)
			goto out_filestream_unmount;
	}

	if (xfs_has_discard(mp) && !bdev_max_discard_sectors(sb->s_bdev)) {
		xfs_warn(mp,
	"mounting with \"discard\" option, but the device does not support discard");
		mp->m_features &= ~XFS_FEAT_DISCARD;
	}

	if (xfs_has_zoned(mp)) {
		if (!xfs_has_metadir(mp)) {
			xfs_alert(mp,
		"metadir feature required for zoned realtime devices.");
			error = -EINVAL;
			goto out_filestream_unmount;
		}
		xfs_warn_experimental(mp, XFS_EXPERIMENTAL_ZONED);
	} else if (xfs_has_metadir(mp)) {
		xfs_warn_experimental(mp, XFS_EXPERIMENTAL_METADIR);
	}

	if (xfs_has_reflink(mp)) {
		if (xfs_has_realtime(mp) &&
		    !xfs_reflink_supports_rextsize(mp, mp->m_sb.sb_rextsize)) {
			xfs_alert(mp,
	"reflink not compatible with realtime extent size %u!",
					mp->m_sb.sb_rextsize);
			error = -EINVAL;
			goto out_filestream_unmount;
		}

		if (xfs_has_zoned(mp)) {
			xfs_alert(mp,
	"reflink not compatible with zoned RT device!");
			error = -EINVAL;
			goto out_filestream_unmount;
		}

		if (xfs_globals.always_cow) {
			xfs_info(mp, "using DEBUG-only always_cow mode.");
			mp->m_always_cow = true;
		}
	}

	/*
	 * If no quota mount options were provided, maybe we'll try to pick
	 * up the quota accounting and enforcement flags from the ondisk sb.
	 */
	if (!(mp->m_qflags & XFS_QFLAGS_MNTOPTS))
		xfs_set_resuming_quotaon(mp);
	mp->m_qflags &= ~XFS_QFLAGS_MNTOPTS;

	error = xfs_mountfs(mp);
	if (error)
		goto out_filestream_unmount;

	root = igrab(VFS_I(mp->m_rootip));
	if (!root) {
		error = -ENOENT;
		goto out_unmount;
	}
	sb->s_root = d_make_root(root);
	if (!sb->s_root) {
		error = -ENOMEM;
		goto out_unmount;
	}

	return 0;

 out_filestream_unmount:
	xfs_filestream_unmount(mp);
 out_free_rtsb:
	xfs_rtmount_freesb(mp);
 out_free_sb:
	xfs_freesb(mp);
 out_free_scrub_stats:
	xchk_mount_stats_free(mp);
 out_free_stats:
	free_percpu(mp->m_stats.xs_stats);
 out_destroy_inodegc:
	xfs_inodegc_free_percpu(mp);
 out_destroy_counters:
	xfs_destroy_percpu_counters(mp);
 out_destroy_workqueues:
	xfs_destroy_mount_workqueues(mp);
 out_shutdown_devices:
	xfs_shutdown_devices(mp);
	return error;

 out_unmount:
	xfs_filestream_unmount(mp);
	xfs_unmountfs(mp);
	goto out_free_rtsb;
}

static int
xfs_fs_get_tree(
	struct fs_context	*fc)
{
	return get_tree_bdev(fc, xfs_fs_fill_super);
}

static int
xfs_remount_rw(
	struct xfs_mount	*mp)
{
	struct xfs_sb		*sbp = &mp->m_sb;
	int error;

	if (mp->m_logdev_targp && mp->m_logdev_targp != mp->m_ddev_targp &&
	    xfs_readonly_buftarg(mp->m_logdev_targp)) {
		xfs_warn(mp,
			"ro->rw transition prohibited by read-only logdev");
		return -EACCES;
	}

	if (mp->m_rtdev_targp && xfs_readonly_buftarg(mp->m_rtdev_targp)) {
		xfs_warn(mp,
			"ro->rw transition prohibited by read-only rtdev");
		return -EACCES;
	}

	if (xfs_has_norecovery(mp)) {
		xfs_warn(mp,
			"ro->rw transition prohibited on norecovery mount");
		return -EINVAL;
	}

	if (xfs_sb_is_v5(sbp) &&
	    xfs_sb_has_ro_compat_feature(sbp, XFS_SB_FEAT_RO_COMPAT_UNKNOWN)) {
		xfs_warn(mp,
	"ro->rw transition prohibited on unknown (0x%x) ro-compat filesystem",
			(sbp->sb_features_ro_compat &
				XFS_SB_FEAT_RO_COMPAT_UNKNOWN));
		return -EINVAL;
	}

	xfs_clear_readonly(mp);

	/*
	 * If this is the first remount to writeable state we might have some
	 * superblock changes to update.
	 */
	if (mp->m_update_sb) {
		error = xfs_sync_sb(mp, false);
		if (error) {
			xfs_warn(mp, "failed to write sb changes");
			return error;
		}
		mp->m_update_sb = false;
	}

	/*
	 * Fill out the reserve pool if it is empty. Use the stashed value if
	 * it is non-zero, otherwise go with the default.
	 */
	xfs_restore_resvblks(mp);
	xfs_log_work_queue(mp);
	xfs_blockgc_start(mp);

	/* Create the per-AG metadata reservation pool .*/
	error = xfs_fs_reserve_ag_blocks(mp);
	if (error && error != -ENOSPC)
		return error;

	/* Re-enable the background inode inactivation worker. */
	xfs_inodegc_start(mp);

	/* Restart zone reclaim */
	xfs_zone_gc_start(mp);

	return 0;
}

static int
xfs_remount_ro(
	struct xfs_mount	*mp)
{
	struct xfs_icwalk	icw = {
		.icw_flags	= XFS_ICWALK_FLAG_SYNC,
	};
	int			error;

	/* Flush all the dirty data to disk. */
	error = sync_filesystem(mp->m_super);
	if (error)
		return error;

	/*
	 * Cancel background eofb scanning so it cannot race with the final
	 * log force+buftarg wait and deadlock the remount.
	 */
	xfs_blockgc_stop(mp);

	/*
	 * Clear out all remaining COW staging extents and speculative post-EOF
	 * preallocations so that we don't leave inodes requiring inactivation
	 * cleanups during reclaim on a read-only mount.  We must process every
	 * cached inode, so this requires a synchronous cache scan.
	 */
	error = xfs_blockgc_free_space(mp, &icw);
	if (error) {
		xfs_force_shutdown(mp, SHUTDOWN_CORRUPT_INCORE);
		return error;
	}

	/*
	 * Stop the inodegc background worker.  xfs_fs_reconfigure already
	 * flushed all pending inodegc work when it sync'd the filesystem.
	 * The VFS holds s_umount, so we know that inodes cannot enter
	 * xfs_fs_destroy_inode during a remount operation.  In readonly mode
	 * we send inodes straight to reclaim, so no inodes will be queued.
	 */
	xfs_inodegc_stop(mp);

	/* Stop zone reclaim */
	xfs_zone_gc_stop(mp);

	/* Free the per-AG metadata reservation pool. */
	xfs_fs_unreserve_ag_blocks(mp);

	/*
	 * Before we sync the metadata, we need to free up the reserve block
	 * pool so that the used block count in the superblock on disk is
	 * correct at the end of the remount. Stash the current* reserve pool
	 * size so that if we get remounted rw, we can return it to the same
	 * size.
	 */
	xfs_save_resvblks(mp);

	xfs_log_clean(mp);
	xfs_set_readonly(mp);

	return 0;
}

/*
 * Logically we would return an error here to prevent users from believing
 * they might have changed mount options using remount which can't be changed.
 *
 * But unfortunately mount(8) adds all options from mtab and fstab to the mount
 * arguments in some cases so we can't blindly reject options, but have to
 * check for each specified option if it actually differs from the currently
 * set option and only reject it if that's the case.
 *
 * Until that is implemented we return success for every remount request, and
 * silently ignore all options that we can't actually change.
 */
static int
xfs_fs_reconfigure(
	struct fs_context *fc)
{
	struct xfs_mount	*mp = XFS_M(fc->root->d_sb);
	struct xfs_mount        *new_mp = fc->s_fs_info;
	int			flags = fc->sb_flags;
	int			error;

	new_mp->m_qflags &= ~XFS_QFLAGS_MNTOPTS;

	/* version 5 superblocks always support version counters. */
	if (xfs_has_crc(mp))
		fc->sb_flags |= SB_I_VERSION;

	error = xfs_fs_validate_params(new_mp);
	if (error)
		return error;

	/* Validate new max_atomic_write option before making other changes */
	if (mp->m_awu_max_bytes != new_mp->m_awu_max_bytes) {
		error = xfs_set_max_atomic_write_opt(mp,
				new_mp->m_awu_max_bytes);
		if (error)
			return error;
	}

	/* inode32 -> inode64 */
	if (xfs_has_small_inums(mp) && !xfs_has_small_inums(new_mp)) {
		mp->m_features &= ~XFS_FEAT_SMALL_INUMS;
		mp->m_maxagi = xfs_set_inode_alloc(mp, mp->m_sb.sb_agcount);
	}

	/* inode64 -> inode32 */
	if (!xfs_has_small_inums(mp) && xfs_has_small_inums(new_mp)) {
		mp->m_features |= XFS_FEAT_SMALL_INUMS;
		mp->m_maxagi = xfs_set_inode_alloc(mp, mp->m_sb.sb_agcount);
	}

	/*
	 * Now that mp has been modified according to the remount options, we
	 * do a final option validation with xfs_finish_flags() just like it is
	 * just like it is done during mount. We cannot use
	 * done during mount. We cannot use xfs_finish_flags() on new_mp as it
	 * contains only the user given options.
	 */
	error = xfs_finish_flags(mp);
	if (error)
		return error;

	/* ro -> rw */
	if (xfs_is_readonly(mp) && !(flags & SB_RDONLY)) {
		error = xfs_remount_rw(mp);
		if (error)
			return error;
	}

	/* rw -> ro */
	if (!xfs_is_readonly(mp) && (flags & SB_RDONLY)) {
		error = xfs_remount_ro(mp);
		if (error)
			return error;
	}

	return 0;
}

static void
xfs_fs_free(
	struct fs_context	*fc)
{
	struct xfs_mount	*mp = fc->s_fs_info;

	/*
	 * mp is stored in the fs_context when it is initialized.
	 * mp is transferred to the superblock on a successful mount,
	 * but if an error occurs before the transfer we have to free
	 * it here.
	 */
	if (mp)
		xfs_mount_free(mp);
}

static const struct fs_context_operations xfs_context_ops = {
	.parse_param = xfs_fs_parse_param,
	.get_tree    = xfs_fs_get_tree,
	.reconfigure = xfs_fs_reconfigure,
	.free        = xfs_fs_free,
};

/*
 * WARNING: do not initialise any parameters in this function that depend on
 * mount option parsing having already been performed as this can be called from
 * fsopen() before any parameters have been set.
 */
static int
xfs_init_fs_context(
	struct fs_context	*fc)
{
	struct xfs_mount	*mp;
	int			i;

	mp = kzalloc(sizeof(struct xfs_mount), GFP_KERNEL);
	if (!mp)
		return -ENOMEM;

	spin_lock_init(&mp->m_sb_lock);
	for (i = 0; i < XG_TYPE_MAX; i++)
		xa_init(&mp->m_groups[i].xa);
	mutex_init(&mp->m_growlock);
	mutex_init(&mp->m_metafile_resv_lock);
	INIT_WORK(&mp->m_flush_inodes_work, xfs_flush_inodes_worker);
	INIT_DELAYED_WORK(&mp->m_reclaim_work, xfs_reclaim_worker);
	mp->m_kobj.kobject.kset = xfs_kset;
	/*
	 * We don't create the finobt per-ag space reservation until after log
	 * recovery, so we must set this to true so that an ifree transaction
	 * started during log recovery will not depend on space reservations
	 * for finobt expansion.
	 */
	mp->m_finobt_nores = true;

	/*
	 * These can be overridden by the mount option parsing.
	 */
	mp->m_logbufs = -1;
	mp->m_logbsize = -1;
	mp->m_allocsize_log = 16; /* 64k */

	xfs_hooks_init(&mp->m_dir_update_hooks);

	fc->s_fs_info = mp;
	fc->ops = &xfs_context_ops;

	return 0;
}

static void
xfs_kill_sb(
	struct super_block		*sb)
{
	kill_block_super(sb);
	xfs_mount_free(XFS_M(sb));
}

static struct file_system_type xfs_fs_type = {
	.owner			= THIS_MODULE,
	.name			= "xfs",
	.init_fs_context	= xfs_init_fs_context,
	.parameters		= xfs_fs_parameters,
	.kill_sb		= xfs_kill_sb,
	.fs_flags		= FS_REQUIRES_DEV | FS_ALLOW_IDMAP | FS_MGTIME |
				  FS_LBS,
};
MODULE_ALIAS_FS("xfs");

STATIC int __init
xfs_init_caches(void)
{
	int		error;

	xfs_buf_cache = kmem_cache_create("xfs_buf", sizeof(struct xfs_buf), 0,
					 SLAB_HWCACHE_ALIGN |
					 SLAB_RECLAIM_ACCOUNT,
					 NULL);
	if (!xfs_buf_cache)
		goto out;

	xfs_log_ticket_cache = kmem_cache_create("xfs_log_ticket",
						sizeof(struct xlog_ticket),
						0, 0, NULL);
	if (!xfs_log_ticket_cache)
		goto out_destroy_buf_cache;

	error = xfs_btree_init_cur_caches();
	if (error)
		goto out_destroy_log_ticket_cache;

	error = rcbagbt_init_cur_cache();
	if (error)
		goto out_destroy_btree_cur_cache;

	error = xfs_defer_init_item_caches();
	if (error)
		goto out_destroy_rcbagbt_cur_cache;

	xfs_da_state_cache = kmem_cache_create("xfs_da_state",
					      sizeof(struct xfs_da_state),
					      0, 0, NULL);
	if (!xfs_da_state_cache)
		goto out_destroy_defer_item_cache;

	xfs_ifork_cache = kmem_cache_create("xfs_ifork",
					   sizeof(struct xfs_ifork),
					   0, 0, NULL);
	if (!xfs_ifork_cache)
		goto out_destroy_da_state_cache;

	xfs_trans_cache = kmem_cache_create("xfs_trans",
					   sizeof(struct xfs_trans),
					   0, 0, NULL);
	if (!xfs_trans_cache)
		goto out_destroy_ifork_cache;


	/*
	 * The size of the cache-allocated buf log item is the maximum
	 * size possible under XFS.  This wastes a little bit of memory,
	 * but it is much faster.
	 */
	xfs_buf_item_cache = kmem_cache_create("xfs_buf_item",
					      sizeof(struct xfs_buf_log_item),
					      0, 0, NULL);
	if (!xfs_buf_item_cache)
		goto out_destroy_trans_cache;

	xfs_efd_cache = kmem_cache_create("xfs_efd_item",
			xfs_efd_log_item_sizeof(XFS_EFD_MAX_FAST_EXTENTS),
			0, 0, NULL);
	if (!xfs_efd_cache)
		goto out_destroy_buf_item_cache;

	xfs_efi_cache = kmem_cache_create("xfs_efi_item",
			xfs_efi_log_item_sizeof(XFS_EFI_MAX_FAST_EXTENTS),
			0, 0, NULL);
	if (!xfs_efi_cache)
		goto out_destroy_efd_cache;

	xfs_inode_cache = kmem_cache_create("xfs_inode",
					   sizeof(struct xfs_inode), 0,
					   (SLAB_HWCACHE_ALIGN |
					    SLAB_RECLAIM_ACCOUNT |
					    SLAB_ACCOUNT),
					   xfs_fs_inode_init_once);
	if (!xfs_inode_cache)
		goto out_destroy_efi_cache;

	xfs_ili_cache = kmem_cache_create("xfs_ili",
					 sizeof(struct xfs_inode_log_item), 0,
					 SLAB_RECLAIM_ACCOUNT,
					 NULL);
	if (!xfs_ili_cache)
		goto out_destroy_inode_cache;

	xfs_icreate_cache = kmem_cache_create("xfs_icr",
					     sizeof(struct xfs_icreate_item),
					     0, 0, NULL);
	if (!xfs_icreate_cache)
		goto out_destroy_ili_cache;

	xfs_rud_cache = kmem_cache_create("xfs_rud_item",
					 sizeof(struct xfs_rud_log_item),
					 0, 0, NULL);
	if (!xfs_rud_cache)
		goto out_destroy_icreate_cache;

	xfs_rui_cache = kmem_cache_create("xfs_rui_item",
			xfs_rui_log_item_sizeof(XFS_RUI_MAX_FAST_EXTENTS),
			0, 0, NULL);
	if (!xfs_rui_cache)
		goto out_destroy_rud_cache;

	xfs_cud_cache = kmem_cache_create("xfs_cud_item",
					 sizeof(struct xfs_cud_log_item),
					 0, 0, NULL);
	if (!xfs_cud_cache)
		goto out_destroy_rui_cache;

	xfs_cui_cache = kmem_cache_create("xfs_cui_item",
			xfs_cui_log_item_sizeof(XFS_CUI_MAX_FAST_EXTENTS),
			0, 0, NULL);
	if (!xfs_cui_cache)
		goto out_destroy_cud_cache;

	xfs_bud_cache = kmem_cache_create("xfs_bud_item",
					 sizeof(struct xfs_bud_log_item),
					 0, 0, NULL);
	if (!xfs_bud_cache)
		goto out_destroy_cui_cache;

	xfs_bui_cache = kmem_cache_create("xfs_bui_item",
			xfs_bui_log_item_sizeof(XFS_BUI_MAX_FAST_EXTENTS),
			0, 0, NULL);
	if (!xfs_bui_cache)
		goto out_destroy_bud_cache;

	xfs_attrd_cache = kmem_cache_create("xfs_attrd_item",
					    sizeof(struct xfs_attrd_log_item),
					    0, 0, NULL);
	if (!xfs_attrd_cache)
		goto out_destroy_bui_cache;

	xfs_attri_cache = kmem_cache_create("xfs_attri_item",
					    sizeof(struct xfs_attri_log_item),
					    0, 0, NULL);
	if (!xfs_attri_cache)
		goto out_destroy_attrd_cache;

	xfs_iunlink_cache = kmem_cache_create("xfs_iul_item",
					     sizeof(struct xfs_iunlink_item),
					     0, 0, NULL);
	if (!xfs_iunlink_cache)
		goto out_destroy_attri_cache;

	xfs_xmd_cache = kmem_cache_create("xfs_xmd_item",
					 sizeof(struct xfs_xmd_log_item),
					 0, 0, NULL);
	if (!xfs_xmd_cache)
		goto out_destroy_iul_cache;

	xfs_xmi_cache = kmem_cache_create("xfs_xmi_item",
					 sizeof(struct xfs_xmi_log_item),
					 0, 0, NULL);
	if (!xfs_xmi_cache)
		goto out_destroy_xmd_cache;

	xfs_parent_args_cache = kmem_cache_create("xfs_parent_args",
					     sizeof(struct xfs_parent_args),
					     0, 0, NULL);
	if (!xfs_parent_args_cache)
		goto out_destroy_xmi_cache;

	return 0;

 out_destroy_xmi_cache:
	kmem_cache_destroy(xfs_xmi_cache);
 out_destroy_xmd_cache:
	kmem_cache_destroy(xfs_xmd_cache);
 out_destroy_iul_cache:
	kmem_cache_destroy(xfs_iunlink_cache);
 out_destroy_attri_cache:
	kmem_cache_destroy(xfs_attri_cache);
 out_destroy_attrd_cache:
	kmem_cache_destroy(xfs_attrd_cache);
 out_destroy_bui_cache:
	kmem_cache_destroy(xfs_bui_cache);
 out_destroy_bud_cache:
	kmem_cache_destroy(xfs_bud_cache);
 out_destroy_cui_cache:
	kmem_cache_destroy(xfs_cui_cache);
 out_destroy_cud_cache:
	kmem_cache_destroy(xfs_cud_cache);
 out_destroy_rui_cache:
	kmem_cache_destroy(xfs_rui_cache);
 out_destroy_rud_cache:
	kmem_cache_destroy(xfs_rud_cache);
 out_destroy_icreate_cache:
	kmem_cache_destroy(xfs_icreate_cache);
 out_destroy_ili_cache:
	kmem_cache_destroy(xfs_ili_cache);
 out_destroy_inode_cache:
	kmem_cache_destroy(xfs_inode_cache);
 out_destroy_efi_cache:
	kmem_cache_destroy(xfs_efi_cache);
 out_destroy_efd_cache:
	kmem_cache_destroy(xfs_efd_cache);
 out_destroy_buf_item_cache:
	kmem_cache_destroy(xfs_buf_item_cache);
 out_destroy_trans_cache:
	kmem_cache_destroy(xfs_trans_cache);
 out_destroy_ifork_cache:
	kmem_cache_destroy(xfs_ifork_cache);
 out_destroy_da_state_cache:
	kmem_cache_destroy(xfs_da_state_cache);
 out_destroy_defer_item_cache:
	xfs_defer_destroy_item_caches();
 out_destroy_rcbagbt_cur_cache:
	rcbagbt_destroy_cur_cache();
 out_destroy_btree_cur_cache:
	xfs_btree_destroy_cur_caches();
 out_destroy_log_ticket_cache:
	kmem_cache_destroy(xfs_log_ticket_cache);
 out_destroy_buf_cache:
	kmem_cache_destroy(xfs_buf_cache);
 out:
	return -ENOMEM;
}

STATIC void
xfs_destroy_caches(void)
{
	/*
	 * Make sure all delayed rcu free are flushed before we
	 * destroy caches.
	 */
	rcu_barrier();
	kmem_cache_destroy(xfs_parent_args_cache);
	kmem_cache_destroy(xfs_xmd_cache);
	kmem_cache_destroy(xfs_xmi_cache);
	kmem_cache_destroy(xfs_iunlink_cache);
	kmem_cache_destroy(xfs_attri_cache);
	kmem_cache_destroy(xfs_attrd_cache);
	kmem_cache_destroy(xfs_bui_cache);
	kmem_cache_destroy(xfs_bud_cache);
	kmem_cache_destroy(xfs_cui_cache);
	kmem_cache_destroy(xfs_cud_cache);
	kmem_cache_destroy(xfs_rui_cache);
	kmem_cache_destroy(xfs_rud_cache);
	kmem_cache_destroy(xfs_icreate_cache);
	kmem_cache_destroy(xfs_ili_cache);
	kmem_cache_destroy(xfs_inode_cache);
	kmem_cache_destroy(xfs_efi_cache);
	kmem_cache_destroy(xfs_efd_cache);
	kmem_cache_destroy(xfs_buf_item_cache);
	kmem_cache_destroy(xfs_trans_cache);
	kmem_cache_destroy(xfs_ifork_cache);
	kmem_cache_destroy(xfs_da_state_cache);
	xfs_defer_destroy_item_caches();
	rcbagbt_destroy_cur_cache();
	xfs_btree_destroy_cur_caches();
	kmem_cache_destroy(xfs_log_ticket_cache);
	kmem_cache_destroy(xfs_buf_cache);
}

STATIC int __init
xfs_init_workqueues(void)
{
	/*
	 * The allocation workqueue can be used in memory reclaim situations
	 * (writepage path), and parallelism is only limited by the number of
	 * AGs in all the filesystems mounted. Hence use the default large
	 * max_active value for this workqueue.
	 */
	xfs_alloc_wq = alloc_workqueue("xfsalloc", XFS_WQFLAGS(WQ_MEM_RECLAIM | WQ_FREEZABLE | WQ_PERCPU),
			0);
	if (!xfs_alloc_wq)
		return -ENOMEM;

	xfs_discard_wq = alloc_workqueue("xfsdiscard", XFS_WQFLAGS(WQ_UNBOUND),
			0);
	if (!xfs_discard_wq)
		goto out_free_alloc_wq;

	return 0;
out_free_alloc_wq:
	destroy_workqueue(xfs_alloc_wq);
	return -ENOMEM;
}

STATIC void
xfs_destroy_workqueues(void)
{
	destroy_workqueue(xfs_discard_wq);
	destroy_workqueue(xfs_alloc_wq);
}

STATIC int __init
init_xfs_fs(void)
{
	int			error;

	xfs_check_ondisk_structs();

	error = xfs_dahash_test();
	if (error)
		return error;

	printk(KERN_INFO XFS_VERSION_STRING " with "
			 XFS_BUILD_OPTIONS " enabled\n");

	xfs_dir_startup();

	error = xfs_init_caches();
	if (error)
		goto out;

	error = xfs_init_workqueues();
	if (error)
		goto out_destroy_caches;

	error = xfs_mru_cache_init();
	if (error)
		goto out_destroy_wq;

	error = xfs_init_procfs();
	if (error)
		goto out_mru_cache_uninit;

	error = xfs_sysctl_register();
	if (error)
		goto out_cleanup_procfs;

	xfs_debugfs = xfs_debugfs_mkdir("xfs", NULL);

	xfs_kset = kset_create_and_add("xfs", NULL, fs_kobj);
	if (!xfs_kset) {
		error = -ENOMEM;
		goto out_debugfs_unregister;
	}

	xfsstats.xs_kobj.kobject.kset = xfs_kset;

	xfsstats.xs_stats = alloc_percpu(struct xfsstats);
	if (!xfsstats.xs_stats) {
		error = -ENOMEM;
		goto out_kset_unregister;
	}

	error = xfs_sysfs_init(&xfsstats.xs_kobj, &xfs_stats_ktype, NULL,
			       "stats");
	if (error)
		goto out_free_stats;

	error = xchk_global_stats_setup(xfs_debugfs);
	if (error)
		goto out_remove_stats_kobj;

#ifdef DEBUG
	xfs_dbg_kobj.kobject.kset = xfs_kset;
	error = xfs_sysfs_init(&xfs_dbg_kobj, &xfs_dbg_ktype, NULL, "debug");
	if (error)
		goto out_remove_scrub_stats;
#endif

	error = xfs_qm_init();
	if (error)
		goto out_remove_dbg_kobj;

	error = register_filesystem(&xfs_fs_type);
	if (error)
		goto out_qm_exit;
	return 0;

 out_qm_exit:
	xfs_qm_exit();
 out_remove_dbg_kobj:
#ifdef DEBUG
	xfs_sysfs_del(&xfs_dbg_kobj);
 out_remove_scrub_stats:
#endif
	xchk_global_stats_teardown();
 out_remove_stats_kobj:
	xfs_sysfs_del(&xfsstats.xs_kobj);
 out_free_stats:
	free_percpu(xfsstats.xs_stats);
 out_kset_unregister:
	kset_unregister(xfs_kset);
 out_debugfs_unregister:
	debugfs_remove(xfs_debugfs);
	xfs_sysctl_unregister();
 out_cleanup_procfs:
	xfs_cleanup_procfs();
 out_mru_cache_uninit:
	xfs_mru_cache_uninit();
 out_destroy_wq:
	xfs_destroy_workqueues();
 out_destroy_caches:
	xfs_destroy_caches();
 out:
	return error;
}

STATIC void __exit
exit_xfs_fs(void)
{
	xfs_qm_exit();
	unregister_filesystem(&xfs_fs_type);
#ifdef DEBUG
	xfs_sysfs_del(&xfs_dbg_kobj);
#endif
	xchk_global_stats_teardown();
	xfs_sysfs_del(&xfsstats.xs_kobj);
	free_percpu(xfsstats.xs_stats);
	kset_unregister(xfs_kset);
	debugfs_remove(xfs_debugfs);
	xfs_sysctl_unregister();
	xfs_cleanup_procfs();
	xfs_mru_cache_uninit();
	xfs_destroy_workqueues();
	xfs_destroy_caches();
	xfs_uuid_table_free();
}

module_init(init_xfs_fs);
module_exit(exit_xfs_fs);

MODULE_AUTHOR("Silicon Graphics, Inc.");
MODULE_DESCRIPTION(XFS_VERSION_STRING " with " XFS_BUILD_OPTIONS " enabled");
MODULE_LICENSE("GPL");<|MERGE_RESOLUTION|>--- conflicted
+++ resolved
@@ -1560,26 +1560,6 @@
 		xfs_mount_set_dax_mode(parsing_mp, result.uint_32);
 		return 0;
 #endif
-<<<<<<< HEAD
-	/* Following mount options will be removed in September 2025 */
-	case Opt_ikeep:
-		xfs_fs_warn_deprecated(fc, param);
-		parsing_mp->m_features |= XFS_FEAT_IKEEP;
-		return 0;
-	case Opt_noikeep:
-		xfs_fs_warn_deprecated(fc, param);
-		parsing_mp->m_features &= ~XFS_FEAT_IKEEP;
-		return 0;
-	case Opt_attr2:
-		xfs_fs_warn_deprecated(fc, param);
-		parsing_mp->m_features |= XFS_FEAT_ATTR2;
-		return 0;
-	case Opt_noattr2:
-		xfs_fs_warn_deprecated(fc, param);
-		parsing_mp->m_features |= XFS_FEAT_NOATTR2;
-		return 0;
-=======
->>>>>>> b35fc656
 	case Opt_max_open_zones:
 		parsing_mp->m_max_open_zones = result.uint_32;
 		return 0;
