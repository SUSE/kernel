/* SPDX-License-Identifier: GPL-2.0-or-later */
/*
 * Copyright (C) 2019-2023 Oracle.  All Rights Reserved.
 * Author: Darrick J. Wong <djwong@kernel.org>
 */
#ifndef __XFS_SCRUB_ATTR_H__
#define __XFS_SCRUB_ATTR_H__

/*
 * Temporary storage for online scrub and repair of extended attributes.
 */
struct xchk_xattr_buf {
	/* Bitmap of used space in xattr leaf blocks and shortform forks. */
	unsigned long		*usedmap;

<<<<<<< HEAD
	/*
	 * Memory buffer -- either used for extracting attr values while
	 * walking the attributes; or for computing attr block bitmaps when
	 * checking the attribute tree.
	 *
	 * Each bitmap contains enough bits to track every byte in an attr
	 * block (rounded up to the size of an unsigned long).  The attr block
	 * used space bitmap starts at the beginning of the buffer; the free
	 * space bitmap follows immediately after; and we have a third buffer
	 * for storing intermediate bitmap results.
	 */
	uint8_t			buf[];
};

/* A place to store attribute values. */
static inline uint8_t *
xchk_xattr_valuebuf(
	struct xfs_scrub	*sc)
{
	struct xchk_xattr_buf	*ab = sc->buf;

	return ab->buf;
}

/* A bitmap of space usage computed by walking an attr leaf block. */
static inline unsigned long *
xchk_xattr_usedmap(
	struct xfs_scrub	*sc)
{
	struct xchk_xattr_buf	*ab = sc->buf;
=======
	/* Bitmap of free space in xattr leaf blocks. */
	unsigned long		*freemap;
>>>>>>> eb3cdb58

	/* Memory buffer used to extract xattr values. */
	void			*value;
	size_t			value_sz;
};

#endif	/* __XFS_SCRUB_ATTR_H__ */<|MERGE_RESOLUTION|>--- conflicted
+++ resolved
@@ -13,41 +13,8 @@
 	/* Bitmap of used space in xattr leaf blocks and shortform forks. */
 	unsigned long		*usedmap;
 
-<<<<<<< HEAD
-	/*
-	 * Memory buffer -- either used for extracting attr values while
-	 * walking the attributes; or for computing attr block bitmaps when
-	 * checking the attribute tree.
-	 *
-	 * Each bitmap contains enough bits to track every byte in an attr
-	 * block (rounded up to the size of an unsigned long).  The attr block
-	 * used space bitmap starts at the beginning of the buffer; the free
-	 * space bitmap follows immediately after; and we have a third buffer
-	 * for storing intermediate bitmap results.
-	 */
-	uint8_t			buf[];
-};
-
-/* A place to store attribute values. */
-static inline uint8_t *
-xchk_xattr_valuebuf(
-	struct xfs_scrub	*sc)
-{
-	struct xchk_xattr_buf	*ab = sc->buf;
-
-	return ab->buf;
-}
-
-/* A bitmap of space usage computed by walking an attr leaf block. */
-static inline unsigned long *
-xchk_xattr_usedmap(
-	struct xfs_scrub	*sc)
-{
-	struct xchk_xattr_buf	*ab = sc->buf;
-=======
 	/* Bitmap of free space in xattr leaf blocks. */
 	unsigned long		*freemap;
->>>>>>> eb3cdb58
 
 	/* Memory buffer used to extract xattr values. */
 	void			*value;
