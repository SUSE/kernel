--- conflicted
+++ resolved
@@ -695,17 +695,10 @@
 	 * blocks than fit in the AGFL, they will be freed in a subsequent
 	 * step.
 	 */
-<<<<<<< HEAD
-	xbitmap_init(&af.used_extents);
-	af.agfl_bno = xfs_buf_to_agfl_bno(agfl_bp);
-	xbitmap_walk(agfl_extents, xrep_agfl_fill, &af);
-	error = xbitmap_disunion(agfl_extents, &af.used_extents);
-=======
 	xagb_bitmap_init(&af.used_extents);
 	af.agfl_bno = xfs_buf_to_agfl_bno(agfl_bp);
 	xagb_bitmap_walk(agfl_extents, xrep_agfl_fill, &af);
 	error = xagb_bitmap_disunion(agfl_extents, &af.used_extents);
->>>>>>> 2d5404ca
 	if (error)
 		return error;
 
