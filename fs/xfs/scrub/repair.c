// SPDX-License-Identifier: GPL-2.0-or-later
/*
 * Copyright (C) 2018-2023 Oracle.  All Rights Reserved.
 * Author: Darrick J. Wong <djwong@kernel.org>
 */
#include "xfs.h"
#include "xfs_fs.h"
#include "xfs_shared.h"
#include "xfs_format.h"
#include "xfs_trans_resv.h"
#include "xfs_mount.h"
#include "xfs_btree.h"
#include "xfs_log_format.h"
#include "xfs_trans.h"
#include "xfs_sb.h"
#include "xfs_inode.h"
#include "xfs_alloc.h"
#include "xfs_alloc_btree.h"
#include "xfs_ialloc.h"
#include "xfs_ialloc_btree.h"
#include "xfs_rmap.h"
#include "xfs_rmap_btree.h"
#include "xfs_refcount_btree.h"
#include "xfs_rtbitmap.h"
#include "xfs_extent_busy.h"
#include "xfs_ag.h"
#include "xfs_ag_resv.h"
#include "xfs_quota.h"
#include "xfs_qm.h"
#include "xfs_defer.h"
#include "xfs_errortag.h"
#include "xfs_error.h"
#include "xfs_reflink.h"
#include "xfs_health.h"
#include "xfs_buf_mem.h"
#include "xfs_da_format.h"
#include "xfs_da_btree.h"
#include "xfs_attr.h"
#include "xfs_dir2.h"
#include "xfs_rtrmap_btree.h"
#include "xfs_rtbitmap.h"
#include "xfs_rtgroup.h"
#include "xfs_rtalloc.h"
#include "xfs_metafile.h"
#include "xfs_rtrefcount_btree.h"
#include "xfs_zone_alloc.h"
#include "scrub/scrub.h"
#include "scrub/common.h"
#include "scrub/trace.h"
#include "scrub/repair.h"
#include "scrub/bitmap.h"
#include "scrub/stats.h"
#include "scrub/xfile.h"
#include "scrub/attr_repair.h"

/*
 * Attempt to repair some metadata, if the metadata is corrupt and userspace
 * told us to fix it.  This function returns -EAGAIN to mean "re-run scrub",
 * and will set *fixed to true if it thinks it repaired anything.
 */
int
xrep_attempt(
	struct xfs_scrub	*sc,
	struct xchk_stats_run	*run)
{
	u64			repair_start;
	int			error = 0;

	trace_xrep_attempt(XFS_I(file_inode(sc->file)), sc->sm, error);

	xchk_ag_btcur_free(&sc->sa);
	xchk_rtgroup_btcur_free(&sc->sr);

	/* Repair whatever's broken. */
	ASSERT(sc->ops->repair);
	run->repair_attempted = true;
	repair_start = xchk_stats_now();
	error = sc->ops->repair(sc);
	trace_xrep_done(XFS_I(file_inode(sc->file)), sc->sm, error);
	run->repair_ns += xchk_stats_elapsed_ns(repair_start);
	switch (error) {
	case 0:
		/*
		 * Repair succeeded.  Commit the fixes and perform a second
		 * scrub so that we can tell userspace if we fixed the problem.
		 */
		sc->sm->sm_flags &= ~XFS_SCRUB_FLAGS_OUT;
		sc->flags |= XREP_ALREADY_FIXED;
		run->repair_succeeded = true;
		return -EAGAIN;
	case -ECHRNG:
		sc->flags |= XCHK_NEED_DRAIN;
		run->retries++;
		return -EAGAIN;
	case -EDEADLOCK:
		/* Tell the caller to try again having grabbed all the locks. */
		if (!(sc->flags & XCHK_TRY_HARDER)) {
			sc->flags |= XCHK_TRY_HARDER;
			run->retries++;
			return -EAGAIN;
		}
		/*
		 * We tried harder but still couldn't grab all the resources
		 * we needed to fix it.  The corruption has not been fixed,
		 * so exit to userspace with the scan's output flags unchanged.
		 */
		return 0;
	default:
		/*
		 * EAGAIN tells the caller to re-scrub, so we cannot return
		 * that here.
		 */
		ASSERT(error != -EAGAIN);
		return error;
	}
}

/*
 * Complain about unfixable problems in the filesystem.  We don't log
 * corruptions when IFLAG_REPAIR wasn't set on the assumption that the driver
 * program is xfs_scrub, which will call back with IFLAG_REPAIR set if the
 * administrator isn't running xfs_scrub in no-repairs mode.
 *
 * Use this helper function because _ratelimited silently declares a static
 * structure to track rate limiting information.
 */
void
xrep_failure(
	struct xfs_mount	*mp)
{
	xfs_alert_ratelimited(mp,
"Corruption not fixed during online repair.  Unmount and run xfs_repair.");
}

/*
 * Repair probe -- userspace uses this to probe if we're willing to repair a
 * given mountpoint.
 */
int
xrep_probe(
	struct xfs_scrub	*sc)
{
	int			error = 0;

	if (xchk_should_terminate(sc, &error))
		return error;

	return 0;
}

/*
 * Roll a transaction, keeping the AG headers locked and reinitializing
 * the btree cursors.
 */
int
xrep_roll_ag_trans(
	struct xfs_scrub	*sc)
{
	int			error;

	/*
	 * Keep the AG header buffers locked while we roll the transaction.
	 * Ensure that both AG buffers are dirty and held when we roll the
	 * transaction so that they move forward in the log without losing the
	 * bli (and hence the bli type) when the transaction commits.
	 *
	 * Normal code would never hold clean buffers across a roll, but repair
	 * needs both buffers to maintain a total lock on the AG.
	 */
	if (sc->sa.agi_bp) {
		xfs_ialloc_log_agi(sc->tp, sc->sa.agi_bp, XFS_AGI_MAGICNUM);
		xfs_trans_bhold(sc->tp, sc->sa.agi_bp);
	}

	if (sc->sa.agf_bp) {
		xfs_alloc_log_agf(sc->tp, sc->sa.agf_bp, XFS_AGF_MAGICNUM);
		xfs_trans_bhold(sc->tp, sc->sa.agf_bp);
	}

	/*
	 * Roll the transaction.  We still hold the AG header buffers locked
	 * regardless of whether or not that succeeds.  On failure, the buffers
	 * will be released during teardown on our way out of the kernel.  If
	 * successful, join the buffers to the new transaction and move on.
	 */
	error = xfs_trans_roll(&sc->tp);
	if (error)
		return error;

	/* Join the AG headers to the new transaction. */
	if (sc->sa.agi_bp)
		xfs_trans_bjoin(sc->tp, sc->sa.agi_bp);
	if (sc->sa.agf_bp)
		xfs_trans_bjoin(sc->tp, sc->sa.agf_bp);

	return 0;
}

/* Roll the scrub transaction, holding the primary metadata locked. */
int
xrep_roll_trans(
	struct xfs_scrub	*sc)
{
	if (!sc->ip)
		return xrep_roll_ag_trans(sc);
	return xfs_trans_roll_inode(&sc->tp, sc->ip);
}

/* Finish all deferred work attached to the repair transaction. */
int
xrep_defer_finish(
	struct xfs_scrub	*sc)
{
	int			error;

	/*
	 * Keep the AG header buffers locked while we complete deferred work
	 * items.  Ensure that both AG buffers are dirty and held when we roll
	 * the transaction so that they move forward in the log without losing
	 * the bli (and hence the bli type) when the transaction commits.
	 *
	 * Normal code would never hold clean buffers across a roll, but repair
	 * needs both buffers to maintain a total lock on the AG.
	 */
	if (sc->sa.agi_bp) {
		xfs_ialloc_log_agi(sc->tp, sc->sa.agi_bp, XFS_AGI_MAGICNUM);
		xfs_trans_bhold(sc->tp, sc->sa.agi_bp);
	}

	if (sc->sa.agf_bp) {
		xfs_alloc_log_agf(sc->tp, sc->sa.agf_bp, XFS_AGF_MAGICNUM);
		xfs_trans_bhold(sc->tp, sc->sa.agf_bp);
	}

	/*
	 * Finish all deferred work items.  We still hold the AG header buffers
	 * locked regardless of whether or not that succeeds.  On failure, the
	 * buffers will be released during teardown on our way out of the
	 * kernel.  If successful, join the buffers to the new transaction
	 * and move on.
	 */
	error = xfs_defer_finish(&sc->tp);
	if (error)
		return error;

	/*
	 * Release the hold that we set above because defer_finish won't do
	 * that for us.  The defer roll code redirties held buffers after each
	 * roll, so the AG header buffers should be ready for logging.
	 */
	if (sc->sa.agi_bp)
		xfs_trans_bhold_release(sc->tp, sc->sa.agi_bp);
	if (sc->sa.agf_bp)
		xfs_trans_bhold_release(sc->tp, sc->sa.agf_bp);

	return 0;
}

/*
 * Does the given AG have enough space to rebuild a btree?  Neither AG
 * reservation can be critical, and we must have enough space (factoring
 * in AG reservations) to construct a whole btree.
 */
bool
xrep_ag_has_space(
	struct xfs_perag	*pag,
	xfs_extlen_t		nr_blocks,
	enum xfs_ag_resv_type	type)
{
	return  !xfs_ag_resv_critical(pag, XFS_AG_RESV_RMAPBT) &&
		!xfs_ag_resv_critical(pag, XFS_AG_RESV_METADATA) &&
		pag->pagf_freeblks > xfs_ag_resv_needed(pag, type) + nr_blocks;
}

/*
 * Figure out how many blocks to reserve for an AG repair.  We calculate the
 * worst case estimate for the number of blocks we'd need to rebuild one of
 * any type of per-AG btree.
 */
xfs_extlen_t
xrep_calc_ag_resblks(
	struct xfs_scrub		*sc)
{
	struct xfs_mount		*mp = sc->mp;
	struct xfs_scrub_metadata	*sm = sc->sm;
	struct xfs_perag		*pag;
	struct xfs_buf			*bp;
	xfs_agino_t			icount = NULLAGINO;
	xfs_extlen_t			aglen = NULLAGBLOCK;
	xfs_extlen_t			usedlen;
	xfs_extlen_t			freelen;
	xfs_extlen_t			bnobt_sz;
	xfs_extlen_t			inobt_sz;
	xfs_extlen_t			rmapbt_sz;
	xfs_extlen_t			refcbt_sz;
	int				error;

	if (!(sm->sm_flags & XFS_SCRUB_IFLAG_REPAIR))
		return 0;

	pag = xfs_perag_get(mp, sm->sm_agno);
	if (xfs_perag_initialised_agi(pag)) {
		/* Use in-core icount if possible. */
		icount = pag->pagi_count;
	} else {
		/* Try to get the actual counters from disk. */
		error = xfs_ialloc_read_agi(pag, NULL, 0, &bp);
		if (!error) {
			icount = pag->pagi_count;
			xfs_buf_relse(bp);
		}
	}

	/* Now grab the block counters from the AGF. */
	error = xfs_alloc_read_agf(pag, NULL, 0, &bp);
	if (error) {
		aglen = pag_group(pag)->xg_block_count;
		freelen = aglen;
		usedlen = aglen;
	} else {
		struct xfs_agf	*agf = bp->b_addr;

		aglen = be32_to_cpu(agf->agf_length);
		freelen = be32_to_cpu(agf->agf_freeblks);
		usedlen = aglen - freelen;
		xfs_buf_relse(bp);
	}

	/* If the icount is impossible, make some worst-case assumptions. */
	if (icount == NULLAGINO ||
	    !xfs_verify_agino(pag, icount)) {
		icount = pag->agino_max - pag->agino_min + 1;
	}

	/* If the block counts are impossible, make worst-case assumptions. */
	if (aglen == NULLAGBLOCK ||
	    aglen != pag_group(pag)->xg_block_count ||
	    freelen >= aglen) {
		aglen = pag_group(pag)->xg_block_count;
		freelen = aglen;
		usedlen = aglen;
	}

	trace_xrep_calc_ag_resblks(pag, icount, aglen, freelen, usedlen);

	/*
	 * Figure out how many blocks we'd need worst case to rebuild
	 * each type of btree.  Note that we can only rebuild the
	 * bnobt/cntbt or inobt/finobt as pairs.
	 */
	bnobt_sz = 2 * xfs_allocbt_calc_size(mp, freelen);
	if (xfs_has_sparseinodes(mp))
		inobt_sz = xfs_iallocbt_calc_size(mp, icount /
				XFS_INODES_PER_HOLEMASK_BIT);
	else
		inobt_sz = xfs_iallocbt_calc_size(mp, icount /
				XFS_INODES_PER_CHUNK);
	if (xfs_has_finobt(mp))
		inobt_sz *= 2;
	if (xfs_has_reflink(mp))
		refcbt_sz = xfs_refcountbt_calc_size(mp, usedlen);
	else
		refcbt_sz = 0;
	if (xfs_has_rmapbt(mp)) {
		/*
		 * Guess how many blocks we need to rebuild the rmapbt.
		 * For non-reflink filesystems we can't have more records than
		 * used blocks.  However, with reflink it's possible to have
		 * more than one rmap record per AG block.  We don't know how
		 * many rmaps there could be in the AG, so we start off with
		 * what we hope is an generous over-estimation.
		 */
		if (xfs_has_reflink(mp))
			rmapbt_sz = xfs_rmapbt_calc_size(mp,
					(unsigned long long)aglen * 2);
		else
			rmapbt_sz = xfs_rmapbt_calc_size(mp, usedlen);
	} else {
		rmapbt_sz = 0;
	}

	trace_xrep_calc_ag_resblks_btsize(pag, bnobt_sz, inobt_sz, rmapbt_sz,
			refcbt_sz);
	xfs_perag_put(pag);

	return max(max(bnobt_sz, inobt_sz), max(rmapbt_sz, refcbt_sz));
}

#ifdef CONFIG_XFS_RT
/*
 * Figure out how many blocks to reserve for a rtgroup repair.  We calculate
 * the worst case estimate for the number of blocks we'd need to rebuild one of
 * any type of per-rtgroup btree.
 */
xfs_extlen_t
xrep_calc_rtgroup_resblks(
	struct xfs_scrub		*sc)
{
	struct xfs_mount		*mp = sc->mp;
	struct xfs_scrub_metadata	*sm = sc->sm;
	uint64_t			usedlen;
	xfs_extlen_t			rmapbt_sz = 0;

	if (!(sm->sm_flags & XFS_SCRUB_IFLAG_REPAIR))
		return 0;
	if (!xfs_has_rtgroups(mp)) {
		ASSERT(0);
		return -EFSCORRUPTED;
	}

	usedlen = xfs_rtbxlen_to_blen(mp, xfs_rtgroup_extents(mp, sm->sm_agno));
	ASSERT(usedlen <= XFS_MAX_RGBLOCKS);

	if (xfs_has_rmapbt(mp))
		rmapbt_sz = xfs_rtrmapbt_calc_size(mp, usedlen);

	trace_xrep_calc_rtgroup_resblks_btsize(mp, sm->sm_agno, usedlen,
			rmapbt_sz);

	return rmapbt_sz;
}
#endif /* CONFIG_XFS_RT */

/*
 * Reconstructing per-AG Btrees
 *
 * When a space btree is corrupt, we don't bother trying to fix it.  Instead,
 * we scan secondary space metadata to derive the records that should be in
 * the damaged btree, initialize a fresh btree root, and insert the records.
 * Note that for rebuilding the rmapbt we scan all the primary data to
 * generate the new records.
 *
 * However, that leaves the matter of removing all the metadata describing the
 * old broken structure.  For primary metadata we use the rmap data to collect
 * every extent with a matching rmap owner (bitmap); we then iterate all other
 * metadata structures with the same rmap owner to collect the extents that
 * cannot be removed (sublist).  We then subtract sublist from bitmap to
 * derive the blocks that were used by the old btree.  These blocks can be
 * reaped.
 *
 * For rmapbt reconstructions we must use different tactics for extent
 * collection.  First we iterate all primary metadata (this excludes the old
 * rmapbt, obviously) to generate new rmap records.  The gaps in the rmap
 * records are collected as bitmap.  The bnobt records are collected as
 * sublist.  As with the other btrees we subtract sublist from bitmap, and the
 * result (since the rmapbt lives in the free space) are the blocks from the
 * old rmapbt.
 */

/* Ensure the freelist is the correct size. */
int
xrep_fix_freelist(
	struct xfs_scrub	*sc,
	int			alloc_flags)
{
	struct xfs_alloc_arg	args = {0};

	args.mp = sc->mp;
	args.tp = sc->tp;
	args.agno = pag_agno(sc->sa.pag);
	args.alignment = 1;
	args.pag = sc->sa.pag;

	return xfs_alloc_fix_freelist(&args, alloc_flags);
}

/*
 * Finding per-AG Btree Roots for AGF/AGI Reconstruction
 *
 * If the AGF or AGI become slightly corrupted, it may be necessary to rebuild
 * the AG headers by using the rmap data to rummage through the AG looking for
 * btree roots.  This is not guaranteed to work if the AG is heavily damaged
 * or the rmap data are corrupt.
 *
 * Callers of xrep_find_ag_btree_roots must lock the AGF and AGFL
 * buffers if the AGF is being rebuilt; or the AGF and AGI buffers if the
 * AGI is being rebuilt.  It must maintain these locks until it's safe for
 * other threads to change the btrees' shapes.  The caller provides
 * information about the btrees to look for by passing in an array of
 * xrep_find_ag_btree with the (rmap owner, buf_ops, magic) fields set.
 * The (root, height) fields will be set on return if anything is found.  The
 * last element of the array should have a NULL buf_ops to mark the end of the
 * array.
 *
 * For every rmapbt record matching any of the rmap owners in btree_info,
 * read each block referenced by the rmap record.  If the block is a btree
 * block from this filesystem matching any of the magic numbers and has a
 * level higher than what we've already seen, remember the block and the
 * height of the tree required to have such a block.  When the call completes,
 * we return the highest block we've found for each btree description; those
 * should be the roots.
 */

struct xrep_findroot {
	struct xfs_scrub		*sc;
	struct xfs_buf			*agfl_bp;
	struct xfs_agf			*agf;
	struct xrep_find_ag_btree	*btree_info;
};

/* See if our block is in the AGFL. */
STATIC int
xrep_findroot_agfl_walk(
	struct xfs_mount	*mp,
	xfs_agblock_t		bno,
	void			*priv)
{
	xfs_agblock_t		*agbno = priv;

	return (*agbno == bno) ? -ECANCELED : 0;
}

/* Does this block match the btree information passed in? */
STATIC int
xrep_findroot_block(
	struct xrep_findroot		*ri,
	struct xrep_find_ag_btree	*fab,
	uint64_t			owner,
	xfs_agblock_t			agbno,
	bool				*done_with_block)
{
	struct xfs_mount		*mp = ri->sc->mp;
	struct xfs_buf			*bp;
	struct xfs_btree_block		*btblock;
	xfs_daddr_t			daddr;
	int				block_level;
	int				error = 0;

	daddr = xfs_agbno_to_daddr(ri->sc->sa.pag, agbno);

	/*
	 * Blocks in the AGFL have stale contents that might just happen to
	 * have a matching magic and uuid.  We don't want to pull these blocks
	 * in as part of a tree root, so we have to filter out the AGFL stuff
	 * here.  If the AGFL looks insane we'll just refuse to repair.
	 */
	if (owner == XFS_RMAP_OWN_AG) {
		error = xfs_agfl_walk(mp, ri->agf, ri->agfl_bp,
				xrep_findroot_agfl_walk, &agbno);
		if (error == -ECANCELED)
			return 0;
		if (error)
			return error;
	}

	/*
	 * Read the buffer into memory so that we can see if it's a match for
	 * our btree type.  We have no clue if it is beforehand, and we want to
	 * avoid xfs_trans_read_buf's behavior of dumping the DONE state (which
	 * will cause needless disk reads in subsequent calls to this function)
	 * and logging metadata verifier failures.
	 *
	 * Therefore, pass in NULL buffer ops.  If the buffer was already in
	 * memory from some other caller it will already have b_ops assigned.
	 * If it was in memory from a previous unsuccessful findroot_block
	 * call, the buffer won't have b_ops but it should be clean and ready
	 * for us to try to verify if the read call succeeds.  The same applies
	 * if the buffer wasn't in memory at all.
	 *
	 * Note: If we never match a btree type with this buffer, it will be
	 * left in memory with NULL b_ops.  This shouldn't be a problem unless
	 * the buffer gets written.
	 */
	error = xfs_trans_read_buf(mp, ri->sc->tp, mp->m_ddev_targp, daddr,
			mp->m_bsize, 0, &bp, NULL);
	if (error)
		return error;

	/* Ensure the block magic matches the btree type we're looking for. */
	btblock = XFS_BUF_TO_BLOCK(bp);
	ASSERT(fab->buf_ops->magic[1] != 0);
	if (btblock->bb_magic != fab->buf_ops->magic[1])
		goto out;

	/*
	 * If the buffer already has ops applied and they're not the ones for
	 * this btree type, we know this block doesn't match the btree and we
	 * can bail out.
	 *
	 * If the buffer ops match ours, someone else has already validated
	 * the block for us, so we can move on to checking if this is a root
	 * block candidate.
	 *
	 * If the buffer does not have ops, nobody has successfully validated
	 * the contents and the buffer cannot be dirty.  If the magic, uuid,
	 * and structure match this btree type then we'll move on to checking
	 * if it's a root block candidate.  If there is no match, bail out.
	 */
	if (bp->b_ops) {
		if (bp->b_ops != fab->buf_ops)
			goto out;
	} else {
		ASSERT(!xfs_trans_buf_is_dirty(bp));
		if (!uuid_equal(&btblock->bb_u.s.bb_uuid,
				&mp->m_sb.sb_meta_uuid))
			goto out;
		/*
		 * Read verifiers can reference b_ops, so we set the pointer
		 * here.  If the verifier fails we'll reset the buffer state
		 * to what it was before we touched the buffer.
		 */
		bp->b_ops = fab->buf_ops;
		fab->buf_ops->verify_read(bp);
		if (bp->b_error) {
			bp->b_ops = NULL;
			bp->b_error = 0;
			goto out;
		}

		/*
		 * Some read verifiers will (re)set b_ops, so we must be
		 * careful not to change b_ops after running the verifier.
		 */
	}

	/*
	 * This block passes the magic/uuid and verifier tests for this btree
	 * type.  We don't need the caller to try the other tree types.
	 */
	*done_with_block = true;

	/*
	 * Compare this btree block's level to the height of the current
	 * candidate root block.
	 *
	 * If the level matches the root we found previously, throw away both
	 * blocks because there can't be two candidate roots.
	 *
	 * If level is lower in the tree than the root we found previously,
	 * ignore this block.
	 */
	block_level = xfs_btree_get_level(btblock);
	if (block_level + 1 == fab->height) {
		fab->root = NULLAGBLOCK;
		goto out;
	} else if (block_level < fab->height) {
		goto out;
	}

	/*
	 * This is the highest block in the tree that we've found so far.
	 * Update the btree height to reflect what we've learned from this
	 * block.
	 */
	fab->height = block_level + 1;

	/*
	 * If this block doesn't have sibling pointers, then it's the new root
	 * block candidate.  Otherwise, the root will be found farther up the
	 * tree.
	 */
	if (btblock->bb_u.s.bb_leftsib == cpu_to_be32(NULLAGBLOCK) &&
	    btblock->bb_u.s.bb_rightsib == cpu_to_be32(NULLAGBLOCK))
		fab->root = agbno;
	else
		fab->root = NULLAGBLOCK;

	trace_xrep_findroot_block(ri->sc->sa.pag, agbno,
			be32_to_cpu(btblock->bb_magic), fab->height - 1);
out:
	xfs_trans_brelse(ri->sc->tp, bp);
	return error;
}

/*
 * Do any of the blocks in this rmap record match one of the btrees we're
 * looking for?
 */
STATIC int
xrep_findroot_rmap(
	struct xfs_btree_cur		*cur,
	const struct xfs_rmap_irec	*rec,
	void				*priv)
{
	struct xrep_findroot		*ri = priv;
	struct xrep_find_ag_btree	*fab;
	xfs_agblock_t			b;
	bool				done;
	int				error = 0;

	/* Ignore anything that isn't AG metadata. */
	if (!XFS_RMAP_NON_INODE_OWNER(rec->rm_owner))
		return 0;

	/* Otherwise scan each block + btree type. */
	for (b = 0; b < rec->rm_blockcount; b++) {
		done = false;
		for (fab = ri->btree_info; fab->buf_ops; fab++) {
			if (rec->rm_owner != fab->rmap_owner)
				continue;
			error = xrep_findroot_block(ri, fab,
					rec->rm_owner, rec->rm_startblock + b,
					&done);
			if (error)
				return error;
			if (done)
				break;
		}
	}

	return 0;
}

/* Find the roots of the per-AG btrees described in btree_info. */
int
xrep_find_ag_btree_roots(
	struct xfs_scrub		*sc,
	struct xfs_buf			*agf_bp,
	struct xrep_find_ag_btree	*btree_info,
	struct xfs_buf			*agfl_bp)
{
	struct xfs_mount		*mp = sc->mp;
	struct xrep_findroot		ri;
	struct xrep_find_ag_btree	*fab;
	struct xfs_btree_cur		*cur;
	int				error;

	ASSERT(xfs_buf_islocked(agf_bp));
	ASSERT(agfl_bp == NULL || xfs_buf_islocked(agfl_bp));

	ri.sc = sc;
	ri.btree_info = btree_info;
	ri.agf = agf_bp->b_addr;
	ri.agfl_bp = agfl_bp;
	for (fab = btree_info; fab->buf_ops; fab++) {
		ASSERT(agfl_bp || fab->rmap_owner != XFS_RMAP_OWN_AG);
		ASSERT(XFS_RMAP_NON_INODE_OWNER(fab->rmap_owner));
		fab->root = NULLAGBLOCK;
		fab->height = 0;
	}

	cur = xfs_rmapbt_init_cursor(mp, sc->tp, agf_bp, sc->sa.pag);
	error = xfs_rmap_query_all(cur, xrep_findroot_rmap, &ri);
	xfs_btree_del_cursor(cur, error);

	return error;
}

#ifdef CONFIG_XFS_QUOTA
/* Update some quota flags in the superblock. */
void
xrep_update_qflags(
	struct xfs_scrub	*sc,
	unsigned int		clear_flags,
	unsigned int		set_flags)
{
	struct xfs_mount	*mp = sc->mp;
	struct xfs_buf		*bp;

	mutex_lock(&mp->m_quotainfo->qi_quotaofflock);
	if ((mp->m_qflags & clear_flags) == 0 &&
	    (mp->m_qflags & set_flags) == set_flags)
		goto no_update;

	mp->m_qflags &= ~clear_flags;
	mp->m_qflags |= set_flags;

	spin_lock(&mp->m_sb_lock);
	mp->m_sb.sb_qflags &= ~clear_flags;
	mp->m_sb.sb_qflags |= set_flags;
	spin_unlock(&mp->m_sb_lock);

	/*
	 * Update the quota flags in the ondisk superblock without touching
	 * the summary counters.  We have not quiesced inode chunk allocation,
	 * so we cannot coordinate with updates to the icount and ifree percpu
	 * counters.
	 */
	bp = xfs_trans_getsb(sc->tp);
	xfs_sb_to_disk(bp->b_addr, &mp->m_sb);
	xfs_trans_buf_set_type(sc->tp, bp, XFS_BLFT_SB_BUF);
	xfs_trans_log_buf(sc->tp, bp, 0, sizeof(struct xfs_dsb) - 1);

no_update:
	mutex_unlock(&mp->m_quotainfo->qi_quotaofflock);
}

/* Force a quotacheck the next time we mount. */
void
xrep_force_quotacheck(
	struct xfs_scrub	*sc,
	xfs_dqtype_t		type)
{
	uint			flag;

	flag = xfs_quota_chkd_flag(type);
	if (!(flag & sc->mp->m_qflags))
		return;

	xrep_update_qflags(sc, flag, 0);
}

/*
 * Attach dquots to this inode, or schedule quotacheck to fix them.
 *
 * This function ensures that the appropriate dquots are attached to an inode.
 * We cannot allow the dquot code to allocate an on-disk dquot block here
 * because we're already in transaction context.  The on-disk dquot should
 * already exist anyway.  If the quota code signals corruption or missing quota
 * information, schedule quotacheck, which will repair corruptions in the quota
 * metadata.
 */
int
xrep_ino_dqattach(
	struct xfs_scrub	*sc)
{
	int			error;

	ASSERT(sc->tp != NULL);
	ASSERT(sc->ip != NULL);

	error = xfs_qm_dqattach(sc->ip);
	switch (error) {
	case -EFSBADCRC:
	case -EFSCORRUPTED:
	case -ENOENT:
		xfs_err_ratelimited(sc->mp,
"inode %llu repair encountered quota error %d, quotacheck forced.",
				(unsigned long long)sc->ip->i_ino, error);
		if (XFS_IS_UQUOTA_ON(sc->mp) && !sc->ip->i_udquot)
			xrep_force_quotacheck(sc, XFS_DQTYPE_USER);
		if (XFS_IS_GQUOTA_ON(sc->mp) && !sc->ip->i_gdquot)
			xrep_force_quotacheck(sc, XFS_DQTYPE_GROUP);
		if (XFS_IS_PQUOTA_ON(sc->mp) && !sc->ip->i_pdquot)
			xrep_force_quotacheck(sc, XFS_DQTYPE_PROJ);
		fallthrough;
	case -ESRCH:
		error = 0;
		break;
	default:
		break;
	}

	return error;
}
#endif /* CONFIG_XFS_QUOTA */

/*
 * Ensure that the inode being repaired is ready to handle a certain number of
 * extents, or return EFSCORRUPTED.  Caller must hold the ILOCK of the inode
 * being repaired and have joined it to the scrub transaction.
 */
int
xrep_ino_ensure_extent_count(
	struct xfs_scrub	*sc,
	int			whichfork,
	xfs_extnum_t		nextents)
{
	xfs_extnum_t		max_extents;
	bool			inode_has_nrext64;

	inode_has_nrext64 = xfs_inode_has_large_extent_counts(sc->ip);
	max_extents = xfs_iext_max_nextents(inode_has_nrext64, whichfork);
	if (nextents <= max_extents)
		return 0;
	if (inode_has_nrext64)
		return -EFSCORRUPTED;
	if (!xfs_has_large_extent_counts(sc->mp))
		return -EFSCORRUPTED;

	max_extents = xfs_iext_max_nextents(true, whichfork);
	if (nextents > max_extents)
		return -EFSCORRUPTED;

	sc->ip->i_diflags2 |= XFS_DIFLAG2_NREXT64;
	xfs_trans_log_inode(sc->tp, sc->ip, XFS_ILOG_CORE);
	return 0;
}

/*
 * Initialize all the btree cursors for an AG repair except for the btree that
 * we're rebuilding.
 */
void
xrep_ag_btcur_init(
	struct xfs_scrub	*sc,
	struct xchk_ag		*sa)
{
	struct xfs_mount	*mp = sc->mp;

	/* Set up a bnobt cursor for cross-referencing. */
	if (sc->sm->sm_type != XFS_SCRUB_TYPE_BNOBT &&
	    sc->sm->sm_type != XFS_SCRUB_TYPE_CNTBT) {
		sa->bno_cur = xfs_bnobt_init_cursor(mp, sc->tp, sa->agf_bp,
				sc->sa.pag);
		sa->cnt_cur = xfs_cntbt_init_cursor(mp, sc->tp, sa->agf_bp,
				sc->sa.pag);
	}

	/* Set up a inobt cursor for cross-referencing. */
	if (sc->sm->sm_type != XFS_SCRUB_TYPE_INOBT &&
	    sc->sm->sm_type != XFS_SCRUB_TYPE_FINOBT) {
		sa->ino_cur = xfs_inobt_init_cursor(sc->sa.pag, sc->tp,
				sa->agi_bp);
		if (xfs_has_finobt(mp))
			sa->fino_cur = xfs_finobt_init_cursor(sc->sa.pag,
					sc->tp, sa->agi_bp);
	}

	/* Set up a rmapbt cursor for cross-referencing. */
	if (sc->sm->sm_type != XFS_SCRUB_TYPE_RMAPBT &&
	    xfs_has_rmapbt(mp))
		sa->rmap_cur = xfs_rmapbt_init_cursor(mp, sc->tp, sa->agf_bp,
				sc->sa.pag);

	/* Set up a refcountbt cursor for cross-referencing. */
	if (sc->sm->sm_type != XFS_SCRUB_TYPE_REFCNTBT &&
	    xfs_has_reflink(mp))
		sa->refc_cur = xfs_refcountbt_init_cursor(mp, sc->tp,
				sa->agf_bp, sc->sa.pag);
}

/*
 * Reinitialize the in-core AG state after a repair by rereading the AGF
 * buffer.  We had better get the same AGF buffer as the one that's attached
 * to the scrub context.
 */
int
xrep_reinit_pagf(
	struct xfs_scrub	*sc)
{
	struct xfs_perag	*pag = sc->sa.pag;
	struct xfs_buf		*bp;
	int			error;

	ASSERT(pag);
	ASSERT(xfs_perag_initialised_agf(pag));

	clear_bit(XFS_AGSTATE_AGF_INIT, &pag->pag_opstate);
	error = xfs_alloc_read_agf(pag, sc->tp, 0, &bp);
	if (error)
		return error;

	if (bp != sc->sa.agf_bp) {
		ASSERT(bp == sc->sa.agf_bp);
		return -EFSCORRUPTED;
	}

	return 0;
}

/*
 * Reinitialize the in-core AG state after a repair by rereading the AGI
 * buffer.  We had better get the same AGI buffer as the one that's attached
 * to the scrub context.
 */
int
xrep_reinit_pagi(
	struct xfs_scrub	*sc)
{
	struct xfs_perag	*pag = sc->sa.pag;
	struct xfs_buf		*bp;
	int			error;

	ASSERT(pag);
	ASSERT(xfs_perag_initialised_agi(pag));

	clear_bit(XFS_AGSTATE_AGI_INIT, &pag->pag_opstate);
	error = xfs_ialloc_read_agi(pag, sc->tp, 0, &bp);
	if (error)
		return error;

	if (bp != sc->sa.agi_bp) {
		ASSERT(bp == sc->sa.agi_bp);
		return -EFSCORRUPTED;
	}

	return 0;
}

/*
 * Given an active reference to a perag structure, load AG headers and cursors.
 * This should only be called to scan an AG while repairing file-based metadata.
 */
int
xrep_ag_init(
	struct xfs_scrub	*sc,
	struct xfs_perag	*pag,
	struct xchk_ag		*sa)
{
	int			error;

	ASSERT(!sa->pag);

	error = xfs_ialloc_read_agi(pag, sc->tp, 0, &sa->agi_bp);
	if (error)
		return error;

	error = xfs_alloc_read_agf(pag, sc->tp, 0, &sa->agf_bp);
	if (error)
		return error;

	/* Grab our own passive reference from the caller's ref. */
	sa->pag = xfs_perag_hold(pag);
	xrep_ag_btcur_init(sc, sa);
	return 0;
}

#ifdef CONFIG_XFS_RT
/* Initialize all the btree cursors for a RT repair. */
void
xrep_rtgroup_btcur_init(
	struct xfs_scrub	*sc,
	struct xchk_rt		*sr)
{
	struct xfs_mount	*mp = sc->mp;

	ASSERT(sr->rtg != NULL);

	if (sc->sm->sm_type != XFS_SCRUB_TYPE_RTRMAPBT &&
	    (sr->rtlock_flags & XFS_RTGLOCK_RMAP) &&
	    xfs_has_rtrmapbt(mp))
		sr->rmap_cur = xfs_rtrmapbt_init_cursor(sc->tp, sr->rtg);

	if (sc->sm->sm_type != XFS_SCRUB_TYPE_RTREFCBT &&
	    (sr->rtlock_flags & XFS_RTGLOCK_REFCOUNT) &&
	    xfs_has_rtreflink(mp))
		sr->refc_cur = xfs_rtrefcountbt_init_cursor(sc->tp, sr->rtg);
}

/*
 * Given a reference to a rtgroup structure, lock rtgroup btree inodes and
 * create btree cursors.  Must only be called to repair a regular rt file.
 */
int
xrep_rtgroup_init(
	struct xfs_scrub	*sc,
	struct xfs_rtgroup	*rtg,
	struct xchk_rt		*sr,
	unsigned int		rtglock_flags)
{
	ASSERT(sr->rtg == NULL);

	xfs_rtgroup_lock(rtg, rtglock_flags);
	sr->rtlock_flags = rtglock_flags;

	/* Grab our own passive reference from the caller's ref. */
	sr->rtg = xfs_rtgroup_hold(rtg);
	xrep_rtgroup_btcur_init(sc, sr);
	return 0;
}

/* Ensure that all rt blocks in the given range are not marked free. */
int
xrep_require_rtext_inuse(
	struct xfs_scrub	*sc,
	xfs_rgblock_t		rgbno,
	xfs_filblks_t		len)
{
	struct xfs_mount	*mp = sc->mp;
	xfs_rtxnum_t		startrtx;
	xfs_rtxnum_t		endrtx;
	bool			is_free = false;
	int			error = 0;

	if (xfs_has_zoned(mp)) {
		if (!xfs_zone_rgbno_is_valid(sc->sr.rtg, rgbno + len - 1))
			return -EFSCORRUPTED;
		return 0;
	}

	startrtx = xfs_rgbno_to_rtx(mp, rgbno);
	endrtx = xfs_rgbno_to_rtx(mp, rgbno + len - 1);

	error = xfs_rtalloc_extent_is_free(sc->sr.rtg, sc->tp, startrtx,
			endrtx - startrtx + 1, &is_free);
	if (error)
		return error;
	if (is_free)
		return -EFSCORRUPTED;

	return 0;
}
#endif /* CONFIG_XFS_RT */

/* Reinitialize the per-AG block reservation for the AG we just fixed. */
int
xrep_reset_perag_resv(
	struct xfs_scrub	*sc)
{
	int			error;

	if (!(sc->flags & XREP_RESET_PERAG_RESV))
		return 0;

	ASSERT(sc->sa.pag != NULL);
	ASSERT(sc->ops->type == ST_PERAG);
	ASSERT(sc->tp);

	sc->flags &= ~XREP_RESET_PERAG_RESV;
	xfs_ag_resv_free(sc->sa.pag);
	error = xfs_ag_resv_init(sc->sa.pag, sc->tp);
	if (error == -ENOSPC) {
		xfs_err(sc->mp,
"Insufficient free space to reset per-AG reservation for AG %u after repair.",
				pag_agno(sc->sa.pag));
		error = 0;
	}

	return error;
}

/* Decide if we are going to call the repair function for a scrub type. */
bool
xrep_will_attempt(
	struct xfs_scrub	*sc)
{
	/* Userspace asked us to rebuild the structure regardless. */
	if (sc->sm->sm_flags & XFS_SCRUB_IFLAG_FORCE_REBUILD)
		return true;

	/* Let debug users force us into the repair routines. */
	if (XFS_TEST_ERROR(false, sc->mp, XFS_ERRTAG_FORCE_SCRUB_REPAIR))
		return true;

	/* Metadata is corrupt or failed cross-referencing. */
	if (xchk_needs_repair(sc->sm))
		return true;

	return false;
}

/* Try to fix some part of a metadata inode by calling another scrubber. */
STATIC int
xrep_metadata_inode_subtype(
	struct xfs_scrub	*sc,
	unsigned int		scrub_type)
{
	struct xfs_scrub_subord	*sub;
	int			error;

	/*
	 * Let's see if the inode needs repair.  Use a subordinate scrub context
	 * to call the scrub and repair functions so that we can hang on to the
	 * resources that we already acquired instead of using the standard
	 * setup/teardown routines.
	 */
	sub = xchk_scrub_create_subord(sc, scrub_type);
	error = sub->sc.ops->scrub(&sub->sc);
	if (error)
		goto out;
	if (!xrep_will_attempt(&sub->sc))
		goto out;

	/*
	 * Repair some part of the inode.  This will potentially join the inode
	 * to the transaction.
	 */
	error = sub->sc.ops->repair(&sub->sc);
	if (error)
		goto out;

	/*
	 * Finish all deferred intent items and then roll the transaction so
	 * that the inode will not be joined to the transaction when we exit
	 * the function.
	 */
	error = xfs_defer_finish(&sub->sc.tp);
	if (error)
		goto out;
	error = xfs_trans_roll(&sub->sc.tp);
	if (error)
		goto out;

	/*
	 * Clear the corruption flags and re-check the metadata that we just
	 * repaired.
	 */
	sub->sc.sm->sm_flags &= ~XFS_SCRUB_FLAGS_OUT;
	error = sub->sc.ops->scrub(&sub->sc);
	if (error)
		goto out;

	/* If corruption persists, the repair has failed. */
	if (xchk_needs_repair(sub->sc.sm)) {
		error = -EFSCORRUPTED;
		goto out;
	}
out:
	xchk_scrub_free_subord(sub);
	return error;
}

/*
 * Repair the ondisk forks of a metadata inode.  The caller must ensure that
 * sc->ip points to the metadata inode and the ILOCK is held on that inode.
 * The inode must not be joined to the transaction before the call, and will
 * not be afterwards.
 */
int
xrep_metadata_inode_forks(
	struct xfs_scrub	*sc)
{
	bool			dirty = false;
	int			error;

	/* Repair the inode record and the data fork. */
	error = xrep_metadata_inode_subtype(sc, XFS_SCRUB_TYPE_INODE);
	if (error)
		return error;

	error = xrep_metadata_inode_subtype(sc, XFS_SCRUB_TYPE_BMBTD);
	if (error)
		return error;

	/*
	 * Metadata files can only have extended attributes on metadir
	 * filesystems, either for parent pointers or for actual xattr data.
	 * For a non-metadir filesystem, make sure the attr fork looks ok
	 * before we delete it.
	 */
	if (xfs_inode_hasattr(sc->ip)) {
		error = xrep_metadata_inode_subtype(sc, XFS_SCRUB_TYPE_BMBTA);
		if (error)
			return error;
	}

	/* Clear the reflink flag since metadata never shares. */
	if (xfs_is_reflink_inode(sc->ip)) {
		dirty = true;
		xfs_trans_ijoin(sc->tp, sc->ip, 0);
		error = xfs_reflink_clear_inode_flag(sc->ip, &sc->tp);
		if (error)
			return error;
	}

	/*
	 * Metadata files on non-metadir filesystems cannot have attr forks,
	 * so clear them now.
	 */
	if (xfs_inode_hasattr(sc->ip) && !xfs_has_metadir(sc->mp)) {
		if (!dirty) {
			dirty = true;
			xfs_trans_ijoin(sc->tp, sc->ip, 0);
		}
		error = xrep_xattr_reset_fork(sc);
		if (error)
			return error;
	}

	/*
	 * If we modified the inode, roll the transaction but don't rejoin the
	 * inode to the new transaction because xrep_bmap_data can do that.
	 */
	if (dirty) {
		error = xfs_trans_roll(&sc->tp);
		if (error)
			return error;
		dirty = false;
	}

	return 0;
}

/*
 * Set up an in-memory buffer cache so that we can use the xfbtree.  Allocating
 * a shmem file might take loks, so we cannot be in transaction context.  Park
 * our resources in the scrub context and let the teardown function take care
 * of them at the right time.
 */
int
xrep_setup_xfbtree(
	struct xfs_scrub	*sc,
	const char		*descr)
{
	ASSERT(sc->tp == NULL);

	return xmbuf_alloc(sc->mp, descr, &sc->xmbtp);
}

/*
<<<<<<< HEAD
 * Create a dummy transaction for use in a live update hook function.  This
 * function MUST NOT be called from regular repair code because the current
 * process' transaction is saved via the cookie.
 */
int
xrep_trans_alloc_hook_dummy(
	struct xfs_mount	*mp,
	void			**cookiep,
	struct xfs_trans	**tpp)
{
	*cookiep = current->journal_info;
	current->journal_info = NULL;
	*tpp = xfs_trans_alloc_empty(mp);
	return 0;
}

/* Cancel a dummy transaction used by a live update hook function. */
void
xrep_trans_cancel_hook_dummy(
	void			**cookiep,
	struct xfs_trans	*tp)
{
	xfs_trans_cancel(tp);
	current->journal_info = *cookiep;
	*cookiep = NULL;
}

/*
=======
>>>>>>> 3476aa7d
 * See if this buffer can pass the given ->verify_struct() function.
 *
 * If the buffer already has ops attached and they're not the ones that were
 * passed in, we reject the buffer.  Otherwise, we perform the structure test
 * (note that we do not check CRCs) and return the outcome of the test.  The
 * buffer ops and error state are left unchanged.
 */
bool
xrep_buf_verify_struct(
	struct xfs_buf			*bp,
	const struct xfs_buf_ops	*ops)
{
	const struct xfs_buf_ops	*old_ops = bp->b_ops;
	xfs_failaddr_t			fa;
	int				old_error;

	if (old_ops) {
		if (old_ops != ops)
			return false;
	}

	old_error = bp->b_error;
	bp->b_ops = ops;
	fa = bp->b_ops->verify_struct(bp);
	bp->b_ops = old_ops;
	bp->b_error = old_error;

	return fa == NULL;
}

/* Check the sanity of a rmap record for a metadata btree inode. */
int
xrep_check_ino_btree_mapping(
	struct xfs_scrub		*sc,
	const struct xfs_rmap_irec	*rec)
{
	enum xbtree_recpacking		outcome;
	int				error;

	/*
	 * Metadata btree inodes never have extended attributes, and all blocks
	 * should have the bmbt block flag set.
	 */
	if ((rec->rm_flags & XFS_RMAP_ATTR_FORK) ||
	    !(rec->rm_flags & XFS_RMAP_BMBT_BLOCK))
		return -EFSCORRUPTED;

	/* Make sure the block is within the AG. */
	if (!xfs_verify_agbext(sc->sa.pag, rec->rm_startblock,
				rec->rm_blockcount))
		return -EFSCORRUPTED;

	/* Make sure this isn't free space. */
	error = xfs_alloc_has_records(sc->sa.bno_cur, rec->rm_startblock,
			rec->rm_blockcount, &outcome);
	if (error)
		return error;
	if (outcome != XBTREE_RECPACKING_EMPTY)
		return -EFSCORRUPTED;

	return 0;
}

/*
 * Reset the block count of the inode being repaired, and adjust the dquot
 * block usage to match.  The inode must not have an xattr fork.
 */
void
xrep_inode_set_nblocks(
	struct xfs_scrub	*sc,
	int64_t			new_blocks)
{
	int64_t			delta =
		new_blocks - sc->ip->i_nblocks;

	sc->ip->i_nblocks = new_blocks;

	xfs_trans_log_inode(sc->tp, sc->ip, XFS_ILOG_CORE);
	if (delta != 0)
		xfs_trans_mod_dquot_byino(sc->tp, sc->ip, XFS_TRANS_DQ_BCOUNT,
				delta);
}

/* Reset the block reservation for a metadata inode. */
int
xrep_reset_metafile_resv(
	struct xfs_scrub	*sc)
{
	struct xfs_mount	*mp = sc->mp;
	int64_t			delta;
	int			error;

	delta = mp->m_metafile_resv_used + mp->m_metafile_resv_avail -
		mp->m_metafile_resv_target;
	if (delta == 0)
		return 0;

	/*
	 * Too many blocks have been reserved, transfer some from the incore
	 * reservation back to the filesystem.
	 */
	if (delta > 0) {
		int64_t		give_back;

		give_back = min_t(uint64_t, delta, mp->m_metafile_resv_avail);
		if (give_back > 0) {
			xfs_mod_sb_delalloc(mp, -give_back);
			xfs_add_fdblocks(mp, give_back);
			mp->m_metafile_resv_avail -= give_back;
		}

		return 0;
	}

	/*
	 * Not enough reservation; try to take some blocks from the filesystem
	 * to the metabtree reservation.
	 */
	delta = -delta; /* delta is negative here, so invert the sign. */
	error = xfs_dec_fdblocks(mp, delta, true);
	while (error == -ENOSPC) {
		delta--;
		if (delta == 0) {
			xfs_warn(sc->mp,
"Insufficient free space to reset metabtree reservation after repair.");
			return 0;
		}
		error = xfs_dec_fdblocks(mp, delta, true);
	}
	if (error)
		return error;

	xfs_mod_sb_delalloc(mp, delta);
	mp->m_metafile_resv_avail += delta;
	return 0;
}<|MERGE_RESOLUTION|>--- conflicted
+++ resolved
@@ -1269,37 +1269,6 @@
 }
 
 /*
-<<<<<<< HEAD
- * Create a dummy transaction for use in a live update hook function.  This
- * function MUST NOT be called from regular repair code because the current
- * process' transaction is saved via the cookie.
- */
-int
-xrep_trans_alloc_hook_dummy(
-	struct xfs_mount	*mp,
-	void			**cookiep,
-	struct xfs_trans	**tpp)
-{
-	*cookiep = current->journal_info;
-	current->journal_info = NULL;
-	*tpp = xfs_trans_alloc_empty(mp);
-	return 0;
-}
-
-/* Cancel a dummy transaction used by a live update hook function. */
-void
-xrep_trans_cancel_hook_dummy(
-	void			**cookiep,
-	struct xfs_trans	*tp)
-{
-	xfs_trans_cancel(tp);
-	current->journal_info = *cookiep;
-	*cookiep = NULL;
-}
-
-/*
-=======
->>>>>>> 3476aa7d
  * See if this buffer can pass the given ->verify_struct() function.
  *
  * If the buffer already has ops attached and they're not the ones that were
