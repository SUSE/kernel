// SPDX-License-Identifier: GPL-2.0
/*
 * Copyright (c) 2000-2005 Silicon Graphics, Inc.
 * All Rights Reserved.
 */
#include "xfs.h"
#include "xfs_fs.h"
#include "xfs_shared.h"
#include "xfs_format.h"
#include "xfs_log_format.h"
#include "xfs_trans_resv.h"
#include "xfs_mount.h"
#include "xfs_inode.h"
#include "xfs_acl.h"
#include "xfs_quota.h"
#include "xfs_da_format.h"
#include "xfs_da_btree.h"
#include "xfs_attr.h"
#include "xfs_trans.h"
#include "xfs_trace.h"
#include "xfs_icache.h"
#include "xfs_symlink.h"
#include "xfs_dir2.h"
#include "xfs_iomap.h"
#include "xfs_error.h"
#include "xfs_ioctl.h"
#include "xfs_xattr.h"

#include <linux/posix_acl.h>
#include <linux/security.h>
#include <linux/iversion.h>
#include <linux/fiemap.h>

/*
 * Directories have different lock order w.r.t. mmap_lock compared to regular
 * files. This is due to readdir potentially triggering page faults on a user
 * buffer inside filldir(), and this happens with the ilock on the directory
 * held. For regular files, the lock order is the other way around - the
 * mmap_lock is taken during the page fault, and then we lock the ilock to do
 * block mapping. Hence we need a different class for the directory ilock so
 * that lockdep can tell them apart.
 */
static struct lock_class_key xfs_nondir_ilock_class;
static struct lock_class_key xfs_dir_ilock_class;

static int
xfs_initxattrs(
	struct inode		*inode,
	const struct xattr	*xattr_array,
	void			*fs_info)
{
	const struct xattr	*xattr;
	struct xfs_inode	*ip = XFS_I(inode);
	int			error = 0;

	for (xattr = xattr_array; xattr->name != NULL; xattr++) {
		struct xfs_da_args	args = {
			.dp		= ip,
			.attr_filter	= XFS_ATTR_SECURE,
			.name		= xattr->name,
			.namelen	= strlen(xattr->name),
			.value		= xattr->value,
			.valuelen	= xattr->value_len,
		};
		error = xfs_attr_change(&args);
		if (error < 0)
			break;
	}
	return error;
}

/*
 * Hook in SELinux.  This is not quite correct yet, what we really need
 * here (as we do for default ACLs) is a mechanism by which creation of
 * these attrs can be journalled at inode creation time (along with the
 * inode, of course, such that log replay can't cause these to be lost).
 */
int
xfs_inode_init_security(
	struct inode	*inode,
	struct inode	*dir,
	const struct qstr *qstr)
{
	return security_inode_init_security(inode, dir, qstr,
					     &xfs_initxattrs, NULL);
}

static void
xfs_dentry_to_name(
	struct xfs_name	*namep,
	struct dentry	*dentry)
{
	namep->name = dentry->d_name.name;
	namep->len = dentry->d_name.len;
	namep->type = XFS_DIR3_FT_UNKNOWN;
}

static int
xfs_dentry_mode_to_name(
	struct xfs_name	*namep,
	struct dentry	*dentry,
	int		mode)
{
	namep->name = dentry->d_name.name;
	namep->len = dentry->d_name.len;
	namep->type = xfs_mode_to_ftype(mode);

	if (unlikely(namep->type == XFS_DIR3_FT_UNKNOWN))
		return -EFSCORRUPTED;

	return 0;
}

STATIC void
xfs_cleanup_inode(
	struct inode	*dir,
	struct inode	*inode,
	struct dentry	*dentry)
{
	struct xfs_name	teardown;

	/* Oh, the horror.
	 * If we can't add the ACL or we fail in
	 * xfs_inode_init_security we must back out.
	 * ENOSPC can hit here, among other things.
	 */
	xfs_dentry_to_name(&teardown, dentry);

	xfs_remove(XFS_I(dir), &teardown, XFS_I(inode));
}

/*
 * Check to see if we are likely to need an extended attribute to be added to
 * the inode we are about to allocate. This allows the attribute fork to be
 * created during the inode allocation, reducing the number of transactions we
 * need to do in this fast path.
 *
 * The security checks are optimistic, but not guaranteed. The two LSMs that
 * require xattrs to be added here (selinux and smack) are also the only two
 * LSMs that add a sb->s_security structure to the superblock. Hence if security
 * is enabled and sb->s_security is set, we have a pretty good idea that we are
 * going to be asked to add a security xattr immediately after allocating the
 * xfs inode and instantiating the VFS inode.
 */
static inline bool
xfs_create_need_xattr(
	struct inode	*dir,
	struct posix_acl *default_acl,
	struct posix_acl *acl)
{
	if (acl)
		return true;
	if (default_acl)
		return true;
#if IS_ENABLED(CONFIG_SECURITY)
	if (dir->i_sb->s_security)
		return true;
#endif
	return false;
}


STATIC int
xfs_generic_create(
	struct mnt_idmap	*idmap,
	struct inode		*dir,
	struct dentry		*dentry,
	umode_t			mode,
	dev_t			rdev,
	struct file		*tmpfile)	/* unnamed file */
{
	struct inode	*inode;
	struct xfs_inode *ip = NULL;
	struct posix_acl *default_acl, *acl;
	struct xfs_name	name;
	int		error;

	/*
	 * Irix uses Missed'em'V split, but doesn't want to see
	 * the upper 5 bits of (14bit) major.
	 */
	if (S_ISCHR(mode) || S_ISBLK(mode)) {
		if (unlikely(!sysv_valid_dev(rdev) || MAJOR(rdev) & ~0x1ff))
			return -EINVAL;
	} else {
		rdev = 0;
	}

	error = posix_acl_create(dir, &mode, &default_acl, &acl);
	if (error)
		return error;

	/* Verify mode is valid also for tmpfile case */
	error = xfs_dentry_mode_to_name(&name, dentry, mode);
	if (unlikely(error))
		goto out_free_acl;

	if (!tmpfile) {
		error = xfs_create(idmap, XFS_I(dir), &name, mode, rdev,
				xfs_create_need_xattr(dir, default_acl, acl),
				&ip);
	} else {
		error = xfs_create_tmpfile(idmap, XFS_I(dir), mode, &ip);
	}
	if (unlikely(error))
		goto out_free_acl;

	inode = VFS_I(ip);

	error = xfs_inode_init_security(inode, dir, &dentry->d_name);
	if (unlikely(error))
		goto out_cleanup_inode;

	if (default_acl) {
		error = __xfs_set_acl(inode, default_acl, ACL_TYPE_DEFAULT);
		if (error)
			goto out_cleanup_inode;
	}
	if (acl) {
		error = __xfs_set_acl(inode, acl, ACL_TYPE_ACCESS);
		if (error)
			goto out_cleanup_inode;
	}

	xfs_setup_iops(ip);

	if (tmpfile) {
		/*
		 * The VFS requires that any inode fed to d_tmpfile must have
		 * nlink == 1 so that it can decrement the nlink in d_tmpfile.
		 * However, we created the temp file with nlink == 0 because
		 * we're not allowed to put an inode with nlink > 0 on the
		 * unlinked list.  Therefore we have to set nlink to 1 so that
		 * d_tmpfile can immediately set it back to zero.
		 */
		set_nlink(inode, 1);
		d_tmpfile(tmpfile, inode);
	} else
		d_instantiate(dentry, inode);

	xfs_finish_inode_setup(ip);

 out_free_acl:
	posix_acl_release(default_acl);
	posix_acl_release(acl);
	return error;

 out_cleanup_inode:
	xfs_finish_inode_setup(ip);
	if (!tmpfile)
		xfs_cleanup_inode(dir, inode, dentry);
	xfs_irele(ip);
	goto out_free_acl;
}

STATIC int
xfs_vn_mknod(
	struct mnt_idmap	*idmap,
	struct inode		*dir,
	struct dentry		*dentry,
	umode_t			mode,
	dev_t			rdev)
{
	return xfs_generic_create(idmap, dir, dentry, mode, rdev, NULL);
}

STATIC int
xfs_vn_create(
	struct mnt_idmap	*idmap,
	struct inode		*dir,
	struct dentry		*dentry,
	umode_t			mode,
	bool			flags)
{
	return xfs_generic_create(idmap, dir, dentry, mode, 0, NULL);
}

STATIC int
xfs_vn_mkdir(
	struct mnt_idmap	*idmap,
	struct inode		*dir,
	struct dentry		*dentry,
	umode_t			mode)
{
	return xfs_generic_create(idmap, dir, dentry, mode | S_IFDIR, 0, NULL);
}

STATIC struct dentry *
xfs_vn_lookup(
	struct inode	*dir,
	struct dentry	*dentry,
	unsigned int flags)
{
	struct inode *inode;
	struct xfs_inode *cip;
	struct xfs_name	name;
	int		error;

	if (dentry->d_name.len >= MAXNAMELEN)
		return ERR_PTR(-ENAMETOOLONG);

	xfs_dentry_to_name(&name, dentry);
	error = xfs_lookup(XFS_I(dir), &name, &cip, NULL);
	if (likely(!error))
		inode = VFS_I(cip);
	else if (likely(error == -ENOENT))
		inode = NULL;
	else
		inode = ERR_PTR(error);
	return d_splice_alias(inode, dentry);
}

STATIC struct dentry *
xfs_vn_ci_lookup(
	struct inode	*dir,
	struct dentry	*dentry,
	unsigned int flags)
{
	struct xfs_inode *ip;
	struct xfs_name	xname;
	struct xfs_name ci_name;
	struct qstr	dname;
	int		error;

	if (dentry->d_name.len >= MAXNAMELEN)
		return ERR_PTR(-ENAMETOOLONG);

	xfs_dentry_to_name(&xname, dentry);
	error = xfs_lookup(XFS_I(dir), &xname, &ip, &ci_name);
	if (unlikely(error)) {
		if (unlikely(error != -ENOENT))
			return ERR_PTR(error);
		/*
		 * call d_add(dentry, NULL) here when d_drop_negative_children
		 * is called in xfs_vn_mknod (ie. allow negative dentries
		 * with CI filesystems).
		 */
		return NULL;
	}

	/* if exact match, just splice and exit */
	if (!ci_name.name)
		return d_splice_alias(VFS_I(ip), dentry);

	/* else case-insensitive match... */
	dname.name = ci_name.name;
	dname.len = ci_name.len;
	dentry = d_add_ci(dentry, VFS_I(ip), &dname);
	kmem_free(ci_name.name);
	return dentry;
}

STATIC int
xfs_vn_link(
	struct dentry	*old_dentry,
	struct inode	*dir,
	struct dentry	*dentry)
{
	struct inode	*inode = d_inode(old_dentry);
	struct xfs_name	name;
	int		error;

	error = xfs_dentry_mode_to_name(&name, dentry, inode->i_mode);
	if (unlikely(error))
		return error;

	error = xfs_link(XFS_I(dir), XFS_I(inode), &name);
	if (unlikely(error))
		return error;

	ihold(inode);
	d_instantiate(dentry, inode);
	return 0;
}

STATIC int
xfs_vn_unlink(
	struct inode	*dir,
	struct dentry	*dentry)
{
	struct xfs_name	name;
	int		error;

	xfs_dentry_to_name(&name, dentry);

	error = xfs_remove(XFS_I(dir), &name, XFS_I(d_inode(dentry)));
	if (error)
		return error;

	/*
	 * With unlink, the VFS makes the dentry "negative": no inode,
	 * but still hashed. This is incompatible with case-insensitive
	 * mode, so invalidate (unhash) the dentry in CI-mode.
	 */
	if (xfs_has_asciici(XFS_M(dir->i_sb)))
		d_invalidate(dentry);
	return 0;
}

STATIC int
xfs_vn_symlink(
	struct mnt_idmap	*idmap,
	struct inode		*dir,
	struct dentry		*dentry,
	const char		*symname)
{
	struct inode	*inode;
	struct xfs_inode *cip = NULL;
	struct xfs_name	name;
	int		error;
	umode_t		mode;

	mode = S_IFLNK |
		(irix_symlink_mode ? 0777 & ~current_umask() : S_IRWXUGO);
	error = xfs_dentry_mode_to_name(&name, dentry, mode);
	if (unlikely(error))
		goto out;

	error = xfs_symlink(idmap, XFS_I(dir), &name, symname, mode, &cip);
	if (unlikely(error))
		goto out;

	inode = VFS_I(cip);

	error = xfs_inode_init_security(inode, dir, &dentry->d_name);
	if (unlikely(error))
		goto out_cleanup_inode;

	xfs_setup_iops(cip);

	d_instantiate(dentry, inode);
	xfs_finish_inode_setup(cip);
	return 0;

 out_cleanup_inode:
	xfs_finish_inode_setup(cip);
	xfs_cleanup_inode(dir, inode, dentry);
	xfs_irele(cip);
 out:
	return error;
}

STATIC int
xfs_vn_rename(
	struct mnt_idmap	*idmap,
	struct inode		*odir,
	struct dentry		*odentry,
	struct inode		*ndir,
	struct dentry		*ndentry,
	unsigned int		flags)
{
	struct inode	*new_inode = d_inode(ndentry);
	int		omode = 0;
	int		error;
	struct xfs_name	oname;
	struct xfs_name	nname;

	if (flags & ~(RENAME_NOREPLACE | RENAME_EXCHANGE | RENAME_WHITEOUT))
		return -EINVAL;

	/* if we are exchanging files, we need to set i_mode of both files */
	if (flags & RENAME_EXCHANGE)
		omode = d_inode(ndentry)->i_mode;

	error = xfs_dentry_mode_to_name(&oname, odentry, omode);
	if (omode && unlikely(error))
		return error;

	error = xfs_dentry_mode_to_name(&nname, ndentry,
					d_inode(odentry)->i_mode);
	if (unlikely(error))
		return error;

	return xfs_rename(idmap, XFS_I(odir), &oname,
			  XFS_I(d_inode(odentry)), XFS_I(ndir), &nname,
			  new_inode ? XFS_I(new_inode) : NULL, flags);
}

/*
 * careful here - this function can get called recursively, so
 * we need to be very careful about how much stack we use.
 * uio is kmalloced for this reason...
 */
STATIC const char *
xfs_vn_get_link(
	struct dentry		*dentry,
	struct inode		*inode,
	struct delayed_call	*done)
{
	char			*link;
	int			error = -ENOMEM;

	if (!dentry)
		return ERR_PTR(-ECHILD);

	link = kmalloc(XFS_SYMLINK_MAXLEN+1, GFP_KERNEL);
	if (!link)
		goto out_err;

	error = xfs_readlink(XFS_I(d_inode(dentry)), link);
	if (unlikely(error))
		goto out_kfree;

	set_delayed_call(done, kfree_link, link);
	return link;

 out_kfree:
	kfree(link);
 out_err:
	return ERR_PTR(error);
}

static uint32_t
xfs_stat_blksize(
	struct xfs_inode	*ip)
{
	struct xfs_mount	*mp = ip->i_mount;

	/*
	 * If the file blocks are being allocated from a realtime volume, then
	 * always return the realtime extent size.
	 */
	if (XFS_IS_REALTIME_INODE(ip))
		return XFS_FSB_TO_B(mp, xfs_get_extsz_hint(ip));

	/*
	 * Allow large block sizes to be reported to userspace programs if the
	 * "largeio" mount option is used.
	 *
	 * If compatibility mode is specified, simply return the basic unit of
	 * caching so that we don't get inefficient read/modify/write I/O from
	 * user apps. Otherwise....
	 *
	 * If the underlying volume is a stripe, then return the stripe width in
	 * bytes as the recommended I/O size. It is not a stripe and we've set a
	 * default buffered I/O size, return that, otherwise return the compat
	 * default.
	 */
	if (xfs_has_large_iosize(mp)) {
		if (mp->m_swidth)
			return XFS_FSB_TO_B(mp, mp->m_swidth);
		if (xfs_has_allocsize(mp))
			return 1U << mp->m_allocsize_log;
	}

	return PAGE_SIZE;
}

STATIC int
xfs_vn_getattr(
	struct mnt_idmap	*idmap,
	const struct path	*path,
	struct kstat		*stat,
	u32			request_mask,
	unsigned int		query_flags)
{
	struct inode		*inode = d_inode(path->dentry);
	struct xfs_inode	*ip = XFS_I(inode);
	struct xfs_mount	*mp = ip->i_mount;
	vfsuid_t		vfsuid = i_uid_into_vfsuid(idmap, inode);
	vfsgid_t		vfsgid = i_gid_into_vfsgid(idmap, inode);

	trace_xfs_getattr(ip);

	if (xfs_is_shutdown(mp))
		return -EIO;

	stat->size = XFS_ISIZE(ip);
	stat->dev = inode->i_sb->s_dev;
	stat->mode = inode->i_mode;
	stat->nlink = inode->i_nlink;
	stat->uid = vfsuid_into_kuid(vfsuid);
	stat->gid = vfsgid_into_kgid(vfsgid);
	stat->ino = ip->i_ino;
	stat->atime = inode->i_atime;
	stat->mtime = inode->i_mtime;
	stat->ctime = inode->i_ctime;
	stat->blocks = XFS_FSB_TO_BB(mp, ip->i_nblocks + ip->i_delayed_blks);

	if (xfs_has_v3inodes(mp)) {
		if (request_mask & STATX_BTIME) {
			stat->result_mask |= STATX_BTIME;
			stat->btime = ip->i_crtime;
		}
	}

	/*
	 * Note: If you add another clause to set an attribute flag, please
	 * update attributes_mask below.
	 */
	if (ip->i_diflags & XFS_DIFLAG_IMMUTABLE)
		stat->attributes |= STATX_ATTR_IMMUTABLE;
	if (ip->i_diflags & XFS_DIFLAG_APPEND)
		stat->attributes |= STATX_ATTR_APPEND;
	if (ip->i_diflags & XFS_DIFLAG_NODUMP)
		stat->attributes |= STATX_ATTR_NODUMP;

	stat->attributes_mask |= (STATX_ATTR_IMMUTABLE |
				  STATX_ATTR_APPEND |
				  STATX_ATTR_NODUMP);

	switch (inode->i_mode & S_IFMT) {
	case S_IFBLK:
	case S_IFCHR:
		stat->blksize = BLKDEV_IOSIZE;
		stat->rdev = inode->i_rdev;
		break;
	case S_IFREG:
		if (request_mask & STATX_DIOALIGN) {
			struct xfs_buftarg	*target = xfs_inode_buftarg(ip);
			struct block_device	*bdev = target->bt_bdev;

			stat->result_mask |= STATX_DIOALIGN;
			stat->dio_mem_align = bdev_dma_alignment(bdev) + 1;
			stat->dio_offset_align = bdev_logical_block_size(bdev);
		}
		fallthrough;
	default:
		stat->blksize = xfs_stat_blksize(ip);
		stat->rdev = 0;
		break;
	}

	return 0;
}

static int
xfs_vn_change_ok(
	struct mnt_idmap	*idmap,
	struct dentry		*dentry,
	struct iattr		*iattr)
{
	struct xfs_mount	*mp = XFS_I(d_inode(dentry))->i_mount;

	if (xfs_is_readonly(mp))
		return -EROFS;

	if (xfs_is_shutdown(mp))
		return -EIO;

	return setattr_prepare(idmap, dentry, iattr);
}

/*
 * Set non-size attributes of an inode.
 *
 * Caution: The caller of this function is responsible for calling
 * setattr_prepare() or otherwise verifying the change is fine.
 */
static int
xfs_setattr_nonsize(
	struct mnt_idmap	*idmap,
	struct dentry		*dentry,
	struct xfs_inode	*ip,
	struct iattr		*iattr)
{
	xfs_mount_t		*mp = ip->i_mount;
	struct inode		*inode = VFS_I(ip);
	int			mask = iattr->ia_valid;
	xfs_trans_t		*tp;
	int			error;
	kuid_t			uid = GLOBAL_ROOT_UID;
	kgid_t			gid = GLOBAL_ROOT_GID;
	struct xfs_dquot	*udqp = NULL, *gdqp = NULL;
	struct xfs_dquot	*old_udqp = NULL, *old_gdqp = NULL;

	ASSERT((mask & ATTR_SIZE) == 0);

	/*
	 * If disk quotas is on, we make sure that the dquots do exist on disk,
	 * before we start any other transactions. Trying to do this later
	 * is messy. We don't care to take a readlock to look at the ids
	 * in inode here, because we can't hold it across the trans_reserve.
	 * If the IDs do change before we take the ilock, we're covered
	 * because the i_*dquot fields will get updated anyway.
	 */
	if (XFS_IS_QUOTA_ON(mp) && (mask & (ATTR_UID|ATTR_GID))) {
		uint	qflags = 0;

		if ((mask & ATTR_UID) && XFS_IS_UQUOTA_ON(mp)) {
			uid = from_vfsuid(idmap, i_user_ns(inode),
					  iattr->ia_vfsuid);
			qflags |= XFS_QMOPT_UQUOTA;
		} else {
			uid = inode->i_uid;
		}
		if ((mask & ATTR_GID) && XFS_IS_GQUOTA_ON(mp)) {
			gid = from_vfsgid(idmap, i_user_ns(inode),
					  iattr->ia_vfsgid);
			qflags |= XFS_QMOPT_GQUOTA;
		}  else {
			gid = inode->i_gid;
		}

		/*
		 * We take a reference when we initialize udqp and gdqp,
		 * so it is important that we never blindly double trip on
		 * the same variable. See xfs_create() for an example.
		 */
		ASSERT(udqp == NULL);
		ASSERT(gdqp == NULL);
		error = xfs_qm_vop_dqalloc(ip, uid, gid, ip->i_projid,
					   qflags, &udqp, &gdqp, NULL);
		if (error)
			return error;
	}

	error = xfs_trans_alloc_ichange(ip, udqp, gdqp, NULL,
			has_capability_noaudit(current, CAP_FOWNER), &tp);
	if (error)
		goto out_dqrele;

	/*
	 * Register quota modifications in the transaction.  Must be the owner
	 * or privileged.  These IDs could have changed since we last looked at
	 * them.  But, we're assured that if the ownership did change while we
	 * didn't have the inode locked, inode's dquot(s) would have changed
	 * also.
	 */
<<<<<<< HEAD
	if (mask & (ATTR_UID|ATTR_GID)) {
		/*
		 * These IDs could have changed since we last looked at them.
		 * But, we're assured that if the ownership did change
		 * while we didn't have the inode locked, inode's dquot(s)
		 * would have changed also.
		 */
		iuid = inode->i_uid;
		igid = inode->i_gid;
		gid = (mask & ATTR_GID) ? iattr->ia_gid : igid;
		uid = (mask & ATTR_UID) ? iattr->ia_uid : iuid;

		/*
		 * Change the ownerships and register quota modifications
		 * in the transaction.
		 */
		if (!uid_eq(iuid, uid)) {
			if (XFS_IS_QUOTA_RUNNING(mp) && XFS_IS_UQUOTA_ON(mp)) {
				ASSERT(mask & ATTR_UID);
				ASSERT(udqp);
				olddquot1 = xfs_qm_vop_chown(tp, ip,
							&ip->i_udquot, udqp);
			}
		}
		if (!gid_eq(igid, gid)) {
			if (XFS_IS_QUOTA_RUNNING(mp) && XFS_IS_GQUOTA_ON(mp)) {
				ASSERT(xfs_sb_version_has_pquotino(&mp->m_sb) ||
				       !XFS_IS_PQUOTA_ON(mp));
				ASSERT(mask & ATTR_GID);
				ASSERT(gdqp);
				olddquot2 = xfs_qm_vop_chown(tp, ip,
							&ip->i_gdquot, gdqp);
			}
		}
	}

	setattr_copy(mnt_userns, inode, iattr);
=======
	if (XFS_IS_UQUOTA_ON(mp) &&
	    i_uid_needs_update(idmap, iattr, inode)) {
		ASSERT(udqp);
		old_udqp = xfs_qm_vop_chown(tp, ip, &ip->i_udquot, udqp);
	}
	if (XFS_IS_GQUOTA_ON(mp) &&
	    i_gid_needs_update(idmap, iattr, inode)) {
		ASSERT(xfs_has_pquotino(mp) || !XFS_IS_PQUOTA_ON(mp));
		ASSERT(gdqp);
		old_gdqp = xfs_qm_vop_chown(tp, ip, &ip->i_gdquot, gdqp);
	}

	setattr_copy(idmap, inode, iattr);
>>>>>>> eb3cdb58
	xfs_trans_log_inode(tp, ip, XFS_ILOG_CORE);

	XFS_STATS_INC(mp, xs_ig_attrchg);

	if (xfs_has_wsync(mp))
		xfs_trans_set_sync(tp);
	error = xfs_trans_commit(tp);

	/*
	 * Release any dquot(s) the inode had kept before chown.
	 */
	xfs_qm_dqrele(old_udqp);
	xfs_qm_dqrele(old_gdqp);
	xfs_qm_dqrele(udqp);
	xfs_qm_dqrele(gdqp);

	if (error)
		return error;

	/*
	 * XXX(hch): Updating the ACL entries is not atomic vs the i_mode
	 * 	     update.  We could avoid this with linked transactions
	 * 	     and passing down the transaction pointer all the way
	 *	     to attr_set.  No previous user of the generic
	 * 	     Posix ACL code seems to care about this issue either.
	 */
	if (mask & ATTR_MODE) {
		error = posix_acl_chmod(idmap, dentry, inode->i_mode);
		if (error)
			return error;
	}

	return 0;

out_dqrele:
	xfs_qm_dqrele(udqp);
	xfs_qm_dqrele(gdqp);
	return error;
}

/*
 * Truncate file.  Must have write permission and not be a directory.
 *
 * Caution: The caller of this function is responsible for calling
 * setattr_prepare() or otherwise verifying the change is fine.
 */
STATIC int
xfs_setattr_size(
	struct mnt_idmap	*idmap,
	struct dentry		*dentry,
	struct xfs_inode	*ip,
	struct iattr		*iattr)
{
	struct xfs_mount	*mp = ip->i_mount;
	struct inode		*inode = VFS_I(ip);
	xfs_off_t		oldsize, newsize;
	struct xfs_trans	*tp;
	int			error;
	uint			lock_flags = 0;
	bool			did_zeroing = false;

	ASSERT(xfs_isilocked(ip, XFS_IOLOCK_EXCL));
	ASSERT(xfs_isilocked(ip, XFS_MMAPLOCK_EXCL));
	ASSERT(S_ISREG(inode->i_mode));
	ASSERT((iattr->ia_valid & (ATTR_UID|ATTR_GID|ATTR_ATIME|ATTR_ATIME_SET|
		ATTR_MTIME_SET|ATTR_TIMES_SET)) == 0);

	oldsize = inode->i_size;
	newsize = iattr->ia_size;

	/*
	 * Short circuit the truncate case for zero length files.
	 */
	if (newsize == 0 && oldsize == 0 && ip->i_df.if_nextents == 0) {
		if (!(iattr->ia_valid & (ATTR_CTIME|ATTR_MTIME)))
			return 0;

		/*
		 * Use the regular setattr path to update the timestamps.
		 */
		iattr->ia_valid &= ~ATTR_SIZE;
		return xfs_setattr_nonsize(idmap, dentry, ip, iattr);
	}

	/*
	 * Make sure that the dquots are attached to the inode.
	 */
	error = xfs_qm_dqattach(ip);
	if (error)
		return error;

	/*
	 * Wait for all direct I/O to complete.
	 */
	inode_dio_wait(inode);

	/*
	 * File data changes must be complete before we start the transaction to
	 * modify the inode.  This needs to be done before joining the inode to
	 * the transaction because the inode cannot be unlocked once it is a
	 * part of the transaction.
	 *
	 * Start with zeroing any data beyond EOF that we may expose on file
	 * extension, or zeroing out the rest of the block on a downward
	 * truncate.
	 */
	if (newsize > oldsize) {
		trace_xfs_zero_eof(ip, oldsize, newsize - oldsize);
		error = xfs_zero_range(ip, oldsize, newsize - oldsize,
				&did_zeroing);
	} else {
		/*
		 * iomap won't detect a dirty page over an unwritten block (or a
		 * cow block over a hole) and subsequently skips zeroing the
		 * newly post-EOF portion of the page. Flush the new EOF to
		 * convert the block before the pagecache truncate.
		 */
		error = filemap_write_and_wait_range(inode->i_mapping, newsize,
						     newsize);
		if (error)
			return error;
		error = xfs_truncate_page(ip, newsize, &did_zeroing);
	}

	if (error)
		return error;

	/*
	 * We've already locked out new page faults, so now we can safely remove
	 * pages from the page cache knowing they won't get refaulted until we
	 * drop the XFS_MMAP_EXCL lock after the extent manipulations are
	 * complete. The truncate_setsize() call also cleans partial EOF page
	 * PTEs on extending truncates and hence ensures sub-page block size
	 * filesystems are correctly handled, too.
	 *
	 * We have to do all the page cache truncate work outside the
	 * transaction context as the "lock" order is page lock->log space
	 * reservation as defined by extent allocation in the writeback path.
	 * Hence a truncate can fail with ENOMEM from xfs_trans_alloc(), but
	 * having already truncated the in-memory version of the file (i.e. made
	 * user visible changes). There's not much we can do about this, except
	 * to hope that the caller sees ENOMEM and retries the truncate
	 * operation.
	 *
	 * And we update in-core i_size and truncate page cache beyond newsize
	 * before writeback the [i_disk_size, newsize] range, so we're
	 * guaranteed not to write stale data past the new EOF on truncate down.
	 */
	truncate_setsize(inode, newsize);

	/*
	 * We are going to log the inode size change in this transaction so
	 * any previous writes that are beyond the on disk EOF and the new
	 * EOF that have not been written out need to be written here.  If we
	 * do not write the data out, we expose ourselves to the null files
	 * problem. Note that this includes any block zeroing we did above;
	 * otherwise those blocks may not be zeroed after a crash.
	 */
	if (did_zeroing ||
	    (newsize > ip->i_disk_size && oldsize != ip->i_disk_size)) {
		error = filemap_write_and_wait_range(VFS_I(ip)->i_mapping,
						ip->i_disk_size, newsize - 1);
		if (error)
			return error;
	}

	error = xfs_trans_alloc(mp, &M_RES(mp)->tr_itruncate, 0, 0, 0, &tp);
	if (error)
		return error;

	lock_flags |= XFS_ILOCK_EXCL;
	xfs_ilock(ip, XFS_ILOCK_EXCL);
	xfs_trans_ijoin(tp, ip, 0);

	/*
	 * Only change the c/mtime if we are changing the size or we are
	 * explicitly asked to change it.  This handles the semantic difference
	 * between truncate() and ftruncate() as implemented in the VFS.
	 *
	 * The regular truncate() case without ATTR_CTIME and ATTR_MTIME is a
	 * special case where we need to update the times despite not having
	 * these flags set.  For all other operations the VFS set these flags
	 * explicitly if it wants a timestamp update.
	 */
	if (newsize != oldsize &&
	    !(iattr->ia_valid & (ATTR_CTIME | ATTR_MTIME))) {
		iattr->ia_ctime = iattr->ia_mtime =
			current_time(inode);
		iattr->ia_valid |= ATTR_CTIME | ATTR_MTIME;
	}

	/*
	 * The first thing we do is set the size to new_size permanently on
	 * disk.  This way we don't have to worry about anyone ever being able
	 * to look at the data being freed even in the face of a crash.
	 * What we're getting around here is the case where we free a block, it
	 * is allocated to another file, it is written to, and then we crash.
	 * If the new data gets written to the file but the log buffers
	 * containing the free and reallocation don't, then we'd end up with
	 * garbage in the blocks being freed.  As long as we make the new size
	 * permanent before actually freeing any blocks it doesn't matter if
	 * they get written to.
	 */
	ip->i_disk_size = newsize;
	xfs_trans_log_inode(tp, ip, XFS_ILOG_CORE);

	if (newsize <= oldsize) {
		error = xfs_itruncate_extents(&tp, ip, XFS_DATA_FORK, newsize);
		if (error)
			goto out_trans_cancel;

		/*
		 * Truncated "down", so we're removing references to old data
		 * here - if we delay flushing for a long time, we expose
		 * ourselves unduly to the notorious NULL files problem.  So,
		 * we mark this inode and flush it when the file is closed,
		 * and do not wait the usual (long) time for writeout.
		 */
		xfs_iflags_set(ip, XFS_ITRUNCATED);

		/* A truncate down always removes post-EOF blocks. */
		xfs_inode_clear_eofblocks_tag(ip);
	}

	ASSERT(!(iattr->ia_valid & (ATTR_UID | ATTR_GID)));
<<<<<<< HEAD
	setattr_copy(mnt_userns, inode, iattr);
=======
	setattr_copy(idmap, inode, iattr);
>>>>>>> eb3cdb58
	xfs_trans_log_inode(tp, ip, XFS_ILOG_CORE);

	XFS_STATS_INC(mp, xs_ig_attrchg);

	if (xfs_has_wsync(mp))
		xfs_trans_set_sync(tp);

	error = xfs_trans_commit(tp);
out_unlock:
	if (lock_flags)
		xfs_iunlock(ip, lock_flags);
	return error;

out_trans_cancel:
	xfs_trans_cancel(tp);
	goto out_unlock;
}

int
xfs_vn_setattr_size(
	struct mnt_idmap	*idmap,
	struct dentry		*dentry,
	struct iattr		*iattr)
{
	struct xfs_inode	*ip = XFS_I(d_inode(dentry));
	int error;

	trace_xfs_setattr(ip);

	error = xfs_vn_change_ok(idmap, dentry, iattr);
	if (error)
		return error;
	return xfs_setattr_size(idmap, dentry, ip, iattr);
}

STATIC int
xfs_vn_setattr(
	struct mnt_idmap	*idmap,
	struct dentry		*dentry,
	struct iattr		*iattr)
{
	struct inode		*inode = d_inode(dentry);
	struct xfs_inode	*ip = XFS_I(inode);
	int			error;

	if (iattr->ia_valid & ATTR_SIZE) {
		uint			iolock;

		xfs_ilock(ip, XFS_MMAPLOCK_EXCL);
		iolock = XFS_IOLOCK_EXCL | XFS_MMAPLOCK_EXCL;

		error = xfs_break_layouts(inode, &iolock, BREAK_UNMAP);
		if (error) {
			xfs_iunlock(ip, XFS_MMAPLOCK_EXCL);
			return error;
		}

		error = xfs_vn_setattr_size(idmap, dentry, iattr);
		xfs_iunlock(ip, XFS_MMAPLOCK_EXCL);
	} else {
		trace_xfs_setattr(ip);

		error = xfs_vn_change_ok(idmap, dentry, iattr);
		if (!error)
			error = xfs_setattr_nonsize(idmap, dentry, ip, iattr);
	}

	return error;
}

STATIC int
xfs_vn_update_time(
	struct inode		*inode,
	struct timespec64	*now,
	int			flags)
{
	struct xfs_inode	*ip = XFS_I(inode);
	struct xfs_mount	*mp = ip->i_mount;
	int			log_flags = XFS_ILOG_TIMESTAMP;
	struct xfs_trans	*tp;
	int			error;

	trace_xfs_update_time(ip);

	if (inode->i_sb->s_flags & SB_LAZYTIME) {
		if (!((flags & S_VERSION) &&
		      inode_maybe_inc_iversion(inode, false)))
			return generic_update_time(inode, now, flags);

		/* Capture the iversion update that just occurred */
		log_flags |= XFS_ILOG_CORE;
	}

	error = xfs_trans_alloc(mp, &M_RES(mp)->tr_fsyncts, 0, 0, 0, &tp);
	if (error)
		return error;

	xfs_ilock(ip, XFS_ILOCK_EXCL);
	if (flags & S_CTIME)
		inode->i_ctime = *now;
	if (flags & S_MTIME)
		inode->i_mtime = *now;
	if (flags & S_ATIME)
		inode->i_atime = *now;

	xfs_trans_ijoin(tp, ip, XFS_ILOCK_EXCL);
	xfs_trans_log_inode(tp, ip, log_flags);
	return xfs_trans_commit(tp);
}

STATIC int
xfs_vn_fiemap(
	struct inode		*inode,
	struct fiemap_extent_info *fieinfo,
	u64			start,
	u64			length)
{
	int			error;

	xfs_ilock(XFS_I(inode), XFS_IOLOCK_SHARED);
	if (fieinfo->fi_flags & FIEMAP_FLAG_XATTR) {
		fieinfo->fi_flags &= ~FIEMAP_FLAG_XATTR;
		error = iomap_fiemap(inode, fieinfo, start, length,
				&xfs_xattr_iomap_ops);
	} else {
		error = iomap_fiemap(inode, fieinfo, start, length,
				&xfs_read_iomap_ops);
	}
	xfs_iunlock(XFS_I(inode), XFS_IOLOCK_SHARED);

	return error;
}

STATIC int
xfs_vn_tmpfile(
	struct mnt_idmap	*idmap,
	struct inode		*dir,
	struct file		*file,
	umode_t			mode)
{
	int err = xfs_generic_create(idmap, dir, file->f_path.dentry, mode, 0, file);

	return finish_open_simple(file, err);
}

static const struct inode_operations xfs_inode_operations = {
	.get_inode_acl		= xfs_get_acl,
	.set_acl		= xfs_set_acl,
	.getattr		= xfs_vn_getattr,
	.setattr		= xfs_vn_setattr,
	.listxattr		= xfs_vn_listxattr,
	.fiemap			= xfs_vn_fiemap,
	.update_time		= xfs_vn_update_time,
	.fileattr_get		= xfs_fileattr_get,
	.fileattr_set		= xfs_fileattr_set,
};

static const struct inode_operations xfs_dir_inode_operations = {
	.create			= xfs_vn_create,
	.lookup			= xfs_vn_lookup,
	.link			= xfs_vn_link,
	.unlink			= xfs_vn_unlink,
	.symlink		= xfs_vn_symlink,
	.mkdir			= xfs_vn_mkdir,
	/*
	 * Yes, XFS uses the same method for rmdir and unlink.
	 *
	 * There are some subtile differences deeper in the code,
	 * but we use S_ISDIR to check for those.
	 */
	.rmdir			= xfs_vn_unlink,
	.mknod			= xfs_vn_mknod,
	.rename			= xfs_vn_rename,
	.get_inode_acl		= xfs_get_acl,
	.set_acl		= xfs_set_acl,
	.getattr		= xfs_vn_getattr,
	.setattr		= xfs_vn_setattr,
	.listxattr		= xfs_vn_listxattr,
	.update_time		= xfs_vn_update_time,
	.tmpfile		= xfs_vn_tmpfile,
	.fileattr_get		= xfs_fileattr_get,
	.fileattr_set		= xfs_fileattr_set,
};

static const struct inode_operations xfs_dir_ci_inode_operations = {
	.create			= xfs_vn_create,
	.lookup			= xfs_vn_ci_lookup,
	.link			= xfs_vn_link,
	.unlink			= xfs_vn_unlink,
	.symlink		= xfs_vn_symlink,
	.mkdir			= xfs_vn_mkdir,
	/*
	 * Yes, XFS uses the same method for rmdir and unlink.
	 *
	 * There are some subtile differences deeper in the code,
	 * but we use S_ISDIR to check for those.
	 */
	.rmdir			= xfs_vn_unlink,
	.mknod			= xfs_vn_mknod,
	.rename			= xfs_vn_rename,
	.get_inode_acl		= xfs_get_acl,
	.set_acl		= xfs_set_acl,
	.getattr		= xfs_vn_getattr,
	.setattr		= xfs_vn_setattr,
	.listxattr		= xfs_vn_listxattr,
	.update_time		= xfs_vn_update_time,
	.tmpfile		= xfs_vn_tmpfile,
	.fileattr_get		= xfs_fileattr_get,
	.fileattr_set		= xfs_fileattr_set,
};

static const struct inode_operations xfs_symlink_inode_operations = {
	.get_link		= xfs_vn_get_link,
	.getattr		= xfs_vn_getattr,
	.setattr		= xfs_vn_setattr,
	.listxattr		= xfs_vn_listxattr,
	.update_time		= xfs_vn_update_time,
};

/* Figure out if this file actually supports DAX. */
static bool
xfs_inode_supports_dax(
	struct xfs_inode	*ip)
{
	struct xfs_mount	*mp = ip->i_mount;

	/* Only supported on regular files. */
	if (!S_ISREG(VFS_I(ip)->i_mode))
		return false;

	/* Block size must match page size */
	if (mp->m_sb.sb_blocksize != PAGE_SIZE)
		return false;

	/* Device has to support DAX too. */
	return xfs_inode_buftarg(ip)->bt_daxdev != NULL;
}

static bool
xfs_inode_should_enable_dax(
	struct xfs_inode *ip)
{
	if (!IS_ENABLED(CONFIG_FS_DAX))
		return false;
	if (xfs_has_dax_never(ip->i_mount))
		return false;
	if (!xfs_inode_supports_dax(ip))
		return false;
	if (xfs_has_dax_always(ip->i_mount))
		return true;
	if (ip->i_diflags2 & XFS_DIFLAG2_DAX)
		return true;
	return false;
}

void
xfs_diflags_to_iflags(
	struct xfs_inode	*ip,
	bool init)
{
	struct inode            *inode = VFS_I(ip);
	unsigned int            xflags = xfs_ip2xflags(ip);
	unsigned int            flags = 0;

	ASSERT(!(IS_DAX(inode) && init));

	if (xflags & FS_XFLAG_IMMUTABLE)
		flags |= S_IMMUTABLE;
	if (xflags & FS_XFLAG_APPEND)
		flags |= S_APPEND;
	if (xflags & FS_XFLAG_SYNC)
		flags |= S_SYNC;
	if (xflags & FS_XFLAG_NOATIME)
		flags |= S_NOATIME;
	if (init && xfs_inode_should_enable_dax(ip))
		flags |= S_DAX;

	/*
	 * S_DAX can only be set during inode initialization and is never set by
	 * the VFS, so we cannot mask off S_DAX in i_flags.
	 */
	inode->i_flags &= ~(S_IMMUTABLE | S_APPEND | S_SYNC | S_NOATIME);
	inode->i_flags |= flags;
}

/*
 * Initialize the Linux inode.
 *
 * When reading existing inodes from disk this is called directly from xfs_iget,
 * when creating a new inode it is called from xfs_init_new_inode after setting
 * up the inode. These callers have different criteria for clearing XFS_INEW, so
 * leave it up to the caller to deal with unlocking the inode appropriately.
 */
void
xfs_setup_inode(
	struct xfs_inode	*ip)
{
	struct inode		*inode = &ip->i_vnode;
	gfp_t			gfp_mask;

	inode->i_ino = ip->i_ino;
	inode->i_state |= I_NEW;

	inode_sb_list_add(inode);
	/* make the inode look hashed for the writeback code */
	inode_fake_hash(inode);

	i_size_write(inode, ip->i_disk_size);
	xfs_diflags_to_iflags(ip, true);

	if (S_ISDIR(inode->i_mode)) {
		/*
		 * We set the i_rwsem class here to avoid potential races with
		 * lockdep_annotate_inode_mutex_key() reinitialising the lock
		 * after a filehandle lookup has already found the inode in
		 * cache before it has been unlocked via unlock_new_inode().
		 */
		lockdep_set_class(&inode->i_rwsem,
				  &inode->i_sb->s_type->i_mutex_dir_key);
		lockdep_set_class(&ip->i_lock.mr_lock, &xfs_dir_ilock_class);
	} else {
		lockdep_set_class(&ip->i_lock.mr_lock, &xfs_nondir_ilock_class);
	}

	/*
	 * Ensure all page cache allocations are done from GFP_NOFS context to
	 * prevent direct reclaim recursion back into the filesystem and blowing
	 * stacks or deadlocking.
	 */
	gfp_mask = mapping_gfp_mask(inode->i_mapping);
	mapping_set_gfp_mask(inode->i_mapping, (gfp_mask & ~(__GFP_FS)));

	/*
	 * If there is no attribute fork no ACL can exist on this inode,
	 * and it can't have any file capabilities attached to it either.
	 */
	if (!xfs_inode_has_attr_fork(ip)) {
		inode_has_no_xattr(inode);
		cache_no_acl(inode);
	}
}

void
xfs_setup_iops(
	struct xfs_inode	*ip)
{
	struct inode		*inode = &ip->i_vnode;

	switch (inode->i_mode & S_IFMT) {
	case S_IFREG:
		inode->i_op = &xfs_inode_operations;
		inode->i_fop = &xfs_file_operations;
		if (IS_DAX(inode))
			inode->i_mapping->a_ops = &xfs_dax_aops;
		else
			inode->i_mapping->a_ops = &xfs_address_space_operations;
		break;
	case S_IFDIR:
		if (xfs_has_asciici(XFS_M(inode->i_sb)))
			inode->i_op = &xfs_dir_ci_inode_operations;
		else
			inode->i_op = &xfs_dir_inode_operations;
		inode->i_fop = &xfs_dir_file_operations;
		break;
	case S_IFLNK:
		inode->i_op = &xfs_symlink_inode_operations;
		break;
	default:
		inode->i_op = &xfs_inode_operations;
		init_special_inode(inode, inode->i_mode, inode->i_rdev);
		break;
	}
}<|MERGE_RESOLUTION|>--- conflicted
+++ resolved
@@ -717,45 +717,6 @@
 	 * didn't have the inode locked, inode's dquot(s) would have changed
 	 * also.
 	 */
-<<<<<<< HEAD
-	if (mask & (ATTR_UID|ATTR_GID)) {
-		/*
-		 * These IDs could have changed since we last looked at them.
-		 * But, we're assured that if the ownership did change
-		 * while we didn't have the inode locked, inode's dquot(s)
-		 * would have changed also.
-		 */
-		iuid = inode->i_uid;
-		igid = inode->i_gid;
-		gid = (mask & ATTR_GID) ? iattr->ia_gid : igid;
-		uid = (mask & ATTR_UID) ? iattr->ia_uid : iuid;
-
-		/*
-		 * Change the ownerships and register quota modifications
-		 * in the transaction.
-		 */
-		if (!uid_eq(iuid, uid)) {
-			if (XFS_IS_QUOTA_RUNNING(mp) && XFS_IS_UQUOTA_ON(mp)) {
-				ASSERT(mask & ATTR_UID);
-				ASSERT(udqp);
-				olddquot1 = xfs_qm_vop_chown(tp, ip,
-							&ip->i_udquot, udqp);
-			}
-		}
-		if (!gid_eq(igid, gid)) {
-			if (XFS_IS_QUOTA_RUNNING(mp) && XFS_IS_GQUOTA_ON(mp)) {
-				ASSERT(xfs_sb_version_has_pquotino(&mp->m_sb) ||
-				       !XFS_IS_PQUOTA_ON(mp));
-				ASSERT(mask & ATTR_GID);
-				ASSERT(gdqp);
-				olddquot2 = xfs_qm_vop_chown(tp, ip,
-							&ip->i_gdquot, gdqp);
-			}
-		}
-	}
-
-	setattr_copy(mnt_userns, inode, iattr);
-=======
 	if (XFS_IS_UQUOTA_ON(mp) &&
 	    i_uid_needs_update(idmap, iattr, inode)) {
 		ASSERT(udqp);
@@ -769,7 +730,6 @@
 	}
 
 	setattr_copy(idmap, inode, iattr);
->>>>>>> eb3cdb58
 	xfs_trans_log_inode(tp, ip, XFS_ILOG_CORE);
 
 	XFS_STATS_INC(mp, xs_ig_attrchg);
@@ -995,11 +955,7 @@
 	}
 
 	ASSERT(!(iattr->ia_valid & (ATTR_UID | ATTR_GID)));
-<<<<<<< HEAD
-	setattr_copy(mnt_userns, inode, iattr);
-=======
 	setattr_copy(idmap, inode, iattr);
->>>>>>> eb3cdb58
 	xfs_trans_log_inode(tp, ip, XFS_ILOG_CORE);
 
 	XFS_STATS_INC(mp, xs_ig_attrchg);
