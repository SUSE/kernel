// SPDX-License-Identifier: GPL-2.0
/*
 * Copyright (c) 2000-2005 Silicon Graphics, Inc.
 * All Rights Reserved.
 */
#include "xfs.h"
#include "xfs_fs.h"
#include "xfs_shared.h"
#include "xfs_format.h"
#include "xfs_log_format.h"
#include "xfs_trans_resv.h"
#include "xfs_mount.h"
#include "xfs_inode.h"
#include "xfs_trans.h"
#include "xfs_trans_priv.h"
#include "xfs_inode_item.h"
#include "xfs_quota.h"
#include "xfs_trace.h"
#include "xfs_icache.h"
#include "xfs_bmap_util.h"
#include "xfs_dquot_item.h"
#include "xfs_dquot.h"
#include "xfs_reflink.h"
#include "xfs_ialloc.h"
#include "xfs_ag.h"

#include <linux/iversion.h>

/* Radix tree tags for incore inode tree. */

/* inode is to be reclaimed */
#define XFS_ICI_RECLAIM_TAG	0
/* Inode has speculative preallocations (posteof or cow) to clean. */
#define XFS_ICI_BLOCKGC_TAG	1

/*
 * The goal for walking incore inodes.  These can correspond with incore inode
 * radix tree tags when convenient.  Avoid existing XFS_IWALK namespace.
 */
enum xfs_icwalk_goal {
	/* Goals that are not related to tags; these must be < 0. */
	XFS_ICWALK_DQRELE	= -1,

	/* Goals directly associated with tagged inodes. */
	XFS_ICWALK_BLOCKGC	= XFS_ICI_BLOCKGC_TAG,
	XFS_ICWALK_RECLAIM	= XFS_ICI_RECLAIM_TAG,
};

#define XFS_ICWALK_NULL_TAG	(-1U)

/* Compute the inode radix tree tag for this goal. */
static inline unsigned int
xfs_icwalk_tag(enum xfs_icwalk_goal goal)
{
	return goal < 0 ? XFS_ICWALK_NULL_TAG : goal;
}

static int xfs_icwalk(struct xfs_mount *mp,
		enum xfs_icwalk_goal goal, struct xfs_icwalk *icw);
static int xfs_icwalk_ag(struct xfs_perag *pag,
		enum xfs_icwalk_goal goal, struct xfs_icwalk *icw);

/*
 * Private inode cache walk flags for struct xfs_icwalk.  Must not
 * coincide with XFS_ICWALK_FLAGS_VALID.
 */
#define XFS_ICWALK_FLAG_DROP_UDQUOT	(1U << 31)
#define XFS_ICWALK_FLAG_DROP_GDQUOT	(1U << 30)
#define XFS_ICWALK_FLAG_DROP_PDQUOT	(1U << 29)

/* Stop scanning after icw_scan_limit inodes. */
#define XFS_ICWALK_FLAG_SCAN_LIMIT	(1U << 28)

#define XFS_ICWALK_FLAG_RECLAIM_SICK	(1U << 27)
#define XFS_ICWALK_FLAG_UNION		(1U << 26) /* union filter algorithm */

#define XFS_ICWALK_PRIVATE_FLAGS	(XFS_ICWALK_FLAG_DROP_UDQUOT | \
					 XFS_ICWALK_FLAG_DROP_GDQUOT | \
					 XFS_ICWALK_FLAG_DROP_PDQUOT | \
					 XFS_ICWALK_FLAG_SCAN_LIMIT | \
					 XFS_ICWALK_FLAG_RECLAIM_SICK | \
					 XFS_ICWALK_FLAG_UNION)

/*
 * Allocate and initialise an xfs_inode.
 */
struct xfs_inode *
xfs_inode_alloc(
	struct xfs_mount	*mp,
	xfs_ino_t		ino)
{
	struct xfs_inode	*ip;

	/*
	 * XXX: If this didn't occur in transactions, we could drop GFP_NOFAIL
	 * and return NULL here on ENOMEM.
	 */
<<<<<<< HEAD
	ip = kmem_zone_alloc(xfs_inode_zone, 0);
	if (!ip)
		return NULL;
=======
	ip = kmem_cache_alloc(xfs_inode_zone, GFP_KERNEL | __GFP_NOFAIL);

>>>>>>> 7d2a07b7
	if (inode_init_always(mp->m_super, VFS_I(ip))) {
		kmem_cache_free(xfs_inode_zone, ip);
		return NULL;
	}

	/* VFS doesn't initialise i_mode! */
	VFS_I(ip)->i_mode = 0;

	XFS_STATS_INC(mp, vn_active);
	ASSERT(atomic_read(&ip->i_pincount) == 0);
	ASSERT(ip->i_ino == 0);

	/* initialise the xfs inode */
	ip->i_ino = ino;
	ip->i_mount = mp;
	memset(&ip->i_imap, 0, sizeof(struct xfs_imap));
	ip->i_afp = NULL;
	ip->i_cowfp = NULL;
	memset(&ip->i_df, 0, sizeof(ip->i_df));
	ip->i_flags = 0;
	ip->i_delayed_blks = 0;
	ip->i_diflags2 = mp->m_ino_geo.new_diflags2;
	ip->i_nblocks = 0;
	ip->i_forkoff = 0;
	ip->i_sick = 0;
	ip->i_checked = 0;
	INIT_WORK(&ip->i_ioend_work, xfs_end_io);
	INIT_LIST_HEAD(&ip->i_ioend_list);
	spin_lock_init(&ip->i_ioend_lock);

	return ip;
}

STATIC void
xfs_inode_free_callback(
	struct rcu_head		*head)
{
	struct inode		*inode = container_of(head, struct inode, i_rcu);
	struct xfs_inode	*ip = XFS_I(inode);

	switch (VFS_I(ip)->i_mode & S_IFMT) {
	case S_IFREG:
	case S_IFDIR:
	case S_IFLNK:
		xfs_idestroy_fork(&ip->i_df);
		break;
	}

	if (ip->i_afp) {
		xfs_idestroy_fork(ip->i_afp);
		kmem_cache_free(xfs_ifork_zone, ip->i_afp);
	}
	if (ip->i_cowfp) {
		xfs_idestroy_fork(ip->i_cowfp);
		kmem_cache_free(xfs_ifork_zone, ip->i_cowfp);
	}
	if (ip->i_itemp) {
		ASSERT(!test_bit(XFS_LI_IN_AIL,
				 &ip->i_itemp->ili_item.li_flags));
		xfs_inode_item_destroy(ip);
		ip->i_itemp = NULL;
	}

	kmem_cache_free(xfs_inode_zone, ip);
}

static void
__xfs_inode_free(
	struct xfs_inode	*ip)
{
	/* asserts to verify all state is correct here */
	ASSERT(atomic_read(&ip->i_pincount) == 0);
	ASSERT(!ip->i_itemp || list_empty(&ip->i_itemp->ili_item.li_bio_list));
	XFS_STATS_DEC(ip->i_mount, vn_active);

	call_rcu(&VFS_I(ip)->i_rcu, xfs_inode_free_callback);
}

void
xfs_inode_free(
	struct xfs_inode	*ip)
{
	ASSERT(!xfs_iflags_test(ip, XFS_IFLUSHING));

	/*
	 * Because we use RCU freeing we need to ensure the inode always
	 * appears to be reclaimed with an invalid inode number when in the
	 * free state. The ip->i_flags_lock provides the barrier against lookup
	 * races.
	 */
	spin_lock(&ip->i_flags_lock);
	ip->i_flags = XFS_IRECLAIM;
	ip->i_ino = 0;
	spin_unlock(&ip->i_flags_lock);

	__xfs_inode_free(ip);
}

/*
 * Queue background inode reclaim work if there are reclaimable inodes and there
 * isn't reclaim work already scheduled or in progress.
 */
static void
xfs_reclaim_work_queue(
	struct xfs_mount        *mp)
{

	rcu_read_lock();
	if (radix_tree_tagged(&mp->m_perag_tree, XFS_ICI_RECLAIM_TAG)) {
		queue_delayed_work(mp->m_reclaim_workqueue, &mp->m_reclaim_work,
			msecs_to_jiffies(xfs_syncd_centisecs / 6 * 10));
	}
	rcu_read_unlock();
}

/*
 * Background scanning to trim preallocated space. This is queued based on the
 * 'speculative_prealloc_lifetime' tunable (5m by default).
 */
static inline void
xfs_blockgc_queue(
	struct xfs_perag	*pag)
{
	rcu_read_lock();
	if (radix_tree_tagged(&pag->pag_ici_root, XFS_ICI_BLOCKGC_TAG))
		queue_delayed_work(pag->pag_mount->m_gc_workqueue,
				   &pag->pag_blockgc_work,
				   msecs_to_jiffies(xfs_blockgc_secs * 1000));
	rcu_read_unlock();
}

/* Set a tag on both the AG incore inode tree and the AG radix tree. */
static void
xfs_perag_set_inode_tag(
	struct xfs_perag	*pag,
	xfs_agino_t		agino,
	unsigned int		tag)
{
	struct xfs_mount	*mp = pag->pag_mount;
	bool			was_tagged;

	lockdep_assert_held(&pag->pag_ici_lock);

	was_tagged = radix_tree_tagged(&pag->pag_ici_root, tag);
	radix_tree_tag_set(&pag->pag_ici_root, agino, tag);

	if (tag == XFS_ICI_RECLAIM_TAG)
		pag->pag_ici_reclaimable++;

	if (was_tagged)
		return;

	/* propagate the tag up into the perag radix tree */
	spin_lock(&mp->m_perag_lock);
	radix_tree_tag_set(&mp->m_perag_tree, pag->pag_agno, tag);
	spin_unlock(&mp->m_perag_lock);

	/* start background work */
	switch (tag) {
	case XFS_ICI_RECLAIM_TAG:
		xfs_reclaim_work_queue(mp);
		break;
	case XFS_ICI_BLOCKGC_TAG:
		xfs_blockgc_queue(pag);
		break;
	}

	trace_xfs_perag_set_inode_tag(mp, pag->pag_agno, tag, _RET_IP_);
}

/* Clear a tag on both the AG incore inode tree and the AG radix tree. */
static void
xfs_perag_clear_inode_tag(
	struct xfs_perag	*pag,
	xfs_agino_t		agino,
	unsigned int		tag)
{
	struct xfs_mount	*mp = pag->pag_mount;

	lockdep_assert_held(&pag->pag_ici_lock);

	/*
	 * Reclaim can signal (with a null agino) that it cleared its own tag
	 * by removing the inode from the radix tree.
	 */
	if (agino != NULLAGINO)
		radix_tree_tag_clear(&pag->pag_ici_root, agino, tag);
	else
		ASSERT(tag == XFS_ICI_RECLAIM_TAG);

	if (tag == XFS_ICI_RECLAIM_TAG)
		pag->pag_ici_reclaimable--;

	if (radix_tree_tagged(&pag->pag_ici_root, tag))
		return;

	/* clear the tag from the perag radix tree */
	spin_lock(&mp->m_perag_lock);
	radix_tree_tag_clear(&mp->m_perag_tree, pag->pag_agno, tag);
	spin_unlock(&mp->m_perag_lock);

	trace_xfs_perag_clear_inode_tag(mp, pag->pag_agno, tag, _RET_IP_);
}

/*
 * We set the inode flag atomically with the radix tree tag.
 * Once we get tag lookups on the radix tree, this inode flag
 * can go away.
 */
void
xfs_inode_mark_reclaimable(
	struct xfs_inode	*ip)
{
	struct xfs_mount	*mp = ip->i_mount;
	struct xfs_perag	*pag;

	pag = xfs_perag_get(mp, XFS_INO_TO_AGNO(mp, ip->i_ino));
	spin_lock(&pag->pag_ici_lock);
	spin_lock(&ip->i_flags_lock);

	xfs_perag_set_inode_tag(pag, XFS_INO_TO_AGINO(mp, ip->i_ino),
			XFS_ICI_RECLAIM_TAG);
	__xfs_iflags_set(ip, XFS_IRECLAIMABLE);

	spin_unlock(&ip->i_flags_lock);
	spin_unlock(&pag->pag_ici_lock);
	xfs_perag_put(pag);
}

static inline void
xfs_inew_wait(
	struct xfs_inode	*ip)
{
	wait_queue_head_t *wq = bit_waitqueue(&ip->i_flags, __XFS_INEW_BIT);
	DEFINE_WAIT_BIT(wait, &ip->i_flags, __XFS_INEW_BIT);

	do {
		prepare_to_wait(wq, &wait.wq_entry, TASK_UNINTERRUPTIBLE);
		if (!xfs_iflags_test(ip, XFS_INEW))
			break;
		schedule();
	} while (true);
	finish_wait(wq, &wait.wq_entry);
}

/*
 * When we recycle a reclaimable inode, we need to re-initialise the VFS inode
 * part of the structure. This is made more complex by the fact we store
 * information about the on-disk values in the VFS inode and so we can't just
 * overwrite the values unconditionally. Hence we save the parameters we
 * need to retain across reinitialisation, and rewrite them into the VFS inode
 * after reinitialisation even if it fails.
 */
static int
xfs_reinit_inode(
	struct xfs_mount	*mp,
	struct inode		*inode)
{
	int			error;
	uint32_t		nlink = inode->i_nlink;
	uint32_t		generation = inode->i_generation;
	uint64_t		version = inode_peek_iversion(inode);
	umode_t			mode = inode->i_mode;
	dev_t			dev = inode->i_rdev;
	kuid_t			uid = inode->i_uid;
	kgid_t			gid = inode->i_gid;

	error = inode_init_always(mp->m_super, inode);

	set_nlink(inode, nlink);
	inode->i_generation = generation;
	inode_set_iversion_queried(inode, version);
	inode->i_mode = mode;
	inode->i_rdev = dev;
	inode->i_uid = uid;
	inode->i_gid = gid;
	return error;
}

/*
 * Carefully nudge an inode whose VFS state has been torn down back into a
 * usable state.  Drops the i_flags_lock and the rcu read lock.
 */
static int
xfs_iget_recycle(
	struct xfs_perag	*pag,
	struct xfs_inode	*ip) __releases(&ip->i_flags_lock)
{
	struct xfs_mount	*mp = ip->i_mount;
	struct inode		*inode = VFS_I(ip);
	int			error;

	trace_xfs_iget_recycle(ip);

	/*
	 * We need to make it look like the inode is being reclaimed to prevent
	 * the actual reclaim workers from stomping over us while we recycle
	 * the inode.  We can't clear the radix tree tag yet as it requires
	 * pag_ici_lock to be held exclusive.
	 */
	ip->i_flags |= XFS_IRECLAIM;

	spin_unlock(&ip->i_flags_lock);
	rcu_read_unlock();

	ASSERT(!rwsem_is_locked(&inode->i_rwsem));
	error = xfs_reinit_inode(mp, inode);
	if (error) {
		bool	wake;

		/*
		 * Re-initializing the inode failed, and we are in deep
		 * trouble.  Try to re-add it to the reclaim list.
		 */
		rcu_read_lock();
		spin_lock(&ip->i_flags_lock);
		wake = !!__xfs_iflags_test(ip, XFS_INEW);
		ip->i_flags &= ~(XFS_INEW | XFS_IRECLAIM);
		if (wake)
			wake_up_bit(&ip->i_flags, __XFS_INEW_BIT);
		ASSERT(ip->i_flags & XFS_IRECLAIMABLE);
		spin_unlock(&ip->i_flags_lock);
		rcu_read_unlock();

		trace_xfs_iget_recycle_fail(ip);
		return error;
	}

	spin_lock(&pag->pag_ici_lock);
	spin_lock(&ip->i_flags_lock);

	/*
	 * Clear the per-lifetime state in the inode as we are now effectively
	 * a new inode and need to return to the initial state before reuse
	 * occurs.
	 */
	ip->i_flags &= ~XFS_IRECLAIM_RESET_FLAGS;
	ip->i_flags |= XFS_INEW;
	xfs_perag_clear_inode_tag(pag, XFS_INO_TO_AGINO(mp, ip->i_ino),
			XFS_ICI_RECLAIM_TAG);
	inode->i_state = I_NEW;
	spin_unlock(&ip->i_flags_lock);
	spin_unlock(&pag->pag_ici_lock);

	return 0;
}

/*
 * If we are allocating a new inode, then check what was returned is
 * actually a free, empty inode. If we are not allocating an inode,
 * then check we didn't find a free inode.
 *
 * Returns:
 *	0		if the inode free state matches the lookup context
 *	-ENOENT		if the inode is free and we are not allocating
 *	-EFSCORRUPTED	if there is any state mismatch at all
 */
static int
xfs_iget_check_free_state(
	struct xfs_inode	*ip,
	int			flags)
{
	if (flags & XFS_IGET_CREATE) {
		/* should be a free inode */
		if (VFS_I(ip)->i_mode != 0) {
			xfs_warn(ip->i_mount,
"Corruption detected! Free inode 0x%llx not marked free! (mode 0x%x)",
				ip->i_ino, VFS_I(ip)->i_mode);
			return -EFSCORRUPTED;
		}

		if (ip->i_nblocks != 0) {
			xfs_warn(ip->i_mount,
"Corruption detected! Free inode 0x%llx has blocks allocated!",
				ip->i_ino);
			return -EFSCORRUPTED;
		}
		return 0;
	}

	/* should be an allocated inode */
	if (VFS_I(ip)->i_mode == 0)
		return -ENOENT;

	return 0;
}

/*
 * Check the validity of the inode we just found it the cache
 */
static int
xfs_iget_cache_hit(
	struct xfs_perag	*pag,
	struct xfs_inode	*ip,
	xfs_ino_t		ino,
	int			flags,
	int			lock_flags) __releases(RCU)
{
	struct inode		*inode = VFS_I(ip);
	struct xfs_mount	*mp = ip->i_mount;
	int			error;

	/*
	 * check for re-use of an inode within an RCU grace period due to the
	 * radix tree nodes not being updated yet. We monitor for this by
	 * setting the inode number to zero before freeing the inode structure.
	 * If the inode has been reallocated and set up, then the inode number
	 * will not match, so check for that, too.
	 */
	spin_lock(&ip->i_flags_lock);
	if (ip->i_ino != ino)
		goto out_skip;

	/*
	 * If we are racing with another cache hit that is currently
	 * instantiating this inode or currently recycling it out of
	 * reclaimable state, wait for the initialisation to complete
	 * before continuing.
	 *
	 * XXX(hch): eventually we should do something equivalent to
	 *	     wait_on_inode to wait for these flags to be cleared
	 *	     instead of polling for it.
	 */
	if (ip->i_flags & (XFS_INEW | XFS_IRECLAIM))
		goto out_skip;

	/*
	 * Check the inode free state is valid. This also detects lookup
	 * racing with unlinks.
	 */
	error = xfs_iget_check_free_state(ip, flags);
	if (error)
		goto out_error;

<<<<<<< HEAD
	/*
	 * If IRECLAIMABLE is set, we've torn down the VFS inode already.
	 * Need to carefully get it back into useable state.
	 */
	if (ip->i_flags & XFS_IRECLAIMABLE) {
		trace_xfs_iget_reclaim(ip);

		if (flags & XFS_IGET_INCORE) {
			error = -EAGAIN;
			goto out_error;
		}

		/*
		 * We need to set XFS_IRECLAIM to prevent xfs_reclaim_inode
		 * from stomping over us while we recycle the inode.  We can't
		 * clear the radix tree reclaimable tag yet as it requires
		 * pag_ici_lock to be held exclusive.
		 */
		ip->i_flags |= XFS_IRECLAIM;

		spin_unlock(&ip->i_flags_lock);
		rcu_read_unlock();

		ASSERT(!rwsem_is_locked(&inode->i_rwsem));
		error = xfs_reinit_inode(mp, inode);
		if (error) {
			bool wake;
			/*
			 * Re-initializing the inode failed, and we are in deep
			 * trouble.  Try to re-add it to the reclaim list.
			 */
			rcu_read_lock();
			spin_lock(&ip->i_flags_lock);
			wake = !!__xfs_iflags_test(ip, XFS_INEW);
			ip->i_flags &= ~(XFS_INEW | XFS_IRECLAIM);
			if (wake)
				wake_up_bit(&ip->i_flags, __XFS_INEW_BIT);
			ASSERT(ip->i_flags & XFS_IRECLAIMABLE);
			trace_xfs_iget_reclaim_fail(ip);
			goto out_error;
		}

		spin_lock(&pag->pag_ici_lock);
		spin_lock(&ip->i_flags_lock);

		/*
		 * Clear the per-lifetime state in the inode as we are now
		 * effectively a new inode and need to return to the initial
		 * state before reuse occurs.
		 */
		ip->i_flags &= ~XFS_IRECLAIM_RESET_FLAGS;
		ip->i_flags |= XFS_INEW;
		xfs_inode_clear_reclaim_tag(pag, ip->i_ino);
		inode->i_state = I_NEW;
		ip->i_sick = 0;
		ip->i_checked = 0;

		spin_unlock(&ip->i_flags_lock);
		spin_unlock(&pag->pag_ici_lock);
=======
	/* Skip inodes that have no vfs state. */
	if ((flags & XFS_IGET_INCORE) &&
	    (ip->i_flags & XFS_IRECLAIMABLE))
		goto out_skip;

	/* The inode fits the selection criteria; process it. */
	if (ip->i_flags & XFS_IRECLAIMABLE) {
		/* Drops i_flags_lock and RCU read lock. */
		error = xfs_iget_recycle(pag, ip);
		if (error)
			return error;
>>>>>>> 7d2a07b7
	} else {
		/* If the VFS inode is being torn down, pause and try again. */
		if (!igrab(inode))
			goto out_skip;

		/* We've got a live one. */
		spin_unlock(&ip->i_flags_lock);
		rcu_read_unlock();
		trace_xfs_iget_hit(ip);
	}

	if (lock_flags != 0)
		xfs_ilock(ip, lock_flags);

	if (!(flags & XFS_IGET_INCORE))
		xfs_iflags_clear(ip, XFS_ISTALE);
	XFS_STATS_INC(mp, xs_ig_found);

	return 0;

out_skip:
	trace_xfs_iget_skip(ip);
	XFS_STATS_INC(mp, xs_ig_frecycle);
	error = -EAGAIN;
out_error:
	spin_unlock(&ip->i_flags_lock);
	rcu_read_unlock();
	return error;
}

static int
xfs_iget_cache_miss(
	struct xfs_mount	*mp,
	struct xfs_perag	*pag,
	xfs_trans_t		*tp,
	xfs_ino_t		ino,
	struct xfs_inode	**ipp,
	int			flags,
	int			lock_flags)
{
	struct xfs_inode	*ip;
	int			error;
	xfs_agino_t		agino = XFS_INO_TO_AGINO(mp, ino);
	int			iflags;

	ip = xfs_inode_alloc(mp, ino);
	if (!ip)
		return -ENOMEM;

	error = xfs_imap(mp, tp, ip->i_ino, &ip->i_imap, flags);
	if (error)
		goto out_destroy;

	/*
	 * For version 5 superblocks, if we are initialising a new inode and we
	 * are not utilising the XFS_MOUNT_IKEEP inode cluster mode, we can
	 * simply build the new inode core with a random generation number.
	 *
	 * For version 4 (and older) superblocks, log recovery is dependent on
	 * the i_flushiter field being initialised from the current on-disk
	 * value and hence we must also read the inode off disk even when
	 * initializing new inodes.
	 */
	if (xfs_sb_version_has_v3inode(&mp->m_sb) &&
	    (flags & XFS_IGET_CREATE) && !(mp->m_flags & XFS_MOUNT_IKEEP)) {
		VFS_I(ip)->i_generation = prandom_u32();
	} else {
		struct xfs_buf		*bp;

		error = xfs_imap_to_bp(mp, tp, &ip->i_imap, &bp);
		if (error)
			goto out_destroy;

		error = xfs_inode_from_disk(ip,
				xfs_buf_offset(bp, ip->i_imap.im_boffset));
		if (!error)
			xfs_buf_set_ref(bp, XFS_INO_REF);
		xfs_trans_brelse(tp, bp);

		if (error)
			goto out_destroy;
	}

	trace_xfs_iget_miss(ip);

	/*
	 * Check the inode free state is valid. This also detects lookup
	 * racing with unlinks.
	 */
	error = xfs_iget_check_free_state(ip, flags);
	if (error)
		goto out_destroy;

	/*
	 * Preload the radix tree so we can insert safely under the
	 * write spinlock. Note that we cannot sleep inside the preload
	 * region. Since we can be called from transaction context, don't
	 * recurse into the file system.
	 */
	if (radix_tree_preload(GFP_NOFS)) {
		error = -EAGAIN;
		goto out_destroy;
	}

	/*
	 * Because the inode hasn't been added to the radix-tree yet it can't
	 * be found by another thread, so we can do the non-sleeping lock here.
	 */
	if (lock_flags) {
		if (!xfs_ilock_nowait(ip, lock_flags))
			BUG();
	}

	/*
	 * These values must be set before inserting the inode into the radix
	 * tree as the moment it is inserted a concurrent lookup (allowed by the
	 * RCU locking mechanism) can find it and that lookup must see that this
	 * is an inode currently under construction (i.e. that XFS_INEW is set).
	 * The ip->i_flags_lock that protects the XFS_INEW flag forms the
	 * memory barrier that ensures this detection works correctly at lookup
	 * time.
	 */
	iflags = XFS_INEW;
	if (flags & XFS_IGET_DONTCACHE)
		d_mark_dontcache(VFS_I(ip));
	ip->i_udquot = NULL;
	ip->i_gdquot = NULL;
	ip->i_pdquot = NULL;
	xfs_iflags_set(ip, iflags);

	/* insert the new inode */
	spin_lock(&pag->pag_ici_lock);
	error = radix_tree_insert(&pag->pag_ici_root, agino, ip);
	if (unlikely(error)) {
		WARN_ON(error != -EEXIST);
		XFS_STATS_INC(mp, xs_ig_dup);
		error = -EAGAIN;
		goto out_preload_end;
	}
	spin_unlock(&pag->pag_ici_lock);
	radix_tree_preload_end();

	*ipp = ip;
	return 0;

out_preload_end:
	spin_unlock(&pag->pag_ici_lock);
	radix_tree_preload_end();
	if (lock_flags)
		xfs_iunlock(ip, lock_flags);
out_destroy:
	__destroy_inode(VFS_I(ip));
	xfs_inode_free(ip);
	return error;
}

/*
 * Look up an inode by number in the given file system.  The inode is looked up
 * in the cache held in each AG.  If the inode is found in the cache, initialise
 * the vfs inode if necessary.
 *
 * If it is not in core, read it in from the file system's device, add it to the
 * cache and initialise the vfs inode.
 *
 * The inode is locked according to the value of the lock_flags parameter.
 * Inode lookup is only done during metadata operations and not as part of the
 * data IO path. Hence we only allow locking of the XFS_ILOCK during lookup.
 */
int
xfs_iget(
	struct xfs_mount	*mp,
	struct xfs_trans	*tp,
	xfs_ino_t		ino,
	uint			flags,
	uint			lock_flags,
	struct xfs_inode	**ipp)
{
	struct xfs_inode	*ip;
	struct xfs_perag	*pag;
	xfs_agino_t		agino;
	int			error;

	ASSERT((lock_flags & (XFS_IOLOCK_EXCL | XFS_IOLOCK_SHARED)) == 0);

	/* reject inode numbers outside existing AGs */
	if (!ino || XFS_INO_TO_AGNO(mp, ino) >= mp->m_sb.sb_agcount)
		return -EINVAL;

	XFS_STATS_INC(mp, xs_ig_attempts);

	/* get the perag structure and ensure that it's inode capable */
	pag = xfs_perag_get(mp, XFS_INO_TO_AGNO(mp, ino));
	agino = XFS_INO_TO_AGINO(mp, ino);

again:
	error = 0;
	rcu_read_lock();
	ip = radix_tree_lookup(&pag->pag_ici_root, agino);

	if (ip) {
		error = xfs_iget_cache_hit(pag, ip, ino, flags, lock_flags);
		if (error)
			goto out_error_or_again;
	} else {
		rcu_read_unlock();
		if (flags & XFS_IGET_INCORE) {
			error = -ENODATA;
			goto out_error_or_again;
		}
		XFS_STATS_INC(mp, xs_ig_missed);

		error = xfs_iget_cache_miss(mp, pag, tp, ino, &ip,
							flags, lock_flags);
		if (error)
			goto out_error_or_again;
	}
	xfs_perag_put(pag);

	*ipp = ip;

	/*
	 * If we have a real type for an on-disk inode, we can setup the inode
	 * now.	 If it's a new inode being created, xfs_ialloc will handle it.
	 */
	if (xfs_iflags_test(ip, XFS_INEW) && VFS_I(ip)->i_mode != 0)
		xfs_setup_existing_inode(ip);
	return 0;

out_error_or_again:
	if (!(flags & XFS_IGET_INCORE) && error == -EAGAIN) {
		delay(1);
		goto again;
	}
	xfs_perag_put(pag);
	return error;
}

/*
 * "Is this a cached inode that's also allocated?"
 *
 * Look up an inode by number in the given file system.  If the inode is
 * in cache and isn't in purgatory, return 1 if the inode is allocated
 * and 0 if it is not.  For all other cases (not in cache, being torn
 * down, etc.), return a negative error code.
 *
 * The caller has to prevent inode allocation and freeing activity,
 * presumably by locking the AGI buffer.   This is to ensure that an
 * inode cannot transition from allocated to freed until the caller is
 * ready to allow that.  If the inode is in an intermediate state (new,
 * reclaimable, or being reclaimed), -EAGAIN will be returned; if the
 * inode is not in the cache, -ENOENT will be returned.  The caller must
 * deal with these scenarios appropriately.
 *
 * This is a specialized use case for the online scrubber; if you're
 * reading this, you probably want xfs_iget.
 */
int
xfs_icache_inode_is_allocated(
	struct xfs_mount	*mp,
	struct xfs_trans	*tp,
	xfs_ino_t		ino,
	bool			*inuse)
{
	struct xfs_inode	*ip;
	int			error;

	error = xfs_iget(mp, tp, ino, XFS_IGET_INCORE, 0, &ip);
	if (error)
		return error;

	*inuse = !!(VFS_I(ip)->i_mode);
	xfs_irele(ip);
	return 0;
}

#ifdef CONFIG_XFS_QUOTA
/* Decide if we want to grab this inode to drop its dquots. */
static bool
xfs_dqrele_igrab(
	struct xfs_inode	*ip)
{
	bool			ret = false;

	ASSERT(rcu_read_lock_held());

	/* Check for stale RCU freed inode */
	spin_lock(&ip->i_flags_lock);
	if (!ip->i_ino)
		goto out_unlock;

	/*
	 * Skip inodes that are anywhere in the reclaim machinery because we
	 * drop dquots before tagging an inode for reclamation.
	 */
	if (ip->i_flags & (XFS_IRECLAIM | XFS_IRECLAIMABLE))
		goto out_unlock;

	/*
	 * The inode looks alive; try to grab a VFS reference so that it won't
	 * get destroyed.  If we got the reference, return true to say that
	 * we grabbed the inode.
	 *
	 * If we can't get the reference, then we know the inode had its VFS
	 * state torn down and hasn't yet entered the reclaim machinery.  Since
	 * we also know that dquots are detached from an inode before it enters
	 * reclaim, we can skip the inode.
	 */
	ret = igrab(VFS_I(ip)) != NULL;

out_unlock:
	spin_unlock(&ip->i_flags_lock);
	return ret;
}

/* Drop this inode's dquots. */
static void
xfs_dqrele_inode(
	struct xfs_inode	*ip,
	struct xfs_icwalk	*icw)
{
	if (xfs_iflags_test(ip, XFS_INEW))
		xfs_inew_wait(ip);

	xfs_ilock(ip, XFS_ILOCK_EXCL);
	if (icw->icw_flags & XFS_ICWALK_FLAG_DROP_UDQUOT) {
		xfs_qm_dqrele(ip->i_udquot);
		ip->i_udquot = NULL;
	}
	if (icw->icw_flags & XFS_ICWALK_FLAG_DROP_GDQUOT) {
		xfs_qm_dqrele(ip->i_gdquot);
		ip->i_gdquot = NULL;
	}
	if (icw->icw_flags & XFS_ICWALK_FLAG_DROP_PDQUOT) {
		xfs_qm_dqrele(ip->i_pdquot);
		ip->i_pdquot = NULL;
	}
	xfs_iunlock(ip, XFS_ILOCK_EXCL);
	xfs_irele(ip);
}

/*
 * Detach all dquots from incore inodes if we can.  The caller must already
 * have dropped the relevant XFS_[UGP]QUOTA_ACTIVE flags so that dquots will
 * not get reattached.
 */
int
xfs_dqrele_all_inodes(
	struct xfs_mount	*mp,
	unsigned int		qflags)
{
	struct xfs_icwalk	icw = { .icw_flags = 0 };

	if (qflags & XFS_UQUOTA_ACCT)
		icw.icw_flags |= XFS_ICWALK_FLAG_DROP_UDQUOT;
	if (qflags & XFS_GQUOTA_ACCT)
		icw.icw_flags |= XFS_ICWALK_FLAG_DROP_GDQUOT;
	if (qflags & XFS_PQUOTA_ACCT)
		icw.icw_flags |= XFS_ICWALK_FLAG_DROP_PDQUOT;

	return xfs_icwalk(mp, XFS_ICWALK_DQRELE, &icw);
}
#else
# define xfs_dqrele_igrab(ip)		(false)
# define xfs_dqrele_inode(ip, priv)	((void)0)
#endif /* CONFIG_XFS_QUOTA */

/*
 * Grab the inode for reclaim exclusively.
 *
 * We have found this inode via a lookup under RCU, so the inode may have
 * already been freed, or it may be in the process of being recycled by
 * xfs_iget(). In both cases, the inode will have XFS_IRECLAIM set. If the inode
 * has been fully recycled by the time we get the i_flags_lock, XFS_IRECLAIMABLE
 * will not be set. Hence we need to check for both these flag conditions to
 * avoid inodes that are no longer reclaim candidates.
 *
 * Note: checking for other state flags here, under the i_flags_lock or not, is
 * racy and should be avoided. Those races should be resolved only after we have
 * ensured that we are able to reclaim this inode and the world can see that we
 * are going to reclaim it.
 *
 * Return true if we grabbed it, false otherwise.
 */
static bool
xfs_reclaim_igrab(
	struct xfs_inode	*ip,
	struct xfs_icwalk	*icw)
{
	ASSERT(rcu_read_lock_held());

	spin_lock(&ip->i_flags_lock);
	if (!__xfs_iflags_test(ip, XFS_IRECLAIMABLE) ||
	    __xfs_iflags_test(ip, XFS_IRECLAIM)) {
		/* not a reclaim candidate. */
		spin_unlock(&ip->i_flags_lock);
		return false;
	}

<<<<<<< HEAD
		/*
		 * Grab the inodes before we drop the lock. if we found
		 * nothing, nr == 0 and the loop will be skipped.
		 */
		for (i = 0; i < nr_found; i++) {
			struct xfs_inode *ip = batch[i];

			if (done || xfs_inode_ag_walk_grab(ip, iter_flags))
				batch[i] = NULL;

			/*
			 * Update the index for the next lookup. Catch
			 * overflows into the next AG range which can occur if
			 * we have inodes in the last block of the AG and we
			 * are currently pointing to the last inode.
			 *
			 * Because we may see inodes that are from the wrong AG
			 * due to RCU freeing and reallocation, only update the
			 * index if it lies in this AG. It was a race that lead
			 * us to see this inode, so another lookup from the
			 * same index will not find it again.
			 */
			if (XFS_INO_TO_AGNO(mp, ip->i_ino) != pag->pag_agno)
				continue;
			first_index = XFS_INO_TO_AGINO(mp, ip->i_ino + 1);
			if (first_index < XFS_INO_TO_AGINO(mp, ip->i_ino))
				done = 1;
		}

		/* unlock now we've grabbed the inodes. */
		rcu_read_unlock();

		for (i = 0; i < nr_found; i++) {
			if (!batch[i])
				continue;
			if ((iter_flags & XFS_AGITER_INEW_WAIT) &&
			    xfs_iflags_test(batch[i], XFS_INEW))
				xfs_inew_wait(batch[i]);
			error = execute(batch[i], flags, args);
			xfs_irele(batch[i]);
			if (error == -EAGAIN) {
				skipped++;
				continue;
			}
			if (error && last_error != -EFSCORRUPTED)
				last_error = error;
		}

		/* bail out if the filesystem is corrupted.  */
		if (error == -EFSCORRUPTED)
			break;

		cond_resched();

	} while (nr_found && !done);

	if (skipped) {
		delay(1);
		goto restart;
	}
	return last_error;
}

/*
 * Background scanning to trim post-EOF preallocated space. This is queued
 * based on the 'speculative_prealloc_lifetime' tunable (5m by default).
 */
void
xfs_queue_eofblocks(
	struct xfs_mount *mp)
{
	rcu_read_lock();
	if (radix_tree_tagged(&mp->m_perag_tree, XFS_ICI_EOFBLOCKS_TAG))
		queue_delayed_work(mp->m_eofblocks_workqueue,
				   &mp->m_eofblocks_work,
				   msecs_to_jiffies(xfs_eofb_secs * 1000));
	rcu_read_unlock();
}

void
xfs_eofblocks_worker(
	struct work_struct *work)
{
	struct xfs_mount *mp = container_of(to_delayed_work(work),
				struct xfs_mount, m_eofblocks_work);

	if (!sb_start_write_trylock(mp->m_super))
		return;
	xfs_icache_free_eofblocks(mp, NULL);
	sb_end_write(mp->m_super);

	xfs_queue_eofblocks(mp);
}

/*
 * Background scanning to trim preallocated CoW space. This is queued
 * based on the 'speculative_cow_prealloc_lifetime' tunable (5m by default).
 * (We'll just piggyback on the post-EOF prealloc space workqueue.)
 */
void
xfs_queue_cowblocks(
	struct xfs_mount *mp)
{
	rcu_read_lock();
	if (radix_tree_tagged(&mp->m_perag_tree, XFS_ICI_COWBLOCKS_TAG))
		queue_delayed_work(mp->m_eofblocks_workqueue,
				   &mp->m_cowblocks_work,
				   msecs_to_jiffies(xfs_cowb_secs * 1000));
	rcu_read_unlock();
}

void
xfs_cowblocks_worker(
	struct work_struct *work)
{
	struct xfs_mount *mp = container_of(to_delayed_work(work),
				struct xfs_mount, m_cowblocks_work);

	if (!sb_start_write_trylock(mp->m_super))
		return;
	xfs_icache_free_cowblocks(mp, NULL);
	sb_end_write(mp->m_super);

	xfs_queue_cowblocks(mp);
}

int
xfs_inode_ag_iterator_flags(
	struct xfs_mount	*mp,
	int			(*execute)(struct xfs_inode *ip, int flags,
					   void *args),
	int			flags,
	void			*args,
	int			iter_flags)
{
	struct xfs_perag	*pag;
	int			error = 0;
	int			last_error = 0;
	xfs_agnumber_t		ag;

	ag = 0;
	while ((pag = xfs_perag_get(mp, ag))) {
		ag = pag->pag_agno + 1;
		error = xfs_inode_ag_walk(mp, pag, execute, flags, args, -1,
					  iter_flags);
		xfs_perag_put(pag);
		if (error) {
			last_error = error;
			if (error == -EFSCORRUPTED)
				break;
		}
	}
	return last_error;
}

int
xfs_inode_ag_iterator(
	struct xfs_mount	*mp,
	int			(*execute)(struct xfs_inode *ip, int flags,
					   void *args),
	int			flags,
	void			*args)
{
	return xfs_inode_ag_iterator_flags(mp, execute, flags, args, 0);
}

int
xfs_inode_ag_iterator_tag(
	struct xfs_mount	*mp,
	int			(*execute)(struct xfs_inode *ip, int flags,
					   void *args),
	int			flags,
	void			*args,
	int			tag)
{
	struct xfs_perag	*pag;
	int			error = 0;
	int			last_error = 0;
	xfs_agnumber_t		ag;

	ag = 0;
	while ((pag = xfs_perag_get_tag(mp, ag, tag))) {
		ag = pag->pag_agno + 1;
		error = xfs_inode_ag_walk(mp, pag, execute, flags, args, tag,
					  0);
		xfs_perag_put(pag);
		if (error) {
			last_error = error;
			if (error == -EFSCORRUPTED)
				break;
		}
	}
	return last_error;
}

/*
 * Grab the inode for reclaim exclusively.
 * Return 0 if we grabbed it, non-zero otherwise.
 */
STATIC int
xfs_reclaim_inode_grab(
	struct xfs_inode	*ip,
	int			flags)
{
	ASSERT(rcu_read_lock_held());

	/* quick check for stale RCU freed inode */
	if (!ip->i_ino)
		return 1;

	/*
	 * If we are asked for non-blocking operation, do unlocked checks to
	 * see if the inode already is being flushed or in reclaim to avoid
	 * lock traffic.
	 */
	if ((flags & SYNC_TRYLOCK) &&
	    __xfs_iflags_test(ip, XFS_IFLOCK | XFS_IRECLAIM))
		return 1;

	/*
	 * The radix tree lock here protects a thread in xfs_iget from racing
	 * with us starting reclaim on the inode.  Once we have the
	 * XFS_IRECLAIM flag set it will not touch us.
	 *
	 * Due to RCU lookup, we may find inodes that have been freed and only
	 * have XFS_IRECLAIM set.  Indeed, we may see reallocated inodes that
	 * aren't candidates for reclaim at all, so we must check the
	 * XFS_IRECLAIMABLE is set first before proceeding to reclaim.
	 */
	spin_lock(&ip->i_flags_lock);
	if (!__xfs_iflags_test(ip, XFS_IRECLAIMABLE) ||
	    __xfs_iflags_test(ip, XFS_IRECLAIM)) {
		/* not a reclaim candidate. */
=======
	/* Don't reclaim a sick inode unless the caller asked for it. */
	if (ip->i_sick &&
	    (!icw || !(icw->icw_flags & XFS_ICWALK_FLAG_RECLAIM_SICK))) {
>>>>>>> 7d2a07b7
		spin_unlock(&ip->i_flags_lock);
		return false;
	}

	__xfs_iflags_set(ip, XFS_IRECLAIM);
	spin_unlock(&ip->i_flags_lock);
	return true;
}

/*
 * Inode reclaim is non-blocking, so the default action if progress cannot be
 * made is to "requeue" the inode for reclaim by unlocking it and clearing the
 * XFS_IRECLAIM flag.  If we are in a shutdown state, we don't care about
 * blocking anymore and hence we can wait for the inode to be able to reclaim
 * it.
 *
 * We do no IO here - if callers require inodes to be cleaned they must push the
 * AIL first to trigger writeback of dirty inodes.  This enables writeback to be
 * done in the background in a non-blocking manner, and enables memory reclaim
 * to make progress without blocking.
 */
static void
xfs_reclaim_inode(
	struct xfs_inode	*ip,
	struct xfs_perag	*pag)
{
	xfs_ino_t		ino = ip->i_ino; /* for radix_tree_delete */

	if (!xfs_ilock_nowait(ip, XFS_ILOCK_EXCL))
		goto out;
	if (xfs_iflags_test_and_set(ip, XFS_IFLUSHING))
		goto out_iunlock;

	if (XFS_FORCED_SHUTDOWN(ip->i_mount)) {
		xfs_iunpin_wait(ip);
		xfs_iflush_abort(ip);
		goto reclaim;
	}
	if (xfs_ipincount(ip))
		goto out_clear_flush;
	if (!xfs_inode_clean(ip))
		goto out_clear_flush;

	xfs_iflags_clear(ip, XFS_IFLUSHING);
reclaim:

	/*
	 * Because we use RCU freeing we need to ensure the inode always appears
	 * to be reclaimed with an invalid inode number when in the free state.
	 * We do this as early as possible under the ILOCK so that
	 * xfs_iflush_cluster() and xfs_ifree_cluster() can be guaranteed to
	 * detect races with us here. By doing this, we guarantee that once
	 * xfs_iflush_cluster() or xfs_ifree_cluster() has locked XFS_ILOCK that
	 * it will see either a valid inode that will serialise correctly, or it
	 * will see an invalid inode that it can skip.
	 */
	spin_lock(&ip->i_flags_lock);
	ip->i_flags = XFS_IRECLAIM;
	ip->i_ino = 0;
	ip->i_sick = 0;
	ip->i_checked = 0;
	spin_unlock(&ip->i_flags_lock);

	xfs_iunlock(ip, XFS_ILOCK_EXCL);

	XFS_STATS_INC(ip->i_mount, xs_ig_reclaims);
	/*
	 * Remove the inode from the per-AG radix tree.
	 *
	 * Because radix_tree_delete won't complain even if the item was never
	 * added to the tree assert that it's been there before to catch
	 * problems with the inode life time early on.
	 */
	spin_lock(&pag->pag_ici_lock);
	if (!radix_tree_delete(&pag->pag_ici_root,
				XFS_INO_TO_AGINO(ip->i_mount, ino)))
		ASSERT(0);
	xfs_perag_clear_inode_tag(pag, NULLAGINO, XFS_ICI_RECLAIM_TAG);
	spin_unlock(&pag->pag_ici_lock);

	/*
	 * Here we do an (almost) spurious inode lock in order to coordinate
	 * with inode cache radix tree lookups.  This is because the lookup
	 * can reference the inodes in the cache without taking references.
	 *
	 * We make that OK here by ensuring that we wait until the inode is
	 * unlocked after the lookup before we go ahead and free it.
	 */
	xfs_ilock(ip, XFS_ILOCK_EXCL);
	ASSERT(!ip->i_udquot && !ip->i_gdquot && !ip->i_pdquot);
	xfs_iunlock(ip, XFS_ILOCK_EXCL);
	ASSERT(xfs_inode_clean(ip));

	__xfs_inode_free(ip);
	return;

out_clear_flush:
	xfs_iflags_clear(ip, XFS_IFLUSHING);
out_iunlock:
	xfs_iunlock(ip, XFS_ILOCK_EXCL);
out:
	xfs_iflags_clear(ip, XFS_IRECLAIM);
}

/* Reclaim sick inodes if we're unmounting or the fs went down. */
static inline bool
xfs_want_reclaim_sick(
	struct xfs_mount	*mp)
{
	return (mp->m_flags & XFS_MOUNT_UNMOUNTING) ||
	       (mp->m_flags & XFS_MOUNT_NORECOVERY) ||
	       XFS_FORCED_SHUTDOWN(mp);
}

void
xfs_reclaim_inodes(
	struct xfs_mount	*mp)
{
	struct xfs_icwalk	icw = {
		.icw_flags	= 0,
	};

	if (xfs_want_reclaim_sick(mp))
		icw.icw_flags |= XFS_ICWALK_FLAG_RECLAIM_SICK;

	while (radix_tree_tagged(&mp->m_perag_tree, XFS_ICI_RECLAIM_TAG)) {
		xfs_ail_push_all_sync(mp->m_ail);
		xfs_icwalk(mp, XFS_ICWALK_RECLAIM, &icw);
	}
}

/*
 * The shrinker infrastructure determines how many inodes we should scan for
 * reclaim. We want as many clean inodes ready to reclaim as possible, so we
 * push the AIL here. We also want to proactively free up memory if we can to
 * minimise the amount of work memory reclaim has to do so we kick the
 * background reclaim if it isn't already scheduled.
 */
long
xfs_reclaim_inodes_nr(
	struct xfs_mount	*mp,
	unsigned long		nr_to_scan)
{
	struct xfs_icwalk	icw = {
		.icw_flags	= XFS_ICWALK_FLAG_SCAN_LIMIT,
		.icw_scan_limit	= min_t(unsigned long, LONG_MAX, nr_to_scan),
	};

	if (xfs_want_reclaim_sick(mp))
		icw.icw_flags |= XFS_ICWALK_FLAG_RECLAIM_SICK;

	/* kick background reclaimer and push the AIL */
	xfs_reclaim_work_queue(mp);
	xfs_ail_push_all(mp->m_ail);

	xfs_icwalk(mp, XFS_ICWALK_RECLAIM, &icw);
	return 0;
}

/*
 * Return the number of reclaimable inodes in the filesystem for
 * the shrinker to determine how much to reclaim.
 */
long
xfs_reclaim_inodes_count(
	struct xfs_mount	*mp)
{
	struct xfs_perag	*pag;
	xfs_agnumber_t		ag = 0;
	long			reclaimable = 0;

	while ((pag = xfs_perag_get_tag(mp, ag, XFS_ICI_RECLAIM_TAG))) {
		ag = pag->pag_agno + 1;
		reclaimable += pag->pag_ici_reclaimable;
		xfs_perag_put(pag);
	}
	return reclaimable;
}

STATIC bool
xfs_icwalk_match_id(
	struct xfs_inode	*ip,
	struct xfs_icwalk	*icw)
{
	if ((icw->icw_flags & XFS_ICWALK_FLAG_UID) &&
	    !uid_eq(VFS_I(ip)->i_uid, icw->icw_uid))
		return false;

	if ((icw->icw_flags & XFS_ICWALK_FLAG_GID) &&
	    !gid_eq(VFS_I(ip)->i_gid, icw->icw_gid))
		return false;

	if ((icw->icw_flags & XFS_ICWALK_FLAG_PRID) &&
	    ip->i_projid != icw->icw_prid)
		return false;

	return true;
}

/*
 * A union-based inode filtering algorithm. Process the inode if any of the
 * criteria match. This is for global/internal scans only.
 */
STATIC bool
xfs_icwalk_match_id_union(
	struct xfs_inode	*ip,
	struct xfs_icwalk	*icw)
{
	if ((icw->icw_flags & XFS_ICWALK_FLAG_UID) &&
	    uid_eq(VFS_I(ip)->i_uid, icw->icw_uid))
		return true;

	if ((icw->icw_flags & XFS_ICWALK_FLAG_GID) &&
	    gid_eq(VFS_I(ip)->i_gid, icw->icw_gid))
		return true;

	if ((icw->icw_flags & XFS_ICWALK_FLAG_PRID) &&
	    ip->i_projid == icw->icw_prid)
		return true;

	return false;
}

/*
 * Is this inode @ip eligible for eof/cow block reclamation, given some
 * filtering parameters @icw?  The inode is eligible if @icw is null or
 * if the predicate functions match.
 */
static bool
xfs_icwalk_match(
	struct xfs_inode	*ip,
	struct xfs_icwalk	*icw)
{
	bool			match;

	if (!icw)
		return true;

	if (icw->icw_flags & XFS_ICWALK_FLAG_UNION)
		match = xfs_icwalk_match_id_union(ip, icw);
	else
		match = xfs_icwalk_match_id(ip, icw);
	if (!match)
		return false;

	/* skip the inode if the file size is too small */
	if ((icw->icw_flags & XFS_ICWALK_FLAG_MINFILESIZE) &&
	    XFS_ISIZE(ip) < icw->icw_min_file_size)
		return false;

	return true;
}

/*
 * This is a fast pass over the inode cache to try to get reclaim moving on as
 * many inodes as possible in a short period of time. It kicks itself every few
 * seconds, as well as being kicked by the inode cache shrinker when memory
 * goes low.
 */
void
xfs_reclaim_worker(
	struct work_struct *work)
{
	struct xfs_mount *mp = container_of(to_delayed_work(work),
					struct xfs_mount, m_reclaim_work);

	xfs_icwalk(mp, XFS_ICWALK_RECLAIM, NULL);
	xfs_reclaim_work_queue(mp);
}

STATIC int
xfs_inode_free_eofblocks(
	struct xfs_inode	*ip,
	struct xfs_icwalk	*icw,
	unsigned int		*lockflags)
{
	bool			wait;

	wait = icw && (icw->icw_flags & XFS_ICWALK_FLAG_SYNC);

	if (!xfs_iflags_test(ip, XFS_IEOFBLOCKS))
		return 0;

	/*
	 * If the mapping is dirty the operation can block and wait for some
	 * time. Unless we are waiting, skip it.
	 */
	if (!wait && mapping_tagged(VFS_I(ip)->i_mapping, PAGECACHE_TAG_DIRTY))
		return 0;

	if (!xfs_icwalk_match(ip, icw))
		return 0;

	/*
	 * If the caller is waiting, return -EAGAIN to keep the background
	 * scanner moving and revisit the inode in a subsequent pass.
	 */
	if (!xfs_ilock_nowait(ip, XFS_IOLOCK_EXCL)) {
		if (wait)
			return -EAGAIN;
		return 0;
	}
	*lockflags |= XFS_IOLOCK_EXCL;

	if (xfs_can_free_eofblocks(ip, false))
		return xfs_free_eofblocks(ip);

	/* inode could be preallocated or append-only */
	trace_xfs_inode_free_eofblocks_invalid(ip);
	xfs_inode_clear_eofblocks_tag(ip);
	return 0;
}

static void
xfs_blockgc_set_iflag(
	struct xfs_inode	*ip,
	unsigned long		iflag)
{
	struct xfs_mount	*mp = ip->i_mount;
	struct xfs_perag	*pag;

	ASSERT((iflag & ~(XFS_IEOFBLOCKS | XFS_ICOWBLOCKS)) == 0);

	/*
	 * Don't bother locking the AG and looking up in the radix trees
	 * if we already know that we have the tag set.
	 */
	if (ip->i_flags & iflag)
		return;
	spin_lock(&ip->i_flags_lock);
	ip->i_flags |= iflag;
	spin_unlock(&ip->i_flags_lock);

	pag = xfs_perag_get(mp, XFS_INO_TO_AGNO(mp, ip->i_ino));
	spin_lock(&pag->pag_ici_lock);

	xfs_perag_set_inode_tag(pag, XFS_INO_TO_AGINO(mp, ip->i_ino),
			XFS_ICI_BLOCKGC_TAG);

	spin_unlock(&pag->pag_ici_lock);
	xfs_perag_put(pag);
}

void
xfs_inode_set_eofblocks_tag(
	xfs_inode_t	*ip)
{
	trace_xfs_inode_set_eofblocks_tag(ip);
	return xfs_blockgc_set_iflag(ip, XFS_IEOFBLOCKS);
}

static void
xfs_blockgc_clear_iflag(
	struct xfs_inode	*ip,
	unsigned long		iflag)
{
	struct xfs_mount	*mp = ip->i_mount;
	struct xfs_perag	*pag;
	bool			clear_tag;

	ASSERT((iflag & ~(XFS_IEOFBLOCKS | XFS_ICOWBLOCKS)) == 0);

	spin_lock(&ip->i_flags_lock);
	ip->i_flags &= ~iflag;
	clear_tag = (ip->i_flags & (XFS_IEOFBLOCKS | XFS_ICOWBLOCKS)) == 0;
	spin_unlock(&ip->i_flags_lock);

	if (!clear_tag)
		return;

	pag = xfs_perag_get(mp, XFS_INO_TO_AGNO(mp, ip->i_ino));
	spin_lock(&pag->pag_ici_lock);

	xfs_perag_clear_inode_tag(pag, XFS_INO_TO_AGINO(mp, ip->i_ino),
			XFS_ICI_BLOCKGC_TAG);

	spin_unlock(&pag->pag_ici_lock);
	xfs_perag_put(pag);
}

void
xfs_inode_clear_eofblocks_tag(
	xfs_inode_t	*ip)
{
	trace_xfs_inode_clear_eofblocks_tag(ip);
	return xfs_blockgc_clear_iflag(ip, XFS_IEOFBLOCKS);
}

/*
 * Set ourselves up to free CoW blocks from this file.  If it's already clean
 * then we can bail out quickly, but otherwise we must back off if the file
 * is undergoing some kind of write.
 */
static bool
xfs_prep_free_cowblocks(
	struct xfs_inode	*ip)
{
	/*
	 * Just clear the tag if we have an empty cow fork or none at all. It's
	 * possible the inode was fully unshared since it was originally tagged.
	 */
	if (!xfs_inode_has_cow_data(ip)) {
		trace_xfs_inode_free_cowblocks_invalid(ip);
		xfs_inode_clear_cowblocks_tag(ip);
		return false;
	}

	/*
	 * If the mapping is dirty or under writeback we cannot touch the
	 * CoW fork.  Leave it alone if we're in the midst of a directio.
	 */
	if ((VFS_I(ip)->i_state & I_DIRTY_PAGES) ||
	    mapping_tagged(VFS_I(ip)->i_mapping, PAGECACHE_TAG_DIRTY) ||
	    mapping_tagged(VFS_I(ip)->i_mapping, PAGECACHE_TAG_WRITEBACK) ||
	    atomic_read(&VFS_I(ip)->i_dio_count))
		return false;

	return true;
}

/*
 * Automatic CoW Reservation Freeing
 *
 * These functions automatically garbage collect leftover CoW reservations
 * that were made on behalf of a cowextsize hint when we start to run out
 * of quota or when the reservations sit around for too long.  If the file
 * has dirty pages or is undergoing writeback, its CoW reservations will
 * be retained.
 *
 * The actual garbage collection piggybacks off the same code that runs
 * the speculative EOF preallocation garbage collector.
 */
STATIC int
xfs_inode_free_cowblocks(
	struct xfs_inode	*ip,
	struct xfs_icwalk	*icw,
	unsigned int		*lockflags)
{
	bool			wait;
	int			ret = 0;

	wait = icw && (icw->icw_flags & XFS_ICWALK_FLAG_SYNC);

	if (!xfs_iflags_test(ip, XFS_ICOWBLOCKS))
		return 0;

	if (!xfs_prep_free_cowblocks(ip))
		return 0;

	if (!xfs_icwalk_match(ip, icw))
		return 0;

	/*
	 * If the caller is waiting, return -EAGAIN to keep the background
	 * scanner moving and revisit the inode in a subsequent pass.
	 */
	if (!(*lockflags & XFS_IOLOCK_EXCL) &&
	    !xfs_ilock_nowait(ip, XFS_IOLOCK_EXCL)) {
		if (wait)
			return -EAGAIN;
		return 0;
	}
	*lockflags |= XFS_IOLOCK_EXCL;

	if (!xfs_ilock_nowait(ip, XFS_MMAPLOCK_EXCL)) {
		if (wait)
			return -EAGAIN;
		return 0;
	}
	*lockflags |= XFS_MMAPLOCK_EXCL;

	/*
	 * Check again, nobody else should be able to dirty blocks or change
	 * the reflink iflag now that we have the first two locks held.
	 */
	if (xfs_prep_free_cowblocks(ip))
		ret = xfs_reflink_cancel_cow_range(ip, 0, NULLFILEOFF, false);
	return ret;
}

void
xfs_inode_set_cowblocks_tag(
	xfs_inode_t	*ip)
{
	trace_xfs_inode_set_cowblocks_tag(ip);
	return xfs_blockgc_set_iflag(ip, XFS_ICOWBLOCKS);
}

void
xfs_inode_clear_cowblocks_tag(
	xfs_inode_t	*ip)
{
	trace_xfs_inode_clear_cowblocks_tag(ip);
	return xfs_blockgc_clear_iflag(ip, XFS_ICOWBLOCKS);
}

/* Disable post-EOF and CoW block auto-reclamation. */
void
xfs_blockgc_stop(
	struct xfs_mount	*mp)
{
	struct xfs_perag	*pag;
	xfs_agnumber_t		agno;

	for_each_perag_tag(mp, agno, pag, XFS_ICI_BLOCKGC_TAG)
		cancel_delayed_work_sync(&pag->pag_blockgc_work);
}

/* Enable post-EOF and CoW block auto-reclamation. */
void
xfs_blockgc_start(
	struct xfs_mount	*mp)
{
	struct xfs_perag	*pag;
	xfs_agnumber_t		agno;

	for_each_perag_tag(mp, agno, pag, XFS_ICI_BLOCKGC_TAG)
		xfs_blockgc_queue(pag);
}

/* Don't try to run block gc on an inode that's in any of these states. */
#define XFS_BLOCKGC_NOGRAB_IFLAGS	(XFS_INEW | \
					 XFS_IRECLAIMABLE | \
					 XFS_IRECLAIM)
/*
 * Decide if the given @ip is eligible for garbage collection of speculative
 * preallocations, and grab it if so.  Returns true if it's ready to go or
 * false if we should just ignore it.
 */
static bool
xfs_blockgc_igrab(
	struct xfs_inode	*ip)
{
	struct inode		*inode = VFS_I(ip);

	ASSERT(rcu_read_lock_held());

	/* Check for stale RCU freed inode */
	spin_lock(&ip->i_flags_lock);
	if (!ip->i_ino)
		goto out_unlock_noent;

	if (ip->i_flags & XFS_BLOCKGC_NOGRAB_IFLAGS)
		goto out_unlock_noent;
	spin_unlock(&ip->i_flags_lock);

	/* nothing to sync during shutdown */
	if (XFS_FORCED_SHUTDOWN(ip->i_mount))
		return false;

	/* If we can't grab the inode, it must on it's way to reclaim. */
	if (!igrab(inode))
		return false;

	/* inode is valid */
	return true;

out_unlock_noent:
	spin_unlock(&ip->i_flags_lock);
	return false;
}

/* Scan one incore inode for block preallocations that we can remove. */
static int
xfs_blockgc_scan_inode(
	struct xfs_inode	*ip,
	struct xfs_icwalk	*icw)
{
	unsigned int		lockflags = 0;
	int			error;

	error = xfs_inode_free_eofblocks(ip, icw, &lockflags);
	if (error)
		goto unlock;

	error = xfs_inode_free_cowblocks(ip, icw, &lockflags);
unlock:
	if (lockflags)
		xfs_iunlock(ip, lockflags);
	xfs_irele(ip);
	return error;
}

/* Background worker that trims preallocated space. */
void
xfs_blockgc_worker(
	struct work_struct	*work)
{
	struct xfs_perag	*pag = container_of(to_delayed_work(work),
					struct xfs_perag, pag_blockgc_work);
	struct xfs_mount	*mp = pag->pag_mount;
	int			error;

	if (!sb_start_write_trylock(mp->m_super))
		return;
	error = xfs_icwalk_ag(pag, XFS_ICWALK_BLOCKGC, NULL);
	if (error)
		xfs_info(mp, "AG %u preallocation gc worker failed, err=%d",
				pag->pag_agno, error);
	sb_end_write(mp->m_super);
	xfs_blockgc_queue(pag);
}

/*
 * Try to free space in the filesystem by purging eofblocks and cowblocks.
 */
int
xfs_blockgc_free_space(
	struct xfs_mount	*mp,
	struct xfs_icwalk	*icw)
{
	trace_xfs_blockgc_free_space(mp, icw, _RET_IP_);

	return xfs_icwalk(mp, XFS_ICWALK_BLOCKGC, icw);
}

/*
 * Run cow/eofblocks scans on the supplied dquots.  We don't know exactly which
 * quota caused an allocation failure, so we make a best effort by including
 * each quota under low free space conditions (less than 1% free space) in the
 * scan.
 *
 * Callers must not hold any inode's ILOCK.  If requesting a synchronous scan
 * (XFS_ICWALK_FLAG_SYNC), the caller also must not hold any inode's IOLOCK or
 * MMAPLOCK.
 */
int
xfs_blockgc_free_dquots(
	struct xfs_mount	*mp,
	struct xfs_dquot	*udqp,
	struct xfs_dquot	*gdqp,
	struct xfs_dquot	*pdqp,
	unsigned int		iwalk_flags)
{
	struct xfs_icwalk	icw = {0};
	bool			do_work = false;

	if (!udqp && !gdqp && !pdqp)
		return 0;

	/*
	 * Run a scan to free blocks using the union filter to cover all
	 * applicable quotas in a single scan.
	 */
	icw.icw_flags = XFS_ICWALK_FLAG_UNION | iwalk_flags;

	if (XFS_IS_UQUOTA_ENFORCED(mp) && udqp && xfs_dquot_lowsp(udqp)) {
		icw.icw_uid = make_kuid(mp->m_super->s_user_ns, udqp->q_id);
		icw.icw_flags |= XFS_ICWALK_FLAG_UID;
		do_work = true;
	}

	if (XFS_IS_UQUOTA_ENFORCED(mp) && gdqp && xfs_dquot_lowsp(gdqp)) {
		icw.icw_gid = make_kgid(mp->m_super->s_user_ns, gdqp->q_id);
		icw.icw_flags |= XFS_ICWALK_FLAG_GID;
		do_work = true;
	}

	if (XFS_IS_PQUOTA_ENFORCED(mp) && pdqp && xfs_dquot_lowsp(pdqp)) {
		icw.icw_prid = pdqp->q_id;
		icw.icw_flags |= XFS_ICWALK_FLAG_PRID;
		do_work = true;
	}

	if (!do_work)
		return 0;

	return xfs_blockgc_free_space(mp, &icw);
}

/* Run cow/eofblocks scans on the quotas attached to the inode. */
int
xfs_blockgc_free_quota(
	struct xfs_inode	*ip,
	unsigned int		iwalk_flags)
{
	return xfs_blockgc_free_dquots(ip->i_mount,
			xfs_inode_dquot(ip, XFS_DQTYPE_USER),
			xfs_inode_dquot(ip, XFS_DQTYPE_GROUP),
			xfs_inode_dquot(ip, XFS_DQTYPE_PROJ), iwalk_flags);
}

/* XFS Inode Cache Walking Code */

/*
 * The inode lookup is done in batches to keep the amount of lock traffic and
 * radix tree lookups to a minimum. The batch size is a trade off between
 * lookup reduction and stack usage. This is in the reclaim path, so we can't
 * be too greedy.
 */
#define XFS_LOOKUP_BATCH	32


/*
 * Decide if we want to grab this inode in anticipation of doing work towards
 * the goal.
 */
static inline bool
xfs_icwalk_igrab(
	enum xfs_icwalk_goal	goal,
	struct xfs_inode	*ip,
	struct xfs_icwalk	*icw)
{
	switch (goal) {
	case XFS_ICWALK_DQRELE:
		return xfs_dqrele_igrab(ip);
	case XFS_ICWALK_BLOCKGC:
		return xfs_blockgc_igrab(ip);
	case XFS_ICWALK_RECLAIM:
		return xfs_reclaim_igrab(ip, icw);
	default:
		return false;
	}
}

/*
 * Process an inode.  Each processing function must handle any state changes
 * made by the icwalk igrab function.  Return -EAGAIN to skip an inode.
 */
static inline int
xfs_icwalk_process_inode(
	enum xfs_icwalk_goal	goal,
	struct xfs_inode	*ip,
	struct xfs_perag	*pag,
	struct xfs_icwalk	*icw)
{
	int			error = 0;

	switch (goal) {
	case XFS_ICWALK_DQRELE:
		xfs_dqrele_inode(ip, icw);
		break;
	case XFS_ICWALK_BLOCKGC:
		error = xfs_blockgc_scan_inode(ip, icw);
		break;
	case XFS_ICWALK_RECLAIM:
		xfs_reclaim_inode(ip, pag);
		break;
	}
	return error;
}

/*
 * For a given per-AG structure @pag and a goal, grab qualifying inodes and
 * process them in some manner.
 */
static int
xfs_icwalk_ag(
	struct xfs_perag	*pag,
	enum xfs_icwalk_goal	goal,
	struct xfs_icwalk	*icw)
{
	struct xfs_mount	*mp = pag->pag_mount;
	uint32_t		first_index;
	int			last_error = 0;
	int			skipped;
	bool			done;
	int			nr_found;

restart:
	done = false;
	skipped = 0;
	if (goal == XFS_ICWALK_RECLAIM)
		first_index = READ_ONCE(pag->pag_ici_reclaim_cursor);
	else
		first_index = 0;
	nr_found = 0;
	do {
		struct xfs_inode *batch[XFS_LOOKUP_BATCH];
		unsigned int	tag = xfs_icwalk_tag(goal);
		int		error = 0;
		int		i;

		rcu_read_lock();

		if (tag == XFS_ICWALK_NULL_TAG)
			nr_found = radix_tree_gang_lookup(&pag->pag_ici_root,
					(void **)batch, first_index,
					XFS_LOOKUP_BATCH);
		else
			nr_found = radix_tree_gang_lookup_tag(
					&pag->pag_ici_root,
					(void **) batch, first_index,
					XFS_LOOKUP_BATCH, tag);

		if (!nr_found) {
			done = true;
			rcu_read_unlock();
			break;
		}

		/*
		 * Grab the inodes before we drop the lock. if we found
		 * nothing, nr == 0 and the loop will be skipped.
		 */
		for (i = 0; i < nr_found; i++) {
			struct xfs_inode *ip = batch[i];

			if (done || !xfs_icwalk_igrab(goal, ip, icw))
				batch[i] = NULL;

			/*
			 * Update the index for the next lookup. Catch
			 * overflows into the next AG range which can occur if
			 * we have inodes in the last block of the AG and we
			 * are currently pointing to the last inode.
			 *
			 * Because we may see inodes that are from the wrong AG
			 * due to RCU freeing and reallocation, only update the
			 * index if it lies in this AG. It was a race that lead
			 * us to see this inode, so another lookup from the
			 * same index will not find it again.
			 */
			if (XFS_INO_TO_AGNO(mp, ip->i_ino) != pag->pag_agno)
				continue;
			first_index = XFS_INO_TO_AGINO(mp, ip->i_ino + 1);
			if (first_index < XFS_INO_TO_AGINO(mp, ip->i_ino))
				done = true;
		}

		/* unlock now we've grabbed the inodes. */
		rcu_read_unlock();

		for (i = 0; i < nr_found; i++) {
			if (!batch[i])
				continue;
			error = xfs_icwalk_process_inode(goal, batch[i], pag,
					icw);
			if (error == -EAGAIN) {
				skipped++;
				continue;
			}
			if (error && last_error != -EFSCORRUPTED)
				last_error = error;
		}

		/* bail out if the filesystem is corrupted.  */
		if (error == -EFSCORRUPTED)
			break;

		cond_resched();

		if (icw && (icw->icw_flags & XFS_ICWALK_FLAG_SCAN_LIMIT)) {
			icw->icw_scan_limit -= XFS_LOOKUP_BATCH;
			if (icw->icw_scan_limit <= 0)
				break;
		}
	} while (nr_found && !done);

	if (goal == XFS_ICWALK_RECLAIM) {
		if (done)
			first_index = 0;
		WRITE_ONCE(pag->pag_ici_reclaim_cursor, first_index);
	}

	if (skipped) {
		delay(1);
		goto restart;
	}
	return last_error;
}

/* Fetch the next (possibly tagged) per-AG structure. */
static inline struct xfs_perag *
xfs_icwalk_get_perag(
	struct xfs_mount	*mp,
	xfs_agnumber_t		agno,
	enum xfs_icwalk_goal	goal)
{
	unsigned int		tag = xfs_icwalk_tag(goal);

	if (tag == XFS_ICWALK_NULL_TAG)
		return xfs_perag_get(mp, agno);
	return xfs_perag_get_tag(mp, agno, tag);
}

/* Walk all incore inodes to achieve a given goal. */
static int
xfs_icwalk(
	struct xfs_mount	*mp,
	enum xfs_icwalk_goal	goal,
	struct xfs_icwalk	*icw)
{
	struct xfs_perag	*pag;
	int			error = 0;
	int			last_error = 0;
	xfs_agnumber_t		agno = 0;

	while ((pag = xfs_icwalk_get_perag(mp, agno, goal))) {
		agno = pag->pag_agno + 1;
		error = xfs_icwalk_ag(pag, goal, icw);
		xfs_perag_put(pag);
		if (error) {
			last_error = error;
			if (error == -EFSCORRUPTED)
				break;
		}
	}
	return last_error;
	BUILD_BUG_ON(XFS_ICWALK_PRIVATE_FLAGS & XFS_ICWALK_FLAGS_VALID);
}<|MERGE_RESOLUTION|>--- conflicted
+++ resolved
@@ -95,14 +95,8 @@
 	 * XXX: If this didn't occur in transactions, we could drop GFP_NOFAIL
 	 * and return NULL here on ENOMEM.
 	 */
-<<<<<<< HEAD
-	ip = kmem_zone_alloc(xfs_inode_zone, 0);
-	if (!ip)
-		return NULL;
-=======
 	ip = kmem_cache_alloc(xfs_inode_zone, GFP_KERNEL | __GFP_NOFAIL);
 
->>>>>>> 7d2a07b7
 	if (inode_init_always(mp->m_super, VFS_I(ip))) {
 		kmem_cache_free(xfs_inode_zone, ip);
 		return NULL;
@@ -537,67 +531,6 @@
 	if (error)
 		goto out_error;
 
-<<<<<<< HEAD
-	/*
-	 * If IRECLAIMABLE is set, we've torn down the VFS inode already.
-	 * Need to carefully get it back into useable state.
-	 */
-	if (ip->i_flags & XFS_IRECLAIMABLE) {
-		trace_xfs_iget_reclaim(ip);
-
-		if (flags & XFS_IGET_INCORE) {
-			error = -EAGAIN;
-			goto out_error;
-		}
-
-		/*
-		 * We need to set XFS_IRECLAIM to prevent xfs_reclaim_inode
-		 * from stomping over us while we recycle the inode.  We can't
-		 * clear the radix tree reclaimable tag yet as it requires
-		 * pag_ici_lock to be held exclusive.
-		 */
-		ip->i_flags |= XFS_IRECLAIM;
-
-		spin_unlock(&ip->i_flags_lock);
-		rcu_read_unlock();
-
-		ASSERT(!rwsem_is_locked(&inode->i_rwsem));
-		error = xfs_reinit_inode(mp, inode);
-		if (error) {
-			bool wake;
-			/*
-			 * Re-initializing the inode failed, and we are in deep
-			 * trouble.  Try to re-add it to the reclaim list.
-			 */
-			rcu_read_lock();
-			spin_lock(&ip->i_flags_lock);
-			wake = !!__xfs_iflags_test(ip, XFS_INEW);
-			ip->i_flags &= ~(XFS_INEW | XFS_IRECLAIM);
-			if (wake)
-				wake_up_bit(&ip->i_flags, __XFS_INEW_BIT);
-			ASSERT(ip->i_flags & XFS_IRECLAIMABLE);
-			trace_xfs_iget_reclaim_fail(ip);
-			goto out_error;
-		}
-
-		spin_lock(&pag->pag_ici_lock);
-		spin_lock(&ip->i_flags_lock);
-
-		/*
-		 * Clear the per-lifetime state in the inode as we are now
-		 * effectively a new inode and need to return to the initial
-		 * state before reuse occurs.
-		 */
-		ip->i_flags &= ~XFS_IRECLAIM_RESET_FLAGS;
-		ip->i_flags |= XFS_INEW;
-		xfs_inode_clear_reclaim_tag(pag, ip->i_ino);
-		inode->i_state = I_NEW;
-		ip->i_sick = 0;
-		ip->i_checked = 0;
-
-		spin_unlock(&ip->i_flags_lock);
-		spin_unlock(&pag->pag_ici_lock);
-=======
 	/* Skip inodes that have no vfs state. */
 	if ((flags & XFS_IGET_INCORE) &&
 	    (ip->i_flags & XFS_IRECLAIMABLE))
@@ -609,7 +542,6 @@
 		error = xfs_iget_recycle(pag, ip);
 		if (error)
 			return error;
->>>>>>> 7d2a07b7
 	} else {
 		/* If the VFS inode is being torn down, pause and try again. */
 		if (!igrab(inode))
@@ -1008,245 +940,9 @@
 		return false;
 	}
 
-<<<<<<< HEAD
-		/*
-		 * Grab the inodes before we drop the lock. if we found
-		 * nothing, nr == 0 and the loop will be skipped.
-		 */
-		for (i = 0; i < nr_found; i++) {
-			struct xfs_inode *ip = batch[i];
-
-			if (done || xfs_inode_ag_walk_grab(ip, iter_flags))
-				batch[i] = NULL;
-
-			/*
-			 * Update the index for the next lookup. Catch
-			 * overflows into the next AG range which can occur if
-			 * we have inodes in the last block of the AG and we
-			 * are currently pointing to the last inode.
-			 *
-			 * Because we may see inodes that are from the wrong AG
-			 * due to RCU freeing and reallocation, only update the
-			 * index if it lies in this AG. It was a race that lead
-			 * us to see this inode, so another lookup from the
-			 * same index will not find it again.
-			 */
-			if (XFS_INO_TO_AGNO(mp, ip->i_ino) != pag->pag_agno)
-				continue;
-			first_index = XFS_INO_TO_AGINO(mp, ip->i_ino + 1);
-			if (first_index < XFS_INO_TO_AGINO(mp, ip->i_ino))
-				done = 1;
-		}
-
-		/* unlock now we've grabbed the inodes. */
-		rcu_read_unlock();
-
-		for (i = 0; i < nr_found; i++) {
-			if (!batch[i])
-				continue;
-			if ((iter_flags & XFS_AGITER_INEW_WAIT) &&
-			    xfs_iflags_test(batch[i], XFS_INEW))
-				xfs_inew_wait(batch[i]);
-			error = execute(batch[i], flags, args);
-			xfs_irele(batch[i]);
-			if (error == -EAGAIN) {
-				skipped++;
-				continue;
-			}
-			if (error && last_error != -EFSCORRUPTED)
-				last_error = error;
-		}
-
-		/* bail out if the filesystem is corrupted.  */
-		if (error == -EFSCORRUPTED)
-			break;
-
-		cond_resched();
-
-	} while (nr_found && !done);
-
-	if (skipped) {
-		delay(1);
-		goto restart;
-	}
-	return last_error;
-}
-
-/*
- * Background scanning to trim post-EOF preallocated space. This is queued
- * based on the 'speculative_prealloc_lifetime' tunable (5m by default).
- */
-void
-xfs_queue_eofblocks(
-	struct xfs_mount *mp)
-{
-	rcu_read_lock();
-	if (radix_tree_tagged(&mp->m_perag_tree, XFS_ICI_EOFBLOCKS_TAG))
-		queue_delayed_work(mp->m_eofblocks_workqueue,
-				   &mp->m_eofblocks_work,
-				   msecs_to_jiffies(xfs_eofb_secs * 1000));
-	rcu_read_unlock();
-}
-
-void
-xfs_eofblocks_worker(
-	struct work_struct *work)
-{
-	struct xfs_mount *mp = container_of(to_delayed_work(work),
-				struct xfs_mount, m_eofblocks_work);
-
-	if (!sb_start_write_trylock(mp->m_super))
-		return;
-	xfs_icache_free_eofblocks(mp, NULL);
-	sb_end_write(mp->m_super);
-
-	xfs_queue_eofblocks(mp);
-}
-
-/*
- * Background scanning to trim preallocated CoW space. This is queued
- * based on the 'speculative_cow_prealloc_lifetime' tunable (5m by default).
- * (We'll just piggyback on the post-EOF prealloc space workqueue.)
- */
-void
-xfs_queue_cowblocks(
-	struct xfs_mount *mp)
-{
-	rcu_read_lock();
-	if (radix_tree_tagged(&mp->m_perag_tree, XFS_ICI_COWBLOCKS_TAG))
-		queue_delayed_work(mp->m_eofblocks_workqueue,
-				   &mp->m_cowblocks_work,
-				   msecs_to_jiffies(xfs_cowb_secs * 1000));
-	rcu_read_unlock();
-}
-
-void
-xfs_cowblocks_worker(
-	struct work_struct *work)
-{
-	struct xfs_mount *mp = container_of(to_delayed_work(work),
-				struct xfs_mount, m_cowblocks_work);
-
-	if (!sb_start_write_trylock(mp->m_super))
-		return;
-	xfs_icache_free_cowblocks(mp, NULL);
-	sb_end_write(mp->m_super);
-
-	xfs_queue_cowblocks(mp);
-}
-
-int
-xfs_inode_ag_iterator_flags(
-	struct xfs_mount	*mp,
-	int			(*execute)(struct xfs_inode *ip, int flags,
-					   void *args),
-	int			flags,
-	void			*args,
-	int			iter_flags)
-{
-	struct xfs_perag	*pag;
-	int			error = 0;
-	int			last_error = 0;
-	xfs_agnumber_t		ag;
-
-	ag = 0;
-	while ((pag = xfs_perag_get(mp, ag))) {
-		ag = pag->pag_agno + 1;
-		error = xfs_inode_ag_walk(mp, pag, execute, flags, args, -1,
-					  iter_flags);
-		xfs_perag_put(pag);
-		if (error) {
-			last_error = error;
-			if (error == -EFSCORRUPTED)
-				break;
-		}
-	}
-	return last_error;
-}
-
-int
-xfs_inode_ag_iterator(
-	struct xfs_mount	*mp,
-	int			(*execute)(struct xfs_inode *ip, int flags,
-					   void *args),
-	int			flags,
-	void			*args)
-{
-	return xfs_inode_ag_iterator_flags(mp, execute, flags, args, 0);
-}
-
-int
-xfs_inode_ag_iterator_tag(
-	struct xfs_mount	*mp,
-	int			(*execute)(struct xfs_inode *ip, int flags,
-					   void *args),
-	int			flags,
-	void			*args,
-	int			tag)
-{
-	struct xfs_perag	*pag;
-	int			error = 0;
-	int			last_error = 0;
-	xfs_agnumber_t		ag;
-
-	ag = 0;
-	while ((pag = xfs_perag_get_tag(mp, ag, tag))) {
-		ag = pag->pag_agno + 1;
-		error = xfs_inode_ag_walk(mp, pag, execute, flags, args, tag,
-					  0);
-		xfs_perag_put(pag);
-		if (error) {
-			last_error = error;
-			if (error == -EFSCORRUPTED)
-				break;
-		}
-	}
-	return last_error;
-}
-
-/*
- * Grab the inode for reclaim exclusively.
- * Return 0 if we grabbed it, non-zero otherwise.
- */
-STATIC int
-xfs_reclaim_inode_grab(
-	struct xfs_inode	*ip,
-	int			flags)
-{
-	ASSERT(rcu_read_lock_held());
-
-	/* quick check for stale RCU freed inode */
-	if (!ip->i_ino)
-		return 1;
-
-	/*
-	 * If we are asked for non-blocking operation, do unlocked checks to
-	 * see if the inode already is being flushed or in reclaim to avoid
-	 * lock traffic.
-	 */
-	if ((flags & SYNC_TRYLOCK) &&
-	    __xfs_iflags_test(ip, XFS_IFLOCK | XFS_IRECLAIM))
-		return 1;
-
-	/*
-	 * The radix tree lock here protects a thread in xfs_iget from racing
-	 * with us starting reclaim on the inode.  Once we have the
-	 * XFS_IRECLAIM flag set it will not touch us.
-	 *
-	 * Due to RCU lookup, we may find inodes that have been freed and only
-	 * have XFS_IRECLAIM set.  Indeed, we may see reallocated inodes that
-	 * aren't candidates for reclaim at all, so we must check the
-	 * XFS_IRECLAIMABLE is set first before proceeding to reclaim.
-	 */
-	spin_lock(&ip->i_flags_lock);
-	if (!__xfs_iflags_test(ip, XFS_IRECLAIMABLE) ||
-	    __xfs_iflags_test(ip, XFS_IRECLAIM)) {
-		/* not a reclaim candidate. */
-=======
 	/* Don't reclaim a sick inode unless the caller asked for it. */
 	if (ip->i_sick &&
 	    (!icw || !(icw->icw_flags & XFS_ICWALK_FLAG_RECLAIM_SICK))) {
->>>>>>> 7d2a07b7
 		spin_unlock(&ip->i_flags_lock);
 		return false;
 	}
