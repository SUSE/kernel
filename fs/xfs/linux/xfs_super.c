--- conflicted
+++ resolved
@@ -315,13 +315,8 @@
 
 	if (set_blocksize(btp->pbr_bdev, sectorsize)) {
 		printk(KERN_WARNING
-<<<<<<< HEAD
-			"XFS: Cannot set_blocksize to %u on device %u:%u\n",
-			sectorsize, MAJOR(btp->pbr_dev), MINOR(btp->pbr_dev));
-=======
 			"XFS: Cannot set_blocksize to %u on device %s\n",
 			sectorsize, XFS_BUFTARG_NAME(btp));
->>>>>>> c9a94a3d
 	}
 }
 
