// SPDX-License-Identifier: GPL-2.0
/*
 * Copyright (c) 2014 Christoph Hellwig.
 */
#include "xfs.h"
#include "xfs_shared.h"
#include "xfs_format.h"
#include "xfs_log_format.h"
#include "xfs_trans_resv.h"
#include "xfs_mount.h"
#include "xfs_inode.h"
#include "xfs_trans.h"
#include "xfs_bmap.h"
#include "xfs_iomap.h"
#include "xfs_pnfs.h"

/*
 * Ensure that we do not have any outstanding pNFS layouts that can be used by
 * clients to directly read from or write to this inode.  This must be called
 * before every operation that can remove blocks from the extent map.
 * Additionally we call it during the write operation, where aren't concerned
 * about exposing unallocated blocks but just want to provide basic
 * synchronization between a local writer and pNFS clients.  mmap writes would
 * also benefit from this sort of synchronization, but due to the tricky locking
 * rules in the page fault path we don't bother.
 */
int
xfs_break_leased_layouts(
	struct inode		*inode,
	uint			*iolock,
	bool			*did_unlock)
{
	struct xfs_inode	*ip = XFS_I(inode);
	int			error;

	while ((error = break_layout(inode, false)) == -EWOULDBLOCK) {
		xfs_iunlock(ip, *iolock);
		*did_unlock = true;
		error = break_layout(inode, true);
		*iolock &= ~XFS_IOLOCK_SHARED;
		*iolock |= XFS_IOLOCK_EXCL;
		xfs_ilock(ip, *iolock);
	}

	return error;
}

/*
 * Get a unique ID including its location so that the client can identify
 * the exported device.
 */
int
xfs_fs_get_uuid(
	struct super_block	*sb,
	u8			*buf,
	u32			*len,
	u64			*offset)
{
	struct xfs_mount	*mp = XFS_M(sb);

	xfs_notice_once(mp,
"Using experimental pNFS feature, use at your own risk!");

	if (*len < sizeof(uuid_t))
		return -EINVAL;

	memcpy(buf, &mp->m_sb.sb_uuid, sizeof(uuid_t));
	*len = sizeof(uuid_t);
	*offset = offsetof(struct xfs_dsb, sb_uuid);
	return 0;
}

/*
 * We cannot use file based VFS helpers such as file_modified() to update
 * inode state as we modify the data/metadata in the inode here. Hence we have
 * to open code the timestamp updates and SUID/SGID stripping. We also need
 * to set the inode prealloc flag to ensure that the extents we allocate are not
 * removed if the inode is reclaimed from memory before xfs_fs_block_commit()
 * is from the client to indicate that data has been written and the file size
 * can be extended.
 */
static int
xfs_fs_map_update_inode(
	struct xfs_inode	*ip)
{
	struct xfs_trans	*tp;
	int			error;

	error = xfs_trans_alloc(ip->i_mount, &M_RES(ip->i_mount)->tr_writeid,
			0, 0, 0, &tp);
	if (error)
		return error;

	xfs_ilock(ip, XFS_ILOCK_EXCL);
	xfs_trans_ijoin(tp, ip, XFS_ILOCK_EXCL);

	VFS_I(ip)->i_mode &= ~S_ISUID;
	if (VFS_I(ip)->i_mode & S_IXGRP)
		VFS_I(ip)->i_mode &= ~S_ISGID;
	xfs_trans_ichgtime(tp, ip, XFS_ICHGTIME_MOD | XFS_ICHGTIME_CHG);
	ip->i_diflags |= XFS_DIFLAG_PREALLOC;

	xfs_trans_log_inode(tp, ip, XFS_ILOG_CORE);
	return xfs_trans_commit(tp);
}

/*
 * Get a layout for the pNFS client.
 */
int
xfs_fs_map_blocks(
	struct inode		*inode,
	loff_t			offset,
	u64			length,
	struct iomap		*iomap,
	bool			write,
	u32			*device_generation)
{
	struct xfs_inode	*ip = XFS_I(inode);
	struct xfs_mount	*mp = ip->i_mount;
	struct xfs_bmbt_irec	imap;
	xfs_fileoff_t		offset_fsb, end_fsb;
	loff_t			limit;
	int			bmapi_flags = XFS_BMAPI_ENTIRE;
	int			nimaps = 1;
	uint			lock_flags;
	int			error = 0;
	u64			seq;

	if (xfs_is_shutdown(mp))
		return -EIO;

	/*
	 * We can't export inodes residing on the realtime device.  The realtime
	 * device doesn't have a UUID to identify it, so the client has no way
	 * to find it.
	 */
	if (XFS_IS_REALTIME_INODE(ip))
		return -ENXIO;

	/*
	 * The pNFS block layout spec actually supports reflink like
	 * functionality, but the Linux pNFS server doesn't implement it yet.
	 */
	if (xfs_is_reflink_inode(ip))
		return -ENXIO;

	/*
	 * Lock out any other I/O before we flush and invalidate the pagecache,
	 * and then hand out a layout to the remote system.  This is very
	 * similar to direct I/O, except that the synchronization is much more
	 * complicated.  See the comment near xfs_break_leased_layouts
	 * for a detailed explanation.
	 */
	xfs_ilock(ip, XFS_IOLOCK_EXCL);

	error = -EINVAL;
	limit = mp->m_super->s_maxbytes;
	if (!write)
		limit = max(limit, round_up(i_size_read(inode),
				     inode->i_sb->s_blocksize));
	if (offset > limit)
		goto out_unlock;
	if (offset > limit - length)
		length = limit - offset;

	error = filemap_write_and_wait(inode->i_mapping);
	if (error)
		goto out_unlock;
	error = invalidate_inode_pages2(inode->i_mapping);
	if (WARN_ON_ONCE(error))
		goto out_unlock;

	end_fsb = XFS_B_TO_FSB(mp, (xfs_ufsize_t)offset + length);
	offset_fsb = XFS_B_TO_FSBT(mp, offset);

	lock_flags = xfs_ilock_data_map_shared(ip);
	error = xfs_bmapi_read(ip, offset_fsb, end_fsb - offset_fsb,
				&imap, &nimaps, bmapi_flags);
	seq = xfs_iomap_inode_sequence(ip, 0);

	ASSERT(!nimaps || imap.br_startblock != DELAYSTARTBLOCK);

	if (!error && write &&
	    (!nimaps || imap.br_startblock == HOLESTARTBLOCK)) {
		if (offset + length > XFS_ISIZE(ip))
			end_fsb = xfs_iomap_eof_align_last_fsb(ip, end_fsb);
		else if (nimaps && imap.br_startblock == HOLESTARTBLOCK)
			end_fsb = min(end_fsb, imap.br_startoff +
					       imap.br_blockcount);
		xfs_iunlock(ip, lock_flags);

		error = xfs_iomap_write_direct(ip, offset_fsb,
				end_fsb - offset_fsb, 0, &imap, &seq);
		if (error)
			goto out_unlock;

		/*
		 * Ensure the next transaction is committed synchronously so
		 * that the blocks allocated and handed out to the client are
		 * guaranteed to be present even after a server crash.
		 */
		error = xfs_fs_map_update_inode(ip);
		if (!error)
			error = xfs_log_force_inode(ip);
		if (error)
			goto out_unlock;

	} else {
		xfs_iunlock(ip, lock_flags);
	}
	xfs_iunlock(ip, XFS_IOLOCK_EXCL);

	error = xfs_bmbt_to_iomap(ip, iomap, &imap, 0, 0, seq);
	*device_generation = mp->m_generation;
	return error;
out_unlock:
	xfs_iunlock(ip, XFS_IOLOCK_EXCL);
	return error;
}

/*
 * Ensure the size update falls into a valid allocated block.
 */
static int
xfs_pnfs_validate_isize(
	struct xfs_inode	*ip,
	xfs_off_t		isize)
{
	struct xfs_bmbt_irec	imap;
	int			nimaps = 1;
	int			error = 0;

	xfs_ilock(ip, XFS_ILOCK_SHARED);
	error = xfs_bmapi_read(ip, XFS_B_TO_FSBT(ip->i_mount, isize - 1), 1,
				&imap, &nimaps, 0);
	xfs_iunlock(ip, XFS_ILOCK_SHARED);
	if (error)
		return error;

	if (imap.br_startblock == HOLESTARTBLOCK ||
	    imap.br_startblock == DELAYSTARTBLOCK ||
	    imap.br_state == XFS_EXT_UNWRITTEN)
		return -EIO;
	return 0;
}

/*
 * Make sure the blocks described by maps are stable on disk.  This includes
 * converting any unwritten extents, flushing the disk cache and updating the
 * time stamps.
 *
 * Note that we rely on the caller to always send us a timestamp update so that
 * we always commit a transaction here.  If that stops being true we will have
 * to manually flush the cache here similar to what the fsync code path does
 * for datasyncs on files that have no dirty metadata.
 */
int
xfs_fs_commit_blocks(
	struct inode		*inode,
	struct iomap		*maps,
	int			nr_maps,
	struct iattr		*iattr)
{
	struct xfs_inode	*ip = XFS_I(inode);
	struct xfs_mount	*mp = ip->i_mount;
	struct xfs_trans	*tp;
	bool			update_isize = false;
	int			error, i;
	loff_t			size;

	ASSERT(iattr->ia_valid & (ATTR_ATIME|ATTR_CTIME|ATTR_MTIME));

	xfs_ilock(ip, XFS_IOLOCK_EXCL);

	size = i_size_read(inode);
	if ((iattr->ia_valid & ATTR_SIZE) && iattr->ia_size > size) {
		update_isize = true;
		size = iattr->ia_size;
	}

	for (i = 0; i < nr_maps; i++) {
		u64 start, length, end;

		start = maps[i].offset;
		if (start > size)
			continue;

		end = start + maps[i].length;
		if (end > size)
			end = size;

		length = end - start;
		if (!length)
			continue;

		/*
		 * Make sure reads through the pagecache see the new data.
		 */
		error = invalidate_inode_pages2_range(inode->i_mapping,
					start >> PAGE_SHIFT,
					(end - 1) >> PAGE_SHIFT);
		WARN_ON_ONCE(error);

		error = xfs_iomap_write_unwritten(ip, start, length, false);
		if (error)
			goto out_drop_iolock;
	}

	if (update_isize) {
		error = xfs_pnfs_validate_isize(ip, size);
		if (error)
			goto out_drop_iolock;
	}

	error = xfs_trans_alloc(mp, &M_RES(mp)->tr_ichange, 0, 0, 0, &tp);
	if (error)
		goto out_drop_iolock;

	xfs_ilock(ip, XFS_ILOCK_EXCL);
	xfs_trans_ijoin(tp, ip, XFS_ILOCK_EXCL);
	xfs_trans_log_inode(tp, ip, XFS_ILOG_CORE);

	ASSERT(!(iattr->ia_valid & (ATTR_UID | ATTR_GID)));
<<<<<<< HEAD
	setattr_copy(&init_user_ns, inode, iattr);
=======
	setattr_copy(&nop_mnt_idmap, inode, iattr);
>>>>>>> eb3cdb58
	if (update_isize) {
		i_size_write(inode, iattr->ia_size);
		ip->i_disk_size = iattr->ia_size;
	}

	xfs_trans_set_sync(tp);
	error = xfs_trans_commit(tp);

out_drop_iolock:
	xfs_iunlock(ip, XFS_IOLOCK_EXCL);
	return error;
}<|MERGE_RESOLUTION|>--- conflicted
+++ resolved
@@ -322,11 +322,7 @@
 	xfs_trans_log_inode(tp, ip, XFS_ILOG_CORE);
 
 	ASSERT(!(iattr->ia_valid & (ATTR_UID | ATTR_GID)));
-<<<<<<< HEAD
-	setattr_copy(&init_user_ns, inode, iattr);
-=======
 	setattr_copy(&nop_mnt_idmap, inode, iattr);
->>>>>>> eb3cdb58
 	if (update_isize) {
 		i_size_write(inode, iattr->ia_size);
 		ip->i_disk_size = iattr->ia_size;
