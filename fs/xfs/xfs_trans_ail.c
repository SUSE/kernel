// SPDX-License-Identifier: GPL-2.0
/*
 * Copyright (c) 2000-2002,2005 Silicon Graphics, Inc.
 * Copyright (c) 2008 Dave Chinner
 * All Rights Reserved.
 */
#include "xfs.h"
#include "xfs_fs.h"
#include "xfs_shared.h"
#include "xfs_format.h"
#include "xfs_log_format.h"
#include "xfs_trans_resv.h"
#include "xfs_mount.h"
#include "xfs_trans.h"
#include "xfs_trans_priv.h"
#include "xfs_trace.h"
#include "xfs_errortag.h"
#include "xfs_error.h"
#include "xfs_log.h"
#include "xfs_log_priv.h"

#ifdef DEBUG
/*
 * Check that the list is sorted as it should be.
 *
 * Called with the ail lock held, but we don't want to assert fail with it
 * held otherwise we'll lock everything up and won't be able to debug the
 * cause. Hence we sample and check the state under the AIL lock and return if
 * everything is fine, otherwise we drop the lock and run the ASSERT checks.
 * Asserts may not be fatal, so pick the lock back up and continue onwards.
 */
STATIC void
xfs_ail_check(
	struct xfs_ail		*ailp,
	struct xfs_log_item	*lip)
	__must_hold(&ailp->ail_lock)
{
	struct xfs_log_item	*prev_lip;
	struct xfs_log_item	*next_lip;
	xfs_lsn_t		prev_lsn = NULLCOMMITLSN;
	xfs_lsn_t		next_lsn = NULLCOMMITLSN;
	xfs_lsn_t		lsn;
	bool			in_ail;


	if (list_empty(&ailp->ail_head))
		return;

	/*
	 * Sample then check the next and previous entries are valid.
	 */
	in_ail = test_bit(XFS_LI_IN_AIL, &lip->li_flags);
	prev_lip = list_entry(lip->li_ail.prev, struct xfs_log_item, li_ail);
	if (&prev_lip->li_ail != &ailp->ail_head)
		prev_lsn = prev_lip->li_lsn;
	next_lip = list_entry(lip->li_ail.next, struct xfs_log_item, li_ail);
	if (&next_lip->li_ail != &ailp->ail_head)
		next_lsn = next_lip->li_lsn;
	lsn = lip->li_lsn;

	if (in_ail &&
	    (prev_lsn == NULLCOMMITLSN || XFS_LSN_CMP(prev_lsn, lsn) <= 0) &&
	    (next_lsn == NULLCOMMITLSN || XFS_LSN_CMP(next_lsn, lsn) >= 0))
		return;

	spin_unlock(&ailp->ail_lock);
	ASSERT(in_ail);
	ASSERT(prev_lsn == NULLCOMMITLSN || XFS_LSN_CMP(prev_lsn, lsn) <= 0);
	ASSERT(next_lsn == NULLCOMMITLSN || XFS_LSN_CMP(next_lsn, lsn) >= 0);
	spin_lock(&ailp->ail_lock);
}
#else /* !DEBUG */
#define	xfs_ail_check(a,l)
#endif /* DEBUG */

/*
 * Return a pointer to the last item in the AIL.  If the AIL is empty, then
 * return NULL.
 */
static struct xfs_log_item *
xfs_ail_max(
	struct xfs_ail  *ailp)
{
	if (list_empty(&ailp->ail_head))
		return NULL;

	return list_entry(ailp->ail_head.prev, struct xfs_log_item, li_ail);
}

/*
 * Return a pointer to the item which follows the given item in the AIL.  If
 * the given item is the last item in the list, then return NULL.
 */
static struct xfs_log_item *
xfs_ail_next(
	struct xfs_ail		*ailp,
	struct xfs_log_item	*lip)
{
	if (lip->li_ail.next == &ailp->ail_head)
		return NULL;

	return list_first_entry(&lip->li_ail, struct xfs_log_item, li_ail);
}

/*
 * This is called by the log manager code to determine the LSN of the tail of
 * the log.  This is exactly the LSN of the first item in the AIL.  If the AIL
 * is empty, then this function returns 0.
 *
 * We need the AIL lock in order to get a coherent read of the lsn of the last
 * item in the AIL.
 */
static xfs_lsn_t
__xfs_ail_min_lsn(
	struct xfs_ail		*ailp)
{
	struct xfs_log_item	*lip = xfs_ail_min(ailp);

	if (lip)
		return lip->li_lsn;
	return 0;
}

xfs_lsn_t
xfs_ail_min_lsn(
	struct xfs_ail		*ailp)
{
	xfs_lsn_t		lsn;

	spin_lock(&ailp->ail_lock);
	lsn = __xfs_ail_min_lsn(ailp);
	spin_unlock(&ailp->ail_lock);

	return lsn;
}

/*
 * Return the maximum lsn held in the AIL, or zero if the AIL is empty.
 */
static xfs_lsn_t
xfs_ail_max_lsn(
	struct xfs_ail		*ailp)
{
	xfs_lsn_t       	lsn = 0;
	struct xfs_log_item	*lip;

	spin_lock(&ailp->ail_lock);
	lip = xfs_ail_max(ailp);
	if (lip)
		lsn = lip->li_lsn;
	spin_unlock(&ailp->ail_lock);

	return lsn;
}

/*
 * The cursor keeps track of where our current traversal is up to by tracking
 * the next item in the list for us. However, for this to be safe, removing an
 * object from the AIL needs to invalidate any cursor that points to it. hence
 * the traversal cursor needs to be linked to the struct xfs_ail so that
 * deletion can search all the active cursors for invalidation.
 */
STATIC void
xfs_trans_ail_cursor_init(
	struct xfs_ail		*ailp,
	struct xfs_ail_cursor	*cur)
{
	cur->item = NULL;
	list_add_tail(&cur->list, &ailp->ail_cursors);
}

/*
 * Get the next item in the traversal and advance the cursor.  If the cursor
 * was invalidated (indicated by a lip of 1), restart the traversal.
 */
struct xfs_log_item *
xfs_trans_ail_cursor_next(
	struct xfs_ail		*ailp,
	struct xfs_ail_cursor	*cur)
{
	struct xfs_log_item	*lip = cur->item;

	if ((uintptr_t)lip & 1)
		lip = xfs_ail_min(ailp);
	if (lip)
		cur->item = xfs_ail_next(ailp, lip);
	return lip;
}

/*
 * When the traversal is complete, we need to remove the cursor from the list
 * of traversing cursors.
 */
void
xfs_trans_ail_cursor_done(
	struct xfs_ail_cursor	*cur)
{
	cur->item = NULL;
	list_del_init(&cur->list);
}

/*
 * Invalidate any cursor that is pointing to this item. This is called when an
 * item is removed from the AIL. Any cursor pointing to this object is now
 * invalid and the traversal needs to be terminated so it doesn't reference a
 * freed object. We set the low bit of the cursor item pointer so we can
 * distinguish between an invalidation and the end of the list when getting the
 * next item from the cursor.
 */
STATIC void
xfs_trans_ail_cursor_clear(
	struct xfs_ail		*ailp,
	struct xfs_log_item	*lip)
{
	struct xfs_ail_cursor	*cur;

	list_for_each_entry(cur, &ailp->ail_cursors, list) {
		if (cur->item == lip)
			cur->item = (struct xfs_log_item *)
					((uintptr_t)cur->item | 1);
	}
}

/*
 * Find the first item in the AIL with the given @lsn by searching in ascending
 * LSN order and initialise the cursor to point to the next item for a
 * ascending traversal.  Pass a @lsn of zero to initialise the cursor to the
 * first item in the AIL. Returns NULL if the list is empty.
 */
struct xfs_log_item *
xfs_trans_ail_cursor_first(
	struct xfs_ail		*ailp,
	struct xfs_ail_cursor	*cur,
	xfs_lsn_t		lsn)
{
	struct xfs_log_item	*lip;

	xfs_trans_ail_cursor_init(ailp, cur);

	if (lsn == 0) {
		lip = xfs_ail_min(ailp);
		goto out;
	}

	list_for_each_entry(lip, &ailp->ail_head, li_ail) {
		if (XFS_LSN_CMP(lip->li_lsn, lsn) >= 0)
			goto out;
	}
	return NULL;

out:
	if (lip)
		cur->item = xfs_ail_next(ailp, lip);
	return lip;
}

static struct xfs_log_item *
__xfs_trans_ail_cursor_last(
	struct xfs_ail		*ailp,
	xfs_lsn_t		lsn)
{
	struct xfs_log_item	*lip;

	list_for_each_entry_reverse(lip, &ailp->ail_head, li_ail) {
		if (XFS_LSN_CMP(lip->li_lsn, lsn) <= 0)
			return lip;
	}
	return NULL;
}

/*
 * Find the last item in the AIL with the given @lsn by searching in descending
 * LSN order and initialise the cursor to point to that item.  If there is no
 * item with the value of @lsn, then it sets the cursor to the last item with an
 * LSN lower than @lsn.  Returns NULL if the list is empty.
 */
struct xfs_log_item *
xfs_trans_ail_cursor_last(
	struct xfs_ail		*ailp,
	struct xfs_ail_cursor	*cur,
	xfs_lsn_t		lsn)
{
	xfs_trans_ail_cursor_init(ailp, cur);
	cur->item = __xfs_trans_ail_cursor_last(ailp, lsn);
	return cur->item;
}

/*
 * Splice the log item list into the AIL at the given LSN. We splice to the
 * tail of the given LSN to maintain insert order for push traversals. The
 * cursor is optional, allowing repeated updates to the same LSN to avoid
 * repeated traversals.  This should not be called with an empty list.
 */
static void
xfs_ail_splice(
	struct xfs_ail		*ailp,
	struct xfs_ail_cursor	*cur,
	struct list_head	*list,
	xfs_lsn_t		lsn)
{
	struct xfs_log_item	*lip;

	ASSERT(!list_empty(list));

	/*
	 * Use the cursor to determine the insertion point if one is
	 * provided.  If not, or if the one we got is not valid,
	 * find the place in the AIL where the items belong.
	 */
	lip = cur ? cur->item : NULL;
	if (!lip || (uintptr_t)lip & 1)
		lip = __xfs_trans_ail_cursor_last(ailp, lsn);

	/*
	 * If a cursor is provided, we know we're processing the AIL
	 * in lsn order, and future items to be spliced in will
	 * follow the last one being inserted now.  Update the
	 * cursor to point to that last item, now while we have a
	 * reliable pointer to it.
	 */
	if (cur)
		cur->item = list_entry(list->prev, struct xfs_log_item, li_ail);

	/*
	 * Finally perform the splice.  Unless the AIL was empty,
	 * lip points to the item in the AIL _after_ which the new
	 * items should go.  If lip is null the AIL was empty, so
	 * the new items go at the head of the AIL.
	 */
	if (lip)
		list_splice(list, &lip->li_ail);
	else
		list_splice(list, &ailp->ail_head);
}

/*
 * Delete the given item from the AIL.  Return a pointer to the item.
 */
static void
xfs_ail_delete(
	struct xfs_ail		*ailp,
	struct xfs_log_item	*lip)
{
	xfs_ail_check(ailp, lip);
	list_del(&lip->li_ail);
	xfs_trans_ail_cursor_clear(ailp, lip);
}

/*
 * Requeue a failed buffer for writeback.
 *
 * We clear the log item failed state here as well, but we have to be careful
 * about reference counts because the only active reference counts on the buffer
 * may be the failed log items. Hence if we clear the log item failed state
 * before queuing the buffer for IO we can release all active references to
 * the buffer and free it, leading to use after free problems in
 * xfs_buf_delwri_queue. It makes no difference to the buffer or log items which
 * order we process them in - the buffer is locked, and we own the buffer list
 * so nothing on them is going to change while we are performing this action.
 *
 * Hence we can safely queue the buffer for IO before we clear the failed log
 * item state, therefore  always having an active reference to the buffer and
 * avoiding the transient zero-reference state that leads to use-after-free.
 */
static inline int
xfsaild_resubmit_item(
	struct xfs_log_item	*lip,
	struct list_head	*buffer_list)
{
	struct xfs_buf		*bp = lip->li_buf;

	if (!xfs_buf_trylock(bp))
		return XFS_ITEM_LOCKED;

	if (!xfs_buf_delwri_queue(bp, buffer_list)) {
		xfs_buf_unlock(bp);
		return XFS_ITEM_FLUSHING;
	}

	/* protected by ail_lock */
	list_for_each_entry(lip, &bp->b_li_list, li_bio_list) {
		if (bp->b_flags & _XBF_INODES)
			clear_bit(XFS_LI_FAILED, &lip->li_flags);
		else
			xfs_clear_li_failed(lip);
	}

	xfs_buf_unlock(bp);
	return XFS_ITEM_SUCCESS;
}

static inline uint
xfsaild_push_item(
	struct xfs_ail		*ailp,
	struct xfs_log_item	*lip)
{
	/*
	 * If log item pinning is enabled, skip the push and track the item as
	 * pinned. This can help induce head-behind-tail conditions.
	 */
	if (XFS_TEST_ERROR(false, ailp->ail_log->l_mp, XFS_ERRTAG_LOG_ITEM_PIN))
		return XFS_ITEM_PINNED;

	/*
	 * Consider the item pinned if a push callback is not defined so the
	 * caller will force the log. This should only happen for intent items
	 * as they are unpinned once the associated done item is committed to
	 * the on-disk log.
	 */
	if (!lip->li_ops->iop_push)
		return XFS_ITEM_PINNED;
	if (test_bit(XFS_LI_FAILED, &lip->li_flags))
		return xfsaild_resubmit_item(lip, &ailp->ail_buf_list);
	return lip->li_ops->iop_push(lip, &ailp->ail_buf_list);
}

static long
xfsaild_push(
	struct xfs_ail		*ailp)
{
	struct xfs_mount	*mp = ailp->ail_log->l_mp;
	struct xfs_ail_cursor	cur;
	struct xfs_log_item	*lip;
	xfs_lsn_t		lsn;
	xfs_lsn_t		target = NULLCOMMITLSN;
	long			tout;
	int			stuck = 0;
	int			flushing = 0;
	int			count = 0;

	/*
	 * If we encountered pinned items or did not finish writing out all
	 * buffers the last time we ran, force a background CIL push to get the
	 * items unpinned in the near future. We do not wait on the CIL push as
	 * that could stall us for seconds if there is enough background IO
	 * load. Stalling for that long when the tail of the log is pinned and
	 * needs flushing will hard stop the transaction subsystem when log
	 * space runs out.
	 */
	if (ailp->ail_log_flush && ailp->ail_last_pushed_lsn == 0 &&
	    (!list_empty_careful(&ailp->ail_buf_list) ||
	     xfs_ail_min_lsn(ailp))) {
		ailp->ail_log_flush = 0;

		XFS_STATS_INC(mp, xs_push_ail_flush);
<<<<<<< HEAD
		xlog_cil_flush(mp->m_log);
=======
		xlog_cil_flush(ailp->ail_log);
>>>>>>> eb3cdb58
	}

	spin_lock(&ailp->ail_lock);

	/*
	 * If we have a sync push waiter, we always have to push till the AIL is
	 * empty. Update the target to point to the end of the AIL so that
	 * capture updates that occur after the sync push waiter has gone to
	 * sleep.
	 */
	if (waitqueue_active(&ailp->ail_empty)) {
		lip = xfs_ail_max(ailp);
		if (lip)
			target = lip->li_lsn;
	} else {
		/* barrier matches the ail_target update in xfs_ail_push() */
		smp_rmb();
		target = ailp->ail_target;
		ailp->ail_target_prev = target;
	}

	/* we're done if the AIL is empty or our push has reached the end */
	lip = xfs_trans_ail_cursor_first(ailp, &cur, ailp->ail_last_pushed_lsn);
	if (!lip)
		goto out_done;

	XFS_STATS_INC(mp, xs_push_ail);

	ASSERT(target != NULLCOMMITLSN);

	lsn = lip->li_lsn;
	while ((XFS_LSN_CMP(lip->li_lsn, target) <= 0)) {
		int	lock_result;

		/*
		 * Note that iop_push may unlock and reacquire the AIL lock.  We
		 * rely on the AIL cursor implementation to be able to deal with
		 * the dropped lock.
		 */
		lock_result = xfsaild_push_item(ailp, lip);
		switch (lock_result) {
		case XFS_ITEM_SUCCESS:
			XFS_STATS_INC(mp, xs_push_ail_success);
			trace_xfs_ail_push(lip);

			ailp->ail_last_pushed_lsn = lsn;
			break;

		case XFS_ITEM_FLUSHING:
			/*
			 * The item or its backing buffer is already being
			 * flushed.  The typical reason for that is that an
			 * inode buffer is locked because we already pushed the
			 * updates to it as part of inode clustering.
			 *
			 * We do not want to stop flushing just because lots
			 * of items are already being flushed, but we need to
			 * re-try the flushing relatively soon if most of the
			 * AIL is being flushed.
			 */
			XFS_STATS_INC(mp, xs_push_ail_flushing);
			trace_xfs_ail_flushing(lip);

			flushing++;
			ailp->ail_last_pushed_lsn = lsn;
			break;

		case XFS_ITEM_PINNED:
			XFS_STATS_INC(mp, xs_push_ail_pinned);
			trace_xfs_ail_pinned(lip);

			stuck++;
			ailp->ail_log_flush++;
			break;
		case XFS_ITEM_LOCKED:
			XFS_STATS_INC(mp, xs_push_ail_locked);
			trace_xfs_ail_locked(lip);

			stuck++;
			break;
		default:
			ASSERT(0);
			break;
		}

		count++;

		/*
		 * Are there too many items we can't do anything with?
		 *
		 * If we are skipping too many items because we can't flush
		 * them or they are already being flushed, we back off and
		 * given them time to complete whatever operation is being
		 * done. i.e. remove pressure from the AIL while we can't make
		 * progress so traversals don't slow down further inserts and
		 * removals to/from the AIL.
		 *
		 * The value of 100 is an arbitrary magic number based on
		 * observation.
		 */
		if (stuck > 100)
			break;

		lip = xfs_trans_ail_cursor_next(ailp, &cur);
		if (lip == NULL)
			break;
		lsn = lip->li_lsn;
	}

out_done:
	xfs_trans_ail_cursor_done(&cur);
	spin_unlock(&ailp->ail_lock);

	if (xfs_buf_delwri_submit_nowait(&ailp->ail_buf_list))
		ailp->ail_log_flush++;

	if (!count || XFS_LSN_CMP(lsn, target) >= 0) {
		/*
		 * We reached the target or the AIL is empty, so wait a bit
		 * longer for I/O to complete and remove pushed items from the
		 * AIL before we start the next scan from the start of the AIL.
		 */
		tout = 50;
		ailp->ail_last_pushed_lsn = 0;
	} else if (((stuck + flushing) * 100) / count > 90) {
		/*
		 * Either there is a lot of contention on the AIL or we are
		 * stuck due to operations in progress. "Stuck" in this case
		 * is defined as >90% of the items we tried to push were stuck.
		 *
		 * Backoff a bit more to allow some I/O to complete before
		 * restarting from the start of the AIL. This prevents us from
		 * spinning on the same items, and if they are pinned will all
		 * the restart to issue a log force to unpin the stuck items.
		 */
		tout = 20;
		ailp->ail_last_pushed_lsn = 0;
	} else {
		/*
		 * Assume we have more work to do in a short while.
		 */
		tout = 10;
	}

	return tout;
}

static int
xfsaild(
	void		*data)
{
	struct xfs_ail	*ailp = data;
	long		tout = 0;	/* milliseconds */
	unsigned int	noreclaim_flag;

	noreclaim_flag = memalloc_noreclaim_save();
	set_freezable();

	while (1) {
		if (tout && tout <= 20)
			set_current_state(TASK_KILLABLE|TASK_FREEZABLE);
		else
			set_current_state(TASK_INTERRUPTIBLE|TASK_FREEZABLE);

		/*
		 * Check kthread_should_stop() after we set the task state to
		 * guarantee that we either see the stop bit and exit or the
		 * task state is reset to runnable such that it's not scheduled
		 * out indefinitely and detects the stop bit at next iteration.
		 * A memory barrier is included in above task state set to
		 * serialize again kthread_stop().
		 */
		if (kthread_should_stop()) {
			__set_current_state(TASK_RUNNING);

			/*
			 * The caller forces out the AIL before stopping the
			 * thread in the common case, which means the delwri
			 * queue is drained. In the shutdown case, the queue may
			 * still hold relogged buffers that haven't been
			 * submitted because they were pinned since added to the
			 * queue.
			 *
			 * Log I/O error processing stales the underlying buffer
			 * and clears the delwri state, expecting the buf to be
			 * removed on the next submission attempt. That won't
			 * happen if we're shutting down, so this is the last
			 * opportunity to release such buffers from the queue.
			 */
			ASSERT(list_empty(&ailp->ail_buf_list) ||
			       xlog_is_shutdown(ailp->ail_log));
			xfs_buf_delwri_cancel(&ailp->ail_buf_list);
			break;
		}

		spin_lock(&ailp->ail_lock);

		/*
		 * Idle if the AIL is empty and we are not racing with a target
		 * update. We check the AIL after we set the task to a sleep
		 * state to guarantee that we either catch an ail_target update
		 * or that a wake_up resets the state to TASK_RUNNING.
		 * Otherwise, we run the risk of sleeping indefinitely.
		 *
		 * The barrier matches the ail_target update in xfs_ail_push().
		 */
		smp_rmb();
		if (!xfs_ail_min(ailp) &&
		    ailp->ail_target == ailp->ail_target_prev &&
		    list_empty(&ailp->ail_buf_list)) {
			spin_unlock(&ailp->ail_lock);
			schedule();
			tout = 0;
			continue;
		}
		spin_unlock(&ailp->ail_lock);

		if (tout)
			schedule_timeout(msecs_to_jiffies(tout));

		__set_current_state(TASK_RUNNING);

		try_to_freeze();

		tout = xfsaild_push(ailp);
	}

	memalloc_noreclaim_restore(noreclaim_flag);
	return 0;
}

/*
 * This routine is called to move the tail of the AIL forward.  It does this by
 * trying to flush items in the AIL whose lsns are below the given
 * threshold_lsn.
 *
 * The push is run asynchronously in a workqueue, which means the caller needs
 * to handle waiting on the async flush for space to become available.
 * We don't want to interrupt any push that is in progress, hence we only queue
 * work if we set the pushing bit appropriately.
 *
 * We do this unlocked - we only need to know whether there is anything in the
 * AIL at the time we are called. We don't need to access the contents of
 * any of the objects, so the lock is not needed.
 */
void
xfs_ail_push(
	struct xfs_ail		*ailp,
	xfs_lsn_t		threshold_lsn)
{
	struct xfs_log_item	*lip;

	lip = xfs_ail_min(ailp);
	if (!lip || xlog_is_shutdown(ailp->ail_log) ||
	    XFS_LSN_CMP(threshold_lsn, ailp->ail_target) <= 0)
		return;

	/*
	 * Ensure that the new target is noticed in push code before it clears
	 * the XFS_AIL_PUSHING_BIT.
	 */
	smp_wmb();
	xfs_trans_ail_copy_lsn(ailp, &ailp->ail_target, &threshold_lsn);
	smp_wmb();

	wake_up_process(ailp->ail_task);
}

/*
 * Push out all items in the AIL immediately
 */
void
xfs_ail_push_all(
	struct xfs_ail  *ailp)
{
	xfs_lsn_t       threshold_lsn = xfs_ail_max_lsn(ailp);

	if (threshold_lsn)
		xfs_ail_push(ailp, threshold_lsn);
}

/*
 * Push out all items in the AIL immediately and wait until the AIL is empty.
 */
void
xfs_ail_push_all_sync(
	struct xfs_ail  *ailp)
{
	DEFINE_WAIT(wait);

	spin_lock(&ailp->ail_lock);
	while (xfs_ail_max(ailp) != NULL) {
		prepare_to_wait(&ailp->ail_empty, &wait, TASK_UNINTERRUPTIBLE);
		wake_up_process(ailp->ail_task);
		spin_unlock(&ailp->ail_lock);
		schedule();
		spin_lock(&ailp->ail_lock);
	}
	spin_unlock(&ailp->ail_lock);

	finish_wait(&ailp->ail_empty, &wait);
}

void
xfs_ail_update_finish(
	struct xfs_ail		*ailp,
	xfs_lsn_t		old_lsn) __releases(ailp->ail_lock)
{
	struct xlog		*log = ailp->ail_log;

	/* if the tail lsn hasn't changed, don't do updates or wakeups. */
	if (!old_lsn || old_lsn == __xfs_ail_min_lsn(ailp)) {
		spin_unlock(&ailp->ail_lock);
		return;
	}

	if (!xlog_is_shutdown(log))
		xlog_assign_tail_lsn_locked(log->l_mp);

	if (list_empty(&ailp->ail_head))
		wake_up_all(&ailp->ail_empty);
	spin_unlock(&ailp->ail_lock);
	xfs_log_space_wake(log->l_mp);
}

/*
 * xfs_trans_ail_update - bulk AIL insertion operation.
 *
 * @xfs_trans_ail_update takes an array of log items that all need to be
 * positioned at the same LSN in the AIL. If an item is not in the AIL, it will
 * be added.  Otherwise, it will be repositioned  by removing it and re-adding
 * it to the AIL. If we move the first item in the AIL, update the log tail to
 * match the new minimum LSN in the AIL.
 *
 * This function takes the AIL lock once to execute the update operations on
 * all the items in the array, and as such should not be called with the AIL
 * lock held. As a result, once we have the AIL lock, we need to check each log
 * item LSN to confirm it needs to be moved forward in the AIL.
 *
 * To optimise the insert operation, we delete all the items from the AIL in
 * the first pass, moving them into a temporary list, then splice the temporary
 * list into the correct position in the AIL. This avoids needing to do an
 * insert operation on every item.
 *
 * This function must be called with the AIL lock held.  The lock is dropped
 * before returning.
 */
void
xfs_trans_ail_update_bulk(
	struct xfs_ail		*ailp,
	struct xfs_ail_cursor	*cur,
	struct xfs_log_item	**log_items,
	int			nr_items,
	xfs_lsn_t		lsn) __releases(ailp->ail_lock)
{
	struct xfs_log_item	*mlip;
	xfs_lsn_t		tail_lsn = 0;
	int			i;
	LIST_HEAD(tmp);

	ASSERT(nr_items > 0);		/* Not required, but true. */
	mlip = xfs_ail_min(ailp);

	for (i = 0; i < nr_items; i++) {
		struct xfs_log_item *lip = log_items[i];
		if (test_and_set_bit(XFS_LI_IN_AIL, &lip->li_flags)) {
			/* check if we really need to move the item */
			if (XFS_LSN_CMP(lsn, lip->li_lsn) <= 0)
				continue;

			trace_xfs_ail_move(lip, lip->li_lsn, lsn);
			if (mlip == lip && !tail_lsn)
				tail_lsn = lip->li_lsn;

			xfs_ail_delete(ailp, lip);
		} else {
			trace_xfs_ail_insert(lip, 0, lsn);
		}
		lip->li_lsn = lsn;
		list_add_tail(&lip->li_ail, &tmp);
	}

	if (!list_empty(&tmp))
		xfs_ail_splice(ailp, cur, &tmp, lsn);

	xfs_ail_update_finish(ailp, tail_lsn);
}

/* Insert a log item into the AIL. */
void
xfs_trans_ail_insert(
	struct xfs_ail		*ailp,
	struct xfs_log_item	*lip,
	xfs_lsn_t		lsn)
{
	spin_lock(&ailp->ail_lock);
	xfs_trans_ail_update_bulk(ailp, NULL, &lip, 1, lsn);
}

/*
 * Delete one log item from the AIL.
 *
 * If this item was at the tail of the AIL, return the LSN of the log item so
 * that we can use it to check if the LSN of the tail of the log has moved
 * when finishing up the AIL delete process in xfs_ail_update_finish().
 */
xfs_lsn_t
xfs_ail_delete_one(
	struct xfs_ail		*ailp,
	struct xfs_log_item	*lip)
{
	struct xfs_log_item	*mlip = xfs_ail_min(ailp);
	xfs_lsn_t		lsn = lip->li_lsn;

	trace_xfs_ail_delete(lip, mlip->li_lsn, lip->li_lsn);
	xfs_ail_delete(ailp, lip);
	clear_bit(XFS_LI_IN_AIL, &lip->li_flags);
	lip->li_lsn = 0;

	if (mlip == lip)
		return lsn;
	return 0;
}

void
xfs_trans_ail_delete(
	struct xfs_log_item	*lip,
	int			shutdown_type)
{
	struct xfs_ail		*ailp = lip->li_ailp;
	struct xlog		*log = ailp->ail_log;
	xfs_lsn_t		tail_lsn;

	spin_lock(&ailp->ail_lock);
	if (!test_bit(XFS_LI_IN_AIL, &lip->li_flags)) {
		spin_unlock(&ailp->ail_lock);
		if (shutdown_type && !xlog_is_shutdown(log)) {
			xfs_alert_tag(log->l_mp, XFS_PTAG_AILDELETE,
	"%s: attempting to delete a log item that is not in the AIL",
					__func__);
			xlog_force_shutdown(log, shutdown_type);
		}
		return;
	}

	/* xfs_ail_update_finish() drops the AIL lock */
	xfs_clear_li_failed(lip);
	tail_lsn = xfs_ail_delete_one(ailp, lip);
	xfs_ail_update_finish(ailp, tail_lsn);
}

int
xfs_trans_ail_init(
	xfs_mount_t	*mp)
{
	struct xfs_ail	*ailp;

	ailp = kmem_zalloc(sizeof(struct xfs_ail), KM_MAYFAIL);
	if (!ailp)
		return -ENOMEM;

	ailp->ail_log = mp->m_log;
	INIT_LIST_HEAD(&ailp->ail_head);
	INIT_LIST_HEAD(&ailp->ail_cursors);
	spin_lock_init(&ailp->ail_lock);
	INIT_LIST_HEAD(&ailp->ail_buf_list);
	init_waitqueue_head(&ailp->ail_empty);

	ailp->ail_task = kthread_run(xfsaild, ailp, "xfsaild/%s",
				mp->m_super->s_id);
	if (IS_ERR(ailp->ail_task))
		goto out_free_ailp;

	mp->m_ail = ailp;
	return 0;

out_free_ailp:
	kmem_free(ailp);
	return -ENOMEM;
}

void
xfs_trans_ail_destroy(
	xfs_mount_t	*mp)
{
	struct xfs_ail	*ailp = mp->m_ail;

	kthread_stop(ailp->ail_task);
	kmem_free(ailp);
}<|MERGE_RESOLUTION|>--- conflicted
+++ resolved
@@ -443,11 +443,7 @@
 		ailp->ail_log_flush = 0;
 
 		XFS_STATS_INC(mp, xs_push_ail_flush);
-<<<<<<< HEAD
-		xlog_cil_flush(mp->m_log);
-=======
 		xlog_cil_flush(ailp->ail_log);
->>>>>>> eb3cdb58
 	}
 
 	spin_lock(&ailp->ail_lock);
@@ -827,7 +823,7 @@
 			trace_xfs_ail_insert(lip, 0, lsn);
 		}
 		lip->li_lsn = lsn;
-		list_add_tail(&lip->li_ail, &tmp);
+		list_add(&lip->li_ail, &tmp);
 	}
 
 	if (!list_empty(&tmp))
