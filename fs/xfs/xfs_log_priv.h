--- conflicted
+++ resolved
@@ -230,8 +230,6 @@
 	struct list_head	committing;	/* ctx committing list */
 	struct work_struct	discard_endio_work;
 	struct work_struct	push_work;
-<<<<<<< HEAD
-=======
 	atomic_t		order_id;
 };
 
@@ -243,7 +241,6 @@
 	uint32_t		space_reserved;
 	struct list_head	busy_extents;
 	struct list_head	log_items;
->>>>>>> eb3cdb58
 };
 
 /*
@@ -264,13 +261,8 @@
  */
 struct xfs_cil {
 	struct xlog		*xc_log;
-<<<<<<< HEAD
-	struct list_head	xc_cil;
-	spinlock_t		xc_cil_lock;
-=======
 	unsigned long		xc_flags;
 	atomic_t		xc_iclog_hdrs;
->>>>>>> eb3cdb58
 	struct workqueue_struct	*xc_push_wq;
 
 	struct rw_semaphore	xc_ctx_lock ____cacheline_aligned_in_smp;
@@ -454,12 +446,8 @@
 
 	uint32_t		l_iclog_roundoff;/* padding roundoff */
 
-<<<<<<< HEAD
-	int			l_malformed_inode_warning;
-=======
 	/* Users of log incompat features should take a read lock. */
 	struct rw_semaphore	l_incompat_users;
->>>>>>> eb3cdb58
 };
 
 /*
@@ -472,11 +460,6 @@
 #define XLOG_TAIL_WARN		3	/* log tail verify warning issued */
 
 static inline bool
-<<<<<<< HEAD
-xlog_is_shutdown(struct xlog *log)
-{
-	return (log->l_flags & XLOG_IO_ERROR);
-=======
 xlog_recovery_needed(struct xlog *log)
 {
 	return test_bit(XLOG_RECOVERY_NEEDED, &log->l_opstate);
@@ -503,7 +486,6 @@
 	struct xlog	*log)
 {
 	wait_var_event(&log->l_opstate, xlog_is_shutdown(log));
->>>>>>> eb3cdb58
 }
 
 /* common routines */
@@ -526,24 +508,15 @@
 void	xlog_print_tic_res(struct xfs_mount *mp, struct xlog_ticket *ticket);
 void	xlog_print_trans(struct xfs_trans *);
 int	xlog_write(struct xlog *log, struct xfs_cil_ctx *ctx,
-<<<<<<< HEAD
-		struct xfs_log_vec *log_vector, struct xlog_ticket *tic,
-		uint optype);
-=======
 		struct list_head *lv_chain, struct xlog_ticket *tic,
 		uint32_t len);
->>>>>>> eb3cdb58
 void	xfs_log_ticket_ungrant(struct xlog *log, struct xlog_ticket *ticket);
 void	xfs_log_ticket_regrant(struct xlog *log, struct xlog_ticket *ticket);
 
 void xlog_state_switch_iclogs(struct xlog *log, struct xlog_in_core *iclog,
 		int eventual_size);
-<<<<<<< HEAD
-int xlog_state_release_iclog(struct xlog *log, struct xlog_in_core *iclog);
-=======
 int xlog_state_release_iclog(struct xlog *log, struct xlog_in_core *iclog,
 		struct xlog_ticket *ticket);
->>>>>>> eb3cdb58
 
 /*
  * When we crack an atomic LSN, we sample it first so that the value will not
