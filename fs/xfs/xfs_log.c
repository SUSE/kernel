// SPDX-License-Identifier: GPL-2.0
/*
 * Copyright (c) 2000-2005 Silicon Graphics, Inc.
 * All Rights Reserved.
 */
#include "xfs.h"
#include "xfs_fs.h"
#include "xfs_shared.h"
#include "xfs_format.h"
#include "xfs_log_format.h"
#include "xfs_trans_resv.h"
#include "xfs_mount.h"
#include "xfs_errortag.h"
#include "xfs_error.h"
#include "xfs_trans.h"
#include "xfs_trans_priv.h"
#include "xfs_log.h"
#include "xfs_log_priv.h"
#include "xfs_trace.h"
#include "xfs_sysfs.h"
#include "xfs_sb.h"
#include "xfs_health.h"

struct kmem_cache	*xfs_log_ticket_cache;

/* Local miscellaneous function prototypes */
STATIC struct xlog *
xlog_alloc_log(
	struct xfs_mount	*mp,
	struct xfs_buftarg	*log_target,
	xfs_daddr_t		blk_offset,
	int			num_bblks);
STATIC int
xlog_space_left(
	struct xlog		*log,
	atomic64_t		*head);
STATIC void
xlog_dealloc_log(
	struct xlog		*log);

/* local state machine functions */
STATIC void xlog_state_done_syncing(
	struct xlog_in_core	*iclog);
STATIC void xlog_state_do_callback(
	struct xlog		*log);
STATIC int
xlog_state_get_iclog_space(
	struct xlog		*log,
	int			len,
	struct xlog_in_core	**iclog,
	struct xlog_ticket	*ticket,
	int			*logoffsetp);
STATIC void
xlog_grant_push_ail(
	struct xlog		*log,
	int			need_bytes);
STATIC void
xlog_sync(
	struct xlog		*log,
	struct xlog_in_core	*iclog,
	struct xlog_ticket	*ticket);
#if defined(DEBUG)
STATIC void
xlog_verify_grant_tail(
	struct xlog *log);
STATIC void
xlog_verify_iclog(
	struct xlog		*log,
	struct xlog_in_core	*iclog,
	int			count);
STATIC void
xlog_verify_tail_lsn(
	struct xlog		*log,
	struct xlog_in_core	*iclog);
#else
#define xlog_verify_grant_tail(a)
#define xlog_verify_iclog(a,b,c)
#define xlog_verify_tail_lsn(a,b)
#endif

STATIC int
xlog_iclogs_empty(
	struct xlog		*log);

static int
xfs_log_cover(struct xfs_mount *);

/*
 * We need to make sure the buffer pointer returned is naturally aligned for the
 * biggest basic data type we put into it. We have already accounted for this
 * padding when sizing the buffer.
 *
 * However, this padding does not get written into the log, and hence we have to
 * track the space used by the log vectors separately to prevent log space hangs
 * due to inaccurate accounting (i.e. a leak) of the used log space through the
 * CIL context ticket.
 *
 * We also add space for the xlog_op_header that describes this region in the
 * log. This prepends the data region we return to the caller to copy their data
 * into, so do all the static initialisation of the ophdr now. Because the ophdr
 * is not 8 byte aligned, we have to be careful to ensure that we align the
 * start of the buffer such that the region we return to the call is 8 byte
 * aligned and packed against the tail of the ophdr.
 */
void *
xlog_prepare_iovec(
	struct xfs_log_vec	*lv,
	struct xfs_log_iovec	**vecp,
	uint			type)
{
	struct xfs_log_iovec	*vec = *vecp;
	struct xlog_op_header	*oph;
	uint32_t		len;
	void			*buf;

	if (vec) {
		ASSERT(vec - lv->lv_iovecp < lv->lv_niovecs);
		vec++;
	} else {
		vec = &lv->lv_iovecp[0];
	}

	len = lv->lv_buf_len + sizeof(struct xlog_op_header);
	if (!IS_ALIGNED(len, sizeof(uint64_t))) {
		lv->lv_buf_len = round_up(len, sizeof(uint64_t)) -
					sizeof(struct xlog_op_header);
	}

	vec->i_type = type;
	vec->i_addr = lv->lv_buf + lv->lv_buf_len;

	oph = vec->i_addr;
	oph->oh_clientid = XFS_TRANSACTION;
	oph->oh_res2 = 0;
	oph->oh_flags = 0;

	buf = vec->i_addr + sizeof(struct xlog_op_header);
	ASSERT(IS_ALIGNED((unsigned long)buf, sizeof(uint64_t)));

	*vecp = vec;
	return buf;
}

static void
xlog_grant_sub_space(
	struct xlog		*log,
	atomic64_t		*head,
	int			bytes)
{
	int64_t	head_val = atomic64_read(head);
	int64_t new, old;

	do {
		int	cycle, space;

		xlog_crack_grant_head_val(head_val, &cycle, &space);

		space -= bytes;
		if (space < 0) {
			space += log->l_logsize;
			cycle--;
		}

		old = head_val;
		new = xlog_assign_grant_head_val(cycle, space);
		head_val = atomic64_cmpxchg(head, old, new);
	} while (head_val != old);
}

static void
xlog_grant_add_space(
	struct xlog		*log,
	atomic64_t		*head,
	int			bytes)
{
	int64_t	head_val = atomic64_read(head);
	int64_t new, old;

	do {
		int		tmp;
		int		cycle, space;

		xlog_crack_grant_head_val(head_val, &cycle, &space);

		tmp = log->l_logsize - space;
		if (tmp > bytes)
			space += bytes;
		else {
			space = bytes - tmp;
			cycle++;
		}

		old = head_val;
		new = xlog_assign_grant_head_val(cycle, space);
		head_val = atomic64_cmpxchg(head, old, new);
	} while (head_val != old);
}

STATIC void
xlog_grant_head_init(
	struct xlog_grant_head	*head)
{
	xlog_assign_grant_head(&head->grant, 1, 0);
	INIT_LIST_HEAD(&head->waiters);
	spin_lock_init(&head->lock);
}

STATIC void
xlog_grant_head_wake_all(
	struct xlog_grant_head	*head)
{
	struct xlog_ticket	*tic;

	spin_lock(&head->lock);
	list_for_each_entry(tic, &head->waiters, t_queue)
		wake_up_process(tic->t_task);
	spin_unlock(&head->lock);
}

static inline int
xlog_ticket_reservation(
	struct xlog		*log,
	struct xlog_grant_head	*head,
	struct xlog_ticket	*tic)
{
	if (head == &log->l_write_head) {
		ASSERT(tic->t_flags & XLOG_TIC_PERM_RESERV);
		return tic->t_unit_res;
	}

	if (tic->t_flags & XLOG_TIC_PERM_RESERV)
		return tic->t_unit_res * tic->t_cnt;

	return tic->t_unit_res;
}

STATIC bool
xlog_grant_head_wake(
	struct xlog		*log,
	struct xlog_grant_head	*head,
	int			*free_bytes)
{
	struct xlog_ticket	*tic;
	int			need_bytes;
	bool			woken_task = false;

	list_for_each_entry(tic, &head->waiters, t_queue) {

		/*
		 * There is a chance that the size of the CIL checkpoints in
		 * progress at the last AIL push target calculation resulted in
		 * limiting the target to the log head (l_last_sync_lsn) at the
		 * time. This may not reflect where the log head is now as the
		 * CIL checkpoints may have completed.
		 *
		 * Hence when we are woken here, it may be that the head of the
		 * log that has moved rather than the tail. As the tail didn't
		 * move, there still won't be space available for the
		 * reservation we require.  However, if the AIL has already
		 * pushed to the target defined by the old log head location, we
		 * will hang here waiting for something else to update the AIL
		 * push target.
		 *
		 * Therefore, if there isn't space to wake the first waiter on
		 * the grant head, we need to push the AIL again to ensure the
		 * target reflects both the current log tail and log head
		 * position before we wait for the tail to move again.
		 */

		need_bytes = xlog_ticket_reservation(log, head, tic);
		if (*free_bytes < need_bytes) {
			if (!woken_task)
				xlog_grant_push_ail(log, need_bytes);
			return false;
		}

		*free_bytes -= need_bytes;
		trace_xfs_log_grant_wake_up(log, tic);
		wake_up_process(tic->t_task);
		woken_task = true;
	}

	return true;
}

STATIC int
xlog_grant_head_wait(
	struct xlog		*log,
	struct xlog_grant_head	*head,
	struct xlog_ticket	*tic,
	int			need_bytes) __releases(&head->lock)
					    __acquires(&head->lock)
{
	list_add_tail(&tic->t_queue, &head->waiters);

	do {
		if (xlog_is_shutdown(log))
			goto shutdown;
		xlog_grant_push_ail(log, need_bytes);

		__set_current_state(TASK_UNINTERRUPTIBLE);
		spin_unlock(&head->lock);

		XFS_STATS_INC(log->l_mp, xs_sleep_logspace);

		trace_xfs_log_grant_sleep(log, tic);
		schedule();
		trace_xfs_log_grant_wake(log, tic);

		spin_lock(&head->lock);
		if (xlog_is_shutdown(log))
			goto shutdown;
	} while (xlog_space_left(log, &head->grant) < need_bytes);

	list_del_init(&tic->t_queue);
	return 0;
shutdown:
	list_del_init(&tic->t_queue);
	return -EIO;
}

/*
 * Atomically get the log space required for a log ticket.
 *
 * Once a ticket gets put onto head->waiters, it will only return after the
 * needed reservation is satisfied.
 *
 * This function is structured so that it has a lock free fast path. This is
 * necessary because every new transaction reservation will come through this
 * path. Hence any lock will be globally hot if we take it unconditionally on
 * every pass.
 *
 * As tickets are only ever moved on and off head->waiters under head->lock, we
 * only need to take that lock if we are going to add the ticket to the queue
 * and sleep. We can avoid taking the lock if the ticket was never added to
 * head->waiters because the t_queue list head will be empty and we hold the
 * only reference to it so it can safely be checked unlocked.
 */
STATIC int
xlog_grant_head_check(
	struct xlog		*log,
	struct xlog_grant_head	*head,
	struct xlog_ticket	*tic,
	int			*need_bytes)
{
	int			free_bytes;
	int			error = 0;

	ASSERT(!xlog_in_recovery(log));

	/*
	 * If there are other waiters on the queue then give them a chance at
	 * logspace before us.  Wake up the first waiters, if we do not wake
	 * up all the waiters then go to sleep waiting for more free space,
	 * otherwise try to get some space for this transaction.
	 */
	*need_bytes = xlog_ticket_reservation(log, head, tic);
	free_bytes = xlog_space_left(log, &head->grant);
	if (!list_empty_careful(&head->waiters)) {
		spin_lock(&head->lock);
		if (!xlog_grant_head_wake(log, head, &free_bytes) ||
		    free_bytes < *need_bytes) {
			error = xlog_grant_head_wait(log, head, tic,
						     *need_bytes);
		}
		spin_unlock(&head->lock);
	} else if (free_bytes < *need_bytes) {
		spin_lock(&head->lock);
		error = xlog_grant_head_wait(log, head, tic, *need_bytes);
		spin_unlock(&head->lock);
	}

	return error;
}

bool
xfs_log_writable(
	struct xfs_mount	*mp)
{
	/*
	 * Do not write to the log on norecovery mounts, if the data or log
	 * devices are read-only, or if the filesystem is shutdown. Read-only
	 * mounts allow internal writes for log recovery and unmount purposes,
	 * so don't restrict that case.
	 */
	if (xfs_has_norecovery(mp))
		return false;
	if (xfs_readonly_buftarg(mp->m_ddev_targp))
		return false;
	if (xfs_readonly_buftarg(mp->m_log->l_targ))
		return false;
	if (xlog_is_shutdown(mp->m_log))
		return false;
	return true;
}

/*
 * Replenish the byte reservation required by moving the grant write head.
 */
int
xfs_log_regrant(
	struct xfs_mount	*mp,
	struct xlog_ticket	*tic)
{
	struct xlog		*log = mp->m_log;
	int			need_bytes;
	int			error = 0;

	if (xlog_is_shutdown(log))
		return -EIO;

	XFS_STATS_INC(mp, xs_try_logspace);

	/*
	 * This is a new transaction on the ticket, so we need to change the
	 * transaction ID so that the next transaction has a different TID in
	 * the log. Just add one to the existing tid so that we can see chains
	 * of rolling transactions in the log easily.
	 */
	tic->t_tid++;

	xlog_grant_push_ail(log, tic->t_unit_res);

	tic->t_curr_res = tic->t_unit_res;
	if (tic->t_cnt > 0)
		return 0;

	trace_xfs_log_regrant(log, tic);

	error = xlog_grant_head_check(log, &log->l_write_head, tic,
				      &need_bytes);
	if (error)
		goto out_error;

	xlog_grant_add_space(log, &log->l_write_head.grant, need_bytes);
	trace_xfs_log_regrant_exit(log, tic);
	xlog_verify_grant_tail(log);
	return 0;

out_error:
	/*
	 * If we are failing, make sure the ticket doesn't have any current
	 * reservations.  We don't want to add this back when the ticket/
	 * transaction gets cancelled.
	 */
	tic->t_curr_res = 0;
	tic->t_cnt = 0;	/* ungrant will give back unit_res * t_cnt. */
	return error;
}

/*
 * Reserve log space and return a ticket corresponding to the reservation.
 *
 * Each reservation is going to reserve extra space for a log record header.
 * When writes happen to the on-disk log, we don't subtract the length of the
 * log record header from any reservation.  By wasting space in each
 * reservation, we prevent over allocation problems.
 */
int
xfs_log_reserve(
	struct xfs_mount	*mp,
	int			unit_bytes,
	int			cnt,
	struct xlog_ticket	**ticp,
	bool			permanent)
{
	struct xlog		*log = mp->m_log;
	struct xlog_ticket	*tic;
	int			need_bytes;
	int			error = 0;

<<<<<<< HEAD
	ASSERT(client == XFS_TRANSACTION || client == XFS_LOG);

=======
>>>>>>> eb3cdb58
	if (xlog_is_shutdown(log))
		return -EIO;

	XFS_STATS_INC(mp, xs_try_logspace);

	ASSERT(*ticp == NULL);
	tic = xlog_ticket_alloc(log, unit_bytes, cnt, permanent);
	*ticp = tic;

	xlog_grant_push_ail(log, tic->t_cnt ? tic->t_unit_res * tic->t_cnt
					    : tic->t_unit_res);

	trace_xfs_log_reserve(log, tic);

	error = xlog_grant_head_check(log, &log->l_reserve_head, tic,
				      &need_bytes);
	if (error)
		goto out_error;

	xlog_grant_add_space(log, &log->l_reserve_head.grant, need_bytes);
	xlog_grant_add_space(log, &log->l_write_head.grant, need_bytes);
	trace_xfs_log_reserve_exit(log, tic);
	xlog_verify_grant_tail(log);
	return 0;

out_error:
	/*
	 * If we are failing, make sure the ticket doesn't have any current
	 * reservations.  We don't want to add this back when the ticket/
	 * transaction gets cancelled.
	 */
	tic->t_curr_res = 0;
	tic->t_cnt = 0;	/* ungrant will give back unit_res * t_cnt. */
	return error;
}

/*
 * Run all the pending iclog callbacks and wake log force waiters and iclog
 * space waiters so they can process the newly set shutdown state. We really
 * don't care what order we process callbacks here because the log is shut down
 * and so state cannot change on disk anymore. However, we cannot wake waiters
 * until the callbacks have been processed because we may be in unmount and
 * we must ensure that all AIL operations the callbacks perform have completed
 * before we tear down the AIL.
 *
 * We avoid processing actively referenced iclogs so that we don't run callbacks
 * while the iclog owner might still be preparing the iclog for IO submssion.
 * These will be caught by xlog_state_iclog_release() and call this function
 * again to process any callbacks that may have been added to that iclog.
 */
static void
xlog_state_shutdown_callbacks(
	struct xlog		*log)
{
	struct xlog_in_core	*iclog;
	LIST_HEAD(cb_list);

	iclog = log->l_iclog;
	do {
		if (atomic_read(&iclog->ic_refcnt)) {
			/* Reference holder will re-run iclog callbacks. */
			continue;
		}
		list_splice_init(&iclog->ic_callbacks, &cb_list);
		spin_unlock(&log->l_icloglock);

		xlog_cil_process_committed(&cb_list);

		spin_lock(&log->l_icloglock);
		wake_up_all(&iclog->ic_write_wait);
		wake_up_all(&iclog->ic_force_wait);
	} while ((iclog = iclog->ic_next) != log->l_iclog);

	wake_up_all(&log->l_flush_wait);
}

/*
 * Flush iclog to disk if this is the last reference to the given iclog and the
 * it is in the WANT_SYNC state.
 *
 * If XLOG_ICL_NEED_FUA is already set on the iclog, we need to ensure that the
 * log tail is updated correctly. NEED_FUA indicates that the iclog will be
 * written to stable storage, and implies that a commit record is contained
 * within the iclog. We need to ensure that the log tail does not move beyond
 * the tail that the first commit record in the iclog ordered against, otherwise
 * correct recovery of that checkpoint becomes dependent on future operations
 * performed on this iclog.
 *
 * Hence if NEED_FUA is set and the current iclog tail lsn is empty, write the
 * current tail into iclog. Once the iclog tail is set, future operations must
 * not modify it, otherwise they potentially violate ordering constraints for
 * the checkpoint commit that wrote the initial tail lsn value. The tail lsn in
 * the iclog will get zeroed on activation of the iclog after sync, so we
 * always capture the tail lsn on the iclog on the first NEED_FUA release
 * regardless of the number of active reference counts on this iclog.
 */
int
xlog_state_release_iclog(
	struct xlog		*log,
<<<<<<< HEAD
	struct xlog_in_core	*iclog)
=======
	struct xlog_in_core	*iclog,
	struct xlog_ticket	*ticket)
>>>>>>> eb3cdb58
{
	xfs_lsn_t		tail_lsn;
	bool			last_ref;

	lockdep_assert_held(&log->l_icloglock);

	trace_xlog_iclog_release(iclog, _RET_IP_);
	/*
	 * Grabbing the current log tail needs to be atomic w.r.t. the writing
	 * of the tail LSN into the iclog so we guarantee that the log tail does
	 * not move between the first time we know that the iclog needs to be
	 * made stable and when we eventually submit it.
	 */
	if ((iclog->ic_state == XLOG_STATE_WANT_SYNC ||
	     (iclog->ic_flags & XLOG_ICL_NEED_FUA)) &&
	    !iclog->ic_header.h_tail_lsn) {
		tail_lsn = xlog_assign_tail_lsn(log->l_mp);
		iclog->ic_header.h_tail_lsn = cpu_to_be64(tail_lsn);
	}

	last_ref = atomic_dec_and_test(&iclog->ic_refcnt);

	if (xlog_is_shutdown(log)) {
		/*
		 * If there are no more references to this iclog, process the
		 * pending iclog callbacks that were waiting on the release of
		 * this iclog.
		 */
		if (last_ref)
			xlog_state_shutdown_callbacks(log);
		return -EIO;
	}

	if (!last_ref)
		return 0;

	if (iclog->ic_state != XLOG_STATE_WANT_SYNC) {
		ASSERT(iclog->ic_state == XLOG_STATE_ACTIVE);
		return 0;
	}

	iclog->ic_state = XLOG_STATE_SYNCING;
	xlog_verify_tail_lsn(log, iclog);
	trace_xlog_iclog_syncing(iclog, _RET_IP_);

	spin_unlock(&log->l_icloglock);
	xlog_sync(log, iclog, ticket);
	spin_lock(&log->l_icloglock);
	return 0;
}

/*
 * Mount a log filesystem
 *
 * mp		- ubiquitous xfs mount point structure
 * log_target	- buftarg of on-disk log device
 * blk_offset	- Start block # where block size is 512 bytes (BBSIZE)
 * num_bblocks	- Number of BBSIZE blocks in on-disk log
 *
 * Return error or zero.
 */
int
xfs_log_mount(
	xfs_mount_t	*mp,
	xfs_buftarg_t	*log_target,
	xfs_daddr_t	blk_offset,
	int		num_bblks)
{
	struct xlog	*log;
	bool		fatal = xfs_has_crc(mp);
	int		error = 0;
	int		min_logfsbs;

	if (!xfs_has_norecovery(mp)) {
		xfs_notice(mp, "Mounting V%d Filesystem %pU",
			   XFS_SB_VERSION_NUM(&mp->m_sb),
			   &mp->m_sb.sb_uuid);
	} else {
		xfs_notice(mp,
"Mounting V%d filesystem %pU in no-recovery mode. Filesystem will be inconsistent.",
			   XFS_SB_VERSION_NUM(&mp->m_sb),
			   &mp->m_sb.sb_uuid);
		ASSERT(xfs_is_readonly(mp));
	}

	log = xlog_alloc_log(mp, log_target, blk_offset, num_bblks);
	if (IS_ERR(log)) {
		error = PTR_ERR(log);
		goto out;
	}
	mp->m_log = log;

	/*
	 * Validate the given log space and drop a critical message via syslog
	 * if the log size is too small that would lead to some unexpected
	 * situations in transaction log space reservation stage.
	 *
	 * Note: we can't just reject the mount if the validation fails.  This
	 * would mean that people would have to downgrade their kernel just to
	 * remedy the situation as there is no way to grow the log (short of
	 * black magic surgery with xfs_db).
	 *
	 * We can, however, reject mounts for CRC format filesystems, as the
	 * mkfs binary being used to make the filesystem should never create a
	 * filesystem with a log that is too small.
	 */
	min_logfsbs = xfs_log_calc_minimum_size(mp);

	if (mp->m_sb.sb_logblocks < min_logfsbs) {
		xfs_warn(mp,
		"Log size %d blocks too small, minimum size is %d blocks",
			 mp->m_sb.sb_logblocks, min_logfsbs);
		error = -EINVAL;
	} else if (mp->m_sb.sb_logblocks > XFS_MAX_LOG_BLOCKS) {
		xfs_warn(mp,
		"Log size %d blocks too large, maximum size is %lld blocks",
			 mp->m_sb.sb_logblocks, XFS_MAX_LOG_BLOCKS);
		error = -EINVAL;
	} else if (XFS_FSB_TO_B(mp, mp->m_sb.sb_logblocks) > XFS_MAX_LOG_BYTES) {
		xfs_warn(mp,
		"log size %lld bytes too large, maximum size is %lld bytes",
			 XFS_FSB_TO_B(mp, mp->m_sb.sb_logblocks),
			 XFS_MAX_LOG_BYTES);
		error = -EINVAL;
	} else if (mp->m_sb.sb_logsunit > 1 &&
		   mp->m_sb.sb_logsunit % mp->m_sb.sb_blocksize) {
		xfs_warn(mp,
		"log stripe unit %u bytes must be a multiple of block size",
			 mp->m_sb.sb_logsunit);
		error = -EINVAL;
		fatal = true;
	}
	if (error) {
		/*
		 * Log check errors are always fatal on v5; or whenever bad
		 * metadata leads to a crash.
		 */
		if (fatal) {
			xfs_crit(mp, "AAIEEE! Log failed size checks. Abort!");
			ASSERT(0);
			goto out_free_log;
		}
		xfs_crit(mp, "Log size out of supported range.");
		xfs_crit(mp,
"Continuing onwards, but if log hangs are experienced then please report this message in the bug report.");
	}

	/*
	 * Initialize the AIL now we have a log.
	 */
	error = xfs_trans_ail_init(mp);
	if (error) {
		xfs_warn(mp, "AIL initialisation failed: error %d", error);
		goto out_free_log;
	}
	log->l_ailp = mp->m_ail;

	/*
	 * skip log recovery on a norecovery mount.  pretend it all
	 * just worked.
	 */
	if (!xfs_has_norecovery(mp)) {
		/*
		 * log recovery ignores readonly state and so we need to clear
		 * mount-based read only state so it can write to disk.
		 */
		bool	readonly = test_and_clear_bit(XFS_OPSTATE_READONLY,
						&mp->m_opstate);
		error = xlog_recover(log);
		if (readonly)
			set_bit(XFS_OPSTATE_READONLY, &mp->m_opstate);
		if (error) {
			xfs_warn(mp, "log mount/recovery failed: error %d",
				error);
			xlog_recover_cancel(log);
			goto out_destroy_ail;
		}
	}

	error = xfs_sysfs_init(&log->l_kobj, &xfs_log_ktype, &mp->m_kobj,
			       "log");
	if (error)
		goto out_destroy_ail;

	/* Normal transactions can now occur */
	clear_bit(XLOG_ACTIVE_RECOVERY, &log->l_opstate);

	/*
	 * Now the log has been fully initialised and we know were our
	 * space grant counters are, we can initialise the permanent ticket
	 * needed for delayed logging to work.
	 */
	xlog_cil_init_post_recovery(log);

	return 0;

out_destroy_ail:
	xfs_trans_ail_destroy(mp);
out_free_log:
	xlog_dealloc_log(log);
out:
	return error;
}

/*
 * Finish the recovery of the file system.  This is separate from the
 * xfs_log_mount() call, because it depends on the code in xfs_mountfs() to read
 * in the root and real-time bitmap inodes between calling xfs_log_mount() and
 * here.
 *
 * If we finish recovery successfully, start the background log work. If we are
 * not doing recovery, then we have a RO filesystem and we don't need to start
 * it.
 */
int
xfs_log_mount_finish(
	struct xfs_mount	*mp)
{
	struct xlog		*log = mp->m_log;
<<<<<<< HEAD
	bool			readonly = (mp->m_flags & XFS_MOUNT_RDONLY);
=======
	bool			readonly;
>>>>>>> eb3cdb58
	int			error = 0;

	if (xfs_has_norecovery(mp)) {
		ASSERT(xfs_is_readonly(mp));
		return 0;
	}

	/*
	 * log recovery ignores readonly state and so we need to clear
	 * mount-based read only state so it can write to disk.
	 */
	readonly = test_and_clear_bit(XFS_OPSTATE_READONLY, &mp->m_opstate);

	/*
	 * During the second phase of log recovery, we need iget and
	 * iput to behave like they do for an active filesystem.
	 * xfs_fs_drop_inode needs to be able to prevent the deletion
	 * of inodes before we're done replaying log items on those
	 * inodes.  Turn it off immediately after recovery finishes
	 * so that we don't leak the quota inodes if subsequent mount
	 * activities fail.
	 *
	 * We let all inodes involved in redo item processing end up on
	 * the LRU instead of being evicted immediately so that if we do
	 * something to an unlinked inode, the irele won't cause
	 * premature truncation and freeing of the inode, which results
	 * in log recovery failure.  We have to evict the unreferenced
	 * lru inodes after clearing SB_ACTIVE because we don't
	 * otherwise clean up the lru if there's a subsequent failure in
	 * xfs_mountfs, which leads to us leaking the inodes if nothing
	 * else (e.g. quotacheck) references the inodes before the
	 * mount failure occurs.
	 */
	mp->m_super->s_flags |= SB_ACTIVE;
<<<<<<< HEAD
	if (log->l_flags & XLOG_RECOVERY_NEEDED)
		error = xlog_recover_finish(log);
	if (!error)
		xfs_log_work_queue(mp);
=======
	xfs_log_work_queue(mp);
	if (xlog_recovery_needed(log))
		error = xlog_recover_finish(log);
>>>>>>> eb3cdb58
	mp->m_super->s_flags &= ~SB_ACTIVE;
	evict_inodes(mp->m_super);

	/*
	 * Drain the buffer LRU after log recovery. This is required for v4
	 * filesystems to avoid leaving around buffers with NULL verifier ops,
	 * but we do it unconditionally to make sure we're always in a clean
	 * cache state after mount.
	 *
	 * Don't push in the error case because the AIL may have pending intents
	 * that aren't removed until recovery is cancelled.
	 */
<<<<<<< HEAD
	if (log->l_flags & XLOG_RECOVERY_NEEDED) {
=======
	if (xlog_recovery_needed(log)) {
>>>>>>> eb3cdb58
		if (!error) {
			xfs_log_force(mp, XFS_LOG_SYNC);
			xfs_ail_push_all_sync(mp->m_ail);
		}
		xfs_notice(mp, "Ending recovery (logdev: %s)",
				mp->m_logname ? mp->m_logname : "internal");
	} else {
		xfs_info(mp, "Ending clean mount");
	}
	xfs_buftarg_drain(mp->m_ddev_targp);

<<<<<<< HEAD
	log->l_flags &= ~XLOG_RECOVERY_NEEDED;
=======
	clear_bit(XLOG_RECOVERY_NEEDED, &log->l_opstate);
>>>>>>> eb3cdb58
	if (readonly)
		set_bit(XFS_OPSTATE_READONLY, &mp->m_opstate);

	/* Make sure the log is dead if we're returning failure. */
	ASSERT(!error || xlog_is_shutdown(log));

	return error;
}

/*
 * The mount has failed. Cancel the recovery if it hasn't completed and destroy
 * the log.
 */
void
xfs_log_mount_cancel(
	struct xfs_mount	*mp)
{
	xlog_recover_cancel(mp->m_log);
	xfs_log_unmount(mp);
}

/*
 * Flush out the iclog to disk ensuring that device caches are flushed and
 * the iclog hits stable storage before any completion waiters are woken.
 */
static inline int
xlog_force_iclog(
	struct xlog_in_core	*iclog)
{
	atomic_inc(&iclog->ic_refcnt);
	iclog->ic_flags |= XLOG_ICL_NEED_FLUSH | XLOG_ICL_NEED_FUA;
	if (iclog->ic_state == XLOG_STATE_ACTIVE)
		xlog_state_switch_iclogs(iclog->ic_log, iclog, 0);
<<<<<<< HEAD
	return xlog_state_release_iclog(iclog->ic_log, iclog);
=======
	return xlog_state_release_iclog(iclog->ic_log, iclog, NULL);
>>>>>>> eb3cdb58
}

/*
 * Cycle all the iclogbuf locks to make sure all log IO completion
 * is done before we tear down these buffers.
 */
static void
xlog_wait_iclog_completion(struct xlog *log)
{
	int		i;
	struct xlog_in_core	*iclog = log->l_iclog;

	for (i = 0; i < log->l_iclog_bufs; i++) {
		down(&iclog->ic_sema);
		up(&iclog->ic_sema);
		iclog = iclog->ic_next;
	}
}

/*
 * Wait for the iclog and all prior iclogs to be written disk as required by the
 * log force state machine. Waiting on ic_force_wait ensures iclog completions
 * have been ordered and callbacks run before we are woken here, hence
 * guaranteeing that all the iclogs up to this one are on stable storage.
 */
int
xlog_wait_on_iclog(
	struct xlog_in_core	*iclog)
		__releases(iclog->ic_log->l_icloglock)
{
	struct xlog		*log = iclog->ic_log;

	trace_xlog_iclog_wait_on(iclog, _RET_IP_);
	if (!xlog_is_shutdown(log) &&
	    iclog->ic_state != XLOG_STATE_ACTIVE &&
	    iclog->ic_state != XLOG_STATE_DIRTY) {
		XFS_STATS_INC(log->l_mp, xs_log_force_sleep);
		xlog_wait(&iclog->ic_force_wait, &log->l_icloglock);
	} else {
		spin_unlock(&log->l_icloglock);
	}

	if (xlog_is_shutdown(log))
		return -EIO;
	return 0;
}

/*
 * Write out an unmount record using the ticket provided. We have to account for
 * the data space used in the unmount ticket as this write is not done from a
 * transaction context that has already done the accounting for us.
 */
static int
xlog_write_unmount_record(
	struct xlog		*log,
	struct xlog_ticket	*ticket)
{
	struct  {
		struct xlog_op_header ophdr;
		struct xfs_unmount_log_format ulf;
	} unmount_rec = {
		.ophdr = {
			.oh_clientid = XFS_LOG,
			.oh_tid = cpu_to_be32(ticket->t_tid),
			.oh_flags = XLOG_UNMOUNT_TRANS,
		},
		.ulf = {
			.magic = XLOG_UNMOUNT_TYPE,
		},
	};
	struct xfs_log_iovec reg = {
		.i_addr = &unmount_rec,
		.i_len = sizeof(unmount_rec),
		.i_type = XLOG_REG_TYPE_UNMOUNT,
	};
	struct xfs_log_vec vec = {
		.lv_niovecs = 1,
		.lv_iovecp = &reg,
	};
	LIST_HEAD(lv_chain);
	list_add(&vec.lv_list, &lv_chain);

	BUILD_BUG_ON((sizeof(struct xlog_op_header) +
		      sizeof(struct xfs_unmount_log_format)) !=
							sizeof(unmount_rec));

	/* account for space used by record data */
	ticket->t_curr_res -= sizeof(unmount_rec);

<<<<<<< HEAD
	return xlog_write(log, NULL, &vec, ticket, XLOG_UNMOUNT_TRANS);
=======
	return xlog_write(log, NULL, &lv_chain, ticket, reg.i_len);
>>>>>>> eb3cdb58
}

/*
 * Mark the filesystem clean by writing an unmount record to the head of the
 * log.
 */
static void
xlog_unmount_write(
	struct xlog		*log)
{
	struct xfs_mount	*mp = log->l_mp;
	struct xlog_in_core	*iclog;
	struct xlog_ticket	*tic = NULL;
	int			error;

	error = xfs_log_reserve(mp, 600, 1, &tic, 0);
	if (error)
		goto out_err;

	error = xlog_write_unmount_record(log, tic);
	/*
	 * At this point, we're umounting anyway, so there's no point in
	 * transitioning log state to shutdown. Just continue...
	 */
out_err:
	if (error)
		xfs_alert(mp, "%s: unmount record failed", __func__);

	spin_lock(&log->l_icloglock);
	iclog = log->l_iclog;
	error = xlog_force_iclog(iclog);
	xlog_wait_on_iclog(iclog);

	if (tic) {
		trace_xfs_log_umount_write(log, tic);
		xfs_log_ticket_ungrant(log, tic);
	}
}

static void
xfs_log_unmount_verify_iclog(
	struct xlog		*log)
{
	struct xlog_in_core	*iclog = log->l_iclog;

	do {
		ASSERT(iclog->ic_state == XLOG_STATE_ACTIVE);
		ASSERT(iclog->ic_offset == 0);
	} while ((iclog = iclog->ic_next) != log->l_iclog);
}

/*
 * Unmount record used to have a string "Unmount filesystem--" in the
 * data section where the "Un" was really a magic number (XLOG_UNMOUNT_TYPE).
 * We just write the magic number now since that particular field isn't
 * currently architecture converted and "Unmount" is a bit foo.
 * As far as I know, there weren't any dependencies on the old behaviour.
 */
static void
xfs_log_unmount_write(
	struct xfs_mount	*mp)
{
	struct xlog		*log = mp->m_log;

	if (!xfs_log_writable(mp))
		return;

	xfs_log_force(mp, XFS_LOG_SYNC);

	if (xlog_is_shutdown(log))
		return;

	/*
	 * If we think the summary counters are bad, avoid writing the unmount
	 * record to force log recovery at next mount, after which the summary
	 * counters will be recalculated.  Refer to xlog_check_unmount_rec for
	 * more details.
	 */
	if (XFS_TEST_ERROR(xfs_fs_has_sickness(mp, XFS_SICK_FS_COUNTERS), mp,
			XFS_ERRTAG_FORCE_SUMMARY_RECALC)) {
		xfs_alert(mp, "%s: will fix summary counters at next mount",
				__func__);
		return;
	}

	xfs_log_unmount_verify_iclog(log);
	xlog_unmount_write(log);
}

/*
 * Empty the log for unmount/freeze.
 *
 * To do this, we first need to shut down the background log work so it is not
 * trying to cover the log as we clean up. We then need to unpin all objects in
 * the log so we can then flush them out. Once they have completed their IO and
 * run the callbacks removing themselves from the AIL, we can cover the log.
 */
int
xfs_log_quiesce(
	struct xfs_mount	*mp)
{
	/*
	 * Clear log incompat features since we're quiescing the log.  Report
	 * failures, though it's not fatal to have a higher log feature
	 * protection level than the log contents actually require.
	 */
	if (xfs_clear_incompat_log_features(mp)) {
		int error;

		error = xfs_sync_sb(mp, false);
		if (error)
			xfs_warn(mp,
	"Failed to clear log incompat features on quiesce");
	}

	cancel_delayed_work_sync(&mp->m_log->l_work);
	xfs_log_force(mp, XFS_LOG_SYNC);

	/*
	 * The superblock buffer is uncached and while xfs_ail_push_all_sync()
	 * will push it, xfs_buftarg_wait() will not wait for it. Further,
	 * xfs_buf_iowait() cannot be used because it was pushed with the
	 * XBF_ASYNC flag set, so we need to use a lock/unlock pair to wait for
	 * the IO to complete.
	 */
	xfs_ail_push_all_sync(mp->m_ail);
	xfs_buftarg_wait(mp->m_ddev_targp);
	xfs_buf_lock(mp->m_sb_bp);
	xfs_buf_unlock(mp->m_sb_bp);

	return xfs_log_cover(mp);
}

void
xfs_log_clean(
	struct xfs_mount	*mp)
{
	xfs_log_quiesce(mp);
	xfs_log_unmount_write(mp);
}

/*
 * Shut down and release the AIL and Log.
 *
 * During unmount, we need to ensure we flush all the dirty metadata objects
 * from the AIL so that the log is empty before we write the unmount record to
 * the log. Once this is done, we can tear down the AIL and the log.
 */
void
xfs_log_unmount(
	struct xfs_mount	*mp)
{
	xfs_log_clean(mp);

	/*
	 * If shutdown has come from iclog IO context, the log
	 * cleaning will have been skipped and so we need to wait
	 * for the iclog to complete shutdown processing before we
	 * tear anything down.
	 */
	xlog_wait_iclog_completion(mp->m_log);

	xfs_buftarg_drain(mp->m_ddev_targp);

	xfs_trans_ail_destroy(mp);

	xfs_sysfs_del(&mp->m_log->l_kobj);

	xlog_dealloc_log(mp->m_log);
}

void
xfs_log_item_init(
	struct xfs_mount	*mp,
	struct xfs_log_item	*item,
	int			type,
	const struct xfs_item_ops *ops)
{
	item->li_log = mp->m_log;
	item->li_ailp = mp->m_ail;
	item->li_type = type;
	item->li_ops = ops;
	item->li_lv = NULL;

	INIT_LIST_HEAD(&item->li_ail);
	INIT_LIST_HEAD(&item->li_cil);
	INIT_LIST_HEAD(&item->li_bio_list);
	INIT_LIST_HEAD(&item->li_trans);
}

/*
 * Wake up processes waiting for log space after we have moved the log tail.
 */
void
xfs_log_space_wake(
	struct xfs_mount	*mp)
{
	struct xlog		*log = mp->m_log;
	int			free_bytes;

	if (xlog_is_shutdown(log))
		return;

	if (!list_empty_careful(&log->l_write_head.waiters)) {
		ASSERT(!xlog_in_recovery(log));

		spin_lock(&log->l_write_head.lock);
		free_bytes = xlog_space_left(log, &log->l_write_head.grant);
		xlog_grant_head_wake(log, &log->l_write_head, &free_bytes);
		spin_unlock(&log->l_write_head.lock);
	}

	if (!list_empty_careful(&log->l_reserve_head.waiters)) {
		ASSERT(!xlog_in_recovery(log));

		spin_lock(&log->l_reserve_head.lock);
		free_bytes = xlog_space_left(log, &log->l_reserve_head.grant);
		xlog_grant_head_wake(log, &log->l_reserve_head, &free_bytes);
		spin_unlock(&log->l_reserve_head.lock);
	}
}

/*
 * Determine if we have a transaction that has gone to disk that needs to be
 * covered. To begin the transition to the idle state firstly the log needs to
 * be idle. That means the CIL, the AIL and the iclogs needs to be empty before
 * we start attempting to cover the log.
 *
 * Only if we are then in a state where covering is needed, the caller is
 * informed that dummy transactions are required to move the log into the idle
 * state.
 *
 * If there are any items in the AIl or CIL, then we do not want to attempt to
 * cover the log as we may be in a situation where there isn't log space
 * available to run a dummy transaction and this can lead to deadlocks when the
 * tail of the log is pinned by an item that is modified in the CIL.  Hence
 * there's no point in running a dummy transaction at this point because we
 * can't start trying to idle the log until both the CIL and AIL are empty.
 */
static bool
xfs_log_need_covered(
	struct xfs_mount	*mp)
{
	struct xlog		*log = mp->m_log;
	bool			needed = false;

	if (!xlog_cil_empty(log))
		return false;

	spin_lock(&log->l_icloglock);
	switch (log->l_covered_state) {
	case XLOG_STATE_COVER_DONE:
	case XLOG_STATE_COVER_DONE2:
	case XLOG_STATE_COVER_IDLE:
		break;
	case XLOG_STATE_COVER_NEED:
	case XLOG_STATE_COVER_NEED2:
		if (xfs_ail_min_lsn(log->l_ailp))
			break;
		if (!xlog_iclogs_empty(log))
			break;

		needed = true;
		if (log->l_covered_state == XLOG_STATE_COVER_NEED)
			log->l_covered_state = XLOG_STATE_COVER_DONE;
		else
			log->l_covered_state = XLOG_STATE_COVER_DONE2;
		break;
	default:
		needed = true;
		break;
	}
	spin_unlock(&log->l_icloglock);
	return needed;
}

/*
 * Explicitly cover the log. This is similar to background log covering but
 * intended for usage in quiesce codepaths. The caller is responsible to ensure
 * the log is idle and suitable for covering. The CIL, iclog buffers and AIL
 * must all be empty.
 */
static int
xfs_log_cover(
	struct xfs_mount	*mp)
{
	int			error = 0;
	bool			need_covered;

	ASSERT((xlog_cil_empty(mp->m_log) && xlog_iclogs_empty(mp->m_log) &&
	        !xfs_ail_min_lsn(mp->m_log->l_ailp)) ||
		xlog_is_shutdown(mp->m_log));

	if (!xfs_log_writable(mp))
		return 0;

	/*
	 * xfs_log_need_covered() is not idempotent because it progresses the
	 * state machine if the log requires covering. Therefore, we must call
	 * this function once and use the result until we've issued an sb sync.
	 * Do so first to make that abundantly clear.
	 *
	 * Fall into the covering sequence if the log needs covering or the
	 * mount has lazy superblock accounting to sync to disk. The sb sync
	 * used for covering accumulates the in-core counters, so covering
	 * handles this for us.
	 */
	need_covered = xfs_log_need_covered(mp);
	if (!need_covered && !xfs_has_lazysbcount(mp))
		return 0;

	/*
	 * To cover the log, commit the superblock twice (at most) in
	 * independent checkpoints. The first serves as a reference for the
	 * tail pointer. The sync transaction and AIL push empties the AIL and
	 * updates the in-core tail to the LSN of the first checkpoint. The
	 * second commit updates the on-disk tail with the in-core LSN,
	 * covering the log. Push the AIL one more time to leave it empty, as
	 * we found it.
	 */
	do {
		error = xfs_sync_sb(mp, true);
		if (error)
			break;
		xfs_ail_push_all_sync(mp->m_ail);
	} while (xfs_log_need_covered(mp));

	return error;
}

/*
 * We may be holding the log iclog lock upon entering this routine.
 */
xfs_lsn_t
xlog_assign_tail_lsn_locked(
	struct xfs_mount	*mp)
{
	struct xlog		*log = mp->m_log;
	struct xfs_log_item	*lip;
	xfs_lsn_t		tail_lsn;

	assert_spin_locked(&mp->m_ail->ail_lock);

	/*
	 * To make sure we always have a valid LSN for the log tail we keep
	 * track of the last LSN which was committed in log->l_last_sync_lsn,
	 * and use that when the AIL was empty.
	 */
	lip = xfs_ail_min(mp->m_ail);
	if (lip)
		tail_lsn = lip->li_lsn;
	else
		tail_lsn = atomic64_read(&log->l_last_sync_lsn);
	trace_xfs_log_assign_tail_lsn(log, tail_lsn);
	atomic64_set(&log->l_tail_lsn, tail_lsn);
	return tail_lsn;
}

xfs_lsn_t
xlog_assign_tail_lsn(
	struct xfs_mount	*mp)
{
	xfs_lsn_t		tail_lsn;

	spin_lock(&mp->m_ail->ail_lock);
	tail_lsn = xlog_assign_tail_lsn_locked(mp);
	spin_unlock(&mp->m_ail->ail_lock);

	return tail_lsn;
}

/*
 * Return the space in the log between the tail and the head.  The head
 * is passed in the cycle/bytes formal parms.  In the special case where
 * the reserve head has wrapped passed the tail, this calculation is no
 * longer valid.  In this case, just return 0 which means there is no space
 * in the log.  This works for all places where this function is called
 * with the reserve head.  Of course, if the write head were to ever
 * wrap the tail, we should blow up.  Rather than catch this case here,
 * we depend on other ASSERTions in other parts of the code.   XXXmiken
 *
 * If reservation head is behind the tail, we have a problem. Warn about it,
 * but then treat it as if the log is empty.
 *
 * If the log is shut down, the head and tail may be invalid or out of whack, so
 * shortcut invalidity asserts in this case so that we don't trigger them
 * falsely.
 */
STATIC int
xlog_space_left(
	struct xlog	*log,
	atomic64_t	*head)
{
	int		tail_bytes;
	int		tail_cycle;
	int		head_cycle;
	int		head_bytes;

	xlog_crack_grant_head(head, &head_cycle, &head_bytes);
	xlog_crack_atomic_lsn(&log->l_tail_lsn, &tail_cycle, &tail_bytes);
	tail_bytes = BBTOB(tail_bytes);
	if (tail_cycle == head_cycle && head_bytes >= tail_bytes)
		return log->l_logsize - (head_bytes - tail_bytes);
	if (tail_cycle + 1 < head_cycle)
		return 0;

	/* Ignore potential inconsistency when shutdown. */
	if (xlog_is_shutdown(log))
		return log->l_logsize;

	if (tail_cycle < head_cycle) {
		ASSERT(tail_cycle == (head_cycle - 1));
		return tail_bytes - head_bytes;
	}

	/*
	 * The reservation head is behind the tail. In this case we just want to
	 * return the size of the log as the amount of space left.
	 */
	xfs_alert(log->l_mp, "xlog_space_left: head behind tail");
	xfs_alert(log->l_mp, "  tail_cycle = %d, tail_bytes = %d",
		  tail_cycle, tail_bytes);
	xfs_alert(log->l_mp, "  GH   cycle = %d, GH   bytes = %d",
		  head_cycle, head_bytes);
	ASSERT(0);
	return log->l_logsize;
}


static void
xlog_ioend_work(
	struct work_struct	*work)
{
	struct xlog_in_core     *iclog =
		container_of(work, struct xlog_in_core, ic_end_io_work);
	struct xlog		*log = iclog->ic_log;
	int			error;

	error = blk_status_to_errno(iclog->ic_bio.bi_status);
#ifdef DEBUG
	/* treat writes with injected CRC errors as failed */
	if (iclog->ic_fail_crc)
		error = -EIO;
#endif

	/*
	 * Race to shutdown the filesystem if we see an error.
	 */
	if (XFS_TEST_ERROR(error, log->l_mp, XFS_ERRTAG_IODONE_IOERR)) {
		xfs_alert(log->l_mp, "log I/O error %d", error);
		xlog_force_shutdown(log, SHUTDOWN_LOG_IO_ERROR);
	}

	xlog_state_done_syncing(iclog);
	bio_uninit(&iclog->ic_bio);

	/*
	 * Drop the lock to signal that we are done. Nothing references the
	 * iclog after this, so an unmount waiting on this lock can now tear it
	 * down safely. As such, it is unsafe to reference the iclog after the
	 * unlock as we could race with it being freed.
	 */
	up(&iclog->ic_sema);
}

/*
 * Return size of each in-core log record buffer.
 *
 * All machines get 8 x 32kB buffers by default, unless tuned otherwise.
 *
 * If the filesystem blocksize is too large, we may need to choose a
 * larger size since the directory code currently logs entire blocks.
 */
STATIC void
xlog_get_iclog_buffer_size(
	struct xfs_mount	*mp,
	struct xlog		*log)
{
	if (mp->m_logbufs <= 0)
		mp->m_logbufs = XLOG_MAX_ICLOGS;
	if (mp->m_logbsize <= 0)
		mp->m_logbsize = XLOG_BIG_RECORD_BSIZE;

	log->l_iclog_bufs = mp->m_logbufs;
	log->l_iclog_size = mp->m_logbsize;

	/*
	 * # headers = size / 32k - one header holds cycles from 32k of data.
	 */
	log->l_iclog_heads =
		DIV_ROUND_UP(mp->m_logbsize, XLOG_HEADER_CYCLE_SIZE);
	log->l_iclog_hsize = log->l_iclog_heads << BBSHIFT;
}

void
xfs_log_work_queue(
	struct xfs_mount        *mp)
{
	queue_delayed_work(mp->m_sync_workqueue, &mp->m_log->l_work,
				msecs_to_jiffies(xfs_syncd_centisecs * 10));
}

/*
 * Clear the log incompat flags if we have the opportunity.
 *
 * This only happens if we're about to log the second dummy transaction as part
 * of covering the log and we can get the log incompat feature usage lock.
 */
static inline void
xlog_clear_incompat(
	struct xlog		*log)
{
	struct xfs_mount	*mp = log->l_mp;

	if (!xfs_sb_has_incompat_log_feature(&mp->m_sb,
				XFS_SB_FEAT_INCOMPAT_LOG_ALL))
		return;

	if (log->l_covered_state != XLOG_STATE_COVER_DONE2)
		return;

	if (!down_write_trylock(&log->l_incompat_users))
		return;

	xfs_clear_incompat_log_features(mp);
	up_write(&log->l_incompat_users);
}

/*
 * Every sync period we need to unpin all items in the AIL and push them to
 * disk. If there is nothing dirty, then we might need to cover the log to
 * indicate that the filesystem is idle.
 */
static void
xfs_log_worker(
	struct work_struct	*work)
{
	struct xlog		*log = container_of(to_delayed_work(work),
						struct xlog, l_work);
	struct xfs_mount	*mp = log->l_mp;

	/* dgc: errors ignored - not fatal and nowhere to report them */
	if (xfs_fs_writable(mp, SB_FREEZE_WRITE) && xfs_log_need_covered(mp)) {
		/*
		 * Dump a transaction into the log that contains no real change.
		 * This is needed to stamp the current tail LSN into the log
		 * during the covering operation.
		 *
		 * We cannot use an inode here for this - that will push dirty
		 * state back up into the VFS and then periodic inode flushing
		 * will prevent log covering from making progress. Hence we
		 * synchronously log the superblock instead to ensure the
		 * superblock is immediately unpinned and can be written back.
		 */
		xlog_clear_incompat(log);
		xfs_sync_sb(mp, true);
	} else
		xfs_log_force(mp, 0);

	/* start pushing all the metadata that is currently dirty */
	xfs_ail_push_all(mp->m_ail);

	/* queue us up again */
	xfs_log_work_queue(mp);
}

/*
 * This routine initializes some of the log structure for a given mount point.
 * Its primary purpose is to fill in enough, so recovery can occur.  However,
 * some other stuff may be filled in too.
 */
STATIC struct xlog *
xlog_alloc_log(
	struct xfs_mount	*mp,
	struct xfs_buftarg	*log_target,
	xfs_daddr_t		blk_offset,
	int			num_bblks)
{
	struct xlog		*log;
	xlog_rec_header_t	*head;
	xlog_in_core_t		**iclogp;
	xlog_in_core_t		*iclog, *prev_iclog=NULL;
	int			i;
	int			error = -ENOMEM;
	uint			log2_size = 0;

	log = kmem_zalloc(sizeof(struct xlog), KM_MAYFAIL);
	if (!log) {
		xfs_warn(mp, "Log allocation failed: No memory!");
		goto out;
	}

	log->l_mp	   = mp;
	log->l_targ	   = log_target;
	log->l_logsize     = BBTOB(num_bblks);
	log->l_logBBstart  = blk_offset;
	log->l_logBBsize   = num_bblks;
	log->l_covered_state = XLOG_STATE_COVER_IDLE;
	set_bit(XLOG_ACTIVE_RECOVERY, &log->l_opstate);
	INIT_DELAYED_WORK(&log->l_work, xfs_log_worker);

	log->l_prev_block  = -1;
	/* log->l_tail_lsn = 0x100000000LL; cycle = 1; current block = 0 */
	xlog_assign_atomic_lsn(&log->l_tail_lsn, 1, 0);
	xlog_assign_atomic_lsn(&log->l_last_sync_lsn, 1, 0);
	log->l_curr_cycle  = 1;	    /* 0 is bad since this is initial value */

	if (xfs_has_logv2(mp) && mp->m_sb.sb_logsunit > 1)
		log->l_iclog_roundoff = mp->m_sb.sb_logsunit;
	else
		log->l_iclog_roundoff = BBSIZE;

	xlog_grant_head_init(&log->l_reserve_head);
	xlog_grant_head_init(&log->l_write_head);

	error = -EFSCORRUPTED;
	if (xfs_has_sector(mp)) {
	        log2_size = mp->m_sb.sb_logsectlog;
		if (log2_size < BBSHIFT) {
			xfs_warn(mp, "Log sector size too small (0x%x < 0x%x)",
				log2_size, BBSHIFT);
			goto out_free_log;
		}

	        log2_size -= BBSHIFT;
		if (log2_size > mp->m_sectbb_log) {
			xfs_warn(mp, "Log sector size too large (0x%x > 0x%x)",
				log2_size, mp->m_sectbb_log);
			goto out_free_log;
		}

		/* for larger sector sizes, must have v2 or external log */
		if (log2_size && log->l_logBBstart > 0 &&
			    !xfs_has_logv2(mp)) {
			xfs_warn(mp,
		"log sector size (0x%x) invalid for configuration.",
				log2_size);
			goto out_free_log;
		}
	}
	log->l_sectBBsize = 1 << log2_size;

	init_rwsem(&log->l_incompat_users);

	xlog_get_iclog_buffer_size(mp, log);

	spin_lock_init(&log->l_icloglock);
	init_waitqueue_head(&log->l_flush_wait);

	iclogp = &log->l_iclog;
	/*
	 * The amount of memory to allocate for the iclog structure is
	 * rather funky due to the way the structure is defined.  It is
	 * done this way so that we can use different sizes for machines
	 * with different amounts of memory.  See the definition of
	 * xlog_in_core_t in xfs_log_priv.h for details.
	 */
	ASSERT(log->l_iclog_size >= 4096);
	for (i = 0; i < log->l_iclog_bufs; i++) {
		size_t bvec_size = howmany(log->l_iclog_size, PAGE_SIZE) *
				sizeof(struct bio_vec);

		iclog = kmem_zalloc(sizeof(*iclog) + bvec_size, KM_MAYFAIL);
		if (!iclog)
			goto out_free_iclog;

		*iclogp = iclog;
		iclog->ic_prev = prev_iclog;
		prev_iclog = iclog;

		iclog->ic_data = kvzalloc(log->l_iclog_size,
				GFP_KERNEL | __GFP_RETRY_MAYFAIL);
		if (!iclog->ic_data)
			goto out_free_iclog;
		head = &iclog->ic_header;
		memset(head, 0, sizeof(xlog_rec_header_t));
		head->h_magicno = cpu_to_be32(XLOG_HEADER_MAGIC_NUM);
		head->h_version = cpu_to_be32(
			xfs_has_logv2(log->l_mp) ? 2 : 1);
		head->h_size = cpu_to_be32(log->l_iclog_size);
		/* new fields */
		head->h_fmt = cpu_to_be32(XLOG_FMT);
		memcpy(&head->h_fs_uuid, &mp->m_sb.sb_uuid, sizeof(uuid_t));

		iclog->ic_size = log->l_iclog_size - log->l_iclog_hsize;
		iclog->ic_state = XLOG_STATE_ACTIVE;
		iclog->ic_log = log;
		atomic_set(&iclog->ic_refcnt, 0);
		INIT_LIST_HEAD(&iclog->ic_callbacks);
		iclog->ic_datap = (void *)iclog->ic_data + log->l_iclog_hsize;

		init_waitqueue_head(&iclog->ic_force_wait);
		init_waitqueue_head(&iclog->ic_write_wait);
		INIT_WORK(&iclog->ic_end_io_work, xlog_ioend_work);
		sema_init(&iclog->ic_sema, 1);

		iclogp = &iclog->ic_next;
	}
	*iclogp = log->l_iclog;			/* complete ring */
	log->l_iclog->ic_prev = prev_iclog;	/* re-write 1st prev ptr */

	log->l_ioend_workqueue = alloc_workqueue("xfs-log/%s",
			XFS_WQFLAGS(WQ_FREEZABLE | WQ_MEM_RECLAIM |
				    WQ_HIGHPRI),
			0, mp->m_super->s_id);
	if (!log->l_ioend_workqueue)
		goto out_free_iclog;

	error = xlog_cil_init(log);
	if (error)
		goto out_destroy_workqueue;
	return log;

out_destroy_workqueue:
	destroy_workqueue(log->l_ioend_workqueue);
out_free_iclog:
	for (iclog = log->l_iclog; iclog; iclog = prev_iclog) {
		prev_iclog = iclog->ic_next;
		kmem_free(iclog->ic_data);
		kmem_free(iclog);
		if (prev_iclog == log->l_iclog)
			break;
	}
out_free_log:
	kmem_free(log);
out:
	return ERR_PTR(error);
}	/* xlog_alloc_log */

/*
 * Compute the LSN that we'd need to push the log tail towards in order to have
 * (a) enough on-disk log space to log the number of bytes specified, (b) at
 * least 25% of the log space free, and (c) at least 256 blocks free.  If the
 * log free space already meets all three thresholds, this function returns
 * NULLCOMMITLSN.
 */
xfs_lsn_t
xlog_grant_push_threshold(
	struct xlog	*log,
	int		need_bytes)
{
	xfs_lsn_t	threshold_lsn = 0;
	xfs_lsn_t	last_sync_lsn;
	int		free_blocks;
	int		free_bytes;
	int		threshold_block;
	int		threshold_cycle;
	int		free_threshold;

	ASSERT(BTOBB(need_bytes) < log->l_logBBsize);

	free_bytes = xlog_space_left(log, &log->l_reserve_head.grant);
	free_blocks = BTOBBT(free_bytes);

	/*
	 * Set the threshold for the minimum number of free blocks in the
	 * log to the maximum of what the caller needs, one quarter of the
	 * log, and 256 blocks.
	 */
	free_threshold = BTOBB(need_bytes);
	free_threshold = max(free_threshold, (log->l_logBBsize >> 2));
	free_threshold = max(free_threshold, 256);
	if (free_blocks >= free_threshold)
		return NULLCOMMITLSN;

	xlog_crack_atomic_lsn(&log->l_tail_lsn, &threshold_cycle,
						&threshold_block);
	threshold_block += free_threshold;
	if (threshold_block >= log->l_logBBsize) {
		threshold_block -= log->l_logBBsize;
		threshold_cycle += 1;
	}
	threshold_lsn = xlog_assign_lsn(threshold_cycle,
					threshold_block);
	/*
	 * Don't pass in an lsn greater than the lsn of the last
	 * log record known to be on disk. Use a snapshot of the last sync lsn
	 * so that it doesn't change between the compare and the set.
	 */
	last_sync_lsn = atomic64_read(&log->l_last_sync_lsn);
	if (XFS_LSN_CMP(threshold_lsn, last_sync_lsn) > 0)
		threshold_lsn = last_sync_lsn;

	return threshold_lsn;
}

/*
 * Push the tail of the log if we need to do so to maintain the free log space
 * thresholds set out by xlog_grant_push_threshold.  We may need to adopt a
 * policy which pushes on an lsn which is further along in the log once we
 * reach the high water mark.  In this manner, we would be creating a low water
 * mark.
 */
STATIC void
xlog_grant_push_ail(
	struct xlog	*log,
	int		need_bytes)
{
	xfs_lsn_t	threshold_lsn;

	threshold_lsn = xlog_grant_push_threshold(log, need_bytes);
	if (threshold_lsn == NULLCOMMITLSN || xlog_is_shutdown(log))
		return;

	/*
	 * Get the transaction layer to kick the dirty buffers out to
	 * disk asynchronously. No point in trying to do this if
	 * the filesystem is shutting down.
	 */
	xfs_ail_push(log->l_ailp, threshold_lsn);
}

/*
 * Stamp cycle number in every block
 */
STATIC void
xlog_pack_data(
	struct xlog		*log,
	struct xlog_in_core	*iclog,
	int			roundoff)
{
	int			i, j, k;
	int			size = iclog->ic_offset + roundoff;
	__be32			cycle_lsn;
	char			*dp;

	cycle_lsn = CYCLE_LSN_DISK(iclog->ic_header.h_lsn);

	dp = iclog->ic_datap;
	for (i = 0; i < BTOBB(size); i++) {
		if (i >= (XLOG_HEADER_CYCLE_SIZE / BBSIZE))
			break;
		iclog->ic_header.h_cycle_data[i] = *(__be32 *)dp;
		*(__be32 *)dp = cycle_lsn;
		dp += BBSIZE;
	}

	if (xfs_has_logv2(log->l_mp)) {
		xlog_in_core_2_t *xhdr = iclog->ic_data;

		for ( ; i < BTOBB(size); i++) {
			j = i / (XLOG_HEADER_CYCLE_SIZE / BBSIZE);
			k = i % (XLOG_HEADER_CYCLE_SIZE / BBSIZE);
			xhdr[j].hic_xheader.xh_cycle_data[k] = *(__be32 *)dp;
			*(__be32 *)dp = cycle_lsn;
			dp += BBSIZE;
		}

		for (i = 1; i < log->l_iclog_heads; i++)
			xhdr[i].hic_xheader.xh_cycle = cycle_lsn;
	}
}

/*
 * Calculate the checksum for a log buffer.
 *
 * This is a little more complicated than it should be because the various
 * headers and the actual data are non-contiguous.
 */
__le32
xlog_cksum(
	struct xlog		*log,
	struct xlog_rec_header	*rhead,
	char			*dp,
	int			size)
{
	uint32_t		crc;

	/* first generate the crc for the record header ... */
	crc = xfs_start_cksum_update((char *)rhead,
			      sizeof(struct xlog_rec_header),
			      offsetof(struct xlog_rec_header, h_crc));

	/* ... then for additional cycle data for v2 logs ... */
	if (xfs_has_logv2(log->l_mp)) {
		union xlog_in_core2 *xhdr = (union xlog_in_core2 *)rhead;
		int		i;
		int		xheads;

		xheads = DIV_ROUND_UP(size, XLOG_HEADER_CYCLE_SIZE);

		for (i = 1; i < xheads; i++) {
			crc = crc32c(crc, &xhdr[i].hic_xheader,
				     sizeof(struct xlog_rec_ext_header));
		}
	}

	/* ... and finally for the payload */
	crc = crc32c(crc, dp, size);

	return xfs_end_cksum(crc);
}

static void
xlog_bio_end_io(
	struct bio		*bio)
{
	struct xlog_in_core	*iclog = bio->bi_private;

	queue_work(iclog->ic_log->l_ioend_workqueue,
		   &iclog->ic_end_io_work);
}

static int
xlog_map_iclog_data(
	struct bio		*bio,
	void			*data,
	size_t			count)
{
	do {
		struct page	*page = kmem_to_page(data);
		unsigned int	off = offset_in_page(data);
		size_t		len = min_t(size_t, count, PAGE_SIZE - off);

		if (bio_add_page(bio, page, len, off) != len)
			return -EIO;

		data += len;
		count -= len;
	} while (count);

	return 0;
}

STATIC void
xlog_write_iclog(
	struct xlog		*log,
	struct xlog_in_core	*iclog,
	uint64_t		bno,
	unsigned int		count)
{
	ASSERT(bno < log->l_logBBsize);
	trace_xlog_iclog_write(iclog, _RET_IP_);

	/*
	 * We lock the iclogbufs here so that we can serialise against I/O
	 * completion during unmount.  We might be processing a shutdown
	 * triggered during unmount, and that can occur asynchronously to the
	 * unmount thread, and hence we need to ensure that completes before
	 * tearing down the iclogbufs.  Hence we need to hold the buffer lock
	 * across the log IO to archieve that.
	 */
	down(&iclog->ic_sema);
	if (xlog_is_shutdown(log)) {
		/*
		 * It would seem logical to return EIO here, but we rely on
		 * the log state machine to propagate I/O errors instead of
		 * doing it here.  We kick of the state machine and unlock
		 * the buffer manually, the code needs to be kept in sync
		 * with the I/O completion path.
		 */
		xlog_state_done_syncing(iclog);
		up(&iclog->ic_sema);
		return;
	}

	/*
	 * We use REQ_SYNC | REQ_IDLE here to tell the block layer the are more
	 * IOs coming immediately after this one. This prevents the block layer
	 * writeback throttle from throttling log writes behind background
	 * metadata writeback and causing priority inversions.
	 */
	bio_init(&iclog->ic_bio, log->l_targ->bt_bdev, iclog->ic_bvec,
		 howmany(count, PAGE_SIZE),
		 REQ_OP_WRITE | REQ_META | REQ_SYNC | REQ_IDLE);
	iclog->ic_bio.bi_iter.bi_sector = log->l_logBBstart + bno;
	iclog->ic_bio.bi_end_io = xlog_bio_end_io;
	iclog->ic_bio.bi_private = iclog;

	if (iclog->ic_flags & XLOG_ICL_NEED_FLUSH) {
		iclog->ic_bio.bi_opf |= REQ_PREFLUSH;
		/*
		 * For external log devices, we also need to flush the data
		 * device cache first to ensure all metadata writeback covered
		 * by the LSN in this iclog is on stable storage. This is slow,
		 * but it *must* complete before we issue the external log IO.
		 *
		 * If the flush fails, we cannot conclude that past metadata
		 * writeback from the log succeeded.  Repeating the flush is
		 * not possible, hence we must shut down with log IO error to
		 * avoid shutdown re-entering this path and erroring out again.
		 */
		if (log->l_targ != log->l_mp->m_ddev_targp &&
		    blkdev_issue_flush(log->l_mp->m_ddev_targp->bt_bdev)) {
			xlog_force_shutdown(log, SHUTDOWN_LOG_IO_ERROR);
			return;
		}
	}
	if (iclog->ic_flags & XLOG_ICL_NEED_FUA)
		iclog->ic_bio.bi_opf |= REQ_FUA;

	iclog->ic_flags &= ~(XLOG_ICL_NEED_FLUSH | XLOG_ICL_NEED_FUA);

	if (xlog_map_iclog_data(&iclog->ic_bio, iclog->ic_data, count)) {
		xlog_force_shutdown(log, SHUTDOWN_LOG_IO_ERROR);
		return;
	}
	if (is_vmalloc_addr(iclog->ic_data))
		flush_kernel_vmap_range(iclog->ic_data, count);

	/*
	 * If this log buffer would straddle the end of the log we will have
	 * to split it up into two bios, so that we can continue at the start.
	 */
	if (bno + BTOBB(count) > log->l_logBBsize) {
		struct bio *split;

		split = bio_split(&iclog->ic_bio, log->l_logBBsize - bno,
				  GFP_NOIO, &fs_bio_set);
		bio_chain(split, &iclog->ic_bio);
		submit_bio(split);

		/* restart at logical offset zero for the remainder */
		iclog->ic_bio.bi_iter.bi_sector = log->l_logBBstart;
	}

	submit_bio(&iclog->ic_bio);
}

/*
 * We need to bump cycle number for the part of the iclog that is
 * written to the start of the log. Watch out for the header magic
 * number case, though.
 */
static void
xlog_split_iclog(
	struct xlog		*log,
	void			*data,
	uint64_t		bno,
	unsigned int		count)
{
	unsigned int		split_offset = BBTOB(log->l_logBBsize - bno);
	unsigned int		i;

	for (i = split_offset; i < count; i += BBSIZE) {
		uint32_t cycle = get_unaligned_be32(data + i);

		if (++cycle == XLOG_HEADER_MAGIC_NUM)
			cycle++;
		put_unaligned_be32(cycle, data + i);
	}
}

static int
xlog_calc_iclog_size(
	struct xlog		*log,
	struct xlog_in_core	*iclog,
	uint32_t		*roundoff)
{
	uint32_t		count_init, count;

	/* Add for LR header */
	count_init = log->l_iclog_hsize + iclog->ic_offset;
	count = roundup(count_init, log->l_iclog_roundoff);

	*roundoff = count - count_init;

	ASSERT(count >= count_init);
	ASSERT(*roundoff < log->l_iclog_roundoff);
	return count;
}

/*
 * Flush out the in-core log (iclog) to the on-disk log in an asynchronous
 * fashion.  Previously, we should have moved the current iclog
 * ptr in the log to point to the next available iclog.  This allows further
 * write to continue while this code syncs out an iclog ready to go.
 * Before an in-core log can be written out, the data section must be scanned
 * to save away the 1st word of each BBSIZE block into the header.  We replace
 * it with the current cycle count.  Each BBSIZE block is tagged with the
 * cycle count because there in an implicit assumption that drives will
 * guarantee that entire 512 byte blocks get written at once.  In other words,
 * we can't have part of a 512 byte block written and part not written.  By
 * tagging each block, we will know which blocks are valid when recovering
 * after an unclean shutdown.
 *
 * This routine is single threaded on the iclog.  No other thread can be in
 * this routine with the same iclog.  Changing contents of iclog can there-
 * fore be done without grabbing the state machine lock.  Updating the global
 * log will require grabbing the lock though.
 *
 * The entire log manager uses a logical block numbering scheme.  Only
 * xlog_write_iclog knows about the fact that the log may not start with
 * block zero on a given device.
 */
STATIC void
xlog_sync(
	struct xlog		*log,
	struct xlog_in_core	*iclog,
	struct xlog_ticket	*ticket)
{
	unsigned int		count;		/* byte count of bwrite */
	unsigned int		roundoff;       /* roundoff to BB or stripe */
	uint64_t		bno;
	unsigned int		size;

	ASSERT(atomic_read(&iclog->ic_refcnt) == 0);
	trace_xlog_iclog_sync(iclog, _RET_IP_);

	count = xlog_calc_iclog_size(log, iclog, &roundoff);

	/*
	 * If we have a ticket, account for the roundoff via the ticket
	 * reservation to avoid touching the hot grant heads needlessly.
	 * Otherwise, we have to move grant heads directly.
	 */
	if (ticket) {
		ticket->t_curr_res -= roundoff;
	} else {
		xlog_grant_add_space(log, &log->l_reserve_head.grant, roundoff);
		xlog_grant_add_space(log, &log->l_write_head.grant, roundoff);
	}

	/* put cycle number in every block */
	xlog_pack_data(log, iclog, roundoff);

	/* real byte length */
	size = iclog->ic_offset;
	if (xfs_has_logv2(log->l_mp))
		size += roundoff;
	iclog->ic_header.h_len = cpu_to_be32(size);

	XFS_STATS_INC(log->l_mp, xs_log_writes);
	XFS_STATS_ADD(log->l_mp, xs_log_blocks, BTOBB(count));

	bno = BLOCK_LSN(be64_to_cpu(iclog->ic_header.h_lsn));

	/* Do we need to split this write into 2 parts? */
	if (bno + BTOBB(count) > log->l_logBBsize)
		xlog_split_iclog(log, &iclog->ic_header, bno, count);

	/* calculcate the checksum */
	iclog->ic_header.h_crc = xlog_cksum(log, &iclog->ic_header,
					    iclog->ic_datap, size);
	/*
	 * Intentionally corrupt the log record CRC based on the error injection
	 * frequency, if defined. This facilitates testing log recovery in the
	 * event of torn writes. Hence, set the IOABORT state to abort the log
	 * write on I/O completion and shutdown the fs. The subsequent mount
	 * detects the bad CRC and attempts to recover.
	 */
#ifdef DEBUG
	if (XFS_TEST_ERROR(false, log->l_mp, XFS_ERRTAG_LOG_BAD_CRC)) {
		iclog->ic_header.h_crc &= cpu_to_le32(0xAAAAAAAA);
		iclog->ic_fail_crc = true;
		xfs_warn(log->l_mp,
	"Intentionally corrupted log record at LSN 0x%llx. Shutdown imminent.",
			 be64_to_cpu(iclog->ic_header.h_lsn));
	}
#endif
	xlog_verify_iclog(log, iclog, count);
	xlog_write_iclog(log, iclog, bno, count);
}

/*
 * Deallocate a log structure
 */
STATIC void
xlog_dealloc_log(
	struct xlog	*log)
{
	xlog_in_core_t	*iclog, *next_iclog;
	int		i;

	/*
	 * Destroy the CIL after waiting for iclog IO completion because an
	 * iclog EIO error will try to shut down the log, which accesses the
	 * CIL to wake up the waiters.
	 */
	xlog_cil_destroy(log);

	iclog = log->l_iclog;
	for (i = 0; i < log->l_iclog_bufs; i++) {
		next_iclog = iclog->ic_next;
		kmem_free(iclog->ic_data);
		kmem_free(iclog);
		iclog = next_iclog;
	}

	log->l_mp->m_log = NULL;
	destroy_workqueue(log->l_ioend_workqueue);
	kmem_free(log);
}

/*
 * Update counters atomically now that memcpy is done.
 */
static inline void
xlog_state_finish_copy(
	struct xlog		*log,
	struct xlog_in_core	*iclog,
	int			record_cnt,
	int			copy_bytes)
{
	lockdep_assert_held(&log->l_icloglock);

	be32_add_cpu(&iclog->ic_header.h_num_logops, record_cnt);
	iclog->ic_offset += copy_bytes;
}

/*
 * print out info relating to regions written which consume
 * the reservation
 */
void
xlog_print_tic_res(
	struct xfs_mount	*mp,
	struct xlog_ticket	*ticket)
{
	xfs_warn(mp, "ticket reservation summary:");
	xfs_warn(mp, "  unit res    = %d bytes", ticket->t_unit_res);
	xfs_warn(mp, "  current res = %d bytes", ticket->t_curr_res);
	xfs_warn(mp, "  original count  = %d", ticket->t_ocnt);
	xfs_warn(mp, "  remaining count = %d", ticket->t_cnt);
}

/*
 * Print a summary of the transaction.
 */
void
xlog_print_trans(
	struct xfs_trans	*tp)
{
	struct xfs_mount	*mp = tp->t_mountp;
	struct xfs_log_item	*lip;

	/* dump core transaction and ticket info */
	xfs_warn(mp, "transaction summary:");
	xfs_warn(mp, "  log res   = %d", tp->t_log_res);
	xfs_warn(mp, "  log count = %d", tp->t_log_count);
	xfs_warn(mp, "  flags     = 0x%x", tp->t_flags);

	xlog_print_tic_res(mp, tp->t_ticket);

	/* dump each log item */
	list_for_each_entry(lip, &tp->t_items, li_trans) {
		struct xfs_log_vec	*lv = lip->li_lv;
		struct xfs_log_iovec	*vec;
		int			i;

		xfs_warn(mp, "log item: ");
		xfs_warn(mp, "  type	= 0x%x", lip->li_type);
		xfs_warn(mp, "  flags	= 0x%lx", lip->li_flags);
		if (!lv)
			continue;
		xfs_warn(mp, "  niovecs	= %d", lv->lv_niovecs);
		xfs_warn(mp, "  size	= %d", lv->lv_size);
		xfs_warn(mp, "  bytes	= %d", lv->lv_bytes);
		xfs_warn(mp, "  buf len	= %d", lv->lv_buf_len);

		/* dump each iovec for the log item */
		vec = lv->lv_iovecp;
		for (i = 0; i < lv->lv_niovecs; i++) {
			int dumplen = min(vec->i_len, 32);

			xfs_warn(mp, "  iovec[%d]", i);
			xfs_warn(mp, "    type	= 0x%x", vec->i_type);
			xfs_warn(mp, "    len	= %d", vec->i_len);
			xfs_warn(mp, "    first %d bytes of iovec[%d]:", dumplen, i);
			xfs_hex_dump(vec->i_addr, dumplen);

			vec++;
		}
	}
}

static inline void
xlog_write_iovec(
	struct xlog_in_core	*iclog,
	uint32_t		*log_offset,
	void			*data,
	uint32_t		write_len,
	int			*bytes_left,
	uint32_t		*record_cnt,
	uint32_t		*data_cnt)
{
	ASSERT(*log_offset < iclog->ic_log->l_iclog_size);
	ASSERT(*log_offset % sizeof(int32_t) == 0);
	ASSERT(write_len % sizeof(int32_t) == 0);

	memcpy(iclog->ic_datap + *log_offset, data, write_len);
	*log_offset += write_len;
	*bytes_left -= write_len;
	(*record_cnt)++;
	*data_cnt += write_len;
}

/*
 * Write log vectors into a single iclog which is guaranteed by the caller
 * to have enough space to write the entire log vector into.
 */
static void
xlog_write_full(
	struct xfs_log_vec	*lv,
	struct xlog_ticket	*ticket,
	struct xlog_in_core	*iclog,
	uint32_t		*log_offset,
	uint32_t		*len,
	uint32_t		*record_cnt,
	uint32_t		*data_cnt)
{
	int			index;

	ASSERT(*log_offset + *len <= iclog->ic_size ||
		iclog->ic_state == XLOG_STATE_WANT_SYNC);

	/*
	 * Ordered log vectors have no regions to write so this
	 * loop will naturally skip them.
	 */
	for (index = 0; index < lv->lv_niovecs; index++) {
		struct xfs_log_iovec	*reg = &lv->lv_iovecp[index];
		struct xlog_op_header	*ophdr = reg->i_addr;

		ophdr->oh_tid = cpu_to_be32(ticket->t_tid);
		xlog_write_iovec(iclog, log_offset, reg->i_addr,
				reg->i_len, len, record_cnt, data_cnt);
	}
}

static int
xlog_write_get_more_iclog_space(
	struct xlog_ticket	*ticket,
	struct xlog_in_core	**iclogp,
	uint32_t		*log_offset,
	uint32_t		len,
	uint32_t		*record_cnt,
	uint32_t		*data_cnt)
{
	struct xlog_in_core	*iclog = *iclogp;
	struct xlog		*log = iclog->ic_log;
	int			error;

	spin_lock(&log->l_icloglock);
	ASSERT(iclog->ic_state == XLOG_STATE_WANT_SYNC);
	xlog_state_finish_copy(log, iclog, *record_cnt, *data_cnt);
	error = xlog_state_release_iclog(log, iclog, ticket);
	spin_unlock(&log->l_icloglock);
	if (error)
		return error;

	error = xlog_state_get_iclog_space(log, len, &iclog, ticket,
					log_offset);
	if (error)
		return error;
	*record_cnt = 0;
	*data_cnt = 0;
	*iclogp = iclog;
	return 0;
}

/*
 * Write log vectors into a single iclog which is smaller than the current chain
 * length. We write until we cannot fit a full record into the remaining space
 * and then stop. We return the log vector that is to be written that cannot
 * wholly fit in the iclog.
 */
static int
xlog_write_partial(
	struct xfs_log_vec	*lv,
	struct xlog_ticket	*ticket,
	struct xlog_in_core	**iclogp,
	uint32_t		*log_offset,
	uint32_t		*len,
	uint32_t		*record_cnt,
	uint32_t		*data_cnt)
{
	struct xlog_in_core	*iclog = *iclogp;
	struct xlog_op_header	*ophdr;
	int			index = 0;
	uint32_t		rlen;
	int			error;

	/* walk the logvec, copying until we run out of space in the iclog */
	for (index = 0; index < lv->lv_niovecs; index++) {
		struct xfs_log_iovec	*reg = &lv->lv_iovecp[index];
		uint32_t		reg_offset = 0;

		/*
		 * The first region of a continuation must have a non-zero
		 * length otherwise log recovery will just skip over it and
		 * start recovering from the next opheader it finds. Because we
		 * mark the next opheader as a continuation, recovery will then
		 * incorrectly add the continuation to the previous region and
		 * that breaks stuff.
		 *
		 * Hence if there isn't space for region data after the
		 * opheader, then we need to start afresh with a new iclog.
		 */
		if (iclog->ic_size - *log_offset <=
					sizeof(struct xlog_op_header)) {
			error = xlog_write_get_more_iclog_space(ticket,
					&iclog, log_offset, *len, record_cnt,
					data_cnt);
			if (error)
				return error;
		}

		ophdr = reg->i_addr;
		rlen = min_t(uint32_t, reg->i_len, iclog->ic_size - *log_offset);

		ophdr->oh_tid = cpu_to_be32(ticket->t_tid);
		ophdr->oh_len = cpu_to_be32(rlen - sizeof(struct xlog_op_header));
		if (rlen != reg->i_len)
			ophdr->oh_flags |= XLOG_CONTINUE_TRANS;

		xlog_write_iovec(iclog, log_offset, reg->i_addr,
				rlen, len, record_cnt, data_cnt);

<<<<<<< HEAD
static int
xlog_write_copy_finish(
	struct xlog		*log,
	struct xlog_in_core	*iclog,
	uint			flags,
	int			*record_cnt,
	int			*data_cnt,
	int			*partial_copy,
	int			*partial_copy_len,
	int			log_offset)
{
	int			error;
=======
		/* If we wrote the whole region, move to the next. */
		if (rlen == reg->i_len)
			continue;
>>>>>>> eb3cdb58

		/*
		 * We now have a partially written iovec, but it can span
		 * multiple iclogs so we loop here. First we release the iclog
		 * we currently have, then we get a new iclog and add a new
		 * opheader. Then we continue copying from where we were until
		 * we either complete the iovec or fill the iclog. If we
		 * complete the iovec, then we increment the index and go right
		 * back to the top of the outer loop. if we fill the iclog, we
		 * run the inner loop again.
		 *
		 * This is complicated by the tail of a region using all the
		 * space in an iclog and hence requiring us to release the iclog
		 * and get a new one before returning to the outer loop. We must
		 * always guarantee that we exit this inner loop with at least
		 * space for log transaction opheaders left in the current
		 * iclog, hence we cannot just terminate the loop at the end
		 * of the of the continuation. So we loop while there is no
		 * space left in the current iclog, and check for the end of the
		 * continuation after getting a new iclog.
		 */
		do {
			/*
			 * Ensure we include the continuation opheader in the
			 * space we need in the new iclog by adding that size
			 * to the length we require. This continuation opheader
			 * needs to be accounted to the ticket as the space it
			 * consumes hasn't been accounted to the lv we are
			 * writing.
			 */
			error = xlog_write_get_more_iclog_space(ticket,
					&iclog, log_offset,
					*len + sizeof(struct xlog_op_header),
					record_cnt, data_cnt);
			if (error)
				return error;

			ophdr = iclog->ic_datap + *log_offset;
			ophdr->oh_tid = cpu_to_be32(ticket->t_tid);
			ophdr->oh_clientid = XFS_TRANSACTION;
			ophdr->oh_res2 = 0;
			ophdr->oh_flags = XLOG_WAS_CONT_TRANS;

<<<<<<< HEAD
	if (iclog->ic_size - log_offset > sizeof(xlog_op_header_t))
		return 0;

	/* no more space in this iclog - push it. */
	spin_lock(&log->l_icloglock);
	xlog_state_finish_copy(log, iclog, *record_cnt, *data_cnt);
	*record_cnt = 0;
	*data_cnt = 0;

	if (iclog->ic_state == XLOG_STATE_ACTIVE)
		xlog_state_switch_iclogs(log, iclog, 0);
	else
		ASSERT(iclog->ic_state == XLOG_STATE_WANT_SYNC ||
			xlog_is_shutdown(log));
release_iclog:
	error = xlog_state_release_iclog(log, iclog);
	spin_unlock(&log->l_icloglock);
	return error;
=======
			ticket->t_curr_res -= sizeof(struct xlog_op_header);
			*log_offset += sizeof(struct xlog_op_header);
			*data_cnt += sizeof(struct xlog_op_header);

			/*
			 * If rlen fits in the iclog, then end the region
			 * continuation. Otherwise we're going around again.
			 */
			reg_offset += rlen;
			rlen = reg->i_len - reg_offset;
			if (rlen <= iclog->ic_size - *log_offset)
				ophdr->oh_flags |= XLOG_END_TRANS;
			else
				ophdr->oh_flags |= XLOG_CONTINUE_TRANS;

			rlen = min_t(uint32_t, rlen, iclog->ic_size - *log_offset);
			ophdr->oh_len = cpu_to_be32(rlen);

			xlog_write_iovec(iclog, log_offset,
					reg->i_addr + reg_offset,
					rlen, len, record_cnt, data_cnt);

		} while (ophdr->oh_flags & XLOG_CONTINUE_TRANS);
	}

	/*
	 * No more iovecs remain in this logvec so return the next log vec to
	 * the caller so it can go back to fast path copying.
	 */
	*iclogp = iclog;
	return 0;
>>>>>>> eb3cdb58
}

/*
 * Write some region out to in-core log
 *
 * This will be called when writing externally provided regions or when
 * writing out a commit record for a given transaction.
 *
 * General algorithm:
 *	1. Find total length of this write.  This may include adding to the
 *		lengths passed in.
 *	2. Check whether we violate the tickets reservation.
 *	3. While writing to this iclog
 *	    A. Reserve as much space in this iclog as can get
 *	    B. If this is first write, save away start lsn
 *	    C. While writing this region:
 *		1. If first write of transaction, write start record
 *		2. Write log operation header (header per region)
 *		3. Find out if we can fit entire region into this iclog
 *		4. Potentially, verify destination memcpy ptr
 *		5. Memcpy (partial) region
 *		6. If partial copy, release iclog; otherwise, continue
 *			copying more regions into current iclog
 *	4. Mark want sync bit (in simulation mode)
 *	5. Release iclog for potential flush to on-disk log.
 *
 * ERRORS:
 * 1.	Panic if reservation is overrun.  This should never happen since
 *	reservation amounts are generated internal to the filesystem.
 * NOTES:
 * 1. Tickets are single threaded data structures.
 * 2. The XLOG_END_TRANS & XLOG_CONTINUE_TRANS flags are passed down to the
 *	syncing routine.  When a single log_write region needs to span
 *	multiple in-core logs, the XLOG_CONTINUE_TRANS bit should be set
 *	on all log operation writes which don't contain the end of the
 *	region.  The XLOG_END_TRANS bit is used for the in-core log
 *	operation which contains the end of the continued log_write region.
 * 3. When xlog_state_get_iclog_space() grabs the rest of the current iclog,
 *	we don't really know exactly how much space will be used.  As a result,
 *	we don't update ic_offset until the end when we know exactly how many
 *	bytes have been written out.
 */
int
xlog_write(
	struct xlog		*log,
	struct xfs_cil_ctx	*ctx,
<<<<<<< HEAD
	struct xfs_log_vec	*log_vector,
	struct xlog_ticket	*ticket,
	uint			optype)
=======
	struct list_head	*lv_chain,
	struct xlog_ticket	*ticket,
	uint32_t		len)

>>>>>>> eb3cdb58
{
	struct xlog_in_core	*iclog = NULL;
	struct xfs_log_vec	*lv;
	uint32_t		record_cnt = 0;
	uint32_t		data_cnt = 0;
	int			error = 0;
	int			log_offset;

	if (ticket->t_curr_res < 0) {
		xfs_alert_tag(log->l_mp, XFS_PTAG_LOGRES,
		     "ctx ticket reservation ran out. Need to up reservation");
		xlog_print_tic_res(log->l_mp, ticket);
		xlog_force_shutdown(log, SHUTDOWN_LOG_IO_ERROR);
	}

<<<<<<< HEAD
	len = xlog_write_calc_vec_length(ticket, log_vector, optype);
	while (lv && (!lv->lv_niovecs || index < lv->lv_niovecs)) {
		void		*ptr;
		int		log_offset;

		error = xlog_state_get_iclog_space(log, len, &iclog, ticket,
						   &contwr, &log_offset);
		if (error)
			return error;
=======
	error = xlog_state_get_iclog_space(log, len, &iclog, ticket,
					   &log_offset);
	if (error)
		return error;
>>>>>>> eb3cdb58

	ASSERT(log_offset <= iclog->ic_size - 1);

<<<<<<< HEAD
		/*
		 * If we have a context pointer, pass it the first iclog we are
		 * writing to so it can record state needed for iclog write
		 * ordering.
		 */
		if (ctx) {
			xlog_cil_set_ctx_write_state(ctx, iclog);
			ctx = NULL;
		}
=======
	/*
	 * If we have a context pointer, pass it the first iclog we are
	 * writing to so it can record state needed for iclog write
	 * ordering.
	 */
	if (ctx)
		xlog_cil_set_ctx_write_state(ctx, iclog);
>>>>>>> eb3cdb58

	list_for_each_entry(lv, lv_chain, lv_list) {
		/*
		 * If the entire log vec does not fit in the iclog, punt it to
		 * the partial copy loop which can handle this case.
		 */
<<<<<<< HEAD
		while (lv && (!lv->lv_niovecs || index < lv->lv_niovecs)) {
			struct xfs_log_iovec	*reg;
			struct xlog_op_header	*ophdr;
			int			copy_len;
			int			copy_off;
			bool			ordered = false;
			bool			wrote_start_rec = false;

			/* ordered log vectors have no regions to write */
			if (lv->lv_buf_len == XFS_LOG_VEC_ORDERED) {
				ASSERT(lv->lv_niovecs == 0);
				ordered = true;
				goto next_lv;
			}

			reg = &vecp[index];
			ASSERT(reg->i_len % sizeof(int32_t) == 0);
			ASSERT((unsigned long)ptr % sizeof(int32_t) == 0);

			/*
			 * Before we start formatting log vectors, we need to
			 * write a start record. Only do this for the first
			 * iclog we write to.
			 */
			if (optype & XLOG_START_TRANS) {
				xlog_write_start_rec(ptr, ticket);
				xlog_write_adv_cnt(&ptr, &len, &log_offset,
						sizeof(struct xlog_op_header));
				optype &= ~XLOG_START_TRANS;
				wrote_start_rec = true;
			}

			ophdr = xlog_write_setup_ophdr(log, ptr, ticket, optype);
			if (!ophdr)
				return -EIO;

			xlog_write_adv_cnt(&ptr, &len, &log_offset,
					   sizeof(struct xlog_op_header));

			len += xlog_write_setup_copy(ticket, ophdr,
						     iclog->ic_size-log_offset,
						     reg->i_len,
						     &copy_off, &copy_len,
						     &partial_copy,
						     &partial_copy_len);
			xlog_verify_dest_ptr(log, ptr);

			/*
			 * Copy region.
			 *
			 * Unmount records just log an opheader, so can have
			 * empty payloads with no data region to copy. Hence we
			 * only copy the payload if the vector says it has data
			 * to copy.
			 */
			ASSERT(copy_len >= 0);
			if (copy_len > 0) {
				memcpy(ptr, reg->i_addr + copy_off, copy_len);
				xlog_write_adv_cnt(&ptr, &len, &log_offset,
						   copy_len);
			}
			copy_len += sizeof(struct xlog_op_header);
			record_cnt++;
			if (wrote_start_rec) {
				copy_len += sizeof(struct xlog_op_header);
				record_cnt++;
			}
			data_cnt += contwr ? copy_len : 0;

			error = xlog_write_copy_finish(log, iclog, optype,
						       &record_cnt, &data_cnt,
						       &partial_copy,
						       &partial_copy_len,
						       log_offset);
			if (error)
=======
		if (lv->lv_niovecs &&
		    lv->lv_bytes > iclog->ic_size - log_offset) {
			error = xlog_write_partial(lv, ticket, &iclog,
					&log_offset, &len, &record_cnt,
					&data_cnt);
			if (error) {
				/*
				 * We have no iclog to release, so just return
				 * the error immediately.
				 */
>>>>>>> eb3cdb58
				return error;
			}
		} else {
			xlog_write_full(lv, ticket, iclog, &log_offset,
					 &len, &record_cnt, &data_cnt);
		}
	}
	ASSERT(len == 0);

	/*
	 * We've already been guaranteed that the last writes will fit inside
	 * the current iclog, and hence it will already have the space used by
	 * those writes accounted to it. Hence we do not need to update the
	 * iclog with the number of bytes written here.
	 */
	spin_lock(&log->l_icloglock);
<<<<<<< HEAD
	xlog_state_finish_copy(log, iclog, record_cnt, data_cnt);
	error = xlog_state_release_iclog(log, iclog);
=======
	xlog_state_finish_copy(log, iclog, record_cnt, 0);
	error = xlog_state_release_iclog(log, iclog, ticket);
>>>>>>> eb3cdb58
	spin_unlock(&log->l_icloglock);

	return error;
}

static void
xlog_state_activate_iclog(
	struct xlog_in_core	*iclog,
	int			*iclogs_changed)
{
	ASSERT(list_empty_careful(&iclog->ic_callbacks));
	trace_xlog_iclog_activate(iclog, _RET_IP_);

	/*
	 * If the number of ops in this iclog indicate it just contains the
	 * dummy transaction, we can change state into IDLE (the second time
	 * around). Otherwise we should change the state into NEED a dummy.
	 * We don't need to cover the dummy.
	 */
	if (*iclogs_changed == 0 &&
	    iclog->ic_header.h_num_logops == cpu_to_be32(XLOG_COVER_OPS)) {
		*iclogs_changed = 1;
	} else {
		/*
		 * We have two dirty iclogs so start over.  This could also be
		 * num of ops indicating this is not the dummy going out.
		 */
		*iclogs_changed = 2;
	}

	iclog->ic_state	= XLOG_STATE_ACTIVE;
	iclog->ic_offset = 0;
	iclog->ic_header.h_num_logops = 0;
	memset(iclog->ic_header.h_cycle_data, 0,
		sizeof(iclog->ic_header.h_cycle_data));
	iclog->ic_header.h_lsn = 0;
	iclog->ic_header.h_tail_lsn = 0;
}

/*
 * Loop through all iclogs and mark all iclogs currently marked DIRTY as
 * ACTIVE after iclog I/O has completed.
 */
static void
xlog_state_activate_iclogs(
	struct xlog		*log,
	int			*iclogs_changed)
{
	struct xlog_in_core	*iclog = log->l_iclog;

	do {
		if (iclog->ic_state == XLOG_STATE_DIRTY)
			xlog_state_activate_iclog(iclog, iclogs_changed);
		/*
		 * The ordering of marking iclogs ACTIVE must be maintained, so
		 * an iclog doesn't become ACTIVE beyond one that is SYNCING.
		 */
		else if (iclog->ic_state != XLOG_STATE_ACTIVE)
			break;
	} while ((iclog = iclog->ic_next) != log->l_iclog);
}

static int
xlog_covered_state(
	int			prev_state,
	int			iclogs_changed)
{
	/*
	 * We go to NEED for any non-covering writes. We go to NEED2 if we just
	 * wrote the first covering record (DONE). We go to IDLE if we just
	 * wrote the second covering record (DONE2) and remain in IDLE until a
	 * non-covering write occurs.
	 */
	switch (prev_state) {
	case XLOG_STATE_COVER_IDLE:
		if (iclogs_changed == 1)
			return XLOG_STATE_COVER_IDLE;
		fallthrough;
	case XLOG_STATE_COVER_NEED:
	case XLOG_STATE_COVER_NEED2:
		break;
	case XLOG_STATE_COVER_DONE:
		if (iclogs_changed == 1)
			return XLOG_STATE_COVER_NEED2;
		break;
	case XLOG_STATE_COVER_DONE2:
		if (iclogs_changed == 1)
			return XLOG_STATE_COVER_IDLE;
		break;
	default:
		ASSERT(0);
	}

	return XLOG_STATE_COVER_NEED;
}

STATIC void
xlog_state_clean_iclog(
	struct xlog		*log,
	struct xlog_in_core	*dirty_iclog)
{
	int			iclogs_changed = 0;

	trace_xlog_iclog_clean(dirty_iclog, _RET_IP_);

	dirty_iclog->ic_state = XLOG_STATE_DIRTY;

	xlog_state_activate_iclogs(log, &iclogs_changed);
	wake_up_all(&dirty_iclog->ic_force_wait);

	if (iclogs_changed) {
		log->l_covered_state = xlog_covered_state(log->l_covered_state,
				iclogs_changed);
	}
}

STATIC xfs_lsn_t
xlog_get_lowest_lsn(
	struct xlog		*log)
{
	struct xlog_in_core	*iclog = log->l_iclog;
	xfs_lsn_t		lowest_lsn = 0, lsn;

	do {
		if (iclog->ic_state == XLOG_STATE_ACTIVE ||
		    iclog->ic_state == XLOG_STATE_DIRTY)
			continue;

		lsn = be64_to_cpu(iclog->ic_header.h_lsn);
		if ((lsn && !lowest_lsn) || XFS_LSN_CMP(lsn, lowest_lsn) < 0)
			lowest_lsn = lsn;
	} while ((iclog = iclog->ic_next) != log->l_iclog);

	return lowest_lsn;
}

/*
 * Completion of a iclog IO does not imply that a transaction has completed, as
 * transactions can be large enough to span many iclogs. We cannot change the
 * tail of the log half way through a transaction as this may be the only
 * transaction in the log and moving the tail to point to the middle of it
 * will prevent recovery from finding the start of the transaction. Hence we
 * should only update the last_sync_lsn if this iclog contains transaction
 * completion callbacks on it.
 *
 * We have to do this before we drop the icloglock to ensure we are the only one
 * that can update it.
 *
 * If we are moving the last_sync_lsn forwards, we also need to ensure we kick
 * the reservation grant head pushing. This is due to the fact that the push
 * target is bound by the current last_sync_lsn value. Hence if we have a large
 * amount of log space bound up in this committing transaction then the
 * last_sync_lsn value may be the limiting factor preventing tail pushing from
 * freeing space in the log. Hence once we've updated the last_sync_lsn we
 * should push the AIL to ensure the push target (and hence the grant head) is
 * no longer bound by the old log head location and can move forwards and make
 * progress again.
 */
static void
xlog_state_set_callback(
	struct xlog		*log,
	struct xlog_in_core	*iclog,
	xfs_lsn_t		header_lsn)
{
	trace_xlog_iclog_callback(iclog, _RET_IP_);
	iclog->ic_state = XLOG_STATE_CALLBACK;

	ASSERT(XFS_LSN_CMP(atomic64_read(&log->l_last_sync_lsn),
			   header_lsn) <= 0);

	if (list_empty_careful(&iclog->ic_callbacks))
		return;

	atomic64_set(&log->l_last_sync_lsn, header_lsn);
	xlog_grant_push_ail(log, 0);
}

/*
 * Return true if we need to stop processing, false to continue to the next
 * iclog. The caller will need to run callbacks if the iclog is returned in the
 * XLOG_STATE_CALLBACK state.
 */
static bool
xlog_state_iodone_process_iclog(
	struct xlog		*log,
	struct xlog_in_core	*iclog)
{
	xfs_lsn_t		lowest_lsn;
	xfs_lsn_t		header_lsn;

	switch (iclog->ic_state) {
	case XLOG_STATE_ACTIVE:
	case XLOG_STATE_DIRTY:
		/*
		 * Skip all iclogs in the ACTIVE & DIRTY states:
		 */
		return false;
	case XLOG_STATE_DONE_SYNC:
		/*
		 * Now that we have an iclog that is in the DONE_SYNC state, do
		 * one more check here to see if we have chased our tail around.
		 * If this is not the lowest lsn iclog, then we will leave it
		 * for another completion to process.
		 */
		header_lsn = be64_to_cpu(iclog->ic_header.h_lsn);
		lowest_lsn = xlog_get_lowest_lsn(log);
		if (lowest_lsn && XFS_LSN_CMP(lowest_lsn, header_lsn) < 0)
			return false;
		xlog_state_set_callback(log, iclog, header_lsn);
		return false;
	default:
		/*
		 * Can only perform callbacks in order.  Since this iclog is not
		 * in the DONE_SYNC state, we skip the rest and just try to
		 * clean up.
		 */
		return true;
	}
}

/*
 * Loop over all the iclogs, running attached callbacks on them. Return true if
 * we ran any callbacks, indicating that we dropped the icloglock. We don't need
 * to handle transient shutdown state here at all because
 * xlog_state_shutdown_callbacks() will be run to do the necessary shutdown
 * cleanup of the callbacks.
 */
static bool
xlog_state_do_iclog_callbacks(
<<<<<<< HEAD
	struct xlog		*log)
		__releases(&log->l_icloglock)
		__acquires(&log->l_icloglock)
{
	struct xlog_in_core	*first_iclog = log->l_iclog;
	struct xlog_in_core	*iclog = first_iclog;
	bool			ran_callback = false;

	do {
		LIST_HEAD(cb_list);

		if (xlog_state_iodone_process_iclog(log, iclog))
			break;
		if (iclog->ic_state != XLOG_STATE_CALLBACK) {
			iclog = iclog->ic_next;
			continue;
		}
		list_splice_init(&iclog->ic_callbacks, &cb_list);
		spin_unlock(&log->l_icloglock);

		trace_xlog_iclog_callbacks_start(iclog, _RET_IP_);
		xlog_cil_process_committed(&cb_list);
		trace_xlog_iclog_callbacks_done(iclog, _RET_IP_);
		ran_callback = true;

		spin_lock(&log->l_icloglock);
		xlog_state_clean_iclog(log, iclog);
		iclog = iclog->ic_next;
	} while (iclog != first_iclog);

	return ran_callback;
}


/*
 * Loop running iclog completion callbacks until there are no more iclogs in a
 * state that can run callbacks.
 */
STATIC void
xlog_state_do_callback(
=======
>>>>>>> eb3cdb58
	struct xlog		*log)
		__releases(&log->l_icloglock)
		__acquires(&log->l_icloglock)
{
<<<<<<< HEAD
	int			flushcnt = 0;
	int			repeats = 0;

	spin_lock(&log->l_icloglock);
	while (xlog_state_do_iclog_callbacks(log)) {
		if (xlog_is_shutdown(log))
			break;

=======
	struct xlog_in_core	*first_iclog = log->l_iclog;
	struct xlog_in_core	*iclog = first_iclog;
	bool			ran_callback = false;

	do {
		LIST_HEAD(cb_list);

		if (xlog_state_iodone_process_iclog(log, iclog))
			break;
		if (iclog->ic_state != XLOG_STATE_CALLBACK) {
			iclog = iclog->ic_next;
			continue;
		}
		list_splice_init(&iclog->ic_callbacks, &cb_list);
		spin_unlock(&log->l_icloglock);

		trace_xlog_iclog_callbacks_start(iclog, _RET_IP_);
		xlog_cil_process_committed(&cb_list);
		trace_xlog_iclog_callbacks_done(iclog, _RET_IP_);
		ran_callback = true;

		spin_lock(&log->l_icloglock);
		xlog_state_clean_iclog(log, iclog);
		iclog = iclog->ic_next;
	} while (iclog != first_iclog);

	return ran_callback;
}


/*
 * Loop running iclog completion callbacks until there are no more iclogs in a
 * state that can run callbacks.
 */
STATIC void
xlog_state_do_callback(
	struct xlog		*log)
{
	int			flushcnt = 0;
	int			repeats = 0;

	spin_lock(&log->l_icloglock);
	while (xlog_state_do_iclog_callbacks(log)) {
		if (xlog_is_shutdown(log))
			break;

>>>>>>> eb3cdb58
		if (++repeats > 5000) {
			flushcnt += repeats;
			repeats = 0;
			xfs_warn(log->l_mp,
				"%s: possible infinite loop (%d iterations)",
				__func__, flushcnt);
		}
	}

	if (log->l_iclog->ic_state == XLOG_STATE_ACTIVE)
		wake_up_all(&log->l_flush_wait);

	spin_unlock(&log->l_icloglock);
}


/*
 * Finish transitioning this iclog to the dirty state.
 *
 * Callbacks could take time, so they are done outside the scope of the
 * global state machine log lock.
 */
STATIC void
xlog_state_done_syncing(
	struct xlog_in_core	*iclog)
{
	struct xlog		*log = iclog->ic_log;

	spin_lock(&log->l_icloglock);
	ASSERT(atomic_read(&iclog->ic_refcnt) == 0);
	trace_xlog_iclog_sync_done(iclog, _RET_IP_);

	/*
	 * If we got an error, either on the first buffer, or in the case of
	 * split log writes, on the second, we shut down the file system and
	 * no iclogs should ever be attempted to be written to disk again.
	 */
	if (!xlog_is_shutdown(log)) {
		ASSERT(iclog->ic_state == XLOG_STATE_SYNCING);
		iclog->ic_state = XLOG_STATE_DONE_SYNC;
	}

	/*
	 * Someone could be sleeping prior to writing out the next
	 * iclog buffer, we wake them all, one will get to do the
	 * I/O, the others get to wait for the result.
	 */
	wake_up_all(&iclog->ic_write_wait);
	spin_unlock(&log->l_icloglock);
	xlog_state_do_callback(log);
}

/*
 * If the head of the in-core log ring is not (ACTIVE or DIRTY), then we must
 * sleep.  We wait on the flush queue on the head iclog as that should be
 * the first iclog to complete flushing. Hence if all iclogs are syncing,
 * we will wait here and all new writes will sleep until a sync completes.
 *
 * The in-core logs are used in a circular fashion. They are not used
 * out-of-order even when an iclog past the head is free.
 *
 * return:
 *	* log_offset where xlog_write() can start writing into the in-core
 *		log's data space.
 *	* in-core log pointer to which xlog_write() should write.
 *	* boolean indicating this is a continued write to an in-core log.
 *		If this is the last write, then the in-core log's offset field
 *		needs to be incremented, depending on the amount of data which
 *		is copied.
 */
STATIC int
xlog_state_get_iclog_space(
	struct xlog		*log,
	int			len,
	struct xlog_in_core	**iclogp,
	struct xlog_ticket	*ticket,
	int			*logoffsetp)
{
	int		  log_offset;
	xlog_rec_header_t *head;
	xlog_in_core_t	  *iclog;

restart:
	spin_lock(&log->l_icloglock);
	if (xlog_is_shutdown(log)) {
		spin_unlock(&log->l_icloglock);
		return -EIO;
	}

	iclog = log->l_iclog;
	if (iclog->ic_state != XLOG_STATE_ACTIVE) {
		XFS_STATS_INC(log->l_mp, xs_log_noiclogs);

		/* Wait for log writes to have flushed */
		xlog_wait(&log->l_flush_wait, &log->l_icloglock);
		goto restart;
	}

	head = &iclog->ic_header;

	atomic_inc(&iclog->ic_refcnt);	/* prevents sync */
	log_offset = iclog->ic_offset;

	trace_xlog_iclog_get_space(iclog, _RET_IP_);

	/* On the 1st write to an iclog, figure out lsn.  This works
	 * if iclogs marked XLOG_STATE_WANT_SYNC always write out what they are
	 * committing to.  If the offset is set, that's how many blocks
	 * must be written.
	 */
	if (log_offset == 0) {
		ticket->t_curr_res -= log->l_iclog_hsize;
		head->h_cycle = cpu_to_be32(log->l_curr_cycle);
		head->h_lsn = cpu_to_be64(
			xlog_assign_lsn(log->l_curr_cycle, log->l_curr_block));
		ASSERT(log->l_curr_block >= 0);
	}

	/* If there is enough room to write everything, then do it.  Otherwise,
	 * claim the rest of the region and make sure the XLOG_STATE_WANT_SYNC
	 * bit is on, so this will get flushed out.  Don't update ic_offset
	 * until you know exactly how many bytes get copied.  Therefore, wait
	 * until later to update ic_offset.
	 *
	 * xlog_write() algorithm assumes that at least 2 xlog_op_header_t's
	 * can fit into remaining data section.
	 */
	if (iclog->ic_size - iclog->ic_offset < 2*sizeof(xlog_op_header_t)) {
		int		error = 0;

		xlog_state_switch_iclogs(log, iclog, iclog->ic_size);

		/*
		 * If we are the only one writing to this iclog, sync it to
		 * disk.  We need to do an atomic compare and decrement here to
		 * avoid racing with concurrent atomic_dec_and_lock() calls in
		 * xlog_state_release_iclog() when there is more than one
		 * reference to the iclog.
		 */
		if (!atomic_add_unless(&iclog->ic_refcnt, -1, 1))
<<<<<<< HEAD
			error = xlog_state_release_iclog(log, iclog);
=======
			error = xlog_state_release_iclog(log, iclog, ticket);
>>>>>>> eb3cdb58
		spin_unlock(&log->l_icloglock);
		if (error)
			return error;
		goto restart;
	}

	/* Do we have enough room to write the full amount in the remainder
	 * of this iclog?  Or must we continue a write on the next iclog and
	 * mark this iclog as completely taken?  In the case where we switch
	 * iclogs (to mark it taken), this particular iclog will release/sync
	 * to disk in xlog_write().
	 */
	if (len <= iclog->ic_size - iclog->ic_offset)
		iclog->ic_offset += len;
	else
		xlog_state_switch_iclogs(log, iclog, iclog->ic_size);
	*iclogp = iclog;

	ASSERT(iclog->ic_offset <= iclog->ic_size);
	spin_unlock(&log->l_icloglock);

	*logoffsetp = log_offset;
	return 0;
}

/*
 * The first cnt-1 times a ticket goes through here we don't need to move the
 * grant write head because the permanent reservation has reserved cnt times the
 * unit amount.  Release part of current permanent unit reservation and reset
 * current reservation to be one units worth.  Also move grant reservation head
 * forward.
 */
void
xfs_log_ticket_regrant(
	struct xlog		*log,
	struct xlog_ticket	*ticket)
{
	trace_xfs_log_ticket_regrant(log, ticket);

	if (ticket->t_cnt > 0)
		ticket->t_cnt--;

	xlog_grant_sub_space(log, &log->l_reserve_head.grant,
					ticket->t_curr_res);
	xlog_grant_sub_space(log, &log->l_write_head.grant,
					ticket->t_curr_res);
	ticket->t_curr_res = ticket->t_unit_res;

	trace_xfs_log_ticket_regrant_sub(log, ticket);

	/* just return if we still have some of the pre-reserved space */
	if (!ticket->t_cnt) {
		xlog_grant_add_space(log, &log->l_reserve_head.grant,
				     ticket->t_unit_res);
		trace_xfs_log_ticket_regrant_exit(log, ticket);

		ticket->t_curr_res = ticket->t_unit_res;
	}

	xfs_log_ticket_put(ticket);
}

/*
 * Give back the space left from a reservation.
 *
 * All the information we need to make a correct determination of space left
 * is present.  For non-permanent reservations, things are quite easy.  The
 * count should have been decremented to zero.  We only need to deal with the
 * space remaining in the current reservation part of the ticket.  If the
 * ticket contains a permanent reservation, there may be left over space which
 * needs to be released.  A count of N means that N-1 refills of the current
 * reservation can be done before we need to ask for more space.  The first
 * one goes to fill up the first current reservation.  Once we run out of
 * space, the count will stay at zero and the only space remaining will be
 * in the current reservation field.
 */
void
xfs_log_ticket_ungrant(
	struct xlog		*log,
	struct xlog_ticket	*ticket)
{
	int			bytes;

	trace_xfs_log_ticket_ungrant(log, ticket);

	if (ticket->t_cnt > 0)
		ticket->t_cnt--;

	trace_xfs_log_ticket_ungrant_sub(log, ticket);

	/*
	 * If this is a permanent reservation ticket, we may be able to free
	 * up more space based on the remaining count.
	 */
	bytes = ticket->t_curr_res;
	if (ticket->t_cnt > 0) {
		ASSERT(ticket->t_flags & XLOG_TIC_PERM_RESERV);
		bytes += ticket->t_unit_res*ticket->t_cnt;
	}

	xlog_grant_sub_space(log, &log->l_reserve_head.grant, bytes);
	xlog_grant_sub_space(log, &log->l_write_head.grant, bytes);

	trace_xfs_log_ticket_ungrant_exit(log, ticket);

	xfs_log_space_wake(log->l_mp);
	xfs_log_ticket_put(ticket);
}

/*
 * This routine will mark the current iclog in the ring as WANT_SYNC and move
 * the current iclog pointer to the next iclog in the ring.
 */
void
xlog_state_switch_iclogs(
	struct xlog		*log,
	struct xlog_in_core	*iclog,
	int			eventual_size)
{
	ASSERT(iclog->ic_state == XLOG_STATE_ACTIVE);
	assert_spin_locked(&log->l_icloglock);
	trace_xlog_iclog_switch(iclog, _RET_IP_);

	if (!eventual_size)
		eventual_size = iclog->ic_offset;
	iclog->ic_state = XLOG_STATE_WANT_SYNC;
	iclog->ic_header.h_prev_block = cpu_to_be32(log->l_prev_block);
	log->l_prev_block = log->l_curr_block;
	log->l_prev_cycle = log->l_curr_cycle;

	/* roll log?: ic_offset changed later */
	log->l_curr_block += BTOBB(eventual_size)+BTOBB(log->l_iclog_hsize);

	/* Round up to next log-sunit */
	if (log->l_iclog_roundoff > BBSIZE) {
		uint32_t sunit_bb = BTOBB(log->l_iclog_roundoff);
		log->l_curr_block = roundup(log->l_curr_block, sunit_bb);
	}

	if (log->l_curr_block >= log->l_logBBsize) {
		/*
		 * Rewind the current block before the cycle is bumped to make
		 * sure that the combined LSN never transiently moves forward
		 * when the log wraps to the next cycle. This is to support the
		 * unlocked sample of these fields from xlog_valid_lsn(). Most
		 * other cases should acquire l_icloglock.
		 */
		log->l_curr_block -= log->l_logBBsize;
		ASSERT(log->l_curr_block >= 0);
		smp_wmb();
		log->l_curr_cycle++;
		if (log->l_curr_cycle == XLOG_HEADER_MAGIC_NUM)
			log->l_curr_cycle++;
	}
	ASSERT(iclog == log->l_iclog);
	log->l_iclog = iclog->ic_next;
}

/*
 * Force the iclog to disk and check if the iclog has been completed before
 * xlog_force_iclog() returns. This can happen on synchronous (e.g.
 * pmem) or fast async storage because we drop the icloglock to issue the IO.
 * If completion has already occurred, tell the caller so that it can avoid an
 * unnecessary wait on the iclog.
 */
static int
xlog_force_and_check_iclog(
	struct xlog_in_core	*iclog,
	bool			*completed)
{
	xfs_lsn_t		lsn = be64_to_cpu(iclog->ic_header.h_lsn);
	int			error;

	*completed = false;
	error = xlog_force_iclog(iclog);
	if (error)
		return error;

	/*
	 * If the iclog has already been completed and reused the header LSN
	 * will have been rewritten by completion
	 */
	if (be64_to_cpu(iclog->ic_header.h_lsn) != lsn)
		*completed = true;
	return 0;
}

/*
 * Write out all data in the in-core log as of this exact moment in time.
 *
 * Data may be written to the in-core log during this call.  However,
 * we don't guarantee this data will be written out.  A change from past
 * implementation means this routine will *not* write out zero length LRs.
 *
 * Basically, we try and perform an intelligent scan of the in-core logs.
 * If we determine there is no flushable data, we just return.  There is no
 * flushable data if:
 *
 *	1. the current iclog is active and has no data; the previous iclog
 *		is in the active or dirty state.
 *	2. the current iclog is drity, and the previous iclog is in the
 *		active or dirty state.
 *
 * We may sleep if:
 *
 *	1. the current iclog is not in the active nor dirty state.
 *	2. the current iclog dirty, and the previous iclog is not in the
 *		active nor dirty state.
 *	3. the current iclog is active, and there is another thread writing
 *		to this particular iclog.
 *	4. a) the current iclog is active and has no other writers
 *	   b) when we return from flushing out this iclog, it is still
 *		not in the active nor dirty state.
 */
int
xfs_log_force(
	struct xfs_mount	*mp,
	uint			flags)
{
	struct xlog		*log = mp->m_log;
	struct xlog_in_core	*iclog;

	XFS_STATS_INC(mp, xs_log_force);
	trace_xfs_log_force(mp, 0, _RET_IP_);

	xlog_cil_force(log);

	spin_lock(&log->l_icloglock);
	if (xlog_is_shutdown(log))
		goto out_error;

	iclog = log->l_iclog;
	trace_xlog_iclog_force(iclog, _RET_IP_);

	if (iclog->ic_state == XLOG_STATE_DIRTY ||
	    (iclog->ic_state == XLOG_STATE_ACTIVE &&
	     atomic_read(&iclog->ic_refcnt) == 0 && iclog->ic_offset == 0)) {
		/*
		 * If the head is dirty or (active and empty), then we need to
		 * look at the previous iclog.
		 *
		 * If the previous iclog is active or dirty we are done.  There
		 * is nothing to sync out. Otherwise, we attach ourselves to the
		 * previous iclog and go to sleep.
		 */
		iclog = iclog->ic_prev;
	} else if (iclog->ic_state == XLOG_STATE_ACTIVE) {
		if (atomic_read(&iclog->ic_refcnt) == 0) {
			/* We have exclusive access to this iclog. */
			bool	completed;

			if (xlog_force_and_check_iclog(iclog, &completed))
				goto out_error;

			if (completed)
				goto out_unlock;
		} else {
			/*
			 * Someone else is still writing to this iclog, so we
			 * need to ensure that when they release the iclog it
			 * gets synced immediately as we may be waiting on it.
			 */
			xlog_state_switch_iclogs(log, iclog, 0);
		}
	}

	/*
	 * The iclog we are about to wait on may contain the checkpoint pushed
	 * by the above xlog_cil_force() call, but it may not have been pushed
	 * to disk yet. Like the ACTIVE case above, we need to make sure caches
	 * are flushed when this iclog is written.
	 */
	if (iclog->ic_state == XLOG_STATE_WANT_SYNC)
		iclog->ic_flags |= XLOG_ICL_NEED_FLUSH | XLOG_ICL_NEED_FUA;

	if (flags & XFS_LOG_SYNC)
		return xlog_wait_on_iclog(iclog);
out_unlock:
	spin_unlock(&log->l_icloglock);
	return 0;
out_error:
	spin_unlock(&log->l_icloglock);
	return -EIO;
}

/*
 * Force the log to a specific LSN.
 *
 * If an iclog with that lsn can be found:
 *	If it is in the DIRTY state, just return.
 *	If it is in the ACTIVE state, move the in-core log into the WANT_SYNC
 *		state and go to sleep or return.
 *	If it is in any other state, go to sleep or return.
 *
 * Synchronous forces are implemented with a wait queue.  All callers trying
 * to force a given lsn to disk must wait on the queue attached to the
 * specific in-core log.  When given in-core log finally completes its write
 * to disk, that thread will wake up all threads waiting on the queue.
 */
static int
xlog_force_lsn(
	struct xlog		*log,
	xfs_lsn_t		lsn,
	uint			flags,
	int			*log_flushed,
	bool			already_slept)
{
	struct xlog_in_core	*iclog;
	bool			completed;

	spin_lock(&log->l_icloglock);
	if (xlog_is_shutdown(log))
		goto out_error;

	iclog = log->l_iclog;
	while (be64_to_cpu(iclog->ic_header.h_lsn) != lsn) {
		trace_xlog_iclog_force_lsn(iclog, _RET_IP_);
		iclog = iclog->ic_next;
		if (iclog == log->l_iclog)
			goto out_unlock;
	}

	switch (iclog->ic_state) {
	case XLOG_STATE_ACTIVE:
		/*
		 * We sleep here if we haven't already slept (e.g. this is the
		 * first time we've looked at the correct iclog buf) and the
		 * buffer before us is going to be sync'ed.  The reason for this
		 * is that if we are doing sync transactions here, by waiting
		 * for the previous I/O to complete, we can allow a few more
		 * transactions into this iclog before we close it down.
		 *
		 * Otherwise, we mark the buffer WANT_SYNC, and bump up the
		 * refcnt so we can release the log (which drops the ref count).
		 * The state switch keeps new transaction commits from using
		 * this buffer.  When the current commits finish writing into
		 * the buffer, the refcount will drop to zero and the buffer
		 * will go out then.
		 */
		if (!already_slept &&
		    (iclog->ic_prev->ic_state == XLOG_STATE_WANT_SYNC ||
		     iclog->ic_prev->ic_state == XLOG_STATE_SYNCING)) {
			xlog_wait(&iclog->ic_prev->ic_write_wait,
					&log->l_icloglock);
			return -EAGAIN;
		}
		if (xlog_force_and_check_iclog(iclog, &completed))
			goto out_error;
		if (log_flushed)
			*log_flushed = 1;
		if (completed)
			goto out_unlock;
		break;
	case XLOG_STATE_WANT_SYNC:
		/*
		 * This iclog may contain the checkpoint pushed by the
		 * xlog_cil_force_seq() call, but there are other writers still
		 * accessing it so it hasn't been pushed to disk yet. Like the
		 * ACTIVE case above, we need to make sure caches are flushed
		 * when this iclog is written.
		 */
		iclog->ic_flags |= XLOG_ICL_NEED_FLUSH | XLOG_ICL_NEED_FUA;
		break;
	default:
		/*
		 * The entire checkpoint was written by the CIL force and is on
		 * its way to disk already. It will be stable when it
		 * completes, so we don't need to manipulate caches here at all.
		 * We just need to wait for completion if necessary.
		 */
		break;
	}

	if (flags & XFS_LOG_SYNC)
		return xlog_wait_on_iclog(iclog);
out_unlock:
	spin_unlock(&log->l_icloglock);
	return 0;
out_error:
	spin_unlock(&log->l_icloglock);
	return -EIO;
}

/*
 * Force the log to a specific checkpoint sequence.
 *
 * First force the CIL so that all the required changes have been flushed to the
 * iclogs. If the CIL force completed it will return a commit LSN that indicates
 * the iclog that needs to be flushed to stable storage. If the caller needs
 * a synchronous log force, we will wait on the iclog with the LSN returned by
 * xlog_cil_force_seq() to be completed.
 */
int
xfs_log_force_seq(
	struct xfs_mount	*mp,
	xfs_csn_t		seq,
	uint			flags,
	int			*log_flushed)
{
	struct xlog		*log = mp->m_log;
	xfs_lsn_t		lsn;
	int			ret;
	ASSERT(seq != 0);

	XFS_STATS_INC(mp, xs_log_force);
	trace_xfs_log_force(mp, seq, _RET_IP_);

	lsn = xlog_cil_force_seq(log, seq);
	if (lsn == NULLCOMMITLSN)
		return 0;

	ret = xlog_force_lsn(log, lsn, flags, log_flushed, false);
	if (ret == -EAGAIN) {
		XFS_STATS_INC(mp, xs_log_force_sleep);
		ret = xlog_force_lsn(log, lsn, flags, log_flushed, true);
	}
	return ret;
}

/*
 * Free a used ticket when its refcount falls to zero.
 */
void
xfs_log_ticket_put(
	xlog_ticket_t	*ticket)
{
	ASSERT(atomic_read(&ticket->t_ref) > 0);
	if (atomic_dec_and_test(&ticket->t_ref))
		kmem_cache_free(xfs_log_ticket_cache, ticket);
}

xlog_ticket_t *
xfs_log_ticket_get(
	xlog_ticket_t	*ticket)
{
	ASSERT(atomic_read(&ticket->t_ref) > 0);
	atomic_inc(&ticket->t_ref);
	return ticket;
}

/*
 * Figure out the total log space unit (in bytes) that would be
 * required for a log ticket.
 */
static int
xlog_calc_unit_res(
	struct xlog		*log,
	int			unit_bytes,
	int			*niclogs)
{
	int			iclog_space;
	uint			num_headers;

	/*
	 * Permanent reservations have up to 'cnt'-1 active log operations
	 * in the log.  A unit in this case is the amount of space for one
	 * of these log operations.  Normal reservations have a cnt of 1
	 * and their unit amount is the total amount of space required.
	 *
	 * The following lines of code account for non-transaction data
	 * which occupy space in the on-disk log.
	 *
	 * Normal form of a transaction is:
	 * <oph><trans-hdr><start-oph><reg1-oph><reg1><reg2-oph>...<commit-oph>
	 * and then there are LR hdrs, split-recs and roundoff at end of syncs.
	 *
	 * We need to account for all the leadup data and trailer data
	 * around the transaction data.
	 * And then we need to account for the worst case in terms of using
	 * more space.
	 * The worst case will happen if:
	 * - the placement of the transaction happens to be such that the
	 *   roundoff is at its maximum
	 * - the transaction data is synced before the commit record is synced
	 *   i.e. <transaction-data><roundoff> | <commit-rec><roundoff>
	 *   Therefore the commit record is in its own Log Record.
	 *   This can happen as the commit record is called with its
	 *   own region to xlog_write().
	 *   This then means that in the worst case, roundoff can happen for
	 *   the commit-rec as well.
	 *   The commit-rec is smaller than padding in this scenario and so it is
	 *   not added separately.
	 */

	/* for trans header */
	unit_bytes += sizeof(xlog_op_header_t);
	unit_bytes += sizeof(xfs_trans_header_t);

	/* for start-rec */
	unit_bytes += sizeof(xlog_op_header_t);

	/*
	 * for LR headers - the space for data in an iclog is the size minus
	 * the space used for the headers. If we use the iclog size, then we
	 * undercalculate the number of headers required.
	 *
	 * Furthermore - the addition of op headers for split-recs might
	 * increase the space required enough to require more log and op
	 * headers, so take that into account too.
	 *
	 * IMPORTANT: This reservation makes the assumption that if this
	 * transaction is the first in an iclog and hence has the LR headers
	 * accounted to it, then the remaining space in the iclog is
	 * exclusively for this transaction.  i.e. if the transaction is larger
	 * than the iclog, it will be the only thing in that iclog.
	 * Fundamentally, this means we must pass the entire log vector to
	 * xlog_write to guarantee this.
	 */
	iclog_space = log->l_iclog_size - log->l_iclog_hsize;
	num_headers = howmany(unit_bytes, iclog_space);

	/* for split-recs - ophdrs added when data split over LRs */
	unit_bytes += sizeof(xlog_op_header_t) * num_headers;

	/* add extra header reservations if we overrun */
	while (!num_headers ||
	       howmany(unit_bytes, iclog_space) > num_headers) {
		unit_bytes += sizeof(xlog_op_header_t);
		num_headers++;
	}
	unit_bytes += log->l_iclog_hsize * num_headers;

	/* for commit-rec LR header - note: padding will subsume the ophdr */
	unit_bytes += log->l_iclog_hsize;

	/* roundoff padding for transaction data and one for commit record */
	unit_bytes += 2 * log->l_iclog_roundoff;

	if (niclogs)
		*niclogs = num_headers;
	return unit_bytes;
}

int
xfs_log_calc_unit_res(
	struct xfs_mount	*mp,
	int			unit_bytes)
{
	return xlog_calc_unit_res(mp->m_log, unit_bytes, NULL);
}

/*
 * Allocate and initialise a new log ticket.
 */
struct xlog_ticket *
xlog_ticket_alloc(
	struct xlog		*log,
	int			unit_bytes,
	int			cnt,
	bool			permanent)
{
	struct xlog_ticket	*tic;
	int			unit_res;

	tic = kmem_cache_zalloc(xfs_log_ticket_cache, GFP_NOFS | __GFP_NOFAIL);

	unit_res = xlog_calc_unit_res(log, unit_bytes, &tic->t_iclog_hdrs);

	atomic_set(&tic->t_ref, 1);
	tic->t_task		= current;
	INIT_LIST_HEAD(&tic->t_queue);
	tic->t_unit_res		= unit_res;
	tic->t_curr_res		= unit_res;
	tic->t_cnt		= cnt;
	tic->t_ocnt		= cnt;
	tic->t_tid		= get_random_u32();
	if (permanent)
		tic->t_flags |= XLOG_TIC_PERM_RESERV;

	return tic;
}

#if defined(DEBUG)
/*
 * Check to make sure the grant write head didn't just over lap the tail.  If
 * the cycles are the same, we can't be overlapping.  Otherwise, make sure that
 * the cycles differ by exactly one and check the byte count.
 *
 * This check is run unlocked, so can give false positives. Rather than assert
 * on failures, use a warn-once flag and a panic tag to allow the admin to
 * determine if they want to panic the machine when such an error occurs. For
 * debug kernels this will have the same effect as using an assert but, unlinke
 * an assert, it can be turned off at runtime.
 */
STATIC void
xlog_verify_grant_tail(
	struct xlog	*log)
{
	int		tail_cycle, tail_blocks;
	int		cycle, space;

	xlog_crack_grant_head(&log->l_write_head.grant, &cycle, &space);
	xlog_crack_atomic_lsn(&log->l_tail_lsn, &tail_cycle, &tail_blocks);
	if (tail_cycle != cycle) {
		if (cycle - 1 != tail_cycle &&
		    !test_and_set_bit(XLOG_TAIL_WARN, &log->l_opstate)) {
			xfs_alert_tag(log->l_mp, XFS_PTAG_LOGRES,
				"%s: cycle - 1 != tail_cycle", __func__);
		}

		if (space > BBTOB(tail_blocks) &&
		    !test_and_set_bit(XLOG_TAIL_WARN, &log->l_opstate)) {
			xfs_alert_tag(log->l_mp, XFS_PTAG_LOGRES,
				"%s: space > BBTOB(tail_blocks)", __func__);
		}
	}
}

/* check if it will fit */
STATIC void
xlog_verify_tail_lsn(
	struct xlog		*log,
	struct xlog_in_core	*iclog)
{
	xfs_lsn_t	tail_lsn = be64_to_cpu(iclog->ic_header.h_tail_lsn);
	int		blocks;

    if (CYCLE_LSN(tail_lsn) == log->l_prev_cycle) {
	blocks =
	    log->l_logBBsize - (log->l_prev_block - BLOCK_LSN(tail_lsn));
	if (blocks < BTOBB(iclog->ic_offset)+BTOBB(log->l_iclog_hsize))
		xfs_emerg(log->l_mp, "%s: ran out of log space", __func__);
    } else {
	ASSERT(CYCLE_LSN(tail_lsn)+1 == log->l_prev_cycle);

	if (BLOCK_LSN(tail_lsn) == log->l_prev_block)
		xfs_emerg(log->l_mp, "%s: tail wrapped", __func__);

	blocks = BLOCK_LSN(tail_lsn) - log->l_prev_block;
	if (blocks < BTOBB(iclog->ic_offset) + 1)
		xfs_emerg(log->l_mp, "%s: ran out of log space", __func__);
    }
}

/*
 * Perform a number of checks on the iclog before writing to disk.
 *
 * 1. Make sure the iclogs are still circular
 * 2. Make sure we have a good magic number
 * 3. Make sure we don't have magic numbers in the data
 * 4. Check fields of each log operation header for:
 *	A. Valid client identifier
 *	B. tid ptr value falls in valid ptr space (user space code)
 *	C. Length in log record header is correct according to the
 *		individual operation headers within record.
 * 5. When a bwrite will occur within 5 blocks of the front of the physical
 *	log, check the preceding blocks of the physical log to make sure all
 *	the cycle numbers agree with the current cycle number.
 */
STATIC void
xlog_verify_iclog(
	struct xlog		*log,
	struct xlog_in_core	*iclog,
	int			count)
{
	xlog_op_header_t	*ophead;
	xlog_in_core_t		*icptr;
	xlog_in_core_2_t	*xhdr;
	void			*base_ptr, *ptr, *p;
	ptrdiff_t		field_offset;
	uint8_t			clientid;
	int			len, i, j, k, op_len;
	int			idx;

	/* check validity of iclog pointers */
	spin_lock(&log->l_icloglock);
	icptr = log->l_iclog;
	for (i = 0; i < log->l_iclog_bufs; i++, icptr = icptr->ic_next)
		ASSERT(icptr);

	if (icptr != log->l_iclog)
		xfs_emerg(log->l_mp, "%s: corrupt iclog ring", __func__);
	spin_unlock(&log->l_icloglock);

	/* check log magic numbers */
	if (iclog->ic_header.h_magicno != cpu_to_be32(XLOG_HEADER_MAGIC_NUM))
		xfs_emerg(log->l_mp, "%s: invalid magic num", __func__);

	base_ptr = ptr = &iclog->ic_header;
	p = &iclog->ic_header;
	for (ptr += BBSIZE; ptr < base_ptr + count; ptr += BBSIZE) {
		if (*(__be32 *)ptr == cpu_to_be32(XLOG_HEADER_MAGIC_NUM))
			xfs_emerg(log->l_mp, "%s: unexpected magic num",
				__func__);
	}

	/* check fields */
	len = be32_to_cpu(iclog->ic_header.h_num_logops);
	base_ptr = ptr = iclog->ic_datap;
	ophead = ptr;
	xhdr = iclog->ic_data;
	for (i = 0; i < len; i++) {
		ophead = ptr;

		/* clientid is only 1 byte */
		p = &ophead->oh_clientid;
		field_offset = p - base_ptr;
		if (field_offset & 0x1ff) {
			clientid = ophead->oh_clientid;
		} else {
			idx = BTOBBT((void *)&ophead->oh_clientid - iclog->ic_datap);
			if (idx >= (XLOG_HEADER_CYCLE_SIZE / BBSIZE)) {
				j = idx / (XLOG_HEADER_CYCLE_SIZE / BBSIZE);
				k = idx % (XLOG_HEADER_CYCLE_SIZE / BBSIZE);
				clientid = xlog_get_client_id(
					xhdr[j].hic_xheader.xh_cycle_data[k]);
			} else {
				clientid = xlog_get_client_id(
					iclog->ic_header.h_cycle_data[idx]);
			}
		}
		if (clientid != XFS_TRANSACTION && clientid != XFS_LOG) {
			xfs_warn(log->l_mp,
				"%s: op %d invalid clientid %d op "PTR_FMT" offset 0x%lx",
				__func__, i, clientid, ophead,
				(unsigned long)field_offset);
		}

		/* check length */
		p = &ophead->oh_len;
		field_offset = p - base_ptr;
		if (field_offset & 0x1ff) {
			op_len = be32_to_cpu(ophead->oh_len);
		} else {
			idx = BTOBBT((void *)&ophead->oh_len - iclog->ic_datap);
			if (idx >= (XLOG_HEADER_CYCLE_SIZE / BBSIZE)) {
				j = idx / (XLOG_HEADER_CYCLE_SIZE / BBSIZE);
				k = idx % (XLOG_HEADER_CYCLE_SIZE / BBSIZE);
				op_len = be32_to_cpu(xhdr[j].hic_xheader.xh_cycle_data[k]);
			} else {
				op_len = be32_to_cpu(iclog->ic_header.h_cycle_data[idx]);
			}
		}
		ptr += sizeof(xlog_op_header_t) + op_len;
	}
}
#endif

/*
<<<<<<< HEAD
 * This is called from xfs_force_shutdown, when we're forcibly
 * shutting down the filesystem, typically because of an IO error.
=======
 * Perform a forced shutdown on the log.
 *
 * This can be called from low level log code to trigger a shutdown, or from the
 * high level mount shutdown code when the mount shuts down.
 *
>>>>>>> eb3cdb58
 * Our main objectives here are to make sure that:
 *	a. if the shutdown was not due to a log IO error, flush the logs to
 *	   disk. Anything modified after this is ignored.
 *	b. the log gets atomically marked 'XLOG_IO_ERROR' for all interested
 *	   parties to find out. Nothing new gets queued after this is done.
 *	c. Tasks sleeping on log reservations, pinned objects and
 *	   other resources get woken up.
 *	d. The mount is also marked as shut down so that log triggered shutdowns
 *	   still behave the same as if they called xfs_forced_shutdown().
 *
<<<<<<< HEAD
 * Note: for the !logerror case we need to flush the regions held in memory out
 * to disk first. This needs to be done before the log is marked as shutdown,
 * otherwise the iclog writes will fail.
 *
 * Return non-zero if log shutdown transition had already happened.
=======
 * Return true if the shutdown cause was a log IO error and we actually shut the
 * log down.
>>>>>>> eb3cdb58
 */
bool
xlog_force_shutdown(
	struct xlog	*log,
	uint32_t	shutdown_flags)
{
<<<<<<< HEAD
	struct xlog	*log;
	int		retval = 0;

	log = mp->m_log;

	/*
	 * If this happens during log recovery, don't worry about
	 * locking; the log isn't open for business yet.
	 */
	if (!log ||
	    log->l_flags & XLOG_ACTIVE_RECOVERY) {
		mp->m_flags |= XFS_MOUNT_FS_SHUTDOWN;
		if (mp->m_sb_bp)
			mp->m_sb_bp->b_flags |= XBF_DONE;
		return 0;
	}

	/*
	 * Somebody could've already done the hard work for us.
	 * No need to get locks for this.
	 */
	if (logerror && xlog_is_shutdown(log))
		return 1;
=======
	bool		log_error = (shutdown_flags & SHUTDOWN_LOG_IO_ERROR);

	if (!log)
		return false;
>>>>>>> eb3cdb58

	/*
	 * Flush all the completed transactions to disk before marking the log
	 * being shut down. We need to do this first as shutting down the log
	 * before the force will prevent the log force from flushing the iclogs
	 * to disk.
	 *
	 * When we are in recovery, there are no transactions to flush, and
	 * we don't want to touch the log because we don't want to perturb the
	 * current head/tail for future recovery attempts. Hence we need to
	 * avoid a log force in this case.
	 *
	 * If we are shutting down due to a log IO error, then we must avoid
	 * trying to write the log as that may just result in more IO errors and
	 * an endless shutdown/force loop.
	 */
	if (!log_error && !xlog_in_recovery(log))
		xfs_log_force(log->l_mp, XFS_LOG_SYNC);

	/*
	 * Atomically set the shutdown state. If the shutdown state is already
	 * set, there someone else is performing the shutdown and so we are done
	 * here. This should never happen because we should only ever get called
	 * once by the first shutdown caller.
	 *
	 * Much of the log state machine transitions assume that shutdown state
	 * cannot change once they hold the log->l_icloglock. Hence we need to
	 * hold that lock here, even though we use the atomic test_and_set_bit()
	 * operation to set the shutdown state.
	 */
	spin_lock(&log->l_icloglock);
	if (test_and_set_bit(XLOG_IO_ERROR, &log->l_opstate)) {
		spin_unlock(&log->l_icloglock);
		return false;
	}
	spin_unlock(&log->l_icloglock);

	/*
	 * If this log shutdown also sets the mount shutdown state, issue a
	 * shutdown warning message.
	 */
<<<<<<< HEAD
	if (!(log->l_flags & XLOG_IO_ERROR)) {
		log->l_flags |= XLOG_IO_ERROR;
		retval = 1;
	}
	spin_unlock(&log->l_icloglock);
=======
	if (!test_and_set_bit(XFS_OPSTATE_SHUTDOWN, &log->l_mp->m_opstate)) {
		xfs_alert_tag(log->l_mp, XFS_PTAG_SHUTDOWN_LOGERROR,
"Filesystem has been shut down due to log error (0x%x).",
				shutdown_flags);
		xfs_alert(log->l_mp,
"Please unmount the filesystem and rectify the problem(s).");
		if (xfs_error_level >= XFS_ERRLEVEL_HIGH)
			xfs_stack_trace();
	}
>>>>>>> eb3cdb58

	/*
	 * We don't want anybody waiting for log reservations after this. That
	 * means we have to wake up everybody queued up on reserveq as well as
	 * writeq.  In addition, we make sure in xlog_{re}grant_log_space that
	 * we don't enqueue anything once the SHUTDOWN flag is set, and this
	 * action is protected by the grant locks.
	 */
	xlog_grant_head_wake_all(&log->l_reserve_head);
	xlog_grant_head_wake_all(&log->l_write_head);

	/*
	 * Wake up everybody waiting on xfs_log_force. Wake the CIL push first
	 * as if the log writes were completed. The abort handling in the log
	 * item committed callback functions will do this again under lock to
	 * avoid races.
	 */
	spin_lock(&log->l_cilp->xc_push_lock);
	wake_up_all(&log->l_cilp->xc_start_wait);
	wake_up_all(&log->l_cilp->xc_commit_wait);
	spin_unlock(&log->l_cilp->xc_push_lock);

	spin_lock(&log->l_icloglock);
	xlog_state_shutdown_callbacks(log);
	spin_unlock(&log->l_icloglock);

<<<<<<< HEAD
	return retval;
=======
	wake_up_var(&log->l_opstate);
	return log_error;
>>>>>>> eb3cdb58
}

STATIC int
xlog_iclogs_empty(
	struct xlog	*log)
{
	xlog_in_core_t	*iclog;

	iclog = log->l_iclog;
	do {
		/* endianness does not matter here, zero is zero in
		 * any language.
		 */
		if (iclog->ic_header.h_num_logops)
			return 0;
		iclog = iclog->ic_next;
	} while (iclog != log->l_iclog);
	return 1;
}

/*
 * Verify that an LSN stamped into a piece of metadata is valid. This is
 * intended for use in read verifiers on v5 superblocks.
 */
bool
xfs_log_check_lsn(
	struct xfs_mount	*mp,
	xfs_lsn_t		lsn)
{
	struct xlog		*log = mp->m_log;
	bool			valid;

	/*
	 * norecovery mode skips mount-time log processing and unconditionally
	 * resets the in-core LSN. We can't validate in this mode, but
	 * modifications are not allowed anyways so just return true.
	 */
	if (xfs_has_norecovery(mp))
		return true;

	/*
	 * Some metadata LSNs are initialized to NULL (e.g., the agfl). This is
	 * handled by recovery and thus safe to ignore here.
	 */
	if (lsn == NULLCOMMITLSN)
		return true;

	valid = xlog_valid_lsn(mp->m_log, lsn);

	/* warn the user about what's gone wrong before verifier failure */
	if (!valid) {
		spin_lock(&log->l_icloglock);
		xfs_warn(mp,
"Corruption warning: Metadata has LSN (%d:%d) ahead of current LSN (%d:%d). "
"Please unmount and run xfs_repair (>= v4.3) to resolve.",
			 CYCLE_LSN(lsn), BLOCK_LSN(lsn),
			 log->l_curr_cycle, log->l_curr_block);
		spin_unlock(&log->l_icloglock);
	}

	return valid;
}

/*
 * Notify the log that we're about to start using a feature that is protected
 * by a log incompat feature flag.  This will prevent log covering from
 * clearing those flags.
 */
void
xlog_use_incompat_feat(
	struct xlog		*log)
{
	down_read(&log->l_incompat_users);
}

/* Notify the log that we've finished using log incompat features. */
void
xlog_drop_incompat_feat(
	struct xlog		*log)
{
	up_read(&log->l_incompat_users);
}<|MERGE_RESOLUTION|>--- conflicted
+++ resolved
@@ -469,11 +469,6 @@
 	int			need_bytes;
 	int			error = 0;
 
-<<<<<<< HEAD
-	ASSERT(client == XFS_TRANSACTION || client == XFS_LOG);
-
-=======
->>>>>>> eb3cdb58
 	if (xlog_is_shutdown(log))
 		return -EIO;
 
@@ -573,12 +568,8 @@
 int
 xlog_state_release_iclog(
 	struct xlog		*log,
-<<<<<<< HEAD
-	struct xlog_in_core	*iclog)
-=======
 	struct xlog_in_core	*iclog,
 	struct xlog_ticket	*ticket)
->>>>>>> eb3cdb58
 {
 	xfs_lsn_t		tail_lsn;
 	bool			last_ref;
@@ -798,11 +789,7 @@
 	struct xfs_mount	*mp)
 {
 	struct xlog		*log = mp->m_log;
-<<<<<<< HEAD
-	bool			readonly = (mp->m_flags & XFS_MOUNT_RDONLY);
-=======
 	bool			readonly;
->>>>>>> eb3cdb58
 	int			error = 0;
 
 	if (xfs_has_norecovery(mp)) {
@@ -837,16 +824,9 @@
 	 * mount failure occurs.
 	 */
 	mp->m_super->s_flags |= SB_ACTIVE;
-<<<<<<< HEAD
-	if (log->l_flags & XLOG_RECOVERY_NEEDED)
-		error = xlog_recover_finish(log);
-	if (!error)
-		xfs_log_work_queue(mp);
-=======
 	xfs_log_work_queue(mp);
 	if (xlog_recovery_needed(log))
 		error = xlog_recover_finish(log);
->>>>>>> eb3cdb58
 	mp->m_super->s_flags &= ~SB_ACTIVE;
 	evict_inodes(mp->m_super);
 
@@ -859,11 +839,7 @@
 	 * Don't push in the error case because the AIL may have pending intents
 	 * that aren't removed until recovery is cancelled.
 	 */
-<<<<<<< HEAD
-	if (log->l_flags & XLOG_RECOVERY_NEEDED) {
-=======
 	if (xlog_recovery_needed(log)) {
->>>>>>> eb3cdb58
 		if (!error) {
 			xfs_log_force(mp, XFS_LOG_SYNC);
 			xfs_ail_push_all_sync(mp->m_ail);
@@ -875,11 +851,7 @@
 	}
 	xfs_buftarg_drain(mp->m_ddev_targp);
 
-<<<<<<< HEAD
-	log->l_flags &= ~XLOG_RECOVERY_NEEDED;
-=======
 	clear_bit(XLOG_RECOVERY_NEEDED, &log->l_opstate);
->>>>>>> eb3cdb58
 	if (readonly)
 		set_bit(XFS_OPSTATE_READONLY, &mp->m_opstate);
 
@@ -913,11 +885,7 @@
 	iclog->ic_flags |= XLOG_ICL_NEED_FLUSH | XLOG_ICL_NEED_FUA;
 	if (iclog->ic_state == XLOG_STATE_ACTIVE)
 		xlog_state_switch_iclogs(iclog->ic_log, iclog, 0);
-<<<<<<< HEAD
-	return xlog_state_release_iclog(iclog->ic_log, iclog);
-=======
 	return xlog_state_release_iclog(iclog->ic_log, iclog, NULL);
->>>>>>> eb3cdb58
 }
 
 /*
@@ -1007,11 +975,7 @@
 	/* account for space used by record data */
 	ticket->t_curr_res -= sizeof(unmount_rec);
 
-<<<<<<< HEAD
-	return xlog_write(log, NULL, &vec, ticket, XLOG_UNMOUNT_TRANS);
-=======
 	return xlog_write(log, NULL, &lv_chain, ticket, reg.i_len);
->>>>>>> eb3cdb58
 }
 
 /*
@@ -2421,24 +2385,9 @@
 		xlog_write_iovec(iclog, log_offset, reg->i_addr,
 				rlen, len, record_cnt, data_cnt);
 
-<<<<<<< HEAD
-static int
-xlog_write_copy_finish(
-	struct xlog		*log,
-	struct xlog_in_core	*iclog,
-	uint			flags,
-	int			*record_cnt,
-	int			*data_cnt,
-	int			*partial_copy,
-	int			*partial_copy_len,
-	int			log_offset)
-{
-	int			error;
-=======
 		/* If we wrote the whole region, move to the next. */
 		if (rlen == reg->i_len)
 			continue;
->>>>>>> eb3cdb58
 
 		/*
 		 * We now have a partially written iovec, but it can span
@@ -2482,26 +2431,6 @@
 			ophdr->oh_res2 = 0;
 			ophdr->oh_flags = XLOG_WAS_CONT_TRANS;
 
-<<<<<<< HEAD
-	if (iclog->ic_size - log_offset > sizeof(xlog_op_header_t))
-		return 0;
-
-	/* no more space in this iclog - push it. */
-	spin_lock(&log->l_icloglock);
-	xlog_state_finish_copy(log, iclog, *record_cnt, *data_cnt);
-	*record_cnt = 0;
-	*data_cnt = 0;
-
-	if (iclog->ic_state == XLOG_STATE_ACTIVE)
-		xlog_state_switch_iclogs(log, iclog, 0);
-	else
-		ASSERT(iclog->ic_state == XLOG_STATE_WANT_SYNC ||
-			xlog_is_shutdown(log));
-release_iclog:
-	error = xlog_state_release_iclog(log, iclog);
-	spin_unlock(&log->l_icloglock);
-	return error;
-=======
 			ticket->t_curr_res -= sizeof(struct xlog_op_header);
 			*log_offset += sizeof(struct xlog_op_header);
 			*data_cnt += sizeof(struct xlog_op_header);
@@ -2533,7 +2462,6 @@
 	 */
 	*iclogp = iclog;
 	return 0;
->>>>>>> eb3cdb58
 }
 
 /*
@@ -2580,16 +2508,10 @@
 xlog_write(
 	struct xlog		*log,
 	struct xfs_cil_ctx	*ctx,
-<<<<<<< HEAD
-	struct xfs_log_vec	*log_vector,
-	struct xlog_ticket	*ticket,
-	uint			optype)
-=======
 	struct list_head	*lv_chain,
 	struct xlog_ticket	*ticket,
 	uint32_t		len)
 
->>>>>>> eb3cdb58
 {
 	struct xlog_in_core	*iclog = NULL;
 	struct xfs_log_vec	*lv;
@@ -2605,36 +2527,13 @@
 		xlog_force_shutdown(log, SHUTDOWN_LOG_IO_ERROR);
 	}
 
-<<<<<<< HEAD
-	len = xlog_write_calc_vec_length(ticket, log_vector, optype);
-	while (lv && (!lv->lv_niovecs || index < lv->lv_niovecs)) {
-		void		*ptr;
-		int		log_offset;
-
-		error = xlog_state_get_iclog_space(log, len, &iclog, ticket,
-						   &contwr, &log_offset);
-		if (error)
-			return error;
-=======
 	error = xlog_state_get_iclog_space(log, len, &iclog, ticket,
 					   &log_offset);
 	if (error)
 		return error;
->>>>>>> eb3cdb58
 
 	ASSERT(log_offset <= iclog->ic_size - 1);
 
-<<<<<<< HEAD
-		/*
-		 * If we have a context pointer, pass it the first iclog we are
-		 * writing to so it can record state needed for iclog write
-		 * ordering.
-		 */
-		if (ctx) {
-			xlog_cil_set_ctx_write_state(ctx, iclog);
-			ctx = NULL;
-		}
-=======
 	/*
 	 * If we have a context pointer, pass it the first iclog we are
 	 * writing to so it can record state needed for iclog write
@@ -2642,90 +2541,12 @@
 	 */
 	if (ctx)
 		xlog_cil_set_ctx_write_state(ctx, iclog);
->>>>>>> eb3cdb58
 
 	list_for_each_entry(lv, lv_chain, lv_list) {
 		/*
 		 * If the entire log vec does not fit in the iclog, punt it to
 		 * the partial copy loop which can handle this case.
 		 */
-<<<<<<< HEAD
-		while (lv && (!lv->lv_niovecs || index < lv->lv_niovecs)) {
-			struct xfs_log_iovec	*reg;
-			struct xlog_op_header	*ophdr;
-			int			copy_len;
-			int			copy_off;
-			bool			ordered = false;
-			bool			wrote_start_rec = false;
-
-			/* ordered log vectors have no regions to write */
-			if (lv->lv_buf_len == XFS_LOG_VEC_ORDERED) {
-				ASSERT(lv->lv_niovecs == 0);
-				ordered = true;
-				goto next_lv;
-			}
-
-			reg = &vecp[index];
-			ASSERT(reg->i_len % sizeof(int32_t) == 0);
-			ASSERT((unsigned long)ptr % sizeof(int32_t) == 0);
-
-			/*
-			 * Before we start formatting log vectors, we need to
-			 * write a start record. Only do this for the first
-			 * iclog we write to.
-			 */
-			if (optype & XLOG_START_TRANS) {
-				xlog_write_start_rec(ptr, ticket);
-				xlog_write_adv_cnt(&ptr, &len, &log_offset,
-						sizeof(struct xlog_op_header));
-				optype &= ~XLOG_START_TRANS;
-				wrote_start_rec = true;
-			}
-
-			ophdr = xlog_write_setup_ophdr(log, ptr, ticket, optype);
-			if (!ophdr)
-				return -EIO;
-
-			xlog_write_adv_cnt(&ptr, &len, &log_offset,
-					   sizeof(struct xlog_op_header));
-
-			len += xlog_write_setup_copy(ticket, ophdr,
-						     iclog->ic_size-log_offset,
-						     reg->i_len,
-						     &copy_off, &copy_len,
-						     &partial_copy,
-						     &partial_copy_len);
-			xlog_verify_dest_ptr(log, ptr);
-
-			/*
-			 * Copy region.
-			 *
-			 * Unmount records just log an opheader, so can have
-			 * empty payloads with no data region to copy. Hence we
-			 * only copy the payload if the vector says it has data
-			 * to copy.
-			 */
-			ASSERT(copy_len >= 0);
-			if (copy_len > 0) {
-				memcpy(ptr, reg->i_addr + copy_off, copy_len);
-				xlog_write_adv_cnt(&ptr, &len, &log_offset,
-						   copy_len);
-			}
-			copy_len += sizeof(struct xlog_op_header);
-			record_cnt++;
-			if (wrote_start_rec) {
-				copy_len += sizeof(struct xlog_op_header);
-				record_cnt++;
-			}
-			data_cnt += contwr ? copy_len : 0;
-
-			error = xlog_write_copy_finish(log, iclog, optype,
-						       &record_cnt, &data_cnt,
-						       &partial_copy,
-						       &partial_copy_len,
-						       log_offset);
-			if (error)
-=======
 		if (lv->lv_niovecs &&
 		    lv->lv_bytes > iclog->ic_size - log_offset) {
 			error = xlog_write_partial(lv, ticket, &iclog,
@@ -2736,7 +2557,6 @@
 				 * We have no iclog to release, so just return
 				 * the error immediately.
 				 */
->>>>>>> eb3cdb58
 				return error;
 			}
 		} else {
@@ -2753,13 +2573,8 @@
 	 * iclog with the number of bytes written here.
 	 */
 	spin_lock(&log->l_icloglock);
-<<<<<<< HEAD
-	xlog_state_finish_copy(log, iclog, record_cnt, data_cnt);
-	error = xlog_state_release_iclog(log, iclog);
-=======
 	xlog_state_finish_copy(log, iclog, record_cnt, 0);
 	error = xlog_state_release_iclog(log, iclog, ticket);
->>>>>>> eb3cdb58
 	spin_unlock(&log->l_icloglock);
 
 	return error;
@@ -2989,7 +2804,6 @@
  */
 static bool
 xlog_state_do_iclog_callbacks(
-<<<<<<< HEAD
 	struct xlog		*log)
 		__releases(&log->l_icloglock)
 		__acquires(&log->l_icloglock)
@@ -3030,13 +2844,8 @@
  */
 STATIC void
 xlog_state_do_callback(
-=======
->>>>>>> eb3cdb58
 	struct xlog		*log)
-		__releases(&log->l_icloglock)
-		__acquires(&log->l_icloglock)
-{
-<<<<<<< HEAD
+{
 	int			flushcnt = 0;
 	int			repeats = 0;
 
@@ -3045,54 +2854,6 @@
 		if (xlog_is_shutdown(log))
 			break;
 
-=======
-	struct xlog_in_core	*first_iclog = log->l_iclog;
-	struct xlog_in_core	*iclog = first_iclog;
-	bool			ran_callback = false;
-
-	do {
-		LIST_HEAD(cb_list);
-
-		if (xlog_state_iodone_process_iclog(log, iclog))
-			break;
-		if (iclog->ic_state != XLOG_STATE_CALLBACK) {
-			iclog = iclog->ic_next;
-			continue;
-		}
-		list_splice_init(&iclog->ic_callbacks, &cb_list);
-		spin_unlock(&log->l_icloglock);
-
-		trace_xlog_iclog_callbacks_start(iclog, _RET_IP_);
-		xlog_cil_process_committed(&cb_list);
-		trace_xlog_iclog_callbacks_done(iclog, _RET_IP_);
-		ran_callback = true;
-
-		spin_lock(&log->l_icloglock);
-		xlog_state_clean_iclog(log, iclog);
-		iclog = iclog->ic_next;
-	} while (iclog != first_iclog);
-
-	return ran_callback;
-}
-
-
-/*
- * Loop running iclog completion callbacks until there are no more iclogs in a
- * state that can run callbacks.
- */
-STATIC void
-xlog_state_do_callback(
-	struct xlog		*log)
-{
-	int			flushcnt = 0;
-	int			repeats = 0;
-
-	spin_lock(&log->l_icloglock);
-	while (xlog_state_do_iclog_callbacks(log)) {
-		if (xlog_is_shutdown(log))
-			break;
-
->>>>>>> eb3cdb58
 		if (++repeats > 5000) {
 			flushcnt += repeats;
 			repeats = 0;
@@ -3233,11 +2994,7 @@
 		 * reference to the iclog.
 		 */
 		if (!atomic_add_unless(&iclog->ic_refcnt, -1, 1))
-<<<<<<< HEAD
-			error = xlog_state_release_iclog(log, iclog);
-=======
 			error = xlog_state_release_iclog(log, iclog, ticket);
->>>>>>> eb3cdb58
 		spin_unlock(&log->l_icloglock);
 		if (error)
 			return error;
@@ -3977,16 +3734,11 @@
 #endif
 
 /*
-<<<<<<< HEAD
- * This is called from xfs_force_shutdown, when we're forcibly
- * shutting down the filesystem, typically because of an IO error.
-=======
  * Perform a forced shutdown on the log.
  *
  * This can be called from low level log code to trigger a shutdown, or from the
  * high level mount shutdown code when the mount shuts down.
  *
->>>>>>> eb3cdb58
  * Our main objectives here are to make sure that:
  *	a. if the shutdown was not due to a log IO error, flush the logs to
  *	   disk. Anything modified after this is ignored.
@@ -3997,52 +3749,18 @@
  *	d. The mount is also marked as shut down so that log triggered shutdowns
  *	   still behave the same as if they called xfs_forced_shutdown().
  *
-<<<<<<< HEAD
- * Note: for the !logerror case we need to flush the regions held in memory out
- * to disk first. This needs to be done before the log is marked as shutdown,
- * otherwise the iclog writes will fail.
- *
- * Return non-zero if log shutdown transition had already happened.
-=======
  * Return true if the shutdown cause was a log IO error and we actually shut the
  * log down.
->>>>>>> eb3cdb58
  */
 bool
 xlog_force_shutdown(
 	struct xlog	*log,
 	uint32_t	shutdown_flags)
 {
-<<<<<<< HEAD
-	struct xlog	*log;
-	int		retval = 0;
-
-	log = mp->m_log;
-
-	/*
-	 * If this happens during log recovery, don't worry about
-	 * locking; the log isn't open for business yet.
-	 */
-	if (!log ||
-	    log->l_flags & XLOG_ACTIVE_RECOVERY) {
-		mp->m_flags |= XFS_MOUNT_FS_SHUTDOWN;
-		if (mp->m_sb_bp)
-			mp->m_sb_bp->b_flags |= XBF_DONE;
-		return 0;
-	}
-
-	/*
-	 * Somebody could've already done the hard work for us.
-	 * No need to get locks for this.
-	 */
-	if (logerror && xlog_is_shutdown(log))
-		return 1;
-=======
 	bool		log_error = (shutdown_flags & SHUTDOWN_LOG_IO_ERROR);
 
 	if (!log)
 		return false;
->>>>>>> eb3cdb58
 
 	/*
 	 * Flush all the completed transactions to disk before marking the log
@@ -4084,13 +3802,6 @@
 	 * If this log shutdown also sets the mount shutdown state, issue a
 	 * shutdown warning message.
 	 */
-<<<<<<< HEAD
-	if (!(log->l_flags & XLOG_IO_ERROR)) {
-		log->l_flags |= XLOG_IO_ERROR;
-		retval = 1;
-	}
-	spin_unlock(&log->l_icloglock);
-=======
 	if (!test_and_set_bit(XFS_OPSTATE_SHUTDOWN, &log->l_mp->m_opstate)) {
 		xfs_alert_tag(log->l_mp, XFS_PTAG_SHUTDOWN_LOGERROR,
 "Filesystem has been shut down due to log error (0x%x).",
@@ -4100,7 +3811,6 @@
 		if (xfs_error_level >= XFS_ERRLEVEL_HIGH)
 			xfs_stack_trace();
 	}
->>>>>>> eb3cdb58
 
 	/*
 	 * We don't want anybody waiting for log reservations after this. That
@@ -4127,12 +3837,8 @@
 	xlog_state_shutdown_callbacks(log);
 	spin_unlock(&log->l_icloglock);
 
-<<<<<<< HEAD
-	return retval;
-=======
 	wake_up_var(&log->l_opstate);
 	return log_error;
->>>>>>> eb3cdb58
 }
 
 STATIC int
