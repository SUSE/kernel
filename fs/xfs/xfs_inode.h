// SPDX-License-Identifier: GPL-2.0
/*
 * Copyright (c) 2000-2003,2005 Silicon Graphics, Inc.
 * All Rights Reserved.
 */
#ifndef	__XFS_INODE_H__
#define	__XFS_INODE_H__

#include "xfs_inode_buf.h"
#include "xfs_inode_fork.h"
#include "xfs_inode_util.h"

/*
 * Kernel only inode definitions
 */
struct xfs_dinode;
struct xfs_inode;
struct xfs_buf;
struct xfs_bmbt_irec;
struct xfs_inode_log_item;
struct xfs_mount;
struct xfs_trans;
struct xfs_dquot;

typedef struct xfs_inode {
	/* Inode linking and identification information. */
	struct xfs_mount	*i_mount;	/* fs mount struct ptr */
	struct xfs_dquot	*i_udquot;	/* user dquot */
	struct xfs_dquot	*i_gdquot;	/* group dquot */
	struct xfs_dquot	*i_pdquot;	/* project dquot */

	/* Inode location stuff */
	xfs_ino_t		i_ino;		/* inode number (agno/agino)*/
	struct xfs_imap		i_imap;		/* location for xfs_imap() */

	/* Extent information. */
	struct xfs_ifork	*i_cowfp;	/* copy on write extents */
	struct xfs_ifork	i_df;		/* data fork */
	struct xfs_ifork	i_af;		/* attribute fork */

	/* Transaction and locking information. */
	struct xfs_inode_log_item *i_itemp;	/* logging information */
	struct rw_semaphore	i_lock;		/* inode lock */
	atomic_t		i_pincount;	/* inode pin count */
	struct llist_node	i_gclist;	/* deferred inactivation list */

	/*
	 * Bitsets of inode metadata that have been checked and/or are sick.
	 * Callers must hold i_flags_lock before accessing this field.
	 */
	uint16_t		i_checked;
	uint16_t		i_sick;

	spinlock_t		i_flags_lock;	/* inode i_flags lock */
	/* Miscellaneous state. */
	unsigned long		i_flags;	/* see defined flags below */
	uint64_t		i_delayed_blks;	/* count of delay alloc blks */
	xfs_fsize_t		i_disk_size;	/* number of bytes in file */
	xfs_rfsblock_t		i_nblocks;	/* # of direct & btree blocks */
	prid_t			i_projid;	/* owner's project id */
	xfs_extlen_t		i_extsize;	/* basic/minimum extent size */
	/* cowextsize is only used for v3 inodes, flushiter for v1/2 */
	union {
		xfs_extlen_t	i_cowextsize;	/* basic cow extent size */
		uint16_t	i_flushiter;	/* incremented on flush */
	};
	uint8_t			i_forkoff;	/* attr fork offset >> 3 */
	uint16_t		i_diflags;	/* XFS_DIFLAG_... */
	uint64_t		i_diflags2;	/* XFS_DIFLAG2_... */
	struct timespec64	i_crtime;	/* time created */

	/*
	 * Unlinked list pointers.  These point to the next and previous inodes
	 * in the AGI unlinked bucket list, respectively.  These fields can
	 * only be updated with the AGI locked.
	 *
	 * i_next_unlinked caches di_next_unlinked.
	 */
	xfs_agino_t		i_next_unlinked;

	/*
	 * If the inode is not on an unlinked list, this field is zero.  If the
	 * inode is the first element in an unlinked list, this field is
	 * NULLAGINO.  Otherwise, i_prev_unlinked points to the previous inode
	 * in the unlinked list.
	 */
	xfs_agino_t		i_prev_unlinked;

	/* VFS inode */
	struct inode		i_vnode;	/* embedded VFS inode */

	/* pending io completions */
	spinlock_t		i_ioend_lock;
	struct work_struct	i_ioend_work;
	struct list_head	i_ioend_list;
} xfs_inode_t;

static inline bool xfs_inode_on_unlinked_list(const struct xfs_inode *ip)
{
	return ip->i_prev_unlinked != 0;
}

static inline bool xfs_inode_has_attr_fork(struct xfs_inode *ip)
{
	return ip->i_forkoff > 0;
}

static inline struct xfs_ifork *
xfs_ifork_ptr(
	struct xfs_inode	*ip,
	int			whichfork)
{
	switch (whichfork) {
	case XFS_DATA_FORK:
		return &ip->i_df;
	case XFS_ATTR_FORK:
		if (!xfs_inode_has_attr_fork(ip))
			return NULL;
		return &ip->i_af;
	case XFS_COW_FORK:
		return ip->i_cowfp;
	default:
		ASSERT(0);
		return NULL;
	}
}

static inline unsigned int xfs_inode_fork_boff(struct xfs_inode *ip)
{
	return ip->i_forkoff << 3;
}

static inline unsigned int xfs_inode_data_fork_size(struct xfs_inode *ip)
{
	if (xfs_inode_has_attr_fork(ip))
		return xfs_inode_fork_boff(ip);

	return XFS_LITINO(ip->i_mount);
}

static inline unsigned int xfs_inode_attr_fork_size(struct xfs_inode *ip)
{
	if (xfs_inode_has_attr_fork(ip))
		return XFS_LITINO(ip->i_mount) - xfs_inode_fork_boff(ip);
	return 0;
}

static inline unsigned int
xfs_inode_fork_size(
	struct xfs_inode	*ip,
	int			whichfork)
{
	switch (whichfork) {
	case XFS_DATA_FORK:
		return xfs_inode_data_fork_size(ip);
	case XFS_ATTR_FORK:
		return xfs_inode_attr_fork_size(ip);
	default:
		return 0;
	}
}

/* Convert from vfs inode to xfs inode */
static inline struct xfs_inode *XFS_I(struct inode *inode)
{
	return container_of(inode, struct xfs_inode, i_vnode);
}

/* convert from xfs inode to vfs inode */
static inline struct inode *VFS_I(struct xfs_inode *ip)
{
	return &ip->i_vnode;
}

/* convert from const xfs inode to const vfs inode */
static inline const struct inode *VFS_IC(const struct xfs_inode *ip)
{
	return &ip->i_vnode;
}

/*
 * For regular files we only update the on-disk filesize when actually
 * writing data back to disk.  Until then only the copy in the VFS inode
 * is uptodate.
 */
static inline xfs_fsize_t XFS_ISIZE(struct xfs_inode *ip)
{
	if (S_ISREG(VFS_I(ip)->i_mode))
		return i_size_read(VFS_I(ip));
	return ip->i_disk_size;
}

/*
 * If this I/O goes past the on-disk inode size update it unless it would
 * be past the current in-core inode size.
 */
static inline xfs_fsize_t
xfs_new_eof(struct xfs_inode *ip, xfs_fsize_t new_size)
{
	xfs_fsize_t i_size = i_size_read(VFS_I(ip));

	if (new_size > i_size || new_size < 0)
		new_size = i_size;
	return new_size > ip->i_disk_size ? new_size : 0;
}

/*
 * i_flags helper functions
 */
static inline void
__xfs_iflags_set(xfs_inode_t *ip, unsigned long flags)
{
	ip->i_flags |= flags;
}

static inline void
xfs_iflags_set(xfs_inode_t *ip, unsigned long flags)
{
	spin_lock(&ip->i_flags_lock);
	__xfs_iflags_set(ip, flags);
	spin_unlock(&ip->i_flags_lock);
}

static inline void
xfs_iflags_clear(xfs_inode_t *ip, unsigned long flags)
{
	spin_lock(&ip->i_flags_lock);
	ip->i_flags &= ~flags;
	spin_unlock(&ip->i_flags_lock);
}

static inline int
__xfs_iflags_test(xfs_inode_t *ip, unsigned long flags)
{
	return (ip->i_flags & flags);
}

static inline int
xfs_iflags_test(xfs_inode_t *ip, unsigned long flags)
{
	int ret;
	spin_lock(&ip->i_flags_lock);
	ret = __xfs_iflags_test(ip, flags);
	spin_unlock(&ip->i_flags_lock);
	return ret;
}

static inline int
xfs_iflags_test_and_clear(xfs_inode_t *ip, unsigned long flags)
{
	int ret;

	spin_lock(&ip->i_flags_lock);
	ret = ip->i_flags & flags;
	if (ret)
		ip->i_flags &= ~flags;
	spin_unlock(&ip->i_flags_lock);
	return ret;
}

static inline int
xfs_iflags_test_and_set(xfs_inode_t *ip, unsigned long flags)
{
	int ret;

	spin_lock(&ip->i_flags_lock);
	ret = ip->i_flags & flags;
	if (!ret)
		ip->i_flags |= flags;
	spin_unlock(&ip->i_flags_lock);
	return ret;
}

static inline bool xfs_is_reflink_inode(struct xfs_inode *ip)
{
	return ip->i_diflags2 & XFS_DIFLAG2_REFLINK;
}

static inline bool xfs_is_metadata_inode(const struct xfs_inode *ip)
{
	struct xfs_mount	*mp = ip->i_mount;

	return ip->i_ino == mp->m_sb.sb_rbmino ||
	       ip->i_ino == mp->m_sb.sb_rsumino ||
	       xfs_is_quota_inode(&mp->m_sb, ip->i_ino);
}

bool xfs_is_always_cow_inode(struct xfs_inode *ip);

static inline bool xfs_is_cow_inode(struct xfs_inode *ip)
{
	return xfs_is_reflink_inode(ip) || xfs_is_always_cow_inode(ip);
}

static inline bool xfs_inode_has_filedata(const struct xfs_inode *ip)
{
	return ip->i_df.if_nextents > 0 || ip->i_delayed_blks > 0;
}

/*
 * Check if an inode has any data in the COW fork.  This might be often false
 * even for inodes with the reflink flag when there is no pending COW operation.
 */
static inline bool xfs_inode_has_cow_data(struct xfs_inode *ip)
{
	return ip->i_cowfp && ip->i_cowfp->if_bytes;
}

static inline bool xfs_inode_has_bigtime(struct xfs_inode *ip)
{
	return ip->i_diflags2 & XFS_DIFLAG2_BIGTIME;
}

static inline bool xfs_inode_has_large_extent_counts(struct xfs_inode *ip)
{
	return ip->i_diflags2 & XFS_DIFLAG2_NREXT64;
}

/*
 * Decide if this file is a realtime file whose data allocation unit is larger
 * than a single filesystem block.
 */
static inline bool xfs_inode_has_bigrtalloc(struct xfs_inode *ip)
{
	return XFS_IS_REALTIME_INODE(ip) && ip->i_mount->m_sb.sb_rextsize > 1;
}

/*
 * Return the buftarg used for data allocations on a given inode.
 */
#define xfs_inode_buftarg(ip) \
	(XFS_IS_REALTIME_INODE(ip) ? \
		(ip)->i_mount->m_rtdev_targp : (ip)->i_mount->m_ddev_targp)

/*
 * In-core inode flags.
 */
#define XFS_IRECLAIM		(1 << 0) /* started reclaiming this inode */
#define XFS_ISTALE		(1 << 1) /* inode has been staled */
#define XFS_IRECLAIMABLE	(1 << 2) /* inode can be reclaimed */
#define XFS_INEW		(1 << 3) /* inode has just been allocated */
#define XFS_IPRESERVE_DM_FIELDS	(1 << 4) /* has legacy DMAPI fields set */
#define XFS_ITRUNCATED		(1 << 5) /* truncated down so flush-on-close */
#define XFS_EOFBLOCKS_RELEASED	(1 << 6) /* eofblocks were freed in ->release */
#define XFS_IFLUSHING		(1 << 7) /* inode is being flushed */
#define __XFS_IPINNED_BIT	8	 /* wakeup key for zero pin count */
#define XFS_IPINNED		(1 << __XFS_IPINNED_BIT)
#define XFS_IEOFBLOCKS		(1 << 9) /* has the preallocblocks tag set */
#define XFS_NEED_INACTIVE	(1 << 10) /* see XFS_INACTIVATING below */
/*
 * If this unlinked inode is in the middle of recovery, don't let drop_inode
 * truncate and free the inode.  This can happen if we iget the inode during
 * log recovery to replay a bmap operation on the inode.
 */
#define XFS_IRECOVERY		(1 << 11)
#define XFS_ICOWBLOCKS		(1 << 12)/* has the cowblocks tag set */

/*
 * If we need to update on-disk metadata before this IRECLAIMABLE inode can be
 * freed, then NEED_INACTIVE will be set.  Once we start the updates, the
 * INACTIVATING bit will be set to keep iget away from this inode.  After the
 * inactivation completes, both flags will be cleared and the inode is a
 * plain old IRECLAIMABLE inode.
 */
#define XFS_INACTIVATING	(1 << 13)

/* Quotacheck is running but inode has not been added to quota counts. */
#define XFS_IQUOTAUNCHECKED	(1 << 14)

/*
 * Remap in progress. Callers that wish to update file data while
 * holding a shared IOLOCK or MMAPLOCK must drop the lock and retake
 * the lock in exclusive mode. Relocking the file will block until
 * IREMAPPING is cleared.
 */
#define XFS_IREMAPPING		(1U << 15)

/* All inode state flags related to inode reclaim. */
#define XFS_ALL_IRECLAIM_FLAGS	(XFS_IRECLAIMABLE | \
				 XFS_IRECLAIM | \
				 XFS_NEED_INACTIVE | \
				 XFS_INACTIVATING)

/*
 * Per-lifetime flags need to be reset when re-using a reclaimable inode during
 * inode lookup. This prevents unintended behaviour on the new inode from
 * ocurring.
 */
#define XFS_IRECLAIM_RESET_FLAGS	\
	(XFS_IRECLAIMABLE | XFS_IRECLAIM | \
<<<<<<< HEAD
	 XFS_IDIRTY_RELEASE | XFS_ITRUNCATED | XFS_NEED_INACTIVE | \
=======
	 XFS_EOFBLOCKS_RELEASED | XFS_ITRUNCATED | XFS_NEED_INACTIVE | \
>>>>>>> 2d5404ca
	 XFS_INACTIVATING | XFS_IQUOTAUNCHECKED)

/*
 * Flags for inode locking.
 * Bit ranges:	1<<1  - 1<<16-1 -- iolock/ilock modes (bitfield)
 *		1<<16 - 1<<32-1 -- lockdep annotation (integers)
 */
#define	XFS_IOLOCK_EXCL		(1u << 0)
#define	XFS_IOLOCK_SHARED	(1u << 1)
#define	XFS_ILOCK_EXCL		(1u << 2)
#define	XFS_ILOCK_SHARED	(1u << 3)
#define	XFS_MMAPLOCK_EXCL	(1u << 4)
#define	XFS_MMAPLOCK_SHARED	(1u << 5)

#define XFS_LOCK_MASK		(XFS_IOLOCK_EXCL | XFS_IOLOCK_SHARED \
				| XFS_ILOCK_EXCL | XFS_ILOCK_SHARED \
				| XFS_MMAPLOCK_EXCL | XFS_MMAPLOCK_SHARED)

#define XFS_LOCK_FLAGS \
	{ XFS_IOLOCK_EXCL,	"IOLOCK_EXCL" }, \
	{ XFS_IOLOCK_SHARED,	"IOLOCK_SHARED" }, \
	{ XFS_ILOCK_EXCL,	"ILOCK_EXCL" }, \
	{ XFS_ILOCK_SHARED,	"ILOCK_SHARED" }, \
	{ XFS_MMAPLOCK_EXCL,	"MMAPLOCK_EXCL" }, \
	{ XFS_MMAPLOCK_SHARED,	"MMAPLOCK_SHARED" }


/*
 * Flags for lockdep annotations.
 *
 * XFS_LOCK_PARENT - for directory operations that require locking a
 * parent directory inode and a child entry inode. IOLOCK requires nesting,
 * MMAPLOCK does not support this class, ILOCK requires a single subclass
 * to differentiate parent from child.
 *
 * XFS_LOCK_RTBITMAP/XFS_LOCK_RTSUM - the realtime device bitmap and summary
 * inodes do not participate in the normal lock order, and thus have their
 * own subclasses.
 *
 * XFS_LOCK_INUMORDER - for locking several inodes at the some time
 * with xfs_lock_inodes().  This flag is used as the starting subclass
 * and each subsequent lock acquired will increment the subclass by one.
 * However, MAX_LOCKDEP_SUBCLASSES == 8, which means we are greatly
 * limited to the subclasses we can represent via nesting. We need at least
 * 5 inodes nest depth for the ILOCK through rename, and we also have to support
 * XFS_ILOCK_PARENT, which gives 6 subclasses. Then we have XFS_ILOCK_RTBITMAP
 * and XFS_ILOCK_RTSUM, which are another 2 unique subclasses, so that's all
 * 8 subclasses supported by lockdep.
 *
 * This also means we have to number the sub-classes in the lowest bits of
 * the mask we keep, and we have to ensure we never exceed 3 bits of lockdep
 * mask and we can't use bit-masking to build the subclasses. What a mess.
 *
 * Bit layout:
 *
 * Bit		Lock Region
 * 16-19	XFS_IOLOCK_SHIFT dependencies
 * 20-23	XFS_MMAPLOCK_SHIFT dependencies
 * 24-31	XFS_ILOCK_SHIFT dependencies
 *
 * IOLOCK values
 *
 * 0-3		subclass value
 * 4-7		unused
 *
 * MMAPLOCK values
 *
 * 0-3		subclass value
 * 4-7		unused
 *
 * ILOCK values
 * 0-4		subclass values
 * 5		PARENT subclass (not nestable)
 * 6		RTBITMAP subclass (not nestable)
 * 7		RTSUM subclass (not nestable)
 * 
 */
#define XFS_IOLOCK_SHIFT		16
#define XFS_IOLOCK_MAX_SUBCLASS		3
#define XFS_IOLOCK_DEP_MASK		0x000f0000u

#define XFS_MMAPLOCK_SHIFT		20
#define XFS_MMAPLOCK_NUMORDER		0
#define XFS_MMAPLOCK_MAX_SUBCLASS	3
#define XFS_MMAPLOCK_DEP_MASK		0x00f00000u

#define XFS_ILOCK_SHIFT			24
#define XFS_ILOCK_PARENT_VAL		5u
#define XFS_ILOCK_MAX_SUBCLASS		(XFS_ILOCK_PARENT_VAL - 1)
#define XFS_ILOCK_RTBITMAP_VAL		6u
#define XFS_ILOCK_RTSUM_VAL		7u
#define XFS_ILOCK_DEP_MASK		0xff000000u
#define	XFS_ILOCK_PARENT		(XFS_ILOCK_PARENT_VAL << XFS_ILOCK_SHIFT)
#define	XFS_ILOCK_RTBITMAP		(XFS_ILOCK_RTBITMAP_VAL << XFS_ILOCK_SHIFT)
#define	XFS_ILOCK_RTSUM			(XFS_ILOCK_RTSUM_VAL << XFS_ILOCK_SHIFT)

#define XFS_LOCK_SUBCLASS_MASK	(XFS_IOLOCK_DEP_MASK | \
				 XFS_MMAPLOCK_DEP_MASK | \
				 XFS_ILOCK_DEP_MASK)

#define XFS_IOLOCK_DEP(flags)	(((flags) & XFS_IOLOCK_DEP_MASK) \
					>> XFS_IOLOCK_SHIFT)
#define XFS_MMAPLOCK_DEP(flags)	(((flags) & XFS_MMAPLOCK_DEP_MASK) \
					>> XFS_MMAPLOCK_SHIFT)
#define XFS_ILOCK_DEP(flags)	(((flags) & XFS_ILOCK_DEP_MASK) \
					>> XFS_ILOCK_SHIFT)

/*
 * Layouts are broken in the BREAK_WRITE case to ensure that
 * layout-holders do not collide with local writes. Additionally,
 * layouts are broken in the BREAK_UNMAP case to make sure the
 * layout-holder has a consistent view of the file's extent map. While
 * BREAK_WRITE breaks can be satisfied by recalling FL_LAYOUT leases,
 * BREAK_UNMAP breaks additionally require waiting for busy dax-pages to
 * go idle.
 */
enum layout_break_reason {
        BREAK_WRITE,
        BREAK_UNMAP,
};

/*
 * For multiple groups support: if S_ISGID bit is set in the parent
 * directory, group of new file is set to that of the parent, and
 * new subdirectory gets S_ISGID bit from parent.
 */
#define XFS_INHERIT_GID(pip)	\
	(xfs_has_grpid((pip)->i_mount) || (VFS_I(pip)->i_mode & S_ISGID))

int		xfs_inactive(struct xfs_inode *ip);
int		xfs_lookup(struct xfs_inode *dp, const struct xfs_name *name,
			   struct xfs_inode **ipp, struct xfs_name *ci_name);
int		xfs_create(const struct xfs_icreate_args *iargs,
			   struct xfs_name *name, struct xfs_inode **ipp);
int		xfs_create_tmpfile(const struct xfs_icreate_args *iargs,
			   struct xfs_inode **ipp);
int		xfs_remove(struct xfs_inode *dp, struct xfs_name *name,
			   struct xfs_inode *ip);
int		xfs_link(struct xfs_inode *tdp, struct xfs_inode *sip,
			 struct xfs_name *target_name);
int		xfs_rename(struct mnt_idmap *idmap,
			   struct xfs_inode *src_dp, struct xfs_name *src_name,
			   struct xfs_inode *src_ip, struct xfs_inode *target_dp,
			   struct xfs_name *target_name,
			   struct xfs_inode *target_ip, unsigned int flags);

void		xfs_ilock(xfs_inode_t *, uint);
int		xfs_ilock_nowait(xfs_inode_t *, uint);
void		xfs_iunlock(xfs_inode_t *, uint);
void		xfs_ilock_demote(xfs_inode_t *, uint);
void		xfs_assert_ilocked(struct xfs_inode *, uint);
uint		xfs_ilock_data_map_shared(struct xfs_inode *);
uint		xfs_ilock_attr_map_shared(struct xfs_inode *);

int		xfs_ifree(struct xfs_trans *, struct xfs_inode *);
int		xfs_itruncate_extents_flags(struct xfs_trans **,
				struct xfs_inode *, int, xfs_fsize_t, int);
void		xfs_iext_realloc(xfs_inode_t *, int, int);

int		xfs_log_force_inode(struct xfs_inode *ip);
void		xfs_iunpin_wait(xfs_inode_t *);
#define xfs_ipincount(ip)	((unsigned int) atomic_read(&ip->i_pincount))

int		xfs_iflush_cluster(struct xfs_buf *);
void		xfs_lock_two_inodes(struct xfs_inode *ip0, uint ip0_mode,
				struct xfs_inode *ip1, uint ip1_mode);

int xfs_icreate(struct xfs_trans *tp, xfs_ino_t ino,
		const struct xfs_icreate_args *args, struct xfs_inode **ipp);

static inline int
xfs_itruncate_extents(
	struct xfs_trans	**tpp,
	struct xfs_inode	*ip,
	int			whichfork,
	xfs_fsize_t		new_size)
{
	return xfs_itruncate_extents_flags(tpp, ip, whichfork, new_size, 0);
}

int	xfs_break_dax_layouts(struct inode *inode, bool *retry);
int	xfs_break_layouts(struct inode *inode, uint *iolock,
		enum layout_break_reason reason);

static inline void xfs_update_stable_writes(struct xfs_inode *ip)
{
	if (bdev_stable_writes(xfs_inode_buftarg(ip)->bt_bdev))
		mapping_set_stable_writes(VFS_I(ip)->i_mapping);
	else
		mapping_clear_stable_writes(VFS_I(ip)->i_mapping);
}

/*
 * When setting up a newly allocated inode, we need to call
 * xfs_finish_inode_setup() once the inode is fully instantiated at
 * the VFS level to prevent the rest of the world seeing the inode
 * before we've completed instantiation. Otherwise we can do it
 * the moment the inode lookup is complete.
 */
static inline void xfs_finish_inode_setup(struct xfs_inode *ip)
{
	xfs_iflags_clear(ip, XFS_INEW);
	barrier();
	unlock_new_inode(VFS_I(ip));
}

static inline void xfs_setup_existing_inode(struct xfs_inode *ip)
{
	xfs_setup_inode(ip);
	xfs_setup_iops(ip);
	xfs_finish_inode_setup(ip);
}

void xfs_irele(struct xfs_inode *ip);

extern struct kmem_cache	*xfs_inode_cache;

/* The default CoW extent size hint. */
#define XFS_DEFAULT_COWEXTSZ_HINT 32

bool xfs_inode_needs_inactive(struct xfs_inode *ip);

struct xfs_inode *xfs_iunlink_lookup(struct xfs_perag *pag, xfs_agino_t agino);
int xfs_iunlink_reload_next(struct xfs_trans *tp, struct xfs_buf *agibp,
		xfs_agino_t prev_agino, xfs_agino_t next_agino);

void xfs_end_io(struct work_struct *work);

int xfs_ilock2_io_mmap(struct xfs_inode *ip1, struct xfs_inode *ip2);
void xfs_iunlock2_io_mmap(struct xfs_inode *ip1, struct xfs_inode *ip2);
void xfs_iunlock2_remapping(struct xfs_inode *ip1, struct xfs_inode *ip2);
<<<<<<< HEAD
=======
void xfs_lock_inodes(struct xfs_inode **ips, int inodes, uint lock_mode);
void xfs_sort_inodes(struct xfs_inode **i_tab, unsigned int num_inodes);
>>>>>>> 2d5404ca

static inline bool
xfs_inode_unlinked_incomplete(
	struct xfs_inode	*ip)
{
	return VFS_I(ip)->i_nlink == 0 && !xfs_inode_on_unlinked_list(ip);
}
int xfs_inode_reload_unlinked_bucket(struct xfs_trans *tp, struct xfs_inode *ip);
int xfs_inode_reload_unlinked(struct xfs_inode *ip);
<<<<<<< HEAD
=======

bool xfs_ifork_zapped(const struct xfs_inode *ip, int whichfork);
void xfs_inode_count_blocks(struct xfs_trans *tp, struct xfs_inode *ip,
		xfs_filblks_t *dblocks, xfs_filblks_t *rblocks);
unsigned int xfs_inode_alloc_unitsize(struct xfs_inode *ip);

int xfs_icreate_dqalloc(const struct xfs_icreate_args *args,
		struct xfs_dquot **udqpp, struct xfs_dquot **gdqpp,
		struct xfs_dquot **pdqpp);
>>>>>>> 2d5404ca

#endif	/* __XFS_INODE_H__ */<|MERGE_RESOLUTION|>--- conflicted
+++ resolved
@@ -388,11 +388,7 @@
  */
 #define XFS_IRECLAIM_RESET_FLAGS	\
 	(XFS_IRECLAIMABLE | XFS_IRECLAIM | \
-<<<<<<< HEAD
-	 XFS_IDIRTY_RELEASE | XFS_ITRUNCATED | XFS_NEED_INACTIVE | \
-=======
 	 XFS_EOFBLOCKS_RELEASED | XFS_ITRUNCATED | XFS_NEED_INACTIVE | \
->>>>>>> 2d5404ca
 	 XFS_INACTIVATING | XFS_IQUOTAUNCHECKED)
 
 /*
@@ -624,11 +620,8 @@
 int xfs_ilock2_io_mmap(struct xfs_inode *ip1, struct xfs_inode *ip2);
 void xfs_iunlock2_io_mmap(struct xfs_inode *ip1, struct xfs_inode *ip2);
 void xfs_iunlock2_remapping(struct xfs_inode *ip1, struct xfs_inode *ip2);
-<<<<<<< HEAD
-=======
 void xfs_lock_inodes(struct xfs_inode **ips, int inodes, uint lock_mode);
 void xfs_sort_inodes(struct xfs_inode **i_tab, unsigned int num_inodes);
->>>>>>> 2d5404ca
 
 static inline bool
 xfs_inode_unlinked_incomplete(
@@ -638,8 +631,6 @@
 }
 int xfs_inode_reload_unlinked_bucket(struct xfs_trans *tp, struct xfs_inode *ip);
 int xfs_inode_reload_unlinked(struct xfs_inode *ip);
-<<<<<<< HEAD
-=======
 
 bool xfs_ifork_zapped(const struct xfs_inode *ip, int whichfork);
 void xfs_inode_count_blocks(struct xfs_trans *tp, struct xfs_inode *ip,
@@ -649,6 +640,5 @@
 int xfs_icreate_dqalloc(const struct xfs_icreate_args *args,
 		struct xfs_dquot **udqpp, struct xfs_dquot **gdqpp,
 		struct xfs_dquot **pdqpp);
->>>>>>> 2d5404ca
 
 #endif	/* __XFS_INODE_H__ */