// SPDX-License-Identifier: GPL-2.0
/*
 * Copyright (c) 2000-2003,2005 Silicon Graphics, Inc.
 * Copyright (C) 2010 Red Hat, Inc.
 * All Rights Reserved.
 */
#include "xfs.h"
#include "xfs_fs.h"
#include "xfs_shared.h"
#include "xfs_format.h"
#include "xfs_log_format.h"
#include "xfs_trans_resv.h"
#include "xfs_mount.h"
#include "xfs_extent_busy.h"
#include "xfs_quota.h"
#include "xfs_trans.h"
#include "xfs_trans_priv.h"
#include "xfs_log.h"
#include "xfs_log_priv.h"
#include "xfs_trace.h"
#include "xfs_error.h"
#include "xfs_defer.h"
#include "xfs_inode.h"
#include "xfs_dquot_item.h"
#include "xfs_dquot.h"
#include "xfs_icache.h"
#include "xfs_rtbitmap.h"
#include "xfs_rtgroup.h"
#include "xfs_sb.h"

struct kmem_cache	*xfs_trans_cache;

#if defined(CONFIG_TRACEPOINTS)
static void
xfs_trans_trace_reservations(
	struct xfs_mount	*mp)
{
	struct xfs_trans_res	*res;
	struct xfs_trans_res	*end_res;
	int			i;

	res = (struct xfs_trans_res *)M_RES(mp);
	end_res = (struct xfs_trans_res *)(M_RES(mp) + 1);
	for (i = 0; res < end_res; i++, res++)
		trace_xfs_trans_resv_calc(mp, i, res);
}
#else
# define xfs_trans_trace_reservations(mp)
#endif

/*
 * Initialize the precomputed transaction reservation values
 * in the mount structure.
 */
void
xfs_trans_init(
	struct xfs_mount	*mp)
{
	xfs_trans_resv_calc(mp, M_RES(mp));
	xfs_trans_trace_reservations(mp);
}

/*
 * Free the transaction structure.  If there is more clean up
 * to do when the structure is freed, add it here.
 */
STATIC void
xfs_trans_free(
	struct xfs_trans	*tp)
{
	xfs_extent_busy_sort(&tp->t_busy);
	xfs_extent_busy_clear(&tp->t_busy, false);

	trace_xfs_trans_free(tp, _RET_IP_);
	xfs_trans_clear_context(tp);
	if (!(tp->t_flags & XFS_TRANS_NO_WRITECOUNT))
		sb_end_intwrite(tp->t_mountp->m_super);
	xfs_trans_free_dqinfo(tp);
	kmem_cache_free(xfs_trans_cache, tp);
}

/*
 * This is called to create a new transaction which will share the
 * permanent log reservation of the given transaction.  The remaining
 * unused block and rt extent reservations are also inherited.  This
 * implies that the original transaction is no longer allowed to allocate
 * blocks.  Locks and log items, however, are no inherited.  They must
 * be added to the new transaction explicitly.
 */
STATIC struct xfs_trans *
xfs_trans_dup(
	struct xfs_trans	*tp)
{
	struct xfs_trans	*ntp;

	trace_xfs_trans_dup(tp, _RET_IP_);

	ntp = kmem_cache_zalloc(xfs_trans_cache, GFP_KERNEL | __GFP_NOFAIL);

	/*
	 * Initialize the new transaction structure.
	 */
	ntp->t_magic = XFS_TRANS_HEADER_MAGIC;
	ntp->t_mountp = tp->t_mountp;
	INIT_LIST_HEAD(&ntp->t_items);
	INIT_LIST_HEAD(&ntp->t_busy);
	INIT_LIST_HEAD(&ntp->t_dfops);
	ntp->t_highest_agno = NULLAGNUMBER;

	ASSERT(tp->t_flags & XFS_TRANS_PERM_LOG_RES);
	ASSERT(tp->t_ticket != NULL);

	ntp->t_flags = XFS_TRANS_PERM_LOG_RES |
		       (tp->t_flags & XFS_TRANS_RESERVE) |
		       (tp->t_flags & XFS_TRANS_NO_WRITECOUNT) |
		       (tp->t_flags & XFS_TRANS_RES_FDBLKS);
	/* We gave our writer reference to the new transaction */
	tp->t_flags |= XFS_TRANS_NO_WRITECOUNT;
	ntp->t_ticket = xfs_log_ticket_get(tp->t_ticket);

	ASSERT(tp->t_blk_res >= tp->t_blk_res_used);
	ntp->t_blk_res = tp->t_blk_res - tp->t_blk_res_used;
	tp->t_blk_res = tp->t_blk_res_used;

	ntp->t_rtx_res = tp->t_rtx_res - tp->t_rtx_res_used;
	tp->t_rtx_res = tp->t_rtx_res_used;

	xfs_trans_switch_context(tp, ntp);

	/* move deferred ops over to the new tp */
	xfs_defer_move(ntp, tp);

	xfs_trans_dup_dqinfo(tp, ntp);
	return ntp;
}

/*
 * This is called to reserve free disk blocks and log space for the
 * given transaction.  This must be done before allocating any resources
 * within the transaction.
 *
 * This will return ENOSPC if there are not enough blocks available.
 * It will sleep waiting for available log space.
 * The only valid value for the flags parameter is XFS_RES_LOG_PERM, which
 * is used by long running transactions.  If any one of the reservations
 * fails then they will all be backed out.
 *
 * This does not do quota reservations. That typically is done by the
 * caller afterwards.
 */
static int
xfs_trans_reserve(
	struct xfs_trans	*tp,
	struct xfs_trans_res	*resp,
	uint			blocks,
	uint			rtextents)
{
	struct xfs_mount	*mp = tp->t_mountp;
	int			error = 0;
	bool			rsvd = (tp->t_flags & XFS_TRANS_RESERVE) != 0;

	/*
	 * Attempt to reserve the needed disk blocks by decrementing
	 * the number needed from the number available.  This will
	 * fail if the count would go below zero.
	 */
	if (blocks > 0) {
		error = xfs_dec_fdblocks(mp, blocks, rsvd);
		if (error != 0)
			return -ENOSPC;
		tp->t_blk_res += blocks;
	}

	/*
	 * Reserve the log space needed for this transaction.
	 */
	if (resp->tr_logres > 0) {
		bool	permanent = false;

		ASSERT(tp->t_log_res == 0 ||
		       tp->t_log_res == resp->tr_logres);
		ASSERT(tp->t_log_count == 0 ||
		       tp->t_log_count == resp->tr_logcount);

		if (resp->tr_logflags & XFS_TRANS_PERM_LOG_RES) {
			tp->t_flags |= XFS_TRANS_PERM_LOG_RES;
			permanent = true;
		} else {
			ASSERT(tp->t_ticket == NULL);
			ASSERT(!(tp->t_flags & XFS_TRANS_PERM_LOG_RES));
		}

		if (tp->t_ticket != NULL) {
			ASSERT(resp->tr_logflags & XFS_TRANS_PERM_LOG_RES);
			error = xfs_log_regrant(mp, tp->t_ticket);
		} else {
			error = xfs_log_reserve(mp, resp->tr_logres,
						resp->tr_logcount,
						&tp->t_ticket, permanent);
		}

		if (error)
			goto undo_blocks;

		tp->t_log_res = resp->tr_logres;
		tp->t_log_count = resp->tr_logcount;
	}

	/*
	 * Attempt to reserve the needed realtime extents by decrementing
	 * the number needed from the number available.  This will
	 * fail if the count would go below zero.
	 */
	if (rtextents > 0) {
		error = xfs_dec_frextents(mp, rtextents);
		if (error) {
			error = -ENOSPC;
			goto undo_log;
		}
		tp->t_rtx_res += rtextents;
	}

	return 0;

	/*
	 * Error cases jump to one of these labels to undo any
	 * reservations which have already been performed.
	 */
undo_log:
	if (resp->tr_logres > 0) {
		xfs_log_ticket_ungrant(mp->m_log, tp->t_ticket);
		tp->t_ticket = NULL;
		tp->t_log_res = 0;
		tp->t_flags &= ~XFS_TRANS_PERM_LOG_RES;
	}

undo_blocks:
	if (blocks > 0) {
		xfs_add_fdblocks(mp, blocks);
		tp->t_blk_res = 0;
	}
	return error;
}

int
xfs_trans_alloc(
	struct xfs_mount	*mp,
	struct xfs_trans_res	*resp,
	uint			blocks,
	uint			rtextents,
	uint			flags,
	struct xfs_trans	**tpp)
{
	struct xfs_trans	*tp;
	bool			want_retry = true;
	int			error;

	/*
	 * Allocate the handle before we do our freeze accounting and setting up
	 * GFP_NOFS allocation context so that we avoid lockdep false positives
	 * by doing GFP_KERNEL allocations inside sb_start_intwrite().
	 */
retry:
	tp = kmem_cache_zalloc(xfs_trans_cache, GFP_KERNEL | __GFP_NOFAIL);
	if (!(flags & XFS_TRANS_NO_WRITECOUNT))
		sb_start_intwrite(mp->m_super);
	xfs_trans_set_context(tp);

	/*
	 * Zero-reservation ("empty") transactions can't modify anything, so
	 * they're allowed to run while we're frozen.
	 */
	WARN_ON(resp->tr_logres > 0 &&
		mp->m_super->s_writers.frozen == SB_FREEZE_COMPLETE);
	ASSERT(!(flags & XFS_TRANS_RES_FDBLKS) ||
	       xfs_has_lazysbcount(mp));

	tp->t_magic = XFS_TRANS_HEADER_MAGIC;
	tp->t_flags = flags;
	tp->t_mountp = mp;
	INIT_LIST_HEAD(&tp->t_items);
	INIT_LIST_HEAD(&tp->t_busy);
	INIT_LIST_HEAD(&tp->t_dfops);
	tp->t_highest_agno = NULLAGNUMBER;

	error = xfs_trans_reserve(tp, resp, blocks, rtextents);
	if (error == -ENOSPC && want_retry) {
		xfs_trans_cancel(tp);

		/*
		 * We weren't able to reserve enough space for the transaction.
		 * Flush the other speculative space allocations to free space.
		 * Do not perform a synchronous scan because callers can hold
		 * other locks.
		 */
		error = xfs_blockgc_flush_all(mp);
		if (error)
			return error;
		want_retry = false;
		goto retry;
	}
	if (error) {
		xfs_trans_cancel(tp);
		return error;
	}

	trace_xfs_trans_alloc(tp, _RET_IP_);

	*tpp = tp;
	return 0;
}

/*
 * Create an empty transaction with no reservation.  This is a defensive
 * mechanism for routines that query metadata without actually modifying them --
 * if the metadata being queried is somehow cross-linked (think a btree block
 * pointer that points higher in the tree), we risk deadlock.  However, blocks
 * grabbed as part of a transaction can be re-grabbed.  The verifiers will
 * notice the corrupt block and the operation will fail back to userspace
 * without deadlocking.
 *
 * Note the zero-length reservation; this transaction MUST be cancelled without
 * any dirty data.
 *
 * Callers should obtain freeze protection to avoid a conflict with fs freezing
 * where we can be grabbing buffers at the same time that freeze is trying to
 * drain the buffer LRU list.
 */
int
xfs_trans_alloc_empty(
	struct xfs_mount		*mp,
	struct xfs_trans		**tpp)
{
	struct xfs_trans_res		resv = {0};

	return xfs_trans_alloc(mp, &resv, 0, 0, XFS_TRANS_NO_WRITECOUNT, tpp);
}

/*
 * Record the indicated change to the given field for application
 * to the file system's superblock when the transaction commits.
 * For now, just store the change in the transaction structure.
 *
 * Mark the transaction structure to indicate that the superblock
 * needs to be updated before committing.
 *
 * Because we may not be keeping track of allocated/free inodes and
 * used filesystem blocks in the superblock, we do not mark the
 * superblock dirty in this transaction if we modify these fields.
 * We still need to update the transaction deltas so that they get
 * applied to the incore superblock, but we don't want them to
 * cause the superblock to get locked and logged if these are the
 * only fields in the superblock that the transaction modifies.
 */
void
xfs_trans_mod_sb(
	xfs_trans_t	*tp,
	uint		field,
	int64_t		delta)
{
	uint32_t	flags = (XFS_TRANS_DIRTY|XFS_TRANS_SB_DIRTY);
	xfs_mount_t	*mp = tp->t_mountp;

	switch (field) {
	case XFS_TRANS_SB_ICOUNT:
		tp->t_icount_delta += delta;
		if (xfs_has_lazysbcount(mp))
			flags &= ~XFS_TRANS_SB_DIRTY;
		break;
	case XFS_TRANS_SB_IFREE:
		tp->t_ifree_delta += delta;
		if (xfs_has_lazysbcount(mp))
			flags &= ~XFS_TRANS_SB_DIRTY;
		break;
	case XFS_TRANS_SB_FDBLOCKS:
		/*
		 * Track the number of blocks allocated in the transaction.
		 * Make sure it does not exceed the number reserved. If so,
		 * shutdown as this can lead to accounting inconsistency.
		 */
		if (delta < 0) {
			tp->t_blk_res_used += (uint)-delta;
			if (tp->t_blk_res_used > tp->t_blk_res)
				xfs_force_shutdown(mp, SHUTDOWN_CORRUPT_INCORE);
		} else if (delta > 0 && (tp->t_flags & XFS_TRANS_RES_FDBLKS)) {
			int64_t	blkres_delta;

			/*
			 * Return freed blocks directly to the reservation
			 * instead of the global pool, being careful not to
			 * overflow the trans counter. This is used to preserve
			 * reservation across chains of transaction rolls that
			 * repeatedly free and allocate blocks.
			 */
			blkres_delta = min_t(int64_t, delta,
					     UINT_MAX - tp->t_blk_res);
			tp->t_blk_res += blkres_delta;
			delta -= blkres_delta;
		}
		tp->t_fdblocks_delta += delta;
		if (xfs_has_lazysbcount(mp))
			flags &= ~XFS_TRANS_SB_DIRTY;
		break;
	case XFS_TRANS_SB_RES_FDBLOCKS:
		/*
		 * The allocation has already been applied to the
		 * in-core superblock's counter.  This should only
		 * be applied to the on-disk superblock.
		 */
		tp->t_res_fdblocks_delta += delta;
		if (xfs_has_lazysbcount(mp))
			flags &= ~XFS_TRANS_SB_DIRTY;
		break;
	case XFS_TRANS_SB_FREXTENTS:
		/*
		 * Track the number of blocks allocated in the
		 * transaction.  Make sure it does not exceed the
		 * number reserved.
		 */
		if (delta < 0) {
			tp->t_rtx_res_used += (uint)-delta;
			ASSERT(tp->t_rtx_res_used <= tp->t_rtx_res);
		}
		tp->t_frextents_delta += delta;
		if (xfs_has_rtgroups(mp))
			flags &= ~XFS_TRANS_SB_DIRTY;
		break;
	case XFS_TRANS_SB_RES_FREXTENTS:
		/*
		 * The allocation has already been applied to the
		 * in-core superblock's counter.  This should only
		 * be applied to the on-disk superblock.
		 */
		ASSERT(delta < 0);
		tp->t_res_frextents_delta += delta;
		if (xfs_has_rtgroups(mp))
			flags &= ~XFS_TRANS_SB_DIRTY;
		break;
	case XFS_TRANS_SB_DBLOCKS:
		tp->t_dblocks_delta += delta;
		break;
	case XFS_TRANS_SB_AGCOUNT:
		ASSERT(delta > 0);
		tp->t_agcount_delta += delta;
		break;
	case XFS_TRANS_SB_IMAXPCT:
		tp->t_imaxpct_delta += delta;
		break;
	case XFS_TRANS_SB_REXTSIZE:
		tp->t_rextsize_delta += delta;
		break;
	case XFS_TRANS_SB_RBMBLOCKS:
		tp->t_rbmblocks_delta += delta;
		break;
	case XFS_TRANS_SB_RBLOCKS:
		tp->t_rblocks_delta += delta;
		break;
	case XFS_TRANS_SB_REXTENTS:
		tp->t_rextents_delta += delta;
		break;
	case XFS_TRANS_SB_REXTSLOG:
		tp->t_rextslog_delta += delta;
		break;
	case XFS_TRANS_SB_RGCOUNT:
		ASSERT(delta > 0);
		tp->t_rgcount_delta += delta;
		break;
	default:
		ASSERT(0);
		return;
	}

	tp->t_flags |= flags;
}

/*
 * xfs_trans_apply_sb_deltas() is called from the commit code
 * to bring the superblock buffer into the current transaction
 * and modify it as requested by earlier calls to xfs_trans_mod_sb().
 *
 * For now we just look at each field allowed to change and change
 * it if necessary.
 */
STATIC void
xfs_trans_apply_sb_deltas(
	xfs_trans_t	*tp)
{
	struct xfs_dsb	*sbp;
	struct xfs_buf	*bp;
	int		whole = 0;

	bp = xfs_trans_getsb(tp);
	sbp = bp->b_addr;

	/*
	 * Only update the superblock counters if we are logging them
	 */
	if (!xfs_has_lazysbcount((tp->t_mountp))) {
		if (tp->t_icount_delta)
			be64_add_cpu(&sbp->sb_icount, tp->t_icount_delta);
		if (tp->t_ifree_delta)
			be64_add_cpu(&sbp->sb_ifree, tp->t_ifree_delta);
		if (tp->t_fdblocks_delta)
			be64_add_cpu(&sbp->sb_fdblocks, tp->t_fdblocks_delta);
		if (tp->t_res_fdblocks_delta)
			be64_add_cpu(&sbp->sb_fdblocks, tp->t_res_fdblocks_delta);
	}

	/*
	 * sb_frextents was added to the lazy sb counters when the rt groups
	 * feature was introduced.  This is possible because we know that all
	 * kernels supporting rtgroups will also recompute frextents from the
	 * realtime bitmap.
	 *
	 * For older file systems, updating frextents requires careful handling
	 * because we cannot rely on log recovery in older kernels to recompute
	 * the value from the rtbitmap.  This means that the ondisk frextents
	 * must be consistent with the rtbitmap.
	 *
	 * Therefore, log the frextents change to the ondisk superblock and
	 * update the incore superblock so that future calls to xfs_log_sb
	 * write the correct value ondisk.
	 */
	if ((tp->t_frextents_delta || tp->t_res_frextents_delta) &&
	    !xfs_has_rtgroups(tp->t_mountp)) {
		struct xfs_mount	*mp = tp->t_mountp;
		int64_t			rtxdelta;

		rtxdelta = tp->t_frextents_delta + tp->t_res_frextents_delta;

		spin_lock(&mp->m_sb_lock);
		be64_add_cpu(&sbp->sb_frextents, rtxdelta);
		mp->m_sb.sb_frextents += rtxdelta;
		spin_unlock(&mp->m_sb_lock);
	}

	if (tp->t_dblocks_delta) {
		be64_add_cpu(&sbp->sb_dblocks, tp->t_dblocks_delta);
		whole = 1;
	}
	if (tp->t_agcount_delta) {
		be32_add_cpu(&sbp->sb_agcount, tp->t_agcount_delta);
		whole = 1;
	}
	if (tp->t_imaxpct_delta) {
		sbp->sb_imax_pct += tp->t_imaxpct_delta;
		whole = 1;
	}
	if (tp->t_rextsize_delta) {
		be32_add_cpu(&sbp->sb_rextsize, tp->t_rextsize_delta);

		/*
		 * Because the ondisk sb records rtgroup size in units of rt
		 * extents, any time we update the rt extent size we have to
		 * recompute the ondisk rtgroup block log.  The incore values
		 * will be recomputed in xfs_trans_unreserve_and_mod_sb.
		 */
		if (xfs_has_rtgroups(tp->t_mountp)) {
			sbp->sb_rgblklog = xfs_compute_rgblklog(
						be32_to_cpu(sbp->sb_rgextents),
						be32_to_cpu(sbp->sb_rextsize));
		}
		whole = 1;
	}
	if (tp->t_rbmblocks_delta) {
		be32_add_cpu(&sbp->sb_rbmblocks, tp->t_rbmblocks_delta);
		whole = 1;
	}
	if (tp->t_rblocks_delta) {
		be64_add_cpu(&sbp->sb_rblocks, tp->t_rblocks_delta);
		whole = 1;
	}
	if (tp->t_rextents_delta) {
		be64_add_cpu(&sbp->sb_rextents, tp->t_rextents_delta);
		whole = 1;
	}
	if (tp->t_rextslog_delta) {
		sbp->sb_rextslog += tp->t_rextslog_delta;
		whole = 1;
	}
	if (tp->t_rgcount_delta) {
		be32_add_cpu(&sbp->sb_rgcount, tp->t_rgcount_delta);
		whole = 1;
	}

	xfs_trans_buf_set_type(tp, bp, XFS_BLFT_SB_BUF);
	if (whole)
		/*
		 * Log the whole thing, the fields are noncontiguous.
		 */
		xfs_trans_log_buf(tp, bp, 0, sizeof(struct xfs_dsb) - 1);
	else
		/*
		 * Since all the modifiable fields are contiguous, we
		 * can get away with this.
		 */
		xfs_trans_log_buf(tp, bp, offsetof(struct xfs_dsb, sb_icount),
				  offsetof(struct xfs_dsb, sb_frextents) +
				  sizeof(sbp->sb_frextents) - 1);
}

/*
 * xfs_trans_unreserve_and_mod_sb() is called to release unused reservations and
 * apply superblock counter changes to the in-core superblock.  The
 * t_res_fdblocks_delta and t_res_frextents_delta fields are explicitly NOT
 * applied to the in-core superblock.  The idea is that that has already been
 * done.
 *
 * If we are not logging superblock counters, then the inode allocated/free and
 * used block counts are not updated in the on disk superblock. In this case,
 * XFS_TRANS_SB_DIRTY will not be set when the transaction is updated but we
 * still need to update the incore superblock with the changes.
 *
 * Deltas for the inode count are +/-64, hence we use a large batch size of 128
 * so we don't need to take the counter lock on every update.
 */
#define XFS_ICOUNT_BATCH	128

void
xfs_trans_unreserve_and_mod_sb(
	struct xfs_trans	*tp)
{
	struct xfs_mount	*mp = tp->t_mountp;
	int64_t			blkdelta = tp->t_blk_res;
	int64_t			rtxdelta = tp->t_rtx_res;
	int64_t			idelta = 0;
	int64_t			ifreedelta = 0;

	/*
	 * Calculate the deltas.
	 *
	 * t_fdblocks_delta and t_frextents_delta can be positive or negative:
	 *
	 *  - positive values indicate blocks freed in the transaction.
	 *  - negative values indicate blocks allocated in the transaction
	 *
	 * Negative values can only happen if the transaction has a block
	 * reservation that covers the allocated block.  The end result is
	 * that the calculated delta values must always be positive and we
	 * can only put back previous allocated or reserved blocks here.
	 */
	ASSERT(tp->t_blk_res || tp->t_fdblocks_delta >= 0);
	if (xfs_has_lazysbcount(mp) || (tp->t_flags & XFS_TRANS_SB_DIRTY)) {
	        blkdelta += tp->t_fdblocks_delta;
		ASSERT(blkdelta >= 0);
	}

	ASSERT(tp->t_rtx_res || tp->t_frextents_delta >= 0);
	if (xfs_has_rtgroups(mp) || (tp->t_flags & XFS_TRANS_SB_DIRTY)) {
		rtxdelta += tp->t_frextents_delta;
		ASSERT(rtxdelta >= 0);
	}

	if (xfs_has_lazysbcount(mp) || (tp->t_flags & XFS_TRANS_SB_DIRTY)) {
		idelta = tp->t_icount_delta;
		ifreedelta = tp->t_ifree_delta;
	}

	/* apply the per-cpu counters */
	if (blkdelta)
		xfs_add_fdblocks(mp, blkdelta);

	if (idelta)
		percpu_counter_add_batch(&mp->m_icount, idelta,
					 XFS_ICOUNT_BATCH);

	if (ifreedelta)
		percpu_counter_add(&mp->m_ifree, ifreedelta);

	if (rtxdelta)
		xfs_add_frextents(mp, rtxdelta);

	if (!(tp->t_flags & XFS_TRANS_SB_DIRTY))
		return;

	/* apply remaining deltas */
	spin_lock(&mp->m_sb_lock);
	mp->m_sb.sb_fdblocks += tp->t_fdblocks_delta + tp->t_res_fdblocks_delta;
	mp->m_sb.sb_icount += idelta;
	mp->m_sb.sb_ifree += ifreedelta;
	/*
	 * Do not touch sb_frextents here because it is handled in
	 * xfs_trans_apply_sb_deltas for file systems where it isn't a lazy
	 * counter anyway.
	 */
	mp->m_sb.sb_dblocks += tp->t_dblocks_delta;
	mp->m_sb.sb_agcount += tp->t_agcount_delta;
	mp->m_sb.sb_imax_pct += tp->t_imaxpct_delta;
	if (tp->t_rextsize_delta)
		xfs_mount_sb_set_rextsize(mp, &mp->m_sb,
				mp->m_sb.sb_rextsize + tp->t_rextsize_delta);
	mp->m_sb.sb_rbmblocks += tp->t_rbmblocks_delta;
	mp->m_sb.sb_rblocks += tp->t_rblocks_delta;
	mp->m_sb.sb_rextents += tp->t_rextents_delta;
	mp->m_sb.sb_rextslog += tp->t_rextslog_delta;
	mp->m_sb.sb_rgcount += tp->t_rgcount_delta;
	spin_unlock(&mp->m_sb_lock);

	/*
	 * Debug checks outside of the spinlock so they don't lock up the
	 * machine if they fail.
	 */
	ASSERT(mp->m_sb.sb_imax_pct >= 0);
	ASSERT(mp->m_sb.sb_rextslog >= 0);
}

/* Add the given log item to the transaction's list of log items. */
void
xfs_trans_add_item(
	struct xfs_trans	*tp,
	struct xfs_log_item	*lip)
{
	ASSERT(lip->li_log == tp->t_mountp->m_log);
	ASSERT(lip->li_ailp == tp->t_mountp->m_ail);
	ASSERT(list_empty(&lip->li_trans));
	ASSERT(!test_bit(XFS_LI_DIRTY, &lip->li_flags));

	list_add_tail(&lip->li_trans, &tp->t_items);
	trace_xfs_trans_add_item(tp, _RET_IP_);
}

/*
 * Unlink the log item from the transaction. the log item is no longer
 * considered dirty in this transaction, as the linked transaction has
 * finished, either by abort or commit completion.
 */
void
xfs_trans_del_item(
	struct xfs_log_item	*lip)
{
	clear_bit(XFS_LI_DIRTY, &lip->li_flags);
	list_del_init(&lip->li_trans);
}

/* Detach and unlock all of the items in a transaction */
static void
xfs_trans_free_items(
	struct xfs_trans	*tp,
	bool			abort)
{
	struct xfs_log_item	*lip, *next;

	trace_xfs_trans_free_items(tp, _RET_IP_);

	list_for_each_entry_safe(lip, next, &tp->t_items, li_trans) {
		xfs_trans_del_item(lip);
		if (abort)
			set_bit(XFS_LI_ABORTED, &lip->li_flags);
		if (lip->li_ops->iop_release)
			lip->li_ops->iop_release(lip);
	}
}

/*
 * Sort transaction items prior to running precommit operations. This will
 * attempt to order the items such that they will always be locked in the same
 * order. Items that have no sort function are moved to the end of the list
 * and so are locked last.
 *
 * This may need refinement as different types of objects add sort functions.
 *
 * Function is more complex than it needs to be because we are comparing 64 bit
 * values and the function only returns 32 bit values.
 */
static int
xfs_trans_precommit_sort(
	void			*unused_arg,
	const struct list_head	*a,
	const struct list_head	*b)
{
	struct xfs_log_item	*lia = container_of(a,
					struct xfs_log_item, li_trans);
	struct xfs_log_item	*lib = container_of(b,
					struct xfs_log_item, li_trans);
	int64_t			diff;

	/*
	 * If both items are non-sortable, leave them alone. If only one is
	 * sortable, move the non-sortable item towards the end of the list.
	 */
	if (!lia->li_ops->iop_sort && !lib->li_ops->iop_sort)
		return 0;
	if (!lia->li_ops->iop_sort)
		return 1;
	if (!lib->li_ops->iop_sort)
		return -1;

	diff = lia->li_ops->iop_sort(lia) - lib->li_ops->iop_sort(lib);
	if (diff < 0)
		return -1;
	if (diff > 0)
		return 1;
	return 0;
}

/*
 * Run transaction precommit functions.
 *
 * If there is an error in any of the callouts, then stop immediately and
 * trigger a shutdown to abort the transaction. There is no recovery possible
 * from errors at this point as the transaction is dirty....
 */
static int
xfs_trans_run_precommits(
	struct xfs_trans	*tp)
{
	struct xfs_mount	*mp = tp->t_mountp;
	struct xfs_log_item	*lip, *n;
	int			error = 0;

	/*
	 * Sort the item list to avoid ABBA deadlocks with other transactions
	 * running precommit operations that lock multiple shared items such as
	 * inode cluster buffers.
	 */
	list_sort(NULL, &tp->t_items, xfs_trans_precommit_sort);

	/*
	 * Precommit operations can remove the log item from the transaction
	 * if the log item exists purely to delay modifications until they
	 * can be ordered against other operations. Hence we have to use
	 * list_for_each_entry_safe() here.
	 */
	list_for_each_entry_safe(lip, n, &tp->t_items, li_trans) {
		if (!test_bit(XFS_LI_DIRTY, &lip->li_flags))
			continue;
		if (lip->li_ops->iop_precommit) {
			error = lip->li_ops->iop_precommit(tp, lip);
			if (error)
				break;
		}
	}
	if (error)
		xfs_force_shutdown(mp, SHUTDOWN_CORRUPT_INCORE);
	return error;
}

/*
 * Commit the given transaction to the log.
 *
 * XFS disk error handling mechanism is not based on a typical
 * transaction abort mechanism. Logically after the filesystem
 * gets marked 'SHUTDOWN', we can't let any new transactions
 * be durable - ie. committed to disk - because some metadata might
 * be inconsistent. In such cases, this returns an error, and the
 * caller may assume that all locked objects joined to the transaction
 * have already been unlocked as if the commit had succeeded.
 * Do not reference the transaction structure after this call.
 */
static int
__xfs_trans_commit(
	struct xfs_trans	*tp,
	bool			regrant)
{
	struct xfs_mount	*mp = tp->t_mountp;
	struct xlog		*log = mp->m_log;
	xfs_csn_t		commit_seq = 0;
	int			error = 0;
	int			sync = tp->t_flags & XFS_TRANS_SYNC;

	trace_xfs_trans_commit(tp, _RET_IP_);

	/*
	 * Commit per-transaction changes that are not already tracked through
	 * log items.  This can add dirty log items to the transaction.
	 */
<<<<<<< HEAD
	WARN_ON_ONCE(!list_empty(&tp->t_dfops) &&
		     !(tp->t_flags & XFS_TRANS_PERM_LOG_RES));
	if (!regrant && (tp->t_flags & XFS_TRANS_PERM_LOG_RES)) {
		error = xfs_defer_finish_noroll(&tp);
		if (error)
			goto out_unreserve;
	}
=======
	if (tp->t_flags & XFS_TRANS_SB_DIRTY)
		xfs_trans_apply_sb_deltas(tp);
	xfs_trans_apply_dquot_deltas(tp);

	error = xfs_trans_run_precommits(tp);
	if (error)
		goto out_unreserve;
>>>>>>> b5de2a2a

	error = xfs_trans_run_precommits(tp);
	if (error)
		goto out_unreserve;

	/*
	 * If there is nothing to be logged by the transaction,
	 * then unlock all of the items associated with the
	 * transaction and free the transaction structure.
	 * Also make sure to return any reserved blocks to
	 * the free pool.
	 */
	if (!(tp->t_flags & XFS_TRANS_DIRTY))
		goto out_unreserve;

	/*
	 * We must check against log shutdown here because we cannot abort log
	 * items and leave them dirty, inconsistent and unpinned in memory while
	 * the log is active. This leaves them open to being written back to
	 * disk, and that will lead to on-disk corruption.
	 */
	if (xlog_is_shutdown(log)) {
		error = -EIO;
		goto out_unreserve;
	}

	ASSERT(tp->t_ticket != NULL);

	xlog_cil_commit(log, tp, &commit_seq, regrant);

	xfs_trans_free(tp);

	/*
	 * If the transaction needs to be synchronous, then force the
	 * log out now and wait for it.
	 */
	if (sync) {
		error = xfs_log_force_seq(mp, commit_seq, XFS_LOG_SYNC, NULL);
		XFS_STATS_INC(mp, xs_trans_sync);
	} else {
		XFS_STATS_INC(mp, xs_trans_async);
	}

	return error;

out_unreserve:
	xfs_trans_unreserve_and_mod_sb(tp);

	/*
	 * It is indeed possible for the transaction to be not dirty but
	 * the dqinfo portion to be.  All that means is that we have some
	 * (non-persistent) quota reservations that need to be unreserved.
	 */
	xfs_trans_unreserve_and_mod_dquots(tp, true);
	if (tp->t_ticket) {
		if (regrant && !xlog_is_shutdown(log))
			xfs_log_ticket_regrant(log, tp->t_ticket);
		else
			xfs_log_ticket_ungrant(log, tp->t_ticket);
		tp->t_ticket = NULL;
	}
	xfs_trans_free_items(tp, !!error);
	xfs_trans_free(tp);

	XFS_STATS_INC(mp, xs_trans_empty);
	return error;
}

int
xfs_trans_commit(
	struct xfs_trans	*tp)
{
	/*
	 * Finish deferred items on final commit. Only permanent transactions
	 * should ever have deferred ops.
	 */
	WARN_ON_ONCE(!list_empty(&tp->t_dfops) &&
		     !(tp->t_flags & XFS_TRANS_PERM_LOG_RES));
	if (tp->t_flags & XFS_TRANS_PERM_LOG_RES) {
		int error = xfs_defer_finish_noroll(&tp);
		if (error) {
			xfs_trans_cancel(tp);
			return error;
		}
	}

	return __xfs_trans_commit(tp, false);
}

/*
 * Unlock all of the transaction's items and free the transaction.  If the
 * transaction is dirty, we must shut down the filesystem because there is no
 * way to restore them to their previous state.
 *
 * If the transaction has made a log reservation, make sure to release it as
 * well.
 *
 * This is a high level function (equivalent to xfs_trans_commit()) and so can
 * be called after the transaction has effectively been aborted due to the mount
 * being shut down. However, if the mount has not been shut down and the
 * transaction is dirty we will shut the mount down and, in doing so, that
 * guarantees that the log is shut down, too. Hence we don't need to be as
 * careful with shutdown state and dirty items here as we need to be in
 * xfs_trans_commit().
 */
void
xfs_trans_cancel(
	struct xfs_trans	*tp)
{
	struct xfs_mount	*mp = tp->t_mountp;
	struct xlog		*log = mp->m_log;
	bool			dirty = (tp->t_flags & XFS_TRANS_DIRTY);

	trace_xfs_trans_cancel(tp, _RET_IP_);

	/*
	 * It's never valid to cancel a transaction with deferred ops attached,
	 * because the transaction is effectively dirty.  Complain about this
	 * loudly before freeing the in-memory defer items and shutting down the
	 * filesystem.
	 */
	if (!list_empty(&tp->t_dfops)) {
		ASSERT(tp->t_flags & XFS_TRANS_PERM_LOG_RES);
		dirty = true;
		xfs_defer_cancel(tp);
	}

	/*
	 * See if the caller is relying on us to shut down the filesystem. We
	 * only want an error report if there isn't already a shutdown in
	 * progress, so we only need to check against the mount shutdown state
	 * here.
	 */
	if (dirty && !xfs_is_shutdown(mp)) {
		XFS_ERROR_REPORT("xfs_trans_cancel", XFS_ERRLEVEL_LOW, mp);
		xfs_force_shutdown(mp, SHUTDOWN_CORRUPT_INCORE);
	}
#ifdef DEBUG
	/* Log items need to be consistent until the log is shut down. */
	if (!dirty && !xlog_is_shutdown(log)) {
		struct xfs_log_item *lip;

		list_for_each_entry(lip, &tp->t_items, li_trans)
			ASSERT(!xlog_item_is_intent_done(lip));
	}
#endif
	xfs_trans_unreserve_and_mod_sb(tp);
	xfs_trans_unreserve_and_mod_dquots(tp, false);

	if (tp->t_ticket) {
		xfs_log_ticket_ungrant(log, tp->t_ticket);
		tp->t_ticket = NULL;
	}

	xfs_trans_free_items(tp, dirty);
	xfs_trans_free(tp);
}

/*
 * Roll from one trans in the sequence of PERMANENT transactions to
 * the next: permanent transactions are only flushed out when
 * committed with xfs_trans_commit(), but we still want as soon
 * as possible to let chunks of it go to the log. So we commit the
 * chunk we've been working on and get a new transaction to continue.
 */
int
xfs_trans_roll(
	struct xfs_trans	**tpp)
{
	struct xfs_trans	*trans = *tpp;
	struct xfs_trans_res	tres;
	int			error;

	trace_xfs_trans_roll(trans, _RET_IP_);

	/*
	 * Copy the critical parameters from one trans to the next.
	 */
	tres.tr_logres = trans->t_log_res;
	tres.tr_logcount = trans->t_log_count;

	*tpp = xfs_trans_dup(trans);

	/*
	 * Commit the current transaction.
	 * If this commit failed, then it'd just unlock those items that
	 * are not marked ihold. That also means that a filesystem shutdown
	 * is in progress. The caller takes the responsibility to cancel
	 * the duplicate transaction that gets returned.
	 */
	error = __xfs_trans_commit(trans, true);
	if (error)
		return error;

	/*
	 * Reserve space in the log for the next transaction.
	 * This also pushes items in the "AIL", the list of logged items,
	 * out to disk if they are taking up space at the tail of the log
	 * that we want to use.  This requires that either nothing be locked
	 * across this call, or that anything that is locked be logged in
	 * the prior and the next transactions.
	 */
	tres.tr_logflags = XFS_TRANS_PERM_LOG_RES;
	return xfs_trans_reserve(*tpp, &tres, 0, 0);
}

/*
 * Allocate an transaction, lock and join the inode to it, and reserve quota.
 *
 * The caller must ensure that the on-disk dquots attached to this inode have
 * already been allocated and initialized.  The caller is responsible for
 * releasing ILOCK_EXCL if a new transaction is returned.
 */
int
xfs_trans_alloc_inode(
	struct xfs_inode	*ip,
	struct xfs_trans_res	*resv,
	unsigned int		dblocks,
	unsigned int		rblocks,
	bool			force,
	struct xfs_trans	**tpp)
{
	struct xfs_trans	*tp;
	struct xfs_mount	*mp = ip->i_mount;
	bool			retried = false;
	int			error;

retry:
	error = xfs_trans_alloc(mp, resv, dblocks,
			xfs_extlen_to_rtxlen(mp, rblocks),
			force ? XFS_TRANS_RESERVE : 0, &tp);
	if (error)
		return error;

	xfs_ilock(ip, XFS_ILOCK_EXCL);
	xfs_trans_ijoin(tp, ip, 0);

	error = xfs_qm_dqattach_locked(ip, false);
	if (error) {
		/* Caller should have allocated the dquots! */
		ASSERT(error != -ENOENT);
		goto out_cancel;
	}

	error = xfs_trans_reserve_quota_nblks(tp, ip, dblocks, rblocks, force);
	if ((error == -EDQUOT || error == -ENOSPC) && !retried) {
		xfs_trans_cancel(tp);
		xfs_iunlock(ip, XFS_ILOCK_EXCL);
		xfs_blockgc_free_quota(ip, 0);
		retried = true;
		goto retry;
	}
	if (error)
		goto out_cancel;

	*tpp = tp;
	return 0;

out_cancel:
	xfs_trans_cancel(tp);
	xfs_iunlock(ip, XFS_ILOCK_EXCL);
	return error;
}

/*
 * Try to reserve more blocks for a transaction.
 *
 * This is for callers that need to attach resources to a transaction, scan
 * those resources to determine the space reservation requirements, and then
 * modify the attached resources.  In other words, online repair.  This can
 * fail due to ENOSPC, so the caller must be able to cancel the transaction
 * without shutting down the fs.
 */
int
xfs_trans_reserve_more(
	struct xfs_trans	*tp,
	unsigned int		blocks,
	unsigned int		rtextents)
{
	struct xfs_trans_res	resv = { };

	return xfs_trans_reserve(tp, &resv, blocks, rtextents);
}

/*
 * Try to reserve more blocks and file quota for a transaction.  Same
 * conditions of usage as xfs_trans_reserve_more.
 */
int
xfs_trans_reserve_more_inode(
	struct xfs_trans	*tp,
	struct xfs_inode	*ip,
	unsigned int		dblocks,
	unsigned int		rblocks,
	bool			force_quota)
{
	struct xfs_trans_res	resv = { };
	struct xfs_mount	*mp = ip->i_mount;
	unsigned int		rtx = xfs_extlen_to_rtxlen(mp, rblocks);
	int			error;

	xfs_assert_ilocked(ip, XFS_ILOCK_EXCL);

	error = xfs_trans_reserve(tp, &resv, dblocks, rtx);
	if (error)
		return error;

	if (!XFS_IS_QUOTA_ON(mp) || xfs_is_quota_inode(&mp->m_sb, ip->i_ino))
		return 0;

	if (tp->t_flags & XFS_TRANS_RESERVE)
		force_quota = true;

	error = xfs_trans_reserve_quota_nblks(tp, ip, dblocks, rblocks,
			force_quota);
	if (!error)
		return 0;

	/* Quota failed, give back the new reservation. */
	xfs_add_fdblocks(mp, dblocks);
	tp->t_blk_res -= dblocks;
	xfs_add_frextents(mp, rtx);
	tp->t_rtx_res -= rtx;
	return error;
}

/*
 * Allocate an transaction in preparation for inode creation by reserving quota
 * against the given dquots.  Callers are not required to hold any inode locks.
 */
int
xfs_trans_alloc_icreate(
	struct xfs_mount	*mp,
	struct xfs_trans_res	*resv,
	struct xfs_dquot	*udqp,
	struct xfs_dquot	*gdqp,
	struct xfs_dquot	*pdqp,
	unsigned int		dblocks,
	struct xfs_trans	**tpp)
{
	struct xfs_trans	*tp;
	bool			retried = false;
	int			error;

retry:
	error = xfs_trans_alloc(mp, resv, dblocks, 0, 0, &tp);
	if (error)
		return error;

	error = xfs_trans_reserve_quota_icreate(tp, udqp, gdqp, pdqp, dblocks);
	if ((error == -EDQUOT || error == -ENOSPC) && !retried) {
		xfs_trans_cancel(tp);
		xfs_blockgc_free_dquots(mp, udqp, gdqp, pdqp, 0);
		retried = true;
		goto retry;
	}
	if (error) {
		xfs_trans_cancel(tp);
		return error;
	}

	*tpp = tp;
	return 0;
}

/*
 * Allocate an transaction, lock and join the inode to it, and reserve quota
 * in preparation for inode attribute changes that include uid, gid, or prid
 * changes.
 *
 * The caller must ensure that the on-disk dquots attached to this inode have
 * already been allocated and initialized.  The ILOCK will be dropped when the
 * transaction is committed or cancelled.
 */
int
xfs_trans_alloc_ichange(
	struct xfs_inode	*ip,
	struct xfs_dquot	*new_udqp,
	struct xfs_dquot	*new_gdqp,
	struct xfs_dquot	*new_pdqp,
	bool			force,
	struct xfs_trans	**tpp)
{
	struct xfs_trans	*tp;
	struct xfs_mount	*mp = ip->i_mount;
	struct xfs_dquot	*udqp;
	struct xfs_dquot	*gdqp;
	struct xfs_dquot	*pdqp;
	bool			retried = false;
	int			error;

retry:
	error = xfs_trans_alloc(mp, &M_RES(mp)->tr_ichange, 0, 0, 0, &tp);
	if (error)
		return error;

	xfs_ilock(ip, XFS_ILOCK_EXCL);
	xfs_trans_ijoin(tp, ip, XFS_ILOCK_EXCL);

	error = xfs_qm_dqattach_locked(ip, false);
	if (error) {
		/* Caller should have allocated the dquots! */
		ASSERT(error != -ENOENT);
		goto out_cancel;
	}

	/*
	 * For each quota type, skip quota reservations if the inode's dquots
	 * now match the ones that came from the caller, or the caller didn't
	 * pass one in.  The inode's dquots can change if we drop the ILOCK to
	 * perform a blockgc scan, so we must preserve the caller's arguments.
	 */
	udqp = (new_udqp != ip->i_udquot) ? new_udqp : NULL;
	gdqp = (new_gdqp != ip->i_gdquot) ? new_gdqp : NULL;
	pdqp = (new_pdqp != ip->i_pdquot) ? new_pdqp : NULL;
	if (udqp || gdqp || pdqp) {
		xfs_filblks_t	dblocks, rblocks;
		unsigned int	qflags = XFS_QMOPT_RES_REGBLKS;
		bool		isrt = XFS_IS_REALTIME_INODE(ip);

		if (force)
			qflags |= XFS_QMOPT_FORCE_RES;

		if (isrt) {
			error = xfs_iread_extents(tp, ip, XFS_DATA_FORK);
			if (error)
				goto out_cancel;
		}

		xfs_inode_count_blocks(tp, ip, &dblocks, &rblocks);

		if (isrt)
			rblocks += ip->i_delayed_blks;
		else
			dblocks += ip->i_delayed_blks;

		/*
		 * Reserve enough quota to handle blocks on disk and reserved
		 * for a delayed allocation.  We'll actually transfer the
		 * delalloc reservation between dquots at chown time, even
		 * though that part is only semi-transactional.
		 */
		error = xfs_trans_reserve_quota_bydquots(tp, mp, udqp, gdqp,
				pdqp, dblocks, 1, qflags);
		if ((error == -EDQUOT || error == -ENOSPC) && !retried) {
			xfs_trans_cancel(tp);
			xfs_blockgc_free_dquots(mp, udqp, gdqp, pdqp, 0);
			retried = true;
			goto retry;
		}
		if (error)
			goto out_cancel;

		/* Do the same for realtime. */
		qflags = XFS_QMOPT_RES_RTBLKS | (qflags & XFS_QMOPT_FORCE_RES);
		error = xfs_trans_reserve_quota_bydquots(tp, mp, udqp, gdqp,
				pdqp, rblocks, 0, qflags);
		if ((error == -EDQUOT || error == -ENOSPC) && !retried) {
			xfs_trans_cancel(tp);
			xfs_blockgc_free_dquots(mp, udqp, gdqp, pdqp, 0);
			retried = true;
			goto retry;
		}
		if (error)
			goto out_cancel;
	}

	*tpp = tp;
	return 0;

out_cancel:
	xfs_trans_cancel(tp);
	return error;
}

/*
 * Allocate an transaction, lock and join the directory and child inodes to it,
 * and reserve quota for a directory update.  If there isn't sufficient space,
 * @dblocks will be set to zero for a reservationless directory update and
 * @nospace_error will be set to a negative errno describing the space
 * constraint we hit.
 *
 * The caller must ensure that the on-disk dquots attached to this inode have
 * already been allocated and initialized.  The ILOCKs will be dropped when the
 * transaction is committed or cancelled.
 *
 * Caller is responsible for unlocking the inodes manually upon return
 */
int
xfs_trans_alloc_dir(
	struct xfs_inode	*dp,
	struct xfs_trans_res	*resv,
	struct xfs_inode	*ip,
	unsigned int		*dblocks,
	struct xfs_trans	**tpp,
	int			*nospace_error)
{
	struct xfs_trans	*tp;
	struct xfs_mount	*mp = ip->i_mount;
	unsigned int		resblks;
	bool			retried = false;
	int			error;

retry:
	*nospace_error = 0;
	resblks = *dblocks;
	error = xfs_trans_alloc(mp, resv, resblks, 0, 0, &tp);
	if (error == -ENOSPC) {
		*nospace_error = error;
		resblks = 0;
		error = xfs_trans_alloc(mp, resv, resblks, 0, 0, &tp);
	}
	if (error)
		return error;

	xfs_lock_two_inodes(dp, XFS_ILOCK_EXCL, ip, XFS_ILOCK_EXCL);

	xfs_trans_ijoin(tp, dp, 0);
	xfs_trans_ijoin(tp, ip, 0);

	error = xfs_qm_dqattach_locked(dp, false);
	if (error) {
		/* Caller should have allocated the dquots! */
		ASSERT(error != -ENOENT);
		goto out_cancel;
	}

	error = xfs_qm_dqattach_locked(ip, false);
	if (error) {
		/* Caller should have allocated the dquots! */
		ASSERT(error != -ENOENT);
		goto out_cancel;
	}

	if (resblks == 0)
		goto done;

	error = xfs_trans_reserve_quota_nblks(tp, dp, resblks, 0, false);
	if (error == -EDQUOT || error == -ENOSPC) {
		if (!retried) {
			xfs_trans_cancel(tp);
			xfs_iunlock(dp, XFS_ILOCK_EXCL);
			if (dp != ip)
				xfs_iunlock(ip, XFS_ILOCK_EXCL);
			xfs_blockgc_free_quota(dp, 0);
			retried = true;
			goto retry;
		}

		*nospace_error = error;
		resblks = 0;
		error = 0;
	}
	if (error)
		goto out_cancel;

done:
	*tpp = tp;
	*dblocks = resblks;
	return 0;

out_cancel:
	xfs_trans_cancel(tp);
	xfs_iunlock(dp, XFS_ILOCK_EXCL);
	if (dp != ip)
		xfs_iunlock(ip, XFS_ILOCK_EXCL);
	return error;
}<|MERGE_RESOLUTION|>--- conflicted
+++ resolved
@@ -864,23 +864,9 @@
 	 * Commit per-transaction changes that are not already tracked through
 	 * log items.  This can add dirty log items to the transaction.
 	 */
-<<<<<<< HEAD
-	WARN_ON_ONCE(!list_empty(&tp->t_dfops) &&
-		     !(tp->t_flags & XFS_TRANS_PERM_LOG_RES));
-	if (!regrant && (tp->t_flags & XFS_TRANS_PERM_LOG_RES)) {
-		error = xfs_defer_finish_noroll(&tp);
-		if (error)
-			goto out_unreserve;
-	}
-=======
 	if (tp->t_flags & XFS_TRANS_SB_DIRTY)
 		xfs_trans_apply_sb_deltas(tp);
 	xfs_trans_apply_dquot_deltas(tp);
-
-	error = xfs_trans_run_precommits(tp);
-	if (error)
-		goto out_unreserve;
->>>>>>> b5de2a2a
 
 	error = xfs_trans_run_precommits(tp);
 	if (error)
