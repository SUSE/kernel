--- conflicted
+++ resolved
@@ -1036,13 +1036,8 @@
 	 */
 	xfs_trans_unreserve_and_mod_dquots(tp);
 	if (tp->t_ticket) {
-<<<<<<< HEAD
-		if (regrant && !xlog_is_shutdown(mp->m_log))
-			xfs_log_ticket_regrant(mp->m_log, tp->t_ticket);
-=======
 		if (regrant && !xlog_is_shutdown(log))
 			xfs_log_ticket_regrant(log, tp->t_ticket);
->>>>>>> eb3cdb58
 		else
 			xfs_log_ticket_ungrant(log, tp->t_ticket);
 		tp->t_ticket = NULL;
