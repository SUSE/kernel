// SPDX-License-Identifier: GPL-2.0+
/*
 * Copyright (C) 2017 Oracle.  All Rights Reserved.
 * Author: Darrick J. Wong <darrick.wong@oracle.com>
 */
#include "xfs.h"
#include "xfs_fs.h"
#include "xfs_shared.h"
#include "xfs_format.h"
#include "xfs_log_format.h"
#include "xfs_trans_resv.h"
#include "xfs_mount.h"
#include "xfs_inode.h"
#include "xfs_trans.h"
#include "xfs_btree.h"
#include "xfs_rmap_btree.h"
#include "xfs_trace.h"
#include "xfs_rmap.h"
#include "xfs_alloc.h"
#include "xfs_bit.h"
#include <linux/fsmap.h>
#include "xfs_fsmap.h"
#include "xfs_refcount.h"
#include "xfs_refcount_btree.h"
#include "xfs_alloc_btree.h"
#include "xfs_rtbitmap.h"
#include "xfs_ag.h"

/* Convert an xfs_fsmap to an fsmap. */
static void
xfs_fsmap_from_internal(
	struct fsmap		*dest,
	struct xfs_fsmap	*src)
{
	dest->fmr_device = src->fmr_device;
	dest->fmr_flags = src->fmr_flags;
	dest->fmr_physical = BBTOB(src->fmr_physical);
	dest->fmr_owner = src->fmr_owner;
	dest->fmr_offset = BBTOB(src->fmr_offset);
	dest->fmr_length = BBTOB(src->fmr_length);
	dest->fmr_reserved[0] = 0;
	dest->fmr_reserved[1] = 0;
	dest->fmr_reserved[2] = 0;
}

/* Convert an fsmap to an xfs_fsmap. */
static void
xfs_fsmap_to_internal(
	struct xfs_fsmap	*dest,
	struct fsmap		*src)
{
	dest->fmr_device = src->fmr_device;
	dest->fmr_flags = src->fmr_flags;
	dest->fmr_physical = BTOBBT(src->fmr_physical);
	dest->fmr_owner = src->fmr_owner;
	dest->fmr_offset = BTOBBT(src->fmr_offset);
	dest->fmr_length = BTOBBT(src->fmr_length);
}

/* Convert an fsmap owner into an rmapbt owner. */
static int
xfs_fsmap_owner_to_rmap(
	struct xfs_rmap_irec	*dest,
	const struct xfs_fsmap	*src)
{
	if (!(src->fmr_flags & FMR_OF_SPECIAL_OWNER)) {
		dest->rm_owner = src->fmr_owner;
		return 0;
	}

	switch (src->fmr_owner) {
	case 0:			/* "lowest owner id possible" */
	case -1ULL:		/* "highest owner id possible" */
		dest->rm_owner = src->fmr_owner;
		break;
	case XFS_FMR_OWN_FREE:
		dest->rm_owner = XFS_RMAP_OWN_NULL;
		break;
	case XFS_FMR_OWN_UNKNOWN:
		dest->rm_owner = XFS_RMAP_OWN_UNKNOWN;
		break;
	case XFS_FMR_OWN_FS:
		dest->rm_owner = XFS_RMAP_OWN_FS;
		break;
	case XFS_FMR_OWN_LOG:
		dest->rm_owner = XFS_RMAP_OWN_LOG;
		break;
	case XFS_FMR_OWN_AG:
		dest->rm_owner = XFS_RMAP_OWN_AG;
		break;
	case XFS_FMR_OWN_INOBT:
		dest->rm_owner = XFS_RMAP_OWN_INOBT;
		break;
	case XFS_FMR_OWN_INODES:
		dest->rm_owner = XFS_RMAP_OWN_INODES;
		break;
	case XFS_FMR_OWN_REFC:
		dest->rm_owner = XFS_RMAP_OWN_REFC;
		break;
	case XFS_FMR_OWN_COW:
		dest->rm_owner = XFS_RMAP_OWN_COW;
		break;
	case XFS_FMR_OWN_DEFECTIVE:	/* not implemented */
		/* fall through */
	default:
		return -EINVAL;
	}
	return 0;
}

/* Convert an rmapbt owner into an fsmap owner. */
static int
xfs_fsmap_owner_from_rmap(
	struct xfs_fsmap		*dest,
	const struct xfs_rmap_irec	*src)
{
	dest->fmr_flags = 0;
	if (!XFS_RMAP_NON_INODE_OWNER(src->rm_owner)) {
		dest->fmr_owner = src->rm_owner;
		return 0;
	}
	dest->fmr_flags |= FMR_OF_SPECIAL_OWNER;

	switch (src->rm_owner) {
	case XFS_RMAP_OWN_FS:
		dest->fmr_owner = XFS_FMR_OWN_FS;
		break;
	case XFS_RMAP_OWN_LOG:
		dest->fmr_owner = XFS_FMR_OWN_LOG;
		break;
	case XFS_RMAP_OWN_AG:
		dest->fmr_owner = XFS_FMR_OWN_AG;
		break;
	case XFS_RMAP_OWN_INOBT:
		dest->fmr_owner = XFS_FMR_OWN_INOBT;
		break;
	case XFS_RMAP_OWN_INODES:
		dest->fmr_owner = XFS_FMR_OWN_INODES;
		break;
	case XFS_RMAP_OWN_REFC:
		dest->fmr_owner = XFS_FMR_OWN_REFC;
		break;
	case XFS_RMAP_OWN_COW:
		dest->fmr_owner = XFS_FMR_OWN_COW;
		break;
	case XFS_RMAP_OWN_NULL:	/* "free" */
		dest->fmr_owner = XFS_FMR_OWN_FREE;
		break;
	default:
		ASSERT(0);
		return -EFSCORRUPTED;
	}
	return 0;
}

/* getfsmap query state */
struct xfs_getfsmap_info {
	struct xfs_fsmap_head	*head;
	struct fsmap		*fsmap_recs;	/* mapping records */
	struct xfs_buf		*agf_bp;	/* AGF, for refcount queries */
	struct xfs_perag	*pag;		/* AG info, if applicable */
	xfs_daddr_t		next_daddr;	/* next daddr we expect */
	/* daddr of low fsmap key when we're using the rtbitmap */
	xfs_daddr_t		low_daddr;
	xfs_daddr_t		end_daddr;	/* daddr of high fsmap key */
	u64			missing_owner;	/* owner of holes */
	u32			dev;		/* device id */
	/*
	 * Low rmap key for the query.  If low.rm_blockcount is nonzero, this
	 * is the second (or later) call to retrieve the recordset in pieces.
	 * xfs_getfsmap_rec_before_start will compare all records retrieved
	 * by the rmapbt query to filter out any records that start before
	 * the last record.
	 */
	struct xfs_rmap_irec	low;
	struct xfs_rmap_irec	high;		/* high rmap key */
	bool			last;		/* last extent? */
};

/* Associate a device with a getfsmap handler. */
struct xfs_getfsmap_dev {
	u32			dev;
	int			(*fn)(struct xfs_trans *tp,
				      const struct xfs_fsmap *keys,
				      struct xfs_getfsmap_info *info);
	sector_t		nr_sectors;
};

/* Compare two getfsmap device handlers. */
static int
xfs_getfsmap_dev_compare(
	const void			*p1,
	const void			*p2)
{
	const struct xfs_getfsmap_dev	*d1 = p1;
	const struct xfs_getfsmap_dev	*d2 = p2;

	return d1->dev - d2->dev;
}

/* Decide if this mapping is shared. */
STATIC int
xfs_getfsmap_is_shared(
	struct xfs_trans		*tp,
	struct xfs_getfsmap_info	*info,
	const struct xfs_rmap_irec	*rec,
	bool				*stat)
{
	struct xfs_mount		*mp = tp->t_mountp;
	struct xfs_btree_cur		*cur;
	xfs_agblock_t			fbno;
	xfs_extlen_t			flen;
	int				error;

	*stat = false;
	if (!xfs_has_reflink(mp))
		return 0;
	/* rt files will have no perag structure */
	if (!info->pag)
		return 0;

	/* Are there any shared blocks here? */
	flen = 0;
	cur = xfs_refcountbt_init_cursor(mp, tp, info->agf_bp, info->pag);

	error = xfs_refcount_find_shared(cur, rec->rm_startblock,
			rec->rm_blockcount, &fbno, &flen, false);

	xfs_btree_del_cursor(cur, error);
	if (error)
		return error;

	*stat = flen > 0;
	return 0;
}

static inline void
xfs_getfsmap_format(
	struct xfs_mount		*mp,
	struct xfs_fsmap		*xfm,
	struct xfs_getfsmap_info	*info)
{
	struct fsmap			*rec;

	trace_xfs_getfsmap_mapping(mp, xfm);

	rec = &info->fsmap_recs[info->head->fmh_entries++];
	xfs_fsmap_from_internal(rec, xfm);
}

static inline bool
xfs_getfsmap_rec_before_start(
	struct xfs_getfsmap_info	*info,
	const struct xfs_rmap_irec	*rec,
	xfs_daddr_t			rec_daddr)
{
	if (info->low_daddr != XFS_BUF_DADDR_NULL)
		return rec_daddr < info->low_daddr;
	if (info->low.rm_blockcount)
		return xfs_rmap_compare(rec, &info->low) < 0;
	return false;
}

/*
 * Format a reverse mapping for getfsmap, having translated rm_startblock
 * into the appropriate daddr units.  Pass in a nonzero @len_daddr if the
 * length could be larger than rm_blockcount in struct xfs_rmap_irec.
 */
STATIC int
xfs_getfsmap_helper(
	struct xfs_trans		*tp,
	struct xfs_getfsmap_info	*info,
	const struct xfs_rmap_irec	*rec,
	xfs_daddr_t			rec_daddr,
	xfs_daddr_t			len_daddr)
{
	struct xfs_fsmap		fmr;
	struct xfs_mount		*mp = tp->t_mountp;
	bool				shared;
	int				error;

	if (fatal_signal_pending(current))
		return -EINTR;

	if (len_daddr == 0)
		len_daddr = XFS_FSB_TO_BB(mp, rec->rm_blockcount);

	/*
	 * Filter out records that start before our startpoint, if the
	 * caller requested that.
	 */
	if (xfs_getfsmap_rec_before_start(info, rec, rec_daddr)) {
		rec_daddr += len_daddr;
		if (info->next_daddr < rec_daddr)
			info->next_daddr = rec_daddr;
		return 0;
	}

	/*
	 * For an info->last query, we're looking for a gap between the last
	 * mapping emitted and the high key specified by userspace.  If the
	 * user's query spans less than 1 fsblock, then info->high and
	 * info->low will have the same rm_startblock, which causes rec_daddr
	 * and next_daddr to be the same.  Therefore, use the end_daddr that
	 * we calculated from userspace's high key to synthesize the record.
	 * Note that if the btree query found a mapping, there won't be a gap.
	 */
	if (info->last && info->end_daddr != XFS_BUF_DADDR_NULL)
		rec_daddr = info->end_daddr;

	/* Are we just counting mappings? */
	if (info->head->fmh_count == 0) {
		if (info->head->fmh_entries == UINT_MAX)
			return -ECANCELED;

		if (rec_daddr > info->next_daddr)
			info->head->fmh_entries++;

		if (info->last)
			return 0;

		info->head->fmh_entries++;

		rec_daddr += len_daddr;
		if (info->next_daddr < rec_daddr)
			info->next_daddr = rec_daddr;
		return 0;
	}

	/*
	 * If the record starts past the last physical block we saw,
	 * then we've found a gap.  Report the gap as being owned by
	 * whatever the caller specified is the missing owner.
	 */
	if (rec_daddr > info->next_daddr) {
		if (info->head->fmh_entries >= info->head->fmh_count)
			return -ECANCELED;

		fmr.fmr_device = info->dev;
		fmr.fmr_physical = info->next_daddr;
		fmr.fmr_owner = info->missing_owner;
		fmr.fmr_offset = 0;
		fmr.fmr_length = rec_daddr - info->next_daddr;
		fmr.fmr_flags = FMR_OF_SPECIAL_OWNER;
		xfs_getfsmap_format(mp, &fmr, info);
	}

	if (info->last)
		goto out;

	/* Fill out the extent we found */
	if (info->head->fmh_entries >= info->head->fmh_count)
		return -ECANCELED;

	trace_xfs_fsmap_mapping(mp, info->dev,
			info->pag ? info->pag->pag_agno : NULLAGNUMBER, rec);

	fmr.fmr_device = info->dev;
	fmr.fmr_physical = rec_daddr;
	error = xfs_fsmap_owner_from_rmap(&fmr, rec);
	if (error)
		return error;
	fmr.fmr_offset = XFS_FSB_TO_BB(mp, rec->rm_offset);
	fmr.fmr_length = len_daddr;
	if (rec->rm_flags & XFS_RMAP_UNWRITTEN)
		fmr.fmr_flags |= FMR_OF_PREALLOC;
	if (rec->rm_flags & XFS_RMAP_ATTR_FORK)
		fmr.fmr_flags |= FMR_OF_ATTR_FORK;
	if (rec->rm_flags & XFS_RMAP_BMBT_BLOCK)
		fmr.fmr_flags |= FMR_OF_EXTENT_MAP;
	if (fmr.fmr_flags == 0) {
		error = xfs_getfsmap_is_shared(tp, info, rec, &shared);
		if (error)
			return error;
		if (shared)
			fmr.fmr_flags |= FMR_OF_SHARED;
	}

	xfs_getfsmap_format(mp, &fmr, info);
out:
	rec_daddr += len_daddr;
	if (info->next_daddr < rec_daddr)
		info->next_daddr = rec_daddr;
	return 0;
}

/* Transform a rmapbt irec into a fsmap */
STATIC int
xfs_getfsmap_datadev_helper(
	struct xfs_btree_cur		*cur,
	const struct xfs_rmap_irec	*rec,
	void				*priv)
{
	struct xfs_mount		*mp = cur->bc_mp;
	struct xfs_getfsmap_info	*info = priv;
	xfs_fsblock_t			fsb;
	xfs_daddr_t			rec_daddr;

	fsb = XFS_AGB_TO_FSB(mp, cur->bc_ag.pag->pag_agno, rec->rm_startblock);
	rec_daddr = XFS_FSB_TO_DADDR(mp, fsb);

	return xfs_getfsmap_helper(cur->bc_tp, info, rec, rec_daddr, 0);
}

/* Transform a bnobt irec into a fsmap */
STATIC int
xfs_getfsmap_datadev_bnobt_helper(
	struct xfs_btree_cur		*cur,
	const struct xfs_alloc_rec_incore *rec,
	void				*priv)
{
	struct xfs_mount		*mp = cur->bc_mp;
	struct xfs_getfsmap_info	*info = priv;
	struct xfs_rmap_irec		irec;
	xfs_daddr_t			rec_daddr;

	rec_daddr = XFS_AGB_TO_DADDR(mp, cur->bc_ag.pag->pag_agno,
			rec->ar_startblock);

	irec.rm_startblock = rec->ar_startblock;
	irec.rm_blockcount = rec->ar_blockcount;
	irec.rm_owner = XFS_RMAP_OWN_NULL;	/* "free" */
	irec.rm_offset = 0;
	irec.rm_flags = 0;

	return xfs_getfsmap_helper(cur->bc_tp, info, &irec, rec_daddr, 0);
}

/* Set rmap flags based on the getfsmap flags */
static void
xfs_getfsmap_set_irec_flags(
	struct xfs_rmap_irec	*irec,
	const struct xfs_fsmap	*fmr)
{
	irec->rm_flags = 0;
	if (fmr->fmr_flags & FMR_OF_ATTR_FORK)
		irec->rm_flags |= XFS_RMAP_ATTR_FORK;
	if (fmr->fmr_flags & FMR_OF_EXTENT_MAP)
		irec->rm_flags |= XFS_RMAP_BMBT_BLOCK;
	if (fmr->fmr_flags & FMR_OF_PREALLOC)
		irec->rm_flags |= XFS_RMAP_UNWRITTEN;
}

<<<<<<< HEAD
/* Execute a getfsmap query against the log device. */
STATIC int
xfs_getfsmap_logdev(
	struct xfs_trans		*tp,
	const struct xfs_fsmap		*keys,
	struct xfs_getfsmap_info	*info)
{
	struct xfs_mount		*mp = tp->t_mountp;
	struct xfs_rmap_irec		rmap;
	xfs_daddr_t			rec_daddr, len_daddr;
	xfs_fsblock_t			start_fsb, end_fsb;
	uint64_t			eofs;

	eofs = XFS_FSB_TO_BB(mp, mp->m_sb.sb_logblocks);
	if (keys[0].fmr_physical >= eofs)
		return 0;
	start_fsb = XFS_BB_TO_FSBT(mp,
				keys[0].fmr_physical + keys[0].fmr_length);
	end_fsb = XFS_BB_TO_FSB(mp, min(eofs - 1, keys[1].fmr_physical));

	/* Adjust the low key if we are continuing from where we left off. */
	if (keys[0].fmr_length > 0)
		info->low_daddr = XFS_FSB_TO_BB(mp, start_fsb);

	trace_xfs_fsmap_low_key_linear(mp, info->dev, start_fsb);
	trace_xfs_fsmap_high_key_linear(mp, info->dev, end_fsb);

	if (start_fsb > 0)
		return 0;

	/* Fabricate an rmap entry for the external log device. */
	rmap.rm_startblock = 0;
	rmap.rm_blockcount = mp->m_sb.sb_logblocks;
	rmap.rm_owner = XFS_RMAP_OWN_LOG;
	rmap.rm_offset = 0;
	rmap.rm_flags = 0;

	rec_daddr = XFS_FSB_TO_BB(mp, rmap.rm_startblock);
	len_daddr = XFS_FSB_TO_BB(mp, rmap.rm_blockcount);
	return xfs_getfsmap_helper(tp, info, &rmap, rec_daddr, len_daddr);
}

#ifdef CONFIG_XFS_RT
/* Transform a rtbitmap "record" into a fsmap */
STATIC int
xfs_getfsmap_rtdev_rtbitmap_helper(
	struct xfs_mount		*mp,
	struct xfs_trans		*tp,
	const struct xfs_rtalloc_rec	*rec,
	void				*priv)
{
	struct xfs_getfsmap_info	*info = priv;
	struct xfs_rmap_irec		irec;
	xfs_rtblock_t			rtbno;
	xfs_daddr_t			rec_daddr, len_daddr;

	rtbno = rec->ar_startext * mp->m_sb.sb_rextsize;
	rec_daddr = XFS_FSB_TO_BB(mp, rtbno);
	irec.rm_startblock = rtbno;

	rtbno = rec->ar_extcount * mp->m_sb.sb_rextsize;
	len_daddr = XFS_FSB_TO_BB(mp, rtbno);
	irec.rm_blockcount = rtbno;

	irec.rm_owner = XFS_RMAP_OWN_NULL;	/* "free" */
	irec.rm_offset = 0;
	irec.rm_flags = 0;

	return xfs_getfsmap_helper(tp, info, &irec, rec_daddr, len_daddr);
}

/* Execute a getfsmap query against the realtime device rtbitmap. */
STATIC int
xfs_getfsmap_rtdev_rtbitmap(
	struct xfs_trans		*tp,
	const struct xfs_fsmap		*keys,
	struct xfs_getfsmap_info	*info)
{

	struct xfs_rtalloc_rec		alow = { 0 };
	struct xfs_rtalloc_rec		ahigh = { 0 };
	struct xfs_mount		*mp = tp->t_mountp;
	xfs_rtblock_t			start_rtb;
	xfs_rtblock_t			end_rtb;
	uint64_t			eofs;
	int				error;

	eofs = XFS_FSB_TO_BB(mp, mp->m_sb.sb_rextents * mp->m_sb.sb_rextsize);
	if (keys[0].fmr_physical >= eofs)
		return 0;
	start_rtb = XFS_BB_TO_FSBT(mp,
				keys[0].fmr_physical + keys[0].fmr_length);
	end_rtb = XFS_BB_TO_FSB(mp, min(eofs - 1, keys[1].fmr_physical));

	info->missing_owner = XFS_FMR_OWN_UNKNOWN;

	/* Adjust the low key if we are continuing from where we left off. */
	if (keys[0].fmr_length > 0) {
		info->low_daddr = XFS_FSB_TO_BB(mp, start_rtb);
		if (info->low_daddr >= eofs)
			return 0;
	}

	trace_xfs_fsmap_low_key_linear(mp, info->dev, start_rtb);
	trace_xfs_fsmap_high_key_linear(mp, info->dev, end_rtb);

	xfs_ilock(mp->m_rbmip, XFS_ILOCK_SHARED | XFS_ILOCK_RTBITMAP);

	/*
	 * Set up query parameters to return free rtextents covering the range
	 * we want.
	 */
	alow.ar_startext = start_rtb;
	ahigh.ar_startext = end_rtb;
	do_div(alow.ar_startext, mp->m_sb.sb_rextsize);
	if (do_div(ahigh.ar_startext, mp->m_sb.sb_rextsize))
		ahigh.ar_startext++;
	error = xfs_rtalloc_query_range(mp, tp, &alow, &ahigh,
			xfs_getfsmap_rtdev_rtbitmap_helper, info);
	if (error)
		goto err;

	/*
	 * Report any gaps at the end of the rtbitmap by simulating a null
	 * rmap starting at the block after the end of the query range.
	 */
	info->last = true;
	ahigh.ar_startext = min(mp->m_sb.sb_rextents, ahigh.ar_startext);

	error = xfs_getfsmap_rtdev_rtbitmap_helper(mp, tp, &ahigh, info);
	if (error)
		goto err;
err:
	xfs_iunlock(mp->m_rbmip, XFS_ILOCK_SHARED | XFS_ILOCK_RTBITMAP);
	return error;
}
#endif /* CONFIG_XFS_RT */

static inline bool
rmap_not_shareable(struct xfs_mount *mp, const struct xfs_rmap_irec *r)
{
=======
static inline bool
rmap_not_shareable(struct xfs_mount *mp, const struct xfs_rmap_irec *r)
{
>>>>>>> 2d5404ca
	if (!xfs_has_reflink(mp))
		return true;
	if (XFS_RMAP_NON_INODE_OWNER(r->rm_owner))
		return true;
	if (r->rm_flags & (XFS_RMAP_ATTR_FORK | XFS_RMAP_BMBT_BLOCK |
			   XFS_RMAP_UNWRITTEN))
		return true;
	return false;
}

/* Execute a getfsmap query against the regular data device. */
STATIC int
__xfs_getfsmap_datadev(
	struct xfs_trans		*tp,
	const struct xfs_fsmap		*keys,
	struct xfs_getfsmap_info	*info,
	int				(*query_fn)(struct xfs_trans *,
						    struct xfs_getfsmap_info *,
						    struct xfs_btree_cur **,
						    void *),
	void				*priv)
{
	struct xfs_mount		*mp = tp->t_mountp;
	struct xfs_perag		*pag;
	struct xfs_btree_cur		*bt_cur = NULL;
	xfs_fsblock_t			start_fsb;
	xfs_fsblock_t			end_fsb;
	xfs_agnumber_t			start_ag;
	xfs_agnumber_t			end_ag;
	uint64_t			eofs;
	int				error = 0;

	eofs = XFS_FSB_TO_BB(mp, mp->m_sb.sb_dblocks);
	if (keys[0].fmr_physical >= eofs)
		return 0;
	start_fsb = XFS_DADDR_TO_FSB(mp, keys[0].fmr_physical);
	end_fsb = XFS_DADDR_TO_FSB(mp, min(eofs - 1, keys[1].fmr_physical));

	/*
	 * Convert the fsmap low/high keys to AG based keys.  Initialize
	 * low to the fsmap low key and max out the high key to the end
	 * of the AG.
	 */
	info->low.rm_offset = XFS_BB_TO_FSBT(mp, keys[0].fmr_offset);
	error = xfs_fsmap_owner_to_rmap(&info->low, &keys[0]);
	if (error)
		return error;
	info->low.rm_blockcount = XFS_BB_TO_FSBT(mp, keys[0].fmr_length);
	xfs_getfsmap_set_irec_flags(&info->low, &keys[0]);

	/* Adjust the low key if we are continuing from where we left off. */
	if (info->low.rm_blockcount == 0) {
		/* No previous record from which to continue */
	} else if (rmap_not_shareable(mp, &info->low)) {
		/* Last record seen was an unshareable extent */
		info->low.rm_owner = 0;
		info->low.rm_offset = 0;

		start_fsb += info->low.rm_blockcount;
		if (XFS_FSB_TO_DADDR(mp, start_fsb) >= eofs)
			return 0;
	} else {
		/* Last record seen was a shareable file data extent */
		info->low.rm_offset += info->low.rm_blockcount;
	}
	info->low.rm_startblock = XFS_FSB_TO_AGBNO(mp, start_fsb);

	info->high.rm_startblock = -1U;
	info->high.rm_owner = ULLONG_MAX;
	info->high.rm_offset = ULLONG_MAX;
	info->high.rm_blockcount = 0;
	info->high.rm_flags = XFS_RMAP_KEY_FLAGS | XFS_RMAP_REC_FLAGS;

	start_ag = XFS_FSB_TO_AGNO(mp, start_fsb);
	end_ag = XFS_FSB_TO_AGNO(mp, end_fsb);

	for_each_perag_range(mp, start_ag, end_ag, pag) {
		/*
		 * Set the AG high key from the fsmap high key if this
		 * is the last AG that we're querying.
		 */
		info->pag = pag;
		if (pag->pag_agno == end_ag) {
			info->high.rm_startblock = XFS_FSB_TO_AGBNO(mp,
					end_fsb);
			info->high.rm_offset = XFS_BB_TO_FSBT(mp,
					keys[1].fmr_offset);
			error = xfs_fsmap_owner_to_rmap(&info->high, &keys[1]);
			if (error)
				break;
			xfs_getfsmap_set_irec_flags(&info->high, &keys[1]);
		}

		if (bt_cur) {
			xfs_btree_del_cursor(bt_cur, XFS_BTREE_NOERROR);
			bt_cur = NULL;
			xfs_trans_brelse(tp, info->agf_bp);
			info->agf_bp = NULL;
		}

		error = xfs_alloc_read_agf(pag, tp, 0, &info->agf_bp);
		if (error)
			break;

		trace_xfs_fsmap_low_key(mp, info->dev, pag->pag_agno,
				&info->low);
		trace_xfs_fsmap_high_key(mp, info->dev, pag->pag_agno,
				&info->high);

		error = query_fn(tp, info, &bt_cur, priv);
		if (error)
			break;

		/*
		 * Set the AG low key to the start of the AG prior to
		 * moving on to the next AG.
		 */
		if (pag->pag_agno == start_ag)
			memset(&info->low, 0, sizeof(info->low));

		/*
		 * If this is the last AG, report any gap at the end of it
		 * before we drop the reference to the perag when the loop
		 * terminates.
		 */
		if (pag->pag_agno == end_ag) {
			info->last = true;
			error = query_fn(tp, info, &bt_cur, priv);
			if (error)
				break;
		}
		info->pag = NULL;
	}

	if (bt_cur)
		xfs_btree_del_cursor(bt_cur, error < 0 ? XFS_BTREE_ERROR :
							 XFS_BTREE_NOERROR);
	if (info->agf_bp) {
		xfs_trans_brelse(tp, info->agf_bp);
		info->agf_bp = NULL;
	}
	if (info->pag) {
		xfs_perag_rele(info->pag);
		info->pag = NULL;
	} else if (pag) {
		/* loop termination case */
		xfs_perag_rele(pag);
	}

	return error;
}

/* Actually query the rmap btree. */
STATIC int
xfs_getfsmap_datadev_rmapbt_query(
	struct xfs_trans		*tp,
	struct xfs_getfsmap_info	*info,
	struct xfs_btree_cur		**curpp,
	void				*priv)
{
	/* Report any gap at the end of the last AG. */
	if (info->last)
		return xfs_getfsmap_datadev_helper(*curpp, &info->high, info);

	/* Allocate cursor for this AG and query_range it. */
	*curpp = xfs_rmapbt_init_cursor(tp->t_mountp, tp, info->agf_bp,
			info->pag);
	return xfs_rmap_query_range(*curpp, &info->low, &info->high,
			xfs_getfsmap_datadev_helper, info);
}

/* Execute a getfsmap query against the regular data device rmapbt. */
STATIC int
xfs_getfsmap_datadev_rmapbt(
	struct xfs_trans		*tp,
	const struct xfs_fsmap		*keys,
	struct xfs_getfsmap_info	*info)
{
	info->missing_owner = XFS_FMR_OWN_FREE;
	return __xfs_getfsmap_datadev(tp, keys, info,
			xfs_getfsmap_datadev_rmapbt_query, NULL);
}

/* Actually query the bno btree. */
STATIC int
xfs_getfsmap_datadev_bnobt_query(
	struct xfs_trans		*tp,
	struct xfs_getfsmap_info	*info,
	struct xfs_btree_cur		**curpp,
	void				*priv)
{
	struct xfs_alloc_rec_incore	*key = priv;

	/* Report any gap at the end of the last AG. */
	if (info->last)
		return xfs_getfsmap_datadev_bnobt_helper(*curpp, &key[1], info);

	/* Allocate cursor for this AG and query_range it. */
	*curpp = xfs_bnobt_init_cursor(tp->t_mountp, tp, info->agf_bp,
			info->pag);
	key->ar_startblock = info->low.rm_startblock;
	key[1].ar_startblock = info->high.rm_startblock;
	return xfs_alloc_query_range(*curpp, key, &key[1],
			xfs_getfsmap_datadev_bnobt_helper, info);
}

/* Execute a getfsmap query against the regular data device's bnobt. */
STATIC int
xfs_getfsmap_datadev_bnobt(
	struct xfs_trans		*tp,
	const struct xfs_fsmap		*keys,
	struct xfs_getfsmap_info	*info)
{
	struct xfs_alloc_rec_incore	akeys[2];

	memset(akeys, 0, sizeof(akeys));
	info->missing_owner = XFS_FMR_OWN_UNKNOWN;
	return __xfs_getfsmap_datadev(tp, keys, info,
			xfs_getfsmap_datadev_bnobt_query, &akeys[0]);
}

/* Execute a getfsmap query against the log device. */
STATIC int
xfs_getfsmap_logdev(
	struct xfs_trans		*tp,
	const struct xfs_fsmap		*keys,
	struct xfs_getfsmap_info	*info)
{
	struct xfs_mount		*mp = tp->t_mountp;
	struct xfs_rmap_irec		rmap;
	xfs_daddr_t			rec_daddr, len_daddr;
	xfs_fsblock_t			start_fsb, end_fsb;
	uint64_t			eofs;

	eofs = XFS_FSB_TO_BB(mp, mp->m_sb.sb_logblocks);
	if (keys[0].fmr_physical >= eofs)
		return 0;
	start_fsb = XFS_BB_TO_FSBT(mp,
				keys[0].fmr_physical + keys[0].fmr_length);
	end_fsb = XFS_BB_TO_FSB(mp, min(eofs - 1, keys[1].fmr_physical));

	/* Adjust the low key if we are continuing from where we left off. */
	if (keys[0].fmr_length > 0)
		info->low_daddr = XFS_FSB_TO_BB(mp, start_fsb);

	trace_xfs_fsmap_low_key_linear(mp, info->dev, start_fsb);
	trace_xfs_fsmap_high_key_linear(mp, info->dev, end_fsb);

	if (start_fsb > 0)
		return 0;

	/* Fabricate an rmap entry for the external log device. */
	rmap.rm_startblock = 0;
	rmap.rm_blockcount = mp->m_sb.sb_logblocks;
	rmap.rm_owner = XFS_RMAP_OWN_LOG;
	rmap.rm_offset = 0;
	rmap.rm_flags = 0;

	rec_daddr = XFS_FSB_TO_BB(mp, rmap.rm_startblock);
	len_daddr = XFS_FSB_TO_BB(mp, rmap.rm_blockcount);
	return xfs_getfsmap_helper(tp, info, &rmap, rec_daddr, len_daddr);
}

#ifdef CONFIG_XFS_RT
/* Transform a rtbitmap "record" into a fsmap */
STATIC int
xfs_getfsmap_rtdev_rtbitmap_helper(
	struct xfs_mount		*mp,
	struct xfs_trans		*tp,
	const struct xfs_rtalloc_rec	*rec,
	void				*priv)
{
	struct xfs_getfsmap_info	*info = priv;
	struct xfs_rmap_irec		irec;
	xfs_rtblock_t			rtbno;
	xfs_daddr_t			rec_daddr, len_daddr;

	rtbno = xfs_rtx_to_rtb(mp, rec->ar_startext);
	rec_daddr = XFS_FSB_TO_BB(mp, rtbno);
	irec.rm_startblock = rtbno;

	rtbno = xfs_rtx_to_rtb(mp, rec->ar_extcount);
	len_daddr = XFS_FSB_TO_BB(mp, rtbno);
	irec.rm_blockcount = rtbno;

	irec.rm_owner = XFS_RMAP_OWN_NULL;	/* "free" */
	irec.rm_offset = 0;
	irec.rm_flags = 0;

	return xfs_getfsmap_helper(tp, info, &irec, rec_daddr, len_daddr);
}

/* Execute a getfsmap query against the realtime device rtbitmap. */
STATIC int
xfs_getfsmap_rtdev_rtbitmap(
	struct xfs_trans		*tp,
	const struct xfs_fsmap		*keys,
	struct xfs_getfsmap_info	*info)
{

	struct xfs_rtalloc_rec		ahigh = { 0 };
	struct xfs_mount		*mp = tp->t_mountp;
	xfs_rtblock_t			start_rtb;
	xfs_rtblock_t			end_rtb;
	xfs_rtxnum_t			high;
	uint64_t			eofs;
	int				error;

	eofs = XFS_FSB_TO_BB(mp, xfs_rtx_to_rtb(mp, mp->m_sb.sb_rextents));
	if (keys[0].fmr_physical >= eofs)
		return 0;
	start_rtb = XFS_BB_TO_FSBT(mp,
				keys[0].fmr_physical + keys[0].fmr_length);
	end_rtb = XFS_BB_TO_FSB(mp, min(eofs - 1, keys[1].fmr_physical));

	info->missing_owner = XFS_FMR_OWN_UNKNOWN;

	/* Adjust the low key if we are continuing from where we left off. */
	if (keys[0].fmr_length > 0) {
		info->low_daddr = XFS_FSB_TO_BB(mp, start_rtb);
		if (info->low_daddr >= eofs)
			return 0;
	}

	trace_xfs_fsmap_low_key_linear(mp, info->dev, start_rtb);
	trace_xfs_fsmap_high_key_linear(mp, info->dev, end_rtb);

	xfs_rtbitmap_lock_shared(mp, XFS_RBMLOCK_BITMAP);

	/*
	 * Set up query parameters to return free rtextents covering the range
	 * we want.
	 */
	high = xfs_rtb_to_rtxup(mp, end_rtb);
	error = xfs_rtalloc_query_range(mp, tp, xfs_rtb_to_rtx(mp, start_rtb),
			high, xfs_getfsmap_rtdev_rtbitmap_helper, info);
	if (error)
		goto err;

	/*
	 * Report any gaps at the end of the rtbitmap by simulating a null
	 * rmap starting at the block after the end of the query range.
	 */
	info->last = true;
	ahigh.ar_startext = min(mp->m_sb.sb_rextents, high);

	error = xfs_getfsmap_rtdev_rtbitmap_helper(mp, tp, &ahigh, info);
	if (error)
		goto err;
err:
	xfs_rtbitmap_unlock_shared(mp, XFS_RBMLOCK_BITMAP);
	return error;
}
#endif /* CONFIG_XFS_RT */

/* Do we recognize the device? */
STATIC bool
xfs_getfsmap_is_valid_device(
	struct xfs_mount	*mp,
	struct xfs_fsmap	*fm)
{
	if (fm->fmr_device == 0 || fm->fmr_device == UINT_MAX ||
	    fm->fmr_device == new_encode_dev(mp->m_ddev_targp->bt_dev))
		return true;
	if (mp->m_logdev_targp &&
	    fm->fmr_device == new_encode_dev(mp->m_logdev_targp->bt_dev))
		return true;
	if (mp->m_rtdev_targp &&
	    fm->fmr_device == new_encode_dev(mp->m_rtdev_targp->bt_dev))
		return true;
	return false;
}

/* Ensure that the low key is less than the high key. */
STATIC bool
xfs_getfsmap_check_keys(
	struct xfs_fsmap		*low_key,
	struct xfs_fsmap		*high_key)
{
	if (low_key->fmr_flags & (FMR_OF_SPECIAL_OWNER | FMR_OF_EXTENT_MAP)) {
		if (low_key->fmr_offset)
			return false;
	}
	if (high_key->fmr_flags != -1U &&
	    (high_key->fmr_flags & (FMR_OF_SPECIAL_OWNER |
				    FMR_OF_EXTENT_MAP))) {
		if (high_key->fmr_offset && high_key->fmr_offset != -1ULL)
			return false;
	}
	if (high_key->fmr_length && high_key->fmr_length != -1ULL)
		return false;

	if (low_key->fmr_device > high_key->fmr_device)
		return false;
	if (low_key->fmr_device < high_key->fmr_device)
		return true;

	if (low_key->fmr_physical > high_key->fmr_physical)
		return false;
	if (low_key->fmr_physical < high_key->fmr_physical)
		return true;

	if (low_key->fmr_owner > high_key->fmr_owner)
		return false;
	if (low_key->fmr_owner < high_key->fmr_owner)
		return true;

	if (low_key->fmr_offset > high_key->fmr_offset)
		return false;
	if (low_key->fmr_offset < high_key->fmr_offset)
		return true;

	return false;
}

/*
 * There are only two devices if we didn't configure RT devices at build time.
 */
#ifdef CONFIG_XFS_RT
#define XFS_GETFSMAP_DEVS	3
#else
#define XFS_GETFSMAP_DEVS	2
#endif /* CONFIG_XFS_RT */

/*
 * Get filesystem's extents as described in head, and format for output. Fills
 * in the supplied records array until there are no more reverse mappings to
 * return or head.fmh_entries == head.fmh_count.  In the second case, this
 * function returns -ECANCELED to indicate that more records would have been
 * returned.
 *
 * Key to Confusion
 * ----------------
 * There are multiple levels of keys and counters at work here:
 * xfs_fsmap_head.fmh_keys	-- low and high fsmap keys passed in;
 *				   these reflect fs-wide sector addrs.
 * dkeys			-- fmh_keys used to query each device;
 *				   these are fmh_keys but w/ the low key
 *				   bumped up by fmr_length.
 * xfs_getfsmap_info.next_daddr	-- next disk addr we expect to see; this
 *				   is how we detect gaps in the fsmap
				   records and report them.
 * xfs_getfsmap_info.low/high	-- per-AG low/high keys computed from
 *				   dkeys; used to query the metadata.
 */
STATIC int
xfs_getfsmap(
	struct xfs_mount		*mp,
	struct xfs_fsmap_head		*head,
	struct fsmap			*fsmap_recs)
{
	struct xfs_trans		*tp = NULL;
	struct xfs_fsmap		dkeys[2];	/* per-dev keys */
	struct xfs_getfsmap_dev		handlers[XFS_GETFSMAP_DEVS];
	struct xfs_getfsmap_info	info = { NULL };
	bool				use_rmap;
	int				i;
	int				error = 0;

	if (head->fmh_iflags & ~FMH_IF_VALID)
		return -EINVAL;
	if (!xfs_getfsmap_is_valid_device(mp, &head->fmh_keys[0]) ||
	    !xfs_getfsmap_is_valid_device(mp, &head->fmh_keys[1]))
		return -EINVAL;
	if (!xfs_getfsmap_check_keys(&head->fmh_keys[0], &head->fmh_keys[1]))
		return -EINVAL;

	use_rmap = xfs_has_rmapbt(mp) &&
		   has_capability_noaudit(current, CAP_SYS_ADMIN);
	head->fmh_entries = 0;

	/* Set up our device handlers. */
	memset(handlers, 0, sizeof(handlers));
	handlers[0].nr_sectors = XFS_FSB_TO_BB(mp, mp->m_sb.sb_dblocks);
	handlers[0].dev = new_encode_dev(mp->m_ddev_targp->bt_dev);
	if (use_rmap)
		handlers[0].fn = xfs_getfsmap_datadev_rmapbt;
	else
		handlers[0].fn = xfs_getfsmap_datadev_bnobt;
	if (mp->m_logdev_targp != mp->m_ddev_targp) {
		handlers[1].nr_sectors = XFS_FSB_TO_BB(mp,
						       mp->m_sb.sb_logblocks);
		handlers[1].dev = new_encode_dev(mp->m_logdev_targp->bt_dev);
		handlers[1].fn = xfs_getfsmap_logdev;
	}
#ifdef CONFIG_XFS_RT
	if (mp->m_rtdev_targp) {
		handlers[2].nr_sectors = XFS_FSB_TO_BB(mp, mp->m_sb.sb_rblocks);
		handlers[2].dev = new_encode_dev(mp->m_rtdev_targp->bt_dev);
		handlers[2].fn = xfs_getfsmap_rtdev_rtbitmap;
	}
#endif /* CONFIG_XFS_RT */

	xfs_sort(handlers, XFS_GETFSMAP_DEVS, sizeof(struct xfs_getfsmap_dev),
			xfs_getfsmap_dev_compare);

	/*
	 * To continue where we left off, we allow userspace to use the
	 * last mapping from a previous call as the low key of the next.
	 * This is identified by a non-zero length in the low key. We
	 * have to increment the low key in this scenario to ensure we
	 * don't return the same mapping again, and instead return the
	 * very next mapping.
	 *
	 * If the low key mapping refers to file data, the same physical
	 * blocks could be mapped to several other files/offsets.
	 * According to rmapbt record ordering, the minimal next
	 * possible record for the block range is the next starting
	 * offset in the same inode. Therefore, each fsmap backend bumps
	 * the file offset to continue the search appropriately.  For
	 * all other low key mapping types (attr blocks, metadata), each
	 * fsmap backend bumps the physical offset as there can be no
	 * other mapping for the same physical block range.
	 */
	dkeys[0] = head->fmh_keys[0];
<<<<<<< HEAD
	if (dkeys[0].fmr_flags & (FMR_OF_SPECIAL_OWNER | FMR_OF_EXTENT_MAP)) {
		if (dkeys[0].fmr_offset)
			return -EINVAL;
	}
=======
>>>>>>> 2d5404ca
	memset(&dkeys[1], 0xFF, sizeof(struct xfs_fsmap));

	info.next_daddr = head->fmh_keys[0].fmr_physical +
			  head->fmh_keys[0].fmr_length;
	info.end_daddr = XFS_BUF_DADDR_NULL;
	info.fsmap_recs = fsmap_recs;
	info.head = head;

	/* For each device we support... */
	for (i = 0; i < XFS_GETFSMAP_DEVS; i++) {
		/* Is this device within the range the user asked for? */
		if (!handlers[i].fn)
			continue;
		if (head->fmh_keys[0].fmr_device > handlers[i].dev)
			continue;
		if (head->fmh_keys[1].fmr_device < handlers[i].dev)
			break;

		/*
		 * If this device number matches the high key, we have
		 * to pass the high key to the handler to limit the
		 * query results.  If the device number exceeds the
		 * low key, zero out the low key so that we get
		 * everything from the beginning.
		 */
		if (handlers[i].dev == head->fmh_keys[1].fmr_device) {
			dkeys[1] = head->fmh_keys[1];
			info.end_daddr = min(handlers[i].nr_sectors - 1,
					     dkeys[1].fmr_physical);
		}
		if (handlers[i].dev > head->fmh_keys[0].fmr_device)
			memset(&dkeys[0], 0, sizeof(struct xfs_fsmap));

		/*
		 * Grab an empty transaction so that we can use its recursive
		 * buffer locking abilities to detect cycles in the rmapbt
		 * without deadlocking.
		 */
		error = xfs_trans_alloc_empty(mp, &tp);
		if (error)
			break;

		info.dev = handlers[i].dev;
		info.last = false;
		info.pag = NULL;
		info.low_daddr = XFS_BUF_DADDR_NULL;
		info.low.rm_blockcount = 0;
		error = handlers[i].fn(tp, dkeys, &info);
		if (error)
			break;
		xfs_trans_cancel(tp);
		tp = NULL;
		info.next_daddr = 0;
	}

	if (tp)
		xfs_trans_cancel(tp);
	head->fmh_oflags = FMH_OF_DEV_T;
	return error;
}

int
xfs_ioc_getfsmap(
	struct xfs_inode	*ip,
	struct fsmap_head	__user *arg)
{
	struct xfs_fsmap_head	xhead = {0};
	struct fsmap_head	head;
	struct fsmap		*recs;
	unsigned int		count;
	__u32			last_flags = 0;
	bool			done = false;
	int			error;

	if (copy_from_user(&head, arg, sizeof(struct fsmap_head)))
		return -EFAULT;
	if (memchr_inv(head.fmh_reserved, 0, sizeof(head.fmh_reserved)) ||
	    memchr_inv(head.fmh_keys[0].fmr_reserved, 0,
		       sizeof(head.fmh_keys[0].fmr_reserved)) ||
	    memchr_inv(head.fmh_keys[1].fmr_reserved, 0,
		       sizeof(head.fmh_keys[1].fmr_reserved)))
		return -EINVAL;

	/*
	 * Use an internal memory buffer so that we don't have to copy fsmap
	 * data to userspace while holding locks.  Start by trying to allocate
	 * up to 128k for the buffer, but fall back to a single page if needed.
	 */
	count = min_t(unsigned int, head.fmh_count,
			131072 / sizeof(struct fsmap));
	recs = kvcalloc(count, sizeof(struct fsmap), GFP_KERNEL);
	if (!recs) {
		count = min_t(unsigned int, head.fmh_count,
				PAGE_SIZE / sizeof(struct fsmap));
		recs = kvcalloc(count, sizeof(struct fsmap), GFP_KERNEL);
		if (!recs)
			return -ENOMEM;
	}

	xhead.fmh_iflags = head.fmh_iflags;
	xfs_fsmap_to_internal(&xhead.fmh_keys[0], &head.fmh_keys[0]);
	xfs_fsmap_to_internal(&xhead.fmh_keys[1], &head.fmh_keys[1]);

	trace_xfs_getfsmap_low_key(ip->i_mount, &xhead.fmh_keys[0]);
	trace_xfs_getfsmap_high_key(ip->i_mount, &xhead.fmh_keys[1]);

	head.fmh_entries = 0;
	do {
		struct fsmap __user	*user_recs;
		struct fsmap		*last_rec;

		user_recs = &arg->fmh_recs[head.fmh_entries];
		xhead.fmh_entries = 0;
		xhead.fmh_count = min_t(unsigned int, count,
					head.fmh_count - head.fmh_entries);

		/* Run query, record how many entries we got. */
		error = xfs_getfsmap(ip->i_mount, &xhead, recs);
		switch (error) {
		case 0:
			/*
			 * There are no more records in the result set.  Copy
			 * whatever we got to userspace and break out.
			 */
			done = true;
			break;
		case -ECANCELED:
			/*
			 * The internal memory buffer is full.  Copy whatever
			 * records we got to userspace and go again if we have
			 * not yet filled the userspace buffer.
			 */
			error = 0;
			break;
		default:
			goto out_free;
		}
		head.fmh_entries += xhead.fmh_entries;
		head.fmh_oflags = xhead.fmh_oflags;

		/*
		 * If the caller wanted a record count or there aren't any
		 * new records to return, we're done.
		 */
		if (head.fmh_count == 0 || xhead.fmh_entries == 0)
			break;

		/* Copy all the records we got out to userspace. */
		if (copy_to_user(user_recs, recs,
				 xhead.fmh_entries * sizeof(struct fsmap))) {
			error = -EFAULT;
			goto out_free;
		}

		/* Remember the last record flags we copied to userspace. */
		last_rec = &recs[xhead.fmh_entries - 1];
		last_flags = last_rec->fmr_flags;

		/* Set up the low key for the next iteration. */
		xfs_fsmap_to_internal(&xhead.fmh_keys[0], last_rec);
		trace_xfs_getfsmap_low_key(ip->i_mount, &xhead.fmh_keys[0]);
	} while (!done && head.fmh_entries < head.fmh_count);

	/*
	 * If there are no more records in the query result set and we're not
	 * in counting mode, mark the last record returned with the LAST flag.
	 */
	if (done && head.fmh_count > 0 && head.fmh_entries > 0) {
		struct fsmap __user	*user_rec;

		last_flags |= FMR_OF_LAST;
		user_rec = &arg->fmh_recs[head.fmh_entries - 1];

		if (copy_to_user(&user_rec->fmr_flags, &last_flags,
					sizeof(last_flags))) {
			error = -EFAULT;
			goto out_free;
		}
	}

	/* copy back header */
	if (copy_to_user(arg, &head, sizeof(struct fsmap_head))) {
		error = -EFAULT;
		goto out_free;
	}

out_free:
	kvfree(recs);
	return error;
}<|MERGE_RESOLUTION|>--- conflicted
+++ resolved
@@ -441,153 +441,9 @@
 		irec->rm_flags |= XFS_RMAP_UNWRITTEN;
 }
 
-<<<<<<< HEAD
-/* Execute a getfsmap query against the log device. */
-STATIC int
-xfs_getfsmap_logdev(
-	struct xfs_trans		*tp,
-	const struct xfs_fsmap		*keys,
-	struct xfs_getfsmap_info	*info)
-{
-	struct xfs_mount		*mp = tp->t_mountp;
-	struct xfs_rmap_irec		rmap;
-	xfs_daddr_t			rec_daddr, len_daddr;
-	xfs_fsblock_t			start_fsb, end_fsb;
-	uint64_t			eofs;
-
-	eofs = XFS_FSB_TO_BB(mp, mp->m_sb.sb_logblocks);
-	if (keys[0].fmr_physical >= eofs)
-		return 0;
-	start_fsb = XFS_BB_TO_FSBT(mp,
-				keys[0].fmr_physical + keys[0].fmr_length);
-	end_fsb = XFS_BB_TO_FSB(mp, min(eofs - 1, keys[1].fmr_physical));
-
-	/* Adjust the low key if we are continuing from where we left off. */
-	if (keys[0].fmr_length > 0)
-		info->low_daddr = XFS_FSB_TO_BB(mp, start_fsb);
-
-	trace_xfs_fsmap_low_key_linear(mp, info->dev, start_fsb);
-	trace_xfs_fsmap_high_key_linear(mp, info->dev, end_fsb);
-
-	if (start_fsb > 0)
-		return 0;
-
-	/* Fabricate an rmap entry for the external log device. */
-	rmap.rm_startblock = 0;
-	rmap.rm_blockcount = mp->m_sb.sb_logblocks;
-	rmap.rm_owner = XFS_RMAP_OWN_LOG;
-	rmap.rm_offset = 0;
-	rmap.rm_flags = 0;
-
-	rec_daddr = XFS_FSB_TO_BB(mp, rmap.rm_startblock);
-	len_daddr = XFS_FSB_TO_BB(mp, rmap.rm_blockcount);
-	return xfs_getfsmap_helper(tp, info, &rmap, rec_daddr, len_daddr);
-}
-
-#ifdef CONFIG_XFS_RT
-/* Transform a rtbitmap "record" into a fsmap */
-STATIC int
-xfs_getfsmap_rtdev_rtbitmap_helper(
-	struct xfs_mount		*mp,
-	struct xfs_trans		*tp,
-	const struct xfs_rtalloc_rec	*rec,
-	void				*priv)
-{
-	struct xfs_getfsmap_info	*info = priv;
-	struct xfs_rmap_irec		irec;
-	xfs_rtblock_t			rtbno;
-	xfs_daddr_t			rec_daddr, len_daddr;
-
-	rtbno = rec->ar_startext * mp->m_sb.sb_rextsize;
-	rec_daddr = XFS_FSB_TO_BB(mp, rtbno);
-	irec.rm_startblock = rtbno;
-
-	rtbno = rec->ar_extcount * mp->m_sb.sb_rextsize;
-	len_daddr = XFS_FSB_TO_BB(mp, rtbno);
-	irec.rm_blockcount = rtbno;
-
-	irec.rm_owner = XFS_RMAP_OWN_NULL;	/* "free" */
-	irec.rm_offset = 0;
-	irec.rm_flags = 0;
-
-	return xfs_getfsmap_helper(tp, info, &irec, rec_daddr, len_daddr);
-}
-
-/* Execute a getfsmap query against the realtime device rtbitmap. */
-STATIC int
-xfs_getfsmap_rtdev_rtbitmap(
-	struct xfs_trans		*tp,
-	const struct xfs_fsmap		*keys,
-	struct xfs_getfsmap_info	*info)
-{
-
-	struct xfs_rtalloc_rec		alow = { 0 };
-	struct xfs_rtalloc_rec		ahigh = { 0 };
-	struct xfs_mount		*mp = tp->t_mountp;
-	xfs_rtblock_t			start_rtb;
-	xfs_rtblock_t			end_rtb;
-	uint64_t			eofs;
-	int				error;
-
-	eofs = XFS_FSB_TO_BB(mp, mp->m_sb.sb_rextents * mp->m_sb.sb_rextsize);
-	if (keys[0].fmr_physical >= eofs)
-		return 0;
-	start_rtb = XFS_BB_TO_FSBT(mp,
-				keys[0].fmr_physical + keys[0].fmr_length);
-	end_rtb = XFS_BB_TO_FSB(mp, min(eofs - 1, keys[1].fmr_physical));
-
-	info->missing_owner = XFS_FMR_OWN_UNKNOWN;
-
-	/* Adjust the low key if we are continuing from where we left off. */
-	if (keys[0].fmr_length > 0) {
-		info->low_daddr = XFS_FSB_TO_BB(mp, start_rtb);
-		if (info->low_daddr >= eofs)
-			return 0;
-	}
-
-	trace_xfs_fsmap_low_key_linear(mp, info->dev, start_rtb);
-	trace_xfs_fsmap_high_key_linear(mp, info->dev, end_rtb);
-
-	xfs_ilock(mp->m_rbmip, XFS_ILOCK_SHARED | XFS_ILOCK_RTBITMAP);
-
-	/*
-	 * Set up query parameters to return free rtextents covering the range
-	 * we want.
-	 */
-	alow.ar_startext = start_rtb;
-	ahigh.ar_startext = end_rtb;
-	do_div(alow.ar_startext, mp->m_sb.sb_rextsize);
-	if (do_div(ahigh.ar_startext, mp->m_sb.sb_rextsize))
-		ahigh.ar_startext++;
-	error = xfs_rtalloc_query_range(mp, tp, &alow, &ahigh,
-			xfs_getfsmap_rtdev_rtbitmap_helper, info);
-	if (error)
-		goto err;
-
-	/*
-	 * Report any gaps at the end of the rtbitmap by simulating a null
-	 * rmap starting at the block after the end of the query range.
-	 */
-	info->last = true;
-	ahigh.ar_startext = min(mp->m_sb.sb_rextents, ahigh.ar_startext);
-
-	error = xfs_getfsmap_rtdev_rtbitmap_helper(mp, tp, &ahigh, info);
-	if (error)
-		goto err;
-err:
-	xfs_iunlock(mp->m_rbmip, XFS_ILOCK_SHARED | XFS_ILOCK_RTBITMAP);
-	return error;
-}
-#endif /* CONFIG_XFS_RT */
-
 static inline bool
 rmap_not_shareable(struct xfs_mount *mp, const struct xfs_rmap_irec *r)
 {
-=======
-static inline bool
-rmap_not_shareable(struct xfs_mount *mp, const struct xfs_rmap_irec *r)
-{
->>>>>>> 2d5404ca
 	if (!xfs_has_reflink(mp))
 		return true;
 	if (XFS_RMAP_NON_INODE_OWNER(r->rm_owner))
@@ -1103,13 +959,6 @@
 	 * other mapping for the same physical block range.
 	 */
 	dkeys[0] = head->fmh_keys[0];
-<<<<<<< HEAD
-	if (dkeys[0].fmr_flags & (FMR_OF_SPECIAL_OWNER | FMR_OF_EXTENT_MAP)) {
-		if (dkeys[0].fmr_offset)
-			return -EINVAL;
-	}
-=======
->>>>>>> 2d5404ca
 	memset(&dkeys[1], 0xFF, sizeof(struct xfs_fsmap));
 
 	info.next_daddr = head->fmh_keys[0].fmr_physical +
