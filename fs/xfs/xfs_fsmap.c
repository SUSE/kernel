--- conflicted
+++ resolved
@@ -160,18 +160,9 @@
 	struct xfs_buf		*agf_bp;	/* AGF, for refcount queries */
 	struct xfs_perag	*pag;		/* AG info, if applicable */
 	xfs_daddr_t		next_daddr;	/* next daddr we expect */
-	/* daddr of low fsmap key when we're using the rtbitmap */
-	xfs_daddr_t		low_daddr;
 	u64			missing_owner;	/* owner of holes */
 	u32			dev;		/* device id */
-	/*
-	 * Low rmap key for the query.  If low.rm_blockcount is nonzero, this
-	 * is the second (or later) call to retrieve the recordset in pieces.
-	 * xfs_getfsmap_rec_before_start will compare all records retrieved
-	 * by the rmapbt query to filter out any records that start before
-	 * the last record.
-	 */
-	struct xfs_rmap_irec	low;
+	struct xfs_rmap_irec	low;		/* low rmap key */
 	struct xfs_rmap_irec	high;		/* high rmap key */
 	bool			last;		/* last extent? */
 };
@@ -246,35 +237,16 @@
 	xfs_fsmap_from_internal(rec, xfm);
 }
 
-static inline bool
-xfs_getfsmap_rec_before_start(
+/*
+ * Format a reverse mapping for getfsmap, having translated rm_startblock
+ * into the appropriate daddr units.
+ */
+STATIC int
+xfs_getfsmap_helper(
+	struct xfs_trans		*tp,
 	struct xfs_getfsmap_info	*info,
 	const struct xfs_rmap_irec	*rec,
 	xfs_daddr_t			rec_daddr)
-{
-	if (info->low_daddr != -1ULL)
-		return rec_daddr < info->low_daddr;
-	if (info->low.rm_blockcount)
-		return xfs_rmap_compare(rec, &info->low) < 0;
-	return false;
-}
-
-/*
- * Format a reverse mapping for getfsmap, having translated rm_startblock
- * into the appropriate daddr units.  Pass in a nonzero @len_daddr if the
- * length could be larger than rm_blockcount in struct xfs_rmap_irec.
- */
-STATIC int
-xfs_getfsmap_helper(
-	struct xfs_trans		*tp,
-	struct xfs_getfsmap_info	*info,
-	const struct xfs_rmap_irec	*rec,
-<<<<<<< HEAD
-	xfs_daddr_t			rec_daddr,
-	xfs_daddr_t			len_daddr)
-=======
-	xfs_daddr_t			rec_daddr)
->>>>>>> eb3cdb58
 {
 	struct xfs_fsmap		fmr;
 	struct xfs_mount		*mp = tp->t_mountp;
@@ -284,15 +256,12 @@
 	if (fatal_signal_pending(current))
 		return -EINTR;
 
-	if (len_daddr == 0)
-		len_daddr = XFS_FSB_TO_BB(mp, rec->rm_blockcount);
-
 	/*
 	 * Filter out records that start before our startpoint, if the
 	 * caller requested that.
 	 */
-	if (xfs_getfsmap_rec_before_start(info, rec, rec_daddr)) {
-		rec_daddr += len_daddr;
+	if (xfs_rmap_compare(rec, &info->low) < 0) {
+		rec_daddr += XFS_FSB_TO_BB(mp, rec->rm_blockcount);
 		if (info->next_daddr < rec_daddr)
 			info->next_daddr = rec_daddr;
 		return 0;
@@ -311,7 +280,7 @@
 
 		info->head->fmh_entries++;
 
-		rec_daddr += len_daddr;
+		rec_daddr += XFS_FSB_TO_BB(mp, rec->rm_blockcount);
 		if (info->next_daddr < rec_daddr)
 			info->next_daddr = rec_daddr;
 		return 0;
@@ -351,7 +320,7 @@
 	if (error)
 		return error;
 	fmr.fmr_offset = XFS_FSB_TO_BB(mp, rec->rm_offset);
-	fmr.fmr_length = len_daddr;
+	fmr.fmr_length = XFS_FSB_TO_BB(mp, rec->rm_blockcount);
 	if (rec->rm_flags & XFS_RMAP_UNWRITTEN)
 		fmr.fmr_flags |= FMR_OF_PREALLOC;
 	if (rec->rm_flags & XFS_RMAP_ATTR_FORK)
@@ -368,7 +337,7 @@
 
 	xfs_getfsmap_format(mp, &fmr, info);
 out:
-	rec_daddr += len_daddr;
+	rec_daddr += XFS_FSB_TO_BB(mp, rec->rm_blockcount);
 	if (info->next_daddr < rec_daddr)
 		info->next_daddr = rec_daddr;
 	return 0;
@@ -389,7 +358,7 @@
 	fsb = XFS_AGB_TO_FSB(mp, cur->bc_ag.pag->pag_agno, rec->rm_startblock);
 	rec_daddr = XFS_FSB_TO_DADDR(mp, fsb);
 
-	return xfs_getfsmap_helper(cur->bc_tp, info, rec, rec_daddr, 0);
+	return xfs_getfsmap_helper(cur->bc_tp, info, rec, rec_daddr);
 }
 
 /* Transform a bnobt irec into a fsmap */
@@ -413,7 +382,7 @@
 	irec.rm_offset = 0;
 	irec.rm_flags = 0;
 
-	return xfs_getfsmap_helper(cur->bc_tp, info, &irec, rec_daddr, 0);
+	return xfs_getfsmap_helper(cur->bc_tp, info, &irec, rec_daddr);
 }
 
 /* Set rmap flags based on the getfsmap flags */
@@ -440,25 +409,31 @@
 {
 	struct xfs_mount		*mp = tp->t_mountp;
 	struct xfs_rmap_irec		rmap;
-	xfs_daddr_t			rec_daddr, len_daddr;
-	xfs_fsblock_t			start_fsb, end_fsb;
-	uint64_t			eofs;
-
-	eofs = XFS_FSB_TO_BB(mp, mp->m_sb.sb_logblocks);
-	if (keys[0].fmr_physical >= eofs)
-		return 0;
-	start_fsb = XFS_BB_TO_FSBT(mp,
-				keys[0].fmr_physical + keys[0].fmr_length);
-	end_fsb = XFS_BB_TO_FSB(mp, min(eofs - 1, keys[1].fmr_physical));
-
-	/* Adjust the low key if we are continuing from where we left off. */
-	if (keys[0].fmr_length > 0)
-		info->low_daddr = XFS_FSB_TO_BB(mp, start_fsb);
-
-	trace_xfs_fsmap_low_key_linear(mp, info->dev, start_fsb);
-	trace_xfs_fsmap_high_key_linear(mp, info->dev, end_fsb);
-
-	if (start_fsb > 0)
+	int				error;
+
+	/* Set up search keys */
+	info->low.rm_startblock = XFS_BB_TO_FSBT(mp, keys[0].fmr_physical);
+	info->low.rm_offset = XFS_BB_TO_FSBT(mp, keys[0].fmr_offset);
+	error = xfs_fsmap_owner_to_rmap(&info->low, keys);
+	if (error)
+		return error;
+	info->low.rm_blockcount = 0;
+	xfs_getfsmap_set_irec_flags(&info->low, &keys[0]);
+
+	error = xfs_fsmap_owner_to_rmap(&info->high, keys + 1);
+	if (error)
+		return error;
+	info->high.rm_startblock = -1U;
+	info->high.rm_owner = ULLONG_MAX;
+	info->high.rm_offset = ULLONG_MAX;
+	info->high.rm_blockcount = 0;
+	info->high.rm_flags = XFS_RMAP_KEY_FLAGS | XFS_RMAP_REC_FLAGS;
+	info->missing_owner = XFS_FMR_OWN_FREE;
+
+	trace_xfs_fsmap_low_key(mp, info->dev, NULLAGNUMBER, &info->low);
+	trace_xfs_fsmap_high_key(mp, info->dev, NULLAGNUMBER, &info->high);
+
+	if (keys[0].fmr_physical > 0)
 		return 0;
 
 	/* Fabricate an rmap entry for the external log device. */
@@ -468,9 +443,7 @@
 	rmap.rm_offset = 0;
 	rmap.rm_flags = 0;
 
-	rec_daddr = XFS_FSB_TO_BB(mp, rmap.rm_startblock);
-	len_daddr = XFS_FSB_TO_BB(mp, rmap.rm_blockcount);
-	return xfs_getfsmap_helper(tp, info, &rmap, rec_daddr, len_daddr);
+	return xfs_getfsmap_helper(tp, info, &rmap, 0);
 }
 
 #ifdef CONFIG_XFS_RT
@@ -484,80 +457,62 @@
 {
 	struct xfs_getfsmap_info	*info = priv;
 	struct xfs_rmap_irec		irec;
-	xfs_rtblock_t			rtbno;
-	xfs_daddr_t			rec_daddr, len_daddr;
-
-	rtbno = rec->ar_startext * mp->m_sb.sb_rextsize;
-	rec_daddr = XFS_FSB_TO_BB(mp, rtbno);
-	irec.rm_startblock = rtbno;
-
-	rtbno = rec->ar_extcount * mp->m_sb.sb_rextsize;
-	len_daddr = XFS_FSB_TO_BB(mp, rtbno);
-	irec.rm_blockcount = rtbno;
-
+	xfs_daddr_t			rec_daddr;
+
+	irec.rm_startblock = rec->ar_startext * mp->m_sb.sb_rextsize;
+	rec_daddr = XFS_FSB_TO_BB(mp, irec.rm_startblock);
+	irec.rm_blockcount = rec->ar_extcount * mp->m_sb.sb_rextsize;
 	irec.rm_owner = XFS_RMAP_OWN_NULL;	/* "free" */
 	irec.rm_offset = 0;
 	irec.rm_flags = 0;
 
-	return xfs_getfsmap_helper(tp, info, &irec, rec_daddr, len_daddr);
-}
-
-/* Execute a getfsmap query against the realtime device rtbitmap. */
-STATIC int
-xfs_getfsmap_rtdev_rtbitmap(
+	return xfs_getfsmap_helper(tp, info, &irec, rec_daddr);
+}
+
+/* Execute a getfsmap query against the realtime device. */
+STATIC int
+__xfs_getfsmap_rtdev(
 	struct xfs_trans		*tp,
 	const struct xfs_fsmap		*keys,
-<<<<<<< HEAD
-=======
 	int				(*query_fn)(struct xfs_trans *,
 						    struct xfs_getfsmap_info *),
->>>>>>> eb3cdb58
 	struct xfs_getfsmap_info	*info)
 {
-
-	struct xfs_rtalloc_rec		alow = { 0 };
-	struct xfs_rtalloc_rec		ahigh = { 0 };
 	struct xfs_mount		*mp = tp->t_mountp;
-<<<<<<< HEAD
-	xfs_rtblock_t			start_rtb;
-	xfs_rtblock_t			end_rtb;
-	uint64_t			eofs;
-	int				error;
-=======
 	xfs_fsblock_t			start_fsb;
 	xfs_fsblock_t			end_fsb;
 	uint64_t			eofs;
 	int				error = 0;
->>>>>>> eb3cdb58
-
-	eofs = XFS_FSB_TO_BB(mp, mp->m_sb.sb_rextents * mp->m_sb.sb_rextsize);
+
+	eofs = XFS_FSB_TO_BB(mp, mp->m_sb.sb_rblocks);
 	if (keys[0].fmr_physical >= eofs)
 		return 0;
-<<<<<<< HEAD
-	start_rtb = XFS_BB_TO_FSBT(mp,
-				keys[0].fmr_physical + keys[0].fmr_length);
-	end_rtb = XFS_BB_TO_FSB(mp, min(eofs - 1, keys[1].fmr_physical));
-=======
 	start_fsb = XFS_BB_TO_FSBT(mp, keys[0].fmr_physical);
 	end_fsb = XFS_BB_TO_FSB(mp, min(eofs - 1, keys[1].fmr_physical));
->>>>>>> eb3cdb58
-
-	info->missing_owner = XFS_FMR_OWN_UNKNOWN;
-
-	/* Adjust the low key if we are continuing from where we left off. */
-	if (keys[0].fmr_length > 0) {
-		info->low_daddr = XFS_FSB_TO_BB(mp, start_rtb);
-		if (info->low_daddr >= eofs)
-			return 0;
-	}
-
-	trace_xfs_fsmap_low_key_linear(mp, info->dev, start_rtb);
-	trace_xfs_fsmap_high_key_linear(mp, info->dev, end_rtb);
-
-<<<<<<< HEAD
-	xfs_ilock(mp->m_rbmip, XFS_ILOCK_SHARED);
-
-=======
+
+	/* Set up search keys */
+	info->low.rm_startblock = start_fsb;
+	error = xfs_fsmap_owner_to_rmap(&info->low, &keys[0]);
+	if (error)
+		return error;
+	info->low.rm_offset = XFS_BB_TO_FSBT(mp, keys[0].fmr_offset);
+	info->low.rm_blockcount = 0;
+	xfs_getfsmap_set_irec_flags(&info->low, &keys[0]);
+
+	info->high.rm_startblock = end_fsb;
+	error = xfs_fsmap_owner_to_rmap(&info->high, &keys[1]);
+	if (error)
+		return error;
+	info->high.rm_offset = XFS_BB_TO_FSBT(mp, keys[1].fmr_offset);
+	info->high.rm_blockcount = 0;
+	xfs_getfsmap_set_irec_flags(&info->high, &keys[1]);
+
+	trace_xfs_fsmap_low_key(mp, info->dev, NULLAGNUMBER, &info->low);
+	trace_xfs_fsmap_high_key(mp, info->dev, NULLAGNUMBER, &info->high);
+
+	return query_fn(tp, info);
+}
+
 /* Actually query the realtime bitmap. */
 STATIC int
 xfs_getfsmap_rtdev_rtbitmap_query(
@@ -571,18 +526,12 @@
 
 	xfs_ilock(mp->m_rbmip, XFS_ILOCK_SHARED | XFS_ILOCK_RTBITMAP);
 
->>>>>>> eb3cdb58
 	/*
 	 * Set up query parameters to return free rtextents covering the range
 	 * we want.
 	 */
-<<<<<<< HEAD
-	alow.ar_startext = start_rtb;
-	ahigh.ar_startext = end_rtb;
-=======
 	alow.ar_startext = info->low.rm_startblock;
 	ahigh.ar_startext = info->high.rm_startblock;
->>>>>>> eb3cdb58
 	do_div(alow.ar_startext, mp->m_sb.sb_rextsize);
 	if (do_div(ahigh.ar_startext, mp->m_sb.sb_rextsize))
 		ahigh.ar_startext++;
@@ -602,11 +551,6 @@
 	if (error)
 		goto err;
 err:
-<<<<<<< HEAD
-	xfs_iunlock(mp->m_rbmip, XFS_ILOCK_SHARED);
-	return error;
-}
-=======
 	xfs_iunlock(mp->m_rbmip, XFS_ILOCK_SHARED | XFS_ILOCK_RTBITMAP);
 	return error;
 }
@@ -622,7 +566,6 @@
 	return __xfs_getfsmap_rtdev(tp, keys, xfs_getfsmap_rtdev_rtbitmap_query,
 			info);
 }
->>>>>>> eb3cdb58
 #endif /* CONFIG_XFS_RT */
 
 /* Execute a getfsmap query against the regular data device. */
@@ -663,26 +606,8 @@
 	error = xfs_fsmap_owner_to_rmap(&info->low, &keys[0]);
 	if (error)
 		return error;
-	info->low.rm_blockcount = XFS_BB_TO_FSBT(mp, keys[0].fmr_length);
+	info->low.rm_blockcount = 0;
 	xfs_getfsmap_set_irec_flags(&info->low, &keys[0]);
-
-	/* Adjust the low key if we are continuing from where we left off. */
-	if (info->low.rm_blockcount == 0) {
-		/* empty */
-	} else if (XFS_RMAP_NON_INODE_OWNER(info->low.rm_owner) ||
-		   (info->low.rm_flags & (XFS_RMAP_ATTR_FORK |
-					  XFS_RMAP_BMBT_BLOCK |
-					  XFS_RMAP_UNWRITTEN))) {
-		info->low.rm_startblock += info->low.rm_blockcount;
-		info->low.rm_owner = 0;
-		info->low.rm_offset = 0;
-
-		start_fsb += info->low.rm_blockcount;
-		if (XFS_FSB_TO_DADDR(mp, start_fsb) >= eofs)
-			return 0;
-	} else {
-		info->low.rm_offset += info->low.rm_blockcount;
-	}
 
 	info->high.rm_startblock = -1U;
 	info->high.rm_owner = ULLONG_MAX;
@@ -734,8 +659,12 @@
 		 * Set the AG low key to the start of the AG prior to
 		 * moving on to the next AG.
 		 */
-		if (pag->pag_agno == start_ag)
-			memset(&info->low, 0, sizeof(info->low));
+		if (pag->pag_agno == start_ag) {
+			info->low.rm_startblock = 0;
+			info->low.rm_owner = 0;
+			info->low.rm_offset = 0;
+			info->low.rm_flags = 0;
+		}
 
 		/*
 		 * If this is the last AG, report any gap at the end of it
@@ -972,17 +901,21 @@
 	 * blocks could be mapped to several other files/offsets.
 	 * According to rmapbt record ordering, the minimal next
 	 * possible record for the block range is the next starting
-	 * offset in the same inode. Therefore, each fsmap backend bumps
-	 * the file offset to continue the search appropriately.  For
-	 * all other low key mapping types (attr blocks, metadata), each
-	 * fsmap backend bumps the physical offset as there can be no
-	 * other mapping for the same physical block range.
+	 * offset in the same inode. Therefore, bump the file offset to
+	 * continue the search appropriately.  For all other low key
+	 * mapping types (attr blocks, metadata), bump the physical
+	 * offset as there can be no other mapping for the same physical
+	 * block range.
 	 */
 	dkeys[0] = head->fmh_keys[0];
 	if (dkeys[0].fmr_flags & (FMR_OF_SPECIAL_OWNER | FMR_OF_EXTENT_MAP)) {
+		dkeys[0].fmr_physical += dkeys[0].fmr_length;
+		dkeys[0].fmr_owner = 0;
 		if (dkeys[0].fmr_offset)
 			return -EINVAL;
-	}
+	} else
+		dkeys[0].fmr_offset += dkeys[0].fmr_length;
+	dkeys[0].fmr_length = 0;
 	memset(&dkeys[1], 0xFF, sizeof(struct xfs_fsmap));
 
 	if (!xfs_getfsmap_check_keys(dkeys, &head->fmh_keys[1]))
@@ -1027,8 +960,6 @@
 		info.dev = handlers[i].dev;
 		info.last = false;
 		info.pag = NULL;
-		info.low_daddr = -1ULL;
-		info.low.rm_blockcount = 0;
 		error = handlers[i].fn(tp, dkeys, &info);
 		if (error)
 			break;
