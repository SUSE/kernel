// SPDX-License-Identifier: GPL-2.0-only
/*
 * Copyright (C) Sistina Software, Inc.  1997-2003 All rights reserved.
 * Copyright (C) 2004-2008 Red Hat, Inc.  All rights reserved.
 */

#include <linux/sched.h>
#include <linux/slab.h>
#include <linux/spinlock.h>
#include <linux/completion.h>
#include <linux/buffer_head.h>
#include <linux/mm.h>
#include <linux/pagemap.h>
#include <linux/writeback.h>
#include <linux/swap.h>
#include <linux/delay.h>
#include <linux/bio.h>
#include <linux/gfs2_ondisk.h>

#include "gfs2.h"
#include "incore.h"
#include "glock.h"
#include "glops.h"
#include "inode.h"
#include "log.h"
#include "lops.h"
#include "meta_io.h"
#include "rgrp.h"
#include "trans.h"
#include "util.h"
#include "trace_gfs2.h"

static int gfs2_aspace_writepage(struct page *page, struct writeback_control *wbc)
{
	struct buffer_head *bh, *head;
	int nr_underway = 0;
	blk_opf_t write_flags = REQ_META | REQ_PRIO | wbc_to_write_flags(wbc);

	BUG_ON(!PageLocked(page));
	BUG_ON(!page_has_buffers(page));

	head = page_buffers(page);
	bh = head;

	do {
		if (!buffer_mapped(bh))
			continue;
		/*
		 * If it's a fully non-blocking write attempt and we cannot
		 * lock the buffer then redirty the page.  Note that this can
		 * potentially cause a busy-wait loop from flusher thread and kswapd
		 * activity, but those code paths have their own higher-level
		 * throttling.
		 */
		if (wbc->sync_mode != WB_SYNC_NONE) {
			lock_buffer(bh);
		} else if (!trylock_buffer(bh)) {
			redirty_page_for_writepage(wbc, page);
			continue;
		}
		if (test_clear_buffer_dirty(bh)) {
			mark_buffer_async_write(bh);
		} else {
			unlock_buffer(bh);
		}
	} while ((bh = bh->b_this_page) != head);

	/*
	 * The page and its buffers are protected by PageWriteback(), so we can
	 * drop the bh refcounts early.
	 */
	BUG_ON(PageWriteback(page));
	set_page_writeback(page);

	do {
		struct buffer_head *next = bh->b_this_page;
		if (buffer_async_write(bh)) {
			submit_bh(REQ_OP_WRITE | write_flags, bh);
			nr_underway++;
		}
		bh = next;
	} while (bh != head);
	unlock_page(page);

	if (nr_underway == 0)
		end_page_writeback(page);

	return 0;
}

const struct address_space_operations gfs2_meta_aops = {
	.dirty_folio	= block_dirty_folio,
	.invalidate_folio = block_invalidate_folio,
	.writepage = gfs2_aspace_writepage,
	.release_folio = gfs2_release_folio,
};

const struct address_space_operations gfs2_rgrp_aops = {
	.dirty_folio	= block_dirty_folio,
	.invalidate_folio = block_invalidate_folio,
	.writepage = gfs2_aspace_writepage,
	.release_folio = gfs2_release_folio,
};

/**
 * gfs2_getbuf - Get a buffer with a given address space
 * @gl: the glock
 * @blkno: the block number (filesystem scope)
 * @create: 1 if the buffer should be created
 *
 * Returns: the buffer
 */

struct buffer_head *gfs2_getbuf(struct gfs2_glock *gl, u64 blkno, int create)
{
	struct address_space *mapping = gfs2_glock2aspace(gl);
	struct gfs2_sbd *sdp = gl->gl_name.ln_sbd;
	struct page *page;
	struct buffer_head *bh;
	unsigned int shift;
	unsigned long index;
	unsigned int bufnum;

	if (mapping == NULL)
		mapping = &sdp->sd_aspace;

	shift = PAGE_SHIFT - sdp->sd_sb.sb_bsize_shift;
	index = blkno >> shift;             /* convert block to page */
	bufnum = blkno - (index << shift);  /* block buf index within page */

	if (create) {
		for (;;) {
			page = grab_cache_page(mapping, index);
			if (page)
				break;
			yield();
		}
		if (!page_has_buffers(page))
			create_empty_buffers(page, sdp->sd_sb.sb_bsize, 0);
	} else {
		page = find_get_page_flags(mapping, index,
						FGP_LOCK|FGP_ACCESSED);
		if (!page)
			return NULL;
		if (!page_has_buffers(page)) {
			bh = NULL;
			goto out_unlock;
		}
	}

	/* Locate header for our buffer within our page */
	for (bh = page_buffers(page); bufnum--; bh = bh->b_this_page)
		/* Do nothing */;
	get_bh(bh);

	if (!buffer_mapped(bh))
		map_bh(bh, sdp->sd_vfs, blkno);

out_unlock:
	unlock_page(page);
	put_page(page);

	return bh;
}

static void meta_prep_new(struct buffer_head *bh)
{
	struct gfs2_meta_header *mh = (struct gfs2_meta_header *)bh->b_data;

	lock_buffer(bh);
	clear_buffer_dirty(bh);
	set_buffer_uptodate(bh);
	unlock_buffer(bh);

	mh->mh_magic = cpu_to_be32(GFS2_MAGIC);
}

/**
 * gfs2_meta_new - Get a block
 * @gl: The glock associated with this block
 * @blkno: The block number
 *
 * Returns: The buffer
 */

struct buffer_head *gfs2_meta_new(struct gfs2_glock *gl, u64 blkno)
{
	struct buffer_head *bh;
	bh = gfs2_getbuf(gl, blkno, CREATE);
	meta_prep_new(bh);
	return bh;
}

static void gfs2_meta_read_endio(struct bio *bio)
{
	struct bio_vec *bvec;
	struct bvec_iter_all iter_all;

	bio_for_each_segment_all(bvec, bio, iter_all) {
		struct page *page = bvec->bv_page;
		struct buffer_head *bh = page_buffers(page);
		unsigned int len = bvec->bv_len;

		while (bh_offset(bh) < bvec->bv_offset)
			bh = bh->b_this_page;
		do {
			struct buffer_head *next = bh->b_this_page;
			len -= bh->b_size;
			bh->b_end_io(bh, !bio->bi_status);
			bh = next;
		} while (bh && len);
	}
	bio_put(bio);
}

/*
 * Submit several consecutive buffer head I/O requests as a single bio I/O
 * request.  (See submit_bh_wbc.)
 */
static void gfs2_submit_bhs(blk_opf_t opf, struct buffer_head *bhs[], int num)
{
	while (num > 0) {
		struct buffer_head *bh = *bhs;
		struct bio *bio;

<<<<<<< HEAD
		bio = bio_alloc(bh->b_bdev, num, op | op_flags, GFP_NOIO);
=======
		bio = bio_alloc(bh->b_bdev, num, opf, GFP_NOIO);
>>>>>>> eb3cdb58
		bio->bi_iter.bi_sector = bh->b_blocknr * (bh->b_size >> 9);
		while (num > 0) {
			bh = *bhs;
			if (!bio_add_page(bio, bh->b_page, bh->b_size, bh_offset(bh))) {
				BUG_ON(bio->bi_iter.bi_size == 0);
				break;
			}
			bhs++;
			num--;
		}
		bio->bi_end_io = gfs2_meta_read_endio;
		submit_bio(bio);
	}
}

/**
 * gfs2_meta_read - Read a block from disk
 * @gl: The glock covering the block
 * @blkno: The block number
 * @flags: flags
 * @rahead: Do read-ahead
 * @bhp: the place where the buffer is returned (NULL on failure)
 *
 * Returns: errno
 */

int gfs2_meta_read(struct gfs2_glock *gl, u64 blkno, int flags,
		   int rahead, struct buffer_head **bhp)
{
	struct gfs2_sbd *sdp = gl->gl_name.ln_sbd;
	struct buffer_head *bh, *bhs[2];
	int num = 0;

	if (unlikely(gfs2_withdrawn(sdp)) && !gfs2_withdraw_in_prog(sdp)) {
		*bhp = NULL;
		return -EIO;
	}

	*bhp = bh = gfs2_getbuf(gl, blkno, CREATE);

	lock_buffer(bh);
	if (buffer_uptodate(bh)) {
		unlock_buffer(bh);
		flags &= ~DIO_WAIT;
	} else {
		bh->b_end_io = end_buffer_read_sync;
		get_bh(bh);
		bhs[num++] = bh;
	}

	if (rahead) {
		bh = gfs2_getbuf(gl, blkno + 1, CREATE);

		lock_buffer(bh);
		if (buffer_uptodate(bh)) {
			unlock_buffer(bh);
			brelse(bh);
		} else {
			bh->b_end_io = end_buffer_read_sync;
			bhs[num++] = bh;
		}
	}

	gfs2_submit_bhs(REQ_OP_READ | REQ_META | REQ_PRIO, bhs, num);
	if (!(flags & DIO_WAIT))
		return 0;

	bh = *bhp;
	wait_on_buffer(bh);
	if (unlikely(!buffer_uptodate(bh))) {
		struct gfs2_trans *tr = current->journal_info;
		if (tr && test_bit(TR_TOUCHED, &tr->tr_flags))
			gfs2_io_error_bh_wd(sdp, bh);
		brelse(bh);
		*bhp = NULL;
		return -EIO;
	}

	return 0;
}

/**
 * gfs2_meta_wait - Reread a block from disk
 * @sdp: the filesystem
 * @bh: The block to wait for
 *
 * Returns: errno
 */

int gfs2_meta_wait(struct gfs2_sbd *sdp, struct buffer_head *bh)
{
	if (unlikely(gfs2_withdrawn(sdp)) && !gfs2_withdraw_in_prog(sdp))
		return -EIO;

	wait_on_buffer(bh);

	if (!buffer_uptodate(bh)) {
		struct gfs2_trans *tr = current->journal_info;
		if (tr && test_bit(TR_TOUCHED, &tr->tr_flags))
			gfs2_io_error_bh_wd(sdp, bh);
		return -EIO;
	}
	if (unlikely(gfs2_withdrawn(sdp)) && !gfs2_withdraw_in_prog(sdp))
		return -EIO;

	return 0;
}

void gfs2_remove_from_journal(struct buffer_head *bh, int meta)
{
	struct address_space *mapping = bh->b_folio->mapping;
	struct gfs2_sbd *sdp = gfs2_mapping2sbd(mapping);
	struct gfs2_bufdata *bd = bh->b_private;
	struct gfs2_trans *tr = current->journal_info;
	int was_pinned = 0;

	if (test_clear_buffer_pinned(bh)) {
		trace_gfs2_pin(bd, 0);
		atomic_dec(&sdp->sd_log_pinned);
		list_del_init(&bd->bd_list);
		if (meta == REMOVE_META)
			tr->tr_num_buf_rm++;
		else
			tr->tr_num_databuf_rm++;
		set_bit(TR_TOUCHED, &tr->tr_flags);
		was_pinned = 1;
		brelse(bh);
	}
	if (bd) {
		if (bd->bd_tr) {
			gfs2_trans_add_revoke(sdp, bd);
		} else if (was_pinned) {
			bh->b_private = NULL;
			kmem_cache_free(gfs2_bufdata_cachep, bd);
		} else if (!list_empty(&bd->bd_ail_st_list) &&
					!list_empty(&bd->bd_ail_gl_list)) {
			gfs2_remove_from_ail(bd);
		}
	}
	clear_buffer_dirty(bh);
	clear_buffer_uptodate(bh);
}

/**
 * gfs2_ail1_wipe - remove deleted/freed buffers from the ail1 list
 * @sdp: superblock
 * @bstart: starting block address of buffers to remove
 * @blen: length of buffers to be removed
 *
 * This function is called from gfs2_journal wipe, whose job is to remove
 * buffers, corresponding to deleted blocks, from the journal. If we find any
 * bufdata elements on the system ail1 list, they haven't been written to
 * the journal yet. So we remove them.
 */
static void gfs2_ail1_wipe(struct gfs2_sbd *sdp, u64 bstart, u32 blen)
{
	struct gfs2_trans *tr, *s;
	struct gfs2_bufdata *bd, *bs;
	struct buffer_head *bh;
	u64 end = bstart + blen;

	gfs2_log_lock(sdp);
	spin_lock(&sdp->sd_ail_lock);
	list_for_each_entry_safe(tr, s, &sdp->sd_ail1_list, tr_list) {
		list_for_each_entry_safe(bd, bs, &tr->tr_ail1_list,
					 bd_ail_st_list) {
			bh = bd->bd_bh;
			if (bh->b_blocknr < bstart || bh->b_blocknr >= end)
				continue;

			gfs2_remove_from_journal(bh, REMOVE_JDATA);
		}
	}
	spin_unlock(&sdp->sd_ail_lock);
	gfs2_log_unlock(sdp);
}

static struct buffer_head *gfs2_getjdatabuf(struct gfs2_inode *ip, u64 blkno)
{
	struct address_space *mapping = ip->i_inode.i_mapping;
	struct gfs2_sbd *sdp = GFS2_SB(&ip->i_inode);
	struct page *page;
	struct buffer_head *bh;
	unsigned int shift = PAGE_SHIFT - sdp->sd_sb.sb_bsize_shift;
	unsigned long index = blkno >> shift; /* convert block to page */
	unsigned int bufnum = blkno - (index << shift);

	page = find_get_page_flags(mapping, index, FGP_LOCK|FGP_ACCESSED);
	if (!page)
		return NULL;
	if (!page_has_buffers(page)) {
		unlock_page(page);
		put_page(page);
		return NULL;
	}
	/* Locate header for our buffer within our page */
	for (bh = page_buffers(page); bufnum--; bh = bh->b_this_page)
		/* Do nothing */;
	get_bh(bh);
	unlock_page(page);
	put_page(page);
	return bh;
}

/**
 * gfs2_journal_wipe - make inode's buffers so they aren't dirty/pinned anymore
 * @ip: the inode who owns the buffers
 * @bstart: the first buffer in the run
 * @blen: the number of buffers in the run
 *
 */

void gfs2_journal_wipe(struct gfs2_inode *ip, u64 bstart, u32 blen)
{
	struct gfs2_sbd *sdp = GFS2_SB(&ip->i_inode);
	struct buffer_head *bh;
	int ty;

	if (!ip->i_gl) {
		/* This can only happen during incomplete inode creation. */
		BUG_ON(!test_bit(GIF_ALLOC_FAILED, &ip->i_flags));
		return;
	}

	gfs2_ail1_wipe(sdp, bstart, blen);
	while (blen) {
		ty = REMOVE_META;
		bh = gfs2_getbuf(ip->i_gl, bstart, NO_CREATE);
		if (!bh && gfs2_is_jdata(ip)) {
			bh = gfs2_getjdatabuf(ip, bstart);
			ty = REMOVE_JDATA;
		}
		if (bh) {
			lock_buffer(bh);
			gfs2_log_lock(sdp);
			spin_lock(&sdp->sd_ail_lock);
			gfs2_remove_from_journal(bh, ty);
			spin_unlock(&sdp->sd_ail_lock);
			gfs2_log_unlock(sdp);
			unlock_buffer(bh);
			brelse(bh);
		}

		bstart++;
		blen--;
	}
}

/**
 * gfs2_meta_buffer - Get a metadata buffer
 * @ip: The GFS2 inode
 * @mtype: The block type (GFS2_METATYPE_*)
 * @num: The block number (device relative) of the buffer
 * @bhp: the buffer is returned here
 *
 * Returns: errno
 */

int gfs2_meta_buffer(struct gfs2_inode *ip, u32 mtype, u64 num,
		     struct buffer_head **bhp)
{
	struct gfs2_sbd *sdp = GFS2_SB(&ip->i_inode);
	struct gfs2_glock *gl = ip->i_gl;
	struct buffer_head *bh;
	int ret = 0;
	int rahead = 0;

	if (num == ip->i_no_addr)
		rahead = ip->i_rahead;

	ret = gfs2_meta_read(gl, num, DIO_WAIT, rahead, &bh);
	if (ret == 0 && gfs2_metatype_check(sdp, bh, mtype)) {
		brelse(bh);
		ret = -EIO;
	} else {
		*bhp = bh;
	}
	return ret;
}

/**
 * gfs2_meta_ra - start readahead on an extent of a file
 * @gl: the glock the blocks belong to
 * @dblock: the starting disk block
 * @extlen: the number of blocks in the extent
 *
 * returns: the first buffer in the extent
 */

struct buffer_head *gfs2_meta_ra(struct gfs2_glock *gl, u64 dblock, u32 extlen)
{
	struct gfs2_sbd *sdp = gl->gl_name.ln_sbd;
	struct buffer_head *first_bh, *bh;
	u32 max_ra = gfs2_tune_get(sdp, gt_max_readahead) >>
			  sdp->sd_sb.sb_bsize_shift;

	BUG_ON(!extlen);

	if (max_ra < 1)
		max_ra = 1;
	if (extlen > max_ra)
		extlen = max_ra;

	first_bh = gfs2_getbuf(gl, dblock, CREATE);

	if (buffer_uptodate(first_bh))
		goto out;
	bh_read_nowait(first_bh, REQ_META | REQ_PRIO);

	dblock++;
	extlen--;

	while (extlen) {
		bh = gfs2_getbuf(gl, dblock, CREATE);

		bh_readahead(bh, REQ_RAHEAD | REQ_META | REQ_PRIO);
		brelse(bh);
		dblock++;
		extlen--;
		if (!buffer_locked(first_bh) && buffer_uptodate(first_bh))
			goto out;
	}

	wait_on_buffer(first_bh);
out:
	return first_bh;
}
<|MERGE_RESOLUTION|>--- conflicted
+++ resolved
@@ -223,11 +223,7 @@
 		struct buffer_head *bh = *bhs;
 		struct bio *bio;
 
-<<<<<<< HEAD
-		bio = bio_alloc(bh->b_bdev, num, op | op_flags, GFP_NOIO);
-=======
 		bio = bio_alloc(bh->b_bdev, num, opf, GFP_NOIO);
->>>>>>> eb3cdb58
 		bio->bi_iter.bi_sector = bh->b_blocknr * (bh->b_size >> 9);
 		while (num > 0) {
 			bh = *bhs;
