--- conflicted
+++ resolved
@@ -316,12 +316,6 @@
 		gfs2_glock_free(gl);
 		return;
 	}
-<<<<<<< HEAD
-	/* don't want to skip dlm_unlock writing the lvb when lock has one */
-
-	if (test_bit(SDF_SKIP_DLM_UNLOCK, &sdp->sd_flags) &&
-	    !gl->gl_lksb.sb_lvbptr) {
-=======
 
 	/*
 	 * When the lockspace is released, all remaining glocks will be
@@ -332,7 +326,6 @@
 
 	if (test_bit(SDF_SKIP_DLM_UNLOCK, &sdp->sd_flags) &&
 	    (!gl->gl_lksb.sb_lvbptr || gl->gl_state != LM_ST_EXCLUSIVE)) {
->>>>>>> 5f59ab93
 		gfs2_glock_free_later(gl);
 		return;
 	}
