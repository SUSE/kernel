// SPDX-License-Identifier: GPL-2.0-only
/*
 * Copyright (C) Sistina Software, Inc.  1997-2003 All rights reserved.
 * Copyright (C) 2004-2008 Red Hat, Inc.  All rights reserved.
 */

#define pr_fmt(fmt) KBUILD_MODNAME ": " fmt

#include <linux/sched.h>
#include <linux/slab.h>
#include <linux/spinlock.h>
#include <linux/buffer_head.h>
#include <linux/delay.h>
#include <linux/sort.h>
#include <linux/hash.h>
#include <linux/jhash.h>
#include <linux/kallsyms.h>
#include <linux/gfs2_ondisk.h>
#include <linux/list.h>
#include <linux/wait.h>
#include <linux/module.h>
#include <linux/uaccess.h>
#include <linux/seq_file.h>
#include <linux/debugfs.h>
#include <linux/kthread.h>
#include <linux/freezer.h>
#include <linux/workqueue.h>
#include <linux/jiffies.h>
#include <linux/rcupdate.h>
#include <linux/rculist_bl.h>
#include <linux/bit_spinlock.h>
#include <linux/percpu.h>
#include <linux/list_sort.h>
#include <linux/lockref.h>
#include <linux/rhashtable.h>
#include <linux/pid_namespace.h>
#include <linux/file.h>
#include <linux/random.h>

#include "gfs2.h"
#include "incore.h"
#include "glock.h"
#include "glops.h"
#include "inode.h"
#include "lops.h"
#include "meta_io.h"
#include "quota.h"
#include "super.h"
#include "util.h"
#include "bmap.h"
#define CREATE_TRACE_POINTS
#include "trace_gfs2.h"

struct gfs2_glock_iter {
	struct gfs2_sbd *sdp;		/* incore superblock           */
	struct rhashtable_iter hti;	/* rhashtable iterator         */
	struct gfs2_glock *gl;		/* current glock struct        */
	loff_t last_pos;		/* last position               */
};

typedef void (*glock_examiner) (struct gfs2_glock * gl);

static void do_xmote(struct gfs2_glock *gl, struct gfs2_holder *gh, unsigned int target);
static void request_demote(struct gfs2_glock *gl, unsigned int state,
			   unsigned long delay, bool remote);

static struct dentry *gfs2_root;
static LIST_HEAD(lru_list);
static atomic_t lru_count = ATOMIC_INIT(0);
static DEFINE_SPINLOCK(lru_lock);

#define GFS2_GL_HASH_SHIFT      15
#define GFS2_GL_HASH_SIZE       BIT(GFS2_GL_HASH_SHIFT)

static const struct rhashtable_params ht_parms = {
	.nelem_hint = GFS2_GL_HASH_SIZE * 3 / 4,
	.key_len = offsetofend(struct lm_lockname, ln_type),
	.key_offset = offsetof(struct gfs2_glock, gl_name),
	.head_offset = offsetof(struct gfs2_glock, gl_node),
};

static struct rhashtable gl_hash_table;

#define GLOCK_WAIT_TABLE_BITS 12
#define GLOCK_WAIT_TABLE_SIZE (1 << GLOCK_WAIT_TABLE_BITS)
static wait_queue_head_t glock_wait_table[GLOCK_WAIT_TABLE_SIZE] __cacheline_aligned;

struct wait_glock_queue {
	struct lm_lockname *name;
	wait_queue_entry_t wait;
};

static int glock_wake_function(wait_queue_entry_t *wait, unsigned int mode,
			       int sync, void *key)
{
	struct wait_glock_queue *wait_glock =
		container_of(wait, struct wait_glock_queue, wait);
	struct lm_lockname *wait_name = wait_glock->name;
	struct lm_lockname *wake_name = key;

	if (wake_name->ln_sbd != wait_name->ln_sbd ||
	    wake_name->ln_number != wait_name->ln_number ||
	    wake_name->ln_type != wait_name->ln_type)
		return 0;
	return autoremove_wake_function(wait, mode, sync, key);
}

static wait_queue_head_t *glock_waitqueue(struct lm_lockname *name)
{
	u32 hash = jhash2((u32 *)name, ht_parms.key_len / 4, 0);

	return glock_wait_table + hash_32(hash, GLOCK_WAIT_TABLE_BITS);
}

/**
 * wake_up_glock  -  Wake up waiters on a glock
 * @gl: the glock
 */
static void wake_up_glock(struct gfs2_glock *gl)
{
	wait_queue_head_t *wq = glock_waitqueue(&gl->gl_name);

	if (waitqueue_active(wq))
		__wake_up(wq, TASK_NORMAL, 1, &gl->gl_name);
}

static void gfs2_glock_dealloc(struct rcu_head *rcu)
{
	struct gfs2_glock *gl = container_of(rcu, struct gfs2_glock, gl_rcu);

	kfree(gl->gl_lksb.sb_lvbptr);
	if (gl->gl_ops->go_flags & GLOF_ASPACE) {
		struct gfs2_glock_aspace *gla =
			container_of(gl, struct gfs2_glock_aspace, glock);
		kmem_cache_free(gfs2_glock_aspace_cachep, gla);
	} else
		kmem_cache_free(gfs2_glock_cachep, gl);
}

/**
 * glock_blocked_by_withdraw - determine if we can still use a glock
 * @gl: the glock
 *
 * We need to allow some glocks to be enqueued, dequeued, promoted, and demoted
 * when we're withdrawn. For example, to maintain metadata integrity, we should
 * disallow the use of inode and rgrp glocks when withdrawn. Other glocks like
 * the iopen or freeze glock may be safely used because none of their
 * metadata goes through the journal. So in general, we should disallow all
 * glocks that are journaled, and allow all the others. One exception is:
 * we need to allow our active journal to be promoted and demoted so others
 * may recover it and we can reacquire it when they're done.
 */
static bool glock_blocked_by_withdraw(struct gfs2_glock *gl)
{
	struct gfs2_sbd *sdp = gl->gl_name.ln_sbd;

	if (!gfs2_withdrawing_or_withdrawn(sdp))
		return false;
	if (gl->gl_ops->go_flags & GLOF_NONDISK)
		return false;
	if (!sdp->sd_jdesc ||
	    gl->gl_name.ln_number == sdp->sd_jdesc->jd_no_addr)
		return false;
	return true;
}

static void __gfs2_glock_free(struct gfs2_glock *gl)
{
	rhashtable_remove_fast(&gl_hash_table, &gl->gl_node, ht_parms);
	smp_mb();
	wake_up_glock(gl);
	call_rcu(&gl->gl_rcu, gfs2_glock_dealloc);
}

void gfs2_glock_free(struct gfs2_glock *gl) {
	struct gfs2_sbd *sdp = gl->gl_name.ln_sbd;

	__gfs2_glock_free(gl);
	if (atomic_dec_and_test(&sdp->sd_glock_disposal))
		wake_up(&sdp->sd_kill_wait);
}

void gfs2_glock_free_later(struct gfs2_glock *gl) {
	struct gfs2_sbd *sdp = gl->gl_name.ln_sbd;

	spin_lock(&lru_lock);
	list_add(&gl->gl_lru, &sdp->sd_dead_glocks);
	spin_unlock(&lru_lock);
	if (atomic_dec_and_test(&sdp->sd_glock_disposal))
		wake_up(&sdp->sd_kill_wait);
}

static void gfs2_free_dead_glocks(struct gfs2_sbd *sdp)
{
	struct list_head *list = &sdp->sd_dead_glocks;

	while(!list_empty(list)) {
		struct gfs2_glock *gl;

		gl = list_first_entry(list, struct gfs2_glock, gl_lru);
		list_del_init(&gl->gl_lru);
		__gfs2_glock_free(gl);
	}
}

/**
 * gfs2_glock_hold() - increment reference count on glock
 * @gl: The glock to hold
 *
 */

struct gfs2_glock *gfs2_glock_hold(struct gfs2_glock *gl)
{
	GLOCK_BUG_ON(gl, __lockref_is_dead(&gl->gl_lockref));
	lockref_get(&gl->gl_lockref);
	return gl;
}

static void gfs2_glock_add_to_lru(struct gfs2_glock *gl)
{
	spin_lock(&lru_lock);
	list_move_tail(&gl->gl_lru, &lru_list);

	if (!test_bit(GLF_LRU, &gl->gl_flags)) {
		set_bit(GLF_LRU, &gl->gl_flags);
		atomic_inc(&lru_count);
	}

	spin_unlock(&lru_lock);
}

static void gfs2_glock_remove_from_lru(struct gfs2_glock *gl)
{
	spin_lock(&lru_lock);
	if (test_bit(GLF_LRU, &gl->gl_flags)) {
		list_del_init(&gl->gl_lru);
		atomic_dec(&lru_count);
		clear_bit(GLF_LRU, &gl->gl_flags);
	}
	spin_unlock(&lru_lock);
}

/*
 * Enqueue the glock on the work queue.  Passes one glock reference on to the
 * work queue.
 */
static void gfs2_glock_queue_work(struct gfs2_glock *gl, unsigned long delay) {
	struct gfs2_sbd *sdp = gl->gl_name.ln_sbd;

	if (!queue_delayed_work(sdp->sd_glock_wq, &gl->gl_work, delay)) {
		/*
		 * We are holding the lockref spinlock, and the work was still
		 * queued above.  The queued work (glock_work_func) takes that
		 * spinlock before dropping its glock reference(s), so it
		 * cannot have dropped them in the meantime.
		 */
		GLOCK_BUG_ON(gl, gl->gl_lockref.count < 2);
		gl->gl_lockref.count--;
	}
}

static void __gfs2_glock_put(struct gfs2_glock *gl)
{
	struct gfs2_sbd *sdp = gl->gl_name.ln_sbd;
	struct address_space *mapping = gfs2_glock2aspace(gl);

	lockref_mark_dead(&gl->gl_lockref);
	spin_unlock(&gl->gl_lockref.lock);
	gfs2_glock_remove_from_lru(gl);
	GLOCK_BUG_ON(gl, !list_empty(&gl->gl_holders));
	if (mapping) {
		truncate_inode_pages_final(mapping);
		if (!gfs2_withdrawing_or_withdrawn(sdp))
			GLOCK_BUG_ON(gl, !mapping_empty(mapping));
	}
	trace_gfs2_glock_put(gl);
	sdp->sd_lockstruct.ls_ops->lm_put_lock(gl);
}

static bool __gfs2_glock_put_or_lock(struct gfs2_glock *gl)
{
	if (lockref_put_or_lock(&gl->gl_lockref))
		return true;
	GLOCK_BUG_ON(gl, gl->gl_lockref.count != 1);
	if (gl->gl_state != LM_ST_UNLOCKED) {
		gl->gl_lockref.count--;
		gfs2_glock_add_to_lru(gl);
		spin_unlock(&gl->gl_lockref.lock);
		return true;
	}
	return false;
}

/**
 * gfs2_glock_put() - Decrement reference count on glock
 * @gl: The glock to put
 *
 */

void gfs2_glock_put(struct gfs2_glock *gl)
{
	if (__gfs2_glock_put_or_lock(gl))
		return;

	__gfs2_glock_put(gl);
}

/*
 * gfs2_glock_put_async - Decrement reference count without sleeping
 * @gl: The glock to put
 *
 * Decrement the reference count on glock immediately unless it is the last
 * reference.  Defer putting the last reference to work queue context.
 */
void gfs2_glock_put_async(struct gfs2_glock *gl)
{
	if (__gfs2_glock_put_or_lock(gl))
		return;

	gfs2_glock_queue_work(gl, 0);
	spin_unlock(&gl->gl_lockref.lock);
}

/**
 * may_grant - check if it's ok to grant a new lock
 * @gl: The glock
 * @current_gh: One of the current holders of @gl
 * @gh: The lock request which we wish to grant
 *
 * With our current compatibility rules, if a glock has one or more active
 * holders (HIF_HOLDER flag set), any of those holders can be passed in as
 * @current_gh; they are all the same as far as compatibility with the new @gh
 * goes.
 *
 * Returns true if it's ok to grant the lock.
 */

static inline bool may_grant(struct gfs2_glock *gl,
			     struct gfs2_holder *current_gh,
			     struct gfs2_holder *gh)
{
	if (current_gh) {
		GLOCK_BUG_ON(gl, !test_bit(HIF_HOLDER, &current_gh->gh_iflags));

		switch(current_gh->gh_state) {
		case LM_ST_EXCLUSIVE:
			/*
			 * Here we make a special exception to grant holders
			 * who agree to share the EX lock with other holders
			 * who also have the bit set. If the original holder
			 * has the LM_FLAG_NODE_SCOPE bit set, we grant more
			 * holders with the bit set.
			 */
			return gh->gh_state == LM_ST_EXCLUSIVE &&
			       (current_gh->gh_flags & LM_FLAG_NODE_SCOPE) &&
			       (gh->gh_flags & LM_FLAG_NODE_SCOPE);

		case LM_ST_SHARED:
		case LM_ST_DEFERRED:
			return gh->gh_state == current_gh->gh_state;

		default:
			return false;
		}
	}

	if (gl->gl_state == gh->gh_state)
		return true;
	if (gh->gh_flags & GL_EXACT)
		return false;
	if (gl->gl_state == LM_ST_EXCLUSIVE) {
		return gh->gh_state == LM_ST_SHARED ||
		       gh->gh_state == LM_ST_DEFERRED;
	}
	if (gh->gh_flags & LM_FLAG_ANY)
		return gl->gl_state != LM_ST_UNLOCKED;
	return false;
}

static void gfs2_holder_wake(struct gfs2_holder *gh)
{
	clear_bit(HIF_WAIT, &gh->gh_iflags);
	smp_mb__after_atomic();
	wake_up_bit(&gh->gh_iflags, HIF_WAIT);
	if (gh->gh_flags & GL_ASYNC) {
		struct gfs2_sbd *sdp = gh->gh_gl->gl_name.ln_sbd;

		wake_up(&sdp->sd_async_glock_wait);
	}
}

/**
 * do_error - Something unexpected has happened during a lock request
 * @gl: The glock
 * @ret: The status from the DLM
 */

static void do_error(struct gfs2_glock *gl, const int ret)
{
	struct gfs2_holder *gh, *tmp;

	list_for_each_entry_safe(gh, tmp, &gl->gl_holders, gh_list) {
		if (test_bit(HIF_HOLDER, &gh->gh_iflags))
			continue;
		if (ret & LM_OUT_ERROR)
			gh->gh_error = -EIO;
		else if (gh->gh_flags & (LM_FLAG_TRY | LM_FLAG_TRY_1CB))
			gh->gh_error = GLR_TRYFAILED;
		else
			continue;
		list_del_init(&gh->gh_list);
		trace_gfs2_glock_queue(gh, 0);
		gfs2_holder_wake(gh);
	}
}

/**
 * find_first_holder - find the first "holder" gh
 * @gl: the glock
 */

static inline struct gfs2_holder *find_first_holder(const struct gfs2_glock *gl)
{
	struct gfs2_holder *gh;

	if (!list_empty(&gl->gl_holders)) {
		gh = list_first_entry(&gl->gl_holders, struct gfs2_holder,
				      gh_list);
		if (test_bit(HIF_HOLDER, &gh->gh_iflags))
			return gh;
	}
	return NULL;
}

/*
 * gfs2_instantiate - Call the glops instantiate function
 * @gh: The glock holder
 *
 * Returns: 0 if instantiate was successful, or error.
 */
int gfs2_instantiate(struct gfs2_holder *gh)
{
	struct gfs2_glock *gl = gh->gh_gl;
	const struct gfs2_glock_operations *glops = gl->gl_ops;
	int ret;

again:
	if (!test_bit(GLF_INSTANTIATE_NEEDED, &gl->gl_flags))
		goto done;

	/*
	 * Since we unlock the lockref lock, we set a flag to indicate
	 * instantiate is in progress.
	 */
	if (test_and_set_bit(GLF_INSTANTIATE_IN_PROG, &gl->gl_flags)) {
		wait_on_bit(&gl->gl_flags, GLF_INSTANTIATE_IN_PROG,
			    TASK_UNINTERRUPTIBLE);
		/*
		 * Here we just waited for a different instantiate to finish.
		 * But that may not have been successful, as when a process
		 * locks an inode glock _before_ it has an actual inode to
		 * instantiate into. So we check again. This process might
		 * have an inode to instantiate, so might be successful.
		 */
		goto again;
	}

	ret = glops->go_instantiate(gl);
	if (!ret)
		clear_bit(GLF_INSTANTIATE_NEEDED, &gl->gl_flags);
	clear_and_wake_up_bit(GLF_INSTANTIATE_IN_PROG, &gl->gl_flags);
	if (ret)
		return ret;

done:
	if (glops->go_held)
		return glops->go_held(gh);
	return 0;
}

/**
 * do_promote - promote as many requests as possible on the current queue
 * @gl: The glock
 */

static void do_promote(struct gfs2_glock *gl)
{
	struct gfs2_holder *gh, *current_gh;

	current_gh = find_first_holder(gl);
	list_for_each_entry(gh, &gl->gl_holders, gh_list) {
		if (test_bit(HIF_HOLDER, &gh->gh_iflags))
			continue;
		if (!may_grant(gl, current_gh, gh)) {
			/*
			 * If we get here, it means we may not grant this
			 * holder for some reason.
			 */
<<<<<<< HEAD
			if (list_is_first(&gh->gh_list, &gl->gl_holders))
				return false;
			do_error(gl, 0); /* Fail queued try locks */
=======
			if (current_gh)
				do_error(gl, 0); /* Fail queued try locks */
>>>>>>> b35fc656
			break;
		}
		set_bit(HIF_HOLDER, &gh->gh_iflags);
		trace_gfs2_promote(gh);
		gfs2_holder_wake(gh);
		if (!current_gh)
			current_gh = gh;
	}
}

/**
 * find_first_waiter - find the first gh that's waiting for the glock
 * @gl: the glock
 */

static inline struct gfs2_holder *find_first_waiter(const struct gfs2_glock *gl)
{
	struct gfs2_holder *gh;

	list_for_each_entry(gh, &gl->gl_holders, gh_list) {
		if (!test_bit(HIF_HOLDER, &gh->gh_iflags))
			return gh;
	}
	return NULL;
}

/**
 * find_last_waiter - find the last gh that's waiting for the glock
 * @gl: the glock
 *
 * This also is a fast way of finding out if there are any waiters.
 */

static inline struct gfs2_holder *find_last_waiter(const struct gfs2_glock *gl)
{
	struct gfs2_holder *gh;

	if (list_empty(&gl->gl_holders))
		return NULL;
	gh = list_last_entry(&gl->gl_holders, struct gfs2_holder, gh_list);
	return test_bit(HIF_HOLDER, &gh->gh_iflags) ? NULL : gh;
}

/**
 * state_change - record that the glock is now in a different state
 * @gl: the glock
 * @new_state: the new state
 */

static void state_change(struct gfs2_glock *gl, unsigned int new_state)
{
	if (new_state != gl->gl_target)
		/* shorten our minimum hold time */
		gl->gl_hold_time = max(gl->gl_hold_time - GL_GLOCK_HOLD_DECR,
				       GL_GLOCK_MIN_HOLD);
	gl->gl_state = new_state;
	gl->gl_tchange = jiffies;
}

static void gfs2_set_demote(int nr, struct gfs2_glock *gl)
{
	struct gfs2_sbd *sdp = gl->gl_name.ln_sbd;

	set_bit(nr, &gl->gl_flags);
	smp_mb();
	wake_up(&sdp->sd_async_glock_wait);
}

static void gfs2_demote_wake(struct gfs2_glock *gl)
{
	gl->gl_demote_state = LM_ST_EXCLUSIVE;
	clear_bit(GLF_DEMOTE, &gl->gl_flags);
	smp_mb__after_atomic();
	wake_up_bit(&gl->gl_flags, GLF_DEMOTE);
}

/**
 * finish_xmote - The DLM has replied to one of our lock requests
 * @gl: The glock
 * @ret: The status from the DLM
 *
 */

static void finish_xmote(struct gfs2_glock *gl, unsigned int ret)
{
	const struct gfs2_glock_operations *glops = gl->gl_ops;

	if (!(ret & ~LM_OUT_ST_MASK)) {
		unsigned state = ret & LM_OUT_ST_MASK;

		trace_gfs2_glock_state_change(gl, state);
		state_change(gl, state);
	}


	/* Demote to UN request arrived during demote to SH or DF */
	if (test_bit(GLF_DEMOTE_IN_PROGRESS, &gl->gl_flags) &&
	    gl->gl_state != LM_ST_UNLOCKED &&
	    gl->gl_demote_state == LM_ST_UNLOCKED)
		gl->gl_target = LM_ST_UNLOCKED;

	/* Check for state != intended state */
	if (unlikely(gl->gl_state != gl->gl_target)) {
		struct gfs2_holder *gh = find_first_waiter(gl);

		if (gh && !test_bit(GLF_DEMOTE_IN_PROGRESS, &gl->gl_flags)) {
			if (ret & LM_OUT_CANCELED) {
				list_del_init(&gh->gh_list);
				trace_gfs2_glock_queue(gh, 0);
				gfs2_holder_wake(gh);
				gl->gl_target = gl->gl_state;
				goto out;
			}
			/* Some error or failed "try lock" - report it */
			if ((ret & LM_OUT_ERROR) ||
			    (gh->gh_flags & (LM_FLAG_TRY | LM_FLAG_TRY_1CB))) {
				gl->gl_target = gl->gl_state;
				do_error(gl, ret);
				goto out;
			}
		}
		switch(gl->gl_state) {
		/* Unlocked due to conversion deadlock, try again */
		case LM_ST_UNLOCKED:
			do_xmote(gl, gh, gl->gl_target);
			break;
		/* Conversion fails, unlock and try again */
		case LM_ST_SHARED:
		case LM_ST_DEFERRED:
			do_xmote(gl, gh, LM_ST_UNLOCKED);
			break;
		default: /* Everything else */
			fs_err(gl->gl_name.ln_sbd,
			       "glock %u:%llu requested=%u ret=%u\n",
			       gl->gl_name.ln_type, gl->gl_name.ln_number,
			       gl->gl_req, ret);
			GLOCK_BUG_ON(gl, 1);
		}
		return;
	}

	/* Fast path - we got what we asked for */
	if (test_bit(GLF_DEMOTE_IN_PROGRESS, &gl->gl_flags)) {
		clear_bit(GLF_DEMOTE_IN_PROGRESS, &gl->gl_flags);
		gfs2_demote_wake(gl);
	}
	if (gl->gl_state != LM_ST_UNLOCKED) {
		if (glops->go_xmote_bh) {
			int rv;

			spin_unlock(&gl->gl_lockref.lock);
			rv = glops->go_xmote_bh(gl);
			spin_lock(&gl->gl_lockref.lock);
			if (rv) {
				do_error(gl, rv);
				goto out;
			}
		}
		do_promote(gl);
	}
out:
	if (!test_bit(GLF_CANCELING, &gl->gl_flags))
		clear_bit(GLF_LOCK, &gl->gl_flags);
}

static bool is_system_glock(struct gfs2_glock *gl)
{
	struct gfs2_sbd *sdp = gl->gl_name.ln_sbd;
	struct gfs2_inode *m_ip = GFS2_I(sdp->sd_statfs_inode);

	if (gl == m_ip->i_gl)
		return true;
	return false;
}

/**
 * do_xmote - Calls the DLM to change the state of a lock
 * @gl: The lock state
 * @gh: The holder (only for promotes)
 * @target: The target lock state
 *
 */

static void do_xmote(struct gfs2_glock *gl, struct gfs2_holder *gh,
					 unsigned int target)
__releases(&gl->gl_lockref.lock)
__acquires(&gl->gl_lockref.lock)
{
	const struct gfs2_glock_operations *glops = gl->gl_ops;
	struct gfs2_sbd *sdp = gl->gl_name.ln_sbd;
	struct lm_lockstruct *ls = &sdp->sd_lockstruct;
	int ret;

	if (target != LM_ST_UNLOCKED && glock_blocked_by_withdraw(gl) &&
	    gh && !(gh->gh_flags & LM_FLAG_NOEXP))
		goto skip_inval;

	GLOCK_BUG_ON(gl, gl->gl_state == target);
	GLOCK_BUG_ON(gl, gl->gl_state == gl->gl_target);
	if (!glops->go_inval || !glops->go_sync)
		goto skip_inval;

	spin_unlock(&gl->gl_lockref.lock);
	ret = glops->go_sync(gl);
	/* If we had a problem syncing (due to io errors or whatever,
	 * we should not invalidate the metadata or tell dlm to
	 * release the glock to other nodes.
	 */
	if (ret) {
		if (cmpxchg(&sdp->sd_log_error, 0, ret)) {
			fs_err(sdp, "Error %d syncing glock\n", ret);
			gfs2_dump_glock(NULL, gl, true);
		}
		spin_lock(&gl->gl_lockref.lock);
		goto skip_inval;
	}

	if (target == LM_ST_UNLOCKED || target == LM_ST_DEFERRED) {
		/*
		 * The call to go_sync should have cleared out the ail list.
		 * If there are still items, we have a problem. We ought to
		 * withdraw, but we can't because the withdraw code also uses
		 * glocks. Warn about the error, dump the glock, then fall
		 * through and wait for logd to do the withdraw for us.
		 */
		if ((atomic_read(&gl->gl_ail_count) != 0) &&
		    (!cmpxchg(&sdp->sd_log_error, 0, -EIO))) {
			gfs2_glock_assert_warn(gl,
					       !atomic_read(&gl->gl_ail_count));
			gfs2_dump_glock(NULL, gl, true);
		}
		glops->go_inval(gl, target == LM_ST_DEFERRED ? 0 : DIO_METADATA);
	}
	spin_lock(&gl->gl_lockref.lock);

skip_inval:
	/*
	 * Check for an error encountered since we called go_sync and go_inval.
	 * If so, we can't withdraw from the glock code because the withdraw
	 * code itself uses glocks (see function signal_our_withdraw) to
	 * change the mount to read-only. Most importantly, we must not call
	 * dlm to unlock the glock until the journal is in a known good state
	 * (after journal replay) otherwise other nodes may use the object
	 * (rgrp or dinode) and then later, journal replay will corrupt the
	 * file system. The best we can do here is wait for the logd daemon
	 * to see sd_log_error and withdraw, and in the meantime, requeue the
	 * work for later.
	 *
	 * We make a special exception for some system glocks, such as the
	 * system statfs inode glock, which needs to be granted before the
	 * gfs2_quotad daemon can exit, and that exit needs to finish before
	 * we can unmount the withdrawn file system.
	 *
	 * However, if we're just unlocking the lock (say, for unmount, when
	 * gfs2_gl_hash_clear calls clear_glock) and recovery is complete
	 * then it's okay to tell dlm to unlock it.
	 */
	if (unlikely(sdp->sd_log_error) && !gfs2_withdrawing_or_withdrawn(sdp))
		gfs2_withdraw_delayed(sdp);
	if (glock_blocked_by_withdraw(gl) &&
	    (target != LM_ST_UNLOCKED ||
	     test_bit(SDF_WITHDRAW_RECOVERY, &sdp->sd_flags))) {
		if (!is_system_glock(gl)) {
			request_demote(gl, LM_ST_UNLOCKED, 0, false);
			/*
			 * Ordinarily, we would call dlm and its callback would call
			 * finish_xmote, which would call state_change() to the new state.
			 * Since we withdrew, we won't call dlm, so call state_change
			 * manually, but to the UNLOCKED state we desire.
			 */
			state_change(gl, LM_ST_UNLOCKED);
			/*
			 * We skip telling dlm to do the locking, so we won't get a
			 * reply that would otherwise clear GLF_LOCK. So we clear it here.
			 */
			if (!test_bit(GLF_CANCELING, &gl->gl_flags))
				clear_bit(GLF_LOCK, &gl->gl_flags);
			clear_bit(GLF_DEMOTE_IN_PROGRESS, &gl->gl_flags);
			gl->gl_lockref.count++;
			gfs2_glock_queue_work(gl, GL_GLOCK_DFT_HOLD);
			return;
		}
	}

	if (ls->ls_ops->lm_lock) {
		set_bit(GLF_PENDING_REPLY, &gl->gl_flags);
		spin_unlock(&gl->gl_lockref.lock);
		ret = ls->ls_ops->lm_lock(gl, target, gh ? gh->gh_flags : 0);
		spin_lock(&gl->gl_lockref.lock);

		if (!ret) {
			/* The operation will be completed asynchronously. */
<<<<<<< HEAD
=======
			gl->gl_lockref.count++;
>>>>>>> b35fc656
			return;
		}
		clear_bit(GLF_PENDING_REPLY, &gl->gl_flags);

		if (ret == -ENODEV && gl->gl_target == LM_ST_UNLOCKED &&
		    target == LM_ST_UNLOCKED) {
			/*
			 * The lockspace has been released and the lock has
			 * been unlocked implicitly.
			 */
		} else {
			fs_err(sdp, "lm_lock ret %d\n", ret);
<<<<<<< HEAD
			target = gl->gl_state | LM_OUT_ERROR;
=======
			GLOCK_BUG_ON(gl, !gfs2_withdrawing_or_withdrawn(sdp));
			return;
>>>>>>> b35fc656
		}
	}

	/* Complete the operation now. */
	finish_xmote(gl, target);
	gl->gl_lockref.count++;
	gfs2_glock_queue_work(gl, 0);
}

/**
 * run_queue - do all outstanding tasks related to a glock
 * @gl: The glock in question
 * @nonblock: True if we must not block in run_queue
 *
 */

static void run_queue(struct gfs2_glock *gl, const int nonblock)
__releases(&gl->gl_lockref.lock)
__acquires(&gl->gl_lockref.lock)
{
	struct gfs2_holder *gh;

	if (test_bit(GLF_LOCK, &gl->gl_flags))
		return;
	set_bit(GLF_LOCK, &gl->gl_flags);

	/*
	 * The GLF_DEMOTE_IN_PROGRESS flag is only set intermittently during
	 * locking operations.  We have just started a locking operation by
	 * setting the GLF_LOCK flag, so the GLF_DEMOTE_IN_PROGRESS flag must
	 * be cleared.
	 */
	GLOCK_BUG_ON(gl, test_bit(GLF_DEMOTE_IN_PROGRESS, &gl->gl_flags));

	if (test_bit(GLF_DEMOTE, &gl->gl_flags)) {
		if (gl->gl_demote_state == gl->gl_state) {
			gfs2_demote_wake(gl);
			goto promote;
		}

		if (find_first_holder(gl))
			goto out_unlock;
		if (nonblock)
			goto out_sched;
		set_bit(GLF_DEMOTE_IN_PROGRESS, &gl->gl_flags);
		GLOCK_BUG_ON(gl, gl->gl_demote_state == LM_ST_EXCLUSIVE);
		gl->gl_target = gl->gl_demote_state;
		do_xmote(gl, NULL, gl->gl_target);
		return;
	}

promote:
	do_promote(gl);
	if (find_first_holder(gl))
		goto out_unlock;
	gh = find_first_waiter(gl);
	if (!gh)
		goto out_unlock;
	if (nonblock)
		goto out_sched;
	gl->gl_target = gh->gh_state;
	if (!(gh->gh_flags & (LM_FLAG_TRY | LM_FLAG_TRY_1CB)))
		do_error(gl, 0); /* Fail queued try locks */
	do_xmote(gl, gh, gl->gl_target);
	return;

out_sched:
	clear_bit(GLF_LOCK, &gl->gl_flags);
	gl->gl_lockref.count++;
	gfs2_glock_queue_work(gl, 0);
	return;

out_unlock:
	clear_bit(GLF_LOCK, &gl->gl_flags);
}

/**
 * glock_set_object - set the gl_object field of a glock
 * @gl: the glock
 * @object: the object
 */
void glock_set_object(struct gfs2_glock *gl, void *object)
{
	void *prev_object;

	spin_lock(&gl->gl_lockref.lock);
	prev_object = gl->gl_object;
	gl->gl_object = object;
	spin_unlock(&gl->gl_lockref.lock);
	if (gfs2_assert_warn(gl->gl_name.ln_sbd, prev_object == NULL))
		gfs2_dump_glock(NULL, gl, true);
}

/**
 * glock_clear_object - clear the gl_object field of a glock
 * @gl: the glock
 * @object: object the glock currently points at
 */
void glock_clear_object(struct gfs2_glock *gl, void *object)
{
	void *prev_object;

	spin_lock(&gl->gl_lockref.lock);
	prev_object = gl->gl_object;
	gl->gl_object = NULL;
	spin_unlock(&gl->gl_lockref.lock);
	if (gfs2_assert_warn(gl->gl_name.ln_sbd, prev_object == object))
		gfs2_dump_glock(NULL, gl, true);
}

void gfs2_inode_remember_delete(struct gfs2_glock *gl, u64 generation)
{
	struct gfs2_inode_lvb *ri = (void *)gl->gl_lksb.sb_lvbptr;

	if (ri->ri_magic == 0)
		ri->ri_magic = cpu_to_be32(GFS2_MAGIC);
	if (ri->ri_magic == cpu_to_be32(GFS2_MAGIC))
		ri->ri_generation_deleted = cpu_to_be64(generation);
}

bool gfs2_inode_already_deleted(struct gfs2_glock *gl, u64 generation)
{
	struct gfs2_inode_lvb *ri = (void *)gl->gl_lksb.sb_lvbptr;

	if (ri->ri_magic != cpu_to_be32(GFS2_MAGIC))
		return false;
	return generation <= be64_to_cpu(ri->ri_generation_deleted);
}

static void gfs2_glock_poke(struct gfs2_glock *gl)
{
	int flags = LM_FLAG_TRY_1CB | LM_FLAG_ANY | GL_SKIP;
	struct gfs2_holder gh;
	int error;

	__gfs2_holder_init(gl, LM_ST_SHARED, flags, &gh, _RET_IP_);
	error = gfs2_glock_nq(&gh);
	if (!error)
		gfs2_glock_dq(&gh);
	gfs2_holder_uninit(&gh);
}

static struct gfs2_inode *gfs2_grab_existing_inode(struct gfs2_glock *gl)
{
	struct gfs2_inode *ip;

	spin_lock(&gl->gl_lockref.lock);
	ip = gl->gl_object;
	if (ip && !igrab(&ip->i_inode))
		ip = NULL;
	spin_unlock(&gl->gl_lockref.lock);
	if (ip) {
		wait_on_inode(&ip->i_inode);
		if (is_bad_inode(&ip->i_inode)) {
			iput(&ip->i_inode);
			ip = NULL;
		}
	}
	return ip;
}

static void gfs2_try_evict(struct gfs2_glock *gl)
{
	struct gfs2_inode *ip;

	/*
	 * If there is contention on the iopen glock and we have an inode, try
	 * to grab and release the inode so that it can be evicted.  The
	 * GIF_DEFER_DELETE flag indicates to gfs2_evict_inode() that the inode
	 * should not be deleted locally.  This will allow the remote node to
	 * go ahead and delete the inode without us having to do it, which will
	 * avoid rgrp glock thrashing.
	 *
	 * The remote node is likely still holding the corresponding inode
	 * glock, so it will run before we get to verify that the delete has
	 * happened below.  (Verification is triggered by the call to
	 * gfs2_queue_verify_delete() in gfs2_evict_inode().)
	 */
	ip = gfs2_grab_existing_inode(gl);
	if (ip) {
		set_bit(GLF_DEFER_DELETE, &gl->gl_flags);
		d_prune_aliases(&ip->i_inode);
		iput(&ip->i_inode);
		clear_bit(GLF_DEFER_DELETE, &gl->gl_flags);

		/* If the inode was evicted, gl->gl_object will now be NULL. */
		ip = gfs2_grab_existing_inode(gl);
		if (ip) {
			gfs2_glock_poke(ip->i_gl);
			iput(&ip->i_inode);
		}
	}
}

bool gfs2_queue_try_to_evict(struct gfs2_glock *gl)
{
	struct gfs2_sbd *sdp = gl->gl_name.ln_sbd;

	if (test_and_set_bit(GLF_TRY_TO_EVICT, &gl->gl_flags))
		return false;
	return !mod_delayed_work(sdp->sd_delete_wq, &gl->gl_delete, 0);
}

bool gfs2_queue_verify_delete(struct gfs2_glock *gl, bool later)
{
	struct gfs2_sbd *sdp = gl->gl_name.ln_sbd;
	unsigned long delay;

	if (test_and_set_bit(GLF_VERIFY_DELETE, &gl->gl_flags))
		return false;
	delay = later ? HZ + get_random_long() % (HZ * 9) : 0;
	return queue_delayed_work(sdp->sd_delete_wq, &gl->gl_delete, delay);
}

static void delete_work_func(struct work_struct *work)
{
	struct delayed_work *dwork = to_delayed_work(work);
	struct gfs2_glock *gl = container_of(dwork, struct gfs2_glock, gl_delete);
	struct gfs2_sbd *sdp = gl->gl_name.ln_sbd;
	bool verify_delete = test_and_clear_bit(GLF_VERIFY_DELETE, &gl->gl_flags);

	if (test_and_clear_bit(GLF_TRY_TO_EVICT, &gl->gl_flags))
		gfs2_try_evict(gl);

	if (verify_delete) {
		u64 no_addr = gl->gl_name.ln_number;
		struct inode *inode;

		inode = gfs2_lookup_by_inum(sdp, no_addr, gl->gl_no_formal_ino,
					    GFS2_BLKST_UNLINKED);
		if (IS_ERR(inode)) {
			if (PTR_ERR(inode) == -EAGAIN &&
			    !test_bit(SDF_KILL, &sdp->sd_flags) &&
			    gfs2_queue_verify_delete(gl, true))
				return;
		} else {
			d_prune_aliases(inode);
			iput(inode);
		}
	}

	gfs2_glock_put(gl);
}

static void glock_work_func(struct work_struct *work)
{
	unsigned long delay = 0;
	struct gfs2_glock *gl = container_of(work, struct gfs2_glock, gl_work.work);
	unsigned int drop_refs = 1;

	spin_lock(&gl->gl_lockref.lock);
	if (test_bit(GLF_HAVE_REPLY, &gl->gl_flags)) {
		clear_bit(GLF_HAVE_REPLY, &gl->gl_flags);
		finish_xmote(gl, gl->gl_reply);
		drop_refs++;
	}
	if (test_bit(GLF_PENDING_DEMOTE, &gl->gl_flags) &&
	    gl->gl_state != LM_ST_UNLOCKED &&
	    gl->gl_demote_state != LM_ST_EXCLUSIVE) {
		if (gl->gl_name.ln_type == LM_TYPE_INODE) {
			unsigned long holdtime, now = jiffies;

			holdtime = gl->gl_tchange + gl->gl_hold_time;
			if (time_before(now, holdtime))
				delay = holdtime - now;
		}

		if (!delay) {
			clear_bit(GLF_PENDING_DEMOTE, &gl->gl_flags);
			gfs2_set_demote(GLF_DEMOTE, gl);
		}
	}
	run_queue(gl, 0);
	if (delay) {
		/* Keep one glock reference for the work we requeue. */
		drop_refs--;
		gfs2_glock_queue_work(gl, delay);
	}

	/* Drop the remaining glock references manually. */
	GLOCK_BUG_ON(gl, gl->gl_lockref.count < drop_refs);
	gl->gl_lockref.count -= drop_refs;
	if (!gl->gl_lockref.count) {
		if (gl->gl_state == LM_ST_UNLOCKED) {
			__gfs2_glock_put(gl);
			return;
		}
		gfs2_glock_add_to_lru(gl);
	}
	spin_unlock(&gl->gl_lockref.lock);
}

static struct gfs2_glock *find_insert_glock(struct lm_lockname *name,
					    struct gfs2_glock *new)
{
	struct wait_glock_queue wait;
	wait_queue_head_t *wq = glock_waitqueue(name);
	struct gfs2_glock *gl;

	wait.name = name;
	init_wait(&wait.wait);
	wait.wait.func = glock_wake_function;

again:
	prepare_to_wait(wq, &wait.wait, TASK_UNINTERRUPTIBLE);
	rcu_read_lock();
	if (new) {
		gl = rhashtable_lookup_get_insert_fast(&gl_hash_table,
			&new->gl_node, ht_parms);
		if (IS_ERR(gl))
			goto out;
	} else {
		gl = rhashtable_lookup_fast(&gl_hash_table,
			name, ht_parms);
	}
	if (gl && !lockref_get_not_dead(&gl->gl_lockref)) {
		rcu_read_unlock();
		schedule();
		goto again;
	}
out:
	rcu_read_unlock();
	finish_wait(wq, &wait.wait);
	if (gl)
		gfs2_glock_remove_from_lru(gl);
	return gl;
}

/**
 * gfs2_glock_get() - Get a glock, or create one if one doesn't exist
 * @sdp: The GFS2 superblock
 * @number: the lock number
 * @glops: The glock_operations to use
 * @create: If 0, don't create the glock if it doesn't exist
 * @glp: the glock is returned here
 *
 * This does not lock a glock, just finds/creates structures for one.
 *
 * Returns: errno
 */

int gfs2_glock_get(struct gfs2_sbd *sdp, u64 number,
		   const struct gfs2_glock_operations *glops, int create,
		   struct gfs2_glock **glp)
{
	struct lm_lockname name = { .ln_number = number,
				    .ln_type = glops->go_type,
				    .ln_sbd = sdp };
	struct gfs2_glock *gl, *tmp;
	struct address_space *mapping;

	gl = find_insert_glock(&name, NULL);
	if (gl)
		goto found;
	if (!create)
		return -ENOENT;

	if (glops->go_flags & GLOF_ASPACE) {
		struct gfs2_glock_aspace *gla =
			kmem_cache_alloc(gfs2_glock_aspace_cachep, GFP_NOFS);
		if (!gla)
			return -ENOMEM;
		gl = &gla->glock;
	} else {
		gl = kmem_cache_alloc(gfs2_glock_cachep, GFP_NOFS);
		if (!gl)
			return -ENOMEM;
	}
	memset(&gl->gl_lksb, 0, sizeof(struct dlm_lksb));
	gl->gl_ops = glops;

	if (glops->go_flags & GLOF_LVB) {
		gl->gl_lksb.sb_lvbptr = kzalloc(GDLM_LVB_SIZE, GFP_NOFS);
		if (!gl->gl_lksb.sb_lvbptr) {
			gfs2_glock_dealloc(&gl->gl_rcu);
			return -ENOMEM;
		}
	}

	atomic_inc(&sdp->sd_glock_disposal);
	gl->gl_node.next = NULL;
	gl->gl_flags = BIT(GLF_INITIAL);
	if (glops->go_instantiate)
		gl->gl_flags |= BIT(GLF_INSTANTIATE_NEEDED);
	gl->gl_name = name;
	lockref_init(&gl->gl_lockref);
	lockdep_set_subclass(&gl->gl_lockref.lock, glops->go_subclass);
	gl->gl_state = LM_ST_UNLOCKED;
	gl->gl_target = LM_ST_UNLOCKED;
	gl->gl_demote_state = LM_ST_EXCLUSIVE;
	gl->gl_dstamp = 0;
	preempt_disable();
	/* We use the global stats to estimate the initial per-glock stats */
	gl->gl_stats = this_cpu_ptr(sdp->sd_lkstats)->lkstats[glops->go_type];
	preempt_enable();
	gl->gl_stats.stats[GFS2_LKS_DCOUNT] = 0;
	gl->gl_stats.stats[GFS2_LKS_QCOUNT] = 0;
	gl->gl_tchange = jiffies;
	gl->gl_object = NULL;
	gl->gl_hold_time = GL_GLOCK_DFT_HOLD;
	INIT_DELAYED_WORK(&gl->gl_work, glock_work_func);
	if (gl->gl_name.ln_type == LM_TYPE_IOPEN)
		INIT_DELAYED_WORK(&gl->gl_delete, delete_work_func);

	mapping = gfs2_glock2aspace(gl);
	if (mapping) {
                mapping->a_ops = &gfs2_meta_aops;
		mapping->host = sdp->sd_inode;
		mapping->flags = 0;
		mapping_set_gfp_mask(mapping, GFP_NOFS);
		mapping->i_private_data = NULL;
		mapping->writeback_index = 0;
	}

	tmp = find_insert_glock(&name, gl);
	if (tmp) {
		gfs2_glock_dealloc(&gl->gl_rcu);
		if (atomic_dec_and_test(&sdp->sd_glock_disposal))
			wake_up(&sdp->sd_kill_wait);

		if (IS_ERR(tmp))
			return PTR_ERR(tmp);
		gl = tmp;
	}

found:
	*glp = gl;
	return 0;
}

/**
 * __gfs2_holder_init - initialize a struct gfs2_holder in the default way
 * @gl: the glock
 * @state: the state we're requesting
 * @flags: the modifier flags
 * @gh: the holder structure
 *
 */

void __gfs2_holder_init(struct gfs2_glock *gl, unsigned int state, u16 flags,
			struct gfs2_holder *gh, unsigned long ip)
{
	INIT_LIST_HEAD(&gh->gh_list);
	gh->gh_gl = gfs2_glock_hold(gl);
	gh->gh_ip = ip;
	gh->gh_owner_pid = get_pid(task_pid(current));
	gh->gh_state = state;
	gh->gh_flags = flags;
	gh->gh_iflags = 0;
}

/**
 * gfs2_holder_reinit - reinitialize a struct gfs2_holder so we can requeue it
 * @state: the state we're requesting
 * @flags: the modifier flags
 * @gh: the holder structure
 *
 * Don't mess with the glock.
 *
 */

void gfs2_holder_reinit(unsigned int state, u16 flags, struct gfs2_holder *gh)
{
	gh->gh_state = state;
	gh->gh_flags = flags;
	gh->gh_iflags = 0;
	gh->gh_ip = _RET_IP_;
	put_pid(gh->gh_owner_pid);
	gh->gh_owner_pid = get_pid(task_pid(current));
}

/**
 * gfs2_holder_uninit - uninitialize a holder structure (drop glock reference)
 * @gh: the holder structure
 *
 */

void gfs2_holder_uninit(struct gfs2_holder *gh)
{
	put_pid(gh->gh_owner_pid);
	gfs2_glock_put(gh->gh_gl);
	gfs2_holder_mark_uninitialized(gh);
	gh->gh_ip = 0;
}

static void gfs2_glock_update_hold_time(struct gfs2_glock *gl,
					unsigned long start_time)
{
	/* Have we waited longer that a second? */
	if (time_after(jiffies, start_time + HZ)) {
		/* Lengthen the minimum hold time. */
		gl->gl_hold_time = min(gl->gl_hold_time + GL_GLOCK_HOLD_INCR,
				       GL_GLOCK_MAX_HOLD);
	}
}

/**
 * gfs2_glock_holder_ready - holder is ready and its error code can be collected
 * @gh: the glock holder
 *
 * Called when a glock holder no longer needs to be waited for because it is
 * now either held (HIF_HOLDER set; gh_error == 0), or acquiring the lock has
 * failed (gh_error != 0).
 */

int gfs2_glock_holder_ready(struct gfs2_holder *gh)
{
	if (gh->gh_error || (gh->gh_flags & GL_SKIP))
		return gh->gh_error;
	gh->gh_error = gfs2_instantiate(gh);
	if (gh->gh_error)
		gfs2_glock_dq(gh);
	return gh->gh_error;
}

/**
 * gfs2_glock_wait - wait on a glock acquisition
 * @gh: the glock holder
 *
 * Returns: 0 on success
 */

int gfs2_glock_wait(struct gfs2_holder *gh)
{
	unsigned long start_time = jiffies;

	might_sleep();
	wait_on_bit(&gh->gh_iflags, HIF_WAIT, TASK_UNINTERRUPTIBLE);
	gfs2_glock_update_hold_time(gh->gh_gl, start_time);
	return gfs2_glock_holder_ready(gh);
}

static int glocks_pending(unsigned int num_gh, struct gfs2_holder *ghs)
{
	int i;

	for (i = 0; i < num_gh; i++)
		if (test_bit(HIF_WAIT, &ghs[i].gh_iflags))
			return 1;
	return 0;
}

/**
 * gfs2_glock_async_wait - wait on multiple asynchronous glock acquisitions
 * @num_gh: the number of holders in the array
 * @ghs: the glock holder array
 *
 * Returns: 0 on success, meaning all glocks have been granted and are held.
 *          -ESTALE if the request timed out, meaning all glocks were released,
 *          and the caller should retry the operation.
 */

int gfs2_glock_async_wait(unsigned int num_gh, struct gfs2_holder *ghs)
{
	struct gfs2_sbd *sdp = ghs[0].gh_gl->gl_name.ln_sbd;
	int i, ret = 0, timeout = 0;
	unsigned long start_time = jiffies;

	might_sleep();
	/*
	 * Total up the (minimum hold time * 2) of all glocks and use that to
	 * determine the max amount of time we should wait.
	 */
	for (i = 0; i < num_gh; i++)
		timeout += ghs[i].gh_gl->gl_hold_time << 1;

	if (!wait_event_timeout(sdp->sd_async_glock_wait,
				!glocks_pending(num_gh, ghs), timeout)) {
		ret = -ESTALE; /* request timed out. */
		goto out;
	}

	for (i = 0; i < num_gh; i++) {
		struct gfs2_holder *gh = &ghs[i];
		int ret2;

		if (test_bit(HIF_HOLDER, &gh->gh_iflags)) {
			gfs2_glock_update_hold_time(gh->gh_gl,
						    start_time);
		}
		ret2 = gfs2_glock_holder_ready(gh);
		if (!ret)
			ret = ret2;
	}

out:
	if (ret) {
		for (i = 0; i < num_gh; i++) {
			struct gfs2_holder *gh = &ghs[i];

			gfs2_glock_dq(gh);
		}
	}
	return ret;
}

/**
 * request_demote - process a demote request
 * @gl: the glock
 * @state: the state the caller wants us to change to
 * @delay: zero to demote immediately; otherwise pending demote
 * @remote: true if this came from a different cluster node
 *
 * There are only two requests that we are going to see in actual
 * practise: LM_ST_SHARED and LM_ST_UNLOCKED
 */

static void request_demote(struct gfs2_glock *gl, unsigned int state,
			   unsigned long delay, bool remote)
{
	gfs2_set_demote(delay ? GLF_PENDING_DEMOTE : GLF_DEMOTE, gl);
	if (gl->gl_demote_state == LM_ST_EXCLUSIVE) {
		gl->gl_demote_state = state;
		gl->gl_demote_time = jiffies;
	} else if (gl->gl_demote_state != LM_ST_UNLOCKED &&
			gl->gl_demote_state != state) {
		gl->gl_demote_state = LM_ST_UNLOCKED;
	}
	if (gl->gl_ops->go_callback)
		gl->gl_ops->go_callback(gl, remote);
	trace_gfs2_demote_rq(gl, remote);
}

void gfs2_print_dbg(struct seq_file *seq, const char *fmt, ...)
{
	struct va_format vaf;
	va_list args;

	va_start(args, fmt);

	if (seq) {
		seq_vprintf(seq, fmt, args);
	} else {
		vaf.fmt = fmt;
		vaf.va = &args;

		pr_err("%pV", &vaf);
	}

	va_end(args);
}

static bool gfs2_should_queue_trylock(struct gfs2_glock *gl,
				      struct gfs2_holder *gh)
{
	struct gfs2_holder *current_gh, *gh2;

	current_gh = find_first_holder(gl);
	if (current_gh && !may_grant(gl, current_gh, gh))
		return false;

	list_for_each_entry(gh2, &gl->gl_holders, gh_list) {
		if (test_bit(HIF_HOLDER, &gh2->gh_iflags))
			continue;
		if (!(gh2->gh_flags & (LM_FLAG_TRY | LM_FLAG_TRY_1CB)))
			return false;
	}
	return true;
}

static inline bool pid_is_meaningful(const struct gfs2_holder *gh)
{
        if (!(gh->gh_flags & GL_NOPID))
                return true;
	return !test_bit(HIF_HOLDER, &gh->gh_iflags);
}

/**
 * add_to_queue - Add a holder to the wait queue (but look for recursion)
 * @gh: the holder structure to add
 *
 * Eventually we should move the recursive locking trap to a
 * debugging option or something like that. This is the fast
 * path and needs to have the minimum number of distractions.
 * 
 */

static inline void add_to_queue(struct gfs2_holder *gh)
{
	struct gfs2_glock *gl = gh->gh_gl;
	struct gfs2_sbd *sdp = gl->gl_name.ln_sbd;
	struct gfs2_holder *gh2;

	GLOCK_BUG_ON(gl, gh->gh_owner_pid == NULL);
	if (test_and_set_bit(HIF_WAIT, &gh->gh_iflags))
		GLOCK_BUG_ON(gl, true);

	if ((gh->gh_flags & (LM_FLAG_TRY | LM_FLAG_TRY_1CB)) &&
	    !gfs2_should_queue_trylock(gl, gh)) {
		gh->gh_error = GLR_TRYFAILED;
		gfs2_holder_wake(gh);
		return;
	}

	list_for_each_entry(gh2, &gl->gl_holders, gh_list) {
		if (likely(gh2->gh_owner_pid != gh->gh_owner_pid))
			continue;
		if (gh->gh_gl->gl_ops->go_type == LM_TYPE_FLOCK)
			continue;
		if (!pid_is_meaningful(gh2))
			continue;
		goto trap_recursive;
	}
	trace_gfs2_glock_queue(gh, 1);
	gfs2_glstats_inc(gl, GFS2_LKS_QCOUNT);
	gfs2_sbstats_inc(gl, GFS2_LKS_QCOUNT);
	list_add_tail(&gh->gh_list, &gl->gl_holders);
	return;

trap_recursive:
	fs_err(sdp, "original: %pSR\n", (void *)gh2->gh_ip);
	fs_err(sdp, "pid: %d\n", pid_nr(gh2->gh_owner_pid));
	fs_err(sdp, "lock type: %d req lock state : %d\n",
	       gh2->gh_gl->gl_name.ln_type, gh2->gh_state);
	fs_err(sdp, "new: %pSR\n", (void *)gh->gh_ip);
	fs_err(sdp, "pid: %d\n", pid_nr(gh->gh_owner_pid));
	fs_err(sdp, "lock type: %d req lock state : %d\n",
	       gh->gh_gl->gl_name.ln_type, gh->gh_state);
	gfs2_dump_glock(NULL, gl, true);
	BUG();
}

/**
 * gfs2_glock_nq - enqueue a struct gfs2_holder onto a glock (acquire a glock)
 * @gh: the holder structure
 *
 * if (gh->gh_flags & GL_ASYNC), this never returns an error
 *
 * Returns: 0, GLR_TRYFAILED, or errno on failure
 */

int gfs2_glock_nq(struct gfs2_holder *gh)
{
	struct gfs2_glock *gl = gh->gh_gl;
	int error;

	if (glock_blocked_by_withdraw(gl) && !(gh->gh_flags & LM_FLAG_NOEXP))
		return -EIO;

	if (gh->gh_flags & GL_NOBLOCK) {
		struct gfs2_holder *current_gh;

		error = -ECHILD;
		spin_lock(&gl->gl_lockref.lock);
		if (find_last_waiter(gl))
			goto unlock;
		current_gh = find_first_holder(gl);
		if (!may_grant(gl, current_gh, gh))
			goto unlock;
		set_bit(HIF_HOLDER, &gh->gh_iflags);
		list_add_tail(&gh->gh_list, &gl->gl_holders);
		trace_gfs2_promote(gh);
		error = 0;
unlock:
		spin_unlock(&gl->gl_lockref.lock);
		return error;
	}

	gh->gh_error = 0;
	spin_lock(&gl->gl_lockref.lock);
	add_to_queue(gh);
	if (unlikely((LM_FLAG_NOEXP & gh->gh_flags) &&
		     test_and_clear_bit(GLF_HAVE_FROZEN_REPLY, &gl->gl_flags))) {
		set_bit(GLF_HAVE_REPLY, &gl->gl_flags);
		gl->gl_lockref.count++;
		gfs2_glock_queue_work(gl, 0);
	}
	run_queue(gl, 1);
	spin_unlock(&gl->gl_lockref.lock);

	error = 0;
	if (!(gh->gh_flags & GL_ASYNC))
		error = gfs2_glock_wait(gh);

	return error;
}

/**
 * gfs2_glock_poll - poll to see if an async request has been completed
 * @gh: the holder
 *
 * Returns: 1 if the request is ready to be gfs2_glock_wait()ed on
 */

int gfs2_glock_poll(struct gfs2_holder *gh)
{
	return test_bit(HIF_WAIT, &gh->gh_iflags) ? 0 : 1;
}

static void __gfs2_glock_dq(struct gfs2_holder *gh)
{
	struct gfs2_glock *gl = gh->gh_gl;
	unsigned delay = 0;
	int fast_path = 0;

	/*
	 * This holder should not be cached, so mark it for demote.
	 * Note: this should be done before the glock_needs_demote
	 * check below.
	 */
	if (gh->gh_flags & GL_NOCACHE)
		request_demote(gl, LM_ST_UNLOCKED, 0, false);

	list_del_init(&gh->gh_list);
	clear_bit(HIF_HOLDER, &gh->gh_iflags);
	trace_gfs2_glock_queue(gh, 0);

	/*
	 * If there hasn't been a demote request we are done.
	 * (Let the remaining holders, if any, keep holding it.)
	 */
	if (!glock_needs_demote(gl)) {
		if (list_empty(&gl->gl_holders))
			fast_path = 1;
	}

	if (unlikely(!fast_path)) {
		gl->gl_lockref.count++;
		if (test_bit(GLF_PENDING_DEMOTE, &gl->gl_flags) &&
		    !test_bit(GLF_DEMOTE, &gl->gl_flags) &&
		    gl->gl_name.ln_type == LM_TYPE_INODE)
			delay = gl->gl_hold_time;
		gfs2_glock_queue_work(gl, delay);
	}
}

/**
 * gfs2_glock_dq - dequeue a struct gfs2_holder from a glock (release a glock)
 * @gh: the glock holder
 *
 */
void gfs2_glock_dq(struct gfs2_holder *gh)
{
	struct gfs2_glock *gl = gh->gh_gl;
	struct gfs2_sbd *sdp = gl->gl_name.ln_sbd;

	spin_lock(&gl->gl_lockref.lock);
	if (!gfs2_holder_queued(gh)) {
		/*
		 * May have already been dequeued because the locking request
		 * was GL_ASYNC and it has failed in the meantime.
		 */
		goto out;
	}

	if (list_is_first(&gh->gh_list, &gl->gl_holders) &&
	    !test_bit(HIF_HOLDER, &gh->gh_iflags) &&
	    test_bit(GLF_LOCK, &gl->gl_flags) &&
	    !test_bit(GLF_DEMOTE_IN_PROGRESS, &gl->gl_flags) &&
	    !test_bit(GLF_CANCELING, &gl->gl_flags)) {
		set_bit(GLF_CANCELING, &gl->gl_flags);
		spin_unlock(&gl->gl_lockref.lock);
		gl->gl_name.ln_sbd->sd_lockstruct.ls_ops->lm_cancel(gl);
		wait_on_bit(&gh->gh_iflags, HIF_WAIT, TASK_UNINTERRUPTIBLE);
		spin_lock(&gl->gl_lockref.lock);
		clear_bit(GLF_CANCELING, &gl->gl_flags);
		clear_bit(GLF_LOCK, &gl->gl_flags);
		if (!gfs2_holder_queued(gh))
			goto out;
	}

	/*
	 * If we're in the process of file system withdraw, we cannot just
	 * dequeue any glocks until our journal is recovered, lest we introduce
	 * file system corruption. We need two exceptions to this rule: We need
	 * to allow unlocking of nondisk glocks and the glock for our own
	 * journal that needs recovery.
	 */
	if (test_bit(SDF_WITHDRAW_RECOVERY, &sdp->sd_flags) &&
	    glock_blocked_by_withdraw(gl) &&
	    gh->gh_gl != sdp->sd_jinode_gl) {
		sdp->sd_glock_dqs_held++;
		spin_unlock(&gl->gl_lockref.lock);
		might_sleep();
		wait_on_bit(&sdp->sd_flags, SDF_WITHDRAW_RECOVERY,
			    TASK_UNINTERRUPTIBLE);
		spin_lock(&gl->gl_lockref.lock);
	}

	__gfs2_glock_dq(gh);
out:
	spin_unlock(&gl->gl_lockref.lock);
}

void gfs2_glock_dq_wait(struct gfs2_holder *gh)
{
	struct gfs2_glock *gl = gh->gh_gl;
	gfs2_glock_dq(gh);
	might_sleep();
	wait_on_bit(&gl->gl_flags, GLF_DEMOTE, TASK_UNINTERRUPTIBLE);
}

/**
 * gfs2_glock_dq_uninit - dequeue a holder from a glock and initialize it
 * @gh: the holder structure
 *
 */

void gfs2_glock_dq_uninit(struct gfs2_holder *gh)
{
	gfs2_glock_dq(gh);
	gfs2_holder_uninit(gh);
}

/**
 * gfs2_glock_nq_num - acquire a glock based on lock number
 * @sdp: the filesystem
 * @number: the lock number
 * @glops: the glock operations for the type of glock
 * @state: the state to acquire the glock in
 * @flags: modifier flags for the acquisition
 * @gh: the struct gfs2_holder
 *
 * Returns: errno
 */

int gfs2_glock_nq_num(struct gfs2_sbd *sdp, u64 number,
		      const struct gfs2_glock_operations *glops,
		      unsigned int state, u16 flags, struct gfs2_holder *gh)
{
	struct gfs2_glock *gl;
	int error;

	error = gfs2_glock_get(sdp, number, glops, CREATE, &gl);
	if (!error) {
		error = gfs2_glock_nq_init(gl, state, flags, gh);
		gfs2_glock_put(gl);
	}

	return error;
}

/**
 * glock_compare - Compare two struct gfs2_glock structures for sorting
 * @arg_a: the first structure
 * @arg_b: the second structure
 *
 */

static int glock_compare(const void *arg_a, const void *arg_b)
{
	const struct gfs2_holder *gh_a = *(const struct gfs2_holder **)arg_a;
	const struct gfs2_holder *gh_b = *(const struct gfs2_holder **)arg_b;
	const struct lm_lockname *a = &gh_a->gh_gl->gl_name;
	const struct lm_lockname *b = &gh_b->gh_gl->gl_name;

	if (a->ln_number > b->ln_number)
		return 1;
	if (a->ln_number < b->ln_number)
		return -1;
	BUG_ON(gh_a->gh_gl->gl_ops->go_type == gh_b->gh_gl->gl_ops->go_type);
	return 0;
}

/**
 * nq_m_sync - synchronously acquire more than one glock in deadlock free order
 * @num_gh: the number of structures
 * @ghs: an array of struct gfs2_holder structures
 * @p: placeholder for the holder structure to pass back
 *
 * Returns: 0 on success (all glocks acquired),
 *          errno on failure (no glocks acquired)
 */

static int nq_m_sync(unsigned int num_gh, struct gfs2_holder *ghs,
		     struct gfs2_holder **p)
{
	unsigned int x;
	int error = 0;

	for (x = 0; x < num_gh; x++)
		p[x] = &ghs[x];

	sort(p, num_gh, sizeof(struct gfs2_holder *), glock_compare, NULL);

	for (x = 0; x < num_gh; x++) {
		error = gfs2_glock_nq(p[x]);
		if (error) {
			while (x--)
				gfs2_glock_dq(p[x]);
			break;
		}
	}

	return error;
}

/**
 * gfs2_glock_nq_m - acquire multiple glocks
 * @num_gh: the number of structures
 * @ghs: an array of struct gfs2_holder structures
 *
 * Returns: 0 on success (all glocks acquired),
 *          errno on failure (no glocks acquired)
 */

int gfs2_glock_nq_m(unsigned int num_gh, struct gfs2_holder *ghs)
{
	struct gfs2_holder *tmp[4];
	struct gfs2_holder **pph = tmp;
	int error = 0;

	switch(num_gh) {
	case 0:
		return 0;
	case 1:
		return gfs2_glock_nq(ghs);
	default:
		if (num_gh <= 4)
			break;
		pph = kmalloc_array(num_gh, sizeof(struct gfs2_holder *),
				    GFP_NOFS);
		if (!pph)
			return -ENOMEM;
	}

	error = nq_m_sync(num_gh, ghs, pph);

	if (pph != tmp)
		kfree(pph);

	return error;
}

/**
 * gfs2_glock_dq_m - release multiple glocks
 * @num_gh: the number of structures
 * @ghs: an array of struct gfs2_holder structures
 *
 */

void gfs2_glock_dq_m(unsigned int num_gh, struct gfs2_holder *ghs)
{
	while (num_gh--)
		gfs2_glock_dq(&ghs[num_gh]);
}

void gfs2_glock_cb(struct gfs2_glock *gl, unsigned int state)
{
	unsigned long delay = 0;

	gfs2_glock_hold(gl);
	spin_lock(&gl->gl_lockref.lock);
	if (!list_empty(&gl->gl_holders) &&
	    gl->gl_name.ln_type == LM_TYPE_INODE) {
		unsigned long now = jiffies;
		unsigned long holdtime;

		holdtime = gl->gl_tchange + gl->gl_hold_time;

		if (time_before(now, holdtime))
			delay = holdtime - now;
		if (test_bit(GLF_HAVE_REPLY, &gl->gl_flags))
			delay = gl->gl_hold_time;
	}
	request_demote(gl, state, delay, true);
	gfs2_glock_queue_work(gl, delay);
	spin_unlock(&gl->gl_lockref.lock);
}

/**
 * gfs2_should_freeze - Figure out if glock should be frozen
 * @gl: The glock in question
 *
 * Glocks are not frozen if (a) the result of the dlm operation is
 * an error, (b) the locking operation was an unlock operation or
 * (c) if there is a "noexp" flagged request anywhere in the queue
 *
 * Returns: 1 if freezing should occur, 0 otherwise
 */

static int gfs2_should_freeze(const struct gfs2_glock *gl)
{
	const struct gfs2_holder *gh;

	if (gl->gl_reply & ~LM_OUT_ST_MASK)
		return 0;
	if (gl->gl_target == LM_ST_UNLOCKED)
		return 0;

	list_for_each_entry(gh, &gl->gl_holders, gh_list) {
		if (test_bit(HIF_HOLDER, &gh->gh_iflags))
			continue;
		if (LM_FLAG_NOEXP & gh->gh_flags)
			return 0;
	}

	return 1;
}

/**
 * gfs2_glock_complete - Callback used by locking
 * @gl: Pointer to the glock
 * @ret: The return value from the dlm
 *
 * The gl_reply field is under the gl_lockref.lock lock so that it is ok
 * to use a bitfield shared with other glock state fields.
 */

void gfs2_glock_complete(struct gfs2_glock *gl, int ret)
{
	struct lm_lockstruct *ls = &gl->gl_name.ln_sbd->sd_lockstruct;

	spin_lock(&gl->gl_lockref.lock);
	clear_bit(GLF_PENDING_REPLY, &gl->gl_flags);
	gl->gl_reply = ret;

	if (unlikely(test_bit(DFL_BLOCK_LOCKS, &ls->ls_recover_flags))) {
		if (gfs2_should_freeze(gl)) {
			set_bit(GLF_HAVE_FROZEN_REPLY, &gl->gl_flags);
			spin_unlock(&gl->gl_lockref.lock);
			return;
		}
	}

	gl->gl_lockref.count++;
	set_bit(GLF_HAVE_REPLY, &gl->gl_flags);
	gfs2_glock_queue_work(gl, 0);
	spin_unlock(&gl->gl_lockref.lock);
}

static int glock_cmp(void *priv, const struct list_head *a,
		     const struct list_head *b)
{
	struct gfs2_glock *gla, *glb;

	gla = list_entry(a, struct gfs2_glock, gl_lru);
	glb = list_entry(b, struct gfs2_glock, gl_lru);

	if (gla->gl_name.ln_number > glb->gl_name.ln_number)
		return 1;
	if (gla->gl_name.ln_number < glb->gl_name.ln_number)
		return -1;

	return 0;
}

static bool can_free_glock(struct gfs2_glock *gl)
{
	struct gfs2_sbd *sdp = gl->gl_name.ln_sbd;

	return !test_bit(GLF_LOCK, &gl->gl_flags) &&
	       !gl->gl_lockref.count &&
	       (!test_bit(GLF_LFLUSH, &gl->gl_flags) ||
		test_bit(SDF_KILL, &sdp->sd_flags));
}

/**
 * gfs2_dispose_glock_lru - Demote a list of glocks
 * @list: The list to dispose of
 *
 * Disposing of glocks may involve disk accesses, so that here we sort
 * the glocks by number (i.e. disk location of the inodes) so that if
 * there are any such accesses, they'll be sent in order (mostly).
 *
 * Must be called under the lru_lock, but may drop and retake this
 * lock. While the lru_lock is dropped, entries may vanish from the
 * list, but no new entries will appear on the list (since it is
 * private)
 */

static unsigned long gfs2_dispose_glock_lru(struct list_head *list)
__releases(&lru_lock)
__acquires(&lru_lock)
{
	struct gfs2_glock *gl;
	unsigned long freed = 0;

	list_sort(NULL, list, glock_cmp);

	while(!list_empty(list)) {
		gl = list_first_entry(list, struct gfs2_glock, gl_lru);
		if (!spin_trylock(&gl->gl_lockref.lock)) {
add_back_to_lru:
			list_move(&gl->gl_lru, &lru_list);
			continue;
		}
		if (!can_free_glock(gl)) {
			spin_unlock(&gl->gl_lockref.lock);
			goto add_back_to_lru;
		}
		list_del_init(&gl->gl_lru);
		atomic_dec(&lru_count);
		clear_bit(GLF_LRU, &gl->gl_flags);
		freed++;
		gl->gl_lockref.count++;
		if (gl->gl_state != LM_ST_UNLOCKED)
			request_demote(gl, LM_ST_UNLOCKED, 0, false);
		gfs2_glock_queue_work(gl, 0);
		spin_unlock(&gl->gl_lockref.lock);
		cond_resched_lock(&lru_lock);
	}
	return freed;
}

/**
 * gfs2_scan_glock_lru - Scan the LRU looking for locks to demote
 * @nr: The number of entries to scan
 *
 * This function selects the entries on the LRU which are able to
 * be demoted, and then kicks off the process by calling
 * gfs2_dispose_glock_lru() above.
 */

static unsigned long gfs2_scan_glock_lru(unsigned long nr)
{
	struct gfs2_glock *gl, *next;
	LIST_HEAD(dispose);
	unsigned long freed = 0;

	spin_lock(&lru_lock);
	list_for_each_entry_safe(gl, next, &lru_list, gl_lru) {
		if (!nr--)
			break;
		if (can_free_glock(gl))
			list_move(&gl->gl_lru, &dispose);
	}
	if (!list_empty(&dispose))
		freed = gfs2_dispose_glock_lru(&dispose);
	spin_unlock(&lru_lock);

	return freed;
}

static unsigned long gfs2_glock_shrink_scan(struct shrinker *shrink,
					    struct shrink_control *sc)
{
	if (!(sc->gfp_mask & __GFP_FS))
		return SHRINK_STOP;
	return gfs2_scan_glock_lru(sc->nr_to_scan);
}

static unsigned long gfs2_glock_shrink_count(struct shrinker *shrink,
					     struct shrink_control *sc)
{
	return vfs_pressure_ratio(atomic_read(&lru_count));
}

static struct shrinker *glock_shrinker;

/**
 * glock_hash_walk - Call a function for glock in a hash bucket
 * @examiner: the function
 * @sdp: the filesystem
 *
 * Note that the function can be called multiple times on the same
 * object.  So the user must ensure that the function can cope with
 * that.
 */

static void glock_hash_walk(glock_examiner examiner, const struct gfs2_sbd *sdp)
{
	struct gfs2_glock *gl;
	struct rhashtable_iter iter;

	rhashtable_walk_enter(&gl_hash_table, &iter);

	do {
		rhashtable_walk_start(&iter);

		while ((gl = rhashtable_walk_next(&iter)) && !IS_ERR(gl)) {
			if (gl->gl_name.ln_sbd == sdp)
				examiner(gl);
		}

		rhashtable_walk_stop(&iter);
	} while (cond_resched(), gl == ERR_PTR(-EAGAIN));

	rhashtable_walk_exit(&iter);
}

void gfs2_cancel_delete_work(struct gfs2_glock *gl)
{
	clear_bit(GLF_TRY_TO_EVICT, &gl->gl_flags);
	clear_bit(GLF_VERIFY_DELETE, &gl->gl_flags);
	if (cancel_delayed_work(&gl->gl_delete))
		gfs2_glock_put(gl);
}

static void flush_delete_work(struct gfs2_glock *gl)
{
	if (gl->gl_name.ln_type == LM_TYPE_IOPEN) {
		struct gfs2_sbd *sdp = gl->gl_name.ln_sbd;

		if (cancel_delayed_work(&gl->gl_delete)) {
			queue_delayed_work(sdp->sd_delete_wq,
					   &gl->gl_delete, 0);
		}
	}
}

void gfs2_flush_delete_work(struct gfs2_sbd *sdp)
{
	glock_hash_walk(flush_delete_work, sdp);
	flush_workqueue(sdp->sd_delete_wq);
}

/**
 * thaw_glock - thaw out a glock which has an unprocessed reply waiting
 * @gl: The glock to thaw
 *
 */

static void thaw_glock(struct gfs2_glock *gl)
{
	if (!test_and_clear_bit(GLF_HAVE_FROZEN_REPLY, &gl->gl_flags))
		return;
	if (!lockref_get_not_dead(&gl->gl_lockref))
		return;

	gfs2_glock_remove_from_lru(gl);
	spin_lock(&gl->gl_lockref.lock);
	set_bit(GLF_HAVE_REPLY, &gl->gl_flags);
	gfs2_glock_queue_work(gl, 0);
	spin_unlock(&gl->gl_lockref.lock);
}

/**
 * clear_glock - look at a glock and see if we can free it from glock cache
 * @gl: the glock to look at
 *
 */

static void clear_glock(struct gfs2_glock *gl)
{
	gfs2_glock_remove_from_lru(gl);

	spin_lock(&gl->gl_lockref.lock);
	if (!__lockref_is_dead(&gl->gl_lockref)) {
		gl->gl_lockref.count++;
		if (gl->gl_state != LM_ST_UNLOCKED)
			request_demote(gl, LM_ST_UNLOCKED, 0, false);
		gfs2_glock_queue_work(gl, 0);
	}
	spin_unlock(&gl->gl_lockref.lock);
}

/**
 * gfs2_glock_thaw - Thaw any frozen glocks
 * @sdp: The super block
 *
 */

void gfs2_glock_thaw(struct gfs2_sbd *sdp)
{
	glock_hash_walk(thaw_glock, sdp);
}

static void dump_glock(struct seq_file *seq, struct gfs2_glock *gl, bool fsid)
{
	spin_lock(&gl->gl_lockref.lock);
	gfs2_dump_glock(seq, gl, fsid);
	spin_unlock(&gl->gl_lockref.lock);
}

static void dump_glock_func(struct gfs2_glock *gl)
{
	dump_glock(NULL, gl, true);
}

static void withdraw_dq(struct gfs2_glock *gl)
{
	spin_lock(&gl->gl_lockref.lock);
	if (!__lockref_is_dead(&gl->gl_lockref) &&
	    glock_blocked_by_withdraw(gl))
		do_error(gl, LM_OUT_ERROR); /* remove pending waiters */
	spin_unlock(&gl->gl_lockref.lock);
}

void gfs2_gl_dq_holders(struct gfs2_sbd *sdp)
{
	glock_hash_walk(withdraw_dq, sdp);
}

/**
 * gfs2_gl_hash_clear - Empty out the glock hash table
 * @sdp: the filesystem
 *
 * Called when unmounting the filesystem.
 */

void gfs2_gl_hash_clear(struct gfs2_sbd *sdp)
{
	unsigned long start = jiffies;
	bool timed_out = false;

	set_bit(SDF_SKIP_DLM_UNLOCK, &sdp->sd_flags);
	flush_workqueue(sdp->sd_glock_wq);
	glock_hash_walk(clear_glock, sdp);
	flush_workqueue(sdp->sd_glock_wq);

	while (!timed_out) {
		wait_event_timeout(sdp->sd_kill_wait,
				   !atomic_read(&sdp->sd_glock_disposal),
				   HZ * 60);
		if (!atomic_read(&sdp->sd_glock_disposal))
			break;
		timed_out = time_after(jiffies, start + (HZ * 600));
		fs_warn(sdp, "%u glocks left after %u seconds%s\n",
			atomic_read(&sdp->sd_glock_disposal),
			jiffies_to_msecs(jiffies - start) / 1000,
			timed_out ? ":" : "; still waiting");
	}
	gfs2_lm_unmount(sdp);
	gfs2_free_dead_glocks(sdp);
	glock_hash_walk(dump_glock_func, sdp);
	destroy_workqueue(sdp->sd_glock_wq);
	sdp->sd_glock_wq = NULL;
}

static const char *state2str(unsigned state)
{
	switch(state) {
	case LM_ST_UNLOCKED:
		return "UN";
	case LM_ST_SHARED:
		return "SH";
	case LM_ST_DEFERRED:
		return "DF";
	case LM_ST_EXCLUSIVE:
		return "EX";
	}
	return "??";
}

static const char *hflags2str(char *buf, u16 flags, unsigned long iflags)
{
	char *p = buf;
	if (flags & LM_FLAG_TRY)
		*p++ = 't';
	if (flags & LM_FLAG_TRY_1CB)
		*p++ = 'T';
	if (flags & LM_FLAG_NOEXP)
		*p++ = 'e';
	if (flags & LM_FLAG_ANY)
		*p++ = 'A';
	if (flags & LM_FLAG_NODE_SCOPE)
		*p++ = 'n';
	if (flags & GL_ASYNC)
		*p++ = 'a';
	if (flags & GL_EXACT)
		*p++ = 'E';
	if (flags & GL_NOCACHE)
		*p++ = 'c';
	if (test_bit(HIF_HOLDER, &iflags))
		*p++ = 'H';
	if (test_bit(HIF_WAIT, &iflags))
		*p++ = 'W';
	if (flags & GL_SKIP)
		*p++ = 's';
	*p = 0;
	return buf;
}

/**
 * dump_holder - print information about a glock holder
 * @seq: the seq_file struct
 * @gh: the glock holder
 * @fs_id_buf: pointer to file system id (if requested)
 *
 */

static void dump_holder(struct seq_file *seq, const struct gfs2_holder *gh,
			const char *fs_id_buf)
{
	const char *comm = "(none)";
	pid_t owner_pid = 0;
	char flags_buf[32];

	rcu_read_lock();
	if (pid_is_meaningful(gh)) {
		struct task_struct *gh_owner;

		comm = "(ended)";
		owner_pid = pid_nr(gh->gh_owner_pid);
		gh_owner = pid_task(gh->gh_owner_pid, PIDTYPE_PID);
		if (gh_owner)
			comm = gh_owner->comm;
	}
	gfs2_print_dbg(seq, "%s H: s:%s f:%s e:%d p:%ld [%s] %pS\n",
		       fs_id_buf, state2str(gh->gh_state),
		       hflags2str(flags_buf, gh->gh_flags, gh->gh_iflags),
		       gh->gh_error, (long)owner_pid, comm, (void *)gh->gh_ip);
	rcu_read_unlock();
}

static const char *gflags2str(char *buf, const struct gfs2_glock *gl)
{
	const unsigned long *gflags = &gl->gl_flags;
	char *p = buf;

	if (test_bit(GLF_LOCK, gflags))
		*p++ = 'l';
	if (test_bit(GLF_DEMOTE, gflags))
		*p++ = 'D';
	if (test_bit(GLF_PENDING_DEMOTE, gflags))
		*p++ = 'd';
	if (test_bit(GLF_DEMOTE_IN_PROGRESS, gflags))
		*p++ = 'p';
	if (test_bit(GLF_DIRTY, gflags))
		*p++ = 'y';
	if (test_bit(GLF_LFLUSH, gflags))
		*p++ = 'f';
	if (test_bit(GLF_PENDING_REPLY, gflags))
		*p++ = 'R';
	if (test_bit(GLF_HAVE_REPLY, gflags))
		*p++ = 'r';
	if (test_bit(GLF_INITIAL, gflags))
		*p++ = 'a';
	if (test_bit(GLF_HAVE_FROZEN_REPLY, gflags))
		*p++ = 'F';
	if (!list_empty(&gl->gl_holders))
		*p++ = 'q';
	if (test_bit(GLF_LRU, gflags))
		*p++ = 'L';
	if (gl->gl_object)
		*p++ = 'o';
	if (test_bit(GLF_BLOCKING, gflags))
		*p++ = 'b';
	if (test_bit(GLF_UNLOCKED, gflags))
		*p++ = 'x';
	if (test_bit(GLF_INSTANTIATE_NEEDED, gflags))
		*p++ = 'n';
	if (test_bit(GLF_INSTANTIATE_IN_PROG, gflags))
		*p++ = 'N';
	if (test_bit(GLF_TRY_TO_EVICT, gflags))
		*p++ = 'e';
	if (test_bit(GLF_VERIFY_DELETE, gflags))
		*p++ = 'E';
	if (test_bit(GLF_DEFER_DELETE, gflags))
		*p++ = 's';
	if (test_bit(GLF_CANCELING, gflags))
		*p++ = 'C';
	*p = 0;
	return buf;
}

/**
 * gfs2_dump_glock - print information about a glock
 * @seq: The seq_file struct
 * @gl: the glock
 * @fsid: If true, also dump the file system id
 *
 * The file format is as follows:
 * One line per object, capital letters are used to indicate objects
 * G = glock, I = Inode, R = rgrp, H = holder. Glocks are not indented,
 * other objects are indented by a single space and follow the glock to
 * which they are related. Fields are indicated by lower case letters
 * followed by a colon and the field value, except for strings which are in
 * [] so that its possible to see if they are composed of spaces for
 * example. The field's are n = number (id of the object), f = flags,
 * t = type, s = state, r = refcount, e = error, p = pid.
 *
 */

void gfs2_dump_glock(struct seq_file *seq, struct gfs2_glock *gl, bool fsid)
{
	const struct gfs2_glock_operations *glops = gl->gl_ops;
	unsigned long long dtime;
	const struct gfs2_holder *gh;
	char gflags_buf[32];
	struct gfs2_sbd *sdp = gl->gl_name.ln_sbd;
	char fs_id_buf[sizeof(sdp->sd_fsname) + 7];
	unsigned long nrpages = 0;

	if (gl->gl_ops->go_flags & GLOF_ASPACE) {
		struct address_space *mapping = gfs2_glock2aspace(gl);

		nrpages = mapping->nrpages;
	}
	memset(fs_id_buf, 0, sizeof(fs_id_buf));
	if (fsid && sdp) /* safety precaution */
		sprintf(fs_id_buf, "fsid=%s: ", sdp->sd_fsname);
	dtime = jiffies - gl->gl_demote_time;
	dtime *= 1000000/HZ; /* demote time in uSec */
	if (!test_bit(GLF_DEMOTE, &gl->gl_flags))
		dtime = 0;
	gfs2_print_dbg(seq, "%sG:  s:%s n:%u/%llx f:%s t:%s d:%s/%llu a:%d "
		       "v:%d r:%d m:%ld p:%lu\n",
		       fs_id_buf, state2str(gl->gl_state),
		       gl->gl_name.ln_type,
		       (unsigned long long)gl->gl_name.ln_number,
		       gflags2str(gflags_buf, gl),
		       state2str(gl->gl_target),
		       state2str(gl->gl_demote_state), dtime,
		       atomic_read(&gl->gl_ail_count),
		       atomic_read(&gl->gl_revokes),
		       (int)gl->gl_lockref.count, gl->gl_hold_time, nrpages);

	list_for_each_entry(gh, &gl->gl_holders, gh_list)
		dump_holder(seq, gh, fs_id_buf);

	if (gl->gl_state != LM_ST_UNLOCKED && glops->go_dump)
		glops->go_dump(seq, gl, fs_id_buf);
}

static int gfs2_glstats_seq_show(struct seq_file *seq, void *iter_ptr)
{
	struct gfs2_glock *gl = iter_ptr;

	seq_printf(seq, "G: n:%u/%llx rtt:%llu/%llu rttb:%llu/%llu irt:%llu/%llu dcnt: %llu qcnt: %llu\n",
		   gl->gl_name.ln_type,
		   (unsigned long long)gl->gl_name.ln_number,
		   (unsigned long long)gl->gl_stats.stats[GFS2_LKS_SRTT],
		   (unsigned long long)gl->gl_stats.stats[GFS2_LKS_SRTTVAR],
		   (unsigned long long)gl->gl_stats.stats[GFS2_LKS_SRTTB],
		   (unsigned long long)gl->gl_stats.stats[GFS2_LKS_SRTTVARB],
		   (unsigned long long)gl->gl_stats.stats[GFS2_LKS_SIRT],
		   (unsigned long long)gl->gl_stats.stats[GFS2_LKS_SIRTVAR],
		   (unsigned long long)gl->gl_stats.stats[GFS2_LKS_DCOUNT],
		   (unsigned long long)gl->gl_stats.stats[GFS2_LKS_QCOUNT]);
	return 0;
}

static const char *gfs2_gltype[] = {
	"type",
	"reserved",
	"nondisk",
	"inode",
	"rgrp",
	"meta",
	"iopen",
	"flock",
	"plock",
	"quota",
	"journal",
};

static const char *gfs2_stype[] = {
	[GFS2_LKS_SRTT]		= "srtt",
	[GFS2_LKS_SRTTVAR]	= "srttvar",
	[GFS2_LKS_SRTTB]	= "srttb",
	[GFS2_LKS_SRTTVARB]	= "srttvarb",
	[GFS2_LKS_SIRT]		= "sirt",
	[GFS2_LKS_SIRTVAR]	= "sirtvar",
	[GFS2_LKS_DCOUNT]	= "dlm",
	[GFS2_LKS_QCOUNT]	= "queue",
};

#define GFS2_NR_SBSTATS (ARRAY_SIZE(gfs2_gltype) * ARRAY_SIZE(gfs2_stype))

static int gfs2_sbstats_seq_show(struct seq_file *seq, void *iter_ptr)
{
	struct gfs2_sbd *sdp = seq->private;
	loff_t pos = *(loff_t *)iter_ptr;
	unsigned index = pos >> 3;
	unsigned subindex = pos & 0x07;
	int i;

	if (index == 0 && subindex != 0)
		return 0;

	seq_printf(seq, "%-10s %8s:", gfs2_gltype[index],
		   (index == 0) ? "cpu": gfs2_stype[subindex]);

	for_each_possible_cpu(i) {
                const struct gfs2_pcpu_lkstats *lkstats = per_cpu_ptr(sdp->sd_lkstats, i);

		if (index == 0)
			seq_printf(seq, " %15u", i);
		else
			seq_printf(seq, " %15llu", (unsigned long long)lkstats->
				   lkstats[index - 1].stats[subindex]);
	}
	seq_putc(seq, '\n');
	return 0;
}

int __init gfs2_glock_init(void)
{
	int i, ret;

	ret = rhashtable_init(&gl_hash_table, &ht_parms);
	if (ret < 0)
		return ret;

	glock_shrinker = shrinker_alloc(0, "gfs2-glock");
	if (!glock_shrinker) {
		rhashtable_destroy(&gl_hash_table);
		return -ENOMEM;
	}

	glock_shrinker->count_objects = gfs2_glock_shrink_count;
	glock_shrinker->scan_objects = gfs2_glock_shrink_scan;

	shrinker_register(glock_shrinker);

	for (i = 0; i < GLOCK_WAIT_TABLE_SIZE; i++)
		init_waitqueue_head(glock_wait_table + i);

	return 0;
}

void gfs2_glock_exit(void)
{
	shrinker_free(glock_shrinker);
	rhashtable_destroy(&gl_hash_table);
}

static void gfs2_glock_iter_next(struct gfs2_glock_iter *gi, loff_t n)
{
	struct gfs2_glock *gl = gi->gl;

	if (gl) {
		if (n == 0)
			return;
		gfs2_glock_put_async(gl);
	}
	for (;;) {
		gl = rhashtable_walk_next(&gi->hti);
		if (IS_ERR_OR_NULL(gl)) {
			if (gl == ERR_PTR(-EAGAIN)) {
				n = 1;
				continue;
			}
			gl = NULL;
			break;
		}
		if (gl->gl_name.ln_sbd != gi->sdp)
			continue;
		if (n <= 1) {
			if (!lockref_get_not_dead(&gl->gl_lockref))
				continue;
			break;
		} else {
			if (__lockref_is_dead(&gl->gl_lockref))
				continue;
			n--;
		}
	}
	gi->gl = gl;
}

static void *gfs2_glock_seq_start(struct seq_file *seq, loff_t *pos)
	__acquires(RCU)
{
	struct gfs2_glock_iter *gi = seq->private;
	loff_t n;

	/*
	 * We can either stay where we are, skip to the next hash table
	 * entry, or start from the beginning.
	 */
	if (*pos < gi->last_pos) {
		rhashtable_walk_exit(&gi->hti);
		rhashtable_walk_enter(&gl_hash_table, &gi->hti);
		n = *pos + 1;
	} else {
		n = *pos - gi->last_pos;
	}

	rhashtable_walk_start(&gi->hti);

	gfs2_glock_iter_next(gi, n);
	gi->last_pos = *pos;
	return gi->gl;
}

static void *gfs2_glock_seq_next(struct seq_file *seq, void *iter_ptr,
				 loff_t *pos)
{
	struct gfs2_glock_iter *gi = seq->private;

	(*pos)++;
	gi->last_pos = *pos;
	gfs2_glock_iter_next(gi, 1);
	return gi->gl;
}

static void gfs2_glock_seq_stop(struct seq_file *seq, void *iter_ptr)
	__releases(RCU)
{
	struct gfs2_glock_iter *gi = seq->private;

	rhashtable_walk_stop(&gi->hti);
}

static int gfs2_glock_seq_show(struct seq_file *seq, void *iter_ptr)
{
	dump_glock(seq, iter_ptr, false);
	return 0;
}

static void *gfs2_sbstats_seq_start(struct seq_file *seq, loff_t *pos)
{
	preempt_disable();
	if (*pos >= GFS2_NR_SBSTATS)
		return NULL;
	return pos;
}

static void *gfs2_sbstats_seq_next(struct seq_file *seq, void *iter_ptr,
				   loff_t *pos)
{
	(*pos)++;
	if (*pos >= GFS2_NR_SBSTATS)
		return NULL;
	return pos;
}

static void gfs2_sbstats_seq_stop(struct seq_file *seq, void *iter_ptr)
{
	preempt_enable();
}

static const struct seq_operations gfs2_glock_seq_ops = {
	.start = gfs2_glock_seq_start,
	.next  = gfs2_glock_seq_next,
	.stop  = gfs2_glock_seq_stop,
	.show  = gfs2_glock_seq_show,
};

static const struct seq_operations gfs2_glstats_seq_ops = {
	.start = gfs2_glock_seq_start,
	.next  = gfs2_glock_seq_next,
	.stop  = gfs2_glock_seq_stop,
	.show  = gfs2_glstats_seq_show,
};

static const struct seq_operations gfs2_sbstats_sops = {
	.start = gfs2_sbstats_seq_start,
	.next  = gfs2_sbstats_seq_next,
	.stop  = gfs2_sbstats_seq_stop,
	.show  = gfs2_sbstats_seq_show,
};

#define GFS2_SEQ_GOODSIZE min(PAGE_SIZE << PAGE_ALLOC_COSTLY_ORDER, 65536UL)

static int __gfs2_glocks_open(struct inode *inode, struct file *file,
			      const struct seq_operations *ops)
{
	int ret = seq_open_private(file, ops, sizeof(struct gfs2_glock_iter));
	if (ret == 0) {
		struct seq_file *seq = file->private_data;
		struct gfs2_glock_iter *gi = seq->private;

		gi->sdp = inode->i_private;
		seq->buf = kmalloc(GFS2_SEQ_GOODSIZE, GFP_KERNEL | __GFP_NOWARN);
		if (seq->buf)
			seq->size = GFS2_SEQ_GOODSIZE;
		/*
		 * Initially, we are "before" the first hash table entry; the
		 * first call to rhashtable_walk_next gets us the first entry.
		 */
		gi->last_pos = -1;
		gi->gl = NULL;
		rhashtable_walk_enter(&gl_hash_table, &gi->hti);
	}
	return ret;
}

static int gfs2_glocks_open(struct inode *inode, struct file *file)
{
	return __gfs2_glocks_open(inode, file, &gfs2_glock_seq_ops);
}

static int gfs2_glocks_release(struct inode *inode, struct file *file)
{
	struct seq_file *seq = file->private_data;
	struct gfs2_glock_iter *gi = seq->private;

	if (gi->gl)
		gfs2_glock_put(gi->gl);
	rhashtable_walk_exit(&gi->hti);
	return seq_release_private(inode, file);
}

static int gfs2_glstats_open(struct inode *inode, struct file *file)
{
	return __gfs2_glocks_open(inode, file, &gfs2_glstats_seq_ops);
}

static const struct file_operations gfs2_glocks_fops = {
	.owner   = THIS_MODULE,
	.open    = gfs2_glocks_open,
	.read    = seq_read,
	.llseek  = seq_lseek,
	.release = gfs2_glocks_release,
};

static const struct file_operations gfs2_glstats_fops = {
	.owner   = THIS_MODULE,
	.open    = gfs2_glstats_open,
	.read    = seq_read,
	.llseek  = seq_lseek,
	.release = gfs2_glocks_release,
};

struct gfs2_glockfd_iter {
	struct super_block *sb;
	unsigned int tgid;
	struct task_struct *task;
	unsigned int fd;
	struct file *file;
};

static struct task_struct *gfs2_glockfd_next_task(struct gfs2_glockfd_iter *i)
{
	struct pid_namespace *ns = task_active_pid_ns(current);
	struct pid *pid;

	if (i->task)
		put_task_struct(i->task);

	rcu_read_lock();
retry:
	i->task = NULL;
	pid = find_ge_pid(i->tgid, ns);
	if (pid) {
		i->tgid = pid_nr_ns(pid, ns);
		i->task = pid_task(pid, PIDTYPE_TGID);
		if (!i->task) {
			i->tgid++;
			goto retry;
		}
		get_task_struct(i->task);
	}
	rcu_read_unlock();
	return i->task;
}

static struct file *gfs2_glockfd_next_file(struct gfs2_glockfd_iter *i)
{
	if (i->file) {
		fput(i->file);
		i->file = NULL;
	}

	for(;; i->fd++) {
		i->file = fget_task_next(i->task, &i->fd);
		if (!i->file) {
			i->fd = 0;
			break;
		}

		if (file_inode(i->file)->i_sb == i->sb)
			break;

		fput(i->file);
	}
	return i->file;
}

static void *gfs2_glockfd_seq_start(struct seq_file *seq, loff_t *pos)
{
	struct gfs2_glockfd_iter *i = seq->private;

	if (*pos)
		return NULL;
	while (gfs2_glockfd_next_task(i)) {
		if (gfs2_glockfd_next_file(i))
			return i;
		i->tgid++;
	}
	return NULL;
}

static void *gfs2_glockfd_seq_next(struct seq_file *seq, void *iter_ptr,
				   loff_t *pos)
{
	struct gfs2_glockfd_iter *i = seq->private;

	(*pos)++;
	i->fd++;
	do {
		if (gfs2_glockfd_next_file(i))
			return i;
		i->tgid++;
	} while (gfs2_glockfd_next_task(i));
	return NULL;
}

static void gfs2_glockfd_seq_stop(struct seq_file *seq, void *iter_ptr)
{
	struct gfs2_glockfd_iter *i = seq->private;

	if (i->file)
		fput(i->file);
	if (i->task)
		put_task_struct(i->task);
}

static void gfs2_glockfd_seq_show_flock(struct seq_file *seq,
					struct gfs2_glockfd_iter *i)
{
	struct gfs2_file *fp = i->file->private_data;
	struct gfs2_holder *fl_gh = &fp->f_fl_gh;
	struct lm_lockname gl_name = { .ln_type = LM_TYPE_RESERVED };

	if (!READ_ONCE(fl_gh->gh_gl))
		return;

	spin_lock(&i->file->f_lock);
	if (gfs2_holder_initialized(fl_gh))
		gl_name = fl_gh->gh_gl->gl_name;
	spin_unlock(&i->file->f_lock);

	if (gl_name.ln_type != LM_TYPE_RESERVED) {
		seq_printf(seq, "%d %u %u/%llx\n",
			   i->tgid, i->fd, gl_name.ln_type,
			   (unsigned long long)gl_name.ln_number);
	}
}

static int gfs2_glockfd_seq_show(struct seq_file *seq, void *iter_ptr)
{
	struct gfs2_glockfd_iter *i = seq->private;
	struct inode *inode = file_inode(i->file);
	struct gfs2_glock *gl;

	inode_lock_shared(inode);
	gl = GFS2_I(inode)->i_iopen_gh.gh_gl;
	if (gl) {
		seq_printf(seq, "%d %u %u/%llx\n",
			   i->tgid, i->fd, gl->gl_name.ln_type,
			   (unsigned long long)gl->gl_name.ln_number);
	}
	gfs2_glockfd_seq_show_flock(seq, i);
	inode_unlock_shared(inode);
	return 0;
}

static const struct seq_operations gfs2_glockfd_seq_ops = {
	.start = gfs2_glockfd_seq_start,
	.next  = gfs2_glockfd_seq_next,
	.stop  = gfs2_glockfd_seq_stop,
	.show  = gfs2_glockfd_seq_show,
};

static int gfs2_glockfd_open(struct inode *inode, struct file *file)
{
	struct gfs2_glockfd_iter *i;
	struct gfs2_sbd *sdp = inode->i_private;

	i = __seq_open_private(file, &gfs2_glockfd_seq_ops,
			       sizeof(struct gfs2_glockfd_iter));
	if (!i)
		return -ENOMEM;
	i->sb = sdp->sd_vfs;
	return 0;
}

static const struct file_operations gfs2_glockfd_fops = {
	.owner   = THIS_MODULE,
	.open    = gfs2_glockfd_open,
	.read    = seq_read,
	.llseek  = seq_lseek,
	.release = seq_release_private,
};

DEFINE_SEQ_ATTRIBUTE(gfs2_sbstats);

void gfs2_create_debugfs_file(struct gfs2_sbd *sdp)
{
	sdp->debugfs_dir = debugfs_create_dir(sdp->sd_table_name, gfs2_root);

	debugfs_create_file("glocks", S_IFREG | S_IRUGO, sdp->debugfs_dir, sdp,
			    &gfs2_glocks_fops);

	debugfs_create_file("glockfd", S_IFREG | S_IRUGO, sdp->debugfs_dir, sdp,
			    &gfs2_glockfd_fops);

	debugfs_create_file("glstats", S_IFREG | S_IRUGO, sdp->debugfs_dir, sdp,
			    &gfs2_glstats_fops);

	debugfs_create_file("sbstats", S_IFREG | S_IRUGO, sdp->debugfs_dir, sdp,
			    &gfs2_sbstats_fops);
}

void gfs2_delete_debugfs_file(struct gfs2_sbd *sdp)
{
	debugfs_remove_recursive(sdp->debugfs_dir);
	sdp->debugfs_dir = NULL;
}

void gfs2_register_debugfs(void)
{
	gfs2_root = debugfs_create_dir("gfs2", NULL);
}

void gfs2_unregister_debugfs(void)
{
	debugfs_remove(gfs2_root);
	gfs2_root = NULL;
}<|MERGE_RESOLUTION|>--- conflicted
+++ resolved
@@ -496,14 +496,8 @@
 			 * If we get here, it means we may not grant this
 			 * holder for some reason.
 			 */
-<<<<<<< HEAD
-			if (list_is_first(&gh->gh_list, &gl->gl_holders))
-				return false;
-			do_error(gl, 0); /* Fail queued try locks */
-=======
 			if (current_gh)
 				do_error(gl, 0); /* Fail queued try locks */
->>>>>>> b35fc656
 			break;
 		}
 		set_bit(HIF_HOLDER, &gh->gh_iflags);
@@ -796,10 +790,7 @@
 
 		if (!ret) {
 			/* The operation will be completed asynchronously. */
-<<<<<<< HEAD
-=======
 			gl->gl_lockref.count++;
->>>>>>> b35fc656
 			return;
 		}
 		clear_bit(GLF_PENDING_REPLY, &gl->gl_flags);
@@ -812,12 +803,8 @@
 			 */
 		} else {
 			fs_err(sdp, "lm_lock ret %d\n", ret);
-<<<<<<< HEAD
-			target = gl->gl_state | LM_OUT_ERROR;
-=======
 			GLOCK_BUG_ON(gl, !gfs2_withdrawing_or_withdrawn(sdp));
 			return;
->>>>>>> b35fc656
 		}
 	}
 
