// SPDX-License-Identifier: GPL-2.0-only
/*
 * Copyright (C) Sistina Software, Inc.  1997-2003 All rights reserved.
 * Copyright (C) 2004-2007 Red Hat, Inc.  All rights reserved.
 */

#include <linux/sched.h>
#include <linux/slab.h>
#include <linux/spinlock.h>
#include <linux/completion.h>
#include <linux/buffer_head.h>
#include <linux/gfs2_ondisk.h>
#include <linux/crc32.h>
#include <linux/crc32c.h>
#include <linux/delay.h>
#include <linux/kthread.h>
#include <linux/freezer.h>
#include <linux/bio.h>
#include <linux/blkdev.h>
#include <linux/writeback.h>
#include <linux/list_sort.h>

#include "gfs2.h"
#include "incore.h"
#include "bmap.h"
#include "glock.h"
#include "log.h"
#include "lops.h"
#include "meta_io.h"
#include "util.h"
#include "dir.h"
#include "trace_gfs2.h"
#include "trans.h"

static void gfs2_log_shutdown(struct gfs2_sbd *sdp);

/**
 * gfs2_struct2blk - compute stuff
 * @sdp: the filesystem
 * @nstruct: the number of structures
 *
 * Compute the number of log descriptor blocks needed to hold a certain number
 * of structures of a certain size.
 *
 * Returns: the number of blocks needed (minimum is always 1)
 */

unsigned int gfs2_struct2blk(struct gfs2_sbd *sdp, unsigned int nstruct)
{
	unsigned int blks;
	unsigned int first, second;

	/* The initial struct gfs2_log_descriptor block */
	blks = 1;
	first = sdp->sd_ldptrs;

	if (nstruct > first) {
		/* Subsequent struct gfs2_meta_header blocks */
		second = sdp->sd_inptrs;
		blks += DIV_ROUND_UP(nstruct - first, second);
	}

	return blks;
}

/**
 * gfs2_remove_from_ail - Remove an entry from the ail lists, updating counters
 * @bd: The gfs2_bufdata to remove
 *
 * The ail lock _must_ be held when calling this function
 *
 */

void gfs2_remove_from_ail(struct gfs2_bufdata *bd)
{
	bd->bd_tr = NULL;
	list_del_init(&bd->bd_ail_st_list);
	list_del_init(&bd->bd_ail_gl_list);
	atomic_dec(&bd->bd_gl->gl_ail_count);
	brelse(bd->bd_bh);
}

/**
 * gfs2_ail1_start_one - Start I/O on a transaction
 * @sdp: The superblock
 * @wbc: The writeback control structure
 * @tr: The transaction to start I/O on
 * @plug: The block plug currently active
 */

static int gfs2_ail1_start_one(struct gfs2_sbd *sdp,
			       struct writeback_control *wbc,
			       struct gfs2_trans *tr, struct blk_plug *plug)
__releases(&sdp->sd_ail_lock)
__acquires(&sdp->sd_ail_lock)
{
	struct gfs2_glock *gl = NULL;
	struct address_space *mapping;
	struct gfs2_bufdata *bd, *s;
	struct buffer_head *bh;
	int ret = 0;

	list_for_each_entry_safe_reverse(bd, s, &tr->tr_ail1_list, bd_ail_st_list) {
		bh = bd->bd_bh;

		gfs2_assert(sdp, bd->bd_tr == tr);

		if (!buffer_busy(bh)) {
			if (buffer_uptodate(bh)) {
				list_move(&bd->bd_ail_st_list,
					  &tr->tr_ail2_list);
				continue;
			}
			if (!cmpxchg(&sdp->sd_log_error, 0, -EIO)) {
				gfs2_io_error_bh(sdp, bh);
				gfs2_withdraw_delayed(sdp);
			}
		}

		if (gfs2_withdrawing_or_withdrawn(sdp)) {
			gfs2_remove_from_ail(bd);
			continue;
		}
		if (!buffer_dirty(bh))
			continue;
		if (gl == bd->bd_gl)
			continue;
		gl = bd->bd_gl;
		list_move(&bd->bd_ail_st_list, &tr->tr_ail1_list);
		mapping = bh->b_folio->mapping;
		if (!mapping)
			continue;
		spin_unlock(&sdp->sd_ail_lock);
		ret = mapping->a_ops->writepages(mapping, wbc);
		if (need_resched()) {
			blk_finish_plug(plug);
			cond_resched();
			blk_start_plug(plug);
		}
		spin_lock(&sdp->sd_ail_lock);
		if (ret == -ENODATA) /* if a jdata write into a new hole */
			ret = 0; /* ignore it */
		mapping_set_error(mapping, ret);
		if (ret || wbc->nr_to_write <= 0)
			break;
		return -EBUSY;
	}

	return ret;
}

static void dump_ail_list(struct gfs2_sbd *sdp)
{
	struct gfs2_trans *tr;
	struct gfs2_bufdata *bd;
	struct buffer_head *bh;

	list_for_each_entry_reverse(tr, &sdp->sd_ail1_list, tr_list) {
		list_for_each_entry_reverse(bd, &tr->tr_ail1_list,
					    bd_ail_st_list) {
			bh = bd->bd_bh;
			fs_err(sdp, "bd %p: blk:0x%llx bh=%p ", bd,
			       (unsigned long long)bd->bd_blkno, bh);
			if (!bh) {
				fs_err(sdp, "\n");
				continue;
			}
			fs_err(sdp, "0x%llx up2:%d dirt:%d lkd:%d req:%d "
			       "map:%d new:%d ar:%d aw:%d delay:%d "
			       "io err:%d unwritten:%d dfr:%d pin:%d esc:%d\n",
			       (unsigned long long)bh->b_blocknr,
			       buffer_uptodate(bh), buffer_dirty(bh),
			       buffer_locked(bh), buffer_req(bh),
			       buffer_mapped(bh), buffer_new(bh),
			       buffer_async_read(bh), buffer_async_write(bh),
			       buffer_delay(bh), buffer_write_io_error(bh),
			       buffer_unwritten(bh),
			       buffer_defer_completion(bh),
			       buffer_pinned(bh), buffer_escaped(bh));
		}
	}
}

/**
 * gfs2_ail1_flush - start writeback of some ail1 entries 
 * @sdp: The super block
 * @wbc: The writeback control structure
 *
 * Writes back some ail1 entries, according to the limits in the
 * writeback control structure
 */

void gfs2_ail1_flush(struct gfs2_sbd *sdp, struct writeback_control *wbc)
{
	struct list_head *head = &sdp->sd_ail1_list;
	struct gfs2_trans *tr;
	struct blk_plug plug;
	int ret;
	unsigned long flush_start = jiffies;

	trace_gfs2_ail_flush(sdp, wbc, 1);
	blk_start_plug(&plug);
	spin_lock(&sdp->sd_ail_lock);
restart:
	ret = 0;
	if (time_after(jiffies, flush_start + (HZ * 600))) {
		fs_err(sdp, "Error: In %s for ten minutes! t=%d\n",
		       __func__, current->journal_info ? 1 : 0);
		dump_ail_list(sdp);
		goto out;
	}
	list_for_each_entry_reverse(tr, head, tr_list) {
		if (wbc->nr_to_write <= 0)
			break;
		ret = gfs2_ail1_start_one(sdp, wbc, tr, &plug);
		if (ret) {
			if (ret == -EBUSY)
				goto restart;
			break;
		}
	}
out:
	spin_unlock(&sdp->sd_ail_lock);
	blk_finish_plug(&plug);
	if (ret) {
		gfs2_lm(sdp, "gfs2_ail1_start_one returned: %d\n", ret);
		gfs2_withdraw(sdp);
	}
	trace_gfs2_ail_flush(sdp, wbc, 0);
}

/**
 * gfs2_ail1_start - start writeback of all ail1 entries
 * @sdp: The superblock
 */

static void gfs2_ail1_start(struct gfs2_sbd *sdp)
{
	struct writeback_control wbc = {
		.sync_mode = WB_SYNC_NONE,
		.nr_to_write = LONG_MAX,
		.range_start = 0,
		.range_end = LLONG_MAX,
	};

	return gfs2_ail1_flush(sdp, &wbc);
}

static void gfs2_log_update_flush_tail(struct gfs2_sbd *sdp)
{
	unsigned int new_flush_tail = sdp->sd_log_head;
	struct gfs2_trans *tr;

	if (!list_empty(&sdp->sd_ail1_list)) {
		tr = list_last_entry(&sdp->sd_ail1_list,
				     struct gfs2_trans, tr_list);
		new_flush_tail = tr->tr_first;
	}
	sdp->sd_log_flush_tail = new_flush_tail;
}

static void gfs2_log_update_head(struct gfs2_sbd *sdp)
{
	unsigned int new_head = sdp->sd_log_flush_head;

	if (sdp->sd_log_flush_tail == sdp->sd_log_head)
		sdp->sd_log_flush_tail = new_head;
	sdp->sd_log_head = new_head;
}

/*
 * gfs2_ail_empty_tr - empty one of the ail lists of a transaction
 */

static void gfs2_ail_empty_tr(struct gfs2_sbd *sdp, struct gfs2_trans *tr,
			      struct list_head *head)
{
	struct gfs2_bufdata *bd;

	while (!list_empty(head)) {
		bd = list_first_entry(head, struct gfs2_bufdata,
				      bd_ail_st_list);
		gfs2_assert(sdp, bd->bd_tr == tr);
		gfs2_remove_from_ail(bd);
	}
}

/**
 * gfs2_ail1_empty_one - Check whether or not a trans in the AIL has been synced
 * @sdp: the filesystem
 * @tr: the transaction
 * @max_revokes: If nonzero, issue revokes for the bd items for written buffers
 *
 * returns: the transaction's count of remaining active items
 */

static int gfs2_ail1_empty_one(struct gfs2_sbd *sdp, struct gfs2_trans *tr,
				int *max_revokes)
{
	struct gfs2_bufdata *bd, *s;
	struct buffer_head *bh;
	int active_count = 0;

	list_for_each_entry_safe_reverse(bd, s, &tr->tr_ail1_list,
					 bd_ail_st_list) {
		bh = bd->bd_bh;
		gfs2_assert(sdp, bd->bd_tr == tr);
		/*
		 * If another process flagged an io error, e.g. writing to the
		 * journal, error all other bhs and move them off the ail1 to
		 * prevent a tight loop when unmount tries to flush ail1,
		 * regardless of whether they're still busy. If no outside
		 * errors were found and the buffer is busy, move to the next.
		 * If the ail buffer is not busy and caught an error, flag it
		 * for others.
		 */
		if (!sdp->sd_log_error && buffer_busy(bh)) {
			active_count++;
			continue;
		}
		if (!buffer_uptodate(bh) &&
		    !cmpxchg(&sdp->sd_log_error, 0, -EIO)) {
			gfs2_io_error_bh(sdp, bh);
			gfs2_withdraw_delayed(sdp);
		}
		/*
		 * If we have space for revokes and the bd is no longer on any
		 * buf list, we can just add a revoke for it immediately and
		 * avoid having to put it on the ail2 list, where it would need
		 * to be revoked later.
		 */
		if (*max_revokes && list_empty(&bd->bd_list)) {
			gfs2_add_revoke(sdp, bd);
			(*max_revokes)--;
			continue;
		}
		list_move(&bd->bd_ail_st_list, &tr->tr_ail2_list);
	}
	return active_count;
}

/**
 * gfs2_ail1_empty - Try to empty the ail1 lists
 * @sdp: The superblock
 * @max_revokes: If non-zero, add revokes where appropriate
 *
 * Tries to empty the ail1 lists, starting with the oldest first.
 * Returns %true if the ail1 list is now empty.
 */

static bool gfs2_ail1_empty(struct gfs2_sbd *sdp, int max_revokes)
{
	struct gfs2_trans *tr, *s;
	int oldest_tr = 1;
	bool empty;

	spin_lock(&sdp->sd_ail_lock);
	list_for_each_entry_safe_reverse(tr, s, &sdp->sd_ail1_list, tr_list) {
		if (!gfs2_ail1_empty_one(sdp, tr, &max_revokes) && oldest_tr)
			list_move(&tr->tr_list, &sdp->sd_ail2_list);
		else
			oldest_tr = 0;
	}
	gfs2_log_update_flush_tail(sdp);
	empty = list_empty(&sdp->sd_ail1_list);
	spin_unlock(&sdp->sd_ail_lock);

	return empty;
}

static void gfs2_ail1_wait(struct gfs2_sbd *sdp)
{
	struct gfs2_trans *tr;
	struct gfs2_bufdata *bd;
	struct buffer_head *bh;

	spin_lock(&sdp->sd_ail_lock);
	list_for_each_entry_reverse(tr, &sdp->sd_ail1_list, tr_list) {
		list_for_each_entry(bd, &tr->tr_ail1_list, bd_ail_st_list) {
			bh = bd->bd_bh;
			if (!buffer_locked(bh))
				continue;
			get_bh(bh);
			spin_unlock(&sdp->sd_ail_lock);
			wait_on_buffer(bh);
			brelse(bh);
			return;
		}
	}
	spin_unlock(&sdp->sd_ail_lock);
}

static void __ail2_empty(struct gfs2_sbd *sdp, struct gfs2_trans *tr)
{
	gfs2_ail_empty_tr(sdp, tr, &tr->tr_ail2_list);
	list_del(&tr->tr_list);
	gfs2_assert_warn(sdp, list_empty(&tr->tr_ail1_list));
	gfs2_assert_warn(sdp, list_empty(&tr->tr_ail2_list));
	gfs2_trans_free(sdp, tr);
}

static void ail2_empty(struct gfs2_sbd *sdp, unsigned int new_tail)
{
	struct list_head *ail2_list = &sdp->sd_ail2_list;
	unsigned int old_tail = sdp->sd_log_tail;
	struct gfs2_trans *tr, *safe;

	spin_lock(&sdp->sd_ail_lock);
	if (old_tail <= new_tail) {
		list_for_each_entry_safe(tr, safe, ail2_list, tr_list) {
			if (old_tail <= tr->tr_first && tr->tr_first < new_tail)
				__ail2_empty(sdp, tr);
		}
	} else {
		list_for_each_entry_safe(tr, safe, ail2_list, tr_list) {
			if (old_tail <= tr->tr_first || tr->tr_first < new_tail)
				__ail2_empty(sdp, tr);
		}
	}
	spin_unlock(&sdp->sd_ail_lock);
}

/**
 * gfs2_log_is_empty - Check if the log is empty
 * @sdp: The GFS2 superblock
 */

bool gfs2_log_is_empty(struct gfs2_sbd *sdp) {
	return atomic_read(&sdp->sd_log_blks_free) == sdp->sd_jdesc->jd_blocks;
}

static bool __gfs2_log_try_reserve_revokes(struct gfs2_sbd *sdp, unsigned int revokes)
{
	unsigned int available;

	available = atomic_read(&sdp->sd_log_revokes_available);
	while (available >= revokes) {
		if (atomic_try_cmpxchg(&sdp->sd_log_revokes_available,
				       &available, available - revokes))
			return true;
	}
	return false;
}

/**
 * gfs2_log_release_revokes - Release a given number of revokes
 * @sdp: The GFS2 superblock
 * @revokes: The number of revokes to release
 *
 * sdp->sd_log_flush_lock must be held.
 */
void gfs2_log_release_revokes(struct gfs2_sbd *sdp, unsigned int revokes)
{
	if (revokes)
		atomic_add(revokes, &sdp->sd_log_revokes_available);
}

/**
 * gfs2_log_release - Release a given number of log blocks
 * @sdp: The GFS2 superblock
 * @blks: The number of blocks
 *
 */

void gfs2_log_release(struct gfs2_sbd *sdp, unsigned int blks)
{
	atomic_add(blks, &sdp->sd_log_blks_free);
	trace_gfs2_log_blocks(sdp, blks);
	gfs2_assert_withdraw(sdp, atomic_read(&sdp->sd_log_blks_free) <=
				  sdp->sd_jdesc->jd_blocks);
	if (atomic_read(&sdp->sd_log_blks_needed))
		wake_up(&sdp->sd_log_waitq);
}

/**
 * __gfs2_log_try_reserve - Try to make a log reservation
 * @sdp: The GFS2 superblock
 * @blks: The number of blocks to reserve
 * @taboo_blks: The number of blocks to leave free
 *
 * Try to do the same as __gfs2_log_reserve(), but fail if no more log
 * space is immediately available.
 */
static bool __gfs2_log_try_reserve(struct gfs2_sbd *sdp, unsigned int blks,
				   unsigned int taboo_blks)
{
	unsigned wanted = blks + taboo_blks;
	unsigned int free_blocks;

	free_blocks = atomic_read(&sdp->sd_log_blks_free);
	while (free_blocks >= wanted) {
		if (atomic_try_cmpxchg(&sdp->sd_log_blks_free, &free_blocks,
				       free_blocks - blks)) {
			trace_gfs2_log_blocks(sdp, -blks);
			return true;
		}
	}
	return false;
}

/**
 * __gfs2_log_reserve - Make a log reservation
 * @sdp: The GFS2 superblock
 * @blks: The number of blocks to reserve
 * @taboo_blks: The number of blocks to leave free
 *
 * @taboo_blks is set to 0 for logd, and to GFS2_LOG_FLUSH_MIN_BLOCKS
 * for all other processes.  This ensures that when the log is almost full,
 * logd will still be able to call gfs2_log_flush one more time  without
 * blocking, which will advance the tail and make some more log space
 * available.
 *
 * We no longer flush the log here, instead we wake up logd to do that
 * for us. To avoid the thundering herd and to ensure that we deal fairly
 * with queued waiters, we use an exclusive wait. This means that when we
 * get woken with enough journal space to get our reservation, we need to
 * wake the next waiter on the list.
 */

static void __gfs2_log_reserve(struct gfs2_sbd *sdp, unsigned int blks,
			       unsigned int taboo_blks)
{
	unsigned wanted = blks + taboo_blks;
	unsigned int free_blocks;

	atomic_add(blks, &sdp->sd_log_blks_needed);
	for (;;) {
		if (current != sdp->sd_logd_process)
			wake_up(&sdp->sd_logd_waitq);
		io_wait_event(sdp->sd_log_waitq,
			(free_blocks = atomic_read(&sdp->sd_log_blks_free),
			 free_blocks >= wanted));
		do {
			if (atomic_try_cmpxchg(&sdp->sd_log_blks_free,
					       &free_blocks,
					       free_blocks - blks))
				goto reserved;
		} while (free_blocks >= wanted);
	}

reserved:
	trace_gfs2_log_blocks(sdp, -blks);
	if (atomic_sub_return(blks, &sdp->sd_log_blks_needed))
		wake_up(&sdp->sd_log_waitq);
}

/**
 * gfs2_log_try_reserve - Try to make a log reservation
 * @sdp: The GFS2 superblock
 * @tr: The transaction
 * @extra_revokes: The number of additional revokes reserved (output)
 *
 * This is similar to gfs2_log_reserve, but sdp->sd_log_flush_lock must be
 * held for correct revoke accounting.
 */

bool gfs2_log_try_reserve(struct gfs2_sbd *sdp, struct gfs2_trans *tr,
			  unsigned int *extra_revokes)
{
	unsigned int blks = tr->tr_reserved;
	unsigned int revokes = tr->tr_revokes;
	unsigned int revoke_blks = 0;

	*extra_revokes = 0;
	if (revokes && !__gfs2_log_try_reserve_revokes(sdp, revokes)) {
		revoke_blks = DIV_ROUND_UP(revokes, sdp->sd_inptrs);
		*extra_revokes = revoke_blks * sdp->sd_inptrs - revokes;
		blks += revoke_blks;
	}
	if (!blks)
		return true;
	if (__gfs2_log_try_reserve(sdp, blks, GFS2_LOG_FLUSH_MIN_BLOCKS))
		return true;
	if (!revoke_blks)
		gfs2_log_release_revokes(sdp, revokes);
	return false;
}

/**
 * gfs2_log_reserve - Make a log reservation
 * @sdp: The GFS2 superblock
 * @tr: The transaction
 * @extra_revokes: The number of additional revokes reserved (output)
 *
 * sdp->sd_log_flush_lock must not be held.
 */

void gfs2_log_reserve(struct gfs2_sbd *sdp, struct gfs2_trans *tr,
		      unsigned int *extra_revokes)
{
	unsigned int blks = tr->tr_reserved;
	unsigned int revokes = tr->tr_revokes;
	unsigned int revoke_blks;

	*extra_revokes = 0;
	if (revokes) {
		revoke_blks = DIV_ROUND_UP(revokes, sdp->sd_inptrs);
		*extra_revokes = revoke_blks * sdp->sd_inptrs - revokes;
		blks += revoke_blks;
	}
	__gfs2_log_reserve(sdp, blks, GFS2_LOG_FLUSH_MIN_BLOCKS);
}

/**
 * log_distance - Compute distance between two journal blocks
 * @sdp: The GFS2 superblock
 * @newer: The most recent journal block of the pair
 * @older: The older journal block of the pair
 *
 *   Compute the distance (in the journal direction) between two
 *   blocks in the journal
 *
 * Returns: the distance in blocks
 */

static inline unsigned int log_distance(struct gfs2_sbd *sdp, unsigned int newer,
					unsigned int older)
{
	int dist;

	dist = newer - older;
	if (dist < 0)
		dist += sdp->sd_jdesc->jd_blocks;

	return dist;
}

/**
 * calc_reserved - Calculate the number of blocks to keep reserved
 * @sdp: The GFS2 superblock
 *
 * This is complex.  We need to reserve room for all our currently used
 * metadata blocks (e.g. normal file I/O rewriting file time stamps) and
 * all our journaled data blocks for journaled files (e.g. files in the
 * meta_fs like rindex, or files for which chattr +j was done.)
 * If we don't reserve enough space, corruption will follow.
 *
 * We can have metadata blocks and jdata blocks in the same journal.  Each
 * type gets its own log descriptor, for which we need to reserve a block.
 * In fact, each type has the potential for needing more than one log descriptor
 * in cases where we have more blocks than will fit in a log descriptor.
 * Metadata journal entries take up half the space of journaled buffer entries.
 *
 * Also, we need to reserve blocks for revoke journal entries and one for an
 * overall header for the lot.
 *
 * Returns: the number of blocks reserved
 */
static unsigned int calc_reserved(struct gfs2_sbd *sdp)
{
	unsigned int reserved = GFS2_LOG_FLUSH_MIN_BLOCKS;
	unsigned int blocks;
	struct gfs2_trans *tr = sdp->sd_log_tr;

	if (tr) {
		blocks = tr->tr_num_buf_new - tr->tr_num_buf_rm;
		reserved += blocks + DIV_ROUND_UP(blocks, buf_limit(sdp));
		blocks = tr->tr_num_databuf_new - tr->tr_num_databuf_rm;
		reserved += blocks + DIV_ROUND_UP(blocks, databuf_limit(sdp));
	}
	return reserved;
}

static void log_pull_tail(struct gfs2_sbd *sdp)
{
	unsigned int new_tail = sdp->sd_log_flush_tail;
	unsigned int dist;

	if (new_tail == sdp->sd_log_tail)
		return;
	dist = log_distance(sdp, new_tail, sdp->sd_log_tail);
	ail2_empty(sdp, new_tail);
	gfs2_log_release(sdp, dist);
	sdp->sd_log_tail = new_tail;
}


void log_flush_wait(struct gfs2_sbd *sdp)
{
	DEFINE_WAIT(wait);

	if (atomic_read(&sdp->sd_log_in_flight)) {
		do {
			prepare_to_wait(&sdp->sd_log_flush_wait, &wait,
					TASK_UNINTERRUPTIBLE);
			if (atomic_read(&sdp->sd_log_in_flight))
				io_schedule();
		} while(atomic_read(&sdp->sd_log_in_flight));
		finish_wait(&sdp->sd_log_flush_wait, &wait);
	}
}

static int ip_cmp(void *priv, const struct list_head *a, const struct list_head *b)
{
	struct gfs2_inode *ipa, *ipb;

	ipa = list_entry(a, struct gfs2_inode, i_ordered);
	ipb = list_entry(b, struct gfs2_inode, i_ordered);

	if (ipa->i_no_addr < ipb->i_no_addr)
		return -1;
	if (ipa->i_no_addr > ipb->i_no_addr)
		return 1;
	return 0;
}

static void __ordered_del_inode(struct gfs2_inode *ip)
{
	if (!list_empty(&ip->i_ordered))
		list_del_init(&ip->i_ordered);
}

static void gfs2_ordered_write(struct gfs2_sbd *sdp)
{
	struct gfs2_inode *ip;
	LIST_HEAD(written);

	spin_lock(&sdp->sd_ordered_lock);
	list_sort(NULL, &sdp->sd_log_ordered, &ip_cmp);
	while (!list_empty(&sdp->sd_log_ordered)) {
		ip = list_first_entry(&sdp->sd_log_ordered, struct gfs2_inode, i_ordered);
		if (ip->i_inode.i_mapping->nrpages == 0) {
			__ordered_del_inode(ip);
			continue;
		}
		list_move(&ip->i_ordered, &written);
		spin_unlock(&sdp->sd_ordered_lock);
		filemap_fdatawrite(ip->i_inode.i_mapping);
		spin_lock(&sdp->sd_ordered_lock);
	}
	list_splice(&written, &sdp->sd_log_ordered);
	spin_unlock(&sdp->sd_ordered_lock);
}

static void gfs2_ordered_wait(struct gfs2_sbd *sdp)
{
	struct gfs2_inode *ip;

	spin_lock(&sdp->sd_ordered_lock);
	while (!list_empty(&sdp->sd_log_ordered)) {
		ip = list_first_entry(&sdp->sd_log_ordered, struct gfs2_inode, i_ordered);
		__ordered_del_inode(ip);
		if (ip->i_inode.i_mapping->nrpages == 0)
			continue;
		spin_unlock(&sdp->sd_ordered_lock);
		filemap_fdatawait(ip->i_inode.i_mapping);
		spin_lock(&sdp->sd_ordered_lock);
	}
	spin_unlock(&sdp->sd_ordered_lock);
}

void gfs2_ordered_del_inode(struct gfs2_inode *ip)
{
	struct gfs2_sbd *sdp = GFS2_SB(&ip->i_inode);

	spin_lock(&sdp->sd_ordered_lock);
	__ordered_del_inode(ip);
	spin_unlock(&sdp->sd_ordered_lock);
}

void gfs2_add_revoke(struct gfs2_sbd *sdp, struct gfs2_bufdata *bd)
{
	struct buffer_head *bh = bd->bd_bh;
	struct gfs2_glock *gl = bd->bd_gl;

	sdp->sd_log_num_revoke++;
	if (atomic_inc_return(&gl->gl_revokes) == 1)
		gfs2_glock_hold(gl);
	bh->b_private = NULL;
	bd->bd_blkno = bh->b_blocknr;
	gfs2_remove_from_ail(bd); /* drops ref on bh */
	bd->bd_bh = NULL;
	set_bit(GLF_LFLUSH, &gl->gl_flags);
	list_add(&bd->bd_list, &sdp->sd_log_revokes);
}

void gfs2_glock_remove_revoke(struct gfs2_glock *gl)
{
	if (atomic_dec_return(&gl->gl_revokes) == 0) {
		clear_bit(GLF_LFLUSH, &gl->gl_flags);
		gfs2_glock_put_async(gl);
	}
}

/**
 * gfs2_flush_revokes - Add as many revokes to the system transaction as we can
 * @sdp: The GFS2 superblock
 *
 * Our usual strategy is to defer writing revokes as much as we can in the hope
 * that we'll eventually overwrite the journal, which will make those revokes
 * go away.  This changes when we flush the log: at that point, there will
 * likely be some left-over space in the last revoke block of that transaction.
 * We can fill that space with additional revokes for blocks that have already
 * been written back.  This will basically come at no cost now, and will save
 * us from having to keep track of those blocks on the AIL2 list later.
 */
void gfs2_flush_revokes(struct gfs2_sbd *sdp)
{
	/* number of revokes we still have room for */
	unsigned int max_revokes = atomic_read(&sdp->sd_log_revokes_available);

	gfs2_log_lock(sdp);
	gfs2_ail1_empty(sdp, max_revokes);
	gfs2_log_unlock(sdp);

	if (gfs2_withdrawing(sdp))
		gfs2_withdraw(sdp);
}

/**
 * gfs2_write_log_header - Write a journal log header buffer at lblock
 * @sdp: The GFS2 superblock
 * @jd: journal descriptor of the journal to which we are writing
 * @seq: sequence number
 * @tail: tail of the log
 * @lblock: value for lh_blkno (block number relative to start of journal)
 * @flags: log header flags GFS2_LOG_HEAD_*
 * @op_flags: flags to pass to the bio
 *
 * Returns: the initialized log buffer descriptor
 */

void gfs2_write_log_header(struct gfs2_sbd *sdp, struct gfs2_jdesc *jd,
			   u64 seq, u32 tail, u32 lblock, u32 flags,
			   blk_opf_t op_flags)
{
	struct gfs2_log_header *lh;
	u32 hash, crc;
	struct page *page;
	struct gfs2_statfs_change_host *l_sc = &sdp->sd_statfs_local;
	struct timespec64 tv;
	struct super_block *sb = sdp->sd_vfs;
	u64 dblock;

	if (gfs2_withdrawing_or_withdrawn(sdp))
		return;

	page = mempool_alloc(gfs2_page_pool, GFP_NOIO);
	lh = page_address(page);
	clear_page(lh);

	lh->lh_header.mh_magic = cpu_to_be32(GFS2_MAGIC);
	lh->lh_header.mh_type = cpu_to_be32(GFS2_METATYPE_LH);
	lh->lh_header.__pad0 = cpu_to_be64(0);
	lh->lh_header.mh_format = cpu_to_be32(GFS2_FORMAT_LH);
	lh->lh_header.mh_jid = cpu_to_be32(sdp->sd_jdesc->jd_jid);
	lh->lh_sequence = cpu_to_be64(seq);
	lh->lh_flags = cpu_to_be32(flags);
	lh->lh_tail = cpu_to_be32(tail);
	lh->lh_blkno = cpu_to_be32(lblock);
	hash = ~crc32(~0, lh, LH_V1_SIZE);
	lh->lh_hash = cpu_to_be32(hash);

	ktime_get_coarse_real_ts64(&tv);
	lh->lh_nsec = cpu_to_be32(tv.tv_nsec);
	lh->lh_sec = cpu_to_be64(tv.tv_sec);
	if (!list_empty(&jd->extent_list))
		dblock = gfs2_log_bmap(jd, lblock);
	else {
		unsigned int extlen;
		int ret;

		extlen = 1;
		ret = gfs2_get_extent(jd->jd_inode, lblock, &dblock, &extlen);
		if (gfs2_assert_withdraw(sdp, ret == 0))
			return;
	}
	lh->lh_addr = cpu_to_be64(dblock);
	lh->lh_jinode = cpu_to_be64(GFS2_I(jd->jd_inode)->i_no_addr);

	/* We may only write local statfs, quota, etc., when writing to our
	   own journal. The values are left 0 when recovering a journal
	   different from our own. */
	if (!(flags & GFS2_LOG_HEAD_RECOVERY)) {
		lh->lh_statfs_addr =
			cpu_to_be64(GFS2_I(sdp->sd_sc_inode)->i_no_addr);
		lh->lh_quota_addr =
			cpu_to_be64(GFS2_I(sdp->sd_qc_inode)->i_no_addr);

		spin_lock(&sdp->sd_statfs_spin);
		lh->lh_local_total = cpu_to_be64(l_sc->sc_total);
		lh->lh_local_free = cpu_to_be64(l_sc->sc_free);
		lh->lh_local_dinodes = cpu_to_be64(l_sc->sc_dinodes);
		spin_unlock(&sdp->sd_statfs_spin);
	}

	BUILD_BUG_ON(offsetof(struct gfs2_log_header, lh_crc) != LH_V1_SIZE);

	crc = crc32c(~0, (void *)lh + LH_V1_SIZE + 4,
		     sb->s_blocksize - LH_V1_SIZE - 4);
	lh->lh_crc = cpu_to_be32(crc);

	gfs2_log_write(sdp, jd, page, sb->s_blocksize, 0, dblock);
	gfs2_log_submit_bio(&jd->jd_log_bio, REQ_OP_WRITE | op_flags);
}

/**
 * log_write_header - Get and initialize a journal header buffer
 * @sdp: The GFS2 superblock
 * @flags: The log header flags, including log header origin
 *
 * Returns: the initialized log buffer descriptor
 */

static void log_write_header(struct gfs2_sbd *sdp, u32 flags)
{
	blk_opf_t op_flags = REQ_PREFLUSH | REQ_FUA | REQ_META | REQ_SYNC;
	struct super_block *sb = sdp->sd_vfs;

	gfs2_assert_withdraw(sdp, sb->s_writers.frozen != SB_FREEZE_COMPLETE);

	if (test_bit(SDF_NOBARRIERS, &sdp->sd_flags)) {
		gfs2_ordered_wait(sdp);
		log_flush_wait(sdp);
		op_flags = REQ_SYNC | REQ_META | REQ_PRIO;
	}
	sdp->sd_log_idle = (sdp->sd_log_flush_tail == sdp->sd_log_flush_head);
	gfs2_write_log_header(sdp, sdp->sd_jdesc, sdp->sd_log_sequence++,
			      sdp->sd_log_flush_tail, sdp->sd_log_flush_head,
			      flags, op_flags);
	gfs2_log_incr_head(sdp);
	log_flush_wait(sdp);
	log_pull_tail(sdp);
	gfs2_log_update_head(sdp);
}

/**
 * gfs2_ail_drain - drain the ail lists after a withdraw
 * @sdp: Pointer to GFS2 superblock
 */
void gfs2_ail_drain(struct gfs2_sbd *sdp)
{
	struct gfs2_trans *tr;

	spin_lock(&sdp->sd_ail_lock);
	/*
	 * For transactions on the sd_ail1_list we need to drain both the
	 * ail1 and ail2 lists. That's because function gfs2_ail1_start_one
	 * (temporarily) moves items from its tr_ail1 list to tr_ail2 list
	 * before revokes are sent for that block. Items on the sd_ail2_list
	 * should have already gotten beyond that point, so no need.
	 */
	while (!list_empty(&sdp->sd_ail1_list)) {
		tr = list_first_entry(&sdp->sd_ail1_list, struct gfs2_trans,
				      tr_list);
		gfs2_ail_empty_tr(sdp, tr, &tr->tr_ail1_list);
		gfs2_ail_empty_tr(sdp, tr, &tr->tr_ail2_list);
		list_del(&tr->tr_list);
		gfs2_trans_free(sdp, tr);
	}
	while (!list_empty(&sdp->sd_ail2_list)) {
		tr = list_first_entry(&sdp->sd_ail2_list, struct gfs2_trans,
				      tr_list);
		gfs2_ail_empty_tr(sdp, tr, &tr->tr_ail2_list);
		list_del(&tr->tr_list);
		gfs2_trans_free(sdp, tr);
	}
	gfs2_drain_revokes(sdp);
	spin_unlock(&sdp->sd_ail_lock);
}

/**
 * empty_ail1_list - try to start IO and empty the ail1 list
 * @sdp: Pointer to GFS2 superblock
 */
static void empty_ail1_list(struct gfs2_sbd *sdp)
{
	unsigned long start = jiffies;
	bool empty = false;

	while (!empty) {
		if (time_after(jiffies, start + (HZ * 600))) {
			fs_err(sdp, "Error: In %s for 10 minutes! t=%d\n",
			       __func__, current->journal_info ? 1 : 0);
			dump_ail_list(sdp);
			return;
		}
		gfs2_ail1_start(sdp);
		gfs2_ail1_wait(sdp);
		empty = gfs2_ail1_empty(sdp, 0);

		if (gfs2_withdrawing_or_withdrawn(sdp))
			break;
	}

	if (gfs2_withdrawing(sdp))
		gfs2_withdraw(sdp);
}

/**
 * trans_drain - drain the buf and databuf queue for a failed transaction
 * @tr: the transaction to drain
 *
 * When this is called, we're taking an error exit for a log write that failed
 * but since we bypassed the after_commit functions, we need to remove the
 * items from the buf and databuf queue.
 */
static void trans_drain(struct gfs2_trans *tr)
{
	struct gfs2_bufdata *bd;
	struct list_head *head;

	if (!tr)
		return;

	head = &tr->tr_buf;
	while (!list_empty(head)) {
		bd = list_first_entry(head, struct gfs2_bufdata, bd_list);
		list_del_init(&bd->bd_list);
		if (!list_empty(&bd->bd_ail_st_list))
			gfs2_remove_from_ail(bd);
		kmem_cache_free(gfs2_bufdata_cachep, bd);
	}
	head = &tr->tr_databuf;
	while (!list_empty(head)) {
		bd = list_first_entry(head, struct gfs2_bufdata, bd_list);
		list_del_init(&bd->bd_list);
		if (!list_empty(&bd->bd_ail_st_list))
			gfs2_remove_from_ail(bd);
		kmem_cache_free(gfs2_bufdata_cachep, bd);
	}
}

/**
 * gfs2_log_flush - flush incore transaction(s)
 * @sdp: The filesystem
 * @gl: The glock structure to flush.  If NULL, flush the whole incore log
 * @flags: The log header flags: GFS2_LOG_HEAD_FLUSH_* and debug flags
 *
 */

void gfs2_log_flush(struct gfs2_sbd *sdp, struct gfs2_glock *gl, u32 flags)
{
	struct gfs2_trans *tr = NULL;
	unsigned int reserved_blocks = 0, used_blocks = 0;
	bool frozen = test_bit(SDF_FROZEN, &sdp->sd_flags);
	unsigned int first_log_head;
	unsigned int reserved_revokes = 0;

	down_write(&sdp->sd_log_flush_lock);
	trace_gfs2_log_flush(sdp, 1, flags);

repeat:
	/*
	 * Do this check while holding the log_flush_lock to prevent new
	 * buffers from being added to the ail via gfs2_pin()
	 */
	if (gfs2_withdrawing_or_withdrawn(sdp) ||
	    !test_bit(SDF_JOURNAL_LIVE, &sdp->sd_flags))
		goto out;

	/* Log might have been flushed while we waited for the flush lock */
	if (gl && !test_bit(GLF_LFLUSH, &gl->gl_flags))
		goto out;

	first_log_head = sdp->sd_log_head;
	sdp->sd_log_flush_head = first_log_head;

	tr = sdp->sd_log_tr;
	if (tr || sdp->sd_log_num_revoke) {
		if (reserved_blocks)
			gfs2_log_release(sdp, reserved_blocks);
		reserved_blocks = sdp->sd_log_blks_reserved;
		reserved_revokes = sdp->sd_log_num_revoke;
		if (tr) {
			sdp->sd_log_tr = NULL;
			tr->tr_first = first_log_head;
			if (unlikely(frozen)) {
				if (gfs2_assert_withdraw_delayed(sdp,
				       !tr->tr_num_buf_new && !tr->tr_num_databuf_new))
					goto out_withdraw;
			}
		}
	} else if (!reserved_blocks) {
		unsigned int taboo_blocks = GFS2_LOG_FLUSH_MIN_BLOCKS;

		reserved_blocks = GFS2_LOG_FLUSH_MIN_BLOCKS;
		if (current == sdp->sd_logd_process)
			taboo_blocks = 0;

		if (!__gfs2_log_try_reserve(sdp, reserved_blocks, taboo_blocks)) {
			up_write(&sdp->sd_log_flush_lock);
			__gfs2_log_reserve(sdp, reserved_blocks, taboo_blocks);
			down_write(&sdp->sd_log_flush_lock);
			goto repeat;
		}
		BUG_ON(sdp->sd_log_num_revoke);
	}

	if (flags & GFS2_LOG_HEAD_FLUSH_SHUTDOWN)
		clear_bit(SDF_JOURNAL_LIVE, &sdp->sd_flags);

	if (unlikely(frozen))
		if (gfs2_assert_withdraw_delayed(sdp, !reserved_revokes))
			goto out_withdraw;

	gfs2_ordered_write(sdp);
	if (gfs2_withdrawing_or_withdrawn(sdp))
		goto out_withdraw;
	lops_before_commit(sdp, tr);
	if (gfs2_withdrawing_or_withdrawn(sdp))
		goto out_withdraw;
	if (sdp->sd_jdesc)
		gfs2_log_submit_bio(&sdp->sd_jdesc->jd_log_bio, REQ_OP_WRITE);
<<<<<<< HEAD
	if (gfs2_withdrawn(sdp))
=======
	if (gfs2_withdrawing_or_withdrawn(sdp))
>>>>>>> 2d5404ca
		goto out_withdraw;

	if (sdp->sd_log_head != sdp->sd_log_flush_head) {
		log_write_header(sdp, flags);
	} else if (sdp->sd_log_tail != sdp->sd_log_flush_tail && !sdp->sd_log_idle) {
		log_write_header(sdp, flags);
	}
	if (gfs2_withdrawing_or_withdrawn(sdp))
		goto out_withdraw;
	lops_after_commit(sdp, tr);

	gfs2_log_lock(sdp);
	sdp->sd_log_blks_reserved = 0;

	spin_lock(&sdp->sd_ail_lock);
	if (tr && !list_empty(&tr->tr_ail1_list)) {
		list_add(&tr->tr_list, &sdp->sd_ail1_list);
		tr = NULL;
	}
	spin_unlock(&sdp->sd_ail_lock);
	gfs2_log_unlock(sdp);

	if (!(flags & GFS2_LOG_HEAD_FLUSH_NORMAL)) {
		if (!sdp->sd_log_idle) {
			empty_ail1_list(sdp);
			if (gfs2_withdrawing_or_withdrawn(sdp))
				goto out_withdraw;
			log_write_header(sdp, flags);
		}
		if (flags & (GFS2_LOG_HEAD_FLUSH_SHUTDOWN |
			     GFS2_LOG_HEAD_FLUSH_FREEZE))
			gfs2_log_shutdown(sdp);
	}

out_end:
	used_blocks = log_distance(sdp, sdp->sd_log_flush_head, first_log_head);
	reserved_revokes += atomic_read(&sdp->sd_log_revokes_available);
	atomic_set(&sdp->sd_log_revokes_available, sdp->sd_ldptrs);
	gfs2_assert_withdraw(sdp, reserved_revokes % sdp->sd_inptrs == sdp->sd_ldptrs);
	if (reserved_revokes > sdp->sd_ldptrs)
		reserved_blocks += (reserved_revokes - sdp->sd_ldptrs) / sdp->sd_inptrs;
out:
	if (used_blocks != reserved_blocks) {
		gfs2_assert_withdraw_delayed(sdp, used_blocks < reserved_blocks);
		gfs2_log_release(sdp, reserved_blocks - used_blocks);
	}
	up_write(&sdp->sd_log_flush_lock);
	gfs2_trans_free(sdp, tr);
	if (gfs2_withdrawing(sdp))
		gfs2_withdraw(sdp);
	trace_gfs2_log_flush(sdp, 0, flags);
	return;

out_withdraw:
	trans_drain(tr);
	/**
	 * If the tr_list is empty, we're withdrawing during a log
	 * flush that targets a transaction, but the transaction was
	 * never queued onto any of the ail lists. Here we add it to
	 * ail1 just so that ail_drain() will find and free it.
	 */
	spin_lock(&sdp->sd_ail_lock);
	if (tr && list_empty(&tr->tr_list))
		list_add(&tr->tr_list, &sdp->sd_ail1_list);
	spin_unlock(&sdp->sd_ail_lock);
	tr = NULL;
	goto out_end;
}

/**
 * gfs2_merge_trans - Merge a new transaction into a cached transaction
 * @sdp: the filesystem
 * @new: New transaction to be merged
 */

static void gfs2_merge_trans(struct gfs2_sbd *sdp, struct gfs2_trans *new)
{
	struct gfs2_trans *old = sdp->sd_log_tr;

	WARN_ON_ONCE(!test_bit(TR_ATTACHED, &old->tr_flags));

	old->tr_num_buf_new	+= new->tr_num_buf_new;
	old->tr_num_databuf_new	+= new->tr_num_databuf_new;
	old->tr_num_buf_rm	+= new->tr_num_buf_rm;
	old->tr_num_databuf_rm	+= new->tr_num_databuf_rm;
	old->tr_revokes		+= new->tr_revokes;
	old->tr_num_revoke	+= new->tr_num_revoke;

	list_splice_tail_init(&new->tr_databuf, &old->tr_databuf);
	list_splice_tail_init(&new->tr_buf, &old->tr_buf);

	spin_lock(&sdp->sd_ail_lock);
	list_splice_tail_init(&new->tr_ail1_list, &old->tr_ail1_list);
	list_splice_tail_init(&new->tr_ail2_list, &old->tr_ail2_list);
	spin_unlock(&sdp->sd_ail_lock);
}

static void log_refund(struct gfs2_sbd *sdp, struct gfs2_trans *tr)
{
	unsigned int reserved;
	unsigned int unused;
	unsigned int maxres;

	gfs2_log_lock(sdp);

	if (sdp->sd_log_tr) {
		gfs2_merge_trans(sdp, tr);
	} else if (tr->tr_num_buf_new || tr->tr_num_databuf_new) {
		gfs2_assert_withdraw(sdp, !test_bit(TR_ONSTACK, &tr->tr_flags));
		sdp->sd_log_tr = tr;
		set_bit(TR_ATTACHED, &tr->tr_flags);
	}

	reserved = calc_reserved(sdp);
	maxres = sdp->sd_log_blks_reserved + tr->tr_reserved;
	gfs2_assert_withdraw(sdp, maxres >= reserved);
	unused = maxres - reserved;
	if (unused)
		gfs2_log_release(sdp, unused);
	sdp->sd_log_blks_reserved = reserved;

	gfs2_log_unlock(sdp);
}

static inline int gfs2_jrnl_flush_reqd(struct gfs2_sbd *sdp)
{
	return atomic_read(&sdp->sd_log_pinned) +
	       atomic_read(&sdp->sd_log_blks_needed) >=
	       atomic_read(&sdp->sd_log_thresh1);
}

static inline int gfs2_ail_flush_reqd(struct gfs2_sbd *sdp)
{
	return sdp->sd_jdesc->jd_blocks -
	       atomic_read(&sdp->sd_log_blks_free) +
	       atomic_read(&sdp->sd_log_blks_needed) >=
	       atomic_read(&sdp->sd_log_thresh2);
}

/**
 * gfs2_log_commit - Commit a transaction to the log
 * @sdp: the filesystem
 * @tr: the transaction
 *
 * We wake up gfs2_logd if the number of pinned blocks exceed thresh1
 * or the total number of used blocks (pinned blocks plus AIL blocks)
 * is greater than thresh2.
 *
 * At mount time thresh1 is 2/5ths of journal size, thresh2 is 4/5ths of
 * journal size.
 *
 * Returns: errno
 */

void gfs2_log_commit(struct gfs2_sbd *sdp, struct gfs2_trans *tr)
{
	log_refund(sdp, tr);

	if (gfs2_ail_flush_reqd(sdp) || gfs2_jrnl_flush_reqd(sdp))
		wake_up(&sdp->sd_logd_waitq);
}

/**
 * gfs2_log_shutdown - write a shutdown header into a journal
 * @sdp: the filesystem
 *
 */

static void gfs2_log_shutdown(struct gfs2_sbd *sdp)
{
	gfs2_assert_withdraw(sdp, !sdp->sd_log_blks_reserved);
	gfs2_assert_withdraw(sdp, !sdp->sd_log_num_revoke);
	gfs2_assert_withdraw(sdp, list_empty(&sdp->sd_ail1_list));

	log_write_header(sdp, GFS2_LOG_HEAD_UNMOUNT | GFS2_LFC_SHUTDOWN);
	log_pull_tail(sdp);

	gfs2_assert_warn(sdp, sdp->sd_log_head == sdp->sd_log_tail);
	gfs2_assert_warn(sdp, list_empty(&sdp->sd_ail2_list));
}

<<<<<<< HEAD
static inline int gfs2_jrnl_flush_reqd(struct gfs2_sbd *sdp)
{
	return (atomic_read(&sdp->sd_log_pinned) +
		atomic_read(&sdp->sd_log_blks_needed) >=
		atomic_read(&sdp->sd_log_thresh1));
}

static inline int gfs2_ail_flush_reqd(struct gfs2_sbd *sdp)
{
	unsigned int used_blocks = sdp->sd_jdesc->jd_blocks - atomic_read(&sdp->sd_log_blks_free);

	return used_blocks + atomic_read(&sdp->sd_log_blks_needed) >=
		atomic_read(&sdp->sd_log_thresh2);
}

=======
>>>>>>> 2d5404ca
/**
 * gfs2_logd - Update log tail as Active Items get flushed to in-place blocks
 * @data: Pointer to GFS2 superblock
 *
 * Also, periodically check to make sure that we're using the most recent
 * journal index.
 */

int gfs2_logd(void *data)
{
	struct gfs2_sbd *sdp = data;
	unsigned long t = 1;

	set_freezable();
	while (!kthread_should_stop()) {
		if (gfs2_withdrawing_or_withdrawn(sdp))
			break;

		/* Check for errors writing to the journal */
		if (sdp->sd_log_error) {
			gfs2_lm(sdp,
				"GFS2: fsid=%s: error %d: "
				"withdrawing the file system to "
				"prevent further damage.\n",
				sdp->sd_fsname, sdp->sd_log_error);
			gfs2_withdraw(sdp);
			break;
		}

		if (gfs2_jrnl_flush_reqd(sdp) || t == 0) {
			gfs2_ail1_empty(sdp, 0);
			gfs2_log_flush(sdp, NULL, GFS2_LOG_HEAD_FLUSH_NORMAL |
						  GFS2_LFC_LOGD_JFLUSH_REQD);
		}

		if (test_bit(SDF_FORCE_AIL_FLUSH, &sdp->sd_flags) ||
		    gfs2_ail_flush_reqd(sdp)) {
			clear_bit(SDF_FORCE_AIL_FLUSH, &sdp->sd_flags);
			gfs2_ail1_start(sdp);
			gfs2_ail1_wait(sdp);
			gfs2_ail1_empty(sdp, 0);
			gfs2_log_flush(sdp, NULL, GFS2_LOG_HEAD_FLUSH_NORMAL |
						  GFS2_LFC_LOGD_AIL_FLUSH_REQD);
		}

		t = gfs2_tune_get(sdp, gt_logd_secs) * HZ;

<<<<<<< HEAD
		try_to_freeze();

		t = wait_event_interruptible_timeout(sdp->sd_logd_waitq,
				test_bit(SDF_FORCE_AIL_FLUSH, &sdp->sd_flags) ||
				gfs2_ail_flush_reqd(sdp) ||
				gfs2_jrnl_flush_reqd(sdp) ||
=======
		t = wait_event_freezable_timeout(sdp->sd_logd_waitq,
				test_bit(SDF_FORCE_AIL_FLUSH, &sdp->sd_flags) ||
				gfs2_ail_flush_reqd(sdp) ||
				gfs2_jrnl_flush_reqd(sdp) ||
				sdp->sd_log_error ||
				gfs2_withdrawing_or_withdrawn(sdp) ||
>>>>>>> 2d5404ca
				kthread_should_stop(),
				t);
	}

	if (gfs2_withdrawing(sdp))
		gfs2_withdraw(sdp);

	return 0;
}
<|MERGE_RESOLUTION|>--- conflicted
+++ resolved
@@ -1102,11 +1102,7 @@
 		goto out_withdraw;
 	if (sdp->sd_jdesc)
 		gfs2_log_submit_bio(&sdp->sd_jdesc->jd_log_bio, REQ_OP_WRITE);
-<<<<<<< HEAD
-	if (gfs2_withdrawn(sdp))
-=======
 	if (gfs2_withdrawing_or_withdrawn(sdp))
->>>>>>> 2d5404ca
 		goto out_withdraw;
 
 	if (sdp->sd_log_head != sdp->sd_log_flush_head) {
@@ -1288,24 +1284,6 @@
 	gfs2_assert_warn(sdp, list_empty(&sdp->sd_ail2_list));
 }
 
-<<<<<<< HEAD
-static inline int gfs2_jrnl_flush_reqd(struct gfs2_sbd *sdp)
-{
-	return (atomic_read(&sdp->sd_log_pinned) +
-		atomic_read(&sdp->sd_log_blks_needed) >=
-		atomic_read(&sdp->sd_log_thresh1));
-}
-
-static inline int gfs2_ail_flush_reqd(struct gfs2_sbd *sdp)
-{
-	unsigned int used_blocks = sdp->sd_jdesc->jd_blocks - atomic_read(&sdp->sd_log_blks_free);
-
-	return used_blocks + atomic_read(&sdp->sd_log_blks_needed) >=
-		atomic_read(&sdp->sd_log_thresh2);
-}
-
-=======
->>>>>>> 2d5404ca
 /**
  * gfs2_logd - Update log tail as Active Items get flushed to in-place blocks
  * @data: Pointer to GFS2 superblock
@@ -1353,21 +1331,12 @@
 
 		t = gfs2_tune_get(sdp, gt_logd_secs) * HZ;
 
-<<<<<<< HEAD
-		try_to_freeze();
-
-		t = wait_event_interruptible_timeout(sdp->sd_logd_waitq,
-				test_bit(SDF_FORCE_AIL_FLUSH, &sdp->sd_flags) ||
-				gfs2_ail_flush_reqd(sdp) ||
-				gfs2_jrnl_flush_reqd(sdp) ||
-=======
 		t = wait_event_freezable_timeout(sdp->sd_logd_waitq,
 				test_bit(SDF_FORCE_AIL_FLUSH, &sdp->sd_flags) ||
 				gfs2_ail_flush_reqd(sdp) ||
 				gfs2_jrnl_flush_reqd(sdp) ||
 				sdp->sd_log_error ||
 				gfs2_withdrawing_or_withdrawn(sdp) ||
->>>>>>> 2d5404ca
 				kthread_should_stop(),
 				t);
 	}
