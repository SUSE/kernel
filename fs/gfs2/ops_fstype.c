--- conflicted
+++ resolved
@@ -236,19 +236,9 @@
 	if (unlikely(!page))
 		return -ENOMEM;
 
-<<<<<<< HEAD
-	ClearPageUptodate(page);
-	ClearPageDirty(page);
-	lock_page(page);
-
-	bio = bio_alloc(sb->s_bdev, 1, REQ_OP_READ | REQ_META, GFP_NOFS);
-	bio->bi_iter.bi_sector = sector * (sb->s_blocksize >> 9);
-	__bio_add_page(bio, page, PAGE_SIZE, 0);
-=======
 	bio_init(&bio, sb->s_bdev, &bvec, 1, REQ_OP_READ | REQ_META);
 	bio.bi_iter.bi_sector = sector * (sb->s_blocksize >> 9);
 	__bio_add_page(&bio, page, PAGE_SIZE, 0);
->>>>>>> 2d5404ca
 
 	err = submit_bio_wait(&bio);
 	if (err) {
