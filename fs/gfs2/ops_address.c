/*
 * Copyright (C) Sistina Software, Inc.  1997-2003 All rights reserved.
 * Copyright (C) 2004-2008 Red Hat, Inc.  All rights reserved.
 *
 * This copyrighted material is made available to anyone wishing to use,
 * modify, copy, or redistribute it subject to the terms and conditions
 * of the GNU General Public License version 2.
 */

#include <linux/sched.h>
#include <linux/slab.h>
#include <linux/spinlock.h>
#include <linux/completion.h>
#include <linux/buffer_head.h>
#include <linux/pagemap.h>
#include <linux/pagevec.h>
#include <linux/mpage.h>
#include <linux/fs.h>
#include <linux/writeback.h>
#include <linux/swap.h>
#include <linux/gfs2_ondisk.h>
#include <linux/lm_interface.h>
#include <linux/backing-dev.h>

#include "gfs2.h"
#include "incore.h"
#include "bmap.h"
#include "glock.h"
#include "inode.h"
#include "log.h"
#include "meta_io.h"
#include "ops_address.h"
#include "quota.h"
#include "trans.h"
#include "rgrp.h"
#include "super.h"
#include "util.h"
#include "glops.h"


static void gfs2_page_add_databufs(struct gfs2_inode *ip, struct page *page,
				   unsigned int from, unsigned int to)
{
	struct buffer_head *head = page_buffers(page);
	unsigned int bsize = head->b_size;
	struct buffer_head *bh;
	unsigned int start, end;

	for (bh = head, start = 0; bh != head || !start;
	     bh = bh->b_this_page, start = end) {
		end = start + bsize;
		if (end <= from || start >= to)
			continue;
		if (gfs2_is_jdata(ip))
			set_buffer_uptodate(bh);
		gfs2_trans_add_bh(ip->i_gl, bh, 0);
	}
}

/**
 * gfs2_get_block_noalloc - Fills in a buffer head with details about a block
 * @inode: The inode
 * @lblock: The block number to look up
 * @bh_result: The buffer head to return the result in
 * @create: Non-zero if we may add block to the file
 *
 * Returns: errno
 */

static int gfs2_get_block_noalloc(struct inode *inode, sector_t lblock,
				  struct buffer_head *bh_result, int create)
{
	int error;

	error = gfs2_block_map(inode, lblock, bh_result, 0);
	if (error)
		return error;
	if (!buffer_mapped(bh_result))
		return -EIO;
	return 0;
}

static int gfs2_get_block_direct(struct inode *inode, sector_t lblock,
				 struct buffer_head *bh_result, int create)
{
	return gfs2_block_map(inode, lblock, bh_result, 0);
}

/**
 * gfs2_writepage_common - Common bits of writepage
 * @page: The page to be written
 * @wbc: The writeback control
 *
 * Returns: 1 if writepage is ok, otherwise an error code or zero if no error.
 */

static int gfs2_writepage_common(struct page *page,
				 struct writeback_control *wbc)
{
	struct inode *inode = page->mapping->host;
	struct gfs2_inode *ip = GFS2_I(inode);
	struct gfs2_sbd *sdp = GFS2_SB(inode);
	loff_t i_size = i_size_read(inode);
	pgoff_t end_index = i_size >> PAGE_CACHE_SHIFT;
	unsigned offset;

	if (gfs2_assert_withdraw(sdp, gfs2_glock_is_held_excl(ip->i_gl)))
		goto out;
	if (current->journal_info)
		goto redirty;
	/* Is the page fully outside i_size? (truncate in progress) */
	offset = i_size & (PAGE_CACHE_SIZE-1);
	if (page->index > end_index || (page->index == end_index && !offset)) {
		page->mapping->a_ops->invalidatepage(page, 0);
		goto out;
	}
	return 1;
redirty:
	redirty_page_for_writepage(wbc, page);
out:
	unlock_page(page);
	return 0;
}

/**
 * gfs2_writeback_writepage - Write page for writeback mappings
 * @page: The page
 * @wbc: The writeback control
 *
 */

static int gfs2_writeback_writepage(struct page *page,
				    struct writeback_control *wbc)
{
	int ret;

	ret = gfs2_writepage_common(page, wbc);
	if (ret <= 0)
		return ret;

	ret = mpage_writepage(page, gfs2_get_block_noalloc, wbc);
	if (ret == -EAGAIN)
		ret = block_write_full_page(page, gfs2_get_block_noalloc, wbc);
	return ret;
}

/**
 * gfs2_ordered_writepage - Write page for ordered data files
 * @page: The page to write
 * @wbc: The writeback control
 *
 */

static int gfs2_ordered_writepage(struct page *page,
				  struct writeback_control *wbc)
{
	struct inode *inode = page->mapping->host;
	struct gfs2_inode *ip = GFS2_I(inode);
	int ret;

	ret = gfs2_writepage_common(page, wbc);
	if (ret <= 0)
		return ret;

	if (!page_has_buffers(page)) {
		create_empty_buffers(page, inode->i_sb->s_blocksize,
				     (1 << BH_Dirty)|(1 << BH_Uptodate));
	}
	gfs2_page_add_databufs(ip, page, 0, inode->i_sb->s_blocksize-1);
	return block_write_full_page(page, gfs2_get_block_noalloc, wbc);
}

/**
 * __gfs2_jdata_writepage - The core of jdata writepage
 * @page: The page to write
 * @wbc: The writeback control
 *
 * This is shared between writepage and writepages and implements the
 * core of the writepage operation. If a transaction is required then
 * PageChecked will have been set and the transaction will have
 * already been started before this is called.
 */

static int __gfs2_jdata_writepage(struct page *page, struct writeback_control *wbc)
{
	struct inode *inode = page->mapping->host;
	struct gfs2_inode *ip = GFS2_I(inode);
	struct gfs2_sbd *sdp = GFS2_SB(inode);

	if (PageChecked(page)) {
		ClearPageChecked(page);
		if (!page_has_buffers(page)) {
			create_empty_buffers(page, inode->i_sb->s_blocksize,
					     (1 << BH_Dirty)|(1 << BH_Uptodate));
		}
		gfs2_page_add_databufs(ip, page, 0, sdp->sd_vfs->s_blocksize-1);
	}
	return block_write_full_page(page, gfs2_get_block_noalloc, wbc);
}

/**
 * gfs2_jdata_writepage - Write complete page
 * @page: Page to write
 *
 * Returns: errno
 *
 */

static int gfs2_jdata_writepage(struct page *page, struct writeback_control *wbc)
{
	struct inode *inode = page->mapping->host;
	struct gfs2_sbd *sdp = GFS2_SB(inode);
	int ret;
	int done_trans = 0;

	if (PageChecked(page)) {
		if (wbc->sync_mode != WB_SYNC_ALL)
			goto out_ignore;
		ret = gfs2_trans_begin(sdp, RES_DINODE + 1, 0);
		if (ret)
			goto out_ignore;
		done_trans = 1;
	}
	ret = gfs2_writepage_common(page, wbc);
	if (ret > 0)
		ret = __gfs2_jdata_writepage(page, wbc);
	if (done_trans)
		gfs2_trans_end(sdp);
	return ret;

out_ignore:
	redirty_page_for_writepage(wbc, page);
	unlock_page(page);
	return 0;
}

/**
 * gfs2_writeback_writepages - Write a bunch of dirty pages back to disk
 * @mapping: The mapping to write
 * @wbc: Write-back control
 *
 * For the data=writeback case we can already ignore buffer heads
 * and write whole extents at once. This is a big reduction in the
 * number of I/O requests we send and the bmap calls we make in this case.
 */
static int gfs2_writeback_writepages(struct address_space *mapping,
				     struct writeback_control *wbc)
{
	return mpage_writepages(mapping, wbc, gfs2_get_block_noalloc);
}

/**
 * gfs2_write_jdata_pagevec - Write back a pagevec's worth of pages
 * @mapping: The mapping
 * @wbc: The writeback control
 * @writepage: The writepage function to call for each page
 * @pvec: The vector of pages
 * @nr_pages: The number of pages to write
 *
 * Returns: non-zero if loop should terminate, zero otherwise
 */

static int gfs2_write_jdata_pagevec(struct address_space *mapping,
				    struct writeback_control *wbc,
				    struct pagevec *pvec,
				    int nr_pages, pgoff_t end)
{
	struct inode *inode = mapping->host;
	struct gfs2_sbd *sdp = GFS2_SB(inode);
	loff_t i_size = i_size_read(inode);
	pgoff_t end_index = i_size >> PAGE_CACHE_SHIFT;
	unsigned offset = i_size & (PAGE_CACHE_SIZE-1);
	unsigned nrblocks = nr_pages * (PAGE_CACHE_SIZE/inode->i_sb->s_blocksize);
	struct backing_dev_info *bdi = mapping->backing_dev_info;
	int i;
	int ret;

	ret = gfs2_trans_begin(sdp, nrblocks, nrblocks);
	if (ret < 0)
		return ret;

	for(i = 0; i < nr_pages; i++) {
		struct page *page = pvec->pages[i];

		lock_page(page);

		if (unlikely(page->mapping != mapping)) {
			unlock_page(page);
			continue;
		}

		if (!wbc->range_cyclic && page->index > end) {
			ret = 1;
			unlock_page(page);
			continue;
		}

		if (wbc->sync_mode != WB_SYNC_NONE)
			wait_on_page_writeback(page);

		if (PageWriteback(page) ||
		    !clear_page_dirty_for_io(page)) {
			unlock_page(page);
			continue;
		}

		/* Is the page fully outside i_size? (truncate in progress) */
		if (page->index > end_index || (page->index == end_index && !offset)) {
			page->mapping->a_ops->invalidatepage(page, 0);
			unlock_page(page);
			continue;
		}

		ret = __gfs2_jdata_writepage(page, wbc);

		if (ret || (--(wbc->nr_to_write) <= 0))
			ret = 1;
		if (wbc->nonblocking && bdi_write_congested(bdi)) {
			wbc->encountered_congestion = 1;
			ret = 1;
		}

	}
	gfs2_trans_end(sdp);
	return ret;
}

/**
 * gfs2_write_cache_jdata - Like write_cache_pages but different
 * @mapping: The mapping to write
 * @wbc: The writeback control
 * @writepage: The writepage function to call
 * @data: The data to pass to writepage
 *
 * The reason that we use our own function here is that we need to
 * start transactions before we grab page locks. This allows us
 * to get the ordering right.
 */

static int gfs2_write_cache_jdata(struct address_space *mapping,
				  struct writeback_control *wbc)
{
	struct backing_dev_info *bdi = mapping->backing_dev_info;
	int ret = 0;
	int done = 0;
	struct pagevec pvec;
	int nr_pages;
	pgoff_t index;
	pgoff_t end;
	int scanned = 0;
	int range_whole = 0;

	if (wbc->nonblocking && bdi_write_congested(bdi)) {
		wbc->encountered_congestion = 1;
		return 0;
	}

	pagevec_init(&pvec, 0);
	if (wbc->range_cyclic) {
		index = mapping->writeback_index; /* Start from prev offset */
		end = -1;
	} else {
		index = wbc->range_start >> PAGE_CACHE_SHIFT;
		end = wbc->range_end >> PAGE_CACHE_SHIFT;
		if (wbc->range_start == 0 && wbc->range_end == LLONG_MAX)
			range_whole = 1;
		scanned = 1;
	}

retry:
	 while (!done && (index <= end) &&
		(nr_pages = pagevec_lookup_tag(&pvec, mapping, &index,
					       PAGECACHE_TAG_DIRTY,
					       min(end - index, (pgoff_t)PAGEVEC_SIZE-1) + 1))) {
		scanned = 1;
		ret = gfs2_write_jdata_pagevec(mapping, wbc, &pvec, nr_pages, end);
		if (ret)
			done = 1;
		if (ret > 0)
			ret = 0;

		pagevec_release(&pvec);
		cond_resched();
	}

	if (!scanned && !done) {
		/*
		 * We hit the last page and there is more work to be done: wrap
		 * back to the start of the file
		 */
		scanned = 1;
		index = 0;
		goto retry;
	}

	if (wbc->range_cyclic || (range_whole && wbc->nr_to_write > 0))
		mapping->writeback_index = index;
	return ret;
}


/**
 * gfs2_jdata_writepages - Write a bunch of dirty pages back to disk
 * @mapping: The mapping to write
 * @wbc: The writeback control
 * 
 */

static int gfs2_jdata_writepages(struct address_space *mapping,
				 struct writeback_control *wbc)
{
	struct gfs2_inode *ip = GFS2_I(mapping->host);
	struct gfs2_sbd *sdp = GFS2_SB(mapping->host);
	int ret;

	ret = gfs2_write_cache_jdata(mapping, wbc);
	if (ret == 0 && wbc->sync_mode == WB_SYNC_ALL) {
		gfs2_log_flush(sdp, ip->i_gl);
		ret = gfs2_write_cache_jdata(mapping, wbc);
	}
	return ret;
}

/**
 * stuffed_readpage - Fill in a Linux page with stuffed file data
 * @ip: the inode
 * @page: the page
 *
 * Returns: errno
 */

static int stuffed_readpage(struct gfs2_inode *ip, struct page *page)
{
	struct buffer_head *dibh;
	void *kaddr;
	int error;

	/*
	 * Due to the order of unstuffing files and ->fault(), we can be
	 * asked for a zero page in the case of a stuffed file being extended,
	 * so we need to supply one here. It doesn't happen often.
	 */
	if (unlikely(page->index)) {
		zero_user(page, 0, PAGE_CACHE_SIZE);
		return 0;
	}

	error = gfs2_meta_inode_buffer(ip, &dibh);
	if (error)
		return error;

	kaddr = kmap_atomic(page, KM_USER0);
	memcpy(kaddr, dibh->b_data + sizeof(struct gfs2_dinode),
	       ip->i_disksize);
	memset(kaddr + ip->i_disksize, 0, PAGE_CACHE_SIZE - ip->i_disksize);
	kunmap_atomic(kaddr, KM_USER0);
	flush_dcache_page(page);
	brelse(dibh);
	SetPageUptodate(page);

	return 0;
}


/**
 * __gfs2_readpage - readpage
 * @file: The file to read a page for
 * @page: The page to read
 *
 * This is the core of gfs2's readpage. Its used by the internal file
 * reading code as in that case we already hold the glock. Also its
 * called by gfs2_readpage() once the required lock has been granted.
 *
 */

static int __gfs2_readpage(void *file, struct page *page)
{
	struct gfs2_inode *ip = GFS2_I(page->mapping->host);
	struct gfs2_sbd *sdp = GFS2_SB(page->mapping->host);
	int error;

	if (gfs2_is_stuffed(ip)) {
		error = stuffed_readpage(ip, page);
		unlock_page(page);
	} else {
		error = mpage_readpage(page, gfs2_block_map);
	}

	if (unlikely(test_bit(SDF_SHUTDOWN, &sdp->sd_flags)))
		return -EIO;

	return error;
}

/**
 * gfs2_readpage - read a page of a file
 * @file: The file to read
 * @page: The page of the file
 *
 * This deals with the locking required. We have to unlock and
 * relock the page in order to get the locking in the right
 * order.
 */

static int gfs2_readpage(struct file *file, struct page *page)
{
	struct address_space *mapping = page->mapping;
	struct gfs2_inode *ip = GFS2_I(mapping->host);
	struct gfs2_holder gh;
	int error;

	unlock_page(page);
	gfs2_holder_init(ip->i_gl, LM_ST_SHARED, 0, &gh);
	error = gfs2_glock_nq(&gh);
	if (unlikely(error))
		goto out;
	error = AOP_TRUNCATED_PAGE;
	lock_page(page);
	if (page->mapping == mapping && !PageUptodate(page))
		error = __gfs2_readpage(file, page);
	else
		unlock_page(page);
	gfs2_glock_dq(&gh);
out:
	gfs2_holder_uninit(&gh);
	if (error && error != AOP_TRUNCATED_PAGE)
		lock_page(page);
	return error;
}

/**
 * gfs2_internal_read - read an internal file
 * @ip: The gfs2 inode
 * @ra_state: The readahead state (or NULL for no readahead)
 * @buf: The buffer to fill
 * @pos: The file position
 * @size: The amount to read
 *
 */

int gfs2_internal_read(struct gfs2_inode *ip, struct file_ra_state *ra_state,
                       char *buf, loff_t *pos, unsigned size)
{
	struct address_space *mapping = ip->i_inode.i_mapping;
	unsigned long index = *pos / PAGE_CACHE_SIZE;
	unsigned offset = *pos & (PAGE_CACHE_SIZE - 1);
	unsigned copied = 0;
	unsigned amt;
	struct page *page;
	void *p;

	do {
		amt = size - copied;
		if (offset + size > PAGE_CACHE_SIZE)
			amt = PAGE_CACHE_SIZE - offset;
		page = read_cache_page(mapping, index, __gfs2_readpage, NULL);
		if (IS_ERR(page))
			return PTR_ERR(page);
		p = kmap_atomic(page, KM_USER0);
		memcpy(buf + copied, p + offset, amt);
		kunmap_atomic(p, KM_USER0);
		mark_page_accessed(page);
		page_cache_release(page);
		copied += amt;
		index++;
		offset = 0;
	} while(copied < size);
	(*pos) += size;
	return size;
}

/**
 * gfs2_readpages - Read a bunch of pages at once
 *
 * Some notes:
 * 1. This is only for readahead, so we can simply ignore any things
 *    which are slightly inconvenient (such as locking conflicts between
 *    the page lock and the glock) and return having done no I/O. Its
 *    obviously not something we'd want to do on too regular a basis.
 *    Any I/O we ignore at this time will be done via readpage later.
 * 2. We don't handle stuffed files here we let readpage do the honours.
 * 3. mpage_readpages() does most of the heavy lifting in the common case.
 * 4. gfs2_block_map() is relied upon to set BH_Boundary in the right places.
 */

static int gfs2_readpages(struct file *file, struct address_space *mapping,
			  struct list_head *pages, unsigned nr_pages)
{
	struct inode *inode = mapping->host;
	struct gfs2_inode *ip = GFS2_I(inode);
	struct gfs2_sbd *sdp = GFS2_SB(inode);
	struct gfs2_holder gh;
	int ret;

	gfs2_holder_init(ip->i_gl, LM_ST_SHARED, 0, &gh);
	ret = gfs2_glock_nq(&gh);
	if (unlikely(ret))
		goto out_uninit;
	if (!gfs2_is_stuffed(ip))
		ret = mpage_readpages(mapping, pages, nr_pages, gfs2_block_map);
	gfs2_glock_dq(&gh);
out_uninit:
	gfs2_holder_uninit(&gh);
	if (unlikely(test_bit(SDF_SHUTDOWN, &sdp->sd_flags)))
		ret = -EIO;
	return ret;
}

/**
 * gfs2_write_begin - Begin to write to a file
 * @file: The file to write to
 * @mapping: The mapping in which to write
 * @pos: The file offset at which to start writing
 * @len: Length of the write
 * @flags: Various flags
 * @pagep: Pointer to return the page
 * @fsdata: Pointer to return fs data (unused by GFS2)
 *
 * Returns: errno
 */

static int gfs2_write_begin(struct file *file, struct address_space *mapping,
			    loff_t pos, unsigned len, unsigned flags,
			    struct page **pagep, void **fsdata)
{
	struct gfs2_inode *ip = GFS2_I(mapping->host);
	struct gfs2_sbd *sdp = GFS2_SB(mapping->host);
	unsigned int data_blocks = 0, ind_blocks = 0, rblocks;
	int alloc_required;
	int error = 0;
	struct gfs2_alloc *al;
	pgoff_t index = pos >> PAGE_CACHE_SHIFT;
	unsigned from = pos & (PAGE_CACHE_SIZE - 1);
	unsigned to = from + len;
	struct page *page;

	gfs2_holder_init(ip->i_gl, LM_ST_EXCLUSIVE, 0, &ip->i_gh);
	error = gfs2_glock_nq(&ip->i_gh);
	if (unlikely(error))
		goto out_uninit;

	error = gfs2_write_alloc_required(ip, pos, len, &alloc_required);
	if (error)
		goto out_unlock;

	if (alloc_required || gfs2_is_jdata(ip))
		gfs2_write_calc_reserv(ip, len, &data_blocks, &ind_blocks);

	if (alloc_required) {
		al = gfs2_alloc_get(ip);
		if (!al) {
			error = -ENOMEM;
			goto out_unlock;
		}

		error = gfs2_quota_lock_check(ip);
		if (error)
			goto out_alloc_put;

		al->al_requested = data_blocks + ind_blocks;
		error = gfs2_inplace_reserve(ip);
		if (error)
			goto out_qunlock;
	}

	rblocks = RES_DINODE + ind_blocks;
	if (gfs2_is_jdata(ip))
		rblocks += data_blocks ? data_blocks : 1;
	if (ind_blocks || data_blocks)
		rblocks += RES_STATFS + RES_QUOTA;

	error = gfs2_trans_begin(sdp, rblocks,
				 PAGE_CACHE_SIZE/sdp->sd_sb.sb_bsize);
	if (error)
		goto out_trans_fail;

	error = -ENOMEM;
<<<<<<< HEAD
=======
	flags |= AOP_FLAG_NOFS;
>>>>>>> 18e352e4
	page = grab_cache_page_write_begin(mapping, index, flags);
	*pagep = page;
	if (unlikely(!page))
		goto out_endtrans;

	if (gfs2_is_stuffed(ip)) {
		error = 0;
		if (pos + len > sdp->sd_sb.sb_bsize - sizeof(struct gfs2_dinode)) {
			error = gfs2_unstuff_dinode(ip, page);
			if (error == 0)
				goto prepare_write;
		} else if (!PageUptodate(page)) {
			error = stuffed_readpage(ip, page);
		}
		goto out;
	}

prepare_write:
	error = block_prepare_write(page, from, to, gfs2_block_map);
out:
	if (error == 0)
		return 0;

	page_cache_release(page);
	if (pos + len > ip->i_inode.i_size)
		vmtruncate(&ip->i_inode, ip->i_inode.i_size);
out_endtrans:
	gfs2_trans_end(sdp);
out_trans_fail:
	if (alloc_required) {
		gfs2_inplace_release(ip);
out_qunlock:
		gfs2_quota_unlock(ip);
out_alloc_put:
		gfs2_alloc_put(ip);
	}
out_unlock:
	gfs2_glock_dq(&ip->i_gh);
out_uninit:
	gfs2_holder_uninit(&ip->i_gh);
	return error;
}

/**
 * adjust_fs_space - Adjusts the free space available due to gfs2_grow
 * @inode: the rindex inode
 */
static void adjust_fs_space(struct inode *inode)
{
	struct gfs2_sbd *sdp = inode->i_sb->s_fs_info;
	struct gfs2_statfs_change_host *m_sc = &sdp->sd_statfs_master;
	struct gfs2_statfs_change_host *l_sc = &sdp->sd_statfs_local;
	u64 fs_total, new_free;

	/* Total up the file system space, according to the latest rindex. */
	fs_total = gfs2_ri_total(sdp);

	spin_lock(&sdp->sd_statfs_spin);
	if (fs_total > (m_sc->sc_total + l_sc->sc_total))
		new_free = fs_total - (m_sc->sc_total + l_sc->sc_total);
	else
		new_free = 0;
	spin_unlock(&sdp->sd_statfs_spin);
	fs_warn(sdp, "File system extended by %llu blocks.\n",
		(unsigned long long)new_free);
	gfs2_statfs_change(sdp, new_free, new_free, 0);
}

/**
 * gfs2_stuffed_write_end - Write end for stuffed files
 * @inode: The inode
 * @dibh: The buffer_head containing the on-disk inode
 * @pos: The file position
 * @len: The length of the write
 * @copied: How much was actually copied by the VFS
 * @page: The page
 *
 * This copies the data from the page into the inode block after
 * the inode data structure itself.
 *
 * Returns: errno
 */
static int gfs2_stuffed_write_end(struct inode *inode, struct buffer_head *dibh,
				  loff_t pos, unsigned len, unsigned copied,
				  struct page *page)
{
	struct gfs2_inode *ip = GFS2_I(inode);
	struct gfs2_sbd *sdp = GFS2_SB(inode);
	u64 to = pos + copied;
	void *kaddr;
	unsigned char *buf = dibh->b_data + sizeof(struct gfs2_dinode);
	struct gfs2_dinode *di = (struct gfs2_dinode *)dibh->b_data;

	BUG_ON((pos + len) > (dibh->b_size - sizeof(struct gfs2_dinode)));
	kaddr = kmap_atomic(page, KM_USER0);
	memcpy(buf + pos, kaddr + pos, copied);
	memset(kaddr + pos + copied, 0, len - copied);
	flush_dcache_page(page);
	kunmap_atomic(kaddr, KM_USER0);

	if (!PageUptodate(page))
		SetPageUptodate(page);
	unlock_page(page);
	page_cache_release(page);

	if (inode->i_size < to) {
		i_size_write(inode, to);
		ip->i_disksize = inode->i_size;
		di->di_size = cpu_to_be64(inode->i_size);
		mark_inode_dirty(inode);
	}

	if (inode == sdp->sd_rindex)
		adjust_fs_space(inode);

	brelse(dibh);
	gfs2_trans_end(sdp);
	gfs2_glock_dq(&ip->i_gh);
	gfs2_holder_uninit(&ip->i_gh);
	return copied;
}

/**
 * gfs2_write_end
 * @file: The file to write to
 * @mapping: The address space to write to
 * @pos: The file position
 * @len: The length of the data
 * @copied:
 * @page: The page that has been written
 * @fsdata: The fsdata (unused in GFS2)
 *
 * The main write_end function for GFS2. We have a separate one for
 * stuffed files as they are slightly different, otherwise we just
 * put our locking around the VFS provided functions.
 *
 * Returns: errno
 */

static int gfs2_write_end(struct file *file, struct address_space *mapping,
			  loff_t pos, unsigned len, unsigned copied,
			  struct page *page, void *fsdata)
{
	struct inode *inode = page->mapping->host;
	struct gfs2_inode *ip = GFS2_I(inode);
	struct gfs2_sbd *sdp = GFS2_SB(inode);
	struct buffer_head *dibh;
	struct gfs2_alloc *al = ip->i_alloc;
	struct gfs2_dinode *di;
	unsigned int from = pos & (PAGE_CACHE_SIZE - 1);
	unsigned int to = from + len;
	int ret;

	BUG_ON(gfs2_glock_is_locked_by_me(ip->i_gl) == NULL);

	ret = gfs2_meta_inode_buffer(ip, &dibh);
	if (unlikely(ret)) {
		unlock_page(page);
		page_cache_release(page);
		goto failed;
	}

	gfs2_trans_add_bh(ip->i_gl, dibh, 1);

	if (gfs2_is_stuffed(ip))
		return gfs2_stuffed_write_end(inode, dibh, pos, len, copied, page);

	if (!gfs2_is_writeback(ip))
		gfs2_page_add_databufs(ip, page, from, to);

	ret = generic_write_end(file, mapping, pos, len, copied, page, fsdata);

	if (likely(ret >= 0) && (inode->i_size > ip->i_disksize)) {
		di = (struct gfs2_dinode *)dibh->b_data;
		ip->i_disksize = inode->i_size;
		di->di_size = cpu_to_be64(inode->i_size);
		mark_inode_dirty(inode);
	}

	if (inode == sdp->sd_rindex)
		adjust_fs_space(inode);

	brelse(dibh);
	gfs2_trans_end(sdp);
failed:
	if (al) {
		gfs2_inplace_release(ip);
		gfs2_quota_unlock(ip);
		gfs2_alloc_put(ip);
	}
	gfs2_glock_dq(&ip->i_gh);
	gfs2_holder_uninit(&ip->i_gh);
	return ret;
}

/**
 * gfs2_set_page_dirty - Page dirtying function
 * @page: The page to dirty
 *
 * Returns: 1 if it dirtyed the page, or 0 otherwise
 */
 
static int gfs2_set_page_dirty(struct page *page)
{
	SetPageChecked(page);
	return __set_page_dirty_buffers(page);
}

/**
 * gfs2_bmap - Block map function
 * @mapping: Address space info
 * @lblock: The block to map
 *
 * Returns: The disk address for the block or 0 on hole or error
 */

static sector_t gfs2_bmap(struct address_space *mapping, sector_t lblock)
{
	struct gfs2_inode *ip = GFS2_I(mapping->host);
	struct gfs2_holder i_gh;
	sector_t dblock = 0;
	int error;

	error = gfs2_glock_nq_init(ip->i_gl, LM_ST_SHARED, LM_FLAG_ANY, &i_gh);
	if (error)
		return 0;

	if (!gfs2_is_stuffed(ip))
		dblock = generic_block_bmap(mapping, lblock, gfs2_block_map);

	gfs2_glock_dq_uninit(&i_gh);

	return dblock;
}

static void gfs2_discard(struct gfs2_sbd *sdp, struct buffer_head *bh)
{
	struct gfs2_bufdata *bd;

	lock_buffer(bh);
	gfs2_log_lock(sdp);
	clear_buffer_dirty(bh);
	bd = bh->b_private;
	if (bd) {
		if (!list_empty(&bd->bd_le.le_list) && !buffer_pinned(bh))
			list_del_init(&bd->bd_le.le_list);
		else
			gfs2_remove_from_journal(bh, current->journal_info, 0);
	}
	bh->b_bdev = NULL;
	clear_buffer_mapped(bh);
	clear_buffer_req(bh);
	clear_buffer_new(bh);
	gfs2_log_unlock(sdp);
	unlock_buffer(bh);
}

static void gfs2_invalidatepage(struct page *page, unsigned long offset)
{
	struct gfs2_sbd *sdp = GFS2_SB(page->mapping->host);
	struct buffer_head *bh, *head;
	unsigned long pos = 0;

	BUG_ON(!PageLocked(page));
	if (offset == 0)
		ClearPageChecked(page);
	if (!page_has_buffers(page))
		goto out;

	bh = head = page_buffers(page);
	do {
		if (offset <= pos)
			gfs2_discard(sdp, bh);
		pos += bh->b_size;
		bh = bh->b_this_page;
	} while (bh != head);
out:
	if (offset == 0)
		try_to_release_page(page, 0);
}

/**
 * gfs2_ok_for_dio - check that dio is valid on this file
 * @ip: The inode
 * @rw: READ or WRITE
 * @offset: The offset at which we are reading or writing
 *
 * Returns: 0 (to ignore the i/o request and thus fall back to buffered i/o)
 *          1 (to accept the i/o request)
 */
static int gfs2_ok_for_dio(struct gfs2_inode *ip, int rw, loff_t offset)
{
	/*
	 * Should we return an error here? I can't see that O_DIRECT for
	 * a stuffed file makes any sense. For now we'll silently fall
	 * back to buffered I/O
	 */
	if (gfs2_is_stuffed(ip))
		return 0;

	if (offset >= i_size_read(&ip->i_inode))
		return 0;
	return 1;
}



static ssize_t gfs2_direct_IO(int rw, struct kiocb *iocb,
			      const struct iovec *iov, loff_t offset,
			      unsigned long nr_segs)
{
	struct file *file = iocb->ki_filp;
	struct inode *inode = file->f_mapping->host;
	struct gfs2_inode *ip = GFS2_I(inode);
	struct gfs2_holder gh;
	int rv;

	/*
	 * Deferred lock, even if its a write, since we do no allocation
	 * on this path. All we need change is atime, and this lock mode
	 * ensures that other nodes have flushed their buffered read caches
	 * (i.e. their page cache entries for this inode). We do not,
	 * unfortunately have the option of only flushing a range like
	 * the VFS does.
	 */
	gfs2_holder_init(ip->i_gl, LM_ST_DEFERRED, 0, &gh);
	rv = gfs2_glock_nq(&gh);
	if (rv)
		return rv;
	rv = gfs2_ok_for_dio(ip, rw, offset);
	if (rv != 1)
		goto out; /* dio not valid, fall back to buffered i/o */

	rv = blockdev_direct_IO_no_locking(rw, iocb, inode, inode->i_sb->s_bdev,
					   iov, offset, nr_segs,
					   gfs2_get_block_direct, NULL);
out:
	gfs2_glock_dq_m(1, &gh);
	gfs2_holder_uninit(&gh);
	return rv;
}

/**
 * gfs2_releasepage - free the metadata associated with a page
 * @page: the page that's being released
 * @gfp_mask: passed from Linux VFS, ignored by us
 *
 * Call try_to_free_buffers() if the buffers in this page can be
 * released.
 *
 * Returns: 0
 */

int gfs2_releasepage(struct page *page, gfp_t gfp_mask)
{
	struct inode *aspace = page->mapping->host;
	struct gfs2_sbd *sdp = aspace->i_sb->s_fs_info;
	struct buffer_head *bh, *head;
	struct gfs2_bufdata *bd;

	if (!page_has_buffers(page))
		return 0;

	gfs2_log_lock(sdp);
	head = bh = page_buffers(page);
	do {
		if (atomic_read(&bh->b_count))
			goto cannot_release;
		bd = bh->b_private;
		if (bd && bd->bd_ail)
			goto cannot_release;
		gfs2_assert_warn(sdp, !buffer_pinned(bh));
		gfs2_assert_warn(sdp, !buffer_dirty(bh));
		bh = bh->b_this_page;
	} while(bh != head);
	gfs2_log_unlock(sdp);

	head = bh = page_buffers(page);
	do {
		gfs2_log_lock(sdp);
		bd = bh->b_private;
		if (bd) {
			gfs2_assert_warn(sdp, bd->bd_bh == bh);
			gfs2_assert_warn(sdp, list_empty(&bd->bd_list_tr));
			if (!list_empty(&bd->bd_le.le_list)) {
				if (!buffer_pinned(bh))
					list_del_init(&bd->bd_le.le_list);
				else
					bd = NULL;
			}
			if (bd)
				bd->bd_bh = NULL;
			bh->b_private = NULL;
		}
		gfs2_log_unlock(sdp);
		if (bd)
			kmem_cache_free(gfs2_bufdata_cachep, bd);

		bh = bh->b_this_page;
	} while (bh != head);

	return try_to_free_buffers(page);
cannot_release:
	gfs2_log_unlock(sdp);
	return 0;
}

static const struct address_space_operations gfs2_writeback_aops = {
	.writepage = gfs2_writeback_writepage,
	.writepages = gfs2_writeback_writepages,
	.readpage = gfs2_readpage,
	.readpages = gfs2_readpages,
	.sync_page = block_sync_page,
	.write_begin = gfs2_write_begin,
	.write_end = gfs2_write_end,
	.bmap = gfs2_bmap,
	.invalidatepage = gfs2_invalidatepage,
	.releasepage = gfs2_releasepage,
	.direct_IO = gfs2_direct_IO,
	.migratepage = buffer_migrate_page,
};

static const struct address_space_operations gfs2_ordered_aops = {
	.writepage = gfs2_ordered_writepage,
	.readpage = gfs2_readpage,
	.readpages = gfs2_readpages,
	.sync_page = block_sync_page,
	.write_begin = gfs2_write_begin,
	.write_end = gfs2_write_end,
	.set_page_dirty = gfs2_set_page_dirty,
	.bmap = gfs2_bmap,
	.invalidatepage = gfs2_invalidatepage,
	.releasepage = gfs2_releasepage,
	.direct_IO = gfs2_direct_IO,
	.migratepage = buffer_migrate_page,
};

static const struct address_space_operations gfs2_jdata_aops = {
	.writepage = gfs2_jdata_writepage,
	.writepages = gfs2_jdata_writepages,
	.readpage = gfs2_readpage,
	.readpages = gfs2_readpages,
	.sync_page = block_sync_page,
	.write_begin = gfs2_write_begin,
	.write_end = gfs2_write_end,
	.set_page_dirty = gfs2_set_page_dirty,
	.bmap = gfs2_bmap,
	.invalidatepage = gfs2_invalidatepage,
	.releasepage = gfs2_releasepage,
};

void gfs2_set_aops(struct inode *inode)
{
	struct gfs2_inode *ip = GFS2_I(inode);

	if (gfs2_is_writeback(ip))
		inode->i_mapping->a_ops = &gfs2_writeback_aops;
	else if (gfs2_is_ordered(ip))
		inode->i_mapping->a_ops = &gfs2_ordered_aops;
	else if (gfs2_is_jdata(ip))
		inode->i_mapping->a_ops = &gfs2_jdata_aops;
	else
		BUG();
}
<|MERGE_RESOLUTION|>--- conflicted
+++ resolved
@@ -675,10 +675,7 @@
 		goto out_trans_fail;
 
 	error = -ENOMEM;
-<<<<<<< HEAD
-=======
 	flags |= AOP_FLAG_NOFS;
->>>>>>> 18e352e4
 	page = grab_cache_page_write_begin(mapping, index, flags);
 	*pagep = page;
 	if (unlikely(!page))
