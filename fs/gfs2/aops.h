/* SPDX-License-Identifier: GPL-2.0 */
/*
 * Copyright (C) 2018 Red Hat, Inc.  All rights reserved.
 */

#ifndef __AOPS_DOT_H__
#define __AOPS_DOT_H__

#include "incore.h"

<<<<<<< HEAD
extern void adjust_fs_space(struct inode *inode);
extern void gfs2_trans_add_databufs(struct gfs2_inode *ip, struct folio *folio,
				    size_t from, size_t len);
=======
void adjust_fs_space(struct inode *inode);
void gfs2_trans_add_databufs(struct gfs2_inode *ip, struct folio *folio,
			     size_t from, size_t len);
>>>>>>> 2d5404ca

#endif /* __AOPS_DOT_H__ */<|MERGE_RESOLUTION|>--- conflicted
+++ resolved
@@ -8,14 +8,8 @@
 
 #include "incore.h"
 
-<<<<<<< HEAD
-extern void adjust_fs_space(struct inode *inode);
-extern void gfs2_trans_add_databufs(struct gfs2_inode *ip, struct folio *folio,
-				    size_t from, size_t len);
-=======
 void adjust_fs_space(struct inode *inode);
 void gfs2_trans_add_databufs(struct gfs2_inode *ip, struct folio *folio,
 			     size_t from, size_t len);
->>>>>>> 2d5404ca
 
 #endif /* __AOPS_DOT_H__ */