/* SPDX-License-Identifier: GPL-2.0-only */
/*
 * Copyright (C) Sistina Software, Inc.  1997-2003 All rights reserved.
 * Copyright (C) 2004-2006 Red Hat, Inc.  All rights reserved.
 */

#ifndef __INODE_DOT_H__
#define __INODE_DOT_H__

#include <linux/fs.h>
#include <linux/buffer_head.h>
#include <linux/mm.h>
#include "util.h"

bool gfs2_release_folio(struct folio *folio, gfp_t gfp_mask);
ssize_t gfs2_internal_read(struct gfs2_inode *ip,
			   char *buf, loff_t *pos, size_t size);
void gfs2_set_aops(struct inode *inode);

static inline int gfs2_is_stuffed(const struct gfs2_inode *ip)
{
	return !ip->i_height;
}

static inline int gfs2_is_jdata(const struct gfs2_inode *ip)
{
	return ip->i_diskflags & GFS2_DIF_JDATA;
}

static inline bool gfs2_is_ordered(const struct gfs2_sbd *sdp)
{
	return sdp->sd_args.ar_data == GFS2_DATA_ORDERED;
}

static inline bool gfs2_is_writeback(const struct gfs2_sbd *sdp)
{
	return sdp->sd_args.ar_data == GFS2_DATA_WRITEBACK;
}

static inline int gfs2_is_dir(const struct gfs2_inode *ip)
{
	return S_ISDIR(ip->i_inode.i_mode);
}

static inline void gfs2_set_inode_blocks(struct inode *inode, u64 blocks)
{
	inode->i_blocks = blocks << (inode->i_blkbits - 9);
}

static inline u64 gfs2_get_inode_blocks(const struct inode *inode)
{
	return inode->i_blocks >> (inode->i_blkbits - 9);
}

static inline void gfs2_add_inode_blocks(struct inode *inode, s64 change)
{
	change <<= inode->i_blkbits - 9;
	gfs2_assert(GFS2_SB(inode), (change >= 0 || inode->i_blocks >= -change));
	inode->i_blocks += change;
}

static inline int gfs2_check_inum(const struct gfs2_inode *ip, u64 no_addr,
				  u64 no_formal_ino)
{
	return ip->i_no_addr == no_addr && ip->i_no_formal_ino == no_formal_ino;
}

static inline void gfs2_inum_out(const struct gfs2_inode *ip,
				 struct gfs2_dirent *dent)
{
	dent->de_inum.no_formal_ino = cpu_to_be64(ip->i_no_formal_ino);
	dent->de_inum.no_addr = cpu_to_be64(ip->i_no_addr);
}

static inline int gfs2_check_internal_file_size(struct inode *inode,
						u64 minsize, u64 maxsize)
{
	u64 size = i_size_read(inode);
	if (size < minsize || size > maxsize)
		goto err;
	if (size & (BIT(inode->i_blkbits) - 1))
		goto err;
	return 0;
err:
	gfs2_consist_inode(GFS2_I(inode));
	return -EIO;
}

<<<<<<< HEAD
extern struct inode *gfs2_inode_lookup(struct super_block *sb, unsigned type, 
				       u64 no_addr, u64 no_formal_ino,
				       unsigned int blktype);
extern struct inode *gfs2_lookup_by_inum(struct gfs2_sbd *sdp, u64 no_addr,
					 u64 no_formal_ino,
					 unsigned int blktype);

extern int gfs2_inode_refresh(struct gfs2_inode *ip);

extern struct inode *gfs2_lookupi(struct inode *dir, const struct qstr *name,
				  int is_root);
extern int gfs2_permission(struct mnt_idmap *idmap,
			   struct inode *inode, int mask);
extern struct inode *gfs2_lookup_meta(struct inode *dip, const char *name);
extern void gfs2_dinode_out(const struct gfs2_inode *ip, void *buf);
extern int gfs2_open_common(struct inode *inode, struct file *file);
extern loff_t gfs2_seek_data(struct file *file, loff_t offset);
extern loff_t gfs2_seek_hole(struct file *file, loff_t offset);
=======
struct inode *gfs2_inode_lookup(struct super_block *sb, unsigned type,
			        u64 no_addr, u64 no_formal_ino,
			        unsigned int blktype);
struct inode *gfs2_lookup_by_inum(struct gfs2_sbd *sdp, u64 no_addr,
				  u64 no_formal_ino,
				  unsigned int blktype);

int gfs2_inode_refresh(struct gfs2_inode *ip);

struct inode *gfs2_lookupi(struct inode *dir, const struct qstr *name,
			   int is_root);
int gfs2_permission(struct mnt_idmap *idmap,
		    struct inode *inode, int mask);
struct inode *gfs2_lookup_meta(struct inode *dip, const char *name);
void gfs2_dinode_out(const struct gfs2_inode *ip, void *buf);
int gfs2_open_common(struct inode *inode, struct file *file);
loff_t gfs2_seek_data(struct file *file, loff_t offset);
loff_t gfs2_seek_hole(struct file *file, loff_t offset);
>>>>>>> 2d5404ca

extern const struct file_operations gfs2_file_fops_nolock;
extern const struct file_operations gfs2_dir_fops_nolock;

int gfs2_fileattr_get(struct dentry *dentry, struct fileattr *fa);
int gfs2_fileattr_set(struct mnt_idmap *idmap,
		      struct dentry *dentry, struct fileattr *fa);
void gfs2_set_inode_flags(struct inode *inode);

#ifdef CONFIG_GFS2_FS_LOCKING_DLM
extern const struct file_operations gfs2_file_fops;
extern const struct file_operations gfs2_dir_fops;

static inline int gfs2_localflocks(const struct gfs2_sbd *sdp)
{
	return sdp->sd_args.ar_localflocks;
}
#else /* Single node only */
#define gfs2_file_fops gfs2_file_fops_nolock
#define gfs2_dir_fops gfs2_dir_fops_nolock

static inline int gfs2_localflocks(const struct gfs2_sbd *sdp)
{
	return 1;
}
#endif /* CONFIG_GFS2_FS_LOCKING_DLM */

#endif /* __INODE_DOT_H__ */
<|MERGE_RESOLUTION|>--- conflicted
+++ resolved
@@ -86,26 +86,6 @@
 	return -EIO;
 }
 
-<<<<<<< HEAD
-extern struct inode *gfs2_inode_lookup(struct super_block *sb, unsigned type, 
-				       u64 no_addr, u64 no_formal_ino,
-				       unsigned int blktype);
-extern struct inode *gfs2_lookup_by_inum(struct gfs2_sbd *sdp, u64 no_addr,
-					 u64 no_formal_ino,
-					 unsigned int blktype);
-
-extern int gfs2_inode_refresh(struct gfs2_inode *ip);
-
-extern struct inode *gfs2_lookupi(struct inode *dir, const struct qstr *name,
-				  int is_root);
-extern int gfs2_permission(struct mnt_idmap *idmap,
-			   struct inode *inode, int mask);
-extern struct inode *gfs2_lookup_meta(struct inode *dip, const char *name);
-extern void gfs2_dinode_out(const struct gfs2_inode *ip, void *buf);
-extern int gfs2_open_common(struct inode *inode, struct file *file);
-extern loff_t gfs2_seek_data(struct file *file, loff_t offset);
-extern loff_t gfs2_seek_hole(struct file *file, loff_t offset);
-=======
 struct inode *gfs2_inode_lookup(struct super_block *sb, unsigned type,
 			        u64 no_addr, u64 no_formal_ino,
 			        unsigned int blktype);
@@ -124,7 +104,6 @@
 int gfs2_open_common(struct inode *inode, struct file *file);
 loff_t gfs2_seek_data(struct file *file, loff_t offset);
 loff_t gfs2_seek_hole(struct file *file, loff_t offset);
->>>>>>> 2d5404ca
 
 extern const struct file_operations gfs2_file_fops_nolock;
 extern const struct file_operations gfs2_dir_fops_nolock;
