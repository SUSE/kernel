// SPDX-License-Identifier: GPL-2.0-only
/*
 * Copyright (C) Sistina Software, Inc.  1997-2003 All rights reserved.
 * Copyright (C) 2004-2008 Red Hat, Inc.  All rights reserved.
 */

#define pr_fmt(fmt) KBUILD_MODNAME ": " fmt

#include <linux/slab.h>
#include <linux/spinlock.h>
#include <linux/completion.h>
#include <linux/buffer_head.h>
#include <linux/fs.h>
#include <linux/gfs2_ondisk.h>
#include <linux/prefetch.h>
#include <linux/blkdev.h>
#include <linux/rbtree.h>
#include <linux/random.h>

#include "gfs2.h"
#include "incore.h"
#include "glock.h"
#include "glops.h"
#include "lops.h"
#include "meta_io.h"
#include "quota.h"
#include "rgrp.h"
#include "super.h"
#include "trans.h"
#include "util.h"
#include "log.h"
#include "inode.h"
#include "trace_gfs2.h"
#include "dir.h"

#define BFITNOENT ((u32)~0)
#define NO_BLOCK ((u64)~0)

struct gfs2_rbm {
	struct gfs2_rgrpd *rgd;
	u32 offset;		/* The offset is bitmap relative */
	int bii;		/* Bitmap index */
};

static inline struct gfs2_bitmap *rbm_bi(const struct gfs2_rbm *rbm)
{
	return rbm->rgd->rd_bits + rbm->bii;
}

static inline u64 gfs2_rbm_to_block(const struct gfs2_rbm *rbm)
{
	BUG_ON(rbm->offset >= rbm->rgd->rd_data);
	return rbm->rgd->rd_data0 + (rbm_bi(rbm)->bi_start * GFS2_NBBY) +
		rbm->offset;
}

/*
 * These routines are used by the resource group routines (rgrp.c)
 * to keep track of block allocation.  Each block is represented by two
 * bits.  So, each byte represents GFS2_NBBY (i.e. 4) blocks.
 *
 * 0 = Free
 * 1 = Used (not metadata)
 * 2 = Unlinked (still in use) inode
 * 3 = Used (metadata)
 */

struct gfs2_extent {
	struct gfs2_rbm rbm;
	u32 len;
};

static const char valid_change[16] = {
	        /* current */
	/* n */ 0, 1, 1, 1,
	/* e */ 1, 0, 0, 0,
	/* w */ 0, 0, 0, 1,
	        1, 0, 0, 0
};

static int gfs2_rbm_find(struct gfs2_rbm *rbm, u8 state, u32 *minext,
			 struct gfs2_blkreserv *rs, bool nowrap);


/**
 * gfs2_setbit - Set a bit in the bitmaps
 * @rbm: The position of the bit to set
 * @do_clone: Also set the clone bitmap, if it exists
 * @new_state: the new state of the block
 *
 */

static inline void gfs2_setbit(const struct gfs2_rbm *rbm, bool do_clone,
			       unsigned char new_state)
{
	unsigned char *byte1, *byte2, *end, cur_state;
	struct gfs2_bitmap *bi = rbm_bi(rbm);
	unsigned int buflen = bi->bi_bytes;
	const unsigned int bit = (rbm->offset % GFS2_NBBY) * GFS2_BIT_SIZE;

	byte1 = bi->bi_bh->b_data + bi->bi_offset + (rbm->offset / GFS2_NBBY);
	end = bi->bi_bh->b_data + bi->bi_offset + buflen;

	BUG_ON(byte1 >= end);

	cur_state = (*byte1 >> bit) & GFS2_BIT_MASK;

	if (unlikely(!valid_change[new_state * 4 + cur_state])) {
		struct gfs2_sbd *sdp = rbm->rgd->rd_sbd;

		fs_warn(sdp, "buf_blk = 0x%x old_state=%d, new_state=%d\n",
			rbm->offset, cur_state, new_state);
		fs_warn(sdp, "rgrp=0x%llx bi_start=0x%x biblk: 0x%llx\n",
			(unsigned long long)rbm->rgd->rd_addr, bi->bi_start,
			(unsigned long long)bi->bi_bh->b_blocknr);
		fs_warn(sdp, "bi_offset=0x%x bi_bytes=0x%x block=0x%llx\n",
			bi->bi_offset, bi->bi_bytes,
			(unsigned long long)gfs2_rbm_to_block(rbm));
		dump_stack();
		gfs2_consist_rgrpd(rbm->rgd);
		return;
	}
	*byte1 ^= (cur_state ^ new_state) << bit;

	if (do_clone && bi->bi_clone) {
		byte2 = bi->bi_clone + bi->bi_offset + (rbm->offset / GFS2_NBBY);
		cur_state = (*byte2 >> bit) & GFS2_BIT_MASK;
		*byte2 ^= (cur_state ^ new_state) << bit;
	}
}

/**
 * gfs2_testbit - test a bit in the bitmaps
 * @rbm: The bit to test
 * @use_clone: If true, test the clone bitmap, not the official bitmap.
 *
 * Some callers like gfs2_unaligned_extlen need to test the clone bitmaps,
 * not the "real" bitmaps, to avoid allocating recently freed blocks.
 *
 * Returns: The two bit block state of the requested bit
 */

static inline u8 gfs2_testbit(const struct gfs2_rbm *rbm, bool use_clone)
{
	struct gfs2_bitmap *bi = rbm_bi(rbm);
	const u8 *buffer;
	const u8 *byte;
	unsigned int bit;

	if (use_clone && bi->bi_clone)
		buffer = bi->bi_clone;
	else
		buffer = bi->bi_bh->b_data;
	buffer += bi->bi_offset;
	byte = buffer + (rbm->offset / GFS2_NBBY);
	bit = (rbm->offset % GFS2_NBBY) * GFS2_BIT_SIZE;

	return (*byte >> bit) & GFS2_BIT_MASK;
}

/**
 * gfs2_bit_search
 * @ptr: Pointer to bitmap data
 * @mask: Mask to use (normally 0x55555.... but adjusted for search start)
 * @state: The state we are searching for
 *
 * We xor the bitmap data with a patter which is the bitwise opposite
 * of what we are looking for, this gives rise to a pattern of ones
 * wherever there is a match. Since we have two bits per entry, we
 * take this pattern, shift it down by one place and then and it with
 * the original. All the even bit positions (0,2,4, etc) then represent
 * successful matches, so we mask with 0x55555..... to remove the unwanted
 * odd bit positions.
 *
 * This allows searching of a whole u64 at once (32 blocks) with a
 * single test (on 64 bit arches).
 */

static inline u64 gfs2_bit_search(const __le64 *ptr, u64 mask, u8 state)
{
	u64 tmp;
	static const u64 search[] = {
		[0] = 0xffffffffffffffffULL,
		[1] = 0xaaaaaaaaaaaaaaaaULL,
		[2] = 0x5555555555555555ULL,
		[3] = 0x0000000000000000ULL,
	};
	tmp = le64_to_cpu(*ptr) ^ search[state];
	tmp &= (tmp >> 1);
	tmp &= mask;
	return tmp;
}

/**
 * rs_cmp - multi-block reservation range compare
 * @start: start of the new reservation
 * @len: number of blocks in the new reservation
 * @rs: existing reservation to compare against
 *
 * returns: 1 if the block range is beyond the reach of the reservation
 *         -1 if the block range is before the start of the reservation
 *          0 if the block range overlaps with the reservation
 */
static inline int rs_cmp(u64 start, u32 len, struct gfs2_blkreserv *rs)
{
	if (start >= rs->rs_start + rs->rs_requested)
		return 1;
	if (rs->rs_start >= start + len)
		return -1;
	return 0;
}

/**
 * gfs2_bitfit - Search an rgrp's bitmap buffer to find a bit-pair representing
 *       a block in a given allocation state.
 * @buf: the buffer that holds the bitmaps
 * @len: the length (in bytes) of the buffer
 * @goal: start search at this block's bit-pair (within @buffer)
 * @state: GFS2_BLKST_XXX the state of the block we're looking for.
 *
 * Scope of @goal and returned block number is only within this bitmap buffer,
 * not entire rgrp or filesystem.  @buffer will be offset from the actual
 * beginning of a bitmap block buffer, skipping any header structures, but
 * headers are always a multiple of 64 bits long so that the buffer is
 * always aligned to a 64 bit boundary.
 *
 * The size of the buffer is in bytes, but is it assumed that it is
 * always ok to read a complete multiple of 64 bits at the end
 * of the block in case the end is no aligned to a natural boundary.
 *
 * Return: the block number (bitmap buffer scope) that was found
 */

static u32 gfs2_bitfit(const u8 *buf, const unsigned int len,
		       u32 goal, u8 state)
{
	u32 spoint = (goal << 1) & ((8*sizeof(u64)) - 1);
	const __le64 *ptr = ((__le64 *)buf) + (goal >> 5);
	const __le64 *end = (__le64 *)(buf + ALIGN(len, sizeof(u64)));
	u64 tmp;
	u64 mask = 0x5555555555555555ULL;
	u32 bit;

	/* Mask off bits we don't care about at the start of the search */
	mask <<= spoint;
	tmp = gfs2_bit_search(ptr, mask, state);
	ptr++;
	while(tmp == 0 && ptr < end) {
		tmp = gfs2_bit_search(ptr, 0x5555555555555555ULL, state);
		ptr++;
	}
	/* Mask off any bits which are more than len bytes from the start */
	if (ptr == end && (len & (sizeof(u64) - 1)))
		tmp &= (((u64)~0) >> (64 - 8*(len & (sizeof(u64) - 1))));
	/* Didn't find anything, so return */
	if (tmp == 0)
		return BFITNOENT;
	ptr--;
	bit = __ffs64(tmp);
	bit /= 2;	/* two bits per entry in the bitmap */
	return (((const unsigned char *)ptr - buf) * GFS2_NBBY) + bit;
}

/**
 * gfs2_rbm_from_block - Set the rbm based upon rgd and block number
 * @rbm: The rbm with rgd already set correctly
 * @block: The block number (filesystem relative)
 *
 * This sets the bi and offset members of an rbm based on a
 * resource group and a filesystem relative block number. The
 * resource group must be set in the rbm on entry, the bi and
 * offset members will be set by this function.
 *
 * Returns: 0 on success, or an error code
 */

static int gfs2_rbm_from_block(struct gfs2_rbm *rbm, u64 block)
{
	if (!rgrp_contains_block(rbm->rgd, block))
		return -E2BIG;
	rbm->bii = 0;
	rbm->offset = block - rbm->rgd->rd_data0;
	/* Check if the block is within the first block */
	if (rbm->offset < rbm_bi(rbm)->bi_blocks)
		return 0;

	/* Adjust for the size diff between gfs2_meta_header and gfs2_rgrp */
	rbm->offset += (sizeof(struct gfs2_rgrp) -
			sizeof(struct gfs2_meta_header)) * GFS2_NBBY;
	rbm->bii = rbm->offset / rbm->rgd->rd_sbd->sd_blocks_per_bitmap;
	rbm->offset -= rbm->bii * rbm->rgd->rd_sbd->sd_blocks_per_bitmap;
	return 0;
}

/**
 * gfs2_rbm_add - add a number of blocks to an rbm
 * @rbm: The rbm with rgd already set correctly
 * @blocks: The number of blocks to add to rpm
 *
 * This function takes an existing rbm structure and adds a number of blocks to
 * it.
 *
 * Returns: True if the new rbm would point past the end of the rgrp.
 */

static bool gfs2_rbm_add(struct gfs2_rbm *rbm, u32 blocks)
{
	struct gfs2_rgrpd *rgd = rbm->rgd;
	struct gfs2_bitmap *bi = rgd->rd_bits + rbm->bii;

	if (rbm->offset + blocks < bi->bi_blocks) {
		rbm->offset += blocks;
		return false;
	}
	blocks -= bi->bi_blocks - rbm->offset;

	for(;;) {
		bi++;
		if (bi == rgd->rd_bits + rgd->rd_length)
			return true;
		if (blocks < bi->bi_blocks) {
			rbm->offset = blocks;
			rbm->bii = bi - rgd->rd_bits;
			return false;
		}
		blocks -= bi->bi_blocks;
	}
}

/**
 * gfs2_unaligned_extlen - Look for free blocks which are not byte aligned
 * @rbm: Position to search (value/result)
 * @n_unaligned: Number of unaligned blocks to check
 * @len: Decremented for each block found (terminate on zero)
 *
 * Returns: true if a non-free block is encountered or the end of the resource
 *	    group is reached.
 */

static bool gfs2_unaligned_extlen(struct gfs2_rbm *rbm, u32 n_unaligned, u32 *len)
{
	u32 n;
	u8 res;

	for (n = 0; n < n_unaligned; n++) {
		res = gfs2_testbit(rbm, true);
		if (res != GFS2_BLKST_FREE)
			return true;
		(*len)--;
		if (*len == 0)
			return true;
		if (gfs2_rbm_add(rbm, 1))
			return true;
	}

	return false;
}

/**
 * gfs2_free_extlen - Return extent length of free blocks
 * @rrbm: Starting position
 * @len: Max length to check
 *
 * Starting at the block specified by the rbm, see how many free blocks
 * there are, not reading more than len blocks ahead. This can be done
 * using memchr_inv when the blocks are byte aligned, but has to be done
 * on a block by block basis in case of unaligned blocks. Also this
 * function can cope with bitmap boundaries (although it must stop on
 * a resource group boundary)
 *
 * Returns: Number of free blocks in the extent
 */

static u32 gfs2_free_extlen(const struct gfs2_rbm *rrbm, u32 len)
{
	struct gfs2_rbm rbm = *rrbm;
	u32 n_unaligned = rbm.offset & 3;
	u32 size = len;
	u32 bytes;
	u32 chunk_size;
	u8 *ptr, *start, *end;
	u64 block;
	struct gfs2_bitmap *bi;

	if (n_unaligned &&
	    gfs2_unaligned_extlen(&rbm, 4 - n_unaligned, &len))
		goto out;

	n_unaligned = len & 3;
	/* Start is now byte aligned */
	while (len > 3) {
		bi = rbm_bi(&rbm);
		start = bi->bi_bh->b_data;
		if (bi->bi_clone)
			start = bi->bi_clone;
		start += bi->bi_offset;
		end = start + bi->bi_bytes;
		BUG_ON(rbm.offset & 3);
		start += (rbm.offset / GFS2_NBBY);
		bytes = min_t(u32, len / GFS2_NBBY, (end - start));
		ptr = memchr_inv(start, 0, bytes);
		chunk_size = ((ptr == NULL) ? bytes : (ptr - start));
		chunk_size *= GFS2_NBBY;
		BUG_ON(len < chunk_size);
		len -= chunk_size;
		block = gfs2_rbm_to_block(&rbm);
		if (gfs2_rbm_from_block(&rbm, block + chunk_size)) {
			n_unaligned = 0;
			break;
		}
		if (ptr) {
			n_unaligned = 3;
			break;
		}
		n_unaligned = len & 3;
	}

	/* Deal with any bits left over at the end */
	if (n_unaligned)
		gfs2_unaligned_extlen(&rbm, n_unaligned, &len);
out:
	return size - len;
}

/**
 * gfs2_bitcount - count the number of bits in a certain state
 * @rgd: the resource group descriptor
 * @buffer: the buffer that holds the bitmaps
 * @buflen: the length (in bytes) of the buffer
 * @state: the state of the block we're looking for
 *
 * Returns: The number of bits
 */

static u32 gfs2_bitcount(struct gfs2_rgrpd *rgd, const u8 *buffer,
			 unsigned int buflen, u8 state)
{
	const u8 *byte = buffer;
	const u8 *end = buffer + buflen;
	const u8 state1 = state << 2;
	const u8 state2 = state << 4;
	const u8 state3 = state << 6;
	u32 count = 0;

	for (; byte < end; byte++) {
		if (((*byte) & 0x03) == state)
			count++;
		if (((*byte) & 0x0C) == state1)
			count++;
		if (((*byte) & 0x30) == state2)
			count++;
		if (((*byte) & 0xC0) == state3)
			count++;
	}

	return count;
}

/**
 * gfs2_rgrp_verify - Verify that a resource group is consistent
 * @rgd: the rgrp
 *
 */

void gfs2_rgrp_verify(struct gfs2_rgrpd *rgd)
{
	struct gfs2_sbd *sdp = rgd->rd_sbd;
	struct gfs2_bitmap *bi = NULL;
	u32 length = rgd->rd_length;
	u32 count[4], tmp;
	int buf, x;

	memset(count, 0, 4 * sizeof(u32));

	/* Count # blocks in each of 4 possible allocation states */
	for (buf = 0; buf < length; buf++) {
		bi = rgd->rd_bits + buf;
		for (x = 0; x < 4; x++)
			count[x] += gfs2_bitcount(rgd,
						  bi->bi_bh->b_data +
						  bi->bi_offset,
						  bi->bi_bytes, x);
	}

	if (count[0] != rgd->rd_free) {
		gfs2_lm(sdp, "free data mismatch:  %u != %u\n",
			count[0], rgd->rd_free);
		gfs2_consist_rgrpd(rgd);
		return;
	}

	tmp = rgd->rd_data - rgd->rd_free - rgd->rd_dinodes;
	if (count[1] != tmp) {
		gfs2_lm(sdp, "used data mismatch:  %u != %u\n",
			count[1], tmp);
		gfs2_consist_rgrpd(rgd);
		return;
	}

	if (count[2] + count[3] != rgd->rd_dinodes) {
		gfs2_lm(sdp, "used metadata mismatch:  %u != %u\n",
			count[2] + count[3], rgd->rd_dinodes);
		gfs2_consist_rgrpd(rgd);
		return;
	}
}

/**
 * gfs2_blk2rgrpd - Find resource group for a given data/meta block number
 * @sdp: The GFS2 superblock
 * @blk: The data block number
 * @exact: True if this needs to be an exact match
 *
 * The @exact argument should be set to true by most callers. The exception
 * is when we need to match blocks which are not represented by the rgrp
 * bitmap, but which are part of the rgrp (i.e. padding blocks) which are
 * there for alignment purposes. Another way of looking at it is that @exact
 * matches only valid data/metadata blocks, but with @exact false, it will
 * match any block within the extent of the rgrp.
 *
 * Returns: The resource group, or NULL if not found
 */

struct gfs2_rgrpd *gfs2_blk2rgrpd(struct gfs2_sbd *sdp, u64 blk, bool exact)
{
	struct rb_node *n, *next;
	struct gfs2_rgrpd *cur;

	spin_lock(&sdp->sd_rindex_spin);
	n = sdp->sd_rindex_tree.rb_node;
	while (n) {
		cur = rb_entry(n, struct gfs2_rgrpd, rd_node);
		next = NULL;
		if (blk < cur->rd_addr)
			next = n->rb_left;
		else if (blk >= cur->rd_data0 + cur->rd_data)
			next = n->rb_right;
		if (next == NULL) {
			spin_unlock(&sdp->sd_rindex_spin);
			if (exact) {
				if (blk < cur->rd_addr)
					return NULL;
				if (blk >= cur->rd_data0 + cur->rd_data)
					return NULL;
			}
			return cur;
		}
		n = next;
	}
	spin_unlock(&sdp->sd_rindex_spin);

	return NULL;
}

/**
 * gfs2_rgrpd_get_first - get the first Resource Group in the filesystem
 * @sdp: The GFS2 superblock
 *
 * Returns: The first rgrp in the filesystem
 */

struct gfs2_rgrpd *gfs2_rgrpd_get_first(struct gfs2_sbd *sdp)
{
	const struct rb_node *n;
	struct gfs2_rgrpd *rgd;

	spin_lock(&sdp->sd_rindex_spin);
	n = rb_first(&sdp->sd_rindex_tree);
	rgd = rb_entry(n, struct gfs2_rgrpd, rd_node);
	spin_unlock(&sdp->sd_rindex_spin);

	return rgd;
}

/**
 * gfs2_rgrpd_get_next - get the next RG
 * @rgd: the resource group descriptor
 *
 * Returns: The next rgrp
 */

struct gfs2_rgrpd *gfs2_rgrpd_get_next(struct gfs2_rgrpd *rgd)
{
	struct gfs2_sbd *sdp = rgd->rd_sbd;
	const struct rb_node *n;

	spin_lock(&sdp->sd_rindex_spin);
	n = rb_next(&rgd->rd_node);
	if (n == NULL)
		n = rb_first(&sdp->sd_rindex_tree);

	if (unlikely(&rgd->rd_node == n)) {
		spin_unlock(&sdp->sd_rindex_spin);
		return NULL;
	}
	rgd = rb_entry(n, struct gfs2_rgrpd, rd_node);
	spin_unlock(&sdp->sd_rindex_spin);
	return rgd;
}

void check_and_update_goal(struct gfs2_inode *ip)
{
	struct gfs2_sbd *sdp = GFS2_SB(&ip->i_inode);
	if (!ip->i_goal || gfs2_blk2rgrpd(sdp, ip->i_goal, 1) == NULL)
		ip->i_goal = ip->i_no_addr;
}

void gfs2_free_clones(struct gfs2_rgrpd *rgd)
{
	int x;

	for (x = 0; x < rgd->rd_length; x++) {
		struct gfs2_bitmap *bi = rgd->rd_bits + x;
		kfree(bi->bi_clone);
		bi->bi_clone = NULL;
	}
}

static void dump_rs(struct seq_file *seq, const struct gfs2_blkreserv *rs,
		    const char *fs_id_buf)
{
	struct gfs2_inode *ip = container_of(rs, struct gfs2_inode, i_res);

	gfs2_print_dbg(seq, "%s  B: n:%llu s:%llu f:%u\n",
		       fs_id_buf,
		       (unsigned long long)ip->i_no_addr,
		       (unsigned long long)rs->rs_start,
		       rs->rs_requested);
}

/**
 * __rs_deltree - remove a multi-block reservation from the rgd tree
 * @rs: The reservation to remove
 *
 */
static void __rs_deltree(struct gfs2_blkreserv *rs)
{
	struct gfs2_rgrpd *rgd;

	if (!gfs2_rs_active(rs))
		return;

	rgd = rs->rs_rgd;
	trace_gfs2_rs(rs, TRACE_RS_TREEDEL);
	rb_erase(&rs->rs_node, &rgd->rd_rstree);
	RB_CLEAR_NODE(&rs->rs_node);

	if (rs->rs_requested) {
		/* return requested blocks to the rgrp */
		BUG_ON(rs->rs_rgd->rd_requested < rs->rs_requested);
		rs->rs_rgd->rd_requested -= rs->rs_requested;

		/* The rgrp extent failure point is likely not to increase;
		   it will only do so if the freed blocks are somehow
		   contiguous with a span of free blocks that follows. Still,
		   it will force the number to be recalculated later. */
		rgd->rd_extfail_pt += rs->rs_requested;
		rs->rs_requested = 0;
	}
}

/**
 * gfs2_rs_deltree - remove a multi-block reservation from the rgd tree
 * @rs: The reservation to remove
 *
 */
void gfs2_rs_deltree(struct gfs2_blkreserv *rs)
{
	struct gfs2_rgrpd *rgd;

	rgd = rs->rs_rgd;
	if (rgd) {
		spin_lock(&rgd->rd_rsspin);
		__rs_deltree(rs);
		BUG_ON(rs->rs_requested);
		spin_unlock(&rgd->rd_rsspin);
	}
}

/**
 * gfs2_rs_delete - delete a multi-block reservation
 * @ip: The inode for this reservation
 *
 */
void gfs2_rs_delete(struct gfs2_inode *ip)
{
	struct inode *inode = &ip->i_inode;

	down_write(&ip->i_rw_mutex);
	if (atomic_read(&inode->i_writecount) <= 1)
		gfs2_rs_deltree(&ip->i_res);
	up_write(&ip->i_rw_mutex);
}

/**
 * return_all_reservations - return all reserved blocks back to the rgrp.
 * @rgd: the rgrp that needs its space back
 *
 * We previously reserved a bunch of blocks for allocation. Now we need to
 * give them back. This leave the reservation structures in tact, but removes
 * all of their corresponding "no-fly zones".
 */
static void return_all_reservations(struct gfs2_rgrpd *rgd)
{
	struct rb_node *n;
	struct gfs2_blkreserv *rs;

	spin_lock(&rgd->rd_rsspin);
	while ((n = rb_first(&rgd->rd_rstree))) {
		rs = rb_entry(n, struct gfs2_blkreserv, rs_node);
		__rs_deltree(rs);
	}
	spin_unlock(&rgd->rd_rsspin);
}

void gfs2_clear_rgrpd(struct gfs2_sbd *sdp)
{
	struct rb_node *n;
	struct gfs2_rgrpd *rgd;
	struct gfs2_glock *gl;

	while ((n = rb_first(&sdp->sd_rindex_tree))) {
		rgd = rb_entry(n, struct gfs2_rgrpd, rd_node);
		gl = rgd->rd_gl;

		rb_erase(n, &sdp->sd_rindex_tree);

		if (gl) {
			if (gl->gl_state != LM_ST_UNLOCKED) {
				gfs2_glock_cb(gl, LM_ST_UNLOCKED);
				flush_delayed_work(&gl->gl_work);
			}
			gfs2_rgrp_brelse(rgd);
			glock_clear_object(gl, rgd);
			gfs2_glock_put(gl);
		}

		gfs2_free_clones(rgd);
		return_all_reservations(rgd);
		kfree(rgd->rd_bits);
		rgd->rd_bits = NULL;
		kmem_cache_free(gfs2_rgrpd_cachep, rgd);
	}
}

/**
 * compute_bitstructs - Compute the bitmap sizes
 * @rgd: The resource group descriptor
 *
 * Calculates bitmap descriptors, one for each block that contains bitmap data
 *
 * Returns: errno
 */

static int compute_bitstructs(struct gfs2_rgrpd *rgd)
{
	struct gfs2_sbd *sdp = rgd->rd_sbd;
	struct gfs2_bitmap *bi;
	u32 length = rgd->rd_length; /* # blocks in hdr & bitmap */
	u32 bytes_left, bytes;
	int x;

	if (!length)
		return -EINVAL;

	rgd->rd_bits = kcalloc(length, sizeof(struct gfs2_bitmap), GFP_NOFS);
	if (!rgd->rd_bits)
		return -ENOMEM;

	bytes_left = rgd->rd_bitbytes;

	for (x = 0; x < length; x++) {
		bi = rgd->rd_bits + x;

		bi->bi_flags = 0;
		/* small rgrp; bitmap stored completely in header block */
		if (length == 1) {
			bytes = bytes_left;
			bi->bi_offset = sizeof(struct gfs2_rgrp);
			bi->bi_start = 0;
			bi->bi_bytes = bytes;
			bi->bi_blocks = bytes * GFS2_NBBY;
		/* header block */
		} else if (x == 0) {
			bytes = sdp->sd_sb.sb_bsize - sizeof(struct gfs2_rgrp);
			bi->bi_offset = sizeof(struct gfs2_rgrp);
			bi->bi_start = 0;
			bi->bi_bytes = bytes;
			bi->bi_blocks = bytes * GFS2_NBBY;
		/* last block */
		} else if (x + 1 == length) {
			bytes = bytes_left;
			bi->bi_offset = sizeof(struct gfs2_meta_header);
			bi->bi_start = rgd->rd_bitbytes - bytes_left;
			bi->bi_bytes = bytes;
			bi->bi_blocks = bytes * GFS2_NBBY;
		/* other blocks */
		} else {
			bytes = sdp->sd_sb.sb_bsize -
				sizeof(struct gfs2_meta_header);
			bi->bi_offset = sizeof(struct gfs2_meta_header);
			bi->bi_start = rgd->rd_bitbytes - bytes_left;
			bi->bi_bytes = bytes;
			bi->bi_blocks = bytes * GFS2_NBBY;
		}

		bytes_left -= bytes;
	}

	if (bytes_left) {
		gfs2_consist_rgrpd(rgd);
		return -EIO;
	}
	bi = rgd->rd_bits + (length - 1);
	if ((bi->bi_start + bi->bi_bytes) * GFS2_NBBY != rgd->rd_data) {
		gfs2_lm(sdp,
			"ri_addr = %llu\n"
			"ri_length = %u\n"
			"ri_data0 = %llu\n"
			"ri_data = %u\n"
			"ri_bitbytes = %u\n"
			"start=%u len=%u offset=%u\n",
			(unsigned long long)rgd->rd_addr,
			rgd->rd_length,
			(unsigned long long)rgd->rd_data0,
			rgd->rd_data,
			rgd->rd_bitbytes,
			bi->bi_start, bi->bi_bytes, bi->bi_offset);
		gfs2_consist_rgrpd(rgd);
		return -EIO;
	}

	return 0;
}

/**
 * gfs2_ri_total - Total up the file system space, according to the rindex.
 * @sdp: the filesystem
 *
 */
u64 gfs2_ri_total(struct gfs2_sbd *sdp)
{
	u64 total_data = 0;	
	struct inode *inode = sdp->sd_rindex;
	struct gfs2_inode *ip = GFS2_I(inode);
	char buf[sizeof(struct gfs2_rindex)];
	int error, rgrps;

	for (rgrps = 0;; rgrps++) {
		loff_t pos = rgrps * sizeof(struct gfs2_rindex);

		if (pos + sizeof(struct gfs2_rindex) > i_size_read(inode))
			break;
		error = gfs2_internal_read(ip, buf, &pos,
					   sizeof(struct gfs2_rindex));
		if (error != sizeof(struct gfs2_rindex))
			break;
		total_data += be32_to_cpu(((struct gfs2_rindex *)buf)->ri_data);
	}
	return total_data;
}

static int rgd_insert(struct gfs2_rgrpd *rgd)
{
	struct gfs2_sbd *sdp = rgd->rd_sbd;
	struct rb_node **newn = &sdp->sd_rindex_tree.rb_node, *parent = NULL;

	/* Figure out where to put new node */
	while (*newn) {
		struct gfs2_rgrpd *cur = rb_entry(*newn, struct gfs2_rgrpd,
						  rd_node);

		parent = *newn;
		if (rgd->rd_addr < cur->rd_addr)
			newn = &((*newn)->rb_left);
		else if (rgd->rd_addr > cur->rd_addr)
			newn = &((*newn)->rb_right);
		else
			return -EEXIST;
	}

	rb_link_node(&rgd->rd_node, parent, newn);
	rb_insert_color(&rgd->rd_node, &sdp->sd_rindex_tree);
	sdp->sd_rgrps++;
	return 0;
}

/**
 * read_rindex_entry - Pull in a new resource index entry from the disk
 * @ip: Pointer to the rindex inode
 *
 * Returns: 0 on success, > 0 on EOF, error code otherwise
 */

static int read_rindex_entry(struct gfs2_inode *ip)
{
	struct gfs2_sbd *sdp = GFS2_SB(&ip->i_inode);
	loff_t pos = sdp->sd_rgrps * sizeof(struct gfs2_rindex);
	struct gfs2_rindex buf;
	int error;
	struct gfs2_rgrpd *rgd;

	if (pos >= i_size_read(&ip->i_inode))
		return 1;

	error = gfs2_internal_read(ip, (char *)&buf, &pos,
				   sizeof(struct gfs2_rindex));

	if (error != sizeof(struct gfs2_rindex))
		return (error == 0) ? 1 : error;

	rgd = kmem_cache_zalloc(gfs2_rgrpd_cachep, GFP_NOFS);
	error = -ENOMEM;
	if (!rgd)
		return error;

	rgd->rd_sbd = sdp;
	rgd->rd_addr = be64_to_cpu(buf.ri_addr);
	rgd->rd_length = be32_to_cpu(buf.ri_length);
	rgd->rd_data0 = be64_to_cpu(buf.ri_data0);
	rgd->rd_data = be32_to_cpu(buf.ri_data);
	rgd->rd_bitbytes = be32_to_cpu(buf.ri_bitbytes);
	spin_lock_init(&rgd->rd_rsspin);
	mutex_init(&rgd->rd_mutex);

	error = gfs2_glock_get(sdp, rgd->rd_addr,
			       &gfs2_rgrp_glops, CREATE, &rgd->rd_gl);
	if (error)
		goto fail;

	error = compute_bitstructs(rgd);
	if (error)
		goto fail_glock;

	rgd->rd_rgl = (struct gfs2_rgrp_lvb *)rgd->rd_gl->gl_lksb.sb_lvbptr;
	rgd->rd_flags &= ~GFS2_RDF_PREFERRED;
	if (rgd->rd_data > sdp->sd_max_rg_data)
		sdp->sd_max_rg_data = rgd->rd_data;
	spin_lock(&sdp->sd_rindex_spin);
	error = rgd_insert(rgd);
	spin_unlock(&sdp->sd_rindex_spin);
	if (!error) {
		glock_set_object(rgd->rd_gl, rgd);
		return 0;
	}

	error = 0; /* someone else read in the rgrp; free it and ignore it */
fail_glock:
	gfs2_glock_put(rgd->rd_gl);

fail:
	kfree(rgd->rd_bits);
	rgd->rd_bits = NULL;
	kmem_cache_free(gfs2_rgrpd_cachep, rgd);
	return error;
}

/**
 * set_rgrp_preferences - Run all the rgrps, selecting some we prefer to use
 * @sdp: the GFS2 superblock
 *
 * The purpose of this function is to select a subset of the resource groups
 * and mark them as PREFERRED. We do it in such a way that each node prefers
 * to use a unique set of rgrps to minimize glock contention.
 */
static void set_rgrp_preferences(struct gfs2_sbd *sdp)
{
	struct gfs2_rgrpd *rgd, *first;
	int i;

	/* Skip an initial number of rgrps, based on this node's journal ID.
	   That should start each node out on its own set. */
	rgd = gfs2_rgrpd_get_first(sdp);
	for (i = 0; i < sdp->sd_lockstruct.ls_jid; i++)
		rgd = gfs2_rgrpd_get_next(rgd);
	first = rgd;

	do {
		rgd->rd_flags |= GFS2_RDF_PREFERRED;
		for (i = 0; i < sdp->sd_journals; i++) {
			rgd = gfs2_rgrpd_get_next(rgd);
			if (!rgd || rgd == first)
				break;
		}
	} while (rgd && rgd != first);
}

/**
 * gfs2_ri_update - Pull in a new resource index from the disk
 * @ip: pointer to the rindex inode
 *
 * Returns: 0 on successful update, error code otherwise
 */

static int gfs2_ri_update(struct gfs2_inode *ip)
{
	struct gfs2_sbd *sdp = GFS2_SB(&ip->i_inode);
	int error;

	do {
		error = read_rindex_entry(ip);
	} while (error == 0);

	if (error < 0)
		return error;

	if (RB_EMPTY_ROOT(&sdp->sd_rindex_tree)) {
		fs_err(sdp, "no resource groups found in the file system.\n");
		return -ENOENT;
	}
	set_rgrp_preferences(sdp);

	sdp->sd_rindex_uptodate = 1;
	return 0;
}

/**
 * gfs2_rindex_update - Update the rindex if required
 * @sdp: The GFS2 superblock
 *
 * We grab a lock on the rindex inode to make sure that it doesn't
 * change whilst we are performing an operation. We keep this lock
 * for quite long periods of time compared to other locks. This
 * doesn't matter, since it is shared and it is very, very rarely
 * accessed in the exclusive mode (i.e. only when expanding the filesystem).
 *
 * This makes sure that we're using the latest copy of the resource index
 * special file, which might have been updated if someone expanded the
 * filesystem (via gfs2_grow utility), which adds new resource groups.
 *
 * Returns: 0 on succeess, error code otherwise
 */

int gfs2_rindex_update(struct gfs2_sbd *sdp)
{
	struct gfs2_inode *ip = GFS2_I(sdp->sd_rindex);
	struct gfs2_glock *gl = ip->i_gl;
	struct gfs2_holder ri_gh;
	int error = 0;
	int unlock_required = 0;

	/* Read new copy from disk if we don't have the latest */
	if (!sdp->sd_rindex_uptodate) {
		if (!gfs2_glock_is_locked_by_me(gl)) {
			error = gfs2_glock_nq_init(gl, LM_ST_SHARED, 0, &ri_gh);
			if (error)
				return error;
			unlock_required = 1;
		}
		if (!sdp->sd_rindex_uptodate)
			error = gfs2_ri_update(ip);
		if (unlock_required)
			gfs2_glock_dq_uninit(&ri_gh);
	}

	return error;
}

static void gfs2_rgrp_in(struct gfs2_rgrpd *rgd, const void *buf)
{
	const struct gfs2_rgrp *str = buf;
	u32 rg_flags;

	rg_flags = be32_to_cpu(str->rg_flags);
	rg_flags &= ~GFS2_RDF_MASK;
	rgd->rd_flags &= GFS2_RDF_MASK;
	rgd->rd_flags |= rg_flags;
	rgd->rd_free = be32_to_cpu(str->rg_free);
	rgd->rd_dinodes = be32_to_cpu(str->rg_dinodes);
	rgd->rd_igeneration = be64_to_cpu(str->rg_igeneration);
	/* rd_data0, rd_data and rd_bitbytes already set from rindex */
}

static void gfs2_rgrp_ondisk2lvb(struct gfs2_rgrp_lvb *rgl, const void *buf)
{
	const struct gfs2_rgrp *str = buf;

	rgl->rl_magic = cpu_to_be32(GFS2_MAGIC);
	rgl->rl_flags = str->rg_flags;
	rgl->rl_free = str->rg_free;
	rgl->rl_dinodes = str->rg_dinodes;
	rgl->rl_igeneration = str->rg_igeneration;
	rgl->__pad = 0UL;
}

static void gfs2_rgrp_out(struct gfs2_rgrpd *rgd, void *buf)
{
	struct gfs2_rgrpd *next = gfs2_rgrpd_get_next(rgd);
	struct gfs2_rgrp *str = buf;
	u32 crc;

	str->rg_flags = cpu_to_be32(rgd->rd_flags & ~GFS2_RDF_MASK);
	str->rg_free = cpu_to_be32(rgd->rd_free);
	str->rg_dinodes = cpu_to_be32(rgd->rd_dinodes);
	if (next == NULL)
		str->rg_skip = 0;
	else if (next->rd_addr > rgd->rd_addr)
		str->rg_skip = cpu_to_be32(next->rd_addr - rgd->rd_addr);
	str->rg_igeneration = cpu_to_be64(rgd->rd_igeneration);
	str->rg_data0 = cpu_to_be64(rgd->rd_data0);
	str->rg_data = cpu_to_be32(rgd->rd_data);
	str->rg_bitbytes = cpu_to_be32(rgd->rd_bitbytes);
	str->rg_crc = 0;
	crc = gfs2_disk_hash(buf, sizeof(struct gfs2_rgrp));
	str->rg_crc = cpu_to_be32(crc);

	memset(&str->rg_reserved, 0, sizeof(str->rg_reserved));
	gfs2_rgrp_ondisk2lvb(rgd->rd_rgl, buf);
}

static int gfs2_rgrp_lvb_valid(struct gfs2_rgrpd *rgd)
{
	struct gfs2_rgrp_lvb *rgl = rgd->rd_rgl;
	struct gfs2_rgrp *str = (struct gfs2_rgrp *)rgd->rd_bits[0].bi_bh->b_data;
	struct gfs2_sbd *sdp = rgd->rd_sbd;
	int valid = 1;

	if (rgl->rl_flags != str->rg_flags) {
		fs_warn(sdp, "GFS2: rgd: %llu lvb flag mismatch %u/%u",
			(unsigned long long)rgd->rd_addr,
		       be32_to_cpu(rgl->rl_flags), be32_to_cpu(str->rg_flags));
		valid = 0;
	}
	if (rgl->rl_free != str->rg_free) {
		fs_warn(sdp, "GFS2: rgd: %llu lvb free mismatch %u/%u",
			(unsigned long long)rgd->rd_addr,
			be32_to_cpu(rgl->rl_free), be32_to_cpu(str->rg_free));
		valid = 0;
	}
	if (rgl->rl_dinodes != str->rg_dinodes) {
		fs_warn(sdp, "GFS2: rgd: %llu lvb dinode mismatch %u/%u",
			(unsigned long long)rgd->rd_addr,
			be32_to_cpu(rgl->rl_dinodes),
			be32_to_cpu(str->rg_dinodes));
		valid = 0;
	}
	if (rgl->rl_igeneration != str->rg_igeneration) {
		fs_warn(sdp, "GFS2: rgd: %llu lvb igen mismatch %llu/%llu",
			(unsigned long long)rgd->rd_addr,
			(unsigned long long)be64_to_cpu(rgl->rl_igeneration),
			(unsigned long long)be64_to_cpu(str->rg_igeneration));
		valid = 0;
	}
	return valid;
}

static u32 count_unlinked(struct gfs2_rgrpd *rgd)
{
	struct gfs2_bitmap *bi;
	const u32 length = rgd->rd_length;
	const u8 *buffer = NULL;
	u32 i, goal, count = 0;

	for (i = 0, bi = rgd->rd_bits; i < length; i++, bi++) {
		goal = 0;
		buffer = bi->bi_bh->b_data + bi->bi_offset;
		WARN_ON(!buffer_uptodate(bi->bi_bh));
		while (goal < bi->bi_blocks) {
			goal = gfs2_bitfit(buffer, bi->bi_bytes, goal,
					   GFS2_BLKST_UNLINKED);
			if (goal == BFITNOENT)
				break;
			count++;
			goal++;
		}
	}

	return count;
}

static void rgrp_set_bitmap_flags(struct gfs2_rgrpd *rgd)
{
	struct gfs2_bitmap *bi;
	int x;

	if (rgd->rd_free) {
		for (x = 0; x < rgd->rd_length; x++) {
			bi = rgd->rd_bits + x;
			clear_bit(GBF_FULL, &bi->bi_flags);
		}
	} else {
		for (x = 0; x < rgd->rd_length; x++) {
			bi = rgd->rd_bits + x;
			set_bit(GBF_FULL, &bi->bi_flags);
		}
	}
}

/**
 * gfs2_rgrp_go_instantiate - Read in a RG's header and bitmaps
 * @gh: the glock holder representing the rgrpd to read in
 *
 * Read in all of a Resource Group's header and bitmap blocks.
 * Caller must eventually call gfs2_rgrp_brelse() to free the bitmaps.
 *
 * Returns: errno
 */

int gfs2_rgrp_go_instantiate(struct gfs2_glock *gl)
{
	struct gfs2_rgrpd *rgd = gl->gl_object;
	struct gfs2_sbd *sdp = rgd->rd_sbd;
	unsigned int length = rgd->rd_length;
	struct gfs2_bitmap *bi;
	unsigned int x, y;
	int error;

	if (rgd->rd_bits[0].bi_bh != NULL)
		return 0;

	for (x = 0; x < length; x++) {
		bi = rgd->rd_bits + x;
		error = gfs2_meta_read(gl, rgd->rd_addr + x, 0, 0, &bi->bi_bh);
		if (error)
			goto fail;
	}

	for (y = length; y--;) {
		bi = rgd->rd_bits + y;
		error = gfs2_meta_wait(sdp, bi->bi_bh);
		if (error)
			goto fail;
		if (gfs2_metatype_check(sdp, bi->bi_bh, y ? GFS2_METATYPE_RB :
					      GFS2_METATYPE_RG)) {
			error = -EIO;
			goto fail;
		}
	}

	gfs2_rgrp_in(rgd, (rgd->rd_bits[0].bi_bh)->b_data);
	rgrp_set_bitmap_flags(rgd);
	rgd->rd_flags |= GFS2_RDF_CHECK;
	rgd->rd_free_clone = rgd->rd_free;
	GLOCK_BUG_ON(rgd->rd_gl, rgd->rd_reserved);
	/* max out the rgrp allocation failure point */
	rgd->rd_extfail_pt = rgd->rd_free;
	if (cpu_to_be32(GFS2_MAGIC) != rgd->rd_rgl->rl_magic) {
		rgd->rd_rgl->rl_unlinked = cpu_to_be32(count_unlinked(rgd));
		gfs2_rgrp_ondisk2lvb(rgd->rd_rgl,
				     rgd->rd_bits[0].bi_bh->b_data);
	} else if (sdp->sd_args.ar_rgrplvb) {
		if (!gfs2_rgrp_lvb_valid(rgd)){
			gfs2_consist_rgrpd(rgd);
			error = -EIO;
			goto fail;
		}
		if (rgd->rd_rgl->rl_unlinked == 0)
			rgd->rd_flags &= ~GFS2_RDF_CHECK;
	}
	return 0;

fail:
	while (x--) {
		bi = rgd->rd_bits + x;
		brelse(bi->bi_bh);
		bi->bi_bh = NULL;
		gfs2_assert_warn(sdp, !bi->bi_clone);
	}
	return error;
}

static int update_rgrp_lvb(struct gfs2_rgrpd *rgd, struct gfs2_holder *gh)
{
	u32 rl_flags;

	if (!test_bit(GLF_INSTANTIATE_NEEDED, &gh->gh_gl->gl_flags))
		return 0;

	if (cpu_to_be32(GFS2_MAGIC) != rgd->rd_rgl->rl_magic)
		return gfs2_instantiate(gh);

	rl_flags = be32_to_cpu(rgd->rd_rgl->rl_flags);
	rl_flags &= ~GFS2_RDF_MASK;
	rgd->rd_flags &= GFS2_RDF_MASK;
	rgd->rd_flags |= (rl_flags | GFS2_RDF_CHECK);
	if (rgd->rd_rgl->rl_unlinked == 0)
		rgd->rd_flags &= ~GFS2_RDF_CHECK;
	rgd->rd_free = be32_to_cpu(rgd->rd_rgl->rl_free);
	rgrp_set_bitmap_flags(rgd);
	rgd->rd_free_clone = rgd->rd_free;
	GLOCK_BUG_ON(rgd->rd_gl, rgd->rd_reserved);
	/* max out the rgrp allocation failure point */
	rgd->rd_extfail_pt = rgd->rd_free;
	rgd->rd_dinodes = be32_to_cpu(rgd->rd_rgl->rl_dinodes);
	rgd->rd_igeneration = be64_to_cpu(rgd->rd_rgl->rl_igeneration);
	return 0;
}

/**
 * gfs2_rgrp_brelse - Release RG bitmaps read in with gfs2_rgrp_bh_get()
 * @rgd: The resource group
 *
 */

void gfs2_rgrp_brelse(struct gfs2_rgrpd *rgd)
{
	int x, length = rgd->rd_length;

	for (x = 0; x < length; x++) {
		struct gfs2_bitmap *bi = rgd->rd_bits + x;
		if (bi->bi_bh) {
			brelse(bi->bi_bh);
			bi->bi_bh = NULL;
		}
	}
	set_bit(GLF_INSTANTIATE_NEEDED, &rgd->rd_gl->gl_flags);
}

int gfs2_rgrp_send_discards(struct gfs2_sbd *sdp, u64 offset,
			     struct buffer_head *bh,
			     const struct gfs2_bitmap *bi, unsigned minlen, u64 *ptrimmed)
{
	struct super_block *sb = sdp->sd_vfs;
	u64 blk;
	sector_t start = 0;
	sector_t nr_blks = 0;
	int rv = -EIO;
	unsigned int x;
	u32 trimmed = 0;
	u8 diff;

	for (x = 0; x < bi->bi_bytes; x++) {
		const u8 *clone = bi->bi_clone ? bi->bi_clone : bi->bi_bh->b_data;
		clone += bi->bi_offset;
		clone += x;
		if (bh) {
			const u8 *orig = bh->b_data + bi->bi_offset + x;
			diff = ~(*orig | (*orig >> 1)) & (*clone | (*clone >> 1));
		} else {
			diff = ~(*clone | (*clone >> 1));
		}
		diff &= 0x55;
		if (diff == 0)
			continue;
		blk = offset + ((bi->bi_start + x) * GFS2_NBBY);
		while(diff) {
			if (diff & 1) {
				if (nr_blks == 0)
					goto start_new_extent;
				if ((start + nr_blks) != blk) {
					if (nr_blks >= minlen) {
						rv = sb_issue_discard(sb,
							start, nr_blks,
							GFP_NOFS, 0);
						if (rv)
							goto fail;
						trimmed += nr_blks;
					}
					nr_blks = 0;
start_new_extent:
					start = blk;
				}
				nr_blks++;
			}
			diff >>= 2;
			blk++;
		}
	}
	if (nr_blks >= minlen) {
		rv = sb_issue_discard(sb, start, nr_blks, GFP_NOFS, 0);
		if (rv)
			goto fail;
		trimmed += nr_blks;
	}
	if (ptrimmed)
		*ptrimmed = trimmed;
	return 0;

fail:
	if (sdp->sd_args.ar_discard)
		fs_warn(sdp, "error %d on discard request, turning discards off for this filesystem\n", rv);
	sdp->sd_args.ar_discard = 0;
	return rv;
}

/**
 * gfs2_fitrim - Generate discard requests for unused bits of the filesystem
 * @filp: Any file on the filesystem
 * @argp: Pointer to the arguments (also used to pass result)
 *
 * Returns: 0 on success, otherwise error code
 */

int gfs2_fitrim(struct file *filp, void __user *argp)
{
	struct inode *inode = file_inode(filp);
	struct gfs2_sbd *sdp = GFS2_SB(inode);
	struct block_device *bdev = sdp->sd_vfs->s_bdev;
	struct buffer_head *bh;
	struct gfs2_rgrpd *rgd;
	struct gfs2_rgrpd *rgd_end;
	struct gfs2_holder gh;
	struct fstrim_range r;
	int ret = 0;
	u64 amt;
	u64 trimmed = 0;
	u64 start, end, minlen;
	unsigned int x;
	unsigned bs_shift = sdp->sd_sb.sb_bsize_shift;

	if (!capable(CAP_SYS_ADMIN))
		return -EPERM;

	if (!test_bit(SDF_JOURNAL_LIVE, &sdp->sd_flags))
		return -EROFS;

	if (!bdev_max_discard_sectors(bdev))
		return -EOPNOTSUPP;

	if (copy_from_user(&r, argp, sizeof(r)))
		return -EFAULT;

	ret = gfs2_rindex_update(sdp);
	if (ret)
		return ret;

	start = r.start >> bs_shift;
	end = start + (r.len >> bs_shift);
<<<<<<< HEAD
=======
	minlen = max_t(u64, r.minlen, sdp->sd_sb.sb_bsize);
>>>>>>> eb3cdb58
	minlen = max_t(u64, minlen, bdev_discard_granularity(bdev)) >> bs_shift;

	if (end <= start || minlen > sdp->sd_max_rg_data)
		return -EINVAL;

	rgd = gfs2_blk2rgrpd(sdp, start, 0);
	rgd_end = gfs2_blk2rgrpd(sdp, end, 0);

	if ((gfs2_rgrpd_get_first(sdp) == gfs2_rgrpd_get_next(rgd_end))
	    && (start > rgd_end->rd_data0 + rgd_end->rd_data))
		return -EINVAL; /* start is beyond the end of the fs */

	while (1) {

		ret = gfs2_glock_nq_init(rgd->rd_gl, LM_ST_EXCLUSIVE,
					 LM_FLAG_NODE_SCOPE, &gh);
		if (ret)
			goto out;

		if (!(rgd->rd_flags & GFS2_RGF_TRIMMED)) {
			/* Trim each bitmap in the rgrp */
			for (x = 0; x < rgd->rd_length; x++) {
				struct gfs2_bitmap *bi = rgd->rd_bits + x;
				rgrp_lock_local(rgd);
				ret = gfs2_rgrp_send_discards(sdp,
						rgd->rd_data0, NULL, bi, minlen,
						&amt);
				rgrp_unlock_local(rgd);
				if (ret) {
					gfs2_glock_dq_uninit(&gh);
					goto out;
				}
				trimmed += amt;
			}

			/* Mark rgrp as having been trimmed */
			ret = gfs2_trans_begin(sdp, RES_RG_HDR, 0);
			if (ret == 0) {
				bh = rgd->rd_bits[0].bi_bh;
				rgrp_lock_local(rgd);
				rgd->rd_flags |= GFS2_RGF_TRIMMED;
				gfs2_trans_add_meta(rgd->rd_gl, bh);
				gfs2_rgrp_out(rgd, bh->b_data);
				rgrp_unlock_local(rgd);
				gfs2_trans_end(sdp);
			}
		}
		gfs2_glock_dq_uninit(&gh);

		if (rgd == rgd_end)
			break;

		rgd = gfs2_rgrpd_get_next(rgd);
	}

out:
	r.len = trimmed << bs_shift;
	if (copy_to_user(argp, &r, sizeof(r)))
		return -EFAULT;

	return ret;
}

/**
 * rs_insert - insert a new multi-block reservation into the rgrp's rb_tree
 * @ip: the inode structure
 *
 */
static void rs_insert(struct gfs2_inode *ip)
{
	struct rb_node **newn, *parent = NULL;
	int rc;
	struct gfs2_blkreserv *rs = &ip->i_res;
	struct gfs2_rgrpd *rgd = rs->rs_rgd;

	BUG_ON(gfs2_rs_active(rs));

	spin_lock(&rgd->rd_rsspin);
	newn = &rgd->rd_rstree.rb_node;
	while (*newn) {
		struct gfs2_blkreserv *cur =
			rb_entry(*newn, struct gfs2_blkreserv, rs_node);

		parent = *newn;
		rc = rs_cmp(rs->rs_start, rs->rs_requested, cur);
		if (rc > 0)
			newn = &((*newn)->rb_right);
		else if (rc < 0)
			newn = &((*newn)->rb_left);
		else {
			spin_unlock(&rgd->rd_rsspin);
			WARN_ON(1);
			return;
		}
	}

	rb_link_node(&rs->rs_node, parent, newn);
	rb_insert_color(&rs->rs_node, &rgd->rd_rstree);

	/* Do our rgrp accounting for the reservation */
	rgd->rd_requested += rs->rs_requested; /* blocks requested */
	spin_unlock(&rgd->rd_rsspin);
	trace_gfs2_rs(rs, TRACE_RS_INSERT);
}

/**
 * rgd_free - return the number of free blocks we can allocate
 * @rgd: the resource group
 * @rs: The reservation to free
 *
 * This function returns the number of free blocks for an rgrp.
 * That's the clone-free blocks (blocks that are free, not including those
 * still being used for unlinked files that haven't been deleted.)
 *
 * It also subtracts any blocks reserved by someone else, but does not
 * include free blocks that are still part of our current reservation,
 * because obviously we can (and will) allocate them.
 */
static inline u32 rgd_free(struct gfs2_rgrpd *rgd, struct gfs2_blkreserv *rs)
{
	u32 tot_reserved, tot_free;

	if (WARN_ON_ONCE(rgd->rd_requested < rs->rs_requested))
		return 0;
	tot_reserved = rgd->rd_requested - rs->rs_requested;

	if (rgd->rd_free_clone < tot_reserved)
		tot_reserved = 0;

	tot_free = rgd->rd_free_clone - tot_reserved;

	return tot_free;
}

/**
 * rg_mblk_search - find a group of multiple free blocks to form a reservation
 * @rgd: the resource group descriptor
 * @ip: pointer to the inode for which we're reserving blocks
 * @ap: the allocation parameters
 *
 */

static void rg_mblk_search(struct gfs2_rgrpd *rgd, struct gfs2_inode *ip,
			   const struct gfs2_alloc_parms *ap)
{
	struct gfs2_rbm rbm = { .rgd = rgd, };
	u64 goal;
	struct gfs2_blkreserv *rs = &ip->i_res;
	u32 extlen;
	u32 free_blocks, blocks_available;
	int ret;
	struct inode *inode = &ip->i_inode;

	spin_lock(&rgd->rd_rsspin);
	free_blocks = rgd_free(rgd, rs);
	if (rgd->rd_free_clone < rgd->rd_requested)
		free_blocks = 0;
	blocks_available = rgd->rd_free_clone - rgd->rd_reserved;
	if (rgd == rs->rs_rgd)
		blocks_available += rs->rs_reserved;
	spin_unlock(&rgd->rd_rsspin);

	if (S_ISDIR(inode->i_mode))
		extlen = 1;
	else {
		extlen = max_t(u32, atomic_read(&ip->i_sizehint), ap->target);
		extlen = clamp(extlen, (u32)RGRP_RSRV_MINBLKS, free_blocks);
	}
	if (free_blocks < extlen || blocks_available < extlen)
		return;

	/* Find bitmap block that contains bits for goal block */
	if (rgrp_contains_block(rgd, ip->i_goal))
		goal = ip->i_goal;
	else
		goal = rgd->rd_last_alloc + rgd->rd_data0;

	if (WARN_ON(gfs2_rbm_from_block(&rbm, goal)))
		return;

	ret = gfs2_rbm_find(&rbm, GFS2_BLKST_FREE, &extlen, &ip->i_res, true);
	if (ret == 0) {
		rs->rs_start = gfs2_rbm_to_block(&rbm);
		rs->rs_requested = extlen;
		rs_insert(ip);
	} else {
		if (goal == rgd->rd_last_alloc + rgd->rd_data0)
			rgd->rd_last_alloc = 0;
	}
}

/**
 * gfs2_next_unreserved_block - Return next block that is not reserved
 * @rgd: The resource group
 * @block: The starting block
 * @length: The required length
 * @ignore_rs: Reservation to ignore
 *
 * If the block does not appear in any reservation, then return the
 * block number unchanged. If it does appear in the reservation, then
 * keep looking through the tree of reservations in order to find the
 * first block number which is not reserved.
 */

static u64 gfs2_next_unreserved_block(struct gfs2_rgrpd *rgd, u64 block,
				      u32 length,
				      struct gfs2_blkreserv *ignore_rs)
{
	struct gfs2_blkreserv *rs;
	struct rb_node *n;
	int rc;

	spin_lock(&rgd->rd_rsspin);
	n = rgd->rd_rstree.rb_node;
	while (n) {
		rs = rb_entry(n, struct gfs2_blkreserv, rs_node);
		rc = rs_cmp(block, length, rs);
		if (rc < 0)
			n = n->rb_left;
		else if (rc > 0)
			n = n->rb_right;
		else
			break;
	}

	if (n) {
		while (rs_cmp(block, length, rs) == 0 && rs != ignore_rs) {
			block = rs->rs_start + rs->rs_requested;
			n = n->rb_right;
			if (n == NULL)
				break;
			rs = rb_entry(n, struct gfs2_blkreserv, rs_node);
		}
	}

	spin_unlock(&rgd->rd_rsspin);
	return block;
}

/**
 * gfs2_reservation_check_and_update - Check for reservations during block alloc
 * @rbm: The current position in the resource group
 * @rs: Our own reservation
 * @minext: The minimum extent length
 * @maxext: A pointer to the maximum extent structure
 *
 * This checks the current position in the rgrp to see whether there is
 * a reservation covering this block. If not then this function is a
 * no-op. If there is, then the position is moved to the end of the
 * contiguous reservation(s) so that we are pointing at the first
 * non-reserved block.
 *
 * Returns: 0 if no reservation, 1 if @rbm has changed, otherwise an error
 */

static int gfs2_reservation_check_and_update(struct gfs2_rbm *rbm,
					     struct gfs2_blkreserv *rs,
					     u32 minext,
					     struct gfs2_extent *maxext)
{
	u64 block = gfs2_rbm_to_block(rbm);
	u32 extlen = 1;
	u64 nblock;

	/*
	 * If we have a minimum extent length, then skip over any extent
	 * which is less than the min extent length in size.
	 */
	if (minext > 1) {
		extlen = gfs2_free_extlen(rbm, minext);
		if (extlen <= maxext->len)
			goto fail;
	}

	/*
	 * Check the extent which has been found against the reservations
	 * and skip if parts of it are already reserved
	 */
	nblock = gfs2_next_unreserved_block(rbm->rgd, block, extlen, rs);
	if (nblock == block) {
		if (!minext || extlen >= minext)
			return 0;

		if (extlen > maxext->len) {
			maxext->len = extlen;
			maxext->rbm = *rbm;
		}
	} else {
		u64 len = nblock - block;
		if (len >= (u64)1 << 32)
			return -E2BIG;
		extlen = len;
	}
fail:
	if (gfs2_rbm_add(rbm, extlen))
		return -E2BIG;
	return 1;
}

/**
 * gfs2_rbm_find - Look for blocks of a particular state
 * @rbm: Value/result starting position and final position
 * @state: The state which we want to find
 * @minext: Pointer to the requested extent length
 *          This is updated to be the actual reservation size.
 * @rs: Our own reservation (NULL to skip checking for reservations)
 * @nowrap: Stop looking at the end of the rgrp, rather than wrapping
 *          around until we've reached the starting point.
 *
 * Side effects:
 * - If looking for free blocks, we set GBF_FULL on each bitmap which
 *   has no free blocks in it.
 * - If looking for free blocks, we set rd_extfail_pt on each rgrp which
 *   has come up short on a free block search.
 *
 * Returns: 0 on success, -ENOSPC if there is no block of the requested state
 */

static int gfs2_rbm_find(struct gfs2_rbm *rbm, u8 state, u32 *minext,
			 struct gfs2_blkreserv *rs, bool nowrap)
{
	bool scan_from_start = rbm->bii == 0 && rbm->offset == 0;
	struct buffer_head *bh;
	int last_bii;
	u32 offset;
	u8 *buffer;
	bool wrapped = false;
	int ret;
	struct gfs2_bitmap *bi;
	struct gfs2_extent maxext = { .rbm.rgd = rbm->rgd, };

	/*
	 * Determine the last bitmap to search.  If we're not starting at the
	 * beginning of a bitmap, we need to search that bitmap twice to scan
	 * the entire resource group.
	 */
	last_bii = rbm->bii - (rbm->offset == 0);

	while(1) {
		bi = rbm_bi(rbm);
		if (test_bit(GBF_FULL, &bi->bi_flags) &&
		    (state == GFS2_BLKST_FREE))
			goto next_bitmap;

		bh = bi->bi_bh;
		buffer = bh->b_data + bi->bi_offset;
		WARN_ON(!buffer_uptodate(bh));
		if (state != GFS2_BLKST_UNLINKED && bi->bi_clone)
			buffer = bi->bi_clone + bi->bi_offset;
		offset = gfs2_bitfit(buffer, bi->bi_bytes, rbm->offset, state);
		if (offset == BFITNOENT) {
			if (state == GFS2_BLKST_FREE && rbm->offset == 0)
				set_bit(GBF_FULL, &bi->bi_flags);
			goto next_bitmap;
		}
		rbm->offset = offset;
		if (!rs || !minext)
			return 0;

		ret = gfs2_reservation_check_and_update(rbm, rs, *minext,
							&maxext);
		if (ret == 0)
			return 0;
		if (ret > 0)
			goto next_iter;
		if (ret == -E2BIG) {
			rbm->bii = 0;
			rbm->offset = 0;
			goto res_covered_end_of_rgrp;
		}
		return ret;

next_bitmap:	/* Find next bitmap in the rgrp */
		rbm->offset = 0;
		rbm->bii++;
		if (rbm->bii == rbm->rgd->rd_length)
			rbm->bii = 0;
res_covered_end_of_rgrp:
		if (rbm->bii == 0) {
			if (wrapped)
				break;
			wrapped = true;
			if (nowrap)
				break;
		}
next_iter:
		/* Have we scanned the entire resource group? */
		if (wrapped && rbm->bii > last_bii)
			break;
	}

	if (state != GFS2_BLKST_FREE)
		return -ENOSPC;

	/* If the extent was too small, and it's smaller than the smallest
	   to have failed before, remember for future reference that it's
	   useless to search this rgrp again for this amount or more. */
	if (wrapped && (scan_from_start || rbm->bii > last_bii) &&
	    *minext < rbm->rgd->rd_extfail_pt)
		rbm->rgd->rd_extfail_pt = *minext - 1;

	/* If the maximum extent we found is big enough to fulfill the
	   minimum requirements, use it anyway. */
	if (maxext.len) {
		*rbm = maxext.rbm;
		*minext = maxext.len;
		return 0;
	}

	return -ENOSPC;
}

/**
 * try_rgrp_unlink - Look for any unlinked, allocated, but unused inodes
 * @rgd: The rgrp
 * @last_unlinked: block address of the last dinode we unlinked
 * @skip: block address we should explicitly not unlink
 *
 * Returns: 0 if no error
 *          The inode, if one has been found, in inode.
 */

static void try_rgrp_unlink(struct gfs2_rgrpd *rgd, u64 *last_unlinked, u64 skip)
{
	u64 block;
	struct gfs2_sbd *sdp = rgd->rd_sbd;
	struct gfs2_glock *gl;
	struct gfs2_inode *ip;
	int error;
	int found = 0;
	struct gfs2_rbm rbm = { .rgd = rgd, .bii = 0, .offset = 0 };

	while (1) {
		error = gfs2_rbm_find(&rbm, GFS2_BLKST_UNLINKED, NULL, NULL,
				      true);
		if (error == -ENOSPC)
			break;
		if (WARN_ON_ONCE(error))
			break;

		block = gfs2_rbm_to_block(&rbm);
		if (gfs2_rbm_from_block(&rbm, block + 1))
			break;
		if (*last_unlinked != NO_BLOCK && block <= *last_unlinked)
			continue;
		if (block == skip)
			continue;
		*last_unlinked = block;

		error = gfs2_glock_get(sdp, block, &gfs2_iopen_glops, CREATE, &gl);
		if (error)
			continue;

		/* If the inode is already in cache, we can ignore it here
		 * because the existing inode disposal code will deal with
		 * it when all refs have gone away. Accessing gl_object like
		 * this is not safe in general. Here it is ok because we do
		 * not dereference the pointer, and we only need an approx
		 * answer to whether it is NULL or not.
		 */
		ip = gl->gl_object;

		if (ip || !gfs2_queue_try_to_evict(gl))
			gfs2_glock_put(gl);
		else
			found++;

		/* Limit reclaim to sensible number of tasks */
		if (found > NR_CPUS)
			return;
	}

	rgd->rd_flags &= ~GFS2_RDF_CHECK;
	return;
}

/**
 * gfs2_rgrp_congested - Use stats to figure out whether an rgrp is congested
 * @rgd: The rgrp in question
 * @loops: An indication of how picky we can be (0=very, 1=less so)
 *
 * This function uses the recently added glock statistics in order to
 * figure out whether a parciular resource group is suffering from
 * contention from multiple nodes. This is done purely on the basis
 * of timings, since this is the only data we have to work with and
 * our aim here is to reject a resource group which is highly contended
 * but (very important) not to do this too often in order to ensure that
 * we do not land up introducing fragmentation by changing resource
 * groups when not actually required.
 *
 * The calculation is fairly simple, we want to know whether the SRTTB
 * (i.e. smoothed round trip time for blocking operations) to acquire
 * the lock for this rgrp's glock is significantly greater than the
 * time taken for resource groups on average. We introduce a margin in
 * the form of the variable @var which is computed as the sum of the two
 * respective variences, and multiplied by a factor depending on @loops
 * and whether we have a lot of data to base the decision on. This is
 * then tested against the square difference of the means in order to
 * decide whether the result is statistically significant or not.
 *
 * Returns: A boolean verdict on the congestion status
 */

static bool gfs2_rgrp_congested(const struct gfs2_rgrpd *rgd, int loops)
{
	const struct gfs2_glock *gl = rgd->rd_gl;
	const struct gfs2_sbd *sdp = gl->gl_name.ln_sbd;
	struct gfs2_lkstats *st;
	u64 r_dcount, l_dcount;
	u64 l_srttb, a_srttb = 0;
	s64 srttb_diff;
	u64 sqr_diff;
	u64 var;
	int cpu, nonzero = 0;

	preempt_disable();
	for_each_present_cpu(cpu) {
		st = &per_cpu_ptr(sdp->sd_lkstats, cpu)->lkstats[LM_TYPE_RGRP];
		if (st->stats[GFS2_LKS_SRTTB]) {
			a_srttb += st->stats[GFS2_LKS_SRTTB];
			nonzero++;
		}
	}
	st = &this_cpu_ptr(sdp->sd_lkstats)->lkstats[LM_TYPE_RGRP];
	if (nonzero)
		do_div(a_srttb, nonzero);
	r_dcount = st->stats[GFS2_LKS_DCOUNT];
	var = st->stats[GFS2_LKS_SRTTVARB] +
	      gl->gl_stats.stats[GFS2_LKS_SRTTVARB];
	preempt_enable();

	l_srttb = gl->gl_stats.stats[GFS2_LKS_SRTTB];
	l_dcount = gl->gl_stats.stats[GFS2_LKS_DCOUNT];

	if ((l_dcount < 1) || (r_dcount < 1) || (a_srttb == 0))
		return false;

	srttb_diff = a_srttb - l_srttb;
	sqr_diff = srttb_diff * srttb_diff;

	var *= 2;
	if (l_dcount < 8 || r_dcount < 8)
		var *= 2;
	if (loops == 1)
		var *= 2;

	return ((srttb_diff < 0) && (sqr_diff > var));
}

/**
 * gfs2_rgrp_used_recently
 * @rs: The block reservation with the rgrp to test
 * @msecs: The time limit in milliseconds
 *
 * Returns: True if the rgrp glock has been used within the time limit
 */
static bool gfs2_rgrp_used_recently(const struct gfs2_blkreserv *rs,
				    u64 msecs)
{
	u64 tdiff;

	tdiff = ktime_to_ns(ktime_sub(ktime_get_real(),
                            rs->rs_rgd->rd_gl->gl_dstamp));

	return tdiff > (msecs * 1000 * 1000);
}

static u32 gfs2_orlov_skip(const struct gfs2_inode *ip)
{
	const struct gfs2_sbd *sdp = GFS2_SB(&ip->i_inode);
	u32 skip;

	get_random_bytes(&skip, sizeof(skip));
	return skip % sdp->sd_rgrps;
}

static bool gfs2_select_rgrp(struct gfs2_rgrpd **pos, const struct gfs2_rgrpd *begin)
{
	struct gfs2_rgrpd *rgd = *pos;
	struct gfs2_sbd *sdp = rgd->rd_sbd;

	rgd = gfs2_rgrpd_get_next(rgd);
	if (rgd == NULL)
		rgd = gfs2_rgrpd_get_first(sdp);
	*pos = rgd;
	if (rgd != begin) /* If we didn't wrap */
		return true;
	return false;
}

/**
 * fast_to_acquire - determine if a resource group will be fast to acquire
 * @rgd: The rgrp
 *
 * If this is one of our preferred rgrps, it should be quicker to acquire,
 * because we tried to set ourselves up as dlm lock master.
 */
static inline int fast_to_acquire(struct gfs2_rgrpd *rgd)
{
	struct gfs2_glock *gl = rgd->rd_gl;

	if (gl->gl_state != LM_ST_UNLOCKED && list_empty(&gl->gl_holders) &&
	    !test_bit(GLF_DEMOTE_IN_PROGRESS, &gl->gl_flags) &&
	    !test_bit(GLF_DEMOTE, &gl->gl_flags))
		return 1;
	if (rgd->rd_flags & GFS2_RDF_PREFERRED)
		return 1;
	return 0;
}

/**
 * gfs2_inplace_reserve - Reserve space in the filesystem
 * @ip: the inode to reserve space for
 * @ap: the allocation parameters
 *
 * We try our best to find an rgrp that has at least ap->target blocks
 * available. After a couple of passes (loops == 2), the prospects of finding
 * such an rgrp diminish. At this stage, we return the first rgrp that has
 * at least ap->min_target blocks available.
 *
 * Returns: 0 on success,
 *          -ENOMEM if a suitable rgrp can't be found
 *          errno otherwise
 */

int gfs2_inplace_reserve(struct gfs2_inode *ip, struct gfs2_alloc_parms *ap)
{
	struct gfs2_sbd *sdp = GFS2_SB(&ip->i_inode);
	struct gfs2_rgrpd *begin = NULL;
	struct gfs2_blkreserv *rs = &ip->i_res;
	int error = 0, flags = LM_FLAG_NODE_SCOPE;
	bool rg_locked;
	u64 last_unlinked = NO_BLOCK;
	u32 target = ap->target;
	int loops = 0;
	u32 free_blocks, blocks_available, skip = 0;

	BUG_ON(rs->rs_reserved);

	if (sdp->sd_args.ar_rgrplvb)
		flags |= GL_SKIP;
	if (gfs2_assert_warn(sdp, target))
		return -EINVAL;
	if (gfs2_rs_active(rs)) {
		begin = rs->rs_rgd;
	} else if (rs->rs_rgd &&
		   rgrp_contains_block(rs->rs_rgd, ip->i_goal)) {
		begin = rs->rs_rgd;
	} else {
		check_and_update_goal(ip);
		rs->rs_rgd = begin = gfs2_blk2rgrpd(sdp, ip->i_goal, 1);
	}
	if (S_ISDIR(ip->i_inode.i_mode) && (ap->aflags & GFS2_AF_ORLOV))
		skip = gfs2_orlov_skip(ip);
	if (rs->rs_rgd == NULL)
		return -EBADSLT;

	while (loops < 3) {
		struct gfs2_rgrpd *rgd;

		rg_locked = gfs2_glock_is_locked_by_me(rs->rs_rgd->rd_gl);
		if (rg_locked) {
			rgrp_lock_local(rs->rs_rgd);
		} else {
			if (skip && skip--)
				goto next_rgrp;
			if (!gfs2_rs_active(rs)) {
				if (loops == 0 &&
				    !fast_to_acquire(rs->rs_rgd))
					goto next_rgrp;
				if ((loops < 2) &&
				    gfs2_rgrp_used_recently(rs, 1000) &&
				    gfs2_rgrp_congested(rs->rs_rgd, loops))
					goto next_rgrp;
			}
			error = gfs2_glock_nq_init(rs->rs_rgd->rd_gl,
						   LM_ST_EXCLUSIVE, flags,
						   &ip->i_rgd_gh);
			if (unlikely(error))
				return error;
			rgrp_lock_local(rs->rs_rgd);
			if (!gfs2_rs_active(rs) && (loops < 2) &&
			    gfs2_rgrp_congested(rs->rs_rgd, loops))
				goto skip_rgrp;
			if (sdp->sd_args.ar_rgrplvb) {
				error = update_rgrp_lvb(rs->rs_rgd,
							&ip->i_rgd_gh);
				if (unlikely(error)) {
					rgrp_unlock_local(rs->rs_rgd);
					gfs2_glock_dq_uninit(&ip->i_rgd_gh);
					return error;
				}
			}
		}

		/* Skip unusable resource groups */
		if ((rs->rs_rgd->rd_flags & (GFS2_RGF_NOALLOC |
						 GFS2_RDF_ERROR)) ||
		    (loops == 0 && target > rs->rs_rgd->rd_extfail_pt))
			goto skip_rgrp;

		if (sdp->sd_args.ar_rgrplvb) {
			error = gfs2_instantiate(&ip->i_rgd_gh);
			if (error)
				goto skip_rgrp;
		}

		/* Get a reservation if we don't already have one */
		if (!gfs2_rs_active(rs))
			rg_mblk_search(rs->rs_rgd, ip, ap);

		/* Skip rgrps when we can't get a reservation on first pass */
		if (!gfs2_rs_active(rs) && (loops < 1))
			goto check_rgrp;

		/* If rgrp has enough free space, use it */
		rgd = rs->rs_rgd;
		spin_lock(&rgd->rd_rsspin);
		free_blocks = rgd_free(rgd, rs);
		blocks_available = rgd->rd_free_clone - rgd->rd_reserved;
		if (free_blocks < target || blocks_available < target) {
			spin_unlock(&rgd->rd_rsspin);
			goto check_rgrp;
		}
		rs->rs_reserved = ap->target;
		if (rs->rs_reserved > blocks_available)
			rs->rs_reserved = blocks_available;
		rgd->rd_reserved += rs->rs_reserved;
		spin_unlock(&rgd->rd_rsspin);
		rgrp_unlock_local(rs->rs_rgd);
		return 0;
check_rgrp:
		/* Check for unlinked inodes which can be reclaimed */
		if (rs->rs_rgd->rd_flags & GFS2_RDF_CHECK)
			try_rgrp_unlink(rs->rs_rgd, &last_unlinked,
					ip->i_no_addr);
skip_rgrp:
		rgrp_unlock_local(rs->rs_rgd);

		/* Drop reservation, if we couldn't use reserved rgrp */
		if (gfs2_rs_active(rs))
			gfs2_rs_deltree(rs);

		/* Unlock rgrp if required */
		if (!rg_locked)
			gfs2_glock_dq_uninit(&ip->i_rgd_gh);
next_rgrp:
		/* Find the next rgrp, and continue looking */
		if (gfs2_select_rgrp(&rs->rs_rgd, begin))
			continue;
		if (skip)
			continue;

		/* If we've scanned all the rgrps, but found no free blocks
		 * then this checks for some less likely conditions before
		 * trying again.
		 */
		loops++;
		/* Check that fs hasn't grown if writing to rindex */
		if (ip == GFS2_I(sdp->sd_rindex) && !sdp->sd_rindex_uptodate) {
			error = gfs2_ri_update(ip);
			if (error)
				return error;
		}
		/* Flushing the log may release space */
		if (loops == 2) {
			if (ap->min_target)
				target = ap->min_target;
			gfs2_log_flush(sdp, NULL, GFS2_LOG_HEAD_FLUSH_NORMAL |
				       GFS2_LFC_INPLACE_RESERVE);
		}
	}

	return -ENOSPC;
}

/**
 * gfs2_inplace_release - release an inplace reservation
 * @ip: the inode the reservation was taken out on
 *
 * Release a reservation made by gfs2_inplace_reserve().
 */

void gfs2_inplace_release(struct gfs2_inode *ip)
{
	struct gfs2_blkreserv *rs = &ip->i_res;

	if (rs->rs_reserved) {
		struct gfs2_rgrpd *rgd = rs->rs_rgd;

		spin_lock(&rgd->rd_rsspin);
		GLOCK_BUG_ON(rgd->rd_gl, rgd->rd_reserved < rs->rs_reserved);
		rgd->rd_reserved -= rs->rs_reserved;
		spin_unlock(&rgd->rd_rsspin);
		rs->rs_reserved = 0;
	}
	if (gfs2_holder_initialized(&ip->i_rgd_gh))
		gfs2_glock_dq_uninit(&ip->i_rgd_gh);
}

/**
 * gfs2_alloc_extent - allocate an extent from a given bitmap
 * @rbm: the resource group information
 * @dinode: TRUE if the first block we allocate is for a dinode
 * @n: The extent length (value/result)
 *
 * Add the bitmap buffer to the transaction.
 * Set the found bits to @new_state to change block's allocation state.
 */
static void gfs2_alloc_extent(const struct gfs2_rbm *rbm, bool dinode,
			     unsigned int *n)
{
	struct gfs2_rbm pos = { .rgd = rbm->rgd, };
	const unsigned int elen = *n;
	u64 block;
	int ret;

	*n = 1;
	block = gfs2_rbm_to_block(rbm);
	gfs2_trans_add_meta(rbm->rgd->rd_gl, rbm_bi(rbm)->bi_bh);
	gfs2_setbit(rbm, true, dinode ? GFS2_BLKST_DINODE : GFS2_BLKST_USED);
	block++;
	while (*n < elen) {
		ret = gfs2_rbm_from_block(&pos, block);
		if (ret || gfs2_testbit(&pos, true) != GFS2_BLKST_FREE)
			break;
		gfs2_trans_add_meta(pos.rgd->rd_gl, rbm_bi(&pos)->bi_bh);
		gfs2_setbit(&pos, true, GFS2_BLKST_USED);
		(*n)++;
		block++;
	}
}

/**
 * rgblk_free - Change alloc state of given block(s)
 * @sdp: the filesystem
 * @rgd: the resource group the blocks are in
 * @bstart: the start of a run of blocks to free
 * @blen: the length of the block run (all must lie within ONE RG!)
 * @new_state: GFS2_BLKST_XXX the after-allocation block state
 */

static void rgblk_free(struct gfs2_sbd *sdp, struct gfs2_rgrpd *rgd,
		       u64 bstart, u32 blen, unsigned char new_state)
{
	struct gfs2_rbm rbm;
	struct gfs2_bitmap *bi, *bi_prev = NULL;

	rbm.rgd = rgd;
	if (WARN_ON_ONCE(gfs2_rbm_from_block(&rbm, bstart)))
		return;
	while (blen--) {
		bi = rbm_bi(&rbm);
		if (bi != bi_prev) {
			if (!bi->bi_clone) {
				bi->bi_clone = kmalloc(bi->bi_bh->b_size,
						      GFP_NOFS | __GFP_NOFAIL);
				memcpy(bi->bi_clone + bi->bi_offset,
				       bi->bi_bh->b_data + bi->bi_offset,
				       bi->bi_bytes);
			}
			gfs2_trans_add_meta(rbm.rgd->rd_gl, bi->bi_bh);
			bi_prev = bi;
		}
		gfs2_setbit(&rbm, false, new_state);
		gfs2_rbm_add(&rbm, 1);
	}
}

/**
 * gfs2_rgrp_dump - print out an rgrp
 * @seq: The iterator
 * @rgd: The rgrp in question
 * @fs_id_buf: pointer to file system id (if requested)
 *
 */

void gfs2_rgrp_dump(struct seq_file *seq, struct gfs2_rgrpd *rgd,
		    const char *fs_id_buf)
{
	struct gfs2_blkreserv *trs;
	const struct rb_node *n;

	spin_lock(&rgd->rd_rsspin);
	gfs2_print_dbg(seq, "%s R: n:%llu f:%02x b:%u/%u i:%u q:%u r:%u e:%u\n",
		       fs_id_buf,
		       (unsigned long long)rgd->rd_addr, rgd->rd_flags,
		       rgd->rd_free, rgd->rd_free_clone, rgd->rd_dinodes,
		       rgd->rd_requested, rgd->rd_reserved, rgd->rd_extfail_pt);
	if (rgd->rd_sbd->sd_args.ar_rgrplvb) {
		struct gfs2_rgrp_lvb *rgl = rgd->rd_rgl;

		gfs2_print_dbg(seq, "%s  L: f:%02x b:%u i:%u\n", fs_id_buf,
			       be32_to_cpu(rgl->rl_flags),
			       be32_to_cpu(rgl->rl_free),
			       be32_to_cpu(rgl->rl_dinodes));
	}
	for (n = rb_first(&rgd->rd_rstree); n; n = rb_next(&trs->rs_node)) {
		trs = rb_entry(n, struct gfs2_blkreserv, rs_node);
		dump_rs(seq, trs, fs_id_buf);
	}
	spin_unlock(&rgd->rd_rsspin);
}

static void gfs2_rgrp_error(struct gfs2_rgrpd *rgd)
{
	struct gfs2_sbd *sdp = rgd->rd_sbd;
	char fs_id_buf[sizeof(sdp->sd_fsname) + 7];

	fs_warn(sdp, "rgrp %llu has an error, marking it readonly until umount\n",
		(unsigned long long)rgd->rd_addr);
	fs_warn(sdp, "umount on all nodes and run fsck.gfs2 to fix the error\n");
	sprintf(fs_id_buf, "fsid=%s: ", sdp->sd_fsname);
	gfs2_rgrp_dump(NULL, rgd, fs_id_buf);
	rgd->rd_flags |= GFS2_RDF_ERROR;
}

/**
 * gfs2_adjust_reservation - Adjust (or remove) a reservation after allocation
 * @ip: The inode we have just allocated blocks for
 * @rbm: The start of the allocated blocks
 * @len: The extent length
 *
 * Adjusts a reservation after an allocation has taken place. If the
 * reservation does not match the allocation, or if it is now empty
 * then it is removed.
 */

static void gfs2_adjust_reservation(struct gfs2_inode *ip,
				    const struct gfs2_rbm *rbm, unsigned len)
{
	struct gfs2_blkreserv *rs = &ip->i_res;
	struct gfs2_rgrpd *rgd = rbm->rgd;

	BUG_ON(rs->rs_reserved < len);
	rs->rs_reserved -= len;
	if (gfs2_rs_active(rs)) {
		u64 start = gfs2_rbm_to_block(rbm);

		if (rs->rs_start == start) {
			unsigned int rlen;

			rs->rs_start += len;
			rlen = min(rs->rs_requested, len);
			rs->rs_requested -= rlen;
			rgd->rd_requested -= rlen;
			trace_gfs2_rs(rs, TRACE_RS_CLAIM);
			if (rs->rs_start < rgd->rd_data0 + rgd->rd_data &&
			    rs->rs_requested)
				return;
			/* We used up our block reservation, so we should
			   reserve more blocks next time. */
			atomic_add(RGRP_RSRV_ADDBLKS, &ip->i_sizehint);
		}
		__rs_deltree(rs);
	}
}

/**
 * gfs2_set_alloc_start - Set starting point for block allocation
 * @rbm: The rbm which will be set to the required location
 * @ip: The gfs2 inode
 * @dinode: Flag to say if allocation includes a new inode
 *
 * This sets the starting point from the reservation if one is active
 * otherwise it falls back to guessing a start point based on the
 * inode's goal block or the last allocation point in the rgrp.
 */

static void gfs2_set_alloc_start(struct gfs2_rbm *rbm,
				 const struct gfs2_inode *ip, bool dinode)
{
	u64 goal;

	if (gfs2_rs_active(&ip->i_res)) {
		goal = ip->i_res.rs_start;
	} else {
		if (!dinode && rgrp_contains_block(rbm->rgd, ip->i_goal))
			goal = ip->i_goal;
		else
			goal = rbm->rgd->rd_last_alloc + rbm->rgd->rd_data0;
	}
	if (WARN_ON_ONCE(gfs2_rbm_from_block(rbm, goal))) {
		rbm->bii = 0;
		rbm->offset = 0;
	}
}

/**
 * gfs2_alloc_blocks - Allocate one or more blocks of data and/or a dinode
 * @ip: the inode to allocate the block for
 * @bn: Used to return the starting block number
 * @nblocks: requested number of blocks/extent length (value/result)
 * @dinode: 1 if we're allocating a dinode block, else 0
 * @generation: the generation number of the inode
 *
 * Returns: 0 or error
 */

int gfs2_alloc_blocks(struct gfs2_inode *ip, u64 *bn, unsigned int *nblocks,
		      bool dinode, u64 *generation)
{
	struct gfs2_sbd *sdp = GFS2_SB(&ip->i_inode);
	struct buffer_head *dibh;
	struct gfs2_rbm rbm = { .rgd = ip->i_res.rs_rgd, };
	u64 block; /* block, within the file system scope */
	u32 minext = 1;
	int error = -ENOSPC;

	BUG_ON(ip->i_res.rs_reserved < *nblocks);

	rgrp_lock_local(rbm.rgd);
	if (gfs2_rs_active(&ip->i_res)) {
		gfs2_set_alloc_start(&rbm, ip, dinode);
		error = gfs2_rbm_find(&rbm, GFS2_BLKST_FREE, &minext, &ip->i_res, false);
	}
	if (error == -ENOSPC) {
		gfs2_set_alloc_start(&rbm, ip, dinode);
		error = gfs2_rbm_find(&rbm, GFS2_BLKST_FREE, &minext, NULL, false);
	}

	/* Since all blocks are reserved in advance, this shouldn't happen */
	if (error) {
		fs_warn(sdp, "inum=%llu error=%d, nblocks=%u, full=%d fail_pt=%d\n",
			(unsigned long long)ip->i_no_addr, error, *nblocks,
			test_bit(GBF_FULL, &rbm.rgd->rd_bits->bi_flags),
			rbm.rgd->rd_extfail_pt);
		goto rgrp_error;
	}

	gfs2_alloc_extent(&rbm, dinode, nblocks);
	block = gfs2_rbm_to_block(&rbm);
	rbm.rgd->rd_last_alloc = block - rbm.rgd->rd_data0;
	if (!dinode) {
		ip->i_goal = block + *nblocks - 1;
		error = gfs2_meta_inode_buffer(ip, &dibh);
		if (error == 0) {
			struct gfs2_dinode *di =
				(struct gfs2_dinode *)dibh->b_data;
			gfs2_trans_add_meta(ip->i_gl, dibh);
			di->di_goal_meta = di->di_goal_data =
				cpu_to_be64(ip->i_goal);
			brelse(dibh);
		}
	}
	spin_lock(&rbm.rgd->rd_rsspin);
	gfs2_adjust_reservation(ip, &rbm, *nblocks);
	if (rbm.rgd->rd_free < *nblocks || rbm.rgd->rd_reserved < *nblocks) {
		fs_warn(sdp, "nblocks=%u\n", *nblocks);
		spin_unlock(&rbm.rgd->rd_rsspin);
		goto rgrp_error;
	}
	GLOCK_BUG_ON(rbm.rgd->rd_gl, rbm.rgd->rd_reserved < *nblocks);
	GLOCK_BUG_ON(rbm.rgd->rd_gl, rbm.rgd->rd_free_clone < *nblocks);
	GLOCK_BUG_ON(rbm.rgd->rd_gl, rbm.rgd->rd_free < *nblocks);
	rbm.rgd->rd_reserved -= *nblocks;
	rbm.rgd->rd_free_clone -= *nblocks;
	rbm.rgd->rd_free -= *nblocks;
	spin_unlock(&rbm.rgd->rd_rsspin);
	if (dinode) {
		rbm.rgd->rd_dinodes++;
		*generation = rbm.rgd->rd_igeneration++;
		if (*generation == 0)
			*generation = rbm.rgd->rd_igeneration++;
	}

	gfs2_trans_add_meta(rbm.rgd->rd_gl, rbm.rgd->rd_bits[0].bi_bh);
	gfs2_rgrp_out(rbm.rgd, rbm.rgd->rd_bits[0].bi_bh->b_data);
	rgrp_unlock_local(rbm.rgd);

	gfs2_statfs_change(sdp, 0, -(s64)*nblocks, dinode ? 1 : 0);
	if (dinode)
		gfs2_trans_remove_revoke(sdp, block, *nblocks);

	gfs2_quota_change(ip, *nblocks, ip->i_inode.i_uid, ip->i_inode.i_gid);

	trace_gfs2_block_alloc(ip, rbm.rgd, block, *nblocks,
			       dinode ? GFS2_BLKST_DINODE : GFS2_BLKST_USED);
	*bn = block;
	return 0;

rgrp_error:
	rgrp_unlock_local(rbm.rgd);
	gfs2_rgrp_error(rbm.rgd);
	return -EIO;
}

/**
 * __gfs2_free_blocks - free a contiguous run of block(s)
 * @ip: the inode these blocks are being freed from
 * @rgd: the resource group the blocks are in
 * @bstart: first block of a run of contiguous blocks
 * @blen: the length of the block run
 * @meta: 1 if the blocks represent metadata
 *
 */

void __gfs2_free_blocks(struct gfs2_inode *ip, struct gfs2_rgrpd *rgd,
			u64 bstart, u32 blen, int meta)
{
	struct gfs2_sbd *sdp = GFS2_SB(&ip->i_inode);

	rgrp_lock_local(rgd);
	rgblk_free(sdp, rgd, bstart, blen, GFS2_BLKST_FREE);
	trace_gfs2_block_alloc(ip, rgd, bstart, blen, GFS2_BLKST_FREE);
	rgd->rd_free += blen;
	rgd->rd_flags &= ~GFS2_RGF_TRIMMED;
	gfs2_trans_add_meta(rgd->rd_gl, rgd->rd_bits[0].bi_bh);
	gfs2_rgrp_out(rgd, rgd->rd_bits[0].bi_bh->b_data);
	rgrp_unlock_local(rgd);

	/* Directories keep their data in the metadata address space */
	if (meta || ip->i_depth || gfs2_is_jdata(ip))
		gfs2_journal_wipe(ip, bstart, blen);
}

/**
 * gfs2_free_meta - free a contiguous run of data block(s)
 * @ip: the inode these blocks are being freed from
 * @rgd: the resource group the blocks are in
 * @bstart: first block of a run of contiguous blocks
 * @blen: the length of the block run
 *
 */

void gfs2_free_meta(struct gfs2_inode *ip, struct gfs2_rgrpd *rgd,
		    u64 bstart, u32 blen)
{
	struct gfs2_sbd *sdp = GFS2_SB(&ip->i_inode);

	__gfs2_free_blocks(ip, rgd, bstart, blen, 1);
	gfs2_statfs_change(sdp, 0, +blen, 0);
	gfs2_quota_change(ip, -(s64)blen, ip->i_inode.i_uid, ip->i_inode.i_gid);
}

void gfs2_unlink_di(struct inode *inode)
{
	struct gfs2_inode *ip = GFS2_I(inode);
	struct gfs2_sbd *sdp = GFS2_SB(inode);
	struct gfs2_rgrpd *rgd;
	u64 blkno = ip->i_no_addr;

	rgd = gfs2_blk2rgrpd(sdp, blkno, true);
	if (!rgd)
		return;
	rgrp_lock_local(rgd);
	rgblk_free(sdp, rgd, blkno, 1, GFS2_BLKST_UNLINKED);
	trace_gfs2_block_alloc(ip, rgd, blkno, 1, GFS2_BLKST_UNLINKED);
	gfs2_trans_add_meta(rgd->rd_gl, rgd->rd_bits[0].bi_bh);
	gfs2_rgrp_out(rgd, rgd->rd_bits[0].bi_bh->b_data);
	be32_add_cpu(&rgd->rd_rgl->rl_unlinked, 1);
	rgrp_unlock_local(rgd);
}

void gfs2_free_di(struct gfs2_rgrpd *rgd, struct gfs2_inode *ip)
{
	struct gfs2_sbd *sdp = rgd->rd_sbd;

	rgrp_lock_local(rgd);
	rgblk_free(sdp, rgd, ip->i_no_addr, 1, GFS2_BLKST_FREE);
	if (!rgd->rd_dinodes)
		gfs2_consist_rgrpd(rgd);
	rgd->rd_dinodes--;
	rgd->rd_free++;

	gfs2_trans_add_meta(rgd->rd_gl, rgd->rd_bits[0].bi_bh);
	gfs2_rgrp_out(rgd, rgd->rd_bits[0].bi_bh->b_data);
	rgrp_unlock_local(rgd);
	be32_add_cpu(&rgd->rd_rgl->rl_unlinked, -1);

	gfs2_statfs_change(sdp, 0, +1, -1);
	trace_gfs2_block_alloc(ip, rgd, ip->i_no_addr, 1, GFS2_BLKST_FREE);
	gfs2_quota_change(ip, -1, ip->i_inode.i_uid, ip->i_inode.i_gid);
	gfs2_journal_wipe(ip, ip->i_no_addr, 1);
}

/**
 * gfs2_check_blk_type - Check the type of a block
 * @sdp: The superblock
 * @no_addr: The block number to check
 * @type: The block type we are looking for
 *
 * The inode glock of @no_addr must be held.  The @type to check for is either
 * GFS2_BLKST_DINODE or GFS2_BLKST_UNLINKED; checking for type GFS2_BLKST_FREE
 * or GFS2_BLKST_USED would make no sense.
 *
 * Returns: 0 if the block type matches the expected type
 *          -ESTALE if it doesn't match
 *          or -ve errno if something went wrong while checking
 */

int gfs2_check_blk_type(struct gfs2_sbd *sdp, u64 no_addr, unsigned int type)
{
	struct gfs2_rgrpd *rgd;
	struct gfs2_holder rgd_gh;
	struct gfs2_rbm rbm;
	int error = -EINVAL;

	rgd = gfs2_blk2rgrpd(sdp, no_addr, 1);
	if (!rgd)
		goto fail;

	error = gfs2_glock_nq_init(rgd->rd_gl, LM_ST_SHARED, 0, &rgd_gh);
	if (error)
		goto fail;

	rbm.rgd = rgd;
	error = gfs2_rbm_from_block(&rbm, no_addr);
	if (!WARN_ON_ONCE(error)) {
		/*
		 * No need to take the local resource group lock here; the
		 * inode glock of @no_addr provides the necessary
		 * synchronization in case the block is an inode.  (In case
		 * the block is not an inode, the block type will not match
		 * the @type we are looking for.)
		 */
		if (gfs2_testbit(&rbm, false) != type)
			error = -ESTALE;
	}

	gfs2_glock_dq_uninit(&rgd_gh);

fail:
	return error;
}

/**
 * gfs2_rlist_add - add a RG to a list of RGs
 * @ip: the inode
 * @rlist: the list of resource groups
 * @block: the block
 *
 * Figure out what RG a block belongs to and add that RG to the list
 *
 * FIXME: Don't use NOFAIL
 *
 */

void gfs2_rlist_add(struct gfs2_inode *ip, struct gfs2_rgrp_list *rlist,
		    u64 block)
{
	struct gfs2_sbd *sdp = GFS2_SB(&ip->i_inode);
	struct gfs2_rgrpd *rgd;
	struct gfs2_rgrpd **tmp;
	unsigned int new_space;
	unsigned int x;

	if (gfs2_assert_warn(sdp, !rlist->rl_ghs))
		return;

	/*
	 * The resource group last accessed is kept in the last position.
	 */

	if (rlist->rl_rgrps) {
		rgd = rlist->rl_rgd[rlist->rl_rgrps - 1];
		if (rgrp_contains_block(rgd, block))
			return;
		rgd = gfs2_blk2rgrpd(sdp, block, 1);
	} else {
		rgd = ip->i_res.rs_rgd;
		if (!rgd || !rgrp_contains_block(rgd, block))
			rgd = gfs2_blk2rgrpd(sdp, block, 1);
	}

	if (!rgd) {
		fs_err(sdp, "rlist_add: no rgrp for block %llu\n",
		       (unsigned long long)block);
		return;
	}

	for (x = 0; x < rlist->rl_rgrps; x++) {
		if (rlist->rl_rgd[x] == rgd) {
			swap(rlist->rl_rgd[x],
			     rlist->rl_rgd[rlist->rl_rgrps - 1]);
			return;
		}
	}

	if (rlist->rl_rgrps == rlist->rl_space) {
		new_space = rlist->rl_space + 10;

		tmp = kcalloc(new_space, sizeof(struct gfs2_rgrpd *),
			      GFP_NOFS | __GFP_NOFAIL);

		if (rlist->rl_rgd) {
			memcpy(tmp, rlist->rl_rgd,
			       rlist->rl_space * sizeof(struct gfs2_rgrpd *));
			kfree(rlist->rl_rgd);
		}

		rlist->rl_space = new_space;
		rlist->rl_rgd = tmp;
	}

	rlist->rl_rgd[rlist->rl_rgrps++] = rgd;
}

/**
 * gfs2_rlist_alloc - all RGs have been added to the rlist, now allocate
 *      and initialize an array of glock holders for them
 * @rlist: the list of resource groups
 * @state: the state we're requesting
 * @flags: the modifier flags
 *
 * FIXME: Don't use NOFAIL
 *
 */

void gfs2_rlist_alloc(struct gfs2_rgrp_list *rlist,
		      unsigned int state, u16 flags)
{
	unsigned int x;

	rlist->rl_ghs = kmalloc_array(rlist->rl_rgrps,
				      sizeof(struct gfs2_holder),
				      GFP_NOFS | __GFP_NOFAIL);
	for (x = 0; x < rlist->rl_rgrps; x++)
		gfs2_holder_init(rlist->rl_rgd[x]->rd_gl, state, flags,
				 &rlist->rl_ghs[x]);
}

/**
 * gfs2_rlist_free - free a resource group list
 * @rlist: the list of resource groups
 *
 */

void gfs2_rlist_free(struct gfs2_rgrp_list *rlist)
{
	unsigned int x;

	kfree(rlist->rl_rgd);

	if (rlist->rl_ghs) {
		for (x = 0; x < rlist->rl_rgrps; x++)
			gfs2_holder_uninit(&rlist->rl_ghs[x]);
		kfree(rlist->rl_ghs);
		rlist->rl_ghs = NULL;
	}
}

void rgrp_lock_local(struct gfs2_rgrpd *rgd)
{
	mutex_lock(&rgd->rd_mutex);
}

void rgrp_unlock_local(struct gfs2_rgrpd *rgd)
{
	mutex_unlock(&rgd->rd_mutex);
}<|MERGE_RESOLUTION|>--- conflicted
+++ resolved
@@ -1416,10 +1416,7 @@
 
 	start = r.start >> bs_shift;
 	end = start + (r.len >> bs_shift);
-<<<<<<< HEAD
-=======
 	minlen = max_t(u64, r.minlen, sdp->sd_sb.sb_bsize);
->>>>>>> eb3cdb58
 	minlen = max_t(u64, minlen, bdev_discard_granularity(bdev)) >> bs_shift;
 
 	if (end <= start || minlen > sdp->sd_max_rg_data)
