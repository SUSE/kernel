// SPDX-License-Identifier: GPL-2.0-only
/*
 * Copyright (C) Sistina Software, Inc.  1997-2003 All rights reserved.
 * Copyright (C) 2004-2007 Red Hat, Inc.  All rights reserved.
 */

/*
 * Quota change tags are associated with each transaction that allocates or
 * deallocates space.  Those changes are accumulated locally to each node (in a
 * per-node file) and then are periodically synced to the quota file.  This
 * avoids the bottleneck of constantly touching the quota file, but introduces
 * fuzziness in the current usage value of IDs that are being used on different
 * nodes in the cluster simultaneously.  So, it is possible for a user on
 * multiple nodes to overrun their quota, but that overrun is controlable.
 * Since quota tags are part of transactions, there is no need for a quota check
 * program to be run on node crashes or anything like that.
 *
 * There are couple of knobs that let the administrator manage the quota
 * fuzziness.  "quota_quantum" sets the maximum time a quota change can be
 * sitting on one node before being synced to the quota file.  (The default is
 * 60 seconds.)  Another knob, "quota_scale" controls how quickly the frequency
 * of quota file syncs increases as the user moves closer to their limit.  The
 * more frequent the syncs, the more accurate the quota enforcement, but that
 * means that there is more contention between the nodes for the quota file.
 * The default value is one.  This sets the maximum theoretical quota overrun
 * (with infinite node with infinite bandwidth) to twice the user's limit.  (In
 * practice, the maximum overrun you see should be much less.)  A "quota_scale"
 * number greater than one makes quota syncs more frequent and reduces the
 * maximum overrun.  Numbers less than one (but greater than zero) make quota
 * syncs less frequent.
 *
 * GFS quotas also use per-ID Lock Value Blocks (LVBs) to cache the contents of
 * the quota file, so it is not being constantly read.
 */

#define pr_fmt(fmt) KBUILD_MODNAME ": " fmt

#include <linux/sched.h>
#include <linux/slab.h>
#include <linux/mm.h>
#include <linux/spinlock.h>
#include <linux/completion.h>
#include <linux/buffer_head.h>
#include <linux/sort.h>
#include <linux/fs.h>
#include <linux/bio.h>
#include <linux/gfs2_ondisk.h>
#include <linux/kthread.h>
#include <linux/freezer.h>
#include <linux/quota.h>
#include <linux/dqblk_xfs.h>
#include <linux/lockref.h>
#include <linux/list_lru.h>
#include <linux/rcupdate.h>
#include <linux/rculist_bl.h>
#include <linux/bit_spinlock.h>
#include <linux/jhash.h>
#include <linux/vmalloc.h>

#include "gfs2.h"
#include "incore.h"
#include "bmap.h"
#include "glock.h"
#include "glops.h"
#include "log.h"
#include "meta_io.h"
#include "quota.h"
#include "rgrp.h"
#include "super.h"
#include "trans.h"
#include "inode.h"
#include "util.h"

#define GFS2_QD_HASH_SHIFT      12
#define GFS2_QD_HASH_SIZE       BIT(GFS2_QD_HASH_SHIFT)
#define GFS2_QD_HASH_MASK       (GFS2_QD_HASH_SIZE - 1)

/* Lock order: qd_lock -> bucket lock -> qd->lockref.lock -> lru lock */
/*                     -> sd_bitmap_lock                              */
static DEFINE_SPINLOCK(qd_lock);
struct list_lru gfs2_qd_lru;

static struct hlist_bl_head qd_hash_table[GFS2_QD_HASH_SIZE];

static unsigned int gfs2_qd_hash(const struct gfs2_sbd *sdp,
				 const struct kqid qid)
{
	unsigned int h;

	h = jhash(&sdp, sizeof(struct gfs2_sbd *), 0);
	h = jhash(&qid, sizeof(struct kqid), h);

	return h & GFS2_QD_HASH_MASK;
}

static inline void spin_lock_bucket(unsigned int hash)
{
        hlist_bl_lock(&qd_hash_table[hash]);
}

static inline void spin_unlock_bucket(unsigned int hash)
{
        hlist_bl_unlock(&qd_hash_table[hash]);
}

static void gfs2_qd_dealloc(struct rcu_head *rcu)
{
	struct gfs2_quota_data *qd = container_of(rcu, struct gfs2_quota_data, qd_rcu);
	struct gfs2_sbd *sdp = qd->qd_sbd;

	kmem_cache_free(gfs2_quotad_cachep, qd);
	if (atomic_dec_and_test(&sdp->sd_quota_count))
		wake_up(&sdp->sd_kill_wait);
}

static void gfs2_qd_dispose(struct gfs2_quota_data *qd)
{
	struct gfs2_sbd *sdp = qd->qd_sbd;

	spin_lock(&qd_lock);
	list_del(&qd->qd_list);
	spin_unlock(&qd_lock);

	spin_lock_bucket(qd->qd_hash);
	hlist_bl_del_rcu(&qd->qd_hlist);
	spin_unlock_bucket(qd->qd_hash);

	if (!gfs2_withdrawing_or_withdrawn(sdp)) {
		gfs2_assert_warn(sdp, !qd->qd_change);
		gfs2_assert_warn(sdp, !qd->qd_slot_ref);
		gfs2_assert_warn(sdp, !qd->qd_bh_count);
	}

	gfs2_glock_put(qd->qd_gl);
	call_rcu(&qd->qd_rcu, gfs2_qd_dealloc);
}

static void gfs2_qd_list_dispose(struct list_head *list)
{
	struct gfs2_quota_data *qd;

	while (!list_empty(list)) {
		qd = list_first_entry(list, struct gfs2_quota_data, qd_lru);
		list_del(&qd->qd_lru);

		gfs2_qd_dispose(qd);
	}
}


static enum lru_status gfs2_qd_isolate(struct list_head *item,
		struct list_lru_one *lru, spinlock_t *lru_lock, void *arg)
{
	struct list_head *dispose = arg;
	struct gfs2_quota_data *qd =
		list_entry(item, struct gfs2_quota_data, qd_lru);
	enum lru_status status;

	if (!spin_trylock(&qd->qd_lockref.lock))
		return LRU_SKIP;

	status = LRU_SKIP;
	if (qd->qd_lockref.count == 0) {
		lockref_mark_dead(&qd->qd_lockref);
		list_lru_isolate_move(lru, &qd->qd_lru, dispose);
		status = LRU_REMOVED;
	}

	spin_unlock(&qd->qd_lockref.lock);
	return status;
}

static unsigned long gfs2_qd_shrink_scan(struct shrinker *shrink,
					 struct shrink_control *sc)
{
	LIST_HEAD(dispose);
	unsigned long freed;

	if (!(sc->gfp_mask & __GFP_FS))
		return SHRINK_STOP;

	freed = list_lru_shrink_walk(&gfs2_qd_lru, sc,
				     gfs2_qd_isolate, &dispose);

	gfs2_qd_list_dispose(&dispose);

	return freed;
}

static unsigned long gfs2_qd_shrink_count(struct shrinker *shrink,
					  struct shrink_control *sc)
{
	return vfs_pressure_ratio(list_lru_shrink_count(&gfs2_qd_lru, sc));
}

static struct shrinker *gfs2_qd_shrinker;

int __init gfs2_qd_shrinker_init(void)
{
	gfs2_qd_shrinker = shrinker_alloc(SHRINKER_NUMA_AWARE, "gfs2-qd");
	if (!gfs2_qd_shrinker)
		return -ENOMEM;

	gfs2_qd_shrinker->count_objects = gfs2_qd_shrink_count;
	gfs2_qd_shrinker->scan_objects = gfs2_qd_shrink_scan;

	shrinker_register(gfs2_qd_shrinker);

	return 0;
}

void gfs2_qd_shrinker_exit(void)
{
	shrinker_free(gfs2_qd_shrinker);
}

static u64 qd2index(struct gfs2_quota_data *qd)
{
	struct kqid qid = qd->qd_id;
	return (2 * (u64)from_kqid(&init_user_ns, qid)) +
		((qid.type == USRQUOTA) ? 0 : 1);
}

static u64 qd2offset(struct gfs2_quota_data *qd)
{
	return qd2index(qd) * sizeof(struct gfs2_quota);
}

static struct gfs2_quota_data *qd_alloc(unsigned hash, struct gfs2_sbd *sdp, struct kqid qid)
{
	struct gfs2_quota_data *qd;
	int error;

	qd = kmem_cache_zalloc(gfs2_quotad_cachep, GFP_NOFS);
	if (!qd)
		return NULL;

	qd->qd_sbd = sdp;
	qd->qd_lockref.count = 0;
	spin_lock_init(&qd->qd_lockref.lock);
	qd->qd_id = qid;
	qd->qd_slot = -1;
	INIT_LIST_HEAD(&qd->qd_lru);
	qd->qd_hash = hash;

	error = gfs2_glock_get(sdp, qd2index(qd),
			      &gfs2_quota_glops, CREATE, &qd->qd_gl);
	if (error)
		goto fail;

	return qd;

fail:
	kmem_cache_free(gfs2_quotad_cachep, qd);
	return NULL;
}

static struct gfs2_quota_data *gfs2_qd_search_bucket(unsigned int hash,
						     const struct gfs2_sbd *sdp,
						     struct kqid qid)
{
	struct gfs2_quota_data *qd;
	struct hlist_bl_node *h;

	hlist_bl_for_each_entry_rcu(qd, h, &qd_hash_table[hash], qd_hlist) {
		if (!qid_eq(qd->qd_id, qid))
			continue;
		if (qd->qd_sbd != sdp)
			continue;
		if (lockref_get_not_dead(&qd->qd_lockref)) {
			list_lru_del_obj(&gfs2_qd_lru, &qd->qd_lru);
			return qd;
		}
	}

	return NULL;
}


static int qd_get(struct gfs2_sbd *sdp, struct kqid qid,
		  struct gfs2_quota_data **qdp)
{
	struct gfs2_quota_data *qd, *new_qd;
	unsigned int hash = gfs2_qd_hash(sdp, qid);

	rcu_read_lock();
	*qdp = qd = gfs2_qd_search_bucket(hash, sdp, qid);
	rcu_read_unlock();

	if (qd)
		return 0;

	new_qd = qd_alloc(hash, sdp, qid);
	if (!new_qd)
		return -ENOMEM;

	spin_lock(&qd_lock);
	spin_lock_bucket(hash);
	*qdp = qd = gfs2_qd_search_bucket(hash, sdp, qid);
	if (qd == NULL) {
		new_qd->qd_lockref.count++;
		*qdp = new_qd;
		list_add(&new_qd->qd_list, &sdp->sd_quota_list);
		hlist_bl_add_head_rcu(&new_qd->qd_hlist, &qd_hash_table[hash]);
		atomic_inc(&sdp->sd_quota_count);
	}
	spin_unlock_bucket(hash);
	spin_unlock(&qd_lock);

	if (qd) {
		gfs2_glock_put(new_qd->qd_gl);
		kmem_cache_free(gfs2_quotad_cachep, new_qd);
	}

	return 0;
}


static void __qd_hold(struct gfs2_quota_data *qd)
{
	struct gfs2_sbd *sdp = qd->qd_sbd;
	gfs2_assert(sdp, qd->qd_lockref.count > 0);
	qd->qd_lockref.count++;
}

static void qd_put(struct gfs2_quota_data *qd)
{
	struct gfs2_sbd *sdp;

	if (lockref_put_or_lock(&qd->qd_lockref))
		return;

	BUG_ON(__lockref_is_dead(&qd->qd_lockref));
	sdp = qd->qd_sbd;
	if (unlikely(!test_bit(SDF_JOURNAL_LIVE, &sdp->sd_flags))) {
		lockref_mark_dead(&qd->qd_lockref);
		spin_unlock(&qd->qd_lockref.lock);

		gfs2_qd_dispose(qd);
		return;
	}

	qd->qd_lockref.count = 0;
	list_lru_add_obj(&gfs2_qd_lru, &qd->qd_lru);
	spin_unlock(&qd->qd_lockref.lock);
}

static int slot_get(struct gfs2_quota_data *qd)
{
	struct gfs2_sbd *sdp = qd->qd_sbd;
	unsigned int bit;
	int error = 0;

	spin_lock(&sdp->sd_bitmap_lock);
	if (qd->qd_slot_ref == 0) {
		bit = find_first_zero_bit(sdp->sd_quota_bitmap,
					  sdp->sd_quota_slots);
		if (bit >= sdp->sd_quota_slots) {
			error = -ENOSPC;
			goto out;
		}
		set_bit(bit, sdp->sd_quota_bitmap);
		qd->qd_slot = bit;
	}
	qd->qd_slot_ref++;
out:
	spin_unlock(&sdp->sd_bitmap_lock);
	return error;
}

static void slot_hold(struct gfs2_quota_data *qd)
{
	struct gfs2_sbd *sdp = qd->qd_sbd;

	spin_lock(&sdp->sd_bitmap_lock);
	gfs2_assert(sdp, qd->qd_slot_ref);
	qd->qd_slot_ref++;
	spin_unlock(&sdp->sd_bitmap_lock);
}

static void slot_put(struct gfs2_quota_data *qd)
{
	struct gfs2_sbd *sdp = qd->qd_sbd;

	spin_lock(&sdp->sd_bitmap_lock);
	gfs2_assert(sdp, qd->qd_slot_ref);
	if (!--qd->qd_slot_ref) {
		BUG_ON(!test_and_clear_bit(qd->qd_slot, sdp->sd_quota_bitmap));
		qd->qd_slot = -1;
	}
	spin_unlock(&sdp->sd_bitmap_lock);
}

static int bh_get(struct gfs2_quota_data *qd)
{
	struct gfs2_sbd *sdp = qd->qd_sbd;
	struct inode *inode = sdp->sd_qc_inode;
	struct gfs2_inode *ip = GFS2_I(inode);
	unsigned int block, offset;
	struct buffer_head *bh = NULL;
	struct iomap iomap = { };
	int error;

	spin_lock(&qd->qd_lockref.lock);
	if (qd->qd_bh_count) {
		qd->qd_bh_count++;
		spin_unlock(&qd->qd_lockref.lock);
		return 0;
	}
	spin_unlock(&qd->qd_lockref.lock);

	block = qd->qd_slot / sdp->sd_qc_per_block;
	offset = qd->qd_slot % sdp->sd_qc_per_block;

	error = gfs2_iomap_get(inode,
			       (loff_t)block << inode->i_blkbits,
			       i_blocksize(inode), &iomap);
	if (error)
		return error;
	error = -ENOENT;
	if (iomap.type != IOMAP_MAPPED)
		return error;

	error = gfs2_meta_read(ip->i_gl, iomap.addr >> inode->i_blkbits,
			       DIO_WAIT, 0, &bh);
	if (error)
		return error;
	error = -EIO;
	if (gfs2_metatype_check(sdp, bh, GFS2_METATYPE_QC))
		goto out;

	spin_lock(&qd->qd_lockref.lock);
	if (qd->qd_bh == NULL) {
		qd->qd_bh = bh;
		qd->qd_bh_qc = (struct gfs2_quota_change *)
			(bh->b_data + sizeof(struct gfs2_meta_header) +
			 offset * sizeof(struct gfs2_quota_change));
		bh = NULL;
	}
	qd->qd_bh_count++;
	spin_unlock(&qd->qd_lockref.lock);
	error = 0;

out:
	brelse(bh);
	return error;
}

static void bh_put(struct gfs2_quota_data *qd)
{
	struct gfs2_sbd *sdp = qd->qd_sbd;
	struct buffer_head *bh = NULL;

	spin_lock(&qd->qd_lockref.lock);
	gfs2_assert(sdp, qd->qd_bh_count);
	if (!--qd->qd_bh_count) {
		bh = qd->qd_bh;
		qd->qd_bh = NULL;
		qd->qd_bh_qc = NULL;
	}
	spin_unlock(&qd->qd_lockref.lock);
	brelse(bh);
}

static bool qd_grab_sync(struct gfs2_sbd *sdp, struct gfs2_quota_data *qd,
			 u64 sync_gen)
{
	bool ret = false;

	spin_lock(&qd->qd_lockref.lock);
	if (test_bit(QDF_LOCKED, &qd->qd_flags) ||
	    !test_bit(QDF_CHANGE, &qd->qd_flags) ||
	    qd->qd_sync_gen >= sync_gen)
		goto out;

<<<<<<< HEAD
	/*
	 * If qd_change is 0 it means a pending quota change was negated.
	 * We should not sync it, but we still have a qd reference and slot
	 * reference taken by gfs2_quota_change -> do_qc that need to be put.
	 */
	if (!qd->qd_change && test_and_clear_bit(QDF_CHANGE, &qd->qd_flags)) {
		slot_put(qd);
		qd_put(qd);
		return 0;
	}

	if (!lockref_get_not_dead(&qd->qd_lockref))
		return 0;
=======
	if (__lockref_is_dead(&qd->qd_lockref))
		goto out;
	qd->qd_lockref.count++;
>>>>>>> 2d5404ca

	list_move_tail(&qd->qd_list, &sdp->sd_quota_list);
	set_bit(QDF_LOCKED, &qd->qd_flags);
	qd->qd_change_sync = qd->qd_change;
	slot_hold(qd);
	ret = true;

out:
	spin_unlock(&qd->qd_lockref.lock);
	return ret;
}

static void qd_ungrab_sync(struct gfs2_quota_data *qd)
{
	clear_bit(QDF_LOCKED, &qd->qd_flags);
	slot_put(qd);
	qd_put(qd);
}

static void qdsb_put(struct gfs2_quota_data *qd)
{
	bh_put(qd);
	slot_put(qd);
	qd_put(qd);
}

static void qd_unlock(struct gfs2_quota_data *qd)
{
	spin_lock(&qd->qd_lockref.lock);
	gfs2_assert_warn(qd->qd_sbd, test_bit(QDF_LOCKED, &qd->qd_flags));
	clear_bit(QDF_LOCKED, &qd->qd_flags);
	spin_unlock(&qd->qd_lockref.lock);
	qdsb_put(qd);
}

static int qdsb_get(struct gfs2_sbd *sdp, struct kqid qid,
		    struct gfs2_quota_data **qdp)
{
	int error;

	error = qd_get(sdp, qid, qdp);
	if (error)
		return error;

	error = slot_get(*qdp);
	if (error)
		goto fail;

	error = bh_get(*qdp);
	if (error)
		goto fail_slot;

	return 0;

fail_slot:
	slot_put(*qdp);
fail:
	qd_put(*qdp);
	return error;
}

/**
 * gfs2_qa_get - make sure we have a quota allocations data structure,
 *               if necessary
 * @ip: the inode for this reservation
 */
int gfs2_qa_get(struct gfs2_inode *ip)
{
	struct gfs2_sbd *sdp = GFS2_SB(&ip->i_inode);
	struct inode *inode = &ip->i_inode;

	if (sdp->sd_args.ar_quota == GFS2_QUOTA_OFF)
		return 0;

	spin_lock(&inode->i_lock);
	if (ip->i_qadata == NULL) {
		struct gfs2_qadata *tmp;

		spin_unlock(&inode->i_lock);
		tmp = kmem_cache_zalloc(gfs2_qadata_cachep, GFP_NOFS);
		if (!tmp)
			return -ENOMEM;

		spin_lock(&inode->i_lock);
		if (ip->i_qadata == NULL)
			ip->i_qadata = tmp;
		else
			kmem_cache_free(gfs2_qadata_cachep, tmp);
	}
	ip->i_qadata->qa_ref++;
	spin_unlock(&inode->i_lock);
	return 0;
}

void gfs2_qa_put(struct gfs2_inode *ip)
{
	struct inode *inode = &ip->i_inode;

	spin_lock(&inode->i_lock);
	if (ip->i_qadata && --ip->i_qadata->qa_ref == 0) {
		kmem_cache_free(gfs2_qadata_cachep, ip->i_qadata);
		ip->i_qadata = NULL;
	}
	spin_unlock(&inode->i_lock);
}

int gfs2_quota_hold(struct gfs2_inode *ip, kuid_t uid, kgid_t gid)
{
	struct gfs2_sbd *sdp = GFS2_SB(&ip->i_inode);
	struct gfs2_quota_data **qd;
	int error;

	if (sdp->sd_args.ar_quota == GFS2_QUOTA_OFF)
		return 0;

	error = gfs2_qa_get(ip);
	if (error)
		return error;

	qd = ip->i_qadata->qa_qd;

	if (gfs2_assert_warn(sdp, !ip->i_qadata->qa_qd_num) ||
	    gfs2_assert_warn(sdp, !test_bit(GIF_QD_LOCKED, &ip->i_flags))) {
		error = -EIO;
		gfs2_qa_put(ip);
		goto out;
	}

	error = qdsb_get(sdp, make_kqid_uid(ip->i_inode.i_uid), qd);
	if (error)
		goto out_unhold;
	ip->i_qadata->qa_qd_num++;
	qd++;

	error = qdsb_get(sdp, make_kqid_gid(ip->i_inode.i_gid), qd);
	if (error)
		goto out_unhold;
	ip->i_qadata->qa_qd_num++;
	qd++;

	if (!uid_eq(uid, NO_UID_QUOTA_CHANGE) &&
	    !uid_eq(uid, ip->i_inode.i_uid)) {
		error = qdsb_get(sdp, make_kqid_uid(uid), qd);
		if (error)
			goto out_unhold;
		ip->i_qadata->qa_qd_num++;
		qd++;
	}

	if (!gid_eq(gid, NO_GID_QUOTA_CHANGE) &&
	    !gid_eq(gid, ip->i_inode.i_gid)) {
		error = qdsb_get(sdp, make_kqid_gid(gid), qd);
		if (error)
			goto out_unhold;
		ip->i_qadata->qa_qd_num++;
		qd++;
	}

out_unhold:
	if (error)
		gfs2_quota_unhold(ip);
out:
	return error;
}

void gfs2_quota_unhold(struct gfs2_inode *ip)
{
	struct gfs2_sbd *sdp = GFS2_SB(&ip->i_inode);
	u32 x;

	if (ip->i_qadata == NULL)
		return;

	gfs2_assert_warn(sdp, !test_bit(GIF_QD_LOCKED, &ip->i_flags));

	for (x = 0; x < ip->i_qadata->qa_qd_num; x++) {
		qdsb_put(ip->i_qadata->qa_qd[x]);
		ip->i_qadata->qa_qd[x] = NULL;
	}
	ip->i_qadata->qa_qd_num = 0;
	gfs2_qa_put(ip);
}

static int sort_qd(const void *a, const void *b)
{
	const struct gfs2_quota_data *qd_a = *(const struct gfs2_quota_data **)a;
	const struct gfs2_quota_data *qd_b = *(const struct gfs2_quota_data **)b;

	if (qid_lt(qd_a->qd_id, qd_b->qd_id))
		return -1;
	if (qid_lt(qd_b->qd_id, qd_a->qd_id))
		return 1;
	return 0;
}

static void do_qc(struct gfs2_quota_data *qd, s64 change)
{
	struct gfs2_sbd *sdp = qd->qd_sbd;
	struct gfs2_inode *ip = GFS2_I(sdp->sd_qc_inode);
	struct gfs2_quota_change *qc = qd->qd_bh_qc;
	bool needs_put = false;
	s64 x;

	gfs2_trans_add_meta(ip->i_gl, qd->qd_bh);

	/*
	 * The QDF_CHANGE flag indicates that the slot in the quota change file
	 * is used.  Here, we use the value of qc->qc_change when the slot is
	 * used, and we assume a value of 0 otherwise.
	 */

	spin_lock(&qd->qd_lockref.lock);

	x = 0;
	if (test_bit(QDF_CHANGE, &qd->qd_flags))
		x = be64_to_cpu(qc->qc_change);
	x += change;
	qd->qd_change += change;

	if (!x && test_bit(QDF_CHANGE, &qd->qd_flags)) {
		/* The slot in the quota change file becomes unused. */
		clear_bit(QDF_CHANGE, &qd->qd_flags);
		qc->qc_flags = 0;
		qc->qc_id = 0;
		needs_put = true;
	} else if (x && !test_bit(QDF_CHANGE, &qd->qd_flags)) {
		/* The slot in the quota change file becomes used. */
		set_bit(QDF_CHANGE, &qd->qd_flags);
		__qd_hold(qd);
		slot_hold(qd);

		qc->qc_flags = 0;
		if (qd->qd_id.type == USRQUOTA)
			qc->qc_flags = cpu_to_be32(GFS2_QCF_USER);
		qc->qc_id = cpu_to_be32(from_kqid(&init_user_ns, qd->qd_id));
	}
	qc->qc_change = cpu_to_be64(x);

	spin_unlock(&qd->qd_lockref.lock);

	if (needs_put) {
		slot_put(qd);
		qd_put(qd);
	}
	if (change < 0) /* Reset quiet flag if we freed some blocks */
		clear_bit(QDF_QMSG_QUIET, &qd->qd_flags);
}

static int gfs2_write_buf_to_page(struct gfs2_sbd *sdp, unsigned long index,
				  unsigned off, void *buf, unsigned bytes)
{
	struct gfs2_inode *ip = GFS2_I(sdp->sd_quota_inode);
	struct inode *inode = &ip->i_inode;
	struct address_space *mapping = inode->i_mapping;
	struct folio *folio;
	struct buffer_head *bh;
	u64 blk;
	unsigned bsize = sdp->sd_sb.sb_bsize, bnum = 0, boff = 0;
	unsigned to_write = bytes, pg_off = off;

	blk = index << (PAGE_SHIFT - sdp->sd_sb.sb_bsize_shift);
	boff = off % bsize;

<<<<<<< HEAD
	page = grab_cache_page(mapping, index);
	if (!page)
		return -ENOMEM;
	if (!page_has_buffers(page))
		create_empty_buffers(page, bsize, 0);
=======
	folio = filemap_grab_folio(mapping, index);
	if (IS_ERR(folio))
		return PTR_ERR(folio);
	bh = folio_buffers(folio);
	if (!bh)
		bh = create_empty_buffers(folio, bsize, 0);
>>>>>>> 2d5404ca

	for (;;) {
		/* Find the beginning block within the folio */
		if (pg_off >= ((bnum * bsize) + bsize)) {
			bh = bh->b_this_page;
			bnum++;
			blk++;
			continue;
		}
		if (!buffer_mapped(bh)) {
			gfs2_block_map(inode, blk, bh, 1);
			if (!buffer_mapped(bh))
				goto unlock_out;
			/* If it's a newly allocated disk block, zero it */
			if (buffer_new(bh))
				folio_zero_range(folio, bnum * bsize,
						bh->b_size);
		}
		if (folio_test_uptodate(folio))
			set_buffer_uptodate(bh);
		if (bh_read(bh, REQ_META | REQ_PRIO) < 0)
			goto unlock_out;
		gfs2_trans_add_data(ip->i_gl, bh);

		/* If we need to write to the next block as well */
		if (to_write > (bsize - boff)) {
			pg_off += (bsize - boff);
			to_write -= (bsize - boff);
			boff = pg_off % bsize;
			continue;
		}
		break;
	}

	/* Write to the folio, now that we have setup the buffer(s) */
	memcpy_to_folio(folio, off, buf, bytes);
	flush_dcache_folio(folio);
	folio_unlock(folio);
	folio_put(folio);

	return 0;

unlock_out:
	folio_unlock(folio);
	folio_put(folio);
	return -EIO;
}

static int gfs2_write_disk_quota(struct gfs2_sbd *sdp, struct gfs2_quota *qp,
				 loff_t loc)
{
	unsigned long pg_beg;
	unsigned pg_off, nbytes, overflow = 0;
	int error;
	void *ptr;

	nbytes = sizeof(struct gfs2_quota);

	pg_beg = loc >> PAGE_SHIFT;
	pg_off = offset_in_page(loc);

	/* If the quota straddles a page boundary, split the write in two */
	if ((pg_off + nbytes) > PAGE_SIZE)
		overflow = (pg_off + nbytes) - PAGE_SIZE;

	ptr = qp;
	error = gfs2_write_buf_to_page(sdp, pg_beg, pg_off, ptr,
				       nbytes - overflow);
	/* If there's an overflow, write the remaining bytes to the next page */
	if (!error && overflow)
		error = gfs2_write_buf_to_page(sdp, pg_beg + 1, 0,
					       ptr + nbytes - overflow,
					       overflow);
	return error;
}

/**
 * gfs2_adjust_quota - adjust record of current block usage
 * @sdp: The superblock
 * @loc: Offset of the entry in the quota file
 * @change: The amount of usage change to record
 * @qd: The quota data
 * @fdq: The updated limits to record
 *
 * This function was mostly borrowed from gfs2_block_truncate_page which was
 * in turn mostly borrowed from ext3
 *
 * Returns: 0 or -ve on error
 */

static int gfs2_adjust_quota(struct gfs2_sbd *sdp, loff_t loc,
			     s64 change, struct gfs2_quota_data *qd,
			     struct qc_dqblk *fdq)
{
	struct gfs2_inode *ip = GFS2_I(sdp->sd_quota_inode);
	struct inode *inode = &ip->i_inode;
	struct gfs2_quota q;
	int err;
	u64 size;

	if (gfs2_is_stuffed(ip)) {
		err = gfs2_unstuff_dinode(ip);
		if (err)
			return err;
	}

	memset(&q, 0, sizeof(struct gfs2_quota));
	err = gfs2_internal_read(ip, (char *)&q, &loc, sizeof(q));
	if (err < 0)
		return err;

	loc -= sizeof(q); /* gfs2_internal_read would've advanced the loc ptr */
	be64_add_cpu(&q.qu_value, change);
	if (((s64)be64_to_cpu(q.qu_value)) < 0)
		q.qu_value = 0; /* Never go negative on quota usage */
	spin_lock(&qd->qd_lockref.lock);
	qd->qd_qb.qb_value = q.qu_value;
	if (fdq) {
		if (fdq->d_fieldmask & QC_SPC_SOFT) {
			q.qu_warn = cpu_to_be64(fdq->d_spc_softlimit >> sdp->sd_sb.sb_bsize_shift);
			qd->qd_qb.qb_warn = q.qu_warn;
		}
		if (fdq->d_fieldmask & QC_SPC_HARD) {
			q.qu_limit = cpu_to_be64(fdq->d_spc_hardlimit >> sdp->sd_sb.sb_bsize_shift);
			qd->qd_qb.qb_limit = q.qu_limit;
		}
		if (fdq->d_fieldmask & QC_SPACE) {
			q.qu_value = cpu_to_be64(fdq->d_space >> sdp->sd_sb.sb_bsize_shift);
			qd->qd_qb.qb_value = q.qu_value;
		}
	}
	spin_unlock(&qd->qd_lockref.lock);

	err = gfs2_write_disk_quota(sdp, &q, loc);
	if (!err) {
		size = loc + sizeof(struct gfs2_quota);
		if (size > inode->i_size)
			i_size_write(inode, size);
		inode_set_mtime_to_ts(inode, inode_set_ctime_current(inode));
		mark_inode_dirty(inode);
		set_bit(QDF_REFRESH, &qd->qd_flags);
	}

	return err;
}

static int do_sync(unsigned int num_qd, struct gfs2_quota_data **qda,
		   u64 sync_gen)
{
	struct gfs2_sbd *sdp = (*qda)->qd_sbd;
	struct gfs2_inode *ip = GFS2_I(sdp->sd_quota_inode);
	struct gfs2_alloc_parms ap = {};
	unsigned int data_blocks, ind_blocks;
	struct gfs2_holder *ghs, i_gh;
	unsigned int qx, x;
	struct gfs2_quota_data *qd;
	unsigned reserved;
	loff_t offset;
	unsigned int nalloc = 0, blocks;
	int error;

	gfs2_write_calc_reserv(ip, sizeof(struct gfs2_quota),
			      &data_blocks, &ind_blocks);

	ghs = kmalloc_array(num_qd, sizeof(struct gfs2_holder), GFP_NOFS);
	if (!ghs)
		return -ENOMEM;

	sort(qda, num_qd, sizeof(struct gfs2_quota_data *), sort_qd, NULL);
	inode_lock(&ip->i_inode);
	for (qx = 0; qx < num_qd; qx++) {
		error = gfs2_glock_nq_init(qda[qx]->qd_gl, LM_ST_EXCLUSIVE,
					   GL_NOCACHE, &ghs[qx]);
		if (error)
			goto out_dq;
	}

	error = gfs2_glock_nq_init(ip->i_gl, LM_ST_EXCLUSIVE, 0, &i_gh);
	if (error)
		goto out_dq;

	for (x = 0; x < num_qd; x++) {
		offset = qd2offset(qda[x]);
		if (gfs2_write_alloc_required(ip, offset,
					      sizeof(struct gfs2_quota)))
			nalloc++;
	}

	/* 
	 * 1 blk for unstuffing inode if stuffed. We add this extra
	 * block to the reservation unconditionally. If the inode
	 * doesn't need unstuffing, the block will be released to the 
	 * rgrp since it won't be allocated during the transaction
	 */
	/* +3 in the end for unstuffing block, inode size update block
	 * and another block in case quota straddles page boundary and 
	 * two blocks need to be updated instead of 1 */
	blocks = num_qd * data_blocks + RES_DINODE + num_qd + 3;

	reserved = 1 + (nalloc * (data_blocks + ind_blocks));
	ap.target = reserved;
	error = gfs2_inplace_reserve(ip, &ap);
	if (error)
		goto out_alloc;

	if (nalloc)
		blocks += gfs2_rg_blocks(ip, reserved) + nalloc * ind_blocks + RES_STATFS;

	error = gfs2_trans_begin(sdp, blocks, 0);
	if (error)
		goto out_ipres;

	for (x = 0; x < num_qd; x++) {
		qd = qda[x];
		offset = qd2offset(qd);
		error = gfs2_adjust_quota(sdp, offset, qd->qd_change_sync, qd,
							NULL);
		if (error)
			goto out_end_trans;

		do_qc(qd, -qd->qd_change_sync);
		set_bit(QDF_REFRESH, &qd->qd_flags);
	}

out_end_trans:
	gfs2_trans_end(sdp);
out_ipres:
	gfs2_inplace_release(ip);
out_alloc:
	gfs2_glock_dq_uninit(&i_gh);
out_dq:
	while (qx--)
		gfs2_glock_dq_uninit(&ghs[qx]);
	inode_unlock(&ip->i_inode);
	kfree(ghs);
	gfs2_log_flush(ip->i_gl->gl_name.ln_sbd, ip->i_gl,
		       GFS2_LOG_HEAD_FLUSH_NORMAL | GFS2_LFC_DO_SYNC);
	if (!error) {
		for (x = 0; x < num_qd; x++) {
			qd = qda[x];
			spin_lock(&qd->qd_lockref.lock);
			if (qd->qd_sync_gen < sync_gen)
				qd->qd_sync_gen = sync_gen;
			spin_unlock(&qd->qd_lockref.lock);
		}
	}
	return error;
}

static int update_qd(struct gfs2_sbd *sdp, struct gfs2_quota_data *qd)
{
	struct gfs2_inode *ip = GFS2_I(sdp->sd_quota_inode);
	struct gfs2_quota q;
	struct gfs2_quota_lvb *qlvb;
	loff_t pos;
	int error;

	memset(&q, 0, sizeof(struct gfs2_quota));
	pos = qd2offset(qd);
	error = gfs2_internal_read(ip, (char *)&q, &pos, sizeof(q));
	if (error < 0)
		return error;

	qlvb = (struct gfs2_quota_lvb *)qd->qd_gl->gl_lksb.sb_lvbptr;
	qlvb->qb_magic = cpu_to_be32(GFS2_MAGIC);
	qlvb->__pad = 0;
	qlvb->qb_limit = q.qu_limit;
	qlvb->qb_warn = q.qu_warn;
	qlvb->qb_value = q.qu_value;
	spin_lock(&qd->qd_lockref.lock);
	qd->qd_qb = *qlvb;
	spin_unlock(&qd->qd_lockref.lock);

	return 0;
}

static int do_glock(struct gfs2_quota_data *qd, int force_refresh,
		    struct gfs2_holder *q_gh)
{
	struct gfs2_sbd *sdp = qd->qd_sbd;
	struct gfs2_inode *ip = GFS2_I(sdp->sd_quota_inode);
	struct gfs2_holder i_gh;
	int error;

	gfs2_assert_warn(sdp, sdp == qd->qd_gl->gl_name.ln_sbd);
restart:
	error = gfs2_glock_nq_init(qd->qd_gl, LM_ST_SHARED, 0, q_gh);
	if (error)
		return error;

	if (test_and_clear_bit(QDF_REFRESH, &qd->qd_flags))
		force_refresh = FORCE;

	spin_lock(&qd->qd_lockref.lock);
	qd->qd_qb = *(struct gfs2_quota_lvb *)qd->qd_gl->gl_lksb.sb_lvbptr;
	spin_unlock(&qd->qd_lockref.lock);

	if (force_refresh || qd->qd_qb.qb_magic != cpu_to_be32(GFS2_MAGIC)) {
		gfs2_glock_dq_uninit(q_gh);
		error = gfs2_glock_nq_init(qd->qd_gl, LM_ST_EXCLUSIVE,
					   GL_NOCACHE, q_gh);
		if (error)
			return error;

		error = gfs2_glock_nq_init(ip->i_gl, LM_ST_SHARED, 0, &i_gh);
		if (error)
			goto fail;

		error = update_qd(sdp, qd);
		if (error)
			goto fail_gunlock;

		gfs2_glock_dq_uninit(&i_gh);
		gfs2_glock_dq_uninit(q_gh);
		force_refresh = 0;
		goto restart;
	}

	return 0;

fail_gunlock:
	gfs2_glock_dq_uninit(&i_gh);
fail:
	gfs2_glock_dq_uninit(q_gh);
	return error;
}

int gfs2_quota_lock(struct gfs2_inode *ip, kuid_t uid, kgid_t gid)
{
	struct gfs2_sbd *sdp = GFS2_SB(&ip->i_inode);
	struct gfs2_quota_data *qd;
	u32 x;
	int error;

	if (sdp->sd_args.ar_quota == GFS2_QUOTA_OFF)
		return 0;

	error = gfs2_quota_hold(ip, uid, gid);
	if (error)
		return error;

	sort(ip->i_qadata->qa_qd, ip->i_qadata->qa_qd_num,
	     sizeof(struct gfs2_quota_data *), sort_qd, NULL);

	for (x = 0; x < ip->i_qadata->qa_qd_num; x++) {
		qd = ip->i_qadata->qa_qd[x];
		error = do_glock(qd, NO_FORCE, &ip->i_qadata->qa_qd_ghs[x]);
		if (error)
			break;
	}

	if (!error)
		set_bit(GIF_QD_LOCKED, &ip->i_flags);
	else {
		while (x--)
			gfs2_glock_dq_uninit(&ip->i_qadata->qa_qd_ghs[x]);
		gfs2_quota_unhold(ip);
	}

	return error;
}

static bool need_sync(struct gfs2_quota_data *qd)
{
	struct gfs2_sbd *sdp = qd->qd_sbd;
	struct gfs2_tune *gt = &sdp->sd_tune;
	s64 value, change, limit;
	unsigned int num, den;
	int ret = false;

	spin_lock(&qd->qd_lockref.lock);
	if (!qd->qd_qb.qb_limit)
		goto out;

	change = qd->qd_change;
	if (change <= 0)
		goto out;
	value = (s64)be64_to_cpu(qd->qd_qb.qb_value);
	limit = (s64)be64_to_cpu(qd->qd_qb.qb_limit);
	if (value >= limit)
		goto out;

	spin_lock(&gt->gt_spin);
	num = gt->gt_quota_scale_num;
	den = gt->gt_quota_scale_den;
	spin_unlock(&gt->gt_spin);

	change *= gfs2_jindex_size(sdp) * num;
	change = div_s64(change, den);
	if (value + change < limit)
		goto out;

	ret = true;
out:
	spin_unlock(&qd->qd_lockref.lock);
	return ret;
}

void gfs2_quota_unlock(struct gfs2_inode *ip)
{
	struct gfs2_sbd *sdp = GFS2_SB(&ip->i_inode);
	struct gfs2_quota_data *qda[2 * GFS2_MAXQUOTAS];
	unsigned int count = 0;
	u32 x;

	if (!test_and_clear_bit(GIF_QD_LOCKED, &ip->i_flags))
		return;

	for (x = 0; x < ip->i_qadata->qa_qd_num; x++) {
		struct gfs2_quota_data *qd;
		bool sync;
		int error;

		qd = ip->i_qadata->qa_qd[x];
		sync = need_sync(qd);

		gfs2_glock_dq_uninit(&ip->i_qadata->qa_qd_ghs[x]);
		if (!sync)
			continue;

		spin_lock(&qd_lock);
		sync = qd_grab_sync(sdp, qd, U64_MAX);
		spin_unlock(&qd_lock);

		if (!sync)
			continue;

		gfs2_assert_warn(sdp, qd->qd_change_sync);
		error = bh_get(qd);
		if (error) {
			qd_ungrab_sync(qd);
			continue;
		}

		qda[count++] = qd;
	}

	if (count) {
		u64 sync_gen = READ_ONCE(sdp->sd_quota_sync_gen);

		do_sync(count, qda, sync_gen);
		for (x = 0; x < count; x++)
			qd_unlock(qda[x]);
	}

	gfs2_quota_unhold(ip);
}

#define MAX_LINE 256

static void print_message(struct gfs2_quota_data *qd, char *type)
{
	struct gfs2_sbd *sdp = qd->qd_sbd;

	if (sdp->sd_args.ar_quota != GFS2_QUOTA_QUIET) {
		fs_info(sdp, "quota %s for %s %u\n",
			type,
			(qd->qd_id.type == USRQUOTA) ? "user" : "group",
			from_kqid(&init_user_ns, qd->qd_id));
	}
}

/**
 * gfs2_quota_check - check if allocating new blocks will exceed quota
 * @ip:  The inode for which this check is being performed
 * @uid: The uid to check against
 * @gid: The gid to check against
 * @ap:  The allocation parameters. ap->target contains the requested
 *       blocks. ap->min_target, if set, contains the minimum blks
 *       requested.
 *
 * Returns: 0 on success.
 *                  min_req = ap->min_target ? ap->min_target : ap->target;
 *                  quota must allow at least min_req blks for success and
 *                  ap->allowed is set to the number of blocks allowed
 *
 *          -EDQUOT otherwise, quota violation. ap->allowed is set to number
 *                  of blocks available.
 */
int gfs2_quota_check(struct gfs2_inode *ip, kuid_t uid, kgid_t gid,
		     struct gfs2_alloc_parms *ap)
{
	struct gfs2_sbd *sdp = GFS2_SB(&ip->i_inode);
	struct gfs2_quota_data *qd;
	s64 value, warn, limit;
	u32 x;
	int error = 0;

	ap->allowed = UINT_MAX; /* Assume we are permitted a whole lot */
	if (!test_bit(GIF_QD_LOCKED, &ip->i_flags))
		return 0;

	for (x = 0; x < ip->i_qadata->qa_qd_num; x++) {
		qd = ip->i_qadata->qa_qd[x];

		if (!(qid_eq(qd->qd_id, make_kqid_uid(uid)) ||
		      qid_eq(qd->qd_id, make_kqid_gid(gid))))
			continue;

		spin_lock(&qd->qd_lockref.lock);
		warn = (s64)be64_to_cpu(qd->qd_qb.qb_warn);
		limit = (s64)be64_to_cpu(qd->qd_qb.qb_limit);
		value = (s64)be64_to_cpu(qd->qd_qb.qb_value);
		value += qd->qd_change;
		spin_unlock(&qd->qd_lockref.lock);

		if (limit > 0 && (limit - value) < ap->allowed)
			ap->allowed = limit - value;
		/* If we can't meet the target */
		if (limit && limit < (value + (s64)ap->target)) {
			/* If no min_target specified or we don't meet
			 * min_target, return -EDQUOT */
			if (!ap->min_target || ap->min_target > ap->allowed) {
				if (!test_and_set_bit(QDF_QMSG_QUIET,
						      &qd->qd_flags)) {
					print_message(qd, "exceeded");
					quota_send_warning(qd->qd_id,
							   sdp->sd_vfs->s_dev,
							   QUOTA_NL_BHARDWARN);
				}
				error = -EDQUOT;
				break;
			}
		} else if (warn && warn < value &&
			   time_after_eq(jiffies, qd->qd_last_warn +
					 gfs2_tune_get(sdp, gt_quota_warn_period)
					 * HZ)) {
			quota_send_warning(qd->qd_id,
					   sdp->sd_vfs->s_dev, QUOTA_NL_BSOFTWARN);
			print_message(qd, "warning");
			error = 0;
			qd->qd_last_warn = jiffies;
		}
	}
	return error;
}

void gfs2_quota_change(struct gfs2_inode *ip, s64 change,
		       kuid_t uid, kgid_t gid)
{
	struct gfs2_quota_data *qd;
	u32 x;
	struct gfs2_sbd *sdp = GFS2_SB(&ip->i_inode);

	if (sdp->sd_args.ar_quota == GFS2_QUOTA_OFF ||
	    gfs2_assert_warn(sdp, change))
		return;
	if (ip->i_diskflags & GFS2_DIF_SYSTEM)
		return;

	if (gfs2_assert_withdraw(sdp, ip->i_qadata &&
				 ip->i_qadata->qa_ref > 0))
		return;
	for (x = 0; x < ip->i_qadata->qa_qd_num; x++) {
		qd = ip->i_qadata->qa_qd[x];

		if (qid_eq(qd->qd_id, make_kqid_uid(uid)) ||
		    qid_eq(qd->qd_id, make_kqid_gid(gid))) {
			do_qc(qd, change);
		}
	}
}

int gfs2_quota_sync(struct super_block *sb, int type)
{
	struct gfs2_sbd *sdp = sb->s_fs_info;
	struct gfs2_quota_data **qda;
	unsigned int max_qd = PAGE_SIZE / sizeof(struct gfs2_holder);
	u64 sync_gen;
	int error = 0;

	if (sb_rdonly(sdp->sd_vfs))
		return 0;

	qda = kcalloc(max_qd, sizeof(struct gfs2_quota_data *), GFP_KERNEL);
	if (!qda)
		return -ENOMEM;

	mutex_lock(&sdp->sd_quota_sync_mutex);
	sync_gen = sdp->sd_quota_sync_gen + 1;

	do {
		struct gfs2_quota_data *iter;
		unsigned int num_qd = 0;
		unsigned int x;

		spin_lock(&qd_lock);
		list_for_each_entry(iter, &sdp->sd_quota_list, qd_list) {
			if (qd_grab_sync(sdp, iter, sync_gen)) {
				qda[num_qd++] = iter;
				if (num_qd == max_qd)
					break;
			}
		}
		spin_unlock(&qd_lock);

		if (!num_qd)
			break;

		for (x = 0; x < num_qd; x++) {
			error = bh_get(qda[x]);
			if (!error)
				continue;

			while (x < num_qd)
				qd_ungrab_sync(qda[--num_qd]);
			break;
		}

		if (!error) {
			WRITE_ONCE(sdp->sd_quota_sync_gen, sync_gen);
			error = do_sync(num_qd, qda, sync_gen);
		}

		for (x = 0; x < num_qd; x++)
			qd_unlock(qda[x]);
	} while (!error);

	mutex_unlock(&sdp->sd_quota_sync_mutex);
	kfree(qda);

	return error;
}

int gfs2_quota_refresh(struct gfs2_sbd *sdp, struct kqid qid)
{
	struct gfs2_quota_data *qd;
	struct gfs2_holder q_gh;
	int error;

	error = qd_get(sdp, qid, &qd);
	if (error)
		return error;

	error = do_glock(qd, FORCE, &q_gh);
	if (!error)
		gfs2_glock_dq_uninit(&q_gh);

	qd_put(qd);
	return error;
}

int gfs2_quota_init(struct gfs2_sbd *sdp)
{
	struct gfs2_inode *ip = GFS2_I(sdp->sd_qc_inode);
	u64 size = i_size_read(sdp->sd_qc_inode);
	unsigned int blocks = size >> sdp->sd_sb.sb_bsize_shift;
	unsigned int x, slot = 0;
	unsigned int found = 0;
	unsigned int hash;
	unsigned int bm_size;
	struct buffer_head *bh;
	u64 dblock;
	u32 extlen = 0;
	int error;

	if (gfs2_check_internal_file_size(sdp->sd_qc_inode, 1, 64 << 20))
		return -EIO;

	sdp->sd_quota_slots = blocks * sdp->sd_qc_per_block;
	bm_size = DIV_ROUND_UP(sdp->sd_quota_slots, 8 * sizeof(unsigned long));
	bm_size *= sizeof(unsigned long);
	error = -ENOMEM;
	sdp->sd_quota_bitmap = kzalloc(bm_size, GFP_NOFS | __GFP_NOWARN);
	if (sdp->sd_quota_bitmap == NULL)
		sdp->sd_quota_bitmap = __vmalloc(bm_size, GFP_NOFS |
						 __GFP_ZERO);
	if (!sdp->sd_quota_bitmap)
		return error;

	for (x = 0; x < blocks; x++) {
		struct gfs2_quota_change *qc;
		unsigned int y;

		if (!extlen) {
			extlen = 32;
			error = gfs2_get_extent(&ip->i_inode, x, &dblock, &extlen);
			if (error)
				goto fail;
		}
		error = -EIO;
		bh = gfs2_meta_ra(ip->i_gl, dblock, extlen);
		if (!bh)
			goto fail;
		if (gfs2_metatype_check(sdp, bh, GFS2_METATYPE_QC))
			goto fail_brelse;

		qc = (struct gfs2_quota_change *)(bh->b_data + sizeof(struct gfs2_meta_header));
		for (y = 0; y < sdp->sd_qc_per_block && slot < sdp->sd_quota_slots;
		     y++, slot++) {
			struct gfs2_quota_data *old_qd, *qd;
			s64 qc_change = be64_to_cpu(qc->qc_change);
			u32 qc_flags = be32_to_cpu(qc->qc_flags);
			enum quota_type qtype = (qc_flags & GFS2_QCF_USER) ?
						USRQUOTA : GRPQUOTA;
			struct kqid qc_id = make_kqid(&init_user_ns, qtype,
						      be32_to_cpu(qc->qc_id));
			qc++;
			if (!qc_change)
				continue;

			hash = gfs2_qd_hash(sdp, qc_id);
			qd = qd_alloc(hash, sdp, qc_id);
			if (qd == NULL)
				goto fail_brelse;

			set_bit(QDF_CHANGE, &qd->qd_flags);
			qd->qd_change = qc_change;
			qd->qd_slot = slot;
			qd->qd_slot_ref = 1;

			spin_lock(&qd_lock);
			spin_lock_bucket(hash);
			old_qd = gfs2_qd_search_bucket(hash, sdp, qc_id);
			if (old_qd) {
				fs_err(sdp, "Corruption found in quota_change%u"
					    "file: duplicate identifier in "
					    "slot %u\n",
					    sdp->sd_jdesc->jd_jid, slot);

				spin_unlock_bucket(hash);
				spin_unlock(&qd_lock);
				qd_put(old_qd);

				gfs2_glock_put(qd->qd_gl);
				kmem_cache_free(gfs2_quotad_cachep, qd);

				/* zero out the duplicate slot */
				lock_buffer(bh);
				memset(qc, 0, sizeof(*qc));
				mark_buffer_dirty(bh);
				unlock_buffer(bh);

				continue;
			}
			BUG_ON(test_and_set_bit(slot, sdp->sd_quota_bitmap));
			list_add(&qd->qd_list, &sdp->sd_quota_list);
			atomic_inc(&sdp->sd_quota_count);
			hlist_bl_add_head_rcu(&qd->qd_hlist, &qd_hash_table[hash]);
			spin_unlock_bucket(hash);
			spin_unlock(&qd_lock);

			found++;
		}

		if (buffer_dirty(bh))
			sync_dirty_buffer(bh);
		brelse(bh);
		dblock++;
		extlen--;
	}

	if (found)
		fs_info(sdp, "found %u quota changes\n", found);

	return 0;

fail_brelse:
	if (buffer_dirty(bh))
		sync_dirty_buffer(bh);
	brelse(bh);
fail:
	gfs2_quota_cleanup(sdp);
	return error;
}

void gfs2_quota_cleanup(struct gfs2_sbd *sdp)
{
	struct gfs2_quota_data *qd;
	LIST_HEAD(dispose);
	int count;

	BUG_ON(!test_bit(SDF_NORECOVERY, &sdp->sd_flags) &&
		test_bit(SDF_JOURNAL_LIVE, &sdp->sd_flags));

	spin_lock(&qd_lock);
	list_for_each_entry(qd, &sdp->sd_quota_list, qd_list) {
		spin_lock(&qd->qd_lockref.lock);
		if (qd->qd_lockref.count != 0) {
			spin_unlock(&qd->qd_lockref.lock);
			continue;
		}
		lockref_mark_dead(&qd->qd_lockref);
		spin_unlock(&qd->qd_lockref.lock);

		list_lru_del_obj(&gfs2_qd_lru, &qd->qd_lru);
		list_add(&qd->qd_lru, &dispose);
	}
	spin_unlock(&qd_lock);

	gfs2_qd_list_dispose(&dispose);

	wait_event_timeout(sdp->sd_kill_wait,
		(count = atomic_read(&sdp->sd_quota_count)) == 0,
		HZ * 60);

	if (count != 0)
		fs_err(sdp, "%d left-over quota data objects\n", count);

	kvfree(sdp->sd_quota_bitmap);
	sdp->sd_quota_bitmap = NULL;
}

static void quotad_error(struct gfs2_sbd *sdp, const char *msg, int error)
{
	if (error == 0 || error == -EROFS)
		return;
	if (!gfs2_withdrawing_or_withdrawn(sdp)) {
		if (!cmpxchg(&sdp->sd_log_error, 0, error))
			fs_err(sdp, "gfs2_quotad: %s error %d\n", msg, error);
		wake_up(&sdp->sd_logd_waitq);
	}
}

static void quotad_check_timeo(struct gfs2_sbd *sdp, const char *msg,
			       int (*fxn)(struct super_block *sb, int type),
			       unsigned long t, unsigned long *timeo,
			       unsigned int *new_timeo)
{
	if (t >= *timeo) {
		int error = fxn(sdp->sd_vfs, 0);
		quotad_error(sdp, msg, error);
		*timeo = gfs2_tune_get_i(&sdp->sd_tune, new_timeo) * HZ;
	} else {
		*timeo -= t;
	}
}

void gfs2_wake_up_statfs(struct gfs2_sbd *sdp) {
	if (!sdp->sd_statfs_force_sync) {
		sdp->sd_statfs_force_sync = 1;
		wake_up(&sdp->sd_quota_wait);
	}
}


/**
 * gfs2_quotad - Write cached quota changes into the quota file
 * @data: Pointer to GFS2 superblock
 *
 */

int gfs2_quotad(void *data)
{
	struct gfs2_sbd *sdp = data;
	struct gfs2_tune *tune = &sdp->sd_tune;
	unsigned long statfs_timeo = 0;
	unsigned long quotad_timeo = 0;
	unsigned long t = 0;

	set_freezable();
	while (!kthread_should_stop()) {
		if (gfs2_withdrawing_or_withdrawn(sdp))
			break;

		/* Update the master statfs file */
		if (sdp->sd_statfs_force_sync) {
			int error = gfs2_statfs_sync(sdp->sd_vfs, 0);
			quotad_error(sdp, "statfs", error);
			statfs_timeo = gfs2_tune_get(sdp, gt_statfs_quantum) * HZ;
		}
		else
			quotad_check_timeo(sdp, "statfs", gfs2_statfs_sync, t,
				   	   &statfs_timeo,
					   &tune->gt_statfs_quantum);

		/* Update quota file */
		quotad_check_timeo(sdp, "sync", gfs2_quota_sync, t,
				   &quotad_timeo, &tune->gt_quota_quantum);

		t = min(quotad_timeo, statfs_timeo);

		t = wait_event_freezable_timeout(sdp->sd_quota_wait,
				sdp->sd_statfs_force_sync ||
				gfs2_withdrawing_or_withdrawn(sdp) ||
				kthread_should_stop(),
				t);

		if (sdp->sd_statfs_force_sync)
			t = 0;
	}

	return 0;
}

static int gfs2_quota_get_state(struct super_block *sb, struct qc_state *state)
{
	struct gfs2_sbd *sdp = sb->s_fs_info;

	memset(state, 0, sizeof(*state));

	switch (sdp->sd_args.ar_quota) {
	case GFS2_QUOTA_QUIET:
		fallthrough;
	case GFS2_QUOTA_ON:
		state->s_state[USRQUOTA].flags |= QCI_LIMITS_ENFORCED;
		state->s_state[GRPQUOTA].flags |= QCI_LIMITS_ENFORCED;
		fallthrough;
	case GFS2_QUOTA_ACCOUNT:
		state->s_state[USRQUOTA].flags |= QCI_ACCT_ENABLED |
						  QCI_SYSFILE;
		state->s_state[GRPQUOTA].flags |= QCI_ACCT_ENABLED |
						  QCI_SYSFILE;
		break;
	case GFS2_QUOTA_OFF:
		break;
	}
	if (sdp->sd_quota_inode) {
		state->s_state[USRQUOTA].ino =
					GFS2_I(sdp->sd_quota_inode)->i_no_addr;
		state->s_state[USRQUOTA].blocks = sdp->sd_quota_inode->i_blocks;
	}
	state->s_state[USRQUOTA].nextents = 1;	/* unsupported */
	state->s_state[GRPQUOTA] = state->s_state[USRQUOTA];
	state->s_incoredqs = list_lru_count(&gfs2_qd_lru);
	return 0;
}

static int gfs2_get_dqblk(struct super_block *sb, struct kqid qid,
			  struct qc_dqblk *fdq)
{
	struct gfs2_sbd *sdp = sb->s_fs_info;
	struct gfs2_quota_lvb *qlvb;
	struct gfs2_quota_data *qd;
	struct gfs2_holder q_gh;
	int error;

	memset(fdq, 0, sizeof(*fdq));

	if (sdp->sd_args.ar_quota == GFS2_QUOTA_OFF)
		return -ESRCH; /* Crazy XFS error code */

	if ((qid.type != USRQUOTA) &&
	    (qid.type != GRPQUOTA))
		return -EINVAL;

	error = qd_get(sdp, qid, &qd);
	if (error)
		return error;
	error = do_glock(qd, FORCE, &q_gh);
	if (error)
		goto out;

	qlvb = (struct gfs2_quota_lvb *)qd->qd_gl->gl_lksb.sb_lvbptr;
	fdq->d_spc_hardlimit = be64_to_cpu(qlvb->qb_limit) << sdp->sd_sb.sb_bsize_shift;
	fdq->d_spc_softlimit = be64_to_cpu(qlvb->qb_warn) << sdp->sd_sb.sb_bsize_shift;
	fdq->d_space = be64_to_cpu(qlvb->qb_value) << sdp->sd_sb.sb_bsize_shift;

	gfs2_glock_dq_uninit(&q_gh);
out:
	qd_put(qd);
	return error;
}

/* GFS2 only supports a subset of the XFS fields */
#define GFS2_FIELDMASK (QC_SPC_SOFT|QC_SPC_HARD|QC_SPACE)

static int gfs2_set_dqblk(struct super_block *sb, struct kqid qid,
			  struct qc_dqblk *fdq)
{
	struct gfs2_sbd *sdp = sb->s_fs_info;
	struct gfs2_inode *ip = GFS2_I(sdp->sd_quota_inode);
	struct gfs2_quota_data *qd;
	struct gfs2_holder q_gh, i_gh;
	unsigned int data_blocks, ind_blocks;
	unsigned int blocks = 0;
	int alloc_required;
	loff_t offset;
	int error;

	if (sdp->sd_args.ar_quota == GFS2_QUOTA_OFF)
		return -ESRCH; /* Crazy XFS error code */

	if ((qid.type != USRQUOTA) &&
	    (qid.type != GRPQUOTA))
		return -EINVAL;

	if (fdq->d_fieldmask & ~GFS2_FIELDMASK)
		return -EINVAL;

	error = qd_get(sdp, qid, &qd);
	if (error)
		return error;

	error = gfs2_qa_get(ip);
	if (error)
		goto out_put;

	inode_lock(&ip->i_inode);
	error = gfs2_glock_nq_init(qd->qd_gl, LM_ST_EXCLUSIVE, 0, &q_gh);
	if (error)
		goto out_unlockput;
	error = gfs2_glock_nq_init(ip->i_gl, LM_ST_EXCLUSIVE, 0, &i_gh);
	if (error)
		goto out_q;

	/* Check for existing entry, if none then alloc new blocks */
	error = update_qd(sdp, qd);
	if (error)
		goto out_i;

	/* If nothing has changed, this is a no-op */
	if ((fdq->d_fieldmask & QC_SPC_SOFT) &&
	    ((fdq->d_spc_softlimit >> sdp->sd_sb.sb_bsize_shift) == be64_to_cpu(qd->qd_qb.qb_warn)))
		fdq->d_fieldmask ^= QC_SPC_SOFT;

	if ((fdq->d_fieldmask & QC_SPC_HARD) &&
	    ((fdq->d_spc_hardlimit >> sdp->sd_sb.sb_bsize_shift) == be64_to_cpu(qd->qd_qb.qb_limit)))
		fdq->d_fieldmask ^= QC_SPC_HARD;

	if ((fdq->d_fieldmask & QC_SPACE) &&
	    ((fdq->d_space >> sdp->sd_sb.sb_bsize_shift) == be64_to_cpu(qd->qd_qb.qb_value)))
		fdq->d_fieldmask ^= QC_SPACE;

	if (fdq->d_fieldmask == 0)
		goto out_i;

	offset = qd2offset(qd);
	alloc_required = gfs2_write_alloc_required(ip, offset, sizeof(struct gfs2_quota));
	if (gfs2_is_stuffed(ip))
		alloc_required = 1;
	if (alloc_required) {
		struct gfs2_alloc_parms ap = {};
		gfs2_write_calc_reserv(ip, sizeof(struct gfs2_quota),
				       &data_blocks, &ind_blocks);
		blocks = 1 + data_blocks + ind_blocks;
		ap.target = blocks;
		error = gfs2_inplace_reserve(ip, &ap);
		if (error)
			goto out_i;
		blocks += gfs2_rg_blocks(ip, blocks);
	}

	/* Some quotas span block boundaries and can update two blocks,
	   adding an extra block to the transaction to handle such quotas */
	error = gfs2_trans_begin(sdp, blocks + RES_DINODE + 2, 0);
	if (error)
		goto out_release;

	/* Apply changes */
	error = gfs2_adjust_quota(sdp, offset, 0, qd, fdq);
	if (!error)
		clear_bit(QDF_QMSG_QUIET, &qd->qd_flags);

	gfs2_trans_end(sdp);
out_release:
	if (alloc_required)
		gfs2_inplace_release(ip);
out_i:
	gfs2_glock_dq_uninit(&i_gh);
out_q:
	gfs2_glock_dq_uninit(&q_gh);
out_unlockput:
	gfs2_qa_put(ip);
	inode_unlock(&ip->i_inode);
out_put:
	qd_put(qd);
	return error;
}

const struct quotactl_ops gfs2_quotactl_ops = {
	.quota_sync     = gfs2_quota_sync,
	.get_state	= gfs2_quota_get_state,
	.get_dqblk	= gfs2_get_dqblk,
	.set_dqblk	= gfs2_set_dqblk,
};

void __init gfs2_quota_hash_init(void)
{
	unsigned i;

	for(i = 0; i < GFS2_QD_HASH_SIZE; i++)
		INIT_HLIST_BL_HEAD(&qd_hash_table[i]);
}<|MERGE_RESOLUTION|>--- conflicted
+++ resolved
@@ -473,25 +473,9 @@
 	    qd->qd_sync_gen >= sync_gen)
 		goto out;
 
-<<<<<<< HEAD
-	/*
-	 * If qd_change is 0 it means a pending quota change was negated.
-	 * We should not sync it, but we still have a qd reference and slot
-	 * reference taken by gfs2_quota_change -> do_qc that need to be put.
-	 */
-	if (!qd->qd_change && test_and_clear_bit(QDF_CHANGE, &qd->qd_flags)) {
-		slot_put(qd);
-		qd_put(qd);
-		return 0;
-	}
-
-	if (!lockref_get_not_dead(&qd->qd_lockref))
-		return 0;
-=======
 	if (__lockref_is_dead(&qd->qd_lockref))
 		goto out;
 	qd->qd_lockref.count++;
->>>>>>> 2d5404ca
 
 	list_move_tail(&qd->qd_list, &sdp->sd_quota_list);
 	set_bit(QDF_LOCKED, &qd->qd_flags);
@@ -755,20 +739,12 @@
 	blk = index << (PAGE_SHIFT - sdp->sd_sb.sb_bsize_shift);
 	boff = off % bsize;
 
-<<<<<<< HEAD
-	page = grab_cache_page(mapping, index);
-	if (!page)
-		return -ENOMEM;
-	if (!page_has_buffers(page))
-		create_empty_buffers(page, bsize, 0);
-=======
 	folio = filemap_grab_folio(mapping, index);
 	if (IS_ERR(folio))
 		return PTR_ERR(folio);
 	bh = folio_buffers(folio);
 	if (!bh)
 		bh = create_empty_buffers(folio, bsize, 0);
->>>>>>> 2d5404ca
 
 	for (;;) {
 		/* Find the beginning block within the folio */
