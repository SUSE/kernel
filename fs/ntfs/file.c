--- conflicted
+++ resolved
@@ -2118,11 +2118,7 @@
 		goto out;
 	if (!count)
 		goto out;
-<<<<<<< HEAD
-	err = remove_suid(&file->f_path);
-=======
 	err = file_remove_suid(file);
->>>>>>> 30a2f3c6
 	if (err)
 		goto out;
 	file_update_time(file);
