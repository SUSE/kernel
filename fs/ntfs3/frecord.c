--- conflicted
+++ resolved
@@ -889,11 +889,7 @@
 		attr = mi_insert_attr(mi, b->type, Add2Ptr(b, name_off),
 				      b->name_len, asize, name_off);
 		if (!attr)
-<<<<<<< HEAD
-			goto out1;
-=======
 			goto out;
->>>>>>> 2d5404ca
 
 		mi_get_ref(mi, &le_b[nb]->ref);
 		le_b[nb]->id = attr->id;
@@ -904,31 +900,19 @@
 
 		/* Remove from primary record. */
 		if (!mi_remove_attr(NULL, &ni->mi, b))
-<<<<<<< HEAD
-			goto out1;
-=======
 			goto out;
->>>>>>> 2d5404ca
 
 		if (to_free <= asize)
 			break;
 		to_free -= asize;
 		if (!nb)
-<<<<<<< HEAD
-			goto out1;
-=======
 			goto out;
->>>>>>> 2d5404ca
 	}
 
 	attr = mi_insert_attr(&ni->mi, ATTR_LIST, NULL, 0,
 			      lsize + SIZEOF_RESIDENT, SIZEOF_RESIDENT);
 	if (!attr)
-<<<<<<< HEAD
-		goto out1;
-=======
-		goto out;
->>>>>>> 2d5404ca
+		goto out;
 
 	attr->non_res = 0;
 	attr->flags = 0;
@@ -949,12 +933,6 @@
 	ni->attr_list.le = NULL;
 	ni->attr_list.size = 0;
 	return err;
-<<<<<<< HEAD
-
-out:
-	return 0;
-=======
->>>>>>> 2d5404ca
 }
 
 /*
