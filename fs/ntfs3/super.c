--- conflicted
+++ resolved
@@ -884,15 +884,11 @@
 	u16 fn, ao;
 	u8 cluster_bits;
 	u32 boot_off = 0;
-<<<<<<< HEAD
-	const char *hint = "Primary boot";
-=======
 	sector_t boot_block = 0;
 	const char *hint = "Primary boot";
 
 	/* Save original dev_size. Used with alternative boot. */
 	dev_size0 = dev_size;
->>>>>>> 2d5404ca
 
 	sbi->volume.blocks = dev_size >> PAGE_SHIFT;
 
@@ -901,16 +897,12 @@
 	if (!bh)
 		return boot_block ? -EINVAL : -EIO;
 
-check_boot:
 	err = -EINVAL;
-<<<<<<< HEAD
-=======
 
 	/* Corrupted image; do not read OOB */
 	if (bh->b_size - sizeof(*boot) < boot_off)
 		goto out;
 
->>>>>>> 2d5404ca
 	boot = (struct NTFS_BOOT *)Add2Ptr(bh->b_data, boot_off);
 
 	if (memcmp(boot->system_id, "NTFS    ", sizeof("NTFS    ") - 1)) {
@@ -1128,50 +1120,13 @@
 	if (bh->b_blocknr && !sb_rdonly(sb)) {
 		/*
 	 	 * Alternative boot is ok but primary is not ok.
-<<<<<<< HEAD
-	 	 * Update primary boot.
-		 */
-		struct buffer_head *bh0 = sb_getblk(sb, 0);
-		if (bh0) {
-			if (buffer_locked(bh0))
-				__wait_on_buffer(bh0);
-
-			lock_buffer(bh0);
-			memcpy(bh0->b_data, boot, sizeof(*boot));
-			set_buffer_uptodate(bh0);
-			mark_buffer_dirty(bh0);
-			unlock_buffer(bh0);
-			if (!sync_dirty_buffer(bh0))
-				ntfs_warn(sb, "primary boot is updated");
-			put_bh(bh0);
-		}
-=======
 	 	 * Do not update primary boot here 'cause it may be faked boot.
 	 	 * Let ntfs to be mounted and update boot later.
 		 */
 		*boot2 = kmemdup(boot, sizeof(*boot), GFP_NOFS | __GFP_NOWARN);
->>>>>>> 2d5404ca
 	}
 
 out:
-	if (err == -EINVAL && !bh->b_blocknr && dev_size > PAGE_SHIFT) {
-		u32 block_size = min_t(u32, sector_size, PAGE_SIZE);
-		u64 lbo = dev_size - sizeof(*boot);
-
-		/*
-	 	 * Try alternative boot (last sector)
-		 */
-		brelse(bh);
-
-		sb_set_blocksize(sb, block_size);
-		bh = ntfs_bread(sb, lbo >> blksize_bits(block_size));
-		if (!bh)
-			return -EINVAL;
-
-		boot_off = lbo & (block_size - 1);
-		hint = "Alternative boot";
-		goto check_boot;
-	}
 	brelse(bh);
 
 	if (err == -EINVAL && !boot_block && dev_size0 > PAGE_SHIFT) {
@@ -1214,10 +1169,7 @@
 	u16 *shared;
 	struct MFT_REF ref;
 	bool ro = sb_rdonly(sb);
-<<<<<<< HEAD
-=======
 	struct NTFS_BOOT *boot2 = NULL;
->>>>>>> 2d5404ca
 
 	ref.high = 0;
 
