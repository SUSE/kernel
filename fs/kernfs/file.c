// SPDX-License-Identifier: GPL-2.0-only
/*
 * fs/kernfs/file.c - kernfs file implementation
 *
 * Copyright (c) 2001-3 Patrick Mochel
 * Copyright (c) 2007 SUSE Linux Products GmbH
 * Copyright (c) 2007, 2013 Tejun Heo <tj@kernel.org>
 */

#include <linux/fs.h>
#include <linux/seq_file.h>
#include <linux/slab.h>
#include <linux/poll.h>
#include <linux/pagemap.h>
#include <linux/sched/mm.h>
#include <linux/fsnotify.h>
#include <linux/uio.h>

#include "kernfs-internal.h"

/*
 * There's one kernfs_open_file for each open file and one kernfs_open_node
 * for each kernfs_node with one or more open files.
 *
 * kernfs_node->attr.open points to kernfs_open_node.  attr.open is
 * protected by kernfs_open_node_lock.
 *
 * filp->private_data points to seq_file whose ->private points to
 * kernfs_open_file.  kernfs_open_files are chained at
 * kernfs_open_node->files, which is protected by kernfs_open_file_mutex.
 */
static DEFINE_SPINLOCK(kernfs_open_node_lock);
static DEFINE_MUTEX(kernfs_open_file_mutex);

struct kernfs_open_node {
	atomic_t		refcnt;
	atomic_t		event;
	wait_queue_head_t	poll;
	struct list_head	files; /* goes through kernfs_open_file.list */
};

/*
 * kernfs_notify() may be called from any context and bounces notifications
 * through a work item.  To minimize space overhead in kernfs_node, the
 * pending queue is implemented as a singly linked list of kernfs_nodes.
 * The list is terminated with the self pointer so that whether a
 * kernfs_node is on the list or not can be determined by testing the next
 * pointer for NULL.
 */
#define KERNFS_NOTIFY_EOL			((void *)&kernfs_notify_list)

static DEFINE_SPINLOCK(kernfs_notify_lock);
static struct kernfs_node *kernfs_notify_list = KERNFS_NOTIFY_EOL;

static struct kernfs_open_file *kernfs_of(struct file *file)
{
	return ((struct seq_file *)file->private_data)->private;
}

/*
 * Determine the kernfs_ops for the given kernfs_node.  This function must
 * be called while holding an active reference.
 */
static const struct kernfs_ops *kernfs_ops(struct kernfs_node *kn)
{
	if (kn->flags & KERNFS_LOCKDEP)
		lockdep_assert_held(kn);
	return kn->attr.ops;
}

/*
 * As kernfs_seq_stop() is also called after kernfs_seq_start() or
 * kernfs_seq_next() failure, it needs to distinguish whether it's stopping
 * a seq_file iteration which is fully initialized with an active reference
 * or an aborted kernfs_seq_start() due to get_active failure.  The
 * position pointer is the only context for each seq_file iteration and
 * thus the stop condition should be encoded in it.  As the return value is
 * directly visible to userland, ERR_PTR(-ENODEV) is the only acceptable
 * choice to indicate get_active failure.
 *
 * Unfortunately, this is complicated due to the optional custom seq_file
 * operations which may return ERR_PTR(-ENODEV) too.  kernfs_seq_stop()
 * can't distinguish whether ERR_PTR(-ENODEV) is from get_active failure or
 * custom seq_file operations and thus can't decide whether put_active
 * should be performed or not only on ERR_PTR(-ENODEV).
 *
 * This is worked around by factoring out the custom seq_stop() and
 * put_active part into kernfs_seq_stop_active(), skipping it from
 * kernfs_seq_stop() if ERR_PTR(-ENODEV) while invoking it directly after
 * custom seq_file operations fail with ERR_PTR(-ENODEV) - this ensures
 * that kernfs_seq_stop_active() is skipped only after get_active failure.
 */
static void kernfs_seq_stop_active(struct seq_file *sf, void *v)
{
	struct kernfs_open_file *of = sf->private;
	const struct kernfs_ops *ops = kernfs_ops(of->kn);

	if (ops->seq_stop)
		ops->seq_stop(sf, v);
	kernfs_put_active(of->kn);
}

static void *kernfs_seq_start(struct seq_file *sf, loff_t *ppos)
{
	struct kernfs_open_file *of = sf->private;
	const struct kernfs_ops *ops;

	/*
	 * @of->mutex nests outside active ref and is primarily to ensure that
	 * the ops aren't called concurrently for the same open file.
	 */
	mutex_lock(&of->mutex);
	if (!kernfs_get_active(of->kn))
		return ERR_PTR(-ENODEV);

	ops = kernfs_ops(of->kn);
	if (ops->seq_start) {
		void *next = ops->seq_start(sf, ppos);
		/* see the comment above kernfs_seq_stop_active() */
		if (next == ERR_PTR(-ENODEV))
			kernfs_seq_stop_active(sf, next);
		return next;
	} else {
		/*
		 * The same behavior and code as single_open().  Returns
		 * !NULL if pos is at the beginning; otherwise, NULL.
		 */
		return NULL + !*ppos;
	}
}

static void *kernfs_seq_next(struct seq_file *sf, void *v, loff_t *ppos)
{
	struct kernfs_open_file *of = sf->private;
	const struct kernfs_ops *ops = kernfs_ops(of->kn);

	if (ops->seq_next) {
		void *next = ops->seq_next(sf, v, ppos);
		/* see the comment above kernfs_seq_stop_active() */
		if (next == ERR_PTR(-ENODEV))
			kernfs_seq_stop_active(sf, next);
		return next;
	} else {
		/*
		 * The same behavior and code as single_open(), always
		 * terminate after the initial read.
		 */
		++*ppos;
		return NULL;
	}
}

static void kernfs_seq_stop(struct seq_file *sf, void *v)
{
	struct kernfs_open_file *of = sf->private;

	if (v != ERR_PTR(-ENODEV))
		kernfs_seq_stop_active(sf, v);
	mutex_unlock(&of->mutex);
}

static int kernfs_seq_show(struct seq_file *sf, void *v)
{
	struct kernfs_open_file *of = sf->private;

	of->event = atomic_read(&of->kn->attr.open->event);

	return of->kn->attr.ops->seq_show(sf, v);
}

static const struct seq_operations kernfs_seq_ops = {
	.start = kernfs_seq_start,
	.next = kernfs_seq_next,
	.stop = kernfs_seq_stop,
	.show = kernfs_seq_show,
};

/*
 * As reading a bin file can have side-effects, the exact offset and bytes
 * specified in read(2) call should be passed to the read callback making
 * it difficult to use seq_file.  Implement simplistic custom buffering for
 * bin files.
 */
static ssize_t kernfs_file_read_iter(struct kiocb *iocb, struct iov_iter *iter)
{
	struct kernfs_open_file *of = kernfs_of(iocb->ki_filp);
	ssize_t len = min_t(size_t, iov_iter_count(iter), PAGE_SIZE);
	const struct kernfs_ops *ops;
	char *buf;

	buf = of->prealloc_buf;
	if (buf)
		mutex_lock(&of->prealloc_mutex);
	else
		buf = kmalloc(len, GFP_KERNEL);
	if (!buf)
		return -ENOMEM;

	/*
	 * @of->mutex nests outside active ref and is used both to ensure that
	 * the ops aren't called concurrently for the same open file.
	 */
	mutex_lock(&of->mutex);
	if (!kernfs_get_active(of->kn)) {
		len = -ENODEV;
		mutex_unlock(&of->mutex);
		goto out_free;
	}

	of->event = atomic_read(&of->kn->attr.open->event);
	ops = kernfs_ops(of->kn);
	if (ops->read)
		len = ops->read(of, buf, len, iocb->ki_pos);
	else
		len = -EINVAL;

	kernfs_put_active(of->kn);
	mutex_unlock(&of->mutex);

	if (len < 0)
		goto out_free;

	if (copy_to_iter(buf, len, iter) != len) {
		len = -EFAULT;
		goto out_free;
	}

	iocb->ki_pos += len;

 out_free:
	if (buf == of->prealloc_buf)
		mutex_unlock(&of->prealloc_mutex);
	else
		kfree(buf);
	return len;
}

static ssize_t kernfs_fop_read_iter(struct kiocb *iocb, struct iov_iter *iter)
{
	if (kernfs_of(iocb->ki_filp)->kn->flags & KERNFS_HAS_SEQ_SHOW)
		return seq_read_iter(iocb, iter);
	return kernfs_file_read_iter(iocb, iter);
}

/*
 * Copy data in from userland and pass it to the matching kernfs write
 * operation.
 *
 * There is no easy way for us to know if userspace is only doing a partial
 * write, so we don't support them. We expect the entire buffer to come on
 * the first write.  Hint: if you're writing a value, first read the file,
 * modify only the the value you're changing, then write entire buffer
 * back.
 */
static ssize_t kernfs_fop_write_iter(struct kiocb *iocb, struct iov_iter *iter)
{
	struct kernfs_open_file *of = kernfs_of(iocb->ki_filp);
	ssize_t len = iov_iter_count(iter);
	const struct kernfs_ops *ops;
	char *buf;

	if (of->atomic_write_len) {
		if (len > of->atomic_write_len)
			return -E2BIG;
	} else {
		len = min_t(size_t, len, PAGE_SIZE);
	}

	buf = of->prealloc_buf;
	if (buf)
		mutex_lock(&of->prealloc_mutex);
	else
		buf = kmalloc(len + 1, GFP_KERNEL);
	if (!buf)
		return -ENOMEM;

	if (copy_from_iter(buf, len, iter) != len) {
		len = -EFAULT;
		goto out_free;
	}
	buf[len] = '\0';	/* guarantee string termination */

	/*
	 * @of->mutex nests outside active ref and is used both to ensure that
	 * the ops aren't called concurrently for the same open file.
	 */
	mutex_lock(&of->mutex);
	if (!kernfs_get_active(of->kn)) {
		mutex_unlock(&of->mutex);
		len = -ENODEV;
		goto out_free;
	}

	ops = kernfs_ops(of->kn);
	if (ops->write)
		len = ops->write(of, buf, len, iocb->ki_pos);
	else
		len = -EINVAL;

	kernfs_put_active(of->kn);
	mutex_unlock(&of->mutex);

	if (len > 0)
		iocb->ki_pos += len;

out_free:
	if (buf == of->prealloc_buf)
		mutex_unlock(&of->prealloc_mutex);
	else
		kfree(buf);
	return len;
}

static void kernfs_vma_open(struct vm_area_struct *vma)
{
	struct file *file = vma->vm_file;
	struct kernfs_open_file *of = kernfs_of(file);

	if (!of->vm_ops)
		return;

	if (!kernfs_get_active(of->kn))
		return;

	if (of->vm_ops->open)
		of->vm_ops->open(vma);

	kernfs_put_active(of->kn);
}

static vm_fault_t kernfs_vma_fault(struct vm_fault *vmf)
{
	struct file *file = vmf->vma->vm_file;
	struct kernfs_open_file *of = kernfs_of(file);
	vm_fault_t ret;

	if (!of->vm_ops)
		return VM_FAULT_SIGBUS;

	if (!kernfs_get_active(of->kn))
		return VM_FAULT_SIGBUS;

	ret = VM_FAULT_SIGBUS;
	if (of->vm_ops->fault)
		ret = of->vm_ops->fault(vmf);

	kernfs_put_active(of->kn);
	return ret;
}

static vm_fault_t kernfs_vma_page_mkwrite(struct vm_fault *vmf)
{
	struct file *file = vmf->vma->vm_file;
	struct kernfs_open_file *of = kernfs_of(file);
	vm_fault_t ret;

	if (!of->vm_ops)
		return VM_FAULT_SIGBUS;

	if (!kernfs_get_active(of->kn))
		return VM_FAULT_SIGBUS;

	ret = 0;
	if (of->vm_ops->page_mkwrite)
		ret = of->vm_ops->page_mkwrite(vmf);
	else
		file_update_time(file);

	kernfs_put_active(of->kn);
	return ret;
}

static int kernfs_vma_access(struct vm_area_struct *vma, unsigned long addr,
			     void *buf, int len, int write)
{
	struct file *file = vma->vm_file;
	struct kernfs_open_file *of = kernfs_of(file);
	int ret;

	if (!of->vm_ops)
		return -EINVAL;

	if (!kernfs_get_active(of->kn))
		return -EINVAL;

	ret = -EINVAL;
	if (of->vm_ops->access)
		ret = of->vm_ops->access(vma, addr, buf, len, write);

	kernfs_put_active(of->kn);
	return ret;
}

#ifdef CONFIG_NUMA
static int kernfs_vma_set_policy(struct vm_area_struct *vma,
				 struct mempolicy *new)
{
	struct file *file = vma->vm_file;
	struct kernfs_open_file *of = kernfs_of(file);
	int ret;

	if (!of->vm_ops)
		return 0;

	if (!kernfs_get_active(of->kn))
		return -EINVAL;

	ret = 0;
	if (of->vm_ops->set_policy)
		ret = of->vm_ops->set_policy(vma, new);

	kernfs_put_active(of->kn);
	return ret;
}

static struct mempolicy *kernfs_vma_get_policy(struct vm_area_struct *vma,
					       unsigned long addr)
{
	struct file *file = vma->vm_file;
	struct kernfs_open_file *of = kernfs_of(file);
	struct mempolicy *pol;

	if (!of->vm_ops)
		return vma->vm_policy;

	if (!kernfs_get_active(of->kn))
		return vma->vm_policy;

	pol = vma->vm_policy;
	if (of->vm_ops->get_policy)
		pol = of->vm_ops->get_policy(vma, addr);

	kernfs_put_active(of->kn);
	return pol;
}

#endif

static const struct vm_operations_struct kernfs_vm_ops = {
	.open		= kernfs_vma_open,
	.fault		= kernfs_vma_fault,
	.page_mkwrite	= kernfs_vma_page_mkwrite,
	.access		= kernfs_vma_access,
#ifdef CONFIG_NUMA
	.set_policy	= kernfs_vma_set_policy,
	.get_policy	= kernfs_vma_get_policy,
#endif
};

static int kernfs_fop_mmap(struct file *file, struct vm_area_struct *vma)
{
	struct kernfs_open_file *of = kernfs_of(file);
	const struct kernfs_ops *ops;
	int rc;

	/*
	 * mmap path and of->mutex are prone to triggering spurious lockdep
	 * warnings and we don't want to add spurious locking dependency
	 * between the two.  Check whether mmap is actually implemented
	 * without grabbing @of->mutex by testing HAS_MMAP flag.  See the
	 * comment in kernfs_file_open() for more details.
	 */
	if (!(of->kn->flags & KERNFS_HAS_MMAP))
		return -ENODEV;

	mutex_lock(&of->mutex);

	rc = -ENODEV;
	if (!kernfs_get_active(of->kn))
		goto out_unlock;

	ops = kernfs_ops(of->kn);
	rc = ops->mmap(of, vma);
	if (rc)
		goto out_put;

	/*
	 * PowerPC's pci_mmap of legacy_mem uses shmem_zero_setup()
	 * to satisfy versions of X which crash if the mmap fails: that
	 * substitutes a new vm_file, and we don't then want bin_vm_ops.
	 */
	if (vma->vm_file != file)
		goto out_put;

	rc = -EINVAL;
	if (of->mmapped && of->vm_ops != vma->vm_ops)
		goto out_put;

	/*
	 * It is not possible to successfully wrap close.
	 * So error if someone is trying to use close.
	 */
	rc = -EINVAL;
	if (vma->vm_ops && vma->vm_ops->close)
		goto out_put;

	rc = 0;
	of->mmapped = true;
	of->vm_ops = vma->vm_ops;
	vma->vm_ops = &kernfs_vm_ops;
out_put:
	kernfs_put_active(of->kn);
out_unlock:
	mutex_unlock(&of->mutex);

	return rc;
}

/**
 *	kernfs_get_open_node - get or create kernfs_open_node
 *	@kn: target kernfs_node
 *	@of: kernfs_open_file for this instance of open
 *
 *	If @kn->attr.open exists, increment its reference count; otherwise,
 *	create one.  @of is chained to the files list.
 *
 *	LOCKING:
 *	Kernel thread context (may sleep).
 *
 *	RETURNS:
 *	0 on success, -errno on failure.
 */
static int kernfs_get_open_node(struct kernfs_node *kn,
				struct kernfs_open_file *of)
{
	struct kernfs_open_node *on, *new_on = NULL;

 retry:
	mutex_lock(&kernfs_open_file_mutex);
	spin_lock_irq(&kernfs_open_node_lock);

	if (!kn->attr.open && new_on) {
		kn->attr.open = new_on;
		new_on = NULL;
	}

	on = kn->attr.open;
	if (on) {
		atomic_inc(&on->refcnt);
		list_add_tail(&of->list, &on->files);
	}

	spin_unlock_irq(&kernfs_open_node_lock);
	mutex_unlock(&kernfs_open_file_mutex);

	if (on) {
		kfree(new_on);
		return 0;
	}

	/* not there, initialize a new one and retry */
	new_on = kmalloc(sizeof(*new_on), GFP_KERNEL);
	if (!new_on)
		return -ENOMEM;

	atomic_set(&new_on->refcnt, 0);
	atomic_set(&new_on->event, 1);
	init_waitqueue_head(&new_on->poll);
	INIT_LIST_HEAD(&new_on->files);
	goto retry;
}

/**
 *	kernfs_put_open_node - put kernfs_open_node
 *	@kn: target kernfs_nodet
 *	@of: associated kernfs_open_file
 *
 *	Put @kn->attr.open and unlink @of from the files list.  If
 *	reference count reaches zero, disassociate and free it.
 *
 *	LOCKING:
 *	None.
 */
static void kernfs_put_open_node(struct kernfs_node *kn,
				 struct kernfs_open_file *of)
{
	struct kernfs_open_node *on = kn->attr.open;
	unsigned long flags;

	mutex_lock(&kernfs_open_file_mutex);
	spin_lock_irqsave(&kernfs_open_node_lock, flags);

	if (of)
		list_del(&of->list);

	if (atomic_dec_and_test(&on->refcnt))
		kn->attr.open = NULL;
	else
		on = NULL;

	spin_unlock_irqrestore(&kernfs_open_node_lock, flags);
	mutex_unlock(&kernfs_open_file_mutex);

	kfree(on);
}

static int kernfs_fop_open(struct inode *inode, struct file *file)
{
	struct kernfs_node *kn = inode->i_private;
	struct kernfs_root *root = kernfs_root(kn);
	const struct kernfs_ops *ops;
	struct kernfs_open_file *of;
	bool has_read, has_write, has_mmap;
	int error = -EACCES;

	if (!kernfs_get_active(kn))
		return -ENODEV;

	ops = kernfs_ops(kn);

	has_read = ops->seq_show || ops->read || ops->mmap;
	has_write = ops->write || ops->mmap;
	has_mmap = ops->mmap;

	/* see the flag definition for details */
	if (root->flags & KERNFS_ROOT_EXTRA_OPEN_PERM_CHECK) {
		if ((file->f_mode & FMODE_WRITE) &&
		    (!(inode->i_mode & S_IWUGO) || !has_write))
			goto err_out;

		if ((file->f_mode & FMODE_READ) &&
		    (!(inode->i_mode & S_IRUGO) || !has_read))
			goto err_out;
	}

	/* allocate a kernfs_open_file for the file */
	error = -ENOMEM;
	of = kzalloc(sizeof(struct kernfs_open_file), GFP_KERNEL);
	if (!of)
		goto err_out;

	/*
	 * The following is done to give a different lockdep key to
	 * @of->mutex for files which implement mmap.  This is a rather
	 * crude way to avoid false positive lockdep warning around
	 * mm->mmap_lock - mmap nests @of->mutex under mm->mmap_lock and
	 * reading /sys/block/sda/trace/act_mask grabs sr_mutex, under
	 * which mm->mmap_lock nests, while holding @of->mutex.  As each
	 * open file has a separate mutex, it's okay as long as those don't
	 * happen on the same file.  At this point, we can't easily give
	 * each file a separate locking class.  Let's differentiate on
	 * whether the file has mmap or not for now.
	 *
	 * Both paths of the branch look the same.  They're supposed to
	 * look that way and give @of->mutex different static lockdep keys.
	 */
	if (has_mmap)
		mutex_init(&of->mutex);
	else
		mutex_init(&of->mutex);

	of->kn = kn;
	of->file = file;

	/*
	 * Write path needs to atomic_write_len outside active reference.
	 * Cache it in open_file.  See kernfs_fop_write_iter() for details.
	 */
	of->atomic_write_len = ops->atomic_write_len;

	error = -EINVAL;
	/*
	 * ->seq_show is incompatible with ->prealloc,
	 * as seq_read does its own allocation.
	 * ->read must be used instead.
	 */
	if (ops->prealloc && ops->seq_show)
		goto err_free;
	if (ops->prealloc) {
		int len = of->atomic_write_len ?: PAGE_SIZE;
		of->prealloc_buf = kmalloc(len + 1, GFP_KERNEL);
		error = -ENOMEM;
		if (!of->prealloc_buf)
			goto err_free;
		mutex_init(&of->prealloc_mutex);
	}

	/*
	 * Always instantiate seq_file even if read access doesn't use
	 * seq_file or is not requested.  This unifies private data access
	 * and readable regular files are the vast majority anyway.
	 */
	if (ops->seq_show)
		error = seq_open(file, &kernfs_seq_ops);
	else
		error = seq_open(file, NULL);
	if (error)
		goto err_free;

	of->seq_file = file->private_data;
	of->seq_file->private = of;

	/* seq_file clears PWRITE unconditionally, restore it if WRITE */
	if (file->f_mode & FMODE_WRITE)
		file->f_mode |= FMODE_PWRITE;

	/* make sure we have open node struct */
	error = kernfs_get_open_node(kn, of);
	if (error)
		goto err_seq_release;

	if (ops->open) {
		/* nobody has access to @of yet, skip @of->mutex */
		error = ops->open(of);
		if (error)
			goto err_put_node;
	}

	/* open succeeded, put active references */
	kernfs_put_active(kn);
	return 0;

err_put_node:
	kernfs_put_open_node(kn, of);
err_seq_release:
	seq_release(inode, file);
err_free:
	kfree(of->prealloc_buf);
	kfree(of);
err_out:
	kernfs_put_active(kn);
	return error;
}

/* used from release/drain to ensure that ->release() is called exactly once */
static void kernfs_release_file(struct kernfs_node *kn,
				struct kernfs_open_file *of)
{
	/*
	 * @of is guaranteed to have no other file operations in flight and
	 * we just want to synchronize release and drain paths.
	 * @kernfs_open_file_mutex is enough.  @of->mutex can't be used
	 * here because drain path may be called from places which can
	 * cause circular dependency.
	 */
	lockdep_assert_held(&kernfs_open_file_mutex);

	if (!of->released) {
		/*
		 * A file is never detached without being released and we
		 * need to be able to release files which are deactivated
		 * and being drained.  Don't use kernfs_ops().
		 */
		kn->attr.ops->release(of);
		of->released = true;
	}
}

static int kernfs_fop_release(struct inode *inode, struct file *filp)
{
	struct kernfs_node *kn = inode->i_private;
	struct kernfs_open_file *of = kernfs_of(filp);

	if (kn->flags & KERNFS_HAS_RELEASE) {
		mutex_lock(&kernfs_open_file_mutex);
		kernfs_release_file(kn, of);
		mutex_unlock(&kernfs_open_file_mutex);
	}

	kernfs_put_open_node(kn, of);
	seq_release(inode, filp);
	kfree(of->prealloc_buf);
	kfree(of);

	return 0;
}

void kernfs_drain_open_files(struct kernfs_node *kn)
{
	struct kernfs_open_node *on;
	struct kernfs_open_file *of;

	if (!(kn->flags & (KERNFS_HAS_MMAP | KERNFS_HAS_RELEASE)))
		return;

	spin_lock_irq(&kernfs_open_node_lock);
	on = kn->attr.open;
	if (on)
		atomic_inc(&on->refcnt);
	spin_unlock_irq(&kernfs_open_node_lock);
	if (!on)
		return;

	mutex_lock(&kernfs_open_file_mutex);

	list_for_each_entry(of, &on->files, list) {
		struct inode *inode = file_inode(of->file);

		if (kn->flags & KERNFS_HAS_MMAP)
			unmap_mapping_range(inode->i_mapping, 0, 0, 1);

		if (kn->flags & KERNFS_HAS_RELEASE)
			kernfs_release_file(kn, of);
	}

	mutex_unlock(&kernfs_open_file_mutex);

	kernfs_put_open_node(kn, NULL);
}

/*
 * Kernfs attribute files are pollable.  The idea is that you read
 * the content and then you use 'poll' or 'select' to wait for
 * the content to change.  When the content changes (assuming the
 * manager for the kobject supports notification), poll will
 * return EPOLLERR|EPOLLPRI, and select will return the fd whether
 * it is waiting for read, write, or exceptions.
 * Once poll/select indicates that the value has changed, you
 * need to close and re-open the file, or seek to 0 and read again.
 * Reminder: this only works for attributes which actively support
 * it, and it is not possible to test an attribute from userspace
 * to see if it supports poll (Neither 'poll' nor 'select' return
 * an appropriate error code).  When in doubt, set a suitable timeout value.
 */
__poll_t kernfs_generic_poll(struct kernfs_open_file *of, poll_table *wait)
{
	struct kernfs_node *kn = kernfs_dentry_node(of->file->f_path.dentry);
	struct kernfs_open_node *on = kn->attr.open;

	poll_wait(of->file, &on->poll, wait);

	if (of->event != atomic_read(&on->event))
		return DEFAULT_POLLMASK|EPOLLERR|EPOLLPRI;

	return DEFAULT_POLLMASK;
}

static __poll_t kernfs_fop_poll(struct file *filp, poll_table *wait)
{
	struct kernfs_open_file *of = kernfs_of(filp);
	struct kernfs_node *kn = kernfs_dentry_node(filp->f_path.dentry);
	__poll_t ret;

	if (!kernfs_get_active(kn))
		return DEFAULT_POLLMASK|EPOLLERR|EPOLLPRI;

	if (kn->attr.ops->poll)
		ret = kn->attr.ops->poll(of, wait);
	else
		ret = kernfs_generic_poll(of, wait);

	kernfs_put_active(kn);
	return ret;
}

static void kernfs_notify_workfn(struct work_struct *work)
{
	struct kernfs_node *kn;
	struct kernfs_super_info *info;
repeat:
	/* pop one off the notify_list */
	spin_lock_irq(&kernfs_notify_lock);
	kn = kernfs_notify_list;
	if (kn == KERNFS_NOTIFY_EOL) {
		spin_unlock_irq(&kernfs_notify_lock);
		return;
	}
	kernfs_notify_list = kn->attr.notify_next;
	kn->attr.notify_next = NULL;
	spin_unlock_irq(&kernfs_notify_lock);

	/* kick fsnotify */
	mutex_lock(&kernfs_mutex);

	list_for_each_entry(info, &kernfs_root(kn)->supers, node) {
		struct kernfs_node *parent;
		struct inode *p_inode = NULL;
		struct inode *inode;
		struct qstr name;

		/*
		 * We want fsnotify_modify() on @kn but as the
		 * modifications aren't originating from userland don't
		 * have the matching @file available.  Look up the inodes
		 * and generate the events manually.
		 */
		inode = ilookup(info->sb, kernfs_ino(kn));
		if (!inode)
			continue;

		name = (struct qstr)QSTR_INIT(kn->name, strlen(kn->name));
		parent = kernfs_get_parent(kn);
		if (parent) {
<<<<<<< HEAD
			struct inode *p_inode;

=======
>>>>>>> 7d2a07b7
			p_inode = ilookup(info->sb, kernfs_ino(parent));
			if (p_inode) {
				fsnotify(FS_MODIFY | FS_EVENT_ON_CHILD,
					 inode, FSNOTIFY_EVENT_INODE,
					 p_inode, &name, inode, 0);
				iput(p_inode);
			}

			kernfs_put(parent);
		}

<<<<<<< HEAD
		fsnotify(inode, FS_MODIFY, inode, FSNOTIFY_EVENT_INODE,
			 NULL, 0);
=======
		if (!p_inode)
			fsnotify_inode(inode, FS_MODIFY);

>>>>>>> 7d2a07b7
		iput(inode);
	}

	mutex_unlock(&kernfs_mutex);
	kernfs_put(kn);
	goto repeat;
}

/**
 * kernfs_notify - notify a kernfs file
 * @kn: file to notify
 *
 * Notify @kn such that poll(2) on @kn wakes up.  Maybe be called from any
 * context.
 */
void kernfs_notify(struct kernfs_node *kn)
{
	static DECLARE_WORK(kernfs_notify_work, kernfs_notify_workfn);
	unsigned long flags;
	struct kernfs_open_node *on;

	if (WARN_ON(kernfs_type(kn) != KERNFS_FILE))
		return;

	/* kick poll immediately */
	spin_lock_irqsave(&kernfs_open_node_lock, flags);
	on = kn->attr.open;
	if (on) {
		atomic_inc(&on->event);
		wake_up_interruptible(&on->poll);
	}
	spin_unlock_irqrestore(&kernfs_open_node_lock, flags);

	/* schedule work to kick fsnotify */
	spin_lock_irqsave(&kernfs_notify_lock, flags);
	if (!kn->attr.notify_next) {
		kernfs_get(kn);
		kn->attr.notify_next = kernfs_notify_list;
		kernfs_notify_list = kn;
		schedule_work(&kernfs_notify_work);
	}
	spin_unlock_irqrestore(&kernfs_notify_lock, flags);
}
EXPORT_SYMBOL_GPL(kernfs_notify);

const struct file_operations kernfs_file_fops = {
	.read_iter	= kernfs_fop_read_iter,
	.write_iter	= kernfs_fop_write_iter,
	.llseek		= generic_file_llseek,
	.mmap		= kernfs_fop_mmap,
	.open		= kernfs_fop_open,
	.release	= kernfs_fop_release,
	.poll		= kernfs_fop_poll,
	.fsync		= noop_fsync,
	.splice_read	= generic_file_splice_read,
	.splice_write	= iter_file_splice_write,
};

/**
 * __kernfs_create_file - kernfs internal function to create a file
 * @parent: directory to create the file in
 * @name: name of the file
 * @mode: mode of the file
 * @uid: uid of the file
 * @gid: gid of the file
 * @size: size of the file
 * @ops: kernfs operations for the file
 * @priv: private data for the file
 * @ns: optional namespace tag of the file
 * @key: lockdep key for the file's active_ref, %NULL to disable lockdep
 *
 * Returns the created node on success, ERR_PTR() value on error.
 */
struct kernfs_node *__kernfs_create_file(struct kernfs_node *parent,
					 const char *name,
					 umode_t mode, kuid_t uid, kgid_t gid,
					 loff_t size,
					 const struct kernfs_ops *ops,
					 void *priv, const void *ns,
					 struct lock_class_key *key)
{
	struct kernfs_node *kn;
	unsigned flags;
	int rc;

	flags = KERNFS_FILE;

	kn = kernfs_new_node(parent, name, (mode & S_IALLUGO) | S_IFREG,
			     uid, gid, flags);
	if (!kn)
		return ERR_PTR(-ENOMEM);

	kn->attr.ops = ops;
	kn->attr.size = size;
	kn->ns = ns;
	kn->priv = priv;

#ifdef CONFIG_DEBUG_LOCK_ALLOC
	if (key) {
		lockdep_init_map(&kn->dep_map, "kn->active", key, 0);
		kn->flags |= KERNFS_LOCKDEP;
	}
#endif

	/*
	 * kn->attr.ops is accesible only while holding active ref.  We
	 * need to know whether some ops are implemented outside active
	 * ref.  Cache their existence in flags.
	 */
	if (ops->seq_show)
		kn->flags |= KERNFS_HAS_SEQ_SHOW;
	if (ops->mmap)
		kn->flags |= KERNFS_HAS_MMAP;
	if (ops->release)
		kn->flags |= KERNFS_HAS_RELEASE;

	rc = kernfs_add_one(kn);
	if (rc) {
		kernfs_put(kn);
		return ERR_PTR(rc);
	}
	return kn;
}<|MERGE_RESOLUTION|>--- conflicted
+++ resolved
@@ -881,11 +881,6 @@
 		name = (struct qstr)QSTR_INIT(kn->name, strlen(kn->name));
 		parent = kernfs_get_parent(kn);
 		if (parent) {
-<<<<<<< HEAD
-			struct inode *p_inode;
-
-=======
->>>>>>> 7d2a07b7
 			p_inode = ilookup(info->sb, kernfs_ino(parent));
 			if (p_inode) {
 				fsnotify(FS_MODIFY | FS_EVENT_ON_CHILD,
@@ -897,14 +892,9 @@
 			kernfs_put(parent);
 		}
 
-<<<<<<< HEAD
-		fsnotify(inode, FS_MODIFY, inode, FSNOTIFY_EVENT_INODE,
-			 NULL, 0);
-=======
 		if (!p_inode)
 			fsnotify_inode(inode, FS_MODIFY);
 
->>>>>>> 7d2a07b7
 		iput(inode);
 	}
 
