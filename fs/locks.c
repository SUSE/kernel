--- conflicted
+++ resolved
@@ -235,12 +235,8 @@
 				char *list_type)
 {
 	struct file_lock *fl;
-<<<<<<< HEAD
-	struct inode *inode = locks_inode(filp);
+	struct inode *inode = file_inode(filp);
 	dev_t dev = inode_get_dev(inode);
-=======
-	struct inode *inode = file_inode(filp);
->>>>>>> eb3cdb58
 
 	list_for_each_entry(fl, list, fl_list)
 		if (fl->fl_file == filp)
@@ -2666,11 +2662,7 @@
 	struct file_lock_context *ctx;
 	bool ret;
 
-<<<<<<< HEAD
-	ctx = smp_load_acquire(&inode->i_flctx);
-=======
 	ctx = locks_inode_context(inode);
->>>>>>> eb3cdb58
 	if (!ctx)
 		return false;
 
