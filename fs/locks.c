--- conflicted
+++ resolved
@@ -1864,13 +1864,8 @@
 int generic_setlease(struct file *filp, long arg, struct file_lock **flp,
 			void **priv)
 {
-<<<<<<< HEAD
-	struct inode *inode = locks_inode(filp);
-	vfsuid_t vfsuid = i_uid_into_vfsuid(file_mnt_user_ns(filp), inode);
-=======
 	struct inode *inode = file_inode(filp);
 	vfsuid_t vfsuid = i_uid_into_vfsuid(file_mnt_idmap(filp), inode);
->>>>>>> 432d062d
 	int error;
 
 	if ((!vfsuid_eq_kuid(vfsuid, current_fsuid())) && !capable(CAP_LEASE))
