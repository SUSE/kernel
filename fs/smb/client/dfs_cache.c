// SPDX-License-Identifier: GPL-2.0
/*
 * DFS referral cache routines
 *
 * Copyright (c) 2018-2019 Paulo Alcantara <palcantara@suse.de>
 */

#include <linux/jhash.h>
#include <linux/ktime.h>
#include <linux/slab.h>
#include <linux/proc_fs.h>
#include <linux/nls.h>
#include <linux/workqueue.h>
#include <linux/uuid.h>
#include "cifsglob.h"
#include "smb2pdu.h"
#include "smb2proto.h"
#include "cifsproto.h"
#include "cifs_debug.h"
#include "cifs_unicode.h"
#include "smb2glob.h"
#include "dns_resolve.h"
#include "dfs.h"

#include "dfs_cache.h"

#define CACHE_HTABLE_SIZE	32
#define CACHE_MAX_ENTRIES	64
#define CACHE_MIN_TTL		120 /* 2 minutes */
#define CACHE_DEFAULT_TTL	300 /* 5 minutes */

struct cache_dfs_tgt {
	char *name;
	int path_consumed;
	struct list_head list;
};

struct cache_entry {
	struct hlist_node hlist;
	const char *path;
	int hdr_flags; /* RESP_GET_DFS_REFERRAL.ReferralHeaderFlags */
	int ttl; /* DFS_REREFERRAL_V3.TimeToLive */
	int srvtype; /* DFS_REREFERRAL_V3.ServerType */
	int ref_flags; /* DFS_REREFERRAL_V3.ReferralEntryFlags */
	struct timespec64 etime;
	int path_consumed; /* RESP_GET_DFS_REFERRAL.PathConsumed */
	int numtgts;
	struct list_head tlist;
	struct cache_dfs_tgt *tgthint;
};

static struct kmem_cache *cache_slab __read_mostly;
struct workqueue_struct *dfscache_wq;

atomic_t dfs_cache_ttl;

static struct nls_table *cache_cp;

/*
 * Number of entries in the cache
 */
static atomic_t cache_count;

static struct hlist_head cache_htable[CACHE_HTABLE_SIZE];
static DECLARE_RWSEM(htable_rw_lock);

/**
 * dfs_cache_canonical_path - get a canonical DFS path
 *
 * @path: DFS path
 * @cp: codepage
 * @remap: mapping type
 *
 * Return canonical path if success, otherwise error.
 */
char *dfs_cache_canonical_path(const char *path, const struct nls_table *cp, int remap)
{
	char *tmp;
	int plen = 0;
	char *npath;

	if (!path || strlen(path) < 3 || (*path != '\\' && *path != '/'))
		return ERR_PTR(-EINVAL);

	if (unlikely(strcmp(cp->charset, cache_cp->charset))) {
		tmp = (char *)cifs_strndup_to_utf16(path, strlen(path), &plen, cp, remap);
		if (!tmp) {
			cifs_dbg(VFS, "%s: failed to convert path to utf16\n", __func__);
			return ERR_PTR(-EINVAL);
		}

		npath = cifs_strndup_from_utf16(tmp, plen, true, cache_cp);
		kfree(tmp);

		if (!npath) {
			cifs_dbg(VFS, "%s: failed to convert path from utf16\n", __func__);
			return ERR_PTR(-EINVAL);
		}
	} else {
		npath = kstrdup(path, GFP_KERNEL);
		if (!npath)
			return ERR_PTR(-ENOMEM);
	}
	convert_delimiter(npath, '\\');
	return npath;
}

static inline bool cache_entry_expired(const struct cache_entry *ce)
{
	struct timespec64 ts;

	ktime_get_coarse_real_ts64(&ts);
	return timespec64_compare(&ts, &ce->etime) >= 0;
}

static inline void free_tgts(struct cache_entry *ce)
{
	struct cache_dfs_tgt *t, *n;

	list_for_each_entry_safe(t, n, &ce->tlist, list) {
		list_del(&t->list);
		kfree(t->name);
		kfree(t);
	}
}

static inline void flush_cache_ent(struct cache_entry *ce)
{
	cifs_dbg(FYI, "%s: %s\n", __func__, ce->path);
	hlist_del_init(&ce->hlist);
	kfree(ce->path);
	free_tgts(ce);
	atomic_dec(&cache_count);
	kmem_cache_free(cache_slab, ce);
}

static void flush_cache_ents(void)
{
	int i;

	for (i = 0; i < CACHE_HTABLE_SIZE; i++) {
		struct hlist_head *l = &cache_htable[i];
		struct hlist_node *n;
		struct cache_entry *ce;

		hlist_for_each_entry_safe(ce, n, l, hlist) {
			if (!hlist_unhashed(&ce->hlist))
				flush_cache_ent(ce);
		}
	}
}

/*
 * dfs cache /proc file
 */
static int dfscache_proc_show(struct seq_file *m, void *v)
{
	int i;
	struct cache_entry *ce;
	struct cache_dfs_tgt *t;

	seq_puts(m, "DFS cache\n---------\n");

	down_read(&htable_rw_lock);
	for (i = 0; i < CACHE_HTABLE_SIZE; i++) {
		struct hlist_head *l = &cache_htable[i];

		hlist_for_each_entry(ce, l, hlist) {
			if (hlist_unhashed(&ce->hlist))
				continue;

			seq_printf(m,
				   "cache entry: path=%s,type=%s,ttl=%d,etime=%ld,hdr_flags=0x%x,ref_flags=0x%x,interlink=%s,path_consumed=%d,expired=%s\n",
				   ce->path, ce->srvtype == DFS_TYPE_ROOT ? "root" : "link",
				   ce->ttl, ce->etime.tv_nsec, ce->hdr_flags, ce->ref_flags,
				   DFS_INTERLINK(ce->hdr_flags) ? "yes" : "no",
				   ce->path_consumed, cache_entry_expired(ce) ? "yes" : "no");

			list_for_each_entry(t, &ce->tlist, list) {
				seq_printf(m, "  %s%s\n",
					   t->name,
					   READ_ONCE(ce->tgthint) == t ? " (target hint)" : "");
			}
		}
	}
	up_read(&htable_rw_lock);

	return 0;
}

static ssize_t dfscache_proc_write(struct file *file, const char __user *buffer,
				   size_t count, loff_t *ppos)
{
	char c;
	int rc;

	rc = get_user(c, buffer);
	if (rc)
		return rc;

	if (c != '0')
		return -EINVAL;

	cifs_dbg(FYI, "clearing dfs cache\n");

	down_write(&htable_rw_lock);
	flush_cache_ents();
	up_write(&htable_rw_lock);

	return count;
}

static int dfscache_proc_open(struct inode *inode, struct file *file)
{
	return single_open(file, dfscache_proc_show, NULL);
}

const struct proc_ops dfscache_proc_ops = {
	.proc_open	= dfscache_proc_open,
	.proc_read	= seq_read,
	.proc_lseek	= seq_lseek,
	.proc_release	= single_release,
	.proc_write	= dfscache_proc_write,
};

#ifdef CONFIG_CIFS_DEBUG2
static inline void dump_tgts(const struct cache_entry *ce)
{
	struct cache_dfs_tgt *t;

	cifs_dbg(FYI, "target list:\n");
	list_for_each_entry(t, &ce->tlist, list) {
		cifs_dbg(FYI, "  %s%s\n", t->name,
			 READ_ONCE(ce->tgthint) == t ? " (target hint)" : "");
	}
}

static inline void dump_ce(const struct cache_entry *ce)
{
	cifs_dbg(FYI, "cache entry: path=%s,type=%s,ttl=%d,etime=%ld,hdr_flags=0x%x,ref_flags=0x%x,interlink=%s,path_consumed=%d,expired=%s\n",
		 ce->path,
		 ce->srvtype == DFS_TYPE_ROOT ? "root" : "link", ce->ttl,
		 ce->etime.tv_nsec,
		 ce->hdr_flags, ce->ref_flags,
		 DFS_INTERLINK(ce->hdr_flags) ? "yes" : "no",
		 ce->path_consumed,
		 cache_entry_expired(ce) ? "yes" : "no");
	dump_tgts(ce);
}

static inline void dump_refs(const struct dfs_info3_param *refs, int numrefs)
{
	int i;

	cifs_dbg(FYI, "DFS referrals returned by the server:\n");
	for (i = 0; i < numrefs; i++) {
		const struct dfs_info3_param *ref = &refs[i];

		cifs_dbg(FYI,
			 "\n"
			 "flags:         0x%x\n"
			 "path_consumed: %d\n"
			 "server_type:   0x%x\n"
			 "ref_flag:      0x%x\n"
			 "path_name:     %s\n"
			 "node_name:     %s\n"
			 "ttl:           %d (%dm)\n",
			 ref->flags, ref->path_consumed, ref->server_type,
			 ref->ref_flag, ref->path_name, ref->node_name,
			 ref->ttl, ref->ttl / 60);
	}
}
#else
#define dump_tgts(e)
#define dump_ce(e)
#define dump_refs(r, n)
#endif

/**
 * dfs_cache_init - Initialize DFS referral cache.
 *
 * Return zero if initialized successfully, otherwise non-zero.
 */
int dfs_cache_init(void)
{
	int rc;
	int i;

	dfscache_wq = alloc_workqueue("cifs-dfscache",
				      WQ_UNBOUND|WQ_FREEZABLE|WQ_MEM_RECLAIM,
				      0);
	if (!dfscache_wq)
		return -ENOMEM;

	cache_slab = kmem_cache_create("cifs_dfs_cache",
				       sizeof(struct cache_entry), 0,
				       SLAB_HWCACHE_ALIGN, NULL);
	if (!cache_slab) {
		rc = -ENOMEM;
		goto out_destroy_wq;
	}

	for (i = 0; i < CACHE_HTABLE_SIZE; i++)
		INIT_HLIST_HEAD(&cache_htable[i]);

	atomic_set(&cache_count, 0);
	atomic_set(&dfs_cache_ttl, CACHE_DEFAULT_TTL);
	cache_cp = load_nls("utf8");
	if (!cache_cp)
		cache_cp = load_nls_default();

	cifs_dbg(FYI, "%s: initialized DFS referral cache\n", __func__);
	return 0;

out_destroy_wq:
	destroy_workqueue(dfscache_wq);
	return rc;
}

static int cache_entry_hash(const void *data, int size, unsigned int *hash)
{
	int i, clen;
	const unsigned char *s = data;
	wchar_t c;
	unsigned int h = 0;

	for (i = 0; i < size; i += clen) {
		clen = cache_cp->char2uni(&s[i], size - i, &c);
		if (unlikely(clen < 0)) {
			cifs_dbg(VFS, "%s: can't convert char\n", __func__);
			return clen;
		}
		c = cifs_toupper(c);
		h = jhash(&c, sizeof(c), h);
	}
	*hash = h % CACHE_HTABLE_SIZE;
	return 0;
}

/* Return target hint of a DFS cache entry */
static inline char *get_tgt_name(const struct cache_entry *ce)
{
	struct cache_dfs_tgt *t = READ_ONCE(ce->tgthint);

	return t ? t->name : ERR_PTR(-ENOENT);
}

/* Return expire time out of a new entry's TTL */
static inline struct timespec64 get_expire_time(int ttl)
{
	struct timespec64 ts = {
		.tv_sec = ttl,
		.tv_nsec = 0,
	};
	struct timespec64 now;

	ktime_get_coarse_real_ts64(&now);
	return timespec64_add(now, ts);
}

/* Allocate a new DFS target */
static struct cache_dfs_tgt *alloc_target(const char *name, int path_consumed)
{
	struct cache_dfs_tgt *t;

	t = kmalloc(sizeof(*t), GFP_ATOMIC);
	if (!t)
		return ERR_PTR(-ENOMEM);
	t->name = kstrdup(name, GFP_ATOMIC);
	if (!t->name) {
		kfree(t);
		return ERR_PTR(-ENOMEM);
	}
	t->path_consumed = path_consumed;
	INIT_LIST_HEAD(&t->list);
	return t;
}

/*
 * Copy DFS referral information to a cache entry and conditionally update
 * target hint.
 */
static int copy_ref_data(const struct dfs_info3_param *refs, int numrefs,
			 struct cache_entry *ce, const char *tgthint)
{
	struct cache_dfs_tgt *target;
	int i;

	ce->ttl = max_t(int, refs[0].ttl, CACHE_MIN_TTL);
	ce->etime = get_expire_time(ce->ttl);
	ce->srvtype = refs[0].server_type;
	ce->hdr_flags = refs[0].flags;
	ce->ref_flags = refs[0].ref_flag;
	ce->path_consumed = refs[0].path_consumed;

	for (i = 0; i < numrefs; i++) {
		struct cache_dfs_tgt *t;

		t = alloc_target(refs[i].node_name, refs[i].path_consumed);
		if (IS_ERR(t)) {
			free_tgts(ce);
			return PTR_ERR(t);
		}
		if (tgthint && !strcasecmp(t->name, tgthint)) {
			list_add(&t->list, &ce->tlist);
			tgthint = NULL;
		} else {
			list_add_tail(&t->list, &ce->tlist);
		}
		ce->numtgts++;
	}

	target = list_first_entry_or_null(&ce->tlist, struct cache_dfs_tgt,
					  list);
	WRITE_ONCE(ce->tgthint, target);

	return 0;
}

/* Allocate a new cache entry */
static struct cache_entry *alloc_cache_entry(struct dfs_info3_param *refs, int numrefs)
{
	struct cache_entry *ce;
	int rc;

	ce = kmem_cache_zalloc(cache_slab, GFP_KERNEL);
	if (!ce)
		return ERR_PTR(-ENOMEM);

	ce->path = refs[0].path_name;
	refs[0].path_name = NULL;

	INIT_HLIST_NODE(&ce->hlist);
	INIT_LIST_HEAD(&ce->tlist);

	rc = copy_ref_data(refs, numrefs, ce, NULL);
	if (rc) {
		kfree(ce->path);
		kmem_cache_free(cache_slab, ce);
		ce = ERR_PTR(rc);
	}
	return ce;
}

/* Remove all referrals that have a single target or oldest entry */
static void purge_cache(void)
{
	int i;
	struct cache_entry *ce;
	struct cache_entry *oldest = NULL;

	for (i = 0; i < CACHE_HTABLE_SIZE; i++) {
		struct hlist_head *l = &cache_htable[i];
		struct hlist_node *n;

		hlist_for_each_entry_safe(ce, n, l, hlist) {
			if (hlist_unhashed(&ce->hlist))
				continue;
			if (ce->numtgts == 1)
				flush_cache_ent(ce);
			else if (!oldest ||
				 timespec64_compare(&ce->etime,
						    &oldest->etime) < 0)
				oldest = ce;
		}
	}

	if (atomic_read(&cache_count) >= CACHE_MAX_ENTRIES && oldest)
		flush_cache_ent(oldest);
}

/* Add a new DFS cache entry */
static struct cache_entry *add_cache_entry_locked(struct dfs_info3_param *refs,
						  int numrefs)
{
	int rc;
	struct cache_entry *ce;
	unsigned int hash;
	int ttl;

	WARN_ON(!rwsem_is_locked(&htable_rw_lock));

	if (atomic_read(&cache_count) >= CACHE_MAX_ENTRIES) {
		cifs_dbg(FYI, "%s: reached max cache size (%d)\n", __func__, CACHE_MAX_ENTRIES);
		purge_cache();
	}

	rc = cache_entry_hash(refs[0].path_name, strlen(refs[0].path_name), &hash);
	if (rc)
		return ERR_PTR(rc);

	ce = alloc_cache_entry(refs, numrefs);
	if (IS_ERR(ce))
		return ce;

	ttl = min_t(int, atomic_read(&dfs_cache_ttl), ce->ttl);
	atomic_set(&dfs_cache_ttl, ttl);

	hlist_add_head(&ce->hlist, &cache_htable[hash]);
	dump_ce(ce);

	atomic_inc(&cache_count);

	return ce;
}

/* Check if two DFS paths are equal.  @s1 and @s2 are expected to be in @cache_cp's charset */
static bool dfs_path_equal(const char *s1, int len1, const char *s2, int len2)
{
	int i, l1, l2;
	wchar_t c1, c2;

	if (len1 != len2)
		return false;

	for (i = 0; i < len1; i += l1) {
		l1 = cache_cp->char2uni(&s1[i], len1 - i, &c1);
		l2 = cache_cp->char2uni(&s2[i], len2 - i, &c2);
		if (unlikely(l1 < 0 && l2 < 0)) {
			if (s1[i] != s2[i])
				return false;
			l1 = 1;
			continue;
		}
		if (l1 != l2)
			return false;
		if (cifs_toupper(c1) != cifs_toupper(c2))
			return false;
	}
	return true;
}

static struct cache_entry *__lookup_cache_entry(const char *path, unsigned int hash, int len)
{
	struct cache_entry *ce;

	hlist_for_each_entry(ce, &cache_htable[hash], hlist) {
		if (dfs_path_equal(ce->path, strlen(ce->path), path, len)) {
			dump_ce(ce);
			return ce;
		}
	}
	return ERR_PTR(-ENOENT);
}

/*
 * Find a DFS cache entry in hash table and optionally check prefix path against normalized @path.
 *
 * Use whole path components in the match.  Must be called with htable_rw_lock held.
 *
 * Return cached entry if successful.
 * Return ERR_PTR(-ENOENT) if the entry is not found.
 * Return error ptr otherwise.
 */
static struct cache_entry *lookup_cache_entry(const char *path)
{
	struct cache_entry *ce;
	int cnt = 0;
	const char *s = path, *e;
	char sep = *s;
	unsigned int hash;
	int rc;

	while ((s = strchr(s, sep)) && ++cnt < 3)
		s++;

	if (cnt < 3) {
		rc = cache_entry_hash(path, strlen(path), &hash);
		if (rc)
			return ERR_PTR(rc);
		return __lookup_cache_entry(path, hash, strlen(path));
	}
	/*
	 * Handle paths that have more than two path components and are a complete prefix of the DFS
	 * referral request path (@path).
	 *
	 * See MS-DFSC 3.2.5.5 "Receiving a Root Referral Request or Link Referral Request".
	 */
	e = path + strlen(path) - 1;
	while (e > s) {
		int len;

		/* skip separators */
		while (e > s && *e == sep)
			e--;
		if (e == s)
			break;

		len = e + 1 - path;
		rc = cache_entry_hash(path, len, &hash);
		if (rc)
			return ERR_PTR(rc);
		ce = __lookup_cache_entry(path, hash, len);
		if (!IS_ERR(ce))
			return ce;

		/* backward until separator */
		while (e > s && *e != sep)
			e--;
	}
	return ERR_PTR(-ENOENT);
}

/**
 * dfs_cache_destroy - destroy DFS referral cache
 */
void dfs_cache_destroy(void)
{
	unload_nls(cache_cp);
	flush_cache_ents();
	kmem_cache_destroy(cache_slab);
	destroy_workqueue(dfscache_wq);

	cifs_dbg(FYI, "%s: destroyed DFS referral cache\n", __func__);
}

/* Update a cache entry with the new referral in @refs */
static int update_cache_entry_locked(struct cache_entry *ce, const struct dfs_info3_param *refs,
				     int numrefs)
{
	struct cache_dfs_tgt *target;
	char *th = NULL;
	int rc;

	WARN_ON(!rwsem_is_locked(&htable_rw_lock));

	target = READ_ONCE(ce->tgthint);
	if (target) {
		th = kstrdup(target->name, GFP_ATOMIC);
		if (!th)
			return -ENOMEM;
	}

	free_tgts(ce);
	ce->numtgts = 0;

	rc = copy_ref_data(refs, numrefs, ce, th);

	kfree(th);

	return rc;
}

static int get_dfs_referral(const unsigned int xid, struct cifs_ses *ses, const char *path,
			    struct dfs_info3_param **refs, int *numrefs)
{
	int rc;
	int i;

	*refs = NULL;
	*numrefs = 0;

	if (!ses || !ses->server || !ses->server->ops->get_dfs_refer)
		return -EOPNOTSUPP;
	if (unlikely(!cache_cp))
		return -EINVAL;

	cifs_dbg(FYI, "%s: ipc=%s referral=%s\n", __func__, ses->tcon_ipc->tree_name, path);
	rc =  ses->server->ops->get_dfs_refer(xid, ses, path, refs, numrefs, cache_cp,
					      NO_MAP_UNI_RSVD);
	if (!rc) {
		struct dfs_info3_param *ref = *refs;

		for (i = 0; i < *numrefs; i++)
			convert_delimiter(ref[i].path_name, '\\');
	}
	return rc;
}

/*
 * Find, create or update a DFS cache entry.
 *
 * If the entry wasn't found, it will create a new one. Or if it was found but
 * expired, then it will update the entry accordingly.
 *
 * For interlinks, cifs_mount() and expand_dfs_referral() are supposed to
 * handle them properly.
 *
 * On success, return entry with acquired lock for reading, otherwise error ptr.
 */
static struct cache_entry *cache_refresh_path(const unsigned int xid,
					      struct cifs_ses *ses,
					      const char *path,
					      bool force_refresh)
{
	struct dfs_info3_param *refs = NULL;
	struct cache_entry *ce;
	int numrefs = 0;
	int rc;

	cifs_dbg(FYI, "%s: search path: %s\n", __func__, path);

	down_read(&htable_rw_lock);

	ce = lookup_cache_entry(path);
	if (!IS_ERR(ce)) {
		if (!force_refresh && !cache_entry_expired(ce))
			return ce;
	} else if (PTR_ERR(ce) != -ENOENT) {
		up_read(&htable_rw_lock);
		return ce;
	}

	/*
	 * Unlock shared access as we don't want to hold any locks while getting
	 * a new referral.  The @ses used for performing the I/O could be
	 * reconnecting and it acquires @htable_rw_lock to look up the dfs cache
	 * in order to failover -- if necessary.
	 */
	up_read(&htable_rw_lock);

	/*
	 * Either the entry was not found, or it is expired, or it is a forced
	 * refresh.
	 * Request a new DFS referral in order to create or update a cache entry.
	 */
	rc = get_dfs_referral(xid, ses, path, &refs, &numrefs);
	if (rc) {
		ce = ERR_PTR(rc);
		goto out;
	}

	dump_refs(refs, numrefs);

	down_write(&htable_rw_lock);
	/* Re-check as another task might have it added or refreshed already */
	ce = lookup_cache_entry(path);
	if (!IS_ERR(ce)) {
		if (force_refresh || cache_entry_expired(ce)) {
			rc = update_cache_entry_locked(ce, refs, numrefs);
			if (rc)
				ce = ERR_PTR(rc);
		}
	} else if (PTR_ERR(ce) == -ENOENT) {
		ce = add_cache_entry_locked(refs, numrefs);
	}

	if (IS_ERR(ce)) {
		up_write(&htable_rw_lock);
		goto out;
	}

	downgrade_write(&htable_rw_lock);
out:
	free_dfs_info_array(refs, numrefs);
	return ce;
}

/*
 * Set up a DFS referral from a given cache entry.
 *
 * Must be called with htable_rw_lock held.
 */
static int setup_referral(const char *path, struct cache_entry *ce,
			  struct dfs_info3_param *ref, const char *target)
{
	int rc;

	cifs_dbg(FYI, "%s: set up new ref\n", __func__);

	memset(ref, 0, sizeof(*ref));

	ref->path_name = kstrdup(path, GFP_ATOMIC);
	if (!ref->path_name)
		return -ENOMEM;

	ref->node_name = kstrdup(target, GFP_ATOMIC);
	if (!ref->node_name) {
		rc = -ENOMEM;
		goto err_free_path;
	}

	ref->path_consumed = ce->path_consumed;
	ref->ttl = ce->ttl;
	ref->server_type = ce->srvtype;
	ref->ref_flag = ce->ref_flags;
	ref->flags = ce->hdr_flags;

	return 0;

err_free_path:
	kfree(ref->path_name);
	ref->path_name = NULL;
	return rc;
}

/* Return target list of a DFS cache entry */
static int get_targets(struct cache_entry *ce, struct dfs_cache_tgt_list *tl)
{
	int rc;
	struct list_head *head = &tl->tl_list;
	struct cache_dfs_tgt *t;
	struct dfs_cache_tgt_iterator *it, *nit;

	memset(tl, 0, sizeof(*tl));
	INIT_LIST_HEAD(head);

	list_for_each_entry(t, &ce->tlist, list) {
		it = kzalloc(sizeof(*it), GFP_ATOMIC);
		if (!it) {
			rc = -ENOMEM;
			goto err_free_it;
		}

		it->it_name = kstrdup(t->name, GFP_ATOMIC);
		if (!it->it_name) {
			kfree(it);
			rc = -ENOMEM;
			goto err_free_it;
		}
		it->it_path_consumed = t->path_consumed;

		if (READ_ONCE(ce->tgthint) == t)
			list_add(&it->it_list, head);
		else
			list_add_tail(&it->it_list, head);
	}

	tl->tl_numtgts = ce->numtgts;

	return 0;

err_free_it:
	list_for_each_entry_safe(it, nit, head, it_list) {
		list_del(&it->it_list);
		kfree(it->it_name);
		kfree(it);
	}
	return rc;
}

/**
 * dfs_cache_find - find a DFS cache entry
 *
 * If it doesn't find the cache entry, then it will get a DFS referral
 * for @path and create a new entry.
 *
 * In case the cache entry exists but expired, it will get a DFS referral
 * for @path and then update the respective cache entry.
 *
 * These parameters are passed down to the get_dfs_refer() call if it
 * needs to be issued:
 * @xid: syscall xid
 * @ses: smb session to issue the request on
 * @cp: codepage
 * @remap: path character remapping type
 * @path: path to lookup in DFS referral cache.
 *
 * @ref: when non-NULL, store single DFS referral result in it.
 * @tgt_list: when non-NULL, store complete DFS target list in it.
 *
 * Return zero if the target was found, otherwise non-zero.
 */
int dfs_cache_find(const unsigned int xid, struct cifs_ses *ses, const struct nls_table *cp,
		   int remap, const char *path, struct dfs_info3_param *ref,
		   struct dfs_cache_tgt_list *tgt_list)
{
	int rc;
	const char *npath;
	struct cache_entry *ce;

	npath = dfs_cache_canonical_path(path, cp, remap);
	if (IS_ERR(npath))
		return PTR_ERR(npath);

	ce = cache_refresh_path(xid, ses, npath, false);
	if (IS_ERR(ce)) {
		rc = PTR_ERR(ce);
		goto out_free_path;
	}

	if (ref)
		rc = setup_referral(path, ce, ref, get_tgt_name(ce));
	else
		rc = 0;
	if (!rc && tgt_list)
		rc = get_targets(ce, tgt_list);

	up_read(&htable_rw_lock);

out_free_path:
	kfree(npath);
	return rc;
}

/**
 * dfs_cache_noreq_find - find a DFS cache entry without sending any requests to
 * the currently connected server.
 *
 * NOTE: This function will neither update a cache entry in case it was
 * expired, nor create a new cache entry if @path hasn't been found. It heavily
 * relies on an existing cache entry.
 *
 * @path: canonical DFS path to lookup in the DFS referral cache.
 * @ref: when non-NULL, store single DFS referral result in it.
 * @tgt_list: when non-NULL, store complete DFS target list in it.
 *
 * Return 0 if successful.
 * Return -ENOENT if the entry was not found.
 * Return non-zero for other errors.
 */
int dfs_cache_noreq_find(const char *path, struct dfs_info3_param *ref,
			 struct dfs_cache_tgt_list *tgt_list)
{
	int rc;
	struct cache_entry *ce;

	cifs_dbg(FYI, "%s: path: %s\n", __func__, path);

	down_read(&htable_rw_lock);

	ce = lookup_cache_entry(path);
	if (IS_ERR(ce)) {
		rc = PTR_ERR(ce);
		goto out_unlock;
	}

	if (ref)
		rc = setup_referral(path, ce, ref, get_tgt_name(ce));
	else
		rc = 0;
	if (!rc && tgt_list)
		rc = get_targets(ce, tgt_list);

out_unlock:
	up_read(&htable_rw_lock);
	return rc;
}

/**
 * dfs_cache_noreq_update_tgthint - update target hint of a DFS cache entry
 * without sending any requests to the currently connected server.
 *
 * NOTE: This function will neither update a cache entry in case it was
 * expired, nor create a new cache entry if @path hasn't been found. It heavily
 * relies on an existing cache entry.
 *
 * @path: canonical DFS path to lookup in DFS referral cache.
 * @it: target iterator which contains the target hint to update the cache
 * entry with.
 *
 * Return zero if the target hint was updated successfully, otherwise non-zero.
 */
void dfs_cache_noreq_update_tgthint(const char *path, const struct dfs_cache_tgt_iterator *it)
{
	struct cache_dfs_tgt *t;
	struct cache_entry *ce;

	if (!path || !it)
		return;

	cifs_dbg(FYI, "%s: path: %s\n", __func__, path);

	down_read(&htable_rw_lock);

	ce = lookup_cache_entry(path);
	if (IS_ERR(ce))
		goto out_unlock;

	t = READ_ONCE(ce->tgthint);

	if (unlikely(!strcasecmp(it->it_name, t->name)))
		goto out_unlock;

	list_for_each_entry(t, &ce->tlist, list) {
		if (!strcasecmp(t->name, it->it_name)) {
			WRITE_ONCE(ce->tgthint, t);
			cifs_dbg(FYI, "%s: new target hint: %s\n", __func__,
				 it->it_name);
			break;
		}
	}

out_unlock:
	up_read(&htable_rw_lock);
}

/**
 * dfs_cache_get_tgt_referral - returns a DFS referral (@ref) from a given
 * target iterator (@it).
 *
 * @path: canonical DFS path to lookup in DFS referral cache.
 * @it: DFS target iterator.
 * @ref: DFS referral pointer to set up the gathered information.
 *
 * Return zero if the DFS referral was set up correctly, otherwise non-zero.
 */
int dfs_cache_get_tgt_referral(const char *path, const struct dfs_cache_tgt_iterator *it,
			       struct dfs_info3_param *ref)
{
	int rc;
	struct cache_entry *ce;

	if (!it || !ref)
		return -EINVAL;

	cifs_dbg(FYI, "%s: path: %s\n", __func__, path);

	down_read(&htable_rw_lock);

	ce = lookup_cache_entry(path);
	if (IS_ERR(ce)) {
		rc = PTR_ERR(ce);
		goto out_unlock;
	}

	cifs_dbg(FYI, "%s: target name: %s\n", __func__, it->it_name);

	rc = setup_referral(path, ce, ref, it->it_name);

out_unlock:
	up_read(&htable_rw_lock);
	return rc;
}

/* Extract share from DFS target and return a pointer to prefix path or NULL */
static const char *parse_target_share(const char *target, char **share)
{
	const char *s, *seps = "/\\";
	size_t len;

	s = strpbrk(target + 1, seps);
	if (!s)
		return ERR_PTR(-EINVAL);

	len = strcspn(s + 1, seps);
	if (!len)
		return ERR_PTR(-EINVAL);
	s += len;

	len = s - target + 1;
	*share = kstrndup(target, len, GFP_KERNEL);
	if (!*share)
		return ERR_PTR(-ENOMEM);

	s = target + len;
	return s + strspn(s, seps);
}

/**
 * dfs_cache_get_tgt_share - parse a DFS target
 *
 * @path: DFS full path
 * @it: DFS target iterator.
 * @share: tree name.
 * @prefix: prefix path.
 *
 * Return zero if target was parsed correctly, otherwise non-zero.
 */
int dfs_cache_get_tgt_share(char *path, const struct dfs_cache_tgt_iterator *it, char **share,
			    char **prefix)
{
	char sep;
	char *target_share;
	char *ppath = NULL;
	const char *target_ppath, *dfsref_ppath;
	size_t target_pplen, dfsref_pplen;
	size_t len, c;

	if (!it || !path || !share || !prefix || strlen(path) < it->it_path_consumed)
		return -EINVAL;

	sep = it->it_name[0];
	if (sep != '\\' && sep != '/')
		return -EINVAL;

	target_ppath = parse_target_share(it->it_name, &target_share);
	if (IS_ERR(target_ppath))
		return PTR_ERR(target_ppath);

	/* point to prefix in DFS referral path */
	dfsref_ppath = path + it->it_path_consumed;
	dfsref_ppath += strspn(dfsref_ppath, "/\\");

	target_pplen = strlen(target_ppath);
	dfsref_pplen = strlen(dfsref_ppath);

	/* merge prefix paths from DFS referral path and target node */
	if (target_pplen || dfsref_pplen) {
		len = target_pplen + dfsref_pplen + 2;
		ppath = kzalloc(len, GFP_KERNEL);
		if (!ppath) {
			kfree(target_share);
			return -ENOMEM;
		}
		c = strscpy(ppath, target_ppath, len);
		if (c && dfsref_pplen)
			ppath[c] = sep;
		strlcat(ppath, dfsref_ppath, len);
	}
	*share = target_share;
	*prefix = ppath;
	return 0;
}

static bool target_share_equal(struct cifs_tcon *tcon, const char *s1)
{
	struct TCP_Server_Info *server = tcon->ses->server;
	struct sockaddr_storage ss;
	const char *host;
	const char *s2 = &tcon->tree_name[1];
	size_t hostlen;
	char unc[sizeof("\\\\") + SERVER_NAME_LENGTH] = {0};
	bool match;
	int rc;

	if (strcasecmp(s2, s1))
		return false;

	/*
	 * Resolve share's hostname and check if server address matches.  Otherwise just ignore it
	 * as we could not have upcall to resolve hostname or failed to convert ip address.
	 */
	extract_unc_hostname(s1, &host, &hostlen);
	scnprintf(unc, sizeof(unc), "\\\\%.*s", (int)hostlen, host);

	rc = dns_resolve_server_name_to_ip(unc, (struct sockaddr *)&ss, NULL);
	if (rc < 0) {
		cifs_dbg(FYI, "%s: could not resolve %.*s. assuming server address matches.\n",
			 __func__, (int)hostlen, host);
		return true;
	}

	cifs_server_lock(server);
	match = cifs_match_ipaddr((struct sockaddr *)&server->dstaddr, (struct sockaddr *)&ss);
	cifs_server_unlock(server);

	return match;
}

static bool is_ses_good(struct cifs_ses *ses)
{
	struct TCP_Server_Info *server = ses->server;
	struct cifs_tcon *tcon = ses->tcon_ipc;
	bool ret;

	spin_lock(&ses->ses_lock);
	spin_lock(&ses->chan_lock);
	ret = !cifs_chan_needs_reconnect(ses, server) &&
		ses->ses_status == SES_GOOD &&
		!tcon->need_reconnect;
	spin_unlock(&ses->chan_lock);
	spin_unlock(&ses->ses_lock);
	return ret;
}

static char *get_ses_refpath(struct cifs_ses *ses)
{
	struct TCP_Server_Info *server = ses->server;
<<<<<<< HEAD
	DFS_CACHE_TGT_LIST(old_tl);
	DFS_CACHE_TGT_LIST(new_tl);
	bool needs_refresh = false;
=======
	char *path = ERR_PTR(-ENOENT);

	mutex_lock(&server->refpath_lock);
	if (server->leaf_fullpath) {
		path = kstrdup(server->leaf_fullpath + 1, GFP_ATOMIC);
		if (!path)
			path = ERR_PTR(-ENOMEM);
	}
	mutex_unlock(&server->refpath_lock);
	return path;
}

/* Refresh dfs referral of @ses */
static void refresh_ses_referral(struct cifs_ses *ses)
{
>>>>>>> 2d5404ca
	struct cache_entry *ce;
	unsigned int xid;
	char *path;
	int rc = 0;

	xid = get_xid();

	path = get_ses_refpath(ses);
	if (IS_ERR(path)) {
		rc = PTR_ERR(path);
		path = NULL;
		goto out;
	}

	ses = CIFS_DFS_ROOT_SES(ses);
	if (!is_ses_good(ses)) {
		cifs_dbg(FYI, "%s: skip cache refresh due to disconnected ipc\n",
			 __func__);
		goto out;
	}

	ce = cache_refresh_path(xid, ses, path, false);
	if (!IS_ERR(ce))
		up_read(&htable_rw_lock);
	else
		rc = PTR_ERR(ce);

out:
	free_xid(xid);
	kfree(path);
}

static int __refresh_tcon_referral(struct cifs_tcon *tcon,
				   const char *path,
				   struct dfs_info3_param *refs,
				   int numrefs, bool force_refresh)
{
	struct cache_entry *ce;
	bool reconnect = force_refresh;
	int rc = 0;
	int i;

	if (unlikely(!numrefs))
		return 0;

	if (force_refresh) {
		for (i = 0; i < numrefs; i++) {
			/* TODO: include prefix paths in the matching */
			if (target_share_equal(tcon, refs[i].node_name)) {
				reconnect = false;
				break;
			}
		}
	}

	down_write(&htable_rw_lock);
	ce = lookup_cache_entry(path);
	if (!IS_ERR(ce)) {
		if (force_refresh || cache_entry_expired(ce))
			rc = update_cache_entry_locked(ce, refs, numrefs);
	} else if (PTR_ERR(ce) == -ENOENT) {
		ce = add_cache_entry_locked(refs, numrefs);
	}
	up_write(&htable_rw_lock);

	if (IS_ERR(ce))
		rc = PTR_ERR(ce);
	if (reconnect) {
		cifs_tcon_dbg(FYI, "%s: mark for reconnect\n", __func__);
		cifs_signal_cifsd_for_reconnect(tcon->ses->server, true);
	}
	return rc;
}

static void refresh_tcon_referral(struct cifs_tcon *tcon, bool force_refresh)
{
	struct dfs_info3_param *refs = NULL;
	struct cache_entry *ce;
	struct cifs_ses *ses;
	unsigned int xid;
	bool needs_refresh;
	char *path;
	int numrefs = 0;
	int rc = 0;

	xid = get_xid();
	ses = tcon->ses;

	path = get_ses_refpath(ses);
	if (IS_ERR(path)) {
		rc = PTR_ERR(path);
		path = NULL;
		goto out;
	}

	down_read(&htable_rw_lock);
	ce = lookup_cache_entry(path);
	needs_refresh = force_refresh || IS_ERR(ce) || cache_entry_expired(ce);
	if (!needs_refresh) {
		up_read(&htable_rw_lock);
		goto out;
	}
	up_read(&htable_rw_lock);

	ses = CIFS_DFS_ROOT_SES(ses);
	if (!is_ses_good(ses)) {
		cifs_dbg(FYI, "%s: skip cache refresh due to disconnected ipc\n",
			 __func__);
		goto out;
	}

	rc = get_dfs_referral(xid, ses, path, &refs, &numrefs);
	if (!rc) {
		rc = __refresh_tcon_referral(tcon, path, refs,
					     numrefs, force_refresh);
	}

out:
	free_xid(xid);
	kfree(path);
	free_dfs_info_array(refs, numrefs);
}

/**
 * dfs_cache_remount_fs - remount a DFS share
 *
 * Reconfigure dfs mount by forcing a new DFS referral and if the currently cached targets do not
 * match any of the new targets, mark it for reconnect.
 *
 * @cifs_sb: cifs superblock.
 *
 * Return zero if remounted, otherwise non-zero.
 */
int dfs_cache_remount_fs(struct cifs_sb_info *cifs_sb)
{
	struct cifs_tcon *tcon;

	if (!cifs_sb || !cifs_sb->master_tlink)
		return -EINVAL;

	tcon = cifs_sb_master_tcon(cifs_sb);

	spin_lock(&tcon->tc_lock);
	if (!tcon->origin_fullpath) {
		spin_unlock(&tcon->tc_lock);
		cifs_dbg(FYI, "%s: not a dfs mount\n", __func__);
		return 0;
	}
	spin_unlock(&tcon->tc_lock);

	/*
	 * After reconnecting to a different server, unique ids won't match anymore, so we disable
	 * serverino. This prevents dentry revalidation to think the dentry are stale (ESTALE).
	 */
	cifs_autodisable_serverino(cifs_sb);
	/*
	 * Force the use of prefix path to support failover on DFS paths that resolve to targets
	 * that have different prefix paths.
	 */
	cifs_sb->mnt_cifs_flags |= CIFS_MOUNT_USE_PREFIX_PATH;

	refresh_tcon_referral(tcon, true);
	return 0;
}

/* Refresh all DFS referrals related to DFS tcon */
void dfs_cache_refresh(struct work_struct *work)
{
<<<<<<< HEAD
	struct TCP_Server_Info *server;
=======
>>>>>>> 2d5404ca
	struct cifs_tcon *tcon;
	struct cifs_ses *ses;

	tcon = container_of(work, struct cifs_tcon, dfs_cache_work.work);

<<<<<<< HEAD
	for (ses = tcon->ses; ses; ses = ses->dfs_root_ses) {
		server = ses->server;
		mutex_lock(&server->refpath_lock);
		if (server->leaf_fullpath)
			__refresh_tcon(server->leaf_fullpath + 1, ses, false);
		mutex_unlock(&server->refpath_lock);
	}
=======
	list_for_each_entry(ses, &tcon->dfs_ses_list, dlist)
		refresh_ses_referral(ses);
	refresh_tcon_referral(tcon, false);
>>>>>>> 2d5404ca

	queue_delayed_work(dfscache_wq, &tcon->dfs_cache_work,
			   atomic_read(&dfs_cache_ttl) * HZ);
}<|MERGE_RESOLUTION|>--- conflicted
+++ resolved
@@ -1147,11 +1147,6 @@
 static char *get_ses_refpath(struct cifs_ses *ses)
 {
 	struct TCP_Server_Info *server = ses->server;
-<<<<<<< HEAD
-	DFS_CACHE_TGT_LIST(old_tl);
-	DFS_CACHE_TGT_LIST(new_tl);
-	bool needs_refresh = false;
-=======
 	char *path = ERR_PTR(-ENOENT);
 
 	mutex_lock(&server->refpath_lock);
@@ -1167,7 +1162,6 @@
 /* Refresh dfs referral of @ses */
 static void refresh_ses_referral(struct cifs_ses *ses)
 {
->>>>>>> 2d5404ca
 	struct cache_entry *ce;
 	unsigned int xid;
 	char *path;
@@ -1336,28 +1330,14 @@
 /* Refresh all DFS referrals related to DFS tcon */
 void dfs_cache_refresh(struct work_struct *work)
 {
-<<<<<<< HEAD
-	struct TCP_Server_Info *server;
-=======
->>>>>>> 2d5404ca
 	struct cifs_tcon *tcon;
 	struct cifs_ses *ses;
 
 	tcon = container_of(work, struct cifs_tcon, dfs_cache_work.work);
 
-<<<<<<< HEAD
-	for (ses = tcon->ses; ses; ses = ses->dfs_root_ses) {
-		server = ses->server;
-		mutex_lock(&server->refpath_lock);
-		if (server->leaf_fullpath)
-			__refresh_tcon(server->leaf_fullpath + 1, ses, false);
-		mutex_unlock(&server->refpath_lock);
-	}
-=======
 	list_for_each_entry(ses, &tcon->dfs_ses_list, dlist)
 		refresh_ses_referral(ses);
 	refresh_tcon_referral(tcon, false);
->>>>>>> 2d5404ca
 
 	queue_delayed_work(dfscache_wq, &tcon->dfs_cache_work,
 			   atomic_read(&dfs_cache_ttl) * HZ);
