--- conflicted
+++ resolved
@@ -918,11 +918,8 @@
 	else  {
 		kfree_sensitive(ses->password);
 		ses->password = kstrdup(ctx->password, GFP_KERNEL);
-<<<<<<< HEAD
-=======
 		kfree_sensitive(ses->password2);
 		ses->password2 = kstrdup(ctx->password2, GFP_KERNEL);
->>>>>>> b48d67c4
 	}
 	STEAL_STRING(cifs_sb, ctx, domainname);
 	STEAL_STRING(cifs_sb, ctx, nodename);
