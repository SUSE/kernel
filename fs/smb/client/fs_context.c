// SPDX-License-Identifier: GPL-2.0-or-later
/*
 *   Copyright (C) 2020, Microsoft Corporation.
 *
 *   Author(s): Steve French <stfrench@microsoft.com>
 *              David Howells <dhowells@redhat.com>
 */

/*
#include <linux/module.h>
#include <linux/nsproxy.h>
#include <linux/slab.h>
#include <linux/magic.h>
#include <linux/security.h>
#include <net/net_namespace.h>
#ifdef CONFIG_CIFS_DFS_UPCALL
#include "dfs_cache.h"
#endif
*/

#include <linux/ctype.h>
#include <linux/fs_context.h>
#include <linux/fs_parser.h>
#include <linux/fs.h>
#include <linux/mount.h>
#include <linux/parser.h>
#include <linux/utsname.h>
#include "cifsfs.h"
#include "cifspdu.h"
#include "cifsglob.h"
#include "cifsproto.h"
#include "cifs_unicode.h"
#include "cifs_debug.h"
#include "cifs_fs_sb.h"
#include "ntlmssp.h"
#include "nterr.h"
#include "rfc1002pdu.h"
#include "fs_context.h"

DEFINE_MUTEX(cifs_mount_mutex);

static const match_table_t cifs_smb_version_tokens = {
	{ Smb_1, SMB1_VERSION_STRING },
	{ Smb_20, SMB20_VERSION_STRING},
	{ Smb_21, SMB21_VERSION_STRING },
	{ Smb_30, SMB30_VERSION_STRING },
	{ Smb_302, SMB302_VERSION_STRING },
	{ Smb_302, ALT_SMB302_VERSION_STRING },
	{ Smb_311, SMB311_VERSION_STRING },
	{ Smb_311, ALT_SMB311_VERSION_STRING },
	{ Smb_3any, SMB3ANY_VERSION_STRING },
	{ Smb_default, SMBDEFAULT_VERSION_STRING },
	{ Smb_version_err, NULL }
};

static const match_table_t cifs_secflavor_tokens = {
	{ Opt_sec_krb5, "krb5" },
	{ Opt_sec_krb5i, "krb5i" },
	{ Opt_sec_krb5p, "krb5p" },
	{ Opt_sec_ntlmsspi, "ntlmsspi" },
	{ Opt_sec_ntlmssp, "ntlmssp" },
	{ Opt_sec_ntlmv2, "nontlm" },
	{ Opt_sec_ntlmv2, "ntlmv2" },
	{ Opt_sec_ntlmv2i, "ntlmv2i" },
	{ Opt_sec_none, "none" },

	{ Opt_sec_err, NULL }
};

const struct fs_parameter_spec smb3_fs_parameters[] = {
	/* Mount options that take no arguments */
	fsparam_flag_no("user_xattr", Opt_user_xattr),
	fsparam_flag_no("forceuid", Opt_forceuid),
	fsparam_flag_no("multichannel", Opt_multichannel),
	fsparam_flag_no("forcegid", Opt_forcegid),
	fsparam_flag("noblocksend", Opt_noblocksend),
	fsparam_flag("noautotune", Opt_noautotune),
	fsparam_flag("nolease", Opt_nolease),
	fsparam_flag_no("hard", Opt_hard),
	fsparam_flag_no("soft", Opt_soft),
	fsparam_flag_no("perm", Opt_perm),
	fsparam_flag("nodelete", Opt_nodelete),
	fsparam_flag_no("mapposix", Opt_mapposix),
	fsparam_flag("mapchars", Opt_mapchars),
	fsparam_flag("nomapchars", Opt_nomapchars),
	fsparam_flag_no("sfu", Opt_sfu),
	fsparam_flag("nodfs", Opt_nodfs),
	fsparam_flag_no("posixpaths", Opt_posixpaths),
	fsparam_flag_no("unix", Opt_unix),
	fsparam_flag_no("linux", Opt_unix),
	fsparam_flag_no("posix", Opt_unix),
	fsparam_flag("nocase", Opt_nocase),
	fsparam_flag("ignorecase", Opt_nocase),
	fsparam_flag_no("brl", Opt_brl),
	fsparam_flag_no("handlecache", Opt_handlecache),
	fsparam_flag("forcemandatorylock", Opt_forcemandatorylock),
	fsparam_flag("forcemand", Opt_forcemandatorylock),
	fsparam_flag("setuidfromacl", Opt_setuidfromacl),
	fsparam_flag("idsfromsid", Opt_setuidfromacl),
	fsparam_flag_no("setuids", Opt_setuids),
	fsparam_flag_no("dynperm", Opt_dynperm),
	fsparam_flag_no("intr", Opt_intr),
	fsparam_flag_no("strictsync", Opt_strictsync),
	fsparam_flag_no("serverino", Opt_serverino),
	fsparam_flag("rwpidforward", Opt_rwpidforward),
	fsparam_flag("cifsacl", Opt_cifsacl),
	fsparam_flag_no("acl", Opt_acl),
	fsparam_flag("locallease", Opt_locallease),
	fsparam_flag("sign", Opt_sign),
	fsparam_flag("ignore_signature", Opt_ignore_signature),
	fsparam_flag("signloosely", Opt_ignore_signature),
	fsparam_flag("seal", Opt_seal),
	fsparam_flag("noac", Opt_noac),
	fsparam_flag("fsc", Opt_fsc),
	fsparam_flag("mfsymlinks", Opt_mfsymlinks),
	fsparam_flag("multiuser", Opt_multiuser),
	fsparam_flag("sloppy", Opt_sloppy),
	fsparam_flag("nosharesock", Opt_nosharesock),
	fsparam_flag_no("persistenthandles", Opt_persistent),
	fsparam_flag_no("resilienthandles", Opt_resilient),
	fsparam_flag_no("tcpnodelay", Opt_tcp_nodelay),
	fsparam_flag("nosparse", Opt_nosparse),
	fsparam_flag("domainauto", Opt_domainauto),
	fsparam_flag("rdma", Opt_rdma),
	fsparam_flag("modesid", Opt_modesid),
	fsparam_flag("modefromsid", Opt_modesid),
	fsparam_flag("rootfs", Opt_rootfs),
	fsparam_flag("compress", Opt_compress),
	fsparam_flag("witness", Opt_witness),

	/* Mount options which take uid or gid */
	fsparam_uid("backupuid", Opt_backupuid),
	fsparam_gid("backupgid", Opt_backupgid),
	fsparam_uid("uid", Opt_uid),
	fsparam_uid("cruid", Opt_cruid),
	fsparam_gid("gid", Opt_gid),

	/* Mount options which take numeric value */
	fsparam_u32("file_mode", Opt_file_mode),
	fsparam_u32("dirmode", Opt_dirmode),
	fsparam_u32("dir_mode", Opt_dirmode),
	fsparam_u32("port", Opt_port),
	fsparam_u32("min_enc_offload", Opt_min_enc_offload),
	fsparam_u32("retrans", Opt_retrans),
	fsparam_u32("esize", Opt_min_enc_offload),
	fsparam_u32("bsize", Opt_blocksize),
	fsparam_u32("rasize", Opt_rasize),
	fsparam_u32("rsize", Opt_rsize),
	fsparam_u32("wsize", Opt_wsize),
	fsparam_u32("actimeo", Opt_actimeo),
	fsparam_u32("acdirmax", Opt_acdirmax),
	fsparam_u32("acregmax", Opt_acregmax),
	fsparam_u32("closetimeo", Opt_closetimeo),
	fsparam_u32("echo_interval", Opt_echo_interval),
	fsparam_u32("max_credits", Opt_max_credits),
	fsparam_u32("max_cached_dirs", Opt_max_cached_dirs),
	fsparam_u32("handletimeout", Opt_handletimeout),
	fsparam_u64("snapshot", Opt_snapshot),
	fsparam_u32("max_channels", Opt_max_channels),

	/* Mount options which take string value */
	fsparam_string("source", Opt_source),
	fsparam_string("user", Opt_user),
	fsparam_string("username", Opt_user),
	fsparam_string("pass", Opt_pass),
	fsparam_string("password", Opt_pass),
	fsparam_string("password2", Opt_pass2),
	fsparam_string("ip", Opt_ip),
	fsparam_string("addr", Opt_ip),
	fsparam_string("domain", Opt_domain),
	fsparam_string("dom", Opt_domain),
	fsparam_string("srcaddr", Opt_srcaddr),
	fsparam_string("iocharset", Opt_iocharset),
	fsparam_string("netbiosname", Opt_netbiosname),
	fsparam_string("servern", Opt_servern),
	fsparam_string("ver", Opt_ver),
	fsparam_string("vers", Opt_vers),
	fsparam_string("sec", Opt_sec),
	fsparam_string("cache", Opt_cache),
	fsparam_string("reparse", Opt_reparse),

	/* Arguments that should be ignored */
	fsparam_flag("guest", Opt_ignore),
	fsparam_flag("noatime", Opt_ignore),
	fsparam_flag("relatime", Opt_ignore),
	fsparam_flag("_netdev", Opt_ignore),
	fsparam_flag_no("suid", Opt_ignore),
	fsparam_flag_no("exec", Opt_ignore),
	fsparam_flag_no("dev", Opt_ignore),
	fsparam_flag_no("mand", Opt_ignore),
	fsparam_flag_no("auto", Opt_ignore),
	fsparam_string("cred", Opt_ignore),
	fsparam_string("credentials", Opt_ignore),
	/*
	 * UNC and prefixpath is now extracted from Opt_source
	 * in the new mount API so we can just ignore them going forward.
	 */
	fsparam_string("unc", Opt_ignore),
	fsparam_string("prefixpath", Opt_ignore),
	{}
};

static int
cifs_parse_security_flavors(struct fs_context *fc, char *value, struct smb3_fs_context *ctx)
{

	substring_t args[MAX_OPT_ARGS];

	/*
	 * With mount options, the last one should win. Reset any existing
	 * settings back to default.
	 */
	ctx->sectype = Unspecified;
	ctx->sign = false;

	switch (match_token(value, cifs_secflavor_tokens, args)) {
	case Opt_sec_krb5p:
		cifs_errorf(fc, "sec=krb5p is not supported. Use sec=krb5,seal instead\n");
		return 1;
	case Opt_sec_krb5i:
		ctx->sign = true;
		fallthrough;
	case Opt_sec_krb5:
		ctx->sectype = Kerberos;
		break;
	case Opt_sec_ntlmsspi:
		ctx->sign = true;
		fallthrough;
	case Opt_sec_ntlmssp:
		ctx->sectype = RawNTLMSSP;
		break;
	case Opt_sec_ntlmv2i:
		ctx->sign = true;
		fallthrough;
	case Opt_sec_ntlmv2:
		ctx->sectype = NTLMv2;
		break;
	case Opt_sec_none:
		ctx->nullauth = 1;
		kfree(ctx->username);
		ctx->username = NULL;
		break;
	default:
		cifs_errorf(fc, "bad security option: %s\n", value);
		return 1;
	}

	return 0;
}

static const match_table_t cifs_cacheflavor_tokens = {
	{ Opt_cache_loose, "loose" },
	{ Opt_cache_strict, "strict" },
	{ Opt_cache_none, "none" },
	{ Opt_cache_ro, "ro" },
	{ Opt_cache_rw, "singleclient" },
	{ Opt_cache_err, NULL }
};

static int
cifs_parse_cache_flavor(struct fs_context *fc, char *value, struct smb3_fs_context *ctx)
{
	substring_t args[MAX_OPT_ARGS];

	switch (match_token(value, cifs_cacheflavor_tokens, args)) {
	case Opt_cache_loose:
		ctx->direct_io = false;
		ctx->strict_io = false;
		ctx->cache_ro = false;
		ctx->cache_rw = false;
		break;
	case Opt_cache_strict:
		ctx->direct_io = false;
		ctx->strict_io = true;
		ctx->cache_ro = false;
		ctx->cache_rw = false;
		break;
	case Opt_cache_none:
		ctx->direct_io = true;
		ctx->strict_io = false;
		ctx->cache_ro = false;
		ctx->cache_rw = false;
		break;
	case Opt_cache_ro:
		ctx->direct_io = false;
		ctx->strict_io = false;
		ctx->cache_ro = true;
		ctx->cache_rw = false;
		break;
	case Opt_cache_rw:
		ctx->direct_io = false;
		ctx->strict_io = false;
		ctx->cache_ro = false;
		ctx->cache_rw = true;
		break;
	default:
		cifs_errorf(fc, "bad cache= option: %s\n", value);
		return 1;
	}
	return 0;
}

static const match_table_t reparse_flavor_tokens = {
	{ Opt_reparse_default,	"default" },
	{ Opt_reparse_nfs,	"nfs" },
	{ Opt_reparse_wsl,	"wsl" },
	{ Opt_reparse_err,	NULL },
};

static int parse_reparse_flavor(struct fs_context *fc, char *value,
				struct smb3_fs_context *ctx)
{
	substring_t args[MAX_OPT_ARGS];

	switch (match_token(value, reparse_flavor_tokens, args)) {
	case Opt_reparse_default:
		ctx->reparse_type = CIFS_REPARSE_TYPE_DEFAULT;
		break;
	case Opt_reparse_nfs:
		ctx->reparse_type = CIFS_REPARSE_TYPE_NFS;
		break;
	case Opt_reparse_wsl:
		ctx->reparse_type = CIFS_REPARSE_TYPE_WSL;
		break;
	default:
		cifs_errorf(fc, "bad reparse= option: %s\n", value);
		return 1;
	}
	return 0;
}

#define DUP_CTX_STR(field)						\
do {									\
	if (ctx->field) {						\
		new_ctx->field = kstrdup(ctx->field, GFP_ATOMIC);	\
		if (new_ctx->field == NULL) {				\
			smb3_cleanup_fs_context_contents(new_ctx);	\
			return -ENOMEM;					\
		}							\
	}								\
} while (0)

int
smb3_fs_context_dup(struct smb3_fs_context *new_ctx, struct smb3_fs_context *ctx)
{
	memcpy(new_ctx, ctx, sizeof(*ctx));
	new_ctx->prepath = NULL;
	new_ctx->nodename = NULL;
	new_ctx->username = NULL;
	new_ctx->password = NULL;
	new_ctx->password2 = NULL;
	new_ctx->server_hostname = NULL;
	new_ctx->domainname = NULL;
	new_ctx->UNC = NULL;
	new_ctx->source = NULL;
	new_ctx->iocharset = NULL;
	new_ctx->leaf_fullpath = NULL;
	/*
	 * Make sure to stay in sync with smb3_cleanup_fs_context_contents()
	 */
	DUP_CTX_STR(prepath);
	DUP_CTX_STR(username);
	DUP_CTX_STR(password);
	DUP_CTX_STR(password2);
	DUP_CTX_STR(server_hostname);
	DUP_CTX_STR(UNC);
	DUP_CTX_STR(source);
	DUP_CTX_STR(domainname);
	DUP_CTX_STR(nodename);
	DUP_CTX_STR(iocharset);
	DUP_CTX_STR(leaf_fullpath);

	return 0;
}

static int
cifs_parse_smb_version(struct fs_context *fc, char *value, struct smb3_fs_context *ctx, bool is_smb3)
{
	substring_t args[MAX_OPT_ARGS];

	switch (match_token(value, cifs_smb_version_tokens, args)) {
#ifdef CONFIG_CIFS_ALLOW_INSECURE_LEGACY
	case Smb_1:
		if (disable_legacy_dialects) {
			cifs_errorf(fc, "mount with legacy dialect disabled\n");
			return 1;
		}
		if (is_smb3) {
			cifs_errorf(fc, "vers=1.0 (cifs) not permitted when mounting with smb3\n");
			return 1;
		}
		cifs_errorf(fc, "Use of the less secure dialect vers=1.0 is not recommended unless required for access to very old servers\n");
		ctx->ops = &smb1_operations;
		ctx->vals = &smb1_values;
		break;
	case Smb_20:
		if (disable_legacy_dialects) {
			cifs_errorf(fc, "mount with legacy dialect disabled\n");
			return 1;
		}
		if (is_smb3) {
			cifs_errorf(fc, "vers=2.0 not permitted when mounting with smb3\n");
			return 1;
		}
		ctx->ops = &smb20_operations;
		ctx->vals = &smb20_values;
		break;
#else
	case Smb_1:
		cifs_errorf(fc, "vers=1.0 (cifs) mount not permitted when legacy dialects disabled\n");
		return 1;
	case Smb_20:
		cifs_errorf(fc, "vers=2.0 mount not permitted when legacy dialects disabled\n");
		return 1;
#endif /* CIFS_ALLOW_INSECURE_LEGACY */
	case Smb_21:
		ctx->ops = &smb21_operations;
		ctx->vals = &smb21_values;
		break;
	case Smb_30:
		ctx->ops = &smb30_operations;
		ctx->vals = &smb30_values;
		break;
	case Smb_302:
		ctx->ops = &smb30_operations; /* currently identical with 3.0 */
		ctx->vals = &smb302_values;
		break;
	case Smb_311:
		ctx->ops = &smb311_operations;
		ctx->vals = &smb311_values;
		break;
	case Smb_3any:
		ctx->ops = &smb30_operations; /* currently identical with 3.0 */
		ctx->vals = &smb3any_values;
		break;
	case Smb_default:
		ctx->ops = &smb30_operations;
		ctx->vals = &smbdefault_values;
		break;
	default:
		cifs_errorf(fc, "Unknown vers= option specified: %s\n", value);
		return 1;
	}
	return 0;
}

int smb3_parse_opt(const char *options, const char *key, char **val)
{
	int rc = -ENOENT;
	char *opts, *orig, *p;

	orig = opts = kstrdup(options, GFP_KERNEL);
	if (!opts)
		return -ENOMEM;

	while ((p = strsep(&opts, ","))) {
		char *nval;

		if (!*p)
			continue;
		if (strncasecmp(p, key, strlen(key)))
			continue;
		nval = strchr(p, '=');
		if (nval) {
			if (nval == p)
				continue;
			*nval++ = 0;
			*val = kstrdup(nval, GFP_KERNEL);
			rc = !*val ? -ENOMEM : 0;
			goto out;
		}
	}
out:
	kfree(orig);
	return rc;
}

/*
 * Remove duplicate path delimiters. Windows is supposed to do that
 * but there are some bugs that prevent rename from working if there are
 * multiple delimiters.
 *
 * Return a sanitized duplicate of @path or NULL for empty prefix paths.
 * Otherwise, return ERR_PTR.
 *
 * @gfp indicates the GFP_* flags for kstrdup.
 * The caller is responsible for freeing the original.
 */
#define IS_DELIM(c) ((c) == '/' || (c) == '\\')
char *cifs_sanitize_prepath(char *prepath, gfp_t gfp)
{
	char *cursor1 = prepath, *cursor2 = prepath;
	char *s;

	/* skip all prepended delimiters */
	while (IS_DELIM(*cursor1))
		cursor1++;

	/* copy the first letter */
	*cursor2 = *cursor1;

	/* copy the remainder... */
	while (*(cursor1++)) {
		/* ... skipping all duplicated delimiters */
		if (IS_DELIM(*cursor1) && IS_DELIM(*cursor2))
			continue;
		*(++cursor2) = *cursor1;
	}

	/* if the last character is a delimiter, skip it */
	if (IS_DELIM(*(cursor2 - 1)))
		cursor2--;

	*cursor2 = '\0';
	if (!*prepath)
		return NULL;
	s = kstrdup(prepath, gfp);
	if (!s)
		return ERR_PTR(-ENOMEM);
	return s;
}

/*
 * Return full path based on the values of @ctx->{UNC,prepath}.
 *
 * It is assumed that both values were already parsed by smb3_parse_devname().
 */
char *smb3_fs_context_fullpath(const struct smb3_fs_context *ctx, char dirsep)
{
	size_t ulen, plen;
	char *s;

	ulen = strlen(ctx->UNC);
	plen = ctx->prepath ? strlen(ctx->prepath) + 1 : 0;

	s = kmalloc(ulen + plen + 1, GFP_KERNEL);
	if (!s)
		return ERR_PTR(-ENOMEM);
	memcpy(s, ctx->UNC, ulen);
	if (plen) {
		s[ulen] = dirsep;
		memcpy(s + ulen + 1, ctx->prepath, plen);
	}
	s[ulen + plen] = '\0';
	convert_delimiter(s, dirsep);
	return s;
}

/*
 * Parse a devname into substrings and populate the ctx->UNC and ctx->prepath
 * fields with the result. Returns 0 on success and an error otherwise
 * (e.g. ENOMEM or EINVAL)
 */
int
smb3_parse_devname(const char *devname, struct smb3_fs_context *ctx)
{
	char *pos;
	const char *delims = "/\\";
	size_t len;
	int rc;

	if (unlikely(!devname || !*devname)) {
		cifs_dbg(VFS, "Device name not specified\n");
		return -EINVAL;
	}

	/* make sure we have a valid UNC double delimiter prefix */
	len = strspn(devname, delims);
	if (len != 2)
		return -EINVAL;

	/* find delimiter between host and sharename */
	pos = strpbrk(devname + 2, delims);
	if (!pos)
		return -EINVAL;

	/* record the server hostname */
	kfree(ctx->server_hostname);
	ctx->server_hostname = kstrndup(devname + 2, pos - devname - 2, GFP_KERNEL);
	if (!ctx->server_hostname)
		return -ENOMEM;

	/* skip past delimiter */
	++pos;

	/* now go until next delimiter or end of string */
	len = strcspn(pos, delims);
	if (!len)
		return -EINVAL;

	/* move "pos" up to delimiter or NULL */
	pos += len;
	kfree(ctx->UNC);
	ctx->UNC = kstrndup(devname, pos - devname, GFP_KERNEL);
	if (!ctx->UNC)
		return -ENOMEM;

	convert_delimiter(ctx->UNC, '\\');

	/* skip any delimiter */
	if (*pos == '/' || *pos == '\\')
		pos++;

	kfree(ctx->prepath);
	ctx->prepath = NULL;

	/* If pos is NULL then no prepath */
	if (!*pos)
		return 0;

	ctx->prepath = cifs_sanitize_prepath(pos, GFP_KERNEL);
	if (IS_ERR(ctx->prepath)) {
		rc = PTR_ERR(ctx->prepath);
		ctx->prepath = NULL;
		return rc;
	}

	return 0;
}

static void smb3_fs_context_free(struct fs_context *fc);
static int smb3_fs_context_parse_param(struct fs_context *fc,
				       struct fs_parameter *param);
static int smb3_fs_context_parse_monolithic(struct fs_context *fc,
					    void *data);
static int smb3_get_tree(struct fs_context *fc);
static int smb3_reconfigure(struct fs_context *fc);

static const struct fs_context_operations smb3_fs_context_ops = {
	.free			= smb3_fs_context_free,
	.parse_param		= smb3_fs_context_parse_param,
	.parse_monolithic	= smb3_fs_context_parse_monolithic,
	.get_tree		= smb3_get_tree,
	.reconfigure		= smb3_reconfigure,
};

/*
 * Parse a monolithic block of data from sys_mount().
 * smb3_fs_context_parse_monolithic - Parse key[=val][,key[=val]]* mount data
 * @ctx: The superblock configuration to fill in.
 * @data: The data to parse
 *
 * Parse a blob of data that's in key[=val][,key[=val]]* form.  This can be
 * called from the ->monolithic_mount_data() fs_context operation.
 *
 * Returns 0 on success or the error returned by the ->parse_option() fs_context
 * operation on failure.
 */
static int smb3_fs_context_parse_monolithic(struct fs_context *fc,
					   void *data)
{
	char *options = data, *key;
	int ret = 0;

	if (!options)
		return 0;

	ret = security_sb_eat_lsm_opts(options, &fc->security);
	if (ret)
		return ret;

	/* BB Need to add support for sep= here TBD */
	while ((key = strsep(&options, ",")) != NULL) {
		size_t len;
		char *value;

		if (*key == 0)
			break;

		/* Check if following character is the deliminator If yes,
		 * we have encountered a double deliminator reset the NULL
		 * character to the deliminator
		 */
		while (options && options[0] == ',') {
			len = strlen(key);
			strcpy(key + len, options);
			options = strchr(options, ',');
			if (options)
				*options++ = 0;
		}


		len = 0;
		value = strchr(key, '=');
		if (value) {
			if (value == key)
				continue;
			*value++ = 0;
			len = strlen(value);
		}

		ret = vfs_parse_fs_string(fc, key, value, len);
		if (ret < 0)
			break;
	}

	return ret;
}

/*
 * Validate the preparsed information in the config.
 */
static int smb3_fs_context_validate(struct fs_context *fc)
{
	struct smb3_fs_context *ctx = smb3_fc2context(fc);

	if (ctx->rdma && ctx->vals->protocol_id < SMB30_PROT_ID) {
		cifs_errorf(fc, "SMB Direct requires Version >=3.0\n");
		return -EOPNOTSUPP;
	}

#ifndef CONFIG_KEYS
	/* Muliuser mounts require CONFIG_KEYS support */
	if (ctx->multiuser) {
		cifs_errorf(fc, "Multiuser mounts require kernels with CONFIG_KEYS enabled\n");
		return -1;
	}
#endif

	if (ctx->got_version == false)
		pr_warn_once("No dialect specified on mount. Default has changed to a more secure dialect, SMB2.1 or later (e.g. SMB3.1.1), from CIFS (SMB1). To use the less secure SMB1 dialect to access old servers which do not support SMB3.1.1 (or even SMB3 or SMB2.1) specify vers=1.0 on mount.\n");


	if (!ctx->UNC) {
		cifs_errorf(fc, "CIFS mount error: No usable UNC path provided in device string!\n");
		return -1;
	}

	/* make sure UNC has a share name */
	if (strlen(ctx->UNC) < 3 || !strchr(ctx->UNC + 3, '\\')) {
		cifs_errorf(fc, "Malformed UNC. Unable to find share name.\n");
		return -ENOENT;
	}

	if (!ctx->got_ip) {
		int len;
		const char *slash;

		/* No ip= option specified? Try to get it from UNC */
		/* Use the address part of the UNC. */
		slash = strchr(&ctx->UNC[2], '\\');
		len = slash - &ctx->UNC[2];
		if (!cifs_convert_address((struct sockaddr *)&ctx->dstaddr,
					  &ctx->UNC[2], len)) {
			pr_err("Unable to determine destination address\n");
			return -EHOSTUNREACH;
		}
	}

	/* set the port that we got earlier */
	cifs_set_port((struct sockaddr *)&ctx->dstaddr, ctx->port);

	if (ctx->uid_specified && !ctx->forceuid_specified) {
		ctx->override_uid = 1;
		pr_notice("enabling forceuid mount option implicitly because uid= option is specified\n");
	}

	if (ctx->gid_specified && !ctx->forcegid_specified) {
		ctx->override_gid = 1;
		pr_notice("enabling forcegid mount option implicitly because gid= option is specified\n");
	}

	if (ctx->override_uid && !ctx->uid_specified) {
		ctx->override_uid = 0;
		pr_notice("ignoring forceuid mount option specified with no uid= option\n");
	}

	if (ctx->override_gid && !ctx->gid_specified) {
		ctx->override_gid = 0;
		pr_notice("ignoring forcegid mount option specified with no gid= option\n");
	}

	return 0;
}

static int smb3_get_tree_common(struct fs_context *fc)
{
	struct smb3_fs_context *ctx = smb3_fc2context(fc);
	struct dentry *root;
	int rc = 0;

	root = cifs_smb3_do_mount(fc->fs_type, 0, ctx);
	if (IS_ERR(root))
		return PTR_ERR(root);

	fc->root = root;

	return rc;
}

/*
 * Create an SMB3 superblock from the parameters passed.
 */
static int smb3_get_tree(struct fs_context *fc)
{
	int err = smb3_fs_context_validate(fc);
	int ret;

	if (err)
		return err;
	cifs_mount_lock();
	ret = smb3_get_tree_common(fc);
	cifs_mount_unlock();
	return ret;
}

static void smb3_fs_context_free(struct fs_context *fc)
{
	struct smb3_fs_context *ctx = smb3_fc2context(fc);

	smb3_cleanup_fs_context(ctx);
}

/*
 * Compare the old and new proposed context during reconfigure
 * and check if the changes are compatible.
 */
static int smb3_verify_reconfigure_ctx(struct fs_context *fc,
				       struct smb3_fs_context *new_ctx,
				       struct smb3_fs_context *old_ctx, bool need_recon)
{
	if (new_ctx->posix_paths != old_ctx->posix_paths) {
		cifs_errorf(fc, "can not change posixpaths during remount\n");
		return -EINVAL;
	}
	if (new_ctx->sectype != old_ctx->sectype) {
		cifs_errorf(fc, "can not change sec during remount\n");
		return -EINVAL;
	}
	if (new_ctx->multiuser != old_ctx->multiuser) {
		cifs_errorf(fc, "can not change multiuser during remount\n");
		return -EINVAL;
	}
	if (new_ctx->UNC &&
	    (!old_ctx->UNC || strcmp(new_ctx->UNC, old_ctx->UNC))) {
		cifs_errorf(fc, "can not change UNC during remount\n");
		return -EINVAL;
	}
	if (new_ctx->username &&
	    (!old_ctx->username || strcmp(new_ctx->username, old_ctx->username))) {
		cifs_errorf(fc, "can not change username during remount\n");
		return -EINVAL;
	}
	if (new_ctx->password &&
	    (!old_ctx->password || strcmp(new_ctx->password, old_ctx->password))) {
		if (need_recon == false) {
			cifs_errorf(fc,
				    "can not change password of active session during remount\n");
			return -EINVAL;
		} else if (old_ctx->sectype == Kerberos) {
			cifs_errorf(fc,
				    "can not change password for Kerberos via remount\n");
			return -EINVAL;
		}
	}
	if (new_ctx->domainname &&
	    (!old_ctx->domainname || strcmp(new_ctx->domainname, old_ctx->domainname))) {
		cifs_errorf(fc, "can not change domainname during remount\n");
		return -EINVAL;
	}
	if (strcmp(new_ctx->workstation_name, old_ctx->workstation_name)) {
		cifs_errorf(fc, "can not change workstation_name during remount\n");
		return -EINVAL;
	}
	if (new_ctx->nodename &&
	    (!old_ctx->nodename || strcmp(new_ctx->nodename, old_ctx->nodename))) {
		cifs_errorf(fc, "can not change nodename during remount\n");
		return -EINVAL;
	}
	if (new_ctx->iocharset &&
	    (!old_ctx->iocharset || strcmp(new_ctx->iocharset, old_ctx->iocharset))) {
		cifs_errorf(fc, "can not change iocharset during remount\n");
		return -EINVAL;
	}

	return 0;
}

#define STEAL_STRING(cifs_sb, ctx, field)				\
do {									\
	kfree(ctx->field);						\
	ctx->field = cifs_sb->ctx->field;				\
	cifs_sb->ctx->field = NULL;					\
} while (0)

#define STEAL_STRING_SENSITIVE(cifs_sb, ctx, field)			\
do {									\
	kfree_sensitive(ctx->field);					\
	ctx->field = cifs_sb->ctx->field;				\
	cifs_sb->ctx->field = NULL;					\
} while (0)

static int smb3_reconfigure(struct fs_context *fc)
{
	struct smb3_fs_context *ctx = smb3_fc2context(fc);
	struct dentry *root = fc->root;
	struct cifs_sb_info *cifs_sb = CIFS_SB(root->d_sb);
	struct cifs_ses *ses = cifs_sb_master_tcon(cifs_sb)->ses;
	bool need_recon = false;
	int rc;

	if (ses->expired_pwd)
		need_recon = true;

	rc = smb3_verify_reconfigure_ctx(fc, ctx, cifs_sb->ctx, need_recon);
	if (rc)
		return rc;

	/*
	 * We can not change UNC/username/password/domainname/
	 * workstation_name/nodename/iocharset
	 * during reconnect so ignore what we have in the new context and
	 * just use what we already have in cifs_sb->ctx.
	 */
	STEAL_STRING(cifs_sb, ctx, UNC);
	STEAL_STRING(cifs_sb, ctx, source);
	STEAL_STRING(cifs_sb, ctx, username);
	if (need_recon == false)
		STEAL_STRING_SENSITIVE(cifs_sb, ctx, password);
	else  {
		kfree_sensitive(ses->password);
		ses->password = kstrdup(ctx->password, GFP_KERNEL);
		if (!ses->password)
			return -ENOMEM;
		kfree_sensitive(ses->password2);
		ses->password2 = kstrdup(ctx->password2, GFP_KERNEL);
		if (!ses->password2) {
			kfree_sensitive(ses->password);
			ses->password = NULL;
			return -ENOMEM;
		}
	}
	STEAL_STRING(cifs_sb, ctx, domainname);
	STEAL_STRING(cifs_sb, ctx, nodename);
	STEAL_STRING(cifs_sb, ctx, iocharset);

	/* if rsize or wsize not passed in on remount, use previous values */
	if (ctx->rsize == 0)
		ctx->rsize = cifs_sb->ctx->rsize;
	if (ctx->wsize == 0)
		ctx->wsize = cifs_sb->ctx->wsize;


	smb3_cleanup_fs_context_contents(cifs_sb->ctx);
	rc = smb3_fs_context_dup(cifs_sb->ctx, ctx);
	smb3_update_mnt_flags(cifs_sb);
#ifdef CONFIG_CIFS_DFS_UPCALL
	if (!rc)
		rc = dfs_cache_remount_fs(cifs_sb);
#endif

	return rc;
}

static int smb3_fs_context_parse_param(struct fs_context *fc,
				      struct fs_parameter *param)
{
	struct fs_parse_result result;
	struct smb3_fs_context *ctx = smb3_fc2context(fc);
	int i, opt;
	bool is_smb3 = !strcmp(fc->fs_type->name, "smb3");
	bool skip_parsing = false;

	cifs_dbg(FYI, "CIFS: parsing cifs mount option '%s'\n", param->key);

	/*
	 * fs_parse can not handle string options with an empty value so
	 * we will need special handling of them.
	 */
	if (param->type == fs_value_is_string && param->string[0] == 0) {
		if (!strcmp("pass", param->key) || !strcmp("password", param->key)) {
			skip_parsing = true;
			opt = Opt_pass;
		} else if (!strcmp("user", param->key) || !strcmp("username", param->key)) {
			skip_parsing = true;
			opt = Opt_user;
		}
	}

	if (!skip_parsing) {
		opt = fs_parse(fc, smb3_fs_parameters, param, &result);
		if (opt < 0)
			return ctx->sloppy ? 1 : opt;
	}

	switch (opt) {
	case Opt_compress:
		if (!IS_ENABLED(CONFIG_CIFS_COMPRESSION)) {
			cifs_errorf(fc, "CONFIG_CIFS_COMPRESSION kernel config option is unset\n");
			goto cifs_parse_mount_err;
		}
		ctx->compress = true;
		cifs_dbg(VFS, "SMB3 compression support is experimental\n");
		break;
	case Opt_nodfs:
		ctx->nodfs = 1;
		break;
	case Opt_hard:
		if (result.negated) {
			if (ctx->retry == 1)
				cifs_dbg(VFS, "conflicting hard vs. soft mount options\n");
			ctx->retry = 0;
		} else
			ctx->retry = 1;
		break;
	case Opt_soft:
		if (result.negated)
			ctx->retry = 1;
		else {
			if (ctx->retry == 1)
				cifs_dbg(VFS, "conflicting hard vs soft mount options\n");
			ctx->retry = 0;
		}
		break;
	case Opt_mapposix:
		if (result.negated)
			ctx->remap = false;
		else {
			ctx->remap = true;
			ctx->sfu_remap = false; /* disable SFU mapping */
		}
		break;
	case Opt_mapchars:
		if (result.negated)
			ctx->sfu_remap = false;
		else {
			ctx->sfu_remap = true;
			ctx->remap = false; /* disable SFM (mapposix) mapping */
		}
		break;
	case Opt_user_xattr:
		if (result.negated)
			ctx->no_xattr = 1;
		else
			ctx->no_xattr = 0;
		break;
	case Opt_forceuid:
		if (result.negated)
			ctx->override_uid = 0;
		else
			ctx->override_uid = 1;
		ctx->forceuid_specified = true;
		break;
	case Opt_forcegid:
		if (result.negated)
			ctx->override_gid = 0;
		else
			ctx->override_gid = 1;
		ctx->forcegid_specified = true;
		break;
	case Opt_perm:
		if (result.negated)
			ctx->noperm = 1;
		else
			ctx->noperm = 0;
		break;
	case Opt_dynperm:
		if (result.negated)
			ctx->dynperm = 0;
		else
			ctx->dynperm = 1;
		break;
	case Opt_sfu:
		if (result.negated)
			ctx->sfu_emul = 0;
		else
			ctx->sfu_emul = 1;
		break;
	case Opt_noblocksend:
		ctx->noblocksnd = 1;
		break;
	case Opt_noautotune:
		ctx->noautotune = 1;
		break;
	case Opt_nolease:
		ctx->no_lease = 1;
		break;
	case Opt_nosparse:
		ctx->no_sparse = 1;
		break;
	case Opt_nodelete:
		ctx->nodelete = 1;
		break;
	case Opt_multichannel:
		if (result.negated) {
			ctx->multichannel = false;
			ctx->max_channels = 1;
		} else {
			ctx->multichannel = true;
			/* if number of channels not specified, default to 2 */
			if (ctx->max_channels < 2)
				ctx->max_channels = 2;
		}
		break;
	case Opt_uid:
		ctx->linux_uid = result.uid;
		ctx->uid_specified = true;
		break;
	case Opt_cruid:
		ctx->cred_uid = result.uid;
		ctx->cruid_specified = true;
		break;
	case Opt_backupuid:
		ctx->backupuid = result.uid;
		ctx->backupuid_specified = true;
		break;
	case Opt_backupgid:
		ctx->backupgid = result.gid;
		ctx->backupgid_specified = true;
		break;
	case Opt_gid:
		ctx->linux_gid = result.gid;
		ctx->gid_specified = true;
		break;
	case Opt_port:
		ctx->port = result.uint_32;
		break;
	case Opt_file_mode:
		ctx->file_mode = result.uint_32;
		break;
	case Opt_dirmode:
		ctx->dir_mode = result.uint_32;
		break;
	case Opt_min_enc_offload:
		ctx->min_offload = result.uint_32;
		break;
	case Opt_retrans:
		ctx->retrans = result.uint_32;
		break;
	case Opt_blocksize:
		/*
		 * inode blocksize realistically should never need to be
		 * less than 16K or greater than 16M and default is 1MB.
		 * Note that small inode block sizes (e.g. 64K) can lead
		 * to very poor performance of common tools like cp and scp
		 */
		if ((result.uint_32 < CIFS_MAX_MSGSIZE) ||
		   (result.uint_32 > (4 * SMB3_DEFAULT_IOSIZE))) {
			cifs_errorf(fc, "%s: Invalid blocksize\n",
				__func__);
			goto cifs_parse_mount_err;
		}
		ctx->bsize = result.uint_32;
		ctx->got_bsize = true;
		break;
	case Opt_rasize:
		/*
		 * readahead size realistically should never need to be
		 * less than 1M (CIFS_DEFAULT_IOSIZE) or greater than 32M
		 * (perhaps an exception should be considered in the
		 * for the case of a large number of channels
		 * when multichannel is negotiated) since that would lead
		 * to plenty of parallel I/O in flight to the server.
		 * Note that smaller read ahead sizes would
		 * hurt performance of common tools like cp and scp
		 * which often trigger sequential i/o with read ahead
		 */
		if ((result.uint_32 > (8 * SMB3_DEFAULT_IOSIZE)) ||
		    (result.uint_32 < CIFS_DEFAULT_IOSIZE)) {
			cifs_errorf(fc, "%s: Invalid rasize %d vs. %d\n",
				__func__, result.uint_32, SMB3_DEFAULT_IOSIZE);
			goto cifs_parse_mount_err;
		}
		ctx->rasize = result.uint_32;
		break;
	case Opt_rsize:
		ctx->rsize = result.uint_32;
		ctx->got_rsize = true;
		break;
	case Opt_wsize:
		ctx->wsize = result.uint_32;
		ctx->got_wsize = true;
		if (ctx->wsize % PAGE_SIZE != 0) {
			ctx->wsize = round_down(ctx->wsize, PAGE_SIZE);
			if (ctx->wsize == 0) {
				ctx->wsize = PAGE_SIZE;
				cifs_dbg(VFS, "wsize too small, reset to minimum %ld\n", PAGE_SIZE);
			} else {
				cifs_dbg(VFS,
					 "wsize rounded down to %d to multiple of PAGE_SIZE %ld\n",
					 ctx->wsize, PAGE_SIZE);
			}
		}
		break;
	case Opt_acregmax:
		ctx->acregmax = HZ * result.uint_32;
		if (ctx->acregmax > CIFS_MAX_ACTIMEO) {
			cifs_errorf(fc, "acregmax too large\n");
			goto cifs_parse_mount_err;
		}
		break;
	case Opt_acdirmax:
		ctx->acdirmax = HZ * result.uint_32;
		if (ctx->acdirmax > CIFS_MAX_ACTIMEO) {
			cifs_errorf(fc, "acdirmax too large\n");
			goto cifs_parse_mount_err;
		}
		break;
	case Opt_actimeo:
		if (HZ * result.uint_32 > CIFS_MAX_ACTIMEO) {
			cifs_errorf(fc, "timeout too large\n");
			goto cifs_parse_mount_err;
		}
		if ((ctx->acdirmax != CIFS_DEF_ACTIMEO) ||
		    (ctx->acregmax != CIFS_DEF_ACTIMEO)) {
			cifs_errorf(fc, "actimeo ignored since acregmax or acdirmax specified\n");
			break;
		}
		ctx->acdirmax = ctx->acregmax = HZ * result.uint_32;
		break;
	case Opt_closetimeo:
		ctx->closetimeo = HZ * result.uint_32;
		if (ctx->closetimeo > SMB3_MAX_DCLOSETIMEO) {
			cifs_errorf(fc, "closetimeo too large\n");
			goto cifs_parse_mount_err;
		}
		break;
	case Opt_echo_interval:
		ctx->echo_interval = result.uint_32;
		break;
	case Opt_snapshot:
		ctx->snapshot_time = result.uint_64;
		break;
	case Opt_max_credits:
		if (result.uint_32 < 20 || result.uint_32 > 60000) {
			cifs_errorf(fc, "%s: Invalid max_credits value\n",
				 __func__);
			goto cifs_parse_mount_err;
		}
		ctx->max_credits = result.uint_32;
		break;
	case Opt_max_channels:
		if (result.uint_32 < 1 || result.uint_32 > CIFS_MAX_CHANNELS) {
			cifs_errorf(fc, "%s: Invalid max_channels value, needs to be 1-%d\n",
				 __func__, CIFS_MAX_CHANNELS);
			goto cifs_parse_mount_err;
		}
		ctx->max_channels = result.uint_32;
		/* If more than one channel requested ... they want multichan */
		if (result.uint_32 > 1)
			ctx->multichannel = true;
		break;
	case Opt_max_cached_dirs:
		if (result.uint_32 < 1) {
			cifs_errorf(fc, "%s: Invalid max_cached_dirs, needs to be 1 or more\n",
				    __func__);
			goto cifs_parse_mount_err;
		}
		ctx->max_cached_dirs = result.uint_32;
		break;
	case Opt_handletimeout:
		ctx->handle_timeout = result.uint_32;
		if (ctx->handle_timeout > SMB3_MAX_HANDLE_TIMEOUT) {
			cifs_errorf(fc, "Invalid handle cache timeout, longer than 16 minutes\n");
			goto cifs_parse_mount_err;
		}
		break;
	case Opt_source:
		kfree(ctx->UNC);
		ctx->UNC = NULL;
		switch (smb3_parse_devname(param->string, ctx)) {
		case 0:
			break;
		case -ENOMEM:
			cifs_errorf(fc, "Unable to allocate memory for devname\n");
			goto cifs_parse_mount_err;
		case -EINVAL:
			cifs_errorf(fc, "Malformed UNC in devname\n");
			goto cifs_parse_mount_err;
		default:
			cifs_errorf(fc, "Unknown error parsing devname\n");
			goto cifs_parse_mount_err;
		}
		ctx->source = smb3_fs_context_fullpath(ctx, '/');
		if (IS_ERR(ctx->source)) {
			ctx->source = NULL;
			cifs_errorf(fc, "OOM when copying UNC string\n");
			goto cifs_parse_mount_err;
		}
		fc->source = kstrdup(ctx->source, GFP_KERNEL);
		if (fc->source == NULL) {
			cifs_errorf(fc, "OOM when copying UNC string\n");
			goto cifs_parse_mount_err;
		}
		break;
	case Opt_user:
		kfree(ctx->username);
		ctx->username = NULL;
		if (ctx->nullauth)
			break;
		if (strlen(param->string) == 0) {
			/* null user, ie. anonymous authentication */
			ctx->nullauth = 1;
			break;
		}

		if (strnlen(param->string, CIFS_MAX_USERNAME_LEN) >
		    CIFS_MAX_USERNAME_LEN) {
			pr_warn("username too long\n");
			goto cifs_parse_mount_err;
		}
		ctx->username = kstrdup(param->string, GFP_KERNEL);
		if (ctx->username == NULL) {
			cifs_errorf(fc, "OOM when copying username string\n");
			goto cifs_parse_mount_err;
		}
		break;
	case Opt_pass:
		kfree_sensitive(ctx->password);
		ctx->password = NULL;
		if (strlen(param->string) == 0)
			break;

		ctx->password = kstrdup(param->string, GFP_KERNEL);
		if (ctx->password == NULL) {
			cifs_errorf(fc, "OOM when copying password string\n");
			goto cifs_parse_mount_err;
		}
		break;
	case Opt_pass2:
		kfree_sensitive(ctx->password2);
		ctx->password2 = NULL;
		if (strlen(param->string) == 0)
			break;

		ctx->password2 = kstrdup(param->string, GFP_KERNEL);
		if (ctx->password2 == NULL) {
			cifs_errorf(fc, "OOM when copying password2 string\n");
			goto cifs_parse_mount_err;
		}
		break;
	case Opt_ip:
		if (strlen(param->string) == 0) {
			ctx->got_ip = false;
			break;
		}
		if (!cifs_convert_address((struct sockaddr *)&ctx->dstaddr,
					  param->string,
					  strlen(param->string))) {
			pr_err("bad ip= option (%s)\n", param->string);
			goto cifs_parse_mount_err;
		}
		ctx->got_ip = true;
		break;
	case Opt_domain:
		if (strnlen(param->string, CIFS_MAX_DOMAINNAME_LEN)
				== CIFS_MAX_DOMAINNAME_LEN) {
			pr_warn("domain name too long\n");
			goto cifs_parse_mount_err;
		}

		kfree(ctx->domainname);
		ctx->domainname = kstrdup(param->string, GFP_KERNEL);
		if (ctx->domainname == NULL) {
			cifs_errorf(fc, "OOM when copying domainname string\n");
			goto cifs_parse_mount_err;
		}
		cifs_dbg(FYI, "Domain name set\n");
		break;
	case Opt_srcaddr:
		if (!cifs_convert_address(
				(struct sockaddr *)&ctx->srcaddr,
				param->string, strlen(param->string))) {
			pr_warn("Could not parse srcaddr: %s\n",
				param->string);
			goto cifs_parse_mount_err;
		}
		break;
	case Opt_iocharset:
		if (strnlen(param->string, 1024) >= 65) {
			pr_warn("iocharset name too long\n");
			goto cifs_parse_mount_err;
		}

		if (strncasecmp(param->string, "default", 7) != 0) {
			kfree(ctx->iocharset);
			ctx->iocharset = kstrdup(param->string, GFP_KERNEL);
			if (ctx->iocharset == NULL) {
				cifs_errorf(fc, "OOM when copying iocharset string\n");
				goto cifs_parse_mount_err;
			}
		}
		/* if iocharset not set then load_nls_default
		 * is used by caller
		 */
		cifs_dbg(FYI, "iocharset set to %s\n", ctx->iocharset);
		break;
	case Opt_netbiosname:
		memset(ctx->source_rfc1001_name, 0x20,
			RFC1001_NAME_LEN);
		/*
		 * FIXME: are there cases in which a comma can
		 * be valid in workstation netbios name (and
		 * need special handling)?
		 */
		for (i = 0; i < RFC1001_NAME_LEN; i++) {
			/* don't ucase netbiosname for user */
			if (param->string[i] == 0)
				break;
			ctx->source_rfc1001_name[i] = param->string[i];
		}
		/* The string has 16th byte zero still from
		 * set at top of the function
		 */
		if (i == RFC1001_NAME_LEN && param->string[i] != 0)
			pr_warn("netbiosname longer than 15 truncated\n");
		break;
	case Opt_servern:
		/* last byte, type, is 0x20 for servr type */
		memset(ctx->target_rfc1001_name, 0x20,
			RFC1001_NAME_LEN_WITH_NULL);
		/*
		 * BB are there cases in which a comma can be valid in this
		 * workstation netbios name (and need special handling)?
		 */

		/* user or mount helper must uppercase the netbios name */
		for (i = 0; i < 15; i++) {
			if (param->string[i] == 0)
				break;
			ctx->target_rfc1001_name[i] = param->string[i];
		}

		/* The string has 16th byte zero still from set at top of function */
		if (i == RFC1001_NAME_LEN && param->string[i] != 0)
			pr_warn("server netbiosname longer than 15 truncated\n");
		break;
	case Opt_ver:
		/* version of mount userspace tools, not dialect */
		/* If interface changes in mount.cifs bump to new ver */
		if (strncasecmp(param->string, "1", 1) == 0) {
			if (strlen(param->string) > 1) {
				pr_warn("Bad mount helper ver=%s. Did you want SMB1 (CIFS) dialect and mean to type vers=1.0 instead?\n",
					param->string);
				goto cifs_parse_mount_err;
			}
			/* This is the default */
			break;
		}
		/* For all other value, error */
		pr_warn("Invalid mount helper version specified\n");
		goto cifs_parse_mount_err;
	case Opt_vers:
		/* protocol version (dialect) */
		if (cifs_parse_smb_version(fc, param->string, ctx, is_smb3) != 0)
			goto cifs_parse_mount_err;
		ctx->got_version = true;
		break;
	case Opt_sec:
		if (cifs_parse_security_flavors(fc, param->string, ctx) != 0)
			goto cifs_parse_mount_err;
		break;
	case Opt_cache:
		if (cifs_parse_cache_flavor(fc, param->string, ctx) != 0)
			goto cifs_parse_mount_err;
		break;
	case Opt_witness:
#ifndef CONFIG_CIFS_SWN_UPCALL
		cifs_errorf(fc, "Witness support needs CONFIG_CIFS_SWN_UPCALL config option\n");
			goto cifs_parse_mount_err;
#endif
		ctx->witness = true;
		pr_warn_once("Witness protocol support is experimental\n");
		break;
	case Opt_rootfs:
#ifndef CONFIG_CIFS_ROOT
		cifs_dbg(VFS, "rootfs support requires CONFIG_CIFS_ROOT config option\n");
		goto cifs_parse_mount_err;
#endif
		ctx->rootfs = true;
		break;
	case Opt_posixpaths:
		if (result.negated)
			ctx->posix_paths = 0;
		else
			ctx->posix_paths = 1;
		break;
	case Opt_unix:
		if (result.negated) {
			if (ctx->linux_ext == 1)
				pr_warn_once("conflicting posix mount options specified\n");
			ctx->linux_ext = 0;
			ctx->no_linux_ext = 1;
		} else {
			if (ctx->no_linux_ext == 1)
				pr_warn_once("conflicting posix mount options specified\n");
			ctx->linux_ext = 1;
			ctx->no_linux_ext = 0;
		}
		break;
	case Opt_nocase:
		ctx->nocase = 1;
		break;
	case Opt_brl:
		if (result.negated) {
			/*
			 * turn off mandatory locking in mode
			 * if remote locking is turned off since the
			 * local vfs will do advisory
			 */
			if (ctx->file_mode ==
				(S_IALLUGO & ~(S_ISUID | S_IXGRP)))
				ctx->file_mode = S_IALLUGO;
			ctx->nobrl =  1;
		} else
			ctx->nobrl =  0;
		break;
	case Opt_handlecache:
		if (result.negated)
			ctx->nohandlecache = 1;
		else
			ctx->nohandlecache = 0;
		break;
	case Opt_forcemandatorylock:
		ctx->mand_lock = 1;
		break;
	case Opt_setuids:
		ctx->setuids = result.negated;
		break;
	case Opt_intr:
		ctx->intr = !result.negated;
		break;
	case Opt_setuidfromacl:
		ctx->setuidfromacl = 1;
		break;
	case Opt_strictsync:
		ctx->nostrictsync = result.negated;
		break;
	case Opt_serverino:
		ctx->server_ino = !result.negated;
		break;
	case Opt_rwpidforward:
		ctx->rwpidforward = 1;
		break;
	case Opt_modesid:
		ctx->mode_ace = 1;
		break;
	case Opt_cifsacl:
		ctx->cifs_acl = !result.negated;
		break;
	case Opt_acl:
		ctx->no_psx_acl = result.negated;
		break;
	case Opt_locallease:
		ctx->local_lease = 1;
		break;
	case Opt_sign:
		ctx->sign = true;
		break;
	case Opt_ignore_signature:
		ctx->sign = true;
		ctx->ignore_signature = true;
		break;
	case Opt_seal:
		/* we do not do the following in secFlags because seal
		 * is a per tree connection (mount) not a per socket
		 * or per-smb connection option in the protocol
		 * vol->secFlg |= CIFSSEC_MUST_SEAL;
		 */
		ctx->seal = 1;
		break;
	case Opt_noac:
		pr_warn("Mount option noac not supported. Instead set /proc/fs/cifs/LookupCacheEnabled to 0\n");
		break;
	case Opt_fsc:
#ifndef CONFIG_CIFS_FSCACHE
		cifs_errorf(fc, "FS-Cache support needs CONFIG_CIFS_FSCACHE kernel config option set\n");
		goto cifs_parse_mount_err;
#endif
		ctx->fsc = true;
		break;
	case Opt_mfsymlinks:
		ctx->mfsymlinks = true;
		break;
	case Opt_multiuser:
		ctx->multiuser = true;
		break;
	case Opt_sloppy:
		ctx->sloppy = true;
		break;
	case Opt_nosharesock:
		ctx->nosharesock = true;
		break;
	case Opt_persistent:
		if (result.negated) {
			ctx->nopersistent = true;
			if (ctx->persistent) {
				cifs_errorf(fc, "persistenthandles mount options conflict\n");
				goto cifs_parse_mount_err;
			}
		} else {
			ctx->persistent = true;
			if ((ctx->nopersistent) || (ctx->resilient)) {
				cifs_errorf(fc, "persistenthandles mount options conflict\n");
				goto cifs_parse_mount_err;
			}
		}
		break;
	case Opt_resilient:
		if (result.negated) {
			ctx->resilient = false; /* already the default */
		} else {
			ctx->resilient = true;
			if (ctx->persistent) {
				cifs_errorf(fc, "persistenthandles mount options conflict\n");
				goto cifs_parse_mount_err;
			}
		}
		break;
	case Opt_tcp_nodelay:
		/* tcp nodelay should not usually be needed since we CORK/UNCORK the socket */
		if (result.negated)
			ctx->sockopt_tcp_nodelay = false;
		else
			ctx->sockopt_tcp_nodelay = true;
		break;
	case Opt_domainauto:
		ctx->domainauto = true;
		break;
	case Opt_rdma:
		ctx->rdma = true;
		break;
	case Opt_reparse:
		if (parse_reparse_flavor(fc, param->string, ctx))
			goto cifs_parse_mount_err;
		break;
	}
	/* case Opt_ignore: - is ignored as expected ... */

	return 0;

 cifs_parse_mount_err:
	kfree_sensitive(ctx->password);
	ctx->password = NULL;
<<<<<<< HEAD
=======
	kfree_sensitive(ctx->password2);
	ctx->password2 = NULL;
>>>>>>> 2d5404ca
	return -EINVAL;
}

int smb3_init_fs_context(struct fs_context *fc)
{
	struct smb3_fs_context *ctx;
	char *nodename = utsname()->nodename;
	int i;

	ctx = kzalloc(sizeof(struct smb3_fs_context), GFP_KERNEL);
	if (unlikely(!ctx))
		return -ENOMEM;

	strscpy(ctx->workstation_name, nodename, sizeof(ctx->workstation_name));

	/*
	 * does not have to be perfect mapping since field is
	 * informational, only used for servers that do not support
	 * port 445 and it can be overridden at mount time
	 */
	memset(ctx->source_rfc1001_name, 0x20, RFC1001_NAME_LEN);
	for (i = 0; i < strnlen(nodename, RFC1001_NAME_LEN); i++)
		ctx->source_rfc1001_name[i] = toupper(nodename[i]);

	ctx->source_rfc1001_name[RFC1001_NAME_LEN] = 0;
	/*
	 * null target name indicates to use *SMBSERVR default called name
	 *  if we end up sending RFC1001 session initialize
	 */
	ctx->target_rfc1001_name[0] = 0;
	ctx->cred_uid = current_uid();
	ctx->linux_uid = current_uid();
	ctx->linux_gid = current_gid();
	/* By default 4MB read ahead size, 1MB block size */
	ctx->bsize = CIFS_DEFAULT_IOSIZE; /* can improve cp performance significantly */
	ctx->rasize = 0; /* 0 = use default (ie negotiated rsize) for read ahead pages */

	/*
	 * default to SFM style remapping of seven reserved characters
	 * unless user overrides it or we negotiate CIFS POSIX where
	 * it is unnecessary.  Can not simultaneously use more than one mapping
	 * since then readdir could list files that open could not open
	 */
	ctx->remap = true;

	/* default to only allowing write access to owner of the mount */
	ctx->dir_mode = ctx->file_mode = S_IRUGO | S_IXUGO | S_IWUSR;

	/* ctx->retry default is 0 (i.e. "soft" limited retry not hard retry) */
	/* default is always to request posix paths. */
	ctx->posix_paths = 1;
	/* default to using server inode numbers where available */
	ctx->server_ino = 1;

	/* default is to use strict cifs caching semantics */
	ctx->strict_io = true;

	ctx->acregmax = CIFS_DEF_ACTIMEO;
	ctx->acdirmax = CIFS_DEF_ACTIMEO;
	ctx->closetimeo = SMB3_DEF_DCLOSETIMEO;
	ctx->max_cached_dirs = MAX_CACHED_FIDS;
	/* Most clients set timeout to 0, allows server to use its default */
	ctx->handle_timeout = 0; /* See MS-SMB2 spec section 2.2.14.2.12 */

	/* offer SMB2.1 and later (SMB3 etc). Secure and widely accepted */
	ctx->ops = &smb30_operations;
	ctx->vals = &smbdefault_values;

	ctx->echo_interval = SMB_ECHO_INTERVAL_DEFAULT;

	/* default to no multichannel (single server connection) */
	ctx->multichannel = false;
	ctx->max_channels = 1;

	ctx->backupuid_specified = false; /* no backup intent for a user */
	ctx->backupgid_specified = false; /* no backup intent for a group */

	ctx->retrans = 1;
	ctx->reparse_type = CIFS_REPARSE_TYPE_DEFAULT;

/*
 *	short int override_uid = -1;
 *	short int override_gid = -1;
 *	char *nodename = strdup(utsname()->nodename);
 *	struct sockaddr *dstaddr = (struct sockaddr *)&vol->dstaddr;
 */

	fc->fs_private = ctx;
	fc->ops = &smb3_fs_context_ops;
	return 0;
}

void
smb3_cleanup_fs_context_contents(struct smb3_fs_context *ctx)
{
	if (ctx == NULL)
		return;

	/*
	 * Make sure this stays in sync with smb3_fs_context_dup()
	 */
	kfree(ctx->username);
	ctx->username = NULL;
	kfree_sensitive(ctx->password);
	ctx->password = NULL;
	kfree_sensitive(ctx->password2);
	ctx->password2 = NULL;
	kfree(ctx->server_hostname);
	ctx->server_hostname = NULL;
	kfree(ctx->UNC);
	ctx->UNC = NULL;
	kfree(ctx->source);
	ctx->source = NULL;
	kfree(ctx->domainname);
	ctx->domainname = NULL;
	kfree(ctx->nodename);
	ctx->nodename = NULL;
	kfree(ctx->iocharset);
	ctx->iocharset = NULL;
	kfree(ctx->prepath);
	ctx->prepath = NULL;
	kfree(ctx->leaf_fullpath);
	ctx->leaf_fullpath = NULL;
}

void
smb3_cleanup_fs_context(struct smb3_fs_context *ctx)
{
	if (!ctx)
		return;
	smb3_cleanup_fs_context_contents(ctx);
	kfree(ctx);
}

void smb3_update_mnt_flags(struct cifs_sb_info *cifs_sb)
{
	struct smb3_fs_context *ctx = cifs_sb->ctx;

	if (ctx->nodfs)
		cifs_sb->mnt_cifs_flags |= CIFS_MOUNT_NO_DFS;
	else
		cifs_sb->mnt_cifs_flags &= ~CIFS_MOUNT_NO_DFS;

	if (ctx->noperm)
		cifs_sb->mnt_cifs_flags |= CIFS_MOUNT_NO_PERM;
	else
		cifs_sb->mnt_cifs_flags &= ~CIFS_MOUNT_NO_PERM;

	if (ctx->setuids)
		cifs_sb->mnt_cifs_flags |= CIFS_MOUNT_SET_UID;
	else
		cifs_sb->mnt_cifs_flags &= ~CIFS_MOUNT_SET_UID;

	if (ctx->setuidfromacl)
		cifs_sb->mnt_cifs_flags |= CIFS_MOUNT_UID_FROM_ACL;
	else
		cifs_sb->mnt_cifs_flags &= ~CIFS_MOUNT_UID_FROM_ACL;

	if (ctx->server_ino)
		cifs_sb->mnt_cifs_flags |= CIFS_MOUNT_SERVER_INUM;
	else
		cifs_sb->mnt_cifs_flags &= ~CIFS_MOUNT_SERVER_INUM;

	if (ctx->remap)
		cifs_sb->mnt_cifs_flags |= CIFS_MOUNT_MAP_SFM_CHR;
	else
		cifs_sb->mnt_cifs_flags &= ~CIFS_MOUNT_MAP_SFM_CHR;

	if (ctx->sfu_remap)
		cifs_sb->mnt_cifs_flags |= CIFS_MOUNT_MAP_SPECIAL_CHR;
	else
		cifs_sb->mnt_cifs_flags &= ~CIFS_MOUNT_MAP_SPECIAL_CHR;

	if (ctx->no_xattr)
		cifs_sb->mnt_cifs_flags |= CIFS_MOUNT_NO_XATTR;
	else
		cifs_sb->mnt_cifs_flags &= ~CIFS_MOUNT_NO_XATTR;

	if (ctx->sfu_emul)
		cifs_sb->mnt_cifs_flags |= CIFS_MOUNT_UNX_EMUL;
	else
		cifs_sb->mnt_cifs_flags &= ~CIFS_MOUNT_UNX_EMUL;

	if (ctx->nobrl)
		cifs_sb->mnt_cifs_flags |= CIFS_MOUNT_NO_BRL;
	else
		cifs_sb->mnt_cifs_flags &= ~CIFS_MOUNT_NO_BRL;

	if (ctx->nohandlecache)
		cifs_sb->mnt_cifs_flags |= CIFS_MOUNT_NO_HANDLE_CACHE;
	else
		cifs_sb->mnt_cifs_flags &= ~CIFS_MOUNT_NO_HANDLE_CACHE;

	if (ctx->nostrictsync)
		cifs_sb->mnt_cifs_flags |= CIFS_MOUNT_NOSSYNC;
	else
		cifs_sb->mnt_cifs_flags &= ~CIFS_MOUNT_NOSSYNC;

	if (ctx->mand_lock)
		cifs_sb->mnt_cifs_flags |= CIFS_MOUNT_NOPOSIXBRL;
	else
		cifs_sb->mnt_cifs_flags &= ~CIFS_MOUNT_NOPOSIXBRL;

	if (ctx->rwpidforward)
		cifs_sb->mnt_cifs_flags |= CIFS_MOUNT_RWPIDFORWARD;
	else
		cifs_sb->mnt_cifs_flags &= ~CIFS_MOUNT_RWPIDFORWARD;

	if (ctx->mode_ace)
		cifs_sb->mnt_cifs_flags |= CIFS_MOUNT_MODE_FROM_SID;
	else
		cifs_sb->mnt_cifs_flags &= ~CIFS_MOUNT_MODE_FROM_SID;

	if (ctx->cifs_acl)
		cifs_sb->mnt_cifs_flags |= CIFS_MOUNT_CIFS_ACL;
	else
		cifs_sb->mnt_cifs_flags &= ~CIFS_MOUNT_CIFS_ACL;

	if (ctx->backupuid_specified)
		cifs_sb->mnt_cifs_flags |= CIFS_MOUNT_CIFS_BACKUPUID;
	else
		cifs_sb->mnt_cifs_flags &= ~CIFS_MOUNT_CIFS_BACKUPUID;

	if (ctx->backupgid_specified)
		cifs_sb->mnt_cifs_flags |= CIFS_MOUNT_CIFS_BACKUPGID;
	else
		cifs_sb->mnt_cifs_flags &= ~CIFS_MOUNT_CIFS_BACKUPGID;

	if (ctx->override_uid)
		cifs_sb->mnt_cifs_flags |= CIFS_MOUNT_OVERR_UID;
	else
		cifs_sb->mnt_cifs_flags &= ~CIFS_MOUNT_OVERR_UID;

	if (ctx->override_gid)
		cifs_sb->mnt_cifs_flags |= CIFS_MOUNT_OVERR_GID;
	else
		cifs_sb->mnt_cifs_flags &= ~CIFS_MOUNT_OVERR_GID;

	if (ctx->dynperm)
		cifs_sb->mnt_cifs_flags |= CIFS_MOUNT_DYNPERM;
	else
		cifs_sb->mnt_cifs_flags &= ~CIFS_MOUNT_DYNPERM;

	if (ctx->fsc)
		cifs_sb->mnt_cifs_flags |= CIFS_MOUNT_FSCACHE;
	else
		cifs_sb->mnt_cifs_flags &= ~CIFS_MOUNT_FSCACHE;

	if (ctx->multiuser)
		cifs_sb->mnt_cifs_flags |= (CIFS_MOUNT_MULTIUSER |
					    CIFS_MOUNT_NO_PERM);
	else
		cifs_sb->mnt_cifs_flags &= ~CIFS_MOUNT_MULTIUSER;


	if (ctx->strict_io)
		cifs_sb->mnt_cifs_flags |= CIFS_MOUNT_STRICT_IO;
	else
		cifs_sb->mnt_cifs_flags &= ~CIFS_MOUNT_STRICT_IO;

	if (ctx->direct_io)
		cifs_sb->mnt_cifs_flags |= CIFS_MOUNT_DIRECT_IO;
	else
		cifs_sb->mnt_cifs_flags &= ~CIFS_MOUNT_DIRECT_IO;

	if (ctx->mfsymlinks)
		cifs_sb->mnt_cifs_flags |= CIFS_MOUNT_MF_SYMLINKS;
	else
		cifs_sb->mnt_cifs_flags &= ~CIFS_MOUNT_MF_SYMLINKS;
	if (ctx->mfsymlinks) {
		if (ctx->sfu_emul) {
			/*
			 * Our SFU ("Services for Unix") emulation allows now
			 * creating new and reading existing SFU symlinks.
			 * Older Linux kernel versions were not able to neither
			 * read existing nor create new SFU symlinks. But
			 * creating and reading SFU style mknod and FIFOs was
			 * supported for long time. When "mfsymlinks" and
			 * "sfu" are both enabled at the same time, it allows
			 * reading both types of symlinks, but will only create
			 * them with mfsymlinks format. This allows better
			 * Apple compatibility, compatibility with older Linux
			 * kernel clients (probably better for Samba too)
			 * while still recognizing old Windows style symlinks.
			 */
			cifs_dbg(VFS, "mount options mfsymlinks and sfu both enabled\n");
		}
	}
	cifs_sb->mnt_cifs_flags &= ~CIFS_MOUNT_SHUTDOWN;

	return;
}<|MERGE_RESOLUTION|>--- conflicted
+++ resolved
@@ -1632,11 +1632,8 @@
  cifs_parse_mount_err:
 	kfree_sensitive(ctx->password);
 	ctx->password = NULL;
-<<<<<<< HEAD
-=======
 	kfree_sensitive(ctx->password2);
 	ctx->password2 = NULL;
->>>>>>> 2d5404ca
 	return -EINVAL;
 }
 
