// SPDX-License-Identifier: LGPL-2.1
/*
 *
 *   Copyright (C) International Business Machines  Corp., 2002,2010
 *   Author(s): Steve French (sfrench@us.ibm.com)
 *
 */
#include <linux/fs.h>
#include <linux/stat.h>
#include <linux/slab.h>
#include <linux/pagemap.h>
#include <linux/freezer.h>
#include <linux/sched/signal.h>
#include <linux/wait_bit.h>
#include <linux/fiemap.h>
#include <asm/div64.h>
#include "cifsfs.h"
#include "cifspdu.h"
#include "cifsglob.h"
#include "cifsproto.h"
#include "smb2proto.h"
#include "cifs_debug.h"
#include "cifs_fs_sb.h"
#include "cifs_unicode.h"
#include "fscache.h"
#include "fs_context.h"
#include "cifs_ioctl.h"
#include "cached_dir.h"
#include "reparse.h"

/*
 * Set parameters for the netfs library
 */
static void cifs_set_netfs_context(struct inode *inode)
{
	struct cifsInodeInfo *cifs_i = CIFS_I(inode);

	netfs_inode_init(&cifs_i->netfs, &cifs_req_ops, true);
}

static void cifs_set_ops(struct inode *inode)
{
	struct cifs_sb_info *cifs_sb = CIFS_SB(inode->i_sb);
	struct netfs_inode *ictx = netfs_inode(inode);

	switch (inode->i_mode & S_IFMT) {
	case S_IFREG:
		inode->i_op = &cifs_file_inode_ops;
		if (cifs_sb->mnt_cifs_flags & CIFS_MOUNT_DIRECT_IO) {
			set_bit(NETFS_ICTX_UNBUFFERED, &ictx->flags);
			if (cifs_sb->mnt_cifs_flags & CIFS_MOUNT_NO_BRL)
				inode->i_fop = &cifs_file_direct_nobrl_ops;
			else
				inode->i_fop = &cifs_file_direct_ops;
		} else if (cifs_sb->mnt_cifs_flags & CIFS_MOUNT_STRICT_IO) {
			if (cifs_sb->mnt_cifs_flags & CIFS_MOUNT_NO_BRL)
				inode->i_fop = &cifs_file_strict_nobrl_ops;
			else
				inode->i_fop = &cifs_file_strict_ops;
		} else if (cifs_sb->mnt_cifs_flags & CIFS_MOUNT_NO_BRL)
			inode->i_fop = &cifs_file_nobrl_ops;
		else { /* not direct, send byte range locks */
			inode->i_fop = &cifs_file_ops;
		}

		/* check if server can support readahead */
		if (cifs_sb_master_tcon(cifs_sb)->ses->server->max_read <
				PAGE_SIZE + MAX_CIFS_HDR_SIZE)
			inode->i_data.a_ops = &cifs_addr_ops_smallbuf;
		else
			inode->i_data.a_ops = &cifs_addr_ops;
		mapping_set_large_folios(inode->i_mapping);
		break;
	case S_IFDIR:
		if (IS_AUTOMOUNT(inode)) {
			inode->i_op = &cifs_namespace_inode_operations;
		} else {
			inode->i_op = &cifs_dir_inode_ops;
			inode->i_fop = &cifs_dir_ops;
		}
		break;
	case S_IFLNK:
		inode->i_op = &cifs_symlink_inode_ops;
		break;
	default:
		init_special_inode(inode, inode->i_mode, inode->i_rdev);
		break;
	}
}

/* check inode attributes against fattr. If they don't match, tag the
 * inode for cache invalidation
 */
static void
cifs_revalidate_cache(struct inode *inode, struct cifs_fattr *fattr)
{
	struct cifs_fscache_inode_coherency_data cd;
	struct cifsInodeInfo *cifs_i = CIFS_I(inode);
	struct timespec64 mtime;

	cifs_dbg(FYI, "%s: revalidating inode %llu\n",
		 __func__, cifs_i->uniqueid);

	if (inode->i_state & I_NEW) {
		cifs_dbg(FYI, "%s: inode %llu is new\n",
			 __func__, cifs_i->uniqueid);
		return;
	}

	/* don't bother with revalidation if we have an oplock */
	if (CIFS_CACHE_READ(cifs_i)) {
		cifs_dbg(FYI, "%s: inode %llu is oplocked\n",
			 __func__, cifs_i->uniqueid);
		return;
	}

	 /* revalidate if mtime or size have changed */
	fattr->cf_mtime = timestamp_truncate(fattr->cf_mtime, inode);
	mtime = inode_get_mtime(inode);
	if (timespec64_equal(&mtime, &fattr->cf_mtime) &&
	    cifs_i->netfs.remote_i_size == fattr->cf_eof) {
		cifs_dbg(FYI, "%s: inode %llu is unchanged\n",
			 __func__, cifs_i->uniqueid);
		return;
	}

	cifs_dbg(FYI, "%s: invalidating inode %llu mapping\n",
		 __func__, cifs_i->uniqueid);
	set_bit(CIFS_INO_INVALID_MAPPING, &cifs_i->flags);
	/* Invalidate fscache cookie */
	cifs_fscache_fill_coherency(&cifs_i->netfs.inode, &cd);
	fscache_invalidate(cifs_inode_cookie(inode), &cd, i_size_read(inode), 0);
}

/*
 * copy nlink to the inode, unless it wasn't provided.  Provide
 * sane values if we don't have an existing one and none was provided
 */
static void
cifs_nlink_fattr_to_inode(struct inode *inode, struct cifs_fattr *fattr)
{
	/*
	 * if we're in a situation where we can't trust what we
	 * got from the server (readdir, some non-unix cases)
	 * fake reasonable values
	 */
	if (fattr->cf_flags & CIFS_FATTR_UNKNOWN_NLINK) {
		/* only provide fake values on a new inode */
		if (inode->i_state & I_NEW) {
			if (fattr->cf_cifsattrs & ATTR_DIRECTORY)
				set_nlink(inode, 2);
			else
				set_nlink(inode, 1);
		}
		return;
	}

	/* we trust the server, so update it */
	set_nlink(inode, fattr->cf_nlink);
}

/* populate an inode with info from a cifs_fattr struct */
int
cifs_fattr_to_inode(struct inode *inode, struct cifs_fattr *fattr,
		    bool from_readdir)
{
	struct cifsInodeInfo *cifs_i = CIFS_I(inode);
	struct cifs_sb_info *cifs_sb = CIFS_SB(inode->i_sb);

	if (!(inode->i_state & I_NEW) &&
	    unlikely(inode_wrong_type(inode, fattr->cf_mode))) {
		CIFS_I(inode)->time = 0; /* force reval */
		return -ESTALE;
	}
	if (inode->i_state & I_NEW)
		CIFS_I(inode)->netfs.zero_point = fattr->cf_eof;

	cifs_revalidate_cache(inode, fattr);

	spin_lock(&inode->i_lock);
	fattr->cf_mtime = timestamp_truncate(fattr->cf_mtime, inode);
	fattr->cf_atime = timestamp_truncate(fattr->cf_atime, inode);
	fattr->cf_ctime = timestamp_truncate(fattr->cf_ctime, inode);
	/* we do not want atime to be less than mtime, it broke some apps */
	if (timespec64_compare(&fattr->cf_atime, &fattr->cf_mtime) < 0)
		inode_set_atime_to_ts(inode, fattr->cf_mtime);
	else
		inode_set_atime_to_ts(inode, fattr->cf_atime);
	inode_set_mtime_to_ts(inode, fattr->cf_mtime);
	inode_set_ctime_to_ts(inode, fattr->cf_ctime);
	inode->i_rdev = fattr->cf_rdev;
	cifs_nlink_fattr_to_inode(inode, fattr);
	inode->i_uid = fattr->cf_uid;
	inode->i_gid = fattr->cf_gid;

	/* if dynperm is set, don't clobber existing mode */
	if (inode->i_state & I_NEW ||
	    !(cifs_sb->mnt_cifs_flags & CIFS_MOUNT_DYNPERM))
		inode->i_mode = fattr->cf_mode;

	cifs_i->cifsAttrs = fattr->cf_cifsattrs;
	cifs_i->reparse_tag = fattr->cf_cifstag;

	if (fattr->cf_flags & CIFS_FATTR_NEED_REVAL)
		cifs_i->time = 0;
	else
		cifs_i->time = jiffies;

	if (fattr->cf_flags & CIFS_FATTR_DELETE_PENDING)
		set_bit(CIFS_INO_DELETE_PENDING, &cifs_i->flags);
	else
		clear_bit(CIFS_INO_DELETE_PENDING, &cifs_i->flags);

	cifs_i->netfs.remote_i_size = fattr->cf_eof;
	/*
	 * Can't safely change the file size here if the client is writing to
	 * it due to potential races.
	 */
	if (is_size_safe_to_change(cifs_i, fattr->cf_eof, from_readdir)) {
		i_size_write(inode, fattr->cf_eof);

		/*
		 * i_blocks is not related to (i_size / i_blksize),
		 * but instead 512 byte (2**9) size is required for
		 * calculating num blocks.
		 */
		inode->i_blocks = (512 - 1 + fattr->cf_bytes) >> 9;
	}

	if (S_ISLNK(fattr->cf_mode) && fattr->cf_symlink_target) {
		kfree(cifs_i->symlink_target);
		cifs_i->symlink_target = fattr->cf_symlink_target;
		fattr->cf_symlink_target = NULL;
	}
	spin_unlock(&inode->i_lock);

	if (fattr->cf_flags & CIFS_FATTR_JUNCTION)
		inode->i_flags |= S_AUTOMOUNT;
	if (inode->i_state & I_NEW) {
		cifs_set_netfs_context(inode);
		cifs_set_ops(inode);
	}
	return 0;
}

void
cifs_fill_uniqueid(struct super_block *sb, struct cifs_fattr *fattr)
{
	struct cifs_sb_info *cifs_sb = CIFS_SB(sb);

	if (cifs_sb->mnt_cifs_flags & CIFS_MOUNT_SERVER_INUM)
		return;

	fattr->cf_uniqueid = iunique(sb, ROOT_I);
}

/* Fill a cifs_fattr struct with info from FILE_UNIX_BASIC_INFO. */
void
cifs_unix_basic_to_fattr(struct cifs_fattr *fattr, FILE_UNIX_BASIC_INFO *info,
			 struct cifs_sb_info *cifs_sb)
{
	memset(fattr, 0, sizeof(*fattr));
	fattr->cf_uniqueid = le64_to_cpu(info->UniqueId);
	fattr->cf_bytes = le64_to_cpu(info->NumOfBytes);
	fattr->cf_eof = le64_to_cpu(info->EndOfFile);

	fattr->cf_atime = cifs_NTtimeToUnix(info->LastAccessTime);
	fattr->cf_mtime = cifs_NTtimeToUnix(info->LastModificationTime);
	fattr->cf_ctime = cifs_NTtimeToUnix(info->LastStatusChange);
	/* old POSIX extensions don't get create time */

	fattr->cf_mode = le64_to_cpu(info->Permissions);

	/*
	 * Since we set the inode type below we need to mask off
	 * to avoid strange results if bits set above.
	 */
	fattr->cf_mode &= ~S_IFMT;
	switch (le32_to_cpu(info->Type)) {
	case UNIX_FILE:
		fattr->cf_mode |= S_IFREG;
		fattr->cf_dtype = DT_REG;
		break;
	case UNIX_SYMLINK:
		fattr->cf_mode |= S_IFLNK;
		fattr->cf_dtype = DT_LNK;
		break;
	case UNIX_DIR:
		fattr->cf_mode |= S_IFDIR;
		fattr->cf_dtype = DT_DIR;
		break;
	case UNIX_CHARDEV:
		fattr->cf_mode |= S_IFCHR;
		fattr->cf_dtype = DT_CHR;
		fattr->cf_rdev = MKDEV(le64_to_cpu(info->DevMajor),
				       le64_to_cpu(info->DevMinor) & MINORMASK);
		break;
	case UNIX_BLOCKDEV:
		fattr->cf_mode |= S_IFBLK;
		fattr->cf_dtype = DT_BLK;
		fattr->cf_rdev = MKDEV(le64_to_cpu(info->DevMajor),
				       le64_to_cpu(info->DevMinor) & MINORMASK);
		break;
	case UNIX_FIFO:
		fattr->cf_mode |= S_IFIFO;
		fattr->cf_dtype = DT_FIFO;
		break;
	case UNIX_SOCKET:
		fattr->cf_mode |= S_IFSOCK;
		fattr->cf_dtype = DT_SOCK;
		break;
	default:
		/* safest to call it a file if we do not know */
		fattr->cf_mode |= S_IFREG;
		fattr->cf_dtype = DT_REG;
		cifs_dbg(FYI, "unknown type %d\n", le32_to_cpu(info->Type));
		break;
	}

	fattr->cf_uid = cifs_sb->ctx->linux_uid;
	if (!(cifs_sb->mnt_cifs_flags & CIFS_MOUNT_OVERR_UID)) {
		u64 id = le64_to_cpu(info->Uid);
		if (id < ((uid_t)-1)) {
			kuid_t uid = make_kuid(&init_user_ns, id);
			if (uid_valid(uid))
				fattr->cf_uid = uid;
		}
	}
	
	fattr->cf_gid = cifs_sb->ctx->linux_gid;
	if (!(cifs_sb->mnt_cifs_flags & CIFS_MOUNT_OVERR_GID)) {
		u64 id = le64_to_cpu(info->Gid);
		if (id < ((gid_t)-1)) {
			kgid_t gid = make_kgid(&init_user_ns, id);
			if (gid_valid(gid))
				fattr->cf_gid = gid;
		}
	}

	fattr->cf_nlink = le64_to_cpu(info->Nlinks);
}

/*
 * Fill a cifs_fattr struct with fake inode info.
 *
 * Needed to setup cifs_fattr data for the directory which is the
 * junction to the new submount (ie to setup the fake directory
 * which represents a DFS referral or reparse mount point).
 */
static void cifs_create_junction_fattr(struct cifs_fattr *fattr,
				       struct super_block *sb)
{
	struct cifs_sb_info *cifs_sb = CIFS_SB(sb);

	cifs_dbg(FYI, "%s: creating fake fattr\n", __func__);

	memset(fattr, 0, sizeof(*fattr));
	fattr->cf_mode = S_IFDIR | S_IXUGO | S_IRWXU;
	fattr->cf_uid = cifs_sb->ctx->linux_uid;
	fattr->cf_gid = cifs_sb->ctx->linux_gid;
	ktime_get_coarse_real_ts64(&fattr->cf_mtime);
	fattr->cf_atime = fattr->cf_ctime = fattr->cf_mtime;
	fattr->cf_nlink = 2;
	fattr->cf_flags = CIFS_FATTR_JUNCTION;
}

/* Update inode with final fattr data */
static int update_inode_info(struct super_block *sb,
			     struct cifs_fattr *fattr,
			     struct inode **inode)
{
	struct cifs_sb_info *cifs_sb = CIFS_SB(sb);
	int rc = 0;

	if (!*inode) {
		*inode = cifs_iget(sb, fattr);
		if (!*inode)
			rc = -ENOMEM;
		return rc;
	}
	/* We already have inode, update it.
	 *
	 * If file type or uniqueid is different, return error.
	 */
	if (unlikely((cifs_sb->mnt_cifs_flags & CIFS_MOUNT_SERVER_INUM) &&
		     CIFS_I(*inode)->uniqueid != fattr->cf_uniqueid)) {
		CIFS_I(*inode)->time = 0; /* force reval */
		return -ESTALE;
	}
	return cifs_fattr_to_inode(*inode, fattr, false);
}

#ifdef CONFIG_CIFS_ALLOW_INSECURE_LEGACY
static int
cifs_get_file_info_unix(struct file *filp)
{
	int rc;
	unsigned int xid;
	FILE_UNIX_BASIC_INFO find_data;
	struct cifs_fattr fattr = {};
	struct inode *inode = file_inode(filp);
	struct cifs_sb_info *cifs_sb = CIFS_SB(inode->i_sb);
	struct cifsFileInfo *cfile = filp->private_data;
	struct cifs_tcon *tcon = tlink_tcon(cfile->tlink);

	xid = get_xid();

	if (cfile->symlink_target) {
		fattr.cf_symlink_target = kstrdup(cfile->symlink_target, GFP_KERNEL);
		if (!fattr.cf_symlink_target) {
			rc = -ENOMEM;
			goto cifs_gfiunix_out;
		}
	}

	rc = CIFSSMBUnixQFileInfo(xid, tcon, cfile->fid.netfid, &find_data);
	if (!rc) {
		cifs_unix_basic_to_fattr(&fattr, &find_data, cifs_sb);
	} else if (rc == -EREMOTE) {
		cifs_create_junction_fattr(&fattr, inode->i_sb);
	} else
		goto cifs_gfiunix_out;

	rc = cifs_fattr_to_inode(inode, &fattr, false);

cifs_gfiunix_out:
	free_xid(xid);
	return rc;
}

static int cifs_get_unix_fattr(const unsigned char *full_path,
			       struct super_block *sb,
			       struct cifs_fattr *fattr,
			       struct inode **pinode,
			       const unsigned int xid)
{
	struct TCP_Server_Info *server;
	struct cifs_sb_info *cifs_sb = CIFS_SB(sb);
	FILE_UNIX_BASIC_INFO find_data;
	struct cifs_tcon *tcon;
	struct tcon_link *tlink;
	int rc, tmprc;

	cifs_dbg(FYI, "Getting info on %s\n", full_path);

	tlink = cifs_sb_tlink(cifs_sb);
	if (IS_ERR(tlink))
		return PTR_ERR(tlink);
	tcon = tlink_tcon(tlink);
	server = tcon->ses->server;

	/* could have done a find first instead but this returns more info */
	rc = CIFSSMBUnixQPathInfo(xid, tcon, full_path, &find_data,
				  cifs_sb->local_nls, cifs_remap(cifs_sb));
	cifs_dbg(FYI, "%s: query path info: rc = %d\n", __func__, rc);
	cifs_put_tlink(tlink);

	if (!rc) {
		cifs_unix_basic_to_fattr(fattr, &find_data, cifs_sb);
	} else if (rc == -EREMOTE) {
		cifs_create_junction_fattr(fattr, sb);
		rc = 0;
	} else {
		return rc;
	}

	if (!*pinode)
		cifs_fill_uniqueid(sb, fattr);

	/* check for Minshall+French symlinks */
	if (cifs_sb->mnt_cifs_flags & CIFS_MOUNT_MF_SYMLINKS) {
		tmprc = check_mf_symlink(xid, tcon, cifs_sb, fattr, full_path);
		cifs_dbg(FYI, "check_mf_symlink: %d\n", tmprc);
	}

	if (S_ISLNK(fattr->cf_mode) && !fattr->cf_symlink_target) {
		if (!server->ops->query_symlink)
			return -EOPNOTSUPP;
		rc = server->ops->query_symlink(xid, tcon,
						cifs_sb, full_path,
						&fattr->cf_symlink_target);
		cifs_dbg(FYI, "%s: query_symlink: %d\n", __func__, rc);
	}
	return rc;
}

int cifs_get_inode_info_unix(struct inode **pinode,
			     const unsigned char *full_path,
			     struct super_block *sb, unsigned int xid)
{
	struct cifs_fattr fattr = {};
	int rc;

	rc = cifs_get_unix_fattr(full_path, sb, &fattr, pinode, xid);
	if (rc)
		goto out;

	rc = update_inode_info(sb, &fattr, pinode);
out:
	kfree(fattr.cf_symlink_target);
	return rc;
}
#else
static inline int cifs_get_unix_fattr(const unsigned char *full_path,
				      struct super_block *sb,
				      struct cifs_fattr *fattr,
				      struct inode **pinode,
				      const unsigned int xid)
{
	return -EOPNOTSUPP;
}

int cifs_get_inode_info_unix(struct inode **pinode,
			     const unsigned char *full_path,
			     struct super_block *sb, unsigned int xid)
{
	return -EOPNOTSUPP;
}
#endif /* CONFIG_CIFS_ALLOW_INSECURE_LEGACY */

static int
cifs_sfu_type(struct cifs_fattr *fattr, const char *path,
	      struct cifs_sb_info *cifs_sb, unsigned int xid)
{
	int rc;
	__u32 oplock;
	struct tcon_link *tlink;
	struct cifs_tcon *tcon;
	struct cifs_fid fid;
	struct cifs_open_parms oparms;
	struct cifs_io_parms io_parms = {0};
	char *symlink_buf_utf16;
	unsigned int symlink_len_utf16;
	char buf[24];
	unsigned int bytes_read;
	char *pbuf;
	int buf_type = CIFS_NO_BUFFER;

	pbuf = buf;

	fattr->cf_mode &= ~S_IFMT;

	if (fattr->cf_eof == 0) {
		cifs_dbg(FYI, "Fifo\n");
		fattr->cf_mode |= S_IFIFO;
		fattr->cf_dtype = DT_FIFO;
		return 0;
	} else if (fattr->cf_eof > 1 && fattr->cf_eof < 8) {
		fattr->cf_mode |= S_IFREG;
		fattr->cf_dtype = DT_REG;
		return -EINVAL;	 /* EOPNOTSUPP? */
	}

	tlink = cifs_sb_tlink(cifs_sb);
	if (IS_ERR(tlink))
		return PTR_ERR(tlink);
	tcon = tlink_tcon(tlink);

	oparms = (struct cifs_open_parms) {
		.tcon = tcon,
		.cifs_sb = cifs_sb,
		.desired_access = GENERIC_READ,
		.create_options = cifs_create_options(cifs_sb, CREATE_NOT_DIR),
		.disposition = FILE_OPEN,
		.path = path,
		.fid = &fid,
	};

	if (tcon->ses->server->oplocks)
		oplock = REQ_OPLOCK;
	else
		oplock = 0;
	rc = tcon->ses->server->ops->open(xid, &oparms, &oplock, NULL);
	if (rc) {
		cifs_dbg(FYI, "check sfu type of %s, open rc = %d\n", path, rc);
		cifs_put_tlink(tlink);
		return rc;
	}

	/* Read header */
	io_parms.netfid = fid.netfid;
	io_parms.pid = current->tgid;
	io_parms.tcon = tcon;
	io_parms.offset = 0;
	io_parms.length = 24;

	rc = tcon->ses->server->ops->sync_read(xid, &fid, &io_parms,
					&bytes_read, &pbuf, &buf_type);
	if ((rc == 0) && (bytes_read >= 8)) {
		if (memcmp("IntxBLK\0", pbuf, 8) == 0) {
			cifs_dbg(FYI, "Block device\n");
			fattr->cf_mode |= S_IFBLK;
			fattr->cf_dtype = DT_BLK;
			if (bytes_read == 24) {
				/* we have enough to decode dev num */
				__u64 mjr; /* major */
				__u64 mnr; /* minor */
				mjr = le64_to_cpu(*(__le64 *)(pbuf+8));
				mnr = le64_to_cpu(*(__le64 *)(pbuf+16));
				fattr->cf_rdev = MKDEV(mjr, mnr);
			} else if (bytes_read == 16) {
				/*
				 * Windows NFS server before Windows Server 2012
				 * stores major and minor number in SFU-modified
				 * style, just as 32-bit numbers. Recognize it.
				 */
				__u32 mjr; /* major */
				__u32 mnr; /* minor */
				mjr = le32_to_cpu(*(__le32 *)(pbuf+8));
				mnr = le32_to_cpu(*(__le32 *)(pbuf+12));
				fattr->cf_rdev = MKDEV(mjr, mnr);
			}
		} else if (memcmp("IntxCHR\0", pbuf, 8) == 0) {
			cifs_dbg(FYI, "Char device\n");
			fattr->cf_mode |= S_IFCHR;
			fattr->cf_dtype = DT_CHR;
			if (bytes_read == 24) {
				/* we have enough to decode dev num */
				__u64 mjr; /* major */
				__u64 mnr; /* minor */
				mjr = le64_to_cpu(*(__le64 *)(pbuf+8));
				mnr = le64_to_cpu(*(__le64 *)(pbuf+16));
				fattr->cf_rdev = MKDEV(mjr, mnr);
			} else if (bytes_read == 16) {
				/*
				 * Windows NFS server before Windows Server 2012
				 * stores major and minor number in SFU-modified
				 * style, just as 32-bit numbers. Recognize it.
				 */
				__u32 mjr; /* major */
				__u32 mnr; /* minor */
				mjr = le32_to_cpu(*(__le32 *)(pbuf+8));
				mnr = le32_to_cpu(*(__le32 *)(pbuf+12));
				fattr->cf_rdev = MKDEV(mjr, mnr);
			}
		} else if (memcmp("LnxSOCK", pbuf, 8) == 0) {
			cifs_dbg(FYI, "Socket\n");
			fattr->cf_mode |= S_IFSOCK;
			fattr->cf_dtype = DT_SOCK;
		} else if (memcmp("IntxLNK\1", pbuf, 8) == 0) {
			cifs_dbg(FYI, "Symlink\n");
			fattr->cf_mode |= S_IFLNK;
			fattr->cf_dtype = DT_LNK;
			if ((fattr->cf_eof > 8) && (fattr->cf_eof % 2 == 0)) {
				symlink_buf_utf16 = kmalloc(fattr->cf_eof-8 + 1, GFP_KERNEL);
				if (symlink_buf_utf16) {
					io_parms.offset = 8;
					io_parms.length = fattr->cf_eof-8 + 1;
					buf_type = CIFS_NO_BUFFER;
					rc = tcon->ses->server->ops->sync_read(xid, &fid, &io_parms,
									       &symlink_len_utf16,
									       &symlink_buf_utf16,
									       &buf_type);
					/*
					 * Check that read buffer has valid length and does not
					 * contain UTF-16 null codepoint (via UniStrnlen() call)
					 * because Linux cannot process symlink with null byte.
					 */
					if ((rc == 0) &&
					    (symlink_len_utf16 > 0) &&
					    (symlink_len_utf16 < fattr->cf_eof-8 + 1) &&
					    (symlink_len_utf16 % 2 == 0) &&
					    (UniStrnlen((wchar_t *)symlink_buf_utf16, symlink_len_utf16/2) == symlink_len_utf16/2)) {
						fattr->cf_symlink_target =
							cifs_strndup_from_utf16(symlink_buf_utf16,
										symlink_len_utf16,
										true,
										cifs_sb->local_nls);
						if (!fattr->cf_symlink_target)
							rc = -ENOMEM;
					}
					kfree(symlink_buf_utf16);
				} else {
					rc = -ENOMEM;
				}
			}
		} else if (memcmp("LnxFIFO", pbuf, 8) == 0) {
			cifs_dbg(FYI, "FIFO\n");
			fattr->cf_mode |= S_IFIFO;
			fattr->cf_dtype = DT_FIFO;
		} else {
			fattr->cf_mode |= S_IFREG; /* file? */
			fattr->cf_dtype = DT_REG;
			rc = -EOPNOTSUPP;
		}
	} else if ((rc == 0) && (bytes_read == 1) && (pbuf[0] == '\0')) {
		cifs_dbg(FYI, "Socket\n");
		fattr->cf_mode |= S_IFSOCK;
		fattr->cf_dtype = DT_SOCK;
	} else {
		fattr->cf_mode |= S_IFREG; /* then it is a file */
		fattr->cf_dtype = DT_REG;
		rc = -EOPNOTSUPP; /* or some unknown SFU type */
	}

	tcon->ses->server->ops->close(xid, tcon, &fid);
	cifs_put_tlink(tlink);
	return rc;
}

#define SFBITS_MASK (S_ISVTX | S_ISGID | S_ISUID)  /* SETFILEBITS valid bits */

/*
 * Fetch mode bits as provided by SFU.
 *
 * FIXME: Doesn't this clobber the type bit we got from cifs_sfu_type ?
 */
static int cifs_sfu_mode(struct cifs_fattr *fattr, const unsigned char *path,
			 struct cifs_sb_info *cifs_sb, unsigned int xid)
{
#ifdef CONFIG_CIFS_XATTR
	ssize_t rc;
	char ea_value[4];
	__u32 mode;
	struct tcon_link *tlink;
	struct cifs_tcon *tcon;

	tlink = cifs_sb_tlink(cifs_sb);
	if (IS_ERR(tlink))
		return PTR_ERR(tlink);
	tcon = tlink_tcon(tlink);

	if (tcon->ses->server->ops->query_all_EAs == NULL) {
		cifs_put_tlink(tlink);
		return -EOPNOTSUPP;
	}

	rc = tcon->ses->server->ops->query_all_EAs(xid, tcon, path,
			"SETFILEBITS", ea_value, 4 /* size of buf */,
			cifs_sb);
	cifs_put_tlink(tlink);
	if (rc < 0)
		return (int)rc;
	else if (rc > 3) {
		mode = le32_to_cpu(*((__le32 *)ea_value));
		fattr->cf_mode &= ~SFBITS_MASK;
		cifs_dbg(FYI, "special bits 0%o org mode 0%o\n",
			 mode, fattr->cf_mode);
		fattr->cf_mode = (mode & SFBITS_MASK) | fattr->cf_mode;
		cifs_dbg(FYI, "special mode bits 0%o\n", mode);
	}

	return 0;
#else
	return -EOPNOTSUPP;
#endif
}

#define POSIX_TYPE_FILE    0
#define POSIX_TYPE_DIR     1
#define POSIX_TYPE_SYMLINK 2
#define POSIX_TYPE_CHARDEV 3
#define POSIX_TYPE_BLKDEV  4
#define POSIX_TYPE_FIFO    5
#define POSIX_TYPE_SOCKET  6

#define POSIX_X_OTH      0000001
#define POSIX_W_OTH      0000002
#define POSIX_R_OTH      0000004
#define POSIX_X_GRP      0000010
#define POSIX_W_GRP      0000020
#define POSIX_R_GRP      0000040
#define POSIX_X_USR      0000100
#define POSIX_W_USR      0000200
#define POSIX_R_USR      0000400
#define POSIX_STICKY     0001000
#define POSIX_SET_GID    0002000
#define POSIX_SET_UID    0004000

#define POSIX_OTH_MASK      0000007
#define POSIX_GRP_MASK      0000070
#define POSIX_USR_MASK      0000700
#define POSIX_PERM_MASK     0000777
#define POSIX_FILETYPE_MASK 0070000

#define POSIX_FILETYPE_SHIFT 12

static u32 wire_perms_to_posix(u32 wire)
{
	u32 mode = 0;

	mode |= (wire & POSIX_X_OTH) ? S_IXOTH : 0;
	mode |= (wire & POSIX_W_OTH) ? S_IWOTH : 0;
	mode |= (wire & POSIX_R_OTH) ? S_IROTH : 0;
	mode |= (wire & POSIX_X_GRP) ? S_IXGRP : 0;
	mode |= (wire & POSIX_W_GRP) ? S_IWGRP : 0;
	mode |= (wire & POSIX_R_GRP) ? S_IRGRP : 0;
	mode |= (wire & POSIX_X_USR) ? S_IXUSR : 0;
	mode |= (wire & POSIX_W_USR) ? S_IWUSR : 0;
	mode |= (wire & POSIX_R_USR) ? S_IRUSR : 0;
	mode |= (wire & POSIX_STICKY) ? S_ISVTX : 0;
	mode |= (wire & POSIX_SET_GID) ? S_ISGID : 0;
	mode |= (wire & POSIX_SET_UID) ? S_ISUID : 0;

	return mode;
}

static u32 posix_filetypes[] = {
	S_IFREG,
	S_IFDIR,
	S_IFLNK,
	S_IFCHR,
	S_IFBLK,
	S_IFIFO,
	S_IFSOCK
};

static u32 wire_filetype_to_posix(u32 wire_type)
{
	if (wire_type >= ARRAY_SIZE(posix_filetypes)) {
		pr_warn("Unexpected type %u", wire_type);
		return 0;
	}
	return posix_filetypes[wire_type];
}

umode_t wire_mode_to_posix(u32 wire, bool is_dir)
{
	u32 wire_type;
	u32 mode;

	wire_type = (wire & POSIX_FILETYPE_MASK) >> POSIX_FILETYPE_SHIFT;
	/* older servers do not set POSIX file type in the mode field in the response */
	if ((wire_type == 0) && is_dir)
		mode = wire_perms_to_posix(wire) | S_IFDIR;
	else
		mode = (wire_perms_to_posix(wire) | wire_filetype_to_posix(wire_type));
	return (umode_t)mode;
}

/* Fill a cifs_fattr struct with info from POSIX info struct */
static void smb311_posix_info_to_fattr(struct cifs_fattr *fattr,
				       struct cifs_open_info_data *data,
				       struct super_block *sb)
{
	struct smb311_posix_qinfo *info = &data->posix_fi;
	struct cifs_sb_info *cifs_sb = CIFS_SB(sb);
	struct cifs_tcon *tcon = cifs_sb_master_tcon(cifs_sb);

	memset(fattr, 0, sizeof(*fattr));

	/* no fattr->flags to set */
	fattr->cf_cifsattrs = le32_to_cpu(info->DosAttributes);
	fattr->cf_uniqueid = le64_to_cpu(info->Inode);

	if (info->LastAccessTime)
		fattr->cf_atime = cifs_NTtimeToUnix(info->LastAccessTime);
	else
		ktime_get_coarse_real_ts64(&fattr->cf_atime);

	fattr->cf_ctime = cifs_NTtimeToUnix(info->ChangeTime);
	fattr->cf_mtime = cifs_NTtimeToUnix(info->LastWriteTime);

	if (data->adjust_tz) {
		fattr->cf_ctime.tv_sec += tcon->ses->server->timeAdj;
		fattr->cf_mtime.tv_sec += tcon->ses->server->timeAdj;
	}

	/*
	 * The srv fs device id is overridden on network mount so setting
	 * @fattr->cf_rdev isn't needed here.
	 */
	fattr->cf_eof = le64_to_cpu(info->EndOfFile);
	fattr->cf_bytes = le64_to_cpu(info->AllocationSize);
	fattr->cf_createtime = le64_to_cpu(info->CreationTime);
	fattr->cf_nlink = le32_to_cpu(info->HardLinks);
	fattr->cf_mode = wire_mode_to_posix(le32_to_cpu(info->Mode),
					    fattr->cf_cifsattrs & ATTR_DIRECTORY);

	if (cifs_open_data_reparse(data) &&
	    cifs_reparse_point_to_fattr(cifs_sb, fattr, data))
		goto out_reparse;

	fattr->cf_dtype = S_DT(fattr->cf_mode);

out_reparse:
	if (S_ISLNK(fattr->cf_mode)) {
		if (likely(data->symlink_target))
			fattr->cf_eof = strnlen(data->symlink_target, PATH_MAX);
		fattr->cf_symlink_target = data->symlink_target;
		data->symlink_target = NULL;
	}
	sid_to_id(cifs_sb, &data->posix_owner, fattr, SIDOWNER);
	sid_to_id(cifs_sb, &data->posix_group, fattr, SIDGROUP);

	cifs_dbg(FYI, "POSIX query info: mode 0x%x uniqueid 0x%llx nlink %d\n",
		fattr->cf_mode, fattr->cf_uniqueid, fattr->cf_nlink);
}

static void cifs_open_info_to_fattr(struct cifs_fattr *fattr,
				    struct cifs_open_info_data *data,
				    struct super_block *sb)
{
	struct smb2_file_all_info *info = &data->fi;
	struct cifs_sb_info *cifs_sb = CIFS_SB(sb);
	struct cifs_tcon *tcon = cifs_sb_master_tcon(cifs_sb);

	memset(fattr, 0, sizeof(*fattr));
	fattr->cf_cifsattrs = le32_to_cpu(info->Attributes);
	if (info->DeletePending)
		fattr->cf_flags |= CIFS_FATTR_DELETE_PENDING;

	if (info->LastAccessTime)
		fattr->cf_atime = cifs_NTtimeToUnix(info->LastAccessTime);
	else
		ktime_get_coarse_real_ts64(&fattr->cf_atime);

	fattr->cf_ctime = cifs_NTtimeToUnix(info->ChangeTime);
	fattr->cf_mtime = cifs_NTtimeToUnix(info->LastWriteTime);

	if (data->adjust_tz) {
		fattr->cf_ctime.tv_sec += tcon->ses->server->timeAdj;
		fattr->cf_mtime.tv_sec += tcon->ses->server->timeAdj;
	}

	fattr->cf_eof = le64_to_cpu(info->EndOfFile);
	fattr->cf_bytes = le64_to_cpu(info->AllocationSize);
	fattr->cf_createtime = le64_to_cpu(info->CreationTime);
	fattr->cf_nlink = le32_to_cpu(info->NumberOfLinks);
	fattr->cf_uid = cifs_sb->ctx->linux_uid;
	fattr->cf_gid = cifs_sb->ctx->linux_gid;

	fattr->cf_mode = cifs_sb->ctx->file_mode;
	if (cifs_open_data_reparse(data) &&
	    cifs_reparse_point_to_fattr(cifs_sb, fattr, data))
		goto out_reparse;

	if (fattr->cf_cifsattrs & ATTR_DIRECTORY) {
		fattr->cf_mode = S_IFDIR | cifs_sb->ctx->dir_mode;
		fattr->cf_dtype = DT_DIR;
		/*
		 * Server can return wrong NumberOfLinks value for directories
		 * when Unix extensions are disabled - fake it.
		 */
		if (!tcon->unix_ext)
			fattr->cf_flags |= CIFS_FATTR_UNKNOWN_NLINK;
	} else {
		fattr->cf_mode = S_IFREG | cifs_sb->ctx->file_mode;
		fattr->cf_dtype = DT_REG;

		/*
		 * Don't accept zero nlink from non-unix servers unless
		 * delete is pending.  Instead mark it as unknown.
		 */
		if ((fattr->cf_nlink < 1) && !tcon->unix_ext &&
		    !info->DeletePending) {
			cifs_dbg(VFS, "bogus file nlink value %u\n",
				 fattr->cf_nlink);
			fattr->cf_flags |= CIFS_FATTR_UNKNOWN_NLINK;
		}
	}

	/* clear write bits if ATTR_READONLY is set */
	if (fattr->cf_cifsattrs & ATTR_READONLY)
		fattr->cf_mode &= ~(S_IWUGO);

out_reparse:
	if (S_ISLNK(fattr->cf_mode)) {
		if (likely(data->symlink_target))
			fattr->cf_eof = strnlen(data->symlink_target, PATH_MAX);
		fattr->cf_symlink_target = data->symlink_target;
		data->symlink_target = NULL;
	}
}

static int
cifs_get_file_info(struct file *filp)
{
	int rc;
	unsigned int xid;
	struct cifs_open_info_data data = {};
	struct cifs_fattr fattr;
	struct inode *inode = file_inode(filp);
	struct cifsFileInfo *cfile = filp->private_data;
	struct cifs_tcon *tcon = tlink_tcon(cfile->tlink);
	struct TCP_Server_Info *server = tcon->ses->server;
	struct dentry *dentry = filp->f_path.dentry;
	void *page = alloc_dentry_path();
	const unsigned char *path;

	if (!server->ops->query_file_info) {
		free_dentry_path(page);
		return -ENOSYS;
	}

	xid = get_xid();
	rc = server->ops->query_file_info(xid, tcon, cfile, &data);
	switch (rc) {
	case 0:
		/* TODO: add support to query reparse tag */
		data.adjust_tz = false;
		if (data.symlink_target) {
			data.reparse_point = true;
			data.reparse.tag = IO_REPARSE_TAG_SYMLINK;
		}
		path = build_path_from_dentry(dentry, page);
		if (IS_ERR(path)) {
			rc = PTR_ERR(path);
			goto cgfi_exit;
		}
		cifs_open_info_to_fattr(&fattr, &data, inode->i_sb);
		if (fattr.cf_flags & CIFS_FATTR_DELETE_PENDING)
			cifs_mark_open_handles_for_deleted_file(inode, path);
		break;
	case -EREMOTE:
		cifs_create_junction_fattr(&fattr, inode->i_sb);
		break;
	case -EOPNOTSUPP:
	case -EINVAL:
		/*
		 * FIXME: legacy server -- fall back to path-based call?
		 * for now, just skip revalidating and mark inode for
		 * immediate reval.
		 */
		rc = 0;
		CIFS_I(inode)->time = 0;
		goto cgfi_exit;
	default:
		goto cgfi_exit;
	}

	/*
	 * don't bother with SFU junk here -- just mark inode as needing
	 * revalidation.
	 */
	fattr.cf_uniqueid = CIFS_I(inode)->uniqueid;
	fattr.cf_flags |= CIFS_FATTR_NEED_REVAL;
	/* if filetype is different, return error */
	rc = cifs_fattr_to_inode(inode, &fattr, false);
cgfi_exit:
	cifs_free_open_info(&data);
	free_dentry_path(page);
	free_xid(xid);
	return rc;
}

/* Simple function to return a 64 bit hash of string.  Rarely called */
static __u64 simple_hashstr(const char *str)
{
	const __u64 hash_mult =  1125899906842597ULL; /* a big enough prime */
	__u64 hash = 0;

	while (*str)
		hash = (hash + (__u64) *str++) * hash_mult;

	return hash;
}

#ifdef CONFIG_CIFS_ALLOW_INSECURE_LEGACY
/**
 * cifs_backup_query_path_info - SMB1 fallback code to get ino
 *
 * Fallback code to get file metadata when we don't have access to
 * full_path (EACCES) and have backup creds.
 *
 * @xid:	transaction id used to identify original request in logs
 * @tcon:	information about the server share we have mounted
 * @sb:	the superblock stores info such as disk space available
 * @full_path:	name of the file we are getting the metadata for
 * @resp_buf:	will be set to cifs resp buf and needs to be freed with
 * 		cifs_buf_release() when done with @data
 * @data:	will be set to search info result buffer
 */
static int
cifs_backup_query_path_info(int xid,
			    struct cifs_tcon *tcon,
			    struct super_block *sb,
			    const char *full_path,
			    void **resp_buf,
			    FILE_ALL_INFO **data)
{
	struct cifs_sb_info *cifs_sb = CIFS_SB(sb);
	struct cifs_search_info info = {0};
	u16 flags;
	int rc;

	*resp_buf = NULL;
	info.endOfSearch = false;
	if (tcon->unix_ext)
		info.info_level = SMB_FIND_FILE_UNIX;
	else if ((tcon->ses->capabilities &
		  tcon->ses->server->vals->cap_nt_find) == 0)
		info.info_level = SMB_FIND_FILE_INFO_STANDARD;
	else if (cifs_sb->mnt_cifs_flags & CIFS_MOUNT_SERVER_INUM)
		info.info_level = SMB_FIND_FILE_ID_FULL_DIR_INFO;
	else /* no srvino useful for fallback to some netapp */
		info.info_level = SMB_FIND_FILE_DIRECTORY_INFO;

	flags = CIFS_SEARCH_CLOSE_ALWAYS |
		CIFS_SEARCH_CLOSE_AT_END |
		CIFS_SEARCH_BACKUP_SEARCH;

	rc = CIFSFindFirst(xid, tcon, full_path,
			   cifs_sb, NULL, flags, &info, false);
	if (rc)
		return rc;

	*resp_buf = (void *)info.ntwrk_buf_start;
	*data = (FILE_ALL_INFO *)info.srch_entries_start;
	return 0;
}
#endif /* CONFIG_CIFS_ALLOW_INSECURE_LEGACY */

static void cifs_set_fattr_ino(int xid, struct cifs_tcon *tcon, struct super_block *sb,
			       struct inode **inode, const char *full_path,
			       struct cifs_open_info_data *data, struct cifs_fattr *fattr)
{
	struct cifs_sb_info *cifs_sb = CIFS_SB(sb);
	struct TCP_Server_Info *server = tcon->ses->server;
	int rc;

	if (!(cifs_sb->mnt_cifs_flags & CIFS_MOUNT_SERVER_INUM)) {
		if (*inode)
			fattr->cf_uniqueid = CIFS_I(*inode)->uniqueid;
		else
			fattr->cf_uniqueid = iunique(sb, ROOT_I);
		return;
	}

	/*
	 * If we have an inode pass a NULL tcon to ensure we don't
	 * make a round trip to the server. This only works for SMB2+.
	 */
	rc = server->ops->get_srv_inum(xid, *inode ? NULL : tcon, cifs_sb, full_path,
				       &fattr->cf_uniqueid, data);
	if (rc) {
		/*
		 * If that fails reuse existing ino or generate one
		 * and disable server ones
		 */
		if (*inode)
			fattr->cf_uniqueid = CIFS_I(*inode)->uniqueid;
		else {
			fattr->cf_uniqueid = iunique(sb, ROOT_I);
			cifs_autodisable_serverino(cifs_sb);
		}
		return;
	}

	/* If no errors, check for zero root inode (invalid) */
	if (fattr->cf_uniqueid == 0 && strlen(full_path) == 0) {
		cifs_dbg(FYI, "Invalid (0) inodenum\n");
		if (*inode) {
			/* reuse */
			fattr->cf_uniqueid = CIFS_I(*inode)->uniqueid;
		} else {
			/* make an ino by hashing the UNC */
			fattr->cf_flags |= CIFS_FATTR_FAKE_ROOT_INO;
			fattr->cf_uniqueid = simple_hashstr(tcon->tree_name);
		}
	}
}

static inline bool is_inode_cache_good(struct inode *ino)
{
	return ino && CIFS_CACHE_READ(CIFS_I(ino)) && CIFS_I(ino)->time != 0;
}

static int reparse_info_to_fattr(struct cifs_open_info_data *data,
				 struct super_block *sb,
				 const unsigned int xid,
				 struct cifs_tcon *tcon,
				 const char *full_path,
				 struct cifs_fattr *fattr)
{
	struct TCP_Server_Info *server = tcon->ses->server;
	struct cifs_sb_info *cifs_sb = CIFS_SB(sb);
	struct kvec rsp_iov, *iov = NULL;
	int rsp_buftype = CIFS_NO_BUFFER;
	u32 tag = data->reparse.tag;
	int rc = 0;

	if (!tag && server->ops->query_reparse_point) {
		rc = server->ops->query_reparse_point(xid, tcon, cifs_sb,
						      full_path, &tag,
						      &rsp_iov, &rsp_buftype);
		if (!rc)
			iov = &rsp_iov;
	} else if (data->reparse.io.buftype != CIFS_NO_BUFFER &&
		   data->reparse.io.iov.iov_base) {
		iov = &data->reparse.io.iov;
	}

	rc = -EOPNOTSUPP;
	data->reparse.tag = tag;
	if (!data->reparse.tag) {
		if (server->ops->query_symlink) {
			rc = server->ops->query_symlink(xid, tcon,
							cifs_sb, full_path,
							&data->symlink_target);
		}
		if (rc == -EOPNOTSUPP)
			data->reparse.tag = IO_REPARSE_TAG_INTERNAL;
	}

	switch (data->reparse.tag) {
	case 0: /* SMB1 symlink */
		break;
	case IO_REPARSE_TAG_INTERNAL:
		rc = 0;
		if (le32_to_cpu(data->fi.Attributes) & ATTR_DIRECTORY) {
			cifs_create_junction_fattr(fattr, sb);
			goto out;
		}
		break;
	case IO_REPARSE_TAG_MOUNT_POINT:
		cifs_create_junction_fattr(fattr, sb);
		rc = 0;
		goto out;
	default:
		/* Check for cached reparse point data */
		if (data->symlink_target || data->reparse.buf) {
			rc = 0;
		} else if (iov && server->ops->parse_reparse_point) {
			rc = server->ops->parse_reparse_point(cifs_sb,
							      full_path,
							      iov, data);
			/*
			 * If the reparse point was not handled but it is the
			 * name surrogate which points to directory, then treat
			 * is as a new mount point. Name surrogate reparse point
			 * represents another named entity in the system.
			 */
			if (rc == -EOPNOTSUPP &&
			    IS_REPARSE_TAG_NAME_SURROGATE(data->reparse.tag) &&
			    (le32_to_cpu(data->fi.Attributes) & ATTR_DIRECTORY)) {
				rc = 0;
				cifs_create_junction_fattr(fattr, sb);
				goto out;
			}
<<<<<<< HEAD
=======
		}

		if (data->reparse.tag == IO_REPARSE_TAG_SYMLINK && !rc) {
			bool directory = le32_to_cpu(data->fi.Attributes) & ATTR_DIRECTORY;
			rc = smb2_fix_symlink_target_type(&data->symlink_target, directory, cifs_sb);
>>>>>>> 69730cac
		}
		break;
	}

	if (tcon->posix_extensions)
		smb311_posix_info_to_fattr(fattr, data, sb);
	else
		cifs_open_info_to_fattr(fattr, data, sb);
out:
	fattr->cf_cifstag = data->reparse.tag;
	free_rsp_buf(rsp_buftype, rsp_iov.iov_base);
	return rc;
}

static int cifs_get_fattr(struct cifs_open_info_data *data,
			  struct super_block *sb, int xid,
			  const struct cifs_fid *fid,
			  struct cifs_fattr *fattr,
			  struct inode **inode,
			  const char *full_path)
{
	struct cifs_open_info_data tmp_data = {};
	struct cifs_tcon *tcon;
	struct TCP_Server_Info *server;
	struct tcon_link *tlink;
	struct cifs_sb_info *cifs_sb = CIFS_SB(sb);
	void *smb1_backup_rsp_buf = NULL;
	int rc = 0;
	int tmprc = 0;

	tlink = cifs_sb_tlink(cifs_sb);
	if (IS_ERR(tlink))
		return PTR_ERR(tlink);
	tcon = tlink_tcon(tlink);
	server = tcon->ses->server;

	/*
	 * 1. Fetch file metadata if not provided (data)
	 */

	if (!data) {
		rc = server->ops->query_path_info(xid, tcon, cifs_sb,
						  full_path, &tmp_data);
		data = &tmp_data;
	}

	/*
	 * 2. Convert it to internal cifs metadata (fattr)
	 */

	switch (rc) {
	case 0:
		/*
		 * If the file is a reparse point, it is more complicated
		 * since we have to check if its reparse tag matches a known
		 * special file type e.g. symlink or fifo or char etc.
		 */
		if (cifs_open_data_reparse(data)) {
			rc = reparse_info_to_fattr(data, sb, xid, tcon,
						   full_path, fattr);
		} else {
			cifs_open_info_to_fattr(fattr, data, sb);
		}
		if (!rc && *inode &&
		    (fattr->cf_flags & CIFS_FATTR_DELETE_PENDING))
			cifs_mark_open_handles_for_deleted_file(*inode, full_path);
		break;
	case -EREMOTE:
		/* DFS link, no metadata available on this server */
		cifs_create_junction_fattr(fattr, sb);
		rc = 0;
		break;
	case -EACCES:
#ifdef CONFIG_CIFS_ALLOW_INSECURE_LEGACY
		/*
		 * perm errors, try again with backup flags if possible
		 *
		 * For SMB2 and later the backup intent flag
		 * is already sent if needed on open and there
		 * is no path based FindFirst operation to use
		 * to retry with
		 */
		if (backup_cred(cifs_sb) && is_smb1_server(server)) {
			/* for easier reading */
			FILE_ALL_INFO *fi;
			FILE_DIRECTORY_INFO *fdi;
			SEARCH_ID_FULL_DIR_INFO *si;

			rc = cifs_backup_query_path_info(xid, tcon, sb,
							 full_path,
							 &smb1_backup_rsp_buf,
							 &fi);
			if (rc)
				goto out;

			move_cifs_info_to_smb2(&data->fi, fi);
			fdi = (FILE_DIRECTORY_INFO *)fi;
			si = (SEARCH_ID_FULL_DIR_INFO *)fi;

			cifs_dir_info_to_fattr(fattr, fdi, cifs_sb);
			fattr->cf_uniqueid = le64_to_cpu(si->UniqueId);
			/* uniqueid set, skip get inum step */
			goto handle_mnt_opt;
		} else {
			/* nothing we can do, bail out */
			goto out;
		}
#else
		goto out;
#endif /* CONFIG_CIFS_ALLOW_INSECURE_LEGACY */
		break;
	default:
		cifs_dbg(FYI, "%s: unhandled err rc %d\n", __func__, rc);
		goto out;
	}

	/*
	 * 3. Get or update inode number (fattr->cf_uniqueid)
	 */

	cifs_set_fattr_ino(xid, tcon, sb, inode, full_path, data, fattr);

	/*
	 * 4. Tweak fattr based on mount options
	 */
#ifdef CONFIG_CIFS_ALLOW_INSECURE_LEGACY
handle_mnt_opt:
#endif /* CONFIG_CIFS_ALLOW_INSECURE_LEGACY */
	/* query for SFU type info if supported and needed */
	if ((fattr->cf_cifsattrs & ATTR_SYSTEM) &&
	    (cifs_sb->mnt_cifs_flags & CIFS_MOUNT_UNX_EMUL)) {
		tmprc = cifs_sfu_type(fattr, full_path, cifs_sb, xid);
		if (tmprc)
			cifs_dbg(FYI, "cifs_sfu_type failed: %d\n", tmprc);
	}

	/* fill in 0777 bits from ACL */
	if (cifs_sb->mnt_cifs_flags & CIFS_MOUNT_MODE_FROM_SID) {
		rc = cifs_acl_to_fattr(cifs_sb, fattr, *inode,
				       true, full_path, fid);
		if (rc == -EREMOTE)
			rc = 0;
		if (rc) {
			cifs_dbg(FYI, "%s: Get mode from SID failed. rc=%d\n",
				 __func__, rc);
			goto out;
		}
	} else if (cifs_sb->mnt_cifs_flags & CIFS_MOUNT_CIFS_ACL) {
		rc = cifs_acl_to_fattr(cifs_sb, fattr, *inode,
				       false, full_path, fid);
		if (rc == -EREMOTE)
			rc = 0;
		if (rc) {
			cifs_dbg(FYI, "%s: Getting ACL failed with error: %d\n",
				 __func__, rc);
			goto out;
		}
	} else if (cifs_sb->mnt_cifs_flags & CIFS_MOUNT_UNX_EMUL)
		/* fill in remaining high mode bits e.g. SUID, VTX */
		cifs_sfu_mode(fattr, full_path, cifs_sb, xid);
	else if (!(tcon->posix_extensions))
		/* clear write bits if ATTR_READONLY is set */
		if (fattr->cf_cifsattrs & ATTR_READONLY)
			fattr->cf_mode &= ~(S_IWUGO);


	/* check for Minshall+French symlinks */
	if (cifs_sb->mnt_cifs_flags & CIFS_MOUNT_MF_SYMLINKS) {
		tmprc = check_mf_symlink(xid, tcon, cifs_sb, fattr, full_path);
		cifs_dbg(FYI, "check_mf_symlink: %d\n", tmprc);
	}

out:
	cifs_buf_release(smb1_backup_rsp_buf);
	cifs_put_tlink(tlink);
	cifs_free_open_info(&tmp_data);
	return rc;
}

int cifs_get_inode_info(struct inode **inode,
			const char *full_path,
			struct cifs_open_info_data *data,
			struct super_block *sb, int xid,
			const struct cifs_fid *fid)
{
	struct cifs_fattr fattr = {};
	int rc;

	if (!data && is_inode_cache_good(*inode)) {
		cifs_dbg(FYI, "No need to revalidate cached inode sizes\n");
		return 0;
	}

	rc = cifs_get_fattr(data, sb, xid, fid, &fattr, inode, full_path);
	if (rc)
		goto out;

	rc = update_inode_info(sb, &fattr, inode);
out:
	kfree(fattr.cf_symlink_target);
	return rc;
}

static int smb311_posix_get_fattr(struct cifs_open_info_data *data,
				  struct cifs_fattr *fattr,
				  const char *full_path,
				  struct super_block *sb,
				  const unsigned int xid)
{
	struct cifs_open_info_data tmp_data = {};
	struct TCP_Server_Info *server;
	struct cifs_sb_info *cifs_sb = CIFS_SB(sb);
	struct cifs_tcon *tcon;
	struct tcon_link *tlink;
	int tmprc;
	int rc = 0;

	tlink = cifs_sb_tlink(cifs_sb);
	if (IS_ERR(tlink))
		return PTR_ERR(tlink);
	tcon = tlink_tcon(tlink);
	server = tcon->ses->server;

	/*
	 * 1. Fetch file metadata if not provided (data)
	 */
	if (!data) {
		rc = server->ops->query_path_info(xid, tcon, cifs_sb,
						  full_path, &tmp_data);
		data = &tmp_data;
	}

	/*
	 * 2. Convert it to internal cifs metadata (fattr)
	 */

	switch (rc) {
	case 0:
		if (cifs_open_data_reparse(data)) {
			rc = reparse_info_to_fattr(data, sb, xid, tcon,
						   full_path, fattr);
		} else {
			smb311_posix_info_to_fattr(fattr, data, sb);
		}
		break;
	case -EREMOTE:
		/* DFS link, no metadata available on this server */
		cifs_create_junction_fattr(fattr, sb);
		rc = 0;
		break;
	case -EACCES:
		/*
		 * For SMB2 and later the backup intent flag
		 * is already sent if needed on open and there
		 * is no path based FindFirst operation to use
		 * to retry with so nothing we can do, bail out
		 */
		goto out;
	default:
		cifs_dbg(FYI, "%s: unhandled err rc %d\n", __func__, rc);
		goto out;
	}

	/*
	 * 3. Tweak fattr based on mount options
	 */
	/* check for Minshall+French symlinks */
	if (cifs_sb->mnt_cifs_flags & CIFS_MOUNT_MF_SYMLINKS) {
		tmprc = check_mf_symlink(xid, tcon, cifs_sb, fattr, full_path);
		cifs_dbg(FYI, "check_mf_symlink: %d\n", tmprc);
	}

out:
	cifs_put_tlink(tlink);
	cifs_free_open_info(data);
	return rc;
}

int smb311_posix_get_inode_info(struct inode **inode,
				const char *full_path,
				struct cifs_open_info_data *data,
				struct super_block *sb,
				const unsigned int xid)
{
	struct cifs_fattr fattr = {};
	int rc;

	if (!data && is_inode_cache_good(*inode)) {
		cifs_dbg(FYI, "No need to revalidate cached inode sizes\n");
		return 0;
	}

	rc = smb311_posix_get_fattr(data, &fattr, full_path, sb, xid);
	if (rc)
		goto out;

	rc = update_inode_info(sb, &fattr, inode);
	if (!rc && fattr.cf_flags & CIFS_FATTR_DELETE_PENDING)
		cifs_mark_open_handles_for_deleted_file(*inode, full_path);
out:
	kfree(fattr.cf_symlink_target);
	return rc;
}

static const struct inode_operations cifs_ipc_inode_ops = {
	.lookup = cifs_lookup,
};

static int
cifs_find_inode(struct inode *inode, void *opaque)
{
	struct cifs_fattr *fattr = opaque;

	/* [!] The compared values must be the same in struct cifs_fscache_inode_key. */

	/* don't match inode with different uniqueid */
	if (CIFS_I(inode)->uniqueid != fattr->cf_uniqueid)
		return 0;

	/* use createtime like an i_generation field */
	if (CIFS_I(inode)->createtime != fattr->cf_createtime)
		return 0;

	/* don't match inode of different type */
	if (inode_wrong_type(inode, fattr->cf_mode))
		return 0;

	/* if it's not a directory or has no dentries, then flag it */
	if (S_ISDIR(inode->i_mode) && !hlist_empty(&inode->i_dentry))
		fattr->cf_flags |= CIFS_FATTR_INO_COLLISION;

	return 1;
}

static int
cifs_init_inode(struct inode *inode, void *opaque)
{
	struct cifs_fattr *fattr = opaque;

	CIFS_I(inode)->uniqueid = fattr->cf_uniqueid;
	CIFS_I(inode)->createtime = fattr->cf_createtime;
	return 0;
}

/*
 * walk dentry list for an inode and report whether it has aliases that
 * are hashed. We use this to determine if a directory inode can actually
 * be used.
 */
static bool
inode_has_hashed_dentries(struct inode *inode)
{
	struct dentry *dentry;

	spin_lock(&inode->i_lock);
	hlist_for_each_entry(dentry, &inode->i_dentry, d_u.d_alias) {
		if (!d_unhashed(dentry) || IS_ROOT(dentry)) {
			spin_unlock(&inode->i_lock);
			return true;
		}
	}
	spin_unlock(&inode->i_lock);
	return false;
}

/* Given fattrs, get a corresponding inode */
struct inode *
cifs_iget(struct super_block *sb, struct cifs_fattr *fattr)
{
	unsigned long hash;
	struct inode *inode;

retry_iget5_locked:
	cifs_dbg(FYI, "looking for uniqueid=%llu\n", fattr->cf_uniqueid);

	/* hash down to 32-bits on 32-bit arch */
	hash = cifs_uniqueid_to_ino_t(fattr->cf_uniqueid);

	inode = iget5_locked(sb, hash, cifs_find_inode, cifs_init_inode, fattr);
	if (inode) {
		/* was there a potentially problematic inode collision? */
		if (fattr->cf_flags & CIFS_FATTR_INO_COLLISION) {
			fattr->cf_flags &= ~CIFS_FATTR_INO_COLLISION;

			if (inode_has_hashed_dentries(inode)) {
				cifs_autodisable_serverino(CIFS_SB(sb));
				iput(inode);
				fattr->cf_uniqueid = iunique(sb, ROOT_I);
				goto retry_iget5_locked;
			}
		}

		/* can't fail - see cifs_find_inode() */
		cifs_fattr_to_inode(inode, fattr, false);
		if (sb->s_flags & SB_NOATIME)
			inode->i_flags |= S_NOATIME | S_NOCMTIME;
		if (inode->i_state & I_NEW) {
			inode->i_ino = hash;
			cifs_fscache_get_inode_cookie(inode);
			unlock_new_inode(inode);
		}
	}

	return inode;
}

/* gets root inode */
struct inode *cifs_root_iget(struct super_block *sb)
{
	struct cifs_sb_info *cifs_sb = CIFS_SB(sb);
	struct cifs_fattr fattr = {};
	struct cifs_tcon *tcon = cifs_sb_master_tcon(cifs_sb);
	struct inode *inode = NULL;
	unsigned int xid;
	char *path = NULL;
	int len;
	int rc;

	if ((cifs_sb->mnt_cifs_flags & CIFS_MOUNT_USE_PREFIX_PATH)
	    && cifs_sb->prepath) {
		len = strlen(cifs_sb->prepath);
		path = kzalloc(len + 2 /* leading sep + null */, GFP_KERNEL);
		if (path == NULL)
			return ERR_PTR(-ENOMEM);
		path[0] = '/';
		memcpy(path+1, cifs_sb->prepath, len);
	} else {
		path = kstrdup("", GFP_KERNEL);
		if (path == NULL)
			return ERR_PTR(-ENOMEM);
	}

	xid = get_xid();
	if (tcon->unix_ext) {
		rc = cifs_get_unix_fattr(path, sb, &fattr, &inode, xid);
		/* some servers mistakenly claim POSIX support */
		if (rc != -EOPNOTSUPP)
			goto iget_root;
		cifs_dbg(VFS, "server does not support POSIX extensions\n");
		tcon->unix_ext = false;
	}

	convert_delimiter(path, CIFS_DIR_SEP(cifs_sb));
	if (tcon->posix_extensions)
		rc = smb311_posix_get_fattr(NULL, &fattr, path, sb, xid);
	else
		rc = cifs_get_fattr(NULL, sb, xid, NULL, &fattr, &inode, path);

iget_root:
	if (!rc) {
		if (fattr.cf_flags & CIFS_FATTR_JUNCTION) {
			fattr.cf_flags &= ~CIFS_FATTR_JUNCTION;
			cifs_autodisable_serverino(cifs_sb);
		}
		inode = cifs_iget(sb, &fattr);
	}

	if (!inode) {
		inode = ERR_PTR(rc);
		goto out;
	}

	if (!rc && fattr.cf_flags & CIFS_FATTR_DELETE_PENDING)
		cifs_mark_open_handles_for_deleted_file(inode, path);

	if (rc && tcon->pipe) {
		cifs_dbg(FYI, "ipc connection - fake read inode\n");
		spin_lock(&inode->i_lock);
		inode->i_mode |= S_IFDIR;
		set_nlink(inode, 2);
		inode->i_op = &cifs_ipc_inode_ops;
		inode->i_fop = &simple_dir_operations;
		inode->i_uid = cifs_sb->ctx->linux_uid;
		inode->i_gid = cifs_sb->ctx->linux_gid;
		spin_unlock(&inode->i_lock);
	} else if (rc) {
		iget_failed(inode);
		inode = ERR_PTR(rc);
	}

out:
	kfree(path);
	free_xid(xid);
	kfree(fattr.cf_symlink_target);
	return inode;
}

int
cifs_set_file_info(struct inode *inode, struct iattr *attrs, unsigned int xid,
		   const char *full_path, __u32 dosattr)
{
	bool set_time = false;
	struct cifs_sb_info *cifs_sb = CIFS_SB(inode->i_sb);
	struct TCP_Server_Info *server;
	FILE_BASIC_INFO	info_buf;

	if (attrs == NULL)
		return -EINVAL;

	server = cifs_sb_master_tcon(cifs_sb)->ses->server;
	if (!server->ops->set_file_info)
		return -ENOSYS;

	info_buf.Pad = 0;

	if (attrs->ia_valid & ATTR_ATIME) {
		set_time = true;
		info_buf.LastAccessTime =
			cpu_to_le64(cifs_UnixTimeToNT(attrs->ia_atime));
	} else
		info_buf.LastAccessTime = 0;

	if (attrs->ia_valid & ATTR_MTIME) {
		set_time = true;
		info_buf.LastWriteTime =
		    cpu_to_le64(cifs_UnixTimeToNT(attrs->ia_mtime));
	} else
		info_buf.LastWriteTime = 0;

	/*
	 * Samba throws this field away, but windows may actually use it.
	 * Do not set ctime unless other time stamps are changed explicitly
	 * (i.e. by utimes()) since we would then have a mix of client and
	 * server times.
	 */
	if (set_time && (attrs->ia_valid & ATTR_CTIME)) {
		cifs_dbg(FYI, "CIFS - CTIME changed\n");
		info_buf.ChangeTime =
		    cpu_to_le64(cifs_UnixTimeToNT(attrs->ia_ctime));
	} else
		info_buf.ChangeTime = 0;

	info_buf.CreationTime = 0;	/* don't change */
	info_buf.Attributes = cpu_to_le32(dosattr);

	return server->ops->set_file_info(inode, full_path, &info_buf, xid);
}

#ifdef CONFIG_CIFS_ALLOW_INSECURE_LEGACY
/*
 * Open the given file (if it isn't already), set the DELETE_ON_CLOSE bit
 * and rename it to a random name that hopefully won't conflict with
 * anything else.
 */
int
cifs_rename_pending_delete(const char *full_path, struct dentry *dentry,
			   const unsigned int xid)
{
	int oplock = 0;
	int rc;
	struct cifs_fid fid;
	struct cifs_open_parms oparms;
	struct inode *inode = d_inode(dentry);
	struct cifsInodeInfo *cifsInode = CIFS_I(inode);
	struct cifs_sb_info *cifs_sb = CIFS_SB(inode->i_sb);
	struct tcon_link *tlink;
	struct cifs_tcon *tcon;
	__u32 dosattr, origattr;
	FILE_BASIC_INFO *info_buf = NULL;

	tlink = cifs_sb_tlink(cifs_sb);
	if (IS_ERR(tlink))
		return PTR_ERR(tlink);
	tcon = tlink_tcon(tlink);

	/*
	 * We cannot rename the file if the server doesn't support
	 * CAP_INFOLEVEL_PASSTHRU
	 */
	if (!(tcon->ses->capabilities & CAP_INFOLEVEL_PASSTHRU)) {
		rc = -EBUSY;
		goto out;
	}

	oparms = (struct cifs_open_parms) {
		.tcon = tcon,
		.cifs_sb = cifs_sb,
		.desired_access = DELETE | FILE_WRITE_ATTRIBUTES,
		.create_options = cifs_create_options(cifs_sb, CREATE_NOT_DIR),
		.disposition = FILE_OPEN,
		.path = full_path,
		.fid = &fid,
	};

	rc = CIFS_open(xid, &oparms, &oplock, NULL);
	if (rc != 0)
		goto out;

	origattr = cifsInode->cifsAttrs;
	if (origattr == 0)
		origattr |= ATTR_NORMAL;

	dosattr = origattr & ~ATTR_READONLY;
	if (dosattr == 0)
		dosattr |= ATTR_NORMAL;
	dosattr |= ATTR_HIDDEN;

	/* set ATTR_HIDDEN and clear ATTR_READONLY, but only if needed */
	if (dosattr != origattr) {
		info_buf = kzalloc(sizeof(*info_buf), GFP_KERNEL);
		if (info_buf == NULL) {
			rc = -ENOMEM;
			goto out_close;
		}
		info_buf->Attributes = cpu_to_le32(dosattr);
		rc = CIFSSMBSetFileInfo(xid, tcon, info_buf, fid.netfid,
					current->tgid);
		/* although we would like to mark the file hidden
 		   if that fails we will still try to rename it */
		if (!rc)
			cifsInode->cifsAttrs = dosattr;
		else
			dosattr = origattr; /* since not able to change them */
	}

	/* rename the file */
	rc = CIFSSMBRenameOpenFile(xid, tcon, fid.netfid, NULL,
				   cifs_sb->local_nls,
				   cifs_remap(cifs_sb));
	if (rc != 0) {
		rc = -EBUSY;
		goto undo_setattr;
	}

	/* try to set DELETE_ON_CLOSE */
	if (!test_bit(CIFS_INO_DELETE_PENDING, &cifsInode->flags)) {
		rc = CIFSSMBSetFileDisposition(xid, tcon, true, fid.netfid,
					       current->tgid);
		/*
		 * some samba versions return -ENOENT when we try to set the
		 * file disposition here. Likely a samba bug, but work around
		 * it for now. This means that some cifsXXX files may hang
		 * around after they shouldn't.
		 *
		 * BB: remove this hack after more servers have the fix
		 */
		if (rc == -ENOENT)
			rc = 0;
		else if (rc != 0) {
			rc = -EBUSY;
			goto undo_rename;
		}
		set_bit(CIFS_INO_DELETE_PENDING, &cifsInode->flags);
	}

out_close:
	CIFSSMBClose(xid, tcon, fid.netfid);
out:
	kfree(info_buf);
	cifs_put_tlink(tlink);
	return rc;

	/*
	 * reset everything back to the original state. Don't bother
	 * dealing with errors here since we can't do anything about
	 * them anyway.
	 */
undo_rename:
	CIFSSMBRenameOpenFile(xid, tcon, fid.netfid, dentry->d_name.name,
				cifs_sb->local_nls, cifs_remap(cifs_sb));
undo_setattr:
	if (dosattr != origattr) {
		info_buf->Attributes = cpu_to_le32(origattr);
		if (!CIFSSMBSetFileInfo(xid, tcon, info_buf, fid.netfid,
					current->tgid))
			cifsInode->cifsAttrs = origattr;
	}

	goto out_close;
}
#endif /* CONFIG_CIFS_ALLOW_INSECURE_LEGACY */

/* copied from fs/nfs/dir.c with small changes */
static void
cifs_drop_nlink(struct inode *inode)
{
	spin_lock(&inode->i_lock);
	if (inode->i_nlink > 0)
		drop_nlink(inode);
	spin_unlock(&inode->i_lock);
}

/*
 * If d_inode(dentry) is null (usually meaning the cached dentry
 * is a negative dentry) then we would attempt a standard SMB delete, but
 * if that fails we can not attempt the fall back mechanisms on EACCES
 * but will return the EACCES to the caller. Note that the VFS does not call
 * unlink on negative dentries currently.
 */
int cifs_unlink(struct inode *dir, struct dentry *dentry)
{
	int rc = 0;
	unsigned int xid;
	const char *full_path;
	void *page;
	struct inode *inode = d_inode(dentry);
	struct cifsInodeInfo *cifs_inode;
	struct super_block *sb = dir->i_sb;
	struct cifs_sb_info *cifs_sb = CIFS_SB(sb);
	struct tcon_link *tlink;
	struct cifs_tcon *tcon;
	struct TCP_Server_Info *server;
	struct iattr *attrs = NULL;
	__u32 dosattr = 0, origattr = 0;

	cifs_dbg(FYI, "cifs_unlink, dir=0x%p, dentry=0x%p\n", dir, dentry);

	if (unlikely(cifs_forced_shutdown(cifs_sb)))
		return -EIO;

	tlink = cifs_sb_tlink(cifs_sb);
	if (IS_ERR(tlink))
		return PTR_ERR(tlink);
	tcon = tlink_tcon(tlink);
	server = tcon->ses->server;

	xid = get_xid();
	page = alloc_dentry_path();

	if (tcon->nodelete) {
		rc = -EACCES;
		goto unlink_out;
	}

	/* Unlink can be called from rename so we can not take the
	 * sb->s_vfs_rename_mutex here */
	full_path = build_path_from_dentry(dentry, page);
	if (IS_ERR(full_path)) {
		rc = PTR_ERR(full_path);
		goto unlink_out;
	}

	netfs_wait_for_outstanding_io(inode);
	cifs_close_deferred_file_under_dentry(tcon, full_path);
#ifdef CONFIG_CIFS_ALLOW_INSECURE_LEGACY
	if (cap_unix(tcon->ses) && (CIFS_UNIX_POSIX_PATH_OPS_CAP &
				le64_to_cpu(tcon->fsUnixInfo.Capability))) {
		rc = CIFSPOSIXDelFile(xid, tcon, full_path,
			SMB_POSIX_UNLINK_FILE_TARGET, cifs_sb->local_nls,
			cifs_remap(cifs_sb));
		cifs_dbg(FYI, "posix del rc %d\n", rc);
		if ((rc == 0) || (rc == -ENOENT))
			goto psx_del_no_retry;
	}
#endif /* CONFIG_CIFS_ALLOW_INSECURE_LEGACY */

retry_std_delete:
	if (!server->ops->unlink) {
		rc = -ENOSYS;
		goto psx_del_no_retry;
	}

	rc = server->ops->unlink(xid, tcon, full_path, cifs_sb, dentry);

psx_del_no_retry:
	if (!rc) {
		if (inode) {
			cifs_mark_open_handles_for_deleted_file(inode, full_path);
			cifs_drop_nlink(inode);
		}
	} else if (rc == -ENOENT) {
		d_drop(dentry);
	} else if (rc == -EBUSY) {
		if (server->ops->rename_pending_delete) {
			rc = server->ops->rename_pending_delete(full_path,
								dentry, xid);
			if (rc == 0) {
				cifs_mark_open_handles_for_deleted_file(inode, full_path);
				cifs_drop_nlink(inode);
			}
		}
	} else if ((rc == -EACCES) && (dosattr == 0) && inode) {
		attrs = kzalloc(sizeof(*attrs), GFP_KERNEL);
		if (attrs == NULL) {
			rc = -ENOMEM;
			goto out_reval;
		}

		/* try to reset dos attributes */
		cifs_inode = CIFS_I(inode);
		origattr = cifs_inode->cifsAttrs;
		if (origattr == 0)
			origattr |= ATTR_NORMAL;
		dosattr = origattr & ~ATTR_READONLY;
		if (dosattr == 0)
			dosattr |= ATTR_NORMAL;
		dosattr |= ATTR_HIDDEN;

		rc = cifs_set_file_info(inode, attrs, xid, full_path, dosattr);
		if (rc != 0)
			goto out_reval;

		goto retry_std_delete;
	}

	/* undo the setattr if we errored out and it's needed */
	if (rc != 0 && dosattr != 0)
		cifs_set_file_info(inode, attrs, xid, full_path, origattr);

out_reval:
	if (inode) {
		cifs_inode = CIFS_I(inode);
		cifs_inode->time = 0;	/* will force revalidate to get info
					   when needed */
		inode_set_ctime_current(inode);
	}
	inode_set_mtime_to_ts(dir, inode_set_ctime_current(dir));
	cifs_inode = CIFS_I(dir);
	CIFS_I(dir)->time = 0;	/* force revalidate of dir as well */
unlink_out:
	free_dentry_path(page);
	kfree(attrs);
	free_xid(xid);
	cifs_put_tlink(tlink);
	return rc;
}

static int
cifs_mkdir_qinfo(struct inode *parent, struct dentry *dentry, umode_t mode,
		 const char *full_path, struct cifs_sb_info *cifs_sb,
		 struct cifs_tcon *tcon, const unsigned int xid)
{
	int rc = 0;
	struct inode *inode = NULL;

	if (tcon->posix_extensions) {
		rc = smb311_posix_get_inode_info(&inode, full_path,
						 NULL, parent->i_sb, xid);
#ifdef CONFIG_CIFS_ALLOW_INSECURE_LEGACY
	} else if (tcon->unix_ext) {
		rc = cifs_get_inode_info_unix(&inode, full_path, parent->i_sb,
					      xid);
#endif /* CONFIG_CIFS_ALLOW_INSECURE_LEGACY */
	} else {
		rc = cifs_get_inode_info(&inode, full_path, NULL, parent->i_sb,
					 xid, NULL);
	}

	if (rc)
		return rc;

	if (!S_ISDIR(inode->i_mode)) {
		/*
		 * mkdir succeeded, but another client has managed to remove the
		 * sucker and replace it with non-directory.  Return success,
		 * but don't leave the child in dcache.
		 */
		 iput(inode);
		 d_drop(dentry);
		 return 0;
	}
	/*
	 * setting nlink not necessary except in cases where we failed to get it
	 * from the server or was set bogus. Also, since this is a brand new
	 * inode, no need to grab the i_lock before setting the i_nlink.
	 */
	if (inode->i_nlink < 2)
		set_nlink(inode, 2);
	mode &= ~current_umask();
	/* must turn on setgid bit if parent dir has it */
	if (parent->i_mode & S_ISGID)
		mode |= S_ISGID;

#ifdef CONFIG_CIFS_ALLOW_INSECURE_LEGACY
	if (tcon->unix_ext) {
		struct cifs_unix_set_info_args args = {
			.mode	= mode,
			.ctime	= NO_CHANGE_64,
			.atime	= NO_CHANGE_64,
			.mtime	= NO_CHANGE_64,
			.device	= 0,
		};
		if (cifs_sb->mnt_cifs_flags & CIFS_MOUNT_SET_UID) {
			args.uid = current_fsuid();
			if (parent->i_mode & S_ISGID)
				args.gid = parent->i_gid;
			else
				args.gid = current_fsgid();
		} else {
			args.uid = INVALID_UID; /* no change */
			args.gid = INVALID_GID; /* no change */
		}
		CIFSSMBUnixSetPathInfo(xid, tcon, full_path, &args,
				       cifs_sb->local_nls,
				       cifs_remap(cifs_sb));
	} else {
#else
	{
#endif /* CONFIG_CIFS_ALLOW_INSECURE_LEGACY */
		struct TCP_Server_Info *server = tcon->ses->server;
		if (!(cifs_sb->mnt_cifs_flags & CIFS_MOUNT_CIFS_ACL) &&
		    (mode & S_IWUGO) == 0 && server->ops->mkdir_setinfo)
			server->ops->mkdir_setinfo(inode, full_path, cifs_sb,
						   tcon, xid);
		if (cifs_sb->mnt_cifs_flags & CIFS_MOUNT_DYNPERM)
			inode->i_mode = (mode | S_IFDIR);

		if (cifs_sb->mnt_cifs_flags & CIFS_MOUNT_SET_UID) {
			inode->i_uid = current_fsuid();
			if (inode->i_mode & S_ISGID)
				inode->i_gid = parent->i_gid;
			else
				inode->i_gid = current_fsgid();
		}
	}
	d_instantiate(dentry, inode);
	return 0;
}

#ifdef CONFIG_CIFS_ALLOW_INSECURE_LEGACY
static int
cifs_posix_mkdir(struct inode *inode, struct dentry *dentry, umode_t mode,
		 const char *full_path, struct cifs_sb_info *cifs_sb,
		 struct cifs_tcon *tcon, const unsigned int xid)
{
	int rc = 0;
	u32 oplock = 0;
	FILE_UNIX_BASIC_INFO *info = NULL;
	struct inode *newinode = NULL;
	struct cifs_fattr fattr;

	info = kzalloc(sizeof(FILE_UNIX_BASIC_INFO), GFP_KERNEL);
	if (info == NULL) {
		rc = -ENOMEM;
		goto posix_mkdir_out;
	}

	mode &= ~current_umask();
	rc = CIFSPOSIXCreate(xid, tcon, SMB_O_DIRECTORY | SMB_O_CREAT, mode,
			     NULL /* netfid */, info, &oplock, full_path,
			     cifs_sb->local_nls, cifs_remap(cifs_sb));
	if (rc == -EOPNOTSUPP)
		goto posix_mkdir_out;
	else if (rc) {
		cifs_dbg(FYI, "posix mkdir returned 0x%x\n", rc);
		d_drop(dentry);
		goto posix_mkdir_out;
	}

	if (info->Type == cpu_to_le32(-1))
		/* no return info, go query for it */
		goto posix_mkdir_get_info;
	/*
	 * BB check (cifs_sb->mnt_cifs_flags & CIFS_MOUNT_SET_UID ) to see if
	 * need to set uid/gid.
	 */

	cifs_unix_basic_to_fattr(&fattr, info, cifs_sb);
	cifs_fill_uniqueid(inode->i_sb, &fattr);
	newinode = cifs_iget(inode->i_sb, &fattr);
	if (!newinode)
		goto posix_mkdir_get_info;

	d_instantiate(dentry, newinode);

#ifdef CONFIG_CIFS_DEBUG2
	cifs_dbg(FYI, "instantiated dentry %p %pd to inode %p\n",
		 dentry, dentry, newinode);

	if (newinode->i_nlink != 2)
		cifs_dbg(FYI, "unexpected number of links %d\n",
			 newinode->i_nlink);
#endif

posix_mkdir_out:
	kfree(info);
	return rc;
posix_mkdir_get_info:
	rc = cifs_mkdir_qinfo(inode, dentry, mode, full_path, cifs_sb, tcon,
			      xid);
	goto posix_mkdir_out;
}
#endif /* CONFIG_CIFS_ALLOW_INSECURE_LEGACY */

int cifs_mkdir(struct mnt_idmap *idmap, struct inode *inode,
	       struct dentry *direntry, umode_t mode)
{
	int rc = 0;
	unsigned int xid;
	struct cifs_sb_info *cifs_sb;
	struct tcon_link *tlink;
	struct cifs_tcon *tcon;
	struct TCP_Server_Info *server;
	const char *full_path;
	void *page;

	cifs_dbg(FYI, "In cifs_mkdir, mode = %04ho inode = 0x%p\n",
		 mode, inode);

	cifs_sb = CIFS_SB(inode->i_sb);
	if (unlikely(cifs_forced_shutdown(cifs_sb)))
		return -EIO;
	tlink = cifs_sb_tlink(cifs_sb);
	if (IS_ERR(tlink))
		return PTR_ERR(tlink);
	tcon = tlink_tcon(tlink);

	xid = get_xid();

	page = alloc_dentry_path();
	full_path = build_path_from_dentry(direntry, page);
	if (IS_ERR(full_path)) {
		rc = PTR_ERR(full_path);
		goto mkdir_out;
	}

	server = tcon->ses->server;

	if ((server->ops->posix_mkdir) && (tcon->posix_extensions)) {
		rc = server->ops->posix_mkdir(xid, inode, mode, tcon, full_path,
					      cifs_sb);
		d_drop(direntry); /* for time being always refresh inode info */
		goto mkdir_out;
	}

#ifdef CONFIG_CIFS_ALLOW_INSECURE_LEGACY
	if (cap_unix(tcon->ses) && (CIFS_UNIX_POSIX_PATH_OPS_CAP &
				le64_to_cpu(tcon->fsUnixInfo.Capability))) {
		rc = cifs_posix_mkdir(inode, direntry, mode, full_path, cifs_sb,
				      tcon, xid);
		if (rc != -EOPNOTSUPP)
			goto mkdir_out;
	}
#endif /* CONFIG_CIFS_ALLOW_INSECURE_LEGACY */

	if (!server->ops->mkdir) {
		rc = -ENOSYS;
		goto mkdir_out;
	}

	/* BB add setting the equivalent of mode via CreateX w/ACLs */
	rc = server->ops->mkdir(xid, inode, mode, tcon, full_path, cifs_sb);
	if (rc) {
		cifs_dbg(FYI, "cifs_mkdir returned 0x%x\n", rc);
		d_drop(direntry);
		goto mkdir_out;
	}

	/* TODO: skip this for smb2/smb3 */
	rc = cifs_mkdir_qinfo(inode, direntry, mode, full_path, cifs_sb, tcon,
			      xid);
mkdir_out:
	/*
	 * Force revalidate to get parent dir info when needed since cached
	 * attributes are invalid now.
	 */
	CIFS_I(inode)->time = 0;
	free_dentry_path(page);
	free_xid(xid);
	cifs_put_tlink(tlink);
	return rc;
}

int cifs_rmdir(struct inode *inode, struct dentry *direntry)
{
	int rc = 0;
	unsigned int xid;
	struct cifs_sb_info *cifs_sb;
	struct tcon_link *tlink;
	struct cifs_tcon *tcon;
	struct TCP_Server_Info *server;
	const char *full_path;
	void *page = alloc_dentry_path();
	struct cifsInodeInfo *cifsInode;

	cifs_dbg(FYI, "cifs_rmdir, inode = 0x%p\n", inode);

	xid = get_xid();

	full_path = build_path_from_dentry(direntry, page);
	if (IS_ERR(full_path)) {
		rc = PTR_ERR(full_path);
		goto rmdir_exit;
	}

	cifs_sb = CIFS_SB(inode->i_sb);
	if (unlikely(cifs_forced_shutdown(cifs_sb))) {
		rc = -EIO;
		goto rmdir_exit;
	}

	tlink = cifs_sb_tlink(cifs_sb);
	if (IS_ERR(tlink)) {
		rc = PTR_ERR(tlink);
		goto rmdir_exit;
	}
	tcon = tlink_tcon(tlink);
	server = tcon->ses->server;

	if (!server->ops->rmdir) {
		rc = -ENOSYS;
		cifs_put_tlink(tlink);
		goto rmdir_exit;
	}

	if (tcon->nodelete) {
		rc = -EACCES;
		cifs_put_tlink(tlink);
		goto rmdir_exit;
	}

	rc = server->ops->rmdir(xid, tcon, full_path, cifs_sb);
	cifs_put_tlink(tlink);

	if (!rc) {
		spin_lock(&d_inode(direntry)->i_lock);
		i_size_write(d_inode(direntry), 0);
		clear_nlink(d_inode(direntry));
		spin_unlock(&d_inode(direntry)->i_lock);
	}

	cifsInode = CIFS_I(d_inode(direntry));
	/* force revalidate to go get info when needed */
	cifsInode->time = 0;

	cifsInode = CIFS_I(inode);
	/*
	 * Force revalidate to get parent dir info when needed since cached
	 * attributes are invalid now.
	 */
	cifsInode->time = 0;

	inode_set_ctime_current(d_inode(direntry));
	inode_set_mtime_to_ts(inode, inode_set_ctime_current(inode));

rmdir_exit:
	free_dentry_path(page);
	free_xid(xid);
	return rc;
}

static int
cifs_do_rename(const unsigned int xid, struct dentry *from_dentry,
	       const char *from_path, struct dentry *to_dentry,
	       const char *to_path)
{
	struct cifs_sb_info *cifs_sb = CIFS_SB(from_dentry->d_sb);
	struct tcon_link *tlink;
	struct cifs_tcon *tcon;
	struct TCP_Server_Info *server;
#ifdef CONFIG_CIFS_ALLOW_INSECURE_LEGACY
	struct cifs_fid fid;
	struct cifs_open_parms oparms;
	int oplock;
#endif /* CONFIG_CIFS_ALLOW_INSECURE_LEGACY */
	int rc;

	tlink = cifs_sb_tlink(cifs_sb);
	if (IS_ERR(tlink))
		return PTR_ERR(tlink);
	tcon = tlink_tcon(tlink);
	server = tcon->ses->server;

	if (!server->ops->rename)
		return -ENOSYS;

	/* try path-based rename first */
	rc = server->ops->rename(xid, tcon, from_dentry,
				 from_path, to_path, cifs_sb);

	/*
	 * Don't bother with rename by filehandle unless file is busy and
	 * source. Note that cross directory moves do not work with
	 * rename by filehandle to various Windows servers.
	 */
	if (rc == 0 || rc != -EBUSY)
		goto do_rename_exit;

	/* Don't fall back to using SMB on SMB 2+ mount */
	if (server->vals->protocol_id != 0)
		goto do_rename_exit;

#ifdef CONFIG_CIFS_ALLOW_INSECURE_LEGACY
	/* open-file renames don't work across directories */
	if (to_dentry->d_parent != from_dentry->d_parent)
		goto do_rename_exit;

	/*
	 * CIFSSMBRenameOpenFile() uses SMB_SET_FILE_RENAME_INFORMATION
	 * which is SMB PASSTHROUGH level.
	 */
	if (!(tcon->ses->capabilities & CAP_INFOLEVEL_PASSTHRU))
		goto do_rename_exit;

	oparms = (struct cifs_open_parms) {
		.tcon = tcon,
		.cifs_sb = cifs_sb,
		/* open the file to be renamed -- we need DELETE perms */
		.desired_access = DELETE,
		.create_options = cifs_create_options(cifs_sb, CREATE_NOT_DIR),
		.disposition = FILE_OPEN,
		.path = from_path,
		.fid = &fid,
	};

	rc = CIFS_open(xid, &oparms, &oplock, NULL);
	if (rc == 0) {
		rc = CIFSSMBRenameOpenFile(xid, tcon, fid.netfid,
				(const char *) to_dentry->d_name.name,
				cifs_sb->local_nls, cifs_remap(cifs_sb));
		CIFSSMBClose(xid, tcon, fid.netfid);
	}
#endif /* CONFIG_CIFS_ALLOW_INSECURE_LEGACY */
do_rename_exit:
	if (rc == 0)
		d_move(from_dentry, to_dentry);
	cifs_put_tlink(tlink);
	return rc;
}

int
cifs_rename2(struct mnt_idmap *idmap, struct inode *source_dir,
	     struct dentry *source_dentry, struct inode *target_dir,
	     struct dentry *target_dentry, unsigned int flags)
{
	const char *from_name, *to_name;
	void *page1, *page2;
	struct cifs_sb_info *cifs_sb;
	struct tcon_link *tlink;
	struct cifs_tcon *tcon;
	unsigned int xid;
	int rc, tmprc;
	int retry_count = 0;
	FILE_UNIX_BASIC_INFO *info_buf_source = NULL;
#ifdef CONFIG_CIFS_ALLOW_INSECURE_LEGACY
	FILE_UNIX_BASIC_INFO *info_buf_target;
#endif /* CONFIG_CIFS_ALLOW_INSECURE_LEGACY */

	if (flags & ~RENAME_NOREPLACE)
		return -EINVAL;

	cifs_sb = CIFS_SB(source_dir->i_sb);
	if (unlikely(cifs_forced_shutdown(cifs_sb)))
		return -EIO;

	tlink = cifs_sb_tlink(cifs_sb);
	if (IS_ERR(tlink))
		return PTR_ERR(tlink);
	tcon = tlink_tcon(tlink);

	page1 = alloc_dentry_path();
	page2 = alloc_dentry_path();
	xid = get_xid();

	from_name = build_path_from_dentry(source_dentry, page1);
	if (IS_ERR(from_name)) {
		rc = PTR_ERR(from_name);
		goto cifs_rename_exit;
	}

	to_name = build_path_from_dentry(target_dentry, page2);
	if (IS_ERR(to_name)) {
		rc = PTR_ERR(to_name);
		goto cifs_rename_exit;
	}

	cifs_close_deferred_file_under_dentry(tcon, from_name);
	if (d_inode(target_dentry) != NULL) {
		netfs_wait_for_outstanding_io(d_inode(target_dentry));
		cifs_close_deferred_file_under_dentry(tcon, to_name);
	}

	rc = cifs_do_rename(xid, source_dentry, from_name, target_dentry,
			    to_name);

	if (rc == -EACCES) {
		while (retry_count < 3) {
			cifs_close_all_deferred_files(tcon);
			rc = cifs_do_rename(xid, source_dentry, from_name, target_dentry,
					    to_name);
			if (rc != -EACCES)
				break;
			retry_count++;
		}
	}

	/*
	 * No-replace is the natural behavior for CIFS, so skip unlink hacks.
	 */
	if (flags & RENAME_NOREPLACE)
		goto cifs_rename_exit;

#ifdef CONFIG_CIFS_ALLOW_INSECURE_LEGACY
	if (rc == -EEXIST && tcon->unix_ext) {
		/*
		 * Are src and dst hardlinks of same inode? We can only tell
		 * with unix extensions enabled.
		 */
		info_buf_source =
			kmalloc_array(2, sizeof(FILE_UNIX_BASIC_INFO),
					GFP_KERNEL);
		if (info_buf_source == NULL) {
			rc = -ENOMEM;
			goto cifs_rename_exit;
		}

		info_buf_target = info_buf_source + 1;
		tmprc = CIFSSMBUnixQPathInfo(xid, tcon, from_name,
					     info_buf_source,
					     cifs_sb->local_nls,
					     cifs_remap(cifs_sb));
		if (tmprc != 0)
			goto unlink_target;

		tmprc = CIFSSMBUnixQPathInfo(xid, tcon, to_name,
					     info_buf_target,
					     cifs_sb->local_nls,
					     cifs_remap(cifs_sb));

		if (tmprc == 0 && (info_buf_source->UniqueId ==
				   info_buf_target->UniqueId)) {
			/* same file, POSIX says that this is a noop */
			rc = 0;
			goto cifs_rename_exit;
		}
	}
	/*
	 * else ... BB we could add the same check for Windows by
	 * checking the UniqueId via FILE_INTERNAL_INFO
	 */

unlink_target:
#endif /* CONFIG_CIFS_ALLOW_INSECURE_LEGACY */

	/* Try unlinking the target dentry if it's not negative */
	if (d_really_is_positive(target_dentry) && (rc == -EACCES || rc == -EEXIST)) {
		if (d_is_dir(target_dentry))
			tmprc = cifs_rmdir(target_dir, target_dentry);
		else
			tmprc = cifs_unlink(target_dir, target_dentry);
		if (tmprc)
			goto cifs_rename_exit;
		rc = cifs_do_rename(xid, source_dentry, from_name,
				    target_dentry, to_name);
	}

	/* force revalidate to go get info when needed */
	CIFS_I(source_dir)->time = CIFS_I(target_dir)->time = 0;

cifs_rename_exit:
	kfree(info_buf_source);
	free_dentry_path(page2);
	free_dentry_path(page1);
	free_xid(xid);
	cifs_put_tlink(tlink);
	return rc;
}

static bool
cifs_dentry_needs_reval(struct dentry *dentry)
{
	struct inode *inode = d_inode(dentry);
	struct cifsInodeInfo *cifs_i = CIFS_I(inode);
	struct cifs_sb_info *cifs_sb = CIFS_SB(inode->i_sb);
	struct cifs_tcon *tcon = cifs_sb_master_tcon(cifs_sb);
	struct cached_fid *cfid = NULL;

	if (cifs_i->time == 0)
		return true;

	if (CIFS_CACHE_READ(cifs_i))
		return false;

	if (!lookupCacheEnabled)
		return true;

	if (!open_cached_dir_by_dentry(tcon, dentry->d_parent, &cfid)) {
		if (cfid->time && cifs_i->time > cfid->time) {
			close_cached_dir(cfid);
			return false;
		}
		close_cached_dir(cfid);
	}
	/*
	 * depending on inode type, check if attribute caching disabled for
	 * files or directories
	 */
	if (S_ISDIR(inode->i_mode)) {
		if (!cifs_sb->ctx->acdirmax)
			return true;
		if (!time_in_range(jiffies, cifs_i->time,
				   cifs_i->time + cifs_sb->ctx->acdirmax))
			return true;
	} else { /* file */
		if (!cifs_sb->ctx->acregmax)
			return true;
		if (!time_in_range(jiffies, cifs_i->time,
				   cifs_i->time + cifs_sb->ctx->acregmax))
			return true;
	}

	/* hardlinked files w/ noserverino get "special" treatment */
	if (!(cifs_sb->mnt_cifs_flags & CIFS_MOUNT_SERVER_INUM) &&
	    S_ISREG(inode->i_mode) && inode->i_nlink != 1)
		return true;

	return false;
}

/**
 * cifs_wait_bit_killable - helper for functions that are sleeping on bit locks
 *
 * @key:	currently unused
 * @mode:	the task state to sleep in
 */
static int
cifs_wait_bit_killable(struct wait_bit_key *key, int mode)
{
	schedule();
	if (signal_pending_state(mode, current))
		return -ERESTARTSYS;
	return 0;
}

int
cifs_revalidate_mapping(struct inode *inode)
{
	int rc;
	struct cifsInodeInfo *cifs_inode = CIFS_I(inode);
	unsigned long *flags = &cifs_inode->flags;
	struct cifs_sb_info *cifs_sb = CIFS_SB(inode->i_sb);

	/* swapfiles are not supposed to be shared */
	if (IS_SWAPFILE(inode))
		return 0;

	rc = wait_on_bit_lock_action(flags, CIFS_INO_LOCK, cifs_wait_bit_killable,
				     TASK_KILLABLE|TASK_FREEZABLE_UNSAFE);
	if (rc)
		return rc;

	if (test_and_clear_bit(CIFS_INO_INVALID_MAPPING, flags)) {
		/* for cache=singleclient, do not invalidate */
		if (cifs_sb->mnt_cifs_flags & CIFS_MOUNT_RW_CACHE)
			goto skip_invalidate;

		cifs_inode->netfs.zero_point = cifs_inode->netfs.remote_i_size;
		rc = filemap_invalidate_inode(inode, true, 0, LLONG_MAX);
		if (rc) {
			cifs_dbg(VFS, "%s: invalidate inode %p failed with rc %d\n",
				 __func__, inode, rc);
			set_bit(CIFS_INO_INVALID_MAPPING, flags);
		}
	}

skip_invalidate:
	clear_bit_unlock(CIFS_INO_LOCK, flags);
	smp_mb__after_atomic();
	wake_up_bit(flags, CIFS_INO_LOCK);

	return rc;
}

int
cifs_zap_mapping(struct inode *inode)
{
	set_bit(CIFS_INO_INVALID_MAPPING, &CIFS_I(inode)->flags);
	return cifs_revalidate_mapping(inode);
}

int cifs_revalidate_file_attr(struct file *filp)
{
	int rc = 0;
	struct dentry *dentry = file_dentry(filp);
#ifdef CONFIG_CIFS_ALLOW_INSECURE_LEGACY
	struct cifsFileInfo *cfile = (struct cifsFileInfo *) filp->private_data;
#endif /* CONFIG_CIFS_ALLOW_INSECURE_LEGACY */

	if (!cifs_dentry_needs_reval(dentry))
		return rc;

#ifdef CONFIG_CIFS_ALLOW_INSECURE_LEGACY
	if (tlink_tcon(cfile->tlink)->unix_ext)
		rc = cifs_get_file_info_unix(filp);
	else
#endif /* CONFIG_CIFS_ALLOW_INSECURE_LEGACY */
		rc = cifs_get_file_info(filp);

	return rc;
}

int cifs_revalidate_dentry_attr(struct dentry *dentry)
{
	unsigned int xid;
	int rc = 0;
	struct inode *inode = d_inode(dentry);
	struct super_block *sb = dentry->d_sb;
	const char *full_path;
	void *page;
	int count = 0;

	if (inode == NULL)
		return -ENOENT;

	if (!cifs_dentry_needs_reval(dentry))
		return rc;

	xid = get_xid();

	page = alloc_dentry_path();
	full_path = build_path_from_dentry(dentry, page);
	if (IS_ERR(full_path)) {
		rc = PTR_ERR(full_path);
		goto out;
	}

	cifs_dbg(FYI, "Update attributes: %s inode 0x%p count %d dentry: 0x%p d_time %ld jiffies %ld\n",
		 full_path, inode, inode->i_count.counter,
		 dentry, cifs_get_time(dentry), jiffies);

again:
	if (cifs_sb_master_tcon(CIFS_SB(sb))->posix_extensions) {
		rc = smb311_posix_get_inode_info(&inode, full_path,
						 NULL, sb, xid);
	} else if (cifs_sb_master_tcon(CIFS_SB(sb))->unix_ext) {
		rc = cifs_get_inode_info_unix(&inode, full_path, sb, xid);
	} else {
		rc = cifs_get_inode_info(&inode, full_path, NULL, sb,
					 xid, NULL);
	}
	if (rc == -EAGAIN && count++ < 10)
		goto again;
out:
	free_dentry_path(page);
	free_xid(xid);

	return rc;
}

int cifs_revalidate_file(struct file *filp)
{
	int rc;
	struct inode *inode = file_inode(filp);

	rc = cifs_revalidate_file_attr(filp);
	if (rc)
		return rc;

	return cifs_revalidate_mapping(inode);
}

/* revalidate a dentry's inode attributes */
int cifs_revalidate_dentry(struct dentry *dentry)
{
	int rc;
	struct inode *inode = d_inode(dentry);

	rc = cifs_revalidate_dentry_attr(dentry);
	if (rc)
		return rc;

	return cifs_revalidate_mapping(inode);
}

int cifs_getattr(struct mnt_idmap *idmap, const struct path *path,
		 struct kstat *stat, u32 request_mask, unsigned int flags)
{
	struct dentry *dentry = path->dentry;
	struct cifs_sb_info *cifs_sb = CIFS_SB(dentry->d_sb);
	struct cifs_tcon *tcon = cifs_sb_master_tcon(cifs_sb);
	struct inode *inode = d_inode(dentry);
	int rc;

	if (unlikely(cifs_forced_shutdown(CIFS_SB(inode->i_sb))))
		return -EIO;

	/*
	 * We need to be sure that all dirty pages are written and the server
	 * has actual ctime, mtime and file length.
	 */
	if ((request_mask & (STATX_CTIME | STATX_MTIME | STATX_SIZE | STATX_BLOCKS)) &&
	    !CIFS_CACHE_READ(CIFS_I(inode)) &&
	    inode->i_mapping && inode->i_mapping->nrpages != 0) {
		rc = filemap_fdatawait(inode->i_mapping);
		if (rc) {
			mapping_set_error(inode->i_mapping, rc);
			return rc;
		}
	}

	if ((flags & AT_STATX_SYNC_TYPE) == AT_STATX_FORCE_SYNC)
		CIFS_I(inode)->time = 0; /* force revalidate */

	/*
	 * If the caller doesn't require syncing, only sync if
	 * necessary (e.g. due to earlier truncate or setattr
	 * invalidating the cached metadata)
	 */
	if (((flags & AT_STATX_SYNC_TYPE) != AT_STATX_DONT_SYNC) ||
	    (CIFS_I(inode)->time == 0)) {
		rc = cifs_revalidate_dentry_attr(dentry);
		if (rc)
			return rc;
	}

	generic_fillattr(&nop_mnt_idmap, request_mask, inode, stat);
	stat->blksize = cifs_sb->ctx->bsize;
	stat->ino = CIFS_I(inode)->uniqueid;

	/* old CIFS Unix Extensions doesn't return create time */
	if (CIFS_I(inode)->createtime) {
		stat->result_mask |= STATX_BTIME;
		stat->btime =
		      cifs_NTtimeToUnix(cpu_to_le64(CIFS_I(inode)->createtime));
	}

	stat->attributes_mask |= (STATX_ATTR_COMPRESSED | STATX_ATTR_ENCRYPTED);
	if (CIFS_I(inode)->cifsAttrs & FILE_ATTRIBUTE_COMPRESSED)
		stat->attributes |= STATX_ATTR_COMPRESSED;
	if (CIFS_I(inode)->cifsAttrs & FILE_ATTRIBUTE_ENCRYPTED)
		stat->attributes |= STATX_ATTR_ENCRYPTED;

	/*
	 * If on a multiuser mount without unix extensions or cifsacl being
	 * enabled, and the admin hasn't overridden them, set the ownership
	 * to the fsuid/fsgid of the current process.
	 */
	if ((cifs_sb->mnt_cifs_flags & CIFS_MOUNT_MULTIUSER) &&
	    !(cifs_sb->mnt_cifs_flags & CIFS_MOUNT_CIFS_ACL) &&
	    !tcon->unix_ext) {
		if (!(cifs_sb->mnt_cifs_flags & CIFS_MOUNT_OVERR_UID))
			stat->uid = current_fsuid();
		if (!(cifs_sb->mnt_cifs_flags & CIFS_MOUNT_OVERR_GID))
			stat->gid = current_fsgid();
	}
	return 0;
}

int cifs_fiemap(struct inode *inode, struct fiemap_extent_info *fei, u64 start,
		u64 len)
{
	struct cifsInodeInfo *cifs_i = CIFS_I(inode);
	struct cifs_sb_info *cifs_sb = CIFS_SB(cifs_i->netfs.inode.i_sb);
	struct cifs_tcon *tcon = cifs_sb_master_tcon(cifs_sb);
	struct TCP_Server_Info *server = tcon->ses->server;
	struct cifsFileInfo *cfile;
	int rc;

	if (unlikely(cifs_forced_shutdown(cifs_sb)))
		return -EIO;

	/*
	 * We need to be sure that all dirty pages are written as they
	 * might fill holes on the server.
	 */
	if (!CIFS_CACHE_READ(CIFS_I(inode)) && inode->i_mapping &&
	    inode->i_mapping->nrpages != 0) {
		rc = filemap_fdatawait(inode->i_mapping);
		if (rc) {
			mapping_set_error(inode->i_mapping, rc);
			return rc;
		}
	}

	cfile = find_readable_file(cifs_i, false);
	if (cfile == NULL)
		return -EINVAL;

	if (server->ops->fiemap) {
		rc = server->ops->fiemap(tcon, cfile, fei, start, len);
		cifsFileInfo_put(cfile);
		return rc;
	}

	cifsFileInfo_put(cfile);
	return -EOPNOTSUPP;
}

int cifs_truncate_page(struct address_space *mapping, loff_t from)
{
	pgoff_t index = from >> PAGE_SHIFT;
	unsigned offset = from & (PAGE_SIZE - 1);
	struct page *page;
	int rc = 0;

	page = grab_cache_page(mapping, index);
	if (!page)
		return -ENOMEM;

	zero_user_segment(page, offset, PAGE_SIZE);
	unlock_page(page);
	put_page(page);
	return rc;
}

void cifs_setsize(struct inode *inode, loff_t offset)
{
	struct cifsInodeInfo *cifs_i = CIFS_I(inode);

	spin_lock(&inode->i_lock);
	i_size_write(inode, offset);
	spin_unlock(&inode->i_lock);

	/* Cached inode must be refreshed on truncate */
	cifs_i->time = 0;
	truncate_pagecache(inode, offset);
}

static int
cifs_set_file_size(struct inode *inode, struct iattr *attrs,
		   unsigned int xid, const char *full_path, struct dentry *dentry)
{
	int rc;
	struct cifsFileInfo *open_file;
	struct cifsInodeInfo *cifsInode = CIFS_I(inode);
	struct cifs_sb_info *cifs_sb = CIFS_SB(inode->i_sb);
	struct tcon_link *tlink = NULL;
	struct cifs_tcon *tcon = NULL;
	struct TCP_Server_Info *server;

	/*
	 * To avoid spurious oplock breaks from server, in the case of
	 * inodes that we already have open, avoid doing path based
	 * setting of file size if we can do it by handle.
	 * This keeps our caching token (oplock) and avoids timeouts
	 * when the local oplock break takes longer to flush
	 * writebehind data than the SMB timeout for the SetPathInfo
	 * request would allow
	 */
	open_file = find_writable_file(cifsInode, FIND_WR_FSUID_ONLY);
	if (open_file) {
		tcon = tlink_tcon(open_file->tlink);
		server = tcon->ses->server;
		if (server->ops->set_file_size)
			rc = server->ops->set_file_size(xid, tcon, open_file,
							attrs->ia_size, false);
		else
			rc = -ENOSYS;
		cifsFileInfo_put(open_file);
		cifs_dbg(FYI, "SetFSize for attrs rc = %d\n", rc);
	} else
		rc = -EINVAL;

	if (!rc)
		goto set_size_out;

	if (tcon == NULL) {
		tlink = cifs_sb_tlink(cifs_sb);
		if (IS_ERR(tlink))
			return PTR_ERR(tlink);
		tcon = tlink_tcon(tlink);
		server = tcon->ses->server;
	}

	/*
	 * Set file size by pathname rather than by handle either because no
	 * valid, writeable file handle for it was found or because there was
	 * an error setting it by handle.
	 */
	if (server->ops->set_path_size)
		rc = server->ops->set_path_size(xid, tcon, full_path,
						attrs->ia_size, cifs_sb, false, dentry);
	else
		rc = -ENOSYS;
	cifs_dbg(FYI, "SetEOF by path (setattrs) rc = %d\n", rc);

	if (tlink)
		cifs_put_tlink(tlink);

set_size_out:
	if (rc == 0) {
		netfs_resize_file(&cifsInode->netfs, attrs->ia_size, true);
		cifs_setsize(inode, attrs->ia_size);
		/*
		 * i_blocks is not related to (i_size / i_blksize), but instead
		 * 512 byte (2**9) size is required for calculating num blocks.
		 * Until we can query the server for actual allocation size,
		 * this is best estimate we have for blocks allocated for a file
		 * Number of blocks must be rounded up so size 1 is not 0 blocks
		 */
		inode->i_blocks = (512 - 1 + attrs->ia_size) >> 9;

		/*
		 * The man page of truncate says if the size changed,
		 * then the st_ctime and st_mtime fields for the file
		 * are updated.
		 */
		attrs->ia_ctime = attrs->ia_mtime = current_time(inode);
		attrs->ia_valid |= ATTR_CTIME | ATTR_MTIME;

		cifs_truncate_page(inode->i_mapping, inode->i_size);
	}

	return rc;
}

#ifdef CONFIG_CIFS_ALLOW_INSECURE_LEGACY
static int
cifs_setattr_unix(struct dentry *direntry, struct iattr *attrs)
{
	int rc;
	unsigned int xid;
	const char *full_path;
	void *page = alloc_dentry_path();
	struct inode *inode = d_inode(direntry);
	struct cifsInodeInfo *cifsInode = CIFS_I(inode);
	struct cifs_sb_info *cifs_sb = CIFS_SB(inode->i_sb);
	struct tcon_link *tlink;
	struct cifs_tcon *pTcon;
	struct cifs_unix_set_info_args *args = NULL;
	struct cifsFileInfo *open_file;

	cifs_dbg(FYI, "setattr_unix on file %pd attrs->ia_valid=0x%x\n",
		 direntry, attrs->ia_valid);

	xid = get_xid();

	if (cifs_sb->mnt_cifs_flags & CIFS_MOUNT_NO_PERM)
		attrs->ia_valid |= ATTR_FORCE;

	rc = setattr_prepare(&nop_mnt_idmap, direntry, attrs);
	if (rc < 0)
		goto out;

	full_path = build_path_from_dentry(direntry, page);
	if (IS_ERR(full_path)) {
		rc = PTR_ERR(full_path);
		goto out;
	}

	/*
	 * Attempt to flush data before changing attributes. We need to do
	 * this for ATTR_SIZE and ATTR_MTIME for sure, and if we change the
	 * ownership or mode then we may also need to do this. Here, we take
	 * the safe way out and just do the flush on all setattr requests. If
	 * the flush returns error, store it to report later and continue.
	 *
	 * BB: This should be smarter. Why bother flushing pages that
	 * will be truncated anyway? Also, should we error out here if
	 * the flush returns error?
	 */
	rc = filemap_write_and_wait(inode->i_mapping);
	if (is_interrupt_error(rc)) {
		rc = -ERESTARTSYS;
		goto out;
	}

	mapping_set_error(inode->i_mapping, rc);
	rc = 0;

	if (attrs->ia_valid & ATTR_SIZE) {
		rc = cifs_set_file_size(inode, attrs, xid, full_path, direntry);
		if (rc != 0)
			goto out;
	}

	/* skip mode change if it's just for clearing setuid/setgid */
	if (attrs->ia_valid & (ATTR_KILL_SUID|ATTR_KILL_SGID))
		attrs->ia_valid &= ~ATTR_MODE;

	args = kmalloc(sizeof(*args), GFP_KERNEL);
	if (args == NULL) {
		rc = -ENOMEM;
		goto out;
	}

	/* set up the struct */
	if (attrs->ia_valid & ATTR_MODE)
		args->mode = attrs->ia_mode;
	else
		args->mode = NO_CHANGE_64;

	if (attrs->ia_valid & ATTR_UID)
		args->uid = attrs->ia_uid;
	else
		args->uid = INVALID_UID; /* no change */

	if (attrs->ia_valid & ATTR_GID)
		args->gid = attrs->ia_gid;
	else
		args->gid = INVALID_GID; /* no change */

	if (attrs->ia_valid & ATTR_ATIME)
		args->atime = cifs_UnixTimeToNT(attrs->ia_atime);
	else
		args->atime = NO_CHANGE_64;

	if (attrs->ia_valid & ATTR_MTIME)
		args->mtime = cifs_UnixTimeToNT(attrs->ia_mtime);
	else
		args->mtime = NO_CHANGE_64;

	if (attrs->ia_valid & ATTR_CTIME)
		args->ctime = cifs_UnixTimeToNT(attrs->ia_ctime);
	else
		args->ctime = NO_CHANGE_64;

	args->device = 0;
	open_file = find_writable_file(cifsInode, FIND_WR_FSUID_ONLY);
	if (open_file) {
		u16 nfid = open_file->fid.netfid;
		u32 npid = open_file->pid;
		pTcon = tlink_tcon(open_file->tlink);
		rc = CIFSSMBUnixSetFileInfo(xid, pTcon, args, nfid, npid);
		cifsFileInfo_put(open_file);
	} else {
		tlink = cifs_sb_tlink(cifs_sb);
		if (IS_ERR(tlink)) {
			rc = PTR_ERR(tlink);
			goto out;
		}
		pTcon = tlink_tcon(tlink);
		rc = CIFSSMBUnixSetPathInfo(xid, pTcon, full_path, args,
				    cifs_sb->local_nls,
				    cifs_remap(cifs_sb));
		cifs_put_tlink(tlink);
	}

	if (rc)
		goto out;

	if ((attrs->ia_valid & ATTR_SIZE) &&
	    attrs->ia_size != i_size_read(inode)) {
		truncate_setsize(inode, attrs->ia_size);
		netfs_resize_file(&cifsInode->netfs, attrs->ia_size, true);
		fscache_resize_cookie(cifs_inode_cookie(inode), attrs->ia_size);
	}

	setattr_copy(&nop_mnt_idmap, inode, attrs);
	mark_inode_dirty(inode);

	/* force revalidate when any of these times are set since some
	   of the fs types (eg ext3, fat) do not have fine enough
	   time granularity to match protocol, and we do not have a
	   a way (yet) to query the server fs's time granularity (and
	   whether it rounds times down).
	*/
	if (attrs->ia_valid & (ATTR_MTIME | ATTR_CTIME))
		cifsInode->time = 0;
out:
	kfree(args);
	free_dentry_path(page);
	free_xid(xid);
	return rc;
}
#endif /* CONFIG_CIFS_ALLOW_INSECURE_LEGACY */

static int
cifs_setattr_nounix(struct dentry *direntry, struct iattr *attrs)
{
	unsigned int xid;
	kuid_t uid = INVALID_UID;
	kgid_t gid = INVALID_GID;
	struct inode *inode = d_inode(direntry);
	struct cifs_sb_info *cifs_sb = CIFS_SB(inode->i_sb);
	struct cifsInodeInfo *cifsInode = CIFS_I(inode);
	struct cifsFileInfo *wfile;
	struct cifs_tcon *tcon;
	const char *full_path;
	void *page = alloc_dentry_path();
	int rc = -EACCES;
	__u32 dosattr = 0;
	__u64 mode = NO_CHANGE_64;
	bool posix = cifs_sb_master_tcon(cifs_sb)->posix_extensions;

	xid = get_xid();

	cifs_dbg(FYI, "setattr on file %pd attrs->ia_valid 0x%x\n",
		 direntry, attrs->ia_valid);

	if (cifs_sb->mnt_cifs_flags & CIFS_MOUNT_NO_PERM)
		attrs->ia_valid |= ATTR_FORCE;

	rc = setattr_prepare(&nop_mnt_idmap, direntry, attrs);
	if (rc < 0)
		goto cifs_setattr_exit;

	full_path = build_path_from_dentry(direntry, page);
	if (IS_ERR(full_path)) {
		rc = PTR_ERR(full_path);
		goto cifs_setattr_exit;
	}

	/*
	 * Attempt to flush data before changing attributes. We need to do
	 * this for ATTR_SIZE and ATTR_MTIME.  If the flush of the data
	 * returns error, store it to report later and continue.
	 *
	 * BB: This should be smarter. Why bother flushing pages that
	 * will be truncated anyway? Also, should we error out here if
	 * the flush returns error? Do we need to check for ATTR_MTIME_SET flag?
	 */
	if (attrs->ia_valid & (ATTR_MTIME | ATTR_SIZE | ATTR_CTIME)) {
		rc = filemap_write_and_wait(inode->i_mapping);
		if (is_interrupt_error(rc)) {
			rc = -ERESTARTSYS;
			goto cifs_setattr_exit;
		}
		mapping_set_error(inode->i_mapping, rc);
	}

	rc = 0;

	if ((attrs->ia_valid & ATTR_MTIME) &&
	    !(cifs_sb->mnt_cifs_flags & CIFS_MOUNT_NOSSYNC)) {
		rc = cifs_get_writable_file(cifsInode, FIND_WR_ANY, &wfile);
		if (!rc) {
			tcon = tlink_tcon(wfile->tlink);
			rc = tcon->ses->server->ops->flush(xid, tcon, &wfile->fid);
			cifsFileInfo_put(wfile);
			if (rc)
				goto cifs_setattr_exit;
		} else if (rc != -EBADF)
			goto cifs_setattr_exit;
		else
			rc = 0;
	}

	if (attrs->ia_valid & ATTR_SIZE) {
		rc = cifs_set_file_size(inode, attrs, xid, full_path, direntry);
		if (rc != 0)
			goto cifs_setattr_exit;
	}

	if (attrs->ia_valid & ATTR_UID)
		uid = attrs->ia_uid;

	if (attrs->ia_valid & ATTR_GID)
		gid = attrs->ia_gid;

	if ((cifs_sb->mnt_cifs_flags & CIFS_MOUNT_CIFS_ACL) ||
	    (cifs_sb->mnt_cifs_flags & CIFS_MOUNT_MODE_FROM_SID)) {
		if (uid_valid(uid) || gid_valid(gid)) {
			mode = NO_CHANGE_64;
			rc = id_mode_to_cifs_acl(inode, full_path, &mode,
							uid, gid);
			if (rc) {
				cifs_dbg(FYI, "%s: Setting id failed with error: %d\n",
					 __func__, rc);
				goto cifs_setattr_exit;
			}
		}
	} else
	if (!(cifs_sb->mnt_cifs_flags & CIFS_MOUNT_SET_UID))
		attrs->ia_valid &= ~(ATTR_UID | ATTR_GID);

	/* skip mode change if it's just for clearing setuid/setgid */
	if (attrs->ia_valid & (ATTR_KILL_SUID|ATTR_KILL_SGID))
		attrs->ia_valid &= ~ATTR_MODE;

	if (attrs->ia_valid & ATTR_MODE) {
		mode = attrs->ia_mode;
		rc = 0;
		if ((cifs_sb->mnt_cifs_flags & CIFS_MOUNT_CIFS_ACL) ||
		    (cifs_sb->mnt_cifs_flags & CIFS_MOUNT_MODE_FROM_SID) ||
		    posix) {
			rc = id_mode_to_cifs_acl(inode, full_path, &mode,
						INVALID_UID, INVALID_GID);
			if (rc) {
				cifs_dbg(FYI, "%s: Setting ACL failed with error: %d\n",
					 __func__, rc);
				goto cifs_setattr_exit;
			}

			/*
			 * In case of CIFS_MOUNT_CIFS_ACL, we cannot support all modes.
			 * Pick up the actual mode bits that were set.
			 */
			if (mode != attrs->ia_mode)
				attrs->ia_mode = mode;
		} else
		if (((mode & S_IWUGO) == 0) &&
		    (cifsInode->cifsAttrs & ATTR_READONLY) == 0) {

			dosattr = cifsInode->cifsAttrs | ATTR_READONLY;

			/* fix up mode if we're not using dynperm */
			if ((cifs_sb->mnt_cifs_flags & CIFS_MOUNT_DYNPERM) == 0)
				attrs->ia_mode = inode->i_mode & ~S_IWUGO;
		} else if ((mode & S_IWUGO) &&
			   (cifsInode->cifsAttrs & ATTR_READONLY)) {

			dosattr = cifsInode->cifsAttrs & ~ATTR_READONLY;
			/* Attributes of 0 are ignored */
			if (dosattr == 0)
				dosattr |= ATTR_NORMAL;

			/* reset local inode permissions to normal */
			if (!(cifs_sb->mnt_cifs_flags & CIFS_MOUNT_DYNPERM)) {
				attrs->ia_mode &= ~(S_IALLUGO);
				if (S_ISDIR(inode->i_mode))
					attrs->ia_mode |=
						cifs_sb->ctx->dir_mode;
				else
					attrs->ia_mode |=
						cifs_sb->ctx->file_mode;
			}
		} else if (!(cifs_sb->mnt_cifs_flags & CIFS_MOUNT_DYNPERM)) {
			/* ignore mode change - ATTR_READONLY hasn't changed */
			attrs->ia_valid &= ~ATTR_MODE;
		}
	}

	if (attrs->ia_valid & (ATTR_MTIME|ATTR_ATIME|ATTR_CTIME) ||
	    ((attrs->ia_valid & ATTR_MODE) && dosattr)) {
		rc = cifs_set_file_info(inode, attrs, xid, full_path, dosattr);
		/* BB: check for rc = -EOPNOTSUPP and switch to legacy mode */

		/* Even if error on time set, no sense failing the call if
		the server would set the time to a reasonable value anyway,
		and this check ensures that we are not being called from
		sys_utimes in which case we ought to fail the call back to
		the user when the server rejects the call */
		if ((rc) && (attrs->ia_valid &
				(ATTR_MODE | ATTR_GID | ATTR_UID | ATTR_SIZE)))
			rc = 0;
	}

	/* do not need local check to inode_check_ok since the server does
	   that */
	if (rc)
		goto cifs_setattr_exit;

	if ((attrs->ia_valid & ATTR_SIZE) &&
	    attrs->ia_size != i_size_read(inode)) {
		truncate_setsize(inode, attrs->ia_size);
		netfs_resize_file(&cifsInode->netfs, attrs->ia_size, true);
		fscache_resize_cookie(cifs_inode_cookie(inode), attrs->ia_size);
	}

	setattr_copy(&nop_mnt_idmap, inode, attrs);
	mark_inode_dirty(inode);

cifs_setattr_exit:
	free_xid(xid);
	free_dentry_path(page);
	return rc;
}

int
cifs_setattr(struct mnt_idmap *idmap, struct dentry *direntry,
	     struct iattr *attrs)
{
	struct cifs_sb_info *cifs_sb = CIFS_SB(direntry->d_sb);
	int rc, retries = 0;
#ifdef CONFIG_CIFS_ALLOW_INSECURE_LEGACY
	struct cifs_tcon *pTcon = cifs_sb_master_tcon(cifs_sb);
#endif /* CONFIG_CIFS_ALLOW_INSECURE_LEGACY */

	if (unlikely(cifs_forced_shutdown(cifs_sb)))
		return -EIO;

	do {
#ifdef CONFIG_CIFS_ALLOW_INSECURE_LEGACY
		if (pTcon->unix_ext)
			rc = cifs_setattr_unix(direntry, attrs);
		else
#endif /* CONFIG_CIFS_ALLOW_INSECURE_LEGACY */
			rc = cifs_setattr_nounix(direntry, attrs);
		retries++;
	} while (is_retryable_error(rc) && retries < 2);

	/* BB: add cifs_setattr_legacy for really old servers */
	return rc;
}<|MERGE_RESOLUTION|>--- conflicted
+++ resolved
@@ -1228,14 +1228,11 @@
 				cifs_create_junction_fattr(fattr, sb);
 				goto out;
 			}
-<<<<<<< HEAD
-=======
 		}
 
 		if (data->reparse.tag == IO_REPARSE_TAG_SYMLINK && !rc) {
 			bool directory = le32_to_cpu(data->fi.Attributes) & ATTR_DIRECTORY;
 			rc = smb2_fix_symlink_target_type(&data->symlink_target, directory, cifs_sb);
->>>>>>> 69730cac
 		}
 		break;
 	}
