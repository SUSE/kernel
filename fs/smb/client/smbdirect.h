--- conflicted
+++ resolved
@@ -166,16 +166,6 @@
 	SMBD_TRANSFER_DATA,
 };
 
-<<<<<<< HEAD
-/* The packet fields for a registered RDMA buffer */
-struct smbd_buffer_descriptor_v1 {
-	__le64 offset;
-	__le32 token;
-	__le32 length;
-} __packed;
-
-=======
->>>>>>> 3f4ee458
 /* Maximum number of SGEs used by smbdirect.c in any send work request */
 #define SMBDIRECT_MAX_SEND_SGE	6
 
