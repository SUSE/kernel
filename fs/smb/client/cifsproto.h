/* SPDX-License-Identifier: LGPL-2.1 */
/*
 *
 *   Copyright (c) International Business Machines  Corp., 2002,2008
 *   Author(s): Steve French (sfrench@us.ibm.com)
 *
 */
#ifndef _CIFSPROTO_H
#define _CIFSPROTO_H
#include <linux/nls.h>
#include <linux/ctype.h>
#include "trace.h"
#ifdef CONFIG_CIFS_DFS_UPCALL
#include "dfs_cache.h"
#endif

struct statfs;
struct smb_rqst;
struct smb3_fs_context;

/*
 *****************************************************************
 * All Prototypes
 *****************************************************************
 */

extern struct smb_hdr *cifs_buf_get(void);
extern void cifs_buf_release(void *);
extern struct smb_hdr *cifs_small_buf_get(void);
extern void cifs_small_buf_release(void *);
extern void free_rsp_buf(int, void *);
extern int smb_send(struct TCP_Server_Info *, struct smb_hdr *,
			unsigned int /* length */);
extern unsigned int _get_xid(void);
extern void _free_xid(unsigned int);
#define get_xid()							\
({									\
	unsigned int __xid = _get_xid();				\
	cifs_dbg(FYI, "VFS: in %s as Xid: %u with uid: %d\n",		\
		 __func__, __xid,					\
		 from_kuid(&init_user_ns, current_fsuid()));		\
	trace_smb3_enter(__xid, __func__);				\
	__xid;								\
})

#define free_xid(curr_xid)						\
do {									\
	_free_xid(curr_xid);						\
	cifs_dbg(FYI, "VFS: leaving %s (xid = %u) rc = %d\n",		\
		 __func__, curr_xid, (int)rc);				\
	if (rc)								\
		trace_smb3_exit_err(curr_xid, __func__, (int)rc);	\
	else								\
		trace_smb3_exit_done(curr_xid, __func__);		\
} while (0)
extern int init_cifs_idmap(void);
extern void exit_cifs_idmap(void);
extern int init_cifs_spnego(void);
extern void exit_cifs_spnego(void);
extern const char *build_path_from_dentry(struct dentry *, void *);
char *__build_path_from_dentry_optional_prefix(struct dentry *direntry, void *page,
					       const char *tree, int tree_len,
					       bool prefix);
extern char *build_path_from_dentry_optional_prefix(struct dentry *direntry,
						    void *page, bool prefix);
static inline void *alloc_dentry_path(void)
{
	return __getname();
}

static inline void free_dentry_path(void *page)
{
	if (page)
		__putname(page);
}

extern char *cifs_build_path_to_root(struct smb3_fs_context *ctx,
				     struct cifs_sb_info *cifs_sb,
				     struct cifs_tcon *tcon,
				     int add_treename);
extern char *build_wildcard_path_from_dentry(struct dentry *direntry);
char *cifs_build_devname(char *nodename, const char *prepath);
extern void delete_mid(struct mid_q_entry *mid);
void __release_mid(struct kref *refcount);
extern void cifs_wake_up_task(struct mid_q_entry *mid);
extern int cifs_handle_standard(struct TCP_Server_Info *server,
				struct mid_q_entry *mid);
extern char *smb3_fs_context_fullpath(const struct smb3_fs_context *ctx,
				      char dirsep);
extern int smb3_parse_devname(const char *devname, struct smb3_fs_context *ctx);
extern int smb3_parse_opt(const char *options, const char *key, char **val);
extern int cifs_ipaddr_cmp(struct sockaddr *srcaddr, struct sockaddr *rhs);
extern bool cifs_match_ipaddr(struct sockaddr *srcaddr, struct sockaddr *rhs);
extern int cifs_discard_remaining_data(struct TCP_Server_Info *server);
extern int cifs_call_async(struct TCP_Server_Info *server,
			struct smb_rqst *rqst,
			mid_receive_t *receive, mid_callback_t *callback,
			mid_handle_t *handle, void *cbdata, const int flags,
			const struct cifs_credits *exist_credits);
extern struct TCP_Server_Info *cifs_pick_channel(struct cifs_ses *ses);
extern int cifs_send_recv(const unsigned int xid, struct cifs_ses *ses,
			  struct TCP_Server_Info *server,
			  struct smb_rqst *rqst, int *resp_buf_type,
			  const int flags, struct kvec *resp_iov);
extern int compound_send_recv(const unsigned int xid, struct cifs_ses *ses,
			      struct TCP_Server_Info *server,
			      const int flags, const int num_rqst,
			      struct smb_rqst *rqst, int *resp_buf_type,
			      struct kvec *resp_iov);
extern int SendReceive(const unsigned int /* xid */ , struct cifs_ses *,
			struct smb_hdr * /* input */ ,
			struct smb_hdr * /* out */ ,
			int * /* bytes returned */ , const int);
extern int SendReceiveNoRsp(const unsigned int xid, struct cifs_ses *ses,
			    char *in_buf, int flags);
extern struct mid_q_entry *cifs_setup_request(struct cifs_ses *,
				struct TCP_Server_Info *,
				struct smb_rqst *);
extern struct mid_q_entry *cifs_setup_async_request(struct TCP_Server_Info *,
						struct smb_rqst *);
extern int cifs_check_receive(struct mid_q_entry *mid,
			struct TCP_Server_Info *server, bool log_error);
extern int cifs_wait_mtu_credits(struct TCP_Server_Info *server,
				 unsigned int size, unsigned int *num,
				 struct cifs_credits *credits);
extern int SendReceive2(const unsigned int /* xid */ , struct cifs_ses *,
			struct kvec *, int /* nvec to send */,
			int * /* type of buf returned */, const int flags,
			struct kvec * /* resp vec */);
extern int SendReceiveBlockingLock(const unsigned int xid,
			struct cifs_tcon *ptcon,
			struct smb_hdr *in_buf,
			struct smb_hdr *out_buf,
			int *bytes_returned);

void
cifs_signal_cifsd_for_reconnect(struct TCP_Server_Info *server,
				      bool all_channels);
void
cifs_mark_tcp_ses_conns_for_reconnect(struct TCP_Server_Info *server,
				      bool mark_smb_session);
extern int cifs_reconnect(struct TCP_Server_Info *server,
			  bool mark_smb_session);
extern int checkSMB(char *buf, unsigned int len, struct TCP_Server_Info *srvr);
extern bool is_valid_oplock_break(char *, struct TCP_Server_Info *);
extern bool backup_cred(struct cifs_sb_info *);
extern bool is_size_safe_to_change(struct cifsInodeInfo *, __u64 eof);
extern void cifs_update_eof(struct cifsInodeInfo *cifsi, loff_t offset,
			    unsigned int bytes_written);
extern struct cifsFileInfo *find_writable_file(struct cifsInodeInfo *, int);
extern int cifs_get_writable_file(struct cifsInodeInfo *cifs_inode,
				  int flags,
				  struct cifsFileInfo **ret_file);
extern int cifs_get_writable_path(struct cifs_tcon *tcon, const char *name,
				  int flags,
				  struct cifsFileInfo **ret_file);
extern struct cifsFileInfo *find_readable_file(struct cifsInodeInfo *, bool);
extern int cifs_get_readable_path(struct cifs_tcon *tcon, const char *name,
				  struct cifsFileInfo **ret_file);
extern unsigned int smbCalcSize(void *buf);
extern int decode_negTokenInit(unsigned char *security_blob, int length,
			struct TCP_Server_Info *server);
extern int cifs_convert_address(struct sockaddr *dst, const char *src, int len);
extern void cifs_set_port(struct sockaddr *addr, const unsigned short int port);
extern int map_smb_to_linux_error(char *buf, bool logErr);
extern int map_and_check_smb_error(struct mid_q_entry *mid, bool logErr);
extern void header_assemble(struct smb_hdr *, char /* command */ ,
			    const struct cifs_tcon *, int /* length of
			    fixed section (word count) in two byte units */);
extern int small_smb_init_no_tc(const int smb_cmd, const int wct,
				struct cifs_ses *ses,
				void **request_buf);
extern enum securityEnum select_sectype(struct TCP_Server_Info *server,
				enum securityEnum requested);
extern int CIFS_SessSetup(const unsigned int xid, struct cifs_ses *ses,
			  struct TCP_Server_Info *server,
			  const struct nls_table *nls_cp);
extern struct timespec64 cifs_NTtimeToUnix(__le64 utc_nanoseconds_since_1601);
extern u64 cifs_UnixTimeToNT(struct timespec64);
extern struct timespec64 cnvrtDosUnixTm(__le16 le_date, __le16 le_time,
				      int offset);
extern void cifs_set_oplock_level(struct cifsInodeInfo *cinode, __u32 oplock);
extern int cifs_get_writer(struct cifsInodeInfo *cinode);
extern void cifs_put_writer(struct cifsInodeInfo *cinode);
extern void cifs_done_oplock_break(struct cifsInodeInfo *cinode);
extern int cifs_unlock_range(struct cifsFileInfo *cfile,
			     struct file_lock *flock, const unsigned int xid);
extern int cifs_push_mandatory_locks(struct cifsFileInfo *cfile);

extern void cifs_down_write(struct rw_semaphore *sem);
struct cifsFileInfo *cifs_new_fileinfo(struct cifs_fid *fid, struct file *file,
				       struct tcon_link *tlink, __u32 oplock,
				       const char *symlink_target);
extern int cifs_posix_open(const char *full_path, struct inode **inode,
			   struct super_block *sb, int mode,
			   unsigned int f_flags, __u32 *oplock, __u16 *netfid,
			   unsigned int xid);
void cifs_fill_uniqueid(struct super_block *sb, struct cifs_fattr *fattr);
extern void cifs_unix_basic_to_fattr(struct cifs_fattr *fattr,
				     FILE_UNIX_BASIC_INFO *info,
				     struct cifs_sb_info *cifs_sb);
extern void cifs_dir_info_to_fattr(struct cifs_fattr *, FILE_DIRECTORY_INFO *,
					struct cifs_sb_info *);
extern int cifs_fattr_to_inode(struct inode *inode, struct cifs_fattr *fattr);
extern struct inode *cifs_iget(struct super_block *sb,
			       struct cifs_fattr *fattr);

int cifs_get_inode_info(struct inode **inode, const char *full_path,
			struct cifs_open_info_data *data, struct super_block *sb, int xid,
			const struct cifs_fid *fid);
bool cifs_reparse_point_to_fattr(struct cifs_sb_info *cifs_sb,
				 struct cifs_fattr *fattr,
				 struct cifs_open_info_data *data);
extern int smb311_posix_get_inode_info(struct inode **pinode, const char *search_path,
			struct super_block *sb, unsigned int xid);
extern int cifs_get_inode_info_unix(struct inode **pinode,
			const unsigned char *search_path,
			struct super_block *sb, unsigned int xid);
extern int cifs_set_file_info(struct inode *inode, struct iattr *attrs,
			      unsigned int xid, const char *full_path, __u32 dosattr);
extern int cifs_rename_pending_delete(const char *full_path,
				      struct dentry *dentry,
				      const unsigned int xid);
extern int sid_to_id(struct cifs_sb_info *cifs_sb, struct cifs_sid *psid,
				struct cifs_fattr *fattr, uint sidtype);
extern int cifs_acl_to_fattr(struct cifs_sb_info *cifs_sb,
			      struct cifs_fattr *fattr, struct inode *inode,
			      bool get_mode_from_special_sid,
			      const char *path, const struct cifs_fid *pfid);
extern int id_mode_to_cifs_acl(struct inode *inode, const char *path, __u64 *pnmode,
					kuid_t uid, kgid_t gid);
extern struct cifs_ntsd *get_cifs_acl(struct cifs_sb_info *, struct inode *,
				      const char *, u32 *, u32);
extern struct cifs_ntsd *get_cifs_acl_by_fid(struct cifs_sb_info *,
				const struct cifs_fid *, u32 *, u32);
extern struct posix_acl *cifs_get_acl(struct mnt_idmap *idmap,
				      struct dentry *dentry, int type);
extern int cifs_set_acl(struct mnt_idmap *idmap,
			struct dentry *dentry, struct posix_acl *acl, int type);
extern int set_cifs_acl(struct cifs_ntsd *, __u32, struct inode *,
				const char *, int);
extern unsigned int setup_authusers_ACE(struct cifs_ace *pace);
extern unsigned int setup_special_mode_ACE(struct cifs_ace *pace, __u64 nmode);
extern unsigned int setup_special_user_owner_ACE(struct cifs_ace *pace);

extern void dequeue_mid(struct mid_q_entry *mid, bool malformed);
extern int cifs_read_from_socket(struct TCP_Server_Info *server, char *buf,
			         unsigned int to_read);
extern ssize_t cifs_discard_from_socket(struct TCP_Server_Info *server,
					size_t to_read);
extern int cifs_read_page_from_socket(struct TCP_Server_Info *server,
					struct page *page,
					unsigned int page_offset,
					unsigned int to_read);
int cifs_read_iter_from_socket(struct TCP_Server_Info *server,
			       struct iov_iter *iter,
			       unsigned int to_read);
extern int cifs_setup_cifs_sb(struct cifs_sb_info *cifs_sb);
void cifs_mount_put_conns(struct cifs_mount_ctx *mnt_ctx);
int cifs_mount_get_session(struct cifs_mount_ctx *mnt_ctx);
int cifs_is_path_remote(struct cifs_mount_ctx *mnt_ctx);
int cifs_mount_get_tcon(struct cifs_mount_ctx *mnt_ctx);
extern int cifs_match_super(struct super_block *, void *);
extern int cifs_mount(struct cifs_sb_info *cifs_sb, struct smb3_fs_context *ctx);
extern void cifs_umount(struct cifs_sb_info *);
extern void cifs_mark_open_files_invalid(struct cifs_tcon *tcon);
extern void cifs_reopen_persistent_handles(struct cifs_tcon *tcon);

extern bool cifs_find_lock_conflict(struct cifsFileInfo *cfile, __u64 offset,
				    __u64 length, __u8 type, __u16 flags,
				    struct cifsLockInfo **conf_lock,
				    int rw_check);
extern void cifs_add_pending_open(struct cifs_fid *fid,
				  struct tcon_link *tlink,
				  struct cifs_pending_open *open);
extern void cifs_add_pending_open_locked(struct cifs_fid *fid,
					 struct tcon_link *tlink,
					 struct cifs_pending_open *open);
extern void cifs_del_pending_open(struct cifs_pending_open *open);

extern bool cifs_is_deferred_close(struct cifsFileInfo *cfile,
				struct cifs_deferred_close **dclose);

extern void cifs_add_deferred_close(struct cifsFileInfo *cfile,
				struct cifs_deferred_close *dclose);

extern void cifs_del_deferred_close(struct cifsFileInfo *cfile);

extern void cifs_close_deferred_file(struct cifsInodeInfo *cifs_inode);

extern void cifs_close_all_deferred_files(struct cifs_tcon *cifs_tcon);

extern void cifs_close_deferred_file_under_dentry(struct cifs_tcon *cifs_tcon,
				const char *path);
extern struct TCP_Server_Info *
cifs_get_tcp_session(struct smb3_fs_context *ctx,
		     struct TCP_Server_Info *primary_server);
extern void cifs_put_tcp_session(struct TCP_Server_Info *server,
				 int from_reconnect);
extern void cifs_put_tcon(struct cifs_tcon *tcon);

extern void cifs_release_automount_timer(void);

void cifs_proc_init(void);
void cifs_proc_clean(void);

extern void cifs_move_llist(struct list_head *source, struct list_head *dest);
extern void cifs_free_llist(struct list_head *llist);
extern void cifs_del_lock_waiters(struct cifsLockInfo *lock);

extern int cifs_tree_connect(const unsigned int xid, struct cifs_tcon *tcon,
			     const struct nls_table *nlsc);

extern int cifs_negotiate_protocol(const unsigned int xid,
				   struct cifs_ses *ses,
				   struct TCP_Server_Info *server);
extern int cifs_setup_session(const unsigned int xid, struct cifs_ses *ses,
			      struct TCP_Server_Info *server,
			      struct nls_table *nls_info);
extern int cifs_enable_signing(struct TCP_Server_Info *server, bool mnt_sign_required);
extern int CIFSSMBNegotiate(const unsigned int xid,
			    struct cifs_ses *ses,
			    struct TCP_Server_Info *server);

extern int CIFSTCon(const unsigned int xid, struct cifs_ses *ses,
		    const char *tree, struct cifs_tcon *tcon,
		    const struct nls_table *);

extern int CIFSFindFirst(const unsigned int xid, struct cifs_tcon *tcon,
		const char *searchName, struct cifs_sb_info *cifs_sb,
		__u16 *searchHandle, __u16 search_flags,
		struct cifs_search_info *psrch_inf,
		bool msearch);

extern int CIFSFindNext(const unsigned int xid, struct cifs_tcon *tcon,
		__u16 searchHandle, __u16 search_flags,
		struct cifs_search_info *psrch_inf);

extern int CIFSFindClose(const unsigned int xid, struct cifs_tcon *tcon,
			const __u16 search_handle);

extern int CIFSSMBQFileInfo(const unsigned int xid, struct cifs_tcon *tcon,
			u16 netfid, FILE_ALL_INFO *pFindData);
extern int CIFSSMBQPathInfo(const unsigned int xid, struct cifs_tcon *tcon,
			    const char *search_Name, FILE_ALL_INFO *data,
			    int legacy /* whether to use old info level */,
			    const struct nls_table *nls_codepage, int remap);
extern int SMBQueryInformation(const unsigned int xid, struct cifs_tcon *tcon,
			       const char *search_name, FILE_ALL_INFO *data,
			       const struct nls_table *nls_codepage, int remap);

extern int CIFSSMBUnixQFileInfo(const unsigned int xid, struct cifs_tcon *tcon,
			u16 netfid, FILE_UNIX_BASIC_INFO *pFindData);
extern int CIFSSMBUnixQPathInfo(const unsigned int xid,
			struct cifs_tcon *tcon,
			const unsigned char *searchName,
			FILE_UNIX_BASIC_INFO *pFindData,
			const struct nls_table *nls_codepage, int remap);

extern int CIFSGetDFSRefer(const unsigned int xid, struct cifs_ses *ses,
			   const char *search_name,
			   struct dfs_info3_param **target_nodes,
			   unsigned int *num_of_nodes,
			   const struct nls_table *nls_codepage, int remap);

extern int parse_dfs_referrals(struct get_dfs_referral_rsp *rsp, u32 rsp_size,
			       unsigned int *num_of_nodes,
			       struct dfs_info3_param **target_nodes,
			       const struct nls_table *nls_codepage, int remap,
			       const char *searchName, bool is_unicode);
extern void reset_cifs_unix_caps(unsigned int xid, struct cifs_tcon *tcon,
				 struct cifs_sb_info *cifs_sb,
				 struct smb3_fs_context *ctx);
extern int CIFSSMBQFSInfo(const unsigned int xid, struct cifs_tcon *tcon,
			struct kstatfs *FSData);
extern int SMBOldQFSInfo(const unsigned int xid, struct cifs_tcon *tcon,
			struct kstatfs *FSData);
extern int CIFSSMBSetFSUnixInfo(const unsigned int xid, struct cifs_tcon *tcon,
			__u64 cap);

extern int CIFSSMBQFSAttributeInfo(const unsigned int xid,
			struct cifs_tcon *tcon);
extern int CIFSSMBQFSDeviceInfo(const unsigned int xid, struct cifs_tcon *tcon);
extern int CIFSSMBQFSUnixInfo(const unsigned int xid, struct cifs_tcon *tcon);
extern int CIFSSMBQFSPosixInfo(const unsigned int xid, struct cifs_tcon *tcon,
			struct kstatfs *FSData);

extern int CIFSSMBSetPathInfo(const unsigned int xid, struct cifs_tcon *tcon,
			const char *fileName, const FILE_BASIC_INFO *data,
			const struct nls_table *nls_codepage,
			struct cifs_sb_info *cifs_sb);
extern int CIFSSMBSetFileInfo(const unsigned int xid, struct cifs_tcon *tcon,
			const FILE_BASIC_INFO *data, __u16 fid,
			__u32 pid_of_opener);
extern int CIFSSMBSetFileDisposition(const unsigned int xid,
				     struct cifs_tcon *tcon,
				     bool delete_file, __u16 fid,
				     __u32 pid_of_opener);
extern int CIFSSMBSetEOF(const unsigned int xid, struct cifs_tcon *tcon,
			 const char *file_name, __u64 size,
			 struct cifs_sb_info *cifs_sb, bool set_allocation);
extern int CIFSSMBSetFileSize(const unsigned int xid, struct cifs_tcon *tcon,
			      struct cifsFileInfo *cfile, __u64 size,
			      bool set_allocation);

struct cifs_unix_set_info_args {
	__u64	ctime;
	__u64	atime;
	__u64	mtime;
	__u64	mode;
	kuid_t	uid;
	kgid_t	gid;
	dev_t	device;
};

extern int CIFSSMBUnixSetFileInfo(const unsigned int xid,
				  struct cifs_tcon *tcon,
				  const struct cifs_unix_set_info_args *args,
				  u16 fid, u32 pid_of_opener);

extern int CIFSSMBUnixSetPathInfo(const unsigned int xid,
				  struct cifs_tcon *tcon, const char *file_name,
				  const struct cifs_unix_set_info_args *args,
				  const struct nls_table *nls_codepage,
				  int remap);

extern int CIFSSMBMkDir(const unsigned int xid, struct inode *inode,
			umode_t mode, struct cifs_tcon *tcon,
			const char *name, struct cifs_sb_info *cifs_sb);
extern int CIFSSMBRmDir(const unsigned int xid, struct cifs_tcon *tcon,
			const char *name, struct cifs_sb_info *cifs_sb);
extern int CIFSPOSIXDelFile(const unsigned int xid, struct cifs_tcon *tcon,
			const char *name, __u16 type,
			const struct nls_table *nls_codepage,
			int remap_special_chars);
extern int CIFSSMBDelFile(const unsigned int xid, struct cifs_tcon *tcon,
			  const char *name, struct cifs_sb_info *cifs_sb);
extern int CIFSSMBRename(const unsigned int xid, struct cifs_tcon *tcon,
			 const char *from_name, const char *to_name,
			 struct cifs_sb_info *cifs_sb);
extern int CIFSSMBRenameOpenFile(const unsigned int xid, struct cifs_tcon *tcon,
				 int netfid, const char *target_name,
				 const struct nls_table *nls_codepage,
				 int remap_special_chars);
extern int CIFSCreateHardLink(const unsigned int xid, struct cifs_tcon *tcon,
			      const char *from_name, const char *to_name,
			      struct cifs_sb_info *cifs_sb);
extern int CIFSUnixCreateHardLink(const unsigned int xid,
			struct cifs_tcon *tcon,
			const char *fromName, const char *toName,
			const struct nls_table *nls_codepage,
			int remap_special_chars);
extern int CIFSUnixCreateSymLink(const unsigned int xid,
			struct cifs_tcon *tcon,
			const char *fromName, const char *toName,
			const struct nls_table *nls_codepage, int remap);
extern int CIFSSMBUnixQuerySymLink(const unsigned int xid,
			struct cifs_tcon *tcon,
			const unsigned char *searchName, char **syminfo,
			const struct nls_table *nls_codepage, int remap);
extern int cifs_query_reparse_point(const unsigned int xid,
				    struct cifs_tcon *tcon,
				    struct cifs_sb_info *cifs_sb,
				    const char *full_path,
				    u32 *tag, struct kvec *rsp,
				    int *rsp_buftype);
extern int CIFSSMBQuerySymLink(const unsigned int xid, struct cifs_tcon *tcon,
			       __u16 fid, char **symlinkinfo,
			       const struct nls_table *nls_codepage);
extern int CIFSSMB_set_compression(const unsigned int xid,
				   struct cifs_tcon *tcon, __u16 fid);
extern int CIFS_open(const unsigned int xid, struct cifs_open_parms *oparms,
		     int *oplock, FILE_ALL_INFO *buf);
extern int SMBLegacyOpen(const unsigned int xid, struct cifs_tcon *tcon,
			const char *fileName, const int disposition,
			const int access_flags, const int omode,
			__u16 *netfid, int *pOplock, FILE_ALL_INFO *,
			const struct nls_table *nls_codepage, int remap);
extern int CIFSPOSIXCreate(const unsigned int xid, struct cifs_tcon *tcon,
			u32 posix_flags, __u64 mode, __u16 *netfid,
			FILE_UNIX_BASIC_INFO *pRetData,
			__u32 *pOplock, const char *name,
			const struct nls_table *nls_codepage, int remap);
extern int CIFSSMBClose(const unsigned int xid, struct cifs_tcon *tcon,
			const int smb_file_id);

extern int CIFSSMBFlush(const unsigned int xid, struct cifs_tcon *tcon,
			const int smb_file_id);

extern int CIFSSMBRead(const unsigned int xid, struct cifs_io_parms *io_parms,
			unsigned int *nbytes, char **buf,
			int *return_buf_type);
extern int CIFSSMBWrite(const unsigned int xid, struct cifs_io_parms *io_parms,
			unsigned int *nbytes, const char *buf);
extern int CIFSSMBWrite2(const unsigned int xid, struct cifs_io_parms *io_parms,
			unsigned int *nbytes, struct kvec *iov, const int nvec);
extern int CIFSGetSrvInodeNumber(const unsigned int xid, struct cifs_tcon *tcon,
				 const char *search_name, __u64 *inode_number,
				 const struct nls_table *nls_codepage,
				 int remap);

extern int cifs_lockv(const unsigned int xid, struct cifs_tcon *tcon,
		      const __u16 netfid, const __u8 lock_type,
		      const __u32 num_unlock, const __u32 num_lock,
		      LOCKING_ANDX_RANGE *buf);
extern int CIFSSMBLock(const unsigned int xid, struct cifs_tcon *tcon,
			const __u16 netfid, const __u32 netpid, const __u64 len,
			const __u64 offset, const __u32 numUnlock,
			const __u32 numLock, const __u8 lockType,
			const bool waitFlag, const __u8 oplock_level);
extern int CIFSSMBPosixLock(const unsigned int xid, struct cifs_tcon *tcon,
			const __u16 smb_file_id, const __u32 netpid,
			const loff_t start_offset, const __u64 len,
			struct file_lock *, const __u16 lock_type,
			const bool waitFlag);
extern int CIFSSMBTDis(const unsigned int xid, struct cifs_tcon *tcon);
extern int CIFSSMBEcho(struct TCP_Server_Info *server);
extern int CIFSSMBLogoff(const unsigned int xid, struct cifs_ses *ses);

extern struct cifs_ses *sesInfoAlloc(void);
extern void sesInfoFree(struct cifs_ses *);
extern struct cifs_tcon *tcon_info_alloc(bool dir_leases_enabled);
extern void tconInfoFree(struct cifs_tcon *);

extern int cifs_sign_rqst(struct smb_rqst *rqst, struct TCP_Server_Info *server,
		   __u32 *pexpected_response_sequence_number);
extern int cifs_sign_smbv(struct kvec *iov, int n_vec, struct TCP_Server_Info *,
			  __u32 *);
extern int cifs_sign_smb(struct smb_hdr *, struct TCP_Server_Info *, __u32 *);
extern int cifs_verify_signature(struct smb_rqst *rqst,
				 struct TCP_Server_Info *server,
				__u32 expected_sequence_number);
extern int setup_ntlmv2_rsp(struct cifs_ses *, const struct nls_table *);
extern void cifs_crypto_secmech_release(struct TCP_Server_Info *server);
extern int calc_seckey(struct cifs_ses *);
extern int generate_smb30signingkey(struct cifs_ses *ses,
				    struct TCP_Server_Info *server);
extern int generate_smb311signingkey(struct cifs_ses *ses,
				     struct TCP_Server_Info *server);

#ifdef CONFIG_CIFS_ALLOW_INSECURE_LEGACY
extern int CIFSSMBCopy(unsigned int xid,
			struct cifs_tcon *source_tcon,
			const char *fromName,
			const __u16 target_tid,
			const char *toName, const int flags,
			const struct nls_table *nls_codepage,
			int remap_special_chars);
extern ssize_t CIFSSMBQAllEAs(const unsigned int xid, struct cifs_tcon *tcon,
			const unsigned char *searchName,
			const unsigned char *ea_name, char *EAData,
			size_t bufsize, struct cifs_sb_info *cifs_sb);
extern int CIFSSMBSetEA(const unsigned int xid, struct cifs_tcon *tcon,
		const char *fileName, const char *ea_name,
		const void *ea_value, const __u16 ea_value_len,
		const struct nls_table *nls_codepage,
		struct cifs_sb_info *cifs_sb);
extern int CIFSSMBGetCIFSACL(const unsigned int xid, struct cifs_tcon *tcon,
			__u16 fid, struct cifs_ntsd **acl_inf, __u32 *buflen);
extern int CIFSSMBSetCIFSACL(const unsigned int, struct cifs_tcon *, __u16,
			struct cifs_ntsd *, __u32, int);
extern int cifs_do_get_acl(const unsigned int xid, struct cifs_tcon *tcon,
			   const unsigned char *searchName,
			   struct posix_acl **acl, const int acl_type,
			   const struct nls_table *nls_codepage, int remap);
extern int cifs_do_set_acl(const unsigned int xid, struct cifs_tcon *tcon,
			   const unsigned char *fileName,
			   const struct posix_acl *acl, const int acl_type,
			   const struct nls_table *nls_codepage, int remap);
extern int CIFSGetExtAttr(const unsigned int xid, struct cifs_tcon *tcon,
			const int netfid, __u64 *pExtAttrBits, __u64 *pMask);
#endif /* CIFS_ALLOW_INSECURE_LEGACY */
extern void cifs_autodisable_serverino(struct cifs_sb_info *cifs_sb);
extern bool couldbe_mf_symlink(const struct cifs_fattr *fattr);
extern int check_mf_symlink(unsigned int xid, struct cifs_tcon *tcon,
			      struct cifs_sb_info *cifs_sb,
			      struct cifs_fattr *fattr,
			      const unsigned char *path);
extern int E_md4hash(const unsigned char *passwd, unsigned char *p16,
			const struct nls_table *codepage);

extern struct TCP_Server_Info *
cifs_find_tcp_session(struct smb3_fs_context *ctx);

void __cifs_put_smb_ses(struct cifs_ses *ses);

extern struct cifs_ses *
cifs_get_smb_ses(struct TCP_Server_Info *server, struct smb3_fs_context *ctx);

void cifs_readdata_release(struct kref *refcount);
int cifs_async_readv(struct cifs_readdata *rdata);
int cifs_readv_receive(struct TCP_Server_Info *server, struct mid_q_entry *mid);

int cifs_async_writev(struct cifs_writedata *wdata,
		      void (*release)(struct kref *kref));
void cifs_writev_complete(struct work_struct *work);
struct cifs_writedata *cifs_writedata_alloc(work_func_t complete);
void cifs_writedata_release(struct kref *refcount);
int cifs_query_mf_symlink(unsigned int xid, struct cifs_tcon *tcon,
			  struct cifs_sb_info *cifs_sb,
			  const unsigned char *path, char *pbuf,
			  unsigned int *pbytes_read);
int cifs_create_mf_symlink(unsigned int xid, struct cifs_tcon *tcon,
			   struct cifs_sb_info *cifs_sb,
			   const unsigned char *path, char *pbuf,
			   unsigned int *pbytes_written);
int __cifs_calc_signature(struct smb_rqst *rqst,
			struct TCP_Server_Info *server, char *signature,
			struct shash_desc *shash);
enum securityEnum cifs_select_sectype(struct TCP_Server_Info *,
					enum securityEnum);
struct cifs_aio_ctx *cifs_aio_ctx_alloc(void);
void cifs_aio_ctx_release(struct kref *refcount);

int cifs_alloc_hash(const char *name, struct shash_desc **sdesc);
void cifs_free_hash(struct shash_desc **sdesc);

struct cifs_chan *
cifs_ses_find_chan(struct cifs_ses *ses, struct TCP_Server_Info *server);
int cifs_try_adding_channels(struct cifs_ses *ses);
bool is_server_using_iface(struct TCP_Server_Info *server,
			   struct cifs_server_iface *iface);
bool is_ses_using_iface(struct cifs_ses *ses, struct cifs_server_iface *iface);
void cifs_ses_mark_for_reconnect(struct cifs_ses *ses);

int
cifs_ses_get_chan_index(struct cifs_ses *ses,
			struct TCP_Server_Info *server);
void
cifs_chan_set_in_reconnect(struct cifs_ses *ses,
			     struct TCP_Server_Info *server);
void
cifs_chan_clear_in_reconnect(struct cifs_ses *ses,
			       struct TCP_Server_Info *server);
bool
cifs_chan_in_reconnect(struct cifs_ses *ses,
			  struct TCP_Server_Info *server);
void
cifs_chan_set_need_reconnect(struct cifs_ses *ses,
			     struct TCP_Server_Info *server);
void
cifs_chan_clear_need_reconnect(struct cifs_ses *ses,
			       struct TCP_Server_Info *server);
bool
cifs_chan_needs_reconnect(struct cifs_ses *ses,
			  struct TCP_Server_Info *server);
bool
cifs_chan_is_iface_active(struct cifs_ses *ses,
			  struct TCP_Server_Info *server);
void
cifs_disable_secondary_channels(struct cifs_ses *ses);
int
cifs_chan_update_iface(struct cifs_ses *ses, struct TCP_Server_Info *server);
int
SMB3_request_interfaces(const unsigned int xid, struct cifs_tcon *tcon, bool in_mount);

void extract_unc_hostname(const char *unc, const char **h, size_t *len);
int copy_path_name(char *dst, const char *src);
int smb2_parse_query_directory(struct cifs_tcon *tcon, struct kvec *rsp_iov,
			       int resp_buftype,
			       struct cifs_search_info *srch_inf);

struct super_block *cifs_get_dfs_tcon_super(struct cifs_tcon *tcon);
void cifs_put_tcp_super(struct super_block *sb);
int cifs_update_super_prepath(struct cifs_sb_info *cifs_sb, char *prefix);
char *extract_hostname(const char *unc);
char *extract_sharename(const char *unc);
int parse_reparse_point(struct reparse_data_buffer *buf,
			u32 plen, struct cifs_sb_info *cifs_sb,
			bool unicode, struct cifs_open_info_data *data);
<<<<<<< HEAD
=======
int cifs_sfu_make_node(unsigned int xid, struct inode *inode,
		       struct dentry *dentry, struct cifs_tcon *tcon,
		       const char *full_path, umode_t mode, dev_t dev);
>>>>>>> 05b5b70f

#ifdef CONFIG_CIFS_DFS_UPCALL
static inline int get_dfs_path(const unsigned int xid, struct cifs_ses *ses,
			       const char *old_path,
			       const struct nls_table *nls_codepage,
			       struct dfs_info3_param *referral, int remap)
{
	return dfs_cache_find(xid, ses, nls_codepage, remap, old_path,
			      referral, NULL);
}

int match_target_ip(struct TCP_Server_Info *server,
		    const char *share, size_t share_len,
		    bool *result);
int cifs_inval_name_dfs_link_error(const unsigned int xid,
				   struct cifs_tcon *tcon,
				   struct cifs_sb_info *cifs_sb,
				   const char *full_path,
				   bool *islink);
#else
static inline int cifs_inval_name_dfs_link_error(const unsigned int xid,
				   struct cifs_tcon *tcon,
				   struct cifs_sb_info *cifs_sb,
				   const char *full_path,
				   bool *islink)
{
	*islink = false;
	return 0;
}
#endif

static inline int cifs_create_options(struct cifs_sb_info *cifs_sb, int options)
{
	if (cifs_sb && (backup_cred(cifs_sb)))
		return options | CREATE_OPEN_BACKUP_INTENT;
	else
		return options;
}

struct super_block *cifs_get_tcon_super(struct cifs_tcon *tcon);
void cifs_put_tcon_super(struct super_block *sb);
int cifs_wait_for_server_reconnect(struct TCP_Server_Info *server, bool retry);

/* Put references of @ses and @ses->dfs_root_ses */
static inline void cifs_put_smb_ses(struct cifs_ses *ses)
{
	struct cifs_ses *rses = ses->dfs_root_ses;

	__cifs_put_smb_ses(ses);
	if (rses)
		__cifs_put_smb_ses(rses);
}

/* Get an active reference of @ses and @ses->dfs_root_ses.
 *
 * NOTE: make sure to call this function when incrementing reference count of
 * @ses to ensure that any DFS root session attached to it (@ses->dfs_root_ses)
 * will also get its reference count incremented.
 *
 * cifs_put_smb_ses() will put both references, so call it when you're done.
 */
static inline void cifs_smb_ses_inc_refcount(struct cifs_ses *ses)
{
	lockdep_assert_held(&cifs_tcp_ses_lock);

	ses->ses_count++;
	if (ses->dfs_root_ses)
		ses->dfs_root_ses->ses_count++;
}

static inline bool dfs_src_pathname_equal(const char *s1, const char *s2)
{
	if (strlen(s1) != strlen(s2))
		return false;
	for (; *s1; s1++, s2++) {
		if (*s1 == '/' || *s1 == '\\') {
			if (*s2 != '/' && *s2 != '\\')
				return false;
		} else if (tolower(*s1) != tolower(*s2))
			return false;
	}
	return true;
}

static inline void release_mid(struct mid_q_entry *mid)
{
	kref_put(&mid->refcount, __release_mid);
}

#endif			/* _CIFSPROTO_H */<|MERGE_RESOLUTION|>--- conflicted
+++ resolved
@@ -668,12 +668,9 @@
 int parse_reparse_point(struct reparse_data_buffer *buf,
 			u32 plen, struct cifs_sb_info *cifs_sb,
 			bool unicode, struct cifs_open_info_data *data);
-<<<<<<< HEAD
-=======
 int cifs_sfu_make_node(unsigned int xid, struct inode *inode,
 		       struct dentry *dentry, struct cifs_tcon *tcon,
 		       const char *full_path, umode_t mode, dev_t dev);
->>>>>>> 05b5b70f
 
 #ifdef CONFIG_CIFS_DFS_UPCALL
 static inline int get_dfs_path(const unsigned int xid, struct cifs_ses *ses,
