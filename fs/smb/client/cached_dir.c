--- conflicted
+++ resolved
@@ -200,21 +200,7 @@
 	if (IS_ERR(npath)) {
 		rc = PTR_ERR(npath);
 		goto out;
-<<<<<<< HEAD
-=======
-	}
-
-	if (!npath[0]) {
-		dentry = dget(cifs_sb->root);
-	} else {
-		dentry = path_to_dentry(cifs_sb, npath);
-		if (IS_ERR(dentry)) {
-			rc = -ENOENT;
-			goto out;
-		}
->>>>>>> 2d5404ca
-	}
-	cfid->dentry = dentry;
+	}
 
 	if (!npath[0]) {
 		dentry = dget(cifs_sb->root);
@@ -290,14 +276,11 @@
 	 */
 	cfid->has_lease = true;
 
-<<<<<<< HEAD
-=======
 	if (retries) {
 		smb2_set_replay(server, &rqst[0]);
 		smb2_set_replay(server, &rqst[1]);
 	}
 
->>>>>>> 2d5404ca
 	rc = compound_send_recv(xid, ses, server,
 				flags, 2, rqst,
 				resp_buftype, rsp_iov);
@@ -325,7 +308,6 @@
 	if (o_rsp->OplockLevel != SMB2_OPLOCK_LEVEL_LEASE) {
 		spin_unlock(&cfids->cfid_list_lock);
 		rc = -EINVAL;
-<<<<<<< HEAD
 		goto oshr_free;
 	}
 
@@ -337,19 +319,6 @@
 		spin_unlock(&cfids->cfid_list_lock);
 		goto oshr_free;
 	}
-=======
-		goto oshr_free;
-	}
-
-	rc = smb2_parse_contexts(server, rsp_iov,
-				 &oparms.fid->epoch,
-				 oparms.fid->lease_key,
-				 &oplock, NULL, NULL);
-	if (rc) {
-		spin_unlock(&cfids->cfid_list_lock);
-		goto oshr_free;
-	}
->>>>>>> 2d5404ca
 
 	rc = -EINVAL;
 	if (!(oplock & SMB2_LEASE_READ_CACHING_HE)) {
@@ -411,14 +380,11 @@
 		atomic_inc(&tcon->num_remote_opens);
 	}
 	kfree(utf16_path);
-<<<<<<< HEAD
-=======
 
 	if (is_replayable_error(rc) &&
 	    smb2_should_replay(tcon, &retries, &cur_sleep))
 		goto replay_again;
 
->>>>>>> 2d5404ca
 	return rc;
 }
 
