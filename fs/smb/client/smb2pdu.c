// SPDX-License-Identifier: LGPL-2.1
/*
 *
 *   Copyright (C) International Business Machines  Corp., 2009, 2013
 *                 Etersoft, 2012
 *   Author(s): Steve French (sfrench@us.ibm.com)
 *              Pavel Shilovsky (pshilovsky@samba.org) 2012
 *
 *   Contains the routines for constructing the SMB2 PDUs themselves
 *
 */

 /* SMB2 PDU handling routines here - except for leftovers (eg session setup) */
 /* Note that there are handle based routines which must be		      */
 /* treated slightly differently for reconnection purposes since we never     */
 /* want to reuse a stale file handle and only the caller knows the file info */

#include <linux/fs.h>
#include <linux/kernel.h>
#include <linux/vfs.h>
#include <linux/task_io_accounting_ops.h>
#include <linux/uaccess.h>
#include <linux/uuid.h>
#include <linux/pagemap.h>
#include <linux/xattr.h>
#include <linux/netfs.h>
#include <trace/events/netfs.h>
#include "cifsglob.h"
#include "cifsacl.h"
#include "cifsproto.h"
#include "smb2proto.h"
#include "cifs_unicode.h"
#include "cifs_debug.h"
#include "ntlmssp.h"
#include "../common/smb2status.h"
#include "smb2glob.h"
#include "cifspdu.h"
#include "cifs_spnego.h"
#include "../common/smbdirect/smbdirect.h"
#include "smbdirect.h"
#include "trace.h"
#ifdef CONFIG_CIFS_DFS_UPCALL
#include "dfs_cache.h"
#endif
#include "cached_dir.h"
#include "compress.h"
#include "fs_context.h"

/*
 *  The following table defines the expected "StructureSize" of SMB2 requests
 *  in order by SMB2 command.  This is similar to "wct" in SMB/CIFS requests.
 *
 *  Note that commands are defined in smb2pdu.h in le16 but the array below is
 *  indexed by command in host byte order.
 */
static const int smb2_req_struct_sizes[NUMBER_OF_SMB2_COMMANDS] = {
	/* SMB2_NEGOTIATE */ 36,
	/* SMB2_SESSION_SETUP */ 25,
	/* SMB2_LOGOFF */ 4,
	/* SMB2_TREE_CONNECT */	9,
	/* SMB2_TREE_DISCONNECT */ 4,
	/* SMB2_CREATE */ 57,
	/* SMB2_CLOSE */ 24,
	/* SMB2_FLUSH */ 24,
	/* SMB2_READ */	49,
	/* SMB2_WRITE */ 49,
	/* SMB2_LOCK */	48,
	/* SMB2_IOCTL */ 57,
	/* SMB2_CANCEL */ 4,
	/* SMB2_ECHO */ 4,
	/* SMB2_QUERY_DIRECTORY */ 33,
	/* SMB2_CHANGE_NOTIFY */ 32,
	/* SMB2_QUERY_INFO */ 41,
	/* SMB2_SET_INFO */ 33,
	/* SMB2_OPLOCK_BREAK */ 24 /* BB this is 36 for LEASE_BREAK variant */
};

int smb3_encryption_required(const struct cifs_tcon *tcon)
{
	if (!tcon || !tcon->ses)
		return 0;
	if ((tcon->ses->session_flags & SMB2_SESSION_FLAG_ENCRYPT_DATA) ||
	    (tcon->share_flags & SHI1005_FLAGS_ENCRYPT_DATA))
		return 1;
	if (tcon->seal &&
	    (tcon->ses->server->capabilities & SMB2_GLOBAL_CAP_ENCRYPTION))
		return 1;
	if (((global_secflags & CIFSSEC_MUST_SEAL) == CIFSSEC_MUST_SEAL) &&
	    (tcon->ses->server->capabilities & SMB2_GLOBAL_CAP_ENCRYPTION))
		return 1;
	return 0;
}

static void
smb2_hdr_assemble(struct smb2_hdr *shdr, __le16 smb2_cmd,
		  const struct cifs_tcon *tcon,
		  struct TCP_Server_Info *server)
{
	struct smb3_hdr_req *smb3_hdr;

	shdr->ProtocolId = SMB2_PROTO_NUMBER;
	shdr->StructureSize = cpu_to_le16(64);
	shdr->Command = smb2_cmd;

	if (server) {
		/* After reconnect SMB3 must set ChannelSequence on subsequent reqs */
		if (server->dialect >= SMB30_PROT_ID) {
			smb3_hdr = (struct smb3_hdr_req *)shdr;
			/*
			 * if primary channel is not set yet, use default
			 * channel for chan sequence num
			 */
			if (SERVER_IS_CHAN(server))
				smb3_hdr->ChannelSequence =
					cpu_to_le16(server->primary_server->channel_sequence_num);
			else
				smb3_hdr->ChannelSequence =
					cpu_to_le16(server->channel_sequence_num);
		}
		spin_lock(&server->req_lock);
		/* Request up to 10 credits but don't go over the limit. */
		if (server->credits >= server->max_credits)
			shdr->CreditRequest = cpu_to_le16(0);
		else
			shdr->CreditRequest = cpu_to_le16(
				min_t(int, server->max_credits -
						server->credits, 10));
		spin_unlock(&server->req_lock);
	} else {
		shdr->CreditRequest = cpu_to_le16(2);
	}
	shdr->Id.SyncId.ProcessId = cpu_to_le32((__u16)current->tgid);

	if (!tcon)
		goto out;

	/* GLOBAL_CAP_LARGE_MTU will only be set if dialect > SMB2.02 */
	/* See sections 2.2.4 and 3.2.4.1.5 of MS-SMB2 */
	if (server && (server->capabilities & SMB2_GLOBAL_CAP_LARGE_MTU))
		shdr->CreditCharge = cpu_to_le16(1);
	/* else CreditCharge MBZ */

	shdr->Id.SyncId.TreeId = cpu_to_le32(tcon->tid);
	/* Uid is not converted */
	if (tcon->ses)
		shdr->SessionId = cpu_to_le64(tcon->ses->Suid);

	/*
	 * If we would set SMB2_FLAGS_DFS_OPERATIONS on open we also would have
	 * to pass the path on the Open SMB prefixed by \\server\share.
	 * Not sure when we would need to do the augmented path (if ever) and
	 * setting this flag breaks the SMB2 open operation since it is
	 * illegal to send an empty path name (without \\server\share prefix)
	 * when the DFS flag is set in the SMB open header. We could
	 * consider setting the flag on all operations other than open
	 * but it is safer to net set it for now.
	 */
/*	if (tcon->share_flags & SHI1005_FLAGS_DFS)
		shdr->Flags |= SMB2_FLAGS_DFS_OPERATIONS; */

	if (server && server->sign && !smb3_encryption_required(tcon))
		shdr->Flags |= SMB2_FLAGS_SIGNED;
out:
	return;
}

/* helper function for code reuse */
static int
cifs_chan_skip_or_disable(struct cifs_ses *ses,
			  struct TCP_Server_Info *server,
			  bool from_reconnect)
{
	struct TCP_Server_Info *pserver;
	unsigned int chan_index;

	if (SERVER_IS_CHAN(server)) {
		cifs_dbg(VFS,
			"server %s does not support multichannel anymore. Skip secondary channel\n",
			 ses->server->hostname);

		spin_lock(&ses->chan_lock);
		chan_index = cifs_ses_get_chan_index(ses, server);
		if (chan_index == CIFS_INVAL_CHAN_INDEX) {
			spin_unlock(&ses->chan_lock);
			goto skip_terminate;
		}

		ses->chans[chan_index].server = NULL;
		server->terminate = true;
		spin_unlock(&ses->chan_lock);

		/*
		 * the above reference of server by channel
		 * needs to be dropped without holding chan_lock
		 * as cifs_put_tcp_session takes a higher lock
		 * i.e. cifs_tcp_ses_lock
		 */
		cifs_put_tcp_session(server, from_reconnect);

		cifs_signal_cifsd_for_reconnect(server, false);

		/* mark primary server as needing reconnect */
		pserver = server->primary_server;
		cifs_signal_cifsd_for_reconnect(pserver, false);
skip_terminate:
		return -EHOSTDOWN;
	}

	cifs_server_dbg(VFS,
		"server does not support multichannel anymore. Disable all other channels\n");
	cifs_disable_secondary_channels(ses);


	return 0;
}

static int
smb2_reconnect(__le16 smb2_command, struct cifs_tcon *tcon,
	       struct TCP_Server_Info *server, bool from_reconnect)
{
	struct cifs_ses *ses;
	int xid;
	int rc = 0;

	/*
	 * SMB2s NegProt, SessSetup, Logoff do not have tcon yet so
	 * check for tcp and smb session status done differently
	 * for those three - in the calling routine.
	 */
	if (tcon == NULL)
		return 0;

	if (smb2_command == SMB2_TREE_CONNECT)
		return 0;

	spin_lock(&tcon->tc_lock);
	if (tcon->status == TID_EXITING) {
		/*
		 * only tree disconnect allowed when disconnecting ...
		 */
		if (smb2_command != SMB2_TREE_DISCONNECT) {
			spin_unlock(&tcon->tc_lock);
			cifs_dbg(FYI, "can not send cmd %d while umounting\n",
				 smb2_command);
			return -ENODEV;
		}
	}
	spin_unlock(&tcon->tc_lock);

	ses = tcon->ses;
	if (!ses)
		return -EIO;
	spin_lock(&ses->ses_lock);
	if (ses->ses_status == SES_EXITING) {
		spin_unlock(&ses->ses_lock);
		return -EIO;
	}
	spin_unlock(&ses->ses_lock);
	if (!ses->server || !server)
		return -EIO;

	spin_lock(&server->srv_lock);
	if (server->tcpStatus == CifsNeedReconnect) {
		/*
		 * Return to caller for TREE_DISCONNECT and LOGOFF and CLOSE
		 * here since they are implicitly done when session drops.
		 */
		switch (smb2_command) {
		/*
		 * BB Should we keep oplock break and add flush to exceptions?
		 */
		case SMB2_TREE_DISCONNECT:
		case SMB2_CANCEL:
		case SMB2_CLOSE:
		case SMB2_OPLOCK_BREAK:
			spin_unlock(&server->srv_lock);
			return -EAGAIN;
		}
	}

	/* if server is marked for termination, cifsd will cleanup */
	if (server->terminate) {
		spin_unlock(&server->srv_lock);
		return -EHOSTDOWN;
	}
	spin_unlock(&server->srv_lock);

again:
	rc = cifs_wait_for_server_reconnect(server, tcon->retry);
	if (rc)
		return rc;

	spin_lock(&ses->chan_lock);
	if (!cifs_chan_needs_reconnect(ses, server) && !tcon->need_reconnect) {
		spin_unlock(&ses->chan_lock);
		return 0;
	}
	spin_unlock(&ses->chan_lock);
	cifs_dbg(FYI, "sess reconnect mask: 0x%lx, tcon reconnect: %d",
		 tcon->ses->chans_need_reconnect,
		 tcon->need_reconnect);

	mutex_lock(&ses->session_mutex);
	/*
	 * Handle the case where a concurrent thread failed to negotiate or
	 * killed a channel.
	 */
	spin_lock(&server->srv_lock);
	switch (server->tcpStatus) {
	case CifsExiting:
		spin_unlock(&server->srv_lock);
		mutex_unlock(&ses->session_mutex);
		return -EHOSTDOWN;
	case CifsNeedReconnect:
		spin_unlock(&server->srv_lock);
		mutex_unlock(&ses->session_mutex);
		if (!tcon->retry)
			return -EHOSTDOWN;
		goto again;
	default:
		break;
	}
	spin_unlock(&server->srv_lock);

	/*
	 * need to prevent multiple threads trying to simultaneously
	 * reconnect the same SMB session
	 */
	spin_lock(&ses->ses_lock);
	spin_lock(&ses->chan_lock);
	if (!cifs_chan_needs_reconnect(ses, server) &&
	    ses->ses_status == SES_GOOD) {
		spin_unlock(&ses->chan_lock);
		spin_unlock(&ses->ses_lock);
		/* this means that we only need to tree connect */
		if (tcon->need_reconnect)
			goto skip_sess_setup;

		mutex_unlock(&ses->session_mutex);
		goto out;
	}
	spin_unlock(&ses->chan_lock);
	spin_unlock(&ses->ses_lock);

	rc = cifs_negotiate_protocol(0, ses, server);
	if (rc) {
		mutex_unlock(&ses->session_mutex);
		if (!tcon->retry)
			return -EHOSTDOWN;
		goto again;
	}
	/*
	 * if server stopped supporting multichannel
	 * and the first channel reconnected, disable all the others.
	 */
	if (ses->chan_count > 1 &&
	    !(server->capabilities & SMB2_GLOBAL_CAP_MULTI_CHANNEL)) {
		rc = cifs_chan_skip_or_disable(ses, server,
					       from_reconnect);
		if (rc) {
			mutex_unlock(&ses->session_mutex);
			goto out;
		}
	}

	rc = cifs_setup_session(0, ses, server, ses->local_nls);
	if ((rc == -EACCES) || (rc == -EKEYEXPIRED) || (rc == -EKEYREVOKED)) {
		/*
		 * Try alternate password for next reconnect (key rotation
		 * could be enabled on the server e.g.) if an alternate
		 * password is available and the current password is expired,
		 * but do not swap on non pwd related errors like host down
		 */
		if (ses->password2)
			swap(ses->password2, ses->password);
	}
	if (rc) {
		mutex_unlock(&ses->session_mutex);
		if (rc == -EACCES && !tcon->retry)
			return -EHOSTDOWN;
		goto out;
	}

skip_sess_setup:
	if (!tcon->need_reconnect) {
		mutex_unlock(&ses->session_mutex);
		goto out;
	}
	cifs_mark_open_files_invalid(tcon);
	if (tcon->use_persistent)
		tcon->need_reopen_files = true;

	rc = cifs_tree_connect(0, tcon);

	cifs_dbg(FYI, "reconnect tcon rc = %d\n", rc);
	if (rc) {
		/* If sess reconnected but tcon didn't, something strange ... */
		mutex_unlock(&ses->session_mutex);
		cifs_dbg(VFS, "reconnect tcon failed rc = %d\n", rc);
		goto out;
	}

	spin_lock(&ses->ses_lock);
	if (ses->flags & CIFS_SES_FLAG_SCALE_CHANNELS) {
		spin_unlock(&ses->ses_lock);
		mutex_unlock(&ses->session_mutex);
		goto skip_add_channels;
	}
	ses->flags |= CIFS_SES_FLAG_SCALE_CHANNELS;
	spin_unlock(&ses->ses_lock);

	if (!rc &&
	    (server->capabilities & SMB2_GLOBAL_CAP_MULTI_CHANNEL) &&
	    server->ops->query_server_interfaces) {
		/*
		 * query server network interfaces, in case they change.
		 * Also mark the session as pending this update while the query
		 * is in progress. This will be used to avoid calling
		 * smb2_reconnect recursively.
		 */
		ses->flags |= CIFS_SES_FLAGS_PENDING_QUERY_INTERFACES;
		xid = get_xid();
		rc = server->ops->query_server_interfaces(xid, tcon, false);
		free_xid(xid);
		ses->flags &= ~CIFS_SES_FLAGS_PENDING_QUERY_INTERFACES;

		if (!tcon->ipc && !tcon->dummy)
			queue_delayed_work(cifsiod_wq, &tcon->query_interfaces,
					   (SMB_INTERFACE_POLL_INTERVAL * HZ));

		mutex_unlock(&ses->session_mutex);

		if (rc == -EOPNOTSUPP && ses->chan_count > 1) {
			/*
			 * some servers like Azure SMB server do not advertise
			 * that multichannel has been disabled with server
			 * capabilities, rather return STATUS_NOT_IMPLEMENTED.
			 * treat this as server not supporting multichannel
			 */

			rc = cifs_chan_skip_or_disable(ses, server,
						       from_reconnect);
			goto skip_add_channels;
		} else if (rc)
			cifs_dbg(FYI, "%s: failed to query server interfaces: %d\n",
				 __func__, rc);

		if (ses->chan_max > ses->chan_count &&
		    ses->iface_count &&
		    !SERVER_IS_CHAN(server)) {
			if (ses->chan_count == 1)
				cifs_server_dbg(VFS, "supports multichannel now\n");

			cifs_try_adding_channels(ses);
		}
	} else {
		mutex_unlock(&ses->session_mutex);
	}

skip_add_channels:
	spin_lock(&ses->ses_lock);
	ses->flags &= ~CIFS_SES_FLAG_SCALE_CHANNELS;
	spin_unlock(&ses->ses_lock);

	if (smb2_command != SMB2_INTERNAL_CMD)
		mod_delayed_work(cifsiod_wq, &server->reconnect, 0);

	atomic_inc(&tconInfoReconnectCount);
out:
	/*
	 * Check if handle based operation so we know whether we can continue
	 * or not without returning to caller to reset file handle.
	 */
	/*
	 * BB Is flush done by server on drop of tcp session? Should we special
	 * case it and skip above?
	 */
	switch (smb2_command) {
	case SMB2_FLUSH:
	case SMB2_READ:
	case SMB2_WRITE:
	case SMB2_LOCK:
	case SMB2_QUERY_DIRECTORY:
	case SMB2_CHANGE_NOTIFY:
	case SMB2_QUERY_INFO:
	case SMB2_SET_INFO:
	case SMB2_IOCTL:
		rc = -EAGAIN;
	}
	return rc;
}

static void
fill_small_buf(__le16 smb2_command, struct cifs_tcon *tcon,
	       struct TCP_Server_Info *server,
	       void *buf,
	       unsigned int *total_len)
{
	struct smb2_pdu *spdu = buf;
	/* lookup word count ie StructureSize from table */
	__u16 parmsize = smb2_req_struct_sizes[le16_to_cpu(smb2_command)];

	/*
	 * smaller than SMALL_BUFFER_SIZE but bigger than fixed area of
	 * largest operations (Create)
	 */
	memset(buf, 0, 256);

	smb2_hdr_assemble(&spdu->hdr, smb2_command, tcon, server);
	spdu->StructureSize2 = cpu_to_le16(parmsize);

	*total_len = parmsize + sizeof(struct smb2_hdr);
}

/*
 * Allocate and return pointer to an SMB request hdr, and set basic
 * SMB information in the SMB header. If the return code is zero, this
 * function must have filled in request_buf pointer.
 */
static int __smb2_plain_req_init(__le16 smb2_command, struct cifs_tcon *tcon,
				 struct TCP_Server_Info *server,
				 void **request_buf, unsigned int *total_len)
{
	/* BB eventually switch this to SMB2 specific small buf size */
	switch (smb2_command) {
	case SMB2_SET_INFO:
	case SMB2_QUERY_INFO:
		*request_buf = cifs_buf_get();
		break;
	default:
		*request_buf = cifs_small_buf_get();
		break;
	}
	if (*request_buf == NULL) {
		/* BB should we add a retry in here if not a writepage? */
		return -ENOMEM;
	}

	fill_small_buf(smb2_command, tcon, server,
		       (struct smb2_hdr *)(*request_buf),
		       total_len);

	if (tcon != NULL) {
		uint16_t com_code = le16_to_cpu(smb2_command);
		cifs_stats_inc(&tcon->stats.smb2_stats.smb2_com_sent[com_code]);
		cifs_stats_inc(&tcon->num_smbs_sent);
	}

	return 0;
}

static int smb2_plain_req_init(__le16 smb2_command, struct cifs_tcon *tcon,
			       struct TCP_Server_Info *server,
			       void **request_buf, unsigned int *total_len)
{
	int rc;

	rc = smb2_reconnect(smb2_command, tcon, server, false);
	if (rc)
		return rc;

	return __smb2_plain_req_init(smb2_command, tcon, server, request_buf,
				     total_len);
}

static int smb2_ioctl_req_init(u32 opcode, struct cifs_tcon *tcon,
			       struct TCP_Server_Info *server,
			       void **request_buf, unsigned int *total_len)
{
	/*
	 * Skip reconnect in one of the following cases:
	 * 1. For FSCTL_VALIDATE_NEGOTIATE_INFO IOCTLs
	 * 2. For FSCTL_QUERY_NETWORK_INTERFACE_INFO IOCTL when called from
	 * smb2_reconnect (indicated by CIFS_SES_FLAG_SCALE_CHANNELS ses flag)
	 */
	if (opcode == FSCTL_VALIDATE_NEGOTIATE_INFO ||
	    (opcode == FSCTL_QUERY_NETWORK_INTERFACE_INFO &&
	     (tcon->ses->flags & CIFS_SES_FLAGS_PENDING_QUERY_INTERFACES)))
		return __smb2_plain_req_init(SMB2_IOCTL, tcon, server,
					     request_buf, total_len);

	return smb2_plain_req_init(SMB2_IOCTL, tcon, server,
				   request_buf, total_len);
}

/* For explanation of negotiate contexts see MS-SMB2 section 2.2.3.1 */

static void
build_preauth_ctxt(struct smb2_preauth_neg_context *pneg_ctxt)
{
	pneg_ctxt->ContextType = SMB2_PREAUTH_INTEGRITY_CAPABILITIES;
	pneg_ctxt->DataLength = cpu_to_le16(38);
	pneg_ctxt->HashAlgorithmCount = cpu_to_le16(1);
	pneg_ctxt->SaltLength = cpu_to_le16(SMB311_SALT_SIZE);
	get_random_bytes(pneg_ctxt->Salt, SMB311_SALT_SIZE);
	pneg_ctxt->HashAlgorithms = SMB2_PREAUTH_INTEGRITY_SHA512;
}

static void
build_compression_ctxt(struct smb2_compression_capabilities_context *pneg_ctxt)
{
	pneg_ctxt->ContextType = SMB2_COMPRESSION_CAPABILITIES;
	pneg_ctxt->DataLength =
		cpu_to_le16(sizeof(struct smb2_compression_capabilities_context)
			  - sizeof(struct smb2_neg_context));
	pneg_ctxt->CompressionAlgorithmCount = cpu_to_le16(3);
	pneg_ctxt->CompressionAlgorithms[0] = SMB3_COMPRESS_LZ77;
	pneg_ctxt->CompressionAlgorithms[1] = SMB3_COMPRESS_LZ77_HUFF;
	pneg_ctxt->CompressionAlgorithms[2] = SMB3_COMPRESS_LZNT1;
}

static unsigned int
build_signing_ctxt(struct smb2_signing_capabilities *pneg_ctxt)
{
	unsigned int ctxt_len = sizeof(struct smb2_signing_capabilities);
	unsigned short num_algs = 1; /* number of signing algorithms sent */

	pneg_ctxt->ContextType = SMB2_SIGNING_CAPABILITIES;
	/*
	 * Context Data length must be rounded to multiple of 8 for some servers
	 */
	pneg_ctxt->DataLength = cpu_to_le16(ALIGN(sizeof(struct smb2_signing_capabilities) -
					    sizeof(struct smb2_neg_context) +
					    (num_algs * sizeof(u16)), 8));
	pneg_ctxt->SigningAlgorithmCount = cpu_to_le16(num_algs);
	pneg_ctxt->SigningAlgorithms[0] = cpu_to_le16(SIGNING_ALG_AES_CMAC);

	ctxt_len += sizeof(__le16) * num_algs;
	ctxt_len = ALIGN(ctxt_len, 8);
	return ctxt_len;
	/* TBD add SIGNING_ALG_AES_GMAC and/or SIGNING_ALG_HMAC_SHA256 */
}

static void
build_encrypt_ctxt(struct smb2_encryption_neg_context *pneg_ctxt)
{
	pneg_ctxt->ContextType = SMB2_ENCRYPTION_CAPABILITIES;
	if (require_gcm_256) {
		pneg_ctxt->DataLength = cpu_to_le16(4); /* Cipher Count + 1 cipher */
		pneg_ctxt->CipherCount = cpu_to_le16(1);
		pneg_ctxt->Ciphers[0] = SMB2_ENCRYPTION_AES256_GCM;
	} else if (enable_gcm_256) {
		pneg_ctxt->DataLength = cpu_to_le16(8); /* Cipher Count + 3 ciphers */
		pneg_ctxt->CipherCount = cpu_to_le16(3);
		pneg_ctxt->Ciphers[0] = SMB2_ENCRYPTION_AES128_GCM;
		pneg_ctxt->Ciphers[1] = SMB2_ENCRYPTION_AES256_GCM;
		pneg_ctxt->Ciphers[2] = SMB2_ENCRYPTION_AES128_CCM;
	} else {
		pneg_ctxt->DataLength = cpu_to_le16(6); /* Cipher Count + 2 ciphers */
		pneg_ctxt->CipherCount = cpu_to_le16(2);
		pneg_ctxt->Ciphers[0] = SMB2_ENCRYPTION_AES128_GCM;
		pneg_ctxt->Ciphers[1] = SMB2_ENCRYPTION_AES128_CCM;
	}
}

static unsigned int
build_netname_ctxt(struct smb2_netname_neg_context *pneg_ctxt, char *hostname)
{
	struct nls_table *cp = load_nls_default();

	pneg_ctxt->ContextType = SMB2_NETNAME_NEGOTIATE_CONTEXT_ID;

	/* copy up to max of first 100 bytes of server name to NetName field */
	pneg_ctxt->DataLength = cpu_to_le16(2 * cifs_strtoUTF16(pneg_ctxt->NetName, hostname, 100, cp));
	/* context size is DataLength + minimal smb2_neg_context */
	return ALIGN(le16_to_cpu(pneg_ctxt->DataLength) + sizeof(struct smb2_neg_context), 8);
}

static void
build_posix_ctxt(struct smb2_posix_neg_context *pneg_ctxt)
{
	pneg_ctxt->ContextType = SMB2_POSIX_EXTENSIONS_AVAILABLE;
	pneg_ctxt->DataLength = cpu_to_le16(POSIX_CTXT_DATA_LEN);
	/* SMB2_CREATE_TAG_POSIX is "0x93AD25509CB411E7B42383DE968BCD7C" */
	pneg_ctxt->Name[0] = 0x93;
	pneg_ctxt->Name[1] = 0xAD;
	pneg_ctxt->Name[2] = 0x25;
	pneg_ctxt->Name[3] = 0x50;
	pneg_ctxt->Name[4] = 0x9C;
	pneg_ctxt->Name[5] = 0xB4;
	pneg_ctxt->Name[6] = 0x11;
	pneg_ctxt->Name[7] = 0xE7;
	pneg_ctxt->Name[8] = 0xB4;
	pneg_ctxt->Name[9] = 0x23;
	pneg_ctxt->Name[10] = 0x83;
	pneg_ctxt->Name[11] = 0xDE;
	pneg_ctxt->Name[12] = 0x96;
	pneg_ctxt->Name[13] = 0x8B;
	pneg_ctxt->Name[14] = 0xCD;
	pneg_ctxt->Name[15] = 0x7C;
}

static void
assemble_neg_contexts(struct smb2_negotiate_req *req,
		      struct TCP_Server_Info *server, unsigned int *total_len)
{
	unsigned int ctxt_len, neg_context_count;
	struct TCP_Server_Info *pserver;
	char *pneg_ctxt;
	char *hostname;

	if (*total_len > 200) {
		/* In case length corrupted don't want to overrun smb buffer */
		cifs_server_dbg(VFS, "Bad frame length assembling neg contexts\n");
		return;
	}

	/*
	 * round up total_len of fixed part of SMB3 negotiate request to 8
	 * byte boundary before adding negotiate contexts
	 */
	*total_len = ALIGN(*total_len, 8);

	pneg_ctxt = (*total_len) + (char *)req;
	req->NegotiateContextOffset = cpu_to_le32(*total_len);

	build_preauth_ctxt((struct smb2_preauth_neg_context *)pneg_ctxt);
	ctxt_len = ALIGN(sizeof(struct smb2_preauth_neg_context), 8);
	*total_len += ctxt_len;
	pneg_ctxt += ctxt_len;

	build_encrypt_ctxt((struct smb2_encryption_neg_context *)pneg_ctxt);
	ctxt_len = ALIGN(sizeof(struct smb2_encryption_neg_context), 8);
	*total_len += ctxt_len;
	pneg_ctxt += ctxt_len;

	/*
	 * secondary channels don't have the hostname field populated
	 * use the hostname field in the primary channel instead
	 */
	pserver = SERVER_IS_CHAN(server) ? server->primary_server : server;
	cifs_server_lock(pserver);
	hostname = pserver->hostname;
	if (hostname && (hostname[0] != 0)) {
		ctxt_len = build_netname_ctxt((struct smb2_netname_neg_context *)pneg_ctxt,
					      hostname);
		*total_len += ctxt_len;
		pneg_ctxt += ctxt_len;
		neg_context_count = 3;
	} else
		neg_context_count = 2;
	cifs_server_unlock(pserver);

	build_posix_ctxt((struct smb2_posix_neg_context *)pneg_ctxt);
	*total_len += sizeof(struct smb2_posix_neg_context);
	pneg_ctxt += sizeof(struct smb2_posix_neg_context);
	neg_context_count++;

	if (server->compression.requested) {
		build_compression_ctxt((struct smb2_compression_capabilities_context *)
				pneg_ctxt);
		ctxt_len = ALIGN(sizeof(struct smb2_compression_capabilities_context), 8);
		*total_len += ctxt_len;
		pneg_ctxt += ctxt_len;
		neg_context_count++;
	}

	if (enable_negotiate_signing) {
		ctxt_len = build_signing_ctxt((struct smb2_signing_capabilities *)
				pneg_ctxt);
		*total_len += ctxt_len;
		pneg_ctxt += ctxt_len;
		neg_context_count++;
	}

	/* check for and add transport_capabilities and signing capabilities */
	req->NegotiateContextCount = cpu_to_le16(neg_context_count);

}

/* If invalid preauth context warn but use what we requested, SHA-512 */
static void decode_preauth_context(struct smb2_preauth_neg_context *ctxt)
{
	unsigned int len = le16_to_cpu(ctxt->DataLength);

	/*
	 * Caller checked that DataLength remains within SMB boundary. We still
	 * need to confirm that one HashAlgorithms member is accounted for.
	 */
	if (len < MIN_PREAUTH_CTXT_DATA_LEN) {
		pr_warn_once("server sent bad preauth context\n");
		return;
	} else if (len < MIN_PREAUTH_CTXT_DATA_LEN + le16_to_cpu(ctxt->SaltLength)) {
		pr_warn_once("server sent invalid SaltLength\n");
		return;
	}
	if (le16_to_cpu(ctxt->HashAlgorithmCount) != 1)
		pr_warn_once("Invalid SMB3 hash algorithm count\n");
	if (ctxt->HashAlgorithms != SMB2_PREAUTH_INTEGRITY_SHA512)
		pr_warn_once("unknown SMB3 hash algorithm\n");
}

static void decode_compress_ctx(struct TCP_Server_Info *server,
			 struct smb2_compression_capabilities_context *ctxt)
{
	unsigned int len = le16_to_cpu(ctxt->DataLength);
	__le16 alg;

	server->compression.enabled = false;

	/*
	 * Caller checked that DataLength remains within SMB boundary. We still
	 * need to confirm that one CompressionAlgorithms member is accounted
	 * for.
	 */
	if (len < 10) {
		pr_warn_once("server sent bad compression cntxt\n");
		return;
	}

	if (le16_to_cpu(ctxt->CompressionAlgorithmCount) != 1) {
		pr_warn_once("invalid SMB3 compress algorithm count\n");
		return;
	}

	alg = ctxt->CompressionAlgorithms[0];

	/* 'NONE' (0) compressor type is never negotiated */
	if (alg == 0 || le16_to_cpu(alg) > 3) {
		pr_warn_once("invalid compression algorithm '%u'\n", alg);
		return;
	}

	server->compression.alg = alg;
	server->compression.enabled = true;
}

static int decode_encrypt_ctx(struct TCP_Server_Info *server,
			      struct smb2_encryption_neg_context *ctxt)
{
	unsigned int len = le16_to_cpu(ctxt->DataLength);

	cifs_dbg(FYI, "decode SMB3.11 encryption neg context of len %d\n", len);
	/*
	 * Caller checked that DataLength remains within SMB boundary. We still
	 * need to confirm that one Cipher flexible array member is accounted
	 * for.
	 */
	if (len < MIN_ENCRYPT_CTXT_DATA_LEN) {
		pr_warn_once("server sent bad crypto ctxt len\n");
		return -EINVAL;
	}

	if (le16_to_cpu(ctxt->CipherCount) != 1) {
		pr_warn_once("Invalid SMB3.11 cipher count\n");
		return -EINVAL;
	}
	cifs_dbg(FYI, "SMB311 cipher type:%d\n", le16_to_cpu(ctxt->Ciphers[0]));
	if (require_gcm_256) {
		if (ctxt->Ciphers[0] != SMB2_ENCRYPTION_AES256_GCM) {
			cifs_dbg(VFS, "Server does not support requested encryption type (AES256 GCM)\n");
			return -EOPNOTSUPP;
		}
	} else if (ctxt->Ciphers[0] == 0) {
		/*
		 * e.g. if server only supported AES256_CCM (very unlikely)
		 * or server supported no encryption types or had all disabled.
		 * Since GLOBAL_CAP_ENCRYPTION will be not set, in the case
		 * in which mount requested encryption ("seal") checks later
		 * on during tree connection will return proper rc, but if
		 * seal not requested by client, since server is allowed to
		 * return 0 to indicate no supported cipher, we can't fail here
		 */
		server->cipher_type = 0;
		server->capabilities &= ~SMB2_GLOBAL_CAP_ENCRYPTION;
		pr_warn_once("Server does not support requested encryption types\n");
		return 0;
	} else if ((ctxt->Ciphers[0] != SMB2_ENCRYPTION_AES128_CCM) &&
		   (ctxt->Ciphers[0] != SMB2_ENCRYPTION_AES128_GCM) &&
		   (ctxt->Ciphers[0] != SMB2_ENCRYPTION_AES256_GCM)) {
		/* server returned a cipher we didn't ask for */
		pr_warn_once("Invalid SMB3.11 cipher returned\n");
		return -EINVAL;
	}
	server->cipher_type = ctxt->Ciphers[0];
	server->capabilities |= SMB2_GLOBAL_CAP_ENCRYPTION;
	return 0;
}

static void decode_signing_ctx(struct TCP_Server_Info *server,
			       struct smb2_signing_capabilities *pctxt)
{
	unsigned int len = le16_to_cpu(pctxt->DataLength);

	/*
	 * Caller checked that DataLength remains within SMB boundary. We still
	 * need to confirm that one SigningAlgorithms flexible array member is
	 * accounted for.
	 */
	if ((len < 4) || (len > 16)) {
		pr_warn_once("server sent bad signing negcontext\n");
		return;
	}
	if (le16_to_cpu(pctxt->SigningAlgorithmCount) != 1) {
		pr_warn_once("Invalid signing algorithm count\n");
		return;
	}
	if (le16_to_cpu(pctxt->SigningAlgorithms[0]) > 2) {
		pr_warn_once("unknown signing algorithm\n");
		return;
	}

	server->signing_negotiated = true;
	server->signing_algorithm = le16_to_cpu(pctxt->SigningAlgorithms[0]);
	cifs_dbg(FYI, "signing algorithm %d chosen\n",
		     server->signing_algorithm);
}


static int smb311_decode_neg_context(struct smb2_negotiate_rsp *rsp,
				     struct TCP_Server_Info *server,
				     unsigned int len_of_smb)
{
	struct smb2_neg_context *pctx;
	unsigned int offset = le32_to_cpu(rsp->NegotiateContextOffset);
	unsigned int ctxt_cnt = le16_to_cpu(rsp->NegotiateContextCount);
	unsigned int len_of_ctxts, i;
	int rc = 0;

	cifs_dbg(FYI, "decoding %d negotiate contexts\n", ctxt_cnt);
	if (len_of_smb <= offset) {
		cifs_server_dbg(VFS, "Invalid response: negotiate context offset\n");
		return -EINVAL;
	}

	len_of_ctxts = len_of_smb - offset;

	for (i = 0; i < ctxt_cnt; i++) {
		int clen;
		/* check that offset is not beyond end of SMB */
		if (len_of_ctxts < sizeof(struct smb2_neg_context))
			break;

		pctx = (struct smb2_neg_context *)(offset + (char *)rsp);
		clen = sizeof(struct smb2_neg_context)
			+ le16_to_cpu(pctx->DataLength);
		/*
		 * 2.2.4 SMB2 NEGOTIATE Response
		 * Subsequent negotiate contexts MUST appear at the first 8-byte
		 * aligned offset following the previous negotiate context.
		 */
		if (i + 1 != ctxt_cnt)
			clen = ALIGN(clen, 8);
		if (clen > len_of_ctxts)
			break;

		if (pctx->ContextType == SMB2_PREAUTH_INTEGRITY_CAPABILITIES)
			decode_preauth_context(
				(struct smb2_preauth_neg_context *)pctx);
		else if (pctx->ContextType == SMB2_ENCRYPTION_CAPABILITIES)
			rc = decode_encrypt_ctx(server,
				(struct smb2_encryption_neg_context *)pctx);
		else if (pctx->ContextType == SMB2_COMPRESSION_CAPABILITIES)
			decode_compress_ctx(server,
				(struct smb2_compression_capabilities_context *)pctx);
		else if (pctx->ContextType == SMB2_POSIX_EXTENSIONS_AVAILABLE)
			server->posix_ext_supported = true;
		else if (pctx->ContextType == SMB2_SIGNING_CAPABILITIES)
			decode_signing_ctx(server,
				(struct smb2_signing_capabilities *)pctx);
		else
			cifs_server_dbg(VFS, "unknown negcontext of type %d ignored\n",
				le16_to_cpu(pctx->ContextType));
		if (rc)
			break;

		offset += clen;
		len_of_ctxts -= clen;
	}
	return rc;
}

static struct create_posix *
create_posix_buf(umode_t mode)
{
	struct create_posix *buf;

	buf = kzalloc(sizeof(struct create_posix),
			GFP_KERNEL);
	if (!buf)
		return NULL;

	buf->ccontext.DataOffset =
		cpu_to_le16(offsetof(struct create_posix, Mode));
	buf->ccontext.DataLength = cpu_to_le32(4);
	buf->ccontext.NameOffset =
		cpu_to_le16(offsetof(struct create_posix, Name));
	buf->ccontext.NameLength = cpu_to_le16(16);

	/* SMB2_CREATE_TAG_POSIX is "0x93AD25509CB411E7B42383DE968BCD7C" */
	buf->Name[0] = 0x93;
	buf->Name[1] = 0xAD;
	buf->Name[2] = 0x25;
	buf->Name[3] = 0x50;
	buf->Name[4] = 0x9C;
	buf->Name[5] = 0xB4;
	buf->Name[6] = 0x11;
	buf->Name[7] = 0xE7;
	buf->Name[8] = 0xB4;
	buf->Name[9] = 0x23;
	buf->Name[10] = 0x83;
	buf->Name[11] = 0xDE;
	buf->Name[12] = 0x96;
	buf->Name[13] = 0x8B;
	buf->Name[14] = 0xCD;
	buf->Name[15] = 0x7C;
	buf->Mode = cpu_to_le32(mode);
	cifs_dbg(FYI, "mode on posix create 0%o\n", mode);
	return buf;
}

static int
add_posix_context(struct kvec *iov, unsigned int *num_iovec, umode_t mode)
{
	unsigned int num = *num_iovec;

	iov[num].iov_base = create_posix_buf(mode);
	if (mode == ACL_NO_MODE)
		cifs_dbg(FYI, "%s: no mode\n", __func__);
	if (iov[num].iov_base == NULL)
		return -ENOMEM;
	iov[num].iov_len = sizeof(struct create_posix);
	*num_iovec = num + 1;
	return 0;
}


/*
 *
 *	SMB2 Worker functions follow:
 *
 *	The general structure of the worker functions is:
 *	1) Call smb2_init (assembles SMB2 header)
 *	2) Initialize SMB2 command specific fields in fixed length area of SMB
 *	3) Call smb_sendrcv2 (sends request on socket and waits for response)
 *	4) Decode SMB2 command specific fields in the fixed length area
 *	5) Decode variable length data area (if any for this SMB2 command type)
 *	6) Call free smb buffer
 *	7) return
 *
 */

int
SMB2_negotiate(const unsigned int xid,
	       struct cifs_ses *ses,
	       struct TCP_Server_Info *server)
{
	struct smb_rqst rqst;
	struct smb2_negotiate_req *req;
	struct smb2_negotiate_rsp *rsp;
	struct kvec iov[1];
	struct kvec rsp_iov;
	int rc;
	int resp_buftype;
	int blob_offset, blob_length;
	char *security_blob;
	int flags = CIFS_NEG_OP;
	unsigned int total_len;

	cifs_dbg(FYI, "Negotiate protocol\n");

	if (!server) {
		WARN(1, "%s: server is NULL!\n", __func__);
		return -EIO;
	}

	rc = smb2_plain_req_init(SMB2_NEGOTIATE, NULL, server,
				 (void **) &req, &total_len);
	if (rc)
		return rc;

	req->hdr.SessionId = 0;

	memset(server->preauth_sha_hash, 0, SMB2_PREAUTH_HASH_SIZE);
	memset(ses->preauth_sha_hash, 0, SMB2_PREAUTH_HASH_SIZE);

	if (strcmp(server->vals->version_string,
		   SMB3ANY_VERSION_STRING) == 0) {
		req->Dialects[0] = cpu_to_le16(SMB30_PROT_ID);
		req->Dialects[1] = cpu_to_le16(SMB302_PROT_ID);
		req->Dialects[2] = cpu_to_le16(SMB311_PROT_ID);
		req->DialectCount = cpu_to_le16(3);
		total_len += 6;
	} else if (strcmp(server->vals->version_string,
		   SMBDEFAULT_VERSION_STRING) == 0) {
		req->Dialects[0] = cpu_to_le16(SMB21_PROT_ID);
		req->Dialects[1] = cpu_to_le16(SMB30_PROT_ID);
		req->Dialects[2] = cpu_to_le16(SMB302_PROT_ID);
		req->Dialects[3] = cpu_to_le16(SMB311_PROT_ID);
		req->DialectCount = cpu_to_le16(4);
		total_len += 8;
	} else {
		/* otherwise send specific dialect */
		req->Dialects[0] = cpu_to_le16(server->vals->protocol_id);
		req->DialectCount = cpu_to_le16(1);
		total_len += 2;
	}

	/* only one of SMB2 signing flags may be set in SMB2 request */
	if (ses->sign)
		req->SecurityMode = cpu_to_le16(SMB2_NEGOTIATE_SIGNING_REQUIRED);
	else if (global_secflags & CIFSSEC_MAY_SIGN)
		req->SecurityMode = cpu_to_le16(SMB2_NEGOTIATE_SIGNING_ENABLED);
	else
		req->SecurityMode = 0;

	req->Capabilities = cpu_to_le32(server->vals->req_capabilities);
	if (ses->chan_max > 1)
		req->Capabilities |= cpu_to_le32(SMB2_GLOBAL_CAP_MULTI_CHANNEL);

	/* ClientGUID must be zero for SMB2.02 dialect */
	if (server->vals->protocol_id == SMB20_PROT_ID)
		memset(req->ClientGUID, 0, SMB2_CLIENT_GUID_SIZE);
	else {
		memcpy(req->ClientGUID, server->client_guid,
			SMB2_CLIENT_GUID_SIZE);
		if ((server->vals->protocol_id == SMB311_PROT_ID) ||
		    (strcmp(server->vals->version_string,
		     SMB3ANY_VERSION_STRING) == 0) ||
		    (strcmp(server->vals->version_string,
		     SMBDEFAULT_VERSION_STRING) == 0))
			assemble_neg_contexts(req, server, &total_len);
	}
	iov[0].iov_base = (char *)req;
	iov[0].iov_len = total_len;

	memset(&rqst, 0, sizeof(struct smb_rqst));
	rqst.rq_iov = iov;
	rqst.rq_nvec = 1;

	rc = cifs_send_recv(xid, ses, server,
			    &rqst, &resp_buftype, flags, &rsp_iov);
	cifs_small_buf_release(req);
	rsp = (struct smb2_negotiate_rsp *)rsp_iov.iov_base;
	/*
	 * No tcon so can't do
	 * cifs_stats_inc(&tcon->stats.smb2_stats.smb2_com_fail[SMB2...]);
	 */
	if (rc == -EOPNOTSUPP) {
		cifs_server_dbg(VFS, "Dialect not supported by server. Consider  specifying vers=1.0 or vers=2.0 on mount for accessing older servers\n");
		goto neg_exit;
	} else if (rc != 0)
		goto neg_exit;

	rc = -EIO;
	if (strcmp(server->vals->version_string,
		   SMB3ANY_VERSION_STRING) == 0) {
		if (rsp->DialectRevision == cpu_to_le16(SMB20_PROT_ID)) {
			cifs_server_dbg(VFS,
				"SMB2 dialect returned but not requested\n");
			goto neg_exit;
		} else if (rsp->DialectRevision == cpu_to_le16(SMB21_PROT_ID)) {
			cifs_server_dbg(VFS,
				"SMB2.1 dialect returned but not requested\n");
			goto neg_exit;
		} else if (rsp->DialectRevision == cpu_to_le16(SMB311_PROT_ID)) {
			/* ops set to 3.0 by default for default so update */
			server->ops = &smb311_operations;
			server->vals = &smb311_values;
		}
	} else if (strcmp(server->vals->version_string,
		   SMBDEFAULT_VERSION_STRING) == 0) {
		if (rsp->DialectRevision == cpu_to_le16(SMB20_PROT_ID)) {
			cifs_server_dbg(VFS,
				"SMB2 dialect returned but not requested\n");
			goto neg_exit;
		} else if (rsp->DialectRevision == cpu_to_le16(SMB21_PROT_ID)) {
			/* ops set to 3.0 by default for default so update */
			server->ops = &smb21_operations;
			server->vals = &smb21_values;
		} else if (rsp->DialectRevision == cpu_to_le16(SMB311_PROT_ID)) {
			server->ops = &smb311_operations;
			server->vals = &smb311_values;
		}
	} else if (le16_to_cpu(rsp->DialectRevision) !=
				server->vals->protocol_id) {
		/* if requested single dialect ensure returned dialect matched */
		cifs_server_dbg(VFS, "Invalid 0x%x dialect returned: not requested\n",
				le16_to_cpu(rsp->DialectRevision));
		goto neg_exit;
	}

	cifs_dbg(FYI, "mode 0x%x\n", rsp->SecurityMode);

	if (rsp->DialectRevision == cpu_to_le16(SMB20_PROT_ID))
		cifs_dbg(FYI, "negotiated smb2.0 dialect\n");
	else if (rsp->DialectRevision == cpu_to_le16(SMB21_PROT_ID))
		cifs_dbg(FYI, "negotiated smb2.1 dialect\n");
	else if (rsp->DialectRevision == cpu_to_le16(SMB30_PROT_ID))
		cifs_dbg(FYI, "negotiated smb3.0 dialect\n");
	else if (rsp->DialectRevision == cpu_to_le16(SMB302_PROT_ID))
		cifs_dbg(FYI, "negotiated smb3.02 dialect\n");
	else if (rsp->DialectRevision == cpu_to_le16(SMB311_PROT_ID))
		cifs_dbg(FYI, "negotiated smb3.1.1 dialect\n");
	else {
		cifs_server_dbg(VFS, "Invalid dialect returned by server 0x%x\n",
				le16_to_cpu(rsp->DialectRevision));
		goto neg_exit;
	}

	rc = 0;
	server->dialect = le16_to_cpu(rsp->DialectRevision);

	/*
	 * Keep a copy of the hash after negprot. This hash will be
	 * the starting hash value for all sessions made from this
	 * server.
	 */
	memcpy(server->preauth_sha_hash, ses->preauth_sha_hash,
	       SMB2_PREAUTH_HASH_SIZE);

	/* SMB2 only has an extended negflavor */
	server->negflavor = CIFS_NEGFLAVOR_EXTENDED;
	/* set it to the maximum buffer size value we can send with 1 credit */
	server->maxBuf = min_t(unsigned int, le32_to_cpu(rsp->MaxTransactSize),
			       SMB2_MAX_BUFFER_SIZE);
	server->max_read = le32_to_cpu(rsp->MaxReadSize);
	server->max_write = le32_to_cpu(rsp->MaxWriteSize);
	server->sec_mode = le16_to_cpu(rsp->SecurityMode);
	if ((server->sec_mode & SMB2_SEC_MODE_FLAGS_ALL) != server->sec_mode)
		cifs_dbg(FYI, "Server returned unexpected security mode 0x%x\n",
				server->sec_mode);
	server->capabilities = le32_to_cpu(rsp->Capabilities);
	/* Internal types */
	server->capabilities |= SMB2_NT_FIND | SMB2_LARGE_FILES;

	/*
	 * SMB3.0 supports only 1 cipher and doesn't have a encryption neg context
	 * Set the cipher type manually.
	 */
	if ((server->dialect == SMB30_PROT_ID ||
	     server->dialect == SMB302_PROT_ID) &&
	    (server->capabilities & SMB2_GLOBAL_CAP_ENCRYPTION))
		server->cipher_type = SMB2_ENCRYPTION_AES128_CCM;

	security_blob = smb2_get_data_area_len(&blob_offset, &blob_length,
					       (struct smb2_hdr *)rsp);
	/*
	 * See MS-SMB2 section 2.2.4: if no blob, client picks default which
	 * for us will be
	 *	ses->sectype = RawNTLMSSP;
	 * but for time being this is our only auth choice so doesn't matter.
	 * We just found a server which sets blob length to zero expecting raw.
	 */
	if (blob_length == 0) {
		cifs_dbg(FYI, "missing security blob on negprot\n");
		server->sec_ntlmssp = true;
	}

	rc = cifs_enable_signing(server, ses->sign);
	if (rc)
		goto neg_exit;
	if (blob_length) {
		rc = decode_negTokenInit(security_blob, blob_length, server);
		if (rc == 1)
			rc = 0;
		else if (rc == 0)
			rc = -EIO;
	}

	if (rsp->DialectRevision == cpu_to_le16(SMB311_PROT_ID)) {
		if (rsp->NegotiateContextCount)
			rc = smb311_decode_neg_context(rsp, server,
						       rsp_iov.iov_len);
		else
			cifs_server_dbg(VFS, "Missing expected negotiate contexts\n");
	}

	if (server->cipher_type && !rc)
		rc = smb3_crypto_aead_allocate(server);
neg_exit:
	free_rsp_buf(resp_buftype, rsp);
	return rc;
}

int smb3_validate_negotiate(const unsigned int xid, struct cifs_tcon *tcon)
{
	int rc;
	struct validate_negotiate_info_req *pneg_inbuf;
	struct validate_negotiate_info_rsp *pneg_rsp = NULL;
	u32 rsplen;
	u32 inbuflen; /* max of 4 dialects */
	struct TCP_Server_Info *server = tcon->ses->server;

	cifs_dbg(FYI, "validate negotiate\n");

	/* In SMB3.11 preauth integrity supersedes validate negotiate */
	if (server->dialect == SMB311_PROT_ID)
		return 0;

	/*
	 * validation ioctl must be signed, so no point sending this if we
	 * can not sign it (ie are not known user).  Even if signing is not
	 * required (enabled but not negotiated), in those cases we selectively
	 * sign just this, the first and only signed request on a connection.
	 * Having validation of negotiate info  helps reduce attack vectors.
	 */
	if (tcon->ses->session_flags & SMB2_SESSION_FLAG_IS_GUEST)
		return 0; /* validation requires signing */

	if (tcon->ses->user_name == NULL) {
		cifs_dbg(FYI, "Can't validate negotiate: null user mount\n");
		return 0; /* validation requires signing */
	}

	if (tcon->ses->session_flags & SMB2_SESSION_FLAG_IS_NULL)
		cifs_tcon_dbg(VFS, "Unexpected null user (anonymous) auth flag sent by server\n");

	pneg_inbuf = kmalloc(sizeof(*pneg_inbuf), GFP_NOFS);
	if (!pneg_inbuf)
		return -ENOMEM;

	pneg_inbuf->Capabilities =
			cpu_to_le32(server->vals->req_capabilities);
	if (tcon->ses->chan_max > 1)
		pneg_inbuf->Capabilities |= cpu_to_le32(SMB2_GLOBAL_CAP_MULTI_CHANNEL);

	memcpy(pneg_inbuf->Guid, server->client_guid,
					SMB2_CLIENT_GUID_SIZE);

	if (tcon->ses->sign)
		pneg_inbuf->SecurityMode =
			cpu_to_le16(SMB2_NEGOTIATE_SIGNING_REQUIRED);
	else if (global_secflags & CIFSSEC_MAY_SIGN)
		pneg_inbuf->SecurityMode =
			cpu_to_le16(SMB2_NEGOTIATE_SIGNING_ENABLED);
	else
		pneg_inbuf->SecurityMode = 0;


	if (strcmp(server->vals->version_string,
		SMB3ANY_VERSION_STRING) == 0) {
		pneg_inbuf->Dialects[0] = cpu_to_le16(SMB30_PROT_ID);
		pneg_inbuf->Dialects[1] = cpu_to_le16(SMB302_PROT_ID);
		pneg_inbuf->Dialects[2] = cpu_to_le16(SMB311_PROT_ID);
		pneg_inbuf->DialectCount = cpu_to_le16(3);
		/* SMB 2.1 not included so subtract one dialect from len */
		inbuflen = sizeof(*pneg_inbuf) -
				(sizeof(pneg_inbuf->Dialects[0]));
	} else if (strcmp(server->vals->version_string,
		SMBDEFAULT_VERSION_STRING) == 0) {
		pneg_inbuf->Dialects[0] = cpu_to_le16(SMB21_PROT_ID);
		pneg_inbuf->Dialects[1] = cpu_to_le16(SMB30_PROT_ID);
		pneg_inbuf->Dialects[2] = cpu_to_le16(SMB302_PROT_ID);
		pneg_inbuf->Dialects[3] = cpu_to_le16(SMB311_PROT_ID);
		pneg_inbuf->DialectCount = cpu_to_le16(4);
		/* structure is big enough for 4 dialects */
		inbuflen = sizeof(*pneg_inbuf);
	} else {
		/* otherwise specific dialect was requested */
		pneg_inbuf->Dialects[0] =
			cpu_to_le16(server->vals->protocol_id);
		pneg_inbuf->DialectCount = cpu_to_le16(1);
		/* structure is big enough for 4 dialects, sending only 1 */
		inbuflen = sizeof(*pneg_inbuf) -
				sizeof(pneg_inbuf->Dialects[0]) * 3;
	}

	rc = SMB2_ioctl(xid, tcon, NO_FILE_ID, NO_FILE_ID,
		FSCTL_VALIDATE_NEGOTIATE_INFO,
		(char *)pneg_inbuf, inbuflen, CIFSMaxBufSize,
		(char **)&pneg_rsp, &rsplen);
	if (rc == -EOPNOTSUPP) {
		/*
		 * Old Windows versions or Netapp SMB server can return
		 * not supported error. Client should accept it.
		 */
		cifs_tcon_dbg(VFS, "Server does not support validate negotiate\n");
		rc = 0;
		goto out_free_inbuf;
	} else if (rc != 0) {
		cifs_tcon_dbg(VFS, "validate protocol negotiate failed: %d\n",
			      rc);
		rc = -EIO;
		goto out_free_inbuf;
	}

	rc = -EIO;
	if (rsplen != sizeof(*pneg_rsp)) {
		cifs_tcon_dbg(VFS, "Invalid protocol negotiate response size: %d\n",
			      rsplen);

		/* relax check since Mac returns max bufsize allowed on ioctl */
		if (rsplen > CIFSMaxBufSize || rsplen < sizeof(*pneg_rsp))
			goto out_free_rsp;
	}

	/* check validate negotiate info response matches what we got earlier */
	if (pneg_rsp->Dialect != cpu_to_le16(server->dialect))
		goto vneg_out;

	if (pneg_rsp->SecurityMode != cpu_to_le16(server->sec_mode))
		goto vneg_out;

	/* do not validate server guid because not saved at negprot time yet */

	if ((le32_to_cpu(pneg_rsp->Capabilities) | SMB2_NT_FIND |
	      SMB2_LARGE_FILES) != server->capabilities)
		goto vneg_out;

	/* validate negotiate successful */
	rc = 0;
	cifs_dbg(FYI, "validate negotiate info successful\n");
	goto out_free_rsp;

vneg_out:
	cifs_tcon_dbg(VFS, "protocol revalidation - security settings mismatch\n");
out_free_rsp:
	kfree(pneg_rsp);
out_free_inbuf:
	kfree(pneg_inbuf);
	return rc;
}

enum securityEnum
smb2_select_sectype(struct TCP_Server_Info *server, enum securityEnum requested)
{
	switch (requested) {
	case Kerberos:
	case RawNTLMSSP:
		return requested;
	case NTLMv2:
		return RawNTLMSSP;
	case Unspecified:
		if (server->sec_ntlmssp &&
			(global_secflags & CIFSSEC_MAY_NTLMSSP))
			return RawNTLMSSP;
		if ((server->sec_kerberos || server->sec_mskerberos || server->sec_iakerb) &&
			(global_secflags & CIFSSEC_MAY_KRB5))
			return Kerberos;
		fallthrough;
	default:
		return Unspecified;
	}
}

struct SMB2_sess_data {
	unsigned int xid;
	struct cifs_ses *ses;
	struct TCP_Server_Info *server;
	struct nls_table *nls_cp;
	void (*func)(struct SMB2_sess_data *);
	int result;
	u64 previous_session;

	/* we will send the SMB in three pieces:
	 * a fixed length beginning part, an optional
	 * SPNEGO blob (which can be zero length), and a
	 * last part which will include the strings
	 * and rest of bcc area. This allows us to avoid
	 * a large buffer 17K allocation
	 */
	int buf0_type;
	struct kvec iov[2];
};

static int
SMB2_sess_alloc_buffer(struct SMB2_sess_data *sess_data)
{
	int rc;
	struct cifs_ses *ses = sess_data->ses;
	struct TCP_Server_Info *server = sess_data->server;
	struct smb2_sess_setup_req *req;
	unsigned int total_len;
	bool is_binding = false;

	rc = smb2_plain_req_init(SMB2_SESSION_SETUP, NULL, server,
				 (void **) &req,
				 &total_len);
	if (rc)
		return rc;

	spin_lock(&ses->ses_lock);
	is_binding = (ses->ses_status == SES_GOOD);
	spin_unlock(&ses->ses_lock);

	if (is_binding) {
		req->hdr.SessionId = cpu_to_le64(ses->Suid);
		req->hdr.Flags |= SMB2_FLAGS_SIGNED;
		req->PreviousSessionId = 0;
		req->Flags = SMB2_SESSION_REQ_FLAG_BINDING;
		cifs_dbg(FYI, "Binding to sess id: %llx\n", ses->Suid);
	} else {
		/* First session, not a reauthenticate */
		req->hdr.SessionId = 0;
		/*
		 * if reconnect, we need to send previous sess id
		 * otherwise it is 0
		 */
		req->PreviousSessionId = cpu_to_le64(sess_data->previous_session);
		req->Flags = 0; /* MBZ */
		cifs_dbg(FYI, "Fresh session. Previous: %llx\n",
			 sess_data->previous_session);
	}

	/* enough to enable echos and oplocks and one max size write */
	if (server->credits >= server->max_credits)
		req->hdr.CreditRequest = cpu_to_le16(0);
	else
		req->hdr.CreditRequest = cpu_to_le16(
			min_t(int, server->max_credits -
			      server->credits, 130));

	/* only one of SMB2 signing flags may be set in SMB2 request */
	if (server->sign)
		req->SecurityMode = SMB2_NEGOTIATE_SIGNING_REQUIRED;
	else if (global_secflags & CIFSSEC_MAY_SIGN) /* one flag unlike MUST_ */
		req->SecurityMode = SMB2_NEGOTIATE_SIGNING_ENABLED;
	else
		req->SecurityMode = 0;

#ifdef CONFIG_CIFS_DFS_UPCALL
	req->Capabilities = cpu_to_le32(SMB2_GLOBAL_CAP_DFS);
#else
	req->Capabilities = 0;
#endif /* DFS_UPCALL */

	req->Channel = 0; /* MBZ */

	sess_data->iov[0].iov_base = (char *)req;
	/* 1 for pad */
	sess_data->iov[0].iov_len = total_len - 1;
	/*
	 * This variable will be used to clear the buffer
	 * allocated above in case of any error in the calling function.
	 */
	sess_data->buf0_type = CIFS_SMALL_BUFFER;

	return 0;
}

static void
SMB2_sess_free_buffer(struct SMB2_sess_data *sess_data)
{
	struct kvec *iov = sess_data->iov;

	/* iov[1] is already freed by caller */
	if (sess_data->buf0_type != CIFS_NO_BUFFER && iov[0].iov_base)
		memzero_explicit(iov[0].iov_base, iov[0].iov_len);

	free_rsp_buf(sess_data->buf0_type, iov[0].iov_base);
	sess_data->buf0_type = CIFS_NO_BUFFER;
}

static int
SMB2_sess_sendreceive(struct SMB2_sess_data *sess_data)
{
	int rc;
	struct smb_rqst rqst;
	struct smb2_sess_setup_req *req = sess_data->iov[0].iov_base;
	struct kvec rsp_iov = { NULL, 0 };

	/* Testing shows that buffer offset must be at location of Buffer[0] */
	req->SecurityBufferOffset =
		cpu_to_le16(sizeof(struct smb2_sess_setup_req));
	req->SecurityBufferLength = cpu_to_le16(sess_data->iov[1].iov_len);

	memset(&rqst, 0, sizeof(struct smb_rqst));
	rqst.rq_iov = sess_data->iov;
	rqst.rq_nvec = 2;

	/* BB add code to build os and lm fields */
	rc = cifs_send_recv(sess_data->xid, sess_data->ses,
			    sess_data->server,
			    &rqst,
			    &sess_data->buf0_type,
			    CIFS_LOG_ERROR | CIFS_SESS_OP, &rsp_iov);
	cifs_small_buf_release(sess_data->iov[0].iov_base);
	if (rc == 0)
		sess_data->ses->expired_pwd = false;
	else if ((rc == -EACCES) || (rc == -EKEYEXPIRED) || (rc == -EKEYREVOKED)) {
		if (sess_data->ses->expired_pwd == false)
			trace_smb3_key_expired(sess_data->server->hostname,
					       sess_data->ses->user_name,
					       sess_data->server->conn_id,
					       &sess_data->server->dstaddr, rc);
		sess_data->ses->expired_pwd = true;
	}

	memcpy(&sess_data->iov[0], &rsp_iov, sizeof(struct kvec));

	return rc;
}

static int
SMB2_sess_establish_session(struct SMB2_sess_data *sess_data)
{
	int rc = 0;
	struct cifs_ses *ses = sess_data->ses;
	struct TCP_Server_Info *server = sess_data->server;

	cifs_server_lock(server);
	if (server->ops->generate_signingkey) {
		rc = server->ops->generate_signingkey(ses, server);
		if (rc) {
			cifs_dbg(FYI,
				"SMB3 session key generation failed\n");
			cifs_server_unlock(server);
			return rc;
		}
	}
	if (!server->session_estab) {
		server->sequence_number = 0x2;
		server->session_estab = true;
	}
	cifs_server_unlock(server);

	cifs_dbg(FYI, "SMB2/3 session established successfully\n");
	return rc;
}

#ifdef CONFIG_CIFS_UPCALL
static void
SMB2_auth_kerberos(struct SMB2_sess_data *sess_data)
{
	int rc;
	struct cifs_ses *ses = sess_data->ses;
	struct TCP_Server_Info *server = sess_data->server;
	struct cifs_spnego_msg *msg;
	struct key *spnego_key = NULL;
	struct smb2_sess_setup_rsp *rsp = NULL;
	bool is_binding = false;

	rc = SMB2_sess_alloc_buffer(sess_data);
	if (rc)
		goto out;

	spnego_key = cifs_get_spnego_key(ses, server);
	if (IS_ERR(spnego_key)) {
		rc = PTR_ERR(spnego_key);
		if (rc == -ENOKEY)
			cifs_dbg(VFS, "Verify user has a krb5 ticket and keyutils is installed\n");
		spnego_key = NULL;
		goto out;
	}

	msg = spnego_key->payload.data[0];
	/*
	 * check version field to make sure that cifs.upcall is
	 * sending us a response in an expected form
	 */
	if (msg->version != CIFS_SPNEGO_UPCALL_VERSION) {
		cifs_dbg(VFS, "bad cifs.upcall version. Expected %d got %d\n",
			 CIFS_SPNEGO_UPCALL_VERSION, msg->version);
		rc = -EKEYREJECTED;
		goto out_put_spnego_key;
	}

	spin_lock(&ses->ses_lock);
	is_binding = (ses->ses_status == SES_GOOD);
	spin_unlock(&ses->ses_lock);

	/* keep session key if binding */
	if (!is_binding) {
		kfree_sensitive(ses->auth_key.response);
		ses->auth_key.response = kmemdup(msg->data, msg->sesskey_len,
						 GFP_KERNEL);
		if (!ses->auth_key.response) {
			cifs_dbg(VFS, "Kerberos can't allocate (%u bytes) memory\n",
				 msg->sesskey_len);
			rc = -ENOMEM;
			goto out_put_spnego_key;
		}
		ses->auth_key.len = msg->sesskey_len;
	}

	sess_data->iov[1].iov_base = msg->data + msg->sesskey_len;
	sess_data->iov[1].iov_len = msg->secblob_len;

	rc = SMB2_sess_sendreceive(sess_data);
	if (rc)
		goto out_put_spnego_key;

	rsp = (struct smb2_sess_setup_rsp *)sess_data->iov[0].iov_base;
	/* keep session id and flags if binding */
	if (!is_binding) {
		ses->Suid = le64_to_cpu(rsp->hdr.SessionId);
		ses->session_flags = le16_to_cpu(rsp->SessionFlags);
	}

	rc = SMB2_sess_establish_session(sess_data);
out_put_spnego_key:
	key_invalidate(spnego_key);
	key_put(spnego_key);
	if (rc) {
		kfree_sensitive(ses->auth_key.response);
		ses->auth_key.response = NULL;
		ses->auth_key.len = 0;
	}
out:
	sess_data->result = rc;
	sess_data->func = NULL;
	SMB2_sess_free_buffer(sess_data);
}
#else
static void
SMB2_auth_kerberos(struct SMB2_sess_data *sess_data)
{
	cifs_dbg(VFS, "Kerberos negotiated but upcall support disabled!\n");
	sess_data->result = -EOPNOTSUPP;
	sess_data->func = NULL;
}
#endif

static void
SMB2_sess_auth_rawntlmssp_authenticate(struct SMB2_sess_data *sess_data);

static void
SMB2_sess_auth_rawntlmssp_negotiate(struct SMB2_sess_data *sess_data)
{
	int rc;
	struct cifs_ses *ses = sess_data->ses;
	struct TCP_Server_Info *server = sess_data->server;
	struct smb2_sess_setup_rsp *rsp = NULL;
	unsigned char *ntlmssp_blob = NULL;
	bool use_spnego = false; /* else use raw ntlmssp */
	u16 blob_length = 0;
	bool is_binding = false;

	/*
	 * If memory allocation is successful, caller of this function
	 * frees it.
	 */
	ses->ntlmssp = kmalloc(sizeof(struct ntlmssp_auth), GFP_KERNEL);
	if (!ses->ntlmssp) {
		rc = -ENOMEM;
		goto out_err;
	}
	ses->ntlmssp->sesskey_per_smbsess = true;

	rc = SMB2_sess_alloc_buffer(sess_data);
	if (rc)
		goto out_err;

	rc = build_ntlmssp_smb3_negotiate_blob(&ntlmssp_blob,
					  &blob_length, ses, server,
					  sess_data->nls_cp);
	if (rc)
		goto out;

	if (use_spnego) {
		/* BB eventually need to add this */
		cifs_dbg(VFS, "spnego not supported for SMB2 yet\n");
		rc = -EOPNOTSUPP;
		goto out;
	}
	sess_data->iov[1].iov_base = ntlmssp_blob;
	sess_data->iov[1].iov_len = blob_length;

	rc = SMB2_sess_sendreceive(sess_data);
	rsp = (struct smb2_sess_setup_rsp *)sess_data->iov[0].iov_base;

	/* If true, rc here is expected and not an error */
	if (sess_data->buf0_type != CIFS_NO_BUFFER &&
		rsp->hdr.Status == STATUS_MORE_PROCESSING_REQUIRED)
		rc = 0;

	if (rc)
		goto out;

	if (offsetof(struct smb2_sess_setup_rsp, Buffer) !=
			le16_to_cpu(rsp->SecurityBufferOffset)) {
		cifs_dbg(VFS, "Invalid security buffer offset %d\n",
			le16_to_cpu(rsp->SecurityBufferOffset));
		rc = -EIO;
		goto out;
	}
	rc = decode_ntlmssp_challenge(rsp->Buffer,
			le16_to_cpu(rsp->SecurityBufferLength), ses);
	if (rc)
		goto out;

	cifs_dbg(FYI, "rawntlmssp session setup challenge phase\n");

	spin_lock(&ses->ses_lock);
	is_binding = (ses->ses_status == SES_GOOD);
	spin_unlock(&ses->ses_lock);

	/* keep existing ses id and flags if binding */
	if (!is_binding) {
		ses->Suid = le64_to_cpu(rsp->hdr.SessionId);
		ses->session_flags = le16_to_cpu(rsp->SessionFlags);
	}

out:
	kfree_sensitive(ntlmssp_blob);
	SMB2_sess_free_buffer(sess_data);
	if (!rc) {
		sess_data->result = 0;
		sess_data->func = SMB2_sess_auth_rawntlmssp_authenticate;
		return;
	}
out_err:
	kfree_sensitive(ses->ntlmssp);
	ses->ntlmssp = NULL;
	sess_data->result = rc;
	sess_data->func = NULL;
}

static void
SMB2_sess_auth_rawntlmssp_authenticate(struct SMB2_sess_data *sess_data)
{
	int rc;
	struct cifs_ses *ses = sess_data->ses;
	struct TCP_Server_Info *server = sess_data->server;
	struct smb2_sess_setup_req *req;
	struct smb2_sess_setup_rsp *rsp = NULL;
	unsigned char *ntlmssp_blob = NULL;
	bool use_spnego = false; /* else use raw ntlmssp */
	u16 blob_length = 0;
	bool is_binding = false;

	rc = SMB2_sess_alloc_buffer(sess_data);
	if (rc)
		goto out;

	req = (struct smb2_sess_setup_req *) sess_data->iov[0].iov_base;
	req->hdr.SessionId = cpu_to_le64(ses->Suid);

	rc = build_ntlmssp_auth_blob(&ntlmssp_blob, &blob_length,
				     ses, server,
				     sess_data->nls_cp);
	if (rc) {
		cifs_dbg(FYI, "build_ntlmssp_auth_blob failed %d\n", rc);
		goto out;
	}

	if (use_spnego) {
		/* BB eventually need to add this */
		cifs_dbg(VFS, "spnego not supported for SMB2 yet\n");
		rc = -EOPNOTSUPP;
		goto out;
	}
	sess_data->iov[1].iov_base = ntlmssp_blob;
	sess_data->iov[1].iov_len = blob_length;

	rc = SMB2_sess_sendreceive(sess_data);
	if (rc)
		goto out;

	rsp = (struct smb2_sess_setup_rsp *)sess_data->iov[0].iov_base;

	spin_lock(&ses->ses_lock);
	is_binding = (ses->ses_status == SES_GOOD);
	spin_unlock(&ses->ses_lock);

	/* keep existing ses id and flags if binding */
	if (!is_binding) {
		ses->Suid = le64_to_cpu(rsp->hdr.SessionId);
		ses->session_flags = le16_to_cpu(rsp->SessionFlags);
	}

	rc = SMB2_sess_establish_session(sess_data);
#ifdef CONFIG_CIFS_DEBUG_DUMP_KEYS
	if (ses->server->dialect < SMB30_PROT_ID) {
		cifs_dbg(VFS, "%s: dumping generated SMB2 session keys\n", __func__);
		/*
		 * The session id is opaque in terms of endianness, so we can't
		 * print it as a long long. we dump it as we got it on the wire
		 */
		cifs_dbg(VFS, "Session Id    %*ph\n", (int)sizeof(ses->Suid),
			 &ses->Suid);
		cifs_dbg(VFS, "Session Key   %*ph\n",
			 SMB2_NTLMV2_SESSKEY_SIZE, ses->auth_key.response);
		cifs_dbg(VFS, "Signing Key   %*ph\n",
			 SMB3_SIGN_KEY_SIZE, ses->auth_key.response);
	}
#endif
out:
	kfree_sensitive(ntlmssp_blob);
	SMB2_sess_free_buffer(sess_data);
	kfree_sensitive(ses->ntlmssp);
	ses->ntlmssp = NULL;
	sess_data->result = rc;
	sess_data->func = NULL;
}

static int
SMB2_select_sec(struct SMB2_sess_data *sess_data)
{
	int type;
	struct cifs_ses *ses = sess_data->ses;
	struct TCP_Server_Info *server = sess_data->server;

	type = smb2_select_sectype(server, ses->sectype);
	cifs_dbg(FYI, "sess setup type %d\n", type);
	if (type == Unspecified) {
		cifs_dbg(VFS, "Unable to select appropriate authentication method!\n");
		return -EINVAL;
	}

	switch (type) {
	case Kerberos:
		sess_data->func = SMB2_auth_kerberos;
		break;
	case RawNTLMSSP:
		sess_data->func = SMB2_sess_auth_rawntlmssp_negotiate;
		break;
	default:
		cifs_dbg(VFS, "secType %d not supported!\n", type);
		return -EOPNOTSUPP;
	}

	return 0;
}

int
SMB2_sess_setup(const unsigned int xid, struct cifs_ses *ses,
		struct TCP_Server_Info *server,
		const struct nls_table *nls_cp)
{
	int rc = 0;
	struct SMB2_sess_data *sess_data;

	cifs_dbg(FYI, "Session Setup\n");

	if (!server) {
		WARN(1, "%s: server is NULL!\n", __func__);
		return -EIO;
	}

	sess_data = kzalloc(sizeof(struct SMB2_sess_data), GFP_KERNEL);
	if (!sess_data)
		return -ENOMEM;

	sess_data->xid = xid;
	sess_data->ses = ses;
	sess_data->server = server;
	sess_data->buf0_type = CIFS_NO_BUFFER;
	sess_data->nls_cp = (struct nls_table *) nls_cp;
	sess_data->previous_session = ses->Suid;

	rc = SMB2_select_sec(sess_data);
	if (rc)
		goto out;

	/*
	 * Initialize the session hash with the server one.
	 */
	memcpy(ses->preauth_sha_hash, server->preauth_sha_hash,
	       SMB2_PREAUTH_HASH_SIZE);

	while (sess_data->func)
		sess_data->func(sess_data);

	if ((ses->session_flags & SMB2_SESSION_FLAG_IS_GUEST) && (ses->sign))
		cifs_server_dbg(VFS, "signing requested but authenticated as guest\n");
	rc = sess_data->result;
out:
	kfree_sensitive(sess_data);
	return rc;
}

int
SMB2_logoff(const unsigned int xid, struct cifs_ses *ses)
{
	struct smb_rqst rqst;
	struct smb2_logoff_req *req; /* response is also trivial struct */
	int rc = 0;
	struct TCP_Server_Info *server;
	int flags = 0;
	unsigned int total_len;
	struct kvec iov[1];
	struct kvec rsp_iov;
	int resp_buf_type;

	cifs_dbg(FYI, "disconnect session %p\n", ses);

	if (ses && (ses->server))
		server = ses->server;
	else
		return -EIO;

	/* no need to send SMB logoff if uid already closed due to reconnect */
	spin_lock(&ses->chan_lock);
	if (CIFS_ALL_CHANS_NEED_RECONNECT(ses)) {
		spin_unlock(&ses->chan_lock);
		goto smb2_session_already_dead;
	}
	spin_unlock(&ses->chan_lock);

	rc = smb2_plain_req_init(SMB2_LOGOFF, NULL, ses->server,
				 (void **) &req, &total_len);
	if (rc)
		return rc;

	 /* since no tcon, smb2_init can not do this, so do here */
	req->hdr.SessionId = cpu_to_le64(ses->Suid);

	if (ses->session_flags & SMB2_SESSION_FLAG_ENCRYPT_DATA)
		flags |= CIFS_TRANSFORM_REQ;
	else if (server->sign)
		req->hdr.Flags |= SMB2_FLAGS_SIGNED;

	flags |= CIFS_NO_RSP_BUF;

	iov[0].iov_base = (char *)req;
	iov[0].iov_len = total_len;

	memset(&rqst, 0, sizeof(struct smb_rqst));
	rqst.rq_iov = iov;
	rqst.rq_nvec = 1;

	rc = cifs_send_recv(xid, ses, ses->server,
			    &rqst, &resp_buf_type, flags, &rsp_iov);
	cifs_small_buf_release(req);
	/*
	 * No tcon so can't do
	 * cifs_stats_inc(&tcon->stats.smb2_stats.smb2_com_fail[SMB2...]);
	 */

smb2_session_already_dead:
	return rc;
}

static inline void cifs_stats_fail_inc(struct cifs_tcon *tcon, uint16_t code)
{
	cifs_stats_inc(&tcon->stats.smb2_stats.smb2_com_failed[code]);
}

#define MAX_SHARENAME_LENGTH (255 /* server */ + 80 /* share */ + 1 /* NULL */)

/* These are similar values to what Windows uses */
static inline void init_copy_chunk_defaults(struct cifs_tcon *tcon)
{
	tcon->max_chunks = 256;
	tcon->max_bytes_chunk = 1048576;
	tcon->max_bytes_copy = 16777216;
}

int
SMB2_tcon(const unsigned int xid, struct cifs_ses *ses, const char *tree,
	  struct cifs_tcon *tcon, const struct nls_table *cp)
{
	struct smb_rqst rqst;
	struct smb2_tree_connect_req *req;
	struct smb2_tree_connect_rsp *rsp = NULL;
	struct kvec iov[2];
	struct kvec rsp_iov = { NULL, 0 };
	int rc = 0;
	int resp_buftype;
	int unc_path_len;
	__le16 *unc_path = NULL;
	int flags = 0;
	unsigned int total_len;
	struct TCP_Server_Info *server = cifs_pick_channel(ses);

	cifs_dbg(FYI, "TCON\n");

	if (!server || !tree)
		return -EIO;

	unc_path = kmalloc(MAX_SHARENAME_LENGTH * 2, GFP_KERNEL);
	if (unc_path == NULL)
		return -ENOMEM;

	unc_path_len = cifs_strtoUTF16(unc_path, tree, strlen(tree), cp);
	if (unc_path_len <= 0) {
		kfree(unc_path);
		return -EINVAL;
	}
	unc_path_len *= 2;

	/* SMB2 TREE_CONNECT request must be called with TreeId == 0 */
	tcon->tid = 0;
	atomic_set(&tcon->num_remote_opens, 0);
	rc = smb2_plain_req_init(SMB2_TREE_CONNECT, tcon, server,
				 (void **) &req, &total_len);
	if (rc) {
		kfree(unc_path);
		return rc;
	}

	if (smb3_encryption_required(tcon))
		flags |= CIFS_TRANSFORM_REQ;

	iov[0].iov_base = (char *)req;
	/* 1 for pad */
	iov[0].iov_len = total_len - 1;

	/* Testing shows that buffer offset must be at location of Buffer[0] */
	req->PathOffset = cpu_to_le16(sizeof(struct smb2_tree_connect_req));
	req->PathLength = cpu_to_le16(unc_path_len);
	iov[1].iov_base = unc_path;
	iov[1].iov_len = unc_path_len;

	/*
	 * 3.11 tcon req must be signed if not encrypted. See MS-SMB2 3.2.4.1.1
	 * unless it is guest or anonymous user. See MS-SMB2 3.2.5.3.1
	 * (Samba servers don't always set the flag so also check if null user)
	 */
	if ((server->dialect == SMB311_PROT_ID) &&
	    !smb3_encryption_required(tcon) &&
	    !(ses->session_flags &
		    (SMB2_SESSION_FLAG_IS_GUEST|SMB2_SESSION_FLAG_IS_NULL)) &&
	    ((ses->user_name != NULL) || (ses->sectype == Kerberos)))
		req->hdr.Flags |= SMB2_FLAGS_SIGNED;

	memset(&rqst, 0, sizeof(struct smb_rqst));
	rqst.rq_iov = iov;
	rqst.rq_nvec = 2;

	/* Need 64 for max size write so ask for more in case not there yet */
	if (server->credits >= server->max_credits)
		req->hdr.CreditRequest = cpu_to_le16(0);
	else
		req->hdr.CreditRequest = cpu_to_le16(
			min_t(int, server->max_credits -
			      server->credits, 64));

	rc = cifs_send_recv(xid, ses, server,
			    &rqst, &resp_buftype, flags, &rsp_iov);
	cifs_small_buf_release(req);
	rsp = (struct smb2_tree_connect_rsp *)rsp_iov.iov_base;
	trace_smb3_tcon(xid, tcon->tid, ses->Suid, tree, rc);
	if ((rc != 0) || (rsp == NULL)) {
		cifs_stats_fail_inc(tcon, SMB2_TREE_CONNECT_HE);
		tcon->need_reconnect = true;
		goto tcon_error_exit;
	}

	switch (rsp->ShareType) {
	case SMB2_SHARE_TYPE_DISK:
		cifs_dbg(FYI, "connection to disk share\n");
		break;
	case SMB2_SHARE_TYPE_PIPE:
		tcon->pipe = true;
		cifs_dbg(FYI, "connection to pipe share\n");
		break;
	case SMB2_SHARE_TYPE_PRINT:
		tcon->print = true;
		cifs_dbg(FYI, "connection to printer\n");
		break;
	default:
		cifs_server_dbg(VFS, "unknown share type %d\n", rsp->ShareType);
		rc = -EOPNOTSUPP;
		goto tcon_error_exit;
	}

	tcon->share_flags = le32_to_cpu(rsp->ShareFlags);
	tcon->capabilities = rsp->Capabilities; /* we keep caps little endian */
	tcon->maximal_access = le32_to_cpu(rsp->MaximalAccess);
	tcon->tid = le32_to_cpu(rsp->hdr.Id.SyncId.TreeId);
	strscpy(tcon->tree_name, tree, sizeof(tcon->tree_name));

	if ((rsp->Capabilities & SMB2_SHARE_CAP_DFS) &&
	    ((tcon->share_flags & SHI1005_FLAGS_DFS) == 0))
		cifs_tcon_dbg(VFS, "DFS capability contradicts DFS flag\n");

	if (tcon->seal &&
	    !(server->capabilities & SMB2_GLOBAL_CAP_ENCRYPTION))
		cifs_tcon_dbg(VFS, "Encryption is requested but not supported\n");

	init_copy_chunk_defaults(tcon);
	if (server->ops->validate_negotiate)
		rc = server->ops->validate_negotiate(xid, tcon);
	if (rc == 0) /* See MS-SMB2 2.2.10 and 3.2.5.5 */
		if (tcon->share_flags & SMB2_SHAREFLAG_ISOLATED_TRANSPORT)
			server->nosharesock = true;
tcon_exit:

	free_rsp_buf(resp_buftype, rsp);
	kfree(unc_path);
	return rc;

tcon_error_exit:
	if (rsp && rsp->hdr.Status == STATUS_BAD_NETWORK_NAME)
		cifs_dbg(VFS | ONCE, "BAD_NETWORK_NAME: %s\n", tree);
	goto tcon_exit;
}

int
SMB2_tdis(const unsigned int xid, struct cifs_tcon *tcon)
{
	struct smb_rqst rqst;
	struct smb2_tree_disconnect_req *req; /* response is trivial */
	int rc = 0;
	struct cifs_ses *ses = tcon->ses;
	struct TCP_Server_Info *server = cifs_pick_channel(ses);
	int flags = 0;
	unsigned int total_len;
	struct kvec iov[1];
	struct kvec rsp_iov;
	int resp_buf_type;

	cifs_dbg(FYI, "Tree Disconnect\n");

	if (!ses || !(ses->server))
		return -EIO;

	trace_smb3_tdis_enter(xid, tcon->tid, ses->Suid, tcon->tree_name);
	spin_lock(&ses->chan_lock);
	if ((tcon->need_reconnect) ||
	    (CIFS_ALL_CHANS_NEED_RECONNECT(tcon->ses))) {
		spin_unlock(&ses->chan_lock);
		return 0;
	}
	spin_unlock(&ses->chan_lock);

	invalidate_all_cached_dirs(tcon);

	rc = smb2_plain_req_init(SMB2_TREE_DISCONNECT, tcon, server,
				 (void **) &req,
				 &total_len);
	if (rc)
		return rc;

	if (smb3_encryption_required(tcon))
		flags |= CIFS_TRANSFORM_REQ;

	flags |= CIFS_NO_RSP_BUF;

	iov[0].iov_base = (char *)req;
	iov[0].iov_len = total_len;

	memset(&rqst, 0, sizeof(struct smb_rqst));
	rqst.rq_iov = iov;
	rqst.rq_nvec = 1;

	rc = cifs_send_recv(xid, ses, server,
			    &rqst, &resp_buf_type, flags, &rsp_iov);
	cifs_small_buf_release(req);
	if (rc) {
		cifs_stats_fail_inc(tcon, SMB2_TREE_DISCONNECT_HE);
		trace_smb3_tdis_err(xid, tcon->tid, ses->Suid, rc);
	}
	trace_smb3_tdis_done(xid, tcon->tid, ses->Suid);

	return rc;
}


static struct create_durable *
create_durable_buf(void)
{
	struct create_durable *buf;

	buf = kzalloc(sizeof(struct create_durable), GFP_KERNEL);
	if (!buf)
		return NULL;

	buf->ccontext.DataOffset = cpu_to_le16(offsetof
					(struct create_durable, Data));
	buf->ccontext.DataLength = cpu_to_le32(16);
	buf->ccontext.NameOffset = cpu_to_le16(offsetof
				(struct create_durable, Name));
	buf->ccontext.NameLength = cpu_to_le16(4);
	/* SMB2_CREATE_DURABLE_HANDLE_REQUEST is "DHnQ" */
	buf->Name[0] = 'D';
	buf->Name[1] = 'H';
	buf->Name[2] = 'n';
	buf->Name[3] = 'Q';
	return buf;
}

static struct create_durable *
create_reconnect_durable_buf(struct cifs_fid *fid)
{
	struct create_durable *buf;

	buf = kzalloc(sizeof(struct create_durable), GFP_KERNEL);
	if (!buf)
		return NULL;

	buf->ccontext.DataOffset = cpu_to_le16(offsetof
					(struct create_durable, Data));
	buf->ccontext.DataLength = cpu_to_le32(16);
	buf->ccontext.NameOffset = cpu_to_le16(offsetof
				(struct create_durable, Name));
	buf->ccontext.NameLength = cpu_to_le16(4);
	buf->Data.Fid.PersistentFileId = fid->persistent_fid;
	buf->Data.Fid.VolatileFileId = fid->volatile_fid;
	/* SMB2_CREATE_DURABLE_HANDLE_RECONNECT is "DHnC" */
	buf->Name[0] = 'D';
	buf->Name[1] = 'H';
	buf->Name[2] = 'n';
	buf->Name[3] = 'C';
	return buf;
}

static void
parse_query_id_ctxt(struct create_context *cc, struct smb2_file_all_info *buf)
{
	struct create_disk_id_rsp *pdisk_id = (struct create_disk_id_rsp *)cc;

	cifs_dbg(FYI, "parse query id context 0x%llx 0x%llx\n",
		pdisk_id->DiskFileId, pdisk_id->VolumeId);
	buf->IndexNumber = pdisk_id->DiskFileId;
}

static void
parse_posix_ctxt(struct create_context *cc, struct smb2_file_all_info *info,
		 struct create_posix_rsp *posix)
{
	int sid_len;
	u8 *beg = (u8 *)cc + le16_to_cpu(cc->DataOffset);
	u8 *end = beg + le32_to_cpu(cc->DataLength);
	u8 *sid;

	memset(posix, 0, sizeof(*posix));

	posix->nlink = le32_to_cpu(*(__le32 *)(beg + 0));
	posix->reparse_tag = le32_to_cpu(*(__le32 *)(beg + 4));
	posix->mode = le32_to_cpu(*(__le32 *)(beg + 8));

	sid = beg + 12;
	sid_len = posix_info_sid_size(sid, end);
	if (sid_len < 0) {
		cifs_dbg(VFS, "bad owner sid in posix create response\n");
		return;
	}
	memcpy(&posix->owner, sid, sid_len);

	sid = sid + sid_len;
	sid_len = posix_info_sid_size(sid, end);
	if (sid_len < 0) {
		cifs_dbg(VFS, "bad group sid in posix create response\n");
		return;
	}
	memcpy(&posix->group, sid, sid_len);

	cifs_dbg(FYI, "nlink=%d mode=%o reparse_tag=%x\n",
		 posix->nlink, posix->mode, posix->reparse_tag);
}

int smb2_parse_contexts(struct TCP_Server_Info *server,
			struct kvec *rsp_iov,
			__u16 *epoch,
			char *lease_key, __u8 *oplock,
			struct smb2_file_all_info *buf,
			struct create_posix_rsp *posix)
{
	struct smb2_create_rsp *rsp = rsp_iov->iov_base;
	struct create_context *cc;
	size_t rem, off, len;
	size_t doff, dlen;
	size_t noff, nlen;
	char *name;
	static const char smb3_create_tag_posix[] = {
		0x93, 0xAD, 0x25, 0x50, 0x9C,
		0xB4, 0x11, 0xE7, 0xB4, 0x23, 0x83,
		0xDE, 0x96, 0x8B, 0xCD, 0x7C
	};

	*oplock = 0;

	off = le32_to_cpu(rsp->CreateContextsOffset);
	rem = le32_to_cpu(rsp->CreateContextsLength);
	if (check_add_overflow(off, rem, &len) || len > rsp_iov->iov_len)
		return -EINVAL;
	cc = (struct create_context *)((u8 *)rsp + off);

	/* Initialize inode number to 0 in case no valid data in qfid context */
	if (buf)
		buf->IndexNumber = 0;

	while (rem >= sizeof(*cc)) {
		doff = le16_to_cpu(cc->DataOffset);
		dlen = le32_to_cpu(cc->DataLength);
		if (check_add_overflow(doff, dlen, &len) || len > rem)
			return -EINVAL;

		noff = le16_to_cpu(cc->NameOffset);
		nlen = le16_to_cpu(cc->NameLength);
		if (noff + nlen > doff)
			return -EINVAL;

		name = (char *)cc + noff;
		switch (nlen) {
		case 4:
			if (!strncmp(name, SMB2_CREATE_REQUEST_LEASE, 4)) {
				*oplock = server->ops->parse_lease_buf(cc, epoch,
								       lease_key);
			} else if (buf &&
				   !strncmp(name, SMB2_CREATE_QUERY_ON_DISK_ID, 4)) {
				parse_query_id_ctxt(cc, buf);
			}
			break;
		case 16:
			if (posix && !memcmp(name, smb3_create_tag_posix, 16))
				parse_posix_ctxt(cc, buf, posix);
			break;
		default:
			cifs_dbg(FYI, "%s: unhandled context (nlen=%zu dlen=%zu)\n",
				 __func__, nlen, dlen);
			if (IS_ENABLED(CONFIG_CIFS_DEBUG2))
				cifs_dump_mem("context data: ", cc, dlen);
			break;
		}

		off = le32_to_cpu(cc->Next);
		if (!off)
			break;
		if (check_sub_overflow(rem, off, &rem))
			return -EINVAL;
		cc = (struct create_context *)((u8 *)cc + off);
	}

	if (rsp->OplockLevel != SMB2_OPLOCK_LEVEL_LEASE)
		*oplock = rsp->OplockLevel;

	return 0;
}

static int
add_lease_context(struct TCP_Server_Info *server,
		  struct smb2_create_req *req,
		  struct kvec *iov,
		  unsigned int *num_iovec,
		  u8 *lease_key,
		  __u8 *oplock,
		  u8 *parent_lease_key,
		  __le32 flags)
{
	unsigned int num = *num_iovec;

	iov[num].iov_base = server->ops->create_lease_buf(lease_key, *oplock,
							  parent_lease_key, flags);
	if (iov[num].iov_base == NULL)
		return -ENOMEM;
	iov[num].iov_len = server->vals->create_lease_size;
	req->RequestedOplockLevel = SMB2_OPLOCK_LEVEL_LEASE;
	*num_iovec = num + 1;
	return 0;
}

static struct create_durable_v2 *
create_durable_v2_buf(struct cifs_open_parms *oparms)
{
	struct cifs_fid *pfid = oparms->fid;
	struct create_durable_v2 *buf;

	buf = kzalloc(sizeof(struct create_durable_v2), GFP_KERNEL);
	if (!buf)
		return NULL;

	buf->ccontext.DataOffset = cpu_to_le16(offsetof
					(struct create_durable_v2, dcontext));
	buf->ccontext.DataLength = cpu_to_le32(sizeof(struct durable_context_v2));
	buf->ccontext.NameOffset = cpu_to_le16(offsetof
				(struct create_durable_v2, Name));
	buf->ccontext.NameLength = cpu_to_le16(4);

	/*
	 * NB: Handle timeout defaults to 0, which allows server to choose
	 * (most servers default to 120 seconds) and most clients default to 0.
	 * This can be overridden at mount ("handletimeout=") if the user wants
	 * a different persistent (or resilient) handle timeout for all opens
	 * on a particular SMB3 mount.
	 */
	buf->dcontext.Timeout = cpu_to_le32(oparms->tcon->handle_timeout);
	buf->dcontext.Flags = cpu_to_le32(SMB2_DHANDLE_FLAG_PERSISTENT);

	/* for replay, we should not overwrite the existing create guid */
	if (!oparms->replay) {
		generate_random_uuid(buf->dcontext.CreateGuid);
		memcpy(pfid->create_guid, buf->dcontext.CreateGuid, 16);
	} else
		memcpy(buf->dcontext.CreateGuid, pfid->create_guid, 16);

	/* SMB2_CREATE_DURABLE_HANDLE_REQUEST is "DH2Q" */
	buf->Name[0] = 'D';
	buf->Name[1] = 'H';
	buf->Name[2] = '2';
	buf->Name[3] = 'Q';
	return buf;
}

static struct create_durable_handle_reconnect_v2 *
create_reconnect_durable_v2_buf(struct cifs_fid *fid)
{
	struct create_durable_handle_reconnect_v2 *buf;

	buf = kzalloc(sizeof(struct create_durable_handle_reconnect_v2),
			GFP_KERNEL);
	if (!buf)
		return NULL;

	buf->ccontext.DataOffset =
		cpu_to_le16(offsetof(struct create_durable_handle_reconnect_v2,
				     dcontext));
	buf->ccontext.DataLength =
		cpu_to_le32(sizeof(struct durable_reconnect_context_v2));
	buf->ccontext.NameOffset =
		cpu_to_le16(offsetof(struct create_durable_handle_reconnect_v2,
			    Name));
	buf->ccontext.NameLength = cpu_to_le16(4);

	buf->dcontext.Fid.PersistentFileId = fid->persistent_fid;
	buf->dcontext.Fid.VolatileFileId = fid->volatile_fid;
	buf->dcontext.Flags = cpu_to_le32(SMB2_DHANDLE_FLAG_PERSISTENT);
	memcpy(buf->dcontext.CreateGuid, fid->create_guid, 16);

	/* SMB2_CREATE_DURABLE_HANDLE_RECONNECT_V2 is "DH2C" */
	buf->Name[0] = 'D';
	buf->Name[1] = 'H';
	buf->Name[2] = '2';
	buf->Name[3] = 'C';
	return buf;
}

static int
add_durable_v2_context(struct kvec *iov, unsigned int *num_iovec,
		    struct cifs_open_parms *oparms)
{
	unsigned int num = *num_iovec;

	iov[num].iov_base = create_durable_v2_buf(oparms);
	if (iov[num].iov_base == NULL)
		return -ENOMEM;
	iov[num].iov_len = sizeof(struct create_durable_v2);
	*num_iovec = num + 1;
	return 0;
}

static int
add_durable_reconnect_v2_context(struct kvec *iov, unsigned int *num_iovec,
		    struct cifs_open_parms *oparms)
{
	unsigned int num = *num_iovec;

	/* indicate that we don't need to relock the file */
	oparms->reconnect = false;

	iov[num].iov_base = create_reconnect_durable_v2_buf(oparms->fid);
	if (iov[num].iov_base == NULL)
		return -ENOMEM;
	iov[num].iov_len = sizeof(struct create_durable_handle_reconnect_v2);
	*num_iovec = num + 1;
	return 0;
}

static int
add_durable_context(struct kvec *iov, unsigned int *num_iovec,
		    struct cifs_open_parms *oparms, bool use_persistent)
{
	unsigned int num = *num_iovec;

	if (use_persistent) {
		if (oparms->reconnect)
			return add_durable_reconnect_v2_context(iov, num_iovec,
								oparms);
		else
			return add_durable_v2_context(iov, num_iovec, oparms);
	}

	if (oparms->reconnect) {
		iov[num].iov_base = create_reconnect_durable_buf(oparms->fid);
		/* indicate that we don't need to relock the file */
		oparms->reconnect = false;
	} else
		iov[num].iov_base = create_durable_buf();
	if (iov[num].iov_base == NULL)
		return -ENOMEM;
	iov[num].iov_len = sizeof(struct create_durable);
	*num_iovec = num + 1;
	return 0;
}

/* See MS-SMB2 2.2.13.2.7 */
static struct crt_twarp_ctxt *
create_twarp_buf(__u64 timewarp)
{
	struct crt_twarp_ctxt *buf;

	buf = kzalloc(sizeof(struct crt_twarp_ctxt), GFP_KERNEL);
	if (!buf)
		return NULL;

	buf->ccontext.DataOffset = cpu_to_le16(offsetof
					(struct crt_twarp_ctxt, Timestamp));
	buf->ccontext.DataLength = cpu_to_le32(8);
	buf->ccontext.NameOffset = cpu_to_le16(offsetof
				(struct crt_twarp_ctxt, Name));
	buf->ccontext.NameLength = cpu_to_le16(4);
	/* SMB2_CREATE_TIMEWARP_TOKEN is "TWrp" */
	buf->Name[0] = 'T';
	buf->Name[1] = 'W';
	buf->Name[2] = 'r';
	buf->Name[3] = 'p';
	buf->Timestamp = cpu_to_le64(timewarp);
	return buf;
}

/* See MS-SMB2 2.2.13.2.7 */
static int
add_twarp_context(struct kvec *iov, unsigned int *num_iovec, __u64 timewarp)
{
	unsigned int num = *num_iovec;

	iov[num].iov_base = create_twarp_buf(timewarp);
	if (iov[num].iov_base == NULL)
		return -ENOMEM;
	iov[num].iov_len = sizeof(struct crt_twarp_ctxt);
	*num_iovec = num + 1;
	return 0;
}

/* See http://technet.microsoft.com/en-us/library/hh509017(v=ws.10).aspx */
static void setup_owner_group_sids(char *buf)
{
	struct owner_group_sids *sids = (struct owner_group_sids *)buf;

	/* Populate the user ownership fields S-1-5-88-1 */
	sids->owner.Revision = 1;
	sids->owner.NumAuth = 3;
	sids->owner.Authority[5] = 5;
	sids->owner.SubAuthorities[0] = cpu_to_le32(88);
	sids->owner.SubAuthorities[1] = cpu_to_le32(1);
	sids->owner.SubAuthorities[2] = cpu_to_le32(current_fsuid().val);

	/* Populate the group ownership fields S-1-5-88-2 */
	sids->group.Revision = 1;
	sids->group.NumAuth = 3;
	sids->group.Authority[5] = 5;
	sids->group.SubAuthorities[0] = cpu_to_le32(88);
	sids->group.SubAuthorities[1] = cpu_to_le32(2);
	sids->group.SubAuthorities[2] = cpu_to_le32(current_fsgid().val);

	cifs_dbg(FYI, "owner S-1-5-88-1-%d, group S-1-5-88-2-%d\n", current_fsuid().val, current_fsgid().val);
}

/* See MS-SMB2 2.2.13.2.2 and MS-DTYP 2.4.6 */
static struct crt_sd_ctxt *
create_sd_buf(umode_t mode, bool set_owner, unsigned int *len)
{
	struct crt_sd_ctxt *buf;
	__u8 *ptr, *aclptr;
	unsigned int acelen, acl_size, ace_count;
	unsigned int owner_offset = 0;
	unsigned int group_offset = 0;
	struct smb3_acl acl = {};

	*len = round_up(sizeof(struct crt_sd_ctxt) + (sizeof(struct smb_ace) * 4), 8);

	if (set_owner) {
		/* sizeof(struct owner_group_sids) is already multiple of 8 so no need to round */
		*len += sizeof(struct owner_group_sids);
	}

	buf = kzalloc(*len, GFP_KERNEL);
	if (buf == NULL)
		return buf;

	ptr = (__u8 *)&buf[1];
	if (set_owner) {
		/* offset fields are from beginning of security descriptor not of create context */
		owner_offset = ptr - (__u8 *)&buf->sd;
		buf->sd.OffsetOwner = cpu_to_le32(owner_offset);
		group_offset = owner_offset + offsetof(struct owner_group_sids, group);
		buf->sd.OffsetGroup = cpu_to_le32(group_offset);

		setup_owner_group_sids(ptr);
		ptr += sizeof(struct owner_group_sids);
	} else {
		buf->sd.OffsetOwner = 0;
		buf->sd.OffsetGroup = 0;
	}

	buf->ccontext.DataOffset = cpu_to_le16(offsetof(struct crt_sd_ctxt, sd));
	buf->ccontext.NameOffset = cpu_to_le16(offsetof(struct crt_sd_ctxt, Name));
	buf->ccontext.NameLength = cpu_to_le16(4);
	/* SMB2_CREATE_SD_BUFFER_TOKEN is "SecD" */
	buf->Name[0] = 'S';
	buf->Name[1] = 'e';
	buf->Name[2] = 'c';
	buf->Name[3] = 'D';
	buf->sd.Revision = 1;  /* Must be one see MS-DTYP 2.4.6 */

	/*
	 * ACL is "self relative" ie ACL is stored in contiguous block of memory
	 * and "DP" ie the DACL is present
	 */
	buf->sd.Control = cpu_to_le16(ACL_CONTROL_SR | ACL_CONTROL_DP);

	/* offset owner, group and Sbz1 and SACL are all zero */
	buf->sd.OffsetDacl = cpu_to_le32(ptr - (__u8 *)&buf->sd);
	/* Ship the ACL for now. we will copy it into buf later. */
	aclptr = ptr;
	ptr += sizeof(struct smb3_acl);

	/* create one ACE to hold the mode embedded in reserved special SID */
	acelen = setup_special_mode_ACE((struct smb_ace *)ptr, false, (__u64)mode);
	ptr += acelen;
	acl_size = acelen + sizeof(struct smb3_acl);
	ace_count = 1;

	if (set_owner) {
		/* we do not need to reallocate buffer to add the two more ACEs. plenty of space */
		acelen = setup_special_user_owner_ACE((struct smb_ace *)ptr);
		ptr += acelen;
		acl_size += acelen;
		ace_count += 1;
	}

	/* and one more ACE to allow access for authenticated users */
	acelen = setup_authusers_ACE((struct smb_ace *)ptr);
	ptr += acelen;
	acl_size += acelen;
	ace_count += 1;

	acl.AclRevision = ACL_REVISION; /* See 2.4.4.1 of MS-DTYP */
	acl.AclSize = cpu_to_le16(acl_size);
	acl.AceCount = cpu_to_le16(ace_count);
	/* acl.Sbz1 and Sbz2 MBZ so are not set here, but initialized above */
	memcpy(aclptr, &acl, sizeof(struct smb3_acl));

	buf->ccontext.DataLength = cpu_to_le32(ptr - (__u8 *)&buf->sd);
	*len = round_up((unsigned int)(ptr - (__u8 *)buf), 8);

	return buf;
}

static int
add_sd_context(struct kvec *iov, unsigned int *num_iovec, umode_t mode, bool set_owner)
{
	unsigned int num = *num_iovec;
	unsigned int len = 0;

	iov[num].iov_base = create_sd_buf(mode, set_owner, &len);
	if (iov[num].iov_base == NULL)
		return -ENOMEM;
	iov[num].iov_len = len;
	*num_iovec = num + 1;
	return 0;
}

static struct crt_query_id_ctxt *
create_query_id_buf(void)
{
	struct crt_query_id_ctxt *buf;

	buf = kzalloc(sizeof(struct crt_query_id_ctxt), GFP_KERNEL);
	if (!buf)
		return NULL;

	buf->ccontext.DataOffset = cpu_to_le16(0);
	buf->ccontext.DataLength = cpu_to_le32(0);
	buf->ccontext.NameOffset = cpu_to_le16(offsetof
				(struct crt_query_id_ctxt, Name));
	buf->ccontext.NameLength = cpu_to_le16(4);
	/* SMB2_CREATE_QUERY_ON_DISK_ID is "QFid" */
	buf->Name[0] = 'Q';
	buf->Name[1] = 'F';
	buf->Name[2] = 'i';
	buf->Name[3] = 'd';
	return buf;
}

/* See MS-SMB2 2.2.13.2.9 */
static int
add_query_id_context(struct kvec *iov, unsigned int *num_iovec)
{
	unsigned int num = *num_iovec;

	iov[num].iov_base = create_query_id_buf();
	if (iov[num].iov_base == NULL)
		return -ENOMEM;
	iov[num].iov_len = sizeof(struct crt_query_id_ctxt);
	*num_iovec = num + 1;
	return 0;
}

static void add_ea_context(struct cifs_open_parms *oparms,
			   struct kvec *rq_iov, unsigned int *num_iovs)
{
	struct kvec *iov = oparms->ea_cctx;

	if (iov && iov->iov_base && iov->iov_len) {
		rq_iov[(*num_iovs)++] = *iov;
		memset(iov, 0, sizeof(*iov));
	}
}

static int
alloc_path_with_tree_prefix(__le16 **out_path, int *out_size, int *out_len,
			    const char *treename, const __le16 *path)
{
	int treename_len, path_len;
	struct nls_table *cp;
	const __le16 sep[] = {cpu_to_le16('\\'), cpu_to_le16(0x0000)};

	/*
	 * skip leading "\\"
	 */
	treename_len = strlen(treename);
	if (treename_len < 2 || !(treename[0] == '\\' && treename[1] == '\\'))
		return -EINVAL;

	treename += 2;
	treename_len -= 2;

	path_len = UniStrnlen((wchar_t *)path, PATH_MAX);

	/* make room for one path separator only if @path isn't empty */
	*out_len = treename_len + (path[0] ? 1 : 0) + path_len;

	/*
	 * final path needs to be 8-byte aligned as specified in
	 * MS-SMB2 2.2.13 SMB2 CREATE Request.
	 */
	*out_size = round_up(*out_len * sizeof(__le16), 8);
	*out_path = kzalloc(*out_size + sizeof(__le16) /* null */, GFP_KERNEL);
	if (!*out_path)
		return -ENOMEM;

	cp = load_nls_default();
	cifs_strtoUTF16(*out_path, treename, treename_len, cp);

	/* Do not append the separator if the path is empty */
	if (path[0] != cpu_to_le16(0x0000)) {
		UniStrcat((wchar_t *)*out_path, (wchar_t *)sep);
		UniStrcat((wchar_t *)*out_path, (wchar_t *)path);
	}

	unload_nls(cp);

	return 0;
}

int smb311_posix_mkdir(const unsigned int xid, struct inode *inode,
			       umode_t mode, struct cifs_tcon *tcon,
			       const char *full_path,
			       struct cifs_sb_info *cifs_sb)
{
	struct smb_rqst rqst;
	struct smb2_create_req *req;
	struct smb2_create_rsp *rsp = NULL;
	struct cifs_ses *ses = tcon->ses;
	struct kvec iov[3]; /* make sure at least one for each open context */
	struct kvec rsp_iov = {NULL, 0};
	int resp_buftype;
	int uni_path_len;
	__le16 *copy_path = NULL;
	int copy_size;
	int rc = 0;
	unsigned int n_iov = 2;
	__u32 file_attributes = 0;
	char *pc_buf = NULL;
	int flags = 0;
	unsigned int total_len;
	__le16 *utf16_path = NULL;
	struct TCP_Server_Info *server;
	int retries = 0, cur_sleep = 1;

replay_again:
	/* reinitialize for possible replay */
	flags = 0;
	n_iov = 2;
	server = cifs_pick_channel(ses);

	cifs_dbg(FYI, "mkdir\n");

	/* resource #1: path allocation */
	utf16_path = cifs_convert_path_to_utf16(full_path, cifs_sb);
	if (!utf16_path)
		return -ENOMEM;

	if (!ses || !server) {
		rc = -EIO;
		goto err_free_path;
	}

	/* resource #2: request */
	rc = smb2_plain_req_init(SMB2_CREATE, tcon, server,
				 (void **) &req, &total_len);
	if (rc)
		goto err_free_path;


	if (smb3_encryption_required(tcon))
		flags |= CIFS_TRANSFORM_REQ;

	req->ImpersonationLevel = IL_IMPERSONATION;
	req->DesiredAccess = cpu_to_le32(FILE_WRITE_ATTRIBUTES);
	/* File attributes ignored on open (used in create though) */
	req->FileAttributes = cpu_to_le32(file_attributes);
	req->ShareAccess = FILE_SHARE_ALL_LE;
	req->CreateDisposition = cpu_to_le32(FILE_CREATE);
	req->CreateOptions = cpu_to_le32(CREATE_NOT_FILE);

	iov[0].iov_base = (char *)req;
	/* -1 since last byte is buf[0] which is sent below (path) */
	iov[0].iov_len = total_len - 1;

	req->NameOffset = cpu_to_le16(sizeof(struct smb2_create_req));

	/* [MS-SMB2] 2.2.13 NameOffset:
	 * If SMB2_FLAGS_DFS_OPERATIONS is set in the Flags field of
	 * the SMB2 header, the file name includes a prefix that will
	 * be processed during DFS name normalization as specified in
	 * section 3.3.5.9. Otherwise, the file name is relative to
	 * the share that is identified by the TreeId in the SMB2
	 * header.
	 */
	if (tcon->share_flags & SHI1005_FLAGS_DFS) {
		int name_len;

		req->hdr.Flags |= SMB2_FLAGS_DFS_OPERATIONS;
		rc = alloc_path_with_tree_prefix(&copy_path, &copy_size,
						 &name_len,
						 tcon->tree_name, utf16_path);
		if (rc)
			goto err_free_req;

		req->NameLength = cpu_to_le16(name_len * 2);
		uni_path_len = copy_size;
		/* free before overwriting resource */
		kfree(utf16_path);
		utf16_path = copy_path;
	} else {
		uni_path_len = (2 * UniStrnlen((wchar_t *)utf16_path, PATH_MAX)) + 2;
		/* MUST set path len (NameLength) to 0 opening root of share */
		req->NameLength = cpu_to_le16(uni_path_len - 2);
		if (uni_path_len % 8 != 0) {
			copy_size = roundup(uni_path_len, 8);
			copy_path = kzalloc(copy_size, GFP_KERNEL);
			if (!copy_path) {
				rc = -ENOMEM;
				goto err_free_req;
			}
			memcpy((char *)copy_path, (const char *)utf16_path,
			       uni_path_len);
			uni_path_len = copy_size;
			/* free before overwriting resource */
			kfree(utf16_path);
			utf16_path = copy_path;
		}
	}

	iov[1].iov_len = uni_path_len;
	iov[1].iov_base = utf16_path;
	req->RequestedOplockLevel = SMB2_OPLOCK_LEVEL_NONE;

	if (tcon->posix_extensions) {
		/* resource #3: posix buf */
		rc = add_posix_context(iov, &n_iov, mode);
		if (rc)
			goto err_free_req;
		req->CreateContextsOffset = cpu_to_le32(
			sizeof(struct smb2_create_req) +
			iov[1].iov_len);
		le32_add_cpu(&req->CreateContextsLength, iov[n_iov-1].iov_len);
		pc_buf = iov[n_iov-1].iov_base;
	}


	memset(&rqst, 0, sizeof(struct smb_rqst));
	rqst.rq_iov = iov;
	rqst.rq_nvec = n_iov;

	/* no need to inc num_remote_opens because we close it just below */
	trace_smb3_posix_mkdir_enter(xid, tcon->tid, ses->Suid, full_path, CREATE_NOT_FILE,
				    FILE_WRITE_ATTRIBUTES);

	if (retries)
		smb2_set_replay(server, &rqst);

	/* resource #4: response buffer */
	rc = cifs_send_recv(xid, ses, server,
			    &rqst, &resp_buftype, flags, &rsp_iov);
	if (rc) {
		cifs_stats_fail_inc(tcon, SMB2_CREATE_HE);
		trace_smb3_posix_mkdir_err(xid, tcon->tid, ses->Suid,
					   CREATE_NOT_FILE,
					   FILE_WRITE_ATTRIBUTES, rc);
		goto err_free_rsp_buf;
	}

	/*
	 * Although unlikely to be possible for rsp to be null and rc not set,
	 * adding check below is slightly safer long term (and quiets Coverity
	 * warning)
	 */
	rsp = (struct smb2_create_rsp *)rsp_iov.iov_base;
	if (rsp == NULL) {
		rc = -EIO;
		kfree(pc_buf);
		goto err_free_req;
	}

	trace_smb3_posix_mkdir_done(xid, rsp->PersistentFileId, tcon->tid, ses->Suid,
				    CREATE_NOT_FILE, FILE_WRITE_ATTRIBUTES);

	SMB2_close(xid, tcon, rsp->PersistentFileId, rsp->VolatileFileId);

	/* Eventually save off posix specific response info and timestamps */

err_free_rsp_buf:
	free_rsp_buf(resp_buftype, rsp_iov.iov_base);
	kfree(pc_buf);
err_free_req:
	cifs_small_buf_release(req);
err_free_path:
	kfree(utf16_path);

	if (is_replayable_error(rc) &&
	    smb2_should_replay(tcon, &retries, &cur_sleep))
		goto replay_again;

	return rc;
}

int
SMB2_open_init(struct cifs_tcon *tcon, struct TCP_Server_Info *server,
	       struct smb_rqst *rqst, __u8 *oplock,
	       struct cifs_open_parms *oparms, __le16 *path)
{
	struct smb2_create_req *req;
	unsigned int n_iov = 2;
	__u32 file_attributes = 0;
	int copy_size;
	int uni_path_len;
	unsigned int total_len;
	struct kvec *iov = rqst->rq_iov;
	__le16 *copy_path;
	int rc;

	rc = smb2_plain_req_init(SMB2_CREATE, tcon, server,
				 (void **) &req, &total_len);
	if (rc)
		return rc;

	iov[0].iov_base = (char *)req;
	/* -1 since last byte is buf[0] which is sent below (path) */
	iov[0].iov_len = total_len - 1;

	if (oparms->create_options & CREATE_OPTION_READONLY)
		file_attributes |= ATTR_READONLY;
	if (oparms->create_options & CREATE_OPTION_SPECIAL)
		file_attributes |= ATTR_SYSTEM;

	req->ImpersonationLevel = IL_IMPERSONATION;
	req->DesiredAccess = cpu_to_le32(oparms->desired_access);
	/* File attributes ignored on open (used in create though) */
	req->FileAttributes = cpu_to_le32(file_attributes);
	req->ShareAccess = FILE_SHARE_ALL_LE;

	req->CreateDisposition = cpu_to_le32(oparms->disposition);
	req->CreateOptions = cpu_to_le32(oparms->create_options & CREATE_OPTIONS_MASK);
	req->NameOffset = cpu_to_le16(sizeof(struct smb2_create_req));

	/* [MS-SMB2] 2.2.13 NameOffset:
	 * If SMB2_FLAGS_DFS_OPERATIONS is set in the Flags field of
	 * the SMB2 header, the file name includes a prefix that will
	 * be processed during DFS name normalization as specified in
	 * section 3.3.5.9. Otherwise, the file name is relative to
	 * the share that is identified by the TreeId in the SMB2
	 * header.
	 */
	if (tcon->share_flags & SHI1005_FLAGS_DFS) {
		int name_len;

		req->hdr.Flags |= SMB2_FLAGS_DFS_OPERATIONS;
		rc = alloc_path_with_tree_prefix(&copy_path, &copy_size,
						 &name_len,
						 tcon->tree_name, path);
		if (rc)
			return rc;
		req->NameLength = cpu_to_le16(name_len * 2);
		uni_path_len = copy_size;
		path = copy_path;
	} else {
		uni_path_len = (2 * UniStrnlen((wchar_t *)path, PATH_MAX)) + 2;
		/* MUST set path len (NameLength) to 0 opening root of share */
		req->NameLength = cpu_to_le16(uni_path_len - 2);
		copy_size = round_up(uni_path_len, 8);
		copy_path = kzalloc(copy_size, GFP_KERNEL);
		if (!copy_path)
			return -ENOMEM;
		memcpy((char *)copy_path, (const char *)path,
		       uni_path_len);
		uni_path_len = copy_size;
		path = copy_path;
	}

	iov[1].iov_len = uni_path_len;
	iov[1].iov_base = path;

	if ((!server->oplocks) || (tcon->no_lease))
		*oplock = SMB2_OPLOCK_LEVEL_NONE;

	if (!(server->capabilities & SMB2_GLOBAL_CAP_LEASING) ||
	    *oplock == SMB2_OPLOCK_LEVEL_NONE)
		req->RequestedOplockLevel = *oplock;
	else if (!(server->capabilities & SMB2_GLOBAL_CAP_DIRECTORY_LEASING) &&
		  (oparms->create_options & CREATE_NOT_FILE))
		req->RequestedOplockLevel = *oplock; /* no srv lease support */
	else {
		rc = add_lease_context(server, req, iov, &n_iov,
				       oparms->fid->lease_key, oplock,
				       oparms->fid->parent_lease_key,
				       oparms->lease_flags);
		if (rc)
			return rc;
	}

	if (*oplock == SMB2_OPLOCK_LEVEL_BATCH) {
		rc = add_durable_context(iov, &n_iov, oparms,
					tcon->use_persistent);
		if (rc)
			return rc;
	}

	if (tcon->posix_extensions) {
		rc = add_posix_context(iov, &n_iov, oparms->mode);
		if (rc)
			return rc;
	}

	if (tcon->snapshot_time) {
		cifs_dbg(FYI, "adding snapshot context\n");
		rc = add_twarp_context(iov, &n_iov, tcon->snapshot_time);
		if (rc)
			return rc;
	}

	if ((oparms->disposition != FILE_OPEN) && (oparms->cifs_sb)) {
		bool set_mode;
		bool set_owner;

		if ((oparms->cifs_sb->mnt_cifs_flags & CIFS_MOUNT_MODE_FROM_SID) &&
		    (oparms->mode != ACL_NO_MODE))
			set_mode = true;
		else {
			set_mode = false;
			oparms->mode = ACL_NO_MODE;
		}

		if (oparms->cifs_sb->mnt_cifs_flags & CIFS_MOUNT_UID_FROM_ACL)
			set_owner = true;
		else
			set_owner = false;

		if (set_owner | set_mode) {
			cifs_dbg(FYI, "add sd with mode 0x%x\n", oparms->mode);
			rc = add_sd_context(iov, &n_iov, oparms->mode, set_owner);
			if (rc)
				return rc;
		}
	}

	add_query_id_context(iov, &n_iov);
	add_ea_context(oparms, iov, &n_iov);

	if (n_iov > 2) {
		/*
		 * We have create contexts behind iov[1] (the file
		 * name), point at them from the main create request
		 */
		req->CreateContextsOffset = cpu_to_le32(
			sizeof(struct smb2_create_req) +
			iov[1].iov_len);
		req->CreateContextsLength = 0;

		for (unsigned int i = 2; i < (n_iov-1); i++) {
			struct kvec *v = &iov[i];
			size_t len = v->iov_len;
			struct create_context *cctx =
				(struct create_context *)v->iov_base;

			cctx->Next = cpu_to_le32(len);
			le32_add_cpu(&req->CreateContextsLength, len);
		}
		le32_add_cpu(&req->CreateContextsLength,
			     iov[n_iov-1].iov_len);
	}

	rqst->rq_nvec = n_iov;
	return 0;
}

/* rq_iov[0] is the request and is released by cifs_small_buf_release().
 * All other vectors are freed by kfree().
 */
void
SMB2_open_free(struct smb_rqst *rqst)
{
	int i;

	if (rqst && rqst->rq_iov) {
		cifs_small_buf_release(rqst->rq_iov[0].iov_base);
		for (i = 1; i < rqst->rq_nvec; i++)
			if (rqst->rq_iov[i].iov_base != smb2_padding)
				kfree(rqst->rq_iov[i].iov_base);
	}
}

int
SMB2_open(const unsigned int xid, struct cifs_open_parms *oparms, __le16 *path,
	  __u8 *oplock, struct smb2_file_all_info *buf,
	  struct create_posix_rsp *posix,
	  struct kvec *err_iov, int *buftype)
{
	struct smb_rqst rqst;
	struct smb2_create_rsp *rsp = NULL;
	struct cifs_tcon *tcon = oparms->tcon;
	struct cifs_ses *ses = tcon->ses;
	struct TCP_Server_Info *server;
	struct kvec iov[SMB2_CREATE_IOV_SIZE];
	struct kvec rsp_iov = {NULL, 0};
	int resp_buftype = CIFS_NO_BUFFER;
	int rc = 0;
	int flags = 0;
	int retries = 0, cur_sleep = 1;

replay_again:
	/* reinitialize for possible replay */
	flags = 0;
	server = cifs_pick_channel(ses);
	oparms->replay = !!(retries);

	cifs_dbg(FYI, "create/open\n");
	if (!ses || !server)
		return -EIO;

	if (smb3_encryption_required(tcon))
		flags |= CIFS_TRANSFORM_REQ;

	memset(&rqst, 0, sizeof(struct smb_rqst));
	memset(&iov, 0, sizeof(iov));
	rqst.rq_iov = iov;
	rqst.rq_nvec = SMB2_CREATE_IOV_SIZE;

	rc = SMB2_open_init(tcon, server,
			    &rqst, oplock, oparms, path);
	if (rc)
		goto creat_exit;

	trace_smb3_open_enter(xid, tcon->tid, tcon->ses->Suid, oparms->path,
		oparms->create_options, oparms->desired_access);

	if (retries)
		smb2_set_replay(server, &rqst);

	rc = cifs_send_recv(xid, ses, server,
			    &rqst, &resp_buftype, flags,
			    &rsp_iov);
	rsp = (struct smb2_create_rsp *)rsp_iov.iov_base;

	if (rc != 0) {
		cifs_stats_fail_inc(tcon, SMB2_CREATE_HE);
		if (err_iov && rsp) {
			*err_iov = rsp_iov;
			*buftype = resp_buftype;
			resp_buftype = CIFS_NO_BUFFER;
			rsp = NULL;
		}
		trace_smb3_open_err(xid, tcon->tid, ses->Suid,
				    oparms->create_options, oparms->desired_access, rc);
		if (rc == -EREMCHG) {
			pr_warn_once("server share %s deleted\n",
				     tcon->tree_name);
			tcon->need_reconnect = true;
		}
		goto creat_exit;
	} else if (rsp == NULL) /* unlikely to happen, but safer to check */
		goto creat_exit;
	else
		trace_smb3_open_done(xid, rsp->PersistentFileId, tcon->tid, ses->Suid,
				     oparms->create_options, oparms->desired_access);

	atomic_inc(&tcon->num_remote_opens);
	oparms->fid->persistent_fid = rsp->PersistentFileId;
	oparms->fid->volatile_fid = rsp->VolatileFileId;
	oparms->fid->access = oparms->desired_access;
#ifdef CONFIG_CIFS_DEBUG2
	oparms->fid->mid = le64_to_cpu(rsp->hdr.MessageId);
#endif /* CIFS_DEBUG2 */

	if (buf) {
		buf->CreationTime = rsp->CreationTime;
		buf->LastAccessTime = rsp->LastAccessTime;
		buf->LastWriteTime = rsp->LastWriteTime;
		buf->ChangeTime = rsp->ChangeTime;
		buf->AllocationSize = rsp->AllocationSize;
		buf->EndOfFile = rsp->EndofFile;
		buf->Attributes = rsp->FileAttributes;
		buf->NumberOfLinks = cpu_to_le32(1);
		buf->DeletePending = 0;
	}


	rc = smb2_parse_contexts(server, &rsp_iov, &oparms->fid->epoch,
				 oparms->fid->lease_key, oplock, buf, posix);
creat_exit:
	SMB2_open_free(&rqst);
	free_rsp_buf(resp_buftype, rsp);

	if (is_replayable_error(rc) &&
	    smb2_should_replay(tcon, &retries, &cur_sleep))
		goto replay_again;

	return rc;
}

int
SMB2_ioctl_init(struct cifs_tcon *tcon, struct TCP_Server_Info *server,
		struct smb_rqst *rqst,
		u64 persistent_fid, u64 volatile_fid, u32 opcode,
		char *in_data, u32 indatalen,
		__u32 max_response_size)
{
	struct smb2_ioctl_req *req;
	struct kvec *iov = rqst->rq_iov;
	unsigned int total_len;
	int rc;
	char *in_data_buf;

	rc = smb2_ioctl_req_init(opcode, tcon, server,
				 (void **) &req, &total_len);
	if (rc)
		return rc;

	if (indatalen) {
		/*
		 * indatalen is usually small at a couple of bytes max, so
		 * just allocate through generic pool
		 */
		in_data_buf = kmemdup(in_data, indatalen, GFP_NOFS);
		if (!in_data_buf) {
			cifs_small_buf_release(req);
			return -ENOMEM;
		}
	}

	req->CtlCode = cpu_to_le32(opcode);
	req->PersistentFileId = persistent_fid;
	req->VolatileFileId = volatile_fid;

	iov[0].iov_base = (char *)req;
	/*
	 * If no input data, the size of ioctl struct in
	 * protocol spec still includes a 1 byte data buffer,
	 * but if input data passed to ioctl, we do not
	 * want to double count this, so we do not send
	 * the dummy one byte of data in iovec[0] if sending
	 * input data (in iovec[1]).
	 */
	if (indatalen) {
		req->InputCount = cpu_to_le32(indatalen);
		/* do not set InputOffset if no input data */
		req->InputOffset =
		       cpu_to_le32(offsetof(struct smb2_ioctl_req, Buffer));
		rqst->rq_nvec = 2;
		iov[0].iov_len = total_len - 1;
		iov[1].iov_base = in_data_buf;
		iov[1].iov_len = indatalen;
	} else {
		rqst->rq_nvec = 1;
		iov[0].iov_len = total_len;
	}

	req->OutputOffset = 0;
	req->OutputCount = 0; /* MBZ */

	/*
	 * In most cases max_response_size is set to 16K (CIFSMaxBufSize)
	 * We Could increase default MaxOutputResponse, but that could require
	 * more credits. Windows typically sets this smaller, but for some
	 * ioctls it may be useful to allow server to send more. No point
	 * limiting what the server can send as long as fits in one credit
	 * We can not handle more than CIFS_MAX_BUF_SIZE yet but may want
	 * to increase this limit up in the future.
	 * Note that for snapshot queries that servers like Azure expect that
	 * the first query be minimal size (and just used to get the number/size
	 * of previous versions) so response size must be specified as EXACTLY
	 * sizeof(struct snapshot_array) which is 16 when rounded up to multiple
	 * of eight bytes.  Currently that is the only case where we set max
	 * response size smaller.
	 */
	req->MaxOutputResponse = cpu_to_le32(max_response_size);
	req->hdr.CreditCharge =
		cpu_to_le16(DIV_ROUND_UP(max(indatalen, max_response_size),
					 SMB2_MAX_BUFFER_SIZE));
	/* always an FSCTL (for now) */
	req->Flags = cpu_to_le32(SMB2_0_IOCTL_IS_FSCTL);

	/* validate negotiate request must be signed - see MS-SMB2 3.2.5.5 */
	if (opcode == FSCTL_VALIDATE_NEGOTIATE_INFO)
		req->hdr.Flags |= SMB2_FLAGS_SIGNED;

	return 0;
}

void
SMB2_ioctl_free(struct smb_rqst *rqst)
{
	int i;

	if (rqst && rqst->rq_iov) {
		cifs_small_buf_release(rqst->rq_iov[0].iov_base); /* request */
		for (i = 1; i < rqst->rq_nvec; i++)
			if (rqst->rq_iov[i].iov_base != smb2_padding)
				kfree(rqst->rq_iov[i].iov_base);
	}
}


/*
 *	SMB2 IOCTL is used for both IOCTLs and FSCTLs
 */
int
SMB2_ioctl(const unsigned int xid, struct cifs_tcon *tcon, u64 persistent_fid,
	   u64 volatile_fid, u32 opcode, char *in_data, u32 indatalen,
	   u32 max_out_data_len, char **out_data,
	   u32 *plen /* returned data len */)
{
	struct smb_rqst rqst;
	struct smb2_ioctl_rsp *rsp = NULL;
	struct cifs_ses *ses;
	struct TCP_Server_Info *server;
	struct kvec iov[SMB2_IOCTL_IOV_SIZE];
	struct kvec rsp_iov = {NULL, 0};
	int resp_buftype = CIFS_NO_BUFFER;
	int rc = 0;
	int flags = 0;
	int retries = 0, cur_sleep = 1;

	if (!tcon)
		return -EIO;

	ses = tcon->ses;
	if (!ses)
		return -EIO;

replay_again:
	/* reinitialize for possible replay */
	flags = 0;
	server = cifs_pick_channel(ses);

	if (!server)
		return -EIO;

	cifs_dbg(FYI, "SMB2 IOCTL\n");

	if (out_data != NULL)
		*out_data = NULL;

	/* zero out returned data len, in case of error */
	if (plen)
		*plen = 0;

	if (smb3_encryption_required(tcon))
		flags |= CIFS_TRANSFORM_REQ;

	memset(&rqst, 0, sizeof(struct smb_rqst));
	memset(&iov, 0, sizeof(iov));
	rqst.rq_iov = iov;
	rqst.rq_nvec = SMB2_IOCTL_IOV_SIZE;

	rc = SMB2_ioctl_init(tcon, server,
			     &rqst, persistent_fid, volatile_fid, opcode,
			     in_data, indatalen, max_out_data_len);
	if (rc)
		goto ioctl_exit;

	if (retries)
		smb2_set_replay(server, &rqst);

	rc = cifs_send_recv(xid, ses, server,
			    &rqst, &resp_buftype, flags,
			    &rsp_iov);
	rsp = (struct smb2_ioctl_rsp *)rsp_iov.iov_base;

	if (rc != 0)
		trace_smb3_fsctl_err(xid, persistent_fid, tcon->tid,
				ses->Suid, 0, opcode, rc);

	if ((rc != 0) && (rc != -EINVAL) && (rc != -E2BIG)) {
		cifs_stats_fail_inc(tcon, SMB2_IOCTL_HE);
		goto ioctl_exit;
	} else if (rc == -EINVAL) {
		if ((opcode != FSCTL_SRV_COPYCHUNK_WRITE) &&
		    (opcode != FSCTL_SRV_COPYCHUNK)) {
			cifs_stats_fail_inc(tcon, SMB2_IOCTL_HE);
			goto ioctl_exit;
		}
	} else if (rc == -E2BIG) {
		if (opcode != FSCTL_QUERY_ALLOCATED_RANGES) {
			cifs_stats_fail_inc(tcon, SMB2_IOCTL_HE);
			goto ioctl_exit;
		}
	}

	/* check if caller wants to look at return data or just return rc */
	if ((plen == NULL) || (out_data == NULL))
		goto ioctl_exit;

	/*
	 * Although unlikely to be possible for rsp to be null and rc not set,
	 * adding check below is slightly safer long term (and quiets Coverity
	 * warning)
	 */
	if (rsp == NULL) {
		rc = -EIO;
		goto ioctl_exit;
	}

	*plen = le32_to_cpu(rsp->OutputCount);

	/* We check for obvious errors in the output buffer length and offset */
	if (*plen == 0)
		goto ioctl_exit; /* server returned no data */
	else if (*plen > rsp_iov.iov_len || *plen > 0xFF00) {
		cifs_tcon_dbg(VFS, "srv returned invalid ioctl length: %d\n", *plen);
		*plen = 0;
		rc = -EIO;
		goto ioctl_exit;
	}

	if (rsp_iov.iov_len - *plen < le32_to_cpu(rsp->OutputOffset)) {
		cifs_tcon_dbg(VFS, "Malformed ioctl resp: len %d offset %d\n", *plen,
			le32_to_cpu(rsp->OutputOffset));
		*plen = 0;
		rc = -EIO;
		goto ioctl_exit;
	}

	*out_data = kmemdup((char *)rsp + le32_to_cpu(rsp->OutputOffset),
			    *plen, GFP_KERNEL);
	if (*out_data == NULL) {
		rc = -ENOMEM;
		goto ioctl_exit;
	}

ioctl_exit:
	SMB2_ioctl_free(&rqst);
	free_rsp_buf(resp_buftype, rsp);

	if (is_replayable_error(rc) &&
	    smb2_should_replay(tcon, &retries, &cur_sleep))
		goto replay_again;

	return rc;
}

/*
 *   Individual callers to ioctl worker function follow
 */

int
SMB2_set_compression(const unsigned int xid, struct cifs_tcon *tcon,
		     u64 persistent_fid, u64 volatile_fid)
{
	int rc;
	struct  compress_ioctl fsctl_input;
	char *ret_data = NULL;

	fsctl_input.CompressionState =
			cpu_to_le16(COMPRESSION_FORMAT_DEFAULT);

	rc = SMB2_ioctl(xid, tcon, persistent_fid, volatile_fid,
			FSCTL_SET_COMPRESSION,
			(char *)&fsctl_input /* data input */,
			2 /* in data len */, CIFSMaxBufSize /* max out data */,
			&ret_data /* out data */, NULL);

	cifs_dbg(FYI, "set compression rc %d\n", rc);

	return rc;
}

int
SMB2_close_init(struct cifs_tcon *tcon, struct TCP_Server_Info *server,
		struct smb_rqst *rqst,
		u64 persistent_fid, u64 volatile_fid, bool query_attrs)
{
	struct smb2_close_req *req;
	struct kvec *iov = rqst->rq_iov;
	unsigned int total_len;
	int rc;

	rc = smb2_plain_req_init(SMB2_CLOSE, tcon, server,
				 (void **) &req, &total_len);
	if (rc)
		return rc;

	req->PersistentFileId = persistent_fid;
	req->VolatileFileId = volatile_fid;
	if (query_attrs)
		req->Flags = SMB2_CLOSE_FLAG_POSTQUERY_ATTRIB;
	else
		req->Flags = 0;
	iov[0].iov_base = (char *)req;
	iov[0].iov_len = total_len;

	return 0;
}

void
SMB2_close_free(struct smb_rqst *rqst)
{
	if (rqst && rqst->rq_iov)
		cifs_small_buf_release(rqst->rq_iov[0].iov_base); /* request */
}

int
__SMB2_close(const unsigned int xid, struct cifs_tcon *tcon,
	     u64 persistent_fid, u64 volatile_fid,
	     struct smb2_file_network_open_info *pbuf)
{
	struct smb_rqst rqst;
	struct smb2_close_rsp *rsp = NULL;
	struct cifs_ses *ses = tcon->ses;
	struct TCP_Server_Info *server;
	struct kvec iov[1];
	struct kvec rsp_iov;
	int resp_buftype = CIFS_NO_BUFFER;
	int rc = 0;
	int flags = 0;
	bool query_attrs = false;
	int retries = 0, cur_sleep = 1;

replay_again:
	/* reinitialize for possible replay */
	flags = 0;
	query_attrs = false;
	server = cifs_pick_channel(ses);

	cifs_dbg(FYI, "Close\n");

	if (!ses || !server)
		return -EIO;

	if (smb3_encryption_required(tcon))
		flags |= CIFS_TRANSFORM_REQ;

	memset(&rqst, 0, sizeof(struct smb_rqst));
	memset(&iov, 0, sizeof(iov));
	rqst.rq_iov = iov;
	rqst.rq_nvec = 1;

	/* check if need to ask server to return timestamps in close response */
	if (pbuf)
		query_attrs = true;

	trace_smb3_close_enter(xid, persistent_fid, tcon->tid, ses->Suid);
	rc = SMB2_close_init(tcon, server,
			     &rqst, persistent_fid, volatile_fid,
			     query_attrs);
	if (rc)
		goto close_exit;

	if (retries)
		smb2_set_replay(server, &rqst);

	rc = cifs_send_recv(xid, ses, server,
			    &rqst, &resp_buftype, flags, &rsp_iov);
	rsp = (struct smb2_close_rsp *)rsp_iov.iov_base;

	if (rc != 0) {
		cifs_stats_fail_inc(tcon, SMB2_CLOSE_HE);
		trace_smb3_close_err(xid, persistent_fid, tcon->tid, ses->Suid,
				     rc);
		goto close_exit;
	} else {
		trace_smb3_close_done(xid, persistent_fid, tcon->tid,
				      ses->Suid);
		if (pbuf)
			memcpy(&pbuf->network_open_info,
			       &rsp->network_open_info,
			       sizeof(pbuf->network_open_info));
		atomic_dec(&tcon->num_remote_opens);
	}

close_exit:
	SMB2_close_free(&rqst);
	free_rsp_buf(resp_buftype, rsp);

	/* retry close in a worker thread if this one is interrupted */
	if (is_interrupt_error(rc)) {
		int tmp_rc;

		tmp_rc = smb2_handle_cancelled_close(tcon, persistent_fid,
						     volatile_fid);
		if (tmp_rc)
			cifs_dbg(VFS, "handle cancelled close fid 0x%llx returned error %d\n",
				 persistent_fid, tmp_rc);
	}

	if (is_replayable_error(rc) &&
	    smb2_should_replay(tcon, &retries, &cur_sleep))
		goto replay_again;

	return rc;
}

int
SMB2_close(const unsigned int xid, struct cifs_tcon *tcon,
		u64 persistent_fid, u64 volatile_fid)
{
	return __SMB2_close(xid, tcon, persistent_fid, volatile_fid, NULL);
}

int
smb2_validate_iov(unsigned int offset, unsigned int buffer_length,
		  struct kvec *iov, unsigned int min_buf_size)
{
	unsigned int smb_len = iov->iov_len;
	char *end_of_smb = smb_len + (char *)iov->iov_base;
	char *begin_of_buf = offset + (char *)iov->iov_base;
	char *end_of_buf = begin_of_buf + buffer_length;


	if (buffer_length < min_buf_size) {
		cifs_dbg(VFS, "buffer length %d smaller than minimum size %d\n",
			 buffer_length, min_buf_size);
		return -EINVAL;
	}

	/* check if beyond RFC1001 maximum length */
	if ((smb_len > 0x7FFFFF) || (buffer_length > 0x7FFFFF)) {
		cifs_dbg(VFS, "buffer length %d or smb length %d too large\n",
			 buffer_length, smb_len);
		return -EINVAL;
	}

	if ((begin_of_buf > end_of_smb) || (end_of_buf > end_of_smb)) {
		cifs_dbg(VFS, "Invalid server response, bad offset to data\n");
		return -EINVAL;
	}

	return 0;
}

/*
 * If SMB buffer fields are valid, copy into temporary buffer to hold result.
 * Caller must free buffer.
 */
int
smb2_validate_and_copy_iov(unsigned int offset, unsigned int buffer_length,
			   struct kvec *iov, unsigned int minbufsize,
			   char *data)
{
	char *begin_of_buf = offset + (char *)iov->iov_base;
	int rc;

	if (!data)
		return -EINVAL;

	rc = smb2_validate_iov(offset, buffer_length, iov, minbufsize);
	if (rc)
		return rc;

	memcpy(data, begin_of_buf, minbufsize);

	return 0;
}

int
SMB2_query_info_init(struct cifs_tcon *tcon, struct TCP_Server_Info *server,
		     struct smb_rqst *rqst,
		     u64 persistent_fid, u64 volatile_fid,
		     u8 info_class, u8 info_type, u32 additional_info,
		     size_t output_len, size_t input_len, void *input)
{
	struct smb2_query_info_req *req;
	struct kvec *iov = rqst->rq_iov;
	unsigned int total_len;
	size_t len;
	int rc;

	if (unlikely(check_add_overflow(input_len, sizeof(*req), &len) ||
		     len > CIFSMaxBufSize))
		return -EINVAL;

	rc = smb2_plain_req_init(SMB2_QUERY_INFO, tcon, server,
				 (void **) &req, &total_len);
	if (rc)
		return rc;

	req->InfoType = info_type;
	req->FileInfoClass = info_class;
	req->PersistentFileId = persistent_fid;
	req->VolatileFileId = volatile_fid;
	req->AdditionalInformation = cpu_to_le32(additional_info);

	req->OutputBufferLength = cpu_to_le32(output_len);
	if (input_len) {
		req->InputBufferLength = cpu_to_le32(input_len);
		/* total_len for smb query request never close to le16 max */
		req->InputBufferOffset = cpu_to_le16(total_len - 1);
		memcpy(req->Buffer, input, input_len);
	}

	iov[0].iov_base = (char *)req;
	/* 1 for Buffer */
	iov[0].iov_len = len;
	return 0;
}

void
SMB2_query_info_free(struct smb_rqst *rqst)
{
	if (rqst && rqst->rq_iov)
		cifs_buf_release(rqst->rq_iov[0].iov_base); /* request */
}

static int
query_info(const unsigned int xid, struct cifs_tcon *tcon,
	   u64 persistent_fid, u64 volatile_fid, u8 info_class, u8 info_type,
	   u32 additional_info, size_t output_len, size_t min_len, void **data,
		u32 *dlen)
{
	struct smb_rqst rqst;
	struct smb2_query_info_rsp *rsp = NULL;
	struct kvec iov[1];
	struct kvec rsp_iov;
	int rc = 0;
	int resp_buftype = CIFS_NO_BUFFER;
	struct cifs_ses *ses = tcon->ses;
	struct TCP_Server_Info *server;
	int flags = 0;
	bool allocated = false;
	int retries = 0, cur_sleep = 1;

	cifs_dbg(FYI, "Query Info\n");

	if (!ses)
		return -EIO;

replay_again:
	/* reinitialize for possible replay */
	flags = 0;
	allocated = false;
	server = cifs_pick_channel(ses);

	if (!server)
		return -EIO;

	if (smb3_encryption_required(tcon))
		flags |= CIFS_TRANSFORM_REQ;

	memset(&rqst, 0, sizeof(struct smb_rqst));
	memset(&iov, 0, sizeof(iov));
	rqst.rq_iov = iov;
	rqst.rq_nvec = 1;

	rc = SMB2_query_info_init(tcon, server,
				  &rqst, persistent_fid, volatile_fid,
				  info_class, info_type, additional_info,
				  output_len, 0, NULL);
	if (rc)
		goto qinf_exit;

	trace_smb3_query_info_enter(xid, persistent_fid, tcon->tid,
				    ses->Suid, info_class, (__u32)info_type);

	if (retries)
		smb2_set_replay(server, &rqst);

	rc = cifs_send_recv(xid, ses, server,
			    &rqst, &resp_buftype, flags, &rsp_iov);
	rsp = (struct smb2_query_info_rsp *)rsp_iov.iov_base;

	if (rc) {
		cifs_stats_fail_inc(tcon, SMB2_QUERY_INFO_HE);
		trace_smb3_query_info_err(xid, persistent_fid, tcon->tid,
				ses->Suid, info_class, (__u32)info_type, rc);
		goto qinf_exit;
	}

	trace_smb3_query_info_done(xid, persistent_fid, tcon->tid,
				ses->Suid, info_class, (__u32)info_type);

	if (dlen) {
		*dlen = le32_to_cpu(rsp->OutputBufferLength);
		if (!*data) {
			*data = kmalloc(*dlen, GFP_KERNEL);
			if (!*data) {
				cifs_tcon_dbg(VFS,
					"Error %d allocating memory for acl\n",
					rc);
				*dlen = 0;
				rc = -ENOMEM;
				goto qinf_exit;
			}
			allocated = true;
		}
	}

	rc = smb2_validate_and_copy_iov(le16_to_cpu(rsp->OutputBufferOffset),
					le32_to_cpu(rsp->OutputBufferLength),
					&rsp_iov, dlen ? *dlen : min_len, *data);
	if (rc && allocated) {
		kfree(*data);
		*data = NULL;
		*dlen = 0;
	}

qinf_exit:
	SMB2_query_info_free(&rqst);
	free_rsp_buf(resp_buftype, rsp);

	if (is_replayable_error(rc) &&
	    smb2_should_replay(tcon, &retries, &cur_sleep))
		goto replay_again;

	return rc;
}

int SMB2_query_info(const unsigned int xid, struct cifs_tcon *tcon,
	u64 persistent_fid, u64 volatile_fid, struct smb2_file_all_info *data)
{
	return query_info(xid, tcon, persistent_fid, volatile_fid,
			  FILE_ALL_INFORMATION, SMB2_O_INFO_FILE, 0,
			  sizeof(struct smb2_file_all_info) + PATH_MAX * 2,
			  sizeof(struct smb2_file_all_info), (void **)&data,
			  NULL);
}

#if 0
/* currently unused, as now we are doing compounding instead (see smb311_posix_query_path_info) */
int
SMB311_posix_query_info(const unsigned int xid, struct cifs_tcon *tcon,
		u64 persistent_fid, u64 volatile_fid, struct smb311_posix_qinfo *data, u32 *plen)
{
	size_t output_len = sizeof(struct smb311_posix_qinfo *) +
			(sizeof(struct smb_sid) * 2) + (PATH_MAX * 2);
	*plen = 0;

	return query_info(xid, tcon, persistent_fid, volatile_fid,
			  SMB_FIND_FILE_POSIX_INFO, SMB2_O_INFO_FILE, 0,
			  output_len, sizeof(struct smb311_posix_qinfo), (void **)&data, plen);
	/* Note caller must free "data" (passed in above). It may be allocated in query_info call */
}
#endif

int
SMB2_query_acl(const unsigned int xid, struct cifs_tcon *tcon,
	       u64 persistent_fid, u64 volatile_fid,
	       void **data, u32 *plen, u32 extra_info)
{
	*plen = 0;

	return query_info(xid, tcon, persistent_fid, volatile_fid,
			  0, SMB2_O_INFO_SECURITY, extra_info,
			  SMB2_MAX_BUFFER_SIZE, MIN_SEC_DESC_LEN, data, plen);
}

int
SMB2_get_srv_num(const unsigned int xid, struct cifs_tcon *tcon,
		 u64 persistent_fid, u64 volatile_fid, __le64 *uniqueid)
{
	return query_info(xid, tcon, persistent_fid, volatile_fid,
			  FILE_INTERNAL_INFORMATION, SMB2_O_INFO_FILE, 0,
			  sizeof(struct smb2_file_internal_info),
			  sizeof(struct smb2_file_internal_info),
			  (void **)&uniqueid, NULL);
}

/*
 * CHANGE_NOTIFY Request is sent to get notifications on changes to a directory
 * See MS-SMB2 2.2.35 and 2.2.36
 */

static int
SMB2_notify_init(const unsigned int xid, struct smb_rqst *rqst,
		 struct cifs_tcon *tcon, struct TCP_Server_Info *server,
		 u64 persistent_fid, u64 volatile_fid,
		 u32 completion_filter, bool watch_tree)
{
	struct smb2_change_notify_req *req;
	struct kvec *iov = rqst->rq_iov;
	unsigned int total_len;
	int rc;

	rc = smb2_plain_req_init(SMB2_CHANGE_NOTIFY, tcon, server,
				 (void **) &req, &total_len);
	if (rc)
		return rc;

	req->PersistentFileId = persistent_fid;
	req->VolatileFileId = volatile_fid;
	/* See note 354 of MS-SMB2, 64K max */
	req->OutputBufferLength =
		cpu_to_le32(SMB2_MAX_BUFFER_SIZE - MAX_SMB2_HDR_SIZE);
	req->CompletionFilter = cpu_to_le32(completion_filter);
	if (watch_tree)
		req->Flags = cpu_to_le16(SMB2_WATCH_TREE);
	else
		req->Flags = 0;

	iov[0].iov_base = (char *)req;
	iov[0].iov_len = total_len;

	return 0;
}

int
SMB2_change_notify(const unsigned int xid, struct cifs_tcon *tcon,
		u64 persistent_fid, u64 volatile_fid, bool watch_tree,
		u32 completion_filter, u32 max_out_data_len, char **out_data,
		u32 *plen /* returned data len */)
{
	struct cifs_ses *ses = tcon->ses;
	struct TCP_Server_Info *server;
	struct smb_rqst rqst;
	struct smb2_change_notify_rsp *smb_rsp;
	struct kvec iov[1];
	struct kvec rsp_iov = {NULL, 0};
	int resp_buftype = CIFS_NO_BUFFER;
	int flags = 0;
	int rc = 0;
	int retries = 0, cur_sleep = 1;

replay_again:
	/* reinitialize for possible replay */
	flags = 0;
	server = cifs_pick_channel(ses);

	cifs_dbg(FYI, "change notify\n");
	if (!ses || !server)
		return -EIO;

	if (smb3_encryption_required(tcon))
		flags |= CIFS_TRANSFORM_REQ;

	memset(&rqst, 0, sizeof(struct smb_rqst));
	memset(&iov, 0, sizeof(iov));
	if (plen)
		*plen = 0;

	rqst.rq_iov = iov;
	rqst.rq_nvec = 1;

	rc = SMB2_notify_init(xid, &rqst, tcon, server,
			      persistent_fid, volatile_fid,
			      completion_filter, watch_tree);
	if (rc)
		goto cnotify_exit;

	trace_smb3_notify_enter(xid, persistent_fid, tcon->tid, ses->Suid,
				(u8)watch_tree, completion_filter);

	if (retries)
		smb2_set_replay(server, &rqst);

	rc = cifs_send_recv(xid, ses, server,
			    &rqst, &resp_buftype, flags, &rsp_iov);

	if (rc != 0) {
		cifs_stats_fail_inc(tcon, SMB2_CHANGE_NOTIFY_HE);
		trace_smb3_notify_err(xid, persistent_fid, tcon->tid, ses->Suid,
				(u8)watch_tree, completion_filter, rc);
	} else {
		trace_smb3_notify_done(xid, persistent_fid, tcon->tid,
			ses->Suid, (u8)watch_tree, completion_filter);
		/* validate that notify information is plausible */
		if ((rsp_iov.iov_base == NULL) ||
		    (rsp_iov.iov_len < sizeof(struct smb2_change_notify_rsp) + 1))
			goto cnotify_exit;

		smb_rsp = (struct smb2_change_notify_rsp *)rsp_iov.iov_base;

		smb2_validate_iov(le16_to_cpu(smb_rsp->OutputBufferOffset),
				le32_to_cpu(smb_rsp->OutputBufferLength), &rsp_iov,
				sizeof(struct file_notify_information));

		*out_data = kmemdup((char *)smb_rsp + le16_to_cpu(smb_rsp->OutputBufferOffset),
				le32_to_cpu(smb_rsp->OutputBufferLength), GFP_KERNEL);
		if (*out_data == NULL) {
			rc = -ENOMEM;
			goto cnotify_exit;
		} else if (plen)
			*plen = le32_to_cpu(smb_rsp->OutputBufferLength);
	}

 cnotify_exit:
	if (rqst.rq_iov)
		cifs_small_buf_release(rqst.rq_iov[0].iov_base); /* request */
	free_rsp_buf(resp_buftype, rsp_iov.iov_base);

	if (is_replayable_error(rc) &&
	    smb2_should_replay(tcon, &retries, &cur_sleep))
		goto replay_again;

	return rc;
}



/*
 * This is a no-op for now. We're not really interested in the reply, but
 * rather in the fact that the server sent one and that server->lstrp
 * gets updated.
 *
 * FIXME: maybe we should consider checking that the reply matches request?
 */
static void
smb2_echo_callback(struct mid_q_entry *mid)
{
	struct TCP_Server_Info *server = mid->callback_data;
	struct smb2_echo_rsp *rsp = (struct smb2_echo_rsp *)mid->resp_buf;
	struct cifs_credits credits = { .value = 0, .instance = 0 };

	if (mid->mid_state == MID_RESPONSE_RECEIVED
	    || mid->mid_state == MID_RESPONSE_MALFORMED) {
		credits.value = le16_to_cpu(rsp->hdr.CreditRequest);
		credits.instance = server->reconnect_instance;
	}

	release_mid(mid);
	add_credits(server, &credits, CIFS_ECHO_OP);
}

static void cifs_renegotiate_iosize(struct TCP_Server_Info *server,
				    struct cifs_tcon *tcon)
{
	struct cifs_sb_info *cifs_sb;

	if (server == NULL || tcon == NULL)
		return;

	spin_lock(&tcon->sb_list_lock);
	list_for_each_entry(cifs_sb, &tcon->cifs_sb_list, tcon_sb_link)
		cifs_negotiate_iosize(server, cifs_sb->ctx, tcon);
	spin_unlock(&tcon->sb_list_lock);
}

void smb2_reconnect_server(struct work_struct *work)
{
	struct TCP_Server_Info *server = container_of(work,
					struct TCP_Server_Info, reconnect.work);
	struct TCP_Server_Info *pserver;
	struct cifs_ses *ses, *ses2;
	struct cifs_tcon *tcon, *tcon2;
	struct list_head tmp_list, tmp_ses_list;
	bool ses_exist = false;
	bool tcon_selected = false;
	int rc;
	bool resched = false;

	/* first check if ref count has reached 0, if not inc ref count */
	spin_lock(&cifs_tcp_ses_lock);
	if (!server->srv_count) {
		spin_unlock(&cifs_tcp_ses_lock);
		return;
	}
	server->srv_count++;
	spin_unlock(&cifs_tcp_ses_lock);

	/* If server is a channel, select the primary channel */
	pserver = SERVER_IS_CHAN(server) ? server->primary_server : server;

	/* Prevent simultaneous reconnects that can corrupt tcon->rlist list */
	mutex_lock(&pserver->reconnect_mutex);

	/* if the server is marked for termination, drop the ref count here */
	if (server->terminate) {
		cifs_put_tcp_session(server, true);
		mutex_unlock(&pserver->reconnect_mutex);
		return;
	}

	INIT_LIST_HEAD(&tmp_list);
	INIT_LIST_HEAD(&tmp_ses_list);
	cifs_dbg(FYI, "Reconnecting tcons and channels\n");

	spin_lock(&cifs_tcp_ses_lock);
	list_for_each_entry(ses, &pserver->smb_ses_list, smb_ses_list) {
		spin_lock(&ses->ses_lock);
		if (ses->ses_status == SES_EXITING) {
			spin_unlock(&ses->ses_lock);
			continue;
		}
		spin_unlock(&ses->ses_lock);

		tcon_selected = false;

		list_for_each_entry(tcon, &ses->tcon_list, tcon_list) {
			if (tcon->need_reconnect || tcon->need_reopen_files) {
				tcon->tc_count++;
				trace_smb3_tcon_ref(tcon->debug_id, tcon->tc_count,
						    netfs_trace_tcon_ref_get_reconnect_server);
				list_add_tail(&tcon->rlist, &tmp_list);
				tcon_selected = true;
			}
		}
		/*
		 * IPC has the same lifetime as its session and uses its
		 * refcount.
		 */
		if (ses->tcon_ipc && ses->tcon_ipc->need_reconnect) {
			list_add_tail(&ses->tcon_ipc->rlist, &tmp_list);
			tcon_selected = true;
			cifs_smb_ses_inc_refcount(ses);
		}
		/*
		 * handle the case where channel needs to reconnect
		 * binding session, but tcon is healthy (some other channel
		 * is active)
		 */
		spin_lock(&ses->chan_lock);
		if (!tcon_selected && cifs_chan_needs_reconnect(ses, server)) {
			list_add_tail(&ses->rlist, &tmp_ses_list);
			ses_exist = true;
			cifs_smb_ses_inc_refcount(ses);
		}
		spin_unlock(&ses->chan_lock);
	}
	spin_unlock(&cifs_tcp_ses_lock);

	list_for_each_entry_safe(tcon, tcon2, &tmp_list, rlist) {
		rc = smb2_reconnect(SMB2_INTERNAL_CMD, tcon, server, true);
		if (!rc) {
			cifs_renegotiate_iosize(server, tcon);
			cifs_reopen_persistent_handles(tcon);
		} else
			resched = true;
		list_del_init(&tcon->rlist);
		if (tcon->ipc)
			cifs_put_smb_ses(tcon->ses);
		else
			cifs_put_tcon(tcon, netfs_trace_tcon_ref_put_reconnect_server);
	}

	if (!ses_exist)
		goto done;

	/* allocate a dummy tcon struct used for reconnect */
	tcon = tcon_info_alloc(false, netfs_trace_tcon_ref_new_reconnect_server);
	if (!tcon) {
		resched = true;
		list_for_each_entry_safe(ses, ses2, &tmp_ses_list, rlist) {
			list_del_init(&ses->rlist);
			cifs_put_smb_ses(ses);
		}
		goto done;
	}
	tcon->status = TID_GOOD;
	tcon->dummy = true;

	/* now reconnect sessions for necessary channels */
	list_for_each_entry_safe(ses, ses2, &tmp_ses_list, rlist) {
		tcon->ses = ses;
		rc = smb2_reconnect(SMB2_INTERNAL_CMD, tcon, server, true);
		if (rc)
			resched = true;
		list_del_init(&ses->rlist);
		cifs_put_smb_ses(ses);
	}
	tconInfoFree(tcon, netfs_trace_tcon_ref_free_reconnect_server);

done:
	cifs_dbg(FYI, "Reconnecting tcons and channels finished\n");
	if (resched)
		queue_delayed_work(cifsiod_wq, &server->reconnect, 2 * HZ);
	mutex_unlock(&pserver->reconnect_mutex);

	/* now we can safely release srv struct */
	cifs_put_tcp_session(server, true);
}

int
SMB2_echo(struct TCP_Server_Info *server)
{
	struct smb2_echo_req *req;
	int rc = 0;
	struct kvec iov[1];
	struct smb_rqst rqst = { .rq_iov = iov,
				 .rq_nvec = 1 };
	unsigned int total_len;

	cifs_dbg(FYI, "In echo request for conn_id %lld\n", server->conn_id);

	spin_lock(&server->srv_lock);
	if (server->ops->need_neg &&
	    server->ops->need_neg(server)) {
		spin_unlock(&server->srv_lock);
		/* No need to send echo on newly established connections */
		mod_delayed_work(cifsiod_wq, &server->reconnect, 0);
		return rc;
	}
	spin_unlock(&server->srv_lock);

	rc = smb2_plain_req_init(SMB2_ECHO, NULL, server,
				 (void **)&req, &total_len);
	if (rc)
		return rc;

	req->hdr.CreditRequest = cpu_to_le16(1);

	iov[0].iov_len = total_len;
	iov[0].iov_base = (char *)req;

	rc = cifs_call_async(server, &rqst, NULL, smb2_echo_callback, NULL,
			     server, CIFS_ECHO_OP, NULL);
	if (rc)
		cifs_dbg(FYI, "Echo request failed: %d\n", rc);

	cifs_small_buf_release(req);
	return rc;
}

void
SMB2_flush_free(struct smb_rqst *rqst)
{
	if (rqst && rqst->rq_iov)
		cifs_small_buf_release(rqst->rq_iov[0].iov_base); /* request */
}

int
SMB2_flush_init(const unsigned int xid, struct smb_rqst *rqst,
		struct cifs_tcon *tcon, struct TCP_Server_Info *server,
		u64 persistent_fid, u64 volatile_fid)
{
	struct smb2_flush_req *req;
	struct kvec *iov = rqst->rq_iov;
	unsigned int total_len;
	int rc;

	rc = smb2_plain_req_init(SMB2_FLUSH, tcon, server,
				 (void **) &req, &total_len);
	if (rc)
		return rc;

	req->PersistentFileId = persistent_fid;
	req->VolatileFileId = volatile_fid;

	iov[0].iov_base = (char *)req;
	iov[0].iov_len = total_len;

	return 0;
}

int
SMB2_flush(const unsigned int xid, struct cifs_tcon *tcon, u64 persistent_fid,
	   u64 volatile_fid)
{
	struct cifs_ses *ses = tcon->ses;
	struct smb_rqst rqst;
	struct kvec iov[1];
	struct kvec rsp_iov = {NULL, 0};
	struct TCP_Server_Info *server;
	int resp_buftype = CIFS_NO_BUFFER;
	int flags = 0;
	int rc = 0;
	int retries = 0, cur_sleep = 1;

replay_again:
	/* reinitialize for possible replay */
	flags = 0;
	server = cifs_pick_channel(ses);

	cifs_dbg(FYI, "flush\n");
	if (!ses || !(ses->server))
		return -EIO;

	if (smb3_encryption_required(tcon))
		flags |= CIFS_TRANSFORM_REQ;

	memset(&rqst, 0, sizeof(struct smb_rqst));
	memset(&iov, 0, sizeof(iov));
	rqst.rq_iov = iov;
	rqst.rq_nvec = 1;

	rc = SMB2_flush_init(xid, &rqst, tcon, server,
			     persistent_fid, volatile_fid);
	if (rc)
		goto flush_exit;

	trace_smb3_flush_enter(xid, persistent_fid, tcon->tid, ses->Suid);

	if (retries)
		smb2_set_replay(server, &rqst);

	rc = cifs_send_recv(xid, ses, server,
			    &rqst, &resp_buftype, flags, &rsp_iov);

	if (rc != 0) {
		cifs_stats_fail_inc(tcon, SMB2_FLUSH_HE);
		trace_smb3_flush_err(xid, persistent_fid, tcon->tid, ses->Suid,
				     rc);
	} else
		trace_smb3_flush_done(xid, persistent_fid, tcon->tid,
				      ses->Suid);

 flush_exit:
	SMB2_flush_free(&rqst);
	free_rsp_buf(resp_buftype, rsp_iov.iov_base);

	if (is_replayable_error(rc) &&
	    smb2_should_replay(tcon, &retries, &cur_sleep))
		goto replay_again;

	return rc;
}

#ifdef CONFIG_CIFS_SMB_DIRECT
static inline bool smb3_use_rdma_offload(struct cifs_io_parms *io_parms)
{
	struct TCP_Server_Info *server = io_parms->server;
	struct cifs_tcon *tcon = io_parms->tcon;

	/* we can only offload if we're connected */
	if (!server || !tcon)
		return false;

	/* we can only offload on an rdma connection */
	if (!server->rdma || !server->smbd_conn)
		return false;

	/* we don't support signed offload yet */
	if (server->sign)
		return false;

	/* we don't support encrypted offload yet */
	if (smb3_encryption_required(tcon))
		return false;

	/* offload also has its overhead, so only do it if desired */
	if (io_parms->length < server->smbd_conn->rdma_readwrite_threshold)
		return false;

	return true;
}
#endif /* CONFIG_CIFS_SMB_DIRECT */

/*
 * To form a chain of read requests, any read requests after the first should
 * have the end_of_chain boolean set to true.
 */
static int
smb2_new_read_req(void **buf, unsigned int *total_len,
	struct cifs_io_parms *io_parms, struct cifs_io_subrequest *rdata,
	unsigned int remaining_bytes, int request_type)
{
	int rc = -EACCES;
	struct smb2_read_req *req = NULL;
	struct smb2_hdr *shdr;
	struct TCP_Server_Info *server = io_parms->server;

	rc = smb2_plain_req_init(SMB2_READ, io_parms->tcon, server,
				 (void **) &req, total_len);
	if (rc)
		return rc;

	if (server == NULL)
		return -ECONNABORTED;

	shdr = &req->hdr;
	shdr->Id.SyncId.ProcessId = cpu_to_le32(io_parms->pid);

	req->PersistentFileId = io_parms->persistent_fid;
	req->VolatileFileId = io_parms->volatile_fid;
	req->ReadChannelInfoOffset = 0; /* reserved */
	req->ReadChannelInfoLength = 0; /* reserved */
	req->Channel = 0; /* reserved */
	req->MinimumCount = 0;
	req->Length = cpu_to_le32(io_parms->length);
	req->Offset = cpu_to_le64(io_parms->offset);

	trace_smb3_read_enter(rdata ? rdata->rreq->debug_id : 0,
			      rdata ? rdata->subreq.debug_index : 0,
			      rdata ? rdata->xid : 0,
			      io_parms->persistent_fid,
			      io_parms->tcon->tid, io_parms->tcon->ses->Suid,
			      io_parms->offset, io_parms->length);
#ifdef CONFIG_CIFS_SMB_DIRECT
	/*
	 * If we want to do a RDMA write, fill in and append
	 * smbdirect_buffer_descriptor_v1 to the end of read request
	 */
	if (rdata && smb3_use_rdma_offload(io_parms)) {
		struct smbdirect_buffer_descriptor_v1 *v1;
		bool need_invalidate = server->dialect == SMB30_PROT_ID;

		rdata->mr = smbd_register_mr(server->smbd_conn, &rdata->subreq.io_iter,
					     true, need_invalidate);
		if (!rdata->mr)
			return -EAGAIN;

		req->Channel = SMB2_CHANNEL_RDMA_V1_INVALIDATE;
		if (need_invalidate)
			req->Channel = SMB2_CHANNEL_RDMA_V1;
		req->ReadChannelInfoOffset =
			cpu_to_le16(offsetof(struct smb2_read_req, Buffer));
		req->ReadChannelInfoLength =
			cpu_to_le16(sizeof(struct smbdirect_buffer_descriptor_v1));
		v1 = (struct smbdirect_buffer_descriptor_v1 *) &req->Buffer[0];
		v1->offset = cpu_to_le64(rdata->mr->mr->iova);
		v1->token = cpu_to_le32(rdata->mr->mr->rkey);
		v1->length = cpu_to_le32(rdata->mr->mr->length);

		*total_len += sizeof(*v1) - 1;
	}
#endif
	if (request_type & CHAINED_REQUEST) {
		if (!(request_type & END_OF_CHAIN)) {
			/* next 8-byte aligned request */
			*total_len = ALIGN(*total_len, 8);
			shdr->NextCommand = cpu_to_le32(*total_len);
		} else /* END_OF_CHAIN */
			shdr->NextCommand = 0;
		if (request_type & RELATED_REQUEST) {
			shdr->Flags |= SMB2_FLAGS_RELATED_OPERATIONS;
			/*
			 * Related requests use info from previous read request
			 * in chain.
			 */
			shdr->SessionId = cpu_to_le64(0xFFFFFFFFFFFFFFFF);
			shdr->Id.SyncId.TreeId = cpu_to_le32(0xFFFFFFFF);
			req->PersistentFileId = (u64)-1;
			req->VolatileFileId = (u64)-1;
		}
	}
	if (remaining_bytes > io_parms->length)
		req->RemainingBytes = cpu_to_le32(remaining_bytes);
	else
		req->RemainingBytes = 0;

	*buf = req;
	return rc;
}

static void
smb2_readv_callback(struct mid_q_entry *mid)
{
	struct cifs_io_subrequest *rdata = mid->callback_data;
	struct netfs_inode *ictx = netfs_inode(rdata->rreq->inode);
	struct cifs_tcon *tcon = tlink_tcon(rdata->req->cfile->tlink);
	struct TCP_Server_Info *server = rdata->server;
	struct smb2_hdr *shdr =
				(struct smb2_hdr *)rdata->iov[0].iov_base;
	struct cifs_credits credits = {
		.value = 0,
		.instance = 0,
		.rreq_debug_id = rdata->rreq->debug_id,
		.rreq_debug_index = rdata->subreq.debug_index,
	};
	struct smb_rqst rqst = { .rq_iov = &rdata->iov[1], .rq_nvec = 1 };
	unsigned int rreq_debug_id = rdata->rreq->debug_id;
	unsigned int subreq_debug_index = rdata->subreq.debug_index;

	if (rdata->got_bytes) {
		rqst.rq_iter	  = rdata->subreq.io_iter;
	}

	WARN_ONCE(rdata->server != mid->server,
		  "rdata server %p != mid server %p",
		  rdata->server, mid->server);

	cifs_dbg(FYI, "%s: mid=%llu state=%d result=%d bytes=%zu/%zu\n",
		 __func__, mid->mid, mid->mid_state, rdata->result,
		 rdata->got_bytes, rdata->subreq.len - rdata->subreq.transferred);

	switch (mid->mid_state) {
	case MID_RESPONSE_RECEIVED:
		credits.value = le16_to_cpu(shdr->CreditRequest);
		credits.instance = server->reconnect_instance;
		/* result already set, check signature */
		if (server->sign && !mid->decrypted) {
			int rc;

			iov_iter_truncate(&rqst.rq_iter, rdata->got_bytes);
			rc = smb2_verify_signature(&rqst, server);
			if (rc)
				cifs_tcon_dbg(VFS, "SMB signature verification returned error = %d\n",
					 rc);
		}
		/* FIXME: should this be counted toward the initiating task? */
		task_io_account_read(rdata->got_bytes);
		cifs_stats_bytes_read(tcon, rdata->got_bytes);
		break;
	case MID_REQUEST_SUBMITTED:
		trace_netfs_sreq(&rdata->subreq, netfs_sreq_trace_io_req_submitted);
		goto do_retry;
	case MID_RETRY_NEEDED:
		trace_netfs_sreq(&rdata->subreq, netfs_sreq_trace_io_retry_needed);
do_retry:
		__set_bit(NETFS_SREQ_NEED_RETRY, &rdata->subreq.flags);
		rdata->result = -EAGAIN;
		if (server->sign && rdata->got_bytes)
			/* reset bytes number since we can not check a sign */
			rdata->got_bytes = 0;
		/* FIXME: should this be counted toward the initiating task? */
		task_io_account_read(rdata->got_bytes);
		cifs_stats_bytes_read(tcon, rdata->got_bytes);
		break;
	case MID_RESPONSE_MALFORMED:
		trace_netfs_sreq(&rdata->subreq, netfs_sreq_trace_io_malformed);
		credits.value = le16_to_cpu(shdr->CreditRequest);
		credits.instance = server->reconnect_instance;
		rdata->result = -EIO;
		break;
	default:
		trace_netfs_sreq(&rdata->subreq, netfs_sreq_trace_io_unknown);
		rdata->result = -EIO;
		break;
	}
#ifdef CONFIG_CIFS_SMB_DIRECT
	/*
	 * If this rdata has a memory registered, the MR can be freed
	 * MR needs to be freed as soon as I/O finishes to prevent deadlock
	 * because they have limited number and are used for future I/Os
	 */
	if (rdata->mr) {
		smbd_deregister_mr(rdata->mr);
		rdata->mr = NULL;
	}
#endif
	if (rdata->result && rdata->result != -ENODATA) {
		cifs_stats_fail_inc(tcon, SMB2_READ_HE);
		trace_smb3_read_err(rdata->rreq->debug_id,
				    rdata->subreq.debug_index,
				    rdata->xid,
				    rdata->req->cfile->fid.persistent_fid,
				    tcon->tid, tcon->ses->Suid,
				    rdata->subreq.start + rdata->subreq.transferred,
				    rdata->subreq.len   - rdata->subreq.transferred,
				    rdata->result);
	} else
		trace_smb3_read_done(rdata->rreq->debug_id,
				     rdata->subreq.debug_index,
				     rdata->xid,
				     rdata->req->cfile->fid.persistent_fid,
				     tcon->tid, tcon->ses->Suid,
				     rdata->subreq.start + rdata->subreq.transferred,
				     rdata->got_bytes);

	if (rdata->result == -ENODATA) {
		__set_bit(NETFS_SREQ_HIT_EOF, &rdata->subreq.flags);
		rdata->result = 0;
	} else {
		size_t trans = rdata->subreq.transferred + rdata->got_bytes;
		if (trans < rdata->subreq.len &&
		    rdata->subreq.start + trans == ictx->remote_i_size) {
			__set_bit(NETFS_SREQ_HIT_EOF, &rdata->subreq.flags);
			rdata->result = 0;
		}
		if (rdata->got_bytes)
			__set_bit(NETFS_SREQ_MADE_PROGRESS, &rdata->subreq.flags);
	}
	trace_smb3_rw_credits(rreq_debug_id, subreq_debug_index, rdata->credits.value,
			      server->credits, server->in_flight,
			      0, cifs_trace_rw_credits_read_response_clear);
	rdata->credits.value = 0;
	rdata->subreq.error = rdata->result;
	rdata->subreq.transferred += rdata->got_bytes;
	trace_netfs_sreq(&rdata->subreq, netfs_sreq_trace_io_progress);
	netfs_read_subreq_terminated(&rdata->subreq);
	release_mid(mid);
	trace_smb3_rw_credits(rreq_debug_id, subreq_debug_index, 0,
			      server->credits, server->in_flight,
			      credits.value, cifs_trace_rw_credits_read_response_add);
	add_credits(server, &credits, 0);
}

/* smb2_async_readv - send an async read, and set up mid to handle result */
int
smb2_async_readv(struct cifs_io_subrequest *rdata)
{
	int rc, flags = 0;
	char *buf;
	struct netfs_io_subrequest *subreq = &rdata->subreq;
	struct smb2_hdr *shdr;
	struct cifs_io_parms io_parms;
	struct smb_rqst rqst = { .rq_iov = rdata->iov,
				 .rq_nvec = 1 };
	struct TCP_Server_Info *server;
	struct cifs_tcon *tcon = tlink_tcon(rdata->req->cfile->tlink);
	unsigned int total_len;
	int credit_request;

	cifs_dbg(FYI, "%s: offset=%llu bytes=%zu\n",
		 __func__, subreq->start, subreq->len);

	if (!rdata->server)
		rdata->server = cifs_pick_channel(tcon->ses);

	io_parms.tcon = tlink_tcon(rdata->req->cfile->tlink);
	io_parms.server = server = rdata->server;
	io_parms.offset = subreq->start + subreq->transferred;
	io_parms.length = subreq->len   - subreq->transferred;
	io_parms.persistent_fid = rdata->req->cfile->fid.persistent_fid;
	io_parms.volatile_fid = rdata->req->cfile->fid.volatile_fid;
	io_parms.pid = rdata->req->pid;

	rc = smb2_new_read_req(
		(void **) &buf, &total_len, &io_parms, rdata, 0, 0);
	if (rc)
		return rc;

	if (smb3_encryption_required(io_parms.tcon))
		flags |= CIFS_TRANSFORM_REQ;

	rdata->iov[0].iov_base = buf;
	rdata->iov[0].iov_len = total_len;
	rdata->got_bytes = 0;
	rdata->result = 0;

	shdr = (struct smb2_hdr *)buf;

	if (rdata->credits.value > 0) {
		shdr->CreditCharge = cpu_to_le16(DIV_ROUND_UP(io_parms.length,
						SMB2_MAX_BUFFER_SIZE));
		credit_request = le16_to_cpu(shdr->CreditCharge) + 8;
		if (server->credits >= server->max_credits)
			shdr->CreditRequest = cpu_to_le16(0);
		else
			shdr->CreditRequest = cpu_to_le16(
				min_t(int, server->max_credits -
						server->credits, credit_request));

		rc = adjust_credits(server, rdata, cifs_trace_rw_credits_call_readv_adjust);
		if (rc)
			goto async_readv_out;

		flags |= CIFS_HAS_CREDITS;
	}

	rc = cifs_call_async(server, &rqst,
			     cifs_readv_receive, smb2_readv_callback,
			     smb3_handle_read_data, rdata, flags,
			     &rdata->credits);
	if (rc) {
		cifs_stats_fail_inc(io_parms.tcon, SMB2_READ_HE);
		trace_smb3_read_err(rdata->rreq->debug_id,
				    subreq->debug_index,
				    rdata->xid, io_parms.persistent_fid,
				    io_parms.tcon->tid,
				    io_parms.tcon->ses->Suid,
				    io_parms.offset,
				    subreq->len - subreq->transferred, rc);
	}

async_readv_out:
	cifs_small_buf_release(buf);
	return rc;
}

int
SMB2_read(const unsigned int xid, struct cifs_io_parms *io_parms,
	  unsigned int *nbytes, char **buf, int *buf_type)
{
	struct smb_rqst rqst;
	int resp_buftype, rc;
	struct smb2_read_req *req = NULL;
	struct smb2_read_rsp *rsp = NULL;
	struct kvec iov[1];
	struct kvec rsp_iov;
	unsigned int total_len;
	int flags = CIFS_LOG_ERROR;
	struct cifs_ses *ses = io_parms->tcon->ses;

	if (!io_parms->server)
		io_parms->server = cifs_pick_channel(io_parms->tcon->ses);

	*nbytes = 0;
	rc = smb2_new_read_req((void **)&req, &total_len, io_parms, NULL, 0, 0);
	if (rc)
		return rc;

	if (smb3_encryption_required(io_parms->tcon))
		flags |= CIFS_TRANSFORM_REQ;

	iov[0].iov_base = (char *)req;
	iov[0].iov_len = total_len;

	memset(&rqst, 0, sizeof(struct smb_rqst));
	rqst.rq_iov = iov;
	rqst.rq_nvec = 1;

	rc = cifs_send_recv(xid, ses, io_parms->server,
			    &rqst, &resp_buftype, flags, &rsp_iov);
	rsp = (struct smb2_read_rsp *)rsp_iov.iov_base;

	if (rc) {
		if (rc != -ENODATA) {
			cifs_stats_fail_inc(io_parms->tcon, SMB2_READ_HE);
			cifs_dbg(VFS, "Send error in read = %d\n", rc);
			trace_smb3_read_err(0, 0, xid,
					    req->PersistentFileId,
					    io_parms->tcon->tid, ses->Suid,
					    io_parms->offset, io_parms->length,
					    rc);
		} else
			trace_smb3_read_done(0, 0, xid,
					     req->PersistentFileId, io_parms->tcon->tid,
					     ses->Suid, io_parms->offset, 0);
		free_rsp_buf(resp_buftype, rsp_iov.iov_base);
		cifs_small_buf_release(req);
		return rc == -ENODATA ? 0 : rc;
	} else
		trace_smb3_read_done(0, 0, xid,
				     req->PersistentFileId,
				     io_parms->tcon->tid, ses->Suid,
				     io_parms->offset, io_parms->length);

	cifs_small_buf_release(req);

	*nbytes = le32_to_cpu(rsp->DataLength);
	if ((*nbytes > CIFS_MAX_MSGSIZE) ||
	    (*nbytes > io_parms->length)) {
		cifs_dbg(FYI, "bad length %d for count %d\n",
			 *nbytes, io_parms->length);
		rc = -EIO;
		*nbytes = 0;
	}

	if (*buf) {
		memcpy(*buf, (char *)rsp + rsp->DataOffset, *nbytes);
		free_rsp_buf(resp_buftype, rsp_iov.iov_base);
	} else if (resp_buftype != CIFS_NO_BUFFER) {
		*buf = rsp_iov.iov_base;
		if (resp_buftype == CIFS_SMALL_BUFFER)
			*buf_type = CIFS_SMALL_BUFFER;
		else if (resp_buftype == CIFS_LARGE_BUFFER)
			*buf_type = CIFS_LARGE_BUFFER;
	}
	return rc;
}

/*
 * Check the mid_state and signature on received buffer (if any), and queue the
 * workqueue completion task.
 */
static void
smb2_writev_callback(struct mid_q_entry *mid)
{
	struct cifs_io_subrequest *wdata = mid->callback_data;
	struct cifs_tcon *tcon = tlink_tcon(wdata->req->cfile->tlink);
	struct TCP_Server_Info *server = wdata->server;
	struct smb2_write_rsp *rsp = (struct smb2_write_rsp *)mid->resp_buf;
	struct cifs_credits credits = {
		.value = 0,
		.instance = 0,
		.rreq_debug_id = wdata->rreq->debug_id,
		.rreq_debug_index = wdata->subreq.debug_index,
	};
	unsigned int rreq_debug_id = wdata->rreq->debug_id;
	unsigned int subreq_debug_index = wdata->subreq.debug_index;
	ssize_t result = 0;
	size_t written;

	WARN_ONCE(wdata->server != mid->server,
		  "wdata server %p != mid server %p",
		  wdata->server, mid->server);

	switch (mid->mid_state) {
	case MID_RESPONSE_RECEIVED:
		trace_netfs_sreq(&wdata->subreq, netfs_sreq_trace_io_progress);
		credits.value = le16_to_cpu(rsp->hdr.CreditRequest);
		credits.instance = server->reconnect_instance;
		result = smb2_check_receive(mid, server, 0);
		if (result != 0) {
			trace_netfs_sreq(&wdata->subreq, netfs_sreq_trace_io_bad);
			break;
		}

		written = le32_to_cpu(rsp->DataLength);
		/*
		 * Mask off high 16 bits when bytes written as returned
		 * by the server is greater than bytes requested by the
		 * client. OS/2 servers are known to set incorrect
		 * CountHigh values.
		 */
		if (written > wdata->subreq.len)
			written &= 0xFFFF;

		cifs_stats_bytes_written(tcon, written);

		if (written < wdata->subreq.len) {
			wdata->result = -ENOSPC;
		} else if (written > 0) {
			wdata->subreq.len = written;
			__set_bit(NETFS_SREQ_MADE_PROGRESS, &wdata->subreq.flags);
		}
		break;
	case MID_REQUEST_SUBMITTED:
		trace_netfs_sreq(&wdata->subreq, netfs_sreq_trace_io_req_submitted);
		__set_bit(NETFS_SREQ_NEED_RETRY, &wdata->subreq.flags);
		result = -EAGAIN;
		break;
	case MID_RETRY_NEEDED:
<<<<<<< HEAD
=======
		trace_netfs_sreq(&wdata->subreq, netfs_sreq_trace_io_retry_needed);
>>>>>>> 3f4ee458
		__set_bit(NETFS_SREQ_NEED_RETRY, &wdata->subreq.flags);
		result = -EAGAIN;
		break;
	case MID_RESPONSE_MALFORMED:
		trace_netfs_sreq(&wdata->subreq, netfs_sreq_trace_io_malformed);
		credits.value = le16_to_cpu(rsp->hdr.CreditRequest);
		credits.instance = server->reconnect_instance;
		result = -EIO;
		break;
	default:
		trace_netfs_sreq(&wdata->subreq, netfs_sreq_trace_io_unknown);
		result = -EIO;
		break;
	}
#ifdef CONFIG_CIFS_SMB_DIRECT
	/*
	 * If this wdata has a memory registered, the MR can be freed
	 * The number of MRs available is limited, it's important to recover
	 * used MR as soon as I/O is finished. Hold MR longer in the later
	 * I/O process can possibly result in I/O deadlock due to lack of MR
	 * to send request on I/O retry
	 */
	if (wdata->mr) {
		smbd_deregister_mr(wdata->mr);
		wdata->mr = NULL;
	}
#endif
	if (result) {
		cifs_stats_fail_inc(tcon, SMB2_WRITE_HE);
		trace_smb3_write_err(wdata->rreq->debug_id,
				     wdata->subreq.debug_index,
				     wdata->xid,
				     wdata->req->cfile->fid.persistent_fid,
				     tcon->tid, tcon->ses->Suid, wdata->subreq.start,
				     wdata->subreq.len, wdata->result);
		if (wdata->result == -ENOSPC)
			pr_warn_once("Out of space writing to %s\n",
				     tcon->tree_name);
	} else
		trace_smb3_write_done(wdata->rreq->debug_id,
				      wdata->subreq.debug_index,
				      wdata->xid,
				      wdata->req->cfile->fid.persistent_fid,
				      tcon->tid, tcon->ses->Suid,
				      wdata->subreq.start, wdata->subreq.len);

	trace_smb3_rw_credits(rreq_debug_id, subreq_debug_index, wdata->credits.value,
			      server->credits, server->in_flight,
			      0, cifs_trace_rw_credits_write_response_clear);
	wdata->credits.value = 0;
<<<<<<< HEAD
	trace_netfs_sreq(&wdata->subreq, netfs_sreq_trace_io_progress);
=======
>>>>>>> 3f4ee458
	cifs_write_subrequest_terminated(wdata, result ?: written);
	release_mid(mid);
	trace_smb3_rw_credits(rreq_debug_id, subreq_debug_index, 0,
			      server->credits, server->in_flight,
			      credits.value, cifs_trace_rw_credits_write_response_add);
	add_credits(server, &credits, 0);
}

/* smb2_async_writev - send an async write, and set up mid to handle result */
void
smb2_async_writev(struct cifs_io_subrequest *wdata)
{
	int rc = -EACCES, flags = 0;
	struct smb2_write_req *req = NULL;
	struct smb2_hdr *shdr;
	struct cifs_tcon *tcon = tlink_tcon(wdata->req->cfile->tlink);
	struct TCP_Server_Info *server = wdata->server;
	struct kvec iov[1];
	struct smb_rqst rqst = { };
	unsigned int total_len, xid = wdata->xid;
	struct cifs_io_parms _io_parms;
	struct cifs_io_parms *io_parms = NULL;
	int credit_request;

	/*
	 * in future we may get cifs_io_parms passed in from the caller,
	 * but for now we construct it here...
	 */
	_io_parms = (struct cifs_io_parms) {
		.tcon = tcon,
		.server = server,
		.offset = wdata->subreq.start,
		.length = wdata->subreq.len,
		.persistent_fid = wdata->req->cfile->fid.persistent_fid,
		.volatile_fid = wdata->req->cfile->fid.volatile_fid,
		.pid = wdata->req->pid,
	};
	io_parms = &_io_parms;

	rc = smb2_plain_req_init(SMB2_WRITE, tcon, server,
				 (void **) &req, &total_len);
	if (rc)
		goto out;

	rqst.rq_iov = iov;
	rqst.rq_iter = wdata->subreq.io_iter;

	rqst.rq_iov[0].iov_len = total_len - 1;
	rqst.rq_iov[0].iov_base = (char *)req;
	rqst.rq_nvec += 1;

	if (smb3_encryption_required(tcon))
		flags |= CIFS_TRANSFORM_REQ;

	shdr = (struct smb2_hdr *)req;
	shdr->Id.SyncId.ProcessId = cpu_to_le32(io_parms->pid);

	req->PersistentFileId = io_parms->persistent_fid;
	req->VolatileFileId = io_parms->volatile_fid;
	req->WriteChannelInfoOffset = 0;
	req->WriteChannelInfoLength = 0;
	req->Channel = SMB2_CHANNEL_NONE;
	req->Length = cpu_to_le32(io_parms->length);
	req->Offset = cpu_to_le64(io_parms->offset);
	req->DataOffset = cpu_to_le16(
				offsetof(struct smb2_write_req, Buffer));
	req->RemainingBytes = 0;

	trace_smb3_write_enter(wdata->rreq->debug_id,
			       wdata->subreq.debug_index,
			       wdata->xid,
			       io_parms->persistent_fid,
			       io_parms->tcon->tid,
			       io_parms->tcon->ses->Suid,
			       io_parms->offset,
			       io_parms->length);

#ifdef CONFIG_CIFS_SMB_DIRECT
	/*
	 * If we want to do a server RDMA read, fill in and append
	 * smbdirect_buffer_descriptor_v1 to the end of write request
	 */
	if (smb3_use_rdma_offload(io_parms)) {
		struct smbdirect_buffer_descriptor_v1 *v1;
		bool need_invalidate = server->dialect == SMB30_PROT_ID;

		wdata->mr = smbd_register_mr(server->smbd_conn, &wdata->subreq.io_iter,
					     false, need_invalidate);
		if (!wdata->mr) {
			rc = -EAGAIN;
			goto async_writev_out;
		}
		/* For RDMA read, I/O size is in RemainingBytes not in Length */
		req->RemainingBytes = req->Length;
		req->Length = 0;
		req->DataOffset = 0;
		req->Channel = SMB2_CHANNEL_RDMA_V1_INVALIDATE;
		if (need_invalidate)
			req->Channel = SMB2_CHANNEL_RDMA_V1;
		req->WriteChannelInfoOffset =
			cpu_to_le16(offsetof(struct smb2_write_req, Buffer));
		req->WriteChannelInfoLength =
			cpu_to_le16(sizeof(struct smbdirect_buffer_descriptor_v1));
		v1 = (struct smbdirect_buffer_descriptor_v1 *) &req->Buffer[0];
		v1->offset = cpu_to_le64(wdata->mr->mr->iova);
		v1->token = cpu_to_le32(wdata->mr->mr->rkey);
		v1->length = cpu_to_le32(wdata->mr->mr->length);

		rqst.rq_iov[0].iov_len += sizeof(*v1);

		/*
		 * We keep wdata->subreq.io_iter,
		 * but we have to truncate rqst.rq_iter
		 */
		iov_iter_truncate(&rqst.rq_iter, 0);
	}
#endif

	if (wdata->subreq.retry_count > 0)
		smb2_set_replay(server, &rqst);

	cifs_dbg(FYI, "async write at %llu %u bytes iter=%zx\n",
		 io_parms->offset, io_parms->length, iov_iter_count(&wdata->subreq.io_iter));

	if (wdata->credits.value > 0) {
		shdr->CreditCharge = cpu_to_le16(DIV_ROUND_UP(wdata->subreq.len,
						    SMB2_MAX_BUFFER_SIZE));
		credit_request = le16_to_cpu(shdr->CreditCharge) + 8;
		if (server->credits >= server->max_credits)
			shdr->CreditRequest = cpu_to_le16(0);
		else
			shdr->CreditRequest = cpu_to_le16(
				min_t(int, server->max_credits -
						server->credits, credit_request));

		rc = adjust_credits(server, wdata, cifs_trace_rw_credits_call_writev_adjust);
		if (rc)
			goto async_writev_out;

		flags |= CIFS_HAS_CREDITS;
	}

	/* XXX: compression + encryption is unsupported for now */
	if (((flags & CIFS_TRANSFORM_REQ) != CIFS_TRANSFORM_REQ) && should_compress(tcon, &rqst))
		flags |= CIFS_COMPRESS_REQ;

	rc = cifs_call_async(server, &rqst, NULL, smb2_writev_callback, NULL,
			     wdata, flags, &wdata->credits);
	/* Can't touch wdata if rc == 0 */
	if (rc) {
		trace_smb3_write_err(wdata->rreq->debug_id,
				     wdata->subreq.debug_index,
				     xid,
				     io_parms->persistent_fid,
				     io_parms->tcon->tid,
				     io_parms->tcon->ses->Suid,
				     io_parms->offset,
				     io_parms->length,
				     rc);
		cifs_stats_fail_inc(tcon, SMB2_WRITE_HE);
	}

async_writev_out:
	cifs_small_buf_release(req);
out:
	if (rc) {
		trace_smb3_rw_credits(wdata->rreq->debug_id,
				      wdata->subreq.debug_index,
				      wdata->credits.value,
				      server->credits, server->in_flight,
				      -(int)wdata->credits.value,
				      cifs_trace_rw_credits_write_response_clear);
		add_credits_and_wake_if(wdata->server, &wdata->credits, 0);
		cifs_write_subrequest_terminated(wdata, rc);
	}
}

/*
 * SMB2_write function gets iov pointer to kvec array with n_vec as a length.
 * The length field from io_parms must be at least 1 and indicates a number of
 * elements with data to write that begins with position 1 in iov array. All
 * data length is specified by count.
 */
int
SMB2_write(const unsigned int xid, struct cifs_io_parms *io_parms,
	   unsigned int *nbytes, struct kvec *iov, int n_vec)
{
	struct smb_rqst rqst;
	int rc = 0;
	struct smb2_write_req *req = NULL;
	struct smb2_write_rsp *rsp = NULL;
	int resp_buftype;
	struct kvec rsp_iov;
	int flags = 0;
	unsigned int total_len;
	struct TCP_Server_Info *server;
	int retries = 0, cur_sleep = 1;

replay_again:
	/* reinitialize for possible replay */
	flags = 0;
	*nbytes = 0;
	if (!io_parms->server)
		io_parms->server = cifs_pick_channel(io_parms->tcon->ses);
	server = io_parms->server;
	if (server == NULL)
		return -ECONNABORTED;

	if (n_vec < 1)
		return rc;

	rc = smb2_plain_req_init(SMB2_WRITE, io_parms->tcon, server,
				 (void **) &req, &total_len);
	if (rc)
		return rc;

	if (smb3_encryption_required(io_parms->tcon))
		flags |= CIFS_TRANSFORM_REQ;

	req->hdr.Id.SyncId.ProcessId = cpu_to_le32(io_parms->pid);

	req->PersistentFileId = io_parms->persistent_fid;
	req->VolatileFileId = io_parms->volatile_fid;
	req->WriteChannelInfoOffset = 0;
	req->WriteChannelInfoLength = 0;
	req->Channel = 0;
	req->Length = cpu_to_le32(io_parms->length);
	req->Offset = cpu_to_le64(io_parms->offset);
	req->DataOffset = cpu_to_le16(
				offsetof(struct smb2_write_req, Buffer));
	req->RemainingBytes = 0;

	trace_smb3_write_enter(0, 0, xid, io_parms->persistent_fid,
		io_parms->tcon->tid, io_parms->tcon->ses->Suid,
		io_parms->offset, io_parms->length);

	iov[0].iov_base = (char *)req;
	/* 1 for Buffer */
	iov[0].iov_len = total_len - 1;

	memset(&rqst, 0, sizeof(struct smb_rqst));
	rqst.rq_iov = iov;
	rqst.rq_nvec = n_vec + 1;

	if (retries)
		smb2_set_replay(server, &rqst);

	rc = cifs_send_recv(xid, io_parms->tcon->ses, server,
			    &rqst,
			    &resp_buftype, flags, &rsp_iov);
	rsp = (struct smb2_write_rsp *)rsp_iov.iov_base;

	if (rc) {
		trace_smb3_write_err(0, 0, xid,
				     req->PersistentFileId,
				     io_parms->tcon->tid,
				     io_parms->tcon->ses->Suid,
				     io_parms->offset, io_parms->length, rc);
		cifs_stats_fail_inc(io_parms->tcon, SMB2_WRITE_HE);
		cifs_dbg(VFS, "Send error in write = %d\n", rc);
	} else {
		*nbytes = le32_to_cpu(rsp->DataLength);
		cifs_stats_bytes_written(io_parms->tcon, *nbytes);
		trace_smb3_write_done(0, 0, xid,
				      req->PersistentFileId,
				      io_parms->tcon->tid,
				      io_parms->tcon->ses->Suid,
				      io_parms->offset, *nbytes);
	}

	cifs_small_buf_release(req);
	free_rsp_buf(resp_buftype, rsp);

	if (is_replayable_error(rc) &&
	    smb2_should_replay(io_parms->tcon, &retries, &cur_sleep))
		goto replay_again;

	return rc;
}

int posix_info_sid_size(const void *beg, const void *end)
{
	size_t subauth;
	int total;

	if (beg + 1 > end)
		return -1;

	subauth = *(u8 *)(beg+1);
	if (subauth < 1 || subauth > 15)
		return -1;

	total = 1 + 1 + 6 + 4*subauth;
	if (beg + total > end)
		return -1;

	return total;
}

int posix_info_parse(const void *beg, const void *end,
		     struct smb2_posix_info_parsed *out)

{
	int total_len = 0;
	int owner_len, group_len;
	int name_len;
	const void *owner_sid;
	const void *group_sid;
	const void *name;

	/* if no end bound given, assume payload to be correct */
	if (!end) {
		const struct smb2_posix_info *p = beg;

		end = beg + le32_to_cpu(p->NextEntryOffset);
		/* last element will have a 0 offset, pick a sensible bound */
		if (end == beg)
			end += 0xFFFF;
	}

	/* check base buf */
	if (beg + sizeof(struct smb2_posix_info) > end)
		return -1;
	total_len = sizeof(struct smb2_posix_info);

	/* check owner sid */
	owner_sid = beg + total_len;
	owner_len = posix_info_sid_size(owner_sid, end);
	if (owner_len < 0)
		return -1;
	total_len += owner_len;

	/* check group sid */
	group_sid = beg + total_len;
	group_len = posix_info_sid_size(group_sid, end);
	if (group_len < 0)
		return -1;
	total_len += group_len;

	/* check name len */
	if (beg + total_len + 4 > end)
		return -1;
	name_len = le32_to_cpu(*(__le32 *)(beg + total_len));
	if (name_len < 1 || name_len > 0xFFFF)
		return -1;
	total_len += 4;

	/* check name */
	name = beg + total_len;
	if (name + name_len > end)
		return -1;
	total_len += name_len;

	if (out) {
		out->base = beg;
		out->size = total_len;
		out->name_len = name_len;
		out->name = name;
		memcpy(&out->owner, owner_sid, owner_len);
		memcpy(&out->group, group_sid, group_len);
	}
	return total_len;
}

static int posix_info_extra_size(const void *beg, const void *end)
{
	int len = posix_info_parse(beg, end, NULL);

	if (len < 0)
		return -1;
	return len - sizeof(struct smb2_posix_info);
}

static unsigned int
num_entries(int infotype, char *bufstart, char *end_of_buf, char **lastentry,
	    size_t size)
{
	int len;
	unsigned int entrycount = 0;
	unsigned int next_offset = 0;
	char *entryptr;
	FILE_DIRECTORY_INFO *dir_info;

	if (bufstart == NULL)
		return 0;

	entryptr = bufstart;

	while (1) {
		if (entryptr + next_offset < entryptr ||
		    entryptr + next_offset > end_of_buf ||
		    entryptr + next_offset + size > end_of_buf) {
			cifs_dbg(VFS, "malformed search entry would overflow\n");
			break;
		}

		entryptr = entryptr + next_offset;
		dir_info = (FILE_DIRECTORY_INFO *)entryptr;

		if (infotype == SMB_FIND_FILE_POSIX_INFO)
			len = posix_info_extra_size(entryptr, end_of_buf);
		else
			len = le32_to_cpu(dir_info->FileNameLength);

		if (len < 0 ||
		    entryptr + len < entryptr ||
		    entryptr + len > end_of_buf ||
		    entryptr + len + size > end_of_buf) {
			cifs_dbg(VFS, "directory entry name would overflow frame end of buf %p\n",
				 end_of_buf);
			break;
		}

		*lastentry = entryptr;
		entrycount++;

		next_offset = le32_to_cpu(dir_info->NextEntryOffset);
		if (!next_offset)
			break;
	}

	return entrycount;
}

/*
 * Readdir/FindFirst
 */
int SMB2_query_directory_init(const unsigned int xid,
			      struct cifs_tcon *tcon,
			      struct TCP_Server_Info *server,
			      struct smb_rqst *rqst,
			      u64 persistent_fid, u64 volatile_fid,
			      int index, int info_level)
{
	struct smb2_query_directory_req *req;
	unsigned char *bufptr;
	__le16 asteriks = cpu_to_le16('*');
	unsigned int output_size = CIFSMaxBufSize -
		MAX_SMB2_CREATE_RESPONSE_SIZE -
		MAX_SMB2_CLOSE_RESPONSE_SIZE;
	unsigned int total_len;
	struct kvec *iov = rqst->rq_iov;
	int len, rc;

	rc = smb2_plain_req_init(SMB2_QUERY_DIRECTORY, tcon, server,
				 (void **) &req, &total_len);
	if (rc)
		return rc;

	switch (info_level) {
	case SMB_FIND_FILE_DIRECTORY_INFO:
		req->FileInformationClass = FILE_DIRECTORY_INFORMATION;
		break;
	case SMB_FIND_FILE_ID_FULL_DIR_INFO:
		req->FileInformationClass = FILEID_FULL_DIRECTORY_INFORMATION;
		break;
	case SMB_FIND_FILE_POSIX_INFO:
		req->FileInformationClass = SMB_FIND_FILE_POSIX_INFO;
		break;
	case SMB_FIND_FILE_FULL_DIRECTORY_INFO:
		req->FileInformationClass = FILE_FULL_DIRECTORY_INFORMATION;
		break;
	default:
		cifs_tcon_dbg(VFS, "info level %u isn't supported\n",
			info_level);
		return -EINVAL;
	}

	req->FileIndex = cpu_to_le32(index);
	req->PersistentFileId = persistent_fid;
	req->VolatileFileId = volatile_fid;

	len = 0x2;
	bufptr = req->Buffer;
	memcpy(bufptr, &asteriks, len);

	req->FileNameOffset =
		cpu_to_le16(sizeof(struct smb2_query_directory_req));
	req->FileNameLength = cpu_to_le16(len);
	/*
	 * BB could be 30 bytes or so longer if we used SMB2 specific
	 * buffer lengths, but this is safe and close enough.
	 */
	output_size = min_t(unsigned int, output_size, server->maxBuf);
	output_size = min_t(unsigned int, output_size, 2 << 15);
	req->OutputBufferLength = cpu_to_le32(output_size);

	iov[0].iov_base = (char *)req;
	/* 1 for Buffer */
	iov[0].iov_len = total_len - 1;

	iov[1].iov_base = (char *)(req->Buffer);
	iov[1].iov_len = len;

	trace_smb3_query_dir_enter(xid, persistent_fid, tcon->tid,
			tcon->ses->Suid, index, output_size);

	return 0;
}

void SMB2_query_directory_free(struct smb_rqst *rqst)
{
	if (rqst && rqst->rq_iov) {
		cifs_small_buf_release(rqst->rq_iov[0].iov_base); /* request */
	}
}

int
smb2_parse_query_directory(struct cifs_tcon *tcon,
			   struct kvec *rsp_iov,
			   int resp_buftype,
			   struct cifs_search_info *srch_inf)
{
	struct smb2_query_directory_rsp *rsp;
	size_t info_buf_size;
	char *end_of_smb;
	int rc;

	rsp = (struct smb2_query_directory_rsp *)rsp_iov->iov_base;

	switch (srch_inf->info_level) {
	case SMB_FIND_FILE_DIRECTORY_INFO:
		info_buf_size = sizeof(FILE_DIRECTORY_INFO);
		break;
	case SMB_FIND_FILE_ID_FULL_DIR_INFO:
		info_buf_size = sizeof(SEARCH_ID_FULL_DIR_INFO);
		break;
	case SMB_FIND_FILE_POSIX_INFO:
		/* note that posix payload are variable size */
		info_buf_size = sizeof(struct smb2_posix_info);
		break;
	case SMB_FIND_FILE_FULL_DIRECTORY_INFO:
		info_buf_size = sizeof(FILE_FULL_DIRECTORY_INFO);
		break;
	default:
		cifs_tcon_dbg(VFS, "info level %u isn't supported\n",
			 srch_inf->info_level);
		return -EINVAL;
	}

	rc = smb2_validate_iov(le16_to_cpu(rsp->OutputBufferOffset),
			       le32_to_cpu(rsp->OutputBufferLength), rsp_iov,
			       info_buf_size);
	if (rc) {
		cifs_tcon_dbg(VFS, "bad info payload");
		return rc;
	}

	srch_inf->unicode = true;

	if (srch_inf->ntwrk_buf_start) {
		if (srch_inf->smallBuf)
			cifs_small_buf_release(srch_inf->ntwrk_buf_start);
		else
			cifs_buf_release(srch_inf->ntwrk_buf_start);
	}
	srch_inf->ntwrk_buf_start = (char *)rsp;
	srch_inf->srch_entries_start = srch_inf->last_entry =
		(char *)rsp + le16_to_cpu(rsp->OutputBufferOffset);
	end_of_smb = rsp_iov->iov_len + (char *)rsp;

	srch_inf->entries_in_buffer = num_entries(
		srch_inf->info_level,
		srch_inf->srch_entries_start,
		end_of_smb,
		&srch_inf->last_entry,
		info_buf_size);

	srch_inf->index_of_last_entry += srch_inf->entries_in_buffer;
	cifs_dbg(FYI, "num entries %d last_index %lld srch start %p srch end %p\n",
		 srch_inf->entries_in_buffer, srch_inf->index_of_last_entry,
		 srch_inf->srch_entries_start, srch_inf->last_entry);
	if (resp_buftype == CIFS_LARGE_BUFFER)
		srch_inf->smallBuf = false;
	else if (resp_buftype == CIFS_SMALL_BUFFER)
		srch_inf->smallBuf = true;
	else
		cifs_tcon_dbg(VFS, "Invalid search buffer type\n");

	return 0;
}

int
SMB2_query_directory(const unsigned int xid, struct cifs_tcon *tcon,
		     u64 persistent_fid, u64 volatile_fid, int index,
		     struct cifs_search_info *srch_inf)
{
	struct smb_rqst rqst;
	struct kvec iov[SMB2_QUERY_DIRECTORY_IOV_SIZE];
	struct smb2_query_directory_rsp *rsp = NULL;
	int resp_buftype = CIFS_NO_BUFFER;
	struct kvec rsp_iov;
	int rc = 0;
	struct cifs_ses *ses = tcon->ses;
	struct TCP_Server_Info *server;
	int flags = 0;
	int retries = 0, cur_sleep = 1;

replay_again:
	/* reinitialize for possible replay */
	flags = 0;
	server = cifs_pick_channel(ses);

	if (!ses || !(ses->server))
		return -EIO;

	if (smb3_encryption_required(tcon))
		flags |= CIFS_TRANSFORM_REQ;

	memset(&rqst, 0, sizeof(struct smb_rqst));
	memset(&iov, 0, sizeof(iov));
	rqst.rq_iov = iov;
	rqst.rq_nvec = SMB2_QUERY_DIRECTORY_IOV_SIZE;

	rc = SMB2_query_directory_init(xid, tcon, server,
				       &rqst, persistent_fid,
				       volatile_fid, index,
				       srch_inf->info_level);
	if (rc)
		goto qdir_exit;

	if (retries)
		smb2_set_replay(server, &rqst);

	rc = cifs_send_recv(xid, ses, server,
			    &rqst, &resp_buftype, flags, &rsp_iov);
	rsp = (struct smb2_query_directory_rsp *)rsp_iov.iov_base;

	if (rc) {
		if (rc == -ENODATA &&
		    rsp->hdr.Status == STATUS_NO_MORE_FILES) {
			trace_smb3_query_dir_done(xid, persistent_fid,
				tcon->tid, tcon->ses->Suid, index, 0);
			srch_inf->endOfSearch = true;
			rc = 0;
		} else {
			trace_smb3_query_dir_err(xid, persistent_fid, tcon->tid,
				tcon->ses->Suid, index, 0, rc);
			cifs_stats_fail_inc(tcon, SMB2_QUERY_DIRECTORY_HE);
		}
		goto qdir_exit;
	}

	rc = smb2_parse_query_directory(tcon, &rsp_iov,	resp_buftype,
					srch_inf);
	if (rc) {
		trace_smb3_query_dir_err(xid, persistent_fid, tcon->tid,
			tcon->ses->Suid, index, 0, rc);
		goto qdir_exit;
	}
	resp_buftype = CIFS_NO_BUFFER;

	trace_smb3_query_dir_done(xid, persistent_fid, tcon->tid,
			tcon->ses->Suid, index, srch_inf->entries_in_buffer);

qdir_exit:
	SMB2_query_directory_free(&rqst);
	free_rsp_buf(resp_buftype, rsp);

	if (is_replayable_error(rc) &&
	    smb2_should_replay(tcon, &retries, &cur_sleep))
		goto replay_again;

	return rc;
}

int
SMB2_set_info_init(struct cifs_tcon *tcon, struct TCP_Server_Info *server,
		   struct smb_rqst *rqst,
		   u64 persistent_fid, u64 volatile_fid, u32 pid,
		   u8 info_class, u8 info_type, u32 additional_info,
		   void **data, unsigned int *size)
{
	struct smb2_set_info_req *req;
	struct kvec *iov = rqst->rq_iov;
	unsigned int i, total_len;
	int rc;

	rc = smb2_plain_req_init(SMB2_SET_INFO, tcon, server,
				 (void **) &req, &total_len);
	if (rc)
		return rc;

	req->hdr.Id.SyncId.ProcessId = cpu_to_le32(pid);
	req->InfoType = info_type;
	req->FileInfoClass = info_class;
	req->PersistentFileId = persistent_fid;
	req->VolatileFileId = volatile_fid;
	req->AdditionalInformation = cpu_to_le32(additional_info);

	req->BufferOffset = cpu_to_le16(sizeof(struct smb2_set_info_req));
	req->BufferLength = cpu_to_le32(*size);

	memcpy(req->Buffer, *data, *size);
	total_len += *size;

	iov[0].iov_base = (char *)req;
	/* 1 for Buffer */
	iov[0].iov_len = total_len - 1;

	for (i = 1; i < rqst->rq_nvec; i++) {
		le32_add_cpu(&req->BufferLength, size[i]);
		iov[i].iov_base = (char *)data[i];
		iov[i].iov_len = size[i];
	}

	return 0;
}

void
SMB2_set_info_free(struct smb_rqst *rqst)
{
	if (rqst && rqst->rq_iov)
		cifs_buf_release(rqst->rq_iov[0].iov_base); /* request */
}

static int
send_set_info(const unsigned int xid, struct cifs_tcon *tcon,
	       u64 persistent_fid, u64 volatile_fid, u32 pid, u8 info_class,
	       u8 info_type, u32 additional_info, unsigned int num,
		void **data, unsigned int *size)
{
	struct smb_rqst rqst;
	struct smb2_set_info_rsp *rsp = NULL;
	struct kvec *iov;
	struct kvec rsp_iov;
	int rc = 0;
	int resp_buftype;
	struct cifs_ses *ses = tcon->ses;
	struct TCP_Server_Info *server;
	int flags = 0;
	int retries = 0, cur_sleep = 1;

replay_again:
	/* reinitialize for possible replay */
	flags = 0;
	server = cifs_pick_channel(ses);

	if (!ses || !server)
		return -EIO;

	if (!num)
		return -EINVAL;

	if (smb3_encryption_required(tcon))
		flags |= CIFS_TRANSFORM_REQ;

	iov = kmalloc_array(num, sizeof(struct kvec), GFP_KERNEL);
	if (!iov)
		return -ENOMEM;

	memset(&rqst, 0, sizeof(struct smb_rqst));
	rqst.rq_iov = iov;
	rqst.rq_nvec = num;

	rc = SMB2_set_info_init(tcon, server,
				&rqst, persistent_fid, volatile_fid, pid,
				info_class, info_type, additional_info,
				data, size);
	if (rc) {
		kfree(iov);
		return rc;
	}

	if (retries)
		smb2_set_replay(server, &rqst);

	rc = cifs_send_recv(xid, ses, server,
			    &rqst, &resp_buftype, flags,
			    &rsp_iov);
	SMB2_set_info_free(&rqst);
	rsp = (struct smb2_set_info_rsp *)rsp_iov.iov_base;

	if (rc != 0) {
		cifs_stats_fail_inc(tcon, SMB2_SET_INFO_HE);
		trace_smb3_set_info_err(xid, persistent_fid, tcon->tid,
				ses->Suid, info_class, (__u32)info_type, rc);
	}

	free_rsp_buf(resp_buftype, rsp);
	kfree(iov);

	if (is_replayable_error(rc) &&
	    smb2_should_replay(tcon, &retries, &cur_sleep))
		goto replay_again;

	return rc;
}

int
SMB2_set_eof(const unsigned int xid, struct cifs_tcon *tcon, u64 persistent_fid,
	     u64 volatile_fid, u32 pid, loff_t new_eof)
{
	struct smb2_file_eof_info info;
	void *data;
	unsigned int size;

	info.EndOfFile = cpu_to_le64(new_eof);

	data = &info;
	size = sizeof(struct smb2_file_eof_info);

	trace_smb3_set_eof(xid, persistent_fid, tcon->tid, tcon->ses->Suid, new_eof);

	return send_set_info(xid, tcon, persistent_fid, volatile_fid,
			pid, FILE_END_OF_FILE_INFORMATION, SMB2_O_INFO_FILE,
			0, 1, &data, &size);
}

int
SMB2_set_acl(const unsigned int xid, struct cifs_tcon *tcon,
		u64 persistent_fid, u64 volatile_fid,
		struct smb_ntsd *pnntsd, int pacllen, int aclflag)
{
	return send_set_info(xid, tcon, persistent_fid, volatile_fid,
			current->tgid, 0, SMB2_O_INFO_SECURITY, aclflag,
			1, (void **)&pnntsd, &pacllen);
}

int
SMB2_set_ea(const unsigned int xid, struct cifs_tcon *tcon,
	    u64 persistent_fid, u64 volatile_fid,
	    struct smb2_file_full_ea_info *buf, int len)
{
	return send_set_info(xid, tcon, persistent_fid, volatile_fid,
		current->tgid, FILE_FULL_EA_INFORMATION, SMB2_O_INFO_FILE,
		0, 1, (void **)&buf, &len);
}

int
SMB2_oplock_break(const unsigned int xid, struct cifs_tcon *tcon,
		  const u64 persistent_fid, const u64 volatile_fid,
		  __u8 oplock_level)
{
	struct smb_rqst rqst;
	int rc;
	struct smb2_oplock_break *req = NULL;
	struct cifs_ses *ses = tcon->ses;
	struct TCP_Server_Info *server;
	int flags = CIFS_OBREAK_OP;
	unsigned int total_len;
	struct kvec iov[1];
	struct kvec rsp_iov;
	int resp_buf_type;
	int retries = 0, cur_sleep = 1;

replay_again:
	/* reinitialize for possible replay */
	flags = CIFS_OBREAK_OP;
	server = cifs_pick_channel(ses);

	cifs_dbg(FYI, "SMB2_oplock_break\n");
	rc = smb2_plain_req_init(SMB2_OPLOCK_BREAK, tcon, server,
				 (void **) &req, &total_len);
	if (rc)
		return rc;

	if (smb3_encryption_required(tcon))
		flags |= CIFS_TRANSFORM_REQ;

	req->VolatileFid = volatile_fid;
	req->PersistentFid = persistent_fid;
	req->OplockLevel = oplock_level;
	req->hdr.CreditRequest = cpu_to_le16(1);

	flags |= CIFS_NO_RSP_BUF;

	iov[0].iov_base = (char *)req;
	iov[0].iov_len = total_len;

	memset(&rqst, 0, sizeof(struct smb_rqst));
	rqst.rq_iov = iov;
	rqst.rq_nvec = 1;

	if (retries)
		smb2_set_replay(server, &rqst);

	rc = cifs_send_recv(xid, ses, server,
			    &rqst, &resp_buf_type, flags, &rsp_iov);
	cifs_small_buf_release(req);
	if (rc) {
		cifs_stats_fail_inc(tcon, SMB2_OPLOCK_BREAK_HE);
		cifs_dbg(FYI, "Send error in Oplock Break = %d\n", rc);
	}

	if (is_replayable_error(rc) &&
	    smb2_should_replay(tcon, &retries, &cur_sleep))
		goto replay_again;

	return rc;
}

void
smb2_copy_fs_info_to_kstatfs(struct smb2_fs_full_size_info *pfs_inf,
			     struct kstatfs *kst)
{
	kst->f_bsize = le32_to_cpu(pfs_inf->BytesPerSector) *
			  le32_to_cpu(pfs_inf->SectorsPerAllocationUnit);
	kst->f_blocks = le64_to_cpu(pfs_inf->TotalAllocationUnits);
	kst->f_bfree  = kst->f_bavail =
			le64_to_cpu(pfs_inf->CallerAvailableAllocationUnits);
	return;
}

static void
copy_posix_fs_info_to_kstatfs(FILE_SYSTEM_POSIX_INFO *response_data,
			struct kstatfs *kst)
{
	kst->f_bsize = le32_to_cpu(response_data->BlockSize);
	kst->f_blocks = le64_to_cpu(response_data->TotalBlocks);
	kst->f_bfree =  le64_to_cpu(response_data->BlocksAvail);
	if (response_data->UserBlocksAvail == cpu_to_le64(-1))
		kst->f_bavail = kst->f_bfree;
	else
		kst->f_bavail = le64_to_cpu(response_data->UserBlocksAvail);
	if (response_data->TotalFileNodes != cpu_to_le64(-1))
		kst->f_files = le64_to_cpu(response_data->TotalFileNodes);
	if (response_data->FreeFileNodes != cpu_to_le64(-1))
		kst->f_ffree = le64_to_cpu(response_data->FreeFileNodes);

	return;
}

static int
build_qfs_info_req(struct kvec *iov, struct cifs_tcon *tcon,
		   struct TCP_Server_Info *server,
		   int level, int outbuf_len, u64 persistent_fid,
		   u64 volatile_fid)
{
	int rc;
	struct smb2_query_info_req *req;
	unsigned int total_len;

	cifs_dbg(FYI, "Query FSInfo level %d\n", level);

	if ((tcon->ses == NULL) || server == NULL)
		return -EIO;

	rc = smb2_plain_req_init(SMB2_QUERY_INFO, tcon, server,
				 (void **) &req, &total_len);
	if (rc)
		return rc;

	req->InfoType = SMB2_O_INFO_FILESYSTEM;
	req->FileInfoClass = level;
	req->PersistentFileId = persistent_fid;
	req->VolatileFileId = volatile_fid;
	/* 1 for pad */
	req->InputBufferOffset =
			cpu_to_le16(sizeof(struct smb2_query_info_req));
	req->OutputBufferLength = cpu_to_le32(
		outbuf_len + sizeof(struct smb2_query_info_rsp));

	iov->iov_base = (char *)req;
	iov->iov_len = total_len;
	return 0;
}

static inline void free_qfs_info_req(struct kvec *iov)
{
	cifs_buf_release(iov->iov_base);
}

int
SMB311_posix_qfs_info(const unsigned int xid, struct cifs_tcon *tcon,
	      u64 persistent_fid, u64 volatile_fid, struct kstatfs *fsdata)
{
	struct smb_rqst rqst;
	struct smb2_query_info_rsp *rsp = NULL;
	struct kvec iov;
	struct kvec rsp_iov;
	int rc = 0;
	int resp_buftype;
	struct cifs_ses *ses = tcon->ses;
	struct TCP_Server_Info *server;
	FILE_SYSTEM_POSIX_INFO *info = NULL;
	int flags = 0;
	int retries = 0, cur_sleep = 1;

replay_again:
	/* reinitialize for possible replay */
	flags = 0;
	server = cifs_pick_channel(ses);

	rc = build_qfs_info_req(&iov, tcon, server,
				FS_POSIX_INFORMATION,
				sizeof(FILE_SYSTEM_POSIX_INFO),
				persistent_fid, volatile_fid);
	if (rc)
		return rc;

	if (smb3_encryption_required(tcon))
		flags |= CIFS_TRANSFORM_REQ;

	memset(&rqst, 0, sizeof(struct smb_rqst));
	rqst.rq_iov = &iov;
	rqst.rq_nvec = 1;

	if (retries)
		smb2_set_replay(server, &rqst);

	rc = cifs_send_recv(xid, ses, server,
			    &rqst, &resp_buftype, flags, &rsp_iov);
	free_qfs_info_req(&iov);
	if (rc) {
		cifs_stats_fail_inc(tcon, SMB2_QUERY_INFO_HE);
		goto posix_qfsinf_exit;
	}
	rsp = (struct smb2_query_info_rsp *)rsp_iov.iov_base;

	info = (FILE_SYSTEM_POSIX_INFO *)(
		le16_to_cpu(rsp->OutputBufferOffset) + (char *)rsp);
	rc = smb2_validate_iov(le16_to_cpu(rsp->OutputBufferOffset),
			       le32_to_cpu(rsp->OutputBufferLength), &rsp_iov,
			       sizeof(FILE_SYSTEM_POSIX_INFO));
	if (!rc)
		copy_posix_fs_info_to_kstatfs(info, fsdata);

posix_qfsinf_exit:
	free_rsp_buf(resp_buftype, rsp_iov.iov_base);

	if (is_replayable_error(rc) &&
	    smb2_should_replay(tcon, &retries, &cur_sleep))
		goto replay_again;

	return rc;
}

int
SMB2_QFS_attr(const unsigned int xid, struct cifs_tcon *tcon,
	      u64 persistent_fid, u64 volatile_fid, int level)
{
	struct smb_rqst rqst;
	struct smb2_query_info_rsp *rsp = NULL;
	struct kvec iov;
	struct kvec rsp_iov;
	int rc = 0;
	int resp_buftype, max_len, min_len;
	struct cifs_ses *ses = tcon->ses;
	struct TCP_Server_Info *server;
	unsigned int rsp_len, offset;
	int flags = 0;
	int retries = 0, cur_sleep = 1;

replay_again:
	/* reinitialize for possible replay */
	flags = 0;
	server = cifs_pick_channel(ses);

	if (level == FS_DEVICE_INFORMATION) {
		max_len = sizeof(FILE_SYSTEM_DEVICE_INFO);
		min_len = sizeof(FILE_SYSTEM_DEVICE_INFO);
	} else if (level == FS_ATTRIBUTE_INFORMATION) {
		max_len = sizeof(FILE_SYSTEM_ATTRIBUTE_INFO);
		min_len = MIN_FS_ATTR_INFO_SIZE;
	} else if (level == FS_SECTOR_SIZE_INFORMATION) {
		max_len = sizeof(struct smb3_fs_ss_info);
		min_len = sizeof(struct smb3_fs_ss_info);
	} else if (level == FS_VOLUME_INFORMATION) {
		max_len = sizeof(struct smb3_fs_vol_info) + MAX_VOL_LABEL_LEN;
		min_len = sizeof(struct smb3_fs_vol_info);
	} else {
		cifs_dbg(FYI, "Invalid qfsinfo level %d\n", level);
		return -EINVAL;
	}

	rc = build_qfs_info_req(&iov, tcon, server,
				level, max_len,
				persistent_fid, volatile_fid);
	if (rc)
		return rc;

	if (smb3_encryption_required(tcon))
		flags |= CIFS_TRANSFORM_REQ;

	memset(&rqst, 0, sizeof(struct smb_rqst));
	rqst.rq_iov = &iov;
	rqst.rq_nvec = 1;

	if (retries)
		smb2_set_replay(server, &rqst);

	rc = cifs_send_recv(xid, ses, server,
			    &rqst, &resp_buftype, flags, &rsp_iov);
	free_qfs_info_req(&iov);
	if (rc) {
		cifs_stats_fail_inc(tcon, SMB2_QUERY_INFO_HE);
		goto qfsattr_exit;
	}
	rsp = (struct smb2_query_info_rsp *)rsp_iov.iov_base;

	rsp_len = le32_to_cpu(rsp->OutputBufferLength);
	offset = le16_to_cpu(rsp->OutputBufferOffset);
	rc = smb2_validate_iov(offset, rsp_len, &rsp_iov, min_len);
	if (rc)
		goto qfsattr_exit;

	if (level == FS_ATTRIBUTE_INFORMATION)
		memcpy(&tcon->fsAttrInfo, offset
			+ (char *)rsp, min_t(unsigned int,
			rsp_len, max_len));
	else if (level == FS_DEVICE_INFORMATION)
		memcpy(&tcon->fsDevInfo, offset
			+ (char *)rsp, sizeof(FILE_SYSTEM_DEVICE_INFO));
	else if (level == FS_SECTOR_SIZE_INFORMATION) {
		struct smb3_fs_ss_info *ss_info = (struct smb3_fs_ss_info *)
			(offset + (char *)rsp);
		tcon->ss_flags = le32_to_cpu(ss_info->Flags);
		tcon->perf_sector_size =
			le32_to_cpu(ss_info->PhysicalBytesPerSectorForPerf);
	} else if (level == FS_VOLUME_INFORMATION) {
		struct smb3_fs_vol_info *vol_info = (struct smb3_fs_vol_info *)
			(offset + (char *)rsp);
		tcon->vol_serial_number = vol_info->VolumeSerialNumber;
		tcon->vol_create_time = vol_info->VolumeCreationTime;
	}

qfsattr_exit:
	free_rsp_buf(resp_buftype, rsp_iov.iov_base);

	if (is_replayable_error(rc) &&
	    smb2_should_replay(tcon, &retries, &cur_sleep))
		goto replay_again;

	return rc;
}

int
smb2_lockv(const unsigned int xid, struct cifs_tcon *tcon,
	   const __u64 persist_fid, const __u64 volatile_fid, const __u32 pid,
	   const __u32 num_lock, struct smb2_lock_element *buf)
{
	struct smb_rqst rqst;
	int rc = 0;
	struct smb2_lock_req *req = NULL;
	struct kvec iov[2];
	struct kvec rsp_iov;
	int resp_buf_type;
	unsigned int count;
	int flags = CIFS_NO_RSP_BUF;
	unsigned int total_len;
	struct TCP_Server_Info *server;
	int retries = 0, cur_sleep = 1;

replay_again:
	/* reinitialize for possible replay */
	flags = CIFS_NO_RSP_BUF;
	server = cifs_pick_channel(tcon->ses);

	cifs_dbg(FYI, "smb2_lockv num lock %d\n", num_lock);

	rc = smb2_plain_req_init(SMB2_LOCK, tcon, server,
				 (void **) &req, &total_len);
	if (rc)
		return rc;

	if (smb3_encryption_required(tcon))
		flags |= CIFS_TRANSFORM_REQ;

	req->hdr.Id.SyncId.ProcessId = cpu_to_le32(pid);
	req->LockCount = cpu_to_le16(num_lock);

	req->PersistentFileId = persist_fid;
	req->VolatileFileId = volatile_fid;

	count = num_lock * sizeof(struct smb2_lock_element);

	iov[0].iov_base = (char *)req;
	iov[0].iov_len = total_len - sizeof(struct smb2_lock_element);
	iov[1].iov_base = (char *)buf;
	iov[1].iov_len = count;

	cifs_stats_inc(&tcon->stats.cifs_stats.num_locks);

	memset(&rqst, 0, sizeof(struct smb_rqst));
	rqst.rq_iov = iov;
	rqst.rq_nvec = 2;

	if (retries)
		smb2_set_replay(server, &rqst);

	rc = cifs_send_recv(xid, tcon->ses, server,
			    &rqst, &resp_buf_type, flags,
			    &rsp_iov);
	cifs_small_buf_release(req);
	if (rc) {
		cifs_dbg(FYI, "Send error in smb2_lockv = %d\n", rc);
		cifs_stats_fail_inc(tcon, SMB2_LOCK_HE);
		trace_smb3_lock_err(xid, persist_fid, tcon->tid,
				    tcon->ses->Suid, rc);
	}

	if (is_replayable_error(rc) &&
	    smb2_should_replay(tcon, &retries, &cur_sleep))
		goto replay_again;

	return rc;
}

int
SMB2_lock(const unsigned int xid, struct cifs_tcon *tcon,
	  const __u64 persist_fid, const __u64 volatile_fid, const __u32 pid,
	  const __u64 length, const __u64 offset, const __u32 lock_flags,
	  const bool wait)
{
	struct smb2_lock_element lock;

	lock.Offset = cpu_to_le64(offset);
	lock.Length = cpu_to_le64(length);
	lock.Flags = cpu_to_le32(lock_flags);
	if (!wait && lock_flags != SMB2_LOCKFLAG_UNLOCK)
		lock.Flags |= cpu_to_le32(SMB2_LOCKFLAG_FAIL_IMMEDIATELY);

	return smb2_lockv(xid, tcon, persist_fid, volatile_fid, pid, 1, &lock);
}

int
SMB2_lease_break(const unsigned int xid, struct cifs_tcon *tcon,
		 __u8 *lease_key, const __le32 lease_state)
{
	struct smb_rqst rqst;
	int rc;
	struct smb2_lease_ack *req = NULL;
	struct cifs_ses *ses = tcon->ses;
	int flags = CIFS_OBREAK_OP;
	unsigned int total_len;
	struct kvec iov[1];
	struct kvec rsp_iov;
	int resp_buf_type;
	__u64 *please_key_high;
	__u64 *please_key_low;
	struct TCP_Server_Info *server = cifs_pick_channel(tcon->ses);

	cifs_dbg(FYI, "SMB2_lease_break\n");
	rc = smb2_plain_req_init(SMB2_OPLOCK_BREAK, tcon, server,
				 (void **) &req, &total_len);
	if (rc)
		return rc;

	if (smb3_encryption_required(tcon))
		flags |= CIFS_TRANSFORM_REQ;

	req->hdr.CreditRequest = cpu_to_le16(1);
	req->StructureSize = cpu_to_le16(36);
	total_len += 12;

	memcpy(req->LeaseKey, lease_key, SMB2_LEASE_KEY_SIZE);
	req->LeaseState = lease_state;

	flags |= CIFS_NO_RSP_BUF;

	iov[0].iov_base = (char *)req;
	iov[0].iov_len = total_len;

	memset(&rqst, 0, sizeof(struct smb_rqst));
	rqst.rq_iov = iov;
	rqst.rq_nvec = 1;

	rc = cifs_send_recv(xid, ses, server,
			    &rqst, &resp_buf_type, flags, &rsp_iov);
	cifs_small_buf_release(req);

	please_key_low = (__u64 *)lease_key;
	please_key_high = (__u64 *)(lease_key+8);
	if (rc) {
		cifs_stats_fail_inc(tcon, SMB2_OPLOCK_BREAK_HE);
		trace_smb3_lease_err(le32_to_cpu(lease_state), tcon->tid,
			ses->Suid, *please_key_low, *please_key_high, rc);
		cifs_dbg(FYI, "Send error in Lease Break = %d\n", rc);
	} else
		trace_smb3_lease_done(le32_to_cpu(lease_state), tcon->tid,
			ses->Suid, *please_key_low, *please_key_high);

	return rc;
}<|MERGE_RESOLUTION|>--- conflicted
+++ resolved
@@ -4875,10 +4875,7 @@
 		result = -EAGAIN;
 		break;
 	case MID_RETRY_NEEDED:
-<<<<<<< HEAD
-=======
 		trace_netfs_sreq(&wdata->subreq, netfs_sreq_trace_io_retry_needed);
->>>>>>> 3f4ee458
 		__set_bit(NETFS_SREQ_NEED_RETRY, &wdata->subreq.flags);
 		result = -EAGAIN;
 		break;
@@ -4929,10 +4926,6 @@
 			      server->credits, server->in_flight,
 			      0, cifs_trace_rw_credits_write_response_clear);
 	wdata->credits.value = 0;
-<<<<<<< HEAD
-	trace_netfs_sreq(&wdata->subreq, netfs_sreq_trace_io_progress);
-=======
->>>>>>> 3f4ee458
 	cifs_write_subrequest_terminated(wdata, result ?: written);
 	release_mid(mid);
 	trace_smb3_rw_credits(rreq_debug_id, subreq_debug_index, 0,
