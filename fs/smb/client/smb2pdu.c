// SPDX-License-Identifier: LGPL-2.1
/*
 *
 *   Copyright (C) International Business Machines  Corp., 2009, 2013
 *                 Etersoft, 2012
 *   Author(s): Steve French (sfrench@us.ibm.com)
 *              Pavel Shilovsky (pshilovsky@samba.org) 2012
 *
 *   Contains the routines for constructing the SMB2 PDUs themselves
 *
 */

 /* SMB2 PDU handling routines here - except for leftovers (eg session setup) */
 /* Note that there are handle based routines which must be		      */
 /* treated slightly differently for reconnection purposes since we never     */
 /* want to reuse a stale file handle and only the caller knows the file info */

#include <linux/fs.h>
#include <linux/kernel.h>
#include <linux/vfs.h>
#include <linux/task_io_accounting_ops.h>
#include <linux/uaccess.h>
#include <linux/uuid.h>
#include <linux/pagemap.h>
#include <linux/xattr.h>
#include "cifsglob.h"
#include "cifsacl.h"
#include "cifsproto.h"
#include "smb2proto.h"
#include "cifs_unicode.h"
#include "cifs_debug.h"
#include "ntlmssp.h"
#include "smb2status.h"
#include "smb2glob.h"
#include "cifspdu.h"
#include "cifs_spnego.h"
#include "smbdirect.h"
#include "trace.h"
#ifdef CONFIG_CIFS_DFS_UPCALL
#include "dfs_cache.h"
#endif
#include "cached_dir.h"

/*
 *  The following table defines the expected "StructureSize" of SMB2 requests
 *  in order by SMB2 command.  This is similar to "wct" in SMB/CIFS requests.
 *
 *  Note that commands are defined in smb2pdu.h in le16 but the array below is
 *  indexed by command in host byte order.
 */
static const int smb2_req_struct_sizes[NUMBER_OF_SMB2_COMMANDS] = {
	/* SMB2_NEGOTIATE */ 36,
	/* SMB2_SESSION_SETUP */ 25,
	/* SMB2_LOGOFF */ 4,
	/* SMB2_TREE_CONNECT */	9,
	/* SMB2_TREE_DISCONNECT */ 4,
	/* SMB2_CREATE */ 57,
	/* SMB2_CLOSE */ 24,
	/* SMB2_FLUSH */ 24,
	/* SMB2_READ */	49,
	/* SMB2_WRITE */ 49,
	/* SMB2_LOCK */	48,
	/* SMB2_IOCTL */ 57,
	/* SMB2_CANCEL */ 4,
	/* SMB2_ECHO */ 4,
	/* SMB2_QUERY_DIRECTORY */ 33,
	/* SMB2_CHANGE_NOTIFY */ 32,
	/* SMB2_QUERY_INFO */ 41,
	/* SMB2_SET_INFO */ 33,
	/* SMB2_OPLOCK_BREAK */ 24 /* BB this is 36 for LEASE_BREAK variant */
};

int smb3_encryption_required(const struct cifs_tcon *tcon)
{
	if (!tcon || !tcon->ses)
		return 0;
	if ((tcon->ses->session_flags & SMB2_SESSION_FLAG_ENCRYPT_DATA) ||
	    (tcon->share_flags & SHI1005_FLAGS_ENCRYPT_DATA))
		return 1;
	if (tcon->seal &&
	    (tcon->ses->server->capabilities & SMB2_GLOBAL_CAP_ENCRYPTION))
		return 1;
	return 0;
}

static void
smb2_hdr_assemble(struct smb2_hdr *shdr, __le16 smb2_cmd,
		  const struct cifs_tcon *tcon,
		  struct TCP_Server_Info *server)
{
	struct smb3_hdr_req *smb3_hdr;
<<<<<<< HEAD
=======

>>>>>>> 9545bdc0
	shdr->ProtocolId = SMB2_PROTO_NUMBER;
	shdr->StructureSize = cpu_to_le16(64);
	shdr->Command = smb2_cmd;

	if (server) {
		/* After reconnect SMB3 must set ChannelSequence on subsequent reqs */
		if (server->dialect >= SMB30_PROT_ID) {
			smb3_hdr = (struct smb3_hdr_req *)shdr;
			/*
			 * if primary channel is not set yet, use default
			 * channel for chan sequence num
			 */
<<<<<<< HEAD
			if (CIFS_SERVER_IS_CHAN(server))
=======
			if (SERVER_IS_CHAN(server))
>>>>>>> 9545bdc0
				smb3_hdr->ChannelSequence =
					cpu_to_le16(server->primary_server->channel_sequence_num);
			else
				smb3_hdr->ChannelSequence =
					cpu_to_le16(server->channel_sequence_num);
		}
		spin_lock(&server->req_lock);
		/* Request up to 10 credits but don't go over the limit. */
		if (server->credits >= server->max_credits)
			shdr->CreditRequest = cpu_to_le16(0);
		else
			shdr->CreditRequest = cpu_to_le16(
				min_t(int, server->max_credits -
						server->credits, 10));
		spin_unlock(&server->req_lock);
	} else {
		shdr->CreditRequest = cpu_to_le16(2);
	}
	shdr->Id.SyncId.ProcessId = cpu_to_le32((__u16)current->tgid);

	if (!tcon)
		goto out;

	/* GLOBAL_CAP_LARGE_MTU will only be set if dialect > SMB2.02 */
	/* See sections 2.2.4 and 3.2.4.1.5 of MS-SMB2 */
	if (server && (server->capabilities & SMB2_GLOBAL_CAP_LARGE_MTU))
		shdr->CreditCharge = cpu_to_le16(1);
	/* else CreditCharge MBZ */

	shdr->Id.SyncId.TreeId = cpu_to_le32(tcon->tid);
	/* Uid is not converted */
	if (tcon->ses)
		shdr->SessionId = cpu_to_le64(tcon->ses->Suid);

	/*
	 * If we would set SMB2_FLAGS_DFS_OPERATIONS on open we also would have
	 * to pass the path on the Open SMB prefixed by \\server\share.
	 * Not sure when we would need to do the augmented path (if ever) and
	 * setting this flag breaks the SMB2 open operation since it is
	 * illegal to send an empty path name (without \\server\share prefix)
	 * when the DFS flag is set in the SMB open header. We could
	 * consider setting the flag on all operations other than open
	 * but it is safer to net set it for now.
	 */
/*	if (tcon->share_flags & SHI1005_FLAGS_DFS)
		shdr->Flags |= SMB2_FLAGS_DFS_OPERATIONS; */

	if (server && server->sign && !smb3_encryption_required(tcon))
		shdr->Flags |= SMB2_FLAGS_SIGNED;
out:
	return;
}

static int
smb2_reconnect(__le16 smb2_command, struct cifs_tcon *tcon,
	       struct TCP_Server_Info *server)
{
	int rc = 0;
	struct nls_table *nls_codepage = NULL;
	struct cifs_ses *ses;

	/*
	 * SMB2s NegProt, SessSetup, Logoff do not have tcon yet so
	 * check for tcp and smb session status done differently
	 * for those three - in the calling routine.
	 */
	if (tcon == NULL)
		return 0;

	/*
	 * Need to also skip SMB2_IOCTL because it is used for checking nested dfs links in
	 * cifs_tree_connect().
	 */
	if (smb2_command == SMB2_TREE_CONNECT || smb2_command == SMB2_IOCTL)
		return 0;

	spin_lock(&tcon->tc_lock);
	if (tcon->status == TID_EXITING) {
		/*
		 * only tree disconnect allowed when disconnecting ...
		 */
		if (smb2_command != SMB2_TREE_DISCONNECT) {
			spin_unlock(&tcon->tc_lock);
			cifs_dbg(FYI, "can not send cmd %d while umounting\n",
				 smb2_command);
			return -ENODEV;
		}
	}
	spin_unlock(&tcon->tc_lock);

	ses = tcon->ses;
	if (!ses)
		return -EIO;
	spin_lock(&ses->ses_lock);
	if (ses->ses_status == SES_EXITING) {
		spin_unlock(&ses->ses_lock);
		return -EIO;
	}
	spin_unlock(&ses->ses_lock);
	if (!ses->server || !server)
		return -EIO;

	spin_lock(&server->srv_lock);
	if (server->tcpStatus == CifsNeedReconnect) {
		/*
		 * Return to caller for TREE_DISCONNECT and LOGOFF and CLOSE
		 * here since they are implicitly done when session drops.
		 */
		switch (smb2_command) {
		/*
		 * BB Should we keep oplock break and add flush to exceptions?
		 */
		case SMB2_TREE_DISCONNECT:
		case SMB2_CANCEL:
		case SMB2_CLOSE:
		case SMB2_OPLOCK_BREAK:
			spin_unlock(&server->srv_lock);
			return -EAGAIN;
		}
	}
	spin_unlock(&server->srv_lock);

again:
	rc = cifs_wait_for_server_reconnect(server, tcon->retry);
	if (rc)
		return rc;

	spin_lock(&ses->chan_lock);
	if (!cifs_chan_needs_reconnect(ses, server) && !tcon->need_reconnect) {
		spin_unlock(&ses->chan_lock);
		return 0;
	}
	spin_unlock(&ses->chan_lock);
	cifs_dbg(FYI, "sess reconnect mask: 0x%lx, tcon reconnect: %d",
		 tcon->ses->chans_need_reconnect,
		 tcon->need_reconnect);

	mutex_lock(&ses->session_mutex);
	/*
	 * Recheck after acquire mutex. If another thread is negotiating
	 * and the server never sends an answer the socket will be closed
	 * and tcpStatus set to reconnect.
	 */
	spin_lock(&server->srv_lock);
	if (server->tcpStatus == CifsNeedReconnect) {
		spin_unlock(&server->srv_lock);
		mutex_unlock(&ses->session_mutex);

		if (tcon->retry)
			goto again;

		rc = -EHOSTDOWN;
		goto out;
	}
	spin_unlock(&server->srv_lock);

	nls_codepage = ses->local_nls;

	/*
	 * need to prevent multiple threads trying to simultaneously
	 * reconnect the same SMB session
	 */
	spin_lock(&ses->ses_lock);
	spin_lock(&ses->chan_lock);
	if (!cifs_chan_needs_reconnect(ses, server) &&
	    ses->ses_status == SES_GOOD) {
		spin_unlock(&ses->chan_lock);
		spin_unlock(&ses->ses_lock);
		/* this means that we only need to tree connect */
		if (tcon->need_reconnect)
			goto skip_sess_setup;

		mutex_unlock(&ses->session_mutex);
		goto out;
	}
	spin_unlock(&ses->chan_lock);
	spin_unlock(&ses->ses_lock);

	rc = cifs_negotiate_protocol(0, ses, server);
	if (!rc) {
		rc = cifs_setup_session(0, ses, server, nls_codepage);
		if ((rc == -EACCES) && !tcon->retry) {
			mutex_unlock(&ses->session_mutex);
			rc = -EHOSTDOWN;
			goto failed;
		} else if (rc) {
			mutex_unlock(&ses->session_mutex);
			goto out;
		}
	} else {
		mutex_unlock(&ses->session_mutex);
		goto out;
	}

skip_sess_setup:
	if (!tcon->need_reconnect) {
		mutex_unlock(&ses->session_mutex);
		goto out;
	}
	cifs_mark_open_files_invalid(tcon);
	if (tcon->use_persistent)
		tcon->need_reopen_files = true;

	rc = cifs_tree_connect(0, tcon, nls_codepage);
	mutex_unlock(&ses->session_mutex);

	cifs_dbg(FYI, "reconnect tcon rc = %d\n", rc);
	if (rc) {
		/* If sess reconnected but tcon didn't, something strange ... */
		cifs_dbg(VFS, "reconnect tcon failed rc = %d\n", rc);
		goto out;
	}

	if (smb2_command != SMB2_INTERNAL_CMD)
		mod_delayed_work(cifsiod_wq, &server->reconnect, 0);

	atomic_inc(&tconInfoReconnectCount);
out:
	/*
	 * Check if handle based operation so we know whether we can continue
	 * or not without returning to caller to reset file handle.
	 */
	/*
	 * BB Is flush done by server on drop of tcp session? Should we special
	 * case it and skip above?
	 */
	switch (smb2_command) {
	case SMB2_FLUSH:
	case SMB2_READ:
	case SMB2_WRITE:
	case SMB2_LOCK:
	case SMB2_QUERY_DIRECTORY:
	case SMB2_CHANGE_NOTIFY:
	case SMB2_QUERY_INFO:
	case SMB2_SET_INFO:
		rc = -EAGAIN;
	}
failed:
	return rc;
}

static void
fill_small_buf(__le16 smb2_command, struct cifs_tcon *tcon,
	       struct TCP_Server_Info *server,
	       void *buf,
	       unsigned int *total_len)
{
	struct smb2_pdu *spdu = buf;
	/* lookup word count ie StructureSize from table */
	__u16 parmsize = smb2_req_struct_sizes[le16_to_cpu(smb2_command)];

	/*
	 * smaller than SMALL_BUFFER_SIZE but bigger than fixed area of
	 * largest operations (Create)
	 */
	memset(buf, 0, 256);

	smb2_hdr_assemble(&spdu->hdr, smb2_command, tcon, server);
	spdu->StructureSize2 = cpu_to_le16(parmsize);

	*total_len = parmsize + sizeof(struct smb2_hdr);
}

/*
 * Allocate and return pointer to an SMB request hdr, and set basic
 * SMB information in the SMB header. If the return code is zero, this
 * function must have filled in request_buf pointer.
 */
static int __smb2_plain_req_init(__le16 smb2_command, struct cifs_tcon *tcon,
				 struct TCP_Server_Info *server,
				 void **request_buf, unsigned int *total_len)
{
	/* BB eventually switch this to SMB2 specific small buf size */
	if (smb2_command == SMB2_SET_INFO)
		*request_buf = cifs_buf_get();
	else
		*request_buf = cifs_small_buf_get();
	if (*request_buf == NULL) {
		/* BB should we add a retry in here if not a writepage? */
		return -ENOMEM;
	}

	fill_small_buf(smb2_command, tcon, server,
		       (struct smb2_hdr *)(*request_buf),
		       total_len);

	if (tcon != NULL) {
		uint16_t com_code = le16_to_cpu(smb2_command);
		cifs_stats_inc(&tcon->stats.smb2_stats.smb2_com_sent[com_code]);
		cifs_stats_inc(&tcon->num_smbs_sent);
	}

	return 0;
}

static int smb2_plain_req_init(__le16 smb2_command, struct cifs_tcon *tcon,
			       struct TCP_Server_Info *server,
			       void **request_buf, unsigned int *total_len)
{
	int rc;

	rc = smb2_reconnect(smb2_command, tcon, server);
	if (rc)
		return rc;

	return __smb2_plain_req_init(smb2_command, tcon, server, request_buf,
				     total_len);
}

static int smb2_ioctl_req_init(u32 opcode, struct cifs_tcon *tcon,
			       struct TCP_Server_Info *server,
			       void **request_buf, unsigned int *total_len)
{
	/* Skip reconnect only for FSCTL_VALIDATE_NEGOTIATE_INFO IOCTLs */
	if (opcode == FSCTL_VALIDATE_NEGOTIATE_INFO) {
		return __smb2_plain_req_init(SMB2_IOCTL, tcon, server,
					     request_buf, total_len);
	}
	return smb2_plain_req_init(SMB2_IOCTL, tcon, server,
				   request_buf, total_len);
}

/* For explanation of negotiate contexts see MS-SMB2 section 2.2.3.1 */

static void
build_preauth_ctxt(struct smb2_preauth_neg_context *pneg_ctxt)
{
	pneg_ctxt->ContextType = SMB2_PREAUTH_INTEGRITY_CAPABILITIES;
	pneg_ctxt->DataLength = cpu_to_le16(38);
	pneg_ctxt->HashAlgorithmCount = cpu_to_le16(1);
	pneg_ctxt->SaltLength = cpu_to_le16(SMB311_SALT_SIZE);
	get_random_bytes(pneg_ctxt->Salt, SMB311_SALT_SIZE);
	pneg_ctxt->HashAlgorithms = SMB2_PREAUTH_INTEGRITY_SHA512;
}

static void
build_compression_ctxt(struct smb2_compression_capabilities_context *pneg_ctxt)
{
	pneg_ctxt->ContextType = SMB2_COMPRESSION_CAPABILITIES;
	pneg_ctxt->DataLength =
		cpu_to_le16(sizeof(struct smb2_compression_capabilities_context)
			  - sizeof(struct smb2_neg_context));
	pneg_ctxt->CompressionAlgorithmCount = cpu_to_le16(3);
	pneg_ctxt->CompressionAlgorithms[0] = SMB3_COMPRESS_LZ77;
	pneg_ctxt->CompressionAlgorithms[1] = SMB3_COMPRESS_LZ77_HUFF;
	pneg_ctxt->CompressionAlgorithms[2] = SMB3_COMPRESS_LZNT1;
}

static unsigned int
build_signing_ctxt(struct smb2_signing_capabilities *pneg_ctxt)
{
	unsigned int ctxt_len = sizeof(struct smb2_signing_capabilities);
	unsigned short num_algs = 1; /* number of signing algorithms sent */

	pneg_ctxt->ContextType = SMB2_SIGNING_CAPABILITIES;
	/*
	 * Context Data length must be rounded to multiple of 8 for some servers
	 */
	pneg_ctxt->DataLength = cpu_to_le16(ALIGN(sizeof(struct smb2_signing_capabilities) -
					    sizeof(struct smb2_neg_context) +
					    (num_algs * sizeof(u16)), 8));
	pneg_ctxt->SigningAlgorithmCount = cpu_to_le16(num_algs);
	pneg_ctxt->SigningAlgorithms[0] = cpu_to_le16(SIGNING_ALG_AES_CMAC);

	ctxt_len += sizeof(__le16) * num_algs;
	ctxt_len = ALIGN(ctxt_len, 8);
	return ctxt_len;
	/* TBD add SIGNING_ALG_AES_GMAC and/or SIGNING_ALG_HMAC_SHA256 */
}

static void
build_encrypt_ctxt(struct smb2_encryption_neg_context *pneg_ctxt)
{
	pneg_ctxt->ContextType = SMB2_ENCRYPTION_CAPABILITIES;
	if (require_gcm_256) {
		pneg_ctxt->DataLength = cpu_to_le16(4); /* Cipher Count + 1 cipher */
		pneg_ctxt->CipherCount = cpu_to_le16(1);
		pneg_ctxt->Ciphers[0] = SMB2_ENCRYPTION_AES256_GCM;
	} else if (enable_gcm_256) {
		pneg_ctxt->DataLength = cpu_to_le16(8); /* Cipher Count + 3 ciphers */
		pneg_ctxt->CipherCount = cpu_to_le16(3);
		pneg_ctxt->Ciphers[0] = SMB2_ENCRYPTION_AES128_GCM;
		pneg_ctxt->Ciphers[1] = SMB2_ENCRYPTION_AES256_GCM;
		pneg_ctxt->Ciphers[2] = SMB2_ENCRYPTION_AES128_CCM;
	} else {
		pneg_ctxt->DataLength = cpu_to_le16(6); /* Cipher Count + 2 ciphers */
		pneg_ctxt->CipherCount = cpu_to_le16(2);
		pneg_ctxt->Ciphers[0] = SMB2_ENCRYPTION_AES128_GCM;
		pneg_ctxt->Ciphers[1] = SMB2_ENCRYPTION_AES128_CCM;
	}
}

static unsigned int
build_netname_ctxt(struct smb2_netname_neg_context *pneg_ctxt, char *hostname)
{
	struct nls_table *cp = load_nls_default();

	pneg_ctxt->ContextType = SMB2_NETNAME_NEGOTIATE_CONTEXT_ID;

	/* copy up to max of first 100 bytes of server name to NetName field */
	pneg_ctxt->DataLength = cpu_to_le16(2 * cifs_strtoUTF16(pneg_ctxt->NetName, hostname, 100, cp));
	/* context size is DataLength + minimal smb2_neg_context */
	return ALIGN(le16_to_cpu(pneg_ctxt->DataLength) + sizeof(struct smb2_neg_context), 8);
}

static void
build_posix_ctxt(struct smb2_posix_neg_context *pneg_ctxt)
{
	pneg_ctxt->ContextType = SMB2_POSIX_EXTENSIONS_AVAILABLE;
	pneg_ctxt->DataLength = cpu_to_le16(POSIX_CTXT_DATA_LEN);
	/* SMB2_CREATE_TAG_POSIX is "0x93AD25509CB411E7B42383DE968BCD7C" */
	pneg_ctxt->Name[0] = 0x93;
	pneg_ctxt->Name[1] = 0xAD;
	pneg_ctxt->Name[2] = 0x25;
	pneg_ctxt->Name[3] = 0x50;
	pneg_ctxt->Name[4] = 0x9C;
	pneg_ctxt->Name[5] = 0xB4;
	pneg_ctxt->Name[6] = 0x11;
	pneg_ctxt->Name[7] = 0xE7;
	pneg_ctxt->Name[8] = 0xB4;
	pneg_ctxt->Name[9] = 0x23;
	pneg_ctxt->Name[10] = 0x83;
	pneg_ctxt->Name[11] = 0xDE;
	pneg_ctxt->Name[12] = 0x96;
	pneg_ctxt->Name[13] = 0x8B;
	pneg_ctxt->Name[14] = 0xCD;
	pneg_ctxt->Name[15] = 0x7C;
}

static void
assemble_neg_contexts(struct smb2_negotiate_req *req,
		      struct TCP_Server_Info *server, unsigned int *total_len)
{
	unsigned int ctxt_len, neg_context_count;
	struct TCP_Server_Info *pserver;
	char *pneg_ctxt;
	char *hostname;

	if (*total_len > 200) {
		/* In case length corrupted don't want to overrun smb buffer */
		cifs_server_dbg(VFS, "Bad frame length assembling neg contexts\n");
		return;
	}

	/*
	 * round up total_len of fixed part of SMB3 negotiate request to 8
	 * byte boundary before adding negotiate contexts
	 */
	*total_len = ALIGN(*total_len, 8);

	pneg_ctxt = (*total_len) + (char *)req;
	req->NegotiateContextOffset = cpu_to_le32(*total_len);

	build_preauth_ctxt((struct smb2_preauth_neg_context *)pneg_ctxt);
	ctxt_len = ALIGN(sizeof(struct smb2_preauth_neg_context), 8);
	*total_len += ctxt_len;
	pneg_ctxt += ctxt_len;

	build_encrypt_ctxt((struct smb2_encryption_neg_context *)pneg_ctxt);
	ctxt_len = ALIGN(sizeof(struct smb2_encryption_neg_context), 8);
	*total_len += ctxt_len;
	pneg_ctxt += ctxt_len;

	/*
	 * secondary channels don't have the hostname field populated
	 * use the hostname field in the primary channel instead
	 */
	pserver = SERVER_IS_CHAN(server) ? server->primary_server : server;
	cifs_server_lock(pserver);
	hostname = pserver->hostname;
	if (hostname && (hostname[0] != 0)) {
		ctxt_len = build_netname_ctxt((struct smb2_netname_neg_context *)pneg_ctxt,
					      hostname);
		*total_len += ctxt_len;
		pneg_ctxt += ctxt_len;
		neg_context_count = 3;
	} else
		neg_context_count = 2;
	cifs_server_unlock(pserver);

	build_posix_ctxt((struct smb2_posix_neg_context *)pneg_ctxt);
	*total_len += sizeof(struct smb2_posix_neg_context);
	pneg_ctxt += sizeof(struct smb2_posix_neg_context);
	neg_context_count++;

	if (server->compress_algorithm) {
		build_compression_ctxt((struct smb2_compression_capabilities_context *)
				pneg_ctxt);
		ctxt_len = ALIGN(sizeof(struct smb2_compression_capabilities_context), 8);
		*total_len += ctxt_len;
		pneg_ctxt += ctxt_len;
		neg_context_count++;
	}

	if (enable_negotiate_signing) {
		ctxt_len = build_signing_ctxt((struct smb2_signing_capabilities *)
				pneg_ctxt);
		*total_len += ctxt_len;
		pneg_ctxt += ctxt_len;
		neg_context_count++;
	}

	/* check for and add transport_capabilities and signing capabilities */
	req->NegotiateContextCount = cpu_to_le16(neg_context_count);

}

/* If invalid preauth context warn but use what we requested, SHA-512 */
static void decode_preauth_context(struct smb2_preauth_neg_context *ctxt)
{
	unsigned int len = le16_to_cpu(ctxt->DataLength);

	/*
	 * Caller checked that DataLength remains within SMB boundary. We still
	 * need to confirm that one HashAlgorithms member is accounted for.
	 */
	if (len < MIN_PREAUTH_CTXT_DATA_LEN) {
		pr_warn_once("server sent bad preauth context\n");
		return;
	} else if (len < MIN_PREAUTH_CTXT_DATA_LEN + le16_to_cpu(ctxt->SaltLength)) {
		pr_warn_once("server sent invalid SaltLength\n");
		return;
	}
	if (le16_to_cpu(ctxt->HashAlgorithmCount) != 1)
		pr_warn_once("Invalid SMB3 hash algorithm count\n");
	if (ctxt->HashAlgorithms != SMB2_PREAUTH_INTEGRITY_SHA512)
		pr_warn_once("unknown SMB3 hash algorithm\n");
}

static void decode_compress_ctx(struct TCP_Server_Info *server,
			 struct smb2_compression_capabilities_context *ctxt)
{
	unsigned int len = le16_to_cpu(ctxt->DataLength);

	/*
	 * Caller checked that DataLength remains within SMB boundary. We still
	 * need to confirm that one CompressionAlgorithms member is accounted
	 * for.
	 */
	if (len < 10) {
		pr_warn_once("server sent bad compression cntxt\n");
		return;
	}
	if (le16_to_cpu(ctxt->CompressionAlgorithmCount) != 1) {
		pr_warn_once("Invalid SMB3 compress algorithm count\n");
		return;
	}
	if (le16_to_cpu(ctxt->CompressionAlgorithms[0]) > 3) {
		pr_warn_once("unknown compression algorithm\n");
		return;
	}
	server->compress_algorithm = ctxt->CompressionAlgorithms[0];
}

static int decode_encrypt_ctx(struct TCP_Server_Info *server,
			      struct smb2_encryption_neg_context *ctxt)
{
	unsigned int len = le16_to_cpu(ctxt->DataLength);

	cifs_dbg(FYI, "decode SMB3.11 encryption neg context of len %d\n", len);
	/*
	 * Caller checked that DataLength remains within SMB boundary. We still
	 * need to confirm that one Cipher flexible array member is accounted
	 * for.
	 */
	if (len < MIN_ENCRYPT_CTXT_DATA_LEN) {
		pr_warn_once("server sent bad crypto ctxt len\n");
		return -EINVAL;
	}

	if (le16_to_cpu(ctxt->CipherCount) != 1) {
		pr_warn_once("Invalid SMB3.11 cipher count\n");
		return -EINVAL;
	}
	cifs_dbg(FYI, "SMB311 cipher type:%d\n", le16_to_cpu(ctxt->Ciphers[0]));
	if (require_gcm_256) {
		if (ctxt->Ciphers[0] != SMB2_ENCRYPTION_AES256_GCM) {
			cifs_dbg(VFS, "Server does not support requested encryption type (AES256 GCM)\n");
			return -EOPNOTSUPP;
		}
	} else if (ctxt->Ciphers[0] == 0) {
		/*
		 * e.g. if server only supported AES256_CCM (very unlikely)
		 * or server supported no encryption types or had all disabled.
		 * Since GLOBAL_CAP_ENCRYPTION will be not set, in the case
		 * in which mount requested encryption ("seal") checks later
		 * on during tree connection will return proper rc, but if
		 * seal not requested by client, since server is allowed to
		 * return 0 to indicate no supported cipher, we can't fail here
		 */
		server->cipher_type = 0;
		server->capabilities &= ~SMB2_GLOBAL_CAP_ENCRYPTION;
		pr_warn_once("Server does not support requested encryption types\n");
		return 0;
	} else if ((ctxt->Ciphers[0] != SMB2_ENCRYPTION_AES128_CCM) &&
		   (ctxt->Ciphers[0] != SMB2_ENCRYPTION_AES128_GCM) &&
		   (ctxt->Ciphers[0] != SMB2_ENCRYPTION_AES256_GCM)) {
		/* server returned a cipher we didn't ask for */
		pr_warn_once("Invalid SMB3.11 cipher returned\n");
		return -EINVAL;
	}
	server->cipher_type = ctxt->Ciphers[0];
	server->capabilities |= SMB2_GLOBAL_CAP_ENCRYPTION;
	return 0;
}

static void decode_signing_ctx(struct TCP_Server_Info *server,
			       struct smb2_signing_capabilities *pctxt)
{
	unsigned int len = le16_to_cpu(pctxt->DataLength);

	/*
	 * Caller checked that DataLength remains within SMB boundary. We still
	 * need to confirm that one SigningAlgorithms flexible array member is
	 * accounted for.
	 */
	if ((len < 4) || (len > 16)) {
		pr_warn_once("server sent bad signing negcontext\n");
		return;
	}
	if (le16_to_cpu(pctxt->SigningAlgorithmCount) != 1) {
		pr_warn_once("Invalid signing algorithm count\n");
		return;
	}
	if (le16_to_cpu(pctxt->SigningAlgorithms[0]) > 2) {
		pr_warn_once("unknown signing algorithm\n");
		return;
	}

	server->signing_negotiated = true;
	server->signing_algorithm = le16_to_cpu(pctxt->SigningAlgorithms[0]);
	cifs_dbg(FYI, "signing algorithm %d chosen\n",
		     server->signing_algorithm);
}


static int smb311_decode_neg_context(struct smb2_negotiate_rsp *rsp,
				     struct TCP_Server_Info *server,
				     unsigned int len_of_smb)
{
	struct smb2_neg_context *pctx;
	unsigned int offset = le32_to_cpu(rsp->NegotiateContextOffset);
	unsigned int ctxt_cnt = le16_to_cpu(rsp->NegotiateContextCount);
	unsigned int len_of_ctxts, i;
	int rc = 0;

	cifs_dbg(FYI, "decoding %d negotiate contexts\n", ctxt_cnt);
	if (len_of_smb <= offset) {
		cifs_server_dbg(VFS, "Invalid response: negotiate context offset\n");
		return -EINVAL;
	}

	len_of_ctxts = len_of_smb - offset;

	for (i = 0; i < ctxt_cnt; i++) {
		int clen;
		/* check that offset is not beyond end of SMB */
		if (len_of_ctxts < sizeof(struct smb2_neg_context))
			break;

		pctx = (struct smb2_neg_context *)(offset + (char *)rsp);
		clen = sizeof(struct smb2_neg_context)
			+ le16_to_cpu(pctx->DataLength);
		/*
		 * 2.2.4 SMB2 NEGOTIATE Response
		 * Subsequent negotiate contexts MUST appear at the first 8-byte
		 * aligned offset following the previous negotiate context.
		 */
		if (i + 1 != ctxt_cnt)
			clen = ALIGN(clen, 8);
		if (clen > len_of_ctxts)
			break;

		if (pctx->ContextType == SMB2_PREAUTH_INTEGRITY_CAPABILITIES)
			decode_preauth_context(
				(struct smb2_preauth_neg_context *)pctx);
		else if (pctx->ContextType == SMB2_ENCRYPTION_CAPABILITIES)
			rc = decode_encrypt_ctx(server,
				(struct smb2_encryption_neg_context *)pctx);
		else if (pctx->ContextType == SMB2_COMPRESSION_CAPABILITIES)
			decode_compress_ctx(server,
				(struct smb2_compression_capabilities_context *)pctx);
		else if (pctx->ContextType == SMB2_POSIX_EXTENSIONS_AVAILABLE)
			server->posix_ext_supported = true;
		else if (pctx->ContextType == SMB2_SIGNING_CAPABILITIES)
			decode_signing_ctx(server,
				(struct smb2_signing_capabilities *)pctx);
		else
			cifs_server_dbg(VFS, "unknown negcontext of type %d ignored\n",
				le16_to_cpu(pctx->ContextType));
		if (rc)
			break;

		offset += clen;
		len_of_ctxts -= clen;
	}
	return rc;
}

static struct create_posix *
create_posix_buf(umode_t mode)
{
	struct create_posix *buf;

	buf = kzalloc(sizeof(struct create_posix),
			GFP_KERNEL);
	if (!buf)
		return NULL;

	buf->ccontext.DataOffset =
		cpu_to_le16(offsetof(struct create_posix, Mode));
	buf->ccontext.DataLength = cpu_to_le32(4);
	buf->ccontext.NameOffset =
		cpu_to_le16(offsetof(struct create_posix, Name));
	buf->ccontext.NameLength = cpu_to_le16(16);

	/* SMB2_CREATE_TAG_POSIX is "0x93AD25509CB411E7B42383DE968BCD7C" */
	buf->Name[0] = 0x93;
	buf->Name[1] = 0xAD;
	buf->Name[2] = 0x25;
	buf->Name[3] = 0x50;
	buf->Name[4] = 0x9C;
	buf->Name[5] = 0xB4;
	buf->Name[6] = 0x11;
	buf->Name[7] = 0xE7;
	buf->Name[8] = 0xB4;
	buf->Name[9] = 0x23;
	buf->Name[10] = 0x83;
	buf->Name[11] = 0xDE;
	buf->Name[12] = 0x96;
	buf->Name[13] = 0x8B;
	buf->Name[14] = 0xCD;
	buf->Name[15] = 0x7C;
	buf->Mode = cpu_to_le32(mode);
	cifs_dbg(FYI, "mode on posix create 0%o\n", mode);
	return buf;
}

static int
add_posix_context(struct kvec *iov, unsigned int *num_iovec, umode_t mode)
{
	unsigned int num = *num_iovec;

	iov[num].iov_base = create_posix_buf(mode);
	if (mode == ACL_NO_MODE)
		cifs_dbg(FYI, "%s: no mode\n", __func__);
	if (iov[num].iov_base == NULL)
		return -ENOMEM;
	iov[num].iov_len = sizeof(struct create_posix);
	*num_iovec = num + 1;
	return 0;
}


/*
 *
 *	SMB2 Worker functions follow:
 *
 *	The general structure of the worker functions is:
 *	1) Call smb2_init (assembles SMB2 header)
 *	2) Initialize SMB2 command specific fields in fixed length area of SMB
 *	3) Call smb_sendrcv2 (sends request on socket and waits for response)
 *	4) Decode SMB2 command specific fields in the fixed length area
 *	5) Decode variable length data area (if any for this SMB2 command type)
 *	6) Call free smb buffer
 *	7) return
 *
 */

int
SMB2_negotiate(const unsigned int xid,
	       struct cifs_ses *ses,
	       struct TCP_Server_Info *server)
{
	struct smb_rqst rqst;
	struct smb2_negotiate_req *req;
	struct smb2_negotiate_rsp *rsp;
	struct kvec iov[1];
	struct kvec rsp_iov;
	int rc;
	int resp_buftype;
	int blob_offset, blob_length;
	char *security_blob;
	int flags = CIFS_NEG_OP;
	unsigned int total_len;

	cifs_dbg(FYI, "Negotiate protocol\n");

	if (!server) {
		WARN(1, "%s: server is NULL!\n", __func__);
		return -EIO;
	}

	rc = smb2_plain_req_init(SMB2_NEGOTIATE, NULL, server,
				 (void **) &req, &total_len);
	if (rc)
		return rc;

	req->hdr.SessionId = 0;

	memset(server->preauth_sha_hash, 0, SMB2_PREAUTH_HASH_SIZE);
	memset(ses->preauth_sha_hash, 0, SMB2_PREAUTH_HASH_SIZE);

	if (strcmp(server->vals->version_string,
		   SMB3ANY_VERSION_STRING) == 0) {
		req->Dialects[0] = cpu_to_le16(SMB30_PROT_ID);
		req->Dialects[1] = cpu_to_le16(SMB302_PROT_ID);
		req->Dialects[2] = cpu_to_le16(SMB311_PROT_ID);
		req->DialectCount = cpu_to_le16(3);
		total_len += 6;
	} else if (strcmp(server->vals->version_string,
		   SMBDEFAULT_VERSION_STRING) == 0) {
		req->Dialects[0] = cpu_to_le16(SMB21_PROT_ID);
		req->Dialects[1] = cpu_to_le16(SMB30_PROT_ID);
		req->Dialects[2] = cpu_to_le16(SMB302_PROT_ID);
		req->Dialects[3] = cpu_to_le16(SMB311_PROT_ID);
		req->DialectCount = cpu_to_le16(4);
		total_len += 8;
	} else {
		/* otherwise send specific dialect */
		req->Dialects[0] = cpu_to_le16(server->vals->protocol_id);
		req->DialectCount = cpu_to_le16(1);
		total_len += 2;
	}

	/* only one of SMB2 signing flags may be set in SMB2 request */
	if (ses->sign)
		req->SecurityMode = cpu_to_le16(SMB2_NEGOTIATE_SIGNING_REQUIRED);
	else if (global_secflags & CIFSSEC_MAY_SIGN)
		req->SecurityMode = cpu_to_le16(SMB2_NEGOTIATE_SIGNING_ENABLED);
	else
		req->SecurityMode = 0;

	req->Capabilities = cpu_to_le32(server->vals->req_capabilities);
	if (ses->chan_max > 1)
		req->Capabilities |= cpu_to_le32(SMB2_GLOBAL_CAP_MULTI_CHANNEL);

	/* ClientGUID must be zero for SMB2.02 dialect */
	if (server->vals->protocol_id == SMB20_PROT_ID)
		memset(req->ClientGUID, 0, SMB2_CLIENT_GUID_SIZE);
	else {
		memcpy(req->ClientGUID, server->client_guid,
			SMB2_CLIENT_GUID_SIZE);
		if ((server->vals->protocol_id == SMB311_PROT_ID) ||
		    (strcmp(server->vals->version_string,
		     SMB3ANY_VERSION_STRING) == 0) ||
		    (strcmp(server->vals->version_string,
		     SMBDEFAULT_VERSION_STRING) == 0))
			assemble_neg_contexts(req, server, &total_len);
	}
	iov[0].iov_base = (char *)req;
	iov[0].iov_len = total_len;

	memset(&rqst, 0, sizeof(struct smb_rqst));
	rqst.rq_iov = iov;
	rqst.rq_nvec = 1;

	rc = cifs_send_recv(xid, ses, server,
			    &rqst, &resp_buftype, flags, &rsp_iov);
	cifs_small_buf_release(req);
	rsp = (struct smb2_negotiate_rsp *)rsp_iov.iov_base;
	/*
	 * No tcon so can't do
	 * cifs_stats_inc(&tcon->stats.smb2_stats.smb2_com_fail[SMB2...]);
	 */
	if (rc == -EOPNOTSUPP) {
		cifs_server_dbg(VFS, "Dialect not supported by server. Consider  specifying vers=1.0 or vers=2.0 on mount for accessing older servers\n");
		goto neg_exit;
	} else if (rc != 0)
		goto neg_exit;

	rc = -EIO;
	if (strcmp(server->vals->version_string,
		   SMB3ANY_VERSION_STRING) == 0) {
		if (rsp->DialectRevision == cpu_to_le16(SMB20_PROT_ID)) {
			cifs_server_dbg(VFS,
				"SMB2 dialect returned but not requested\n");
			goto neg_exit;
		} else if (rsp->DialectRevision == cpu_to_le16(SMB21_PROT_ID)) {
			cifs_server_dbg(VFS,
				"SMB2.1 dialect returned but not requested\n");
			goto neg_exit;
		} else if (rsp->DialectRevision == cpu_to_le16(SMB311_PROT_ID)) {
			/* ops set to 3.0 by default for default so update */
			server->ops = &smb311_operations;
			server->vals = &smb311_values;
		}
	} else if (strcmp(server->vals->version_string,
		   SMBDEFAULT_VERSION_STRING) == 0) {
		if (rsp->DialectRevision == cpu_to_le16(SMB20_PROT_ID)) {
			cifs_server_dbg(VFS,
				"SMB2 dialect returned but not requested\n");
			goto neg_exit;
		} else if (rsp->DialectRevision == cpu_to_le16(SMB21_PROT_ID)) {
			/* ops set to 3.0 by default for default so update */
			server->ops = &smb21_operations;
			server->vals = &smb21_values;
		} else if (rsp->DialectRevision == cpu_to_le16(SMB311_PROT_ID)) {
			server->ops = &smb311_operations;
			server->vals = &smb311_values;
		}
	} else if (le16_to_cpu(rsp->DialectRevision) !=
				server->vals->protocol_id) {
		/* if requested single dialect ensure returned dialect matched */
		cifs_server_dbg(VFS, "Invalid 0x%x dialect returned: not requested\n",
				le16_to_cpu(rsp->DialectRevision));
		goto neg_exit;
	}

	cifs_dbg(FYI, "mode 0x%x\n", rsp->SecurityMode);

	if (rsp->DialectRevision == cpu_to_le16(SMB20_PROT_ID))
		cifs_dbg(FYI, "negotiated smb2.0 dialect\n");
	else if (rsp->DialectRevision == cpu_to_le16(SMB21_PROT_ID))
		cifs_dbg(FYI, "negotiated smb2.1 dialect\n");
	else if (rsp->DialectRevision == cpu_to_le16(SMB30_PROT_ID))
		cifs_dbg(FYI, "negotiated smb3.0 dialect\n");
	else if (rsp->DialectRevision == cpu_to_le16(SMB302_PROT_ID))
		cifs_dbg(FYI, "negotiated smb3.02 dialect\n");
	else if (rsp->DialectRevision == cpu_to_le16(SMB311_PROT_ID))
		cifs_dbg(FYI, "negotiated smb3.1.1 dialect\n");
	else {
		cifs_server_dbg(VFS, "Invalid dialect returned by server 0x%x\n",
				le16_to_cpu(rsp->DialectRevision));
		goto neg_exit;
	}

	rc = 0;
	server->dialect = le16_to_cpu(rsp->DialectRevision);

	/*
	 * Keep a copy of the hash after negprot. This hash will be
	 * the starting hash value for all sessions made from this
	 * server.
	 */
	memcpy(server->preauth_sha_hash, ses->preauth_sha_hash,
	       SMB2_PREAUTH_HASH_SIZE);

	/* SMB2 only has an extended negflavor */
	server->negflavor = CIFS_NEGFLAVOR_EXTENDED;
	/* set it to the maximum buffer size value we can send with 1 credit */
	server->maxBuf = min_t(unsigned int, le32_to_cpu(rsp->MaxTransactSize),
			       SMB2_MAX_BUFFER_SIZE);
	server->max_read = le32_to_cpu(rsp->MaxReadSize);
	server->max_write = le32_to_cpu(rsp->MaxWriteSize);
	server->sec_mode = le16_to_cpu(rsp->SecurityMode);
	if ((server->sec_mode & SMB2_SEC_MODE_FLAGS_ALL) != server->sec_mode)
		cifs_dbg(FYI, "Server returned unexpected security mode 0x%x\n",
				server->sec_mode);
	server->capabilities = le32_to_cpu(rsp->Capabilities);
	/* Internal types */
	server->capabilities |= SMB2_NT_FIND | SMB2_LARGE_FILES;

	/*
	 * SMB3.0 supports only 1 cipher and doesn't have a encryption neg context
	 * Set the cipher type manually.
	 */
	if (server->dialect == SMB30_PROT_ID && (server->capabilities & SMB2_GLOBAL_CAP_ENCRYPTION))
		server->cipher_type = SMB2_ENCRYPTION_AES128_CCM;

	security_blob = smb2_get_data_area_len(&blob_offset, &blob_length,
					       (struct smb2_hdr *)rsp);
	/*
	 * See MS-SMB2 section 2.2.4: if no blob, client picks default which
	 * for us will be
	 *	ses->sectype = RawNTLMSSP;
	 * but for time being this is our only auth choice so doesn't matter.
	 * We just found a server which sets blob length to zero expecting raw.
	 */
	if (blob_length == 0) {
		cifs_dbg(FYI, "missing security blob on negprot\n");
		server->sec_ntlmssp = true;
	}

	rc = cifs_enable_signing(server, ses->sign);
	if (rc)
		goto neg_exit;
	if (blob_length) {
		rc = decode_negTokenInit(security_blob, blob_length, server);
		if (rc == 1)
			rc = 0;
		else if (rc == 0)
			rc = -EIO;
	}

	if (rsp->DialectRevision == cpu_to_le16(SMB311_PROT_ID)) {
		if (rsp->NegotiateContextCount)
			rc = smb311_decode_neg_context(rsp, server,
						       rsp_iov.iov_len);
		else
			cifs_server_dbg(VFS, "Missing expected negotiate contexts\n");
	}
neg_exit:
	free_rsp_buf(resp_buftype, rsp);
	return rc;
}

int smb3_validate_negotiate(const unsigned int xid, struct cifs_tcon *tcon)
{
	int rc;
	struct validate_negotiate_info_req *pneg_inbuf;
	struct validate_negotiate_info_rsp *pneg_rsp = NULL;
	u32 rsplen;
	u32 inbuflen; /* max of 4 dialects */
	struct TCP_Server_Info *server = tcon->ses->server;

	cifs_dbg(FYI, "validate negotiate\n");

	/* In SMB3.11 preauth integrity supersedes validate negotiate */
	if (server->dialect == SMB311_PROT_ID)
		return 0;

	/*
	 * validation ioctl must be signed, so no point sending this if we
	 * can not sign it (ie are not known user).  Even if signing is not
	 * required (enabled but not negotiated), in those cases we selectively
	 * sign just this, the first and only signed request on a connection.
	 * Having validation of negotiate info  helps reduce attack vectors.
	 */
	if (tcon->ses->session_flags & SMB2_SESSION_FLAG_IS_GUEST)
		return 0; /* validation requires signing */

	if (tcon->ses->user_name == NULL) {
		cifs_dbg(FYI, "Can't validate negotiate: null user mount\n");
		return 0; /* validation requires signing */
	}

	if (tcon->ses->session_flags & SMB2_SESSION_FLAG_IS_NULL)
		cifs_tcon_dbg(VFS, "Unexpected null user (anonymous) auth flag sent by server\n");

	pneg_inbuf = kmalloc(sizeof(*pneg_inbuf), GFP_NOFS);
	if (!pneg_inbuf)
		return -ENOMEM;

	pneg_inbuf->Capabilities =
			cpu_to_le32(server->vals->req_capabilities);
	if (tcon->ses->chan_max > 1)
		pneg_inbuf->Capabilities |= cpu_to_le32(SMB2_GLOBAL_CAP_MULTI_CHANNEL);

	memcpy(pneg_inbuf->Guid, server->client_guid,
					SMB2_CLIENT_GUID_SIZE);

	if (tcon->ses->sign)
		pneg_inbuf->SecurityMode =
			cpu_to_le16(SMB2_NEGOTIATE_SIGNING_REQUIRED);
	else if (global_secflags & CIFSSEC_MAY_SIGN)
		pneg_inbuf->SecurityMode =
			cpu_to_le16(SMB2_NEGOTIATE_SIGNING_ENABLED);
	else
		pneg_inbuf->SecurityMode = 0;


	if (strcmp(server->vals->version_string,
		SMB3ANY_VERSION_STRING) == 0) {
		pneg_inbuf->Dialects[0] = cpu_to_le16(SMB30_PROT_ID);
		pneg_inbuf->Dialects[1] = cpu_to_le16(SMB302_PROT_ID);
		pneg_inbuf->Dialects[2] = cpu_to_le16(SMB311_PROT_ID);
		pneg_inbuf->DialectCount = cpu_to_le16(3);
		/* SMB 2.1 not included so subtract one dialect from len */
		inbuflen = sizeof(*pneg_inbuf) -
				(sizeof(pneg_inbuf->Dialects[0]));
	} else if (strcmp(server->vals->version_string,
		SMBDEFAULT_VERSION_STRING) == 0) {
		pneg_inbuf->Dialects[0] = cpu_to_le16(SMB21_PROT_ID);
		pneg_inbuf->Dialects[1] = cpu_to_le16(SMB30_PROT_ID);
		pneg_inbuf->Dialects[2] = cpu_to_le16(SMB302_PROT_ID);
		pneg_inbuf->Dialects[3] = cpu_to_le16(SMB311_PROT_ID);
		pneg_inbuf->DialectCount = cpu_to_le16(4);
		/* structure is big enough for 4 dialects */
		inbuflen = sizeof(*pneg_inbuf);
	} else {
		/* otherwise specific dialect was requested */
		pneg_inbuf->Dialects[0] =
			cpu_to_le16(server->vals->protocol_id);
		pneg_inbuf->DialectCount = cpu_to_le16(1);
		/* structure is big enough for 4 dialects, sending only 1 */
		inbuflen = sizeof(*pneg_inbuf) -
				sizeof(pneg_inbuf->Dialects[0]) * 3;
	}

	rc = SMB2_ioctl(xid, tcon, NO_FILE_ID, NO_FILE_ID,
		FSCTL_VALIDATE_NEGOTIATE_INFO,
		(char *)pneg_inbuf, inbuflen, CIFSMaxBufSize,
		(char **)&pneg_rsp, &rsplen);
	if (rc == -EOPNOTSUPP) {
		/*
		 * Old Windows versions or Netapp SMB server can return
		 * not supported error. Client should accept it.
		 */
		cifs_tcon_dbg(VFS, "Server does not support validate negotiate\n");
		rc = 0;
		goto out_free_inbuf;
	} else if (rc != 0) {
		cifs_tcon_dbg(VFS, "validate protocol negotiate failed: %d\n",
			      rc);
		rc = -EIO;
		goto out_free_inbuf;
	}

	rc = -EIO;
	if (rsplen != sizeof(*pneg_rsp)) {
		cifs_tcon_dbg(VFS, "Invalid protocol negotiate response size: %d\n",
			      rsplen);

		/* relax check since Mac returns max bufsize allowed on ioctl */
		if (rsplen > CIFSMaxBufSize || rsplen < sizeof(*pneg_rsp))
			goto out_free_rsp;
	}

	/* check validate negotiate info response matches what we got earlier */
	if (pneg_rsp->Dialect != cpu_to_le16(server->dialect))
		goto vneg_out;

	if (pneg_rsp->SecurityMode != cpu_to_le16(server->sec_mode))
		goto vneg_out;

	/* do not validate server guid because not saved at negprot time yet */

	if ((le32_to_cpu(pneg_rsp->Capabilities) | SMB2_NT_FIND |
	      SMB2_LARGE_FILES) != server->capabilities)
		goto vneg_out;

	/* validate negotiate successful */
	rc = 0;
	cifs_dbg(FYI, "validate negotiate info successful\n");
	goto out_free_rsp;

vneg_out:
	cifs_tcon_dbg(VFS, "protocol revalidation - security settings mismatch\n");
out_free_rsp:
	kfree(pneg_rsp);
out_free_inbuf:
	kfree(pneg_inbuf);
	return rc;
}

enum securityEnum
smb2_select_sectype(struct TCP_Server_Info *server, enum securityEnum requested)
{
	switch (requested) {
	case Kerberos:
	case RawNTLMSSP:
		return requested;
	case NTLMv2:
		return RawNTLMSSP;
	case Unspecified:
		if (server->sec_ntlmssp &&
			(global_secflags & CIFSSEC_MAY_NTLMSSP))
			return RawNTLMSSP;
		if ((server->sec_kerberos || server->sec_mskerberos) &&
			(global_secflags & CIFSSEC_MAY_KRB5))
			return Kerberos;
		fallthrough;
	default:
		return Unspecified;
	}
}

struct SMB2_sess_data {
	unsigned int xid;
	struct cifs_ses *ses;
	struct TCP_Server_Info *server;
	struct nls_table *nls_cp;
	void (*func)(struct SMB2_sess_data *);
	int result;
	u64 previous_session;

	/* we will send the SMB in three pieces:
	 * a fixed length beginning part, an optional
	 * SPNEGO blob (which can be zero length), and a
	 * last part which will include the strings
	 * and rest of bcc area. This allows us to avoid
	 * a large buffer 17K allocation
	 */
	int buf0_type;
	struct kvec iov[2];
};

static int
SMB2_sess_alloc_buffer(struct SMB2_sess_data *sess_data)
{
	int rc;
	struct cifs_ses *ses = sess_data->ses;
	struct TCP_Server_Info *server = sess_data->server;
	struct smb2_sess_setup_req *req;
	unsigned int total_len;
	bool is_binding = false;

	rc = smb2_plain_req_init(SMB2_SESSION_SETUP, NULL, server,
				 (void **) &req,
				 &total_len);
	if (rc)
		return rc;

	spin_lock(&ses->ses_lock);
	is_binding = (ses->ses_status == SES_GOOD);
	spin_unlock(&ses->ses_lock);

	if (is_binding) {
		req->hdr.SessionId = cpu_to_le64(ses->Suid);
		req->hdr.Flags |= SMB2_FLAGS_SIGNED;
		req->PreviousSessionId = 0;
		req->Flags = SMB2_SESSION_REQ_FLAG_BINDING;
		cifs_dbg(FYI, "Binding to sess id: %llx\n", ses->Suid);
	} else {
		/* First session, not a reauthenticate */
		req->hdr.SessionId = 0;
		/*
		 * if reconnect, we need to send previous sess id
		 * otherwise it is 0
		 */
		req->PreviousSessionId = cpu_to_le64(sess_data->previous_session);
		req->Flags = 0; /* MBZ */
		cifs_dbg(FYI, "Fresh session. Previous: %llx\n",
			 sess_data->previous_session);
	}

	/* enough to enable echos and oplocks and one max size write */
	if (server->credits >= server->max_credits)
		req->hdr.CreditRequest = cpu_to_le16(0);
	else
		req->hdr.CreditRequest = cpu_to_le16(
			min_t(int, server->max_credits -
			      server->credits, 130));

	/* only one of SMB2 signing flags may be set in SMB2 request */
	if (server->sign)
		req->SecurityMode = SMB2_NEGOTIATE_SIGNING_REQUIRED;
	else if (global_secflags & CIFSSEC_MAY_SIGN) /* one flag unlike MUST_ */
		req->SecurityMode = SMB2_NEGOTIATE_SIGNING_ENABLED;
	else
		req->SecurityMode = 0;

#ifdef CONFIG_CIFS_DFS_UPCALL
	req->Capabilities = cpu_to_le32(SMB2_GLOBAL_CAP_DFS);
#else
	req->Capabilities = 0;
#endif /* DFS_UPCALL */

	req->Channel = 0; /* MBZ */

	sess_data->iov[0].iov_base = (char *)req;
	/* 1 for pad */
	sess_data->iov[0].iov_len = total_len - 1;
	/*
	 * This variable will be used to clear the buffer
	 * allocated above in case of any error in the calling function.
	 */
	sess_data->buf0_type = CIFS_SMALL_BUFFER;

	return 0;
}

static void
SMB2_sess_free_buffer(struct SMB2_sess_data *sess_data)
{
	struct kvec *iov = sess_data->iov;

	/* iov[1] is already freed by caller */
	if (sess_data->buf0_type != CIFS_NO_BUFFER && iov[0].iov_base)
		memzero_explicit(iov[0].iov_base, iov[0].iov_len);

	free_rsp_buf(sess_data->buf0_type, iov[0].iov_base);
	sess_data->buf0_type = CIFS_NO_BUFFER;
}

static int
SMB2_sess_sendreceive(struct SMB2_sess_data *sess_data)
{
	int rc;
	struct smb_rqst rqst;
	struct smb2_sess_setup_req *req = sess_data->iov[0].iov_base;
	struct kvec rsp_iov = { NULL, 0 };

	/* Testing shows that buffer offset must be at location of Buffer[0] */
	req->SecurityBufferOffset =
		cpu_to_le16(sizeof(struct smb2_sess_setup_req));
	req->SecurityBufferLength = cpu_to_le16(sess_data->iov[1].iov_len);

	memset(&rqst, 0, sizeof(struct smb_rqst));
	rqst.rq_iov = sess_data->iov;
	rqst.rq_nvec = 2;

	/* BB add code to build os and lm fields */
	rc = cifs_send_recv(sess_data->xid, sess_data->ses,
			    sess_data->server,
			    &rqst,
			    &sess_data->buf0_type,
			    CIFS_LOG_ERROR | CIFS_SESS_OP, &rsp_iov);
	cifs_small_buf_release(sess_data->iov[0].iov_base);
	memcpy(&sess_data->iov[0], &rsp_iov, sizeof(struct kvec));

	return rc;
}

static int
SMB2_sess_establish_session(struct SMB2_sess_data *sess_data)
{
	int rc = 0;
	struct cifs_ses *ses = sess_data->ses;
	struct TCP_Server_Info *server = sess_data->server;

	cifs_server_lock(server);
	if (server->ops->generate_signingkey) {
		rc = server->ops->generate_signingkey(ses, server);
		if (rc) {
			cifs_dbg(FYI,
				"SMB3 session key generation failed\n");
			cifs_server_unlock(server);
			return rc;
		}
	}
	if (!server->session_estab) {
		server->sequence_number = 0x2;
		server->session_estab = true;
	}
	cifs_server_unlock(server);

	cifs_dbg(FYI, "SMB2/3 session established successfully\n");
	return rc;
}

#ifdef CONFIG_CIFS_UPCALL
static void
SMB2_auth_kerberos(struct SMB2_sess_data *sess_data)
{
	int rc;
	struct cifs_ses *ses = sess_data->ses;
	struct TCP_Server_Info *server = sess_data->server;
	struct cifs_spnego_msg *msg;
	struct key *spnego_key = NULL;
	struct smb2_sess_setup_rsp *rsp = NULL;
	bool is_binding = false;

	rc = SMB2_sess_alloc_buffer(sess_data);
	if (rc)
		goto out;

	spnego_key = cifs_get_spnego_key(ses, server);
	if (IS_ERR(spnego_key)) {
		rc = PTR_ERR(spnego_key);
		if (rc == -ENOKEY)
			cifs_dbg(VFS, "Verify user has a krb5 ticket and keyutils is installed\n");
		spnego_key = NULL;
		goto out;
	}

	msg = spnego_key->payload.data[0];
	/*
	 * check version field to make sure that cifs.upcall is
	 * sending us a response in an expected form
	 */
	if (msg->version != CIFS_SPNEGO_UPCALL_VERSION) {
		cifs_dbg(VFS, "bad cifs.upcall version. Expected %d got %d\n",
			 CIFS_SPNEGO_UPCALL_VERSION, msg->version);
		rc = -EKEYREJECTED;
		goto out_put_spnego_key;
	}

	spin_lock(&ses->ses_lock);
	is_binding = (ses->ses_status == SES_GOOD);
	spin_unlock(&ses->ses_lock);

	/* keep session key if binding */
	if (!is_binding) {
		kfree_sensitive(ses->auth_key.response);
		ses->auth_key.response = kmemdup(msg->data, msg->sesskey_len,
						 GFP_KERNEL);
		if (!ses->auth_key.response) {
			cifs_dbg(VFS, "Kerberos can't allocate (%u bytes) memory\n",
				 msg->sesskey_len);
			rc = -ENOMEM;
			goto out_put_spnego_key;
		}
		ses->auth_key.len = msg->sesskey_len;
	}

	sess_data->iov[1].iov_base = msg->data + msg->sesskey_len;
	sess_data->iov[1].iov_len = msg->secblob_len;

	rc = SMB2_sess_sendreceive(sess_data);
	if (rc)
		goto out_put_spnego_key;

	rsp = (struct smb2_sess_setup_rsp *)sess_data->iov[0].iov_base;
	/* keep session id and flags if binding */
	if (!is_binding) {
		ses->Suid = le64_to_cpu(rsp->hdr.SessionId);
		ses->session_flags = le16_to_cpu(rsp->SessionFlags);
	}

	rc = SMB2_sess_establish_session(sess_data);
out_put_spnego_key:
	key_invalidate(spnego_key);
	key_put(spnego_key);
	if (rc) {
		kfree_sensitive(ses->auth_key.response);
		ses->auth_key.response = NULL;
		ses->auth_key.len = 0;
	}
out:
	sess_data->result = rc;
	sess_data->func = NULL;
	SMB2_sess_free_buffer(sess_data);
}
#else
static void
SMB2_auth_kerberos(struct SMB2_sess_data *sess_data)
{
	cifs_dbg(VFS, "Kerberos negotiated but upcall support disabled!\n");
	sess_data->result = -EOPNOTSUPP;
	sess_data->func = NULL;
}
#endif

static void
SMB2_sess_auth_rawntlmssp_authenticate(struct SMB2_sess_data *sess_data);

static void
SMB2_sess_auth_rawntlmssp_negotiate(struct SMB2_sess_data *sess_data)
{
	int rc;
	struct cifs_ses *ses = sess_data->ses;
	struct TCP_Server_Info *server = sess_data->server;
	struct smb2_sess_setup_rsp *rsp = NULL;
	unsigned char *ntlmssp_blob = NULL;
	bool use_spnego = false; /* else use raw ntlmssp */
	u16 blob_length = 0;
	bool is_binding = false;

	/*
	 * If memory allocation is successful, caller of this function
	 * frees it.
	 */
	ses->ntlmssp = kmalloc(sizeof(struct ntlmssp_auth), GFP_KERNEL);
	if (!ses->ntlmssp) {
		rc = -ENOMEM;
		goto out_err;
	}
	ses->ntlmssp->sesskey_per_smbsess = true;

	rc = SMB2_sess_alloc_buffer(sess_data);
	if (rc)
		goto out_err;

	rc = build_ntlmssp_smb3_negotiate_blob(&ntlmssp_blob,
					  &blob_length, ses, server,
					  sess_data->nls_cp);
	if (rc)
		goto out;

	if (use_spnego) {
		/* BB eventually need to add this */
		cifs_dbg(VFS, "spnego not supported for SMB2 yet\n");
		rc = -EOPNOTSUPP;
		goto out;
	}
	sess_data->iov[1].iov_base = ntlmssp_blob;
	sess_data->iov[1].iov_len = blob_length;

	rc = SMB2_sess_sendreceive(sess_data);
	rsp = (struct smb2_sess_setup_rsp *)sess_data->iov[0].iov_base;

	/* If true, rc here is expected and not an error */
	if (sess_data->buf0_type != CIFS_NO_BUFFER &&
		rsp->hdr.Status == STATUS_MORE_PROCESSING_REQUIRED)
		rc = 0;

	if (rc)
		goto out;

	if (offsetof(struct smb2_sess_setup_rsp, Buffer) !=
			le16_to_cpu(rsp->SecurityBufferOffset)) {
		cifs_dbg(VFS, "Invalid security buffer offset %d\n",
			le16_to_cpu(rsp->SecurityBufferOffset));
		rc = -EIO;
		goto out;
	}
	rc = decode_ntlmssp_challenge(rsp->Buffer,
			le16_to_cpu(rsp->SecurityBufferLength), ses);
	if (rc)
		goto out;

	cifs_dbg(FYI, "rawntlmssp session setup challenge phase\n");

	spin_lock(&ses->ses_lock);
	is_binding = (ses->ses_status == SES_GOOD);
	spin_unlock(&ses->ses_lock);

	/* keep existing ses id and flags if binding */
	if (!is_binding) {
		ses->Suid = le64_to_cpu(rsp->hdr.SessionId);
		ses->session_flags = le16_to_cpu(rsp->SessionFlags);
	}

out:
	kfree_sensitive(ntlmssp_blob);
	SMB2_sess_free_buffer(sess_data);
	if (!rc) {
		sess_data->result = 0;
		sess_data->func = SMB2_sess_auth_rawntlmssp_authenticate;
		return;
	}
out_err:
	kfree_sensitive(ses->ntlmssp);
	ses->ntlmssp = NULL;
	sess_data->result = rc;
	sess_data->func = NULL;
}

static void
SMB2_sess_auth_rawntlmssp_authenticate(struct SMB2_sess_data *sess_data)
{
	int rc;
	struct cifs_ses *ses = sess_data->ses;
	struct TCP_Server_Info *server = sess_data->server;
	struct smb2_sess_setup_req *req;
	struct smb2_sess_setup_rsp *rsp = NULL;
	unsigned char *ntlmssp_blob = NULL;
	bool use_spnego = false; /* else use raw ntlmssp */
	u16 blob_length = 0;
	bool is_binding = false;

	rc = SMB2_sess_alloc_buffer(sess_data);
	if (rc)
		goto out;

	req = (struct smb2_sess_setup_req *) sess_data->iov[0].iov_base;
	req->hdr.SessionId = cpu_to_le64(ses->Suid);

	rc = build_ntlmssp_auth_blob(&ntlmssp_blob, &blob_length,
				     ses, server,
				     sess_data->nls_cp);
	if (rc) {
		cifs_dbg(FYI, "build_ntlmssp_auth_blob failed %d\n", rc);
		goto out;
	}

	if (use_spnego) {
		/* BB eventually need to add this */
		cifs_dbg(VFS, "spnego not supported for SMB2 yet\n");
		rc = -EOPNOTSUPP;
		goto out;
	}
	sess_data->iov[1].iov_base = ntlmssp_blob;
	sess_data->iov[1].iov_len = blob_length;

	rc = SMB2_sess_sendreceive(sess_data);
	if (rc)
		goto out;

	rsp = (struct smb2_sess_setup_rsp *)sess_data->iov[0].iov_base;

	spin_lock(&ses->ses_lock);
	is_binding = (ses->ses_status == SES_GOOD);
	spin_unlock(&ses->ses_lock);

	/* keep existing ses id and flags if binding */
	if (!is_binding) {
		ses->Suid = le64_to_cpu(rsp->hdr.SessionId);
		ses->session_flags = le16_to_cpu(rsp->SessionFlags);
	}

	rc = SMB2_sess_establish_session(sess_data);
#ifdef CONFIG_CIFS_DEBUG_DUMP_KEYS
	if (ses->server->dialect < SMB30_PROT_ID) {
		cifs_dbg(VFS, "%s: dumping generated SMB2 session keys\n", __func__);
		/*
		 * The session id is opaque in terms of endianness, so we can't
		 * print it as a long long. we dump it as we got it on the wire
		 */
		cifs_dbg(VFS, "Session Id    %*ph\n", (int)sizeof(ses->Suid),
			 &ses->Suid);
		cifs_dbg(VFS, "Session Key   %*ph\n",
			 SMB2_NTLMV2_SESSKEY_SIZE, ses->auth_key.response);
		cifs_dbg(VFS, "Signing Key   %*ph\n",
			 SMB3_SIGN_KEY_SIZE, ses->auth_key.response);
	}
#endif
out:
	kfree_sensitive(ntlmssp_blob);
	SMB2_sess_free_buffer(sess_data);
	kfree_sensitive(ses->ntlmssp);
	ses->ntlmssp = NULL;
	sess_data->result = rc;
	sess_data->func = NULL;
}

static int
SMB2_select_sec(struct SMB2_sess_data *sess_data)
{
	int type;
	struct cifs_ses *ses = sess_data->ses;
	struct TCP_Server_Info *server = sess_data->server;

	type = smb2_select_sectype(server, ses->sectype);
	cifs_dbg(FYI, "sess setup type %d\n", type);
	if (type == Unspecified) {
		cifs_dbg(VFS, "Unable to select appropriate authentication method!\n");
		return -EINVAL;
	}

	switch (type) {
	case Kerberos:
		sess_data->func = SMB2_auth_kerberos;
		break;
	case RawNTLMSSP:
		sess_data->func = SMB2_sess_auth_rawntlmssp_negotiate;
		break;
	default:
		cifs_dbg(VFS, "secType %d not supported!\n", type);
		return -EOPNOTSUPP;
	}

	return 0;
}

int
SMB2_sess_setup(const unsigned int xid, struct cifs_ses *ses,
		struct TCP_Server_Info *server,
		const struct nls_table *nls_cp)
{
	int rc = 0;
	struct SMB2_sess_data *sess_data;

	cifs_dbg(FYI, "Session Setup\n");

	if (!server) {
		WARN(1, "%s: server is NULL!\n", __func__);
		return -EIO;
	}

	sess_data = kzalloc(sizeof(struct SMB2_sess_data), GFP_KERNEL);
	if (!sess_data)
		return -ENOMEM;

	sess_data->xid = xid;
	sess_data->ses = ses;
	sess_data->server = server;
	sess_data->buf0_type = CIFS_NO_BUFFER;
	sess_data->nls_cp = (struct nls_table *) nls_cp;
	sess_data->previous_session = ses->Suid;

	rc = SMB2_select_sec(sess_data);
	if (rc)
		goto out;

	/*
	 * Initialize the session hash with the server one.
	 */
	memcpy(ses->preauth_sha_hash, server->preauth_sha_hash,
	       SMB2_PREAUTH_HASH_SIZE);

	while (sess_data->func)
		sess_data->func(sess_data);

	if ((ses->session_flags & SMB2_SESSION_FLAG_IS_GUEST) && (ses->sign))
		cifs_server_dbg(VFS, "signing requested but authenticated as guest\n");
	rc = sess_data->result;
out:
	kfree_sensitive(sess_data);
	return rc;
}

int
SMB2_logoff(const unsigned int xid, struct cifs_ses *ses)
{
	struct smb_rqst rqst;
	struct smb2_logoff_req *req; /* response is also trivial struct */
	int rc = 0;
	struct TCP_Server_Info *server;
	int flags = 0;
	unsigned int total_len;
	struct kvec iov[1];
	struct kvec rsp_iov;
	int resp_buf_type;

	cifs_dbg(FYI, "disconnect session %p\n", ses);

	if (ses && (ses->server))
		server = ses->server;
	else
		return -EIO;

	/* no need to send SMB logoff if uid already closed due to reconnect */
	spin_lock(&ses->chan_lock);
	if (CIFS_ALL_CHANS_NEED_RECONNECT(ses)) {
		spin_unlock(&ses->chan_lock);
		goto smb2_session_already_dead;
	}
	spin_unlock(&ses->chan_lock);

	rc = smb2_plain_req_init(SMB2_LOGOFF, NULL, ses->server,
				 (void **) &req, &total_len);
	if (rc)
		return rc;

	 /* since no tcon, smb2_init can not do this, so do here */
	req->hdr.SessionId = cpu_to_le64(ses->Suid);

	if (ses->session_flags & SMB2_SESSION_FLAG_ENCRYPT_DATA)
		flags |= CIFS_TRANSFORM_REQ;
	else if (server->sign)
		req->hdr.Flags |= SMB2_FLAGS_SIGNED;

	flags |= CIFS_NO_RSP_BUF;

	iov[0].iov_base = (char *)req;
	iov[0].iov_len = total_len;

	memset(&rqst, 0, sizeof(struct smb_rqst));
	rqst.rq_iov = iov;
	rqst.rq_nvec = 1;

	rc = cifs_send_recv(xid, ses, ses->server,
			    &rqst, &resp_buf_type, flags, &rsp_iov);
	cifs_small_buf_release(req);
	/*
	 * No tcon so can't do
	 * cifs_stats_inc(&tcon->stats.smb2_stats.smb2_com_fail[SMB2...]);
	 */

smb2_session_already_dead:
	return rc;
}

static inline void cifs_stats_fail_inc(struct cifs_tcon *tcon, uint16_t code)
{
	cifs_stats_inc(&tcon->stats.smb2_stats.smb2_com_failed[code]);
}

#define MAX_SHARENAME_LENGTH (255 /* server */ + 80 /* share */ + 1 /* NULL */)

/* These are similar values to what Windows uses */
static inline void init_copy_chunk_defaults(struct cifs_tcon *tcon)
{
	tcon->max_chunks = 256;
	tcon->max_bytes_chunk = 1048576;
	tcon->max_bytes_copy = 16777216;
}

int
SMB2_tcon(const unsigned int xid, struct cifs_ses *ses, const char *tree,
	  struct cifs_tcon *tcon, const struct nls_table *cp)
{
	struct smb_rqst rqst;
	struct smb2_tree_connect_req *req;
	struct smb2_tree_connect_rsp *rsp = NULL;
	struct kvec iov[2];
	struct kvec rsp_iov = { NULL, 0 };
	int rc = 0;
	int resp_buftype;
	int unc_path_len;
	__le16 *unc_path = NULL;
	int flags = 0;
	unsigned int total_len;
	struct TCP_Server_Info *server;

	/* always use master channel */
	server = ses->server;

	cifs_dbg(FYI, "TCON\n");

	if (!server || !tree)
		return -EIO;

	unc_path = kmalloc(MAX_SHARENAME_LENGTH * 2, GFP_KERNEL);
	if (unc_path == NULL)
		return -ENOMEM;

	unc_path_len = cifs_strtoUTF16(unc_path, tree, strlen(tree), cp);
	if (unc_path_len <= 0) {
		kfree(unc_path);
		return -EINVAL;
	}
	unc_path_len *= 2;

	/* SMB2 TREE_CONNECT request must be called with TreeId == 0 */
	tcon->tid = 0;
	atomic_set(&tcon->num_remote_opens, 0);
	rc = smb2_plain_req_init(SMB2_TREE_CONNECT, tcon, server,
				 (void **) &req, &total_len);
	if (rc) {
		kfree(unc_path);
		return rc;
	}

	if (smb3_encryption_required(tcon))
		flags |= CIFS_TRANSFORM_REQ;

	iov[0].iov_base = (char *)req;
	/* 1 for pad */
	iov[0].iov_len = total_len - 1;

	/* Testing shows that buffer offset must be at location of Buffer[0] */
	req->PathOffset = cpu_to_le16(sizeof(struct smb2_tree_connect_req));
	req->PathLength = cpu_to_le16(unc_path_len);
	iov[1].iov_base = unc_path;
	iov[1].iov_len = unc_path_len;

	/*
	 * 3.11 tcon req must be signed if not encrypted. See MS-SMB2 3.2.4.1.1
	 * unless it is guest or anonymous user. See MS-SMB2 3.2.5.3.1
	 * (Samba servers don't always set the flag so also check if null user)
	 */
	if ((server->dialect == SMB311_PROT_ID) &&
	    !smb3_encryption_required(tcon) &&
	    !(ses->session_flags &
		    (SMB2_SESSION_FLAG_IS_GUEST|SMB2_SESSION_FLAG_IS_NULL)) &&
	    ((ses->user_name != NULL) || (ses->sectype == Kerberos)))
		req->hdr.Flags |= SMB2_FLAGS_SIGNED;

	memset(&rqst, 0, sizeof(struct smb_rqst));
	rqst.rq_iov = iov;
	rqst.rq_nvec = 2;

	/* Need 64 for max size write so ask for more in case not there yet */
	if (server->credits >= server->max_credits)
		req->hdr.CreditRequest = cpu_to_le16(0);
	else
		req->hdr.CreditRequest = cpu_to_le16(
			min_t(int, server->max_credits -
			      server->credits, 64));

	rc = cifs_send_recv(xid, ses, server,
			    &rqst, &resp_buftype, flags, &rsp_iov);
	cifs_small_buf_release(req);
	rsp = (struct smb2_tree_connect_rsp *)rsp_iov.iov_base;
	trace_smb3_tcon(xid, tcon->tid, ses->Suid, tree, rc);
	if ((rc != 0) || (rsp == NULL)) {
		cifs_stats_fail_inc(tcon, SMB2_TREE_CONNECT_HE);
		tcon->need_reconnect = true;
		goto tcon_error_exit;
	}

	switch (rsp->ShareType) {
	case SMB2_SHARE_TYPE_DISK:
		cifs_dbg(FYI, "connection to disk share\n");
		break;
	case SMB2_SHARE_TYPE_PIPE:
		tcon->pipe = true;
		cifs_dbg(FYI, "connection to pipe share\n");
		break;
	case SMB2_SHARE_TYPE_PRINT:
		tcon->print = true;
		cifs_dbg(FYI, "connection to printer\n");
		break;
	default:
		cifs_server_dbg(VFS, "unknown share type %d\n", rsp->ShareType);
		rc = -EOPNOTSUPP;
		goto tcon_error_exit;
	}

	tcon->share_flags = le32_to_cpu(rsp->ShareFlags);
	tcon->capabilities = rsp->Capabilities; /* we keep caps little endian */
	tcon->maximal_access = le32_to_cpu(rsp->MaximalAccess);
	tcon->tid = le32_to_cpu(rsp->hdr.Id.SyncId.TreeId);
	strscpy(tcon->tree_name, tree, sizeof(tcon->tree_name));

	if ((rsp->Capabilities & SMB2_SHARE_CAP_DFS) &&
	    ((tcon->share_flags & SHI1005_FLAGS_DFS) == 0))
		cifs_tcon_dbg(VFS, "DFS capability contradicts DFS flag\n");

	if (tcon->seal &&
	    !(server->capabilities & SMB2_GLOBAL_CAP_ENCRYPTION))
		cifs_tcon_dbg(VFS, "Encryption is requested but not supported\n");

	init_copy_chunk_defaults(tcon);
	if (server->ops->validate_negotiate)
		rc = server->ops->validate_negotiate(xid, tcon);
	if (rc == 0) /* See MS-SMB2 2.2.10 and 3.2.5.5 */
		if (tcon->share_flags & SMB2_SHAREFLAG_ISOLATED_TRANSPORT)
			server->nosharesock = true;
tcon_exit:

	free_rsp_buf(resp_buftype, rsp);
	kfree(unc_path);
	return rc;

tcon_error_exit:
	if (rsp && rsp->hdr.Status == STATUS_BAD_NETWORK_NAME)
		cifs_tcon_dbg(VFS, "BAD_NETWORK_NAME: %s\n", tree);
	goto tcon_exit;
}

int
SMB2_tdis(const unsigned int xid, struct cifs_tcon *tcon)
{
	struct smb_rqst rqst;
	struct smb2_tree_disconnect_req *req; /* response is trivial */
	int rc = 0;
	struct cifs_ses *ses = tcon->ses;
	int flags = 0;
	unsigned int total_len;
	struct kvec iov[1];
	struct kvec rsp_iov;
	int resp_buf_type;

	cifs_dbg(FYI, "Tree Disconnect\n");

	if (!ses || !(ses->server))
		return -EIO;

	trace_smb3_tdis_enter(xid, tcon->tid, ses->Suid, tcon->tree_name);
	spin_lock(&ses->chan_lock);
	if ((tcon->need_reconnect) ||
	    (CIFS_ALL_CHANS_NEED_RECONNECT(tcon->ses))) {
		spin_unlock(&ses->chan_lock);
		return 0;
	}
	spin_unlock(&ses->chan_lock);

	invalidate_all_cached_dirs(tcon);

	rc = smb2_plain_req_init(SMB2_TREE_DISCONNECT, tcon, ses->server,
				 (void **) &req,
				 &total_len);
	if (rc)
		return rc;

	if (smb3_encryption_required(tcon))
		flags |= CIFS_TRANSFORM_REQ;

	flags |= CIFS_NO_RSP_BUF;

	iov[0].iov_base = (char *)req;
	iov[0].iov_len = total_len;

	memset(&rqst, 0, sizeof(struct smb_rqst));
	rqst.rq_iov = iov;
	rqst.rq_nvec = 1;

	rc = cifs_send_recv(xid, ses, ses->server,
			    &rqst, &resp_buf_type, flags, &rsp_iov);
	cifs_small_buf_release(req);
	if (rc) {
		cifs_stats_fail_inc(tcon, SMB2_TREE_DISCONNECT_HE);
		trace_smb3_tdis_err(xid, tcon->tid, ses->Suid, rc);
	}
	trace_smb3_tdis_done(xid, tcon->tid, ses->Suid);

	return rc;
}


static struct create_durable *
create_durable_buf(void)
{
	struct create_durable *buf;

	buf = kzalloc(sizeof(struct create_durable), GFP_KERNEL);
	if (!buf)
		return NULL;

	buf->ccontext.DataOffset = cpu_to_le16(offsetof
					(struct create_durable, Data));
	buf->ccontext.DataLength = cpu_to_le32(16);
	buf->ccontext.NameOffset = cpu_to_le16(offsetof
				(struct create_durable, Name));
	buf->ccontext.NameLength = cpu_to_le16(4);
	/* SMB2_CREATE_DURABLE_HANDLE_REQUEST is "DHnQ" */
	buf->Name[0] = 'D';
	buf->Name[1] = 'H';
	buf->Name[2] = 'n';
	buf->Name[3] = 'Q';
	return buf;
}

static struct create_durable *
create_reconnect_durable_buf(struct cifs_fid *fid)
{
	struct create_durable *buf;

	buf = kzalloc(sizeof(struct create_durable), GFP_KERNEL);
	if (!buf)
		return NULL;

	buf->ccontext.DataOffset = cpu_to_le16(offsetof
					(struct create_durable, Data));
	buf->ccontext.DataLength = cpu_to_le32(16);
	buf->ccontext.NameOffset = cpu_to_le16(offsetof
				(struct create_durable, Name));
	buf->ccontext.NameLength = cpu_to_le16(4);
	buf->Data.Fid.PersistentFileId = fid->persistent_fid;
	buf->Data.Fid.VolatileFileId = fid->volatile_fid;
	/* SMB2_CREATE_DURABLE_HANDLE_RECONNECT is "DHnC" */
	buf->Name[0] = 'D';
	buf->Name[1] = 'H';
	buf->Name[2] = 'n';
	buf->Name[3] = 'C';
	return buf;
}

static void
parse_query_id_ctxt(struct create_context *cc, struct smb2_file_all_info *buf)
{
	struct create_disk_id_rsp *pdisk_id = (struct create_disk_id_rsp *)cc;

	cifs_dbg(FYI, "parse query id context 0x%llx 0x%llx\n",
		pdisk_id->DiskFileId, pdisk_id->VolumeId);
	buf->IndexNumber = pdisk_id->DiskFileId;
}

static void
parse_posix_ctxt(struct create_context *cc, struct smb2_file_all_info *info,
		 struct create_posix_rsp *posix)
{
	int sid_len;
	u8 *beg = (u8 *)cc + le16_to_cpu(cc->DataOffset);
	u8 *end = beg + le32_to_cpu(cc->DataLength);
	u8 *sid;

	memset(posix, 0, sizeof(*posix));

	posix->nlink = le32_to_cpu(*(__le32 *)(beg + 0));
	posix->reparse_tag = le32_to_cpu(*(__le32 *)(beg + 4));
	posix->mode = le32_to_cpu(*(__le32 *)(beg + 8));

	sid = beg + 12;
	sid_len = posix_info_sid_size(sid, end);
	if (sid_len < 0) {
		cifs_dbg(VFS, "bad owner sid in posix create response\n");
		return;
	}
	memcpy(&posix->owner, sid, sid_len);

	sid = sid + sid_len;
	sid_len = posix_info_sid_size(sid, end);
	if (sid_len < 0) {
		cifs_dbg(VFS, "bad group sid in posix create response\n");
		return;
	}
	memcpy(&posix->group, sid, sid_len);

	cifs_dbg(FYI, "nlink=%d mode=%o reparse_tag=%x\n",
		 posix->nlink, posix->mode, posix->reparse_tag);
}

void
smb2_parse_contexts(struct TCP_Server_Info *server,
		    struct smb2_create_rsp *rsp,
		    unsigned int *epoch, char *lease_key, __u8 *oplock,
		    struct smb2_file_all_info *buf,
		    struct create_posix_rsp *posix)
{
	char *data_offset;
	struct create_context *cc;
	unsigned int next;
	unsigned int remaining;
	char *name;
	static const char smb3_create_tag_posix[] = {
		0x93, 0xAD, 0x25, 0x50, 0x9C,
		0xB4, 0x11, 0xE7, 0xB4, 0x23, 0x83,
		0xDE, 0x96, 0x8B, 0xCD, 0x7C
	};

	*oplock = 0;
	data_offset = (char *)rsp + le32_to_cpu(rsp->CreateContextsOffset);
	remaining = le32_to_cpu(rsp->CreateContextsLength);
	cc = (struct create_context *)data_offset;

	/* Initialize inode number to 0 in case no valid data in qfid context */
	if (buf)
		buf->IndexNumber = 0;

	while (remaining >= sizeof(struct create_context)) {
		name = le16_to_cpu(cc->NameOffset) + (char *)cc;
		if (le16_to_cpu(cc->NameLength) == 4 &&
		    strncmp(name, SMB2_CREATE_REQUEST_LEASE, 4) == 0)
			*oplock = server->ops->parse_lease_buf(cc, epoch,
							   lease_key);
		else if (buf && (le16_to_cpu(cc->NameLength) == 4) &&
		    strncmp(name, SMB2_CREATE_QUERY_ON_DISK_ID, 4) == 0)
			parse_query_id_ctxt(cc, buf);
		else if ((le16_to_cpu(cc->NameLength) == 16)) {
			if (posix &&
			    memcmp(name, smb3_create_tag_posix, 16) == 0)
				parse_posix_ctxt(cc, buf, posix);
		}
		/* else {
			cifs_dbg(FYI, "Context not matched with len %d\n",
				le16_to_cpu(cc->NameLength));
			cifs_dump_mem("Cctxt name: ", name, 4);
		} */

		next = le32_to_cpu(cc->Next);
		if (!next)
			break;
		remaining -= next;
		cc = (struct create_context *)((char *)cc + next);
	}

	if (rsp->OplockLevel != SMB2_OPLOCK_LEVEL_LEASE)
		*oplock = rsp->OplockLevel;

	return;
}

static int
add_lease_context(struct TCP_Server_Info *server,
		  struct smb2_create_req *req,
		  struct kvec *iov,
		  unsigned int *num_iovec, u8 *lease_key, __u8 *oplock)
{
	unsigned int num = *num_iovec;

	iov[num].iov_base = server->ops->create_lease_buf(lease_key, *oplock);
	if (iov[num].iov_base == NULL)
		return -ENOMEM;
	iov[num].iov_len = server->vals->create_lease_size;
	req->RequestedOplockLevel = SMB2_OPLOCK_LEVEL_LEASE;
	*num_iovec = num + 1;
	return 0;
}

static struct create_durable_v2 *
create_durable_v2_buf(struct cifs_open_parms *oparms)
{
	struct cifs_fid *pfid = oparms->fid;
	struct create_durable_v2 *buf;

	buf = kzalloc(sizeof(struct create_durable_v2), GFP_KERNEL);
	if (!buf)
		return NULL;

	buf->ccontext.DataOffset = cpu_to_le16(offsetof
					(struct create_durable_v2, dcontext));
	buf->ccontext.DataLength = cpu_to_le32(sizeof(struct durable_context_v2));
	buf->ccontext.NameOffset = cpu_to_le16(offsetof
				(struct create_durable_v2, Name));
	buf->ccontext.NameLength = cpu_to_le16(4);

	/*
	 * NB: Handle timeout defaults to 0, which allows server to choose
	 * (most servers default to 120 seconds) and most clients default to 0.
	 * This can be overridden at mount ("handletimeout=") if the user wants
	 * a different persistent (or resilient) handle timeout for all opens
	 * on a particular SMB3 mount.
	 */
	buf->dcontext.Timeout = cpu_to_le32(oparms->tcon->handle_timeout);
	buf->dcontext.Flags = cpu_to_le32(SMB2_DHANDLE_FLAG_PERSISTENT);
	generate_random_uuid(buf->dcontext.CreateGuid);
	memcpy(pfid->create_guid, buf->dcontext.CreateGuid, 16);

	/* SMB2_CREATE_DURABLE_HANDLE_REQUEST is "DH2Q" */
	buf->Name[0] = 'D';
	buf->Name[1] = 'H';
	buf->Name[2] = '2';
	buf->Name[3] = 'Q';
	return buf;
}

static struct create_durable_handle_reconnect_v2 *
create_reconnect_durable_v2_buf(struct cifs_fid *fid)
{
	struct create_durable_handle_reconnect_v2 *buf;

	buf = kzalloc(sizeof(struct create_durable_handle_reconnect_v2),
			GFP_KERNEL);
	if (!buf)
		return NULL;

	buf->ccontext.DataOffset =
		cpu_to_le16(offsetof(struct create_durable_handle_reconnect_v2,
				     dcontext));
	buf->ccontext.DataLength =
		cpu_to_le32(sizeof(struct durable_reconnect_context_v2));
	buf->ccontext.NameOffset =
		cpu_to_le16(offsetof(struct create_durable_handle_reconnect_v2,
			    Name));
	buf->ccontext.NameLength = cpu_to_le16(4);

	buf->dcontext.Fid.PersistentFileId = fid->persistent_fid;
	buf->dcontext.Fid.VolatileFileId = fid->volatile_fid;
	buf->dcontext.Flags = cpu_to_le32(SMB2_DHANDLE_FLAG_PERSISTENT);
	memcpy(buf->dcontext.CreateGuid, fid->create_guid, 16);

	/* SMB2_CREATE_DURABLE_HANDLE_RECONNECT_V2 is "DH2C" */
	buf->Name[0] = 'D';
	buf->Name[1] = 'H';
	buf->Name[2] = '2';
	buf->Name[3] = 'C';
	return buf;
}

static int
add_durable_v2_context(struct kvec *iov, unsigned int *num_iovec,
		    struct cifs_open_parms *oparms)
{
	unsigned int num = *num_iovec;

	iov[num].iov_base = create_durable_v2_buf(oparms);
	if (iov[num].iov_base == NULL)
		return -ENOMEM;
	iov[num].iov_len = sizeof(struct create_durable_v2);
	*num_iovec = num + 1;
	return 0;
}

static int
add_durable_reconnect_v2_context(struct kvec *iov, unsigned int *num_iovec,
		    struct cifs_open_parms *oparms)
{
	unsigned int num = *num_iovec;

	/* indicate that we don't need to relock the file */
	oparms->reconnect = false;

	iov[num].iov_base = create_reconnect_durable_v2_buf(oparms->fid);
	if (iov[num].iov_base == NULL)
		return -ENOMEM;
	iov[num].iov_len = sizeof(struct create_durable_handle_reconnect_v2);
	*num_iovec = num + 1;
	return 0;
}

static int
add_durable_context(struct kvec *iov, unsigned int *num_iovec,
		    struct cifs_open_parms *oparms, bool use_persistent)
{
	unsigned int num = *num_iovec;

	if (use_persistent) {
		if (oparms->reconnect)
			return add_durable_reconnect_v2_context(iov, num_iovec,
								oparms);
		else
			return add_durable_v2_context(iov, num_iovec, oparms);
	}

	if (oparms->reconnect) {
		iov[num].iov_base = create_reconnect_durable_buf(oparms->fid);
		/* indicate that we don't need to relock the file */
		oparms->reconnect = false;
	} else
		iov[num].iov_base = create_durable_buf();
	if (iov[num].iov_base == NULL)
		return -ENOMEM;
	iov[num].iov_len = sizeof(struct create_durable);
	*num_iovec = num + 1;
	return 0;
}

/* See MS-SMB2 2.2.13.2.7 */
static struct crt_twarp_ctxt *
create_twarp_buf(__u64 timewarp)
{
	struct crt_twarp_ctxt *buf;

	buf = kzalloc(sizeof(struct crt_twarp_ctxt), GFP_KERNEL);
	if (!buf)
		return NULL;

	buf->ccontext.DataOffset = cpu_to_le16(offsetof
					(struct crt_twarp_ctxt, Timestamp));
	buf->ccontext.DataLength = cpu_to_le32(8);
	buf->ccontext.NameOffset = cpu_to_le16(offsetof
				(struct crt_twarp_ctxt, Name));
	buf->ccontext.NameLength = cpu_to_le16(4);
	/* SMB2_CREATE_TIMEWARP_TOKEN is "TWrp" */
	buf->Name[0] = 'T';
	buf->Name[1] = 'W';
	buf->Name[2] = 'r';
	buf->Name[3] = 'p';
	buf->Timestamp = cpu_to_le64(timewarp);
	return buf;
}

/* See MS-SMB2 2.2.13.2.7 */
static int
add_twarp_context(struct kvec *iov, unsigned int *num_iovec, __u64 timewarp)
{
	unsigned int num = *num_iovec;

	iov[num].iov_base = create_twarp_buf(timewarp);
	if (iov[num].iov_base == NULL)
		return -ENOMEM;
	iov[num].iov_len = sizeof(struct crt_twarp_ctxt);
	*num_iovec = num + 1;
	return 0;
}

/* See http://technet.microsoft.com/en-us/library/hh509017(v=ws.10).aspx */
static void setup_owner_group_sids(char *buf)
{
	struct owner_group_sids *sids = (struct owner_group_sids *)buf;

	/* Populate the user ownership fields S-1-5-88-1 */
	sids->owner.Revision = 1;
	sids->owner.NumAuth = 3;
	sids->owner.Authority[5] = 5;
	sids->owner.SubAuthorities[0] = cpu_to_le32(88);
	sids->owner.SubAuthorities[1] = cpu_to_le32(1);
	sids->owner.SubAuthorities[2] = cpu_to_le32(current_fsuid().val);

	/* Populate the group ownership fields S-1-5-88-2 */
	sids->group.Revision = 1;
	sids->group.NumAuth = 3;
	sids->group.Authority[5] = 5;
	sids->group.SubAuthorities[0] = cpu_to_le32(88);
	sids->group.SubAuthorities[1] = cpu_to_le32(2);
	sids->group.SubAuthorities[2] = cpu_to_le32(current_fsgid().val);

	cifs_dbg(FYI, "owner S-1-5-88-1-%d, group S-1-5-88-2-%d\n", current_fsuid().val, current_fsgid().val);
}

/* See MS-SMB2 2.2.13.2.2 and MS-DTYP 2.4.6 */
static struct crt_sd_ctxt *
create_sd_buf(umode_t mode, bool set_owner, unsigned int *len)
{
	struct crt_sd_ctxt *buf;
	__u8 *ptr, *aclptr;
	unsigned int acelen, acl_size, ace_count;
	unsigned int owner_offset = 0;
	unsigned int group_offset = 0;
	struct smb3_acl acl = {};

	*len = round_up(sizeof(struct crt_sd_ctxt) + (sizeof(struct cifs_ace) * 4), 8);

	if (set_owner) {
		/* sizeof(struct owner_group_sids) is already multiple of 8 so no need to round */
		*len += sizeof(struct owner_group_sids);
	}

	buf = kzalloc(*len, GFP_KERNEL);
	if (buf == NULL)
		return buf;

	ptr = (__u8 *)&buf[1];
	if (set_owner) {
		/* offset fields are from beginning of security descriptor not of create context */
		owner_offset = ptr - (__u8 *)&buf->sd;
		buf->sd.OffsetOwner = cpu_to_le32(owner_offset);
		group_offset = owner_offset + offsetof(struct owner_group_sids, group);
		buf->sd.OffsetGroup = cpu_to_le32(group_offset);

		setup_owner_group_sids(ptr);
		ptr += sizeof(struct owner_group_sids);
	} else {
		buf->sd.OffsetOwner = 0;
		buf->sd.OffsetGroup = 0;
	}

	buf->ccontext.DataOffset = cpu_to_le16(offsetof(struct crt_sd_ctxt, sd));
	buf->ccontext.NameOffset = cpu_to_le16(offsetof(struct crt_sd_ctxt, Name));
	buf->ccontext.NameLength = cpu_to_le16(4);
	/* SMB2_CREATE_SD_BUFFER_TOKEN is "SecD" */
	buf->Name[0] = 'S';
	buf->Name[1] = 'e';
	buf->Name[2] = 'c';
	buf->Name[3] = 'D';
	buf->sd.Revision = 1;  /* Must be one see MS-DTYP 2.4.6 */

	/*
	 * ACL is "self relative" ie ACL is stored in contiguous block of memory
	 * and "DP" ie the DACL is present
	 */
	buf->sd.Control = cpu_to_le16(ACL_CONTROL_SR | ACL_CONTROL_DP);

	/* offset owner, group and Sbz1 and SACL are all zero */
	buf->sd.OffsetDacl = cpu_to_le32(ptr - (__u8 *)&buf->sd);
	/* Ship the ACL for now. we will copy it into buf later. */
	aclptr = ptr;
	ptr += sizeof(struct smb3_acl);

	/* create one ACE to hold the mode embedded in reserved special SID */
	acelen = setup_special_mode_ACE((struct cifs_ace *)ptr, (__u64)mode);
	ptr += acelen;
	acl_size = acelen + sizeof(struct smb3_acl);
	ace_count = 1;

	if (set_owner) {
		/* we do not need to reallocate buffer to add the two more ACEs. plenty of space */
		acelen = setup_special_user_owner_ACE((struct cifs_ace *)ptr);
		ptr += acelen;
		acl_size += acelen;
		ace_count += 1;
	}

	/* and one more ACE to allow access for authenticated users */
	acelen = setup_authusers_ACE((struct cifs_ace *)ptr);
	ptr += acelen;
	acl_size += acelen;
	ace_count += 1;

	acl.AclRevision = ACL_REVISION; /* See 2.4.4.1 of MS-DTYP */
	acl.AclSize = cpu_to_le16(acl_size);
	acl.AceCount = cpu_to_le16(ace_count);
	/* acl.Sbz1 and Sbz2 MBZ so are not set here, but initialized above */
	memcpy(aclptr, &acl, sizeof(struct smb3_acl));

	buf->ccontext.DataLength = cpu_to_le32(ptr - (__u8 *)&buf->sd);
	*len = round_up((unsigned int)(ptr - (__u8 *)buf), 8);

	return buf;
}

static int
add_sd_context(struct kvec *iov, unsigned int *num_iovec, umode_t mode, bool set_owner)
{
	unsigned int num = *num_iovec;
	unsigned int len = 0;

	iov[num].iov_base = create_sd_buf(mode, set_owner, &len);
	if (iov[num].iov_base == NULL)
		return -ENOMEM;
	iov[num].iov_len = len;
	*num_iovec = num + 1;
	return 0;
}

static struct crt_query_id_ctxt *
create_query_id_buf(void)
{
	struct crt_query_id_ctxt *buf;

	buf = kzalloc(sizeof(struct crt_query_id_ctxt), GFP_KERNEL);
	if (!buf)
		return NULL;

	buf->ccontext.DataOffset = cpu_to_le16(0);
	buf->ccontext.DataLength = cpu_to_le32(0);
	buf->ccontext.NameOffset = cpu_to_le16(offsetof
				(struct crt_query_id_ctxt, Name));
	buf->ccontext.NameLength = cpu_to_le16(4);
	/* SMB2_CREATE_QUERY_ON_DISK_ID is "QFid" */
	buf->Name[0] = 'Q';
	buf->Name[1] = 'F';
	buf->Name[2] = 'i';
	buf->Name[3] = 'd';
	return buf;
}

/* See MS-SMB2 2.2.13.2.9 */
static int
add_query_id_context(struct kvec *iov, unsigned int *num_iovec)
{
	unsigned int num = *num_iovec;

	iov[num].iov_base = create_query_id_buf();
	if (iov[num].iov_base == NULL)
		return -ENOMEM;
	iov[num].iov_len = sizeof(struct crt_query_id_ctxt);
	*num_iovec = num + 1;
	return 0;
}

static int
alloc_path_with_tree_prefix(__le16 **out_path, int *out_size, int *out_len,
			    const char *treename, const __le16 *path)
{
	int treename_len, path_len;
	struct nls_table *cp;
	const __le16 sep[] = {cpu_to_le16('\\'), cpu_to_le16(0x0000)};

	/*
	 * skip leading "\\"
	 */
	treename_len = strlen(treename);
	if (treename_len < 2 || !(treename[0] == '\\' && treename[1] == '\\'))
		return -EINVAL;

	treename += 2;
	treename_len -= 2;

	path_len = UniStrnlen((wchar_t *)path, PATH_MAX);

	/* make room for one path separator only if @path isn't empty */
	*out_len = treename_len + (path[0] ? 1 : 0) + path_len;

	/*
	 * final path needs to be 8-byte aligned as specified in
	 * MS-SMB2 2.2.13 SMB2 CREATE Request.
	 */
	*out_size = round_up(*out_len * sizeof(__le16), 8);
	*out_path = kzalloc(*out_size + sizeof(__le16) /* null */, GFP_KERNEL);
	if (!*out_path)
		return -ENOMEM;

	cp = load_nls_default();
	cifs_strtoUTF16(*out_path, treename, treename_len, cp);

	/* Do not append the separator if the path is empty */
	if (path[0] != cpu_to_le16(0x0000)) {
		UniStrcat((wchar_t *)*out_path, (wchar_t *)sep);
		UniStrcat((wchar_t *)*out_path, (wchar_t *)path);
	}

	unload_nls(cp);

	return 0;
}

int smb311_posix_mkdir(const unsigned int xid, struct inode *inode,
			       umode_t mode, struct cifs_tcon *tcon,
			       const char *full_path,
			       struct cifs_sb_info *cifs_sb)
{
	struct smb_rqst rqst;
	struct smb2_create_req *req;
	struct smb2_create_rsp *rsp = NULL;
	struct cifs_ses *ses = tcon->ses;
	struct kvec iov[3]; /* make sure at least one for each open context */
	struct kvec rsp_iov = {NULL, 0};
	int resp_buftype;
	int uni_path_len;
	__le16 *copy_path = NULL;
	int copy_size;
	int rc = 0;
	unsigned int n_iov = 2;
	__u32 file_attributes = 0;
	char *pc_buf = NULL;
	int flags = 0;
	unsigned int total_len;
	__le16 *utf16_path = NULL;
	struct TCP_Server_Info *server = cifs_pick_channel(ses);

	cifs_dbg(FYI, "mkdir\n");

	/* resource #1: path allocation */
	utf16_path = cifs_convert_path_to_utf16(full_path, cifs_sb);
	if (!utf16_path)
		return -ENOMEM;

	if (!ses || !server) {
		rc = -EIO;
		goto err_free_path;
	}

	/* resource #2: request */
	rc = smb2_plain_req_init(SMB2_CREATE, tcon, server,
				 (void **) &req, &total_len);
	if (rc)
		goto err_free_path;


	if (smb3_encryption_required(tcon))
		flags |= CIFS_TRANSFORM_REQ;

	req->ImpersonationLevel = IL_IMPERSONATION;
	req->DesiredAccess = cpu_to_le32(FILE_WRITE_ATTRIBUTES);
	/* File attributes ignored on open (used in create though) */
	req->FileAttributes = cpu_to_le32(file_attributes);
	req->ShareAccess = FILE_SHARE_ALL_LE;
	req->CreateDisposition = cpu_to_le32(FILE_CREATE);
	req->CreateOptions = cpu_to_le32(CREATE_NOT_FILE);

	iov[0].iov_base = (char *)req;
	/* -1 since last byte is buf[0] which is sent below (path) */
	iov[0].iov_len = total_len - 1;

	req->NameOffset = cpu_to_le16(sizeof(struct smb2_create_req));

	/* [MS-SMB2] 2.2.13 NameOffset:
	 * If SMB2_FLAGS_DFS_OPERATIONS is set in the Flags field of
	 * the SMB2 header, the file name includes a prefix that will
	 * be processed during DFS name normalization as specified in
	 * section 3.3.5.9. Otherwise, the file name is relative to
	 * the share that is identified by the TreeId in the SMB2
	 * header.
	 */
	if (tcon->share_flags & SHI1005_FLAGS_DFS) {
		int name_len;

		req->hdr.Flags |= SMB2_FLAGS_DFS_OPERATIONS;
		rc = alloc_path_with_tree_prefix(&copy_path, &copy_size,
						 &name_len,
						 tcon->tree_name, utf16_path);
		if (rc)
			goto err_free_req;

		req->NameLength = cpu_to_le16(name_len * 2);
		uni_path_len = copy_size;
		/* free before overwriting resource */
		kfree(utf16_path);
		utf16_path = copy_path;
	} else {
		uni_path_len = (2 * UniStrnlen((wchar_t *)utf16_path, PATH_MAX)) + 2;
		/* MUST set path len (NameLength) to 0 opening root of share */
		req->NameLength = cpu_to_le16(uni_path_len - 2);
		if (uni_path_len % 8 != 0) {
			copy_size = roundup(uni_path_len, 8);
			copy_path = kzalloc(copy_size, GFP_KERNEL);
			if (!copy_path) {
				rc = -ENOMEM;
				goto err_free_req;
			}
			memcpy((char *)copy_path, (const char *)utf16_path,
			       uni_path_len);
			uni_path_len = copy_size;
			/* free before overwriting resource */
			kfree(utf16_path);
			utf16_path = copy_path;
		}
	}

	iov[1].iov_len = uni_path_len;
	iov[1].iov_base = utf16_path;
	req->RequestedOplockLevel = SMB2_OPLOCK_LEVEL_NONE;

	if (tcon->posix_extensions) {
		/* resource #3: posix buf */
		rc = add_posix_context(iov, &n_iov, mode);
		if (rc)
			goto err_free_req;
		req->CreateContextsOffset = cpu_to_le32(
			sizeof(struct smb2_create_req) +
			iov[1].iov_len);
		pc_buf = iov[n_iov-1].iov_base;
	}


	memset(&rqst, 0, sizeof(struct smb_rqst));
	rqst.rq_iov = iov;
	rqst.rq_nvec = n_iov;

	/* no need to inc num_remote_opens because we close it just below */
	trace_smb3_posix_mkdir_enter(xid, tcon->tid, ses->Suid, full_path, CREATE_NOT_FILE,
				    FILE_WRITE_ATTRIBUTES);
	/* resource #4: response buffer */
	rc = cifs_send_recv(xid, ses, server,
			    &rqst, &resp_buftype, flags, &rsp_iov);
	if (rc) {
		cifs_stats_fail_inc(tcon, SMB2_CREATE_HE);
		trace_smb3_posix_mkdir_err(xid, tcon->tid, ses->Suid,
					   CREATE_NOT_FILE,
					   FILE_WRITE_ATTRIBUTES, rc);
		goto err_free_rsp_buf;
	}

	/*
	 * Although unlikely to be possible for rsp to be null and rc not set,
	 * adding check below is slightly safer long term (and quiets Coverity
	 * warning)
	 */
	rsp = (struct smb2_create_rsp *)rsp_iov.iov_base;
	if (rsp == NULL) {
		rc = -EIO;
		kfree(pc_buf);
		goto err_free_req;
	}

	trace_smb3_posix_mkdir_done(xid, rsp->PersistentFileId, tcon->tid, ses->Suid,
				    CREATE_NOT_FILE, FILE_WRITE_ATTRIBUTES);

	SMB2_close(xid, tcon, rsp->PersistentFileId, rsp->VolatileFileId);

	/* Eventually save off posix specific response info and timestaps */

err_free_rsp_buf:
	free_rsp_buf(resp_buftype, rsp);
	kfree(pc_buf);
err_free_req:
	cifs_small_buf_release(req);
err_free_path:
	kfree(utf16_path);
	return rc;
}

int
SMB2_open_init(struct cifs_tcon *tcon, struct TCP_Server_Info *server,
	       struct smb_rqst *rqst, __u8 *oplock,
	       struct cifs_open_parms *oparms, __le16 *path)
{
	struct smb2_create_req *req;
	unsigned int n_iov = 2;
	__u32 file_attributes = 0;
	int copy_size;
	int uni_path_len;
	unsigned int total_len;
	struct kvec *iov = rqst->rq_iov;
	__le16 *copy_path;
	int rc;

	rc = smb2_plain_req_init(SMB2_CREATE, tcon, server,
				 (void **) &req, &total_len);
	if (rc)
		return rc;

	iov[0].iov_base = (char *)req;
	/* -1 since last byte is buf[0] which is sent below (path) */
	iov[0].iov_len = total_len - 1;

	if (oparms->create_options & CREATE_OPTION_READONLY)
		file_attributes |= ATTR_READONLY;
	if (oparms->create_options & CREATE_OPTION_SPECIAL)
		file_attributes |= ATTR_SYSTEM;

	req->ImpersonationLevel = IL_IMPERSONATION;
	req->DesiredAccess = cpu_to_le32(oparms->desired_access);
	/* File attributes ignored on open (used in create though) */
	req->FileAttributes = cpu_to_le32(file_attributes);
	req->ShareAccess = FILE_SHARE_ALL_LE;

	req->CreateDisposition = cpu_to_le32(oparms->disposition);
	req->CreateOptions = cpu_to_le32(oparms->create_options & CREATE_OPTIONS_MASK);
	req->NameOffset = cpu_to_le16(sizeof(struct smb2_create_req));

	/* [MS-SMB2] 2.2.13 NameOffset:
	 * If SMB2_FLAGS_DFS_OPERATIONS is set in the Flags field of
	 * the SMB2 header, the file name includes a prefix that will
	 * be processed during DFS name normalization as specified in
	 * section 3.3.5.9. Otherwise, the file name is relative to
	 * the share that is identified by the TreeId in the SMB2
	 * header.
	 */
	if (tcon->share_flags & SHI1005_FLAGS_DFS) {
		int name_len;

		req->hdr.Flags |= SMB2_FLAGS_DFS_OPERATIONS;
		rc = alloc_path_with_tree_prefix(&copy_path, &copy_size,
						 &name_len,
						 tcon->tree_name, path);
		if (rc)
			return rc;
		req->NameLength = cpu_to_le16(name_len * 2);
		uni_path_len = copy_size;
		path = copy_path;
	} else {
		uni_path_len = (2 * UniStrnlen((wchar_t *)path, PATH_MAX)) + 2;
		/* MUST set path len (NameLength) to 0 opening root of share */
		req->NameLength = cpu_to_le16(uni_path_len - 2);
		copy_size = round_up(uni_path_len, 8);
		copy_path = kzalloc(copy_size, GFP_KERNEL);
		if (!copy_path)
			return -ENOMEM;
		memcpy((char *)copy_path, (const char *)path,
		       uni_path_len);
		uni_path_len = copy_size;
		path = copy_path;
	}

	iov[1].iov_len = uni_path_len;
	iov[1].iov_base = path;

	if ((!server->oplocks) || (tcon->no_lease))
		*oplock = SMB2_OPLOCK_LEVEL_NONE;

	if (!(server->capabilities & SMB2_GLOBAL_CAP_LEASING) ||
	    *oplock == SMB2_OPLOCK_LEVEL_NONE)
		req->RequestedOplockLevel = *oplock;
	else if (!(server->capabilities & SMB2_GLOBAL_CAP_DIRECTORY_LEASING) &&
		  (oparms->create_options & CREATE_NOT_FILE))
		req->RequestedOplockLevel = *oplock; /* no srv lease support */
	else {
		rc = add_lease_context(server, req, iov, &n_iov,
				       oparms->fid->lease_key, oplock);
		if (rc)
			return rc;
	}

	if (*oplock == SMB2_OPLOCK_LEVEL_BATCH) {
		rc = add_durable_context(iov, &n_iov, oparms,
					tcon->use_persistent);
		if (rc)
			return rc;
	}

	if (tcon->posix_extensions) {
		rc = add_posix_context(iov, &n_iov, oparms->mode);
		if (rc)
			return rc;
	}

	if (tcon->snapshot_time) {
		cifs_dbg(FYI, "adding snapshot context\n");
		rc = add_twarp_context(iov, &n_iov, tcon->snapshot_time);
		if (rc)
			return rc;
	}

	if ((oparms->disposition != FILE_OPEN) && (oparms->cifs_sb)) {
		bool set_mode;
		bool set_owner;

		if ((oparms->cifs_sb->mnt_cifs_flags & CIFS_MOUNT_MODE_FROM_SID) &&
		    (oparms->mode != ACL_NO_MODE))
			set_mode = true;
		else {
			set_mode = false;
			oparms->mode = ACL_NO_MODE;
		}

		if (oparms->cifs_sb->mnt_cifs_flags & CIFS_MOUNT_UID_FROM_ACL)
			set_owner = true;
		else
			set_owner = false;

		if (set_owner | set_mode) {
			cifs_dbg(FYI, "add sd with mode 0x%x\n", oparms->mode);
			rc = add_sd_context(iov, &n_iov, oparms->mode, set_owner);
			if (rc)
				return rc;
		}
	}

	add_query_id_context(iov, &n_iov);

	if (n_iov > 2) {
		/*
		 * We have create contexts behind iov[1] (the file
		 * name), point at them from the main create request
		 */
		req->CreateContextsOffset = cpu_to_le32(
			sizeof(struct smb2_create_req) +
			iov[1].iov_len);
		req->CreateContextsLength = 0;

		for (unsigned int i = 2; i < (n_iov-1); i++) {
			struct kvec *v = &iov[i];
			size_t len = v->iov_len;
			struct create_context *cctx =
				(struct create_context *)v->iov_base;

			cctx->Next = cpu_to_le32(len);
			le32_add_cpu(&req->CreateContextsLength, len);
		}
		le32_add_cpu(&req->CreateContextsLength,
			     iov[n_iov-1].iov_len);
	}

	rqst->rq_nvec = n_iov;
	return 0;
}

/* rq_iov[0] is the request and is released by cifs_small_buf_release().
 * All other vectors are freed by kfree().
 */
void
SMB2_open_free(struct smb_rqst *rqst)
{
	int i;

	if (rqst && rqst->rq_iov) {
		cifs_small_buf_release(rqst->rq_iov[0].iov_base);
		for (i = 1; i < rqst->rq_nvec; i++)
			if (rqst->rq_iov[i].iov_base != smb2_padding)
				kfree(rqst->rq_iov[i].iov_base);
	}
}

int
SMB2_open(const unsigned int xid, struct cifs_open_parms *oparms, __le16 *path,
	  __u8 *oplock, struct smb2_file_all_info *buf,
	  struct create_posix_rsp *posix,
	  struct kvec *err_iov, int *buftype)
{
	struct smb_rqst rqst;
	struct smb2_create_rsp *rsp = NULL;
	struct cifs_tcon *tcon = oparms->tcon;
	struct cifs_ses *ses = tcon->ses;
	struct TCP_Server_Info *server = cifs_pick_channel(ses);
	struct kvec iov[SMB2_CREATE_IOV_SIZE];
	struct kvec rsp_iov = {NULL, 0};
	int resp_buftype = CIFS_NO_BUFFER;
	int rc = 0;
	int flags = 0;

	cifs_dbg(FYI, "create/open\n");
	if (!ses || !server)
		return -EIO;

	if (smb3_encryption_required(tcon))
		flags |= CIFS_TRANSFORM_REQ;

	memset(&rqst, 0, sizeof(struct smb_rqst));
	memset(&iov, 0, sizeof(iov));
	rqst.rq_iov = iov;
	rqst.rq_nvec = SMB2_CREATE_IOV_SIZE;

	rc = SMB2_open_init(tcon, server,
			    &rqst, oplock, oparms, path);
	if (rc)
		goto creat_exit;

	trace_smb3_open_enter(xid, tcon->tid, tcon->ses->Suid, oparms->path,
		oparms->create_options, oparms->desired_access);

	rc = cifs_send_recv(xid, ses, server,
			    &rqst, &resp_buftype, flags,
			    &rsp_iov);
	rsp = (struct smb2_create_rsp *)rsp_iov.iov_base;

	if (rc != 0) {
		cifs_stats_fail_inc(tcon, SMB2_CREATE_HE);
		if (err_iov && rsp) {
			*err_iov = rsp_iov;
			*buftype = resp_buftype;
			resp_buftype = CIFS_NO_BUFFER;
			rsp = NULL;
		}
		trace_smb3_open_err(xid, tcon->tid, ses->Suid,
				    oparms->create_options, oparms->desired_access, rc);
		if (rc == -EREMCHG) {
			pr_warn_once("server share %s deleted\n",
				     tcon->tree_name);
			tcon->need_reconnect = true;
		}
		goto creat_exit;
	} else if (rsp == NULL) /* unlikely to happen, but safer to check */
		goto creat_exit;
	else
		trace_smb3_open_done(xid, rsp->PersistentFileId, tcon->tid, ses->Suid,
				     oparms->create_options, oparms->desired_access);

	atomic_inc(&tcon->num_remote_opens);
	oparms->fid->persistent_fid = rsp->PersistentFileId;
	oparms->fid->volatile_fid = rsp->VolatileFileId;
	oparms->fid->access = oparms->desired_access;
#ifdef CONFIG_CIFS_DEBUG2
	oparms->fid->mid = le64_to_cpu(rsp->hdr.MessageId);
#endif /* CIFS_DEBUG2 */

	if (buf) {
		buf->CreationTime = rsp->CreationTime;
		buf->LastAccessTime = rsp->LastAccessTime;
		buf->LastWriteTime = rsp->LastWriteTime;
		buf->ChangeTime = rsp->ChangeTime;
		buf->AllocationSize = rsp->AllocationSize;
		buf->EndOfFile = rsp->EndofFile;
		buf->Attributes = rsp->FileAttributes;
		buf->NumberOfLinks = cpu_to_le32(1);
		buf->DeletePending = 0;
	}


	smb2_parse_contexts(server, rsp, &oparms->fid->epoch,
			    oparms->fid->lease_key, oplock, buf, posix);
creat_exit:
	SMB2_open_free(&rqst);
	free_rsp_buf(resp_buftype, rsp);
	return rc;
}

int
SMB2_ioctl_init(struct cifs_tcon *tcon, struct TCP_Server_Info *server,
		struct smb_rqst *rqst,
		u64 persistent_fid, u64 volatile_fid, u32 opcode,
		char *in_data, u32 indatalen,
		__u32 max_response_size)
{
	struct smb2_ioctl_req *req;
	struct kvec *iov = rqst->rq_iov;
	unsigned int total_len;
	int rc;
	char *in_data_buf;

	rc = smb2_ioctl_req_init(opcode, tcon, server,
				 (void **) &req, &total_len);
	if (rc)
		return rc;

	if (indatalen) {
		/*
		 * indatalen is usually small at a couple of bytes max, so
		 * just allocate through generic pool
		 */
		in_data_buf = kmemdup(in_data, indatalen, GFP_NOFS);
		if (!in_data_buf) {
			cifs_small_buf_release(req);
			return -ENOMEM;
		}
	}

	req->CtlCode = cpu_to_le32(opcode);
	req->PersistentFileId = persistent_fid;
	req->VolatileFileId = volatile_fid;

	iov[0].iov_base = (char *)req;
	/*
	 * If no input data, the size of ioctl struct in
	 * protocol spec still includes a 1 byte data buffer,
	 * but if input data passed to ioctl, we do not
	 * want to double count this, so we do not send
	 * the dummy one byte of data in iovec[0] if sending
	 * input data (in iovec[1]).
	 */
	if (indatalen) {
		req->InputCount = cpu_to_le32(indatalen);
		/* do not set InputOffset if no input data */
		req->InputOffset =
		       cpu_to_le32(offsetof(struct smb2_ioctl_req, Buffer));
		rqst->rq_nvec = 2;
		iov[0].iov_len = total_len - 1;
		iov[1].iov_base = in_data_buf;
		iov[1].iov_len = indatalen;
	} else {
		rqst->rq_nvec = 1;
		iov[0].iov_len = total_len;
	}

	req->OutputOffset = 0;
	req->OutputCount = 0; /* MBZ */

	/*
	 * In most cases max_response_size is set to 16K (CIFSMaxBufSize)
	 * We Could increase default MaxOutputResponse, but that could require
	 * more credits. Windows typically sets this smaller, but for some
	 * ioctls it may be useful to allow server to send more. No point
	 * limiting what the server can send as long as fits in one credit
	 * We can not handle more than CIFS_MAX_BUF_SIZE yet but may want
	 * to increase this limit up in the future.
	 * Note that for snapshot queries that servers like Azure expect that
	 * the first query be minimal size (and just used to get the number/size
	 * of previous versions) so response size must be specified as EXACTLY
	 * sizeof(struct snapshot_array) which is 16 when rounded up to multiple
	 * of eight bytes.  Currently that is the only case where we set max
	 * response size smaller.
	 */
	req->MaxOutputResponse = cpu_to_le32(max_response_size);
	req->hdr.CreditCharge =
		cpu_to_le16(DIV_ROUND_UP(max(indatalen, max_response_size),
					 SMB2_MAX_BUFFER_SIZE));
	/* always an FSCTL (for now) */
	req->Flags = cpu_to_le32(SMB2_0_IOCTL_IS_FSCTL);

	/* validate negotiate request must be signed - see MS-SMB2 3.2.5.5 */
	if (opcode == FSCTL_VALIDATE_NEGOTIATE_INFO)
		req->hdr.Flags |= SMB2_FLAGS_SIGNED;

	return 0;
}

void
SMB2_ioctl_free(struct smb_rqst *rqst)
{
	int i;

	if (rqst && rqst->rq_iov) {
		cifs_small_buf_release(rqst->rq_iov[0].iov_base); /* request */
		for (i = 1; i < rqst->rq_nvec; i++)
			if (rqst->rq_iov[i].iov_base != smb2_padding)
				kfree(rqst->rq_iov[i].iov_base);
	}
}


/*
 *	SMB2 IOCTL is used for both IOCTLs and FSCTLs
 */
int
SMB2_ioctl(const unsigned int xid, struct cifs_tcon *tcon, u64 persistent_fid,
	   u64 volatile_fid, u32 opcode, char *in_data, u32 indatalen,
	   u32 max_out_data_len, char **out_data,
	   u32 *plen /* returned data len */)
{
	struct smb_rqst rqst;
	struct smb2_ioctl_rsp *rsp = NULL;
	struct cifs_ses *ses;
	struct TCP_Server_Info *server;
	struct kvec iov[SMB2_IOCTL_IOV_SIZE];
	struct kvec rsp_iov = {NULL, 0};
	int resp_buftype = CIFS_NO_BUFFER;
	int rc = 0;
	int flags = 0;

	cifs_dbg(FYI, "SMB2 IOCTL\n");

	if (out_data != NULL)
		*out_data = NULL;

	/* zero out returned data len, in case of error */
	if (plen)
		*plen = 0;

	if (!tcon)
		return -EIO;

	ses = tcon->ses;
	if (!ses)
		return -EIO;

	server = cifs_pick_channel(ses);
	if (!server)
		return -EIO;

	if (smb3_encryption_required(tcon))
		flags |= CIFS_TRANSFORM_REQ;

	memset(&rqst, 0, sizeof(struct smb_rqst));
	memset(&iov, 0, sizeof(iov));
	rqst.rq_iov = iov;
	rqst.rq_nvec = SMB2_IOCTL_IOV_SIZE;

	rc = SMB2_ioctl_init(tcon, server,
			     &rqst, persistent_fid, volatile_fid, opcode,
			     in_data, indatalen, max_out_data_len);
	if (rc)
		goto ioctl_exit;

	rc = cifs_send_recv(xid, ses, server,
			    &rqst, &resp_buftype, flags,
			    &rsp_iov);
	rsp = (struct smb2_ioctl_rsp *)rsp_iov.iov_base;

	if (rc != 0)
		trace_smb3_fsctl_err(xid, persistent_fid, tcon->tid,
				ses->Suid, 0, opcode, rc);

	if ((rc != 0) && (rc != -EINVAL) && (rc != -E2BIG)) {
		cifs_stats_fail_inc(tcon, SMB2_IOCTL_HE);
		goto ioctl_exit;
	} else if (rc == -EINVAL) {
		if ((opcode != FSCTL_SRV_COPYCHUNK_WRITE) &&
		    (opcode != FSCTL_SRV_COPYCHUNK)) {
			cifs_stats_fail_inc(tcon, SMB2_IOCTL_HE);
			goto ioctl_exit;
		}
	} else if (rc == -E2BIG) {
		if (opcode != FSCTL_QUERY_ALLOCATED_RANGES) {
			cifs_stats_fail_inc(tcon, SMB2_IOCTL_HE);
			goto ioctl_exit;
		}
	}

	/* check if caller wants to look at return data or just return rc */
	if ((plen == NULL) || (out_data == NULL))
		goto ioctl_exit;

	/*
	 * Although unlikely to be possible for rsp to be null and rc not set,
	 * adding check below is slightly safer long term (and quiets Coverity
	 * warning)
	 */
	if (rsp == NULL) {
		rc = -EIO;
		goto ioctl_exit;
	}

	*plen = le32_to_cpu(rsp->OutputCount);

	/* We check for obvious errors in the output buffer length and offset */
	if (*plen == 0)
		goto ioctl_exit; /* server returned no data */
	else if (*plen > rsp_iov.iov_len || *plen > 0xFF00) {
		cifs_tcon_dbg(VFS, "srv returned invalid ioctl length: %d\n", *plen);
		*plen = 0;
		rc = -EIO;
		goto ioctl_exit;
	}

	if (rsp_iov.iov_len - *plen < le32_to_cpu(rsp->OutputOffset)) {
		cifs_tcon_dbg(VFS, "Malformed ioctl resp: len %d offset %d\n", *plen,
			le32_to_cpu(rsp->OutputOffset));
		*plen = 0;
		rc = -EIO;
		goto ioctl_exit;
	}

	*out_data = kmemdup((char *)rsp + le32_to_cpu(rsp->OutputOffset),
			    *plen, GFP_KERNEL);
	if (*out_data == NULL) {
		rc = -ENOMEM;
		goto ioctl_exit;
	}

ioctl_exit:
	SMB2_ioctl_free(&rqst);
	free_rsp_buf(resp_buftype, rsp);
	return rc;
}

/*
 *   Individual callers to ioctl worker function follow
 */

int
SMB2_set_compression(const unsigned int xid, struct cifs_tcon *tcon,
		     u64 persistent_fid, u64 volatile_fid)
{
	int rc;
	struct  compress_ioctl fsctl_input;
	char *ret_data = NULL;

	fsctl_input.CompressionState =
			cpu_to_le16(COMPRESSION_FORMAT_DEFAULT);

	rc = SMB2_ioctl(xid, tcon, persistent_fid, volatile_fid,
			FSCTL_SET_COMPRESSION,
			(char *)&fsctl_input /* data input */,
			2 /* in data len */, CIFSMaxBufSize /* max out data */,
			&ret_data /* out data */, NULL);

	cifs_dbg(FYI, "set compression rc %d\n", rc);

	return rc;
}

int
SMB2_close_init(struct cifs_tcon *tcon, struct TCP_Server_Info *server,
		struct smb_rqst *rqst,
		u64 persistent_fid, u64 volatile_fid, bool query_attrs)
{
	struct smb2_close_req *req;
	struct kvec *iov = rqst->rq_iov;
	unsigned int total_len;
	int rc;

	rc = smb2_plain_req_init(SMB2_CLOSE, tcon, server,
				 (void **) &req, &total_len);
	if (rc)
		return rc;

	req->PersistentFileId = persistent_fid;
	req->VolatileFileId = volatile_fid;
	if (query_attrs)
		req->Flags = SMB2_CLOSE_FLAG_POSTQUERY_ATTRIB;
	else
		req->Flags = 0;
	iov[0].iov_base = (char *)req;
	iov[0].iov_len = total_len;

	return 0;
}

void
SMB2_close_free(struct smb_rqst *rqst)
{
	if (rqst && rqst->rq_iov)
		cifs_small_buf_release(rqst->rq_iov[0].iov_base); /* request */
}

int
__SMB2_close(const unsigned int xid, struct cifs_tcon *tcon,
	     u64 persistent_fid, u64 volatile_fid,
	     struct smb2_file_network_open_info *pbuf)
{
	struct smb_rqst rqst;
	struct smb2_close_rsp *rsp = NULL;
	struct cifs_ses *ses = tcon->ses;
	struct TCP_Server_Info *server = cifs_pick_channel(ses);
	struct kvec iov[1];
	struct kvec rsp_iov;
	int resp_buftype = CIFS_NO_BUFFER;
	int rc = 0;
	int flags = 0;
	bool query_attrs = false;

	cifs_dbg(FYI, "Close\n");

	if (!ses || !server)
		return -EIO;

	if (smb3_encryption_required(tcon))
		flags |= CIFS_TRANSFORM_REQ;

	memset(&rqst, 0, sizeof(struct smb_rqst));
	memset(&iov, 0, sizeof(iov));
	rqst.rq_iov = iov;
	rqst.rq_nvec = 1;

	/* check if need to ask server to return timestamps in close response */
	if (pbuf)
		query_attrs = true;

	trace_smb3_close_enter(xid, persistent_fid, tcon->tid, ses->Suid);
	rc = SMB2_close_init(tcon, server,
			     &rqst, persistent_fid, volatile_fid,
			     query_attrs);
	if (rc)
		goto close_exit;

	rc = cifs_send_recv(xid, ses, server,
			    &rqst, &resp_buftype, flags, &rsp_iov);
	rsp = (struct smb2_close_rsp *)rsp_iov.iov_base;

	if (rc != 0) {
		cifs_stats_fail_inc(tcon, SMB2_CLOSE_HE);
		trace_smb3_close_err(xid, persistent_fid, tcon->tid, ses->Suid,
				     rc);
		goto close_exit;
	} else {
		trace_smb3_close_done(xid, persistent_fid, tcon->tid,
				      ses->Suid);
		/*
		 * Note that have to subtract 4 since struct network_open_info
		 * has a final 4 byte pad that close response does not have
		 */
		if (pbuf)
			memcpy(pbuf, (char *)&rsp->CreationTime, sizeof(*pbuf) - 4);
	}

	atomic_dec(&tcon->num_remote_opens);
close_exit:
	SMB2_close_free(&rqst);
	free_rsp_buf(resp_buftype, rsp);

	/* retry close in a worker thread if this one is interrupted */
	if (is_interrupt_error(rc)) {
		int tmp_rc;

		tmp_rc = smb2_handle_cancelled_close(tcon, persistent_fid,
						     volatile_fid);
		if (tmp_rc)
			cifs_dbg(VFS, "handle cancelled close fid 0x%llx returned error %d\n",
				 persistent_fid, tmp_rc);
	}
	return rc;
}

int
SMB2_close(const unsigned int xid, struct cifs_tcon *tcon,
		u64 persistent_fid, u64 volatile_fid)
{
	return __SMB2_close(xid, tcon, persistent_fid, volatile_fid, NULL);
}

int
smb2_validate_iov(unsigned int offset, unsigned int buffer_length,
		  struct kvec *iov, unsigned int min_buf_size)
{
	unsigned int smb_len = iov->iov_len;
	char *end_of_smb = smb_len + (char *)iov->iov_base;
	char *begin_of_buf = offset + (char *)iov->iov_base;
	char *end_of_buf = begin_of_buf + buffer_length;


	if (buffer_length < min_buf_size) {
		cifs_dbg(VFS, "buffer length %d smaller than minimum size %d\n",
			 buffer_length, min_buf_size);
		return -EINVAL;
	}

	/* check if beyond RFC1001 maximum length */
	if ((smb_len > 0x7FFFFF) || (buffer_length > 0x7FFFFF)) {
		cifs_dbg(VFS, "buffer length %d or smb length %d too large\n",
			 buffer_length, smb_len);
		return -EINVAL;
	}

	if ((begin_of_buf > end_of_smb) || (end_of_buf > end_of_smb)) {
		cifs_dbg(VFS, "Invalid server response, bad offset to data\n");
		return -EINVAL;
	}

	return 0;
}

/*
 * If SMB buffer fields are valid, copy into temporary buffer to hold result.
 * Caller must free buffer.
 */
int
smb2_validate_and_copy_iov(unsigned int offset, unsigned int buffer_length,
			   struct kvec *iov, unsigned int minbufsize,
			   char *data)
{
	char *begin_of_buf = offset + (char *)iov->iov_base;
	int rc;

	if (!data)
		return -EINVAL;

	rc = smb2_validate_iov(offset, buffer_length, iov, minbufsize);
	if (rc)
		return rc;

	memcpy(data, begin_of_buf, minbufsize);

	return 0;
}

int
SMB2_query_info_init(struct cifs_tcon *tcon, struct TCP_Server_Info *server,
		     struct smb_rqst *rqst,
		     u64 persistent_fid, u64 volatile_fid,
		     u8 info_class, u8 info_type, u32 additional_info,
		     size_t output_len, size_t input_len, void *input)
{
	struct smb2_query_info_req *req;
	struct kvec *iov = rqst->rq_iov;
	unsigned int total_len;
	int rc;

	rc = smb2_plain_req_init(SMB2_QUERY_INFO, tcon, server,
				 (void **) &req, &total_len);
	if (rc)
		return rc;

	req->InfoType = info_type;
	req->FileInfoClass = info_class;
	req->PersistentFileId = persistent_fid;
	req->VolatileFileId = volatile_fid;
	req->AdditionalInformation = cpu_to_le32(additional_info);

	req->OutputBufferLength = cpu_to_le32(output_len);
	if (input_len) {
		req->InputBufferLength = cpu_to_le32(input_len);
		/* total_len for smb query request never close to le16 max */
		req->InputBufferOffset = cpu_to_le16(total_len - 1);
		memcpy(req->Buffer, input, input_len);
	}

	iov[0].iov_base = (char *)req;
	/* 1 for Buffer */
	iov[0].iov_len = total_len - 1 + input_len;
	return 0;
}

void
SMB2_query_info_free(struct smb_rqst *rqst)
{
	if (rqst && rqst->rq_iov)
		cifs_small_buf_release(rqst->rq_iov[0].iov_base); /* request */
}

static int
query_info(const unsigned int xid, struct cifs_tcon *tcon,
	   u64 persistent_fid, u64 volatile_fid, u8 info_class, u8 info_type,
	   u32 additional_info, size_t output_len, size_t min_len, void **data,
		u32 *dlen)
{
	struct smb_rqst rqst;
	struct smb2_query_info_rsp *rsp = NULL;
	struct kvec iov[1];
	struct kvec rsp_iov;
	int rc = 0;
	int resp_buftype = CIFS_NO_BUFFER;
	struct cifs_ses *ses = tcon->ses;
	struct TCP_Server_Info *server;
	int flags = 0;
	bool allocated = false;

	cifs_dbg(FYI, "Query Info\n");

	if (!ses)
		return -EIO;
	server = cifs_pick_channel(ses);
	if (!server)
		return -EIO;

	if (smb3_encryption_required(tcon))
		flags |= CIFS_TRANSFORM_REQ;

	memset(&rqst, 0, sizeof(struct smb_rqst));
	memset(&iov, 0, sizeof(iov));
	rqst.rq_iov = iov;
	rqst.rq_nvec = 1;

	rc = SMB2_query_info_init(tcon, server,
				  &rqst, persistent_fid, volatile_fid,
				  info_class, info_type, additional_info,
				  output_len, 0, NULL);
	if (rc)
		goto qinf_exit;

	trace_smb3_query_info_enter(xid, persistent_fid, tcon->tid,
				    ses->Suid, info_class, (__u32)info_type);

	rc = cifs_send_recv(xid, ses, server,
			    &rqst, &resp_buftype, flags, &rsp_iov);
	rsp = (struct smb2_query_info_rsp *)rsp_iov.iov_base;

	if (rc) {
		cifs_stats_fail_inc(tcon, SMB2_QUERY_INFO_HE);
		trace_smb3_query_info_err(xid, persistent_fid, tcon->tid,
				ses->Suid, info_class, (__u32)info_type, rc);
		goto qinf_exit;
	}

	trace_smb3_query_info_done(xid, persistent_fid, tcon->tid,
				ses->Suid, info_class, (__u32)info_type);

	if (dlen) {
		*dlen = le32_to_cpu(rsp->OutputBufferLength);
		if (!*data) {
			*data = kmalloc(*dlen, GFP_KERNEL);
			if (!*data) {
				cifs_tcon_dbg(VFS,
					"Error %d allocating memory for acl\n",
					rc);
				*dlen = 0;
				rc = -ENOMEM;
				goto qinf_exit;
			}
			allocated = true;
		}
	}

	rc = smb2_validate_and_copy_iov(le16_to_cpu(rsp->OutputBufferOffset),
					le32_to_cpu(rsp->OutputBufferLength),
					&rsp_iov, dlen ? *dlen : min_len, *data);
	if (rc && allocated) {
		kfree(*data);
		*data = NULL;
		*dlen = 0;
	}

qinf_exit:
	SMB2_query_info_free(&rqst);
	free_rsp_buf(resp_buftype, rsp);
	return rc;
}

int SMB2_query_info(const unsigned int xid, struct cifs_tcon *tcon,
	u64 persistent_fid, u64 volatile_fid, struct smb2_file_all_info *data)
{
	return query_info(xid, tcon, persistent_fid, volatile_fid,
			  FILE_ALL_INFORMATION, SMB2_O_INFO_FILE, 0,
			  sizeof(struct smb2_file_all_info) + PATH_MAX * 2,
			  sizeof(struct smb2_file_all_info), (void **)&data,
			  NULL);
}

#if 0
/* currently unused, as now we are doing compounding instead (see smb311_posix_query_path_info) */
int
SMB311_posix_query_info(const unsigned int xid, struct cifs_tcon *tcon,
		u64 persistent_fid, u64 volatile_fid, struct smb311_posix_qinfo *data, u32 *plen)
{
	size_t output_len = sizeof(struct smb311_posix_qinfo *) +
			(sizeof(struct cifs_sid) * 2) + (PATH_MAX * 2);
	*plen = 0;

	return query_info(xid, tcon, persistent_fid, volatile_fid,
			  SMB_FIND_FILE_POSIX_INFO, SMB2_O_INFO_FILE, 0,
			  output_len, sizeof(struct smb311_posix_qinfo), (void **)&data, plen);
	/* Note caller must free "data" (passed in above). It may be allocated in query_info call */
}
#endif

int
SMB2_query_acl(const unsigned int xid, struct cifs_tcon *tcon,
	       u64 persistent_fid, u64 volatile_fid,
	       void **data, u32 *plen, u32 extra_info)
{
	__u32 additional_info = OWNER_SECINFO | GROUP_SECINFO | DACL_SECINFO |
				extra_info;
	*plen = 0;

	return query_info(xid, tcon, persistent_fid, volatile_fid,
			  0, SMB2_O_INFO_SECURITY, additional_info,
			  SMB2_MAX_BUFFER_SIZE, MIN_SEC_DESC_LEN, data, plen);
}

int
SMB2_get_srv_num(const unsigned int xid, struct cifs_tcon *tcon,
		 u64 persistent_fid, u64 volatile_fid, __le64 *uniqueid)
{
	return query_info(xid, tcon, persistent_fid, volatile_fid,
			  FILE_INTERNAL_INFORMATION, SMB2_O_INFO_FILE, 0,
			  sizeof(struct smb2_file_internal_info),
			  sizeof(struct smb2_file_internal_info),
			  (void **)&uniqueid, NULL);
}

/*
 * CHANGE_NOTIFY Request is sent to get notifications on changes to a directory
 * See MS-SMB2 2.2.35 and 2.2.36
 */

static int
SMB2_notify_init(const unsigned int xid, struct smb_rqst *rqst,
		 struct cifs_tcon *tcon, struct TCP_Server_Info *server,
		 u64 persistent_fid, u64 volatile_fid,
		 u32 completion_filter, bool watch_tree)
{
	struct smb2_change_notify_req *req;
	struct kvec *iov = rqst->rq_iov;
	unsigned int total_len;
	int rc;

	rc = smb2_plain_req_init(SMB2_CHANGE_NOTIFY, tcon, server,
				 (void **) &req, &total_len);
	if (rc)
		return rc;

	req->PersistentFileId = persistent_fid;
	req->VolatileFileId = volatile_fid;
	/* See note 354 of MS-SMB2, 64K max */
	req->OutputBufferLength =
		cpu_to_le32(SMB2_MAX_BUFFER_SIZE - MAX_SMB2_HDR_SIZE);
	req->CompletionFilter = cpu_to_le32(completion_filter);
	if (watch_tree)
		req->Flags = cpu_to_le16(SMB2_WATCH_TREE);
	else
		req->Flags = 0;

	iov[0].iov_base = (char *)req;
	iov[0].iov_len = total_len;

	return 0;
}

int
SMB2_change_notify(const unsigned int xid, struct cifs_tcon *tcon,
		u64 persistent_fid, u64 volatile_fid, bool watch_tree,
		u32 completion_filter, u32 max_out_data_len, char **out_data,
		u32 *plen /* returned data len */)
{
	struct cifs_ses *ses = tcon->ses;
	struct TCP_Server_Info *server = cifs_pick_channel(ses);
	struct smb_rqst rqst;
	struct smb2_change_notify_rsp *smb_rsp;
	struct kvec iov[1];
	struct kvec rsp_iov = {NULL, 0};
	int resp_buftype = CIFS_NO_BUFFER;
	int flags = 0;
	int rc = 0;

	cifs_dbg(FYI, "change notify\n");
	if (!ses || !server)
		return -EIO;

	if (smb3_encryption_required(tcon))
		flags |= CIFS_TRANSFORM_REQ;

	memset(&rqst, 0, sizeof(struct smb_rqst));
	memset(&iov, 0, sizeof(iov));
	if (plen)
		*plen = 0;

	rqst.rq_iov = iov;
	rqst.rq_nvec = 1;

	rc = SMB2_notify_init(xid, &rqst, tcon, server,
			      persistent_fid, volatile_fid,
			      completion_filter, watch_tree);
	if (rc)
		goto cnotify_exit;

	trace_smb3_notify_enter(xid, persistent_fid, tcon->tid, ses->Suid,
				(u8)watch_tree, completion_filter);
	rc = cifs_send_recv(xid, ses, server,
			    &rqst, &resp_buftype, flags, &rsp_iov);

	if (rc != 0) {
		cifs_stats_fail_inc(tcon, SMB2_CHANGE_NOTIFY_HE);
		trace_smb3_notify_err(xid, persistent_fid, tcon->tid, ses->Suid,
				(u8)watch_tree, completion_filter, rc);
	} else {
		trace_smb3_notify_done(xid, persistent_fid, tcon->tid,
			ses->Suid, (u8)watch_tree, completion_filter);
		/* validate that notify information is plausible */
		if ((rsp_iov.iov_base == NULL) ||
		    (rsp_iov.iov_len < sizeof(struct smb2_change_notify_rsp) + 1))
			goto cnotify_exit;

		smb_rsp = (struct smb2_change_notify_rsp *)rsp_iov.iov_base;

		smb2_validate_iov(le16_to_cpu(smb_rsp->OutputBufferOffset),
				le32_to_cpu(smb_rsp->OutputBufferLength), &rsp_iov,
				sizeof(struct file_notify_information));

		*out_data = kmemdup((char *)smb_rsp + le16_to_cpu(smb_rsp->OutputBufferOffset),
				le32_to_cpu(smb_rsp->OutputBufferLength), GFP_KERNEL);
		if (*out_data == NULL) {
			rc = -ENOMEM;
			goto cnotify_exit;
		} else if (plen)
			*plen = le32_to_cpu(smb_rsp->OutputBufferLength);
	}

 cnotify_exit:
	if (rqst.rq_iov)
		cifs_small_buf_release(rqst.rq_iov[0].iov_base); /* request */
	free_rsp_buf(resp_buftype, rsp_iov.iov_base);
	return rc;
}



/*
 * This is a no-op for now. We're not really interested in the reply, but
 * rather in the fact that the server sent one and that server->lstrp
 * gets updated.
 *
 * FIXME: maybe we should consider checking that the reply matches request?
 */
static void
smb2_echo_callback(struct mid_q_entry *mid)
{
	struct TCP_Server_Info *server = mid->callback_data;
	struct smb2_echo_rsp *rsp = (struct smb2_echo_rsp *)mid->resp_buf;
	struct cifs_credits credits = { .value = 0, .instance = 0 };

	if (mid->mid_state == MID_RESPONSE_RECEIVED
	    || mid->mid_state == MID_RESPONSE_MALFORMED) {
		credits.value = le16_to_cpu(rsp->hdr.CreditRequest);
		credits.instance = server->reconnect_instance;
	}

	release_mid(mid);
	add_credits(server, &credits, CIFS_ECHO_OP);
}

void smb2_reconnect_server(struct work_struct *work)
{
	struct TCP_Server_Info *server = container_of(work,
					struct TCP_Server_Info, reconnect.work);
	struct TCP_Server_Info *pserver;
	struct cifs_ses *ses, *ses2;
	struct cifs_tcon *tcon, *tcon2;
	struct list_head tmp_list, tmp_ses_list;
	bool tcon_exist = false, ses_exist = false;
	bool tcon_selected = false;
	int rc;
	bool resched = false;

	/* If server is a channel, select the primary channel */
	pserver = SERVER_IS_CHAN(server) ? server->primary_server : server;

	/* Prevent simultaneous reconnects that can corrupt tcon->rlist list */
	mutex_lock(&pserver->reconnect_mutex);

	INIT_LIST_HEAD(&tmp_list);
	INIT_LIST_HEAD(&tmp_ses_list);
	cifs_dbg(FYI, "Reconnecting tcons and channels\n");

	spin_lock(&cifs_tcp_ses_lock);
	list_for_each_entry(ses, &pserver->smb_ses_list, smb_ses_list) {
		spin_lock(&ses->ses_lock);
		if (ses->ses_status == SES_EXITING) {
			spin_unlock(&ses->ses_lock);
			continue;
		}
		spin_unlock(&ses->ses_lock);

		tcon_selected = false;

		list_for_each_entry(tcon, &ses->tcon_list, tcon_list) {
			if (tcon->need_reconnect || tcon->need_reopen_files) {
				tcon->tc_count++;
				list_add_tail(&tcon->rlist, &tmp_list);
				tcon_selected = tcon_exist = true;
			}
		}
		/*
		 * IPC has the same lifetime as its session and uses its
		 * refcount.
		 */
		if (ses->tcon_ipc && ses->tcon_ipc->need_reconnect) {
			list_add_tail(&ses->tcon_ipc->rlist, &tmp_list);
			tcon_selected = tcon_exist = true;
			cifs_smb_ses_inc_refcount(ses);
		}
		/*
		 * handle the case where channel needs to reconnect
		 * binding session, but tcon is healthy (some other channel
		 * is active)
		 */
		spin_lock(&ses->chan_lock);
		if (!tcon_selected && cifs_chan_needs_reconnect(ses, server)) {
			list_add_tail(&ses->rlist, &tmp_ses_list);
			ses_exist = true;
			cifs_smb_ses_inc_refcount(ses);
		}
		spin_unlock(&ses->chan_lock);
	}
	/*
	 * Get the reference to server struct to be sure that the last call of
	 * cifs_put_tcon() in the loop below won't release the server pointer.
	 */
	if (tcon_exist || ses_exist)
		server->srv_count++;

	spin_unlock(&cifs_tcp_ses_lock);

	list_for_each_entry_safe(tcon, tcon2, &tmp_list, rlist) {
		rc = smb2_reconnect(SMB2_INTERNAL_CMD, tcon, server);
		if (!rc)
			cifs_reopen_persistent_handles(tcon);
		else
			resched = true;
		list_del_init(&tcon->rlist);
		if (tcon->ipc)
			cifs_put_smb_ses(tcon->ses);
		else
			cifs_put_tcon(tcon);
	}

	if (!ses_exist)
		goto done;

	/* allocate a dummy tcon struct used for reconnect */
	tcon = tcon_info_alloc(false);
	if (!tcon) {
		resched = true;
		list_for_each_entry_safe(ses, ses2, &tmp_ses_list, rlist) {
			list_del_init(&ses->rlist);
			cifs_put_smb_ses(ses);
		}
		goto done;
	}

	tcon->status = TID_GOOD;
	tcon->retry = false;
	tcon->need_reconnect = false;

	/* now reconnect sessions for necessary channels */
	list_for_each_entry_safe(ses, ses2, &tmp_ses_list, rlist) {
		tcon->ses = ses;
		rc = smb2_reconnect(SMB2_INTERNAL_CMD, tcon, server);
		if (rc)
			resched = true;
		list_del_init(&ses->rlist);
		cifs_put_smb_ses(ses);
	}
	tconInfoFree(tcon);

done:
	cifs_dbg(FYI, "Reconnecting tcons and channels finished\n");
	if (resched)
		queue_delayed_work(cifsiod_wq, &server->reconnect, 2 * HZ);
	mutex_unlock(&pserver->reconnect_mutex);

	/* now we can safely release srv struct */
	if (tcon_exist || ses_exist)
		cifs_put_tcp_session(server, 1);
}

int
SMB2_echo(struct TCP_Server_Info *server)
{
	struct smb2_echo_req *req;
	int rc = 0;
	struct kvec iov[1];
	struct smb_rqst rqst = { .rq_iov = iov,
				 .rq_nvec = 1 };
	unsigned int total_len;

	cifs_dbg(FYI, "In echo request for conn_id %lld\n", server->conn_id);

	spin_lock(&server->srv_lock);
	if (server->ops->need_neg &&
	    server->ops->need_neg(server)) {
		spin_unlock(&server->srv_lock);
		/* No need to send echo on newly established connections */
		mod_delayed_work(cifsiod_wq, &server->reconnect, 0);
		return rc;
	}
	spin_unlock(&server->srv_lock);

	rc = smb2_plain_req_init(SMB2_ECHO, NULL, server,
				 (void **)&req, &total_len);
	if (rc)
		return rc;

	req->hdr.CreditRequest = cpu_to_le16(1);

	iov[0].iov_len = total_len;
	iov[0].iov_base = (char *)req;

	rc = cifs_call_async(server, &rqst, NULL, smb2_echo_callback, NULL,
			     server, CIFS_ECHO_OP, NULL);
	if (rc)
		cifs_dbg(FYI, "Echo request failed: %d\n", rc);

	cifs_small_buf_release(req);
	return rc;
}

void
SMB2_flush_free(struct smb_rqst *rqst)
{
	if (rqst && rqst->rq_iov)
		cifs_small_buf_release(rqst->rq_iov[0].iov_base); /* request */
}

int
SMB2_flush_init(const unsigned int xid, struct smb_rqst *rqst,
		struct cifs_tcon *tcon, struct TCP_Server_Info *server,
		u64 persistent_fid, u64 volatile_fid)
{
	struct smb2_flush_req *req;
	struct kvec *iov = rqst->rq_iov;
	unsigned int total_len;
	int rc;

	rc = smb2_plain_req_init(SMB2_FLUSH, tcon, server,
				 (void **) &req, &total_len);
	if (rc)
		return rc;

	req->PersistentFileId = persistent_fid;
	req->VolatileFileId = volatile_fid;

	iov[0].iov_base = (char *)req;
	iov[0].iov_len = total_len;

	return 0;
}

int
SMB2_flush(const unsigned int xid, struct cifs_tcon *tcon, u64 persistent_fid,
	   u64 volatile_fid)
{
	struct cifs_ses *ses = tcon->ses;
	struct smb_rqst rqst;
	struct kvec iov[1];
	struct kvec rsp_iov = {NULL, 0};
	struct TCP_Server_Info *server = cifs_pick_channel(ses);
	int resp_buftype = CIFS_NO_BUFFER;
	int flags = 0;
	int rc = 0;

	cifs_dbg(FYI, "flush\n");
	if (!ses || !(ses->server))
		return -EIO;

	if (smb3_encryption_required(tcon))
		flags |= CIFS_TRANSFORM_REQ;

	memset(&rqst, 0, sizeof(struct smb_rqst));
	memset(&iov, 0, sizeof(iov));
	rqst.rq_iov = iov;
	rqst.rq_nvec = 1;

	rc = SMB2_flush_init(xid, &rqst, tcon, server,
			     persistent_fid, volatile_fid);
	if (rc)
		goto flush_exit;

	trace_smb3_flush_enter(xid, persistent_fid, tcon->tid, ses->Suid);
	rc = cifs_send_recv(xid, ses, server,
			    &rqst, &resp_buftype, flags, &rsp_iov);

	if (rc != 0) {
		cifs_stats_fail_inc(tcon, SMB2_FLUSH_HE);
		trace_smb3_flush_err(xid, persistent_fid, tcon->tid, ses->Suid,
				     rc);
	} else
		trace_smb3_flush_done(xid, persistent_fid, tcon->tid,
				      ses->Suid);

 flush_exit:
	SMB2_flush_free(&rqst);
	free_rsp_buf(resp_buftype, rsp_iov.iov_base);
	return rc;
}

#ifdef CONFIG_CIFS_SMB_DIRECT
static inline bool smb3_use_rdma_offload(struct cifs_io_parms *io_parms)
{
	struct TCP_Server_Info *server = io_parms->server;
	struct cifs_tcon *tcon = io_parms->tcon;

	/* we can only offload if we're connected */
	if (!server || !tcon)
		return false;

	/* we can only offload on an rdma connection */
	if (!server->rdma || !server->smbd_conn)
		return false;

	/* we don't support signed offload yet */
	if (server->sign)
		return false;

	/* we don't support encrypted offload yet */
	if (smb3_encryption_required(tcon))
		return false;

	/* offload also has its overhead, so only do it if desired */
	if (io_parms->length < server->smbd_conn->rdma_readwrite_threshold)
		return false;

	return true;
}
#endif /* CONFIG_CIFS_SMB_DIRECT */

/*
 * To form a chain of read requests, any read requests after the first should
 * have the end_of_chain boolean set to true.
 */
static int
smb2_new_read_req(void **buf, unsigned int *total_len,
	struct cifs_io_parms *io_parms, struct cifs_readdata *rdata,
	unsigned int remaining_bytes, int request_type)
{
	int rc = -EACCES;
	struct smb2_read_req *req = NULL;
	struct smb2_hdr *shdr;
	struct TCP_Server_Info *server = io_parms->server;

	rc = smb2_plain_req_init(SMB2_READ, io_parms->tcon, server,
				 (void **) &req, total_len);
	if (rc)
		return rc;

	if (server == NULL)
		return -ECONNABORTED;

	shdr = &req->hdr;
	shdr->Id.SyncId.ProcessId = cpu_to_le32(io_parms->pid);

	req->PersistentFileId = io_parms->persistent_fid;
	req->VolatileFileId = io_parms->volatile_fid;
	req->ReadChannelInfoOffset = 0; /* reserved */
	req->ReadChannelInfoLength = 0; /* reserved */
	req->Channel = 0; /* reserved */
	req->MinimumCount = 0;
	req->Length = cpu_to_le32(io_parms->length);
	req->Offset = cpu_to_le64(io_parms->offset);

	trace_smb3_read_enter(0 /* xid */,
			io_parms->persistent_fid,
			io_parms->tcon->tid, io_parms->tcon->ses->Suid,
			io_parms->offset, io_parms->length);
#ifdef CONFIG_CIFS_SMB_DIRECT
	/*
	 * If we want to do a RDMA write, fill in and append
	 * smbd_buffer_descriptor_v1 to the end of read request
	 */
	if (smb3_use_rdma_offload(io_parms)) {
		struct smbd_buffer_descriptor_v1 *v1;
		bool need_invalidate = server->dialect == SMB30_PROT_ID;

		rdata->mr = smbd_register_mr(server->smbd_conn, &rdata->iter,
					     true, need_invalidate);
		if (!rdata->mr)
			return -EAGAIN;

		req->Channel = SMB2_CHANNEL_RDMA_V1_INVALIDATE;
		if (need_invalidate)
			req->Channel = SMB2_CHANNEL_RDMA_V1;
		req->ReadChannelInfoOffset =
			cpu_to_le16(offsetof(struct smb2_read_req, Buffer));
		req->ReadChannelInfoLength =
			cpu_to_le16(sizeof(struct smbd_buffer_descriptor_v1));
		v1 = (struct smbd_buffer_descriptor_v1 *) &req->Buffer[0];
		v1->offset = cpu_to_le64(rdata->mr->mr->iova);
		v1->token = cpu_to_le32(rdata->mr->mr->rkey);
		v1->length = cpu_to_le32(rdata->mr->mr->length);

		*total_len += sizeof(*v1) - 1;
	}
#endif
	if (request_type & CHAINED_REQUEST) {
		if (!(request_type & END_OF_CHAIN)) {
			/* next 8-byte aligned request */
			*total_len = ALIGN(*total_len, 8);
			shdr->NextCommand = cpu_to_le32(*total_len);
		} else /* END_OF_CHAIN */
			shdr->NextCommand = 0;
		if (request_type & RELATED_REQUEST) {
			shdr->Flags |= SMB2_FLAGS_RELATED_OPERATIONS;
			/*
			 * Related requests use info from previous read request
			 * in chain.
			 */
			shdr->SessionId = cpu_to_le64(0xFFFFFFFFFFFFFFFF);
			shdr->Id.SyncId.TreeId = cpu_to_le32(0xFFFFFFFF);
			req->PersistentFileId = (u64)-1;
			req->VolatileFileId = (u64)-1;
		}
	}
	if (remaining_bytes > io_parms->length)
		req->RemainingBytes = cpu_to_le32(remaining_bytes);
	else
		req->RemainingBytes = 0;

	*buf = req;
	return rc;
}

static void
smb2_readv_callback(struct mid_q_entry *mid)
{
	struct cifs_readdata *rdata = mid->callback_data;
	struct cifs_tcon *tcon = tlink_tcon(rdata->cfile->tlink);
	struct TCP_Server_Info *server = rdata->server;
	struct smb2_hdr *shdr =
				(struct smb2_hdr *)rdata->iov[0].iov_base;
	struct cifs_credits credits = { .value = 0, .instance = 0 };
	struct smb_rqst rqst = { .rq_iov = &rdata->iov[1], .rq_nvec = 1 };

	if (rdata->got_bytes) {
		rqst.rq_iter	  = rdata->iter;
		rqst.rq_iter_size = iov_iter_count(&rdata->iter);
	}

	WARN_ONCE(rdata->server != mid->server,
		  "rdata server %p != mid server %p",
		  rdata->server, mid->server);

	cifs_dbg(FYI, "%s: mid=%llu state=%d result=%d bytes=%u\n",
		 __func__, mid->mid, mid->mid_state, rdata->result,
		 rdata->bytes);

	switch (mid->mid_state) {
	case MID_RESPONSE_RECEIVED:
		credits.value = le16_to_cpu(shdr->CreditRequest);
		credits.instance = server->reconnect_instance;
		/* result already set, check signature */
		if (server->sign && !mid->decrypted) {
			int rc;

			iov_iter_revert(&rqst.rq_iter, rdata->got_bytes);
			iov_iter_truncate(&rqst.rq_iter, rdata->got_bytes);
			rc = smb2_verify_signature(&rqst, server);
			if (rc)
				cifs_tcon_dbg(VFS, "SMB signature verification returned error = %d\n",
					 rc);
		}
		/* FIXME: should this be counted toward the initiating task? */
		task_io_account_read(rdata->got_bytes);
		cifs_stats_bytes_read(tcon, rdata->got_bytes);
		break;
	case MID_REQUEST_SUBMITTED:
	case MID_RETRY_NEEDED:
		rdata->result = -EAGAIN;
		if (server->sign && rdata->got_bytes)
			/* reset bytes number since we can not check a sign */
			rdata->got_bytes = 0;
		/* FIXME: should this be counted toward the initiating task? */
		task_io_account_read(rdata->got_bytes);
		cifs_stats_bytes_read(tcon, rdata->got_bytes);
		break;
	case MID_RESPONSE_MALFORMED:
		credits.value = le16_to_cpu(shdr->CreditRequest);
		credits.instance = server->reconnect_instance;
		fallthrough;
	default:
		rdata->result = -EIO;
	}
#ifdef CONFIG_CIFS_SMB_DIRECT
	/*
	 * If this rdata has a memmory registered, the MR can be freed
	 * MR needs to be freed as soon as I/O finishes to prevent deadlock
	 * because they have limited number and are used for future I/Os
	 */
	if (rdata->mr) {
		smbd_deregister_mr(rdata->mr);
		rdata->mr = NULL;
	}
#endif
	if (rdata->result && rdata->result != -ENODATA) {
		cifs_stats_fail_inc(tcon, SMB2_READ_HE);
		trace_smb3_read_err(0 /* xid */,
				    rdata->cfile->fid.persistent_fid,
				    tcon->tid, tcon->ses->Suid, rdata->offset,
				    rdata->bytes, rdata->result);
	} else
		trace_smb3_read_done(0 /* xid */,
				     rdata->cfile->fid.persistent_fid,
				     tcon->tid, tcon->ses->Suid,
				     rdata->offset, rdata->got_bytes);

	queue_work(cifsiod_wq, &rdata->work);
	release_mid(mid);
	add_credits(server, &credits, 0);
}

/* smb2_async_readv - send an async read, and set up mid to handle result */
int
smb2_async_readv(struct cifs_readdata *rdata)
{
	int rc, flags = 0;
	char *buf;
	struct smb2_hdr *shdr;
	struct cifs_io_parms io_parms;
	struct smb_rqst rqst = { .rq_iov = rdata->iov,
				 .rq_nvec = 1 };
	struct TCP_Server_Info *server;
	struct cifs_tcon *tcon = tlink_tcon(rdata->cfile->tlink);
	unsigned int total_len;
	int credit_request;

	cifs_dbg(FYI, "%s: offset=%llu bytes=%u\n",
		 __func__, rdata->offset, rdata->bytes);

	if (!rdata->server)
		rdata->server = cifs_pick_channel(tcon->ses);

	io_parms.tcon = tlink_tcon(rdata->cfile->tlink);
	io_parms.server = server = rdata->server;
	io_parms.offset = rdata->offset;
	io_parms.length = rdata->bytes;
	io_parms.persistent_fid = rdata->cfile->fid.persistent_fid;
	io_parms.volatile_fid = rdata->cfile->fid.volatile_fid;
	io_parms.pid = rdata->pid;

	rc = smb2_new_read_req(
		(void **) &buf, &total_len, &io_parms, rdata, 0, 0);
	if (rc)
		return rc;

	if (smb3_encryption_required(io_parms.tcon))
		flags |= CIFS_TRANSFORM_REQ;

	rdata->iov[0].iov_base = buf;
	rdata->iov[0].iov_len = total_len;

	shdr = (struct smb2_hdr *)buf;

	if (rdata->credits.value > 0) {
		shdr->CreditCharge = cpu_to_le16(DIV_ROUND_UP(rdata->bytes,
						SMB2_MAX_BUFFER_SIZE));
		credit_request = le16_to_cpu(shdr->CreditCharge) + 8;
		if (server->credits >= server->max_credits)
			shdr->CreditRequest = cpu_to_le16(0);
		else
			shdr->CreditRequest = cpu_to_le16(
				min_t(int, server->max_credits -
						server->credits, credit_request));

		rc = adjust_credits(server, &rdata->credits, rdata->bytes);
		if (rc)
			goto async_readv_out;

		flags |= CIFS_HAS_CREDITS;
	}

	kref_get(&rdata->refcount);
	rc = cifs_call_async(server, &rqst,
			     cifs_readv_receive, smb2_readv_callback,
			     smb3_handle_read_data, rdata, flags,
			     &rdata->credits);
	if (rc) {
		kref_put(&rdata->refcount, cifs_readdata_release);
		cifs_stats_fail_inc(io_parms.tcon, SMB2_READ_HE);
		trace_smb3_read_err(0 /* xid */, io_parms.persistent_fid,
				    io_parms.tcon->tid,
				    io_parms.tcon->ses->Suid,
				    io_parms.offset, io_parms.length, rc);
	}

async_readv_out:
	cifs_small_buf_release(buf);
	return rc;
}

int
SMB2_read(const unsigned int xid, struct cifs_io_parms *io_parms,
	  unsigned int *nbytes, char **buf, int *buf_type)
{
	struct smb_rqst rqst;
	int resp_buftype, rc;
	struct smb2_read_req *req = NULL;
	struct smb2_read_rsp *rsp = NULL;
	struct kvec iov[1];
	struct kvec rsp_iov;
	unsigned int total_len;
	int flags = CIFS_LOG_ERROR;
	struct cifs_ses *ses = io_parms->tcon->ses;

	if (!io_parms->server)
		io_parms->server = cifs_pick_channel(io_parms->tcon->ses);

	*nbytes = 0;
	rc = smb2_new_read_req((void **)&req, &total_len, io_parms, NULL, 0, 0);
	if (rc)
		return rc;

	if (smb3_encryption_required(io_parms->tcon))
		flags |= CIFS_TRANSFORM_REQ;

	iov[0].iov_base = (char *)req;
	iov[0].iov_len = total_len;

	memset(&rqst, 0, sizeof(struct smb_rqst));
	rqst.rq_iov = iov;
	rqst.rq_nvec = 1;

	rc = cifs_send_recv(xid, ses, io_parms->server,
			    &rqst, &resp_buftype, flags, &rsp_iov);
	rsp = (struct smb2_read_rsp *)rsp_iov.iov_base;

	if (rc) {
		if (rc != -ENODATA) {
			cifs_stats_fail_inc(io_parms->tcon, SMB2_READ_HE);
			cifs_dbg(VFS, "Send error in read = %d\n", rc);
			trace_smb3_read_err(xid,
					    req->PersistentFileId,
					    io_parms->tcon->tid, ses->Suid,
					    io_parms->offset, io_parms->length,
					    rc);
		} else
			trace_smb3_read_done(xid, req->PersistentFileId, io_parms->tcon->tid,
					     ses->Suid, io_parms->offset, 0);
		free_rsp_buf(resp_buftype, rsp_iov.iov_base);
		cifs_small_buf_release(req);
		return rc == -ENODATA ? 0 : rc;
	} else
		trace_smb3_read_done(xid,
				    req->PersistentFileId,
				    io_parms->tcon->tid, ses->Suid,
				    io_parms->offset, io_parms->length);

	cifs_small_buf_release(req);

	*nbytes = le32_to_cpu(rsp->DataLength);
	if ((*nbytes > CIFS_MAX_MSGSIZE) ||
	    (*nbytes > io_parms->length)) {
		cifs_dbg(FYI, "bad length %d for count %d\n",
			 *nbytes, io_parms->length);
		rc = -EIO;
		*nbytes = 0;
	}

	if (*buf) {
		memcpy(*buf, (char *)rsp + rsp->DataOffset, *nbytes);
		free_rsp_buf(resp_buftype, rsp_iov.iov_base);
	} else if (resp_buftype != CIFS_NO_BUFFER) {
		*buf = rsp_iov.iov_base;
		if (resp_buftype == CIFS_SMALL_BUFFER)
			*buf_type = CIFS_SMALL_BUFFER;
		else if (resp_buftype == CIFS_LARGE_BUFFER)
			*buf_type = CIFS_LARGE_BUFFER;
	}
	return rc;
}

/*
 * Check the mid_state and signature on received buffer (if any), and queue the
 * workqueue completion task.
 */
static void
smb2_writev_callback(struct mid_q_entry *mid)
{
	struct cifs_writedata *wdata = mid->callback_data;
	struct cifs_tcon *tcon = tlink_tcon(wdata->cfile->tlink);
	struct TCP_Server_Info *server = wdata->server;
	unsigned int written;
	struct smb2_write_rsp *rsp = (struct smb2_write_rsp *)mid->resp_buf;
	struct cifs_credits credits = { .value = 0, .instance = 0 };

	WARN_ONCE(wdata->server != mid->server,
		  "wdata server %p != mid server %p",
		  wdata->server, mid->server);

	switch (mid->mid_state) {
	case MID_RESPONSE_RECEIVED:
		credits.value = le16_to_cpu(rsp->hdr.CreditRequest);
		credits.instance = server->reconnect_instance;
		wdata->result = smb2_check_receive(mid, server, 0);
		if (wdata->result != 0)
			break;

		written = le32_to_cpu(rsp->DataLength);
		/*
		 * Mask off high 16 bits when bytes written as returned
		 * by the server is greater than bytes requested by the
		 * client. OS/2 servers are known to set incorrect
		 * CountHigh values.
		 */
		if (written > wdata->bytes)
			written &= 0xFFFF;

		if (written < wdata->bytes)
			wdata->result = -ENOSPC;
		else
			wdata->bytes = written;
		break;
	case MID_REQUEST_SUBMITTED:
	case MID_RETRY_NEEDED:
		wdata->result = -EAGAIN;
		break;
	case MID_RESPONSE_MALFORMED:
		credits.value = le16_to_cpu(rsp->hdr.CreditRequest);
		credits.instance = server->reconnect_instance;
		fallthrough;
	default:
		wdata->result = -EIO;
		break;
	}
#ifdef CONFIG_CIFS_SMB_DIRECT
	/*
	 * If this wdata has a memory registered, the MR can be freed
	 * The number of MRs available is limited, it's important to recover
	 * used MR as soon as I/O is finished. Hold MR longer in the later
	 * I/O process can possibly result in I/O deadlock due to lack of MR
	 * to send request on I/O retry
	 */
	if (wdata->mr) {
		smbd_deregister_mr(wdata->mr);
		wdata->mr = NULL;
	}
#endif
	if (wdata->result) {
		cifs_stats_fail_inc(tcon, SMB2_WRITE_HE);
		trace_smb3_write_err(0 /* no xid */,
				     wdata->cfile->fid.persistent_fid,
				     tcon->tid, tcon->ses->Suid, wdata->offset,
				     wdata->bytes, wdata->result);
		if (wdata->result == -ENOSPC)
			pr_warn_once("Out of space writing to %s\n",
				     tcon->tree_name);
	} else
		trace_smb3_write_done(0 /* no xid */,
				      wdata->cfile->fid.persistent_fid,
				      tcon->tid, tcon->ses->Suid,
				      wdata->offset, wdata->bytes);

	queue_work(cifsiod_wq, &wdata->work);
	release_mid(mid);
	add_credits(server, &credits, 0);
}

/* smb2_async_writev - send an async write, and set up mid to handle result */
int
smb2_async_writev(struct cifs_writedata *wdata,
		  void (*release)(struct kref *kref))
{
	int rc = -EACCES, flags = 0;
	struct smb2_write_req *req = NULL;
	struct smb2_hdr *shdr;
	struct cifs_tcon *tcon = tlink_tcon(wdata->cfile->tlink);
	struct TCP_Server_Info *server = wdata->server;
	struct kvec iov[1];
	struct smb_rqst rqst = { };
	unsigned int total_len;
	struct cifs_io_parms _io_parms;
	struct cifs_io_parms *io_parms = NULL;
	int credit_request;

	if (!wdata->server)
		server = wdata->server = cifs_pick_channel(tcon->ses);

	/*
	 * in future we may get cifs_io_parms passed in from the caller,
	 * but for now we construct it here...
	 */
	_io_parms = (struct cifs_io_parms) {
		.tcon = tcon,
		.server = server,
		.offset = wdata->offset,
		.length = wdata->bytes,
		.persistent_fid = wdata->cfile->fid.persistent_fid,
		.volatile_fid = wdata->cfile->fid.volatile_fid,
		.pid = wdata->pid,
	};
	io_parms = &_io_parms;

	rc = smb2_plain_req_init(SMB2_WRITE, tcon, server,
				 (void **) &req, &total_len);
	if (rc)
		return rc;

	if (smb3_encryption_required(tcon))
		flags |= CIFS_TRANSFORM_REQ;

	shdr = (struct smb2_hdr *)req;
	shdr->Id.SyncId.ProcessId = cpu_to_le32(io_parms->pid);

	req->PersistentFileId = io_parms->persistent_fid;
	req->VolatileFileId = io_parms->volatile_fid;
	req->WriteChannelInfoOffset = 0;
	req->WriteChannelInfoLength = 0;
	req->Channel = SMB2_CHANNEL_NONE;
	req->Offset = cpu_to_le64(io_parms->offset);
	req->DataOffset = cpu_to_le16(
				offsetof(struct smb2_write_req, Buffer));
	req->RemainingBytes = 0;

	trace_smb3_write_enter(0 /* xid */,
			       io_parms->persistent_fid,
			       io_parms->tcon->tid,
			       io_parms->tcon->ses->Suid,
			       io_parms->offset,
			       io_parms->length);

#ifdef CONFIG_CIFS_SMB_DIRECT
	/*
	 * If we want to do a server RDMA read, fill in and append
	 * smbd_buffer_descriptor_v1 to the end of write request
	 */
	if (smb3_use_rdma_offload(io_parms)) {
		struct smbd_buffer_descriptor_v1 *v1;
		size_t data_size = iov_iter_count(&wdata->iter);
		bool need_invalidate = server->dialect == SMB30_PROT_ID;

		wdata->mr = smbd_register_mr(server->smbd_conn, &wdata->iter,
					     false, need_invalidate);
		if (!wdata->mr) {
			rc = -EAGAIN;
			goto async_writev_out;
		}
		req->Length = 0;
		req->DataOffset = 0;
		req->RemainingBytes = cpu_to_le32(data_size);
		req->Channel = SMB2_CHANNEL_RDMA_V1_INVALIDATE;
		if (need_invalidate)
			req->Channel = SMB2_CHANNEL_RDMA_V1;
		req->WriteChannelInfoOffset =
			cpu_to_le16(offsetof(struct smb2_write_req, Buffer));
		req->WriteChannelInfoLength =
			cpu_to_le16(sizeof(struct smbd_buffer_descriptor_v1));
		v1 = (struct smbd_buffer_descriptor_v1 *) &req->Buffer[0];
		v1->offset = cpu_to_le64(wdata->mr->mr->iova);
		v1->token = cpu_to_le32(wdata->mr->mr->rkey);
		v1->length = cpu_to_le32(wdata->mr->mr->length);
	}
#endif
	iov[0].iov_len = total_len - 1;
	iov[0].iov_base = (char *)req;

	rqst.rq_iov = iov;
	rqst.rq_nvec = 1;
	rqst.rq_iter = wdata->iter;
	rqst.rq_iter_size = iov_iter_count(&rqst.rq_iter);
#ifdef CONFIG_CIFS_SMB_DIRECT
	if (wdata->mr)
		iov[0].iov_len += sizeof(struct smbd_buffer_descriptor_v1);
#endif
	cifs_dbg(FYI, "async write at %llu %u bytes iter=%zx\n",
		 io_parms->offset, io_parms->length, iov_iter_count(&rqst.rq_iter));

#ifdef CONFIG_CIFS_SMB_DIRECT
	/* For RDMA read, I/O size is in RemainingBytes not in Length */
	if (!wdata->mr)
		req->Length = cpu_to_le32(io_parms->length);
#else
	req->Length = cpu_to_le32(io_parms->length);
#endif

	if (wdata->credits.value > 0) {
		shdr->CreditCharge = cpu_to_le16(DIV_ROUND_UP(wdata->bytes,
						    SMB2_MAX_BUFFER_SIZE));
		credit_request = le16_to_cpu(shdr->CreditCharge) + 8;
		if (server->credits >= server->max_credits)
			shdr->CreditRequest = cpu_to_le16(0);
		else
			shdr->CreditRequest = cpu_to_le16(
				min_t(int, server->max_credits -
						server->credits, credit_request));

		rc = adjust_credits(server, &wdata->credits, io_parms->length);
		if (rc)
			goto async_writev_out;

		flags |= CIFS_HAS_CREDITS;
	}

	kref_get(&wdata->refcount);
	rc = cifs_call_async(server, &rqst, NULL, smb2_writev_callback, NULL,
			     wdata, flags, &wdata->credits);

	if (rc) {
		trace_smb3_write_err(0 /* no xid */,
				     io_parms->persistent_fid,
				     io_parms->tcon->tid,
				     io_parms->tcon->ses->Suid,
				     io_parms->offset,
				     io_parms->length,
				     rc);
		kref_put(&wdata->refcount, release);
		cifs_stats_fail_inc(tcon, SMB2_WRITE_HE);
	}

async_writev_out:
	cifs_small_buf_release(req);
	return rc;
}

/*
 * SMB2_write function gets iov pointer to kvec array with n_vec as a length.
 * The length field from io_parms must be at least 1 and indicates a number of
 * elements with data to write that begins with position 1 in iov array. All
 * data length is specified by count.
 */
int
SMB2_write(const unsigned int xid, struct cifs_io_parms *io_parms,
	   unsigned int *nbytes, struct kvec *iov, int n_vec)
{
	struct smb_rqst rqst;
	int rc = 0;
	struct smb2_write_req *req = NULL;
	struct smb2_write_rsp *rsp = NULL;
	int resp_buftype;
	struct kvec rsp_iov;
	int flags = 0;
	unsigned int total_len;
	struct TCP_Server_Info *server;

	*nbytes = 0;

	if (n_vec < 1)
		return rc;

	if (!io_parms->server)
		io_parms->server = cifs_pick_channel(io_parms->tcon->ses);
	server = io_parms->server;
	if (server == NULL)
		return -ECONNABORTED;

	rc = smb2_plain_req_init(SMB2_WRITE, io_parms->tcon, server,
				 (void **) &req, &total_len);
	if (rc)
		return rc;

	if (smb3_encryption_required(io_parms->tcon))
		flags |= CIFS_TRANSFORM_REQ;

	req->hdr.Id.SyncId.ProcessId = cpu_to_le32(io_parms->pid);

	req->PersistentFileId = io_parms->persistent_fid;
	req->VolatileFileId = io_parms->volatile_fid;
	req->WriteChannelInfoOffset = 0;
	req->WriteChannelInfoLength = 0;
	req->Channel = 0;
	req->Length = cpu_to_le32(io_parms->length);
	req->Offset = cpu_to_le64(io_parms->offset);
	req->DataOffset = cpu_to_le16(
				offsetof(struct smb2_write_req, Buffer));
	req->RemainingBytes = 0;

	trace_smb3_write_enter(xid, io_parms->persistent_fid,
		io_parms->tcon->tid, io_parms->tcon->ses->Suid,
		io_parms->offset, io_parms->length);

	iov[0].iov_base = (char *)req;
	/* 1 for Buffer */
	iov[0].iov_len = total_len - 1;

	memset(&rqst, 0, sizeof(struct smb_rqst));
	rqst.rq_iov = iov;
	rqst.rq_nvec = n_vec + 1;

	rc = cifs_send_recv(xid, io_parms->tcon->ses, server,
			    &rqst,
			    &resp_buftype, flags, &rsp_iov);
	rsp = (struct smb2_write_rsp *)rsp_iov.iov_base;

	if (rc) {
		trace_smb3_write_err(xid,
				     req->PersistentFileId,
				     io_parms->tcon->tid,
				     io_parms->tcon->ses->Suid,
				     io_parms->offset, io_parms->length, rc);
		cifs_stats_fail_inc(io_parms->tcon, SMB2_WRITE_HE);
		cifs_dbg(VFS, "Send error in write = %d\n", rc);
	} else {
		*nbytes = le32_to_cpu(rsp->DataLength);
		trace_smb3_write_done(xid,
				      req->PersistentFileId,
				      io_parms->tcon->tid,
				      io_parms->tcon->ses->Suid,
				      io_parms->offset, *nbytes);
	}

	cifs_small_buf_release(req);
	free_rsp_buf(resp_buftype, rsp);
	return rc;
}

int posix_info_sid_size(const void *beg, const void *end)
{
	size_t subauth;
	int total;

	if (beg + 1 > end)
		return -1;

	subauth = *(u8 *)(beg+1);
	if (subauth < 1 || subauth > 15)
		return -1;

	total = 1 + 1 + 6 + 4*subauth;
	if (beg + total > end)
		return -1;

	return total;
}

int posix_info_parse(const void *beg, const void *end,
		     struct smb2_posix_info_parsed *out)

{
	int total_len = 0;
	int owner_len, group_len;
	int name_len;
	const void *owner_sid;
	const void *group_sid;
	const void *name;

	/* if no end bound given, assume payload to be correct */
	if (!end) {
		const struct smb2_posix_info *p = beg;

		end = beg + le32_to_cpu(p->NextEntryOffset);
		/* last element will have a 0 offset, pick a sensible bound */
		if (end == beg)
			end += 0xFFFF;
	}

	/* check base buf */
	if (beg + sizeof(struct smb2_posix_info) > end)
		return -1;
	total_len = sizeof(struct smb2_posix_info);

	/* check owner sid */
	owner_sid = beg + total_len;
	owner_len = posix_info_sid_size(owner_sid, end);
	if (owner_len < 0)
		return -1;
	total_len += owner_len;

	/* check group sid */
	group_sid = beg + total_len;
	group_len = posix_info_sid_size(group_sid, end);
	if (group_len < 0)
		return -1;
	total_len += group_len;

	/* check name len */
	if (beg + total_len + 4 > end)
		return -1;
	name_len = le32_to_cpu(*(__le32 *)(beg + total_len));
	if (name_len < 1 || name_len > 0xFFFF)
		return -1;
	total_len += 4;

	/* check name */
	name = beg + total_len;
	if (name + name_len > end)
		return -1;
	total_len += name_len;

	if (out) {
		out->base = beg;
		out->size = total_len;
		out->name_len = name_len;
		out->name = name;
		memcpy(&out->owner, owner_sid, owner_len);
		memcpy(&out->group, group_sid, group_len);
	}
	return total_len;
}

static int posix_info_extra_size(const void *beg, const void *end)
{
	int len = posix_info_parse(beg, end, NULL);

	if (len < 0)
		return -1;
	return len - sizeof(struct smb2_posix_info);
}

static unsigned int
num_entries(int infotype, char *bufstart, char *end_of_buf, char **lastentry,
	    size_t size)
{
	int len;
	unsigned int entrycount = 0;
	unsigned int next_offset = 0;
	char *entryptr;
	FILE_DIRECTORY_INFO *dir_info;

	if (bufstart == NULL)
		return 0;

	entryptr = bufstart;

	while (1) {
		if (entryptr + next_offset < entryptr ||
		    entryptr + next_offset > end_of_buf ||
		    entryptr + next_offset + size > end_of_buf) {
			cifs_dbg(VFS, "malformed search entry would overflow\n");
			break;
		}

		entryptr = entryptr + next_offset;
		dir_info = (FILE_DIRECTORY_INFO *)entryptr;

		if (infotype == SMB_FIND_FILE_POSIX_INFO)
			len = posix_info_extra_size(entryptr, end_of_buf);
		else
			len = le32_to_cpu(dir_info->FileNameLength);

		if (len < 0 ||
		    entryptr + len < entryptr ||
		    entryptr + len > end_of_buf ||
		    entryptr + len + size > end_of_buf) {
			cifs_dbg(VFS, "directory entry name would overflow frame end of buf %p\n",
				 end_of_buf);
			break;
		}

		*lastentry = entryptr;
		entrycount++;

		next_offset = le32_to_cpu(dir_info->NextEntryOffset);
		if (!next_offset)
			break;
	}

	return entrycount;
}

/*
 * Readdir/FindFirst
 */
int SMB2_query_directory_init(const unsigned int xid,
			      struct cifs_tcon *tcon,
			      struct TCP_Server_Info *server,
			      struct smb_rqst *rqst,
			      u64 persistent_fid, u64 volatile_fid,
			      int index, int info_level)
{
	struct smb2_query_directory_req *req;
	unsigned char *bufptr;
	__le16 asteriks = cpu_to_le16('*');
	unsigned int output_size = CIFSMaxBufSize -
		MAX_SMB2_CREATE_RESPONSE_SIZE -
		MAX_SMB2_CLOSE_RESPONSE_SIZE;
	unsigned int total_len;
	struct kvec *iov = rqst->rq_iov;
	int len, rc;

	rc = smb2_plain_req_init(SMB2_QUERY_DIRECTORY, tcon, server,
				 (void **) &req, &total_len);
	if (rc)
		return rc;

	switch (info_level) {
	case SMB_FIND_FILE_DIRECTORY_INFO:
		req->FileInformationClass = FILE_DIRECTORY_INFORMATION;
		break;
	case SMB_FIND_FILE_ID_FULL_DIR_INFO:
		req->FileInformationClass = FILEID_FULL_DIRECTORY_INFORMATION;
		break;
	case SMB_FIND_FILE_POSIX_INFO:
		req->FileInformationClass = SMB_FIND_FILE_POSIX_INFO;
		break;
	default:
		cifs_tcon_dbg(VFS, "info level %u isn't supported\n",
			info_level);
		return -EINVAL;
	}

	req->FileIndex = cpu_to_le32(index);
	req->PersistentFileId = persistent_fid;
	req->VolatileFileId = volatile_fid;

	len = 0x2;
	bufptr = req->Buffer;
	memcpy(bufptr, &asteriks, len);

	req->FileNameOffset =
		cpu_to_le16(sizeof(struct smb2_query_directory_req));
	req->FileNameLength = cpu_to_le16(len);
	/*
	 * BB could be 30 bytes or so longer if we used SMB2 specific
	 * buffer lengths, but this is safe and close enough.
	 */
	output_size = min_t(unsigned int, output_size, server->maxBuf);
	output_size = min_t(unsigned int, output_size, 2 << 15);
	req->OutputBufferLength = cpu_to_le32(output_size);

	iov[0].iov_base = (char *)req;
	/* 1 for Buffer */
	iov[0].iov_len = total_len - 1;

	iov[1].iov_base = (char *)(req->Buffer);
	iov[1].iov_len = len;

	trace_smb3_query_dir_enter(xid, persistent_fid, tcon->tid,
			tcon->ses->Suid, index, output_size);

	return 0;
}

void SMB2_query_directory_free(struct smb_rqst *rqst)
{
	if (rqst && rqst->rq_iov) {
		cifs_small_buf_release(rqst->rq_iov[0].iov_base); /* request */
	}
}

int
smb2_parse_query_directory(struct cifs_tcon *tcon,
			   struct kvec *rsp_iov,
			   int resp_buftype,
			   struct cifs_search_info *srch_inf)
{
	struct smb2_query_directory_rsp *rsp;
	size_t info_buf_size;
	char *end_of_smb;
	int rc;

	rsp = (struct smb2_query_directory_rsp *)rsp_iov->iov_base;

	switch (srch_inf->info_level) {
	case SMB_FIND_FILE_DIRECTORY_INFO:
		info_buf_size = sizeof(FILE_DIRECTORY_INFO);
		break;
	case SMB_FIND_FILE_ID_FULL_DIR_INFO:
		info_buf_size = sizeof(SEARCH_ID_FULL_DIR_INFO);
		break;
	case SMB_FIND_FILE_POSIX_INFO:
		/* note that posix payload are variable size */
		info_buf_size = sizeof(struct smb2_posix_info);
		break;
	default:
		cifs_tcon_dbg(VFS, "info level %u isn't supported\n",
			 srch_inf->info_level);
		return -EINVAL;
	}

	rc = smb2_validate_iov(le16_to_cpu(rsp->OutputBufferOffset),
			       le32_to_cpu(rsp->OutputBufferLength), rsp_iov,
			       info_buf_size);
	if (rc) {
		cifs_tcon_dbg(VFS, "bad info payload");
		return rc;
	}

	srch_inf->unicode = true;

	if (srch_inf->ntwrk_buf_start) {
		if (srch_inf->smallBuf)
			cifs_small_buf_release(srch_inf->ntwrk_buf_start);
		else
			cifs_buf_release(srch_inf->ntwrk_buf_start);
	}
	srch_inf->ntwrk_buf_start = (char *)rsp;
	srch_inf->srch_entries_start = srch_inf->last_entry =
		(char *)rsp + le16_to_cpu(rsp->OutputBufferOffset);
	end_of_smb = rsp_iov->iov_len + (char *)rsp;

	srch_inf->entries_in_buffer = num_entries(
		srch_inf->info_level,
		srch_inf->srch_entries_start,
		end_of_smb,
		&srch_inf->last_entry,
		info_buf_size);

	srch_inf->index_of_last_entry += srch_inf->entries_in_buffer;
	cifs_dbg(FYI, "num entries %d last_index %lld srch start %p srch end %p\n",
		 srch_inf->entries_in_buffer, srch_inf->index_of_last_entry,
		 srch_inf->srch_entries_start, srch_inf->last_entry);
	if (resp_buftype == CIFS_LARGE_BUFFER)
		srch_inf->smallBuf = false;
	else if (resp_buftype == CIFS_SMALL_BUFFER)
		srch_inf->smallBuf = true;
	else
		cifs_tcon_dbg(VFS, "Invalid search buffer type\n");

	return 0;
}

int
SMB2_query_directory(const unsigned int xid, struct cifs_tcon *tcon,
		     u64 persistent_fid, u64 volatile_fid, int index,
		     struct cifs_search_info *srch_inf)
{
	struct smb_rqst rqst;
	struct kvec iov[SMB2_QUERY_DIRECTORY_IOV_SIZE];
	struct smb2_query_directory_rsp *rsp = NULL;
	int resp_buftype = CIFS_NO_BUFFER;
	struct kvec rsp_iov;
	int rc = 0;
	struct cifs_ses *ses = tcon->ses;
	struct TCP_Server_Info *server = cifs_pick_channel(ses);
	int flags = 0;

	if (!ses || !(ses->server))
		return -EIO;

	if (smb3_encryption_required(tcon))
		flags |= CIFS_TRANSFORM_REQ;

	memset(&rqst, 0, sizeof(struct smb_rqst));
	memset(&iov, 0, sizeof(iov));
	rqst.rq_iov = iov;
	rqst.rq_nvec = SMB2_QUERY_DIRECTORY_IOV_SIZE;

	rc = SMB2_query_directory_init(xid, tcon, server,
				       &rqst, persistent_fid,
				       volatile_fid, index,
				       srch_inf->info_level);
	if (rc)
		goto qdir_exit;

	rc = cifs_send_recv(xid, ses, server,
			    &rqst, &resp_buftype, flags, &rsp_iov);
	rsp = (struct smb2_query_directory_rsp *)rsp_iov.iov_base;

	if (rc) {
		if (rc == -ENODATA &&
		    rsp->hdr.Status == STATUS_NO_MORE_FILES) {
			trace_smb3_query_dir_done(xid, persistent_fid,
				tcon->tid, tcon->ses->Suid, index, 0);
			srch_inf->endOfSearch = true;
			rc = 0;
		} else {
			trace_smb3_query_dir_err(xid, persistent_fid, tcon->tid,
				tcon->ses->Suid, index, 0, rc);
			cifs_stats_fail_inc(tcon, SMB2_QUERY_DIRECTORY_HE);
		}
		goto qdir_exit;
	}

	rc = smb2_parse_query_directory(tcon, &rsp_iov,	resp_buftype,
					srch_inf);
	if (rc) {
		trace_smb3_query_dir_err(xid, persistent_fid, tcon->tid,
			tcon->ses->Suid, index, 0, rc);
		goto qdir_exit;
	}
	resp_buftype = CIFS_NO_BUFFER;

	trace_smb3_query_dir_done(xid, persistent_fid, tcon->tid,
			tcon->ses->Suid, index, srch_inf->entries_in_buffer);

qdir_exit:
	SMB2_query_directory_free(&rqst);
	free_rsp_buf(resp_buftype, rsp);
	return rc;
}

int
SMB2_set_info_init(struct cifs_tcon *tcon, struct TCP_Server_Info *server,
		   struct smb_rqst *rqst,
		   u64 persistent_fid, u64 volatile_fid, u32 pid,
		   u8 info_class, u8 info_type, u32 additional_info,
		   void **data, unsigned int *size)
{
	struct smb2_set_info_req *req;
	struct kvec *iov = rqst->rq_iov;
	unsigned int i, total_len;
	int rc;

	rc = smb2_plain_req_init(SMB2_SET_INFO, tcon, server,
				 (void **) &req, &total_len);
	if (rc)
		return rc;

	req->hdr.Id.SyncId.ProcessId = cpu_to_le32(pid);
	req->InfoType = info_type;
	req->FileInfoClass = info_class;
	req->PersistentFileId = persistent_fid;
	req->VolatileFileId = volatile_fid;
	req->AdditionalInformation = cpu_to_le32(additional_info);

	req->BufferOffset = cpu_to_le16(sizeof(struct smb2_set_info_req));
	req->BufferLength = cpu_to_le32(*size);

	memcpy(req->Buffer, *data, *size);
	total_len += *size;

	iov[0].iov_base = (char *)req;
	/* 1 for Buffer */
	iov[0].iov_len = total_len - 1;

	for (i = 1; i < rqst->rq_nvec; i++) {
		le32_add_cpu(&req->BufferLength, size[i]);
		iov[i].iov_base = (char *)data[i];
		iov[i].iov_len = size[i];
	}

	return 0;
}

void
SMB2_set_info_free(struct smb_rqst *rqst)
{
	if (rqst && rqst->rq_iov)
		cifs_buf_release(rqst->rq_iov[0].iov_base); /* request */
}

static int
send_set_info(const unsigned int xid, struct cifs_tcon *tcon,
	       u64 persistent_fid, u64 volatile_fid, u32 pid, u8 info_class,
	       u8 info_type, u32 additional_info, unsigned int num,
		void **data, unsigned int *size)
{
	struct smb_rqst rqst;
	struct smb2_set_info_rsp *rsp = NULL;
	struct kvec *iov;
	struct kvec rsp_iov;
	int rc = 0;
	int resp_buftype;
	struct cifs_ses *ses = tcon->ses;
	struct TCP_Server_Info *server = cifs_pick_channel(ses);
	int flags = 0;

	if (!ses || !server)
		return -EIO;

	if (!num)
		return -EINVAL;

	if (smb3_encryption_required(tcon))
		flags |= CIFS_TRANSFORM_REQ;

	iov = kmalloc_array(num, sizeof(struct kvec), GFP_KERNEL);
	if (!iov)
		return -ENOMEM;

	memset(&rqst, 0, sizeof(struct smb_rqst));
	rqst.rq_iov = iov;
	rqst.rq_nvec = num;

	rc = SMB2_set_info_init(tcon, server,
				&rqst, persistent_fid, volatile_fid, pid,
				info_class, info_type, additional_info,
				data, size);
	if (rc) {
		kfree(iov);
		return rc;
	}


	rc = cifs_send_recv(xid, ses, server,
			    &rqst, &resp_buftype, flags,
			    &rsp_iov);
	SMB2_set_info_free(&rqst);
	rsp = (struct smb2_set_info_rsp *)rsp_iov.iov_base;

	if (rc != 0) {
		cifs_stats_fail_inc(tcon, SMB2_SET_INFO_HE);
		trace_smb3_set_info_err(xid, persistent_fid, tcon->tid,
				ses->Suid, info_class, (__u32)info_type, rc);
	}

	free_rsp_buf(resp_buftype, rsp);
	kfree(iov);
	return rc;
}

int
SMB2_set_eof(const unsigned int xid, struct cifs_tcon *tcon, u64 persistent_fid,
	     u64 volatile_fid, u32 pid, __le64 *eof)
{
	struct smb2_file_eof_info info;
	void *data;
	unsigned int size;

	info.EndOfFile = *eof;

	data = &info;
	size = sizeof(struct smb2_file_eof_info);

	trace_smb3_set_eof(xid, persistent_fid, tcon->tid, tcon->ses->Suid, le64_to_cpu(*eof));

	return send_set_info(xid, tcon, persistent_fid, volatile_fid,
			pid, FILE_END_OF_FILE_INFORMATION, SMB2_O_INFO_FILE,
			0, 1, &data, &size);
}

int
SMB2_set_acl(const unsigned int xid, struct cifs_tcon *tcon,
		u64 persistent_fid, u64 volatile_fid,
		struct cifs_ntsd *pnntsd, int pacllen, int aclflag)
{
	return send_set_info(xid, tcon, persistent_fid, volatile_fid,
			current->tgid, 0, SMB2_O_INFO_SECURITY, aclflag,
			1, (void **)&pnntsd, &pacllen);
}

int
SMB2_set_ea(const unsigned int xid, struct cifs_tcon *tcon,
	    u64 persistent_fid, u64 volatile_fid,
	    struct smb2_file_full_ea_info *buf, int len)
{
	return send_set_info(xid, tcon, persistent_fid, volatile_fid,
		current->tgid, FILE_FULL_EA_INFORMATION, SMB2_O_INFO_FILE,
		0, 1, (void **)&buf, &len);
}

int
SMB2_oplock_break(const unsigned int xid, struct cifs_tcon *tcon,
		  const u64 persistent_fid, const u64 volatile_fid,
		  __u8 oplock_level)
{
	struct smb_rqst rqst;
	int rc;
	struct smb2_oplock_break *req = NULL;
	struct cifs_ses *ses = tcon->ses;
	struct TCP_Server_Info *server = cifs_pick_channel(ses);
	int flags = CIFS_OBREAK_OP;
	unsigned int total_len;
	struct kvec iov[1];
	struct kvec rsp_iov;
	int resp_buf_type;

	cifs_dbg(FYI, "SMB2_oplock_break\n");
	rc = smb2_plain_req_init(SMB2_OPLOCK_BREAK, tcon, server,
				 (void **) &req, &total_len);
	if (rc)
		return rc;

	if (smb3_encryption_required(tcon))
		flags |= CIFS_TRANSFORM_REQ;

	req->VolatileFid = volatile_fid;
	req->PersistentFid = persistent_fid;
	req->OplockLevel = oplock_level;
	req->hdr.CreditRequest = cpu_to_le16(1);

	flags |= CIFS_NO_RSP_BUF;

	iov[0].iov_base = (char *)req;
	iov[0].iov_len = total_len;

	memset(&rqst, 0, sizeof(struct smb_rqst));
	rqst.rq_iov = iov;
	rqst.rq_nvec = 1;

	rc = cifs_send_recv(xid, ses, server,
			    &rqst, &resp_buf_type, flags, &rsp_iov);
	cifs_small_buf_release(req);

	if (rc) {
		cifs_stats_fail_inc(tcon, SMB2_OPLOCK_BREAK_HE);
		cifs_dbg(FYI, "Send error in Oplock Break = %d\n", rc);
	}

	return rc;
}

void
smb2_copy_fs_info_to_kstatfs(struct smb2_fs_full_size_info *pfs_inf,
			     struct kstatfs *kst)
{
	kst->f_bsize = le32_to_cpu(pfs_inf->BytesPerSector) *
			  le32_to_cpu(pfs_inf->SectorsPerAllocationUnit);
	kst->f_blocks = le64_to_cpu(pfs_inf->TotalAllocationUnits);
	kst->f_bfree  = kst->f_bavail =
			le64_to_cpu(pfs_inf->CallerAvailableAllocationUnits);
	return;
}

static void
copy_posix_fs_info_to_kstatfs(FILE_SYSTEM_POSIX_INFO *response_data,
			struct kstatfs *kst)
{
	kst->f_bsize = le32_to_cpu(response_data->BlockSize);
	kst->f_blocks = le64_to_cpu(response_data->TotalBlocks);
	kst->f_bfree =  le64_to_cpu(response_data->BlocksAvail);
	if (response_data->UserBlocksAvail == cpu_to_le64(-1))
		kst->f_bavail = kst->f_bfree;
	else
		kst->f_bavail = le64_to_cpu(response_data->UserBlocksAvail);
	if (response_data->TotalFileNodes != cpu_to_le64(-1))
		kst->f_files = le64_to_cpu(response_data->TotalFileNodes);
	if (response_data->FreeFileNodes != cpu_to_le64(-1))
		kst->f_ffree = le64_to_cpu(response_data->FreeFileNodes);

	return;
}

static int
build_qfs_info_req(struct kvec *iov, struct cifs_tcon *tcon,
		   struct TCP_Server_Info *server,
		   int level, int outbuf_len, u64 persistent_fid,
		   u64 volatile_fid)
{
	int rc;
	struct smb2_query_info_req *req;
	unsigned int total_len;

	cifs_dbg(FYI, "Query FSInfo level %d\n", level);

	if ((tcon->ses == NULL) || server == NULL)
		return -EIO;

	rc = smb2_plain_req_init(SMB2_QUERY_INFO, tcon, server,
				 (void **) &req, &total_len);
	if (rc)
		return rc;

	req->InfoType = SMB2_O_INFO_FILESYSTEM;
	req->FileInfoClass = level;
	req->PersistentFileId = persistent_fid;
	req->VolatileFileId = volatile_fid;
	/* 1 for pad */
	req->InputBufferOffset =
			cpu_to_le16(sizeof(struct smb2_query_info_req));
	req->OutputBufferLength = cpu_to_le32(
		outbuf_len + sizeof(struct smb2_query_info_rsp));

	iov->iov_base = (char *)req;
	iov->iov_len = total_len;
	return 0;
}

int
SMB311_posix_qfs_info(const unsigned int xid, struct cifs_tcon *tcon,
	      u64 persistent_fid, u64 volatile_fid, struct kstatfs *fsdata)
{
	struct smb_rqst rqst;
	struct smb2_query_info_rsp *rsp = NULL;
	struct kvec iov;
	struct kvec rsp_iov;
	int rc = 0;
	int resp_buftype;
	struct cifs_ses *ses = tcon->ses;
	struct TCP_Server_Info *server = cifs_pick_channel(ses);
	FILE_SYSTEM_POSIX_INFO *info = NULL;
	int flags = 0;

	rc = build_qfs_info_req(&iov, tcon, server,
				FS_POSIX_INFORMATION,
				sizeof(FILE_SYSTEM_POSIX_INFO),
				persistent_fid, volatile_fid);
	if (rc)
		return rc;

	if (smb3_encryption_required(tcon))
		flags |= CIFS_TRANSFORM_REQ;

	memset(&rqst, 0, sizeof(struct smb_rqst));
	rqst.rq_iov = &iov;
	rqst.rq_nvec = 1;

	rc = cifs_send_recv(xid, ses, server,
			    &rqst, &resp_buftype, flags, &rsp_iov);
	cifs_small_buf_release(iov.iov_base);
	if (rc) {
		cifs_stats_fail_inc(tcon, SMB2_QUERY_INFO_HE);
		goto posix_qfsinf_exit;
	}
	rsp = (struct smb2_query_info_rsp *)rsp_iov.iov_base;

	info = (FILE_SYSTEM_POSIX_INFO *)(
		le16_to_cpu(rsp->OutputBufferOffset) + (char *)rsp);
	rc = smb2_validate_iov(le16_to_cpu(rsp->OutputBufferOffset),
			       le32_to_cpu(rsp->OutputBufferLength), &rsp_iov,
			       sizeof(FILE_SYSTEM_POSIX_INFO));
	if (!rc)
		copy_posix_fs_info_to_kstatfs(info, fsdata);

posix_qfsinf_exit:
	free_rsp_buf(resp_buftype, rsp_iov.iov_base);
	return rc;
}

int
SMB2_QFS_info(const unsigned int xid, struct cifs_tcon *tcon,
	      u64 persistent_fid, u64 volatile_fid, struct kstatfs *fsdata)
{
	struct smb_rqst rqst;
	struct smb2_query_info_rsp *rsp = NULL;
	struct kvec iov;
	struct kvec rsp_iov;
	int rc = 0;
	int resp_buftype;
	struct cifs_ses *ses = tcon->ses;
	struct TCP_Server_Info *server = cifs_pick_channel(ses);
	struct smb2_fs_full_size_info *info = NULL;
	int flags = 0;

	rc = build_qfs_info_req(&iov, tcon, server,
				FS_FULL_SIZE_INFORMATION,
				sizeof(struct smb2_fs_full_size_info),
				persistent_fid, volatile_fid);
	if (rc)
		return rc;

	if (smb3_encryption_required(tcon))
		flags |= CIFS_TRANSFORM_REQ;

	memset(&rqst, 0, sizeof(struct smb_rqst));
	rqst.rq_iov = &iov;
	rqst.rq_nvec = 1;

	rc = cifs_send_recv(xid, ses, server,
			    &rqst, &resp_buftype, flags, &rsp_iov);
	cifs_small_buf_release(iov.iov_base);
	if (rc) {
		cifs_stats_fail_inc(tcon, SMB2_QUERY_INFO_HE);
		goto qfsinf_exit;
	}
	rsp = (struct smb2_query_info_rsp *)rsp_iov.iov_base;

	info = (struct smb2_fs_full_size_info *)(
		le16_to_cpu(rsp->OutputBufferOffset) + (char *)rsp);
	rc = smb2_validate_iov(le16_to_cpu(rsp->OutputBufferOffset),
			       le32_to_cpu(rsp->OutputBufferLength), &rsp_iov,
			       sizeof(struct smb2_fs_full_size_info));
	if (!rc)
		smb2_copy_fs_info_to_kstatfs(info, fsdata);

qfsinf_exit:
	free_rsp_buf(resp_buftype, rsp_iov.iov_base);
	return rc;
}

int
SMB2_QFS_attr(const unsigned int xid, struct cifs_tcon *tcon,
	      u64 persistent_fid, u64 volatile_fid, int level)
{
	struct smb_rqst rqst;
	struct smb2_query_info_rsp *rsp = NULL;
	struct kvec iov;
	struct kvec rsp_iov;
	int rc = 0;
	int resp_buftype, max_len, min_len;
	struct cifs_ses *ses = tcon->ses;
	struct TCP_Server_Info *server = cifs_pick_channel(ses);
	unsigned int rsp_len, offset;
	int flags = 0;

	if (level == FS_DEVICE_INFORMATION) {
		max_len = sizeof(FILE_SYSTEM_DEVICE_INFO);
		min_len = sizeof(FILE_SYSTEM_DEVICE_INFO);
	} else if (level == FS_ATTRIBUTE_INFORMATION) {
		max_len = sizeof(FILE_SYSTEM_ATTRIBUTE_INFO);
		min_len = MIN_FS_ATTR_INFO_SIZE;
	} else if (level == FS_SECTOR_SIZE_INFORMATION) {
		max_len = sizeof(struct smb3_fs_ss_info);
		min_len = sizeof(struct smb3_fs_ss_info);
	} else if (level == FS_VOLUME_INFORMATION) {
		max_len = sizeof(struct smb3_fs_vol_info) + MAX_VOL_LABEL_LEN;
		min_len = sizeof(struct smb3_fs_vol_info);
	} else {
		cifs_dbg(FYI, "Invalid qfsinfo level %d\n", level);
		return -EINVAL;
	}

	rc = build_qfs_info_req(&iov, tcon, server,
				level, max_len,
				persistent_fid, volatile_fid);
	if (rc)
		return rc;

	if (smb3_encryption_required(tcon))
		flags |= CIFS_TRANSFORM_REQ;

	memset(&rqst, 0, sizeof(struct smb_rqst));
	rqst.rq_iov = &iov;
	rqst.rq_nvec = 1;

	rc = cifs_send_recv(xid, ses, server,
			    &rqst, &resp_buftype, flags, &rsp_iov);
	cifs_small_buf_release(iov.iov_base);
	if (rc) {
		cifs_stats_fail_inc(tcon, SMB2_QUERY_INFO_HE);
		goto qfsattr_exit;
	}
	rsp = (struct smb2_query_info_rsp *)rsp_iov.iov_base;

	rsp_len = le32_to_cpu(rsp->OutputBufferLength);
	offset = le16_to_cpu(rsp->OutputBufferOffset);
	rc = smb2_validate_iov(offset, rsp_len, &rsp_iov, min_len);
	if (rc)
		goto qfsattr_exit;

	if (level == FS_ATTRIBUTE_INFORMATION)
		memcpy(&tcon->fsAttrInfo, offset
			+ (char *)rsp, min_t(unsigned int,
			rsp_len, max_len));
	else if (level == FS_DEVICE_INFORMATION)
		memcpy(&tcon->fsDevInfo, offset
			+ (char *)rsp, sizeof(FILE_SYSTEM_DEVICE_INFO));
	else if (level == FS_SECTOR_SIZE_INFORMATION) {
		struct smb3_fs_ss_info *ss_info = (struct smb3_fs_ss_info *)
			(offset + (char *)rsp);
		tcon->ss_flags = le32_to_cpu(ss_info->Flags);
		tcon->perf_sector_size =
			le32_to_cpu(ss_info->PhysicalBytesPerSectorForPerf);
	} else if (level == FS_VOLUME_INFORMATION) {
		struct smb3_fs_vol_info *vol_info = (struct smb3_fs_vol_info *)
			(offset + (char *)rsp);
		tcon->vol_serial_number = vol_info->VolumeSerialNumber;
		tcon->vol_create_time = vol_info->VolumeCreationTime;
	}

qfsattr_exit:
	free_rsp_buf(resp_buftype, rsp_iov.iov_base);
	return rc;
}

int
smb2_lockv(const unsigned int xid, struct cifs_tcon *tcon,
	   const __u64 persist_fid, const __u64 volatile_fid, const __u32 pid,
	   const __u32 num_lock, struct smb2_lock_element *buf)
{
	struct smb_rqst rqst;
	int rc = 0;
	struct smb2_lock_req *req = NULL;
	struct kvec iov[2];
	struct kvec rsp_iov;
	int resp_buf_type;
	unsigned int count;
	int flags = CIFS_NO_RSP_BUF;
	unsigned int total_len;
	struct TCP_Server_Info *server = cifs_pick_channel(tcon->ses);

	cifs_dbg(FYI, "smb2_lockv num lock %d\n", num_lock);

	rc = smb2_plain_req_init(SMB2_LOCK, tcon, server,
				 (void **) &req, &total_len);
	if (rc)
		return rc;

	if (smb3_encryption_required(tcon))
		flags |= CIFS_TRANSFORM_REQ;

	req->hdr.Id.SyncId.ProcessId = cpu_to_le32(pid);
	req->LockCount = cpu_to_le16(num_lock);

	req->PersistentFileId = persist_fid;
	req->VolatileFileId = volatile_fid;

	count = num_lock * sizeof(struct smb2_lock_element);

	iov[0].iov_base = (char *)req;
	iov[0].iov_len = total_len - sizeof(struct smb2_lock_element);
	iov[1].iov_base = (char *)buf;
	iov[1].iov_len = count;

	cifs_stats_inc(&tcon->stats.cifs_stats.num_locks);

	memset(&rqst, 0, sizeof(struct smb_rqst));
	rqst.rq_iov = iov;
	rqst.rq_nvec = 2;

	rc = cifs_send_recv(xid, tcon->ses, server,
			    &rqst, &resp_buf_type, flags,
			    &rsp_iov);
	cifs_small_buf_release(req);
	if (rc) {
		cifs_dbg(FYI, "Send error in smb2_lockv = %d\n", rc);
		cifs_stats_fail_inc(tcon, SMB2_LOCK_HE);
		trace_smb3_lock_err(xid, persist_fid, tcon->tid,
				    tcon->ses->Suid, rc);
	}

	return rc;
}

int
SMB2_lock(const unsigned int xid, struct cifs_tcon *tcon,
	  const __u64 persist_fid, const __u64 volatile_fid, const __u32 pid,
	  const __u64 length, const __u64 offset, const __u32 lock_flags,
	  const bool wait)
{
	struct smb2_lock_element lock;

	lock.Offset = cpu_to_le64(offset);
	lock.Length = cpu_to_le64(length);
	lock.Flags = cpu_to_le32(lock_flags);
	if (!wait && lock_flags != SMB2_LOCKFLAG_UNLOCK)
		lock.Flags |= cpu_to_le32(SMB2_LOCKFLAG_FAIL_IMMEDIATELY);

	return smb2_lockv(xid, tcon, persist_fid, volatile_fid, pid, 1, &lock);
}

int
SMB2_lease_break(const unsigned int xid, struct cifs_tcon *tcon,
		 __u8 *lease_key, const __le32 lease_state)
{
	struct smb_rqst rqst;
	int rc;
	struct smb2_lease_ack *req = NULL;
	struct cifs_ses *ses = tcon->ses;
	int flags = CIFS_OBREAK_OP;
	unsigned int total_len;
	struct kvec iov[1];
	struct kvec rsp_iov;
	int resp_buf_type;
	__u64 *please_key_high;
	__u64 *please_key_low;
	struct TCP_Server_Info *server = cifs_pick_channel(tcon->ses);

	cifs_dbg(FYI, "SMB2_lease_break\n");
	rc = smb2_plain_req_init(SMB2_OPLOCK_BREAK, tcon, server,
				 (void **) &req, &total_len);
	if (rc)
		return rc;

	if (smb3_encryption_required(tcon))
		flags |= CIFS_TRANSFORM_REQ;

	req->hdr.CreditRequest = cpu_to_le16(1);
	req->StructureSize = cpu_to_le16(36);
	total_len += 12;

	memcpy(req->LeaseKey, lease_key, 16);
	req->LeaseState = lease_state;

	flags |= CIFS_NO_RSP_BUF;

	iov[0].iov_base = (char *)req;
	iov[0].iov_len = total_len;

	memset(&rqst, 0, sizeof(struct smb_rqst));
	rqst.rq_iov = iov;
	rqst.rq_nvec = 1;

	rc = cifs_send_recv(xid, ses, server,
			    &rqst, &resp_buf_type, flags, &rsp_iov);
	cifs_small_buf_release(req);

	please_key_low = (__u64 *)lease_key;
	please_key_high = (__u64 *)(lease_key+8);
	if (rc) {
		cifs_stats_fail_inc(tcon, SMB2_OPLOCK_BREAK_HE);
		trace_smb3_lease_err(le32_to_cpu(lease_state), tcon->tid,
			ses->Suid, *please_key_low, *please_key_high, rc);
		cifs_dbg(FYI, "Send error in Lease Break = %d\n", rc);
	} else
		trace_smb3_lease_done(le32_to_cpu(lease_state), tcon->tid,
			ses->Suid, *please_key_low, *please_key_high);

	return rc;
}<|MERGE_RESOLUTION|>--- conflicted
+++ resolved
@@ -89,10 +89,7 @@
 		  struct TCP_Server_Info *server)
 {
 	struct smb3_hdr_req *smb3_hdr;
-<<<<<<< HEAD
-=======
-
->>>>>>> 9545bdc0
+
 	shdr->ProtocolId = SMB2_PROTO_NUMBER;
 	shdr->StructureSize = cpu_to_le16(64);
 	shdr->Command = smb2_cmd;
@@ -105,11 +102,7 @@
 			 * if primary channel is not set yet, use default
 			 * channel for chan sequence num
 			 */
-<<<<<<< HEAD
-			if (CIFS_SERVER_IS_CHAN(server))
-=======
 			if (SERVER_IS_CHAN(server))
->>>>>>> 9545bdc0
 				smb3_hdr->ChannelSequence =
 					cpu_to_le16(server->primary_server->channel_sequence_num);
 			else
