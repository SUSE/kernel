// SPDX-License-Identifier: GPL-2.0-or-later
/*
 *
 *   Copyright (C) International Business Machines  Corp., 2000,2005
 *
 *   Modified by Steve French (sfrench@us.ibm.com)
 */
#include <linux/fs.h>
#include <linux/string.h>
#include <linux/ctype.h>
#include <linux/kstrtox.h>
#include <linux/module.h>
#include <linux/proc_fs.h>
#include <linux/uaccess.h>
#include <uapi/linux/ethtool.h>
#include "cifspdu.h"
#include "cifsglob.h"
#include "cifsproto.h"
#include "cifs_debug.h"
#include "cifsfs.h"
#include "fs_context.h"
#ifdef CONFIG_CIFS_DFS_UPCALL
#include "dfs_cache.h"
#endif
#ifdef CONFIG_CIFS_SMB_DIRECT
#include "smbdirect.h"
#endif
#include "cifs_swn.h"

void
cifs_dump_mem(char *label, void *data, int length)
{
	pr_debug("%s: dump of %d bytes of data at 0x%p\n", label, length, data);
	print_hex_dump(KERN_DEBUG, "", DUMP_PREFIX_OFFSET, 16, 4,
		       data, length, true);
}

void cifs_dump_detail(void *buf, struct TCP_Server_Info *server)
{
#ifdef CONFIG_CIFS_DEBUG2
	struct smb_hdr *smb = buf;

	cifs_dbg(VFS, "Cmd: %d Err: 0x%x Flags: 0x%x Flgs2: 0x%x Mid: %d Pid: %d Wct: %d\n",
		 smb->Command, smb->Status.CifsError, smb->Flags,
		 smb->Flags2, smb->Mid, smb->Pid, smb->WordCount);
	if (!server->ops->check_message(buf, server->total_read, server)) {
		cifs_dbg(VFS, "smb buf %p len %u\n", smb,
			 server->ops->calc_smb_size(smb));
	}
#endif /* CONFIG_CIFS_DEBUG2 */
}

void cifs_dump_mids(struct TCP_Server_Info *server)
{
#ifdef CONFIG_CIFS_DEBUG2
	struct mid_q_entry *mid_entry;

	if (server == NULL)
		return;

	cifs_dbg(VFS, "Dump pending requests:\n");
	spin_lock(&server->mid_lock);
	list_for_each_entry(mid_entry, &server->pending_mid_q, qhead) {
		cifs_dbg(VFS, "State: %d Cmd: %d Pid: %d Cbdata: %p Mid %llu\n",
			 mid_entry->mid_state,
			 le16_to_cpu(mid_entry->command),
			 mid_entry->pid,
			 mid_entry->callback_data,
			 mid_entry->mid);
#ifdef CONFIG_CIFS_STATS2
		cifs_dbg(VFS, "IsLarge: %d buf: %p time rcv: %ld now: %ld\n",
			 mid_entry->large_buf,
			 mid_entry->resp_buf,
			 mid_entry->when_received,
			 jiffies);
#endif /* STATS2 */
		cifs_dbg(VFS, "IsMult: %d IsEnd: %d\n",
			 mid_entry->multiRsp, mid_entry->multiEnd);
		if (mid_entry->resp_buf) {
			cifs_dump_detail(mid_entry->resp_buf, server);
			cifs_dump_mem("existing buf: ",
				mid_entry->resp_buf, 62);
		}
	}
	spin_unlock(&server->mid_lock);
#endif /* CONFIG_CIFS_DEBUG2 */
}

#ifdef CONFIG_PROC_FS
static void cifs_debug_tcon(struct seq_file *m, struct cifs_tcon *tcon)
{
	__u32 dev_type = le32_to_cpu(tcon->fsDevInfo.DeviceType);

	seq_printf(m, "%s Mounts: %d ", tcon->tree_name, tcon->tc_count);
	if (tcon->nativeFileSystem)
		seq_printf(m, "Type: %s ", tcon->nativeFileSystem);
	seq_printf(m, "DevInfo: 0x%x Attributes: 0x%x\n\tPathComponentMax: %d Status: %d",
		   le32_to_cpu(tcon->fsDevInfo.DeviceCharacteristics),
		   le32_to_cpu(tcon->fsAttrInfo.Attributes),
		   le32_to_cpu(tcon->fsAttrInfo.MaxPathNameComponentLength),
		   tcon->status);
	if (dev_type == FILE_DEVICE_DISK)
		seq_puts(m, " type: DISK ");
	else if (dev_type == FILE_DEVICE_CD_ROM)
		seq_puts(m, " type: CDROM ");
	else
		seq_printf(m, " type: %d ", dev_type);

	seq_printf(m, "Serial Number: 0x%x", tcon->vol_serial_number);

	if ((tcon->seal) ||
	    (tcon->ses->session_flags & SMB2_SESSION_FLAG_ENCRYPT_DATA) ||
	    (tcon->share_flags & SHI1005_FLAGS_ENCRYPT_DATA))
		seq_puts(m, " encrypted");
	if (tcon->nocase)
		seq_printf(m, " nocase");
	if (tcon->unix_ext)
		seq_printf(m, " POSIX Extensions");
	if (tcon->ses->server->ops->dump_share_caps)
		tcon->ses->server->ops->dump_share_caps(m, tcon);
	if (tcon->use_witness)
		seq_puts(m, " Witness");
	if (tcon->broken_sparse_sup)
		seq_puts(m, " nosparse");
	if (tcon->need_reconnect)
		seq_puts(m, "\tDISCONNECTED ");
	spin_lock(&tcon->tc_lock);
	if (tcon->origin_fullpath) {
		seq_printf(m, "\n\tDFS origin fullpath: %s",
			   tcon->origin_fullpath);
	}
	spin_unlock(&tcon->tc_lock);
	seq_putc(m, '\n');
}

static void
cifs_dump_channel(struct seq_file *m, int i, struct cifs_chan *chan)
{
	struct TCP_Server_Info *server = chan->server;

	if (!server) {
		seq_printf(m, "\n\n\t\tChannel: %d DISABLED", i+1);
		return;
	}

	seq_printf(m, "\n\n\t\tChannel: %d ConnectionId: 0x%llx"
		   "\n\t\tNumber of credits: %d,%d,%d Dialect 0x%x"
		   "\n\t\tTCP status: %d Instance: %d"
		   "\n\t\tLocal Users To Server: %d SecMode: 0x%x Req On Wire: %d"
		   "\n\t\tIn Send: %d In MaxReq Wait: %d",
		   i+1, server->conn_id,
		   server->credits,
		   server->echo_credits,
		   server->oplock_credits,
		   server->dialect,
		   server->tcpStatus,
		   server->reconnect_instance,
		   server->srv_count,
		   server->sec_mode,
		   in_flight(server),
		   atomic_read(&server->in_send),
		   atomic_read(&server->num_waiters));
#ifdef CONFIG_NET_NS
	if (server->net)
		seq_printf(m, " Net namespace: %u ", server->net->ns.inum);
#endif /* NET_NS */

}

static inline const char *smb_speed_to_str(size_t bps)
{
	size_t mbps = bps / 1000 / 1000;

	switch (mbps) {
	case SPEED_10:
		return "10Mbps";
	case SPEED_100:
		return "100Mbps";
	case SPEED_1000:
		return "1Gbps";
	case SPEED_2500:
		return "2.5Gbps";
	case SPEED_5000:
		return "5Gbps";
	case SPEED_10000:
		return "10Gbps";
	case SPEED_14000:
		return "14Gbps";
	case SPEED_20000:
		return "20Gbps";
	case SPEED_25000:
		return "25Gbps";
	case SPEED_40000:
		return "40Gbps";
	case SPEED_50000:
		return "50Gbps";
	case SPEED_56000:
		return "56Gbps";
	case SPEED_100000:
		return "100Gbps";
	case SPEED_200000:
		return "200Gbps";
	case SPEED_400000:
		return "400Gbps";
	case SPEED_800000:
		return "800Gbps";
	default:
		return "Unknown";
	}
}

static void
cifs_dump_iface(struct seq_file *m, struct cifs_server_iface *iface)
{
	struct sockaddr_in *ipv4 = (struct sockaddr_in *)&iface->sockaddr;
	struct sockaddr_in6 *ipv6 = (struct sockaddr_in6 *)&iface->sockaddr;

	seq_printf(m, "\tSpeed: %s\n", smb_speed_to_str(iface->speed));
	seq_puts(m, "\t\tCapabilities: ");
	if (iface->rdma_capable)
		seq_puts(m, "rdma ");
	if (iface->rss_capable)
		seq_puts(m, "rss ");
	if (!iface->rdma_capable && !iface->rss_capable)
		seq_puts(m, "None");
	seq_putc(m, '\n');
	if (iface->sockaddr.ss_family == AF_INET)
		seq_printf(m, "\t\tIPv4: %pI4\n", &ipv4->sin_addr);
	else if (iface->sockaddr.ss_family == AF_INET6)
		seq_printf(m, "\t\tIPv6: %pI6\n", &ipv6->sin6_addr);
	if (!iface->is_active)
		seq_puts(m, "\t\t[for-cleanup]\n");
}

static int cifs_debug_files_proc_show(struct seq_file *m, void *v)
{
	struct TCP_Server_Info *server;
	struct cifs_ses *ses;
	struct cifs_tcon *tcon;
	struct cifsFileInfo *cfile;

	seq_puts(m, "# Version:1\n");
	seq_puts(m, "# Format:\n");
	seq_puts(m, "# <tree id> <ses id> <persistent fid> <flags> <count> <pid> <uid>");
#ifdef CONFIG_CIFS_DEBUG2
	seq_printf(m, " <filename> <mid>\n");
#else
	seq_printf(m, " <filename>\n");
#endif /* CIFS_DEBUG2 */
	spin_lock(&cifs_tcp_ses_lock);
	list_for_each_entry(server, &cifs_tcp_ses_list, tcp_ses_list) {
		list_for_each_entry(ses, &server->smb_ses_list, smb_ses_list) {
			if (cifs_ses_exiting(ses))
				continue;
			list_for_each_entry(tcon, &ses->tcon_list, tcon_list) {
				spin_lock(&tcon->open_file_lock);
				list_for_each_entry(cfile, &tcon->openFileList, tlist) {
					seq_printf(m,
						"0x%x 0x%llx 0x%llx 0x%x %d %d %d %pd",
						tcon->tid,
						ses->Suid,
						cfile->fid.persistent_fid,
						cfile->f_flags,
						cfile->count,
						cfile->pid,
						from_kuid(&init_user_ns, cfile->uid),
						cfile->dentry);
#ifdef CONFIG_CIFS_DEBUG2
					seq_printf(m, " %llu\n", cfile->fid.mid);
#else
					seq_printf(m, "\n");
#endif /* CIFS_DEBUG2 */
				}
				spin_unlock(&tcon->open_file_lock);
			}
		}
	}
	spin_unlock(&cifs_tcp_ses_lock);
	seq_putc(m, '\n');
	return 0;
}

static __always_inline const char *compression_alg_str(__le16 alg)
{
	switch (alg) {
	case SMB3_COMPRESS_NONE:
		return "NONE";
	case SMB3_COMPRESS_LZNT1:
		return "LZNT1";
	case SMB3_COMPRESS_LZ77:
		return "LZ77";
	case SMB3_COMPRESS_LZ77_HUFF:
		return "LZ77-Huffman";
	case SMB3_COMPRESS_PATTERN:
		return "Pattern_V1";
	default:
		return "invalid";
	}
}

static int cifs_debug_data_proc_show(struct seq_file *m, void *v)
{
	struct mid_q_entry *mid_entry;
	struct TCP_Server_Info *server;
	struct TCP_Server_Info *chan_server;
	struct cifs_ses *ses;
	struct cifs_tcon *tcon;
	struct cifs_server_iface *iface;
	size_t iface_weight = 0, iface_min_speed = 0;
	struct cifs_server_iface *last_iface = NULL;
	int c, i, j;

	seq_puts(m,
		    "Display Internal CIFS Data Structures for Debugging\n"
		    "---------------------------------------------------\n");
	seq_printf(m, "CIFS Version %s\n", CIFS_VERSION);
	seq_printf(m, "Features:");
#ifdef CONFIG_CIFS_DFS_UPCALL
	seq_printf(m, " DFS");
#endif
#ifdef CONFIG_CIFS_FSCACHE
	seq_printf(m, ",FSCACHE");
#endif
#ifdef CONFIG_CIFS_SMB_DIRECT
	seq_printf(m, ",SMB_DIRECT");
#endif
#ifdef CONFIG_CIFS_STATS2
	seq_printf(m, ",STATS2");
#else
	seq_printf(m, ",STATS");
#endif
#ifdef CONFIG_CIFS_DEBUG2
	seq_printf(m, ",DEBUG2");
#elif defined(CONFIG_CIFS_DEBUG)
	seq_printf(m, ",DEBUG");
#endif
#ifdef CONFIG_CIFS_ALLOW_INSECURE_LEGACY
	seq_printf(m, ",ALLOW_INSECURE_LEGACY");
#endif
#ifdef CONFIG_CIFS_POSIX
	seq_printf(m, ",CIFS_POSIX");
#endif
#ifdef CONFIG_CIFS_UPCALL
	seq_printf(m, ",UPCALL(SPNEGO)");
#endif
#ifdef CONFIG_CIFS_XATTR
	seq_printf(m, ",XATTR");
#endif
	seq_printf(m, ",ACL");
#ifdef CONFIG_CIFS_SWN_UPCALL
	seq_puts(m, ",WITNESS");
#endif
#ifdef CONFIG_CIFS_COMPRESSION
	seq_puts(m, ",COMPRESSION");
#endif
	seq_putc(m, '\n');
	seq_printf(m, "CIFSMaxBufSize: %d\n", CIFSMaxBufSize);
	seq_printf(m, "Active VFS Requests: %d\n", GlobalTotalActiveXid);

	seq_printf(m, "\nServers: ");

	c = 0;
	spin_lock(&cifs_tcp_ses_lock);
	list_for_each_entry(server, &cifs_tcp_ses_list, tcp_ses_list) {
		/* channel info will be printed as a part of sessions below */
		if (SERVER_IS_CHAN(server))
			continue;

		c++;
		seq_printf(m, "\n%d) ConnectionId: 0x%llx ",
			c, server->conn_id);

		spin_lock(&server->srv_lock);
		if (server->hostname)
			seq_printf(m, "Hostname: %s ", server->hostname);
		seq_printf(m, "\nClientGUID: %pUL", server->client_guid);
		spin_unlock(&server->srv_lock);
#ifdef CONFIG_CIFS_SMB_DIRECT
		if (!server->rdma)
			goto skip_rdma;

		if (!server->smbd_conn) {
			seq_printf(m, "\nSMBDirect transport not available");
			goto skip_rdma;
		}

		seq_printf(m, "\nSMBDirect (in hex) protocol version: %x "
			"transport status: %x",
			server->smbd_conn->protocol,
			server->smbd_conn->transport_status);
		seq_printf(m, "\nConn receive_credit_max: %x "
			"send_credit_target: %x max_send_size: %x",
			server->smbd_conn->receive_credit_max,
			server->smbd_conn->send_credit_target,
			server->smbd_conn->max_send_size);
		seq_printf(m, "\nConn max_fragmented_recv_size: %x "
			"max_fragmented_send_size: %x max_receive_size:%x",
			server->smbd_conn->max_fragmented_recv_size,
			server->smbd_conn->max_fragmented_send_size,
			server->smbd_conn->max_receive_size);
		seq_printf(m, "\nConn keep_alive_interval: %x "
			"max_readwrite_size: %x rdma_readwrite_threshold: %x",
			server->smbd_conn->keep_alive_interval,
			server->smbd_conn->max_readwrite_size,
			server->smbd_conn->rdma_readwrite_threshold);
		seq_printf(m, "\nDebug count_get_receive_buffer: %x "
			"count_put_receive_buffer: %x count_send_empty: %x",
			server->smbd_conn->count_get_receive_buffer,
			server->smbd_conn->count_put_receive_buffer,
			server->smbd_conn->count_send_empty);
		seq_printf(m, "\nRead Queue count_reassembly_queue: %x "
			"count_enqueue_reassembly_queue: %x "
			"count_dequeue_reassembly_queue: %x "
			"fragment_reassembly_remaining: %x "
			"reassembly_data_length: %x "
			"reassembly_queue_length: %x",
			server->smbd_conn->count_reassembly_queue,
			server->smbd_conn->count_enqueue_reassembly_queue,
			server->smbd_conn->count_dequeue_reassembly_queue,
			server->smbd_conn->fragment_reassembly_remaining,
			server->smbd_conn->reassembly_data_length,
			server->smbd_conn->reassembly_queue_length);
		seq_printf(m, "\nCurrent Credits send_credits: %x "
			"receive_credits: %x receive_credit_target: %x",
			atomic_read(&server->smbd_conn->send_credits),
			atomic_read(&server->smbd_conn->receive_credits),
			server->smbd_conn->receive_credit_target);
		seq_printf(m, "\nPending send_pending: %x ",
			atomic_read(&server->smbd_conn->send_pending));
		seq_printf(m, "\nReceive buffers count_receive_queue: %x "
			"count_empty_packet_queue: %x",
			server->smbd_conn->count_receive_queue,
			server->smbd_conn->count_empty_packet_queue);
		seq_printf(m, "\nMR responder_resources: %x "
			"max_frmr_depth: %x mr_type: %x",
			server->smbd_conn->responder_resources,
			server->smbd_conn->max_frmr_depth,
			server->smbd_conn->mr_type);
		seq_printf(m, "\nMR mr_ready_count: %x mr_used_count: %x",
			atomic_read(&server->smbd_conn->mr_ready_count),
			atomic_read(&server->smbd_conn->mr_used_count));
skip_rdma:
#endif
		seq_printf(m, "\nNumber of credits: %d,%d,%d Dialect 0x%x",
			server->credits,
			server->echo_credits,
			server->oplock_credits,
			server->dialect);
		if (server->sign)
			seq_printf(m, " signed");
		if (server->posix_ext_supported)
			seq_printf(m, " posix");
		if (server->nosharesock)
			seq_printf(m, " nosharesock");

		seq_printf(m, "\nServer capabilities: 0x%x", server->capabilities);

		if (server->rdma)
			seq_printf(m, "\nRDMA ");
		seq_printf(m, "\nTCP status: %d Instance: %d"
				"\nLocal Users To Server: %d SecMode: 0x%x Req On Wire: %d",
				server->tcpStatus,
				server->reconnect_instance,
				server->srv_count,
				server->sec_mode, in_flight(server));
#ifdef CONFIG_NET_NS
		if (server->net)
			seq_printf(m, " Net namespace: %u ", server->net->ns.inum);
#endif /* NET_NS */

		seq_printf(m, "\nIn Send: %d In MaxReq Wait: %d",
				atomic_read(&server->in_send),
				atomic_read(&server->num_waiters));

		if (server->leaf_fullpath) {
			seq_printf(m, "\nDFS leaf full path: %s",
				   server->leaf_fullpath);
		}

		seq_puts(m, "\nCompression: ");
		if (!IS_ENABLED(CONFIG_CIFS_COMPRESSION))
			seq_puts(m, "no built-in support");
		else if (!server->compression.requested)
			seq_puts(m, "disabled on mount");
		else if (server->compression.enabled)
			seq_printf(m, "enabled (%s)", compression_alg_str(server->compression.alg));
		else
			seq_puts(m, "disabled (not supported by this server)");

		seq_printf(m, "\n\n\tSessions: ");
		i = 0;
		list_for_each_entry(ses, &server->smb_ses_list, smb_ses_list) {
			spin_lock(&ses->ses_lock);
			if (ses->ses_status == SES_EXITING) {
				spin_unlock(&ses->ses_lock);
				continue;
			}
			i++;
			if ((ses->serverDomain == NULL) ||
				(ses->serverOS == NULL) ||
				(ses->serverNOS == NULL)) {
				seq_printf(m, "\n\t%d) Address: %s Uses: %d Capability: 0x%x\tSession Status: %d ",
					i, ses->ip_addr, ses->ses_count,
					ses->capabilities, ses->ses_status);
				if (ses->session_flags & SMB2_SESSION_FLAG_IS_GUEST)
					seq_printf(m, "Guest ");
				else if (ses->session_flags & SMB2_SESSION_FLAG_IS_NULL)
					seq_printf(m, "Anonymous ");
			} else {
				seq_printf(m,
				    "\n\t%d) Name: %s  Domain: %s Uses: %d OS: %s "
				    "\n\tNOS: %s\tCapability: 0x%x"
					"\n\tSMB session status: %d ",
				i, ses->ip_addr, ses->serverDomain,
				ses->ses_count, ses->serverOS, ses->serverNOS,
				ses->capabilities, ses->ses_status);
			}
<<<<<<< HEAD
=======
			if (ses->expired_pwd)
				seq_puts(m, "password no longer valid ");
>>>>>>> 2d5404ca
			spin_unlock(&ses->ses_lock);

			seq_printf(m, "\n\tSecurity type: %s ",
				get_security_type_str(server->ops->select_sectype(server, ses->sectype)));

			/* dump session id helpful for use with network trace */
			seq_printf(m, " SessionId: 0x%llx", ses->Suid);
			if (ses->session_flags & SMB2_SESSION_FLAG_ENCRYPT_DATA) {
				seq_puts(m, " encrypted");
				/* can help in debugging to show encryption type */
				if (server->cipher_type == SMB2_ENCRYPTION_AES256_GCM)
					seq_puts(m, "(gcm256)");
			}
			if (ses->sign)
				seq_puts(m, " signed");

			seq_printf(m, "\n\tUser: %d Cred User: %d",
				   from_kuid(&init_user_ns, ses->linux_uid),
				   from_kuid(&init_user_ns, ses->cred_uid));

			if (ses->dfs_root_ses) {
				seq_printf(m, "\n\tDFS root session id: 0x%llx",
					   ses->dfs_root_ses->Suid);
			}

			spin_lock(&ses->chan_lock);
			if (CIFS_CHAN_NEEDS_RECONNECT(ses, 0))
				seq_puts(m, "\tPrimary channel: DISCONNECTED ");
			if (CIFS_CHAN_IN_RECONNECT(ses, 0))
				seq_puts(m, "\t[RECONNECTING] ");

			if (ses->chan_count > 1) {
				seq_printf(m, "\n\n\tExtra Channels: %zu ",
					   ses->chan_count-1);
				for (j = 1; j < ses->chan_count; j++) {
					cifs_dump_channel(m, j, &ses->chans[j]);
					if (CIFS_CHAN_NEEDS_RECONNECT(ses, j))
						seq_puts(m, "\tDISCONNECTED ");
					if (CIFS_CHAN_IN_RECONNECT(ses, j))
						seq_puts(m, "\t[RECONNECTING] ");
				}
			}
			spin_unlock(&ses->chan_lock);

			seq_puts(m, "\n\n\tShares: ");
			j = 0;

			seq_printf(m, "\n\t%d) IPC: ", j);
			if (ses->tcon_ipc)
				cifs_debug_tcon(m, ses->tcon_ipc);
			else
				seq_puts(m, "none\n");

			list_for_each_entry(tcon, &ses->tcon_list, tcon_list) {
				++j;
				seq_printf(m, "\n\t%d) ", j);
				cifs_debug_tcon(m, tcon);
			}

			spin_lock(&ses->iface_lock);
			if (ses->iface_count)
				seq_printf(m, "\n\n\tServer interfaces: %zu"
					   "\tLast updated: %lu seconds ago",
					   ses->iface_count,
					   (jiffies - ses->iface_last_update) / HZ);

			last_iface = list_last_entry(&ses->iface_list,
						     struct cifs_server_iface,
						     iface_head);
			iface_min_speed = last_iface->speed;

			j = 0;
			list_for_each_entry(iface, &ses->iface_list,
						 iface_head) {
				seq_printf(m, "\n\t%d)", ++j);
				cifs_dump_iface(m, iface);

				iface_weight = iface->speed / iface_min_speed;
				seq_printf(m, "\t\tWeight (cur,total): (%zu,%zu)"
					   "\n\t\tAllocated channels: %u\n",
					   iface->weight_fulfilled,
					   iface_weight,
					   iface->num_channels);

				if (is_ses_using_iface(ses, iface))
					seq_puts(m, "\t\t[CONNECTED]\n");
			}
			spin_unlock(&ses->iface_lock);

			seq_puts(m, "\n\n\tMIDs: ");
			spin_lock(&ses->chan_lock);
			for (j = 0; j < ses->chan_count; j++) {
				chan_server = ses->chans[j].server;
				if (!chan_server)
					continue;

				if (list_empty(&chan_server->pending_mid_q))
					continue;

				seq_printf(m, "\n\tServer ConnectionId: 0x%llx",
					   chan_server->conn_id);
				spin_lock(&chan_server->mid_lock);
				list_for_each_entry(mid_entry, &chan_server->pending_mid_q, qhead) {
					seq_printf(m, "\n\t\tState: %d com: %d pid: %d cbdata: %p mid %llu",
						   mid_entry->mid_state,
						   le16_to_cpu(mid_entry->command),
						   mid_entry->pid,
						   mid_entry->callback_data,
						   mid_entry->mid);
				}
				spin_unlock(&chan_server->mid_lock);
			}
			spin_unlock(&ses->chan_lock);
			seq_puts(m, "\n--\n");
		}
		if (i == 0)
			seq_printf(m, "\n\t\t[NONE]");
	}
	if (c == 0)
		seq_printf(m, "\n\t[NONE]");

	spin_unlock(&cifs_tcp_ses_lock);
	seq_putc(m, '\n');
	cifs_swn_dump(m);

	/* BB add code to dump additional info such as TCP session info now */
	return 0;
}

static ssize_t cifs_stats_proc_write(struct file *file,
		const char __user *buffer, size_t count, loff_t *ppos)
{
	bool bv;
	int rc;
	struct TCP_Server_Info *server;
	struct cifs_ses *ses;
	struct cifs_tcon *tcon;

	rc = kstrtobool_from_user(buffer, count, &bv);
	if (rc == 0) {
#ifdef CONFIG_CIFS_STATS2
		int i;

		atomic_set(&total_buf_alloc_count, 0);
		atomic_set(&total_small_buf_alloc_count, 0);
#endif /* CONFIG_CIFS_STATS2 */
		atomic_set(&tcpSesReconnectCount, 0);
		atomic_set(&tconInfoReconnectCount, 0);

		spin_lock(&GlobalMid_Lock);
		GlobalMaxActiveXid = 0;
		GlobalCurrentXid = 0;
		spin_unlock(&GlobalMid_Lock);
		spin_lock(&cifs_tcp_ses_lock);
		list_for_each_entry(server, &cifs_tcp_ses_list, tcp_ses_list) {
			server->max_in_flight = 0;
#ifdef CONFIG_CIFS_STATS2
			for (i = 0; i < NUMBER_OF_SMB2_COMMANDS; i++) {
				atomic_set(&server->num_cmds[i], 0);
				atomic_set(&server->smb2slowcmd[i], 0);
				server->time_per_cmd[i] = 0;
				server->slowest_cmd[i] = 0;
				server->fastest_cmd[0] = 0;
			}
#endif /* CONFIG_CIFS_STATS2 */
			list_for_each_entry(ses, &server->smb_ses_list, smb_ses_list) {
				if (cifs_ses_exiting(ses))
					continue;
				list_for_each_entry(tcon, &ses->tcon_list, tcon_list) {
					atomic_set(&tcon->num_smbs_sent, 0);
					spin_lock(&tcon->stat_lock);
					tcon->bytes_read = 0;
					tcon->bytes_written = 0;
					tcon->stats_from_time = ktime_get_real_seconds();
					spin_unlock(&tcon->stat_lock);
					if (server->ops->clear_stats)
						server->ops->clear_stats(tcon);
				}
			}
		}
		spin_unlock(&cifs_tcp_ses_lock);
	} else {
		return rc;
	}

	return count;
}

static int cifs_stats_proc_show(struct seq_file *m, void *v)
{
	int i;
#ifdef CONFIG_CIFS_STATS2
	int j;
#endif /* STATS2 */
	struct TCP_Server_Info *server;
	struct cifs_ses *ses;
	struct cifs_tcon *tcon;

	seq_printf(m, "Resources in use\nCIFS Session: %d\n",
			sesInfoAllocCount.counter);
	seq_printf(m, "Share (unique mount targets): %d\n",
			tconInfoAllocCount.counter);
	seq_printf(m, "SMB Request/Response Buffer: %d Pool size: %d\n",
			buf_alloc_count.counter,
			cifs_min_rcv + tcpSesAllocCount.counter);
	seq_printf(m, "SMB Small Req/Resp Buffer: %d Pool size: %d\n",
			small_buf_alloc_count.counter, cifs_min_small);
#ifdef CONFIG_CIFS_STATS2
	seq_printf(m, "Total Large %d Small %d Allocations\n",
				atomic_read(&total_buf_alloc_count),
				atomic_read(&total_small_buf_alloc_count));
#endif /* CONFIG_CIFS_STATS2 */

	seq_printf(m, "Operations (MIDs): %d\n", atomic_read(&mid_count));
	seq_printf(m,
		"\n%d session %d share reconnects\n",
		tcpSesReconnectCount.counter, tconInfoReconnectCount.counter);

	seq_printf(m,
		"Total vfs operations: %d maximum at one time: %d\n",
		GlobalCurrentXid, GlobalMaxActiveXid);

	i = 0;
	spin_lock(&cifs_tcp_ses_lock);
	list_for_each_entry(server, &cifs_tcp_ses_list, tcp_ses_list) {
		seq_printf(m, "\nMax requests in flight: %d", server->max_in_flight);
#ifdef CONFIG_CIFS_STATS2
		seq_puts(m, "\nTotal time spent processing by command. Time ");
		seq_printf(m, "units are jiffies (%d per second)\n", HZ);
		seq_puts(m, "  SMB3 CMD\tNumber\tTotal Time\tFastest\tSlowest\n");
		seq_puts(m, "  --------\t------\t----------\t-------\t-------\n");
		for (j = 0; j < NUMBER_OF_SMB2_COMMANDS; j++)
			seq_printf(m, "  %d\t\t%d\t%llu\t\t%u\t%u\n", j,
				atomic_read(&server->num_cmds[j]),
				server->time_per_cmd[j],
				server->fastest_cmd[j],
				server->slowest_cmd[j]);
		for (j = 0; j < NUMBER_OF_SMB2_COMMANDS; j++)
			if (atomic_read(&server->smb2slowcmd[j])) {
				spin_lock(&server->srv_lock);
				seq_printf(m, "  %d slow responses from %s for command %d\n",
					atomic_read(&server->smb2slowcmd[j]),
					server->hostname, j);
				spin_unlock(&server->srv_lock);
			}
#endif /* STATS2 */
		list_for_each_entry(ses, &server->smb_ses_list, smb_ses_list) {
			if (cifs_ses_exiting(ses))
				continue;
			list_for_each_entry(tcon, &ses->tcon_list, tcon_list) {
				i++;
				seq_printf(m, "\n%d) %s", i, tcon->tree_name);
				if (tcon->need_reconnect)
					seq_puts(m, "\tDISCONNECTED ");
				seq_printf(m, "\nSMBs: %d since %ptTs UTC",
					   atomic_read(&tcon->num_smbs_sent),
					   &tcon->stats_from_time);
				if (server->ops->print_stats)
					server->ops->print_stats(m, tcon);
			}
		}
	}
	spin_unlock(&cifs_tcp_ses_lock);

	seq_putc(m, '\n');
	return 0;
}

static int cifs_stats_proc_open(struct inode *inode, struct file *file)
{
	return single_open(file, cifs_stats_proc_show, NULL);
}

static const struct proc_ops cifs_stats_proc_ops = {
	.proc_open	= cifs_stats_proc_open,
	.proc_read	= seq_read,
	.proc_lseek	= seq_lseek,
	.proc_release	= single_release,
	.proc_write	= cifs_stats_proc_write,
};

#ifdef CONFIG_CIFS_SMB_DIRECT
#define PROC_FILE_DEFINE(name) \
static ssize_t name##_write(struct file *file, const char __user *buffer, \
	size_t count, loff_t *ppos) \
{ \
	int rc; \
	rc = kstrtoint_from_user(buffer, count, 10, &name); \
	if (rc) \
		return rc; \
	return count; \
} \
static int name##_proc_show(struct seq_file *m, void *v) \
{ \
	seq_printf(m, "%d\n", name); \
	return 0; \
} \
static int name##_open(struct inode *inode, struct file *file) \
{ \
	return single_open(file, name##_proc_show, NULL); \
} \
\
static const struct proc_ops cifs_##name##_proc_fops = { \
	.proc_open	= name##_open, \
	.proc_read	= seq_read, \
	.proc_lseek	= seq_lseek, \
	.proc_release	= single_release, \
	.proc_write	= name##_write, \
}

PROC_FILE_DEFINE(rdma_readwrite_threshold);
PROC_FILE_DEFINE(smbd_max_frmr_depth);
PROC_FILE_DEFINE(smbd_keep_alive_interval);
PROC_FILE_DEFINE(smbd_max_receive_size);
PROC_FILE_DEFINE(smbd_max_fragmented_recv_size);
PROC_FILE_DEFINE(smbd_max_send_size);
PROC_FILE_DEFINE(smbd_send_credit_target);
PROC_FILE_DEFINE(smbd_receive_credit_max);
#endif

static struct proc_dir_entry *proc_fs_cifs;
static const struct proc_ops cifsFYI_proc_ops;
static const struct proc_ops cifs_lookup_cache_proc_ops;
static const struct proc_ops traceSMB_proc_ops;
static const struct proc_ops cifs_security_flags_proc_ops;
static const struct proc_ops cifs_linux_ext_proc_ops;
static const struct proc_ops cifs_mount_params_proc_ops;

void
cifs_proc_init(void)
{
	proc_fs_cifs = proc_mkdir("fs/cifs", NULL);
	if (proc_fs_cifs == NULL)
		return;

	proc_create_single("DebugData", 0, proc_fs_cifs,
			cifs_debug_data_proc_show);

	proc_create_single("open_files", 0400, proc_fs_cifs,
			cifs_debug_files_proc_show);

	proc_create("Stats", 0644, proc_fs_cifs, &cifs_stats_proc_ops);
	proc_create("cifsFYI", 0644, proc_fs_cifs, &cifsFYI_proc_ops);
	proc_create("traceSMB", 0644, proc_fs_cifs, &traceSMB_proc_ops);
	proc_create("LinuxExtensionsEnabled", 0644, proc_fs_cifs,
		    &cifs_linux_ext_proc_ops);
	proc_create("SecurityFlags", 0644, proc_fs_cifs,
		    &cifs_security_flags_proc_ops);
	proc_create("LookupCacheEnabled", 0644, proc_fs_cifs,
		    &cifs_lookup_cache_proc_ops);

	proc_create("mount_params", 0444, proc_fs_cifs, &cifs_mount_params_proc_ops);

#ifdef CONFIG_CIFS_DFS_UPCALL
	proc_create("dfscache", 0644, proc_fs_cifs, &dfscache_proc_ops);
#endif

#ifdef CONFIG_CIFS_SMB_DIRECT
	proc_create("rdma_readwrite_threshold", 0644, proc_fs_cifs,
		&cifs_rdma_readwrite_threshold_proc_fops);
	proc_create("smbd_max_frmr_depth", 0644, proc_fs_cifs,
		&cifs_smbd_max_frmr_depth_proc_fops);
	proc_create("smbd_keep_alive_interval", 0644, proc_fs_cifs,
		&cifs_smbd_keep_alive_interval_proc_fops);
	proc_create("smbd_max_receive_size", 0644, proc_fs_cifs,
		&cifs_smbd_max_receive_size_proc_fops);
	proc_create("smbd_max_fragmented_recv_size", 0644, proc_fs_cifs,
		&cifs_smbd_max_fragmented_recv_size_proc_fops);
	proc_create("smbd_max_send_size", 0644, proc_fs_cifs,
		&cifs_smbd_max_send_size_proc_fops);
	proc_create("smbd_send_credit_target", 0644, proc_fs_cifs,
		&cifs_smbd_send_credit_target_proc_fops);
	proc_create("smbd_receive_credit_max", 0644, proc_fs_cifs,
		&cifs_smbd_receive_credit_max_proc_fops);
#endif
}

void
cifs_proc_clean(void)
{
	if (proc_fs_cifs == NULL)
		return;

	remove_proc_entry("DebugData", proc_fs_cifs);
	remove_proc_entry("open_files", proc_fs_cifs);
	remove_proc_entry("cifsFYI", proc_fs_cifs);
	remove_proc_entry("traceSMB", proc_fs_cifs);
	remove_proc_entry("Stats", proc_fs_cifs);
	remove_proc_entry("SecurityFlags", proc_fs_cifs);
	remove_proc_entry("LinuxExtensionsEnabled", proc_fs_cifs);
	remove_proc_entry("LookupCacheEnabled", proc_fs_cifs);
	remove_proc_entry("mount_params", proc_fs_cifs);

#ifdef CONFIG_CIFS_DFS_UPCALL
	remove_proc_entry("dfscache", proc_fs_cifs);
#endif
#ifdef CONFIG_CIFS_SMB_DIRECT
	remove_proc_entry("rdma_readwrite_threshold", proc_fs_cifs);
	remove_proc_entry("smbd_max_frmr_depth", proc_fs_cifs);
	remove_proc_entry("smbd_keep_alive_interval", proc_fs_cifs);
	remove_proc_entry("smbd_max_receive_size", proc_fs_cifs);
	remove_proc_entry("smbd_max_fragmented_recv_size", proc_fs_cifs);
	remove_proc_entry("smbd_max_send_size", proc_fs_cifs);
	remove_proc_entry("smbd_send_credit_target", proc_fs_cifs);
	remove_proc_entry("smbd_receive_credit_max", proc_fs_cifs);
#endif
	remove_proc_entry("fs/cifs", NULL);
}

static int cifsFYI_proc_show(struct seq_file *m, void *v)
{
	seq_printf(m, "%d\n", cifsFYI);
	return 0;
}

static int cifsFYI_proc_open(struct inode *inode, struct file *file)
{
	return single_open(file, cifsFYI_proc_show, NULL);
}

static ssize_t cifsFYI_proc_write(struct file *file, const char __user *buffer,
		size_t count, loff_t *ppos)
{
	char c[2] = { '\0' };
	bool bv;
	int rc;

	rc = get_user(c[0], buffer);
	if (rc)
		return rc;
	if (kstrtobool(c, &bv) == 0)
		cifsFYI = bv;
	else if ((c[0] > '1') && (c[0] <= '9'))
		cifsFYI = (int) (c[0] - '0'); /* see cifs_debug.h for meanings */
	else
		return -EINVAL;

	return count;
}

static const struct proc_ops cifsFYI_proc_ops = {
	.proc_open	= cifsFYI_proc_open,
	.proc_read	= seq_read,
	.proc_lseek	= seq_lseek,
	.proc_release	= single_release,
	.proc_write	= cifsFYI_proc_write,
};

static int cifs_linux_ext_proc_show(struct seq_file *m, void *v)
{
	seq_printf(m, "%d\n", linuxExtEnabled);
	return 0;
}

static int cifs_linux_ext_proc_open(struct inode *inode, struct file *file)
{
	return single_open(file, cifs_linux_ext_proc_show, NULL);
}

static ssize_t cifs_linux_ext_proc_write(struct file *file,
		const char __user *buffer, size_t count, loff_t *ppos)
{
	int rc;

	rc = kstrtobool_from_user(buffer, count, &linuxExtEnabled);
	if (rc)
		return rc;

	return count;
}

static const struct proc_ops cifs_linux_ext_proc_ops = {
	.proc_open	= cifs_linux_ext_proc_open,
	.proc_read	= seq_read,
	.proc_lseek	= seq_lseek,
	.proc_release	= single_release,
	.proc_write	= cifs_linux_ext_proc_write,
};

static int cifs_lookup_cache_proc_show(struct seq_file *m, void *v)
{
	seq_printf(m, "%d\n", lookupCacheEnabled);
	return 0;
}

static int cifs_lookup_cache_proc_open(struct inode *inode, struct file *file)
{
	return single_open(file, cifs_lookup_cache_proc_show, NULL);
}

static ssize_t cifs_lookup_cache_proc_write(struct file *file,
		const char __user *buffer, size_t count, loff_t *ppos)
{
	int rc;

	rc = kstrtobool_from_user(buffer, count, &lookupCacheEnabled);
	if (rc)
		return rc;

	return count;
}

static const struct proc_ops cifs_lookup_cache_proc_ops = {
	.proc_open	= cifs_lookup_cache_proc_open,
	.proc_read	= seq_read,
	.proc_lseek	= seq_lseek,
	.proc_release	= single_release,
	.proc_write	= cifs_lookup_cache_proc_write,
};

static int traceSMB_proc_show(struct seq_file *m, void *v)
{
	seq_printf(m, "%d\n", traceSMB);
	return 0;
}

static int traceSMB_proc_open(struct inode *inode, struct file *file)
{
	return single_open(file, traceSMB_proc_show, NULL);
}

static ssize_t traceSMB_proc_write(struct file *file, const char __user *buffer,
		size_t count, loff_t *ppos)
{
	int rc;

	rc = kstrtobool_from_user(buffer, count, &traceSMB);
	if (rc)
		return rc;

	return count;
}

static const struct proc_ops traceSMB_proc_ops = {
	.proc_open	= traceSMB_proc_open,
	.proc_read	= seq_read,
	.proc_lseek	= seq_lseek,
	.proc_release	= single_release,
	.proc_write	= traceSMB_proc_write,
};

static int cifs_security_flags_proc_show(struct seq_file *m, void *v)
{
	seq_printf(m, "0x%x\n", global_secflags);
	return 0;
}

static int cifs_security_flags_proc_open(struct inode *inode, struct file *file)
{
	return single_open(file, cifs_security_flags_proc_show, NULL);
}

/*
 * Ensure that if someone sets a MUST flag, that we disable all other MAY
 * flags except for the ones corresponding to the given MUST flag. If there are
 * multiple MUST flags, then try to prefer more secure ones.
 */
static void
cifs_security_flags_handle_must_flags(unsigned int *flags)
{
	unsigned int signflags = *flags & (CIFSSEC_MUST_SIGN | CIFSSEC_MUST_SEAL);

	if ((*flags & CIFSSEC_MUST_KRB5) == CIFSSEC_MUST_KRB5)
		*flags = CIFSSEC_MUST_KRB5;
	else if ((*flags & CIFSSEC_MUST_NTLMSSP) == CIFSSEC_MUST_NTLMSSP)
		*flags = CIFSSEC_MUST_NTLMSSP;
	else if ((*flags & CIFSSEC_MUST_NTLMV2) == CIFSSEC_MUST_NTLMV2)
		*flags = CIFSSEC_MUST_NTLMV2;

	*flags |= signflags;
}

static ssize_t cifs_security_flags_proc_write(struct file *file,
		const char __user *buffer, size_t count, loff_t *ppos)
{
	int rc;
	unsigned int flags;
	char flags_string[12];
	bool bv;

	if ((count < 1) || (count > 11))
		return -EINVAL;

	memset(flags_string, 0, 12);

	if (copy_from_user(flags_string, buffer, count))
		return -EFAULT;

	if (count < 3) {
		/* single char or single char followed by null */
		if (kstrtobool(flags_string, &bv) == 0) {
			global_secflags = bv ? CIFSSEC_MAX : CIFSSEC_DEF;
			return count;
		} else if (!isdigit(flags_string[0])) {
			cifs_dbg(VFS, "Invalid SecurityFlags: %s\n",
					flags_string);
			return -EINVAL;
		}
	}

	/* else we have a number */
	rc = kstrtouint(flags_string, 0, &flags);
	if (rc) {
		cifs_dbg(VFS, "Invalid SecurityFlags: %s\n",
				flags_string);
		return rc;
	}

	cifs_dbg(FYI, "sec flags 0x%x\n", flags);

	if (flags == 0)  {
		cifs_dbg(VFS, "Invalid SecurityFlags: %s\n", flags_string);
		return -EINVAL;
	}

	if (flags & ~CIFSSEC_MASK) {
		cifs_dbg(VFS, "Unsupported security flags: 0x%x\n",
			 flags & ~CIFSSEC_MASK);
		return -EINVAL;
	}

	cifs_security_flags_handle_must_flags(&flags);

	/* flags look ok - update the global security flags for cifs module */
	global_secflags = flags;
	if (global_secflags & CIFSSEC_MUST_SIGN) {
		/* requiring signing implies signing is allowed */
		global_secflags |= CIFSSEC_MAY_SIGN;
		cifs_dbg(FYI, "packet signing now required\n");
	} else if ((global_secflags & CIFSSEC_MAY_SIGN) == 0) {
		cifs_dbg(FYI, "packet signing disabled\n");
	}
	/* BB should we turn on MAY flags for other MUST options? */
	return count;
}

static const struct proc_ops cifs_security_flags_proc_ops = {
	.proc_open	= cifs_security_flags_proc_open,
	.proc_read	= seq_read,
	.proc_lseek	= seq_lseek,
	.proc_release	= single_release,
	.proc_write	= cifs_security_flags_proc_write,
};

/* To make it easier to debug, can help to show mount params */
static int cifs_mount_params_proc_show(struct seq_file *m, void *v)
{
	const struct fs_parameter_spec *p;
	const char *type;

	for (p = smb3_fs_parameters; p->name; p++) {
		/* cannot use switch with pointers... */
		if (!p->type) {
			if (p->flags == fs_param_neg_with_no)
				type = "noflag";
			else
				type = "flag";
		} else if (p->type == fs_param_is_bool)
			type = "bool";
		else if (p->type == fs_param_is_u32)
			type = "u32";
		else if (p->type == fs_param_is_u64)
			type = "u64";
		else if (p->type == fs_param_is_string)
			type = "string";
		else
			type = "unknown";

		seq_printf(m, "%s:%s\n", p->name, type);
	}

	return 0;
}

static int cifs_mount_params_proc_open(struct inode *inode, struct file *file)
{
	return single_open(file, cifs_mount_params_proc_show, NULL);
}

static const struct proc_ops cifs_mount_params_proc_ops = {
	.proc_open	= cifs_mount_params_proc_open,
	.proc_read	= seq_read,
	.proc_lseek	= seq_lseek,
	.proc_release	= single_release,
	/* No need for write for now */
	/* .proc_write	= cifs_mount_params_proc_write, */
};

#else
inline void cifs_proc_init(void)
{
}

inline void cifs_proc_clean(void)
{
}
#endif /* PROC_FS */<|MERGE_RESOLUTION|>--- conflicted
+++ resolved
@@ -515,11 +515,8 @@
 				ses->ses_count, ses->serverOS, ses->serverNOS,
 				ses->capabilities, ses->ses_status);
 			}
-<<<<<<< HEAD
-=======
 			if (ses->expired_pwd)
 				seq_puts(m, "password no longer valid ");
->>>>>>> 2d5404ca
 			spin_unlock(&ses->ses_lock);
 
 			seq_printf(m, "\n\tSecurity type: %s ",
