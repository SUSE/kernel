// SPDX-License-Identifier: GPL-2.0
/*
 *  SMB2 version specific operations
 *
 *  Copyright (c) 2012, Jeff Layton <jlayton@redhat.com>
 */

#include <linux/pagemap.h>
#include <linux/vfs.h>
#include <linux/falloc.h>
#include <linux/scatterlist.h>
#include <linux/uuid.h>
#include <linux/sort.h>
#include <crypto/aead.h>
#include <linux/fiemap.h>
#include <linux/folio_queue.h>
#include <uapi/linux/magic.h>
#include "cifsfs.h"
#include "cifsglob.h"
#include "smb2pdu.h"
#include "smb2proto.h"
#include "cifsproto.h"
#include "cifs_debug.h"
#include "cifs_unicode.h"
#include "../common/smb2status.h"
#include "smb2glob.h"
#include "cifs_ioctl.h"
#include "smbdirect.h"
#include "fscache.h"
#include "fs_context.h"
#include "cached_dir.h"
#include "reparse.h"

/* Change credits for different ops and return the total number of credits */
static int
change_conf(struct TCP_Server_Info *server)
{
	server->credits += server->echo_credits + server->oplock_credits;
	if (server->credits > server->max_credits)
		server->credits = server->max_credits;
	server->oplock_credits = server->echo_credits = 0;
	switch (server->credits) {
	case 0:
		return 0;
	case 1:
		server->echoes = false;
		server->oplocks = false;
		break;
	case 2:
		server->echoes = true;
		server->oplocks = false;
		server->echo_credits = 1;
		break;
	default:
		server->echoes = true;
		if (enable_oplocks) {
			server->oplocks = true;
			server->oplock_credits = 1;
		} else
			server->oplocks = false;

		server->echo_credits = 1;
	}
	server->credits -= server->echo_credits + server->oplock_credits;
	return server->credits + server->echo_credits + server->oplock_credits;
}

static void
smb2_add_credits(struct TCP_Server_Info *server,
		 struct cifs_credits *credits, const int optype)
{
	int *val, rc = -1;
	int scredits, in_flight;
	unsigned int add = credits->value;
	unsigned int instance = credits->instance;
	bool reconnect_detected = false;
	bool reconnect_with_invalid_credits = false;

	spin_lock(&server->req_lock);
	val = server->ops->get_credits_field(server, optype);

	/* eg found case where write overlapping reconnect messed up credits */
	if (((optype & CIFS_OP_MASK) == CIFS_NEG_OP) && (*val != 0))
		reconnect_with_invalid_credits = true;

	if ((instance == 0) || (instance == server->reconnect_instance))
		*val += add;
	else
		reconnect_detected = true;

	if (*val > 65000) {
		*val = 65000; /* Don't get near 64K credits, avoid srv bugs */
		pr_warn_once("server overflowed SMB3 credits\n");
		trace_smb3_overflow_credits(server->CurrentMid,
					    server->conn_id, server->hostname, *val,
					    add, server->in_flight);
	}
	if (credits->in_flight_check > 1) {
		pr_warn_once("rreq R=%08x[%x] Credits not in flight\n",
			     credits->rreq_debug_id, credits->rreq_debug_index);
	} else {
		credits->in_flight_check = 2;
	}
	if (WARN_ON_ONCE(server->in_flight == 0)) {
		pr_warn_once("rreq R=%08x[%x] Zero in_flight\n",
			     credits->rreq_debug_id, credits->rreq_debug_index);
		trace_smb3_rw_credits(credits->rreq_debug_id,
				      credits->rreq_debug_index,
				      credits->value,
				      server->credits, server->in_flight, 0,
				      cifs_trace_rw_credits_zero_in_flight);
	}
	server->in_flight--;
	if (server->in_flight == 0 &&
	   ((optype & CIFS_OP_MASK) != CIFS_NEG_OP) &&
	   ((optype & CIFS_OP_MASK) != CIFS_SESS_OP))
		rc = change_conf(server);
	/*
	 * Sometimes server returns 0 credits on oplock break ack - we need to
	 * rebalance credits in this case.
	 */
	else if (server->in_flight > 0 && server->oplock_credits == 0 &&
		 server->oplocks) {
		if (server->credits > 1) {
			server->credits--;
			server->oplock_credits++;
		}
	} else if ((server->in_flight > 0) && (server->oplock_credits > 3) &&
		   ((optype & CIFS_OP_MASK) == CIFS_OBREAK_OP))
		/* if now have too many oplock credits, rebalance so don't starve normal ops */
		change_conf(server);

	scredits = *val;
	in_flight = server->in_flight;
	spin_unlock(&server->req_lock);
	wake_up(&server->request_q);

	if (reconnect_detected) {
		trace_smb3_reconnect_detected(server->CurrentMid,
			server->conn_id, server->hostname, scredits, add, in_flight);

		cifs_dbg(FYI, "trying to put %d credits from the old server instance %d\n",
			 add, instance);
	}

	if (reconnect_with_invalid_credits) {
		trace_smb3_reconnect_with_invalid_credits(server->CurrentMid,
			server->conn_id, server->hostname, scredits, add, in_flight);
		cifs_dbg(FYI, "Negotiate operation when server credits is non-zero. Optype: %d, server credits: %d, credits added: %d\n",
			 optype, scredits, add);
	}

	spin_lock(&server->srv_lock);
	if (server->tcpStatus == CifsNeedReconnect
	    || server->tcpStatus == CifsExiting) {
		spin_unlock(&server->srv_lock);
		return;
	}
	spin_unlock(&server->srv_lock);

	switch (rc) {
	case -1:
		/* change_conf hasn't been executed */
		break;
	case 0:
		cifs_server_dbg(VFS, "Possible client or server bug - zero credits\n");
		break;
	case 1:
		cifs_server_dbg(VFS, "disabling echoes and oplocks\n");
		break;
	case 2:
		cifs_dbg(FYI, "disabling oplocks\n");
		break;
	default:
		/* change_conf rebalanced credits for different types */
		break;
	}

	trace_smb3_add_credits(server->CurrentMid,
			server->conn_id, server->hostname, scredits, add, in_flight);
	cifs_dbg(FYI, "%s: added %u credits total=%d\n", __func__, add, scredits);
}

static void
smb2_set_credits(struct TCP_Server_Info *server, const int val)
{
	int scredits, in_flight;

	spin_lock(&server->req_lock);
	server->credits = val;
	if (val == 1) {
		server->reconnect_instance++;
		/*
		 * ChannelSequence updated for all channels in primary channel so that consistent
		 * across SMB3 requests sent on any channel. See MS-SMB2 3.2.4.1 and 3.2.7.1
		 */
		if (SERVER_IS_CHAN(server))
			server->primary_server->channel_sequence_num++;
		else
			server->channel_sequence_num++;
	}
	scredits = server->credits;
	in_flight = server->in_flight;
	spin_unlock(&server->req_lock);

	trace_smb3_set_credits(server->CurrentMid,
			server->conn_id, server->hostname, scredits, val, in_flight);
	cifs_dbg(FYI, "%s: set %u credits\n", __func__, val);

	/* don't log while holding the lock */
	if (val == 1)
		cifs_dbg(FYI, "set credits to 1 due to smb2 reconnect\n");
}

static int *
smb2_get_credits_field(struct TCP_Server_Info *server, const int optype)
{
	switch (optype) {
	case CIFS_ECHO_OP:
		return &server->echo_credits;
	case CIFS_OBREAK_OP:
		return &server->oplock_credits;
	default:
		return &server->credits;
	}
}

static unsigned int
smb2_get_credits(struct mid_q_entry *mid)
{
	return mid->credits_received;
}

static int
smb2_wait_mtu_credits(struct TCP_Server_Info *server, size_t size,
		      size_t *num, struct cifs_credits *credits)
{
	int rc = 0;
	unsigned int scredits, in_flight;

	spin_lock(&server->req_lock);
	while (1) {
		spin_unlock(&server->req_lock);

		spin_lock(&server->srv_lock);
		if (server->tcpStatus == CifsExiting) {
			spin_unlock(&server->srv_lock);
			return -ENOENT;
		}
		spin_unlock(&server->srv_lock);

		spin_lock(&server->req_lock);
		if (server->credits <= 0) {
			spin_unlock(&server->req_lock);
			cifs_num_waiters_inc(server);
			rc = wait_event_killable(server->request_q,
				has_credits(server, &server->credits, 1));
			cifs_num_waiters_dec(server);
			if (rc)
				return rc;
			spin_lock(&server->req_lock);
		} else {
			scredits = server->credits;
			/* can deadlock with reopen */
			if (scredits <= 8) {
				*num = SMB2_MAX_BUFFER_SIZE;
				credits->value = 0;
				credits->instance = 0;
				break;
			}

			/* leave some credits for reopen and other ops */
			scredits -= 8;
			*num = min_t(unsigned int, size,
				     scredits * SMB2_MAX_BUFFER_SIZE);

			credits->value =
				DIV_ROUND_UP(*num, SMB2_MAX_BUFFER_SIZE);
			credits->instance = server->reconnect_instance;
			server->credits -= credits->value;
			server->in_flight++;
			if (server->in_flight > server->max_in_flight)
				server->max_in_flight = server->in_flight;
			break;
		}
	}
	scredits = server->credits;
	in_flight = server->in_flight;
	spin_unlock(&server->req_lock);

	trace_smb3_wait_credits(server->CurrentMid,
			server->conn_id, server->hostname, scredits, -(credits->value), in_flight);
	cifs_dbg(FYI, "%s: removed %u credits total=%d\n",
			__func__, credits->value, scredits);

	return rc;
}

static int
smb2_adjust_credits(struct TCP_Server_Info *server,
		    struct cifs_io_subrequest *subreq,
		    unsigned int /*enum smb3_rw_credits_trace*/ trace)
{
	struct cifs_credits *credits = &subreq->credits;
	int new_val = DIV_ROUND_UP(subreq->subreq.len - subreq->subreq.transferred,
				   SMB2_MAX_BUFFER_SIZE);
	int scredits, in_flight;

	if (!credits->value || credits->value == new_val)
		return 0;

	if (credits->value < new_val) {
		trace_smb3_rw_credits(subreq->rreq->debug_id,
				      subreq->subreq.debug_index,
				      credits->value,
				      server->credits, server->in_flight,
				      new_val - credits->value,
				      cifs_trace_rw_credits_no_adjust_up);
		trace_smb3_too_many_credits(server->CurrentMid,
				server->conn_id, server->hostname, 0, credits->value - new_val, 0);
		cifs_server_dbg(VFS, "R=%x[%x] request has less credits (%d) than required (%d)",
				subreq->rreq->debug_id, subreq->subreq.debug_index,
				credits->value, new_val);

		return -EOPNOTSUPP;
	}

	spin_lock(&server->req_lock);

	if (server->reconnect_instance != credits->instance) {
		scredits = server->credits;
		in_flight = server->in_flight;
		spin_unlock(&server->req_lock);

		trace_smb3_rw_credits(subreq->rreq->debug_id,
				      subreq->subreq.debug_index,
				      credits->value,
				      server->credits, server->in_flight,
				      new_val - credits->value,
				      cifs_trace_rw_credits_old_session);
		trace_smb3_reconnect_detected(server->CurrentMid,
			server->conn_id, server->hostname, scredits,
			credits->value - new_val, in_flight);
		cifs_server_dbg(VFS, "R=%x[%x] trying to return %d credits to old session\n",
				subreq->rreq->debug_id, subreq->subreq.debug_index,
				credits->value - new_val);
		return -EAGAIN;
	}

	trace_smb3_rw_credits(subreq->rreq->debug_id,
			      subreq->subreq.debug_index,
			      credits->value,
			      server->credits, server->in_flight,
			      new_val - credits->value, trace);
	server->credits += credits->value - new_val;
	scredits = server->credits;
	in_flight = server->in_flight;
	spin_unlock(&server->req_lock);
	wake_up(&server->request_q);

	trace_smb3_adj_credits(server->CurrentMid,
			server->conn_id, server->hostname, scredits,
			credits->value - new_val, in_flight);
	cifs_dbg(FYI, "%s: adjust added %u credits total=%d\n",
			__func__, credits->value - new_val, scredits);

	credits->value = new_val;

	return 0;
}

static __u64
smb2_get_next_mid(struct TCP_Server_Info *server)
{
	__u64 mid;
	/* for SMB2 we need the current value */
	spin_lock(&server->mid_lock);
	mid = server->CurrentMid++;
	spin_unlock(&server->mid_lock);
	return mid;
}

static void
smb2_revert_current_mid(struct TCP_Server_Info *server, const unsigned int val)
{
	spin_lock(&server->mid_lock);
	if (server->CurrentMid >= val)
		server->CurrentMid -= val;
	spin_unlock(&server->mid_lock);
}

static struct mid_q_entry *
__smb2_find_mid(struct TCP_Server_Info *server, char *buf, bool dequeue)
{
	struct mid_q_entry *mid;
	struct smb2_hdr *shdr = (struct smb2_hdr *)buf;
	__u64 wire_mid = le64_to_cpu(shdr->MessageId);

	if (shdr->ProtocolId == SMB2_TRANSFORM_PROTO_NUM) {
		cifs_server_dbg(VFS, "Encrypted frame parsing not supported yet\n");
		return NULL;
	}

	spin_lock(&server->mid_lock);
	list_for_each_entry(mid, &server->pending_mid_q, qhead) {
		if ((mid->mid == wire_mid) &&
		    (mid->mid_state == MID_REQUEST_SUBMITTED) &&
		    (mid->command == shdr->Command)) {
			kref_get(&mid->refcount);
			if (dequeue) {
				list_del_init(&mid->qhead);
				mid->mid_flags |= MID_DELETED;
			}
			spin_unlock(&server->mid_lock);
			return mid;
		}
	}
	spin_unlock(&server->mid_lock);
	return NULL;
}

static struct mid_q_entry *
smb2_find_mid(struct TCP_Server_Info *server, char *buf)
{
	return __smb2_find_mid(server, buf, false);
}

static struct mid_q_entry *
smb2_find_dequeue_mid(struct TCP_Server_Info *server, char *buf)
{
	return __smb2_find_mid(server, buf, true);
}

static void
smb2_dump_detail(void *buf, struct TCP_Server_Info *server)
{
#ifdef CONFIG_CIFS_DEBUG2
	struct smb2_hdr *shdr = (struct smb2_hdr *)buf;

	cifs_server_dbg(VFS, "Cmd: %d Err: 0x%x Flags: 0x%x Mid: %llu Pid: %d\n",
		 shdr->Command, shdr->Status, shdr->Flags, shdr->MessageId,
		 shdr->Id.SyncId.ProcessId);
	if (!server->ops->check_message(buf, server->total_read, server)) {
		cifs_server_dbg(VFS, "smb buf %p len %u\n", buf,
				server->ops->calc_smb_size(buf));
	}
#endif
}

static bool
smb2_need_neg(struct TCP_Server_Info *server)
{
	return server->max_read == 0;
}

static int
smb2_negotiate(const unsigned int xid,
	       struct cifs_ses *ses,
	       struct TCP_Server_Info *server)
{
	int rc;

	spin_lock(&server->mid_lock);
	server->CurrentMid = 0;
	spin_unlock(&server->mid_lock);
	rc = SMB2_negotiate(xid, ses, server);
	/* BB we probably don't need to retry with modern servers */
	if (rc == -EAGAIN)
		rc = -EHOSTDOWN;
	return rc;
}

static unsigned int
smb2_negotiate_wsize(struct cifs_tcon *tcon, struct smb3_fs_context *ctx)
{
	struct TCP_Server_Info *server = tcon->ses->server;
	unsigned int wsize;

	/* start with specified wsize, or default */
	wsize = ctx->wsize ? ctx->wsize : CIFS_DEFAULT_IOSIZE;
	wsize = min_t(unsigned int, wsize, server->max_write);
	if (!(server->capabilities & SMB2_GLOBAL_CAP_LARGE_MTU))
		wsize = min_t(unsigned int, wsize, SMB2_MAX_BUFFER_SIZE);

	return wsize;
}

static unsigned int
smb3_negotiate_wsize(struct cifs_tcon *tcon, struct smb3_fs_context *ctx)
{
	struct TCP_Server_Info *server = tcon->ses->server;
	unsigned int wsize;

	/* start with specified wsize, or default */
	wsize = ctx->wsize ? ctx->wsize : SMB3_DEFAULT_IOSIZE;
	wsize = min_t(unsigned int, wsize, server->max_write);
#ifdef CONFIG_CIFS_SMB_DIRECT
	if (server->rdma) {
		if (server->sign)
			/*
			 * Account for SMB2 data transfer packet header and
			 * possible encryption header
			 */
			wsize = min_t(unsigned int,
				wsize,
				server->smbd_conn->max_fragmented_send_size -
					SMB2_READWRITE_PDU_HEADER_SIZE -
					sizeof(struct smb2_transform_hdr));
		else
			wsize = min_t(unsigned int,
				wsize, server->smbd_conn->max_readwrite_size);
	}
#endif
	if (!(server->capabilities & SMB2_GLOBAL_CAP_LARGE_MTU))
		wsize = min_t(unsigned int, wsize, SMB2_MAX_BUFFER_SIZE);

	return wsize;
}

static unsigned int
smb2_negotiate_rsize(struct cifs_tcon *tcon, struct smb3_fs_context *ctx)
{
	struct TCP_Server_Info *server = tcon->ses->server;
	unsigned int rsize;

	/* start with specified rsize, or default */
	rsize = ctx->rsize ? ctx->rsize : CIFS_DEFAULT_IOSIZE;
	rsize = min_t(unsigned int, rsize, server->max_read);

	if (!(server->capabilities & SMB2_GLOBAL_CAP_LARGE_MTU))
		rsize = min_t(unsigned int, rsize, SMB2_MAX_BUFFER_SIZE);

	return rsize;
}

static unsigned int
smb3_negotiate_rsize(struct cifs_tcon *tcon, struct smb3_fs_context *ctx)
{
	struct TCP_Server_Info *server = tcon->ses->server;
	unsigned int rsize;

	/* start with specified rsize, or default */
	rsize = ctx->rsize ? ctx->rsize : SMB3_DEFAULT_IOSIZE;
	rsize = min_t(unsigned int, rsize, server->max_read);
#ifdef CONFIG_CIFS_SMB_DIRECT
	if (server->rdma) {
		if (server->sign)
			/*
			 * Account for SMB2 data transfer packet header and
			 * possible encryption header
			 */
			rsize = min_t(unsigned int,
				rsize,
				server->smbd_conn->max_fragmented_recv_size -
					SMB2_READWRITE_PDU_HEADER_SIZE -
					sizeof(struct smb2_transform_hdr));
		else
			rsize = min_t(unsigned int,
				rsize, server->smbd_conn->max_readwrite_size);
	}
#endif

	if (!(server->capabilities & SMB2_GLOBAL_CAP_LARGE_MTU))
		rsize = min_t(unsigned int, rsize, SMB2_MAX_BUFFER_SIZE);

	return rsize;
}

/*
 * compare two interfaces a and b
 * return 0 if everything matches.
 * return 1 if a is rdma capable, or rss capable, or has higher link speed
 * return -1 otherwise.
 */
static int
iface_cmp(struct cifs_server_iface *a, struct cifs_server_iface *b)
{
	int cmp_ret = 0;

	WARN_ON(!a || !b);
	if (a->rdma_capable == b->rdma_capable) {
		if (a->rss_capable == b->rss_capable) {
			if (a->speed == b->speed) {
				cmp_ret = cifs_ipaddr_cmp((struct sockaddr *) &a->sockaddr,
							  (struct sockaddr *) &b->sockaddr);
				if (!cmp_ret)
					return 0;
				else if (cmp_ret > 0)
					return 1;
				else
					return -1;
			} else if (a->speed > b->speed)
				return 1;
			else
				return -1;
		} else if (a->rss_capable > b->rss_capable)
			return 1;
		else
			return -1;
	} else if (a->rdma_capable > b->rdma_capable)
		return 1;
	else
		return -1;
}

static int
parse_server_interfaces(struct network_interface_info_ioctl_rsp *buf,
			size_t buf_len, struct cifs_ses *ses, bool in_mount)
{
	struct network_interface_info_ioctl_rsp *p;
	struct sockaddr_in *addr4;
	struct sockaddr_in6 *addr6;
	struct iface_info_ipv4 *p4;
	struct iface_info_ipv6 *p6;
	struct cifs_server_iface *info = NULL, *iface = NULL, *niface = NULL;
	struct cifs_server_iface tmp_iface;
	ssize_t bytes_left;
	size_t next = 0;
	int nb_iface = 0;
	int rc = 0, ret = 0;

	bytes_left = buf_len;
	p = buf;

	spin_lock(&ses->iface_lock);
	/* do not query too frequently, this time with lock held */
	if (ses->iface_last_update &&
	    time_before(jiffies, ses->iface_last_update +
			(SMB_INTERFACE_POLL_INTERVAL * HZ))) {
		spin_unlock(&ses->iface_lock);
		return 0;
	}

	/*
	 * Go through iface_list and mark them as inactive
	 */
	list_for_each_entry_safe(iface, niface, &ses->iface_list,
				 iface_head)
		iface->is_active = 0;

	spin_unlock(&ses->iface_lock);

	/*
	 * Samba server e.g. can return an empty interface list in some cases,
	 * which would only be a problem if we were requesting multichannel
	 */
	if (bytes_left == 0) {
		/* avoid spamming logs every 10 minutes, so log only in mount */
		if ((ses->chan_max > 1) && in_mount)
			cifs_dbg(VFS,
				 "multichannel not available\n"
				 "Empty network interface list returned by server %s\n",
				 ses->server->hostname);
		rc = -EOPNOTSUPP;
		ses->iface_last_update = jiffies;
		goto out;
	}

	while (bytes_left >= (ssize_t)sizeof(*p)) {
		memset(&tmp_iface, 0, sizeof(tmp_iface));
		tmp_iface.speed = le64_to_cpu(p->LinkSpeed);
		tmp_iface.rdma_capable = le32_to_cpu(p->Capability & RDMA_CAPABLE) ? 1 : 0;
		tmp_iface.rss_capable = le32_to_cpu(p->Capability & RSS_CAPABLE) ? 1 : 0;

		switch (p->Family) {
		/*
		 * The kernel and wire socket structures have the same
		 * layout and use network byte order but make the
		 * conversion explicit in case either one changes.
		 */
		case INTERNETWORK:
			addr4 = (struct sockaddr_in *)&tmp_iface.sockaddr;
			p4 = (struct iface_info_ipv4 *)p->Buffer;
			addr4->sin_family = AF_INET;
			memcpy(&addr4->sin_addr, &p4->IPv4Address, 4);

			/* [MS-SMB2] 2.2.32.5.1.1 Clients MUST ignore these */
			addr4->sin_port = cpu_to_be16(CIFS_PORT);

			cifs_dbg(FYI, "%s: ipv4 %pI4\n", __func__,
				 &addr4->sin_addr);
			break;
		case INTERNETWORKV6:
			addr6 =	(struct sockaddr_in6 *)&tmp_iface.sockaddr;
			p6 = (struct iface_info_ipv6 *)p->Buffer;
			addr6->sin6_family = AF_INET6;
			memcpy(&addr6->sin6_addr, &p6->IPv6Address, 16);

			/* [MS-SMB2] 2.2.32.5.1.2 Clients MUST ignore these */
			addr6->sin6_flowinfo = 0;
			addr6->sin6_scope_id = 0;
			addr6->sin6_port = cpu_to_be16(CIFS_PORT);

			cifs_dbg(FYI, "%s: ipv6 %pI6\n", __func__,
				 &addr6->sin6_addr);
			break;
		default:
			cifs_dbg(VFS,
				 "%s: skipping unsupported socket family\n",
				 __func__);
			goto next_iface;
		}

		/*
		 * The iface_list is assumed to be sorted by speed.
		 * Check if the new interface exists in that list.
		 * NEVER change iface. it could be in use.
		 * Add a new one instead
		 */
		spin_lock(&ses->iface_lock);
		list_for_each_entry_safe(iface, niface, &ses->iface_list,
					 iface_head) {
			ret = iface_cmp(iface, &tmp_iface);
			if (!ret) {
				iface->is_active = 1;
				spin_unlock(&ses->iface_lock);
				goto next_iface;
			} else if (ret < 0) {
				/* all remaining ifaces are slower */
				kref_get(&iface->refcount);
				break;
			}
		}
		spin_unlock(&ses->iface_lock);

		/* no match. insert the entry in the list */
		info = kmalloc(sizeof(struct cifs_server_iface),
			       GFP_KERNEL);
		if (!info) {
			rc = -ENOMEM;
			goto out;
		}
		memcpy(info, &tmp_iface, sizeof(tmp_iface));

		/* add this new entry to the list */
		kref_init(&info->refcount);
		info->is_active = 1;

		cifs_dbg(FYI, "%s: adding iface %zu\n", __func__, ses->iface_count);
		cifs_dbg(FYI, "%s: speed %zu bps\n", __func__, info->speed);
		cifs_dbg(FYI, "%s: capabilities 0x%08x\n", __func__,
			 le32_to_cpu(p->Capability));

		spin_lock(&ses->iface_lock);
		if (!list_entry_is_head(iface, &ses->iface_list, iface_head)) {
			list_add_tail(&info->iface_head, &iface->iface_head);
			kref_put(&iface->refcount, release_iface);
		} else
			list_add_tail(&info->iface_head, &ses->iface_list);

		ses->iface_count++;
		spin_unlock(&ses->iface_lock);
next_iface:
		nb_iface++;
		next = le32_to_cpu(p->Next);
		if (!next) {
			bytes_left -= sizeof(*p);
			break;
		}
		p = (struct network_interface_info_ioctl_rsp *)((u8 *)p+next);
		bytes_left -= next;
	}

	if (!nb_iface) {
		cifs_dbg(VFS, "%s: malformed interface info\n", __func__);
		rc = -EINVAL;
		goto out;
	}

	/* Azure rounds the buffer size up 8, to a 16 byte boundary */
	if ((bytes_left > 8) || p->Next)
		cifs_dbg(VFS, "%s: incomplete interface info\n", __func__);

	ses->iface_last_update = jiffies;

out:
	/*
	 * Go through the list again and put the inactive entries
	 */
	spin_lock(&ses->iface_lock);
	list_for_each_entry_safe(iface, niface, &ses->iface_list,
				 iface_head) {
		if (!iface->is_active) {
			list_del(&iface->iface_head);
			kref_put(&iface->refcount, release_iface);
			ses->iface_count--;
		}
	}
	spin_unlock(&ses->iface_lock);

	return rc;
}

int
SMB3_request_interfaces(const unsigned int xid, struct cifs_tcon *tcon, bool in_mount)
{
	int rc;
	unsigned int ret_data_len = 0;
	struct network_interface_info_ioctl_rsp *out_buf = NULL;
	struct cifs_ses *ses = tcon->ses;
	struct TCP_Server_Info *pserver;

	/* do not query too frequently */
	if (ses->iface_last_update &&
	    time_before(jiffies, ses->iface_last_update +
			(SMB_INTERFACE_POLL_INTERVAL * HZ)))
		return 0;

	rc = SMB2_ioctl(xid, tcon, NO_FILE_ID, NO_FILE_ID,
			FSCTL_QUERY_NETWORK_INTERFACE_INFO,
			NULL /* no data input */, 0 /* no data input */,
			CIFSMaxBufSize, (char **)&out_buf, &ret_data_len);
	if (rc == -EOPNOTSUPP) {
		cifs_dbg(FYI,
			 "server does not support query network interfaces\n");
		ret_data_len = 0;
	} else if (rc != 0) {
		cifs_tcon_dbg(VFS, "error %d on ioctl to get interface list\n", rc);
		goto out;
	}

	rc = parse_server_interfaces(out_buf, ret_data_len, ses, in_mount);
	if (rc)
		goto out;

	/* check if iface is still active */
	spin_lock(&ses->chan_lock);
	pserver = ses->chans[0].server;
	if (pserver && !cifs_chan_is_iface_active(ses, pserver)) {
		spin_unlock(&ses->chan_lock);
		cifs_chan_update_iface(ses, pserver);
		spin_lock(&ses->chan_lock);
	}
	spin_unlock(&ses->chan_lock);

out:
	kfree(out_buf);
	return rc;
}

static void
smb3_qfs_tcon(const unsigned int xid, struct cifs_tcon *tcon,
	      struct cifs_sb_info *cifs_sb)
{
	int rc;
	__le16 srch_path = 0; /* Null - open root of share */
	u8 oplock = SMB2_OPLOCK_LEVEL_NONE;
	struct cifs_open_parms oparms;
	struct cifs_fid fid;
	struct cached_fid *cfid = NULL;

	oparms = (struct cifs_open_parms) {
		.tcon = tcon,
		.path = "",
		.desired_access = FILE_READ_ATTRIBUTES,
		.disposition = FILE_OPEN,
		.create_options = cifs_create_options(cifs_sb, 0),
		.fid = &fid,
	};

	rc = open_cached_dir(xid, tcon, "", cifs_sb, false, &cfid);
	if (rc == 0)
		memcpy(&fid, &cfid->fid, sizeof(struct cifs_fid));
	else
		rc = SMB2_open(xid, &oparms, &srch_path, &oplock, NULL, NULL,
			       NULL, NULL);
	if (rc)
		return;

	SMB3_request_interfaces(xid, tcon, true /* called during  mount */);

	SMB2_QFS_attr(xid, tcon, fid.persistent_fid, fid.volatile_fid,
			FS_ATTRIBUTE_INFORMATION);
	SMB2_QFS_attr(xid, tcon, fid.persistent_fid, fid.volatile_fid,
			FS_DEVICE_INFORMATION);
	SMB2_QFS_attr(xid, tcon, fid.persistent_fid, fid.volatile_fid,
			FS_VOLUME_INFORMATION);
	SMB2_QFS_attr(xid, tcon, fid.persistent_fid, fid.volatile_fid,
			FS_SECTOR_SIZE_INFORMATION); /* SMB3 specific */
	if (cfid == NULL)
		SMB2_close(xid, tcon, fid.persistent_fid, fid.volatile_fid);
	else
		close_cached_dir(cfid);
}

static void
smb2_qfs_tcon(const unsigned int xid, struct cifs_tcon *tcon,
	      struct cifs_sb_info *cifs_sb)
{
	int rc;
	__le16 srch_path = 0; /* Null - open root of share */
	u8 oplock = SMB2_OPLOCK_LEVEL_NONE;
	struct cifs_open_parms oparms;
	struct cifs_fid fid;

	oparms = (struct cifs_open_parms) {
		.tcon = tcon,
		.path = "",
		.desired_access = FILE_READ_ATTRIBUTES,
		.disposition = FILE_OPEN,
		.create_options = cifs_create_options(cifs_sb, 0),
		.fid = &fid,
	};

	rc = SMB2_open(xid, &oparms, &srch_path, &oplock, NULL, NULL,
		       NULL, NULL);
	if (rc)
		return;

	SMB2_QFS_attr(xid, tcon, fid.persistent_fid, fid.volatile_fid,
			FS_ATTRIBUTE_INFORMATION);
	SMB2_QFS_attr(xid, tcon, fid.persistent_fid, fid.volatile_fid,
			FS_DEVICE_INFORMATION);
	SMB2_close(xid, tcon, fid.persistent_fid, fid.volatile_fid);
}

static int
smb2_is_path_accessible(const unsigned int xid, struct cifs_tcon *tcon,
			struct cifs_sb_info *cifs_sb, const char *full_path)
{
	__le16 *utf16_path;
	__u8 oplock = SMB2_OPLOCK_LEVEL_NONE;
	int err_buftype = CIFS_NO_BUFFER;
	struct cifs_open_parms oparms;
	struct kvec err_iov = {};
	struct cifs_fid fid;
	struct cached_fid *cfid;
	bool islink;
	int rc, rc2;

	rc = open_cached_dir(xid, tcon, full_path, cifs_sb, true, &cfid);
	if (!rc) {
		if (cfid->has_lease) {
			close_cached_dir(cfid);
			return 0;
		}
		close_cached_dir(cfid);
	}

	utf16_path = cifs_convert_path_to_utf16(full_path, cifs_sb);
	if (!utf16_path)
		return -ENOMEM;

	oparms = (struct cifs_open_parms) {
		.tcon = tcon,
		.path = full_path,
		.desired_access = FILE_READ_ATTRIBUTES,
		.disposition = FILE_OPEN,
		.create_options = cifs_create_options(cifs_sb, 0),
		.fid = &fid,
	};

	rc = SMB2_open(xid, &oparms, utf16_path, &oplock, NULL, NULL,
		       &err_iov, &err_buftype);
	if (rc) {
		struct smb2_hdr *hdr = err_iov.iov_base;

		if (unlikely(!hdr || err_buftype == CIFS_NO_BUFFER))
			goto out;

		if (rc != -EREMOTE && hdr->Status == STATUS_OBJECT_NAME_INVALID) {
			rc2 = cifs_inval_name_dfs_link_error(xid, tcon, cifs_sb,
							     full_path, &islink);
			if (rc2) {
				rc = rc2;
				goto out;
			}
			if (islink)
				rc = -EREMOTE;
		}
		if (rc == -EREMOTE && IS_ENABLED(CONFIG_CIFS_DFS_UPCALL) && cifs_sb &&
		    (cifs_sb->mnt_cifs_flags & CIFS_MOUNT_NO_DFS))
			rc = -EOPNOTSUPP;
		goto out;
	}

	rc = SMB2_close(xid, tcon, fid.persistent_fid, fid.volatile_fid);

out:
	free_rsp_buf(err_buftype, err_iov.iov_base);
	kfree(utf16_path);
	return rc;
}

static int smb2_get_srv_inum(const unsigned int xid, struct cifs_tcon *tcon,
			     struct cifs_sb_info *cifs_sb, const char *full_path,
			     u64 *uniqueid, struct cifs_open_info_data *data)
{
	*uniqueid = le64_to_cpu(data->fi.IndexNumber);
	return 0;
}

static int smb2_query_file_info(const unsigned int xid, struct cifs_tcon *tcon,
				struct cifsFileInfo *cfile, struct cifs_open_info_data *data)
{
	struct cifs_fid *fid = &cfile->fid;

	if (cfile->symlink_target) {
		data->symlink_target = kstrdup(cfile->symlink_target, GFP_KERNEL);
		if (!data->symlink_target)
			return -ENOMEM;
	}
	return SMB2_query_info(xid, tcon, fid->persistent_fid, fid->volatile_fid, &data->fi);
}

#ifdef CONFIG_CIFS_XATTR
static ssize_t
move_smb2_ea_to_cifs(char *dst, size_t dst_size,
		     struct smb2_file_full_ea_info *src, size_t src_size,
		     const unsigned char *ea_name)
{
	int rc = 0;
	unsigned int ea_name_len = ea_name ? strlen(ea_name) : 0;
	char *name, *value;
	size_t buf_size = dst_size;
	size_t name_len, value_len, user_name_len;

	while (src_size > 0) {
		name_len = (size_t)src->ea_name_length;
		value_len = (size_t)le16_to_cpu(src->ea_value_length);

		if (name_len == 0)
			break;

		if (src_size < 8 + name_len + 1 + value_len) {
			cifs_dbg(FYI, "EA entry goes beyond length of list\n");
			rc = -EIO;
			goto out;
		}

		name = &src->ea_data[0];
		value = &src->ea_data[src->ea_name_length + 1];

		if (ea_name) {
			if (ea_name_len == name_len &&
			    memcmp(ea_name, name, name_len) == 0) {
				rc = value_len;
				if (dst_size == 0)
					goto out;
				if (dst_size < value_len) {
					rc = -ERANGE;
					goto out;
				}
				memcpy(dst, value, value_len);
				goto out;
			}
		} else {
			/* 'user.' plus a terminating null */
			user_name_len = 5 + 1 + name_len;

			if (buf_size == 0) {
				/* skip copy - calc size only */
				rc += user_name_len;
			} else if (dst_size >= user_name_len) {
				dst_size -= user_name_len;
				memcpy(dst, "user.", 5);
				dst += 5;
				memcpy(dst, src->ea_data, name_len);
				dst += name_len;
				*dst = 0;
				++dst;
				rc += user_name_len;
			} else {
				/* stop before overrun buffer */
				rc = -ERANGE;
				break;
			}
		}

		if (!src->next_entry_offset)
			break;

		if (src_size < le32_to_cpu(src->next_entry_offset)) {
			/* stop before overrun buffer */
			rc = -ERANGE;
			break;
		}
		src_size -= le32_to_cpu(src->next_entry_offset);
		src = (void *)((char *)src +
			       le32_to_cpu(src->next_entry_offset));
	}

	/* didn't find the named attribute */
	if (ea_name)
		rc = -ENODATA;

out:
	return (ssize_t)rc;
}

static ssize_t
smb2_query_eas(const unsigned int xid, struct cifs_tcon *tcon,
	       const unsigned char *path, const unsigned char *ea_name,
	       char *ea_data, size_t buf_size,
	       struct cifs_sb_info *cifs_sb)
{
	int rc;
	struct kvec rsp_iov = {NULL, 0};
	int buftype = CIFS_NO_BUFFER;
	struct smb2_query_info_rsp *rsp;
	struct smb2_file_full_ea_info *info = NULL;

	rc = smb2_query_info_compound(xid, tcon, path,
				      FILE_READ_EA,
				      FILE_FULL_EA_INFORMATION,
				      SMB2_O_INFO_FILE,
				      CIFSMaxBufSize -
				      MAX_SMB2_CREATE_RESPONSE_SIZE -
				      MAX_SMB2_CLOSE_RESPONSE_SIZE,
				      &rsp_iov, &buftype, cifs_sb);
	if (rc) {
		/*
		 * If ea_name is NULL (listxattr) and there are no EAs,
		 * return 0 as it's not an error. Otherwise, the specified
		 * ea_name was not found.
		 */
		if (!ea_name && rc == -ENODATA)
			rc = 0;
		goto qeas_exit;
	}

	rsp = (struct smb2_query_info_rsp *)rsp_iov.iov_base;
	rc = smb2_validate_iov(le16_to_cpu(rsp->OutputBufferOffset),
			       le32_to_cpu(rsp->OutputBufferLength),
			       &rsp_iov,
			       sizeof(struct smb2_file_full_ea_info));
	if (rc)
		goto qeas_exit;

	info = (struct smb2_file_full_ea_info *)(
			le16_to_cpu(rsp->OutputBufferOffset) + (char *)rsp);
	rc = move_smb2_ea_to_cifs(ea_data, buf_size, info,
			le32_to_cpu(rsp->OutputBufferLength), ea_name);

 qeas_exit:
	free_rsp_buf(buftype, rsp_iov.iov_base);
	return rc;
}

static int
smb2_set_ea(const unsigned int xid, struct cifs_tcon *tcon,
	    const char *path, const char *ea_name, const void *ea_value,
	    const __u16 ea_value_len, const struct nls_table *nls_codepage,
	    struct cifs_sb_info *cifs_sb)
{
	struct smb2_compound_vars *vars;
	struct cifs_ses *ses = tcon->ses;
	struct TCP_Server_Info *server;
	struct smb_rqst *rqst;
	struct kvec *rsp_iov;
	__le16 *utf16_path = NULL;
	int ea_name_len = strlen(ea_name);
	int flags = CIFS_CP_CREATE_CLOSE_OP;
	int len;
	int resp_buftype[3];
	struct cifs_open_parms oparms;
	__u8 oplock = SMB2_OPLOCK_LEVEL_NONE;
	struct cifs_fid fid;
	unsigned int size[1];
	void *data[1];
	struct smb2_file_full_ea_info *ea;
	struct smb2_query_info_rsp *rsp;
	int rc, used_len = 0;
	int retries = 0, cur_sleep = 1;

replay_again:
	/* reinitialize for possible replay */
	flags = CIFS_CP_CREATE_CLOSE_OP;
	oplock = SMB2_OPLOCK_LEVEL_NONE;
	server = cifs_pick_channel(ses);

	if (smb3_encryption_required(tcon))
		flags |= CIFS_TRANSFORM_REQ;

	if (ea_name_len > 255)
		return -EINVAL;

	utf16_path = cifs_convert_path_to_utf16(path, cifs_sb);
	if (!utf16_path)
		return -ENOMEM;

	ea = NULL;
	resp_buftype[0] = resp_buftype[1] = resp_buftype[2] = CIFS_NO_BUFFER;
	vars = kzalloc(sizeof(*vars), GFP_KERNEL);
	if (!vars) {
		rc = -ENOMEM;
		goto out_free_path;
	}
	rqst = vars->rqst;
	rsp_iov = vars->rsp_iov;

	if (ses->server->ops->query_all_EAs) {
		if (!ea_value) {
			rc = ses->server->ops->query_all_EAs(xid, tcon, path,
							     ea_name, NULL, 0,
							     cifs_sb);
			if (rc == -ENODATA)
				goto sea_exit;
		} else {
			/* If we are adding a attribute we should first check
			 * if there will be enough space available to store
			 * the new EA. If not we should not add it since we
			 * would not be able to even read the EAs back.
			 */
			rc = smb2_query_info_compound(xid, tcon, path,
				      FILE_READ_EA,
				      FILE_FULL_EA_INFORMATION,
				      SMB2_O_INFO_FILE,
				      CIFSMaxBufSize -
				      MAX_SMB2_CREATE_RESPONSE_SIZE -
				      MAX_SMB2_CLOSE_RESPONSE_SIZE,
				      &rsp_iov[1], &resp_buftype[1], cifs_sb);
			if (rc == 0) {
				rsp = (struct smb2_query_info_rsp *)rsp_iov[1].iov_base;
				used_len = le32_to_cpu(rsp->OutputBufferLength);
			}
			free_rsp_buf(resp_buftype[1], rsp_iov[1].iov_base);
			resp_buftype[1] = CIFS_NO_BUFFER;
			memset(&rsp_iov[1], 0, sizeof(rsp_iov[1]));
			rc = 0;

			/* Use a fudge factor of 256 bytes in case we collide
			 * with a different set_EAs command.
			 */
			if (CIFSMaxBufSize - MAX_SMB2_CREATE_RESPONSE_SIZE -
			   MAX_SMB2_CLOSE_RESPONSE_SIZE - 256 <
			   used_len + ea_name_len + ea_value_len + 1) {
				rc = -ENOSPC;
				goto sea_exit;
			}
		}
	}

	/* Open */
	rqst[0].rq_iov = vars->open_iov;
	rqst[0].rq_nvec = SMB2_CREATE_IOV_SIZE;

	oparms = (struct cifs_open_parms) {
		.tcon = tcon,
		.path = path,
		.desired_access = FILE_WRITE_EA,
		.disposition = FILE_OPEN,
		.create_options = cifs_create_options(cifs_sb, 0),
		.fid = &fid,
		.replay = !!(retries),
	};

	rc = SMB2_open_init(tcon, server,
			    &rqst[0], &oplock, &oparms, utf16_path);
	if (rc)
		goto sea_exit;
	smb2_set_next_command(tcon, &rqst[0]);


	/* Set Info */
	rqst[1].rq_iov = vars->si_iov;
	rqst[1].rq_nvec = 1;

	len = sizeof(*ea) + ea_name_len + ea_value_len + 1;
	ea = kzalloc(len, GFP_KERNEL);
	if (ea == NULL) {
		rc = -ENOMEM;
		goto sea_exit;
	}

	ea->ea_name_length = ea_name_len;
	ea->ea_value_length = cpu_to_le16(ea_value_len);
	memcpy(ea->ea_data, ea_name, ea_name_len + 1);
	memcpy(ea->ea_data + ea_name_len + 1, ea_value, ea_value_len);

	size[0] = len;
	data[0] = ea;

	rc = SMB2_set_info_init(tcon, server,
				&rqst[1], COMPOUND_FID,
				COMPOUND_FID, current->tgid,
				FILE_FULL_EA_INFORMATION,
				SMB2_O_INFO_FILE, 0, data, size);
	if (rc)
		goto sea_exit;
	smb2_set_next_command(tcon, &rqst[1]);
	smb2_set_related(&rqst[1]);

	/* Close */
	rqst[2].rq_iov = &vars->close_iov;
	rqst[2].rq_nvec = 1;
	rc = SMB2_close_init(tcon, server,
			     &rqst[2], COMPOUND_FID, COMPOUND_FID, false);
	if (rc)
		goto sea_exit;
	smb2_set_related(&rqst[2]);

	if (retries) {
		smb2_set_replay(server, &rqst[0]);
		smb2_set_replay(server, &rqst[1]);
		smb2_set_replay(server, &rqst[2]);
	}

	rc = compound_send_recv(xid, ses, server,
				flags, 3, rqst,
				resp_buftype, rsp_iov);
	/* no need to bump num_remote_opens because handle immediately closed */

 sea_exit:
	kfree(ea);
	SMB2_open_free(&rqst[0]);
	SMB2_set_info_free(&rqst[1]);
	SMB2_close_free(&rqst[2]);
	free_rsp_buf(resp_buftype[0], rsp_iov[0].iov_base);
	free_rsp_buf(resp_buftype[1], rsp_iov[1].iov_base);
	free_rsp_buf(resp_buftype[2], rsp_iov[2].iov_base);
	kfree(vars);
out_free_path:
	kfree(utf16_path);

	if (is_replayable_error(rc) &&
	    smb2_should_replay(tcon, &retries, &cur_sleep))
		goto replay_again;

	return rc;
}
#endif

static bool
smb2_can_echo(struct TCP_Server_Info *server)
{
	return server->echoes;
}

static void
smb2_clear_stats(struct cifs_tcon *tcon)
{
	int i;

	for (i = 0; i < NUMBER_OF_SMB2_COMMANDS; i++) {
		atomic_set(&tcon->stats.smb2_stats.smb2_com_sent[i], 0);
		atomic_set(&tcon->stats.smb2_stats.smb2_com_failed[i], 0);
	}
}

static void
smb2_dump_share_caps(struct seq_file *m, struct cifs_tcon *tcon)
{
	seq_puts(m, "\n\tShare Capabilities:");
	if (tcon->capabilities & SMB2_SHARE_CAP_DFS)
		seq_puts(m, " DFS,");
	if (tcon->capabilities & SMB2_SHARE_CAP_CONTINUOUS_AVAILABILITY)
		seq_puts(m, " CONTINUOUS AVAILABILITY,");
	if (tcon->capabilities & SMB2_SHARE_CAP_SCALEOUT)
		seq_puts(m, " SCALEOUT,");
	if (tcon->capabilities & SMB2_SHARE_CAP_CLUSTER)
		seq_puts(m, " CLUSTER,");
	if (tcon->capabilities & SMB2_SHARE_CAP_ASYMMETRIC)
		seq_puts(m, " ASYMMETRIC,");
	if (tcon->capabilities == 0)
		seq_puts(m, " None");
	if (tcon->ss_flags & SSINFO_FLAGS_ALIGNED_DEVICE)
		seq_puts(m, " Aligned,");
	if (tcon->ss_flags & SSINFO_FLAGS_PARTITION_ALIGNED_ON_DEVICE)
		seq_puts(m, " Partition Aligned,");
	if (tcon->ss_flags & SSINFO_FLAGS_NO_SEEK_PENALTY)
		seq_puts(m, " SSD,");
	if (tcon->ss_flags & SSINFO_FLAGS_TRIM_ENABLED)
		seq_puts(m, " TRIM-support,");

	seq_printf(m, "\tShare Flags: 0x%x", tcon->share_flags);
	seq_printf(m, "\n\ttid: 0x%x", tcon->tid);
	if (tcon->perf_sector_size)
		seq_printf(m, "\tOptimal sector size: 0x%x",
			   tcon->perf_sector_size);
	seq_printf(m, "\tMaximal Access: 0x%x", tcon->maximal_access);
}

static void
smb2_print_stats(struct seq_file *m, struct cifs_tcon *tcon)
{
	atomic_t *sent = tcon->stats.smb2_stats.smb2_com_sent;
	atomic_t *failed = tcon->stats.smb2_stats.smb2_com_failed;

	/*
	 *  Can't display SMB2_NEGOTIATE, SESSION_SETUP, LOGOFF, CANCEL and ECHO
	 *  totals (requests sent) since those SMBs are per-session not per tcon
	 */
	seq_printf(m, "\nBytes read: %llu  Bytes written: %llu",
		   (long long)(tcon->bytes_read),
		   (long long)(tcon->bytes_written));
	seq_printf(m, "\nOpen files: %d total (local), %d open on server",
		   atomic_read(&tcon->num_local_opens),
		   atomic_read(&tcon->num_remote_opens));
	seq_printf(m, "\nTreeConnects: %d total %d failed",
		   atomic_read(&sent[SMB2_TREE_CONNECT_HE]),
		   atomic_read(&failed[SMB2_TREE_CONNECT_HE]));
	seq_printf(m, "\nTreeDisconnects: %d total %d failed",
		   atomic_read(&sent[SMB2_TREE_DISCONNECT_HE]),
		   atomic_read(&failed[SMB2_TREE_DISCONNECT_HE]));
	seq_printf(m, "\nCreates: %d total %d failed",
		   atomic_read(&sent[SMB2_CREATE_HE]),
		   atomic_read(&failed[SMB2_CREATE_HE]));
	seq_printf(m, "\nCloses: %d total %d failed",
		   atomic_read(&sent[SMB2_CLOSE_HE]),
		   atomic_read(&failed[SMB2_CLOSE_HE]));
	seq_printf(m, "\nFlushes: %d total %d failed",
		   atomic_read(&sent[SMB2_FLUSH_HE]),
		   atomic_read(&failed[SMB2_FLUSH_HE]));
	seq_printf(m, "\nReads: %d total %d failed",
		   atomic_read(&sent[SMB2_READ_HE]),
		   atomic_read(&failed[SMB2_READ_HE]));
	seq_printf(m, "\nWrites: %d total %d failed",
		   atomic_read(&sent[SMB2_WRITE_HE]),
		   atomic_read(&failed[SMB2_WRITE_HE]));
	seq_printf(m, "\nLocks: %d total %d failed",
		   atomic_read(&sent[SMB2_LOCK_HE]),
		   atomic_read(&failed[SMB2_LOCK_HE]));
	seq_printf(m, "\nIOCTLs: %d total %d failed",
		   atomic_read(&sent[SMB2_IOCTL_HE]),
		   atomic_read(&failed[SMB2_IOCTL_HE]));
	seq_printf(m, "\nQueryDirectories: %d total %d failed",
		   atomic_read(&sent[SMB2_QUERY_DIRECTORY_HE]),
		   atomic_read(&failed[SMB2_QUERY_DIRECTORY_HE]));
	seq_printf(m, "\nChangeNotifies: %d total %d failed",
		   atomic_read(&sent[SMB2_CHANGE_NOTIFY_HE]),
		   atomic_read(&failed[SMB2_CHANGE_NOTIFY_HE]));
	seq_printf(m, "\nQueryInfos: %d total %d failed",
		   atomic_read(&sent[SMB2_QUERY_INFO_HE]),
		   atomic_read(&failed[SMB2_QUERY_INFO_HE]));
	seq_printf(m, "\nSetInfos: %d total %d failed",
		   atomic_read(&sent[SMB2_SET_INFO_HE]),
		   atomic_read(&failed[SMB2_SET_INFO_HE]));
	seq_printf(m, "\nOplockBreaks: %d sent %d failed",
		   atomic_read(&sent[SMB2_OPLOCK_BREAK_HE]),
		   atomic_read(&failed[SMB2_OPLOCK_BREAK_HE]));
}

static void
smb2_set_fid(struct cifsFileInfo *cfile, struct cifs_fid *fid, __u32 oplock)
{
	struct cifsInodeInfo *cinode = CIFS_I(d_inode(cfile->dentry));
	struct TCP_Server_Info *server = tlink_tcon(cfile->tlink)->ses->server;

	cfile->fid.persistent_fid = fid->persistent_fid;
	cfile->fid.volatile_fid = fid->volatile_fid;
	cfile->fid.access = fid->access;
#ifdef CONFIG_CIFS_DEBUG2
	cfile->fid.mid = fid->mid;
#endif /* CIFS_DEBUG2 */
	server->ops->set_oplock_level(cinode, oplock, fid->epoch,
				      &fid->purge_cache);
	cinode->can_cache_brlcks = CIFS_CACHE_WRITE(cinode);
	memcpy(cfile->fid.create_guid, fid->create_guid, 16);
}

static int
smb2_close_file(const unsigned int xid, struct cifs_tcon *tcon,
		struct cifs_fid *fid)
{
	return SMB2_close(xid, tcon, fid->persistent_fid, fid->volatile_fid);
}

static int
smb2_close_getattr(const unsigned int xid, struct cifs_tcon *tcon,
		   struct cifsFileInfo *cfile)
{
	struct smb2_file_network_open_info file_inf;
	struct inode *inode;
	int rc;

	rc = __SMB2_close(xid, tcon, cfile->fid.persistent_fid,
		   cfile->fid.volatile_fid, &file_inf);
	if (rc)
		return rc;

	inode = d_inode(cfile->dentry);

	spin_lock(&inode->i_lock);
	CIFS_I(inode)->time = jiffies;

	/* Creation time should not need to be updated on close */
	if (file_inf.LastWriteTime)
		inode_set_mtime_to_ts(inode,
				      cifs_NTtimeToUnix(file_inf.LastWriteTime));
	if (file_inf.ChangeTime)
		inode_set_ctime_to_ts(inode,
				      cifs_NTtimeToUnix(file_inf.ChangeTime));
	if (file_inf.LastAccessTime)
		inode_set_atime_to_ts(inode,
				      cifs_NTtimeToUnix(file_inf.LastAccessTime));

	/*
	 * i_blocks is not related to (i_size / i_blksize),
	 * but instead 512 byte (2**9) size is required for
	 * calculating num blocks.
	 */
	if (le64_to_cpu(file_inf.AllocationSize) > 4096)
		inode->i_blocks =
			(512 - 1 + le64_to_cpu(file_inf.AllocationSize)) >> 9;

	/* End of file and Attributes should not have to be updated on close */
	spin_unlock(&inode->i_lock);
	return rc;
}

static int
SMB2_request_res_key(const unsigned int xid, struct cifs_tcon *tcon,
		     u64 persistent_fid, u64 volatile_fid,
		     struct copychunk_ioctl *pcchunk)
{
	int rc;
	unsigned int ret_data_len;
	struct resume_key_req *res_key;

	rc = SMB2_ioctl(xid, tcon, persistent_fid, volatile_fid,
			FSCTL_SRV_REQUEST_RESUME_KEY, NULL, 0 /* no input */,
			CIFSMaxBufSize, (char **)&res_key, &ret_data_len);

	if (rc == -EOPNOTSUPP) {
		pr_warn_once("Server share %s does not support copy range\n", tcon->tree_name);
		goto req_res_key_exit;
	} else if (rc) {
		cifs_tcon_dbg(VFS, "refcpy ioctl error %d getting resume key\n", rc);
		goto req_res_key_exit;
	}
	if (ret_data_len < sizeof(struct resume_key_req)) {
		cifs_tcon_dbg(VFS, "Invalid refcopy resume key length\n");
		rc = -EINVAL;
		goto req_res_key_exit;
	}
	memcpy(pcchunk->SourceKey, res_key->ResumeKey, COPY_CHUNK_RES_KEY_SIZE);

req_res_key_exit:
	kfree(res_key);
	return rc;
}

static int
smb2_ioctl_query_info(const unsigned int xid,
		      struct cifs_tcon *tcon,
		      struct cifs_sb_info *cifs_sb,
		      __le16 *path, int is_dir,
		      unsigned long p)
{
	struct smb2_compound_vars *vars;
	struct smb_rqst *rqst;
	struct kvec *rsp_iov;
	struct cifs_ses *ses = tcon->ses;
	struct TCP_Server_Info *server;
	char __user *arg = (char __user *)p;
	struct smb_query_info qi;
	struct smb_query_info __user *pqi;
	int rc = 0;
	int flags = CIFS_CP_CREATE_CLOSE_OP;
	struct smb2_query_info_rsp *qi_rsp = NULL;
	struct smb2_ioctl_rsp *io_rsp = NULL;
	void *buffer = NULL;
	int resp_buftype[3];
	struct cifs_open_parms oparms;
	u8 oplock = SMB2_OPLOCK_LEVEL_NONE;
	struct cifs_fid fid;
	unsigned int size[2];
	void *data[2];
	int create_options = is_dir ? CREATE_NOT_FILE : CREATE_NOT_DIR;
	void (*free_req1_func)(struct smb_rqst *r);
	int retries = 0, cur_sleep = 1;

replay_again:
	/* reinitialize for possible replay */
	flags = CIFS_CP_CREATE_CLOSE_OP;
	oplock = SMB2_OPLOCK_LEVEL_NONE;
	server = cifs_pick_channel(ses);

	vars = kzalloc(sizeof(*vars), GFP_ATOMIC);
	if (vars == NULL)
		return -ENOMEM;
	rqst = &vars->rqst[0];
	rsp_iov = &vars->rsp_iov[0];

	resp_buftype[0] = resp_buftype[1] = resp_buftype[2] = CIFS_NO_BUFFER;

	if (copy_from_user(&qi, arg, sizeof(struct smb_query_info))) {
		rc = -EFAULT;
		goto free_vars;
	}
	if (qi.output_buffer_length > 1024) {
		rc = -EINVAL;
		goto free_vars;
	}

	if (!ses || !server) {
		rc = -EIO;
		goto free_vars;
	}

	if (smb3_encryption_required(tcon))
		flags |= CIFS_TRANSFORM_REQ;

	if (qi.output_buffer_length) {
		buffer = memdup_user(arg + sizeof(struct smb_query_info), qi.output_buffer_length);
		if (IS_ERR(buffer)) {
			rc = PTR_ERR(buffer);
			goto free_vars;
		}
	}

	/* Open */
	rqst[0].rq_iov = &vars->open_iov[0];
	rqst[0].rq_nvec = SMB2_CREATE_IOV_SIZE;

	oparms = (struct cifs_open_parms) {
		.tcon = tcon,
		.disposition = FILE_OPEN,
		.create_options = cifs_create_options(cifs_sb, create_options),
		.fid = &fid,
		.replay = !!(retries),
	};

	if (qi.flags & PASSTHRU_FSCTL) {
		switch (qi.info_type & FSCTL_DEVICE_ACCESS_MASK) {
		case FSCTL_DEVICE_ACCESS_FILE_READ_WRITE_ACCESS:
			oparms.desired_access = FILE_READ_DATA | FILE_WRITE_DATA | FILE_READ_ATTRIBUTES | SYNCHRONIZE;
			break;
		case FSCTL_DEVICE_ACCESS_FILE_ANY_ACCESS:
			oparms.desired_access = GENERIC_ALL;
			break;
		case FSCTL_DEVICE_ACCESS_FILE_READ_ACCESS:
			oparms.desired_access = GENERIC_READ;
			break;
		case FSCTL_DEVICE_ACCESS_FILE_WRITE_ACCESS:
			oparms.desired_access = GENERIC_WRITE;
			break;
		}
	} else if (qi.flags & PASSTHRU_SET_INFO) {
		oparms.desired_access = GENERIC_WRITE;
	} else {
		oparms.desired_access = FILE_READ_ATTRIBUTES | READ_CONTROL;
	}

	rc = SMB2_open_init(tcon, server,
			    &rqst[0], &oplock, &oparms, path);
	if (rc)
		goto free_output_buffer;
	smb2_set_next_command(tcon, &rqst[0]);

	/* Query */
	if (qi.flags & PASSTHRU_FSCTL) {
		/* Can eventually relax perm check since server enforces too */
		if (!capable(CAP_SYS_ADMIN)) {
			rc = -EPERM;
			goto free_open_req;
		}
		rqst[1].rq_iov = &vars->io_iov[0];
		rqst[1].rq_nvec = SMB2_IOCTL_IOV_SIZE;

		rc = SMB2_ioctl_init(tcon, server, &rqst[1], COMPOUND_FID, COMPOUND_FID,
				     qi.info_type, buffer, qi.output_buffer_length,
				     CIFSMaxBufSize - MAX_SMB2_CREATE_RESPONSE_SIZE -
				     MAX_SMB2_CLOSE_RESPONSE_SIZE);
		free_req1_func = SMB2_ioctl_free;
	} else if (qi.flags == PASSTHRU_SET_INFO) {
		/* Can eventually relax perm check since server enforces too */
		if (!capable(CAP_SYS_ADMIN)) {
			rc = -EPERM;
			goto free_open_req;
		}
		if (qi.output_buffer_length < 8) {
			rc = -EINVAL;
			goto free_open_req;
		}
		rqst[1].rq_iov = vars->si_iov;
		rqst[1].rq_nvec = 1;

		/* MS-FSCC 2.4.13 FileEndOfFileInformation */
		size[0] = 8;
		data[0] = buffer;

		rc = SMB2_set_info_init(tcon, server, &rqst[1], COMPOUND_FID, COMPOUND_FID,
					current->tgid, FILE_END_OF_FILE_INFORMATION,
					SMB2_O_INFO_FILE, 0, data, size);
		free_req1_func = SMB2_set_info_free;
	} else if (qi.flags == PASSTHRU_QUERY_INFO) {
		rqst[1].rq_iov = &vars->qi_iov;
		rqst[1].rq_nvec = 1;

		rc = SMB2_query_info_init(tcon, server,
				  &rqst[1], COMPOUND_FID,
				  COMPOUND_FID, qi.file_info_class,
				  qi.info_type, qi.additional_information,
				  qi.input_buffer_length,
				  qi.output_buffer_length, buffer);
		free_req1_func = SMB2_query_info_free;
	} else { /* unknown flags */
		cifs_tcon_dbg(VFS, "Invalid passthru query flags: 0x%x\n",
			      qi.flags);
		rc = -EINVAL;
	}

	if (rc)
		goto free_open_req;
	smb2_set_next_command(tcon, &rqst[1]);
	smb2_set_related(&rqst[1]);

	/* Close */
	rqst[2].rq_iov = &vars->close_iov;
	rqst[2].rq_nvec = 1;

	rc = SMB2_close_init(tcon, server,
			     &rqst[2], COMPOUND_FID, COMPOUND_FID, false);
	if (rc)
		goto free_req_1;
	smb2_set_related(&rqst[2]);

	if (retries) {
		smb2_set_replay(server, &rqst[0]);
		smb2_set_replay(server, &rqst[1]);
		smb2_set_replay(server, &rqst[2]);
	}

	rc = compound_send_recv(xid, ses, server,
				flags, 3, rqst,
				resp_buftype, rsp_iov);
	if (rc)
		goto out;

	/* No need to bump num_remote_opens since handle immediately closed */
	if (qi.flags & PASSTHRU_FSCTL) {
		pqi = (struct smb_query_info __user *)arg;
		io_rsp = (struct smb2_ioctl_rsp *)rsp_iov[1].iov_base;
		if (le32_to_cpu(io_rsp->OutputCount) < qi.input_buffer_length)
			qi.input_buffer_length = le32_to_cpu(io_rsp->OutputCount);
		if (qi.input_buffer_length > 0 &&
		    le32_to_cpu(io_rsp->OutputOffset) + qi.input_buffer_length
		    > rsp_iov[1].iov_len) {
			rc = -EFAULT;
			goto out;
		}

		if (copy_to_user(&pqi->input_buffer_length,
				 &qi.input_buffer_length,
				 sizeof(qi.input_buffer_length))) {
			rc = -EFAULT;
			goto out;
		}

		if (copy_to_user((void __user *)pqi + sizeof(struct smb_query_info),
				 (const void *)io_rsp + le32_to_cpu(io_rsp->OutputOffset),
				 qi.input_buffer_length))
			rc = -EFAULT;
	} else {
		pqi = (struct smb_query_info __user *)arg;
		qi_rsp = (struct smb2_query_info_rsp *)rsp_iov[1].iov_base;
		if (le32_to_cpu(qi_rsp->OutputBufferLength) < qi.input_buffer_length)
			qi.input_buffer_length = le32_to_cpu(qi_rsp->OutputBufferLength);
		if (copy_to_user(&pqi->input_buffer_length,
				 &qi.input_buffer_length,
				 sizeof(qi.input_buffer_length))) {
			rc = -EFAULT;
			goto out;
		}

		if (copy_to_user(pqi + 1, qi_rsp->Buffer,
				 qi.input_buffer_length))
			rc = -EFAULT;
	}

out:
	free_rsp_buf(resp_buftype[0], rsp_iov[0].iov_base);
	free_rsp_buf(resp_buftype[1], rsp_iov[1].iov_base);
	free_rsp_buf(resp_buftype[2], rsp_iov[2].iov_base);
	SMB2_close_free(&rqst[2]);
free_req_1:
	free_req1_func(&rqst[1]);
free_open_req:
	SMB2_open_free(&rqst[0]);
free_output_buffer:
	kfree(buffer);
free_vars:
	kfree(vars);

	if (is_replayable_error(rc) &&
	    smb2_should_replay(tcon, &retries, &cur_sleep))
		goto replay_again;

	return rc;
}

static ssize_t
smb2_copychunk_range(const unsigned int xid,
			struct cifsFileInfo *srcfile,
			struct cifsFileInfo *trgtfile, u64 src_off,
			u64 len, u64 dest_off)
{
	int rc;
	unsigned int ret_data_len;
	struct copychunk_ioctl *pcchunk;
	struct copychunk_ioctl_rsp *retbuf = NULL;
	struct cifs_tcon *tcon;
	int chunks_copied = 0;
	bool chunk_sizes_updated = false;
	ssize_t bytes_written, total_bytes_written = 0;

	pcchunk = kmalloc(sizeof(struct copychunk_ioctl), GFP_KERNEL);
	if (pcchunk == NULL)
		return -ENOMEM;

	cifs_dbg(FYI, "%s: about to call request res key\n", __func__);
	/* Request a key from the server to identify the source of the copy */
	rc = SMB2_request_res_key(xid, tlink_tcon(srcfile->tlink),
				srcfile->fid.persistent_fid,
				srcfile->fid.volatile_fid, pcchunk);

	/* Note: request_res_key sets res_key null only if rc !=0 */
	if (rc)
		goto cchunk_out;

	/* For now array only one chunk long, will make more flexible later */
	pcchunk->ChunkCount = cpu_to_le32(1);
	pcchunk->Reserved = 0;
	pcchunk->Reserved2 = 0;

	tcon = tlink_tcon(trgtfile->tlink);

	trace_smb3_copychunk_enter(xid, srcfile->fid.volatile_fid,
				   trgtfile->fid.volatile_fid, tcon->tid,
				   tcon->ses->Suid, src_off, dest_off, len);

	while (len > 0) {
		pcchunk->SourceOffset = cpu_to_le64(src_off);
		pcchunk->TargetOffset = cpu_to_le64(dest_off);
		pcchunk->Length =
			cpu_to_le32(min_t(u64, len, tcon->max_bytes_chunk));

		/* Request server copy to target from src identified by key */
		kfree(retbuf);
		retbuf = NULL;
		rc = SMB2_ioctl(xid, tcon, trgtfile->fid.persistent_fid,
			trgtfile->fid.volatile_fid, FSCTL_SRV_COPYCHUNK_WRITE,
			(char *)pcchunk, sizeof(struct copychunk_ioctl),
			CIFSMaxBufSize, (char **)&retbuf, &ret_data_len);
		if (rc == 0) {
			if (ret_data_len !=
					sizeof(struct copychunk_ioctl_rsp)) {
				cifs_tcon_dbg(VFS, "Invalid cchunk response size\n");
				rc = -EIO;
				goto cchunk_out;
			}
			if (retbuf->TotalBytesWritten == 0) {
				cifs_dbg(FYI, "no bytes copied\n");
				rc = -EIO;
				goto cchunk_out;
			}
			/*
			 * Check if server claimed to write more than we asked
			 */
			if (le32_to_cpu(retbuf->TotalBytesWritten) >
			    le32_to_cpu(pcchunk->Length)) {
				cifs_tcon_dbg(VFS, "Invalid copy chunk response\n");
				rc = -EIO;
				goto cchunk_out;
			}
			if (le32_to_cpu(retbuf->ChunksWritten) != 1) {
				cifs_tcon_dbg(VFS, "Invalid num chunks written\n");
				rc = -EIO;
				goto cchunk_out;
			}
			chunks_copied++;

			bytes_written = le32_to_cpu(retbuf->TotalBytesWritten);
			src_off += bytes_written;
			dest_off += bytes_written;
			len -= bytes_written;
			total_bytes_written += bytes_written;

			cifs_dbg(FYI, "Chunks %d PartialChunk %d Total %zu\n",
				le32_to_cpu(retbuf->ChunksWritten),
				le32_to_cpu(retbuf->ChunkBytesWritten),
				bytes_written);
			trace_smb3_copychunk_done(xid, srcfile->fid.volatile_fid,
				trgtfile->fid.volatile_fid, tcon->tid,
				tcon->ses->Suid, src_off, dest_off, len);
		} else if (rc == -EINVAL) {
			if (ret_data_len != sizeof(struct copychunk_ioctl_rsp))
				goto cchunk_out;

			cifs_dbg(FYI, "MaxChunks %d BytesChunk %d MaxCopy %d\n",
				le32_to_cpu(retbuf->ChunksWritten),
				le32_to_cpu(retbuf->ChunkBytesWritten),
				le32_to_cpu(retbuf->TotalBytesWritten));

			/*
			 * Check if this is the first request using these sizes,
			 * (ie check if copy succeed once with original sizes
			 * and check if the server gave us different sizes after
			 * we already updated max sizes on previous request).
			 * if not then why is the server returning an error now
			 */
			if ((chunks_copied != 0) || chunk_sizes_updated)
				goto cchunk_out;

			/* Check that server is not asking us to grow size */
			if (le32_to_cpu(retbuf->ChunkBytesWritten) <
					tcon->max_bytes_chunk)
				tcon->max_bytes_chunk =
					le32_to_cpu(retbuf->ChunkBytesWritten);
			else
				goto cchunk_out; /* server gave us bogus size */

			/* No need to change MaxChunks since already set to 1 */
			chunk_sizes_updated = true;
		} else
			goto cchunk_out;
	}

cchunk_out:
	kfree(pcchunk);
	kfree(retbuf);
	if (rc)
		return rc;
	else
		return total_bytes_written;
}

static int
smb2_flush_file(const unsigned int xid, struct cifs_tcon *tcon,
		struct cifs_fid *fid)
{
	return SMB2_flush(xid, tcon, fid->persistent_fid, fid->volatile_fid);
}

static unsigned int
smb2_read_data_offset(char *buf)
{
	struct smb2_read_rsp *rsp = (struct smb2_read_rsp *)buf;

	return rsp->DataOffset;
}

static unsigned int
smb2_read_data_length(char *buf, bool in_remaining)
{
	struct smb2_read_rsp *rsp = (struct smb2_read_rsp *)buf;

	if (in_remaining)
		return le32_to_cpu(rsp->DataRemaining);

	return le32_to_cpu(rsp->DataLength);
}


static int
smb2_sync_read(const unsigned int xid, struct cifs_fid *pfid,
	       struct cifs_io_parms *parms, unsigned int *bytes_read,
	       char **buf, int *buf_type)
{
	parms->persistent_fid = pfid->persistent_fid;
	parms->volatile_fid = pfid->volatile_fid;
	return SMB2_read(xid, parms, bytes_read, buf, buf_type);
}

static int
smb2_sync_write(const unsigned int xid, struct cifs_fid *pfid,
		struct cifs_io_parms *parms, unsigned int *written,
		struct kvec *iov, unsigned long nr_segs)
{

	parms->persistent_fid = pfid->persistent_fid;
	parms->volatile_fid = pfid->volatile_fid;
	return SMB2_write(xid, parms, written, iov, nr_segs);
}

/* Set or clear the SPARSE_FILE attribute based on value passed in setsparse */
static bool smb2_set_sparse(const unsigned int xid, struct cifs_tcon *tcon,
		struct cifsFileInfo *cfile, struct inode *inode, __u8 setsparse)
{
	struct cifsInodeInfo *cifsi;
	int rc;

	cifsi = CIFS_I(inode);

	/* if file already sparse don't bother setting sparse again */
	if ((cifsi->cifsAttrs & FILE_ATTRIBUTE_SPARSE_FILE) && setsparse)
		return true; /* already sparse */

	if (!(cifsi->cifsAttrs & FILE_ATTRIBUTE_SPARSE_FILE) && !setsparse)
		return true; /* already not sparse */

	/*
	 * Can't check for sparse support on share the usual way via the
	 * FS attribute info (FILE_SUPPORTS_SPARSE_FILES) on the share
	 * since Samba server doesn't set the flag on the share, yet
	 * supports the set sparse FSCTL and returns sparse correctly
	 * in the file attributes. If we fail setting sparse though we
	 * mark that server does not support sparse files for this share
	 * to avoid repeatedly sending the unsupported fsctl to server
	 * if the file is repeatedly extended.
	 */
	if (tcon->broken_sparse_sup)
		return false;

	rc = SMB2_ioctl(xid, tcon, cfile->fid.persistent_fid,
			cfile->fid.volatile_fid, FSCTL_SET_SPARSE,
			&setsparse, 1, CIFSMaxBufSize, NULL, NULL);
	if (rc) {
		tcon->broken_sparse_sup = true;
		cifs_dbg(FYI, "set sparse rc = %d\n", rc);
		return false;
	}

	if (setsparse)
		cifsi->cifsAttrs |= FILE_ATTRIBUTE_SPARSE_FILE;
	else
		cifsi->cifsAttrs &= (~FILE_ATTRIBUTE_SPARSE_FILE);

	return true;
}

static int
smb2_set_file_size(const unsigned int xid, struct cifs_tcon *tcon,
		   struct cifsFileInfo *cfile, __u64 size, bool set_alloc)
{
	struct inode *inode;

	/*
	 * If extending file more than one page make sparse. Many Linux fs
	 * make files sparse by default when extending via ftruncate
	 */
	inode = d_inode(cfile->dentry);

	if (!set_alloc && (size > inode->i_size + 8192)) {
		__u8 set_sparse = 1;

		/* whether set sparse succeeds or not, extend the file */
		smb2_set_sparse(xid, tcon, cfile, inode, set_sparse);
	}

	return SMB2_set_eof(xid, tcon, cfile->fid.persistent_fid,
			    cfile->fid.volatile_fid, cfile->pid, size);
}

static int
smb2_duplicate_extents(const unsigned int xid,
			struct cifsFileInfo *srcfile,
			struct cifsFileInfo *trgtfile, u64 src_off,
			u64 len, u64 dest_off)
{
	int rc;
	unsigned int ret_data_len;
	struct inode *inode;
	struct duplicate_extents_to_file dup_ext_buf;
	struct cifs_tcon *tcon = tlink_tcon(trgtfile->tlink);

	/* server fileays advertise duplicate extent support with this flag */
	if ((le32_to_cpu(tcon->fsAttrInfo.Attributes) &
	     FILE_SUPPORTS_BLOCK_REFCOUNTING) == 0)
		return -EOPNOTSUPP;

	dup_ext_buf.VolatileFileHandle = srcfile->fid.volatile_fid;
	dup_ext_buf.PersistentFileHandle = srcfile->fid.persistent_fid;
	dup_ext_buf.SourceFileOffset = cpu_to_le64(src_off);
	dup_ext_buf.TargetFileOffset = cpu_to_le64(dest_off);
	dup_ext_buf.ByteCount = cpu_to_le64(len);
	cifs_dbg(FYI, "Duplicate extents: src off %lld dst off %lld len %lld\n",
		src_off, dest_off, len);
	trace_smb3_clone_enter(xid, srcfile->fid.volatile_fid,
			       trgtfile->fid.volatile_fid, tcon->tid,
			       tcon->ses->Suid, src_off, dest_off, len);
	inode = d_inode(trgtfile->dentry);
	if (inode->i_size < dest_off + len) {
		rc = smb2_set_file_size(xid, tcon, trgtfile, dest_off + len, false);
		if (rc)
			goto duplicate_extents_out;

		/*
		 * Although also could set plausible allocation size (i_blocks)
		 * here in addition to setting the file size, in reflink
		 * it is likely that the target file is sparse. Its allocation
		 * size will be queried on next revalidate, but it is important
		 * to make sure that file's cached size is updated immediately
		 */
		netfs_resize_file(netfs_inode(inode), dest_off + len, true);
		cifs_setsize(inode, dest_off + len);
	}
	rc = SMB2_ioctl(xid, tcon, trgtfile->fid.persistent_fid,
			trgtfile->fid.volatile_fid,
			FSCTL_DUPLICATE_EXTENTS_TO_FILE,
			(char *)&dup_ext_buf,
			sizeof(struct duplicate_extents_to_file),
			CIFSMaxBufSize, NULL,
			&ret_data_len);

	if (ret_data_len > 0)
		cifs_dbg(FYI, "Non-zero response length in duplicate extents\n");

duplicate_extents_out:
	if (rc)
		trace_smb3_clone_err(xid, srcfile->fid.volatile_fid,
				     trgtfile->fid.volatile_fid,
				     tcon->tid, tcon->ses->Suid, src_off,
				     dest_off, len, rc);
	else
		trace_smb3_clone_done(xid, srcfile->fid.volatile_fid,
				      trgtfile->fid.volatile_fid, tcon->tid,
				      tcon->ses->Suid, src_off, dest_off, len);
	return rc;
}

static int
smb2_set_compression(const unsigned int xid, struct cifs_tcon *tcon,
		   struct cifsFileInfo *cfile)
{
	return SMB2_set_compression(xid, tcon, cfile->fid.persistent_fid,
			    cfile->fid.volatile_fid);
}

static int
smb3_set_integrity(const unsigned int xid, struct cifs_tcon *tcon,
		   struct cifsFileInfo *cfile)
{
	struct fsctl_set_integrity_information_req integr_info;
	unsigned int ret_data_len;

	integr_info.ChecksumAlgorithm = cpu_to_le16(CHECKSUM_TYPE_UNCHANGED);
	integr_info.Flags = 0;
	integr_info.Reserved = 0;

	return SMB2_ioctl(xid, tcon, cfile->fid.persistent_fid,
			cfile->fid.volatile_fid,
			FSCTL_SET_INTEGRITY_INFORMATION,
			(char *)&integr_info,
			sizeof(struct fsctl_set_integrity_information_req),
			CIFSMaxBufSize, NULL,
			&ret_data_len);

}

/* GMT Token is @GMT-YYYY.MM.DD-HH.MM.SS Unicode which is 48 bytes + null */
#define GMT_TOKEN_SIZE 50

#define MIN_SNAPSHOT_ARRAY_SIZE 16 /* See MS-SMB2 section 3.3.5.15.1 */

/*
 * Input buffer contains (empty) struct smb_snapshot array with size filled in
 * For output see struct SRV_SNAPSHOT_ARRAY in MS-SMB2 section 2.2.32.2
 */
static int
smb3_enum_snapshots(const unsigned int xid, struct cifs_tcon *tcon,
		   struct cifsFileInfo *cfile, void __user *ioc_buf)
{
	char *retbuf = NULL;
	unsigned int ret_data_len = 0;
	int rc;
	u32 max_response_size;
	struct smb_snapshot_array snapshot_in;

	/*
	 * On the first query to enumerate the list of snapshots available
	 * for this volume the buffer begins with 0 (number of snapshots
	 * which can be returned is zero since at that point we do not know
	 * how big the buffer needs to be). On the second query,
	 * it (ret_data_len) is set to number of snapshots so we can
	 * know to set the maximum response size larger (see below).
	 */
	if (get_user(ret_data_len, (unsigned int __user *)ioc_buf))
		return -EFAULT;

	/*
	 * Note that for snapshot queries that servers like Azure expect that
	 * the first query be minimal size (and just used to get the number/size
	 * of previous versions) so response size must be specified as EXACTLY
	 * sizeof(struct snapshot_array) which is 16 when rounded up to multiple
	 * of eight bytes.
	 */
	if (ret_data_len == 0)
		max_response_size = MIN_SNAPSHOT_ARRAY_SIZE;
	else
		max_response_size = CIFSMaxBufSize;

	rc = SMB2_ioctl(xid, tcon, cfile->fid.persistent_fid,
			cfile->fid.volatile_fid,
			FSCTL_SRV_ENUMERATE_SNAPSHOTS,
			NULL, 0 /* no input data */, max_response_size,
			(char **)&retbuf,
			&ret_data_len);
	cifs_dbg(FYI, "enum snapshots ioctl returned %d and ret buflen is %d\n",
			rc, ret_data_len);
	if (rc)
		return rc;

	if (ret_data_len && (ioc_buf != NULL) && (retbuf != NULL)) {
		/* Fixup buffer */
		if (copy_from_user(&snapshot_in, ioc_buf,
		    sizeof(struct smb_snapshot_array))) {
			rc = -EFAULT;
			kfree(retbuf);
			return rc;
		}

		/*
		 * Check for min size, ie not large enough to fit even one GMT
		 * token (snapshot).  On the first ioctl some users may pass in
		 * smaller size (or zero) to simply get the size of the array
		 * so the user space caller can allocate sufficient memory
		 * and retry the ioctl again with larger array size sufficient
		 * to hold all of the snapshot GMT tokens on the second try.
		 */
		if (snapshot_in.snapshot_array_size < GMT_TOKEN_SIZE)
			ret_data_len = sizeof(struct smb_snapshot_array);

		/*
		 * We return struct SRV_SNAPSHOT_ARRAY, followed by
		 * the snapshot array (of 50 byte GMT tokens) each
		 * representing an available previous version of the data
		 */
		if (ret_data_len > (snapshot_in.snapshot_array_size +
					sizeof(struct smb_snapshot_array)))
			ret_data_len = snapshot_in.snapshot_array_size +
					sizeof(struct smb_snapshot_array);

		if (copy_to_user(ioc_buf, retbuf, ret_data_len))
			rc = -EFAULT;
	}

	kfree(retbuf);
	return rc;
}



static int
smb3_notify(const unsigned int xid, struct file *pfile,
	    void __user *ioc_buf, bool return_changes)
{
	struct smb3_notify_info notify;
	struct smb3_notify_info __user *pnotify_buf;
	struct dentry *dentry = pfile->f_path.dentry;
	struct inode *inode = file_inode(pfile);
	struct cifs_sb_info *cifs_sb = CIFS_SB(inode->i_sb);
	struct cifs_open_parms oparms;
	struct cifs_fid fid;
	struct cifs_tcon *tcon;
	const unsigned char *path;
	char *returned_ioctl_info = NULL;
	void *page = alloc_dentry_path();
	__le16 *utf16_path = NULL;
	u8 oplock = SMB2_OPLOCK_LEVEL_NONE;
	int rc = 0;
	__u32 ret_len = 0;

	path = build_path_from_dentry(dentry, page);
	if (IS_ERR(path)) {
		rc = PTR_ERR(path);
		goto notify_exit;
	}

	utf16_path = cifs_convert_path_to_utf16(path, cifs_sb);
	if (utf16_path == NULL) {
		rc = -ENOMEM;
		goto notify_exit;
	}

	if (return_changes) {
		if (copy_from_user(&notify, ioc_buf, sizeof(struct smb3_notify_info))) {
			rc = -EFAULT;
			goto notify_exit;
		}
	} else {
		if (copy_from_user(&notify, ioc_buf, sizeof(struct smb3_notify))) {
			rc = -EFAULT;
			goto notify_exit;
		}
		notify.data_len = 0;
	}

	tcon = cifs_sb_master_tcon(cifs_sb);
	oparms = (struct cifs_open_parms) {
		.tcon = tcon,
		.path = path,
		.desired_access = FILE_READ_ATTRIBUTES | FILE_READ_DATA,
		.disposition = FILE_OPEN,
		.create_options = cifs_create_options(cifs_sb, 0),
		.fid = &fid,
	};

	rc = SMB2_open(xid, &oparms, utf16_path, &oplock, NULL, NULL, NULL,
		       NULL);
	if (rc)
		goto notify_exit;

	rc = SMB2_change_notify(xid, tcon, fid.persistent_fid, fid.volatile_fid,
				notify.watch_tree, notify.completion_filter,
				notify.data_len, &returned_ioctl_info, &ret_len);

	SMB2_close(xid, tcon, fid.persistent_fid, fid.volatile_fid);

	cifs_dbg(FYI, "change notify for path %s rc %d\n", path, rc);
	if (return_changes && (ret_len > 0) && (notify.data_len > 0)) {
		if (ret_len > notify.data_len)
			ret_len = notify.data_len;
		pnotify_buf = (struct smb3_notify_info __user *)ioc_buf;
		if (copy_to_user(pnotify_buf->notify_data, returned_ioctl_info, ret_len))
			rc = -EFAULT;
		else if (copy_to_user(&pnotify_buf->data_len, &ret_len, sizeof(ret_len)))
			rc = -EFAULT;
	}
	kfree(returned_ioctl_info);
notify_exit:
	free_dentry_path(page);
	kfree(utf16_path);
	return rc;
}

static int
smb2_query_dir_first(const unsigned int xid, struct cifs_tcon *tcon,
		     const char *path, struct cifs_sb_info *cifs_sb,
		     struct cifs_fid *fid, __u16 search_flags,
		     struct cifs_search_info *srch_inf)
{
	__le16 *utf16_path;
	struct smb_rqst rqst[2];
	struct kvec rsp_iov[2];
	int resp_buftype[2];
	struct kvec open_iov[SMB2_CREATE_IOV_SIZE];
	struct kvec qd_iov[SMB2_QUERY_DIRECTORY_IOV_SIZE];
	int rc, flags = 0;
	u8 oplock = SMB2_OPLOCK_LEVEL_NONE;
	struct cifs_open_parms oparms;
	struct smb2_query_directory_rsp *qd_rsp = NULL;
	struct smb2_create_rsp *op_rsp = NULL;
	struct TCP_Server_Info *server;
	int retries = 0, cur_sleep = 1;

replay_again:
	/* reinitialize for possible replay */
	flags = 0;
	oplock = SMB2_OPLOCK_LEVEL_NONE;
	server = cifs_pick_channel(tcon->ses);

	utf16_path = cifs_convert_path_to_utf16(path, cifs_sb);
	if (!utf16_path)
		return -ENOMEM;

	if (smb3_encryption_required(tcon))
		flags |= CIFS_TRANSFORM_REQ;

	memset(rqst, 0, sizeof(rqst));
	resp_buftype[0] = resp_buftype[1] = CIFS_NO_BUFFER;
	memset(rsp_iov, 0, sizeof(rsp_iov));

	/* Open */
	memset(&open_iov, 0, sizeof(open_iov));
	rqst[0].rq_iov = open_iov;
	rqst[0].rq_nvec = SMB2_CREATE_IOV_SIZE;

	oparms = (struct cifs_open_parms) {
		.tcon = tcon,
		.path = path,
		.desired_access = FILE_READ_ATTRIBUTES | FILE_READ_DATA,
		.disposition = FILE_OPEN,
		.create_options = cifs_create_options(cifs_sb, 0),
		.fid = fid,
		.replay = !!(retries),
	};

	rc = SMB2_open_init(tcon, server,
			    &rqst[0], &oplock, &oparms, utf16_path);
	if (rc)
		goto qdf_free;
	smb2_set_next_command(tcon, &rqst[0]);

	/* Query directory */
	srch_inf->entries_in_buffer = 0;
	srch_inf->index_of_last_entry = 2;

	memset(&qd_iov, 0, sizeof(qd_iov));
	rqst[1].rq_iov = qd_iov;
	rqst[1].rq_nvec = SMB2_QUERY_DIRECTORY_IOV_SIZE;

	rc = SMB2_query_directory_init(xid, tcon, server,
				       &rqst[1],
				       COMPOUND_FID, COMPOUND_FID,
				       0, srch_inf->info_level);
	if (rc)
		goto qdf_free;

	smb2_set_related(&rqst[1]);

	if (retries) {
		smb2_set_replay(server, &rqst[0]);
		smb2_set_replay(server, &rqst[1]);
	}

	rc = compound_send_recv(xid, tcon->ses, server,
				flags, 2, rqst,
				resp_buftype, rsp_iov);

	/* If the open failed there is nothing to do */
	op_rsp = (struct smb2_create_rsp *)rsp_iov[0].iov_base;
	if (op_rsp == NULL || op_rsp->hdr.Status != STATUS_SUCCESS) {
		cifs_dbg(FYI, "query_dir_first: open failed rc=%d\n", rc);
		goto qdf_free;
	}
	fid->persistent_fid = op_rsp->PersistentFileId;
	fid->volatile_fid = op_rsp->VolatileFileId;

	/* Anything else than ENODATA means a genuine error */
	if (rc && rc != -ENODATA) {
		SMB2_close(xid, tcon, fid->persistent_fid, fid->volatile_fid);
		cifs_dbg(FYI, "query_dir_first: query directory failed rc=%d\n", rc);
		trace_smb3_query_dir_err(xid, fid->persistent_fid,
					 tcon->tid, tcon->ses->Suid, 0, 0, rc);
		goto qdf_free;
	}

	atomic_inc(&tcon->num_remote_opens);

	qd_rsp = (struct smb2_query_directory_rsp *)rsp_iov[1].iov_base;
	if (qd_rsp->hdr.Status == STATUS_NO_MORE_FILES) {
		trace_smb3_query_dir_done(xid, fid->persistent_fid,
					  tcon->tid, tcon->ses->Suid, 0, 0);
		srch_inf->endOfSearch = true;
		rc = 0;
		goto qdf_free;
	}

	rc = smb2_parse_query_directory(tcon, &rsp_iov[1], resp_buftype[1],
					srch_inf);
	if (rc) {
		trace_smb3_query_dir_err(xid, fid->persistent_fid, tcon->tid,
			tcon->ses->Suid, 0, 0, rc);
		goto qdf_free;
	}
	resp_buftype[1] = CIFS_NO_BUFFER;

	trace_smb3_query_dir_done(xid, fid->persistent_fid, tcon->tid,
			tcon->ses->Suid, 0, srch_inf->entries_in_buffer);

 qdf_free:
	kfree(utf16_path);
	SMB2_open_free(&rqst[0]);
	SMB2_query_directory_free(&rqst[1]);
	free_rsp_buf(resp_buftype[0], rsp_iov[0].iov_base);
	free_rsp_buf(resp_buftype[1], rsp_iov[1].iov_base);

	if (is_replayable_error(rc) &&
	    smb2_should_replay(tcon, &retries, &cur_sleep))
		goto replay_again;

	return rc;
}

static int
smb2_query_dir_next(const unsigned int xid, struct cifs_tcon *tcon,
		    struct cifs_fid *fid, __u16 search_flags,
		    struct cifs_search_info *srch_inf)
{
	return SMB2_query_directory(xid, tcon, fid->persistent_fid,
				    fid->volatile_fid, 0, srch_inf);
}

static int
smb2_close_dir(const unsigned int xid, struct cifs_tcon *tcon,
	       struct cifs_fid *fid)
{
	return SMB2_close(xid, tcon, fid->persistent_fid, fid->volatile_fid);
}

/*
 * If we negotiate SMB2 protocol and get STATUS_PENDING - update
 * the number of credits and return true. Otherwise - return false.
 */
static bool
smb2_is_status_pending(char *buf, struct TCP_Server_Info *server)
{
	struct smb2_hdr *shdr = (struct smb2_hdr *)buf;
	int scredits, in_flight;

	if (shdr->Status != STATUS_PENDING)
		return false;

	if (shdr->CreditRequest) {
		spin_lock(&server->req_lock);
		server->credits += le16_to_cpu(shdr->CreditRequest);
		scredits = server->credits;
		in_flight = server->in_flight;
		spin_unlock(&server->req_lock);
		wake_up(&server->request_q);

		trace_smb3_pend_credits(server->CurrentMid,
				server->conn_id, server->hostname, scredits,
				le16_to_cpu(shdr->CreditRequest), in_flight);
		cifs_dbg(FYI, "%s: status pending add %u credits total=%d\n",
				__func__, le16_to_cpu(shdr->CreditRequest), scredits);
	}

	return true;
}

static bool
smb2_is_session_expired(char *buf)
{
	struct smb2_hdr *shdr = (struct smb2_hdr *)buf;

	if (shdr->Status != STATUS_NETWORK_SESSION_EXPIRED &&
	    shdr->Status != STATUS_USER_SESSION_DELETED)
		return false;

	trace_smb3_ses_expired(le32_to_cpu(shdr->Id.SyncId.TreeId),
			       le64_to_cpu(shdr->SessionId),
			       le16_to_cpu(shdr->Command),
			       le64_to_cpu(shdr->MessageId));
	cifs_dbg(FYI, "Session expired or deleted\n");

	return true;
}

static bool
smb2_is_status_io_timeout(char *buf)
{
	struct smb2_hdr *shdr = (struct smb2_hdr *)buf;

	if (shdr->Status == STATUS_IO_TIMEOUT)
		return true;
	else
		return false;
}

static bool
smb2_is_network_name_deleted(char *buf, struct TCP_Server_Info *server)
{
	struct smb2_hdr *shdr = (struct smb2_hdr *)buf;
	struct TCP_Server_Info *pserver;
	struct cifs_ses *ses;
	struct cifs_tcon *tcon;

	if (shdr->Status != STATUS_NETWORK_NAME_DELETED)
		return false;

	/* If server is a channel, select the primary channel */
	pserver = SERVER_IS_CHAN(server) ? server->primary_server : server;

	spin_lock(&cifs_tcp_ses_lock);
	list_for_each_entry(ses, &pserver->smb_ses_list, smb_ses_list) {
		if (cifs_ses_exiting(ses))
			continue;
		list_for_each_entry(tcon, &ses->tcon_list, tcon_list) {
			if (tcon->tid == le32_to_cpu(shdr->Id.SyncId.TreeId)) {
				spin_lock(&tcon->tc_lock);
				tcon->need_reconnect = true;
				spin_unlock(&tcon->tc_lock);
				spin_unlock(&cifs_tcp_ses_lock);
				pr_warn_once("Server share %s deleted.\n",
					     tcon->tree_name);
				return true;
			}
		}
	}
	spin_unlock(&cifs_tcp_ses_lock);

	return false;
}

static int
smb2_oplock_response(struct cifs_tcon *tcon, __u64 persistent_fid,
		__u64 volatile_fid, __u16 net_fid, struct cifsInodeInfo *cinode)
{
	if (tcon->ses->server->capabilities & SMB2_GLOBAL_CAP_LEASING)
		return SMB2_lease_break(0, tcon, cinode->lease_key,
					smb2_get_lease_state(cinode));

	return SMB2_oplock_break(0, tcon, persistent_fid, volatile_fid,
				 CIFS_CACHE_READ(cinode) ? 1 : 0);
}

void
smb2_set_replay(struct TCP_Server_Info *server, struct smb_rqst *rqst)
{
	struct smb2_hdr *shdr;

	if (server->dialect < SMB30_PROT_ID)
		return;

	shdr = (struct smb2_hdr *)(rqst->rq_iov[0].iov_base);
	if (shdr == NULL) {
		cifs_dbg(FYI, "shdr NULL in smb2_set_related\n");
		return;
	}
	shdr->Flags |= SMB2_FLAGS_REPLAY_OPERATION;
}

void
smb2_set_related(struct smb_rqst *rqst)
{
	struct smb2_hdr *shdr;

	shdr = (struct smb2_hdr *)(rqst->rq_iov[0].iov_base);
	if (shdr == NULL) {
		cifs_dbg(FYI, "shdr NULL in smb2_set_related\n");
		return;
	}
	shdr->Flags |= SMB2_FLAGS_RELATED_OPERATIONS;
}

char smb2_padding[7] = {0, 0, 0, 0, 0, 0, 0};

void
smb2_set_next_command(struct cifs_tcon *tcon, struct smb_rqst *rqst)
{
	struct smb2_hdr *shdr;
	struct cifs_ses *ses = tcon->ses;
	struct TCP_Server_Info *server = ses->server;
	unsigned long len = smb_rqst_len(server, rqst);
	int i, num_padding;

	shdr = (struct smb2_hdr *)(rqst->rq_iov[0].iov_base);
	if (shdr == NULL) {
		cifs_dbg(FYI, "shdr NULL in smb2_set_next_command\n");
		return;
	}

	/* SMB headers in a compound are 8 byte aligned. */

	/* No padding needed */
	if (!(len & 7))
		goto finished;

	num_padding = 8 - (len & 7);
	if (!smb3_encryption_required(tcon)) {
		/*
		 * If we do not have encryption then we can just add an extra
		 * iov for the padding.
		 */
		rqst->rq_iov[rqst->rq_nvec].iov_base = smb2_padding;
		rqst->rq_iov[rqst->rq_nvec].iov_len = num_padding;
		rqst->rq_nvec++;
		len += num_padding;
	} else {
		/*
		 * We can not add a small padding iov for the encryption case
		 * because the encryption framework can not handle the padding
		 * iovs.
		 * We have to flatten this into a single buffer and add
		 * the padding to it.
		 */
		for (i = 1; i < rqst->rq_nvec; i++) {
			memcpy(rqst->rq_iov[0].iov_base +
			       rqst->rq_iov[0].iov_len,
			       rqst->rq_iov[i].iov_base,
			       rqst->rq_iov[i].iov_len);
			rqst->rq_iov[0].iov_len += rqst->rq_iov[i].iov_len;
		}
		memset(rqst->rq_iov[0].iov_base + rqst->rq_iov[0].iov_len,
		       0, num_padding);
		rqst->rq_iov[0].iov_len += num_padding;
		len += num_padding;
		rqst->rq_nvec = 1;
	}

 finished:
	shdr->NextCommand = cpu_to_le32(len);
}

/*
 * helper function for exponential backoff and check if replayable
 */
bool smb2_should_replay(struct cifs_tcon *tcon,
				int *pretries,
				int *pcur_sleep)
{
	if (!pretries || !pcur_sleep)
		return false;

	if (tcon->retry || (*pretries)++ < tcon->ses->server->retrans) {
		msleep(*pcur_sleep);
		(*pcur_sleep) = ((*pcur_sleep) << 1);
		if ((*pcur_sleep) > CIFS_MAX_SLEEP)
			(*pcur_sleep) = CIFS_MAX_SLEEP;
		return true;
	}

	return false;
}

/*
 * Passes the query info response back to the caller on success.
 * Caller need to free this with free_rsp_buf().
 */
int
smb2_query_info_compound(const unsigned int xid, struct cifs_tcon *tcon,
			 const char *path, u32 desired_access,
			 u32 class, u32 type, u32 output_len,
			 struct kvec *rsp, int *buftype,
			 struct cifs_sb_info *cifs_sb)
{
	struct smb2_compound_vars *vars;
	struct cifs_ses *ses = tcon->ses;
	struct TCP_Server_Info *server;
	int flags = CIFS_CP_CREATE_CLOSE_OP;
	struct smb_rqst *rqst;
	int resp_buftype[3];
	struct kvec *rsp_iov;
	u8 oplock = SMB2_OPLOCK_LEVEL_NONE;
	struct cifs_open_parms oparms;
	struct cifs_fid fid;
	int rc;
	__le16 *utf16_path;
	struct cached_fid *cfid = NULL;
	int retries = 0, cur_sleep = 1;

replay_again:
	/* reinitialize for possible replay */
	flags = CIFS_CP_CREATE_CLOSE_OP;
	oplock = SMB2_OPLOCK_LEVEL_NONE;
	server = cifs_pick_channel(ses);

	if (!path)
		path = "";
	utf16_path = cifs_convert_path_to_utf16(path, cifs_sb);
	if (!utf16_path)
		return -ENOMEM;

	if (smb3_encryption_required(tcon))
		flags |= CIFS_TRANSFORM_REQ;

	resp_buftype[0] = resp_buftype[1] = resp_buftype[2] = CIFS_NO_BUFFER;
	vars = kzalloc(sizeof(*vars), GFP_KERNEL);
	if (!vars) {
		rc = -ENOMEM;
		goto out_free_path;
	}
	rqst = vars->rqst;
	rsp_iov = vars->rsp_iov;

	/*
	 * We can only call this for things we know are directories.
	 */
	if (!strcmp(path, ""))
		open_cached_dir(xid, tcon, path, cifs_sb, false,
				&cfid); /* cfid null if open dir failed */

	rqst[0].rq_iov = vars->open_iov;
	rqst[0].rq_nvec = SMB2_CREATE_IOV_SIZE;

	oparms = (struct cifs_open_parms) {
		.tcon = tcon,
		.path = path,
		.desired_access = desired_access,
		.disposition = FILE_OPEN,
		.create_options = cifs_create_options(cifs_sb, 0),
		.fid = &fid,
		.replay = !!(retries),
	};

	rc = SMB2_open_init(tcon, server,
			    &rqst[0], &oplock, &oparms, utf16_path);
	if (rc)
		goto qic_exit;
	smb2_set_next_command(tcon, &rqst[0]);

	rqst[1].rq_iov = &vars->qi_iov;
	rqst[1].rq_nvec = 1;

	if (cfid) {
		rc = SMB2_query_info_init(tcon, server,
					  &rqst[1],
					  cfid->fid.persistent_fid,
					  cfid->fid.volatile_fid,
					  class, type, 0,
					  output_len, 0,
					  NULL);
	} else {
		rc = SMB2_query_info_init(tcon, server,
					  &rqst[1],
					  COMPOUND_FID,
					  COMPOUND_FID,
					  class, type, 0,
					  output_len, 0,
					  NULL);
	}
	if (rc)
		goto qic_exit;
	if (!cfid) {
		smb2_set_next_command(tcon, &rqst[1]);
		smb2_set_related(&rqst[1]);
	}

	rqst[2].rq_iov = &vars->close_iov;
	rqst[2].rq_nvec = 1;

	rc = SMB2_close_init(tcon, server,
			     &rqst[2], COMPOUND_FID, COMPOUND_FID, false);
	if (rc)
		goto qic_exit;
	smb2_set_related(&rqst[2]);

	if (retries) {
		if (!cfid) {
			smb2_set_replay(server, &rqst[0]);
			smb2_set_replay(server, &rqst[2]);
		}
		smb2_set_replay(server, &rqst[1]);
	}

	if (cfid) {
		rc = compound_send_recv(xid, ses, server,
					flags, 1, &rqst[1],
					&resp_buftype[1], &rsp_iov[1]);
	} else {
		rc = compound_send_recv(xid, ses, server,
					flags, 3, rqst,
					resp_buftype, rsp_iov);
	}
	if (rc) {
		free_rsp_buf(resp_buftype[1], rsp_iov[1].iov_base);
		if (rc == -EREMCHG) {
			tcon->need_reconnect = true;
			pr_warn_once("server share %s deleted\n",
				     tcon->tree_name);
		}
		goto qic_exit;
	}
	*rsp = rsp_iov[1];
	*buftype = resp_buftype[1];

 qic_exit:
	SMB2_open_free(&rqst[0]);
	SMB2_query_info_free(&rqst[1]);
	SMB2_close_free(&rqst[2]);
	free_rsp_buf(resp_buftype[0], rsp_iov[0].iov_base);
	free_rsp_buf(resp_buftype[2], rsp_iov[2].iov_base);
	if (cfid)
		close_cached_dir(cfid);
	kfree(vars);
out_free_path:
	kfree(utf16_path);

	if (is_replayable_error(rc) &&
	    smb2_should_replay(tcon, &retries, &cur_sleep))
		goto replay_again;

	return rc;
}

static int
smb2_queryfs(const unsigned int xid, struct cifs_tcon *tcon,
	     const char *path, struct cifs_sb_info *cifs_sb, struct kstatfs *buf)
{
	struct smb2_query_info_rsp *rsp;
	struct smb2_fs_full_size_info *info = NULL;
	struct kvec rsp_iov = {NULL, 0};
	int buftype = CIFS_NO_BUFFER;
	int rc;


	rc = smb2_query_info_compound(xid, tcon, path,
				      FILE_READ_ATTRIBUTES,
				      FS_FULL_SIZE_INFORMATION,
				      SMB2_O_INFO_FILESYSTEM,
				      sizeof(struct smb2_fs_full_size_info),
				      &rsp_iov, &buftype, cifs_sb);
	if (rc)
		goto qfs_exit;

	rsp = (struct smb2_query_info_rsp *)rsp_iov.iov_base;
	buf->f_type = SMB2_SUPER_MAGIC;
	info = (struct smb2_fs_full_size_info *)(
		le16_to_cpu(rsp->OutputBufferOffset) + (char *)rsp);
	rc = smb2_validate_iov(le16_to_cpu(rsp->OutputBufferOffset),
			       le32_to_cpu(rsp->OutputBufferLength),
			       &rsp_iov,
			       sizeof(struct smb2_fs_full_size_info));
	if (!rc)
		smb2_copy_fs_info_to_kstatfs(info, buf);

qfs_exit:
	trace_smb3_qfs_done(xid, tcon->tid, tcon->ses->Suid, tcon->tree_name, rc);
	free_rsp_buf(buftype, rsp_iov.iov_base);
	return rc;
}

static int
smb311_queryfs(const unsigned int xid, struct cifs_tcon *tcon,
	       const char *path, struct cifs_sb_info *cifs_sb, struct kstatfs *buf)
{
	int rc;
	__le16 *utf16_path = NULL;
	u8 oplock = SMB2_OPLOCK_LEVEL_NONE;
	struct cifs_open_parms oparms;
	struct cifs_fid fid;

	if (!tcon->posix_extensions)
		return smb2_queryfs(xid, tcon, path, cifs_sb, buf);

	oparms = (struct cifs_open_parms) {
		.tcon = tcon,
		.path = path,
		.desired_access = FILE_READ_ATTRIBUTES,
		.disposition = FILE_OPEN,
		.create_options = cifs_create_options(cifs_sb, 0),
		.fid = &fid,
	};

	utf16_path = cifs_convert_path_to_utf16(path, cifs_sb);
	if (utf16_path == NULL)
		return -ENOMEM;

	rc = SMB2_open(xid, &oparms, utf16_path, &oplock, NULL, NULL,
		       NULL, NULL);
	kfree(utf16_path);
	if (rc)
		return rc;

	rc = SMB311_posix_qfs_info(xid, tcon, fid.persistent_fid,
				   fid.volatile_fid, buf);
	buf->f_type = SMB2_SUPER_MAGIC;
	SMB2_close(xid, tcon, fid.persistent_fid, fid.volatile_fid);
	return rc;
}

static bool
smb2_compare_fids(struct cifsFileInfo *ob1, struct cifsFileInfo *ob2)
{
	return ob1->fid.persistent_fid == ob2->fid.persistent_fid &&
	       ob1->fid.volatile_fid == ob2->fid.volatile_fid;
}

static int
smb2_mand_lock(const unsigned int xid, struct cifsFileInfo *cfile, __u64 offset,
	       __u64 length, __u32 type, int lock, int unlock, bool wait)
{
	if (unlock && !lock)
		type = SMB2_LOCKFLAG_UNLOCK;
	return SMB2_lock(xid, tlink_tcon(cfile->tlink),
			 cfile->fid.persistent_fid, cfile->fid.volatile_fid,
			 current->tgid, length, offset, type, wait);
}

static void
smb2_get_lease_key(struct inode *inode, struct cifs_fid *fid)
{
	memcpy(fid->lease_key, CIFS_I(inode)->lease_key, SMB2_LEASE_KEY_SIZE);
}

static void
smb2_set_lease_key(struct inode *inode, struct cifs_fid *fid)
{
	memcpy(CIFS_I(inode)->lease_key, fid->lease_key, SMB2_LEASE_KEY_SIZE);
}

static void
smb2_new_lease_key(struct cifs_fid *fid)
{
	generate_random_uuid(fid->lease_key);
}

static int
smb2_get_dfs_refer(const unsigned int xid, struct cifs_ses *ses,
		   const char *search_name,
		   struct dfs_info3_param **target_nodes,
		   unsigned int *num_of_nodes,
		   const struct nls_table *nls_codepage, int remap)
{
	int rc;
	__le16 *utf16_path = NULL;
	int utf16_path_len = 0;
	struct cifs_tcon *tcon;
	struct fsctl_get_dfs_referral_req *dfs_req = NULL;
	struct get_dfs_referral_rsp *dfs_rsp = NULL;
	u32 dfs_req_size = 0, dfs_rsp_size = 0;
	int retry_count = 0;

	cifs_dbg(FYI, "%s: path: %s\n", __func__, search_name);

	/*
	 * Try to use the IPC tcon, otherwise just use any
	 */
	tcon = ses->tcon_ipc;
	if (tcon == NULL) {
		spin_lock(&cifs_tcp_ses_lock);
		tcon = list_first_entry_or_null(&ses->tcon_list,
						struct cifs_tcon,
						tcon_list);
		if (tcon) {
			tcon->tc_count++;
			trace_smb3_tcon_ref(tcon->debug_id, tcon->tc_count,
					    netfs_trace_tcon_ref_get_dfs_refer);
		}
		spin_unlock(&cifs_tcp_ses_lock);
	}

	if (tcon == NULL) {
		cifs_dbg(VFS, "session %p has no tcon available for a dfs referral request\n",
			 ses);
		rc = -ENOTCONN;
		goto out;
	}

	utf16_path = cifs_strndup_to_utf16(search_name, PATH_MAX,
					   &utf16_path_len,
					   nls_codepage, remap);
	if (!utf16_path) {
		rc = -ENOMEM;
		goto out;
	}

	dfs_req_size = sizeof(*dfs_req) + utf16_path_len;
	dfs_req = kzalloc(dfs_req_size, GFP_KERNEL);
	if (!dfs_req) {
		rc = -ENOMEM;
		goto out;
	}

	/* Highest DFS referral version understood */
	dfs_req->MaxReferralLevel = DFS_VERSION;

	/* Path to resolve in an UTF-16 null-terminated string */
	memcpy(dfs_req->RequestFileName, utf16_path, utf16_path_len);

	do {
		rc = SMB2_ioctl(xid, tcon, NO_FILE_ID, NO_FILE_ID,
				FSCTL_DFS_GET_REFERRALS,
				(char *)dfs_req, dfs_req_size, CIFSMaxBufSize,
				(char **)&dfs_rsp, &dfs_rsp_size);
		if (!is_retryable_error(rc))
			break;
		usleep_range(512, 2048);
	} while (++retry_count < 5);

	if (!rc && !dfs_rsp)
		rc = -EIO;
	if (rc) {
		if (!is_retryable_error(rc) && rc != -ENOENT && rc != -EOPNOTSUPP)
			cifs_tcon_dbg(VFS, "%s: ioctl error: rc=%d\n", __func__, rc);
		goto out;
	}

	rc = parse_dfs_referrals(dfs_rsp, dfs_rsp_size,
				 num_of_nodes, target_nodes,
				 nls_codepage, remap, search_name,
				 true /* is_unicode */);
	if (rc) {
		cifs_tcon_dbg(VFS, "parse error in %s rc=%d\n", __func__, rc);
		goto out;
	}

 out:
	if (tcon && !tcon->ipc) {
		/* ipc tcons are not refcounted */
		spin_lock(&cifs_tcp_ses_lock);
		tcon->tc_count--;
		trace_smb3_tcon_ref(tcon->debug_id, tcon->tc_count,
				    netfs_trace_tcon_ref_dec_dfs_refer);
		/* tc_count can never go negative */
		WARN_ON(tcon->tc_count < 0);
		spin_unlock(&cifs_tcp_ses_lock);
	}
	kfree(utf16_path);
	kfree(dfs_req);
	kfree(dfs_rsp);
	return rc;
}

<<<<<<< HEAD
static int
parse_reparse_posix(struct reparse_posix_data *symlink_buf,
		      u32 plen, char **target_path,
		      struct cifs_sb_info *cifs_sb)
{
	unsigned int len;

	/* See MS-FSCC 2.1.2.6 for the 'NFS' style reparse tags */
	len = le16_to_cpu(symlink_buf->ReparseDataLength);
	if (len < sizeof(symlink_buf->InodeType)) {
		cifs_dbg(VFS, "srv returned malformed nfs buffer\n");
		return -EIO;
	}

	len -= sizeof(symlink_buf->InodeType);

	if (le64_to_cpu(symlink_buf->InodeType) != NFS_SPECFILE_LNK) {
		cifs_dbg(VFS, "%lld not a supported symlink type\n",
			le64_to_cpu(symlink_buf->InodeType));
		return -EOPNOTSUPP;
	}

	*target_path = cifs_strndup_from_utf16(
				symlink_buf->PathBuffer,
				len, true, cifs_sb->local_nls);
	if (!(*target_path))
		return -ENOMEM;

	convert_delimiter(*target_path, '/');
	cifs_dbg(FYI, "%s: target path: %s\n", __func__, *target_path);

	return 0;
}

static int
parse_reparse_symlink(struct reparse_symlink_data_buffer *symlink_buf,
		      u32 plen, char **target_path,
		      struct cifs_sb_info *cifs_sb)
{
	unsigned int sub_len;
	unsigned int sub_offset;

	/* We handle Symbolic Link reparse tag here. See: MS-FSCC 2.1.2.4 */

	sub_offset = le16_to_cpu(symlink_buf->SubstituteNameOffset);
	sub_len = le16_to_cpu(symlink_buf->SubstituteNameLength);
	if (sub_offset + 20 > plen ||
	    sub_offset + sub_len + 20 > plen) {
		cifs_dbg(VFS, "srv returned malformed symlink buffer\n");
		return -EIO;
	}

	*target_path = cifs_strndup_from_utf16(
				symlink_buf->PathBuffer + sub_offset,
				sub_len, true, cifs_sb->local_nls);
	if (!(*target_path))
		return -ENOMEM;

	convert_delimiter(*target_path, '/');
	cifs_dbg(FYI, "%s: target path: %s\n", __func__, *target_path);

	return 0;
}

static int
parse_reparse_point(struct reparse_data_buffer *buf,
		    u32 plen, char **target_path,
		    struct cifs_sb_info *cifs_sb)
{
	if (plen < sizeof(struct reparse_data_buffer)) {
		cifs_dbg(VFS, "reparse buffer is too small. Must be at least 8 bytes but was %d\n",
			 plen);
		return -EIO;
	}

	if (plen < le16_to_cpu(buf->ReparseDataLength) +
	    sizeof(struct reparse_data_buffer)) {
		cifs_dbg(VFS, "srv returned invalid reparse buf length: %d\n",
			 plen);
		return -EIO;
	}

	/* See MS-FSCC 2.1.2 */
	switch (le32_to_cpu(buf->ReparseTag)) {
	case IO_REPARSE_TAG_NFS:
		return parse_reparse_posix(
			(struct reparse_posix_data *)buf,
			plen, target_path, cifs_sb);
	case IO_REPARSE_TAG_SYMLINK:
		return parse_reparse_symlink(
			(struct reparse_symlink_data_buffer *)buf,
			plen, target_path, cifs_sb);
	default:
		cifs_dbg(VFS, "srv returned unknown symlink buffer tag:0x%08x\n",
			 le32_to_cpu(buf->ReparseTag));
		return -EOPNOTSUPP;
	}
}

static int
smb2_query_symlink(const unsigned int xid, struct cifs_tcon *tcon,
		   struct cifs_sb_info *cifs_sb, const char *full_path,
		   char **target_path, bool is_reparse_point)
{
	int rc;
	__le16 *utf16_path = NULL;
	__u8 oplock = SMB2_OPLOCK_LEVEL_NONE;
	struct cifs_open_parms oparms;
	struct cifs_fid fid;
	struct kvec err_iov = {NULL, 0};
	struct TCP_Server_Info *server = cifs_pick_channel(tcon->ses);
	int flags = CIFS_CP_CREATE_CLOSE_OP;
	struct smb_rqst rqst[3];
	int resp_buftype[3];
	struct kvec rsp_iov[3];
	struct kvec open_iov[SMB2_CREATE_IOV_SIZE];
	struct kvec io_iov[SMB2_IOCTL_IOV_SIZE];
	struct kvec close_iov[1];
	struct smb2_create_rsp *create_rsp;
	struct smb2_ioctl_rsp *ioctl_rsp;
	struct reparse_data_buffer *reparse_buf;
	int create_options = is_reparse_point ? OPEN_REPARSE_POINT : 0;
	u32 plen;

	cifs_dbg(FYI, "%s: path: %s\n", __func__, full_path);

	*target_path = NULL;

	if (smb3_encryption_required(tcon))
		flags |= CIFS_TRANSFORM_REQ;

	memset(rqst, 0, sizeof(rqst));
	resp_buftype[0] = resp_buftype[1] = resp_buftype[2] = CIFS_NO_BUFFER;
	memset(rsp_iov, 0, sizeof(rsp_iov));

	utf16_path = cifs_convert_path_to_utf16(full_path, cifs_sb);
	if (!utf16_path)
		return -ENOMEM;

	/* Open */
	memset(&open_iov, 0, sizeof(open_iov));
	rqst[0].rq_iov = open_iov;
	rqst[0].rq_nvec = SMB2_CREATE_IOV_SIZE;

	oparms = (struct cifs_open_parms) {
		.tcon = tcon,
		.path = full_path,
		.desired_access = FILE_READ_ATTRIBUTES,
		.disposition = FILE_OPEN,
		.create_options = cifs_create_options(cifs_sb, create_options),
		.fid = &fid,
	};

	rc = SMB2_open_init(tcon, server,
			    &rqst[0], &oplock, &oparms, utf16_path);
	if (rc)
		goto querty_exit;
	smb2_set_next_command(tcon, &rqst[0]);


	/* IOCTL */
	memset(&io_iov, 0, sizeof(io_iov));
	rqst[1].rq_iov = io_iov;
	rqst[1].rq_nvec = SMB2_IOCTL_IOV_SIZE;

	rc = SMB2_ioctl_init(tcon, server,
			     &rqst[1], fid.persistent_fid,
			     fid.volatile_fid, FSCTL_GET_REPARSE_POINT, NULL, 0,
			     CIFSMaxBufSize -
			     MAX_SMB2_CREATE_RESPONSE_SIZE -
			     MAX_SMB2_CLOSE_RESPONSE_SIZE);
	if (rc)
		goto querty_exit;

	smb2_set_next_command(tcon, &rqst[1]);
	smb2_set_related(&rqst[1]);


	/* Close */
	memset(&close_iov, 0, sizeof(close_iov));
	rqst[2].rq_iov = close_iov;
	rqst[2].rq_nvec = 1;

	rc = SMB2_close_init(tcon, server,
			     &rqst[2], COMPOUND_FID, COMPOUND_FID, false);
	if (rc)
		goto querty_exit;

	smb2_set_related(&rqst[2]);

	rc = compound_send_recv(xid, tcon->ses, server,
				flags, 3, rqst,
				resp_buftype, rsp_iov);

	create_rsp = rsp_iov[0].iov_base;
	if (create_rsp && create_rsp->hdr.Status)
		err_iov = rsp_iov[0];
	ioctl_rsp = rsp_iov[1].iov_base;

	/*
	 * Open was successful and we got an ioctl response.
	 */
	if ((rc == 0) && (is_reparse_point)) {
		/* See MS-FSCC 2.3.23 */

		reparse_buf = (struct reparse_data_buffer *)
			((char *)ioctl_rsp +
			 le32_to_cpu(ioctl_rsp->OutputOffset));
		plen = le32_to_cpu(ioctl_rsp->OutputCount);

		if (plen + le32_to_cpu(ioctl_rsp->OutputOffset) >
		    rsp_iov[1].iov_len) {
			cifs_tcon_dbg(VFS, "srv returned invalid ioctl len: %d\n",
				 plen);
			rc = -EIO;
			goto querty_exit;
		}

		rc = parse_reparse_point(reparse_buf, plen, target_path,
					 cifs_sb);
		goto querty_exit;
	}

	if (!rc || !err_iov.iov_base) {
		rc = -ENOENT;
		goto querty_exit;
	}

	rc = smb2_parse_symlink_response(cifs_sb, &err_iov, target_path);

 querty_exit:
	cifs_dbg(FYI, "query symlink rc %d\n", rc);
	kfree(utf16_path);
	SMB2_open_free(&rqst[0]);
	SMB2_ioctl_free(&rqst[1]);
	SMB2_close_free(&rqst[2]);
	free_rsp_buf(resp_buftype[0], rsp_iov[0].iov_base);
	free_rsp_buf(resp_buftype[1], rsp_iov[1].iov_base);
	free_rsp_buf(resp_buftype[2], rsp_iov[2].iov_base);
	return rc;
}

int
smb2_query_reparse_tag(const unsigned int xid, struct cifs_tcon *tcon,
		   struct cifs_sb_info *cifs_sb, const char *full_path,
		   __u32 *tag)
{
	int rc;
	__le16 *utf16_path = NULL;
	__u8 oplock = SMB2_OPLOCK_LEVEL_NONE;
	struct cifs_open_parms oparms;
	struct cifs_fid fid;
	struct TCP_Server_Info *server = cifs_pick_channel(tcon->ses);
	int flags = CIFS_CP_CREATE_CLOSE_OP;
	struct smb_rqst rqst[3];
	int resp_buftype[3];
	struct kvec rsp_iov[3];
	struct kvec open_iov[SMB2_CREATE_IOV_SIZE];
	struct kvec io_iov[SMB2_IOCTL_IOV_SIZE];
	struct kvec close_iov[1];
	struct smb2_ioctl_rsp *ioctl_rsp;
	struct reparse_data_buffer *reparse_buf;
	u32 plen;

	cifs_dbg(FYI, "%s: path: %s\n", __func__, full_path);

	if (smb3_encryption_required(tcon))
		flags |= CIFS_TRANSFORM_REQ;

	memset(rqst, 0, sizeof(rqst));
	resp_buftype[0] = resp_buftype[1] = resp_buftype[2] = CIFS_NO_BUFFER;
	memset(rsp_iov, 0, sizeof(rsp_iov));

	utf16_path = cifs_convert_path_to_utf16(full_path, cifs_sb);
	if (!utf16_path)
		return -ENOMEM;

	/*
	 * setup smb2open - TODO add optimization to call cifs_get_readable_path
	 * to see if there is a handle already open that we can use
	 */
	memset(&open_iov, 0, sizeof(open_iov));
	rqst[0].rq_iov = open_iov;
	rqst[0].rq_nvec = SMB2_CREATE_IOV_SIZE;

	oparms = (struct cifs_open_parms) {
		.tcon = tcon,
		.path = full_path,
		.desired_access = FILE_READ_ATTRIBUTES,
		.disposition = FILE_OPEN,
		.create_options = cifs_create_options(cifs_sb, OPEN_REPARSE_POINT),
		.fid = &fid,
	};

	rc = SMB2_open_init(tcon, server,
			    &rqst[0], &oplock, &oparms, utf16_path);
	if (rc)
		goto query_rp_exit;
	smb2_set_next_command(tcon, &rqst[0]);


	/* IOCTL */
	memset(&io_iov, 0, sizeof(io_iov));
	rqst[1].rq_iov = io_iov;
	rqst[1].rq_nvec = SMB2_IOCTL_IOV_SIZE;

	rc = SMB2_ioctl_init(tcon, server,
			     &rqst[1], COMPOUND_FID,
			     COMPOUND_FID, FSCTL_GET_REPARSE_POINT, NULL, 0,
			     CIFSMaxBufSize -
			     MAX_SMB2_CREATE_RESPONSE_SIZE -
			     MAX_SMB2_CLOSE_RESPONSE_SIZE);
	if (rc)
		goto query_rp_exit;

	smb2_set_next_command(tcon, &rqst[1]);
	smb2_set_related(&rqst[1]);


	/* Close */
	memset(&close_iov, 0, sizeof(close_iov));
	rqst[2].rq_iov = close_iov;
	rqst[2].rq_nvec = 1;

	rc = SMB2_close_init(tcon, server,
			     &rqst[2], COMPOUND_FID, COMPOUND_FID, false);
	if (rc)
		goto query_rp_exit;

	smb2_set_related(&rqst[2]);

	rc = compound_send_recv(xid, tcon->ses, server,
				flags, 3, rqst,
				resp_buftype, rsp_iov);

	ioctl_rsp = rsp_iov[1].iov_base;

	/*
	 * Open was successful and we got an ioctl response.
	 */
	if (rc == 0) {
		/* See MS-FSCC 2.3.23 */

		reparse_buf = (struct reparse_data_buffer *)
			((char *)ioctl_rsp +
			 le32_to_cpu(ioctl_rsp->OutputOffset));
		plen = le32_to_cpu(ioctl_rsp->OutputCount);

		if (plen + le32_to_cpu(ioctl_rsp->OutputOffset) >
		    rsp_iov[1].iov_len) {
			cifs_tcon_dbg(FYI, "srv returned invalid ioctl len: %d\n",
				 plen);
			rc = -EIO;
			goto query_rp_exit;
		}
		*tag = le32_to_cpu(reparse_buf->ReparseTag);
	}

 query_rp_exit:
	kfree(utf16_path);
	SMB2_open_free(&rqst[0]);
	SMB2_ioctl_free(&rqst[1]);
	SMB2_close_free(&rqst[2]);
	free_rsp_buf(resp_buftype[0], rsp_iov[0].iov_base);
	free_rsp_buf(resp_buftype[1], rsp_iov[1].iov_base);
	free_rsp_buf(resp_buftype[2], rsp_iov[2].iov_base);
	return rc;
}

static struct cifs_ntsd *
=======
static struct smb_ntsd *
>>>>>>> 2d5404ca
get_smb2_acl_by_fid(struct cifs_sb_info *cifs_sb,
		    const struct cifs_fid *cifsfid, u32 *pacllen, u32 info)
{
	struct smb_ntsd *pntsd = NULL;
	unsigned int xid;
	int rc = -EOPNOTSUPP;
	struct tcon_link *tlink = cifs_sb_tlink(cifs_sb);

	if (IS_ERR(tlink))
		return ERR_CAST(tlink);

	xid = get_xid();
	cifs_dbg(FYI, "trying to get acl\n");

	rc = SMB2_query_acl(xid, tlink_tcon(tlink), cifsfid->persistent_fid,
			    cifsfid->volatile_fid, (void **)&pntsd, pacllen,
			    info);
	free_xid(xid);

	cifs_put_tlink(tlink);

	cifs_dbg(FYI, "%s: rc = %d ACL len %d\n", __func__, rc, *pacllen);
	if (rc)
		return ERR_PTR(rc);
	return pntsd;

}

static struct smb_ntsd *
get_smb2_acl_by_path(struct cifs_sb_info *cifs_sb,
		     const char *path, u32 *pacllen, u32 info)
{
	struct smb_ntsd *pntsd = NULL;
	u8 oplock = SMB2_OPLOCK_LEVEL_NONE;
	unsigned int xid;
	int rc;
	struct cifs_tcon *tcon;
	struct tcon_link *tlink = cifs_sb_tlink(cifs_sb);
	struct cifs_fid fid;
	struct cifs_open_parms oparms;
	__le16 *utf16_path;

	cifs_dbg(FYI, "get smb3 acl for path %s\n", path);
	if (IS_ERR(tlink))
		return ERR_CAST(tlink);

	tcon = tlink_tcon(tlink);
	xid = get_xid();

	utf16_path = cifs_convert_path_to_utf16(path, cifs_sb);
	if (!utf16_path) {
		rc = -ENOMEM;
		free_xid(xid);
		return ERR_PTR(rc);
	}

	oparms = (struct cifs_open_parms) {
		.tcon = tcon,
		.path = path,
		.desired_access = READ_CONTROL,
		.disposition = FILE_OPEN,
		/*
		 * When querying an ACL, even if the file is a symlink
		 * we want to open the source not the target, and so
		 * the protocol requires that the client specify this
		 * flag when opening a reparse point
		 */
		.create_options = cifs_create_options(cifs_sb, 0) |
				  OPEN_REPARSE_POINT,
		.fid = &fid,
	};

	if (info & SACL_SECINFO)
		oparms.desired_access |= SYSTEM_SECURITY;

	rc = SMB2_open(xid, &oparms, utf16_path, &oplock, NULL, NULL, NULL,
		       NULL);
	kfree(utf16_path);
	if (!rc) {
		rc = SMB2_query_acl(xid, tlink_tcon(tlink), fid.persistent_fid,
				    fid.volatile_fid, (void **)&pntsd, pacllen,
				    info);
		SMB2_close(xid, tcon, fid.persistent_fid, fid.volatile_fid);
	}

	cifs_put_tlink(tlink);
	free_xid(xid);

	cifs_dbg(FYI, "%s: rc = %d ACL len %d\n", __func__, rc, *pacllen);
	if (rc)
		return ERR_PTR(rc);
	return pntsd;
}

static int
set_smb2_acl(struct smb_ntsd *pnntsd, __u32 acllen,
		struct inode *inode, const char *path, int aclflag)
{
	u8 oplock = SMB2_OPLOCK_LEVEL_NONE;
	unsigned int xid;
	int rc, access_flags = 0;
	struct cifs_tcon *tcon;
	struct cifs_sb_info *cifs_sb = CIFS_SB(inode->i_sb);
	struct tcon_link *tlink = cifs_sb_tlink(cifs_sb);
	struct cifs_fid fid;
	struct cifs_open_parms oparms;
	__le16 *utf16_path;

	cifs_dbg(FYI, "set smb3 acl for path %s\n", path);
	if (IS_ERR(tlink))
		return PTR_ERR(tlink);

	tcon = tlink_tcon(tlink);
	xid = get_xid();

	if (aclflag & CIFS_ACL_OWNER || aclflag & CIFS_ACL_GROUP)
		access_flags |= WRITE_OWNER;
	if (aclflag & CIFS_ACL_SACL)
		access_flags |= SYSTEM_SECURITY;
	if (aclflag & CIFS_ACL_DACL)
		access_flags |= WRITE_DAC;

	utf16_path = cifs_convert_path_to_utf16(path, cifs_sb);
	if (!utf16_path) {
		rc = -ENOMEM;
		free_xid(xid);
		return rc;
	}

	oparms = (struct cifs_open_parms) {
		.tcon = tcon,
		.desired_access = access_flags,
		.create_options = cifs_create_options(cifs_sb, 0),
		.disposition = FILE_OPEN,
		.path = path,
		.fid = &fid,
	};

	rc = SMB2_open(xid, &oparms, utf16_path, &oplock, NULL, NULL,
		       NULL, NULL);
	kfree(utf16_path);
	if (!rc) {
		rc = SMB2_set_acl(xid, tlink_tcon(tlink), fid.persistent_fid,
			    fid.volatile_fid, pnntsd, acllen, aclflag);
		SMB2_close(xid, tcon, fid.persistent_fid, fid.volatile_fid);
	}

	cifs_put_tlink(tlink);
	free_xid(xid);
	return rc;
}

/* Retrieve an ACL from the server */
static struct smb_ntsd *
get_smb2_acl(struct cifs_sb_info *cifs_sb,
	     struct inode *inode, const char *path,
	     u32 *pacllen, u32 info)
{
	struct smb_ntsd *pntsd = NULL;
	struct cifsFileInfo *open_file = NULL;

	if (inode && !(info & SACL_SECINFO))
		open_file = find_readable_file(CIFS_I(inode), true);
	if (!open_file || (info & SACL_SECINFO))
		return get_smb2_acl_by_path(cifs_sb, path, pacllen, info);

	pntsd = get_smb2_acl_by_fid(cifs_sb, &open_file->fid, pacllen, info);
	cifsFileInfo_put(open_file);
	return pntsd;
}

static long smb3_zero_data(struct file *file, struct cifs_tcon *tcon,
			     loff_t offset, loff_t len, unsigned int xid)
{
	struct cifsFileInfo *cfile = file->private_data;
	struct file_zero_data_information fsctl_buf;

	cifs_dbg(FYI, "Offset %lld len %lld\n", offset, len);

	fsctl_buf.FileOffset = cpu_to_le64(offset);
	fsctl_buf.BeyondFinalZero = cpu_to_le64(offset + len);

	return SMB2_ioctl(xid, tcon, cfile->fid.persistent_fid,
			  cfile->fid.volatile_fid, FSCTL_SET_ZERO_DATA,
			  (char *)&fsctl_buf,
			  sizeof(struct file_zero_data_information),
			  0, NULL, NULL);
}

static long smb3_zero_range(struct file *file, struct cifs_tcon *tcon,
			    unsigned long long offset, unsigned long long len,
			    bool keep_size)
{
	struct cifs_ses *ses = tcon->ses;
	struct inode *inode = file_inode(file);
	struct cifsInodeInfo *cifsi = CIFS_I(inode);
	struct cifsFileInfo *cfile = file->private_data;
	struct netfs_inode *ictx = netfs_inode(inode);
	unsigned long long i_size, new_size, remote_size;
	long rc;
	unsigned int xid;

	xid = get_xid();

	trace_smb3_zero_enter(xid, cfile->fid.persistent_fid, tcon->tid,
			      ses->Suid, offset, len);

	inode_lock(inode);
	filemap_invalidate_lock(inode->i_mapping);

	i_size = i_size_read(inode);
	remote_size = ictx->remote_i_size;
	if (offset + len >= remote_size && offset < i_size) {
		unsigned long long top = umin(offset + len, i_size);

		rc = filemap_write_and_wait_range(inode->i_mapping, offset, top - 1);
		if (rc < 0)
			goto zero_range_exit;
	}

	/*
	 * We zero the range through ioctl, so we need remove the page caches
	 * first, otherwise the data may be inconsistent with the server.
	 */
	truncate_pagecache_range(inode, offset, offset + len - 1);

	/* if file not oplocked can't be sure whether asking to extend size */
	rc = -EOPNOTSUPP;
	if (keep_size == false && !CIFS_CACHE_READ(cifsi))
		goto zero_range_exit;

	rc = smb3_zero_data(file, tcon, offset, len, xid);
	if (rc < 0)
		goto zero_range_exit;

	/*
	 * do we also need to change the size of the file?
	 */
	new_size = offset + len;
	if (keep_size == false && (unsigned long long)i_size_read(inode) < new_size) {
		rc = SMB2_set_eof(xid, tcon, cfile->fid.persistent_fid,
				  cfile->fid.volatile_fid, cfile->pid, new_size);
		if (rc >= 0) {
			truncate_setsize(inode, new_size);
			netfs_resize_file(&cifsi->netfs, new_size, true);
			if (offset < cifsi->netfs.zero_point)
				cifsi->netfs.zero_point = offset;
			fscache_resize_cookie(cifs_inode_cookie(inode), new_size);
		}
	}

 zero_range_exit:
	filemap_invalidate_unlock(inode->i_mapping);
	inode_unlock(inode);
	free_xid(xid);
	if (rc)
		trace_smb3_zero_err(xid, cfile->fid.persistent_fid, tcon->tid,
			      ses->Suid, offset, len, rc);
	else
		trace_smb3_zero_done(xid, cfile->fid.persistent_fid, tcon->tid,
			      ses->Suid, offset, len);
	return rc;
}

static long smb3_punch_hole(struct file *file, struct cifs_tcon *tcon,
			    loff_t offset, loff_t len)
{
	struct inode *inode = file_inode(file);
	struct cifsFileInfo *cfile = file->private_data;
	struct file_zero_data_information fsctl_buf;
	unsigned long long end = offset + len, i_size, remote_i_size;
	long rc;
	unsigned int xid;
	__u8 set_sparse = 1;

	xid = get_xid();

	inode_lock(inode);
	/* Need to make file sparse, if not already, before freeing range. */
	/* Consider adding equivalent for compressed since it could also work */
	if (!smb2_set_sparse(xid, tcon, cfile, inode, set_sparse)) {
		rc = -EOPNOTSUPP;
		goto out;
	}

	filemap_invalidate_lock(inode->i_mapping);
	/*
	 * We implement the punch hole through ioctl, so we need remove the page
	 * caches first, otherwise the data may be inconsistent with the server.
	 */
	truncate_pagecache_range(inode, offset, offset + len - 1);

	cifs_dbg(FYI, "Offset %lld len %lld\n", offset, len);

	fsctl_buf.FileOffset = cpu_to_le64(offset);
	fsctl_buf.BeyondFinalZero = cpu_to_le64(offset + len);

	rc = SMB2_ioctl(xid, tcon, cfile->fid.persistent_fid,
			cfile->fid.volatile_fid, FSCTL_SET_ZERO_DATA,
			(char *)&fsctl_buf,
			sizeof(struct file_zero_data_information),
			CIFSMaxBufSize, NULL, NULL);

	if (rc)
		goto unlock;

	/* If there's dirty data in the buffer that would extend the EOF if it
	 * were written, then we need to move the EOF marker over to the lower
	 * of the high end of the hole and the proposed EOF.  The problem is
	 * that we locally hole-punch the tail of the dirty data, the proposed
	 * EOF update will end up in the wrong place.
	 */
	i_size = i_size_read(inode);
	remote_i_size = netfs_inode(inode)->remote_i_size;
	if (end > remote_i_size && i_size > remote_i_size) {
		unsigned long long extend_to = umin(end, i_size);
		rc = SMB2_set_eof(xid, tcon, cfile->fid.persistent_fid,
				  cfile->fid.volatile_fid, cfile->pid, extend_to);
		if (rc >= 0)
			netfs_inode(inode)->remote_i_size = extend_to;
	}

unlock:
	filemap_invalidate_unlock(inode->i_mapping);
out:
	inode_unlock(inode);
	free_xid(xid);
	return rc;
}

static int smb3_simple_fallocate_write_range(unsigned int xid,
					     struct cifs_tcon *tcon,
					     struct cifsFileInfo *cfile,
					     loff_t off, loff_t len,
					     char *buf)
{
	struct cifs_io_parms io_parms = {0};
	int nbytes;
	int rc = 0;
	struct kvec iov[2];

	io_parms.netfid = cfile->fid.netfid;
	io_parms.pid = current->tgid;
	io_parms.tcon = tcon;
	io_parms.persistent_fid = cfile->fid.persistent_fid;
	io_parms.volatile_fid = cfile->fid.volatile_fid;

	while (len) {
		io_parms.offset = off;
		io_parms.length = len;
		if (io_parms.length > SMB2_MAX_BUFFER_SIZE)
			io_parms.length = SMB2_MAX_BUFFER_SIZE;
		/* iov[0] is reserved for smb header */
		iov[1].iov_base = buf;
		iov[1].iov_len = io_parms.length;
		rc = SMB2_write(xid, &io_parms, &nbytes, iov, 1);
		if (rc)
			break;
		if (nbytes > len)
			return -EINVAL;
		buf += nbytes;
		off += nbytes;
		len -= nbytes;
	}
	return rc;
}

static int smb3_simple_fallocate_range(unsigned int xid,
				       struct cifs_tcon *tcon,
				       struct cifsFileInfo *cfile,
				       loff_t off, loff_t len)
{
	struct file_allocated_range_buffer in_data, *out_data = NULL, *tmp_data;
	u32 out_data_len;
	char *buf = NULL;
	loff_t l;
	int rc;

	in_data.file_offset = cpu_to_le64(off);
	in_data.length = cpu_to_le64(len);
	rc = SMB2_ioctl(xid, tcon, cfile->fid.persistent_fid,
			cfile->fid.volatile_fid,
			FSCTL_QUERY_ALLOCATED_RANGES,
			(char *)&in_data, sizeof(in_data),
			1024 * sizeof(struct file_allocated_range_buffer),
			(char **)&out_data, &out_data_len);
	if (rc)
		goto out;

	buf = kzalloc(1024 * 1024, GFP_KERNEL);
	if (buf == NULL) {
		rc = -ENOMEM;
		goto out;
	}

	tmp_data = out_data;
	while (len) {
		/*
		 * The rest of the region is unmapped so write it all.
		 */
		if (out_data_len == 0) {
			rc = smb3_simple_fallocate_write_range(xid, tcon,
					       cfile, off, len, buf);
			goto out;
		}

		if (out_data_len < sizeof(struct file_allocated_range_buffer)) {
			rc = -EINVAL;
			goto out;
		}

		if (off < le64_to_cpu(tmp_data->file_offset)) {
			/*
			 * We are at a hole. Write until the end of the region
			 * or until the next allocated data,
			 * whichever comes next.
			 */
			l = le64_to_cpu(tmp_data->file_offset) - off;
			if (len < l)
				l = len;
			rc = smb3_simple_fallocate_write_range(xid, tcon,
					       cfile, off, l, buf);
			if (rc)
				goto out;
			off = off + l;
			len = len - l;
			if (len == 0)
				goto out;
		}
		/*
		 * We are at a section of allocated data, just skip forward
		 * until the end of the data or the end of the region
		 * we are supposed to fallocate, whichever comes first.
		 */
		l = le64_to_cpu(tmp_data->length);
		if (len < l)
			l = len;
		off += l;
		len -= l;

		tmp_data = &tmp_data[1];
		out_data_len -= sizeof(struct file_allocated_range_buffer);
	}

 out:
	kfree(out_data);
	kfree(buf);
	return rc;
}


static long smb3_simple_falloc(struct file *file, struct cifs_tcon *tcon,
			    loff_t off, loff_t len, bool keep_size)
{
	struct inode *inode;
	struct cifsInodeInfo *cifsi;
	struct cifsFileInfo *cfile = file->private_data;
	long rc = -EOPNOTSUPP;
	unsigned int xid;
	loff_t new_eof;

	xid = get_xid();

	inode = d_inode(cfile->dentry);
	cifsi = CIFS_I(inode);

	trace_smb3_falloc_enter(xid, cfile->fid.persistent_fid, tcon->tid,
				tcon->ses->Suid, off, len);
	/* if file not oplocked can't be sure whether asking to extend size */
	if (!CIFS_CACHE_READ(cifsi))
		if (keep_size == false) {
			trace_smb3_falloc_err(xid, cfile->fid.persistent_fid,
				tcon->tid, tcon->ses->Suid, off, len, rc);
			free_xid(xid);
			return rc;
		}

	/*
	 * Extending the file
	 */
	if ((keep_size == false) && i_size_read(inode) < off + len) {
		rc = inode_newsize_ok(inode, off + len);
		if (rc)
			goto out;

		if (cifsi->cifsAttrs & FILE_ATTRIBUTE_SPARSE_FILE)
			smb2_set_sparse(xid, tcon, cfile, inode, false);

		new_eof = off + len;
		rc = SMB2_set_eof(xid, tcon, cfile->fid.persistent_fid,
				  cfile->fid.volatile_fid, cfile->pid, new_eof);
		if (rc == 0) {
			netfs_resize_file(&cifsi->netfs, new_eof, true);
			cifs_setsize(inode, new_eof);
			cifs_truncate_page(inode->i_mapping, inode->i_size);
			truncate_setsize(inode, new_eof);
		}
		goto out;
	}

	/*
	 * Files are non-sparse by default so falloc may be a no-op
	 * Must check if file sparse. If not sparse, and since we are not
	 * extending then no need to do anything since file already allocated
	 */
	if ((cifsi->cifsAttrs & FILE_ATTRIBUTE_SPARSE_FILE) == 0) {
		rc = 0;
		goto out;
	}

	if (keep_size == true) {
		/*
		 * We can not preallocate pages beyond the end of the file
		 * in SMB2
		 */
		if (off >= i_size_read(inode)) {
			rc = 0;
			goto out;
		}
		/*
		 * For fallocates that are partially beyond the end of file,
		 * clamp len so we only fallocate up to the end of file.
		 */
		if (off + len > i_size_read(inode)) {
			len = i_size_read(inode) - off;
		}
	}

	if ((keep_size == true) || (i_size_read(inode) >= off + len)) {
		/*
		 * At this point, we are trying to fallocate an internal
		 * regions of a sparse file. Since smb2 does not have a
		 * fallocate command we have two options on how to emulate this.
		 * We can either turn the entire file to become non-sparse
		 * which we only do if the fallocate is for virtually
		 * the whole file,  or we can overwrite the region with zeroes
		 * using SMB2_write, which could be prohibitevly expensive
		 * if len is large.
		 */
		/*
		 * We are only trying to fallocate a small region so
		 * just write it with zero.
		 */
		if (len <= 1024 * 1024) {
			rc = smb3_simple_fallocate_range(xid, tcon, cfile,
							 off, len);
			goto out;
		}

		/*
		 * Check if falloc starts within first few pages of file
		 * and ends within a few pages of the end of file to
		 * ensure that most of file is being forced to be
		 * fallocated now. If so then setting whole file sparse
		 * ie potentially making a few extra pages at the beginning
		 * or end of the file non-sparse via set_sparse is harmless.
		 */
		if ((off > 8192) || (off + len + 8192 < i_size_read(inode))) {
			rc = -EOPNOTSUPP;
			goto out;
		}
	}

	smb2_set_sparse(xid, tcon, cfile, inode, false);
	rc = 0;

out:
	if (rc)
		trace_smb3_falloc_err(xid, cfile->fid.persistent_fid, tcon->tid,
				tcon->ses->Suid, off, len, rc);
	else
		trace_smb3_falloc_done(xid, cfile->fid.persistent_fid, tcon->tid,
				tcon->ses->Suid, off, len);

	free_xid(xid);
	return rc;
}

static long smb3_collapse_range(struct file *file, struct cifs_tcon *tcon,
			    loff_t off, loff_t len)
{
	int rc;
	unsigned int xid;
	struct inode *inode = file_inode(file);
	struct cifsInodeInfo *cifsi = CIFS_I(inode);
	struct cifsFileInfo *cfile = file->private_data;
	struct netfs_inode *ictx = &cifsi->netfs;
	loff_t old_eof, new_eof;

	xid = get_xid();

	inode_lock(inode);

	old_eof = i_size_read(inode);
	if ((off >= old_eof) ||
	    off + len >= old_eof) {
		rc = -EINVAL;
		goto out;
	}

	filemap_invalidate_lock(inode->i_mapping);
	rc = filemap_write_and_wait_range(inode->i_mapping, off, old_eof - 1);
	if (rc < 0)
		goto out_2;

	truncate_pagecache_range(inode, off, old_eof);
	ictx->zero_point = old_eof;

	rc = smb2_copychunk_range(xid, cfile, cfile, off + len,
				  old_eof - off - len, off);
	if (rc < 0)
		goto out_2;

	new_eof = old_eof - len;
	rc = SMB2_set_eof(xid, tcon, cfile->fid.persistent_fid,
			  cfile->fid.volatile_fid, cfile->pid, new_eof);
	if (rc < 0)
		goto out_2;

	rc = 0;

	truncate_setsize(inode, new_eof);
	netfs_resize_file(&cifsi->netfs, new_eof, true);
	ictx->zero_point = new_eof;
	fscache_resize_cookie(cifs_inode_cookie(inode), new_eof);
out_2:
	filemap_invalidate_unlock(inode->i_mapping);
 out:
	inode_unlock(inode);
	free_xid(xid);
	return rc;
}

static long smb3_insert_range(struct file *file, struct cifs_tcon *tcon,
			      loff_t off, loff_t len)
{
	int rc;
	unsigned int xid;
	struct cifsFileInfo *cfile = file->private_data;
	struct inode *inode = file_inode(file);
	struct cifsInodeInfo *cifsi = CIFS_I(inode);
	__u64 count, old_eof, new_eof;

	xid = get_xid();

	inode_lock(inode);

	old_eof = i_size_read(inode);
	if (off >= old_eof) {
		rc = -EINVAL;
		goto out;
	}

	count = old_eof - off;
	new_eof = old_eof + len;

	filemap_invalidate_lock(inode->i_mapping);
	rc = filemap_write_and_wait_range(inode->i_mapping, off, new_eof - 1);
	if (rc < 0)
		goto out_2;
	truncate_pagecache_range(inode, off, old_eof);

	rc = SMB2_set_eof(xid, tcon, cfile->fid.persistent_fid,
			  cfile->fid.volatile_fid, cfile->pid, new_eof);
	if (rc < 0)
		goto out_2;

	truncate_setsize(inode, new_eof);
	netfs_resize_file(&cifsi->netfs, i_size_read(inode), true);
	fscache_resize_cookie(cifs_inode_cookie(inode), i_size_read(inode));

	rc = smb2_copychunk_range(xid, cfile, cfile, off, count, off + len);
	if (rc < 0)
		goto out_2;
	cifsi->netfs.zero_point = new_eof;

	rc = smb3_zero_data(file, tcon, off, len, xid);
	if (rc < 0)
		goto out_2;

	rc = 0;
out_2:
	filemap_invalidate_unlock(inode->i_mapping);
 out:
	inode_unlock(inode);
	free_xid(xid);
	return rc;
}

static loff_t smb3_llseek(struct file *file, struct cifs_tcon *tcon, loff_t offset, int whence)
{
	struct cifsFileInfo *wrcfile, *cfile = file->private_data;
	struct cifsInodeInfo *cifsi;
	struct inode *inode;
	int rc = 0;
	struct file_allocated_range_buffer in_data, *out_data = NULL;
	u32 out_data_len;
	unsigned int xid;

	if (whence != SEEK_HOLE && whence != SEEK_DATA)
		return generic_file_llseek(file, offset, whence);

	inode = d_inode(cfile->dentry);
	cifsi = CIFS_I(inode);

	if (offset < 0 || offset >= i_size_read(inode))
		return -ENXIO;

	xid = get_xid();
	/*
	 * We need to be sure that all dirty pages are written as they
	 * might fill holes on the server.
	 * Note that we also MUST flush any written pages since at least
	 * some servers (Windows2016) will not reflect recent writes in
	 * QUERY_ALLOCATED_RANGES until SMB2_flush is called.
	 */
	wrcfile = find_writable_file(cifsi, FIND_WR_ANY);
	if (wrcfile) {
		filemap_write_and_wait(inode->i_mapping);
		smb2_flush_file(xid, tcon, &wrcfile->fid);
		cifsFileInfo_put(wrcfile);
	}

	if (!(cifsi->cifsAttrs & FILE_ATTRIBUTE_SPARSE_FILE)) {
		if (whence == SEEK_HOLE)
			offset = i_size_read(inode);
		goto lseek_exit;
	}

	in_data.file_offset = cpu_to_le64(offset);
	in_data.length = cpu_to_le64(i_size_read(inode));

	rc = SMB2_ioctl(xid, tcon, cfile->fid.persistent_fid,
			cfile->fid.volatile_fid,
			FSCTL_QUERY_ALLOCATED_RANGES,
			(char *)&in_data, sizeof(in_data),
			sizeof(struct file_allocated_range_buffer),
			(char **)&out_data, &out_data_len);
	if (rc == -E2BIG)
		rc = 0;
	if (rc)
		goto lseek_exit;

	if (whence == SEEK_HOLE && out_data_len == 0)
		goto lseek_exit;

	if (whence == SEEK_DATA && out_data_len == 0) {
		rc = -ENXIO;
		goto lseek_exit;
	}

	if (out_data_len < sizeof(struct file_allocated_range_buffer)) {
		rc = -EINVAL;
		goto lseek_exit;
	}
	if (whence == SEEK_DATA) {
		offset = le64_to_cpu(out_data->file_offset);
		goto lseek_exit;
	}
	if (offset < le64_to_cpu(out_data->file_offset))
		goto lseek_exit;

	offset = le64_to_cpu(out_data->file_offset) + le64_to_cpu(out_data->length);

 lseek_exit:
	free_xid(xid);
	kfree(out_data);
	if (!rc)
		return vfs_setpos(file, offset, inode->i_sb->s_maxbytes);
	else
		return rc;
}

static int smb3_fiemap(struct cifs_tcon *tcon,
		       struct cifsFileInfo *cfile,
		       struct fiemap_extent_info *fei, u64 start, u64 len)
{
	unsigned int xid;
	struct file_allocated_range_buffer in_data, *out_data;
	u32 out_data_len;
	int i, num, rc, flags, last_blob;
	u64 next;

	rc = fiemap_prep(d_inode(cfile->dentry), fei, start, &len, 0);
	if (rc)
		return rc;

	xid = get_xid();
 again:
	in_data.file_offset = cpu_to_le64(start);
	in_data.length = cpu_to_le64(len);

	rc = SMB2_ioctl(xid, tcon, cfile->fid.persistent_fid,
			cfile->fid.volatile_fid,
			FSCTL_QUERY_ALLOCATED_RANGES,
			(char *)&in_data, sizeof(in_data),
			1024 * sizeof(struct file_allocated_range_buffer),
			(char **)&out_data, &out_data_len);
	if (rc == -E2BIG) {
		last_blob = 0;
		rc = 0;
	} else
		last_blob = 1;
	if (rc)
		goto out;

	if (out_data_len && out_data_len < sizeof(struct file_allocated_range_buffer)) {
		rc = -EINVAL;
		goto out;
	}
	if (out_data_len % sizeof(struct file_allocated_range_buffer)) {
		rc = -EINVAL;
		goto out;
	}

	num = out_data_len / sizeof(struct file_allocated_range_buffer);
	for (i = 0; i < num; i++) {
		flags = 0;
		if (i == num - 1 && last_blob)
			flags |= FIEMAP_EXTENT_LAST;

		rc = fiemap_fill_next_extent(fei,
				le64_to_cpu(out_data[i].file_offset),
				le64_to_cpu(out_data[i].file_offset),
				le64_to_cpu(out_data[i].length),
				flags);
		if (rc < 0)
			goto out;
		if (rc == 1) {
			rc = 0;
			goto out;
		}
	}

	if (!last_blob) {
		next = le64_to_cpu(out_data[num - 1].file_offset) +
		  le64_to_cpu(out_data[num - 1].length);
		len = len - (next - start);
		start = next;
		goto again;
	}

 out:
	free_xid(xid);
	kfree(out_data);
	return rc;
}

static long smb3_fallocate(struct file *file, struct cifs_tcon *tcon, int mode,
			   loff_t off, loff_t len)
{
	/* KEEP_SIZE already checked for by do_fallocate */
	if (mode & FALLOC_FL_PUNCH_HOLE)
		return smb3_punch_hole(file, tcon, off, len);
	else if (mode & FALLOC_FL_ZERO_RANGE) {
		if (mode & FALLOC_FL_KEEP_SIZE)
			return smb3_zero_range(file, tcon, off, len, true);
		return smb3_zero_range(file, tcon, off, len, false);
	} else if (mode == FALLOC_FL_KEEP_SIZE)
		return smb3_simple_falloc(file, tcon, off, len, true);
	else if (mode == FALLOC_FL_COLLAPSE_RANGE)
		return smb3_collapse_range(file, tcon, off, len);
	else if (mode == FALLOC_FL_INSERT_RANGE)
		return smb3_insert_range(file, tcon, off, len);
	else if (mode == 0)
		return smb3_simple_falloc(file, tcon, off, len, false);

	return -EOPNOTSUPP;
}

static void
smb2_downgrade_oplock(struct TCP_Server_Info *server,
		      struct cifsInodeInfo *cinode, __u32 oplock,
		      unsigned int epoch, bool *purge_cache)
{
	server->ops->set_oplock_level(cinode, oplock, 0, NULL);
}

static void
smb21_set_oplock_level(struct cifsInodeInfo *cinode, __u32 oplock,
		       unsigned int epoch, bool *purge_cache);

static void
smb3_downgrade_oplock(struct TCP_Server_Info *server,
		       struct cifsInodeInfo *cinode, __u32 oplock,
		       unsigned int epoch, bool *purge_cache)
{
	unsigned int old_state = cinode->oplock;
	unsigned int old_epoch = cinode->epoch;
	unsigned int new_state;

	if (epoch > old_epoch) {
		smb21_set_oplock_level(cinode, oplock, 0, NULL);
		cinode->epoch = epoch;
	}

	new_state = cinode->oplock;
	*purge_cache = false;

	if ((old_state & CIFS_CACHE_READ_FLG) != 0 &&
	    (new_state & CIFS_CACHE_READ_FLG) == 0)
		*purge_cache = true;
	else if (old_state == new_state && (epoch - old_epoch > 1))
		*purge_cache = true;
}

static void
smb2_set_oplock_level(struct cifsInodeInfo *cinode, __u32 oplock,
		      unsigned int epoch, bool *purge_cache)
{
	oplock &= 0xFF;
	cinode->lease_granted = false;
	if (oplock == SMB2_OPLOCK_LEVEL_NOCHANGE)
		return;
	if (oplock == SMB2_OPLOCK_LEVEL_BATCH) {
		cinode->oplock = CIFS_CACHE_RHW_FLG;
		cifs_dbg(FYI, "Batch Oplock granted on inode %p\n",
			 &cinode->netfs.inode);
	} else if (oplock == SMB2_OPLOCK_LEVEL_EXCLUSIVE) {
		cinode->oplock = CIFS_CACHE_RW_FLG;
		cifs_dbg(FYI, "Exclusive Oplock granted on inode %p\n",
			 &cinode->netfs.inode);
	} else if (oplock == SMB2_OPLOCK_LEVEL_II) {
		cinode->oplock = CIFS_CACHE_READ_FLG;
		cifs_dbg(FYI, "Level II Oplock granted on inode %p\n",
			 &cinode->netfs.inode);
	} else
		cinode->oplock = 0;
}

static void
smb21_set_oplock_level(struct cifsInodeInfo *cinode, __u32 oplock,
		       unsigned int epoch, bool *purge_cache)
{
	char message[5] = {0};
	unsigned int new_oplock = 0;

	oplock &= 0xFF;
	cinode->lease_granted = true;
	if (oplock == SMB2_OPLOCK_LEVEL_NOCHANGE)
		return;

	/* Check if the server granted an oplock rather than a lease */
	if (oplock & SMB2_OPLOCK_LEVEL_EXCLUSIVE)
		return smb2_set_oplock_level(cinode, oplock, epoch,
					     purge_cache);

	if (oplock & SMB2_LEASE_READ_CACHING_HE) {
		new_oplock |= CIFS_CACHE_READ_FLG;
		strcat(message, "R");
	}
	if (oplock & SMB2_LEASE_HANDLE_CACHING_HE) {
		new_oplock |= CIFS_CACHE_HANDLE_FLG;
		strcat(message, "H");
	}
	if (oplock & SMB2_LEASE_WRITE_CACHING_HE) {
		new_oplock |= CIFS_CACHE_WRITE_FLG;
		strcat(message, "W");
	}
	if (!new_oplock)
		strscpy(message, "None");

	cinode->oplock = new_oplock;
	cifs_dbg(FYI, "%s Lease granted on inode %p\n", message,
		 &cinode->netfs.inode);
}

static void
smb3_set_oplock_level(struct cifsInodeInfo *cinode, __u32 oplock,
		      unsigned int epoch, bool *purge_cache)
{
	unsigned int old_oplock = cinode->oplock;

	smb21_set_oplock_level(cinode, oplock, epoch, purge_cache);

	if (purge_cache) {
		*purge_cache = false;
		if (old_oplock == CIFS_CACHE_READ_FLG) {
			if (cinode->oplock == CIFS_CACHE_READ_FLG &&
			    (epoch - cinode->epoch > 0))
				*purge_cache = true;
			else if (cinode->oplock == CIFS_CACHE_RH_FLG &&
				 (epoch - cinode->epoch > 1))
				*purge_cache = true;
			else if (cinode->oplock == CIFS_CACHE_RHW_FLG &&
				 (epoch - cinode->epoch > 1))
				*purge_cache = true;
			else if (cinode->oplock == 0 &&
				 (epoch - cinode->epoch > 0))
				*purge_cache = true;
		} else if (old_oplock == CIFS_CACHE_RH_FLG) {
			if (cinode->oplock == CIFS_CACHE_RH_FLG &&
			    (epoch - cinode->epoch > 0))
				*purge_cache = true;
			else if (cinode->oplock == CIFS_CACHE_RHW_FLG &&
				 (epoch - cinode->epoch > 1))
				*purge_cache = true;
		}
		cinode->epoch = epoch;
	}
}

#ifdef CONFIG_CIFS_ALLOW_INSECURE_LEGACY
static bool
smb2_is_read_op(__u32 oplock)
{
	return oplock == SMB2_OPLOCK_LEVEL_II;
}
#endif /* CIFS_ALLOW_INSECURE_LEGACY */

static bool
smb21_is_read_op(__u32 oplock)
{
	return (oplock & SMB2_LEASE_READ_CACHING_HE) &&
	       !(oplock & SMB2_LEASE_WRITE_CACHING_HE);
}

static __le32
map_oplock_to_lease(u8 oplock)
{
	if (oplock == SMB2_OPLOCK_LEVEL_EXCLUSIVE)
		return SMB2_LEASE_WRITE_CACHING_LE | SMB2_LEASE_READ_CACHING_LE;
	else if (oplock == SMB2_OPLOCK_LEVEL_II)
		return SMB2_LEASE_READ_CACHING_LE;
	else if (oplock == SMB2_OPLOCK_LEVEL_BATCH)
		return SMB2_LEASE_HANDLE_CACHING_LE | SMB2_LEASE_READ_CACHING_LE |
		       SMB2_LEASE_WRITE_CACHING_LE;
	return 0;
}

static char *
smb2_create_lease_buf(u8 *lease_key, u8 oplock)
{
	struct create_lease *buf;

	buf = kzalloc(sizeof(struct create_lease), GFP_KERNEL);
	if (!buf)
		return NULL;

	memcpy(&buf->lcontext.LeaseKey, lease_key, SMB2_LEASE_KEY_SIZE);
	buf->lcontext.LeaseState = map_oplock_to_lease(oplock);

	buf->ccontext.DataOffset = cpu_to_le16(offsetof
					(struct create_lease, lcontext));
	buf->ccontext.DataLength = cpu_to_le32(sizeof(struct lease_context));
	buf->ccontext.NameOffset = cpu_to_le16(offsetof
				(struct create_lease, Name));
	buf->ccontext.NameLength = cpu_to_le16(4);
	/* SMB2_CREATE_REQUEST_LEASE is "RqLs" */
	buf->Name[0] = 'R';
	buf->Name[1] = 'q';
	buf->Name[2] = 'L';
	buf->Name[3] = 's';
	return (char *)buf;
}

static char *
smb3_create_lease_buf(u8 *lease_key, u8 oplock)
{
	struct create_lease_v2 *buf;

	buf = kzalloc(sizeof(struct create_lease_v2), GFP_KERNEL);
	if (!buf)
		return NULL;

	memcpy(&buf->lcontext.LeaseKey, lease_key, SMB2_LEASE_KEY_SIZE);
	buf->lcontext.LeaseState = map_oplock_to_lease(oplock);

	buf->ccontext.DataOffset = cpu_to_le16(offsetof
					(struct create_lease_v2, lcontext));
	buf->ccontext.DataLength = cpu_to_le32(sizeof(struct lease_context_v2));
	buf->ccontext.NameOffset = cpu_to_le16(offsetof
				(struct create_lease_v2, Name));
	buf->ccontext.NameLength = cpu_to_le16(4);
	/* SMB2_CREATE_REQUEST_LEASE is "RqLs" */
	buf->Name[0] = 'R';
	buf->Name[1] = 'q';
	buf->Name[2] = 'L';
	buf->Name[3] = 's';
	return (char *)buf;
}

static __u8
smb2_parse_lease_buf(void *buf, unsigned int *epoch, char *lease_key)
{
	struct create_lease *lc = (struct create_lease *)buf;

	*epoch = 0; /* not used */
	if (lc->lcontext.LeaseFlags & SMB2_LEASE_FLAG_BREAK_IN_PROGRESS_LE)
		return SMB2_OPLOCK_LEVEL_NOCHANGE;
	return le32_to_cpu(lc->lcontext.LeaseState);
}

static __u8
smb3_parse_lease_buf(void *buf, unsigned int *epoch, char *lease_key)
{
	struct create_lease_v2 *lc = (struct create_lease_v2 *)buf;

	*epoch = le16_to_cpu(lc->lcontext.Epoch);
	if (lc->lcontext.LeaseFlags & SMB2_LEASE_FLAG_BREAK_IN_PROGRESS_LE)
		return SMB2_OPLOCK_LEVEL_NOCHANGE;
	if (lease_key)
		memcpy(lease_key, &lc->lcontext.LeaseKey, SMB2_LEASE_KEY_SIZE);
	return le32_to_cpu(lc->lcontext.LeaseState);
}

static unsigned int
smb2_wp_retry_size(struct inode *inode)
{
	return min_t(unsigned int, CIFS_SB(inode->i_sb)->ctx->wsize,
		     SMB2_MAX_BUFFER_SIZE);
}

static bool
smb2_dir_needs_close(struct cifsFileInfo *cfile)
{
	return !cfile->invalidHandle;
}

static void
fill_transform_hdr(struct smb2_transform_hdr *tr_hdr, unsigned int orig_len,
		   struct smb_rqst *old_rq, __le16 cipher_type)
{
	struct smb2_hdr *shdr =
			(struct smb2_hdr *)old_rq->rq_iov[0].iov_base;

	memset(tr_hdr, 0, sizeof(struct smb2_transform_hdr));
	tr_hdr->ProtocolId = SMB2_TRANSFORM_PROTO_NUM;
	tr_hdr->OriginalMessageSize = cpu_to_le32(orig_len);
	tr_hdr->Flags = cpu_to_le16(0x01);
	if ((cipher_type == SMB2_ENCRYPTION_AES128_GCM) ||
	    (cipher_type == SMB2_ENCRYPTION_AES256_GCM))
		get_random_bytes(&tr_hdr->Nonce, SMB3_AES_GCM_NONCE);
	else
		get_random_bytes(&tr_hdr->Nonce, SMB3_AES_CCM_NONCE);
	memcpy(&tr_hdr->SessionId, &shdr->SessionId, 8);
}

static void *smb2_aead_req_alloc(struct crypto_aead *tfm, const struct smb_rqst *rqst,
				 int num_rqst, const u8 *sig, u8 **iv,
				 struct aead_request **req, struct sg_table *sgt,
				 unsigned int *num_sgs, size_t *sensitive_size)
{
	unsigned int req_size = sizeof(**req) + crypto_aead_reqsize(tfm);
	unsigned int iv_size = crypto_aead_ivsize(tfm);
	unsigned int len;
	u8 *p;

	*num_sgs = cifs_get_num_sgs(rqst, num_rqst, sig);
	if (IS_ERR_VALUE((long)(int)*num_sgs))
		return ERR_PTR(*num_sgs);

	len = iv_size;
	len += crypto_aead_alignmask(tfm) & ~(crypto_tfm_ctx_alignment() - 1);
	len = ALIGN(len, crypto_tfm_ctx_alignment());
	len += req_size;
	len = ALIGN(len, __alignof__(struct scatterlist));
	len += array_size(*num_sgs, sizeof(struct scatterlist));
	*sensitive_size = len;

	p = kvzalloc(len, GFP_NOFS);
	if (!p)
		return ERR_PTR(-ENOMEM);

	*iv = (u8 *)PTR_ALIGN(p, crypto_aead_alignmask(tfm) + 1);
	*req = (struct aead_request *)PTR_ALIGN(*iv + iv_size,
						crypto_tfm_ctx_alignment());
	sgt->sgl = (struct scatterlist *)PTR_ALIGN((u8 *)*req + req_size,
						   __alignof__(struct scatterlist));
	return p;
}

static void *smb2_get_aead_req(struct crypto_aead *tfm, struct smb_rqst *rqst,
			       int num_rqst, const u8 *sig, u8 **iv,
			       struct aead_request **req, struct scatterlist **sgl,
			       size_t *sensitive_size)
{
	struct sg_table sgtable = {};
	unsigned int skip, num_sgs, i, j;
	ssize_t rc;
	void *p;

	p = smb2_aead_req_alloc(tfm, rqst, num_rqst, sig, iv, req, &sgtable,
				&num_sgs, sensitive_size);
	if (IS_ERR(p))
		return ERR_CAST(p);

	sg_init_marker(sgtable.sgl, num_sgs);

	/*
	 * The first rqst has a transform header where the
	 * first 20 bytes are not part of the encrypted blob.
	 */
	skip = 20;

	for (i = 0; i < num_rqst; i++) {
		struct iov_iter *iter = &rqst[i].rq_iter;
		size_t count = iov_iter_count(iter);

		for (j = 0; j < rqst[i].rq_nvec; j++) {
			cifs_sg_set_buf(&sgtable,
					rqst[i].rq_iov[j].iov_base + skip,
					rqst[i].rq_iov[j].iov_len - skip);

			/* See the above comment on the 'skip' assignment */
			skip = 0;
		}
		sgtable.orig_nents = sgtable.nents;

		rc = extract_iter_to_sg(iter, count, &sgtable,
					num_sgs - sgtable.nents, 0);
		iov_iter_revert(iter, rc);
		sgtable.orig_nents = sgtable.nents;
	}

	cifs_sg_set_buf(&sgtable, sig, SMB2_SIGNATURE_SIZE);
	sg_mark_end(&sgtable.sgl[sgtable.nents - 1]);
	*sgl = sgtable.sgl;
	return p;
}

static int
smb2_get_enc_key(struct TCP_Server_Info *server, __u64 ses_id, int enc, u8 *key)
{
	struct TCP_Server_Info *pserver;
	struct cifs_ses *ses;
	u8 *ses_enc_key;

	/* If server is a channel, select the primary channel */
	pserver = SERVER_IS_CHAN(server) ? server->primary_server : server;

	spin_lock(&cifs_tcp_ses_lock);
	list_for_each_entry(ses, &pserver->smb_ses_list, smb_ses_list) {
		if (ses->Suid == ses_id) {
			spin_lock(&ses->ses_lock);
			ses_enc_key = enc ? ses->smb3encryptionkey :
				ses->smb3decryptionkey;
			memcpy(key, ses_enc_key, SMB3_ENC_DEC_KEY_SIZE);
			spin_unlock(&ses->ses_lock);
			spin_unlock(&cifs_tcp_ses_lock);
			return 0;
		}
	}
	spin_unlock(&cifs_tcp_ses_lock);

	trace_smb3_ses_not_found(ses_id);

	return -EAGAIN;
}
/*
 * Encrypt or decrypt @rqst message. @rqst[0] has the following format:
 * iov[0]   - transform header (associate data),
 * iov[1-N] - SMB2 header and pages - data to encrypt.
 * On success return encrypted data in iov[1-N] and pages, leave iov[0]
 * untouched.
 */
static int
crypt_message(struct TCP_Server_Info *server, int num_rqst,
	      struct smb_rqst *rqst, int enc, struct crypto_aead *tfm)
{
	struct smb2_transform_hdr *tr_hdr =
		(struct smb2_transform_hdr *)rqst[0].rq_iov[0].iov_base;
	unsigned int assoc_data_len = sizeof(struct smb2_transform_hdr) - 20;
	int rc = 0;
	struct scatterlist *sg;
	u8 sign[SMB2_SIGNATURE_SIZE] = {};
	u8 key[SMB3_ENC_DEC_KEY_SIZE];
	struct aead_request *req;
	u8 *iv;
	unsigned int crypt_len = le32_to_cpu(tr_hdr->OriginalMessageSize);
	void *creq;
	size_t sensitive_size;

	rc = smb2_get_enc_key(server, le64_to_cpu(tr_hdr->SessionId), enc, key);
	if (rc) {
		cifs_server_dbg(FYI, "%s: Could not get %scryption key. sid: 0x%llx\n", __func__,
			 enc ? "en" : "de", le64_to_cpu(tr_hdr->SessionId));
		return rc;
	}

	if ((server->cipher_type == SMB2_ENCRYPTION_AES256_CCM) ||
		(server->cipher_type == SMB2_ENCRYPTION_AES256_GCM))
		rc = crypto_aead_setkey(tfm, key, SMB3_GCM256_CRYPTKEY_SIZE);
	else
		rc = crypto_aead_setkey(tfm, key, SMB3_GCM128_CRYPTKEY_SIZE);

	if (rc) {
		cifs_server_dbg(VFS, "%s: Failed to set aead key %d\n", __func__, rc);
		return rc;
	}

	rc = crypto_aead_setauthsize(tfm, SMB2_SIGNATURE_SIZE);
	if (rc) {
		cifs_server_dbg(VFS, "%s: Failed to set authsize %d\n", __func__, rc);
		return rc;
	}

	creq = smb2_get_aead_req(tfm, rqst, num_rqst, sign, &iv, &req, &sg,
				 &sensitive_size);
	if (IS_ERR(creq))
		return PTR_ERR(creq);

	if (!enc) {
		memcpy(sign, &tr_hdr->Signature, SMB2_SIGNATURE_SIZE);
		crypt_len += SMB2_SIGNATURE_SIZE;
	}

	if ((server->cipher_type == SMB2_ENCRYPTION_AES128_GCM) ||
	    (server->cipher_type == SMB2_ENCRYPTION_AES256_GCM))
		memcpy(iv, (char *)tr_hdr->Nonce, SMB3_AES_GCM_NONCE);
	else {
		iv[0] = 3;
		memcpy(iv + 1, (char *)tr_hdr->Nonce, SMB3_AES_CCM_NONCE);
	}

	aead_request_set_tfm(req, tfm);
	aead_request_set_crypt(req, sg, sg, crypt_len, iv);
	aead_request_set_ad(req, assoc_data_len);

	rc = enc ? crypto_aead_encrypt(req) : crypto_aead_decrypt(req);

	if (!rc && enc)
		memcpy(&tr_hdr->Signature, sign, SMB2_SIGNATURE_SIZE);

	kvfree_sensitive(creq, sensitive_size);
	return rc;
}

/*
 * Clear a read buffer, discarding the folios which have the 1st mark set.
 */
static void cifs_clear_folioq_buffer(struct folio_queue *buffer)
{
	struct folio_queue *folioq;

	while ((folioq = buffer)) {
		for (int s = 0; s < folioq_count(folioq); s++)
			if (folioq_is_marked(folioq, s))
				folio_put(folioq_folio(folioq, s));
		buffer = folioq->next;
		kfree(folioq);
	}
}

/*
 * Allocate buffer space into a folio queue.
 */
static struct folio_queue *cifs_alloc_folioq_buffer(ssize_t size)
{
	struct folio_queue *buffer = NULL, *tail = NULL, *p;
	struct folio *folio;
	unsigned int slot;

	do {
		if (!tail || folioq_full(tail)) {
			p = kmalloc(sizeof(*p), GFP_NOFS);
			if (!p)
				goto nomem;
			folioq_init(p);
			if (tail) {
				tail->next = p;
				p->prev = tail;
			} else {
				buffer = p;
			}
			tail = p;
		}

		folio = folio_alloc(GFP_KERNEL|__GFP_HIGHMEM, 0);
		if (!folio)
			goto nomem;

		slot = folioq_append_mark(tail, folio);
		size -= folioq_folio_size(tail, slot);
	} while (size > 0);

	return buffer;

nomem:
	cifs_clear_folioq_buffer(buffer);
	return NULL;
}

/*
 * Copy data from an iterator to the folios in a folio queue buffer.
 */
static bool cifs_copy_iter_to_folioq(struct iov_iter *iter, size_t size,
				     struct folio_queue *buffer)
{
	for (; buffer; buffer = buffer->next) {
		for (int s = 0; s < folioq_count(buffer); s++) {
			struct folio *folio = folioq_folio(buffer, s);
			size_t part = folioq_folio_size(buffer, s);

			part = umin(part, size);

			if (copy_folio_from_iter(folio, 0, part, iter) != part)
				return false;
			size -= part;
		}
	}
	return true;
}

void
smb3_free_compound_rqst(int num_rqst, struct smb_rqst *rqst)
{
	for (int i = 0; i < num_rqst; i++)
		cifs_clear_folioq_buffer(rqst[i].rq_buffer);
}

/*
 * This function will initialize new_rq and encrypt the content.
 * The first entry, new_rq[0], only contains a single iov which contains
 * a smb2_transform_hdr and is pre-allocated by the caller.
 * This function then populates new_rq[1+] with the content from olq_rq[0+].
 *
 * The end result is an array of smb_rqst structures where the first structure
 * only contains a single iov for the transform header which we then can pass
 * to crypt_message().
 *
 * new_rq[0].rq_iov[0] :  smb2_transform_hdr pre-allocated by the caller
 * new_rq[1+].rq_iov[*] == old_rq[0+].rq_iov[*] : SMB2/3 requests
 */
static int
smb3_init_transform_rq(struct TCP_Server_Info *server, int num_rqst,
		       struct smb_rqst *new_rq, struct smb_rqst *old_rq)
{
	struct smb2_transform_hdr *tr_hdr = new_rq[0].rq_iov[0].iov_base;
	unsigned int orig_len = 0;
	int rc = -ENOMEM;

	for (int i = 1; i < num_rqst; i++) {
		struct smb_rqst *old = &old_rq[i - 1];
		struct smb_rqst *new = &new_rq[i];
		struct folio_queue *buffer;
		size_t size = iov_iter_count(&old->rq_iter);

		orig_len += smb_rqst_len(server, old);
		new->rq_iov = old->rq_iov;
		new->rq_nvec = old->rq_nvec;

		if (size > 0) {
			buffer = cifs_alloc_folioq_buffer(size);
			if (!buffer)
				goto err_free;

			new->rq_buffer = buffer;
			iov_iter_folio_queue(&new->rq_iter, ITER_SOURCE,
					     buffer, 0, 0, size);

			if (!cifs_copy_iter_to_folioq(&old->rq_iter, size, buffer)) {
				rc = -EIO;
				goto err_free;
			}
		}
	}

	/* fill the 1st iov with a transform header */
	fill_transform_hdr(tr_hdr, orig_len, old_rq, server->cipher_type);

	rc = crypt_message(server, num_rqst, new_rq, 1, server->secmech.enc);
	cifs_dbg(FYI, "Encrypt message returned %d\n", rc);
	if (rc)
		goto err_free;

	return rc;

err_free:
	smb3_free_compound_rqst(num_rqst - 1, &new_rq[1]);
	return rc;
}

static int
smb3_is_transform_hdr(void *buf)
{
	struct smb2_transform_hdr *trhdr = buf;

	return trhdr->ProtocolId == SMB2_TRANSFORM_PROTO_NUM;
}

static int
decrypt_raw_data(struct TCP_Server_Info *server, char *buf,
		 unsigned int buf_data_size, struct iov_iter *iter,
		 bool is_offloaded)
{
	struct crypto_aead *tfm;
	struct smb_rqst rqst = {NULL};
	struct kvec iov[2];
	size_t iter_size = 0;
	int rc;

	iov[0].iov_base = buf;
	iov[0].iov_len = sizeof(struct smb2_transform_hdr);
	iov[1].iov_base = buf + sizeof(struct smb2_transform_hdr);
	iov[1].iov_len = buf_data_size;

	rqst.rq_iov = iov;
	rqst.rq_nvec = 2;
	if (iter) {
		rqst.rq_iter = *iter;
		iter_size = iov_iter_count(iter);
	}

	if (is_offloaded) {
		if ((server->cipher_type == SMB2_ENCRYPTION_AES128_GCM) ||
		    (server->cipher_type == SMB2_ENCRYPTION_AES256_GCM))
			tfm = crypto_alloc_aead("gcm(aes)", 0, 0);
		else
			tfm = crypto_alloc_aead("ccm(aes)", 0, 0);
		if (IS_ERR(tfm)) {
			rc = PTR_ERR(tfm);
			cifs_server_dbg(VFS, "%s: Failed alloc decrypt TFM, rc=%d\n", __func__, rc);

			return rc;
		}
	} else {
		if (unlikely(!server->secmech.dec))
			return -EIO;

		tfm = server->secmech.dec;
	}

	rc = crypt_message(server, 1, &rqst, 0, tfm);
	cifs_dbg(FYI, "Decrypt message returned %d\n", rc);

	if (is_offloaded)
		crypto_free_aead(tfm);

	if (rc)
		return rc;

	memmove(buf, iov[1].iov_base, buf_data_size);

	if (!is_offloaded)
		server->total_read = buf_data_size + iter_size;

	return rc;
}

static int
cifs_copy_folioq_to_iter(struct folio_queue *folioq, size_t data_size,
			 size_t skip, struct iov_iter *iter)
{
	for (; folioq; folioq = folioq->next) {
		for (int s = 0; s < folioq_count(folioq); s++) {
			struct folio *folio = folioq_folio(folioq, s);
			size_t fsize = folio_size(folio);
			size_t n, len = umin(fsize - skip, data_size);

			n = copy_folio_to_iter(folio, skip, len, iter);
			if (n != len) {
				cifs_dbg(VFS, "%s: something went wrong\n", __func__);
				return -EIO;
			}
			data_size -= n;
			skip = 0;
		}
	}

	return 0;
}

static int
handle_read_data(struct TCP_Server_Info *server, struct mid_q_entry *mid,
		 char *buf, unsigned int buf_len, struct folio_queue *buffer,
		 unsigned int buffer_len, bool is_offloaded)
{
	unsigned int data_offset;
	unsigned int data_len;
	unsigned int cur_off;
	unsigned int cur_page_idx;
	unsigned int pad_len;
	struct cifs_io_subrequest *rdata = mid->callback_data;
	struct smb2_hdr *shdr = (struct smb2_hdr *)buf;
	int length;
	bool use_rdma_mr = false;

	if (shdr->Command != SMB2_READ) {
		cifs_server_dbg(VFS, "only big read responses are supported\n");
		return -EOPNOTSUPP;
	}

	if (server->ops->is_session_expired &&
	    server->ops->is_session_expired(buf)) {
		if (!is_offloaded)
			cifs_reconnect(server, true);
		return -1;
	}

	if (server->ops->is_status_pending &&
			server->ops->is_status_pending(buf, server))
		return -1;

	/* set up first two iov to get credits */
	rdata->iov[0].iov_base = buf;
	rdata->iov[0].iov_len = 0;
	rdata->iov[1].iov_base = buf;
	rdata->iov[1].iov_len =
		min_t(unsigned int, buf_len, server->vals->read_rsp_size);
	cifs_dbg(FYI, "0: iov_base=%p iov_len=%zu\n",
		 rdata->iov[0].iov_base, rdata->iov[0].iov_len);
	cifs_dbg(FYI, "1: iov_base=%p iov_len=%zu\n",
		 rdata->iov[1].iov_base, rdata->iov[1].iov_len);

	rdata->result = server->ops->map_error(buf, true);
	if (rdata->result != 0) {
		cifs_dbg(FYI, "%s: server returned error %d\n",
			 __func__, rdata->result);
		/* normal error on read response */
		if (is_offloaded)
			mid->mid_state = MID_RESPONSE_RECEIVED;
		else
			dequeue_mid(mid, false);
		return 0;
	}

	data_offset = server->ops->read_data_offset(buf);
#ifdef CONFIG_CIFS_SMB_DIRECT
	use_rdma_mr = rdata->mr;
#endif
	data_len = server->ops->read_data_length(buf, use_rdma_mr);

	if (data_offset < server->vals->read_rsp_size) {
		/*
		 * win2k8 sometimes sends an offset of 0 when the read
		 * is beyond the EOF. Treat it as if the data starts just after
		 * the header.
		 */
		cifs_dbg(FYI, "%s: data offset (%u) inside read response header\n",
			 __func__, data_offset);
		data_offset = server->vals->read_rsp_size;
	} else if (data_offset > MAX_CIFS_SMALL_BUFFER_SIZE) {
		/* data_offset is beyond the end of smallbuf */
		cifs_dbg(FYI, "%s: data offset (%u) beyond end of smallbuf\n",
			 __func__, data_offset);
		rdata->result = -EIO;
		if (is_offloaded)
			mid->mid_state = MID_RESPONSE_MALFORMED;
		else
			dequeue_mid(mid, rdata->result);
		return 0;
	}

	pad_len = data_offset - server->vals->read_rsp_size;

	if (buf_len <= data_offset) {
		/* read response payload is in pages */
		cur_page_idx = pad_len / PAGE_SIZE;
		cur_off = pad_len % PAGE_SIZE;

		if (cur_page_idx != 0) {
			/* data offset is beyond the 1st page of response */
			cifs_dbg(FYI, "%s: data offset (%u) beyond 1st page of response\n",
				 __func__, data_offset);
			rdata->result = -EIO;
			if (is_offloaded)
				mid->mid_state = MID_RESPONSE_MALFORMED;
			else
				dequeue_mid(mid, rdata->result);
			return 0;
		}

		if (data_len > buffer_len - pad_len) {
			/* data_len is corrupt -- discard frame */
			rdata->result = -EIO;
			if (is_offloaded)
				mid->mid_state = MID_RESPONSE_MALFORMED;
			else
				dequeue_mid(mid, rdata->result);
			return 0;
		}

		/* Copy the data to the output I/O iterator. */
		rdata->result = cifs_copy_folioq_to_iter(buffer, buffer_len,
							 cur_off, &rdata->subreq.io_iter);
		if (rdata->result != 0) {
			if (is_offloaded)
				mid->mid_state = MID_RESPONSE_MALFORMED;
			else
				dequeue_mid(mid, rdata->result);
			return 0;
		}
		rdata->got_bytes = buffer_len;

	} else if (buf_len >= data_offset + data_len) {
		/* read response payload is in buf */
		WARN_ONCE(buffer, "read data can be either in buf or in buffer");
		length = copy_to_iter(buf + data_offset, data_len, &rdata->subreq.io_iter);
		if (length < 0)
			return length;
		rdata->got_bytes = data_len;
	} else {
		/* read response payload cannot be in both buf and pages */
		WARN_ONCE(1, "buf can not contain only a part of read data");
		rdata->result = -EIO;
		if (is_offloaded)
			mid->mid_state = MID_RESPONSE_MALFORMED;
		else
			dequeue_mid(mid, rdata->result);
		return 0;
	}

	if (is_offloaded)
		mid->mid_state = MID_RESPONSE_RECEIVED;
	else
		dequeue_mid(mid, false);
	return 0;
}

struct smb2_decrypt_work {
	struct work_struct decrypt;
	struct TCP_Server_Info *server;
	struct folio_queue *buffer;
	char *buf;
	unsigned int len;
};


static void smb2_decrypt_offload(struct work_struct *work)
{
	struct smb2_decrypt_work *dw = container_of(work,
				struct smb2_decrypt_work, decrypt);
	int rc;
	struct mid_q_entry *mid;
	struct iov_iter iter;

	iov_iter_folio_queue(&iter, ITER_DEST, dw->buffer, 0, 0, dw->len);
	rc = decrypt_raw_data(dw->server, dw->buf, dw->server->vals->read_rsp_size,
			      &iter, true);
	if (rc) {
		cifs_dbg(VFS, "error decrypting rc=%d\n", rc);
		goto free_pages;
	}

	dw->server->lstrp = jiffies;
	mid = smb2_find_dequeue_mid(dw->server, dw->buf);
	if (mid == NULL)
		cifs_dbg(FYI, "mid not found\n");
	else {
		mid->decrypted = true;
		rc = handle_read_data(dw->server, mid, dw->buf,
				      dw->server->vals->read_rsp_size,
				      dw->buffer, dw->len,
				      true);
		if (rc >= 0) {
#ifdef CONFIG_CIFS_STATS2
			mid->when_received = jiffies;
#endif
			if (dw->server->ops->is_network_name_deleted)
				dw->server->ops->is_network_name_deleted(dw->buf,
									 dw->server);

			mid->callback(mid);
		} else {
			spin_lock(&dw->server->srv_lock);
			if (dw->server->tcpStatus == CifsNeedReconnect) {
				spin_lock(&dw->server->mid_lock);
				mid->mid_state = MID_RETRY_NEEDED;
				spin_unlock(&dw->server->mid_lock);
				spin_unlock(&dw->server->srv_lock);
				mid->callback(mid);
			} else {
				spin_lock(&dw->server->mid_lock);
				mid->mid_state = MID_REQUEST_SUBMITTED;
				mid->mid_flags &= ~(MID_DELETED);
				list_add_tail(&mid->qhead,
					&dw->server->pending_mid_q);
				spin_unlock(&dw->server->mid_lock);
				spin_unlock(&dw->server->srv_lock);
			}
		}
		release_mid(mid);
	}

free_pages:
	cifs_clear_folioq_buffer(dw->buffer);
	cifs_small_buf_release(dw->buf);
	kfree(dw);
}


static int
receive_encrypted_read(struct TCP_Server_Info *server, struct mid_q_entry **mid,
		       int *num_mids)
{
	char *buf = server->smallbuf;
	struct smb2_transform_hdr *tr_hdr = (struct smb2_transform_hdr *)buf;
	struct iov_iter iter;
	unsigned int len;
	unsigned int buflen = server->pdu_size;
	int rc;
	struct smb2_decrypt_work *dw;

	dw = kzalloc(sizeof(struct smb2_decrypt_work), GFP_KERNEL);
	if (!dw)
		return -ENOMEM;
	INIT_WORK(&dw->decrypt, smb2_decrypt_offload);
	dw->server = server;

	*num_mids = 1;
	len = min_t(unsigned int, buflen, server->vals->read_rsp_size +
		sizeof(struct smb2_transform_hdr)) - HEADER_SIZE(server) + 1;

	rc = cifs_read_from_socket(server, buf + HEADER_SIZE(server) - 1, len);
	if (rc < 0)
		goto free_dw;
	server->total_read += rc;

	len = le32_to_cpu(tr_hdr->OriginalMessageSize) -
		server->vals->read_rsp_size;
	dw->len = len;
	len = round_up(dw->len, PAGE_SIZE);

	rc = -ENOMEM;
	dw->buffer = cifs_alloc_folioq_buffer(len);
	if (!dw->buffer)
		goto discard_data;

	iov_iter_folio_queue(&iter, ITER_DEST, dw->buffer, 0, 0, len);

	/* Read the data into the buffer and clear excess bufferage. */
	rc = cifs_read_iter_from_socket(server, &iter, dw->len);
	if (rc < 0)
		goto discard_data;

	server->total_read += rc;
	if (rc < len) {
		struct iov_iter tmp = iter;

		iov_iter_advance(&tmp, rc);
		iov_iter_zero(len - rc, &tmp);
	}
	iov_iter_truncate(&iter, dw->len);

	rc = cifs_discard_remaining_data(server);
	if (rc)
		goto free_pages;

	/*
	 * For large reads, offload to different thread for better performance,
	 * use more cores decrypting which can be expensive
	 */

	if ((server->min_offload) && (server->in_flight > 1) &&
	    (server->pdu_size >= server->min_offload)) {
		dw->buf = server->smallbuf;
		server->smallbuf = (char *)cifs_small_buf_get();

		queue_work(decrypt_wq, &dw->decrypt);
		*num_mids = 0; /* worker thread takes care of finding mid */
		return -1;
	}

	rc = decrypt_raw_data(server, buf, server->vals->read_rsp_size,
			      &iter, false);
	if (rc)
		goto free_pages;

	*mid = smb2_find_mid(server, buf);
	if (*mid == NULL) {
		cifs_dbg(FYI, "mid not found\n");
	} else {
		cifs_dbg(FYI, "mid found\n");
		(*mid)->decrypted = true;
		rc = handle_read_data(server, *mid, buf,
				      server->vals->read_rsp_size,
				      dw->buffer, dw->len, false);
		if (rc >= 0) {
			if (server->ops->is_network_name_deleted) {
				server->ops->is_network_name_deleted(buf,
								server);
			}
		}
	}

free_pages:
	cifs_clear_folioq_buffer(dw->buffer);
free_dw:
	kfree(dw);
	return rc;
discard_data:
	cifs_discard_remaining_data(server);
	goto free_pages;
}

static int
receive_encrypted_standard(struct TCP_Server_Info *server,
			   struct mid_q_entry **mids, char **bufs,
			   int *num_mids)
{
	int ret, length;
	char *buf = server->smallbuf;
	struct smb2_hdr *shdr;
	unsigned int pdu_length = server->pdu_size;
	unsigned int buf_size;
	unsigned int next_cmd;
	struct mid_q_entry *mid_entry;
	int next_is_large;
	char *next_buffer = NULL;

	*num_mids = 0;

	/* switch to large buffer if too big for a small one */
	if (pdu_length > MAX_CIFS_SMALL_BUFFER_SIZE) {
		server->large_buf = true;
		memcpy(server->bigbuf, buf, server->total_read);
		buf = server->bigbuf;
	}

	/* now read the rest */
	length = cifs_read_from_socket(server, buf + HEADER_SIZE(server) - 1,
				pdu_length - HEADER_SIZE(server) + 1);
	if (length < 0)
		return length;
	server->total_read += length;

	buf_size = pdu_length - sizeof(struct smb2_transform_hdr);
	length = decrypt_raw_data(server, buf, buf_size, NULL, false);
	if (length)
		return length;

	next_is_large = server->large_buf;
one_more:
	shdr = (struct smb2_hdr *)buf;
	next_cmd = le32_to_cpu(shdr->NextCommand);
	if (next_cmd) {
		if (WARN_ON_ONCE(next_cmd > pdu_length))
			return -1;
		if (next_is_large)
			next_buffer = (char *)cifs_buf_get();
		else
			next_buffer = (char *)cifs_small_buf_get();
		memcpy(next_buffer, buf + next_cmd, pdu_length - next_cmd);
	}

	mid_entry = smb2_find_mid(server, buf);
	if (mid_entry == NULL)
		cifs_dbg(FYI, "mid not found\n");
	else {
		cifs_dbg(FYI, "mid found\n");
		mid_entry->decrypted = true;
		mid_entry->resp_buf_size = server->pdu_size;
	}

	if (*num_mids >= MAX_COMPOUND) {
		cifs_server_dbg(VFS, "too many PDUs in compound\n");
		return -1;
	}
	bufs[*num_mids] = buf;
	mids[(*num_mids)++] = mid_entry;

	if (mid_entry && mid_entry->handle)
		ret = mid_entry->handle(server, mid_entry);
	else
		ret = cifs_handle_standard(server, mid_entry);

	if (ret == 0 && next_cmd) {
		pdu_length -= next_cmd;
		server->large_buf = next_is_large;
		if (next_is_large)
			server->bigbuf = buf = next_buffer;
		else
			server->smallbuf = buf = next_buffer;
		goto one_more;
	} else if (ret != 0) {
		/*
		 * ret != 0 here means that we didn't get to handle_mid() thus
		 * server->smallbuf and server->bigbuf are still valid. We need
		 * to free next_buffer because it is not going to be used
		 * anywhere.
		 */
		if (next_is_large)
			free_rsp_buf(CIFS_LARGE_BUFFER, next_buffer);
		else
			free_rsp_buf(CIFS_SMALL_BUFFER, next_buffer);
	}

	return ret;
}

static int
smb3_receive_transform(struct TCP_Server_Info *server,
		       struct mid_q_entry **mids, char **bufs, int *num_mids)
{
	char *buf = server->smallbuf;
	unsigned int pdu_length = server->pdu_size;
	struct smb2_transform_hdr *tr_hdr = (struct smb2_transform_hdr *)buf;
	unsigned int orig_len = le32_to_cpu(tr_hdr->OriginalMessageSize);

	if (pdu_length < sizeof(struct smb2_transform_hdr) +
						sizeof(struct smb2_hdr)) {
		cifs_server_dbg(VFS, "Transform message is too small (%u)\n",
			 pdu_length);
		cifs_reconnect(server, true);
		return -ECONNABORTED;
	}

	if (pdu_length < orig_len + sizeof(struct smb2_transform_hdr)) {
		cifs_server_dbg(VFS, "Transform message is broken\n");
		cifs_reconnect(server, true);
		return -ECONNABORTED;
	}

	/* TODO: add support for compounds containing READ. */
	if (pdu_length > CIFSMaxBufSize + MAX_HEADER_SIZE(server)) {
		return receive_encrypted_read(server, &mids[0], num_mids);
	}

	return receive_encrypted_standard(server, mids, bufs, num_mids);
}

int
smb3_handle_read_data(struct TCP_Server_Info *server, struct mid_q_entry *mid)
{
	char *buf = server->large_buf ? server->bigbuf : server->smallbuf;

	return handle_read_data(server, mid, buf, server->pdu_size,
				NULL, 0, false);
}

static int smb2_next_header(struct TCP_Server_Info *server, char *buf,
			    unsigned int *noff)
{
	struct smb2_hdr *hdr = (struct smb2_hdr *)buf;
	struct smb2_transform_hdr *t_hdr = (struct smb2_transform_hdr *)buf;

	if (hdr->ProtocolId == SMB2_TRANSFORM_PROTO_NUM) {
		*noff = le32_to_cpu(t_hdr->OriginalMessageSize);
		if (unlikely(check_add_overflow(*noff, sizeof(*t_hdr), noff)))
			return -EINVAL;
	} else {
		*noff = le32_to_cpu(hdr->NextCommand);
	}
	if (unlikely(*noff && *noff < MID_HEADER_SIZE(server)))
		return -EINVAL;
	return 0;
}

int __cifs_sfu_make_node(unsigned int xid, struct inode *inode,
				struct dentry *dentry, struct cifs_tcon *tcon,
				const char *full_path, umode_t mode, dev_t dev,
				const char *symname)
{
	struct TCP_Server_Info *server = tcon->ses->server;
	struct cifs_open_parms oparms;
	struct cifs_io_parms io_parms = {};
	struct cifs_sb_info *cifs_sb = CIFS_SB(inode->i_sb);
	struct cifs_fid fid;
	unsigned int bytes_written;
	u8 type[8];
	int type_len = 0;
	struct {
		__le64 major;
		__le64 minor;
	} __packed pdev = {};
	__le16 *symname_utf16 = NULL;
	u8 *data = NULL;
	int data_len = 0;
	struct kvec iov[3];
	__u32 oplock = server->oplocks ? REQ_OPLOCK : 0;
	int rc;

	switch (mode & S_IFMT) {
	case S_IFCHR:
		type_len = 8;
		memcpy(type, "IntxCHR\0", type_len);
		pdev.major = cpu_to_le64(MAJOR(dev));
		pdev.minor = cpu_to_le64(MINOR(dev));
		data = (u8 *)&pdev;
		data_len = sizeof(pdev);
		break;
	case S_IFBLK:
		type_len = 8;
		memcpy(type, "IntxBLK\0", type_len);
		pdev.major = cpu_to_le64(MAJOR(dev));
		pdev.minor = cpu_to_le64(MINOR(dev));
		data = (u8 *)&pdev;
		data_len = sizeof(pdev);
		break;
	case S_IFLNK:
		type_len = 8;
		memcpy(type, "IntxLNK\1", type_len);
		symname_utf16 = cifs_strndup_to_utf16(symname, strlen(symname),
						      &data_len, cifs_sb->local_nls,
						      NO_MAP_UNI_RSVD);
		if (!symname_utf16) {
			rc = -ENOMEM;
			goto out;
		}
		data_len -= 2; /* symlink is without trailing wide-nul */
		data = (u8 *)symname_utf16;
		break;
	case S_IFSOCK:
		type_len = 8;
		strscpy(type, "LnxSOCK");
		data = (u8 *)&pdev;
		data_len = sizeof(pdev);
		break;
	case S_IFIFO:
		type_len = 8;
		strscpy(type, "LnxFIFO");
		data = (u8 *)&pdev;
		data_len = sizeof(pdev);
		break;
	default:
		rc = -EPERM;
		goto out;
	}

	oparms = CIFS_OPARMS(cifs_sb, tcon, full_path, GENERIC_WRITE,
			     FILE_CREATE, CREATE_NOT_DIR |
			     CREATE_OPTION_SPECIAL, ACL_NO_MODE);
	oparms.fid = &fid;

	rc = server->ops->open(xid, &oparms, &oplock, NULL);
	if (rc)
		goto out;

	if (type_len + data_len > 0) {
		io_parms.pid = current->tgid;
		io_parms.tcon = tcon;
		io_parms.length = type_len + data_len;
		iov[1].iov_base = type;
		iov[1].iov_len = type_len;
		iov[2].iov_base = data;
		iov[2].iov_len = data_len;

		rc = server->ops->sync_write(xid, &fid, &io_parms,
					     &bytes_written,
					     iov, ARRAY_SIZE(iov)-1);
	}

	server->ops->close(xid, tcon, &fid);

out:
	kfree(symname_utf16);
	return rc;
}

int cifs_sfu_make_node(unsigned int xid, struct inode *inode,
		       struct dentry *dentry, struct cifs_tcon *tcon,
		       const char *full_path, umode_t mode, dev_t dev)
{
	struct inode *new = NULL;
	int rc;

	rc = __cifs_sfu_make_node(xid, inode, dentry, tcon,
				  full_path, mode, dev, NULL);
	if (rc)
		return rc;

	if (tcon->posix_extensions) {
		rc = smb311_posix_get_inode_info(&new, full_path, NULL,
						 inode->i_sb, xid);
	} else if (tcon->unix_ext) {
		rc = cifs_get_inode_info_unix(&new, full_path,
					      inode->i_sb, xid);
	} else {
		rc = cifs_get_inode_info(&new, full_path, NULL,
					 inode->i_sb, xid, NULL);
	}
	if (!rc)
		d_instantiate(dentry, new);
	return rc;
}

static int smb2_make_node(unsigned int xid, struct inode *inode,
			  struct dentry *dentry, struct cifs_tcon *tcon,
			  const char *full_path, umode_t mode, dev_t dev)
{
	struct cifs_sb_info *cifs_sb = CIFS_SB(inode->i_sb);
	int rc;

	/*
	 * Check if mounted with mount parm 'sfu' mount parm.
	 * SFU emulation should work with all servers, but only
	 * supports block and char device, socket & fifo,
	 * and was used by default in earlier versions of Windows
	 */
	if (cifs_sb->mnt_cifs_flags & CIFS_MOUNT_UNX_EMUL) {
		rc = cifs_sfu_make_node(xid, inode, dentry, tcon,
					full_path, mode, dev);
	} else {
		rc = smb2_mknod_reparse(xid, inode, dentry, tcon,
					full_path, mode, dev);
	}
	return rc;
}

#ifdef CONFIG_CIFS_ALLOW_INSECURE_LEGACY
struct smb_version_operations smb20_operations = {
	.compare_fids = smb2_compare_fids,
	.setup_request = smb2_setup_request,
	.setup_async_request = smb2_setup_async_request,
	.check_receive = smb2_check_receive,
	.add_credits = smb2_add_credits,
	.set_credits = smb2_set_credits,
	.get_credits_field = smb2_get_credits_field,
	.get_credits = smb2_get_credits,
	.wait_mtu_credits = cifs_wait_mtu_credits,
	.get_next_mid = smb2_get_next_mid,
	.revert_current_mid = smb2_revert_current_mid,
	.read_data_offset = smb2_read_data_offset,
	.read_data_length = smb2_read_data_length,
	.map_error = map_smb2_to_linux_error,
	.find_mid = smb2_find_mid,
	.check_message = smb2_check_message,
	.dump_detail = smb2_dump_detail,
	.clear_stats = smb2_clear_stats,
	.print_stats = smb2_print_stats,
	.is_oplock_break = smb2_is_valid_oplock_break,
	.handle_cancelled_mid = smb2_handle_cancelled_mid,
	.downgrade_oplock = smb2_downgrade_oplock,
	.need_neg = smb2_need_neg,
	.negotiate = smb2_negotiate,
	.negotiate_wsize = smb2_negotiate_wsize,
	.negotiate_rsize = smb2_negotiate_rsize,
	.sess_setup = SMB2_sess_setup,
	.logoff = SMB2_logoff,
	.tree_connect = SMB2_tcon,
	.tree_disconnect = SMB2_tdis,
	.qfs_tcon = smb2_qfs_tcon,
	.is_path_accessible = smb2_is_path_accessible,
	.can_echo = smb2_can_echo,
	.echo = SMB2_echo,
	.query_path_info = smb2_query_path_info,
	.query_reparse_point = smb2_query_reparse_point,
	.get_srv_inum = smb2_get_srv_inum,
	.query_file_info = smb2_query_file_info,
	.set_path_size = smb2_set_path_size,
	.set_file_size = smb2_set_file_size,
	.set_file_info = smb2_set_file_info,
	.set_compression = smb2_set_compression,
	.mkdir = smb2_mkdir,
	.mkdir_setinfo = smb2_mkdir_setinfo,
	.rmdir = smb2_rmdir,
	.unlink = smb2_unlink,
	.rename = smb2_rename_path,
	.create_hardlink = smb2_create_hardlink,
	.parse_reparse_point = smb2_parse_reparse_point,
	.query_mf_symlink = smb3_query_mf_symlink,
	.create_mf_symlink = smb3_create_mf_symlink,
	.create_reparse_symlink = smb2_create_reparse_symlink,
	.open = smb2_open_file,
	.set_fid = smb2_set_fid,
	.close = smb2_close_file,
	.flush = smb2_flush_file,
	.async_readv = smb2_async_readv,
	.async_writev = smb2_async_writev,
	.sync_read = smb2_sync_read,
	.sync_write = smb2_sync_write,
	.query_dir_first = smb2_query_dir_first,
	.query_dir_next = smb2_query_dir_next,
	.close_dir = smb2_close_dir,
	.calc_smb_size = smb2_calc_size,
	.is_status_pending = smb2_is_status_pending,
	.is_session_expired = smb2_is_session_expired,
	.oplock_response = smb2_oplock_response,
	.queryfs = smb2_queryfs,
	.mand_lock = smb2_mand_lock,
	.mand_unlock_range = smb2_unlock_range,
	.push_mand_locks = smb2_push_mandatory_locks,
	.get_lease_key = smb2_get_lease_key,
	.set_lease_key = smb2_set_lease_key,
	.new_lease_key = smb2_new_lease_key,
	.calc_signature = smb2_calc_signature,
	.is_read_op = smb2_is_read_op,
	.set_oplock_level = smb2_set_oplock_level,
	.create_lease_buf = smb2_create_lease_buf,
	.parse_lease_buf = smb2_parse_lease_buf,
	.copychunk_range = smb2_copychunk_range,
	.wp_retry_size = smb2_wp_retry_size,
	.dir_needs_close = smb2_dir_needs_close,
	.get_dfs_refer = smb2_get_dfs_refer,
	.select_sectype = smb2_select_sectype,
#ifdef CONFIG_CIFS_XATTR
	.query_all_EAs = smb2_query_eas,
	.set_EA = smb2_set_ea,
#endif /* CIFS_XATTR */
	.get_acl = get_smb2_acl,
	.get_acl_by_fid = get_smb2_acl_by_fid,
	.set_acl = set_smb2_acl,
	.next_header = smb2_next_header,
	.ioctl_query_info = smb2_ioctl_query_info,
	.make_node = smb2_make_node,
	.fiemap = smb3_fiemap,
	.llseek = smb3_llseek,
	.is_status_io_timeout = smb2_is_status_io_timeout,
	.is_network_name_deleted = smb2_is_network_name_deleted,
};
#endif /* CIFS_ALLOW_INSECURE_LEGACY */

struct smb_version_operations smb21_operations = {
	.compare_fids = smb2_compare_fids,
	.setup_request = smb2_setup_request,
	.setup_async_request = smb2_setup_async_request,
	.check_receive = smb2_check_receive,
	.add_credits = smb2_add_credits,
	.set_credits = smb2_set_credits,
	.get_credits_field = smb2_get_credits_field,
	.get_credits = smb2_get_credits,
	.wait_mtu_credits = smb2_wait_mtu_credits,
	.adjust_credits = smb2_adjust_credits,
	.get_next_mid = smb2_get_next_mid,
	.revert_current_mid = smb2_revert_current_mid,
	.read_data_offset = smb2_read_data_offset,
	.read_data_length = smb2_read_data_length,
	.map_error = map_smb2_to_linux_error,
	.find_mid = smb2_find_mid,
	.check_message = smb2_check_message,
	.dump_detail = smb2_dump_detail,
	.clear_stats = smb2_clear_stats,
	.print_stats = smb2_print_stats,
	.is_oplock_break = smb2_is_valid_oplock_break,
	.handle_cancelled_mid = smb2_handle_cancelled_mid,
	.downgrade_oplock = smb2_downgrade_oplock,
	.need_neg = smb2_need_neg,
	.negotiate = smb2_negotiate,
	.negotiate_wsize = smb2_negotiate_wsize,
	.negotiate_rsize = smb2_negotiate_rsize,
	.sess_setup = SMB2_sess_setup,
	.logoff = SMB2_logoff,
	.tree_connect = SMB2_tcon,
	.tree_disconnect = SMB2_tdis,
	.qfs_tcon = smb2_qfs_tcon,
	.is_path_accessible = smb2_is_path_accessible,
	.can_echo = smb2_can_echo,
	.echo = SMB2_echo,
	.query_path_info = smb2_query_path_info,
	.query_reparse_point = smb2_query_reparse_point,
	.get_srv_inum = smb2_get_srv_inum,
	.query_file_info = smb2_query_file_info,
	.set_path_size = smb2_set_path_size,
	.set_file_size = smb2_set_file_size,
	.set_file_info = smb2_set_file_info,
	.set_compression = smb2_set_compression,
	.mkdir = smb2_mkdir,
	.mkdir_setinfo = smb2_mkdir_setinfo,
	.rmdir = smb2_rmdir,
	.unlink = smb2_unlink,
	.rename = smb2_rename_path,
	.create_hardlink = smb2_create_hardlink,
	.parse_reparse_point = smb2_parse_reparse_point,
	.query_mf_symlink = smb3_query_mf_symlink,
	.create_mf_symlink = smb3_create_mf_symlink,
	.create_reparse_symlink = smb2_create_reparse_symlink,
	.open = smb2_open_file,
	.set_fid = smb2_set_fid,
	.close = smb2_close_file,
	.flush = smb2_flush_file,
	.async_readv = smb2_async_readv,
	.async_writev = smb2_async_writev,
	.sync_read = smb2_sync_read,
	.sync_write = smb2_sync_write,
	.query_dir_first = smb2_query_dir_first,
	.query_dir_next = smb2_query_dir_next,
	.close_dir = smb2_close_dir,
	.calc_smb_size = smb2_calc_size,
	.is_status_pending = smb2_is_status_pending,
	.is_session_expired = smb2_is_session_expired,
	.oplock_response = smb2_oplock_response,
	.queryfs = smb2_queryfs,
	.mand_lock = smb2_mand_lock,
	.mand_unlock_range = smb2_unlock_range,
	.push_mand_locks = smb2_push_mandatory_locks,
	.get_lease_key = smb2_get_lease_key,
	.set_lease_key = smb2_set_lease_key,
	.new_lease_key = smb2_new_lease_key,
	.calc_signature = smb2_calc_signature,
	.is_read_op = smb21_is_read_op,
	.set_oplock_level = smb21_set_oplock_level,
	.create_lease_buf = smb2_create_lease_buf,
	.parse_lease_buf = smb2_parse_lease_buf,
	.copychunk_range = smb2_copychunk_range,
	.wp_retry_size = smb2_wp_retry_size,
	.dir_needs_close = smb2_dir_needs_close,
	.enum_snapshots = smb3_enum_snapshots,
	.notify = smb3_notify,
	.get_dfs_refer = smb2_get_dfs_refer,
	.select_sectype = smb2_select_sectype,
#ifdef CONFIG_CIFS_XATTR
	.query_all_EAs = smb2_query_eas,
	.set_EA = smb2_set_ea,
#endif /* CIFS_XATTR */
	.get_acl = get_smb2_acl,
	.get_acl_by_fid = get_smb2_acl_by_fid,
	.set_acl = set_smb2_acl,
	.next_header = smb2_next_header,
	.ioctl_query_info = smb2_ioctl_query_info,
	.make_node = smb2_make_node,
	.fiemap = smb3_fiemap,
	.llseek = smb3_llseek,
	.is_status_io_timeout = smb2_is_status_io_timeout,
	.is_network_name_deleted = smb2_is_network_name_deleted,
};

struct smb_version_operations smb30_operations = {
	.compare_fids = smb2_compare_fids,
	.setup_request = smb2_setup_request,
	.setup_async_request = smb2_setup_async_request,
	.check_receive = smb2_check_receive,
	.add_credits = smb2_add_credits,
	.set_credits = smb2_set_credits,
	.get_credits_field = smb2_get_credits_field,
	.get_credits = smb2_get_credits,
	.wait_mtu_credits = smb2_wait_mtu_credits,
	.adjust_credits = smb2_adjust_credits,
	.get_next_mid = smb2_get_next_mid,
	.revert_current_mid = smb2_revert_current_mid,
	.read_data_offset = smb2_read_data_offset,
	.read_data_length = smb2_read_data_length,
	.map_error = map_smb2_to_linux_error,
	.find_mid = smb2_find_mid,
	.check_message = smb2_check_message,
	.dump_detail = smb2_dump_detail,
	.clear_stats = smb2_clear_stats,
	.print_stats = smb2_print_stats,
	.dump_share_caps = smb2_dump_share_caps,
	.is_oplock_break = smb2_is_valid_oplock_break,
	.handle_cancelled_mid = smb2_handle_cancelled_mid,
	.downgrade_oplock = smb3_downgrade_oplock,
	.need_neg = smb2_need_neg,
	.negotiate = smb2_negotiate,
	.negotiate_wsize = smb3_negotiate_wsize,
	.negotiate_rsize = smb3_negotiate_rsize,
	.sess_setup = SMB2_sess_setup,
	.logoff = SMB2_logoff,
	.tree_connect = SMB2_tcon,
	.tree_disconnect = SMB2_tdis,
	.qfs_tcon = smb3_qfs_tcon,
	.query_server_interfaces = SMB3_request_interfaces,
	.is_path_accessible = smb2_is_path_accessible,
	.can_echo = smb2_can_echo,
	.echo = SMB2_echo,
	.query_path_info = smb2_query_path_info,
	/* WSL tags introduced long after smb2.1, enable for SMB3, 3.11 only */
	.query_reparse_point = smb2_query_reparse_point,
	.get_srv_inum = smb2_get_srv_inum,
	.query_file_info = smb2_query_file_info,
	.set_path_size = smb2_set_path_size,
	.set_file_size = smb2_set_file_size,
	.set_file_info = smb2_set_file_info,
	.set_compression = smb2_set_compression,
	.mkdir = smb2_mkdir,
	.mkdir_setinfo = smb2_mkdir_setinfo,
	.rmdir = smb2_rmdir,
	.unlink = smb2_unlink,
	.rename = smb2_rename_path,
	.create_hardlink = smb2_create_hardlink,
	.parse_reparse_point = smb2_parse_reparse_point,
	.query_mf_symlink = smb3_query_mf_symlink,
	.create_mf_symlink = smb3_create_mf_symlink,
	.create_reparse_symlink = smb2_create_reparse_symlink,
	.open = smb2_open_file,
	.set_fid = smb2_set_fid,
	.close = smb2_close_file,
	.close_getattr = smb2_close_getattr,
	.flush = smb2_flush_file,
	.async_readv = smb2_async_readv,
	.async_writev = smb2_async_writev,
	.sync_read = smb2_sync_read,
	.sync_write = smb2_sync_write,
	.query_dir_first = smb2_query_dir_first,
	.query_dir_next = smb2_query_dir_next,
	.close_dir = smb2_close_dir,
	.calc_smb_size = smb2_calc_size,
	.is_status_pending = smb2_is_status_pending,
	.is_session_expired = smb2_is_session_expired,
	.oplock_response = smb2_oplock_response,
	.queryfs = smb2_queryfs,
	.mand_lock = smb2_mand_lock,
	.mand_unlock_range = smb2_unlock_range,
	.push_mand_locks = smb2_push_mandatory_locks,
	.get_lease_key = smb2_get_lease_key,
	.set_lease_key = smb2_set_lease_key,
	.new_lease_key = smb2_new_lease_key,
	.generate_signingkey = generate_smb30signingkey,
	.calc_signature = smb3_calc_signature,
	.set_integrity  = smb3_set_integrity,
	.is_read_op = smb21_is_read_op,
	.set_oplock_level = smb3_set_oplock_level,
	.create_lease_buf = smb3_create_lease_buf,
	.parse_lease_buf = smb3_parse_lease_buf,
	.copychunk_range = smb2_copychunk_range,
	.duplicate_extents = smb2_duplicate_extents,
	.validate_negotiate = smb3_validate_negotiate,
	.wp_retry_size = smb2_wp_retry_size,
	.dir_needs_close = smb2_dir_needs_close,
	.fallocate = smb3_fallocate,
	.enum_snapshots = smb3_enum_snapshots,
	.notify = smb3_notify,
	.init_transform_rq = smb3_init_transform_rq,
	.is_transform_hdr = smb3_is_transform_hdr,
	.receive_transform = smb3_receive_transform,
	.get_dfs_refer = smb2_get_dfs_refer,
	.select_sectype = smb2_select_sectype,
#ifdef CONFIG_CIFS_XATTR
	.query_all_EAs = smb2_query_eas,
	.set_EA = smb2_set_ea,
#endif /* CIFS_XATTR */
	.get_acl = get_smb2_acl,
	.get_acl_by_fid = get_smb2_acl_by_fid,
	.set_acl = set_smb2_acl,
	.next_header = smb2_next_header,
	.ioctl_query_info = smb2_ioctl_query_info,
	.make_node = smb2_make_node,
	.fiemap = smb3_fiemap,
	.llseek = smb3_llseek,
	.is_status_io_timeout = smb2_is_status_io_timeout,
	.is_network_name_deleted = smb2_is_network_name_deleted,
};

struct smb_version_operations smb311_operations = {
	.compare_fids = smb2_compare_fids,
	.setup_request = smb2_setup_request,
	.setup_async_request = smb2_setup_async_request,
	.check_receive = smb2_check_receive,
	.add_credits = smb2_add_credits,
	.set_credits = smb2_set_credits,
	.get_credits_field = smb2_get_credits_field,
	.get_credits = smb2_get_credits,
	.wait_mtu_credits = smb2_wait_mtu_credits,
	.adjust_credits = smb2_adjust_credits,
	.get_next_mid = smb2_get_next_mid,
	.revert_current_mid = smb2_revert_current_mid,
	.read_data_offset = smb2_read_data_offset,
	.read_data_length = smb2_read_data_length,
	.map_error = map_smb2_to_linux_error,
	.find_mid = smb2_find_mid,
	.check_message = smb2_check_message,
	.dump_detail = smb2_dump_detail,
	.clear_stats = smb2_clear_stats,
	.print_stats = smb2_print_stats,
	.dump_share_caps = smb2_dump_share_caps,
	.is_oplock_break = smb2_is_valid_oplock_break,
	.handle_cancelled_mid = smb2_handle_cancelled_mid,
	.downgrade_oplock = smb3_downgrade_oplock,
	.need_neg = smb2_need_neg,
	.negotiate = smb2_negotiate,
	.negotiate_wsize = smb3_negotiate_wsize,
	.negotiate_rsize = smb3_negotiate_rsize,
	.sess_setup = SMB2_sess_setup,
	.logoff = SMB2_logoff,
	.tree_connect = SMB2_tcon,
	.tree_disconnect = SMB2_tdis,
	.qfs_tcon = smb3_qfs_tcon,
	.query_server_interfaces = SMB3_request_interfaces,
	.is_path_accessible = smb2_is_path_accessible,
	.can_echo = smb2_can_echo,
	.echo = SMB2_echo,
	.query_path_info = smb2_query_path_info,
	.query_reparse_point = smb2_query_reparse_point,
	.get_srv_inum = smb2_get_srv_inum,
	.query_file_info = smb2_query_file_info,
	.set_path_size = smb2_set_path_size,
	.set_file_size = smb2_set_file_size,
	.set_file_info = smb2_set_file_info,
	.set_compression = smb2_set_compression,
	.mkdir = smb2_mkdir,
	.mkdir_setinfo = smb2_mkdir_setinfo,
	.posix_mkdir = smb311_posix_mkdir,
	.rmdir = smb2_rmdir,
	.unlink = smb2_unlink,
	.rename = smb2_rename_path,
	.create_hardlink = smb2_create_hardlink,
	.parse_reparse_point = smb2_parse_reparse_point,
	.query_mf_symlink = smb3_query_mf_symlink,
	.create_mf_symlink = smb3_create_mf_symlink,
	.create_reparse_symlink = smb2_create_reparse_symlink,
	.open = smb2_open_file,
	.set_fid = smb2_set_fid,
	.close = smb2_close_file,
	.close_getattr = smb2_close_getattr,
	.flush = smb2_flush_file,
	.async_readv = smb2_async_readv,
	.async_writev = smb2_async_writev,
	.sync_read = smb2_sync_read,
	.sync_write = smb2_sync_write,
	.query_dir_first = smb2_query_dir_first,
	.query_dir_next = smb2_query_dir_next,
	.close_dir = smb2_close_dir,
	.calc_smb_size = smb2_calc_size,
	.is_status_pending = smb2_is_status_pending,
	.is_session_expired = smb2_is_session_expired,
	.oplock_response = smb2_oplock_response,
	.queryfs = smb311_queryfs,
	.mand_lock = smb2_mand_lock,
	.mand_unlock_range = smb2_unlock_range,
	.push_mand_locks = smb2_push_mandatory_locks,
	.get_lease_key = smb2_get_lease_key,
	.set_lease_key = smb2_set_lease_key,
	.new_lease_key = smb2_new_lease_key,
	.generate_signingkey = generate_smb311signingkey,
	.calc_signature = smb3_calc_signature,
	.set_integrity  = smb3_set_integrity,
	.is_read_op = smb21_is_read_op,
	.set_oplock_level = smb3_set_oplock_level,
	.create_lease_buf = smb3_create_lease_buf,
	.parse_lease_buf = smb3_parse_lease_buf,
	.copychunk_range = smb2_copychunk_range,
	.duplicate_extents = smb2_duplicate_extents,
/*	.validate_negotiate = smb3_validate_negotiate, */ /* not used in 3.11 */
	.wp_retry_size = smb2_wp_retry_size,
	.dir_needs_close = smb2_dir_needs_close,
	.fallocate = smb3_fallocate,
	.enum_snapshots = smb3_enum_snapshots,
	.notify = smb3_notify,
	.init_transform_rq = smb3_init_transform_rq,
	.is_transform_hdr = smb3_is_transform_hdr,
	.receive_transform = smb3_receive_transform,
	.get_dfs_refer = smb2_get_dfs_refer,
	.select_sectype = smb2_select_sectype,
#ifdef CONFIG_CIFS_XATTR
	.query_all_EAs = smb2_query_eas,
	.set_EA = smb2_set_ea,
#endif /* CIFS_XATTR */
	.get_acl = get_smb2_acl,
	.get_acl_by_fid = get_smb2_acl_by_fid,
	.set_acl = set_smb2_acl,
	.next_header = smb2_next_header,
	.ioctl_query_info = smb2_ioctl_query_info,
	.make_node = smb2_make_node,
	.fiemap = smb3_fiemap,
	.llseek = smb3_llseek,
	.is_status_io_timeout = smb2_is_status_io_timeout,
	.is_network_name_deleted = smb2_is_network_name_deleted,
};

#ifdef CONFIG_CIFS_ALLOW_INSECURE_LEGACY
struct smb_version_values smb20_values = {
	.version_string = SMB20_VERSION_STRING,
	.protocol_id = SMB20_PROT_ID,
	.req_capabilities = 0, /* MBZ */
	.large_lock_type = 0,
	.exclusive_lock_type = SMB2_LOCKFLAG_EXCLUSIVE,
	.shared_lock_type = SMB2_LOCKFLAG_SHARED,
	.unlock_lock_type = SMB2_LOCKFLAG_UNLOCK,
	.header_size = sizeof(struct smb2_hdr),
	.header_preamble_size = 0,
	.max_header_size = MAX_SMB2_HDR_SIZE,
	.read_rsp_size = sizeof(struct smb2_read_rsp),
	.lock_cmd = SMB2_LOCK,
	.cap_unix = 0,
	.cap_nt_find = SMB2_NT_FIND,
	.cap_large_files = SMB2_LARGE_FILES,
	.signing_enabled = SMB2_NEGOTIATE_SIGNING_ENABLED | SMB2_NEGOTIATE_SIGNING_REQUIRED,
	.signing_required = SMB2_NEGOTIATE_SIGNING_REQUIRED,
	.create_lease_size = sizeof(struct create_lease),
};
#endif /* ALLOW_INSECURE_LEGACY */

struct smb_version_values smb21_values = {
	.version_string = SMB21_VERSION_STRING,
	.protocol_id = SMB21_PROT_ID,
	.req_capabilities = 0, /* MBZ on negotiate req until SMB3 dialect */
	.large_lock_type = 0,
	.exclusive_lock_type = SMB2_LOCKFLAG_EXCLUSIVE,
	.shared_lock_type = SMB2_LOCKFLAG_SHARED,
	.unlock_lock_type = SMB2_LOCKFLAG_UNLOCK,
	.header_size = sizeof(struct smb2_hdr),
	.header_preamble_size = 0,
	.max_header_size = MAX_SMB2_HDR_SIZE,
	.read_rsp_size = sizeof(struct smb2_read_rsp),
	.lock_cmd = SMB2_LOCK,
	.cap_unix = 0,
	.cap_nt_find = SMB2_NT_FIND,
	.cap_large_files = SMB2_LARGE_FILES,
	.signing_enabled = SMB2_NEGOTIATE_SIGNING_ENABLED | SMB2_NEGOTIATE_SIGNING_REQUIRED,
	.signing_required = SMB2_NEGOTIATE_SIGNING_REQUIRED,
	.create_lease_size = sizeof(struct create_lease),
};

struct smb_version_values smb3any_values = {
	.version_string = SMB3ANY_VERSION_STRING,
	.protocol_id = SMB302_PROT_ID, /* doesn't matter, send protocol array */
	.req_capabilities = SMB2_GLOBAL_CAP_DFS | SMB2_GLOBAL_CAP_LEASING | SMB2_GLOBAL_CAP_LARGE_MTU | SMB2_GLOBAL_CAP_PERSISTENT_HANDLES | SMB2_GLOBAL_CAP_ENCRYPTION | SMB2_GLOBAL_CAP_DIRECTORY_LEASING,
	.large_lock_type = 0,
	.exclusive_lock_type = SMB2_LOCKFLAG_EXCLUSIVE,
	.shared_lock_type = SMB2_LOCKFLAG_SHARED,
	.unlock_lock_type = SMB2_LOCKFLAG_UNLOCK,
	.header_size = sizeof(struct smb2_hdr),
	.header_preamble_size = 0,
	.max_header_size = MAX_SMB2_HDR_SIZE,
	.read_rsp_size = sizeof(struct smb2_read_rsp),
	.lock_cmd = SMB2_LOCK,
	.cap_unix = 0,
	.cap_nt_find = SMB2_NT_FIND,
	.cap_large_files = SMB2_LARGE_FILES,
	.signing_enabled = SMB2_NEGOTIATE_SIGNING_ENABLED | SMB2_NEGOTIATE_SIGNING_REQUIRED,
	.signing_required = SMB2_NEGOTIATE_SIGNING_REQUIRED,
	.create_lease_size = sizeof(struct create_lease_v2),
};

struct smb_version_values smbdefault_values = {
	.version_string = SMBDEFAULT_VERSION_STRING,
	.protocol_id = SMB302_PROT_ID, /* doesn't matter, send protocol array */
	.req_capabilities = SMB2_GLOBAL_CAP_DFS | SMB2_GLOBAL_CAP_LEASING | SMB2_GLOBAL_CAP_LARGE_MTU | SMB2_GLOBAL_CAP_PERSISTENT_HANDLES | SMB2_GLOBAL_CAP_ENCRYPTION | SMB2_GLOBAL_CAP_DIRECTORY_LEASING,
	.large_lock_type = 0,
	.exclusive_lock_type = SMB2_LOCKFLAG_EXCLUSIVE,
	.shared_lock_type = SMB2_LOCKFLAG_SHARED,
	.unlock_lock_type = SMB2_LOCKFLAG_UNLOCK,
	.header_size = sizeof(struct smb2_hdr),
	.header_preamble_size = 0,
	.max_header_size = MAX_SMB2_HDR_SIZE,
	.read_rsp_size = sizeof(struct smb2_read_rsp),
	.lock_cmd = SMB2_LOCK,
	.cap_unix = 0,
	.cap_nt_find = SMB2_NT_FIND,
	.cap_large_files = SMB2_LARGE_FILES,
	.signing_enabled = SMB2_NEGOTIATE_SIGNING_ENABLED | SMB2_NEGOTIATE_SIGNING_REQUIRED,
	.signing_required = SMB2_NEGOTIATE_SIGNING_REQUIRED,
	.create_lease_size = sizeof(struct create_lease_v2),
};

struct smb_version_values smb30_values = {
	.version_string = SMB30_VERSION_STRING,
	.protocol_id = SMB30_PROT_ID,
	.req_capabilities = SMB2_GLOBAL_CAP_DFS | SMB2_GLOBAL_CAP_LEASING | SMB2_GLOBAL_CAP_LARGE_MTU | SMB2_GLOBAL_CAP_PERSISTENT_HANDLES | SMB2_GLOBAL_CAP_ENCRYPTION | SMB2_GLOBAL_CAP_DIRECTORY_LEASING,
	.large_lock_type = 0,
	.exclusive_lock_type = SMB2_LOCKFLAG_EXCLUSIVE,
	.shared_lock_type = SMB2_LOCKFLAG_SHARED,
	.unlock_lock_type = SMB2_LOCKFLAG_UNLOCK,
	.header_size = sizeof(struct smb2_hdr),
	.header_preamble_size = 0,
	.max_header_size = MAX_SMB2_HDR_SIZE,
	.read_rsp_size = sizeof(struct smb2_read_rsp),
	.lock_cmd = SMB2_LOCK,
	.cap_unix = 0,
	.cap_nt_find = SMB2_NT_FIND,
	.cap_large_files = SMB2_LARGE_FILES,
	.signing_enabled = SMB2_NEGOTIATE_SIGNING_ENABLED | SMB2_NEGOTIATE_SIGNING_REQUIRED,
	.signing_required = SMB2_NEGOTIATE_SIGNING_REQUIRED,
	.create_lease_size = sizeof(struct create_lease_v2),
};

struct smb_version_values smb302_values = {
	.version_string = SMB302_VERSION_STRING,
	.protocol_id = SMB302_PROT_ID,
	.req_capabilities = SMB2_GLOBAL_CAP_DFS | SMB2_GLOBAL_CAP_LEASING | SMB2_GLOBAL_CAP_LARGE_MTU | SMB2_GLOBAL_CAP_PERSISTENT_HANDLES | SMB2_GLOBAL_CAP_ENCRYPTION | SMB2_GLOBAL_CAP_DIRECTORY_LEASING,
	.large_lock_type = 0,
	.exclusive_lock_type = SMB2_LOCKFLAG_EXCLUSIVE,
	.shared_lock_type = SMB2_LOCKFLAG_SHARED,
	.unlock_lock_type = SMB2_LOCKFLAG_UNLOCK,
	.header_size = sizeof(struct smb2_hdr),
	.header_preamble_size = 0,
	.max_header_size = MAX_SMB2_HDR_SIZE,
	.read_rsp_size = sizeof(struct smb2_read_rsp),
	.lock_cmd = SMB2_LOCK,
	.cap_unix = 0,
	.cap_nt_find = SMB2_NT_FIND,
	.cap_large_files = SMB2_LARGE_FILES,
	.signing_enabled = SMB2_NEGOTIATE_SIGNING_ENABLED | SMB2_NEGOTIATE_SIGNING_REQUIRED,
	.signing_required = SMB2_NEGOTIATE_SIGNING_REQUIRED,
	.create_lease_size = sizeof(struct create_lease_v2),
};

struct smb_version_values smb311_values = {
	.version_string = SMB311_VERSION_STRING,
	.protocol_id = SMB311_PROT_ID,
	.req_capabilities = SMB2_GLOBAL_CAP_DFS | SMB2_GLOBAL_CAP_LEASING | SMB2_GLOBAL_CAP_LARGE_MTU | SMB2_GLOBAL_CAP_PERSISTENT_HANDLES | SMB2_GLOBAL_CAP_ENCRYPTION | SMB2_GLOBAL_CAP_DIRECTORY_LEASING,
	.large_lock_type = 0,
	.exclusive_lock_type = SMB2_LOCKFLAG_EXCLUSIVE,
	.shared_lock_type = SMB2_LOCKFLAG_SHARED,
	.unlock_lock_type = SMB2_LOCKFLAG_UNLOCK,
	.header_size = sizeof(struct smb2_hdr),
	.header_preamble_size = 0,
	.max_header_size = MAX_SMB2_HDR_SIZE,
	.read_rsp_size = sizeof(struct smb2_read_rsp),
	.lock_cmd = SMB2_LOCK,
	.cap_unix = 0,
	.cap_nt_find = SMB2_NT_FIND,
	.cap_large_files = SMB2_LARGE_FILES,
	.signing_enabled = SMB2_NEGOTIATE_SIGNING_ENABLED | SMB2_NEGOTIATE_SIGNING_REQUIRED,
	.signing_required = SMB2_NEGOTIATE_SIGNING_REQUIRED,
	.create_lease_size = sizeof(struct create_lease_v2),
};<|MERGE_RESOLUTION|>--- conflicted
+++ resolved
@@ -3056,380 +3056,7 @@
 	return rc;
 }
 
-<<<<<<< HEAD
-static int
-parse_reparse_posix(struct reparse_posix_data *symlink_buf,
-		      u32 plen, char **target_path,
-		      struct cifs_sb_info *cifs_sb)
-{
-	unsigned int len;
-
-	/* See MS-FSCC 2.1.2.6 for the 'NFS' style reparse tags */
-	len = le16_to_cpu(symlink_buf->ReparseDataLength);
-	if (len < sizeof(symlink_buf->InodeType)) {
-		cifs_dbg(VFS, "srv returned malformed nfs buffer\n");
-		return -EIO;
-	}
-
-	len -= sizeof(symlink_buf->InodeType);
-
-	if (le64_to_cpu(symlink_buf->InodeType) != NFS_SPECFILE_LNK) {
-		cifs_dbg(VFS, "%lld not a supported symlink type\n",
-			le64_to_cpu(symlink_buf->InodeType));
-		return -EOPNOTSUPP;
-	}
-
-	*target_path = cifs_strndup_from_utf16(
-				symlink_buf->PathBuffer,
-				len, true, cifs_sb->local_nls);
-	if (!(*target_path))
-		return -ENOMEM;
-
-	convert_delimiter(*target_path, '/');
-	cifs_dbg(FYI, "%s: target path: %s\n", __func__, *target_path);
-
-	return 0;
-}
-
-static int
-parse_reparse_symlink(struct reparse_symlink_data_buffer *symlink_buf,
-		      u32 plen, char **target_path,
-		      struct cifs_sb_info *cifs_sb)
-{
-	unsigned int sub_len;
-	unsigned int sub_offset;
-
-	/* We handle Symbolic Link reparse tag here. See: MS-FSCC 2.1.2.4 */
-
-	sub_offset = le16_to_cpu(symlink_buf->SubstituteNameOffset);
-	sub_len = le16_to_cpu(symlink_buf->SubstituteNameLength);
-	if (sub_offset + 20 > plen ||
-	    sub_offset + sub_len + 20 > plen) {
-		cifs_dbg(VFS, "srv returned malformed symlink buffer\n");
-		return -EIO;
-	}
-
-	*target_path = cifs_strndup_from_utf16(
-				symlink_buf->PathBuffer + sub_offset,
-				sub_len, true, cifs_sb->local_nls);
-	if (!(*target_path))
-		return -ENOMEM;
-
-	convert_delimiter(*target_path, '/');
-	cifs_dbg(FYI, "%s: target path: %s\n", __func__, *target_path);
-
-	return 0;
-}
-
-static int
-parse_reparse_point(struct reparse_data_buffer *buf,
-		    u32 plen, char **target_path,
-		    struct cifs_sb_info *cifs_sb)
-{
-	if (plen < sizeof(struct reparse_data_buffer)) {
-		cifs_dbg(VFS, "reparse buffer is too small. Must be at least 8 bytes but was %d\n",
-			 plen);
-		return -EIO;
-	}
-
-	if (plen < le16_to_cpu(buf->ReparseDataLength) +
-	    sizeof(struct reparse_data_buffer)) {
-		cifs_dbg(VFS, "srv returned invalid reparse buf length: %d\n",
-			 plen);
-		return -EIO;
-	}
-
-	/* See MS-FSCC 2.1.2 */
-	switch (le32_to_cpu(buf->ReparseTag)) {
-	case IO_REPARSE_TAG_NFS:
-		return parse_reparse_posix(
-			(struct reparse_posix_data *)buf,
-			plen, target_path, cifs_sb);
-	case IO_REPARSE_TAG_SYMLINK:
-		return parse_reparse_symlink(
-			(struct reparse_symlink_data_buffer *)buf,
-			plen, target_path, cifs_sb);
-	default:
-		cifs_dbg(VFS, "srv returned unknown symlink buffer tag:0x%08x\n",
-			 le32_to_cpu(buf->ReparseTag));
-		return -EOPNOTSUPP;
-	}
-}
-
-static int
-smb2_query_symlink(const unsigned int xid, struct cifs_tcon *tcon,
-		   struct cifs_sb_info *cifs_sb, const char *full_path,
-		   char **target_path, bool is_reparse_point)
-{
-	int rc;
-	__le16 *utf16_path = NULL;
-	__u8 oplock = SMB2_OPLOCK_LEVEL_NONE;
-	struct cifs_open_parms oparms;
-	struct cifs_fid fid;
-	struct kvec err_iov = {NULL, 0};
-	struct TCP_Server_Info *server = cifs_pick_channel(tcon->ses);
-	int flags = CIFS_CP_CREATE_CLOSE_OP;
-	struct smb_rqst rqst[3];
-	int resp_buftype[3];
-	struct kvec rsp_iov[3];
-	struct kvec open_iov[SMB2_CREATE_IOV_SIZE];
-	struct kvec io_iov[SMB2_IOCTL_IOV_SIZE];
-	struct kvec close_iov[1];
-	struct smb2_create_rsp *create_rsp;
-	struct smb2_ioctl_rsp *ioctl_rsp;
-	struct reparse_data_buffer *reparse_buf;
-	int create_options = is_reparse_point ? OPEN_REPARSE_POINT : 0;
-	u32 plen;
-
-	cifs_dbg(FYI, "%s: path: %s\n", __func__, full_path);
-
-	*target_path = NULL;
-
-	if (smb3_encryption_required(tcon))
-		flags |= CIFS_TRANSFORM_REQ;
-
-	memset(rqst, 0, sizeof(rqst));
-	resp_buftype[0] = resp_buftype[1] = resp_buftype[2] = CIFS_NO_BUFFER;
-	memset(rsp_iov, 0, sizeof(rsp_iov));
-
-	utf16_path = cifs_convert_path_to_utf16(full_path, cifs_sb);
-	if (!utf16_path)
-		return -ENOMEM;
-
-	/* Open */
-	memset(&open_iov, 0, sizeof(open_iov));
-	rqst[0].rq_iov = open_iov;
-	rqst[0].rq_nvec = SMB2_CREATE_IOV_SIZE;
-
-	oparms = (struct cifs_open_parms) {
-		.tcon = tcon,
-		.path = full_path,
-		.desired_access = FILE_READ_ATTRIBUTES,
-		.disposition = FILE_OPEN,
-		.create_options = cifs_create_options(cifs_sb, create_options),
-		.fid = &fid,
-	};
-
-	rc = SMB2_open_init(tcon, server,
-			    &rqst[0], &oplock, &oparms, utf16_path);
-	if (rc)
-		goto querty_exit;
-	smb2_set_next_command(tcon, &rqst[0]);
-
-
-	/* IOCTL */
-	memset(&io_iov, 0, sizeof(io_iov));
-	rqst[1].rq_iov = io_iov;
-	rqst[1].rq_nvec = SMB2_IOCTL_IOV_SIZE;
-
-	rc = SMB2_ioctl_init(tcon, server,
-			     &rqst[1], fid.persistent_fid,
-			     fid.volatile_fid, FSCTL_GET_REPARSE_POINT, NULL, 0,
-			     CIFSMaxBufSize -
-			     MAX_SMB2_CREATE_RESPONSE_SIZE -
-			     MAX_SMB2_CLOSE_RESPONSE_SIZE);
-	if (rc)
-		goto querty_exit;
-
-	smb2_set_next_command(tcon, &rqst[1]);
-	smb2_set_related(&rqst[1]);
-
-
-	/* Close */
-	memset(&close_iov, 0, sizeof(close_iov));
-	rqst[2].rq_iov = close_iov;
-	rqst[2].rq_nvec = 1;
-
-	rc = SMB2_close_init(tcon, server,
-			     &rqst[2], COMPOUND_FID, COMPOUND_FID, false);
-	if (rc)
-		goto querty_exit;
-
-	smb2_set_related(&rqst[2]);
-
-	rc = compound_send_recv(xid, tcon->ses, server,
-				flags, 3, rqst,
-				resp_buftype, rsp_iov);
-
-	create_rsp = rsp_iov[0].iov_base;
-	if (create_rsp && create_rsp->hdr.Status)
-		err_iov = rsp_iov[0];
-	ioctl_rsp = rsp_iov[1].iov_base;
-
-	/*
-	 * Open was successful and we got an ioctl response.
-	 */
-	if ((rc == 0) && (is_reparse_point)) {
-		/* See MS-FSCC 2.3.23 */
-
-		reparse_buf = (struct reparse_data_buffer *)
-			((char *)ioctl_rsp +
-			 le32_to_cpu(ioctl_rsp->OutputOffset));
-		plen = le32_to_cpu(ioctl_rsp->OutputCount);
-
-		if (plen + le32_to_cpu(ioctl_rsp->OutputOffset) >
-		    rsp_iov[1].iov_len) {
-			cifs_tcon_dbg(VFS, "srv returned invalid ioctl len: %d\n",
-				 plen);
-			rc = -EIO;
-			goto querty_exit;
-		}
-
-		rc = parse_reparse_point(reparse_buf, plen, target_path,
-					 cifs_sb);
-		goto querty_exit;
-	}
-
-	if (!rc || !err_iov.iov_base) {
-		rc = -ENOENT;
-		goto querty_exit;
-	}
-
-	rc = smb2_parse_symlink_response(cifs_sb, &err_iov, target_path);
-
- querty_exit:
-	cifs_dbg(FYI, "query symlink rc %d\n", rc);
-	kfree(utf16_path);
-	SMB2_open_free(&rqst[0]);
-	SMB2_ioctl_free(&rqst[1]);
-	SMB2_close_free(&rqst[2]);
-	free_rsp_buf(resp_buftype[0], rsp_iov[0].iov_base);
-	free_rsp_buf(resp_buftype[1], rsp_iov[1].iov_base);
-	free_rsp_buf(resp_buftype[2], rsp_iov[2].iov_base);
-	return rc;
-}
-
-int
-smb2_query_reparse_tag(const unsigned int xid, struct cifs_tcon *tcon,
-		   struct cifs_sb_info *cifs_sb, const char *full_path,
-		   __u32 *tag)
-{
-	int rc;
-	__le16 *utf16_path = NULL;
-	__u8 oplock = SMB2_OPLOCK_LEVEL_NONE;
-	struct cifs_open_parms oparms;
-	struct cifs_fid fid;
-	struct TCP_Server_Info *server = cifs_pick_channel(tcon->ses);
-	int flags = CIFS_CP_CREATE_CLOSE_OP;
-	struct smb_rqst rqst[3];
-	int resp_buftype[3];
-	struct kvec rsp_iov[3];
-	struct kvec open_iov[SMB2_CREATE_IOV_SIZE];
-	struct kvec io_iov[SMB2_IOCTL_IOV_SIZE];
-	struct kvec close_iov[1];
-	struct smb2_ioctl_rsp *ioctl_rsp;
-	struct reparse_data_buffer *reparse_buf;
-	u32 plen;
-
-	cifs_dbg(FYI, "%s: path: %s\n", __func__, full_path);
-
-	if (smb3_encryption_required(tcon))
-		flags |= CIFS_TRANSFORM_REQ;
-
-	memset(rqst, 0, sizeof(rqst));
-	resp_buftype[0] = resp_buftype[1] = resp_buftype[2] = CIFS_NO_BUFFER;
-	memset(rsp_iov, 0, sizeof(rsp_iov));
-
-	utf16_path = cifs_convert_path_to_utf16(full_path, cifs_sb);
-	if (!utf16_path)
-		return -ENOMEM;
-
-	/*
-	 * setup smb2open - TODO add optimization to call cifs_get_readable_path
-	 * to see if there is a handle already open that we can use
-	 */
-	memset(&open_iov, 0, sizeof(open_iov));
-	rqst[0].rq_iov = open_iov;
-	rqst[0].rq_nvec = SMB2_CREATE_IOV_SIZE;
-
-	oparms = (struct cifs_open_parms) {
-		.tcon = tcon,
-		.path = full_path,
-		.desired_access = FILE_READ_ATTRIBUTES,
-		.disposition = FILE_OPEN,
-		.create_options = cifs_create_options(cifs_sb, OPEN_REPARSE_POINT),
-		.fid = &fid,
-	};
-
-	rc = SMB2_open_init(tcon, server,
-			    &rqst[0], &oplock, &oparms, utf16_path);
-	if (rc)
-		goto query_rp_exit;
-	smb2_set_next_command(tcon, &rqst[0]);
-
-
-	/* IOCTL */
-	memset(&io_iov, 0, sizeof(io_iov));
-	rqst[1].rq_iov = io_iov;
-	rqst[1].rq_nvec = SMB2_IOCTL_IOV_SIZE;
-
-	rc = SMB2_ioctl_init(tcon, server,
-			     &rqst[1], COMPOUND_FID,
-			     COMPOUND_FID, FSCTL_GET_REPARSE_POINT, NULL, 0,
-			     CIFSMaxBufSize -
-			     MAX_SMB2_CREATE_RESPONSE_SIZE -
-			     MAX_SMB2_CLOSE_RESPONSE_SIZE);
-	if (rc)
-		goto query_rp_exit;
-
-	smb2_set_next_command(tcon, &rqst[1]);
-	smb2_set_related(&rqst[1]);
-
-
-	/* Close */
-	memset(&close_iov, 0, sizeof(close_iov));
-	rqst[2].rq_iov = close_iov;
-	rqst[2].rq_nvec = 1;
-
-	rc = SMB2_close_init(tcon, server,
-			     &rqst[2], COMPOUND_FID, COMPOUND_FID, false);
-	if (rc)
-		goto query_rp_exit;
-
-	smb2_set_related(&rqst[2]);
-
-	rc = compound_send_recv(xid, tcon->ses, server,
-				flags, 3, rqst,
-				resp_buftype, rsp_iov);
-
-	ioctl_rsp = rsp_iov[1].iov_base;
-
-	/*
-	 * Open was successful and we got an ioctl response.
-	 */
-	if (rc == 0) {
-		/* See MS-FSCC 2.3.23 */
-
-		reparse_buf = (struct reparse_data_buffer *)
-			((char *)ioctl_rsp +
-			 le32_to_cpu(ioctl_rsp->OutputOffset));
-		plen = le32_to_cpu(ioctl_rsp->OutputCount);
-
-		if (plen + le32_to_cpu(ioctl_rsp->OutputOffset) >
-		    rsp_iov[1].iov_len) {
-			cifs_tcon_dbg(FYI, "srv returned invalid ioctl len: %d\n",
-				 plen);
-			rc = -EIO;
-			goto query_rp_exit;
-		}
-		*tag = le32_to_cpu(reparse_buf->ReparseTag);
-	}
-
- query_rp_exit:
-	kfree(utf16_path);
-	SMB2_open_free(&rqst[0]);
-	SMB2_ioctl_free(&rqst[1]);
-	SMB2_close_free(&rqst[2]);
-	free_rsp_buf(resp_buftype[0], rsp_iov[0].iov_base);
-	free_rsp_buf(resp_buftype[1], rsp_iov[1].iov_base);
-	free_rsp_buf(resp_buftype[2], rsp_iov[2].iov_base);
-	return rc;
-}
-
-static struct cifs_ntsd *
-=======
 static struct smb_ntsd *
->>>>>>> 2d5404ca
 get_smb2_acl_by_fid(struct cifs_sb_info *cifs_sb,
 		    const struct cifs_fid *cifsfid, u32 *pacllen, u32 info)
 {
