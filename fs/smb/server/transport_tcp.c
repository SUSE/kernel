--- conflicted
+++ resolved
@@ -232,11 +232,7 @@
 	struct socket *client_sk = NULL;
 	struct interface *iface = (struct interface *)p;
 	struct ksmbd_conn *conn;
-<<<<<<< HEAD
-	int ret;
-=======
 	int ret, inet_hash;
->>>>>>> b35fc656
 	unsigned int max_ip_conns;
 
 	while (!kthread_should_stop()) {
@@ -261,11 +257,6 @@
 		/*
 		 * Limits repeated connections from clients with the same IP.
 		 */
-<<<<<<< HEAD
-		max_ip_conns = 0;
-		down_read(&conn_list_lock);
-		list_for_each_entry(conn, &conn_list, conns_list) {
-=======
 #if IS_ENABLED(CONFIG_IPV6)
 		if (client_sk->sk->sk_family == AF_INET6)
 			inet_hash = ipv6_addr_hash(&client_sk->sk->sk_v6_daddr);
@@ -278,7 +269,6 @@
 		max_ip_conns = 0;
 		down_read(&conn_list_lock);
 		hash_for_each_possible(conn_list, conn, hlist, inet_hash) {
->>>>>>> b35fc656
 #if IS_ENABLED(CONFIG_IPV6)
 			if (client_sk->sk->sk_family == AF_INET6) {
 				if (memcmp(&client_sk->sk->sk_v6_daddr,
@@ -293,11 +283,8 @@
 				max_ip_conns++;
 #endif
 			if (server_conf.max_ip_connections <= max_ip_conns) {
-<<<<<<< HEAD
-=======
 				pr_info_ratelimited("Maximum IP connections exceeded (%u/%u)\n",
 						    max_ip_conns, server_conf.max_ip_connections);
->>>>>>> b35fc656
 				ret = -EAGAIN;
 				break;
 			}
