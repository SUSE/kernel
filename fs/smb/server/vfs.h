/* SPDX-License-Identifier: GPL-2.0-or-later */
/*
 *   Copyright (C) 2016 Namjae Jeon <linkinjeon@kernel.org>
 *   Copyright (C) 2018 Samsung Electronics Co., Ltd.
 */

#ifndef __KSMBD_VFS_H__
#define __KSMBD_VFS_H__

#include <linux/file.h>
#include <linux/fs.h>
#include <linux/namei.h>
#include <uapi/linux/xattr.h>
#include <linux/posix_acl.h>
#include <linux/unicode.h>

#include "smbacl.h"
#include "xattr.h"

/*
 * Enumeration for stream type.
 */
enum {
	DATA_STREAM	= 1,	/* type $DATA */
	DIR_STREAM		/* type $INDEX_ALLOCATION */
};

/* CreateOptions */
#define CREATE_TREE_CONNECTION			cpu_to_le32(0x00000080)
#define FILE_RESERVE_OPFILTER_LE		cpu_to_le32(0x00100000)

#define CREATE_OPTION_READONLY			0x10000000
/* system. NB not sent over wire */
#define CREATE_OPTION_SPECIAL			0x20000000

struct ksmbd_work;
struct ksmbd_file;
struct ksmbd_conn;

struct ksmbd_dir_info {
	const char	*name;
	char		*wptr;
	char		*rptr;
	int		name_len;
	int		out_buf_len;
	int		num_entry;
	int		data_count;
	int		last_entry_offset;
	bool		hide_dot_file;
	int		flags;
	int		last_entry_off_align;
};

struct ksmbd_readdir_data {
	struct dir_context	ctx;
	union {
		void		*private;
		char		*dirent;
	};

	unsigned int		used;
	unsigned int		dirent_count;
	unsigned int		file_attr;
	struct unicode_map	*um;
};

/* ksmbd kstat wrapper to get valid create time when reading dir entry */
struct ksmbd_kstat {
	struct kstat		*kstat;
	unsigned long long	create_time;
	__le32			file_attributes;
};

int ksmbd_vfs_lock_parent(struct dentry *parent, struct dentry *child);
void ksmbd_vfs_query_maximal_access(struct mnt_idmap *idmap,
				   struct dentry *dentry, __le32 *daccess);
int ksmbd_vfs_create(struct ksmbd_work *work, const char *name, umode_t mode);
int ksmbd_vfs_mkdir(struct ksmbd_work *work, const char *name, umode_t mode);
int ksmbd_vfs_read(struct ksmbd_work *work, struct ksmbd_file *fp, size_t count,
		   loff_t *pos, char *rbuf);
int ksmbd_vfs_write(struct ksmbd_work *work, struct ksmbd_file *fp,
		    char *buf, size_t count, loff_t *pos, bool sync,
		    ssize_t *written);
int ksmbd_vfs_fsync(struct ksmbd_work *work, u64 fid, u64 p_id);
int ksmbd_vfs_remove_file(struct ksmbd_work *work, const struct path *path);
int ksmbd_vfs_link(struct ksmbd_work *work,
		   const char *oldname, const char *newname);
int ksmbd_vfs_getattr(const struct path *path, struct kstat *stat);
int ksmbd_vfs_rename(struct ksmbd_work *work, const struct path *old_path,
		     char *newname, int flags);
int ksmbd_vfs_truncate(struct ksmbd_work *work,
		       struct ksmbd_file *fp, loff_t size);
struct srv_copychunk;
int ksmbd_vfs_copy_file_ranges(struct ksmbd_work *work,
			       struct ksmbd_file *src_fp,
			       struct ksmbd_file *dst_fp,
			       struct srv_copychunk *chunks,
			       unsigned int chunk_count,
			       unsigned int *chunk_count_written,
			       unsigned int *chunk_size_written,
			       loff_t  *total_size_written);
ssize_t ksmbd_vfs_listxattr(struct dentry *dentry, char **list);
ssize_t ksmbd_vfs_getxattr(struct mnt_idmap *idmap,
			   struct dentry *dentry,
			   char *xattr_name,
			   char **xattr_buf);
ssize_t ksmbd_vfs_casexattr_len(struct mnt_idmap *idmap,
				struct dentry *dentry, char *attr_name,
				int attr_name_len);
int ksmbd_vfs_setxattr(struct mnt_idmap *idmap,
		       const struct path *path, const char *attr_name,
		       void *attr_value, size_t attr_size, int flags,
		       bool get_write);
int ksmbd_vfs_xattr_stream_name(char *stream_name, char **xattr_stream_name,
				size_t *xattr_stream_name_size, int s_type);
int ksmbd_vfs_remove_xattr(struct mnt_idmap *idmap,
			   const struct path *path, char *attr_name,
			   bool get_write);
int ksmbd_vfs_kern_path_locked(struct ksmbd_work *work, char *name,
			       unsigned int flags, struct path *parent_path,
			       struct path *path, bool caseless);
<<<<<<< HEAD
=======
void ksmbd_vfs_kern_path_unlock(struct path *parent_path, struct path *path);
>>>>>>> 2d5404ca
struct dentry *ksmbd_vfs_kern_path_create(struct ksmbd_work *work,
					  const char *name,
					  unsigned int flags,
					  struct path *path);
int ksmbd_vfs_empty_dir(struct ksmbd_file *fp);
void ksmbd_vfs_set_fadvise(struct file *filp, __le32 option);
int ksmbd_vfs_zero_data(struct ksmbd_work *work, struct ksmbd_file *fp,
			loff_t off, loff_t len);
struct file_allocated_range_buffer;
int ksmbd_vfs_fqar_lseek(struct ksmbd_file *fp, loff_t start, loff_t length,
			 struct file_allocated_range_buffer *ranges,
			 unsigned int in_count, unsigned int *out_count);
int ksmbd_vfs_unlink(struct file *filp);
void *ksmbd_vfs_init_kstat(char **p, struct ksmbd_kstat *ksmbd_kstat);
int ksmbd_vfs_fill_dentry_attrs(struct ksmbd_work *work,
				struct mnt_idmap *idmap,
				struct dentry *dentry,
				struct ksmbd_kstat *ksmbd_kstat);
void ksmbd_vfs_posix_lock_wait(struct file_lock *flock);
int ksmbd_vfs_posix_lock_wait_timeout(struct file_lock *flock, long timeout);
void ksmbd_vfs_posix_lock_unblock(struct file_lock *flock);
int ksmbd_vfs_remove_acl_xattrs(struct mnt_idmap *idmap,
				const struct path *path);
int ksmbd_vfs_remove_sd_xattrs(struct mnt_idmap *idmap, const struct path *path);
int ksmbd_vfs_set_sd_xattr(struct ksmbd_conn *conn,
			   struct mnt_idmap *idmap,
			   const struct path *path,
			   struct smb_ntsd *pntsd, int len,
			   bool get_write);
int ksmbd_vfs_get_sd_xattr(struct ksmbd_conn *conn,
			   struct mnt_idmap *idmap,
			   struct dentry *dentry,
			   struct smb_ntsd **pntsd);
int ksmbd_vfs_set_dos_attrib_xattr(struct mnt_idmap *idmap,
				   const struct path *path,
				   struct xattr_dos_attrib *da,
				   bool get_write);
int ksmbd_vfs_get_dos_attrib_xattr(struct mnt_idmap *idmap,
				   struct dentry *dentry,
				   struct xattr_dos_attrib *da);
int ksmbd_vfs_set_init_posix_acl(struct mnt_idmap *idmap,
				 struct path *path);
int ksmbd_vfs_inherit_posix_acl(struct mnt_idmap *idmap,
				struct path *path,
				struct inode *parent_inode);
#endif /* __KSMBD_VFS_H__ */<|MERGE_RESOLUTION|>--- conflicted
+++ resolved
@@ -119,10 +119,7 @@
 int ksmbd_vfs_kern_path_locked(struct ksmbd_work *work, char *name,
 			       unsigned int flags, struct path *parent_path,
 			       struct path *path, bool caseless);
-<<<<<<< HEAD
-=======
 void ksmbd_vfs_kern_path_unlock(struct path *parent_path, struct path *path);
->>>>>>> 2d5404ca
 struct dentry *ksmbd_vfs_kern_path_create(struct ksmbd_work *work,
 					  const char *name,
 					  unsigned int flags,
