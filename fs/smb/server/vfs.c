--- conflicted
+++ resolved
@@ -97,8 +97,6 @@
 
 	if (unlikely(type != LAST_NORM)) {
 		path_put(parent_path);
-<<<<<<< HEAD
-=======
 		putname(filename);
 		return -ENOENT;
 	}
@@ -106,7 +104,6 @@
 	err = mnt_want_write(parent_path->mnt);
 	if (err) {
 		path_put(parent_path);
->>>>>>> 2d5404ca
 		putname(filename);
 		return -ENOENT;
 	}
@@ -137,10 +134,7 @@
 
 err_out:
 	inode_unlock(d_inode(parent_path->dentry));
-<<<<<<< HEAD
-=======
 	mnt_drop_write(parent_path->mnt);
->>>>>>> 2d5404ca
 	path_put(parent_path);
 	putname(filename);
 	return -ENOENT;
@@ -1284,17 +1278,10 @@
 		err = -EINVAL;
 out2:
 		path_put(parent_path);
-<<<<<<< HEAD
-out1:
-		kfree(filepath);
-=======
->>>>>>> 2d5404ca
 	}
 
 out1:
 	if (!err) {
-<<<<<<< HEAD
-=======
 		err = mnt_want_write(parent_path->mnt);
 		if (err) {
 			path_put(path);
@@ -1302,7 +1289,6 @@
 			return err;
 		}
 
->>>>>>> 2d5404ca
 		err = ksmbd_vfs_lock_parent(parent_path->dentry, path->dentry);
 		if (err) {
 			path_put(path);
