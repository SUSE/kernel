--- conflicted
+++ resolved
@@ -615,12 +615,7 @@
 			wake_up_interruptible(&t->wait_send_credits);
 
 		if (is_receive_credit_post_required(receive_credits, avail_recvmsg_count))
-<<<<<<< HEAD
-			mod_delayed_work(smb_direct_wq,
-					 &t->post_recv_credits_work, 0);
-=======
 			queue_work(smb_direct_wq, &t->post_recv_credits_work);
->>>>>>> 3476aa7d
 
 		if (data_length) {
 			enqueue_reassembly(t, recvmsg, (int)data_length);
