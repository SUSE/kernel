// SPDX-License-Identifier: GPL-2.0-or-later
/*
 *   Copyright (C) 2017, Microsoft Corporation.
 *   Copyright (C) 2018, LG Electronics.
 *
 *   Author(s): Long Li <longli@microsoft.com>,
 *		Hyunchul Lee <hyc.lee@gmail.com>
 */

#define SUBMOD_NAME	"smb_direct"

#include <linux/kthread.h>
#include <linux/list.h>
#include <linux/mempool.h>
#include <linux/highmem.h>
#include <linux/scatterlist.h>
#include <rdma/ib_verbs.h>
#include <rdma/rdma_cm.h>
#include <rdma/rw.h>

#include "glob.h"
#include "connection.h"
#include "smb_common.h"
#include "../common/smb2status.h"
#include "transport_rdma.h"

#define SMB_DIRECT_PORT_IWARP		5445
#define SMB_DIRECT_PORT_INFINIBAND	445

#define SMB_DIRECT_VERSION_LE		cpu_to_le16(0x0100)

/* SMB_DIRECT negotiation timeout in seconds */
#define SMB_DIRECT_NEGOTIATE_TIMEOUT		120

#define SMB_DIRECT_MAX_SEND_SGES		6
#define SMB_DIRECT_MAX_RECV_SGES		1

/*
 * Default maximum number of RDMA read/write outstanding on this connection
 * This value is possibly decreased during QP creation on hardware limit
 */
#define SMB_DIRECT_CM_INITIATOR_DEPTH		8

/* Maximum number of retries on data transfer operations */
#define SMB_DIRECT_CM_RETRY			6
/* No need to retry on Receiver Not Ready since SMB_DIRECT manages credits */
#define SMB_DIRECT_CM_RNR_RETRY		0

/*
 * User configurable initial values per SMB_DIRECT transport connection
 * as defined in [MS-SMBD] 3.1.1.1
 * Those may change after a SMB_DIRECT negotiation
 */

/* Set 445 port to SMB Direct port by default */
static int smb_direct_port = SMB_DIRECT_PORT_INFINIBAND;

/* The local peer's maximum number of credits to grant to the peer */
static int smb_direct_receive_credit_max = 255;

/* The remote peer's credit request of local peer */
static int smb_direct_send_credit_target = 255;

/* The maximum single message size can be sent to remote peer */
static int smb_direct_max_send_size = 1364;

/*  The maximum fragmented upper-layer payload receive size supported */
static int smb_direct_max_fragmented_recv_size = 1024 * 1024;

/*  The maximum single-message size which can be received */
static int smb_direct_max_receive_size = 1364;

static int smb_direct_max_read_write_size = SMBD_DEFAULT_IOSIZE;

static LIST_HEAD(smb_direct_device_list);
static DEFINE_RWLOCK(smb_direct_device_lock);

struct smb_direct_device {
	struct ib_device	*ib_dev;
	struct list_head	list;
};

static struct smb_direct_listener {
	struct rdma_cm_id	*cm_id;
} smb_direct_listener;

static struct workqueue_struct *smb_direct_wq;

enum smb_direct_status {
	SMB_DIRECT_CS_NEW = 0,
	SMB_DIRECT_CS_CONNECTED,
	SMB_DIRECT_CS_DISCONNECTING,
	SMB_DIRECT_CS_DISCONNECTED,
};

struct smb_direct_transport {
	struct ksmbd_transport	transport;

	enum smb_direct_status	status;
	bool			full_packet_received;
	wait_queue_head_t	wait_status;

	struct rdma_cm_id	*cm_id;
	struct ib_cq		*send_cq;
	struct ib_cq		*recv_cq;
	struct ib_pd		*pd;
	struct ib_qp		*qp;

	int			max_send_size;
	int			max_recv_size;
	int			max_fragmented_send_size;
	int			max_fragmented_recv_size;
	int			max_rdma_rw_size;

	spinlock_t		reassembly_queue_lock;
	struct list_head	reassembly_queue;
	int			reassembly_data_length;
	int			reassembly_queue_length;
	int			first_entry_offset;
	wait_queue_head_t	wait_reassembly_queue;

	spinlock_t		receive_credit_lock;
	int			recv_credits;
	int			count_avail_recvmsg;
	int			recv_credit_max;
	int			recv_credit_target;

	spinlock_t		recvmsg_queue_lock;
	struct list_head	recvmsg_queue;

	spinlock_t		empty_recvmsg_queue_lock;
	struct list_head	empty_recvmsg_queue;

	int			send_credit_target;
	atomic_t		send_credits;
	spinlock_t		lock_new_recv_credits;
	int			new_recv_credits;
	int			max_rw_credits;
	int			pages_per_rw_credit;
	atomic_t		rw_credits;

	wait_queue_head_t	wait_send_credits;
	wait_queue_head_t	wait_rw_credits;

	mempool_t		*sendmsg_mempool;
	struct kmem_cache	*sendmsg_cache;
	mempool_t		*recvmsg_mempool;
	struct kmem_cache	*recvmsg_cache;

	wait_queue_head_t	wait_send_pending;
	atomic_t		send_pending;

	struct delayed_work	post_recv_credits_work;
	struct work_struct	send_immediate_work;
	struct work_struct	disconnect_work;

	bool			negotiation_requested;
};

#define KSMBD_TRANS(t) ((struct ksmbd_transport *)&((t)->transport))

enum {
	SMB_DIRECT_MSG_NEGOTIATE_REQ = 0,
	SMB_DIRECT_MSG_DATA_TRANSFER
};

static const struct ksmbd_transport_ops ksmbd_smb_direct_transport_ops;

struct smb_direct_send_ctx {
	struct list_head	msg_list;
	int			wr_cnt;
	bool			need_invalidate_rkey;
	unsigned int		remote_key;
};

struct smb_direct_sendmsg {
	struct smb_direct_transport	*transport;
	struct ib_send_wr	wr;
	struct list_head	list;
	int			num_sge;
	struct ib_sge		sge[SMB_DIRECT_MAX_SEND_SGES];
	struct ib_cqe		cqe;
	u8			packet[];
};

struct smb_direct_recvmsg {
	struct smb_direct_transport	*transport;
	struct list_head	list;
	int			type;
	struct ib_sge		sge;
	struct ib_cqe		cqe;
	bool			first_segment;
	u8			packet[];
};

struct smb_direct_rdma_rw_msg {
	struct smb_direct_transport	*t;
	struct ib_cqe		cqe;
	int			status;
	struct completion	*completion;
	struct list_head	list;
	struct rdma_rw_ctx	rw_ctx;
	struct sg_table		sgt;
	struct scatterlist	sg_list[];
};

void init_smbd_max_io_size(unsigned int sz)
{
	sz = clamp_val(sz, SMBD_MIN_IOSIZE, SMBD_MAX_IOSIZE);
	smb_direct_max_read_write_size = sz;
}

unsigned int get_smbd_max_read_write_size(void)
{
	return smb_direct_max_read_write_size;
}

static inline int get_buf_page_count(void *buf, int size)
{
	return DIV_ROUND_UP((uintptr_t)buf + size, PAGE_SIZE) -
		(uintptr_t)buf / PAGE_SIZE;
}

static void smb_direct_destroy_pools(struct smb_direct_transport *transport);
static void smb_direct_post_recv_credits(struct work_struct *work);
static int smb_direct_post_send_data(struct smb_direct_transport *t,
				     struct smb_direct_send_ctx *send_ctx,
				     struct kvec *iov, int niov,
				     int remaining_data_length);

static inline struct smb_direct_transport *
smb_trans_direct_transfort(struct ksmbd_transport *t)
{
	return container_of(t, struct smb_direct_transport, transport);
}

static inline void
*smb_direct_recvmsg_payload(struct smb_direct_recvmsg *recvmsg)
{
	return (void *)recvmsg->packet;
}

static inline bool is_receive_credit_post_required(int receive_credits,
						   int avail_recvmsg_count)
{
	return receive_credits <= (smb_direct_receive_credit_max >> 3) &&
		avail_recvmsg_count >= (receive_credits >> 2);
}

static struct
smb_direct_recvmsg *get_free_recvmsg(struct smb_direct_transport *t)
{
	struct smb_direct_recvmsg *recvmsg = NULL;

	spin_lock(&t->recvmsg_queue_lock);
	if (!list_empty(&t->recvmsg_queue)) {
		recvmsg = list_first_entry(&t->recvmsg_queue,
					   struct smb_direct_recvmsg,
					   list);
		list_del(&recvmsg->list);
	}
	spin_unlock(&t->recvmsg_queue_lock);
	return recvmsg;
}

static void put_recvmsg(struct smb_direct_transport *t,
			struct smb_direct_recvmsg *recvmsg)
{
	ib_dma_unmap_single(t->cm_id->device, recvmsg->sge.addr,
			    recvmsg->sge.length, DMA_FROM_DEVICE);

	spin_lock(&t->recvmsg_queue_lock);
	list_add(&recvmsg->list, &t->recvmsg_queue);
	spin_unlock(&t->recvmsg_queue_lock);
}

static struct
smb_direct_recvmsg *get_empty_recvmsg(struct smb_direct_transport *t)
{
	struct smb_direct_recvmsg *recvmsg = NULL;

	spin_lock(&t->empty_recvmsg_queue_lock);
	if (!list_empty(&t->empty_recvmsg_queue)) {
		recvmsg = list_first_entry(&t->empty_recvmsg_queue,
					   struct smb_direct_recvmsg, list);
		list_del(&recvmsg->list);
	}
	spin_unlock(&t->empty_recvmsg_queue_lock);
	return recvmsg;
}

static void put_empty_recvmsg(struct smb_direct_transport *t,
			      struct smb_direct_recvmsg *recvmsg)
{
	ib_dma_unmap_single(t->cm_id->device, recvmsg->sge.addr,
			    recvmsg->sge.length, DMA_FROM_DEVICE);

	spin_lock(&t->empty_recvmsg_queue_lock);
	list_add_tail(&recvmsg->list, &t->empty_recvmsg_queue);
	spin_unlock(&t->empty_recvmsg_queue_lock);
}

static void enqueue_reassembly(struct smb_direct_transport *t,
			       struct smb_direct_recvmsg *recvmsg,
			       int data_length)
{
	spin_lock(&t->reassembly_queue_lock);
	list_add_tail(&recvmsg->list, &t->reassembly_queue);
	t->reassembly_queue_length++;
	/*
	 * Make sure reassembly_data_length is updated after list and
	 * reassembly_queue_length are updated. On the dequeue side
	 * reassembly_data_length is checked without a lock to determine
	 * if reassembly_queue_length and list is up to date
	 */
	virt_wmb();
	t->reassembly_data_length += data_length;
	spin_unlock(&t->reassembly_queue_lock);
}

static struct smb_direct_recvmsg *get_first_reassembly(struct smb_direct_transport *t)
{
	if (!list_empty(&t->reassembly_queue))
		return list_first_entry(&t->reassembly_queue,
				struct smb_direct_recvmsg, list);
	else
		return NULL;
}

static void smb_direct_disconnect_rdma_work(struct work_struct *work)
{
	struct smb_direct_transport *t =
		container_of(work, struct smb_direct_transport,
			     disconnect_work);

	if (t->status == SMB_DIRECT_CS_CONNECTED) {
		t->status = SMB_DIRECT_CS_DISCONNECTING;
		rdma_disconnect(t->cm_id);
	}
}

static void
smb_direct_disconnect_rdma_connection(struct smb_direct_transport *t)
{
	if (t->status == SMB_DIRECT_CS_CONNECTED)
		queue_work(smb_direct_wq, &t->disconnect_work);
}

static void smb_direct_send_immediate_work(struct work_struct *work)
{
	struct smb_direct_transport *t = container_of(work,
			struct smb_direct_transport, send_immediate_work);

	if (t->status != SMB_DIRECT_CS_CONNECTED)
		return;

	smb_direct_post_send_data(t, NULL, NULL, 0, 0);
}

static struct smb_direct_transport *alloc_transport(struct rdma_cm_id *cm_id)
{
	struct smb_direct_transport *t;
	struct ksmbd_conn *conn;

	t = kzalloc(sizeof(*t), GFP_KERNEL);
	if (!t)
		return NULL;

	t->cm_id = cm_id;
	cm_id->context = t;

	t->status = SMB_DIRECT_CS_NEW;
	init_waitqueue_head(&t->wait_status);

	spin_lock_init(&t->reassembly_queue_lock);
	INIT_LIST_HEAD(&t->reassembly_queue);
	t->reassembly_data_length = 0;
	t->reassembly_queue_length = 0;
	init_waitqueue_head(&t->wait_reassembly_queue);
	init_waitqueue_head(&t->wait_send_credits);
	init_waitqueue_head(&t->wait_rw_credits);

	spin_lock_init(&t->receive_credit_lock);
	spin_lock_init(&t->recvmsg_queue_lock);
	INIT_LIST_HEAD(&t->recvmsg_queue);

	spin_lock_init(&t->empty_recvmsg_queue_lock);
	INIT_LIST_HEAD(&t->empty_recvmsg_queue);

	init_waitqueue_head(&t->wait_send_pending);
	atomic_set(&t->send_pending, 0);

	spin_lock_init(&t->lock_new_recv_credits);

	INIT_DELAYED_WORK(&t->post_recv_credits_work,
			  smb_direct_post_recv_credits);
	INIT_WORK(&t->send_immediate_work, smb_direct_send_immediate_work);
	INIT_WORK(&t->disconnect_work, smb_direct_disconnect_rdma_work);

	conn = ksmbd_conn_alloc();
	if (!conn)
		goto err;
	conn->transport = KSMBD_TRANS(t);
	KSMBD_TRANS(t)->conn = conn;
	KSMBD_TRANS(t)->ops = &ksmbd_smb_direct_transport_ops;
	return t;
err:
	kfree(t);
	return NULL;
}

static void free_transport(struct smb_direct_transport *t)
{
	struct smb_direct_recvmsg *recvmsg;

	wake_up_interruptible(&t->wait_send_credits);

	ksmbd_debug(RDMA, "wait for all send posted to IB to finish\n");
	wait_event(t->wait_send_pending,
		   atomic_read(&t->send_pending) == 0);

	cancel_work_sync(&t->disconnect_work);
	cancel_delayed_work_sync(&t->post_recv_credits_work);
	cancel_work_sync(&t->send_immediate_work);

	if (t->qp) {
		ib_drain_qp(t->qp);
		ib_mr_pool_destroy(t->qp, &t->qp->rdma_mrs);
		ib_destroy_qp(t->qp);
	}

	ksmbd_debug(RDMA, "drain the reassembly queue\n");
	do {
		spin_lock(&t->reassembly_queue_lock);
		recvmsg = get_first_reassembly(t);
		if (recvmsg) {
			list_del(&recvmsg->list);
			spin_unlock(&t->reassembly_queue_lock);
			put_recvmsg(t, recvmsg);
		} else {
			spin_unlock(&t->reassembly_queue_lock);
		}
	} while (recvmsg);
	t->reassembly_data_length = 0;

	if (t->send_cq)
		ib_free_cq(t->send_cq);
	if (t->recv_cq)
		ib_free_cq(t->recv_cq);
	if (t->pd)
		ib_dealloc_pd(t->pd);
	if (t->cm_id)
		rdma_destroy_id(t->cm_id);

	smb_direct_destroy_pools(t);
	ksmbd_conn_free(KSMBD_TRANS(t)->conn);
	kfree(t);
}

static struct smb_direct_sendmsg
*smb_direct_alloc_sendmsg(struct smb_direct_transport *t)
{
	struct smb_direct_sendmsg *msg;

	msg = mempool_alloc(t->sendmsg_mempool, GFP_KERNEL);
	if (!msg)
		return ERR_PTR(-ENOMEM);
	msg->transport = t;
	INIT_LIST_HEAD(&msg->list);
	msg->num_sge = 0;
	return msg;
}

static void smb_direct_free_sendmsg(struct smb_direct_transport *t,
				    struct smb_direct_sendmsg *msg)
{
	int i;

	if (msg->num_sge > 0) {
		ib_dma_unmap_single(t->cm_id->device,
				    msg->sge[0].addr, msg->sge[0].length,
				    DMA_TO_DEVICE);
		for (i = 1; i < msg->num_sge; i++)
			ib_dma_unmap_page(t->cm_id->device,
					  msg->sge[i].addr, msg->sge[i].length,
					  DMA_TO_DEVICE);
	}
	mempool_free(msg, t->sendmsg_mempool);
}

static int smb_direct_check_recvmsg(struct smb_direct_recvmsg *recvmsg)
{
	switch (recvmsg->type) {
	case SMB_DIRECT_MSG_DATA_TRANSFER: {
		struct smb_direct_data_transfer *req =
			(struct smb_direct_data_transfer *)recvmsg->packet;
		struct smb2_hdr *hdr = (struct smb2_hdr *)(recvmsg->packet
				+ le32_to_cpu(req->data_offset));
		ksmbd_debug(RDMA,
			    "CreditGranted: %u, CreditRequested: %u, DataLength: %u, RemainingDataLength: %u, SMB: %x, Command: %u\n",
			    le16_to_cpu(req->credits_granted),
			    le16_to_cpu(req->credits_requested),
			    req->data_length, req->remaining_data_length,
			    hdr->ProtocolId, hdr->Command);
		break;
	}
	case SMB_DIRECT_MSG_NEGOTIATE_REQ: {
		struct smb_direct_negotiate_req *req =
			(struct smb_direct_negotiate_req *)recvmsg->packet;
		ksmbd_debug(RDMA,
			    "MinVersion: %u, MaxVersion: %u, CreditRequested: %u, MaxSendSize: %u, MaxRecvSize: %u, MaxFragmentedSize: %u\n",
			    le16_to_cpu(req->min_version),
			    le16_to_cpu(req->max_version),
			    le16_to_cpu(req->credits_requested),
			    le32_to_cpu(req->preferred_send_size),
			    le32_to_cpu(req->max_receive_size),
			    le32_to_cpu(req->max_fragmented_size));
		if (le16_to_cpu(req->min_version) > 0x0100 ||
		    le16_to_cpu(req->max_version) < 0x0100)
			return -EOPNOTSUPP;
		if (le16_to_cpu(req->credits_requested) <= 0 ||
		    le32_to_cpu(req->max_receive_size) <= 128 ||
		    le32_to_cpu(req->max_fragmented_size) <=
					128 * 1024)
			return -ECONNABORTED;

		break;
	}
	default:
		return -EINVAL;
	}
	return 0;
}

static void recv_done(struct ib_cq *cq, struct ib_wc *wc)
{
	struct smb_direct_recvmsg *recvmsg;
	struct smb_direct_transport *t;

	recvmsg = container_of(wc->wr_cqe, struct smb_direct_recvmsg, cqe);
	t = recvmsg->transport;

	if (wc->status != IB_WC_SUCCESS || wc->opcode != IB_WC_RECV) {
		if (wc->status != IB_WC_WR_FLUSH_ERR) {
			pr_err("Recv error. status='%s (%d)' opcode=%d\n",
			       ib_wc_status_msg(wc->status), wc->status,
			       wc->opcode);
			smb_direct_disconnect_rdma_connection(t);
		}
		put_empty_recvmsg(t, recvmsg);
		return;
	}

	ksmbd_debug(RDMA, "Recv completed. status='%s (%d)', opcode=%d\n",
		    ib_wc_status_msg(wc->status), wc->status,
		    wc->opcode);

	ib_dma_sync_single_for_cpu(wc->qp->device, recvmsg->sge.addr,
				   recvmsg->sge.length, DMA_FROM_DEVICE);

	switch (recvmsg->type) {
	case SMB_DIRECT_MSG_NEGOTIATE_REQ:
		if (wc->byte_len < sizeof(struct smb_direct_negotiate_req)) {
			put_empty_recvmsg(t, recvmsg);
			return;
		}
		t->negotiation_requested = true;
		t->full_packet_received = true;
		t->status = SMB_DIRECT_CS_CONNECTED;
		enqueue_reassembly(t, recvmsg, 0);
		wake_up_interruptible(&t->wait_status);
		break;
	case SMB_DIRECT_MSG_DATA_TRANSFER: {
		struct smb_direct_data_transfer *data_transfer =
			(struct smb_direct_data_transfer *)recvmsg->packet;
		unsigned int data_length;
		int avail_recvmsg_count, receive_credits;

		if (wc->byte_len <
		    offsetof(struct smb_direct_data_transfer, padding)) {
			put_empty_recvmsg(t, recvmsg);
			return;
		}

		data_length = le32_to_cpu(data_transfer->data_length);
		if (data_length) {
			if (wc->byte_len < sizeof(struct smb_direct_data_transfer) +
			    (u64)data_length) {
				put_empty_recvmsg(t, recvmsg);
				return;
			}

			if (t->full_packet_received)
				recvmsg->first_segment = true;

			if (le32_to_cpu(data_transfer->remaining_data_length))
				t->full_packet_received = false;
			else
				t->full_packet_received = true;

			enqueue_reassembly(t, recvmsg, (int)data_length);
			wake_up_interruptible(&t->wait_reassembly_queue);

			spin_lock(&t->receive_credit_lock);
			receive_credits = --(t->recv_credits);
			avail_recvmsg_count = t->count_avail_recvmsg;
			spin_unlock(&t->receive_credit_lock);
		} else {
			put_empty_recvmsg(t, recvmsg);

			spin_lock(&t->receive_credit_lock);
			receive_credits = --(t->recv_credits);
			avail_recvmsg_count = ++(t->count_avail_recvmsg);
			spin_unlock(&t->receive_credit_lock);
		}

		t->recv_credit_target =
				le16_to_cpu(data_transfer->credits_requested);
		atomic_add(le16_to_cpu(data_transfer->credits_granted),
			   &t->send_credits);

		if (le16_to_cpu(data_transfer->flags) &
		    SMB_DIRECT_RESPONSE_REQUESTED)
			queue_work(smb_direct_wq, &t->send_immediate_work);

		if (atomic_read(&t->send_credits) > 0)
			wake_up_interruptible(&t->wait_send_credits);

		if (is_receive_credit_post_required(receive_credits, avail_recvmsg_count))
			mod_delayed_work(smb_direct_wq,
					 &t->post_recv_credits_work, 0);
		break;
	}
	default:
		break;
	}
}

static int smb_direct_post_recv(struct smb_direct_transport *t,
				struct smb_direct_recvmsg *recvmsg)
{
	struct ib_recv_wr wr;
	int ret;

	recvmsg->sge.addr = ib_dma_map_single(t->cm_id->device,
					      recvmsg->packet, t->max_recv_size,
					      DMA_FROM_DEVICE);
	ret = ib_dma_mapping_error(t->cm_id->device, recvmsg->sge.addr);
	if (ret)
		return ret;
	recvmsg->sge.length = t->max_recv_size;
	recvmsg->sge.lkey = t->pd->local_dma_lkey;
	recvmsg->cqe.done = recv_done;

	wr.wr_cqe = &recvmsg->cqe;
	wr.next = NULL;
	wr.sg_list = &recvmsg->sge;
	wr.num_sge = 1;

	ret = ib_post_recv(t->qp, &wr, NULL);
	if (ret) {
		pr_err("Can't post recv: %d\n", ret);
		ib_dma_unmap_single(t->cm_id->device,
				    recvmsg->sge.addr, recvmsg->sge.length,
				    DMA_FROM_DEVICE);
		smb_direct_disconnect_rdma_connection(t);
		return ret;
	}
	return ret;
}

static int smb_direct_read(struct ksmbd_transport *t, char *buf,
			   unsigned int size, int unused)
{
	struct smb_direct_recvmsg *recvmsg;
	struct smb_direct_data_transfer *data_transfer;
	int to_copy, to_read, data_read, offset;
	u32 data_length, remaining_data_length, data_offset;
	int rc;
	struct smb_direct_transport *st = smb_trans_direct_transfort(t);

again:
	if (st->status != SMB_DIRECT_CS_CONNECTED) {
		pr_err("disconnected\n");
		return -ENOTCONN;
	}

	/*
	 * No need to hold the reassembly queue lock all the time as we are
	 * the only one reading from the front of the queue. The transport
	 * may add more entries to the back of the queue at the same time
	 */
	if (st->reassembly_data_length >= size) {
		int queue_length;
		int queue_removed = 0;

		/*
		 * Need to make sure reassembly_data_length is read before
		 * reading reassembly_queue_length and calling
		 * get_first_reassembly. This call is lock free
		 * as we never read at the end of the queue which are being
		 * updated in SOFTIRQ as more data is received
		 */
		virt_rmb();
		queue_length = st->reassembly_queue_length;
		data_read = 0;
		to_read = size;
		offset = st->first_entry_offset;
		while (data_read < size) {
			recvmsg = get_first_reassembly(st);
			data_transfer = smb_direct_recvmsg_payload(recvmsg);
			data_length = le32_to_cpu(data_transfer->data_length);
			remaining_data_length =
				le32_to_cpu(data_transfer->remaining_data_length);
			data_offset = le32_to_cpu(data_transfer->data_offset);

			/*
			 * The upper layer expects RFC1002 length at the
			 * beginning of the payload. Return it to indicate
			 * the total length of the packet. This minimize the
			 * change to upper layer packet processing logic. This
			 * will be eventually remove when an intermediate
			 * transport layer is added
			 */
			if (recvmsg->first_segment && size == 4) {
				unsigned int rfc1002_len =
					data_length + remaining_data_length;
				*((__be32 *)buf) = cpu_to_be32(rfc1002_len);
				data_read = 4;
				recvmsg->first_segment = false;
				ksmbd_debug(RDMA,
					    "returning rfc1002 length %d\n",
					    rfc1002_len);
				goto read_rfc1002_done;
			}

			to_copy = min_t(int, data_length - offset, to_read);
			memcpy(buf + data_read, (char *)data_transfer + data_offset + offset,
			       to_copy);

			/* move on to the next buffer? */
			if (to_copy == data_length - offset) {
				queue_length--;
				/*
				 * No need to lock if we are not at the
				 * end of the queue
				 */
				if (queue_length) {
					list_del(&recvmsg->list);
				} else {
					spin_lock_irq(&st->reassembly_queue_lock);
					list_del(&recvmsg->list);
					spin_unlock_irq(&st->reassembly_queue_lock);
				}
				queue_removed++;
				put_recvmsg(st, recvmsg);
				offset = 0;
			} else {
				offset += to_copy;
			}

			to_read -= to_copy;
			data_read += to_copy;
		}

		spin_lock_irq(&st->reassembly_queue_lock);
		st->reassembly_data_length -= data_read;
		st->reassembly_queue_length -= queue_removed;
		spin_unlock_irq(&st->reassembly_queue_lock);

		spin_lock(&st->receive_credit_lock);
		st->count_avail_recvmsg += queue_removed;
		if (is_receive_credit_post_required(st->recv_credits, st->count_avail_recvmsg)) {
			spin_unlock(&st->receive_credit_lock);
			mod_delayed_work(smb_direct_wq,
					 &st->post_recv_credits_work, 0);
		} else {
			spin_unlock(&st->receive_credit_lock);
		}

		st->first_entry_offset = offset;
		ksmbd_debug(RDMA,
			    "returning to thread data_read=%d reassembly_data_length=%d first_entry_offset=%d\n",
			    data_read, st->reassembly_data_length,
			    st->first_entry_offset);
read_rfc1002_done:
		return data_read;
	}

	ksmbd_debug(RDMA, "wait_event on more data\n");
	rc = wait_event_interruptible(st->wait_reassembly_queue,
				      st->reassembly_data_length >= size ||
				       st->status != SMB_DIRECT_CS_CONNECTED);
	if (rc)
		return -EINTR;

	goto again;
}

static void smb_direct_post_recv_credits(struct work_struct *work)
{
	struct smb_direct_transport *t = container_of(work,
		struct smb_direct_transport, post_recv_credits_work.work);
	struct smb_direct_recvmsg *recvmsg;
	int receive_credits, credits = 0;
	int ret;
	int use_free = 1;

	spin_lock(&t->receive_credit_lock);
	receive_credits = t->recv_credits;
	spin_unlock(&t->receive_credit_lock);

	if (receive_credits < t->recv_credit_target) {
		while (true) {
			if (use_free)
				recvmsg = get_free_recvmsg(t);
			else
				recvmsg = get_empty_recvmsg(t);
			if (!recvmsg) {
				if (use_free) {
					use_free = 0;
					continue;
				} else {
					break;
				}
			}

			recvmsg->type = SMB_DIRECT_MSG_DATA_TRANSFER;
			recvmsg->first_segment = false;

			ret = smb_direct_post_recv(t, recvmsg);
			if (ret) {
				pr_err("Can't post recv: %d\n", ret);
				put_recvmsg(t, recvmsg);
				break;
			}
			credits++;
		}
	}

	spin_lock(&t->receive_credit_lock);
	t->recv_credits += credits;
	t->count_avail_recvmsg -= credits;
	spin_unlock(&t->receive_credit_lock);

	spin_lock(&t->lock_new_recv_credits);
	t->new_recv_credits += credits;
	spin_unlock(&t->lock_new_recv_credits);

	if (credits)
		queue_work(smb_direct_wq, &t->send_immediate_work);
}

static void send_done(struct ib_cq *cq, struct ib_wc *wc)
{
	struct smb_direct_sendmsg *sendmsg, *sibling;
	struct smb_direct_transport *t;
	struct list_head *pos, *prev, *end;

	sendmsg = container_of(wc->wr_cqe, struct smb_direct_sendmsg, cqe);
	t = sendmsg->transport;

	ksmbd_debug(RDMA, "Send completed. status='%s (%d)', opcode=%d\n",
		    ib_wc_status_msg(wc->status), wc->status,
		    wc->opcode);

	if (wc->status != IB_WC_SUCCESS || wc->opcode != IB_WC_SEND) {
		pr_err("Send error. status='%s (%d)', opcode=%d\n",
		       ib_wc_status_msg(wc->status), wc->status,
		       wc->opcode);
		smb_direct_disconnect_rdma_connection(t);
	}

	if (atomic_dec_and_test(&t->send_pending))
		wake_up(&t->wait_send_pending);

	/* iterate and free the list of messages in reverse. the list's head
	 * is invalid.
	 */
	for (pos = &sendmsg->list, prev = pos->prev, end = sendmsg->list.next;
	     prev != end; pos = prev, prev = prev->prev) {
		sibling = container_of(pos, struct smb_direct_sendmsg, list);
		smb_direct_free_sendmsg(t, sibling);
	}

	sibling = container_of(pos, struct smb_direct_sendmsg, list);
	smb_direct_free_sendmsg(t, sibling);
}

static int manage_credits_prior_sending(struct smb_direct_transport *t)
{
	int new_credits;

	spin_lock(&t->lock_new_recv_credits);
	new_credits = t->new_recv_credits;
	t->new_recv_credits = 0;
	spin_unlock(&t->lock_new_recv_credits);

	return new_credits;
}

static int smb_direct_post_send(struct smb_direct_transport *t,
				struct ib_send_wr *wr)
{
	int ret;

	atomic_inc(&t->send_pending);
	ret = ib_post_send(t->qp, wr, NULL);
	if (ret) {
		pr_err("failed to post send: %d\n", ret);
		if (atomic_dec_and_test(&t->send_pending))
			wake_up(&t->wait_send_pending);
		smb_direct_disconnect_rdma_connection(t);
	}
	return ret;
}

static void smb_direct_send_ctx_init(struct smb_direct_transport *t,
				     struct smb_direct_send_ctx *send_ctx,
				     bool need_invalidate_rkey,
				     unsigned int remote_key)
{
	INIT_LIST_HEAD(&send_ctx->msg_list);
	send_ctx->wr_cnt = 0;
	send_ctx->need_invalidate_rkey = need_invalidate_rkey;
	send_ctx->remote_key = remote_key;
}

static int smb_direct_flush_send_list(struct smb_direct_transport *t,
				      struct smb_direct_send_ctx *send_ctx,
				      bool is_last)
{
	struct smb_direct_sendmsg *first, *last;
	int ret;

	if (list_empty(&send_ctx->msg_list))
		return 0;

	first = list_first_entry(&send_ctx->msg_list,
				 struct smb_direct_sendmsg,
				 list);
	last = list_last_entry(&send_ctx->msg_list,
			       struct smb_direct_sendmsg,
			       list);

	last->wr.send_flags = IB_SEND_SIGNALED;
	last->wr.wr_cqe = &last->cqe;
	if (is_last && send_ctx->need_invalidate_rkey) {
		last->wr.opcode = IB_WR_SEND_WITH_INV;
		last->wr.ex.invalidate_rkey = send_ctx->remote_key;
	}

	ret = smb_direct_post_send(t, &first->wr);
	if (!ret) {
		smb_direct_send_ctx_init(t, send_ctx,
					 send_ctx->need_invalidate_rkey,
					 send_ctx->remote_key);
	} else {
		atomic_add(send_ctx->wr_cnt, &t->send_credits);
		wake_up(&t->wait_send_credits);
		list_for_each_entry_safe(first, last, &send_ctx->msg_list,
					 list) {
			smb_direct_free_sendmsg(t, first);
		}
	}
	return ret;
}

static int wait_for_credits(struct smb_direct_transport *t,
			    wait_queue_head_t *waitq, atomic_t *total_credits,
			    int needed)
{
	int ret;

	do {
		if (atomic_sub_return(needed, total_credits) >= 0)
			return 0;

		atomic_add(needed, total_credits);
		ret = wait_event_interruptible(*waitq,
					       atomic_read(total_credits) >= needed ||
					       t->status != SMB_DIRECT_CS_CONNECTED);

		if (t->status != SMB_DIRECT_CS_CONNECTED)
			return -ENOTCONN;
		else if (ret < 0)
			return ret;
	} while (true);
}

static int wait_for_send_credits(struct smb_direct_transport *t,
				 struct smb_direct_send_ctx *send_ctx)
{
	int ret;

	if (send_ctx &&
	    (send_ctx->wr_cnt >= 16 || atomic_read(&t->send_credits) <= 1)) {
		ret = smb_direct_flush_send_list(t, send_ctx, false);
		if (ret)
			return ret;
	}

	return wait_for_credits(t, &t->wait_send_credits, &t->send_credits, 1);
}

static int wait_for_rw_credits(struct smb_direct_transport *t, int credits)
{
	return wait_for_credits(t, &t->wait_rw_credits, &t->rw_credits, credits);
}

static int calc_rw_credits(struct smb_direct_transport *t,
			   char *buf, unsigned int len)
{
	return DIV_ROUND_UP(get_buf_page_count(buf, len),
			    t->pages_per_rw_credit);
}

static int smb_direct_create_header(struct smb_direct_transport *t,
				    int size, int remaining_data_length,
				    struct smb_direct_sendmsg **sendmsg_out)
{
	struct smb_direct_sendmsg *sendmsg;
	struct smb_direct_data_transfer *packet;
	int header_length;
	int ret;

	sendmsg = smb_direct_alloc_sendmsg(t);
	if (IS_ERR(sendmsg))
		return PTR_ERR(sendmsg);

	/* Fill in the packet header */
	packet = (struct smb_direct_data_transfer *)sendmsg->packet;
	packet->credits_requested = cpu_to_le16(t->send_credit_target);
	packet->credits_granted = cpu_to_le16(manage_credits_prior_sending(t));

	packet->flags = 0;
	packet->reserved = 0;
	if (!size)
		packet->data_offset = 0;
	else
		packet->data_offset = cpu_to_le32(24);
	packet->data_length = cpu_to_le32(size);
	packet->remaining_data_length = cpu_to_le32(remaining_data_length);
	packet->padding = 0;

	ksmbd_debug(RDMA,
		    "credits_requested=%d credits_granted=%d data_offset=%d data_length=%d remaining_data_length=%d\n",
		    le16_to_cpu(packet->credits_requested),
		    le16_to_cpu(packet->credits_granted),
		    le32_to_cpu(packet->data_offset),
		    le32_to_cpu(packet->data_length),
		    le32_to_cpu(packet->remaining_data_length));

	/* Map the packet to DMA */
	header_length = sizeof(struct smb_direct_data_transfer);
	/* If this is a packet without payload, don't send padding */
	if (!size)
		header_length =
			offsetof(struct smb_direct_data_transfer, padding);

	sendmsg->sge[0].addr = ib_dma_map_single(t->cm_id->device,
						 (void *)packet,
						 header_length,
						 DMA_TO_DEVICE);
	ret = ib_dma_mapping_error(t->cm_id->device, sendmsg->sge[0].addr);
	if (ret) {
		smb_direct_free_sendmsg(t, sendmsg);
		return ret;
	}

	sendmsg->num_sge = 1;
	sendmsg->sge[0].length = header_length;
	sendmsg->sge[0].lkey = t->pd->local_dma_lkey;

	*sendmsg_out = sendmsg;
	return 0;
}

static int get_sg_list(void *buf, int size, struct scatterlist *sg_list, int nentries)
{
	bool high = is_vmalloc_addr(buf);
	struct page *page;
	int offset, len;
	int i = 0;

	if (size <= 0 || nentries < get_buf_page_count(buf, size))
		return -EINVAL;

	offset = offset_in_page(buf);
	buf -= offset;
	while (size > 0) {
		len = min_t(int, PAGE_SIZE - offset, size);
		if (high)
			page = vmalloc_to_page(buf);
		else
			page = kmap_to_page(buf);

		if (!sg_list)
			return -EINVAL;
		sg_set_page(sg_list, page, len, offset);
		sg_list = sg_next(sg_list);

		buf += PAGE_SIZE;
		size -= len;
		offset = 0;
		i++;
	}
	return i;
}

static int get_mapped_sg_list(struct ib_device *device, void *buf, int size,
			      struct scatterlist *sg_list, int nentries,
			      enum dma_data_direction dir)
{
	int npages;

	npages = get_sg_list(buf, size, sg_list, nentries);
	if (npages < 0)
		return -EINVAL;
	return ib_dma_map_sg(device, sg_list, npages, dir);
}

static int post_sendmsg(struct smb_direct_transport *t,
			struct smb_direct_send_ctx *send_ctx,
			struct smb_direct_sendmsg *msg)
{
	int i;

	for (i = 0; i < msg->num_sge; i++)
		ib_dma_sync_single_for_device(t->cm_id->device,
					      msg->sge[i].addr, msg->sge[i].length,
					      DMA_TO_DEVICE);

	msg->cqe.done = send_done;
	msg->wr.opcode = IB_WR_SEND;
	msg->wr.sg_list = &msg->sge[0];
	msg->wr.num_sge = msg->num_sge;
	msg->wr.next = NULL;

	if (send_ctx) {
		msg->wr.wr_cqe = NULL;
		msg->wr.send_flags = 0;
		if (!list_empty(&send_ctx->msg_list)) {
			struct smb_direct_sendmsg *last;

			last = list_last_entry(&send_ctx->msg_list,
					       struct smb_direct_sendmsg,
					       list);
			last->wr.next = &msg->wr;
		}
		list_add_tail(&msg->list, &send_ctx->msg_list);
		send_ctx->wr_cnt++;
		return 0;
	}

	msg->wr.wr_cqe = &msg->cqe;
	msg->wr.send_flags = IB_SEND_SIGNALED;
	return smb_direct_post_send(t, &msg->wr);
}

static int smb_direct_post_send_data(struct smb_direct_transport *t,
				     struct smb_direct_send_ctx *send_ctx,
				     struct kvec *iov, int niov,
				     int remaining_data_length)
{
	int i, j, ret;
	struct smb_direct_sendmsg *msg;
	int data_length;
	struct scatterlist sg[SMB_DIRECT_MAX_SEND_SGES - 1];

	ret = wait_for_send_credits(t, send_ctx);
	if (ret)
		return ret;

	data_length = 0;
	for (i = 0; i < niov; i++)
		data_length += iov[i].iov_len;

	ret = smb_direct_create_header(t, data_length, remaining_data_length,
				       &msg);
	if (ret) {
		atomic_inc(&t->send_credits);
		return ret;
	}

	for (i = 0; i < niov; i++) {
		struct ib_sge *sge;
		int sg_cnt;

		sg_init_table(sg, SMB_DIRECT_MAX_SEND_SGES - 1);
		sg_cnt = get_mapped_sg_list(t->cm_id->device,
					    iov[i].iov_base, iov[i].iov_len,
					    sg, SMB_DIRECT_MAX_SEND_SGES - 1,
					    DMA_TO_DEVICE);
		if (sg_cnt <= 0) {
			pr_err("failed to map buffer\n");
			ret = -ENOMEM;
			goto err;
		} else if (sg_cnt + msg->num_sge > SMB_DIRECT_MAX_SEND_SGES) {
			pr_err("buffer not fitted into sges\n");
			ret = -E2BIG;
			ib_dma_unmap_sg(t->cm_id->device, sg, sg_cnt,
					DMA_TO_DEVICE);
			goto err;
		}

		for (j = 0; j < sg_cnt; j++) {
			sge = &msg->sge[msg->num_sge];
			sge->addr = sg_dma_address(&sg[j]);
			sge->length = sg_dma_len(&sg[j]);
			sge->lkey  = t->pd->local_dma_lkey;
			msg->num_sge++;
		}
	}

	ret = post_sendmsg(t, send_ctx, msg);
	if (ret)
		goto err;
	return 0;
err:
	smb_direct_free_sendmsg(t, msg);
	atomic_inc(&t->send_credits);
	return ret;
}

static int smb_direct_writev(struct ksmbd_transport *t,
			     struct kvec *iov, int niovs, int buflen,
			     bool need_invalidate, unsigned int remote_key)
{
	struct smb_direct_transport *st = smb_trans_direct_transfort(t);
	int remaining_data_length;
	int start, i, j;
	int max_iov_size = st->max_send_size -
			sizeof(struct smb_direct_data_transfer);
	int ret;
	struct kvec vec;
	struct smb_direct_send_ctx send_ctx;

	if (st->status != SMB_DIRECT_CS_CONNECTED)
		return -ENOTCONN;

	//FIXME: skip RFC1002 header..
	buflen -= 4;

	remaining_data_length = buflen;
	ksmbd_debug(RDMA, "Sending smb (RDMA): smb_len=%u\n", buflen);

	smb_direct_send_ctx_init(st, &send_ctx, need_invalidate, remote_key);
	start = i = 1;
	buflen = 0;
	while (true) {
		buflen += iov[i].iov_len;
		if (buflen > max_iov_size) {
			if (i > start) {
				remaining_data_length -=
					(buflen - iov[i].iov_len);
				ret = smb_direct_post_send_data(st, &send_ctx,
								&iov[start], i - start,
								remaining_data_length);
				if (ret)
					goto done;
			} else {
				/* iov[start] is too big, break it */
				int nvec  = (buflen + max_iov_size - 1) /
						max_iov_size;

				for (j = 0; j < nvec; j++) {
					vec.iov_base =
						(char *)iov[start].iov_base +
						j * max_iov_size;
					vec.iov_len =
						min_t(int, max_iov_size,
						      buflen - max_iov_size * j);
					remaining_data_length -= vec.iov_len;
					ret = smb_direct_post_send_data(st, &send_ctx, &vec, 1,
									remaining_data_length);
					if (ret)
						goto done;
				}
				i++;
				if (i == niovs)
					break;
			}
			start = i;
			buflen = 0;
		} else {
			i++;
			if (i == niovs) {
				/* send out all remaining vecs */
				remaining_data_length -= buflen;
				ret = smb_direct_post_send_data(st, &send_ctx,
								&iov[start], i - start,
								remaining_data_length);
				if (ret)
					goto done;
				break;
			}
		}
	}

done:
	ret = smb_direct_flush_send_list(st, &send_ctx, true);

	/*
	 * As an optimization, we don't wait for individual I/O to finish
	 * before sending the next one.
	 * Send them all and wait for pending send count to get to 0
	 * that means all the I/Os have been out and we are good to return
	 */

	wait_event(st->wait_send_pending,
		   atomic_read(&st->send_pending) == 0);
	return ret;
}

static void smb_direct_free_rdma_rw_msg(struct smb_direct_transport *t,
					struct smb_direct_rdma_rw_msg *msg,
					enum dma_data_direction dir)
{
	rdma_rw_ctx_destroy(&msg->rw_ctx, t->qp, t->qp->port,
			    msg->sgt.sgl, msg->sgt.nents, dir);
	sg_free_table_chained(&msg->sgt, SG_CHUNK_SIZE);
	kfree(msg);
}

static void read_write_done(struct ib_cq *cq, struct ib_wc *wc,
			    enum dma_data_direction dir)
{
	struct smb_direct_rdma_rw_msg *msg = container_of(wc->wr_cqe,
							  struct smb_direct_rdma_rw_msg, cqe);
	struct smb_direct_transport *t = msg->t;

	if (wc->status != IB_WC_SUCCESS) {
		msg->status = -EIO;
		pr_err("read/write error. opcode = %d, status = %s(%d)\n",
		       wc->opcode, ib_wc_status_msg(wc->status), wc->status);
		if (wc->status != IB_WC_WR_FLUSH_ERR)
			smb_direct_disconnect_rdma_connection(t);
	}

	complete(msg->completion);
}

static void read_done(struct ib_cq *cq, struct ib_wc *wc)
{
	read_write_done(cq, wc, DMA_FROM_DEVICE);
}

static void write_done(struct ib_cq *cq, struct ib_wc *wc)
{
	read_write_done(cq, wc, DMA_TO_DEVICE);
}

static int smb_direct_rdma_xmit(struct smb_direct_transport *t,
				void *buf, int buf_len,
				struct smb2_buffer_desc_v1 *desc,
				unsigned int desc_len,
				bool is_read)
{
	struct smb_direct_rdma_rw_msg *msg, *next_msg;
	int i, ret;
	DECLARE_COMPLETION_ONSTACK(completion);
	struct ib_send_wr *first_wr;
	LIST_HEAD(msg_list);
	char *desc_buf;
	int credits_needed;
	unsigned int desc_buf_len, desc_num = 0;

	if (t->status != SMB_DIRECT_CS_CONNECTED)
		return -ENOTCONN;

	if (buf_len > t->max_rdma_rw_size)
		return -EINVAL;

	/* calculate needed credits */
	credits_needed = 0;
	desc_buf = buf;
	for (i = 0; i < desc_len / sizeof(*desc); i++) {
		if (!buf_len)
			break;

		desc_buf_len = le32_to_cpu(desc[i].length);
		if (!desc_buf_len)
			return -EINVAL;

		if (desc_buf_len > buf_len) {
			desc_buf_len = buf_len;
			desc[i].length = cpu_to_le32(desc_buf_len);
			buf_len = 0;
		}

		credits_needed += calc_rw_credits(t, desc_buf, desc_buf_len);
		desc_buf += desc_buf_len;
		buf_len -= desc_buf_len;
		desc_num++;
	}

	ksmbd_debug(RDMA, "RDMA %s, len %#x, needed credits %#x\n",
		    is_read ? "read" : "write", buf_len, credits_needed);

	ret = wait_for_rw_credits(t, credits_needed);
	if (ret < 0)
		return ret;

	/* build rdma_rw_ctx for each descriptor */
	desc_buf = buf;
	for (i = 0; i < desc_num; i++) {
<<<<<<< HEAD
		msg = kzalloc(offsetof(struct smb_direct_rdma_rw_msg, sg_list) +
			      sizeof(struct scatterlist) * SG_CHUNK_SIZE, GFP_KERNEL);
=======
		msg = kzalloc(struct_size(msg, sg_list, SG_CHUNK_SIZE),
			      GFP_KERNEL);
>>>>>>> 2d5404ca
		if (!msg) {
			ret = -ENOMEM;
			goto out;
		}

		desc_buf_len = le32_to_cpu(desc[i].length);

		msg->t = t;
		msg->cqe.done = is_read ? read_done : write_done;
		msg->completion = &completion;

		msg->sgt.sgl = &msg->sg_list[0];
		ret = sg_alloc_table_chained(&msg->sgt,
					     get_buf_page_count(desc_buf, desc_buf_len),
					     msg->sg_list, SG_CHUNK_SIZE);
		if (ret) {
			kfree(msg);
			ret = -ENOMEM;
			goto out;
		}

		ret = get_sg_list(desc_buf, desc_buf_len,
				  msg->sgt.sgl, msg->sgt.orig_nents);
		if (ret < 0) {
			sg_free_table_chained(&msg->sgt, SG_CHUNK_SIZE);
			kfree(msg);
			goto out;
		}

		ret = rdma_rw_ctx_init(&msg->rw_ctx, t->qp, t->qp->port,
				       msg->sgt.sgl,
				       get_buf_page_count(desc_buf, desc_buf_len),
				       0,
				       le64_to_cpu(desc[i].offset),
				       le32_to_cpu(desc[i].token),
				       is_read ? DMA_FROM_DEVICE : DMA_TO_DEVICE);
		if (ret < 0) {
			pr_err("failed to init rdma_rw_ctx: %d\n", ret);
			sg_free_table_chained(&msg->sgt, SG_CHUNK_SIZE);
			kfree(msg);
			goto out;
		}

		list_add_tail(&msg->list, &msg_list);
		desc_buf += desc_buf_len;
	}

	/* concatenate work requests of rdma_rw_ctxs */
	first_wr = NULL;
	list_for_each_entry_reverse(msg, &msg_list, list) {
		first_wr = rdma_rw_ctx_wrs(&msg->rw_ctx, t->qp, t->qp->port,
					   &msg->cqe, first_wr);
	}

	ret = ib_post_send(t->qp, first_wr, NULL);
	if (ret) {
		pr_err("failed to post send wr for RDMA R/W: %d\n", ret);
		goto out;
	}

	msg = list_last_entry(&msg_list, struct smb_direct_rdma_rw_msg, list);
	wait_for_completion(&completion);
	ret = msg->status;
out:
	list_for_each_entry_safe(msg, next_msg, &msg_list, list) {
		list_del(&msg->list);
		smb_direct_free_rdma_rw_msg(t, msg,
					    is_read ? DMA_FROM_DEVICE : DMA_TO_DEVICE);
	}
	atomic_add(credits_needed, &t->rw_credits);
	wake_up(&t->wait_rw_credits);
	return ret;
}

static int smb_direct_rdma_write(struct ksmbd_transport *t,
				 void *buf, unsigned int buflen,
				 struct smb2_buffer_desc_v1 *desc,
				 unsigned int desc_len)
{
	return smb_direct_rdma_xmit(smb_trans_direct_transfort(t), buf, buflen,
				    desc, desc_len, false);
}

static int smb_direct_rdma_read(struct ksmbd_transport *t,
				void *buf, unsigned int buflen,
				struct smb2_buffer_desc_v1 *desc,
				unsigned int desc_len)
{
	return smb_direct_rdma_xmit(smb_trans_direct_transfort(t), buf, buflen,
				    desc, desc_len, true);
}

static void smb_direct_disconnect(struct ksmbd_transport *t)
{
	struct smb_direct_transport *st = smb_trans_direct_transfort(t);

	ksmbd_debug(RDMA, "Disconnecting cm_id=%p\n", st->cm_id);

	smb_direct_disconnect_rdma_work(&st->disconnect_work);
	wait_event_interruptible(st->wait_status,
				 st->status == SMB_DIRECT_CS_DISCONNECTED);
	free_transport(st);
}

static void smb_direct_shutdown(struct ksmbd_transport *t)
{
	struct smb_direct_transport *st = smb_trans_direct_transfort(t);

	ksmbd_debug(RDMA, "smb-direct shutdown cm_id=%p\n", st->cm_id);

	smb_direct_disconnect_rdma_work(&st->disconnect_work);
}

static int smb_direct_cm_handler(struct rdma_cm_id *cm_id,
				 struct rdma_cm_event *event)
{
	struct smb_direct_transport *t = cm_id->context;

	ksmbd_debug(RDMA, "RDMA CM event. cm_id=%p event=%s (%d)\n",
		    cm_id, rdma_event_msg(event->event), event->event);

	switch (event->event) {
	case RDMA_CM_EVENT_ESTABLISHED: {
		t->status = SMB_DIRECT_CS_CONNECTED;
		wake_up_interruptible(&t->wait_status);
		break;
	}
	case RDMA_CM_EVENT_DEVICE_REMOVAL:
	case RDMA_CM_EVENT_DISCONNECTED: {
		ib_drain_qp(t->qp);

		t->status = SMB_DIRECT_CS_DISCONNECTED;
		wake_up_interruptible(&t->wait_status);
		wake_up_interruptible(&t->wait_reassembly_queue);
		wake_up(&t->wait_send_credits);
		break;
	}
	case RDMA_CM_EVENT_CONNECT_ERROR: {
		t->status = SMB_DIRECT_CS_DISCONNECTED;
		wake_up_interruptible(&t->wait_status);
		break;
	}
	default:
		pr_err("Unexpected RDMA CM event. cm_id=%p, event=%s (%d)\n",
		       cm_id, rdma_event_msg(event->event),
		       event->event);
		break;
	}
	return 0;
}

static void smb_direct_qpair_handler(struct ib_event *event, void *context)
{
	struct smb_direct_transport *t = context;

	ksmbd_debug(RDMA, "Received QP event. cm_id=%p, event=%s (%d)\n",
		    t->cm_id, ib_event_msg(event->event), event->event);

	switch (event->event) {
	case IB_EVENT_CQ_ERR:
	case IB_EVENT_QP_FATAL:
		smb_direct_disconnect_rdma_connection(t);
		break;
	default:
		break;
	}
}

static int smb_direct_send_negotiate_response(struct smb_direct_transport *t,
					      int failed)
{
	struct smb_direct_sendmsg *sendmsg;
	struct smb_direct_negotiate_resp *resp;
	int ret;

	sendmsg = smb_direct_alloc_sendmsg(t);
	if (IS_ERR(sendmsg))
		return -ENOMEM;

	resp = (struct smb_direct_negotiate_resp *)sendmsg->packet;
	if (failed) {
		memset(resp, 0, sizeof(*resp));
		resp->min_version = cpu_to_le16(0x0100);
		resp->max_version = cpu_to_le16(0x0100);
		resp->status = STATUS_NOT_SUPPORTED;
	} else {
		resp->status = STATUS_SUCCESS;
		resp->min_version = SMB_DIRECT_VERSION_LE;
		resp->max_version = SMB_DIRECT_VERSION_LE;
		resp->negotiated_version = SMB_DIRECT_VERSION_LE;
		resp->reserved = 0;
		resp->credits_requested =
				cpu_to_le16(t->send_credit_target);
		resp->credits_granted = cpu_to_le16(manage_credits_prior_sending(t));
		resp->max_readwrite_size = cpu_to_le32(t->max_rdma_rw_size);
		resp->preferred_send_size = cpu_to_le32(t->max_send_size);
		resp->max_receive_size = cpu_to_le32(t->max_recv_size);
		resp->max_fragmented_size =
				cpu_to_le32(t->max_fragmented_recv_size);
	}

	sendmsg->sge[0].addr = ib_dma_map_single(t->cm_id->device,
						 (void *)resp, sizeof(*resp),
						 DMA_TO_DEVICE);
	ret = ib_dma_mapping_error(t->cm_id->device, sendmsg->sge[0].addr);
	if (ret) {
		smb_direct_free_sendmsg(t, sendmsg);
		return ret;
	}

	sendmsg->num_sge = 1;
	sendmsg->sge[0].length = sizeof(*resp);
	sendmsg->sge[0].lkey = t->pd->local_dma_lkey;

	ret = post_sendmsg(t, NULL, sendmsg);
	if (ret) {
		smb_direct_free_sendmsg(t, sendmsg);
		return ret;
	}

	wait_event(t->wait_send_pending,
		   atomic_read(&t->send_pending) == 0);
	return 0;
}

static int smb_direct_accept_client(struct smb_direct_transport *t)
{
	struct rdma_conn_param conn_param;
	struct ib_port_immutable port_immutable;
	u32 ird_ord_hdr[2];
	int ret;

	memset(&conn_param, 0, sizeof(conn_param));
	conn_param.initiator_depth = min_t(u8, t->cm_id->device->attrs.max_qp_rd_atom,
					   SMB_DIRECT_CM_INITIATOR_DEPTH);
	conn_param.responder_resources = 0;

	t->cm_id->device->ops.get_port_immutable(t->cm_id->device,
						 t->cm_id->port_num,
						 &port_immutable);
	if (port_immutable.core_cap_flags & RDMA_CORE_PORT_IWARP) {
		ird_ord_hdr[0] = conn_param.responder_resources;
		ird_ord_hdr[1] = 1;
		conn_param.private_data = ird_ord_hdr;
		conn_param.private_data_len = sizeof(ird_ord_hdr);
	} else {
		conn_param.private_data = NULL;
		conn_param.private_data_len = 0;
	}
	conn_param.retry_count = SMB_DIRECT_CM_RETRY;
	conn_param.rnr_retry_count = SMB_DIRECT_CM_RNR_RETRY;
	conn_param.flow_control = 0;

	ret = rdma_accept(t->cm_id, &conn_param);
	if (ret) {
		pr_err("error at rdma_accept: %d\n", ret);
		return ret;
	}
	return 0;
}

static int smb_direct_prepare_negotiation(struct smb_direct_transport *t)
{
	int ret;
	struct smb_direct_recvmsg *recvmsg;

	recvmsg = get_free_recvmsg(t);
	if (!recvmsg)
		return -ENOMEM;
	recvmsg->type = SMB_DIRECT_MSG_NEGOTIATE_REQ;

	ret = smb_direct_post_recv(t, recvmsg);
	if (ret) {
		pr_err("Can't post recv: %d\n", ret);
		goto out_err;
	}

	t->negotiation_requested = false;
	ret = smb_direct_accept_client(t);
	if (ret) {
		pr_err("Can't accept client\n");
		goto out_err;
	}

	smb_direct_post_recv_credits(&t->post_recv_credits_work.work);
	return 0;
out_err:
	put_recvmsg(t, recvmsg);
	return ret;
}

static unsigned int smb_direct_get_max_fr_pages(struct smb_direct_transport *t)
{
	return min_t(unsigned int,
		     t->cm_id->device->attrs.max_fast_reg_page_list_len,
		     256);
}

static int smb_direct_init_params(struct smb_direct_transport *t,
				  struct ib_qp_cap *cap)
{
	struct ib_device *device = t->cm_id->device;
	int max_send_sges, max_rw_wrs, max_send_wrs;
	unsigned int max_sge_per_wr, wrs_per_credit;

	/* need 3 more sge. because a SMB_DIRECT header, SMB2 header,
	 * SMB2 response could be mapped.
	 */
	t->max_send_size = smb_direct_max_send_size;
	max_send_sges = DIV_ROUND_UP(t->max_send_size, PAGE_SIZE) + 3;
	if (max_send_sges > SMB_DIRECT_MAX_SEND_SGES) {
		pr_err("max_send_size %d is too large\n", t->max_send_size);
		return -EINVAL;
	}

	/* Calculate the number of work requests for RDMA R/W.
	 * The maximum number of pages which can be registered
	 * with one Memory region can be transferred with one
	 * R/W credit. And at least 4 work requests for each credit
	 * are needed for MR registration, RDMA R/W, local & remote
	 * MR invalidation.
	 */
	t->max_rdma_rw_size = smb_direct_max_read_write_size;
	t->pages_per_rw_credit = smb_direct_get_max_fr_pages(t);
	t->max_rw_credits = DIV_ROUND_UP(t->max_rdma_rw_size,
					 (t->pages_per_rw_credit - 1) *
					 PAGE_SIZE);

	max_sge_per_wr = min_t(unsigned int, device->attrs.max_send_sge,
			       device->attrs.max_sge_rd);
	max_sge_per_wr = max_t(unsigned int, max_sge_per_wr,
			       max_send_sges);
	wrs_per_credit = max_t(unsigned int, 4,
			       DIV_ROUND_UP(t->pages_per_rw_credit,
					    max_sge_per_wr) + 1);
	max_rw_wrs = t->max_rw_credits * wrs_per_credit;

	max_send_wrs = smb_direct_send_credit_target + max_rw_wrs;
	if (max_send_wrs > device->attrs.max_cqe ||
	    max_send_wrs > device->attrs.max_qp_wr) {
		pr_err("consider lowering send_credit_target = %d\n",
		       smb_direct_send_credit_target);
		pr_err("Possible CQE overrun, device reporting max_cqe %d max_qp_wr %d\n",
		       device->attrs.max_cqe, device->attrs.max_qp_wr);
		return -EINVAL;
	}

	if (smb_direct_receive_credit_max > device->attrs.max_cqe ||
	    smb_direct_receive_credit_max > device->attrs.max_qp_wr) {
		pr_err("consider lowering receive_credit_max = %d\n",
		       smb_direct_receive_credit_max);
		pr_err("Possible CQE overrun, device reporting max_cpe %d max_qp_wr %d\n",
		       device->attrs.max_cqe, device->attrs.max_qp_wr);
		return -EINVAL;
	}

	if (device->attrs.max_recv_sge < SMB_DIRECT_MAX_RECV_SGES) {
		pr_err("warning: device max_recv_sge = %d too small\n",
		       device->attrs.max_recv_sge);
		return -EINVAL;
	}

	t->recv_credits = 0;
	t->count_avail_recvmsg = 0;

	t->recv_credit_max = smb_direct_receive_credit_max;
	t->recv_credit_target = 10;
	t->new_recv_credits = 0;

	t->send_credit_target = smb_direct_send_credit_target;
	atomic_set(&t->send_credits, 0);
	atomic_set(&t->rw_credits, t->max_rw_credits);

	t->max_send_size = smb_direct_max_send_size;
	t->max_recv_size = smb_direct_max_receive_size;
	t->max_fragmented_recv_size = smb_direct_max_fragmented_recv_size;

	cap->max_send_wr = max_send_wrs;
	cap->max_recv_wr = t->recv_credit_max;
	cap->max_send_sge = max_sge_per_wr;
	cap->max_recv_sge = SMB_DIRECT_MAX_RECV_SGES;
	cap->max_inline_data = 0;
	cap->max_rdma_ctxs = t->max_rw_credits;
	return 0;
}

static void smb_direct_destroy_pools(struct smb_direct_transport *t)
{
	struct smb_direct_recvmsg *recvmsg;

	while ((recvmsg = get_free_recvmsg(t)))
		mempool_free(recvmsg, t->recvmsg_mempool);
	while ((recvmsg = get_empty_recvmsg(t)))
		mempool_free(recvmsg, t->recvmsg_mempool);

	mempool_destroy(t->recvmsg_mempool);
	t->recvmsg_mempool = NULL;

	kmem_cache_destroy(t->recvmsg_cache);
	t->recvmsg_cache = NULL;

	mempool_destroy(t->sendmsg_mempool);
	t->sendmsg_mempool = NULL;

	kmem_cache_destroy(t->sendmsg_cache);
	t->sendmsg_cache = NULL;
}

static int smb_direct_create_pools(struct smb_direct_transport *t)
{
	char name[80];
	int i;
	struct smb_direct_recvmsg *recvmsg;

	snprintf(name, sizeof(name), "smb_direct_rqst_pool_%p", t);
	t->sendmsg_cache = kmem_cache_create(name,
					     sizeof(struct smb_direct_sendmsg) +
					      sizeof(struct smb_direct_negotiate_resp),
					     0, SLAB_HWCACHE_ALIGN, NULL);
	if (!t->sendmsg_cache)
		return -ENOMEM;

	t->sendmsg_mempool = mempool_create(t->send_credit_target,
					    mempool_alloc_slab, mempool_free_slab,
					    t->sendmsg_cache);
	if (!t->sendmsg_mempool)
		goto err;

	snprintf(name, sizeof(name), "smb_direct_resp_%p", t);
	t->recvmsg_cache = kmem_cache_create(name,
					     sizeof(struct smb_direct_recvmsg) +
					      t->max_recv_size,
					     0, SLAB_HWCACHE_ALIGN, NULL);
	if (!t->recvmsg_cache)
		goto err;

	t->recvmsg_mempool =
		mempool_create(t->recv_credit_max, mempool_alloc_slab,
			       mempool_free_slab, t->recvmsg_cache);
	if (!t->recvmsg_mempool)
		goto err;

	INIT_LIST_HEAD(&t->recvmsg_queue);

	for (i = 0; i < t->recv_credit_max; i++) {
		recvmsg = mempool_alloc(t->recvmsg_mempool, GFP_KERNEL);
		if (!recvmsg)
			goto err;
		recvmsg->transport = t;
		list_add(&recvmsg->list, &t->recvmsg_queue);
	}
	t->count_avail_recvmsg = t->recv_credit_max;

	return 0;
err:
	smb_direct_destroy_pools(t);
	return -ENOMEM;
}

static int smb_direct_create_qpair(struct smb_direct_transport *t,
				   struct ib_qp_cap *cap)
{
	int ret;
	struct ib_qp_init_attr qp_attr;
	int pages_per_rw;

	t->pd = ib_alloc_pd(t->cm_id->device, 0);
	if (IS_ERR(t->pd)) {
		pr_err("Can't create RDMA PD\n");
		ret = PTR_ERR(t->pd);
		t->pd = NULL;
		return ret;
	}

	t->send_cq = ib_alloc_cq(t->cm_id->device, t,
				 smb_direct_send_credit_target + cap->max_rdma_ctxs,
				 0, IB_POLL_WORKQUEUE);
	if (IS_ERR(t->send_cq)) {
		pr_err("Can't create RDMA send CQ\n");
		ret = PTR_ERR(t->send_cq);
		t->send_cq = NULL;
		goto err;
	}

	t->recv_cq = ib_alloc_cq(t->cm_id->device, t,
				 t->recv_credit_max, 0, IB_POLL_WORKQUEUE);
	if (IS_ERR(t->recv_cq)) {
		pr_err("Can't create RDMA recv CQ\n");
		ret = PTR_ERR(t->recv_cq);
		t->recv_cq = NULL;
		goto err;
	}

	memset(&qp_attr, 0, sizeof(qp_attr));
	qp_attr.event_handler = smb_direct_qpair_handler;
	qp_attr.qp_context = t;
	qp_attr.cap = *cap;
	qp_attr.sq_sig_type = IB_SIGNAL_REQ_WR;
	qp_attr.qp_type = IB_QPT_RC;
	qp_attr.send_cq = t->send_cq;
	qp_attr.recv_cq = t->recv_cq;
	qp_attr.port_num = ~0;

	ret = rdma_create_qp(t->cm_id, t->pd, &qp_attr);
	if (ret) {
		pr_err("Can't create RDMA QP: %d\n", ret);
		goto err;
	}

	t->qp = t->cm_id->qp;
	t->cm_id->event_handler = smb_direct_cm_handler;

	pages_per_rw = DIV_ROUND_UP(t->max_rdma_rw_size, PAGE_SIZE) + 1;
	if (pages_per_rw > t->cm_id->device->attrs.max_sgl_rd) {
		ret = ib_mr_pool_init(t->qp, &t->qp->rdma_mrs,
				      t->max_rw_credits, IB_MR_TYPE_MEM_REG,
				      t->pages_per_rw_credit, 0);
		if (ret) {
			pr_err("failed to init mr pool count %d pages %d\n",
			       t->max_rw_credits, t->pages_per_rw_credit);
			goto err;
		}
	}

	return 0;
err:
	if (t->qp) {
		ib_destroy_qp(t->qp);
		t->qp = NULL;
	}
	if (t->recv_cq) {
		ib_destroy_cq(t->recv_cq);
		t->recv_cq = NULL;
	}
	if (t->send_cq) {
		ib_destroy_cq(t->send_cq);
		t->send_cq = NULL;
	}
	if (t->pd) {
		ib_dealloc_pd(t->pd);
		t->pd = NULL;
	}
	return ret;
}

static int smb_direct_prepare(struct ksmbd_transport *t)
{
	struct smb_direct_transport *st = smb_trans_direct_transfort(t);
	struct smb_direct_recvmsg *recvmsg;
	struct smb_direct_negotiate_req *req;
	int ret;

	ksmbd_debug(RDMA, "Waiting for SMB_DIRECT negotiate request\n");
	ret = wait_event_interruptible_timeout(st->wait_status,
					       st->negotiation_requested ||
					       st->status == SMB_DIRECT_CS_DISCONNECTED,
					       SMB_DIRECT_NEGOTIATE_TIMEOUT * HZ);
	if (ret <= 0 || st->status == SMB_DIRECT_CS_DISCONNECTED)
		return ret < 0 ? ret : -ETIMEDOUT;

	recvmsg = get_first_reassembly(st);
	if (!recvmsg)
		return -ECONNABORTED;

	ret = smb_direct_check_recvmsg(recvmsg);
	if (ret == -ECONNABORTED)
		goto out;

	req = (struct smb_direct_negotiate_req *)recvmsg->packet;
	st->max_recv_size = min_t(int, st->max_recv_size,
				  le32_to_cpu(req->preferred_send_size));
	st->max_send_size = min_t(int, st->max_send_size,
				  le32_to_cpu(req->max_receive_size));
	st->max_fragmented_send_size =
		le32_to_cpu(req->max_fragmented_size);
	st->max_fragmented_recv_size =
		(st->recv_credit_max * st->max_recv_size) / 2;

	ret = smb_direct_send_negotiate_response(st, ret);
out:
	spin_lock_irq(&st->reassembly_queue_lock);
	st->reassembly_queue_length--;
	list_del(&recvmsg->list);
	spin_unlock_irq(&st->reassembly_queue_lock);
	put_recvmsg(st, recvmsg);

	return ret;
}

static int smb_direct_connect(struct smb_direct_transport *st)
{
	int ret;
	struct ib_qp_cap qp_cap;

	ret = smb_direct_init_params(st, &qp_cap);
	if (ret) {
		pr_err("Can't configure RDMA parameters\n");
		return ret;
	}

	ret = smb_direct_create_pools(st);
	if (ret) {
		pr_err("Can't init RDMA pool: %d\n", ret);
		return ret;
	}

	ret = smb_direct_create_qpair(st, &qp_cap);
	if (ret) {
		pr_err("Can't accept RDMA client: %d\n", ret);
		return ret;
	}

	ret = smb_direct_prepare_negotiation(st);
	if (ret) {
		pr_err("Can't negotiate: %d\n", ret);
		return ret;
	}
	return 0;
}

static bool rdma_frwr_is_supported(struct ib_device_attr *attrs)
{
	if (!(attrs->device_cap_flags & IB_DEVICE_MEM_MGT_EXTENSIONS))
		return false;
	if (attrs->max_fast_reg_page_list_len == 0)
		return false;
	return true;
}

static int smb_direct_handle_connect_request(struct rdma_cm_id *new_cm_id)
{
	struct smb_direct_transport *t;
	struct task_struct *handler;
	int ret;

	if (!rdma_frwr_is_supported(&new_cm_id->device->attrs)) {
		ksmbd_debug(RDMA,
			    "Fast Registration Work Requests is not supported. device capabilities=%llx\n",
			    new_cm_id->device->attrs.device_cap_flags);
		return -EPROTONOSUPPORT;
	}

	t = alloc_transport(new_cm_id);
	if (!t)
		return -ENOMEM;

	ret = smb_direct_connect(t);
	if (ret)
		goto out_err;

	handler = kthread_run(ksmbd_conn_handler_loop,
			      KSMBD_TRANS(t)->conn, "ksmbd:r%u",
			      smb_direct_port);
	if (IS_ERR(handler)) {
		ret = PTR_ERR(handler);
		pr_err("Can't start thread\n");
		goto out_err;
	}

	return 0;
out_err:
	free_transport(t);
	return ret;
}

static int smb_direct_listen_handler(struct rdma_cm_id *cm_id,
				     struct rdma_cm_event *event)
{
	switch (event->event) {
	case RDMA_CM_EVENT_CONNECT_REQUEST: {
		int ret = smb_direct_handle_connect_request(cm_id);

		if (ret) {
			pr_err("Can't create transport: %d\n", ret);
			return ret;
		}

		ksmbd_debug(RDMA, "Received connection request. cm_id=%p\n",
			    cm_id);
		break;
	}
	default:
		pr_err("Unexpected listen event. cm_id=%p, event=%s (%d)\n",
		       cm_id, rdma_event_msg(event->event), event->event);
		break;
	}
	return 0;
}

static int smb_direct_listen(int port)
{
	int ret;
	struct rdma_cm_id *cm_id;
	struct sockaddr_in sin = {
		.sin_family		= AF_INET,
		.sin_addr.s_addr	= htonl(INADDR_ANY),
		.sin_port		= htons(port),
	};

	cm_id = rdma_create_id(&init_net, smb_direct_listen_handler,
			       &smb_direct_listener, RDMA_PS_TCP, IB_QPT_RC);
	if (IS_ERR(cm_id)) {
		pr_err("Can't create cm id: %ld\n", PTR_ERR(cm_id));
		return PTR_ERR(cm_id);
	}

	ret = rdma_bind_addr(cm_id, (struct sockaddr *)&sin);
	if (ret) {
		pr_err("Can't bind: %d\n", ret);
		goto err;
	}

	smb_direct_listener.cm_id = cm_id;

	ret = rdma_listen(cm_id, 10);
	if (ret) {
		pr_err("Can't listen: %d\n", ret);
		goto err;
	}
	return 0;
err:
	smb_direct_listener.cm_id = NULL;
	rdma_destroy_id(cm_id);
	return ret;
}

static int smb_direct_ib_client_add(struct ib_device *ib_dev)
{
	struct smb_direct_device *smb_dev;

	/* Set 5445 port if device type is iWARP(No IB) */
	if (ib_dev->node_type != RDMA_NODE_IB_CA)
		smb_direct_port = SMB_DIRECT_PORT_IWARP;

	if (!rdma_frwr_is_supported(&ib_dev->attrs))
		return 0;

	smb_dev = kzalloc(sizeof(*smb_dev), GFP_KERNEL);
	if (!smb_dev)
		return -ENOMEM;
	smb_dev->ib_dev = ib_dev;

	write_lock(&smb_direct_device_lock);
	list_add(&smb_dev->list, &smb_direct_device_list);
	write_unlock(&smb_direct_device_lock);

	ksmbd_debug(RDMA, "ib device added: name %s\n", ib_dev->name);
	return 0;
}

static void smb_direct_ib_client_remove(struct ib_device *ib_dev,
					void *client_data)
{
	struct smb_direct_device *smb_dev, *tmp;

	write_lock(&smb_direct_device_lock);
	list_for_each_entry_safe(smb_dev, tmp, &smb_direct_device_list, list) {
		if (smb_dev->ib_dev == ib_dev) {
			list_del(&smb_dev->list);
			kfree(smb_dev);
			break;
		}
	}
	write_unlock(&smb_direct_device_lock);
}

static struct ib_client smb_direct_ib_client = {
	.name	= "ksmbd_smb_direct_ib",
	.add	= smb_direct_ib_client_add,
	.remove	= smb_direct_ib_client_remove,
};

int ksmbd_rdma_init(void)
{
	int ret;

	smb_direct_listener.cm_id = NULL;

	ret = ib_register_client(&smb_direct_ib_client);
	if (ret) {
		pr_err("failed to ib_register_client\n");
		return ret;
	}

	/* When a client is running out of send credits, the credits are
	 * granted by the server's sending a packet using this queue.
	 * This avoids the situation that a clients cannot send packets
	 * for lack of credits
	 */
	smb_direct_wq = alloc_workqueue("ksmbd-smb_direct-wq",
					WQ_HIGHPRI | WQ_MEM_RECLAIM, 0);
	if (!smb_direct_wq)
		return -ENOMEM;

	ret = smb_direct_listen(smb_direct_port);
	if (ret) {
		destroy_workqueue(smb_direct_wq);
		smb_direct_wq = NULL;
		pr_err("Can't listen: %d\n", ret);
		return ret;
	}

	ksmbd_debug(RDMA, "init RDMA listener. cm_id=%p\n",
		    smb_direct_listener.cm_id);
	return 0;
}

void ksmbd_rdma_destroy(void)
{
	if (!smb_direct_listener.cm_id)
		return;

	ib_unregister_client(&smb_direct_ib_client);
	rdma_destroy_id(smb_direct_listener.cm_id);

	smb_direct_listener.cm_id = NULL;

	if (smb_direct_wq) {
		destroy_workqueue(smb_direct_wq);
		smb_direct_wq = NULL;
	}
}

bool ksmbd_rdma_capable_netdev(struct net_device *netdev)
{
	struct smb_direct_device *smb_dev;
	int i;
	bool rdma_capable = false;

	read_lock(&smb_direct_device_lock);
	list_for_each_entry(smb_dev, &smb_direct_device_list, list) {
		for (i = 0; i < smb_dev->ib_dev->phys_port_cnt; i++) {
			struct net_device *ndev;

			if (smb_dev->ib_dev->ops.get_netdev) {
				ndev = smb_dev->ib_dev->ops.get_netdev(
					smb_dev->ib_dev, i + 1);
				if (!ndev)
					continue;

				if (ndev == netdev) {
					dev_put(ndev);
					rdma_capable = true;
					goto out;
				}
				dev_put(ndev);
			/* if ib_dev does not implement ops.get_netdev
			 * check for matching infiniband GUID in hw_addr
			 */
			} else if (netdev->type == ARPHRD_INFINIBAND) {
				struct netdev_hw_addr *ha;
				union ib_gid gid;
				u32 port_num;
				int ret;

				netdev_hw_addr_list_for_each(
					ha, &netdev->dev_addrs) {
					memcpy(&gid, ha->addr + 4, sizeof(gid));
					ret = ib_find_gid(smb_dev->ib_dev, &gid,
							  &port_num, NULL);
					if (!ret) {
						rdma_capable = true;
						goto out;
					}
				}
			}
		}
	}
out:
	read_unlock(&smb_direct_device_lock);

	if (rdma_capable == false) {
		struct ib_device *ibdev;

		ibdev = ib_device_get_by_netdev(netdev, RDMA_DRIVER_UNKNOWN);
		if (ibdev) {
			if (rdma_frwr_is_supported(&ibdev->attrs))
				rdma_capable = true;
			ib_device_put(ibdev);
		}
	}

	return rdma_capable;
}

static const struct ksmbd_transport_ops ksmbd_smb_direct_transport_ops = {
	.prepare	= smb_direct_prepare,
	.disconnect	= smb_direct_disconnect,
	.shutdown	= smb_direct_shutdown,
	.writev		= smb_direct_writev,
	.read		= smb_direct_read,
	.rdma_read	= smb_direct_rdma_read,
	.rdma_write	= smb_direct_rdma_write,
};<|MERGE_RESOLUTION|>--- conflicted
+++ resolved
@@ -1405,13 +1405,8 @@
 	/* build rdma_rw_ctx for each descriptor */
 	desc_buf = buf;
 	for (i = 0; i < desc_num; i++) {
-<<<<<<< HEAD
-		msg = kzalloc(offsetof(struct smb_direct_rdma_rw_msg, sg_list) +
-			      sizeof(struct scatterlist) * SG_CHUNK_SIZE, GFP_KERNEL);
-=======
 		msg = kzalloc(struct_size(msg, sg_list, SG_CHUNK_SIZE),
 			      GFP_KERNEL);
->>>>>>> 2d5404ca
 		if (!msg) {
 			ret = -ENOMEM;
 			goto out;
