--- conflicted
+++ resolved
@@ -96,70 +96,7 @@
 struct smb_direct_transport {
 	struct ksmbd_transport	transport;
 
-<<<<<<< HEAD
-	enum smb_direct_status	status;
-	bool			full_packet_received;
-	wait_queue_head_t	wait_status;
-
-	struct rdma_cm_id	*cm_id;
-	struct ib_cq		*send_cq;
-	struct ib_cq		*recv_cq;
-	struct ib_pd		*pd;
-	struct ib_qp		*qp;
-
-	int			max_send_size;
-	int			max_recv_size;
-	int			max_fragmented_send_size;
-	int			max_fragmented_recv_size;
-	int			max_rdma_rw_size;
-
-	spinlock_t		reassembly_queue_lock;
-	struct list_head	reassembly_queue;
-	int			reassembly_data_length;
-	int			reassembly_queue_length;
-	int			first_entry_offset;
-	wait_queue_head_t	wait_reassembly_queue;
-
-	spinlock_t		receive_credit_lock;
-	int			recv_credits;
-	int			count_avail_recvmsg;
-	int			recv_credit_max;
-	int			recv_credit_target;
-
-	spinlock_t		recvmsg_queue_lock;
-	struct list_head	recvmsg_queue;
-
-	int			send_credit_target;
-	atomic_t		send_credits;
-	spinlock_t		lock_new_recv_credits;
-	int			new_recv_credits;
-	int			max_rw_credits;
-	int			pages_per_rw_credit;
-	atomic_t		rw_credits;
-
-	wait_queue_head_t	wait_send_credits;
-	wait_queue_head_t	wait_rw_credits;
-
-	mempool_t		*sendmsg_mempool;
-	struct kmem_cache	*sendmsg_cache;
-	mempool_t		*recvmsg_mempool;
-	struct kmem_cache	*recvmsg_cache;
-
-	wait_queue_head_t	wait_send_pending;
-	atomic_t		send_pending;
-
-	struct work_struct	post_recv_credits_work;
-	struct work_struct	send_immediate_work;
-	struct work_struct	disconnect_work;
-
-	bool			negotiation_requested;
-
-	bool			legacy_iwarp;
-	u8			initiator_depth;
-	u8			responder_resources;
-=======
 	struct smbdirect_socket socket;
->>>>>>> b35fc656
 };
 
 #define KSMBD_TRANS(t) (&(t)->transport)
@@ -463,18 +400,7 @@
 	smbdirect_socket_init(sc);
 	sp = &sc->parameters;
 
-<<<<<<< HEAD
-	t->cm_id = cm_id;
-	cm_id->context = t;
-
-	t->initiator_depth = SMB_DIRECT_CM_INITIATOR_DEPTH;
-	t->responder_resources = 1;
-
-	t->status = SMB_DIRECT_CS_NEW;
-	init_waitqueue_head(&t->wait_status);
-=======
 	sc->workqueue = smb_direct_wq;
->>>>>>> b35fc656
 
 	INIT_WORK(&sc->disconnect_work, smb_direct_disconnect_rdma_work);
 
@@ -1107,13 +1033,6 @@
 	last = list_last_entry(&send_ctx->msg_list,
 			       struct smbdirect_send_io,
 			       sibling_list);
-
-	if (send_ctx->need_invalidate_rkey) {
-		first->wr.opcode = IB_WR_SEND_WITH_INV;
-		first->wr.ex.invalidate_rkey = send_ctx->remote_key;
-		send_ctx->need_invalidate_rkey = false;
-		send_ctx->remote_key = 0;
-	}
 
 	if (send_ctx->need_invalidate_rkey) {
 		first->wr.opcode = IB_WR_SEND_WITH_INV;
@@ -1926,16 +1845,6 @@
 
 	/*
 	 * smb_direct_handle_connect_request()
-<<<<<<< HEAD
-	 * already negotiated t->initiator_depth
-	 * and t->responder_resources
-	 */
-	memset(&conn_param, 0, sizeof(conn_param));
-	conn_param.initiator_depth = t->initiator_depth;
-	conn_param.responder_resources = t->responder_resources;
-
-	if (t->legacy_iwarp) {
-=======
 	 * already negotiated sp->initiator_depth
 	 * and sp->responder_resources
 	 */
@@ -1944,7 +1853,6 @@
 	conn_param.responder_resources = sp->responder_resources;
 
 	if (sc->rdma.legacy_iwarp) {
->>>>>>> b35fc656
 		ird_ord_hdr[0] = cpu_to_be32(conn_param.responder_resources);
 		ird_ord_hdr[1] = cpu_to_be32(conn_param.initiator_depth);
 		conn_param.private_data = ird_ord_hdr;
@@ -2505,11 +2413,7 @@
 			ird32 = min_t(u32, ird32, U8_MAX);
 			ord32 = min_t(u32, ord32, U8_MAX);
 
-<<<<<<< HEAD
-			t->legacy_iwarp = true;
-=======
 			sc->rdma.legacy_iwarp = true;
->>>>>>> b35fc656
 			peer_initiator_depth = (u8)ird32;
 			peer_responder_resources = (u8)ord32;
 		}
@@ -2518,11 +2422,7 @@
 	/*
 	 * First set what the we as server are able to support
 	 */
-<<<<<<< HEAD
-	t->initiator_depth = min_t(u8, t->initiator_depth,
-=======
 	sp->initiator_depth = min_t(u8, sp->initiator_depth,
->>>>>>> b35fc656
 				   new_cm_id->device->attrs.max_qp_rd_atom);
 
 	/*
@@ -2531,15 +2431,6 @@
 	 * non 0 values.
 	 */
 	if (peer_initiator_depth != 0)
-<<<<<<< HEAD
-		t->initiator_depth = min_t(u8, t->initiator_depth,
-					   peer_initiator_depth);
-	if (peer_responder_resources != 0)
-		t->responder_resources = min_t(u8, t->responder_resources,
-					       peer_responder_resources);
-
-	ret = smb_direct_connect(t);
-=======
 		sp->initiator_depth = min_t(u8, sp->initiator_depth,
 					   peer_initiator_depth);
 	if (peer_responder_resources != 0)
@@ -2547,7 +2438,6 @@
 					       peer_responder_resources);
 
 	ret = smb_direct_connect(sc);
->>>>>>> b35fc656
 	if (ret)
 		goto out_err;
 
