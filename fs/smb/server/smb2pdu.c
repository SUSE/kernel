--- conflicted
+++ resolved
@@ -1942,11 +1942,7 @@
 
 	WORK_BUFFERS(work, req, rsp);
 
-<<<<<<< HEAD
-	treename = smb_strndup_from_utf16(req->Buffer,
-=======
 	treename = smb_strndup_from_utf16((char *)req + le16_to_cpu(req->PathOffset),
->>>>>>> 2d5404ca
 					  le16_to_cpu(req->PathLength), true,
 					  conn->local_nls);
 	if (IS_ERR(treename)) {
@@ -2141,20 +2137,10 @@
 	int err;
 
 	WORK_BUFFERS(work, req, rsp);
-<<<<<<< HEAD
-
-	rsp->StructureSize = cpu_to_le16(4);
-	inc_rfc1001_len(work->response_buf, 4);
 
 	ksmbd_debug(SMB, "request\n");
 
-	if (!tcon || test_and_set_bit(TREE_CONN_EXPIRE, &tcon->status)) {
-=======
-
-	ksmbd_debug(SMB, "request\n");
-
 	if (!tcon) {
->>>>>>> 2d5404ca
 		ksmbd_debug(SMB, "Invalid tid %d\n", req->hdr.Id.SyncId.TreeId);
 
 		rsp->hdr.Status = STATUS_NETWORK_NAME_DELETED;
@@ -2213,14 +2199,7 @@
 	struct smb2_logoff_rsp *rsp;
 	struct ksmbd_session *sess;
 	u64 sess_id;
-<<<<<<< HEAD
-
-	WORK_BUFFERS(work, req, rsp);
-
-	sess_id = le64_to_cpu(req->hdr.SessionId);
-=======
 	int err;
->>>>>>> 2d5404ca
 
 	WORK_BUFFERS(work, req, rsp);
 
@@ -3694,18 +3673,9 @@
 	}
 
 err_out:
-<<<<<<< HEAD
-	if (file_present || created) {
-		inode_unlock(d_inode(parent_path.dentry));
-		path_put(&path);
-		path_put(&parent_path);
-	}
-	ksmbd_revert_fsids(work);
-=======
 	if (rc && (file_present || created))
 		ksmbd_vfs_kern_path_unlock(&parent_path, &path);
 
->>>>>>> 2d5404ca
 err_out1:
 	ksmbd_revert_fsids(work);
 
@@ -6001,17 +5971,9 @@
 	if (rc)
 		rc = -EINVAL;
 out:
-<<<<<<< HEAD
-	if (file_present) {
-		inode_unlock(d_inode(parent_path.dentry));
-		path_put(&path);
-		path_put(&parent_path);
-	}
-=======
 	if (file_present)
 		ksmbd_vfs_kern_path_unlock(&parent_path, &path);
 
->>>>>>> 2d5404ca
 	if (!IS_ERR(link_name))
 		kfree(link_name);
 	kfree(pathname);
