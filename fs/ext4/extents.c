// SPDX-License-Identifier: GPL-2.0
/*
 * Copyright (c) 2003-2006, Cluster File Systems, Inc, info@clusterfs.com
 * Written by Alex Tomas <alex@clusterfs.com>
 *
 * Architecture independence:
 *   Copyright (c) 2005, Bull S.A.
 *   Written by Pierre Peiffer <pierre.peiffer@bull.net>
 */

/*
 * Extents support for EXT4
 *
 * TODO:
 *   - ext4*_error() should be used in some situations
 *   - analyze all BUG()/BUG_ON(), use -EIO where appropriate
 *   - smart tree reduction
 */

#include <linux/fs.h>
#include <linux/time.h>
#include <linux/jbd2.h>
#include <linux/highuid.h>
#include <linux/pagemap.h>
#include <linux/quotaops.h>
#include <linux/string.h>
#include <linux/slab.h>
#include <linux/uaccess.h>
#include <linux/fiemap.h>
#include <linux/iomap.h>
#include <linux/sched/mm.h>
#include "ext4_jbd2.h"
#include "ext4_extents.h"
#include "xattr.h"

#include <trace/events/ext4.h>

/*
 * used by extent splitting.
 */
#define EXT4_EXT_MAY_ZEROOUT	0x1  /* safe to zeroout if split fails \
					due to ENOSPC */
#define EXT4_EXT_MARK_UNWRIT1	0x2  /* mark first half unwritten */
#define EXT4_EXT_MARK_UNWRIT2	0x4  /* mark second half unwritten */

#define EXT4_EXT_DATA_VALID1	0x8  /* first half contains valid data */
#define EXT4_EXT_DATA_VALID2	0x10 /* second half contains valid data */

static __le32 ext4_extent_block_csum(struct inode *inode,
				     struct ext4_extent_header *eh)
{
	struct ext4_inode_info *ei = EXT4_I(inode);
	struct ext4_sb_info *sbi = EXT4_SB(inode->i_sb);
	__u32 csum;

	csum = ext4_chksum(sbi, ei->i_csum_seed, (__u8 *)eh,
			   EXT4_EXTENT_TAIL_OFFSET(eh));
	return cpu_to_le32(csum);
}

static int ext4_extent_block_csum_verify(struct inode *inode,
					 struct ext4_extent_header *eh)
{
	struct ext4_extent_tail *et;

	if (!ext4_has_metadata_csum(inode->i_sb))
		return 1;

	et = find_ext4_extent_tail(eh);
	if (et->et_checksum != ext4_extent_block_csum(inode, eh))
		return 0;
	return 1;
}

static void ext4_extent_block_csum_set(struct inode *inode,
				       struct ext4_extent_header *eh)
{
	struct ext4_extent_tail *et;

	if (!ext4_has_metadata_csum(inode->i_sb))
		return;

	et = find_ext4_extent_tail(eh);
	et->et_checksum = ext4_extent_block_csum(inode, eh);
}

static int ext4_split_extent_at(handle_t *handle,
			     struct inode *inode,
			     struct ext4_ext_path **ppath,
			     ext4_lblk_t split,
			     int split_flag,
			     int flags);

static int ext4_ext_trunc_restart_fn(struct inode *inode, int *dropped)
{
	/*
	 * Drop i_data_sem to avoid deadlock with ext4_map_blocks.  At this
	 * moment, get_block can be called only for blocks inside i_size since
	 * page cache has been already dropped and writes are blocked by
	 * i_rwsem. So we can safely drop the i_data_sem here.
	 */
	BUG_ON(EXT4_JOURNAL(inode) == NULL);
	ext4_discard_preallocations(inode, 0);
	up_write(&EXT4_I(inode)->i_data_sem);
	*dropped = 1;
	return 0;
}

static void ext4_ext_drop_refs(struct ext4_ext_path *path)
{
	int depth, i;

	if (!path)
		return;
	depth = path->p_depth;
	for (i = 0; i <= depth; i++, path++) {
		brelse(path->p_bh);
		path->p_bh = NULL;
	}
}

void ext4_free_ext_path(struct ext4_ext_path *path)
{
	ext4_ext_drop_refs(path);
	kfree(path);
}

/*
 * Make sure 'handle' has at least 'check_cred' credits. If not, restart
 * transaction with 'restart_cred' credits. The function drops i_data_sem
 * when restarting transaction and gets it after transaction is restarted.
 *
 * The function returns 0 on success, 1 if transaction had to be restarted,
 * and < 0 in case of fatal error.
 */
int ext4_datasem_ensure_credits(handle_t *handle, struct inode *inode,
				int check_cred, int restart_cred,
				int revoke_cred)
{
	int ret;
	int dropped = 0;

	ret = ext4_journal_ensure_credits_fn(handle, check_cred, restart_cred,
		revoke_cred, ext4_ext_trunc_restart_fn(inode, &dropped));
	if (dropped)
		down_write(&EXT4_I(inode)->i_data_sem);
	return ret;
}

/*
 * could return:
 *  - EROFS
 *  - ENOMEM
 */
static int ext4_ext_get_access(handle_t *handle, struct inode *inode,
				struct ext4_ext_path *path)
{
	int err = 0;

	if (path->p_bh) {
		/* path points to block */
		BUFFER_TRACE(path->p_bh, "get_write_access");
		err = ext4_journal_get_write_access(handle, inode->i_sb,
						    path->p_bh, EXT4_JTR_NONE);
		/*
		 * The extent buffer's verified bit will be set again in
		 * __ext4_ext_dirty(). We could leave an inconsistent
		 * buffer if the extents updating procudure break off du
		 * to some error happens, force to check it again.
		 */
		if (!err)
			clear_buffer_verified(path->p_bh);
	}
	/* path points to leaf/index in inode body */
	/* we use in-core data, no need to protect them */
	return err;
}

/*
 * could return:
 *  - EROFS
 *  - ENOMEM
 *  - EIO
 */
static int __ext4_ext_dirty(const char *where, unsigned int line,
			    handle_t *handle, struct inode *inode,
			    struct ext4_ext_path *path)
{
	int err;

	WARN_ON(!rwsem_is_locked(&EXT4_I(inode)->i_data_sem));
	if (path->p_bh) {
		ext4_extent_block_csum_set(inode, ext_block_hdr(path->p_bh));
		/* path points to block */
		err = __ext4_handle_dirty_metadata(where, line, handle,
						   inode, path->p_bh);
		/* Extents updating done, re-set verified flag */
		if (!err)
			set_buffer_verified(path->p_bh);
	} else {
		/* path points to leaf/index in inode body */
		err = ext4_mark_inode_dirty(handle, inode);
	}
	return err;
}

#define ext4_ext_dirty(handle, inode, path) \
		__ext4_ext_dirty(__func__, __LINE__, (handle), (inode), (path))

static ext4_fsblk_t ext4_ext_find_goal(struct inode *inode,
			      struct ext4_ext_path *path,
			      ext4_lblk_t block)
{
	if (path) {
		int depth = path->p_depth;
		struct ext4_extent *ex;

		/*
		 * Try to predict block placement assuming that we are
		 * filling in a file which will eventually be
		 * non-sparse --- i.e., in the case of libbfd writing
		 * an ELF object sections out-of-order but in a way
		 * the eventually results in a contiguous object or
		 * executable file, or some database extending a table
		 * space file.  However, this is actually somewhat
		 * non-ideal if we are writing a sparse file such as
		 * qemu or KVM writing a raw image file that is going
		 * to stay fairly sparse, since it will end up
		 * fragmenting the file system's free space.  Maybe we
		 * should have some hueristics or some way to allow
		 * userspace to pass a hint to file system,
		 * especially if the latter case turns out to be
		 * common.
		 */
		ex = path[depth].p_ext;
		if (ex) {
			ext4_fsblk_t ext_pblk = ext4_ext_pblock(ex);
			ext4_lblk_t ext_block = le32_to_cpu(ex->ee_block);

			if (block > ext_block)
				return ext_pblk + (block - ext_block);
			else
				return ext_pblk - (ext_block - block);
		}

		/* it looks like index is empty;
		 * try to find starting block from index itself */
		if (path[depth].p_bh)
			return path[depth].p_bh->b_blocknr;
	}

	/* OK. use inode's group */
	return ext4_inode_to_goal_block(inode);
}

/*
 * Allocation for a meta data block
 */
static ext4_fsblk_t
ext4_ext_new_meta_block(handle_t *handle, struct inode *inode,
			struct ext4_ext_path *path,
			struct ext4_extent *ex, int *err, unsigned int flags)
{
	ext4_fsblk_t goal, newblock;

	goal = ext4_ext_find_goal(inode, path, le32_to_cpu(ex->ee_block));
	newblock = ext4_new_meta_blocks(handle, inode, goal, flags,
					NULL, err);
	return newblock;
}

static inline int ext4_ext_space_block(struct inode *inode, int check)
{
	int size;

	size = (inode->i_sb->s_blocksize - sizeof(struct ext4_extent_header))
			/ sizeof(struct ext4_extent);
#ifdef AGGRESSIVE_TEST
	if (!check && size > 6)
		size = 6;
#endif
	return size;
}

static inline int ext4_ext_space_block_idx(struct inode *inode, int check)
{
	int size;

	size = (inode->i_sb->s_blocksize - sizeof(struct ext4_extent_header))
			/ sizeof(struct ext4_extent_idx);
#ifdef AGGRESSIVE_TEST
	if (!check && size > 5)
		size = 5;
#endif
	return size;
}

static inline int ext4_ext_space_root(struct inode *inode, int check)
{
	int size;

	size = sizeof(EXT4_I(inode)->i_data);
	size -= sizeof(struct ext4_extent_header);
	size /= sizeof(struct ext4_extent);
#ifdef AGGRESSIVE_TEST
	if (!check && size > 3)
		size = 3;
#endif
	return size;
}

static inline int ext4_ext_space_root_idx(struct inode *inode, int check)
{
	int size;

	size = sizeof(EXT4_I(inode)->i_data);
	size -= sizeof(struct ext4_extent_header);
	size /= sizeof(struct ext4_extent_idx);
#ifdef AGGRESSIVE_TEST
	if (!check && size > 4)
		size = 4;
#endif
	return size;
}

static inline int
ext4_force_split_extent_at(handle_t *handle, struct inode *inode,
			   struct ext4_ext_path **ppath, ext4_lblk_t lblk,
			   int nofail)
{
	struct ext4_ext_path *path = *ppath;
	int unwritten = ext4_ext_is_unwritten(path[path->p_depth].p_ext);
	int flags = EXT4_EX_NOCACHE | EXT4_GET_BLOCKS_PRE_IO;

	if (nofail)
		flags |= EXT4_GET_BLOCKS_METADATA_NOFAIL | EXT4_EX_NOFAIL;

	return ext4_split_extent_at(handle, inode, ppath, lblk, unwritten ?
			EXT4_EXT_MARK_UNWRIT1|EXT4_EXT_MARK_UNWRIT2 : 0,
			flags);
}

static int
ext4_ext_max_entries(struct inode *inode, int depth)
{
	int max;

	if (depth == ext_depth(inode)) {
		if (depth == 0)
			max = ext4_ext_space_root(inode, 1);
		else
			max = ext4_ext_space_root_idx(inode, 1);
	} else {
		if (depth == 0)
			max = ext4_ext_space_block(inode, 1);
		else
			max = ext4_ext_space_block_idx(inode, 1);
	}

	return max;
}

static int ext4_valid_extent(struct inode *inode, struct ext4_extent *ext)
{
	ext4_fsblk_t block = ext4_ext_pblock(ext);
	int len = ext4_ext_get_actual_len(ext);
	ext4_lblk_t lblock = le32_to_cpu(ext->ee_block);

	/*
	 * We allow neither:
	 *  - zero length
	 *  - overflow/wrap-around
	 */
	if (lblock + len <= lblock)
		return 0;
	return ext4_inode_block_valid(inode, block, len);
}

static int ext4_valid_extent_idx(struct inode *inode,
				struct ext4_extent_idx *ext_idx)
{
	ext4_fsblk_t block = ext4_idx_pblock(ext_idx);

	return ext4_inode_block_valid(inode, block, 1);
}

static int ext4_valid_extent_entries(struct inode *inode,
				     struct ext4_extent_header *eh,
				     ext4_lblk_t lblk, ext4_fsblk_t *pblk,
				     int depth)
{
	unsigned short entries;
	ext4_lblk_t lblock = 0;
	ext4_lblk_t cur = 0;

	if (eh->eh_entries == 0)
		return 1;

	entries = le16_to_cpu(eh->eh_entries);

	if (depth == 0) {
		/* leaf entries */
		struct ext4_extent *ext = EXT_FIRST_EXTENT(eh);

		/*
		 * The logical block in the first entry should equal to
		 * the number in the index block.
		 */
		if (depth != ext_depth(inode) &&
		    lblk != le32_to_cpu(ext->ee_block))
			return 0;
		while (entries) {
			if (!ext4_valid_extent(inode, ext))
				return 0;

			/* Check for overlapping extents */
			lblock = le32_to_cpu(ext->ee_block);
			if (lblock < cur) {
				*pblk = ext4_ext_pblock(ext);
				return 0;
			}
			cur = lblock + ext4_ext_get_actual_len(ext);
			ext++;
			entries--;
		}
	} else {
		struct ext4_extent_idx *ext_idx = EXT_FIRST_INDEX(eh);

		/*
		 * The logical block in the first entry should equal to
		 * the number in the parent index block.
		 */
		if (depth != ext_depth(inode) &&
		    lblk != le32_to_cpu(ext_idx->ei_block))
			return 0;
		while (entries) {
			if (!ext4_valid_extent_idx(inode, ext_idx))
				return 0;

			/* Check for overlapping index extents */
			lblock = le32_to_cpu(ext_idx->ei_block);
			if (lblock < cur) {
				*pblk = ext4_idx_pblock(ext_idx);
				return 0;
			}
			ext_idx++;
			entries--;
			cur = lblock + 1;
		}
	}
	return 1;
}

static int __ext4_ext_check(const char *function, unsigned int line,
			    struct inode *inode, struct ext4_extent_header *eh,
			    int depth, ext4_fsblk_t pblk, ext4_lblk_t lblk)
{
	const char *error_msg;
	int max = 0, err = -EFSCORRUPTED;

	if (unlikely(eh->eh_magic != EXT4_EXT_MAGIC)) {
		error_msg = "invalid magic";
		goto corrupted;
	}
	if (unlikely(le16_to_cpu(eh->eh_depth) != depth)) {
		error_msg = "unexpected eh_depth";
		goto corrupted;
	}
	if (unlikely(eh->eh_max == 0)) {
		error_msg = "invalid eh_max";
		goto corrupted;
	}
	max = ext4_ext_max_entries(inode, depth);
	if (unlikely(le16_to_cpu(eh->eh_max) > max)) {
		error_msg = "too large eh_max";
		goto corrupted;
	}
	if (unlikely(le16_to_cpu(eh->eh_entries) > le16_to_cpu(eh->eh_max))) {
		error_msg = "invalid eh_entries";
		goto corrupted;
	}
	if (unlikely((eh->eh_entries == 0) && (depth > 0))) {
		error_msg = "eh_entries is 0 but eh_depth is > 0";
		goto corrupted;
	}
	if (!ext4_valid_extent_entries(inode, eh, lblk, &pblk, depth)) {
		error_msg = "invalid extent entries";
		goto corrupted;
	}
	if (unlikely(depth > 32)) {
		error_msg = "too large eh_depth";
		goto corrupted;
	}
	/* Verify checksum on non-root extent tree nodes */
	if (ext_depth(inode) != depth &&
	    !ext4_extent_block_csum_verify(inode, eh)) {
		error_msg = "extent tree corrupted";
		err = -EFSBADCRC;
		goto corrupted;
	}
	return 0;

corrupted:
	ext4_error_inode_err(inode, function, line, 0, -err,
			     "pblk %llu bad header/extent: %s - magic %x, "
			     "entries %u, max %u(%u), depth %u(%u)",
			     (unsigned long long) pblk, error_msg,
			     le16_to_cpu(eh->eh_magic),
			     le16_to_cpu(eh->eh_entries),
			     le16_to_cpu(eh->eh_max),
			     max, le16_to_cpu(eh->eh_depth), depth);
	return err;
}

#define ext4_ext_check(inode, eh, depth, pblk)			\
	__ext4_ext_check(__func__, __LINE__, (inode), (eh), (depth), (pblk), 0)

int ext4_ext_check_inode(struct inode *inode)
{
	return ext4_ext_check(inode, ext_inode_hdr(inode), ext_depth(inode), 0);
}

static void ext4_cache_extents(struct inode *inode,
			       struct ext4_extent_header *eh)
{
	struct ext4_extent *ex = EXT_FIRST_EXTENT(eh);
	ext4_lblk_t prev = 0;
	int i;

	for (i = le16_to_cpu(eh->eh_entries); i > 0; i--, ex++) {
		unsigned int status = EXTENT_STATUS_WRITTEN;
		ext4_lblk_t lblk = le32_to_cpu(ex->ee_block);
		int len = ext4_ext_get_actual_len(ex);

		if (prev && (prev != lblk))
			ext4_es_cache_extent(inode, prev, lblk - prev, ~0,
					     EXTENT_STATUS_HOLE);

		if (ext4_ext_is_unwritten(ex))
			status = EXTENT_STATUS_UNWRITTEN;
		ext4_es_cache_extent(inode, lblk, len,
				     ext4_ext_pblock(ex), status);
		prev = lblk + len;
	}
}

static struct buffer_head *
__read_extent_tree_block(const char *function, unsigned int line,
			 struct inode *inode, struct ext4_extent_idx *idx,
			 int depth, int flags)
{
	struct buffer_head		*bh;
	int				err;
	gfp_t				gfp_flags = __GFP_MOVABLE | GFP_NOFS;
	ext4_fsblk_t			pblk;

	if (flags & EXT4_EX_NOFAIL)
		gfp_flags |= __GFP_NOFAIL;

	pblk = ext4_idx_pblock(idx);
	bh = sb_getblk_gfp(inode->i_sb, pblk, gfp_flags);
	if (unlikely(!bh))
		return ERR_PTR(-ENOMEM);

	if (!bh_uptodate_or_lock(bh)) {
		trace_ext4_ext_load_extent(inode, pblk, _RET_IP_);
		err = ext4_read_bh(bh, 0, NULL);
		if (err < 0)
			goto errout;
	}
	if (buffer_verified(bh) && !(flags & EXT4_EX_FORCE_CACHE))
		return bh;
	err = __ext4_ext_check(function, line, inode, ext_block_hdr(bh),
			       depth, pblk, le32_to_cpu(idx->ei_block));
	if (err)
		goto errout;
	set_buffer_verified(bh);
	/*
	 * If this is a leaf block, cache all of its entries
	 */
	if (!(flags & EXT4_EX_NOCACHE) && depth == 0) {
		struct ext4_extent_header *eh = ext_block_hdr(bh);
		ext4_cache_extents(inode, eh);
	}
	return bh;
errout:
	put_bh(bh);
	return ERR_PTR(err);

}

#define read_extent_tree_block(inode, idx, depth, flags)		\
	__read_extent_tree_block(__func__, __LINE__, (inode), (idx),	\
				 (depth), (flags))

/*
 * This function is called to cache a file's extent information in the
 * extent status tree
 */
int ext4_ext_precache(struct inode *inode)
{
	struct ext4_inode_info *ei = EXT4_I(inode);
	struct ext4_ext_path *path = NULL;
	struct buffer_head *bh;
	int i = 0, depth, ret = 0;

	if (!ext4_test_inode_flag(inode, EXT4_INODE_EXTENTS))
		return 0;	/* not an extent-mapped inode */

	down_read(&ei->i_data_sem);
	depth = ext_depth(inode);

	/* Don't cache anything if there are no external extent blocks */
	if (!depth) {
		up_read(&ei->i_data_sem);
		return ret;
	}

	path = kcalloc(depth + 1, sizeof(struct ext4_ext_path),
		       GFP_NOFS);
	if (path == NULL) {
		up_read(&ei->i_data_sem);
		return -ENOMEM;
	}

	path[0].p_hdr = ext_inode_hdr(inode);
	ret = ext4_ext_check(inode, path[0].p_hdr, depth, 0);
	if (ret)
		goto out;
	path[0].p_idx = EXT_FIRST_INDEX(path[0].p_hdr);
	while (i >= 0) {
		/*
		 * If this is a leaf block or we've reached the end of
		 * the index block, go up
		 */
		if ((i == depth) ||
		    path[i].p_idx > EXT_LAST_INDEX(path[i].p_hdr)) {
			brelse(path[i].p_bh);
			path[i].p_bh = NULL;
			i--;
			continue;
		}
		bh = read_extent_tree_block(inode, path[i].p_idx++,
					    depth - i - 1,
					    EXT4_EX_FORCE_CACHE);
		if (IS_ERR(bh)) {
			ret = PTR_ERR(bh);
			break;
		}
		i++;
		path[i].p_bh = bh;
		path[i].p_hdr = ext_block_hdr(bh);
		path[i].p_idx = EXT_FIRST_INDEX(path[i].p_hdr);
	}
	ext4_set_inode_state(inode, EXT4_STATE_EXT_PRECACHED);
out:
	up_read(&ei->i_data_sem);
	ext4_free_ext_path(path);
	return ret;
}

#ifdef EXT_DEBUG
static void ext4_ext_show_path(struct inode *inode, struct ext4_ext_path *path)
{
	int k, l = path->p_depth;

	ext_debug(inode, "path:");
	for (k = 0; k <= l; k++, path++) {
		if (path->p_idx) {
			ext_debug(inode, "  %d->%llu",
				  le32_to_cpu(path->p_idx->ei_block),
				  ext4_idx_pblock(path->p_idx));
		} else if (path->p_ext) {
			ext_debug(inode, "  %d:[%d]%d:%llu ",
				  le32_to_cpu(path->p_ext->ee_block),
				  ext4_ext_is_unwritten(path->p_ext),
				  ext4_ext_get_actual_len(path->p_ext),
				  ext4_ext_pblock(path->p_ext));
		} else
			ext_debug(inode, "  []");
	}
	ext_debug(inode, "\n");
}

static void ext4_ext_show_leaf(struct inode *inode, struct ext4_ext_path *path)
{
	int depth = ext_depth(inode);
	struct ext4_extent_header *eh;
	struct ext4_extent *ex;
	int i;

	if (!path)
		return;

	eh = path[depth].p_hdr;
	ex = EXT_FIRST_EXTENT(eh);

	ext_debug(inode, "Displaying leaf extents\n");

	for (i = 0; i < le16_to_cpu(eh->eh_entries); i++, ex++) {
		ext_debug(inode, "%d:[%d]%d:%llu ", le32_to_cpu(ex->ee_block),
			  ext4_ext_is_unwritten(ex),
			  ext4_ext_get_actual_len(ex), ext4_ext_pblock(ex));
	}
	ext_debug(inode, "\n");
}

static void ext4_ext_show_move(struct inode *inode, struct ext4_ext_path *path,
			ext4_fsblk_t newblock, int level)
{
	int depth = ext_depth(inode);
	struct ext4_extent *ex;

	if (depth != level) {
		struct ext4_extent_idx *idx;
		idx = path[level].p_idx;
		while (idx <= EXT_MAX_INDEX(path[level].p_hdr)) {
			ext_debug(inode, "%d: move %d:%llu in new index %llu\n",
				  level, le32_to_cpu(idx->ei_block),
				  ext4_idx_pblock(idx), newblock);
			idx++;
		}

		return;
	}

	ex = path[depth].p_ext;
	while (ex <= EXT_MAX_EXTENT(path[depth].p_hdr)) {
		ext_debug(inode, "move %d:%llu:[%d]%d in new leaf %llu\n",
				le32_to_cpu(ex->ee_block),
				ext4_ext_pblock(ex),
				ext4_ext_is_unwritten(ex),
				ext4_ext_get_actual_len(ex),
				newblock);
		ex++;
	}
}

#else
#define ext4_ext_show_path(inode, path)
#define ext4_ext_show_leaf(inode, path)
#define ext4_ext_show_move(inode, path, newblock, level)
#endif

/*
 * ext4_ext_binsearch_idx:
 * binary search for the closest index of the given block
 * the header must be checked before calling this
 */
static void
ext4_ext_binsearch_idx(struct inode *inode,
			struct ext4_ext_path *path, ext4_lblk_t block)
{
	struct ext4_extent_header *eh = path->p_hdr;
	struct ext4_extent_idx *r, *l, *m;


	ext_debug(inode, "binsearch for %u(idx):  ", block);

	l = EXT_FIRST_INDEX(eh) + 1;
	r = EXT_LAST_INDEX(eh);
	while (l <= r) {
		m = l + (r - l) / 2;
		ext_debug(inode, "%p(%u):%p(%u):%p(%u) ", l,
			  le32_to_cpu(l->ei_block), m, le32_to_cpu(m->ei_block),
			  r, le32_to_cpu(r->ei_block));

		if (block < le32_to_cpu(m->ei_block))
			r = m - 1;
		else
			l = m + 1;
	}

	path->p_idx = l - 1;
	ext_debug(inode, "  -> %u->%lld ", le32_to_cpu(path->p_idx->ei_block),
		  ext4_idx_pblock(path->p_idx));

#ifdef CHECK_BINSEARCH
	{
		struct ext4_extent_idx *chix, *ix;
		int k;

		chix = ix = EXT_FIRST_INDEX(eh);
		for (k = 0; k < le16_to_cpu(eh->eh_entries); k++, ix++) {
			if (k != 0 && le32_to_cpu(ix->ei_block) <=
			    le32_to_cpu(ix[-1].ei_block)) {
				printk(KERN_DEBUG "k=%d, ix=0x%p, "
				       "first=0x%p\n", k,
				       ix, EXT_FIRST_INDEX(eh));
				printk(KERN_DEBUG "%u <= %u\n",
				       le32_to_cpu(ix->ei_block),
				       le32_to_cpu(ix[-1].ei_block));
			}
			BUG_ON(k && le32_to_cpu(ix->ei_block)
					   <= le32_to_cpu(ix[-1].ei_block));
			if (block < le32_to_cpu(ix->ei_block))
				break;
			chix = ix;
		}
		BUG_ON(chix != path->p_idx);
	}
#endif

}

/*
 * ext4_ext_binsearch:
 * binary search for closest extent of the given block
 * the header must be checked before calling this
 */
static void
ext4_ext_binsearch(struct inode *inode,
		struct ext4_ext_path *path, ext4_lblk_t block)
{
	struct ext4_extent_header *eh = path->p_hdr;
	struct ext4_extent *r, *l, *m;

	if (eh->eh_entries == 0) {
		/*
		 * this leaf is empty:
		 * we get such a leaf in split/add case
		 */
		return;
	}

	ext_debug(inode, "binsearch for %u:  ", block);

	l = EXT_FIRST_EXTENT(eh) + 1;
	r = EXT_LAST_EXTENT(eh);

	while (l <= r) {
		m = l + (r - l) / 2;
		ext_debug(inode, "%p(%u):%p(%u):%p(%u) ", l,
			  le32_to_cpu(l->ee_block), m, le32_to_cpu(m->ee_block),
			  r, le32_to_cpu(r->ee_block));

		if (block < le32_to_cpu(m->ee_block))
			r = m - 1;
		else
			l = m + 1;
	}

	path->p_ext = l - 1;
	ext_debug(inode, "  -> %d:%llu:[%d]%d ",
			le32_to_cpu(path->p_ext->ee_block),
			ext4_ext_pblock(path->p_ext),
			ext4_ext_is_unwritten(path->p_ext),
			ext4_ext_get_actual_len(path->p_ext));

#ifdef CHECK_BINSEARCH
	{
		struct ext4_extent *chex, *ex;
		int k;

		chex = ex = EXT_FIRST_EXTENT(eh);
		for (k = 0; k < le16_to_cpu(eh->eh_entries); k++, ex++) {
			BUG_ON(k && le32_to_cpu(ex->ee_block)
					  <= le32_to_cpu(ex[-1].ee_block));
			if (block < le32_to_cpu(ex->ee_block))
				break;
			chex = ex;
		}
		BUG_ON(chex != path->p_ext);
	}
#endif

}

void ext4_ext_tree_init(handle_t *handle, struct inode *inode)
{
	struct ext4_extent_header *eh;

	eh = ext_inode_hdr(inode);
	eh->eh_depth = 0;
	eh->eh_entries = 0;
	eh->eh_magic = EXT4_EXT_MAGIC;
	eh->eh_max = cpu_to_le16(ext4_ext_space_root(inode, 0));
	eh->eh_generation = 0;
	ext4_mark_inode_dirty(handle, inode);
}

struct ext4_ext_path *
ext4_find_extent(struct inode *inode, ext4_lblk_t block,
		 struct ext4_ext_path **orig_path, int flags)
{
	struct ext4_extent_header *eh;
	struct buffer_head *bh;
	struct ext4_ext_path *path = orig_path ? *orig_path : NULL;
	short int depth, i, ppos = 0;
	int ret;
	gfp_t gfp_flags = GFP_NOFS;

	if (flags & EXT4_EX_NOFAIL)
		gfp_flags |= __GFP_NOFAIL;

	eh = ext_inode_hdr(inode);
	depth = ext_depth(inode);
	if (depth < 0 || depth > EXT4_MAX_EXTENT_DEPTH) {
		EXT4_ERROR_INODE(inode, "inode has invalid extent depth: %d",
				 depth);
		ret = -EFSCORRUPTED;
		goto err;
	}

	if (path) {
		ext4_ext_drop_refs(path);
		if (depth > path[0].p_maxdepth) {
			kfree(path);
			*orig_path = path = NULL;
		}
	}
	if (!path) {
		/* account possible depth increase */
		path = kcalloc(depth + 2, sizeof(struct ext4_ext_path),
				gfp_flags);
		if (unlikely(!path))
			return ERR_PTR(-ENOMEM);
		path[0].p_maxdepth = depth + 1;
	}
	path[0].p_hdr = eh;
	path[0].p_bh = NULL;

	i = depth;
	if (!(flags & EXT4_EX_NOCACHE) && depth == 0)
		ext4_cache_extents(inode, eh);
	/* walk through the tree */
	while (i) {
		ext_debug(inode, "depth %d: num %d, max %d\n",
			  ppos, le16_to_cpu(eh->eh_entries), le16_to_cpu(eh->eh_max));

		ext4_ext_binsearch_idx(inode, path + ppos, block);
		path[ppos].p_block = ext4_idx_pblock(path[ppos].p_idx);
		path[ppos].p_depth = i;
		path[ppos].p_ext = NULL;

		bh = read_extent_tree_block(inode, path[ppos].p_idx, --i, flags);
		if (IS_ERR(bh)) {
			ret = PTR_ERR(bh);
			goto err;
		}

		eh = ext_block_hdr(bh);
		ppos++;
		path[ppos].p_bh = bh;
		path[ppos].p_hdr = eh;
	}

	path[ppos].p_depth = i;
	path[ppos].p_ext = NULL;
	path[ppos].p_idx = NULL;

	/* find extent */
	ext4_ext_binsearch(inode, path + ppos, block);
	/* if not an empty leaf */
	if (path[ppos].p_ext)
		path[ppos].p_block = ext4_ext_pblock(path[ppos].p_ext);

	ext4_ext_show_path(inode, path);

	return path;

err:
	ext4_free_ext_path(path);
	if (orig_path)
		*orig_path = NULL;
	return ERR_PTR(ret);
}

/*
 * ext4_ext_insert_index:
 * insert new index [@logical;@ptr] into the block at @curp;
 * check where to insert: before @curp or after @curp
 */
static int ext4_ext_insert_index(handle_t *handle, struct inode *inode,
				 struct ext4_ext_path *curp,
				 int logical, ext4_fsblk_t ptr)
{
	struct ext4_extent_idx *ix;
	int len, err;

	err = ext4_ext_get_access(handle, inode, curp);
	if (err)
		return err;

	if (unlikely(logical == le32_to_cpu(curp->p_idx->ei_block))) {
		EXT4_ERROR_INODE(inode,
				 "logical %d == ei_block %d!",
				 logical, le32_to_cpu(curp->p_idx->ei_block));
		return -EFSCORRUPTED;
	}

	if (unlikely(le16_to_cpu(curp->p_hdr->eh_entries)
			     >= le16_to_cpu(curp->p_hdr->eh_max))) {
		EXT4_ERROR_INODE(inode,
				 "eh_entries %d >= eh_max %d!",
				 le16_to_cpu(curp->p_hdr->eh_entries),
				 le16_to_cpu(curp->p_hdr->eh_max));
		return -EFSCORRUPTED;
	}

	if (logical > le32_to_cpu(curp->p_idx->ei_block)) {
		/* insert after */
		ext_debug(inode, "insert new index %d after: %llu\n",
			  logical, ptr);
		ix = curp->p_idx + 1;
	} else {
		/* insert before */
		ext_debug(inode, "insert new index %d before: %llu\n",
			  logical, ptr);
		ix = curp->p_idx;
	}

	len = EXT_LAST_INDEX(curp->p_hdr) - ix + 1;
	BUG_ON(len < 0);
	if (len > 0) {
		ext_debug(inode, "insert new index %d: "
				"move %d indices from 0x%p to 0x%p\n",
				logical, len, ix, ix + 1);
		memmove(ix + 1, ix, len * sizeof(struct ext4_extent_idx));
	}

	if (unlikely(ix > EXT_MAX_INDEX(curp->p_hdr))) {
		EXT4_ERROR_INODE(inode, "ix > EXT_MAX_INDEX!");
		return -EFSCORRUPTED;
	}

	ix->ei_block = cpu_to_le32(logical);
	ext4_idx_store_pblock(ix, ptr);
	le16_add_cpu(&curp->p_hdr->eh_entries, 1);

	if (unlikely(ix > EXT_LAST_INDEX(curp->p_hdr))) {
		EXT4_ERROR_INODE(inode, "ix > EXT_LAST_INDEX!");
		return -EFSCORRUPTED;
	}

	err = ext4_ext_dirty(handle, inode, curp);
	ext4_std_error(inode->i_sb, err);

	return err;
}

/*
 * ext4_ext_split:
 * inserts new subtree into the path, using free index entry
 * at depth @at:
 * - allocates all needed blocks (new leaf and all intermediate index blocks)
 * - makes decision where to split
 * - moves remaining extents and index entries (right to the split point)
 *   into the newly allocated blocks
 * - initializes subtree
 */
static int ext4_ext_split(handle_t *handle, struct inode *inode,
			  unsigned int flags,
			  struct ext4_ext_path *path,
			  struct ext4_extent *newext, int at)
{
	struct buffer_head *bh = NULL;
	int depth = ext_depth(inode);
	struct ext4_extent_header *neh;
	struct ext4_extent_idx *fidx;
	int i = at, k, m, a;
	ext4_fsblk_t newblock, oldblock;
	__le32 border;
	ext4_fsblk_t *ablocks = NULL; /* array of allocated blocks */
	gfp_t gfp_flags = GFP_NOFS;
	int err = 0;
	size_t ext_size = 0;

	if (flags & EXT4_EX_NOFAIL)
		gfp_flags |= __GFP_NOFAIL;

	/* make decision: where to split? */
	/* FIXME: now decision is simplest: at current extent */

	/* if current leaf will be split, then we should use
	 * border from split point */
	if (unlikely(path[depth].p_ext > EXT_MAX_EXTENT(path[depth].p_hdr))) {
		EXT4_ERROR_INODE(inode, "p_ext > EXT_MAX_EXTENT!");
		return -EFSCORRUPTED;
	}
	if (path[depth].p_ext != EXT_MAX_EXTENT(path[depth].p_hdr)) {
		border = path[depth].p_ext[1].ee_block;
		ext_debug(inode, "leaf will be split."
				" next leaf starts at %d\n",
				  le32_to_cpu(border));
	} else {
		border = newext->ee_block;
		ext_debug(inode, "leaf will be added."
				" next leaf starts at %d\n",
				le32_to_cpu(border));
	}

	/*
	 * If error occurs, then we break processing
	 * and mark filesystem read-only. index won't
	 * be inserted and tree will be in consistent
	 * state. Next mount will repair buffers too.
	 */

	/*
	 * Get array to track all allocated blocks.
	 * We need this to handle errors and free blocks
	 * upon them.
	 */
	ablocks = kcalloc(depth, sizeof(ext4_fsblk_t), gfp_flags);
	if (!ablocks)
		return -ENOMEM;

	/* allocate all needed blocks */
	ext_debug(inode, "allocate %d blocks for indexes/leaf\n", depth - at);
	for (a = 0; a < depth - at; a++) {
		newblock = ext4_ext_new_meta_block(handle, inode, path,
						   newext, &err, flags);
		if (newblock == 0)
			goto cleanup;
		ablocks[a] = newblock;
	}

	/* initialize new leaf */
	newblock = ablocks[--a];
	if (unlikely(newblock == 0)) {
		EXT4_ERROR_INODE(inode, "newblock == 0!");
		err = -EFSCORRUPTED;
		goto cleanup;
	}
	bh = sb_getblk_gfp(inode->i_sb, newblock, __GFP_MOVABLE | GFP_NOFS);
	if (unlikely(!bh)) {
		err = -ENOMEM;
		goto cleanup;
	}
	lock_buffer(bh);

	err = ext4_journal_get_create_access(handle, inode->i_sb, bh,
					     EXT4_JTR_NONE);
	if (err)
		goto cleanup;

	neh = ext_block_hdr(bh);
	neh->eh_entries = 0;
	neh->eh_max = cpu_to_le16(ext4_ext_space_block(inode, 0));
	neh->eh_magic = EXT4_EXT_MAGIC;
	neh->eh_depth = 0;
	neh->eh_generation = 0;

	/* move remainder of path[depth] to the new leaf */
	if (unlikely(path[depth].p_hdr->eh_entries !=
		     path[depth].p_hdr->eh_max)) {
		EXT4_ERROR_INODE(inode, "eh_entries %d != eh_max %d!",
				 path[depth].p_hdr->eh_entries,
				 path[depth].p_hdr->eh_max);
		err = -EFSCORRUPTED;
		goto cleanup;
	}
	/* start copy from next extent */
	m = EXT_MAX_EXTENT(path[depth].p_hdr) - path[depth].p_ext++;
	ext4_ext_show_move(inode, path, newblock, depth);
	if (m) {
		struct ext4_extent *ex;
		ex = EXT_FIRST_EXTENT(neh);
		memmove(ex, path[depth].p_ext, sizeof(struct ext4_extent) * m);
		le16_add_cpu(&neh->eh_entries, m);
	}

	/* zero out unused area in the extent block */
	ext_size = sizeof(struct ext4_extent_header) +
		sizeof(struct ext4_extent) * le16_to_cpu(neh->eh_entries);
	memset(bh->b_data + ext_size, 0, inode->i_sb->s_blocksize - ext_size);
	ext4_extent_block_csum_set(inode, neh);
	set_buffer_uptodate(bh);
	unlock_buffer(bh);

	err = ext4_handle_dirty_metadata(handle, inode, bh);
	if (err)
		goto cleanup;
	brelse(bh);
	bh = NULL;

	/* correct old leaf */
	if (m) {
		err = ext4_ext_get_access(handle, inode, path + depth);
		if (err)
			goto cleanup;
		le16_add_cpu(&path[depth].p_hdr->eh_entries, -m);
		err = ext4_ext_dirty(handle, inode, path + depth);
		if (err)
			goto cleanup;

	}

	/* create intermediate indexes */
	k = depth - at - 1;
	if (unlikely(k < 0)) {
		EXT4_ERROR_INODE(inode, "k %d < 0!", k);
		err = -EFSCORRUPTED;
		goto cleanup;
	}
	if (k)
		ext_debug(inode, "create %d intermediate indices\n", k);
	/* insert new index into current index block */
	/* current depth stored in i var */
	i = depth - 1;
	while (k--) {
		oldblock = newblock;
		newblock = ablocks[--a];
		bh = sb_getblk(inode->i_sb, newblock);
		if (unlikely(!bh)) {
			err = -ENOMEM;
			goto cleanup;
		}
		lock_buffer(bh);

		err = ext4_journal_get_create_access(handle, inode->i_sb, bh,
						     EXT4_JTR_NONE);
		if (err)
			goto cleanup;

		neh = ext_block_hdr(bh);
		neh->eh_entries = cpu_to_le16(1);
		neh->eh_magic = EXT4_EXT_MAGIC;
		neh->eh_max = cpu_to_le16(ext4_ext_space_block_idx(inode, 0));
		neh->eh_depth = cpu_to_le16(depth - i);
		neh->eh_generation = 0;
		fidx = EXT_FIRST_INDEX(neh);
		fidx->ei_block = border;
		ext4_idx_store_pblock(fidx, oldblock);

		ext_debug(inode, "int.index at %d (block %llu): %u -> %llu\n",
				i, newblock, le32_to_cpu(border), oldblock);

		/* move remainder of path[i] to the new index block */
		if (unlikely(EXT_MAX_INDEX(path[i].p_hdr) !=
					EXT_LAST_INDEX(path[i].p_hdr))) {
			EXT4_ERROR_INODE(inode,
					 "EXT_MAX_INDEX != EXT_LAST_INDEX ee_block %d!",
					 le32_to_cpu(path[i].p_ext->ee_block));
			err = -EFSCORRUPTED;
			goto cleanup;
		}
		/* start copy indexes */
		m = EXT_MAX_INDEX(path[i].p_hdr) - path[i].p_idx++;
		ext_debug(inode, "cur 0x%p, last 0x%p\n", path[i].p_idx,
				EXT_MAX_INDEX(path[i].p_hdr));
		ext4_ext_show_move(inode, path, newblock, i);
		if (m) {
			memmove(++fidx, path[i].p_idx,
				sizeof(struct ext4_extent_idx) * m);
			le16_add_cpu(&neh->eh_entries, m);
		}
		/* zero out unused area in the extent block */
		ext_size = sizeof(struct ext4_extent_header) +
		   (sizeof(struct ext4_extent) * le16_to_cpu(neh->eh_entries));
		memset(bh->b_data + ext_size, 0,
			inode->i_sb->s_blocksize - ext_size);
		ext4_extent_block_csum_set(inode, neh);
		set_buffer_uptodate(bh);
		unlock_buffer(bh);

		err = ext4_handle_dirty_metadata(handle, inode, bh);
		if (err)
			goto cleanup;
		brelse(bh);
		bh = NULL;

		/* correct old index */
		if (m) {
			err = ext4_ext_get_access(handle, inode, path + i);
			if (err)
				goto cleanup;
			le16_add_cpu(&path[i].p_hdr->eh_entries, -m);
			err = ext4_ext_dirty(handle, inode, path + i);
			if (err)
				goto cleanup;
		}

		i--;
	}

	/* insert new index */
	err = ext4_ext_insert_index(handle, inode, path + at,
				    le32_to_cpu(border), newblock);

cleanup:
	if (bh) {
		if (buffer_locked(bh))
			unlock_buffer(bh);
		brelse(bh);
	}

	if (err) {
		/* free all allocated blocks in error case */
		for (i = 0; i < depth; i++) {
			if (!ablocks[i])
				continue;
			ext4_free_blocks(handle, inode, NULL, ablocks[i], 1,
					 EXT4_FREE_BLOCKS_METADATA);
		}
	}
	kfree(ablocks);

	return err;
}

/*
 * ext4_ext_grow_indepth:
 * implements tree growing procedure:
 * - allocates new block
 * - moves top-level data (index block or leaf) into the new block
 * - initializes new top-level, creating index that points to the
 *   just created block
 */
static int ext4_ext_grow_indepth(handle_t *handle, struct inode *inode,
				 unsigned int flags)
{
	struct ext4_extent_header *neh;
	struct buffer_head *bh;
	ext4_fsblk_t newblock, goal = 0;
	struct ext4_super_block *es = EXT4_SB(inode->i_sb)->s_es;
	int err = 0;
	size_t ext_size = 0;

	/* Try to prepend new index to old one */
	if (ext_depth(inode))
		goal = ext4_idx_pblock(EXT_FIRST_INDEX(ext_inode_hdr(inode)));
	if (goal > le32_to_cpu(es->s_first_data_block)) {
		flags |= EXT4_MB_HINT_TRY_GOAL;
		goal--;
	} else
		goal = ext4_inode_to_goal_block(inode);
	newblock = ext4_new_meta_blocks(handle, inode, goal, flags,
					NULL, &err);
	if (newblock == 0)
		return err;

	bh = sb_getblk_gfp(inode->i_sb, newblock, __GFP_MOVABLE | GFP_NOFS);
	if (unlikely(!bh))
		return -ENOMEM;
	lock_buffer(bh);

	err = ext4_journal_get_create_access(handle, inode->i_sb, bh,
					     EXT4_JTR_NONE);
	if (err) {
		unlock_buffer(bh);
		goto out;
	}

	ext_size = sizeof(EXT4_I(inode)->i_data);
	/* move top-level index/leaf into new block */
	memmove(bh->b_data, EXT4_I(inode)->i_data, ext_size);
	/* zero out unused area in the extent block */
	memset(bh->b_data + ext_size, 0, inode->i_sb->s_blocksize - ext_size);

	/* set size of new block */
	neh = ext_block_hdr(bh);
	/* old root could have indexes or leaves
	 * so calculate e_max right way */
	if (ext_depth(inode))
		neh->eh_max = cpu_to_le16(ext4_ext_space_block_idx(inode, 0));
	else
		neh->eh_max = cpu_to_le16(ext4_ext_space_block(inode, 0));
	neh->eh_magic = EXT4_EXT_MAGIC;
	ext4_extent_block_csum_set(inode, neh);
	set_buffer_uptodate(bh);
	set_buffer_verified(bh);
	unlock_buffer(bh);

	err = ext4_handle_dirty_metadata(handle, inode, bh);
	if (err)
		goto out;

	/* Update top-level index: num,max,pointer */
	neh = ext_inode_hdr(inode);
	neh->eh_entries = cpu_to_le16(1);
	ext4_idx_store_pblock(EXT_FIRST_INDEX(neh), newblock);
	if (neh->eh_depth == 0) {
		/* Root extent block becomes index block */
		neh->eh_max = cpu_to_le16(ext4_ext_space_root_idx(inode, 0));
		EXT_FIRST_INDEX(neh)->ei_block =
			EXT_FIRST_EXTENT(neh)->ee_block;
	}
	ext_debug(inode, "new root: num %d(%d), lblock %d, ptr %llu\n",
		  le16_to_cpu(neh->eh_entries), le16_to_cpu(neh->eh_max),
		  le32_to_cpu(EXT_FIRST_INDEX(neh)->ei_block),
		  ext4_idx_pblock(EXT_FIRST_INDEX(neh)));

	le16_add_cpu(&neh->eh_depth, 1);
	err = ext4_mark_inode_dirty(handle, inode);
out:
	brelse(bh);

	return err;
}

/*
 * ext4_ext_create_new_leaf:
 * finds empty index and adds new leaf.
 * if no free index is found, then it requests in-depth growing.
 */
static int ext4_ext_create_new_leaf(handle_t *handle, struct inode *inode,
				    unsigned int mb_flags,
				    unsigned int gb_flags,
				    struct ext4_ext_path **ppath,
				    struct ext4_extent *newext)
{
	struct ext4_ext_path *path = *ppath;
	struct ext4_ext_path *curp;
	int depth, i, err = 0;

repeat:
	i = depth = ext_depth(inode);

	/* walk up to the tree and look for free index entry */
	curp = path + depth;
	while (i > 0 && !EXT_HAS_FREE_INDEX(curp)) {
		i--;
		curp--;
	}

	/* we use already allocated block for index block,
	 * so subsequent data blocks should be contiguous */
	if (EXT_HAS_FREE_INDEX(curp)) {
		/* if we found index with free entry, then use that
		 * entry: create all needed subtree and add new leaf */
		err = ext4_ext_split(handle, inode, mb_flags, path, newext, i);
		if (err)
			goto out;

		/* refill path */
		path = ext4_find_extent(inode,
				    (ext4_lblk_t)le32_to_cpu(newext->ee_block),
				    ppath, gb_flags);
		if (IS_ERR(path))
			err = PTR_ERR(path);
	} else {
		/* tree is full, time to grow in depth */
		err = ext4_ext_grow_indepth(handle, inode, mb_flags);
		if (err)
			goto out;

		/* refill path */
		path = ext4_find_extent(inode,
				   (ext4_lblk_t)le32_to_cpu(newext->ee_block),
				    ppath, gb_flags);
		if (IS_ERR(path)) {
			err = PTR_ERR(path);
			goto out;
		}

		/*
		 * only first (depth 0 -> 1) produces free space;
		 * in all other cases we have to split the grown tree
		 */
		depth = ext_depth(inode);
		if (path[depth].p_hdr->eh_entries == path[depth].p_hdr->eh_max) {
			/* now we need to split */
			goto repeat;
		}
	}

out:
	return err;
}

/*
 * search the closest allocated block to the left for *logical
 * and returns it at @logical + it's physical address at @phys
 * if *logical is the smallest allocated block, the function
 * returns 0 at @phys
 * return value contains 0 (success) or error code
 */
static int ext4_ext_search_left(struct inode *inode,
				struct ext4_ext_path *path,
				ext4_lblk_t *logical, ext4_fsblk_t *phys)
{
	struct ext4_extent_idx *ix;
	struct ext4_extent *ex;
	int depth, ee_len;

	if (unlikely(path == NULL)) {
		EXT4_ERROR_INODE(inode, "path == NULL *logical %d!", *logical);
		return -EFSCORRUPTED;
	}
	depth = path->p_depth;
	*phys = 0;

	if (depth == 0 && path->p_ext == NULL)
		return 0;

	/* usually extent in the path covers blocks smaller
	 * then *logical, but it can be that extent is the
	 * first one in the file */

	ex = path[depth].p_ext;
	ee_len = ext4_ext_get_actual_len(ex);
	if (*logical < le32_to_cpu(ex->ee_block)) {
		if (unlikely(EXT_FIRST_EXTENT(path[depth].p_hdr) != ex)) {
			EXT4_ERROR_INODE(inode,
					 "EXT_FIRST_EXTENT != ex *logical %d ee_block %d!",
					 *logical, le32_to_cpu(ex->ee_block));
			return -EFSCORRUPTED;
		}
		while (--depth >= 0) {
			ix = path[depth].p_idx;
			if (unlikely(ix != EXT_FIRST_INDEX(path[depth].p_hdr))) {
				EXT4_ERROR_INODE(inode,
				  "ix (%d) != EXT_FIRST_INDEX (%d) (depth %d)!",
				  ix != NULL ? le32_to_cpu(ix->ei_block) : 0,
				  le32_to_cpu(EXT_FIRST_INDEX(path[depth].p_hdr)->ei_block),
				  depth);
				return -EFSCORRUPTED;
			}
		}
		return 0;
	}

	if (unlikely(*logical < (le32_to_cpu(ex->ee_block) + ee_len))) {
		EXT4_ERROR_INODE(inode,
				 "logical %d < ee_block %d + ee_len %d!",
				 *logical, le32_to_cpu(ex->ee_block), ee_len);
		return -EFSCORRUPTED;
	}

	*logical = le32_to_cpu(ex->ee_block) + ee_len - 1;
	*phys = ext4_ext_pblock(ex) + ee_len - 1;
	return 0;
}

/*
 * Search the closest allocated block to the right for *logical
 * and returns it at @logical + it's physical address at @phys.
 * If not exists, return 0 and @phys is set to 0. We will return
 * 1 which means we found an allocated block and ret_ex is valid.
 * Or return a (< 0) error code.
 */
static int ext4_ext_search_right(struct inode *inode,
				 struct ext4_ext_path *path,
				 ext4_lblk_t *logical, ext4_fsblk_t *phys,
				 struct ext4_extent *ret_ex)
{
	struct buffer_head *bh = NULL;
	struct ext4_extent_header *eh;
	struct ext4_extent_idx *ix;
	struct ext4_extent *ex;
	int depth;	/* Note, NOT eh_depth; depth from top of tree */
	int ee_len;

	if (unlikely(path == NULL)) {
		EXT4_ERROR_INODE(inode, "path == NULL *logical %d!", *logical);
		return -EFSCORRUPTED;
	}
	depth = path->p_depth;
	*phys = 0;

	if (depth == 0 && path->p_ext == NULL)
		return 0;

	/* usually extent in the path covers blocks smaller
	 * then *logical, but it can be that extent is the
	 * first one in the file */

	ex = path[depth].p_ext;
	ee_len = ext4_ext_get_actual_len(ex);
	if (*logical < le32_to_cpu(ex->ee_block)) {
		if (unlikely(EXT_FIRST_EXTENT(path[depth].p_hdr) != ex)) {
			EXT4_ERROR_INODE(inode,
					 "first_extent(path[%d].p_hdr) != ex",
					 depth);
			return -EFSCORRUPTED;
		}
		while (--depth >= 0) {
			ix = path[depth].p_idx;
			if (unlikely(ix != EXT_FIRST_INDEX(path[depth].p_hdr))) {
				EXT4_ERROR_INODE(inode,
						 "ix != EXT_FIRST_INDEX *logical %d!",
						 *logical);
				return -EFSCORRUPTED;
			}
		}
		goto found_extent;
	}

	if (unlikely(*logical < (le32_to_cpu(ex->ee_block) + ee_len))) {
		EXT4_ERROR_INODE(inode,
				 "logical %d < ee_block %d + ee_len %d!",
				 *logical, le32_to_cpu(ex->ee_block), ee_len);
		return -EFSCORRUPTED;
	}

	if (ex != EXT_LAST_EXTENT(path[depth].p_hdr)) {
		/* next allocated block in this leaf */
		ex++;
		goto found_extent;
	}

	/* go up and search for index to the right */
	while (--depth >= 0) {
		ix = path[depth].p_idx;
		if (ix != EXT_LAST_INDEX(path[depth].p_hdr))
			goto got_index;
	}

	/* we've gone up to the root and found no index to the right */
	return 0;

got_index:
	/* we've found index to the right, let's
	 * follow it and find the closest allocated
	 * block to the right */
	ix++;
	while (++depth < path->p_depth) {
		/* subtract from p_depth to get proper eh_depth */
		bh = read_extent_tree_block(inode, ix, path->p_depth - depth, 0);
		if (IS_ERR(bh))
			return PTR_ERR(bh);
		eh = ext_block_hdr(bh);
		ix = EXT_FIRST_INDEX(eh);
		put_bh(bh);
	}

	bh = read_extent_tree_block(inode, ix, path->p_depth - depth, 0);
	if (IS_ERR(bh))
		return PTR_ERR(bh);
	eh = ext_block_hdr(bh);
	ex = EXT_FIRST_EXTENT(eh);
found_extent:
	*logical = le32_to_cpu(ex->ee_block);
	*phys = ext4_ext_pblock(ex);
	if (ret_ex)
		*ret_ex = *ex;
	if (bh)
		put_bh(bh);
	return 1;
}

/*
 * ext4_ext_next_allocated_block:
 * returns allocated block in subsequent extent or EXT_MAX_BLOCKS.
 * NOTE: it considers block number from index entry as
 * allocated block. Thus, index entries have to be consistent
 * with leaves.
 */
ext4_lblk_t
ext4_ext_next_allocated_block(struct ext4_ext_path *path)
{
	int depth;

	BUG_ON(path == NULL);
	depth = path->p_depth;

	if (depth == 0 && path->p_ext == NULL)
		return EXT_MAX_BLOCKS;

	while (depth >= 0) {
		struct ext4_ext_path *p = &path[depth];

		if (depth == path->p_depth) {
			/* leaf */
			if (p->p_ext && p->p_ext != EXT_LAST_EXTENT(p->p_hdr))
				return le32_to_cpu(p->p_ext[1].ee_block);
		} else {
			/* index */
			if (p->p_idx != EXT_LAST_INDEX(p->p_hdr))
				return le32_to_cpu(p->p_idx[1].ei_block);
		}
		depth--;
	}

	return EXT_MAX_BLOCKS;
}

/*
 * ext4_ext_next_leaf_block:
 * returns first allocated block from next leaf or EXT_MAX_BLOCKS
 */
static ext4_lblk_t ext4_ext_next_leaf_block(struct ext4_ext_path *path)
{
	int depth;

	BUG_ON(path == NULL);
	depth = path->p_depth;

	/* zero-tree has no leaf blocks at all */
	if (depth == 0)
		return EXT_MAX_BLOCKS;

	/* go to index block */
	depth--;

	while (depth >= 0) {
		if (path[depth].p_idx !=
				EXT_LAST_INDEX(path[depth].p_hdr))
			return (ext4_lblk_t)
				le32_to_cpu(path[depth].p_idx[1].ei_block);
		depth--;
	}

	return EXT_MAX_BLOCKS;
}

/*
 * ext4_ext_correct_indexes:
 * if leaf gets modified and modified extent is first in the leaf,
 * then we have to correct all indexes above.
 * TODO: do we need to correct tree in all cases?
 */
static int ext4_ext_correct_indexes(handle_t *handle, struct inode *inode,
				struct ext4_ext_path *path)
{
	struct ext4_extent_header *eh;
	int depth = ext_depth(inode);
	struct ext4_extent *ex;
	__le32 border;
	int k, err = 0;

	eh = path[depth].p_hdr;
	ex = path[depth].p_ext;

	if (unlikely(ex == NULL || eh == NULL)) {
		EXT4_ERROR_INODE(inode,
				 "ex %p == NULL or eh %p == NULL", ex, eh);
		return -EFSCORRUPTED;
	}

	if (depth == 0) {
		/* there is no tree at all */
		return 0;
	}

	if (ex != EXT_FIRST_EXTENT(eh)) {
		/* we correct tree if first leaf got modified only */
		return 0;
	}

	/*
	 * TODO: we need correction if border is smaller than current one
	 */
	k = depth - 1;
	border = path[depth].p_ext->ee_block;
	err = ext4_ext_get_access(handle, inode, path + k);
	if (err)
		return err;
	path[k].p_idx->ei_block = border;
	err = ext4_ext_dirty(handle, inode, path + k);
	if (err)
		return err;

	while (k--) {
		/* change all left-side indexes */
		if (path[k+1].p_idx != EXT_FIRST_INDEX(path[k+1].p_hdr))
			break;
		err = ext4_ext_get_access(handle, inode, path + k);
		if (err)
			break;
		path[k].p_idx->ei_block = border;
		err = ext4_ext_dirty(handle, inode, path + k);
		if (err)
			break;
	}

	return err;
}

static int ext4_can_extents_be_merged(struct inode *inode,
				      struct ext4_extent *ex1,
				      struct ext4_extent *ex2)
{
	unsigned short ext1_ee_len, ext2_ee_len;

	if (ext4_ext_is_unwritten(ex1) != ext4_ext_is_unwritten(ex2))
		return 0;

	ext1_ee_len = ext4_ext_get_actual_len(ex1);
	ext2_ee_len = ext4_ext_get_actual_len(ex2);

	if (le32_to_cpu(ex1->ee_block) + ext1_ee_len !=
			le32_to_cpu(ex2->ee_block))
		return 0;

	if (ext1_ee_len + ext2_ee_len > EXT_INIT_MAX_LEN)
		return 0;

	if (ext4_ext_is_unwritten(ex1) &&
	    ext1_ee_len + ext2_ee_len > EXT_UNWRITTEN_MAX_LEN)
		return 0;
#ifdef AGGRESSIVE_TEST
	if (ext1_ee_len >= 4)
		return 0;
#endif

	if (ext4_ext_pblock(ex1) + ext1_ee_len == ext4_ext_pblock(ex2))
		return 1;
	return 0;
}

/*
 * This function tries to merge the "ex" extent to the next extent in the tree.
 * It always tries to merge towards right. If you want to merge towards
 * left, pass "ex - 1" as argument instead of "ex".
 * Returns 0 if the extents (ex and ex+1) were _not_ merged and returns
 * 1 if they got merged.
 */
static int ext4_ext_try_to_merge_right(struct inode *inode,
				 struct ext4_ext_path *path,
				 struct ext4_extent *ex)
{
	struct ext4_extent_header *eh;
	unsigned int depth, len;
	int merge_done = 0, unwritten;

	depth = ext_depth(inode);
	BUG_ON(path[depth].p_hdr == NULL);
	eh = path[depth].p_hdr;

	while (ex < EXT_LAST_EXTENT(eh)) {
		if (!ext4_can_extents_be_merged(inode, ex, ex + 1))
			break;
		/* merge with next extent! */
		unwritten = ext4_ext_is_unwritten(ex);
		ex->ee_len = cpu_to_le16(ext4_ext_get_actual_len(ex)
				+ ext4_ext_get_actual_len(ex + 1));
		if (unwritten)
			ext4_ext_mark_unwritten(ex);

		if (ex + 1 < EXT_LAST_EXTENT(eh)) {
			len = (EXT_LAST_EXTENT(eh) - ex - 1)
				* sizeof(struct ext4_extent);
			memmove(ex + 1, ex + 2, len);
		}
		le16_add_cpu(&eh->eh_entries, -1);
		merge_done = 1;
		WARN_ON(eh->eh_entries == 0);
		if (!eh->eh_entries)
			EXT4_ERROR_INODE(inode, "eh->eh_entries = 0!");
	}

	return merge_done;
}

/*
 * This function does a very simple check to see if we can collapse
 * an extent tree with a single extent tree leaf block into the inode.
 */
static void ext4_ext_try_to_merge_up(handle_t *handle,
				     struct inode *inode,
				     struct ext4_ext_path *path)
{
	size_t s;
	unsigned max_root = ext4_ext_space_root(inode, 0);
	ext4_fsblk_t blk;

	if ((path[0].p_depth != 1) ||
	    (le16_to_cpu(path[0].p_hdr->eh_entries) != 1) ||
	    (le16_to_cpu(path[1].p_hdr->eh_entries) > max_root))
		return;

	/*
	 * We need to modify the block allocation bitmap and the block
	 * group descriptor to release the extent tree block.  If we
	 * can't get the journal credits, give up.
	 */
	if (ext4_journal_extend(handle, 2,
			ext4_free_metadata_revoke_credits(inode->i_sb, 1)))
		return;

	/*
	 * Copy the extent data up to the inode
	 */
	blk = ext4_idx_pblock(path[0].p_idx);
	s = le16_to_cpu(path[1].p_hdr->eh_entries) *
		sizeof(struct ext4_extent_idx);
	s += sizeof(struct ext4_extent_header);

	path[1].p_maxdepth = path[0].p_maxdepth;
	memcpy(path[0].p_hdr, path[1].p_hdr, s);
	path[0].p_depth = 0;
	path[0].p_ext = EXT_FIRST_EXTENT(path[0].p_hdr) +
		(path[1].p_ext - EXT_FIRST_EXTENT(path[1].p_hdr));
	path[0].p_hdr->eh_max = cpu_to_le16(max_root);

	brelse(path[1].p_bh);
	ext4_free_blocks(handle, inode, NULL, blk, 1,
			 EXT4_FREE_BLOCKS_METADATA | EXT4_FREE_BLOCKS_FORGET);
}

/*
 * This function tries to merge the @ex extent to neighbours in the tree, then
 * tries to collapse the extent tree into the inode.
 */
static void ext4_ext_try_to_merge(handle_t *handle,
				  struct inode *inode,
				  struct ext4_ext_path *path,
				  struct ext4_extent *ex)
{
	struct ext4_extent_header *eh;
	unsigned int depth;
	int merge_done = 0;

	depth = ext_depth(inode);
	BUG_ON(path[depth].p_hdr == NULL);
	eh = path[depth].p_hdr;

	if (ex > EXT_FIRST_EXTENT(eh))
		merge_done = ext4_ext_try_to_merge_right(inode, path, ex - 1);

	if (!merge_done)
		(void) ext4_ext_try_to_merge_right(inode, path, ex);

	ext4_ext_try_to_merge_up(handle, inode, path);
}

/*
 * check if a portion of the "newext" extent overlaps with an
 * existing extent.
 *
 * If there is an overlap discovered, it updates the length of the newext
 * such that there will be no overlap, and then returns 1.
 * If there is no overlap found, it returns 0.
 */
static unsigned int ext4_ext_check_overlap(struct ext4_sb_info *sbi,
					   struct inode *inode,
					   struct ext4_extent *newext,
					   struct ext4_ext_path *path)
{
	ext4_lblk_t b1, b2;
	unsigned int depth, len1;
	unsigned int ret = 0;

	b1 = le32_to_cpu(newext->ee_block);
	len1 = ext4_ext_get_actual_len(newext);
	depth = ext_depth(inode);
	if (!path[depth].p_ext)
		goto out;
	b2 = EXT4_LBLK_CMASK(sbi, le32_to_cpu(path[depth].p_ext->ee_block));

	/*
	 * get the next allocated block if the extent in the path
	 * is before the requested block(s)
	 */
	if (b2 < b1) {
		b2 = ext4_ext_next_allocated_block(path);
		if (b2 == EXT_MAX_BLOCKS)
			goto out;
		b2 = EXT4_LBLK_CMASK(sbi, b2);
	}

	/* check for wrap through zero on extent logical start block*/
	if (b1 + len1 < b1) {
		len1 = EXT_MAX_BLOCKS - b1;
		newext->ee_len = cpu_to_le16(len1);
		ret = 1;
	}

	/* check for overlap */
	if (b1 + len1 > b2) {
		newext->ee_len = cpu_to_le16(b2 - b1);
		ret = 1;
	}
out:
	return ret;
}

/*
 * ext4_ext_insert_extent:
 * tries to merge requested extent into the existing extent or
 * inserts requested extent as new one into the tree,
 * creating new leaf in the no-space case.
 */
int ext4_ext_insert_extent(handle_t *handle, struct inode *inode,
				struct ext4_ext_path **ppath,
				struct ext4_extent *newext, int gb_flags)
{
	struct ext4_ext_path *path = *ppath;
	struct ext4_extent_header *eh;
	struct ext4_extent *ex, *fex;
	struct ext4_extent *nearex; /* nearest extent */
	struct ext4_ext_path *npath = NULL;
	int depth, len, err;
	ext4_lblk_t next;
	int mb_flags = 0, unwritten;

	if (gb_flags & EXT4_GET_BLOCKS_DELALLOC_RESERVE)
		mb_flags |= EXT4_MB_DELALLOC_RESERVED;
	if (unlikely(ext4_ext_get_actual_len(newext) == 0)) {
		EXT4_ERROR_INODE(inode, "ext4_ext_get_actual_len(newext) == 0");
		return -EFSCORRUPTED;
	}
	depth = ext_depth(inode);
	ex = path[depth].p_ext;
	eh = path[depth].p_hdr;
	if (unlikely(path[depth].p_hdr == NULL)) {
		EXT4_ERROR_INODE(inode, "path[%d].p_hdr == NULL", depth);
		return -EFSCORRUPTED;
	}

	/* try to insert block into found extent and return */
	if (ex && !(gb_flags & EXT4_GET_BLOCKS_PRE_IO)) {

		/*
		 * Try to see whether we should rather test the extent on
		 * right from ex, or from the left of ex. This is because
		 * ext4_find_extent() can return either extent on the
		 * left, or on the right from the searched position. This
		 * will make merging more effective.
		 */
		if (ex < EXT_LAST_EXTENT(eh) &&
		    (le32_to_cpu(ex->ee_block) +
		    ext4_ext_get_actual_len(ex) <
		    le32_to_cpu(newext->ee_block))) {
			ex += 1;
			goto prepend;
		} else if ((ex > EXT_FIRST_EXTENT(eh)) &&
			   (le32_to_cpu(newext->ee_block) +
			   ext4_ext_get_actual_len(newext) <
			   le32_to_cpu(ex->ee_block)))
			ex -= 1;

		/* Try to append newex to the ex */
		if (ext4_can_extents_be_merged(inode, ex, newext)) {
			ext_debug(inode, "append [%d]%d block to %u:[%d]%d"
				  "(from %llu)\n",
				  ext4_ext_is_unwritten(newext),
				  ext4_ext_get_actual_len(newext),
				  le32_to_cpu(ex->ee_block),
				  ext4_ext_is_unwritten(ex),
				  ext4_ext_get_actual_len(ex),
				  ext4_ext_pblock(ex));
			err = ext4_ext_get_access(handle, inode,
						  path + depth);
			if (err)
				return err;
			unwritten = ext4_ext_is_unwritten(ex);
			ex->ee_len = cpu_to_le16(ext4_ext_get_actual_len(ex)
					+ ext4_ext_get_actual_len(newext));
			if (unwritten)
				ext4_ext_mark_unwritten(ex);
			nearex = ex;
			goto merge;
		}

prepend:
		/* Try to prepend newex to the ex */
		if (ext4_can_extents_be_merged(inode, newext, ex)) {
			ext_debug(inode, "prepend %u[%d]%d block to %u:[%d]%d"
				  "(from %llu)\n",
				  le32_to_cpu(newext->ee_block),
				  ext4_ext_is_unwritten(newext),
				  ext4_ext_get_actual_len(newext),
				  le32_to_cpu(ex->ee_block),
				  ext4_ext_is_unwritten(ex),
				  ext4_ext_get_actual_len(ex),
				  ext4_ext_pblock(ex));
			err = ext4_ext_get_access(handle, inode,
						  path + depth);
			if (err)
				return err;

			unwritten = ext4_ext_is_unwritten(ex);
			ex->ee_block = newext->ee_block;
			ext4_ext_store_pblock(ex, ext4_ext_pblock(newext));
			ex->ee_len = cpu_to_le16(ext4_ext_get_actual_len(ex)
					+ ext4_ext_get_actual_len(newext));
			if (unwritten)
				ext4_ext_mark_unwritten(ex);
			nearex = ex;
			goto merge;
		}
	}

	depth = ext_depth(inode);
	eh = path[depth].p_hdr;
	if (le16_to_cpu(eh->eh_entries) < le16_to_cpu(eh->eh_max))
		goto has_space;

	/* probably next leaf has space for us? */
	fex = EXT_LAST_EXTENT(eh);
	next = EXT_MAX_BLOCKS;
	if (le32_to_cpu(newext->ee_block) > le32_to_cpu(fex->ee_block))
		next = ext4_ext_next_leaf_block(path);
	if (next != EXT_MAX_BLOCKS) {
		ext_debug(inode, "next leaf block - %u\n", next);
		BUG_ON(npath != NULL);
		npath = ext4_find_extent(inode, next, NULL, gb_flags);
		if (IS_ERR(npath))
			return PTR_ERR(npath);
		BUG_ON(npath->p_depth != path->p_depth);
		eh = npath[depth].p_hdr;
		if (le16_to_cpu(eh->eh_entries) < le16_to_cpu(eh->eh_max)) {
			ext_debug(inode, "next leaf isn't full(%d)\n",
				  le16_to_cpu(eh->eh_entries));
			path = npath;
			goto has_space;
		}
		ext_debug(inode, "next leaf has no free space(%d,%d)\n",
			  le16_to_cpu(eh->eh_entries), le16_to_cpu(eh->eh_max));
	}

	/*
	 * There is no free space in the found leaf.
	 * We're gonna add a new leaf in the tree.
	 */
	if (gb_flags & EXT4_GET_BLOCKS_METADATA_NOFAIL)
		mb_flags |= EXT4_MB_USE_RESERVED;
	err = ext4_ext_create_new_leaf(handle, inode, mb_flags, gb_flags,
				       ppath, newext);
	if (err)
		goto cleanup;
	depth = ext_depth(inode);
	eh = path[depth].p_hdr;

has_space:
	nearex = path[depth].p_ext;

	err = ext4_ext_get_access(handle, inode, path + depth);
	if (err)
		goto cleanup;

	if (!nearex) {
		/* there is no extent in this leaf, create first one */
		ext_debug(inode, "first extent in the leaf: %u:%llu:[%d]%d\n",
				le32_to_cpu(newext->ee_block),
				ext4_ext_pblock(newext),
				ext4_ext_is_unwritten(newext),
				ext4_ext_get_actual_len(newext));
		nearex = EXT_FIRST_EXTENT(eh);
	} else {
		if (le32_to_cpu(newext->ee_block)
			   > le32_to_cpu(nearex->ee_block)) {
			/* Insert after */
			ext_debug(inode, "insert %u:%llu:[%d]%d before: "
					"nearest %p\n",
					le32_to_cpu(newext->ee_block),
					ext4_ext_pblock(newext),
					ext4_ext_is_unwritten(newext),
					ext4_ext_get_actual_len(newext),
					nearex);
			nearex++;
		} else {
			/* Insert before */
			BUG_ON(newext->ee_block == nearex->ee_block);
			ext_debug(inode, "insert %u:%llu:[%d]%d after: "
					"nearest %p\n",
					le32_to_cpu(newext->ee_block),
					ext4_ext_pblock(newext),
					ext4_ext_is_unwritten(newext),
					ext4_ext_get_actual_len(newext),
					nearex);
		}
		len = EXT_LAST_EXTENT(eh) - nearex + 1;
		if (len > 0) {
			ext_debug(inode, "insert %u:%llu:[%d]%d: "
					"move %d extents from 0x%p to 0x%p\n",
					le32_to_cpu(newext->ee_block),
					ext4_ext_pblock(newext),
					ext4_ext_is_unwritten(newext),
					ext4_ext_get_actual_len(newext),
					len, nearex, nearex + 1);
			memmove(nearex + 1, nearex,
				len * sizeof(struct ext4_extent));
		}
	}

	le16_add_cpu(&eh->eh_entries, 1);
	path[depth].p_ext = nearex;
	nearex->ee_block = newext->ee_block;
	ext4_ext_store_pblock(nearex, ext4_ext_pblock(newext));
	nearex->ee_len = newext->ee_len;

merge:
	/* try to merge extents */
	if (!(gb_flags & EXT4_GET_BLOCKS_PRE_IO))
		ext4_ext_try_to_merge(handle, inode, path, nearex);


	/* time to correct all indexes above */
	err = ext4_ext_correct_indexes(handle, inode, path);
	if (err)
		goto cleanup;

	err = ext4_ext_dirty(handle, inode, path + path->p_depth);

cleanup:
	ext4_free_ext_path(npath);
	return err;
}

static int ext4_fill_es_cache_info(struct inode *inode,
				   ext4_lblk_t block, ext4_lblk_t num,
				   struct fiemap_extent_info *fieinfo)
{
	ext4_lblk_t next, end = block + num - 1;
	struct extent_status es;
	unsigned char blksize_bits = inode->i_sb->s_blocksize_bits;
	unsigned int flags;
	int err;

	while (block <= end) {
		next = 0;
		flags = 0;
		if (!ext4_es_lookup_extent(inode, block, &next, &es))
			break;
		if (ext4_es_is_unwritten(&es))
			flags |= FIEMAP_EXTENT_UNWRITTEN;
		if (ext4_es_is_delayed(&es))
			flags |= (FIEMAP_EXTENT_DELALLOC |
				  FIEMAP_EXTENT_UNKNOWN);
		if (ext4_es_is_hole(&es))
			flags |= EXT4_FIEMAP_EXTENT_HOLE;
		if (next == 0)
			flags |= FIEMAP_EXTENT_LAST;
		if (flags & (FIEMAP_EXTENT_DELALLOC|
			     EXT4_FIEMAP_EXTENT_HOLE))
			es.es_pblk = 0;
		else
			es.es_pblk = ext4_es_pblock(&es);
		err = fiemap_fill_next_extent(fieinfo,
				(__u64)es.es_lblk << blksize_bits,
				(__u64)es.es_pblk << blksize_bits,
				(__u64)es.es_len << blksize_bits,
				flags);
		if (next == 0)
			break;
		block = next;
		if (err < 0)
			return err;
		if (err == 1)
			return 0;
	}
	return 0;
}


/*
 * ext4_ext_determine_hole - determine hole around given block
 * @inode:	inode we lookup in
 * @path:	path in extent tree to @lblk
 * @lblk:	pointer to logical block around which we want to determine hole
 *
 * Determine hole length (and start if easily possible) around given logical
 * block. We don't try too hard to find the beginning of the hole but @path
 * actually points to extent before @lblk, we provide it.
 *
 * The function returns the length of a hole starting at @lblk. We update @lblk
 * to the beginning of the hole if we managed to find it.
 */
static ext4_lblk_t ext4_ext_determine_hole(struct inode *inode,
					   struct ext4_ext_path *path,
					   ext4_lblk_t *lblk)
{
	int depth = ext_depth(inode);
	struct ext4_extent *ex;
	ext4_lblk_t len;

	ex = path[depth].p_ext;
	if (ex == NULL) {
		/* there is no extent yet, so gap is [0;-] */
		*lblk = 0;
		len = EXT_MAX_BLOCKS;
	} else if (*lblk < le32_to_cpu(ex->ee_block)) {
		len = le32_to_cpu(ex->ee_block) - *lblk;
	} else if (*lblk >= le32_to_cpu(ex->ee_block)
			+ ext4_ext_get_actual_len(ex)) {
		ext4_lblk_t next;

		*lblk = le32_to_cpu(ex->ee_block) + ext4_ext_get_actual_len(ex);
		next = ext4_ext_next_allocated_block(path);
		BUG_ON(next == *lblk);
		len = next - *lblk;
	} else {
		BUG();
	}
	return len;
}

/*
 * ext4_ext_put_gap_in_cache:
 * calculate boundaries of the gap that the requested block fits into
 * and cache this gap
 */
static void
ext4_ext_put_gap_in_cache(struct inode *inode, ext4_lblk_t hole_start,
			  ext4_lblk_t hole_len)
{
	struct extent_status es;

	ext4_es_find_extent_range(inode, &ext4_es_is_delayed, hole_start,
				  hole_start + hole_len - 1, &es);
	if (es.es_len) {
		/* There's delayed extent containing lblock? */
		if (es.es_lblk <= hole_start)
			return;
		hole_len = min(es.es_lblk - hole_start, hole_len);
	}
	ext_debug(inode, " -> %u:%u\n", hole_start, hole_len);
	ext4_es_insert_extent(inode, hole_start, hole_len, ~0,
			      EXTENT_STATUS_HOLE);
}

/*
 * ext4_ext_rm_idx:
 * removes index from the index block.
 */
static int ext4_ext_rm_idx(handle_t *handle, struct inode *inode,
			struct ext4_ext_path *path, int depth)
{
	int err;
	ext4_fsblk_t leaf;

	/* free index block */
	depth--;
	path = path + depth;
	leaf = ext4_idx_pblock(path->p_idx);
	if (unlikely(path->p_hdr->eh_entries == 0)) {
		EXT4_ERROR_INODE(inode, "path->p_hdr->eh_entries == 0");
		return -EFSCORRUPTED;
	}
	err = ext4_ext_get_access(handle, inode, path);
	if (err)
		return err;

	if (path->p_idx != EXT_LAST_INDEX(path->p_hdr)) {
		int len = EXT_LAST_INDEX(path->p_hdr) - path->p_idx;
		len *= sizeof(struct ext4_extent_idx);
		memmove(path->p_idx, path->p_idx + 1, len);
	}

	le16_add_cpu(&path->p_hdr->eh_entries, -1);
	err = ext4_ext_dirty(handle, inode, path);
	if (err)
		return err;
	ext_debug(inode, "index is empty, remove it, free block %llu\n", leaf);
	trace_ext4_ext_rm_idx(inode, leaf);

	ext4_free_blocks(handle, inode, NULL, leaf, 1,
			 EXT4_FREE_BLOCKS_METADATA | EXT4_FREE_BLOCKS_FORGET);

	while (--depth >= 0) {
		if (path->p_idx != EXT_FIRST_INDEX(path->p_hdr))
			break;
		path--;
		err = ext4_ext_get_access(handle, inode, path);
		if (err)
			break;
		path->p_idx->ei_block = (path+1)->p_idx->ei_block;
		err = ext4_ext_dirty(handle, inode, path);
		if (err)
			break;
	}
	return err;
}

/*
 * ext4_ext_calc_credits_for_single_extent:
 * This routine returns max. credits that needed to insert an extent
 * to the extent tree.
 * When pass the actual path, the caller should calculate credits
 * under i_data_sem.
 */
int ext4_ext_calc_credits_for_single_extent(struct inode *inode, int nrblocks,
						struct ext4_ext_path *path)
{
	if (path) {
		int depth = ext_depth(inode);
		int ret = 0;

		/* probably there is space in leaf? */
		if (le16_to_cpu(path[depth].p_hdr->eh_entries)
				< le16_to_cpu(path[depth].p_hdr->eh_max)) {

			/*
			 *  There are some space in the leaf tree, no
			 *  need to account for leaf block credit
			 *
			 *  bitmaps and block group descriptor blocks
			 *  and other metadata blocks still need to be
			 *  accounted.
			 */
			/* 1 bitmap, 1 block group descriptor */
			ret = 2 + EXT4_META_TRANS_BLOCKS(inode->i_sb);
			return ret;
		}
	}

	return ext4_chunk_trans_blocks(inode, nrblocks);
}

/*
 * How many index/leaf blocks need to change/allocate to add @extents extents?
 *
 * If we add a single extent, then in the worse case, each tree level
 * index/leaf need to be changed in case of the tree split.
 *
 * If more extents are inserted, they could cause the whole tree split more
 * than once, but this is really rare.
 */
int ext4_ext_index_trans_blocks(struct inode *inode, int extents)
{
	int index;
	int depth;

	/* If we are converting the inline data, only one is needed here. */
	if (ext4_has_inline_data(inode))
		return 1;

	depth = ext_depth(inode);

	if (extents <= 1)
		index = depth * 2;
	else
		index = depth * 3;

	return index;
}

static inline int get_default_free_blocks_flags(struct inode *inode)
{
	if (S_ISDIR(inode->i_mode) || S_ISLNK(inode->i_mode) ||
	    ext4_test_inode_flag(inode, EXT4_INODE_EA_INODE))
		return EXT4_FREE_BLOCKS_METADATA | EXT4_FREE_BLOCKS_FORGET;
	else if (ext4_should_journal_data(inode))
		return EXT4_FREE_BLOCKS_FORGET;
	return 0;
}

/*
 * ext4_rereserve_cluster - increment the reserved cluster count when
 *                          freeing a cluster with a pending reservation
 *
 * @inode - file containing the cluster
 * @lblk - logical block in cluster to be reserved
 *
 * Increments the reserved cluster count and adjusts quota in a bigalloc
 * file system when freeing a partial cluster containing at least one
 * delayed and unwritten block.  A partial cluster meeting that
 * requirement will have a pending reservation.  If so, the
 * RERESERVE_CLUSTER flag is used when calling ext4_free_blocks() to
 * defer reserved and allocated space accounting to a subsequent call
 * to this function.
 */
static void ext4_rereserve_cluster(struct inode *inode, ext4_lblk_t lblk)
{
	struct ext4_sb_info *sbi = EXT4_SB(inode->i_sb);
	struct ext4_inode_info *ei = EXT4_I(inode);

	dquot_reclaim_block(inode, EXT4_C2B(sbi, 1));

	spin_lock(&ei->i_block_reservation_lock);
	ei->i_reserved_data_blocks++;
	percpu_counter_add(&sbi->s_dirtyclusters_counter, 1);
	spin_unlock(&ei->i_block_reservation_lock);

	percpu_counter_add(&sbi->s_freeclusters_counter, 1);
	ext4_remove_pending(inode, lblk);
}

static int ext4_remove_blocks(handle_t *handle, struct inode *inode,
			      struct ext4_extent *ex,
			      struct partial_cluster *partial,
			      ext4_lblk_t from, ext4_lblk_t to)
{
	struct ext4_sb_info *sbi = EXT4_SB(inode->i_sb);
	unsigned short ee_len = ext4_ext_get_actual_len(ex);
	ext4_fsblk_t last_pblk, pblk;
	ext4_lblk_t num;
	int flags;

	/* only extent tail removal is allowed */
	if (from < le32_to_cpu(ex->ee_block) ||
	    to != le32_to_cpu(ex->ee_block) + ee_len - 1) {
		ext4_error(sbi->s_sb,
			   "strange request: removal(2) %u-%u from %u:%u",
			   from, to, le32_to_cpu(ex->ee_block), ee_len);
		return 0;
	}

#ifdef EXTENTS_STATS
	spin_lock(&sbi->s_ext_stats_lock);
	sbi->s_ext_blocks += ee_len;
	sbi->s_ext_extents++;
	if (ee_len < sbi->s_ext_min)
		sbi->s_ext_min = ee_len;
	if (ee_len > sbi->s_ext_max)
		sbi->s_ext_max = ee_len;
	if (ext_depth(inode) > sbi->s_depth_max)
		sbi->s_depth_max = ext_depth(inode);
	spin_unlock(&sbi->s_ext_stats_lock);
#endif

	trace_ext4_remove_blocks(inode, ex, from, to, partial);

	/*
	 * if we have a partial cluster, and it's different from the
	 * cluster of the last block in the extent, we free it
	 */
	last_pblk = ext4_ext_pblock(ex) + ee_len - 1;

	if (partial->state != initial &&
	    partial->pclu != EXT4_B2C(sbi, last_pblk)) {
		if (partial->state == tofree) {
			flags = get_default_free_blocks_flags(inode);
			if (ext4_is_pending(inode, partial->lblk))
				flags |= EXT4_FREE_BLOCKS_RERESERVE_CLUSTER;
			ext4_free_blocks(handle, inode, NULL,
					 EXT4_C2B(sbi, partial->pclu),
					 sbi->s_cluster_ratio, flags);
			if (flags & EXT4_FREE_BLOCKS_RERESERVE_CLUSTER)
				ext4_rereserve_cluster(inode, partial->lblk);
		}
		partial->state = initial;
	}

	num = le32_to_cpu(ex->ee_block) + ee_len - from;
	pblk = ext4_ext_pblock(ex) + ee_len - num;

	/*
	 * We free the partial cluster at the end of the extent (if any),
	 * unless the cluster is used by another extent (partial_cluster
	 * state is nofree).  If a partial cluster exists here, it must be
	 * shared with the last block in the extent.
	 */
	flags = get_default_free_blocks_flags(inode);

	/* partial, left end cluster aligned, right end unaligned */
	if ((EXT4_LBLK_COFF(sbi, to) != sbi->s_cluster_ratio - 1) &&
	    (EXT4_LBLK_CMASK(sbi, to) >= from) &&
	    (partial->state != nofree)) {
		if (ext4_is_pending(inode, to))
			flags |= EXT4_FREE_BLOCKS_RERESERVE_CLUSTER;
		ext4_free_blocks(handle, inode, NULL,
				 EXT4_PBLK_CMASK(sbi, last_pblk),
				 sbi->s_cluster_ratio, flags);
		if (flags & EXT4_FREE_BLOCKS_RERESERVE_CLUSTER)
			ext4_rereserve_cluster(inode, to);
		partial->state = initial;
		flags = get_default_free_blocks_flags(inode);
	}

	flags |= EXT4_FREE_BLOCKS_NOFREE_LAST_CLUSTER;

	/*
	 * For bigalloc file systems, we never free a partial cluster
	 * at the beginning of the extent.  Instead, we check to see if we
	 * need to free it on a subsequent call to ext4_remove_blocks,
	 * or at the end of ext4_ext_rm_leaf or ext4_ext_remove_space.
	 */
	flags |= EXT4_FREE_BLOCKS_NOFREE_FIRST_CLUSTER;
	ext4_free_blocks(handle, inode, NULL, pblk, num, flags);

	/* reset the partial cluster if we've freed past it */
	if (partial->state != initial && partial->pclu != EXT4_B2C(sbi, pblk))
		partial->state = initial;

	/*
	 * If we've freed the entire extent but the beginning is not left
	 * cluster aligned and is not marked as ineligible for freeing we
	 * record the partial cluster at the beginning of the extent.  It
	 * wasn't freed by the preceding ext4_free_blocks() call, and we
	 * need to look farther to the left to determine if it's to be freed
	 * (not shared with another extent). Else, reset the partial
	 * cluster - we're either  done freeing or the beginning of the
	 * extent is left cluster aligned.
	 */
	if (EXT4_LBLK_COFF(sbi, from) && num == ee_len) {
		if (partial->state == initial) {
			partial->pclu = EXT4_B2C(sbi, pblk);
			partial->lblk = from;
			partial->state = tofree;
		}
	} else {
		partial->state = initial;
	}

	return 0;
}

/*
 * ext4_ext_rm_leaf() Removes the extents associated with the
 * blocks appearing between "start" and "end".  Both "start"
 * and "end" must appear in the same extent or EIO is returned.
 *
 * @handle: The journal handle
 * @inode:  The files inode
 * @path:   The path to the leaf
 * @partial_cluster: The cluster which we'll have to free if all extents
 *                   has been released from it.  However, if this value is
 *                   negative, it's a cluster just to the right of the
 *                   punched region and it must not be freed.
 * @start:  The first block to remove
 * @end:   The last block to remove
 */
static int
ext4_ext_rm_leaf(handle_t *handle, struct inode *inode,
		 struct ext4_ext_path *path,
		 struct partial_cluster *partial,
		 ext4_lblk_t start, ext4_lblk_t end)
{
	struct ext4_sb_info *sbi = EXT4_SB(inode->i_sb);
	int err = 0, correct_index = 0;
	int depth = ext_depth(inode), credits, revoke_credits;
	struct ext4_extent_header *eh;
	ext4_lblk_t a, b;
	unsigned num;
	ext4_lblk_t ex_ee_block;
	unsigned short ex_ee_len;
	unsigned unwritten = 0;
	struct ext4_extent *ex;
	ext4_fsblk_t pblk;

	/* the header must be checked already in ext4_ext_remove_space() */
	ext_debug(inode, "truncate since %u in leaf to %u\n", start, end);
	if (!path[depth].p_hdr)
		path[depth].p_hdr = ext_block_hdr(path[depth].p_bh);
	eh = path[depth].p_hdr;
	if (unlikely(path[depth].p_hdr == NULL)) {
		EXT4_ERROR_INODE(inode, "path[%d].p_hdr == NULL", depth);
		return -EFSCORRUPTED;
	}
	/* find where to start removing */
	ex = path[depth].p_ext;
	if (!ex)
		ex = EXT_LAST_EXTENT(eh);

	ex_ee_block = le32_to_cpu(ex->ee_block);
	ex_ee_len = ext4_ext_get_actual_len(ex);

	trace_ext4_ext_rm_leaf(inode, start, ex, partial);

	while (ex >= EXT_FIRST_EXTENT(eh) &&
			ex_ee_block + ex_ee_len > start) {

		if (ext4_ext_is_unwritten(ex))
			unwritten = 1;
		else
			unwritten = 0;

		ext_debug(inode, "remove ext %u:[%d]%d\n", ex_ee_block,
			  unwritten, ex_ee_len);
		path[depth].p_ext = ex;

		a = max(ex_ee_block, start);
		b = min(ex_ee_block + ex_ee_len - 1, end);

		ext_debug(inode, "  border %u:%u\n", a, b);

		/* If this extent is beyond the end of the hole, skip it */
		if (end < ex_ee_block) {
			/*
			 * We're going to skip this extent and move to another,
			 * so note that its first cluster is in use to avoid
			 * freeing it when removing blocks.  Eventually, the
			 * right edge of the truncated/punched region will
			 * be just to the left.
			 */
			if (sbi->s_cluster_ratio > 1) {
				pblk = ext4_ext_pblock(ex);
				partial->pclu = EXT4_B2C(sbi, pblk);
				partial->state = nofree;
			}
			ex--;
			ex_ee_block = le32_to_cpu(ex->ee_block);
			ex_ee_len = ext4_ext_get_actual_len(ex);
			continue;
		} else if (b != ex_ee_block + ex_ee_len - 1) {
			EXT4_ERROR_INODE(inode,
					 "can not handle truncate %u:%u "
					 "on extent %u:%u",
					 start, end, ex_ee_block,
					 ex_ee_block + ex_ee_len - 1);
			err = -EFSCORRUPTED;
			goto out;
		} else if (a != ex_ee_block) {
			/* remove tail of the extent */
			num = a - ex_ee_block;
		} else {
			/* remove whole extent: excellent! */
			num = 0;
		}
		/*
		 * 3 for leaf, sb, and inode plus 2 (bmap and group
		 * descriptor) for each block group; assume two block
		 * groups plus ex_ee_len/blocks_per_block_group for
		 * the worst case
		 */
		credits = 7 + 2*(ex_ee_len/EXT4_BLOCKS_PER_GROUP(inode->i_sb));
		if (ex == EXT_FIRST_EXTENT(eh)) {
			correct_index = 1;
			credits += (ext_depth(inode)) + 1;
		}
		credits += EXT4_MAXQUOTAS_TRANS_BLOCKS(inode->i_sb);
		/*
		 * We may end up freeing some index blocks and data from the
		 * punched range. Note that partial clusters are accounted for
		 * by ext4_free_data_revoke_credits().
		 */
		revoke_credits =
			ext4_free_metadata_revoke_credits(inode->i_sb,
							  ext_depth(inode)) +
			ext4_free_data_revoke_credits(inode, b - a + 1);

		err = ext4_datasem_ensure_credits(handle, inode, credits,
						  credits, revoke_credits);
		if (err) {
			if (err > 0)
				err = -EAGAIN;
			goto out;
		}

		err = ext4_ext_get_access(handle, inode, path + depth);
		if (err)
			goto out;

		err = ext4_remove_blocks(handle, inode, ex, partial, a, b);
		if (err)
			goto out;

		if (num == 0)
			/* this extent is removed; mark slot entirely unused */
			ext4_ext_store_pblock(ex, 0);

		ex->ee_len = cpu_to_le16(num);
		/*
		 * Do not mark unwritten if all the blocks in the
		 * extent have been removed.
		 */
		if (unwritten && num)
			ext4_ext_mark_unwritten(ex);
		/*
		 * If the extent was completely released,
		 * we need to remove it from the leaf
		 */
		if (num == 0) {
			if (end != EXT_MAX_BLOCKS - 1) {
				/*
				 * For hole punching, we need to scoot all the
				 * extents up when an extent is removed so that
				 * we dont have blank extents in the middle
				 */
				memmove(ex, ex+1, (EXT_LAST_EXTENT(eh) - ex) *
					sizeof(struct ext4_extent));

				/* Now get rid of the one at the end */
				memset(EXT_LAST_EXTENT(eh), 0,
					sizeof(struct ext4_extent));
			}
			le16_add_cpu(&eh->eh_entries, -1);
		}

		err = ext4_ext_dirty(handle, inode, path + depth);
		if (err)
			goto out;

		ext_debug(inode, "new extent: %u:%u:%llu\n", ex_ee_block, num,
				ext4_ext_pblock(ex));
		ex--;
		ex_ee_block = le32_to_cpu(ex->ee_block);
		ex_ee_len = ext4_ext_get_actual_len(ex);
	}

	if (correct_index && eh->eh_entries)
		err = ext4_ext_correct_indexes(handle, inode, path);

	/*
	 * If there's a partial cluster and at least one extent remains in
	 * the leaf, free the partial cluster if it isn't shared with the
	 * current extent.  If it is shared with the current extent
	 * we reset the partial cluster because we've reached the start of the
	 * truncated/punched region and we're done removing blocks.
	 */
	if (partial->state == tofree && ex >= EXT_FIRST_EXTENT(eh)) {
		pblk = ext4_ext_pblock(ex) + ex_ee_len - 1;
		if (partial->pclu != EXT4_B2C(sbi, pblk)) {
			int flags = get_default_free_blocks_flags(inode);

			if (ext4_is_pending(inode, partial->lblk))
				flags |= EXT4_FREE_BLOCKS_RERESERVE_CLUSTER;
			ext4_free_blocks(handle, inode, NULL,
					 EXT4_C2B(sbi, partial->pclu),
					 sbi->s_cluster_ratio, flags);
			if (flags & EXT4_FREE_BLOCKS_RERESERVE_CLUSTER)
				ext4_rereserve_cluster(inode, partial->lblk);
		}
		partial->state = initial;
	}

	/* if this leaf is free, then we should
	 * remove it from index block above */
	if (err == 0 && eh->eh_entries == 0 && path[depth].p_bh != NULL)
		err = ext4_ext_rm_idx(handle, inode, path, depth);

out:
	return err;
}

/*
 * ext4_ext_more_to_rm:
 * returns 1 if current index has to be freed (even partial)
 */
static int
ext4_ext_more_to_rm(struct ext4_ext_path *path)
{
	BUG_ON(path->p_idx == NULL);

	if (path->p_idx < EXT_FIRST_INDEX(path->p_hdr))
		return 0;

	/*
	 * if truncate on deeper level happened, it wasn't partial,
	 * so we have to consider current index for truncation
	 */
	if (le16_to_cpu(path->p_hdr->eh_entries) == path->p_block)
		return 0;
	return 1;
}

int ext4_ext_remove_space(struct inode *inode, ext4_lblk_t start,
			  ext4_lblk_t end)
{
	struct ext4_sb_info *sbi = EXT4_SB(inode->i_sb);
	int depth = ext_depth(inode);
	struct ext4_ext_path *path = NULL;
	struct partial_cluster partial;
	handle_t *handle;
	int i = 0, err = 0;

	partial.pclu = 0;
	partial.lblk = 0;
	partial.state = initial;

	ext_debug(inode, "truncate since %u to %u\n", start, end);

	/* probably first extent we're gonna free will be last in block */
	handle = ext4_journal_start_with_revoke(inode, EXT4_HT_TRUNCATE,
			depth + 1,
			ext4_free_metadata_revoke_credits(inode->i_sb, depth));
	if (IS_ERR(handle))
		return PTR_ERR(handle);

again:
	trace_ext4_ext_remove_space(inode, start, end, depth);

	/*
	 * Check if we are removing extents inside the extent tree. If that
	 * is the case, we are going to punch a hole inside the extent tree
	 * so we have to check whether we need to split the extent covering
	 * the last block to remove so we can easily remove the part of it
	 * in ext4_ext_rm_leaf().
	 */
	if (end < EXT_MAX_BLOCKS - 1) {
		struct ext4_extent *ex;
		ext4_lblk_t ee_block, ex_end, lblk;
		ext4_fsblk_t pblk;

		/* find extent for or closest extent to this block */
		path = ext4_find_extent(inode, end, NULL,
					EXT4_EX_NOCACHE | EXT4_EX_NOFAIL);
		if (IS_ERR(path)) {
			ext4_journal_stop(handle);
			return PTR_ERR(path);
		}
		depth = ext_depth(inode);
		/* Leaf not may not exist only if inode has no blocks at all */
		ex = path[depth].p_ext;
		if (!ex) {
			if (depth) {
				EXT4_ERROR_INODE(inode,
						 "path[%d].p_hdr == NULL",
						 depth);
				err = -EFSCORRUPTED;
			}
			goto out;
		}

		ee_block = le32_to_cpu(ex->ee_block);
		ex_end = ee_block + ext4_ext_get_actual_len(ex) - 1;

		/*
		 * See if the last block is inside the extent, if so split
		 * the extent at 'end' block so we can easily remove the
		 * tail of the first part of the split extent in
		 * ext4_ext_rm_leaf().
		 */
		if (end >= ee_block && end < ex_end) {

			/*
			 * If we're going to split the extent, note that
			 * the cluster containing the block after 'end' is
			 * in use to avoid freeing it when removing blocks.
			 */
			if (sbi->s_cluster_ratio > 1) {
				pblk = ext4_ext_pblock(ex) + end - ee_block + 1;
				partial.pclu = EXT4_B2C(sbi, pblk);
				partial.state = nofree;
			}

			/*
			 * Split the extent in two so that 'end' is the last
			 * block in the first new extent. Also we should not
			 * fail removing space due to ENOSPC so try to use
			 * reserved block if that happens.
			 */
			err = ext4_force_split_extent_at(handle, inode, &path,
							 end + 1, 1);
			if (err < 0)
				goto out;

		} else if (sbi->s_cluster_ratio > 1 && end >= ex_end &&
			   partial.state == initial) {
			/*
			 * If we're punching, there's an extent to the right.
			 * If the partial cluster hasn't been set, set it to
			 * that extent's first cluster and its state to nofree
			 * so it won't be freed should it contain blocks to be
			 * removed. If it's already set (tofree/nofree), we're
			 * retrying and keep the original partial cluster info
			 * so a cluster marked tofree as a result of earlier
			 * extent removal is not lost.
			 */
			lblk = ex_end + 1;
			err = ext4_ext_search_right(inode, path, &lblk, &pblk,
						    NULL);
			if (err < 0)
				goto out;
			if (pblk) {
				partial.pclu = EXT4_B2C(sbi, pblk);
				partial.state = nofree;
			}
		}
	}
	/*
	 * We start scanning from right side, freeing all the blocks
	 * after i_size and walking into the tree depth-wise.
	 */
	depth = ext_depth(inode);
	if (path) {
		int k = i = depth;
		while (--k > 0)
			path[k].p_block =
				le16_to_cpu(path[k].p_hdr->eh_entries)+1;
	} else {
		path = kcalloc(depth + 1, sizeof(struct ext4_ext_path),
			       GFP_NOFS | __GFP_NOFAIL);
		if (path == NULL) {
			ext4_journal_stop(handle);
			return -ENOMEM;
		}
		path[0].p_maxdepth = path[0].p_depth = depth;
		path[0].p_hdr = ext_inode_hdr(inode);
		i = 0;

		if (ext4_ext_check(inode, path[0].p_hdr, depth, 0)) {
			err = -EFSCORRUPTED;
			goto out;
		}
	}
	err = 0;

	while (i >= 0 && err == 0) {
		if (i == depth) {
			/* this is leaf block */
			err = ext4_ext_rm_leaf(handle, inode, path,
					       &partial, start, end);
			/* root level has p_bh == NULL, brelse() eats this */
			brelse(path[i].p_bh);
			path[i].p_bh = NULL;
			i--;
			continue;
		}

		/* this is index block */
		if (!path[i].p_hdr) {
			ext_debug(inode, "initialize header\n");
			path[i].p_hdr = ext_block_hdr(path[i].p_bh);
		}

		if (!path[i].p_idx) {
			/* this level hasn't been touched yet */
			path[i].p_idx = EXT_LAST_INDEX(path[i].p_hdr);
			path[i].p_block = le16_to_cpu(path[i].p_hdr->eh_entries)+1;
			ext_debug(inode, "init index ptr: hdr 0x%p, num %d\n",
				  path[i].p_hdr,
				  le16_to_cpu(path[i].p_hdr->eh_entries));
		} else {
			/* we were already here, see at next index */
			path[i].p_idx--;
		}

		ext_debug(inode, "level %d - index, first 0x%p, cur 0x%p\n",
				i, EXT_FIRST_INDEX(path[i].p_hdr),
				path[i].p_idx);
		if (ext4_ext_more_to_rm(path + i)) {
			struct buffer_head *bh;
			/* go to the next level */
			ext_debug(inode, "move to level %d (block %llu)\n",
				  i + 1, ext4_idx_pblock(path[i].p_idx));
			memset(path + i + 1, 0, sizeof(*path));
			bh = read_extent_tree_block(inode, path[i].p_idx,
						    depth - i - 1,
						    EXT4_EX_NOCACHE);
			if (IS_ERR(bh)) {
				/* should we reset i_size? */
				err = PTR_ERR(bh);
				break;
			}
			/* Yield here to deal with large extent trees.
			 * Should be a no-op if we did IO above. */
			cond_resched();
			if (WARN_ON(i + 1 > depth)) {
				err = -EFSCORRUPTED;
				break;
			}
			path[i + 1].p_bh = bh;

			/* save actual number of indexes since this
			 * number is changed at the next iteration */
			path[i].p_block = le16_to_cpu(path[i].p_hdr->eh_entries);
			i++;
		} else {
			/* we finished processing this index, go up */
			if (path[i].p_hdr->eh_entries == 0 && i > 0) {
				/* index is empty, remove it;
				 * handle must be already prepared by the
				 * truncatei_leaf() */
				err = ext4_ext_rm_idx(handle, inode, path, i);
			}
			/* root level has p_bh == NULL, brelse() eats this */
			brelse(path[i].p_bh);
			path[i].p_bh = NULL;
			i--;
			ext_debug(inode, "return to level %d\n", i);
		}
	}

	trace_ext4_ext_remove_space_done(inode, start, end, depth, &partial,
					 path->p_hdr->eh_entries);

	/*
	 * if there's a partial cluster and we have removed the first extent
	 * in the file, then we also free the partial cluster, if any
	 */
	if (partial.state == tofree && err == 0) {
		int flags = get_default_free_blocks_flags(inode);

		if (ext4_is_pending(inode, partial.lblk))
			flags |= EXT4_FREE_BLOCKS_RERESERVE_CLUSTER;
		ext4_free_blocks(handle, inode, NULL,
				 EXT4_C2B(sbi, partial.pclu),
				 sbi->s_cluster_ratio, flags);
		if (flags & EXT4_FREE_BLOCKS_RERESERVE_CLUSTER)
			ext4_rereserve_cluster(inode, partial.lblk);
		partial.state = initial;
	}

	/* TODO: flexible tree reduction should be here */
	if (path->p_hdr->eh_entries == 0) {
		/*
		 * truncate to zero freed all the tree,
		 * so we need to correct eh_depth
		 */
		err = ext4_ext_get_access(handle, inode, path);
		if (err == 0) {
			ext_inode_hdr(inode)->eh_depth = 0;
			ext_inode_hdr(inode)->eh_max =
				cpu_to_le16(ext4_ext_space_root(inode, 0));
			err = ext4_ext_dirty(handle, inode, path);
		}
	}
out:
	ext4_free_ext_path(path);
	path = NULL;
	if (err == -EAGAIN)
		goto again;
	ext4_journal_stop(handle);

	return err;
}

/*
 * called at mount time
 */
void ext4_ext_init(struct super_block *sb)
{
	/*
	 * possible initialization would be here
	 */

	if (ext4_has_feature_extents(sb)) {
#if defined(AGGRESSIVE_TEST) || defined(CHECK_BINSEARCH) || defined(EXTENTS_STATS)
		printk(KERN_INFO "EXT4-fs: file extents enabled"
#ifdef AGGRESSIVE_TEST
		       ", aggressive tests"
#endif
#ifdef CHECK_BINSEARCH
		       ", check binsearch"
#endif
#ifdef EXTENTS_STATS
		       ", stats"
#endif
		       "\n");
#endif
#ifdef EXTENTS_STATS
		spin_lock_init(&EXT4_SB(sb)->s_ext_stats_lock);
		EXT4_SB(sb)->s_ext_min = 1 << 30;
		EXT4_SB(sb)->s_ext_max = 0;
#endif
	}
}

/*
 * called at umount time
 */
void ext4_ext_release(struct super_block *sb)
{
	if (!ext4_has_feature_extents(sb))
		return;

#ifdef EXTENTS_STATS
	if (EXT4_SB(sb)->s_ext_blocks && EXT4_SB(sb)->s_ext_extents) {
		struct ext4_sb_info *sbi = EXT4_SB(sb);
		printk(KERN_ERR "EXT4-fs: %lu blocks in %lu extents (%lu ave)\n",
			sbi->s_ext_blocks, sbi->s_ext_extents,
			sbi->s_ext_blocks / sbi->s_ext_extents);
		printk(KERN_ERR "EXT4-fs: extents: %lu min, %lu max, max depth %lu\n",
			sbi->s_ext_min, sbi->s_ext_max, sbi->s_depth_max);
	}
#endif
}

static int ext4_zeroout_es(struct inode *inode, struct ext4_extent *ex)
{
	ext4_lblk_t  ee_block;
	ext4_fsblk_t ee_pblock;
	unsigned int ee_len;

	ee_block  = le32_to_cpu(ex->ee_block);
	ee_len    = ext4_ext_get_actual_len(ex);
	ee_pblock = ext4_ext_pblock(ex);

	if (ee_len == 0)
		return 0;

	return ext4_es_insert_extent(inode, ee_block, ee_len, ee_pblock,
				     EXTENT_STATUS_WRITTEN);
}

/* FIXME!! we need to try to merge to left or right after zero-out  */
static int ext4_ext_zeroout(struct inode *inode, struct ext4_extent *ex)
{
	ext4_fsblk_t ee_pblock;
	unsigned int ee_len;

	ee_len    = ext4_ext_get_actual_len(ex);
	ee_pblock = ext4_ext_pblock(ex);
	return ext4_issue_zeroout(inode, le32_to_cpu(ex->ee_block), ee_pblock,
				  ee_len);
}

/*
 * ext4_split_extent_at() splits an extent at given block.
 *
 * @handle: the journal handle
 * @inode: the file inode
 * @path: the path to the extent
 * @split: the logical block where the extent is splitted.
 * @split_flags: indicates if the extent could be zeroout if split fails, and
 *		 the states(init or unwritten) of new extents.
 * @flags: flags used to insert new extent to extent tree.
 *
 *
 * Splits extent [a, b] into two extents [a, @split) and [@split, b], states
 * of which are determined by split_flag.
 *
 * There are two cases:
 *  a> the extent are splitted into two extent.
 *  b> split is not needed, and just mark the extent.
 *
 * return 0 on success.
 */
static int ext4_split_extent_at(handle_t *handle,
			     struct inode *inode,
			     struct ext4_ext_path **ppath,
			     ext4_lblk_t split,
			     int split_flag,
			     int flags)
{
	struct ext4_ext_path *path = *ppath;
	ext4_fsblk_t newblock;
	ext4_lblk_t ee_block;
	struct ext4_extent *ex, newex, orig_ex, zero_ex;
	struct ext4_extent *ex2 = NULL;
	unsigned int ee_len, depth;
	int err = 0;

	BUG_ON((split_flag & (EXT4_EXT_DATA_VALID1 | EXT4_EXT_DATA_VALID2)) ==
	       (EXT4_EXT_DATA_VALID1 | EXT4_EXT_DATA_VALID2));

	ext_debug(inode, "logical block %llu\n", (unsigned long long)split);

	ext4_ext_show_leaf(inode, path);

	depth = ext_depth(inode);
	ex = path[depth].p_ext;
	ee_block = le32_to_cpu(ex->ee_block);
	ee_len = ext4_ext_get_actual_len(ex);
	newblock = split - ee_block + ext4_ext_pblock(ex);

	BUG_ON(split < ee_block || split >= (ee_block + ee_len));
	BUG_ON(!ext4_ext_is_unwritten(ex) &&
	       split_flag & (EXT4_EXT_MAY_ZEROOUT |
			     EXT4_EXT_MARK_UNWRIT1 |
			     EXT4_EXT_MARK_UNWRIT2));

	err = ext4_ext_get_access(handle, inode, path + depth);
	if (err)
		goto out;

	if (split == ee_block) {
		/*
		 * case b: block @split is the block that the extent begins with
		 * then we just change the state of the extent, and splitting
		 * is not needed.
		 */
		if (split_flag & EXT4_EXT_MARK_UNWRIT2)
			ext4_ext_mark_unwritten(ex);
		else
			ext4_ext_mark_initialized(ex);

		if (!(flags & EXT4_GET_BLOCKS_PRE_IO))
			ext4_ext_try_to_merge(handle, inode, path, ex);

		err = ext4_ext_dirty(handle, inode, path + path->p_depth);
		goto out;
	}

	/* case a */
	memcpy(&orig_ex, ex, sizeof(orig_ex));
	ex->ee_len = cpu_to_le16(split - ee_block);
	if (split_flag & EXT4_EXT_MARK_UNWRIT1)
		ext4_ext_mark_unwritten(ex);

	/*
	 * path may lead to new leaf, not to original leaf any more
	 * after ext4_ext_insert_extent() returns,
	 */
	err = ext4_ext_dirty(handle, inode, path + depth);
	if (err)
		goto fix_extent_len;

	ex2 = &newex;
	ex2->ee_block = cpu_to_le32(split);
	ex2->ee_len   = cpu_to_le16(ee_len - (split - ee_block));
	ext4_ext_store_pblock(ex2, newblock);
	if (split_flag & EXT4_EXT_MARK_UNWRIT2)
		ext4_ext_mark_unwritten(ex2);

	err = ext4_ext_insert_extent(handle, inode, ppath, &newex, flags);
	if (err != -ENOSPC && err != -EDQUOT && err != -ENOMEM)
		goto out;

	if (EXT4_EXT_MAY_ZEROOUT & split_flag) {
		if (split_flag & (EXT4_EXT_DATA_VALID1|EXT4_EXT_DATA_VALID2)) {
			if (split_flag & EXT4_EXT_DATA_VALID1) {
				err = ext4_ext_zeroout(inode, ex2);
				zero_ex.ee_block = ex2->ee_block;
				zero_ex.ee_len = cpu_to_le16(
						ext4_ext_get_actual_len(ex2));
				ext4_ext_store_pblock(&zero_ex,
						      ext4_ext_pblock(ex2));
			} else {
				err = ext4_ext_zeroout(inode, ex);
				zero_ex.ee_block = ex->ee_block;
				zero_ex.ee_len = cpu_to_le16(
						ext4_ext_get_actual_len(ex));
				ext4_ext_store_pblock(&zero_ex,
						      ext4_ext_pblock(ex));
			}
		} else {
			err = ext4_ext_zeroout(inode, &orig_ex);
			zero_ex.ee_block = orig_ex.ee_block;
			zero_ex.ee_len = cpu_to_le16(
						ext4_ext_get_actual_len(&orig_ex));
			ext4_ext_store_pblock(&zero_ex,
					      ext4_ext_pblock(&orig_ex));
		}

		if (!err) {
			/* update the extent length and mark as initialized */
			ex->ee_len = cpu_to_le16(ee_len);
			ext4_ext_try_to_merge(handle, inode, path, ex);
			err = ext4_ext_dirty(handle, inode, path + path->p_depth);
			if (!err)
				/* update extent status tree */
				err = ext4_zeroout_es(inode, &zero_ex);
			/* If we failed at this point, we don't know in which
			 * state the extent tree exactly is so don't try to fix
			 * length of the original extent as it may do even more
			 * damage.
			 */
			goto out;
		}
	}

fix_extent_len:
	ex->ee_len = orig_ex.ee_len;
	/*
	 * Ignore ext4_ext_dirty return value since we are already in error path
	 * and err is a non-zero error code.
	 */
	ext4_ext_dirty(handle, inode, path + path->p_depth);
	return err;
out:
	ext4_ext_show_leaf(inode, path);
	return err;
}

/*
 * ext4_split_extents() splits an extent and mark extent which is covered
 * by @map as split_flags indicates
 *
 * It may result in splitting the extent into multiple extents (up to three)
 * There are three possibilities:
 *   a> There is no split required
 *   b> Splits in two extents: Split is happening at either end of the extent
 *   c> Splits in three extents: Somone is splitting in middle of the extent
 *
 */
static int ext4_split_extent(handle_t *handle,
			      struct inode *inode,
			      struct ext4_ext_path **ppath,
			      struct ext4_map_blocks *map,
			      int split_flag,
			      int flags)
{
	struct ext4_ext_path *path = *ppath;
	ext4_lblk_t ee_block;
	struct ext4_extent *ex;
	unsigned int ee_len, depth;
	int err = 0;
	int unwritten;
	int split_flag1, flags1;
	int allocated = map->m_len;

	depth = ext_depth(inode);
	ex = path[depth].p_ext;
	ee_block = le32_to_cpu(ex->ee_block);
	ee_len = ext4_ext_get_actual_len(ex);
	unwritten = ext4_ext_is_unwritten(ex);

	if (map->m_lblk + map->m_len < ee_block + ee_len) {
		split_flag1 = split_flag & EXT4_EXT_MAY_ZEROOUT;
		flags1 = flags | EXT4_GET_BLOCKS_PRE_IO;
		if (unwritten)
			split_flag1 |= EXT4_EXT_MARK_UNWRIT1 |
				       EXT4_EXT_MARK_UNWRIT2;
		if (split_flag & EXT4_EXT_DATA_VALID2)
			split_flag1 |= EXT4_EXT_DATA_VALID1;
		err = ext4_split_extent_at(handle, inode, ppath,
				map->m_lblk + map->m_len, split_flag1, flags1);
		if (err)
			goto out;
	} else {
		allocated = ee_len - (map->m_lblk - ee_block);
	}
	/*
	 * Update path is required because previous ext4_split_extent_at() may
	 * result in split of original leaf or extent zeroout.
	 */
	path = ext4_find_extent(inode, map->m_lblk, ppath, flags);
	if (IS_ERR(path))
		return PTR_ERR(path);
	depth = ext_depth(inode);
	ex = path[depth].p_ext;
	if (!ex) {
		EXT4_ERROR_INODE(inode, "unexpected hole at %lu",
				 (unsigned long) map->m_lblk);
		return -EFSCORRUPTED;
	}
	unwritten = ext4_ext_is_unwritten(ex);

	if (map->m_lblk >= ee_block) {
		split_flag1 = split_flag & EXT4_EXT_DATA_VALID2;
		if (unwritten) {
			split_flag1 |= EXT4_EXT_MARK_UNWRIT1;
			split_flag1 |= split_flag & (EXT4_EXT_MAY_ZEROOUT |
						     EXT4_EXT_MARK_UNWRIT2);
		}
		err = ext4_split_extent_at(handle, inode, ppath,
				map->m_lblk, split_flag1, flags);
		if (err)
			goto out;
	}

	ext4_ext_show_leaf(inode, path);
out:
	return err ? err : allocated;
}

/*
 * This function is called by ext4_ext_map_blocks() if someone tries to write
 * to an unwritten extent. It may result in splitting the unwritten
 * extent into multiple extents (up to three - one initialized and two
 * unwritten).
 * There are three possibilities:
 *   a> There is no split required: Entire extent should be initialized
 *   b> Splits in two extents: Write is happening at either end of the extent
 *   c> Splits in three extents: Somone is writing in middle of the extent
 *
 * Pre-conditions:
 *  - The extent pointed to by 'path' is unwritten.
 *  - The extent pointed to by 'path' contains a superset
 *    of the logical span [map->m_lblk, map->m_lblk + map->m_len).
 *
 * Post-conditions on success:
 *  - the returned value is the number of blocks beyond map->l_lblk
 *    that are allocated and initialized.
 *    It is guaranteed to be >= map->m_len.
 */
static int ext4_ext_convert_to_initialized(handle_t *handle,
					   struct inode *inode,
					   struct ext4_map_blocks *map,
					   struct ext4_ext_path **ppath,
					   int flags)
{
	struct ext4_ext_path *path = *ppath;
	struct ext4_sb_info *sbi;
	struct ext4_extent_header *eh;
	struct ext4_map_blocks split_map;
	struct ext4_extent zero_ex1, zero_ex2;
	struct ext4_extent *ex, *abut_ex;
	ext4_lblk_t ee_block, eof_block;
	unsigned int ee_len, depth, map_len = map->m_len;
	int allocated = 0, max_zeroout = 0;
	int err = 0;
	int split_flag = EXT4_EXT_DATA_VALID2;

	ext_debug(inode, "logical block %llu, max_blocks %u\n",
		  (unsigned long long)map->m_lblk, map_len);

	sbi = EXT4_SB(inode->i_sb);
	eof_block = (EXT4_I(inode)->i_disksize + inode->i_sb->s_blocksize - 1)
			>> inode->i_sb->s_blocksize_bits;
	if (eof_block < map->m_lblk + map_len)
		eof_block = map->m_lblk + map_len;

	depth = ext_depth(inode);
	eh = path[depth].p_hdr;
	ex = path[depth].p_ext;
	ee_block = le32_to_cpu(ex->ee_block);
	ee_len = ext4_ext_get_actual_len(ex);
	zero_ex1.ee_len = 0;
	zero_ex2.ee_len = 0;

	trace_ext4_ext_convert_to_initialized_enter(inode, map, ex);

	/* Pre-conditions */
	BUG_ON(!ext4_ext_is_unwritten(ex));
	BUG_ON(!in_range(map->m_lblk, ee_block, ee_len));

	/*
	 * Attempt to transfer newly initialized blocks from the currently
	 * unwritten extent to its neighbor. This is much cheaper
	 * than an insertion followed by a merge as those involve costly
	 * memmove() calls. Transferring to the left is the common case in
	 * steady state for workloads doing fallocate(FALLOC_FL_KEEP_SIZE)
	 * followed by append writes.
	 *
	 * Limitations of the current logic:
	 *  - L1: we do not deal with writes covering the whole extent.
	 *    This would require removing the extent if the transfer
	 *    is possible.
	 *  - L2: we only attempt to merge with an extent stored in the
	 *    same extent tree node.
	 */
	if ((map->m_lblk == ee_block) &&
		/* See if we can merge left */
		(map_len < ee_len) &&		/*L1*/
		(ex > EXT_FIRST_EXTENT(eh))) {	/*L2*/
		ext4_lblk_t prev_lblk;
		ext4_fsblk_t prev_pblk, ee_pblk;
		unsigned int prev_len;

		abut_ex = ex - 1;
		prev_lblk = le32_to_cpu(abut_ex->ee_block);
		prev_len = ext4_ext_get_actual_len(abut_ex);
		prev_pblk = ext4_ext_pblock(abut_ex);
		ee_pblk = ext4_ext_pblock(ex);

		/*
		 * A transfer of blocks from 'ex' to 'abut_ex' is allowed
		 * upon those conditions:
		 * - C1: abut_ex is initialized,
		 * - C2: abut_ex is logically abutting ex,
		 * - C3: abut_ex is physically abutting ex,
		 * - C4: abut_ex can receive the additional blocks without
		 *   overflowing the (initialized) length limit.
		 */
		if ((!ext4_ext_is_unwritten(abut_ex)) &&		/*C1*/
			((prev_lblk + prev_len) == ee_block) &&		/*C2*/
			((prev_pblk + prev_len) == ee_pblk) &&		/*C3*/
			(prev_len < (EXT_INIT_MAX_LEN - map_len))) {	/*C4*/
			err = ext4_ext_get_access(handle, inode, path + depth);
			if (err)
				goto out;

			trace_ext4_ext_convert_to_initialized_fastpath(inode,
				map, ex, abut_ex);

			/* Shift the start of ex by 'map_len' blocks */
			ex->ee_block = cpu_to_le32(ee_block + map_len);
			ext4_ext_store_pblock(ex, ee_pblk + map_len);
			ex->ee_len = cpu_to_le16(ee_len - map_len);
			ext4_ext_mark_unwritten(ex); /* Restore the flag */

			/* Extend abut_ex by 'map_len' blocks */
			abut_ex->ee_len = cpu_to_le16(prev_len + map_len);

			/* Result: number of initialized blocks past m_lblk */
			allocated = map_len;
		}
	} else if (((map->m_lblk + map_len) == (ee_block + ee_len)) &&
		   (map_len < ee_len) &&	/*L1*/
		   ex < EXT_LAST_EXTENT(eh)) {	/*L2*/
		/* See if we can merge right */
		ext4_lblk_t next_lblk;
		ext4_fsblk_t next_pblk, ee_pblk;
		unsigned int next_len;

		abut_ex = ex + 1;
		next_lblk = le32_to_cpu(abut_ex->ee_block);
		next_len = ext4_ext_get_actual_len(abut_ex);
		next_pblk = ext4_ext_pblock(abut_ex);
		ee_pblk = ext4_ext_pblock(ex);

		/*
		 * A transfer of blocks from 'ex' to 'abut_ex' is allowed
		 * upon those conditions:
		 * - C1: abut_ex is initialized,
		 * - C2: abut_ex is logically abutting ex,
		 * - C3: abut_ex is physically abutting ex,
		 * - C4: abut_ex can receive the additional blocks without
		 *   overflowing the (initialized) length limit.
		 */
		if ((!ext4_ext_is_unwritten(abut_ex)) &&		/*C1*/
		    ((map->m_lblk + map_len) == next_lblk) &&		/*C2*/
		    ((ee_pblk + ee_len) == next_pblk) &&		/*C3*/
		    (next_len < (EXT_INIT_MAX_LEN - map_len))) {	/*C4*/
			err = ext4_ext_get_access(handle, inode, path + depth);
			if (err)
				goto out;

			trace_ext4_ext_convert_to_initialized_fastpath(inode,
				map, ex, abut_ex);

			/* Shift the start of abut_ex by 'map_len' blocks */
			abut_ex->ee_block = cpu_to_le32(next_lblk - map_len);
			ext4_ext_store_pblock(abut_ex, next_pblk - map_len);
			ex->ee_len = cpu_to_le16(ee_len - map_len);
			ext4_ext_mark_unwritten(ex); /* Restore the flag */

			/* Extend abut_ex by 'map_len' blocks */
			abut_ex->ee_len = cpu_to_le16(next_len + map_len);

			/* Result: number of initialized blocks past m_lblk */
			allocated = map_len;
		}
	}
	if (allocated) {
		/* Mark the block containing both extents as dirty */
		err = ext4_ext_dirty(handle, inode, path + depth);

		/* Update path to point to the right extent */
		path[depth].p_ext = abut_ex;
		goto out;
	} else
		allocated = ee_len - (map->m_lblk - ee_block);

	WARN_ON(map->m_lblk < ee_block);
	/*
	 * It is safe to convert extent to initialized via explicit
	 * zeroout only if extent is fully inside i_size or new_size.
	 */
	split_flag |= ee_block + ee_len <= eof_block ? EXT4_EXT_MAY_ZEROOUT : 0;

	if (EXT4_EXT_MAY_ZEROOUT & split_flag)
		max_zeroout = sbi->s_extent_max_zeroout_kb >>
			(inode->i_sb->s_blocksize_bits - 10);

	/*
	 * five cases:
	 * 1. split the extent into three extents.
	 * 2. split the extent into two extents, zeroout the head of the first
	 *    extent.
	 * 3. split the extent into two extents, zeroout the tail of the second
	 *    extent.
	 * 4. split the extent into two extents with out zeroout.
	 * 5. no splitting needed, just possibly zeroout the head and / or the
	 *    tail of the extent.
	 */
	split_map.m_lblk = map->m_lblk;
	split_map.m_len = map->m_len;

	if (max_zeroout && (allocated > split_map.m_len)) {
		if (allocated <= max_zeroout) {
			/* case 3 or 5 */
			zero_ex1.ee_block =
				 cpu_to_le32(split_map.m_lblk +
					     split_map.m_len);
			zero_ex1.ee_len =
				cpu_to_le16(allocated - split_map.m_len);
			ext4_ext_store_pblock(&zero_ex1,
				ext4_ext_pblock(ex) + split_map.m_lblk +
				split_map.m_len - ee_block);
			err = ext4_ext_zeroout(inode, &zero_ex1);
			if (err)
				goto fallback;
			split_map.m_len = allocated;
		}
		if (split_map.m_lblk - ee_block + split_map.m_len <
								max_zeroout) {
			/* case 2 or 5 */
			if (split_map.m_lblk != ee_block) {
				zero_ex2.ee_block = ex->ee_block;
				zero_ex2.ee_len = cpu_to_le16(split_map.m_lblk -
							ee_block);
				ext4_ext_store_pblock(&zero_ex2,
						      ext4_ext_pblock(ex));
				err = ext4_ext_zeroout(inode, &zero_ex2);
				if (err)
					goto fallback;
			}

			split_map.m_len += split_map.m_lblk - ee_block;
			split_map.m_lblk = ee_block;
			allocated = map->m_len;
		}
	}

fallback:
	err = ext4_split_extent(handle, inode, ppath, &split_map, split_flag,
				flags);
	if (err > 0)
		err = 0;
out:
	/* If we have gotten a failure, don't zero out status tree */
	if (!err) {
		err = ext4_zeroout_es(inode, &zero_ex1);
		if (!err)
			err = ext4_zeroout_es(inode, &zero_ex2);
	}
	return err ? err : allocated;
}

/*
 * This function is called by ext4_ext_map_blocks() from
 * ext4_get_blocks_dio_write() when DIO to write
 * to an unwritten extent.
 *
 * Writing to an unwritten extent may result in splitting the unwritten
 * extent into multiple initialized/unwritten extents (up to three)
 * There are three possibilities:
 *   a> There is no split required: Entire extent should be unwritten
 *   b> Splits in two extents: Write is happening at either end of the extent
 *   c> Splits in three extents: Somone is writing in middle of the extent
 *
 * This works the same way in the case of initialized -> unwritten conversion.
 *
 * One of more index blocks maybe needed if the extent tree grow after
 * the unwritten extent split. To prevent ENOSPC occur at the IO
 * complete, we need to split the unwritten extent before DIO submit
 * the IO. The unwritten extent called at this time will be split
 * into three unwritten extent(at most). After IO complete, the part
 * being filled will be convert to initialized by the end_io callback function
 * via ext4_convert_unwritten_extents().
 *
 * Returns the size of unwritten extent to be written on success.
 */
static int ext4_split_convert_extents(handle_t *handle,
					struct inode *inode,
					struct ext4_map_blocks *map,
					struct ext4_ext_path **ppath,
					int flags)
{
	struct ext4_ext_path *path = *ppath;
	ext4_lblk_t eof_block;
	ext4_lblk_t ee_block;
	struct ext4_extent *ex;
	unsigned int ee_len;
	int split_flag = 0, depth;

	ext_debug(inode, "logical block %llu, max_blocks %u\n",
		  (unsigned long long)map->m_lblk, map->m_len);

	eof_block = (EXT4_I(inode)->i_disksize + inode->i_sb->s_blocksize - 1)
			>> inode->i_sb->s_blocksize_bits;
	if (eof_block < map->m_lblk + map->m_len)
		eof_block = map->m_lblk + map->m_len;
	/*
	 * It is safe to convert extent to initialized via explicit
	 * zeroout only if extent is fully inside i_size or new_size.
	 */
	depth = ext_depth(inode);
	ex = path[depth].p_ext;
	ee_block = le32_to_cpu(ex->ee_block);
	ee_len = ext4_ext_get_actual_len(ex);

	/* Convert to unwritten */
	if (flags & EXT4_GET_BLOCKS_CONVERT_UNWRITTEN) {
		split_flag |= EXT4_EXT_DATA_VALID1;
	/* Convert to initialized */
	} else if (flags & EXT4_GET_BLOCKS_CONVERT) {
		split_flag |= ee_block + ee_len <= eof_block ?
			      EXT4_EXT_MAY_ZEROOUT : 0;
		split_flag |= (EXT4_EXT_MARK_UNWRIT2 | EXT4_EXT_DATA_VALID2);
	}
	flags |= EXT4_GET_BLOCKS_PRE_IO;
	return ext4_split_extent(handle, inode, ppath, map, split_flag, flags);
}

static int ext4_convert_unwritten_extents_endio(handle_t *handle,
						struct inode *inode,
						struct ext4_map_blocks *map,
						struct ext4_ext_path **ppath)
{
	struct ext4_ext_path *path = *ppath;
	struct ext4_extent *ex;
	ext4_lblk_t ee_block;
	unsigned int ee_len;
	int depth;
	int err = 0;

	depth = ext_depth(inode);
	ex = path[depth].p_ext;
	ee_block = le32_to_cpu(ex->ee_block);
	ee_len = ext4_ext_get_actual_len(ex);

	ext_debug(inode, "logical block %llu, max_blocks %u\n",
		  (unsigned long long)ee_block, ee_len);

	/* If extent is larger than requested it is a clear sign that we still
	 * have some extent state machine issues left. So extent_split is still
	 * required.
	 * TODO: Once all related issues will be fixed this situation should be
	 * illegal.
	 */
	if (ee_block != map->m_lblk || ee_len > map->m_len) {
#ifdef CONFIG_EXT4_DEBUG
		ext4_warning(inode->i_sb, "Inode (%ld) finished: extent logical block %llu,"
			     " len %u; IO logical block %llu, len %u",
			     inode->i_ino, (unsigned long long)ee_block, ee_len,
			     (unsigned long long)map->m_lblk, map->m_len);
#endif
		err = ext4_split_convert_extents(handle, inode, map, ppath,
						 EXT4_GET_BLOCKS_CONVERT);
		if (err < 0)
			return err;
		path = ext4_find_extent(inode, map->m_lblk, ppath, 0);
		if (IS_ERR(path))
			return PTR_ERR(path);
		depth = ext_depth(inode);
		ex = path[depth].p_ext;
	}

	err = ext4_ext_get_access(handle, inode, path + depth);
	if (err)
		goto out;
	/* first mark the extent as initialized */
	ext4_ext_mark_initialized(ex);

	/* note: ext4_ext_correct_indexes() isn't needed here because
	 * borders are not changed
	 */
	ext4_ext_try_to_merge(handle, inode, path, ex);

	/* Mark modified extent as dirty */
	err = ext4_ext_dirty(handle, inode, path + path->p_depth);
out:
	ext4_ext_show_leaf(inode, path);
	return err;
}

static int
convert_initialized_extent(handle_t *handle, struct inode *inode,
			   struct ext4_map_blocks *map,
			   struct ext4_ext_path **ppath,
			   unsigned int *allocated)
{
	struct ext4_ext_path *path = *ppath;
	struct ext4_extent *ex;
	ext4_lblk_t ee_block;
	unsigned int ee_len;
	int depth;
	int err = 0;

	/*
	 * Make sure that the extent is no bigger than we support with
	 * unwritten extent
	 */
	if (map->m_len > EXT_UNWRITTEN_MAX_LEN)
		map->m_len = EXT_UNWRITTEN_MAX_LEN / 2;

	depth = ext_depth(inode);
	ex = path[depth].p_ext;
	ee_block = le32_to_cpu(ex->ee_block);
	ee_len = ext4_ext_get_actual_len(ex);

	ext_debug(inode, "logical block %llu, max_blocks %u\n",
		  (unsigned long long)ee_block, ee_len);

	if (ee_block != map->m_lblk || ee_len > map->m_len) {
		err = ext4_split_convert_extents(handle, inode, map, ppath,
				EXT4_GET_BLOCKS_CONVERT_UNWRITTEN);
		if (err < 0)
			return err;
		path = ext4_find_extent(inode, map->m_lblk, ppath, 0);
		if (IS_ERR(path))
			return PTR_ERR(path);
		depth = ext_depth(inode);
		ex = path[depth].p_ext;
		if (!ex) {
			EXT4_ERROR_INODE(inode, "unexpected hole at %lu",
					 (unsigned long) map->m_lblk);
			return -EFSCORRUPTED;
		}
	}

	err = ext4_ext_get_access(handle, inode, path + depth);
	if (err)
		return err;
	/* first mark the extent as unwritten */
	ext4_ext_mark_unwritten(ex);

	/* note: ext4_ext_correct_indexes() isn't needed here because
	 * borders are not changed
	 */
	ext4_ext_try_to_merge(handle, inode, path, ex);

	/* Mark modified extent as dirty */
	err = ext4_ext_dirty(handle, inode, path + path->p_depth);
	if (err)
		return err;
	ext4_ext_show_leaf(inode, path);

	ext4_update_inode_fsync_trans(handle, inode, 1);

	map->m_flags |= EXT4_MAP_UNWRITTEN;
	if (*allocated > map->m_len)
		*allocated = map->m_len;
	map->m_len = *allocated;
	return 0;
}

static int
ext4_ext_handle_unwritten_extents(handle_t *handle, struct inode *inode,
			struct ext4_map_blocks *map,
			struct ext4_ext_path **ppath, int flags,
			unsigned int allocated, ext4_fsblk_t newblock)
{
	struct ext4_ext_path __maybe_unused *path = *ppath;
	int ret = 0;
	int err = 0;

	ext_debug(inode, "logical block %llu, max_blocks %u, flags 0x%x, allocated %u\n",
		  (unsigned long long)map->m_lblk, map->m_len, flags,
		  allocated);
	ext4_ext_show_leaf(inode, path);

	/*
	 * When writing into unwritten space, we should not fail to
	 * allocate metadata blocks for the new extent block if needed.
	 */
	flags |= EXT4_GET_BLOCKS_METADATA_NOFAIL;

	trace_ext4_ext_handle_unwritten_extents(inode, map, flags,
						    allocated, newblock);

	/* get_block() before submitting IO, split the extent */
	if (flags & EXT4_GET_BLOCKS_PRE_IO) {
		ret = ext4_split_convert_extents(handle, inode, map, ppath,
					 flags | EXT4_GET_BLOCKS_CONVERT);
		if (ret < 0) {
			err = ret;
			goto out2;
		}
		/*
		 * shouldn't get a 0 return when splitting an extent unless
		 * m_len is 0 (bug) or extent has been corrupted
		 */
		if (unlikely(ret == 0)) {
			EXT4_ERROR_INODE(inode,
					 "unexpected ret == 0, m_len = %u",
					 map->m_len);
			err = -EFSCORRUPTED;
			goto out2;
		}
		map->m_flags |= EXT4_MAP_UNWRITTEN;
		goto out;
	}
	/* IO end_io complete, convert the filled extent to written */
	if (flags & EXT4_GET_BLOCKS_CONVERT) {
		err = ext4_convert_unwritten_extents_endio(handle, inode, map,
							   ppath);
		if (err < 0)
			goto out2;
		ext4_update_inode_fsync_trans(handle, inode, 1);
		goto map_out;
	}
	/* buffered IO cases */
	/*
	 * repeat fallocate creation request
	 * we already have an unwritten extent
	 */
	if (flags & EXT4_GET_BLOCKS_UNWRIT_EXT) {
		map->m_flags |= EXT4_MAP_UNWRITTEN;
		goto map_out;
	}

	/* buffered READ or buffered write_begin() lookup */
	if ((flags & EXT4_GET_BLOCKS_CREATE) == 0) {
		/*
		 * We have blocks reserved already.  We
		 * return allocated blocks so that delalloc
		 * won't do block reservation for us.  But
		 * the buffer head will be unmapped so that
		 * a read from the block returns 0s.
		 */
		map->m_flags |= EXT4_MAP_UNWRITTEN;
		goto out1;
	}

	/*
	 * Default case when (flags & EXT4_GET_BLOCKS_CREATE) == 1.
	 * For buffered writes, at writepage time, etc.  Convert a
	 * discovered unwritten extent to written.
	 */
	ret = ext4_ext_convert_to_initialized(handle, inode, map, ppath, flags);
	if (ret < 0) {
		err = ret;
		goto out2;
	}
	ext4_update_inode_fsync_trans(handle, inode, 1);
	/*
	 * shouldn't get a 0 return when converting an unwritten extent
	 * unless m_len is 0 (bug) or extent has been corrupted
	 */
	if (unlikely(ret == 0)) {
		EXT4_ERROR_INODE(inode, "unexpected ret == 0, m_len = %u",
				 map->m_len);
		err = -EFSCORRUPTED;
		goto out2;
	}

out:
	allocated = ret;
	map->m_flags |= EXT4_MAP_NEW;
map_out:
	map->m_flags |= EXT4_MAP_MAPPED;
out1:
	map->m_pblk = newblock;
	if (allocated > map->m_len)
		allocated = map->m_len;
	map->m_len = allocated;
	ext4_ext_show_leaf(inode, path);
out2:
	return err ? err : allocated;
}

/*
 * get_implied_cluster_alloc - check to see if the requested
 * allocation (in the map structure) overlaps with a cluster already
 * allocated in an extent.
 *	@sb	The filesystem superblock structure
 *	@map	The requested lblk->pblk mapping
 *	@ex	The extent structure which might contain an implied
 *			cluster allocation
 *
 * This function is called by ext4_ext_map_blocks() after we failed to
 * find blocks that were already in the inode's extent tree.  Hence,
 * we know that the beginning of the requested region cannot overlap
 * the extent from the inode's extent tree.  There are three cases we
 * want to catch.  The first is this case:
 *
 *		 |--- cluster # N--|
 *    |--- extent ---|	|---- requested region ---|
 *			|==========|
 *
 * The second case that we need to test for is this one:
 *
 *   |--------- cluster # N ----------------|
 *	   |--- requested region --|   |------- extent ----|
 *	   |=======================|
 *
 * The third case is when the requested region lies between two extents
 * within the same cluster:
 *          |------------- cluster # N-------------|
 * |----- ex -----|                  |---- ex_right ----|
 *                  |------ requested region ------|
 *                  |================|
 *
 * In each of the above cases, we need to set the map->m_pblk and
 * map->m_len so it corresponds to the return the extent labelled as
 * "|====|" from cluster #N, since it is already in use for data in
 * cluster EXT4_B2C(sbi, map->m_lblk).	We will then return 1 to
 * signal to ext4_ext_map_blocks() that map->m_pblk should be treated
 * as a new "allocated" block region.  Otherwise, we will return 0 and
 * ext4_ext_map_blocks() will then allocate one or more new clusters
 * by calling ext4_mb_new_blocks().
 */
static int get_implied_cluster_alloc(struct super_block *sb,
				     struct ext4_map_blocks *map,
				     struct ext4_extent *ex,
				     struct ext4_ext_path *path)
{
	struct ext4_sb_info *sbi = EXT4_SB(sb);
	ext4_lblk_t c_offset = EXT4_LBLK_COFF(sbi, map->m_lblk);
	ext4_lblk_t ex_cluster_start, ex_cluster_end;
	ext4_lblk_t rr_cluster_start;
	ext4_lblk_t ee_block = le32_to_cpu(ex->ee_block);
	ext4_fsblk_t ee_start = ext4_ext_pblock(ex);
	unsigned short ee_len = ext4_ext_get_actual_len(ex);

	/* The extent passed in that we are trying to match */
	ex_cluster_start = EXT4_B2C(sbi, ee_block);
	ex_cluster_end = EXT4_B2C(sbi, ee_block + ee_len - 1);

	/* The requested region passed into ext4_map_blocks() */
	rr_cluster_start = EXT4_B2C(sbi, map->m_lblk);

	if ((rr_cluster_start == ex_cluster_end) ||
	    (rr_cluster_start == ex_cluster_start)) {
		if (rr_cluster_start == ex_cluster_end)
			ee_start += ee_len - 1;
		map->m_pblk = EXT4_PBLK_CMASK(sbi, ee_start) + c_offset;
		map->m_len = min(map->m_len,
				 (unsigned) sbi->s_cluster_ratio - c_offset);
		/*
		 * Check for and handle this case:
		 *
		 *   |--------- cluster # N-------------|
		 *		       |------- extent ----|
		 *	   |--- requested region ---|
		 *	   |===========|
		 */

		if (map->m_lblk < ee_block)
			map->m_len = min(map->m_len, ee_block - map->m_lblk);

		/*
		 * Check for the case where there is already another allocated
		 * block to the right of 'ex' but before the end of the cluster.
		 *
		 *          |------------- cluster # N-------------|
		 * |----- ex -----|                  |---- ex_right ----|
		 *                  |------ requested region ------|
		 *                  |================|
		 */
		if (map->m_lblk > ee_block) {
			ext4_lblk_t next = ext4_ext_next_allocated_block(path);
			map->m_len = min(map->m_len, next - map->m_lblk);
		}

		trace_ext4_get_implied_cluster_alloc_exit(sb, map, 1);
		return 1;
	}

	trace_ext4_get_implied_cluster_alloc_exit(sb, map, 0);
	return 0;
}


/*
 * Block allocation/map/preallocation routine for extents based files
 *
 *
 * Need to be called with
 * down_read(&EXT4_I(inode)->i_data_sem) if not allocating file system block
 * (ie, create is zero). Otherwise down_write(&EXT4_I(inode)->i_data_sem)
 *
 * return > 0, number of blocks already mapped/allocated
 *          if create == 0 and these are pre-allocated blocks
 *          	buffer head is unmapped
 *          otherwise blocks are mapped
 *
 * return = 0, if plain look up failed (blocks have not been allocated)
 *          buffer head is unmapped
 *
 * return < 0, error case.
 */
int ext4_ext_map_blocks(handle_t *handle, struct inode *inode,
			struct ext4_map_blocks *map, int flags)
{
	struct ext4_ext_path *path = NULL;
	struct ext4_extent newex, *ex, ex2;
	struct ext4_sb_info *sbi = EXT4_SB(inode->i_sb);
	ext4_fsblk_t newblock = 0, pblk;
	int err = 0, depth, ret;
	unsigned int allocated = 0, offset = 0;
	unsigned int allocated_clusters = 0;
	struct ext4_allocation_request ar;
	ext4_lblk_t cluster_offset;

	ext_debug(inode, "blocks %u/%u requested\n", map->m_lblk, map->m_len);
	trace_ext4_ext_map_blocks_enter(inode, map->m_lblk, map->m_len, flags);

	/* find extent for this block */
	path = ext4_find_extent(inode, map->m_lblk, NULL, 0);
	if (IS_ERR(path)) {
		err = PTR_ERR(path);
		path = NULL;
		goto out;
	}

	depth = ext_depth(inode);

	/*
	 * consistent leaf must not be empty;
	 * this situation is possible, though, _during_ tree modification;
	 * this is why assert can't be put in ext4_find_extent()
	 */
	if (unlikely(path[depth].p_ext == NULL && depth != 0)) {
		EXT4_ERROR_INODE(inode, "bad extent address "
				 "lblock: %lu, depth: %d pblock %lld",
				 (unsigned long) map->m_lblk, depth,
				 path[depth].p_block);
		err = -EFSCORRUPTED;
		goto out;
	}

	ex = path[depth].p_ext;
	if (ex) {
		ext4_lblk_t ee_block = le32_to_cpu(ex->ee_block);
		ext4_fsblk_t ee_start = ext4_ext_pblock(ex);
		unsigned short ee_len;


		/*
		 * unwritten extents are treated as holes, except that
		 * we split out initialized portions during a write.
		 */
		ee_len = ext4_ext_get_actual_len(ex);

		trace_ext4_ext_show_extent(inode, ee_block, ee_start, ee_len);

		/* if found extent covers block, simply return it */
		if (in_range(map->m_lblk, ee_block, ee_len)) {
			newblock = map->m_lblk - ee_block + ee_start;
			/* number of remaining blocks in the extent */
			allocated = ee_len - (map->m_lblk - ee_block);
			ext_debug(inode, "%u fit into %u:%d -> %llu\n",
				  map->m_lblk, ee_block, ee_len, newblock);

			/*
			 * If the extent is initialized check whether the
			 * caller wants to convert it to unwritten.
			 */
			if ((!ext4_ext_is_unwritten(ex)) &&
			    (flags & EXT4_GET_BLOCKS_CONVERT_UNWRITTEN)) {
				err = convert_initialized_extent(handle,
					inode, map, &path, &allocated);
				goto out;
			} else if (!ext4_ext_is_unwritten(ex)) {
				map->m_flags |= EXT4_MAP_MAPPED;
				map->m_pblk = newblock;
				if (allocated > map->m_len)
					allocated = map->m_len;
				map->m_len = allocated;
				ext4_ext_show_leaf(inode, path);
				goto out;
			}

			ret = ext4_ext_handle_unwritten_extents(
				handle, inode, map, &path, flags,
				allocated, newblock);
			if (ret < 0)
				err = ret;
			else
				allocated = ret;
			goto out;
		}
	}

	/*
	 * requested block isn't allocated yet;
	 * we couldn't try to create block if create flag is zero
	 */
	if ((flags & EXT4_GET_BLOCKS_CREATE) == 0) {
		ext4_lblk_t hole_start, hole_len;

		hole_start = map->m_lblk;
		hole_len = ext4_ext_determine_hole(inode, path, &hole_start);
		/*
		 * put just found gap into cache to speed up
		 * subsequent requests
		 */
		ext4_ext_put_gap_in_cache(inode, hole_start, hole_len);

		/* Update hole_len to reflect hole size after map->m_lblk */
		if (hole_start != map->m_lblk)
			hole_len -= map->m_lblk - hole_start;
		map->m_pblk = 0;
		map->m_len = min_t(unsigned int, map->m_len, hole_len);

		goto out;
	}

	/*
	 * Okay, we need to do block allocation.
	 */
	newex.ee_block = cpu_to_le32(map->m_lblk);
	cluster_offset = EXT4_LBLK_COFF(sbi, map->m_lblk);

	/*
	 * If we are doing bigalloc, check to see if the extent returned
	 * by ext4_find_extent() implies a cluster we can use.
	 */
	if (cluster_offset && ex &&
	    get_implied_cluster_alloc(inode->i_sb, map, ex, path)) {
		ar.len = allocated = map->m_len;
		newblock = map->m_pblk;
		goto got_allocated_blocks;
	}

	/* find neighbour allocated blocks */
	ar.lleft = map->m_lblk;
	err = ext4_ext_search_left(inode, path, &ar.lleft, &ar.pleft);
	if (err)
		goto out;
	ar.lright = map->m_lblk;
	err = ext4_ext_search_right(inode, path, &ar.lright, &ar.pright, &ex2);
	if (err < 0)
		goto out;

	/* Check if the extent after searching to the right implies a
	 * cluster we can use. */
	if ((sbi->s_cluster_ratio > 1) && err &&
	    get_implied_cluster_alloc(inode->i_sb, map, &ex2, path)) {
		ar.len = allocated = map->m_len;
		newblock = map->m_pblk;
		goto got_allocated_blocks;
	}

	/*
	 * See if request is beyond maximum number of blocks we can have in
	 * a single extent. For an initialized extent this limit is
	 * EXT_INIT_MAX_LEN and for an unwritten extent this limit is
	 * EXT_UNWRITTEN_MAX_LEN.
	 */
	if (map->m_len > EXT_INIT_MAX_LEN &&
	    !(flags & EXT4_GET_BLOCKS_UNWRIT_EXT))
		map->m_len = EXT_INIT_MAX_LEN;
	else if (map->m_len > EXT_UNWRITTEN_MAX_LEN &&
		 (flags & EXT4_GET_BLOCKS_UNWRIT_EXT))
		map->m_len = EXT_UNWRITTEN_MAX_LEN;

	/* Check if we can really insert (m_lblk)::(m_lblk + m_len) extent */
	newex.ee_len = cpu_to_le16(map->m_len);
	err = ext4_ext_check_overlap(sbi, inode, &newex, path);
	if (err)
		allocated = ext4_ext_get_actual_len(&newex);
	else
		allocated = map->m_len;

	/* allocate new block */
	ar.inode = inode;
	ar.goal = ext4_ext_find_goal(inode, path, map->m_lblk);
	ar.logical = map->m_lblk;
	/*
	 * We calculate the offset from the beginning of the cluster
	 * for the logical block number, since when we allocate a
	 * physical cluster, the physical block should start at the
	 * same offset from the beginning of the cluster.  This is
	 * needed so that future calls to get_implied_cluster_alloc()
	 * work correctly.
	 */
	offset = EXT4_LBLK_COFF(sbi, map->m_lblk);
	ar.len = EXT4_NUM_B2C(sbi, offset+allocated);
	ar.goal -= offset;
	ar.logical -= offset;
	if (S_ISREG(inode->i_mode))
		ar.flags = EXT4_MB_HINT_DATA;
	else
		/* disable in-core preallocation for non-regular files */
		ar.flags = 0;
	if (flags & EXT4_GET_BLOCKS_NO_NORMALIZE)
		ar.flags |= EXT4_MB_HINT_NOPREALLOC;
	if (flags & EXT4_GET_BLOCKS_DELALLOC_RESERVE)
		ar.flags |= EXT4_MB_DELALLOC_RESERVED;
	if (flags & EXT4_GET_BLOCKS_METADATA_NOFAIL)
		ar.flags |= EXT4_MB_USE_RESERVED;
	newblock = ext4_mb_new_blocks(handle, &ar, &err);
	if (!newblock)
		goto out;
	allocated_clusters = ar.len;
	ar.len = EXT4_C2B(sbi, ar.len) - offset;
	ext_debug(inode, "allocate new block: goal %llu, found %llu/%u, requested %u\n",
		  ar.goal, newblock, ar.len, allocated);
	if (ar.len > allocated)
		ar.len = allocated;

got_allocated_blocks:
	/* try to insert new extent into found leaf and return */
	pblk = newblock + offset;
	ext4_ext_store_pblock(&newex, pblk);
	newex.ee_len = cpu_to_le16(ar.len);
	/* Mark unwritten */
	if (flags & EXT4_GET_BLOCKS_UNWRIT_EXT) {
		ext4_ext_mark_unwritten(&newex);
		map->m_flags |= EXT4_MAP_UNWRITTEN;
	}

	err = ext4_ext_insert_extent(handle, inode, &path, &newex, flags);
	if (err) {
		if (allocated_clusters) {
			int fb_flags = 0;

			/*
			 * free data blocks we just allocated.
			 * not a good idea to call discard here directly,
			 * but otherwise we'd need to call it every free().
			 */
			ext4_discard_preallocations(inode, 0);
			if (flags & EXT4_GET_BLOCKS_DELALLOC_RESERVE)
				fb_flags = EXT4_FREE_BLOCKS_NO_QUOT_UPDATE;
			ext4_free_blocks(handle, inode, NULL, newblock,
					 EXT4_C2B(sbi, allocated_clusters),
					 fb_flags);
		}
		goto out;
	}

	/*
	 * Reduce the reserved cluster count to reflect successful deferred
	 * allocation of delayed allocated clusters or direct allocation of
	 * clusters discovered to be delayed allocated.  Once allocated, a
	 * cluster is not included in the reserved count.
	 */
	if (test_opt(inode->i_sb, DELALLOC) && allocated_clusters) {
		if (flags & EXT4_GET_BLOCKS_DELALLOC_RESERVE) {
			/*
			 * When allocating delayed allocated clusters, simply
			 * reduce the reserved cluster count and claim quota
			 */
			ext4_da_update_reserve_space(inode, allocated_clusters,
							1);
		} else {
			ext4_lblk_t lblk, len;
			unsigned int n;

			/*
			 * When allocating non-delayed allocated clusters
			 * (from fallocate, filemap, DIO, or clusters
			 * allocated when delalloc has been disabled by
			 * ext4_nonda_switch), reduce the reserved cluster
			 * count by the number of allocated clusters that
			 * have previously been delayed allocated.  Quota
			 * has been claimed by ext4_mb_new_blocks() above,
			 * so release the quota reservations made for any
			 * previously delayed allocated clusters.
			 */
			lblk = EXT4_LBLK_CMASK(sbi, map->m_lblk);
			len = allocated_clusters << sbi->s_cluster_bits;
			n = ext4_es_delayed_clu(inode, lblk, len);
			if (n > 0)
				ext4_da_update_reserve_space(inode, (int) n, 0);
		}
	}

	/*
	 * Cache the extent and update transaction to commit on fdatasync only
	 * when it is _not_ an unwritten extent.
	 */
	if ((flags & EXT4_GET_BLOCKS_UNWRIT_EXT) == 0)
		ext4_update_inode_fsync_trans(handle, inode, 1);
	else
		ext4_update_inode_fsync_trans(handle, inode, 0);

	map->m_flags |= (EXT4_MAP_NEW | EXT4_MAP_MAPPED);
	map->m_pblk = pblk;
	map->m_len = ar.len;
	allocated = map->m_len;
	ext4_ext_show_leaf(inode, path);
out:
	ext4_free_ext_path(path);

	trace_ext4_ext_map_blocks_exit(inode, flags, map,
				       err ? err : allocated);
	return err ? err : allocated;
}

int ext4_ext_truncate(handle_t *handle, struct inode *inode)
{
	struct super_block *sb = inode->i_sb;
	ext4_lblk_t last_block;
	int err = 0;

	/*
	 * TODO: optimization is possible here.
	 * Probably we need not scan at all,
	 * because page truncation is enough.
	 */

	/* we have to know where to truncate from in crash case */
	EXT4_I(inode)->i_disksize = inode->i_size;
	err = ext4_mark_inode_dirty(handle, inode);
	if (err)
		return err;

	last_block = (inode->i_size + sb->s_blocksize - 1)
			>> EXT4_BLOCK_SIZE_BITS(sb);
retry:
	err = ext4_es_remove_extent(inode, last_block,
				    EXT_MAX_BLOCKS - last_block);
	if (err == -ENOMEM) {
		memalloc_retry_wait(GFP_ATOMIC);
		goto retry;
	}
	if (err)
		return err;
retry_remove_space:
	err = ext4_ext_remove_space(inode, last_block, EXT_MAX_BLOCKS - 1);
	if (err == -ENOMEM) {
		memalloc_retry_wait(GFP_ATOMIC);
		goto retry_remove_space;
	}
	return err;
}

static int ext4_alloc_file_blocks(struct file *file, ext4_lblk_t offset,
				  ext4_lblk_t len, loff_t new_size,
				  int flags)
{
	struct inode *inode = file_inode(file);
	handle_t *handle;
	int ret = 0, ret2 = 0, ret3 = 0;
	int retries = 0;
	int depth = 0;
	struct ext4_map_blocks map;
	unsigned int credits;
	loff_t epos;

	BUG_ON(!ext4_test_inode_flag(inode, EXT4_INODE_EXTENTS));
	map.m_lblk = offset;
	map.m_len = len;
	/*
	 * Don't normalize the request if it can fit in one extent so
	 * that it doesn't get unnecessarily split into multiple
	 * extents.
	 */
	if (len <= EXT_UNWRITTEN_MAX_LEN)
		flags |= EXT4_GET_BLOCKS_NO_NORMALIZE;

	/*
	 * credits to insert 1 extent into extent tree
	 */
	credits = ext4_chunk_trans_blocks(inode, len);
	depth = ext_depth(inode);

retry:
	while (len) {
		/*
		 * Recalculate credits when extent tree depth changes.
		 */
		if (depth != ext_depth(inode)) {
			credits = ext4_chunk_trans_blocks(inode, len);
			depth = ext_depth(inode);
		}

		handle = ext4_journal_start(inode, EXT4_HT_MAP_BLOCKS,
					    credits);
		if (IS_ERR(handle)) {
			ret = PTR_ERR(handle);
			break;
		}
		ret = ext4_map_blocks(handle, inode, &map, flags);
		if (ret <= 0) {
			ext4_debug("inode #%lu: block %u: len %u: "
				   "ext4_ext_map_blocks returned %d",
				   inode->i_ino, map.m_lblk,
				   map.m_len, ret);
			ext4_mark_inode_dirty(handle, inode);
			ext4_journal_stop(handle);
			break;
		}
		/*
		 * allow a full retry cycle for any remaining allocations
		 */
		retries = 0;
		map.m_lblk += ret;
		map.m_len = len = len - ret;
		epos = (loff_t)map.m_lblk << inode->i_blkbits;
		inode->i_ctime = current_time(inode);
		if (new_size) {
			if (epos > new_size)
				epos = new_size;
			if (ext4_update_inode_size(inode, epos) & 0x1)
				inode->i_mtime = inode->i_ctime;
		}
		ret2 = ext4_mark_inode_dirty(handle, inode);
		ext4_update_inode_fsync_trans(handle, inode, 1);
		ret3 = ext4_journal_stop(handle);
		ret2 = ret3 ? ret3 : ret2;
		if (unlikely(ret2))
			break;
	}
	if (ret == -ENOSPC && ext4_should_retry_alloc(inode->i_sb, &retries))
		goto retry;

	return ret > 0 ? ret2 : ret;
}

static int ext4_collapse_range(struct file *file, loff_t offset, loff_t len);

static int ext4_insert_range(struct file *file, loff_t offset, loff_t len);

static long ext4_zero_range(struct file *file, loff_t offset,
			    loff_t len, int mode)
{
	struct inode *inode = file_inode(file);
	struct address_space *mapping = file->f_mapping;
	handle_t *handle = NULL;
	unsigned int max_blocks;
	loff_t new_size = 0;
	int ret = 0;
	int flags;
	int credits;
	int partial_begin, partial_end;
	loff_t start, end;
	ext4_lblk_t lblk;
	unsigned int blkbits = inode->i_blkbits;

	trace_ext4_zero_range(inode, offset, len, mode);

	/*
	 * Round up offset. This is not fallocate, we need to zero out
	 * blocks, so convert interior block aligned part of the range to
	 * unwritten and possibly manually zero out unaligned parts of the
	 * range.
	 */
	start = round_up(offset, 1 << blkbits);
	end = round_down((offset + len), 1 << blkbits);

	if (start < offset || end > offset + len)
		return -EINVAL;
	partial_begin = offset & ((1 << blkbits) - 1);
	partial_end = (offset + len) & ((1 << blkbits) - 1);

	lblk = start >> blkbits;
	max_blocks = (end >> blkbits);
	if (max_blocks < lblk)
		max_blocks = 0;
	else
		max_blocks -= lblk;

	inode_lock(inode);

	/*
	 * Indirect files do not support unwritten extents
	 */
	if (!(ext4_test_inode_flag(inode, EXT4_INODE_EXTENTS))) {
		ret = -EOPNOTSUPP;
		goto out_mutex;
	}

	if (!(mode & FALLOC_FL_KEEP_SIZE) &&
	    (offset + len > inode->i_size ||
	     offset + len > EXT4_I(inode)->i_disksize)) {
		new_size = offset + len;
		ret = inode_newsize_ok(inode, new_size);
		if (ret)
			goto out_mutex;
	}

	flags = EXT4_GET_BLOCKS_CREATE_UNWRIT_EXT;

	/* Wait all existing dio workers, newcomers will block on i_rwsem */
	inode_dio_wait(inode);

	ret = file_modified(file);
	if (ret)
		goto out_mutex;

	/* Preallocate the range including the unaligned edges */
	if (partial_begin || partial_end) {
		ret = ext4_alloc_file_blocks(file,
				round_down(offset, 1 << blkbits) >> blkbits,
				(round_up((offset + len), 1 << blkbits) -
				 round_down(offset, 1 << blkbits)) >> blkbits,
				new_size, flags);
		if (ret)
			goto out_mutex;

	}

	/* Zero range excluding the unaligned edges */
	if (max_blocks > 0) {
		flags |= (EXT4_GET_BLOCKS_CONVERT_UNWRITTEN |
			  EXT4_EX_NOCACHE);

		/*
		 * Prevent page faults from reinstantiating pages we have
		 * released from page cache.
		 */
		filemap_invalidate_lock(mapping);

		ret = ext4_break_layouts(inode);
		if (ret) {
			filemap_invalidate_unlock(mapping);
			goto out_mutex;
		}

		ret = ext4_update_disksize_before_punch(inode, offset, len);
		if (ret) {
			filemap_invalidate_unlock(mapping);
			goto out_mutex;
		}

		/*
		 * For journalled data we need to write (and checkpoint) pages
		 * before discarding page cache to avoid inconsitent data on
		 * disk in case of crash before zeroing trans is committed.
		 */
		if (ext4_should_journal_data(inode)) {
			ret = filemap_write_and_wait_range(mapping, start, end);
			if (ret) {
				filemap_invalidate_unlock(mapping);
				goto out_mutex;
			}
		}

		/* Now release the pages and zero block aligned part of pages */
		truncate_pagecache_range(inode, start, end - 1);
		inode->i_mtime = inode->i_ctime = current_time(inode);

		ret = ext4_alloc_file_blocks(file, lblk, max_blocks, new_size,
					     flags);
		filemap_invalidate_unlock(mapping);
		if (ret)
			goto out_mutex;
	}
	if (!partial_begin && !partial_end)
		goto out_mutex;

	/*
	 * In worst case we have to writeout two nonadjacent unwritten
	 * blocks and update the inode
	 */
	credits = (2 * ext4_ext_index_trans_blocks(inode, 2)) + 1;
	if (ext4_should_journal_data(inode))
		credits += 2;
	handle = ext4_journal_start(inode, EXT4_HT_MISC, credits);
	if (IS_ERR(handle)) {
		ret = PTR_ERR(handle);
		ext4_std_error(inode->i_sb, ret);
		goto out_mutex;
	}

	inode->i_mtime = inode->i_ctime = current_time(inode);
	if (new_size)
		ext4_update_inode_size(inode, new_size);
	ret = ext4_mark_inode_dirty(handle, inode);
	if (unlikely(ret))
		goto out_handle;
	/* Zero out partial block at the edges of the range */
	ret = ext4_zero_partial_blocks(handle, inode, offset, len);
	if (ret >= 0)
		ext4_update_inode_fsync_trans(handle, inode, 1);

	if (file->f_flags & O_SYNC)
		ext4_handle_sync(handle);

out_handle:
	ext4_journal_stop(handle);
out_mutex:
	inode_unlock(inode);
	return ret;
}

/*
 * preallocate space for a file. This implements ext4's fallocate file
 * operation, which gets called from sys_fallocate system call.
 * For block-mapped files, posix_fallocate should fall back to the method
 * of writing zeroes to the required new blocks (the same behavior which is
 * expected for file systems which do not support fallocate() system call).
 */
long ext4_fallocate(struct file *file, int mode, loff_t offset, loff_t len)
{
	struct inode *inode = file_inode(file);
	loff_t new_size = 0;
	unsigned int max_blocks;
	int ret = 0;
	int flags;
	ext4_lblk_t lblk;
	unsigned int blkbits = inode->i_blkbits;

	/*
	 * Encrypted inodes can't handle collapse range or insert
	 * range since we would need to re-encrypt blocks with a
	 * different IV or XTS tweak (which are based on the logical
	 * block number).
	 */
	if (IS_ENCRYPTED(inode) &&
	    (mode & (FALLOC_FL_COLLAPSE_RANGE | FALLOC_FL_INSERT_RANGE)))
		return -EOPNOTSUPP;

	/* Return error if mode is not supported */
	if (mode & ~(FALLOC_FL_KEEP_SIZE | FALLOC_FL_PUNCH_HOLE |
		     FALLOC_FL_COLLAPSE_RANGE | FALLOC_FL_ZERO_RANGE |
		     FALLOC_FL_INSERT_RANGE))
		return -EOPNOTSUPP;

	inode_lock(inode);
	ret = ext4_convert_inline_data(inode);
	inode_unlock(inode);
	if (ret)
		goto exit;

	if (mode & FALLOC_FL_PUNCH_HOLE) {
		ret = ext4_punch_hole(file, offset, len);
		goto exit;
	}

	if (mode & FALLOC_FL_COLLAPSE_RANGE) {
		ret = ext4_collapse_range(file, offset, len);
		goto exit;
	}

	if (mode & FALLOC_FL_INSERT_RANGE) {
		ret = ext4_insert_range(file, offset, len);
		goto exit;
	}

	if (mode & FALLOC_FL_ZERO_RANGE) {
		ret = ext4_zero_range(file, offset, len, mode);
		goto exit;
	}
	trace_ext4_fallocate_enter(inode, offset, len, mode);
	lblk = offset >> blkbits;

	max_blocks = EXT4_MAX_BLOCKS(len, offset, blkbits);
	flags = EXT4_GET_BLOCKS_CREATE_UNWRIT_EXT;

	inode_lock(inode);

	/*
	 * We only support preallocation for extent-based files only
	 */
	if (!(ext4_test_inode_flag(inode, EXT4_INODE_EXTENTS))) {
		ret = -EOPNOTSUPP;
		goto out;
	}

	if (!(mode & FALLOC_FL_KEEP_SIZE) &&
	    (offset + len > inode->i_size ||
	     offset + len > EXT4_I(inode)->i_disksize)) {
		new_size = offset + len;
		ret = inode_newsize_ok(inode, new_size);
		if (ret)
			goto out;
	}

	/* Wait all existing dio workers, newcomers will block on i_rwsem */
	inode_dio_wait(inode);

	ret = file_modified(file);
	if (ret)
		goto out;

	ret = ext4_alloc_file_blocks(file, lblk, max_blocks, new_size, flags);
	if (ret)
		goto out;

	if (file->f_flags & O_SYNC && EXT4_SB(inode->i_sb)->s_journal) {
		ret = ext4_fc_commit(EXT4_SB(inode->i_sb)->s_journal,
					EXT4_I(inode)->i_sync_tid);
	}
out:
	inode_unlock(inode);
	trace_ext4_fallocate_exit(inode, offset, max_blocks, ret);
exit:
	return ret;
}

/*
 * This function convert a range of blocks to written extents
 * The caller of this function will pass the start offset and the size.
 * all unwritten extents within this range will be converted to
 * written extents.
 *
 * This function is called from the direct IO end io call back
 * function, to convert the fallocated extents after IO is completed.
 * Returns 0 on success.
 */
int ext4_convert_unwritten_extents(handle_t *handle, struct inode *inode,
				   loff_t offset, ssize_t len)
{
	unsigned int max_blocks;
	int ret = 0, ret2 = 0, ret3 = 0;
	struct ext4_map_blocks map;
	unsigned int blkbits = inode->i_blkbits;
	unsigned int credits = 0;

	map.m_lblk = offset >> blkbits;
	max_blocks = EXT4_MAX_BLOCKS(len, offset, blkbits);

	if (!handle) {
		/*
		 * credits to insert 1 extent into extent tree
		 */
		credits = ext4_chunk_trans_blocks(inode, max_blocks);
	}
	while (ret >= 0 && ret < max_blocks) {
		map.m_lblk += ret;
		map.m_len = (max_blocks -= ret);
		if (credits) {
			handle = ext4_journal_start(inode, EXT4_HT_MAP_BLOCKS,
						    credits);
			if (IS_ERR(handle)) {
				ret = PTR_ERR(handle);
				break;
			}
		}
		ret = ext4_map_blocks(handle, inode, &map,
				      EXT4_GET_BLOCKS_IO_CONVERT_EXT);
		if (ret <= 0)
			ext4_warning(inode->i_sb,
				     "inode #%lu: block %u: len %u: "
				     "ext4_ext_map_blocks returned %d",
				     inode->i_ino, map.m_lblk,
				     map.m_len, ret);
		ret2 = ext4_mark_inode_dirty(handle, inode);
		if (credits) {
			ret3 = ext4_journal_stop(handle);
			if (unlikely(ret3))
				ret2 = ret3;
		}

		if (ret <= 0 || ret2)
			break;
	}
	return ret > 0 ? ret2 : ret;
}

int ext4_convert_unwritten_io_end_vec(handle_t *handle, ext4_io_end_t *io_end)
{
	int ret = 0, err = 0;
	struct ext4_io_end_vec *io_end_vec;

	/*
	 * This is somewhat ugly but the idea is clear: When transaction is
	 * reserved, everything goes into it. Otherwise we rather start several
	 * smaller transactions for conversion of each extent separately.
	 */
	if (handle) {
		handle = ext4_journal_start_reserved(handle,
						     EXT4_HT_EXT_CONVERT);
		if (IS_ERR(handle))
			return PTR_ERR(handle);
	}

	list_for_each_entry(io_end_vec, &io_end->list_vec, list) {
		ret = ext4_convert_unwritten_extents(handle, io_end->inode,
						     io_end_vec->offset,
						     io_end_vec->size);
		if (ret)
			break;
	}

	if (handle)
		err = ext4_journal_stop(handle);

	return ret < 0 ? ret : err;
}

static int ext4_iomap_xattr_fiemap(struct inode *inode, struct iomap *iomap)
{
	__u64 physical = 0;
	__u64 length = 0;
	int blockbits = inode->i_sb->s_blocksize_bits;
	int error = 0;
	u16 iomap_type;

	/* in-inode? */
	if (ext4_test_inode_state(inode, EXT4_STATE_XATTR)) {
		struct ext4_iloc iloc;
		int offset;	/* offset of xattr in inode */

		error = ext4_get_inode_loc(inode, &iloc);
		if (error)
			return error;
		physical = (__u64)iloc.bh->b_blocknr << blockbits;
		offset = EXT4_GOOD_OLD_INODE_SIZE +
				EXT4_I(inode)->i_extra_isize;
		physical += offset;
		length = EXT4_SB(inode->i_sb)->s_inode_size - offset;
		brelse(iloc.bh);
		iomap_type = IOMAP_INLINE;
	} else if (EXT4_I(inode)->i_file_acl) { /* external block */
		physical = (__u64)EXT4_I(inode)->i_file_acl << blockbits;
		length = inode->i_sb->s_blocksize;
		iomap_type = IOMAP_MAPPED;
	} else {
		/* no in-inode or external block for xattr, so return -ENOENT */
		error = -ENOENT;
		goto out;
	}

	iomap->addr = physical;
	iomap->offset = 0;
	iomap->length = length;
	iomap->type = iomap_type;
	iomap->flags = 0;
out:
	return error;
}

static int ext4_iomap_xattr_begin(struct inode *inode, loff_t offset,
				  loff_t length, unsigned flags,
				  struct iomap *iomap, struct iomap *srcmap)
{
	int error;

	error = ext4_iomap_xattr_fiemap(inode, iomap);
	if (error == 0 && (offset >= iomap->length))
		error = -ENOENT;
	return error;
}

static const struct iomap_ops ext4_iomap_xattr_ops = {
	.iomap_begin		= ext4_iomap_xattr_begin,
};

static int ext4_fiemap_check_ranges(struct inode *inode, u64 start, u64 *len)
{
	u64 maxbytes;

	if (ext4_test_inode_flag(inode, EXT4_INODE_EXTENTS))
		maxbytes = inode->i_sb->s_maxbytes;
	else
		maxbytes = EXT4_SB(inode->i_sb)->s_bitmap_maxbytes;

	if (*len == 0)
		return -EINVAL;
	if (start > maxbytes)
		return -EFBIG;

	/*
	 * Shrink request scope to what the fs can actually handle.
	 */
	if (*len > maxbytes || (maxbytes - *len) < start)
		*len = maxbytes - start;
	return 0;
}

int ext4_fiemap(struct inode *inode, struct fiemap_extent_info *fieinfo,
		u64 start, u64 len)
{
	int error = 0;

	if (fieinfo->fi_flags & FIEMAP_FLAG_CACHE) {
		error = ext4_ext_precache(inode);
		if (error)
			return error;
		fieinfo->fi_flags &= ~FIEMAP_FLAG_CACHE;
	}

	/*
	 * For bitmap files the maximum size limit could be smaller than
	 * s_maxbytes, so check len here manually instead of just relying on the
	 * generic check.
	 */
	error = ext4_fiemap_check_ranges(inode, start, &len);
	if (error)
		return error;

	if (fieinfo->fi_flags & FIEMAP_FLAG_XATTR) {
		fieinfo->fi_flags &= ~FIEMAP_FLAG_XATTR;
		return iomap_fiemap(inode, fieinfo, start, len,
				    &ext4_iomap_xattr_ops);
	}

	return iomap_fiemap(inode, fieinfo, start, len, &ext4_iomap_report_ops);
}

int ext4_get_es_cache(struct inode *inode, struct fiemap_extent_info *fieinfo,
		      __u64 start, __u64 len)
{
	ext4_lblk_t start_blk, len_blks;
	__u64 last_blk;
	int error = 0;

	if (ext4_has_inline_data(inode)) {
		int has_inline;

		down_read(&EXT4_I(inode)->xattr_sem);
		has_inline = ext4_has_inline_data(inode);
		up_read(&EXT4_I(inode)->xattr_sem);
		if (has_inline)
			return 0;
	}

	if (fieinfo->fi_flags & FIEMAP_FLAG_CACHE) {
		error = ext4_ext_precache(inode);
		if (error)
			return error;
		fieinfo->fi_flags &= ~FIEMAP_FLAG_CACHE;
	}

	error = fiemap_prep(inode, fieinfo, start, &len, 0);
	if (error)
		return error;

	error = ext4_fiemap_check_ranges(inode, start, &len);
	if (error)
		return error;

	start_blk = start >> inode->i_sb->s_blocksize_bits;
	last_blk = (start + len - 1) >> inode->i_sb->s_blocksize_bits;
	if (last_blk >= EXT_MAX_BLOCKS)
		last_blk = EXT_MAX_BLOCKS-1;
	len_blks = ((ext4_lblk_t) last_blk) - start_blk + 1;

	/*
	 * Walk the extent tree gathering extent information
	 * and pushing extents back to the user.
	 */
	return ext4_fill_es_cache_info(inode, start_blk, len_blks, fieinfo);
}

/*
 * ext4_ext_shift_path_extents:
 * Shift the extents of a path structure lying between path[depth].p_ext
 * and EXT_LAST_EXTENT(path[depth].p_hdr), by @shift blocks. @SHIFT tells
 * if it is right shift or left shift operation.
 */
static int
ext4_ext_shift_path_extents(struct ext4_ext_path *path, ext4_lblk_t shift,
			    struct inode *inode, handle_t *handle,
			    enum SHIFT_DIRECTION SHIFT)
{
	int depth, err = 0;
	struct ext4_extent *ex_start, *ex_last;
	bool update = false;
	int credits, restart_credits;
	depth = path->p_depth;

	while (depth >= 0) {
		if (depth == path->p_depth) {
			ex_start = path[depth].p_ext;
			if (!ex_start)
				return -EFSCORRUPTED;

			ex_last = EXT_LAST_EXTENT(path[depth].p_hdr);
			/* leaf + sb + inode */
			credits = 3;
			if (ex_start == EXT_FIRST_EXTENT(path[depth].p_hdr)) {
				update = true;
				/* extent tree + sb + inode */
				credits = depth + 2;
			}

			restart_credits = ext4_writepage_trans_blocks(inode);
			err = ext4_datasem_ensure_credits(handle, inode, credits,
					restart_credits, 0);
			if (err) {
				if (err > 0)
					err = -EAGAIN;
				goto out;
			}

			err = ext4_ext_get_access(handle, inode, path + depth);
			if (err)
				goto out;

			while (ex_start <= ex_last) {
				if (SHIFT == SHIFT_LEFT) {
					le32_add_cpu(&ex_start->ee_block,
						-shift);
					/* Try to merge to the left. */
					if ((ex_start >
					    EXT_FIRST_EXTENT(path[depth].p_hdr))
					    &&
					    ext4_ext_try_to_merge_right(inode,
					    path, ex_start - 1))
						ex_last--;
					else
						ex_start++;
				} else {
					le32_add_cpu(&ex_last->ee_block, shift);
					ext4_ext_try_to_merge_right(inode, path,
						ex_last);
					ex_last--;
				}
			}
			err = ext4_ext_dirty(handle, inode, path + depth);
			if (err)
				goto out;

			if (--depth < 0 || !update)
				break;
		}

		/* Update index too */
		err = ext4_ext_get_access(handle, inode, path + depth);
		if (err)
			goto out;

		if (SHIFT == SHIFT_LEFT)
			le32_add_cpu(&path[depth].p_idx->ei_block, -shift);
		else
			le32_add_cpu(&path[depth].p_idx->ei_block, shift);
		err = ext4_ext_dirty(handle, inode, path + depth);
		if (err)
			goto out;

		/* we are done if current index is not a starting index */
		if (path[depth].p_idx != EXT_FIRST_INDEX(path[depth].p_hdr))
			break;

		depth--;
	}

out:
	return err;
}

/*
 * ext4_ext_shift_extents:
 * All the extents which lies in the range from @start to the last allocated
 * block for the @inode are shifted either towards left or right (depending
 * upon @SHIFT) by @shift blocks.
 * On success, 0 is returned, error otherwise.
 */
static int
ext4_ext_shift_extents(struct inode *inode, handle_t *handle,
		       ext4_lblk_t start, ext4_lblk_t shift,
		       enum SHIFT_DIRECTION SHIFT)
{
	struct ext4_ext_path *path;
	int ret = 0, depth;
	struct ext4_extent *extent;
	ext4_lblk_t stop, *iterator, ex_start, ex_end;
	ext4_lblk_t tmp = EXT_MAX_BLOCKS;

	/* Let path point to the last extent */
	path = ext4_find_extent(inode, EXT_MAX_BLOCKS - 1, NULL,
				EXT4_EX_NOCACHE);
	if (IS_ERR(path))
		return PTR_ERR(path);

	depth = path->p_depth;
	extent = path[depth].p_ext;
	if (!extent)
		goto out;

	stop = le32_to_cpu(extent->ee_block);

       /*
	* For left shifts, make sure the hole on the left is big enough to
	* accommodate the shift.  For right shifts, make sure the last extent
	* won't be shifted beyond EXT_MAX_BLOCKS.
	*/
	if (SHIFT == SHIFT_LEFT) {
		path = ext4_find_extent(inode, start - 1, &path,
					EXT4_EX_NOCACHE);
		if (IS_ERR(path))
			return PTR_ERR(path);
		depth = path->p_depth;
		extent =  path[depth].p_ext;
		if (extent) {
			ex_start = le32_to_cpu(extent->ee_block);
			ex_end = le32_to_cpu(extent->ee_block) +
				ext4_ext_get_actual_len(extent);
		} else {
			ex_start = 0;
			ex_end = 0;
		}

		if ((start == ex_start && shift > ex_start) ||
		    (shift > start - ex_end)) {
			ret = -EINVAL;
			goto out;
		}
	} else {
		if (shift > EXT_MAX_BLOCKS -
		    (stop + ext4_ext_get_actual_len(extent))) {
			ret = -EINVAL;
			goto out;
		}
	}

	/*
	 * In case of left shift, iterator points to start and it is increased
	 * till we reach stop. In case of right shift, iterator points to stop
	 * and it is decreased till we reach start.
	 */
again:
	ret = 0;
	if (SHIFT == SHIFT_LEFT)
		iterator = &start;
	else
		iterator = &stop;

	if (tmp != EXT_MAX_BLOCKS)
		*iterator = tmp;

	/*
	 * Its safe to start updating extents.  Start and stop are unsigned, so
	 * in case of right shift if extent with 0 block is reached, iterator
	 * becomes NULL to indicate the end of the loop.
	 */
	while (iterator && start <= stop) {
		path = ext4_find_extent(inode, *iterator, &path,
					EXT4_EX_NOCACHE);
		if (IS_ERR(path))
			return PTR_ERR(path);
		depth = path->p_depth;
		extent = path[depth].p_ext;
		if (!extent) {
			EXT4_ERROR_INODE(inode, "unexpected hole at %lu",
					 (unsigned long) *iterator);
			return -EFSCORRUPTED;
		}
		if (SHIFT == SHIFT_LEFT && *iterator >
		    le32_to_cpu(extent->ee_block)) {
			/* Hole, move to the next extent */
			if (extent < EXT_LAST_EXTENT(path[depth].p_hdr)) {
				path[depth].p_ext++;
			} else {
				*iterator = ext4_ext_next_allocated_block(path);
				continue;
			}
		}

		tmp = *iterator;
		if (SHIFT == SHIFT_LEFT) {
			extent = EXT_LAST_EXTENT(path[depth].p_hdr);
			*iterator = le32_to_cpu(extent->ee_block) +
					ext4_ext_get_actual_len(extent);
		} else {
			extent = EXT_FIRST_EXTENT(path[depth].p_hdr);
			if (le32_to_cpu(extent->ee_block) > start)
				*iterator = le32_to_cpu(extent->ee_block) - 1;
			else if (le32_to_cpu(extent->ee_block) == start)
				iterator = NULL;
			else {
				extent = EXT_LAST_EXTENT(path[depth].p_hdr);
				while (le32_to_cpu(extent->ee_block) >= start)
					extent--;

				if (extent == EXT_LAST_EXTENT(path[depth].p_hdr))
					break;

				extent++;
				iterator = NULL;
			}
			path[depth].p_ext = extent;
		}
		ret = ext4_ext_shift_path_extents(path, shift, inode,
				handle, SHIFT);
		/* iterator can be NULL which means we should break */
		if (ret == -EAGAIN)
			goto again;
		if (ret)
			break;
	}
out:
	ext4_free_ext_path(path);
	return ret;
}

/*
 * ext4_collapse_range:
 * This implements the fallocate's collapse range functionality for ext4
 * Returns: 0 and non-zero on error.
 */
static int ext4_collapse_range(struct file *file, loff_t offset, loff_t len)
{
	struct inode *inode = file_inode(file);
	struct super_block *sb = inode->i_sb;
	struct address_space *mapping = inode->i_mapping;
	ext4_lblk_t punch_start, punch_stop;
	handle_t *handle;
	unsigned int credits;
	loff_t new_size, ioffset;
	int ret;

	/*
	 * We need to test this early because xfstests assumes that a
	 * collapse range of (0, 1) will return EOPNOTSUPP if the file
	 * system does not support collapse range.
	 */
	if (!ext4_test_inode_flag(inode, EXT4_INODE_EXTENTS))
		return -EOPNOTSUPP;

	/* Collapse range works only on fs cluster size aligned regions. */
	if (!IS_ALIGNED(offset | len, EXT4_CLUSTER_SIZE(sb)))
		return -EINVAL;

	trace_ext4_collapse_range(inode, offset, len);

	punch_start = offset >> EXT4_BLOCK_SIZE_BITS(sb);
	punch_stop = (offset + len) >> EXT4_BLOCK_SIZE_BITS(sb);

	inode_lock(inode);
	/*
	 * There is no need to overlap collapse range with EOF, in which case
	 * it is effectively a truncate operation
	 */
	if (offset + len >= inode->i_size) {
		ret = -EINVAL;
		goto out_mutex;
	}

	/* Currently just for extent based files */
	if (!ext4_test_inode_flag(inode, EXT4_INODE_EXTENTS)) {
		ret = -EOPNOTSUPP;
		goto out_mutex;
	}

	/* Wait for existing dio to complete */
	inode_dio_wait(inode);

	ret = file_modified(file);
	if (ret)
		goto out_mutex;

	/*
	 * Prevent page faults from reinstantiating pages we have released from
	 * page cache.
	 */
	filemap_invalidate_lock(mapping);

	ret = ext4_break_layouts(inode);
	if (ret)
		goto out_mmap;

	/*
	 * Need to round down offset to be aligned with page size boundary
	 * for page size > block size.
	 */
	ioffset = round_down(offset, PAGE_SIZE);
	/*
	 * Write tail of the last page before removed range since it will get
	 * removed from the page cache below.
	 */
	ret = filemap_write_and_wait_range(mapping, ioffset, offset);
	if (ret)
		goto out_mmap;
	/*
	 * Write data that will be shifted to preserve them when discarding
	 * page cache below. We are also protected from pages becoming dirty
	 * by i_rwsem and invalidate_lock.
	 */
	ret = filemap_write_and_wait_range(mapping, offset + len,
					   LLONG_MAX);
	if (ret)
		goto out_mmap;
	truncate_pagecache(inode, ioffset);

	credits = ext4_writepage_trans_blocks(inode);
	handle = ext4_journal_start(inode, EXT4_HT_TRUNCATE, credits);
	if (IS_ERR(handle)) {
		ret = PTR_ERR(handle);
		goto out_mmap;
	}
	ext4_fc_mark_ineligible(sb, EXT4_FC_REASON_FALLOC_RANGE, handle);

	down_write(&EXT4_I(inode)->i_data_sem);
	ext4_discard_preallocations(inode, 0);

	ret = ext4_es_remove_extent(inode, punch_start,
				    EXT_MAX_BLOCKS - punch_start);
	if (ret) {
		up_write(&EXT4_I(inode)->i_data_sem);
		goto out_stop;
	}

	ret = ext4_ext_remove_space(inode, punch_start, punch_stop - 1);
	if (ret) {
		up_write(&EXT4_I(inode)->i_data_sem);
		goto out_stop;
	}
	ext4_discard_preallocations(inode, 0);

	ret = ext4_ext_shift_extents(inode, handle, punch_stop,
				     punch_stop - punch_start, SHIFT_LEFT);
	if (ret) {
		up_write(&EXT4_I(inode)->i_data_sem);
		goto out_stop;
	}

	new_size = inode->i_size - len;
	i_size_write(inode, new_size);
	EXT4_I(inode)->i_disksize = new_size;

	up_write(&EXT4_I(inode)->i_data_sem);
	if (IS_SYNC(inode))
		ext4_handle_sync(handle);
	inode->i_mtime = inode->i_ctime = current_time(inode);
	ret = ext4_mark_inode_dirty(handle, inode);
	ext4_update_inode_fsync_trans(handle, inode, 1);

out_stop:
	ext4_journal_stop(handle);
out_mmap:
	filemap_invalidate_unlock(mapping);
out_mutex:
	inode_unlock(inode);
	return ret;
}

/*
 * ext4_insert_range:
 * This function implements the FALLOC_FL_INSERT_RANGE flag of fallocate.
 * The data blocks starting from @offset to the EOF are shifted by @len
 * towards right to create a hole in the @inode. Inode size is increased
 * by len bytes.
 * Returns 0 on success, error otherwise.
 */
static int ext4_insert_range(struct file *file, loff_t offset, loff_t len)
{
	struct inode *inode = file_inode(file);
	struct super_block *sb = inode->i_sb;
	struct address_space *mapping = inode->i_mapping;
	handle_t *handle;
	struct ext4_ext_path *path;
	struct ext4_extent *extent;
	ext4_lblk_t offset_lblk, len_lblk, ee_start_lblk = 0;
	unsigned int credits, ee_len;
	int ret = 0, depth, split_flag = 0;
	loff_t ioffset;

	/*
	 * We need to test this early because xfstests assumes that an
	 * insert range of (0, 1) will return EOPNOTSUPP if the file
	 * system does not support insert range.
	 */
	if (!ext4_test_inode_flag(inode, EXT4_INODE_EXTENTS))
		return -EOPNOTSUPP;

	/* Insert range works only on fs cluster size aligned regions. */
	if (!IS_ALIGNED(offset | len, EXT4_CLUSTER_SIZE(sb)))
		return -EINVAL;

	trace_ext4_insert_range(inode, offset, len);

	offset_lblk = offset >> EXT4_BLOCK_SIZE_BITS(sb);
	len_lblk = len >> EXT4_BLOCK_SIZE_BITS(sb);

	inode_lock(inode);
	/* Currently just for extent based files */
	if (!ext4_test_inode_flag(inode, EXT4_INODE_EXTENTS)) {
		ret = -EOPNOTSUPP;
		goto out_mutex;
	}

	/* Check whether the maximum file size would be exceeded */
	if (len > inode->i_sb->s_maxbytes - inode->i_size) {
		ret = -EFBIG;
		goto out_mutex;
	}

	/* Offset must be less than i_size */
	if (offset >= inode->i_size) {
		ret = -EINVAL;
		goto out_mutex;
	}

	/* Wait for existing dio to complete */
	inode_dio_wait(inode);

	ret = file_modified(file);
	if (ret)
		goto out_mutex;

	/*
	 * Prevent page faults from reinstantiating pages we have released from
	 * page cache.
	 */
	filemap_invalidate_lock(mapping);

	ret = ext4_break_layouts(inode);
	if (ret)
		goto out_mmap;

	/*
	 * Need to round down to align start offset to page size boundary
	 * for page size > block size.
	 */
	ioffset = round_down(offset, PAGE_SIZE);
	/* Write out all dirty pages */
	ret = filemap_write_and_wait_range(inode->i_mapping, ioffset,
			LLONG_MAX);
	if (ret)
		goto out_mmap;
	truncate_pagecache(inode, ioffset);

	credits = ext4_writepage_trans_blocks(inode);
	handle = ext4_journal_start(inode, EXT4_HT_TRUNCATE, credits);
	if (IS_ERR(handle)) {
		ret = PTR_ERR(handle);
		goto out_mmap;
	}
	ext4_fc_mark_ineligible(sb, EXT4_FC_REASON_FALLOC_RANGE, handle);

	/* Expand file to avoid data loss if there is error while shifting */
	inode->i_size += len;
	EXT4_I(inode)->i_disksize += len;
	inode->i_mtime = inode->i_ctime = current_time(inode);
	ret = ext4_mark_inode_dirty(handle, inode);
	if (ret)
		goto out_stop;

	down_write(&EXT4_I(inode)->i_data_sem);
	ext4_discard_preallocations(inode, 0);

	path = ext4_find_extent(inode, offset_lblk, NULL, 0);
	if (IS_ERR(path)) {
		up_write(&EXT4_I(inode)->i_data_sem);
		goto out_stop;
	}

	depth = ext_depth(inode);
	extent = path[depth].p_ext;
	if (extent) {
		ee_start_lblk = le32_to_cpu(extent->ee_block);
		ee_len = ext4_ext_get_actual_len(extent);

		/*
		 * If offset_lblk is not the starting block of extent, split
		 * the extent @offset_lblk
		 */
		if ((offset_lblk > ee_start_lblk) &&
				(offset_lblk < (ee_start_lblk + ee_len))) {
			if (ext4_ext_is_unwritten(extent))
				split_flag = EXT4_EXT_MARK_UNWRIT1 |
					EXT4_EXT_MARK_UNWRIT2;
			ret = ext4_split_extent_at(handle, inode, &path,
					offset_lblk, split_flag,
					EXT4_EX_NOCACHE |
					EXT4_GET_BLOCKS_PRE_IO |
					EXT4_GET_BLOCKS_METADATA_NOFAIL);
		}

		ext4_free_ext_path(path);
		if (ret < 0) {
			up_write(&EXT4_I(inode)->i_data_sem);
			goto out_stop;
		}
	} else {
		ext4_free_ext_path(path);
	}

	ret = ext4_es_remove_extent(inode, offset_lblk,
			EXT_MAX_BLOCKS - offset_lblk);
	if (ret) {
		up_write(&EXT4_I(inode)->i_data_sem);
		goto out_stop;
	}

	/*
	 * if offset_lblk lies in a hole which is at start of file, use
	 * ee_start_lblk to shift extents
	 */
	ret = ext4_ext_shift_extents(inode, handle,
		max(ee_start_lblk, offset_lblk), len_lblk, SHIFT_RIGHT);

	up_write(&EXT4_I(inode)->i_data_sem);
	if (IS_SYNC(inode))
		ext4_handle_sync(handle);
	if (ret >= 0)
		ext4_update_inode_fsync_trans(handle, inode, 1);

out_stop:
	ext4_journal_stop(handle);
out_mmap:
	filemap_invalidate_unlock(mapping);
out_mutex:
	inode_unlock(inode);
	return ret;
}

/**
 * ext4_swap_extents() - Swap extents between two inodes
 * @handle: handle for this transaction
 * @inode1:	First inode
 * @inode2:	Second inode
 * @lblk1:	Start block for first inode
 * @lblk2:	Start block for second inode
 * @count:	Number of blocks to swap
 * @unwritten: Mark second inode's extents as unwritten after swap
 * @erp:	Pointer to save error value
 *
 * This helper routine does exactly what is promise "swap extents". All other
 * stuff such as page-cache locking consistency, bh mapping consistency or
 * extent's data copying must be performed by caller.
 * Locking:
 *		i_rwsem is held for both inodes
 * 		i_data_sem is locked for write for both inodes
 * Assumptions:
 *		All pages from requested range are locked for both inodes
 */
int
ext4_swap_extents(handle_t *handle, struct inode *inode1,
		  struct inode *inode2, ext4_lblk_t lblk1, ext4_lblk_t lblk2,
		  ext4_lblk_t count, int unwritten, int *erp)
{
	struct ext4_ext_path *path1 = NULL;
	struct ext4_ext_path *path2 = NULL;
	int replaced_count = 0;

	BUG_ON(!rwsem_is_locked(&EXT4_I(inode1)->i_data_sem));
	BUG_ON(!rwsem_is_locked(&EXT4_I(inode2)->i_data_sem));
	BUG_ON(!inode_is_locked(inode1));
	BUG_ON(!inode_is_locked(inode2));

	*erp = ext4_es_remove_extent(inode1, lblk1, count);
	if (unlikely(*erp))
		return 0;
	*erp = ext4_es_remove_extent(inode2, lblk2, count);
	if (unlikely(*erp))
		return 0;

	while (count) {
		struct ext4_extent *ex1, *ex2, tmp_ex;
		ext4_lblk_t e1_blk, e2_blk;
		int e1_len, e2_len, len;
		int split = 0;

		path1 = ext4_find_extent(inode1, lblk1, NULL, EXT4_EX_NOCACHE);
		if (IS_ERR(path1)) {
			*erp = PTR_ERR(path1);
			path1 = NULL;
		finish:
			count = 0;
			goto repeat;
		}
		path2 = ext4_find_extent(inode2, lblk2, NULL, EXT4_EX_NOCACHE);
		if (IS_ERR(path2)) {
			*erp = PTR_ERR(path2);
			path2 = NULL;
			goto finish;
		}
		ex1 = path1[path1->p_depth].p_ext;
		ex2 = path2[path2->p_depth].p_ext;
		/* Do we have something to swap ? */
		if (unlikely(!ex2 || !ex1))
			goto finish;

		e1_blk = le32_to_cpu(ex1->ee_block);
		e2_blk = le32_to_cpu(ex2->ee_block);
		e1_len = ext4_ext_get_actual_len(ex1);
		e2_len = ext4_ext_get_actual_len(ex2);

		/* Hole handling */
		if (!in_range(lblk1, e1_blk, e1_len) ||
		    !in_range(lblk2, e2_blk, e2_len)) {
			ext4_lblk_t next1, next2;

			/* if hole after extent, then go to next extent */
			next1 = ext4_ext_next_allocated_block(path1);
			next2 = ext4_ext_next_allocated_block(path2);
			/* If hole before extent, then shift to that extent */
			if (e1_blk > lblk1)
				next1 = e1_blk;
			if (e2_blk > lblk2)
				next2 = e2_blk;
			/* Do we have something to swap */
			if (next1 == EXT_MAX_BLOCKS || next2 == EXT_MAX_BLOCKS)
				goto finish;
			/* Move to the rightest boundary */
			len = next1 - lblk1;
			if (len < next2 - lblk2)
				len = next2 - lblk2;
			if (len > count)
				len = count;
			lblk1 += len;
			lblk2 += len;
			count -= len;
			goto repeat;
		}

		/* Prepare left boundary */
		if (e1_blk < lblk1) {
			split = 1;
			*erp = ext4_force_split_extent_at(handle, inode1,
						&path1, lblk1, 0);
			if (unlikely(*erp))
				goto finish;
		}
		if (e2_blk < lblk2) {
			split = 1;
			*erp = ext4_force_split_extent_at(handle, inode2,
						&path2,  lblk2, 0);
			if (unlikely(*erp))
				goto finish;
		}
		/* ext4_split_extent_at() may result in leaf extent split,
		 * path must to be revalidated. */
		if (split)
			goto repeat;

		/* Prepare right boundary */
		len = count;
		if (len > e1_blk + e1_len - lblk1)
			len = e1_blk + e1_len - lblk1;
		if (len > e2_blk + e2_len - lblk2)
			len = e2_blk + e2_len - lblk2;

		if (len != e1_len) {
			split = 1;
			*erp = ext4_force_split_extent_at(handle, inode1,
						&path1, lblk1 + len, 0);
			if (unlikely(*erp))
				goto finish;
		}
		if (len != e2_len) {
			split = 1;
			*erp = ext4_force_split_extent_at(handle, inode2,
						&path2, lblk2 + len, 0);
			if (*erp)
				goto finish;
		}
		/* ext4_split_extent_at() may result in leaf extent split,
		 * path must to be revalidated. */
		if (split)
			goto repeat;

		BUG_ON(e2_len != e1_len);
		*erp = ext4_ext_get_access(handle, inode1, path1 + path1->p_depth);
		if (unlikely(*erp))
			goto finish;
		*erp = ext4_ext_get_access(handle, inode2, path2 + path2->p_depth);
		if (unlikely(*erp))
			goto finish;

		/* Both extents are fully inside boundaries. Swap it now */
		tmp_ex = *ex1;
		ext4_ext_store_pblock(ex1, ext4_ext_pblock(ex2));
		ext4_ext_store_pblock(ex2, ext4_ext_pblock(&tmp_ex));
		ex1->ee_len = cpu_to_le16(e2_len);
		ex2->ee_len = cpu_to_le16(e1_len);
		if (unwritten)
			ext4_ext_mark_unwritten(ex2);
		if (ext4_ext_is_unwritten(&tmp_ex))
			ext4_ext_mark_unwritten(ex1);

		ext4_ext_try_to_merge(handle, inode2, path2, ex2);
		ext4_ext_try_to_merge(handle, inode1, path1, ex1);
		*erp = ext4_ext_dirty(handle, inode2, path2 +
				      path2->p_depth);
		if (unlikely(*erp))
			goto finish;
		*erp = ext4_ext_dirty(handle, inode1, path1 +
				      path1->p_depth);
		/*
		 * Looks scarry ah..? second inode already points to new blocks,
		 * and it was successfully dirtied. But luckily error may happen
		 * only due to journal error, so full transaction will be
		 * aborted anyway.
		 */
		if (unlikely(*erp))
			goto finish;
		lblk1 += len;
		lblk2 += len;
		replaced_count += len;
		count -= len;

	repeat:
		ext4_free_ext_path(path1);
		ext4_free_ext_path(path2);
		path1 = path2 = NULL;
	}
	return replaced_count;
}

/*
 * ext4_clu_mapped - determine whether any block in a logical cluster has
 *                   been mapped to a physical cluster
 *
 * @inode - file containing the logical cluster
 * @lclu - logical cluster of interest
 *
 * Returns 1 if any block in the logical cluster is mapped, signifying
 * that a physical cluster has been allocated for it.  Otherwise,
 * returns 0.  Can also return negative error codes.  Derived from
 * ext4_ext_map_blocks().
 */
int ext4_clu_mapped(struct inode *inode, ext4_lblk_t lclu)
{
	struct ext4_sb_info *sbi = EXT4_SB(inode->i_sb);
	struct ext4_ext_path *path;
	int depth, mapped = 0, err = 0;
	struct ext4_extent *extent;
	ext4_lblk_t first_lblk, first_lclu, last_lclu;

	/*
	 * if data can be stored inline, the logical cluster isn't
	 * mapped - no physical clusters have been allocated, and the
	 * file has no extents
	 */
	if (ext4_test_inode_state(inode, EXT4_STATE_MAY_INLINE_DATA) ||
	    ext4_has_inline_data(inode))
		return 0;

	/* search for the extent closest to the first block in the cluster */
	path = ext4_find_extent(inode, EXT4_C2B(sbi, lclu), NULL, 0);
	if (IS_ERR(path)) {
		err = PTR_ERR(path);
		path = NULL;
		goto out;
	}

	depth = ext_depth(inode);

	/*
	 * A consistent leaf must not be empty.  This situation is possible,
	 * though, _during_ tree modification, and it's why an assert can't
	 * be put in ext4_find_extent().
	 */
	if (unlikely(path[depth].p_ext == NULL && depth != 0)) {
		EXT4_ERROR_INODE(inode,
		    "bad extent address - lblock: %lu, depth: %d, pblock: %lld",
				 (unsigned long) EXT4_C2B(sbi, lclu),
				 depth, path[depth].p_block);
		err = -EFSCORRUPTED;
		goto out;
	}

	extent = path[depth].p_ext;

	/* can't be mapped if the extent tree is empty */
	if (extent == NULL)
		goto out;

	first_lblk = le32_to_cpu(extent->ee_block);
	first_lclu = EXT4_B2C(sbi, first_lblk);

	/*
	 * Three possible outcomes at this point - found extent spanning
	 * the target cluster, to the left of the target cluster, or to the
	 * right of the target cluster.  The first two cases are handled here.
	 * The last case indicates the target cluster is not mapped.
	 */
	if (lclu >= first_lclu) {
		last_lclu = EXT4_B2C(sbi, first_lblk +
				     ext4_ext_get_actual_len(extent) - 1);
		if (lclu <= last_lclu) {
			mapped = 1;
		} else {
			first_lblk = ext4_ext_next_allocated_block(path);
			first_lclu = EXT4_B2C(sbi, first_lblk);
			if (lclu == first_lclu)
				mapped = 1;
		}
	}

out:
	ext4_free_ext_path(path);

	return err ? err : mapped;
}

/*
 * Updates physical block address and unwritten status of extent
 * starting at lblk start and of len. If such an extent doesn't exist,
 * this function splits the extent tree appropriately to create an
 * extent like this.  This function is called in the fast commit
 * replay path.  Returns 0 on success and error on failure.
 */
int ext4_ext_replay_update_ex(struct inode *inode, ext4_lblk_t start,
			      int len, int unwritten, ext4_fsblk_t pblk)
{
	struct ext4_ext_path *path = NULL, *ppath;
	struct ext4_extent *ex;
	int ret;

	path = ext4_find_extent(inode, start, NULL, 0);
	if (IS_ERR(path))
		return PTR_ERR(path);
	ex = path[path->p_depth].p_ext;
	if (!ex) {
		ret = -EFSCORRUPTED;
		goto out;
	}

	if (le32_to_cpu(ex->ee_block) != start ||
		ext4_ext_get_actual_len(ex) != len) {
		/* We need to split this extent to match our extent first */
		ppath = path;
		down_write(&EXT4_I(inode)->i_data_sem);
		ret = ext4_force_split_extent_at(NULL, inode, &ppath, start, 1);
		up_write(&EXT4_I(inode)->i_data_sem);
		if (ret)
			goto out;
		kfree(path);
		path = ext4_find_extent(inode, start, NULL, 0);
		if (IS_ERR(path))
			return -1;
		ppath = path;
		ex = path[path->p_depth].p_ext;
		WARN_ON(le32_to_cpu(ex->ee_block) != start);
		if (ext4_ext_get_actual_len(ex) != len) {
			down_write(&EXT4_I(inode)->i_data_sem);
			ret = ext4_force_split_extent_at(NULL, inode, &ppath,
							 start + len, 1);
			up_write(&EXT4_I(inode)->i_data_sem);
			if (ret)
				goto out;
			kfree(path);
			path = ext4_find_extent(inode, start, NULL, 0);
			if (IS_ERR(path))
				return -EINVAL;
			ex = path[path->p_depth].p_ext;
		}
	}
	if (unwritten)
		ext4_ext_mark_unwritten(ex);
	else
		ext4_ext_mark_initialized(ex);
	ext4_ext_store_pblock(ex, pblk);
	down_write(&EXT4_I(inode)->i_data_sem);
	ret = ext4_ext_dirty(NULL, inode, &path[path->p_depth]);
	up_write(&EXT4_I(inode)->i_data_sem);
out:
	ext4_free_ext_path(path);
	ext4_mark_inode_dirty(NULL, inode);
	return ret;
}

/* Try to shrink the extent tree */
void ext4_ext_replay_shrink_inode(struct inode *inode, ext4_lblk_t end)
{
	struct ext4_ext_path *path = NULL;
	struct ext4_extent *ex;
	ext4_lblk_t old_cur, cur = 0;

	while (cur < end) {
		path = ext4_find_extent(inode, cur, NULL, 0);
		if (IS_ERR(path))
			return;
		ex = path[path->p_depth].p_ext;
		if (!ex) {
			ext4_free_ext_path(path);
			ext4_mark_inode_dirty(NULL, inode);
			return;
		}
		old_cur = cur;
		cur = le32_to_cpu(ex->ee_block) + ext4_ext_get_actual_len(ex);
		if (cur <= old_cur)
			cur = old_cur + 1;
		ext4_ext_try_to_merge(NULL, inode, path, ex);
		down_write(&EXT4_I(inode)->i_data_sem);
		ext4_ext_dirty(NULL, inode, &path[path->p_depth]);
		up_write(&EXT4_I(inode)->i_data_sem);
		ext4_mark_inode_dirty(NULL, inode);
		ext4_free_ext_path(path);
	}
}

/* Check if *cur is a hole and if it is, skip it */
static int skip_hole(struct inode *inode, ext4_lblk_t *cur)
{
	int ret;
	struct ext4_map_blocks map;

	map.m_lblk = *cur;
	map.m_len = ((inode->i_size) >> inode->i_sb->s_blocksize_bits) - *cur;

	ret = ext4_map_blocks(NULL, inode, &map, 0);
	if (ret < 0)
		return ret;
	if (ret != 0)
		return 0;
	*cur = *cur + map.m_len;
	return 0;
}

/* Count number of blocks used by this inode and update i_blocks */
int ext4_ext_replay_set_iblocks(struct inode *inode)
{
	struct ext4_ext_path *path = NULL, *path2 = NULL;
	struct ext4_extent *ex;
	ext4_lblk_t cur = 0, end;
	int numblks = 0, i, ret = 0;
	ext4_fsblk_t cmp1, cmp2;
	struct ext4_map_blocks map;

	/* Determin the size of the file first */
	path = ext4_find_extent(inode, EXT_MAX_BLOCKS - 1, NULL,
					EXT4_EX_NOCACHE);
	if (IS_ERR(path))
		return PTR_ERR(path);
	ex = path[path->p_depth].p_ext;
	if (!ex) {
		ext4_free_ext_path(path);
		goto out;
	}
	end = le32_to_cpu(ex->ee_block) + ext4_ext_get_actual_len(ex);
	ext4_free_ext_path(path);

	/* Count the number of data blocks */
	cur = 0;
	while (cur < end) {
		map.m_lblk = cur;
		map.m_len = end - cur;
		ret = ext4_map_blocks(NULL, inode, &map, 0);
		if (ret < 0)
			break;
		if (ret > 0)
			numblks += ret;
		cur = cur + map.m_len;
	}

	/*
	 * Count the number of extent tree blocks. We do it by looking up
	 * two successive extents and determining the difference between
	 * their paths. When path is different for 2 successive extents
	 * we compare the blocks in the path at each level and increment
	 * iblocks by total number of differences found.
	 */
	cur = 0;
	ret = skip_hole(inode, &cur);
	if (ret < 0)
		goto out;
	path = ext4_find_extent(inode, cur, NULL, 0);
	if (IS_ERR(path))
		goto out;
	numblks += path->p_depth;
	ext4_free_ext_path(path);
	while (cur < end) {
		path = ext4_find_extent(inode, cur, NULL, 0);
		if (IS_ERR(path))
			break;
		ex = path[path->p_depth].p_ext;
		if (!ex) {
			ext4_free_ext_path(path);
			return 0;
		}
		cur = max(cur + 1, le32_to_cpu(ex->ee_block) +
					ext4_ext_get_actual_len(ex));
		ret = skip_hole(inode, &cur);
		if (ret < 0) {
<<<<<<< HEAD
			ext4_ext_drop_refs(path);
			kfree(path);
=======
			ext4_free_ext_path(path);
>>>>>>> eb3cdb58
			break;
		}
		path2 = ext4_find_extent(inode, cur, NULL, 0);
		if (IS_ERR(path2)) {
			ext4_free_ext_path(path);
			break;
		}
		for (i = 0; i <= max(path->p_depth, path2->p_depth); i++) {
			cmp1 = cmp2 = 0;
			if (i <= path->p_depth)
				cmp1 = path[i].p_bh ?
					path[i].p_bh->b_blocknr : 0;
			if (i <= path2->p_depth)
				cmp2 = path2[i].p_bh ?
					path2[i].p_bh->b_blocknr : 0;
			if (cmp1 != cmp2 && cmp2 != 0)
				numblks++;
		}
		ext4_free_ext_path(path);
		ext4_free_ext_path(path2);
	}

out:
	inode->i_blocks = numblks << (inode->i_sb->s_blocksize_bits - 9);
	ext4_mark_inode_dirty(NULL, inode);
	return 0;
}

int ext4_ext_clear_bb(struct inode *inode)
{
	struct ext4_ext_path *path = NULL;
	struct ext4_extent *ex;
	ext4_lblk_t cur = 0, end;
	int j, ret = 0;
	struct ext4_map_blocks map;

	if (ext4_test_inode_flag(inode, EXT4_INODE_INLINE_DATA))
		return 0;

	/* Determin the size of the file first */
	path = ext4_find_extent(inode, EXT_MAX_BLOCKS - 1, NULL,
					EXT4_EX_NOCACHE);
	if (IS_ERR(path))
		return PTR_ERR(path);
	ex = path[path->p_depth].p_ext;
	if (!ex) {
		ext4_free_ext_path(path);
		return 0;
	}
	end = le32_to_cpu(ex->ee_block) + ext4_ext_get_actual_len(ex);
	ext4_free_ext_path(path);

	cur = 0;
	while (cur < end) {
		map.m_lblk = cur;
		map.m_len = end - cur;
		ret = ext4_map_blocks(NULL, inode, &map, 0);
		if (ret < 0)
			break;
		if (ret > 0) {
			path = ext4_find_extent(inode, map.m_lblk, NULL, 0);
			if (!IS_ERR_OR_NULL(path)) {
				for (j = 0; j < path->p_depth; j++) {

					ext4_mb_mark_bb(inode->i_sb,
							path[j].p_block, 1, 0);
					ext4_fc_record_regions(inode->i_sb, inode->i_ino,
							0, path[j].p_block, 1, 1);
				}
				ext4_free_ext_path(path);
			}
			ext4_mb_mark_bb(inode->i_sb, map.m_pblk, map.m_len, 0);
			ext4_fc_record_regions(inode->i_sb, inode->i_ino,
					map.m_lblk, map.m_pblk, map.m_len, 1);
		}
		cur = cur + map.m_len;
	}

	return 0;
}<|MERGE_RESOLUTION|>--- conflicted
+++ resolved
@@ -6037,12 +6037,7 @@
 					ext4_ext_get_actual_len(ex));
 		ret = skip_hole(inode, &cur);
 		if (ret < 0) {
-<<<<<<< HEAD
-			ext4_ext_drop_refs(path);
-			kfree(path);
-=======
 			ext4_free_ext_path(path);
->>>>>>> eb3cdb58
 			break;
 		}
 		path2 = ext4_find_extent(inode, cur, NULL, 0);
