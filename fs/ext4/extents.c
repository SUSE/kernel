--- conflicted
+++ resolved
@@ -2287,11 +2287,6 @@
 }
 
 /*
-<<<<<<< HEAD
- * Need to be called with
- * down_read(&EXT4_I(inode)->i_data_sem) if not allocating file system block
- * (ie, create is zero). Otherwise down_write(&EXT4_I(inode)->i_data_sem)
-=======
  * Block allocation/map/preallocation routine for extents based files
  *
  *
@@ -2308,7 +2303,6 @@
  *          buffer head is unmapped
  *
  * return < 0, error case.
->>>>>>> 976dde01
  */
 int ext4_ext_get_blocks(handle_t *handle, struct inode *inode,
 			ext4_lblk_t iblock,
@@ -2653,11 +2647,7 @@
 	 * modify 1 super block, 1 block bitmap and 1 group descriptor.
 	 */
 	credits = EXT4_DATA_TRANS_BLOCKS(inode->i_sb) + 3;
-<<<<<<< HEAD
-	down_write((&EXT4_I(inode)->i_data_sem));
-=======
 	mutex_lock(&inode->i_mutex);
->>>>>>> 976dde01
 retry:
 	while (ret >= 0 && ret < max_blocks) {
 		block = block + ret;
@@ -2671,15 +2661,6 @@
 		ret = ext4_get_blocks_wrap(handle, inode, block,
 					  max_blocks, &map_bh,
 					  EXT4_CREATE_UNINITIALIZED_EXT, 0);
-<<<<<<< HEAD
-		WARN_ON(ret <= 0);
-		if (ret <= 0) {
-			ext4_error(inode->i_sb, "ext4_fallocate",
-				    "ext4_ext_get_blocks returned error: "
-				    "inode#%lu, block=%u, max_blocks=%lu",
-				    inode->i_ino, block, max_blocks);
-			ret = -EIO;
-=======
 		if (ret <= 0) {
 #ifdef EXT4FS_DEBUG
 			WARN_ON(ret <= 0);
@@ -2688,7 +2669,6 @@
 				    "max_blocks=%lu", __func__,
 				    inode->i_ino, block, max_blocks);
 #endif
->>>>>>> 976dde01
 			ext4_mark_inode_dirty(handle, inode);
 			ret2 = ext4_journal_stop(handle);
 			break;
@@ -2725,7 +2705,6 @@
 	if (ret == -ENOSPC && ext4_should_retry_alloc(inode->i_sb, &retries))
 		goto retry;
 
-	up_write((&EXT4_I(inode)->i_data_sem));
 	/*
 	 * Time to update the file size.
 	 * Update only when preallocation was requested beyond the file size.
