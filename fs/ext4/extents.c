// SPDX-License-Identifier: GPL-2.0
/*
 * Copyright (c) 2003-2006, Cluster File Systems, Inc, info@clusterfs.com
 * Written by Alex Tomas <alex@clusterfs.com>
 *
 * Architecture independence:
 *   Copyright (c) 2005, Bull S.A.
 *   Written by Pierre Peiffer <pierre.peiffer@bull.net>
 */

/*
 * Extents support for EXT4
 *
 * TODO:
 *   - ext4*_error() should be used in some situations
 *   - analyze all BUG()/BUG_ON(), use -EIO where appropriate
 *   - smart tree reduction
 */

#include <linux/fs.h>
#include <linux/time.h>
#include <linux/jbd2.h>
#include <linux/highuid.h>
#include <linux/pagemap.h>
#include <linux/quotaops.h>
#include <linux/string.h>
#include <linux/slab.h>
#include <linux/uaccess.h>
#include <linux/fiemap.h>
#include <linux/iomap.h>
#include <linux/sched/mm.h>
#include "ext4_jbd2.h"
#include "ext4_extents.h"
#include "xattr.h"

#include <trace/events/ext4.h>

/*
 * used by extent splitting.
 */
#define EXT4_EXT_MAY_ZEROOUT	0x1  /* safe to zeroout if split fails \
					due to ENOSPC */
#define EXT4_EXT_MARK_UNWRIT1	0x2  /* mark first half unwritten */
#define EXT4_EXT_MARK_UNWRIT2	0x4  /* mark second half unwritten */

#define EXT4_EXT_DATA_VALID1	0x8  /* first half contains valid data */
#define EXT4_EXT_DATA_VALID2	0x10 /* second half contains valid data */

static __le32 ext4_extent_block_csum(struct inode *inode,
				     struct ext4_extent_header *eh)
{
	struct ext4_inode_info *ei = EXT4_I(inode);
	struct ext4_sb_info *sbi = EXT4_SB(inode->i_sb);
	__u32 csum;

	csum = ext4_chksum(sbi, ei->i_csum_seed, (__u8 *)eh,
			   EXT4_EXTENT_TAIL_OFFSET(eh));
	return cpu_to_le32(csum);
}

static int ext4_extent_block_csum_verify(struct inode *inode,
					 struct ext4_extent_header *eh)
{
	struct ext4_extent_tail *et;

	if (!ext4_has_metadata_csum(inode->i_sb))
		return 1;

	et = find_ext4_extent_tail(eh);
	if (et->et_checksum != ext4_extent_block_csum(inode, eh))
		return 0;
	return 1;
}

static void ext4_extent_block_csum_set(struct inode *inode,
				       struct ext4_extent_header *eh)
{
	struct ext4_extent_tail *et;

	if (!ext4_has_metadata_csum(inode->i_sb))
		return;

	et = find_ext4_extent_tail(eh);
	et->et_checksum = ext4_extent_block_csum(inode, eh);
}

static struct ext4_ext_path *ext4_split_extent_at(handle_t *handle,
						  struct inode *inode,
						  struct ext4_ext_path *path,
						  ext4_lblk_t split,
						  int split_flag, int flags);

static int ext4_ext_trunc_restart_fn(struct inode *inode, int *dropped)
{
	/*
	 * Drop i_data_sem to avoid deadlock with ext4_map_blocks.  At this
	 * moment, get_block can be called only for blocks inside i_size since
	 * page cache has been already dropped and writes are blocked by
	 * i_rwsem. So we can safely drop the i_data_sem here.
	 */
	BUG_ON(EXT4_JOURNAL(inode) == NULL);
	ext4_discard_preallocations(inode);
	up_write(&EXT4_I(inode)->i_data_sem);
	*dropped = 1;
	return 0;
}

static inline void ext4_ext_path_brelse(struct ext4_ext_path *path)
{
	brelse(path->p_bh);
	path->p_bh = NULL;
}

static void ext4_ext_drop_refs(struct ext4_ext_path *path)
{
	int depth, i;

	if (IS_ERR_OR_NULL(path))
		return;
	depth = path->p_depth;
	for (i = 0; i <= depth; i++, path++)
		ext4_ext_path_brelse(path);
}

void ext4_free_ext_path(struct ext4_ext_path *path)
{
	if (IS_ERR_OR_NULL(path))
		return;
	ext4_ext_drop_refs(path);
	kfree(path);
}

/*
 * Make sure 'handle' has at least 'check_cred' credits. If not, restart
 * transaction with 'restart_cred' credits. The function drops i_data_sem
 * when restarting transaction and gets it after transaction is restarted.
 *
 * The function returns 0 on success, 1 if transaction had to be restarted,
 * and < 0 in case of fatal error.
 */
int ext4_datasem_ensure_credits(handle_t *handle, struct inode *inode,
				int check_cred, int restart_cred,
				int revoke_cred)
{
	int ret;
	int dropped = 0;

	ret = ext4_journal_ensure_credits_fn(handle, check_cred, restart_cred,
		revoke_cred, ext4_ext_trunc_restart_fn(inode, &dropped));
	if (dropped)
		down_write(&EXT4_I(inode)->i_data_sem);
	return ret;
}

/*
 * could return:
 *  - EROFS
 *  - ENOMEM
 */
static int ext4_ext_get_access(handle_t *handle, struct inode *inode,
				struct ext4_ext_path *path)
{
	int err = 0;

	if (path->p_bh) {
		/* path points to block */
		BUFFER_TRACE(path->p_bh, "get_write_access");
		err = ext4_journal_get_write_access(handle, inode->i_sb,
						    path->p_bh, EXT4_JTR_NONE);
		/*
		 * The extent buffer's verified bit will be set again in
		 * __ext4_ext_dirty(). We could leave an inconsistent
		 * buffer if the extents updating procudure break off du
		 * to some error happens, force to check it again.
		 */
		if (!err)
			clear_buffer_verified(path->p_bh);
	}
	/* path points to leaf/index in inode body */
	/* we use in-core data, no need to protect them */
	return err;
}

/*
 * could return:
 *  - EROFS
 *  - ENOMEM
 *  - EIO
 */
static int __ext4_ext_dirty(const char *where, unsigned int line,
			    handle_t *handle, struct inode *inode,
			    struct ext4_ext_path *path)
{
	int err;

	WARN_ON(!rwsem_is_locked(&EXT4_I(inode)->i_data_sem));
	if (path->p_bh) {
		ext4_extent_block_csum_set(inode, ext_block_hdr(path->p_bh));
		/* path points to block */
		err = __ext4_handle_dirty_metadata(where, line, handle,
						   inode, path->p_bh);
		/* Extents updating done, re-set verified flag */
		if (!err)
			set_buffer_verified(path->p_bh);
	} else {
		/* path points to leaf/index in inode body */
		err = ext4_mark_inode_dirty(handle, inode);
	}
	return err;
}

#define ext4_ext_dirty(handle, inode, path) \
		__ext4_ext_dirty(__func__, __LINE__, (handle), (inode), (path))

static ext4_fsblk_t ext4_ext_find_goal(struct inode *inode,
			      struct ext4_ext_path *path,
			      ext4_lblk_t block)
{
	if (path) {
		int depth = path->p_depth;
		struct ext4_extent *ex;

		/*
		 * Try to predict block placement assuming that we are
		 * filling in a file which will eventually be
		 * non-sparse --- i.e., in the case of libbfd writing
		 * an ELF object sections out-of-order but in a way
		 * the eventually results in a contiguous object or
		 * executable file, or some database extending a table
		 * space file.  However, this is actually somewhat
		 * non-ideal if we are writing a sparse file such as
		 * qemu or KVM writing a raw image file that is going
		 * to stay fairly sparse, since it will end up
		 * fragmenting the file system's free space.  Maybe we
		 * should have some hueristics or some way to allow
		 * userspace to pass a hint to file system,
		 * especially if the latter case turns out to be
		 * common.
		 */
		ex = path[depth].p_ext;
		if (ex) {
			ext4_fsblk_t ext_pblk = ext4_ext_pblock(ex);
			ext4_lblk_t ext_block = le32_to_cpu(ex->ee_block);

			if (block > ext_block)
				return ext_pblk + (block - ext_block);
			else
				return ext_pblk - (ext_block - block);
		}

		/* it looks like index is empty;
		 * try to find starting block from index itself */
		if (path[depth].p_bh)
			return path[depth].p_bh->b_blocknr;
	}

	/* OK. use inode's group */
	return ext4_inode_to_goal_block(inode);
}

/*
 * Allocation for a meta data block
 */
static ext4_fsblk_t
ext4_ext_new_meta_block(handle_t *handle, struct inode *inode,
			struct ext4_ext_path *path,
			struct ext4_extent *ex, int *err, unsigned int flags)
{
	ext4_fsblk_t goal, newblock;

	goal = ext4_ext_find_goal(inode, path, le32_to_cpu(ex->ee_block));
	newblock = ext4_new_meta_blocks(handle, inode, goal, flags,
					NULL, err);
	return newblock;
}

static inline int ext4_ext_space_block(struct inode *inode, int check)
{
	int size;

	size = (inode->i_sb->s_blocksize - sizeof(struct ext4_extent_header))
			/ sizeof(struct ext4_extent);
#ifdef AGGRESSIVE_TEST
	if (!check && size > 6)
		size = 6;
#endif
	return size;
}

static inline int ext4_ext_space_block_idx(struct inode *inode, int check)
{
	int size;

	size = (inode->i_sb->s_blocksize - sizeof(struct ext4_extent_header))
			/ sizeof(struct ext4_extent_idx);
#ifdef AGGRESSIVE_TEST
	if (!check && size > 5)
		size = 5;
#endif
	return size;
}

static inline int ext4_ext_space_root(struct inode *inode, int check)
{
	int size;

	size = sizeof(EXT4_I(inode)->i_data);
	size -= sizeof(struct ext4_extent_header);
	size /= sizeof(struct ext4_extent);
#ifdef AGGRESSIVE_TEST
	if (!check && size > 3)
		size = 3;
#endif
	return size;
}

static inline int ext4_ext_space_root_idx(struct inode *inode, int check)
{
	int size;

	size = sizeof(EXT4_I(inode)->i_data);
	size -= sizeof(struct ext4_extent_header);
	size /= sizeof(struct ext4_extent_idx);
#ifdef AGGRESSIVE_TEST
	if (!check && size > 4)
		size = 4;
#endif
	return size;
}

static inline struct ext4_ext_path *
ext4_force_split_extent_at(handle_t *handle, struct inode *inode,
			   struct ext4_ext_path *path, ext4_lblk_t lblk,
			   int nofail)
{
	int unwritten = ext4_ext_is_unwritten(path[path->p_depth].p_ext);
	int flags = EXT4_EX_NOCACHE | EXT4_GET_BLOCKS_PRE_IO;

	if (nofail)
		flags |= EXT4_GET_BLOCKS_METADATA_NOFAIL | EXT4_EX_NOFAIL;

	return ext4_split_extent_at(handle, inode, path, lblk, unwritten ?
			EXT4_EXT_MARK_UNWRIT1|EXT4_EXT_MARK_UNWRIT2 : 0,
			flags);
}

static int
ext4_ext_max_entries(struct inode *inode, int depth)
{
	int max;

	if (depth == ext_depth(inode)) {
		if (depth == 0)
			max = ext4_ext_space_root(inode, 1);
		else
			max = ext4_ext_space_root_idx(inode, 1);
	} else {
		if (depth == 0)
			max = ext4_ext_space_block(inode, 1);
		else
			max = ext4_ext_space_block_idx(inode, 1);
	}

	return max;
}

static int ext4_valid_extent(struct inode *inode, struct ext4_extent *ext)
{
	ext4_fsblk_t block = ext4_ext_pblock(ext);
	int len = ext4_ext_get_actual_len(ext);
	ext4_lblk_t lblock = le32_to_cpu(ext->ee_block);

	/*
	 * We allow neither:
	 *  - zero length
	 *  - overflow/wrap-around
	 */
	if (lblock + len <= lblock)
		return 0;
	return ext4_inode_block_valid(inode, block, len);
}

static int ext4_valid_extent_idx(struct inode *inode,
				struct ext4_extent_idx *ext_idx)
{
	ext4_fsblk_t block = ext4_idx_pblock(ext_idx);

	return ext4_inode_block_valid(inode, block, 1);
}

static int ext4_valid_extent_entries(struct inode *inode,
				     struct ext4_extent_header *eh,
				     ext4_lblk_t lblk, ext4_fsblk_t *pblk,
				     int depth)
{
	unsigned short entries;
	ext4_lblk_t lblock = 0;
	ext4_lblk_t cur = 0;

	if (eh->eh_entries == 0)
		return 1;

	entries = le16_to_cpu(eh->eh_entries);

	if (depth == 0) {
		/* leaf entries */
		struct ext4_extent *ext = EXT_FIRST_EXTENT(eh);

		/*
		 * The logical block in the first entry should equal to
		 * the number in the index block.
		 */
		if (depth != ext_depth(inode) &&
		    lblk != le32_to_cpu(ext->ee_block))
			return 0;
		while (entries) {
			if (!ext4_valid_extent(inode, ext))
				return 0;

			/* Check for overlapping extents */
			lblock = le32_to_cpu(ext->ee_block);
			if (lblock < cur) {
				*pblk = ext4_ext_pblock(ext);
				return 0;
			}
			cur = lblock + ext4_ext_get_actual_len(ext);
			ext++;
			entries--;
		}
	} else {
		struct ext4_extent_idx *ext_idx = EXT_FIRST_INDEX(eh);

		/*
		 * The logical block in the first entry should equal to
		 * the number in the parent index block.
		 */
		if (depth != ext_depth(inode) &&
		    lblk != le32_to_cpu(ext_idx->ei_block))
			return 0;
		while (entries) {
			if (!ext4_valid_extent_idx(inode, ext_idx))
				return 0;

			/* Check for overlapping index extents */
			lblock = le32_to_cpu(ext_idx->ei_block);
			if (lblock < cur) {
				*pblk = ext4_idx_pblock(ext_idx);
				return 0;
			}
			ext_idx++;
			entries--;
			cur = lblock + 1;
		}
	}
	return 1;
}

static int __ext4_ext_check(const char *function, unsigned int line,
			    struct inode *inode, struct ext4_extent_header *eh,
			    int depth, ext4_fsblk_t pblk, ext4_lblk_t lblk)
{
	const char *error_msg;
	int max = 0, err = -EFSCORRUPTED;

	if (unlikely(eh->eh_magic != EXT4_EXT_MAGIC)) {
		error_msg = "invalid magic";
		goto corrupted;
	}
	if (unlikely(le16_to_cpu(eh->eh_depth) != depth)) {
		error_msg = "unexpected eh_depth";
		goto corrupted;
	}
	if (unlikely(eh->eh_max == 0)) {
		error_msg = "invalid eh_max";
		goto corrupted;
	}
	max = ext4_ext_max_entries(inode, depth);
	if (unlikely(le16_to_cpu(eh->eh_max) > max)) {
		error_msg = "too large eh_max";
		goto corrupted;
	}
	if (unlikely(le16_to_cpu(eh->eh_entries) > le16_to_cpu(eh->eh_max))) {
		error_msg = "invalid eh_entries";
		goto corrupted;
	}
	if (unlikely((eh->eh_entries == 0) && (depth > 0))) {
		error_msg = "eh_entries is 0 but eh_depth is > 0";
		goto corrupted;
	}
	if (!ext4_valid_extent_entries(inode, eh, lblk, &pblk, depth)) {
		error_msg = "invalid extent entries";
		goto corrupted;
	}
	if (unlikely(depth > 32)) {
		error_msg = "too large eh_depth";
		goto corrupted;
	}
	/* Verify checksum on non-root extent tree nodes */
	if (ext_depth(inode) != depth &&
	    !ext4_extent_block_csum_verify(inode, eh)) {
		error_msg = "extent tree corrupted";
		err = -EFSBADCRC;
		goto corrupted;
	}
	return 0;

corrupted:
	ext4_error_inode_err(inode, function, line, 0, -err,
			     "pblk %llu bad header/extent: %s - magic %x, "
			     "entries %u, max %u(%u), depth %u(%u)",
			     (unsigned long long) pblk, error_msg,
			     le16_to_cpu(eh->eh_magic),
			     le16_to_cpu(eh->eh_entries),
			     le16_to_cpu(eh->eh_max),
			     max, le16_to_cpu(eh->eh_depth), depth);
	return err;
}

#define ext4_ext_check(inode, eh, depth, pblk)			\
	__ext4_ext_check(__func__, __LINE__, (inode), (eh), (depth), (pblk), 0)

int ext4_ext_check_inode(struct inode *inode)
{
	return ext4_ext_check(inode, ext_inode_hdr(inode), ext_depth(inode), 0);
}

static void ext4_cache_extents(struct inode *inode,
			       struct ext4_extent_header *eh)
{
	struct ext4_extent *ex = EXT_FIRST_EXTENT(eh);
	ext4_lblk_t prev = 0;
	int i;

	for (i = le16_to_cpu(eh->eh_entries); i > 0; i--, ex++) {
		unsigned int status = EXTENT_STATUS_WRITTEN;
		ext4_lblk_t lblk = le32_to_cpu(ex->ee_block);
		int len = ext4_ext_get_actual_len(ex);

		if (prev && (prev != lblk))
			ext4_es_cache_extent(inode, prev, lblk - prev, ~0,
					     EXTENT_STATUS_HOLE);

		if (ext4_ext_is_unwritten(ex))
			status = EXTENT_STATUS_UNWRITTEN;
		ext4_es_cache_extent(inode, lblk, len,
				     ext4_ext_pblock(ex), status);
		prev = lblk + len;
	}
}

static struct buffer_head *
__read_extent_tree_block(const char *function, unsigned int line,
			 struct inode *inode, struct ext4_extent_idx *idx,
			 int depth, int flags)
{
	struct buffer_head		*bh;
	int				err;
	gfp_t				gfp_flags = __GFP_MOVABLE | GFP_NOFS;
	ext4_fsblk_t			pblk;

	if (flags & EXT4_EX_NOFAIL)
		gfp_flags |= __GFP_NOFAIL;

	pblk = ext4_idx_pblock(idx);
	bh = sb_getblk_gfp(inode->i_sb, pblk, gfp_flags);
	if (unlikely(!bh))
		return ERR_PTR(-ENOMEM);

	if (!bh_uptodate_or_lock(bh)) {
		trace_ext4_ext_load_extent(inode, pblk, _RET_IP_);
		err = ext4_read_bh(bh, 0, NULL);
		if (err < 0)
			goto errout;
	}
	if (buffer_verified(bh) && !(flags & EXT4_EX_FORCE_CACHE))
		return bh;
	err = __ext4_ext_check(function, line, inode, ext_block_hdr(bh),
			       depth, pblk, le32_to_cpu(idx->ei_block));
	if (err)
		goto errout;
	set_buffer_verified(bh);
	/*
	 * If this is a leaf block, cache all of its entries
	 */
	if (!(flags & EXT4_EX_NOCACHE) && depth == 0) {
		struct ext4_extent_header *eh = ext_block_hdr(bh);
		ext4_cache_extents(inode, eh);
	}
	return bh;
errout:
	put_bh(bh);
	return ERR_PTR(err);

}

#define read_extent_tree_block(inode, idx, depth, flags)		\
	__read_extent_tree_block(__func__, __LINE__, (inode), (idx),	\
				 (depth), (flags))

/*
 * This function is called to cache a file's extent information in the
 * extent status tree
 */
int ext4_ext_precache(struct inode *inode)
{
	struct ext4_inode_info *ei = EXT4_I(inode);
	struct ext4_ext_path *path = NULL;
	struct buffer_head *bh;
	int i = 0, depth, ret = 0;

	if (!ext4_test_inode_flag(inode, EXT4_INODE_EXTENTS))
		return 0;	/* not an extent-mapped inode */

	down_read(&ei->i_data_sem);
	depth = ext_depth(inode);

	/* Don't cache anything if there are no external extent blocks */
	if (!depth) {
		up_read(&ei->i_data_sem);
		return ret;
	}

	path = kcalloc(depth + 1, sizeof(struct ext4_ext_path),
		       GFP_NOFS);
	if (path == NULL) {
		up_read(&ei->i_data_sem);
		return -ENOMEM;
	}

	path[0].p_hdr = ext_inode_hdr(inode);
	ret = ext4_ext_check(inode, path[0].p_hdr, depth, 0);
	if (ret)
		goto out;
	path[0].p_idx = EXT_FIRST_INDEX(path[0].p_hdr);
	while (i >= 0) {
		/*
		 * If this is a leaf block or we've reached the end of
		 * the index block, go up
		 */
		if ((i == depth) ||
		    path[i].p_idx > EXT_LAST_INDEX(path[i].p_hdr)) {
			ext4_ext_path_brelse(path + i);
			i--;
			continue;
		}
		bh = read_extent_tree_block(inode, path[i].p_idx++,
					    depth - i - 1,
					    EXT4_EX_FORCE_CACHE);
		if (IS_ERR(bh)) {
			ret = PTR_ERR(bh);
			break;
		}
		i++;
		path[i].p_bh = bh;
		path[i].p_hdr = ext_block_hdr(bh);
		path[i].p_idx = EXT_FIRST_INDEX(path[i].p_hdr);
	}
	ext4_set_inode_state(inode, EXT4_STATE_EXT_PRECACHED);
out:
	up_read(&ei->i_data_sem);
	ext4_free_ext_path(path);
	return ret;
}

#ifdef EXT_DEBUG
static void ext4_ext_show_path(struct inode *inode, struct ext4_ext_path *path)
{
	int k, l = path->p_depth;

	ext_debug(inode, "path:");
	for (k = 0; k <= l; k++, path++) {
		if (path->p_idx) {
			ext_debug(inode, "  %d->%llu",
				  le32_to_cpu(path->p_idx->ei_block),
				  ext4_idx_pblock(path->p_idx));
		} else if (path->p_ext) {
			ext_debug(inode, "  %d:[%d]%d:%llu ",
				  le32_to_cpu(path->p_ext->ee_block),
				  ext4_ext_is_unwritten(path->p_ext),
				  ext4_ext_get_actual_len(path->p_ext),
				  ext4_ext_pblock(path->p_ext));
		} else
			ext_debug(inode, "  []");
	}
	ext_debug(inode, "\n");
}

static void ext4_ext_show_leaf(struct inode *inode, struct ext4_ext_path *path)
{
	int depth = ext_depth(inode);
	struct ext4_extent_header *eh;
	struct ext4_extent *ex;
	int i;

	if (IS_ERR_OR_NULL(path))
		return;

	eh = path[depth].p_hdr;
	ex = EXT_FIRST_EXTENT(eh);

	ext_debug(inode, "Displaying leaf extents\n");

	for (i = 0; i < le16_to_cpu(eh->eh_entries); i++, ex++) {
		ext_debug(inode, "%d:[%d]%d:%llu ", le32_to_cpu(ex->ee_block),
			  ext4_ext_is_unwritten(ex),
			  ext4_ext_get_actual_len(ex), ext4_ext_pblock(ex));
	}
	ext_debug(inode, "\n");
}

static void ext4_ext_show_move(struct inode *inode, struct ext4_ext_path *path,
			ext4_fsblk_t newblock, int level)
{
	int depth = ext_depth(inode);
	struct ext4_extent *ex;

	if (depth != level) {
		struct ext4_extent_idx *idx;
		idx = path[level].p_idx;
		while (idx <= EXT_MAX_INDEX(path[level].p_hdr)) {
			ext_debug(inode, "%d: move %d:%llu in new index %llu\n",
				  level, le32_to_cpu(idx->ei_block),
				  ext4_idx_pblock(idx), newblock);
			idx++;
		}

		return;
	}

	ex = path[depth].p_ext;
	while (ex <= EXT_MAX_EXTENT(path[depth].p_hdr)) {
		ext_debug(inode, "move %d:%llu:[%d]%d in new leaf %llu\n",
				le32_to_cpu(ex->ee_block),
				ext4_ext_pblock(ex),
				ext4_ext_is_unwritten(ex),
				ext4_ext_get_actual_len(ex),
				newblock);
		ex++;
	}
}

#else
#define ext4_ext_show_path(inode, path)
#define ext4_ext_show_leaf(inode, path)
#define ext4_ext_show_move(inode, path, newblock, level)
#endif

/*
 * ext4_ext_binsearch_idx:
 * binary search for the closest index of the given block
 * the header must be checked before calling this
 */
static void
ext4_ext_binsearch_idx(struct inode *inode,
			struct ext4_ext_path *path, ext4_lblk_t block)
{
	struct ext4_extent_header *eh = path->p_hdr;
	struct ext4_extent_idx *r, *l, *m;


	ext_debug(inode, "binsearch for %u(idx):  ", block);

	l = EXT_FIRST_INDEX(eh) + 1;
	r = EXT_LAST_INDEX(eh);
	while (l <= r) {
		m = l + (r - l) / 2;
		ext_debug(inode, "%p(%u):%p(%u):%p(%u) ", l,
			  le32_to_cpu(l->ei_block), m, le32_to_cpu(m->ei_block),
			  r, le32_to_cpu(r->ei_block));

		if (block < le32_to_cpu(m->ei_block))
			r = m - 1;
		else
			l = m + 1;
	}

	path->p_idx = l - 1;
	ext_debug(inode, "  -> %u->%lld ", le32_to_cpu(path->p_idx->ei_block),
		  ext4_idx_pblock(path->p_idx));

#ifdef CHECK_BINSEARCH
	{
		struct ext4_extent_idx *chix, *ix;
		int k;

		chix = ix = EXT_FIRST_INDEX(eh);
		for (k = 0; k < le16_to_cpu(eh->eh_entries); k++, ix++) {
			if (k != 0 && le32_to_cpu(ix->ei_block) <=
			    le32_to_cpu(ix[-1].ei_block)) {
				printk(KERN_DEBUG "k=%d, ix=0x%p, "
				       "first=0x%p\n", k,
				       ix, EXT_FIRST_INDEX(eh));
				printk(KERN_DEBUG "%u <= %u\n",
				       le32_to_cpu(ix->ei_block),
				       le32_to_cpu(ix[-1].ei_block));
			}
			BUG_ON(k && le32_to_cpu(ix->ei_block)
					   <= le32_to_cpu(ix[-1].ei_block));
			if (block < le32_to_cpu(ix->ei_block))
				break;
			chix = ix;
		}
		BUG_ON(chix != path->p_idx);
	}
#endif

}

/*
 * ext4_ext_binsearch:
 * binary search for closest extent of the given block
 * the header must be checked before calling this
 */
static void
ext4_ext_binsearch(struct inode *inode,
		struct ext4_ext_path *path, ext4_lblk_t block)
{
	struct ext4_extent_header *eh = path->p_hdr;
	struct ext4_extent *r, *l, *m;

	if (eh->eh_entries == 0) {
		/*
		 * this leaf is empty:
		 * we get such a leaf in split/add case
		 */
		return;
	}

	ext_debug(inode, "binsearch for %u:  ", block);

	l = EXT_FIRST_EXTENT(eh) + 1;
	r = EXT_LAST_EXTENT(eh);

	while (l <= r) {
		m = l + (r - l) / 2;
		ext_debug(inode, "%p(%u):%p(%u):%p(%u) ", l,
			  le32_to_cpu(l->ee_block), m, le32_to_cpu(m->ee_block),
			  r, le32_to_cpu(r->ee_block));

		if (block < le32_to_cpu(m->ee_block))
			r = m - 1;
		else
			l = m + 1;
	}

	path->p_ext = l - 1;
	ext_debug(inode, "  -> %d:%llu:[%d]%d ",
			le32_to_cpu(path->p_ext->ee_block),
			ext4_ext_pblock(path->p_ext),
			ext4_ext_is_unwritten(path->p_ext),
			ext4_ext_get_actual_len(path->p_ext));

#ifdef CHECK_BINSEARCH
	{
		struct ext4_extent *chex, *ex;
		int k;

		chex = ex = EXT_FIRST_EXTENT(eh);
		for (k = 0; k < le16_to_cpu(eh->eh_entries); k++, ex++) {
			BUG_ON(k && le32_to_cpu(ex->ee_block)
					  <= le32_to_cpu(ex[-1].ee_block));
			if (block < le32_to_cpu(ex->ee_block))
				break;
			chex = ex;
		}
		BUG_ON(chex != path->p_ext);
	}
#endif

}

void ext4_ext_tree_init(handle_t *handle, struct inode *inode)
{
	struct ext4_extent_header *eh;

	eh = ext_inode_hdr(inode);
	eh->eh_depth = 0;
	eh->eh_entries = 0;
	eh->eh_magic = EXT4_EXT_MAGIC;
	eh->eh_max = cpu_to_le16(ext4_ext_space_root(inode, 0));
	eh->eh_generation = 0;
	ext4_mark_inode_dirty(handle, inode);
}

struct ext4_ext_path *
ext4_find_extent(struct inode *inode, ext4_lblk_t block,
		 struct ext4_ext_path *path, int flags)
{
	struct ext4_extent_header *eh;
	struct buffer_head *bh;
	short int depth, i, ppos = 0;
	int ret;
	gfp_t gfp_flags = GFP_NOFS;

	if (flags & EXT4_EX_NOFAIL)
		gfp_flags |= __GFP_NOFAIL;

	eh = ext_inode_hdr(inode);
	depth = ext_depth(inode);
	if (depth < 0 || depth > EXT4_MAX_EXTENT_DEPTH) {
		EXT4_ERROR_INODE(inode, "inode has invalid extent depth: %d",
				 depth);
		ret = -EFSCORRUPTED;
		goto err;
	}

	if (path) {
		ext4_ext_drop_refs(path);
		if (depth > path[0].p_maxdepth) {
			kfree(path);
			path = NULL;
		}
	}
	if (!path) {
		/* account possible depth increase */
		path = kcalloc(depth + 2, sizeof(struct ext4_ext_path),
				gfp_flags);
		if (unlikely(!path))
			return ERR_PTR(-ENOMEM);
		path[0].p_maxdepth = depth + 1;
	}
	path[0].p_hdr = eh;
	path[0].p_bh = NULL;

	i = depth;
	if (!(flags & EXT4_EX_NOCACHE) && depth == 0)
		ext4_cache_extents(inode, eh);
	/* walk through the tree */
	while (i) {
		ext_debug(inode, "depth %d: num %d, max %d\n",
			  ppos, le16_to_cpu(eh->eh_entries), le16_to_cpu(eh->eh_max));

		ext4_ext_binsearch_idx(inode, path + ppos, block);
		path[ppos].p_block = ext4_idx_pblock(path[ppos].p_idx);
		path[ppos].p_depth = i;
		path[ppos].p_ext = NULL;

		bh = read_extent_tree_block(inode, path[ppos].p_idx, --i, flags);
		if (IS_ERR(bh)) {
			ret = PTR_ERR(bh);
			goto err;
		}

		eh = ext_block_hdr(bh);
		ppos++;
		path[ppos].p_bh = bh;
		path[ppos].p_hdr = eh;
	}

	path[ppos].p_depth = i;
	path[ppos].p_ext = NULL;
	path[ppos].p_idx = NULL;

	/* find extent */
	ext4_ext_binsearch(inode, path + ppos, block);
	/* if not an empty leaf */
	if (path[ppos].p_ext)
		path[ppos].p_block = ext4_ext_pblock(path[ppos].p_ext);

	ext4_ext_show_path(inode, path);

	if (orig_path)
		*orig_path = path;
	return path;

err:
	ext4_free_ext_path(path);
	return ERR_PTR(ret);
}

/*
 * ext4_ext_insert_index:
 * insert new index [@logical;@ptr] into the block at @curp;
 * check where to insert: before @curp or after @curp
 */
static int ext4_ext_insert_index(handle_t *handle, struct inode *inode,
				 struct ext4_ext_path *curp,
				 int logical, ext4_fsblk_t ptr)
{
	struct ext4_extent_idx *ix;
	int len, err;

	err = ext4_ext_get_access(handle, inode, curp);
	if (err)
		return err;

	if (unlikely(logical == le32_to_cpu(curp->p_idx->ei_block))) {
		EXT4_ERROR_INODE(inode,
				 "logical %d == ei_block %d!",
				 logical, le32_to_cpu(curp->p_idx->ei_block));
		return -EFSCORRUPTED;
	}

	if (unlikely(le16_to_cpu(curp->p_hdr->eh_entries)
			     >= le16_to_cpu(curp->p_hdr->eh_max))) {
		EXT4_ERROR_INODE(inode,
				 "eh_entries %d >= eh_max %d!",
				 le16_to_cpu(curp->p_hdr->eh_entries),
				 le16_to_cpu(curp->p_hdr->eh_max));
		return -EFSCORRUPTED;
	}

	if (logical > le32_to_cpu(curp->p_idx->ei_block)) {
		/* insert after */
		ext_debug(inode, "insert new index %d after: %llu\n",
			  logical, ptr);
		ix = curp->p_idx + 1;
	} else {
		/* insert before */
		ext_debug(inode, "insert new index %d before: %llu\n",
			  logical, ptr);
		ix = curp->p_idx;
	}

	if (unlikely(ix > EXT_MAX_INDEX(curp->p_hdr))) {
		EXT4_ERROR_INODE(inode, "ix > EXT_MAX_INDEX!");
		return -EFSCORRUPTED;
	}

	len = EXT_LAST_INDEX(curp->p_hdr) - ix + 1;
	BUG_ON(len < 0);
	if (len > 0) {
		ext_debug(inode, "insert new index %d: "
				"move %d indices from 0x%p to 0x%p\n",
				logical, len, ix, ix + 1);
		memmove(ix + 1, ix, len * sizeof(struct ext4_extent_idx));
	}

	ix->ei_block = cpu_to_le32(logical);
	ext4_idx_store_pblock(ix, ptr);
	le16_add_cpu(&curp->p_hdr->eh_entries, 1);

	if (unlikely(ix > EXT_LAST_INDEX(curp->p_hdr))) {
		EXT4_ERROR_INODE(inode, "ix > EXT_LAST_INDEX!");
		return -EFSCORRUPTED;
	}

	err = ext4_ext_dirty(handle, inode, curp);
	ext4_std_error(inode->i_sb, err);

	return err;
}

/*
 * ext4_ext_split:
 * inserts new subtree into the path, using free index entry
 * at depth @at:
 * - allocates all needed blocks (new leaf and all intermediate index blocks)
 * - makes decision where to split
 * - moves remaining extents and index entries (right to the split point)
 *   into the newly allocated blocks
 * - initializes subtree
 */
static int ext4_ext_split(handle_t *handle, struct inode *inode,
			  unsigned int flags,
			  struct ext4_ext_path *path,
			  struct ext4_extent *newext, int at)
{
	struct buffer_head *bh = NULL;
	int depth = ext_depth(inode);
	struct ext4_extent_header *neh;
	struct ext4_extent_idx *fidx;
	int i = at, k, m, a;
	ext4_fsblk_t newblock, oldblock;
	__le32 border;
	ext4_fsblk_t *ablocks = NULL; /* array of allocated blocks */
	gfp_t gfp_flags = GFP_NOFS;
	int err = 0;
	size_t ext_size = 0;

	if (flags & EXT4_EX_NOFAIL)
		gfp_flags |= __GFP_NOFAIL;

	/* make decision: where to split? */
	/* FIXME: now decision is simplest: at current extent */

	/* if current leaf will be split, then we should use
	 * border from split point */
	if (unlikely(path[depth].p_ext > EXT_MAX_EXTENT(path[depth].p_hdr))) {
		EXT4_ERROR_INODE(inode, "p_ext > EXT_MAX_EXTENT!");
		return -EFSCORRUPTED;
	}
	if (path[depth].p_ext != EXT_MAX_EXTENT(path[depth].p_hdr)) {
		border = path[depth].p_ext[1].ee_block;
		ext_debug(inode, "leaf will be split."
				" next leaf starts at %d\n",
				  le32_to_cpu(border));
	} else {
		border = newext->ee_block;
		ext_debug(inode, "leaf will be added."
				" next leaf starts at %d\n",
				le32_to_cpu(border));
	}

	/*
	 * If error occurs, then we break processing
	 * and mark filesystem read-only. index won't
	 * be inserted and tree will be in consistent
	 * state. Next mount will repair buffers too.
	 */

	/*
	 * Get array to track all allocated blocks.
	 * We need this to handle errors and free blocks
	 * upon them.
	 */
	ablocks = kcalloc(depth, sizeof(ext4_fsblk_t), gfp_flags);
	if (!ablocks)
		return -ENOMEM;

	/* allocate all needed blocks */
	ext_debug(inode, "allocate %d blocks for indexes/leaf\n", depth - at);
	for (a = 0; a < depth - at; a++) {
		newblock = ext4_ext_new_meta_block(handle, inode, path,
						   newext, &err, flags);
		if (newblock == 0)
			goto cleanup;
		ablocks[a] = newblock;
	}

	/* initialize new leaf */
	newblock = ablocks[--a];
	if (unlikely(newblock == 0)) {
		EXT4_ERROR_INODE(inode, "newblock == 0!");
		err = -EFSCORRUPTED;
		goto cleanup;
	}
	bh = sb_getblk_gfp(inode->i_sb, newblock, __GFP_MOVABLE | GFP_NOFS);
	if (unlikely(!bh)) {
		err = -ENOMEM;
		goto cleanup;
	}
	lock_buffer(bh);

	err = ext4_journal_get_create_access(handle, inode->i_sb, bh,
					     EXT4_JTR_NONE);
	if (err)
		goto cleanup;

	neh = ext_block_hdr(bh);
	neh->eh_entries = 0;
	neh->eh_max = cpu_to_le16(ext4_ext_space_block(inode, 0));
	neh->eh_magic = EXT4_EXT_MAGIC;
	neh->eh_depth = 0;
	neh->eh_generation = 0;

	/* move remainder of path[depth] to the new leaf */
	if (unlikely(path[depth].p_hdr->eh_entries !=
		     path[depth].p_hdr->eh_max)) {
		EXT4_ERROR_INODE(inode, "eh_entries %d != eh_max %d!",
				 path[depth].p_hdr->eh_entries,
				 path[depth].p_hdr->eh_max);
		err = -EFSCORRUPTED;
		goto cleanup;
	}
	/* start copy from next extent */
	m = EXT_MAX_EXTENT(path[depth].p_hdr) - path[depth].p_ext++;
	ext4_ext_show_move(inode, path, newblock, depth);
	if (m) {
		struct ext4_extent *ex;
		ex = EXT_FIRST_EXTENT(neh);
		memmove(ex, path[depth].p_ext, sizeof(struct ext4_extent) * m);
		le16_add_cpu(&neh->eh_entries, m);
	}

	/* zero out unused area in the extent block */
	ext_size = sizeof(struct ext4_extent_header) +
		sizeof(struct ext4_extent) * le16_to_cpu(neh->eh_entries);
	memset(bh->b_data + ext_size, 0, inode->i_sb->s_blocksize - ext_size);
	ext4_extent_block_csum_set(inode, neh);
	set_buffer_uptodate(bh);
	unlock_buffer(bh);

	err = ext4_handle_dirty_metadata(handle, inode, bh);
	if (err)
		goto cleanup;
	brelse(bh);
	bh = NULL;

	/* correct old leaf */
	if (m) {
		err = ext4_ext_get_access(handle, inode, path + depth);
		if (err)
			goto cleanup;
		le16_add_cpu(&path[depth].p_hdr->eh_entries, -m);
		err = ext4_ext_dirty(handle, inode, path + depth);
		if (err)
			goto cleanup;

	}

	/* create intermediate indexes */
	k = depth - at - 1;
	if (unlikely(k < 0)) {
		EXT4_ERROR_INODE(inode, "k %d < 0!", k);
		err = -EFSCORRUPTED;
		goto cleanup;
	}
	if (k)
		ext_debug(inode, "create %d intermediate indices\n", k);
	/* insert new index into current index block */
	/* current depth stored in i var */
	i = depth - 1;
	while (k--) {
		oldblock = newblock;
		newblock = ablocks[--a];
		bh = sb_getblk(inode->i_sb, newblock);
		if (unlikely(!bh)) {
			err = -ENOMEM;
			goto cleanup;
		}
		lock_buffer(bh);

		err = ext4_journal_get_create_access(handle, inode->i_sb, bh,
						     EXT4_JTR_NONE);
		if (err)
			goto cleanup;

		neh = ext_block_hdr(bh);
		neh->eh_entries = cpu_to_le16(1);
		neh->eh_magic = EXT4_EXT_MAGIC;
		neh->eh_max = cpu_to_le16(ext4_ext_space_block_idx(inode, 0));
		neh->eh_depth = cpu_to_le16(depth - i);
		neh->eh_generation = 0;
		fidx = EXT_FIRST_INDEX(neh);
		fidx->ei_block = border;
		ext4_idx_store_pblock(fidx, oldblock);

		ext_debug(inode, "int.index at %d (block %llu): %u -> %llu\n",
				i, newblock, le32_to_cpu(border), oldblock);

		/* move remainder of path[i] to the new index block */
		if (unlikely(EXT_MAX_INDEX(path[i].p_hdr) !=
					EXT_LAST_INDEX(path[i].p_hdr))) {
			EXT4_ERROR_INODE(inode,
					 "EXT_MAX_INDEX != EXT_LAST_INDEX ee_block %d!",
					 le32_to_cpu(path[i].p_ext->ee_block));
			err = -EFSCORRUPTED;
			goto cleanup;
		}
		/* start copy indexes */
		m = EXT_MAX_INDEX(path[i].p_hdr) - path[i].p_idx++;
		ext_debug(inode, "cur 0x%p, last 0x%p\n", path[i].p_idx,
				EXT_MAX_INDEX(path[i].p_hdr));
		ext4_ext_show_move(inode, path, newblock, i);
		if (m) {
			memmove(++fidx, path[i].p_idx,
				sizeof(struct ext4_extent_idx) * m);
			le16_add_cpu(&neh->eh_entries, m);
		}
		/* zero out unused area in the extent block */
		ext_size = sizeof(struct ext4_extent_header) +
		   (sizeof(struct ext4_extent) * le16_to_cpu(neh->eh_entries));
		memset(bh->b_data + ext_size, 0,
			inode->i_sb->s_blocksize - ext_size);
		ext4_extent_block_csum_set(inode, neh);
		set_buffer_uptodate(bh);
		unlock_buffer(bh);

		err = ext4_handle_dirty_metadata(handle, inode, bh);
		if (err)
			goto cleanup;
		brelse(bh);
		bh = NULL;

		/* correct old index */
		if (m) {
			err = ext4_ext_get_access(handle, inode, path + i);
			if (err)
				goto cleanup;
			le16_add_cpu(&path[i].p_hdr->eh_entries, -m);
			err = ext4_ext_dirty(handle, inode, path + i);
			if (err)
				goto cleanup;
		}

		i--;
	}

	/* insert new index */
	err = ext4_ext_insert_index(handle, inode, path + at,
				    le32_to_cpu(border), newblock);

cleanup:
	if (bh) {
		if (buffer_locked(bh))
			unlock_buffer(bh);
		brelse(bh);
	}

	if (err) {
		/* free all allocated blocks in error case */
		for (i = 0; i < depth; i++) {
			if (!ablocks[i])
				continue;
			ext4_free_blocks(handle, inode, NULL, ablocks[i], 1,
					 EXT4_FREE_BLOCKS_METADATA);
		}
	}
	kfree(ablocks);

	return err;
}

/*
 * ext4_ext_grow_indepth:
 * implements tree growing procedure:
 * - allocates new block
 * - moves top-level data (index block or leaf) into the new block
 * - initializes new top-level, creating index that points to the
 *   just created block
 */
static int ext4_ext_grow_indepth(handle_t *handle, struct inode *inode,
				 unsigned int flags)
{
	struct ext4_extent_header *neh;
	struct buffer_head *bh;
	ext4_fsblk_t newblock, goal = 0;
	struct ext4_super_block *es = EXT4_SB(inode->i_sb)->s_es;
	int err = 0;
	size_t ext_size = 0;

	/* Try to prepend new index to old one */
	if (ext_depth(inode))
		goal = ext4_idx_pblock(EXT_FIRST_INDEX(ext_inode_hdr(inode)));
	if (goal > le32_to_cpu(es->s_first_data_block)) {
		flags |= EXT4_MB_HINT_TRY_GOAL;
		goal--;
	} else
		goal = ext4_inode_to_goal_block(inode);
	newblock = ext4_new_meta_blocks(handle, inode, goal, flags,
					NULL, &err);
	if (newblock == 0)
		return err;

	bh = sb_getblk_gfp(inode->i_sb, newblock, __GFP_MOVABLE | GFP_NOFS);
	if (unlikely(!bh))
		return -ENOMEM;
	lock_buffer(bh);

	err = ext4_journal_get_create_access(handle, inode->i_sb, bh,
					     EXT4_JTR_NONE);
	if (err) {
		unlock_buffer(bh);
		goto out;
	}

	ext_size = sizeof(EXT4_I(inode)->i_data);
	/* move top-level index/leaf into new block */
	memmove(bh->b_data, EXT4_I(inode)->i_data, ext_size);
	/* zero out unused area in the extent block */
	memset(bh->b_data + ext_size, 0, inode->i_sb->s_blocksize - ext_size);

	/* set size of new block */
	neh = ext_block_hdr(bh);
	/* old root could have indexes or leaves
	 * so calculate e_max right way */
	if (ext_depth(inode))
		neh->eh_max = cpu_to_le16(ext4_ext_space_block_idx(inode, 0));
	else
		neh->eh_max = cpu_to_le16(ext4_ext_space_block(inode, 0));
	neh->eh_magic = EXT4_EXT_MAGIC;
	ext4_extent_block_csum_set(inode, neh);
	set_buffer_uptodate(bh);
	set_buffer_verified(bh);
	unlock_buffer(bh);

	err = ext4_handle_dirty_metadata(handle, inode, bh);
	if (err)
		goto out;

	/* Update top-level index: num,max,pointer */
	neh = ext_inode_hdr(inode);
	neh->eh_entries = cpu_to_le16(1);
	ext4_idx_store_pblock(EXT_FIRST_INDEX(neh), newblock);
	if (neh->eh_depth == 0) {
		/* Root extent block becomes index block */
		neh->eh_max = cpu_to_le16(ext4_ext_space_root_idx(inode, 0));
		EXT_FIRST_INDEX(neh)->ei_block =
			EXT_FIRST_EXTENT(neh)->ee_block;
	}
	ext_debug(inode, "new root: num %d(%d), lblock %d, ptr %llu\n",
		  le16_to_cpu(neh->eh_entries), le16_to_cpu(neh->eh_max),
		  le32_to_cpu(EXT_FIRST_INDEX(neh)->ei_block),
		  ext4_idx_pblock(EXT_FIRST_INDEX(neh)));

	le16_add_cpu(&neh->eh_depth, 1);
	err = ext4_mark_inode_dirty(handle, inode);
out:
	brelse(bh);

	return err;
}

/*
 * ext4_ext_create_new_leaf:
 * finds empty index and adds new leaf.
 * if no free index is found, then it requests in-depth growing.
 */
static struct ext4_ext_path *
ext4_ext_create_new_leaf(handle_t *handle, struct inode *inode,
			 unsigned int mb_flags, unsigned int gb_flags,
			 struct ext4_ext_path *path,
			 struct ext4_extent *newext)
{
	struct ext4_ext_path *curp;
	int depth, i, err = 0;
	ext4_lblk_t ee_block = le32_to_cpu(newext->ee_block);

repeat:
	i = depth = ext_depth(inode);

	/* walk up to the tree and look for free index entry */
	curp = path + depth;
	while (i > 0 && !EXT_HAS_FREE_INDEX(curp)) {
		i--;
		curp--;
	}

	/* we use already allocated block for index block,
	 * so subsequent data blocks should be contiguous */
	if (EXT_HAS_FREE_INDEX(curp)) {
		/* if we found index with free entry, then use that
		 * entry: create all needed subtree and add new leaf */
		err = ext4_ext_split(handle, inode, mb_flags, path, newext, i);
		if (err)
			goto errout;

		/* refill path */
		path = ext4_find_extent(inode, ee_block, path, gb_flags);
		return path;
	}

	/* tree is full, time to grow in depth */
	err = ext4_ext_grow_indepth(handle, inode, mb_flags);
	if (err)
		goto errout;

	/* refill path */
	path = ext4_find_extent(inode, ee_block, path, gb_flags);
	if (IS_ERR(path))
		return path;

	/*
	 * only first (depth 0 -> 1) produces free space;
	 * in all other cases we have to split the grown tree
	 */
	depth = ext_depth(inode);
	if (path[depth].p_hdr->eh_entries == path[depth].p_hdr->eh_max) {
		/* now we need to split */
		goto repeat;
	}

	return path;

errout:
	ext4_free_ext_path(path);
	return ERR_PTR(err);
}

/*
 * search the closest allocated block to the left for *logical
 * and returns it at @logical + it's physical address at @phys
 * if *logical is the smallest allocated block, the function
 * returns 0 at @phys
 * return value contains 0 (success) or error code
 */
static int ext4_ext_search_left(struct inode *inode,
				struct ext4_ext_path *path,
				ext4_lblk_t *logical, ext4_fsblk_t *phys)
{
	struct ext4_extent_idx *ix;
	struct ext4_extent *ex;
	int depth, ee_len;

	if (unlikely(path == NULL)) {
		EXT4_ERROR_INODE(inode, "path == NULL *logical %d!", *logical);
		return -EFSCORRUPTED;
	}
	depth = path->p_depth;
	*phys = 0;

	if (depth == 0 && path->p_ext == NULL)
		return 0;

	/* usually extent in the path covers blocks smaller
	 * then *logical, but it can be that extent is the
	 * first one in the file */

	ex = path[depth].p_ext;
	ee_len = ext4_ext_get_actual_len(ex);
	if (*logical < le32_to_cpu(ex->ee_block)) {
		if (unlikely(EXT_FIRST_EXTENT(path[depth].p_hdr) != ex)) {
			EXT4_ERROR_INODE(inode,
					 "EXT_FIRST_EXTENT != ex *logical %d ee_block %d!",
					 *logical, le32_to_cpu(ex->ee_block));
			return -EFSCORRUPTED;
		}
		while (--depth >= 0) {
			ix = path[depth].p_idx;
			if (unlikely(ix != EXT_FIRST_INDEX(path[depth].p_hdr))) {
				EXT4_ERROR_INODE(inode,
				  "ix (%d) != EXT_FIRST_INDEX (%d) (depth %d)!",
				  ix != NULL ? le32_to_cpu(ix->ei_block) : 0,
				  le32_to_cpu(EXT_FIRST_INDEX(path[depth].p_hdr)->ei_block),
				  depth);
				return -EFSCORRUPTED;
			}
		}
		return 0;
	}

	if (unlikely(*logical < (le32_to_cpu(ex->ee_block) + ee_len))) {
		EXT4_ERROR_INODE(inode,
				 "logical %d < ee_block %d + ee_len %d!",
				 *logical, le32_to_cpu(ex->ee_block), ee_len);
		return -EFSCORRUPTED;
	}

	*logical = le32_to_cpu(ex->ee_block) + ee_len - 1;
	*phys = ext4_ext_pblock(ex) + ee_len - 1;
	return 0;
}

/*
 * Search the closest allocated block to the right for *logical
 * and returns it at @logical + it's physical address at @phys.
 * If not exists, return 0 and @phys is set to 0. We will return
 * 1 which means we found an allocated block and ret_ex is valid.
 * Or return a (< 0) error code.
 */
static int ext4_ext_search_right(struct inode *inode,
				 struct ext4_ext_path *path,
				 ext4_lblk_t *logical, ext4_fsblk_t *phys,
				 struct ext4_extent *ret_ex)
{
	struct buffer_head *bh = NULL;
	struct ext4_extent_header *eh;
	struct ext4_extent_idx *ix;
	struct ext4_extent *ex;
	int depth;	/* Note, NOT eh_depth; depth from top of tree */
	int ee_len;

	if (unlikely(path == NULL)) {
		EXT4_ERROR_INODE(inode, "path == NULL *logical %d!", *logical);
		return -EFSCORRUPTED;
	}
	depth = path->p_depth;
	*phys = 0;

	if (depth == 0 && path->p_ext == NULL)
		return 0;

	/* usually extent in the path covers blocks smaller
	 * then *logical, but it can be that extent is the
	 * first one in the file */

	ex = path[depth].p_ext;
	ee_len = ext4_ext_get_actual_len(ex);
	if (*logical < le32_to_cpu(ex->ee_block)) {
		if (unlikely(EXT_FIRST_EXTENT(path[depth].p_hdr) != ex)) {
			EXT4_ERROR_INODE(inode,
					 "first_extent(path[%d].p_hdr) != ex",
					 depth);
			return -EFSCORRUPTED;
		}
		while (--depth >= 0) {
			ix = path[depth].p_idx;
			if (unlikely(ix != EXT_FIRST_INDEX(path[depth].p_hdr))) {
				EXT4_ERROR_INODE(inode,
						 "ix != EXT_FIRST_INDEX *logical %d!",
						 *logical);
				return -EFSCORRUPTED;
			}
		}
		goto found_extent;
	}

	if (unlikely(*logical < (le32_to_cpu(ex->ee_block) + ee_len))) {
		EXT4_ERROR_INODE(inode,
				 "logical %d < ee_block %d + ee_len %d!",
				 *logical, le32_to_cpu(ex->ee_block), ee_len);
		return -EFSCORRUPTED;
	}

	if (ex != EXT_LAST_EXTENT(path[depth].p_hdr)) {
		/* next allocated block in this leaf */
		ex++;
		goto found_extent;
	}

	/* go up and search for index to the right */
	while (--depth >= 0) {
		ix = path[depth].p_idx;
		if (ix != EXT_LAST_INDEX(path[depth].p_hdr))
			goto got_index;
	}

	/* we've gone up to the root and found no index to the right */
	return 0;

got_index:
	/* we've found index to the right, let's
	 * follow it and find the closest allocated
	 * block to the right */
	ix++;
	while (++depth < path->p_depth) {
		/* subtract from p_depth to get proper eh_depth */
		bh = read_extent_tree_block(inode, ix, path->p_depth - depth, 0);
		if (IS_ERR(bh))
			return PTR_ERR(bh);
		eh = ext_block_hdr(bh);
		ix = EXT_FIRST_INDEX(eh);
		put_bh(bh);
	}

	bh = read_extent_tree_block(inode, ix, path->p_depth - depth, 0);
	if (IS_ERR(bh))
		return PTR_ERR(bh);
	eh = ext_block_hdr(bh);
	ex = EXT_FIRST_EXTENT(eh);
found_extent:
	*logical = le32_to_cpu(ex->ee_block);
	*phys = ext4_ext_pblock(ex);
	if (ret_ex)
		*ret_ex = *ex;
	if (bh)
		put_bh(bh);
	return 1;
}

/*
 * ext4_ext_next_allocated_block:
 * returns allocated block in subsequent extent or EXT_MAX_BLOCKS.
 * NOTE: it considers block number from index entry as
 * allocated block. Thus, index entries have to be consistent
 * with leaves.
 */
ext4_lblk_t
ext4_ext_next_allocated_block(struct ext4_ext_path *path)
{
	int depth;

	BUG_ON(path == NULL);
	depth = path->p_depth;

	if (depth == 0 && path->p_ext == NULL)
		return EXT_MAX_BLOCKS;

	while (depth >= 0) {
		struct ext4_ext_path *p = &path[depth];

		if (depth == path->p_depth) {
			/* leaf */
			if (p->p_ext && p->p_ext != EXT_LAST_EXTENT(p->p_hdr))
				return le32_to_cpu(p->p_ext[1].ee_block);
		} else {
			/* index */
			if (p->p_idx != EXT_LAST_INDEX(p->p_hdr))
				return le32_to_cpu(p->p_idx[1].ei_block);
		}
		depth--;
	}

	return EXT_MAX_BLOCKS;
}

/*
 * ext4_ext_next_leaf_block:
 * returns first allocated block from next leaf or EXT_MAX_BLOCKS
 */
static ext4_lblk_t ext4_ext_next_leaf_block(struct ext4_ext_path *path)
{
	int depth;

	BUG_ON(path == NULL);
	depth = path->p_depth;

	/* zero-tree has no leaf blocks at all */
	if (depth == 0)
		return EXT_MAX_BLOCKS;

	/* go to index block */
	depth--;

	while (depth >= 0) {
		if (path[depth].p_idx !=
				EXT_LAST_INDEX(path[depth].p_hdr))
			return (ext4_lblk_t)
				le32_to_cpu(path[depth].p_idx[1].ei_block);
		depth--;
	}

	return EXT_MAX_BLOCKS;
}

/*
 * ext4_ext_correct_indexes:
 * if leaf gets modified and modified extent is first in the leaf,
 * then we have to correct all indexes above.
 * TODO: do we need to correct tree in all cases?
 */
static int ext4_ext_correct_indexes(handle_t *handle, struct inode *inode,
				struct ext4_ext_path *path)
{
	struct ext4_extent_header *eh;
	int depth = ext_depth(inode);
	struct ext4_extent *ex;
	__le32 border;
	int k, err = 0;

	eh = path[depth].p_hdr;
	ex = path[depth].p_ext;

	if (unlikely(ex == NULL || eh == NULL)) {
		EXT4_ERROR_INODE(inode,
				 "ex %p == NULL or eh %p == NULL", ex, eh);
		return -EFSCORRUPTED;
	}

	if (depth == 0) {
		/* there is no tree at all */
		return 0;
	}

	if (ex != EXT_FIRST_EXTENT(eh)) {
		/* we correct tree if first leaf got modified only */
		return 0;
	}

	/*
	 * TODO: we need correction if border is smaller than current one
	 */
	k = depth - 1;
	border = path[depth].p_ext->ee_block;
	err = ext4_ext_get_access(handle, inode, path + k);
	if (err)
		return err;
	path[k].p_idx->ei_block = border;
	err = ext4_ext_dirty(handle, inode, path + k);
	if (err)
		return err;

	while (k--) {
		/* change all left-side indexes */
		if (path[k+1].p_idx != EXT_FIRST_INDEX(path[k+1].p_hdr))
			break;
		err = ext4_ext_get_access(handle, inode, path + k);
		if (err)
			goto clean;
		path[k].p_idx->ei_block = border;
		err = ext4_ext_dirty(handle, inode, path + k);
		if (err)
			goto clean;
	}
	return 0;

clean:
	/*
	 * The path[k].p_bh is either unmodified or with no verified bit
	 * set (see ext4_ext_get_access()). So just clear the verified bit
	 * of the successfully modified extents buffers, which will force
	 * these extents to be checked to avoid using inconsistent data.
	 */
	while (++k < depth)
		clear_buffer_verified(path[k].p_bh);

	return err;
}

static int ext4_can_extents_be_merged(struct inode *inode,
				      struct ext4_extent *ex1,
				      struct ext4_extent *ex2)
{
	unsigned short ext1_ee_len, ext2_ee_len;

	if (ext4_ext_is_unwritten(ex1) != ext4_ext_is_unwritten(ex2))
		return 0;

	ext1_ee_len = ext4_ext_get_actual_len(ex1);
	ext2_ee_len = ext4_ext_get_actual_len(ex2);

	if (le32_to_cpu(ex1->ee_block) + ext1_ee_len !=
			le32_to_cpu(ex2->ee_block))
		return 0;

	if (ext1_ee_len + ext2_ee_len > EXT_INIT_MAX_LEN)
		return 0;

	if (ext4_ext_is_unwritten(ex1) &&
	    ext1_ee_len + ext2_ee_len > EXT_UNWRITTEN_MAX_LEN)
		return 0;
#ifdef AGGRESSIVE_TEST
	if (ext1_ee_len >= 4)
		return 0;
#endif

	if (ext4_ext_pblock(ex1) + ext1_ee_len == ext4_ext_pblock(ex2))
		return 1;
	return 0;
}

/*
 * This function tries to merge the "ex" extent to the next extent in the tree.
 * It always tries to merge towards right. If you want to merge towards
 * left, pass "ex - 1" as argument instead of "ex".
 * Returns 0 if the extents (ex and ex+1) were _not_ merged and returns
 * 1 if they got merged.
 */
static int ext4_ext_try_to_merge_right(struct inode *inode,
				 struct ext4_ext_path *path,
				 struct ext4_extent *ex)
{
	struct ext4_extent_header *eh;
	unsigned int depth, len;
	int merge_done = 0, unwritten;

	depth = ext_depth(inode);
	BUG_ON(path[depth].p_hdr == NULL);
	eh = path[depth].p_hdr;

	while (ex < EXT_LAST_EXTENT(eh)) {
		if (!ext4_can_extents_be_merged(inode, ex, ex + 1))
			break;
		/* merge with next extent! */
		unwritten = ext4_ext_is_unwritten(ex);
		ex->ee_len = cpu_to_le16(ext4_ext_get_actual_len(ex)
				+ ext4_ext_get_actual_len(ex + 1));
		if (unwritten)
			ext4_ext_mark_unwritten(ex);

		if (ex + 1 < EXT_LAST_EXTENT(eh)) {
			len = (EXT_LAST_EXTENT(eh) - ex - 1)
				* sizeof(struct ext4_extent);
			memmove(ex + 1, ex + 2, len);
		}
		le16_add_cpu(&eh->eh_entries, -1);
		merge_done = 1;
		WARN_ON(eh->eh_entries == 0);
		if (!eh->eh_entries)
			EXT4_ERROR_INODE(inode, "eh->eh_entries = 0!");
	}

	return merge_done;
}

/*
 * This function does a very simple check to see if we can collapse
 * an extent tree with a single extent tree leaf block into the inode.
 */
static void ext4_ext_try_to_merge_up(handle_t *handle,
				     struct inode *inode,
				     struct ext4_ext_path *path)
{
	size_t s;
	unsigned max_root = ext4_ext_space_root(inode, 0);
	ext4_fsblk_t blk;

	if ((path[0].p_depth != 1) ||
	    (le16_to_cpu(path[0].p_hdr->eh_entries) != 1) ||
	    (le16_to_cpu(path[1].p_hdr->eh_entries) > max_root))
		return;

	/*
	 * We need to modify the block allocation bitmap and the block
	 * group descriptor to release the extent tree block.  If we
	 * can't get the journal credits, give up.
	 */
	if (ext4_journal_extend(handle, 2,
			ext4_free_metadata_revoke_credits(inode->i_sb, 1)))
		return;

	/*
	 * Copy the extent data up to the inode
	 */
	blk = ext4_idx_pblock(path[0].p_idx);
	s = le16_to_cpu(path[1].p_hdr->eh_entries) *
		sizeof(struct ext4_extent_idx);
	s += sizeof(struct ext4_extent_header);

	path[1].p_maxdepth = path[0].p_maxdepth;
	memcpy(path[0].p_hdr, path[1].p_hdr, s);
	path[0].p_depth = 0;
	path[0].p_ext = EXT_FIRST_EXTENT(path[0].p_hdr) +
		(path[1].p_ext - EXT_FIRST_EXTENT(path[1].p_hdr));
	path[0].p_hdr->eh_max = cpu_to_le16(max_root);

<<<<<<< HEAD
	brelse(path[1].p_bh);
	path[1].p_bh = NULL;
=======
	ext4_ext_path_brelse(path + 1);
>>>>>>> 2d5404ca
	ext4_free_blocks(handle, inode, NULL, blk, 1,
			 EXT4_FREE_BLOCKS_METADATA | EXT4_FREE_BLOCKS_FORGET);
}

/*
 * This function tries to merge the @ex extent to neighbours in the tree, then
 * tries to collapse the extent tree into the inode.
 */
static void ext4_ext_try_to_merge(handle_t *handle,
				  struct inode *inode,
				  struct ext4_ext_path *path,
				  struct ext4_extent *ex)
{
	struct ext4_extent_header *eh;
	unsigned int depth;
	int merge_done = 0;

	depth = ext_depth(inode);
	BUG_ON(path[depth].p_hdr == NULL);
	eh = path[depth].p_hdr;

	if (ex > EXT_FIRST_EXTENT(eh))
		merge_done = ext4_ext_try_to_merge_right(inode, path, ex - 1);

	if (!merge_done)
		(void) ext4_ext_try_to_merge_right(inode, path, ex);

	ext4_ext_try_to_merge_up(handle, inode, path);
}

/*
 * check if a portion of the "newext" extent overlaps with an
 * existing extent.
 *
 * If there is an overlap discovered, it updates the length of the newext
 * such that there will be no overlap, and then returns 1.
 * If there is no overlap found, it returns 0.
 */
static unsigned int ext4_ext_check_overlap(struct ext4_sb_info *sbi,
					   struct inode *inode,
					   struct ext4_extent *newext,
					   struct ext4_ext_path *path)
{
	ext4_lblk_t b1, b2;
	unsigned int depth, len1;
	unsigned int ret = 0;

	b1 = le32_to_cpu(newext->ee_block);
	len1 = ext4_ext_get_actual_len(newext);
	depth = ext_depth(inode);
	if (!path[depth].p_ext)
		goto out;
	b2 = EXT4_LBLK_CMASK(sbi, le32_to_cpu(path[depth].p_ext->ee_block));

	/*
	 * get the next allocated block if the extent in the path
	 * is before the requested block(s)
	 */
	if (b2 < b1) {
		b2 = ext4_ext_next_allocated_block(path);
		if (b2 == EXT_MAX_BLOCKS)
			goto out;
		b2 = EXT4_LBLK_CMASK(sbi, b2);
	}

	/* check for wrap through zero on extent logical start block*/
	if (b1 + len1 < b1) {
		len1 = EXT_MAX_BLOCKS - b1;
		newext->ee_len = cpu_to_le16(len1);
		ret = 1;
	}

	/* check for overlap */
	if (b1 + len1 > b2) {
		newext->ee_len = cpu_to_le16(b2 - b1);
		ret = 1;
	}
out:
	return ret;
}

/*
 * ext4_ext_insert_extent:
 * tries to merge requested extent into the existing extent or
 * inserts requested extent as new one into the tree,
 * creating new leaf in the no-space case.
 */
struct ext4_ext_path *
ext4_ext_insert_extent(handle_t *handle, struct inode *inode,
		       struct ext4_ext_path *path,
		       struct ext4_extent *newext, int gb_flags)
{
	struct ext4_extent_header *eh;
	struct ext4_extent *ex, *fex;
	struct ext4_extent *nearex; /* nearest extent */
	int depth, len, err = 0;
	ext4_lblk_t next;
	int mb_flags = 0, unwritten;

	if (gb_flags & EXT4_GET_BLOCKS_DELALLOC_RESERVE)
		mb_flags |= EXT4_MB_DELALLOC_RESERVED;
	if (unlikely(ext4_ext_get_actual_len(newext) == 0)) {
		EXT4_ERROR_INODE(inode, "ext4_ext_get_actual_len(newext) == 0");
		err = -EFSCORRUPTED;
		goto errout;
	}
	depth = ext_depth(inode);
	ex = path[depth].p_ext;
	eh = path[depth].p_hdr;
	if (unlikely(path[depth].p_hdr == NULL)) {
		EXT4_ERROR_INODE(inode, "path[%d].p_hdr == NULL", depth);
		err = -EFSCORRUPTED;
		goto errout;
	}

	/* try to insert block into found extent and return */
	if (ex && !(gb_flags & EXT4_GET_BLOCKS_PRE_IO)) {

		/*
		 * Try to see whether we should rather test the extent on
		 * right from ex, or from the left of ex. This is because
		 * ext4_find_extent() can return either extent on the
		 * left, or on the right from the searched position. This
		 * will make merging more effective.
		 */
		if (ex < EXT_LAST_EXTENT(eh) &&
		    (le32_to_cpu(ex->ee_block) +
		    ext4_ext_get_actual_len(ex) <
		    le32_to_cpu(newext->ee_block))) {
			ex += 1;
			goto prepend;
		} else if ((ex > EXT_FIRST_EXTENT(eh)) &&
			   (le32_to_cpu(newext->ee_block) +
			   ext4_ext_get_actual_len(newext) <
			   le32_to_cpu(ex->ee_block)))
			ex -= 1;

		/* Try to append newex to the ex */
		if (ext4_can_extents_be_merged(inode, ex, newext)) {
			ext_debug(inode, "append [%d]%d block to %u:[%d]%d"
				  "(from %llu)\n",
				  ext4_ext_is_unwritten(newext),
				  ext4_ext_get_actual_len(newext),
				  le32_to_cpu(ex->ee_block),
				  ext4_ext_is_unwritten(ex),
				  ext4_ext_get_actual_len(ex),
				  ext4_ext_pblock(ex));
			err = ext4_ext_get_access(handle, inode,
						  path + depth);
			if (err)
				goto errout;
			unwritten = ext4_ext_is_unwritten(ex);
			ex->ee_len = cpu_to_le16(ext4_ext_get_actual_len(ex)
					+ ext4_ext_get_actual_len(newext));
			if (unwritten)
				ext4_ext_mark_unwritten(ex);
			nearex = ex;
			goto merge;
		}

prepend:
		/* Try to prepend newex to the ex */
		if (ext4_can_extents_be_merged(inode, newext, ex)) {
			ext_debug(inode, "prepend %u[%d]%d block to %u:[%d]%d"
				  "(from %llu)\n",
				  le32_to_cpu(newext->ee_block),
				  ext4_ext_is_unwritten(newext),
				  ext4_ext_get_actual_len(newext),
				  le32_to_cpu(ex->ee_block),
				  ext4_ext_is_unwritten(ex),
				  ext4_ext_get_actual_len(ex),
				  ext4_ext_pblock(ex));
			err = ext4_ext_get_access(handle, inode,
						  path + depth);
			if (err)
				goto errout;

			unwritten = ext4_ext_is_unwritten(ex);
			ex->ee_block = newext->ee_block;
			ext4_ext_store_pblock(ex, ext4_ext_pblock(newext));
			ex->ee_len = cpu_to_le16(ext4_ext_get_actual_len(ex)
					+ ext4_ext_get_actual_len(newext));
			if (unwritten)
				ext4_ext_mark_unwritten(ex);
			nearex = ex;
			goto merge;
		}
	}

	depth = ext_depth(inode);
	eh = path[depth].p_hdr;
	if (le16_to_cpu(eh->eh_entries) < le16_to_cpu(eh->eh_max))
		goto has_space;

	/* probably next leaf has space for us? */
	fex = EXT_LAST_EXTENT(eh);
	next = EXT_MAX_BLOCKS;
	if (le32_to_cpu(newext->ee_block) > le32_to_cpu(fex->ee_block))
		next = ext4_ext_next_leaf_block(path);
	if (next != EXT_MAX_BLOCKS) {
		struct ext4_ext_path *npath;

		ext_debug(inode, "next leaf block - %u\n", next);
		npath = ext4_find_extent(inode, next, NULL, gb_flags);
		if (IS_ERR(npath)) {
			err = PTR_ERR(npath);
			goto errout;
		}
		BUG_ON(npath->p_depth != path->p_depth);
		eh = npath[depth].p_hdr;
		if (le16_to_cpu(eh->eh_entries) < le16_to_cpu(eh->eh_max)) {
			ext_debug(inode, "next leaf isn't full(%d)\n",
				  le16_to_cpu(eh->eh_entries));
			ext4_free_ext_path(path);
			path = npath;
			goto has_space;
		}
		ext_debug(inode, "next leaf has no free space(%d,%d)\n",
			  le16_to_cpu(eh->eh_entries), le16_to_cpu(eh->eh_max));
		ext4_free_ext_path(npath);
	}

	/*
	 * There is no free space in the found leaf.
	 * We're gonna add a new leaf in the tree.
	 */
	if (gb_flags & EXT4_GET_BLOCKS_METADATA_NOFAIL)
		mb_flags |= EXT4_MB_USE_RESERVED;
<<<<<<< HEAD
	err = ext4_ext_create_new_leaf(handle, inode, mb_flags, gb_flags,
				       ppath, newext);
	if (err)
		goto cleanup;
	path = *ppath;
=======
	path = ext4_ext_create_new_leaf(handle, inode, mb_flags, gb_flags,
					path, newext);
	if (IS_ERR(path))
		return path;
>>>>>>> 2d5404ca
	depth = ext_depth(inode);
	eh = path[depth].p_hdr;

has_space:
	nearex = path[depth].p_ext;

	err = ext4_ext_get_access(handle, inode, path + depth);
	if (err)
		goto errout;

	if (!nearex) {
		/* there is no extent in this leaf, create first one */
		ext_debug(inode, "first extent in the leaf: %u:%llu:[%d]%d\n",
				le32_to_cpu(newext->ee_block),
				ext4_ext_pblock(newext),
				ext4_ext_is_unwritten(newext),
				ext4_ext_get_actual_len(newext));
		nearex = EXT_FIRST_EXTENT(eh);
	} else {
		if (le32_to_cpu(newext->ee_block)
			   > le32_to_cpu(nearex->ee_block)) {
			/* Insert after */
			ext_debug(inode, "insert %u:%llu:[%d]%d before: "
					"nearest %p\n",
					le32_to_cpu(newext->ee_block),
					ext4_ext_pblock(newext),
					ext4_ext_is_unwritten(newext),
					ext4_ext_get_actual_len(newext),
					nearex);
			nearex++;
		} else {
			/* Insert before */
			BUG_ON(newext->ee_block == nearex->ee_block);
			ext_debug(inode, "insert %u:%llu:[%d]%d after: "
					"nearest %p\n",
					le32_to_cpu(newext->ee_block),
					ext4_ext_pblock(newext),
					ext4_ext_is_unwritten(newext),
					ext4_ext_get_actual_len(newext),
					nearex);
		}
		len = EXT_LAST_EXTENT(eh) - nearex + 1;
		if (len > 0) {
			ext_debug(inode, "insert %u:%llu:[%d]%d: "
					"move %d extents from 0x%p to 0x%p\n",
					le32_to_cpu(newext->ee_block),
					ext4_ext_pblock(newext),
					ext4_ext_is_unwritten(newext),
					ext4_ext_get_actual_len(newext),
					len, nearex, nearex + 1);
			memmove(nearex + 1, nearex,
				len * sizeof(struct ext4_extent));
		}
	}

	le16_add_cpu(&eh->eh_entries, 1);
	path[depth].p_ext = nearex;
	nearex->ee_block = newext->ee_block;
	ext4_ext_store_pblock(nearex, ext4_ext_pblock(newext));
	nearex->ee_len = newext->ee_len;

merge:
	/* try to merge extents */
	if (!(gb_flags & EXT4_GET_BLOCKS_PRE_IO))
		ext4_ext_try_to_merge(handle, inode, path, nearex);

	/* time to correct all indexes above */
	err = ext4_ext_correct_indexes(handle, inode, path);
	if (err)
		goto errout;

	err = ext4_ext_dirty(handle, inode, path + path->p_depth);
	if (err)
		goto errout;

	return path;

errout:
	ext4_free_ext_path(path);
	return ERR_PTR(err);
}

static int ext4_fill_es_cache_info(struct inode *inode,
				   ext4_lblk_t block, ext4_lblk_t num,
				   struct fiemap_extent_info *fieinfo)
{
	ext4_lblk_t next, end = block + num - 1;
	struct extent_status es;
	unsigned char blksize_bits = inode->i_sb->s_blocksize_bits;
	unsigned int flags;
	int err;

	while (block <= end) {
		next = 0;
		flags = 0;
		if (!ext4_es_lookup_extent(inode, block, &next, &es))
			break;
		if (ext4_es_is_unwritten(&es))
			flags |= FIEMAP_EXTENT_UNWRITTEN;
		if (ext4_es_is_delayed(&es))
			flags |= (FIEMAP_EXTENT_DELALLOC |
				  FIEMAP_EXTENT_UNKNOWN);
		if (ext4_es_is_hole(&es))
			flags |= EXT4_FIEMAP_EXTENT_HOLE;
		if (next == 0)
			flags |= FIEMAP_EXTENT_LAST;
		if (flags & (FIEMAP_EXTENT_DELALLOC|
			     EXT4_FIEMAP_EXTENT_HOLE))
			es.es_pblk = 0;
		else
			es.es_pblk = ext4_es_pblock(&es);
		err = fiemap_fill_next_extent(fieinfo,
				(__u64)es.es_lblk << blksize_bits,
				(__u64)es.es_pblk << blksize_bits,
				(__u64)es.es_len << blksize_bits,
				flags);
		if (next == 0)
			break;
		block = next;
		if (err < 0)
			return err;
		if (err == 1)
			return 0;
	}
	return 0;
}


/*
 * ext4_ext_find_hole - find hole around given block according to the given path
 * @inode:	inode we lookup in
 * @path:	path in extent tree to @lblk
 * @lblk:	pointer to logical block around which we want to determine hole
 *
 * Determine hole length (and start if easily possible) around given logical
 * block. We don't try too hard to find the beginning of the hole but @path
 * actually points to extent before @lblk, we provide it.
 *
 * The function returns the length of a hole starting at @lblk. We update @lblk
 * to the beginning of the hole if we managed to find it.
 */
static ext4_lblk_t ext4_ext_find_hole(struct inode *inode,
				      struct ext4_ext_path *path,
				      ext4_lblk_t *lblk)
{
	int depth = ext_depth(inode);
	struct ext4_extent *ex;
	ext4_lblk_t len;

	ex = path[depth].p_ext;
	if (ex == NULL) {
		/* there is no extent yet, so gap is [0;-] */
		*lblk = 0;
		len = EXT_MAX_BLOCKS;
	} else if (*lblk < le32_to_cpu(ex->ee_block)) {
		len = le32_to_cpu(ex->ee_block) - *lblk;
	} else if (*lblk >= le32_to_cpu(ex->ee_block)
			+ ext4_ext_get_actual_len(ex)) {
		ext4_lblk_t next;

		*lblk = le32_to_cpu(ex->ee_block) + ext4_ext_get_actual_len(ex);
		next = ext4_ext_next_allocated_block(path);
		BUG_ON(next == *lblk);
		len = next - *lblk;
	} else {
		BUG();
	}
	return len;
}

/*
 * ext4_ext_rm_idx:
 * removes index from the index block.
 */
static int ext4_ext_rm_idx(handle_t *handle, struct inode *inode,
			struct ext4_ext_path *path, int depth)
{
	int err;
	ext4_fsblk_t leaf;
	int k = depth - 1;

	/* free index block */
	leaf = ext4_idx_pblock(path[k].p_idx);
	if (unlikely(path[k].p_hdr->eh_entries == 0)) {
		EXT4_ERROR_INODE(inode, "path[%d].p_hdr->eh_entries == 0", k);
		return -EFSCORRUPTED;
	}
	err = ext4_ext_get_access(handle, inode, path + k);
	if (err)
		return err;

	if (path[k].p_idx != EXT_LAST_INDEX(path[k].p_hdr)) {
		int len = EXT_LAST_INDEX(path[k].p_hdr) - path[k].p_idx;
		len *= sizeof(struct ext4_extent_idx);
		memmove(path[k].p_idx, path[k].p_idx + 1, len);
	}

	le16_add_cpu(&path[k].p_hdr->eh_entries, -1);
	err = ext4_ext_dirty(handle, inode, path + k);
	if (err)
		return err;
	ext_debug(inode, "index is empty, remove it, free block %llu\n", leaf);
	trace_ext4_ext_rm_idx(inode, leaf);

	ext4_free_blocks(handle, inode, NULL, leaf, 1,
			 EXT4_FREE_BLOCKS_METADATA | EXT4_FREE_BLOCKS_FORGET);

	while (--k >= 0) {
		if (path[k + 1].p_idx != EXT_FIRST_INDEX(path[k + 1].p_hdr))
			break;
		err = ext4_ext_get_access(handle, inode, path + k);
		if (err)
			goto clean;
		path[k].p_idx->ei_block = path[k + 1].p_idx->ei_block;
		err = ext4_ext_dirty(handle, inode, path + k);
		if (err)
			goto clean;
	}
	return 0;

clean:
	/*
	 * The path[k].p_bh is either unmodified or with no verified bit
	 * set (see ext4_ext_get_access()). So just clear the verified bit
	 * of the successfully modified extents buffers, which will force
	 * these extents to be checked to avoid using inconsistent data.
	 */
	while (++k < depth)
		clear_buffer_verified(path[k].p_bh);

	return err;
}

/*
 * ext4_ext_calc_credits_for_single_extent:
 * This routine returns max. credits that needed to insert an extent
 * to the extent tree.
 * When pass the actual path, the caller should calculate credits
 * under i_data_sem.
 */
int ext4_ext_calc_credits_for_single_extent(struct inode *inode, int nrblocks,
						struct ext4_ext_path *path)
{
	if (path) {
		int depth = ext_depth(inode);
		int ret = 0;

		/* probably there is space in leaf? */
		if (le16_to_cpu(path[depth].p_hdr->eh_entries)
				< le16_to_cpu(path[depth].p_hdr->eh_max)) {

			/*
			 *  There are some space in the leaf tree, no
			 *  need to account for leaf block credit
			 *
			 *  bitmaps and block group descriptor blocks
			 *  and other metadata blocks still need to be
			 *  accounted.
			 */
			/* 1 bitmap, 1 block group descriptor */
			ret = 2 + EXT4_META_TRANS_BLOCKS(inode->i_sb);
			return ret;
		}
	}

	return ext4_chunk_trans_blocks(inode, nrblocks);
}

/*
 * How many index/leaf blocks need to change/allocate to add @extents extents?
 *
 * If we add a single extent, then in the worse case, each tree level
 * index/leaf need to be changed in case of the tree split.
 *
 * If more extents are inserted, they could cause the whole tree split more
 * than once, but this is really rare.
 */
int ext4_ext_index_trans_blocks(struct inode *inode, int extents)
{
	int index;
	int depth;

	/* If we are converting the inline data, only one is needed here. */
	if (ext4_has_inline_data(inode))
		return 1;

	depth = ext_depth(inode);

	if (extents <= 1)
		index = depth * 2;
	else
		index = depth * 3;

	return index;
}

static inline int get_default_free_blocks_flags(struct inode *inode)
{
	if (S_ISDIR(inode->i_mode) || S_ISLNK(inode->i_mode) ||
	    ext4_test_inode_flag(inode, EXT4_INODE_EA_INODE))
		return EXT4_FREE_BLOCKS_METADATA | EXT4_FREE_BLOCKS_FORGET;
	else if (ext4_should_journal_data(inode))
		return EXT4_FREE_BLOCKS_FORGET;
	return 0;
}

/*
 * ext4_rereserve_cluster - increment the reserved cluster count when
 *                          freeing a cluster with a pending reservation
 *
 * @inode - file containing the cluster
 * @lblk - logical block in cluster to be reserved
 *
 * Increments the reserved cluster count and adjusts quota in a bigalloc
 * file system when freeing a partial cluster containing at least one
 * delayed and unwritten block.  A partial cluster meeting that
 * requirement will have a pending reservation.  If so, the
 * RERESERVE_CLUSTER flag is used when calling ext4_free_blocks() to
 * defer reserved and allocated space accounting to a subsequent call
 * to this function.
 */
static void ext4_rereserve_cluster(struct inode *inode, ext4_lblk_t lblk)
{
	struct ext4_sb_info *sbi = EXT4_SB(inode->i_sb);
	struct ext4_inode_info *ei = EXT4_I(inode);

	dquot_reclaim_block(inode, EXT4_C2B(sbi, 1));

	spin_lock(&ei->i_block_reservation_lock);
	ei->i_reserved_data_blocks++;
	percpu_counter_add(&sbi->s_dirtyclusters_counter, 1);
	spin_unlock(&ei->i_block_reservation_lock);

	percpu_counter_add(&sbi->s_freeclusters_counter, 1);
	ext4_remove_pending(inode, lblk);
}

static int ext4_remove_blocks(handle_t *handle, struct inode *inode,
			      struct ext4_extent *ex,
			      struct partial_cluster *partial,
			      ext4_lblk_t from, ext4_lblk_t to)
{
	struct ext4_sb_info *sbi = EXT4_SB(inode->i_sb);
	unsigned short ee_len = ext4_ext_get_actual_len(ex);
	ext4_fsblk_t last_pblk, pblk;
	ext4_lblk_t num;
	int flags;

	/* only extent tail removal is allowed */
	if (from < le32_to_cpu(ex->ee_block) ||
	    to != le32_to_cpu(ex->ee_block) + ee_len - 1) {
		ext4_error(sbi->s_sb,
			   "strange request: removal(2) %u-%u from %u:%u",
			   from, to, le32_to_cpu(ex->ee_block), ee_len);
		return 0;
	}

#ifdef EXTENTS_STATS
	spin_lock(&sbi->s_ext_stats_lock);
	sbi->s_ext_blocks += ee_len;
	sbi->s_ext_extents++;
	if (ee_len < sbi->s_ext_min)
		sbi->s_ext_min = ee_len;
	if (ee_len > sbi->s_ext_max)
		sbi->s_ext_max = ee_len;
	if (ext_depth(inode) > sbi->s_depth_max)
		sbi->s_depth_max = ext_depth(inode);
	spin_unlock(&sbi->s_ext_stats_lock);
#endif

	trace_ext4_remove_blocks(inode, ex, from, to, partial);

	/*
	 * if we have a partial cluster, and it's different from the
	 * cluster of the last block in the extent, we free it
	 */
	last_pblk = ext4_ext_pblock(ex) + ee_len - 1;

	if (partial->state != initial &&
	    partial->pclu != EXT4_B2C(sbi, last_pblk)) {
		if (partial->state == tofree) {
			flags = get_default_free_blocks_flags(inode);
			if (ext4_is_pending(inode, partial->lblk))
				flags |= EXT4_FREE_BLOCKS_RERESERVE_CLUSTER;
			ext4_free_blocks(handle, inode, NULL,
					 EXT4_C2B(sbi, partial->pclu),
					 sbi->s_cluster_ratio, flags);
			if (flags & EXT4_FREE_BLOCKS_RERESERVE_CLUSTER)
				ext4_rereserve_cluster(inode, partial->lblk);
		}
		partial->state = initial;
	}

	num = le32_to_cpu(ex->ee_block) + ee_len - from;
	pblk = ext4_ext_pblock(ex) + ee_len - num;

	/*
	 * We free the partial cluster at the end of the extent (if any),
	 * unless the cluster is used by another extent (partial_cluster
	 * state is nofree).  If a partial cluster exists here, it must be
	 * shared with the last block in the extent.
	 */
	flags = get_default_free_blocks_flags(inode);

	/* partial, left end cluster aligned, right end unaligned */
	if ((EXT4_LBLK_COFF(sbi, to) != sbi->s_cluster_ratio - 1) &&
	    (EXT4_LBLK_CMASK(sbi, to) >= from) &&
	    (partial->state != nofree)) {
		if (ext4_is_pending(inode, to))
			flags |= EXT4_FREE_BLOCKS_RERESERVE_CLUSTER;
		ext4_free_blocks(handle, inode, NULL,
				 EXT4_PBLK_CMASK(sbi, last_pblk),
				 sbi->s_cluster_ratio, flags);
		if (flags & EXT4_FREE_BLOCKS_RERESERVE_CLUSTER)
			ext4_rereserve_cluster(inode, to);
		partial->state = initial;
		flags = get_default_free_blocks_flags(inode);
	}

	flags |= EXT4_FREE_BLOCKS_NOFREE_LAST_CLUSTER;

	/*
	 * For bigalloc file systems, we never free a partial cluster
	 * at the beginning of the extent.  Instead, we check to see if we
	 * need to free it on a subsequent call to ext4_remove_blocks,
	 * or at the end of ext4_ext_rm_leaf or ext4_ext_remove_space.
	 */
	flags |= EXT4_FREE_BLOCKS_NOFREE_FIRST_CLUSTER;
	ext4_free_blocks(handle, inode, NULL, pblk, num, flags);

	/* reset the partial cluster if we've freed past it */
	if (partial->state != initial && partial->pclu != EXT4_B2C(sbi, pblk))
		partial->state = initial;

	/*
	 * If we've freed the entire extent but the beginning is not left
	 * cluster aligned and is not marked as ineligible for freeing we
	 * record the partial cluster at the beginning of the extent.  It
	 * wasn't freed by the preceding ext4_free_blocks() call, and we
	 * need to look farther to the left to determine if it's to be freed
	 * (not shared with another extent). Else, reset the partial
	 * cluster - we're either  done freeing or the beginning of the
	 * extent is left cluster aligned.
	 */
	if (EXT4_LBLK_COFF(sbi, from) && num == ee_len) {
		if (partial->state == initial) {
			partial->pclu = EXT4_B2C(sbi, pblk);
			partial->lblk = from;
			partial->state = tofree;
		}
	} else {
		partial->state = initial;
	}

	return 0;
}

/*
 * ext4_ext_rm_leaf() Removes the extents associated with the
 * blocks appearing between "start" and "end".  Both "start"
 * and "end" must appear in the same extent or EIO is returned.
 *
 * @handle: The journal handle
 * @inode:  The files inode
 * @path:   The path to the leaf
 * @partial_cluster: The cluster which we'll have to free if all extents
 *                   has been released from it.  However, if this value is
 *                   negative, it's a cluster just to the right of the
 *                   punched region and it must not be freed.
 * @start:  The first block to remove
 * @end:   The last block to remove
 */
static int
ext4_ext_rm_leaf(handle_t *handle, struct inode *inode,
		 struct ext4_ext_path *path,
		 struct partial_cluster *partial,
		 ext4_lblk_t start, ext4_lblk_t end)
{
	struct ext4_sb_info *sbi = EXT4_SB(inode->i_sb);
	int err = 0, correct_index = 0;
	int depth = ext_depth(inode), credits, revoke_credits;
	struct ext4_extent_header *eh;
	ext4_lblk_t a, b;
	unsigned num;
	ext4_lblk_t ex_ee_block;
	unsigned short ex_ee_len;
	unsigned unwritten = 0;
	struct ext4_extent *ex;
	ext4_fsblk_t pblk;

	/* the header must be checked already in ext4_ext_remove_space() */
	ext_debug(inode, "truncate since %u in leaf to %u\n", start, end);
	if (!path[depth].p_hdr)
		path[depth].p_hdr = ext_block_hdr(path[depth].p_bh);
	eh = path[depth].p_hdr;
	if (unlikely(path[depth].p_hdr == NULL)) {
		EXT4_ERROR_INODE(inode, "path[%d].p_hdr == NULL", depth);
		return -EFSCORRUPTED;
	}
	/* find where to start removing */
	ex = path[depth].p_ext;
	if (!ex)
		ex = EXT_LAST_EXTENT(eh);

	ex_ee_block = le32_to_cpu(ex->ee_block);
	ex_ee_len = ext4_ext_get_actual_len(ex);

	trace_ext4_ext_rm_leaf(inode, start, ex, partial);

	while (ex >= EXT_FIRST_EXTENT(eh) &&
			ex_ee_block + ex_ee_len > start) {

		if (ext4_ext_is_unwritten(ex))
			unwritten = 1;
		else
			unwritten = 0;

		ext_debug(inode, "remove ext %u:[%d]%d\n", ex_ee_block,
			  unwritten, ex_ee_len);
		path[depth].p_ext = ex;

		a = max(ex_ee_block, start);
		b = min(ex_ee_block + ex_ee_len - 1, end);

		ext_debug(inode, "  border %u:%u\n", a, b);

		/* If this extent is beyond the end of the hole, skip it */
		if (end < ex_ee_block) {
			/*
			 * We're going to skip this extent and move to another,
			 * so note that its first cluster is in use to avoid
			 * freeing it when removing blocks.  Eventually, the
			 * right edge of the truncated/punched region will
			 * be just to the left.
			 */
			if (sbi->s_cluster_ratio > 1) {
				pblk = ext4_ext_pblock(ex);
				partial->pclu = EXT4_B2C(sbi, pblk);
				partial->state = nofree;
			}
			ex--;
			ex_ee_block = le32_to_cpu(ex->ee_block);
			ex_ee_len = ext4_ext_get_actual_len(ex);
			continue;
		} else if (b != ex_ee_block + ex_ee_len - 1) {
			EXT4_ERROR_INODE(inode,
					 "can not handle truncate %u:%u "
					 "on extent %u:%u",
					 start, end, ex_ee_block,
					 ex_ee_block + ex_ee_len - 1);
			err = -EFSCORRUPTED;
			goto out;
		} else if (a != ex_ee_block) {
			/* remove tail of the extent */
			num = a - ex_ee_block;
		} else {
			/* remove whole extent: excellent! */
			num = 0;
		}
		/*
		 * 3 for leaf, sb, and inode plus 2 (bmap and group
		 * descriptor) for each block group; assume two block
		 * groups plus ex_ee_len/blocks_per_block_group for
		 * the worst case
		 */
		credits = 7 + 2*(ex_ee_len/EXT4_BLOCKS_PER_GROUP(inode->i_sb));
		if (ex == EXT_FIRST_EXTENT(eh)) {
			correct_index = 1;
			credits += (ext_depth(inode)) + 1;
		}
		credits += EXT4_MAXQUOTAS_TRANS_BLOCKS(inode->i_sb);
		/*
		 * We may end up freeing some index blocks and data from the
		 * punched range. Note that partial clusters are accounted for
		 * by ext4_free_data_revoke_credits().
		 */
		revoke_credits =
			ext4_free_metadata_revoke_credits(inode->i_sb,
							  ext_depth(inode)) +
			ext4_free_data_revoke_credits(inode, b - a + 1);

		err = ext4_datasem_ensure_credits(handle, inode, credits,
						  credits, revoke_credits);
		if (err) {
			if (err > 0)
				err = -EAGAIN;
			goto out;
		}

		err = ext4_ext_get_access(handle, inode, path + depth);
		if (err)
			goto out;

		err = ext4_remove_blocks(handle, inode, ex, partial, a, b);
		if (err)
			goto out;

		if (num == 0)
			/* this extent is removed; mark slot entirely unused */
			ext4_ext_store_pblock(ex, 0);

		ex->ee_len = cpu_to_le16(num);
		/*
		 * Do not mark unwritten if all the blocks in the
		 * extent have been removed.
		 */
		if (unwritten && num)
			ext4_ext_mark_unwritten(ex);
		/*
		 * If the extent was completely released,
		 * we need to remove it from the leaf
		 */
		if (num == 0) {
			if (end != EXT_MAX_BLOCKS - 1) {
				/*
				 * For hole punching, we need to scoot all the
				 * extents up when an extent is removed so that
				 * we dont have blank extents in the middle
				 */
				memmove(ex, ex+1, (EXT_LAST_EXTENT(eh) - ex) *
					sizeof(struct ext4_extent));

				/* Now get rid of the one at the end */
				memset(EXT_LAST_EXTENT(eh), 0,
					sizeof(struct ext4_extent));
			}
			le16_add_cpu(&eh->eh_entries, -1);
		}

		err = ext4_ext_dirty(handle, inode, path + depth);
		if (err)
			goto out;

		ext_debug(inode, "new extent: %u:%u:%llu\n", ex_ee_block, num,
				ext4_ext_pblock(ex));
		ex--;
		ex_ee_block = le32_to_cpu(ex->ee_block);
		ex_ee_len = ext4_ext_get_actual_len(ex);
	}

	if (correct_index && eh->eh_entries)
		err = ext4_ext_correct_indexes(handle, inode, path);

	/*
	 * If there's a partial cluster and at least one extent remains in
	 * the leaf, free the partial cluster if it isn't shared with the
	 * current extent.  If it is shared with the current extent
	 * we reset the partial cluster because we've reached the start of the
	 * truncated/punched region and we're done removing blocks.
	 */
	if (partial->state == tofree && ex >= EXT_FIRST_EXTENT(eh)) {
		pblk = ext4_ext_pblock(ex) + ex_ee_len - 1;
		if (partial->pclu != EXT4_B2C(sbi, pblk)) {
			int flags = get_default_free_blocks_flags(inode);

			if (ext4_is_pending(inode, partial->lblk))
				flags |= EXT4_FREE_BLOCKS_RERESERVE_CLUSTER;
			ext4_free_blocks(handle, inode, NULL,
					 EXT4_C2B(sbi, partial->pclu),
					 sbi->s_cluster_ratio, flags);
			if (flags & EXT4_FREE_BLOCKS_RERESERVE_CLUSTER)
				ext4_rereserve_cluster(inode, partial->lblk);
		}
		partial->state = initial;
	}

	/* if this leaf is free, then we should
	 * remove it from index block above */
	if (err == 0 && eh->eh_entries == 0 && path[depth].p_bh != NULL)
		err = ext4_ext_rm_idx(handle, inode, path, depth);

out:
	return err;
}

/*
 * ext4_ext_more_to_rm:
 * returns 1 if current index has to be freed (even partial)
 */
static int
ext4_ext_more_to_rm(struct ext4_ext_path *path)
{
	BUG_ON(path->p_idx == NULL);

	if (path->p_idx < EXT_FIRST_INDEX(path->p_hdr))
		return 0;

	/*
	 * if truncate on deeper level happened, it wasn't partial,
	 * so we have to consider current index for truncation
	 */
	if (le16_to_cpu(path->p_hdr->eh_entries) == path->p_block)
		return 0;
	return 1;
}

int ext4_ext_remove_space(struct inode *inode, ext4_lblk_t start,
			  ext4_lblk_t end)
{
	struct ext4_sb_info *sbi = EXT4_SB(inode->i_sb);
	int depth = ext_depth(inode);
	struct ext4_ext_path *path = NULL;
	struct partial_cluster partial;
	handle_t *handle;
	int i = 0, err = 0;

	partial.pclu = 0;
	partial.lblk = 0;
	partial.state = initial;

	ext_debug(inode, "truncate since %u to %u\n", start, end);

	/* probably first extent we're gonna free will be last in block */
	handle = ext4_journal_start_with_revoke(inode, EXT4_HT_TRUNCATE,
			depth + 1,
			ext4_free_metadata_revoke_credits(inode->i_sb, depth));
	if (IS_ERR(handle))
		return PTR_ERR(handle);

again:
	trace_ext4_ext_remove_space(inode, start, end, depth);

	/*
	 * Check if we are removing extents inside the extent tree. If that
	 * is the case, we are going to punch a hole inside the extent tree
	 * so we have to check whether we need to split the extent covering
	 * the last block to remove so we can easily remove the part of it
	 * in ext4_ext_rm_leaf().
	 */
	if (end < EXT_MAX_BLOCKS - 1) {
		struct ext4_extent *ex;
		ext4_lblk_t ee_block, ex_end, lblk;
		ext4_fsblk_t pblk;

		/* find extent for or closest extent to this block */
		path = ext4_find_extent(inode, end, NULL,
					EXT4_EX_NOCACHE | EXT4_EX_NOFAIL);
		if (IS_ERR(path)) {
			ext4_journal_stop(handle);
			return PTR_ERR(path);
		}
		depth = ext_depth(inode);
		/* Leaf not may not exist only if inode has no blocks at all */
		ex = path[depth].p_ext;
		if (!ex) {
			if (depth) {
				EXT4_ERROR_INODE(inode,
						 "path[%d].p_hdr == NULL",
						 depth);
				err = -EFSCORRUPTED;
			}
			goto out;
		}

		ee_block = le32_to_cpu(ex->ee_block);
		ex_end = ee_block + ext4_ext_get_actual_len(ex) - 1;

		/*
		 * See if the last block is inside the extent, if so split
		 * the extent at 'end' block so we can easily remove the
		 * tail of the first part of the split extent in
		 * ext4_ext_rm_leaf().
		 */
		if (end >= ee_block && end < ex_end) {

			/*
			 * If we're going to split the extent, note that
			 * the cluster containing the block after 'end' is
			 * in use to avoid freeing it when removing blocks.
			 */
			if (sbi->s_cluster_ratio > 1) {
				pblk = ext4_ext_pblock(ex) + end - ee_block + 1;
				partial.pclu = EXT4_B2C(sbi, pblk);
				partial.state = nofree;
			}

			/*
			 * Split the extent in two so that 'end' is the last
			 * block in the first new extent. Also we should not
			 * fail removing space due to ENOSPC so try to use
			 * reserved block if that happens.
			 */
			path = ext4_force_split_extent_at(handle, inode, path,
							  end + 1, 1);
			if (IS_ERR(path)) {
				err = PTR_ERR(path);
				goto out;
			}
		} else if (sbi->s_cluster_ratio > 1 && end >= ex_end &&
			   partial.state == initial) {
			/*
			 * If we're punching, there's an extent to the right.
			 * If the partial cluster hasn't been set, set it to
			 * that extent's first cluster and its state to nofree
			 * so it won't be freed should it contain blocks to be
			 * removed. If it's already set (tofree/nofree), we're
			 * retrying and keep the original partial cluster info
			 * so a cluster marked tofree as a result of earlier
			 * extent removal is not lost.
			 */
			lblk = ex_end + 1;
			err = ext4_ext_search_right(inode, path, &lblk, &pblk,
						    NULL);
			if (err < 0)
				goto out;
			if (pblk) {
				partial.pclu = EXT4_B2C(sbi, pblk);
				partial.state = nofree;
			}
		}
	}
	/*
	 * We start scanning from right side, freeing all the blocks
	 * after i_size and walking into the tree depth-wise.
	 */
	depth = ext_depth(inode);
	if (path) {
		int k = i = depth;
		while (--k > 0)
			path[k].p_block =
				le16_to_cpu(path[k].p_hdr->eh_entries)+1;
	} else {
		path = kcalloc(depth + 1, sizeof(struct ext4_ext_path),
			       GFP_NOFS | __GFP_NOFAIL);
		if (path == NULL) {
			ext4_journal_stop(handle);
			return -ENOMEM;
		}
		path[0].p_maxdepth = path[0].p_depth = depth;
		path[0].p_hdr = ext_inode_hdr(inode);
		i = 0;

		if (ext4_ext_check(inode, path[0].p_hdr, depth, 0)) {
			err = -EFSCORRUPTED;
			goto out;
		}
	}
	err = 0;

	while (i >= 0 && err == 0) {
		if (i == depth) {
			/* this is leaf block */
			err = ext4_ext_rm_leaf(handle, inode, path,
					       &partial, start, end);
			/* root level has p_bh == NULL, brelse() eats this */
			ext4_ext_path_brelse(path + i);
			i--;
			continue;
		}

		/* this is index block */
		if (!path[i].p_hdr) {
			ext_debug(inode, "initialize header\n");
			path[i].p_hdr = ext_block_hdr(path[i].p_bh);
		}

		if (!path[i].p_idx) {
			/* this level hasn't been touched yet */
			path[i].p_idx = EXT_LAST_INDEX(path[i].p_hdr);
			path[i].p_block = le16_to_cpu(path[i].p_hdr->eh_entries)+1;
			ext_debug(inode, "init index ptr: hdr 0x%p, num %d\n",
				  path[i].p_hdr,
				  le16_to_cpu(path[i].p_hdr->eh_entries));
		} else {
			/* we were already here, see at next index */
			path[i].p_idx--;
		}

		ext_debug(inode, "level %d - index, first 0x%p, cur 0x%p\n",
				i, EXT_FIRST_INDEX(path[i].p_hdr),
				path[i].p_idx);
		if (ext4_ext_more_to_rm(path + i)) {
			struct buffer_head *bh;
			/* go to the next level */
			ext_debug(inode, "move to level %d (block %llu)\n",
				  i + 1, ext4_idx_pblock(path[i].p_idx));
			memset(path + i + 1, 0, sizeof(*path));
			bh = read_extent_tree_block(inode, path[i].p_idx,
						    depth - i - 1,
						    EXT4_EX_NOCACHE);
			if (IS_ERR(bh)) {
				/* should we reset i_size? */
				err = PTR_ERR(bh);
				break;
			}
			/* Yield here to deal with large extent trees.
			 * Should be a no-op if we did IO above. */
			cond_resched();
			if (WARN_ON(i + 1 > depth)) {
				err = -EFSCORRUPTED;
				break;
			}
			path[i + 1].p_bh = bh;

			/* save actual number of indexes since this
			 * number is changed at the next iteration */
			path[i].p_block = le16_to_cpu(path[i].p_hdr->eh_entries);
			i++;
		} else {
			/* we finished processing this index, go up */
			if (path[i].p_hdr->eh_entries == 0 && i > 0) {
				/* index is empty, remove it;
				 * handle must be already prepared by the
				 * truncatei_leaf() */
				err = ext4_ext_rm_idx(handle, inode, path, i);
			}
			/* root level has p_bh == NULL, brelse() eats this */
			ext4_ext_path_brelse(path + i);
			i--;
			ext_debug(inode, "return to level %d\n", i);
		}
	}

	trace_ext4_ext_remove_space_done(inode, start, end, depth, &partial,
					 path->p_hdr->eh_entries);

	/*
	 * if there's a partial cluster and we have removed the first extent
	 * in the file, then we also free the partial cluster, if any
	 */
	if (partial.state == tofree && err == 0) {
		int flags = get_default_free_blocks_flags(inode);

		if (ext4_is_pending(inode, partial.lblk))
			flags |= EXT4_FREE_BLOCKS_RERESERVE_CLUSTER;
		ext4_free_blocks(handle, inode, NULL,
				 EXT4_C2B(sbi, partial.pclu),
				 sbi->s_cluster_ratio, flags);
		if (flags & EXT4_FREE_BLOCKS_RERESERVE_CLUSTER)
			ext4_rereserve_cluster(inode, partial.lblk);
		partial.state = initial;
	}

	/* TODO: flexible tree reduction should be here */
	if (path->p_hdr->eh_entries == 0) {
		/*
		 * truncate to zero freed all the tree,
		 * so we need to correct eh_depth
		 */
		err = ext4_ext_get_access(handle, inode, path);
		if (err == 0) {
			ext_inode_hdr(inode)->eh_depth = 0;
			ext_inode_hdr(inode)->eh_max =
				cpu_to_le16(ext4_ext_space_root(inode, 0));
			err = ext4_ext_dirty(handle, inode, path);
		}
	}
out:
	ext4_free_ext_path(path);
	path = NULL;
	if (err == -EAGAIN)
		goto again;
	ext4_journal_stop(handle);

	return err;
}

/*
 * called at mount time
 */
void ext4_ext_init(struct super_block *sb)
{
	/*
	 * possible initialization would be here
	 */

	if (ext4_has_feature_extents(sb)) {
#if defined(AGGRESSIVE_TEST) || defined(CHECK_BINSEARCH) || defined(EXTENTS_STATS)
		printk(KERN_INFO "EXT4-fs: file extents enabled"
#ifdef AGGRESSIVE_TEST
		       ", aggressive tests"
#endif
#ifdef CHECK_BINSEARCH
		       ", check binsearch"
#endif
#ifdef EXTENTS_STATS
		       ", stats"
#endif
		       "\n");
#endif
#ifdef EXTENTS_STATS
		spin_lock_init(&EXT4_SB(sb)->s_ext_stats_lock);
		EXT4_SB(sb)->s_ext_min = 1 << 30;
		EXT4_SB(sb)->s_ext_max = 0;
#endif
	}
}

/*
 * called at umount time
 */
void ext4_ext_release(struct super_block *sb)
{
	if (!ext4_has_feature_extents(sb))
		return;

#ifdef EXTENTS_STATS
	if (EXT4_SB(sb)->s_ext_blocks && EXT4_SB(sb)->s_ext_extents) {
		struct ext4_sb_info *sbi = EXT4_SB(sb);
		printk(KERN_ERR "EXT4-fs: %lu blocks in %lu extents (%lu ave)\n",
			sbi->s_ext_blocks, sbi->s_ext_extents,
			sbi->s_ext_blocks / sbi->s_ext_extents);
		printk(KERN_ERR "EXT4-fs: extents: %lu min, %lu max, max depth %lu\n",
			sbi->s_ext_min, sbi->s_ext_max, sbi->s_depth_max);
	}
#endif
}

static void ext4_zeroout_es(struct inode *inode, struct ext4_extent *ex)
{
	ext4_lblk_t  ee_block;
	ext4_fsblk_t ee_pblock;
	unsigned int ee_len;

	ee_block  = le32_to_cpu(ex->ee_block);
	ee_len    = ext4_ext_get_actual_len(ex);
	ee_pblock = ext4_ext_pblock(ex);

	if (ee_len == 0)
		return;

	ext4_es_insert_extent(inode, ee_block, ee_len, ee_pblock,
			      EXTENT_STATUS_WRITTEN, 0);
}

/* FIXME!! we need to try to merge to left or right after zero-out  */
static int ext4_ext_zeroout(struct inode *inode, struct ext4_extent *ex)
{
	ext4_fsblk_t ee_pblock;
	unsigned int ee_len;

	ee_len    = ext4_ext_get_actual_len(ex);
	ee_pblock = ext4_ext_pblock(ex);
	return ext4_issue_zeroout(inode, le32_to_cpu(ex->ee_block), ee_pblock,
				  ee_len);
}

/*
 * ext4_split_extent_at() splits an extent at given block.
 *
 * @handle: the journal handle
 * @inode: the file inode
 * @path: the path to the extent
 * @split: the logical block where the extent is splitted.
 * @split_flags: indicates if the extent could be zeroout if split fails, and
 *		 the states(init or unwritten) of new extents.
 * @flags: flags used to insert new extent to extent tree.
 *
 *
 * Splits extent [a, b] into two extents [a, @split) and [@split, b], states
 * of which are determined by split_flag.
 *
 * There are two cases:
 *  a> the extent are splitted into two extent.
 *  b> split is not needed, and just mark the extent.
 *
 * Return an extent path pointer on success, or an error pointer on failure.
 */
static struct ext4_ext_path *ext4_split_extent_at(handle_t *handle,
						  struct inode *inode,
						  struct ext4_ext_path *path,
						  ext4_lblk_t split,
						  int split_flag, int flags)
{
	ext4_fsblk_t newblock;
	ext4_lblk_t ee_block;
	struct ext4_extent *ex, newex, orig_ex, zero_ex;
	struct ext4_extent *ex2 = NULL;
	unsigned int ee_len, depth;
	int err = 0;

	BUG_ON((split_flag & (EXT4_EXT_DATA_VALID1 | EXT4_EXT_DATA_VALID2)) ==
	       (EXT4_EXT_DATA_VALID1 | EXT4_EXT_DATA_VALID2));

	ext_debug(inode, "logical block %llu\n", (unsigned long long)split);

	ext4_ext_show_leaf(inode, path);

	depth = ext_depth(inode);
	ex = path[depth].p_ext;
	ee_block = le32_to_cpu(ex->ee_block);
	ee_len = ext4_ext_get_actual_len(ex);
	newblock = split - ee_block + ext4_ext_pblock(ex);

	BUG_ON(split < ee_block || split >= (ee_block + ee_len));
	BUG_ON(!ext4_ext_is_unwritten(ex) &&
	       split_flag & (EXT4_EXT_MAY_ZEROOUT |
			     EXT4_EXT_MARK_UNWRIT1 |
			     EXT4_EXT_MARK_UNWRIT2));

	err = ext4_ext_get_access(handle, inode, path + depth);
	if (err)
		goto out;

	if (split == ee_block) {
		/*
		 * case b: block @split is the block that the extent begins with
		 * then we just change the state of the extent, and splitting
		 * is not needed.
		 */
		if (split_flag & EXT4_EXT_MARK_UNWRIT2)
			ext4_ext_mark_unwritten(ex);
		else
			ext4_ext_mark_initialized(ex);

		if (!(flags & EXT4_GET_BLOCKS_PRE_IO))
			ext4_ext_try_to_merge(handle, inode, path, ex);

		err = ext4_ext_dirty(handle, inode, path + path->p_depth);
		goto out;
	}

	/* case a */
	memcpy(&orig_ex, ex, sizeof(orig_ex));
	ex->ee_len = cpu_to_le16(split - ee_block);
	if (split_flag & EXT4_EXT_MARK_UNWRIT1)
		ext4_ext_mark_unwritten(ex);

	/*
	 * path may lead to new leaf, not to original leaf any more
	 * after ext4_ext_insert_extent() returns,
	 */
	err = ext4_ext_dirty(handle, inode, path + depth);
	if (err)
		goto fix_extent_len;

	ex2 = &newex;
	ex2->ee_block = cpu_to_le32(split);
	ex2->ee_len   = cpu_to_le16(ee_len - (split - ee_block));
	ext4_ext_store_pblock(ex2, newblock);
	if (split_flag & EXT4_EXT_MARK_UNWRIT2)
		ext4_ext_mark_unwritten(ex2);

	path = ext4_ext_insert_extent(handle, inode, path, &newex, flags);
	if (!IS_ERR(path))
		goto out;

<<<<<<< HEAD
	/*
	 * Update path is required because previous ext4_ext_insert_extent()
	 * may have freed or reallocated the path. Using EXT4_EX_NOFAIL
	 * guarantees that ext4_find_extent() will not return -ENOMEM,
	 * otherwise -ENOMEM will cause a retry in do_writepages(), and a
	 * WARN_ON may be triggered in ext4_da_update_reserve_space() due to
	 * an incorrect ee_len causing the i_reserved_data_blocks exception.
	 */
	path = ext4_find_extent(inode, ee_block, ppath,
				flags /* | EXT4_EX_NOFAIL */ );
	if (IS_ERR(path)) {
		EXT4_ERROR_INODE(inode, "Failed split extent on %u, err %ld",
				 split, PTR_ERR(path));
		return PTR_ERR(path);
=======
	err = PTR_ERR(path);
	if (err != -ENOSPC && err != -EDQUOT && err != -ENOMEM)
		return path;

	/*
	 * Get a new path to try to zeroout or fix the extent length.
	 * Using EXT4_EX_NOFAIL guarantees that ext4_find_extent()
	 * will not return -ENOMEM, otherwise -ENOMEM will cause a
	 * retry in do_writepages(), and a WARN_ON may be triggered
	 * in ext4_da_update_reserve_space() due to an incorrect
	 * ee_len causing the i_reserved_data_blocks exception.
	 */
	path = ext4_find_extent(inode, ee_block, NULL, flags | EXT4_EX_NOFAIL);
	if (IS_ERR(path)) {
		EXT4_ERROR_INODE(inode, "Failed split extent on %u, err %ld",
				 split, PTR_ERR(path));
		return path;
>>>>>>> 2d5404ca
	}
	depth = ext_depth(inode);
	ex = path[depth].p_ext;

	if (EXT4_EXT_MAY_ZEROOUT & split_flag) {
		if (split_flag & (EXT4_EXT_DATA_VALID1|EXT4_EXT_DATA_VALID2)) {
			if (split_flag & EXT4_EXT_DATA_VALID1) {
				err = ext4_ext_zeroout(inode, ex2);
				zero_ex.ee_block = ex2->ee_block;
				zero_ex.ee_len = cpu_to_le16(
						ext4_ext_get_actual_len(ex2));
				ext4_ext_store_pblock(&zero_ex,
						      ext4_ext_pblock(ex2));
			} else {
				err = ext4_ext_zeroout(inode, ex);
				zero_ex.ee_block = ex->ee_block;
				zero_ex.ee_len = cpu_to_le16(
						ext4_ext_get_actual_len(ex));
				ext4_ext_store_pblock(&zero_ex,
						      ext4_ext_pblock(ex));
			}
		} else {
			err = ext4_ext_zeroout(inode, &orig_ex);
			zero_ex.ee_block = orig_ex.ee_block;
			zero_ex.ee_len = cpu_to_le16(
						ext4_ext_get_actual_len(&orig_ex));
			ext4_ext_store_pblock(&zero_ex,
					      ext4_ext_pblock(&orig_ex));
		}

		if (!err) {
			/* update the extent length and mark as initialized */
			ex->ee_len = cpu_to_le16(ee_len);
			ext4_ext_try_to_merge(handle, inode, path, ex);
			err = ext4_ext_dirty(handle, inode, path + path->p_depth);
			if (!err)
				/* update extent status tree */
				ext4_zeroout_es(inode, &zero_ex);
			/* If we failed at this point, we don't know in which
			 * state the extent tree exactly is so don't try to fix
			 * length of the original extent as it may do even more
			 * damage.
			 */
			goto out;
		}
	}

fix_extent_len:
	ex->ee_len = orig_ex.ee_len;
	/*
	 * Ignore ext4_ext_dirty return value since we are already in error path
	 * and err is a non-zero error code.
	 */
	ext4_ext_dirty(handle, inode, path + path->p_depth);
out:
<<<<<<< HEAD
	ext4_ext_show_leaf(inode, *ppath);
	return err;
=======
	if (err) {
		ext4_free_ext_path(path);
		path = ERR_PTR(err);
	}
	ext4_ext_show_leaf(inode, path);
	return path;
>>>>>>> 2d5404ca
}

/*
 * ext4_split_extent() splits an extent and mark extent which is covered
 * by @map as split_flags indicates
 *
 * It may result in splitting the extent into multiple extents (up to three)
 * There are three possibilities:
 *   a> There is no split required
 *   b> Splits in two extents: Split is happening at either end of the extent
 *   c> Splits in three extents: Somone is splitting in middle of the extent
 *
 */
static struct ext4_ext_path *ext4_split_extent(handle_t *handle,
					       struct inode *inode,
					       struct ext4_ext_path *path,
					       struct ext4_map_blocks *map,
					       int split_flag, int flags,
					       unsigned int *allocated)
{
	ext4_lblk_t ee_block;
	struct ext4_extent *ex;
	unsigned int ee_len, depth;
	int unwritten;
	int split_flag1, flags1;

	depth = ext_depth(inode);
	ex = path[depth].p_ext;
	ee_block = le32_to_cpu(ex->ee_block);
	ee_len = ext4_ext_get_actual_len(ex);
	unwritten = ext4_ext_is_unwritten(ex);

	if (map->m_lblk + map->m_len < ee_block + ee_len) {
		split_flag1 = split_flag & EXT4_EXT_MAY_ZEROOUT;
		flags1 = flags | EXT4_GET_BLOCKS_PRE_IO;
		if (unwritten)
			split_flag1 |= EXT4_EXT_MARK_UNWRIT1 |
				       EXT4_EXT_MARK_UNWRIT2;
		if (split_flag & EXT4_EXT_DATA_VALID2)
			split_flag1 |= EXT4_EXT_DATA_VALID1;
		path = ext4_split_extent_at(handle, inode, path,
				map->m_lblk + map->m_len, split_flag1, flags1);
		if (IS_ERR(path))
			return path;
		/*
		 * Update path is required because previous ext4_split_extent_at
		 * may result in split of original leaf or extent zeroout.
		 */
		path = ext4_find_extent(inode, map->m_lblk, path, flags);
		if (IS_ERR(path))
			return path;
		depth = ext_depth(inode);
		ex = path[depth].p_ext;
		if (!ex) {
			EXT4_ERROR_INODE(inode, "unexpected hole at %lu",
					(unsigned long) map->m_lblk);
			ext4_free_ext_path(path);
			return ERR_PTR(-EFSCORRUPTED);
		}
		unwritten = ext4_ext_is_unwritten(ex);
	}

	if (map->m_lblk >= ee_block) {
		split_flag1 = split_flag & EXT4_EXT_DATA_VALID2;
		if (unwritten) {
			split_flag1 |= EXT4_EXT_MARK_UNWRIT1;
			split_flag1 |= split_flag & (EXT4_EXT_MAY_ZEROOUT |
						     EXT4_EXT_MARK_UNWRIT2);
		}
		path = ext4_split_extent_at(handle, inode, path,
				map->m_lblk, split_flag1, flags);
		if (IS_ERR(path))
			return path;
	}

	if (allocated) {
		if (map->m_lblk + map->m_len > ee_block + ee_len)
			*allocated = ee_len - (map->m_lblk - ee_block);
		else
			*allocated = map->m_len;
	}
	ext4_ext_show_leaf(inode, path);
	return path;
}

/*
 * This function is called by ext4_ext_map_blocks() if someone tries to write
 * to an unwritten extent. It may result in splitting the unwritten
 * extent into multiple extents (up to three - one initialized and two
 * unwritten).
 * There are three possibilities:
 *   a> There is no split required: Entire extent should be initialized
 *   b> Splits in two extents: Write is happening at either end of the extent
 *   c> Splits in three extents: Somone is writing in middle of the extent
 *
 * Pre-conditions:
 *  - The extent pointed to by 'path' is unwritten.
 *  - The extent pointed to by 'path' contains a superset
 *    of the logical span [map->m_lblk, map->m_lblk + map->m_len).
 *
 * Post-conditions on success:
 *  - the returned value is the number of blocks beyond map->l_lblk
 *    that are allocated and initialized.
 *    It is guaranteed to be >= map->m_len.
 */
static struct ext4_ext_path *
ext4_ext_convert_to_initialized(handle_t *handle, struct inode *inode,
			struct ext4_map_blocks *map, struct ext4_ext_path *path,
			int flags, unsigned int *allocated)
{
	struct ext4_sb_info *sbi;
	struct ext4_extent_header *eh;
	struct ext4_map_blocks split_map;
	struct ext4_extent zero_ex1, zero_ex2;
	struct ext4_extent *ex, *abut_ex;
	ext4_lblk_t ee_block, eof_block;
	unsigned int ee_len, depth, map_len = map->m_len;
	int err = 0;
	int split_flag = EXT4_EXT_DATA_VALID2;
	unsigned int max_zeroout = 0;

	ext_debug(inode, "logical block %llu, max_blocks %u\n",
		  (unsigned long long)map->m_lblk, map_len);

	sbi = EXT4_SB(inode->i_sb);
	eof_block = (EXT4_I(inode)->i_disksize + inode->i_sb->s_blocksize - 1)
			>> inode->i_sb->s_blocksize_bits;
	if (eof_block < map->m_lblk + map_len)
		eof_block = map->m_lblk + map_len;

	depth = ext_depth(inode);
	eh = path[depth].p_hdr;
	ex = path[depth].p_ext;
	ee_block = le32_to_cpu(ex->ee_block);
	ee_len = ext4_ext_get_actual_len(ex);
	zero_ex1.ee_len = 0;
	zero_ex2.ee_len = 0;

	trace_ext4_ext_convert_to_initialized_enter(inode, map, ex);

	/* Pre-conditions */
	BUG_ON(!ext4_ext_is_unwritten(ex));
	BUG_ON(!in_range(map->m_lblk, ee_block, ee_len));

	/*
	 * Attempt to transfer newly initialized blocks from the currently
	 * unwritten extent to its neighbor. This is much cheaper
	 * than an insertion followed by a merge as those involve costly
	 * memmove() calls. Transferring to the left is the common case in
	 * steady state for workloads doing fallocate(FALLOC_FL_KEEP_SIZE)
	 * followed by append writes.
	 *
	 * Limitations of the current logic:
	 *  - L1: we do not deal with writes covering the whole extent.
	 *    This would require removing the extent if the transfer
	 *    is possible.
	 *  - L2: we only attempt to merge with an extent stored in the
	 *    same extent tree node.
	 */
	*allocated = 0;
	if ((map->m_lblk == ee_block) &&
		/* See if we can merge left */
		(map_len < ee_len) &&		/*L1*/
		(ex > EXT_FIRST_EXTENT(eh))) {	/*L2*/
		ext4_lblk_t prev_lblk;
		ext4_fsblk_t prev_pblk, ee_pblk;
		unsigned int prev_len;

		abut_ex = ex - 1;
		prev_lblk = le32_to_cpu(abut_ex->ee_block);
		prev_len = ext4_ext_get_actual_len(abut_ex);
		prev_pblk = ext4_ext_pblock(abut_ex);
		ee_pblk = ext4_ext_pblock(ex);

		/*
		 * A transfer of blocks from 'ex' to 'abut_ex' is allowed
		 * upon those conditions:
		 * - C1: abut_ex is initialized,
		 * - C2: abut_ex is logically abutting ex,
		 * - C3: abut_ex is physically abutting ex,
		 * - C4: abut_ex can receive the additional blocks without
		 *   overflowing the (initialized) length limit.
		 */
		if ((!ext4_ext_is_unwritten(abut_ex)) &&		/*C1*/
			((prev_lblk + prev_len) == ee_block) &&		/*C2*/
			((prev_pblk + prev_len) == ee_pblk) &&		/*C3*/
			(prev_len < (EXT_INIT_MAX_LEN - map_len))) {	/*C4*/
			err = ext4_ext_get_access(handle, inode, path + depth);
			if (err)
				goto errout;

			trace_ext4_ext_convert_to_initialized_fastpath(inode,
				map, ex, abut_ex);

			/* Shift the start of ex by 'map_len' blocks */
			ex->ee_block = cpu_to_le32(ee_block + map_len);
			ext4_ext_store_pblock(ex, ee_pblk + map_len);
			ex->ee_len = cpu_to_le16(ee_len - map_len);
			ext4_ext_mark_unwritten(ex); /* Restore the flag */

			/* Extend abut_ex by 'map_len' blocks */
			abut_ex->ee_len = cpu_to_le16(prev_len + map_len);

			/* Result: number of initialized blocks past m_lblk */
			*allocated = map_len;
		}
	} else if (((map->m_lblk + map_len) == (ee_block + ee_len)) &&
		   (map_len < ee_len) &&	/*L1*/
		   ex < EXT_LAST_EXTENT(eh)) {	/*L2*/
		/* See if we can merge right */
		ext4_lblk_t next_lblk;
		ext4_fsblk_t next_pblk, ee_pblk;
		unsigned int next_len;

		abut_ex = ex + 1;
		next_lblk = le32_to_cpu(abut_ex->ee_block);
		next_len = ext4_ext_get_actual_len(abut_ex);
		next_pblk = ext4_ext_pblock(abut_ex);
		ee_pblk = ext4_ext_pblock(ex);

		/*
		 * A transfer of blocks from 'ex' to 'abut_ex' is allowed
		 * upon those conditions:
		 * - C1: abut_ex is initialized,
		 * - C2: abut_ex is logically abutting ex,
		 * - C3: abut_ex is physically abutting ex,
		 * - C4: abut_ex can receive the additional blocks without
		 *   overflowing the (initialized) length limit.
		 */
		if ((!ext4_ext_is_unwritten(abut_ex)) &&		/*C1*/
		    ((map->m_lblk + map_len) == next_lblk) &&		/*C2*/
		    ((ee_pblk + ee_len) == next_pblk) &&		/*C3*/
		    (next_len < (EXT_INIT_MAX_LEN - map_len))) {	/*C4*/
			err = ext4_ext_get_access(handle, inode, path + depth);
			if (err)
				goto errout;

			trace_ext4_ext_convert_to_initialized_fastpath(inode,
				map, ex, abut_ex);

			/* Shift the start of abut_ex by 'map_len' blocks */
			abut_ex->ee_block = cpu_to_le32(next_lblk - map_len);
			ext4_ext_store_pblock(abut_ex, next_pblk - map_len);
			ex->ee_len = cpu_to_le16(ee_len - map_len);
			ext4_ext_mark_unwritten(ex); /* Restore the flag */

			/* Extend abut_ex by 'map_len' blocks */
			abut_ex->ee_len = cpu_to_le16(next_len + map_len);

			/* Result: number of initialized blocks past m_lblk */
			*allocated = map_len;
		}
	}
	if (*allocated) {
		/* Mark the block containing both extents as dirty */
		err = ext4_ext_dirty(handle, inode, path + depth);

		/* Update path to point to the right extent */
		path[depth].p_ext = abut_ex;
		if (err)
			goto errout;
		goto out;
	} else
		*allocated = ee_len - (map->m_lblk - ee_block);

	WARN_ON(map->m_lblk < ee_block);
	/*
	 * It is safe to convert extent to initialized via explicit
	 * zeroout only if extent is fully inside i_size or new_size.
	 */
	split_flag |= ee_block + ee_len <= eof_block ? EXT4_EXT_MAY_ZEROOUT : 0;

	if (EXT4_EXT_MAY_ZEROOUT & split_flag)
		max_zeroout = sbi->s_extent_max_zeroout_kb >>
			(inode->i_sb->s_blocksize_bits - 10);

	/*
	 * five cases:
	 * 1. split the extent into three extents.
	 * 2. split the extent into two extents, zeroout the head of the first
	 *    extent.
	 * 3. split the extent into two extents, zeroout the tail of the second
	 *    extent.
	 * 4. split the extent into two extents with out zeroout.
	 * 5. no splitting needed, just possibly zeroout the head and / or the
	 *    tail of the extent.
	 */
	split_map.m_lblk = map->m_lblk;
	split_map.m_len = map->m_len;

	if (max_zeroout && (*allocated > split_map.m_len)) {
		if (*allocated <= max_zeroout) {
			/* case 3 or 5 */
			zero_ex1.ee_block =
				 cpu_to_le32(split_map.m_lblk +
					     split_map.m_len);
			zero_ex1.ee_len =
				cpu_to_le16(*allocated - split_map.m_len);
			ext4_ext_store_pblock(&zero_ex1,
				ext4_ext_pblock(ex) + split_map.m_lblk +
				split_map.m_len - ee_block);
			err = ext4_ext_zeroout(inode, &zero_ex1);
			if (err)
				goto fallback;
			split_map.m_len = *allocated;
		}
		if (split_map.m_lblk - ee_block + split_map.m_len <
								max_zeroout) {
			/* case 2 or 5 */
			if (split_map.m_lblk != ee_block) {
				zero_ex2.ee_block = ex->ee_block;
				zero_ex2.ee_len = cpu_to_le16(split_map.m_lblk -
							ee_block);
				ext4_ext_store_pblock(&zero_ex2,
						      ext4_ext_pblock(ex));
				err = ext4_ext_zeroout(inode, &zero_ex2);
				if (err)
					goto fallback;
			}

			split_map.m_len += split_map.m_lblk - ee_block;
			split_map.m_lblk = ee_block;
			*allocated = map->m_len;
		}
	}

fallback:
	path = ext4_split_extent(handle, inode, path, &split_map, split_flag,
				 flags, NULL);
	if (IS_ERR(path))
		return path;
out:
	/* If we have gotten a failure, don't zero out status tree */
	ext4_zeroout_es(inode, &zero_ex1);
	ext4_zeroout_es(inode, &zero_ex2);
	return path;

errout:
	ext4_free_ext_path(path);
	return ERR_PTR(err);
}

/*
 * This function is called by ext4_ext_map_blocks() from
 * ext4_get_blocks_dio_write() when DIO to write
 * to an unwritten extent.
 *
 * Writing to an unwritten extent may result in splitting the unwritten
 * extent into multiple initialized/unwritten extents (up to three)
 * There are three possibilities:
 *   a> There is no split required: Entire extent should be unwritten
 *   b> Splits in two extents: Write is happening at either end of the extent
 *   c> Splits in three extents: Somone is writing in middle of the extent
 *
 * This works the same way in the case of initialized -> unwritten conversion.
 *
 * One of more index blocks maybe needed if the extent tree grow after
 * the unwritten extent split. To prevent ENOSPC occur at the IO
 * complete, we need to split the unwritten extent before DIO submit
 * the IO. The unwritten extent called at this time will be split
 * into three unwritten extent(at most). After IO complete, the part
 * being filled will be convert to initialized by the end_io callback function
 * via ext4_convert_unwritten_extents().
 *
 * The size of unwritten extent to be written is passed to the caller via the
 * allocated pointer. Return an extent path pointer on success, or an error
 * pointer on failure.
 */
static struct ext4_ext_path *ext4_split_convert_extents(handle_t *handle,
					struct inode *inode,
					struct ext4_map_blocks *map,
					struct ext4_ext_path *path,
					int flags, unsigned int *allocated)
{
	ext4_lblk_t eof_block;
	ext4_lblk_t ee_block;
	struct ext4_extent *ex;
	unsigned int ee_len;
	int split_flag = 0, depth;

	ext_debug(inode, "logical block %llu, max_blocks %u\n",
		  (unsigned long long)map->m_lblk, map->m_len);

	eof_block = (EXT4_I(inode)->i_disksize + inode->i_sb->s_blocksize - 1)
			>> inode->i_sb->s_blocksize_bits;
	if (eof_block < map->m_lblk + map->m_len)
		eof_block = map->m_lblk + map->m_len;
	/*
	 * It is safe to convert extent to initialized via explicit
	 * zeroout only if extent is fully inside i_size or new_size.
	 */
	depth = ext_depth(inode);
	ex = path[depth].p_ext;
	ee_block = le32_to_cpu(ex->ee_block);
	ee_len = ext4_ext_get_actual_len(ex);

	/* Convert to unwritten */
	if (flags & EXT4_GET_BLOCKS_CONVERT_UNWRITTEN) {
		split_flag |= EXT4_EXT_DATA_VALID1;
	/* Convert to initialized */
	} else if (flags & EXT4_GET_BLOCKS_CONVERT) {
		split_flag |= ee_block + ee_len <= eof_block ?
			      EXT4_EXT_MAY_ZEROOUT : 0;
		split_flag |= (EXT4_EXT_MARK_UNWRIT2 | EXT4_EXT_DATA_VALID2);
	}
	flags |= EXT4_GET_BLOCKS_PRE_IO;
	return ext4_split_extent(handle, inode, path, map, split_flag, flags,
				 allocated);
}

static struct ext4_ext_path *
ext4_convert_unwritten_extents_endio(handle_t *handle, struct inode *inode,
				     struct ext4_map_blocks *map,
				     struct ext4_ext_path *path)
{
	struct ext4_extent *ex;
	ext4_lblk_t ee_block;
	unsigned int ee_len;
	int depth;
	int err = 0;

	depth = ext_depth(inode);
	ex = path[depth].p_ext;
	ee_block = le32_to_cpu(ex->ee_block);
	ee_len = ext4_ext_get_actual_len(ex);

	ext_debug(inode, "logical block %llu, max_blocks %u\n",
		  (unsigned long long)ee_block, ee_len);

	/* If extent is larger than requested it is a clear sign that we still
	 * have some extent state machine issues left. So extent_split is still
	 * required.
	 * TODO: Once all related issues will be fixed this situation should be
	 * illegal.
	 */
	if (ee_block != map->m_lblk || ee_len > map->m_len) {
#ifdef CONFIG_EXT4_DEBUG
		ext4_warning(inode->i_sb, "Inode (%ld) finished: extent logical block %llu,"
			     " len %u; IO logical block %llu, len %u",
			     inode->i_ino, (unsigned long long)ee_block, ee_len,
			     (unsigned long long)map->m_lblk, map->m_len);
#endif
		path = ext4_split_convert_extents(handle, inode, map, path,
						EXT4_GET_BLOCKS_CONVERT, NULL);
		if (IS_ERR(path))
			return path;

		path = ext4_find_extent(inode, map->m_lblk, path, 0);
		if (IS_ERR(path))
			return path;
		depth = ext_depth(inode);
		ex = path[depth].p_ext;
	}

	err = ext4_ext_get_access(handle, inode, path + depth);
	if (err)
		goto errout;
	/* first mark the extent as initialized */
	ext4_ext_mark_initialized(ex);

	/* note: ext4_ext_correct_indexes() isn't needed here because
	 * borders are not changed
	 */
	ext4_ext_try_to_merge(handle, inode, path, ex);

	/* Mark modified extent as dirty */
	err = ext4_ext_dirty(handle, inode, path + path->p_depth);
	if (err)
		goto errout;

	ext4_ext_show_leaf(inode, path);
	return path;

errout:
	ext4_free_ext_path(path);
	return ERR_PTR(err);
}

static struct ext4_ext_path *
convert_initialized_extent(handle_t *handle, struct inode *inode,
			   struct ext4_map_blocks *map,
			   struct ext4_ext_path *path,
			   unsigned int *allocated)
{
	struct ext4_extent *ex;
	ext4_lblk_t ee_block;
	unsigned int ee_len;
	int depth;
	int err = 0;

	/*
	 * Make sure that the extent is no bigger than we support with
	 * unwritten extent
	 */
	if (map->m_len > EXT_UNWRITTEN_MAX_LEN)
		map->m_len = EXT_UNWRITTEN_MAX_LEN / 2;

	depth = ext_depth(inode);
	ex = path[depth].p_ext;
	ee_block = le32_to_cpu(ex->ee_block);
	ee_len = ext4_ext_get_actual_len(ex);

	ext_debug(inode, "logical block %llu, max_blocks %u\n",
		  (unsigned long long)ee_block, ee_len);

	if (ee_block != map->m_lblk || ee_len > map->m_len) {
		path = ext4_split_convert_extents(handle, inode, map, path,
				EXT4_GET_BLOCKS_CONVERT_UNWRITTEN, NULL);
		if (IS_ERR(path))
			return path;

		path = ext4_find_extent(inode, map->m_lblk, path, 0);
		if (IS_ERR(path))
			return path;
		depth = ext_depth(inode);
		ex = path[depth].p_ext;
		if (!ex) {
			EXT4_ERROR_INODE(inode, "unexpected hole at %lu",
					 (unsigned long) map->m_lblk);
			err = -EFSCORRUPTED;
			goto errout;
		}
	}

	err = ext4_ext_get_access(handle, inode, path + depth);
	if (err)
		goto errout;
	/* first mark the extent as unwritten */
	ext4_ext_mark_unwritten(ex);

	/* note: ext4_ext_correct_indexes() isn't needed here because
	 * borders are not changed
	 */
	ext4_ext_try_to_merge(handle, inode, path, ex);

	/* Mark modified extent as dirty */
	err = ext4_ext_dirty(handle, inode, path + path->p_depth);
	if (err)
		goto errout;
	ext4_ext_show_leaf(inode, path);

	ext4_update_inode_fsync_trans(handle, inode, 1);

	map->m_flags |= EXT4_MAP_UNWRITTEN;
	if (*allocated > map->m_len)
		*allocated = map->m_len;
	map->m_len = *allocated;
	return path;

errout:
	ext4_free_ext_path(path);
	return ERR_PTR(err);
}

static struct ext4_ext_path *
ext4_ext_handle_unwritten_extents(handle_t *handle, struct inode *inode,
			struct ext4_map_blocks *map,
			struct ext4_ext_path *path, int flags,
			unsigned int *allocated, ext4_fsblk_t newblock)
{
	int err = 0;

	ext_debug(inode, "logical block %llu, max_blocks %u, flags 0x%x, allocated %u\n",
		  (unsigned long long)map->m_lblk, map->m_len, flags,
		  *allocated);
	ext4_ext_show_leaf(inode, path);

	/*
	 * When writing into unwritten space, we should not fail to
	 * allocate metadata blocks for the new extent block if needed.
	 */
	flags |= EXT4_GET_BLOCKS_METADATA_NOFAIL;

	trace_ext4_ext_handle_unwritten_extents(inode, map, flags,
						*allocated, newblock);

	/* get_block() before submitting IO, split the extent */
	if (flags & EXT4_GET_BLOCKS_PRE_IO) {
		path = ext4_split_convert_extents(handle, inode, map, path,
				flags | EXT4_GET_BLOCKS_CONVERT, allocated);
		if (IS_ERR(path))
			return path;
		/*
		 * shouldn't get a 0 allocated when splitting an extent unless
		 * m_len is 0 (bug) or extent has been corrupted
		 */
		if (unlikely(*allocated == 0)) {
			EXT4_ERROR_INODE(inode,
					 "unexpected allocated == 0, m_len = %u",
					 map->m_len);
			err = -EFSCORRUPTED;
			goto errout;
		}
		map->m_flags |= EXT4_MAP_UNWRITTEN;
		goto out;
	}
	/* IO end_io complete, convert the filled extent to written */
	if (flags & EXT4_GET_BLOCKS_CONVERT) {
		path = ext4_convert_unwritten_extents_endio(handle, inode,
							    map, path);
		if (IS_ERR(path))
			return path;
		ext4_update_inode_fsync_trans(handle, inode, 1);
		goto map_out;
	}
	/* buffered IO cases */
	/*
	 * repeat fallocate creation request
	 * we already have an unwritten extent
	 */
	if (flags & EXT4_GET_BLOCKS_UNWRIT_EXT) {
		map->m_flags |= EXT4_MAP_UNWRITTEN;
		goto map_out;
	}

	/* buffered READ or buffered write_begin() lookup */
	if ((flags & EXT4_GET_BLOCKS_CREATE) == 0) {
		/*
		 * We have blocks reserved already.  We
		 * return allocated blocks so that delalloc
		 * won't do block reservation for us.  But
		 * the buffer head will be unmapped so that
		 * a read from the block returns 0s.
		 */
		map->m_flags |= EXT4_MAP_UNWRITTEN;
		goto out1;
	}

	/*
	 * Default case when (flags & EXT4_GET_BLOCKS_CREATE) == 1.
	 * For buffered writes, at writepage time, etc.  Convert a
	 * discovered unwritten extent to written.
	 */
	path = ext4_ext_convert_to_initialized(handle, inode, map, path,
					       flags, allocated);
	if (IS_ERR(path))
		return path;
	ext4_update_inode_fsync_trans(handle, inode, 1);
	/*
	 * shouldn't get a 0 allocated when converting an unwritten extent
	 * unless m_len is 0 (bug) or extent has been corrupted
	 */
	if (unlikely(*allocated == 0)) {
		EXT4_ERROR_INODE(inode, "unexpected allocated == 0, m_len = %u",
				 map->m_len);
		err = -EFSCORRUPTED;
		goto errout;
	}

out:
	map->m_flags |= EXT4_MAP_NEW;
map_out:
	map->m_flags |= EXT4_MAP_MAPPED;
out1:
	map->m_pblk = newblock;
	if (*allocated > map->m_len)
		*allocated = map->m_len;
	map->m_len = *allocated;
	ext4_ext_show_leaf(inode, path);
	return path;

errout:
	ext4_free_ext_path(path);
	return ERR_PTR(err);
}

/*
 * get_implied_cluster_alloc - check to see if the requested
 * allocation (in the map structure) overlaps with a cluster already
 * allocated in an extent.
 *	@sb	The filesystem superblock structure
 *	@map	The requested lblk->pblk mapping
 *	@ex	The extent structure which might contain an implied
 *			cluster allocation
 *
 * This function is called by ext4_ext_map_blocks() after we failed to
 * find blocks that were already in the inode's extent tree.  Hence,
 * we know that the beginning of the requested region cannot overlap
 * the extent from the inode's extent tree.  There are three cases we
 * want to catch.  The first is this case:
 *
 *		 |--- cluster # N--|
 *    |--- extent ---|	|---- requested region ---|
 *			|==========|
 *
 * The second case that we need to test for is this one:
 *
 *   |--------- cluster # N ----------------|
 *	   |--- requested region --|   |------- extent ----|
 *	   |=======================|
 *
 * The third case is when the requested region lies between two extents
 * within the same cluster:
 *          |------------- cluster # N-------------|
 * |----- ex -----|                  |---- ex_right ----|
 *                  |------ requested region ------|
 *                  |================|
 *
 * In each of the above cases, we need to set the map->m_pblk and
 * map->m_len so it corresponds to the return the extent labelled as
 * "|====|" from cluster #N, since it is already in use for data in
 * cluster EXT4_B2C(sbi, map->m_lblk).	We will then return 1 to
 * signal to ext4_ext_map_blocks() that map->m_pblk should be treated
 * as a new "allocated" block region.  Otherwise, we will return 0 and
 * ext4_ext_map_blocks() will then allocate one or more new clusters
 * by calling ext4_mb_new_blocks().
 */
static int get_implied_cluster_alloc(struct super_block *sb,
				     struct ext4_map_blocks *map,
				     struct ext4_extent *ex,
				     struct ext4_ext_path *path)
{
	struct ext4_sb_info *sbi = EXT4_SB(sb);
	ext4_lblk_t c_offset = EXT4_LBLK_COFF(sbi, map->m_lblk);
	ext4_lblk_t ex_cluster_start, ex_cluster_end;
	ext4_lblk_t rr_cluster_start;
	ext4_lblk_t ee_block = le32_to_cpu(ex->ee_block);
	ext4_fsblk_t ee_start = ext4_ext_pblock(ex);
	unsigned short ee_len = ext4_ext_get_actual_len(ex);

	/* The extent passed in that we are trying to match */
	ex_cluster_start = EXT4_B2C(sbi, ee_block);
	ex_cluster_end = EXT4_B2C(sbi, ee_block + ee_len - 1);

	/* The requested region passed into ext4_map_blocks() */
	rr_cluster_start = EXT4_B2C(sbi, map->m_lblk);

	if ((rr_cluster_start == ex_cluster_end) ||
	    (rr_cluster_start == ex_cluster_start)) {
		if (rr_cluster_start == ex_cluster_end)
			ee_start += ee_len - 1;
		map->m_pblk = EXT4_PBLK_CMASK(sbi, ee_start) + c_offset;
		map->m_len = min(map->m_len,
				 (unsigned) sbi->s_cluster_ratio - c_offset);
		/*
		 * Check for and handle this case:
		 *
		 *   |--------- cluster # N-------------|
		 *		       |------- extent ----|
		 *	   |--- requested region ---|
		 *	   |===========|
		 */

		if (map->m_lblk < ee_block)
			map->m_len = min(map->m_len, ee_block - map->m_lblk);

		/*
		 * Check for the case where there is already another allocated
		 * block to the right of 'ex' but before the end of the cluster.
		 *
		 *          |------------- cluster # N-------------|
		 * |----- ex -----|                  |---- ex_right ----|
		 *                  |------ requested region ------|
		 *                  |================|
		 */
		if (map->m_lblk > ee_block) {
			ext4_lblk_t next = ext4_ext_next_allocated_block(path);
			map->m_len = min(map->m_len, next - map->m_lblk);
		}

		trace_ext4_get_implied_cluster_alloc_exit(sb, map, 1);
		return 1;
	}

	trace_ext4_get_implied_cluster_alloc_exit(sb, map, 0);
	return 0;
}

/*
 * Determine hole length around the given logical block, first try to
 * locate and expand the hole from the given @path, and then adjust it
 * if it's partially or completely converted to delayed extents, insert
 * it into the extent cache tree if it's indeed a hole, finally return
 * the length of the determined extent.
 */
static ext4_lblk_t ext4_ext_determine_insert_hole(struct inode *inode,
						  struct ext4_ext_path *path,
						  ext4_lblk_t lblk)
{
	ext4_lblk_t hole_start, len;
	struct extent_status es;

	hole_start = lblk;
	len = ext4_ext_find_hole(inode, path, &hole_start);
again:
	ext4_es_find_extent_range(inode, &ext4_es_is_delayed, hole_start,
				  hole_start + len - 1, &es);
	if (!es.es_len)
		goto insert_hole;

	/*
	 * There's a delalloc extent in the hole, handle it if the delalloc
	 * extent is in front of, behind and straddle the queried range.
	 */
	if (lblk >= es.es_lblk + es.es_len) {
		/*
		 * The delalloc extent is in front of the queried range,
		 * find again from the queried start block.
		 */
		len -= lblk - hole_start;
		hole_start = lblk;
		goto again;
	} else if (in_range(lblk, es.es_lblk, es.es_len)) {
		/*
		 * The delalloc extent containing lblk, it must have been
		 * added after ext4_map_blocks() checked the extent status
		 * tree so we are not holding i_rwsem and delalloc info is
		 * only stabilized by i_data_sem we are going to release
		 * soon. Don't modify the extent status tree and report
		 * extent as a hole, just adjust the length to the delalloc
		 * extent's after lblk.
		 */
		len = es.es_lblk + es.es_len - lblk;
		return len;
	} else {
		/*
		 * The delalloc extent is partially or completely behind
		 * the queried range, update hole length until the
		 * beginning of the delalloc extent.
		 */
		len = min(es.es_lblk - hole_start, len);
	}

insert_hole:
	/* Put just found gap into cache to speed up subsequent requests */
	ext_debug(inode, " -> %u:%u\n", hole_start, len);
	ext4_es_insert_extent(inode, hole_start, len, ~0,
			      EXTENT_STATUS_HOLE, 0);

	/* Update hole_len to reflect hole size after lblk */
	if (hole_start != lblk)
		len -= lblk - hole_start;

	return len;
}

/*
 * Block allocation/map/preallocation routine for extents based files
 *
 *
 * Need to be called with
 * down_read(&EXT4_I(inode)->i_data_sem) if not allocating file system block
 * (ie, flags is zero). Otherwise down_write(&EXT4_I(inode)->i_data_sem)
 *
 * return > 0, number of blocks already mapped/allocated
 *          if flags doesn't contain EXT4_GET_BLOCKS_CREATE and these are pre-allocated blocks
 *          	buffer head is unmapped
 *          otherwise blocks are mapped
 *
 * return = 0, if plain look up failed (blocks have not been allocated)
 *          buffer head is unmapped
 *
 * return < 0, error case.
 */
int ext4_ext_map_blocks(handle_t *handle, struct inode *inode,
			struct ext4_map_blocks *map, int flags)
{
	struct ext4_ext_path *path = NULL;
	struct ext4_extent newex, *ex, ex2;
	struct ext4_sb_info *sbi = EXT4_SB(inode->i_sb);
	ext4_fsblk_t newblock = 0, pblk;
	int err = 0, depth;
	unsigned int allocated = 0, offset = 0;
	unsigned int allocated_clusters = 0;
	struct ext4_allocation_request ar;
	ext4_lblk_t cluster_offset;

	ext_debug(inode, "blocks %u/%u requested\n", map->m_lblk, map->m_len);
	trace_ext4_ext_map_blocks_enter(inode, map->m_lblk, map->m_len, flags);

	/* find extent for this block */
	path = ext4_find_extent(inode, map->m_lblk, NULL, 0);
	if (IS_ERR(path)) {
		err = PTR_ERR(path);
		goto out;
	}

	depth = ext_depth(inode);

	/*
	 * consistent leaf must not be empty;
	 * this situation is possible, though, _during_ tree modification;
	 * this is why assert can't be put in ext4_find_extent()
	 */
	if (unlikely(path[depth].p_ext == NULL && depth != 0)) {
		EXT4_ERROR_INODE(inode, "bad extent address "
				 "lblock: %lu, depth: %d pblock %lld",
				 (unsigned long) map->m_lblk, depth,
				 path[depth].p_block);
		err = -EFSCORRUPTED;
		goto out;
	}

	ex = path[depth].p_ext;
	if (ex) {
		ext4_lblk_t ee_block = le32_to_cpu(ex->ee_block);
		ext4_fsblk_t ee_start = ext4_ext_pblock(ex);
		unsigned short ee_len;


		/*
		 * unwritten extents are treated as holes, except that
		 * we split out initialized portions during a write.
		 */
		ee_len = ext4_ext_get_actual_len(ex);

		trace_ext4_ext_show_extent(inode, ee_block, ee_start, ee_len);

		/* if found extent covers block, simply return it */
		if (in_range(map->m_lblk, ee_block, ee_len)) {
			newblock = map->m_lblk - ee_block + ee_start;
			/* number of remaining blocks in the extent */
			allocated = ee_len - (map->m_lblk - ee_block);
			ext_debug(inode, "%u fit into %u:%d -> %llu\n",
				  map->m_lblk, ee_block, ee_len, newblock);

			/*
			 * If the extent is initialized check whether the
			 * caller wants to convert it to unwritten.
			 */
			if ((!ext4_ext_is_unwritten(ex)) &&
			    (flags & EXT4_GET_BLOCKS_CONVERT_UNWRITTEN)) {
				path = convert_initialized_extent(handle,
					inode, map, path, &allocated);
				if (IS_ERR(path))
					err = PTR_ERR(path);
				goto out;
			} else if (!ext4_ext_is_unwritten(ex)) {
				map->m_flags |= EXT4_MAP_MAPPED;
				map->m_pblk = newblock;
				if (allocated > map->m_len)
					allocated = map->m_len;
				map->m_len = allocated;
				ext4_ext_show_leaf(inode, path);
				goto out;
			}

			path = ext4_ext_handle_unwritten_extents(
				handle, inode, map, path, flags,
				&allocated, newblock);
			if (IS_ERR(path))
				err = PTR_ERR(path);
			goto out;
		}
	}

	/*
	 * requested block isn't allocated yet;
	 * we couldn't try to create block if flags doesn't contain EXT4_GET_BLOCKS_CREATE
	 */
	if ((flags & EXT4_GET_BLOCKS_CREATE) == 0) {
		ext4_lblk_t len;

		len = ext4_ext_determine_insert_hole(inode, path, map->m_lblk);

		map->m_pblk = 0;
		map->m_len = min_t(unsigned int, map->m_len, len);
		goto out;
	}

	/*
	 * Okay, we need to do block allocation.
	 */
	newex.ee_block = cpu_to_le32(map->m_lblk);
	cluster_offset = EXT4_LBLK_COFF(sbi, map->m_lblk);

	/*
	 * If we are doing bigalloc, check to see if the extent returned
	 * by ext4_find_extent() implies a cluster we can use.
	 */
	if (cluster_offset && ex &&
	    get_implied_cluster_alloc(inode->i_sb, map, ex, path)) {
		ar.len = allocated = map->m_len;
		newblock = map->m_pblk;
		goto got_allocated_blocks;
	}

	/* find neighbour allocated blocks */
	ar.lleft = map->m_lblk;
	err = ext4_ext_search_left(inode, path, &ar.lleft, &ar.pleft);
	if (err)
		goto out;
	ar.lright = map->m_lblk;
	err = ext4_ext_search_right(inode, path, &ar.lright, &ar.pright, &ex2);
	if (err < 0)
		goto out;

	/* Check if the extent after searching to the right implies a
	 * cluster we can use. */
	if ((sbi->s_cluster_ratio > 1) && err &&
	    get_implied_cluster_alloc(inode->i_sb, map, &ex2, path)) {
		ar.len = allocated = map->m_len;
		newblock = map->m_pblk;
		err = 0;
		goto got_allocated_blocks;
	}

	/*
	 * See if request is beyond maximum number of blocks we can have in
	 * a single extent. For an initialized extent this limit is
	 * EXT_INIT_MAX_LEN and for an unwritten extent this limit is
	 * EXT_UNWRITTEN_MAX_LEN.
	 */
	if (map->m_len > EXT_INIT_MAX_LEN &&
	    !(flags & EXT4_GET_BLOCKS_UNWRIT_EXT))
		map->m_len = EXT_INIT_MAX_LEN;
	else if (map->m_len > EXT_UNWRITTEN_MAX_LEN &&
		 (flags & EXT4_GET_BLOCKS_UNWRIT_EXT))
		map->m_len = EXT_UNWRITTEN_MAX_LEN;

	/* Check if we can really insert (m_lblk)::(m_lblk + m_len) extent */
	newex.ee_len = cpu_to_le16(map->m_len);
	err = ext4_ext_check_overlap(sbi, inode, &newex, path);
	if (err)
		allocated = ext4_ext_get_actual_len(&newex);
	else
		allocated = map->m_len;

	/* allocate new block */
	ar.inode = inode;
	ar.goal = ext4_ext_find_goal(inode, path, map->m_lblk);
	ar.logical = map->m_lblk;
	/*
	 * We calculate the offset from the beginning of the cluster
	 * for the logical block number, since when we allocate a
	 * physical cluster, the physical block should start at the
	 * same offset from the beginning of the cluster.  This is
	 * needed so that future calls to get_implied_cluster_alloc()
	 * work correctly.
	 */
	offset = EXT4_LBLK_COFF(sbi, map->m_lblk);
	ar.len = EXT4_NUM_B2C(sbi, offset+allocated);
	ar.goal -= offset;
	ar.logical -= offset;
	if (S_ISREG(inode->i_mode))
		ar.flags = EXT4_MB_HINT_DATA;
	else
		/* disable in-core preallocation for non-regular files */
		ar.flags = 0;
	if (flags & EXT4_GET_BLOCKS_NO_NORMALIZE)
		ar.flags |= EXT4_MB_HINT_NOPREALLOC;
	if (flags & EXT4_GET_BLOCKS_DELALLOC_RESERVE)
		ar.flags |= EXT4_MB_DELALLOC_RESERVED;
	if (flags & EXT4_GET_BLOCKS_METADATA_NOFAIL)
		ar.flags |= EXT4_MB_USE_RESERVED;
	newblock = ext4_mb_new_blocks(handle, &ar, &err);
	if (!newblock)
		goto out;
	allocated_clusters = ar.len;
	ar.len = EXT4_C2B(sbi, ar.len) - offset;
	ext_debug(inode, "allocate new block: goal %llu, found %llu/%u, requested %u\n",
		  ar.goal, newblock, ar.len, allocated);
	if (ar.len > allocated)
		ar.len = allocated;

got_allocated_blocks:
	/* try to insert new extent into found leaf and return */
	pblk = newblock + offset;
	ext4_ext_store_pblock(&newex, pblk);
	newex.ee_len = cpu_to_le16(ar.len);
	/* Mark unwritten */
	if (flags & EXT4_GET_BLOCKS_UNWRIT_EXT) {
		ext4_ext_mark_unwritten(&newex);
		map->m_flags |= EXT4_MAP_UNWRITTEN;
	}

	path = ext4_ext_insert_extent(handle, inode, path, &newex, flags);
	if (IS_ERR(path)) {
		err = PTR_ERR(path);
		if (allocated_clusters) {
			int fb_flags = 0;

			/*
			 * free data blocks we just allocated.
			 * not a good idea to call discard here directly,
			 * but otherwise we'd need to call it every free().
			 */
			ext4_discard_preallocations(inode);
			if (flags & EXT4_GET_BLOCKS_DELALLOC_RESERVE)
				fb_flags = EXT4_FREE_BLOCKS_NO_QUOT_UPDATE;
			ext4_free_blocks(handle, inode, NULL, newblock,
					 EXT4_C2B(sbi, allocated_clusters),
					 fb_flags);
		}
		goto out;
	}

	/*
	 * Cache the extent and update transaction to commit on fdatasync only
	 * when it is _not_ an unwritten extent.
	 */
	if ((flags & EXT4_GET_BLOCKS_UNWRIT_EXT) == 0)
		ext4_update_inode_fsync_trans(handle, inode, 1);
	else
		ext4_update_inode_fsync_trans(handle, inode, 0);

	map->m_flags |= (EXT4_MAP_NEW | EXT4_MAP_MAPPED);
	map->m_pblk = pblk;
	map->m_len = ar.len;
	allocated = map->m_len;
	ext4_ext_show_leaf(inode, path);
out:
	ext4_free_ext_path(path);

	trace_ext4_ext_map_blocks_exit(inode, flags, map,
				       err ? err : allocated);
	return err ? err : allocated;
}

int ext4_ext_truncate(handle_t *handle, struct inode *inode)
{
	struct super_block *sb = inode->i_sb;
	ext4_lblk_t last_block;
	int err = 0;

	/*
	 * TODO: optimization is possible here.
	 * Probably we need not scan at all,
	 * because page truncation is enough.
	 */

	/* we have to know where to truncate from in crash case */
	EXT4_I(inode)->i_disksize = inode->i_size;
	err = ext4_mark_inode_dirty(handle, inode);
	if (err)
		return err;

	last_block = (inode->i_size + sb->s_blocksize - 1)
			>> EXT4_BLOCK_SIZE_BITS(sb);
	ext4_es_remove_extent(inode, last_block, EXT_MAX_BLOCKS - last_block);

retry_remove_space:
	err = ext4_ext_remove_space(inode, last_block, EXT_MAX_BLOCKS - 1);
	if (err == -ENOMEM) {
		memalloc_retry_wait(GFP_ATOMIC);
		goto retry_remove_space;
	}
	return err;
}

static int ext4_alloc_file_blocks(struct file *file, ext4_lblk_t offset,
				  ext4_lblk_t len, loff_t new_size,
				  int flags)
{
	struct inode *inode = file_inode(file);
	handle_t *handle;
	int ret = 0, ret2 = 0, ret3 = 0;
	int retries = 0;
	int depth = 0;
	struct ext4_map_blocks map;
	unsigned int credits;
	loff_t epos;

	BUG_ON(!ext4_test_inode_flag(inode, EXT4_INODE_EXTENTS));
	map.m_lblk = offset;
	map.m_len = len;
	/*
	 * Don't normalize the request if it can fit in one extent so
	 * that it doesn't get unnecessarily split into multiple
	 * extents.
	 */
	if (len <= EXT_UNWRITTEN_MAX_LEN)
		flags |= EXT4_GET_BLOCKS_NO_NORMALIZE;

	/*
	 * credits to insert 1 extent into extent tree
	 */
	credits = ext4_chunk_trans_blocks(inode, len);
	depth = ext_depth(inode);

retry:
	while (len) {
		/*
		 * Recalculate credits when extent tree depth changes.
		 */
		if (depth != ext_depth(inode)) {
			credits = ext4_chunk_trans_blocks(inode, len);
			depth = ext_depth(inode);
		}

		handle = ext4_journal_start(inode, EXT4_HT_MAP_BLOCKS,
					    credits);
		if (IS_ERR(handle)) {
			ret = PTR_ERR(handle);
			break;
		}
		ret = ext4_map_blocks(handle, inode, &map, flags);
		if (ret <= 0) {
			ext4_debug("inode #%lu: block %u: len %u: "
				   "ext4_ext_map_blocks returned %d",
				   inode->i_ino, map.m_lblk,
				   map.m_len, ret);
			ext4_mark_inode_dirty(handle, inode);
			ext4_journal_stop(handle);
			break;
		}
		/*
		 * allow a full retry cycle for any remaining allocations
		 */
		retries = 0;
		map.m_lblk += ret;
		map.m_len = len = len - ret;
		epos = (loff_t)map.m_lblk << inode->i_blkbits;
		inode_set_ctime_current(inode);
		if (new_size) {
			if (epos > new_size)
				epos = new_size;
			if (ext4_update_inode_size(inode, epos) & 0x1)
				inode_set_mtime_to_ts(inode,
						      inode_get_ctime(inode));
		}
		ret2 = ext4_mark_inode_dirty(handle, inode);
		ext4_update_inode_fsync_trans(handle, inode, 1);
		ret3 = ext4_journal_stop(handle);
		ret2 = ret3 ? ret3 : ret2;
		if (unlikely(ret2))
			break;
	}
	if (ret == -ENOSPC && ext4_should_retry_alloc(inode->i_sb, &retries))
		goto retry;

	return ret > 0 ? ret2 : ret;
}

static int ext4_collapse_range(struct file *file, loff_t offset, loff_t len);

static int ext4_insert_range(struct file *file, loff_t offset, loff_t len);

static long ext4_zero_range(struct file *file, loff_t offset,
			    loff_t len, int mode)
{
	struct inode *inode = file_inode(file);
	struct address_space *mapping = file->f_mapping;
	handle_t *handle = NULL;
	unsigned int max_blocks;
	loff_t new_size = 0;
	int ret = 0;
	int flags;
	int credits;
	int partial_begin, partial_end;
	loff_t start, end;
	ext4_lblk_t lblk;
	unsigned int blkbits = inode->i_blkbits;

	trace_ext4_zero_range(inode, offset, len, mode);

	/*
	 * Round up offset. This is not fallocate, we need to zero out
	 * blocks, so convert interior block aligned part of the range to
	 * unwritten and possibly manually zero out unaligned parts of the
	 * range. Here, start and partial_begin are inclusive, end and
	 * partial_end are exclusive.
	 */
	start = round_up(offset, 1 << blkbits);
	end = round_down((offset + len), 1 << blkbits);

	if (start < offset || end > offset + len)
		return -EINVAL;
	partial_begin = offset & ((1 << blkbits) - 1);
	partial_end = (offset + len) & ((1 << blkbits) - 1);

	lblk = start >> blkbits;
	max_blocks = (end >> blkbits);
	if (max_blocks < lblk)
		max_blocks = 0;
	else
		max_blocks -= lblk;

	inode_lock(inode);

	/*
	 * Indirect files do not support unwritten extents
	 */
	if (!(ext4_test_inode_flag(inode, EXT4_INODE_EXTENTS))) {
		ret = -EOPNOTSUPP;
		goto out_mutex;
	}

	if (!(mode & FALLOC_FL_KEEP_SIZE) &&
	    (offset + len > inode->i_size ||
	     offset + len > EXT4_I(inode)->i_disksize)) {
		new_size = offset + len;
		ret = inode_newsize_ok(inode, new_size);
		if (ret)
			goto out_mutex;
	}

	flags = EXT4_GET_BLOCKS_CREATE_UNWRIT_EXT;

	/* Wait all existing dio workers, newcomers will block on i_rwsem */
	inode_dio_wait(inode);

	ret = file_modified(file);
	if (ret)
		goto out_mutex;

	/* Preallocate the range including the unaligned edges */
	if (partial_begin || partial_end) {
		ret = ext4_alloc_file_blocks(file,
				round_down(offset, 1 << blkbits) >> blkbits,
				(round_up((offset + len), 1 << blkbits) -
				 round_down(offset, 1 << blkbits)) >> blkbits,
				new_size, flags);
		if (ret)
			goto out_mutex;

	}

	/* Zero range excluding the unaligned edges */
	if (max_blocks > 0) {
		flags |= (EXT4_GET_BLOCKS_CONVERT_UNWRITTEN |
			  EXT4_EX_NOCACHE);

		/*
		 * Prevent page faults from reinstantiating pages we have
		 * released from page cache.
		 */
		filemap_invalidate_lock(mapping);

		ret = ext4_break_layouts(inode);
		if (ret) {
			filemap_invalidate_unlock(mapping);
			goto out_mutex;
		}

		ret = ext4_update_disksize_before_punch(inode, offset, len);
		if (ret) {
			filemap_invalidate_unlock(mapping);
			goto out_mutex;
		}

		/*
		 * For journalled data we need to write (and checkpoint) pages
		 * before discarding page cache to avoid inconsitent data on
		 * disk in case of crash before zeroing trans is committed.
		 */
		if (ext4_should_journal_data(inode)) {
			ret = filemap_write_and_wait_range(mapping, start,
							   end - 1);
			if (ret) {
				filemap_invalidate_unlock(mapping);
				goto out_mutex;
			}
		}

		/* Now release the pages and zero block aligned part of pages */
		truncate_pagecache_range(inode, start, end - 1);
		inode_set_mtime_to_ts(inode, inode_set_ctime_current(inode));

		ret = ext4_alloc_file_blocks(file, lblk, max_blocks, new_size,
					     flags);
		filemap_invalidate_unlock(mapping);
		if (ret)
			goto out_mutex;
	}
	if (!partial_begin && !partial_end)
		goto out_mutex;

	/*
	 * In worst case we have to writeout two nonadjacent unwritten
	 * blocks and update the inode
	 */
	credits = (2 * ext4_ext_index_trans_blocks(inode, 2)) + 1;
	if (ext4_should_journal_data(inode))
		credits += 2;
	handle = ext4_journal_start(inode, EXT4_HT_MISC, credits);
	if (IS_ERR(handle)) {
		ret = PTR_ERR(handle);
		ext4_std_error(inode->i_sb, ret);
		goto out_mutex;
	}

	inode_set_mtime_to_ts(inode, inode_set_ctime_current(inode));
	if (new_size)
		ext4_update_inode_size(inode, new_size);
	ret = ext4_mark_inode_dirty(handle, inode);
	if (unlikely(ret))
		goto out_handle;
	/* Zero out partial block at the edges of the range */
	ret = ext4_zero_partial_blocks(handle, inode, offset, len);
	if (ret >= 0)
		ext4_update_inode_fsync_trans(handle, inode, 1);

	if (file->f_flags & O_SYNC)
		ext4_handle_sync(handle);

out_handle:
	ext4_journal_stop(handle);
out_mutex:
	inode_unlock(inode);
	return ret;
}

/*
 * preallocate space for a file. This implements ext4's fallocate file
 * operation, which gets called from sys_fallocate system call.
 * For block-mapped files, posix_fallocate should fall back to the method
 * of writing zeroes to the required new blocks (the same behavior which is
 * expected for file systems which do not support fallocate() system call).
 */
long ext4_fallocate(struct file *file, int mode, loff_t offset, loff_t len)
{
	struct inode *inode = file_inode(file);
	loff_t new_size = 0;
	unsigned int max_blocks;
	int ret = 0;
	int flags;
	ext4_lblk_t lblk;
	unsigned int blkbits = inode->i_blkbits;

	/*
	 * Encrypted inodes can't handle collapse range or insert
	 * range since we would need to re-encrypt blocks with a
	 * different IV or XTS tweak (which are based on the logical
	 * block number).
	 */
	if (IS_ENCRYPTED(inode) &&
	    (mode & (FALLOC_FL_COLLAPSE_RANGE | FALLOC_FL_INSERT_RANGE)))
		return -EOPNOTSUPP;

	/* Return error if mode is not supported */
	if (mode & ~(FALLOC_FL_KEEP_SIZE | FALLOC_FL_PUNCH_HOLE |
		     FALLOC_FL_COLLAPSE_RANGE | FALLOC_FL_ZERO_RANGE |
		     FALLOC_FL_INSERT_RANGE))
		return -EOPNOTSUPP;

	inode_lock(inode);
	ret = ext4_convert_inline_data(inode);
	inode_unlock(inode);
	if (ret)
		goto exit;

	if (mode & FALLOC_FL_PUNCH_HOLE) {
		ret = ext4_punch_hole(file, offset, len);
		goto exit;
	}

	if (mode & FALLOC_FL_COLLAPSE_RANGE) {
		ret = ext4_collapse_range(file, offset, len);
		goto exit;
	}

	if (mode & FALLOC_FL_INSERT_RANGE) {
		ret = ext4_insert_range(file, offset, len);
		goto exit;
	}

	if (mode & FALLOC_FL_ZERO_RANGE) {
		ret = ext4_zero_range(file, offset, len, mode);
		goto exit;
	}
	trace_ext4_fallocate_enter(inode, offset, len, mode);
	lblk = offset >> blkbits;

	max_blocks = EXT4_MAX_BLOCKS(len, offset, blkbits);
	flags = EXT4_GET_BLOCKS_CREATE_UNWRIT_EXT;

	inode_lock(inode);

	/*
	 * We only support preallocation for extent-based files only
	 */
	if (!(ext4_test_inode_flag(inode, EXT4_INODE_EXTENTS))) {
		ret = -EOPNOTSUPP;
		goto out;
	}

	if (!(mode & FALLOC_FL_KEEP_SIZE) &&
	    (offset + len > inode->i_size ||
	     offset + len > EXT4_I(inode)->i_disksize)) {
		new_size = offset + len;
		ret = inode_newsize_ok(inode, new_size);
		if (ret)
			goto out;
	}

	/* Wait all existing dio workers, newcomers will block on i_rwsem */
	inode_dio_wait(inode);

	ret = file_modified(file);
	if (ret)
		goto out;

	ret = ext4_alloc_file_blocks(file, lblk, max_blocks, new_size, flags);
	if (ret)
		goto out;

	if (file->f_flags & O_SYNC && EXT4_SB(inode->i_sb)->s_journal) {
		ret = ext4_fc_commit(EXT4_SB(inode->i_sb)->s_journal,
					EXT4_I(inode)->i_sync_tid);
	}
out:
	inode_unlock(inode);
	trace_ext4_fallocate_exit(inode, offset, max_blocks, ret);
exit:
	return ret;
}

/*
 * This function convert a range of blocks to written extents
 * The caller of this function will pass the start offset and the size.
 * all unwritten extents within this range will be converted to
 * written extents.
 *
 * This function is called from the direct IO end io call back
 * function, to convert the fallocated extents after IO is completed.
 * Returns 0 on success.
 */
int ext4_convert_unwritten_extents(handle_t *handle, struct inode *inode,
				   loff_t offset, ssize_t len)
{
	unsigned int max_blocks;
	int ret = 0, ret2 = 0, ret3 = 0;
	struct ext4_map_blocks map;
	unsigned int blkbits = inode->i_blkbits;
	unsigned int credits = 0;

	map.m_lblk = offset >> blkbits;
	max_blocks = EXT4_MAX_BLOCKS(len, offset, blkbits);

	if (!handle) {
		/*
		 * credits to insert 1 extent into extent tree
		 */
		credits = ext4_chunk_trans_blocks(inode, max_blocks);
	}
	while (ret >= 0 && ret < max_blocks) {
		map.m_lblk += ret;
		map.m_len = (max_blocks -= ret);
		if (credits) {
			handle = ext4_journal_start(inode, EXT4_HT_MAP_BLOCKS,
						    credits);
			if (IS_ERR(handle)) {
				ret = PTR_ERR(handle);
				break;
			}
		}
		ret = ext4_map_blocks(handle, inode, &map,
				      EXT4_GET_BLOCKS_IO_CONVERT_EXT);
		if (ret <= 0)
			ext4_warning(inode->i_sb,
				     "inode #%lu: block %u: len %u: "
				     "ext4_ext_map_blocks returned %d",
				     inode->i_ino, map.m_lblk,
				     map.m_len, ret);
		ret2 = ext4_mark_inode_dirty(handle, inode);
		if (credits) {
			ret3 = ext4_journal_stop(handle);
			if (unlikely(ret3))
				ret2 = ret3;
		}

		if (ret <= 0 || ret2)
			break;
	}
	return ret > 0 ? ret2 : ret;
}

int ext4_convert_unwritten_io_end_vec(handle_t *handle, ext4_io_end_t *io_end)
{
	int ret = 0, err = 0;
	struct ext4_io_end_vec *io_end_vec;

	/*
	 * This is somewhat ugly but the idea is clear: When transaction is
	 * reserved, everything goes into it. Otherwise we rather start several
	 * smaller transactions for conversion of each extent separately.
	 */
	if (handle) {
		handle = ext4_journal_start_reserved(handle,
						     EXT4_HT_EXT_CONVERT);
		if (IS_ERR(handle))
			return PTR_ERR(handle);
	}

	list_for_each_entry(io_end_vec, &io_end->list_vec, list) {
		ret = ext4_convert_unwritten_extents(handle, io_end->inode,
						     io_end_vec->offset,
						     io_end_vec->size);
		if (ret)
			break;
	}

	if (handle)
		err = ext4_journal_stop(handle);

	return ret < 0 ? ret : err;
}

static int ext4_iomap_xattr_fiemap(struct inode *inode, struct iomap *iomap)
{
	__u64 physical = 0;
	__u64 length = 0;
	int blockbits = inode->i_sb->s_blocksize_bits;
	int error = 0;
	u16 iomap_type;

	/* in-inode? */
	if (ext4_test_inode_state(inode, EXT4_STATE_XATTR)) {
		struct ext4_iloc iloc;
		int offset;	/* offset of xattr in inode */

		error = ext4_get_inode_loc(inode, &iloc);
		if (error)
			return error;
		physical = (__u64)iloc.bh->b_blocknr << blockbits;
		offset = EXT4_GOOD_OLD_INODE_SIZE +
				EXT4_I(inode)->i_extra_isize;
		physical += offset;
		length = EXT4_SB(inode->i_sb)->s_inode_size - offset;
		brelse(iloc.bh);
		iomap_type = IOMAP_INLINE;
	} else if (EXT4_I(inode)->i_file_acl) { /* external block */
		physical = (__u64)EXT4_I(inode)->i_file_acl << blockbits;
		length = inode->i_sb->s_blocksize;
		iomap_type = IOMAP_MAPPED;
	} else {
		/* no in-inode or external block for xattr, so return -ENOENT */
		error = -ENOENT;
		goto out;
	}

	iomap->addr = physical;
	iomap->offset = 0;
	iomap->length = length;
	iomap->type = iomap_type;
	iomap->flags = 0;
out:
	return error;
}

static int ext4_iomap_xattr_begin(struct inode *inode, loff_t offset,
				  loff_t length, unsigned flags,
				  struct iomap *iomap, struct iomap *srcmap)
{
	int error;

	error = ext4_iomap_xattr_fiemap(inode, iomap);
	if (error == 0 && (offset >= iomap->length))
		error = -ENOENT;
	return error;
}

static const struct iomap_ops ext4_iomap_xattr_ops = {
	.iomap_begin		= ext4_iomap_xattr_begin,
};

static int ext4_fiemap_check_ranges(struct inode *inode, u64 start, u64 *len)
{
	u64 maxbytes;

	if (ext4_test_inode_flag(inode, EXT4_INODE_EXTENTS))
		maxbytes = inode->i_sb->s_maxbytes;
	else
		maxbytes = EXT4_SB(inode->i_sb)->s_bitmap_maxbytes;

	if (*len == 0)
		return -EINVAL;
	if (start > maxbytes)
		return -EFBIG;

	/*
	 * Shrink request scope to what the fs can actually handle.
	 */
	if (*len > maxbytes || (maxbytes - *len) < start)
		*len = maxbytes - start;
	return 0;
}

int ext4_fiemap(struct inode *inode, struct fiemap_extent_info *fieinfo,
		u64 start, u64 len)
{
	int error = 0;

	if (fieinfo->fi_flags & FIEMAP_FLAG_CACHE) {
		error = ext4_ext_precache(inode);
		if (error)
			return error;
		fieinfo->fi_flags &= ~FIEMAP_FLAG_CACHE;
	}

	/*
	 * For bitmap files the maximum size limit could be smaller than
	 * s_maxbytes, so check len here manually instead of just relying on the
	 * generic check.
	 */
	error = ext4_fiemap_check_ranges(inode, start, &len);
	if (error)
		return error;

	if (fieinfo->fi_flags & FIEMAP_FLAG_XATTR) {
		fieinfo->fi_flags &= ~FIEMAP_FLAG_XATTR;
		return iomap_fiemap(inode, fieinfo, start, len,
				    &ext4_iomap_xattr_ops);
	}

	return iomap_fiemap(inode, fieinfo, start, len, &ext4_iomap_report_ops);
}

int ext4_get_es_cache(struct inode *inode, struct fiemap_extent_info *fieinfo,
		      __u64 start, __u64 len)
{
	ext4_lblk_t start_blk, len_blks;
	__u64 last_blk;
	int error = 0;

	if (ext4_has_inline_data(inode)) {
		int has_inline;

		down_read(&EXT4_I(inode)->xattr_sem);
		has_inline = ext4_has_inline_data(inode);
		up_read(&EXT4_I(inode)->xattr_sem);
		if (has_inline)
			return 0;
	}

	if (fieinfo->fi_flags & FIEMAP_FLAG_CACHE) {
		error = ext4_ext_precache(inode);
		if (error)
			return error;
		fieinfo->fi_flags &= ~FIEMAP_FLAG_CACHE;
	}

	error = fiemap_prep(inode, fieinfo, start, &len, 0);
	if (error)
		return error;

	error = ext4_fiemap_check_ranges(inode, start, &len);
	if (error)
		return error;

	start_blk = start >> inode->i_sb->s_blocksize_bits;
	last_blk = (start + len - 1) >> inode->i_sb->s_blocksize_bits;
	if (last_blk >= EXT_MAX_BLOCKS)
		last_blk = EXT_MAX_BLOCKS-1;
	len_blks = ((ext4_lblk_t) last_blk) - start_blk + 1;

	/*
	 * Walk the extent tree gathering extent information
	 * and pushing extents back to the user.
	 */
	return ext4_fill_es_cache_info(inode, start_blk, len_blks, fieinfo);
}

/*
 * ext4_ext_shift_path_extents:
 * Shift the extents of a path structure lying between path[depth].p_ext
 * and EXT_LAST_EXTENT(path[depth].p_hdr), by @shift blocks. @SHIFT tells
 * if it is right shift or left shift operation.
 */
static int
ext4_ext_shift_path_extents(struct ext4_ext_path *path, ext4_lblk_t shift,
			    struct inode *inode, handle_t *handle,
			    enum SHIFT_DIRECTION SHIFT)
{
	int depth, err = 0;
	struct ext4_extent *ex_start, *ex_last;
	bool update = false;
	int credits, restart_credits;
	depth = path->p_depth;

	while (depth >= 0) {
		if (depth == path->p_depth) {
			ex_start = path[depth].p_ext;
			if (!ex_start)
				return -EFSCORRUPTED;

			ex_last = EXT_LAST_EXTENT(path[depth].p_hdr);
			/* leaf + sb + inode */
			credits = 3;
			if (ex_start == EXT_FIRST_EXTENT(path[depth].p_hdr)) {
				update = true;
				/* extent tree + sb + inode */
				credits = depth + 2;
			}

			restart_credits = ext4_writepage_trans_blocks(inode);
			err = ext4_datasem_ensure_credits(handle, inode, credits,
					restart_credits, 0);
			if (err) {
				if (err > 0)
					err = -EAGAIN;
				goto out;
			}

			err = ext4_ext_get_access(handle, inode, path + depth);
			if (err)
				goto out;

			while (ex_start <= ex_last) {
				if (SHIFT == SHIFT_LEFT) {
					le32_add_cpu(&ex_start->ee_block,
						-shift);
					/* Try to merge to the left. */
					if ((ex_start >
					    EXT_FIRST_EXTENT(path[depth].p_hdr))
					    &&
					    ext4_ext_try_to_merge_right(inode,
					    path, ex_start - 1))
						ex_last--;
					else
						ex_start++;
				} else {
					le32_add_cpu(&ex_last->ee_block, shift);
					ext4_ext_try_to_merge_right(inode, path,
						ex_last);
					ex_last--;
				}
			}
			err = ext4_ext_dirty(handle, inode, path + depth);
			if (err)
				goto out;

			if (--depth < 0 || !update)
				break;
		}

		/* Update index too */
		err = ext4_ext_get_access(handle, inode, path + depth);
		if (err)
			goto out;

		if (SHIFT == SHIFT_LEFT)
			le32_add_cpu(&path[depth].p_idx->ei_block, -shift);
		else
			le32_add_cpu(&path[depth].p_idx->ei_block, shift);
		err = ext4_ext_dirty(handle, inode, path + depth);
		if (err)
			goto out;

		/* we are done if current index is not a starting index */
		if (path[depth].p_idx != EXT_FIRST_INDEX(path[depth].p_hdr))
			break;

		depth--;
	}

out:
	return err;
}

/*
 * ext4_ext_shift_extents:
 * All the extents which lies in the range from @start to the last allocated
 * block for the @inode are shifted either towards left or right (depending
 * upon @SHIFT) by @shift blocks.
 * On success, 0 is returned, error otherwise.
 */
static int
ext4_ext_shift_extents(struct inode *inode, handle_t *handle,
		       ext4_lblk_t start, ext4_lblk_t shift,
		       enum SHIFT_DIRECTION SHIFT)
{
	struct ext4_ext_path *path;
	int ret = 0, depth;
	struct ext4_extent *extent;
	ext4_lblk_t stop, *iterator, ex_start, ex_end;
	ext4_lblk_t tmp = EXT_MAX_BLOCKS;

	/* Let path point to the last extent */
	path = ext4_find_extent(inode, EXT_MAX_BLOCKS - 1, NULL,
				EXT4_EX_NOCACHE);
	if (IS_ERR(path))
		return PTR_ERR(path);

	depth = path->p_depth;
	extent = path[depth].p_ext;
	if (!extent)
		goto out;

	stop = le32_to_cpu(extent->ee_block);

       /*
	* For left shifts, make sure the hole on the left is big enough to
	* accommodate the shift.  For right shifts, make sure the last extent
	* won't be shifted beyond EXT_MAX_BLOCKS.
	*/
	if (SHIFT == SHIFT_LEFT) {
		path = ext4_find_extent(inode, start - 1, path,
					EXT4_EX_NOCACHE);
		if (IS_ERR(path))
			return PTR_ERR(path);
		depth = path->p_depth;
		extent =  path[depth].p_ext;
		if (extent) {
			ex_start = le32_to_cpu(extent->ee_block);
			ex_end = le32_to_cpu(extent->ee_block) +
				ext4_ext_get_actual_len(extent);
		} else {
			ex_start = 0;
			ex_end = 0;
		}

		if ((start == ex_start && shift > ex_start) ||
		    (shift > start - ex_end)) {
			ret = -EINVAL;
			goto out;
		}
	} else {
		if (shift > EXT_MAX_BLOCKS -
		    (stop + ext4_ext_get_actual_len(extent))) {
			ret = -EINVAL;
			goto out;
		}
	}

	/*
	 * In case of left shift, iterator points to start and it is increased
	 * till we reach stop. In case of right shift, iterator points to stop
	 * and it is decreased till we reach start.
	 */
again:
	ret = 0;
	if (SHIFT == SHIFT_LEFT)
		iterator = &start;
	else
		iterator = &stop;

	if (tmp != EXT_MAX_BLOCKS)
		*iterator = tmp;

	/*
	 * Its safe to start updating extents.  Start and stop are unsigned, so
	 * in case of right shift if extent with 0 block is reached, iterator
	 * becomes NULL to indicate the end of the loop.
	 */
	while (iterator && start <= stop) {
		path = ext4_find_extent(inode, *iterator, path,
					EXT4_EX_NOCACHE);
		if (IS_ERR(path))
			return PTR_ERR(path);
		depth = path->p_depth;
		extent = path[depth].p_ext;
		if (!extent) {
			EXT4_ERROR_INODE(inode, "unexpected hole at %lu",
					 (unsigned long) *iterator);
			return -EFSCORRUPTED;
		}
		if (SHIFT == SHIFT_LEFT && *iterator >
		    le32_to_cpu(extent->ee_block)) {
			/* Hole, move to the next extent */
			if (extent < EXT_LAST_EXTENT(path[depth].p_hdr)) {
				path[depth].p_ext++;
			} else {
				*iterator = ext4_ext_next_allocated_block(path);
				continue;
			}
		}

		tmp = *iterator;
		if (SHIFT == SHIFT_LEFT) {
			extent = EXT_LAST_EXTENT(path[depth].p_hdr);
			*iterator = le32_to_cpu(extent->ee_block) +
					ext4_ext_get_actual_len(extent);
		} else {
			extent = EXT_FIRST_EXTENT(path[depth].p_hdr);
			if (le32_to_cpu(extent->ee_block) > start)
				*iterator = le32_to_cpu(extent->ee_block) - 1;
			else if (le32_to_cpu(extent->ee_block) == start)
				iterator = NULL;
			else {
				extent = EXT_LAST_EXTENT(path[depth].p_hdr);
				while (le32_to_cpu(extent->ee_block) >= start)
					extent--;

				if (extent == EXT_LAST_EXTENT(path[depth].p_hdr))
					break;

				extent++;
				iterator = NULL;
			}
			path[depth].p_ext = extent;
		}
		ret = ext4_ext_shift_path_extents(path, shift, inode,
				handle, SHIFT);
		/* iterator can be NULL which means we should break */
		if (ret == -EAGAIN)
			goto again;
		if (ret)
			break;
	}
out:
	ext4_free_ext_path(path);
	return ret;
}

/*
 * ext4_collapse_range:
 * This implements the fallocate's collapse range functionality for ext4
 * Returns: 0 and non-zero on error.
 */
static int ext4_collapse_range(struct file *file, loff_t offset, loff_t len)
{
	struct inode *inode = file_inode(file);
	struct super_block *sb = inode->i_sb;
	struct address_space *mapping = inode->i_mapping;
	ext4_lblk_t punch_start, punch_stop;
	handle_t *handle;
	unsigned int credits;
	loff_t new_size, ioffset;
	int ret;

	/*
	 * We need to test this early because xfstests assumes that a
	 * collapse range of (0, 1) will return EOPNOTSUPP if the file
	 * system does not support collapse range.
	 */
	if (!ext4_test_inode_flag(inode, EXT4_INODE_EXTENTS))
		return -EOPNOTSUPP;

	/* Collapse range works only on fs cluster size aligned regions. */
	if (!IS_ALIGNED(offset | len, EXT4_CLUSTER_SIZE(sb)))
		return -EINVAL;

	trace_ext4_collapse_range(inode, offset, len);

	punch_start = offset >> EXT4_BLOCK_SIZE_BITS(sb);
	punch_stop = (offset + len) >> EXT4_BLOCK_SIZE_BITS(sb);

	inode_lock(inode);
	/*
	 * There is no need to overlap collapse range with EOF, in which case
	 * it is effectively a truncate operation
	 */
	if (offset + len >= inode->i_size) {
		ret = -EINVAL;
		goto out_mutex;
	}

	/* Currently just for extent based files */
	if (!ext4_test_inode_flag(inode, EXT4_INODE_EXTENTS)) {
		ret = -EOPNOTSUPP;
		goto out_mutex;
	}

	/* Wait for existing dio to complete */
	inode_dio_wait(inode);

	ret = file_modified(file);
	if (ret)
		goto out_mutex;

	/*
	 * Prevent page faults from reinstantiating pages we have released from
	 * page cache.
	 */
	filemap_invalidate_lock(mapping);

	ret = ext4_break_layouts(inode);
	if (ret)
		goto out_mmap;

	/*
	 * Need to round down offset to be aligned with page size boundary
	 * for page size > block size.
	 */
	ioffset = round_down(offset, PAGE_SIZE);
	/*
	 * Write tail of the last page before removed range since it will get
	 * removed from the page cache below.
	 */
	ret = filemap_write_and_wait_range(mapping, ioffset, offset);
	if (ret)
		goto out_mmap;
	/*
	 * Write data that will be shifted to preserve them when discarding
	 * page cache below. We are also protected from pages becoming dirty
	 * by i_rwsem and invalidate_lock.
	 */
	ret = filemap_write_and_wait_range(mapping, offset + len,
					   LLONG_MAX);
	if (ret)
		goto out_mmap;
	truncate_pagecache(inode, ioffset);

	credits = ext4_writepage_trans_blocks(inode);
	handle = ext4_journal_start(inode, EXT4_HT_TRUNCATE, credits);
	if (IS_ERR(handle)) {
		ret = PTR_ERR(handle);
		goto out_mmap;
	}
	ext4_fc_mark_ineligible(sb, EXT4_FC_REASON_FALLOC_RANGE, handle);

	down_write(&EXT4_I(inode)->i_data_sem);
	ext4_discard_preallocations(inode);
	ext4_es_remove_extent(inode, punch_start, EXT_MAX_BLOCKS - punch_start);

	ret = ext4_ext_remove_space(inode, punch_start, punch_stop - 1);
	if (ret) {
		up_write(&EXT4_I(inode)->i_data_sem);
		goto out_stop;
	}
	ext4_discard_preallocations(inode);

	ret = ext4_ext_shift_extents(inode, handle, punch_stop,
				     punch_stop - punch_start, SHIFT_LEFT);
	if (ret) {
		up_write(&EXT4_I(inode)->i_data_sem);
		goto out_stop;
	}

	new_size = inode->i_size - len;
	i_size_write(inode, new_size);
	EXT4_I(inode)->i_disksize = new_size;

	up_write(&EXT4_I(inode)->i_data_sem);
	if (IS_SYNC(inode))
		ext4_handle_sync(handle);
	inode_set_mtime_to_ts(inode, inode_set_ctime_current(inode));
	ret = ext4_mark_inode_dirty(handle, inode);
	ext4_update_inode_fsync_trans(handle, inode, 1);

out_stop:
	ext4_journal_stop(handle);
out_mmap:
	filemap_invalidate_unlock(mapping);
out_mutex:
	inode_unlock(inode);
	return ret;
}

/*
 * ext4_insert_range:
 * This function implements the FALLOC_FL_INSERT_RANGE flag of fallocate.
 * The data blocks starting from @offset to the EOF are shifted by @len
 * towards right to create a hole in the @inode. Inode size is increased
 * by len bytes.
 * Returns 0 on success, error otherwise.
 */
static int ext4_insert_range(struct file *file, loff_t offset, loff_t len)
{
	struct inode *inode = file_inode(file);
	struct super_block *sb = inode->i_sb;
	struct address_space *mapping = inode->i_mapping;
	handle_t *handle;
	struct ext4_ext_path *path;
	struct ext4_extent *extent;
	ext4_lblk_t offset_lblk, len_lblk, ee_start_lblk = 0;
	unsigned int credits, ee_len;
	int ret = 0, depth, split_flag = 0;
	loff_t ioffset;

	/*
	 * We need to test this early because xfstests assumes that an
	 * insert range of (0, 1) will return EOPNOTSUPP if the file
	 * system does not support insert range.
	 */
	if (!ext4_test_inode_flag(inode, EXT4_INODE_EXTENTS))
		return -EOPNOTSUPP;

	/* Insert range works only on fs cluster size aligned regions. */
	if (!IS_ALIGNED(offset | len, EXT4_CLUSTER_SIZE(sb)))
		return -EINVAL;

	trace_ext4_insert_range(inode, offset, len);

	offset_lblk = offset >> EXT4_BLOCK_SIZE_BITS(sb);
	len_lblk = len >> EXT4_BLOCK_SIZE_BITS(sb);

	inode_lock(inode);
	/* Currently just for extent based files */
	if (!ext4_test_inode_flag(inode, EXT4_INODE_EXTENTS)) {
		ret = -EOPNOTSUPP;
		goto out_mutex;
	}

	/* Check whether the maximum file size would be exceeded */
	if (len > inode->i_sb->s_maxbytes - inode->i_size) {
		ret = -EFBIG;
		goto out_mutex;
	}

	/* Offset must be less than i_size */
	if (offset >= inode->i_size) {
		ret = -EINVAL;
		goto out_mutex;
	}

	/* Wait for existing dio to complete */
	inode_dio_wait(inode);

	ret = file_modified(file);
	if (ret)
		goto out_mutex;

	/*
	 * Prevent page faults from reinstantiating pages we have released from
	 * page cache.
	 */
	filemap_invalidate_lock(mapping);

	ret = ext4_break_layouts(inode);
	if (ret)
		goto out_mmap;

	/*
	 * Need to round down to align start offset to page size boundary
	 * for page size > block size.
	 */
	ioffset = round_down(offset, PAGE_SIZE);
	/* Write out all dirty pages */
	ret = filemap_write_and_wait_range(inode->i_mapping, ioffset,
			LLONG_MAX);
	if (ret)
		goto out_mmap;
	truncate_pagecache(inode, ioffset);

	credits = ext4_writepage_trans_blocks(inode);
	handle = ext4_journal_start(inode, EXT4_HT_TRUNCATE, credits);
	if (IS_ERR(handle)) {
		ret = PTR_ERR(handle);
		goto out_mmap;
	}
	ext4_fc_mark_ineligible(sb, EXT4_FC_REASON_FALLOC_RANGE, handle);

	/* Expand file to avoid data loss if there is error while shifting */
	inode->i_size += len;
	EXT4_I(inode)->i_disksize += len;
	inode_set_mtime_to_ts(inode, inode_set_ctime_current(inode));
	ret = ext4_mark_inode_dirty(handle, inode);
	if (ret)
		goto out_stop;

	down_write(&EXT4_I(inode)->i_data_sem);
	ext4_discard_preallocations(inode);

	path = ext4_find_extent(inode, offset_lblk, NULL, 0);
	if (IS_ERR(path)) {
		up_write(&EXT4_I(inode)->i_data_sem);
		ret = PTR_ERR(path);
		goto out_stop;
	}

	depth = ext_depth(inode);
	extent = path[depth].p_ext;
	if (extent) {
		ee_start_lblk = le32_to_cpu(extent->ee_block);
		ee_len = ext4_ext_get_actual_len(extent);

		/*
		 * If offset_lblk is not the starting block of extent, split
		 * the extent @offset_lblk
		 */
		if ((offset_lblk > ee_start_lblk) &&
				(offset_lblk < (ee_start_lblk + ee_len))) {
			if (ext4_ext_is_unwritten(extent))
				split_flag = EXT4_EXT_MARK_UNWRIT1 |
					EXT4_EXT_MARK_UNWRIT2;
			path = ext4_split_extent_at(handle, inode, path,
					offset_lblk, split_flag,
					EXT4_EX_NOCACHE |
					EXT4_GET_BLOCKS_PRE_IO |
					EXT4_GET_BLOCKS_METADATA_NOFAIL);
		}

		if (IS_ERR(path)) {
			up_write(&EXT4_I(inode)->i_data_sem);
			ret = PTR_ERR(path);
			goto out_stop;
		}
	}

	ext4_free_ext_path(path);
	ext4_es_remove_extent(inode, offset_lblk, EXT_MAX_BLOCKS - offset_lblk);

	/*
	 * if offset_lblk lies in a hole which is at start of file, use
	 * ee_start_lblk to shift extents
	 */
	ret = ext4_ext_shift_extents(inode, handle,
		max(ee_start_lblk, offset_lblk), len_lblk, SHIFT_RIGHT);

	up_write(&EXT4_I(inode)->i_data_sem);
	if (IS_SYNC(inode))
		ext4_handle_sync(handle);
	if (ret >= 0)
		ext4_update_inode_fsync_trans(handle, inode, 1);

out_stop:
	ext4_journal_stop(handle);
out_mmap:
	filemap_invalidate_unlock(mapping);
out_mutex:
	inode_unlock(inode);
	return ret;
}

/**
 * ext4_swap_extents() - Swap extents between two inodes
 * @handle: handle for this transaction
 * @inode1:	First inode
 * @inode2:	Second inode
 * @lblk1:	Start block for first inode
 * @lblk2:	Start block for second inode
 * @count:	Number of blocks to swap
 * @unwritten: Mark second inode's extents as unwritten after swap
 * @erp:	Pointer to save error value
 *
 * This helper routine does exactly what is promise "swap extents". All other
 * stuff such as page-cache locking consistency, bh mapping consistency or
 * extent's data copying must be performed by caller.
 * Locking:
 *		i_rwsem is held for both inodes
 * 		i_data_sem is locked for write for both inodes
 * Assumptions:
 *		All pages from requested range are locked for both inodes
 */
int
ext4_swap_extents(handle_t *handle, struct inode *inode1,
		  struct inode *inode2, ext4_lblk_t lblk1, ext4_lblk_t lblk2,
		  ext4_lblk_t count, int unwritten, int *erp)
{
	struct ext4_ext_path *path1 = NULL;
	struct ext4_ext_path *path2 = NULL;
	int replaced_count = 0;

	BUG_ON(!rwsem_is_locked(&EXT4_I(inode1)->i_data_sem));
	BUG_ON(!rwsem_is_locked(&EXT4_I(inode2)->i_data_sem));
	BUG_ON(!inode_is_locked(inode1));
	BUG_ON(!inode_is_locked(inode2));

	ext4_es_remove_extent(inode1, lblk1, count);
	ext4_es_remove_extent(inode2, lblk2, count);

	while (count) {
		struct ext4_extent *ex1, *ex2, tmp_ex;
		ext4_lblk_t e1_blk, e2_blk;
		int e1_len, e2_len, len;
		int split = 0;

		path1 = ext4_find_extent(inode1, lblk1, path1, EXT4_EX_NOCACHE);
		if (IS_ERR(path1)) {
			*erp = PTR_ERR(path1);
			goto errout;
		}
		path2 = ext4_find_extent(inode2, lblk2, path2, EXT4_EX_NOCACHE);
		if (IS_ERR(path2)) {
			*erp = PTR_ERR(path2);
			goto errout;
		}
		ex1 = path1[path1->p_depth].p_ext;
		ex2 = path2[path2->p_depth].p_ext;
		/* Do we have something to swap ? */
		if (unlikely(!ex2 || !ex1))
			goto errout;

		e1_blk = le32_to_cpu(ex1->ee_block);
		e2_blk = le32_to_cpu(ex2->ee_block);
		e1_len = ext4_ext_get_actual_len(ex1);
		e2_len = ext4_ext_get_actual_len(ex2);

		/* Hole handling */
		if (!in_range(lblk1, e1_blk, e1_len) ||
		    !in_range(lblk2, e2_blk, e2_len)) {
			ext4_lblk_t next1, next2;

			/* if hole after extent, then go to next extent */
			next1 = ext4_ext_next_allocated_block(path1);
			next2 = ext4_ext_next_allocated_block(path2);
			/* If hole before extent, then shift to that extent */
			if (e1_blk > lblk1)
				next1 = e1_blk;
			if (e2_blk > lblk2)
				next2 = e2_blk;
			/* Do we have something to swap */
			if (next1 == EXT_MAX_BLOCKS || next2 == EXT_MAX_BLOCKS)
				goto errout;
			/* Move to the rightest boundary */
			len = next1 - lblk1;
			if (len < next2 - lblk2)
				len = next2 - lblk2;
			if (len > count)
				len = count;
			lblk1 += len;
			lblk2 += len;
			count -= len;
			continue;
		}

		/* Prepare left boundary */
		if (e1_blk < lblk1) {
			split = 1;
			path1 = ext4_force_split_extent_at(handle, inode1,
							   path1, lblk1, 0);
			if (IS_ERR(path1)) {
				*erp = PTR_ERR(path1);
				goto errout;
			}
		}
		if (e2_blk < lblk2) {
			split = 1;
			path2 = ext4_force_split_extent_at(handle, inode2,
							   path2, lblk2, 0);
			if (IS_ERR(path2)) {
				*erp = PTR_ERR(path2);
				goto errout;
			}
		}
		/* ext4_split_extent_at() may result in leaf extent split,
		 * path must to be revalidated. */
		if (split)
			continue;

		/* Prepare right boundary */
		len = count;
		if (len > e1_blk + e1_len - lblk1)
			len = e1_blk + e1_len - lblk1;
		if (len > e2_blk + e2_len - lblk2)
			len = e2_blk + e2_len - lblk2;

		if (len != e1_len) {
			split = 1;
			path1 = ext4_force_split_extent_at(handle, inode1,
							path1, lblk1 + len, 0);
			if (IS_ERR(path1)) {
				*erp = PTR_ERR(path1);
				goto errout;
			}
		}
		if (len != e2_len) {
			split = 1;
			path2 = ext4_force_split_extent_at(handle, inode2,
							path2, lblk2 + len, 0);
			if (IS_ERR(path2)) {
				*erp = PTR_ERR(path2);
				goto errout;
			}
		}
		/* ext4_split_extent_at() may result in leaf extent split,
		 * path must to be revalidated. */
		if (split)
			continue;

		BUG_ON(e2_len != e1_len);
		*erp = ext4_ext_get_access(handle, inode1, path1 + path1->p_depth);
		if (unlikely(*erp))
			goto errout;
		*erp = ext4_ext_get_access(handle, inode2, path2 + path2->p_depth);
		if (unlikely(*erp))
			goto errout;

		/* Both extents are fully inside boundaries. Swap it now */
		tmp_ex = *ex1;
		ext4_ext_store_pblock(ex1, ext4_ext_pblock(ex2));
		ext4_ext_store_pblock(ex2, ext4_ext_pblock(&tmp_ex));
		ex1->ee_len = cpu_to_le16(e2_len);
		ex2->ee_len = cpu_to_le16(e1_len);
		if (unwritten)
			ext4_ext_mark_unwritten(ex2);
		if (ext4_ext_is_unwritten(&tmp_ex))
			ext4_ext_mark_unwritten(ex1);

		ext4_ext_try_to_merge(handle, inode2, path2, ex2);
		ext4_ext_try_to_merge(handle, inode1, path1, ex1);
		*erp = ext4_ext_dirty(handle, inode2, path2 +
				      path2->p_depth);
		if (unlikely(*erp))
			goto errout;
		*erp = ext4_ext_dirty(handle, inode1, path1 +
				      path1->p_depth);
		/*
		 * Looks scarry ah..? second inode already points to new blocks,
		 * and it was successfully dirtied. But luckily error may happen
		 * only due to journal error, so full transaction will be
		 * aborted anyway.
		 */
		if (unlikely(*erp))
			goto errout;

		lblk1 += len;
		lblk2 += len;
		replaced_count += len;
		count -= len;
	}

errout:
	ext4_free_ext_path(path1);
	ext4_free_ext_path(path2);
	return replaced_count;
}

/*
 * ext4_clu_mapped - determine whether any block in a logical cluster has
 *                   been mapped to a physical cluster
 *
 * @inode - file containing the logical cluster
 * @lclu - logical cluster of interest
 *
 * Returns 1 if any block in the logical cluster is mapped, signifying
 * that a physical cluster has been allocated for it.  Otherwise,
 * returns 0.  Can also return negative error codes.  Derived from
 * ext4_ext_map_blocks().
 */
int ext4_clu_mapped(struct inode *inode, ext4_lblk_t lclu)
{
	struct ext4_sb_info *sbi = EXT4_SB(inode->i_sb);
	struct ext4_ext_path *path;
	int depth, mapped = 0, err = 0;
	struct ext4_extent *extent;
	ext4_lblk_t first_lblk, first_lclu, last_lclu;

	/*
	 * if data can be stored inline, the logical cluster isn't
	 * mapped - no physical clusters have been allocated, and the
	 * file has no extents
	 */
	if (ext4_test_inode_state(inode, EXT4_STATE_MAY_INLINE_DATA) ||
	    ext4_has_inline_data(inode))
		return 0;

	/* search for the extent closest to the first block in the cluster */
	path = ext4_find_extent(inode, EXT4_C2B(sbi, lclu), NULL, 0);
	if (IS_ERR(path))
		return PTR_ERR(path);

	depth = ext_depth(inode);

	/*
	 * A consistent leaf must not be empty.  This situation is possible,
	 * though, _during_ tree modification, and it's why an assert can't
	 * be put in ext4_find_extent().
	 */
	if (unlikely(path[depth].p_ext == NULL && depth != 0)) {
		EXT4_ERROR_INODE(inode,
		    "bad extent address - lblock: %lu, depth: %d, pblock: %lld",
				 (unsigned long) EXT4_C2B(sbi, lclu),
				 depth, path[depth].p_block);
		err = -EFSCORRUPTED;
		goto out;
	}

	extent = path[depth].p_ext;

	/* can't be mapped if the extent tree is empty */
	if (extent == NULL)
		goto out;

	first_lblk = le32_to_cpu(extent->ee_block);
	first_lclu = EXT4_B2C(sbi, first_lblk);

	/*
	 * Three possible outcomes at this point - found extent spanning
	 * the target cluster, to the left of the target cluster, or to the
	 * right of the target cluster.  The first two cases are handled here.
	 * The last case indicates the target cluster is not mapped.
	 */
	if (lclu >= first_lclu) {
		last_lclu = EXT4_B2C(sbi, first_lblk +
				     ext4_ext_get_actual_len(extent) - 1);
		if (lclu <= last_lclu) {
			mapped = 1;
		} else {
			first_lblk = ext4_ext_next_allocated_block(path);
			first_lclu = EXT4_B2C(sbi, first_lblk);
			if (lclu == first_lclu)
				mapped = 1;
		}
	}

out:
	ext4_free_ext_path(path);

	return err ? err : mapped;
}

/*
 * Updates physical block address and unwritten status of extent
 * starting at lblk start and of len. If such an extent doesn't exist,
 * this function splits the extent tree appropriately to create an
 * extent like this.  This function is called in the fast commit
 * replay path.  Returns 0 on success and error on failure.
 */
int ext4_ext_replay_update_ex(struct inode *inode, ext4_lblk_t start,
			      int len, int unwritten, ext4_fsblk_t pblk)
{
	struct ext4_ext_path *path;
	struct ext4_extent *ex;
	int ret;

	path = ext4_find_extent(inode, start, NULL, 0);
	if (IS_ERR(path))
		return PTR_ERR(path);
	ex = path[path->p_depth].p_ext;
	if (!ex) {
		ret = -EFSCORRUPTED;
		goto out;
	}

	if (le32_to_cpu(ex->ee_block) != start ||
		ext4_ext_get_actual_len(ex) != len) {
		/* We need to split this extent to match our extent first */
		down_write(&EXT4_I(inode)->i_data_sem);
<<<<<<< HEAD
		ret = ext4_force_split_extent_at(NULL, inode, &path, start, 1);
=======
		path = ext4_force_split_extent_at(NULL, inode, path, start, 1);
>>>>>>> 2d5404ca
		up_write(&EXT4_I(inode)->i_data_sem);
		if (IS_ERR(path)) {
			ret = PTR_ERR(path);
			goto out;
<<<<<<< HEAD

		path = ext4_find_extent(inode, start, &path, 0);
		if (IS_ERR(path))
			return PTR_ERR(path);
=======
		}

		path = ext4_find_extent(inode, start, path, 0);
		if (IS_ERR(path))
			return PTR_ERR(path);

>>>>>>> 2d5404ca
		ex = path[path->p_depth].p_ext;
		WARN_ON(le32_to_cpu(ex->ee_block) != start);

		if (ext4_ext_get_actual_len(ex) != len) {
			down_write(&EXT4_I(inode)->i_data_sem);
<<<<<<< HEAD
			ret = ext4_force_split_extent_at(NULL, inode, &path,
							 start + len, 1);
=======
			path = ext4_force_split_extent_at(NULL, inode, path,
							  start + len, 1);
>>>>>>> 2d5404ca
			up_write(&EXT4_I(inode)->i_data_sem);
			if (IS_ERR(path)) {
				ret = PTR_ERR(path);
				goto out;
<<<<<<< HEAD

			path = ext4_find_extent(inode, start, &path, 0);
=======
			}

			path = ext4_find_extent(inode, start, path, 0);
>>>>>>> 2d5404ca
			if (IS_ERR(path))
				return PTR_ERR(path);
			ex = path[path->p_depth].p_ext;
		}
	}
	if (unwritten)
		ext4_ext_mark_unwritten(ex);
	else
		ext4_ext_mark_initialized(ex);
	ext4_ext_store_pblock(ex, pblk);
	down_write(&EXT4_I(inode)->i_data_sem);
	ret = ext4_ext_dirty(NULL, inode, &path[path->p_depth]);
	up_write(&EXT4_I(inode)->i_data_sem);
out:
	ext4_free_ext_path(path);
	ext4_mark_inode_dirty(NULL, inode);
	return ret;
}

/* Try to shrink the extent tree */
void ext4_ext_replay_shrink_inode(struct inode *inode, ext4_lblk_t end)
{
	struct ext4_ext_path *path = NULL;
	struct ext4_extent *ex;
	ext4_lblk_t old_cur, cur = 0;

	while (cur < end) {
		path = ext4_find_extent(inode, cur, NULL, 0);
		if (IS_ERR(path))
			return;
		ex = path[path->p_depth].p_ext;
		if (!ex) {
			ext4_free_ext_path(path);
			ext4_mark_inode_dirty(NULL, inode);
			return;
		}
		old_cur = cur;
		cur = le32_to_cpu(ex->ee_block) + ext4_ext_get_actual_len(ex);
		if (cur <= old_cur)
			cur = old_cur + 1;
		ext4_ext_try_to_merge(NULL, inode, path, ex);
		down_write(&EXT4_I(inode)->i_data_sem);
		ext4_ext_dirty(NULL, inode, &path[path->p_depth]);
		up_write(&EXT4_I(inode)->i_data_sem);
		ext4_mark_inode_dirty(NULL, inode);
		ext4_free_ext_path(path);
	}
}

/* Check if *cur is a hole and if it is, skip it */
static int skip_hole(struct inode *inode, ext4_lblk_t *cur)
{
	int ret;
	struct ext4_map_blocks map;

	map.m_lblk = *cur;
	map.m_len = ((inode->i_size) >> inode->i_sb->s_blocksize_bits) - *cur;

	ret = ext4_map_blocks(NULL, inode, &map, 0);
	if (ret < 0)
		return ret;
	if (ret != 0)
		return 0;
	*cur = *cur + map.m_len;
	return 0;
}

/* Count number of blocks used by this inode and update i_blocks */
int ext4_ext_replay_set_iblocks(struct inode *inode)
{
	struct ext4_ext_path *path = NULL, *path2 = NULL;
	struct ext4_extent *ex;
	ext4_lblk_t cur = 0, end;
	int numblks = 0, i, ret = 0;
	ext4_fsblk_t cmp1, cmp2;
	struct ext4_map_blocks map;

	/* Determin the size of the file first */
	path = ext4_find_extent(inode, EXT_MAX_BLOCKS - 1, NULL,
					EXT4_EX_NOCACHE);
	if (IS_ERR(path))
		return PTR_ERR(path);
	ex = path[path->p_depth].p_ext;
	if (!ex)
		goto out;
	end = le32_to_cpu(ex->ee_block) + ext4_ext_get_actual_len(ex);

	/* Count the number of data blocks */
	cur = 0;
	while (cur < end) {
		map.m_lblk = cur;
		map.m_len = end - cur;
		ret = ext4_map_blocks(NULL, inode, &map, 0);
		if (ret < 0)
			break;
		if (ret > 0)
			numblks += ret;
		cur = cur + map.m_len;
	}

	/*
	 * Count the number of extent tree blocks. We do it by looking up
	 * two successive extents and determining the difference between
	 * their paths. When path is different for 2 successive extents
	 * we compare the blocks in the path at each level and increment
	 * iblocks by total number of differences found.
	 */
	cur = 0;
	ret = skip_hole(inode, &cur);
	if (ret < 0)
		goto out;
	path = ext4_find_extent(inode, cur, path, 0);
	if (IS_ERR(path))
		goto out;
	numblks += path->p_depth;
	while (cur < end) {
		path = ext4_find_extent(inode, cur, path, 0);
		if (IS_ERR(path))
			break;
		ex = path[path->p_depth].p_ext;
		if (!ex)
			goto cleanup;

		cur = max(cur + 1, le32_to_cpu(ex->ee_block) +
					ext4_ext_get_actual_len(ex));
		ret = skip_hole(inode, &cur);
		if (ret < 0)
			break;

		path2 = ext4_find_extent(inode, cur, path2, 0);
		if (IS_ERR(path2))
			break;

		for (i = 0; i <= max(path->p_depth, path2->p_depth); i++) {
			cmp1 = cmp2 = 0;
			if (i <= path->p_depth)
				cmp1 = path[i].p_bh ?
					path[i].p_bh->b_blocknr : 0;
			if (i <= path2->p_depth)
				cmp2 = path2[i].p_bh ?
					path2[i].p_bh->b_blocknr : 0;
			if (cmp1 != cmp2 && cmp2 != 0)
				numblks++;
		}
	}

out:
	inode->i_blocks = numblks << (inode->i_sb->s_blocksize_bits - 9);
	ext4_mark_inode_dirty(NULL, inode);
cleanup:
	ext4_free_ext_path(path);
	ext4_free_ext_path(path2);
	return 0;
}

int ext4_ext_clear_bb(struct inode *inode)
{
	struct ext4_ext_path *path = NULL;
	struct ext4_extent *ex;
	ext4_lblk_t cur = 0, end;
	int j, ret = 0;
	struct ext4_map_blocks map;

	if (ext4_test_inode_flag(inode, EXT4_INODE_INLINE_DATA))
		return 0;

	/* Determin the size of the file first */
	path = ext4_find_extent(inode, EXT_MAX_BLOCKS - 1, NULL,
					EXT4_EX_NOCACHE);
	if (IS_ERR(path))
		return PTR_ERR(path);
	ex = path[path->p_depth].p_ext;
	if (!ex)
		goto out;
	end = le32_to_cpu(ex->ee_block) + ext4_ext_get_actual_len(ex);

	cur = 0;
	while (cur < end) {
		map.m_lblk = cur;
		map.m_len = end - cur;
		ret = ext4_map_blocks(NULL, inode, &map, 0);
		if (ret < 0)
			break;
		if (ret > 0) {
			path = ext4_find_extent(inode, map.m_lblk, path, 0);
			if (!IS_ERR(path)) {
				for (j = 0; j < path->p_depth; j++) {
					ext4_mb_mark_bb(inode->i_sb,
							path[j].p_block, 1, false);
					ext4_fc_record_regions(inode->i_sb, inode->i_ino,
							0, path[j].p_block, 1, 1);
				}
			} else {
				path = NULL;
			}
			ext4_mb_mark_bb(inode->i_sb, map.m_pblk, map.m_len, false);
			ext4_fc_record_regions(inode->i_sb, inode->i_ino,
					map.m_lblk, map.m_pblk, map.m_len, 1);
		}
		cur = cur + map.m_len;
	}

out:
	ext4_free_ext_path(path);
	return 0;
}<|MERGE_RESOLUTION|>--- conflicted
+++ resolved
@@ -959,8 +959,6 @@
 
 	ext4_ext_show_path(inode, path);
 
-	if (orig_path)
-		*orig_path = path;
 	return path;
 
 err:
@@ -1885,12 +1883,7 @@
 		(path[1].p_ext - EXT_FIRST_EXTENT(path[1].p_hdr));
 	path[0].p_hdr->eh_max = cpu_to_le16(max_root);
 
-<<<<<<< HEAD
-	brelse(path[1].p_bh);
-	path[1].p_bh = NULL;
-=======
 	ext4_ext_path_brelse(path + 1);
->>>>>>> 2d5404ca
 	ext4_free_blocks(handle, inode, NULL, blk, 1,
 			 EXT4_FREE_BLOCKS_METADATA | EXT4_FREE_BLOCKS_FORGET);
 }
@@ -2119,18 +2112,10 @@
 	 */
 	if (gb_flags & EXT4_GET_BLOCKS_METADATA_NOFAIL)
 		mb_flags |= EXT4_MB_USE_RESERVED;
-<<<<<<< HEAD
-	err = ext4_ext_create_new_leaf(handle, inode, mb_flags, gb_flags,
-				       ppath, newext);
-	if (err)
-		goto cleanup;
-	path = *ppath;
-=======
 	path = ext4_ext_create_new_leaf(handle, inode, mb_flags, gb_flags,
 					path, newext);
 	if (IS_ERR(path))
 		return path;
->>>>>>> 2d5404ca
 	depth = ext_depth(inode);
 	eh = path[depth].p_hdr;
 
@@ -3268,22 +3253,6 @@
 	if (!IS_ERR(path))
 		goto out;
 
-<<<<<<< HEAD
-	/*
-	 * Update path is required because previous ext4_ext_insert_extent()
-	 * may have freed or reallocated the path. Using EXT4_EX_NOFAIL
-	 * guarantees that ext4_find_extent() will not return -ENOMEM,
-	 * otherwise -ENOMEM will cause a retry in do_writepages(), and a
-	 * WARN_ON may be triggered in ext4_da_update_reserve_space() due to
-	 * an incorrect ee_len causing the i_reserved_data_blocks exception.
-	 */
-	path = ext4_find_extent(inode, ee_block, ppath,
-				flags /* | EXT4_EX_NOFAIL */ );
-	if (IS_ERR(path)) {
-		EXT4_ERROR_INODE(inode, "Failed split extent on %u, err %ld",
-				 split, PTR_ERR(path));
-		return PTR_ERR(path);
-=======
 	err = PTR_ERR(path);
 	if (err != -ENOSPC && err != -EDQUOT && err != -ENOMEM)
 		return path;
@@ -3301,7 +3270,6 @@
 		EXT4_ERROR_INODE(inode, "Failed split extent on %u, err %ld",
 				 split, PTR_ERR(path));
 		return path;
->>>>>>> 2d5404ca
 	}
 	depth = ext_depth(inode);
 	ex = path[depth].p_ext;
@@ -3357,17 +3325,12 @@
 	 */
 	ext4_ext_dirty(handle, inode, path + path->p_depth);
 out:
-<<<<<<< HEAD
-	ext4_ext_show_leaf(inode, *ppath);
-	return err;
-=======
 	if (err) {
 		ext4_free_ext_path(path);
 		path = ERR_PTR(err);
 	}
 	ext4_ext_show_leaf(inode, path);
 	return path;
->>>>>>> 2d5404ca
 }
 
 /*
@@ -5960,52 +5923,31 @@
 		ext4_ext_get_actual_len(ex) != len) {
 		/* We need to split this extent to match our extent first */
 		down_write(&EXT4_I(inode)->i_data_sem);
-<<<<<<< HEAD
-		ret = ext4_force_split_extent_at(NULL, inode, &path, start, 1);
-=======
 		path = ext4_force_split_extent_at(NULL, inode, path, start, 1);
->>>>>>> 2d5404ca
 		up_write(&EXT4_I(inode)->i_data_sem);
 		if (IS_ERR(path)) {
 			ret = PTR_ERR(path);
 			goto out;
-<<<<<<< HEAD
-
-		path = ext4_find_extent(inode, start, &path, 0);
-		if (IS_ERR(path))
-			return PTR_ERR(path);
-=======
 		}
 
 		path = ext4_find_extent(inode, start, path, 0);
 		if (IS_ERR(path))
 			return PTR_ERR(path);
 
->>>>>>> 2d5404ca
 		ex = path[path->p_depth].p_ext;
 		WARN_ON(le32_to_cpu(ex->ee_block) != start);
 
 		if (ext4_ext_get_actual_len(ex) != len) {
 			down_write(&EXT4_I(inode)->i_data_sem);
-<<<<<<< HEAD
-			ret = ext4_force_split_extent_at(NULL, inode, &path,
-							 start + len, 1);
-=======
 			path = ext4_force_split_extent_at(NULL, inode, path,
 							  start + len, 1);
->>>>>>> 2d5404ca
 			up_write(&EXT4_I(inode)->i_data_sem);
 			if (IS_ERR(path)) {
 				ret = PTR_ERR(path);
 				goto out;
-<<<<<<< HEAD
-
-			path = ext4_find_extent(inode, start, &path, 0);
-=======
 			}
 
 			path = ext4_find_extent(inode, start, path, 0);
->>>>>>> 2d5404ca
 			if (IS_ERR(path))
 				return PTR_ERR(path);
 			ex = path[path->p_depth].p_ext;
