// SPDX-License-Identifier: GPL-2.0
/*
 *  linux/fs/ext4/indirect.c
 *
 *  from
 *
 *  linux/fs/ext4/inode.c
 *
 * Copyright (C) 1992, 1993, 1994, 1995
 * Remy Card (card@masi.ibp.fr)
 * Laboratoire MASI - Institut Blaise Pascal
 * Universite Pierre et Marie Curie (Paris VI)
 *
 *  from
 *
 *  linux/fs/minix/inode.c
 *
 *  Copyright (C) 1991, 1992  Linus Torvalds
 *
 *  Goal-directed block allocation by Stephen Tweedie
 *	(sct@redhat.com), 1993, 1998
 */

#include "ext4_jbd2.h"
#include "truncate.h"
#include <linux/dax.h>
#include <linux/uio.h>

#include <trace/events/ext4.h>

typedef struct {
	__le32	*p;
	__le32	key;
	struct buffer_head *bh;
} Indirect;

static inline void add_chain(Indirect *p, struct buffer_head *bh, __le32 *v)
{
	p->key = *(p->p = v);
	p->bh = bh;
}

/**
 *	ext4_block_to_path - parse the block number into array of offsets
 *	@inode: inode in question (we are only interested in its superblock)
 *	@i_block: block number to be parsed
 *	@offsets: array to store the offsets in
 *	@boundary: set this non-zero if the referred-to block is likely to be
 *	       followed (on disk) by an indirect block.
 *
 *	To store the locations of file's data ext4 uses a data structure common
 *	for UNIX filesystems - tree of pointers anchored in the inode, with
 *	data blocks at leaves and indirect blocks in intermediate nodes.
 *	This function translates the block number into path in that tree -
 *	return value is the path length and @offsets[n] is the offset of
 *	pointer to (n+1)th node in the nth one. If @block is out of range
 *	(negative or too large) warning is printed and zero returned.
 *
 *	Note: function doesn't find node addresses, so no IO is needed. All
 *	we need to know is the capacity of indirect blocks (taken from the
 *	inode->i_sb).
 */

/*
 * Portability note: the last comparison (check that we fit into triple
 * indirect block) is spelled differently, because otherwise on an
 * architecture with 32-bit longs and 8Kb pages we might get into trouble
 * if our filesystem had 8Kb blocks. We might use long long, but that would
 * kill us on x86. Oh, well, at least the sign propagation does not matter -
 * i_block would have to be negative in the very beginning, so we would not
 * get there at all.
 */

static int ext4_block_to_path(struct inode *inode,
			      ext4_lblk_t i_block,
			      ext4_lblk_t offsets[4], int *boundary)
{
	int ptrs = EXT4_ADDR_PER_BLOCK(inode->i_sb);
	int ptrs_bits = EXT4_ADDR_PER_BLOCK_BITS(inode->i_sb);
	const long direct_blocks = EXT4_NDIR_BLOCKS,
		indirect_blocks = ptrs,
		double_blocks = (1 << (ptrs_bits * 2));
	int n = 0;
	int final = 0;

	if (i_block < direct_blocks) {
		offsets[n++] = i_block;
		final = direct_blocks;
	} else if ((i_block -= direct_blocks) < indirect_blocks) {
		offsets[n++] = EXT4_IND_BLOCK;
		offsets[n++] = i_block;
		final = ptrs;
	} else if ((i_block -= indirect_blocks) < double_blocks) {
		offsets[n++] = EXT4_DIND_BLOCK;
		offsets[n++] = i_block >> ptrs_bits;
		offsets[n++] = i_block & (ptrs - 1);
		final = ptrs;
	} else if (((i_block -= double_blocks) >> (ptrs_bits * 2)) < ptrs) {
		offsets[n++] = EXT4_TIND_BLOCK;
		offsets[n++] = i_block >> (ptrs_bits * 2);
		offsets[n++] = (i_block >> ptrs_bits) & (ptrs - 1);
		offsets[n++] = i_block & (ptrs - 1);
		final = ptrs;
	} else {
		ext4_warning(inode->i_sb, "block %lu > max in inode %lu",
			     i_block + direct_blocks +
			     indirect_blocks + double_blocks, inode->i_ino);
	}
	if (boundary)
		*boundary = final - 1 - (i_block & (ptrs - 1));
	return n;
}

/**
 *	ext4_get_branch - read the chain of indirect blocks leading to data
 *	@inode: inode in question
 *	@depth: depth of the chain (1 - direct pointer, etc.)
 *	@offsets: offsets of pointers in inode/indirect blocks
 *	@chain: place to store the result
 *	@err: here we store the error value
 *
 *	Function fills the array of triples <key, p, bh> and returns %NULL
 *	if everything went OK or the pointer to the last filled triple
 *	(incomplete one) otherwise. Upon the return chain[i].key contains
 *	the number of (i+1)-th block in the chain (as it is stored in memory,
 *	i.e. little-endian 32-bit), chain[i].p contains the address of that
 *	number (it points into struct inode for i==0 and into the bh->b_data
 *	for i>0) and chain[i].bh points to the buffer_head of i-th indirect
 *	block for i>0 and NULL for i==0. In other words, it holds the block
 *	numbers of the chain, addresses they were taken from (and where we can
 *	verify that chain did not change) and buffer_heads hosting these
 *	numbers.
 *
 *	Function stops when it stumbles upon zero pointer (absent block)
 *		(pointer to last triple returned, *@err == 0)
 *	or when it gets an IO error reading an indirect block
 *		(ditto, *@err == -EIO)
 *	or when it reads all @depth-1 indirect blocks successfully and finds
 *	the whole chain, all way to the data (returns %NULL, *err == 0).
 *
 *      Need to be called with
 *      down_read(&EXT4_I(inode)->i_data_sem)
 */
static Indirect *ext4_get_branch(struct inode *inode, int depth,
				 ext4_lblk_t  *offsets,
				 Indirect chain[4], int *err)
{
	struct super_block *sb = inode->i_sb;
	Indirect *p = chain;
	struct buffer_head *bh;
	unsigned int key;
	int ret = -EIO;

	*err = 0;
	/* i_data is not going away, no lock needed */
	add_chain(chain, NULL, EXT4_I(inode)->i_data + *offsets);
	if (!p->key)
		goto no_block;
	while (--depth) {
		key = le32_to_cpu(p->key);
		if (key > ext4_blocks_count(EXT4_SB(sb)->s_es)) {
			/* the block was out of range */
			ret = -EFSCORRUPTED;
			goto failure;
		}
		bh = sb_getblk(sb, key);
		if (unlikely(!bh)) {
			ret = -ENOMEM;
			goto failure;
		}

		if (!bh_uptodate_or_lock(bh)) {
			if (ext4_read_bh(bh, 0, NULL) < 0) {
				put_bh(bh);
				goto failure;
			}
			/* validate block references */
			if (ext4_check_indirect_blockref(inode, bh)) {
				put_bh(bh);
				goto failure;
			}
		}

		add_chain(++p, bh, (__le32 *)bh->b_data + *++offsets);
		/* Reader: end */
		if (!p->key)
			goto no_block;
	}
	return NULL;

failure:
	*err = ret;
no_block:
	return p;
}

/**
 *	ext4_find_near - find a place for allocation with sufficient locality
 *	@inode: owner
 *	@ind: descriptor of indirect block.
 *
 *	This function returns the preferred place for block allocation.
 *	It is used when heuristic for sequential allocation fails.
 *	Rules are:
 *	  + if there is a block to the left of our position - allocate near it.
 *	  + if pointer will live in indirect block - allocate near that block.
 *	  + if pointer will live in inode - allocate in the same
 *	    cylinder group.
 *
 * In the latter case we colour the starting block by the callers PID to
 * prevent it from clashing with concurrent allocations for a different inode
 * in the same block group.   The PID is used here so that functionally related
 * files will be close-by on-disk.
 *
 *	Caller must make sure that @ind is valid and will stay that way.
 */
static ext4_fsblk_t ext4_find_near(struct inode *inode, Indirect *ind)
{
	struct ext4_inode_info *ei = EXT4_I(inode);
	__le32 *start = ind->bh ? (__le32 *) ind->bh->b_data : ei->i_data;
	__le32 *p;

	/* Try to find previous block */
	for (p = ind->p - 1; p >= start; p--) {
		if (*p)
			return le32_to_cpu(*p);
	}

	/* No such thing, so let's try location of indirect block */
	if (ind->bh)
		return ind->bh->b_blocknr;

	/*
	 * It is going to be referred to from the inode itself? OK, just put it
	 * into the same cylinder group then.
	 */
	return ext4_inode_to_goal_block(inode);
}

/**
 *	ext4_find_goal - find a preferred place for allocation.
 *	@inode: owner
 *	@block:  block we want
 *	@partial: pointer to the last triple within a chain
 *
 *	Normally this function find the preferred place for block allocation,
 *	returns it.
 *	Because this is only used for non-extent files, we limit the block nr
 *	to 32 bits.
 */
static ext4_fsblk_t ext4_find_goal(struct inode *inode, ext4_lblk_t block,
				   Indirect *partial)
{
	ext4_fsblk_t goal;

	/*
	 * XXX need to get goal block from mballoc's data structures
	 */

	goal = ext4_find_near(inode, partial);
	goal = goal & EXT4_MAX_BLOCK_FILE_PHYS;
	return goal;
}

/**
 *	ext4_blks_to_allocate - Look up the block map and count the number
 *	of direct blocks need to be allocated for the given branch.
 *
 *	@branch: chain of indirect blocks
 *	@k: number of blocks need for indirect blocks
 *	@blks: number of data blocks to be mapped.
 *	@blocks_to_boundary:  the offset in the indirect block
 *
 *	return the total number of blocks to be allocate, including the
 *	direct and indirect blocks.
 */
static int ext4_blks_to_allocate(Indirect *branch, int k, unsigned int blks,
				 int blocks_to_boundary)
{
	unsigned int count = 0;

	/*
	 * Simple case, [t,d]Indirect block(s) has not allocated yet
	 * then it's clear blocks on that path have not allocated
	 */
	if (k > 0) {
		/* right now we don't handle cross boundary allocation */
		if (blks < blocks_to_boundary + 1)
			count += blks;
		else
			count += blocks_to_boundary + 1;
		return count;
	}

	count++;
	while (count < blks && count <= blocks_to_boundary &&
		le32_to_cpu(*(branch[0].p + count)) == 0) {
		count++;
	}
	return count;
}

/**
 * ext4_alloc_branch() - allocate and set up a chain of blocks
 * @handle: handle for this transaction
 * @ar: structure describing the allocation request
 * @indirect_blks: number of allocated indirect blocks
 * @offsets: offsets (in the blocks) to store the pointers to next.
 * @branch: place to store the chain in.
 *
 *	This function allocates blocks, zeroes out all but the last one,
 *	links them into chain and (if we are synchronous) writes them to disk.
 *	In other words, it prepares a branch that can be spliced onto the
 *	inode. It stores the information about that chain in the branch[], in
 *	the same format as ext4_get_branch() would do. We are calling it after
 *	we had read the existing part of chain and partial points to the last
 *	triple of that (one with zero ->key). Upon the exit we have the same
 *	picture as after the successful ext4_get_block(), except that in one
 *	place chain is disconnected - *branch->p is still zero (we did not
 *	set the last link), but branch->key contains the number that should
 *	be placed into *branch->p to fill that gap.
 *
 *	If allocation fails we free all blocks we've allocated (and forget
 *	their buffer_heads) and return the error value the from failed
 *	ext4_alloc_block() (normally -ENOSPC). Otherwise we set the chain
 *	as described above and return 0.
 */
static int ext4_alloc_branch(handle_t *handle,
			     struct ext4_allocation_request *ar,
			     int indirect_blks, ext4_lblk_t *offsets,
			     Indirect *branch)
{
	struct buffer_head *		bh;
	ext4_fsblk_t			b, new_blocks[4];
	__le32				*p;
	int				i, j, err, len = 1;

	for (i = 0; i <= indirect_blks; i++) {
		if (i == indirect_blks) {
			new_blocks[i] = ext4_mb_new_blocks(handle, ar, &err);
		} else {
			ar->goal = new_blocks[i] = ext4_new_meta_blocks(handle,
					ar->inode, ar->goal,
					ar->flags & EXT4_MB_DELALLOC_RESERVED,
					NULL, &err);
			/* Simplify error cleanup... */
			branch[i+1].bh = NULL;
		}
		if (err) {
			i--;
			goto failed;
		}
		branch[i].key = cpu_to_le32(new_blocks[i]);
		if (i == 0)
			continue;

		bh = branch[i].bh = sb_getblk(ar->inode->i_sb, new_blocks[i-1]);
		if (unlikely(!bh)) {
			err = -ENOMEM;
			goto failed;
		}
		lock_buffer(bh);
		BUFFER_TRACE(bh, "call get_create_access");
		err = ext4_journal_get_create_access(handle, ar->inode->i_sb,
						     bh, EXT4_JTR_NONE);
		if (err) {
			unlock_buffer(bh);
			goto failed;
		}

		memset(bh->b_data, 0, bh->b_size);
		p = branch[i].p = (__le32 *) bh->b_data + offsets[i];
		b = new_blocks[i];

		if (i == indirect_blks)
			len = ar->len;
		for (j = 0; j < len; j++)
			*p++ = cpu_to_le32(b++);

		BUFFER_TRACE(bh, "marking uptodate");
		set_buffer_uptodate(bh);
		unlock_buffer(bh);

		BUFFER_TRACE(bh, "call ext4_handle_dirty_metadata");
		err = ext4_handle_dirty_metadata(handle, ar->inode, bh);
		if (err)
			goto failed;
	}
	return 0;
failed:
	if (i == indirect_blks) {
		/* Free data blocks */
		ext4_free_blocks(handle, ar->inode, NULL, new_blocks[i],
				 ar->len, 0);
		i--;
	}
	for (; i >= 0; i--) {
		/*
		 * We want to ext4_forget() only freshly allocated indirect
		 * blocks. Buffer for new_blocks[i] is at branch[i+1].bh
		 * (buffer at branch[0].bh is indirect block / inode already
		 * existing before ext4_alloc_branch() was called). Also
		 * because blocks are freshly allocated, we don't need to
		 * revoke them which is why we don't set
		 * EXT4_FREE_BLOCKS_METADATA.
		 */
		ext4_free_blocks(handle, ar->inode, branch[i+1].bh,
				 new_blocks[i], 1,
				 branch[i+1].bh ? EXT4_FREE_BLOCKS_FORGET : 0);
	}
	return err;
}

/**
 * ext4_splice_branch() - splice the allocated branch onto inode.
 * @handle: handle for this transaction
 * @ar: structure describing the allocation request
 * @where: location of missing link
 * @num:   number of indirect blocks we are adding
 *
 * This function fills the missing link and does all housekeeping needed in
 * inode (->i_blocks, etc.). In case of success we end up with the full
 * chain to new block and return 0.
 */
static int ext4_splice_branch(handle_t *handle,
			      struct ext4_allocation_request *ar,
			      Indirect *where, int num)
{
	int i;
	int err = 0;
	ext4_fsblk_t current_block;

	/*
	 * If we're splicing into a [td]indirect block (as opposed to the
	 * inode) then we need to get write access to the [td]indirect block
	 * before the splice.
	 */
	if (where->bh) {
		BUFFER_TRACE(where->bh, "get_write_access");
		err = ext4_journal_get_write_access(handle, ar->inode->i_sb,
						    where->bh, EXT4_JTR_NONE);
		if (err)
			goto err_out;
	}
	/* That's it */

	*where->p = where->key;

	/*
	 * Update the host buffer_head or inode to point to more just allocated
	 * direct blocks blocks
	 */
	if (num == 0 && ar->len > 1) {
		current_block = le32_to_cpu(where->key) + 1;
		for (i = 1; i < ar->len; i++)
			*(where->p + i) = cpu_to_le32(current_block++);
	}

	/* We are done with atomic stuff, now do the rest of housekeeping */
	/* had we spliced it onto indirect block? */
	if (where->bh) {
		/*
		 * If we spliced it onto an indirect block, we haven't
		 * altered the inode.  Note however that if it is being spliced
		 * onto an indirect block at the very end of the file (the
		 * file is growing) then we *will* alter the inode to reflect
		 * the new i_size.  But that is not done here - it is done in
		 * generic_commit_write->__mark_inode_dirty->ext4_dirty_inode.
		 */
		ext4_debug("splicing indirect only\n");
		BUFFER_TRACE(where->bh, "call ext4_handle_dirty_metadata");
		err = ext4_handle_dirty_metadata(handle, ar->inode, where->bh);
		if (err)
			goto err_out;
	} else {
		/*
		 * OK, we spliced it into the inode itself on a direct block.
		 */
		err = ext4_mark_inode_dirty(handle, ar->inode);
		if (unlikely(err))
			goto err_out;
		ext4_debug("splicing direct\n");
	}
	return err;

err_out:
	for (i = 1; i <= num; i++) {
		/*
		 * branch[i].bh is newly allocated, so there is no
		 * need to revoke the block, which is why we don't
		 * need to set EXT4_FREE_BLOCKS_METADATA.
		 */
		ext4_free_blocks(handle, ar->inode, where[i].bh, 0, 1,
				 EXT4_FREE_BLOCKS_FORGET);
	}
	ext4_free_blocks(handle, ar->inode, NULL, le32_to_cpu(where[num].key),
			 ar->len, 0);

	return err;
}

/*
 * The ext4_ind_map_blocks() function handles non-extents inodes
 * (i.e., using the traditional indirect/double-indirect i_blocks
 * scheme) for ext4_map_blocks().
 *
 * Allocation strategy is simple: if we have to allocate something, we will
 * have to go the whole way to leaf. So let's do it before attaching anything
 * to tree, set linkage between the newborn blocks, write them if sync is
 * required, recheck the path, free and repeat if check fails, otherwise
 * set the last missing link (that will protect us from any truncate-generated
 * removals - all blocks on the path are immune now) and possibly force the
 * write on the parent block.
 * That has a nice additional property: no special recovery from the failed
 * allocations is needed - we simply release blocks and do not touch anything
 * reachable from inode.
 *
 * `handle' can be NULL if create == 0.
 *
 * return > 0, # of blocks mapped or allocated.
 * return = 0, if plain lookup failed.
 * return < 0, error case.
 *
 * The ext4_ind_get_blocks() function should be called with
 * down_write(&EXT4_I(inode)->i_data_sem) if allocating filesystem
 * blocks (i.e., flags has EXT4_GET_BLOCKS_CREATE set) or
 * down_read(&EXT4_I(inode)->i_data_sem) if not allocating file system
 * blocks.
 */
int ext4_ind_map_blocks(handle_t *handle, struct inode *inode,
			struct ext4_map_blocks *map,
			int flags)
{
	struct ext4_allocation_request ar;
	int err = -EIO;
	ext4_lblk_t offsets[4];
	Indirect chain[4];
	Indirect *partial;
	int indirect_blks;
	int blocks_to_boundary = 0;
	int depth;
	int count = 0;
	ext4_fsblk_t first_block = 0;

	trace_ext4_ind_map_blocks_enter(inode, map->m_lblk, map->m_len, flags);
	ASSERT(!(ext4_test_inode_flag(inode, EXT4_INODE_EXTENTS)));
	ASSERT(handle != NULL || (flags & EXT4_GET_BLOCKS_CREATE) == 0);
	depth = ext4_block_to_path(inode, map->m_lblk, offsets,
				   &blocks_to_boundary);

	if (depth == 0)
		goto out;

	partial = ext4_get_branch(inode, depth, offsets, chain, &err);

	/* Simplest case - block found, no allocation needed */
	if (!partial) {
		first_block = le32_to_cpu(chain[depth - 1].key);
		count++;
		/*map more blocks*/
		while (count < map->m_len && count <= blocks_to_boundary) {
			ext4_fsblk_t blk;

			blk = le32_to_cpu(*(chain[depth-1].p + count));

			if (blk == first_block + count)
				count++;
			else
				break;
		}
		goto got_it;
	}

	/* Next simple case - plain lookup failed */
	if ((flags & EXT4_GET_BLOCKS_CREATE) == 0) {
		unsigned epb = inode->i_sb->s_blocksize / sizeof(u32);
		int i;

		/*
		 * Count number blocks in a subtree under 'partial'. At each
		 * level we count number of complete empty subtrees beyond
		 * current offset and then descend into the subtree only
		 * partially beyond current offset.
		 */
		count = 0;
		for (i = partial - chain + 1; i < depth; i++)
			count = count * epb + (epb - offsets[i] - 1);
		count++;
		/* Fill in size of a hole we found */
		map->m_pblk = 0;
		map->m_len = min_t(unsigned int, map->m_len, count);
		goto cleanup;
	}

	/* Failed read of indirect block */
	if (err == -EIO)
		goto cleanup;

	/*
	 * Okay, we need to do block allocation.
	*/
	if (ext4_has_feature_bigalloc(inode->i_sb)) {
		EXT4_ERROR_INODE(inode, "Can't allocate blocks for "
				 "non-extent mapped inodes with bigalloc");
		err = -EFSCORRUPTED;
		goto out;
	}

	/* Set up for the direct block allocation */
	memset(&ar, 0, sizeof(ar));
	ar.inode = inode;
	ar.logical = map->m_lblk;
	if (S_ISREG(inode->i_mode))
		ar.flags = EXT4_MB_HINT_DATA;
	if (flags & EXT4_GET_BLOCKS_DELALLOC_RESERVE)
		ar.flags |= EXT4_MB_DELALLOC_RESERVED;
	if (flags & EXT4_GET_BLOCKS_METADATA_NOFAIL)
		ar.flags |= EXT4_MB_USE_RESERVED;

	ar.goal = ext4_find_goal(inode, map->m_lblk, partial);

	/* the number of blocks need to allocate for [d,t]indirect blocks */
	indirect_blks = (chain + depth) - partial - 1;

	/*
	 * Next look up the indirect map to count the totoal number of
	 * direct blocks to allocate for this branch.
	 */
	ar.len = ext4_blks_to_allocate(partial, indirect_blks,
				       map->m_len, blocks_to_boundary);

	/*
	 * Block out ext4_truncate while we alter the tree
	 */
	err = ext4_alloc_branch(handle, &ar, indirect_blks,
				offsets + (partial - chain), partial);

	/*
	 * The ext4_splice_branch call will free and forget any buffers
	 * on the new chain if there is a failure, but that risks using
	 * up transaction credits, especially for bitmaps where the
	 * credits cannot be returned.  Can we handle this somehow?  We
	 * may need to return -EAGAIN upwards in the worst case.  --sct
	 */
	if (!err)
		err = ext4_splice_branch(handle, &ar, partial, indirect_blks);
	if (err)
		goto cleanup;

	map->m_flags |= EXT4_MAP_NEW;

	ext4_update_inode_fsync_trans(handle, inode, 1);
	count = ar.len;

<<<<<<< HEAD
	/*
	 * Update reserved blocks/metadata blocks after successful block
	 * allocation which had been deferred till now.
	 */
	if (flags & EXT4_GET_BLOCKS_DELALLOC_RESERVE)
		ext4_da_update_reserve_space(inode, count, 1);

=======
>>>>>>> 2d5404ca
got_it:
	map->m_flags |= EXT4_MAP_MAPPED;
	map->m_pblk = le32_to_cpu(chain[depth-1].key);
	map->m_len = count;
	if (count > blocks_to_boundary)
		map->m_flags |= EXT4_MAP_BOUNDARY;
	err = count;
	/* Clean up and exit */
	partial = chain + depth - 1;	/* the whole chain */
cleanup:
	while (partial > chain) {
		BUFFER_TRACE(partial->bh, "call brelse");
		brelse(partial->bh);
		partial--;
	}
out:
	trace_ext4_ind_map_blocks_exit(inode, flags, map, err);
	return err;
}

/*
 * Calculate number of indirect blocks touched by mapping @nrblocks logically
 * contiguous blocks
 */
int ext4_ind_trans_blocks(struct inode *inode, int nrblocks)
{
	/*
	 * With N contiguous data blocks, we need at most
	 * N/EXT4_ADDR_PER_BLOCK(inode->i_sb) + 1 indirect blocks,
	 * 2 dindirect blocks, and 1 tindirect block
	 */
	return DIV_ROUND_UP(nrblocks, EXT4_ADDR_PER_BLOCK(inode->i_sb)) + 4;
}

static int ext4_ind_trunc_restart_fn(handle_t *handle, struct inode *inode,
				     struct buffer_head *bh, int *dropped)
{
	int err;

	if (bh) {
		BUFFER_TRACE(bh, "call ext4_handle_dirty_metadata");
		err = ext4_handle_dirty_metadata(handle, inode, bh);
		if (unlikely(err))
			return err;
	}
	err = ext4_mark_inode_dirty(handle, inode);
	if (unlikely(err))
		return err;
	/*
	 * Drop i_data_sem to avoid deadlock with ext4_map_blocks.  At this
	 * moment, get_block can be called only for blocks inside i_size since
	 * page cache has been already dropped and writes are blocked by
	 * i_rwsem. So we can safely drop the i_data_sem here.
	 */
	BUG_ON(EXT4_JOURNAL(inode) == NULL);
	ext4_discard_preallocations(inode);
	up_write(&EXT4_I(inode)->i_data_sem);
	*dropped = 1;
	return 0;
}

/*
 * Truncate transactions can be complex and absolutely huge.  So we need to
 * be able to restart the transaction at a convenient checkpoint to make
 * sure we don't overflow the journal.
 *
 * Try to extend this transaction for the purposes of truncation.  If
 * extend fails, we restart transaction.
 */
static int ext4_ind_truncate_ensure_credits(handle_t *handle,
					    struct inode *inode,
					    struct buffer_head *bh,
					    int revoke_creds)
{
	int ret;
	int dropped = 0;

	ret = ext4_journal_ensure_credits_fn(handle, EXT4_RESERVE_TRANS_BLOCKS,
			ext4_blocks_for_truncate(inode), revoke_creds,
			ext4_ind_trunc_restart_fn(handle, inode, bh, &dropped));
	if (dropped)
		down_write(&EXT4_I(inode)->i_data_sem);
	if (ret <= 0)
		return ret;
	if (bh) {
		BUFFER_TRACE(bh, "retaking write access");
		ret = ext4_journal_get_write_access(handle, inode->i_sb, bh,
						    EXT4_JTR_NONE);
		if (unlikely(ret))
			return ret;
	}
	return 0;
}

/*
 * Probably it should be a library function... search for first non-zero word
 * or memcmp with zero_page, whatever is better for particular architecture.
 * Linus?
 */
static inline int all_zeroes(__le32 *p, __le32 *q)
{
	while (p < q)
		if (*p++)
			return 0;
	return 1;
}

/**
 *	ext4_find_shared - find the indirect blocks for partial truncation.
 *	@inode:	  inode in question
 *	@depth:	  depth of the affected branch
 *	@offsets: offsets of pointers in that branch (see ext4_block_to_path)
 *	@chain:	  place to store the pointers to partial indirect blocks
 *	@top:	  place to the (detached) top of branch
 *
 *	This is a helper function used by ext4_truncate().
 *
 *	When we do truncate() we may have to clean the ends of several
 *	indirect blocks but leave the blocks themselves alive. Block is
 *	partially truncated if some data below the new i_size is referred
 *	from it (and it is on the path to the first completely truncated
 *	data block, indeed).  We have to free the top of that path along
 *	with everything to the right of the path. Since no allocation
 *	past the truncation point is possible until ext4_truncate()
 *	finishes, we may safely do the latter, but top of branch may
 *	require special attention - pageout below the truncation point
 *	might try to populate it.
 *
 *	We atomically detach the top of branch from the tree, store the
 *	block number of its root in *@top, pointers to buffer_heads of
 *	partially truncated blocks - in @chain[].bh and pointers to
 *	their last elements that should not be removed - in
 *	@chain[].p. Return value is the pointer to last filled element
 *	of @chain.
 *
 *	The work left to caller to do the actual freeing of subtrees:
 *		a) free the subtree starting from *@top
 *		b) free the subtrees whose roots are stored in
 *			(@chain[i].p+1 .. end of @chain[i].bh->b_data)
 *		c) free the subtrees growing from the inode past the @chain[0].
 *			(no partially truncated stuff there).  */

static Indirect *ext4_find_shared(struct inode *inode, int depth,
				  ext4_lblk_t offsets[4], Indirect chain[4],
				  __le32 *top)
{
	Indirect *partial, *p;
	int k, err;

	*top = 0;
	/* Make k index the deepest non-null offset + 1 */
	for (k = depth; k > 1 && !offsets[k-1]; k--)
		;
	partial = ext4_get_branch(inode, k, offsets, chain, &err);
	/* Writer: pointers */
	if (!partial)
		partial = chain + k-1;
	/*
	 * If the branch acquired continuation since we've looked at it -
	 * fine, it should all survive and (new) top doesn't belong to us.
	 */
	if (!partial->key && *partial->p)
		/* Writer: end */
		goto no_top;
	for (p = partial; (p > chain) && all_zeroes((__le32 *) p->bh->b_data, p->p); p--)
		;
	/*
	 * OK, we've found the last block that must survive. The rest of our
	 * branch should be detached before unlocking. However, if that rest
	 * of branch is all ours and does not grow immediately from the inode
	 * it's easier to cheat and just decrement partial->p.
	 */
	if (p == chain + k - 1 && p > chain) {
		p->p--;
	} else {
		*top = *p->p;
		/* Nope, don't do this in ext4.  Must leave the tree intact */
#if 0
		*p->p = 0;
#endif
	}
	/* Writer: end */

	while (partial > p) {
		brelse(partial->bh);
		partial--;
	}
no_top:
	return partial;
}

/*
 * Zero a number of block pointers in either an inode or an indirect block.
 * If we restart the transaction we must again get write access to the
 * indirect block for further modification.
 *
 * We release `count' blocks on disk, but (last - first) may be greater
 * than `count' because there can be holes in there.
 *
 * Return 0 on success, 1 on invalid block range
 * and < 0 on fatal error.
 */
static int ext4_clear_blocks(handle_t *handle, struct inode *inode,
			     struct buffer_head *bh,
			     ext4_fsblk_t block_to_free,
			     unsigned long count, __le32 *first,
			     __le32 *last)
{
	__le32 *p;
	int	flags = EXT4_FREE_BLOCKS_VALIDATED;
	int	err;

	if (S_ISDIR(inode->i_mode) || S_ISLNK(inode->i_mode) ||
	    ext4_test_inode_flag(inode, EXT4_INODE_EA_INODE))
		flags |= EXT4_FREE_BLOCKS_FORGET | EXT4_FREE_BLOCKS_METADATA;
	else if (ext4_should_journal_data(inode))
		flags |= EXT4_FREE_BLOCKS_FORGET;

	if (!ext4_inode_block_valid(inode, block_to_free, count)) {
		EXT4_ERROR_INODE(inode, "attempt to clear invalid "
				 "blocks %llu len %lu",
				 (unsigned long long) block_to_free, count);
		return 1;
	}

	err = ext4_ind_truncate_ensure_credits(handle, inode, bh,
				ext4_free_data_revoke_credits(inode, count));
	if (err < 0)
		goto out_err;

	for (p = first; p < last; p++)
		*p = 0;

	ext4_free_blocks(handle, inode, NULL, block_to_free, count, flags);
	return 0;
out_err:
	ext4_std_error(inode->i_sb, err);
	return err;
}

/**
 * ext4_free_data - free a list of data blocks
 * @handle:	handle for this transaction
 * @inode:	inode we are dealing with
 * @this_bh:	indirect buffer_head which contains *@first and *@last
 * @first:	array of block numbers
 * @last:	points immediately past the end of array
 *
 * We are freeing all blocks referred from that array (numbers are stored as
 * little-endian 32-bit) and updating @inode->i_blocks appropriately.
 *
 * We accumulate contiguous runs of blocks to free.  Conveniently, if these
 * blocks are contiguous then releasing them at one time will only affect one
 * or two bitmap blocks (+ group descriptor(s) and superblock) and we won't
 * actually use a lot of journal space.
 *
 * @this_bh will be %NULL if @first and @last point into the inode's direct
 * block pointers.
 */
static void ext4_free_data(handle_t *handle, struct inode *inode,
			   struct buffer_head *this_bh,
			   __le32 *first, __le32 *last)
{
	ext4_fsblk_t block_to_free = 0;    /* Starting block # of a run */
	unsigned long count = 0;	    /* Number of blocks in the run */
	__le32 *block_to_free_p = NULL;	    /* Pointer into inode/ind
					       corresponding to
					       block_to_free */
	ext4_fsblk_t nr;		    /* Current block # */
	__le32 *p;			    /* Pointer into inode/ind
					       for current block */
	int err = 0;

	if (this_bh) {				/* For indirect block */
		BUFFER_TRACE(this_bh, "get_write_access");
		err = ext4_journal_get_write_access(handle, inode->i_sb,
						    this_bh, EXT4_JTR_NONE);
		/* Important: if we can't update the indirect pointers
		 * to the blocks, we can't free them. */
		if (err)
			return;
	}

	for (p = first; p < last; p++) {
		nr = le32_to_cpu(*p);
		if (nr) {
			/* accumulate blocks to free if they're contiguous */
			if (count == 0) {
				block_to_free = nr;
				block_to_free_p = p;
				count = 1;
			} else if (nr == block_to_free + count) {
				count++;
			} else {
				err = ext4_clear_blocks(handle, inode, this_bh,
						        block_to_free, count,
						        block_to_free_p, p);
				if (err)
					break;
				block_to_free = nr;
				block_to_free_p = p;
				count = 1;
			}
		}
	}

	if (!err && count > 0)
		err = ext4_clear_blocks(handle, inode, this_bh, block_to_free,
					count, block_to_free_p, p);
	if (err < 0)
		/* fatal error */
		return;

	if (this_bh) {
		BUFFER_TRACE(this_bh, "call ext4_handle_dirty_metadata");

		/*
		 * The buffer head should have an attached journal head at this
		 * point. However, if the data is corrupted and an indirect
		 * block pointed to itself, it would have been detached when
		 * the block was cleared. Check for this instead of OOPSing.
		 */
		if ((EXT4_JOURNAL(inode) == NULL) || bh2jh(this_bh))
			ext4_handle_dirty_metadata(handle, inode, this_bh);
		else
			EXT4_ERROR_INODE(inode,
					 "circular indirect block detected at "
					 "block %llu",
				(unsigned long long) this_bh->b_blocknr);
	}
}

/**
 *	ext4_free_branches - free an array of branches
 *	@handle: JBD handle for this transaction
 *	@inode:	inode we are dealing with
 *	@parent_bh: the buffer_head which contains *@first and *@last
 *	@first:	array of block numbers
 *	@last:	pointer immediately past the end of array
 *	@depth:	depth of the branches to free
 *
 *	We are freeing all blocks referred from these branches (numbers are
 *	stored as little-endian 32-bit) and updating @inode->i_blocks
 *	appropriately.
 */
static void ext4_free_branches(handle_t *handle, struct inode *inode,
			       struct buffer_head *parent_bh,
			       __le32 *first, __le32 *last, int depth)
{
	ext4_fsblk_t nr;
	__le32 *p;

	if (ext4_handle_is_aborted(handle))
		return;

	if (depth--) {
		struct buffer_head *bh;
		int addr_per_block = EXT4_ADDR_PER_BLOCK(inode->i_sb);
		p = last;
		while (--p >= first) {
			nr = le32_to_cpu(*p);
			if (!nr)
				continue;		/* A hole */

			if (!ext4_inode_block_valid(inode, nr, 1)) {
				EXT4_ERROR_INODE(inode,
						 "invalid indirect mapped "
						 "block %lu (level %d)",
						 (unsigned long) nr, depth);
				break;
			}

			/* Go read the buffer for the next level down */
			bh = ext4_sb_bread(inode->i_sb, nr, 0);

			/*
			 * A read failure? Report error and clear slot
			 * (should be rare).
			 */
			if (IS_ERR(bh)) {
				ext4_error_inode_block(inode, nr, -PTR_ERR(bh),
						       "Read failure");
				continue;
			}

			/* This zaps the entire block.  Bottom up. */
			BUFFER_TRACE(bh, "free child branches");
			ext4_free_branches(handle, inode, bh,
					(__le32 *) bh->b_data,
					(__le32 *) bh->b_data + addr_per_block,
					depth);
			brelse(bh);

			/*
			 * Everything below this pointer has been
			 * released.  Now let this top-of-subtree go.
			 *
			 * We want the freeing of this indirect block to be
			 * atomic in the journal with the updating of the
			 * bitmap block which owns it.  So make some room in
			 * the journal.
			 *
			 * We zero the parent pointer *after* freeing its
			 * pointee in the bitmaps, so if extend_transaction()
			 * for some reason fails to put the bitmap changes and
			 * the release into the same transaction, recovery
			 * will merely complain about releasing a free block,
			 * rather than leaking blocks.
			 */
			if (ext4_handle_is_aborted(handle))
				return;
			if (ext4_ind_truncate_ensure_credits(handle, inode,
					NULL,
					ext4_free_metadata_revoke_credits(
							inode->i_sb, 1)) < 0)
				return;

			/*
			 * The forget flag here is critical because if
			 * we are journaling (and not doing data
			 * journaling), we have to make sure a revoke
			 * record is written to prevent the journal
			 * replay from overwriting the (former)
			 * indirect block if it gets reallocated as a
			 * data block.  This must happen in the same
			 * transaction where the data blocks are
			 * actually freed.
			 */
			ext4_free_blocks(handle, inode, NULL, nr, 1,
					 EXT4_FREE_BLOCKS_METADATA|
					 EXT4_FREE_BLOCKS_FORGET);

			if (parent_bh) {
				/*
				 * The block which we have just freed is
				 * pointed to by an indirect block: journal it
				 */
				BUFFER_TRACE(parent_bh, "get_write_access");
				if (!ext4_journal_get_write_access(handle,
						inode->i_sb, parent_bh,
						EXT4_JTR_NONE)) {
					*p = 0;
					BUFFER_TRACE(parent_bh,
					"call ext4_handle_dirty_metadata");
					ext4_handle_dirty_metadata(handle,
								   inode,
								   parent_bh);
				}
			}
		}
	} else {
		/* We have reached the bottom of the tree. */
		BUFFER_TRACE(parent_bh, "free data blocks");
		ext4_free_data(handle, inode, parent_bh, first, last);
	}
}

void ext4_ind_truncate(handle_t *handle, struct inode *inode)
{
	struct ext4_inode_info *ei = EXT4_I(inode);
	__le32 *i_data = ei->i_data;
	int addr_per_block = EXT4_ADDR_PER_BLOCK(inode->i_sb);
	ext4_lblk_t offsets[4];
	Indirect chain[4];
	Indirect *partial;
	__le32 nr = 0;
	int n = 0;
	ext4_lblk_t last_block, max_block;
	unsigned blocksize = inode->i_sb->s_blocksize;

	last_block = (inode->i_size + blocksize-1)
					>> EXT4_BLOCK_SIZE_BITS(inode->i_sb);
	max_block = (EXT4_SB(inode->i_sb)->s_bitmap_maxbytes + blocksize-1)
					>> EXT4_BLOCK_SIZE_BITS(inode->i_sb);

	if (last_block != max_block) {
		n = ext4_block_to_path(inode, last_block, offsets, NULL);
		if (n == 0)
			return;
	}

	ext4_es_remove_extent(inode, last_block, EXT_MAX_BLOCKS - last_block);

	/*
	 * The orphan list entry will now protect us from any crash which
	 * occurs before the truncate completes, so it is now safe to propagate
	 * the new, shorter inode size (held for now in i_size) into the
	 * on-disk inode. We do this via i_disksize, which is the value which
	 * ext4 *really* writes onto the disk inode.
	 */
	ei->i_disksize = inode->i_size;

	if (last_block == max_block) {
		/*
		 * It is unnecessary to free any data blocks if last_block is
		 * equal to the indirect block limit.
		 */
		return;
	} else if (n == 1) {		/* direct blocks */
		ext4_free_data(handle, inode, NULL, i_data+offsets[0],
			       i_data + EXT4_NDIR_BLOCKS);
		goto do_indirects;
	}

	partial = ext4_find_shared(inode, n, offsets, chain, &nr);
	/* Kill the top of shared branch (not detached) */
	if (nr) {
		if (partial == chain) {
			/* Shared branch grows from the inode */
			ext4_free_branches(handle, inode, NULL,
					   &nr, &nr+1, (chain+n-1) - partial);
			*partial->p = 0;
			/*
			 * We mark the inode dirty prior to restart,
			 * and prior to stop.  No need for it here.
			 */
		} else {
			/* Shared branch grows from an indirect block */
			BUFFER_TRACE(partial->bh, "get_write_access");
			ext4_free_branches(handle, inode, partial->bh,
					partial->p,
					partial->p+1, (chain+n-1) - partial);
		}
	}
	/* Clear the ends of indirect blocks on the shared branch */
	while (partial > chain) {
		ext4_free_branches(handle, inode, partial->bh, partial->p + 1,
				   (__le32*)partial->bh->b_data+addr_per_block,
				   (chain+n-1) - partial);
		BUFFER_TRACE(partial->bh, "call brelse");
		brelse(partial->bh);
		partial--;
	}
do_indirects:
	/* Kill the remaining (whole) subtrees */
	switch (offsets[0]) {
	default:
		nr = i_data[EXT4_IND_BLOCK];
		if (nr) {
			ext4_free_branches(handle, inode, NULL, &nr, &nr+1, 1);
			i_data[EXT4_IND_BLOCK] = 0;
		}
		fallthrough;
	case EXT4_IND_BLOCK:
		nr = i_data[EXT4_DIND_BLOCK];
		if (nr) {
			ext4_free_branches(handle, inode, NULL, &nr, &nr+1, 2);
			i_data[EXT4_DIND_BLOCK] = 0;
		}
		fallthrough;
	case EXT4_DIND_BLOCK:
		nr = i_data[EXT4_TIND_BLOCK];
		if (nr) {
			ext4_free_branches(handle, inode, NULL, &nr, &nr+1, 3);
			i_data[EXT4_TIND_BLOCK] = 0;
		}
		fallthrough;
	case EXT4_TIND_BLOCK:
		;
	}
}

/**
 *	ext4_ind_remove_space - remove space from the range
 *	@handle: JBD handle for this transaction
 *	@inode:	inode we are dealing with
 *	@start:	First block to remove
 *	@end:	One block after the last block to remove (exclusive)
 *
 *	Free the blocks in the defined range (end is exclusive endpoint of
 *	range). This is used by ext4_punch_hole().
 */
int ext4_ind_remove_space(handle_t *handle, struct inode *inode,
			  ext4_lblk_t start, ext4_lblk_t end)
{
	struct ext4_inode_info *ei = EXT4_I(inode);
	__le32 *i_data = ei->i_data;
	int addr_per_block = EXT4_ADDR_PER_BLOCK(inode->i_sb);
	ext4_lblk_t offsets[4], offsets2[4];
	Indirect chain[4], chain2[4];
	Indirect *partial, *partial2;
	Indirect *p = NULL, *p2 = NULL;
	ext4_lblk_t max_block;
	__le32 nr = 0, nr2 = 0;
	int n = 0, n2 = 0;
	unsigned blocksize = inode->i_sb->s_blocksize;

	max_block = (EXT4_SB(inode->i_sb)->s_bitmap_maxbytes + blocksize-1)
					>> EXT4_BLOCK_SIZE_BITS(inode->i_sb);
	if (end >= max_block)
		end = max_block;
	if ((start >= end) || (start > max_block))
		return 0;

	n = ext4_block_to_path(inode, start, offsets, NULL);
	n2 = ext4_block_to_path(inode, end, offsets2, NULL);

	BUG_ON(n > n2);

	if ((n == 1) && (n == n2)) {
		/* We're punching only within direct block range */
		ext4_free_data(handle, inode, NULL, i_data + offsets[0],
			       i_data + offsets2[0]);
		return 0;
	} else if (n2 > n) {
		/*
		 * Start and end are on a different levels so we're going to
		 * free partial block at start, and partial block at end of
		 * the range. If there are some levels in between then
		 * do_indirects label will take care of that.
		 */

		if (n == 1) {
			/*
			 * Start is at the direct block level, free
			 * everything to the end of the level.
			 */
			ext4_free_data(handle, inode, NULL, i_data + offsets[0],
				       i_data + EXT4_NDIR_BLOCKS);
			goto end_range;
		}


		partial = p = ext4_find_shared(inode, n, offsets, chain, &nr);
		if (nr) {
			if (partial == chain) {
				/* Shared branch grows from the inode */
				ext4_free_branches(handle, inode, NULL,
					   &nr, &nr+1, (chain+n-1) - partial);
				*partial->p = 0;
			} else {
				/* Shared branch grows from an indirect block */
				BUFFER_TRACE(partial->bh, "get_write_access");
				ext4_free_branches(handle, inode, partial->bh,
					partial->p,
					partial->p+1, (chain+n-1) - partial);
			}
		}

		/*
		 * Clear the ends of indirect blocks on the shared branch
		 * at the start of the range
		 */
		while (partial > chain) {
			ext4_free_branches(handle, inode, partial->bh,
				partial->p + 1,
				(__le32 *)partial->bh->b_data+addr_per_block,
				(chain+n-1) - partial);
			partial--;
		}

end_range:
		partial2 = p2 = ext4_find_shared(inode, n2, offsets2, chain2, &nr2);
		if (nr2) {
			if (partial2 == chain2) {
				/*
				 * Remember, end is exclusive so here we're at
				 * the start of the next level we're not going
				 * to free. Everything was covered by the start
				 * of the range.
				 */
				goto do_indirects;
			}
		} else {
			/*
			 * ext4_find_shared returns Indirect structure which
			 * points to the last element which should not be
			 * removed by truncate. But this is end of the range
			 * in punch_hole so we need to point to the next element
			 */
			partial2->p++;
		}

		/*
		 * Clear the ends of indirect blocks on the shared branch
		 * at the end of the range
		 */
		while (partial2 > chain2) {
			ext4_free_branches(handle, inode, partial2->bh,
					   (__le32 *)partial2->bh->b_data,
					   partial2->p,
					   (chain2+n2-1) - partial2);
			partial2--;
		}
		goto do_indirects;
	}

	/* Punch happened within the same level (n == n2) */
	partial = p = ext4_find_shared(inode, n, offsets, chain, &nr);
	partial2 = p2 = ext4_find_shared(inode, n2, offsets2, chain2, &nr2);

	/* Free top, but only if partial2 isn't its subtree. */
	if (nr) {
		int level = min(partial - chain, partial2 - chain2);
		int i;
		int subtree = 1;

		for (i = 0; i <= level; i++) {
			if (offsets[i] != offsets2[i]) {
				subtree = 0;
				break;
			}
		}

		if (!subtree) {
			if (partial == chain) {
				/* Shared branch grows from the inode */
				ext4_free_branches(handle, inode, NULL,
						   &nr, &nr+1,
						   (chain+n-1) - partial);
				*partial->p = 0;
			} else {
				/* Shared branch grows from an indirect block */
				BUFFER_TRACE(partial->bh, "get_write_access");
				ext4_free_branches(handle, inode, partial->bh,
						   partial->p,
						   partial->p+1,
						   (chain+n-1) - partial);
			}
		}
	}

	if (!nr2) {
		/*
		 * ext4_find_shared returns Indirect structure which
		 * points to the last element which should not be
		 * removed by truncate. But this is end of the range
		 * in punch_hole so we need to point to the next element
		 */
		partial2->p++;
	}

	while (partial > chain || partial2 > chain2) {
		int depth = (chain+n-1) - partial;
		int depth2 = (chain2+n2-1) - partial2;

		if (partial > chain && partial2 > chain2 &&
		    partial->bh->b_blocknr == partial2->bh->b_blocknr) {
			/*
			 * We've converged on the same block. Clear the range,
			 * then we're done.
			 */
			ext4_free_branches(handle, inode, partial->bh,
					   partial->p + 1,
					   partial2->p,
					   (chain+n-1) - partial);
			goto cleanup;
		}

		/*
		 * The start and end partial branches may not be at the same
		 * level even though the punch happened within one level. So, we
		 * give them a chance to arrive at the same level, then walk
		 * them in step with each other until we converge on the same
		 * block.
		 */
		if (partial > chain && depth <= depth2) {
			ext4_free_branches(handle, inode, partial->bh,
					   partial->p + 1,
					   (__le32 *)partial->bh->b_data+addr_per_block,
					   (chain+n-1) - partial);
			partial--;
		}
		if (partial2 > chain2 && depth2 <= depth) {
			ext4_free_branches(handle, inode, partial2->bh,
					   (__le32 *)partial2->bh->b_data,
					   partial2->p,
					   (chain2+n2-1) - partial2);
			partial2--;
		}
	}

cleanup:
	while (p && p > chain) {
		BUFFER_TRACE(p->bh, "call brelse");
		brelse(p->bh);
		p--;
	}
	while (p2 && p2 > chain2) {
		BUFFER_TRACE(p2->bh, "call brelse");
		brelse(p2->bh);
		p2--;
	}
	return 0;

do_indirects:
	/* Kill the remaining (whole) subtrees */
	switch (offsets[0]) {
	default:
		if (++n >= n2)
			break;
		nr = i_data[EXT4_IND_BLOCK];
		if (nr) {
			ext4_free_branches(handle, inode, NULL, &nr, &nr+1, 1);
			i_data[EXT4_IND_BLOCK] = 0;
		}
		fallthrough;
	case EXT4_IND_BLOCK:
		if (++n >= n2)
			break;
		nr = i_data[EXT4_DIND_BLOCK];
		if (nr) {
			ext4_free_branches(handle, inode, NULL, &nr, &nr+1, 2);
			i_data[EXT4_DIND_BLOCK] = 0;
		}
		fallthrough;
	case EXT4_DIND_BLOCK:
		if (++n >= n2)
			break;
		nr = i_data[EXT4_TIND_BLOCK];
		if (nr) {
			ext4_free_branches(handle, inode, NULL, &nr, &nr+1, 3);
			i_data[EXT4_TIND_BLOCK] = 0;
		}
		fallthrough;
	case EXT4_TIND_BLOCK:
		;
	}
	goto cleanup;
}<|MERGE_RESOLUTION|>--- conflicted
+++ resolved
@@ -652,16 +652,6 @@
 	ext4_update_inode_fsync_trans(handle, inode, 1);
 	count = ar.len;
 
-<<<<<<< HEAD
-	/*
-	 * Update reserved blocks/metadata blocks after successful block
-	 * allocation which had been deferred till now.
-	 */
-	if (flags & EXT4_GET_BLOCKS_DELALLOC_RESERVE)
-		ext4_da_update_reserve_space(inode, count, 1);
-
-=======
->>>>>>> 2d5404ca
 got_it:
 	map->m_flags |= EXT4_MAP_MAPPED;
 	map->m_pblk = le32_to_cpu(chain[depth-1].key);
