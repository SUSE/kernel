/*
 *  linux/fs/ext4/namei.c
 *
 * Copyright (C) 1992, 1993, 1994, 1995
 * Remy Card (card@masi.ibp.fr)
 * Laboratoire MASI - Institut Blaise Pascal
 * Universite Pierre et Marie Curie (Paris VI)
 *
 *  from
 *
 *  linux/fs/minix/namei.c
 *
 *  Copyright (C) 1991, 1992  Linus Torvalds
 *
 *  Big-endian to little-endian byte-swapping/bitmaps by
 *        David S. Miller (davem@caip.rutgers.edu), 1995
 *  Directory entry file type support and forward compatibility hooks
 *	for B-tree directories by Theodore Ts'o (tytso@mit.edu), 1998
 *  Hash Tree Directory indexing (c)
 *	Daniel Phillips, 2001
 *  Hash Tree Directory indexing porting
 *	Christopher Li, 2002
 *  Hash Tree Directory indexing cleanup
 *	Theodore Ts'o, 2002
 */

#include <linux/fs.h>
#include <linux/pagemap.h>
#include <linux/time.h>
#include <linux/fcntl.h>
#include <linux/stat.h>
#include <linux/string.h>
#include <linux/quotaops.h>
#include <linux/buffer_head.h>
#include <linux/bio.h>
#include "ext4.h"
#include "ext4_jbd2.h"

#include "xattr.h"
#include "acl.h"

#include <trace/events/ext4.h>
/*
 * define how far ahead to read directories while searching them.
 */
#define NAMEI_RA_CHUNKS  2
#define NAMEI_RA_BLOCKS  4
#define NAMEI_RA_SIZE	     (NAMEI_RA_CHUNKS * NAMEI_RA_BLOCKS)

static struct buffer_head *ext4_append(handle_t *handle,
					struct inode *inode,
					ext4_lblk_t *block)
{
	struct buffer_head *bh;
	int err;

	if (unlikely(EXT4_SB(inode->i_sb)->s_max_dir_size_kb &&
		     ((inode->i_size >> 10) >=
		      EXT4_SB(inode->i_sb)->s_max_dir_size_kb)))
		return ERR_PTR(-ENOSPC);

	*block = inode->i_size >> inode->i_sb->s_blocksize_bits;

	bh = ext4_bread(handle, inode, *block, EXT4_GET_BLOCKS_CREATE);
	if (IS_ERR(bh))
		return bh;
	inode->i_size += inode->i_sb->s_blocksize;
	EXT4_I(inode)->i_disksize = inode->i_size;
	BUFFER_TRACE(bh, "get_write_access");
	err = ext4_journal_get_write_access(handle, bh);
	if (err) {
		brelse(bh);
		ext4_std_error(inode->i_sb, err);
		return ERR_PTR(err);
	}
	return bh;
}

static int ext4_dx_csum_verify(struct inode *inode,
			       struct ext4_dir_entry *dirent);

typedef enum {
	EITHER, INDEX, DIRENT
} dirblock_type_t;

#define ext4_read_dirblock(inode, block, type) \
	__ext4_read_dirblock((inode), (block), (type), __func__, __LINE__)

static struct buffer_head *__ext4_read_dirblock(struct inode *inode,
						ext4_lblk_t block,
						dirblock_type_t type,
						const char *func,
						unsigned int line)
{
	struct buffer_head *bh;
	struct ext4_dir_entry *dirent;
	int is_dx_block = 0;

	bh = ext4_bread(NULL, inode, block, 0);
	if (IS_ERR(bh)) {
		__ext4_warning(inode->i_sb, func, line,
			       "inode #%lu: lblock %lu: comm %s: "
			       "error %ld reading directory block",
			       inode->i_ino, (unsigned long)block,
			       current->comm, PTR_ERR(bh));

		return bh;
	}
	if (!bh) {
		ext4_error_inode(inode, func, line, block,
				 "Directory hole found");
		return ERR_PTR(-EFSCORRUPTED);
	}
	dirent = (struct ext4_dir_entry *) bh->b_data;
	/* Determine whether or not we have an index block */
	if (is_dx(inode)) {
		if (block == 0)
			is_dx_block = 1;
		else if (ext4_rec_len_from_disk(dirent->rec_len,
						inode->i_sb->s_blocksize) ==
			 inode->i_sb->s_blocksize)
			is_dx_block = 1;
	}
	if (!is_dx_block && type == INDEX) {
		ext4_error_inode(inode, func, line, block,
		       "directory leaf block found instead of index block");
		return ERR_PTR(-EFSCORRUPTED);
	}
	if (!ext4_has_metadata_csum(inode->i_sb) ||
	    buffer_verified(bh))
		return bh;

	/*
	 * An empty leaf block can get mistaken for a index block; for
	 * this reason, we can only check the index checksum when the
	 * caller is sure it should be an index block.
	 */
	if (is_dx_block && type == INDEX) {
		if (ext4_dx_csum_verify(inode, dirent))
			set_buffer_verified(bh);
		else {
			ext4_error_inode(inode, func, line, block,
					 "Directory index failed checksum");
			brelse(bh);
			return ERR_PTR(-EFSBADCRC);
		}
	}
	if (!is_dx_block) {
		if (ext4_dirent_csum_verify(inode, dirent))
			set_buffer_verified(bh);
		else {
			ext4_error_inode(inode, func, line, block,
					 "Directory block failed checksum");
			brelse(bh);
			return ERR_PTR(-EFSBADCRC);
		}
	}
	return bh;
}

#ifndef assert
#define assert(test) J_ASSERT(test)
#endif

#ifdef DX_DEBUG
#define dxtrace(command) command
#else
#define dxtrace(command)
#endif

struct fake_dirent
{
	__le32 inode;
	__le16 rec_len;
	u8 name_len;
	u8 file_type;
};

struct dx_countlimit
{
	__le16 limit;
	__le16 count;
};

struct dx_entry
{
	__le32 hash;
	__le32 block;
};

/*
 * dx_root_info is laid out so that if it should somehow get overlaid by a
 * dirent the two low bits of the hash version will be zero.  Therefore, the
 * hash version mod 4 should never be 0.  Sincerely, the paranoia department.
 */

struct dx_root
{
	struct fake_dirent dot;
	char dot_name[4];
	struct fake_dirent dotdot;
	char dotdot_name[4];
	struct dx_root_info
	{
		__le32 reserved_zero;
		u8 hash_version;
		u8 info_length; /* 8 */
		u8 indirect_levels;
		u8 unused_flags;
	}
	info;
	struct dx_entry	entries[0];
};

struct dx_node
{
	struct fake_dirent fake;
	struct dx_entry	entries[0];
};


struct dx_frame
{
	struct buffer_head *bh;
	struct dx_entry *entries;
	struct dx_entry *at;
};

struct dx_map_entry
{
	u32 hash;
	u16 offs;
	u16 size;
};

/*
 * This goes at the end of each htree block.
 */
struct dx_tail {
	u32 dt_reserved;
	__le32 dt_checksum;	/* crc32c(uuid+inum+dirblock) */
};

static inline ext4_lblk_t dx_get_block(struct dx_entry *entry);
static void dx_set_block(struct dx_entry *entry, ext4_lblk_t value);
static inline unsigned dx_get_hash(struct dx_entry *entry);
static void dx_set_hash(struct dx_entry *entry, unsigned value);
static unsigned dx_get_count(struct dx_entry *entries);
static unsigned dx_get_limit(struct dx_entry *entries);
static void dx_set_count(struct dx_entry *entries, unsigned value);
static void dx_set_limit(struct dx_entry *entries, unsigned value);
static unsigned dx_root_limit(struct inode *dir, unsigned infosize);
static unsigned dx_node_limit(struct inode *dir);
static struct dx_frame *dx_probe(struct ext4_filename *fname,
				 struct inode *dir,
				 struct dx_hash_info *hinfo,
				 struct dx_frame *frame);
static void dx_release(struct dx_frame *frames);
static int dx_make_map(struct inode *dir, struct ext4_dir_entry_2 *de,
		       unsigned blocksize, struct dx_hash_info *hinfo,
		       struct dx_map_entry map[]);
static void dx_sort_map(struct dx_map_entry *map, unsigned count);
static struct ext4_dir_entry_2 *dx_move_dirents(char *from, char *to,
		struct dx_map_entry *offsets, int count, unsigned blocksize);
static struct ext4_dir_entry_2* dx_pack_dirents(char *base, unsigned blocksize);
static void dx_insert_block(struct dx_frame *frame,
					u32 hash, ext4_lblk_t block);
static int ext4_htree_next_block(struct inode *dir, __u32 hash,
				 struct dx_frame *frame,
				 struct dx_frame *frames,
				 __u32 *start_hash);
static struct buffer_head * ext4_dx_find_entry(struct inode *dir,
		struct ext4_filename *fname,
		struct ext4_dir_entry_2 **res_dir);
static int ext4_dx_add_entry(handle_t *handle, struct ext4_filename *fname,
			     struct inode *dir, struct inode *inode);

/* checksumming functions */
void initialize_dirent_tail(struct ext4_dir_entry_tail *t,
			    unsigned int blocksize)
{
	memset(t, 0, sizeof(struct ext4_dir_entry_tail));
	t->det_rec_len = ext4_rec_len_to_disk(
			sizeof(struct ext4_dir_entry_tail), blocksize);
	t->det_reserved_ft = EXT4_FT_DIR_CSUM;
}

/* Walk through a dirent block to find a checksum "dirent" at the tail */
static struct ext4_dir_entry_tail *get_dirent_tail(struct inode *inode,
						   struct ext4_dir_entry *de)
{
	struct ext4_dir_entry_tail *t;

#ifdef PARANOID
	struct ext4_dir_entry *d, *top;

	d = de;
	top = (struct ext4_dir_entry *)(((void *)de) +
		(EXT4_BLOCK_SIZE(inode->i_sb) -
		sizeof(struct ext4_dir_entry_tail)));
	while (d < top && d->rec_len)
		d = (struct ext4_dir_entry *)(((void *)d) +
		    le16_to_cpu(d->rec_len));

	if (d != top)
		return NULL;

	t = (struct ext4_dir_entry_tail *)d;
#else
	t = EXT4_DIRENT_TAIL(de, EXT4_BLOCK_SIZE(inode->i_sb));
#endif

	if (t->det_reserved_zero1 ||
	    le16_to_cpu(t->det_rec_len) != sizeof(struct ext4_dir_entry_tail) ||
	    t->det_reserved_zero2 ||
	    t->det_reserved_ft != EXT4_FT_DIR_CSUM)
		return NULL;

	return t;
}

static __le32 ext4_dirent_csum(struct inode *inode,
			       struct ext4_dir_entry *dirent, int size)
{
	struct ext4_sb_info *sbi = EXT4_SB(inode->i_sb);
	struct ext4_inode_info *ei = EXT4_I(inode);
	__u32 csum;

	csum = ext4_chksum(sbi, ei->i_csum_seed, (__u8 *)dirent, size);
	return cpu_to_le32(csum);
}

#define warn_no_space_for_csum(inode)					\
	__warn_no_space_for_csum((inode), __func__, __LINE__)

static void __warn_no_space_for_csum(struct inode *inode, const char *func,
				     unsigned int line)
{
	__ext4_warning_inode(inode, func, line,
		"No space for directory leaf checksum. Please run e2fsck -D.");
}

int ext4_dirent_csum_verify(struct inode *inode, struct ext4_dir_entry *dirent)
{
	struct ext4_dir_entry_tail *t;

	if (!ext4_has_metadata_csum(inode->i_sb))
		return 1;

	t = get_dirent_tail(inode, dirent);
	if (!t) {
		warn_no_space_for_csum(inode);
		return 0;
	}

	if (t->det_checksum != ext4_dirent_csum(inode, dirent,
						(void *)t - (void *)dirent))
		return 0;

	return 1;
}

static void ext4_dirent_csum_set(struct inode *inode,
				 struct ext4_dir_entry *dirent)
{
	struct ext4_dir_entry_tail *t;

	if (!ext4_has_metadata_csum(inode->i_sb))
		return;

	t = get_dirent_tail(inode, dirent);
	if (!t) {
		warn_no_space_for_csum(inode);
		return;
	}

	t->det_checksum = ext4_dirent_csum(inode, dirent,
					   (void *)t - (void *)dirent);
}

int ext4_handle_dirty_dirent_node(handle_t *handle,
				  struct inode *inode,
				  struct buffer_head *bh)
{
	ext4_dirent_csum_set(inode, (struct ext4_dir_entry *)bh->b_data);
	return ext4_handle_dirty_metadata(handle, inode, bh);
}

static struct dx_countlimit *get_dx_countlimit(struct inode *inode,
					       struct ext4_dir_entry *dirent,
					       int *offset)
{
	struct ext4_dir_entry *dp;
	struct dx_root_info *root;
	int count_offset;

	if (le16_to_cpu(dirent->rec_len) == EXT4_BLOCK_SIZE(inode->i_sb))
		count_offset = 8;
	else if (le16_to_cpu(dirent->rec_len) == 12) {
		dp = (struct ext4_dir_entry *)(((void *)dirent) + 12);
		if (le16_to_cpu(dp->rec_len) !=
		    EXT4_BLOCK_SIZE(inode->i_sb) - 12)
			return NULL;
		root = (struct dx_root_info *)(((void *)dp + 12));
		if (root->reserved_zero ||
		    root->info_length != sizeof(struct dx_root_info))
			return NULL;
		count_offset = 32;
	} else
		return NULL;

	if (offset)
		*offset = count_offset;
	return (struct dx_countlimit *)(((void *)dirent) + count_offset);
}

static __le32 ext4_dx_csum(struct inode *inode, struct ext4_dir_entry *dirent,
			   int count_offset, int count, struct dx_tail *t)
{
	struct ext4_sb_info *sbi = EXT4_SB(inode->i_sb);
	struct ext4_inode_info *ei = EXT4_I(inode);
	__u32 csum;
	int size;
	__u32 dummy_csum = 0;
	int offset = offsetof(struct dx_tail, dt_checksum);

	size = count_offset + (count * sizeof(struct dx_entry));
	csum = ext4_chksum(sbi, ei->i_csum_seed, (__u8 *)dirent, size);
	csum = ext4_chksum(sbi, csum, (__u8 *)t, offset);
	csum = ext4_chksum(sbi, csum, (__u8 *)&dummy_csum, sizeof(dummy_csum));

	return cpu_to_le32(csum);
}

static int ext4_dx_csum_verify(struct inode *inode,
			       struct ext4_dir_entry *dirent)
{
	struct dx_countlimit *c;
	struct dx_tail *t;
	int count_offset, limit, count;

	if (!ext4_has_metadata_csum(inode->i_sb))
		return 1;

	c = get_dx_countlimit(inode, dirent, &count_offset);
	if (!c) {
		EXT4_ERROR_INODE(inode, "dir seems corrupt?  Run e2fsck -D.");
		return 0;
	}
	limit = le16_to_cpu(c->limit);
	count = le16_to_cpu(c->count);
	if (count_offset + (limit * sizeof(struct dx_entry)) >
	    EXT4_BLOCK_SIZE(inode->i_sb) - sizeof(struct dx_tail)) {
		warn_no_space_for_csum(inode);
		return 0;
	}
	t = (struct dx_tail *)(((struct dx_entry *)c) + limit);

	if (t->dt_checksum != ext4_dx_csum(inode, dirent, count_offset,
					    count, t))
		return 0;
	return 1;
}

static void ext4_dx_csum_set(struct inode *inode, struct ext4_dir_entry *dirent)
{
	struct dx_countlimit *c;
	struct dx_tail *t;
	int count_offset, limit, count;

	if (!ext4_has_metadata_csum(inode->i_sb))
		return;

	c = get_dx_countlimit(inode, dirent, &count_offset);
	if (!c) {
		EXT4_ERROR_INODE(inode, "dir seems corrupt?  Run e2fsck -D.");
		return;
	}
	limit = le16_to_cpu(c->limit);
	count = le16_to_cpu(c->count);
	if (count_offset + (limit * sizeof(struct dx_entry)) >
	    EXT4_BLOCK_SIZE(inode->i_sb) - sizeof(struct dx_tail)) {
		warn_no_space_for_csum(inode);
		return;
	}
	t = (struct dx_tail *)(((struct dx_entry *)c) + limit);

	t->dt_checksum = ext4_dx_csum(inode, dirent, count_offset, count, t);
}

static inline int ext4_handle_dirty_dx_node(handle_t *handle,
					    struct inode *inode,
					    struct buffer_head *bh)
{
	ext4_dx_csum_set(inode, (struct ext4_dir_entry *)bh->b_data);
	return ext4_handle_dirty_metadata(handle, inode, bh);
}

/*
 * p is at least 6 bytes before the end of page
 */
static inline struct ext4_dir_entry_2 *
ext4_next_entry(struct ext4_dir_entry_2 *p, unsigned long blocksize)
{
	return (struct ext4_dir_entry_2 *)((char *)p +
		ext4_rec_len_from_disk(p->rec_len, blocksize));
}

/*
 * Future: use high four bits of block for coalesce-on-delete flags
 * Mask them off for now.
 */

static inline ext4_lblk_t dx_get_block(struct dx_entry *entry)
{
	return le32_to_cpu(entry->block) & 0x00ffffff;
}

static inline void dx_set_block(struct dx_entry *entry, ext4_lblk_t value)
{
	entry->block = cpu_to_le32(value);
}

static inline unsigned dx_get_hash(struct dx_entry *entry)
{
	return le32_to_cpu(entry->hash);
}

static inline void dx_set_hash(struct dx_entry *entry, unsigned value)
{
	entry->hash = cpu_to_le32(value);
}

static inline unsigned dx_get_count(struct dx_entry *entries)
{
	return le16_to_cpu(((struct dx_countlimit *) entries)->count);
}

static inline unsigned dx_get_limit(struct dx_entry *entries)
{
	return le16_to_cpu(((struct dx_countlimit *) entries)->limit);
}

static inline void dx_set_count(struct dx_entry *entries, unsigned value)
{
	((struct dx_countlimit *) entries)->count = cpu_to_le16(value);
}

static inline void dx_set_limit(struct dx_entry *entries, unsigned value)
{
	((struct dx_countlimit *) entries)->limit = cpu_to_le16(value);
}

static inline unsigned dx_root_limit(struct inode *dir, unsigned infosize)
{
	unsigned entry_space = dir->i_sb->s_blocksize - EXT4_DIR_REC_LEN(1) -
		EXT4_DIR_REC_LEN(2) - infosize;

	if (ext4_has_metadata_csum(dir->i_sb))
		entry_space -= sizeof(struct dx_tail);
	return entry_space / sizeof(struct dx_entry);
}

static inline unsigned dx_node_limit(struct inode *dir)
{
	unsigned entry_space = dir->i_sb->s_blocksize - EXT4_DIR_REC_LEN(0);

	if (ext4_has_metadata_csum(dir->i_sb))
		entry_space -= sizeof(struct dx_tail);
	return entry_space / sizeof(struct dx_entry);
}

/*
 * Debug
 */
#ifdef DX_DEBUG
static void dx_show_index(char * label, struct dx_entry *entries)
{
	int i, n = dx_get_count (entries);
	printk(KERN_DEBUG "%s index", label);
	for (i = 0; i < n; i++) {
		printk(KERN_CONT " %x->%lu",
		       i ? dx_get_hash(entries + i) : 0,
		       (unsigned long)dx_get_block(entries + i));
	}
	printk(KERN_CONT "\n");
}

struct stats
{
	unsigned names;
	unsigned space;
	unsigned bcount;
};

static struct stats dx_show_leaf(struct inode *dir,
				struct dx_hash_info *hinfo,
				struct ext4_dir_entry_2 *de,
				int size, int show_names)
{
	unsigned names = 0, space = 0;
	char *base = (char *) de;
	struct dx_hash_info h = *hinfo;

	printk("names: ");
	while ((char *) de < base + size)
	{
		if (de->inode)
		{
			if (show_names)
			{
#ifdef CONFIG_EXT4_FS_ENCRYPTION
				int len;
				char *name;
				struct fscrypt_str fname_crypto_str =
					FSTR_INIT(NULL, 0);
				int res = 0;

				name  = de->name;
				len = de->name_len;
				if (ext4_encrypted_inode(dir))
					res = fscrypt_get_encryption_info(dir);
				if (res) {
					printk(KERN_WARNING "Error setting up"
					       " fname crypto: %d\n", res);
				}
				if (!fscrypt_has_encryption_key(dir)) {
					/* Directory is not encrypted */
					ext4fs_dirhash(de->name,
						de->name_len, &h);
					printk("%*.s:(U)%x.%u ", len,
					       name, h.hash,
					       (unsigned) ((char *) de
							   - base));
				} else {
					struct fscrypt_str de_name =
						FSTR_INIT(name, len);

					/* Directory is encrypted */
					res = fscrypt_fname_alloc_buffer(
						dir, len,
						&fname_crypto_str);
					if (res)
						printk(KERN_WARNING "Error "
							"allocating crypto "
							"buffer--skipping "
							"crypto\n");
					res = fscrypt_fname_disk_to_usr(dir,
						0, 0, &de_name,
						&fname_crypto_str);
					if (res) {
						printk(KERN_WARNING "Error "
							"converting filename "
							"from disk to usr"
							"\n");
						name = "??";
						len = 2;
					} else {
						name = fname_crypto_str.name;
						len = fname_crypto_str.len;
					}
					ext4fs_dirhash(de->name, de->name_len,
						       &h);
					printk("%*.s:(E)%x.%u ", len, name,
					       h.hash, (unsigned) ((char *) de
								   - base));
					fscrypt_fname_free_buffer(
							&fname_crypto_str);
				}
#else
				int len = de->name_len;
				char *name = de->name;
				ext4fs_dirhash(de->name, de->name_len, &h);
				printk("%*.s:%x.%u ", len, name, h.hash,
				       (unsigned) ((char *) de - base));
#endif
			}
			space += EXT4_DIR_REC_LEN(de->name_len);
			names++;
		}
		de = ext4_next_entry(de, size);
	}
	printk(KERN_CONT "(%i)\n", names);
	return (struct stats) { names, space, 1 };
}

struct stats dx_show_entries(struct dx_hash_info *hinfo, struct inode *dir,
			     struct dx_entry *entries, int levels)
{
	unsigned blocksize = dir->i_sb->s_blocksize;
	unsigned count = dx_get_count(entries), names = 0, space = 0, i;
	unsigned bcount = 0;
	struct buffer_head *bh;
	printk("%i indexed blocks...\n", count);
	for (i = 0; i < count; i++, entries++)
	{
		ext4_lblk_t block = dx_get_block(entries);
		ext4_lblk_t hash  = i ? dx_get_hash(entries): 0;
		u32 range = i < count - 1? (dx_get_hash(entries + 1) - hash): ~hash;
		struct stats stats;
		printk("%s%3u:%03u hash %8x/%8x ",levels?"":"   ", i, block, hash, range);
		bh = ext4_bread(NULL,dir, block, 0);
		if (!bh || IS_ERR(bh))
			continue;
		stats = levels?
		   dx_show_entries(hinfo, dir, ((struct dx_node *) bh->b_data)->entries, levels - 1):
		   dx_show_leaf(dir, hinfo, (struct ext4_dir_entry_2 *)
			bh->b_data, blocksize, 0);
		names += stats.names;
		space += stats.space;
		bcount += stats.bcount;
		brelse(bh);
	}
	if (bcount)
		printk(KERN_DEBUG "%snames %u, fullness %u (%u%%)\n",
		       levels ? "" : "   ", names, space/bcount,
		       (space/bcount)*100/blocksize);
	return (struct stats) { names, space, bcount};
}
#endif /* DX_DEBUG */

/*
 * Probe for a directory leaf block to search.
 *
 * dx_probe can return ERR_BAD_DX_DIR, which means there was a format
 * error in the directory index, and the caller should fall back to
 * searching the directory normally.  The callers of dx_probe **MUST**
 * check for this error code, and make sure it never gets reflected
 * back to userspace.
 */
static struct dx_frame *
dx_probe(struct ext4_filename *fname, struct inode *dir,
	 struct dx_hash_info *hinfo, struct dx_frame *frame_in)
{
	unsigned count, indirect;
	struct dx_entry *at, *entries, *p, *q, *m;
	struct dx_root *root;
	struct dx_frame *frame = frame_in;
	struct dx_frame *ret_err = ERR_PTR(ERR_BAD_DX_DIR);
	u32 hash;

	frame->bh = ext4_read_dirblock(dir, 0, INDEX);
	if (IS_ERR(frame->bh))
		return (struct dx_frame *) frame->bh;

	root = (struct dx_root *) frame->bh->b_data;
	if (root->info.hash_version != DX_HASH_TEA &&
	    root->info.hash_version != DX_HASH_HALF_MD4 &&
	    root->info.hash_version != DX_HASH_LEGACY) {
		ext4_warning_inode(dir, "Unrecognised inode hash code %u",
				   root->info.hash_version);
		goto fail;
	}
	if (fname)
		hinfo = &fname->hinfo;
	hinfo->hash_version = root->info.hash_version;
	if (hinfo->hash_version <= DX_HASH_TEA)
		hinfo->hash_version += EXT4_SB(dir->i_sb)->s_hash_unsigned;
	hinfo->seed = EXT4_SB(dir->i_sb)->s_hash_seed;
	if (fname && fname_name(fname))
		ext4fs_dirhash(fname_name(fname), fname_len(fname), hinfo);
	hash = hinfo->hash;

	if (root->info.unused_flags & 1) {
		ext4_warning_inode(dir, "Unimplemented hash flags: %#06x",
				   root->info.unused_flags);
		goto fail;
	}

	indirect = root->info.indirect_levels;
	if (indirect > 1) {
		ext4_warning_inode(dir, "Unimplemented hash depth: %#06x",
				   root->info.indirect_levels);
		goto fail;
	}

	entries = (struct dx_entry *)(((char *)&root->info) +
				      root->info.info_length);

	if (dx_get_limit(entries) != dx_root_limit(dir,
						   root->info.info_length)) {
		ext4_warning_inode(dir, "dx entry: limit %u != root limit %u",
				   dx_get_limit(entries),
				   dx_root_limit(dir, root->info.info_length));
		goto fail;
	}

	dxtrace(printk("Look up %x", hash));
	while (1) {
		count = dx_get_count(entries);
		if (!count || count > dx_get_limit(entries)) {
			ext4_warning_inode(dir,
					   "dx entry: count %u beyond limit %u",
					   count, dx_get_limit(entries));
			goto fail;
		}

		p = entries + 1;
		q = entries + count - 1;
		while (p <= q) {
			m = p + (q - p) / 2;
			dxtrace(printk(KERN_CONT "."));
			if (dx_get_hash(m) > hash)
				q = m - 1;
			else
				p = m + 1;
		}

		if (0) { // linear search cross check
			unsigned n = count - 1;
			at = entries;
			while (n--)
			{
				dxtrace(printk(KERN_CONT ","));
				if (dx_get_hash(++at) > hash)
				{
					at--;
					break;
				}
			}
			assert (at == p - 1);
		}

		at = p - 1;
		dxtrace(printk(KERN_CONT " %x->%u\n",
			       at == entries ? 0 : dx_get_hash(at),
			       dx_get_block(at)));
		frame->entries = entries;
		frame->at = at;
		if (!indirect--)
			return frame;
		frame++;
		frame->bh = ext4_read_dirblock(dir, dx_get_block(at), INDEX);
		if (IS_ERR(frame->bh)) {
			ret_err = (struct dx_frame *) frame->bh;
			frame->bh = NULL;
			goto fail;
		}
		entries = ((struct dx_node *) frame->bh->b_data)->entries;

		if (dx_get_limit(entries) != dx_node_limit(dir)) {
			ext4_warning_inode(dir,
				"dx entry: limit %u != node limit %u",
				dx_get_limit(entries), dx_node_limit(dir));
			goto fail;
		}
	}
fail:
	while (frame >= frame_in) {
		brelse(frame->bh);
		frame--;
	}

	if (ret_err == ERR_PTR(ERR_BAD_DX_DIR))
		ext4_warning_inode(dir,
			"Corrupt directory, running e2fsck is recommended");
	return ret_err;
}

static void dx_release(struct dx_frame *frames)
{
	if (frames[0].bh == NULL)
		return;

	if (((struct dx_root *)frames[0].bh->b_data)->info.indirect_levels)
		brelse(frames[1].bh);
	brelse(frames[0].bh);
}

/*
 * This function increments the frame pointer to search the next leaf
 * block, and reads in the necessary intervening nodes if the search
 * should be necessary.  Whether or not the search is necessary is
 * controlled by the hash parameter.  If the hash value is even, then
 * the search is only continued if the next block starts with that
 * hash value.  This is used if we are searching for a specific file.
 *
 * If the hash value is HASH_NB_ALWAYS, then always go to the next block.
 *
 * This function returns 1 if the caller should continue to search,
 * or 0 if it should not.  If there is an error reading one of the
 * index blocks, it will a negative error code.
 *
 * If start_hash is non-null, it will be filled in with the starting
 * hash of the next page.
 */
static int ext4_htree_next_block(struct inode *dir, __u32 hash,
				 struct dx_frame *frame,
				 struct dx_frame *frames,
				 __u32 *start_hash)
{
	struct dx_frame *p;
	struct buffer_head *bh;
	int num_frames = 0;
	__u32 bhash;

	p = frame;
	/*
	 * Find the next leaf page by incrementing the frame pointer.
	 * If we run out of entries in the interior node, loop around and
	 * increment pointer in the parent node.  When we break out of
	 * this loop, num_frames indicates the number of interior
	 * nodes need to be read.
	 */
	while (1) {
		if (++(p->at) < p->entries + dx_get_count(p->entries))
			break;
		if (p == frames)
			return 0;
		num_frames++;
		p--;
	}

	/*
	 * If the hash is 1, then continue only if the next page has a
	 * continuation hash of any value.  This is used for readdir
	 * handling.  Otherwise, check to see if the hash matches the
	 * desired contiuation hash.  If it doesn't, return since
	 * there's no point to read in the successive index pages.
	 */
	bhash = dx_get_hash(p->at);
	if (start_hash)
		*start_hash = bhash;
	if ((hash & 1) == 0) {
		if ((bhash & ~1) != hash)
			return 0;
	}
	/*
	 * If the hash is HASH_NB_ALWAYS, we always go to the next
	 * block so no check is necessary
	 */
	while (num_frames--) {
		bh = ext4_read_dirblock(dir, dx_get_block(p->at), INDEX);
		if (IS_ERR(bh))
			return PTR_ERR(bh);
		p++;
		brelse(p->bh);
		p->bh = bh;
		p->at = p->entries = ((struct dx_node *) bh->b_data)->entries;
	}
	return 1;
}


/*
 * This function fills a red-black tree with information from a
 * directory block.  It returns the number directory entries loaded
 * into the tree.  If there is an error it is returned in err.
 */
static int htree_dirblock_to_tree(struct file *dir_file,
				  struct inode *dir, ext4_lblk_t block,
				  struct dx_hash_info *hinfo,
				  __u32 start_hash, __u32 start_minor_hash)
{
	struct buffer_head *bh;
	struct ext4_dir_entry_2 *de, *top;
	int err = 0, count = 0;
	struct fscrypt_str fname_crypto_str = FSTR_INIT(NULL, 0), tmp_str;

	dxtrace(printk(KERN_INFO "In htree dirblock_to_tree: block %lu\n",
							(unsigned long)block));
	bh = ext4_read_dirblock(dir, block, DIRENT);
	if (IS_ERR(bh))
		return PTR_ERR(bh);

	de = (struct ext4_dir_entry_2 *) bh->b_data;
	top = (struct ext4_dir_entry_2 *) ((char *) de +
					   dir->i_sb->s_blocksize -
					   EXT4_DIR_REC_LEN(0));
#ifdef CONFIG_EXT4_FS_ENCRYPTION
	/* Check if the directory is encrypted */
	if (ext4_encrypted_inode(dir)) {
		err = fscrypt_get_encryption_info(dir);
		if (err < 0) {
			brelse(bh);
			return err;
		}
		err = fscrypt_fname_alloc_buffer(dir, EXT4_NAME_LEN,
						     &fname_crypto_str);
		if (err < 0) {
			brelse(bh);
			return err;
		}
	}
#endif
	for (; de < top; de = ext4_next_entry(de, dir->i_sb->s_blocksize)) {
		if (ext4_check_dir_entry(dir, NULL, de, bh,
				bh->b_data, bh->b_size,
				(block<<EXT4_BLOCK_SIZE_BITS(dir->i_sb))
					 + ((char *)de - bh->b_data))) {
			/* silently ignore the rest of the block */
			break;
		}
		ext4fs_dirhash(de->name, de->name_len, hinfo);
		if ((hinfo->hash < start_hash) ||
		    ((hinfo->hash == start_hash) &&
		     (hinfo->minor_hash < start_minor_hash)))
			continue;
		if (de->inode == 0)
			continue;
		if (!ext4_encrypted_inode(dir)) {
			tmp_str.name = de->name;
			tmp_str.len = de->name_len;
			err = ext4_htree_store_dirent(dir_file,
				   hinfo->hash, hinfo->minor_hash, de,
				   &tmp_str);
		} else {
			int save_len = fname_crypto_str.len;
			struct fscrypt_str de_name = FSTR_INIT(de->name,
								de->name_len);

			/* Directory is encrypted */
			err = fscrypt_fname_disk_to_usr(dir, hinfo->hash,
					hinfo->minor_hash, &de_name,
					&fname_crypto_str);
			if (err) {
				count = err;
				goto errout;
			}
			err = ext4_htree_store_dirent(dir_file,
				   hinfo->hash, hinfo->minor_hash, de,
					&fname_crypto_str);
			fname_crypto_str.len = save_len;
		}
		if (err != 0) {
			count = err;
			goto errout;
		}
		count++;
	}
errout:
	brelse(bh);
#ifdef CONFIG_EXT4_FS_ENCRYPTION
	fscrypt_fname_free_buffer(&fname_crypto_str);
#endif
	return count;
}


/*
 * This function fills a red-black tree with information from a
 * directory.  We start scanning the directory in hash order, starting
 * at start_hash and start_minor_hash.
 *
 * This function returns the number of entries inserted into the tree,
 * or a negative error code.
 */
int ext4_htree_fill_tree(struct file *dir_file, __u32 start_hash,
			 __u32 start_minor_hash, __u32 *next_hash)
{
	struct dx_hash_info hinfo;
	struct ext4_dir_entry_2 *de;
	struct dx_frame frames[2], *frame;
	struct inode *dir;
	ext4_lblk_t block;
	int count = 0;
	int ret, err;
	__u32 hashval;
	struct fscrypt_str tmp_str;

	dxtrace(printk(KERN_DEBUG "In htree_fill_tree, start hash: %x:%x\n",
		       start_hash, start_minor_hash));
	dir = file_inode(dir_file);
	if (!(ext4_test_inode_flag(dir, EXT4_INODE_INDEX))) {
		hinfo.hash_version = EXT4_SB(dir->i_sb)->s_def_hash_version;
		if (hinfo.hash_version <= DX_HASH_TEA)
			hinfo.hash_version +=
				EXT4_SB(dir->i_sb)->s_hash_unsigned;
		hinfo.seed = EXT4_SB(dir->i_sb)->s_hash_seed;
		if (ext4_has_inline_data(dir)) {
			int has_inline_data = 1;
			count = htree_inlinedir_to_tree(dir_file, dir, 0,
							&hinfo, start_hash,
							start_minor_hash,
							&has_inline_data);
			if (has_inline_data) {
				*next_hash = ~0;
				return count;
			}
		}
		count = htree_dirblock_to_tree(dir_file, dir, 0, &hinfo,
					       start_hash, start_minor_hash);
		*next_hash = ~0;
		return count;
	}
	hinfo.hash = start_hash;
	hinfo.minor_hash = 0;
	frame = dx_probe(NULL, dir, &hinfo, frames);
	if (IS_ERR(frame))
		return PTR_ERR(frame);

	/* Add '.' and '..' from the htree header */
	if (!start_hash && !start_minor_hash) {
		de = (struct ext4_dir_entry_2 *) frames[0].bh->b_data;
		tmp_str.name = de->name;
		tmp_str.len = de->name_len;
		err = ext4_htree_store_dirent(dir_file, 0, 0,
					      de, &tmp_str);
		if (err != 0)
			goto errout;
		count++;
	}
	if (start_hash < 2 || (start_hash ==2 && start_minor_hash==0)) {
		de = (struct ext4_dir_entry_2 *) frames[0].bh->b_data;
		de = ext4_next_entry(de, dir->i_sb->s_blocksize);
		tmp_str.name = de->name;
		tmp_str.len = de->name_len;
		err = ext4_htree_store_dirent(dir_file, 2, 0,
					      de, &tmp_str);
		if (err != 0)
			goto errout;
		count++;
	}

	while (1) {
		if (fatal_signal_pending(current)) {
			err = -ERESTARTSYS;
			goto errout;
		}
		cond_resched();
		block = dx_get_block(frame->at);
		ret = htree_dirblock_to_tree(dir_file, dir, block, &hinfo,
					     start_hash, start_minor_hash);
		if (ret < 0) {
			err = ret;
			goto errout;
		}
		count += ret;
		hashval = ~0;
		ret = ext4_htree_next_block(dir, HASH_NB_ALWAYS,
					    frame, frames, &hashval);
		*next_hash = hashval;
		if (ret < 0) {
			err = ret;
			goto errout;
		}
		/*
		 * Stop if:  (a) there are no more entries, or
		 * (b) we have inserted at least one entry and the
		 * next hash value is not a continuation
		 */
		if ((ret == 0) ||
		    (count && ((hashval & 1) == 0)))
			break;
	}
	dx_release(frames);
	dxtrace(printk(KERN_DEBUG "Fill tree: returned %d entries, "
		       "next hash: %x\n", count, *next_hash));
	return count;
errout:
	dx_release(frames);
	return (err);
}

static inline int search_dirblock(struct buffer_head *bh,
				  struct inode *dir,
				  struct ext4_filename *fname,
				  unsigned int offset,
				  struct ext4_dir_entry_2 **res_dir)
{
	return ext4_search_dir(bh, bh->b_data, dir->i_sb->s_blocksize, dir,
			       fname, offset, res_dir);
}

/*
 * Directory block splitting, compacting
 */

/*
 * Create map of hash values, offsets, and sizes, stored at end of block.
 * Returns number of entries mapped.
 */
static int dx_make_map(struct inode *dir, struct ext4_dir_entry_2 *de,
		       unsigned blocksize, struct dx_hash_info *hinfo,
		       struct dx_map_entry *map_tail)
{
	int count = 0;
	char *base = (char *) de;
	struct dx_hash_info h = *hinfo;

	while ((char *) de < base + blocksize) {
		if (de->name_len && de->inode) {
			ext4fs_dirhash(de->name, de->name_len, &h);
			map_tail--;
			map_tail->hash = h.hash;
			map_tail->offs = ((char *) de - base)>>2;
			map_tail->size = le16_to_cpu(de->rec_len);
			count++;
			cond_resched();
		}
		/* XXX: do we need to check rec_len == 0 case? -Chris */
		de = ext4_next_entry(de, blocksize);
	}
	return count;
}

/* Sort map by hash value */
static void dx_sort_map (struct dx_map_entry *map, unsigned count)
{
	struct dx_map_entry *p, *q, *top = map + count - 1;
	int more;
	/* Combsort until bubble sort doesn't suck */
	while (count > 2) {
		count = count*10/13;
		if (count - 9 < 2) /* 9, 10 -> 11 */
			count = 11;
		for (p = top, q = p - count; q >= map; p--, q--)
			if (p->hash < q->hash)
				swap(*p, *q);
	}
	/* Garden variety bubble sort */
	do {
		more = 0;
		q = top;
		while (q-- > map) {
			if (q[1].hash >= q[0].hash)
				continue;
			swap(*(q+1), *q);
			more = 1;
		}
	} while(more);
}

static void dx_insert_block(struct dx_frame *frame, u32 hash, ext4_lblk_t block)
{
	struct dx_entry *entries = frame->entries;
	struct dx_entry *old = frame->at, *new = old + 1;
	int count = dx_get_count(entries);

	assert(count < dx_get_limit(entries));
	assert(old < entries + count);
	memmove(new + 1, new, (char *)(entries + count) - (char *)(new));
	dx_set_hash(new, hash);
	dx_set_block(new, block);
	dx_set_count(entries, count + 1);
}

/*
 * Test whether a directory entry matches the filename being searched for.
 *
 * Return: %true if the directory entry matches, otherwise %false.
 */
static inline bool ext4_match(const struct ext4_filename *fname,
			      const struct ext4_dir_entry_2 *de)
{
	struct fscrypt_name f;

	if (!de->inode)
		return false;

	f.usr_fname = fname->usr_fname;
	f.disk_name = fname->disk_name;
#ifdef CONFIG_EXT4_FS_ENCRYPTION
<<<<<<< HEAD
	if (unlikely(!name)) {
		if (fname->usr_fname->name[0] == '_') {
			int ret;
			if (de->name_len <= 32)
				return 0;
			ret = memcmp(de->name + ((de->name_len - 17) & ~15),
				     fname->crypto_buf.name + 8, 16);
			return (ret == 0) ? 1 : 0;
		}
		name = fname->crypto_buf.name;
		len = fname->crypto_buf.len;
	}
=======
	f.crypto_buf = fname->crypto_buf;
>>>>>>> a122c576
#endif
	return fscrypt_match_name(&f, de->name, de->name_len);
}

/*
 * Returns 0 if not found, -1 on failure, and 1 on success
 */
int ext4_search_dir(struct buffer_head *bh, char *search_buf, int buf_size,
		    struct inode *dir, struct ext4_filename *fname,
		    unsigned int offset, struct ext4_dir_entry_2 **res_dir)
{
	struct ext4_dir_entry_2 * de;
	char * dlimit;
	int de_len;

	de = (struct ext4_dir_entry_2 *)search_buf;
	dlimit = search_buf + buf_size;
	while ((char *) de < dlimit) {
		/* this code is executed quadratically often */
		/* do minimal checking `by hand' */
		if ((char *) de + de->name_len <= dlimit &&
		    ext4_match(fname, de)) {
			/* found a match - just to be sure, do
			 * a full check */
			if (ext4_check_dir_entry(dir, NULL, de, bh, bh->b_data,
						 bh->b_size, offset))
				return -1;
			*res_dir = de;
			return 1;
		}
		/* prevent looping on a bad block */
		de_len = ext4_rec_len_from_disk(de->rec_len,
						dir->i_sb->s_blocksize);
		if (de_len <= 0)
			return -1;
		offset += de_len;
		de = (struct ext4_dir_entry_2 *) ((char *) de + de_len);
	}
	return 0;
}

static int is_dx_internal_node(struct inode *dir, ext4_lblk_t block,
			       struct ext4_dir_entry *de)
{
	struct super_block *sb = dir->i_sb;

	if (!is_dx(dir))
		return 0;
	if (block == 0)
		return 1;
	if (de->inode == 0 &&
	    ext4_rec_len_from_disk(de->rec_len, sb->s_blocksize) ==
			sb->s_blocksize)
		return 1;
	return 0;
}

/*
 *	ext4_find_entry()
 *
 * finds an entry in the specified directory with the wanted name. It
 * returns the cache buffer in which the entry was found, and the entry
 * itself (as a parameter - res_dir). It does NOT read the inode of the
 * entry - you'll have to do that yourself if you want to.
 *
 * The returned buffer_head has ->b_count elevated.  The caller is expected
 * to brelse() it when appropriate.
 */
static struct buffer_head * ext4_find_entry (struct inode *dir,
					const struct qstr *d_name,
					struct ext4_dir_entry_2 **res_dir,
					int *inlined)
{
	struct super_block *sb;
	struct buffer_head *bh_use[NAMEI_RA_SIZE];
	struct buffer_head *bh, *ret = NULL;
	ext4_lblk_t start, block, b;
	const u8 *name = d_name->name;
	int ra_max = 0;		/* Number of bh's in the readahead
				   buffer, bh_use[] */
	int ra_ptr = 0;		/* Current index into readahead
				   buffer */
	int num = 0;
	ext4_lblk_t  nblocks;
	int i, namelen, retval;
	struct ext4_filename fname;

	*res_dir = NULL;
	sb = dir->i_sb;
	namelen = d_name->len;
	if (namelen > EXT4_NAME_LEN)
		return NULL;

	retval = ext4_fname_setup_filename(dir, d_name, 1, &fname);
	if (retval == -ENOENT)
		return NULL;
	if (retval)
		return ERR_PTR(retval);

	if (ext4_has_inline_data(dir)) {
		int has_inline_data = 1;
		ret = ext4_find_inline_entry(dir, &fname, res_dir,
					     &has_inline_data);
		if (has_inline_data) {
			if (inlined)
				*inlined = 1;
			goto cleanup_and_exit;
		}
	}

	if ((namelen <= 2) && (name[0] == '.') &&
	    (name[1] == '.' || name[1] == '\0')) {
		/*
		 * "." or ".." will only be in the first block
		 * NFS may look up ".."; "." should be handled by the VFS
		 */
		block = start = 0;
		nblocks = 1;
		goto restart;
	}
	if (is_dx(dir)) {
		ret = ext4_dx_find_entry(dir, &fname, res_dir);
		/*
		 * On success, or if the error was file not found,
		 * return.  Otherwise, fall back to doing a search the
		 * old fashioned way.
		 */
		if (!IS_ERR(ret) || PTR_ERR(ret) != ERR_BAD_DX_DIR)
			goto cleanup_and_exit;
		dxtrace(printk(KERN_DEBUG "ext4_find_entry: dx failed, "
			       "falling back\n"));
	}
	nblocks = dir->i_size >> EXT4_BLOCK_SIZE_BITS(sb);
	start = EXT4_I(dir)->i_dir_start_lookup;
	if (start >= nblocks)
		start = 0;
	block = start;
restart:
	do {
		/*
		 * We deal with the read-ahead logic here.
		 */
		if (ra_ptr >= ra_max) {
			/* Refill the readahead buffer */
			ra_ptr = 0;
			b = block;
			for (ra_max = 0; ra_max < NAMEI_RA_SIZE; ra_max++) {
				/*
				 * Terminate if we reach the end of the
				 * directory and must wrap, or if our
				 * search has finished at this block.
				 */
				if (b >= nblocks || (num && block == start)) {
					bh_use[ra_max] = NULL;
					break;
				}
				num++;
				bh = ext4_getblk(NULL, dir, b++, 0);
				if (IS_ERR(bh)) {
					if (ra_max == 0) {
						ret = bh;
						goto cleanup_and_exit;
					}
					break;
				}
				bh_use[ra_max] = bh;
				if (bh)
					ll_rw_block(REQ_OP_READ,
						    REQ_META | REQ_PRIO,
						    1, &bh);
			}
		}
		if ((bh = bh_use[ra_ptr++]) == NULL)
			goto next;
		wait_on_buffer(bh);
		if (!buffer_uptodate(bh)) {
			/* read error, skip block & hope for the best */
			EXT4_ERROR_INODE(dir, "reading directory lblock %lu",
					 (unsigned long) block);
			brelse(bh);
			goto next;
		}
		if (!buffer_verified(bh) &&
		    !is_dx_internal_node(dir, block,
					 (struct ext4_dir_entry *)bh->b_data) &&
		    !ext4_dirent_csum_verify(dir,
				(struct ext4_dir_entry *)bh->b_data)) {
			EXT4_ERROR_INODE(dir, "checksumming directory "
					 "block %lu", (unsigned long)block);
			brelse(bh);
			goto next;
		}
		set_buffer_verified(bh);
		i = search_dirblock(bh, dir, &fname,
			    block << EXT4_BLOCK_SIZE_BITS(sb), res_dir);
		if (i == 1) {
			EXT4_I(dir)->i_dir_start_lookup = block;
			ret = bh;
			goto cleanup_and_exit;
		} else {
			brelse(bh);
			if (i < 0)
				goto cleanup_and_exit;
		}
	next:
		if (++block >= nblocks)
			block = 0;
	} while (block != start);

	/*
	 * If the directory has grown while we were searching, then
	 * search the last part of the directory before giving up.
	 */
	block = nblocks;
	nblocks = dir->i_size >> EXT4_BLOCK_SIZE_BITS(sb);
	if (block < nblocks) {
		start = 0;
		goto restart;
	}

cleanup_and_exit:
	/* Clean up the read-ahead blocks */
	for (; ra_ptr < ra_max; ra_ptr++)
		brelse(bh_use[ra_ptr]);
	ext4_fname_free_filename(&fname);
	return ret;
}

static struct buffer_head * ext4_dx_find_entry(struct inode *dir,
			struct ext4_filename *fname,
			struct ext4_dir_entry_2 **res_dir)
{
	struct super_block * sb = dir->i_sb;
	struct dx_frame frames[2], *frame;
	struct buffer_head *bh;
	ext4_lblk_t block;
	int retval;

#ifdef CONFIG_EXT4_FS_ENCRYPTION
	*res_dir = NULL;
#endif
	frame = dx_probe(fname, dir, NULL, frames);
	if (IS_ERR(frame))
		return (struct buffer_head *) frame;
	do {
		block = dx_get_block(frame->at);
		bh = ext4_read_dirblock(dir, block, DIRENT);
		if (IS_ERR(bh))
			goto errout;

		retval = search_dirblock(bh, dir, fname,
					 block << EXT4_BLOCK_SIZE_BITS(sb),
					 res_dir);
		if (retval == 1)
			goto success;
		brelse(bh);
		if (retval == -1) {
			bh = ERR_PTR(ERR_BAD_DX_DIR);
			goto errout;
		}

		/* Check to see if we should continue to search */
		retval = ext4_htree_next_block(dir, fname->hinfo.hash, frame,
					       frames, NULL);
		if (retval < 0) {
			ext4_warning_inode(dir,
				"error %d reading directory index block",
				retval);
			bh = ERR_PTR(retval);
			goto errout;
		}
	} while (retval == 1);

	bh = NULL;
errout:
	dxtrace(printk(KERN_DEBUG "%s not found\n", fname->usr_fname->name));
success:
	dx_release(frames);
	return bh;
}

static struct dentry *ext4_lookup(struct inode *dir, struct dentry *dentry, unsigned int flags)
{
	struct inode *inode;
	struct ext4_dir_entry_2 *de;
	struct buffer_head *bh;

	if (ext4_encrypted_inode(dir)) {
		int res = fscrypt_get_encryption_info(dir);

		/*
		 * DCACHE_ENCRYPTED_WITH_KEY is set if the dentry is
		 * created while the directory was encrypted and we
		 * have access to the key.
		 */
		if (fscrypt_has_encryption_key(dir))
			fscrypt_set_encrypted_dentry(dentry);
		fscrypt_set_d_op(dentry);
		if (res && res != -ENOKEY)
			return ERR_PTR(res);
	}

       if (dentry->d_name.len > EXT4_NAME_LEN)
	       return ERR_PTR(-ENAMETOOLONG);

	bh = ext4_find_entry(dir, &dentry->d_name, &de, NULL);
	if (IS_ERR(bh))
		return (struct dentry *) bh;
	inode = NULL;
	if (bh) {
		__u32 ino = le32_to_cpu(de->inode);
		brelse(bh);
		if (!ext4_valid_inum(dir->i_sb, ino)) {
			EXT4_ERROR_INODE(dir, "bad inode number: %u", ino);
			return ERR_PTR(-EFSCORRUPTED);
		}
		if (unlikely(ino == dir->i_ino)) {
			EXT4_ERROR_INODE(dir, "'%pd' linked to parent dir",
					 dentry);
			return ERR_PTR(-EFSCORRUPTED);
		}
		inode = ext4_iget_normal(dir->i_sb, ino);
		if (inode == ERR_PTR(-ESTALE)) {
			EXT4_ERROR_INODE(dir,
					 "deleted inode referenced: %u",
					 ino);
			return ERR_PTR(-EFSCORRUPTED);
		}
		if (!IS_ERR(inode) && ext4_encrypted_inode(dir) &&
		    (S_ISDIR(inode->i_mode) || S_ISLNK(inode->i_mode)) &&
		    !fscrypt_has_permitted_context(dir, inode)) {
			ext4_warning(inode->i_sb,
				     "Inconsistent encryption contexts: %lu/%lu",
				     dir->i_ino, inode->i_ino);
			iput(inode);
			return ERR_PTR(-EPERM);
		}
	}
	return d_splice_alias(inode, dentry);
}


struct dentry *ext4_get_parent(struct dentry *child)
{
	__u32 ino;
	static const struct qstr dotdot = QSTR_INIT("..", 2);
	struct ext4_dir_entry_2 * de;
	struct buffer_head *bh;

	bh = ext4_find_entry(d_inode(child), &dotdot, &de, NULL);
	if (IS_ERR(bh))
		return (struct dentry *) bh;
	if (!bh)
		return ERR_PTR(-ENOENT);
	ino = le32_to_cpu(de->inode);
	brelse(bh);

	if (!ext4_valid_inum(child->d_sb, ino)) {
		EXT4_ERROR_INODE(d_inode(child),
				 "bad parent inode number: %u", ino);
		return ERR_PTR(-EFSCORRUPTED);
	}

	return d_obtain_alias(ext4_iget_normal(child->d_sb, ino));
}

/*
 * Move count entries from end of map between two memory locations.
 * Returns pointer to last entry moved.
 */
static struct ext4_dir_entry_2 *
dx_move_dirents(char *from, char *to, struct dx_map_entry *map, int count,
		unsigned blocksize)
{
	unsigned rec_len = 0;

	while (count--) {
		struct ext4_dir_entry_2 *de = (struct ext4_dir_entry_2 *)
						(from + (map->offs<<2));
		rec_len = EXT4_DIR_REC_LEN(de->name_len);
		memcpy (to, de, rec_len);
		((struct ext4_dir_entry_2 *) to)->rec_len =
				ext4_rec_len_to_disk(rec_len, blocksize);
		de->inode = 0;
		map++;
		to += rec_len;
	}
	return (struct ext4_dir_entry_2 *) (to - rec_len);
}

/*
 * Compact each dir entry in the range to the minimal rec_len.
 * Returns pointer to last entry in range.
 */
static struct ext4_dir_entry_2* dx_pack_dirents(char *base, unsigned blocksize)
{
	struct ext4_dir_entry_2 *next, *to, *prev, *de = (struct ext4_dir_entry_2 *) base;
	unsigned rec_len = 0;

	prev = to = de;
	while ((char*)de < base + blocksize) {
		next = ext4_next_entry(de, blocksize);
		if (de->inode && de->name_len) {
			rec_len = EXT4_DIR_REC_LEN(de->name_len);
			if (de > to)
				memmove(to, de, rec_len);
			to->rec_len = ext4_rec_len_to_disk(rec_len, blocksize);
			prev = to;
			to = (struct ext4_dir_entry_2 *) (((char *) to) + rec_len);
		}
		de = next;
	}
	return prev;
}

/*
 * Split a full leaf block to make room for a new dir entry.
 * Allocate a new block, and move entries so that they are approx. equally full.
 * Returns pointer to de in block into which the new entry will be inserted.
 */
static struct ext4_dir_entry_2 *do_split(handle_t *handle, struct inode *dir,
			struct buffer_head **bh,struct dx_frame *frame,
			struct dx_hash_info *hinfo)
{
	unsigned blocksize = dir->i_sb->s_blocksize;
	unsigned count, continued;
	struct buffer_head *bh2;
	ext4_lblk_t newblock;
	u32 hash2;
	struct dx_map_entry *map;
	char *data1 = (*bh)->b_data, *data2;
	unsigned split, move, size;
	struct ext4_dir_entry_2 *de = NULL, *de2;
	struct ext4_dir_entry_tail *t;
	int	csum_size = 0;
	int	err = 0, i;

	if (ext4_has_metadata_csum(dir->i_sb))
		csum_size = sizeof(struct ext4_dir_entry_tail);

	bh2 = ext4_append(handle, dir, &newblock);
	if (IS_ERR(bh2)) {
		brelse(*bh);
		*bh = NULL;
		return (struct ext4_dir_entry_2 *) bh2;
	}

	BUFFER_TRACE(*bh, "get_write_access");
	err = ext4_journal_get_write_access(handle, *bh);
	if (err)
		goto journal_error;

	BUFFER_TRACE(frame->bh, "get_write_access");
	err = ext4_journal_get_write_access(handle, frame->bh);
	if (err)
		goto journal_error;

	data2 = bh2->b_data;

	/* create map in the end of data2 block */
	map = (struct dx_map_entry *) (data2 + blocksize);
	count = dx_make_map(dir, (struct ext4_dir_entry_2 *) data1,
			     blocksize, hinfo, map);
	map -= count;
	dx_sort_map(map, count);
	/* Split the existing block in the middle, size-wise */
	size = 0;
	move = 0;
	for (i = count-1; i >= 0; i--) {
		/* is more than half of this entry in 2nd half of the block? */
		if (size + map[i].size/2 > blocksize/2)
			break;
		size += map[i].size;
		move++;
	}
	/* map index at which we will split */
	split = count - move;
	hash2 = map[split].hash;
	continued = hash2 == map[split - 1].hash;
	dxtrace(printk(KERN_INFO "Split block %lu at %x, %i/%i\n",
			(unsigned long)dx_get_block(frame->at),
					hash2, split, count-split));

	/* Fancy dance to stay within two buffers */
	de2 = dx_move_dirents(data1, data2, map + split, count - split,
			      blocksize);
	de = dx_pack_dirents(data1, blocksize);
	de->rec_len = ext4_rec_len_to_disk(data1 + (blocksize - csum_size) -
					   (char *) de,
					   blocksize);
	de2->rec_len = ext4_rec_len_to_disk(data2 + (blocksize - csum_size) -
					    (char *) de2,
					    blocksize);
	if (csum_size) {
		t = EXT4_DIRENT_TAIL(data2, blocksize);
		initialize_dirent_tail(t, blocksize);

		t = EXT4_DIRENT_TAIL(data1, blocksize);
		initialize_dirent_tail(t, blocksize);
	}

	dxtrace(dx_show_leaf(dir, hinfo, (struct ext4_dir_entry_2 *) data1,
			blocksize, 1));
	dxtrace(dx_show_leaf(dir, hinfo, (struct ext4_dir_entry_2 *) data2,
			blocksize, 1));

	/* Which block gets the new entry? */
	if (hinfo->hash >= hash2) {
		swap(*bh, bh2);
		de = de2;
	}
	dx_insert_block(frame, hash2 + continued, newblock);
	err = ext4_handle_dirty_dirent_node(handle, dir, bh2);
	if (err)
		goto journal_error;
	err = ext4_handle_dirty_dx_node(handle, dir, frame->bh);
	if (err)
		goto journal_error;
	brelse(bh2);
	dxtrace(dx_show_index("frame", frame->entries));
	return de;

journal_error:
	brelse(*bh);
	brelse(bh2);
	*bh = NULL;
	ext4_std_error(dir->i_sb, err);
	return ERR_PTR(err);
}

int ext4_find_dest_de(struct inode *dir, struct inode *inode,
		      struct buffer_head *bh,
		      void *buf, int buf_size,
		      struct ext4_filename *fname,
		      struct ext4_dir_entry_2 **dest_de)
{
	struct ext4_dir_entry_2 *de;
	unsigned short reclen = EXT4_DIR_REC_LEN(fname_len(fname));
	int nlen, rlen;
	unsigned int offset = 0;
	char *top;

	de = (struct ext4_dir_entry_2 *)buf;
	top = buf + buf_size - reclen;
	while ((char *) de <= top) {
		if (ext4_check_dir_entry(dir, NULL, de, bh,
					 buf, buf_size, offset))
			return -EFSCORRUPTED;
		if (ext4_match(fname, de))
			return -EEXIST;
		nlen = EXT4_DIR_REC_LEN(de->name_len);
		rlen = ext4_rec_len_from_disk(de->rec_len, buf_size);
		if ((de->inode ? rlen - nlen : rlen) >= reclen)
			break;
		de = (struct ext4_dir_entry_2 *)((char *)de + rlen);
		offset += rlen;
	}
	if ((char *) de > top)
		return -ENOSPC;

	*dest_de = de;
	return 0;
}

void ext4_insert_dentry(struct inode *inode,
			struct ext4_dir_entry_2 *de,
			int buf_size,
			struct ext4_filename *fname)
{

	int nlen, rlen;

	nlen = EXT4_DIR_REC_LEN(de->name_len);
	rlen = ext4_rec_len_from_disk(de->rec_len, buf_size);
	if (de->inode) {
		struct ext4_dir_entry_2 *de1 =
			(struct ext4_dir_entry_2 *)((char *)de + nlen);
		de1->rec_len = ext4_rec_len_to_disk(rlen - nlen, buf_size);
		de->rec_len = ext4_rec_len_to_disk(nlen, buf_size);
		de = de1;
	}
	de->file_type = EXT4_FT_UNKNOWN;
	de->inode = cpu_to_le32(inode->i_ino);
	ext4_set_de_type(inode->i_sb, de, inode->i_mode);
	de->name_len = fname_len(fname);
	memcpy(de->name, fname_name(fname), fname_len(fname));
}

/*
 * Add a new entry into a directory (leaf) block.  If de is non-NULL,
 * it points to a directory entry which is guaranteed to be large
 * enough for new directory entry.  If de is NULL, then
 * add_dirent_to_buf will attempt search the directory block for
 * space.  It will return -ENOSPC if no space is available, and -EIO
 * and -EEXIST if directory entry already exists.
 */
static int add_dirent_to_buf(handle_t *handle, struct ext4_filename *fname,
			     struct inode *dir,
			     struct inode *inode, struct ext4_dir_entry_2 *de,
			     struct buffer_head *bh)
{
	unsigned int	blocksize = dir->i_sb->s_blocksize;
	int		csum_size = 0;
	int		err;

	if (ext4_has_metadata_csum(inode->i_sb))
		csum_size = sizeof(struct ext4_dir_entry_tail);

	if (!de) {
		err = ext4_find_dest_de(dir, inode, bh, bh->b_data,
					blocksize - csum_size, fname, &de);
		if (err)
			return err;
	}
	BUFFER_TRACE(bh, "get_write_access");
	err = ext4_journal_get_write_access(handle, bh);
	if (err) {
		ext4_std_error(dir->i_sb, err);
		return err;
	}

	/* By now the buffer is marked for journaling */
	ext4_insert_dentry(inode, de, blocksize, fname);

	/*
	 * XXX shouldn't update any times until successful
	 * completion of syscall, but too many callers depend
	 * on this.
	 *
	 * XXX similarly, too many callers depend on
	 * ext4_new_inode() setting the times, but error
	 * recovery deletes the inode, so the worst that can
	 * happen is that the times are slightly out of date
	 * and/or different from the directory change time.
	 */
	dir->i_mtime = dir->i_ctime = current_time(dir);
	ext4_update_dx_flag(dir);
	dir->i_version++;
	ext4_mark_inode_dirty(handle, dir);
	BUFFER_TRACE(bh, "call ext4_handle_dirty_metadata");
	err = ext4_handle_dirty_dirent_node(handle, dir, bh);
	if (err)
		ext4_std_error(dir->i_sb, err);
	return 0;
}

/*
 * This converts a one block unindexed directory to a 3 block indexed
 * directory, and adds the dentry to the indexed directory.
 */
static int make_indexed_dir(handle_t *handle, struct ext4_filename *fname,
			    struct inode *dir,
			    struct inode *inode, struct buffer_head *bh)
{
	struct buffer_head *bh2;
	struct dx_root	*root;
	struct dx_frame	frames[2], *frame;
	struct dx_entry *entries;
	struct ext4_dir_entry_2	*de, *de2;
	struct ext4_dir_entry_tail *t;
	char		*data1, *top;
	unsigned	len;
	int		retval;
	unsigned	blocksize;
	ext4_lblk_t  block;
	struct fake_dirent *fde;
	int csum_size = 0;

	if (ext4_has_metadata_csum(inode->i_sb))
		csum_size = sizeof(struct ext4_dir_entry_tail);

	blocksize =  dir->i_sb->s_blocksize;
	dxtrace(printk(KERN_DEBUG "Creating index: inode %lu\n", dir->i_ino));
	BUFFER_TRACE(bh, "get_write_access");
	retval = ext4_journal_get_write_access(handle, bh);
	if (retval) {
		ext4_std_error(dir->i_sb, retval);
		brelse(bh);
		return retval;
	}
	root = (struct dx_root *) bh->b_data;

	/* The 0th block becomes the root, move the dirents out */
	fde = &root->dotdot;
	de = (struct ext4_dir_entry_2 *)((char *)fde +
		ext4_rec_len_from_disk(fde->rec_len, blocksize));
	if ((char *) de >= (((char *) root) + blocksize)) {
		EXT4_ERROR_INODE(dir, "invalid rec_len for '..'");
		brelse(bh);
		return -EFSCORRUPTED;
	}
	len = ((char *) root) + (blocksize - csum_size) - (char *) de;

	/* Allocate new block for the 0th block's dirents */
	bh2 = ext4_append(handle, dir, &block);
	if (IS_ERR(bh2)) {
		brelse(bh);
		return PTR_ERR(bh2);
	}
	ext4_set_inode_flag(dir, EXT4_INODE_INDEX);
	data1 = bh2->b_data;

	memcpy (data1, de, len);
	de = (struct ext4_dir_entry_2 *) data1;
	top = data1 + len;
	while ((char *)(de2 = ext4_next_entry(de, blocksize)) < top)
		de = de2;
	de->rec_len = ext4_rec_len_to_disk(data1 + (blocksize - csum_size) -
					   (char *) de,
					   blocksize);

	if (csum_size) {
		t = EXT4_DIRENT_TAIL(data1, blocksize);
		initialize_dirent_tail(t, blocksize);
	}

	/* Initialize the root; the dot dirents already exist */
	de = (struct ext4_dir_entry_2 *) (&root->dotdot);
	de->rec_len = ext4_rec_len_to_disk(blocksize - EXT4_DIR_REC_LEN(2),
					   blocksize);
	memset (&root->info, 0, sizeof(root->info));
	root->info.info_length = sizeof(root->info);
	root->info.hash_version = EXT4_SB(dir->i_sb)->s_def_hash_version;
	entries = root->entries;
	dx_set_block(entries, 1);
	dx_set_count(entries, 1);
	dx_set_limit(entries, dx_root_limit(dir, sizeof(root->info)));

	/* Initialize as for dx_probe */
	fname->hinfo.hash_version = root->info.hash_version;
	if (fname->hinfo.hash_version <= DX_HASH_TEA)
		fname->hinfo.hash_version += EXT4_SB(dir->i_sb)->s_hash_unsigned;
	fname->hinfo.seed = EXT4_SB(dir->i_sb)->s_hash_seed;
	ext4fs_dirhash(fname_name(fname), fname_len(fname), &fname->hinfo);

	memset(frames, 0, sizeof(frames));
	frame = frames;
	frame->entries = entries;
	frame->at = entries;
	frame->bh = bh;

	retval = ext4_handle_dirty_dx_node(handle, dir, frame->bh);
	if (retval)
		goto out_frames;	
	retval = ext4_handle_dirty_dirent_node(handle, dir, bh2);
	if (retval)
		goto out_frames;	

	de = do_split(handle,dir, &bh2, frame, &fname->hinfo);
	if (IS_ERR(de)) {
		retval = PTR_ERR(de);
		goto out_frames;
	}

	retval = add_dirent_to_buf(handle, fname, dir, inode, de, bh2);
out_frames:
	/*
	 * Even if the block split failed, we have to properly write
	 * out all the changes we did so far. Otherwise we can end up
	 * with corrupted filesystem.
	 */
	if (retval)
		ext4_mark_inode_dirty(handle, dir);
	dx_release(frames);
	brelse(bh2);
	return retval;
}

/*
 *	ext4_add_entry()
 *
 * adds a file entry to the specified directory, using the same
 * semantics as ext4_find_entry(). It returns NULL if it failed.
 *
 * NOTE!! The inode part of 'de' is left at 0 - which means you
 * may not sleep between calling this and putting something into
 * the entry, as someone else might have used it while you slept.
 */
static int ext4_add_entry(handle_t *handle, struct dentry *dentry,
			  struct inode *inode)
{
	struct inode *dir = d_inode(dentry->d_parent);
	struct buffer_head *bh = NULL;
	struct ext4_dir_entry_2 *de;
	struct ext4_dir_entry_tail *t;
	struct super_block *sb;
	struct ext4_filename fname;
	int	retval;
	int	dx_fallback=0;
	unsigned blocksize;
	ext4_lblk_t block, blocks;
	int	csum_size = 0;

	if (ext4_has_metadata_csum(inode->i_sb))
		csum_size = sizeof(struct ext4_dir_entry_tail);

	sb = dir->i_sb;
	blocksize = sb->s_blocksize;
	if (!dentry->d_name.len)
		return -EINVAL;

	retval = ext4_fname_setup_filename(dir, &dentry->d_name, 0, &fname);
	if (retval)
		return retval;

	if (ext4_has_inline_data(dir)) {
		retval = ext4_try_add_inline_entry(handle, &fname, dir, inode);
		if (retval < 0)
			goto out;
		if (retval == 1) {
			retval = 0;
			goto out;
		}
	}

	if (is_dx(dir)) {
		retval = ext4_dx_add_entry(handle, &fname, dir, inode);
		if (!retval || (retval != ERR_BAD_DX_DIR))
			goto out;
		ext4_clear_inode_flag(dir, EXT4_INODE_INDEX);
		dx_fallback++;
		ext4_mark_inode_dirty(handle, dir);
	}
	blocks = dir->i_size >> sb->s_blocksize_bits;
	for (block = 0; block < blocks; block++) {
		bh = ext4_read_dirblock(dir, block, DIRENT);
		if (IS_ERR(bh)) {
			retval = PTR_ERR(bh);
			bh = NULL;
			goto out;
		}
		retval = add_dirent_to_buf(handle, &fname, dir, inode,
					   NULL, bh);
		if (retval != -ENOSPC)
			goto out;

		if (blocks == 1 && !dx_fallback &&
		    ext4_has_feature_dir_index(sb)) {
			retval = make_indexed_dir(handle, &fname, dir,
						  inode, bh);
			bh = NULL; /* make_indexed_dir releases bh */
			goto out;
		}
		brelse(bh);
	}
	bh = ext4_append(handle, dir, &block);
	if (IS_ERR(bh)) {
		retval = PTR_ERR(bh);
		bh = NULL;
		goto out;
	}
	de = (struct ext4_dir_entry_2 *) bh->b_data;
	de->inode = 0;
	de->rec_len = ext4_rec_len_to_disk(blocksize - csum_size, blocksize);

	if (csum_size) {
		t = EXT4_DIRENT_TAIL(bh->b_data, blocksize);
		initialize_dirent_tail(t, blocksize);
	}

	retval = add_dirent_to_buf(handle, &fname, dir, inode, de, bh);
out:
	ext4_fname_free_filename(&fname);
	brelse(bh);
	if (retval == 0)
		ext4_set_inode_state(inode, EXT4_STATE_NEWENTRY);
	return retval;
}

/*
 * Returns 0 for success, or a negative error value
 */
static int ext4_dx_add_entry(handle_t *handle, struct ext4_filename *fname,
			     struct inode *dir, struct inode *inode)
{
	struct dx_frame frames[2], *frame;
	struct dx_entry *entries, *at;
	struct buffer_head *bh;
	struct super_block *sb = dir->i_sb;
	struct ext4_dir_entry_2 *de;
	int err;

	frame = dx_probe(fname, dir, NULL, frames);
	if (IS_ERR(frame))
		return PTR_ERR(frame);
	entries = frame->entries;
	at = frame->at;
	bh = ext4_read_dirblock(dir, dx_get_block(frame->at), DIRENT);
	if (IS_ERR(bh)) {
		err = PTR_ERR(bh);
		bh = NULL;
		goto cleanup;
	}

	BUFFER_TRACE(bh, "get_write_access");
	err = ext4_journal_get_write_access(handle, bh);
	if (err)
		goto journal_error;

	err = add_dirent_to_buf(handle, fname, dir, inode, NULL, bh);
	if (err != -ENOSPC)
		goto cleanup;

	/* Block full, should compress but for now just split */
	dxtrace(printk(KERN_DEBUG "using %u of %u node entries\n",
		       dx_get_count(entries), dx_get_limit(entries)));
	/* Need to split index? */
	if (dx_get_count(entries) == dx_get_limit(entries)) {
		ext4_lblk_t newblock;
		unsigned icount = dx_get_count(entries);
		int levels = frame - frames;
		struct dx_entry *entries2;
		struct dx_node *node2;
		struct buffer_head *bh2;

		if (levels && (dx_get_count(frames->entries) ==
			       dx_get_limit(frames->entries))) {
			ext4_warning_inode(dir, "Directory index full!");
			err = -ENOSPC;
			goto cleanup;
		}
		bh2 = ext4_append(handle, dir, &newblock);
		if (IS_ERR(bh2)) {
			err = PTR_ERR(bh2);
			goto cleanup;
		}
		node2 = (struct dx_node *)(bh2->b_data);
		entries2 = node2->entries;
		memset(&node2->fake, 0, sizeof(struct fake_dirent));
		node2->fake.rec_len = ext4_rec_len_to_disk(sb->s_blocksize,
							   sb->s_blocksize);
		BUFFER_TRACE(frame->bh, "get_write_access");
		err = ext4_journal_get_write_access(handle, frame->bh);
		if (err)
			goto journal_error;
		if (levels) {
			unsigned icount1 = icount/2, icount2 = icount - icount1;
			unsigned hash2 = dx_get_hash(entries + icount1);
			dxtrace(printk(KERN_DEBUG "Split index %i/%i\n",
				       icount1, icount2));

			BUFFER_TRACE(frame->bh, "get_write_access"); /* index root */
			err = ext4_journal_get_write_access(handle,
							     frames[0].bh);
			if (err)
				goto journal_error;

			memcpy((char *) entries2, (char *) (entries + icount1),
			       icount2 * sizeof(struct dx_entry));
			dx_set_count(entries, icount1);
			dx_set_count(entries2, icount2);
			dx_set_limit(entries2, dx_node_limit(dir));

			/* Which index block gets the new entry? */
			if (at - entries >= icount1) {
				frame->at = at = at - entries - icount1 + entries2;
				frame->entries = entries = entries2;
				swap(frame->bh, bh2);
			}
			dx_insert_block(frames + 0, hash2, newblock);
			dxtrace(dx_show_index("node", frames[1].entries));
			dxtrace(dx_show_index("node",
			       ((struct dx_node *) bh2->b_data)->entries));
			err = ext4_handle_dirty_dx_node(handle, dir, bh2);
			if (err)
				goto journal_error;
			brelse (bh2);
		} else {
			dxtrace(printk(KERN_DEBUG
				       "Creating second level index...\n"));
			memcpy((char *) entries2, (char *) entries,
			       icount * sizeof(struct dx_entry));
			dx_set_limit(entries2, dx_node_limit(dir));

			/* Set up root */
			dx_set_count(entries, 1);
			dx_set_block(entries + 0, newblock);
			((struct dx_root *) frames[0].bh->b_data)->info.indirect_levels = 1;

			/* Add new access path frame */
			frame = frames + 1;
			frame->at = at = at - entries + entries2;
			frame->entries = entries = entries2;
			frame->bh = bh2;
			err = ext4_journal_get_write_access(handle,
							     frame->bh);
			if (err)
				goto journal_error;
		}
		err = ext4_handle_dirty_dx_node(handle, dir, frames[0].bh);
		if (err) {
			ext4_std_error(inode->i_sb, err);
			goto cleanup;
		}
	}
	de = do_split(handle, dir, &bh, frame, &fname->hinfo);
	if (IS_ERR(de)) {
		err = PTR_ERR(de);
		goto cleanup;
	}
	err = add_dirent_to_buf(handle, fname, dir, inode, de, bh);
	goto cleanup;

journal_error:
	ext4_std_error(dir->i_sb, err);
cleanup:
	brelse(bh);
	dx_release(frames);
	return err;
}

/*
 * ext4_generic_delete_entry deletes a directory entry by merging it
 * with the previous entry
 */
int ext4_generic_delete_entry(handle_t *handle,
			      struct inode *dir,
			      struct ext4_dir_entry_2 *de_del,
			      struct buffer_head *bh,
			      void *entry_buf,
			      int buf_size,
			      int csum_size)
{
	struct ext4_dir_entry_2 *de, *pde;
	unsigned int blocksize = dir->i_sb->s_blocksize;
	int i;

	i = 0;
	pde = NULL;
	de = (struct ext4_dir_entry_2 *)entry_buf;
	while (i < buf_size - csum_size) {
		if (ext4_check_dir_entry(dir, NULL, de, bh,
					 bh->b_data, bh->b_size, i))
			return -EFSCORRUPTED;
		if (de == de_del)  {
			if (pde)
				pde->rec_len = ext4_rec_len_to_disk(
					ext4_rec_len_from_disk(pde->rec_len,
							       blocksize) +
					ext4_rec_len_from_disk(de->rec_len,
							       blocksize),
					blocksize);
			else
				de->inode = 0;
			dir->i_version++;
			return 0;
		}
		i += ext4_rec_len_from_disk(de->rec_len, blocksize);
		pde = de;
		de = ext4_next_entry(de, blocksize);
	}
	return -ENOENT;
}

static int ext4_delete_entry(handle_t *handle,
			     struct inode *dir,
			     struct ext4_dir_entry_2 *de_del,
			     struct buffer_head *bh)
{
	int err, csum_size = 0;

	if (ext4_has_inline_data(dir)) {
		int has_inline_data = 1;
		err = ext4_delete_inline_entry(handle, dir, de_del, bh,
					       &has_inline_data);
		if (has_inline_data)
			return err;
	}

	if (ext4_has_metadata_csum(dir->i_sb))
		csum_size = sizeof(struct ext4_dir_entry_tail);

	BUFFER_TRACE(bh, "get_write_access");
	err = ext4_journal_get_write_access(handle, bh);
	if (unlikely(err))
		goto out;

	err = ext4_generic_delete_entry(handle, dir, de_del,
					bh, bh->b_data,
					dir->i_sb->s_blocksize, csum_size);
	if (err)
		goto out;

	BUFFER_TRACE(bh, "call ext4_handle_dirty_metadata");
	err = ext4_handle_dirty_dirent_node(handle, dir, bh);
	if (unlikely(err))
		goto out;

	return 0;
out:
	if (err != -ENOENT)
		ext4_std_error(dir->i_sb, err);
	return err;
}

/*
 * DIR_NLINK feature is set if 1) nlinks > EXT4_LINK_MAX or 2) nlinks == 2,
 * since this indicates that nlinks count was previously 1.
 */
static void ext4_inc_count(handle_t *handle, struct inode *inode)
{
	inc_nlink(inode);
	if (is_dx(inode) && inode->i_nlink > 1) {
		/* limit is 16-bit i_links_count */
		if (inode->i_nlink >= EXT4_LINK_MAX || inode->i_nlink == 2) {
			set_nlink(inode, 1);
			ext4_set_feature_dir_nlink(inode->i_sb);
		}
	}
}

/*
 * If a directory had nlink == 1, then we should let it be 1. This indicates
 * directory has >EXT4_LINK_MAX subdirs.
 */
static void ext4_dec_count(handle_t *handle, struct inode *inode)
{
	if (!S_ISDIR(inode->i_mode) || inode->i_nlink > 2)
		drop_nlink(inode);
}


static int ext4_add_nondir(handle_t *handle,
		struct dentry *dentry, struct inode *inode)
{
	int err = ext4_add_entry(handle, dentry, inode);
	if (!err) {
		ext4_mark_inode_dirty(handle, inode);
		unlock_new_inode(inode);
		d_instantiate(dentry, inode);
		return 0;
	}
	drop_nlink(inode);
	unlock_new_inode(inode);
	iput(inode);
	return err;
}

/*
 * By the time this is called, we already have created
 * the directory cache entry for the new file, but it
 * is so far negative - it has no inode.
 *
 * If the create succeeds, we fill in the inode information
 * with d_instantiate().
 */
static int ext4_create(struct inode *dir, struct dentry *dentry, umode_t mode,
		       bool excl)
{
	handle_t *handle;
	struct inode *inode;
	int err, credits, retries = 0;

	err = dquot_initialize(dir);
	if (err)
		return err;

	credits = (EXT4_DATA_TRANS_BLOCKS(dir->i_sb) +
		   EXT4_INDEX_EXTRA_TRANS_BLOCKS + 3);
retry:
	inode = ext4_new_inode_start_handle(dir, mode, &dentry->d_name, 0,
					    NULL, EXT4_HT_DIR, credits);
	handle = ext4_journal_current_handle();
	err = PTR_ERR(inode);
	if (!IS_ERR(inode)) {
		inode->i_op = &ext4_file_inode_operations;
		inode->i_fop = &ext4_file_operations;
		ext4_set_aops(inode);
		err = ext4_add_nondir(handle, dentry, inode);
		if (!err && IS_DIRSYNC(dir))
			ext4_handle_sync(handle);
	}
	if (handle)
		ext4_journal_stop(handle);
	if (err == -ENOSPC && ext4_should_retry_alloc(dir->i_sb, &retries))
		goto retry;
	return err;
}

static int ext4_mknod(struct inode *dir, struct dentry *dentry,
		      umode_t mode, dev_t rdev)
{
	handle_t *handle;
	struct inode *inode;
	int err, credits, retries = 0;

	err = dquot_initialize(dir);
	if (err)
		return err;

	credits = (EXT4_DATA_TRANS_BLOCKS(dir->i_sb) +
		   EXT4_INDEX_EXTRA_TRANS_BLOCKS + 3);
retry:
	inode = ext4_new_inode_start_handle(dir, mode, &dentry->d_name, 0,
					    NULL, EXT4_HT_DIR, credits);
	handle = ext4_journal_current_handle();
	err = PTR_ERR(inode);
	if (!IS_ERR(inode)) {
		init_special_inode(inode, inode->i_mode, rdev);
		inode->i_op = &ext4_special_inode_operations;
		err = ext4_add_nondir(handle, dentry, inode);
		if (!err && IS_DIRSYNC(dir))
			ext4_handle_sync(handle);
	}
	if (handle)
		ext4_journal_stop(handle);
	if (err == -ENOSPC && ext4_should_retry_alloc(dir->i_sb, &retries))
		goto retry;
	return err;
}

static int ext4_tmpfile(struct inode *dir, struct dentry *dentry, umode_t mode)
{
	handle_t *handle;
	struct inode *inode;
	int err, retries = 0;

	err = dquot_initialize(dir);
	if (err)
		return err;

retry:
	inode = ext4_new_inode_start_handle(dir, mode,
					    NULL, 0, NULL,
					    EXT4_HT_DIR,
			EXT4_MAXQUOTAS_INIT_BLOCKS(dir->i_sb) +
			  4 + EXT4_XATTR_TRANS_BLOCKS);
	handle = ext4_journal_current_handle();
	err = PTR_ERR(inode);
	if (!IS_ERR(inode)) {
		inode->i_op = &ext4_file_inode_operations;
		inode->i_fop = &ext4_file_operations;
		ext4_set_aops(inode);
		d_tmpfile(dentry, inode);
		err = ext4_orphan_add(handle, inode);
		if (err)
			goto err_unlock_inode;
		mark_inode_dirty(inode);
		unlock_new_inode(inode);
	}
	if (handle)
		ext4_journal_stop(handle);
	if (err == -ENOSPC && ext4_should_retry_alloc(dir->i_sb, &retries))
		goto retry;
	return err;
err_unlock_inode:
	ext4_journal_stop(handle);
	unlock_new_inode(inode);
	return err;
}

struct ext4_dir_entry_2 *ext4_init_dot_dotdot(struct inode *inode,
			  struct ext4_dir_entry_2 *de,
			  int blocksize, int csum_size,
			  unsigned int parent_ino, int dotdot_real_len)
{
	de->inode = cpu_to_le32(inode->i_ino);
	de->name_len = 1;
	de->rec_len = ext4_rec_len_to_disk(EXT4_DIR_REC_LEN(de->name_len),
					   blocksize);
	strcpy(de->name, ".");
	ext4_set_de_type(inode->i_sb, de, S_IFDIR);

	de = ext4_next_entry(de, blocksize);
	de->inode = cpu_to_le32(parent_ino);
	de->name_len = 2;
	if (!dotdot_real_len)
		de->rec_len = ext4_rec_len_to_disk(blocksize -
					(csum_size + EXT4_DIR_REC_LEN(1)),
					blocksize);
	else
		de->rec_len = ext4_rec_len_to_disk(
				EXT4_DIR_REC_LEN(de->name_len), blocksize);
	strcpy(de->name, "..");
	ext4_set_de_type(inode->i_sb, de, S_IFDIR);

	return ext4_next_entry(de, blocksize);
}

static int ext4_init_new_dir(handle_t *handle, struct inode *dir,
			     struct inode *inode)
{
	struct buffer_head *dir_block = NULL;
	struct ext4_dir_entry_2 *de;
	struct ext4_dir_entry_tail *t;
	ext4_lblk_t block = 0;
	unsigned int blocksize = dir->i_sb->s_blocksize;
	int csum_size = 0;
	int err;

	if (ext4_has_metadata_csum(dir->i_sb))
		csum_size = sizeof(struct ext4_dir_entry_tail);

	if (ext4_test_inode_state(inode, EXT4_STATE_MAY_INLINE_DATA)) {
		err = ext4_try_create_inline_dir(handle, dir, inode);
		if (err < 0 && err != -ENOSPC)
			goto out;
		if (!err)
			goto out;
	}

	inode->i_size = 0;
	dir_block = ext4_append(handle, inode, &block);
	if (IS_ERR(dir_block))
		return PTR_ERR(dir_block);
	de = (struct ext4_dir_entry_2 *)dir_block->b_data;
	ext4_init_dot_dotdot(inode, de, blocksize, csum_size, dir->i_ino, 0);
	set_nlink(inode, 2);
	if (csum_size) {
		t = EXT4_DIRENT_TAIL(dir_block->b_data, blocksize);
		initialize_dirent_tail(t, blocksize);
	}

	BUFFER_TRACE(dir_block, "call ext4_handle_dirty_metadata");
	err = ext4_handle_dirty_dirent_node(handle, inode, dir_block);
	if (err)
		goto out;
	set_buffer_verified(dir_block);
out:
	brelse(dir_block);
	return err;
}

static int ext4_mkdir(struct inode *dir, struct dentry *dentry, umode_t mode)
{
	handle_t *handle;
	struct inode *inode;
	int err, credits, retries = 0;

	if (EXT4_DIR_LINK_MAX(dir))
		return -EMLINK;

	err = dquot_initialize(dir);
	if (err)
		return err;

	credits = (EXT4_DATA_TRANS_BLOCKS(dir->i_sb) +
		   EXT4_INDEX_EXTRA_TRANS_BLOCKS + 3);
retry:
	inode = ext4_new_inode_start_handle(dir, S_IFDIR | mode,
					    &dentry->d_name,
					    0, NULL, EXT4_HT_DIR, credits);
	handle = ext4_journal_current_handle();
	err = PTR_ERR(inode);
	if (IS_ERR(inode))
		goto out_stop;

	inode->i_op = &ext4_dir_inode_operations;
	inode->i_fop = &ext4_dir_operations;
	err = ext4_init_new_dir(handle, dir, inode);
	if (err)
		goto out_clear_inode;
	err = ext4_mark_inode_dirty(handle, inode);
	if (!err)
		err = ext4_add_entry(handle, dentry, inode);
	if (err) {
out_clear_inode:
		clear_nlink(inode);
		unlock_new_inode(inode);
		ext4_mark_inode_dirty(handle, inode);
		iput(inode);
		goto out_stop;
	}
	ext4_inc_count(handle, dir);
	ext4_update_dx_flag(dir);
	err = ext4_mark_inode_dirty(handle, dir);
	if (err)
		goto out_clear_inode;
	unlock_new_inode(inode);
	d_instantiate(dentry, inode);
	if (IS_DIRSYNC(dir))
		ext4_handle_sync(handle);

out_stop:
	if (handle)
		ext4_journal_stop(handle);
	if (err == -ENOSPC && ext4_should_retry_alloc(dir->i_sb, &retries))
		goto retry;
	return err;
}

/*
 * routine to check that the specified directory is empty (for rmdir)
 */
bool ext4_empty_dir(struct inode *inode)
{
	unsigned int offset;
	struct buffer_head *bh;
	struct ext4_dir_entry_2 *de, *de1;
	struct super_block *sb;

	if (ext4_has_inline_data(inode)) {
		int has_inline_data = 1;
		int ret;

		ret = empty_inline_dir(inode, &has_inline_data);
		if (has_inline_data)
			return ret;
	}

	sb = inode->i_sb;
	if (inode->i_size < EXT4_DIR_REC_LEN(1) + EXT4_DIR_REC_LEN(2)) {
		EXT4_ERROR_INODE(inode, "invalid size");
		return true;
	}
	bh = ext4_read_dirblock(inode, 0, EITHER);
	if (IS_ERR(bh))
		return true;

	de = (struct ext4_dir_entry_2 *) bh->b_data;
	de1 = ext4_next_entry(de, sb->s_blocksize);
	if (le32_to_cpu(de->inode) != inode->i_ino ||
			le32_to_cpu(de1->inode) == 0 ||
			strcmp(".", de->name) || strcmp("..", de1->name)) {
		ext4_warning_inode(inode, "directory missing '.' and/or '..'");
		brelse(bh);
		return true;
	}
	offset = ext4_rec_len_from_disk(de->rec_len, sb->s_blocksize) +
		 ext4_rec_len_from_disk(de1->rec_len, sb->s_blocksize);
	de = ext4_next_entry(de1, sb->s_blocksize);
	while (offset < inode->i_size) {
		if ((void *) de >= (void *) (bh->b_data+sb->s_blocksize)) {
			unsigned int lblock;
			brelse(bh);
			lblock = offset >> EXT4_BLOCK_SIZE_BITS(sb);
			bh = ext4_read_dirblock(inode, lblock, EITHER);
			if (IS_ERR(bh))
				return true;
			de = (struct ext4_dir_entry_2 *) bh->b_data;
		}
		if (ext4_check_dir_entry(inode, NULL, de, bh,
					 bh->b_data, bh->b_size, offset)) {
			de = (struct ext4_dir_entry_2 *)(bh->b_data +
							 sb->s_blocksize);
			offset = (offset | (sb->s_blocksize - 1)) + 1;
			continue;
		}
		if (le32_to_cpu(de->inode)) {
			brelse(bh);
			return false;
		}
		offset += ext4_rec_len_from_disk(de->rec_len, sb->s_blocksize);
		de = ext4_next_entry(de, sb->s_blocksize);
	}
	brelse(bh);
	return true;
}

/*
 * ext4_orphan_add() links an unlinked or truncated inode into a list of
 * such inodes, starting at the superblock, in case we crash before the
 * file is closed/deleted, or in case the inode truncate spans multiple
 * transactions and the last transaction is not recovered after a crash.
 *
 * At filesystem recovery time, we walk this list deleting unlinked
 * inodes and truncating linked inodes in ext4_orphan_cleanup().
 *
 * Orphan list manipulation functions must be called under i_mutex unless
 * we are just creating the inode or deleting it.
 */
int ext4_orphan_add(handle_t *handle, struct inode *inode)
{
	struct super_block *sb = inode->i_sb;
	struct ext4_sb_info *sbi = EXT4_SB(sb);
	struct ext4_iloc iloc;
	int err = 0, rc;
	bool dirty = false;

	if (!sbi->s_journal || is_bad_inode(inode))
		return 0;

	WARN_ON_ONCE(!(inode->i_state & (I_NEW | I_FREEING)) &&
		     !inode_is_locked(inode));
	/*
	 * Exit early if inode already is on orphan list. This is a big speedup
	 * since we don't have to contend on the global s_orphan_lock.
	 */
	if (!list_empty(&EXT4_I(inode)->i_orphan))
		return 0;

	/*
	 * Orphan handling is only valid for files with data blocks
	 * being truncated, or files being unlinked. Note that we either
	 * hold i_mutex, or the inode can not be referenced from outside,
	 * so i_nlink should not be bumped due to race
	 */
	J_ASSERT((S_ISREG(inode->i_mode) || S_ISDIR(inode->i_mode) ||
		  S_ISLNK(inode->i_mode)) || inode->i_nlink == 0);

	BUFFER_TRACE(sbi->s_sbh, "get_write_access");
	err = ext4_journal_get_write_access(handle, sbi->s_sbh);
	if (err)
		goto out;

	err = ext4_reserve_inode_write(handle, inode, &iloc);
	if (err)
		goto out;

	mutex_lock(&sbi->s_orphan_lock);
	/*
	 * Due to previous errors inode may be already a part of on-disk
	 * orphan list. If so skip on-disk list modification.
	 */
	if (!NEXT_ORPHAN(inode) || NEXT_ORPHAN(inode) >
	    (le32_to_cpu(sbi->s_es->s_inodes_count))) {
		/* Insert this inode at the head of the on-disk orphan list */
		NEXT_ORPHAN(inode) = le32_to_cpu(sbi->s_es->s_last_orphan);
		sbi->s_es->s_last_orphan = cpu_to_le32(inode->i_ino);
		dirty = true;
	}
	list_add(&EXT4_I(inode)->i_orphan, &sbi->s_orphan);
	mutex_unlock(&sbi->s_orphan_lock);

	if (dirty) {
		err = ext4_handle_dirty_super(handle, sb);
		rc = ext4_mark_iloc_dirty(handle, inode, &iloc);
		if (!err)
			err = rc;
		if (err) {
			/*
			 * We have to remove inode from in-memory list if
			 * addition to on disk orphan list failed. Stray orphan
			 * list entries can cause panics at unmount time.
			 */
			mutex_lock(&sbi->s_orphan_lock);
			list_del_init(&EXT4_I(inode)->i_orphan);
			mutex_unlock(&sbi->s_orphan_lock);
		}
	}
	jbd_debug(4, "superblock will point to %lu\n", inode->i_ino);
	jbd_debug(4, "orphan inode %lu will point to %d\n",
			inode->i_ino, NEXT_ORPHAN(inode));
out:
	ext4_std_error(sb, err);
	return err;
}

/*
 * ext4_orphan_del() removes an unlinked or truncated inode from the list
 * of such inodes stored on disk, because it is finally being cleaned up.
 */
int ext4_orphan_del(handle_t *handle, struct inode *inode)
{
	struct list_head *prev;
	struct ext4_inode_info *ei = EXT4_I(inode);
	struct ext4_sb_info *sbi = EXT4_SB(inode->i_sb);
	__u32 ino_next;
	struct ext4_iloc iloc;
	int err = 0;

	if (!sbi->s_journal && !(sbi->s_mount_state & EXT4_ORPHAN_FS))
		return 0;

	WARN_ON_ONCE(!(inode->i_state & (I_NEW | I_FREEING)) &&
		     !inode_is_locked(inode));
	/* Do this quick check before taking global s_orphan_lock. */
	if (list_empty(&ei->i_orphan))
		return 0;

	if (handle) {
		/* Grab inode buffer early before taking global s_orphan_lock */
		err = ext4_reserve_inode_write(handle, inode, &iloc);
	}

	mutex_lock(&sbi->s_orphan_lock);
	jbd_debug(4, "remove inode %lu from orphan list\n", inode->i_ino);

	prev = ei->i_orphan.prev;
	list_del_init(&ei->i_orphan);

	/* If we're on an error path, we may not have a valid
	 * transaction handle with which to update the orphan list on
	 * disk, but we still need to remove the inode from the linked
	 * list in memory. */
	if (!handle || err) {
		mutex_unlock(&sbi->s_orphan_lock);
		goto out_err;
	}

	ino_next = NEXT_ORPHAN(inode);
	if (prev == &sbi->s_orphan) {
		jbd_debug(4, "superblock will point to %u\n", ino_next);
		BUFFER_TRACE(sbi->s_sbh, "get_write_access");
		err = ext4_journal_get_write_access(handle, sbi->s_sbh);
		if (err) {
			mutex_unlock(&sbi->s_orphan_lock);
			goto out_brelse;
		}
		sbi->s_es->s_last_orphan = cpu_to_le32(ino_next);
		mutex_unlock(&sbi->s_orphan_lock);
		err = ext4_handle_dirty_super(handle, inode->i_sb);
	} else {
		struct ext4_iloc iloc2;
		struct inode *i_prev =
			&list_entry(prev, struct ext4_inode_info, i_orphan)->vfs_inode;

		jbd_debug(4, "orphan inode %lu will point to %u\n",
			  i_prev->i_ino, ino_next);
		err = ext4_reserve_inode_write(handle, i_prev, &iloc2);
		if (err) {
			mutex_unlock(&sbi->s_orphan_lock);
			goto out_brelse;
		}
		NEXT_ORPHAN(i_prev) = ino_next;
		err = ext4_mark_iloc_dirty(handle, i_prev, &iloc2);
		mutex_unlock(&sbi->s_orphan_lock);
	}
	if (err)
		goto out_brelse;
	NEXT_ORPHAN(inode) = 0;
	err = ext4_mark_iloc_dirty(handle, inode, &iloc);
out_err:
	ext4_std_error(inode->i_sb, err);
	return err;

out_brelse:
	brelse(iloc.bh);
	goto out_err;
}

static int ext4_rmdir(struct inode *dir, struct dentry *dentry)
{
	int retval;
	struct inode *inode;
	struct buffer_head *bh;
	struct ext4_dir_entry_2 *de;
	handle_t *handle = NULL;

	if (unlikely(ext4_forced_shutdown(EXT4_SB(dir->i_sb))))
		return -EIO;

	/* Initialize quotas before so that eventual writes go in
	 * separate transaction */
	retval = dquot_initialize(dir);
	if (retval)
		return retval;
	retval = dquot_initialize(d_inode(dentry));
	if (retval)
		return retval;

	retval = -ENOENT;
	bh = ext4_find_entry(dir, &dentry->d_name, &de, NULL);
	if (IS_ERR(bh))
		return PTR_ERR(bh);
	if (!bh)
		goto end_rmdir;

	inode = d_inode(dentry);

	retval = -EFSCORRUPTED;
	if (le32_to_cpu(de->inode) != inode->i_ino)
		goto end_rmdir;

	retval = -ENOTEMPTY;
	if (!ext4_empty_dir(inode))
		goto end_rmdir;

	handle = ext4_journal_start(dir, EXT4_HT_DIR,
				    EXT4_DATA_TRANS_BLOCKS(dir->i_sb));
	if (IS_ERR(handle)) {
		retval = PTR_ERR(handle);
		handle = NULL;
		goto end_rmdir;
	}

	if (IS_DIRSYNC(dir))
		ext4_handle_sync(handle);

	retval = ext4_delete_entry(handle, dir, de, bh);
	if (retval)
		goto end_rmdir;
	if (!EXT4_DIR_LINK_EMPTY(inode))
		ext4_warning_inode(inode,
			     "empty directory '%.*s' has too many links (%u)",
			     dentry->d_name.len, dentry->d_name.name,
			     inode->i_nlink);
	inode->i_version++;
	clear_nlink(inode);
	/* There's no need to set i_disksize: the fact that i_nlink is
	 * zero will ensure that the right thing happens during any
	 * recovery. */
	inode->i_size = 0;
	ext4_orphan_add(handle, inode);
	inode->i_ctime = dir->i_ctime = dir->i_mtime = current_time(inode);
	ext4_mark_inode_dirty(handle, inode);
	ext4_dec_count(handle, dir);
	ext4_update_dx_flag(dir);
	ext4_mark_inode_dirty(handle, dir);

end_rmdir:
	brelse(bh);
	if (handle)
		ext4_journal_stop(handle);
	return retval;
}

static int ext4_unlink(struct inode *dir, struct dentry *dentry)
{
	int retval;
	struct inode *inode;
	struct buffer_head *bh;
	struct ext4_dir_entry_2 *de;
	handle_t *handle = NULL;

	if (unlikely(ext4_forced_shutdown(EXT4_SB(dir->i_sb))))
		return -EIO;

	trace_ext4_unlink_enter(dir, dentry);
	/* Initialize quotas before so that eventual writes go
	 * in separate transaction */
	retval = dquot_initialize(dir);
	if (retval)
		return retval;
	retval = dquot_initialize(d_inode(dentry));
	if (retval)
		return retval;

	retval = -ENOENT;
	bh = ext4_find_entry(dir, &dentry->d_name, &de, NULL);
	if (IS_ERR(bh))
		return PTR_ERR(bh);
	if (!bh)
		goto end_unlink;

	inode = d_inode(dentry);

	retval = -EFSCORRUPTED;
	if (le32_to_cpu(de->inode) != inode->i_ino)
		goto end_unlink;

	handle = ext4_journal_start(dir, EXT4_HT_DIR,
				    EXT4_DATA_TRANS_BLOCKS(dir->i_sb));
	if (IS_ERR(handle)) {
		retval = PTR_ERR(handle);
		handle = NULL;
		goto end_unlink;
	}

	if (IS_DIRSYNC(dir))
		ext4_handle_sync(handle);

	if (inode->i_nlink == 0) {
		ext4_warning_inode(inode, "Deleting file '%.*s' with no links",
				   dentry->d_name.len, dentry->d_name.name);
		set_nlink(inode, 1);
	}
	retval = ext4_delete_entry(handle, dir, de, bh);
	if (retval)
		goto end_unlink;
	dir->i_ctime = dir->i_mtime = current_time(dir);
	ext4_update_dx_flag(dir);
	ext4_mark_inode_dirty(handle, dir);
	drop_nlink(inode);
	if (!inode->i_nlink)
		ext4_orphan_add(handle, inode);
	inode->i_ctime = current_time(inode);
	ext4_mark_inode_dirty(handle, inode);

end_unlink:
	brelse(bh);
	if (handle)
		ext4_journal_stop(handle);
	trace_ext4_unlink_exit(dentry, retval);
	return retval;
}

static int ext4_symlink(struct inode *dir,
			struct dentry *dentry, const char *symname)
{
	handle_t *handle;
	struct inode *inode;
	int err, len = strlen(symname);
	int credits;
	bool encryption_required;
	struct fscrypt_str disk_link;
	struct fscrypt_symlink_data *sd = NULL;

	if (unlikely(ext4_forced_shutdown(EXT4_SB(dir->i_sb))))
		return -EIO;

	disk_link.len = len + 1;
	disk_link.name = (char *) symname;

	encryption_required = (ext4_encrypted_inode(dir) ||
			       DUMMY_ENCRYPTION_ENABLED(EXT4_SB(dir->i_sb)));
	if (encryption_required) {
		err = fscrypt_get_encryption_info(dir);
		if (err)
			return err;
		if (!fscrypt_has_encryption_key(dir))
			return -ENOKEY;
		disk_link.len = (fscrypt_fname_encrypted_size(dir, len) +
				 sizeof(struct fscrypt_symlink_data));
		sd = kzalloc(disk_link.len, GFP_KERNEL);
		if (!sd)
			return -ENOMEM;
	}

	if (disk_link.len > dir->i_sb->s_blocksize) {
		err = -ENAMETOOLONG;
		goto err_free_sd;
	}

	err = dquot_initialize(dir);
	if (err)
		goto err_free_sd;

	if ((disk_link.len > EXT4_N_BLOCKS * 4)) {
		/*
		 * For non-fast symlinks, we just allocate inode and put it on
		 * orphan list in the first transaction => we need bitmap,
		 * group descriptor, sb, inode block, quota blocks, and
		 * possibly selinux xattr blocks.
		 */
		credits = 4 + EXT4_MAXQUOTAS_INIT_BLOCKS(dir->i_sb) +
			  EXT4_XATTR_TRANS_BLOCKS;
	} else {
		/*
		 * Fast symlink. We have to add entry to directory
		 * (EXT4_DATA_TRANS_BLOCKS + EXT4_INDEX_EXTRA_TRANS_BLOCKS),
		 * allocate new inode (bitmap, group descriptor, inode block,
		 * quota blocks, sb is already counted in previous macros).
		 */
		credits = EXT4_DATA_TRANS_BLOCKS(dir->i_sb) +
			  EXT4_INDEX_EXTRA_TRANS_BLOCKS + 3;
	}

	inode = ext4_new_inode_start_handle(dir, S_IFLNK|S_IRWXUGO,
					    &dentry->d_name, 0, NULL,
					    EXT4_HT_DIR, credits);
	handle = ext4_journal_current_handle();
	if (IS_ERR(inode)) {
		if (handle)
			ext4_journal_stop(handle);
		err = PTR_ERR(inode);
		goto err_free_sd;
	}

	if (encryption_required) {
		struct qstr istr;
		struct fscrypt_str ostr =
			FSTR_INIT(sd->encrypted_path, disk_link.len);

		istr.name = (const unsigned char *) symname;
		istr.len = len;
		err = fscrypt_fname_usr_to_disk(inode, &istr, &ostr);
		if (err)
			goto err_drop_inode;
		sd->len = cpu_to_le16(ostr.len);
		disk_link.name = (char *) sd;
		inode->i_op = &ext4_encrypted_symlink_inode_operations;
	}

	if ((disk_link.len > EXT4_N_BLOCKS * 4)) {
		if (!encryption_required)
			inode->i_op = &ext4_symlink_inode_operations;
		inode_nohighmem(inode);
		ext4_set_aops(inode);
		/*
		 * We cannot call page_symlink() with transaction started
		 * because it calls into ext4_write_begin() which can wait
		 * for transaction commit if we are running out of space
		 * and thus we deadlock. So we have to stop transaction now
		 * and restart it when symlink contents is written.
		 * 
		 * To keep fs consistent in case of crash, we have to put inode
		 * to orphan list in the mean time.
		 */
		drop_nlink(inode);
		err = ext4_orphan_add(handle, inode);
		ext4_journal_stop(handle);
		handle = NULL;
		if (err)
			goto err_drop_inode;
		err = __page_symlink(inode, disk_link.name, disk_link.len, 1);
		if (err)
			goto err_drop_inode;
		/*
		 * Now inode is being linked into dir (EXT4_DATA_TRANS_BLOCKS
		 * + EXT4_INDEX_EXTRA_TRANS_BLOCKS), inode is also modified
		 */
		handle = ext4_journal_start(dir, EXT4_HT_DIR,
				EXT4_DATA_TRANS_BLOCKS(dir->i_sb) +
				EXT4_INDEX_EXTRA_TRANS_BLOCKS + 1);
		if (IS_ERR(handle)) {
			err = PTR_ERR(handle);
			handle = NULL;
			goto err_drop_inode;
		}
		set_nlink(inode, 1);
		err = ext4_orphan_del(handle, inode);
		if (err)
			goto err_drop_inode;
	} else {
		/* clear the extent format for fast symlink */
		ext4_clear_inode_flag(inode, EXT4_INODE_EXTENTS);
		if (!encryption_required) {
			inode->i_op = &ext4_fast_symlink_inode_operations;
			inode->i_link = (char *)&EXT4_I(inode)->i_data;
		}
		memcpy((char *)&EXT4_I(inode)->i_data, disk_link.name,
		       disk_link.len);
		inode->i_size = disk_link.len - 1;
	}
	EXT4_I(inode)->i_disksize = inode->i_size;
	err = ext4_add_nondir(handle, dentry, inode);
	if (!err && IS_DIRSYNC(dir))
		ext4_handle_sync(handle);

	if (handle)
		ext4_journal_stop(handle);
	kfree(sd);
	return err;
err_drop_inode:
	if (handle)
		ext4_journal_stop(handle);
	clear_nlink(inode);
	unlock_new_inode(inode);
	iput(inode);
err_free_sd:
	kfree(sd);
	return err;
}

static int ext4_link(struct dentry *old_dentry,
		     struct inode *dir, struct dentry *dentry)
{
	handle_t *handle;
	struct inode *inode = d_inode(old_dentry);
	int err, retries = 0;

	if (inode->i_nlink >= EXT4_LINK_MAX)
		return -EMLINK;
	if (ext4_encrypted_inode(dir) &&
			!fscrypt_has_permitted_context(dir, inode))
		return -EPERM;

       if ((ext4_test_inode_flag(dir, EXT4_INODE_PROJINHERIT)) &&
	   (!projid_eq(EXT4_I(dir)->i_projid,
		       EXT4_I(old_dentry->d_inode)->i_projid)))
		return -EXDEV;

	err = dquot_initialize(dir);
	if (err)
		return err;

retry:
	handle = ext4_journal_start(dir, EXT4_HT_DIR,
		(EXT4_DATA_TRANS_BLOCKS(dir->i_sb) +
		 EXT4_INDEX_EXTRA_TRANS_BLOCKS) + 1);
	if (IS_ERR(handle))
		return PTR_ERR(handle);

	if (IS_DIRSYNC(dir))
		ext4_handle_sync(handle);

	inode->i_ctime = current_time(inode);
	ext4_inc_count(handle, inode);
	ihold(inode);

	err = ext4_add_entry(handle, dentry, inode);
	if (!err) {
		ext4_mark_inode_dirty(handle, inode);
		/* this can happen only for tmpfile being
		 * linked the first time
		 */
		if (inode->i_nlink == 1)
			ext4_orphan_del(handle, inode);
		d_instantiate(dentry, inode);
	} else {
		drop_nlink(inode);
		iput(inode);
	}
	ext4_journal_stop(handle);
	if (err == -ENOSPC && ext4_should_retry_alloc(dir->i_sb, &retries))
		goto retry;
	return err;
}


/*
 * Try to find buffer head where contains the parent block.
 * It should be the inode block if it is inlined or the 1st block
 * if it is a normal dir.
 */
static struct buffer_head *ext4_get_first_dir_block(handle_t *handle,
					struct inode *inode,
					int *retval,
					struct ext4_dir_entry_2 **parent_de,
					int *inlined)
{
	struct buffer_head *bh;

	if (!ext4_has_inline_data(inode)) {
		bh = ext4_read_dirblock(inode, 0, EITHER);
		if (IS_ERR(bh)) {
			*retval = PTR_ERR(bh);
			return NULL;
		}
		*parent_de = ext4_next_entry(
					(struct ext4_dir_entry_2 *)bh->b_data,
					inode->i_sb->s_blocksize);
		return bh;
	}

	*inlined = 1;
	return ext4_get_first_inline_block(inode, parent_de, retval);
}

struct ext4_renament {
	struct inode *dir;
	struct dentry *dentry;
	struct inode *inode;
	bool is_dir;
	int dir_nlink_delta;

	/* entry for "dentry" */
	struct buffer_head *bh;
	struct ext4_dir_entry_2 *de;
	int inlined;

	/* entry for ".." in inode if it's a directory */
	struct buffer_head *dir_bh;
	struct ext4_dir_entry_2 *parent_de;
	int dir_inlined;
};

static int ext4_rename_dir_prepare(handle_t *handle, struct ext4_renament *ent)
{
	int retval;

	ent->dir_bh = ext4_get_first_dir_block(handle, ent->inode,
					      &retval, &ent->parent_de,
					      &ent->dir_inlined);
	if (!ent->dir_bh)
		return retval;
	if (le32_to_cpu(ent->parent_de->inode) != ent->dir->i_ino)
		return -EFSCORRUPTED;
	BUFFER_TRACE(ent->dir_bh, "get_write_access");
	return ext4_journal_get_write_access(handle, ent->dir_bh);
}

static int ext4_rename_dir_finish(handle_t *handle, struct ext4_renament *ent,
				  unsigned dir_ino)
{
	int retval;

	ent->parent_de->inode = cpu_to_le32(dir_ino);
	BUFFER_TRACE(ent->dir_bh, "call ext4_handle_dirty_metadata");
	if (!ent->dir_inlined) {
		if (is_dx(ent->inode)) {
			retval = ext4_handle_dirty_dx_node(handle,
							   ent->inode,
							   ent->dir_bh);
		} else {
			retval = ext4_handle_dirty_dirent_node(handle,
							       ent->inode,
							       ent->dir_bh);
		}
	} else {
		retval = ext4_mark_inode_dirty(handle, ent->inode);
	}
	if (retval) {
		ext4_std_error(ent->dir->i_sb, retval);
		return retval;
	}
	return 0;
}

static int ext4_setent(handle_t *handle, struct ext4_renament *ent,
		       unsigned ino, unsigned file_type)
{
	int retval;

	BUFFER_TRACE(ent->bh, "get write access");
	retval = ext4_journal_get_write_access(handle, ent->bh);
	if (retval)
		return retval;
	ent->de->inode = cpu_to_le32(ino);
	if (ext4_has_feature_filetype(ent->dir->i_sb))
		ent->de->file_type = file_type;
	ent->dir->i_version++;
	ent->dir->i_ctime = ent->dir->i_mtime =
		current_time(ent->dir);
	ext4_mark_inode_dirty(handle, ent->dir);
	BUFFER_TRACE(ent->bh, "call ext4_handle_dirty_metadata");
	if (!ent->inlined) {
		retval = ext4_handle_dirty_dirent_node(handle,
						       ent->dir, ent->bh);
		if (unlikely(retval)) {
			ext4_std_error(ent->dir->i_sb, retval);
			return retval;
		}
	}
	brelse(ent->bh);
	ent->bh = NULL;

	return 0;
}

static int ext4_find_delete_entry(handle_t *handle, struct inode *dir,
				  const struct qstr *d_name)
{
	int retval = -ENOENT;
	struct buffer_head *bh;
	struct ext4_dir_entry_2 *de;

	bh = ext4_find_entry(dir, d_name, &de, NULL);
	if (IS_ERR(bh))
		return PTR_ERR(bh);
	if (bh) {
		retval = ext4_delete_entry(handle, dir, de, bh);
		brelse(bh);
	}
	return retval;
}

static void ext4_rename_delete(handle_t *handle, struct ext4_renament *ent,
			       int force_reread)
{
	int retval;
	/*
	 * ent->de could have moved from under us during htree split, so make
	 * sure that we are deleting the right entry.  We might also be pointing
	 * to a stale entry in the unused part of ent->bh so just checking inum
	 * and the name isn't enough.
	 */
	if (le32_to_cpu(ent->de->inode) != ent->inode->i_ino ||
	    ent->de->name_len != ent->dentry->d_name.len ||
	    strncmp(ent->de->name, ent->dentry->d_name.name,
		    ent->de->name_len) ||
	    force_reread) {
		retval = ext4_find_delete_entry(handle, ent->dir,
						&ent->dentry->d_name);
	} else {
		retval = ext4_delete_entry(handle, ent->dir, ent->de, ent->bh);
		if (retval == -ENOENT) {
			retval = ext4_find_delete_entry(handle, ent->dir,
							&ent->dentry->d_name);
		}
	}

	if (retval) {
		ext4_warning_inode(ent->dir,
				   "Deleting old file: nlink %d, error=%d",
				   ent->dir->i_nlink, retval);
	}
}

static void ext4_update_dir_count(handle_t *handle, struct ext4_renament *ent)
{
	if (ent->dir_nlink_delta) {
		if (ent->dir_nlink_delta == -1)
			ext4_dec_count(handle, ent->dir);
		else
			ext4_inc_count(handle, ent->dir);
		ext4_mark_inode_dirty(handle, ent->dir);
	}
}

static struct inode *ext4_whiteout_for_rename(struct ext4_renament *ent,
					      int credits, handle_t **h)
{
	struct inode *wh;
	handle_t *handle;
	int retries = 0;

	/*
	 * for inode block, sb block, group summaries,
	 * and inode bitmap
	 */
	credits += (EXT4_MAXQUOTAS_TRANS_BLOCKS(ent->dir->i_sb) +
		    EXT4_XATTR_TRANS_BLOCKS + 4);
retry:
	wh = ext4_new_inode_start_handle(ent->dir, S_IFCHR | WHITEOUT_MODE,
					 &ent->dentry->d_name, 0, NULL,
					 EXT4_HT_DIR, credits);

	handle = ext4_journal_current_handle();
	if (IS_ERR(wh)) {
		if (handle)
			ext4_journal_stop(handle);
		if (PTR_ERR(wh) == -ENOSPC &&
		    ext4_should_retry_alloc(ent->dir->i_sb, &retries))
			goto retry;
	} else {
		*h = handle;
		init_special_inode(wh, wh->i_mode, WHITEOUT_DEV);
		wh->i_op = &ext4_special_inode_operations;
	}
	return wh;
}

/*
 * Anybody can rename anything with this: the permission checks are left to the
 * higher-level routines.
 *
 * n.b.  old_{dentry,inode) refers to the source dentry/inode
 * while new_{dentry,inode) refers to the destination dentry/inode
 * This comes from rename(const char *oldpath, const char *newpath)
 */
static int ext4_rename(struct inode *old_dir, struct dentry *old_dentry,
		       struct inode *new_dir, struct dentry *new_dentry,
		       unsigned int flags)
{
	handle_t *handle = NULL;
	struct ext4_renament old = {
		.dir = old_dir,
		.dentry = old_dentry,
		.inode = d_inode(old_dentry),
	};
	struct ext4_renament new = {
		.dir = new_dir,
		.dentry = new_dentry,
		.inode = d_inode(new_dentry),
	};
	int force_reread;
	int retval;
	struct inode *whiteout = NULL;
	int credits;
	u8 old_file_type;

	if ((ext4_test_inode_flag(new_dir, EXT4_INODE_PROJINHERIT)) &&
	    (!projid_eq(EXT4_I(new_dir)->i_projid,
			EXT4_I(old_dentry->d_inode)->i_projid)))
		return -EXDEV;

	if ((ext4_encrypted_inode(old_dir) &&
	     !fscrypt_has_encryption_key(old_dir)) ||
	    (ext4_encrypted_inode(new_dir) &&
	     !fscrypt_has_encryption_key(new_dir)))
		return -ENOKEY;

	retval = dquot_initialize(old.dir);
	if (retval)
		return retval;
	retval = dquot_initialize(new.dir);
	if (retval)
		return retval;

	/* Initialize quotas before so that eventual writes go
	 * in separate transaction */
	if (new.inode) {
		retval = dquot_initialize(new.inode);
		if (retval)
			return retval;
	}

	old.bh = ext4_find_entry(old.dir, &old.dentry->d_name, &old.de, NULL);
	if (IS_ERR(old.bh))
		return PTR_ERR(old.bh);
	/*
	 *  Check for inode number is _not_ due to possible IO errors.
	 *  We might rmdir the source, keep it as pwd of some process
	 *  and merrily kill the link to whatever was created under the
	 *  same name. Goodbye sticky bit ;-<
	 */
	retval = -ENOENT;
	if (!old.bh || le32_to_cpu(old.de->inode) != old.inode->i_ino)
		goto end_rename;

	if ((old.dir != new.dir) &&
	    ext4_encrypted_inode(new.dir) &&
	    !fscrypt_has_permitted_context(new.dir, old.inode)) {
		retval = -EPERM;
		goto end_rename;
	}

	new.bh = ext4_find_entry(new.dir, &new.dentry->d_name,
				 &new.de, &new.inlined);
	if (IS_ERR(new.bh)) {
		retval = PTR_ERR(new.bh);
		new.bh = NULL;
		goto end_rename;
	}
	if (new.bh) {
		if (!new.inode) {
			brelse(new.bh);
			new.bh = NULL;
		}
	}
	if (new.inode && !test_opt(new.dir->i_sb, NO_AUTO_DA_ALLOC))
		ext4_alloc_da_blocks(old.inode);

	credits = (2 * EXT4_DATA_TRANS_BLOCKS(old.dir->i_sb) +
		   EXT4_INDEX_EXTRA_TRANS_BLOCKS + 2);
	if (!(flags & RENAME_WHITEOUT)) {
		handle = ext4_journal_start(old.dir, EXT4_HT_DIR, credits);
		if (IS_ERR(handle)) {
			retval = PTR_ERR(handle);
			handle = NULL;
			goto end_rename;
		}
	} else {
		whiteout = ext4_whiteout_for_rename(&old, credits, &handle);
		if (IS_ERR(whiteout)) {
			retval = PTR_ERR(whiteout);
			whiteout = NULL;
			goto end_rename;
		}
	}

	if (IS_DIRSYNC(old.dir) || IS_DIRSYNC(new.dir))
		ext4_handle_sync(handle);

	if (S_ISDIR(old.inode->i_mode)) {
		if (new.inode) {
			retval = -ENOTEMPTY;
			if (!ext4_empty_dir(new.inode))
				goto end_rename;
		} else {
			retval = -EMLINK;
			if (new.dir != old.dir && EXT4_DIR_LINK_MAX(new.dir))
				goto end_rename;
		}
		retval = ext4_rename_dir_prepare(handle, &old);
		if (retval)
			goto end_rename;
	}
	/*
	 * If we're renaming a file within an inline_data dir and adding or
	 * setting the new dirent causes a conversion from inline_data to
	 * extents/blockmap, we need to force the dirent delete code to
	 * re-read the directory, or else we end up trying to delete a dirent
	 * from what is now the extent tree root (or a block map).
	 */
	force_reread = (new.dir->i_ino == old.dir->i_ino &&
			ext4_test_inode_flag(new.dir, EXT4_INODE_INLINE_DATA));

	old_file_type = old.de->file_type;
	if (whiteout) {
		/*
		 * Do this before adding a new entry, so the old entry is sure
		 * to be still pointing to the valid old entry.
		 */
		retval = ext4_setent(handle, &old, whiteout->i_ino,
				     EXT4_FT_CHRDEV);
		if (retval)
			goto end_rename;
		ext4_mark_inode_dirty(handle, whiteout);
	}
	if (!new.bh) {
		retval = ext4_add_entry(handle, new.dentry, old.inode);
		if (retval)
			goto end_rename;
	} else {
		retval = ext4_setent(handle, &new,
				     old.inode->i_ino, old_file_type);
		if (retval)
			goto end_rename;
	}
	if (force_reread)
		force_reread = !ext4_test_inode_flag(new.dir,
						     EXT4_INODE_INLINE_DATA);

	/*
	 * Like most other Unix systems, set the ctime for inodes on a
	 * rename.
	 */
	old.inode->i_ctime = current_time(old.inode);
	ext4_mark_inode_dirty(handle, old.inode);

	if (!whiteout) {
		/*
		 * ok, that's it
		 */
		ext4_rename_delete(handle, &old, force_reread);
	}

	if (new.inode) {
		ext4_dec_count(handle, new.inode);
		new.inode->i_ctime = current_time(new.inode);
	}
	old.dir->i_ctime = old.dir->i_mtime = current_time(old.dir);
	ext4_update_dx_flag(old.dir);
	if (old.dir_bh) {
		retval = ext4_rename_dir_finish(handle, &old, new.dir->i_ino);
		if (retval)
			goto end_rename;

		ext4_dec_count(handle, old.dir);
		if (new.inode) {
			/* checked ext4_empty_dir above, can't have another
			 * parent, ext4_dec_count() won't work for many-linked
			 * dirs */
			clear_nlink(new.inode);
		} else {
			ext4_inc_count(handle, new.dir);
			ext4_update_dx_flag(new.dir);
			ext4_mark_inode_dirty(handle, new.dir);
		}
	}
	ext4_mark_inode_dirty(handle, old.dir);
	if (new.inode) {
		ext4_mark_inode_dirty(handle, new.inode);
		if (!new.inode->i_nlink)
			ext4_orphan_add(handle, new.inode);
	}
	retval = 0;

end_rename:
	brelse(old.dir_bh);
	brelse(old.bh);
	brelse(new.bh);
	if (whiteout) {
		if (retval)
			drop_nlink(whiteout);
		unlock_new_inode(whiteout);
		iput(whiteout);
	}
	if (handle)
		ext4_journal_stop(handle);
	return retval;
}

static int ext4_cross_rename(struct inode *old_dir, struct dentry *old_dentry,
			     struct inode *new_dir, struct dentry *new_dentry)
{
	handle_t *handle = NULL;
	struct ext4_renament old = {
		.dir = old_dir,
		.dentry = old_dentry,
		.inode = d_inode(old_dentry),
	};
	struct ext4_renament new = {
		.dir = new_dir,
		.dentry = new_dentry,
		.inode = d_inode(new_dentry),
	};
	u8 new_file_type;
	int retval;
	struct timespec ctime;

	if ((ext4_encrypted_inode(old_dir) &&
	     !fscrypt_has_encryption_key(old_dir)) ||
	    (ext4_encrypted_inode(new_dir) &&
	     !fscrypt_has_encryption_key(new_dir)))
		return -ENOKEY;

	if ((ext4_encrypted_inode(old_dir) ||
	     ext4_encrypted_inode(new_dir)) &&
	    (old_dir != new_dir) &&
	    (!fscrypt_has_permitted_context(new_dir, old.inode) ||
	     !fscrypt_has_permitted_context(old_dir, new.inode)))
		return -EPERM;

	if ((ext4_test_inode_flag(new_dir, EXT4_INODE_PROJINHERIT) &&
	     !projid_eq(EXT4_I(new_dir)->i_projid,
			EXT4_I(old_dentry->d_inode)->i_projid)) ||
	    (ext4_test_inode_flag(old_dir, EXT4_INODE_PROJINHERIT) &&
	     !projid_eq(EXT4_I(old_dir)->i_projid,
			EXT4_I(new_dentry->d_inode)->i_projid)))
		return -EXDEV;

	retval = dquot_initialize(old.dir);
	if (retval)
		return retval;
	retval = dquot_initialize(new.dir);
	if (retval)
		return retval;

	old.bh = ext4_find_entry(old.dir, &old.dentry->d_name,
				 &old.de, &old.inlined);
	if (IS_ERR(old.bh))
		return PTR_ERR(old.bh);
	/*
	 *  Check for inode number is _not_ due to possible IO errors.
	 *  We might rmdir the source, keep it as pwd of some process
	 *  and merrily kill the link to whatever was created under the
	 *  same name. Goodbye sticky bit ;-<
	 */
	retval = -ENOENT;
	if (!old.bh || le32_to_cpu(old.de->inode) != old.inode->i_ino)
		goto end_rename;

	new.bh = ext4_find_entry(new.dir, &new.dentry->d_name,
				 &new.de, &new.inlined);
	if (IS_ERR(new.bh)) {
		retval = PTR_ERR(new.bh);
		new.bh = NULL;
		goto end_rename;
	}

	/* RENAME_EXCHANGE case: old *and* new must both exist */
	if (!new.bh || le32_to_cpu(new.de->inode) != new.inode->i_ino)
		goto end_rename;

	handle = ext4_journal_start(old.dir, EXT4_HT_DIR,
		(2 * EXT4_DATA_TRANS_BLOCKS(old.dir->i_sb) +
		 2 * EXT4_INDEX_EXTRA_TRANS_BLOCKS + 2));
	if (IS_ERR(handle)) {
		retval = PTR_ERR(handle);
		handle = NULL;
		goto end_rename;
	}

	if (IS_DIRSYNC(old.dir) || IS_DIRSYNC(new.dir))
		ext4_handle_sync(handle);

	if (S_ISDIR(old.inode->i_mode)) {
		old.is_dir = true;
		retval = ext4_rename_dir_prepare(handle, &old);
		if (retval)
			goto end_rename;
	}
	if (S_ISDIR(new.inode->i_mode)) {
		new.is_dir = true;
		retval = ext4_rename_dir_prepare(handle, &new);
		if (retval)
			goto end_rename;
	}

	/*
	 * Other than the special case of overwriting a directory, parents'
	 * nlink only needs to be modified if this is a cross directory rename.
	 */
	if (old.dir != new.dir && old.is_dir != new.is_dir) {
		old.dir_nlink_delta = old.is_dir ? -1 : 1;
		new.dir_nlink_delta = -old.dir_nlink_delta;
		retval = -EMLINK;
		if ((old.dir_nlink_delta > 0 && EXT4_DIR_LINK_MAX(old.dir)) ||
		    (new.dir_nlink_delta > 0 && EXT4_DIR_LINK_MAX(new.dir)))
			goto end_rename;
	}

	new_file_type = new.de->file_type;
	retval = ext4_setent(handle, &new, old.inode->i_ino, old.de->file_type);
	if (retval)
		goto end_rename;

	retval = ext4_setent(handle, &old, new.inode->i_ino, new_file_type);
	if (retval)
		goto end_rename;

	/*
	 * Like most other Unix systems, set the ctime for inodes on a
	 * rename.
	 */
	ctime = current_time(old.inode);
	old.inode->i_ctime = ctime;
	new.inode->i_ctime = ctime;
	ext4_mark_inode_dirty(handle, old.inode);
	ext4_mark_inode_dirty(handle, new.inode);

	if (old.dir_bh) {
		retval = ext4_rename_dir_finish(handle, &old, new.dir->i_ino);
		if (retval)
			goto end_rename;
	}
	if (new.dir_bh) {
		retval = ext4_rename_dir_finish(handle, &new, old.dir->i_ino);
		if (retval)
			goto end_rename;
	}
	ext4_update_dir_count(handle, &old);
	ext4_update_dir_count(handle, &new);
	retval = 0;

end_rename:
	brelse(old.dir_bh);
	brelse(new.dir_bh);
	brelse(old.bh);
	brelse(new.bh);
	if (handle)
		ext4_journal_stop(handle);
	return retval;
}

static int ext4_rename2(struct inode *old_dir, struct dentry *old_dentry,
			struct inode *new_dir, struct dentry *new_dentry,
			unsigned int flags)
{
	if (unlikely(ext4_forced_shutdown(EXT4_SB(old_dir->i_sb))))
		return -EIO;

	if (flags & ~(RENAME_NOREPLACE | RENAME_EXCHANGE | RENAME_WHITEOUT))
		return -EINVAL;

	if (flags & RENAME_EXCHANGE) {
		return ext4_cross_rename(old_dir, old_dentry,
					 new_dir, new_dentry);
	}

	return ext4_rename(old_dir, old_dentry, new_dir, new_dentry, flags);
}

/*
 * directories can handle most operations...
 */
const struct inode_operations ext4_dir_inode_operations = {
	.create		= ext4_create,
	.lookup		= ext4_lookup,
	.link		= ext4_link,
	.unlink		= ext4_unlink,
	.symlink	= ext4_symlink,
	.mkdir		= ext4_mkdir,
	.rmdir		= ext4_rmdir,
	.mknod		= ext4_mknod,
	.tmpfile	= ext4_tmpfile,
	.rename		= ext4_rename2,
	.setattr	= ext4_setattr,
	.getattr	= ext4_getattr,
	.listxattr	= ext4_listxattr,
	.get_acl	= ext4_get_acl,
	.set_acl	= ext4_set_acl,
	.fiemap         = ext4_fiemap,
};

const struct inode_operations ext4_special_inode_operations = {
	.setattr	= ext4_setattr,
	.getattr	= ext4_getattr,
	.listxattr	= ext4_listxattr,
	.get_acl	= ext4_get_acl,
	.set_acl	= ext4_set_acl,
};<|MERGE_RESOLUTION|>--- conflicted
+++ resolved
@@ -1251,22 +1251,7 @@
 	f.usr_fname = fname->usr_fname;
 	f.disk_name = fname->disk_name;
 #ifdef CONFIG_EXT4_FS_ENCRYPTION
-<<<<<<< HEAD
-	if (unlikely(!name)) {
-		if (fname->usr_fname->name[0] == '_') {
-			int ret;
-			if (de->name_len <= 32)
-				return 0;
-			ret = memcmp(de->name + ((de->name_len - 17) & ~15),
-				     fname->crypto_buf.name + 8, 16);
-			return (ret == 0) ? 1 : 0;
-		}
-		name = fname->crypto_buf.name;
-		len = fname->crypto_buf.len;
-	}
-=======
 	f.crypto_buf = fname->crypto_buf;
->>>>>>> a122c576
 #endif
 	return fscrypt_match_name(&f, de->name, de->name_len);
 }
