/*
 *  linux/fs/ext4/namei.c
 *
 * Copyright (C) 1992, 1993, 1994, 1995
 * Remy Card (card@masi.ibp.fr)
 * Laboratoire MASI - Institut Blaise Pascal
 * Universite Pierre et Marie Curie (Paris VI)
 *
 *  from
 *
 *  linux/fs/minix/namei.c
 *
 *  Copyright (C) 1991, 1992  Linus Torvalds
 *
 *  Big-endian to little-endian byte-swapping/bitmaps by
 *        David S. Miller (davem@caip.rutgers.edu), 1995
 *  Directory entry file type support and forward compatibility hooks
 *	for B-tree directories by Theodore Ts'o (tytso@mit.edu), 1998
 *  Hash Tree Directory indexing (c)
 *	Daniel Phillips, 2001
 *  Hash Tree Directory indexing porting
 *	Christopher Li, 2002
 *  Hash Tree Directory indexing cleanup
 *	Theodore Ts'o, 2002
 */

#include <linux/fs.h>
#include <linux/pagemap.h>
#include <linux/jbd2.h>
#include <linux/time.h>
#include <linux/fcntl.h>
#include <linux/stat.h>
#include <linux/string.h>
#include <linux/quotaops.h>
#include <linux/buffer_head.h>
#include <linux/bio.h>
#include "ext4.h"
#include "ext4_jbd2.h"

#include "xattr.h"
#include "acl.h"
#include "richacl.h"

#include <trace/events/ext4.h>
/*
 * define how far ahead to read directories while searching them.
 */
#define NAMEI_RA_CHUNKS  2
#define NAMEI_RA_BLOCKS  4
#define NAMEI_RA_SIZE	     (NAMEI_RA_CHUNKS * NAMEI_RA_BLOCKS)

static struct buffer_head *ext4_append(handle_t *handle,
					struct inode *inode,
					ext4_lblk_t *block)
{
	struct buffer_head *bh;
	int err = 0;

	if (unlikely(EXT4_SB(inode->i_sb)->s_max_dir_size_kb &&
		     ((inode->i_size >> 10) >=
		      EXT4_SB(inode->i_sb)->s_max_dir_size_kb)))
		return ERR_PTR(-ENOSPC);

	*block = inode->i_size >> inode->i_sb->s_blocksize_bits;

	bh = ext4_bread(handle, inode, *block, 1, &err);
	if (!bh)
		return ERR_PTR(err);
	inode->i_size += inode->i_sb->s_blocksize;
	EXT4_I(inode)->i_disksize = inode->i_size;
	err = ext4_journal_get_write_access(handle, bh);
	if (err) {
		brelse(bh);
		ext4_std_error(inode->i_sb, err);
		return ERR_PTR(err);
	}
	return bh;
}

static int ext4_dx_csum_verify(struct inode *inode,
			       struct ext4_dir_entry *dirent);

typedef enum {
	EITHER, INDEX, DIRENT
} dirblock_type_t;

#define ext4_read_dirblock(inode, block, type) \
	__ext4_read_dirblock((inode), (block), (type), __LINE__)

static struct buffer_head *__ext4_read_dirblock(struct inode *inode,
					      ext4_lblk_t block,
					      dirblock_type_t type,
					      unsigned int line)
{
	struct buffer_head *bh;
	struct ext4_dir_entry *dirent;
	int err = 0, is_dx_block = 0;

	bh = ext4_bread(NULL, inode, block, 0, &err);
	if (!bh) {
		if (err == 0) {
			ext4_error_inode(inode, __func__, line, block,
					       "Directory hole found");
			return ERR_PTR(-EIO);
		}
		__ext4_warning(inode->i_sb, __func__, line,
			       "error reading directory block "
			       "(ino %lu, block %lu)", inode->i_ino,
			       (unsigned long) block);
		return ERR_PTR(err);
	}
	dirent = (struct ext4_dir_entry *) bh->b_data;
	/* Determine whether or not we have an index block */
	if (is_dx(inode)) {
		if (block == 0)
			is_dx_block = 1;
		else if (ext4_rec_len_from_disk(dirent->rec_len,
						inode->i_sb->s_blocksize) ==
			 inode->i_sb->s_blocksize)
			is_dx_block = 1;
	}
	if (!is_dx_block && type == INDEX) {
		ext4_error_inode(inode, __func__, line, block,
		       "directory leaf block found instead of index block");
		return ERR_PTR(-EIO);
	}
	if (!EXT4_HAS_RO_COMPAT_FEATURE(inode->i_sb,
					EXT4_FEATURE_RO_COMPAT_METADATA_CSUM) ||
	    buffer_verified(bh))
		return bh;

	/*
	 * An empty leaf block can get mistaken for a index block; for
	 * this reason, we can only check the index checksum when the
	 * caller is sure it should be an index block.
	 */
	if (is_dx_block && type == INDEX) {
		if (ext4_dx_csum_verify(inode, dirent))
			set_buffer_verified(bh);
		else {
			ext4_error_inode(inode, __func__, line, block,
				"Directory index failed checksum");
			brelse(bh);
			return ERR_PTR(-EIO);
		}
	}
	if (!is_dx_block) {
		if (ext4_dirent_csum_verify(inode, dirent))
			set_buffer_verified(bh);
		else {
			ext4_error_inode(inode, __func__, line, block,
				"Directory block failed checksum");
			brelse(bh);
			return ERR_PTR(-EIO);
		}
	}
	return bh;
}

#ifndef assert
#define assert(test) J_ASSERT(test)
#endif

#ifdef DX_DEBUG
#define dxtrace(command) command
#else
#define dxtrace(command)
#endif

struct fake_dirent
{
	__le32 inode;
	__le16 rec_len;
	u8 name_len;
	u8 file_type;
};

struct dx_countlimit
{
	__le16 limit;
	__le16 count;
};

struct dx_entry
{
	__le32 hash;
	__le32 block;
};

/*
 * dx_root_info is laid out so that if it should somehow get overlaid by a
 * dirent the two low bits of the hash version will be zero.  Therefore, the
 * hash version mod 4 should never be 0.  Sincerely, the paranoia department.
 */

struct dx_root
{
	struct fake_dirent dot;
	char dot_name[4];
	struct fake_dirent dotdot;
	char dotdot_name[4];
	struct dx_root_info
	{
		__le32 reserved_zero;
		u8 hash_version;
		u8 info_length; /* 8 */
		u8 indirect_levels;
		u8 unused_flags;
	}
	info;
	struct dx_entry	entries[0];
};

struct dx_node
{
	struct fake_dirent fake;
	struct dx_entry	entries[0];
};


struct dx_frame
{
	struct buffer_head *bh;
	struct dx_entry *entries;
	struct dx_entry *at;
};

struct dx_map_entry
{
	u32 hash;
	u16 offs;
	u16 size;
};

/*
 * This goes at the end of each htree block.
 */
struct dx_tail {
	u32 dt_reserved;
	__le32 dt_checksum;	/* crc32c(uuid+inum+dirblock) */
};

static inline ext4_lblk_t dx_get_block(struct dx_entry *entry);
static void dx_set_block(struct dx_entry *entry, ext4_lblk_t value);
static inline unsigned dx_get_hash(struct dx_entry *entry);
static void dx_set_hash(struct dx_entry *entry, unsigned value);
static unsigned dx_get_count(struct dx_entry *entries);
static unsigned dx_get_limit(struct dx_entry *entries);
static void dx_set_count(struct dx_entry *entries, unsigned value);
static void dx_set_limit(struct dx_entry *entries, unsigned value);
static unsigned dx_root_limit(struct inode *dir, unsigned infosize);
static unsigned dx_node_limit(struct inode *dir);
static struct dx_frame *dx_probe(const struct qstr *d_name,
				 struct inode *dir,
				 struct dx_hash_info *hinfo,
				 struct dx_frame *frame,
				 int *err);
static void dx_release(struct dx_frame *frames);
static int dx_make_map(struct ext4_dir_entry_2 *de, unsigned blocksize,
		       struct dx_hash_info *hinfo, struct dx_map_entry map[]);
static void dx_sort_map(struct dx_map_entry *map, unsigned count);
static struct ext4_dir_entry_2 *dx_move_dirents(char *from, char *to,
		struct dx_map_entry *offsets, int count, unsigned blocksize);
static struct ext4_dir_entry_2* dx_pack_dirents(char *base, unsigned blocksize);
static void dx_insert_block(struct dx_frame *frame,
					u32 hash, ext4_lblk_t block);
static int ext4_htree_next_block(struct inode *dir, __u32 hash,
				 struct dx_frame *frame,
				 struct dx_frame *frames,
				 __u32 *start_hash);
static struct buffer_head * ext4_dx_find_entry(struct inode *dir,
		const struct qstr *d_name,
		struct ext4_dir_entry_2 **res_dir,
		int *err);
static int ext4_dx_add_entry(handle_t *handle, struct dentry *dentry,
			     struct inode *inode);

/* checksumming functions */
void initialize_dirent_tail(struct ext4_dir_entry_tail *t,
			    unsigned int blocksize)
{
	memset(t, 0, sizeof(struct ext4_dir_entry_tail));
	t->det_rec_len = ext4_rec_len_to_disk(
			sizeof(struct ext4_dir_entry_tail), blocksize);
	t->det_reserved_ft = EXT4_FT_DIR_CSUM;
}

/* Walk through a dirent block to find a checksum "dirent" at the tail */
static struct ext4_dir_entry_tail *get_dirent_tail(struct inode *inode,
						   struct ext4_dir_entry *de)
{
	struct ext4_dir_entry_tail *t;

#ifdef PARANOID
	struct ext4_dir_entry *d, *top;

	d = de;
	top = (struct ext4_dir_entry *)(((void *)de) +
		(EXT4_BLOCK_SIZE(inode->i_sb) -
		sizeof(struct ext4_dir_entry_tail)));
	while (d < top && d->rec_len)
		d = (struct ext4_dir_entry *)(((void *)d) +
		    le16_to_cpu(d->rec_len));

	if (d != top)
		return NULL;

	t = (struct ext4_dir_entry_tail *)d;
#else
	t = EXT4_DIRENT_TAIL(de, EXT4_BLOCK_SIZE(inode->i_sb));
#endif

	if (t->det_reserved_zero1 ||
	    le16_to_cpu(t->det_rec_len) != sizeof(struct ext4_dir_entry_tail) ||
	    t->det_reserved_zero2 ||
	    t->det_reserved_ft != EXT4_FT_DIR_CSUM)
		return NULL;

	return t;
}

static __le32 ext4_dirent_csum(struct inode *inode,
			       struct ext4_dir_entry *dirent, int size)
{
	struct ext4_sb_info *sbi = EXT4_SB(inode->i_sb);
	struct ext4_inode_info *ei = EXT4_I(inode);
	__u32 csum;

	csum = ext4_chksum(sbi, ei->i_csum_seed, (__u8 *)dirent, size);
	return cpu_to_le32(csum);
}

static void warn_no_space_for_csum(struct inode *inode)
{
	ext4_warning(inode->i_sb, "no space in directory inode %lu leaf for "
		     "checksum.  Please run e2fsck -D.", inode->i_ino);
}

int ext4_dirent_csum_verify(struct inode *inode, struct ext4_dir_entry *dirent)
{
	struct ext4_dir_entry_tail *t;

	if (!EXT4_HAS_RO_COMPAT_FEATURE(inode->i_sb,
					EXT4_FEATURE_RO_COMPAT_METADATA_CSUM))
		return 1;

	t = get_dirent_tail(inode, dirent);
	if (!t) {
		warn_no_space_for_csum(inode);
		return 0;
	}

	if (t->det_checksum != ext4_dirent_csum(inode, dirent,
						(void *)t - (void *)dirent))
		return 0;

	return 1;
}

static void ext4_dirent_csum_set(struct inode *inode,
				 struct ext4_dir_entry *dirent)
{
	struct ext4_dir_entry_tail *t;

	if (!EXT4_HAS_RO_COMPAT_FEATURE(inode->i_sb,
					EXT4_FEATURE_RO_COMPAT_METADATA_CSUM))
		return;

	t = get_dirent_tail(inode, dirent);
	if (!t) {
		warn_no_space_for_csum(inode);
		return;
	}

	t->det_checksum = ext4_dirent_csum(inode, dirent,
					   (void *)t - (void *)dirent);
}

int ext4_handle_dirty_dirent_node(handle_t *handle,
				  struct inode *inode,
				  struct buffer_head *bh)
{
	ext4_dirent_csum_set(inode, (struct ext4_dir_entry *)bh->b_data);
	return ext4_handle_dirty_metadata(handle, inode, bh);
}

static struct dx_countlimit *get_dx_countlimit(struct inode *inode,
					       struct ext4_dir_entry *dirent,
					       int *offset)
{
	struct ext4_dir_entry *dp;
	struct dx_root_info *root;
	int count_offset;

	if (le16_to_cpu(dirent->rec_len) == EXT4_BLOCK_SIZE(inode->i_sb))
		count_offset = 8;
	else if (le16_to_cpu(dirent->rec_len) == 12) {
		dp = (struct ext4_dir_entry *)(((void *)dirent) + 12);
		if (le16_to_cpu(dp->rec_len) !=
		    EXT4_BLOCK_SIZE(inode->i_sb) - 12)
			return NULL;
		root = (struct dx_root_info *)(((void *)dp + 12));
		if (root->reserved_zero ||
		    root->info_length != sizeof(struct dx_root_info))
			return NULL;
		count_offset = 32;
	} else
		return NULL;

	if (offset)
		*offset = count_offset;
	return (struct dx_countlimit *)(((void *)dirent) + count_offset);
}

static __le32 ext4_dx_csum(struct inode *inode, struct ext4_dir_entry *dirent,
			   int count_offset, int count, struct dx_tail *t)
{
	struct ext4_sb_info *sbi = EXT4_SB(inode->i_sb);
	struct ext4_inode_info *ei = EXT4_I(inode);
	__u32 csum;
	__le32 save_csum;
	int size;

	size = count_offset + (count * sizeof(struct dx_entry));
	save_csum = t->dt_checksum;
	t->dt_checksum = 0;
	csum = ext4_chksum(sbi, ei->i_csum_seed, (__u8 *)dirent, size);
	csum = ext4_chksum(sbi, csum, (__u8 *)t, sizeof(struct dx_tail));
	t->dt_checksum = save_csum;

	return cpu_to_le32(csum);
}

static int ext4_dx_csum_verify(struct inode *inode,
			       struct ext4_dir_entry *dirent)
{
	struct dx_countlimit *c;
	struct dx_tail *t;
	int count_offset, limit, count;

	if (!EXT4_HAS_RO_COMPAT_FEATURE(inode->i_sb,
					EXT4_FEATURE_RO_COMPAT_METADATA_CSUM))
		return 1;

	c = get_dx_countlimit(inode, dirent, &count_offset);
	if (!c) {
		EXT4_ERROR_INODE(inode, "dir seems corrupt?  Run e2fsck -D.");
		return 1;
	}
	limit = le16_to_cpu(c->limit);
	count = le16_to_cpu(c->count);
	if (count_offset + (limit * sizeof(struct dx_entry)) >
	    EXT4_BLOCK_SIZE(inode->i_sb) - sizeof(struct dx_tail)) {
		warn_no_space_for_csum(inode);
		return 1;
	}
	t = (struct dx_tail *)(((struct dx_entry *)c) + limit);

	if (t->dt_checksum != ext4_dx_csum(inode, dirent, count_offset,
					    count, t))
		return 0;
	return 1;
}

static void ext4_dx_csum_set(struct inode *inode, struct ext4_dir_entry *dirent)
{
	struct dx_countlimit *c;
	struct dx_tail *t;
	int count_offset, limit, count;

	if (!EXT4_HAS_RO_COMPAT_FEATURE(inode->i_sb,
					EXT4_FEATURE_RO_COMPAT_METADATA_CSUM))
		return;

	c = get_dx_countlimit(inode, dirent, &count_offset);
	if (!c) {
		EXT4_ERROR_INODE(inode, "dir seems corrupt?  Run e2fsck -D.");
		return;
	}
	limit = le16_to_cpu(c->limit);
	count = le16_to_cpu(c->count);
	if (count_offset + (limit * sizeof(struct dx_entry)) >
	    EXT4_BLOCK_SIZE(inode->i_sb) - sizeof(struct dx_tail)) {
		warn_no_space_for_csum(inode);
		return;
	}
	t = (struct dx_tail *)(((struct dx_entry *)c) + limit);

	t->dt_checksum = ext4_dx_csum(inode, dirent, count_offset, count, t);
}

static inline int ext4_handle_dirty_dx_node(handle_t *handle,
					    struct inode *inode,
					    struct buffer_head *bh)
{
	ext4_dx_csum_set(inode, (struct ext4_dir_entry *)bh->b_data);
	return ext4_handle_dirty_metadata(handle, inode, bh);
}

/*
 * p is at least 6 bytes before the end of page
 */
static inline struct ext4_dir_entry_2 *
ext4_next_entry(struct ext4_dir_entry_2 *p, unsigned long blocksize)
{
	return (struct ext4_dir_entry_2 *)((char *)p +
		ext4_rec_len_from_disk(p->rec_len, blocksize));
}

/*
 * Future: use high four bits of block for coalesce-on-delete flags
 * Mask them off for now.
 */

static inline ext4_lblk_t dx_get_block(struct dx_entry *entry)
{
	return le32_to_cpu(entry->block) & 0x00ffffff;
}

static inline void dx_set_block(struct dx_entry *entry, ext4_lblk_t value)
{
	entry->block = cpu_to_le32(value);
}

static inline unsigned dx_get_hash(struct dx_entry *entry)
{
	return le32_to_cpu(entry->hash);
}

static inline void dx_set_hash(struct dx_entry *entry, unsigned value)
{
	entry->hash = cpu_to_le32(value);
}

static inline unsigned dx_get_count(struct dx_entry *entries)
{
	return le16_to_cpu(((struct dx_countlimit *) entries)->count);
}

static inline unsigned dx_get_limit(struct dx_entry *entries)
{
	return le16_to_cpu(((struct dx_countlimit *) entries)->limit);
}

static inline void dx_set_count(struct dx_entry *entries, unsigned value)
{
	((struct dx_countlimit *) entries)->count = cpu_to_le16(value);
}

static inline void dx_set_limit(struct dx_entry *entries, unsigned value)
{
	((struct dx_countlimit *) entries)->limit = cpu_to_le16(value);
}

static inline unsigned dx_root_limit(struct inode *dir, unsigned infosize)
{
	unsigned entry_space = dir->i_sb->s_blocksize - EXT4_DIR_REC_LEN(1) -
		EXT4_DIR_REC_LEN(2) - infosize;

	if (EXT4_HAS_RO_COMPAT_FEATURE(dir->i_sb,
				       EXT4_FEATURE_RO_COMPAT_METADATA_CSUM))
		entry_space -= sizeof(struct dx_tail);
	return entry_space / sizeof(struct dx_entry);
}

static inline unsigned dx_node_limit(struct inode *dir)
{
	unsigned entry_space = dir->i_sb->s_blocksize - EXT4_DIR_REC_LEN(0);

	if (EXT4_HAS_RO_COMPAT_FEATURE(dir->i_sb,
				       EXT4_FEATURE_RO_COMPAT_METADATA_CSUM))
		entry_space -= sizeof(struct dx_tail);
	return entry_space / sizeof(struct dx_entry);
}

/*
 * Debug
 */
#ifdef DX_DEBUG
static void dx_show_index(char * label, struct dx_entry *entries)
{
	int i, n = dx_get_count (entries);
	printk(KERN_DEBUG "%s index ", label);
	for (i = 0; i < n; i++) {
		printk("%x->%lu ", i ? dx_get_hash(entries + i) :
				0, (unsigned long)dx_get_block(entries + i));
	}
	printk("\n");
}

struct stats
{
	unsigned names;
	unsigned space;
	unsigned bcount;
};

static struct stats dx_show_leaf(struct dx_hash_info *hinfo, struct ext4_dir_entry_2 *de,
				 int size, int show_names)
{
	unsigned names = 0, space = 0;
	char *base = (char *) de;
	struct dx_hash_info h = *hinfo;

	printk("names: ");
	while ((char *) de < base + size)
	{
		if (de->inode)
		{
			if (show_names)
			{
				int len = de->name_len;
				char *name = de->name;
				while (len--) printk("%c", *name++);
				ext4fs_dirhash(de->name, de->name_len, &h);
				printk(":%x.%u ", h.hash,
				       (unsigned) ((char *) de - base));
			}
			space += EXT4_DIR_REC_LEN(de->name_len);
			names++;
		}
		de = ext4_next_entry(de, size);
	}
	printk("(%i)\n", names);
	return (struct stats) { names, space, 1 };
}

struct stats dx_show_entries(struct dx_hash_info *hinfo, struct inode *dir,
			     struct dx_entry *entries, int levels)
{
	unsigned blocksize = dir->i_sb->s_blocksize;
	unsigned count = dx_get_count(entries), names = 0, space = 0, i;
	unsigned bcount = 0;
	struct buffer_head *bh;
	int err;
	printk("%i indexed blocks...\n", count);
	for (i = 0; i < count; i++, entries++)
	{
		ext4_lblk_t block = dx_get_block(entries);
		ext4_lblk_t hash  = i ? dx_get_hash(entries): 0;
		u32 range = i < count - 1? (dx_get_hash(entries + 1) - hash): ~hash;
		struct stats stats;
		printk("%s%3u:%03u hash %8x/%8x ",levels?"":"   ", i, block, hash, range);
		if (!(bh = ext4_bread (NULL,dir, block, 0,&err))) continue;
		stats = levels?
		   dx_show_entries(hinfo, dir, ((struct dx_node *) bh->b_data)->entries, levels - 1):
		   dx_show_leaf(hinfo, (struct ext4_dir_entry_2 *) bh->b_data, blocksize, 0);
		names += stats.names;
		space += stats.space;
		bcount += stats.bcount;
		brelse(bh);
	}
	if (bcount)
		printk(KERN_DEBUG "%snames %u, fullness %u (%u%%)\n",
		       levels ? "" : "   ", names, space/bcount,
		       (space/bcount)*100/blocksize);
	return (struct stats) { names, space, bcount};
}
#endif /* DX_DEBUG */

/*
 * Probe for a directory leaf block to search.
 *
 * dx_probe can return ERR_BAD_DX_DIR, which means there was a format
 * error in the directory index, and the caller should fall back to
 * searching the directory normally.  The callers of dx_probe **MUST**
 * check for this error code, and make sure it never gets reflected
 * back to userspace.
 */
static struct dx_frame *
dx_probe(const struct qstr *d_name, struct inode *dir,
	 struct dx_hash_info *hinfo, struct dx_frame *frame_in, int *err)
{
	unsigned count, indirect;
	struct dx_entry *at, *entries, *p, *q, *m;
	struct dx_root *root;
	struct buffer_head *bh;
	struct dx_frame *frame = frame_in;
	u32 hash;

	frame->bh = NULL;
	bh = ext4_read_dirblock(dir, 0, INDEX);
	if (IS_ERR(bh)) {
		*err = PTR_ERR(bh);
		goto fail;
	}
	root = (struct dx_root *) bh->b_data;
	if (root->info.hash_version != DX_HASH_TEA &&
	    root->info.hash_version != DX_HASH_HALF_MD4 &&
	    root->info.hash_version != DX_HASH_LEGACY) {
		ext4_warning(dir->i_sb, "Unrecognised inode hash code %d",
			     root->info.hash_version);
		brelse(bh);
		*err = ERR_BAD_DX_DIR;
		goto fail;
	}
	hinfo->hash_version = root->info.hash_version;
	if (hinfo->hash_version <= DX_HASH_TEA)
		hinfo->hash_version += EXT4_SB(dir->i_sb)->s_hash_unsigned;
	hinfo->seed = EXT4_SB(dir->i_sb)->s_hash_seed;
	if (d_name)
		ext4fs_dirhash(d_name->name, d_name->len, hinfo);
	hash = hinfo->hash;

	if (root->info.unused_flags & 1) {
		ext4_warning(dir->i_sb, "Unimplemented inode hash flags: %#06x",
			     root->info.unused_flags);
		brelse(bh);
		*err = ERR_BAD_DX_DIR;
		goto fail;
	}

	if ((indirect = root->info.indirect_levels) > 1) {
		ext4_warning(dir->i_sb, "Unimplemented inode hash depth: %#06x",
			     root->info.indirect_levels);
		brelse(bh);
		*err = ERR_BAD_DX_DIR;
		goto fail;
	}

	entries = (struct dx_entry *) (((char *)&root->info) +
				       root->info.info_length);

	if (dx_get_limit(entries) != dx_root_limit(dir,
						   root->info.info_length)) {
		ext4_warning(dir->i_sb, "dx entry: limit != root limit");
		brelse(bh);
		*err = ERR_BAD_DX_DIR;
		goto fail;
	}

	dxtrace(printk("Look up %x", hash));
	while (1)
	{
		count = dx_get_count(entries);
		if (!count || count > dx_get_limit(entries)) {
			ext4_warning(dir->i_sb,
				     "dx entry: no count or count > limit");
			brelse(bh);
			*err = ERR_BAD_DX_DIR;
			goto fail2;
		}

		p = entries + 1;
		q = entries + count - 1;
		while (p <= q)
		{
			m = p + (q - p)/2;
			dxtrace(printk("."));
			if (dx_get_hash(m) > hash)
				q = m - 1;
			else
				p = m + 1;
		}

		if (0) // linear search cross check
		{
			unsigned n = count - 1;
			at = entries;
			while (n--)
			{
				dxtrace(printk(","));
				if (dx_get_hash(++at) > hash)
				{
					at--;
					break;
				}
			}
			assert (at == p - 1);
		}

		at = p - 1;
		dxtrace(printk(" %x->%u\n", at == entries? 0: dx_get_hash(at), dx_get_block(at)));
		frame->bh = bh;
		frame->entries = entries;
		frame->at = at;
		if (!indirect--) return frame;
		bh = ext4_read_dirblock(dir, dx_get_block(at), INDEX);
		if (IS_ERR(bh)) {
			*err = PTR_ERR(bh);
			goto fail2;
		}
		entries = ((struct dx_node *) bh->b_data)->entries;

		if (dx_get_limit(entries) != dx_node_limit (dir)) {
			ext4_warning(dir->i_sb,
				     "dx entry: limit != node limit");
			brelse(bh);
			*err = ERR_BAD_DX_DIR;
			goto fail2;
		}
		frame++;
		frame->bh = NULL;
	}
fail2:
	while (frame >= frame_in) {
		brelse(frame->bh);
		frame--;
	}
fail:
	if (*err == ERR_BAD_DX_DIR)
		ext4_warning(dir->i_sb,
			     "Corrupt dir inode %lu, running e2fsck is "
			     "recommended.", dir->i_ino);
	return NULL;
}

static void dx_release (struct dx_frame *frames)
{
	if (frames[0].bh == NULL)
		return;

	if (((struct dx_root *) frames[0].bh->b_data)->info.indirect_levels)
		brelse(frames[1].bh);
	brelse(frames[0].bh);
}

/*
 * This function increments the frame pointer to search the next leaf
 * block, and reads in the necessary intervening nodes if the search
 * should be necessary.  Whether or not the search is necessary is
 * controlled by the hash parameter.  If the hash value is even, then
 * the search is only continued if the next block starts with that
 * hash value.  This is used if we are searching for a specific file.
 *
 * If the hash value is HASH_NB_ALWAYS, then always go to the next block.
 *
 * This function returns 1 if the caller should continue to search,
 * or 0 if it should not.  If there is an error reading one of the
 * index blocks, it will a negative error code.
 *
 * If start_hash is non-null, it will be filled in with the starting
 * hash of the next page.
 */
static int ext4_htree_next_block(struct inode *dir, __u32 hash,
				 struct dx_frame *frame,
				 struct dx_frame *frames,
				 __u32 *start_hash)
{
	struct dx_frame *p;
	struct buffer_head *bh;
	int num_frames = 0;
	__u32 bhash;

	p = frame;
	/*
	 * Find the next leaf page by incrementing the frame pointer.
	 * If we run out of entries in the interior node, loop around and
	 * increment pointer in the parent node.  When we break out of
	 * this loop, num_frames indicates the number of interior
	 * nodes need to be read.
	 */
	while (1) {
		if (++(p->at) < p->entries + dx_get_count(p->entries))
			break;
		if (p == frames)
			return 0;
		num_frames++;
		p--;
	}

	/*
	 * If the hash is 1, then continue only if the next page has a
	 * continuation hash of any value.  This is used for readdir
	 * handling.  Otherwise, check to see if the hash matches the
	 * desired contiuation hash.  If it doesn't, return since
	 * there's no point to read in the successive index pages.
	 */
	bhash = dx_get_hash(p->at);
	if (start_hash)
		*start_hash = bhash;
	if ((hash & 1) == 0) {
		if ((bhash & ~1) != hash)
			return 0;
	}
	/*
	 * If the hash is HASH_NB_ALWAYS, we always go to the next
	 * block so no check is necessary
	 */
	while (num_frames--) {
		bh = ext4_read_dirblock(dir, dx_get_block(p->at), INDEX);
		if (IS_ERR(bh))
			return PTR_ERR(bh);
		p++;
		brelse(p->bh);
		p->bh = bh;
		p->at = p->entries = ((struct dx_node *) bh->b_data)->entries;
	}
	return 1;
}


/*
 * This function fills a red-black tree with information from a
 * directory block.  It returns the number directory entries loaded
 * into the tree.  If there is an error it is returned in err.
 */
static int htree_dirblock_to_tree(struct file *dir_file,
				  struct inode *dir, ext4_lblk_t block,
				  struct dx_hash_info *hinfo,
				  __u32 start_hash, __u32 start_minor_hash)
{
	struct buffer_head *bh;
	struct ext4_dir_entry_2 *de, *top;
	int err = 0, count = 0;

	dxtrace(printk(KERN_INFO "In htree dirblock_to_tree: block %lu\n",
							(unsigned long)block));
	bh = ext4_read_dirblock(dir, block, DIRENT);
	if (IS_ERR(bh))
		return PTR_ERR(bh);

	de = (struct ext4_dir_entry_2 *) bh->b_data;
	top = (struct ext4_dir_entry_2 *) ((char *) de +
					   dir->i_sb->s_blocksize -
					   EXT4_DIR_REC_LEN(0));
	for (; de < top; de = ext4_next_entry(de, dir->i_sb->s_blocksize)) {
		if (ext4_check_dir_entry(dir, NULL, de, bh,
				bh->b_data, bh->b_size,
				(block<<EXT4_BLOCK_SIZE_BITS(dir->i_sb))
					 + ((char *)de - bh->b_data))) {
			/* silently ignore the rest of the block */
			break;
		}
		ext4fs_dirhash(de->name, de->name_len, hinfo);
		if ((hinfo->hash < start_hash) ||
		    ((hinfo->hash == start_hash) &&
		     (hinfo->minor_hash < start_minor_hash)))
			continue;
		if (de->inode == 0)
			continue;
		if ((err = ext4_htree_store_dirent(dir_file,
				   hinfo->hash, hinfo->minor_hash, de)) != 0) {
			brelse(bh);
			return err;
		}
		count++;
	}
	brelse(bh);
	return count;
}


/*
 * This function fills a red-black tree with information from a
 * directory.  We start scanning the directory in hash order, starting
 * at start_hash and start_minor_hash.
 *
 * This function returns the number of entries inserted into the tree,
 * or a negative error code.
 */
int ext4_htree_fill_tree(struct file *dir_file, __u32 start_hash,
			 __u32 start_minor_hash, __u32 *next_hash)
{
	struct dx_hash_info hinfo;
	struct ext4_dir_entry_2 *de;
	struct dx_frame frames[2], *frame;
	struct inode *dir;
	ext4_lblk_t block;
	int count = 0;
	int ret, err;
	__u32 hashval;

	dxtrace(printk(KERN_DEBUG "In htree_fill_tree, start hash: %x:%x\n",
		       start_hash, start_minor_hash));
	dir = file_inode(dir_file);
	if (!(ext4_test_inode_flag(dir, EXT4_INODE_INDEX))) {
		hinfo.hash_version = EXT4_SB(dir->i_sb)->s_def_hash_version;
		if (hinfo.hash_version <= DX_HASH_TEA)
			hinfo.hash_version +=
				EXT4_SB(dir->i_sb)->s_hash_unsigned;
		hinfo.seed = EXT4_SB(dir->i_sb)->s_hash_seed;
		if (ext4_has_inline_data(dir)) {
			int has_inline_data = 1;
			count = htree_inlinedir_to_tree(dir_file, dir, 0,
							&hinfo, start_hash,
							start_minor_hash,
							&has_inline_data);
			if (has_inline_data) {
				*next_hash = ~0;
				return count;
			}
		}
		count = htree_dirblock_to_tree(dir_file, dir, 0, &hinfo,
					       start_hash, start_minor_hash);
		*next_hash = ~0;
		return count;
	}
	hinfo.hash = start_hash;
	hinfo.minor_hash = 0;
	frame = dx_probe(NULL, dir, &hinfo, frames, &err);
	if (!frame)
		return err;

	/* Add '.' and '..' from the htree header */
	if (!start_hash && !start_minor_hash) {
		de = (struct ext4_dir_entry_2 *) frames[0].bh->b_data;
		if ((err = ext4_htree_store_dirent(dir_file, 0, 0, de)) != 0)
			goto errout;
		count++;
	}
	if (start_hash < 2 || (start_hash ==2 && start_minor_hash==0)) {
		de = (struct ext4_dir_entry_2 *) frames[0].bh->b_data;
		de = ext4_next_entry(de, dir->i_sb->s_blocksize);
		if ((err = ext4_htree_store_dirent(dir_file, 2, 0, de)) != 0)
			goto errout;
		count++;
	}

	while (1) {
		block = dx_get_block(frame->at);
		ret = htree_dirblock_to_tree(dir_file, dir, block, &hinfo,
					     start_hash, start_minor_hash);
		if (ret < 0) {
			err = ret;
			goto errout;
		}
		count += ret;
		hashval = ~0;
		ret = ext4_htree_next_block(dir, HASH_NB_ALWAYS,
					    frame, frames, &hashval);
		*next_hash = hashval;
		if (ret < 0) {
			err = ret;
			goto errout;
		}
		/*
		 * Stop if:  (a) there are no more entries, or
		 * (b) we have inserted at least one entry and the
		 * next hash value is not a continuation
		 */
		if ((ret == 0) ||
		    (count && ((hashval & 1) == 0)))
			break;
	}
	dx_release(frames);
	dxtrace(printk(KERN_DEBUG "Fill tree: returned %d entries, "
		       "next hash: %x\n", count, *next_hash));
	return count;
errout:
	dx_release(frames);
	return (err);
}

static inline int search_dirblock(struct buffer_head *bh,
				  struct inode *dir,
				  const struct qstr *d_name,
				  unsigned int offset,
				  struct ext4_dir_entry_2 **res_dir)
{
	return search_dir(bh, bh->b_data, dir->i_sb->s_blocksize, dir,
			  d_name, offset, res_dir);
}

/*
 * Directory block splitting, compacting
 */

/*
 * Create map of hash values, offsets, and sizes, stored at end of block.
 * Returns number of entries mapped.
 */
static int dx_make_map(struct ext4_dir_entry_2 *de, unsigned blocksize,
		       struct dx_hash_info *hinfo,
		       struct dx_map_entry *map_tail)
{
	int count = 0;
	char *base = (char *) de;
	struct dx_hash_info h = *hinfo;

	while ((char *) de < base + blocksize) {
		if (de->name_len && de->inode) {
			ext4fs_dirhash(de->name, de->name_len, &h);
			map_tail--;
			map_tail->hash = h.hash;
			map_tail->offs = ((char *) de - base)>>2;
			map_tail->size = le16_to_cpu(de->rec_len);
			count++;
			cond_resched();
		}
		/* XXX: do we need to check rec_len == 0 case? -Chris */
		de = ext4_next_entry(de, blocksize);
	}
	return count;
}

/* Sort map by hash value */
static void dx_sort_map (struct dx_map_entry *map, unsigned count)
{
	struct dx_map_entry *p, *q, *top = map + count - 1;
	int more;
	/* Combsort until bubble sort doesn't suck */
	while (count > 2) {
		count = count*10/13;
		if (count - 9 < 2) /* 9, 10 -> 11 */
			count = 11;
		for (p = top, q = p - count; q >= map; p--, q--)
			if (p->hash < q->hash)
				swap(*p, *q);
	}
	/* Garden variety bubble sort */
	do {
		more = 0;
		q = top;
		while (q-- > map) {
			if (q[1].hash >= q[0].hash)
				continue;
			swap(*(q+1), *q);
			more = 1;
		}
	} while(more);
}

static void dx_insert_block(struct dx_frame *frame, u32 hash, ext4_lblk_t block)
{
	struct dx_entry *entries = frame->entries;
	struct dx_entry *old = frame->at, *new = old + 1;
	int count = dx_get_count(entries);

	assert(count < dx_get_limit(entries));
	assert(old < entries + count);
	memmove(new + 1, new, (char *)(entries + count) - (char *)(new));
	dx_set_hash(new, hash);
	dx_set_block(new, block);
	dx_set_count(entries, count + 1);
}

/*
 * NOTE! unlike strncmp, ext4_match returns 1 for success, 0 for failure.
 *
 * `len <= EXT4_NAME_LEN' is guaranteed by caller.
 * `de != NULL' is guaranteed by caller.
 */
static inline int ext4_match (int len, const char * const name,
			      struct ext4_dir_entry_2 * de)
{
	if (len != de->name_len)
		return 0;
	if (!de->inode)
		return 0;
	return !memcmp(name, de->name, len);
}

/*
 * Returns 0 if not found, -1 on failure, and 1 on success
 */
int search_dir(struct buffer_head *bh,
	       char *search_buf,
	       int buf_size,
	       struct inode *dir,
	       const struct qstr *d_name,
	       unsigned int offset,
	       struct ext4_dir_entry_2 **res_dir)
{
	struct ext4_dir_entry_2 * de;
	char * dlimit;
	int de_len;
	const char *name = d_name->name;
	int namelen = d_name->len;

	de = (struct ext4_dir_entry_2 *)search_buf;
	dlimit = search_buf + buf_size;
	while ((char *) de < dlimit) {
		/* this code is executed quadratically often */
		/* do minimal checking `by hand' */

		if ((char *) de + namelen <= dlimit &&
		    ext4_match (namelen, name, de)) {
			/* found a match - just to be sure, do a full check */
			if (ext4_check_dir_entry(dir, NULL, de, bh, bh->b_data,
						 bh->b_size, offset))
				return -1;
			*res_dir = de;
			return 1;
		}
		/* prevent looping on a bad block */
		de_len = ext4_rec_len_from_disk(de->rec_len,
						dir->i_sb->s_blocksize);
		if (de_len <= 0)
			return -1;
		offset += de_len;
		de = (struct ext4_dir_entry_2 *) ((char *) de + de_len);
	}
	return 0;
}

static int is_dx_internal_node(struct inode *dir, ext4_lblk_t block,
			       struct ext4_dir_entry *de)
{
	struct super_block *sb = dir->i_sb;

	if (!is_dx(dir))
		return 0;
	if (block == 0)
		return 1;
	if (de->inode == 0 &&
	    ext4_rec_len_from_disk(de->rec_len, sb->s_blocksize) ==
			sb->s_blocksize)
		return 1;
	return 0;
}

/*
 *	ext4_find_entry()
 *
 * finds an entry in the specified directory with the wanted name. It
 * returns the cache buffer in which the entry was found, and the entry
 * itself (as a parameter - res_dir). It does NOT read the inode of the
 * entry - you'll have to do that yourself if you want to.
 *
 * The returned buffer_head has ->b_count elevated.  The caller is expected
 * to brelse() it when appropriate.
 */
static struct buffer_head * ext4_find_entry (struct inode *dir,
					const struct qstr *d_name,
					struct ext4_dir_entry_2 **res_dir,
					int *inlined)
{
	struct super_block *sb;
	struct buffer_head *bh_use[NAMEI_RA_SIZE];
	struct buffer_head *bh, *ret = NULL;
	ext4_lblk_t start, block, b;
	const u8 *name = d_name->name;
	int ra_max = 0;		/* Number of bh's in the readahead
				   buffer, bh_use[] */
	int ra_ptr = 0;		/* Current index into readahead
				   buffer */
	int num = 0;
	ext4_lblk_t  nblocks;
	int i, err;
	int namelen;

	*res_dir = NULL;
	sb = dir->i_sb;
	namelen = d_name->len;
	if (namelen > EXT4_NAME_LEN)
		return NULL;

	if (ext4_has_inline_data(dir)) {
		int has_inline_data = 1;
		ret = ext4_find_inline_entry(dir, d_name, res_dir,
					     &has_inline_data);
		if (has_inline_data) {
			if (inlined)
				*inlined = 1;
			return ret;
		}
	}

	if ((namelen <= 2) && (name[0] == '.') &&
	    (name[1] == '.' || name[1] == '\0')) {
		/*
		 * "." or ".." will only be in the first block
		 * NFS may look up ".."; "." should be handled by the VFS
		 */
		block = start = 0;
		nblocks = 1;
		goto restart;
	}
	if (is_dx(dir)) {
		bh = ext4_dx_find_entry(dir, d_name, res_dir, &err);
		/*
		 * On success, or if the error was file not found,
		 * return.  Otherwise, fall back to doing a search the
		 * old fashioned way.
		 */
		if (bh || (err != ERR_BAD_DX_DIR))
			return bh;
		dxtrace(printk(KERN_DEBUG "ext4_find_entry: dx failed, "
			       "falling back\n"));
	}
	nblocks = dir->i_size >> EXT4_BLOCK_SIZE_BITS(sb);
	start = EXT4_I(dir)->i_dir_start_lookup;
	if (start >= nblocks)
		start = 0;
	block = start;
restart:
	do {
		/*
		 * We deal with the read-ahead logic here.
		 */
		if (ra_ptr >= ra_max) {
			/* Refill the readahead buffer */
			ra_ptr = 0;
			b = block;
			for (ra_max = 0; ra_max < NAMEI_RA_SIZE; ra_max++) {
				/*
				 * Terminate if we reach the end of the
				 * directory and must wrap, or if our
				 * search has finished at this block.
				 */
				if (b >= nblocks || (num && block == start)) {
					bh_use[ra_max] = NULL;
					break;
				}
				num++;
				bh = ext4_getblk(NULL, dir, b++, 0, &err);
				bh_use[ra_max] = bh;
				if (bh)
					ll_rw_block(READ | REQ_META | REQ_PRIO,
						    1, &bh);
			}
		}
		if ((bh = bh_use[ra_ptr++]) == NULL)
			goto next;
		wait_on_buffer(bh);
		if (!buffer_uptodate(bh)) {
			/* read error, skip block & hope for the best */
			EXT4_ERROR_INODE(dir, "reading directory lblock %lu",
					 (unsigned long) block);
			brelse(bh);
			goto next;
		}
		if (!buffer_verified(bh) &&
		    !is_dx_internal_node(dir, block,
					 (struct ext4_dir_entry *)bh->b_data) &&
		    !ext4_dirent_csum_verify(dir,
				(struct ext4_dir_entry *)bh->b_data)) {
			EXT4_ERROR_INODE(dir, "checksumming directory "
					 "block %lu", (unsigned long)block);
			brelse(bh);
			goto next;
		}
		set_buffer_verified(bh);
		i = search_dirblock(bh, dir, d_name,
			    block << EXT4_BLOCK_SIZE_BITS(sb), res_dir);
		if (i == 1) {
			EXT4_I(dir)->i_dir_start_lookup = block;
			ret = bh;
			goto cleanup_and_exit;
		} else {
			brelse(bh);
			if (i < 0)
				goto cleanup_and_exit;
		}
	next:
		if (++block >= nblocks)
			block = 0;
	} while (block != start);

	/*
	 * If the directory has grown while we were searching, then
	 * search the last part of the directory before giving up.
	 */
	block = nblocks;
	nblocks = dir->i_size >> EXT4_BLOCK_SIZE_BITS(sb);
	if (block < nblocks) {
		start = 0;
		goto restart;
	}

cleanup_and_exit:
	/* Clean up the read-ahead blocks */
	for (; ra_ptr < ra_max; ra_ptr++)
		brelse(bh_use[ra_ptr]);
	return ret;
}

static struct buffer_head * ext4_dx_find_entry(struct inode *dir, const struct qstr *d_name,
		       struct ext4_dir_entry_2 **res_dir, int *err)
{
	struct super_block * sb = dir->i_sb;
	struct dx_hash_info	hinfo;
	struct dx_frame frames[2], *frame;
	struct buffer_head *bh;
	ext4_lblk_t block;
	int retval;

	if (!(frame = dx_probe(d_name, dir, &hinfo, frames, err)))
		return NULL;
	do {
		block = dx_get_block(frame->at);
		bh = ext4_read_dirblock(dir, block, DIRENT);
		if (IS_ERR(bh)) {
			*err = PTR_ERR(bh);
			goto errout;
		}
		retval = search_dirblock(bh, dir, d_name,
					 block << EXT4_BLOCK_SIZE_BITS(sb),
					 res_dir);
		if (retval == 1) { 	/* Success! */
			dx_release(frames);
			return bh;
		}
		brelse(bh);
		if (retval == -1) {
			*err = ERR_BAD_DX_DIR;
			goto errout;
		}

		/* Check to see if we should continue to search */
		retval = ext4_htree_next_block(dir, hinfo.hash, frame,
					       frames, NULL);
		if (retval < 0) {
			ext4_warning(sb,
			     "error reading index page in directory #%lu",
			     dir->i_ino);
			*err = retval;
			goto errout;
		}
	} while (retval == 1);

	*err = -ENOENT;
errout:
	dxtrace(printk(KERN_DEBUG "%s not found\n", d_name->name));
	dx_release (frames);
	return NULL;
}

static struct dentry *ext4_lookup(struct inode *dir, struct dentry *dentry, unsigned int flags)
{
	struct inode *inode;
	struct ext4_dir_entry_2 *de;
	struct buffer_head *bh;

	if (dentry->d_name.len > EXT4_NAME_LEN)
		return ERR_PTR(-ENAMETOOLONG);

	bh = ext4_find_entry(dir, &dentry->d_name, &de, NULL);
	inode = NULL;
	if (bh) {
		__u32 ino = le32_to_cpu(de->inode);
		brelse(bh);
		if (!ext4_valid_inum(dir->i_sb, ino)) {
			EXT4_ERROR_INODE(dir, "bad inode number: %u", ino);
			return ERR_PTR(-EIO);
		}
		if (unlikely(ino == dir->i_ino)) {
			EXT4_ERROR_INODE(dir, "'%pd' linked to parent dir",
					 dentry);
			return ERR_PTR(-EIO);
		}
		inode = ext4_iget(dir->i_sb, ino);
		if (inode == ERR_PTR(-ESTALE)) {
			EXT4_ERROR_INODE(dir,
					 "deleted inode referenced: %u",
					 ino);
			return ERR_PTR(-EIO);
		}
	}
	return d_splice_alias(inode, dentry);
}


struct dentry *ext4_get_parent(struct dentry *child)
{
	__u32 ino;
	static const struct qstr dotdot = QSTR_INIT("..", 2);
	struct ext4_dir_entry_2 * de;
	struct buffer_head *bh;

	bh = ext4_find_entry(child->d_inode, &dotdot, &de, NULL);
	if (!bh)
		return ERR_PTR(-ENOENT);
	ino = le32_to_cpu(de->inode);
	brelse(bh);

	if (!ext4_valid_inum(child->d_inode->i_sb, ino)) {
		EXT4_ERROR_INODE(child->d_inode,
				 "bad parent inode number: %u", ino);
		return ERR_PTR(-EIO);
	}

	return d_obtain_alias(ext4_iget(child->d_inode->i_sb, ino));
}

/*
 * Move count entries from end of map between two memory locations.
 * Returns pointer to last entry moved.
 */
static struct ext4_dir_entry_2 *
dx_move_dirents(char *from, char *to, struct dx_map_entry *map, int count,
		unsigned blocksize)
{
	unsigned rec_len = 0;

	while (count--) {
		struct ext4_dir_entry_2 *de = (struct ext4_dir_entry_2 *)
						(from + (map->offs<<2));
		rec_len = EXT4_DIR_REC_LEN(de->name_len);
		memcpy (to, de, rec_len);
		((struct ext4_dir_entry_2 *) to)->rec_len =
				ext4_rec_len_to_disk(rec_len, blocksize);
		de->inode = 0;
		map++;
		to += rec_len;
	}
	return (struct ext4_dir_entry_2 *) (to - rec_len);
}

/*
 * Compact each dir entry in the range to the minimal rec_len.
 * Returns pointer to last entry in range.
 */
static struct ext4_dir_entry_2* dx_pack_dirents(char *base, unsigned blocksize)
{
	struct ext4_dir_entry_2 *next, *to, *prev, *de = (struct ext4_dir_entry_2 *) base;
	unsigned rec_len = 0;

	prev = to = de;
	while ((char*)de < base + blocksize) {
		next = ext4_next_entry(de, blocksize);
		if (de->inode && de->name_len) {
			rec_len = EXT4_DIR_REC_LEN(de->name_len);
			if (de > to)
				memmove(to, de, rec_len);
			to->rec_len = ext4_rec_len_to_disk(rec_len, blocksize);
			prev = to;
			to = (struct ext4_dir_entry_2 *) (((char *) to) + rec_len);
		}
		de = next;
	}
	return prev;
}

/*
 * Split a full leaf block to make room for a new dir entry.
 * Allocate a new block, and move entries so that they are approx. equally full.
 * Returns pointer to de in block into which the new entry will be inserted.
 */
static struct ext4_dir_entry_2 *do_split(handle_t *handle, struct inode *dir,
			struct buffer_head **bh,struct dx_frame *frame,
			struct dx_hash_info *hinfo, int *error)
{
	unsigned blocksize = dir->i_sb->s_blocksize;
	unsigned count, continued;
	struct buffer_head *bh2;
	ext4_lblk_t newblock;
	u32 hash2;
	struct dx_map_entry *map;
	char *data1 = (*bh)->b_data, *data2;
	unsigned split, move, size;
	struct ext4_dir_entry_2 *de = NULL, *de2;
	struct ext4_dir_entry_tail *t;
	int	csum_size = 0;
	int	err = 0, i;

	if (EXT4_HAS_RO_COMPAT_FEATURE(dir->i_sb,
				       EXT4_FEATURE_RO_COMPAT_METADATA_CSUM))
		csum_size = sizeof(struct ext4_dir_entry_tail);

	bh2 = ext4_append(handle, dir, &newblock);
	if (IS_ERR(bh2)) {
		brelse(*bh);
		*bh = NULL;
		*error = PTR_ERR(bh2);
		return NULL;
	}

	BUFFER_TRACE(*bh, "get_write_access");
	err = ext4_journal_get_write_access(handle, *bh);
	if (err)
		goto journal_error;

	BUFFER_TRACE(frame->bh, "get_write_access");
	err = ext4_journal_get_write_access(handle, frame->bh);
	if (err)
		goto journal_error;

	data2 = bh2->b_data;

	/* create map in the end of data2 block */
	map = (struct dx_map_entry *) (data2 + blocksize);
	count = dx_make_map((struct ext4_dir_entry_2 *) data1,
			     blocksize, hinfo, map);
	map -= count;
	dx_sort_map(map, count);
	/* Split the existing block in the middle, size-wise */
	size = 0;
	move = 0;
	for (i = count-1; i >= 0; i--) {
		/* is more than half of this entry in 2nd half of the block? */
		if (size + map[i].size/2 > blocksize/2)
			break;
		size += map[i].size;
		move++;
	}
	/* map index at which we will split */
	split = count - move;
	hash2 = map[split].hash;
	continued = hash2 == map[split - 1].hash;
	dxtrace(printk(KERN_INFO "Split block %lu at %x, %i/%i\n",
			(unsigned long)dx_get_block(frame->at),
					hash2, split, count-split));

	/* Fancy dance to stay within two buffers */
	de2 = dx_move_dirents(data1, data2, map + split, count - split, blocksize);
	de = dx_pack_dirents(data1, blocksize);
	de->rec_len = ext4_rec_len_to_disk(data1 + (blocksize - csum_size) -
					   (char *) de,
					   blocksize);
	de2->rec_len = ext4_rec_len_to_disk(data2 + (blocksize - csum_size) -
					    (char *) de2,
					    blocksize);
	if (csum_size) {
		t = EXT4_DIRENT_TAIL(data2, blocksize);
		initialize_dirent_tail(t, blocksize);

		t = EXT4_DIRENT_TAIL(data1, blocksize);
		initialize_dirent_tail(t, blocksize);
	}

	dxtrace(dx_show_leaf (hinfo, (struct ext4_dir_entry_2 *) data1, blocksize, 1));
	dxtrace(dx_show_leaf (hinfo, (struct ext4_dir_entry_2 *) data2, blocksize, 1));

	/* Which block gets the new entry? */
	if (hinfo->hash >= hash2)
	{
		swap(*bh, bh2);
		de = de2;
	}
	dx_insert_block(frame, hash2 + continued, newblock);
	err = ext4_handle_dirty_dirent_node(handle, dir, bh2);
	if (err)
		goto journal_error;
	err = ext4_handle_dirty_dx_node(handle, dir, frame->bh);
	if (err)
		goto journal_error;
	brelse(bh2);
	dxtrace(dx_show_index("frame", frame->entries));
	return de;

journal_error:
	brelse(*bh);
	brelse(bh2);
	*bh = NULL;
	ext4_std_error(dir->i_sb, err);
	*error = err;
	return NULL;
}

int ext4_find_dest_de(struct inode *dir, struct inode *inode,
		      struct buffer_head *bh,
		      void *buf, int buf_size,
		      const char *name, int namelen,
		      struct ext4_dir_entry_2 **dest_de)
{
	struct ext4_dir_entry_2 *de;
	unsigned short reclen = EXT4_DIR_REC_LEN(namelen);
	int nlen, rlen;
	unsigned int offset = 0;
	char *top;

	de = (struct ext4_dir_entry_2 *)buf;
	top = buf + buf_size - reclen;
	while ((char *) de <= top) {
		if (ext4_check_dir_entry(dir, NULL, de, bh,
					 buf, buf_size, offset))
			return -EIO;
		if (ext4_match(namelen, name, de))
			return -EEXIST;
		nlen = EXT4_DIR_REC_LEN(de->name_len);
		rlen = ext4_rec_len_from_disk(de->rec_len, buf_size);
		if ((de->inode ? rlen - nlen : rlen) >= reclen)
			break;
		de = (struct ext4_dir_entry_2 *)((char *)de + rlen);
		offset += rlen;
	}
	if ((char *) de > top)
		return -ENOSPC;

	*dest_de = de;
	return 0;
}

void ext4_insert_dentry(struct inode *inode,
			struct ext4_dir_entry_2 *de,
			int buf_size,
			const char *name, int namelen)
{

	int nlen, rlen;

	nlen = EXT4_DIR_REC_LEN(de->name_len);
	rlen = ext4_rec_len_from_disk(de->rec_len, buf_size);
	if (de->inode) {
		struct ext4_dir_entry_2 *de1 =
				(struct ext4_dir_entry_2 *)((char *)de + nlen);
		de1->rec_len = ext4_rec_len_to_disk(rlen - nlen, buf_size);
		de->rec_len = ext4_rec_len_to_disk(nlen, buf_size);
		de = de1;
	}
	de->file_type = EXT4_FT_UNKNOWN;
	de->inode = cpu_to_le32(inode->i_ino);
	ext4_set_de_type(inode->i_sb, de, inode->i_mode);
	de->name_len = namelen;
	memcpy(de->name, name, namelen);
}
/*
 * Add a new entry into a directory (leaf) block.  If de is non-NULL,
 * it points to a directory entry which is guaranteed to be large
 * enough for new directory entry.  If de is NULL, then
 * add_dirent_to_buf will attempt search the directory block for
 * space.  It will return -ENOSPC if no space is available, and -EIO
 * and -EEXIST if directory entry already exists.
 */
static int add_dirent_to_buf(handle_t *handle, struct dentry *dentry,
			     struct inode *inode, struct ext4_dir_entry_2 *de,
			     struct buffer_head *bh)
{
	struct inode	*dir = dentry->d_parent->d_inode;
	const char	*name = dentry->d_name.name;
	int		namelen = dentry->d_name.len;
	unsigned int	blocksize = dir->i_sb->s_blocksize;
	int		csum_size = 0;
	int		err;

	if (EXT4_HAS_RO_COMPAT_FEATURE(inode->i_sb,
				       EXT4_FEATURE_RO_COMPAT_METADATA_CSUM))
		csum_size = sizeof(struct ext4_dir_entry_tail);

	if (!de) {
		err = ext4_find_dest_de(dir, inode,
					bh, bh->b_data, blocksize - csum_size,
					name, namelen, &de);
		if (err)
			return err;
	}
	BUFFER_TRACE(bh, "get_write_access");
	err = ext4_journal_get_write_access(handle, bh);
	if (err) {
		ext4_std_error(dir->i_sb, err);
		return err;
	}

	/* By now the buffer is marked for journaling */
	ext4_insert_dentry(inode, de, blocksize, name, namelen);

	/*
	 * XXX shouldn't update any times until successful
	 * completion of syscall, but too many callers depend
	 * on this.
	 *
	 * XXX similarly, too many callers depend on
	 * ext4_new_inode() setting the times, but error
	 * recovery deletes the inode, so the worst that can
	 * happen is that the times are slightly out of date
	 * and/or different from the directory change time.
	 */
	dir->i_mtime = dir->i_ctime = ext4_current_time(dir);
	ext4_update_dx_flag(dir);
	dir->i_version++;
	ext4_mark_inode_dirty(handle, dir);
	BUFFER_TRACE(bh, "call ext4_handle_dirty_metadata");
	err = ext4_handle_dirty_dirent_node(handle, dir, bh);
	if (err)
		ext4_std_error(dir->i_sb, err);
	return 0;
}

/*
 * This converts a one block unindexed directory to a 3 block indexed
 * directory, and adds the dentry to the indexed directory.
 */
static int make_indexed_dir(handle_t *handle, struct dentry *dentry,
			    struct inode *inode, struct buffer_head *bh)
{
	struct inode	*dir = dentry->d_parent->d_inode;
	const char	*name = dentry->d_name.name;
	int		namelen = dentry->d_name.len;
	struct buffer_head *bh2;
	struct dx_root	*root;
	struct dx_frame	frames[2], *frame;
	struct dx_entry *entries;
	struct ext4_dir_entry_2	*de, *de2;
	struct ext4_dir_entry_tail *t;
	char		*data1, *top;
	unsigned	len;
	int		retval;
	unsigned	blocksize;
	struct dx_hash_info hinfo;
	ext4_lblk_t  block;
	struct fake_dirent *fde;
	int		csum_size = 0;

	if (EXT4_HAS_RO_COMPAT_FEATURE(inode->i_sb,
				       EXT4_FEATURE_RO_COMPAT_METADATA_CSUM))
		csum_size = sizeof(struct ext4_dir_entry_tail);

	blocksize =  dir->i_sb->s_blocksize;
	dxtrace(printk(KERN_DEBUG "Creating index: inode %lu\n", dir->i_ino));
	retval = ext4_journal_get_write_access(handle, bh);
	if (retval) {
		ext4_std_error(dir->i_sb, retval);
		brelse(bh);
		return retval;
	}
	root = (struct dx_root *) bh->b_data;

	/* The 0th block becomes the root, move the dirents out */
	fde = &root->dotdot;
	de = (struct ext4_dir_entry_2 *)((char *)fde +
		ext4_rec_len_from_disk(fde->rec_len, blocksize));
	if ((char *) de >= (((char *) root) + blocksize)) {
		EXT4_ERROR_INODE(dir, "invalid rec_len for '..'");
		brelse(bh);
		return -EIO;
	}
	len = ((char *) root) + (blocksize - csum_size) - (char *) de;

	/* Allocate new block for the 0th block's dirents */
	bh2 = ext4_append(handle, dir, &block);
	if (IS_ERR(bh2)) {
		brelse(bh);
		return PTR_ERR(bh2);
	}
	ext4_set_inode_flag(dir, EXT4_INODE_INDEX);
	data1 = bh2->b_data;

	memcpy (data1, de, len);
	de = (struct ext4_dir_entry_2 *) data1;
	top = data1 + len;
	while ((char *)(de2 = ext4_next_entry(de, blocksize)) < top)
		de = de2;
	de->rec_len = ext4_rec_len_to_disk(data1 + (blocksize - csum_size) -
					   (char *) de,
					   blocksize);

	if (csum_size) {
		t = EXT4_DIRENT_TAIL(data1, blocksize);
		initialize_dirent_tail(t, blocksize);
	}

	/* Initialize the root; the dot dirents already exist */
	de = (struct ext4_dir_entry_2 *) (&root->dotdot);
	de->rec_len = ext4_rec_len_to_disk(blocksize - EXT4_DIR_REC_LEN(2),
					   blocksize);
	memset (&root->info, 0, sizeof(root->info));
	root->info.info_length = sizeof(root->info);
	root->info.hash_version = EXT4_SB(dir->i_sb)->s_def_hash_version;
	entries = root->entries;
	dx_set_block(entries, 1);
	dx_set_count(entries, 1);
	dx_set_limit(entries, dx_root_limit(dir, sizeof(root->info)));

	/* Initialize as for dx_probe */
	hinfo.hash_version = root->info.hash_version;
	if (hinfo.hash_version <= DX_HASH_TEA)
		hinfo.hash_version += EXT4_SB(dir->i_sb)->s_hash_unsigned;
	hinfo.seed = EXT4_SB(dir->i_sb)->s_hash_seed;
	ext4fs_dirhash(name, namelen, &hinfo);
	frame = frames;
	frame->entries = entries;
	frame->at = entries;
	frame->bh = bh;
	bh = bh2;

	ext4_handle_dirty_dx_node(handle, dir, frame->bh);
	ext4_handle_dirty_dirent_node(handle, dir, bh);

	de = do_split(handle,dir, &bh, frame, &hinfo, &retval);
	if (!de) {
		/*
		 * Even if the block split failed, we have to properly write
		 * out all the changes we did so far. Otherwise we can end up
		 * with corrupted filesystem.
		 */
		ext4_mark_inode_dirty(handle, dir);
		dx_release(frames);
		return retval;
	}
	dx_release(frames);

	retval = add_dirent_to_buf(handle, dentry, inode, de, bh);
	brelse(bh);
	return retval;
}

/*
 *	ext4_add_entry()
 *
 * adds a file entry to the specified directory, using the same
 * semantics as ext4_find_entry(). It returns NULL if it failed.
 *
 * NOTE!! The inode part of 'de' is left at 0 - which means you
 * may not sleep between calling this and putting something into
 * the entry, as someone else might have used it while you slept.
 */
static int ext4_add_entry(handle_t *handle, struct dentry *dentry,
			  struct inode *inode)
{
	struct inode *dir = dentry->d_parent->d_inode;
	struct buffer_head *bh;
	struct ext4_dir_entry_2 *de;
	struct ext4_dir_entry_tail *t;
	struct super_block *sb;
	int	retval;
	int	dx_fallback=0;
	unsigned blocksize;
	ext4_lblk_t block, blocks;
	int	csum_size = 0;

	if (EXT4_HAS_RO_COMPAT_FEATURE(inode->i_sb,
				       EXT4_FEATURE_RO_COMPAT_METADATA_CSUM))
		csum_size = sizeof(struct ext4_dir_entry_tail);

	sb = dir->i_sb;
	blocksize = sb->s_blocksize;
	if (!dentry->d_name.len)
		return -EINVAL;

	if (ext4_has_inline_data(dir)) {
		retval = ext4_try_add_inline_entry(handle, dentry, inode);
		if (retval < 0)
			return retval;
		if (retval == 1) {
			retval = 0;
			return retval;
		}
	}

	if (is_dx(dir)) {
		retval = ext4_dx_add_entry(handle, dentry, inode);
		if (!retval || (retval != ERR_BAD_DX_DIR))
			return retval;
		ext4_clear_inode_flag(dir, EXT4_INODE_INDEX);
		dx_fallback++;
		ext4_mark_inode_dirty(handle, dir);
	}
	blocks = dir->i_size >> sb->s_blocksize_bits;
	for (block = 0; block < blocks; block++) {
		bh = ext4_read_dirblock(dir, block, DIRENT);
		if (IS_ERR(bh))
			return PTR_ERR(bh);

		retval = add_dirent_to_buf(handle, dentry, inode, NULL, bh);
		if (retval != -ENOSPC) {
			brelse(bh);
			return retval;
		}

		if (blocks == 1 && !dx_fallback &&
		    EXT4_HAS_COMPAT_FEATURE(sb, EXT4_FEATURE_COMPAT_DIR_INDEX))
			return make_indexed_dir(handle, dentry, inode, bh);
		brelse(bh);
	}
	bh = ext4_append(handle, dir, &block);
	if (IS_ERR(bh))
		return PTR_ERR(bh);
	de = (struct ext4_dir_entry_2 *) bh->b_data;
	de->inode = 0;
	de->rec_len = ext4_rec_len_to_disk(blocksize - csum_size, blocksize);

	if (csum_size) {
		t = EXT4_DIRENT_TAIL(bh->b_data, blocksize);
		initialize_dirent_tail(t, blocksize);
	}

	retval = add_dirent_to_buf(handle, dentry, inode, de, bh);
	brelse(bh);
	if (retval == 0)
		ext4_set_inode_state(inode, EXT4_STATE_NEWENTRY);
	return retval;
}

/*
 * Returns 0 for success, or a negative error value
 */
static int ext4_dx_add_entry(handle_t *handle, struct dentry *dentry,
			     struct inode *inode)
{
	struct dx_frame frames[2], *frame;
	struct dx_entry *entries, *at;
	struct dx_hash_info hinfo;
	struct buffer_head *bh;
	struct inode *dir = dentry->d_parent->d_inode;
	struct super_block *sb = dir->i_sb;
	struct ext4_dir_entry_2 *de;
	int err;

	frame = dx_probe(&dentry->d_name, dir, &hinfo, frames, &err);
	if (!frame)
		return err;
	entries = frame->entries;
	at = frame->at;
	bh = ext4_read_dirblock(dir, dx_get_block(frame->at), DIRENT);
	if (IS_ERR(bh)) {
		err = PTR_ERR(bh);
		bh = NULL;
		goto cleanup;
	}

	BUFFER_TRACE(bh, "get_write_access");
	err = ext4_journal_get_write_access(handle, bh);
	if (err)
		goto journal_error;

	err = add_dirent_to_buf(handle, dentry, inode, NULL, bh);
	if (err != -ENOSPC)
		goto cleanup;

	/* Block full, should compress but for now just split */
	dxtrace(printk(KERN_DEBUG "using %u of %u node entries\n",
		       dx_get_count(entries), dx_get_limit(entries)));
	/* Need to split index? */
	if (dx_get_count(entries) == dx_get_limit(entries)) {
		ext4_lblk_t newblock;
		unsigned icount = dx_get_count(entries);
		int levels = frame - frames;
		struct dx_entry *entries2;
		struct dx_node *node2;
		struct buffer_head *bh2;

		if (levels && (dx_get_count(frames->entries) ==
			       dx_get_limit(frames->entries))) {
			ext4_warning(sb, "Directory index full!");
			err = -ENOSPC;
			goto cleanup;
		}
		bh2 = ext4_append(handle, dir, &newblock);
		if (IS_ERR(bh2)) {
			err = PTR_ERR(bh2);
			goto cleanup;
		}
		node2 = (struct dx_node *)(bh2->b_data);
		entries2 = node2->entries;
		memset(&node2->fake, 0, sizeof(struct fake_dirent));
		node2->fake.rec_len = ext4_rec_len_to_disk(sb->s_blocksize,
							   sb->s_blocksize);
		BUFFER_TRACE(frame->bh, "get_write_access");
		err = ext4_journal_get_write_access(handle, frame->bh);
		if (err)
			goto journal_error;
		if (levels) {
			unsigned icount1 = icount/2, icount2 = icount - icount1;
			unsigned hash2 = dx_get_hash(entries + icount1);
			dxtrace(printk(KERN_DEBUG "Split index %i/%i\n",
				       icount1, icount2));

			BUFFER_TRACE(frame->bh, "get_write_access"); /* index root */
			err = ext4_journal_get_write_access(handle,
							     frames[0].bh);
			if (err)
				goto journal_error;

			memcpy((char *) entries2, (char *) (entries + icount1),
			       icount2 * sizeof(struct dx_entry));
			dx_set_count(entries, icount1);
			dx_set_count(entries2, icount2);
			dx_set_limit(entries2, dx_node_limit(dir));

			/* Which index block gets the new entry? */
			if (at - entries >= icount1) {
				frame->at = at = at - entries - icount1 + entries2;
				frame->entries = entries = entries2;
				swap(frame->bh, bh2);
			}
			dx_insert_block(frames + 0, hash2, newblock);
			dxtrace(dx_show_index("node", frames[1].entries));
			dxtrace(dx_show_index("node",
			       ((struct dx_node *) bh2->b_data)->entries));
			err = ext4_handle_dirty_dx_node(handle, dir, bh2);
			if (err)
				goto journal_error;
			brelse (bh2);
		} else {
			dxtrace(printk(KERN_DEBUG
				       "Creating second level index...\n"));
			memcpy((char *) entries2, (char *) entries,
			       icount * sizeof(struct dx_entry));
			dx_set_limit(entries2, dx_node_limit(dir));

			/* Set up root */
			dx_set_count(entries, 1);
			dx_set_block(entries + 0, newblock);
			((struct dx_root *) frames[0].bh->b_data)->info.indirect_levels = 1;

			/* Add new access path frame */
			frame = frames + 1;
			frame->at = at = at - entries + entries2;
			frame->entries = entries = entries2;
			frame->bh = bh2;
			err = ext4_journal_get_write_access(handle,
							     frame->bh);
			if (err)
				goto journal_error;
		}
		err = ext4_handle_dirty_dx_node(handle, dir, frames[0].bh);
		if (err) {
			ext4_std_error(inode->i_sb, err);
			goto cleanup;
		}
	}
	de = do_split(handle, dir, &bh, frame, &hinfo, &err);
	if (!de)
		goto cleanup;
	err = add_dirent_to_buf(handle, dentry, inode, de, bh);
	goto cleanup;

journal_error:
	ext4_std_error(dir->i_sb, err);
cleanup:
	brelse(bh);
	dx_release(frames);
	return err;
}

/*
 * ext4_generic_delete_entry deletes a directory entry by merging it
 * with the previous entry
 */
int ext4_generic_delete_entry(handle_t *handle,
			      struct inode *dir,
			      struct ext4_dir_entry_2 *de_del,
			      struct buffer_head *bh,
			      void *entry_buf,
			      int buf_size,
			      int csum_size)
{
	struct ext4_dir_entry_2 *de, *pde;
	unsigned int blocksize = dir->i_sb->s_blocksize;
	int i;

	i = 0;
	pde = NULL;
	de = (struct ext4_dir_entry_2 *)entry_buf;
	while (i < buf_size - csum_size) {
		if (ext4_check_dir_entry(dir, NULL, de, bh,
					 bh->b_data, bh->b_size, i))
			return -EIO;
		if (de == de_del)  {
			if (pde)
				pde->rec_len = ext4_rec_len_to_disk(
					ext4_rec_len_from_disk(pde->rec_len,
							       blocksize) +
					ext4_rec_len_from_disk(de->rec_len,
							       blocksize),
					blocksize);
			else
				de->inode = 0;
			dir->i_version++;
			return 0;
		}
		i += ext4_rec_len_from_disk(de->rec_len, blocksize);
		pde = de;
		de = ext4_next_entry(de, blocksize);
	}
	return -ENOENT;
}

static int ext4_delete_entry(handle_t *handle,
			     struct inode *dir,
			     struct ext4_dir_entry_2 *de_del,
			     struct buffer_head *bh)
{
	int err, csum_size = 0;

	if (ext4_has_inline_data(dir)) {
		int has_inline_data = 1;
		err = ext4_delete_inline_entry(handle, dir, de_del, bh,
					       &has_inline_data);
		if (has_inline_data)
			return err;
	}

	if (EXT4_HAS_RO_COMPAT_FEATURE(dir->i_sb,
				       EXT4_FEATURE_RO_COMPAT_METADATA_CSUM))
		csum_size = sizeof(struct ext4_dir_entry_tail);

	BUFFER_TRACE(bh, "get_write_access");
	err = ext4_journal_get_write_access(handle, bh);
	if (unlikely(err))
		goto out;

	err = ext4_generic_delete_entry(handle, dir, de_del,
					bh, bh->b_data,
					dir->i_sb->s_blocksize, csum_size);
	if (err)
		goto out;

	BUFFER_TRACE(bh, "call ext4_handle_dirty_metadata");
	err = ext4_handle_dirty_dirent_node(handle, dir, bh);
	if (unlikely(err))
		goto out;

	return 0;
out:
	if (err != -ENOENT)
		ext4_std_error(dir->i_sb, err);
	return err;
}

/*
 * DIR_NLINK feature is set if 1) nlinks > EXT4_LINK_MAX or 2) nlinks == 2,
 * since this indicates that nlinks count was previously 1.
 */
static void ext4_inc_count(handle_t *handle, struct inode *inode)
{
	inc_nlink(inode);
	if (is_dx(inode) && inode->i_nlink > 1) {
		/* limit is 16-bit i_links_count */
		if (inode->i_nlink >= EXT4_LINK_MAX || inode->i_nlink == 2) {
			set_nlink(inode, 1);
			EXT4_SET_RO_COMPAT_FEATURE(inode->i_sb,
					      EXT4_FEATURE_RO_COMPAT_DIR_NLINK);
		}
	}
}

/*
 * If a directory had nlink == 1, then we should let it be 1. This indicates
 * directory has >EXT4_LINK_MAX subdirs.
 */
static void ext4_dec_count(handle_t *handle, struct inode *inode)
{
	if (!S_ISDIR(inode->i_mode) || inode->i_nlink > 2)
		drop_nlink(inode);
}


static int ext4_add_nondir(handle_t *handle,
		struct dentry *dentry, struct inode *inode)
{
	int err = ext4_add_entry(handle, dentry, inode);
	if (!err) {
		ext4_mark_inode_dirty(handle, inode);
		unlock_new_inode(inode);
		d_instantiate(dentry, inode);
		return 0;
	}
	drop_nlink(inode);
	unlock_new_inode(inode);
	iput(inode);
	return err;
}

/*
 * By the time this is called, we already have created
 * the directory cache entry for the new file, but it
 * is so far negative - it has no inode.
 *
 * If the create succeeds, we fill in the inode information
 * with d_instantiate().
 */
static int ext4_create(struct inode *dir, struct dentry *dentry, umode_t mode,
		       bool excl)
{
	handle_t *handle;
	struct inode *inode;
	int err, credits, retries = 0;

	dquot_initialize(dir);

	credits = (EXT4_DATA_TRANS_BLOCKS(dir->i_sb) +
		   EXT4_INDEX_EXTRA_TRANS_BLOCKS + 3);
retry:
	inode = ext4_new_inode_start_handle(dir, mode, &dentry->d_name, 0,
					    NULL, EXT4_HT_DIR, credits);
	handle = ext4_journal_current_handle();
	err = PTR_ERR(inode);
	if (!IS_ERR(inode)) {
		inode->i_op = &ext4_file_inode_operations;
		inode->i_fop = &ext4_file_operations;
		ext4_set_aops(inode);
		err = ext4_add_nondir(handle, dentry, inode);
		if (!err && IS_DIRSYNC(dir))
			ext4_handle_sync(handle);
	}
	if (handle)
		ext4_journal_stop(handle);
	if (err == -ENOSPC && ext4_should_retry_alloc(dir->i_sb, &retries))
		goto retry;
	return err;
}

static int ext4_mknod(struct inode *dir, struct dentry *dentry,
		      umode_t mode, dev_t rdev)
{
	handle_t *handle;
	struct inode *inode;
	int err, credits, retries = 0;

	if (!new_valid_dev(rdev))
		return -EINVAL;

	dquot_initialize(dir);

	credits = (EXT4_DATA_TRANS_BLOCKS(dir->i_sb) +
		   EXT4_INDEX_EXTRA_TRANS_BLOCKS + 3);
retry:
	inode = ext4_new_inode_start_handle(dir, mode, &dentry->d_name, 0,
					    NULL, EXT4_HT_DIR, credits);
	handle = ext4_journal_current_handle();
	err = PTR_ERR(inode);
	if (!IS_ERR(inode)) {
		init_special_inode(inode, inode->i_mode, rdev);
		inode->i_op = &ext4_special_inode_operations;
		err = ext4_add_nondir(handle, dentry, inode);
		if (!err && IS_DIRSYNC(dir))
			ext4_handle_sync(handle);
	}
	if (handle)
		ext4_journal_stop(handle);
	if (err == -ENOSPC && ext4_should_retry_alloc(dir->i_sb, &retries))
		goto retry;
	return err;
}

static int ext4_tmpfile(struct inode *dir, struct dentry *dentry, umode_t mode)
{
	handle_t *handle;
	struct inode *inode;
	int err, retries = 0;

	dquot_initialize(dir);

retry:
	inode = ext4_new_inode_start_handle(dir, mode,
					    NULL, 0, NULL,
					    EXT4_HT_DIR,
			EXT4_MAXQUOTAS_INIT_BLOCKS(dir->i_sb) +
			  4 + EXT4_XATTR_TRANS_BLOCKS);
	handle = ext4_journal_current_handle();
	err = PTR_ERR(inode);
	if (!IS_ERR(inode)) {
		inode->i_op = &ext4_file_inode_operations;
		inode->i_fop = &ext4_file_operations;
		ext4_set_aops(inode);
		d_tmpfile(dentry, inode);
		err = ext4_orphan_add(handle, inode);
		if (err)
			goto err_unlock_inode;
		mark_inode_dirty(inode);
		unlock_new_inode(inode);
	}
	if (handle)
		ext4_journal_stop(handle);
	if (err == -ENOSPC && ext4_should_retry_alloc(dir->i_sb, &retries))
		goto retry;
	return err;
err_unlock_inode:
	ext4_journal_stop(handle);
	unlock_new_inode(inode);
	return err;
}

struct ext4_dir_entry_2 *ext4_init_dot_dotdot(struct inode *inode,
			  struct ext4_dir_entry_2 *de,
			  int blocksize, int csum_size,
			  unsigned int parent_ino, int dotdot_real_len)
{
	de->inode = cpu_to_le32(inode->i_ino);
	de->name_len = 1;
	de->rec_len = ext4_rec_len_to_disk(EXT4_DIR_REC_LEN(de->name_len),
					   blocksize);
	strcpy(de->name, ".");
	ext4_set_de_type(inode->i_sb, de, S_IFDIR);

	de = ext4_next_entry(de, blocksize);
	de->inode = cpu_to_le32(parent_ino);
	de->name_len = 2;
	if (!dotdot_real_len)
		de->rec_len = ext4_rec_len_to_disk(blocksize -
					(csum_size + EXT4_DIR_REC_LEN(1)),
					blocksize);
	else
		de->rec_len = ext4_rec_len_to_disk(
				EXT4_DIR_REC_LEN(de->name_len), blocksize);
	strcpy(de->name, "..");
	ext4_set_de_type(inode->i_sb, de, S_IFDIR);

	return ext4_next_entry(de, blocksize);
}

static int ext4_init_new_dir(handle_t *handle, struct inode *dir,
			     struct inode *inode)
{
	struct buffer_head *dir_block = NULL;
	struct ext4_dir_entry_2 *de;
	struct ext4_dir_entry_tail *t;
	ext4_lblk_t block = 0;
	unsigned int blocksize = dir->i_sb->s_blocksize;
	int csum_size = 0;
	int err;

	if (EXT4_HAS_RO_COMPAT_FEATURE(dir->i_sb,
				       EXT4_FEATURE_RO_COMPAT_METADATA_CSUM))
		csum_size = sizeof(struct ext4_dir_entry_tail);

	if (ext4_test_inode_state(inode, EXT4_STATE_MAY_INLINE_DATA)) {
		err = ext4_try_create_inline_dir(handle, dir, inode);
		if (err < 0 && err != -ENOSPC)
			goto out;
		if (!err)
			goto out;
	}

	inode->i_size = 0;
	dir_block = ext4_append(handle, inode, &block);
	if (IS_ERR(dir_block))
		return PTR_ERR(dir_block);
	BUFFER_TRACE(dir_block, "get_write_access");
	err = ext4_journal_get_write_access(handle, dir_block);
	if (err)
		goto out;
	de = (struct ext4_dir_entry_2 *)dir_block->b_data;
	ext4_init_dot_dotdot(inode, de, blocksize, csum_size, dir->i_ino, 0);
	set_nlink(inode, 2);
	if (csum_size) {
		t = EXT4_DIRENT_TAIL(dir_block->b_data, blocksize);
		initialize_dirent_tail(t, blocksize);
	}

	BUFFER_TRACE(dir_block, "call ext4_handle_dirty_metadata");
	err = ext4_handle_dirty_dirent_node(handle, inode, dir_block);
	if (err)
		goto out;
	set_buffer_verified(dir_block);
out:
	brelse(dir_block);
	return err;
}

static int ext4_mkdir(struct inode *dir, struct dentry *dentry, umode_t mode)
{
	handle_t *handle;
	struct inode *inode;
	int err, credits, retries = 0;

	if (EXT4_DIR_LINK_MAX(dir))
		return -EMLINK;

	dquot_initialize(dir);

	credits = (EXT4_DATA_TRANS_BLOCKS(dir->i_sb) +
		   EXT4_INDEX_EXTRA_TRANS_BLOCKS + 3);
retry:
	inode = ext4_new_inode_start_handle(dir, S_IFDIR | mode,
					    &dentry->d_name,
					    0, NULL, EXT4_HT_DIR, credits);
	handle = ext4_journal_current_handle();
	err = PTR_ERR(inode);
	if (IS_ERR(inode))
		goto out_stop;

	inode->i_op = &ext4_dir_inode_operations;
	inode->i_fop = &ext4_dir_operations;
	err = ext4_init_new_dir(handle, dir, inode);
	if (err)
		goto out_clear_inode;
	err = ext4_mark_inode_dirty(handle, inode);
	if (!err)
		err = ext4_add_entry(handle, dentry, inode);
	if (err) {
out_clear_inode:
		clear_nlink(inode);
		unlock_new_inode(inode);
		ext4_mark_inode_dirty(handle, inode);
		iput(inode);
		goto out_stop;
	}
	ext4_inc_count(handle, dir);
	ext4_update_dx_flag(dir);
	err = ext4_mark_inode_dirty(handle, dir);
	if (err)
		goto out_clear_inode;
	unlock_new_inode(inode);
	d_instantiate(dentry, inode);
	if (IS_DIRSYNC(dir))
		ext4_handle_sync(handle);

out_stop:
	if (handle)
		ext4_journal_stop(handle);
	if (err == -ENOSPC && ext4_should_retry_alloc(dir->i_sb, &retries))
		goto retry;
	return err;
}

/*
 * routine to check that the specified directory is empty (for rmdir)
 */
static int empty_dir(struct inode *inode)
{
	unsigned int offset;
	struct buffer_head *bh;
	struct ext4_dir_entry_2 *de, *de1;
	struct super_block *sb;
	int err = 0;

	if (ext4_has_inline_data(inode)) {
		int has_inline_data = 1;

		err = empty_inline_dir(inode, &has_inline_data);
		if (has_inline_data)
			return err;
	}

	sb = inode->i_sb;
	if (inode->i_size < EXT4_DIR_REC_LEN(1) + EXT4_DIR_REC_LEN(2)) {
		EXT4_ERROR_INODE(inode, "invalid size");
		return 1;
	}
	bh = ext4_read_dirblock(inode, 0, EITHER);
	if (IS_ERR(bh))
		return 1;

	de = (struct ext4_dir_entry_2 *) bh->b_data;
	de1 = ext4_next_entry(de, sb->s_blocksize);
	if (le32_to_cpu(de->inode) != inode->i_ino ||
			!le32_to_cpu(de1->inode) ||
			strcmp(".", de->name) ||
			strcmp("..", de1->name)) {
		ext4_warning(inode->i_sb,
			     "bad directory (dir #%lu) - no `.' or `..'",
			     inode->i_ino);
		brelse(bh);
		return 1;
	}
	offset = ext4_rec_len_from_disk(de->rec_len, sb->s_blocksize) +
		 ext4_rec_len_from_disk(de1->rec_len, sb->s_blocksize);
	de = ext4_next_entry(de1, sb->s_blocksize);
	while (offset < inode->i_size) {
		if (!bh ||
		    (void *) de >= (void *) (bh->b_data+sb->s_blocksize)) {
			unsigned int lblock;
			err = 0;
			brelse(bh);
			lblock = offset >> EXT4_BLOCK_SIZE_BITS(sb);
			bh = ext4_read_dirblock(inode, lblock, EITHER);
			if (IS_ERR(bh))
				return 1;
			de = (struct ext4_dir_entry_2 *) bh->b_data;
		}
		if (ext4_check_dir_entry(inode, NULL, de, bh,
					 bh->b_data, bh->b_size, offset)) {
			de = (struct ext4_dir_entry_2 *)(bh->b_data +
							 sb->s_blocksize);
			offset = (offset | (sb->s_blocksize - 1)) + 1;
			continue;
		}
		if (le32_to_cpu(de->inode)) {
			brelse(bh);
			return 0;
		}
		offset += ext4_rec_len_from_disk(de->rec_len, sb->s_blocksize);
		de = ext4_next_entry(de, sb->s_blocksize);
	}
	brelse(bh);
	return 1;
}

/* ext4_orphan_add() links an unlinked or truncated inode into a list of
 * such inodes, starting at the superblock, in case we crash before the
 * file is closed/deleted, or in case the inode truncate spans multiple
 * transactions and the last transaction is not recovered after a crash.
 *
 * At filesystem recovery time, we walk this list deleting unlinked
 * inodes and truncating linked inodes in ext4_orphan_cleanup().
 */
int ext4_orphan_add(handle_t *handle, struct inode *inode)
{
	struct super_block *sb = inode->i_sb;
	struct ext4_iloc iloc;
	int err = 0, rc;

	if (!EXT4_SB(sb)->s_journal)
		return 0;

	mutex_lock(&EXT4_SB(sb)->s_orphan_lock);
	if (!list_empty(&EXT4_I(inode)->i_orphan))
		goto out_unlock;

	/*
	 * Orphan handling is only valid for files with data blocks
	 * being truncated, or files being unlinked. Note that we either
	 * hold i_mutex, or the inode can not be referenced from outside,
	 * so i_nlink should not be bumped due to race
	 */
	J_ASSERT((S_ISREG(inode->i_mode) || S_ISDIR(inode->i_mode) ||
		  S_ISLNK(inode->i_mode)) || inode->i_nlink == 0);

	BUFFER_TRACE(EXT4_SB(sb)->s_sbh, "get_write_access");
	err = ext4_journal_get_write_access(handle, EXT4_SB(sb)->s_sbh);
	if (err)
		goto out_unlock;

	err = ext4_reserve_inode_write(handle, inode, &iloc);
	if (err)
		goto out_unlock;
	/*
	 * Due to previous errors inode may be already a part of on-disk
	 * orphan list. If so skip on-disk list modification.
	 */
	if (NEXT_ORPHAN(inode) && NEXT_ORPHAN(inode) <=
		(le32_to_cpu(EXT4_SB(sb)->s_es->s_inodes_count)))
			goto mem_insert;

	/* Insert this inode at the head of the on-disk orphan list... */
	NEXT_ORPHAN(inode) = le32_to_cpu(EXT4_SB(sb)->s_es->s_last_orphan);
	EXT4_SB(sb)->s_es->s_last_orphan = cpu_to_le32(inode->i_ino);
	err = ext4_handle_dirty_super(handle, sb);
	rc = ext4_mark_iloc_dirty(handle, inode, &iloc);
	if (!err)
		err = rc;

	/* Only add to the head of the in-memory list if all the
	 * previous operations succeeded.  If the orphan_add is going to
	 * fail (possibly taking the journal offline), we can't risk
	 * leaving the inode on the orphan list: stray orphan-list
	 * entries can cause panics at unmount time.
	 *
	 * This is safe: on error we're going to ignore the orphan list
	 * anyway on the next recovery. */
mem_insert:
	if (!err)
		list_add(&EXT4_I(inode)->i_orphan, &EXT4_SB(sb)->s_orphan);

	jbd_debug(4, "superblock will point to %lu\n", inode->i_ino);
	jbd_debug(4, "orphan inode %lu will point to %d\n",
			inode->i_ino, NEXT_ORPHAN(inode));
out_unlock:
	mutex_unlock(&EXT4_SB(sb)->s_orphan_lock);
	ext4_std_error(inode->i_sb, err);
	return err;
}

/*
 * ext4_orphan_del() removes an unlinked or truncated inode from the list
 * of such inodes stored on disk, because it is finally being cleaned up.
 */
int ext4_orphan_del(handle_t *handle, struct inode *inode)
{
	struct list_head *prev;
	struct ext4_inode_info *ei = EXT4_I(inode);
	struct ext4_sb_info *sbi;
	__u32 ino_next;
	struct ext4_iloc iloc;
	int err = 0;

	if ((!EXT4_SB(inode->i_sb)->s_journal) &&
	    !(EXT4_SB(inode->i_sb)->s_mount_state & EXT4_ORPHAN_FS))
		return 0;

	mutex_lock(&EXT4_SB(inode->i_sb)->s_orphan_lock);
	if (list_empty(&ei->i_orphan))
		goto out;

	ino_next = NEXT_ORPHAN(inode);
	prev = ei->i_orphan.prev;
	sbi = EXT4_SB(inode->i_sb);

	jbd_debug(4, "remove inode %lu from orphan list\n", inode->i_ino);

	list_del_init(&ei->i_orphan);

	/* If we're on an error path, we may not have a valid
	 * transaction handle with which to update the orphan list on
	 * disk, but we still need to remove the inode from the linked
	 * list in memory. */
	if (!handle)
		goto out;

	err = ext4_reserve_inode_write(handle, inode, &iloc);
	if (err)
		goto out_err;

	if (prev == &sbi->s_orphan) {
		jbd_debug(4, "superblock will point to %u\n", ino_next);
		BUFFER_TRACE(sbi->s_sbh, "get_write_access");
		err = ext4_journal_get_write_access(handle, sbi->s_sbh);
		if (err)
			goto out_brelse;
		sbi->s_es->s_last_orphan = cpu_to_le32(ino_next);
		err = ext4_handle_dirty_super(handle, inode->i_sb);
	} else {
		struct ext4_iloc iloc2;
		struct inode *i_prev =
			&list_entry(prev, struct ext4_inode_info, i_orphan)->vfs_inode;

		jbd_debug(4, "orphan inode %lu will point to %u\n",
			  i_prev->i_ino, ino_next);
		err = ext4_reserve_inode_write(handle, i_prev, &iloc2);
		if (err)
			goto out_brelse;
		NEXT_ORPHAN(i_prev) = ino_next;
		err = ext4_mark_iloc_dirty(handle, i_prev, &iloc2);
	}
	if (err)
		goto out_brelse;
	NEXT_ORPHAN(inode) = 0;
	err = ext4_mark_iloc_dirty(handle, inode, &iloc);

out_err:
	ext4_std_error(inode->i_sb, err);
out:
	mutex_unlock(&EXT4_SB(inode->i_sb)->s_orphan_lock);
	return err;

out_brelse:
	brelse(iloc.bh);
	goto out_err;
}

static int ext4_rmdir(struct inode *dir, struct dentry *dentry)
{
	int retval;
	struct inode *inode;
	struct buffer_head *bh;
	struct ext4_dir_entry_2 *de;
	handle_t *handle = NULL;

	/* Initialize quotas before so that eventual writes go in
	 * separate transaction */
	dquot_initialize(dir);
	dquot_initialize(dentry->d_inode);

	retval = -ENOENT;
	bh = ext4_find_entry(dir, &dentry->d_name, &de, NULL);
	if (!bh)
		goto end_rmdir;

	inode = dentry->d_inode;

	retval = -EIO;
	if (le32_to_cpu(de->inode) != inode->i_ino)
		goto end_rmdir;

	retval = -ENOTEMPTY;
	if (!empty_dir(inode))
		goto end_rmdir;

	handle = ext4_journal_start(dir, EXT4_HT_DIR,
				    EXT4_DATA_TRANS_BLOCKS(dir->i_sb));
	if (IS_ERR(handle)) {
		retval = PTR_ERR(handle);
		handle = NULL;
		goto end_rmdir;
	}

	if (IS_DIRSYNC(dir))
		ext4_handle_sync(handle);

	retval = ext4_delete_entry(handle, dir, de, bh);
	if (retval)
		goto end_rmdir;
	if (!EXT4_DIR_LINK_EMPTY(inode))
		ext4_warning(inode->i_sb,
			     "empty directory has too many links (%d)",
			     inode->i_nlink);
	inode->i_version++;
	clear_nlink(inode);
	/* There's no need to set i_disksize: the fact that i_nlink is
	 * zero will ensure that the right thing happens during any
	 * recovery. */
	inode->i_size = 0;
	ext4_orphan_add(handle, inode);
	inode->i_ctime = dir->i_ctime = dir->i_mtime = ext4_current_time(inode);
	ext4_mark_inode_dirty(handle, inode);
	ext4_dec_count(handle, dir);
	ext4_update_dx_flag(dir);
	ext4_mark_inode_dirty(handle, dir);

end_rmdir:
	brelse(bh);
	if (handle)
		ext4_journal_stop(handle);
	return retval;
}

static int ext4_unlink(struct inode *dir, struct dentry *dentry)
{
	int retval;
	struct inode *inode;
	struct buffer_head *bh;
	struct ext4_dir_entry_2 *de;
	handle_t *handle = NULL;

	trace_ext4_unlink_enter(dir, dentry);
	/* Initialize quotas before so that eventual writes go
	 * in separate transaction */
	dquot_initialize(dir);
	dquot_initialize(dentry->d_inode);

	retval = -ENOENT;
	bh = ext4_find_entry(dir, &dentry->d_name, &de, NULL);
	if (!bh)
		goto end_unlink;

	inode = dentry->d_inode;

	retval = -EIO;
	if (le32_to_cpu(de->inode) != inode->i_ino)
		goto end_unlink;

	handle = ext4_journal_start(dir, EXT4_HT_DIR,
				    EXT4_DATA_TRANS_BLOCKS(dir->i_sb));
	if (IS_ERR(handle)) {
		retval = PTR_ERR(handle);
		handle = NULL;
		goto end_unlink;
	}

	if (IS_DIRSYNC(dir))
		ext4_handle_sync(handle);

	if (!inode->i_nlink) {
		ext4_warning(inode->i_sb,
			     "Deleting nonexistent file (%lu), %d",
			     inode->i_ino, inode->i_nlink);
		set_nlink(inode, 1);
	}
	retval = ext4_delete_entry(handle, dir, de, bh);
	if (retval)
		goto end_unlink;
	dir->i_ctime = dir->i_mtime = ext4_current_time(dir);
	ext4_update_dx_flag(dir);
	ext4_mark_inode_dirty(handle, dir);
	drop_nlink(inode);
	if (!inode->i_nlink)
		ext4_orphan_add(handle, inode);
	inode->i_ctime = ext4_current_time(inode);
	ext4_mark_inode_dirty(handle, inode);
	retval = 0;

end_unlink:
	brelse(bh);
	if (handle)
		ext4_journal_stop(handle);
	trace_ext4_unlink_exit(dentry, retval);
	return retval;
}

static int ext4_symlink(struct inode *dir,
			struct dentry *dentry, const char *symname)
{
	handle_t *handle;
	struct inode *inode;
	int l, err, retries = 0;
	int credits;

	l = strlen(symname)+1;
	if (l > dir->i_sb->s_blocksize)
		return -ENAMETOOLONG;

	dquot_initialize(dir);

	if (l > EXT4_N_BLOCKS * 4) {
		/*
		 * For non-fast symlinks, we just allocate inode and put it on
		 * orphan list in the first transaction => we need bitmap,
		 * group descriptor, sb, inode block, quota blocks, and
		 * possibly selinux xattr blocks.
		 */
		credits = 4 + EXT4_MAXQUOTAS_INIT_BLOCKS(dir->i_sb) +
			  EXT4_XATTR_TRANS_BLOCKS;
	} else {
		/*
		 * Fast symlink. We have to add entry to directory
		 * (EXT4_DATA_TRANS_BLOCKS + EXT4_INDEX_EXTRA_TRANS_BLOCKS),
		 * allocate new inode (bitmap, group descriptor, inode block,
		 * quota blocks, sb is already counted in previous macros).
		 */
		credits = EXT4_DATA_TRANS_BLOCKS(dir->i_sb) +
			  EXT4_INDEX_EXTRA_TRANS_BLOCKS + 3;
	}
retry:
	inode = ext4_new_inode_start_handle(dir, S_IFLNK|S_IRWXUGO,
					    &dentry->d_name, 0, NULL,
					    EXT4_HT_DIR, credits);
	handle = ext4_journal_current_handle();
	err = PTR_ERR(inode);
	if (IS_ERR(inode))
		goto out_stop;

	if (l > EXT4_N_BLOCKS * 4) {
		inode->i_op = &ext4_symlink_inode_operations;
		ext4_set_aops(inode);
		/*
		 * We cannot call page_symlink() with transaction started
		 * because it calls into ext4_write_begin() which can wait
		 * for transaction commit if we are running out of space
		 * and thus we deadlock. So we have to stop transaction now
		 * and restart it when symlink contents is written.
		 * 
		 * To keep fs consistent in case of crash, we have to put inode
		 * to orphan list in the mean time.
		 */
		drop_nlink(inode);
		err = ext4_orphan_add(handle, inode);
		ext4_journal_stop(handle);
		if (err)
			goto err_drop_inode;
		err = __page_symlink(inode, symname, l, 1);
		if (err)
			goto err_drop_inode;
		/*
		 * Now inode is being linked into dir (EXT4_DATA_TRANS_BLOCKS
		 * + EXT4_INDEX_EXTRA_TRANS_BLOCKS), inode is also modified
		 */
		handle = ext4_journal_start(dir, EXT4_HT_DIR,
				EXT4_DATA_TRANS_BLOCKS(dir->i_sb) +
				EXT4_INDEX_EXTRA_TRANS_BLOCKS + 1);
		if (IS_ERR(handle)) {
			err = PTR_ERR(handle);
			goto err_drop_inode;
		}
		set_nlink(inode, 1);
		err = ext4_orphan_del(handle, inode);
		if (err) {
			ext4_journal_stop(handle);
			clear_nlink(inode);
			goto err_drop_inode;
		}
	} else {
		/* clear the extent format for fast symlink */
		ext4_clear_inode_flag(inode, EXT4_INODE_EXTENTS);
		inode->i_op = &ext4_fast_symlink_inode_operations;
		memcpy((char *)&EXT4_I(inode)->i_data, symname, l);
		inode->i_size = l-1;
	}
	EXT4_I(inode)->i_disksize = inode->i_size;
	err = ext4_add_nondir(handle, dentry, inode);
	if (!err && IS_DIRSYNC(dir))
		ext4_handle_sync(handle);

out_stop:
	if (handle)
		ext4_journal_stop(handle);
	if (err == -ENOSPC && ext4_should_retry_alloc(dir->i_sb, &retries))
		goto retry;
	return err;
err_drop_inode:
	unlock_new_inode(inode);
	iput(inode);
	return err;
}

static int ext4_link(struct dentry *old_dentry,
		     struct inode *dir, struct dentry *dentry)
{
	handle_t *handle;
	struct inode *inode = old_dentry->d_inode;
	int err, retries = 0;

	if (inode->i_nlink >= EXT4_LINK_MAX)
		return -EMLINK;

	dquot_initialize(dir);

retry:
	handle = ext4_journal_start(dir, EXT4_HT_DIR,
		(EXT4_DATA_TRANS_BLOCKS(dir->i_sb) +
		 EXT4_INDEX_EXTRA_TRANS_BLOCKS) + 1);
	if (IS_ERR(handle))
		return PTR_ERR(handle);

	if (IS_DIRSYNC(dir))
		ext4_handle_sync(handle);

	inode->i_ctime = ext4_current_time(inode);
	ext4_inc_count(handle, inode);
	ihold(inode);

	err = ext4_add_entry(handle, dentry, inode);
	if (!err) {
		ext4_mark_inode_dirty(handle, inode);
		/* this can happen only for tmpfile being
		 * linked the first time
		 */
		if (inode->i_nlink == 1)
			ext4_orphan_del(handle, inode);
		d_instantiate(dentry, inode);
	} else {
		drop_nlink(inode);
		iput(inode);
	}
	ext4_journal_stop(handle);
	if (err == -ENOSPC && ext4_should_retry_alloc(dir->i_sb, &retries))
		goto retry;
	return err;
}


/*
 * Try to find buffer head where contains the parent block.
 * It should be the inode block if it is inlined or the 1st block
 * if it is a normal dir.
 */
static struct buffer_head *ext4_get_first_dir_block(handle_t *handle,
					struct inode *inode,
					int *retval,
					struct ext4_dir_entry_2 **parent_de,
					int *inlined)
{
	struct buffer_head *bh;

	if (!ext4_has_inline_data(inode)) {
		bh = ext4_read_dirblock(inode, 0, EITHER);
		if (IS_ERR(bh)) {
			*retval = PTR_ERR(bh);
			return NULL;
		}
		*parent_de = ext4_next_entry(
					(struct ext4_dir_entry_2 *)bh->b_data,
					inode->i_sb->s_blocksize);
		return bh;
	}

	*inlined = 1;
	return ext4_get_first_inline_block(inode, parent_de, retval);
}

/*
 * Anybody can rename anything with this: the permission checks are left to the
 * higher-level routines.
 *
 * n.b.  old_{dentry,inode) refers to the source dentry/inode
 * while new_{dentry,inode) refers to the destination dentry/inode
 * This comes from rename(const char *oldpath, const char *newpath)
 */
static int ext4_rename(struct inode *old_dir, struct dentry *old_dentry,
		       struct inode *new_dir, struct dentry *new_dentry)
{
	handle_t *handle = NULL;
	struct inode *old_inode, *new_inode;
	struct buffer_head *old_bh, *new_bh, *dir_bh;
	struct ext4_dir_entry_2 *old_de, *new_de;
	int retval;
	int inlined = 0, new_inlined = 0;
	struct ext4_dir_entry_2 *parent_de;

	dquot_initialize(old_dir);
	dquot_initialize(new_dir);

	old_bh = new_bh = dir_bh = NULL;

	/* Initialize quotas before so that eventual writes go
	 * in separate transaction */
	if (new_dentry->d_inode)
		dquot_initialize(new_dentry->d_inode);

	old_bh = ext4_find_entry(old_dir, &old_dentry->d_name, &old_de, NULL);
	/*
	 *  Check for inode number is _not_ due to possible IO errors.
	 *  We might rmdir the source, keep it as pwd of some process
	 *  and merrily kill the link to whatever was created under the
	 *  same name. Goodbye sticky bit ;-<
	 */
	old_inode = old_dentry->d_inode;
	retval = -ENOENT;
	if (!old_bh || le32_to_cpu(old_de->inode) != old_inode->i_ino)
		goto end_rename;

	new_inode = new_dentry->d_inode;
	new_bh = ext4_find_entry(new_dir, &new_dentry->d_name,
				 &new_de, &new_inlined);
	if (new_bh) {
		if (!new_inode) {
			brelse(new_bh);
			new_bh = NULL;
		}
	}
	if (new_inode && !test_opt(new_dir->i_sb, NO_AUTO_DA_ALLOC))
		ext4_alloc_da_blocks(old_inode);

	handle = ext4_journal_start(old_dir, EXT4_HT_DIR,
		(2 * EXT4_DATA_TRANS_BLOCKS(old_dir->i_sb) +
		 EXT4_INDEX_EXTRA_TRANS_BLOCKS + 2));
	if (IS_ERR(handle))
		return PTR_ERR(handle);

	if (IS_DIRSYNC(old_dir) || IS_DIRSYNC(new_dir))
		ext4_handle_sync(handle);

	if (S_ISDIR(old_inode->i_mode)) {
		if (new_inode) {
			retval = -ENOTEMPTY;
			if (!empty_dir(new_inode))
				goto end_rename;
		}
		retval = -EIO;
		dir_bh = ext4_get_first_dir_block(handle, old_inode,
						  &retval, &parent_de,
						  &inlined);
		if (!dir_bh)
			goto end_rename;
		if (le32_to_cpu(parent_de->inode) != old_dir->i_ino)
			goto end_rename;
		retval = -EMLINK;
		if (!new_inode && new_dir != old_dir &&
		    EXT4_DIR_LINK_MAX(new_dir))
			goto end_rename;
		BUFFER_TRACE(dir_bh, "get_write_access");
		retval = ext4_journal_get_write_access(handle, dir_bh);
		if (retval)
			goto end_rename;
	}
	if (!new_bh) {
		retval = ext4_add_entry(handle, new_dentry, old_inode);
		if (retval)
			goto end_rename;
	} else {
		BUFFER_TRACE(new_bh, "get write access");
		retval = ext4_journal_get_write_access(handle, new_bh);
		if (retval)
			goto end_rename;
		new_de->inode = cpu_to_le32(old_inode->i_ino);
		if (EXT4_HAS_INCOMPAT_FEATURE(new_dir->i_sb,
					      EXT4_FEATURE_INCOMPAT_FILETYPE))
			new_de->file_type = old_de->file_type;
		new_dir->i_version++;
		new_dir->i_ctime = new_dir->i_mtime =
					ext4_current_time(new_dir);
		ext4_mark_inode_dirty(handle, new_dir);
		BUFFER_TRACE(new_bh, "call ext4_handle_dirty_metadata");
		if (!new_inlined) {
			retval = ext4_handle_dirty_dirent_node(handle,
							       new_dir, new_bh);
			if (unlikely(retval)) {
				ext4_std_error(new_dir->i_sb, retval);
				goto end_rename;
			}
		}
		brelse(new_bh);
		new_bh = NULL;
	}

	/*
	 * Like most other Unix systems, set the ctime for inodes on a
	 * rename.
	 */
	old_inode->i_ctime = ext4_current_time(old_inode);
	ext4_mark_inode_dirty(handle, old_inode);

	/*
	 * ok, that's it
	 */
	if (le32_to_cpu(old_de->inode) != old_inode->i_ino ||
	    old_de->name_len != old_dentry->d_name.len ||
	    strncmp(old_de->name, old_dentry->d_name.name, old_de->name_len) ||
	    (retval = ext4_delete_entry(handle, old_dir,
					old_de, old_bh)) == -ENOENT) {
		/* old_de could have moved from under us during htree split, so
		 * make sure that we are deleting the right entry.  We might
		 * also be pointing to a stale entry in the unused part of
		 * old_bh so just checking inum and the name isn't enough. */
		struct buffer_head *old_bh2;
		struct ext4_dir_entry_2 *old_de2;

		old_bh2 = ext4_find_entry(old_dir, &old_dentry->d_name,
					  &old_de2, NULL);
		if (old_bh2) {
			retval = ext4_delete_entry(handle, old_dir,
						   old_de2, old_bh2);
			brelse(old_bh2);
		}
	}
	if (retval) {
		ext4_warning(old_dir->i_sb,
				"Deleting old file (%lu), %d, error=%d",
				old_dir->i_ino, old_dir->i_nlink, retval);
	}

	if (new_inode) {
		ext4_dec_count(handle, new_inode);
		new_inode->i_ctime = ext4_current_time(new_inode);
	}
	old_dir->i_ctime = old_dir->i_mtime = ext4_current_time(old_dir);
	ext4_update_dx_flag(old_dir);
	if (dir_bh) {
		parent_de->inode = cpu_to_le32(new_dir->i_ino);
		BUFFER_TRACE(dir_bh, "call ext4_handle_dirty_metadata");
		if (!inlined) {
			if (is_dx(old_inode)) {
				retval = ext4_handle_dirty_dx_node(handle,
								   old_inode,
								   dir_bh);
			} else {
				retval = ext4_handle_dirty_dirent_node(handle,
							old_inode, dir_bh);
			}
		} else {
			retval = ext4_mark_inode_dirty(handle, old_inode);
		}
		if (retval) {
			ext4_std_error(old_dir->i_sb, retval);
			goto end_rename;
		}
		ext4_dec_count(handle, old_dir);
		if (new_inode) {
			/* checked empty_dir above, can't have another parent,
			 * ext4_dec_count() won't work for many-linked dirs */
			clear_nlink(new_inode);
		} else {
			ext4_inc_count(handle, new_dir);
			ext4_update_dx_flag(new_dir);
			ext4_mark_inode_dirty(handle, new_dir);
		}
	}
	ext4_mark_inode_dirty(handle, old_dir);
	if (new_inode) {
		ext4_mark_inode_dirty(handle, new_inode);
		if (!new_inode->i_nlink)
			ext4_orphan_add(handle, new_inode);
	}
	retval = 0;

end_rename:
	brelse(dir_bh);
	brelse(old_bh);
	brelse(new_bh);
	if (handle)
		ext4_journal_stop(handle);
	return retval;
}

/*
 * directories can handle most operations...
 */
const struct inode_operations ext4_dir_inode_operations = {
	.create		= ext4_create,
	.lookup		= ext4_lookup,
	.link		= ext4_link,
	.unlink		= ext4_unlink,
	.symlink	= ext4_symlink,
	.mkdir		= ext4_mkdir,
	.rmdir		= ext4_rmdir,
	.mknod		= ext4_mknod,
	.tmpfile	= ext4_tmpfile,
	.rename		= ext4_rename,
	.setattr	= ext4_setattr,
	.setxattr	= generic_setxattr,
	.getxattr	= generic_getxattr,
	.listxattr	= ext4_listxattr,
	.removexattr	= generic_removexattr,
	.get_acl	= ext4_get_acl,
	.set_acl	= ext4_set_acl,
	.fiemap         = ext4_fiemap,
	.permission	= ext4_permission,
	.may_create	= ext4_may_create,
	.may_delete	= ext4_may_delete,
};

const struct inode_operations ext4_special_inode_operations = {
	.setattr	= ext4_setattr,
	.setxattr	= generic_setxattr,
	.getxattr	= generic_getxattr,
	.listxattr	= ext4_listxattr,
	.removexattr	= generic_removexattr,
	.get_acl	= ext4_get_acl,
<<<<<<< HEAD
	.permission	= ext4_permission,
	.may_create	= ext4_may_create,
	.may_delete	= ext4_may_delete,
=======
	.set_acl	= ext4_set_acl,
>>>>>>> cfbf8d48
};<|MERGE_RESOLUTION|>--- conflicted
+++ resolved
@@ -3239,11 +3239,8 @@
 	.listxattr	= ext4_listxattr,
 	.removexattr	= generic_removexattr,
 	.get_acl	= ext4_get_acl,
-<<<<<<< HEAD
+	.set_acl	= ext4_set_acl,
 	.permission	= ext4_permission,
 	.may_create	= ext4_may_create,
 	.may_delete	= ext4_may_delete,
-=======
-	.set_acl	= ext4_set_acl,
->>>>>>> cfbf8d48
 };