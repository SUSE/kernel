--- conflicted
+++ resolved
@@ -1984,18 +1984,10 @@
 clone_block:
 		unlock_buffer(bs->bh);
 		ea_bdebug(bs->bh, "cloning");
-<<<<<<< HEAD
-		s->base = kmalloc(bs->bh->b_size, GFP_NOFS);
-		error = -ENOMEM;
-		if (s->base == NULL)
-			goto cleanup;
-		memcpy(s->base, BHDR(bs->bh), bs->bh->b_size);
-=======
 		s->base = kmemdup(BHDR(bs->bh), bs->bh->b_size, GFP_NOFS);
 		error = -ENOMEM;
 		if (s->base == NULL)
 			goto cleanup;
->>>>>>> eb3cdb58
 		s->first = ENTRY(header(s->base)+1);
 		header(s->base)->h_refcount = cpu_to_le32(1);
 		s->here = ENTRY(s->base + offset);
@@ -2626,10 +2618,6 @@
 
 	is = kzalloc(sizeof(struct ext4_xattr_ibody_find), GFP_NOFS);
 	bs = kzalloc(sizeof(struct ext4_xattr_block_find), GFP_NOFS);
-<<<<<<< HEAD
-	buffer = kvmalloc(value_size, GFP_NOFS);
-=======
->>>>>>> eb3cdb58
 	b_entry_name = kmalloc(entry->e_name_len + 1, GFP_NOFS);
 	if (!is || !bs || !b_entry_name) {
 		error = -ENOMEM;
@@ -2687,12 +2675,8 @@
 
 out:
 	kfree(b_entry_name);
-<<<<<<< HEAD
-	kvfree(buffer);
-=======
 	if (needs_kvfree && buffer)
 		kvfree(buffer);
->>>>>>> eb3cdb58
 	if (is)
 		brelse(is->iloc.bh);
 	if (bs)
