// SPDX-License-Identifier: GPL-2.0
/*
 *  linux/fs/ext4/symlink.c
 *
 * Only fast symlinks left here - the rest is done by generic code. AV, 1999
 *
 * Copyright (C) 1992, 1993, 1994, 1995
 * Remy Card (card@masi.ibp.fr)
 * Laboratoire MASI - Institut Blaise Pascal
 * Universite Pierre et Marie Curie (Paris VI)
 *
 *  from
 *
 *  linux/fs/minix/symlink.c
 *
 *  Copyright (C) 1991, 1992  Linus Torvalds
 *
 *  ext4 symlink handling code
 */

#include <linux/fs.h>
#include <linux/namei.h>
#include "ext4.h"
#include "xattr.h"

static const char *ext4_encrypted_get_link(struct dentry *dentry,
					   struct inode *inode,
					   struct delayed_call *done)
{
	struct buffer_head *bh = NULL;
	const void *caddr;
	unsigned int max_size;
	const char *paddr;

	if (!dentry)
		return ERR_PTR(-ECHILD);

	if (ext4_inode_is_fast_symlink(inode)) {
		caddr = EXT4_I(inode)->i_data;
		max_size = sizeof(EXT4_I(inode)->i_data);
	} else {
		bh = ext4_bread(NULL, inode, 0, 0);
		if (IS_ERR(bh))
			return ERR_CAST(bh);
		if (!bh) {
			EXT4_ERROR_INODE(inode, "bad symlink.");
			return ERR_PTR(-EFSCORRUPTED);
		}
		caddr = bh->b_data;
		max_size = inode->i_sb->s_blocksize;
	}

	paddr = fscrypt_get_symlink(inode, caddr, max_size, done);
	brelse(bh);
	return paddr;
}

<<<<<<< HEAD
static int ext4_encrypted_symlink_getattr(struct user_namespace *mnt_userns,
=======
static int ext4_encrypted_symlink_getattr(struct mnt_idmap *idmap,
>>>>>>> eb3cdb58
					  const struct path *path,
					  struct kstat *stat, u32 request_mask,
					  unsigned int query_flags)
{
<<<<<<< HEAD
	ext4_getattr(mnt_userns, path, stat, request_mask, query_flags);
=======
	ext4_getattr(idmap, path, stat, request_mask, query_flags);
>>>>>>> eb3cdb58

	return fscrypt_symlink_getattr(path, stat);
}

<<<<<<< HEAD
=======
static void ext4_free_link(void *bh)
{
	brelse(bh);
}

static const char *ext4_get_link(struct dentry *dentry, struct inode *inode,
				 struct delayed_call *callback)
{
	struct buffer_head *bh;
	char *inline_link;

	/*
	 * Create a new inlined symlink is not supported, just provide a
	 * method to read the leftovers.
	 */
	if (ext4_has_inline_data(inode)) {
		if (!dentry)
			return ERR_PTR(-ECHILD);

		inline_link = ext4_read_inline_link(inode);
		if (!IS_ERR(inline_link))
			set_delayed_call(callback, kfree_link, inline_link);
		return inline_link;
	}

	if (!dentry) {
		bh = ext4_getblk(NULL, inode, 0, EXT4_GET_BLOCKS_CACHED_NOWAIT);
		if (IS_ERR(bh))
			return ERR_CAST(bh);
		if (!bh || !ext4_buffer_uptodate(bh))
			return ERR_PTR(-ECHILD);
	} else {
		bh = ext4_bread(NULL, inode, 0, 0);
		if (IS_ERR(bh))
			return ERR_CAST(bh);
		if (!bh) {
			EXT4_ERROR_INODE(inode, "bad symlink.");
			return ERR_PTR(-EFSCORRUPTED);
		}
	}

	set_delayed_call(callback, ext4_free_link, bh);
	nd_terminate_link(bh->b_data, inode->i_size,
			  inode->i_sb->s_blocksize - 1);
	return bh->b_data;
}

>>>>>>> eb3cdb58
const struct inode_operations ext4_encrypted_symlink_inode_operations = {
	.get_link	= ext4_encrypted_get_link,
	.setattr	= ext4_setattr,
	.getattr	= ext4_encrypted_symlink_getattr,
	.listxattr	= ext4_listxattr,
};

const struct inode_operations ext4_symlink_inode_operations = {
	.get_link	= ext4_get_link,
	.setattr	= ext4_setattr,
	.getattr	= ext4_getattr,
	.listxattr	= ext4_listxattr,
};

const struct inode_operations ext4_fast_symlink_inode_operations = {
	.get_link	= simple_get_link,
	.setattr	= ext4_setattr,
	.getattr	= ext4_getattr,
	.listxattr	= ext4_listxattr,
};<|MERGE_RESOLUTION|>--- conflicted
+++ resolved
@@ -55,26 +55,16 @@
 	return paddr;
 }
 
-<<<<<<< HEAD
-static int ext4_encrypted_symlink_getattr(struct user_namespace *mnt_userns,
-=======
 static int ext4_encrypted_symlink_getattr(struct mnt_idmap *idmap,
->>>>>>> eb3cdb58
 					  const struct path *path,
 					  struct kstat *stat, u32 request_mask,
 					  unsigned int query_flags)
 {
-<<<<<<< HEAD
-	ext4_getattr(mnt_userns, path, stat, request_mask, query_flags);
-=======
 	ext4_getattr(idmap, path, stat, request_mask, query_flags);
->>>>>>> eb3cdb58
 
 	return fscrypt_symlink_getattr(path, stat);
 }
 
-<<<<<<< HEAD
-=======
 static void ext4_free_link(void *bh)
 {
 	brelse(bh);
@@ -122,7 +112,6 @@
 	return bh->b_data;
 }
 
->>>>>>> eb3cdb58
 const struct inode_operations ext4_encrypted_symlink_inode_operations = {
 	.get_link	= ext4_encrypted_get_link,
 	.setattr	= ext4_setattr,
