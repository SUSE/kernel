// SPDX-License-Identifier: GPL-2.0
/*
 *  linux/fs/ext4/super.c
 *
 * Copyright (C) 1992, 1993, 1994, 1995
 * Remy Card (card@masi.ibp.fr)
 * Laboratoire MASI - Institut Blaise Pascal
 * Universite Pierre et Marie Curie (Paris VI)
 *
 *  from
 *
 *  linux/fs/minix/inode.c
 *
 *  Copyright (C) 1991, 1992  Linus Torvalds
 *
 *  Big-endian to little-endian byte-swapping/bitmaps by
 *        David S. Miller (davem@caip.rutgers.edu), 1995
 */

#include <linux/module.h>
#include <linux/string.h>
#include <linux/fs.h>
#include <linux/time.h>
#include <linux/vmalloc.h>
#include <linux/slab.h>
#include <linux/init.h>
#include <linux/blkdev.h>
#include <linux/backing-dev.h>
#include <linux/parser.h>
#include <linux/buffer_head.h>
#include <linux/exportfs.h>
#include <linux/vfs.h>
#include <linux/random.h>
#include <linux/mount.h>
#include <linux/namei.h>
#include <linux/quotaops.h>
#include <linux/seq_file.h>
#include <linux/ctype.h>
#include <linux/log2.h>
#include <linux/crc16.h>
#include <linux/dax.h>
#include <linux/uaccess.h>
#include <linux/iversion.h>
#include <linux/unicode.h>
#include <linux/part_stat.h>
#include <linux/kthread.h>
#include <linux/freezer.h>
#include <linux/fsnotify.h>
#include <linux/fs_context.h>
#include <linux/fs_parser.h>

#include "ext4.h"
#include "ext4_extents.h"	/* Needed for trace points definition */
#include "ext4_jbd2.h"
#include "xattr.h"
#include "acl.h"
#include "mballoc.h"
#include "fsmap.h"

DEFINE_SUSE_UNSUPPORTED_FEATURE(ext4)

#define CREATE_TRACE_POINTS
#include <trace/events/ext4.h>

static struct ext4_lazy_init *ext4_li_info;
static DEFINE_MUTEX(ext4_li_mtx);
static struct ratelimit_state ext4_mount_msg_ratelimit;

static int ext4_load_journal(struct super_block *, struct ext4_super_block *,
			     unsigned long journal_devnum);
static int ext4_show_options(struct seq_file *seq, struct dentry *root);
static void ext4_update_super(struct super_block *sb);
static int ext4_commit_super(struct super_block *sb);
static int ext4_mark_recovery_complete(struct super_block *sb,
					struct ext4_super_block *es);
static int ext4_clear_journal_err(struct super_block *sb,
				  struct ext4_super_block *es);
static int ext4_sync_fs(struct super_block *sb, int wait);
static int ext4_statfs(struct dentry *dentry, struct kstatfs *buf);
static int ext4_unfreeze(struct super_block *sb);
static int ext4_freeze(struct super_block *sb);
static inline int ext2_feature_set_ok(struct super_block *sb);
static inline int ext3_feature_set_ok(struct super_block *sb);
static void ext4_destroy_lazyinit_thread(void);
static void ext4_unregister_li_request(struct super_block *sb);
static void ext4_clear_request_list(void);
static struct inode *ext4_get_journal_inode(struct super_block *sb,
					    unsigned int journal_inum);
static int ext4_validate_options(struct fs_context *fc);
static int ext4_check_opt_consistency(struct fs_context *fc,
				      struct super_block *sb);
static void ext4_apply_options(struct fs_context *fc, struct super_block *sb);
static int ext4_parse_param(struct fs_context *fc, struct fs_parameter *param);
static int ext4_get_tree(struct fs_context *fc);
static int ext4_reconfigure(struct fs_context *fc);
static void ext4_fc_free(struct fs_context *fc);
static int ext4_init_fs_context(struct fs_context *fc);
static const struct fs_parameter_spec ext4_param_specs[];

/*
 * Lock ordering
 *
 * page fault path:
 * mmap_lock -> sb_start_pagefault -> invalidate_lock (r) -> transaction start
 *   -> page lock -> i_data_sem (rw)
 *
 * buffered write path:
 * sb_start_write -> i_mutex -> mmap_lock
 * sb_start_write -> i_mutex -> transaction start -> page lock ->
 *   i_data_sem (rw)
 *
 * truncate:
 * sb_start_write -> i_mutex -> invalidate_lock (w) -> i_mmap_rwsem (w) ->
 *   page lock
 * sb_start_write -> i_mutex -> invalidate_lock (w) -> transaction start ->
 *   i_data_sem (rw)
 *
 * direct IO:
 * sb_start_write -> i_mutex -> mmap_lock
 * sb_start_write -> i_mutex -> transaction start -> i_data_sem (rw)
 *
 * writepages:
 * transaction start -> page lock(s) -> i_data_sem (rw)
 */

static const struct fs_context_operations ext4_context_ops = {
	.parse_param	= ext4_parse_param,
	.get_tree	= ext4_get_tree,
	.reconfigure	= ext4_reconfigure,
	.free		= ext4_fc_free,
};


#if !defined(CONFIG_EXT2_FS) && !defined(CONFIG_EXT2_FS_MODULE) && defined(CONFIG_EXT4_USE_FOR_EXT2)
static struct file_system_type ext2_fs_type = {
	.owner			= THIS_MODULE,
	.name			= "ext2",
	.init_fs_context	= ext4_init_fs_context,
	.parameters		= ext4_param_specs,
	.kill_sb		= kill_block_super,
	.fs_flags		= FS_REQUIRES_DEV,
};
MODULE_ALIAS_FS("ext2");
MODULE_ALIAS("ext2");
#define IS_EXT2_SB(sb) ((sb)->s_bdev->bd_holder == &ext2_fs_type)
#else
#define IS_EXT2_SB(sb) (0)
#endif


static struct file_system_type ext3_fs_type = {
	.owner			= THIS_MODULE,
	.name			= "ext3",
	.init_fs_context	= ext4_init_fs_context,
	.parameters		= ext4_param_specs,
	.kill_sb		= kill_block_super,
	.fs_flags		= FS_REQUIRES_DEV,
};
MODULE_ALIAS_FS("ext3");
MODULE_ALIAS("ext3");
#define IS_EXT3_SB(sb) ((sb)->s_bdev->bd_holder == &ext3_fs_type)


static inline void __ext4_read_bh(struct buffer_head *bh, blk_opf_t op_flags,
				  bh_end_io_t *end_io)
{
	/*
	 * buffer's verified bit is no longer valid after reading from
	 * disk again due to write out error, clear it to make sure we
	 * recheck the buffer contents.
	 */
	clear_buffer_verified(bh);

	bh->b_end_io = end_io ? end_io : end_buffer_read_sync;
	get_bh(bh);
	submit_bh(REQ_OP_READ | op_flags, bh);
}

void ext4_read_bh_nowait(struct buffer_head *bh, blk_opf_t op_flags,
			 bh_end_io_t *end_io)
{
	BUG_ON(!buffer_locked(bh));

	if (ext4_buffer_uptodate(bh)) {
		unlock_buffer(bh);
		return;
	}
	__ext4_read_bh(bh, op_flags, end_io);
}

int ext4_read_bh(struct buffer_head *bh, blk_opf_t op_flags, bh_end_io_t *end_io)
{
	BUG_ON(!buffer_locked(bh));

	if (ext4_buffer_uptodate(bh)) {
		unlock_buffer(bh);
		return 0;
	}

	__ext4_read_bh(bh, op_flags, end_io);

	wait_on_buffer(bh);
	if (buffer_uptodate(bh))
		return 0;
	return -EIO;
}

int ext4_read_bh_lock(struct buffer_head *bh, blk_opf_t op_flags, bool wait)
{
	lock_buffer(bh);
	if (!wait) {
		ext4_read_bh_nowait(bh, op_flags, NULL);
		return 0;
	}
	return ext4_read_bh(bh, op_flags, NULL);
}

/*
 * This works like __bread_gfp() except it uses ERR_PTR for error
 * returns.  Currently with sb_bread it's impossible to distinguish
 * between ENOMEM and EIO situations (since both result in a NULL
 * return.
 */
static struct buffer_head *__ext4_sb_bread_gfp(struct super_block *sb,
					       sector_t block,
					       blk_opf_t op_flags, gfp_t gfp)
{
	struct buffer_head *bh;
	int ret;

	bh = sb_getblk_gfp(sb, block, gfp);
	if (bh == NULL)
		return ERR_PTR(-ENOMEM);
	if (ext4_buffer_uptodate(bh))
		return bh;

	ret = ext4_read_bh_lock(bh, REQ_META | op_flags, true);
	if (ret) {
		put_bh(bh);
		return ERR_PTR(ret);
	}
	return bh;
}

struct buffer_head *ext4_sb_bread(struct super_block *sb, sector_t block,
				   blk_opf_t op_flags)
{
	return __ext4_sb_bread_gfp(sb, block, op_flags, __GFP_MOVABLE);
}

struct buffer_head *ext4_sb_bread_unmovable(struct super_block *sb,
					    sector_t block)
{
	return __ext4_sb_bread_gfp(sb, block, 0, 0);
}

void ext4_sb_breadahead_unmovable(struct super_block *sb, sector_t block)
{
	struct buffer_head *bh = sb_getblk_gfp(sb, block, 0);

	if (likely(bh)) {
		if (trylock_buffer(bh))
			ext4_read_bh_nowait(bh, REQ_RAHEAD, NULL);
		brelse(bh);
	}
}

static int ext4_verify_csum_type(struct super_block *sb,
				 struct ext4_super_block *es)
{
	if (!ext4_has_feature_metadata_csum(sb))
		return 1;

	return es->s_checksum_type == EXT4_CRC32C_CHKSUM;
}

__le32 ext4_superblock_csum(struct super_block *sb,
			    struct ext4_super_block *es)
{
	struct ext4_sb_info *sbi = EXT4_SB(sb);
	int offset = offsetof(struct ext4_super_block, s_checksum);
	__u32 csum;

	csum = ext4_chksum(sbi, ~0, (char *)es, offset);

	return cpu_to_le32(csum);
}

static int ext4_superblock_csum_verify(struct super_block *sb,
				       struct ext4_super_block *es)
{
	if (!ext4_has_metadata_csum(sb))
		return 1;

	return es->s_checksum == ext4_superblock_csum(sb, es);
}

void ext4_superblock_csum_set(struct super_block *sb)
{
	struct ext4_super_block *es = EXT4_SB(sb)->s_es;

	if (!ext4_has_metadata_csum(sb))
		return;

	es->s_checksum = ext4_superblock_csum(sb, es);
}

ext4_fsblk_t ext4_block_bitmap(struct super_block *sb,
			       struct ext4_group_desc *bg)
{
	return le32_to_cpu(bg->bg_block_bitmap_lo) |
		(EXT4_DESC_SIZE(sb) >= EXT4_MIN_DESC_SIZE_64BIT ?
		 (ext4_fsblk_t)le32_to_cpu(bg->bg_block_bitmap_hi) << 32 : 0);
}

ext4_fsblk_t ext4_inode_bitmap(struct super_block *sb,
			       struct ext4_group_desc *bg)
{
	return le32_to_cpu(bg->bg_inode_bitmap_lo) |
		(EXT4_DESC_SIZE(sb) >= EXT4_MIN_DESC_SIZE_64BIT ?
		 (ext4_fsblk_t)le32_to_cpu(bg->bg_inode_bitmap_hi) << 32 : 0);
}

ext4_fsblk_t ext4_inode_table(struct super_block *sb,
			      struct ext4_group_desc *bg)
{
	return le32_to_cpu(bg->bg_inode_table_lo) |
		(EXT4_DESC_SIZE(sb) >= EXT4_MIN_DESC_SIZE_64BIT ?
		 (ext4_fsblk_t)le32_to_cpu(bg->bg_inode_table_hi) << 32 : 0);
}

__u32 ext4_free_group_clusters(struct super_block *sb,
			       struct ext4_group_desc *bg)
{
	return le16_to_cpu(bg->bg_free_blocks_count_lo) |
		(EXT4_DESC_SIZE(sb) >= EXT4_MIN_DESC_SIZE_64BIT ?
		 (__u32)le16_to_cpu(bg->bg_free_blocks_count_hi) << 16 : 0);
}

__u32 ext4_free_inodes_count(struct super_block *sb,
			      struct ext4_group_desc *bg)
{
	return le16_to_cpu(bg->bg_free_inodes_count_lo) |
		(EXT4_DESC_SIZE(sb) >= EXT4_MIN_DESC_SIZE_64BIT ?
		 (__u32)le16_to_cpu(bg->bg_free_inodes_count_hi) << 16 : 0);
}

__u32 ext4_used_dirs_count(struct super_block *sb,
			      struct ext4_group_desc *bg)
{
	return le16_to_cpu(bg->bg_used_dirs_count_lo) |
		(EXT4_DESC_SIZE(sb) >= EXT4_MIN_DESC_SIZE_64BIT ?
		 (__u32)le16_to_cpu(bg->bg_used_dirs_count_hi) << 16 : 0);
}

__u32 ext4_itable_unused_count(struct super_block *sb,
			      struct ext4_group_desc *bg)
{
	return le16_to_cpu(bg->bg_itable_unused_lo) |
		(EXT4_DESC_SIZE(sb) >= EXT4_MIN_DESC_SIZE_64BIT ?
		 (__u32)le16_to_cpu(bg->bg_itable_unused_hi) << 16 : 0);
}

void ext4_block_bitmap_set(struct super_block *sb,
			   struct ext4_group_desc *bg, ext4_fsblk_t blk)
{
	bg->bg_block_bitmap_lo = cpu_to_le32((u32)blk);
	if (EXT4_DESC_SIZE(sb) >= EXT4_MIN_DESC_SIZE_64BIT)
		bg->bg_block_bitmap_hi = cpu_to_le32(blk >> 32);
}

void ext4_inode_bitmap_set(struct super_block *sb,
			   struct ext4_group_desc *bg, ext4_fsblk_t blk)
{
	bg->bg_inode_bitmap_lo  = cpu_to_le32((u32)blk);
	if (EXT4_DESC_SIZE(sb) >= EXT4_MIN_DESC_SIZE_64BIT)
		bg->bg_inode_bitmap_hi = cpu_to_le32(blk >> 32);
}

void ext4_inode_table_set(struct super_block *sb,
			  struct ext4_group_desc *bg, ext4_fsblk_t blk)
{
	bg->bg_inode_table_lo = cpu_to_le32((u32)blk);
	if (EXT4_DESC_SIZE(sb) >= EXT4_MIN_DESC_SIZE_64BIT)
		bg->bg_inode_table_hi = cpu_to_le32(blk >> 32);
}

void ext4_free_group_clusters_set(struct super_block *sb,
				  struct ext4_group_desc *bg, __u32 count)
{
	bg->bg_free_blocks_count_lo = cpu_to_le16((__u16)count);
	if (EXT4_DESC_SIZE(sb) >= EXT4_MIN_DESC_SIZE_64BIT)
		bg->bg_free_blocks_count_hi = cpu_to_le16(count >> 16);
}

void ext4_free_inodes_set(struct super_block *sb,
			  struct ext4_group_desc *bg, __u32 count)
{
	bg->bg_free_inodes_count_lo = cpu_to_le16((__u16)count);
	if (EXT4_DESC_SIZE(sb) >= EXT4_MIN_DESC_SIZE_64BIT)
		bg->bg_free_inodes_count_hi = cpu_to_le16(count >> 16);
}

void ext4_used_dirs_set(struct super_block *sb,
			  struct ext4_group_desc *bg, __u32 count)
{
	bg->bg_used_dirs_count_lo = cpu_to_le16((__u16)count);
	if (EXT4_DESC_SIZE(sb) >= EXT4_MIN_DESC_SIZE_64BIT)
		bg->bg_used_dirs_count_hi = cpu_to_le16(count >> 16);
}

void ext4_itable_unused_set(struct super_block *sb,
			  struct ext4_group_desc *bg, __u32 count)
{
	bg->bg_itable_unused_lo = cpu_to_le16((__u16)count);
	if (EXT4_DESC_SIZE(sb) >= EXT4_MIN_DESC_SIZE_64BIT)
		bg->bg_itable_unused_hi = cpu_to_le16(count >> 16);
}

static void __ext4_update_tstamp(__le32 *lo, __u8 *hi, time64_t now)
{
	now = clamp_val(now, 0, (1ull << 40) - 1);

	*lo = cpu_to_le32(lower_32_bits(now));
	*hi = upper_32_bits(now);
}

static time64_t __ext4_get_tstamp(__le32 *lo, __u8 *hi)
{
	return ((time64_t)(*hi) << 32) + le32_to_cpu(*lo);
}
#define ext4_update_tstamp(es, tstamp) \
	__ext4_update_tstamp(&(es)->tstamp, &(es)->tstamp ## _hi, \
			     ktime_get_real_seconds())
#define ext4_get_tstamp(es, tstamp) \
	__ext4_get_tstamp(&(es)->tstamp, &(es)->tstamp ## _hi)

/*
 * The del_gendisk() function uninitializes the disk-specific data
 * structures, including the bdi structure, without telling anyone
 * else.  Once this happens, any attempt to call mark_buffer_dirty()
 * (for example, by ext4_commit_super), will cause a kernel OOPS.
 * This is a kludge to prevent these oops until we can put in a proper
 * hook in del_gendisk() to inform the VFS and file system layers.
 */
static int block_device_ejected(struct super_block *sb)
{
	struct inode *bd_inode = sb->s_bdev->bd_inode;
	struct backing_dev_info *bdi = inode_to_bdi(bd_inode);

	return bdi->dev == NULL;
}

static void ext4_journal_commit_callback(journal_t *journal, transaction_t *txn)
{
	struct super_block		*sb = journal->j_private;
	struct ext4_sb_info		*sbi = EXT4_SB(sb);
	int				error = is_journal_aborted(journal);
	struct ext4_journal_cb_entry	*jce;

	BUG_ON(txn->t_state == T_FINISHED);

	ext4_process_freed_data(sb, txn->t_tid);

	spin_lock(&sbi->s_md_lock);
	while (!list_empty(&txn->t_private_list)) {
		jce = list_entry(txn->t_private_list.next,
				 struct ext4_journal_cb_entry, jce_list);
		list_del_init(&jce->jce_list);
		spin_unlock(&sbi->s_md_lock);
		jce->jce_func(sb, jce, error);
		spin_lock(&sbi->s_md_lock);
	}
	spin_unlock(&sbi->s_md_lock);
}

/*
 * This writepage callback for write_cache_pages()
 * takes care of a few cases after page cleaning.
 *
 * write_cache_pages() already checks for dirty pages
 * and calls clear_page_dirty_for_io(), which we want,
 * to write protect the pages.
 *
 * However, we may have to redirty a page (see below.)
 */
static int ext4_journalled_writepage_callback(struct folio *folio,
					      struct writeback_control *wbc,
					      void *data)
{
	transaction_t *transaction = (transaction_t *) data;
	struct buffer_head *bh, *head;
	struct journal_head *jh;

	bh = head = folio_buffers(folio);
	do {
		/*
		 * We have to redirty a page in these cases:
		 * 1) If buffer is dirty, it means the page was dirty because it
		 * contains a buffer that needs checkpointing. So the dirty bit
		 * needs to be preserved so that checkpointing writes the buffer
		 * properly.
		 * 2) If buffer is not part of the committing transaction
		 * (we may have just accidentally come across this buffer because
		 * inode range tracking is not exact) or if the currently running
		 * transaction already contains this buffer as well, dirty bit
		 * needs to be preserved so that the buffer gets writeprotected
		 * properly on running transaction's commit.
		 */
		jh = bh2jh(bh);
		if (buffer_dirty(bh) ||
		    (jh && (jh->b_transaction != transaction ||
			    jh->b_next_transaction))) {
			folio_redirty_for_writepage(wbc, folio);
			goto out;
		}
	} while ((bh = bh->b_this_page) != head);

out:
	return AOP_WRITEPAGE_ACTIVATE;
}

static int ext4_journalled_submit_inode_data_buffers(struct jbd2_inode *jinode)
{
	struct address_space *mapping = jinode->i_vfs_inode->i_mapping;
	struct writeback_control wbc = {
		.sync_mode =  WB_SYNC_ALL,
		.nr_to_write = LONG_MAX,
		.range_start = jinode->i_dirty_start,
		.range_end = jinode->i_dirty_end,
        };

	return write_cache_pages(mapping, &wbc,
				 ext4_journalled_writepage_callback,
				 jinode->i_transaction);
}

static int ext4_journal_submit_inode_data_buffers(struct jbd2_inode *jinode)
{
	int ret;

	if (ext4_should_journal_data(jinode->i_vfs_inode))
		ret = ext4_journalled_submit_inode_data_buffers(jinode);
	else
		ret = ext4_normal_submit_inode_data_buffers(jinode);
	return ret;
}

static int ext4_journal_finish_inode_data_buffers(struct jbd2_inode *jinode)
{
	int ret = 0;

	if (!ext4_should_journal_data(jinode->i_vfs_inode))
		ret = jbd2_journal_finish_inode_data_buffers(jinode);

	return ret;
}

static bool system_going_down(void)
{
	return system_state == SYSTEM_HALT || system_state == SYSTEM_POWER_OFF
		|| system_state == SYSTEM_RESTART;
}

struct ext4_err_translation {
	int code;
	int errno;
};

#define EXT4_ERR_TRANSLATE(err) { .code = EXT4_ERR_##err, .errno = err }

static struct ext4_err_translation err_translation[] = {
	EXT4_ERR_TRANSLATE(EIO),
	EXT4_ERR_TRANSLATE(ENOMEM),
	EXT4_ERR_TRANSLATE(EFSBADCRC),
	EXT4_ERR_TRANSLATE(EFSCORRUPTED),
	EXT4_ERR_TRANSLATE(ENOSPC),
	EXT4_ERR_TRANSLATE(ENOKEY),
	EXT4_ERR_TRANSLATE(EROFS),
	EXT4_ERR_TRANSLATE(EFBIG),
	EXT4_ERR_TRANSLATE(EEXIST),
	EXT4_ERR_TRANSLATE(ERANGE),
	EXT4_ERR_TRANSLATE(EOVERFLOW),
	EXT4_ERR_TRANSLATE(EBUSY),
	EXT4_ERR_TRANSLATE(ENOTDIR),
	EXT4_ERR_TRANSLATE(ENOTEMPTY),
	EXT4_ERR_TRANSLATE(ESHUTDOWN),
	EXT4_ERR_TRANSLATE(EFAULT),
};

static int ext4_errno_to_code(int errno)
{
	int i;

	for (i = 0; i < ARRAY_SIZE(err_translation); i++)
		if (err_translation[i].errno == errno)
			return err_translation[i].code;
	return EXT4_ERR_UNKNOWN;
}

static void save_error_info(struct super_block *sb, int error,
			    __u32 ino, __u64 block,
			    const char *func, unsigned int line)
{
	struct ext4_sb_info *sbi = EXT4_SB(sb);

	/* We default to EFSCORRUPTED error... */
	if (error == 0)
		error = EFSCORRUPTED;

	spin_lock(&sbi->s_error_lock);
	sbi->s_add_error_count++;
	sbi->s_last_error_code = error;
	sbi->s_last_error_line = line;
	sbi->s_last_error_ino = ino;
	sbi->s_last_error_block = block;
	sbi->s_last_error_func = func;
	sbi->s_last_error_time = ktime_get_real_seconds();
	if (!sbi->s_first_error_time) {
		sbi->s_first_error_code = error;
		sbi->s_first_error_line = line;
		sbi->s_first_error_ino = ino;
		sbi->s_first_error_block = block;
		sbi->s_first_error_func = func;
		sbi->s_first_error_time = sbi->s_last_error_time;
	}
	spin_unlock(&sbi->s_error_lock);
}

/* Deal with the reporting of failure conditions on a filesystem such as
 * inconsistencies detected or read IO failures.
 *
 * On ext2, we can store the error state of the filesystem in the
 * superblock.  That is not possible on ext4, because we may have other
 * write ordering constraints on the superblock which prevent us from
 * writing it out straight away; and given that the journal is about to
 * be aborted, we can't rely on the current, or future, transactions to
 * write out the superblock safely.
 *
 * We'll just use the jbd2_journal_abort() error code to record an error in
 * the journal instead.  On recovery, the journal will complain about
 * that error until we've noted it down and cleared it.
 *
 * If force_ro is set, we unconditionally force the filesystem into an
 * ABORT|READONLY state, unless the error response on the fs has been set to
 * panic in which case we take the easy way out and panic immediately. This is
 * used to deal with unrecoverable failures such as journal IO errors or ENOMEM
 * at a critical moment in log management.
 */
static void ext4_handle_error(struct super_block *sb, bool force_ro, int error,
			      __u32 ino, __u64 block,
			      const char *func, unsigned int line)
{
	journal_t *journal = EXT4_SB(sb)->s_journal;
	bool continue_fs = !force_ro && test_opt(sb, ERRORS_CONT);

	EXT4_SB(sb)->s_mount_state |= EXT4_ERROR_FS;
	if (test_opt(sb, WARN_ON_ERROR))
		WARN_ON_ONCE(1);

	if (!continue_fs && !sb_rdonly(sb)) {
		ext4_set_mount_flag(sb, EXT4_MF_FS_ABORTED);
		if (journal)
			jbd2_journal_abort(journal, -EIO);
	}

	if (!bdev_read_only(sb->s_bdev)) {
		save_error_info(sb, error, ino, block, func, line);
		/*
		 * In case the fs should keep running, we need to writeout
		 * superblock through the journal. Due to lock ordering
		 * constraints, it may not be safe to do it right here so we
		 * defer superblock flushing to a workqueue.
		 */
		if (continue_fs && journal)
			schedule_work(&EXT4_SB(sb)->s_error_work);
		else
			ext4_commit_super(sb);
	}

	/*
	 * We force ERRORS_RO behavior when system is rebooting. Otherwise we
	 * could panic during 'reboot -f' as the underlying device got already
	 * disabled.
	 */
	if (test_opt(sb, ERRORS_PANIC) && !system_going_down()) {
		panic("EXT4-fs (device %s): panic forced after error\n",
			sb->s_id);
	}

	if (sb_rdonly(sb) || continue_fs)
		return;

	ext4_msg(sb, KERN_CRIT, "Remounting filesystem read-only");
	/*
	 * Make sure updated value of ->s_mount_flags will be visible before
	 * ->s_flags update
	 */
	smp_wmb();
	sb->s_flags |= SB_RDONLY;
}

static void flush_stashed_error_work(struct work_struct *work)
{
	struct ext4_sb_info *sbi = container_of(work, struct ext4_sb_info,
						s_error_work);
	journal_t *journal = sbi->s_journal;
	handle_t *handle;

	/*
	 * If the journal is still running, we have to write out superblock
	 * through the journal to avoid collisions of other journalled sb
	 * updates.
	 *
	 * We use directly jbd2 functions here to avoid recursing back into
	 * ext4 error handling code during handling of previous errors.
	 */
	if (!sb_rdonly(sbi->s_sb) && journal) {
		struct buffer_head *sbh = sbi->s_sbh;
		handle = jbd2_journal_start(journal, 1);
		if (IS_ERR(handle))
			goto write_directly;
		if (jbd2_journal_get_write_access(handle, sbh)) {
			jbd2_journal_stop(handle);
			goto write_directly;
		}
		ext4_update_super(sbi->s_sb);
		if (buffer_write_io_error(sbh) || !buffer_uptodate(sbh)) {
			ext4_msg(sbi->s_sb, KERN_ERR, "previous I/O error to "
				 "superblock detected");
			clear_buffer_write_io_error(sbh);
			set_buffer_uptodate(sbh);
		}

		if (jbd2_journal_dirty_metadata(handle, sbh)) {
			jbd2_journal_stop(handle);
			goto write_directly;
		}
		jbd2_journal_stop(handle);
		ext4_notify_error_sysfs(sbi);
		return;
	}
write_directly:
	/*
	 * Write through journal failed. Write sb directly to get error info
	 * out and hope for the best.
	 */
	ext4_commit_super(sbi->s_sb);
	ext4_notify_error_sysfs(sbi);
}

#define ext4_error_ratelimit(sb)					\
		___ratelimit(&(EXT4_SB(sb)->s_err_ratelimit_state),	\
			     "EXT4-fs error")

void __ext4_error(struct super_block *sb, const char *function,
		  unsigned int line, bool force_ro, int error, __u64 block,
		  const char *fmt, ...)
{
	struct va_format vaf;
	va_list args;

	if (unlikely(ext4_forced_shutdown(EXT4_SB(sb))))
		return;

	trace_ext4_error(sb, function, line);
	if (ext4_error_ratelimit(sb)) {
		va_start(args, fmt);
		vaf.fmt = fmt;
		vaf.va = &args;
		printk(KERN_CRIT
		       "EXT4-fs error (device %s): %s:%d: comm %s: %pV\n",
		       sb->s_id, function, line, current->comm, &vaf);
		va_end(args);
	}
	fsnotify_sb_error(sb, NULL, error ? error : EFSCORRUPTED);

	ext4_handle_error(sb, force_ro, error, 0, block, function, line);
}

void __ext4_error_inode(struct inode *inode, const char *function,
			unsigned int line, ext4_fsblk_t block, int error,
			const char *fmt, ...)
{
	va_list args;
	struct va_format vaf;

	if (unlikely(ext4_forced_shutdown(EXT4_SB(inode->i_sb))))
		return;

	trace_ext4_error(inode->i_sb, function, line);
	if (ext4_error_ratelimit(inode->i_sb)) {
		va_start(args, fmt);
		vaf.fmt = fmt;
		vaf.va = &args;
		if (block)
			printk(KERN_CRIT "EXT4-fs error (device %s): %s:%d: "
			       "inode #%lu: block %llu: comm %s: %pV\n",
			       inode->i_sb->s_id, function, line, inode->i_ino,
			       block, current->comm, &vaf);
		else
			printk(KERN_CRIT "EXT4-fs error (device %s): %s:%d: "
			       "inode #%lu: comm %s: %pV\n",
			       inode->i_sb->s_id, function, line, inode->i_ino,
			       current->comm, &vaf);
		va_end(args);
	}
	fsnotify_sb_error(inode->i_sb, inode, error ? error : EFSCORRUPTED);

	ext4_handle_error(inode->i_sb, false, error, inode->i_ino, block,
			  function, line);
}

void __ext4_error_file(struct file *file, const char *function,
		       unsigned int line, ext4_fsblk_t block,
		       const char *fmt, ...)
{
	va_list args;
	struct va_format vaf;
	struct inode *inode = file_inode(file);
	char pathname[80], *path;

	if (unlikely(ext4_forced_shutdown(EXT4_SB(inode->i_sb))))
		return;

	trace_ext4_error(inode->i_sb, function, line);
	if (ext4_error_ratelimit(inode->i_sb)) {
		path = file_path(file, pathname, sizeof(pathname));
		if (IS_ERR(path))
			path = "(unknown)";
		va_start(args, fmt);
		vaf.fmt = fmt;
		vaf.va = &args;
		if (block)
			printk(KERN_CRIT
			       "EXT4-fs error (device %s): %s:%d: inode #%lu: "
			       "block %llu: comm %s: path %s: %pV\n",
			       inode->i_sb->s_id, function, line, inode->i_ino,
			       block, current->comm, path, &vaf);
		else
			printk(KERN_CRIT
			       "EXT4-fs error (device %s): %s:%d: inode #%lu: "
			       "comm %s: path %s: %pV\n",
			       inode->i_sb->s_id, function, line, inode->i_ino,
			       current->comm, path, &vaf);
		va_end(args);
	}
	fsnotify_sb_error(inode->i_sb, inode, EFSCORRUPTED);

	ext4_handle_error(inode->i_sb, false, EFSCORRUPTED, inode->i_ino, block,
			  function, line);
}

const char *ext4_decode_error(struct super_block *sb, int errno,
			      char nbuf[16])
{
	char *errstr = NULL;

	switch (errno) {
	case -EFSCORRUPTED:
		errstr = "Corrupt filesystem";
		break;
	case -EFSBADCRC:
		errstr = "Filesystem failed CRC";
		break;
	case -EIO:
		errstr = "IO failure";
		break;
	case -ENOMEM:
		errstr = "Out of memory";
		break;
	case -EROFS:
		if (!sb || (EXT4_SB(sb)->s_journal &&
			    EXT4_SB(sb)->s_journal->j_flags & JBD2_ABORT))
			errstr = "Journal has aborted";
		else
			errstr = "Readonly filesystem";
		break;
	default:
		/* If the caller passed in an extra buffer for unknown
		 * errors, textualise them now.  Else we just return
		 * NULL. */
		if (nbuf) {
			/* Check for truncated error codes... */
			if (snprintf(nbuf, 16, "error %d", -errno) >= 0)
				errstr = nbuf;
		}
		break;
	}

	return errstr;
}

/* __ext4_std_error decodes expected errors from journaling functions
 * automatically and invokes the appropriate error response.  */

void __ext4_std_error(struct super_block *sb, const char *function,
		      unsigned int line, int errno)
{
	char nbuf[16];
	const char *errstr;

	if (unlikely(ext4_forced_shutdown(EXT4_SB(sb))))
		return;

	/* Special case: if the error is EROFS, and we're not already
	 * inside a transaction, then there's really no point in logging
	 * an error. */
	if (errno == -EROFS && journal_current_handle() == NULL && sb_rdonly(sb))
		return;

	if (ext4_error_ratelimit(sb)) {
		errstr = ext4_decode_error(sb, errno, nbuf);
		printk(KERN_CRIT "EXT4-fs error (device %s) in %s:%d: %s\n",
		       sb->s_id, function, line, errstr);
	}
	fsnotify_sb_error(sb, NULL, errno ? errno : EFSCORRUPTED);

	ext4_handle_error(sb, false, -errno, 0, 0, function, line);
}

void __ext4_msg(struct super_block *sb,
		const char *prefix, const char *fmt, ...)
{
	struct va_format vaf;
	va_list args;

	if (sb) {
		atomic_inc(&EXT4_SB(sb)->s_msg_count);
		if (!___ratelimit(&(EXT4_SB(sb)->s_msg_ratelimit_state),
				  "EXT4-fs"))
			return;
	}

	va_start(args, fmt);
	vaf.fmt = fmt;
	vaf.va = &args;
	if (sb)
		printk("%sEXT4-fs (%s): %pV\n", prefix, sb->s_id, &vaf);
	else
		printk("%sEXT4-fs: %pV\n", prefix, &vaf);
	va_end(args);
}

static int ext4_warning_ratelimit(struct super_block *sb)
{
	atomic_inc(&EXT4_SB(sb)->s_warning_count);
	return ___ratelimit(&(EXT4_SB(sb)->s_warning_ratelimit_state),
			    "EXT4-fs warning");
}

void __ext4_warning(struct super_block *sb, const char *function,
		    unsigned int line, const char *fmt, ...)
{
	struct va_format vaf;
	va_list args;

	if (!ext4_warning_ratelimit(sb))
		return;

	va_start(args, fmt);
	vaf.fmt = fmt;
	vaf.va = &args;
	printk(KERN_WARNING "EXT4-fs warning (device %s): %s:%d: %pV\n",
	       sb->s_id, function, line, &vaf);
	va_end(args);
}

void __ext4_warning_inode(const struct inode *inode, const char *function,
			  unsigned int line, const char *fmt, ...)
{
	struct va_format vaf;
	va_list args;

	if (!ext4_warning_ratelimit(inode->i_sb))
		return;

	va_start(args, fmt);
	vaf.fmt = fmt;
	vaf.va = &args;
	printk(KERN_WARNING "EXT4-fs warning (device %s): %s:%d: "
	       "inode #%lu: comm %s: %pV\n", inode->i_sb->s_id,
	       function, line, inode->i_ino, current->comm, &vaf);
	va_end(args);
}

void __ext4_grp_locked_error(const char *function, unsigned int line,
			     struct super_block *sb, ext4_group_t grp,
			     unsigned long ino, ext4_fsblk_t block,
			     const char *fmt, ...)
__releases(bitlock)
__acquires(bitlock)
{
	struct va_format vaf;
	va_list args;

	if (unlikely(ext4_forced_shutdown(EXT4_SB(sb))))
		return;

	trace_ext4_error(sb, function, line);
	if (ext4_error_ratelimit(sb)) {
		va_start(args, fmt);
		vaf.fmt = fmt;
		vaf.va = &args;
		printk(KERN_CRIT "EXT4-fs error (device %s): %s:%d: group %u, ",
		       sb->s_id, function, line, grp);
		if (ino)
			printk(KERN_CONT "inode %lu: ", ino);
		if (block)
			printk(KERN_CONT "block %llu:",
			       (unsigned long long) block);
		printk(KERN_CONT "%pV\n", &vaf);
		va_end(args);
	}

	if (test_opt(sb, ERRORS_CONT)) {
		if (test_opt(sb, WARN_ON_ERROR))
			WARN_ON_ONCE(1);
		EXT4_SB(sb)->s_mount_state |= EXT4_ERROR_FS;
		if (!bdev_read_only(sb->s_bdev)) {
			save_error_info(sb, EFSCORRUPTED, ino, block, function,
					line);
			schedule_work(&EXT4_SB(sb)->s_error_work);
		}
		return;
	}
	ext4_unlock_group(sb, grp);
	ext4_handle_error(sb, false, EFSCORRUPTED, ino, block, function, line);
	/*
	 * We only get here in the ERRORS_RO case; relocking the group
	 * may be dangerous, but nothing bad will happen since the
	 * filesystem will have already been marked read/only and the
	 * journal has been aborted.  We return 1 as a hint to callers
	 * who might what to use the return value from
	 * ext4_grp_locked_error() to distinguish between the
	 * ERRORS_CONT and ERRORS_RO case, and perhaps return more
	 * aggressively from the ext4 function in question, with a
	 * more appropriate error code.
	 */
	ext4_lock_group(sb, grp);
	return;
}

void ext4_mark_group_bitmap_corrupted(struct super_block *sb,
				     ext4_group_t group,
				     unsigned int flags)
{
	struct ext4_sb_info *sbi = EXT4_SB(sb);
	struct ext4_group_info *grp = ext4_get_group_info(sb, group);
	struct ext4_group_desc *gdp = ext4_get_group_desc(sb, group, NULL);
	int ret;

	if (!grp || !gdp)
		return;
	if (flags & EXT4_GROUP_INFO_BBITMAP_CORRUPT) {
		ret = ext4_test_and_set_bit(EXT4_GROUP_INFO_BBITMAP_CORRUPT_BIT,
					    &grp->bb_state);
		if (!ret)
			percpu_counter_sub(&sbi->s_freeclusters_counter,
					   grp->bb_free);
	}

	if (flags & EXT4_GROUP_INFO_IBITMAP_CORRUPT) {
		ret = ext4_test_and_set_bit(EXT4_GROUP_INFO_IBITMAP_CORRUPT_BIT,
					    &grp->bb_state);
		if (!ret && gdp) {
			int count;

			count = ext4_free_inodes_count(sb, gdp);
			percpu_counter_sub(&sbi->s_freeinodes_counter,
					   count);
		}
	}
}

void ext4_update_dynamic_rev(struct super_block *sb)
{
	struct ext4_super_block *es = EXT4_SB(sb)->s_es;

	if (le32_to_cpu(es->s_rev_level) > EXT4_GOOD_OLD_REV)
		return;

	ext4_warning(sb,
		     "updating to rev %d because of new feature flag, "
		     "running e2fsck is recommended",
		     EXT4_DYNAMIC_REV);

	es->s_first_ino = cpu_to_le32(EXT4_GOOD_OLD_FIRST_INO);
	es->s_inode_size = cpu_to_le16(EXT4_GOOD_OLD_INODE_SIZE);
	es->s_rev_level = cpu_to_le32(EXT4_DYNAMIC_REV);
	/* leave es->s_feature_*compat flags alone */
	/* es->s_uuid will be set by e2fsck if empty */

	/*
	 * The rest of the superblock fields should be zero, and if not it
	 * means they are likely already in use, so leave them alone.  We
	 * can leave it up to e2fsck to clean up any inconsistencies there.
	 */
}

/*
 * Open the external journal device
 */
static struct block_device *ext4_blkdev_get(dev_t dev, struct super_block *sb)
{
	struct block_device *bdev;

	bdev = blkdev_get_by_dev(dev, FMODE_READ|FMODE_WRITE|FMODE_EXCL, sb);
	if (IS_ERR(bdev))
		goto fail;
	return bdev;

fail:
	ext4_msg(sb, KERN_ERR,
		 "failed to open journal device unknown-block(%u,%u) %ld",
		 MAJOR(dev), MINOR(dev), PTR_ERR(bdev));
	return NULL;
}

/*
 * Release the journal device
 */
static void ext4_blkdev_put(struct block_device *bdev)
{
	blkdev_put(bdev, FMODE_READ|FMODE_WRITE|FMODE_EXCL);
}

static void ext4_blkdev_remove(struct ext4_sb_info *sbi)
{
	struct block_device *bdev;
	bdev = sbi->s_journal_bdev;
	if (bdev) {
		/*
		 * Invalidate the journal device's buffers.  We don't want them
		 * floating about in memory - the physical journal device may
		 * hotswapped, and it breaks the `ro-after' testing code.
		 */
		invalidate_bdev(bdev);
		ext4_blkdev_put(bdev);
		sbi->s_journal_bdev = NULL;
	}
}

static inline struct inode *orphan_list_entry(struct list_head *l)
{
	return &list_entry(l, struct ext4_inode_info, i_orphan)->vfs_inode;
}

static void dump_orphan_list(struct super_block *sb, struct ext4_sb_info *sbi)
{
	struct list_head *l;

	ext4_msg(sb, KERN_ERR, "sb orphan head is %d",
		 le32_to_cpu(sbi->s_es->s_last_orphan));

	printk(KERN_ERR "sb_info orphan list:\n");
	list_for_each(l, &sbi->s_orphan) {
		struct inode *inode = orphan_list_entry(l);
		printk(KERN_ERR "  "
		       "inode %s:%lu at %p: mode %o, nlink %d, next %d\n",
		       inode->i_sb->s_id, inode->i_ino, inode,
		       inode->i_mode, inode->i_nlink,
		       NEXT_ORPHAN(inode));
	}
}

#ifdef CONFIG_QUOTA
static int ext4_quota_off(struct super_block *sb, int type);

static inline void ext4_quota_off_umount(struct super_block *sb)
{
	int type;

	/* Use our quota_off function to clear inode flags etc. */
	for (type = 0; type < EXT4_MAXQUOTAS; type++)
		ext4_quota_off(sb, type);
}

/*
 * This is a helper function which is used in the mount/remount
 * codepaths (which holds s_umount) to fetch the quota file name.
 */
static inline char *get_qf_name(struct super_block *sb,
				struct ext4_sb_info *sbi,
				int type)
{
	return rcu_dereference_protected(sbi->s_qf_names[type],
					 lockdep_is_held(&sb->s_umount));
}
#else
static inline void ext4_quota_off_umount(struct super_block *sb)
{
}
#endif

static int ext4_percpu_param_init(struct ext4_sb_info *sbi)
{
	ext4_fsblk_t block;
	int err;

	block = ext4_count_free_clusters(sbi->s_sb);
	ext4_free_blocks_count_set(sbi->s_es, EXT4_C2B(sbi, block));
	err = percpu_counter_init(&sbi->s_freeclusters_counter, block,
				  GFP_KERNEL);
	if (!err) {
		unsigned long freei = ext4_count_free_inodes(sbi->s_sb);
		sbi->s_es->s_free_inodes_count = cpu_to_le32(freei);
		err = percpu_counter_init(&sbi->s_freeinodes_counter, freei,
					  GFP_KERNEL);
	}
	if (!err)
		err = percpu_counter_init(&sbi->s_dirs_counter,
					  ext4_count_dirs(sbi->s_sb), GFP_KERNEL);
	if (!err)
		err = percpu_counter_init(&sbi->s_dirtyclusters_counter, 0,
					  GFP_KERNEL);
	if (!err)
		err = percpu_counter_init(&sbi->s_sra_exceeded_retry_limit, 0,
					  GFP_KERNEL);
	if (!err)
		err = percpu_init_rwsem(&sbi->s_writepages_rwsem);

	if (err)
		ext4_msg(sbi->s_sb, KERN_ERR, "insufficient memory");

	return err;
}

static void ext4_percpu_param_destroy(struct ext4_sb_info *sbi)
{
	percpu_counter_destroy(&sbi->s_freeclusters_counter);
	percpu_counter_destroy(&sbi->s_freeinodes_counter);
	percpu_counter_destroy(&sbi->s_dirs_counter);
	percpu_counter_destroy(&sbi->s_dirtyclusters_counter);
	percpu_counter_destroy(&sbi->s_sra_exceeded_retry_limit);
	percpu_free_rwsem(&sbi->s_writepages_rwsem);
}

static void ext4_group_desc_free(struct ext4_sb_info *sbi)
{
	struct buffer_head **group_desc;
	int i;

	rcu_read_lock();
	group_desc = rcu_dereference(sbi->s_group_desc);
	for (i = 0; i < sbi->s_gdb_count; i++)
		brelse(group_desc[i]);
	kvfree(group_desc);
	rcu_read_unlock();
}

static void ext4_flex_groups_free(struct ext4_sb_info *sbi)
{
	struct flex_groups **flex_groups;
	int i;

<<<<<<< HEAD
	/*
	 * Unregister sysfs before flush sbi->s_error_work.
	 * Since user may read /proc/fs/ext4/xx/mb_groups during umount, If
	 * read metadata verify failed then will queue error work.
	 * flush_stashed_error_work will call start_this_handle may trigger
	 * BUG_ON.
 	 */
	ext4_unregister_sysfs(sb);

	ext4_unregister_li_request(sb);
	ext4_quota_off_umount(sb);
=======
	rcu_read_lock();
	flex_groups = rcu_dereference(sbi->s_flex_groups);
	if (flex_groups) {
		for (i = 0; i < sbi->s_flex_groups_allocated; i++)
			kvfree(flex_groups[i]);
		kvfree(flex_groups);
	}
	rcu_read_unlock();
}
>>>>>>> eb3cdb58

static void ext4_put_super(struct super_block *sb)
{
	struct ext4_sb_info *sbi = EXT4_SB(sb);
	struct ext4_super_block *es = sbi->s_es;
	int aborted = 0;
	int err;

<<<<<<< HEAD
=======
	/*
	 * Unregister sysfs before destroying jbd2 journal.
	 * Since we could still access attr_journal_task attribute via sysfs
	 * path which could have sbi->s_journal->j_task as NULL
	 * Unregister sysfs before flush sbi->s_error_work.
	 * Since user may read /proc/fs/ext4/xx/mb_groups during umount, If
	 * read metadata verify failed then will queue error work.
	 * flush_stashed_error_work will call start_this_handle may trigger
	 * BUG_ON.
	 */
	ext4_unregister_sysfs(sb);

	if (___ratelimit(&ext4_mount_msg_ratelimit, "EXT4-fs unmount"))
		ext4_msg(sb, KERN_INFO, "unmounting filesystem %pU.",
			 &sb->s_uuid);

	ext4_unregister_li_request(sb);
	ext4_quota_off_umount(sb);

	flush_work(&sbi->s_error_work);
	destroy_workqueue(sbi->rsv_conversion_wq);
	ext4_release_orphan_info(sb);

>>>>>>> eb3cdb58
	if (sbi->s_journal) {
		aborted = is_journal_aborted(sbi->s_journal);
		err = jbd2_journal_destroy(sbi->s_journal);
		sbi->s_journal = NULL;
		if ((err < 0) && !aborted) {
			ext4_abort(sb, -err, "Couldn't clean up the journal");
		}
	}

	ext4_es_unregister_shrinker(sbi);
	timer_shutdown_sync(&sbi->s_err_report);
	ext4_release_system_zone(sb);
	ext4_mb_release(sb);
	ext4_ext_release(sb);

	if (!sb_rdonly(sb) && !aborted) {
		ext4_clear_feature_journal_needs_recovery(sb);
		ext4_clear_feature_orphan_present(sb);
		es->s_state = cpu_to_le16(sbi->s_mount_state);
	}
	if (!sb_rdonly(sb))
		ext4_commit_super(sb);

	ext4_group_desc_free(sbi);
	ext4_flex_groups_free(sbi);
	ext4_percpu_param_destroy(sbi);
#ifdef CONFIG_QUOTA
	for (int i = 0; i < EXT4_MAXQUOTAS; i++)
		kfree(get_qf_name(sb, sbi, i));
#endif

	/* Debugging code just in case the in-memory inode orphan list
	 * isn't empty.  The on-disk one can be non-empty if we've
	 * detected an error and taken the fs readonly, but the
	 * in-memory list had better be clean by this point. */
	if (!list_empty(&sbi->s_orphan))
		dump_orphan_list(sb, sbi);
	ASSERT(list_empty(&sbi->s_orphan));

	sync_blockdev(sb->s_bdev);
	invalidate_bdev(sb->s_bdev);
	if (sbi->s_journal_bdev && sbi->s_journal_bdev != sb->s_bdev) {
		sync_blockdev(sbi->s_journal_bdev);
		ext4_blkdev_remove(sbi);
	}

	ext4_xattr_destroy_cache(sbi->s_ea_inode_cache);
	sbi->s_ea_inode_cache = NULL;

	ext4_xattr_destroy_cache(sbi->s_ea_block_cache);
	sbi->s_ea_block_cache = NULL;

	ext4_stop_mmpd(sbi);

	brelse(sbi->s_sbh);
	sb->s_fs_info = NULL;
	/*
	 * Now that we are completely done shutting down the
	 * superblock, we need to actually destroy the kobject.
	 */
	kobject_put(&sbi->s_kobj);
	wait_for_completion(&sbi->s_kobj_unregister);
	if (sbi->s_chksum_driver)
		crypto_free_shash(sbi->s_chksum_driver);
	kfree(sbi->s_blockgroup_lock);
	fs_put_dax(sbi->s_daxdev, NULL);
	fscrypt_free_dummy_policy(&sbi->s_dummy_enc_policy);
#if IS_ENABLED(CONFIG_UNICODE)
	utf8_unload(sb->s_encoding);
#endif
	kfree(sbi);
}

static struct kmem_cache *ext4_inode_cachep;

/*
 * Called inside transaction, so use GFP_NOFS
 */
static struct inode *ext4_alloc_inode(struct super_block *sb)
{
	struct ext4_inode_info *ei;

	ei = alloc_inode_sb(sb, ext4_inode_cachep, GFP_NOFS);
	if (!ei)
		return NULL;

	inode_set_iversion(&ei->vfs_inode, 1);
	ei->i_flags = 0;
	spin_lock_init(&ei->i_raw_lock);
	ei->i_prealloc_node = RB_ROOT;
	atomic_set(&ei->i_prealloc_active, 0);
	rwlock_init(&ei->i_prealloc_lock);
	ext4_es_init_tree(&ei->i_es_tree);
	rwlock_init(&ei->i_es_lock);
	INIT_LIST_HEAD(&ei->i_es_list);
	ei->i_es_all_nr = 0;
	ei->i_es_shk_nr = 0;
	ei->i_es_shrink_lblk = 0;
	ei->i_reserved_data_blocks = 0;
	spin_lock_init(&(ei->i_block_reservation_lock));
	ext4_init_pending_tree(&ei->i_pending_tree);
#ifdef CONFIG_QUOTA
	ei->i_reserved_quota = 0;
	memset(&ei->i_dquot, 0, sizeof(ei->i_dquot));
#endif
	ei->jinode = NULL;
	INIT_LIST_HEAD(&ei->i_rsv_conversion_list);
	spin_lock_init(&ei->i_completed_io_lock);
	ei->i_sync_tid = 0;
	ei->i_datasync_tid = 0;
	atomic_set(&ei->i_unwritten, 0);
	INIT_WORK(&ei->i_rsv_conversion_work, ext4_end_io_rsv_work);
	ext4_fc_init_inode(&ei->vfs_inode);
	mutex_init(&ei->i_fc_lock);
	return &ei->vfs_inode;
}

static int ext4_drop_inode(struct inode *inode)
{
	int drop = generic_drop_inode(inode);

	if (!drop)
		drop = fscrypt_drop_inode(inode);

	trace_ext4_drop_inode(inode, drop);
	return drop;
}

static void ext4_free_in_core_inode(struct inode *inode)
{
	fscrypt_free_inode(inode);
	if (!list_empty(&(EXT4_I(inode)->i_fc_list))) {
		pr_warn("%s: inode %ld still in fc list",
			__func__, inode->i_ino);
	}
	kmem_cache_free(ext4_inode_cachep, EXT4_I(inode));
}

static void ext4_destroy_inode(struct inode *inode)
{
	if (!list_empty(&(EXT4_I(inode)->i_orphan))) {
		ext4_msg(inode->i_sb, KERN_ERR,
			 "Inode %lu (%p): orphan list check failed!",
			 inode->i_ino, EXT4_I(inode));
		print_hex_dump(KERN_INFO, "", DUMP_PREFIX_ADDRESS, 16, 4,
				EXT4_I(inode), sizeof(struct ext4_inode_info),
				true);
		dump_stack();
	}

	if (EXT4_I(inode)->i_reserved_data_blocks)
		ext4_msg(inode->i_sb, KERN_ERR,
			 "Inode %lu (%p): i_reserved_data_blocks (%u) not cleared!",
			 inode->i_ino, EXT4_I(inode),
			 EXT4_I(inode)->i_reserved_data_blocks);
}

static void init_once(void *foo)
{
	struct ext4_inode_info *ei = foo;

	INIT_LIST_HEAD(&ei->i_orphan);
	init_rwsem(&ei->xattr_sem);
	init_rwsem(&ei->i_data_sem);
	inode_init_once(&ei->vfs_inode);
	ext4_fc_init_inode(&ei->vfs_inode);
}

static int __init init_inodecache(void)
{
	ext4_inode_cachep = kmem_cache_create_usercopy("ext4_inode_cache",
				sizeof(struct ext4_inode_info), 0,
				(SLAB_RECLAIM_ACCOUNT|SLAB_MEM_SPREAD|
					SLAB_ACCOUNT),
				offsetof(struct ext4_inode_info, i_data),
				sizeof_field(struct ext4_inode_info, i_data),
				init_once);
	if (ext4_inode_cachep == NULL)
		return -ENOMEM;
	return 0;
}

static void destroy_inodecache(void)
{
	/*
	 * Make sure all delayed rcu free inodes are flushed before we
	 * destroy cache.
	 */
	rcu_barrier();
	kmem_cache_destroy(ext4_inode_cachep);
}

void ext4_clear_inode(struct inode *inode)
{
	ext4_fc_del(inode);
	invalidate_inode_buffers(inode);
	clear_inode(inode);
	ext4_discard_preallocations(inode, 0);
	ext4_es_remove_extent(inode, 0, EXT_MAX_BLOCKS);
	dquot_drop(inode);
	if (EXT4_I(inode)->jinode) {
		jbd2_journal_release_jbd_inode(EXT4_JOURNAL(inode),
					       EXT4_I(inode)->jinode);
		jbd2_free_inode(EXT4_I(inode)->jinode);
		EXT4_I(inode)->jinode = NULL;
	}
	fscrypt_put_encryption_info(inode);
	fsverity_cleanup_inode(inode);
}

static struct inode *ext4_nfs_get_inode(struct super_block *sb,
					u64 ino, u32 generation)
{
	struct inode *inode;

	/*
	 * Currently we don't know the generation for parent directory, so
	 * a generation of 0 means "accept any"
	 */
	inode = ext4_iget(sb, ino, EXT4_IGET_HANDLE);
	if (IS_ERR(inode))
		return ERR_CAST(inode);
	if (generation && inode->i_generation != generation) {
		iput(inode);
		return ERR_PTR(-ESTALE);
	}

	return inode;
}

static struct dentry *ext4_fh_to_dentry(struct super_block *sb, struct fid *fid,
					int fh_len, int fh_type)
{
	return generic_fh_to_dentry(sb, fid, fh_len, fh_type,
				    ext4_nfs_get_inode);
}

static struct dentry *ext4_fh_to_parent(struct super_block *sb, struct fid *fid,
					int fh_len, int fh_type)
{
	return generic_fh_to_parent(sb, fid, fh_len, fh_type,
				    ext4_nfs_get_inode);
}

static int ext4_nfs_commit_metadata(struct inode *inode)
{
	struct writeback_control wbc = {
		.sync_mode = WB_SYNC_ALL
	};

	trace_ext4_nfs_commit_metadata(inode);
	return ext4_write_inode(inode, &wbc);
}

#ifdef CONFIG_QUOTA
static const char * const quotatypes[] = INITQFNAMES;
#define QTYPE2NAME(t) (quotatypes[t])

static int ext4_write_dquot(struct dquot *dquot);
static int ext4_acquire_dquot(struct dquot *dquot);
static int ext4_release_dquot(struct dquot *dquot);
static int ext4_mark_dquot_dirty(struct dquot *dquot);
static int ext4_write_info(struct super_block *sb, int type);
static int ext4_quota_on(struct super_block *sb, int type, int format_id,
			 const struct path *path);
static ssize_t ext4_quota_read(struct super_block *sb, int type, char *data,
			       size_t len, loff_t off);
static ssize_t ext4_quota_write(struct super_block *sb, int type,
				const char *data, size_t len, loff_t off);
static int ext4_quota_enable(struct super_block *sb, int type, int format_id,
			     unsigned int flags);

static struct dquot **ext4_get_dquots(struct inode *inode)
{
	return EXT4_I(inode)->i_dquot;
}

static const struct dquot_operations ext4_quota_operations = {
	.get_reserved_space	= ext4_get_reserved_space,
	.write_dquot		= ext4_write_dquot,
	.acquire_dquot		= ext4_acquire_dquot,
	.release_dquot		= ext4_release_dquot,
	.mark_dirty		= ext4_mark_dquot_dirty,
	.write_info		= ext4_write_info,
	.alloc_dquot		= dquot_alloc,
	.destroy_dquot		= dquot_destroy,
	.get_projid		= ext4_get_projid,
	.get_inode_usage	= ext4_get_inode_usage,
	.get_next_id		= dquot_get_next_id,
};

static const struct quotactl_ops ext4_qctl_operations = {
	.quota_on	= ext4_quota_on,
	.quota_off	= ext4_quota_off,
	.quota_sync	= dquot_quota_sync,
	.get_state	= dquot_get_state,
	.set_info	= dquot_set_dqinfo,
	.get_dqblk	= dquot_get_dqblk,
	.set_dqblk	= dquot_set_dqblk,
	.get_nextdqblk	= dquot_get_next_dqblk,
};
#endif

static const struct super_operations ext4_sops = {
	.alloc_inode	= ext4_alloc_inode,
	.free_inode	= ext4_free_in_core_inode,
	.destroy_inode	= ext4_destroy_inode,
	.write_inode	= ext4_write_inode,
	.dirty_inode	= ext4_dirty_inode,
	.drop_inode	= ext4_drop_inode,
	.evict_inode	= ext4_evict_inode,
	.put_super	= ext4_put_super,
	.sync_fs	= ext4_sync_fs,
	.freeze_fs	= ext4_freeze,
	.unfreeze_fs	= ext4_unfreeze,
	.statfs		= ext4_statfs,
	.show_options	= ext4_show_options,
#ifdef CONFIG_QUOTA
	.quota_read	= ext4_quota_read,
	.quota_write	= ext4_quota_write,
	.get_dquots	= ext4_get_dquots,
#endif
};

static const struct export_operations ext4_export_ops = {
	.fh_to_dentry = ext4_fh_to_dentry,
	.fh_to_parent = ext4_fh_to_parent,
	.get_parent = ext4_get_parent,
	.commit_metadata = ext4_nfs_commit_metadata,
};

enum {
	Opt_bsd_df, Opt_minix_df, Opt_grpid, Opt_nogrpid,
	Opt_resgid, Opt_resuid, Opt_sb,
	Opt_nouid32, Opt_debug, Opt_removed,
	Opt_user_xattr, Opt_acl,
	Opt_auto_da_alloc, Opt_noauto_da_alloc, Opt_noload,
	Opt_commit, Opt_min_batch_time, Opt_max_batch_time, Opt_journal_dev,
	Opt_journal_path, Opt_journal_checksum, Opt_journal_async_commit,
	Opt_abort, Opt_data_journal, Opt_data_ordered, Opt_data_writeback,
	Opt_data_err_abort, Opt_data_err_ignore, Opt_test_dummy_encryption,
	Opt_inlinecrypt,
	Opt_usrjquota, Opt_grpjquota, Opt_quota,
	Opt_noquota, Opt_barrier, Opt_nobarrier, Opt_err,
	Opt_usrquota, Opt_grpquota, Opt_prjquota,
	Opt_dax, Opt_dax_always, Opt_dax_inode, Opt_dax_never,
	Opt_stripe, Opt_delalloc, Opt_nodelalloc, Opt_warn_on_error,
	Opt_nowarn_on_error, Opt_mblk_io_submit, Opt_debug_want_extra_isize,
	Opt_nomblk_io_submit, Opt_block_validity, Opt_noblock_validity,
	Opt_inode_readahead_blks, Opt_journal_ioprio,
	Opt_dioread_nolock, Opt_dioread_lock,
	Opt_discard, Opt_nodiscard, Opt_init_itable, Opt_noinit_itable,
	Opt_max_dir_size_kb, Opt_nojournal_checksum, Opt_nombcache,
	Opt_no_prefetch_block_bitmaps, Opt_mb_optimize_scan,
	Opt_errors, Opt_data, Opt_data_err, Opt_jqfmt, Opt_dax_type,
#ifdef CONFIG_EXT4_DEBUG
	Opt_fc_debug_max_replay, Opt_fc_debug_force
#endif
};

<<<<<<< HEAD
static const match_table_t tokens = {
	{Opt_bsd_df, "bsddf"},
	{Opt_minix_df, "minixdf"},
	{Opt_grpid, "grpid"},
	{Opt_grpid, "bsdgroups"},
	{Opt_nogrpid, "nogrpid"},
	{Opt_nogrpid, "sysvgroups"},
	{Opt_resgid, "resgid=%u"},
	{Opt_resuid, "resuid=%u"},
	{Opt_sb, "sb=%u"},
	{Opt_err_cont, "errors=continue"},
	{Opt_err_panic, "errors=panic"},
	{Opt_err_ro, "errors=remount-ro"},
	{Opt_nouid32, "nouid32"},
	{Opt_debug, "debug"},
	{Opt_removed, "oldalloc"},
	{Opt_removed, "orlov"},
	{Opt_user_xattr, "user_xattr"},
	{Opt_nouser_xattr, "nouser_xattr"},
	{Opt_acl, "acl"},
	{Opt_noacl, "noacl"},
	{Opt_noload, "norecovery"},
	{Opt_noload, "noload"},
	{Opt_removed, "nobh"},
	{Opt_removed, "bh"},
	{Opt_commit, "commit=%u"},
	{Opt_min_batch_time, "min_batch_time=%u"},
	{Opt_max_batch_time, "max_batch_time=%u"},
	{Opt_journal_dev, "journal_dev=%u"},
	{Opt_journal_path, "journal_path=%s"},
	{Opt_journal_checksum, "journal_checksum"},
	{Opt_nojournal_checksum, "nojournal_checksum"},
	{Opt_journal_async_commit, "journal_async_commit"},
	{Opt_abort, "abort"},
	{Opt_data_journal, "data=journal"},
	{Opt_data_ordered, "data=ordered"},
	{Opt_data_writeback, "data=writeback"},
	{Opt_data_err_abort, "data_err=abort"},
	{Opt_data_err_ignore, "data_err=ignore"},
	{Opt_offusrjquota, "usrjquota="},
	{Opt_usrjquota, "usrjquota=%s"},
	{Opt_offgrpjquota, "grpjquota="},
	{Opt_grpjquota, "grpjquota=%s"},
	{Opt_jqfmt_vfsold, "jqfmt=vfsold"},
	{Opt_jqfmt_vfsv0, "jqfmt=vfsv0"},
	{Opt_jqfmt_vfsv1, "jqfmt=vfsv1"},
	{Opt_grpquota, "grpquota"},
	{Opt_noquota, "noquota"},
	{Opt_quota, "quota"},
	{Opt_usrquota, "usrquota"},
	{Opt_prjquota, "prjquota"},
	{Opt_barrier, "barrier=%u"},
	{Opt_barrier, "barrier"},
	{Opt_nobarrier, "nobarrier"},
	{Opt_removed, "i_version"},
	{Opt_dax, "dax"},
	{Opt_dax_always, "dax=always"},
	{Opt_dax_inode, "dax=inode"},
	{Opt_dax_never, "dax=never"},
	{Opt_stripe, "stripe=%u"},
	{Opt_delalloc, "delalloc"},
	{Opt_warn_on_error, "warn_on_error"},
	{Opt_nowarn_on_error, "nowarn_on_error"},
	{Opt_lazytime, "lazytime"},
	{Opt_nolazytime, "nolazytime"},
	{Opt_debug_want_extra_isize, "debug_want_extra_isize=%u"},
	{Opt_nodelalloc, "nodelalloc"},
	{Opt_removed, "mblk_io_submit"},
	{Opt_removed, "nomblk_io_submit"},
	{Opt_block_validity, "block_validity"},
	{Opt_noblock_validity, "noblock_validity"},
	{Opt_inode_readahead_blks, "inode_readahead_blks=%u"},
	{Opt_journal_ioprio, "journal_ioprio=%u"},
	{Opt_auto_da_alloc, "auto_da_alloc=%u"},
	{Opt_auto_da_alloc, "auto_da_alloc"},
	{Opt_noauto_da_alloc, "noauto_da_alloc"},
	{Opt_dioread_nolock, "dioread_nolock"},
	{Opt_dioread_lock, "nodioread_nolock"},
	{Opt_dioread_lock, "dioread_lock"},
	{Opt_discard, "discard"},
	{Opt_nodiscard, "nodiscard"},
	{Opt_init_itable, "init_itable=%u"},
	{Opt_init_itable, "init_itable"},
	{Opt_noinit_itable, "noinit_itable"},
#ifdef CONFIG_EXT4_DEBUG
	{Opt_fc_debug_force, "fc_debug_force"},
	{Opt_fc_debug_max_replay, "fc_debug_max_replay=%u"},
#endif
	{Opt_max_dir_size_kb, "max_dir_size_kb=%u"},
	{Opt_test_dummy_encryption, "test_dummy_encryption=%s"},
	{Opt_test_dummy_encryption, "test_dummy_encryption"},
	{Opt_inlinecrypt, "inlinecrypt"},
	{Opt_nombcache, "nombcache"},
	{Opt_nombcache, "no_mbcache"},	/* for backward compatibility */
	{Opt_removed, "prefetch_block_bitmaps"},
	{Opt_no_prefetch_block_bitmaps, "no_prefetch_block_bitmaps"},
	{Opt_mb_optimize_scan, "mb_optimize_scan=%d"},
	{Opt_removed, "check=none"},	/* mount option from ext2/3 */
	{Opt_removed, "nocheck"},	/* mount option from ext2/3 */
	{Opt_removed, "reservation"},	/* mount option from ext2/3 */
	{Opt_removed, "noreservation"}, /* mount option from ext2/3 */
	{Opt_removed, "journal=%u"},	/* mount option from ext2/3 */
	{Opt_err, NULL},
=======
static const struct constant_table ext4_param_errors[] = {
	{"continue",	EXT4_MOUNT_ERRORS_CONT},
	{"panic",	EXT4_MOUNT_ERRORS_PANIC},
	{"remount-ro",	EXT4_MOUNT_ERRORS_RO},
	{}
>>>>>>> eb3cdb58
};

static const struct constant_table ext4_param_data[] = {
	{"journal",	EXT4_MOUNT_JOURNAL_DATA},
	{"ordered",	EXT4_MOUNT_ORDERED_DATA},
	{"writeback",	EXT4_MOUNT_WRITEBACK_DATA},
	{}
};

static const struct constant_table ext4_param_data_err[] = {
	{"abort",	Opt_data_err_abort},
	{"ignore",	Opt_data_err_ignore},
	{}
};

static const struct constant_table ext4_param_jqfmt[] = {
	{"vfsold",	QFMT_VFS_OLD},
	{"vfsv0",	QFMT_VFS_V0},
	{"vfsv1",	QFMT_VFS_V1},
	{}
};

static const struct constant_table ext4_param_dax[] = {
	{"always",	Opt_dax_always},
	{"inode",	Opt_dax_inode},
	{"never",	Opt_dax_never},
	{}
};

/* String parameter that allows empty argument */
#define fsparam_string_empty(NAME, OPT) \
	__fsparam(fs_param_is_string, NAME, OPT, fs_param_can_be_empty, NULL)

/*
 * Mount option specification
 * We don't use fsparam_flag_no because of the way we set the
 * options and the way we show them in _ext4_show_options(). To
 * keep the changes to a minimum, let's keep the negative options
 * separate for now.
 */
static const struct fs_parameter_spec ext4_param_specs[] = {
	fsparam_flag	("bsddf",		Opt_bsd_df),
	fsparam_flag	("minixdf",		Opt_minix_df),
	fsparam_flag	("grpid",		Opt_grpid),
	fsparam_flag	("bsdgroups",		Opt_grpid),
	fsparam_flag	("nogrpid",		Opt_nogrpid),
	fsparam_flag	("sysvgroups",		Opt_nogrpid),
	fsparam_u32	("resgid",		Opt_resgid),
	fsparam_u32	("resuid",		Opt_resuid),
	fsparam_u32	("sb",			Opt_sb),
	fsparam_enum	("errors",		Opt_errors, ext4_param_errors),
	fsparam_flag	("nouid32",		Opt_nouid32),
	fsparam_flag	("debug",		Opt_debug),
	fsparam_flag	("oldalloc",		Opt_removed),
	fsparam_flag	("orlov",		Opt_removed),
	fsparam_flag	("user_xattr",		Opt_user_xattr),
	fsparam_flag	("acl",			Opt_acl),
	fsparam_flag	("norecovery",		Opt_noload),
	fsparam_flag	("noload",		Opt_noload),
	fsparam_flag	("bh",			Opt_removed),
	fsparam_flag	("nobh",		Opt_removed),
	fsparam_u32	("commit",		Opt_commit),
	fsparam_u32	("min_batch_time",	Opt_min_batch_time),
	fsparam_u32	("max_batch_time",	Opt_max_batch_time),
	fsparam_u32	("journal_dev",		Opt_journal_dev),
	fsparam_bdev	("journal_path",	Opt_journal_path),
	fsparam_flag	("journal_checksum",	Opt_journal_checksum),
	fsparam_flag	("nojournal_checksum",	Opt_nojournal_checksum),
	fsparam_flag	("journal_async_commit",Opt_journal_async_commit),
	fsparam_flag	("abort",		Opt_abort),
	fsparam_enum	("data",		Opt_data, ext4_param_data),
	fsparam_enum	("data_err",		Opt_data_err,
						ext4_param_data_err),
	fsparam_string_empty
			("usrjquota",		Opt_usrjquota),
	fsparam_string_empty
			("grpjquota",		Opt_grpjquota),
	fsparam_enum	("jqfmt",		Opt_jqfmt, ext4_param_jqfmt),
	fsparam_flag	("grpquota",		Opt_grpquota),
	fsparam_flag	("quota",		Opt_quota),
	fsparam_flag	("noquota",		Opt_noquota),
	fsparam_flag	("usrquota",		Opt_usrquota),
	fsparam_flag	("prjquota",		Opt_prjquota),
	fsparam_flag	("barrier",		Opt_barrier),
	fsparam_u32	("barrier",		Opt_barrier),
	fsparam_flag	("nobarrier",		Opt_nobarrier),
	fsparam_flag	("i_version",		Opt_removed),
	fsparam_flag	("dax",			Opt_dax),
	fsparam_enum	("dax",			Opt_dax_type, ext4_param_dax),
	fsparam_u32	("stripe",		Opt_stripe),
	fsparam_flag	("delalloc",		Opt_delalloc),
	fsparam_flag	("nodelalloc",		Opt_nodelalloc),
	fsparam_flag	("warn_on_error",	Opt_warn_on_error),
	fsparam_flag	("nowarn_on_error",	Opt_nowarn_on_error),
	fsparam_u32	("debug_want_extra_isize",
						Opt_debug_want_extra_isize),
	fsparam_flag	("mblk_io_submit",	Opt_removed),
	fsparam_flag	("nomblk_io_submit",	Opt_removed),
	fsparam_flag	("block_validity",	Opt_block_validity),
	fsparam_flag	("noblock_validity",	Opt_noblock_validity),
	fsparam_u32	("inode_readahead_blks",
						Opt_inode_readahead_blks),
	fsparam_u32	("journal_ioprio",	Opt_journal_ioprio),
	fsparam_u32	("auto_da_alloc",	Opt_auto_da_alloc),
	fsparam_flag	("auto_da_alloc",	Opt_auto_da_alloc),
	fsparam_flag	("noauto_da_alloc",	Opt_noauto_da_alloc),
	fsparam_flag	("dioread_nolock",	Opt_dioread_nolock),
	fsparam_flag	("nodioread_nolock",	Opt_dioread_lock),
	fsparam_flag	("dioread_lock",	Opt_dioread_lock),
	fsparam_flag	("discard",		Opt_discard),
	fsparam_flag	("nodiscard",		Opt_nodiscard),
	fsparam_u32	("init_itable",		Opt_init_itable),
	fsparam_flag	("init_itable",		Opt_init_itable),
	fsparam_flag	("noinit_itable",	Opt_noinit_itable),
#ifdef CONFIG_EXT4_DEBUG
	fsparam_flag	("fc_debug_force",	Opt_fc_debug_force),
	fsparam_u32	("fc_debug_max_replay",	Opt_fc_debug_max_replay),
#endif
	fsparam_u32	("max_dir_size_kb",	Opt_max_dir_size_kb),
	fsparam_flag	("test_dummy_encryption",
						Opt_test_dummy_encryption),
	fsparam_string	("test_dummy_encryption",
						Opt_test_dummy_encryption),
	fsparam_flag	("inlinecrypt",		Opt_inlinecrypt),
	fsparam_flag	("nombcache",		Opt_nombcache),
	fsparam_flag	("no_mbcache",		Opt_nombcache),	/* for backward compatibility */
	fsparam_flag	("prefetch_block_bitmaps",
						Opt_removed),
	fsparam_flag	("no_prefetch_block_bitmaps",
						Opt_no_prefetch_block_bitmaps),
	fsparam_s32	("mb_optimize_scan",	Opt_mb_optimize_scan),
	fsparam_string	("check",		Opt_removed),	/* mount option from ext2/3 */
	fsparam_flag	("nocheck",		Opt_removed),	/* mount option from ext2/3 */
	fsparam_flag	("reservation",		Opt_removed),	/* mount option from ext2/3 */
	fsparam_flag	("noreservation",	Opt_removed),	/* mount option from ext2/3 */
	fsparam_u32	("journal",		Opt_removed),	/* mount option from ext2/3 */
	{}
};

#define DEFAULT_JOURNAL_IOPRIO (IOPRIO_PRIO_VALUE(IOPRIO_CLASS_BE, 3))

#define MOPT_SET	0x0001
#define MOPT_CLEAR	0x0002
#define MOPT_NOSUPPORT	0x0004
#define MOPT_EXPLICIT	0x0008
#ifdef CONFIG_QUOTA
#define MOPT_Q		0
#define MOPT_QFMT	0x0010
#else
#define MOPT_Q		MOPT_NOSUPPORT
#define MOPT_QFMT	MOPT_NOSUPPORT
#endif
#define MOPT_NO_EXT2	0x0020
#define MOPT_NO_EXT3	0x0040
#define MOPT_EXT4_ONLY	(MOPT_NO_EXT2 | MOPT_NO_EXT3)
#define MOPT_SKIP	0x0080
#define	MOPT_2		0x0100

static const struct mount_opts {
	int	token;
	int	mount_opt;
	int	flags;
} ext4_mount_opts[] = {
	{Opt_minix_df, EXT4_MOUNT_MINIX_DF, MOPT_SET},
	{Opt_bsd_df, EXT4_MOUNT_MINIX_DF, MOPT_CLEAR},
	{Opt_grpid, EXT4_MOUNT_GRPID, MOPT_SET},
	{Opt_nogrpid, EXT4_MOUNT_GRPID, MOPT_CLEAR},
	{Opt_block_validity, EXT4_MOUNT_BLOCK_VALIDITY, MOPT_SET},
	{Opt_noblock_validity, EXT4_MOUNT_BLOCK_VALIDITY, MOPT_CLEAR},
	{Opt_dioread_nolock, EXT4_MOUNT_DIOREAD_NOLOCK,
	 MOPT_EXT4_ONLY | MOPT_SET},
	{Opt_dioread_lock, EXT4_MOUNT_DIOREAD_NOLOCK,
	 MOPT_EXT4_ONLY | MOPT_CLEAR},
	{Opt_discard, EXT4_MOUNT_DISCARD, MOPT_SET},
	{Opt_nodiscard, EXT4_MOUNT_DISCARD, MOPT_CLEAR},
	{Opt_delalloc, EXT4_MOUNT_DELALLOC,
	 MOPT_EXT4_ONLY | MOPT_SET | MOPT_EXPLICIT},
	{Opt_nodelalloc, EXT4_MOUNT_DELALLOC,
	 MOPT_EXT4_ONLY | MOPT_CLEAR},
	{Opt_warn_on_error, EXT4_MOUNT_WARN_ON_ERROR, MOPT_SET},
	{Opt_nowarn_on_error, EXT4_MOUNT_WARN_ON_ERROR, MOPT_CLEAR},
	{Opt_commit, 0, MOPT_NO_EXT2},
	{Opt_nojournal_checksum, EXT4_MOUNT_JOURNAL_CHECKSUM,
	 MOPT_EXT4_ONLY | MOPT_CLEAR},
	{Opt_journal_checksum, EXT4_MOUNT_JOURNAL_CHECKSUM,
	 MOPT_EXT4_ONLY | MOPT_SET | MOPT_EXPLICIT},
	{Opt_journal_async_commit, (EXT4_MOUNT_JOURNAL_ASYNC_COMMIT |
				    EXT4_MOUNT_JOURNAL_CHECKSUM),
	 MOPT_EXT4_ONLY | MOPT_SET | MOPT_EXPLICIT},
	{Opt_noload, EXT4_MOUNT_NOLOAD, MOPT_NO_EXT2 | MOPT_SET},
	{Opt_data_err, EXT4_MOUNT_DATA_ERR_ABORT, MOPT_NO_EXT2},
	{Opt_barrier, EXT4_MOUNT_BARRIER, MOPT_SET},
	{Opt_nobarrier, EXT4_MOUNT_BARRIER, MOPT_CLEAR},
	{Opt_noauto_da_alloc, EXT4_MOUNT_NO_AUTO_DA_ALLOC, MOPT_SET},
	{Opt_auto_da_alloc, EXT4_MOUNT_NO_AUTO_DA_ALLOC, MOPT_CLEAR},
	{Opt_noinit_itable, EXT4_MOUNT_INIT_INODE_TABLE, MOPT_CLEAR},
	{Opt_dax_type, 0, MOPT_EXT4_ONLY},
	{Opt_journal_dev, 0, MOPT_NO_EXT2},
	{Opt_journal_path, 0, MOPT_NO_EXT2},
	{Opt_journal_ioprio, 0, MOPT_NO_EXT2},
	{Opt_data, 0, MOPT_NO_EXT2},
	{Opt_user_xattr, EXT4_MOUNT_XATTR_USER, MOPT_SET},
#ifdef CONFIG_EXT4_FS_POSIX_ACL
	{Opt_acl, EXT4_MOUNT_POSIX_ACL, MOPT_SET},
#else
	{Opt_acl, 0, MOPT_NOSUPPORT},
#endif
	{Opt_nouid32, EXT4_MOUNT_NO_UID32, MOPT_SET},
	{Opt_debug, EXT4_MOUNT_DEBUG, MOPT_SET},
	{Opt_quota, EXT4_MOUNT_QUOTA | EXT4_MOUNT_USRQUOTA, MOPT_SET | MOPT_Q},
	{Opt_usrquota, EXT4_MOUNT_QUOTA | EXT4_MOUNT_USRQUOTA,
							MOPT_SET | MOPT_Q},
	{Opt_grpquota, EXT4_MOUNT_QUOTA | EXT4_MOUNT_GRPQUOTA,
							MOPT_SET | MOPT_Q},
	{Opt_prjquota, EXT4_MOUNT_QUOTA | EXT4_MOUNT_PRJQUOTA,
							MOPT_SET | MOPT_Q},
	{Opt_noquota, (EXT4_MOUNT_QUOTA | EXT4_MOUNT_USRQUOTA |
		       EXT4_MOUNT_GRPQUOTA | EXT4_MOUNT_PRJQUOTA),
							MOPT_CLEAR | MOPT_Q},
	{Opt_usrjquota, 0, MOPT_Q},
	{Opt_grpjquota, 0, MOPT_Q},
	{Opt_jqfmt, 0, MOPT_QFMT},
	{Opt_nombcache, EXT4_MOUNT_NO_MBCACHE, MOPT_SET},
	{Opt_no_prefetch_block_bitmaps, EXT4_MOUNT_NO_PREFETCH_BLOCK_BITMAPS,
	 MOPT_SET},
#ifdef CONFIG_EXT4_DEBUG
	{Opt_fc_debug_force, EXT4_MOUNT2_JOURNAL_FAST_COMMIT,
	 MOPT_SET | MOPT_2 | MOPT_EXT4_ONLY},
#endif
	{Opt_err, 0, 0}
};

#if IS_ENABLED(CONFIG_UNICODE)
static const struct ext4_sb_encodings {
	__u16 magic;
	char *name;
	unsigned int version;
} ext4_sb_encoding_map[] = {
	{EXT4_ENC_UTF8_12_1, "utf8", UNICODE_AGE(12, 1, 0)},
};

static const struct ext4_sb_encodings *
ext4_sb_read_encoding(const struct ext4_super_block *es)
{
	__u16 magic = le16_to_cpu(es->s_encoding);
	int i;

	for (i = 0; i < ARRAY_SIZE(ext4_sb_encoding_map); i++)
		if (magic == ext4_sb_encoding_map[i].magic)
			return &ext4_sb_encoding_map[i];

	return NULL;
}
#endif

<<<<<<< HEAD
static int ext4_set_test_dummy_encryption(struct super_block *sb,
					  const char *opt,
					  const substring_t *arg,
					  bool is_remount)
{
#ifdef CONFIG_FS_ENCRYPTION
	struct ext4_sb_info *sbi = EXT4_SB(sb);
	int err;

	if (!ext4_has_feature_encrypt(sb)) {
		ext4_msg(sb, KERN_WARNING,
			 "test_dummy_encryption requires encrypt feature");
		return -1;
	}
	/*
	 * This mount option is just for testing, and it's not worthwhile to
	 * implement the extra complexity (e.g. RCU protection) that would be
	 * needed to allow it to be set or changed during remount.  We do allow
	 * it to be specified during remount, but only if there is no change.
	 */
	if (is_remount && !sbi->s_dummy_enc_policy.policy) {
		ext4_msg(sb, KERN_WARNING,
			 "Can't set test_dummy_encryption on remount");
		return -1;
	}
	err = fscrypt_set_test_dummy_encryption(sb, arg->from,
						&sbi->s_dummy_enc_policy);
	if (err) {
		if (err == -EEXIST)
			ext4_msg(sb, KERN_WARNING,
				 "Can't change test_dummy_encryption on remount");
		else if (err == -EINVAL)
			ext4_msg(sb, KERN_WARNING,
				 "Value of option \"%s\" is unrecognized", opt);
		else
			ext4_msg(sb, KERN_WARNING,
				 "Error processing option \"%s\" [%d]",
				 opt, err);
		return -1;
	}
	ext4_msg(sb, KERN_WARNING, "Test dummy encryption mode enabled");
	return 1;
#else
	ext4_msg(sb, KERN_WARNING,
		 "test_dummy_encryption option not supported");
	return -1;
#endif
}

struct ext4_parsed_options {
	unsigned long journal_devnum;
	unsigned int journal_ioprio;
	int mb_optimize_scan;
=======
#define EXT4_SPEC_JQUOTA			(1 <<  0)
#define EXT4_SPEC_JQFMT				(1 <<  1)
#define EXT4_SPEC_DATAJ				(1 <<  2)
#define EXT4_SPEC_SB_BLOCK			(1 <<  3)
#define EXT4_SPEC_JOURNAL_DEV			(1 <<  4)
#define EXT4_SPEC_JOURNAL_IOPRIO		(1 <<  5)
#define EXT4_SPEC_s_want_extra_isize		(1 <<  7)
#define EXT4_SPEC_s_max_batch_time		(1 <<  8)
#define EXT4_SPEC_s_min_batch_time		(1 <<  9)
#define EXT4_SPEC_s_inode_readahead_blks	(1 << 10)
#define EXT4_SPEC_s_li_wait_mult		(1 << 11)
#define EXT4_SPEC_s_max_dir_size_kb		(1 << 12)
#define EXT4_SPEC_s_stripe			(1 << 13)
#define EXT4_SPEC_s_resuid			(1 << 14)
#define EXT4_SPEC_s_resgid			(1 << 15)
#define EXT4_SPEC_s_commit_interval		(1 << 16)
#define EXT4_SPEC_s_fc_debug_max_replay		(1 << 17)
#define EXT4_SPEC_s_sb_block			(1 << 18)
#define EXT4_SPEC_mb_optimize_scan		(1 << 19)

struct ext4_fs_context {
	char		*s_qf_names[EXT4_MAXQUOTAS];
	struct fscrypt_dummy_policy dummy_enc_policy;
	int		s_jquota_fmt;	/* Format of quota to use */
#ifdef CONFIG_EXT4_DEBUG
	int s_fc_debug_max_replay;
#endif
	unsigned short	qname_spec;
	unsigned long	vals_s_flags;	/* Bits to set in s_flags */
	unsigned long	mask_s_flags;	/* Bits changed in s_flags */
	unsigned long	journal_devnum;
	unsigned long	s_commit_interval;
	unsigned long	s_stripe;
	unsigned int	s_inode_readahead_blks;
	unsigned int	s_want_extra_isize;
	unsigned int	s_li_wait_mult;
	unsigned int	s_max_dir_size_kb;
	unsigned int	journal_ioprio;
	unsigned int	vals_s_mount_opt;
	unsigned int	mask_s_mount_opt;
	unsigned int	vals_s_mount_opt2;
	unsigned int	mask_s_mount_opt2;
	unsigned long	vals_s_mount_flags;
	unsigned long	mask_s_mount_flags;
	unsigned int	opt_flags;	/* MOPT flags */
	unsigned int	spec;
	u32		s_max_batch_time;
	u32		s_min_batch_time;
	kuid_t		s_resuid;
	kgid_t		s_resgid;
	ext4_fsblk_t	s_sb_block;
>>>>>>> eb3cdb58
};

static void ext4_fc_free(struct fs_context *fc)
{
	struct ext4_fs_context *ctx = fc->fs_private;
	int i;

	if (!ctx)
		return;

	for (i = 0; i < EXT4_MAXQUOTAS; i++)
		kfree(ctx->s_qf_names[i]);

	fscrypt_free_dummy_policy(&ctx->dummy_enc_policy);
	kfree(ctx);
}

int ext4_init_fs_context(struct fs_context *fc)
{
	struct ext4_fs_context *ctx;

	ctx = kzalloc(sizeof(struct ext4_fs_context), GFP_KERNEL);
	if (!ctx)
		return -ENOMEM;

	fc->fs_private = ctx;
	fc->ops = &ext4_context_ops;

	return 0;
}

#ifdef CONFIG_QUOTA
<<<<<<< HEAD
	if (token == Opt_usrjquota)
		return set_qf_name(sb, USRQUOTA, &args[0]);
	else if (token == Opt_grpjquota)
		return set_qf_name(sb, GRPQUOTA, &args[0]);
	else if (token == Opt_offusrjquota)
		return clear_qf_name(sb, USRQUOTA);
	else if (token == Opt_offgrpjquota)
		return clear_qf_name(sb, GRPQUOTA);
#endif
	switch (token) {
	case Opt_noacl:
	case Opt_nouser_xattr:
		ext4_msg(sb, KERN_WARNING, deprecated_msg, opt, "3.5");
		break;
	case Opt_sb:
		return 1;	/* handled by get_sb_block() */
	case Opt_removed:
		ext4_msg(sb, KERN_WARNING, "Ignoring removed %s option", opt);
		return 1;
	case Opt_abort:
		ext4_set_mount_flag(sb, EXT4_MF_FS_ABORTED);
		return 1;
	case Opt_lazytime:
		sb->s_flags |= SB_LAZYTIME;
		return 1;
	case Opt_nolazytime:
		sb->s_flags &= ~SB_LAZYTIME;
		return 1;
	case Opt_inlinecrypt:
#ifdef CONFIG_FS_ENCRYPTION_INLINE_CRYPT
		sb->s_flags |= SB_INLINECRYPT;
#else
		ext4_msg(sb, KERN_ERR, "inline encryption not supported");
=======
/*
 * Note the name of the specified quota file.
 */
static int note_qf_name(struct fs_context *fc, int qtype,
		       struct fs_parameter *param)
{
	struct ext4_fs_context *ctx = fc->fs_private;
	char *qname;

	if (param->size < 1) {
		ext4_msg(NULL, KERN_ERR, "Missing quota name");
		return -EINVAL;
	}
	if (strchr(param->string, '/')) {
		ext4_msg(NULL, KERN_ERR,
			 "quotafile must be on filesystem root");
		return -EINVAL;
	}
	if (ctx->s_qf_names[qtype]) {
		if (strcmp(ctx->s_qf_names[qtype], param->string) != 0) {
			ext4_msg(NULL, KERN_ERR,
				 "%s quota file already specified",
				 QTYPE2NAME(qtype));
			return -EINVAL;
		}
		return 0;
	}

	qname = kmemdup_nul(param->string, param->size, GFP_KERNEL);
	if (!qname) {
		ext4_msg(NULL, KERN_ERR,
			 "Not enough memory for storing quotafile name");
		return -ENOMEM;
	}
	ctx->s_qf_names[qtype] = qname;
	ctx->qname_spec |= 1 << qtype;
	ctx->spec |= EXT4_SPEC_JQUOTA;
	return 0;
}

/*
 * Clear the name of the specified quota file.
 */
static int unnote_qf_name(struct fs_context *fc, int qtype)
{
	struct ext4_fs_context *ctx = fc->fs_private;

	if (ctx->s_qf_names[qtype])
		kfree(ctx->s_qf_names[qtype]);

	ctx->s_qf_names[qtype] = NULL;
	ctx->qname_spec |= 1 << qtype;
	ctx->spec |= EXT4_SPEC_JQUOTA;
	return 0;
}
>>>>>>> eb3cdb58
#endif

static int ext4_parse_test_dummy_encryption(const struct fs_parameter *param,
					    struct ext4_fs_context *ctx)
{
	int err;

	if (!IS_ENABLED(CONFIG_FS_ENCRYPTION)) {
		ext4_msg(NULL, KERN_WARNING,
			 "test_dummy_encryption option not supported");
		return -EINVAL;
	}
	err = fscrypt_parse_test_dummy_encryption(param,
						  &ctx->dummy_enc_policy);
	if (err == -EINVAL) {
		ext4_msg(NULL, KERN_WARNING,
			 "Value of option \"%s\" is unrecognized", param->key);
	} else if (err == -EEXIST) {
		ext4_msg(NULL, KERN_WARNING,
			 "Conflicting test_dummy_encryption options");
		return -EINVAL;
	}
	return err;
}

#define EXT4_SET_CTX(name)						\
static inline void ctx_set_##name(struct ext4_fs_context *ctx,		\
				  unsigned long flag)			\
{									\
	ctx->mask_s_##name |= flag;					\
	ctx->vals_s_##name |= flag;					\
}

#define EXT4_CLEAR_CTX(name)						\
static inline void ctx_clear_##name(struct ext4_fs_context *ctx,	\
				    unsigned long flag)			\
{									\
	ctx->mask_s_##name |= flag;					\
	ctx->vals_s_##name &= ~flag;					\
}

#define EXT4_TEST_CTX(name)						\
static inline unsigned long						\
ctx_test_##name(struct ext4_fs_context *ctx, unsigned long flag)	\
{									\
	return (ctx->vals_s_##name & flag);				\
}

EXT4_SET_CTX(flags); /* set only */
EXT4_SET_CTX(mount_opt);
EXT4_CLEAR_CTX(mount_opt);
EXT4_TEST_CTX(mount_opt);
EXT4_SET_CTX(mount_opt2);
EXT4_CLEAR_CTX(mount_opt2);
EXT4_TEST_CTX(mount_opt2);

static inline void ctx_set_mount_flag(struct ext4_fs_context *ctx, int bit)
{
	set_bit(bit, &ctx->mask_s_mount_flags);
	set_bit(bit, &ctx->vals_s_mount_flags);
}

static int ext4_parse_param(struct fs_context *fc, struct fs_parameter *param)
{
	struct ext4_fs_context *ctx = fc->fs_private;
	struct fs_parse_result result;
	const struct mount_opts *m;
	int is_remount;
	kuid_t uid;
	kgid_t gid;
	int token;

	token = fs_parse(fc, ext4_param_specs, param, &result);
	if (token < 0)
		return token;
	is_remount = fc->purpose == FS_CONTEXT_FOR_RECONFIGURE;

	for (m = ext4_mount_opts; m->token != Opt_err; m++)
		if (token == m->token)
			break;

	ctx->opt_flags |= m->flags;

	if (m->flags & MOPT_EXPLICIT) {
		if (m->mount_opt & EXT4_MOUNT_DELALLOC) {
			ctx_set_mount_opt2(ctx, EXT4_MOUNT2_EXPLICIT_DELALLOC);
		} else if (m->mount_opt & EXT4_MOUNT_JOURNAL_CHECKSUM) {
			ctx_set_mount_opt2(ctx,
				       EXT4_MOUNT2_EXPLICIT_JOURNAL_CHECKSUM);
		} else
			return -EINVAL;
	}

	if (m->flags & MOPT_NOSUPPORT) {
		ext4_msg(NULL, KERN_ERR, "%s option not supported",
			 param->key);
		return 0;
	}

	switch (token) {
#ifdef CONFIG_QUOTA
	case Opt_usrjquota:
		if (!*param->string)
			return unnote_qf_name(fc, USRQUOTA);
		else
			return note_qf_name(fc, USRQUOTA, param);
	case Opt_grpjquota:
		if (!*param->string)
			return unnote_qf_name(fc, GRPQUOTA);
		else
			return note_qf_name(fc, GRPQUOTA, param);
#endif
	case Opt_sb:
		if (fc->purpose == FS_CONTEXT_FOR_RECONFIGURE) {
			ext4_msg(NULL, KERN_WARNING,
				 "Ignoring %s option on remount", param->key);
		} else {
			ctx->s_sb_block = result.uint_32;
			ctx->spec |= EXT4_SPEC_s_sb_block;
		}
		return 0;
	case Opt_removed:
		ext4_msg(NULL, KERN_WARNING, "Ignoring removed %s option",
			 param->key);
		return 0;
	case Opt_abort:
		ctx_set_mount_flag(ctx, EXT4_MF_FS_ABORTED);
		return 0;
	case Opt_inlinecrypt:
#ifdef CONFIG_FS_ENCRYPTION_INLINE_CRYPT
		ctx_set_flags(ctx, SB_INLINECRYPT);
#else
		ext4_msg(NULL, KERN_ERR, "inline encryption not supported");
#endif
		return 0;
	case Opt_errors:
		ctx_clear_mount_opt(ctx, EXT4_MOUNT_ERRORS_MASK);
		ctx_set_mount_opt(ctx, result.uint_32);
		return 0;
#ifdef CONFIG_QUOTA
	case Opt_jqfmt:
		ctx->s_jquota_fmt = result.uint_32;
		ctx->spec |= EXT4_SPEC_JQFMT;
		return 0;
#endif
	case Opt_data:
		ctx_clear_mount_opt(ctx, EXT4_MOUNT_DATA_FLAGS);
		ctx_set_mount_opt(ctx, result.uint_32);
		ctx->spec |= EXT4_SPEC_DATAJ;
		return 0;
	case Opt_commit:
		if (result.uint_32 == 0)
			result.uint_32 = JBD2_DEFAULT_MAX_COMMIT_AGE;
		else if (result.uint_32 > INT_MAX / HZ) {
			ext4_msg(NULL, KERN_ERR,
				 "Invalid commit interval %d, "
				 "must be smaller than %d",
				 result.uint_32, INT_MAX / HZ);
			return -EINVAL;
		}
		ctx->s_commit_interval = HZ * result.uint_32;
		ctx->spec |= EXT4_SPEC_s_commit_interval;
		return 0;
	case Opt_debug_want_extra_isize:
		if ((result.uint_32 & 1) || (result.uint_32 < 4)) {
			ext4_msg(NULL, KERN_ERR,
				 "Invalid want_extra_isize %d", result.uint_32);
			return -EINVAL;
		}
		ctx->s_want_extra_isize = result.uint_32;
		ctx->spec |= EXT4_SPEC_s_want_extra_isize;
		return 0;
	case Opt_max_batch_time:
		ctx->s_max_batch_time = result.uint_32;
		ctx->spec |= EXT4_SPEC_s_max_batch_time;
		return 0;
	case Opt_min_batch_time:
		ctx->s_min_batch_time = result.uint_32;
		ctx->spec |= EXT4_SPEC_s_min_batch_time;
		return 0;
	case Opt_inode_readahead_blks:
		if (result.uint_32 &&
		    (result.uint_32 > (1 << 30) ||
		     !is_power_of_2(result.uint_32))) {
			ext4_msg(NULL, KERN_ERR,
				 "EXT4-fs: inode_readahead_blks must be "
				 "0 or a power of 2 smaller than 2^31");
			return -EINVAL;
		}
		ctx->s_inode_readahead_blks = result.uint_32;
		ctx->spec |= EXT4_SPEC_s_inode_readahead_blks;
		return 0;
	case Opt_init_itable:
		ctx_set_mount_opt(ctx, EXT4_MOUNT_INIT_INODE_TABLE);
		ctx->s_li_wait_mult = EXT4_DEF_LI_WAIT_MULT;
		if (param->type == fs_value_is_string)
			ctx->s_li_wait_mult = result.uint_32;
		ctx->spec |= EXT4_SPEC_s_li_wait_mult;
		return 0;
	case Opt_max_dir_size_kb:
		ctx->s_max_dir_size_kb = result.uint_32;
		ctx->spec |= EXT4_SPEC_s_max_dir_size_kb;
		return 0;
#ifdef CONFIG_EXT4_DEBUG
	case Opt_fc_debug_max_replay:
		ctx->s_fc_debug_max_replay = result.uint_32;
		ctx->spec |= EXT4_SPEC_s_fc_debug_max_replay;
		return 0;
#endif
	case Opt_stripe:
		ctx->s_stripe = result.uint_32;
		ctx->spec |= EXT4_SPEC_s_stripe;
		return 0;
	case Opt_resuid:
		uid = make_kuid(current_user_ns(), result.uint_32);
		if (!uid_valid(uid)) {
			ext4_msg(NULL, KERN_ERR, "Invalid uid value %d",
				 result.uint_32);
			return -EINVAL;
		}
		ctx->s_resuid = uid;
		ctx->spec |= EXT4_SPEC_s_resuid;
		return 0;
	case Opt_resgid:
		gid = make_kgid(current_user_ns(), result.uint_32);
		if (!gid_valid(gid)) {
			ext4_msg(NULL, KERN_ERR, "Invalid gid value %d",
				 result.uint_32);
			return -EINVAL;
		}
		ctx->s_resgid = gid;
		ctx->spec |= EXT4_SPEC_s_resgid;
		return 0;
	case Opt_journal_dev:
		if (is_remount) {
			ext4_msg(NULL, KERN_ERR,
				 "Cannot specify journal on remount");
			return -EINVAL;
		}
		ctx->journal_devnum = result.uint_32;
		ctx->spec |= EXT4_SPEC_JOURNAL_DEV;
		return 0;
	case Opt_journal_path:
	{
		struct inode *journal_inode;
		struct path path;
		int error;

		if (is_remount) {
			ext4_msg(NULL, KERN_ERR,
				 "Cannot specify journal on remount");
			return -EINVAL;
		}

		error = fs_lookup_param(fc, param, 1, LOOKUP_FOLLOW, &path);
		if (error) {
			ext4_msg(NULL, KERN_ERR, "error: could not find "
				 "journal device path");
			return -EINVAL;
		}

		journal_inode = d_inode(path.dentry);
		ctx->journal_devnum = new_encode_dev(journal_inode->i_rdev);
		ctx->spec |= EXT4_SPEC_JOURNAL_DEV;
		path_put(&path);
		return 0;
	}
	case Opt_journal_ioprio:
		if (result.uint_32 > 7) {
			ext4_msg(NULL, KERN_ERR, "Invalid journal IO priority"
				 " (must be 0-7)");
			return -EINVAL;
		}
		ctx->journal_ioprio =
			IOPRIO_PRIO_VALUE(IOPRIO_CLASS_BE, result.uint_32);
		ctx->spec |= EXT4_SPEC_JOURNAL_IOPRIO;
		return 0;
	case Opt_test_dummy_encryption:
		return ext4_parse_test_dummy_encryption(param, ctx);
	case Opt_dax:
	case Opt_dax_type:
#ifdef CONFIG_FS_DAX
	{
		int type = (token == Opt_dax) ?
			   Opt_dax : result.uint_32;

		switch (type) {
		case Opt_dax:
		case Opt_dax_always:
<<<<<<< HEAD
			if (is_remount &&
			    (!(sbi->s_mount_opt & EXT4_MOUNT_DAX_ALWAYS) ||
			     (sbi->s_mount_opt2 & EXT4_MOUNT2_DAX_NEVER))) {
			fail_dax_change_remount:
				ext4_msg(sb, KERN_ERR, "can't change "
					 "dax mount option while remounting");
				return -1;
			}
			if (is_remount &&
			    (test_opt(sb, DATA_FLAGS) ==
			     EXT4_MOUNT_JOURNAL_DATA)) {
				    ext4_msg(sb, KERN_ERR, "can't mount with "
					     "both data=journal and dax");
				    return -1;
			}
			sbi->s_mount_opt |= EXT4_MOUNT_DAX_ALWAYS;
			sbi->s_mount_opt2 &= ~EXT4_MOUNT2_DAX_NEVER;
=======
			ctx_set_mount_opt(ctx, EXT4_MOUNT_DAX_ALWAYS);
			ctx_clear_mount_opt2(ctx, EXT4_MOUNT2_DAX_NEVER);
>>>>>>> eb3cdb58
			break;
		case Opt_dax_never:
			ctx_set_mount_opt2(ctx, EXT4_MOUNT2_DAX_NEVER);
			ctx_clear_mount_opt(ctx, EXT4_MOUNT_DAX_ALWAYS);
			break;
		case Opt_dax_inode:
			ctx_clear_mount_opt(ctx, EXT4_MOUNT_DAX_ALWAYS);
			ctx_clear_mount_opt2(ctx, EXT4_MOUNT2_DAX_NEVER);
			/* Strictly for printing options */
			ctx_set_mount_opt2(ctx, EXT4_MOUNT2_DAX_INODE);
			break;
		}
		return 0;
	}
#else
		ext4_msg(NULL, KERN_INFO, "dax option not supported");
		return -EINVAL;
#endif
	case Opt_data_err:
		if (result.uint_32 == Opt_data_err_abort)
			ctx_set_mount_opt(ctx, m->mount_opt);
		else if (result.uint_32 == Opt_data_err_ignore)
			ctx_clear_mount_opt(ctx, m->mount_opt);
		return 0;
	case Opt_mb_optimize_scan:
		if (result.int_32 == 1) {
			ctx_set_mount_opt2(ctx, EXT4_MOUNT2_MB_OPTIMIZE_SCAN);
			ctx->spec |= EXT4_SPEC_mb_optimize_scan;
		} else if (result.int_32 == 0) {
			ctx_clear_mount_opt2(ctx, EXT4_MOUNT2_MB_OPTIMIZE_SCAN);
			ctx->spec |= EXT4_SPEC_mb_optimize_scan;
		} else {
			ext4_msg(NULL, KERN_WARNING,
				 "mb_optimize_scan should be set to 0 or 1.");
			return -EINVAL;
		}
		return 0;
	}

	/*
	 * At this point we should only be getting options requiring MOPT_SET,
	 * or MOPT_CLEAR. Anything else is a bug
	 */
	if (m->token == Opt_err) {
		ext4_msg(NULL, KERN_WARNING, "buggy handling of option %s",
			 param->key);
		WARN_ON(1);
		return -EINVAL;
	}

	else {
		unsigned int set = 0;

		if ((param->type == fs_value_is_flag) ||
		    result.uint_32 > 0)
			set = 1;

		if (m->flags & MOPT_CLEAR)
			set = !set;
		else if (unlikely(!(m->flags & MOPT_SET))) {
			ext4_msg(NULL, KERN_WARNING,
				 "buggy handling of option %s",
				 param->key);
			WARN_ON(1);
			return -EINVAL;
		}
		if (m->flags & MOPT_2) {
			if (set != 0)
				ctx_set_mount_opt2(ctx, m->mount_opt);
			else
				ctx_clear_mount_opt2(ctx, m->mount_opt);
		} else {
			if (set != 0)
				ctx_set_mount_opt(ctx, m->mount_opt);
			else
				ctx_clear_mount_opt(ctx, m->mount_opt);
		}
	}

	return 0;
}

static int parse_options(struct fs_context *fc, char *options)
{
	struct fs_parameter param;
	int ret;
	char *key;

	if (!options)
		return 0;

	while ((key = strsep(&options, ",")) != NULL) {
		if (*key) {
			size_t v_len = 0;
			char *value = strchr(key, '=');

			param.type = fs_value_is_flag;
			param.string = NULL;

			if (value) {
				if (value == key)
					continue;

				*value++ = 0;
				v_len = strlen(value);
				param.string = kmemdup_nul(value, v_len,
							   GFP_KERNEL);
				if (!param.string)
					return -ENOMEM;
				param.type = fs_value_is_string;
			}

			param.key = key;
			param.size = v_len;

			ret = ext4_parse_param(fc, &param);
			if (param.string)
				kfree(param.string);
			if (ret < 0)
				return ret;
		}
	}

	ret = ext4_validate_options(fc);
	if (ret < 0)
		return ret;

	return 0;
}

static int parse_apply_sb_mount_options(struct super_block *sb,
					struct ext4_fs_context *m_ctx)
{
	struct ext4_sb_info *sbi = EXT4_SB(sb);
	char *s_mount_opts = NULL;
	struct ext4_fs_context *s_ctx = NULL;
	struct fs_context *fc = NULL;
	int ret = -ENOMEM;

	if (!sbi->s_es->s_mount_opts[0])
		return 0;

	s_mount_opts = kstrndup(sbi->s_es->s_mount_opts,
				sizeof(sbi->s_es->s_mount_opts),
				GFP_KERNEL);
	if (!s_mount_opts)
		return ret;

	fc = kzalloc(sizeof(struct fs_context), GFP_KERNEL);
	if (!fc)
		goto out_free;

	s_ctx = kzalloc(sizeof(struct ext4_fs_context), GFP_KERNEL);
	if (!s_ctx)
		goto out_free;

	fc->fs_private = s_ctx;
	fc->s_fs_info = sbi;

	ret = parse_options(fc, s_mount_opts);
	if (ret < 0)
		goto parse_failed;

	ret = ext4_check_opt_consistency(fc, sb);
	if (ret < 0) {
parse_failed:
		ext4_msg(sb, KERN_WARNING,
			 "failed to parse options in superblock: %s",
			 s_mount_opts);
		ret = 0;
		goto out_free;
	}

	if (s_ctx->spec & EXT4_SPEC_JOURNAL_DEV)
		m_ctx->journal_devnum = s_ctx->journal_devnum;
	if (s_ctx->spec & EXT4_SPEC_JOURNAL_IOPRIO)
		m_ctx->journal_ioprio = s_ctx->journal_ioprio;

	ext4_apply_options(fc, sb);
	ret = 0;

out_free:
	if (fc) {
		ext4_fc_free(fc);
		kfree(fc);
	}
	kfree(s_mount_opts);
	return ret;
}

static void ext4_apply_quota_options(struct fs_context *fc,
				     struct super_block *sb)
{
#ifdef CONFIG_QUOTA
	bool quota_feature = ext4_has_feature_quota(sb);
	struct ext4_fs_context *ctx = fc->fs_private;
	struct ext4_sb_info *sbi = EXT4_SB(sb);
	char *qname;
	int i;

	if (quota_feature)
		return;

	if (ctx->spec & EXT4_SPEC_JQUOTA) {
		for (i = 0; i < EXT4_MAXQUOTAS; i++) {
			if (!(ctx->qname_spec & (1 << i)))
				continue;

			qname = ctx->s_qf_names[i]; /* May be NULL */
			if (qname)
				set_opt(sb, QUOTA);
			ctx->s_qf_names[i] = NULL;
			qname = rcu_replace_pointer(sbi->s_qf_names[i], qname,
						lockdep_is_held(&sb->s_umount));
			if (qname)
				kfree_rcu_mightsleep(qname);
		}
	}

	if (ctx->spec & EXT4_SPEC_JQFMT)
		sbi->s_jquota_fmt = ctx->s_jquota_fmt;
#endif
}

/*
 * Check quota settings consistency.
 */
static int ext4_check_quota_consistency(struct fs_context *fc,
					struct super_block *sb)
{
#ifdef CONFIG_QUOTA
	struct ext4_fs_context *ctx = fc->fs_private;
	struct ext4_sb_info *sbi = EXT4_SB(sb);
	bool quota_feature = ext4_has_feature_quota(sb);
	bool quota_loaded = sb_any_quota_loaded(sb);
	bool usr_qf_name, grp_qf_name, usrquota, grpquota;
	int quota_flags, i;

	/*
	 * We do the test below only for project quotas. 'usrquota' and
	 * 'grpquota' mount options are allowed even without quota feature
	 * to support legacy quotas in quota files.
	 */
	if (ctx_test_mount_opt(ctx, EXT4_MOUNT_PRJQUOTA) &&
	    !ext4_has_feature_project(sb)) {
		ext4_msg(NULL, KERN_ERR, "Project quota feature not enabled. "
			 "Cannot enable project quota enforcement.");
		return -EINVAL;
	}

	quota_flags = EXT4_MOUNT_QUOTA | EXT4_MOUNT_USRQUOTA |
		      EXT4_MOUNT_GRPQUOTA | EXT4_MOUNT_PRJQUOTA;
	if (quota_loaded &&
	    ctx->mask_s_mount_opt & quota_flags &&
	    !ctx_test_mount_opt(ctx, quota_flags))
		goto err_quota_change;

	if (ctx->spec & EXT4_SPEC_JQUOTA) {

		for (i = 0; i < EXT4_MAXQUOTAS; i++) {
			if (!(ctx->qname_spec & (1 << i)))
				continue;

			if (quota_loaded &&
			    !!sbi->s_qf_names[i] != !!ctx->s_qf_names[i])
				goto err_jquota_change;

			if (sbi->s_qf_names[i] && ctx->s_qf_names[i] &&
			    strcmp(get_qf_name(sb, sbi, i),
				   ctx->s_qf_names[i]) != 0)
				goto err_jquota_specified;
		}

		if (quota_feature) {
			ext4_msg(NULL, KERN_INFO,
				 "Journaled quota options ignored when "
				 "QUOTA feature is enabled");
			return 0;
		}
	}

	if (ctx->spec & EXT4_SPEC_JQFMT) {
		if (sbi->s_jquota_fmt != ctx->s_jquota_fmt && quota_loaded)
			goto err_jquota_change;
		if (quota_feature) {
			ext4_msg(NULL, KERN_INFO, "Quota format mount options "
				 "ignored when QUOTA feature is enabled");
			return 0;
		}
	}

	/* Make sure we don't mix old and new quota format */
	usr_qf_name = (get_qf_name(sb, sbi, USRQUOTA) ||
		       ctx->s_qf_names[USRQUOTA]);
	grp_qf_name = (get_qf_name(sb, sbi, GRPQUOTA) ||
		       ctx->s_qf_names[GRPQUOTA]);

	usrquota = (ctx_test_mount_opt(ctx, EXT4_MOUNT_USRQUOTA) ||
		    test_opt(sb, USRQUOTA));

	grpquota = (ctx_test_mount_opt(ctx, EXT4_MOUNT_GRPQUOTA) ||
		    test_opt(sb, GRPQUOTA));

	if (usr_qf_name) {
		ctx_clear_mount_opt(ctx, EXT4_MOUNT_USRQUOTA);
		usrquota = false;
	}
	if (grp_qf_name) {
		ctx_clear_mount_opt(ctx, EXT4_MOUNT_GRPQUOTA);
		grpquota = false;
	}

	if (usr_qf_name || grp_qf_name) {
		if (usrquota || grpquota) {
			ext4_msg(NULL, KERN_ERR, "old and new quota "
				 "format mixing");
			return -EINVAL;
		}

		if (!(ctx->spec & EXT4_SPEC_JQFMT || sbi->s_jquota_fmt)) {
			ext4_msg(NULL, KERN_ERR, "journaled quota format "
				 "not specified");
			return -EINVAL;
		}
	}

	return 0;

err_quota_change:
	ext4_msg(NULL, KERN_ERR,
		 "Cannot change quota options when quota turned on");
	return -EINVAL;
err_jquota_change:
	ext4_msg(NULL, KERN_ERR, "Cannot change journaled quota "
		 "options when quota turned on");
	return -EINVAL;
err_jquota_specified:
	ext4_msg(NULL, KERN_ERR, "%s quota file already specified",
		 QTYPE2NAME(i));
	return -EINVAL;
#else
	return 0;
#endif
}

static int ext4_check_test_dummy_encryption(const struct fs_context *fc,
					    struct super_block *sb)
{
	const struct ext4_fs_context *ctx = fc->fs_private;
	const struct ext4_sb_info *sbi = EXT4_SB(sb);

	if (!fscrypt_is_dummy_policy_set(&ctx->dummy_enc_policy))
		return 0;

	if (!ext4_has_feature_encrypt(sb)) {
		ext4_msg(NULL, KERN_WARNING,
			 "test_dummy_encryption requires encrypt feature");
		return -EINVAL;
	}
	/*
	 * This mount option is just for testing, and it's not worthwhile to
	 * implement the extra complexity (e.g. RCU protection) that would be
	 * needed to allow it to be set or changed during remount.  We do allow
	 * it to be specified during remount, but only if there is no change.
	 */
	if (fc->purpose == FS_CONTEXT_FOR_RECONFIGURE) {
		if (fscrypt_dummy_policies_equal(&sbi->s_dummy_enc_policy,
						 &ctx->dummy_enc_policy))
			return 0;
		ext4_msg(NULL, KERN_WARNING,
			 "Can't set or change test_dummy_encryption on remount");
		return -EINVAL;
	}
	/* Also make sure s_mount_opts didn't contain a conflicting value. */
	if (fscrypt_is_dummy_policy_set(&sbi->s_dummy_enc_policy)) {
		if (fscrypt_dummy_policies_equal(&sbi->s_dummy_enc_policy,
						 &ctx->dummy_enc_policy))
			return 0;
		ext4_msg(NULL, KERN_WARNING,
			 "Conflicting test_dummy_encryption options");
		return -EINVAL;
	}
	return 0;
}

static void ext4_apply_test_dummy_encryption(struct ext4_fs_context *ctx,
					     struct super_block *sb)
{
	if (!fscrypt_is_dummy_policy_set(&ctx->dummy_enc_policy) ||
	    /* if already set, it was already verified to be the same */
	    fscrypt_is_dummy_policy_set(&EXT4_SB(sb)->s_dummy_enc_policy))
		return;
	EXT4_SB(sb)->s_dummy_enc_policy = ctx->dummy_enc_policy;
	memset(&ctx->dummy_enc_policy, 0, sizeof(ctx->dummy_enc_policy));
	ext4_msg(sb, KERN_WARNING, "Test dummy encryption mode enabled");
}

static int ext4_check_opt_consistency(struct fs_context *fc,
				      struct super_block *sb)
{
	struct ext4_fs_context *ctx = fc->fs_private;
	struct ext4_sb_info *sbi = fc->s_fs_info;
	int is_remount = fc->purpose == FS_CONTEXT_FOR_RECONFIGURE;
	int err;

	if ((ctx->opt_flags & MOPT_NO_EXT2) && IS_EXT2_SB(sb)) {
		ext4_msg(NULL, KERN_ERR,
			 "Mount option(s) incompatible with ext2");
		return -EINVAL;
	}
	if ((ctx->opt_flags & MOPT_NO_EXT3) && IS_EXT3_SB(sb)) {
		ext4_msg(NULL, KERN_ERR,
			 "Mount option(s) incompatible with ext3");
		return -EINVAL;
	}

	if (ctx->s_want_extra_isize >
	    (sbi->s_inode_size - EXT4_GOOD_OLD_INODE_SIZE)) {
		ext4_msg(NULL, KERN_ERR,
			 "Invalid want_extra_isize %d",
			 ctx->s_want_extra_isize);
		return -EINVAL;
	}

	if (ctx_test_mount_opt(ctx, EXT4_MOUNT_DIOREAD_NOLOCK)) {
		int blocksize =
			BLOCK_SIZE << le32_to_cpu(sbi->s_es->s_log_block_size);
		if (blocksize < PAGE_SIZE)
			ext4_msg(NULL, KERN_WARNING, "Warning: mounting with an "
				 "experimental mount option 'dioread_nolock' "
				 "for blocksize < PAGE_SIZE");
	}

	err = ext4_check_test_dummy_encryption(fc, sb);
	if (err)
		return err;

	if ((ctx->spec & EXT4_SPEC_DATAJ) && is_remount) {
		if (!sbi->s_journal) {
			ext4_msg(NULL, KERN_WARNING,
				 "Remounting file system with no journal "
				 "so ignoring journalled data option");
			ctx_clear_mount_opt(ctx, EXT4_MOUNT_DATA_FLAGS);
		} else if (ctx_test_mount_opt(ctx, EXT4_MOUNT_DATA_FLAGS) !=
			   test_opt(sb, DATA_FLAGS)) {
			ext4_msg(NULL, KERN_ERR, "Cannot change data mode "
				 "on remount");
			return -EINVAL;
		}
	}

	if (is_remount) {
		if (ctx_test_mount_opt(ctx, EXT4_MOUNT_DAX_ALWAYS) &&
		    (test_opt(sb, DATA_FLAGS) == EXT4_MOUNT_JOURNAL_DATA)) {
			ext4_msg(NULL, KERN_ERR, "can't mount with "
				 "both data=journal and dax");
			return -EINVAL;
		}

		if (ctx_test_mount_opt(ctx, EXT4_MOUNT_DAX_ALWAYS) &&
		    (!(sbi->s_mount_opt & EXT4_MOUNT_DAX_ALWAYS) ||
		     (sbi->s_mount_opt2 & EXT4_MOUNT2_DAX_NEVER))) {
fail_dax_change_remount:
			ext4_msg(NULL, KERN_ERR, "can't change "
				 "dax mount option while remounting");
			return -EINVAL;
		} else if (ctx_test_mount_opt2(ctx, EXT4_MOUNT2_DAX_NEVER) &&
			 (!(sbi->s_mount_opt2 & EXT4_MOUNT2_DAX_NEVER) ||
			  (sbi->s_mount_opt & EXT4_MOUNT_DAX_ALWAYS))) {
			goto fail_dax_change_remount;
		} else if (ctx_test_mount_opt2(ctx, EXT4_MOUNT2_DAX_INODE) &&
			   ((sbi->s_mount_opt & EXT4_MOUNT_DAX_ALWAYS) ||
			    (sbi->s_mount_opt2 & EXT4_MOUNT2_DAX_NEVER) ||
			    !(sbi->s_mount_opt2 & EXT4_MOUNT2_DAX_INODE))) {
			goto fail_dax_change_remount;
		}
	}

	return ext4_check_quota_consistency(fc, sb);
}

static void ext4_apply_options(struct fs_context *fc, struct super_block *sb)
{
	struct ext4_fs_context *ctx = fc->fs_private;
	struct ext4_sb_info *sbi = fc->s_fs_info;

	sbi->s_mount_opt &= ~ctx->mask_s_mount_opt;
	sbi->s_mount_opt |= ctx->vals_s_mount_opt;
	sbi->s_mount_opt2 &= ~ctx->mask_s_mount_opt2;
	sbi->s_mount_opt2 |= ctx->vals_s_mount_opt2;
	sbi->s_mount_flags &= ~ctx->mask_s_mount_flags;
	sbi->s_mount_flags |= ctx->vals_s_mount_flags;
	sb->s_flags &= ~ctx->mask_s_flags;
	sb->s_flags |= ctx->vals_s_flags;

#define APPLY(X) ({ if (ctx->spec & EXT4_SPEC_##X) sbi->X = ctx->X; })
	APPLY(s_commit_interval);
	APPLY(s_stripe);
	APPLY(s_max_batch_time);
	APPLY(s_min_batch_time);
	APPLY(s_want_extra_isize);
	APPLY(s_inode_readahead_blks);
	APPLY(s_max_dir_size_kb);
	APPLY(s_li_wait_mult);
	APPLY(s_resgid);
	APPLY(s_resuid);

#ifdef CONFIG_EXT4_DEBUG
	APPLY(s_fc_debug_max_replay);
#endif

	ext4_apply_quota_options(fc, sb);
	ext4_apply_test_dummy_encryption(ctx, sb);
}


static int ext4_validate_options(struct fs_context *fc)
{
#ifdef CONFIG_QUOTA
	struct ext4_fs_context *ctx = fc->fs_private;
	char *usr_qf_name, *grp_qf_name;

	usr_qf_name = ctx->s_qf_names[USRQUOTA];
	grp_qf_name = ctx->s_qf_names[GRPQUOTA];

	if (usr_qf_name || grp_qf_name) {
		if (ctx_test_mount_opt(ctx, EXT4_MOUNT_USRQUOTA) && usr_qf_name)
			ctx_clear_mount_opt(ctx, EXT4_MOUNT_USRQUOTA);

		if (ctx_test_mount_opt(ctx, EXT4_MOUNT_GRPQUOTA) && grp_qf_name)
			ctx_clear_mount_opt(ctx, EXT4_MOUNT_GRPQUOTA);

		if (ctx_test_mount_opt(ctx, EXT4_MOUNT_USRQUOTA) ||
		    ctx_test_mount_opt(ctx, EXT4_MOUNT_GRPQUOTA)) {
			ext4_msg(NULL, KERN_ERR, "old and new quota "
				 "format mixing");
			return -EINVAL;
		}
	}
#endif
	return 1;
}

static inline void ext4_show_quota_options(struct seq_file *seq,
					   struct super_block *sb)
{
#if defined(CONFIG_QUOTA)
	struct ext4_sb_info *sbi = EXT4_SB(sb);
	char *usr_qf_name, *grp_qf_name;

	if (sbi->s_jquota_fmt) {
		char *fmtname = "";

		switch (sbi->s_jquota_fmt) {
		case QFMT_VFS_OLD:
			fmtname = "vfsold";
			break;
		case QFMT_VFS_V0:
			fmtname = "vfsv0";
			break;
		case QFMT_VFS_V1:
			fmtname = "vfsv1";
			break;
		}
		seq_printf(seq, ",jqfmt=%s", fmtname);
	}

	rcu_read_lock();
	usr_qf_name = rcu_dereference(sbi->s_qf_names[USRQUOTA]);
	grp_qf_name = rcu_dereference(sbi->s_qf_names[GRPQUOTA]);
	if (usr_qf_name)
		seq_show_option(seq, "usrjquota", usr_qf_name);
	if (grp_qf_name)
		seq_show_option(seq, "grpjquota", grp_qf_name);
	rcu_read_unlock();
#endif
}

static const char *token2str(int token)
{
	const struct fs_parameter_spec *spec;

	for (spec = ext4_param_specs; spec->name != NULL; spec++)
		if (spec->opt == token && !spec->type)
			break;
	return spec->name;
}

/*
 * Show an option if
 *  - it's set to a non-default value OR
 *  - if the per-sb default is different from the global default
 */
static int _ext4_show_options(struct seq_file *seq, struct super_block *sb,
			      int nodefs)
{
	struct ext4_sb_info *sbi = EXT4_SB(sb);
	struct ext4_super_block *es = sbi->s_es;
	int def_errors;
	const struct mount_opts *m;
	char sep = nodefs ? '\n' : ',';

#define SEQ_OPTS_PUTS(str) seq_printf(seq, "%c" str, sep)
#define SEQ_OPTS_PRINT(str, arg) seq_printf(seq, "%c" str, sep, arg)

	if (sbi->s_sb_block != 1)
		SEQ_OPTS_PRINT("sb=%llu", sbi->s_sb_block);

	for (m = ext4_mount_opts; m->token != Opt_err; m++) {
		int want_set = m->flags & MOPT_SET;
		int opt_2 = m->flags & MOPT_2;
		unsigned int mount_opt, def_mount_opt;

		if (((m->flags & (MOPT_SET|MOPT_CLEAR)) == 0) ||
		    m->flags & MOPT_SKIP)
			continue;

		if (opt_2) {
			mount_opt = sbi->s_mount_opt2;
			def_mount_opt = sbi->s_def_mount_opt2;
		} else {
			mount_opt = sbi->s_mount_opt;
			def_mount_opt = sbi->s_def_mount_opt;
		}
		/* skip if same as the default */
		if (!nodefs && !(m->mount_opt & (mount_opt ^ def_mount_opt)))
			continue;
<<<<<<< HEAD

		if (opt_2) {
			mount_opt = sbi->s_mount_opt2;
			def_mount_opt = sbi->s_def_mount_opt2;
		} else {
			mount_opt = sbi->s_mount_opt;
			def_mount_opt = sbi->s_def_mount_opt;
		}
		/* skip if same as the default */
		if (!nodefs && !(m->mount_opt & (mount_opt ^ def_mount_opt)))
			continue;
=======
>>>>>>> eb3cdb58
		/* select Opt_noFoo vs Opt_Foo */
		if ((want_set &&
		     (mount_opt & m->mount_opt) != m->mount_opt) ||
		    (!want_set && (mount_opt & m->mount_opt)))
			continue;
		SEQ_OPTS_PRINT("%s", token2str(m->token));
	}

	if (nodefs || !uid_eq(sbi->s_resuid, make_kuid(&init_user_ns, EXT4_DEF_RESUID)) ||
	    le16_to_cpu(es->s_def_resuid) != EXT4_DEF_RESUID)
		SEQ_OPTS_PRINT("resuid=%u",
				from_kuid_munged(&init_user_ns, sbi->s_resuid));
	if (nodefs || !gid_eq(sbi->s_resgid, make_kgid(&init_user_ns, EXT4_DEF_RESGID)) ||
	    le16_to_cpu(es->s_def_resgid) != EXT4_DEF_RESGID)
		SEQ_OPTS_PRINT("resgid=%u",
				from_kgid_munged(&init_user_ns, sbi->s_resgid));
	def_errors = nodefs ? -1 : le16_to_cpu(es->s_errors);
	if (test_opt(sb, ERRORS_RO) && def_errors != EXT4_ERRORS_RO)
		SEQ_OPTS_PUTS("errors=remount-ro");
	if (test_opt(sb, ERRORS_CONT) && def_errors != EXT4_ERRORS_CONTINUE)
		SEQ_OPTS_PUTS("errors=continue");
	if (test_opt(sb, ERRORS_PANIC) && def_errors != EXT4_ERRORS_PANIC)
		SEQ_OPTS_PUTS("errors=panic");
	if (nodefs || sbi->s_commit_interval != JBD2_DEFAULT_MAX_COMMIT_AGE*HZ)
		SEQ_OPTS_PRINT("commit=%lu", sbi->s_commit_interval / HZ);
	if (nodefs || sbi->s_min_batch_time != EXT4_DEF_MIN_BATCH_TIME)
		SEQ_OPTS_PRINT("min_batch_time=%u", sbi->s_min_batch_time);
	if (nodefs || sbi->s_max_batch_time != EXT4_DEF_MAX_BATCH_TIME)
		SEQ_OPTS_PRINT("max_batch_time=%u", sbi->s_max_batch_time);
	if (nodefs || sbi->s_stripe)
		SEQ_OPTS_PRINT("stripe=%lu", sbi->s_stripe);
	if (nodefs || EXT4_MOUNT_DATA_FLAGS &
			(sbi->s_mount_opt ^ sbi->s_def_mount_opt)) {
		if (test_opt(sb, DATA_FLAGS) == EXT4_MOUNT_JOURNAL_DATA)
			SEQ_OPTS_PUTS("data=journal");
		else if (test_opt(sb, DATA_FLAGS) == EXT4_MOUNT_ORDERED_DATA)
			SEQ_OPTS_PUTS("data=ordered");
		else if (test_opt(sb, DATA_FLAGS) == EXT4_MOUNT_WRITEBACK_DATA)
			SEQ_OPTS_PUTS("data=writeback");
	}
	if (nodefs ||
	    sbi->s_inode_readahead_blks != EXT4_DEF_INODE_READAHEAD_BLKS)
		SEQ_OPTS_PRINT("inode_readahead_blks=%u",
			       sbi->s_inode_readahead_blks);

	if (test_opt(sb, INIT_INODE_TABLE) && (nodefs ||
		       (sbi->s_li_wait_mult != EXT4_DEF_LI_WAIT_MULT)))
		SEQ_OPTS_PRINT("init_itable=%u", sbi->s_li_wait_mult);
	if (nodefs || sbi->s_max_dir_size_kb)
		SEQ_OPTS_PRINT("max_dir_size_kb=%u", sbi->s_max_dir_size_kb);
	if (test_opt(sb, DATA_ERR_ABORT))
		SEQ_OPTS_PUTS("data_err=abort");

	fscrypt_show_test_dummy_encryption(seq, sep, sb);

	if (sb->s_flags & SB_INLINECRYPT)
		SEQ_OPTS_PUTS("inlinecrypt");

	if (test_opt(sb, DAX_ALWAYS)) {
		if (IS_EXT2_SB(sb))
			SEQ_OPTS_PUTS("dax");
		else
			SEQ_OPTS_PUTS("dax=always");
	} else if (test_opt2(sb, DAX_NEVER)) {
		SEQ_OPTS_PUTS("dax=never");
	} else if (test_opt2(sb, DAX_INODE)) {
		SEQ_OPTS_PUTS("dax=inode");
	}

	if (sbi->s_groups_count >= MB_DEFAULT_LINEAR_SCAN_THRESHOLD &&
			!test_opt2(sb, MB_OPTIMIZE_SCAN)) {
		SEQ_OPTS_PUTS("mb_optimize_scan=0");
	} else if (sbi->s_groups_count < MB_DEFAULT_LINEAR_SCAN_THRESHOLD &&
			test_opt2(sb, MB_OPTIMIZE_SCAN)) {
		SEQ_OPTS_PUTS("mb_optimize_scan=1");
	}

	ext4_show_quota_options(seq, sb);
	return 0;
}

static int ext4_show_options(struct seq_file *seq, struct dentry *root)
{
	return _ext4_show_options(seq, root->d_sb, 0);
}

int ext4_seq_options_show(struct seq_file *seq, void *offset)
{
	struct super_block *sb = seq->private;
	int rc;

	seq_puts(seq, sb_rdonly(sb) ? "ro" : "rw");
	rc = _ext4_show_options(seq, sb, 1);
	seq_puts(seq, "\n");
	return rc;
}

static int ext4_setup_super(struct super_block *sb, struct ext4_super_block *es,
			    int read_only)
{
	struct ext4_sb_info *sbi = EXT4_SB(sb);
	int err = 0;

	if (le32_to_cpu(es->s_rev_level) > EXT4_MAX_SUPP_REV) {
		ext4_msg(sb, KERN_ERR, "revision level too high, "
			 "forcing read-only mode");
		err = -EROFS;
		goto done;
	}
	if (read_only)
		goto done;
	if (!(sbi->s_mount_state & EXT4_VALID_FS))
		ext4_msg(sb, KERN_WARNING, "warning: mounting unchecked fs, "
			 "running e2fsck is recommended");
	else if (sbi->s_mount_state & EXT4_ERROR_FS)
		ext4_msg(sb, KERN_WARNING,
			 "warning: mounting fs with errors, "
			 "running e2fsck is recommended");
	else if ((__s16) le16_to_cpu(es->s_max_mnt_count) > 0 &&
		 le16_to_cpu(es->s_mnt_count) >=
		 (unsigned short) (__s16) le16_to_cpu(es->s_max_mnt_count))
		ext4_msg(sb, KERN_WARNING,
			 "warning: maximal mount count reached, "
			 "running e2fsck is recommended");
	else if (le32_to_cpu(es->s_checkinterval) &&
		 (ext4_get_tstamp(es, s_lastcheck) +
		  le32_to_cpu(es->s_checkinterval) <= ktime_get_real_seconds()))
		ext4_msg(sb, KERN_WARNING,
			 "warning: checktime reached, "
			 "running e2fsck is recommended");
	if (!sbi->s_journal)
		es->s_state &= cpu_to_le16(~EXT4_VALID_FS);
	if (!(__s16) le16_to_cpu(es->s_max_mnt_count))
		es->s_max_mnt_count = cpu_to_le16(EXT4_DFL_MAX_MNT_COUNT);
	le16_add_cpu(&es->s_mnt_count, 1);
	ext4_update_tstamp(es, s_mtime);
	if (sbi->s_journal) {
		ext4_set_feature_journal_needs_recovery(sb);
		if (ext4_has_feature_orphan_file(sb))
			ext4_set_feature_orphan_present(sb);
	}

	err = ext4_commit_super(sb);
done:
	if (test_opt(sb, DEBUG))
		printk(KERN_INFO "[EXT4 FS bs=%lu, gc=%u, "
				"bpg=%lu, ipg=%lu, mo=%04x, mo2=%04x]\n",
			sb->s_blocksize,
			sbi->s_groups_count,
			EXT4_BLOCKS_PER_GROUP(sb),
			EXT4_INODES_PER_GROUP(sb),
			sbi->s_mount_opt, sbi->s_mount_opt2);
	return err;
}

int ext4_alloc_flex_bg_array(struct super_block *sb, ext4_group_t ngroup)
{
	struct ext4_sb_info *sbi = EXT4_SB(sb);
	struct flex_groups **old_groups, **new_groups;
	int size, i, j;

	if (!sbi->s_log_groups_per_flex)
		return 0;

	size = ext4_flex_group(sbi, ngroup - 1) + 1;
	if (size <= sbi->s_flex_groups_allocated)
		return 0;

	new_groups = kvzalloc(roundup_pow_of_two(size *
			      sizeof(*sbi->s_flex_groups)), GFP_KERNEL);
	if (!new_groups) {
		ext4_msg(sb, KERN_ERR,
			 "not enough memory for %d flex group pointers", size);
		return -ENOMEM;
	}
	for (i = sbi->s_flex_groups_allocated; i < size; i++) {
		new_groups[i] = kvzalloc(roundup_pow_of_two(
					 sizeof(struct flex_groups)),
					 GFP_KERNEL);
		if (!new_groups[i]) {
			for (j = sbi->s_flex_groups_allocated; j < i; j++)
				kvfree(new_groups[j]);
			kvfree(new_groups);
			ext4_msg(sb, KERN_ERR,
				 "not enough memory for %d flex groups", size);
			return -ENOMEM;
		}
	}
	rcu_read_lock();
	old_groups = rcu_dereference(sbi->s_flex_groups);
	if (old_groups)
		memcpy(new_groups, old_groups,
		       (sbi->s_flex_groups_allocated *
			sizeof(struct flex_groups *)));
	rcu_read_unlock();
	rcu_assign_pointer(sbi->s_flex_groups, new_groups);
	sbi->s_flex_groups_allocated = size;
	if (old_groups)
		ext4_kvfree_array_rcu(old_groups);
	return 0;
}

static int ext4_fill_flex_info(struct super_block *sb)
{
	struct ext4_sb_info *sbi = EXT4_SB(sb);
	struct ext4_group_desc *gdp = NULL;
	struct flex_groups *fg;
	ext4_group_t flex_group;
	int i, err;

	sbi->s_log_groups_per_flex = sbi->s_es->s_log_groups_per_flex;
	if (sbi->s_log_groups_per_flex < 1 || sbi->s_log_groups_per_flex > 31) {
		sbi->s_log_groups_per_flex = 0;
		return 1;
	}

	err = ext4_alloc_flex_bg_array(sb, sbi->s_groups_count);
	if (err)
		goto failed;

	for (i = 0; i < sbi->s_groups_count; i++) {
		gdp = ext4_get_group_desc(sb, i, NULL);

		flex_group = ext4_flex_group(sbi, i);
		fg = sbi_array_rcu_deref(sbi, s_flex_groups, flex_group);
		atomic_add(ext4_free_inodes_count(sb, gdp), &fg->free_inodes);
		atomic64_add(ext4_free_group_clusters(sb, gdp),
			     &fg->free_clusters);
		atomic_add(ext4_used_dirs_count(sb, gdp), &fg->used_dirs);
	}

	return 1;
failed:
	return 0;
}

static __le16 ext4_group_desc_csum(struct super_block *sb, __u32 block_group,
				   struct ext4_group_desc *gdp)
{
	int offset = offsetof(struct ext4_group_desc, bg_checksum);
	__u16 crc = 0;
	__le32 le_group = cpu_to_le32(block_group);
	struct ext4_sb_info *sbi = EXT4_SB(sb);

	if (ext4_has_metadata_csum(sbi->s_sb)) {
		/* Use new metadata_csum algorithm */
		__u32 csum32;
		__u16 dummy_csum = 0;

		csum32 = ext4_chksum(sbi, sbi->s_csum_seed, (__u8 *)&le_group,
				     sizeof(le_group));
		csum32 = ext4_chksum(sbi, csum32, (__u8 *)gdp, offset);
		csum32 = ext4_chksum(sbi, csum32, (__u8 *)&dummy_csum,
				     sizeof(dummy_csum));
		offset += sizeof(dummy_csum);
		if (offset < sbi->s_desc_size)
			csum32 = ext4_chksum(sbi, csum32, (__u8 *)gdp + offset,
					     sbi->s_desc_size - offset);

		crc = csum32 & 0xFFFF;
		goto out;
	}

	/* old crc16 code */
	if (!ext4_has_feature_gdt_csum(sb))
		return 0;

	crc = crc16(~0, sbi->s_es->s_uuid, sizeof(sbi->s_es->s_uuid));
	crc = crc16(crc, (__u8 *)&le_group, sizeof(le_group));
	crc = crc16(crc, (__u8 *)gdp, offset);
	offset += sizeof(gdp->bg_checksum); /* skip checksum */
	/* for checksum of struct ext4_group_desc do the rest...*/
	if (ext4_has_feature_64bit(sb) && offset < sbi->s_desc_size)
		crc = crc16(crc, (__u8 *)gdp + offset,
			    sbi->s_desc_size - offset);

out:
	return cpu_to_le16(crc);
}

int ext4_group_desc_csum_verify(struct super_block *sb, __u32 block_group,
				struct ext4_group_desc *gdp)
{
	if (ext4_has_group_desc_csum(sb) &&
	    (gdp->bg_checksum != ext4_group_desc_csum(sb, block_group, gdp)))
		return 0;

	return 1;
}

void ext4_group_desc_csum_set(struct super_block *sb, __u32 block_group,
			      struct ext4_group_desc *gdp)
{
	if (!ext4_has_group_desc_csum(sb))
		return;
	gdp->bg_checksum = ext4_group_desc_csum(sb, block_group, gdp);
}

/* Called at mount-time, super-block is locked */
static int ext4_check_descriptors(struct super_block *sb,
				  ext4_fsblk_t sb_block,
				  ext4_group_t *first_not_zeroed)
{
	struct ext4_sb_info *sbi = EXT4_SB(sb);
	ext4_fsblk_t first_block = le32_to_cpu(sbi->s_es->s_first_data_block);
	ext4_fsblk_t last_block;
	ext4_fsblk_t last_bg_block = sb_block + ext4_bg_num_gdb(sb, 0);
	ext4_fsblk_t block_bitmap;
	ext4_fsblk_t inode_bitmap;
	ext4_fsblk_t inode_table;
	int flexbg_flag = 0;
	ext4_group_t i, grp = sbi->s_groups_count;

	if (ext4_has_feature_flex_bg(sb))
		flexbg_flag = 1;

	ext4_debug("Checking group descriptors");

	for (i = 0; i < sbi->s_groups_count; i++) {
		struct ext4_group_desc *gdp = ext4_get_group_desc(sb, i, NULL);

		if (i == sbi->s_groups_count - 1 || flexbg_flag)
			last_block = ext4_blocks_count(sbi->s_es) - 1;
		else
			last_block = first_block +
				(EXT4_BLOCKS_PER_GROUP(sb) - 1);

		if ((grp == sbi->s_groups_count) &&
		   !(gdp->bg_flags & cpu_to_le16(EXT4_BG_INODE_ZEROED)))
			grp = i;

		block_bitmap = ext4_block_bitmap(sb, gdp);
		if (block_bitmap == sb_block) {
			ext4_msg(sb, KERN_ERR, "ext4_check_descriptors: "
				 "Block bitmap for group %u overlaps "
				 "superblock", i);
			if (!sb_rdonly(sb))
				return 0;
		}
		if (block_bitmap >= sb_block + 1 &&
		    block_bitmap <= last_bg_block) {
			ext4_msg(sb, KERN_ERR, "ext4_check_descriptors: "
				 "Block bitmap for group %u overlaps "
				 "block group descriptors", i);
			if (!sb_rdonly(sb))
				return 0;
		}
		if (block_bitmap < first_block || block_bitmap > last_block) {
			ext4_msg(sb, KERN_ERR, "ext4_check_descriptors: "
			       "Block bitmap for group %u not in group "
			       "(block %llu)!", i, block_bitmap);
			return 0;
		}
		inode_bitmap = ext4_inode_bitmap(sb, gdp);
		if (inode_bitmap == sb_block) {
			ext4_msg(sb, KERN_ERR, "ext4_check_descriptors: "
				 "Inode bitmap for group %u overlaps "
				 "superblock", i);
			if (!sb_rdonly(sb))
				return 0;
		}
		if (inode_bitmap >= sb_block + 1 &&
		    inode_bitmap <= last_bg_block) {
			ext4_msg(sb, KERN_ERR, "ext4_check_descriptors: "
				 "Inode bitmap for group %u overlaps "
				 "block group descriptors", i);
			if (!sb_rdonly(sb))
				return 0;
		}
		if (inode_bitmap < first_block || inode_bitmap > last_block) {
			ext4_msg(sb, KERN_ERR, "ext4_check_descriptors: "
			       "Inode bitmap for group %u not in group "
			       "(block %llu)!", i, inode_bitmap);
			return 0;
		}
		inode_table = ext4_inode_table(sb, gdp);
		if (inode_table == sb_block) {
			ext4_msg(sb, KERN_ERR, "ext4_check_descriptors: "
				 "Inode table for group %u overlaps "
				 "superblock", i);
			if (!sb_rdonly(sb))
				return 0;
		}
		if (inode_table >= sb_block + 1 &&
		    inode_table <= last_bg_block) {
			ext4_msg(sb, KERN_ERR, "ext4_check_descriptors: "
				 "Inode table for group %u overlaps "
				 "block group descriptors", i);
			if (!sb_rdonly(sb))
				return 0;
		}
		if (inode_table < first_block ||
		    inode_table + sbi->s_itb_per_group - 1 > last_block) {
			ext4_msg(sb, KERN_ERR, "ext4_check_descriptors: "
			       "Inode table for group %u not in group "
			       "(block %llu)!", i, inode_table);
			return 0;
		}
		ext4_lock_group(sb, i);
		if (!ext4_group_desc_csum_verify(sb, i, gdp)) {
			ext4_msg(sb, KERN_ERR, "ext4_check_descriptors: "
				 "Checksum for group %u failed (%u!=%u)",
				 i, le16_to_cpu(ext4_group_desc_csum(sb, i,
				     gdp)), le16_to_cpu(gdp->bg_checksum));
			if (!sb_rdonly(sb)) {
				ext4_unlock_group(sb, i);
				return 0;
			}
		}
		ext4_unlock_group(sb, i);
		if (!flexbg_flag)
			first_block += EXT4_BLOCKS_PER_GROUP(sb);
	}
	if (NULL != first_not_zeroed)
		*first_not_zeroed = grp;
	return 1;
}

/*
 * Maximal extent format file size.
 * Resulting logical blkno at s_maxbytes must fit in our on-disk
 * extent format containers, within a sector_t, and within i_blocks
 * in the vfs.  ext4 inode has 48 bits of i_block in fsblock units,
 * so that won't be a limiting factor.
 *
 * However there is other limiting factor. We do store extents in the form
 * of starting block and length, hence the resulting length of the extent
 * covering maximum file size must fit into on-disk format containers as
 * well. Given that length is always by 1 unit bigger than max unit (because
 * we count 0 as well) we have to lower the s_maxbytes by one fs block.
 *
 * Note, this does *not* consider any metadata overhead for vfs i_blocks.
 */
static loff_t ext4_max_size(int blkbits, int has_huge_files)
{
	loff_t res;
	loff_t upper_limit = MAX_LFS_FILESIZE;

	BUILD_BUG_ON(sizeof(blkcnt_t) < sizeof(u64));

	if (!has_huge_files) {
		upper_limit = (1LL << 32) - 1;

		/* total blocks in file system block size */
		upper_limit >>= (blkbits - 9);
		upper_limit <<= blkbits;
	}

	/*
	 * 32-bit extent-start container, ee_block. We lower the maxbytes
	 * by one fs block, so ee_len can cover the extent of maximum file
	 * size
	 */
	res = (1LL << 32) - 1;
	res <<= blkbits;

	/* Sanity check against vm- & vfs- imposed limits */
	if (res > upper_limit)
		res = upper_limit;

	return res;
}

/*
 * Maximal bitmap file size.  There is a direct, and {,double-,triple-}indirect
 * block limit, and also a limit of (2^48 - 1) 512-byte sectors in i_blocks.
 * We need to be 1 filesystem block less than the 2^48 sector limit.
 */
static loff_t ext4_max_bitmap_size(int bits, int has_huge_files)
{
<<<<<<< HEAD
	unsigned long long upper_limit, res = EXT4_NDIR_BLOCKS;
	int meta_blocks;
=======
	loff_t upper_limit, res = EXT4_NDIR_BLOCKS;
	int meta_blocks;
	unsigned int ppb = 1 << (bits - 2);
>>>>>>> eb3cdb58

	/*
	 * This is calculated to be the largest file size for a dense, block
	 * mapped file such that the file's total number of 512-byte sectors,
	 * including data and all indirect blocks, does not exceed (2^48 - 1).
	 *
	 * __u32 i_blocks_lo and _u16 i_blocks_high represent the total
	 * number of 512-byte sectors of the file.
	 */
	if (!has_huge_files) {
		/*
		 * !has_huge_files or implies that the inode i_block field
		 * represents total file blocks in 2^32 512-byte sectors ==
		 * size of vfs inode i_blocks * 8
		 */
		upper_limit = (1LL << 32) - 1;

		/* total blocks in file system block size */
		upper_limit >>= (bits - 9);

	} else {
		/*
		 * We use 48 bit ext4_inode i_blocks
		 * With EXT4_HUGE_FILE_FL set the i_blocks
		 * represent total number of blocks in
		 * file system block size
		 */
		upper_limit = (1LL << 48) - 1;

	}

	/* Compute how many blocks we can address by block tree */
	res += ppb;
	res += ppb * ppb;
	res += ((loff_t)ppb) * ppb * ppb;
	/* Compute how many metadata blocks are needed */
	meta_blocks = 1;
	meta_blocks += 1 + ppb;
	meta_blocks += 1 + ppb + ppb * ppb;
	/* Does block tree limit file size? */
	if (res + meta_blocks <= upper_limit)
		goto check_lfs;

	res = upper_limit;
	/* How many metadata blocks are needed for addressing upper_limit? */
	upper_limit -= EXT4_NDIR_BLOCKS;
	/* indirect blocks */
	meta_blocks = 1;
	upper_limit -= ppb;
	/* double indirect blocks */
	if (upper_limit < ppb * ppb) {
		meta_blocks += 1 + DIV_ROUND_UP_ULL(upper_limit, ppb);
		res -= meta_blocks;
		goto check_lfs;
	}
	meta_blocks += 1 + ppb;
	upper_limit -= ppb * ppb;
	/* tripple indirect blocks for the rest */
	meta_blocks += 1 + DIV_ROUND_UP_ULL(upper_limit, ppb) +
		DIV_ROUND_UP_ULL(upper_limit, ppb*ppb);
	res -= meta_blocks;
check_lfs:
	res <<= bits;
	if (res > MAX_LFS_FILESIZE)
		res = MAX_LFS_FILESIZE;

	return (loff_t)res;
}

static ext4_fsblk_t descriptor_loc(struct super_block *sb,
				   ext4_fsblk_t logical_sb_block, int nr)
{
	struct ext4_sb_info *sbi = EXT4_SB(sb);
	ext4_group_t bg, first_meta_bg;
	int has_super = 0;

	first_meta_bg = le32_to_cpu(sbi->s_es->s_first_meta_bg);

	if (!ext4_has_feature_meta_bg(sb) || nr < first_meta_bg)
		return logical_sb_block + nr + 1;
	bg = sbi->s_desc_per_block * nr;
	if (ext4_bg_has_super(sb, bg))
		has_super = 1;

	/*
	 * If we have a meta_bg fs with 1k blocks, group 0's GDT is at
	 * block 2, not 1.  If s_first_data_block == 0 (bigalloc is enabled
	 * on modern mke2fs or blksize > 1k on older mke2fs) then we must
	 * compensate.
	 */
	if (sb->s_blocksize == 1024 && nr == 0 &&
	    le32_to_cpu(sbi->s_es->s_first_data_block) == 0)
		has_super++;

	return (has_super + ext4_group_first_block_no(sb, bg));
}

/**
 * ext4_get_stripe_size: Get the stripe size.
 * @sbi: In memory super block info
 *
 * If we have specified it via mount option, then
 * use the mount option value. If the value specified at mount time is
 * greater than the blocks per group use the super block value.
 * If the super block value is greater than blocks per group return 0.
 * Allocator needs it be less than blocks per group.
 *
 */
static unsigned long ext4_get_stripe_size(struct ext4_sb_info *sbi)
{
	unsigned long stride = le16_to_cpu(sbi->s_es->s_raid_stride);
	unsigned long stripe_width =
			le32_to_cpu(sbi->s_es->s_raid_stripe_width);
	int ret;

	if (sbi->s_stripe && sbi->s_stripe <= sbi->s_blocks_per_group)
		ret = sbi->s_stripe;
	else if (stripe_width && stripe_width <= sbi->s_blocks_per_group)
		ret = stripe_width;
	else if (stride && stride <= sbi->s_blocks_per_group)
		ret = stride;
	else
		ret = 0;

	/*
	 * If the stripe width is 1, this makes no sense and
	 * we set it to 0 to turn off stripe handling code.
	 */
	if (ret <= 1)
		ret = 0;

	return ret;
}

static int
ext4_check_unsupported_ro(struct super_block *sb, bool allow_ro, bool readonly,
			  const char *description)
{
       if (allow_ro && readonly)
               return 0;

       if (ext4_allow_unsupported())
               return 0;

       ext4_msg(sb, KERN_ERR, "Couldn't mount %sbecause of SUSE-unsupported optional feature %s.  Load module with allow_unsupported=1.",
                 allow_ro ? "RDWR " : "", description);
       return -EINVAL;
}

/*
 * Check whether this filesystem can be mounted based on
 * the features present and the RDONLY/RDWR mount requested.
 * Returns 1 if this filesystem can be mounted as requested,
 * 0 if it cannot be.
 */
int ext4_feature_set_ok(struct super_block *sb, int readonly)
{
	if (ext4_has_unknown_ext4_incompat_features(sb)) {
		ext4_msg(sb, KERN_ERR,
			"Couldn't mount because of "
			"unsupported optional features (%x)",
			(le32_to_cpu(EXT4_SB(sb)->s_es->s_feature_incompat) &
			~EXT4_FEATURE_INCOMPAT_SUPP));
		return 0;
	}

#if !IS_ENABLED(CONFIG_UNICODE)
	if (ext4_has_feature_casefold(sb)) {
		ext4_msg(sb, KERN_ERR,
			 "Filesystem with casefold feature cannot be "
			 "mounted without CONFIG_UNICODE");
		return 0;
	}
#endif

	if (readonly)
		return 1;

	if (ext4_has_feature_readonly(sb)) {
		ext4_msg(sb, KERN_INFO, "filesystem is read-only");
		sb->s_flags |= SB_RDONLY;
		return 1;
	}

	/* Check that feature set is OK for a read-write mount */
	if (ext4_has_unknown_ext4_ro_compat_features(sb)) {
		ext4_msg(sb, KERN_ERR, "couldn't mount RDWR because of "
			 "unsupported optional features (%x)",
			 (le32_to_cpu(EXT4_SB(sb)->s_es->s_feature_ro_compat) &
				~EXT4_FEATURE_RO_COMPAT_SUPP));
		return 0;
	}
	if (ext4_has_feature_bigalloc(sb) && !ext4_has_feature_extents(sb)) {
		ext4_msg(sb, KERN_ERR,
			 "Can't support bigalloc feature without "
			 "extents feature\n");
		return 0;
	}

	if (ext4_has_feature_bigalloc(sb) &&
	    ext4_check_unsupported_ro(sb, true, readonly, "BIGALLOC"))
		return 0;

#if !IS_ENABLED(CONFIG_QUOTA) || !IS_ENABLED(CONFIG_QFMT_V2)
	if (!readonly && (ext4_has_feature_quota(sb) ||
			  ext4_has_feature_project(sb))) {
		ext4_msg(sb, KERN_ERR,
			 "The kernel was not built with CONFIG_QUOTA and CONFIG_QFMT_V2");
		return 0;
	}
#endif  /* CONFIG_QUOTA */
	return 1;
}

/*
 * This function is called once a day if we have errors logged
 * on the file system
 */
static void print_daily_error_info(struct timer_list *t)
{
	struct ext4_sb_info *sbi = from_timer(sbi, t, s_err_report);
	struct super_block *sb = sbi->s_sb;
	struct ext4_super_block *es = sbi->s_es;

	if (es->s_error_count)
		/* fsck newer than v1.41.13 is needed to clean this condition. */
		ext4_msg(sb, KERN_NOTICE, "error count since last fsck: %u",
			 le32_to_cpu(es->s_error_count));
	if (es->s_first_error_time) {
		printk(KERN_NOTICE "EXT4-fs (%s): initial error at time %llu: %.*s:%d",
		       sb->s_id,
		       ext4_get_tstamp(es, s_first_error_time),
		       (int) sizeof(es->s_first_error_func),
		       es->s_first_error_func,
		       le32_to_cpu(es->s_first_error_line));
		if (es->s_first_error_ino)
			printk(KERN_CONT ": inode %u",
			       le32_to_cpu(es->s_first_error_ino));
		if (es->s_first_error_block)
			printk(KERN_CONT ": block %llu", (unsigned long long)
			       le64_to_cpu(es->s_first_error_block));
		printk(KERN_CONT "\n");
	}
	if (es->s_last_error_time) {
		printk(KERN_NOTICE "EXT4-fs (%s): last error at time %llu: %.*s:%d",
		       sb->s_id,
		       ext4_get_tstamp(es, s_last_error_time),
		       (int) sizeof(es->s_last_error_func),
		       es->s_last_error_func,
		       le32_to_cpu(es->s_last_error_line));
		if (es->s_last_error_ino)
			printk(KERN_CONT ": inode %u",
			       le32_to_cpu(es->s_last_error_ino));
		if (es->s_last_error_block)
			printk(KERN_CONT ": block %llu", (unsigned long long)
			       le64_to_cpu(es->s_last_error_block));
		printk(KERN_CONT "\n");
	}
	mod_timer(&sbi->s_err_report, jiffies + 24*60*60*HZ);  /* Once a day */
}

/* Find next suitable group and run ext4_init_inode_table */
static int ext4_run_li_request(struct ext4_li_request *elr)
{
	struct ext4_group_desc *gdp = NULL;
	struct super_block *sb = elr->lr_super;
	ext4_group_t ngroups = EXT4_SB(sb)->s_groups_count;
	ext4_group_t group = elr->lr_next_group;
	unsigned int prefetch_ios = 0;
	int ret = 0;
	u64 start_time;

	if (elr->lr_mode == EXT4_LI_MODE_PREFETCH_BBITMAP) {
		elr->lr_next_group = ext4_mb_prefetch(sb, group,
				EXT4_SB(sb)->s_mb_prefetch, &prefetch_ios);
		if (prefetch_ios)
			ext4_mb_prefetch_fini(sb, elr->lr_next_group,
					      prefetch_ios);
		trace_ext4_prefetch_bitmaps(sb, group, elr->lr_next_group,
					    prefetch_ios);
		if (group >= elr->lr_next_group) {
			ret = 1;
			if (elr->lr_first_not_zeroed != ngroups &&
			    !sb_rdonly(sb) && test_opt(sb, INIT_INODE_TABLE)) {
				elr->lr_next_group = elr->lr_first_not_zeroed;
				elr->lr_mode = EXT4_LI_MODE_ITABLE;
				ret = 0;
			}
		}
		return ret;
	}

	for (; group < ngroups; group++) {
		gdp = ext4_get_group_desc(sb, group, NULL);
		if (!gdp) {
			ret = 1;
			break;
		}

		if (!(gdp->bg_flags & cpu_to_le16(EXT4_BG_INODE_ZEROED)))
			break;
	}

	if (group >= ngroups)
		ret = 1;

	if (!ret) {
		start_time = ktime_get_real_ns();
		ret = ext4_init_inode_table(sb, group,
					    elr->lr_timeout ? 0 : 1);
		trace_ext4_lazy_itable_init(sb, group);
		if (elr->lr_timeout == 0) {
			elr->lr_timeout = nsecs_to_jiffies((ktime_get_real_ns() - start_time) *
				EXT4_SB(elr->lr_super)->s_li_wait_mult);
		}
		elr->lr_next_sched = jiffies + elr->lr_timeout;
		elr->lr_next_group = group + 1;
	}
	return ret;
}

/*
 * Remove lr_request from the list_request and free the
 * request structure. Should be called with li_list_mtx held
 */
static void ext4_remove_li_request(struct ext4_li_request *elr)
{
	if (!elr)
		return;

	list_del(&elr->lr_request);
	EXT4_SB(elr->lr_super)->s_li_request = NULL;
	kfree(elr);
}

static void ext4_unregister_li_request(struct super_block *sb)
{
	mutex_lock(&ext4_li_mtx);
	if (!ext4_li_info) {
		mutex_unlock(&ext4_li_mtx);
		return;
	}

	mutex_lock(&ext4_li_info->li_list_mtx);
	ext4_remove_li_request(EXT4_SB(sb)->s_li_request);
	mutex_unlock(&ext4_li_info->li_list_mtx);
	mutex_unlock(&ext4_li_mtx);
}

static struct task_struct *ext4_lazyinit_task;

/*
 * This is the function where ext4lazyinit thread lives. It walks
 * through the request list searching for next scheduled filesystem.
 * When such a fs is found, run the lazy initialization request
 * (ext4_rn_li_request) and keep track of the time spend in this
 * function. Based on that time we compute next schedule time of
 * the request. When walking through the list is complete, compute
 * next waking time and put itself into sleep.
 */
static int ext4_lazyinit_thread(void *arg)
{
	struct ext4_lazy_init *eli = arg;
	struct list_head *pos, *n;
	struct ext4_li_request *elr;
	unsigned long next_wakeup, cur;

	BUG_ON(NULL == eli);
	set_freezable();

cont_thread:
	while (true) {
		next_wakeup = MAX_JIFFY_OFFSET;

		mutex_lock(&eli->li_list_mtx);
		if (list_empty(&eli->li_request_list)) {
			mutex_unlock(&eli->li_list_mtx);
			goto exit_thread;
		}
		list_for_each_safe(pos, n, &eli->li_request_list) {
			int err = 0;
			int progress = 0;
			elr = list_entry(pos, struct ext4_li_request,
					 lr_request);

			if (time_before(jiffies, elr->lr_next_sched)) {
				if (time_before(elr->lr_next_sched, next_wakeup))
					next_wakeup = elr->lr_next_sched;
				continue;
			}
			if (down_read_trylock(&elr->lr_super->s_umount)) {
				if (sb_start_write_trylock(elr->lr_super)) {
					progress = 1;
					/*
					 * We hold sb->s_umount, sb can not
					 * be removed from the list, it is
					 * now safe to drop li_list_mtx
					 */
					mutex_unlock(&eli->li_list_mtx);
					err = ext4_run_li_request(elr);
					sb_end_write(elr->lr_super);
					mutex_lock(&eli->li_list_mtx);
					n = pos->next;
				}
				up_read((&elr->lr_super->s_umount));
			}
			/* error, remove the lazy_init job */
			if (err) {
				ext4_remove_li_request(elr);
				continue;
			}
			if (!progress) {
				elr->lr_next_sched = jiffies +
					get_random_u32_below(EXT4_DEF_LI_MAX_START_DELAY * HZ);
			}
			if (time_before(elr->lr_next_sched, next_wakeup))
				next_wakeup = elr->lr_next_sched;
		}
		mutex_unlock(&eli->li_list_mtx);

		try_to_freeze();

		cur = jiffies;
		if ((time_after_eq(cur, next_wakeup)) ||
		    (MAX_JIFFY_OFFSET == next_wakeup)) {
			cond_resched();
			continue;
		}

		schedule_timeout_interruptible(next_wakeup - cur);

		if (kthread_should_stop()) {
			ext4_clear_request_list();
			goto exit_thread;
		}
	}

exit_thread:
	/*
	 * It looks like the request list is empty, but we need
	 * to check it under the li_list_mtx lock, to prevent any
	 * additions into it, and of course we should lock ext4_li_mtx
	 * to atomically free the list and ext4_li_info, because at
	 * this point another ext4 filesystem could be registering
	 * new one.
	 */
	mutex_lock(&ext4_li_mtx);
	mutex_lock(&eli->li_list_mtx);
	if (!list_empty(&eli->li_request_list)) {
		mutex_unlock(&eli->li_list_mtx);
		mutex_unlock(&ext4_li_mtx);
		goto cont_thread;
	}
	mutex_unlock(&eli->li_list_mtx);
	kfree(ext4_li_info);
	ext4_li_info = NULL;
	mutex_unlock(&ext4_li_mtx);

	return 0;
}

static void ext4_clear_request_list(void)
{
	struct list_head *pos, *n;
	struct ext4_li_request *elr;

	mutex_lock(&ext4_li_info->li_list_mtx);
	list_for_each_safe(pos, n, &ext4_li_info->li_request_list) {
		elr = list_entry(pos, struct ext4_li_request,
				 lr_request);
		ext4_remove_li_request(elr);
	}
	mutex_unlock(&ext4_li_info->li_list_mtx);
}

static int ext4_run_lazyinit_thread(void)
{
	ext4_lazyinit_task = kthread_run(ext4_lazyinit_thread,
					 ext4_li_info, "ext4lazyinit");
	if (IS_ERR(ext4_lazyinit_task)) {
		int err = PTR_ERR(ext4_lazyinit_task);
		ext4_clear_request_list();
		kfree(ext4_li_info);
		ext4_li_info = NULL;
		printk(KERN_CRIT "EXT4-fs: error %d creating inode table "
				 "initialization thread\n",
				 err);
		return err;
	}
	ext4_li_info->li_state |= EXT4_LAZYINIT_RUNNING;
	return 0;
}

/*
 * Check whether it make sense to run itable init. thread or not.
 * If there is at least one uninitialized inode table, return
 * corresponding group number, else the loop goes through all
 * groups and return total number of groups.
 */
static ext4_group_t ext4_has_uninit_itable(struct super_block *sb)
{
	ext4_group_t group, ngroups = EXT4_SB(sb)->s_groups_count;
	struct ext4_group_desc *gdp = NULL;

	if (!ext4_has_group_desc_csum(sb))
		return ngroups;

	for (group = 0; group < ngroups; group++) {
		gdp = ext4_get_group_desc(sb, group, NULL);
		if (!gdp)
			continue;

		if (!(gdp->bg_flags & cpu_to_le16(EXT4_BG_INODE_ZEROED)))
			break;
	}

	return group;
}

static int ext4_li_info_new(void)
{
	struct ext4_lazy_init *eli = NULL;

	eli = kzalloc(sizeof(*eli), GFP_KERNEL);
	if (!eli)
		return -ENOMEM;

	INIT_LIST_HEAD(&eli->li_request_list);
	mutex_init(&eli->li_list_mtx);

	eli->li_state |= EXT4_LAZYINIT_QUIT;

	ext4_li_info = eli;

	return 0;
}

static struct ext4_li_request *ext4_li_request_new(struct super_block *sb,
					    ext4_group_t start)
{
	struct ext4_li_request *elr;

	elr = kzalloc(sizeof(*elr), GFP_KERNEL);
	if (!elr)
		return NULL;

	elr->lr_super = sb;
	elr->lr_first_not_zeroed = start;
	if (test_opt(sb, NO_PREFETCH_BLOCK_BITMAPS)) {
		elr->lr_mode = EXT4_LI_MODE_ITABLE;
		elr->lr_next_group = start;
	} else {
		elr->lr_mode = EXT4_LI_MODE_PREFETCH_BBITMAP;
	}

	/*
	 * Randomize first schedule time of the request to
	 * spread the inode table initialization requests
	 * better.
	 */
	elr->lr_next_sched = jiffies + get_random_u32_below(EXT4_DEF_LI_MAX_START_DELAY * HZ);
	return elr;
}

int ext4_register_li_request(struct super_block *sb,
			     ext4_group_t first_not_zeroed)
{
	struct ext4_sb_info *sbi = EXT4_SB(sb);
	struct ext4_li_request *elr = NULL;
	ext4_group_t ngroups = sbi->s_groups_count;
	int ret = 0;

	mutex_lock(&ext4_li_mtx);
	if (sbi->s_li_request != NULL) {
		/*
		 * Reset timeout so it can be computed again, because
		 * s_li_wait_mult might have changed.
		 */
		sbi->s_li_request->lr_timeout = 0;
		goto out;
	}

	if (sb_rdonly(sb) ||
	    (test_opt(sb, NO_PREFETCH_BLOCK_BITMAPS) &&
	     (first_not_zeroed == ngroups || !test_opt(sb, INIT_INODE_TABLE))))
		goto out;

	elr = ext4_li_request_new(sb, first_not_zeroed);
	if (!elr) {
		ret = -ENOMEM;
		goto out;
	}

	if (NULL == ext4_li_info) {
		ret = ext4_li_info_new();
		if (ret)
			goto out;
	}

	mutex_lock(&ext4_li_info->li_list_mtx);
	list_add(&elr->lr_request, &ext4_li_info->li_request_list);
	mutex_unlock(&ext4_li_info->li_list_mtx);

	sbi->s_li_request = elr;
	/*
	 * set elr to NULL here since it has been inserted to
	 * the request_list and the removal and free of it is
	 * handled by ext4_clear_request_list from now on.
	 */
	elr = NULL;

	if (!(ext4_li_info->li_state & EXT4_LAZYINIT_RUNNING)) {
		ret = ext4_run_lazyinit_thread();
		if (ret)
			goto out;
	}
out:
	mutex_unlock(&ext4_li_mtx);
	if (ret)
		kfree(elr);
	return ret;
}

/*
 * We do not need to lock anything since this is called on
 * module unload.
 */
static void ext4_destroy_lazyinit_thread(void)
{
	/*
	 * If thread exited earlier
	 * there's nothing to be done.
	 */
	if (!ext4_li_info || !ext4_lazyinit_task)
		return;

	kthread_stop(ext4_lazyinit_task);
}

static int set_journal_csum_feature_set(struct super_block *sb)
{
	int ret = 1;
	int compat, incompat;
	struct ext4_sb_info *sbi = EXT4_SB(sb);

	if (ext4_has_metadata_csum(sb)) {
		/* journal checksum v3 */
		compat = 0;
		incompat = JBD2_FEATURE_INCOMPAT_CSUM_V3;
	} else {
		/* journal checksum v1 */
		compat = JBD2_FEATURE_COMPAT_CHECKSUM;
		incompat = 0;
	}

	jbd2_journal_clear_features(sbi->s_journal,
			JBD2_FEATURE_COMPAT_CHECKSUM, 0,
			JBD2_FEATURE_INCOMPAT_CSUM_V3 |
			JBD2_FEATURE_INCOMPAT_CSUM_V2);
	if (test_opt(sb, JOURNAL_ASYNC_COMMIT)) {
		ret = jbd2_journal_set_features(sbi->s_journal,
				compat, 0,
				JBD2_FEATURE_INCOMPAT_ASYNC_COMMIT |
				incompat);
	} else if (test_opt(sb, JOURNAL_CHECKSUM)) {
		ret = jbd2_journal_set_features(sbi->s_journal,
				compat, 0,
				incompat);
		jbd2_journal_clear_features(sbi->s_journal, 0, 0,
				JBD2_FEATURE_INCOMPAT_ASYNC_COMMIT);
	} else {
		jbd2_journal_clear_features(sbi->s_journal, 0, 0,
				JBD2_FEATURE_INCOMPAT_ASYNC_COMMIT);
	}

	return ret;
}

/*
 * Note: calculating the overhead so we can be compatible with
 * historical BSD practice is quite difficult in the face of
 * clusters/bigalloc.  This is because multiple metadata blocks from
 * different block group can end up in the same allocation cluster.
 * Calculating the exact overhead in the face of clustered allocation
 * requires either O(all block bitmaps) in memory or O(number of block
 * groups**2) in time.  We will still calculate the superblock for
 * older file systems --- and if we come across with a bigalloc file
 * system with zero in s_overhead_clusters the estimate will be close to
 * correct especially for very large cluster sizes --- but for newer
 * file systems, it's better to calculate this figure once at mkfs
 * time, and store it in the superblock.  If the superblock value is
 * present (even for non-bigalloc file systems), we will use it.
 */
static int count_overhead(struct super_block *sb, ext4_group_t grp,
			  char *buf)
{
	struct ext4_sb_info	*sbi = EXT4_SB(sb);
	struct ext4_group_desc	*gdp;
	ext4_fsblk_t		first_block, last_block, b;
	ext4_group_t		i, ngroups = ext4_get_groups_count(sb);
	int			s, j, count = 0;
	int			has_super = ext4_bg_has_super(sb, grp);

	if (!ext4_has_feature_bigalloc(sb))
		return (has_super + ext4_bg_num_gdb(sb, grp) +
			(has_super ? le16_to_cpu(sbi->s_es->s_reserved_gdt_blocks) : 0) +
			sbi->s_itb_per_group + 2);

	first_block = le32_to_cpu(sbi->s_es->s_first_data_block) +
		(grp * EXT4_BLOCKS_PER_GROUP(sb));
	last_block = first_block + EXT4_BLOCKS_PER_GROUP(sb) - 1;
	for (i = 0; i < ngroups; i++) {
		gdp = ext4_get_group_desc(sb, i, NULL);
		b = ext4_block_bitmap(sb, gdp);
		if (b >= first_block && b <= last_block) {
			ext4_set_bit(EXT4_B2C(sbi, b - first_block), buf);
			count++;
		}
		b = ext4_inode_bitmap(sb, gdp);
		if (b >= first_block && b <= last_block) {
			ext4_set_bit(EXT4_B2C(sbi, b - first_block), buf);
			count++;
		}
		b = ext4_inode_table(sb, gdp);
		if (b >= first_block && b + sbi->s_itb_per_group <= last_block)
			for (j = 0; j < sbi->s_itb_per_group; j++, b++) {
				int c = EXT4_B2C(sbi, b - first_block);
				ext4_set_bit(c, buf);
				count++;
			}
		if (i != grp)
			continue;
		s = 0;
		if (ext4_bg_has_super(sb, grp)) {
			ext4_set_bit(s++, buf);
			count++;
		}
		j = ext4_bg_num_gdb(sb, grp);
		if (s + j > EXT4_BLOCKS_PER_GROUP(sb)) {
			ext4_error(sb, "Invalid number of block group "
				   "descriptor blocks: %d", j);
			j = EXT4_BLOCKS_PER_GROUP(sb) - s;
		}
		count += j;
		for (; j > 0; j--)
			ext4_set_bit(EXT4_B2C(sbi, s++), buf);
	}
	if (!count)
		return 0;
	return EXT4_CLUSTERS_PER_GROUP(sb) -
		ext4_count_free(buf, EXT4_CLUSTERS_PER_GROUP(sb) / 8);
}

/*
 * Compute the overhead and stash it in sbi->s_overhead
 */
int ext4_calculate_overhead(struct super_block *sb)
{
	struct ext4_sb_info *sbi = EXT4_SB(sb);
	struct ext4_super_block *es = sbi->s_es;
	struct inode *j_inode;
	unsigned int j_blocks, j_inum = le32_to_cpu(es->s_journal_inum);
	ext4_group_t i, ngroups = ext4_get_groups_count(sb);
	ext4_fsblk_t overhead = 0;
	char *buf = (char *) get_zeroed_page(GFP_NOFS);

	if (!buf)
		return -ENOMEM;

	/*
	 * Compute the overhead (FS structures).  This is constant
	 * for a given filesystem unless the number of block groups
	 * changes so we cache the previous value until it does.
	 */

	/*
	 * All of the blocks before first_data_block are overhead
	 */
	overhead = EXT4_B2C(sbi, le32_to_cpu(es->s_first_data_block));

	/*
	 * Add the overhead found in each block group
	 */
	for (i = 0; i < ngroups; i++) {
		int blks;

		blks = count_overhead(sb, i, buf);
		overhead += blks;
		if (blks)
			memset(buf, 0, PAGE_SIZE);
		cond_resched();
	}

	/*
	 * Add the internal journal blocks whether the journal has been
	 * loaded or not
	 */
	if (sbi->s_journal && !sbi->s_journal_bdev)
		overhead += EXT4_NUM_B2C(sbi, sbi->s_journal->j_total_len);
	else if (ext4_has_feature_journal(sb) && !sbi->s_journal && j_inum) {
		/* j_inum for internal journal is non-zero */
		j_inode = ext4_get_journal_inode(sb, j_inum);
		if (j_inode) {
			j_blocks = j_inode->i_size >> sb->s_blocksize_bits;
			overhead += EXT4_NUM_B2C(sbi, j_blocks);
			iput(j_inode);
		} else {
			ext4_msg(sb, KERN_ERR, "can't get journal size");
		}
	}
	sbi->s_overhead = overhead;
	smp_wmb();
	free_page((unsigned long) buf);
	return 0;
}

static void ext4_set_resv_clusters(struct super_block *sb)
{
	ext4_fsblk_t resv_clusters;
	struct ext4_sb_info *sbi = EXT4_SB(sb);

	/*
	 * There's no need to reserve anything when we aren't using extents.
	 * The space estimates are exact, there are no unwritten extents,
	 * hole punching doesn't need new metadata... This is needed especially
	 * to keep ext2/3 backward compatibility.
	 */
	if (!ext4_has_feature_extents(sb))
		return;
	/*
	 * By default we reserve 2% or 4096 clusters, whichever is smaller.
	 * This should cover the situations where we can not afford to run
	 * out of space like for example punch hole, or converting
	 * unwritten extents in delalloc path. In most cases such
	 * allocation would require 1, or 2 blocks, higher numbers are
	 * very rare.
	 */
	resv_clusters = (ext4_blocks_count(sbi->s_es) >>
			 sbi->s_cluster_bits);

	do_div(resv_clusters, 50);
	resv_clusters = min_t(ext4_fsblk_t, resv_clusters, 4096);

	atomic64_set(&sbi->s_resv_clusters, resv_clusters);
}

static const char *ext4_quota_mode(struct super_block *sb)
{
#ifdef CONFIG_QUOTA
	if (!ext4_quota_capable(sb))
		return "none";

	if (EXT4_SB(sb)->s_journal && ext4_is_quota_journalled(sb))
		return "journalled";
	else
		return "writeback";
#else
	return "disabled";
#endif
}

<<<<<<< HEAD
static void __always_unused ext4_setup_csum_trigger(struct super_block *sb,
=======
static void ext4_setup_csum_trigger(struct super_block *sb,
>>>>>>> eb3cdb58
				    enum ext4_journal_trigger_type type,
				    void (*trigger)(
					struct jbd2_buffer_trigger_type *type,
					struct buffer_head *bh,
					void *mapped_data,
					size_t size))
<<<<<<< HEAD
{
	struct ext4_sb_info *sbi = EXT4_SB(sb);

	sbi->s_journal_triggers[type].sb = sb;
	sbi->s_journal_triggers[type].tr_triggers.t_frozen = trigger;
}

static int ext4_fill_super(struct super_block *sb, void *data, int silent)
=======
>>>>>>> eb3cdb58
{
	struct ext4_sb_info *sbi = EXT4_SB(sb);

	sbi->s_journal_triggers[type].sb = sb;
	sbi->s_journal_triggers[type].tr_triggers.t_frozen = trigger;
}

static void ext4_free_sbi(struct ext4_sb_info *sbi)
{
	if (!sbi)
		return;

	kfree(sbi->s_blockgroup_lock);
	fs_put_dax(sbi->s_daxdev, NULL);
	kfree(sbi);
}

static struct ext4_sb_info *ext4_alloc_sbi(struct super_block *sb)
{
	struct ext4_sb_info *sbi;

	sbi = kzalloc(sizeof(*sbi), GFP_KERNEL);
	if (!sbi)
		return NULL;

	sbi->s_daxdev = fs_dax_get_by_bdev(sb->s_bdev, &sbi->s_dax_part_off,
					   NULL, NULL);

	sbi->s_blockgroup_lock =
		kzalloc(sizeof(struct blockgroup_lock), GFP_KERNEL);

	if (!sbi->s_blockgroup_lock)
		goto err_out;

	sb->s_fs_info = sbi;
	sbi->s_sb = sb;
	return sbi;
err_out:
	fs_put_dax(sbi->s_daxdev, NULL);
	kfree(sbi);
	return NULL;
}

static void ext4_set_def_opts(struct super_block *sb,
			      struct ext4_super_block *es)
{
	unsigned long def_mount_opts;

	/* Set defaults before we parse the mount options */
	def_mount_opts = le32_to_cpu(es->s_default_mount_opts);
	set_opt(sb, INIT_INODE_TABLE);
	if (def_mount_opts & EXT4_DEFM_DEBUG)
		set_opt(sb, DEBUG);
	if (def_mount_opts & EXT4_DEFM_BSDGROUPS)
		set_opt(sb, GRPID);
	if (def_mount_opts & EXT4_DEFM_UID16)
		set_opt(sb, NO_UID32);
	/* xattr user namespace & acls are now defaulted on */
	set_opt(sb, XATTR_USER);
#ifdef CONFIG_EXT4_FS_POSIX_ACL
	set_opt(sb, POSIX_ACL);
#endif
	if (ext4_has_feature_fast_commit(sb))
		set_opt2(sb, JOURNAL_FAST_COMMIT);
	/* don't forget to enable journal_csum when metadata_csum is enabled. */
	if (ext4_has_metadata_csum(sb))
		set_opt(sb, JOURNAL_CHECKSUM);

	if ((def_mount_opts & EXT4_DEFM_JMODE) == EXT4_DEFM_JMODE_DATA)
		set_opt(sb, JOURNAL_DATA);
	else if ((def_mount_opts & EXT4_DEFM_JMODE) == EXT4_DEFM_JMODE_ORDERED)
		set_opt(sb, ORDERED_DATA);
	else if ((def_mount_opts & EXT4_DEFM_JMODE) == EXT4_DEFM_JMODE_WBACK)
		set_opt(sb, WRITEBACK_DATA);

	if (le16_to_cpu(es->s_errors) == EXT4_ERRORS_PANIC)
		set_opt(sb, ERRORS_PANIC);
	else if (le16_to_cpu(es->s_errors) == EXT4_ERRORS_CONTINUE)
		set_opt(sb, ERRORS_CONT);
	else
		set_opt(sb, ERRORS_RO);
	/* block_validity enabled by default; disable with noblock_validity */
	set_opt(sb, BLOCK_VALIDITY);
	if (def_mount_opts & EXT4_DEFM_DISCARD)
		set_opt(sb, DISCARD);

	if ((def_mount_opts & EXT4_DEFM_NOBARRIER) == 0)
		set_opt(sb, BARRIER);

	/*
	 * enable delayed allocation by default
	 * Use -o nodelalloc to turn it off
	 */
	if (!IS_EXT3_SB(sb) && !IS_EXT2_SB(sb) &&
	    ((def_mount_opts & EXT4_DEFM_NODELALLOC) == 0))
		set_opt(sb, DELALLOC);

	if (sb->s_blocksize == PAGE_SIZE)
		set_opt(sb, DIOREAD_NOLOCK);
}

static int ext4_handle_clustersize(struct super_block *sb)
{
	struct ext4_sb_info *sbi = EXT4_SB(sb);
	struct ext4_super_block *es = sbi->s_es;
	int clustersize;

	/* Handle clustersize */
	clustersize = BLOCK_SIZE << le32_to_cpu(es->s_log_cluster_size);
	if (ext4_has_feature_bigalloc(sb)) {
		if (clustersize < sb->s_blocksize) {
			ext4_msg(sb, KERN_ERR,
				 "cluster size (%d) smaller than "
				 "block size (%lu)", clustersize, sb->s_blocksize);
			return -EINVAL;
		}
		sbi->s_cluster_bits = le32_to_cpu(es->s_log_cluster_size) -
			le32_to_cpu(es->s_log_block_size);
		sbi->s_clusters_per_group =
			le32_to_cpu(es->s_clusters_per_group);
		if (sbi->s_clusters_per_group > sb->s_blocksize * 8) {
			ext4_msg(sb, KERN_ERR,
				 "#clusters per group too big: %lu",
				 sbi->s_clusters_per_group);
			return -EINVAL;
		}
		if (sbi->s_blocks_per_group !=
		    (sbi->s_clusters_per_group * (clustersize / sb->s_blocksize))) {
			ext4_msg(sb, KERN_ERR, "blocks per group (%lu) and "
				 "clusters per group (%lu) inconsistent",
				 sbi->s_blocks_per_group,
				 sbi->s_clusters_per_group);
			return -EINVAL;
		}
	} else {
		if (clustersize != sb->s_blocksize) {
			ext4_msg(sb, KERN_ERR,
				 "fragment/cluster size (%d) != "
				 "block size (%lu)", clustersize, sb->s_blocksize);
			return -EINVAL;
		}
		if (sbi->s_blocks_per_group > sb->s_blocksize * 8) {
			ext4_msg(sb, KERN_ERR,
				 "#blocks per group too big: %lu",
				 sbi->s_blocks_per_group);
			return -EINVAL;
		}
		sbi->s_clusters_per_group = sbi->s_blocks_per_group;
		sbi->s_cluster_bits = 0;
	}
	sbi->s_cluster_ratio = clustersize / sb->s_blocksize;

	/* Do we have standard group size of clustersize * 8 blocks ? */
	if (sbi->s_blocks_per_group == clustersize << 3)
		set_opt2(sb, STD_GROUP_SIZE);

	return 0;
}

static void ext4_fast_commit_init(struct super_block *sb)
{
	struct ext4_sb_info *sbi = EXT4_SB(sb);

	/* Initialize fast commit stuff */
	atomic_set(&sbi->s_fc_subtid, 0);
	INIT_LIST_HEAD(&sbi->s_fc_q[FC_Q_MAIN]);
	INIT_LIST_HEAD(&sbi->s_fc_q[FC_Q_STAGING]);
	INIT_LIST_HEAD(&sbi->s_fc_dentry_q[FC_Q_MAIN]);
	INIT_LIST_HEAD(&sbi->s_fc_dentry_q[FC_Q_STAGING]);
	sbi->s_fc_bytes = 0;
	ext4_clear_mount_flag(sb, EXT4_MF_FC_INELIGIBLE);
	sbi->s_fc_ineligible_tid = 0;
	spin_lock_init(&sbi->s_fc_lock);
	memset(&sbi->s_fc_stats, 0, sizeof(sbi->s_fc_stats));
	sbi->s_fc_replay_state.fc_regions = NULL;
	sbi->s_fc_replay_state.fc_regions_size = 0;
	sbi->s_fc_replay_state.fc_regions_used = 0;
	sbi->s_fc_replay_state.fc_regions_valid = 0;
	sbi->s_fc_replay_state.fc_modified_inodes = NULL;
	sbi->s_fc_replay_state.fc_modified_inodes_size = 0;
	sbi->s_fc_replay_state.fc_modified_inodes_used = 0;
}

static int ext4_inode_info_init(struct super_block *sb,
				struct ext4_super_block *es)
{
	struct ext4_sb_info *sbi = EXT4_SB(sb);

	if (le32_to_cpu(es->s_rev_level) == EXT4_GOOD_OLD_REV) {
		sbi->s_inode_size = EXT4_GOOD_OLD_INODE_SIZE;
		sbi->s_first_ino = EXT4_GOOD_OLD_FIRST_INO;
	} else {
		sbi->s_inode_size = le16_to_cpu(es->s_inode_size);
		sbi->s_first_ino = le32_to_cpu(es->s_first_ino);
		if (sbi->s_first_ino < EXT4_GOOD_OLD_FIRST_INO) {
			ext4_msg(sb, KERN_ERR, "invalid first ino: %u",
				 sbi->s_first_ino);
			return -EINVAL;
		}
		if ((sbi->s_inode_size < EXT4_GOOD_OLD_INODE_SIZE) ||
		    (!is_power_of_2(sbi->s_inode_size)) ||
		    (sbi->s_inode_size > sb->s_blocksize)) {
			ext4_msg(sb, KERN_ERR,
			       "unsupported inode size: %d",
			       sbi->s_inode_size);
			ext4_msg(sb, KERN_ERR, "blocksize: %lu", sb->s_blocksize);
			return -EINVAL;
		}
		/*
		 * i_atime_extra is the last extra field available for
		 * [acm]times in struct ext4_inode. Checking for that
		 * field should suffice to ensure we have extra space
		 * for all three.
		 */
		if (sbi->s_inode_size >= offsetof(struct ext4_inode, i_atime_extra) +
			sizeof(((struct ext4_inode *)0)->i_atime_extra)) {
			sb->s_time_gran = 1;
			sb->s_time_max = EXT4_EXTRA_TIMESTAMP_MAX;
		} else {
			sb->s_time_gran = NSEC_PER_SEC;
			sb->s_time_max = EXT4_NON_EXTRA_TIMESTAMP_MAX;
		}
		sb->s_time_min = EXT4_TIMESTAMP_MIN;
	}

	if (sbi->s_inode_size > EXT4_GOOD_OLD_INODE_SIZE) {
		sbi->s_want_extra_isize = sizeof(struct ext4_inode) -
			EXT4_GOOD_OLD_INODE_SIZE;
		if (ext4_has_feature_extra_isize(sb)) {
			unsigned v, max = (sbi->s_inode_size -
					   EXT4_GOOD_OLD_INODE_SIZE);

			v = le16_to_cpu(es->s_want_extra_isize);
			if (v > max) {
				ext4_msg(sb, KERN_ERR,
					 "bad s_want_extra_isize: %d", v);
				return -EINVAL;
			}
			if (sbi->s_want_extra_isize < v)
				sbi->s_want_extra_isize = v;

			v = le16_to_cpu(es->s_min_extra_isize);
			if (v > max) {
				ext4_msg(sb, KERN_ERR,
					 "bad s_min_extra_isize: %d", v);
				return -EINVAL;
			}
			if (sbi->s_want_extra_isize < v)
				sbi->s_want_extra_isize = v;
		}
	}

<<<<<<< HEAD
	if (sbi->s_es->s_mount_opts[0]) {
		char *s_mount_opts = kstrndup(sbi->s_es->s_mount_opts,
					      sizeof(sbi->s_es->s_mount_opts),
					      GFP_KERNEL);
		if (!s_mount_opts)
			goto failed_mount;
		if (!parse_options(s_mount_opts, sb, &parsed_opts, 0)) {
			ext4_msg(sb, KERN_WARNING,
				 "failed to parse options in superblock: %s",
				 s_mount_opts);
		}
		kfree(s_mount_opts);
	}
	sbi->s_def_mount_opt = sbi->s_mount_opt;
	sbi->s_def_mount_opt2 = sbi->s_mount_opt2;
	if (!parse_options((char *) data, sb, &parsed_opts, 0))
		goto failed_mount;
=======
	return 0;
}
>>>>>>> eb3cdb58

#if IS_ENABLED(CONFIG_UNICODE)
static int ext4_encoding_init(struct super_block *sb, struct ext4_super_block *es)
{
	const struct ext4_sb_encodings *encoding_info;
	struct unicode_map *encoding;
	__u16 encoding_flags = le16_to_cpu(es->s_encoding_flags);

	if (!ext4_has_feature_casefold(sb) || sb->s_encoding)
		return 0;

	encoding_info = ext4_sb_read_encoding(es);
	if (!encoding_info) {
		ext4_msg(sb, KERN_ERR,
			"Encoding requested by superblock is unknown");
		return -EINVAL;
	}

	encoding = utf8_load(encoding_info->version);
	if (IS_ERR(encoding)) {
		ext4_msg(sb, KERN_ERR,
			"can't mount with superblock charset: %s-%u.%u.%u "
			"not supported by the kernel. flags: 0x%x.",
			encoding_info->name,
			unicode_major(encoding_info->version),
			unicode_minor(encoding_info->version),
			unicode_rev(encoding_info->version),
			encoding_flags);
		return -EINVAL;
	}
	ext4_msg(sb, KERN_INFO,"Using encoding defined by superblock: "
		"%s-%u.%u.%u with flags 0x%hx", encoding_info->name,
		unicode_major(encoding_info->version),
		unicode_minor(encoding_info->version),
		unicode_rev(encoding_info->version),
		encoding_flags);

	sb->s_encoding = encoding;
	sb->s_encoding_flags = encoding_flags;

	return 0;
}
#else
static inline int ext4_encoding_init(struct super_block *sb, struct ext4_super_block *es)
{
	return 0;
}
#endif

static int ext4_init_metadata_csum(struct super_block *sb, struct ext4_super_block *es)
{
	struct ext4_sb_info *sbi = EXT4_SB(sb);

	/* Warn if metadata_csum and gdt_csum are both set. */
	if (ext4_has_feature_metadata_csum(sb) &&
	    ext4_has_feature_gdt_csum(sb))
		ext4_warning(sb, "metadata_csum and uninit_bg are "
			     "redundant flags; please run fsck.");

	/* Check for a known checksum algorithm */
	if (!ext4_verify_csum_type(sb, es)) {
		ext4_msg(sb, KERN_ERR, "VFS: Found ext4 filesystem with "
			 "unknown checksum algorithm.");
		return -EINVAL;
	}
	ext4_setup_csum_trigger(sb, EXT4_JTR_ORPHAN_FILE,
				ext4_orphan_file_block_trigger);

	/* Load the checksum driver */
	sbi->s_chksum_driver = crypto_alloc_shash("crc32c", 0, 0);
	if (IS_ERR(sbi->s_chksum_driver)) {
		int ret = PTR_ERR(sbi->s_chksum_driver);
		ext4_msg(sb, KERN_ERR, "Cannot load crc32c driver.");
		sbi->s_chksum_driver = NULL;
		return ret;
	}

	/* Check superblock checksum */
	if (!ext4_superblock_csum_verify(sb, es)) {
		ext4_msg(sb, KERN_ERR, "VFS: Found ext4 filesystem with "
			 "invalid superblock checksum.  Run e2fsck?");
		return -EFSBADCRC;
	}

	/* Precompute checksum seed for all metadata */
	if (ext4_has_feature_csum_seed(sb))
		sbi->s_csum_seed = le32_to_cpu(es->s_checksum_seed);
	else if (ext4_has_metadata_csum(sb) || ext4_has_feature_ea_inode(sb))
		sbi->s_csum_seed = ext4_chksum(sbi, ~0, es->s_uuid,
					       sizeof(es->s_uuid));
	return 0;
}

static int ext4_check_feature_compatibility(struct super_block *sb,
					    struct ext4_super_block *es,
					    int silent)
{
	struct ext4_sb_info *sbi = EXT4_SB(sb);

	/* i_version is always enabled now */
	sb->s_flags |= SB_I_VERSION;

	if (le32_to_cpu(es->s_rev_level) == EXT4_GOOD_OLD_REV &&
	    (ext4_has_compat_features(sb) ||
	     ext4_has_ro_compat_features(sb) ||
	     ext4_has_incompat_features(sb)))
		ext4_msg(sb, KERN_WARNING,
		       "feature flags set on rev 0 fs, "
		       "running e2fsck is recommended");

	if (es->s_creator_os == cpu_to_le32(EXT4_OS_HURD)) {
		set_opt2(sb, HURD_COMPAT);
		if (ext4_has_feature_64bit(sb)) {
			ext4_msg(sb, KERN_ERR,
				 "The Hurd can't support 64-bit file systems");
			return -EINVAL;
		}

		/*
		 * ea_inode feature uses l_i_version field which is not
		 * available in HURD_COMPAT mode.
		 */
		if (ext4_has_feature_ea_inode(sb)) {
			ext4_msg(sb, KERN_ERR,
				 "ea_inode feature is not supported for Hurd");
			return -EINVAL;
		}
	}

	if (IS_EXT2_SB(sb)) {
		if (ext2_feature_set_ok(sb))
			ext4_msg(sb, KERN_INFO, "mounting ext2 file system "
				 "using the ext4 subsystem");
		else {
			/*
			 * If we're probing be silent, if this looks like
			 * it's actually an ext[34] filesystem.
			 */
			if (silent && ext4_feature_set_ok(sb, sb_rdonly(sb)))
				return -EINVAL;
			ext4_msg(sb, KERN_ERR, "couldn't mount as ext2 due "
				 "to feature incompatibilities");
			return -EINVAL;
		}
	}

	if (IS_EXT3_SB(sb)) {
		if (ext3_feature_set_ok(sb))
			ext4_msg(sb, KERN_INFO, "mounting ext3 file system "
				 "using the ext4 subsystem");
		else {
			/*
			 * If we're probing be silent, if this looks like
			 * it's actually an ext4 filesystem.
			 */
			if (silent && ext4_feature_set_ok(sb, sb_rdonly(sb)))
				return -EINVAL;
			ext4_msg(sb, KERN_ERR, "couldn't mount as ext3 due "
				 "to feature incompatibilities");
			return -EINVAL;
		}
	}

	/*
	 * Check feature flags regardless of the revision level, since we
	 * previously didn't change the revision level when setting the flags,
	 * so there is a chance incompat flags are set on a rev 0 filesystem.
	 */
	if (!ext4_feature_set_ok(sb, (sb_rdonly(sb))))
		return -EINVAL;

	if (sbi->s_daxdev) {
		if (sb->s_blocksize == PAGE_SIZE)
			set_bit(EXT4_FLAGS_BDEV_IS_DAX, &sbi->s_ext4_flags);
		else
			ext4_msg(sb, KERN_ERR, "unsupported blocksize for DAX\n");
	}

	if (sbi->s_mount_opt & EXT4_MOUNT_DAX_ALWAYS) {
		if (ext4_has_feature_inline_data(sb)) {
			ext4_msg(sb, KERN_ERR, "Cannot use DAX on a filesystem"
					" that may contain inline data");
			return -EINVAL;
		}
		if (!test_bit(EXT4_FLAGS_BDEV_IS_DAX, &sbi->s_ext4_flags)) {
			ext4_msg(sb, KERN_ERR,
				"DAX unsupported by block device.");
			return -EINVAL;
		}
	}

	if (ext4_has_feature_encrypt(sb) && es->s_encryption_level) {
		ext4_msg(sb, KERN_ERR, "Unsupported encryption level %d",
			 es->s_encryption_level);
		return -EINVAL;
	}

	return 0;
}

static int ext4_check_geometry(struct super_block *sb,
			       struct ext4_super_block *es)
{
	struct ext4_sb_info *sbi = EXT4_SB(sb);
	__u64 blocks_count;
	int err;

	if (le16_to_cpu(sbi->s_es->s_reserved_gdt_blocks) > (sb->s_blocksize / 4)) {
		ext4_msg(sb, KERN_ERR,
			 "Number of reserved GDT blocks insanely large: %d",
			 le16_to_cpu(sbi->s_es->s_reserved_gdt_blocks));
		return -EINVAL;
	}
	/*
	 * Test whether we have more sectors than will fit in sector_t,
	 * and whether the max offset is addressable by the page cache.
	 */
	err = generic_check_addressable(sb->s_blocksize_bits,
					ext4_blocks_count(es));
	if (err) {
		ext4_msg(sb, KERN_ERR, "filesystem"
			 " too large to mount safely on this system");
		return err;
	}
<<<<<<< HEAD
	sbi->s_itb_per_group = sbi->s_inodes_per_group /
					sbi->s_inodes_per_block;
	sbi->s_desc_per_block = blocksize / EXT4_DESC_SIZE(sb);
	sbi->s_sbh = bh;
	sbi->s_mount_state = le16_to_cpu(es->s_state) & ~EXT4_FC_REPLAY;
	sbi->s_addr_per_block_bits = ilog2(EXT4_ADDR_PER_BLOCK(sb));
	sbi->s_desc_per_block_bits = ilog2(EXT4_DESC_PER_BLOCK(sb));

	for (i = 0; i < 4; i++)
		sbi->s_hash_seed[i] = le32_to_cpu(es->s_hash_seed[i]);
	sbi->s_def_hash_version = es->s_def_hash_version;
	if (ext4_has_feature_dir_index(sb)) {
		i = le32_to_cpu(es->s_flags);
		if (i & EXT2_FLAGS_UNSIGNED_HASH)
			sbi->s_hash_unsigned = 3;
		else if ((i & EXT2_FLAGS_SIGNED_HASH) == 0) {
#ifdef __CHAR_UNSIGNED__
			if (!sb_rdonly(sb))
				es->s_flags |=
					cpu_to_le32(EXT2_FLAGS_UNSIGNED_HASH);
			sbi->s_hash_unsigned = 3;
#else
			if (!sb_rdonly(sb))
				es->s_flags |=
					cpu_to_le32(EXT2_FLAGS_SIGNED_HASH);
#endif
		}
	}

	/* Handle clustersize */
	clustersize = BLOCK_SIZE << le32_to_cpu(es->s_log_cluster_size);
	if (ext4_has_feature_bigalloc(sb)) {
		if (clustersize < blocksize) {
			ext4_msg(sb, KERN_ERR,
				 "cluster size (%d) smaller than "
				 "block size (%d)", clustersize, blocksize);
			goto failed_mount;
		}
		sbi->s_cluster_bits = le32_to_cpu(es->s_log_cluster_size) -
			le32_to_cpu(es->s_log_block_size);
		sbi->s_clusters_per_group =
			le32_to_cpu(es->s_clusters_per_group);
		if (sbi->s_clusters_per_group > blocksize * 8) {
			ext4_msg(sb, KERN_ERR,
				 "#clusters per group too big: %lu",
				 sbi->s_clusters_per_group);
			goto failed_mount;
		}
		if (sbi->s_blocks_per_group !=
		    (sbi->s_clusters_per_group * (clustersize / blocksize))) {
			ext4_msg(sb, KERN_ERR, "blocks per group (%lu) and "
				 "clusters per group (%lu) inconsistent",
				 sbi->s_blocks_per_group,
				 sbi->s_clusters_per_group);
			goto failed_mount;
		}
	} else {
		if (clustersize != blocksize) {
			ext4_msg(sb, KERN_ERR,
				 "fragment/cluster size (%d) != "
				 "block size (%d)", clustersize, blocksize);
			goto failed_mount;
		}
		if (sbi->s_blocks_per_group > blocksize * 8) {
			ext4_msg(sb, KERN_ERR,
				 "#blocks per group too big: %lu",
				 sbi->s_blocks_per_group);
			goto failed_mount;
		}
		sbi->s_clusters_per_group = sbi->s_blocks_per_group;
		sbi->s_cluster_bits = 0;
	}
	sbi->s_cluster_ratio = clustersize / blocksize;

	/* Do we have standard group size of clustersize * 8 blocks ? */
	if (sbi->s_blocks_per_group == clustersize << 3)
		set_opt2(sb, STD_GROUP_SIZE);

	/*
	 * Test whether we have more sectors than will fit in sector_t,
	 * and whether the max offset is addressable by the page cache.
	 */
	err = generic_check_addressable(sb->s_blocksize_bits,
					ext4_blocks_count(es));
	if (err) {
		ext4_msg(sb, KERN_ERR, "filesystem"
			 " too large to mount safely on this system");
		goto failed_mount;
	}

	if (EXT4_BLOCKS_PER_GROUP(sb) == 0)
		goto cantfind_ext4;
=======
>>>>>>> eb3cdb58

	/* check blocks count against device size */
	blocks_count = sb_bdev_nr_blocks(sb);
	if (blocks_count && ext4_blocks_count(es) > blocks_count) {
		ext4_msg(sb, KERN_WARNING, "bad geometry: block count %llu "
		       "exceeds size of device (%llu blocks)",
		       ext4_blocks_count(es), blocks_count);
		return -EINVAL;
	}

	/*
	 * It makes no sense for the first data block to be beyond the end
	 * of the filesystem.
	 */
	if (le32_to_cpu(es->s_first_data_block) >= ext4_blocks_count(es)) {
		ext4_msg(sb, KERN_WARNING, "bad geometry: first data "
			 "block %u is beyond end of filesystem (%llu)",
			 le32_to_cpu(es->s_first_data_block),
			 ext4_blocks_count(es));
		return -EINVAL;
	}
	if ((es->s_first_data_block == 0) && (es->s_log_block_size == 0) &&
	    (sbi->s_cluster_ratio == 1)) {
		ext4_msg(sb, KERN_WARNING, "bad geometry: first data "
			 "block is 0 with a 1k block and cluster size");
		return -EINVAL;
	}

	blocks_count = (ext4_blocks_count(es) -
			le32_to_cpu(es->s_first_data_block) +
			EXT4_BLOCKS_PER_GROUP(sb) - 1);
	do_div(blocks_count, EXT4_BLOCKS_PER_GROUP(sb));
	if (blocks_count > ((uint64_t)1<<32) - EXT4_DESC_PER_BLOCK(sb)) {
		ext4_msg(sb, KERN_WARNING, "groups count too large: %llu "
		       "(block count %llu, first data block %u, "
		       "blocks per group %lu)", blocks_count,
		       ext4_blocks_count(es),
		       le32_to_cpu(es->s_first_data_block),
		       EXT4_BLOCKS_PER_GROUP(sb));
		return -EINVAL;
	}
	sbi->s_groups_count = blocks_count;
	sbi->s_blockfile_groups = min_t(ext4_group_t, sbi->s_groups_count,
			(EXT4_MAX_BLOCK_FILE_PHYS / EXT4_BLOCKS_PER_GROUP(sb)));
	if (((u64)sbi->s_groups_count * sbi->s_inodes_per_group) !=
	    le32_to_cpu(es->s_inodes_count)) {
		ext4_msg(sb, KERN_ERR, "inodes count not valid: %u vs %llu",
			 le32_to_cpu(es->s_inodes_count),
			 ((u64)sbi->s_groups_count * sbi->s_inodes_per_group));
		return -EINVAL;
	}

	return 0;
}

static int ext4_group_desc_init(struct super_block *sb,
				struct ext4_super_block *es,
				ext4_fsblk_t logical_sb_block,
				ext4_group_t *first_not_zeroed)
{
	struct ext4_sb_info *sbi = EXT4_SB(sb);
	unsigned int db_count;
	ext4_fsblk_t block;
	int i;

	db_count = (sbi->s_groups_count + EXT4_DESC_PER_BLOCK(sb) - 1) /
		   EXT4_DESC_PER_BLOCK(sb);
	if (ext4_has_feature_meta_bg(sb)) {
		if (le32_to_cpu(es->s_first_meta_bg) > db_count) {
			ext4_msg(sb, KERN_WARNING,
				 "first meta block group too large: %u "
				 "(group descriptor block count %u)",
				 le32_to_cpu(es->s_first_meta_bg), db_count);
			return -EINVAL;
		}
	}
	rcu_assign_pointer(sbi->s_group_desc,
			   kvmalloc_array(db_count,
					  sizeof(struct buffer_head *),
					  GFP_KERNEL));
	if (sbi->s_group_desc == NULL) {
		ext4_msg(sb, KERN_ERR, "not enough memory");
		return -ENOMEM;
	}

	bgl_lock_init(sbi->s_blockgroup_lock);

	/* Pre-read the descriptors into the buffer cache */
	for (i = 0; i < db_count; i++) {
		block = descriptor_loc(sb, logical_sb_block, i);
		ext4_sb_breadahead_unmovable(sb, block);
	}

	for (i = 0; i < db_count; i++) {
		struct buffer_head *bh;

		block = descriptor_loc(sb, logical_sb_block, i);
		bh = ext4_sb_bread_unmovable(sb, block);
		if (IS_ERR(bh)) {
			ext4_msg(sb, KERN_ERR,
			       "can't read group descriptor %d", i);
			sbi->s_gdb_count = i;
			return PTR_ERR(bh);
		}
		rcu_read_lock();
		rcu_dereference(sbi->s_group_desc)[i] = bh;
		rcu_read_unlock();
	}
	sbi->s_gdb_count = db_count;
	if (!ext4_check_descriptors(sb, logical_sb_block, first_not_zeroed)) {
		ext4_msg(sb, KERN_ERR, "group descriptors corrupted!");
		return -EFSCORRUPTED;
	}

<<<<<<< HEAD
	timer_setup(&sbi->s_err_report, print_daily_error_info, 0);
	spin_lock_init(&sbi->s_error_lock);
	INIT_WORK(&sbi->s_error_work, flush_stashed_error_work);

	/* Register extent status tree shrinker */
	if (ext4_es_register_shrinker(sbi))
		goto failed_mount3;

	sbi->s_stripe = ext4_get_stripe_size(sbi);
	sbi->s_extent_max_zeroout_kb = 32;

	/*
	 * set up enough so that it can read an inode
	 */
	sb->s_op = &ext4_sops;
	sb->s_export_op = &ext4_export_ops;
	sb->s_xattr = ext4_xattr_handlers;
#ifdef CONFIG_FS_ENCRYPTION
	sb->s_cop = &ext4_cryptops;
#endif
#ifdef CONFIG_FS_VERITY
	sb->s_vop = &ext4_verityops;
#endif
#ifdef CONFIG_QUOTA
	sb->dq_op = &ext4_quota_operations;
	if (ext4_has_feature_quota(sb))
		sb->s_qcop = &dquot_quotactl_sysfile_ops;
	else
		sb->s_qcop = &ext4_qctl_operations;
	sb->s_quota_types = QTYPE_MASK_USR | QTYPE_MASK_GRP | QTYPE_MASK_PRJ;
#endif
	memcpy(&sb->s_uuid, es->s_uuid, sizeof(es->s_uuid));

	INIT_LIST_HEAD(&sbi->s_orphan); /* unlinked but open files */
	mutex_init(&sbi->s_orphan_lock);

	/* Initialize fast commit stuff */
	atomic_set(&sbi->s_fc_subtid, 0);
	INIT_LIST_HEAD(&sbi->s_fc_q[FC_Q_MAIN]);
	INIT_LIST_HEAD(&sbi->s_fc_q[FC_Q_STAGING]);
	INIT_LIST_HEAD(&sbi->s_fc_dentry_q[FC_Q_MAIN]);
	INIT_LIST_HEAD(&sbi->s_fc_dentry_q[FC_Q_STAGING]);
	sbi->s_fc_bytes = 0;
	ext4_clear_mount_flag(sb, EXT4_MF_FC_INELIGIBLE);
	sbi->s_fc_ineligible_tid = 0;
	spin_lock_init(&sbi->s_fc_lock);
	memset(&sbi->s_fc_stats, 0, sizeof(sbi->s_fc_stats));
	sbi->s_fc_replay_state.fc_regions = NULL;
	sbi->s_fc_replay_state.fc_regions_size = 0;
	sbi->s_fc_replay_state.fc_regions_used = 0;
	sbi->s_fc_replay_state.fc_regions_valid = 0;
	sbi->s_fc_replay_state.fc_modified_inodes = NULL;
	sbi->s_fc_replay_state.fc_modified_inodes_size = 0;
	sbi->s_fc_replay_state.fc_modified_inodes_used = 0;

	sb->s_root = NULL;

	needs_recovery = (es->s_last_orphan != 0 ||
			  ext4_has_feature_journal_needs_recovery(sb));
=======
	return 0;
}
>>>>>>> eb3cdb58

static int ext4_load_and_init_journal(struct super_block *sb,
				      struct ext4_super_block *es,
				      struct ext4_fs_context *ctx)
{
	struct ext4_sb_info *sbi = EXT4_SB(sb);
	int err;

<<<<<<< HEAD
	/*
	 * The first inode we look at is the journal inode.  Don't try
	 * root first: it may be modified in the journal!
	 */
	if (!test_opt(sb, NOLOAD) && ext4_has_feature_journal(sb)) {
		err = ext4_load_journal(sb, es, parsed_opts.journal_devnum);
		if (err)
			goto failed_mount3a;
	} else if (test_opt(sb, NOLOAD) && !sb_rdonly(sb) &&
		   ext4_has_feature_journal_needs_recovery(sb)) {
		ext4_msg(sb, KERN_ERR, "required journal recovery "
		       "suppressed and not mounted read-only");
		goto failed_mount3a;
	} else {
		/* Nojournal mode, all journal mount options are illegal */
		if (test_opt2(sb, EXPLICIT_JOURNAL_CHECKSUM)) {
			ext4_msg(sb, KERN_ERR, "can't mount with "
				 "journal_checksum, fs mounted w/o journal");
			goto failed_mount3a;
		}
		if (test_opt(sb, JOURNAL_ASYNC_COMMIT)) {
			ext4_msg(sb, KERN_ERR, "can't mount with "
				 "journal_async_commit, fs mounted w/o journal");
			goto failed_mount3a;
		}
		if (sbi->s_commit_interval != JBD2_DEFAULT_MAX_COMMIT_AGE*HZ) {
			ext4_msg(sb, KERN_ERR, "can't mount with "
				 "commit=%lu, fs mounted w/o journal",
				 sbi->s_commit_interval / HZ);
			goto failed_mount3a;
		}
		if (EXT4_MOUNT_DATA_FLAGS &
		    (sbi->s_mount_opt ^ sbi->s_def_mount_opt)) {
			ext4_msg(sb, KERN_ERR, "can't mount with "
				 "data=, fs mounted w/o journal");
			goto failed_mount3a;
		}
		sbi->s_def_mount_opt &= ~EXT4_MOUNT_JOURNAL_CHECKSUM;
		clear_opt(sb, JOURNAL_CHECKSUM);
		clear_opt(sb, DATA_FLAGS);
		clear_opt2(sb, JOURNAL_FAST_COMMIT);
		sbi->s_journal = NULL;
		needs_recovery = 0;
		goto no_journal;
	}
=======
	err = ext4_load_journal(sb, es, ctx->journal_devnum);
	if (err)
		return err;
>>>>>>> eb3cdb58

	if (ext4_has_feature_64bit(sb) &&
	    !jbd2_journal_set_features(EXT4_SB(sb)->s_journal, 0, 0,
				       JBD2_FEATURE_INCOMPAT_64BIT)) {
		ext4_msg(sb, KERN_ERR, "Failed to set 64-bit journal feature");
		goto out;
	}

	if (!set_journal_csum_feature_set(sb)) {
		ext4_msg(sb, KERN_ERR, "Failed to set journal checksum "
			 "feature set");
		goto out;
	}

	if (test_opt2(sb, JOURNAL_FAST_COMMIT) &&
		!jbd2_journal_set_features(EXT4_SB(sb)->s_journal, 0, 0,
					  JBD2_FEATURE_INCOMPAT_FAST_COMMIT)) {
		ext4_msg(sb, KERN_ERR,
			"Failed to set fast commit journal feature");
		goto out;
	}

	/* We have now updated the journal if required, so we can
	 * validate the data journaling mode. */
	switch (test_opt(sb, DATA_FLAGS)) {
	case 0:
		/* No mode set, assume a default based on the journal
		 * capabilities: ORDERED_DATA if the journal can
		 * cope, else JOURNAL_DATA
		 */
		if (jbd2_journal_check_available_features
		    (sbi->s_journal, 0, 0, JBD2_FEATURE_INCOMPAT_REVOKE)) {
			set_opt(sb, ORDERED_DATA);
			sbi->s_def_mount_opt |= EXT4_MOUNT_ORDERED_DATA;
		} else {
			set_opt(sb, JOURNAL_DATA);
			sbi->s_def_mount_opt |= EXT4_MOUNT_JOURNAL_DATA;
		}
		break;

	case EXT4_MOUNT_ORDERED_DATA:
	case EXT4_MOUNT_WRITEBACK_DATA:
		if (!jbd2_journal_check_available_features
		    (sbi->s_journal, 0, 0, JBD2_FEATURE_INCOMPAT_REVOKE)) {
			ext4_msg(sb, KERN_ERR, "Journal does not support "
			       "requested data journaling mode");
			goto out;
		}
		break;
	default:
		break;
	}

	if (test_opt(sb, DATA_FLAGS) == EXT4_MOUNT_ORDERED_DATA &&
	    test_opt(sb, JOURNAL_ASYNC_COMMIT)) {
		ext4_msg(sb, KERN_ERR, "can't mount with "
			"journal_async_commit in data=ordered mode");
		goto out;
	}

	set_task_ioprio(sbi->s_journal->j_task, ctx->journal_ioprio);

	sbi->s_journal->j_submit_inode_data_buffers =
		ext4_journal_submit_inode_data_buffers;
	sbi->s_journal->j_finish_inode_data_buffers =
		ext4_journal_finish_inode_data_buffers;

	return 0;

out:
	/* flush s_error_work before journal destroy. */
	flush_work(&sbi->s_error_work);
	jbd2_journal_destroy(sbi->s_journal);
	sbi->s_journal = NULL;
	return -EINVAL;
}

static int ext4_check_journal_data_mode(struct super_block *sb)
{
	if (test_opt(sb, DATA_FLAGS) == EXT4_MOUNT_JOURNAL_DATA) {
		printk_once(KERN_WARNING "EXT4-fs: Warning: mounting with "
			    "data=journal disables delayed allocation, "
			    "dioread_nolock, O_DIRECT and fast_commit support!\n");
		/* can't mount with both data=journal and dioread_nolock. */
		clear_opt(sb, DIOREAD_NOLOCK);
		clear_opt2(sb, JOURNAL_FAST_COMMIT);
		if (test_opt2(sb, EXPLICIT_DELALLOC)) {
			ext4_msg(sb, KERN_ERR, "can't mount with "
				 "both data=journal and delalloc");
			return -EINVAL;
		}
		if (test_opt(sb, DAX_ALWAYS)) {
			ext4_msg(sb, KERN_ERR, "can't mount with "
				 "both data=journal and dax");
			return -EINVAL;
		}
		if (ext4_has_feature_encrypt(sb)) {
			ext4_msg(sb, KERN_WARNING,
				 "encrypted files will use data=ordered "
				 "instead of data journaling mode");
		}
		if (test_opt(sb, DELALLOC))
			clear_opt(sb, DELALLOC);
	} else {
		sb->s_iflags |= SB_I_CGROUPWB;
	}

	return 0;
}

static int ext4_load_super(struct super_block *sb, ext4_fsblk_t *lsb,
			   int silent)
{
	struct ext4_sb_info *sbi = EXT4_SB(sb);
	struct ext4_super_block *es;
	ext4_fsblk_t logical_sb_block;
	unsigned long offset = 0;
	struct buffer_head *bh;
	int ret = -EINVAL;
	int blocksize;

	blocksize = sb_min_blocksize(sb, EXT4_MIN_BLOCK_SIZE);
	if (!blocksize) {
		ext4_msg(sb, KERN_ERR, "unable to set blocksize");
		return -EINVAL;
	}

	/*
	 * The ext4 superblock will not be buffer aligned for other than 1kB
	 * block sizes.  We need to calculate the offset from buffer start.
	 */
	if (blocksize != EXT4_MIN_BLOCK_SIZE) {
		logical_sb_block = sbi->s_sb_block * EXT4_MIN_BLOCK_SIZE;
		offset = do_div(logical_sb_block, blocksize);
	} else {
		logical_sb_block = sbi->s_sb_block;
	}

	bh = ext4_sb_bread_unmovable(sb, logical_sb_block);
	if (IS_ERR(bh)) {
		ext4_msg(sb, KERN_ERR, "unable to read superblock");
		return PTR_ERR(bh);
	}
	/*
	 * Note: s_es must be initialized as soon as possible because
	 *       some ext4 macro-instructions depend on its value
	 */
	es = (struct ext4_super_block *) (bh->b_data + offset);
	sbi->s_es = es;
	sb->s_magic = le16_to_cpu(es->s_magic);
	if (sb->s_magic != EXT4_SUPER_MAGIC) {
		if (!silent)
			ext4_msg(sb, KERN_ERR, "VFS: Can't find ext4 filesystem");
		goto out;
	}

	if (le32_to_cpu(es->s_log_block_size) >
	    (EXT4_MAX_BLOCK_LOG_SIZE - EXT4_MIN_BLOCK_LOG_SIZE)) {
		ext4_msg(sb, KERN_ERR,
			 "Invalid log block size: %u",
			 le32_to_cpu(es->s_log_block_size));
		goto out;
	}
	if (le32_to_cpu(es->s_log_cluster_size) >
	    (EXT4_MAX_CLUSTER_LOG_SIZE - EXT4_MIN_BLOCK_LOG_SIZE)) {
		ext4_msg(sb, KERN_ERR,
			 "Invalid log cluster size: %u",
			 le32_to_cpu(es->s_log_cluster_size));
		goto out;
	}

	blocksize = EXT4_MIN_BLOCK_SIZE << le32_to_cpu(es->s_log_block_size);

	/*
	 * If the default block size is not the same as the real block size,
	 * we need to reload it.
	 */
	if (sb->s_blocksize == blocksize) {
		*lsb = logical_sb_block;
		sbi->s_sbh = bh;
		return 0;
	}

	/*
	 * bh must be released before kill_bdev(), otherwise
	 * it won't be freed and its page also. kill_bdev()
	 * is called by sb_set_blocksize().
	 */
	brelse(bh);
	/* Validate the filesystem blocksize */
	if (!sb_set_blocksize(sb, blocksize)) {
		ext4_msg(sb, KERN_ERR, "bad block size %d",
				blocksize);
		bh = NULL;
		goto out;
	}

	logical_sb_block = sbi->s_sb_block * EXT4_MIN_BLOCK_SIZE;
	offset = do_div(logical_sb_block, blocksize);
	bh = ext4_sb_bread_unmovable(sb, logical_sb_block);
	if (IS_ERR(bh)) {
		ext4_msg(sb, KERN_ERR, "Can't read superblock on 2nd try");
		ret = PTR_ERR(bh);
		bh = NULL;
		goto out;
	}
	es = (struct ext4_super_block *)(bh->b_data + offset);
	sbi->s_es = es;
	if (es->s_magic != cpu_to_le16(EXT4_SUPER_MAGIC)) {
		ext4_msg(sb, KERN_ERR, "Magic mismatch, very weird!");
		goto out;
	}
	*lsb = logical_sb_block;
	sbi->s_sbh = bh;
	return 0;
out:
	brelse(bh);
	return ret;
}

static void ext4_hash_info_init(struct super_block *sb)
{
	struct ext4_sb_info *sbi = EXT4_SB(sb);
	struct ext4_super_block *es = sbi->s_es;
	unsigned int i;

	for (i = 0; i < 4; i++)
		sbi->s_hash_seed[i] = le32_to_cpu(es->s_hash_seed[i]);

	sbi->s_def_hash_version = es->s_def_hash_version;
	if (ext4_has_feature_dir_index(sb)) {
		i = le32_to_cpu(es->s_flags);
		if (i & EXT2_FLAGS_UNSIGNED_HASH)
			sbi->s_hash_unsigned = 3;
		else if ((i & EXT2_FLAGS_SIGNED_HASH) == 0) {
#ifdef __CHAR_UNSIGNED__
			if (!sb_rdonly(sb))
				es->s_flags |=
					cpu_to_le32(EXT2_FLAGS_UNSIGNED_HASH);
			sbi->s_hash_unsigned = 3;
#else
			if (!sb_rdonly(sb))
				es->s_flags |=
					cpu_to_le32(EXT2_FLAGS_SIGNED_HASH);
#endif
		}
	}
}

static int ext4_block_group_meta_init(struct super_block *sb, int silent)
{
	struct ext4_sb_info *sbi = EXT4_SB(sb);
	struct ext4_super_block *es = sbi->s_es;
	int has_huge_files;

	has_huge_files = ext4_has_feature_huge_file(sb);
	sbi->s_bitmap_maxbytes = ext4_max_bitmap_size(sb->s_blocksize_bits,
						      has_huge_files);
	sb->s_maxbytes = ext4_max_size(sb->s_blocksize_bits, has_huge_files);

	sbi->s_desc_size = le16_to_cpu(es->s_desc_size);
	if (ext4_has_feature_64bit(sb)) {
		if (sbi->s_desc_size < EXT4_MIN_DESC_SIZE_64BIT ||
		    sbi->s_desc_size > EXT4_MAX_DESC_SIZE ||
		    !is_power_of_2(sbi->s_desc_size)) {
			ext4_msg(sb, KERN_ERR,
			       "unsupported descriptor size %lu",
			       sbi->s_desc_size);
			return -EINVAL;
		}
	} else
		sbi->s_desc_size = EXT4_MIN_DESC_SIZE;

	sbi->s_blocks_per_group = le32_to_cpu(es->s_blocks_per_group);
	sbi->s_inodes_per_group = le32_to_cpu(es->s_inodes_per_group);

	sbi->s_inodes_per_block = sb->s_blocksize / EXT4_INODE_SIZE(sb);
	if (sbi->s_inodes_per_block == 0 || sbi->s_blocks_per_group == 0) {
		if (!silent)
			ext4_msg(sb, KERN_ERR, "VFS: Can't find ext4 filesystem");
		return -EINVAL;
	}
	if (sbi->s_inodes_per_group < sbi->s_inodes_per_block ||
	    sbi->s_inodes_per_group > sb->s_blocksize * 8) {
		ext4_msg(sb, KERN_ERR, "invalid inodes per group: %lu\n",
			 sbi->s_inodes_per_group);
		return -EINVAL;
	}
	sbi->s_itb_per_group = sbi->s_inodes_per_group /
					sbi->s_inodes_per_block;
	sbi->s_desc_per_block = sb->s_blocksize / EXT4_DESC_SIZE(sb);
	sbi->s_mount_state = le16_to_cpu(es->s_state) & ~EXT4_FC_REPLAY;
	sbi->s_addr_per_block_bits = ilog2(EXT4_ADDR_PER_BLOCK(sb));
	sbi->s_desc_per_block_bits = ilog2(EXT4_DESC_PER_BLOCK(sb));

	return 0;
}

static int __ext4_fill_super(struct fs_context *fc, struct super_block *sb)
{
	struct ext4_super_block *es = NULL;
	struct ext4_sb_info *sbi = EXT4_SB(sb);
	ext4_fsblk_t logical_sb_block;
	struct inode *root;
	int needs_recovery;
	int err;
	ext4_group_t first_not_zeroed;
	struct ext4_fs_context *ctx = fc->fs_private;
	int silent = fc->sb_flags & SB_SILENT;

	/* Set defaults for the variables that will be set during parsing */
	if (!(ctx->spec & EXT4_SPEC_JOURNAL_IOPRIO))
		ctx->journal_ioprio = DEFAULT_JOURNAL_IOPRIO;

	sbi->s_inode_readahead_blks = EXT4_DEF_INODE_READAHEAD_BLKS;
	sbi->s_sectors_written_start =
		part_stat_read(sb->s_bdev, sectors[STAT_WRITE]);

	err = ext4_load_super(sb, &logical_sb_block, silent);
	if (err)
		goto out_fail;

	es = sbi->s_es;
	sbi->s_kbytes_written = le64_to_cpu(es->s_kbytes_written);

	err = ext4_init_metadata_csum(sb, es);
	if (err)
		goto failed_mount;

	ext4_set_def_opts(sb, es);

	sbi->s_resuid = make_kuid(&init_user_ns, le16_to_cpu(es->s_def_resuid));
	sbi->s_resgid = make_kgid(&init_user_ns, le16_to_cpu(es->s_def_resgid));
	sbi->s_commit_interval = JBD2_DEFAULT_MAX_COMMIT_AGE * HZ;
	sbi->s_min_batch_time = EXT4_DEF_MIN_BATCH_TIME;
	sbi->s_max_batch_time = EXT4_DEF_MAX_BATCH_TIME;

	/*
	 * set default s_li_wait_mult for lazyinit, for the case there is
	 * no mount option specified.
	 */
	sbi->s_li_wait_mult = EXT4_DEF_LI_WAIT_MULT;

	err = ext4_inode_info_init(sb, es);
	if (err)
		goto failed_mount;

	err = parse_apply_sb_mount_options(sb, ctx);
	if (err < 0)
		goto failed_mount;

	sbi->s_def_mount_opt = sbi->s_mount_opt;
	sbi->s_def_mount_opt2 = sbi->s_mount_opt2;

	err = ext4_check_opt_consistency(fc, sb);
	if (err < 0)
		goto failed_mount;

	ext4_apply_options(fc, sb);

	err = ext4_encoding_init(sb, es);
	if (err)
		goto failed_mount;

	err = ext4_check_journal_data_mode(sb);
	if (err)
		goto failed_mount;

	sb->s_flags = (sb->s_flags & ~SB_POSIXACL) |
		(test_opt(sb, POSIX_ACL) ? SB_POSIXACL : 0);

	/* i_version is always enabled now */
	sb->s_flags |= SB_I_VERSION;

	err = ext4_check_feature_compatibility(sb, es, silent);
	if (err)
		goto failed_mount;

	err = ext4_block_group_meta_init(sb, silent);
	if (err)
		goto failed_mount;

	ext4_hash_info_init(sb);

	err = ext4_handle_clustersize(sb);
	if (err)
		goto failed_mount;

	err = ext4_check_geometry(sb, es);
	if (err)
		goto failed_mount;

	timer_setup(&sbi->s_err_report, print_daily_error_info, 0);
	spin_lock_init(&sbi->s_error_lock);
	INIT_WORK(&sbi->s_error_work, flush_stashed_error_work);

	err = ext4_group_desc_init(sb, es, logical_sb_block, &first_not_zeroed);
	if (err)
		goto failed_mount3;

	err = ext4_es_register_shrinker(sbi);
	if (err)
		goto failed_mount3;

	sbi->s_stripe = ext4_get_stripe_size(sbi);
	sbi->s_extent_max_zeroout_kb = 32;

	/*
	 * set up enough so that it can read an inode
	 */
	sb->s_op = &ext4_sops;
	sb->s_export_op = &ext4_export_ops;
	sb->s_xattr = ext4_xattr_handlers;
#ifdef CONFIG_FS_ENCRYPTION
	sb->s_cop = &ext4_cryptops;
#endif
#ifdef CONFIG_FS_VERITY
	sb->s_vop = &ext4_verityops;
#endif
#ifdef CONFIG_QUOTA
	sb->dq_op = &ext4_quota_operations;
	if (ext4_has_feature_quota(sb))
		sb->s_qcop = &dquot_quotactl_sysfile_ops;
	else
		sb->s_qcop = &ext4_qctl_operations;
	sb->s_quota_types = QTYPE_MASK_USR | QTYPE_MASK_GRP | QTYPE_MASK_PRJ;
#endif
	memcpy(&sb->s_uuid, es->s_uuid, sizeof(es->s_uuid));

	INIT_LIST_HEAD(&sbi->s_orphan); /* unlinked but open files */
	mutex_init(&sbi->s_orphan_lock);

	ext4_fast_commit_init(sb);

	sb->s_root = NULL;

	needs_recovery = (es->s_last_orphan != 0 ||
			  ext4_has_feature_orphan_present(sb) ||
			  ext4_has_feature_journal_needs_recovery(sb));

	if (ext4_has_feature_mmp(sb) && !sb_rdonly(sb)) {
		err = ext4_multi_mount_protect(sb, le64_to_cpu(es->s_mmp_block));
		if (err)
			goto failed_mount3a;
	}

	err = -EINVAL;
	/*
	 * The first inode we look at is the journal inode.  Don't try
	 * root first: it may be modified in the journal!
	 */
	if (!test_opt(sb, NOLOAD) && ext4_has_feature_journal(sb)) {
		err = ext4_load_and_init_journal(sb, es, ctx);
		if (err)
			goto failed_mount3a;
	} else if (test_opt(sb, NOLOAD) && !sb_rdonly(sb) &&
		   ext4_has_feature_journal_needs_recovery(sb)) {
		ext4_msg(sb, KERN_ERR, "required journal recovery "
		       "suppressed and not mounted read-only");
		goto failed_mount3a;
	} else {
		/* Nojournal mode, all journal mount options are illegal */
		if (test_opt(sb, JOURNAL_ASYNC_COMMIT)) {
			ext4_msg(sb, KERN_ERR, "can't mount with "
				 "journal_async_commit, fs mounted w/o journal");
			goto failed_mount3a;
		}

		if (test_opt2(sb, EXPLICIT_JOURNAL_CHECKSUM)) {
			ext4_msg(sb, KERN_ERR, "can't mount with "
				 "journal_checksum, fs mounted w/o journal");
			goto failed_mount3a;
		}
		if (sbi->s_commit_interval != JBD2_DEFAULT_MAX_COMMIT_AGE*HZ) {
			ext4_msg(sb, KERN_ERR, "can't mount with "
				 "commit=%lu, fs mounted w/o journal",
				 sbi->s_commit_interval / HZ);
			goto failed_mount3a;
		}
		if (EXT4_MOUNT_DATA_FLAGS &
		    (sbi->s_mount_opt ^ sbi->s_def_mount_opt)) {
			ext4_msg(sb, KERN_ERR, "can't mount with "
				 "data=, fs mounted w/o journal");
			goto failed_mount3a;
		}
		sbi->s_def_mount_opt &= ~EXT4_MOUNT_JOURNAL_CHECKSUM;
		clear_opt(sb, JOURNAL_CHECKSUM);
		clear_opt(sb, DATA_FLAGS);
		clear_opt2(sb, JOURNAL_FAST_COMMIT);
		sbi->s_journal = NULL;
		needs_recovery = 0;
	}

	if (!test_opt(sb, NO_MBCACHE)) {
		sbi->s_ea_block_cache = ext4_xattr_create_cache();
		if (!sbi->s_ea_block_cache) {
			ext4_msg(sb, KERN_ERR,
				 "Failed to create ea_block_cache");
			err = -EINVAL;
			goto failed_mount_wq;
		}

		if (ext4_has_feature_ea_inode(sb)) {
			sbi->s_ea_inode_cache = ext4_xattr_create_cache();
			if (!sbi->s_ea_inode_cache) {
				ext4_msg(sb, KERN_ERR,
					 "Failed to create ea_inode_cache");
				err = -EINVAL;
				goto failed_mount_wq;
			}
		}
	}

<<<<<<< HEAD
	if (ext4_has_feature_verity(sb) && blocksize != PAGE_SIZE) {
		ext4_msg(sb, KERN_ERR, "Unsupported blocksize for fs-verity");
		goto failed_mount_wq;
	}

=======
>>>>>>> eb3cdb58
	/*
	 * Get the # of file system overhead blocks from the
	 * superblock if present.
	 */
	sbi->s_overhead = le32_to_cpu(es->s_overhead_clusters);
	/* ignore the precalculated value if it is ridiculous */
	if (sbi->s_overhead > ext4_blocks_count(es))
		sbi->s_overhead = 0;
	/*
	 * If the bigalloc feature is not enabled recalculating the
	 * overhead doesn't take long, so we might as well just redo
	 * it to make sure we are using the correct value.
	 */
	if (!ext4_has_feature_bigalloc(sb))
		sbi->s_overhead = 0;
	if (sbi->s_overhead == 0) {
		err = ext4_calculate_overhead(sb);
		if (err)
			goto failed_mount_wq;
	}

	/*
	 * The maximum number of concurrent works can be high and
	 * concurrency isn't really necessary.  Limit it to 1.
	 */
	EXT4_SB(sb)->rsv_conversion_wq =
		alloc_workqueue("ext4-rsv-conversion", WQ_MEM_RECLAIM | WQ_UNBOUND, 1);
	if (!EXT4_SB(sb)->rsv_conversion_wq) {
		printk(KERN_ERR "EXT4-fs: failed to create workqueue\n");
		err = -ENOMEM;
		goto failed_mount4;
	}

	/*
	 * The jbd2_journal_load will have done any necessary log recovery,
	 * so we can safely mount the rest of the filesystem now.
	 */

	root = ext4_iget(sb, EXT4_ROOT_INO, EXT4_IGET_SPECIAL);
	if (IS_ERR(root)) {
		ext4_msg(sb, KERN_ERR, "get root inode failed");
		err = PTR_ERR(root);
		root = NULL;
		goto failed_mount4;
	}
	if (!S_ISDIR(root->i_mode) || !root->i_blocks || !root->i_size) {
		ext4_msg(sb, KERN_ERR, "corrupt root inode, run e2fsck");
		iput(root);
		err = -EFSCORRUPTED;
		goto failed_mount4;
	}

	sb->s_root = d_make_root(root);
	if (!sb->s_root) {
		ext4_msg(sb, KERN_ERR, "get root dentry failed");
		err = -ENOMEM;
		goto failed_mount4;
	}

	err = ext4_setup_super(sb, es, sb_rdonly(sb));
	if (err == -EROFS) {
		sb->s_flags |= SB_RDONLY;
	} else if (err)
		goto failed_mount4a;

	ext4_set_resv_clusters(sb);

	if (test_opt(sb, BLOCK_VALIDITY)) {
		err = ext4_setup_system_zone(sb);
		if (err) {
			ext4_msg(sb, KERN_ERR, "failed to initialize system "
				 "zone (%d)", err);
			goto failed_mount4a;
		}
	}
	ext4_fc_replay_cleanup(sb);

	ext4_ext_init(sb);

	/*
	 * Enable optimize_scan if number of groups is > threshold. This can be
	 * turned off by passing "mb_optimize_scan=0". This can also be
	 * turned on forcefully by passing "mb_optimize_scan=1".
	 */
	if (!(ctx->spec & EXT4_SPEC_mb_optimize_scan)) {
		if (sbi->s_groups_count >= MB_DEFAULT_LINEAR_SCAN_THRESHOLD)
			set_opt2(sb, MB_OPTIMIZE_SCAN);
		else
			clear_opt2(sb, MB_OPTIMIZE_SCAN);
	}

	err = ext4_mb_init(sb);
	if (err) {
		ext4_msg(sb, KERN_ERR, "failed to initialize mballoc (%d)",
			 err);
		goto failed_mount5;
	}

	/*
	 * We can only set up the journal commit callback once
	 * mballoc is initialized
	 */
	if (sbi->s_journal)
		sbi->s_journal->j_commit_callback =
			ext4_journal_commit_callback;

	err = ext4_percpu_param_init(sbi);
	if (err)
		goto failed_mount6;

	if (ext4_has_feature_flex_bg(sb))
		if (!ext4_fill_flex_info(sb)) {
			ext4_msg(sb, KERN_ERR,
			       "unable to initialize "
			       "flex_bg meta info!");
			err = -ENOMEM;
			goto failed_mount6;
		}

	err = ext4_register_li_request(sb, first_not_zeroed);
	if (err)
		goto failed_mount6;

	err = ext4_register_sysfs(sb);
	if (err)
		goto failed_mount7;

	err = ext4_init_orphan_info(sb);
	if (err)
		goto failed_mount8;
#ifdef CONFIG_QUOTA
	/* Enable quota usage during mount. */
	if (ext4_has_feature_quota(sb) && !sb_rdonly(sb)) {
		err = ext4_enable_quotas(sb);
		if (err)
			goto failed_mount9;
	}
#endif  /* CONFIG_QUOTA */

	/*
	 * Save the original bdev mapping's wb_err value which could be
	 * used to detect the metadata async write error.
	 */
	spin_lock_init(&sbi->s_bdev_wb_lock);
	errseq_check_and_advance(&sb->s_bdev->bd_inode->i_mapping->wb_err,
				 &sbi->s_bdev_wb_err);
	sb->s_bdev->bd_super = sb;
	EXT4_SB(sb)->s_mount_state |= EXT4_ORPHAN_FS;
	ext4_orphan_cleanup(sb, es);
	EXT4_SB(sb)->s_mount_state &= ~EXT4_ORPHAN_FS;
	/*
	 * Update the checksum after updating free space/inode counters and
	 * ext4_orphan_cleanup. Otherwise the superblock can have an incorrect
	 * checksum in the buffer cache until it is written out and
	 * e2fsprogs programs trying to open a file system immediately
	 * after it is mounted can fail.
	 */
	ext4_superblock_csum_set(sb);
	if (needs_recovery) {
		ext4_msg(sb, KERN_INFO, "recovery complete");
		err = ext4_mark_recovery_complete(sb, es);
		if (err)
<<<<<<< HEAD
			goto failed_mount9;
	}
	if (EXT4_SB(sb)->s_journal) {
		if (test_opt(sb, DATA_FLAGS) == EXT4_MOUNT_JOURNAL_DATA)
			descr = " journalled data mode";
		else if (test_opt(sb, DATA_FLAGS) == EXT4_MOUNT_ORDERED_DATA)
			descr = " ordered data mode";
		else
			descr = " writeback data mode";
	} else
		descr = "out journal";

	if (test_opt(sb, DISCARD) && !bdev_max_discard_sectors(sb->s_bdev))
		ext4_msg(sb, KERN_WARNING,
			 "mounting with \"discard\" option, but the device does not support discard");
=======
			goto failed_mount10;
	}
>>>>>>> eb3cdb58

	if (test_opt(sb, DISCARD) && !bdev_max_discard_sectors(sb->s_bdev))
		ext4_msg(sb, KERN_WARNING,
			 "mounting with \"discard\" option, but the device does not support discard");

	if (es->s_error_count)
		mod_timer(&sbi->s_err_report, jiffies + 300*HZ); /* 5 minutes */

	/* Enable message ratelimiting. Default is 10 messages per 5 secs. */
	ratelimit_state_init(&sbi->s_err_ratelimit_state, 5 * HZ, 10);
	ratelimit_state_init(&sbi->s_warning_ratelimit_state, 5 * HZ, 10);
	ratelimit_state_init(&sbi->s_msg_ratelimit_state, 5 * HZ, 10);
	atomic_set(&sbi->s_warning_count, 0);
	atomic_set(&sbi->s_msg_count, 0);

	return 0;

<<<<<<< HEAD
cantfind_ext4:
	if (!silent)
		ext4_msg(sb, KERN_ERR, "VFS: Can't find ext4 filesystem");
	goto failed_mount;

failed_mount9:
	ext4_quota_off_umount(sb);
failed_mount8: __maybe_unused
=======
failed_mount10:
	ext4_quota_off_umount(sb);
failed_mount9: __maybe_unused
	ext4_release_orphan_info(sb);
failed_mount8:
>>>>>>> eb3cdb58
	ext4_unregister_sysfs(sb);
	kobject_put(&sbi->s_kobj);
failed_mount7:
	ext4_unregister_li_request(sb);
failed_mount6:
	ext4_mb_release(sb);
	ext4_flex_groups_free(sbi);
	ext4_percpu_param_destroy(sbi);
failed_mount5:
	ext4_ext_release(sb);
	ext4_release_system_zone(sb);
failed_mount4a:
	dput(sb->s_root);
	sb->s_root = NULL;
failed_mount4:
	ext4_msg(sb, KERN_ERR, "mount failed");
	if (EXT4_SB(sb)->rsv_conversion_wq)
		destroy_workqueue(EXT4_SB(sb)->rsv_conversion_wq);
failed_mount_wq:
	ext4_xattr_destroy_cache(sbi->s_ea_inode_cache);
	sbi->s_ea_inode_cache = NULL;

	ext4_xattr_destroy_cache(sbi->s_ea_block_cache);
	sbi->s_ea_block_cache = NULL;

	if (sbi->s_journal) {
		/* flush s_error_work before journal destroy. */
		flush_work(&sbi->s_error_work);
		jbd2_journal_destroy(sbi->s_journal);
		sbi->s_journal = NULL;
	}
failed_mount3a:
	ext4_es_unregister_shrinker(sbi);
failed_mount3:
	/* flush s_error_work before sbi destroy */
	flush_work(&sbi->s_error_work);
	del_timer_sync(&sbi->s_err_report);
	ext4_stop_mmpd(sbi);
	ext4_group_desc_free(sbi);
failed_mount:
	if (sbi->s_chksum_driver)
		crypto_free_shash(sbi->s_chksum_driver);

#if IS_ENABLED(CONFIG_UNICODE)
	utf8_unload(sb->s_encoding);
#endif

#ifdef CONFIG_QUOTA
	for (unsigned int i = 0; i < EXT4_MAXQUOTAS; i++)
		kfree(get_qf_name(sb, sbi, i));
#endif
	fscrypt_free_dummy_policy(&sbi->s_dummy_enc_policy);
	/* ext4_blkdev_remove() calls kill_bdev(), release bh before it. */
	brelse(sbi->s_sbh);
	ext4_blkdev_remove(sbi);
out_fail:
	invalidate_bdev(sb->s_bdev);
	sb->s_fs_info = NULL;
	return err;
}

static int ext4_fill_super(struct super_block *sb, struct fs_context *fc)
{
	struct ext4_fs_context *ctx = fc->fs_private;
	struct ext4_sb_info *sbi;
	const char *descr;
	int ret;

	sbi = ext4_alloc_sbi(sb);
	if (!sbi)
		return -ENOMEM;

	fc->s_fs_info = sbi;

	/* Cleanup superblock name */
	strreplace(sb->s_id, '/', '!');

	sbi->s_sb_block = 1;	/* Default super block location */
	if (ctx->spec & EXT4_SPEC_s_sb_block)
		sbi->s_sb_block = ctx->s_sb_block;

	ret = __ext4_fill_super(fc, sb);
	if (ret < 0)
		goto free_sbi;

	if (sbi->s_journal) {
		if (test_opt(sb, DATA_FLAGS) == EXT4_MOUNT_JOURNAL_DATA)
			descr = " journalled data mode";
		else if (test_opt(sb, DATA_FLAGS) == EXT4_MOUNT_ORDERED_DATA)
			descr = " ordered data mode";
		else
			descr = " writeback data mode";
	} else
		descr = "out journal";

	if (___ratelimit(&ext4_mount_msg_ratelimit, "EXT4-fs mount"))
		ext4_msg(sb, KERN_INFO, "mounted filesystem %pU %s with%s. "
			 "Quota mode: %s.", &sb->s_uuid,
			 sb_rdonly(sb) ? "ro" : "r/w", descr,
			 ext4_quota_mode(sb));

	/* Update the s_overhead_clusters if necessary */
	ext4_update_overhead(sb, false);
	return 0;

free_sbi:
	ext4_free_sbi(sbi);
	fc->s_fs_info = NULL;
	return ret;
}

static int ext4_get_tree(struct fs_context *fc)
{
	return get_tree_bdev(fc, ext4_fill_super);
}

/*
 * Setup any per-fs journal parameters now.  We'll do this both on
 * initial mount, once the journal has been initialised but before we've
 * done any recovery; and again on any subsequent remount.
 */
static void ext4_init_journal_params(struct super_block *sb, journal_t *journal)
{
	struct ext4_sb_info *sbi = EXT4_SB(sb);

	journal->j_commit_interval = sbi->s_commit_interval;
	journal->j_min_batch_time = sbi->s_min_batch_time;
	journal->j_max_batch_time = sbi->s_max_batch_time;
	ext4_fc_init(sb, journal);

	write_lock(&journal->j_state_lock);
	if (test_opt(sb, BARRIER))
		journal->j_flags |= JBD2_BARRIER;
	else
		journal->j_flags &= ~JBD2_BARRIER;
	if (test_opt(sb, DATA_ERR_ABORT))
		journal->j_flags |= JBD2_ABORT_ON_SYNCDATA_ERR;
	else
		journal->j_flags &= ~JBD2_ABORT_ON_SYNCDATA_ERR;
	write_unlock(&journal->j_state_lock);
}

static struct inode *ext4_get_journal_inode(struct super_block *sb,
					     unsigned int journal_inum)
{
	struct inode *journal_inode;

	/*
	 * Test for the existence of a valid inode on disk.  Bad things
	 * happen if we iget() an unused inode, as the subsequent iput()
	 * will try to delete it.
	 */
	journal_inode = ext4_iget(sb, journal_inum, EXT4_IGET_SPECIAL);
	if (IS_ERR(journal_inode)) {
		ext4_msg(sb, KERN_ERR, "no journal found");
		return NULL;
	}
	if (!journal_inode->i_nlink) {
		make_bad_inode(journal_inode);
		iput(journal_inode);
		ext4_msg(sb, KERN_ERR, "journal inode is deleted");
		return NULL;
	}

	ext4_debug("Journal inode found at %p: %lld bytes\n",
		  journal_inode, journal_inode->i_size);
	if (!S_ISREG(journal_inode->i_mode) || IS_ENCRYPTED(journal_inode)) {
		ext4_msg(sb, KERN_ERR, "invalid journal inode");
		iput(journal_inode);
		return NULL;
	}
	return journal_inode;
}

static int ext4_journal_bmap(journal_t *journal, sector_t *block)
{
	struct ext4_map_blocks map;
	int ret;

	if (journal->j_inode == NULL)
		return 0;

	map.m_lblk = *block;
	map.m_len = 1;
	ret = ext4_map_blocks(NULL, journal->j_inode, &map, 0);
	if (ret <= 0) {
		ext4_msg(journal->j_inode->i_sb, KERN_CRIT,
			 "journal bmap failed: block %llu ret %d\n",
			 *block, ret);
		jbd2_journal_abort(journal, ret ? ret : -EIO);
		return ret;
	}
	*block = map.m_pblk;
	return 0;
}

static journal_t *ext4_get_journal(struct super_block *sb,
				   unsigned int journal_inum)
{
	struct inode *journal_inode;
	journal_t *journal;

	if (WARN_ON_ONCE(!ext4_has_feature_journal(sb)))
		return NULL;

	journal_inode = ext4_get_journal_inode(sb, journal_inum);
	if (!journal_inode)
		return NULL;

	journal = jbd2_journal_init_inode(journal_inode);
	if (!journal) {
		ext4_msg(sb, KERN_ERR, "Could not load journal inode");
		iput(journal_inode);
		return NULL;
	}
	journal->j_private = sb;
	journal->j_bmap = ext4_journal_bmap;
	ext4_init_journal_params(sb, journal);
	return journal;
}

static journal_t *ext4_get_dev_journal(struct super_block *sb,
				       dev_t j_dev)
{
	struct buffer_head *bh;
	journal_t *journal;
	ext4_fsblk_t start;
	ext4_fsblk_t len;
	int hblock, blocksize;
	ext4_fsblk_t sb_block;
	unsigned long offset;
	struct ext4_super_block *es;
	struct block_device *bdev;

	if (WARN_ON_ONCE(!ext4_has_feature_journal(sb)))
		return NULL;

	bdev = ext4_blkdev_get(j_dev, sb);
	if (bdev == NULL)
		return NULL;

	blocksize = sb->s_blocksize;
	hblock = bdev_logical_block_size(bdev);
	if (blocksize < hblock) {
		ext4_msg(sb, KERN_ERR,
			"blocksize too small for journal device");
		goto out_bdev;
	}

	sb_block = EXT4_MIN_BLOCK_SIZE / blocksize;
	offset = EXT4_MIN_BLOCK_SIZE % blocksize;
	set_blocksize(bdev, blocksize);
	if (!(bh = __bread(bdev, sb_block, blocksize))) {
		ext4_msg(sb, KERN_ERR, "couldn't read superblock of "
		       "external journal");
		goto out_bdev;
	}

	es = (struct ext4_super_block *) (bh->b_data + offset);
	if ((le16_to_cpu(es->s_magic) != EXT4_SUPER_MAGIC) ||
	    !(le32_to_cpu(es->s_feature_incompat) &
	      EXT4_FEATURE_INCOMPAT_JOURNAL_DEV)) {
		ext4_msg(sb, KERN_ERR, "external journal has "
					"bad superblock");
		brelse(bh);
		goto out_bdev;
	}

	if ((le32_to_cpu(es->s_feature_ro_compat) &
	     EXT4_FEATURE_RO_COMPAT_METADATA_CSUM) &&
	    es->s_checksum != ext4_superblock_csum(sb, es)) {
		ext4_msg(sb, KERN_ERR, "external journal has "
				       "corrupt superblock");
		brelse(bh);
		goto out_bdev;
	}

	if (memcmp(EXT4_SB(sb)->s_es->s_journal_uuid, es->s_uuid, 16)) {
		ext4_msg(sb, KERN_ERR, "journal UUID does not match");
		brelse(bh);
		goto out_bdev;
	}

	len = ext4_blocks_count(es);
	start = sb_block + 1;
	brelse(bh);	/* we're done with the superblock */

	journal = jbd2_journal_init_dev(bdev, sb->s_bdev,
					start, len, blocksize);
	if (!journal) {
		ext4_msg(sb, KERN_ERR, "failed to create device journal");
		goto out_bdev;
	}
	journal->j_private = sb;
	if (ext4_read_bh_lock(journal->j_sb_buffer, REQ_META | REQ_PRIO, true)) {
		ext4_msg(sb, KERN_ERR, "I/O error on journal device");
		goto out_journal;
	}
	if (be32_to_cpu(journal->j_superblock->s_nr_users) != 1) {
		ext4_msg(sb, KERN_ERR, "External journal has more than one "
					"user (unsupported) - %d",
			be32_to_cpu(journal->j_superblock->s_nr_users));
		goto out_journal;
	}
	EXT4_SB(sb)->s_journal_bdev = bdev;
	ext4_init_journal_params(sb, journal);
	return journal;

out_journal:
	jbd2_journal_destroy(journal);
out_bdev:
	ext4_blkdev_put(bdev);
	return NULL;
}

static int ext4_load_journal(struct super_block *sb,
			     struct ext4_super_block *es,
			     unsigned long journal_devnum)
{
	journal_t *journal;
	unsigned int journal_inum = le32_to_cpu(es->s_journal_inum);
	dev_t journal_dev;
	int err = 0;
	int really_read_only;
	int journal_dev_ro;

	if (WARN_ON_ONCE(!ext4_has_feature_journal(sb)))
		return -EFSCORRUPTED;

	if (journal_devnum &&
	    journal_devnum != le32_to_cpu(es->s_journal_dev)) {
		ext4_msg(sb, KERN_INFO, "external journal device major/minor "
			"numbers have changed");
		journal_dev = new_decode_dev(journal_devnum);
	} else
		journal_dev = new_decode_dev(le32_to_cpu(es->s_journal_dev));

	if (journal_inum && journal_dev) {
		ext4_msg(sb, KERN_ERR,
			 "filesystem has both journal inode and journal device!");
		return -EINVAL;
	}

	if (journal_inum) {
		journal = ext4_get_journal(sb, journal_inum);
		if (!journal)
			return -EINVAL;
	} else {
		journal = ext4_get_dev_journal(sb, journal_dev);
		if (!journal)
			return -EINVAL;
	}

	journal_dev_ro = bdev_read_only(journal->j_dev);
	really_read_only = bdev_read_only(sb->s_bdev) | journal_dev_ro;

	if (journal_dev_ro && !sb_rdonly(sb)) {
		ext4_msg(sb, KERN_ERR,
			 "journal device read-only, try mounting with '-o ro'");
		err = -EROFS;
		goto err_out;
	}

	/*
	 * Are we loading a blank journal or performing recovery after a
	 * crash?  For recovery, we need to check in advance whether we
	 * can get read-write access to the device.
	 */
	if (ext4_has_feature_journal_needs_recovery(sb)) {
		if (sb_rdonly(sb)) {
			ext4_msg(sb, KERN_INFO, "INFO: recovery "
					"required on readonly filesystem");
			if (really_read_only) {
				ext4_msg(sb, KERN_ERR, "write access "
					"unavailable, cannot proceed "
					"(try mounting with noload)");
				err = -EROFS;
				goto err_out;
			}
			ext4_msg(sb, KERN_INFO, "write access will "
			       "be enabled during recovery");
		}
	}

	if (!(journal->j_flags & JBD2_BARRIER))
		ext4_msg(sb, KERN_INFO, "barriers disabled");

	if (!ext4_has_feature_journal_needs_recovery(sb))
		err = jbd2_journal_wipe(journal, !really_read_only);
	if (!err) {
		char *save = kmalloc(EXT4_S_ERR_LEN, GFP_KERNEL);
		__le16 orig_state;
		bool changed = false;

		if (save)
			memcpy(save, ((char *) es) +
			       EXT4_S_ERR_START, EXT4_S_ERR_LEN);
		err = jbd2_journal_load(journal);
		if (save && memcmp(((char *) es) + EXT4_S_ERR_START,
				   save, EXT4_S_ERR_LEN)) {
			memcpy(((char *) es) + EXT4_S_ERR_START,
			       save, EXT4_S_ERR_LEN);
			changed = true;
		}
		kfree(save);
		orig_state = es->s_state;
		es->s_state |= cpu_to_le16(EXT4_SB(sb)->s_mount_state &
					   EXT4_ERROR_FS);
		if (orig_state != es->s_state)
			changed = true;
		/* Write out restored error information to the superblock */
		if (changed && !really_read_only) {
			int err2;
			err2 = ext4_commit_super(sb);
			err = err ? : err2;
		}
	}

	if (err) {
		ext4_msg(sb, KERN_ERR, "error loading journal");
		goto err_out;
	}

	EXT4_SB(sb)->s_journal = journal;
	err = ext4_clear_journal_err(sb, es);
	if (err) {
		EXT4_SB(sb)->s_journal = NULL;
		jbd2_journal_destroy(journal);
		return err;
	}

	if (!really_read_only && journal_devnum &&
	    journal_devnum != le32_to_cpu(es->s_journal_dev)) {
		es->s_journal_dev = cpu_to_le32(journal_devnum);
		ext4_commit_super(sb);
	}
	if (!really_read_only && journal_inum &&
	    journal_inum != le32_to_cpu(es->s_journal_inum)) {
		es->s_journal_inum = cpu_to_le32(journal_inum);
		ext4_commit_super(sb);
	}

	return 0;

err_out:
	jbd2_journal_destroy(journal);
	return err;
}

/* Copy state of EXT4_SB(sb) into buffer for on-disk superblock */
static void ext4_update_super(struct super_block *sb)
{
	struct ext4_sb_info *sbi = EXT4_SB(sb);
	struct ext4_super_block *es = sbi->s_es;
	struct buffer_head *sbh = sbi->s_sbh;

	lock_buffer(sbh);
	/*
	 * If the file system is mounted read-only, don't update the
	 * superblock write time.  This avoids updating the superblock
	 * write time when we are mounting the root file system
	 * read/only but we need to replay the journal; at that point,
	 * for people who are east of GMT and who make their clock
	 * tick in localtime for Windows bug-for-bug compatibility,
	 * the clock is set in the future, and this will cause e2fsck
	 * to complain and force a full file system check.
	 */
	if (!(sb->s_flags & SB_RDONLY))
		ext4_update_tstamp(es, s_wtime);
	es->s_kbytes_written =
		cpu_to_le64(sbi->s_kbytes_written +
		    ((part_stat_read(sb->s_bdev, sectors[STAT_WRITE]) -
		      sbi->s_sectors_written_start) >> 1));
	if (percpu_counter_initialized(&sbi->s_freeclusters_counter))
		ext4_free_blocks_count_set(es,
			EXT4_C2B(sbi, percpu_counter_sum_positive(
				&sbi->s_freeclusters_counter)));
	if (percpu_counter_initialized(&sbi->s_freeinodes_counter))
		es->s_free_inodes_count =
			cpu_to_le32(percpu_counter_sum_positive(
				&sbi->s_freeinodes_counter));
	/* Copy error information to the on-disk superblock */
	spin_lock(&sbi->s_error_lock);
	if (sbi->s_add_error_count > 0) {
		es->s_state |= cpu_to_le16(EXT4_ERROR_FS);
		if (!es->s_first_error_time && !es->s_first_error_time_hi) {
			__ext4_update_tstamp(&es->s_first_error_time,
					     &es->s_first_error_time_hi,
					     sbi->s_first_error_time);
			strncpy(es->s_first_error_func, sbi->s_first_error_func,
				sizeof(es->s_first_error_func));
			es->s_first_error_line =
				cpu_to_le32(sbi->s_first_error_line);
			es->s_first_error_ino =
				cpu_to_le32(sbi->s_first_error_ino);
			es->s_first_error_block =
				cpu_to_le64(sbi->s_first_error_block);
			es->s_first_error_errcode =
				ext4_errno_to_code(sbi->s_first_error_code);
		}
		__ext4_update_tstamp(&es->s_last_error_time,
				     &es->s_last_error_time_hi,
				     sbi->s_last_error_time);
		strncpy(es->s_last_error_func, sbi->s_last_error_func,
			sizeof(es->s_last_error_func));
		es->s_last_error_line = cpu_to_le32(sbi->s_last_error_line);
		es->s_last_error_ino = cpu_to_le32(sbi->s_last_error_ino);
		es->s_last_error_block = cpu_to_le64(sbi->s_last_error_block);
		es->s_last_error_errcode =
				ext4_errno_to_code(sbi->s_last_error_code);
		/*
		 * Start the daily error reporting function if it hasn't been
		 * started already
		 */
		if (!es->s_error_count)
			mod_timer(&sbi->s_err_report, jiffies + 24*60*60*HZ);
		le32_add_cpu(&es->s_error_count, sbi->s_add_error_count);
		sbi->s_add_error_count = 0;
	}
	spin_unlock(&sbi->s_error_lock);

	ext4_superblock_csum_set(sb);
	unlock_buffer(sbh);
}

static int ext4_commit_super(struct super_block *sb)
{
	struct buffer_head *sbh = EXT4_SB(sb)->s_sbh;

	if (!sbh)
		return -EINVAL;
	if (block_device_ejected(sb))
		return -ENODEV;

	ext4_update_super(sb);

	lock_buffer(sbh);
	/* Buffer got discarded which means block device got invalidated */
	if (!buffer_mapped(sbh)) {
		unlock_buffer(sbh);
		return -EIO;
	}

	if (buffer_write_io_error(sbh) || !buffer_uptodate(sbh)) {
		/*
		 * Oh, dear.  A previous attempt to write the
		 * superblock failed.  This could happen because the
		 * USB device was yanked out.  Or it could happen to
		 * be a transient write error and maybe the block will
		 * be remapped.  Nothing we can do but to retry the
		 * write and hope for the best.
		 */
		ext4_msg(sb, KERN_ERR, "previous I/O error to "
		       "superblock detected");
		clear_buffer_write_io_error(sbh);
		set_buffer_uptodate(sbh);
	}
	get_bh(sbh);
	/* Clear potential dirty bit if it was journalled update */
	clear_buffer_dirty(sbh);
	sbh->b_end_io = end_buffer_write_sync;
	submit_bh(REQ_OP_WRITE | REQ_SYNC |
		  (test_opt(sb, BARRIER) ? REQ_FUA : 0), sbh);
	wait_on_buffer(sbh);
	if (buffer_write_io_error(sbh)) {
		ext4_msg(sb, KERN_ERR, "I/O error while writing "
		       "superblock");
		clear_buffer_write_io_error(sbh);
		set_buffer_uptodate(sbh);
		return -EIO;
	}
	return 0;
}

/*
 * Have we just finished recovery?  If so, and if we are mounting (or
 * remounting) the filesystem readonly, then we will end up with a
 * consistent fs on disk.  Record that fact.
 */
static int ext4_mark_recovery_complete(struct super_block *sb,
				       struct ext4_super_block *es)
{
	int err;
	journal_t *journal = EXT4_SB(sb)->s_journal;

	if (!ext4_has_feature_journal(sb)) {
		if (journal != NULL) {
			ext4_error(sb, "Journal got removed while the fs was "
				   "mounted!");
			return -EFSCORRUPTED;
		}
		return 0;
	}
	jbd2_journal_lock_updates(journal);
	err = jbd2_journal_flush(journal, 0);
	if (err < 0)
		goto out;

	if (sb_rdonly(sb) && (ext4_has_feature_journal_needs_recovery(sb) ||
	    ext4_has_feature_orphan_present(sb))) {
		if (!ext4_orphan_file_empty(sb)) {
			ext4_error(sb, "Orphan file not empty on read-only fs.");
			err = -EFSCORRUPTED;
			goto out;
		}
		ext4_clear_feature_journal_needs_recovery(sb);
		ext4_clear_feature_orphan_present(sb);
		ext4_commit_super(sb);
	}
out:
	jbd2_journal_unlock_updates(journal);
	return err;
}

/*
 * If we are mounting (or read-write remounting) a filesystem whose journal
 * has recorded an error from a previous lifetime, move that error to the
 * main filesystem now.
 */
static int ext4_clear_journal_err(struct super_block *sb,
				   struct ext4_super_block *es)
{
	journal_t *journal;
	int j_errno;
	const char *errstr;

	if (!ext4_has_feature_journal(sb)) {
		ext4_error(sb, "Journal got removed while the fs was mounted!");
		return -EFSCORRUPTED;
	}

	journal = EXT4_SB(sb)->s_journal;

	/*
	 * Now check for any error status which may have been recorded in the
	 * journal by a prior ext4_error() or ext4_abort()
	 */

	j_errno = jbd2_journal_errno(journal);
	if (j_errno) {
		char nbuf[16];

		errstr = ext4_decode_error(sb, j_errno, nbuf);
		ext4_warning(sb, "Filesystem error recorded "
			     "from previous mount: %s", errstr);

		EXT4_SB(sb)->s_mount_state |= EXT4_ERROR_FS;
		es->s_state |= cpu_to_le16(EXT4_ERROR_FS);
		j_errno = ext4_commit_super(sb);
		if (j_errno)
			return j_errno;
		ext4_warning(sb, "Marked fs in need of filesystem check.");

		jbd2_journal_clear_err(journal);
		jbd2_journal_update_sb_errno(journal);
	}
	return 0;
}

/*
 * Force the running and committing transactions to commit,
 * and wait on the commit.
 */
int ext4_force_commit(struct super_block *sb)
{
	journal_t *journal;

	if (sb_rdonly(sb))
		return 0;

	journal = EXT4_SB(sb)->s_journal;
	return ext4_journal_force_commit(journal);
}

static int ext4_sync_fs(struct super_block *sb, int wait)
{
	int ret = 0;
	tid_t target;
	bool needs_barrier = false;
	struct ext4_sb_info *sbi = EXT4_SB(sb);

	if (unlikely(ext4_forced_shutdown(sbi)))
		return 0;

	trace_ext4_sync_fs(sb, wait);
	flush_workqueue(sbi->rsv_conversion_wq);
	/*
	 * Writeback quota in non-journalled quota case - journalled quota has
	 * no dirty dquots
	 */
	dquot_writeback_dquots(sb, -1);
	/*
	 * Data writeback is possible w/o journal transaction, so barrier must
	 * being sent at the end of the function. But we can skip it if
	 * transaction_commit will do it for us.
	 */
	if (sbi->s_journal) {
		target = jbd2_get_latest_transaction(sbi->s_journal);
		if (wait && sbi->s_journal->j_flags & JBD2_BARRIER &&
		    !jbd2_trans_will_send_data_barrier(sbi->s_journal, target))
			needs_barrier = true;

		if (jbd2_journal_start_commit(sbi->s_journal, &target)) {
			if (wait)
				ret = jbd2_log_wait_commit(sbi->s_journal,
							   target);
		}
	} else if (wait && test_opt(sb, BARRIER))
		needs_barrier = true;
	if (needs_barrier) {
		int err;
		err = blkdev_issue_flush(sb->s_bdev);
		if (!ret)
			ret = err;
	}

	return ret;
}

/*
 * LVM calls this function before a (read-only) snapshot is created.  This
 * gives us a chance to flush the journal completely and mark the fs clean.
 *
 * Note that only this function cannot bring a filesystem to be in a clean
 * state independently. It relies on upper layer to stop all data & metadata
 * modifications.
 */
static int ext4_freeze(struct super_block *sb)
{
	int error = 0;
	journal_t *journal;

	if (sb_rdonly(sb))
		return 0;

	journal = EXT4_SB(sb)->s_journal;

	if (journal) {
		/* Now we set up the journal barrier. */
		jbd2_journal_lock_updates(journal);

		/*
		 * Don't clear the needs_recovery flag if we failed to
		 * flush the journal.
		 */
		error = jbd2_journal_flush(journal, 0);
		if (error < 0)
			goto out;

		/* Journal blocked and flushed, clear needs_recovery flag. */
		ext4_clear_feature_journal_needs_recovery(sb);
		if (ext4_orphan_file_empty(sb))
			ext4_clear_feature_orphan_present(sb);
	}

	error = ext4_commit_super(sb);
out:
	if (journal)
		/* we rely on upper layer to stop further updates */
		jbd2_journal_unlock_updates(journal);
	return error;
}

/*
 * Called by LVM after the snapshot is done.  We need to reset the RECOVER
 * flag here, even though the filesystem is not technically dirty yet.
 */
static int ext4_unfreeze(struct super_block *sb)
{
	if (sb_rdonly(sb) || ext4_forced_shutdown(EXT4_SB(sb)))
		return 0;

	if (EXT4_SB(sb)->s_journal) {
		/* Reset the needs_recovery flag before the fs is unlocked. */
		ext4_set_feature_journal_needs_recovery(sb);
		if (ext4_has_feature_orphan_file(sb))
			ext4_set_feature_orphan_present(sb);
	}

	ext4_commit_super(sb);
	return 0;
}

/*
 * Structure to save mount options for ext4_remount's benefit
 */
struct ext4_mount_options {
	unsigned long s_mount_opt;
	unsigned long s_mount_opt2;
	kuid_t s_resuid;
	kgid_t s_resgid;
	unsigned long s_commit_interval;
	u32 s_min_batch_time, s_max_batch_time;
#ifdef CONFIG_QUOTA
	int s_jquota_fmt;
	char *s_qf_names[EXT4_MAXQUOTAS];
#endif
};

static int __ext4_remount(struct fs_context *fc, struct super_block *sb)
{
	struct ext4_fs_context *ctx = fc->fs_private;
	struct ext4_super_block *es;
	struct ext4_sb_info *sbi = EXT4_SB(sb);
	unsigned long old_sb_flags;
	struct ext4_mount_options old_opts;
	ext4_group_t g;
	int err = 0;
#ifdef CONFIG_QUOTA
	int enable_quota = 0;
	int i, j;
	char *to_free[EXT4_MAXQUOTAS];
#endif


	/* Store the original options */
	old_sb_flags = sb->s_flags;
	old_opts.s_mount_opt = sbi->s_mount_opt;
	old_opts.s_mount_opt2 = sbi->s_mount_opt2;
	old_opts.s_resuid = sbi->s_resuid;
	old_opts.s_resgid = sbi->s_resgid;
	old_opts.s_commit_interval = sbi->s_commit_interval;
	old_opts.s_min_batch_time = sbi->s_min_batch_time;
	old_opts.s_max_batch_time = sbi->s_max_batch_time;
#ifdef CONFIG_QUOTA
	old_opts.s_jquota_fmt = sbi->s_jquota_fmt;
	for (i = 0; i < EXT4_MAXQUOTAS; i++)
		if (sbi->s_qf_names[i]) {
			char *qf_name = get_qf_name(sb, sbi, i);

			old_opts.s_qf_names[i] = kstrdup(qf_name, GFP_KERNEL);
			if (!old_opts.s_qf_names[i]) {
				for (j = 0; j < i; j++)
					kfree(old_opts.s_qf_names[j]);
				return -ENOMEM;
			}
		} else
			old_opts.s_qf_names[i] = NULL;
#endif
<<<<<<< HEAD
	if (sbi->s_journal && sbi->s_journal->j_task->io_context)
		parsed_opts.journal_ioprio =
			sbi->s_journal->j_task->io_context->ioprio;

	/*
	 * Some options can be enabled by ext4 and/or by VFS mount flag
	 * either way we need to make sure it matches in both *flags and
	 * s_flags. Copy those selected flags from *flags to s_flags
	 */
	vfs_flags = SB_LAZYTIME;
	sb->s_flags = (sb->s_flags & ~vfs_flags) | (*flags & vfs_flags);
=======
	if (!(ctx->spec & EXT4_SPEC_JOURNAL_IOPRIO)) {
		if (sbi->s_journal && sbi->s_journal->j_task->io_context)
			ctx->journal_ioprio =
				sbi->s_journal->j_task->io_context->ioprio;
		else
			ctx->journal_ioprio = DEFAULT_JOURNAL_IOPRIO;
>>>>>>> eb3cdb58

	}

	ext4_apply_options(fc, sb);

	if ((old_opts.s_mount_opt & EXT4_MOUNT_JOURNAL_CHECKSUM) ^
	    test_opt(sb, JOURNAL_CHECKSUM)) {
		ext4_msg(sb, KERN_ERR, "changing journal_checksum "
			 "during remount not supported; ignoring");
		sbi->s_mount_opt ^= EXT4_MOUNT_JOURNAL_CHECKSUM;
	}

	if (test_opt(sb, DATA_FLAGS) == EXT4_MOUNT_JOURNAL_DATA) {
		if (test_opt2(sb, EXPLICIT_DELALLOC)) {
			ext4_msg(sb, KERN_ERR, "can't mount with "
				 "both data=journal and delalloc");
			err = -EINVAL;
			goto restore_opts;
		}
		if (test_opt(sb, DIOREAD_NOLOCK)) {
			ext4_msg(sb, KERN_ERR, "can't mount with "
				 "both data=journal and dioread_nolock");
			err = -EINVAL;
			goto restore_opts;
		}
	} else if (test_opt(sb, DATA_FLAGS) == EXT4_MOUNT_ORDERED_DATA) {
		if (test_opt(sb, JOURNAL_ASYNC_COMMIT)) {
			ext4_msg(sb, KERN_ERR, "can't mount with "
				"journal_async_commit in data=ordered mode");
			err = -EINVAL;
			goto restore_opts;
		}
	}

	if ((sbi->s_mount_opt ^ old_opts.s_mount_opt) & EXT4_MOUNT_NO_MBCACHE) {
		ext4_msg(sb, KERN_ERR, "can't enable nombcache during remount");
		err = -EINVAL;
		goto restore_opts;
	}

	if (ext4_test_mount_flag(sb, EXT4_MF_FS_ABORTED))
		ext4_abort(sb, ESHUTDOWN, "Abort forced by user");

	sb->s_flags = (sb->s_flags & ~SB_POSIXACL) |
		(test_opt(sb, POSIX_ACL) ? SB_POSIXACL : 0);

	es = sbi->s_es;

	if (sbi->s_journal) {
		ext4_init_journal_params(sb, sbi->s_journal);
		set_task_ioprio(sbi->s_journal->j_task, ctx->journal_ioprio);
	}

	/* Flush outstanding errors before changing fs state */
	flush_work(&sbi->s_error_work);

	if ((bool)(fc->sb_flags & SB_RDONLY) != sb_rdonly(sb)) {
		if (ext4_test_mount_flag(sb, EXT4_MF_FS_ABORTED)) {
			err = -EROFS;
			goto restore_opts;
		}

		if (fc->sb_flags & SB_RDONLY) {
			err = sync_filesystem(sb);
			if (err < 0)
				goto restore_opts;
			err = dquot_suspend(sb, -1);
			if (err < 0)
				goto restore_opts;

			/*
			 * First of all, the unconditional stuff we have to do
			 * to disable replay of the journal when we next remount
			 */
			sb->s_flags |= SB_RDONLY;

			/*
			 * OK, test if we are remounting a valid rw partition
			 * readonly, and if so set the rdonly flag and then
			 * mark the partition as valid again.
			 */
			if (!(es->s_state & cpu_to_le16(EXT4_VALID_FS)) &&
			    (sbi->s_mount_state & EXT4_VALID_FS))
				es->s_state = cpu_to_le16(sbi->s_mount_state);

			if (sbi->s_journal) {
				/*
				 * We let remount-ro finish even if marking fs
				 * as clean failed...
				 */
				ext4_mark_recovery_complete(sb, es);
			}
		} else {
			/* Make sure we can mount this feature set readwrite */
			if (ext4_has_feature_readonly(sb) ||
			    !ext4_feature_set_ok(sb, 0)) {
				err = -EROFS;
				goto restore_opts;
			}
			/*
			 * Make sure the group descriptor checksums
			 * are sane.  If they aren't, refuse to remount r/w.
			 */
			for (g = 0; g < sbi->s_groups_count; g++) {
				struct ext4_group_desc *gdp =
					ext4_get_group_desc(sb, g, NULL);

				if (!ext4_group_desc_csum_verify(sb, g, gdp)) {
					ext4_msg(sb, KERN_ERR,
	       "ext4_remount: Checksum for group %u failed (%u!=%u)",
		g, le16_to_cpu(ext4_group_desc_csum(sb, g, gdp)),
					       le16_to_cpu(gdp->bg_checksum));
					err = -EFSBADCRC;
					goto restore_opts;
				}
			}

			/*
			 * If we have an unprocessed orphan list hanging
			 * around from a previously readonly bdev mount,
			 * require a full umount/remount for now.
			 */
			if (es->s_last_orphan || !ext4_orphan_file_empty(sb)) {
				ext4_msg(sb, KERN_WARNING, "Couldn't "
				       "remount RDWR because of unprocessed "
				       "orphan inode list.  Please "
				       "umount/remount instead");
				err = -EINVAL;
				goto restore_opts;
			}

			/*
			 * Mounting a RDONLY partition read-write, so reread
			 * and store the current valid flag.  (It may have
			 * been changed by e2fsck since we originally mounted
			 * the partition.)
			 */
			if (sbi->s_journal) {
				err = ext4_clear_journal_err(sb, es);
				if (err)
					goto restore_opts;
			}
			sbi->s_mount_state = (le16_to_cpu(es->s_state) &
					      ~EXT4_FC_REPLAY);

			err = ext4_setup_super(sb, es, 0);
			if (err)
				goto restore_opts;

			sb->s_flags &= ~SB_RDONLY;
			if (ext4_has_feature_mmp(sb)) {
				err = ext4_multi_mount_protect(sb,
						le64_to_cpu(es->s_mmp_block));
				if (err)
					goto restore_opts;
			}
#ifdef CONFIG_QUOTA
			enable_quota = 1;
#endif
		}
	}

	/*
	 * Handle creation of system zone data early because it can fail.
	 * Releasing of existing data is done when we are sure remount will
	 * succeed.
	 */
	if (test_opt(sb, BLOCK_VALIDITY) && !sbi->s_system_blks) {
		err = ext4_setup_system_zone(sb);
		if (err)
			goto restore_opts;
	}

	if (sbi->s_journal == NULL && !(old_sb_flags & SB_RDONLY)) {
		err = ext4_commit_super(sb);
		if (err)
			goto restore_opts;
	}

#ifdef CONFIG_QUOTA
	if (enable_quota) {
		if (sb_any_quota_suspended(sb))
			dquot_resume(sb, -1);
		else if (ext4_has_feature_quota(sb)) {
			err = ext4_enable_quotas(sb);
			if (err)
				goto restore_opts;
		}
	}
	/* Release old quota file names */
	for (i = 0; i < EXT4_MAXQUOTAS; i++)
		kfree(old_opts.s_qf_names[i]);
#endif
	if (!test_opt(sb, BLOCK_VALIDITY) && sbi->s_system_blks)
		ext4_release_system_zone(sb);

	/*
	 * Reinitialize lazy itable initialization thread based on
	 * current settings
	 */
	if (sb_rdonly(sb) || !test_opt(sb, INIT_INODE_TABLE))
		ext4_unregister_li_request(sb);
	else {
		ext4_group_t first_not_zeroed;
		first_not_zeroed = ext4_has_uninit_itable(sb);
		ext4_register_li_request(sb, first_not_zeroed);
	}

	if (!ext4_has_feature_mmp(sb) || sb_rdonly(sb))
		ext4_stop_mmpd(sbi);

	return 0;

restore_opts:
	/*
	 * If there was a failing r/w to ro transition, we may need to
	 * re-enable quota
	 */
	if ((sb->s_flags & SB_RDONLY) && !(old_sb_flags & SB_RDONLY) &&
	    sb_any_quota_suspended(sb))
		dquot_resume(sb, -1);
	sb->s_flags = old_sb_flags;
	sbi->s_mount_opt = old_opts.s_mount_opt;
	sbi->s_mount_opt2 = old_opts.s_mount_opt2;
	sbi->s_resuid = old_opts.s_resuid;
	sbi->s_resgid = old_opts.s_resgid;
	sbi->s_commit_interval = old_opts.s_commit_interval;
	sbi->s_min_batch_time = old_opts.s_min_batch_time;
	sbi->s_max_batch_time = old_opts.s_max_batch_time;
	if (!test_opt(sb, BLOCK_VALIDITY) && sbi->s_system_blks)
		ext4_release_system_zone(sb);
#ifdef CONFIG_QUOTA
	sbi->s_jquota_fmt = old_opts.s_jquota_fmt;
	for (i = 0; i < EXT4_MAXQUOTAS; i++) {
		to_free[i] = get_qf_name(sb, sbi, i);
		rcu_assign_pointer(sbi->s_qf_names[i], old_opts.s_qf_names[i]);
	}
	synchronize_rcu();
	for (i = 0; i < EXT4_MAXQUOTAS; i++)
		kfree(to_free[i]);
#endif
	if (!ext4_has_feature_mmp(sb) || sb_rdonly(sb))
		ext4_stop_mmpd(sbi);
	return err;
}

static int ext4_reconfigure(struct fs_context *fc)
{
	struct super_block *sb = fc->root->d_sb;
	int ret;

	fc->s_fs_info = EXT4_SB(sb);

	ret = ext4_check_opt_consistency(fc, sb);
	if (ret < 0)
		return ret;

	ret = __ext4_remount(fc, sb);
	if (ret < 0)
		return ret;

	ext4_msg(sb, KERN_INFO, "re-mounted %pU %s. Quota mode: %s.",
		 &sb->s_uuid, sb_rdonly(sb) ? "ro" : "r/w",
		 ext4_quota_mode(sb));

	return 0;
}

#ifdef CONFIG_QUOTA
static int ext4_statfs_project(struct super_block *sb,
			       kprojid_t projid, struct kstatfs *buf)
{
	struct kqid qid;
	struct dquot *dquot;
	u64 limit;
	u64 curblock;

	qid = make_kqid_projid(projid);
	dquot = dqget(sb, qid);
	if (IS_ERR(dquot))
		return PTR_ERR(dquot);
	spin_lock(&dquot->dq_dqb_lock);

	limit = min_not_zero(dquot->dq_dqb.dqb_bsoftlimit,
			     dquot->dq_dqb.dqb_bhardlimit);
	limit >>= sb->s_blocksize_bits;

	if (limit && buf->f_blocks > limit) {
		curblock = (dquot->dq_dqb.dqb_curspace +
			    dquot->dq_dqb.dqb_rsvspace) >> sb->s_blocksize_bits;
		buf->f_blocks = limit;
		buf->f_bfree = buf->f_bavail =
			(buf->f_blocks > curblock) ?
			 (buf->f_blocks - curblock) : 0;
	}

	limit = min_not_zero(dquot->dq_dqb.dqb_isoftlimit,
			     dquot->dq_dqb.dqb_ihardlimit);
	if (limit && buf->f_files > limit) {
		buf->f_files = limit;
		buf->f_ffree =
			(buf->f_files > dquot->dq_dqb.dqb_curinodes) ?
			 (buf->f_files - dquot->dq_dqb.dqb_curinodes) : 0;
	}

	spin_unlock(&dquot->dq_dqb_lock);
	dqput(dquot);
	return 0;
}
#endif

static int ext4_statfs(struct dentry *dentry, struct kstatfs *buf)
{
	struct super_block *sb = dentry->d_sb;
	struct ext4_sb_info *sbi = EXT4_SB(sb);
	struct ext4_super_block *es = sbi->s_es;
	ext4_fsblk_t overhead = 0, resv_blocks;
	s64 bfree;
	resv_blocks = EXT4_C2B(sbi, atomic64_read(&sbi->s_resv_clusters));

	if (!test_opt(sb, MINIX_DF))
		overhead = sbi->s_overhead;

	buf->f_type = EXT4_SUPER_MAGIC;
	buf->f_bsize = sb->s_blocksize;
	buf->f_blocks = ext4_blocks_count(es) - EXT4_C2B(sbi, overhead);
	bfree = percpu_counter_sum_positive(&sbi->s_freeclusters_counter) -
		percpu_counter_sum_positive(&sbi->s_dirtyclusters_counter);
	/* prevent underflow in case that few free space is available */
	buf->f_bfree = EXT4_C2B(sbi, max_t(s64, bfree, 0));
	buf->f_bavail = buf->f_bfree -
			(ext4_r_blocks_count(es) + resv_blocks);
	if (buf->f_bfree < (ext4_r_blocks_count(es) + resv_blocks))
		buf->f_bavail = 0;
	buf->f_files = le32_to_cpu(es->s_inodes_count);
	buf->f_ffree = percpu_counter_sum_positive(&sbi->s_freeinodes_counter);
	buf->f_namelen = EXT4_NAME_LEN;
	buf->f_fsid = uuid_to_fsid(es->s_uuid);

#ifdef CONFIG_QUOTA
	if (ext4_test_inode_flag(dentry->d_inode, EXT4_INODE_PROJINHERIT) &&
	    sb_has_quota_limits_enabled(sb, PRJQUOTA))
		ext4_statfs_project(sb, EXT4_I(dentry->d_inode)->i_projid, buf);
#endif
	return 0;
}


#ifdef CONFIG_QUOTA

/*
 * Helper functions so that transaction is started before we acquire dqio_sem
 * to keep correct lock ordering of transaction > dqio_sem
 */
static inline struct inode *dquot_to_inode(struct dquot *dquot)
{
	return sb_dqopt(dquot->dq_sb)->files[dquot->dq_id.type];
}

static int ext4_write_dquot(struct dquot *dquot)
{
	int ret, err;
	handle_t *handle;
	struct inode *inode;

	inode = dquot_to_inode(dquot);
	handle = ext4_journal_start(inode, EXT4_HT_QUOTA,
				    EXT4_QUOTA_TRANS_BLOCKS(dquot->dq_sb));
	if (IS_ERR(handle))
		return PTR_ERR(handle);
	ret = dquot_commit(dquot);
	err = ext4_journal_stop(handle);
	if (!ret)
		ret = err;
	return ret;
}

static int ext4_acquire_dquot(struct dquot *dquot)
{
	int ret, err;
	handle_t *handle;

	handle = ext4_journal_start(dquot_to_inode(dquot), EXT4_HT_QUOTA,
				    EXT4_QUOTA_INIT_BLOCKS(dquot->dq_sb));
	if (IS_ERR(handle))
		return PTR_ERR(handle);
	ret = dquot_acquire(dquot);
	err = ext4_journal_stop(handle);
	if (!ret)
		ret = err;
	return ret;
}

static int ext4_release_dquot(struct dquot *dquot)
{
	int ret, err;
	handle_t *handle;

	handle = ext4_journal_start(dquot_to_inode(dquot), EXT4_HT_QUOTA,
				    EXT4_QUOTA_DEL_BLOCKS(dquot->dq_sb));
	if (IS_ERR(handle)) {
		/* Release dquot anyway to avoid endless cycle in dqput() */
		dquot_release(dquot);
		return PTR_ERR(handle);
	}
	ret = dquot_release(dquot);
	err = ext4_journal_stop(handle);
	if (!ret)
		ret = err;
	return ret;
}

static int ext4_mark_dquot_dirty(struct dquot *dquot)
{
	struct super_block *sb = dquot->dq_sb;

	if (ext4_is_quota_journalled(sb)) {
		dquot_mark_dquot_dirty(dquot);
		return ext4_write_dquot(dquot);
	} else {
		return dquot_mark_dquot_dirty(dquot);
	}
}

static int ext4_write_info(struct super_block *sb, int type)
{
	int ret, err;
	handle_t *handle;

	/* Data block + inode block */
	handle = ext4_journal_start_sb(sb, EXT4_HT_QUOTA, 2);
	if (IS_ERR(handle))
		return PTR_ERR(handle);
	ret = dquot_commit_info(sb, type);
	err = ext4_journal_stop(handle);
	if (!ret)
		ret = err;
	return ret;
}

static void lockdep_set_quota_inode(struct inode *inode, int subclass)
{
	struct ext4_inode_info *ei = EXT4_I(inode);

	/* The first argument of lockdep_set_subclass has to be
	 * *exactly* the same as the argument to init_rwsem() --- in
	 * this case, in init_once() --- or lockdep gets unhappy
	 * because the name of the lock is set using the
	 * stringification of the argument to init_rwsem().
	 */
	(void) ei;	/* shut up clang warning if !CONFIG_LOCKDEP */
	lockdep_set_subclass(&ei->i_data_sem, subclass);
}

/*
 * Standard function to be called on quota_on
 */
static int ext4_quota_on(struct super_block *sb, int type, int format_id,
			 const struct path *path)
{
	int err;

	if (!test_opt(sb, QUOTA))
		return -EINVAL;

	/* Quotafile not on the same filesystem? */
	if (path->dentry->d_sb != sb)
		return -EXDEV;

	/* Quota already enabled for this file? */
	if (IS_NOQUOTA(d_inode(path->dentry)))
		return -EBUSY;

	/* Journaling quota? */
	if (EXT4_SB(sb)->s_qf_names[type]) {
		/* Quotafile not in fs root? */
		if (path->dentry->d_parent != sb->s_root)
			ext4_msg(sb, KERN_WARNING,
				"Quota file not on filesystem root. "
				"Journaled quota will not work");
		sb_dqopt(sb)->flags |= DQUOT_NOLIST_DIRTY;
	} else {
		/*
		 * Clear the flag just in case mount options changed since
		 * last time.
		 */
		sb_dqopt(sb)->flags &= ~DQUOT_NOLIST_DIRTY;
	}

	lockdep_set_quota_inode(path->dentry->d_inode, I_DATA_SEM_QUOTA);
	err = dquot_quota_on(sb, type, format_id, path);
	if (!err) {
		struct inode *inode = d_inode(path->dentry);
		handle_t *handle;

		/*
		 * Set inode flags to prevent userspace from messing with quota
		 * files. If this fails, we return success anyway since quotas
		 * are already enabled and this is not a hard failure.
		 */
		inode_lock(inode);
		handle = ext4_journal_start(inode, EXT4_HT_QUOTA, 1);
		if (IS_ERR(handle))
			goto unlock_inode;
		EXT4_I(inode)->i_flags |= EXT4_NOATIME_FL | EXT4_IMMUTABLE_FL;
		inode_set_flags(inode, S_NOATIME | S_IMMUTABLE,
				S_NOATIME | S_IMMUTABLE);
		err = ext4_mark_inode_dirty(handle, inode);
		ext4_journal_stop(handle);
	unlock_inode:
		inode_unlock(inode);
		if (err)
			dquot_quota_off(sb, type);
	}
	if (err)
		lockdep_set_quota_inode(path->dentry->d_inode,
					     I_DATA_SEM_NORMAL);
	return err;
}

static inline bool ext4_check_quota_inum(int type, unsigned long qf_inum)
{
	switch (type) {
	case USRQUOTA:
		return qf_inum == EXT4_USR_QUOTA_INO;
	case GRPQUOTA:
		return qf_inum == EXT4_GRP_QUOTA_INO;
	case PRJQUOTA:
		return qf_inum >= EXT4_GOOD_OLD_FIRST_INO;
	default:
		BUG();
	}
}

static int ext4_quota_enable(struct super_block *sb, int type, int format_id,
			     unsigned int flags)
{
	int err;
	struct inode *qf_inode;
	unsigned long qf_inums[EXT4_MAXQUOTAS] = {
		le32_to_cpu(EXT4_SB(sb)->s_es->s_usr_quota_inum),
		le32_to_cpu(EXT4_SB(sb)->s_es->s_grp_quota_inum),
		le32_to_cpu(EXT4_SB(sb)->s_es->s_prj_quota_inum)
	};

	BUG_ON(!ext4_has_feature_quota(sb));

	if (!qf_inums[type])
		return -EPERM;

	if (!ext4_check_quota_inum(type, qf_inums[type])) {
		ext4_error(sb, "Bad quota inum: %lu, type: %d",
				qf_inums[type], type);
		return -EUCLEAN;
	}

	qf_inode = ext4_iget(sb, qf_inums[type], EXT4_IGET_SPECIAL);
	if (IS_ERR(qf_inode)) {
		ext4_error(sb, "Bad quota inode: %lu, type: %d",
				qf_inums[type], type);
		return PTR_ERR(qf_inode);
	}

	/* Don't account quota for quota files to avoid recursion */
	qf_inode->i_flags |= S_NOQUOTA;
	lockdep_set_quota_inode(qf_inode, I_DATA_SEM_QUOTA);
	err = dquot_load_quota_inode(qf_inode, type, format_id, flags);
	if (err)
		lockdep_set_quota_inode(qf_inode, I_DATA_SEM_NORMAL);
	iput(qf_inode);

	return err;
}

/* Enable usage tracking for all quota types. */
int ext4_enable_quotas(struct super_block *sb)
{
	int type, err = 0;
	unsigned long qf_inums[EXT4_MAXQUOTAS] = {
		le32_to_cpu(EXT4_SB(sb)->s_es->s_usr_quota_inum),
		le32_to_cpu(EXT4_SB(sb)->s_es->s_grp_quota_inum),
		le32_to_cpu(EXT4_SB(sb)->s_es->s_prj_quota_inum)
	};
	bool quota_mopt[EXT4_MAXQUOTAS] = {
		test_opt(sb, USRQUOTA),
		test_opt(sb, GRPQUOTA),
		test_opt(sb, PRJQUOTA),
	};

	sb_dqopt(sb)->flags |= DQUOT_QUOTA_SYS_FILE | DQUOT_NOLIST_DIRTY;
	for (type = 0; type < EXT4_MAXQUOTAS; type++) {
		if (qf_inums[type]) {
			err = ext4_quota_enable(sb, type, QFMT_VFS_V1,
				DQUOT_USAGE_ENABLED |
				(quota_mopt[type] ? DQUOT_LIMITS_ENABLED : 0));
			if (err) {
				ext4_warning(sb,
					"Failed to enable quota tracking "
					"(type=%d, err=%d, ino=%lu). "
					"Please run e2fsck to fix.", type,
					err, qf_inums[type]);
				for (type--; type >= 0; type--) {
					struct inode *inode;

					inode = sb_dqopt(sb)->files[type];
					if (inode)
						inode = igrab(inode);
					dquot_quota_off(sb, type);
					if (inode) {
						lockdep_set_quota_inode(inode,
							I_DATA_SEM_NORMAL);
						iput(inode);
					}
				}

				return err;
			}
		}
	}
	return 0;
}

static int ext4_quota_off(struct super_block *sb, int type)
{
	struct inode *inode = sb_dqopt(sb)->files[type];
	handle_t *handle;
	int err;

	/* Force all delayed allocation blocks to be allocated.
	 * Caller already holds s_umount sem */
	if (test_opt(sb, DELALLOC))
		sync_filesystem(sb);

	if (!inode || !igrab(inode))
		goto out;

	err = dquot_quota_off(sb, type);
	if (err || ext4_has_feature_quota(sb))
		goto out_put;

	inode_lock(inode);
	/*
	 * Update modification times of quota files when userspace can
	 * start looking at them. If we fail, we return success anyway since
	 * this is not a hard failure and quotas are already disabled.
	 */
	handle = ext4_journal_start(inode, EXT4_HT_QUOTA, 1);
	if (IS_ERR(handle)) {
		err = PTR_ERR(handle);
		goto out_unlock;
	}
	EXT4_I(inode)->i_flags &= ~(EXT4_NOATIME_FL | EXT4_IMMUTABLE_FL);
	inode_set_flags(inode, 0, S_NOATIME | S_IMMUTABLE);
	inode->i_mtime = inode->i_ctime = current_time(inode);
	err = ext4_mark_inode_dirty(handle, inode);
	ext4_journal_stop(handle);
out_unlock:
	inode_unlock(inode);
out_put:
	lockdep_set_quota_inode(inode, I_DATA_SEM_NORMAL);
	iput(inode);
	return err;
out:
	return dquot_quota_off(sb, type);
}

/* Read data from quotafile - avoid pagecache and such because we cannot afford
 * acquiring the locks... As quota files are never truncated and quota code
 * itself serializes the operations (and no one else should touch the files)
 * we don't have to be afraid of races */
static ssize_t ext4_quota_read(struct super_block *sb, int type, char *data,
			       size_t len, loff_t off)
{
	struct inode *inode = sb_dqopt(sb)->files[type];
	ext4_lblk_t blk = off >> EXT4_BLOCK_SIZE_BITS(sb);
	int offset = off & (sb->s_blocksize - 1);
	int tocopy;
	size_t toread;
	struct buffer_head *bh;
	loff_t i_size = i_size_read(inode);

	if (off > i_size)
		return 0;
	if (off+len > i_size)
		len = i_size-off;
	toread = len;
	while (toread > 0) {
		tocopy = min_t(unsigned long, sb->s_blocksize - offset, toread);
		bh = ext4_bread(NULL, inode, blk, 0);
		if (IS_ERR(bh))
			return PTR_ERR(bh);
		if (!bh)	/* A hole? */
			memset(data, 0, tocopy);
		else
			memcpy(data, bh->b_data+offset, tocopy);
		brelse(bh);
		offset = 0;
		toread -= tocopy;
		data += tocopy;
		blk++;
	}
	return len;
}

/* Write to quotafile (we know the transaction is already started and has
 * enough credits) */
static ssize_t ext4_quota_write(struct super_block *sb, int type,
				const char *data, size_t len, loff_t off)
{
	struct inode *inode = sb_dqopt(sb)->files[type];
	ext4_lblk_t blk = off >> EXT4_BLOCK_SIZE_BITS(sb);
	int err = 0, err2 = 0, offset = off & (sb->s_blocksize - 1);
	int retries = 0;
	struct buffer_head *bh;
	handle_t *handle = journal_current_handle();

	if (!handle) {
		ext4_msg(sb, KERN_WARNING, "Quota write (off=%llu, len=%llu)"
			" cancelled because transaction is not started",
			(unsigned long long)off, (unsigned long long)len);
		return -EIO;
	}
	/*
	 * Since we account only one data block in transaction credits,
	 * then it is impossible to cross a block boundary.
	 */
	if (sb->s_blocksize - offset < len) {
		ext4_msg(sb, KERN_WARNING, "Quota write (off=%llu, len=%llu)"
			" cancelled because not block aligned",
			(unsigned long long)off, (unsigned long long)len);
		return -EIO;
	}

	do {
		bh = ext4_bread(handle, inode, blk,
				EXT4_GET_BLOCKS_CREATE |
				EXT4_GET_BLOCKS_METADATA_NOFAIL);
	} while (PTR_ERR(bh) == -ENOSPC &&
		 ext4_should_retry_alloc(inode->i_sb, &retries));
	if (IS_ERR(bh))
		return PTR_ERR(bh);
	if (!bh)
		goto out;
	BUFFER_TRACE(bh, "get write access");
	err = ext4_journal_get_write_access(handle, sb, bh, EXT4_JTR_NONE);
	if (err) {
		brelse(bh);
		return err;
	}
	lock_buffer(bh);
	memcpy(bh->b_data+offset, data, len);
	flush_dcache_page(bh->b_page);
	unlock_buffer(bh);
	err = ext4_handle_dirty_metadata(handle, NULL, bh);
	brelse(bh);
out:
	if (inode->i_size < off + len) {
		i_size_write(inode, off + len);
		EXT4_I(inode)->i_disksize = inode->i_size;
		err2 = ext4_mark_inode_dirty(handle, inode);
		if (unlikely(err2 && !err))
			err = err2;
	}
	return err ? err : len;
}
#endif

#if !defined(CONFIG_EXT2_FS) && !defined(CONFIG_EXT2_FS_MODULE) && defined(CONFIG_EXT4_USE_FOR_EXT2)
static inline void register_as_ext2(void)
{
	int err = register_filesystem(&ext2_fs_type);
	if (err)
		printk(KERN_WARNING
		       "EXT4-fs: Unable to register as ext2 (%d)\n", err);
}

static inline void unregister_as_ext2(void)
{
	unregister_filesystem(&ext2_fs_type);
}

static inline int ext2_feature_set_ok(struct super_block *sb)
{
	if (ext4_has_unknown_ext2_incompat_features(sb))
		return 0;
	if (sb_rdonly(sb))
		return 1;
	if (ext4_has_unknown_ext2_ro_compat_features(sb))
		return 0;
	return 1;
}
#else
static inline void register_as_ext2(void) { }
static inline void unregister_as_ext2(void) { }
static inline int ext2_feature_set_ok(struct super_block *sb) { return 0; }
#endif

static inline void register_as_ext3(void)
{
	int err = register_filesystem(&ext3_fs_type);
	if (err)
		printk(KERN_WARNING
		       "EXT4-fs: Unable to register as ext3 (%d)\n", err);
}

static inline void unregister_as_ext3(void)
{
	unregister_filesystem(&ext3_fs_type);
}

static inline int ext3_feature_set_ok(struct super_block *sb)
{
	if (ext4_has_unknown_ext3_incompat_features(sb))
		return 0;
	if (!ext4_has_feature_journal(sb))
		return 0;
	if (sb_rdonly(sb))
		return 1;
	if (ext4_has_unknown_ext3_ro_compat_features(sb))
		return 0;
	return 1;
}

static struct file_system_type ext4_fs_type = {
	.owner			= THIS_MODULE,
	.name			= "ext4",
	.init_fs_context	= ext4_init_fs_context,
	.parameters		= ext4_param_specs,
	.kill_sb		= kill_block_super,
	.fs_flags		= FS_REQUIRES_DEV | FS_ALLOW_IDMAP,
};
MODULE_ALIAS_FS("ext4");

/* Shared across all ext4 file systems */
wait_queue_head_t ext4__ioend_wq[EXT4_WQ_HASH_SZ];

static int __init ext4_init_fs(void)
{
	int i, err;

	ratelimit_state_init(&ext4_mount_msg_ratelimit, 30 * HZ, 64);
	ext4_li_info = NULL;

	/* Build-time check for flags consistency */
	ext4_check_flag_values();

	for (i = 0; i < EXT4_WQ_HASH_SZ; i++)
		init_waitqueue_head(&ext4__ioend_wq[i]);

	err = ext4_init_es();
	if (err)
		return err;

	err = ext4_init_pending();
	if (err)
		goto out7;

	err = ext4_init_post_read_processing();
	if (err)
		goto out6;

	err = ext4_init_pageio();
	if (err)
		goto out5;

	err = ext4_init_system_zone();
	if (err)
		goto out4;

	err = ext4_init_sysfs();
	if (err)
		goto out3;

	err = ext4_init_mballoc();
	if (err)
		goto out2;
	err = init_inodecache();
	if (err)
		goto out1;

	err = ext4_fc_init_dentry_cache();
	if (err)
		goto out05;

	register_as_ext3();
	register_as_ext2();
	err = register_filesystem(&ext4_fs_type);
	if (err)
		goto out;

	return 0;
out:
	unregister_as_ext2();
	unregister_as_ext3();
	ext4_fc_destroy_dentry_cache();
out05:
	destroy_inodecache();
out1:
	ext4_exit_mballoc();
out2:
	ext4_exit_sysfs();
out3:
	ext4_exit_system_zone();
out4:
	ext4_exit_pageio();
out5:
	ext4_exit_post_read_processing();
out6:
	ext4_exit_pending();
out7:
	ext4_exit_es();

	return err;
}

static void __exit ext4_exit_fs(void)
{
	ext4_destroy_lazyinit_thread();
	unregister_as_ext2();
	unregister_as_ext3();
	unregister_filesystem(&ext4_fs_type);
	ext4_fc_destroy_dentry_cache();
	destroy_inodecache();
	ext4_exit_mballoc();
	ext4_exit_sysfs();
	ext4_exit_system_zone();
	ext4_exit_pageio();
	ext4_exit_post_read_processing();
	ext4_exit_es();
	ext4_exit_pending();
}

MODULE_AUTHOR("Remy Card, Stephen Tweedie, Andrew Morton, Andreas Dilger, Theodore Ts'o and others");
MODULE_DESCRIPTION("Fourth Extended Filesystem");
MODULE_LICENSE("GPL");
MODULE_SOFTDEP("pre: crc32c");
module_init(ext4_init_fs)
module_exit(ext4_exit_fs)<|MERGE_RESOLUTION|>--- conflicted
+++ resolved
@@ -57,8 +57,6 @@
 #include "mballoc.h"
 #include "fsmap.h"
 
-DEFINE_SUSE_UNSUPPORTED_FEATURE(ext4)
-
 #define CREATE_TRACE_POINTS
 #include <trace/events/ext4.h>
 
@@ -1254,19 +1252,6 @@
 	struct flex_groups **flex_groups;
 	int i;
 
-<<<<<<< HEAD
-	/*
-	 * Unregister sysfs before flush sbi->s_error_work.
-	 * Since user may read /proc/fs/ext4/xx/mb_groups during umount, If
-	 * read metadata verify failed then will queue error work.
-	 * flush_stashed_error_work will call start_this_handle may trigger
-	 * BUG_ON.
- 	 */
-	ext4_unregister_sysfs(sb);
-
-	ext4_unregister_li_request(sb);
-	ext4_quota_off_umount(sb);
-=======
 	rcu_read_lock();
 	flex_groups = rcu_dereference(sbi->s_flex_groups);
 	if (flex_groups) {
@@ -1276,7 +1261,6 @@
 	}
 	rcu_read_unlock();
 }
->>>>>>> eb3cdb58
 
 static void ext4_put_super(struct super_block *sb)
 {
@@ -1285,8 +1269,6 @@
 	int aborted = 0;
 	int err;
 
-<<<<<<< HEAD
-=======
 	/*
 	 * Unregister sysfs before destroying jbd2 journal.
 	 * Since we could still access attr_journal_task attribute via sysfs
@@ -1310,7 +1292,6 @@
 	destroy_workqueue(sbi->rsv_conversion_wq);
 	ext4_release_orphan_info(sb);
 
->>>>>>> eb3cdb58
 	if (sbi->s_journal) {
 		aborted = is_journal_aborted(sbi->s_journal);
 		err = jbd2_journal_destroy(sbi->s_journal);
@@ -1671,117 +1652,11 @@
 #endif
 };
 
-<<<<<<< HEAD
-static const match_table_t tokens = {
-	{Opt_bsd_df, "bsddf"},
-	{Opt_minix_df, "minixdf"},
-	{Opt_grpid, "grpid"},
-	{Opt_grpid, "bsdgroups"},
-	{Opt_nogrpid, "nogrpid"},
-	{Opt_nogrpid, "sysvgroups"},
-	{Opt_resgid, "resgid=%u"},
-	{Opt_resuid, "resuid=%u"},
-	{Opt_sb, "sb=%u"},
-	{Opt_err_cont, "errors=continue"},
-	{Opt_err_panic, "errors=panic"},
-	{Opt_err_ro, "errors=remount-ro"},
-	{Opt_nouid32, "nouid32"},
-	{Opt_debug, "debug"},
-	{Opt_removed, "oldalloc"},
-	{Opt_removed, "orlov"},
-	{Opt_user_xattr, "user_xattr"},
-	{Opt_nouser_xattr, "nouser_xattr"},
-	{Opt_acl, "acl"},
-	{Opt_noacl, "noacl"},
-	{Opt_noload, "norecovery"},
-	{Opt_noload, "noload"},
-	{Opt_removed, "nobh"},
-	{Opt_removed, "bh"},
-	{Opt_commit, "commit=%u"},
-	{Opt_min_batch_time, "min_batch_time=%u"},
-	{Opt_max_batch_time, "max_batch_time=%u"},
-	{Opt_journal_dev, "journal_dev=%u"},
-	{Opt_journal_path, "journal_path=%s"},
-	{Opt_journal_checksum, "journal_checksum"},
-	{Opt_nojournal_checksum, "nojournal_checksum"},
-	{Opt_journal_async_commit, "journal_async_commit"},
-	{Opt_abort, "abort"},
-	{Opt_data_journal, "data=journal"},
-	{Opt_data_ordered, "data=ordered"},
-	{Opt_data_writeback, "data=writeback"},
-	{Opt_data_err_abort, "data_err=abort"},
-	{Opt_data_err_ignore, "data_err=ignore"},
-	{Opt_offusrjquota, "usrjquota="},
-	{Opt_usrjquota, "usrjquota=%s"},
-	{Opt_offgrpjquota, "grpjquota="},
-	{Opt_grpjquota, "grpjquota=%s"},
-	{Opt_jqfmt_vfsold, "jqfmt=vfsold"},
-	{Opt_jqfmt_vfsv0, "jqfmt=vfsv0"},
-	{Opt_jqfmt_vfsv1, "jqfmt=vfsv1"},
-	{Opt_grpquota, "grpquota"},
-	{Opt_noquota, "noquota"},
-	{Opt_quota, "quota"},
-	{Opt_usrquota, "usrquota"},
-	{Opt_prjquota, "prjquota"},
-	{Opt_barrier, "barrier=%u"},
-	{Opt_barrier, "barrier"},
-	{Opt_nobarrier, "nobarrier"},
-	{Opt_removed, "i_version"},
-	{Opt_dax, "dax"},
-	{Opt_dax_always, "dax=always"},
-	{Opt_dax_inode, "dax=inode"},
-	{Opt_dax_never, "dax=never"},
-	{Opt_stripe, "stripe=%u"},
-	{Opt_delalloc, "delalloc"},
-	{Opt_warn_on_error, "warn_on_error"},
-	{Opt_nowarn_on_error, "nowarn_on_error"},
-	{Opt_lazytime, "lazytime"},
-	{Opt_nolazytime, "nolazytime"},
-	{Opt_debug_want_extra_isize, "debug_want_extra_isize=%u"},
-	{Opt_nodelalloc, "nodelalloc"},
-	{Opt_removed, "mblk_io_submit"},
-	{Opt_removed, "nomblk_io_submit"},
-	{Opt_block_validity, "block_validity"},
-	{Opt_noblock_validity, "noblock_validity"},
-	{Opt_inode_readahead_blks, "inode_readahead_blks=%u"},
-	{Opt_journal_ioprio, "journal_ioprio=%u"},
-	{Opt_auto_da_alloc, "auto_da_alloc=%u"},
-	{Opt_auto_da_alloc, "auto_da_alloc"},
-	{Opt_noauto_da_alloc, "noauto_da_alloc"},
-	{Opt_dioread_nolock, "dioread_nolock"},
-	{Opt_dioread_lock, "nodioread_nolock"},
-	{Opt_dioread_lock, "dioread_lock"},
-	{Opt_discard, "discard"},
-	{Opt_nodiscard, "nodiscard"},
-	{Opt_init_itable, "init_itable=%u"},
-	{Opt_init_itable, "init_itable"},
-	{Opt_noinit_itable, "noinit_itable"},
-#ifdef CONFIG_EXT4_DEBUG
-	{Opt_fc_debug_force, "fc_debug_force"},
-	{Opt_fc_debug_max_replay, "fc_debug_max_replay=%u"},
-#endif
-	{Opt_max_dir_size_kb, "max_dir_size_kb=%u"},
-	{Opt_test_dummy_encryption, "test_dummy_encryption=%s"},
-	{Opt_test_dummy_encryption, "test_dummy_encryption"},
-	{Opt_inlinecrypt, "inlinecrypt"},
-	{Opt_nombcache, "nombcache"},
-	{Opt_nombcache, "no_mbcache"},	/* for backward compatibility */
-	{Opt_removed, "prefetch_block_bitmaps"},
-	{Opt_no_prefetch_block_bitmaps, "no_prefetch_block_bitmaps"},
-	{Opt_mb_optimize_scan, "mb_optimize_scan=%d"},
-	{Opt_removed, "check=none"},	/* mount option from ext2/3 */
-	{Opt_removed, "nocheck"},	/* mount option from ext2/3 */
-	{Opt_removed, "reservation"},	/* mount option from ext2/3 */
-	{Opt_removed, "noreservation"}, /* mount option from ext2/3 */
-	{Opt_removed, "journal=%u"},	/* mount option from ext2/3 */
-	{Opt_err, NULL},
-=======
 static const struct constant_table ext4_param_errors[] = {
 	{"continue",	EXT4_MOUNT_ERRORS_CONT},
 	{"panic",	EXT4_MOUNT_ERRORS_PANIC},
 	{"remount-ro",	EXT4_MOUNT_ERRORS_RO},
 	{}
->>>>>>> eb3cdb58
 };
 
 static const struct constant_table ext4_param_data[] = {
@@ -2037,61 +1912,6 @@
 }
 #endif
 
-<<<<<<< HEAD
-static int ext4_set_test_dummy_encryption(struct super_block *sb,
-					  const char *opt,
-					  const substring_t *arg,
-					  bool is_remount)
-{
-#ifdef CONFIG_FS_ENCRYPTION
-	struct ext4_sb_info *sbi = EXT4_SB(sb);
-	int err;
-
-	if (!ext4_has_feature_encrypt(sb)) {
-		ext4_msg(sb, KERN_WARNING,
-			 "test_dummy_encryption requires encrypt feature");
-		return -1;
-	}
-	/*
-	 * This mount option is just for testing, and it's not worthwhile to
-	 * implement the extra complexity (e.g. RCU protection) that would be
-	 * needed to allow it to be set or changed during remount.  We do allow
-	 * it to be specified during remount, but only if there is no change.
-	 */
-	if (is_remount && !sbi->s_dummy_enc_policy.policy) {
-		ext4_msg(sb, KERN_WARNING,
-			 "Can't set test_dummy_encryption on remount");
-		return -1;
-	}
-	err = fscrypt_set_test_dummy_encryption(sb, arg->from,
-						&sbi->s_dummy_enc_policy);
-	if (err) {
-		if (err == -EEXIST)
-			ext4_msg(sb, KERN_WARNING,
-				 "Can't change test_dummy_encryption on remount");
-		else if (err == -EINVAL)
-			ext4_msg(sb, KERN_WARNING,
-				 "Value of option \"%s\" is unrecognized", opt);
-		else
-			ext4_msg(sb, KERN_WARNING,
-				 "Error processing option \"%s\" [%d]",
-				 opt, err);
-		return -1;
-	}
-	ext4_msg(sb, KERN_WARNING, "Test dummy encryption mode enabled");
-	return 1;
-#else
-	ext4_msg(sb, KERN_WARNING,
-		 "test_dummy_encryption option not supported");
-	return -1;
-#endif
-}
-
-struct ext4_parsed_options {
-	unsigned long journal_devnum;
-	unsigned int journal_ioprio;
-	int mb_optimize_scan;
-=======
 #define EXT4_SPEC_JQUOTA			(1 <<  0)
 #define EXT4_SPEC_JQFMT				(1 <<  1)
 #define EXT4_SPEC_DATAJ				(1 <<  2)
@@ -2143,7 +1963,6 @@
 	kuid_t		s_resuid;
 	kgid_t		s_resgid;
 	ext4_fsblk_t	s_sb_block;
->>>>>>> eb3cdb58
 };
 
 static void ext4_fc_free(struct fs_context *fc)
@@ -2176,41 +1995,6 @@
 }
 
 #ifdef CONFIG_QUOTA
-<<<<<<< HEAD
-	if (token == Opt_usrjquota)
-		return set_qf_name(sb, USRQUOTA, &args[0]);
-	else if (token == Opt_grpjquota)
-		return set_qf_name(sb, GRPQUOTA, &args[0]);
-	else if (token == Opt_offusrjquota)
-		return clear_qf_name(sb, USRQUOTA);
-	else if (token == Opt_offgrpjquota)
-		return clear_qf_name(sb, GRPQUOTA);
-#endif
-	switch (token) {
-	case Opt_noacl:
-	case Opt_nouser_xattr:
-		ext4_msg(sb, KERN_WARNING, deprecated_msg, opt, "3.5");
-		break;
-	case Opt_sb:
-		return 1;	/* handled by get_sb_block() */
-	case Opt_removed:
-		ext4_msg(sb, KERN_WARNING, "Ignoring removed %s option", opt);
-		return 1;
-	case Opt_abort:
-		ext4_set_mount_flag(sb, EXT4_MF_FS_ABORTED);
-		return 1;
-	case Opt_lazytime:
-		sb->s_flags |= SB_LAZYTIME;
-		return 1;
-	case Opt_nolazytime:
-		sb->s_flags &= ~SB_LAZYTIME;
-		return 1;
-	case Opt_inlinecrypt:
-#ifdef CONFIG_FS_ENCRYPTION_INLINE_CRYPT
-		sb->s_flags |= SB_INLINECRYPT;
-#else
-		ext4_msg(sb, KERN_ERR, "inline encryption not supported");
-=======
 /*
  * Note the name of the specified quota file.
  */
@@ -2266,7 +2050,6 @@
 	ctx->spec |= EXT4_SPEC_JQUOTA;
 	return 0;
 }
->>>>>>> eb3cdb58
 #endif
 
 static int ext4_parse_test_dummy_encryption(const struct fs_parameter *param,
@@ -2556,28 +2339,8 @@
 		switch (type) {
 		case Opt_dax:
 		case Opt_dax_always:
-<<<<<<< HEAD
-			if (is_remount &&
-			    (!(sbi->s_mount_opt & EXT4_MOUNT_DAX_ALWAYS) ||
-			     (sbi->s_mount_opt2 & EXT4_MOUNT2_DAX_NEVER))) {
-			fail_dax_change_remount:
-				ext4_msg(sb, KERN_ERR, "can't change "
-					 "dax mount option while remounting");
-				return -1;
-			}
-			if (is_remount &&
-			    (test_opt(sb, DATA_FLAGS) ==
-			     EXT4_MOUNT_JOURNAL_DATA)) {
-				    ext4_msg(sb, KERN_ERR, "can't mount with "
-					     "both data=journal and dax");
-				    return -1;
-			}
-			sbi->s_mount_opt |= EXT4_MOUNT_DAX_ALWAYS;
-			sbi->s_mount_opt2 &= ~EXT4_MOUNT2_DAX_NEVER;
-=======
 			ctx_set_mount_opt(ctx, EXT4_MOUNT_DAX_ALWAYS);
 			ctx_clear_mount_opt2(ctx, EXT4_MOUNT2_DAX_NEVER);
->>>>>>> eb3cdb58
 			break;
 		case Opt_dax_never:
 			ctx_set_mount_opt2(ctx, EXT4_MOUNT2_DAX_NEVER);
@@ -3205,20 +2968,6 @@
 		/* skip if same as the default */
 		if (!nodefs && !(m->mount_opt & (mount_opt ^ def_mount_opt)))
 			continue;
-<<<<<<< HEAD
-
-		if (opt_2) {
-			mount_opt = sbi->s_mount_opt2;
-			def_mount_opt = sbi->s_def_mount_opt2;
-		} else {
-			mount_opt = sbi->s_mount_opt;
-			def_mount_opt = sbi->s_def_mount_opt;
-		}
-		/* skip if same as the default */
-		if (!nodefs && !(m->mount_opt & (mount_opt ^ def_mount_opt)))
-			continue;
-=======
->>>>>>> eb3cdb58
 		/* select Opt_noFoo vs Opt_Foo */
 		if ((want_set &&
 		     (mount_opt & m->mount_opt) != m->mount_opt) ||
@@ -3689,14 +3438,9 @@
  */
 static loff_t ext4_max_bitmap_size(int bits, int has_huge_files)
 {
-<<<<<<< HEAD
-	unsigned long long upper_limit, res = EXT4_NDIR_BLOCKS;
-	int meta_blocks;
-=======
 	loff_t upper_limit, res = EXT4_NDIR_BLOCKS;
 	int meta_blocks;
 	unsigned int ppb = 1 << (bits - 2);
->>>>>>> eb3cdb58
 
 	/*
 	 * This is calculated to be the largest file size for a dense, block
@@ -3763,7 +3507,7 @@
 	if (res > MAX_LFS_FILESIZE)
 		res = MAX_LFS_FILESIZE;
 
-	return (loff_t)res;
+	return res;
 }
 
 static ext4_fsblk_t descriptor_loc(struct super_block *sb,
@@ -3831,21 +3575,6 @@
 	return ret;
 }
 
-static int
-ext4_check_unsupported_ro(struct super_block *sb, bool allow_ro, bool readonly,
-			  const char *description)
-{
-       if (allow_ro && readonly)
-               return 0;
-
-       if (ext4_allow_unsupported())
-               return 0;
-
-       ext4_msg(sb, KERN_ERR, "Couldn't mount %sbecause of SUSE-unsupported optional feature %s.  Load module with allow_unsupported=1.",
-                 allow_ro ? "RDWR " : "", description);
-       return -EINVAL;
-}
-
 /*
  * Check whether this filesystem can be mounted based on
  * the features present and the RDONLY/RDWR mount requested.
@@ -3895,10 +3624,6 @@
 			 "extents feature\n");
 		return 0;
 	}
-
-	if (ext4_has_feature_bigalloc(sb) &&
-	    ext4_check_unsupported_ro(sb, true, readonly, "BIGALLOC"))
-		return 0;
 
 #if !IS_ENABLED(CONFIG_QUOTA) || !IS_ENABLED(CONFIG_QFMT_V2)
 	if (!readonly && (ext4_has_feature_quota(sb) ||
@@ -4558,28 +4283,13 @@
 #endif
 }
 
-<<<<<<< HEAD
-static void __always_unused ext4_setup_csum_trigger(struct super_block *sb,
-=======
 static void ext4_setup_csum_trigger(struct super_block *sb,
->>>>>>> eb3cdb58
 				    enum ext4_journal_trigger_type type,
 				    void (*trigger)(
 					struct jbd2_buffer_trigger_type *type,
 					struct buffer_head *bh,
 					void *mapped_data,
 					size_t size))
-<<<<<<< HEAD
-{
-	struct ext4_sb_info *sbi = EXT4_SB(sb);
-
-	sbi->s_journal_triggers[type].sb = sb;
-	sbi->s_journal_triggers[type].tr_triggers.t_frozen = trigger;
-}
-
-static int ext4_fill_super(struct super_block *sb, void *data, int silent)
-=======
->>>>>>> eb3cdb58
 {
 	struct ext4_sb_info *sbi = EXT4_SB(sb);
 
@@ -4832,28 +4542,8 @@
 		}
 	}
 
-<<<<<<< HEAD
-	if (sbi->s_es->s_mount_opts[0]) {
-		char *s_mount_opts = kstrndup(sbi->s_es->s_mount_opts,
-					      sizeof(sbi->s_es->s_mount_opts),
-					      GFP_KERNEL);
-		if (!s_mount_opts)
-			goto failed_mount;
-		if (!parse_options(s_mount_opts, sb, &parsed_opts, 0)) {
-			ext4_msg(sb, KERN_WARNING,
-				 "failed to parse options in superblock: %s",
-				 s_mount_opts);
-		}
-		kfree(s_mount_opts);
-	}
-	sbi->s_def_mount_opt = sbi->s_mount_opt;
-	sbi->s_def_mount_opt2 = sbi->s_mount_opt2;
-	if (!parse_options((char *) data, sb, &parsed_opts, 0))
-		goto failed_mount;
-=======
 	return 0;
 }
->>>>>>> eb3cdb58
 
 #if IS_ENABLED(CONFIG_UNICODE)
 static int ext4_encoding_init(struct super_block *sb, struct ext4_super_block *es)
@@ -4952,9 +4642,6 @@
 					    int silent)
 {
 	struct ext4_sb_info *sbi = EXT4_SB(sb);
-
-	/* i_version is always enabled now */
-	sb->s_flags |= SB_I_VERSION;
 
 	if (le32_to_cpu(es->s_rev_level) == EXT4_GOOD_OLD_REV &&
 	    (ext4_has_compat_features(sb) ||
@@ -5078,17 +4765,362 @@
 			 " too large to mount safely on this system");
 		return err;
 	}
-<<<<<<< HEAD
-	sbi->s_itb_per_group = sbi->s_inodes_per_group /
-					sbi->s_inodes_per_block;
-	sbi->s_desc_per_block = blocksize / EXT4_DESC_SIZE(sb);
+
+	/* check blocks count against device size */
+	blocks_count = sb_bdev_nr_blocks(sb);
+	if (blocks_count && ext4_blocks_count(es) > blocks_count) {
+		ext4_msg(sb, KERN_WARNING, "bad geometry: block count %llu "
+		       "exceeds size of device (%llu blocks)",
+		       ext4_blocks_count(es), blocks_count);
+		return -EINVAL;
+	}
+
+	/*
+	 * It makes no sense for the first data block to be beyond the end
+	 * of the filesystem.
+	 */
+	if (le32_to_cpu(es->s_first_data_block) >= ext4_blocks_count(es)) {
+		ext4_msg(sb, KERN_WARNING, "bad geometry: first data "
+			 "block %u is beyond end of filesystem (%llu)",
+			 le32_to_cpu(es->s_first_data_block),
+			 ext4_blocks_count(es));
+		return -EINVAL;
+	}
+	if ((es->s_first_data_block == 0) && (es->s_log_block_size == 0) &&
+	    (sbi->s_cluster_ratio == 1)) {
+		ext4_msg(sb, KERN_WARNING, "bad geometry: first data "
+			 "block is 0 with a 1k block and cluster size");
+		return -EINVAL;
+	}
+
+	blocks_count = (ext4_blocks_count(es) -
+			le32_to_cpu(es->s_first_data_block) +
+			EXT4_BLOCKS_PER_GROUP(sb) - 1);
+	do_div(blocks_count, EXT4_BLOCKS_PER_GROUP(sb));
+	if (blocks_count > ((uint64_t)1<<32) - EXT4_DESC_PER_BLOCK(sb)) {
+		ext4_msg(sb, KERN_WARNING, "groups count too large: %llu "
+		       "(block count %llu, first data block %u, "
+		       "blocks per group %lu)", blocks_count,
+		       ext4_blocks_count(es),
+		       le32_to_cpu(es->s_first_data_block),
+		       EXT4_BLOCKS_PER_GROUP(sb));
+		return -EINVAL;
+	}
+	sbi->s_groups_count = blocks_count;
+	sbi->s_blockfile_groups = min_t(ext4_group_t, sbi->s_groups_count,
+			(EXT4_MAX_BLOCK_FILE_PHYS / EXT4_BLOCKS_PER_GROUP(sb)));
+	if (((u64)sbi->s_groups_count * sbi->s_inodes_per_group) !=
+	    le32_to_cpu(es->s_inodes_count)) {
+		ext4_msg(sb, KERN_ERR, "inodes count not valid: %u vs %llu",
+			 le32_to_cpu(es->s_inodes_count),
+			 ((u64)sbi->s_groups_count * sbi->s_inodes_per_group));
+		return -EINVAL;
+	}
+
+	return 0;
+}
+
+static int ext4_group_desc_init(struct super_block *sb,
+				struct ext4_super_block *es,
+				ext4_fsblk_t logical_sb_block,
+				ext4_group_t *first_not_zeroed)
+{
+	struct ext4_sb_info *sbi = EXT4_SB(sb);
+	unsigned int db_count;
+	ext4_fsblk_t block;
+	int i;
+
+	db_count = (sbi->s_groups_count + EXT4_DESC_PER_BLOCK(sb) - 1) /
+		   EXT4_DESC_PER_BLOCK(sb);
+	if (ext4_has_feature_meta_bg(sb)) {
+		if (le32_to_cpu(es->s_first_meta_bg) > db_count) {
+			ext4_msg(sb, KERN_WARNING,
+				 "first meta block group too large: %u "
+				 "(group descriptor block count %u)",
+				 le32_to_cpu(es->s_first_meta_bg), db_count);
+			return -EINVAL;
+		}
+	}
+	rcu_assign_pointer(sbi->s_group_desc,
+			   kvmalloc_array(db_count,
+					  sizeof(struct buffer_head *),
+					  GFP_KERNEL));
+	if (sbi->s_group_desc == NULL) {
+		ext4_msg(sb, KERN_ERR, "not enough memory");
+		return -ENOMEM;
+	}
+
+	bgl_lock_init(sbi->s_blockgroup_lock);
+
+	/* Pre-read the descriptors into the buffer cache */
+	for (i = 0; i < db_count; i++) {
+		block = descriptor_loc(sb, logical_sb_block, i);
+		ext4_sb_breadahead_unmovable(sb, block);
+	}
+
+	for (i = 0; i < db_count; i++) {
+		struct buffer_head *bh;
+
+		block = descriptor_loc(sb, logical_sb_block, i);
+		bh = ext4_sb_bread_unmovable(sb, block);
+		if (IS_ERR(bh)) {
+			ext4_msg(sb, KERN_ERR,
+			       "can't read group descriptor %d", i);
+			sbi->s_gdb_count = i;
+			return PTR_ERR(bh);
+		}
+		rcu_read_lock();
+		rcu_dereference(sbi->s_group_desc)[i] = bh;
+		rcu_read_unlock();
+	}
+	sbi->s_gdb_count = db_count;
+	if (!ext4_check_descriptors(sb, logical_sb_block, first_not_zeroed)) {
+		ext4_msg(sb, KERN_ERR, "group descriptors corrupted!");
+		return -EFSCORRUPTED;
+	}
+
+	return 0;
+}
+
+static int ext4_load_and_init_journal(struct super_block *sb,
+				      struct ext4_super_block *es,
+				      struct ext4_fs_context *ctx)
+{
+	struct ext4_sb_info *sbi = EXT4_SB(sb);
+	int err;
+
+	err = ext4_load_journal(sb, es, ctx->journal_devnum);
+	if (err)
+		return err;
+
+	if (ext4_has_feature_64bit(sb) &&
+	    !jbd2_journal_set_features(EXT4_SB(sb)->s_journal, 0, 0,
+				       JBD2_FEATURE_INCOMPAT_64BIT)) {
+		ext4_msg(sb, KERN_ERR, "Failed to set 64-bit journal feature");
+		goto out;
+	}
+
+	if (!set_journal_csum_feature_set(sb)) {
+		ext4_msg(sb, KERN_ERR, "Failed to set journal checksum "
+			 "feature set");
+		goto out;
+	}
+
+	if (test_opt2(sb, JOURNAL_FAST_COMMIT) &&
+		!jbd2_journal_set_features(EXT4_SB(sb)->s_journal, 0, 0,
+					  JBD2_FEATURE_INCOMPAT_FAST_COMMIT)) {
+		ext4_msg(sb, KERN_ERR,
+			"Failed to set fast commit journal feature");
+		goto out;
+	}
+
+	/* We have now updated the journal if required, so we can
+	 * validate the data journaling mode. */
+	switch (test_opt(sb, DATA_FLAGS)) {
+	case 0:
+		/* No mode set, assume a default based on the journal
+		 * capabilities: ORDERED_DATA if the journal can
+		 * cope, else JOURNAL_DATA
+		 */
+		if (jbd2_journal_check_available_features
+		    (sbi->s_journal, 0, 0, JBD2_FEATURE_INCOMPAT_REVOKE)) {
+			set_opt(sb, ORDERED_DATA);
+			sbi->s_def_mount_opt |= EXT4_MOUNT_ORDERED_DATA;
+		} else {
+			set_opt(sb, JOURNAL_DATA);
+			sbi->s_def_mount_opt |= EXT4_MOUNT_JOURNAL_DATA;
+		}
+		break;
+
+	case EXT4_MOUNT_ORDERED_DATA:
+	case EXT4_MOUNT_WRITEBACK_DATA:
+		if (!jbd2_journal_check_available_features
+		    (sbi->s_journal, 0, 0, JBD2_FEATURE_INCOMPAT_REVOKE)) {
+			ext4_msg(sb, KERN_ERR, "Journal does not support "
+			       "requested data journaling mode");
+			goto out;
+		}
+		break;
+	default:
+		break;
+	}
+
+	if (test_opt(sb, DATA_FLAGS) == EXT4_MOUNT_ORDERED_DATA &&
+	    test_opt(sb, JOURNAL_ASYNC_COMMIT)) {
+		ext4_msg(sb, KERN_ERR, "can't mount with "
+			"journal_async_commit in data=ordered mode");
+		goto out;
+	}
+
+	set_task_ioprio(sbi->s_journal->j_task, ctx->journal_ioprio);
+
+	sbi->s_journal->j_submit_inode_data_buffers =
+		ext4_journal_submit_inode_data_buffers;
+	sbi->s_journal->j_finish_inode_data_buffers =
+		ext4_journal_finish_inode_data_buffers;
+
+	return 0;
+
+out:
+	/* flush s_error_work before journal destroy. */
+	flush_work(&sbi->s_error_work);
+	jbd2_journal_destroy(sbi->s_journal);
+	sbi->s_journal = NULL;
+	return -EINVAL;
+}
+
+static int ext4_check_journal_data_mode(struct super_block *sb)
+{
+	if (test_opt(sb, DATA_FLAGS) == EXT4_MOUNT_JOURNAL_DATA) {
+		printk_once(KERN_WARNING "EXT4-fs: Warning: mounting with "
+			    "data=journal disables delayed allocation, "
+			    "dioread_nolock, O_DIRECT and fast_commit support!\n");
+		/* can't mount with both data=journal and dioread_nolock. */
+		clear_opt(sb, DIOREAD_NOLOCK);
+		clear_opt2(sb, JOURNAL_FAST_COMMIT);
+		if (test_opt2(sb, EXPLICIT_DELALLOC)) {
+			ext4_msg(sb, KERN_ERR, "can't mount with "
+				 "both data=journal and delalloc");
+			return -EINVAL;
+		}
+		if (test_opt(sb, DAX_ALWAYS)) {
+			ext4_msg(sb, KERN_ERR, "can't mount with "
+				 "both data=journal and dax");
+			return -EINVAL;
+		}
+		if (ext4_has_feature_encrypt(sb)) {
+			ext4_msg(sb, KERN_WARNING,
+				 "encrypted files will use data=ordered "
+				 "instead of data journaling mode");
+		}
+		if (test_opt(sb, DELALLOC))
+			clear_opt(sb, DELALLOC);
+	} else {
+		sb->s_iflags |= SB_I_CGROUPWB;
+	}
+
+	return 0;
+}
+
+static int ext4_load_super(struct super_block *sb, ext4_fsblk_t *lsb,
+			   int silent)
+{
+	struct ext4_sb_info *sbi = EXT4_SB(sb);
+	struct ext4_super_block *es;
+	ext4_fsblk_t logical_sb_block;
+	unsigned long offset = 0;
+	struct buffer_head *bh;
+	int ret = -EINVAL;
+	int blocksize;
+
+	blocksize = sb_min_blocksize(sb, EXT4_MIN_BLOCK_SIZE);
+	if (!blocksize) {
+		ext4_msg(sb, KERN_ERR, "unable to set blocksize");
+		return -EINVAL;
+	}
+
+	/*
+	 * The ext4 superblock will not be buffer aligned for other than 1kB
+	 * block sizes.  We need to calculate the offset from buffer start.
+	 */
+	if (blocksize != EXT4_MIN_BLOCK_SIZE) {
+		logical_sb_block = sbi->s_sb_block * EXT4_MIN_BLOCK_SIZE;
+		offset = do_div(logical_sb_block, blocksize);
+	} else {
+		logical_sb_block = sbi->s_sb_block;
+	}
+
+	bh = ext4_sb_bread_unmovable(sb, logical_sb_block);
+	if (IS_ERR(bh)) {
+		ext4_msg(sb, KERN_ERR, "unable to read superblock");
+		return PTR_ERR(bh);
+	}
+	/*
+	 * Note: s_es must be initialized as soon as possible because
+	 *       some ext4 macro-instructions depend on its value
+	 */
+	es = (struct ext4_super_block *) (bh->b_data + offset);
+	sbi->s_es = es;
+	sb->s_magic = le16_to_cpu(es->s_magic);
+	if (sb->s_magic != EXT4_SUPER_MAGIC) {
+		if (!silent)
+			ext4_msg(sb, KERN_ERR, "VFS: Can't find ext4 filesystem");
+		goto out;
+	}
+
+	if (le32_to_cpu(es->s_log_block_size) >
+	    (EXT4_MAX_BLOCK_LOG_SIZE - EXT4_MIN_BLOCK_LOG_SIZE)) {
+		ext4_msg(sb, KERN_ERR,
+			 "Invalid log block size: %u",
+			 le32_to_cpu(es->s_log_block_size));
+		goto out;
+	}
+	if (le32_to_cpu(es->s_log_cluster_size) >
+	    (EXT4_MAX_CLUSTER_LOG_SIZE - EXT4_MIN_BLOCK_LOG_SIZE)) {
+		ext4_msg(sb, KERN_ERR,
+			 "Invalid log cluster size: %u",
+			 le32_to_cpu(es->s_log_cluster_size));
+		goto out;
+	}
+
+	blocksize = EXT4_MIN_BLOCK_SIZE << le32_to_cpu(es->s_log_block_size);
+
+	/*
+	 * If the default block size is not the same as the real block size,
+	 * we need to reload it.
+	 */
+	if (sb->s_blocksize == blocksize) {
+		*lsb = logical_sb_block;
+		sbi->s_sbh = bh;
+		return 0;
+	}
+
+	/*
+	 * bh must be released before kill_bdev(), otherwise
+	 * it won't be freed and its page also. kill_bdev()
+	 * is called by sb_set_blocksize().
+	 */
+	brelse(bh);
+	/* Validate the filesystem blocksize */
+	if (!sb_set_blocksize(sb, blocksize)) {
+		ext4_msg(sb, KERN_ERR, "bad block size %d",
+				blocksize);
+		bh = NULL;
+		goto out;
+	}
+
+	logical_sb_block = sbi->s_sb_block * EXT4_MIN_BLOCK_SIZE;
+	offset = do_div(logical_sb_block, blocksize);
+	bh = ext4_sb_bread_unmovable(sb, logical_sb_block);
+	if (IS_ERR(bh)) {
+		ext4_msg(sb, KERN_ERR, "Can't read superblock on 2nd try");
+		ret = PTR_ERR(bh);
+		bh = NULL;
+		goto out;
+	}
+	es = (struct ext4_super_block *)(bh->b_data + offset);
+	sbi->s_es = es;
+	if (es->s_magic != cpu_to_le16(EXT4_SUPER_MAGIC)) {
+		ext4_msg(sb, KERN_ERR, "Magic mismatch, very weird!");
+		goto out;
+	}
+	*lsb = logical_sb_block;
 	sbi->s_sbh = bh;
-	sbi->s_mount_state = le16_to_cpu(es->s_state) & ~EXT4_FC_REPLAY;
-	sbi->s_addr_per_block_bits = ilog2(EXT4_ADDR_PER_BLOCK(sb));
-	sbi->s_desc_per_block_bits = ilog2(EXT4_DESC_PER_BLOCK(sb));
+	return 0;
+out:
+	brelse(bh);
+	return ret;
+}
+
+static void ext4_hash_info_init(struct super_block *sb)
+{
+	struct ext4_sb_info *sbi = EXT4_SB(sb);
+	struct ext4_super_block *es = sbi->s_es;
+	unsigned int i;
 
 	for (i = 0; i < 4; i++)
 		sbi->s_hash_seed[i] = le32_to_cpu(es->s_hash_seed[i]);
+
 	sbi->s_def_hash_version = es->s_def_hash_version;
 	if (ext4_has_feature_dir_index(sb)) {
 		i = le32_to_cpu(es->s_flags);
@@ -5107,193 +5139,161 @@
 #endif
 		}
 	}
-
-	/* Handle clustersize */
-	clustersize = BLOCK_SIZE << le32_to_cpu(es->s_log_cluster_size);
-	if (ext4_has_feature_bigalloc(sb)) {
-		if (clustersize < blocksize) {
+}
+
+static int ext4_block_group_meta_init(struct super_block *sb, int silent)
+{
+	struct ext4_sb_info *sbi = EXT4_SB(sb);
+	struct ext4_super_block *es = sbi->s_es;
+	int has_huge_files;
+
+	has_huge_files = ext4_has_feature_huge_file(sb);
+	sbi->s_bitmap_maxbytes = ext4_max_bitmap_size(sb->s_blocksize_bits,
+						      has_huge_files);
+	sb->s_maxbytes = ext4_max_size(sb->s_blocksize_bits, has_huge_files);
+
+	sbi->s_desc_size = le16_to_cpu(es->s_desc_size);
+	if (ext4_has_feature_64bit(sb)) {
+		if (sbi->s_desc_size < EXT4_MIN_DESC_SIZE_64BIT ||
+		    sbi->s_desc_size > EXT4_MAX_DESC_SIZE ||
+		    !is_power_of_2(sbi->s_desc_size)) {
 			ext4_msg(sb, KERN_ERR,
-				 "cluster size (%d) smaller than "
-				 "block size (%d)", clustersize, blocksize);
-			goto failed_mount;
-		}
-		sbi->s_cluster_bits = le32_to_cpu(es->s_log_cluster_size) -
-			le32_to_cpu(es->s_log_block_size);
-		sbi->s_clusters_per_group =
-			le32_to_cpu(es->s_clusters_per_group);
-		if (sbi->s_clusters_per_group > blocksize * 8) {
-			ext4_msg(sb, KERN_ERR,
-				 "#clusters per group too big: %lu",
-				 sbi->s_clusters_per_group);
-			goto failed_mount;
-		}
-		if (sbi->s_blocks_per_group !=
-		    (sbi->s_clusters_per_group * (clustersize / blocksize))) {
-			ext4_msg(sb, KERN_ERR, "blocks per group (%lu) and "
-				 "clusters per group (%lu) inconsistent",
-				 sbi->s_blocks_per_group,
-				 sbi->s_clusters_per_group);
-			goto failed_mount;
-		}
-	} else {
-		if (clustersize != blocksize) {
-			ext4_msg(sb, KERN_ERR,
-				 "fragment/cluster size (%d) != "
-				 "block size (%d)", clustersize, blocksize);
-			goto failed_mount;
-		}
-		if (sbi->s_blocks_per_group > blocksize * 8) {
-			ext4_msg(sb, KERN_ERR,
-				 "#blocks per group too big: %lu",
-				 sbi->s_blocks_per_group);
-			goto failed_mount;
-		}
-		sbi->s_clusters_per_group = sbi->s_blocks_per_group;
-		sbi->s_cluster_bits = 0;
-	}
-	sbi->s_cluster_ratio = clustersize / blocksize;
-
-	/* Do we have standard group size of clustersize * 8 blocks ? */
-	if (sbi->s_blocks_per_group == clustersize << 3)
-		set_opt2(sb, STD_GROUP_SIZE);
+			       "unsupported descriptor size %lu",
+			       sbi->s_desc_size);
+			return -EINVAL;
+		}
+	} else
+		sbi->s_desc_size = EXT4_MIN_DESC_SIZE;
+
+	sbi->s_blocks_per_group = le32_to_cpu(es->s_blocks_per_group);
+	sbi->s_inodes_per_group = le32_to_cpu(es->s_inodes_per_group);
+
+	sbi->s_inodes_per_block = sb->s_blocksize / EXT4_INODE_SIZE(sb);
+	if (sbi->s_inodes_per_block == 0 || sbi->s_blocks_per_group == 0) {
+		if (!silent)
+			ext4_msg(sb, KERN_ERR, "VFS: Can't find ext4 filesystem");
+		return -EINVAL;
+	}
+	if (sbi->s_inodes_per_group < sbi->s_inodes_per_block ||
+	    sbi->s_inodes_per_group > sb->s_blocksize * 8) {
+		ext4_msg(sb, KERN_ERR, "invalid inodes per group: %lu\n",
+			 sbi->s_inodes_per_group);
+		return -EINVAL;
+	}
+	sbi->s_itb_per_group = sbi->s_inodes_per_group /
+					sbi->s_inodes_per_block;
+	sbi->s_desc_per_block = sb->s_blocksize / EXT4_DESC_SIZE(sb);
+	sbi->s_mount_state = le16_to_cpu(es->s_state) & ~EXT4_FC_REPLAY;
+	sbi->s_addr_per_block_bits = ilog2(EXT4_ADDR_PER_BLOCK(sb));
+	sbi->s_desc_per_block_bits = ilog2(EXT4_DESC_PER_BLOCK(sb));
+
+	return 0;
+}
+
+static int __ext4_fill_super(struct fs_context *fc, struct super_block *sb)
+{
+	struct ext4_super_block *es = NULL;
+	struct ext4_sb_info *sbi = EXT4_SB(sb);
+	ext4_fsblk_t logical_sb_block;
+	struct inode *root;
+	int needs_recovery;
+	int err;
+	ext4_group_t first_not_zeroed;
+	struct ext4_fs_context *ctx = fc->fs_private;
+	int silent = fc->sb_flags & SB_SILENT;
+
+	/* Set defaults for the variables that will be set during parsing */
+	if (!(ctx->spec & EXT4_SPEC_JOURNAL_IOPRIO))
+		ctx->journal_ioprio = DEFAULT_JOURNAL_IOPRIO;
+
+	sbi->s_inode_readahead_blks = EXT4_DEF_INODE_READAHEAD_BLKS;
+	sbi->s_sectors_written_start =
+		part_stat_read(sb->s_bdev, sectors[STAT_WRITE]);
+
+	err = ext4_load_super(sb, &logical_sb_block, silent);
+	if (err)
+		goto out_fail;
+
+	es = sbi->s_es;
+	sbi->s_kbytes_written = le64_to_cpu(es->s_kbytes_written);
+
+	err = ext4_init_metadata_csum(sb, es);
+	if (err)
+		goto failed_mount;
+
+	ext4_set_def_opts(sb, es);
+
+	sbi->s_resuid = make_kuid(&init_user_ns, le16_to_cpu(es->s_def_resuid));
+	sbi->s_resgid = make_kgid(&init_user_ns, le16_to_cpu(es->s_def_resgid));
+	sbi->s_commit_interval = JBD2_DEFAULT_MAX_COMMIT_AGE * HZ;
+	sbi->s_min_batch_time = EXT4_DEF_MIN_BATCH_TIME;
+	sbi->s_max_batch_time = EXT4_DEF_MAX_BATCH_TIME;
 
 	/*
-	 * Test whether we have more sectors than will fit in sector_t,
-	 * and whether the max offset is addressable by the page cache.
+	 * set default s_li_wait_mult for lazyinit, for the case there is
+	 * no mount option specified.
 	 */
-	err = generic_check_addressable(sb->s_blocksize_bits,
-					ext4_blocks_count(es));
-	if (err) {
-		ext4_msg(sb, KERN_ERR, "filesystem"
-			 " too large to mount safely on this system");
+	sbi->s_li_wait_mult = EXT4_DEF_LI_WAIT_MULT;
+
+	err = ext4_inode_info_init(sb, es);
+	if (err)
 		goto failed_mount;
-	}
-
-	if (EXT4_BLOCKS_PER_GROUP(sb) == 0)
-		goto cantfind_ext4;
-=======
->>>>>>> eb3cdb58
-
-	/* check blocks count against device size */
-	blocks_count = sb_bdev_nr_blocks(sb);
-	if (blocks_count && ext4_blocks_count(es) > blocks_count) {
-		ext4_msg(sb, KERN_WARNING, "bad geometry: block count %llu "
-		       "exceeds size of device (%llu blocks)",
-		       ext4_blocks_count(es), blocks_count);
-		return -EINVAL;
-	}
-
-	/*
-	 * It makes no sense for the first data block to be beyond the end
-	 * of the filesystem.
-	 */
-	if (le32_to_cpu(es->s_first_data_block) >= ext4_blocks_count(es)) {
-		ext4_msg(sb, KERN_WARNING, "bad geometry: first data "
-			 "block %u is beyond end of filesystem (%llu)",
-			 le32_to_cpu(es->s_first_data_block),
-			 ext4_blocks_count(es));
-		return -EINVAL;
-	}
-	if ((es->s_first_data_block == 0) && (es->s_log_block_size == 0) &&
-	    (sbi->s_cluster_ratio == 1)) {
-		ext4_msg(sb, KERN_WARNING, "bad geometry: first data "
-			 "block is 0 with a 1k block and cluster size");
-		return -EINVAL;
-	}
-
-	blocks_count = (ext4_blocks_count(es) -
-			le32_to_cpu(es->s_first_data_block) +
-			EXT4_BLOCKS_PER_GROUP(sb) - 1);
-	do_div(blocks_count, EXT4_BLOCKS_PER_GROUP(sb));
-	if (blocks_count > ((uint64_t)1<<32) - EXT4_DESC_PER_BLOCK(sb)) {
-		ext4_msg(sb, KERN_WARNING, "groups count too large: %llu "
-		       "(block count %llu, first data block %u, "
-		       "blocks per group %lu)", blocks_count,
-		       ext4_blocks_count(es),
-		       le32_to_cpu(es->s_first_data_block),
-		       EXT4_BLOCKS_PER_GROUP(sb));
-		return -EINVAL;
-	}
-	sbi->s_groups_count = blocks_count;
-	sbi->s_blockfile_groups = min_t(ext4_group_t, sbi->s_groups_count,
-			(EXT4_MAX_BLOCK_FILE_PHYS / EXT4_BLOCKS_PER_GROUP(sb)));
-	if (((u64)sbi->s_groups_count * sbi->s_inodes_per_group) !=
-	    le32_to_cpu(es->s_inodes_count)) {
-		ext4_msg(sb, KERN_ERR, "inodes count not valid: %u vs %llu",
-			 le32_to_cpu(es->s_inodes_count),
-			 ((u64)sbi->s_groups_count * sbi->s_inodes_per_group));
-		return -EINVAL;
-	}
-
-	return 0;
-}
-
-static int ext4_group_desc_init(struct super_block *sb,
-				struct ext4_super_block *es,
-				ext4_fsblk_t logical_sb_block,
-				ext4_group_t *first_not_zeroed)
-{
-	struct ext4_sb_info *sbi = EXT4_SB(sb);
-	unsigned int db_count;
-	ext4_fsblk_t block;
-	int i;
-
-	db_count = (sbi->s_groups_count + EXT4_DESC_PER_BLOCK(sb) - 1) /
-		   EXT4_DESC_PER_BLOCK(sb);
-	if (ext4_has_feature_meta_bg(sb)) {
-		if (le32_to_cpu(es->s_first_meta_bg) > db_count) {
-			ext4_msg(sb, KERN_WARNING,
-				 "first meta block group too large: %u "
-				 "(group descriptor block count %u)",
-				 le32_to_cpu(es->s_first_meta_bg), db_count);
-			return -EINVAL;
-		}
-	}
-	rcu_assign_pointer(sbi->s_group_desc,
-			   kvmalloc_array(db_count,
-					  sizeof(struct buffer_head *),
-					  GFP_KERNEL));
-	if (sbi->s_group_desc == NULL) {
-		ext4_msg(sb, KERN_ERR, "not enough memory");
-		return -ENOMEM;
-	}
-
-	bgl_lock_init(sbi->s_blockgroup_lock);
-
-	/* Pre-read the descriptors into the buffer cache */
-	for (i = 0; i < db_count; i++) {
-		block = descriptor_loc(sb, logical_sb_block, i);
-		ext4_sb_breadahead_unmovable(sb, block);
-	}
-
-	for (i = 0; i < db_count; i++) {
-		struct buffer_head *bh;
-
-		block = descriptor_loc(sb, logical_sb_block, i);
-		bh = ext4_sb_bread_unmovable(sb, block);
-		if (IS_ERR(bh)) {
-			ext4_msg(sb, KERN_ERR,
-			       "can't read group descriptor %d", i);
-			sbi->s_gdb_count = i;
-			return PTR_ERR(bh);
-		}
-		rcu_read_lock();
-		rcu_dereference(sbi->s_group_desc)[i] = bh;
-		rcu_read_unlock();
-	}
-	sbi->s_gdb_count = db_count;
-	if (!ext4_check_descriptors(sb, logical_sb_block, first_not_zeroed)) {
-		ext4_msg(sb, KERN_ERR, "group descriptors corrupted!");
-		return -EFSCORRUPTED;
-	}
-
-<<<<<<< HEAD
+
+	err = parse_apply_sb_mount_options(sb, ctx);
+	if (err < 0)
+		goto failed_mount;
+
+	sbi->s_def_mount_opt = sbi->s_mount_opt;
+	sbi->s_def_mount_opt2 = sbi->s_mount_opt2;
+
+	err = ext4_check_opt_consistency(fc, sb);
+	if (err < 0)
+		goto failed_mount;
+
+	ext4_apply_options(fc, sb);
+
+	err = ext4_encoding_init(sb, es);
+	if (err)
+		goto failed_mount;
+
+	err = ext4_check_journal_data_mode(sb);
+	if (err)
+		goto failed_mount;
+
+	sb->s_flags = (sb->s_flags & ~SB_POSIXACL) |
+		(test_opt(sb, POSIX_ACL) ? SB_POSIXACL : 0);
+
+	/* i_version is always enabled now */
+	sb->s_flags |= SB_I_VERSION;
+
+	err = ext4_check_feature_compatibility(sb, es, silent);
+	if (err)
+		goto failed_mount;
+
+	err = ext4_block_group_meta_init(sb, silent);
+	if (err)
+		goto failed_mount;
+
+	ext4_hash_info_init(sb);
+
+	err = ext4_handle_clustersize(sb);
+	if (err)
+		goto failed_mount;
+
+	err = ext4_check_geometry(sb, es);
+	if (err)
+		goto failed_mount;
+
 	timer_setup(&sbi->s_err_report, print_daily_error_info, 0);
 	spin_lock_init(&sbi->s_error_lock);
 	INIT_WORK(&sbi->s_error_work, flush_stashed_error_work);
 
-	/* Register extent status tree shrinker */
-	if (ext4_es_register_shrinker(sbi))
+	err = ext4_group_desc_init(sb, es, logical_sb_block, &first_not_zeroed);
+	if (err)
+		goto failed_mount3;
+
+	err = ext4_es_register_shrinker(sbi);
+	if (err)
 		goto failed_mount3;
 
 	sbi->s_stripe = ext4_get_stripe_size(sbi);
@@ -5324,524 +5324,6 @@
 	INIT_LIST_HEAD(&sbi->s_orphan); /* unlinked but open files */
 	mutex_init(&sbi->s_orphan_lock);
 
-	/* Initialize fast commit stuff */
-	atomic_set(&sbi->s_fc_subtid, 0);
-	INIT_LIST_HEAD(&sbi->s_fc_q[FC_Q_MAIN]);
-	INIT_LIST_HEAD(&sbi->s_fc_q[FC_Q_STAGING]);
-	INIT_LIST_HEAD(&sbi->s_fc_dentry_q[FC_Q_MAIN]);
-	INIT_LIST_HEAD(&sbi->s_fc_dentry_q[FC_Q_STAGING]);
-	sbi->s_fc_bytes = 0;
-	ext4_clear_mount_flag(sb, EXT4_MF_FC_INELIGIBLE);
-	sbi->s_fc_ineligible_tid = 0;
-	spin_lock_init(&sbi->s_fc_lock);
-	memset(&sbi->s_fc_stats, 0, sizeof(sbi->s_fc_stats));
-	sbi->s_fc_replay_state.fc_regions = NULL;
-	sbi->s_fc_replay_state.fc_regions_size = 0;
-	sbi->s_fc_replay_state.fc_regions_used = 0;
-	sbi->s_fc_replay_state.fc_regions_valid = 0;
-	sbi->s_fc_replay_state.fc_modified_inodes = NULL;
-	sbi->s_fc_replay_state.fc_modified_inodes_size = 0;
-	sbi->s_fc_replay_state.fc_modified_inodes_used = 0;
-
-	sb->s_root = NULL;
-
-	needs_recovery = (es->s_last_orphan != 0 ||
-			  ext4_has_feature_journal_needs_recovery(sb));
-=======
-	return 0;
-}
->>>>>>> eb3cdb58
-
-static int ext4_load_and_init_journal(struct super_block *sb,
-				      struct ext4_super_block *es,
-				      struct ext4_fs_context *ctx)
-{
-	struct ext4_sb_info *sbi = EXT4_SB(sb);
-	int err;
-
-<<<<<<< HEAD
-	/*
-	 * The first inode we look at is the journal inode.  Don't try
-	 * root first: it may be modified in the journal!
-	 */
-	if (!test_opt(sb, NOLOAD) && ext4_has_feature_journal(sb)) {
-		err = ext4_load_journal(sb, es, parsed_opts.journal_devnum);
-		if (err)
-			goto failed_mount3a;
-	} else if (test_opt(sb, NOLOAD) && !sb_rdonly(sb) &&
-		   ext4_has_feature_journal_needs_recovery(sb)) {
-		ext4_msg(sb, KERN_ERR, "required journal recovery "
-		       "suppressed and not mounted read-only");
-		goto failed_mount3a;
-	} else {
-		/* Nojournal mode, all journal mount options are illegal */
-		if (test_opt2(sb, EXPLICIT_JOURNAL_CHECKSUM)) {
-			ext4_msg(sb, KERN_ERR, "can't mount with "
-				 "journal_checksum, fs mounted w/o journal");
-			goto failed_mount3a;
-		}
-		if (test_opt(sb, JOURNAL_ASYNC_COMMIT)) {
-			ext4_msg(sb, KERN_ERR, "can't mount with "
-				 "journal_async_commit, fs mounted w/o journal");
-			goto failed_mount3a;
-		}
-		if (sbi->s_commit_interval != JBD2_DEFAULT_MAX_COMMIT_AGE*HZ) {
-			ext4_msg(sb, KERN_ERR, "can't mount with "
-				 "commit=%lu, fs mounted w/o journal",
-				 sbi->s_commit_interval / HZ);
-			goto failed_mount3a;
-		}
-		if (EXT4_MOUNT_DATA_FLAGS &
-		    (sbi->s_mount_opt ^ sbi->s_def_mount_opt)) {
-			ext4_msg(sb, KERN_ERR, "can't mount with "
-				 "data=, fs mounted w/o journal");
-			goto failed_mount3a;
-		}
-		sbi->s_def_mount_opt &= ~EXT4_MOUNT_JOURNAL_CHECKSUM;
-		clear_opt(sb, JOURNAL_CHECKSUM);
-		clear_opt(sb, DATA_FLAGS);
-		clear_opt2(sb, JOURNAL_FAST_COMMIT);
-		sbi->s_journal = NULL;
-		needs_recovery = 0;
-		goto no_journal;
-	}
-=======
-	err = ext4_load_journal(sb, es, ctx->journal_devnum);
-	if (err)
-		return err;
->>>>>>> eb3cdb58
-
-	if (ext4_has_feature_64bit(sb) &&
-	    !jbd2_journal_set_features(EXT4_SB(sb)->s_journal, 0, 0,
-				       JBD2_FEATURE_INCOMPAT_64BIT)) {
-		ext4_msg(sb, KERN_ERR, "Failed to set 64-bit journal feature");
-		goto out;
-	}
-
-	if (!set_journal_csum_feature_set(sb)) {
-		ext4_msg(sb, KERN_ERR, "Failed to set journal checksum "
-			 "feature set");
-		goto out;
-	}
-
-	if (test_opt2(sb, JOURNAL_FAST_COMMIT) &&
-		!jbd2_journal_set_features(EXT4_SB(sb)->s_journal, 0, 0,
-					  JBD2_FEATURE_INCOMPAT_FAST_COMMIT)) {
-		ext4_msg(sb, KERN_ERR,
-			"Failed to set fast commit journal feature");
-		goto out;
-	}
-
-	/* We have now updated the journal if required, so we can
-	 * validate the data journaling mode. */
-	switch (test_opt(sb, DATA_FLAGS)) {
-	case 0:
-		/* No mode set, assume a default based on the journal
-		 * capabilities: ORDERED_DATA if the journal can
-		 * cope, else JOURNAL_DATA
-		 */
-		if (jbd2_journal_check_available_features
-		    (sbi->s_journal, 0, 0, JBD2_FEATURE_INCOMPAT_REVOKE)) {
-			set_opt(sb, ORDERED_DATA);
-			sbi->s_def_mount_opt |= EXT4_MOUNT_ORDERED_DATA;
-		} else {
-			set_opt(sb, JOURNAL_DATA);
-			sbi->s_def_mount_opt |= EXT4_MOUNT_JOURNAL_DATA;
-		}
-		break;
-
-	case EXT4_MOUNT_ORDERED_DATA:
-	case EXT4_MOUNT_WRITEBACK_DATA:
-		if (!jbd2_journal_check_available_features
-		    (sbi->s_journal, 0, 0, JBD2_FEATURE_INCOMPAT_REVOKE)) {
-			ext4_msg(sb, KERN_ERR, "Journal does not support "
-			       "requested data journaling mode");
-			goto out;
-		}
-		break;
-	default:
-		break;
-	}
-
-	if (test_opt(sb, DATA_FLAGS) == EXT4_MOUNT_ORDERED_DATA &&
-	    test_opt(sb, JOURNAL_ASYNC_COMMIT)) {
-		ext4_msg(sb, KERN_ERR, "can't mount with "
-			"journal_async_commit in data=ordered mode");
-		goto out;
-	}
-
-	set_task_ioprio(sbi->s_journal->j_task, ctx->journal_ioprio);
-
-	sbi->s_journal->j_submit_inode_data_buffers =
-		ext4_journal_submit_inode_data_buffers;
-	sbi->s_journal->j_finish_inode_data_buffers =
-		ext4_journal_finish_inode_data_buffers;
-
-	return 0;
-
-out:
-	/* flush s_error_work before journal destroy. */
-	flush_work(&sbi->s_error_work);
-	jbd2_journal_destroy(sbi->s_journal);
-	sbi->s_journal = NULL;
-	return -EINVAL;
-}
-
-static int ext4_check_journal_data_mode(struct super_block *sb)
-{
-	if (test_opt(sb, DATA_FLAGS) == EXT4_MOUNT_JOURNAL_DATA) {
-		printk_once(KERN_WARNING "EXT4-fs: Warning: mounting with "
-			    "data=journal disables delayed allocation, "
-			    "dioread_nolock, O_DIRECT and fast_commit support!\n");
-		/* can't mount with both data=journal and dioread_nolock. */
-		clear_opt(sb, DIOREAD_NOLOCK);
-		clear_opt2(sb, JOURNAL_FAST_COMMIT);
-		if (test_opt2(sb, EXPLICIT_DELALLOC)) {
-			ext4_msg(sb, KERN_ERR, "can't mount with "
-				 "both data=journal and delalloc");
-			return -EINVAL;
-		}
-		if (test_opt(sb, DAX_ALWAYS)) {
-			ext4_msg(sb, KERN_ERR, "can't mount with "
-				 "both data=journal and dax");
-			return -EINVAL;
-		}
-		if (ext4_has_feature_encrypt(sb)) {
-			ext4_msg(sb, KERN_WARNING,
-				 "encrypted files will use data=ordered "
-				 "instead of data journaling mode");
-		}
-		if (test_opt(sb, DELALLOC))
-			clear_opt(sb, DELALLOC);
-	} else {
-		sb->s_iflags |= SB_I_CGROUPWB;
-	}
-
-	return 0;
-}
-
-static int ext4_load_super(struct super_block *sb, ext4_fsblk_t *lsb,
-			   int silent)
-{
-	struct ext4_sb_info *sbi = EXT4_SB(sb);
-	struct ext4_super_block *es;
-	ext4_fsblk_t logical_sb_block;
-	unsigned long offset = 0;
-	struct buffer_head *bh;
-	int ret = -EINVAL;
-	int blocksize;
-
-	blocksize = sb_min_blocksize(sb, EXT4_MIN_BLOCK_SIZE);
-	if (!blocksize) {
-		ext4_msg(sb, KERN_ERR, "unable to set blocksize");
-		return -EINVAL;
-	}
-
-	/*
-	 * The ext4 superblock will not be buffer aligned for other than 1kB
-	 * block sizes.  We need to calculate the offset from buffer start.
-	 */
-	if (blocksize != EXT4_MIN_BLOCK_SIZE) {
-		logical_sb_block = sbi->s_sb_block * EXT4_MIN_BLOCK_SIZE;
-		offset = do_div(logical_sb_block, blocksize);
-	} else {
-		logical_sb_block = sbi->s_sb_block;
-	}
-
-	bh = ext4_sb_bread_unmovable(sb, logical_sb_block);
-	if (IS_ERR(bh)) {
-		ext4_msg(sb, KERN_ERR, "unable to read superblock");
-		return PTR_ERR(bh);
-	}
-	/*
-	 * Note: s_es must be initialized as soon as possible because
-	 *       some ext4 macro-instructions depend on its value
-	 */
-	es = (struct ext4_super_block *) (bh->b_data + offset);
-	sbi->s_es = es;
-	sb->s_magic = le16_to_cpu(es->s_magic);
-	if (sb->s_magic != EXT4_SUPER_MAGIC) {
-		if (!silent)
-			ext4_msg(sb, KERN_ERR, "VFS: Can't find ext4 filesystem");
-		goto out;
-	}
-
-	if (le32_to_cpu(es->s_log_block_size) >
-	    (EXT4_MAX_BLOCK_LOG_SIZE - EXT4_MIN_BLOCK_LOG_SIZE)) {
-		ext4_msg(sb, KERN_ERR,
-			 "Invalid log block size: %u",
-			 le32_to_cpu(es->s_log_block_size));
-		goto out;
-	}
-	if (le32_to_cpu(es->s_log_cluster_size) >
-	    (EXT4_MAX_CLUSTER_LOG_SIZE - EXT4_MIN_BLOCK_LOG_SIZE)) {
-		ext4_msg(sb, KERN_ERR,
-			 "Invalid log cluster size: %u",
-			 le32_to_cpu(es->s_log_cluster_size));
-		goto out;
-	}
-
-	blocksize = EXT4_MIN_BLOCK_SIZE << le32_to_cpu(es->s_log_block_size);
-
-	/*
-	 * If the default block size is not the same as the real block size,
-	 * we need to reload it.
-	 */
-	if (sb->s_blocksize == blocksize) {
-		*lsb = logical_sb_block;
-		sbi->s_sbh = bh;
-		return 0;
-	}
-
-	/*
-	 * bh must be released before kill_bdev(), otherwise
-	 * it won't be freed and its page also. kill_bdev()
-	 * is called by sb_set_blocksize().
-	 */
-	brelse(bh);
-	/* Validate the filesystem blocksize */
-	if (!sb_set_blocksize(sb, blocksize)) {
-		ext4_msg(sb, KERN_ERR, "bad block size %d",
-				blocksize);
-		bh = NULL;
-		goto out;
-	}
-
-	logical_sb_block = sbi->s_sb_block * EXT4_MIN_BLOCK_SIZE;
-	offset = do_div(logical_sb_block, blocksize);
-	bh = ext4_sb_bread_unmovable(sb, logical_sb_block);
-	if (IS_ERR(bh)) {
-		ext4_msg(sb, KERN_ERR, "Can't read superblock on 2nd try");
-		ret = PTR_ERR(bh);
-		bh = NULL;
-		goto out;
-	}
-	es = (struct ext4_super_block *)(bh->b_data + offset);
-	sbi->s_es = es;
-	if (es->s_magic != cpu_to_le16(EXT4_SUPER_MAGIC)) {
-		ext4_msg(sb, KERN_ERR, "Magic mismatch, very weird!");
-		goto out;
-	}
-	*lsb = logical_sb_block;
-	sbi->s_sbh = bh;
-	return 0;
-out:
-	brelse(bh);
-	return ret;
-}
-
-static void ext4_hash_info_init(struct super_block *sb)
-{
-	struct ext4_sb_info *sbi = EXT4_SB(sb);
-	struct ext4_super_block *es = sbi->s_es;
-	unsigned int i;
-
-	for (i = 0; i < 4; i++)
-		sbi->s_hash_seed[i] = le32_to_cpu(es->s_hash_seed[i]);
-
-	sbi->s_def_hash_version = es->s_def_hash_version;
-	if (ext4_has_feature_dir_index(sb)) {
-		i = le32_to_cpu(es->s_flags);
-		if (i & EXT2_FLAGS_UNSIGNED_HASH)
-			sbi->s_hash_unsigned = 3;
-		else if ((i & EXT2_FLAGS_SIGNED_HASH) == 0) {
-#ifdef __CHAR_UNSIGNED__
-			if (!sb_rdonly(sb))
-				es->s_flags |=
-					cpu_to_le32(EXT2_FLAGS_UNSIGNED_HASH);
-			sbi->s_hash_unsigned = 3;
-#else
-			if (!sb_rdonly(sb))
-				es->s_flags |=
-					cpu_to_le32(EXT2_FLAGS_SIGNED_HASH);
-#endif
-		}
-	}
-}
-
-static int ext4_block_group_meta_init(struct super_block *sb, int silent)
-{
-	struct ext4_sb_info *sbi = EXT4_SB(sb);
-	struct ext4_super_block *es = sbi->s_es;
-	int has_huge_files;
-
-	has_huge_files = ext4_has_feature_huge_file(sb);
-	sbi->s_bitmap_maxbytes = ext4_max_bitmap_size(sb->s_blocksize_bits,
-						      has_huge_files);
-	sb->s_maxbytes = ext4_max_size(sb->s_blocksize_bits, has_huge_files);
-
-	sbi->s_desc_size = le16_to_cpu(es->s_desc_size);
-	if (ext4_has_feature_64bit(sb)) {
-		if (sbi->s_desc_size < EXT4_MIN_DESC_SIZE_64BIT ||
-		    sbi->s_desc_size > EXT4_MAX_DESC_SIZE ||
-		    !is_power_of_2(sbi->s_desc_size)) {
-			ext4_msg(sb, KERN_ERR,
-			       "unsupported descriptor size %lu",
-			       sbi->s_desc_size);
-			return -EINVAL;
-		}
-	} else
-		sbi->s_desc_size = EXT4_MIN_DESC_SIZE;
-
-	sbi->s_blocks_per_group = le32_to_cpu(es->s_blocks_per_group);
-	sbi->s_inodes_per_group = le32_to_cpu(es->s_inodes_per_group);
-
-	sbi->s_inodes_per_block = sb->s_blocksize / EXT4_INODE_SIZE(sb);
-	if (sbi->s_inodes_per_block == 0 || sbi->s_blocks_per_group == 0) {
-		if (!silent)
-			ext4_msg(sb, KERN_ERR, "VFS: Can't find ext4 filesystem");
-		return -EINVAL;
-	}
-	if (sbi->s_inodes_per_group < sbi->s_inodes_per_block ||
-	    sbi->s_inodes_per_group > sb->s_blocksize * 8) {
-		ext4_msg(sb, KERN_ERR, "invalid inodes per group: %lu\n",
-			 sbi->s_inodes_per_group);
-		return -EINVAL;
-	}
-	sbi->s_itb_per_group = sbi->s_inodes_per_group /
-					sbi->s_inodes_per_block;
-	sbi->s_desc_per_block = sb->s_blocksize / EXT4_DESC_SIZE(sb);
-	sbi->s_mount_state = le16_to_cpu(es->s_state) & ~EXT4_FC_REPLAY;
-	sbi->s_addr_per_block_bits = ilog2(EXT4_ADDR_PER_BLOCK(sb));
-	sbi->s_desc_per_block_bits = ilog2(EXT4_DESC_PER_BLOCK(sb));
-
-	return 0;
-}
-
-static int __ext4_fill_super(struct fs_context *fc, struct super_block *sb)
-{
-	struct ext4_super_block *es = NULL;
-	struct ext4_sb_info *sbi = EXT4_SB(sb);
-	ext4_fsblk_t logical_sb_block;
-	struct inode *root;
-	int needs_recovery;
-	int err;
-	ext4_group_t first_not_zeroed;
-	struct ext4_fs_context *ctx = fc->fs_private;
-	int silent = fc->sb_flags & SB_SILENT;
-
-	/* Set defaults for the variables that will be set during parsing */
-	if (!(ctx->spec & EXT4_SPEC_JOURNAL_IOPRIO))
-		ctx->journal_ioprio = DEFAULT_JOURNAL_IOPRIO;
-
-	sbi->s_inode_readahead_blks = EXT4_DEF_INODE_READAHEAD_BLKS;
-	sbi->s_sectors_written_start =
-		part_stat_read(sb->s_bdev, sectors[STAT_WRITE]);
-
-	err = ext4_load_super(sb, &logical_sb_block, silent);
-	if (err)
-		goto out_fail;
-
-	es = sbi->s_es;
-	sbi->s_kbytes_written = le64_to_cpu(es->s_kbytes_written);
-
-	err = ext4_init_metadata_csum(sb, es);
-	if (err)
-		goto failed_mount;
-
-	ext4_set_def_opts(sb, es);
-
-	sbi->s_resuid = make_kuid(&init_user_ns, le16_to_cpu(es->s_def_resuid));
-	sbi->s_resgid = make_kgid(&init_user_ns, le16_to_cpu(es->s_def_resgid));
-	sbi->s_commit_interval = JBD2_DEFAULT_MAX_COMMIT_AGE * HZ;
-	sbi->s_min_batch_time = EXT4_DEF_MIN_BATCH_TIME;
-	sbi->s_max_batch_time = EXT4_DEF_MAX_BATCH_TIME;
-
-	/*
-	 * set default s_li_wait_mult for lazyinit, for the case there is
-	 * no mount option specified.
-	 */
-	sbi->s_li_wait_mult = EXT4_DEF_LI_WAIT_MULT;
-
-	err = ext4_inode_info_init(sb, es);
-	if (err)
-		goto failed_mount;
-
-	err = parse_apply_sb_mount_options(sb, ctx);
-	if (err < 0)
-		goto failed_mount;
-
-	sbi->s_def_mount_opt = sbi->s_mount_opt;
-	sbi->s_def_mount_opt2 = sbi->s_mount_opt2;
-
-	err = ext4_check_opt_consistency(fc, sb);
-	if (err < 0)
-		goto failed_mount;
-
-	ext4_apply_options(fc, sb);
-
-	err = ext4_encoding_init(sb, es);
-	if (err)
-		goto failed_mount;
-
-	err = ext4_check_journal_data_mode(sb);
-	if (err)
-		goto failed_mount;
-
-	sb->s_flags = (sb->s_flags & ~SB_POSIXACL) |
-		(test_opt(sb, POSIX_ACL) ? SB_POSIXACL : 0);
-
-	/* i_version is always enabled now */
-	sb->s_flags |= SB_I_VERSION;
-
-	err = ext4_check_feature_compatibility(sb, es, silent);
-	if (err)
-		goto failed_mount;
-
-	err = ext4_block_group_meta_init(sb, silent);
-	if (err)
-		goto failed_mount;
-
-	ext4_hash_info_init(sb);
-
-	err = ext4_handle_clustersize(sb);
-	if (err)
-		goto failed_mount;
-
-	err = ext4_check_geometry(sb, es);
-	if (err)
-		goto failed_mount;
-
-	timer_setup(&sbi->s_err_report, print_daily_error_info, 0);
-	spin_lock_init(&sbi->s_error_lock);
-	INIT_WORK(&sbi->s_error_work, flush_stashed_error_work);
-
-	err = ext4_group_desc_init(sb, es, logical_sb_block, &first_not_zeroed);
-	if (err)
-		goto failed_mount3;
-
-	err = ext4_es_register_shrinker(sbi);
-	if (err)
-		goto failed_mount3;
-
-	sbi->s_stripe = ext4_get_stripe_size(sbi);
-	sbi->s_extent_max_zeroout_kb = 32;
-
-	/*
-	 * set up enough so that it can read an inode
-	 */
-	sb->s_op = &ext4_sops;
-	sb->s_export_op = &ext4_export_ops;
-	sb->s_xattr = ext4_xattr_handlers;
-#ifdef CONFIG_FS_ENCRYPTION
-	sb->s_cop = &ext4_cryptops;
-#endif
-#ifdef CONFIG_FS_VERITY
-	sb->s_vop = &ext4_verityops;
-#endif
-#ifdef CONFIG_QUOTA
-	sb->dq_op = &ext4_quota_operations;
-	if (ext4_has_feature_quota(sb))
-		sb->s_qcop = &dquot_quotactl_sysfile_ops;
-	else
-		sb->s_qcop = &ext4_qctl_operations;
-	sb->s_quota_types = QTYPE_MASK_USR | QTYPE_MASK_GRP | QTYPE_MASK_PRJ;
-#endif
-	memcpy(&sb->s_uuid, es->s_uuid, sizeof(es->s_uuid));
-
-	INIT_LIST_HEAD(&sbi->s_orphan); /* unlinked but open files */
-	mutex_init(&sbi->s_orphan_lock);
-
 	ext4_fast_commit_init(sb);
 
 	sb->s_root = NULL;
@@ -5923,14 +5405,6 @@
 		}
 	}
 
-<<<<<<< HEAD
-	if (ext4_has_feature_verity(sb) && blocksize != PAGE_SIZE) {
-		ext4_msg(sb, KERN_ERR, "Unsupported blocksize for fs-verity");
-		goto failed_mount_wq;
-	}
-
-=======
->>>>>>> eb3cdb58
 	/*
 	 * Get the # of file system overhead blocks from the
 	 * superblock if present.
@@ -6093,26 +5567,8 @@
 		ext4_msg(sb, KERN_INFO, "recovery complete");
 		err = ext4_mark_recovery_complete(sb, es);
 		if (err)
-<<<<<<< HEAD
-			goto failed_mount9;
-	}
-	if (EXT4_SB(sb)->s_journal) {
-		if (test_opt(sb, DATA_FLAGS) == EXT4_MOUNT_JOURNAL_DATA)
-			descr = " journalled data mode";
-		else if (test_opt(sb, DATA_FLAGS) == EXT4_MOUNT_ORDERED_DATA)
-			descr = " ordered data mode";
-		else
-			descr = " writeback data mode";
-	} else
-		descr = "out journal";
-
-	if (test_opt(sb, DISCARD) && !bdev_max_discard_sectors(sb->s_bdev))
-		ext4_msg(sb, KERN_WARNING,
-			 "mounting with \"discard\" option, but the device does not support discard");
-=======
 			goto failed_mount10;
 	}
->>>>>>> eb3cdb58
 
 	if (test_opt(sb, DISCARD) && !bdev_max_discard_sectors(sb->s_bdev))
 		ext4_msg(sb, KERN_WARNING,
@@ -6130,22 +5586,11 @@
 
 	return 0;
 
-<<<<<<< HEAD
-cantfind_ext4:
-	if (!silent)
-		ext4_msg(sb, KERN_ERR, "VFS: Can't find ext4 filesystem");
-	goto failed_mount;
-
-failed_mount9:
-	ext4_quota_off_umount(sb);
-failed_mount8: __maybe_unused
-=======
 failed_mount10:
 	ext4_quota_off_umount(sb);
 failed_mount9: __maybe_unused
 	ext4_release_orphan_info(sb);
 failed_mount8:
->>>>>>> eb3cdb58
 	ext4_unregister_sysfs(sb);
 	kobject_put(&sbi->s_kobj);
 failed_mount7:
@@ -6985,26 +6430,12 @@
 		} else
 			old_opts.s_qf_names[i] = NULL;
 #endif
-<<<<<<< HEAD
-	if (sbi->s_journal && sbi->s_journal->j_task->io_context)
-		parsed_opts.journal_ioprio =
-			sbi->s_journal->j_task->io_context->ioprio;
-
-	/*
-	 * Some options can be enabled by ext4 and/or by VFS mount flag
-	 * either way we need to make sure it matches in both *flags and
-	 * s_flags. Copy those selected flags from *flags to s_flags
-	 */
-	vfs_flags = SB_LAZYTIME;
-	sb->s_flags = (sb->s_flags & ~vfs_flags) | (*flags & vfs_flags);
-=======
 	if (!(ctx->spec & EXT4_SPEC_JOURNAL_IOPRIO)) {
 		if (sbi->s_journal && sbi->s_journal->j_task->io_context)
 			ctx->journal_ioprio =
 				sbi->s_journal->j_task->io_context->ioprio;
 		else
 			ctx->journal_ioprio = DEFAULT_JOURNAL_IOPRIO;
->>>>>>> eb3cdb58
 
 	}
 
