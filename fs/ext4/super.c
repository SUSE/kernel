// SPDX-License-Identifier: GPL-2.0
/*
 *  linux/fs/ext4/super.c
 *
 * Copyright (C) 1992, 1993, 1994, 1995
 * Remy Card (card@masi.ibp.fr)
 * Laboratoire MASI - Institut Blaise Pascal
 * Universite Pierre et Marie Curie (Paris VI)
 *
 *  from
 *
 *  linux/fs/minix/inode.c
 *
 *  Copyright (C) 1991, 1992  Linus Torvalds
 *
 *  Big-endian to little-endian byte-swapping/bitmaps by
 *        David S. Miller (davem@caip.rutgers.edu), 1995
 */

#include <linux/module.h>
#include <linux/string.h>
#include <linux/fs.h>
#include <linux/time.h>
#include <linux/vmalloc.h>
#include <linux/slab.h>
#include <linux/init.h>
#include <linux/blkdev.h>
#include <linux/backing-dev.h>
#include <linux/parser.h>
#include <linux/buffer_head.h>
#include <linux/exportfs.h>
#include <linux/vfs.h>
#include <linux/random.h>
#include <linux/mount.h>
#include <linux/namei.h>
#include <linux/quotaops.h>
#include <linux/seq_file.h>
#include <linux/ctype.h>
#include <linux/log2.h>
#include <linux/crc16.h>
#include <linux/dax.h>
#include <linux/uaccess.h>
#include <linux/iversion.h>
#include <linux/unicode.h>
#include <linux/part_stat.h>
#include <linux/kthread.h>
#include <linux/freezer.h>
#include <linux/fsnotify.h>
#include <linux/fs_context.h>
#include <linux/fs_parser.h>

#include "ext4.h"
#include "ext4_extents.h"	/* Needed for trace points definition */
#include "ext4_jbd2.h"
#include "xattr.h"
#include "acl.h"
#include "mballoc.h"
#include "fsmap.h"

#define CREATE_TRACE_POINTS
#include <trace/events/ext4.h>

static struct ext4_lazy_init *ext4_li_info;
static DEFINE_MUTEX(ext4_li_mtx);
static struct ratelimit_state ext4_mount_msg_ratelimit;

static int ext4_load_journal(struct super_block *, struct ext4_super_block *,
			     unsigned long journal_devnum);
static int ext4_show_options(struct seq_file *seq, struct dentry *root);
static void ext4_update_super(struct super_block *sb);
static int ext4_commit_super(struct super_block *sb);
static int ext4_mark_recovery_complete(struct super_block *sb,
					struct ext4_super_block *es);
static int ext4_clear_journal_err(struct super_block *sb,
				  struct ext4_super_block *es);
static int ext4_sync_fs(struct super_block *sb, int wait);
static int ext4_statfs(struct dentry *dentry, struct kstatfs *buf);
static int ext4_unfreeze(struct super_block *sb);
static int ext4_freeze(struct super_block *sb);
static inline int ext2_feature_set_ok(struct super_block *sb);
static inline int ext3_feature_set_ok(struct super_block *sb);
static void ext4_destroy_lazyinit_thread(void);
static void ext4_unregister_li_request(struct super_block *sb);
static void ext4_clear_request_list(void);
static struct inode *ext4_get_journal_inode(struct super_block *sb,
					    unsigned int journal_inum);
static int ext4_validate_options(struct fs_context *fc);
static int ext4_check_opt_consistency(struct fs_context *fc,
				      struct super_block *sb);
static void ext4_apply_options(struct fs_context *fc, struct super_block *sb);
static int ext4_parse_param(struct fs_context *fc, struct fs_parameter *param);
static int ext4_get_tree(struct fs_context *fc);
static int ext4_reconfigure(struct fs_context *fc);
static void ext4_fc_free(struct fs_context *fc);
static int ext4_init_fs_context(struct fs_context *fc);
static const struct fs_parameter_spec ext4_param_specs[];

/*
 * Lock ordering
 *
 * page fault path:
 * mmap_lock -> sb_start_pagefault -> invalidate_lock (r) -> transaction start
 *   -> page lock -> i_data_sem (rw)
 *
 * buffered write path:
 * sb_start_write -> i_mutex -> mmap_lock
 * sb_start_write -> i_mutex -> transaction start -> page lock ->
 *   i_data_sem (rw)
 *
 * truncate:
 * sb_start_write -> i_mutex -> invalidate_lock (w) -> i_mmap_rwsem (w) ->
 *   page lock
 * sb_start_write -> i_mutex -> invalidate_lock (w) -> transaction start ->
 *   i_data_sem (rw)
 *
 * direct IO:
 * sb_start_write -> i_mutex -> mmap_lock
 * sb_start_write -> i_mutex -> transaction start -> i_data_sem (rw)
 *
 * writepages:
 * transaction start -> page lock(s) -> i_data_sem (rw)
 */

static const struct fs_context_operations ext4_context_ops = {
	.parse_param	= ext4_parse_param,
	.get_tree	= ext4_get_tree,
	.reconfigure	= ext4_reconfigure,
	.free		= ext4_fc_free,
};


#if !defined(CONFIG_EXT2_FS) && !defined(CONFIG_EXT2_FS_MODULE) && defined(CONFIG_EXT4_USE_FOR_EXT2)
static struct file_system_type ext2_fs_type = {
	.owner			= THIS_MODULE,
	.name			= "ext2",
	.init_fs_context	= ext4_init_fs_context,
	.parameters		= ext4_param_specs,
	.kill_sb		= kill_block_super,
	.fs_flags		= FS_REQUIRES_DEV,
};
MODULE_ALIAS_FS("ext2");
MODULE_ALIAS("ext2");
#define IS_EXT2_SB(sb) ((sb)->s_bdev->bd_holder == &ext2_fs_type)
#else
#define IS_EXT2_SB(sb) (0)
#endif


static struct file_system_type ext3_fs_type = {
	.owner			= THIS_MODULE,
	.name			= "ext3",
	.init_fs_context	= ext4_init_fs_context,
	.parameters		= ext4_param_specs,
	.kill_sb		= kill_block_super,
	.fs_flags		= FS_REQUIRES_DEV,
};
MODULE_ALIAS_FS("ext3");
MODULE_ALIAS("ext3");
#define IS_EXT3_SB(sb) ((sb)->s_bdev->bd_holder == &ext3_fs_type)


static inline void __ext4_read_bh(struct buffer_head *bh, blk_opf_t op_flags,
				  bh_end_io_t *end_io)
{
	/*
	 * buffer's verified bit is no longer valid after reading from
	 * disk again due to write out error, clear it to make sure we
	 * recheck the buffer contents.
	 */
	clear_buffer_verified(bh);

	bh->b_end_io = end_io ? end_io : end_buffer_read_sync;
	get_bh(bh);
	submit_bh(REQ_OP_READ | op_flags, bh);
}

void ext4_read_bh_nowait(struct buffer_head *bh, blk_opf_t op_flags,
			 bh_end_io_t *end_io)
{
	BUG_ON(!buffer_locked(bh));

	if (ext4_buffer_uptodate(bh)) {
		unlock_buffer(bh);
		return;
	}
	__ext4_read_bh(bh, op_flags, end_io);
}

int ext4_read_bh(struct buffer_head *bh, blk_opf_t op_flags, bh_end_io_t *end_io)
{
	BUG_ON(!buffer_locked(bh));

	if (ext4_buffer_uptodate(bh)) {
		unlock_buffer(bh);
		return 0;
	}

	__ext4_read_bh(bh, op_flags, end_io);

	wait_on_buffer(bh);
	if (buffer_uptodate(bh))
		return 0;
	return -EIO;
}

int ext4_read_bh_lock(struct buffer_head *bh, blk_opf_t op_flags, bool wait)
{
	lock_buffer(bh);
	if (!wait) {
		ext4_read_bh_nowait(bh, op_flags, NULL);
		return 0;
	}
	return ext4_read_bh(bh, op_flags, NULL);
}

/*
 * This works like __bread_gfp() except it uses ERR_PTR for error
 * returns.  Currently with sb_bread it's impossible to distinguish
 * between ENOMEM and EIO situations (since both result in a NULL
 * return.
 */
static struct buffer_head *__ext4_sb_bread_gfp(struct super_block *sb,
					       sector_t block,
					       blk_opf_t op_flags, gfp_t gfp)
{
	struct buffer_head *bh;
	int ret;

	bh = sb_getblk_gfp(sb, block, gfp);
	if (bh == NULL)
		return ERR_PTR(-ENOMEM);
	if (ext4_buffer_uptodate(bh))
		return bh;

	ret = ext4_read_bh_lock(bh, REQ_META | op_flags, true);
	if (ret) {
		put_bh(bh);
		return ERR_PTR(ret);
	}
	return bh;
}

struct buffer_head *ext4_sb_bread(struct super_block *sb, sector_t block,
				   blk_opf_t op_flags)
{
	return __ext4_sb_bread_gfp(sb, block, op_flags, __GFP_MOVABLE);
}

struct buffer_head *ext4_sb_bread_unmovable(struct super_block *sb,
					    sector_t block)
{
	return __ext4_sb_bread_gfp(sb, block, 0, 0);
}

void ext4_sb_breadahead_unmovable(struct super_block *sb, sector_t block)
{
	struct buffer_head *bh = sb_getblk_gfp(sb, block, 0);

	if (likely(bh)) {
		if (trylock_buffer(bh))
			ext4_read_bh_nowait(bh, REQ_RAHEAD, NULL);
		brelse(bh);
	}
}

static int ext4_verify_csum_type(struct super_block *sb,
				 struct ext4_super_block *es)
{
	if (!ext4_has_feature_metadata_csum(sb))
		return 1;

	return es->s_checksum_type == EXT4_CRC32C_CHKSUM;
}

__le32 ext4_superblock_csum(struct super_block *sb,
			    struct ext4_super_block *es)
{
	struct ext4_sb_info *sbi = EXT4_SB(sb);
	int offset = offsetof(struct ext4_super_block, s_checksum);
	__u32 csum;

	csum = ext4_chksum(sbi, ~0, (char *)es, offset);

	return cpu_to_le32(csum);
}

static int ext4_superblock_csum_verify(struct super_block *sb,
				       struct ext4_super_block *es)
{
	if (!ext4_has_metadata_csum(sb))
		return 1;

	return es->s_checksum == ext4_superblock_csum(sb, es);
}

void ext4_superblock_csum_set(struct super_block *sb)
{
	struct ext4_super_block *es = EXT4_SB(sb)->s_es;

	if (!ext4_has_metadata_csum(sb))
		return;

	es->s_checksum = ext4_superblock_csum(sb, es);
}

ext4_fsblk_t ext4_block_bitmap(struct super_block *sb,
			       struct ext4_group_desc *bg)
{
	return le32_to_cpu(bg->bg_block_bitmap_lo) |
		(EXT4_DESC_SIZE(sb) >= EXT4_MIN_DESC_SIZE_64BIT ?
		 (ext4_fsblk_t)le32_to_cpu(bg->bg_block_bitmap_hi) << 32 : 0);
}

ext4_fsblk_t ext4_inode_bitmap(struct super_block *sb,
			       struct ext4_group_desc *bg)
{
	return le32_to_cpu(bg->bg_inode_bitmap_lo) |
		(EXT4_DESC_SIZE(sb) >= EXT4_MIN_DESC_SIZE_64BIT ?
		 (ext4_fsblk_t)le32_to_cpu(bg->bg_inode_bitmap_hi) << 32 : 0);
}

ext4_fsblk_t ext4_inode_table(struct super_block *sb,
			      struct ext4_group_desc *bg)
{
	return le32_to_cpu(bg->bg_inode_table_lo) |
		(EXT4_DESC_SIZE(sb) >= EXT4_MIN_DESC_SIZE_64BIT ?
		 (ext4_fsblk_t)le32_to_cpu(bg->bg_inode_table_hi) << 32 : 0);
}

__u32 ext4_free_group_clusters(struct super_block *sb,
			       struct ext4_group_desc *bg)
{
	return le16_to_cpu(bg->bg_free_blocks_count_lo) |
		(EXT4_DESC_SIZE(sb) >= EXT4_MIN_DESC_SIZE_64BIT ?
		 (__u32)le16_to_cpu(bg->bg_free_blocks_count_hi) << 16 : 0);
}

__u32 ext4_free_inodes_count(struct super_block *sb,
			      struct ext4_group_desc *bg)
{
	return le16_to_cpu(bg->bg_free_inodes_count_lo) |
		(EXT4_DESC_SIZE(sb) >= EXT4_MIN_DESC_SIZE_64BIT ?
		 (__u32)le16_to_cpu(bg->bg_free_inodes_count_hi) << 16 : 0);
}

__u32 ext4_used_dirs_count(struct super_block *sb,
			      struct ext4_group_desc *bg)
{
	return le16_to_cpu(bg->bg_used_dirs_count_lo) |
		(EXT4_DESC_SIZE(sb) >= EXT4_MIN_DESC_SIZE_64BIT ?
		 (__u32)le16_to_cpu(bg->bg_used_dirs_count_hi) << 16 : 0);
}

__u32 ext4_itable_unused_count(struct super_block *sb,
			      struct ext4_group_desc *bg)
{
	return le16_to_cpu(bg->bg_itable_unused_lo) |
		(EXT4_DESC_SIZE(sb) >= EXT4_MIN_DESC_SIZE_64BIT ?
		 (__u32)le16_to_cpu(bg->bg_itable_unused_hi) << 16 : 0);
}

void ext4_block_bitmap_set(struct super_block *sb,
			   struct ext4_group_desc *bg, ext4_fsblk_t blk)
{
	bg->bg_block_bitmap_lo = cpu_to_le32((u32)blk);
	if (EXT4_DESC_SIZE(sb) >= EXT4_MIN_DESC_SIZE_64BIT)
		bg->bg_block_bitmap_hi = cpu_to_le32(blk >> 32);
}

void ext4_inode_bitmap_set(struct super_block *sb,
			   struct ext4_group_desc *bg, ext4_fsblk_t blk)
{
	bg->bg_inode_bitmap_lo  = cpu_to_le32((u32)blk);
	if (EXT4_DESC_SIZE(sb) >= EXT4_MIN_DESC_SIZE_64BIT)
		bg->bg_inode_bitmap_hi = cpu_to_le32(blk >> 32);
}

void ext4_inode_table_set(struct super_block *sb,
			  struct ext4_group_desc *bg, ext4_fsblk_t blk)
{
	bg->bg_inode_table_lo = cpu_to_le32((u32)blk);
	if (EXT4_DESC_SIZE(sb) >= EXT4_MIN_DESC_SIZE_64BIT)
		bg->bg_inode_table_hi = cpu_to_le32(blk >> 32);
}

void ext4_free_group_clusters_set(struct super_block *sb,
				  struct ext4_group_desc *bg, __u32 count)
{
	bg->bg_free_blocks_count_lo = cpu_to_le16((__u16)count);
	if (EXT4_DESC_SIZE(sb) >= EXT4_MIN_DESC_SIZE_64BIT)
		bg->bg_free_blocks_count_hi = cpu_to_le16(count >> 16);
}

void ext4_free_inodes_set(struct super_block *sb,
			  struct ext4_group_desc *bg, __u32 count)
{
	bg->bg_free_inodes_count_lo = cpu_to_le16((__u16)count);
	if (EXT4_DESC_SIZE(sb) >= EXT4_MIN_DESC_SIZE_64BIT)
		bg->bg_free_inodes_count_hi = cpu_to_le16(count >> 16);
}

void ext4_used_dirs_set(struct super_block *sb,
			  struct ext4_group_desc *bg, __u32 count)
{
	bg->bg_used_dirs_count_lo = cpu_to_le16((__u16)count);
	if (EXT4_DESC_SIZE(sb) >= EXT4_MIN_DESC_SIZE_64BIT)
		bg->bg_used_dirs_count_hi = cpu_to_le16(count >> 16);
}

void ext4_itable_unused_set(struct super_block *sb,
			  struct ext4_group_desc *bg, __u32 count)
{
	bg->bg_itable_unused_lo = cpu_to_le16((__u16)count);
	if (EXT4_DESC_SIZE(sb) >= EXT4_MIN_DESC_SIZE_64BIT)
		bg->bg_itable_unused_hi = cpu_to_le16(count >> 16);
}

static void __ext4_update_tstamp(__le32 *lo, __u8 *hi, time64_t now)
{
	now = clamp_val(now, 0, (1ull << 40) - 1);

	*lo = cpu_to_le32(lower_32_bits(now));
	*hi = upper_32_bits(now);
}

static time64_t __ext4_get_tstamp(__le32 *lo, __u8 *hi)
{
	return ((time64_t)(*hi) << 32) + le32_to_cpu(*lo);
}
#define ext4_update_tstamp(es, tstamp) \
	__ext4_update_tstamp(&(es)->tstamp, &(es)->tstamp ## _hi, \
			     ktime_get_real_seconds())
#define ext4_get_tstamp(es, tstamp) \
	__ext4_get_tstamp(&(es)->tstamp, &(es)->tstamp ## _hi)

/*
 * The del_gendisk() function uninitializes the disk-specific data
 * structures, including the bdi structure, without telling anyone
 * else.  Once this happens, any attempt to call mark_buffer_dirty()
 * (for example, by ext4_commit_super), will cause a kernel OOPS.
 * This is a kludge to prevent these oops until we can put in a proper
 * hook in del_gendisk() to inform the VFS and file system layers.
 */
static int block_device_ejected(struct super_block *sb)
{
	struct inode *bd_inode = sb->s_bdev->bd_inode;
	struct backing_dev_info *bdi = inode_to_bdi(bd_inode);

	return bdi->dev == NULL;
}

static void ext4_journal_commit_callback(journal_t *journal, transaction_t *txn)
{
	struct super_block		*sb = journal->j_private;
	struct ext4_sb_info		*sbi = EXT4_SB(sb);
	int				error = is_journal_aborted(journal);
	struct ext4_journal_cb_entry	*jce;

	BUG_ON(txn->t_state == T_FINISHED);

	ext4_process_freed_data(sb, txn->t_tid);

	spin_lock(&sbi->s_md_lock);
	while (!list_empty(&txn->t_private_list)) {
		jce = list_entry(txn->t_private_list.next,
				 struct ext4_journal_cb_entry, jce_list);
		list_del_init(&jce->jce_list);
		spin_unlock(&sbi->s_md_lock);
		jce->jce_func(sb, jce, error);
		spin_lock(&sbi->s_md_lock);
	}
	spin_unlock(&sbi->s_md_lock);
}

/*
 * This writepage callback for write_cache_pages()
 * takes care of a few cases after page cleaning.
 *
 * write_cache_pages() already checks for dirty pages
 * and calls clear_page_dirty_for_io(), which we want,
 * to write protect the pages.
 *
 * However, we may have to redirty a page (see below.)
 */
static int ext4_journalled_writepage_callback(struct folio *folio,
					      struct writeback_control *wbc,
					      void *data)
{
	transaction_t *transaction = (transaction_t *) data;
	struct buffer_head *bh, *head;
	struct journal_head *jh;

	bh = head = folio_buffers(folio);
	do {
		/*
		 * We have to redirty a page in these cases:
		 * 1) If buffer is dirty, it means the page was dirty because it
		 * contains a buffer that needs checkpointing. So the dirty bit
		 * needs to be preserved so that checkpointing writes the buffer
		 * properly.
		 * 2) If buffer is not part of the committing transaction
		 * (we may have just accidentally come across this buffer because
		 * inode range tracking is not exact) or if the currently running
		 * transaction already contains this buffer as well, dirty bit
		 * needs to be preserved so that the buffer gets writeprotected
		 * properly on running transaction's commit.
		 */
		jh = bh2jh(bh);
		if (buffer_dirty(bh) ||
		    (jh && (jh->b_transaction != transaction ||
			    jh->b_next_transaction))) {
			folio_redirty_for_writepage(wbc, folio);
			goto out;
		}
	} while ((bh = bh->b_this_page) != head);

out:
	return AOP_WRITEPAGE_ACTIVATE;
}

static int ext4_journalled_submit_inode_data_buffers(struct jbd2_inode *jinode)
{
	struct address_space *mapping = jinode->i_vfs_inode->i_mapping;
	struct writeback_control wbc = {
		.sync_mode =  WB_SYNC_ALL,
		.nr_to_write = LONG_MAX,
		.range_start = jinode->i_dirty_start,
		.range_end = jinode->i_dirty_end,
        };

	return write_cache_pages(mapping, &wbc,
				 ext4_journalled_writepage_callback,
				 jinode->i_transaction);
}

static int ext4_journal_submit_inode_data_buffers(struct jbd2_inode *jinode)
{
	int ret;

	if (ext4_should_journal_data(jinode->i_vfs_inode))
		ret = ext4_journalled_submit_inode_data_buffers(jinode);
	else
		ret = ext4_normal_submit_inode_data_buffers(jinode);
	return ret;
}

static int ext4_journal_finish_inode_data_buffers(struct jbd2_inode *jinode)
{
	int ret = 0;

	if (!ext4_should_journal_data(jinode->i_vfs_inode))
		ret = jbd2_journal_finish_inode_data_buffers(jinode);

	return ret;
}

static bool system_going_down(void)
{
	return system_state == SYSTEM_HALT || system_state == SYSTEM_POWER_OFF
		|| system_state == SYSTEM_RESTART;
}

struct ext4_err_translation {
	int code;
	int errno;
};

#define EXT4_ERR_TRANSLATE(err) { .code = EXT4_ERR_##err, .errno = err }

static struct ext4_err_translation err_translation[] = {
	EXT4_ERR_TRANSLATE(EIO),
	EXT4_ERR_TRANSLATE(ENOMEM),
	EXT4_ERR_TRANSLATE(EFSBADCRC),
	EXT4_ERR_TRANSLATE(EFSCORRUPTED),
	EXT4_ERR_TRANSLATE(ENOSPC),
	EXT4_ERR_TRANSLATE(ENOKEY),
	EXT4_ERR_TRANSLATE(EROFS),
	EXT4_ERR_TRANSLATE(EFBIG),
	EXT4_ERR_TRANSLATE(EEXIST),
	EXT4_ERR_TRANSLATE(ERANGE),
	EXT4_ERR_TRANSLATE(EOVERFLOW),
	EXT4_ERR_TRANSLATE(EBUSY),
	EXT4_ERR_TRANSLATE(ENOTDIR),
	EXT4_ERR_TRANSLATE(ENOTEMPTY),
	EXT4_ERR_TRANSLATE(ESHUTDOWN),
	EXT4_ERR_TRANSLATE(EFAULT),
};

static int ext4_errno_to_code(int errno)
{
	int i;

	for (i = 0; i < ARRAY_SIZE(err_translation); i++)
		if (err_translation[i].errno == errno)
			return err_translation[i].code;
	return EXT4_ERR_UNKNOWN;
}

static void save_error_info(struct super_block *sb, int error,
			    __u32 ino, __u64 block,
			    const char *func, unsigned int line)
{
	struct ext4_sb_info *sbi = EXT4_SB(sb);

	/* We default to EFSCORRUPTED error... */
	if (error == 0)
		error = EFSCORRUPTED;

	spin_lock(&sbi->s_error_lock);
	sbi->s_add_error_count++;
	sbi->s_last_error_code = error;
	sbi->s_last_error_line = line;
	sbi->s_last_error_ino = ino;
	sbi->s_last_error_block = block;
	sbi->s_last_error_func = func;
	sbi->s_last_error_time = ktime_get_real_seconds();
	if (!sbi->s_first_error_time) {
		sbi->s_first_error_code = error;
		sbi->s_first_error_line = line;
		sbi->s_first_error_ino = ino;
		sbi->s_first_error_block = block;
		sbi->s_first_error_func = func;
		sbi->s_first_error_time = sbi->s_last_error_time;
	}
	spin_unlock(&sbi->s_error_lock);
}

/* Deal with the reporting of failure conditions on a filesystem such as
 * inconsistencies detected or read IO failures.
 *
 * On ext2, we can store the error state of the filesystem in the
 * superblock.  That is not possible on ext4, because we may have other
 * write ordering constraints on the superblock which prevent us from
 * writing it out straight away; and given that the journal is about to
 * be aborted, we can't rely on the current, or future, transactions to
 * write out the superblock safely.
 *
 * We'll just use the jbd2_journal_abort() error code to record an error in
 * the journal instead.  On recovery, the journal will complain about
 * that error until we've noted it down and cleared it.
 *
 * If force_ro is set, we unconditionally force the filesystem into an
 * ABORT|READONLY state, unless the error response on the fs has been set to
 * panic in which case we take the easy way out and panic immediately. This is
 * used to deal with unrecoverable failures such as journal IO errors or ENOMEM
 * at a critical moment in log management.
 */
static void ext4_handle_error(struct super_block *sb, bool force_ro, int error,
			      __u32 ino, __u64 block,
			      const char *func, unsigned int line)
{
	journal_t *journal = EXT4_SB(sb)->s_journal;
	bool continue_fs = !force_ro && test_opt(sb, ERRORS_CONT);

	EXT4_SB(sb)->s_mount_state |= EXT4_ERROR_FS;
	if (test_opt(sb, WARN_ON_ERROR))
		WARN_ON_ONCE(1);

	if (!continue_fs && !sb_rdonly(sb)) {
		ext4_set_mount_flag(sb, EXT4_MF_FS_ABORTED);
		if (journal)
			jbd2_journal_abort(journal, -EIO);
	}

	if (!bdev_read_only(sb->s_bdev)) {
		save_error_info(sb, error, ino, block, func, line);
		/*
		 * In case the fs should keep running, we need to writeout
		 * superblock through the journal. Due to lock ordering
		 * constraints, it may not be safe to do it right here so we
		 * defer superblock flushing to a workqueue.
		 */
		if (continue_fs && journal)
			schedule_work(&EXT4_SB(sb)->s_error_work);
		else
			ext4_commit_super(sb);
	}

	/*
	 * We force ERRORS_RO behavior when system is rebooting. Otherwise we
	 * could panic during 'reboot -f' as the underlying device got already
	 * disabled.
	 */
	if (test_opt(sb, ERRORS_PANIC) && !system_going_down()) {
		panic("EXT4-fs (device %s): panic forced after error\n",
			sb->s_id);
	}

	if (sb_rdonly(sb) || continue_fs)
		return;

	ext4_msg(sb, KERN_CRIT, "Remounting filesystem read-only");
	/*
	 * Make sure updated value of ->s_mount_flags will be visible before
	 * ->s_flags update
	 */
	smp_wmb();
	sb->s_flags |= SB_RDONLY;
}

static void flush_stashed_error_work(struct work_struct *work)
{
	struct ext4_sb_info *sbi = container_of(work, struct ext4_sb_info,
						s_error_work);
	journal_t *journal = sbi->s_journal;
	handle_t *handle;

	/*
	 * If the journal is still running, we have to write out superblock
	 * through the journal to avoid collisions of other journalled sb
	 * updates.
	 *
	 * We use directly jbd2 functions here to avoid recursing back into
	 * ext4 error handling code during handling of previous errors.
	 */
	if (!sb_rdonly(sbi->s_sb) && journal) {
		struct buffer_head *sbh = sbi->s_sbh;
		handle = jbd2_journal_start(journal, 1);
		if (IS_ERR(handle))
			goto write_directly;
		if (jbd2_journal_get_write_access(handle, sbh)) {
			jbd2_journal_stop(handle);
			goto write_directly;
		}
		ext4_update_super(sbi->s_sb);
		if (buffer_write_io_error(sbh) || !buffer_uptodate(sbh)) {
			ext4_msg(sbi->s_sb, KERN_ERR, "previous I/O error to "
				 "superblock detected");
			clear_buffer_write_io_error(sbh);
			set_buffer_uptodate(sbh);
		}

		if (jbd2_journal_dirty_metadata(handle, sbh)) {
			jbd2_journal_stop(handle);
			goto write_directly;
		}
		jbd2_journal_stop(handle);
		ext4_notify_error_sysfs(sbi);
		return;
	}
write_directly:
	/*
	 * Write through journal failed. Write sb directly to get error info
	 * out and hope for the best.
	 */
	ext4_commit_super(sbi->s_sb);
	ext4_notify_error_sysfs(sbi);
}

#define ext4_error_ratelimit(sb)					\
		___ratelimit(&(EXT4_SB(sb)->s_err_ratelimit_state),	\
			     "EXT4-fs error")

void __ext4_error(struct super_block *sb, const char *function,
		  unsigned int line, bool force_ro, int error, __u64 block,
		  const char *fmt, ...)
{
	struct va_format vaf;
	va_list args;

	if (unlikely(ext4_forced_shutdown(EXT4_SB(sb))))
		return;

	trace_ext4_error(sb, function, line);
	if (ext4_error_ratelimit(sb)) {
		va_start(args, fmt);
		vaf.fmt = fmt;
		vaf.va = &args;
		printk(KERN_CRIT
		       "EXT4-fs error (device %s): %s:%d: comm %s: %pV\n",
		       sb->s_id, function, line, current->comm, &vaf);
		va_end(args);
	}
	fsnotify_sb_error(sb, NULL, error ? error : EFSCORRUPTED);

	ext4_handle_error(sb, force_ro, error, 0, block, function, line);
}

void __ext4_error_inode(struct inode *inode, const char *function,
			unsigned int line, ext4_fsblk_t block, int error,
			const char *fmt, ...)
{
	va_list args;
	struct va_format vaf;

	if (unlikely(ext4_forced_shutdown(EXT4_SB(inode->i_sb))))
		return;

	trace_ext4_error(inode->i_sb, function, line);
	if (ext4_error_ratelimit(inode->i_sb)) {
		va_start(args, fmt);
		vaf.fmt = fmt;
		vaf.va = &args;
		if (block)
			printk(KERN_CRIT "EXT4-fs error (device %s): %s:%d: "
			       "inode #%lu: block %llu: comm %s: %pV\n",
			       inode->i_sb->s_id, function, line, inode->i_ino,
			       block, current->comm, &vaf);
		else
			printk(KERN_CRIT "EXT4-fs error (device %s): %s:%d: "
			       "inode #%lu: comm %s: %pV\n",
			       inode->i_sb->s_id, function, line, inode->i_ino,
			       current->comm, &vaf);
		va_end(args);
	}
	fsnotify_sb_error(inode->i_sb, inode, error ? error : EFSCORRUPTED);

	ext4_handle_error(inode->i_sb, false, error, inode->i_ino, block,
			  function, line);
}

void __ext4_error_file(struct file *file, const char *function,
		       unsigned int line, ext4_fsblk_t block,
		       const char *fmt, ...)
{
	va_list args;
	struct va_format vaf;
	struct inode *inode = file_inode(file);
	char pathname[80], *path;

	if (unlikely(ext4_forced_shutdown(EXT4_SB(inode->i_sb))))
		return;

	trace_ext4_error(inode->i_sb, function, line);
	if (ext4_error_ratelimit(inode->i_sb)) {
		path = file_path(file, pathname, sizeof(pathname));
		if (IS_ERR(path))
			path = "(unknown)";
		va_start(args, fmt);
		vaf.fmt = fmt;
		vaf.va = &args;
		if (block)
			printk(KERN_CRIT
			       "EXT4-fs error (device %s): %s:%d: inode #%lu: "
			       "block %llu: comm %s: path %s: %pV\n",
			       inode->i_sb->s_id, function, line, inode->i_ino,
			       block, current->comm, path, &vaf);
		else
			printk(KERN_CRIT
			       "EXT4-fs error (device %s): %s:%d: inode #%lu: "
			       "comm %s: path %s: %pV\n",
			       inode->i_sb->s_id, function, line, inode->i_ino,
			       current->comm, path, &vaf);
		va_end(args);
	}
	fsnotify_sb_error(inode->i_sb, inode, EFSCORRUPTED);

	ext4_handle_error(inode->i_sb, false, EFSCORRUPTED, inode->i_ino, block,
			  function, line);
}

const char *ext4_decode_error(struct super_block *sb, int errno,
			      char nbuf[16])
{
	char *errstr = NULL;

	switch (errno) {
	case -EFSCORRUPTED:
		errstr = "Corrupt filesystem";
		break;
	case -EFSBADCRC:
		errstr = "Filesystem failed CRC";
		break;
	case -EIO:
		errstr = "IO failure";
		break;
	case -ENOMEM:
		errstr = "Out of memory";
		break;
	case -EROFS:
		if (!sb || (EXT4_SB(sb)->s_journal &&
			    EXT4_SB(sb)->s_journal->j_flags & JBD2_ABORT))
			errstr = "Journal has aborted";
		else
			errstr = "Readonly filesystem";
		break;
	default:
		/* If the caller passed in an extra buffer for unknown
		 * errors, textualise them now.  Else we just return
		 * NULL. */
		if (nbuf) {
			/* Check for truncated error codes... */
			if (snprintf(nbuf, 16, "error %d", -errno) >= 0)
				errstr = nbuf;
		}
		break;
	}

	return errstr;
}

/* __ext4_std_error decodes expected errors from journaling functions
 * automatically and invokes the appropriate error response.  */

void __ext4_std_error(struct super_block *sb, const char *function,
		      unsigned int line, int errno)
{
	char nbuf[16];
	const char *errstr;

	if (unlikely(ext4_forced_shutdown(EXT4_SB(sb))))
		return;

	/* Special case: if the error is EROFS, and we're not already
	 * inside a transaction, then there's really no point in logging
	 * an error. */
	if (errno == -EROFS && journal_current_handle() == NULL && sb_rdonly(sb))
		return;

	if (ext4_error_ratelimit(sb)) {
		errstr = ext4_decode_error(sb, errno, nbuf);
		printk(KERN_CRIT "EXT4-fs error (device %s) in %s:%d: %s\n",
		       sb->s_id, function, line, errstr);
	}
	fsnotify_sb_error(sb, NULL, errno ? errno : EFSCORRUPTED);

	ext4_handle_error(sb, false, -errno, 0, 0, function, line);
}

void __ext4_msg(struct super_block *sb,
		const char *prefix, const char *fmt, ...)
{
	struct va_format vaf;
	va_list args;

	if (sb) {
		atomic_inc(&EXT4_SB(sb)->s_msg_count);
		if (!___ratelimit(&(EXT4_SB(sb)->s_msg_ratelimit_state),
				  "EXT4-fs"))
			return;
	}

	va_start(args, fmt);
	vaf.fmt = fmt;
	vaf.va = &args;
	if (sb)
		printk("%sEXT4-fs (%s): %pV\n", prefix, sb->s_id, &vaf);
	else
		printk("%sEXT4-fs: %pV\n", prefix, &vaf);
	va_end(args);
}

static int ext4_warning_ratelimit(struct super_block *sb)
{
	atomic_inc(&EXT4_SB(sb)->s_warning_count);
	return ___ratelimit(&(EXT4_SB(sb)->s_warning_ratelimit_state),
			    "EXT4-fs warning");
}

void __ext4_warning(struct super_block *sb, const char *function,
		    unsigned int line, const char *fmt, ...)
{
	struct va_format vaf;
	va_list args;

	if (!ext4_warning_ratelimit(sb))
		return;

	va_start(args, fmt);
	vaf.fmt = fmt;
	vaf.va = &args;
	printk(KERN_WARNING "EXT4-fs warning (device %s): %s:%d: %pV\n",
	       sb->s_id, function, line, &vaf);
	va_end(args);
}

void __ext4_warning_inode(const struct inode *inode, const char *function,
			  unsigned int line, const char *fmt, ...)
{
	struct va_format vaf;
	va_list args;

	if (!ext4_warning_ratelimit(inode->i_sb))
		return;

	va_start(args, fmt);
	vaf.fmt = fmt;
	vaf.va = &args;
	printk(KERN_WARNING "EXT4-fs warning (device %s): %s:%d: "
	       "inode #%lu: comm %s: %pV\n", inode->i_sb->s_id,
	       function, line, inode->i_ino, current->comm, &vaf);
	va_end(args);
}

void __ext4_grp_locked_error(const char *function, unsigned int line,
			     struct super_block *sb, ext4_group_t grp,
			     unsigned long ino, ext4_fsblk_t block,
			     const char *fmt, ...)
__releases(bitlock)
__acquires(bitlock)
{
	struct va_format vaf;
	va_list args;

	if (unlikely(ext4_forced_shutdown(EXT4_SB(sb))))
		return;

	trace_ext4_error(sb, function, line);
	if (ext4_error_ratelimit(sb)) {
		va_start(args, fmt);
		vaf.fmt = fmt;
		vaf.va = &args;
		printk(KERN_CRIT "EXT4-fs error (device %s): %s:%d: group %u, ",
		       sb->s_id, function, line, grp);
		if (ino)
			printk(KERN_CONT "inode %lu: ", ino);
		if (block)
			printk(KERN_CONT "block %llu:",
			       (unsigned long long) block);
		printk(KERN_CONT "%pV\n", &vaf);
		va_end(args);
	}

	if (test_opt(sb, ERRORS_CONT)) {
		if (test_opt(sb, WARN_ON_ERROR))
			WARN_ON_ONCE(1);
		EXT4_SB(sb)->s_mount_state |= EXT4_ERROR_FS;
		if (!bdev_read_only(sb->s_bdev)) {
			save_error_info(sb, EFSCORRUPTED, ino, block, function,
					line);
			schedule_work(&EXT4_SB(sb)->s_error_work);
		}
		return;
	}
	ext4_unlock_group(sb, grp);
	ext4_handle_error(sb, false, EFSCORRUPTED, ino, block, function, line);
	/*
	 * We only get here in the ERRORS_RO case; relocking the group
	 * may be dangerous, but nothing bad will happen since the
	 * filesystem will have already been marked read/only and the
	 * journal has been aborted.  We return 1 as a hint to callers
	 * who might what to use the return value from
	 * ext4_grp_locked_error() to distinguish between the
	 * ERRORS_CONT and ERRORS_RO case, and perhaps return more
	 * aggressively from the ext4 function in question, with a
	 * more appropriate error code.
	 */
	ext4_lock_group(sb, grp);
	return;
}

void ext4_mark_group_bitmap_corrupted(struct super_block *sb,
				     ext4_group_t group,
				     unsigned int flags)
{
	struct ext4_sb_info *sbi = EXT4_SB(sb);
	struct ext4_group_info *grp = ext4_get_group_info(sb, group);
	struct ext4_group_desc *gdp = ext4_get_group_desc(sb, group, NULL);
	int ret;

	if (!grp || !gdp)
		return;
	if (flags & EXT4_GROUP_INFO_BBITMAP_CORRUPT) {
		ret = ext4_test_and_set_bit(EXT4_GROUP_INFO_BBITMAP_CORRUPT_BIT,
					    &grp->bb_state);
		if (!ret)
			percpu_counter_sub(&sbi->s_freeclusters_counter,
					   grp->bb_free);
	}

	if (flags & EXT4_GROUP_INFO_IBITMAP_CORRUPT) {
		ret = ext4_test_and_set_bit(EXT4_GROUP_INFO_IBITMAP_CORRUPT_BIT,
					    &grp->bb_state);
		if (!ret && gdp) {
			int count;

			count = ext4_free_inodes_count(sb, gdp);
			percpu_counter_sub(&sbi->s_freeinodes_counter,
					   count);
		}
	}
}

void ext4_update_dynamic_rev(struct super_block *sb)
{
	struct ext4_super_block *es = EXT4_SB(sb)->s_es;

	if (le32_to_cpu(es->s_rev_level) > EXT4_GOOD_OLD_REV)
		return;

	ext4_warning(sb,
		     "updating to rev %d because of new feature flag, "
		     "running e2fsck is recommended",
		     EXT4_DYNAMIC_REV);

	es->s_first_ino = cpu_to_le32(EXT4_GOOD_OLD_FIRST_INO);
	es->s_inode_size = cpu_to_le16(EXT4_GOOD_OLD_INODE_SIZE);
	es->s_rev_level = cpu_to_le32(EXT4_DYNAMIC_REV);
	/* leave es->s_feature_*compat flags alone */
	/* es->s_uuid will be set by e2fsck if empty */

	/*
	 * The rest of the superblock fields should be zero, and if not it
	 * means they are likely already in use, so leave them alone.  We
	 * can leave it up to e2fsck to clean up any inconsistencies there.
	 */
}

static void ext4_bdev_mark_dead(struct block_device *bdev)
{
	ext4_force_shutdown(bdev->bd_holder, EXT4_GOING_FLAGS_NOLOGFLUSH);
}

static const struct blk_holder_ops ext4_holder_ops = {
	.mark_dead		= ext4_bdev_mark_dead,
};

/*
 * Open the external journal device
 */
static struct block_device *ext4_blkdev_get(dev_t dev, struct super_block *sb)
{
	struct block_device *bdev;

	bdev = blkdev_get_by_dev(dev, BLK_OPEN_READ | BLK_OPEN_WRITE, sb,
				 &ext4_holder_ops);
	if (IS_ERR(bdev))
		goto fail;
	return bdev;

fail:
	ext4_msg(sb, KERN_ERR,
		 "failed to open journal device unknown-block(%u,%u) %ld",
		 MAJOR(dev), MINOR(dev), PTR_ERR(bdev));
	return NULL;
}

/*
 * Release the journal device
 */
static void ext4_blkdev_remove(struct ext4_sb_info *sbi)
{
	struct block_device *bdev;
	bdev = sbi->s_journal_bdev;
	if (bdev) {
		/*
		 * Invalidate the journal device's buffers.  We don't want them
		 * floating about in memory - the physical journal device may
		 * hotswapped, and it breaks the `ro-after' testing code.
		 */
		invalidate_bdev(bdev);
<<<<<<< HEAD
		ext4_blkdev_put(bdev);
=======
		blkdev_put(bdev, sbi->s_sb);
>>>>>>> 38e945c6
		sbi->s_journal_bdev = NULL;
	}
}

static inline struct inode *orphan_list_entry(struct list_head *l)
{
	return &list_entry(l, struct ext4_inode_info, i_orphan)->vfs_inode;
}

static void dump_orphan_list(struct super_block *sb, struct ext4_sb_info *sbi)
{
	struct list_head *l;

	ext4_msg(sb, KERN_ERR, "sb orphan head is %d",
		 le32_to_cpu(sbi->s_es->s_last_orphan));

	printk(KERN_ERR "sb_info orphan list:\n");
	list_for_each(l, &sbi->s_orphan) {
		struct inode *inode = orphan_list_entry(l);
		printk(KERN_ERR "  "
		       "inode %s:%lu at %p: mode %o, nlink %d, next %d\n",
		       inode->i_sb->s_id, inode->i_ino, inode,
		       inode->i_mode, inode->i_nlink,
		       NEXT_ORPHAN(inode));
	}
}

#ifdef CONFIG_QUOTA
static int ext4_quota_off(struct super_block *sb, int type);

static inline void ext4_quotas_off(struct super_block *sb, int type)
{
	BUG_ON(type > EXT4_MAXQUOTAS);

	/* Use our quota_off function to clear inode flags etc. */
	for (type--; type >= 0; type--)
		ext4_quota_off(sb, type);
}

/*
 * This is a helper function which is used in the mount/remount
 * codepaths (which holds s_umount) to fetch the quota file name.
 */
static inline char *get_qf_name(struct super_block *sb,
				struct ext4_sb_info *sbi,
				int type)
{
	return rcu_dereference_protected(sbi->s_qf_names[type],
					 lockdep_is_held(&sb->s_umount));
}
#else
static inline void ext4_quotas_off(struct super_block *sb, int type)
{
}
#endif

static int ext4_percpu_param_init(struct ext4_sb_info *sbi)
{
	ext4_fsblk_t block;
	int err;

	block = ext4_count_free_clusters(sbi->s_sb);
	ext4_free_blocks_count_set(sbi->s_es, EXT4_C2B(sbi, block));
	err = percpu_counter_init(&sbi->s_freeclusters_counter, block,
				  GFP_KERNEL);
	if (!err) {
		unsigned long freei = ext4_count_free_inodes(sbi->s_sb);
		sbi->s_es->s_free_inodes_count = cpu_to_le32(freei);
		err = percpu_counter_init(&sbi->s_freeinodes_counter, freei,
					  GFP_KERNEL);
	}
	if (!err)
		err = percpu_counter_init(&sbi->s_dirs_counter,
					  ext4_count_dirs(sbi->s_sb), GFP_KERNEL);
	if (!err)
		err = percpu_counter_init(&sbi->s_dirtyclusters_counter, 0,
					  GFP_KERNEL);
	if (!err)
		err = percpu_counter_init(&sbi->s_sra_exceeded_retry_limit, 0,
					  GFP_KERNEL);
	if (!err)
		err = percpu_init_rwsem(&sbi->s_writepages_rwsem);

	if (err)
		ext4_msg(sbi->s_sb, KERN_ERR, "insufficient memory");

	return err;
}

static void ext4_percpu_param_destroy(struct ext4_sb_info *sbi)
{
	percpu_counter_destroy(&sbi->s_freeclusters_counter);
	percpu_counter_destroy(&sbi->s_freeinodes_counter);
	percpu_counter_destroy(&sbi->s_dirs_counter);
	percpu_counter_destroy(&sbi->s_dirtyclusters_counter);
	percpu_counter_destroy(&sbi->s_sra_exceeded_retry_limit);
	percpu_free_rwsem(&sbi->s_writepages_rwsem);
}

static void ext4_group_desc_free(struct ext4_sb_info *sbi)
{
	struct buffer_head **group_desc;
	int i;

	rcu_read_lock();
	group_desc = rcu_dereference(sbi->s_group_desc);
	for (i = 0; i < sbi->s_gdb_count; i++)
		brelse(group_desc[i]);
	kvfree(group_desc);
	rcu_read_unlock();
}

static void ext4_flex_groups_free(struct ext4_sb_info *sbi)
{
	struct flex_groups **flex_groups;
	int i;

	rcu_read_lock();
	flex_groups = rcu_dereference(sbi->s_flex_groups);
	if (flex_groups) {
		for (i = 0; i < sbi->s_flex_groups_allocated; i++)
			kvfree(flex_groups[i]);
		kvfree(flex_groups);
	}
	rcu_read_unlock();
}

static void ext4_put_super(struct super_block *sb)
{
	struct ext4_sb_info *sbi = EXT4_SB(sb);
	struct ext4_super_block *es = sbi->s_es;
	int aborted = 0;
	int err;

	/*
	 * Unregister sysfs before destroying jbd2 journal.
	 * Since we could still access attr_journal_task attribute via sysfs
	 * path which could have sbi->s_journal->j_task as NULL
	 * Unregister sysfs before flush sbi->s_error_work.
	 * Since user may read /proc/fs/ext4/xx/mb_groups during umount, If
	 * read metadata verify failed then will queue error work.
	 * flush_stashed_error_work will call start_this_handle may trigger
	 * BUG_ON.
	 */
	ext4_unregister_sysfs(sb);

	if (___ratelimit(&ext4_mount_msg_ratelimit, "EXT4-fs unmount"))
		ext4_msg(sb, KERN_INFO, "unmounting filesystem %pU.",
			 &sb->s_uuid);

	ext4_unregister_li_request(sb);
	ext4_quotas_off(sb, EXT4_MAXQUOTAS);

	flush_work(&sbi->s_error_work);
	destroy_workqueue(sbi->rsv_conversion_wq);
	ext4_release_orphan_info(sb);

	if (sbi->s_journal) {
		aborted = is_journal_aborted(sbi->s_journal);
		err = jbd2_journal_destroy(sbi->s_journal);
		sbi->s_journal = NULL;
		if ((err < 0) && !aborted) {
			ext4_abort(sb, -err, "Couldn't clean up the journal");
		}
	}

	ext4_es_unregister_shrinker(sbi);
	timer_shutdown_sync(&sbi->s_err_report);
	ext4_release_system_zone(sb);
	ext4_mb_release(sb);
	ext4_ext_release(sb);

	if (!sb_rdonly(sb) && !aborted) {
		ext4_clear_feature_journal_needs_recovery(sb);
		ext4_clear_feature_orphan_present(sb);
		es->s_state = cpu_to_le16(sbi->s_mount_state);
	}
	if (!sb_rdonly(sb))
		ext4_commit_super(sb);

	ext4_group_desc_free(sbi);
	ext4_flex_groups_free(sbi);
	ext4_percpu_param_destroy(sbi);
#ifdef CONFIG_QUOTA
	for (int i = 0; i < EXT4_MAXQUOTAS; i++)
		kfree(get_qf_name(sb, sbi, i));
#endif

	/* Debugging code just in case the in-memory inode orphan list
	 * isn't empty.  The on-disk one can be non-empty if we've
	 * detected an error and taken the fs readonly, but the
	 * in-memory list had better be clean by this point. */
	if (!list_empty(&sbi->s_orphan))
		dump_orphan_list(sb, sbi);
	ASSERT(list_empty(&sbi->s_orphan));

	sync_blockdev(sb->s_bdev);
	invalidate_bdev(sb->s_bdev);
<<<<<<< HEAD
	if (sbi->s_journal_bdev && sbi->s_journal_bdev != sb->s_bdev) {
=======
	if (sbi->s_journal_bdev) {
>>>>>>> 38e945c6
		sync_blockdev(sbi->s_journal_bdev);
		ext4_blkdev_remove(sbi);
	}

	ext4_xattr_destroy_cache(sbi->s_ea_inode_cache);
	sbi->s_ea_inode_cache = NULL;

	ext4_xattr_destroy_cache(sbi->s_ea_block_cache);
	sbi->s_ea_block_cache = NULL;

	ext4_stop_mmpd(sbi);

	brelse(sbi->s_sbh);
	sb->s_fs_info = NULL;
	/*
	 * Now that we are completely done shutting down the
	 * superblock, we need to actually destroy the kobject.
	 */
	kobject_put(&sbi->s_kobj);
	wait_for_completion(&sbi->s_kobj_unregister);
	if (sbi->s_chksum_driver)
		crypto_free_shash(sbi->s_chksum_driver);
	kfree(sbi->s_blockgroup_lock);
	fs_put_dax(sbi->s_daxdev, NULL);
	fscrypt_free_dummy_policy(&sbi->s_dummy_enc_policy);
#if IS_ENABLED(CONFIG_UNICODE)
	utf8_unload(sb->s_encoding);
#endif
	kfree(sbi);
}

static struct kmem_cache *ext4_inode_cachep;

/*
 * Called inside transaction, so use GFP_NOFS
 */
static struct inode *ext4_alloc_inode(struct super_block *sb)
{
	struct ext4_inode_info *ei;

	ei = alloc_inode_sb(sb, ext4_inode_cachep, GFP_NOFS);
	if (!ei)
		return NULL;

	inode_set_iversion(&ei->vfs_inode, 1);
	ei->i_flags = 0;
	spin_lock_init(&ei->i_raw_lock);
	ei->i_prealloc_node = RB_ROOT;
	atomic_set(&ei->i_prealloc_active, 0);
	rwlock_init(&ei->i_prealloc_lock);
	ext4_es_init_tree(&ei->i_es_tree);
	rwlock_init(&ei->i_es_lock);
	INIT_LIST_HEAD(&ei->i_es_list);
	ei->i_es_all_nr = 0;
	ei->i_es_shk_nr = 0;
	ei->i_es_shrink_lblk = 0;
	ei->i_reserved_data_blocks = 0;
	spin_lock_init(&(ei->i_block_reservation_lock));
	ext4_init_pending_tree(&ei->i_pending_tree);
#ifdef CONFIG_QUOTA
	ei->i_reserved_quota = 0;
	memset(&ei->i_dquot, 0, sizeof(ei->i_dquot));
#endif
	ei->jinode = NULL;
	INIT_LIST_HEAD(&ei->i_rsv_conversion_list);
	spin_lock_init(&ei->i_completed_io_lock);
	ei->i_sync_tid = 0;
	ei->i_datasync_tid = 0;
	atomic_set(&ei->i_unwritten, 0);
	INIT_WORK(&ei->i_rsv_conversion_work, ext4_end_io_rsv_work);
	ext4_fc_init_inode(&ei->vfs_inode);
	mutex_init(&ei->i_fc_lock);
	return &ei->vfs_inode;
}

static int ext4_drop_inode(struct inode *inode)
{
	int drop = generic_drop_inode(inode);

	if (!drop)
		drop = fscrypt_drop_inode(inode);

	trace_ext4_drop_inode(inode, drop);
	return drop;
}

static void ext4_free_in_core_inode(struct inode *inode)
{
	fscrypt_free_inode(inode);
	if (!list_empty(&(EXT4_I(inode)->i_fc_list))) {
		pr_warn("%s: inode %ld still in fc list",
			__func__, inode->i_ino);
	}
	kmem_cache_free(ext4_inode_cachep, EXT4_I(inode));
}

static void ext4_destroy_inode(struct inode *inode)
{
	if (!list_empty(&(EXT4_I(inode)->i_orphan))) {
		ext4_msg(inode->i_sb, KERN_ERR,
			 "Inode %lu (%p): orphan list check failed!",
			 inode->i_ino, EXT4_I(inode));
		print_hex_dump(KERN_INFO, "", DUMP_PREFIX_ADDRESS, 16, 4,
				EXT4_I(inode), sizeof(struct ext4_inode_info),
				true);
		dump_stack();
	}

	if (EXT4_I(inode)->i_reserved_data_blocks)
		ext4_msg(inode->i_sb, KERN_ERR,
			 "Inode %lu (%p): i_reserved_data_blocks (%u) not cleared!",
			 inode->i_ino, EXT4_I(inode),
			 EXT4_I(inode)->i_reserved_data_blocks);
}

static void ext4_shutdown(struct super_block *sb)
{
       ext4_force_shutdown(sb, EXT4_GOING_FLAGS_NOLOGFLUSH);
}

static void init_once(void *foo)
{
	struct ext4_inode_info *ei = foo;

	INIT_LIST_HEAD(&ei->i_orphan);
	init_rwsem(&ei->xattr_sem);
	init_rwsem(&ei->i_data_sem);
	inode_init_once(&ei->vfs_inode);
	ext4_fc_init_inode(&ei->vfs_inode);
}

static int __init init_inodecache(void)
{
	ext4_inode_cachep = kmem_cache_create_usercopy("ext4_inode_cache",
				sizeof(struct ext4_inode_info), 0,
				(SLAB_RECLAIM_ACCOUNT|SLAB_MEM_SPREAD|
					SLAB_ACCOUNT),
				offsetof(struct ext4_inode_info, i_data),
				sizeof_field(struct ext4_inode_info, i_data),
				init_once);
	if (ext4_inode_cachep == NULL)
		return -ENOMEM;
	return 0;
}

static void destroy_inodecache(void)
{
	/*
	 * Make sure all delayed rcu free inodes are flushed before we
	 * destroy cache.
	 */
	rcu_barrier();
	kmem_cache_destroy(ext4_inode_cachep);
}

void ext4_clear_inode(struct inode *inode)
{
	ext4_fc_del(inode);
	invalidate_inode_buffers(inode);
	clear_inode(inode);
	ext4_discard_preallocations(inode, 0);
	ext4_es_remove_extent(inode, 0, EXT_MAX_BLOCKS);
	dquot_drop(inode);
	if (EXT4_I(inode)->jinode) {
		jbd2_journal_release_jbd_inode(EXT4_JOURNAL(inode),
					       EXT4_I(inode)->jinode);
		jbd2_free_inode(EXT4_I(inode)->jinode);
		EXT4_I(inode)->jinode = NULL;
	}
	fscrypt_put_encryption_info(inode);
	fsverity_cleanup_inode(inode);
}

static struct inode *ext4_nfs_get_inode(struct super_block *sb,
					u64 ino, u32 generation)
{
	struct inode *inode;

	/*
	 * Currently we don't know the generation for parent directory, so
	 * a generation of 0 means "accept any"
	 */
	inode = ext4_iget(sb, ino, EXT4_IGET_HANDLE);
	if (IS_ERR(inode))
		return ERR_CAST(inode);
	if (generation && inode->i_generation != generation) {
		iput(inode);
		return ERR_PTR(-ESTALE);
	}

	return inode;
}

static struct dentry *ext4_fh_to_dentry(struct super_block *sb, struct fid *fid,
					int fh_len, int fh_type)
{
	return generic_fh_to_dentry(sb, fid, fh_len, fh_type,
				    ext4_nfs_get_inode);
}

static struct dentry *ext4_fh_to_parent(struct super_block *sb, struct fid *fid,
					int fh_len, int fh_type)
{
	return generic_fh_to_parent(sb, fid, fh_len, fh_type,
				    ext4_nfs_get_inode);
}

static int ext4_nfs_commit_metadata(struct inode *inode)
{
	struct writeback_control wbc = {
		.sync_mode = WB_SYNC_ALL
	};

	trace_ext4_nfs_commit_metadata(inode);
	return ext4_write_inode(inode, &wbc);
}

#ifdef CONFIG_QUOTA
static const char * const quotatypes[] = INITQFNAMES;
#define QTYPE2NAME(t) (quotatypes[t])

static int ext4_write_dquot(struct dquot *dquot);
static int ext4_acquire_dquot(struct dquot *dquot);
static int ext4_release_dquot(struct dquot *dquot);
static int ext4_mark_dquot_dirty(struct dquot *dquot);
static int ext4_write_info(struct super_block *sb, int type);
static int ext4_quota_on(struct super_block *sb, int type, int format_id,
			 const struct path *path);
static ssize_t ext4_quota_read(struct super_block *sb, int type, char *data,
			       size_t len, loff_t off);
static ssize_t ext4_quota_write(struct super_block *sb, int type,
				const char *data, size_t len, loff_t off);
static int ext4_quota_enable(struct super_block *sb, int type, int format_id,
			     unsigned int flags);

static struct dquot **ext4_get_dquots(struct inode *inode)
{
	return EXT4_I(inode)->i_dquot;
}

static const struct dquot_operations ext4_quota_operations = {
	.get_reserved_space	= ext4_get_reserved_space,
	.write_dquot		= ext4_write_dquot,
	.acquire_dquot		= ext4_acquire_dquot,
	.release_dquot		= ext4_release_dquot,
	.mark_dirty		= ext4_mark_dquot_dirty,
	.write_info		= ext4_write_info,
	.alloc_dquot		= dquot_alloc,
	.destroy_dquot		= dquot_destroy,
	.get_projid		= ext4_get_projid,
	.get_inode_usage	= ext4_get_inode_usage,
	.get_next_id		= dquot_get_next_id,
};

static const struct quotactl_ops ext4_qctl_operations = {
	.quota_on	= ext4_quota_on,
	.quota_off	= ext4_quota_off,
	.quota_sync	= dquot_quota_sync,
	.get_state	= dquot_get_state,
	.set_info	= dquot_set_dqinfo,
	.get_dqblk	= dquot_get_dqblk,
	.set_dqblk	= dquot_set_dqblk,
	.get_nextdqblk	= dquot_get_next_dqblk,
};
#endif

static const struct super_operations ext4_sops = {
	.alloc_inode	= ext4_alloc_inode,
	.free_inode	= ext4_free_in_core_inode,
	.destroy_inode	= ext4_destroy_inode,
	.write_inode	= ext4_write_inode,
	.dirty_inode	= ext4_dirty_inode,
	.drop_inode	= ext4_drop_inode,
	.evict_inode	= ext4_evict_inode,
	.put_super	= ext4_put_super,
	.sync_fs	= ext4_sync_fs,
	.freeze_fs	= ext4_freeze,
	.unfreeze_fs	= ext4_unfreeze,
	.statfs		= ext4_statfs,
	.show_options	= ext4_show_options,
	.shutdown	= ext4_shutdown,
#ifdef CONFIG_QUOTA
	.quota_read	= ext4_quota_read,
	.quota_write	= ext4_quota_write,
	.get_dquots	= ext4_get_dquots,
#endif
};

static const struct export_operations ext4_export_ops = {
	.fh_to_dentry = ext4_fh_to_dentry,
	.fh_to_parent = ext4_fh_to_parent,
	.get_parent = ext4_get_parent,
	.commit_metadata = ext4_nfs_commit_metadata,
};

enum {
	Opt_bsd_df, Opt_minix_df, Opt_grpid, Opt_nogrpid,
	Opt_resgid, Opt_resuid, Opt_sb,
	Opt_nouid32, Opt_debug, Opt_removed,
	Opt_user_xattr, Opt_acl,
	Opt_auto_da_alloc, Opt_noauto_da_alloc, Opt_noload,
	Opt_commit, Opt_min_batch_time, Opt_max_batch_time, Opt_journal_dev,
	Opt_journal_path, Opt_journal_checksum, Opt_journal_async_commit,
	Opt_abort, Opt_data_journal, Opt_data_ordered, Opt_data_writeback,
	Opt_data_err_abort, Opt_data_err_ignore, Opt_test_dummy_encryption,
	Opt_inlinecrypt,
	Opt_usrjquota, Opt_grpjquota, Opt_quota,
	Opt_noquota, Opt_barrier, Opt_nobarrier, Opt_err,
	Opt_usrquota, Opt_grpquota, Opt_prjquota,
	Opt_dax, Opt_dax_always, Opt_dax_inode, Opt_dax_never,
	Opt_stripe, Opt_delalloc, Opt_nodelalloc, Opt_warn_on_error,
	Opt_nowarn_on_error, Opt_mblk_io_submit, Opt_debug_want_extra_isize,
	Opt_nomblk_io_submit, Opt_block_validity, Opt_noblock_validity,
	Opt_inode_readahead_blks, Opt_journal_ioprio,
	Opt_dioread_nolock, Opt_dioread_lock,
	Opt_discard, Opt_nodiscard, Opt_init_itable, Opt_noinit_itable,
	Opt_max_dir_size_kb, Opt_nojournal_checksum, Opt_nombcache,
	Opt_no_prefetch_block_bitmaps, Opt_mb_optimize_scan,
	Opt_errors, Opt_data, Opt_data_err, Opt_jqfmt, Opt_dax_type,
#ifdef CONFIG_EXT4_DEBUG
	Opt_fc_debug_max_replay, Opt_fc_debug_force
#endif
};

static const struct constant_table ext4_param_errors[] = {
	{"continue",	EXT4_MOUNT_ERRORS_CONT},
	{"panic",	EXT4_MOUNT_ERRORS_PANIC},
	{"remount-ro",	EXT4_MOUNT_ERRORS_RO},
	{}
};

static const struct constant_table ext4_param_data[] = {
	{"journal",	EXT4_MOUNT_JOURNAL_DATA},
	{"ordered",	EXT4_MOUNT_ORDERED_DATA},
	{"writeback",	EXT4_MOUNT_WRITEBACK_DATA},
	{}
};

static const struct constant_table ext4_param_data_err[] = {
	{"abort",	Opt_data_err_abort},
	{"ignore",	Opt_data_err_ignore},
	{}
};

static const struct constant_table ext4_param_jqfmt[] = {
	{"vfsold",	QFMT_VFS_OLD},
	{"vfsv0",	QFMT_VFS_V0},
	{"vfsv1",	QFMT_VFS_V1},
	{}
};

static const struct constant_table ext4_param_dax[] = {
	{"always",	Opt_dax_always},
	{"inode",	Opt_dax_inode},
	{"never",	Opt_dax_never},
	{}
};

/* String parameter that allows empty argument */
#define fsparam_string_empty(NAME, OPT) \
	__fsparam(fs_param_is_string, NAME, OPT, fs_param_can_be_empty, NULL)

/*
 * Mount option specification
 * We don't use fsparam_flag_no because of the way we set the
 * options and the way we show them in _ext4_show_options(). To
 * keep the changes to a minimum, let's keep the negative options
 * separate for now.
 */
static const struct fs_parameter_spec ext4_param_specs[] = {
	fsparam_flag	("bsddf",		Opt_bsd_df),
	fsparam_flag	("minixdf",		Opt_minix_df),
	fsparam_flag	("grpid",		Opt_grpid),
	fsparam_flag	("bsdgroups",		Opt_grpid),
	fsparam_flag	("nogrpid",		Opt_nogrpid),
	fsparam_flag	("sysvgroups",		Opt_nogrpid),
	fsparam_u32	("resgid",		Opt_resgid),
	fsparam_u32	("resuid",		Opt_resuid),
	fsparam_u32	("sb",			Opt_sb),
	fsparam_enum	("errors",		Opt_errors, ext4_param_errors),
	fsparam_flag	("nouid32",		Opt_nouid32),
	fsparam_flag	("debug",		Opt_debug),
	fsparam_flag	("oldalloc",		Opt_removed),
	fsparam_flag	("orlov",		Opt_removed),
	fsparam_flag	("user_xattr",		Opt_user_xattr),
	fsparam_flag	("acl",			Opt_acl),
	fsparam_flag	("norecovery",		Opt_noload),
	fsparam_flag	("noload",		Opt_noload),
	fsparam_flag	("bh",			Opt_removed),
	fsparam_flag	("nobh",		Opt_removed),
	fsparam_u32	("commit",		Opt_commit),
	fsparam_u32	("min_batch_time",	Opt_min_batch_time),
	fsparam_u32	("max_batch_time",	Opt_max_batch_time),
	fsparam_u32	("journal_dev",		Opt_journal_dev),
	fsparam_bdev	("journal_path",	Opt_journal_path),
	fsparam_flag	("journal_checksum",	Opt_journal_checksum),
	fsparam_flag	("nojournal_checksum",	Opt_nojournal_checksum),
	fsparam_flag	("journal_async_commit",Opt_journal_async_commit),
	fsparam_flag	("abort",		Opt_abort),
	fsparam_enum	("data",		Opt_data, ext4_param_data),
	fsparam_enum	("data_err",		Opt_data_err,
						ext4_param_data_err),
	fsparam_string_empty
			("usrjquota",		Opt_usrjquota),
	fsparam_string_empty
			("grpjquota",		Opt_grpjquota),
	fsparam_enum	("jqfmt",		Opt_jqfmt, ext4_param_jqfmt),
	fsparam_flag	("grpquota",		Opt_grpquota),
	fsparam_flag	("quota",		Opt_quota),
	fsparam_flag	("noquota",		Opt_noquota),
	fsparam_flag	("usrquota",		Opt_usrquota),
	fsparam_flag	("prjquota",		Opt_prjquota),
	fsparam_flag	("barrier",		Opt_barrier),
	fsparam_u32	("barrier",		Opt_barrier),
	fsparam_flag	("nobarrier",		Opt_nobarrier),
	fsparam_flag	("i_version",		Opt_removed),
	fsparam_flag	("dax",			Opt_dax),
	fsparam_enum	("dax",			Opt_dax_type, ext4_param_dax),
	fsparam_u32	("stripe",		Opt_stripe),
	fsparam_flag	("delalloc",		Opt_delalloc),
	fsparam_flag	("nodelalloc",		Opt_nodelalloc),
	fsparam_flag	("warn_on_error",	Opt_warn_on_error),
	fsparam_flag	("nowarn_on_error",	Opt_nowarn_on_error),
	fsparam_u32	("debug_want_extra_isize",
						Opt_debug_want_extra_isize),
	fsparam_flag	("mblk_io_submit",	Opt_removed),
	fsparam_flag	("nomblk_io_submit",	Opt_removed),
	fsparam_flag	("block_validity",	Opt_block_validity),
	fsparam_flag	("noblock_validity",	Opt_noblock_validity),
	fsparam_u32	("inode_readahead_blks",
						Opt_inode_readahead_blks),
	fsparam_u32	("journal_ioprio",	Opt_journal_ioprio),
	fsparam_u32	("auto_da_alloc",	Opt_auto_da_alloc),
	fsparam_flag	("auto_da_alloc",	Opt_auto_da_alloc),
	fsparam_flag	("noauto_da_alloc",	Opt_noauto_da_alloc),
	fsparam_flag	("dioread_nolock",	Opt_dioread_nolock),
	fsparam_flag	("nodioread_nolock",	Opt_dioread_lock),
	fsparam_flag	("dioread_lock",	Opt_dioread_lock),
	fsparam_flag	("discard",		Opt_discard),
	fsparam_flag	("nodiscard",		Opt_nodiscard),
	fsparam_u32	("init_itable",		Opt_init_itable),
	fsparam_flag	("init_itable",		Opt_init_itable),
	fsparam_flag	("noinit_itable",	Opt_noinit_itable),
#ifdef CONFIG_EXT4_DEBUG
	fsparam_flag	("fc_debug_force",	Opt_fc_debug_force),
	fsparam_u32	("fc_debug_max_replay",	Opt_fc_debug_max_replay),
#endif
	fsparam_u32	("max_dir_size_kb",	Opt_max_dir_size_kb),
	fsparam_flag	("test_dummy_encryption",
						Opt_test_dummy_encryption),
	fsparam_string	("test_dummy_encryption",
						Opt_test_dummy_encryption),
	fsparam_flag	("inlinecrypt",		Opt_inlinecrypt),
	fsparam_flag	("nombcache",		Opt_nombcache),
	fsparam_flag	("no_mbcache",		Opt_nombcache),	/* for backward compatibility */
	fsparam_flag	("prefetch_block_bitmaps",
						Opt_removed),
	fsparam_flag	("no_prefetch_block_bitmaps",
						Opt_no_prefetch_block_bitmaps),
	fsparam_s32	("mb_optimize_scan",	Opt_mb_optimize_scan),
	fsparam_string	("check",		Opt_removed),	/* mount option from ext2/3 */
	fsparam_flag	("nocheck",		Opt_removed),	/* mount option from ext2/3 */
	fsparam_flag	("reservation",		Opt_removed),	/* mount option from ext2/3 */
	fsparam_flag	("noreservation",	Opt_removed),	/* mount option from ext2/3 */
	fsparam_u32	("journal",		Opt_removed),	/* mount option from ext2/3 */
	{}
};

#define DEFAULT_JOURNAL_IOPRIO (IOPRIO_PRIO_VALUE(IOPRIO_CLASS_BE, 3))

#define MOPT_SET	0x0001
#define MOPT_CLEAR	0x0002
#define MOPT_NOSUPPORT	0x0004
#define MOPT_EXPLICIT	0x0008
#ifdef CONFIG_QUOTA
#define MOPT_Q		0
#define MOPT_QFMT	0x0010
#else
#define MOPT_Q		MOPT_NOSUPPORT
#define MOPT_QFMT	MOPT_NOSUPPORT
#endif
#define MOPT_NO_EXT2	0x0020
#define MOPT_NO_EXT3	0x0040
#define MOPT_EXT4_ONLY	(MOPT_NO_EXT2 | MOPT_NO_EXT3)
#define MOPT_SKIP	0x0080
#define	MOPT_2		0x0100

static const struct mount_opts {
	int	token;
	int	mount_opt;
	int	flags;
} ext4_mount_opts[] = {
	{Opt_minix_df, EXT4_MOUNT_MINIX_DF, MOPT_SET},
	{Opt_bsd_df, EXT4_MOUNT_MINIX_DF, MOPT_CLEAR},
	{Opt_grpid, EXT4_MOUNT_GRPID, MOPT_SET},
	{Opt_nogrpid, EXT4_MOUNT_GRPID, MOPT_CLEAR},
	{Opt_block_validity, EXT4_MOUNT_BLOCK_VALIDITY, MOPT_SET},
	{Opt_noblock_validity, EXT4_MOUNT_BLOCK_VALIDITY, MOPT_CLEAR},
	{Opt_dioread_nolock, EXT4_MOUNT_DIOREAD_NOLOCK,
	 MOPT_EXT4_ONLY | MOPT_SET},
	{Opt_dioread_lock, EXT4_MOUNT_DIOREAD_NOLOCK,
	 MOPT_EXT4_ONLY | MOPT_CLEAR},
	{Opt_discard, EXT4_MOUNT_DISCARD, MOPT_SET},
	{Opt_nodiscard, EXT4_MOUNT_DISCARD, MOPT_CLEAR},
	{Opt_delalloc, EXT4_MOUNT_DELALLOC,
	 MOPT_EXT4_ONLY | MOPT_SET | MOPT_EXPLICIT},
	{Opt_nodelalloc, EXT4_MOUNT_DELALLOC,
	 MOPT_EXT4_ONLY | MOPT_CLEAR},
	{Opt_warn_on_error, EXT4_MOUNT_WARN_ON_ERROR, MOPT_SET},
	{Opt_nowarn_on_error, EXT4_MOUNT_WARN_ON_ERROR, MOPT_CLEAR},
	{Opt_commit, 0, MOPT_NO_EXT2},
	{Opt_nojournal_checksum, EXT4_MOUNT_JOURNAL_CHECKSUM,
	 MOPT_EXT4_ONLY | MOPT_CLEAR},
	{Opt_journal_checksum, EXT4_MOUNT_JOURNAL_CHECKSUM,
	 MOPT_EXT4_ONLY | MOPT_SET | MOPT_EXPLICIT},
	{Opt_journal_async_commit, (EXT4_MOUNT_JOURNAL_ASYNC_COMMIT |
				    EXT4_MOUNT_JOURNAL_CHECKSUM),
	 MOPT_EXT4_ONLY | MOPT_SET | MOPT_EXPLICIT},
	{Opt_noload, EXT4_MOUNT_NOLOAD, MOPT_NO_EXT2 | MOPT_SET},
	{Opt_data_err, EXT4_MOUNT_DATA_ERR_ABORT, MOPT_NO_EXT2},
	{Opt_barrier, EXT4_MOUNT_BARRIER, MOPT_SET},
	{Opt_nobarrier, EXT4_MOUNT_BARRIER, MOPT_CLEAR},
	{Opt_noauto_da_alloc, EXT4_MOUNT_NO_AUTO_DA_ALLOC, MOPT_SET},
	{Opt_auto_da_alloc, EXT4_MOUNT_NO_AUTO_DA_ALLOC, MOPT_CLEAR},
	{Opt_noinit_itable, EXT4_MOUNT_INIT_INODE_TABLE, MOPT_CLEAR},
	{Opt_dax_type, 0, MOPT_EXT4_ONLY},
	{Opt_journal_dev, 0, MOPT_NO_EXT2},
	{Opt_journal_path, 0, MOPT_NO_EXT2},
	{Opt_journal_ioprio, 0, MOPT_NO_EXT2},
	{Opt_data, 0, MOPT_NO_EXT2},
	{Opt_user_xattr, EXT4_MOUNT_XATTR_USER, MOPT_SET},
#ifdef CONFIG_EXT4_FS_POSIX_ACL
	{Opt_acl, EXT4_MOUNT_POSIX_ACL, MOPT_SET},
#else
	{Opt_acl, 0, MOPT_NOSUPPORT},
#endif
	{Opt_nouid32, EXT4_MOUNT_NO_UID32, MOPT_SET},
	{Opt_debug, EXT4_MOUNT_DEBUG, MOPT_SET},
	{Opt_quota, EXT4_MOUNT_QUOTA | EXT4_MOUNT_USRQUOTA, MOPT_SET | MOPT_Q},
	{Opt_usrquota, EXT4_MOUNT_QUOTA | EXT4_MOUNT_USRQUOTA,
							MOPT_SET | MOPT_Q},
	{Opt_grpquota, EXT4_MOUNT_QUOTA | EXT4_MOUNT_GRPQUOTA,
							MOPT_SET | MOPT_Q},
	{Opt_prjquota, EXT4_MOUNT_QUOTA | EXT4_MOUNT_PRJQUOTA,
							MOPT_SET | MOPT_Q},
	{Opt_noquota, (EXT4_MOUNT_QUOTA | EXT4_MOUNT_USRQUOTA |
		       EXT4_MOUNT_GRPQUOTA | EXT4_MOUNT_PRJQUOTA),
							MOPT_CLEAR | MOPT_Q},
	{Opt_usrjquota, 0, MOPT_Q},
	{Opt_grpjquota, 0, MOPT_Q},
	{Opt_jqfmt, 0, MOPT_QFMT},
	{Opt_nombcache, EXT4_MOUNT_NO_MBCACHE, MOPT_SET},
	{Opt_no_prefetch_block_bitmaps, EXT4_MOUNT_NO_PREFETCH_BLOCK_BITMAPS,
	 MOPT_SET},
#ifdef CONFIG_EXT4_DEBUG
	{Opt_fc_debug_force, EXT4_MOUNT2_JOURNAL_FAST_COMMIT,
	 MOPT_SET | MOPT_2 | MOPT_EXT4_ONLY},
#endif
	{Opt_err, 0, 0}
};

#if IS_ENABLED(CONFIG_UNICODE)
static const struct ext4_sb_encodings {
	__u16 magic;
	char *name;
	unsigned int version;
} ext4_sb_encoding_map[] = {
	{EXT4_ENC_UTF8_12_1, "utf8", UNICODE_AGE(12, 1, 0)},
};

static const struct ext4_sb_encodings *
ext4_sb_read_encoding(const struct ext4_super_block *es)
{
	__u16 magic = le16_to_cpu(es->s_encoding);
	int i;

	for (i = 0; i < ARRAY_SIZE(ext4_sb_encoding_map); i++)
		if (magic == ext4_sb_encoding_map[i].magic)
			return &ext4_sb_encoding_map[i];

	return NULL;
}
#endif

#define EXT4_SPEC_JQUOTA			(1 <<  0)
#define EXT4_SPEC_JQFMT				(1 <<  1)
#define EXT4_SPEC_DATAJ				(1 <<  2)
#define EXT4_SPEC_SB_BLOCK			(1 <<  3)
#define EXT4_SPEC_JOURNAL_DEV			(1 <<  4)
#define EXT4_SPEC_JOURNAL_IOPRIO		(1 <<  5)
#define EXT4_SPEC_s_want_extra_isize		(1 <<  7)
#define EXT4_SPEC_s_max_batch_time		(1 <<  8)
#define EXT4_SPEC_s_min_batch_time		(1 <<  9)
#define EXT4_SPEC_s_inode_readahead_blks	(1 << 10)
#define EXT4_SPEC_s_li_wait_mult		(1 << 11)
#define EXT4_SPEC_s_max_dir_size_kb		(1 << 12)
#define EXT4_SPEC_s_stripe			(1 << 13)
#define EXT4_SPEC_s_resuid			(1 << 14)
#define EXT4_SPEC_s_resgid			(1 << 15)
#define EXT4_SPEC_s_commit_interval		(1 << 16)
#define EXT4_SPEC_s_fc_debug_max_replay		(1 << 17)
#define EXT4_SPEC_s_sb_block			(1 << 18)
#define EXT4_SPEC_mb_optimize_scan		(1 << 19)

struct ext4_fs_context {
	char		*s_qf_names[EXT4_MAXQUOTAS];
	struct fscrypt_dummy_policy dummy_enc_policy;
	int		s_jquota_fmt;	/* Format of quota to use */
#ifdef CONFIG_EXT4_DEBUG
	int s_fc_debug_max_replay;
#endif
	unsigned short	qname_spec;
	unsigned long	vals_s_flags;	/* Bits to set in s_flags */
	unsigned long	mask_s_flags;	/* Bits changed in s_flags */
	unsigned long	journal_devnum;
	unsigned long	s_commit_interval;
	unsigned long	s_stripe;
	unsigned int	s_inode_readahead_blks;
	unsigned int	s_want_extra_isize;
	unsigned int	s_li_wait_mult;
	unsigned int	s_max_dir_size_kb;
	unsigned int	journal_ioprio;
	unsigned int	vals_s_mount_opt;
	unsigned int	mask_s_mount_opt;
	unsigned int	vals_s_mount_opt2;
	unsigned int	mask_s_mount_opt2;
	unsigned long	vals_s_mount_flags;
	unsigned long	mask_s_mount_flags;
	unsigned int	opt_flags;	/* MOPT flags */
	unsigned int	spec;
	u32		s_max_batch_time;
	u32		s_min_batch_time;
	kuid_t		s_resuid;
	kgid_t		s_resgid;
	ext4_fsblk_t	s_sb_block;
};

static void ext4_fc_free(struct fs_context *fc)
{
	struct ext4_fs_context *ctx = fc->fs_private;
	int i;

	if (!ctx)
		return;

	for (i = 0; i < EXT4_MAXQUOTAS; i++)
		kfree(ctx->s_qf_names[i]);

	fscrypt_free_dummy_policy(&ctx->dummy_enc_policy);
	kfree(ctx);
}

int ext4_init_fs_context(struct fs_context *fc)
{
	struct ext4_fs_context *ctx;

	ctx = kzalloc(sizeof(struct ext4_fs_context), GFP_KERNEL);
	if (!ctx)
		return -ENOMEM;

	fc->fs_private = ctx;
	fc->ops = &ext4_context_ops;

	return 0;
}

#ifdef CONFIG_QUOTA
/*
 * Note the name of the specified quota file.
 */
static int note_qf_name(struct fs_context *fc, int qtype,
		       struct fs_parameter *param)
{
	struct ext4_fs_context *ctx = fc->fs_private;
	char *qname;

	if (param->size < 1) {
		ext4_msg(NULL, KERN_ERR, "Missing quota name");
		return -EINVAL;
	}
	if (strchr(param->string, '/')) {
		ext4_msg(NULL, KERN_ERR,
			 "quotafile must be on filesystem root");
		return -EINVAL;
	}
	if (ctx->s_qf_names[qtype]) {
		if (strcmp(ctx->s_qf_names[qtype], param->string) != 0) {
			ext4_msg(NULL, KERN_ERR,
				 "%s quota file already specified",
				 QTYPE2NAME(qtype));
			return -EINVAL;
		}
		return 0;
	}

	qname = kmemdup_nul(param->string, param->size, GFP_KERNEL);
	if (!qname) {
		ext4_msg(NULL, KERN_ERR,
			 "Not enough memory for storing quotafile name");
		return -ENOMEM;
	}
	ctx->s_qf_names[qtype] = qname;
	ctx->qname_spec |= 1 << qtype;
	ctx->spec |= EXT4_SPEC_JQUOTA;
	return 0;
}

/*
 * Clear the name of the specified quota file.
 */
static int unnote_qf_name(struct fs_context *fc, int qtype)
{
	struct ext4_fs_context *ctx = fc->fs_private;

	if (ctx->s_qf_names[qtype])
		kfree(ctx->s_qf_names[qtype]);

	ctx->s_qf_names[qtype] = NULL;
	ctx->qname_spec |= 1 << qtype;
	ctx->spec |= EXT4_SPEC_JQUOTA;
	return 0;
}
#endif

static int ext4_parse_test_dummy_encryption(const struct fs_parameter *param,
					    struct ext4_fs_context *ctx)
{
	int err;

	if (!IS_ENABLED(CONFIG_FS_ENCRYPTION)) {
		ext4_msg(NULL, KERN_WARNING,
			 "test_dummy_encryption option not supported");
		return -EINVAL;
	}
	err = fscrypt_parse_test_dummy_encryption(param,
						  &ctx->dummy_enc_policy);
	if (err == -EINVAL) {
		ext4_msg(NULL, KERN_WARNING,
			 "Value of option \"%s\" is unrecognized", param->key);
	} else if (err == -EEXIST) {
		ext4_msg(NULL, KERN_WARNING,
			 "Conflicting test_dummy_encryption options");
		return -EINVAL;
	}
	return err;
}

#define EXT4_SET_CTX(name)						\
static inline void ctx_set_##name(struct ext4_fs_context *ctx,		\
				  unsigned long flag)			\
{									\
	ctx->mask_s_##name |= flag;					\
	ctx->vals_s_##name |= flag;					\
}

#define EXT4_CLEAR_CTX(name)						\
static inline void ctx_clear_##name(struct ext4_fs_context *ctx,	\
				    unsigned long flag)			\
{									\
	ctx->mask_s_##name |= flag;					\
	ctx->vals_s_##name &= ~flag;					\
}

#define EXT4_TEST_CTX(name)						\
static inline unsigned long						\
ctx_test_##name(struct ext4_fs_context *ctx, unsigned long flag)	\
{									\
	return (ctx->vals_s_##name & flag);				\
}

EXT4_SET_CTX(flags); /* set only */
EXT4_SET_CTX(mount_opt);
EXT4_CLEAR_CTX(mount_opt);
EXT4_TEST_CTX(mount_opt);
EXT4_SET_CTX(mount_opt2);
EXT4_CLEAR_CTX(mount_opt2);
EXT4_TEST_CTX(mount_opt2);

static inline void ctx_set_mount_flag(struct ext4_fs_context *ctx, int bit)
{
	set_bit(bit, &ctx->mask_s_mount_flags);
	set_bit(bit, &ctx->vals_s_mount_flags);
}

static int ext4_parse_param(struct fs_context *fc, struct fs_parameter *param)
{
	struct ext4_fs_context *ctx = fc->fs_private;
	struct fs_parse_result result;
	const struct mount_opts *m;
	int is_remount;
	kuid_t uid;
	kgid_t gid;
	int token;

	token = fs_parse(fc, ext4_param_specs, param, &result);
	if (token < 0)
		return token;
	is_remount = fc->purpose == FS_CONTEXT_FOR_RECONFIGURE;

	for (m = ext4_mount_opts; m->token != Opt_err; m++)
		if (token == m->token)
			break;

	ctx->opt_flags |= m->flags;

	if (m->flags & MOPT_EXPLICIT) {
		if (m->mount_opt & EXT4_MOUNT_DELALLOC) {
			ctx_set_mount_opt2(ctx, EXT4_MOUNT2_EXPLICIT_DELALLOC);
		} else if (m->mount_opt & EXT4_MOUNT_JOURNAL_CHECKSUM) {
			ctx_set_mount_opt2(ctx,
				       EXT4_MOUNT2_EXPLICIT_JOURNAL_CHECKSUM);
		} else
			return -EINVAL;
	}

	if (m->flags & MOPT_NOSUPPORT) {
		ext4_msg(NULL, KERN_ERR, "%s option not supported",
			 param->key);
		return 0;
	}

	switch (token) {
#ifdef CONFIG_QUOTA
	case Opt_usrjquota:
		if (!*param->string)
			return unnote_qf_name(fc, USRQUOTA);
		else
			return note_qf_name(fc, USRQUOTA, param);
	case Opt_grpjquota:
		if (!*param->string)
			return unnote_qf_name(fc, GRPQUOTA);
		else
			return note_qf_name(fc, GRPQUOTA, param);
#endif
	case Opt_sb:
		if (fc->purpose == FS_CONTEXT_FOR_RECONFIGURE) {
			ext4_msg(NULL, KERN_WARNING,
				 "Ignoring %s option on remount", param->key);
		} else {
			ctx->s_sb_block = result.uint_32;
			ctx->spec |= EXT4_SPEC_s_sb_block;
		}
		return 0;
	case Opt_removed:
		ext4_msg(NULL, KERN_WARNING, "Ignoring removed %s option",
			 param->key);
		return 0;
	case Opt_abort:
		ctx_set_mount_flag(ctx, EXT4_MF_FS_ABORTED);
		return 0;
	case Opt_inlinecrypt:
#ifdef CONFIG_FS_ENCRYPTION_INLINE_CRYPT
		ctx_set_flags(ctx, SB_INLINECRYPT);
#else
		ext4_msg(NULL, KERN_ERR, "inline encryption not supported");
#endif
		return 0;
	case Opt_errors:
		ctx_clear_mount_opt(ctx, EXT4_MOUNT_ERRORS_MASK);
		ctx_set_mount_opt(ctx, result.uint_32);
		return 0;
#ifdef CONFIG_QUOTA
	case Opt_jqfmt:
		ctx->s_jquota_fmt = result.uint_32;
		ctx->spec |= EXT4_SPEC_JQFMT;
		return 0;
#endif
	case Opt_data:
		ctx_clear_mount_opt(ctx, EXT4_MOUNT_DATA_FLAGS);
		ctx_set_mount_opt(ctx, result.uint_32);
		ctx->spec |= EXT4_SPEC_DATAJ;
		return 0;
	case Opt_commit:
		if (result.uint_32 == 0)
			result.uint_32 = JBD2_DEFAULT_MAX_COMMIT_AGE;
		else if (result.uint_32 > INT_MAX / HZ) {
			ext4_msg(NULL, KERN_ERR,
				 "Invalid commit interval %d, "
				 "must be smaller than %d",
				 result.uint_32, INT_MAX / HZ);
			return -EINVAL;
		}
		ctx->s_commit_interval = HZ * result.uint_32;
		ctx->spec |= EXT4_SPEC_s_commit_interval;
		return 0;
	case Opt_debug_want_extra_isize:
		if ((result.uint_32 & 1) || (result.uint_32 < 4)) {
			ext4_msg(NULL, KERN_ERR,
				 "Invalid want_extra_isize %d", result.uint_32);
			return -EINVAL;
		}
		ctx->s_want_extra_isize = result.uint_32;
		ctx->spec |= EXT4_SPEC_s_want_extra_isize;
		return 0;
	case Opt_max_batch_time:
		ctx->s_max_batch_time = result.uint_32;
		ctx->spec |= EXT4_SPEC_s_max_batch_time;
		return 0;
	case Opt_min_batch_time:
		ctx->s_min_batch_time = result.uint_32;
		ctx->spec |= EXT4_SPEC_s_min_batch_time;
		return 0;
	case Opt_inode_readahead_blks:
		if (result.uint_32 &&
		    (result.uint_32 > (1 << 30) ||
		     !is_power_of_2(result.uint_32))) {
			ext4_msg(NULL, KERN_ERR,
				 "EXT4-fs: inode_readahead_blks must be "
				 "0 or a power of 2 smaller than 2^31");
			return -EINVAL;
		}
		ctx->s_inode_readahead_blks = result.uint_32;
		ctx->spec |= EXT4_SPEC_s_inode_readahead_blks;
		return 0;
	case Opt_init_itable:
		ctx_set_mount_opt(ctx, EXT4_MOUNT_INIT_INODE_TABLE);
		ctx->s_li_wait_mult = EXT4_DEF_LI_WAIT_MULT;
		if (param->type == fs_value_is_string)
			ctx->s_li_wait_mult = result.uint_32;
		ctx->spec |= EXT4_SPEC_s_li_wait_mult;
		return 0;
	case Opt_max_dir_size_kb:
		ctx->s_max_dir_size_kb = result.uint_32;
		ctx->spec |= EXT4_SPEC_s_max_dir_size_kb;
		return 0;
#ifdef CONFIG_EXT4_DEBUG
	case Opt_fc_debug_max_replay:
		ctx->s_fc_debug_max_replay = result.uint_32;
		ctx->spec |= EXT4_SPEC_s_fc_debug_max_replay;
		return 0;
#endif
	case Opt_stripe:
		ctx->s_stripe = result.uint_32;
		ctx->spec |= EXT4_SPEC_s_stripe;
		return 0;
	case Opt_resuid:
		uid = make_kuid(current_user_ns(), result.uint_32);
		if (!uid_valid(uid)) {
			ext4_msg(NULL, KERN_ERR, "Invalid uid value %d",
				 result.uint_32);
			return -EINVAL;
		}
		ctx->s_resuid = uid;
		ctx->spec |= EXT4_SPEC_s_resuid;
		return 0;
	case Opt_resgid:
		gid = make_kgid(current_user_ns(), result.uint_32);
		if (!gid_valid(gid)) {
			ext4_msg(NULL, KERN_ERR, "Invalid gid value %d",
				 result.uint_32);
			return -EINVAL;
		}
		ctx->s_resgid = gid;
		ctx->spec |= EXT4_SPEC_s_resgid;
		return 0;
	case Opt_journal_dev:
		if (is_remount) {
			ext4_msg(NULL, KERN_ERR,
				 "Cannot specify journal on remount");
			return -EINVAL;
		}
		ctx->journal_devnum = result.uint_32;
		ctx->spec |= EXT4_SPEC_JOURNAL_DEV;
		return 0;
	case Opt_journal_path:
	{
		struct inode *journal_inode;
		struct path path;
		int error;

		if (is_remount) {
			ext4_msg(NULL, KERN_ERR,
				 "Cannot specify journal on remount");
			return -EINVAL;
		}

		error = fs_lookup_param(fc, param, 1, LOOKUP_FOLLOW, &path);
		if (error) {
			ext4_msg(NULL, KERN_ERR, "error: could not find "
				 "journal device path");
			return -EINVAL;
		}

		journal_inode = d_inode(path.dentry);
		ctx->journal_devnum = new_encode_dev(journal_inode->i_rdev);
		ctx->spec |= EXT4_SPEC_JOURNAL_DEV;
		path_put(&path);
		return 0;
	}
	case Opt_journal_ioprio:
		if (result.uint_32 > 7) {
			ext4_msg(NULL, KERN_ERR, "Invalid journal IO priority"
				 " (must be 0-7)");
			return -EINVAL;
		}
		ctx->journal_ioprio =
			IOPRIO_PRIO_VALUE(IOPRIO_CLASS_BE, result.uint_32);
		ctx->spec |= EXT4_SPEC_JOURNAL_IOPRIO;
		return 0;
	case Opt_test_dummy_encryption:
		return ext4_parse_test_dummy_encryption(param, ctx);
	case Opt_dax:
	case Opt_dax_type:
#ifdef CONFIG_FS_DAX
	{
		int type = (token == Opt_dax) ?
			   Opt_dax : result.uint_32;

		switch (type) {
		case Opt_dax:
		case Opt_dax_always:
			ctx_set_mount_opt(ctx, EXT4_MOUNT_DAX_ALWAYS);
			ctx_clear_mount_opt2(ctx, EXT4_MOUNT2_DAX_NEVER);
			break;
		case Opt_dax_never:
			ctx_set_mount_opt2(ctx, EXT4_MOUNT2_DAX_NEVER);
			ctx_clear_mount_opt(ctx, EXT4_MOUNT_DAX_ALWAYS);
			break;
		case Opt_dax_inode:
			ctx_clear_mount_opt(ctx, EXT4_MOUNT_DAX_ALWAYS);
			ctx_clear_mount_opt2(ctx, EXT4_MOUNT2_DAX_NEVER);
			/* Strictly for printing options */
			ctx_set_mount_opt2(ctx, EXT4_MOUNT2_DAX_INODE);
			break;
		}
		return 0;
	}
#else
		ext4_msg(NULL, KERN_INFO, "dax option not supported");
		return -EINVAL;
#endif
	case Opt_data_err:
		if (result.uint_32 == Opt_data_err_abort)
			ctx_set_mount_opt(ctx, m->mount_opt);
		else if (result.uint_32 == Opt_data_err_ignore)
			ctx_clear_mount_opt(ctx, m->mount_opt);
		return 0;
	case Opt_mb_optimize_scan:
		if (result.int_32 == 1) {
			ctx_set_mount_opt2(ctx, EXT4_MOUNT2_MB_OPTIMIZE_SCAN);
			ctx->spec |= EXT4_SPEC_mb_optimize_scan;
		} else if (result.int_32 == 0) {
			ctx_clear_mount_opt2(ctx, EXT4_MOUNT2_MB_OPTIMIZE_SCAN);
			ctx->spec |= EXT4_SPEC_mb_optimize_scan;
		} else {
			ext4_msg(NULL, KERN_WARNING,
				 "mb_optimize_scan should be set to 0 or 1.");
			return -EINVAL;
		}
		return 0;
	}

	/*
	 * At this point we should only be getting options requiring MOPT_SET,
	 * or MOPT_CLEAR. Anything else is a bug
	 */
	if (m->token == Opt_err) {
		ext4_msg(NULL, KERN_WARNING, "buggy handling of option %s",
			 param->key);
		WARN_ON(1);
		return -EINVAL;
	}

	else {
		unsigned int set = 0;

		if ((param->type == fs_value_is_flag) ||
		    result.uint_32 > 0)
			set = 1;

		if (m->flags & MOPT_CLEAR)
			set = !set;
		else if (unlikely(!(m->flags & MOPT_SET))) {
			ext4_msg(NULL, KERN_WARNING,
				 "buggy handling of option %s",
				 param->key);
			WARN_ON(1);
			return -EINVAL;
		}
		if (m->flags & MOPT_2) {
			if (set != 0)
				ctx_set_mount_opt2(ctx, m->mount_opt);
			else
				ctx_clear_mount_opt2(ctx, m->mount_opt);
		} else {
			if (set != 0)
				ctx_set_mount_opt(ctx, m->mount_opt);
			else
				ctx_clear_mount_opt(ctx, m->mount_opt);
		}
	}

	return 0;
}

static int parse_options(struct fs_context *fc, char *options)
{
	struct fs_parameter param;
	int ret;
	char *key;

	if (!options)
		return 0;

	while ((key = strsep(&options, ",")) != NULL) {
		if (*key) {
			size_t v_len = 0;
			char *value = strchr(key, '=');

			param.type = fs_value_is_flag;
			param.string = NULL;

			if (value) {
				if (value == key)
					continue;

				*value++ = 0;
				v_len = strlen(value);
				param.string = kmemdup_nul(value, v_len,
							   GFP_KERNEL);
				if (!param.string)
					return -ENOMEM;
				param.type = fs_value_is_string;
			}

			param.key = key;
			param.size = v_len;

			ret = ext4_parse_param(fc, &param);
			if (param.string)
				kfree(param.string);
			if (ret < 0)
				return ret;
		}
	}

	ret = ext4_validate_options(fc);
	if (ret < 0)
		return ret;

	return 0;
}

static int parse_apply_sb_mount_options(struct super_block *sb,
					struct ext4_fs_context *m_ctx)
{
	struct ext4_sb_info *sbi = EXT4_SB(sb);
	char *s_mount_opts = NULL;
	struct ext4_fs_context *s_ctx = NULL;
	struct fs_context *fc = NULL;
	int ret = -ENOMEM;

	if (!sbi->s_es->s_mount_opts[0])
		return 0;

	s_mount_opts = kstrndup(sbi->s_es->s_mount_opts,
				sizeof(sbi->s_es->s_mount_opts),
				GFP_KERNEL);
	if (!s_mount_opts)
		return ret;

	fc = kzalloc(sizeof(struct fs_context), GFP_KERNEL);
	if (!fc)
		goto out_free;

	s_ctx = kzalloc(sizeof(struct ext4_fs_context), GFP_KERNEL);
	if (!s_ctx)
		goto out_free;

	fc->fs_private = s_ctx;
	fc->s_fs_info = sbi;

	ret = parse_options(fc, s_mount_opts);
	if (ret < 0)
		goto parse_failed;

	ret = ext4_check_opt_consistency(fc, sb);
	if (ret < 0) {
parse_failed:
		ext4_msg(sb, KERN_WARNING,
			 "failed to parse options in superblock: %s",
			 s_mount_opts);
		ret = 0;
		goto out_free;
	}

	if (s_ctx->spec & EXT4_SPEC_JOURNAL_DEV)
		m_ctx->journal_devnum = s_ctx->journal_devnum;
	if (s_ctx->spec & EXT4_SPEC_JOURNAL_IOPRIO)
		m_ctx->journal_ioprio = s_ctx->journal_ioprio;

	ext4_apply_options(fc, sb);
	ret = 0;

out_free:
	if (fc) {
		ext4_fc_free(fc);
		kfree(fc);
	}
	kfree(s_mount_opts);
	return ret;
}

static void ext4_apply_quota_options(struct fs_context *fc,
				     struct super_block *sb)
{
#ifdef CONFIG_QUOTA
	bool quota_feature = ext4_has_feature_quota(sb);
	struct ext4_fs_context *ctx = fc->fs_private;
	struct ext4_sb_info *sbi = EXT4_SB(sb);
	char *qname;
	int i;

	if (quota_feature)
		return;

	if (ctx->spec & EXT4_SPEC_JQUOTA) {
		for (i = 0; i < EXT4_MAXQUOTAS; i++) {
			if (!(ctx->qname_spec & (1 << i)))
				continue;

			qname = ctx->s_qf_names[i]; /* May be NULL */
			if (qname)
				set_opt(sb, QUOTA);
			ctx->s_qf_names[i] = NULL;
			qname = rcu_replace_pointer(sbi->s_qf_names[i], qname,
						lockdep_is_held(&sb->s_umount));
			if (qname)
				kfree_rcu_mightsleep(qname);
		}
	}

	if (ctx->spec & EXT4_SPEC_JQFMT)
		sbi->s_jquota_fmt = ctx->s_jquota_fmt;
#endif
}

/*
 * Check quota settings consistency.
 */
static int ext4_check_quota_consistency(struct fs_context *fc,
					struct super_block *sb)
{
#ifdef CONFIG_QUOTA
	struct ext4_fs_context *ctx = fc->fs_private;
	struct ext4_sb_info *sbi = EXT4_SB(sb);
	bool quota_feature = ext4_has_feature_quota(sb);
	bool quota_loaded = sb_any_quota_loaded(sb);
	bool usr_qf_name, grp_qf_name, usrquota, grpquota;
	int quota_flags, i;

	/*
	 * We do the test below only for project quotas. 'usrquota' and
	 * 'grpquota' mount options are allowed even without quota feature
	 * to support legacy quotas in quota files.
	 */
	if (ctx_test_mount_opt(ctx, EXT4_MOUNT_PRJQUOTA) &&
	    !ext4_has_feature_project(sb)) {
		ext4_msg(NULL, KERN_ERR, "Project quota feature not enabled. "
			 "Cannot enable project quota enforcement.");
		return -EINVAL;
	}

	quota_flags = EXT4_MOUNT_QUOTA | EXT4_MOUNT_USRQUOTA |
		      EXT4_MOUNT_GRPQUOTA | EXT4_MOUNT_PRJQUOTA;
	if (quota_loaded &&
	    ctx->mask_s_mount_opt & quota_flags &&
	    !ctx_test_mount_opt(ctx, quota_flags))
		goto err_quota_change;

	if (ctx->spec & EXT4_SPEC_JQUOTA) {

		for (i = 0; i < EXT4_MAXQUOTAS; i++) {
			if (!(ctx->qname_spec & (1 << i)))
				continue;

			if (quota_loaded &&
			    !!sbi->s_qf_names[i] != !!ctx->s_qf_names[i])
				goto err_jquota_change;

			if (sbi->s_qf_names[i] && ctx->s_qf_names[i] &&
			    strcmp(get_qf_name(sb, sbi, i),
				   ctx->s_qf_names[i]) != 0)
				goto err_jquota_specified;
		}

		if (quota_feature) {
			ext4_msg(NULL, KERN_INFO,
				 "Journaled quota options ignored when "
				 "QUOTA feature is enabled");
			return 0;
		}
	}

	if (ctx->spec & EXT4_SPEC_JQFMT) {
		if (sbi->s_jquota_fmt != ctx->s_jquota_fmt && quota_loaded)
			goto err_jquota_change;
		if (quota_feature) {
			ext4_msg(NULL, KERN_INFO, "Quota format mount options "
				 "ignored when QUOTA feature is enabled");
			return 0;
		}
	}

	/* Make sure we don't mix old and new quota format */
	usr_qf_name = (get_qf_name(sb, sbi, USRQUOTA) ||
		       ctx->s_qf_names[USRQUOTA]);
	grp_qf_name = (get_qf_name(sb, sbi, GRPQUOTA) ||
		       ctx->s_qf_names[GRPQUOTA]);

	usrquota = (ctx_test_mount_opt(ctx, EXT4_MOUNT_USRQUOTA) ||
		    test_opt(sb, USRQUOTA));

	grpquota = (ctx_test_mount_opt(ctx, EXT4_MOUNT_GRPQUOTA) ||
		    test_opt(sb, GRPQUOTA));

	if (usr_qf_name) {
		ctx_clear_mount_opt(ctx, EXT4_MOUNT_USRQUOTA);
		usrquota = false;
	}
	if (grp_qf_name) {
		ctx_clear_mount_opt(ctx, EXT4_MOUNT_GRPQUOTA);
		grpquota = false;
	}

	if (usr_qf_name || grp_qf_name) {
		if (usrquota || grpquota) {
			ext4_msg(NULL, KERN_ERR, "old and new quota "
				 "format mixing");
			return -EINVAL;
		}

		if (!(ctx->spec & EXT4_SPEC_JQFMT || sbi->s_jquota_fmt)) {
			ext4_msg(NULL, KERN_ERR, "journaled quota format "
				 "not specified");
			return -EINVAL;
		}
	}

	return 0;

err_quota_change:
	ext4_msg(NULL, KERN_ERR,
		 "Cannot change quota options when quota turned on");
	return -EINVAL;
err_jquota_change:
	ext4_msg(NULL, KERN_ERR, "Cannot change journaled quota "
		 "options when quota turned on");
	return -EINVAL;
err_jquota_specified:
	ext4_msg(NULL, KERN_ERR, "%s quota file already specified",
		 QTYPE2NAME(i));
	return -EINVAL;
#else
	return 0;
#endif
}

static int ext4_check_test_dummy_encryption(const struct fs_context *fc,
					    struct super_block *sb)
{
	const struct ext4_fs_context *ctx = fc->fs_private;
	const struct ext4_sb_info *sbi = EXT4_SB(sb);

	if (!fscrypt_is_dummy_policy_set(&ctx->dummy_enc_policy))
		return 0;

	if (!ext4_has_feature_encrypt(sb)) {
		ext4_msg(NULL, KERN_WARNING,
			 "test_dummy_encryption requires encrypt feature");
		return -EINVAL;
	}
	/*
	 * This mount option is just for testing, and it's not worthwhile to
	 * implement the extra complexity (e.g. RCU protection) that would be
	 * needed to allow it to be set or changed during remount.  We do allow
	 * it to be specified during remount, but only if there is no change.
	 */
	if (fc->purpose == FS_CONTEXT_FOR_RECONFIGURE) {
		if (fscrypt_dummy_policies_equal(&sbi->s_dummy_enc_policy,
						 &ctx->dummy_enc_policy))
			return 0;
		ext4_msg(NULL, KERN_WARNING,
			 "Can't set or change test_dummy_encryption on remount");
		return -EINVAL;
	}
	/* Also make sure s_mount_opts didn't contain a conflicting value. */
	if (fscrypt_is_dummy_policy_set(&sbi->s_dummy_enc_policy)) {
		if (fscrypt_dummy_policies_equal(&sbi->s_dummy_enc_policy,
						 &ctx->dummy_enc_policy))
			return 0;
		ext4_msg(NULL, KERN_WARNING,
			 "Conflicting test_dummy_encryption options");
		return -EINVAL;
	}
	return 0;
}

static void ext4_apply_test_dummy_encryption(struct ext4_fs_context *ctx,
					     struct super_block *sb)
{
	if (!fscrypt_is_dummy_policy_set(&ctx->dummy_enc_policy) ||
	    /* if already set, it was already verified to be the same */
	    fscrypt_is_dummy_policy_set(&EXT4_SB(sb)->s_dummy_enc_policy))
		return;
	EXT4_SB(sb)->s_dummy_enc_policy = ctx->dummy_enc_policy;
	memset(&ctx->dummy_enc_policy, 0, sizeof(ctx->dummy_enc_policy));
	ext4_msg(sb, KERN_WARNING, "Test dummy encryption mode enabled");
}

static int ext4_check_opt_consistency(struct fs_context *fc,
				      struct super_block *sb)
{
	struct ext4_fs_context *ctx = fc->fs_private;
	struct ext4_sb_info *sbi = fc->s_fs_info;
	int is_remount = fc->purpose == FS_CONTEXT_FOR_RECONFIGURE;
	int err;

	if ((ctx->opt_flags & MOPT_NO_EXT2) && IS_EXT2_SB(sb)) {
		ext4_msg(NULL, KERN_ERR,
			 "Mount option(s) incompatible with ext2");
		return -EINVAL;
	}
	if ((ctx->opt_flags & MOPT_NO_EXT3) && IS_EXT3_SB(sb)) {
		ext4_msg(NULL, KERN_ERR,
			 "Mount option(s) incompatible with ext3");
		return -EINVAL;
	}

	if (ctx->s_want_extra_isize >
	    (sbi->s_inode_size - EXT4_GOOD_OLD_INODE_SIZE)) {
		ext4_msg(NULL, KERN_ERR,
			 "Invalid want_extra_isize %d",
			 ctx->s_want_extra_isize);
		return -EINVAL;
	}

	if (ctx_test_mount_opt(ctx, EXT4_MOUNT_DIOREAD_NOLOCK)) {
		int blocksize =
			BLOCK_SIZE << le32_to_cpu(sbi->s_es->s_log_block_size);
		if (blocksize < PAGE_SIZE)
			ext4_msg(NULL, KERN_WARNING, "Warning: mounting with an "
				 "experimental mount option 'dioread_nolock' "
				 "for blocksize < PAGE_SIZE");
	}

	err = ext4_check_test_dummy_encryption(fc, sb);
	if (err)
		return err;

	if ((ctx->spec & EXT4_SPEC_DATAJ) && is_remount) {
		if (!sbi->s_journal) {
			ext4_msg(NULL, KERN_WARNING,
				 "Remounting file system with no journal "
				 "so ignoring journalled data option");
			ctx_clear_mount_opt(ctx, EXT4_MOUNT_DATA_FLAGS);
		} else if (ctx_test_mount_opt(ctx, EXT4_MOUNT_DATA_FLAGS) !=
			   test_opt(sb, DATA_FLAGS)) {
			ext4_msg(NULL, KERN_ERR, "Cannot change data mode "
				 "on remount");
			return -EINVAL;
		}
	}

	if (is_remount) {
		if (ctx_test_mount_opt(ctx, EXT4_MOUNT_DAX_ALWAYS) &&
		    (test_opt(sb, DATA_FLAGS) == EXT4_MOUNT_JOURNAL_DATA)) {
			ext4_msg(NULL, KERN_ERR, "can't mount with "
				 "both data=journal and dax");
			return -EINVAL;
		}

		if (ctx_test_mount_opt(ctx, EXT4_MOUNT_DAX_ALWAYS) &&
		    (!(sbi->s_mount_opt & EXT4_MOUNT_DAX_ALWAYS) ||
		     (sbi->s_mount_opt2 & EXT4_MOUNT2_DAX_NEVER))) {
fail_dax_change_remount:
			ext4_msg(NULL, KERN_ERR, "can't change "
				 "dax mount option while remounting");
			return -EINVAL;
		} else if (ctx_test_mount_opt2(ctx, EXT4_MOUNT2_DAX_NEVER) &&
			 (!(sbi->s_mount_opt2 & EXT4_MOUNT2_DAX_NEVER) ||
			  (sbi->s_mount_opt & EXT4_MOUNT_DAX_ALWAYS))) {
			goto fail_dax_change_remount;
		} else if (ctx_test_mount_opt2(ctx, EXT4_MOUNT2_DAX_INODE) &&
			   ((sbi->s_mount_opt & EXT4_MOUNT_DAX_ALWAYS) ||
			    (sbi->s_mount_opt2 & EXT4_MOUNT2_DAX_NEVER) ||
			    !(sbi->s_mount_opt2 & EXT4_MOUNT2_DAX_INODE))) {
			goto fail_dax_change_remount;
		}
	}

	return ext4_check_quota_consistency(fc, sb);
}

static void ext4_apply_options(struct fs_context *fc, struct super_block *sb)
{
	struct ext4_fs_context *ctx = fc->fs_private;
	struct ext4_sb_info *sbi = fc->s_fs_info;

	sbi->s_mount_opt &= ~ctx->mask_s_mount_opt;
	sbi->s_mount_opt |= ctx->vals_s_mount_opt;
	sbi->s_mount_opt2 &= ~ctx->mask_s_mount_opt2;
	sbi->s_mount_opt2 |= ctx->vals_s_mount_opt2;
	sbi->s_mount_flags &= ~ctx->mask_s_mount_flags;
	sbi->s_mount_flags |= ctx->vals_s_mount_flags;
	sb->s_flags &= ~ctx->mask_s_flags;
	sb->s_flags |= ctx->vals_s_flags;

#define APPLY(X) ({ if (ctx->spec & EXT4_SPEC_##X) sbi->X = ctx->X; })
	APPLY(s_commit_interval);
	APPLY(s_stripe);
	APPLY(s_max_batch_time);
	APPLY(s_min_batch_time);
	APPLY(s_want_extra_isize);
	APPLY(s_inode_readahead_blks);
	APPLY(s_max_dir_size_kb);
	APPLY(s_li_wait_mult);
	APPLY(s_resgid);
	APPLY(s_resuid);

#ifdef CONFIG_EXT4_DEBUG
	APPLY(s_fc_debug_max_replay);
#endif

	ext4_apply_quota_options(fc, sb);
	ext4_apply_test_dummy_encryption(ctx, sb);
}


static int ext4_validate_options(struct fs_context *fc)
{
#ifdef CONFIG_QUOTA
	struct ext4_fs_context *ctx = fc->fs_private;
	char *usr_qf_name, *grp_qf_name;

	usr_qf_name = ctx->s_qf_names[USRQUOTA];
	grp_qf_name = ctx->s_qf_names[GRPQUOTA];

	if (usr_qf_name || grp_qf_name) {
		if (ctx_test_mount_opt(ctx, EXT4_MOUNT_USRQUOTA) && usr_qf_name)
			ctx_clear_mount_opt(ctx, EXT4_MOUNT_USRQUOTA);

		if (ctx_test_mount_opt(ctx, EXT4_MOUNT_GRPQUOTA) && grp_qf_name)
			ctx_clear_mount_opt(ctx, EXT4_MOUNT_GRPQUOTA);

		if (ctx_test_mount_opt(ctx, EXT4_MOUNT_USRQUOTA) ||
		    ctx_test_mount_opt(ctx, EXT4_MOUNT_GRPQUOTA)) {
			ext4_msg(NULL, KERN_ERR, "old and new quota "
				 "format mixing");
			return -EINVAL;
		}
	}
#endif
	return 1;
}

static inline void ext4_show_quota_options(struct seq_file *seq,
					   struct super_block *sb)
{
#if defined(CONFIG_QUOTA)
	struct ext4_sb_info *sbi = EXT4_SB(sb);
	char *usr_qf_name, *grp_qf_name;

	if (sbi->s_jquota_fmt) {
		char *fmtname = "";

		switch (sbi->s_jquota_fmt) {
		case QFMT_VFS_OLD:
			fmtname = "vfsold";
			break;
		case QFMT_VFS_V0:
			fmtname = "vfsv0";
			break;
		case QFMT_VFS_V1:
			fmtname = "vfsv1";
			break;
		}
		seq_printf(seq, ",jqfmt=%s", fmtname);
	}

	rcu_read_lock();
	usr_qf_name = rcu_dereference(sbi->s_qf_names[USRQUOTA]);
	grp_qf_name = rcu_dereference(sbi->s_qf_names[GRPQUOTA]);
	if (usr_qf_name)
		seq_show_option(seq, "usrjquota", usr_qf_name);
	if (grp_qf_name)
		seq_show_option(seq, "grpjquota", grp_qf_name);
	rcu_read_unlock();
#endif
}

static const char *token2str(int token)
{
	const struct fs_parameter_spec *spec;

	for (spec = ext4_param_specs; spec->name != NULL; spec++)
		if (spec->opt == token && !spec->type)
			break;
	return spec->name;
}

/*
 * Show an option if
 *  - it's set to a non-default value OR
 *  - if the per-sb default is different from the global default
 */
static int _ext4_show_options(struct seq_file *seq, struct super_block *sb,
			      int nodefs)
{
	struct ext4_sb_info *sbi = EXT4_SB(sb);
	struct ext4_super_block *es = sbi->s_es;
	int def_errors;
	const struct mount_opts *m;
	char sep = nodefs ? '\n' : ',';

#define SEQ_OPTS_PUTS(str) seq_printf(seq, "%c" str, sep)
#define SEQ_OPTS_PRINT(str, arg) seq_printf(seq, "%c" str, sep, arg)

	if (sbi->s_sb_block != 1)
		SEQ_OPTS_PRINT("sb=%llu", sbi->s_sb_block);

	for (m = ext4_mount_opts; m->token != Opt_err; m++) {
		int want_set = m->flags & MOPT_SET;
		int opt_2 = m->flags & MOPT_2;
		unsigned int mount_opt, def_mount_opt;

		if (((m->flags & (MOPT_SET|MOPT_CLEAR)) == 0) ||
		    m->flags & MOPT_SKIP)
			continue;

		if (opt_2) {
			mount_opt = sbi->s_mount_opt2;
			def_mount_opt = sbi->s_def_mount_opt2;
		} else {
			mount_opt = sbi->s_mount_opt;
			def_mount_opt = sbi->s_def_mount_opt;
		}
		/* skip if same as the default */
		if (!nodefs && !(m->mount_opt & (mount_opt ^ def_mount_opt)))
			continue;
		/* select Opt_noFoo vs Opt_Foo */
		if ((want_set &&
		     (mount_opt & m->mount_opt) != m->mount_opt) ||
		    (!want_set && (mount_opt & m->mount_opt)))
			continue;
		SEQ_OPTS_PRINT("%s", token2str(m->token));
	}

	if (nodefs || !uid_eq(sbi->s_resuid, make_kuid(&init_user_ns, EXT4_DEF_RESUID)) ||
	    le16_to_cpu(es->s_def_resuid) != EXT4_DEF_RESUID)
		SEQ_OPTS_PRINT("resuid=%u",
				from_kuid_munged(&init_user_ns, sbi->s_resuid));
	if (nodefs || !gid_eq(sbi->s_resgid, make_kgid(&init_user_ns, EXT4_DEF_RESGID)) ||
	    le16_to_cpu(es->s_def_resgid) != EXT4_DEF_RESGID)
		SEQ_OPTS_PRINT("resgid=%u",
				from_kgid_munged(&init_user_ns, sbi->s_resgid));
	def_errors = nodefs ? -1 : le16_to_cpu(es->s_errors);
	if (test_opt(sb, ERRORS_RO) && def_errors != EXT4_ERRORS_RO)
		SEQ_OPTS_PUTS("errors=remount-ro");
	if (test_opt(sb, ERRORS_CONT) && def_errors != EXT4_ERRORS_CONTINUE)
		SEQ_OPTS_PUTS("errors=continue");
	if (test_opt(sb, ERRORS_PANIC) && def_errors != EXT4_ERRORS_PANIC)
		SEQ_OPTS_PUTS("errors=panic");
	if (nodefs || sbi->s_commit_interval != JBD2_DEFAULT_MAX_COMMIT_AGE*HZ)
		SEQ_OPTS_PRINT("commit=%lu", sbi->s_commit_interval / HZ);
	if (nodefs || sbi->s_min_batch_time != EXT4_DEF_MIN_BATCH_TIME)
		SEQ_OPTS_PRINT("min_batch_time=%u", sbi->s_min_batch_time);
	if (nodefs || sbi->s_max_batch_time != EXT4_DEF_MAX_BATCH_TIME)
		SEQ_OPTS_PRINT("max_batch_time=%u", sbi->s_max_batch_time);
	if (nodefs || sbi->s_stripe)
		SEQ_OPTS_PRINT("stripe=%lu", sbi->s_stripe);
	if (nodefs || EXT4_MOUNT_DATA_FLAGS &
			(sbi->s_mount_opt ^ sbi->s_def_mount_opt)) {
		if (test_opt(sb, DATA_FLAGS) == EXT4_MOUNT_JOURNAL_DATA)
			SEQ_OPTS_PUTS("data=journal");
		else if (test_opt(sb, DATA_FLAGS) == EXT4_MOUNT_ORDERED_DATA)
			SEQ_OPTS_PUTS("data=ordered");
		else if (test_opt(sb, DATA_FLAGS) == EXT4_MOUNT_WRITEBACK_DATA)
			SEQ_OPTS_PUTS("data=writeback");
	}
	if (nodefs ||
	    sbi->s_inode_readahead_blks != EXT4_DEF_INODE_READAHEAD_BLKS)
		SEQ_OPTS_PRINT("inode_readahead_blks=%u",
			       sbi->s_inode_readahead_blks);

	if (test_opt(sb, INIT_INODE_TABLE) && (nodefs ||
		       (sbi->s_li_wait_mult != EXT4_DEF_LI_WAIT_MULT)))
		SEQ_OPTS_PRINT("init_itable=%u", sbi->s_li_wait_mult);
	if (nodefs || sbi->s_max_dir_size_kb)
		SEQ_OPTS_PRINT("max_dir_size_kb=%u", sbi->s_max_dir_size_kb);
	if (test_opt(sb, DATA_ERR_ABORT))
		SEQ_OPTS_PUTS("data_err=abort");

	fscrypt_show_test_dummy_encryption(seq, sep, sb);

	if (sb->s_flags & SB_INLINECRYPT)
		SEQ_OPTS_PUTS("inlinecrypt");

	if (test_opt(sb, DAX_ALWAYS)) {
		if (IS_EXT2_SB(sb))
			SEQ_OPTS_PUTS("dax");
		else
			SEQ_OPTS_PUTS("dax=always");
	} else if (test_opt2(sb, DAX_NEVER)) {
		SEQ_OPTS_PUTS("dax=never");
	} else if (test_opt2(sb, DAX_INODE)) {
		SEQ_OPTS_PUTS("dax=inode");
	}

	if (sbi->s_groups_count >= MB_DEFAULT_LINEAR_SCAN_THRESHOLD &&
			!test_opt2(sb, MB_OPTIMIZE_SCAN)) {
		SEQ_OPTS_PUTS("mb_optimize_scan=0");
	} else if (sbi->s_groups_count < MB_DEFAULT_LINEAR_SCAN_THRESHOLD &&
			test_opt2(sb, MB_OPTIMIZE_SCAN)) {
		SEQ_OPTS_PUTS("mb_optimize_scan=1");
	}

	ext4_show_quota_options(seq, sb);
	return 0;
}

static int ext4_show_options(struct seq_file *seq, struct dentry *root)
{
	return _ext4_show_options(seq, root->d_sb, 0);
}

int ext4_seq_options_show(struct seq_file *seq, void *offset)
{
	struct super_block *sb = seq->private;
	int rc;

	seq_puts(seq, sb_rdonly(sb) ? "ro" : "rw");
	rc = _ext4_show_options(seq, sb, 1);
	seq_puts(seq, "\n");
	return rc;
}

static int ext4_setup_super(struct super_block *sb, struct ext4_super_block *es,
			    int read_only)
{
	struct ext4_sb_info *sbi = EXT4_SB(sb);
	int err = 0;

	if (le32_to_cpu(es->s_rev_level) > EXT4_MAX_SUPP_REV) {
		ext4_msg(sb, KERN_ERR, "revision level too high, "
			 "forcing read-only mode");
		err = -EROFS;
		goto done;
	}
	if (read_only)
		goto done;
	if (!(sbi->s_mount_state & EXT4_VALID_FS))
		ext4_msg(sb, KERN_WARNING, "warning: mounting unchecked fs, "
			 "running e2fsck is recommended");
	else if (sbi->s_mount_state & EXT4_ERROR_FS)
		ext4_msg(sb, KERN_WARNING,
			 "warning: mounting fs with errors, "
			 "running e2fsck is recommended");
	else if ((__s16) le16_to_cpu(es->s_max_mnt_count) > 0 &&
		 le16_to_cpu(es->s_mnt_count) >=
		 (unsigned short) (__s16) le16_to_cpu(es->s_max_mnt_count))
		ext4_msg(sb, KERN_WARNING,
			 "warning: maximal mount count reached, "
			 "running e2fsck is recommended");
	else if (le32_to_cpu(es->s_checkinterval) &&
		 (ext4_get_tstamp(es, s_lastcheck) +
		  le32_to_cpu(es->s_checkinterval) <= ktime_get_real_seconds()))
		ext4_msg(sb, KERN_WARNING,
			 "warning: checktime reached, "
			 "running e2fsck is recommended");
	if (!sbi->s_journal)
		es->s_state &= cpu_to_le16(~EXT4_VALID_FS);
	if (!(__s16) le16_to_cpu(es->s_max_mnt_count))
		es->s_max_mnt_count = cpu_to_le16(EXT4_DFL_MAX_MNT_COUNT);
	le16_add_cpu(&es->s_mnt_count, 1);
	ext4_update_tstamp(es, s_mtime);
	if (sbi->s_journal) {
		ext4_set_feature_journal_needs_recovery(sb);
		if (ext4_has_feature_orphan_file(sb))
			ext4_set_feature_orphan_present(sb);
	}

	err = ext4_commit_super(sb);
done:
	if (test_opt(sb, DEBUG))
		printk(KERN_INFO "[EXT4 FS bs=%lu, gc=%u, "
				"bpg=%lu, ipg=%lu, mo=%04x, mo2=%04x]\n",
			sb->s_blocksize,
			sbi->s_groups_count,
			EXT4_BLOCKS_PER_GROUP(sb),
			EXT4_INODES_PER_GROUP(sb),
			sbi->s_mount_opt, sbi->s_mount_opt2);
	return err;
}

int ext4_alloc_flex_bg_array(struct super_block *sb, ext4_group_t ngroup)
{
	struct ext4_sb_info *sbi = EXT4_SB(sb);
	struct flex_groups **old_groups, **new_groups;
	int size, i, j;

	if (!sbi->s_log_groups_per_flex)
		return 0;

	size = ext4_flex_group(sbi, ngroup - 1) + 1;
	if (size <= sbi->s_flex_groups_allocated)
		return 0;

	new_groups = kvzalloc(roundup_pow_of_two(size *
			      sizeof(*sbi->s_flex_groups)), GFP_KERNEL);
	if (!new_groups) {
		ext4_msg(sb, KERN_ERR,
			 "not enough memory for %d flex group pointers", size);
		return -ENOMEM;
	}
	for (i = sbi->s_flex_groups_allocated; i < size; i++) {
		new_groups[i] = kvzalloc(roundup_pow_of_two(
					 sizeof(struct flex_groups)),
					 GFP_KERNEL);
		if (!new_groups[i]) {
			for (j = sbi->s_flex_groups_allocated; j < i; j++)
				kvfree(new_groups[j]);
			kvfree(new_groups);
			ext4_msg(sb, KERN_ERR,
				 "not enough memory for %d flex groups", size);
			return -ENOMEM;
		}
	}
	rcu_read_lock();
	old_groups = rcu_dereference(sbi->s_flex_groups);
	if (old_groups)
		memcpy(new_groups, old_groups,
		       (sbi->s_flex_groups_allocated *
			sizeof(struct flex_groups *)));
	rcu_read_unlock();
	rcu_assign_pointer(sbi->s_flex_groups, new_groups);
	sbi->s_flex_groups_allocated = size;
	if (old_groups)
		ext4_kvfree_array_rcu(old_groups);
	return 0;
}

static int ext4_fill_flex_info(struct super_block *sb)
{
	struct ext4_sb_info *sbi = EXT4_SB(sb);
	struct ext4_group_desc *gdp = NULL;
	struct flex_groups *fg;
	ext4_group_t flex_group;
	int i, err;

	sbi->s_log_groups_per_flex = sbi->s_es->s_log_groups_per_flex;
	if (sbi->s_log_groups_per_flex < 1 || sbi->s_log_groups_per_flex > 31) {
		sbi->s_log_groups_per_flex = 0;
		return 1;
	}

	err = ext4_alloc_flex_bg_array(sb, sbi->s_groups_count);
	if (err)
		goto failed;

	for (i = 0; i < sbi->s_groups_count; i++) {
		gdp = ext4_get_group_desc(sb, i, NULL);

		flex_group = ext4_flex_group(sbi, i);
		fg = sbi_array_rcu_deref(sbi, s_flex_groups, flex_group);
		atomic_add(ext4_free_inodes_count(sb, gdp), &fg->free_inodes);
		atomic64_add(ext4_free_group_clusters(sb, gdp),
			     &fg->free_clusters);
		atomic_add(ext4_used_dirs_count(sb, gdp), &fg->used_dirs);
	}

	return 1;
failed:
	return 0;
}

static __le16 ext4_group_desc_csum(struct super_block *sb, __u32 block_group,
				   struct ext4_group_desc *gdp)
{
	int offset = offsetof(struct ext4_group_desc, bg_checksum);
	__u16 crc = 0;
	__le32 le_group = cpu_to_le32(block_group);
	struct ext4_sb_info *sbi = EXT4_SB(sb);

	if (ext4_has_metadata_csum(sbi->s_sb)) {
		/* Use new metadata_csum algorithm */
		__u32 csum32;
		__u16 dummy_csum = 0;

		csum32 = ext4_chksum(sbi, sbi->s_csum_seed, (__u8 *)&le_group,
				     sizeof(le_group));
		csum32 = ext4_chksum(sbi, csum32, (__u8 *)gdp, offset);
		csum32 = ext4_chksum(sbi, csum32, (__u8 *)&dummy_csum,
				     sizeof(dummy_csum));
		offset += sizeof(dummy_csum);
		if (offset < sbi->s_desc_size)
			csum32 = ext4_chksum(sbi, csum32, (__u8 *)gdp + offset,
					     sbi->s_desc_size - offset);

		crc = csum32 & 0xFFFF;
		goto out;
	}

	/* old crc16 code */
	if (!ext4_has_feature_gdt_csum(sb))
		return 0;

	crc = crc16(~0, sbi->s_es->s_uuid, sizeof(sbi->s_es->s_uuid));
	crc = crc16(crc, (__u8 *)&le_group, sizeof(le_group));
	crc = crc16(crc, (__u8 *)gdp, offset);
	offset += sizeof(gdp->bg_checksum); /* skip checksum */
	/* for checksum of struct ext4_group_desc do the rest...*/
	if (ext4_has_feature_64bit(sb) && offset < sbi->s_desc_size)
		crc = crc16(crc, (__u8 *)gdp + offset,
			    sbi->s_desc_size - offset);

out:
	return cpu_to_le16(crc);
}

int ext4_group_desc_csum_verify(struct super_block *sb, __u32 block_group,
				struct ext4_group_desc *gdp)
{
	if (ext4_has_group_desc_csum(sb) &&
	    (gdp->bg_checksum != ext4_group_desc_csum(sb, block_group, gdp)))
		return 0;

	return 1;
}

void ext4_group_desc_csum_set(struct super_block *sb, __u32 block_group,
			      struct ext4_group_desc *gdp)
{
	if (!ext4_has_group_desc_csum(sb))
		return;
	gdp->bg_checksum = ext4_group_desc_csum(sb, block_group, gdp);
}

/* Called at mount-time, super-block is locked */
static int ext4_check_descriptors(struct super_block *sb,
				  ext4_fsblk_t sb_block,
				  ext4_group_t *first_not_zeroed)
{
	struct ext4_sb_info *sbi = EXT4_SB(sb);
	ext4_fsblk_t first_block = le32_to_cpu(sbi->s_es->s_first_data_block);
	ext4_fsblk_t last_block;
	ext4_fsblk_t last_bg_block = sb_block + ext4_bg_num_gdb(sb, 0);
	ext4_fsblk_t block_bitmap;
	ext4_fsblk_t inode_bitmap;
	ext4_fsblk_t inode_table;
	int flexbg_flag = 0;
	ext4_group_t i, grp = sbi->s_groups_count;

	if (ext4_has_feature_flex_bg(sb))
		flexbg_flag = 1;

	ext4_debug("Checking group descriptors");

	for (i = 0; i < sbi->s_groups_count; i++) {
		struct ext4_group_desc *gdp = ext4_get_group_desc(sb, i, NULL);

		if (i == sbi->s_groups_count - 1 || flexbg_flag)
			last_block = ext4_blocks_count(sbi->s_es) - 1;
		else
			last_block = first_block +
				(EXT4_BLOCKS_PER_GROUP(sb) - 1);

		if ((grp == sbi->s_groups_count) &&
		   !(gdp->bg_flags & cpu_to_le16(EXT4_BG_INODE_ZEROED)))
			grp = i;

		block_bitmap = ext4_block_bitmap(sb, gdp);
		if (block_bitmap == sb_block) {
			ext4_msg(sb, KERN_ERR, "ext4_check_descriptors: "
				 "Block bitmap for group %u overlaps "
				 "superblock", i);
			if (!sb_rdonly(sb))
				return 0;
		}
		if (block_bitmap >= sb_block + 1 &&
		    block_bitmap <= last_bg_block) {
			ext4_msg(sb, KERN_ERR, "ext4_check_descriptors: "
				 "Block bitmap for group %u overlaps "
				 "block group descriptors", i);
			if (!sb_rdonly(sb))
				return 0;
		}
		if (block_bitmap < first_block || block_bitmap > last_block) {
			ext4_msg(sb, KERN_ERR, "ext4_check_descriptors: "
			       "Block bitmap for group %u not in group "
			       "(block %llu)!", i, block_bitmap);
			return 0;
		}
		inode_bitmap = ext4_inode_bitmap(sb, gdp);
		if (inode_bitmap == sb_block) {
			ext4_msg(sb, KERN_ERR, "ext4_check_descriptors: "
				 "Inode bitmap for group %u overlaps "
				 "superblock", i);
			if (!sb_rdonly(sb))
				return 0;
		}
		if (inode_bitmap >= sb_block + 1 &&
		    inode_bitmap <= last_bg_block) {
			ext4_msg(sb, KERN_ERR, "ext4_check_descriptors: "
				 "Inode bitmap for group %u overlaps "
				 "block group descriptors", i);
			if (!sb_rdonly(sb))
				return 0;
		}
		if (inode_bitmap < first_block || inode_bitmap > last_block) {
			ext4_msg(sb, KERN_ERR, "ext4_check_descriptors: "
			       "Inode bitmap for group %u not in group "
			       "(block %llu)!", i, inode_bitmap);
			return 0;
		}
		inode_table = ext4_inode_table(sb, gdp);
		if (inode_table == sb_block) {
			ext4_msg(sb, KERN_ERR, "ext4_check_descriptors: "
				 "Inode table for group %u overlaps "
				 "superblock", i);
			if (!sb_rdonly(sb))
				return 0;
		}
		if (inode_table >= sb_block + 1 &&
		    inode_table <= last_bg_block) {
			ext4_msg(sb, KERN_ERR, "ext4_check_descriptors: "
				 "Inode table for group %u overlaps "
				 "block group descriptors", i);
			if (!sb_rdonly(sb))
				return 0;
		}
		if (inode_table < first_block ||
		    inode_table + sbi->s_itb_per_group - 1 > last_block) {
			ext4_msg(sb, KERN_ERR, "ext4_check_descriptors: "
			       "Inode table for group %u not in group "
			       "(block %llu)!", i, inode_table);
			return 0;
		}
		ext4_lock_group(sb, i);
		if (!ext4_group_desc_csum_verify(sb, i, gdp)) {
			ext4_msg(sb, KERN_ERR, "ext4_check_descriptors: "
				 "Checksum for group %u failed (%u!=%u)",
				 i, le16_to_cpu(ext4_group_desc_csum(sb, i,
				     gdp)), le16_to_cpu(gdp->bg_checksum));
			if (!sb_rdonly(sb)) {
				ext4_unlock_group(sb, i);
				return 0;
			}
		}
		ext4_unlock_group(sb, i);
		if (!flexbg_flag)
			first_block += EXT4_BLOCKS_PER_GROUP(sb);
	}
	if (NULL != first_not_zeroed)
		*first_not_zeroed = grp;
	return 1;
}

/*
 * Maximal extent format file size.
 * Resulting logical blkno at s_maxbytes must fit in our on-disk
 * extent format containers, within a sector_t, and within i_blocks
 * in the vfs.  ext4 inode has 48 bits of i_block in fsblock units,
 * so that won't be a limiting factor.
 *
 * However there is other limiting factor. We do store extents in the form
 * of starting block and length, hence the resulting length of the extent
 * covering maximum file size must fit into on-disk format containers as
 * well. Given that length is always by 1 unit bigger than max unit (because
 * we count 0 as well) we have to lower the s_maxbytes by one fs block.
 *
 * Note, this does *not* consider any metadata overhead for vfs i_blocks.
 */
static loff_t ext4_max_size(int blkbits, int has_huge_files)
{
	loff_t res;
	loff_t upper_limit = MAX_LFS_FILESIZE;

	BUILD_BUG_ON(sizeof(blkcnt_t) < sizeof(u64));

	if (!has_huge_files) {
		upper_limit = (1LL << 32) - 1;

		/* total blocks in file system block size */
		upper_limit >>= (blkbits - 9);
		upper_limit <<= blkbits;
	}

	/*
	 * 32-bit extent-start container, ee_block. We lower the maxbytes
	 * by one fs block, so ee_len can cover the extent of maximum file
	 * size
	 */
	res = (1LL << 32) - 1;
	res <<= blkbits;

	/* Sanity check against vm- & vfs- imposed limits */
	if (res > upper_limit)
		res = upper_limit;

	return res;
}

/*
 * Maximal bitmap file size.  There is a direct, and {,double-,triple-}indirect
 * block limit, and also a limit of (2^48 - 1) 512-byte sectors in i_blocks.
 * We need to be 1 filesystem block less than the 2^48 sector limit.
 */
static loff_t ext4_max_bitmap_size(int bits, int has_huge_files)
{
	loff_t upper_limit, res = EXT4_NDIR_BLOCKS;
	int meta_blocks;
	unsigned int ppb = 1 << (bits - 2);

	/*
	 * This is calculated to be the largest file size for a dense, block
	 * mapped file such that the file's total number of 512-byte sectors,
	 * including data and all indirect blocks, does not exceed (2^48 - 1).
	 *
	 * __u32 i_blocks_lo and _u16 i_blocks_high represent the total
	 * number of 512-byte sectors of the file.
	 */
	if (!has_huge_files) {
		/*
		 * !has_huge_files or implies that the inode i_block field
		 * represents total file blocks in 2^32 512-byte sectors ==
		 * size of vfs inode i_blocks * 8
		 */
		upper_limit = (1LL << 32) - 1;

		/* total blocks in file system block size */
		upper_limit >>= (bits - 9);

	} else {
		/*
		 * We use 48 bit ext4_inode i_blocks
		 * With EXT4_HUGE_FILE_FL set the i_blocks
		 * represent total number of blocks in
		 * file system block size
		 */
		upper_limit = (1LL << 48) - 1;

	}

	/* Compute how many blocks we can address by block tree */
	res += ppb;
	res += ppb * ppb;
	res += ((loff_t)ppb) * ppb * ppb;
	/* Compute how many metadata blocks are needed */
	meta_blocks = 1;
	meta_blocks += 1 + ppb;
	meta_blocks += 1 + ppb + ppb * ppb;
	/* Does block tree limit file size? */
	if (res + meta_blocks <= upper_limit)
		goto check_lfs;

	res = upper_limit;
	/* How many metadata blocks are needed for addressing upper_limit? */
	upper_limit -= EXT4_NDIR_BLOCKS;
	/* indirect blocks */
	meta_blocks = 1;
	upper_limit -= ppb;
	/* double indirect blocks */
	if (upper_limit < ppb * ppb) {
		meta_blocks += 1 + DIV_ROUND_UP_ULL(upper_limit, ppb);
		res -= meta_blocks;
		goto check_lfs;
	}
	meta_blocks += 1 + ppb;
	upper_limit -= ppb * ppb;
	/* tripple indirect blocks for the rest */
	meta_blocks += 1 + DIV_ROUND_UP_ULL(upper_limit, ppb) +
		DIV_ROUND_UP_ULL(upper_limit, ppb*ppb);
	res -= meta_blocks;
check_lfs:
	res <<= bits;
	if (res > MAX_LFS_FILESIZE)
		res = MAX_LFS_FILESIZE;

	return res;
}

static ext4_fsblk_t descriptor_loc(struct super_block *sb,
				   ext4_fsblk_t logical_sb_block, int nr)
{
	struct ext4_sb_info *sbi = EXT4_SB(sb);
	ext4_group_t bg, first_meta_bg;
	int has_super = 0;

	first_meta_bg = le32_to_cpu(sbi->s_es->s_first_meta_bg);

	if (!ext4_has_feature_meta_bg(sb) || nr < first_meta_bg)
		return logical_sb_block + nr + 1;
	bg = sbi->s_desc_per_block * nr;
	if (ext4_bg_has_super(sb, bg))
		has_super = 1;

	/*
	 * If we have a meta_bg fs with 1k blocks, group 0's GDT is at
	 * block 2, not 1.  If s_first_data_block == 0 (bigalloc is enabled
	 * on modern mke2fs or blksize > 1k on older mke2fs) then we must
	 * compensate.
	 */
	if (sb->s_blocksize == 1024 && nr == 0 &&
	    le32_to_cpu(sbi->s_es->s_first_data_block) == 0)
		has_super++;

	return (has_super + ext4_group_first_block_no(sb, bg));
}

/**
 * ext4_get_stripe_size: Get the stripe size.
 * @sbi: In memory super block info
 *
 * If we have specified it via mount option, then
 * use the mount option value. If the value specified at mount time is
 * greater than the blocks per group use the super block value.
 * If the super block value is greater than blocks per group return 0.
 * Allocator needs it be less than blocks per group.
 *
 */
static unsigned long ext4_get_stripe_size(struct ext4_sb_info *sbi)
{
	unsigned long stride = le16_to_cpu(sbi->s_es->s_raid_stride);
	unsigned long stripe_width =
			le32_to_cpu(sbi->s_es->s_raid_stripe_width);
	int ret;

	if (sbi->s_stripe && sbi->s_stripe <= sbi->s_blocks_per_group)
		ret = sbi->s_stripe;
	else if (stripe_width && stripe_width <= sbi->s_blocks_per_group)
		ret = stripe_width;
	else if (stride && stride <= sbi->s_blocks_per_group)
		ret = stride;
	else
		ret = 0;

	/*
	 * If the stripe width is 1, this makes no sense and
	 * we set it to 0 to turn off stripe handling code.
	 */
	if (ret <= 1)
		ret = 0;

	return ret;
}

/*
 * Check whether this filesystem can be mounted based on
 * the features present and the RDONLY/RDWR mount requested.
 * Returns 1 if this filesystem can be mounted as requested,
 * 0 if it cannot be.
 */
int ext4_feature_set_ok(struct super_block *sb, int readonly)
{
	if (ext4_has_unknown_ext4_incompat_features(sb)) {
		ext4_msg(sb, KERN_ERR,
			"Couldn't mount because of "
			"unsupported optional features (%x)",
			(le32_to_cpu(EXT4_SB(sb)->s_es->s_feature_incompat) &
			~EXT4_FEATURE_INCOMPAT_SUPP));
		return 0;
	}

#if !IS_ENABLED(CONFIG_UNICODE)
	if (ext4_has_feature_casefold(sb)) {
		ext4_msg(sb, KERN_ERR,
			 "Filesystem with casefold feature cannot be "
			 "mounted without CONFIG_UNICODE");
		return 0;
	}
#endif

	if (readonly)
		return 1;

	if (ext4_has_feature_readonly(sb)) {
		ext4_msg(sb, KERN_INFO, "filesystem is read-only");
		sb->s_flags |= SB_RDONLY;
		return 1;
	}

	/* Check that feature set is OK for a read-write mount */
	if (ext4_has_unknown_ext4_ro_compat_features(sb)) {
		ext4_msg(sb, KERN_ERR, "couldn't mount RDWR because of "
			 "unsupported optional features (%x)",
			 (le32_to_cpu(EXT4_SB(sb)->s_es->s_feature_ro_compat) &
				~EXT4_FEATURE_RO_COMPAT_SUPP));
		return 0;
	}
	if (ext4_has_feature_bigalloc(sb) && !ext4_has_feature_extents(sb)) {
		ext4_msg(sb, KERN_ERR,
			 "Can't support bigalloc feature without "
			 "extents feature\n");
		return 0;
	}

#if !IS_ENABLED(CONFIG_QUOTA) || !IS_ENABLED(CONFIG_QFMT_V2)
	if (!readonly && (ext4_has_feature_quota(sb) ||
			  ext4_has_feature_project(sb))) {
		ext4_msg(sb, KERN_ERR,
			 "The kernel was not built with CONFIG_QUOTA and CONFIG_QFMT_V2");
		return 0;
	}
#endif  /* CONFIG_QUOTA */
	return 1;
}

/*
 * This function is called once a day if we have errors logged
 * on the file system
 */
static void print_daily_error_info(struct timer_list *t)
{
	struct ext4_sb_info *sbi = from_timer(sbi, t, s_err_report);
	struct super_block *sb = sbi->s_sb;
	struct ext4_super_block *es = sbi->s_es;

	if (es->s_error_count)
		/* fsck newer than v1.41.13 is needed to clean this condition. */
		ext4_msg(sb, KERN_NOTICE, "error count since last fsck: %u",
			 le32_to_cpu(es->s_error_count));
	if (es->s_first_error_time) {
		printk(KERN_NOTICE "EXT4-fs (%s): initial error at time %llu: %.*s:%d",
		       sb->s_id,
		       ext4_get_tstamp(es, s_first_error_time),
		       (int) sizeof(es->s_first_error_func),
		       es->s_first_error_func,
		       le32_to_cpu(es->s_first_error_line));
		if (es->s_first_error_ino)
			printk(KERN_CONT ": inode %u",
			       le32_to_cpu(es->s_first_error_ino));
		if (es->s_first_error_block)
			printk(KERN_CONT ": block %llu", (unsigned long long)
			       le64_to_cpu(es->s_first_error_block));
		printk(KERN_CONT "\n");
	}
	if (es->s_last_error_time) {
		printk(KERN_NOTICE "EXT4-fs (%s): last error at time %llu: %.*s:%d",
		       sb->s_id,
		       ext4_get_tstamp(es, s_last_error_time),
		       (int) sizeof(es->s_last_error_func),
		       es->s_last_error_func,
		       le32_to_cpu(es->s_last_error_line));
		if (es->s_last_error_ino)
			printk(KERN_CONT ": inode %u",
			       le32_to_cpu(es->s_last_error_ino));
		if (es->s_last_error_block)
			printk(KERN_CONT ": block %llu", (unsigned long long)
			       le64_to_cpu(es->s_last_error_block));
		printk(KERN_CONT "\n");
	}
	mod_timer(&sbi->s_err_report, jiffies + 24*60*60*HZ);  /* Once a day */
}

/* Find next suitable group and run ext4_init_inode_table */
static int ext4_run_li_request(struct ext4_li_request *elr)
{
	struct ext4_group_desc *gdp = NULL;
	struct super_block *sb = elr->lr_super;
	ext4_group_t ngroups = EXT4_SB(sb)->s_groups_count;
	ext4_group_t group = elr->lr_next_group;
	unsigned int prefetch_ios = 0;
	int ret = 0;
	int nr = EXT4_SB(sb)->s_mb_prefetch;
	u64 start_time;

	if (elr->lr_mode == EXT4_LI_MODE_PREFETCH_BBITMAP) {
		elr->lr_next_group = ext4_mb_prefetch(sb, group, nr, &prefetch_ios);
		ext4_mb_prefetch_fini(sb, elr->lr_next_group, nr);
		trace_ext4_prefetch_bitmaps(sb, group, elr->lr_next_group, nr);
		if (group >= elr->lr_next_group) {
			ret = 1;
			if (elr->lr_first_not_zeroed != ngroups &&
			    !sb_rdonly(sb) && test_opt(sb, INIT_INODE_TABLE)) {
				elr->lr_next_group = elr->lr_first_not_zeroed;
				elr->lr_mode = EXT4_LI_MODE_ITABLE;
				ret = 0;
			}
		}
		return ret;
	}

	for (; group < ngroups; group++) {
		gdp = ext4_get_group_desc(sb, group, NULL);
		if (!gdp) {
			ret = 1;
			break;
		}

		if (!(gdp->bg_flags & cpu_to_le16(EXT4_BG_INODE_ZEROED)))
			break;
	}

	if (group >= ngroups)
		ret = 1;

	if (!ret) {
		start_time = ktime_get_real_ns();
		ret = ext4_init_inode_table(sb, group,
					    elr->lr_timeout ? 0 : 1);
		trace_ext4_lazy_itable_init(sb, group);
		if (elr->lr_timeout == 0) {
			elr->lr_timeout = nsecs_to_jiffies((ktime_get_real_ns() - start_time) *
				EXT4_SB(elr->lr_super)->s_li_wait_mult);
		}
		elr->lr_next_sched = jiffies + elr->lr_timeout;
		elr->lr_next_group = group + 1;
	}
	return ret;
}

/*
 * Remove lr_request from the list_request and free the
 * request structure. Should be called with li_list_mtx held
 */
static void ext4_remove_li_request(struct ext4_li_request *elr)
{
	if (!elr)
		return;

	list_del(&elr->lr_request);
	EXT4_SB(elr->lr_super)->s_li_request = NULL;
	kfree(elr);
}

static void ext4_unregister_li_request(struct super_block *sb)
{
	mutex_lock(&ext4_li_mtx);
	if (!ext4_li_info) {
		mutex_unlock(&ext4_li_mtx);
		return;
	}

	mutex_lock(&ext4_li_info->li_list_mtx);
	ext4_remove_li_request(EXT4_SB(sb)->s_li_request);
	mutex_unlock(&ext4_li_info->li_list_mtx);
	mutex_unlock(&ext4_li_mtx);
}

static struct task_struct *ext4_lazyinit_task;

/*
 * This is the function where ext4lazyinit thread lives. It walks
 * through the request list searching for next scheduled filesystem.
 * When such a fs is found, run the lazy initialization request
 * (ext4_rn_li_request) and keep track of the time spend in this
 * function. Based on that time we compute next schedule time of
 * the request. When walking through the list is complete, compute
 * next waking time and put itself into sleep.
 */
static int ext4_lazyinit_thread(void *arg)
{
	struct ext4_lazy_init *eli = arg;
	struct list_head *pos, *n;
	struct ext4_li_request *elr;
	unsigned long next_wakeup, cur;

	BUG_ON(NULL == eli);
	set_freezable();

cont_thread:
	while (true) {
		next_wakeup = MAX_JIFFY_OFFSET;

		mutex_lock(&eli->li_list_mtx);
		if (list_empty(&eli->li_request_list)) {
			mutex_unlock(&eli->li_list_mtx);
			goto exit_thread;
		}
		list_for_each_safe(pos, n, &eli->li_request_list) {
			int err = 0;
			int progress = 0;
			elr = list_entry(pos, struct ext4_li_request,
					 lr_request);

			if (time_before(jiffies, elr->lr_next_sched)) {
				if (time_before(elr->lr_next_sched, next_wakeup))
					next_wakeup = elr->lr_next_sched;
				continue;
			}
			if (down_read_trylock(&elr->lr_super->s_umount)) {
				if (sb_start_write_trylock(elr->lr_super)) {
					progress = 1;
					/*
					 * We hold sb->s_umount, sb can not
					 * be removed from the list, it is
					 * now safe to drop li_list_mtx
					 */
					mutex_unlock(&eli->li_list_mtx);
					err = ext4_run_li_request(elr);
					sb_end_write(elr->lr_super);
					mutex_lock(&eli->li_list_mtx);
					n = pos->next;
				}
				up_read((&elr->lr_super->s_umount));
			}
			/* error, remove the lazy_init job */
			if (err) {
				ext4_remove_li_request(elr);
				continue;
			}
			if (!progress) {
				elr->lr_next_sched = jiffies +
					get_random_u32_below(EXT4_DEF_LI_MAX_START_DELAY * HZ);
			}
			if (time_before(elr->lr_next_sched, next_wakeup))
				next_wakeup = elr->lr_next_sched;
		}
		mutex_unlock(&eli->li_list_mtx);

		try_to_freeze();

		cur = jiffies;
		if ((time_after_eq(cur, next_wakeup)) ||
		    (MAX_JIFFY_OFFSET == next_wakeup)) {
			cond_resched();
			continue;
		}

		schedule_timeout_interruptible(next_wakeup - cur);

		if (kthread_should_stop()) {
			ext4_clear_request_list();
			goto exit_thread;
		}
	}

exit_thread:
	/*
	 * It looks like the request list is empty, but we need
	 * to check it under the li_list_mtx lock, to prevent any
	 * additions into it, and of course we should lock ext4_li_mtx
	 * to atomically free the list and ext4_li_info, because at
	 * this point another ext4 filesystem could be registering
	 * new one.
	 */
	mutex_lock(&ext4_li_mtx);
	mutex_lock(&eli->li_list_mtx);
	if (!list_empty(&eli->li_request_list)) {
		mutex_unlock(&eli->li_list_mtx);
		mutex_unlock(&ext4_li_mtx);
		goto cont_thread;
	}
	mutex_unlock(&eli->li_list_mtx);
	kfree(ext4_li_info);
	ext4_li_info = NULL;
	mutex_unlock(&ext4_li_mtx);

	return 0;
}

static void ext4_clear_request_list(void)
{
	struct list_head *pos, *n;
	struct ext4_li_request *elr;

	mutex_lock(&ext4_li_info->li_list_mtx);
	list_for_each_safe(pos, n, &ext4_li_info->li_request_list) {
		elr = list_entry(pos, struct ext4_li_request,
				 lr_request);
		ext4_remove_li_request(elr);
	}
	mutex_unlock(&ext4_li_info->li_list_mtx);
}

static int ext4_run_lazyinit_thread(void)
{
	ext4_lazyinit_task = kthread_run(ext4_lazyinit_thread,
					 ext4_li_info, "ext4lazyinit");
	if (IS_ERR(ext4_lazyinit_task)) {
		int err = PTR_ERR(ext4_lazyinit_task);
		ext4_clear_request_list();
		kfree(ext4_li_info);
		ext4_li_info = NULL;
		printk(KERN_CRIT "EXT4-fs: error %d creating inode table "
				 "initialization thread\n",
				 err);
		return err;
	}
	ext4_li_info->li_state |= EXT4_LAZYINIT_RUNNING;
	return 0;
}

/*
 * Check whether it make sense to run itable init. thread or not.
 * If there is at least one uninitialized inode table, return
 * corresponding group number, else the loop goes through all
 * groups and return total number of groups.
 */
static ext4_group_t ext4_has_uninit_itable(struct super_block *sb)
{
	ext4_group_t group, ngroups = EXT4_SB(sb)->s_groups_count;
	struct ext4_group_desc *gdp = NULL;

	if (!ext4_has_group_desc_csum(sb))
		return ngroups;

	for (group = 0; group < ngroups; group++) {
		gdp = ext4_get_group_desc(sb, group, NULL);
		if (!gdp)
			continue;

		if (!(gdp->bg_flags & cpu_to_le16(EXT4_BG_INODE_ZEROED)))
			break;
	}

	return group;
}

static int ext4_li_info_new(void)
{
	struct ext4_lazy_init *eli = NULL;

	eli = kzalloc(sizeof(*eli), GFP_KERNEL);
	if (!eli)
		return -ENOMEM;

	INIT_LIST_HEAD(&eli->li_request_list);
	mutex_init(&eli->li_list_mtx);

	eli->li_state |= EXT4_LAZYINIT_QUIT;

	ext4_li_info = eli;

	return 0;
}

static struct ext4_li_request *ext4_li_request_new(struct super_block *sb,
					    ext4_group_t start)
{
	struct ext4_li_request *elr;

	elr = kzalloc(sizeof(*elr), GFP_KERNEL);
	if (!elr)
		return NULL;

	elr->lr_super = sb;
	elr->lr_first_not_zeroed = start;
	if (test_opt(sb, NO_PREFETCH_BLOCK_BITMAPS)) {
		elr->lr_mode = EXT4_LI_MODE_ITABLE;
		elr->lr_next_group = start;
	} else {
		elr->lr_mode = EXT4_LI_MODE_PREFETCH_BBITMAP;
	}

	/*
	 * Randomize first schedule time of the request to
	 * spread the inode table initialization requests
	 * better.
	 */
	elr->lr_next_sched = jiffies + get_random_u32_below(EXT4_DEF_LI_MAX_START_DELAY * HZ);
	return elr;
}

int ext4_register_li_request(struct super_block *sb,
			     ext4_group_t first_not_zeroed)
{
	struct ext4_sb_info *sbi = EXT4_SB(sb);
	struct ext4_li_request *elr = NULL;
	ext4_group_t ngroups = sbi->s_groups_count;
	int ret = 0;

	mutex_lock(&ext4_li_mtx);
	if (sbi->s_li_request != NULL) {
		/*
		 * Reset timeout so it can be computed again, because
		 * s_li_wait_mult might have changed.
		 */
		sbi->s_li_request->lr_timeout = 0;
		goto out;
	}

	if (sb_rdonly(sb) ||
	    (test_opt(sb, NO_PREFETCH_BLOCK_BITMAPS) &&
	     (first_not_zeroed == ngroups || !test_opt(sb, INIT_INODE_TABLE))))
		goto out;

	elr = ext4_li_request_new(sb, first_not_zeroed);
	if (!elr) {
		ret = -ENOMEM;
		goto out;
	}

	if (NULL == ext4_li_info) {
		ret = ext4_li_info_new();
		if (ret)
			goto out;
	}

	mutex_lock(&ext4_li_info->li_list_mtx);
	list_add(&elr->lr_request, &ext4_li_info->li_request_list);
	mutex_unlock(&ext4_li_info->li_list_mtx);

	sbi->s_li_request = elr;
	/*
	 * set elr to NULL here since it has been inserted to
	 * the request_list and the removal and free of it is
	 * handled by ext4_clear_request_list from now on.
	 */
	elr = NULL;

	if (!(ext4_li_info->li_state & EXT4_LAZYINIT_RUNNING)) {
		ret = ext4_run_lazyinit_thread();
		if (ret)
			goto out;
	}
out:
	mutex_unlock(&ext4_li_mtx);
	if (ret)
		kfree(elr);
	return ret;
}

/*
 * We do not need to lock anything since this is called on
 * module unload.
 */
static void ext4_destroy_lazyinit_thread(void)
{
	/*
	 * If thread exited earlier
	 * there's nothing to be done.
	 */
	if (!ext4_li_info || !ext4_lazyinit_task)
		return;

	kthread_stop(ext4_lazyinit_task);
}

static int set_journal_csum_feature_set(struct super_block *sb)
{
	int ret = 1;
	int compat, incompat;
	struct ext4_sb_info *sbi = EXT4_SB(sb);

	if (ext4_has_metadata_csum(sb)) {
		/* journal checksum v3 */
		compat = 0;
		incompat = JBD2_FEATURE_INCOMPAT_CSUM_V3;
	} else {
		/* journal checksum v1 */
		compat = JBD2_FEATURE_COMPAT_CHECKSUM;
		incompat = 0;
	}

	jbd2_journal_clear_features(sbi->s_journal,
			JBD2_FEATURE_COMPAT_CHECKSUM, 0,
			JBD2_FEATURE_INCOMPAT_CSUM_V3 |
			JBD2_FEATURE_INCOMPAT_CSUM_V2);
	if (test_opt(sb, JOURNAL_ASYNC_COMMIT)) {
		ret = jbd2_journal_set_features(sbi->s_journal,
				compat, 0,
				JBD2_FEATURE_INCOMPAT_ASYNC_COMMIT |
				incompat);
	} else if (test_opt(sb, JOURNAL_CHECKSUM)) {
		ret = jbd2_journal_set_features(sbi->s_journal,
				compat, 0,
				incompat);
		jbd2_journal_clear_features(sbi->s_journal, 0, 0,
				JBD2_FEATURE_INCOMPAT_ASYNC_COMMIT);
	} else {
		jbd2_journal_clear_features(sbi->s_journal, 0, 0,
				JBD2_FEATURE_INCOMPAT_ASYNC_COMMIT);
	}

	return ret;
}

/*
 * Note: calculating the overhead so we can be compatible with
 * historical BSD practice is quite difficult in the face of
 * clusters/bigalloc.  This is because multiple metadata blocks from
 * different block group can end up in the same allocation cluster.
 * Calculating the exact overhead in the face of clustered allocation
 * requires either O(all block bitmaps) in memory or O(number of block
 * groups**2) in time.  We will still calculate the superblock for
 * older file systems --- and if we come across with a bigalloc file
 * system with zero in s_overhead_clusters the estimate will be close to
 * correct especially for very large cluster sizes --- but for newer
 * file systems, it's better to calculate this figure once at mkfs
 * time, and store it in the superblock.  If the superblock value is
 * present (even for non-bigalloc file systems), we will use it.
 */
static int count_overhead(struct super_block *sb, ext4_group_t grp,
			  char *buf)
{
	struct ext4_sb_info	*sbi = EXT4_SB(sb);
	struct ext4_group_desc	*gdp;
	ext4_fsblk_t		first_block, last_block, b;
	ext4_group_t		i, ngroups = ext4_get_groups_count(sb);
	int			s, j, count = 0;
	int			has_super = ext4_bg_has_super(sb, grp);

	if (!ext4_has_feature_bigalloc(sb))
		return (has_super + ext4_bg_num_gdb(sb, grp) +
			(has_super ? le16_to_cpu(sbi->s_es->s_reserved_gdt_blocks) : 0) +
			sbi->s_itb_per_group + 2);

	first_block = le32_to_cpu(sbi->s_es->s_first_data_block) +
		(grp * EXT4_BLOCKS_PER_GROUP(sb));
	last_block = first_block + EXT4_BLOCKS_PER_GROUP(sb) - 1;
	for (i = 0; i < ngroups; i++) {
		gdp = ext4_get_group_desc(sb, i, NULL);
		b = ext4_block_bitmap(sb, gdp);
		if (b >= first_block && b <= last_block) {
			ext4_set_bit(EXT4_B2C(sbi, b - first_block), buf);
			count++;
		}
		b = ext4_inode_bitmap(sb, gdp);
		if (b >= first_block && b <= last_block) {
			ext4_set_bit(EXT4_B2C(sbi, b - first_block), buf);
			count++;
		}
		b = ext4_inode_table(sb, gdp);
		if (b >= first_block && b + sbi->s_itb_per_group <= last_block)
			for (j = 0; j < sbi->s_itb_per_group; j++, b++) {
				int c = EXT4_B2C(sbi, b - first_block);
				ext4_set_bit(c, buf);
				count++;
			}
		if (i != grp)
			continue;
		s = 0;
		if (ext4_bg_has_super(sb, grp)) {
			ext4_set_bit(s++, buf);
			count++;
		}
		j = ext4_bg_num_gdb(sb, grp);
		if (s + j > EXT4_BLOCKS_PER_GROUP(sb)) {
			ext4_error(sb, "Invalid number of block group "
				   "descriptor blocks: %d", j);
			j = EXT4_BLOCKS_PER_GROUP(sb) - s;
		}
		count += j;
		for (; j > 0; j--)
			ext4_set_bit(EXT4_B2C(sbi, s++), buf);
	}
	if (!count)
		return 0;
	return EXT4_CLUSTERS_PER_GROUP(sb) -
		ext4_count_free(buf, EXT4_CLUSTERS_PER_GROUP(sb) / 8);
}

/*
 * Compute the overhead and stash it in sbi->s_overhead
 */
int ext4_calculate_overhead(struct super_block *sb)
{
	struct ext4_sb_info *sbi = EXT4_SB(sb);
	struct ext4_super_block *es = sbi->s_es;
	struct inode *j_inode;
	unsigned int j_blocks, j_inum = le32_to_cpu(es->s_journal_inum);
	ext4_group_t i, ngroups = ext4_get_groups_count(sb);
	ext4_fsblk_t overhead = 0;
	char *buf = (char *) get_zeroed_page(GFP_NOFS);

	if (!buf)
		return -ENOMEM;

	/*
	 * Compute the overhead (FS structures).  This is constant
	 * for a given filesystem unless the number of block groups
	 * changes so we cache the previous value until it does.
	 */

	/*
	 * All of the blocks before first_data_block are overhead
	 */
	overhead = EXT4_B2C(sbi, le32_to_cpu(es->s_first_data_block));

	/*
	 * Add the overhead found in each block group
	 */
	for (i = 0; i < ngroups; i++) {
		int blks;

		blks = count_overhead(sb, i, buf);
		overhead += blks;
		if (blks)
			memset(buf, 0, PAGE_SIZE);
		cond_resched();
	}

	/*
	 * Add the internal journal blocks whether the journal has been
	 * loaded or not
	 */
	if (sbi->s_journal && !sbi->s_journal_bdev)
		overhead += EXT4_NUM_B2C(sbi, sbi->s_journal->j_total_len);
	else if (ext4_has_feature_journal(sb) && !sbi->s_journal && j_inum) {
		/* j_inum for internal journal is non-zero */
		j_inode = ext4_get_journal_inode(sb, j_inum);
		if (j_inode) {
			j_blocks = j_inode->i_size >> sb->s_blocksize_bits;
			overhead += EXT4_NUM_B2C(sbi, j_blocks);
			iput(j_inode);
		} else {
			ext4_msg(sb, KERN_ERR, "can't get journal size");
		}
	}
	sbi->s_overhead = overhead;
	smp_wmb();
	free_page((unsigned long) buf);
	return 0;
}

static void ext4_set_resv_clusters(struct super_block *sb)
{
	ext4_fsblk_t resv_clusters;
	struct ext4_sb_info *sbi = EXT4_SB(sb);

	/*
	 * There's no need to reserve anything when we aren't using extents.
	 * The space estimates are exact, there are no unwritten extents,
	 * hole punching doesn't need new metadata... This is needed especially
	 * to keep ext2/3 backward compatibility.
	 */
	if (!ext4_has_feature_extents(sb))
		return;
	/*
	 * By default we reserve 2% or 4096 clusters, whichever is smaller.
	 * This should cover the situations where we can not afford to run
	 * out of space like for example punch hole, or converting
	 * unwritten extents in delalloc path. In most cases such
	 * allocation would require 1, or 2 blocks, higher numbers are
	 * very rare.
	 */
	resv_clusters = (ext4_blocks_count(sbi->s_es) >>
			 sbi->s_cluster_bits);

	do_div(resv_clusters, 50);
	resv_clusters = min_t(ext4_fsblk_t, resv_clusters, 4096);

	atomic64_set(&sbi->s_resv_clusters, resv_clusters);
}

static const char *ext4_quota_mode(struct super_block *sb)
{
#ifdef CONFIG_QUOTA
	if (!ext4_quota_capable(sb))
		return "none";

	if (EXT4_SB(sb)->s_journal && ext4_is_quota_journalled(sb))
		return "journalled";
	else
		return "writeback";
#else
	return "disabled";
#endif
}

static void ext4_setup_csum_trigger(struct super_block *sb,
				    enum ext4_journal_trigger_type type,
				    void (*trigger)(
					struct jbd2_buffer_trigger_type *type,
					struct buffer_head *bh,
					void *mapped_data,
					size_t size))
{
	struct ext4_sb_info *sbi = EXT4_SB(sb);

	sbi->s_journal_triggers[type].sb = sb;
	sbi->s_journal_triggers[type].tr_triggers.t_frozen = trigger;
}

static void ext4_free_sbi(struct ext4_sb_info *sbi)
{
	if (!sbi)
		return;

	kfree(sbi->s_blockgroup_lock);
	fs_put_dax(sbi->s_daxdev, NULL);
	kfree(sbi);
}

static struct ext4_sb_info *ext4_alloc_sbi(struct super_block *sb)
{
	struct ext4_sb_info *sbi;

	sbi = kzalloc(sizeof(*sbi), GFP_KERNEL);
	if (!sbi)
		return NULL;

	sbi->s_daxdev = fs_dax_get_by_bdev(sb->s_bdev, &sbi->s_dax_part_off,
					   NULL, NULL);

	sbi->s_blockgroup_lock =
		kzalloc(sizeof(struct blockgroup_lock), GFP_KERNEL);

	if (!sbi->s_blockgroup_lock)
		goto err_out;

	sb->s_fs_info = sbi;
	sbi->s_sb = sb;
	return sbi;
err_out:
	fs_put_dax(sbi->s_daxdev, NULL);
	kfree(sbi);
	return NULL;
}

static void ext4_set_def_opts(struct super_block *sb,
			      struct ext4_super_block *es)
{
	unsigned long def_mount_opts;

	/* Set defaults before we parse the mount options */
	def_mount_opts = le32_to_cpu(es->s_default_mount_opts);
	set_opt(sb, INIT_INODE_TABLE);
	if (def_mount_opts & EXT4_DEFM_DEBUG)
		set_opt(sb, DEBUG);
	if (def_mount_opts & EXT4_DEFM_BSDGROUPS)
		set_opt(sb, GRPID);
	if (def_mount_opts & EXT4_DEFM_UID16)
		set_opt(sb, NO_UID32);
	/* xattr user namespace & acls are now defaulted on */
	set_opt(sb, XATTR_USER);
#ifdef CONFIG_EXT4_FS_POSIX_ACL
	set_opt(sb, POSIX_ACL);
#endif
	if (ext4_has_feature_fast_commit(sb))
		set_opt2(sb, JOURNAL_FAST_COMMIT);
	/* don't forget to enable journal_csum when metadata_csum is enabled. */
	if (ext4_has_metadata_csum(sb))
		set_opt(sb, JOURNAL_CHECKSUM);

	if ((def_mount_opts & EXT4_DEFM_JMODE) == EXT4_DEFM_JMODE_DATA)
		set_opt(sb, JOURNAL_DATA);
	else if ((def_mount_opts & EXT4_DEFM_JMODE) == EXT4_DEFM_JMODE_ORDERED)
		set_opt(sb, ORDERED_DATA);
	else if ((def_mount_opts & EXT4_DEFM_JMODE) == EXT4_DEFM_JMODE_WBACK)
		set_opt(sb, WRITEBACK_DATA);

	if (le16_to_cpu(es->s_errors) == EXT4_ERRORS_PANIC)
		set_opt(sb, ERRORS_PANIC);
	else if (le16_to_cpu(es->s_errors) == EXT4_ERRORS_CONTINUE)
		set_opt(sb, ERRORS_CONT);
	else
		set_opt(sb, ERRORS_RO);
	/* block_validity enabled by default; disable with noblock_validity */
	set_opt(sb, BLOCK_VALIDITY);
	if (def_mount_opts & EXT4_DEFM_DISCARD)
		set_opt(sb, DISCARD);

	if ((def_mount_opts & EXT4_DEFM_NOBARRIER) == 0)
		set_opt(sb, BARRIER);

	/*
	 * enable delayed allocation by default
	 * Use -o nodelalloc to turn it off
	 */
	if (!IS_EXT3_SB(sb) && !IS_EXT2_SB(sb) &&
	    ((def_mount_opts & EXT4_DEFM_NODELALLOC) == 0))
		set_opt(sb, DELALLOC);

	if (sb->s_blocksize == PAGE_SIZE)
		set_opt(sb, DIOREAD_NOLOCK);
}

static int ext4_handle_clustersize(struct super_block *sb)
{
	struct ext4_sb_info *sbi = EXT4_SB(sb);
	struct ext4_super_block *es = sbi->s_es;
	int clustersize;

	/* Handle clustersize */
	clustersize = BLOCK_SIZE << le32_to_cpu(es->s_log_cluster_size);
	if (ext4_has_feature_bigalloc(sb)) {
		if (clustersize < sb->s_blocksize) {
			ext4_msg(sb, KERN_ERR,
				 "cluster size (%d) smaller than "
				 "block size (%lu)", clustersize, sb->s_blocksize);
			return -EINVAL;
		}
		sbi->s_cluster_bits = le32_to_cpu(es->s_log_cluster_size) -
			le32_to_cpu(es->s_log_block_size);
		sbi->s_clusters_per_group =
			le32_to_cpu(es->s_clusters_per_group);
		if (sbi->s_clusters_per_group > sb->s_blocksize * 8) {
			ext4_msg(sb, KERN_ERR,
				 "#clusters per group too big: %lu",
				 sbi->s_clusters_per_group);
			return -EINVAL;
		}
		if (sbi->s_blocks_per_group !=
		    (sbi->s_clusters_per_group * (clustersize / sb->s_blocksize))) {
			ext4_msg(sb, KERN_ERR, "blocks per group (%lu) and "
				 "clusters per group (%lu) inconsistent",
				 sbi->s_blocks_per_group,
				 sbi->s_clusters_per_group);
			return -EINVAL;
		}
	} else {
		if (clustersize != sb->s_blocksize) {
			ext4_msg(sb, KERN_ERR,
				 "fragment/cluster size (%d) != "
				 "block size (%lu)", clustersize, sb->s_blocksize);
			return -EINVAL;
		}
		if (sbi->s_blocks_per_group > sb->s_blocksize * 8) {
			ext4_msg(sb, KERN_ERR,
				 "#blocks per group too big: %lu",
				 sbi->s_blocks_per_group);
			return -EINVAL;
		}
		sbi->s_clusters_per_group = sbi->s_blocks_per_group;
		sbi->s_cluster_bits = 0;
	}
	sbi->s_cluster_ratio = clustersize / sb->s_blocksize;

	/* Do we have standard group size of clustersize * 8 blocks ? */
	if (sbi->s_blocks_per_group == clustersize << 3)
		set_opt2(sb, STD_GROUP_SIZE);

	return 0;
}

static void ext4_fast_commit_init(struct super_block *sb)
{
	struct ext4_sb_info *sbi = EXT4_SB(sb);

	/* Initialize fast commit stuff */
	atomic_set(&sbi->s_fc_subtid, 0);
	INIT_LIST_HEAD(&sbi->s_fc_q[FC_Q_MAIN]);
	INIT_LIST_HEAD(&sbi->s_fc_q[FC_Q_STAGING]);
	INIT_LIST_HEAD(&sbi->s_fc_dentry_q[FC_Q_MAIN]);
	INIT_LIST_HEAD(&sbi->s_fc_dentry_q[FC_Q_STAGING]);
	sbi->s_fc_bytes = 0;
	ext4_clear_mount_flag(sb, EXT4_MF_FC_INELIGIBLE);
	sbi->s_fc_ineligible_tid = 0;
	spin_lock_init(&sbi->s_fc_lock);
	memset(&sbi->s_fc_stats, 0, sizeof(sbi->s_fc_stats));
	sbi->s_fc_replay_state.fc_regions = NULL;
	sbi->s_fc_replay_state.fc_regions_size = 0;
	sbi->s_fc_replay_state.fc_regions_used = 0;
	sbi->s_fc_replay_state.fc_regions_valid = 0;
	sbi->s_fc_replay_state.fc_modified_inodes = NULL;
	sbi->s_fc_replay_state.fc_modified_inodes_size = 0;
	sbi->s_fc_replay_state.fc_modified_inodes_used = 0;
}

static int ext4_inode_info_init(struct super_block *sb,
				struct ext4_super_block *es)
{
	struct ext4_sb_info *sbi = EXT4_SB(sb);

	if (le32_to_cpu(es->s_rev_level) == EXT4_GOOD_OLD_REV) {
		sbi->s_inode_size = EXT4_GOOD_OLD_INODE_SIZE;
		sbi->s_first_ino = EXT4_GOOD_OLD_FIRST_INO;
	} else {
		sbi->s_inode_size = le16_to_cpu(es->s_inode_size);
		sbi->s_first_ino = le32_to_cpu(es->s_first_ino);
		if (sbi->s_first_ino < EXT4_GOOD_OLD_FIRST_INO) {
			ext4_msg(sb, KERN_ERR, "invalid first ino: %u",
				 sbi->s_first_ino);
			return -EINVAL;
		}
		if ((sbi->s_inode_size < EXT4_GOOD_OLD_INODE_SIZE) ||
		    (!is_power_of_2(sbi->s_inode_size)) ||
		    (sbi->s_inode_size > sb->s_blocksize)) {
			ext4_msg(sb, KERN_ERR,
			       "unsupported inode size: %d",
			       sbi->s_inode_size);
			ext4_msg(sb, KERN_ERR, "blocksize: %lu", sb->s_blocksize);
			return -EINVAL;
		}
		/*
		 * i_atime_extra is the last extra field available for
		 * [acm]times in struct ext4_inode. Checking for that
		 * field should suffice to ensure we have extra space
		 * for all three.
		 */
		if (sbi->s_inode_size >= offsetof(struct ext4_inode, i_atime_extra) +
			sizeof(((struct ext4_inode *)0)->i_atime_extra)) {
			sb->s_time_gran = 1;
			sb->s_time_max = EXT4_EXTRA_TIMESTAMP_MAX;
		} else {
			sb->s_time_gran = NSEC_PER_SEC;
			sb->s_time_max = EXT4_NON_EXTRA_TIMESTAMP_MAX;
		}
		sb->s_time_min = EXT4_TIMESTAMP_MIN;
	}

	if (sbi->s_inode_size > EXT4_GOOD_OLD_INODE_SIZE) {
		sbi->s_want_extra_isize = sizeof(struct ext4_inode) -
			EXT4_GOOD_OLD_INODE_SIZE;
		if (ext4_has_feature_extra_isize(sb)) {
			unsigned v, max = (sbi->s_inode_size -
					   EXT4_GOOD_OLD_INODE_SIZE);

			v = le16_to_cpu(es->s_want_extra_isize);
			if (v > max) {
				ext4_msg(sb, KERN_ERR,
					 "bad s_want_extra_isize: %d", v);
				return -EINVAL;
			}
			if (sbi->s_want_extra_isize < v)
				sbi->s_want_extra_isize = v;

			v = le16_to_cpu(es->s_min_extra_isize);
			if (v > max) {
				ext4_msg(sb, KERN_ERR,
					 "bad s_min_extra_isize: %d", v);
				return -EINVAL;
			}
			if (sbi->s_want_extra_isize < v)
				sbi->s_want_extra_isize = v;
		}
	}

	return 0;
}

#if IS_ENABLED(CONFIG_UNICODE)
static int ext4_encoding_init(struct super_block *sb, struct ext4_super_block *es)
{
	const struct ext4_sb_encodings *encoding_info;
	struct unicode_map *encoding;
	__u16 encoding_flags = le16_to_cpu(es->s_encoding_flags);

	if (!ext4_has_feature_casefold(sb) || sb->s_encoding)
		return 0;

	encoding_info = ext4_sb_read_encoding(es);
	if (!encoding_info) {
		ext4_msg(sb, KERN_ERR,
			"Encoding requested by superblock is unknown");
		return -EINVAL;
	}

	encoding = utf8_load(encoding_info->version);
	if (IS_ERR(encoding)) {
		ext4_msg(sb, KERN_ERR,
			"can't mount with superblock charset: %s-%u.%u.%u "
			"not supported by the kernel. flags: 0x%x.",
			encoding_info->name,
			unicode_major(encoding_info->version),
			unicode_minor(encoding_info->version),
			unicode_rev(encoding_info->version),
			encoding_flags);
		return -EINVAL;
	}
	ext4_msg(sb, KERN_INFO,"Using encoding defined by superblock: "
		"%s-%u.%u.%u with flags 0x%hx", encoding_info->name,
		unicode_major(encoding_info->version),
		unicode_minor(encoding_info->version),
		unicode_rev(encoding_info->version),
		encoding_flags);

	sb->s_encoding = encoding;
	sb->s_encoding_flags = encoding_flags;

	return 0;
}
#else
static inline int ext4_encoding_init(struct super_block *sb, struct ext4_super_block *es)
{
	return 0;
}
#endif

static int ext4_init_metadata_csum(struct super_block *sb, struct ext4_super_block *es)
{
	struct ext4_sb_info *sbi = EXT4_SB(sb);

	/* Warn if metadata_csum and gdt_csum are both set. */
	if (ext4_has_feature_metadata_csum(sb) &&
	    ext4_has_feature_gdt_csum(sb))
		ext4_warning(sb, "metadata_csum and uninit_bg are "
			     "redundant flags; please run fsck.");

	/* Check for a known checksum algorithm */
	if (!ext4_verify_csum_type(sb, es)) {
		ext4_msg(sb, KERN_ERR, "VFS: Found ext4 filesystem with "
			 "unknown checksum algorithm.");
		return -EINVAL;
	}
	ext4_setup_csum_trigger(sb, EXT4_JTR_ORPHAN_FILE,
				ext4_orphan_file_block_trigger);

	/* Load the checksum driver */
	sbi->s_chksum_driver = crypto_alloc_shash("crc32c", 0, 0);
	if (IS_ERR(sbi->s_chksum_driver)) {
		int ret = PTR_ERR(sbi->s_chksum_driver);
		ext4_msg(sb, KERN_ERR, "Cannot load crc32c driver.");
		sbi->s_chksum_driver = NULL;
		return ret;
	}

	/* Check superblock checksum */
	if (!ext4_superblock_csum_verify(sb, es)) {
		ext4_msg(sb, KERN_ERR, "VFS: Found ext4 filesystem with "
			 "invalid superblock checksum.  Run e2fsck?");
		return -EFSBADCRC;
	}

	/* Precompute checksum seed for all metadata */
	if (ext4_has_feature_csum_seed(sb))
		sbi->s_csum_seed = le32_to_cpu(es->s_checksum_seed);
	else if (ext4_has_metadata_csum(sb) || ext4_has_feature_ea_inode(sb))
		sbi->s_csum_seed = ext4_chksum(sbi, ~0, es->s_uuid,
					       sizeof(es->s_uuid));
	return 0;
}

static int ext4_check_feature_compatibility(struct super_block *sb,
					    struct ext4_super_block *es,
					    int silent)
{
	struct ext4_sb_info *sbi = EXT4_SB(sb);

	if (le32_to_cpu(es->s_rev_level) == EXT4_GOOD_OLD_REV &&
	    (ext4_has_compat_features(sb) ||
	     ext4_has_ro_compat_features(sb) ||
	     ext4_has_incompat_features(sb)))
		ext4_msg(sb, KERN_WARNING,
		       "feature flags set on rev 0 fs, "
		       "running e2fsck is recommended");

	if (es->s_creator_os == cpu_to_le32(EXT4_OS_HURD)) {
		set_opt2(sb, HURD_COMPAT);
		if (ext4_has_feature_64bit(sb)) {
			ext4_msg(sb, KERN_ERR,
				 "The Hurd can't support 64-bit file systems");
			return -EINVAL;
		}

		/*
		 * ea_inode feature uses l_i_version field which is not
		 * available in HURD_COMPAT mode.
		 */
		if (ext4_has_feature_ea_inode(sb)) {
			ext4_msg(sb, KERN_ERR,
				 "ea_inode feature is not supported for Hurd");
			return -EINVAL;
		}
	}

	if (IS_EXT2_SB(sb)) {
		if (ext2_feature_set_ok(sb))
			ext4_msg(sb, KERN_INFO, "mounting ext2 file system "
				 "using the ext4 subsystem");
		else {
			/*
			 * If we're probing be silent, if this looks like
			 * it's actually an ext[34] filesystem.
			 */
			if (silent && ext4_feature_set_ok(sb, sb_rdonly(sb)))
				return -EINVAL;
			ext4_msg(sb, KERN_ERR, "couldn't mount as ext2 due "
				 "to feature incompatibilities");
			return -EINVAL;
		}
	}

	if (IS_EXT3_SB(sb)) {
		if (ext3_feature_set_ok(sb))
			ext4_msg(sb, KERN_INFO, "mounting ext3 file system "
				 "using the ext4 subsystem");
		else {
			/*
			 * If we're probing be silent, if this looks like
			 * it's actually an ext4 filesystem.
			 */
			if (silent && ext4_feature_set_ok(sb, sb_rdonly(sb)))
				return -EINVAL;
			ext4_msg(sb, KERN_ERR, "couldn't mount as ext3 due "
				 "to feature incompatibilities");
			return -EINVAL;
		}
	}

	/*
	 * Check feature flags regardless of the revision level, since we
	 * previously didn't change the revision level when setting the flags,
	 * so there is a chance incompat flags are set on a rev 0 filesystem.
	 */
	if (!ext4_feature_set_ok(sb, (sb_rdonly(sb))))
		return -EINVAL;

	if (sbi->s_daxdev) {
		if (sb->s_blocksize == PAGE_SIZE)
			set_bit(EXT4_FLAGS_BDEV_IS_DAX, &sbi->s_ext4_flags);
		else
			ext4_msg(sb, KERN_ERR, "unsupported blocksize for DAX\n");
	}

	if (sbi->s_mount_opt & EXT4_MOUNT_DAX_ALWAYS) {
		if (ext4_has_feature_inline_data(sb)) {
			ext4_msg(sb, KERN_ERR, "Cannot use DAX on a filesystem"
					" that may contain inline data");
			return -EINVAL;
		}
		if (!test_bit(EXT4_FLAGS_BDEV_IS_DAX, &sbi->s_ext4_flags)) {
			ext4_msg(sb, KERN_ERR,
				"DAX unsupported by block device.");
			return -EINVAL;
		}
	}

	if (ext4_has_feature_encrypt(sb) && es->s_encryption_level) {
		ext4_msg(sb, KERN_ERR, "Unsupported encryption level %d",
			 es->s_encryption_level);
		return -EINVAL;
	}

	return 0;
}

static int ext4_check_geometry(struct super_block *sb,
			       struct ext4_super_block *es)
{
	struct ext4_sb_info *sbi = EXT4_SB(sb);
	__u64 blocks_count;
	int err;

	if (le16_to_cpu(sbi->s_es->s_reserved_gdt_blocks) > (sb->s_blocksize / 4)) {
		ext4_msg(sb, KERN_ERR,
			 "Number of reserved GDT blocks insanely large: %d",
			 le16_to_cpu(sbi->s_es->s_reserved_gdt_blocks));
		return -EINVAL;
	}
	/*
	 * Test whether we have more sectors than will fit in sector_t,
	 * and whether the max offset is addressable by the page cache.
	 */
	err = generic_check_addressable(sb->s_blocksize_bits,
					ext4_blocks_count(es));
	if (err) {
		ext4_msg(sb, KERN_ERR, "filesystem"
			 " too large to mount safely on this system");
		return err;
	}

	/* check blocks count against device size */
	blocks_count = sb_bdev_nr_blocks(sb);
	if (blocks_count && ext4_blocks_count(es) > blocks_count) {
		ext4_msg(sb, KERN_WARNING, "bad geometry: block count %llu "
		       "exceeds size of device (%llu blocks)",
		       ext4_blocks_count(es), blocks_count);
		return -EINVAL;
	}

	/*
	 * It makes no sense for the first data block to be beyond the end
	 * of the filesystem.
	 */
	if (le32_to_cpu(es->s_first_data_block) >= ext4_blocks_count(es)) {
		ext4_msg(sb, KERN_WARNING, "bad geometry: first data "
			 "block %u is beyond end of filesystem (%llu)",
			 le32_to_cpu(es->s_first_data_block),
			 ext4_blocks_count(es));
		return -EINVAL;
	}
	if ((es->s_first_data_block == 0) && (es->s_log_block_size == 0) &&
	    (sbi->s_cluster_ratio == 1)) {
		ext4_msg(sb, KERN_WARNING, "bad geometry: first data "
			 "block is 0 with a 1k block and cluster size");
		return -EINVAL;
	}

	blocks_count = (ext4_blocks_count(es) -
			le32_to_cpu(es->s_first_data_block) +
			EXT4_BLOCKS_PER_GROUP(sb) - 1);
	do_div(blocks_count, EXT4_BLOCKS_PER_GROUP(sb));
	if (blocks_count > ((uint64_t)1<<32) - EXT4_DESC_PER_BLOCK(sb)) {
		ext4_msg(sb, KERN_WARNING, "groups count too large: %llu "
		       "(block count %llu, first data block %u, "
		       "blocks per group %lu)", blocks_count,
		       ext4_blocks_count(es),
		       le32_to_cpu(es->s_first_data_block),
		       EXT4_BLOCKS_PER_GROUP(sb));
		return -EINVAL;
	}
	sbi->s_groups_count = blocks_count;
	sbi->s_blockfile_groups = min_t(ext4_group_t, sbi->s_groups_count,
			(EXT4_MAX_BLOCK_FILE_PHYS / EXT4_BLOCKS_PER_GROUP(sb)));
	if (((u64)sbi->s_groups_count * sbi->s_inodes_per_group) !=
	    le32_to_cpu(es->s_inodes_count)) {
		ext4_msg(sb, KERN_ERR, "inodes count not valid: %u vs %llu",
			 le32_to_cpu(es->s_inodes_count),
			 ((u64)sbi->s_groups_count * sbi->s_inodes_per_group));
		return -EINVAL;
	}

	return 0;
}

static int ext4_group_desc_init(struct super_block *sb,
				struct ext4_super_block *es,
				ext4_fsblk_t logical_sb_block,
				ext4_group_t *first_not_zeroed)
{
	struct ext4_sb_info *sbi = EXT4_SB(sb);
	unsigned int db_count;
	ext4_fsblk_t block;
	int i;

	db_count = (sbi->s_groups_count + EXT4_DESC_PER_BLOCK(sb) - 1) /
		   EXT4_DESC_PER_BLOCK(sb);
	if (ext4_has_feature_meta_bg(sb)) {
		if (le32_to_cpu(es->s_first_meta_bg) > db_count) {
			ext4_msg(sb, KERN_WARNING,
				 "first meta block group too large: %u "
				 "(group descriptor block count %u)",
				 le32_to_cpu(es->s_first_meta_bg), db_count);
			return -EINVAL;
		}
	}
	rcu_assign_pointer(sbi->s_group_desc,
			   kvmalloc_array(db_count,
					  sizeof(struct buffer_head *),
					  GFP_KERNEL));
	if (sbi->s_group_desc == NULL) {
		ext4_msg(sb, KERN_ERR, "not enough memory");
		return -ENOMEM;
	}

	bgl_lock_init(sbi->s_blockgroup_lock);

	/* Pre-read the descriptors into the buffer cache */
	for (i = 0; i < db_count; i++) {
		block = descriptor_loc(sb, logical_sb_block, i);
		ext4_sb_breadahead_unmovable(sb, block);
	}

	for (i = 0; i < db_count; i++) {
		struct buffer_head *bh;

		block = descriptor_loc(sb, logical_sb_block, i);
		bh = ext4_sb_bread_unmovable(sb, block);
		if (IS_ERR(bh)) {
			ext4_msg(sb, KERN_ERR,
			       "can't read group descriptor %d", i);
			sbi->s_gdb_count = i;
			return PTR_ERR(bh);
		}
		rcu_read_lock();
		rcu_dereference(sbi->s_group_desc)[i] = bh;
		rcu_read_unlock();
	}
	sbi->s_gdb_count = db_count;
	if (!ext4_check_descriptors(sb, logical_sb_block, first_not_zeroed)) {
		ext4_msg(sb, KERN_ERR, "group descriptors corrupted!");
		return -EFSCORRUPTED;
	}

	return 0;
}

static int ext4_load_and_init_journal(struct super_block *sb,
				      struct ext4_super_block *es,
				      struct ext4_fs_context *ctx)
{
	struct ext4_sb_info *sbi = EXT4_SB(sb);
	int err;

	err = ext4_load_journal(sb, es, ctx->journal_devnum);
	if (err)
		return err;

	if (ext4_has_feature_64bit(sb) &&
	    !jbd2_journal_set_features(EXT4_SB(sb)->s_journal, 0, 0,
				       JBD2_FEATURE_INCOMPAT_64BIT)) {
		ext4_msg(sb, KERN_ERR, "Failed to set 64-bit journal feature");
		goto out;
	}

	if (!set_journal_csum_feature_set(sb)) {
		ext4_msg(sb, KERN_ERR, "Failed to set journal checksum "
			 "feature set");
		goto out;
	}

	if (test_opt2(sb, JOURNAL_FAST_COMMIT) &&
		!jbd2_journal_set_features(EXT4_SB(sb)->s_journal, 0, 0,
					  JBD2_FEATURE_INCOMPAT_FAST_COMMIT)) {
		ext4_msg(sb, KERN_ERR,
			"Failed to set fast commit journal feature");
		goto out;
	}

	/* We have now updated the journal if required, so we can
	 * validate the data journaling mode. */
	switch (test_opt(sb, DATA_FLAGS)) {
	case 0:
		/* No mode set, assume a default based on the journal
		 * capabilities: ORDERED_DATA if the journal can
		 * cope, else JOURNAL_DATA
		 */
		if (jbd2_journal_check_available_features
		    (sbi->s_journal, 0, 0, JBD2_FEATURE_INCOMPAT_REVOKE)) {
			set_opt(sb, ORDERED_DATA);
			sbi->s_def_mount_opt |= EXT4_MOUNT_ORDERED_DATA;
		} else {
			set_opt(sb, JOURNAL_DATA);
			sbi->s_def_mount_opt |= EXT4_MOUNT_JOURNAL_DATA;
		}
		break;

	case EXT4_MOUNT_ORDERED_DATA:
	case EXT4_MOUNT_WRITEBACK_DATA:
		if (!jbd2_journal_check_available_features
		    (sbi->s_journal, 0, 0, JBD2_FEATURE_INCOMPAT_REVOKE)) {
			ext4_msg(sb, KERN_ERR, "Journal does not support "
			       "requested data journaling mode");
			goto out;
		}
		break;
	default:
		break;
	}

	if (test_opt(sb, DATA_FLAGS) == EXT4_MOUNT_ORDERED_DATA &&
	    test_opt(sb, JOURNAL_ASYNC_COMMIT)) {
		ext4_msg(sb, KERN_ERR, "can't mount with "
			"journal_async_commit in data=ordered mode");
		goto out;
	}

	set_task_ioprio(sbi->s_journal->j_task, ctx->journal_ioprio);

	sbi->s_journal->j_submit_inode_data_buffers =
		ext4_journal_submit_inode_data_buffers;
	sbi->s_journal->j_finish_inode_data_buffers =
		ext4_journal_finish_inode_data_buffers;

	return 0;

out:
	/* flush s_error_work before journal destroy. */
	flush_work(&sbi->s_error_work);
	jbd2_journal_destroy(sbi->s_journal);
	sbi->s_journal = NULL;
	return -EINVAL;
}

static int ext4_check_journal_data_mode(struct super_block *sb)
{
	if (test_opt(sb, DATA_FLAGS) == EXT4_MOUNT_JOURNAL_DATA) {
		printk_once(KERN_WARNING "EXT4-fs: Warning: mounting with "
			    "data=journal disables delayed allocation, "
			    "dioread_nolock, O_DIRECT and fast_commit support!\n");
		/* can't mount with both data=journal and dioread_nolock. */
		clear_opt(sb, DIOREAD_NOLOCK);
		clear_opt2(sb, JOURNAL_FAST_COMMIT);
		if (test_opt2(sb, EXPLICIT_DELALLOC)) {
			ext4_msg(sb, KERN_ERR, "can't mount with "
				 "both data=journal and delalloc");
			return -EINVAL;
		}
		if (test_opt(sb, DAX_ALWAYS)) {
			ext4_msg(sb, KERN_ERR, "can't mount with "
				 "both data=journal and dax");
			return -EINVAL;
		}
		if (ext4_has_feature_encrypt(sb)) {
			ext4_msg(sb, KERN_WARNING,
				 "encrypted files will use data=ordered "
				 "instead of data journaling mode");
		}
		if (test_opt(sb, DELALLOC))
			clear_opt(sb, DELALLOC);
	} else {
		sb->s_iflags |= SB_I_CGROUPWB;
	}

	return 0;
}

static int ext4_load_super(struct super_block *sb, ext4_fsblk_t *lsb,
			   int silent)
{
	struct ext4_sb_info *sbi = EXT4_SB(sb);
	struct ext4_super_block *es;
	ext4_fsblk_t logical_sb_block;
	unsigned long offset = 0;
	struct buffer_head *bh;
	int ret = -EINVAL;
	int blocksize;

	blocksize = sb_min_blocksize(sb, EXT4_MIN_BLOCK_SIZE);
	if (!blocksize) {
		ext4_msg(sb, KERN_ERR, "unable to set blocksize");
		return -EINVAL;
	}

	/*
	 * The ext4 superblock will not be buffer aligned for other than 1kB
	 * block sizes.  We need to calculate the offset from buffer start.
	 */
	if (blocksize != EXT4_MIN_BLOCK_SIZE) {
		logical_sb_block = sbi->s_sb_block * EXT4_MIN_BLOCK_SIZE;
		offset = do_div(logical_sb_block, blocksize);
	} else {
		logical_sb_block = sbi->s_sb_block;
	}

	bh = ext4_sb_bread_unmovable(sb, logical_sb_block);
	if (IS_ERR(bh)) {
		ext4_msg(sb, KERN_ERR, "unable to read superblock");
		return PTR_ERR(bh);
	}
	/*
	 * Note: s_es must be initialized as soon as possible because
	 *       some ext4 macro-instructions depend on its value
	 */
	es = (struct ext4_super_block *) (bh->b_data + offset);
	sbi->s_es = es;
	sb->s_magic = le16_to_cpu(es->s_magic);
	if (sb->s_magic != EXT4_SUPER_MAGIC) {
		if (!silent)
			ext4_msg(sb, KERN_ERR, "VFS: Can't find ext4 filesystem");
		goto out;
	}

	if (le32_to_cpu(es->s_log_block_size) >
	    (EXT4_MAX_BLOCK_LOG_SIZE - EXT4_MIN_BLOCK_LOG_SIZE)) {
		ext4_msg(sb, KERN_ERR,
			 "Invalid log block size: %u",
			 le32_to_cpu(es->s_log_block_size));
		goto out;
	}
	if (le32_to_cpu(es->s_log_cluster_size) >
	    (EXT4_MAX_CLUSTER_LOG_SIZE - EXT4_MIN_BLOCK_LOG_SIZE)) {
		ext4_msg(sb, KERN_ERR,
			 "Invalid log cluster size: %u",
			 le32_to_cpu(es->s_log_cluster_size));
		goto out;
	}

	blocksize = EXT4_MIN_BLOCK_SIZE << le32_to_cpu(es->s_log_block_size);

	/*
	 * If the default block size is not the same as the real block size,
	 * we need to reload it.
	 */
	if (sb->s_blocksize == blocksize) {
		*lsb = logical_sb_block;
		sbi->s_sbh = bh;
		return 0;
	}

	/*
	 * bh must be released before kill_bdev(), otherwise
	 * it won't be freed and its page also. kill_bdev()
	 * is called by sb_set_blocksize().
	 */
	brelse(bh);
	/* Validate the filesystem blocksize */
	if (!sb_set_blocksize(sb, blocksize)) {
		ext4_msg(sb, KERN_ERR, "bad block size %d",
				blocksize);
		bh = NULL;
		goto out;
	}

	logical_sb_block = sbi->s_sb_block * EXT4_MIN_BLOCK_SIZE;
	offset = do_div(logical_sb_block, blocksize);
	bh = ext4_sb_bread_unmovable(sb, logical_sb_block);
	if (IS_ERR(bh)) {
		ext4_msg(sb, KERN_ERR, "Can't read superblock on 2nd try");
		ret = PTR_ERR(bh);
		bh = NULL;
		goto out;
	}
	es = (struct ext4_super_block *)(bh->b_data + offset);
	sbi->s_es = es;
	if (es->s_magic != cpu_to_le16(EXT4_SUPER_MAGIC)) {
		ext4_msg(sb, KERN_ERR, "Magic mismatch, very weird!");
		goto out;
	}
	*lsb = logical_sb_block;
	sbi->s_sbh = bh;
	return 0;
out:
	brelse(bh);
	return ret;
}

static void ext4_hash_info_init(struct super_block *sb)
{
	struct ext4_sb_info *sbi = EXT4_SB(sb);
	struct ext4_super_block *es = sbi->s_es;
	unsigned int i;

	for (i = 0; i < 4; i++)
		sbi->s_hash_seed[i] = le32_to_cpu(es->s_hash_seed[i]);

	sbi->s_def_hash_version = es->s_def_hash_version;
	if (ext4_has_feature_dir_index(sb)) {
		i = le32_to_cpu(es->s_flags);
		if (i & EXT2_FLAGS_UNSIGNED_HASH)
			sbi->s_hash_unsigned = 3;
		else if ((i & EXT2_FLAGS_SIGNED_HASH) == 0) {
#ifdef __CHAR_UNSIGNED__
			if (!sb_rdonly(sb))
				es->s_flags |=
					cpu_to_le32(EXT2_FLAGS_UNSIGNED_HASH);
			sbi->s_hash_unsigned = 3;
#else
			if (!sb_rdonly(sb))
				es->s_flags |=
					cpu_to_le32(EXT2_FLAGS_SIGNED_HASH);
#endif
		}
	}
}

static int ext4_block_group_meta_init(struct super_block *sb, int silent)
{
	struct ext4_sb_info *sbi = EXT4_SB(sb);
	struct ext4_super_block *es = sbi->s_es;
	int has_huge_files;

	has_huge_files = ext4_has_feature_huge_file(sb);
	sbi->s_bitmap_maxbytes = ext4_max_bitmap_size(sb->s_blocksize_bits,
						      has_huge_files);
	sb->s_maxbytes = ext4_max_size(sb->s_blocksize_bits, has_huge_files);

	sbi->s_desc_size = le16_to_cpu(es->s_desc_size);
	if (ext4_has_feature_64bit(sb)) {
		if (sbi->s_desc_size < EXT4_MIN_DESC_SIZE_64BIT ||
		    sbi->s_desc_size > EXT4_MAX_DESC_SIZE ||
		    !is_power_of_2(sbi->s_desc_size)) {
			ext4_msg(sb, KERN_ERR,
			       "unsupported descriptor size %lu",
			       sbi->s_desc_size);
			return -EINVAL;
		}
	} else
		sbi->s_desc_size = EXT4_MIN_DESC_SIZE;

	sbi->s_blocks_per_group = le32_to_cpu(es->s_blocks_per_group);
	sbi->s_inodes_per_group = le32_to_cpu(es->s_inodes_per_group);

	sbi->s_inodes_per_block = sb->s_blocksize / EXT4_INODE_SIZE(sb);
	if (sbi->s_inodes_per_block == 0 || sbi->s_blocks_per_group == 0) {
		if (!silent)
			ext4_msg(sb, KERN_ERR, "VFS: Can't find ext4 filesystem");
		return -EINVAL;
	}
	if (sbi->s_inodes_per_group < sbi->s_inodes_per_block ||
	    sbi->s_inodes_per_group > sb->s_blocksize * 8) {
		ext4_msg(sb, KERN_ERR, "invalid inodes per group: %lu\n",
			 sbi->s_inodes_per_group);
		return -EINVAL;
	}
	sbi->s_itb_per_group = sbi->s_inodes_per_group /
					sbi->s_inodes_per_block;
	sbi->s_desc_per_block = sb->s_blocksize / EXT4_DESC_SIZE(sb);
	sbi->s_mount_state = le16_to_cpu(es->s_state) & ~EXT4_FC_REPLAY;
	sbi->s_addr_per_block_bits = ilog2(EXT4_ADDR_PER_BLOCK(sb));
	sbi->s_desc_per_block_bits = ilog2(EXT4_DESC_PER_BLOCK(sb));

	return 0;
}

static int __ext4_fill_super(struct fs_context *fc, struct super_block *sb)
{
	struct ext4_super_block *es = NULL;
	struct ext4_sb_info *sbi = EXT4_SB(sb);
	ext4_fsblk_t logical_sb_block;
	struct inode *root;
	int needs_recovery;
	int err;
	ext4_group_t first_not_zeroed;
	struct ext4_fs_context *ctx = fc->fs_private;
	int silent = fc->sb_flags & SB_SILENT;

	/* Set defaults for the variables that will be set during parsing */
	if (!(ctx->spec & EXT4_SPEC_JOURNAL_IOPRIO))
		ctx->journal_ioprio = DEFAULT_JOURNAL_IOPRIO;

	sbi->s_inode_readahead_blks = EXT4_DEF_INODE_READAHEAD_BLKS;
	sbi->s_sectors_written_start =
		part_stat_read(sb->s_bdev, sectors[STAT_WRITE]);

	err = ext4_load_super(sb, &logical_sb_block, silent);
	if (err)
		goto out_fail;

	es = sbi->s_es;
	sbi->s_kbytes_written = le64_to_cpu(es->s_kbytes_written);

	err = ext4_init_metadata_csum(sb, es);
	if (err)
		goto failed_mount;

	ext4_set_def_opts(sb, es);

	sbi->s_resuid = make_kuid(&init_user_ns, le16_to_cpu(es->s_def_resuid));
	sbi->s_resgid = make_kgid(&init_user_ns, le16_to_cpu(es->s_def_resgid));
	sbi->s_commit_interval = JBD2_DEFAULT_MAX_COMMIT_AGE * HZ;
	sbi->s_min_batch_time = EXT4_DEF_MIN_BATCH_TIME;
	sbi->s_max_batch_time = EXT4_DEF_MAX_BATCH_TIME;

	/*
	 * set default s_li_wait_mult for lazyinit, for the case there is
	 * no mount option specified.
	 */
	sbi->s_li_wait_mult = EXT4_DEF_LI_WAIT_MULT;

	err = ext4_inode_info_init(sb, es);
	if (err)
		goto failed_mount;

	err = parse_apply_sb_mount_options(sb, ctx);
	if (err < 0)
		goto failed_mount;

	sbi->s_def_mount_opt = sbi->s_mount_opt;
	sbi->s_def_mount_opt2 = sbi->s_mount_opt2;

	err = ext4_check_opt_consistency(fc, sb);
	if (err < 0)
		goto failed_mount;

	ext4_apply_options(fc, sb);

	err = ext4_encoding_init(sb, es);
	if (err)
		goto failed_mount;

	err = ext4_check_journal_data_mode(sb);
	if (err)
		goto failed_mount;

	sb->s_flags = (sb->s_flags & ~SB_POSIXACL) |
		(test_opt(sb, POSIX_ACL) ? SB_POSIXACL : 0);

	/* i_version is always enabled now */
	sb->s_flags |= SB_I_VERSION;

	err = ext4_check_feature_compatibility(sb, es, silent);
	if (err)
		goto failed_mount;

	err = ext4_block_group_meta_init(sb, silent);
	if (err)
		goto failed_mount;

	ext4_hash_info_init(sb);

	err = ext4_handle_clustersize(sb);
	if (err)
		goto failed_mount;

	err = ext4_check_geometry(sb, es);
	if (err)
		goto failed_mount;

	timer_setup(&sbi->s_err_report, print_daily_error_info, 0);
	spin_lock_init(&sbi->s_error_lock);
	INIT_WORK(&sbi->s_error_work, flush_stashed_error_work);

	err = ext4_group_desc_init(sb, es, logical_sb_block, &first_not_zeroed);
	if (err)
		goto failed_mount3;

	err = ext4_es_register_shrinker(sbi);
	if (err)
		goto failed_mount3;

	sbi->s_stripe = ext4_get_stripe_size(sbi);
	/*
	 * It's hard to get stripe aligned blocks if stripe is not aligned with
	 * cluster, just disable stripe and alert user to simpfy code and avoid
	 * stripe aligned allocation which will rarely successes.
	 */
	if (sbi->s_stripe > 0 && sbi->s_cluster_ratio > 1 &&
	    sbi->s_stripe % sbi->s_cluster_ratio != 0) {
		ext4_msg(sb, KERN_WARNING,
			 "stripe (%lu) is not aligned with cluster size (%u), "
			 "stripe is disabled",
			 sbi->s_stripe, sbi->s_cluster_ratio);
		sbi->s_stripe = 0;
	}
	sbi->s_extent_max_zeroout_kb = 32;

	/*
	 * set up enough so that it can read an inode
	 */
	sb->s_op = &ext4_sops;
	sb->s_export_op = &ext4_export_ops;
	sb->s_xattr = ext4_xattr_handlers;
#ifdef CONFIG_FS_ENCRYPTION
	sb->s_cop = &ext4_cryptops;
#endif
#ifdef CONFIG_FS_VERITY
	sb->s_vop = &ext4_verityops;
#endif
#ifdef CONFIG_QUOTA
	sb->dq_op = &ext4_quota_operations;
	if (ext4_has_feature_quota(sb))
		sb->s_qcop = &dquot_quotactl_sysfile_ops;
	else
		sb->s_qcop = &ext4_qctl_operations;
	sb->s_quota_types = QTYPE_MASK_USR | QTYPE_MASK_GRP | QTYPE_MASK_PRJ;
#endif
	memcpy(&sb->s_uuid, es->s_uuid, sizeof(es->s_uuid));

	INIT_LIST_HEAD(&sbi->s_orphan); /* unlinked but open files */
	mutex_init(&sbi->s_orphan_lock);

	ext4_fast_commit_init(sb);

	sb->s_root = NULL;

	needs_recovery = (es->s_last_orphan != 0 ||
			  ext4_has_feature_orphan_present(sb) ||
			  ext4_has_feature_journal_needs_recovery(sb));

	if (ext4_has_feature_mmp(sb) && !sb_rdonly(sb)) {
		err = ext4_multi_mount_protect(sb, le64_to_cpu(es->s_mmp_block));
		if (err)
			goto failed_mount3a;
	}

	err = -EINVAL;
	/*
	 * The first inode we look at is the journal inode.  Don't try
	 * root first: it may be modified in the journal!
	 */
	if (!test_opt(sb, NOLOAD) && ext4_has_feature_journal(sb)) {
		err = ext4_load_and_init_journal(sb, es, ctx);
		if (err)
			goto failed_mount3a;
	} else if (test_opt(sb, NOLOAD) && !sb_rdonly(sb) &&
		   ext4_has_feature_journal_needs_recovery(sb)) {
		ext4_msg(sb, KERN_ERR, "required journal recovery "
		       "suppressed and not mounted read-only");
		goto failed_mount3a;
	} else {
		/* Nojournal mode, all journal mount options are illegal */
		if (test_opt(sb, JOURNAL_ASYNC_COMMIT)) {
			ext4_msg(sb, KERN_ERR, "can't mount with "
				 "journal_async_commit, fs mounted w/o journal");
			goto failed_mount3a;
		}

		if (test_opt2(sb, EXPLICIT_JOURNAL_CHECKSUM)) {
			ext4_msg(sb, KERN_ERR, "can't mount with "
				 "journal_checksum, fs mounted w/o journal");
			goto failed_mount3a;
		}
		if (sbi->s_commit_interval != JBD2_DEFAULT_MAX_COMMIT_AGE*HZ) {
			ext4_msg(sb, KERN_ERR, "can't mount with "
				 "commit=%lu, fs mounted w/o journal",
				 sbi->s_commit_interval / HZ);
			goto failed_mount3a;
		}
		if (EXT4_MOUNT_DATA_FLAGS &
		    (sbi->s_mount_opt ^ sbi->s_def_mount_opt)) {
			ext4_msg(sb, KERN_ERR, "can't mount with "
				 "data=, fs mounted w/o journal");
			goto failed_mount3a;
		}
		sbi->s_def_mount_opt &= ~EXT4_MOUNT_JOURNAL_CHECKSUM;
		clear_opt(sb, JOURNAL_CHECKSUM);
		clear_opt(sb, DATA_FLAGS);
		clear_opt2(sb, JOURNAL_FAST_COMMIT);
		sbi->s_journal = NULL;
		needs_recovery = 0;
	}

	if (!test_opt(sb, NO_MBCACHE)) {
		sbi->s_ea_block_cache = ext4_xattr_create_cache();
		if (!sbi->s_ea_block_cache) {
			ext4_msg(sb, KERN_ERR,
				 "Failed to create ea_block_cache");
			err = -EINVAL;
			goto failed_mount_wq;
		}

		if (ext4_has_feature_ea_inode(sb)) {
			sbi->s_ea_inode_cache = ext4_xattr_create_cache();
			if (!sbi->s_ea_inode_cache) {
				ext4_msg(sb, KERN_ERR,
					 "Failed to create ea_inode_cache");
				err = -EINVAL;
				goto failed_mount_wq;
			}
		}
	}

	/*
	 * Get the # of file system overhead blocks from the
	 * superblock if present.
	 */
	sbi->s_overhead = le32_to_cpu(es->s_overhead_clusters);
	/* ignore the precalculated value if it is ridiculous */
	if (sbi->s_overhead > ext4_blocks_count(es))
		sbi->s_overhead = 0;
	/*
	 * If the bigalloc feature is not enabled recalculating the
	 * overhead doesn't take long, so we might as well just redo
	 * it to make sure we are using the correct value.
	 */
	if (!ext4_has_feature_bigalloc(sb))
		sbi->s_overhead = 0;
	if (sbi->s_overhead == 0) {
		err = ext4_calculate_overhead(sb);
		if (err)
			goto failed_mount_wq;
	}

	/*
	 * The maximum number of concurrent works can be high and
	 * concurrency isn't really necessary.  Limit it to 1.
	 */
	EXT4_SB(sb)->rsv_conversion_wq =
		alloc_workqueue("ext4-rsv-conversion", WQ_MEM_RECLAIM | WQ_UNBOUND, 1);
	if (!EXT4_SB(sb)->rsv_conversion_wq) {
		printk(KERN_ERR "EXT4-fs: failed to create workqueue\n");
		err = -ENOMEM;
		goto failed_mount4;
	}

	/*
	 * The jbd2_journal_load will have done any necessary log recovery,
	 * so we can safely mount the rest of the filesystem now.
	 */

	root = ext4_iget(sb, EXT4_ROOT_INO, EXT4_IGET_SPECIAL);
	if (IS_ERR(root)) {
		ext4_msg(sb, KERN_ERR, "get root inode failed");
		err = PTR_ERR(root);
		root = NULL;
		goto failed_mount4;
	}
	if (!S_ISDIR(root->i_mode) || !root->i_blocks || !root->i_size) {
		ext4_msg(sb, KERN_ERR, "corrupt root inode, run e2fsck");
		iput(root);
		err = -EFSCORRUPTED;
		goto failed_mount4;
	}

	sb->s_root = d_make_root(root);
	if (!sb->s_root) {
		ext4_msg(sb, KERN_ERR, "get root dentry failed");
		err = -ENOMEM;
		goto failed_mount4;
	}

	err = ext4_setup_super(sb, es, sb_rdonly(sb));
	if (err == -EROFS) {
		sb->s_flags |= SB_RDONLY;
	} else if (err)
		goto failed_mount4a;

	ext4_set_resv_clusters(sb);

	if (test_opt(sb, BLOCK_VALIDITY)) {
		err = ext4_setup_system_zone(sb);
		if (err) {
			ext4_msg(sb, KERN_ERR, "failed to initialize system "
				 "zone (%d)", err);
			goto failed_mount4a;
		}
	}
	ext4_fc_replay_cleanup(sb);

	ext4_ext_init(sb);

	/*
	 * Enable optimize_scan if number of groups is > threshold. This can be
	 * turned off by passing "mb_optimize_scan=0". This can also be
	 * turned on forcefully by passing "mb_optimize_scan=1".
	 */
	if (!(ctx->spec & EXT4_SPEC_mb_optimize_scan)) {
		if (sbi->s_groups_count >= MB_DEFAULT_LINEAR_SCAN_THRESHOLD)
			set_opt2(sb, MB_OPTIMIZE_SCAN);
		else
			clear_opt2(sb, MB_OPTIMIZE_SCAN);
	}

	err = ext4_mb_init(sb);
	if (err) {
		ext4_msg(sb, KERN_ERR, "failed to initialize mballoc (%d)",
			 err);
		goto failed_mount5;
	}

	/*
	 * We can only set up the journal commit callback once
	 * mballoc is initialized
	 */
	if (sbi->s_journal)
		sbi->s_journal->j_commit_callback =
			ext4_journal_commit_callback;

	err = ext4_percpu_param_init(sbi);
	if (err)
		goto failed_mount6;

	if (ext4_has_feature_flex_bg(sb))
		if (!ext4_fill_flex_info(sb)) {
			ext4_msg(sb, KERN_ERR,
			       "unable to initialize "
			       "flex_bg meta info!");
			err = -ENOMEM;
			goto failed_mount6;
		}

	err = ext4_register_li_request(sb, first_not_zeroed);
	if (err)
		goto failed_mount6;

	err = ext4_register_sysfs(sb);
	if (err)
		goto failed_mount7;

	err = ext4_init_orphan_info(sb);
	if (err)
		goto failed_mount8;
#ifdef CONFIG_QUOTA
	/* Enable quota usage during mount. */
	if (ext4_has_feature_quota(sb) && !sb_rdonly(sb)) {
		err = ext4_enable_quotas(sb);
		if (err)
			goto failed_mount9;
	}
#endif  /* CONFIG_QUOTA */

	/*
	 * Save the original bdev mapping's wb_err value which could be
	 * used to detect the metadata async write error.
	 */
	spin_lock_init(&sbi->s_bdev_wb_lock);
	errseq_check_and_advance(&sb->s_bdev->bd_inode->i_mapping->wb_err,
				 &sbi->s_bdev_wb_err);
	sb->s_bdev->bd_super = sb;
	EXT4_SB(sb)->s_mount_state |= EXT4_ORPHAN_FS;
	ext4_orphan_cleanup(sb, es);
	EXT4_SB(sb)->s_mount_state &= ~EXT4_ORPHAN_FS;
	/*
	 * Update the checksum after updating free space/inode counters and
	 * ext4_orphan_cleanup. Otherwise the superblock can have an incorrect
	 * checksum in the buffer cache until it is written out and
	 * e2fsprogs programs trying to open a file system immediately
	 * after it is mounted can fail.
	 */
	ext4_superblock_csum_set(sb);
	if (needs_recovery) {
		ext4_msg(sb, KERN_INFO, "recovery complete");
		err = ext4_mark_recovery_complete(sb, es);
		if (err)
			goto failed_mount10;
	}

	if (test_opt(sb, DISCARD) && !bdev_max_discard_sectors(sb->s_bdev))
		ext4_msg(sb, KERN_WARNING,
			 "mounting with \"discard\" option, but the device does not support discard");

	if (es->s_error_count)
		mod_timer(&sbi->s_err_report, jiffies + 300*HZ); /* 5 minutes */

	/* Enable message ratelimiting. Default is 10 messages per 5 secs. */
	ratelimit_state_init(&sbi->s_err_ratelimit_state, 5 * HZ, 10);
	ratelimit_state_init(&sbi->s_warning_ratelimit_state, 5 * HZ, 10);
	ratelimit_state_init(&sbi->s_msg_ratelimit_state, 5 * HZ, 10);
	atomic_set(&sbi->s_warning_count, 0);
	atomic_set(&sbi->s_msg_count, 0);

	return 0;

failed_mount10:
<<<<<<< HEAD
	ext4_quota_off_umount(sb);
=======
	ext4_quotas_off(sb, EXT4_MAXQUOTAS);
>>>>>>> 38e945c6
failed_mount9: __maybe_unused
	ext4_release_orphan_info(sb);
failed_mount8:
	ext4_unregister_sysfs(sb);
	kobject_put(&sbi->s_kobj);
failed_mount7:
	ext4_unregister_li_request(sb);
failed_mount6:
	ext4_mb_release(sb);
	ext4_flex_groups_free(sbi);
	ext4_percpu_param_destroy(sbi);
failed_mount5:
	ext4_ext_release(sb);
	ext4_release_system_zone(sb);
failed_mount4a:
	dput(sb->s_root);
	sb->s_root = NULL;
failed_mount4:
	ext4_msg(sb, KERN_ERR, "mount failed");
	if (EXT4_SB(sb)->rsv_conversion_wq)
		destroy_workqueue(EXT4_SB(sb)->rsv_conversion_wq);
failed_mount_wq:
	ext4_xattr_destroy_cache(sbi->s_ea_inode_cache);
	sbi->s_ea_inode_cache = NULL;

	ext4_xattr_destroy_cache(sbi->s_ea_block_cache);
	sbi->s_ea_block_cache = NULL;

	if (sbi->s_journal) {
		/* flush s_error_work before journal destroy. */
		flush_work(&sbi->s_error_work);
		jbd2_journal_destroy(sbi->s_journal);
		sbi->s_journal = NULL;
	}
failed_mount3a:
	ext4_es_unregister_shrinker(sbi);
failed_mount3:
	/* flush s_error_work before sbi destroy */
	flush_work(&sbi->s_error_work);
	del_timer_sync(&sbi->s_err_report);
	ext4_stop_mmpd(sbi);
	ext4_group_desc_free(sbi);
failed_mount:
	if (sbi->s_chksum_driver)
		crypto_free_shash(sbi->s_chksum_driver);

#if IS_ENABLED(CONFIG_UNICODE)
	utf8_unload(sb->s_encoding);
#endif

#ifdef CONFIG_QUOTA
	for (unsigned int i = 0; i < EXT4_MAXQUOTAS; i++)
		kfree(get_qf_name(sb, sbi, i));
#endif
	fscrypt_free_dummy_policy(&sbi->s_dummy_enc_policy);
	/* ext4_blkdev_remove() calls kill_bdev(), release bh before it. */
	brelse(sbi->s_sbh);
	ext4_blkdev_remove(sbi);
out_fail:
	invalidate_bdev(sb->s_bdev);
	sb->s_fs_info = NULL;
	return err;
}

static int ext4_fill_super(struct super_block *sb, struct fs_context *fc)
{
	struct ext4_fs_context *ctx = fc->fs_private;
	struct ext4_sb_info *sbi;
	const char *descr;
	int ret;

	sbi = ext4_alloc_sbi(sb);
	if (!sbi)
		return -ENOMEM;

	fc->s_fs_info = sbi;

	/* Cleanup superblock name */
	strreplace(sb->s_id, '/', '!');

	sbi->s_sb_block = 1;	/* Default super block location */
	if (ctx->spec & EXT4_SPEC_s_sb_block)
		sbi->s_sb_block = ctx->s_sb_block;

	ret = __ext4_fill_super(fc, sb);
	if (ret < 0)
		goto free_sbi;

	if (sbi->s_journal) {
		if (test_opt(sb, DATA_FLAGS) == EXT4_MOUNT_JOURNAL_DATA)
			descr = " journalled data mode";
		else if (test_opt(sb, DATA_FLAGS) == EXT4_MOUNT_ORDERED_DATA)
			descr = " ordered data mode";
		else
			descr = " writeback data mode";
	} else
		descr = "out journal";

	if (___ratelimit(&ext4_mount_msg_ratelimit, "EXT4-fs mount"))
		ext4_msg(sb, KERN_INFO, "mounted filesystem %pU %s with%s. "
			 "Quota mode: %s.", &sb->s_uuid,
			 sb_rdonly(sb) ? "ro" : "r/w", descr,
			 ext4_quota_mode(sb));

	/* Update the s_overhead_clusters if necessary */
	ext4_update_overhead(sb, false);
	return 0;

free_sbi:
	ext4_free_sbi(sbi);
	fc->s_fs_info = NULL;
	return ret;
}

static int ext4_get_tree(struct fs_context *fc)
{
	return get_tree_bdev(fc, ext4_fill_super);
}

/*
 * Setup any per-fs journal parameters now.  We'll do this both on
 * initial mount, once the journal has been initialised but before we've
 * done any recovery; and again on any subsequent remount.
 */
static void ext4_init_journal_params(struct super_block *sb, journal_t *journal)
{
	struct ext4_sb_info *sbi = EXT4_SB(sb);

	journal->j_commit_interval = sbi->s_commit_interval;
	journal->j_min_batch_time = sbi->s_min_batch_time;
	journal->j_max_batch_time = sbi->s_max_batch_time;
	ext4_fc_init(sb, journal);

	write_lock(&journal->j_state_lock);
	if (test_opt(sb, BARRIER))
		journal->j_flags |= JBD2_BARRIER;
	else
		journal->j_flags &= ~JBD2_BARRIER;
	if (test_opt(sb, DATA_ERR_ABORT))
		journal->j_flags |= JBD2_ABORT_ON_SYNCDATA_ERR;
	else
		journal->j_flags &= ~JBD2_ABORT_ON_SYNCDATA_ERR;
	/*
	 * Always enable journal cycle record option, letting the journal
	 * records log transactions continuously between each mount.
	 */
	journal->j_flags |= JBD2_CYCLE_RECORD;
	write_unlock(&journal->j_state_lock);
}

static struct inode *ext4_get_journal_inode(struct super_block *sb,
					     unsigned int journal_inum)
{
	struct inode *journal_inode;

	/*
	 * Test for the existence of a valid inode on disk.  Bad things
	 * happen if we iget() an unused inode, as the subsequent iput()
	 * will try to delete it.
	 */
	journal_inode = ext4_iget(sb, journal_inum, EXT4_IGET_SPECIAL);
	if (IS_ERR(journal_inode)) {
		ext4_msg(sb, KERN_ERR, "no journal found");
		return NULL;
	}
	if (!journal_inode->i_nlink) {
		make_bad_inode(journal_inode);
		iput(journal_inode);
		ext4_msg(sb, KERN_ERR, "journal inode is deleted");
		return NULL;
	}

	ext4_debug("Journal inode found at %p: %lld bytes\n",
		  journal_inode, journal_inode->i_size);
	if (!S_ISREG(journal_inode->i_mode) || IS_ENCRYPTED(journal_inode)) {
		ext4_msg(sb, KERN_ERR, "invalid journal inode");
		iput(journal_inode);
		return NULL;
	}
	return journal_inode;
}

static int ext4_journal_bmap(journal_t *journal, sector_t *block)
{
	struct ext4_map_blocks map;
	int ret;

	if (journal->j_inode == NULL)
		return 0;

	map.m_lblk = *block;
	map.m_len = 1;
	ret = ext4_map_blocks(NULL, journal->j_inode, &map, 0);
	if (ret <= 0) {
		ext4_msg(journal->j_inode->i_sb, KERN_CRIT,
			 "journal bmap failed: block %llu ret %d\n",
			 *block, ret);
		jbd2_journal_abort(journal, ret ? ret : -EIO);
		return ret;
	}
	*block = map.m_pblk;
	return 0;
}

static journal_t *ext4_get_journal(struct super_block *sb,
				   unsigned int journal_inum)
{
	struct inode *journal_inode;
	journal_t *journal;

	if (WARN_ON_ONCE(!ext4_has_feature_journal(sb)))
		return NULL;

	journal_inode = ext4_get_journal_inode(sb, journal_inum);
	if (!journal_inode)
		return NULL;

	journal = jbd2_journal_init_inode(journal_inode);
	if (!journal) {
		ext4_msg(sb, KERN_ERR, "Could not load journal inode");
		iput(journal_inode);
		return NULL;
	}
	journal->j_private = sb;
	journal->j_bmap = ext4_journal_bmap;
	ext4_init_journal_params(sb, journal);
	return journal;
}

static journal_t *ext4_get_dev_journal(struct super_block *sb,
				       dev_t j_dev)
{
	struct buffer_head *bh;
	journal_t *journal;
	ext4_fsblk_t start;
	ext4_fsblk_t len;
	int hblock, blocksize;
	ext4_fsblk_t sb_block;
	unsigned long offset;
	struct ext4_super_block *es;
	struct block_device *bdev;

	if (WARN_ON_ONCE(!ext4_has_feature_journal(sb)))
		return NULL;

	bdev = ext4_blkdev_get(j_dev, sb);
	if (bdev == NULL)
		return NULL;

	blocksize = sb->s_blocksize;
	hblock = bdev_logical_block_size(bdev);
	if (blocksize < hblock) {
		ext4_msg(sb, KERN_ERR,
			"blocksize too small for journal device");
		goto out_bdev;
	}

	sb_block = EXT4_MIN_BLOCK_SIZE / blocksize;
	offset = EXT4_MIN_BLOCK_SIZE % blocksize;
	set_blocksize(bdev, blocksize);
	if (!(bh = __bread(bdev, sb_block, blocksize))) {
		ext4_msg(sb, KERN_ERR, "couldn't read superblock of "
		       "external journal");
		goto out_bdev;
	}

	es = (struct ext4_super_block *) (bh->b_data + offset);
	if ((le16_to_cpu(es->s_magic) != EXT4_SUPER_MAGIC) ||
	    !(le32_to_cpu(es->s_feature_incompat) &
	      EXT4_FEATURE_INCOMPAT_JOURNAL_DEV)) {
		ext4_msg(sb, KERN_ERR, "external journal has "
					"bad superblock");
		brelse(bh);
		goto out_bdev;
	}

	if ((le32_to_cpu(es->s_feature_ro_compat) &
	     EXT4_FEATURE_RO_COMPAT_METADATA_CSUM) &&
	    es->s_checksum != ext4_superblock_csum(sb, es)) {
		ext4_msg(sb, KERN_ERR, "external journal has "
				       "corrupt superblock");
		brelse(bh);
		goto out_bdev;
	}

	if (memcmp(EXT4_SB(sb)->s_es->s_journal_uuid, es->s_uuid, 16)) {
		ext4_msg(sb, KERN_ERR, "journal UUID does not match");
		brelse(bh);
		goto out_bdev;
	}

	len = ext4_blocks_count(es);
	start = sb_block + 1;
	brelse(bh);	/* we're done with the superblock */

	journal = jbd2_journal_init_dev(bdev, sb->s_bdev,
					start, len, blocksize);
	if (!journal) {
		ext4_msg(sb, KERN_ERR, "failed to create device journal");
		goto out_bdev;
	}
	journal->j_private = sb;
	if (ext4_read_bh_lock(journal->j_sb_buffer, REQ_META | REQ_PRIO, true)) {
		ext4_msg(sb, KERN_ERR, "I/O error on journal device");
		goto out_journal;
	}
	if (be32_to_cpu(journal->j_superblock->s_nr_users) != 1) {
		ext4_msg(sb, KERN_ERR, "External journal has more than one "
					"user (unsupported) - %d",
			be32_to_cpu(journal->j_superblock->s_nr_users));
		goto out_journal;
	}
	EXT4_SB(sb)->s_journal_bdev = bdev;
	ext4_init_journal_params(sb, journal);
	return journal;

out_journal:
	jbd2_journal_destroy(journal);
out_bdev:
	blkdev_put(bdev, sb);
	return NULL;
}

static int ext4_load_journal(struct super_block *sb,
			     struct ext4_super_block *es,
			     unsigned long journal_devnum)
{
	journal_t *journal;
	unsigned int journal_inum = le32_to_cpu(es->s_journal_inum);
	dev_t journal_dev;
	int err = 0;
	int really_read_only;
	int journal_dev_ro;

	if (WARN_ON_ONCE(!ext4_has_feature_journal(sb)))
		return -EFSCORRUPTED;

	if (journal_devnum &&
	    journal_devnum != le32_to_cpu(es->s_journal_dev)) {
		ext4_msg(sb, KERN_INFO, "external journal device major/minor "
			"numbers have changed");
		journal_dev = new_decode_dev(journal_devnum);
	} else
		journal_dev = new_decode_dev(le32_to_cpu(es->s_journal_dev));

	if (journal_inum && journal_dev) {
		ext4_msg(sb, KERN_ERR,
			 "filesystem has both journal inode and journal device!");
		return -EINVAL;
	}

	if (journal_inum) {
		journal = ext4_get_journal(sb, journal_inum);
		if (!journal)
			return -EINVAL;
	} else {
		journal = ext4_get_dev_journal(sb, journal_dev);
		if (!journal)
			return -EINVAL;
	}

	journal_dev_ro = bdev_read_only(journal->j_dev);
	really_read_only = bdev_read_only(sb->s_bdev) | journal_dev_ro;

	if (journal_dev_ro && !sb_rdonly(sb)) {
		ext4_msg(sb, KERN_ERR,
			 "journal device read-only, try mounting with '-o ro'");
		err = -EROFS;
		goto err_out;
	}

	/*
	 * Are we loading a blank journal or performing recovery after a
	 * crash?  For recovery, we need to check in advance whether we
	 * can get read-write access to the device.
	 */
	if (ext4_has_feature_journal_needs_recovery(sb)) {
		if (sb_rdonly(sb)) {
			ext4_msg(sb, KERN_INFO, "INFO: recovery "
					"required on readonly filesystem");
			if (really_read_only) {
				ext4_msg(sb, KERN_ERR, "write access "
					"unavailable, cannot proceed "
					"(try mounting with noload)");
				err = -EROFS;
				goto err_out;
			}
			ext4_msg(sb, KERN_INFO, "write access will "
			       "be enabled during recovery");
		}
	}

	if (!(journal->j_flags & JBD2_BARRIER))
		ext4_msg(sb, KERN_INFO, "barriers disabled");

	if (!ext4_has_feature_journal_needs_recovery(sb))
		err = jbd2_journal_wipe(journal, !really_read_only);
	if (!err) {
		char *save = kmalloc(EXT4_S_ERR_LEN, GFP_KERNEL);
		__le16 orig_state;
		bool changed = false;

		if (save)
			memcpy(save, ((char *) es) +
			       EXT4_S_ERR_START, EXT4_S_ERR_LEN);
		err = jbd2_journal_load(journal);
		if (save && memcmp(((char *) es) + EXT4_S_ERR_START,
				   save, EXT4_S_ERR_LEN)) {
			memcpy(((char *) es) + EXT4_S_ERR_START,
			       save, EXT4_S_ERR_LEN);
			changed = true;
		}
		kfree(save);
		orig_state = es->s_state;
		es->s_state |= cpu_to_le16(EXT4_SB(sb)->s_mount_state &
					   EXT4_ERROR_FS);
		if (orig_state != es->s_state)
			changed = true;
		/* Write out restored error information to the superblock */
		if (changed && !really_read_only) {
			int err2;
			err2 = ext4_commit_super(sb);
			err = err ? : err2;
		}
	}

	if (err) {
		ext4_msg(sb, KERN_ERR, "error loading journal");
		goto err_out;
	}

	EXT4_SB(sb)->s_journal = journal;
	err = ext4_clear_journal_err(sb, es);
	if (err) {
		EXT4_SB(sb)->s_journal = NULL;
		jbd2_journal_destroy(journal);
		return err;
	}

	if (!really_read_only && journal_devnum &&
	    journal_devnum != le32_to_cpu(es->s_journal_dev)) {
		es->s_journal_dev = cpu_to_le32(journal_devnum);
		ext4_commit_super(sb);
	}
	if (!really_read_only && journal_inum &&
	    journal_inum != le32_to_cpu(es->s_journal_inum)) {
		es->s_journal_inum = cpu_to_le32(journal_inum);
		ext4_commit_super(sb);
	}

	return 0;

err_out:
	jbd2_journal_destroy(journal);
	return err;
}

/* Copy state of EXT4_SB(sb) into buffer for on-disk superblock */
static void ext4_update_super(struct super_block *sb)
{
	struct ext4_sb_info *sbi = EXT4_SB(sb);
	struct ext4_super_block *es = sbi->s_es;
	struct buffer_head *sbh = sbi->s_sbh;

	lock_buffer(sbh);
	/*
	 * If the file system is mounted read-only, don't update the
	 * superblock write time.  This avoids updating the superblock
	 * write time when we are mounting the root file system
	 * read/only but we need to replay the journal; at that point,
	 * for people who are east of GMT and who make their clock
	 * tick in localtime for Windows bug-for-bug compatibility,
	 * the clock is set in the future, and this will cause e2fsck
	 * to complain and force a full file system check.
	 */
	if (!(sb->s_flags & SB_RDONLY))
		ext4_update_tstamp(es, s_wtime);
	es->s_kbytes_written =
		cpu_to_le64(sbi->s_kbytes_written +
		    ((part_stat_read(sb->s_bdev, sectors[STAT_WRITE]) -
		      sbi->s_sectors_written_start) >> 1));
	if (percpu_counter_initialized(&sbi->s_freeclusters_counter))
		ext4_free_blocks_count_set(es,
			EXT4_C2B(sbi, percpu_counter_sum_positive(
				&sbi->s_freeclusters_counter)));
	if (percpu_counter_initialized(&sbi->s_freeinodes_counter))
		es->s_free_inodes_count =
			cpu_to_le32(percpu_counter_sum_positive(
				&sbi->s_freeinodes_counter));
	/* Copy error information to the on-disk superblock */
	spin_lock(&sbi->s_error_lock);
	if (sbi->s_add_error_count > 0) {
		es->s_state |= cpu_to_le16(EXT4_ERROR_FS);
		if (!es->s_first_error_time && !es->s_first_error_time_hi) {
			__ext4_update_tstamp(&es->s_first_error_time,
					     &es->s_first_error_time_hi,
					     sbi->s_first_error_time);
			strncpy(es->s_first_error_func, sbi->s_first_error_func,
				sizeof(es->s_first_error_func));
			es->s_first_error_line =
				cpu_to_le32(sbi->s_first_error_line);
			es->s_first_error_ino =
				cpu_to_le32(sbi->s_first_error_ino);
			es->s_first_error_block =
				cpu_to_le64(sbi->s_first_error_block);
			es->s_first_error_errcode =
				ext4_errno_to_code(sbi->s_first_error_code);
		}
		__ext4_update_tstamp(&es->s_last_error_time,
				     &es->s_last_error_time_hi,
				     sbi->s_last_error_time);
		strncpy(es->s_last_error_func, sbi->s_last_error_func,
			sizeof(es->s_last_error_func));
		es->s_last_error_line = cpu_to_le32(sbi->s_last_error_line);
		es->s_last_error_ino = cpu_to_le32(sbi->s_last_error_ino);
		es->s_last_error_block = cpu_to_le64(sbi->s_last_error_block);
		es->s_last_error_errcode =
				ext4_errno_to_code(sbi->s_last_error_code);
		/*
		 * Start the daily error reporting function if it hasn't been
		 * started already
		 */
		if (!es->s_error_count)
			mod_timer(&sbi->s_err_report, jiffies + 24*60*60*HZ);
		le32_add_cpu(&es->s_error_count, sbi->s_add_error_count);
		sbi->s_add_error_count = 0;
	}
	spin_unlock(&sbi->s_error_lock);

	ext4_superblock_csum_set(sb);
	unlock_buffer(sbh);
}

static int ext4_commit_super(struct super_block *sb)
{
	struct buffer_head *sbh = EXT4_SB(sb)->s_sbh;

	if (!sbh)
		return -EINVAL;
	if (block_device_ejected(sb))
		return -ENODEV;

	ext4_update_super(sb);

	lock_buffer(sbh);
	/* Buffer got discarded which means block device got invalidated */
	if (!buffer_mapped(sbh)) {
		unlock_buffer(sbh);
		return -EIO;
	}

	if (buffer_write_io_error(sbh) || !buffer_uptodate(sbh)) {
		/*
		 * Oh, dear.  A previous attempt to write the
		 * superblock failed.  This could happen because the
		 * USB device was yanked out.  Or it could happen to
		 * be a transient write error and maybe the block will
		 * be remapped.  Nothing we can do but to retry the
		 * write and hope for the best.
		 */
		ext4_msg(sb, KERN_ERR, "previous I/O error to "
		       "superblock detected");
		clear_buffer_write_io_error(sbh);
		set_buffer_uptodate(sbh);
	}
	get_bh(sbh);
	/* Clear potential dirty bit if it was journalled update */
	clear_buffer_dirty(sbh);
	sbh->b_end_io = end_buffer_write_sync;
	submit_bh(REQ_OP_WRITE | REQ_SYNC |
		  (test_opt(sb, BARRIER) ? REQ_FUA : 0), sbh);
	wait_on_buffer(sbh);
	if (buffer_write_io_error(sbh)) {
		ext4_msg(sb, KERN_ERR, "I/O error while writing "
		       "superblock");
		clear_buffer_write_io_error(sbh);
		set_buffer_uptodate(sbh);
		return -EIO;
	}
	return 0;
}

/*
 * Have we just finished recovery?  If so, and if we are mounting (or
 * remounting) the filesystem readonly, then we will end up with a
 * consistent fs on disk.  Record that fact.
 */
static int ext4_mark_recovery_complete(struct super_block *sb,
				       struct ext4_super_block *es)
{
	int err;
	journal_t *journal = EXT4_SB(sb)->s_journal;

	if (!ext4_has_feature_journal(sb)) {
		if (journal != NULL) {
			ext4_error(sb, "Journal got removed while the fs was "
				   "mounted!");
			return -EFSCORRUPTED;
		}
		return 0;
	}
	jbd2_journal_lock_updates(journal);
	err = jbd2_journal_flush(journal, 0);
	if (err < 0)
		goto out;

	if (sb_rdonly(sb) && (ext4_has_feature_journal_needs_recovery(sb) ||
	    ext4_has_feature_orphan_present(sb))) {
		if (!ext4_orphan_file_empty(sb)) {
			ext4_error(sb, "Orphan file not empty on read-only fs.");
			err = -EFSCORRUPTED;
			goto out;
		}
		ext4_clear_feature_journal_needs_recovery(sb);
		ext4_clear_feature_orphan_present(sb);
		ext4_commit_super(sb);
	}
out:
	jbd2_journal_unlock_updates(journal);
	return err;
}

/*
 * If we are mounting (or read-write remounting) a filesystem whose journal
 * has recorded an error from a previous lifetime, move that error to the
 * main filesystem now.
 */
static int ext4_clear_journal_err(struct super_block *sb,
				   struct ext4_super_block *es)
{
	journal_t *journal;
	int j_errno;
	const char *errstr;

	if (!ext4_has_feature_journal(sb)) {
		ext4_error(sb, "Journal got removed while the fs was mounted!");
		return -EFSCORRUPTED;
	}

	journal = EXT4_SB(sb)->s_journal;

	/*
	 * Now check for any error status which may have been recorded in the
	 * journal by a prior ext4_error() or ext4_abort()
	 */

	j_errno = jbd2_journal_errno(journal);
	if (j_errno) {
		char nbuf[16];

		errstr = ext4_decode_error(sb, j_errno, nbuf);
		ext4_warning(sb, "Filesystem error recorded "
			     "from previous mount: %s", errstr);

		EXT4_SB(sb)->s_mount_state |= EXT4_ERROR_FS;
		es->s_state |= cpu_to_le16(EXT4_ERROR_FS);
		j_errno = ext4_commit_super(sb);
		if (j_errno)
			return j_errno;
		ext4_warning(sb, "Marked fs in need of filesystem check.");

		jbd2_journal_clear_err(journal);
		jbd2_journal_update_sb_errno(journal);
	}
	return 0;
}

/*
 * Force the running and committing transactions to commit,
 * and wait on the commit.
 */
int ext4_force_commit(struct super_block *sb)
{
	journal_t *journal;

	if (sb_rdonly(sb))
		return 0;

	journal = EXT4_SB(sb)->s_journal;
	return ext4_journal_force_commit(journal);
}

static int ext4_sync_fs(struct super_block *sb, int wait)
{
	int ret = 0;
	tid_t target;
	bool needs_barrier = false;
	struct ext4_sb_info *sbi = EXT4_SB(sb);

	if (unlikely(ext4_forced_shutdown(sbi)))
		return 0;

	trace_ext4_sync_fs(sb, wait);
	flush_workqueue(sbi->rsv_conversion_wq);
	/*
	 * Writeback quota in non-journalled quota case - journalled quota has
	 * no dirty dquots
	 */
	dquot_writeback_dquots(sb, -1);
	/*
	 * Data writeback is possible w/o journal transaction, so barrier must
	 * being sent at the end of the function. But we can skip it if
	 * transaction_commit will do it for us.
	 */
	if (sbi->s_journal) {
		target = jbd2_get_latest_transaction(sbi->s_journal);
		if (wait && sbi->s_journal->j_flags & JBD2_BARRIER &&
		    !jbd2_trans_will_send_data_barrier(sbi->s_journal, target))
			needs_barrier = true;

		if (jbd2_journal_start_commit(sbi->s_journal, &target)) {
			if (wait)
				ret = jbd2_log_wait_commit(sbi->s_journal,
							   target);
		}
	} else if (wait && test_opt(sb, BARRIER))
		needs_barrier = true;
	if (needs_barrier) {
		int err;
		err = blkdev_issue_flush(sb->s_bdev);
		if (!ret)
			ret = err;
	}

	return ret;
}

/*
 * LVM calls this function before a (read-only) snapshot is created.  This
 * gives us a chance to flush the journal completely and mark the fs clean.
 *
 * Note that only this function cannot bring a filesystem to be in a clean
 * state independently. It relies on upper layer to stop all data & metadata
 * modifications.
 */
static int ext4_freeze(struct super_block *sb)
{
	int error = 0;
	journal_t *journal;

	if (sb_rdonly(sb))
		return 0;

	journal = EXT4_SB(sb)->s_journal;

	if (journal) {
		/* Now we set up the journal barrier. */
		jbd2_journal_lock_updates(journal);

		/*
		 * Don't clear the needs_recovery flag if we failed to
		 * flush the journal.
		 */
		error = jbd2_journal_flush(journal, 0);
		if (error < 0)
			goto out;

		/* Journal blocked and flushed, clear needs_recovery flag. */
		ext4_clear_feature_journal_needs_recovery(sb);
		if (ext4_orphan_file_empty(sb))
			ext4_clear_feature_orphan_present(sb);
	}

	error = ext4_commit_super(sb);
out:
	if (journal)
		/* we rely on upper layer to stop further updates */
		jbd2_journal_unlock_updates(journal);
	return error;
}

/*
 * Called by LVM after the snapshot is done.  We need to reset the RECOVER
 * flag here, even though the filesystem is not technically dirty yet.
 */
static int ext4_unfreeze(struct super_block *sb)
{
	if (sb_rdonly(sb) || ext4_forced_shutdown(EXT4_SB(sb)))
		return 0;

	if (EXT4_SB(sb)->s_journal) {
		/* Reset the needs_recovery flag before the fs is unlocked. */
		ext4_set_feature_journal_needs_recovery(sb);
		if (ext4_has_feature_orphan_file(sb))
			ext4_set_feature_orphan_present(sb);
	}

	ext4_commit_super(sb);
	return 0;
}

/*
 * Structure to save mount options for ext4_remount's benefit
 */
struct ext4_mount_options {
	unsigned long s_mount_opt;
	unsigned long s_mount_opt2;
	kuid_t s_resuid;
	kgid_t s_resgid;
	unsigned long s_commit_interval;
	u32 s_min_batch_time, s_max_batch_time;
#ifdef CONFIG_QUOTA
	int s_jquota_fmt;
	char *s_qf_names[EXT4_MAXQUOTAS];
#endif
};

static int __ext4_remount(struct fs_context *fc, struct super_block *sb)
{
	struct ext4_fs_context *ctx = fc->fs_private;
	struct ext4_super_block *es;
	struct ext4_sb_info *sbi = EXT4_SB(sb);
	unsigned long old_sb_flags;
	struct ext4_mount_options old_opts;
	ext4_group_t g;
	int err = 0;
#ifdef CONFIG_QUOTA
	int enable_quota = 0;
	int i, j;
	char *to_free[EXT4_MAXQUOTAS];
#endif


	/* Store the original options */
	old_sb_flags = sb->s_flags;
	old_opts.s_mount_opt = sbi->s_mount_opt;
	old_opts.s_mount_opt2 = sbi->s_mount_opt2;
	old_opts.s_resuid = sbi->s_resuid;
	old_opts.s_resgid = sbi->s_resgid;
	old_opts.s_commit_interval = sbi->s_commit_interval;
	old_opts.s_min_batch_time = sbi->s_min_batch_time;
	old_opts.s_max_batch_time = sbi->s_max_batch_time;
#ifdef CONFIG_QUOTA
	old_opts.s_jquota_fmt = sbi->s_jquota_fmt;
	for (i = 0; i < EXT4_MAXQUOTAS; i++)
		if (sbi->s_qf_names[i]) {
			char *qf_name = get_qf_name(sb, sbi, i);

			old_opts.s_qf_names[i] = kstrdup(qf_name, GFP_KERNEL);
			if (!old_opts.s_qf_names[i]) {
				for (j = 0; j < i; j++)
					kfree(old_opts.s_qf_names[j]);
				return -ENOMEM;
			}
		} else
			old_opts.s_qf_names[i] = NULL;
#endif
	if (!(ctx->spec & EXT4_SPEC_JOURNAL_IOPRIO)) {
		if (sbi->s_journal && sbi->s_journal->j_task->io_context)
			ctx->journal_ioprio =
				sbi->s_journal->j_task->io_context->ioprio;
		else
			ctx->journal_ioprio = DEFAULT_JOURNAL_IOPRIO;

	}

	ext4_apply_options(fc, sb);

	if ((old_opts.s_mount_opt & EXT4_MOUNT_JOURNAL_CHECKSUM) ^
	    test_opt(sb, JOURNAL_CHECKSUM)) {
		ext4_msg(sb, KERN_ERR, "changing journal_checksum "
			 "during remount not supported; ignoring");
		sbi->s_mount_opt ^= EXT4_MOUNT_JOURNAL_CHECKSUM;
	}

	if (test_opt(sb, DATA_FLAGS) == EXT4_MOUNT_JOURNAL_DATA) {
		if (test_opt2(sb, EXPLICIT_DELALLOC)) {
			ext4_msg(sb, KERN_ERR, "can't mount with "
				 "both data=journal and delalloc");
			err = -EINVAL;
			goto restore_opts;
		}
		if (test_opt(sb, DIOREAD_NOLOCK)) {
			ext4_msg(sb, KERN_ERR, "can't mount with "
				 "both data=journal and dioread_nolock");
			err = -EINVAL;
			goto restore_opts;
		}
	} else if (test_opt(sb, DATA_FLAGS) == EXT4_MOUNT_ORDERED_DATA) {
		if (test_opt(sb, JOURNAL_ASYNC_COMMIT)) {
			ext4_msg(sb, KERN_ERR, "can't mount with "
				"journal_async_commit in data=ordered mode");
			err = -EINVAL;
			goto restore_opts;
		}
	}

	if ((sbi->s_mount_opt ^ old_opts.s_mount_opt) & EXT4_MOUNT_NO_MBCACHE) {
		ext4_msg(sb, KERN_ERR, "can't enable nombcache during remount");
		err = -EINVAL;
		goto restore_opts;
	}

	if (ext4_test_mount_flag(sb, EXT4_MF_FS_ABORTED))
		ext4_abort(sb, ESHUTDOWN, "Abort forced by user");

	sb->s_flags = (sb->s_flags & ~SB_POSIXACL) |
		(test_opt(sb, POSIX_ACL) ? SB_POSIXACL : 0);

	es = sbi->s_es;

	if (sbi->s_journal) {
		ext4_init_journal_params(sb, sbi->s_journal);
		set_task_ioprio(sbi->s_journal->j_task, ctx->journal_ioprio);
	}

	/* Flush outstanding errors before changing fs state */
	flush_work(&sbi->s_error_work);

	if ((bool)(fc->sb_flags & SB_RDONLY) != sb_rdonly(sb)) {
		if (ext4_test_mount_flag(sb, EXT4_MF_FS_ABORTED)) {
			err = -EROFS;
			goto restore_opts;
		}

		if (fc->sb_flags & SB_RDONLY) {
			err = sync_filesystem(sb);
			if (err < 0)
				goto restore_opts;
			err = dquot_suspend(sb, -1);
			if (err < 0)
				goto restore_opts;

			/*
			 * First of all, the unconditional stuff we have to do
			 * to disable replay of the journal when we next remount
			 */
			sb->s_flags |= SB_RDONLY;

			/*
			 * OK, test if we are remounting a valid rw partition
			 * readonly, and if so set the rdonly flag and then
			 * mark the partition as valid again.
			 */
			if (!(es->s_state & cpu_to_le16(EXT4_VALID_FS)) &&
			    (sbi->s_mount_state & EXT4_VALID_FS))
				es->s_state = cpu_to_le16(sbi->s_mount_state);

			if (sbi->s_journal) {
				/*
				 * We let remount-ro finish even if marking fs
				 * as clean failed...
				 */
				ext4_mark_recovery_complete(sb, es);
			}
		} else {
			/* Make sure we can mount this feature set readwrite */
			if (ext4_has_feature_readonly(sb) ||
			    !ext4_feature_set_ok(sb, 0)) {
				err = -EROFS;
				goto restore_opts;
			}
			/*
			 * Make sure the group descriptor checksums
			 * are sane.  If they aren't, refuse to remount r/w.
			 */
			for (g = 0; g < sbi->s_groups_count; g++) {
				struct ext4_group_desc *gdp =
					ext4_get_group_desc(sb, g, NULL);

				if (!ext4_group_desc_csum_verify(sb, g, gdp)) {
					ext4_msg(sb, KERN_ERR,
	       "ext4_remount: Checksum for group %u failed (%u!=%u)",
		g, le16_to_cpu(ext4_group_desc_csum(sb, g, gdp)),
					       le16_to_cpu(gdp->bg_checksum));
					err = -EFSBADCRC;
					goto restore_opts;
				}
			}

			/*
			 * If we have an unprocessed orphan list hanging
			 * around from a previously readonly bdev mount,
			 * require a full umount/remount for now.
			 */
			if (es->s_last_orphan || !ext4_orphan_file_empty(sb)) {
				ext4_msg(sb, KERN_WARNING, "Couldn't "
				       "remount RDWR because of unprocessed "
				       "orphan inode list.  Please "
				       "umount/remount instead");
				err = -EINVAL;
				goto restore_opts;
			}

			/*
			 * Mounting a RDONLY partition read-write, so reread
			 * and store the current valid flag.  (It may have
			 * been changed by e2fsck since we originally mounted
			 * the partition.)
			 */
			if (sbi->s_journal) {
				err = ext4_clear_journal_err(sb, es);
				if (err)
					goto restore_opts;
			}
			sbi->s_mount_state = (le16_to_cpu(es->s_state) &
					      ~EXT4_FC_REPLAY);

			err = ext4_setup_super(sb, es, 0);
			if (err)
				goto restore_opts;

			sb->s_flags &= ~SB_RDONLY;
			if (ext4_has_feature_mmp(sb)) {
				err = ext4_multi_mount_protect(sb,
						le64_to_cpu(es->s_mmp_block));
				if (err)
					goto restore_opts;
			}
#ifdef CONFIG_QUOTA
			enable_quota = 1;
#endif
		}
	}

	/*
	 * Handle creation of system zone data early because it can fail.
	 * Releasing of existing data is done when we are sure remount will
	 * succeed.
	 */
	if (test_opt(sb, BLOCK_VALIDITY) && !sbi->s_system_blks) {
		err = ext4_setup_system_zone(sb);
		if (err)
			goto restore_opts;
	}

	if (sbi->s_journal == NULL && !(old_sb_flags & SB_RDONLY)) {
		err = ext4_commit_super(sb);
		if (err)
			goto restore_opts;
	}

#ifdef CONFIG_QUOTA
	if (enable_quota) {
		if (sb_any_quota_suspended(sb))
			dquot_resume(sb, -1);
		else if (ext4_has_feature_quota(sb)) {
			err = ext4_enable_quotas(sb);
			if (err)
				goto restore_opts;
		}
	}
	/* Release old quota file names */
	for (i = 0; i < EXT4_MAXQUOTAS; i++)
		kfree(old_opts.s_qf_names[i]);
#endif
	if (!test_opt(sb, BLOCK_VALIDITY) && sbi->s_system_blks)
		ext4_release_system_zone(sb);

	/*
	 * Reinitialize lazy itable initialization thread based on
	 * current settings
	 */
	if (sb_rdonly(sb) || !test_opt(sb, INIT_INODE_TABLE))
		ext4_unregister_li_request(sb);
	else {
		ext4_group_t first_not_zeroed;
		first_not_zeroed = ext4_has_uninit_itable(sb);
		ext4_register_li_request(sb, first_not_zeroed);
	}

	if (!ext4_has_feature_mmp(sb) || sb_rdonly(sb))
		ext4_stop_mmpd(sbi);

	return 0;

restore_opts:
	/*
	 * If there was a failing r/w to ro transition, we may need to
	 * re-enable quota
	 */
	if ((sb->s_flags & SB_RDONLY) && !(old_sb_flags & SB_RDONLY) &&
	    sb_any_quota_suspended(sb))
		dquot_resume(sb, -1);
	sb->s_flags = old_sb_flags;
	sbi->s_mount_opt = old_opts.s_mount_opt;
	sbi->s_mount_opt2 = old_opts.s_mount_opt2;
	sbi->s_resuid = old_opts.s_resuid;
	sbi->s_resgid = old_opts.s_resgid;
	sbi->s_commit_interval = old_opts.s_commit_interval;
	sbi->s_min_batch_time = old_opts.s_min_batch_time;
	sbi->s_max_batch_time = old_opts.s_max_batch_time;
	if (!test_opt(sb, BLOCK_VALIDITY) && sbi->s_system_blks)
		ext4_release_system_zone(sb);
#ifdef CONFIG_QUOTA
	sbi->s_jquota_fmt = old_opts.s_jquota_fmt;
	for (i = 0; i < EXT4_MAXQUOTAS; i++) {
		to_free[i] = get_qf_name(sb, sbi, i);
		rcu_assign_pointer(sbi->s_qf_names[i], old_opts.s_qf_names[i]);
	}
	synchronize_rcu();
	for (i = 0; i < EXT4_MAXQUOTAS; i++)
		kfree(to_free[i]);
#endif
	if (!ext4_has_feature_mmp(sb) || sb_rdonly(sb))
		ext4_stop_mmpd(sbi);
	return err;
}

static int ext4_reconfigure(struct fs_context *fc)
{
	struct super_block *sb = fc->root->d_sb;
	int ret;

	fc->s_fs_info = EXT4_SB(sb);

	ret = ext4_check_opt_consistency(fc, sb);
	if (ret < 0)
		return ret;

	ret = __ext4_remount(fc, sb);
	if (ret < 0)
		return ret;

	ext4_msg(sb, KERN_INFO, "re-mounted %pU %s. Quota mode: %s.",
		 &sb->s_uuid, sb_rdonly(sb) ? "ro" : "r/w",
		 ext4_quota_mode(sb));

	return 0;
}

#ifdef CONFIG_QUOTA
static int ext4_statfs_project(struct super_block *sb,
			       kprojid_t projid, struct kstatfs *buf)
{
	struct kqid qid;
	struct dquot *dquot;
	u64 limit;
	u64 curblock;

	qid = make_kqid_projid(projid);
	dquot = dqget(sb, qid);
	if (IS_ERR(dquot))
		return PTR_ERR(dquot);
	spin_lock(&dquot->dq_dqb_lock);

	limit = min_not_zero(dquot->dq_dqb.dqb_bsoftlimit,
			     dquot->dq_dqb.dqb_bhardlimit);
	limit >>= sb->s_blocksize_bits;

	if (limit && buf->f_blocks > limit) {
		curblock = (dquot->dq_dqb.dqb_curspace +
			    dquot->dq_dqb.dqb_rsvspace) >> sb->s_blocksize_bits;
		buf->f_blocks = limit;
		buf->f_bfree = buf->f_bavail =
			(buf->f_blocks > curblock) ?
			 (buf->f_blocks - curblock) : 0;
	}

	limit = min_not_zero(dquot->dq_dqb.dqb_isoftlimit,
			     dquot->dq_dqb.dqb_ihardlimit);
	if (limit && buf->f_files > limit) {
		buf->f_files = limit;
		buf->f_ffree =
			(buf->f_files > dquot->dq_dqb.dqb_curinodes) ?
			 (buf->f_files - dquot->dq_dqb.dqb_curinodes) : 0;
	}

	spin_unlock(&dquot->dq_dqb_lock);
	dqput(dquot);
	return 0;
}
#endif

static int ext4_statfs(struct dentry *dentry, struct kstatfs *buf)
{
	struct super_block *sb = dentry->d_sb;
	struct ext4_sb_info *sbi = EXT4_SB(sb);
	struct ext4_super_block *es = sbi->s_es;
	ext4_fsblk_t overhead = 0, resv_blocks;
	s64 bfree;
	resv_blocks = EXT4_C2B(sbi, atomic64_read(&sbi->s_resv_clusters));

	if (!test_opt(sb, MINIX_DF))
		overhead = sbi->s_overhead;

	buf->f_type = EXT4_SUPER_MAGIC;
	buf->f_bsize = sb->s_blocksize;
	buf->f_blocks = ext4_blocks_count(es) - EXT4_C2B(sbi, overhead);
	bfree = percpu_counter_sum_positive(&sbi->s_freeclusters_counter) -
		percpu_counter_sum_positive(&sbi->s_dirtyclusters_counter);
	/* prevent underflow in case that few free space is available */
	buf->f_bfree = EXT4_C2B(sbi, max_t(s64, bfree, 0));
	buf->f_bavail = buf->f_bfree -
			(ext4_r_blocks_count(es) + resv_blocks);
	if (buf->f_bfree < (ext4_r_blocks_count(es) + resv_blocks))
		buf->f_bavail = 0;
	buf->f_files = le32_to_cpu(es->s_inodes_count);
	buf->f_ffree = percpu_counter_sum_positive(&sbi->s_freeinodes_counter);
	buf->f_namelen = EXT4_NAME_LEN;
	buf->f_fsid = uuid_to_fsid(es->s_uuid);

#ifdef CONFIG_QUOTA
	if (ext4_test_inode_flag(dentry->d_inode, EXT4_INODE_PROJINHERIT) &&
	    sb_has_quota_limits_enabled(sb, PRJQUOTA))
		ext4_statfs_project(sb, EXT4_I(dentry->d_inode)->i_projid, buf);
#endif
	return 0;
}


#ifdef CONFIG_QUOTA

/*
 * Helper functions so that transaction is started before we acquire dqio_sem
 * to keep correct lock ordering of transaction > dqio_sem
 */
static inline struct inode *dquot_to_inode(struct dquot *dquot)
{
	return sb_dqopt(dquot->dq_sb)->files[dquot->dq_id.type];
}

static int ext4_write_dquot(struct dquot *dquot)
{
	int ret, err;
	handle_t *handle;
	struct inode *inode;

	inode = dquot_to_inode(dquot);
	handle = ext4_journal_start(inode, EXT4_HT_QUOTA,
				    EXT4_QUOTA_TRANS_BLOCKS(dquot->dq_sb));
	if (IS_ERR(handle))
		return PTR_ERR(handle);
	ret = dquot_commit(dquot);
	err = ext4_journal_stop(handle);
	if (!ret)
		ret = err;
	return ret;
}

static int ext4_acquire_dquot(struct dquot *dquot)
{
	int ret, err;
	handle_t *handle;

	handle = ext4_journal_start(dquot_to_inode(dquot), EXT4_HT_QUOTA,
				    EXT4_QUOTA_INIT_BLOCKS(dquot->dq_sb));
	if (IS_ERR(handle))
		return PTR_ERR(handle);
	ret = dquot_acquire(dquot);
	err = ext4_journal_stop(handle);
	if (!ret)
		ret = err;
	return ret;
}

static int ext4_release_dquot(struct dquot *dquot)
{
	int ret, err;
	handle_t *handle;

	handle = ext4_journal_start(dquot_to_inode(dquot), EXT4_HT_QUOTA,
				    EXT4_QUOTA_DEL_BLOCKS(dquot->dq_sb));
	if (IS_ERR(handle)) {
		/* Release dquot anyway to avoid endless cycle in dqput() */
		dquot_release(dquot);
		return PTR_ERR(handle);
	}
	ret = dquot_release(dquot);
	err = ext4_journal_stop(handle);
	if (!ret)
		ret = err;
	return ret;
}

static int ext4_mark_dquot_dirty(struct dquot *dquot)
{
	struct super_block *sb = dquot->dq_sb;

	if (ext4_is_quota_journalled(sb)) {
		dquot_mark_dquot_dirty(dquot);
		return ext4_write_dquot(dquot);
	} else {
		return dquot_mark_dquot_dirty(dquot);
	}
}

static int ext4_write_info(struct super_block *sb, int type)
{
	int ret, err;
	handle_t *handle;

	/* Data block + inode block */
	handle = ext4_journal_start_sb(sb, EXT4_HT_QUOTA, 2);
	if (IS_ERR(handle))
		return PTR_ERR(handle);
	ret = dquot_commit_info(sb, type);
	err = ext4_journal_stop(handle);
	if (!ret)
		ret = err;
	return ret;
}

static void lockdep_set_quota_inode(struct inode *inode, int subclass)
{
	struct ext4_inode_info *ei = EXT4_I(inode);

	/* The first argument of lockdep_set_subclass has to be
	 * *exactly* the same as the argument to init_rwsem() --- in
	 * this case, in init_once() --- or lockdep gets unhappy
	 * because the name of the lock is set using the
	 * stringification of the argument to init_rwsem().
	 */
	(void) ei;	/* shut up clang warning if !CONFIG_LOCKDEP */
	lockdep_set_subclass(&ei->i_data_sem, subclass);
}

/*
 * Standard function to be called on quota_on
 */
static int ext4_quota_on(struct super_block *sb, int type, int format_id,
			 const struct path *path)
{
	int err;

	if (!test_opt(sb, QUOTA))
		return -EINVAL;

	/* Quotafile not on the same filesystem? */
	if (path->dentry->d_sb != sb)
		return -EXDEV;

	/* Quota already enabled for this file? */
	if (IS_NOQUOTA(d_inode(path->dentry)))
		return -EBUSY;

	/* Journaling quota? */
	if (EXT4_SB(sb)->s_qf_names[type]) {
		/* Quotafile not in fs root? */
		if (path->dentry->d_parent != sb->s_root)
			ext4_msg(sb, KERN_WARNING,
				"Quota file not on filesystem root. "
				"Journaled quota will not work");
		sb_dqopt(sb)->flags |= DQUOT_NOLIST_DIRTY;
	} else {
		/*
		 * Clear the flag just in case mount options changed since
		 * last time.
		 */
		sb_dqopt(sb)->flags &= ~DQUOT_NOLIST_DIRTY;
	}

	lockdep_set_quota_inode(path->dentry->d_inode, I_DATA_SEM_QUOTA);
	err = dquot_quota_on(sb, type, format_id, path);
	if (!err) {
		struct inode *inode = d_inode(path->dentry);
		handle_t *handle;

		/*
		 * Set inode flags to prevent userspace from messing with quota
		 * files. If this fails, we return success anyway since quotas
		 * are already enabled and this is not a hard failure.
		 */
		inode_lock(inode);
		handle = ext4_journal_start(inode, EXT4_HT_QUOTA, 1);
		if (IS_ERR(handle))
			goto unlock_inode;
		EXT4_I(inode)->i_flags |= EXT4_NOATIME_FL | EXT4_IMMUTABLE_FL;
		inode_set_flags(inode, S_NOATIME | S_IMMUTABLE,
				S_NOATIME | S_IMMUTABLE);
		err = ext4_mark_inode_dirty(handle, inode);
		ext4_journal_stop(handle);
	unlock_inode:
		inode_unlock(inode);
		if (err)
			dquot_quota_off(sb, type);
	}
	if (err)
		lockdep_set_quota_inode(path->dentry->d_inode,
					     I_DATA_SEM_NORMAL);
	return err;
}

static inline bool ext4_check_quota_inum(int type, unsigned long qf_inum)
{
	switch (type) {
	case USRQUOTA:
		return qf_inum == EXT4_USR_QUOTA_INO;
	case GRPQUOTA:
		return qf_inum == EXT4_GRP_QUOTA_INO;
	case PRJQUOTA:
		return qf_inum >= EXT4_GOOD_OLD_FIRST_INO;
	default:
		BUG();
	}
}

static int ext4_quota_enable(struct super_block *sb, int type, int format_id,
			     unsigned int flags)
{
	int err;
	struct inode *qf_inode;
	unsigned long qf_inums[EXT4_MAXQUOTAS] = {
		le32_to_cpu(EXT4_SB(sb)->s_es->s_usr_quota_inum),
		le32_to_cpu(EXT4_SB(sb)->s_es->s_grp_quota_inum),
		le32_to_cpu(EXT4_SB(sb)->s_es->s_prj_quota_inum)
	};

	BUG_ON(!ext4_has_feature_quota(sb));

	if (!qf_inums[type])
		return -EPERM;

	if (!ext4_check_quota_inum(type, qf_inums[type])) {
		ext4_error(sb, "Bad quota inum: %lu, type: %d",
				qf_inums[type], type);
		return -EUCLEAN;
	}

	qf_inode = ext4_iget(sb, qf_inums[type], EXT4_IGET_SPECIAL);
	if (IS_ERR(qf_inode)) {
		ext4_error(sb, "Bad quota inode: %lu, type: %d",
				qf_inums[type], type);
		return PTR_ERR(qf_inode);
	}

	/* Don't account quota for quota files to avoid recursion */
	qf_inode->i_flags |= S_NOQUOTA;
	lockdep_set_quota_inode(qf_inode, I_DATA_SEM_QUOTA);
	err = dquot_load_quota_inode(qf_inode, type, format_id, flags);
	if (err)
		lockdep_set_quota_inode(qf_inode, I_DATA_SEM_NORMAL);
	iput(qf_inode);

	return err;
}

/* Enable usage tracking for all quota types. */
int ext4_enable_quotas(struct super_block *sb)
{
	int type, err = 0;
	unsigned long qf_inums[EXT4_MAXQUOTAS] = {
		le32_to_cpu(EXT4_SB(sb)->s_es->s_usr_quota_inum),
		le32_to_cpu(EXT4_SB(sb)->s_es->s_grp_quota_inum),
		le32_to_cpu(EXT4_SB(sb)->s_es->s_prj_quota_inum)
	};
	bool quota_mopt[EXT4_MAXQUOTAS] = {
		test_opt(sb, USRQUOTA),
		test_opt(sb, GRPQUOTA),
		test_opt(sb, PRJQUOTA),
	};

	sb_dqopt(sb)->flags |= DQUOT_QUOTA_SYS_FILE | DQUOT_NOLIST_DIRTY;
	for (type = 0; type < EXT4_MAXQUOTAS; type++) {
		if (qf_inums[type]) {
			err = ext4_quota_enable(sb, type, QFMT_VFS_V1,
				DQUOT_USAGE_ENABLED |
				(quota_mopt[type] ? DQUOT_LIMITS_ENABLED : 0));
			if (err) {
				ext4_warning(sb,
					"Failed to enable quota tracking "
					"(type=%d, err=%d, ino=%lu). "
					"Please run e2fsck to fix.", type,
					err, qf_inums[type]);

				ext4_quotas_off(sb, type);
				return err;
			}
		}
	}
	return 0;
}

static int ext4_quota_off(struct super_block *sb, int type)
{
	struct inode *inode = sb_dqopt(sb)->files[type];
	handle_t *handle;
	int err;

	/* Force all delayed allocation blocks to be allocated.
	 * Caller already holds s_umount sem */
	if (test_opt(sb, DELALLOC))
		sync_filesystem(sb);

	if (!inode || !igrab(inode))
		goto out;

	err = dquot_quota_off(sb, type);
	if (err || ext4_has_feature_quota(sb))
		goto out_put;

	inode_lock(inode);
	/*
	 * Update modification times of quota files when userspace can
	 * start looking at them. If we fail, we return success anyway since
	 * this is not a hard failure and quotas are already disabled.
	 */
	handle = ext4_journal_start(inode, EXT4_HT_QUOTA, 1);
	if (IS_ERR(handle)) {
		err = PTR_ERR(handle);
		goto out_unlock;
	}
	EXT4_I(inode)->i_flags &= ~(EXT4_NOATIME_FL | EXT4_IMMUTABLE_FL);
	inode_set_flags(inode, 0, S_NOATIME | S_IMMUTABLE);
	inode->i_mtime = inode->i_ctime = current_time(inode);
	err = ext4_mark_inode_dirty(handle, inode);
	ext4_journal_stop(handle);
out_unlock:
	inode_unlock(inode);
out_put:
	lockdep_set_quota_inode(inode, I_DATA_SEM_NORMAL);
	iput(inode);
	return err;
out:
	return dquot_quota_off(sb, type);
}

/* Read data from quotafile - avoid pagecache and such because we cannot afford
 * acquiring the locks... As quota files are never truncated and quota code
 * itself serializes the operations (and no one else should touch the files)
 * we don't have to be afraid of races */
static ssize_t ext4_quota_read(struct super_block *sb, int type, char *data,
			       size_t len, loff_t off)
{
	struct inode *inode = sb_dqopt(sb)->files[type];
	ext4_lblk_t blk = off >> EXT4_BLOCK_SIZE_BITS(sb);
	int offset = off & (sb->s_blocksize - 1);
	int tocopy;
	size_t toread;
	struct buffer_head *bh;
	loff_t i_size = i_size_read(inode);

	if (off > i_size)
		return 0;
	if (off+len > i_size)
		len = i_size-off;
	toread = len;
	while (toread > 0) {
		tocopy = min_t(unsigned long, sb->s_blocksize - offset, toread);
		bh = ext4_bread(NULL, inode, blk, 0);
		if (IS_ERR(bh))
			return PTR_ERR(bh);
		if (!bh)	/* A hole? */
			memset(data, 0, tocopy);
		else
			memcpy(data, bh->b_data+offset, tocopy);
		brelse(bh);
		offset = 0;
		toread -= tocopy;
		data += tocopy;
		blk++;
	}
	return len;
}

/* Write to quotafile (we know the transaction is already started and has
 * enough credits) */
static ssize_t ext4_quota_write(struct super_block *sb, int type,
				const char *data, size_t len, loff_t off)
{
	struct inode *inode = sb_dqopt(sb)->files[type];
	ext4_lblk_t blk = off >> EXT4_BLOCK_SIZE_BITS(sb);
	int err = 0, err2 = 0, offset = off & (sb->s_blocksize - 1);
	int retries = 0;
	struct buffer_head *bh;
	handle_t *handle = journal_current_handle();

	if (!handle) {
		ext4_msg(sb, KERN_WARNING, "Quota write (off=%llu, len=%llu)"
			" cancelled because transaction is not started",
			(unsigned long long)off, (unsigned long long)len);
		return -EIO;
	}
	/*
	 * Since we account only one data block in transaction credits,
	 * then it is impossible to cross a block boundary.
	 */
	if (sb->s_blocksize - offset < len) {
		ext4_msg(sb, KERN_WARNING, "Quota write (off=%llu, len=%llu)"
			" cancelled because not block aligned",
			(unsigned long long)off, (unsigned long long)len);
		return -EIO;
	}

	do {
		bh = ext4_bread(handle, inode, blk,
				EXT4_GET_BLOCKS_CREATE |
				EXT4_GET_BLOCKS_METADATA_NOFAIL);
	} while (PTR_ERR(bh) == -ENOSPC &&
		 ext4_should_retry_alloc(inode->i_sb, &retries));
	if (IS_ERR(bh))
		return PTR_ERR(bh);
	if (!bh)
		goto out;
	BUFFER_TRACE(bh, "get write access");
	err = ext4_journal_get_write_access(handle, sb, bh, EXT4_JTR_NONE);
	if (err) {
		brelse(bh);
		return err;
	}
	lock_buffer(bh);
	memcpy(bh->b_data+offset, data, len);
	flush_dcache_page(bh->b_page);
	unlock_buffer(bh);
	err = ext4_handle_dirty_metadata(handle, NULL, bh);
	brelse(bh);
out:
	if (inode->i_size < off + len) {
		i_size_write(inode, off + len);
		EXT4_I(inode)->i_disksize = inode->i_size;
		err2 = ext4_mark_inode_dirty(handle, inode);
		if (unlikely(err2 && !err))
			err = err2;
	}
	return err ? err : len;
}
#endif

#if !defined(CONFIG_EXT2_FS) && !defined(CONFIG_EXT2_FS_MODULE) && defined(CONFIG_EXT4_USE_FOR_EXT2)
static inline void register_as_ext2(void)
{
	int err = register_filesystem(&ext2_fs_type);
	if (err)
		printk(KERN_WARNING
		       "EXT4-fs: Unable to register as ext2 (%d)\n", err);
}

static inline void unregister_as_ext2(void)
{
	unregister_filesystem(&ext2_fs_type);
}

static inline int ext2_feature_set_ok(struct super_block *sb)
{
	if (ext4_has_unknown_ext2_incompat_features(sb))
		return 0;
	if (sb_rdonly(sb))
		return 1;
	if (ext4_has_unknown_ext2_ro_compat_features(sb))
		return 0;
	return 1;
}
#else
static inline void register_as_ext2(void) { }
static inline void unregister_as_ext2(void) { }
static inline int ext2_feature_set_ok(struct super_block *sb) { return 0; }
#endif

static inline void register_as_ext3(void)
{
	int err = register_filesystem(&ext3_fs_type);
	if (err)
		printk(KERN_WARNING
		       "EXT4-fs: Unable to register as ext3 (%d)\n", err);
}

static inline void unregister_as_ext3(void)
{
	unregister_filesystem(&ext3_fs_type);
}

static inline int ext3_feature_set_ok(struct super_block *sb)
{
	if (ext4_has_unknown_ext3_incompat_features(sb))
		return 0;
	if (!ext4_has_feature_journal(sb))
		return 0;
	if (sb_rdonly(sb))
		return 1;
	if (ext4_has_unknown_ext3_ro_compat_features(sb))
		return 0;
	return 1;
}

static struct file_system_type ext4_fs_type = {
	.owner			= THIS_MODULE,
	.name			= "ext4",
	.init_fs_context	= ext4_init_fs_context,
	.parameters		= ext4_param_specs,
	.kill_sb		= kill_block_super,
	.fs_flags		= FS_REQUIRES_DEV | FS_ALLOW_IDMAP,
};
MODULE_ALIAS_FS("ext4");

/* Shared across all ext4 file systems */
wait_queue_head_t ext4__ioend_wq[EXT4_WQ_HASH_SZ];

static int __init ext4_init_fs(void)
{
	int i, err;

	ratelimit_state_init(&ext4_mount_msg_ratelimit, 30 * HZ, 64);
	ext4_li_info = NULL;

	/* Build-time check for flags consistency */
	ext4_check_flag_values();

	for (i = 0; i < EXT4_WQ_HASH_SZ; i++)
		init_waitqueue_head(&ext4__ioend_wq[i]);

	err = ext4_init_es();
	if (err)
		return err;

	err = ext4_init_pending();
	if (err)
		goto out7;

	err = ext4_init_post_read_processing();
	if (err)
		goto out6;

	err = ext4_init_pageio();
	if (err)
		goto out5;

	err = ext4_init_system_zone();
	if (err)
		goto out4;

	err = ext4_init_sysfs();
	if (err)
		goto out3;

	err = ext4_init_mballoc();
	if (err)
		goto out2;
	err = init_inodecache();
	if (err)
		goto out1;

	err = ext4_fc_init_dentry_cache();
	if (err)
		goto out05;

	register_as_ext3();
	register_as_ext2();
	err = register_filesystem(&ext4_fs_type);
	if (err)
		goto out;

	return 0;
out:
	unregister_as_ext2();
	unregister_as_ext3();
	ext4_fc_destroy_dentry_cache();
out05:
	destroy_inodecache();
out1:
	ext4_exit_mballoc();
out2:
	ext4_exit_sysfs();
out3:
	ext4_exit_system_zone();
out4:
	ext4_exit_pageio();
out5:
	ext4_exit_post_read_processing();
out6:
	ext4_exit_pending();
out7:
	ext4_exit_es();

	return err;
}

static void __exit ext4_exit_fs(void)
{
	ext4_destroy_lazyinit_thread();
	unregister_as_ext2();
	unregister_as_ext3();
	unregister_filesystem(&ext4_fs_type);
	ext4_fc_destroy_dentry_cache();
	destroy_inodecache();
	ext4_exit_mballoc();
	ext4_exit_sysfs();
	ext4_exit_system_zone();
	ext4_exit_pageio();
	ext4_exit_post_read_processing();
	ext4_exit_es();
	ext4_exit_pending();
}

MODULE_AUTHOR("Remy Card, Stephen Tweedie, Andrew Morton, Andreas Dilger, Theodore Ts'o and others");
MODULE_DESCRIPTION("Fourth Extended Filesystem");
MODULE_LICENSE("GPL");
MODULE_SOFTDEP("pre: crc32c");
module_init(ext4_init_fs)
module_exit(ext4_exit_fs)<|MERGE_RESOLUTION|>--- conflicted
+++ resolved
@@ -1139,11 +1139,7 @@
 		 * hotswapped, and it breaks the `ro-after' testing code.
 		 */
 		invalidate_bdev(bdev);
-<<<<<<< HEAD
-		ext4_blkdev_put(bdev);
-=======
 		blkdev_put(bdev, sbi->s_sb);
->>>>>>> 38e945c6
 		sbi->s_journal_bdev = NULL;
 	}
 }
@@ -1342,11 +1338,7 @@
 
 	sync_blockdev(sb->s_bdev);
 	invalidate_bdev(sb->s_bdev);
-<<<<<<< HEAD
-	if (sbi->s_journal_bdev && sbi->s_journal_bdev != sb->s_bdev) {
-=======
 	if (sbi->s_journal_bdev) {
->>>>>>> 38e945c6
 		sync_blockdev(sbi->s_journal_bdev);
 		ext4_blkdev_remove(sbi);
 	}
@@ -5616,11 +5608,7 @@
 	return 0;
 
 failed_mount10:
-<<<<<<< HEAD
-	ext4_quota_off_umount(sb);
-=======
 	ext4_quotas_off(sb, EXT4_MAXQUOTAS);
->>>>>>> 38e945c6
 failed_mount9: __maybe_unused
 	ext4_release_orphan_info(sb);
 failed_mount8:
