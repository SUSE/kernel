// SPDX-License-Identifier: GPL-2.0
/*
 *  linux/fs/ext4/super.c
 *
 * Copyright (C) 1992, 1993, 1994, 1995
 * Remy Card (card@masi.ibp.fr)
 * Laboratoire MASI - Institut Blaise Pascal
 * Universite Pierre et Marie Curie (Paris VI)
 *
 *  from
 *
 *  linux/fs/minix/inode.c
 *
 *  Copyright (C) 1991, 1992  Linus Torvalds
 *
 *  Big-endian to little-endian byte-swapping/bitmaps by
 *        David S. Miller (davem@caip.rutgers.edu), 1995
 */

#include <linux/module.h>
#include <linux/string.h>
#include <linux/fs.h>
#include <linux/time.h>
#include <linux/vmalloc.h>
#include <linux/slab.h>
#include <linux/init.h>
#include <linux/blkdev.h>
#include <linux/backing-dev.h>
#include <linux/parser.h>
#include <linux/buffer_head.h>
#include <linux/exportfs.h>
#include <linux/vfs.h>
#include <linux/random.h>
#include <linux/mount.h>
#include <linux/namei.h>
#include <linux/quotaops.h>
#include <linux/seq_file.h>
#include <linux/ctype.h>
#include <linux/log2.h>
#include <linux/crc16.h>
#include <linux/dax.h>
#include <linux/uaccess.h>
#include <linux/iversion.h>
#include <linux/unicode.h>
#include <linux/part_stat.h>
#include <linux/kthread.h>
#include <linux/freezer.h>
#include <linux/fsnotify.h>
#include <linux/fs_context.h>
#include <linux/fs_parser.h>

#include "ext4.h"
#include "ext4_extents.h"	/* Needed for trace points definition */
#include "ext4_jbd2.h"
#include "xattr.h"
#include "acl.h"
#include "mballoc.h"
#include "fsmap.h"

#define CREATE_TRACE_POINTS
#include <trace/events/ext4.h>

static struct ext4_lazy_init *ext4_li_info;
static DEFINE_MUTEX(ext4_li_mtx);
static struct ratelimit_state ext4_mount_msg_ratelimit;

static int ext4_load_journal(struct super_block *, struct ext4_super_block *,
			     unsigned long journal_devnum);
static int ext4_show_options(struct seq_file *seq, struct dentry *root);
static void ext4_update_super(struct super_block *sb);
static int ext4_commit_super(struct super_block *sb);
static int ext4_mark_recovery_complete(struct super_block *sb,
					struct ext4_super_block *es);
static int ext4_clear_journal_err(struct super_block *sb,
				  struct ext4_super_block *es);
static int ext4_sync_fs(struct super_block *sb, int wait);
static int ext4_statfs(struct dentry *dentry, struct kstatfs *buf);
static int ext4_unfreeze(struct super_block *sb);
static int ext4_freeze(struct super_block *sb);
static inline int ext2_feature_set_ok(struct super_block *sb);
static inline int ext3_feature_set_ok(struct super_block *sb);
static void ext4_unregister_li_request(struct super_block *sb);
static void ext4_clear_request_list(void);
static struct inode *ext4_get_journal_inode(struct super_block *sb,
					    unsigned int journal_inum);
static int ext4_validate_options(struct fs_context *fc);
static int ext4_check_opt_consistency(struct fs_context *fc,
				      struct super_block *sb);
static void ext4_apply_options(struct fs_context *fc, struct super_block *sb);
static int ext4_parse_param(struct fs_context *fc, struct fs_parameter *param);
static int ext4_get_tree(struct fs_context *fc);
static int ext4_reconfigure(struct fs_context *fc);
static void ext4_fc_free(struct fs_context *fc);
static int ext4_init_fs_context(struct fs_context *fc);
static void ext4_kill_sb(struct super_block *sb);
static const struct fs_parameter_spec ext4_param_specs[];

/*
 * Lock ordering
 *
 * page fault path:
 * mmap_lock -> sb_start_pagefault -> invalidate_lock (r) -> transaction start
 *   -> page lock -> i_data_sem (rw)
 *
 * buffered write path:
 * sb_start_write -> i_mutex -> mmap_lock
 * sb_start_write -> i_mutex -> transaction start -> page lock ->
 *   i_data_sem (rw)
 *
 * truncate:
 * sb_start_write -> i_mutex -> invalidate_lock (w) -> i_mmap_rwsem (w) ->
 *   page lock
 * sb_start_write -> i_mutex -> invalidate_lock (w) -> transaction start ->
 *   i_data_sem (rw)
 *
 * direct IO:
 * sb_start_write -> i_mutex -> mmap_lock
 * sb_start_write -> i_mutex -> transaction start -> i_data_sem (rw)
 *
 * writepages:
 * transaction start -> page lock(s) -> i_data_sem (rw)
 */

static const struct fs_context_operations ext4_context_ops = {
	.parse_param	= ext4_parse_param,
	.get_tree	= ext4_get_tree,
	.reconfigure	= ext4_reconfigure,
	.free		= ext4_fc_free,
};


#if !defined(CONFIG_EXT2_FS) && !defined(CONFIG_EXT2_FS_MODULE) && defined(CONFIG_EXT4_USE_FOR_EXT2)
static struct file_system_type ext2_fs_type = {
	.owner			= THIS_MODULE,
	.name			= "ext2",
	.init_fs_context	= ext4_init_fs_context,
	.parameters		= ext4_param_specs,
	.kill_sb		= ext4_kill_sb,
	.fs_flags		= FS_REQUIRES_DEV,
};
MODULE_ALIAS_FS("ext2");
MODULE_ALIAS("ext2");
#define IS_EXT2_SB(sb) ((sb)->s_type == &ext2_fs_type)
#else
#define IS_EXT2_SB(sb) (0)
#endif


static struct file_system_type ext3_fs_type = {
	.owner			= THIS_MODULE,
	.name			= "ext3",
	.init_fs_context	= ext4_init_fs_context,
	.parameters		= ext4_param_specs,
	.kill_sb		= ext4_kill_sb,
	.fs_flags		= FS_REQUIRES_DEV,
};
MODULE_ALIAS_FS("ext3");
MODULE_ALIAS("ext3");
#define IS_EXT3_SB(sb) ((sb)->s_type == &ext3_fs_type)


static inline void __ext4_read_bh(struct buffer_head *bh, blk_opf_t op_flags,
				  bh_end_io_t *end_io, bool simu_fail)
{
	if (simu_fail) {
		clear_buffer_uptodate(bh);
		unlock_buffer(bh);
		return;
	}

	/*
	 * buffer's verified bit is no longer valid after reading from
	 * disk again due to write out error, clear it to make sure we
	 * recheck the buffer contents.
	 */
	clear_buffer_verified(bh);

	bh->b_end_io = end_io ? end_io : end_buffer_read_sync;
	get_bh(bh);
	submit_bh(REQ_OP_READ | op_flags, bh);
}

void ext4_read_bh_nowait(struct buffer_head *bh, blk_opf_t op_flags,
			 bh_end_io_t *end_io, bool simu_fail)
{
	BUG_ON(!buffer_locked(bh));

	if (ext4_buffer_uptodate(bh)) {
		unlock_buffer(bh);
		return;
	}
	__ext4_read_bh(bh, op_flags, end_io, simu_fail);
}

int ext4_read_bh(struct buffer_head *bh, blk_opf_t op_flags,
		 bh_end_io_t *end_io, bool simu_fail)
{
	BUG_ON(!buffer_locked(bh));

	if (ext4_buffer_uptodate(bh)) {
		unlock_buffer(bh);
		return 0;
	}

	__ext4_read_bh(bh, op_flags, end_io, simu_fail);

	wait_on_buffer(bh);
	if (buffer_uptodate(bh))
		return 0;
	return -EIO;
}

int ext4_read_bh_lock(struct buffer_head *bh, blk_opf_t op_flags, bool wait)
{
	lock_buffer(bh);
	if (!wait) {
		ext4_read_bh_nowait(bh, op_flags, NULL, false);
		return 0;
	}
	return ext4_read_bh(bh, op_flags, NULL, false);
}

/*
 * This works like __bread_gfp() except it uses ERR_PTR for error
 * returns.  Currently with sb_bread it's impossible to distinguish
 * between ENOMEM and EIO situations (since both result in a NULL
 * return.
 */
static struct buffer_head *__ext4_sb_bread_gfp(struct super_block *sb,
					       sector_t block,
					       blk_opf_t op_flags, gfp_t gfp)
{
	struct buffer_head *bh;
	int ret;

	bh = sb_getblk_gfp(sb, block, gfp);
	if (bh == NULL)
		return ERR_PTR(-ENOMEM);
	if (ext4_buffer_uptodate(bh))
		return bh;

	ret = ext4_read_bh_lock(bh, REQ_META | op_flags, true);
	if (ret) {
		put_bh(bh);
		return ERR_PTR(ret);
	}
	return bh;
}

struct buffer_head *ext4_sb_bread(struct super_block *sb, sector_t block,
				   blk_opf_t op_flags)
{
	gfp_t gfp = mapping_gfp_constraint(sb->s_bdev->bd_mapping,
			~__GFP_FS) | __GFP_MOVABLE;

	return __ext4_sb_bread_gfp(sb, block, op_flags, gfp);
}

struct buffer_head *ext4_sb_bread_unmovable(struct super_block *sb,
					    sector_t block)
{
	gfp_t gfp = mapping_gfp_constraint(sb->s_bdev->bd_mapping,
			~__GFP_FS);

	return __ext4_sb_bread_gfp(sb, block, 0, gfp);
}

void ext4_sb_breadahead_unmovable(struct super_block *sb, sector_t block)
{
	struct buffer_head *bh = bdev_getblk(sb->s_bdev, block,
			sb->s_blocksize, GFP_NOWAIT | __GFP_NOWARN);

	if (likely(bh)) {
		if (trylock_buffer(bh))
			ext4_read_bh_nowait(bh, REQ_RAHEAD, NULL, false);
		brelse(bh);
	}
}

static int ext4_verify_csum_type(struct super_block *sb,
				 struct ext4_super_block *es)
{
	if (!ext4_has_feature_metadata_csum(sb))
		return 1;

	return es->s_checksum_type == EXT4_CRC32C_CHKSUM;
}

__le32 ext4_superblock_csum(struct super_block *sb,
			    struct ext4_super_block *es)
{
	struct ext4_sb_info *sbi = EXT4_SB(sb);
	int offset = offsetof(struct ext4_super_block, s_checksum);
	__u32 csum;

	csum = ext4_chksum(sbi, ~0, (char *)es, offset);

	return cpu_to_le32(csum);
}

static int ext4_superblock_csum_verify(struct super_block *sb,
				       struct ext4_super_block *es)
{
	if (!ext4_has_feature_metadata_csum(sb))
		return 1;

	return es->s_checksum == ext4_superblock_csum(sb, es);
}

void ext4_superblock_csum_set(struct super_block *sb)
{
	struct ext4_super_block *es = EXT4_SB(sb)->s_es;

	if (!ext4_has_feature_metadata_csum(sb))
		return;

	es->s_checksum = ext4_superblock_csum(sb, es);
}

ext4_fsblk_t ext4_block_bitmap(struct super_block *sb,
			       struct ext4_group_desc *bg)
{
	return le32_to_cpu(bg->bg_block_bitmap_lo) |
		(EXT4_DESC_SIZE(sb) >= EXT4_MIN_DESC_SIZE_64BIT ?
		 (ext4_fsblk_t)le32_to_cpu(bg->bg_block_bitmap_hi) << 32 : 0);
}

ext4_fsblk_t ext4_inode_bitmap(struct super_block *sb,
			       struct ext4_group_desc *bg)
{
	return le32_to_cpu(bg->bg_inode_bitmap_lo) |
		(EXT4_DESC_SIZE(sb) >= EXT4_MIN_DESC_SIZE_64BIT ?
		 (ext4_fsblk_t)le32_to_cpu(bg->bg_inode_bitmap_hi) << 32 : 0);
}

ext4_fsblk_t ext4_inode_table(struct super_block *sb,
			      struct ext4_group_desc *bg)
{
	return le32_to_cpu(bg->bg_inode_table_lo) |
		(EXT4_DESC_SIZE(sb) >= EXT4_MIN_DESC_SIZE_64BIT ?
		 (ext4_fsblk_t)le32_to_cpu(bg->bg_inode_table_hi) << 32 : 0);
}

__u32 ext4_free_group_clusters(struct super_block *sb,
			       struct ext4_group_desc *bg)
{
	return le16_to_cpu(bg->bg_free_blocks_count_lo) |
		(EXT4_DESC_SIZE(sb) >= EXT4_MIN_DESC_SIZE_64BIT ?
		 (__u32)le16_to_cpu(bg->bg_free_blocks_count_hi) << 16 : 0);
}

__u32 ext4_free_inodes_count(struct super_block *sb,
			      struct ext4_group_desc *bg)
{
	return le16_to_cpu(READ_ONCE(bg->bg_free_inodes_count_lo)) |
		(EXT4_DESC_SIZE(sb) >= EXT4_MIN_DESC_SIZE_64BIT ?
		 (__u32)le16_to_cpu(READ_ONCE(bg->bg_free_inodes_count_hi)) << 16 : 0);
}

__u32 ext4_used_dirs_count(struct super_block *sb,
			      struct ext4_group_desc *bg)
{
	return le16_to_cpu(bg->bg_used_dirs_count_lo) |
		(EXT4_DESC_SIZE(sb) >= EXT4_MIN_DESC_SIZE_64BIT ?
		 (__u32)le16_to_cpu(bg->bg_used_dirs_count_hi) << 16 : 0);
}

__u32 ext4_itable_unused_count(struct super_block *sb,
			      struct ext4_group_desc *bg)
{
	return le16_to_cpu(bg->bg_itable_unused_lo) |
		(EXT4_DESC_SIZE(sb) >= EXT4_MIN_DESC_SIZE_64BIT ?
		 (__u32)le16_to_cpu(bg->bg_itable_unused_hi) << 16 : 0);
}

void ext4_block_bitmap_set(struct super_block *sb,
			   struct ext4_group_desc *bg, ext4_fsblk_t blk)
{
	bg->bg_block_bitmap_lo = cpu_to_le32((u32)blk);
	if (EXT4_DESC_SIZE(sb) >= EXT4_MIN_DESC_SIZE_64BIT)
		bg->bg_block_bitmap_hi = cpu_to_le32(blk >> 32);
}

void ext4_inode_bitmap_set(struct super_block *sb,
			   struct ext4_group_desc *bg, ext4_fsblk_t blk)
{
	bg->bg_inode_bitmap_lo  = cpu_to_le32((u32)blk);
	if (EXT4_DESC_SIZE(sb) >= EXT4_MIN_DESC_SIZE_64BIT)
		bg->bg_inode_bitmap_hi = cpu_to_le32(blk >> 32);
}

void ext4_inode_table_set(struct super_block *sb,
			  struct ext4_group_desc *bg, ext4_fsblk_t blk)
{
	bg->bg_inode_table_lo = cpu_to_le32((u32)blk);
	if (EXT4_DESC_SIZE(sb) >= EXT4_MIN_DESC_SIZE_64BIT)
		bg->bg_inode_table_hi = cpu_to_le32(blk >> 32);
}

void ext4_free_group_clusters_set(struct super_block *sb,
				  struct ext4_group_desc *bg, __u32 count)
{
	bg->bg_free_blocks_count_lo = cpu_to_le16((__u16)count);
	if (EXT4_DESC_SIZE(sb) >= EXT4_MIN_DESC_SIZE_64BIT)
		bg->bg_free_blocks_count_hi = cpu_to_le16(count >> 16);
}

void ext4_free_inodes_set(struct super_block *sb,
			  struct ext4_group_desc *bg, __u32 count)
{
	WRITE_ONCE(bg->bg_free_inodes_count_lo, cpu_to_le16((__u16)count));
	if (EXT4_DESC_SIZE(sb) >= EXT4_MIN_DESC_SIZE_64BIT)
		WRITE_ONCE(bg->bg_free_inodes_count_hi, cpu_to_le16(count >> 16));
}

void ext4_used_dirs_set(struct super_block *sb,
			  struct ext4_group_desc *bg, __u32 count)
{
	bg->bg_used_dirs_count_lo = cpu_to_le16((__u16)count);
	if (EXT4_DESC_SIZE(sb) >= EXT4_MIN_DESC_SIZE_64BIT)
		bg->bg_used_dirs_count_hi = cpu_to_le16(count >> 16);
}

void ext4_itable_unused_set(struct super_block *sb,
			  struct ext4_group_desc *bg, __u32 count)
{
	bg->bg_itable_unused_lo = cpu_to_le16((__u16)count);
	if (EXT4_DESC_SIZE(sb) >= EXT4_MIN_DESC_SIZE_64BIT)
		bg->bg_itable_unused_hi = cpu_to_le16(count >> 16);
}

static void __ext4_update_tstamp(__le32 *lo, __u8 *hi, time64_t now)
{
	now = clamp_val(now, 0, (1ull << 40) - 1);

	*lo = cpu_to_le32(lower_32_bits(now));
	*hi = upper_32_bits(now);
}

static time64_t __ext4_get_tstamp(__le32 *lo, __u8 *hi)
{
	return ((time64_t)(*hi) << 32) + le32_to_cpu(*lo);
}
#define ext4_update_tstamp(es, tstamp) \
	__ext4_update_tstamp(&(es)->tstamp, &(es)->tstamp ## _hi, \
			     ktime_get_real_seconds())
#define ext4_get_tstamp(es, tstamp) \
	__ext4_get_tstamp(&(es)->tstamp, &(es)->tstamp ## _hi)

/*
 * The ext4_maybe_update_superblock() function checks and updates the
 * superblock if needed.
 *
 * This function is designed to update the on-disk superblock only under
 * certain conditions to prevent excessive disk writes and unnecessary
 * waking of the disk from sleep. The superblock will be updated if:
 * 1. More than sbi->s_sb_update_sec (def: 1 hour) has passed since the last
 *    superblock update
 * 2. More than sbi->s_sb_update_kb (def: 16MB) kbs have been written since the
 *    last superblock update.
 *
 * @sb: The superblock
 */
static void ext4_maybe_update_superblock(struct super_block *sb)
{
	struct ext4_sb_info *sbi = EXT4_SB(sb);
	struct ext4_super_block *es = sbi->s_es;
	journal_t *journal = sbi->s_journal;
	time64_t now;
	__u64 last_update;
	__u64 lifetime_write_kbytes;
	__u64 diff_size;

	if (ext4_emergency_state(sb) || sb_rdonly(sb) ||
	    !(sb->s_flags & SB_ACTIVE) || !journal ||
	    journal->j_flags & JBD2_UNMOUNT)
		return;

	now = ktime_get_real_seconds();
	last_update = ext4_get_tstamp(es, s_wtime);

	if (likely(now - last_update < sbi->s_sb_update_sec))
		return;

	lifetime_write_kbytes = sbi->s_kbytes_written +
		((part_stat_read(sb->s_bdev, sectors[STAT_WRITE]) -
		  sbi->s_sectors_written_start) >> 1);

	/* Get the number of kilobytes not written to disk to account
	 * for statistics and compare with a multiple of 16 MB. This
	 * is used to determine when the next superblock commit should
	 * occur (i.e. not more often than once per 16MB if there was
	 * less written in an hour).
	 */
	diff_size = lifetime_write_kbytes - le64_to_cpu(es->s_kbytes_written);

	if (diff_size > sbi->s_sb_update_kb)
		schedule_work(&EXT4_SB(sb)->s_sb_upd_work);
}

static void ext4_journal_commit_callback(journal_t *journal, transaction_t *txn)
{
	struct super_block		*sb = journal->j_private;

	BUG_ON(txn->t_state == T_FINISHED);

	ext4_process_freed_data(sb, txn->t_tid);
	ext4_maybe_update_superblock(sb);
}

/*
 * This writepage callback for write_cache_pages()
 * takes care of a few cases after page cleaning.
 *
 * write_cache_pages() already checks for dirty pages
 * and calls clear_page_dirty_for_io(), which we want,
 * to write protect the pages.
 *
 * However, we may have to redirty a page (see below.)
 */
static int ext4_journalled_writepage_callback(struct folio *folio,
					      struct writeback_control *wbc,
					      void *data)
{
	transaction_t *transaction = (transaction_t *) data;
	struct buffer_head *bh, *head;
	struct journal_head *jh;

	bh = head = folio_buffers(folio);
	do {
		/*
		 * We have to redirty a page in these cases:
		 * 1) If buffer is dirty, it means the page was dirty because it
		 * contains a buffer that needs checkpointing. So the dirty bit
		 * needs to be preserved so that checkpointing writes the buffer
		 * properly.
		 * 2) If buffer is not part of the committing transaction
		 * (we may have just accidentally come across this buffer because
		 * inode range tracking is not exact) or if the currently running
		 * transaction already contains this buffer as well, dirty bit
		 * needs to be preserved so that the buffer gets writeprotected
		 * properly on running transaction's commit.
		 */
		jh = bh2jh(bh);
		if (buffer_dirty(bh) ||
		    (jh && (jh->b_transaction != transaction ||
			    jh->b_next_transaction))) {
			folio_redirty_for_writepage(wbc, folio);
			goto out;
		}
	} while ((bh = bh->b_this_page) != head);

out:
	return AOP_WRITEPAGE_ACTIVATE;
}

static int ext4_journalled_submit_inode_data_buffers(struct jbd2_inode *jinode)
{
	struct address_space *mapping = jinode->i_vfs_inode->i_mapping;
	struct writeback_control wbc = {
		.sync_mode =  WB_SYNC_ALL,
		.nr_to_write = LONG_MAX,
		.range_start = jinode->i_dirty_start,
		.range_end = jinode->i_dirty_end,
        };

	return write_cache_pages(mapping, &wbc,
				 ext4_journalled_writepage_callback,
				 jinode->i_transaction);
}

static int ext4_journal_submit_inode_data_buffers(struct jbd2_inode *jinode)
{
	int ret;

	if (ext4_should_journal_data(jinode->i_vfs_inode))
		ret = ext4_journalled_submit_inode_data_buffers(jinode);
	else
		ret = ext4_normal_submit_inode_data_buffers(jinode);
	return ret;
}

static int ext4_journal_finish_inode_data_buffers(struct jbd2_inode *jinode)
{
	int ret = 0;

	if (!ext4_should_journal_data(jinode->i_vfs_inode))
		ret = jbd2_journal_finish_inode_data_buffers(jinode);

	return ret;
}

static bool system_going_down(void)
{
	return system_state == SYSTEM_HALT || system_state == SYSTEM_POWER_OFF
		|| system_state == SYSTEM_RESTART;
}

struct ext4_err_translation {
	int code;
	int errno;
};

#define EXT4_ERR_TRANSLATE(err) { .code = EXT4_ERR_##err, .errno = err }

static struct ext4_err_translation err_translation[] = {
	EXT4_ERR_TRANSLATE(EIO),
	EXT4_ERR_TRANSLATE(ENOMEM),
	EXT4_ERR_TRANSLATE(EFSBADCRC),
	EXT4_ERR_TRANSLATE(EFSCORRUPTED),
	EXT4_ERR_TRANSLATE(ENOSPC),
	EXT4_ERR_TRANSLATE(ENOKEY),
	EXT4_ERR_TRANSLATE(EROFS),
	EXT4_ERR_TRANSLATE(EFBIG),
	EXT4_ERR_TRANSLATE(EEXIST),
	EXT4_ERR_TRANSLATE(ERANGE),
	EXT4_ERR_TRANSLATE(EOVERFLOW),
	EXT4_ERR_TRANSLATE(EBUSY),
	EXT4_ERR_TRANSLATE(ENOTDIR),
	EXT4_ERR_TRANSLATE(ENOTEMPTY),
	EXT4_ERR_TRANSLATE(ESHUTDOWN),
	EXT4_ERR_TRANSLATE(EFAULT),
};

static int ext4_errno_to_code(int errno)
{
	int i;

	for (i = 0; i < ARRAY_SIZE(err_translation); i++)
		if (err_translation[i].errno == errno)
			return err_translation[i].code;
	return EXT4_ERR_UNKNOWN;
}

static void save_error_info(struct super_block *sb, int error,
			    __u32 ino, __u64 block,
			    const char *func, unsigned int line)
{
	struct ext4_sb_info *sbi = EXT4_SB(sb);

	/* We default to EFSCORRUPTED error... */
	if (error == 0)
		error = EFSCORRUPTED;

	spin_lock(&sbi->s_error_lock);
	sbi->s_add_error_count++;
	sbi->s_last_error_code = error;
	sbi->s_last_error_line = line;
	sbi->s_last_error_ino = ino;
	sbi->s_last_error_block = block;
	sbi->s_last_error_func = func;
	sbi->s_last_error_time = ktime_get_real_seconds();
	if (!sbi->s_first_error_time) {
		sbi->s_first_error_code = error;
		sbi->s_first_error_line = line;
		sbi->s_first_error_ino = ino;
		sbi->s_first_error_block = block;
		sbi->s_first_error_func = func;
		sbi->s_first_error_time = sbi->s_last_error_time;
	}
	spin_unlock(&sbi->s_error_lock);
}

/* Deal with the reporting of failure conditions on a filesystem such as
 * inconsistencies detected or read IO failures.
 *
 * On ext2, we can store the error state of the filesystem in the
 * superblock.  That is not possible on ext4, because we may have other
 * write ordering constraints on the superblock which prevent us from
 * writing it out straight away; and given that the journal is about to
 * be aborted, we can't rely on the current, or future, transactions to
 * write out the superblock safely.
 *
 * We'll just use the jbd2_journal_abort() error code to record an error in
 * the journal instead.  On recovery, the journal will complain about
 * that error until we've noted it down and cleared it.
 *
 * If force_ro is set, we unconditionally force the filesystem into an
 * ABORT|READONLY state, unless the error response on the fs has been set to
 * panic in which case we take the easy way out and panic immediately. This is
 * used to deal with unrecoverable failures such as journal IO errors or ENOMEM
 * at a critical moment in log management.
 */
static void ext4_handle_error(struct super_block *sb, bool force_ro, int error,
			      __u32 ino, __u64 block,
			      const char *func, unsigned int line)
{
	journal_t *journal = EXT4_SB(sb)->s_journal;
	bool continue_fs = !force_ro && test_opt(sb, ERRORS_CONT);

	EXT4_SB(sb)->s_mount_state |= EXT4_ERROR_FS;
	if (test_opt(sb, WARN_ON_ERROR))
		WARN_ON_ONCE(1);

	if (!continue_fs && !ext4_emergency_ro(sb) && journal)
		jbd2_journal_abort(journal, -EIO);

	if (!bdev_read_only(sb->s_bdev)) {
		save_error_info(sb, error, ino, block, func, line);
		/*
		 * In case the fs should keep running, we need to writeout
		 * superblock through the journal. Due to lock ordering
		 * constraints, it may not be safe to do it right here so we
		 * defer superblock flushing to a workqueue. We just need to be
		 * careful when the journal is already shutting down. If we get
		 * here in that case, just update the sb directly as the last
		 * transaction won't commit anyway.
		 */
		if (continue_fs && journal &&
		    !ext4_test_mount_flag(sb, EXT4_MF_JOURNAL_DESTROY))
			schedule_work(&EXT4_SB(sb)->s_sb_upd_work);
		else
			ext4_commit_super(sb);
	}

	/*
	 * We force ERRORS_RO behavior when system is rebooting. Otherwise we
	 * could panic during 'reboot -f' as the underlying device got already
	 * disabled.
	 */
	if (test_opt(sb, ERRORS_PANIC) && !system_going_down()) {
		panic("EXT4-fs (device %s): panic forced after error\n",
			sb->s_id);
	}

	if (ext4_emergency_ro(sb) || continue_fs)
		return;

	ext4_msg(sb, KERN_CRIT, "Remounting filesystem read-only");
	/*
	 * We don't set SB_RDONLY because that requires sb->s_umount
	 * semaphore and setting it without proper remount procedure is
	 * confusing code such as freeze_super() leading to deadlocks
	 * and other problems.
	 */
	set_bit(EXT4_FLAGS_EMERGENCY_RO, &EXT4_SB(sb)->s_ext4_flags);
}

static void update_super_work(struct work_struct *work)
{
	struct ext4_sb_info *sbi = container_of(work, struct ext4_sb_info,
						s_sb_upd_work);
	journal_t *journal = sbi->s_journal;
	handle_t *handle;

	/*
	 * If the journal is still running, we have to write out superblock
	 * through the journal to avoid collisions of other journalled sb
	 * updates.
	 *
	 * We use directly jbd2 functions here to avoid recursing back into
	 * ext4 error handling code during handling of previous errors.
	 */
	if (!ext4_emergency_state(sbi->s_sb) &&
	    !sb_rdonly(sbi->s_sb) && journal) {
		struct buffer_head *sbh = sbi->s_sbh;
		bool call_notify_err = false;

		handle = jbd2_journal_start(journal, 1);
		if (IS_ERR(handle))
			goto write_directly;
		if (jbd2_journal_get_write_access(handle, sbh)) {
			jbd2_journal_stop(handle);
			goto write_directly;
		}

		if (sbi->s_add_error_count > 0)
			call_notify_err = true;

		ext4_update_super(sbi->s_sb);
		if (buffer_write_io_error(sbh) || !buffer_uptodate(sbh)) {
			ext4_msg(sbi->s_sb, KERN_ERR, "previous I/O error to "
				 "superblock detected");
			clear_buffer_write_io_error(sbh);
			set_buffer_uptodate(sbh);
		}

		if (jbd2_journal_dirty_metadata(handle, sbh)) {
			jbd2_journal_stop(handle);
			goto write_directly;
		}
		jbd2_journal_stop(handle);

		if (call_notify_err)
			ext4_notify_error_sysfs(sbi);

		return;
	}
write_directly:
	/*
	 * Write through journal failed. Write sb directly to get error info
	 * out and hope for the best.
	 */
	ext4_commit_super(sbi->s_sb);
	ext4_notify_error_sysfs(sbi);
}

#define ext4_error_ratelimit(sb)					\
		___ratelimit(&(EXT4_SB(sb)->s_err_ratelimit_state),	\
			     "EXT4-fs error")

void __ext4_error(struct super_block *sb, const char *function,
		  unsigned int line, bool force_ro, int error, __u64 block,
		  const char *fmt, ...)
{
	struct va_format vaf;
	va_list args;

	if (unlikely(ext4_emergency_state(sb)))
		return;

	trace_ext4_error(sb, function, line);
	if (ext4_error_ratelimit(sb)) {
		va_start(args, fmt);
		vaf.fmt = fmt;
		vaf.va = &args;
		printk(KERN_CRIT
		       "EXT4-fs error (device %s): %s:%d: comm %s: %pV\n",
		       sb->s_id, function, line, current->comm, &vaf);
		va_end(args);
	}
	fsnotify_sb_error(sb, NULL, error ? error : EFSCORRUPTED);

	ext4_handle_error(sb, force_ro, error, 0, block, function, line);
}

void __ext4_error_inode(struct inode *inode, const char *function,
			unsigned int line, ext4_fsblk_t block, int error,
			const char *fmt, ...)
{
	va_list args;
	struct va_format vaf;

	if (unlikely(ext4_emergency_state(inode->i_sb)))
		return;

	trace_ext4_error(inode->i_sb, function, line);
	if (ext4_error_ratelimit(inode->i_sb)) {
		va_start(args, fmt);
		vaf.fmt = fmt;
		vaf.va = &args;
		if (block)
			printk(KERN_CRIT "EXT4-fs error (device %s): %s:%d: "
			       "inode #%lu: block %llu: comm %s: %pV\n",
			       inode->i_sb->s_id, function, line, inode->i_ino,
			       block, current->comm, &vaf);
		else
			printk(KERN_CRIT "EXT4-fs error (device %s): %s:%d: "
			       "inode #%lu: comm %s: %pV\n",
			       inode->i_sb->s_id, function, line, inode->i_ino,
			       current->comm, &vaf);
		va_end(args);
	}
	fsnotify_sb_error(inode->i_sb, inode, error ? error : EFSCORRUPTED);

	ext4_handle_error(inode->i_sb, false, error, inode->i_ino, block,
			  function, line);
}

void __ext4_error_file(struct file *file, const char *function,
		       unsigned int line, ext4_fsblk_t block,
		       const char *fmt, ...)
{
	va_list args;
	struct va_format vaf;
	struct inode *inode = file_inode(file);
	char pathname[80], *path;

	if (unlikely(ext4_emergency_state(inode->i_sb)))
		return;

	trace_ext4_error(inode->i_sb, function, line);
	if (ext4_error_ratelimit(inode->i_sb)) {
		path = file_path(file, pathname, sizeof(pathname));
		if (IS_ERR(path))
			path = "(unknown)";
		va_start(args, fmt);
		vaf.fmt = fmt;
		vaf.va = &args;
		if (block)
			printk(KERN_CRIT
			       "EXT4-fs error (device %s): %s:%d: inode #%lu: "
			       "block %llu: comm %s: path %s: %pV\n",
			       inode->i_sb->s_id, function, line, inode->i_ino,
			       block, current->comm, path, &vaf);
		else
			printk(KERN_CRIT
			       "EXT4-fs error (device %s): %s:%d: inode #%lu: "
			       "comm %s: path %s: %pV\n",
			       inode->i_sb->s_id, function, line, inode->i_ino,
			       current->comm, path, &vaf);
		va_end(args);
	}
	fsnotify_sb_error(inode->i_sb, inode, EFSCORRUPTED);

	ext4_handle_error(inode->i_sb, false, EFSCORRUPTED, inode->i_ino, block,
			  function, line);
}

const char *ext4_decode_error(struct super_block *sb, int errno,
			      char nbuf[16])
{
	char *errstr = NULL;

	switch (errno) {
	case -EFSCORRUPTED:
		errstr = "Corrupt filesystem";
		break;
	case -EFSBADCRC:
		errstr = "Filesystem failed CRC";
		break;
	case -EIO:
		errstr = "IO failure";
		break;
	case -ENOMEM:
		errstr = "Out of memory";
		break;
	case -EROFS:
		if (!sb || (EXT4_SB(sb)->s_journal &&
			    EXT4_SB(sb)->s_journal->j_flags & JBD2_ABORT))
			errstr = "Journal has aborted";
		else
			errstr = "Readonly filesystem";
		break;
	default:
		/* If the caller passed in an extra buffer for unknown
		 * errors, textualise them now.  Else we just return
		 * NULL. */
		if (nbuf) {
			/* Check for truncated error codes... */
			if (snprintf(nbuf, 16, "error %d", -errno) >= 0)
				errstr = nbuf;
		}
		break;
	}

	return errstr;
}

/* __ext4_std_error decodes expected errors from journaling functions
 * automatically and invokes the appropriate error response.  */

void __ext4_std_error(struct super_block *sb, const char *function,
		      unsigned int line, int errno)
{
	char nbuf[16];
	const char *errstr;

	if (unlikely(ext4_emergency_state(sb)))
		return;

	/* Special case: if the error is EROFS, and we're not already
	 * inside a transaction, then there's really no point in logging
	 * an error. */
	if (errno == -EROFS && journal_current_handle() == NULL && sb_rdonly(sb))
		return;

	if (ext4_error_ratelimit(sb)) {
		errstr = ext4_decode_error(sb, errno, nbuf);
		printk(KERN_CRIT "EXT4-fs error (device %s) in %s:%d: %s\n",
		       sb->s_id, function, line, errstr);
	}
	fsnotify_sb_error(sb, NULL, errno ? errno : EFSCORRUPTED);

	ext4_handle_error(sb, false, -errno, 0, 0, function, line);
}

void __ext4_msg(struct super_block *sb,
		const char *prefix, const char *fmt, ...)
{
	struct va_format vaf;
	va_list args;

	if (sb) {
		atomic_inc(&EXT4_SB(sb)->s_msg_count);
		if (!___ratelimit(&(EXT4_SB(sb)->s_msg_ratelimit_state),
				  "EXT4-fs"))
			return;
	}

	va_start(args, fmt);
	vaf.fmt = fmt;
	vaf.va = &args;
	if (sb)
		printk("%sEXT4-fs (%s): %pV\n", prefix, sb->s_id, &vaf);
	else
		printk("%sEXT4-fs: %pV\n", prefix, &vaf);
	va_end(args);
}

static int ext4_warning_ratelimit(struct super_block *sb)
{
	atomic_inc(&EXT4_SB(sb)->s_warning_count);
	return ___ratelimit(&(EXT4_SB(sb)->s_warning_ratelimit_state),
			    "EXT4-fs warning");
}

void __ext4_warning(struct super_block *sb, const char *function,
		    unsigned int line, const char *fmt, ...)
{
	struct va_format vaf;
	va_list args;

	if (!ext4_warning_ratelimit(sb))
		return;

	va_start(args, fmt);
	vaf.fmt = fmt;
	vaf.va = &args;
	printk(KERN_WARNING "EXT4-fs warning (device %s): %s:%d: %pV\n",
	       sb->s_id, function, line, &vaf);
	va_end(args);
}

void __ext4_warning_inode(const struct inode *inode, const char *function,
			  unsigned int line, const char *fmt, ...)
{
	struct va_format vaf;
	va_list args;

	if (!ext4_warning_ratelimit(inode->i_sb))
		return;

	va_start(args, fmt);
	vaf.fmt = fmt;
	vaf.va = &args;
	printk(KERN_WARNING "EXT4-fs warning (device %s): %s:%d: "
	       "inode #%lu: comm %s: %pV\n", inode->i_sb->s_id,
	       function, line, inode->i_ino, current->comm, &vaf);
	va_end(args);
}

void __ext4_grp_locked_error(const char *function, unsigned int line,
			     struct super_block *sb, ext4_group_t grp,
			     unsigned long ino, ext4_fsblk_t block,
			     const char *fmt, ...)
__releases(bitlock)
__acquires(bitlock)
{
	struct va_format vaf;
	va_list args;

	if (unlikely(ext4_emergency_state(sb)))
		return;

	trace_ext4_error(sb, function, line);
	if (ext4_error_ratelimit(sb)) {
		va_start(args, fmt);
		vaf.fmt = fmt;
		vaf.va = &args;
		printk(KERN_CRIT "EXT4-fs error (device %s): %s:%d: group %u, ",
		       sb->s_id, function, line, grp);
		if (ino)
			printk(KERN_CONT "inode %lu: ", ino);
		if (block)
			printk(KERN_CONT "block %llu:",
			       (unsigned long long) block);
		printk(KERN_CONT "%pV\n", &vaf);
		va_end(args);
	}

	if (test_opt(sb, ERRORS_CONT)) {
		if (test_opt(sb, WARN_ON_ERROR))
			WARN_ON_ONCE(1);
		EXT4_SB(sb)->s_mount_state |= EXT4_ERROR_FS;
		if (!bdev_read_only(sb->s_bdev)) {
			save_error_info(sb, EFSCORRUPTED, ino, block, function,
					line);
			schedule_work(&EXT4_SB(sb)->s_sb_upd_work);
		}
		return;
	}
	ext4_unlock_group(sb, grp);
	ext4_handle_error(sb, false, EFSCORRUPTED, ino, block, function, line);
	/*
	 * We only get here in the ERRORS_RO case; relocking the group
	 * may be dangerous, but nothing bad will happen since the
	 * filesystem will have already been marked read/only and the
	 * journal has been aborted.  We return 1 as a hint to callers
	 * who might what to use the return value from
	 * ext4_grp_locked_error() to distinguish between the
	 * ERRORS_CONT and ERRORS_RO case, and perhaps return more
	 * aggressively from the ext4 function in question, with a
	 * more appropriate error code.
	 */
	ext4_lock_group(sb, grp);
	return;
}

void ext4_mark_group_bitmap_corrupted(struct super_block *sb,
				     ext4_group_t group,
				     unsigned int flags)
{
	struct ext4_sb_info *sbi = EXT4_SB(sb);
	struct ext4_group_info *grp = ext4_get_group_info(sb, group);
	struct ext4_group_desc *gdp = ext4_get_group_desc(sb, group, NULL);
	int ret;

	if (!grp || !gdp)
		return;
	if (flags & EXT4_GROUP_INFO_BBITMAP_CORRUPT) {
		ret = ext4_test_and_set_bit(EXT4_GROUP_INFO_BBITMAP_CORRUPT_BIT,
					    &grp->bb_state);
		if (!ret)
			percpu_counter_sub(&sbi->s_freeclusters_counter,
					   grp->bb_free);
	}

	if (flags & EXT4_GROUP_INFO_IBITMAP_CORRUPT) {
		ret = ext4_test_and_set_bit(EXT4_GROUP_INFO_IBITMAP_CORRUPT_BIT,
					    &grp->bb_state);
		if (!ret && gdp) {
			int count;

			count = ext4_free_inodes_count(sb, gdp);
			percpu_counter_sub(&sbi->s_freeinodes_counter,
					   count);
		}
	}
}

void ext4_update_dynamic_rev(struct super_block *sb)
{
	struct ext4_super_block *es = EXT4_SB(sb)->s_es;

	if (le32_to_cpu(es->s_rev_level) > EXT4_GOOD_OLD_REV)
		return;

	ext4_warning(sb,
		     "updating to rev %d because of new feature flag, "
		     "running e2fsck is recommended",
		     EXT4_DYNAMIC_REV);

	es->s_first_ino = cpu_to_le32(EXT4_GOOD_OLD_FIRST_INO);
	es->s_inode_size = cpu_to_le16(EXT4_GOOD_OLD_INODE_SIZE);
	es->s_rev_level = cpu_to_le32(EXT4_DYNAMIC_REV);
	/* leave es->s_feature_*compat flags alone */
	/* es->s_uuid will be set by e2fsck if empty */

	/*
	 * The rest of the superblock fields should be zero, and if not it
	 * means they are likely already in use, so leave them alone.  We
	 * can leave it up to e2fsck to clean up any inconsistencies there.
	 */
}

static inline struct inode *orphan_list_entry(struct list_head *l)
{
	return &list_entry(l, struct ext4_inode_info, i_orphan)->vfs_inode;
}

static void dump_orphan_list(struct super_block *sb, struct ext4_sb_info *sbi)
{
	struct list_head *l;

	ext4_msg(sb, KERN_ERR, "sb orphan head is %d",
		 le32_to_cpu(sbi->s_es->s_last_orphan));

	printk(KERN_ERR "sb_info orphan list:\n");
	list_for_each(l, &sbi->s_orphan) {
		struct inode *inode = orphan_list_entry(l);
		printk(KERN_ERR "  "
		       "inode %s:%lu at %p: mode %o, nlink %d, next %d\n",
		       inode->i_sb->s_id, inode->i_ino, inode,
		       inode->i_mode, inode->i_nlink,
		       NEXT_ORPHAN(inode));
	}
}

#ifdef CONFIG_QUOTA
static int ext4_quota_off(struct super_block *sb, int type);

static inline void ext4_quotas_off(struct super_block *sb, int type)
{
	BUG_ON(type > EXT4_MAXQUOTAS);

	/* Use our quota_off function to clear inode flags etc. */
	for (type--; type >= 0; type--)
		ext4_quota_off(sb, type);
}

/*
 * This is a helper function which is used in the mount/remount
 * codepaths (which holds s_umount) to fetch the quota file name.
 */
static inline char *get_qf_name(struct super_block *sb,
				struct ext4_sb_info *sbi,
				int type)
{
	return rcu_dereference_protected(sbi->s_qf_names[type],
					 lockdep_is_held(&sb->s_umount));
}
#else
static inline void ext4_quotas_off(struct super_block *sb, int type)
{
}
#endif

static int ext4_percpu_param_init(struct ext4_sb_info *sbi)
{
	ext4_fsblk_t block;
	int err;

	block = ext4_count_free_clusters(sbi->s_sb);
	ext4_free_blocks_count_set(sbi->s_es, EXT4_C2B(sbi, block));
	err = percpu_counter_init(&sbi->s_freeclusters_counter, block,
				  GFP_KERNEL);
	if (!err) {
		unsigned long freei = ext4_count_free_inodes(sbi->s_sb);
		sbi->s_es->s_free_inodes_count = cpu_to_le32(freei);
		err = percpu_counter_init(&sbi->s_freeinodes_counter, freei,
					  GFP_KERNEL);
	}
	if (!err)
		err = percpu_counter_init(&sbi->s_dirs_counter,
					  ext4_count_dirs(sbi->s_sb), GFP_KERNEL);
	if (!err)
		err = percpu_counter_init(&sbi->s_dirtyclusters_counter, 0,
					  GFP_KERNEL);
	if (!err)
		err = percpu_counter_init(&sbi->s_sra_exceeded_retry_limit, 0,
					  GFP_KERNEL);
	if (!err)
		err = percpu_init_rwsem(&sbi->s_writepages_rwsem);

	if (err)
		ext4_msg(sbi->s_sb, KERN_ERR, "insufficient memory");

	return err;
}

static void ext4_percpu_param_destroy(struct ext4_sb_info *sbi)
{
	percpu_counter_destroy(&sbi->s_freeclusters_counter);
	percpu_counter_destroy(&sbi->s_freeinodes_counter);
	percpu_counter_destroy(&sbi->s_dirs_counter);
	percpu_counter_destroy(&sbi->s_dirtyclusters_counter);
	percpu_counter_destroy(&sbi->s_sra_exceeded_retry_limit);
	percpu_free_rwsem(&sbi->s_writepages_rwsem);
}

static void ext4_group_desc_free(struct ext4_sb_info *sbi)
{
	struct buffer_head **group_desc;
	int i;

	rcu_read_lock();
	group_desc = rcu_dereference(sbi->s_group_desc);
	for (i = 0; i < sbi->s_gdb_count; i++)
		brelse(group_desc[i]);
	kvfree(group_desc);
	rcu_read_unlock();
}

static void ext4_flex_groups_free(struct ext4_sb_info *sbi)
{
	struct flex_groups **flex_groups;
	int i;

	rcu_read_lock();
	flex_groups = rcu_dereference(sbi->s_flex_groups);
	if (flex_groups) {
		for (i = 0; i < sbi->s_flex_groups_allocated; i++)
			kvfree(flex_groups[i]);
		kvfree(flex_groups);
	}
	rcu_read_unlock();
}

static void ext4_put_super(struct super_block *sb)
{
	struct ext4_sb_info *sbi = EXT4_SB(sb);
	struct ext4_super_block *es = sbi->s_es;
	int aborted = 0;
	int err;

	/*
	 * Unregister sysfs before destroying jbd2 journal.
	 * Since we could still access attr_journal_task attribute via sysfs
	 * path which could have sbi->s_journal->j_task as NULL
	 * Unregister sysfs before flush sbi->s_sb_upd_work.
	 * Since user may read /proc/fs/ext4/xx/mb_groups during umount, If
	 * read metadata verify failed then will queue error work.
	 * update_super_work will call start_this_handle may trigger
	 * BUG_ON.
	 */
	ext4_unregister_sysfs(sb);

	if (___ratelimit(&ext4_mount_msg_ratelimit, "EXT4-fs unmount"))
		ext4_msg(sb, KERN_INFO, "unmounting filesystem %pU.",
			 &sb->s_uuid);

	ext4_unregister_li_request(sb);
	ext4_quotas_off(sb, EXT4_MAXQUOTAS);

	destroy_workqueue(sbi->rsv_conversion_wq);
	ext4_release_orphan_info(sb);

	if (sbi->s_journal) {
		aborted = is_journal_aborted(sbi->s_journal);
		err = ext4_journal_destroy(sbi, sbi->s_journal);
		if ((err < 0) && !aborted) {
			ext4_abort(sb, -err, "Couldn't clean up the journal");
		}
	} else
		flush_work(&sbi->s_sb_upd_work);

	ext4_es_unregister_shrinker(sbi);
	timer_shutdown_sync(&sbi->s_err_report);
	ext4_release_system_zone(sb);
	ext4_mb_release(sb);
	ext4_ext_release(sb);

	if (!ext4_emergency_state(sb) && !sb_rdonly(sb)) {
		if (!aborted) {
			ext4_clear_feature_journal_needs_recovery(sb);
			ext4_clear_feature_orphan_present(sb);
			es->s_state = cpu_to_le16(sbi->s_mount_state);
		}
		ext4_commit_super(sb);
	}

	ext4_group_desc_free(sbi);
	ext4_flex_groups_free(sbi);

	WARN_ON_ONCE(!(sbi->s_mount_state & EXT4_ERROR_FS) &&
		     percpu_counter_sum(&sbi->s_dirtyclusters_counter));
	ext4_percpu_param_destroy(sbi);
#ifdef CONFIG_QUOTA
	for (int i = 0; i < EXT4_MAXQUOTAS; i++)
		kfree(get_qf_name(sb, sbi, i));
#endif

	/* Debugging code just in case the in-memory inode orphan list
	 * isn't empty.  The on-disk one can be non-empty if we've
	 * detected an error and taken the fs readonly, but the
	 * in-memory list had better be clean by this point. */
	if (!list_empty(&sbi->s_orphan))
		dump_orphan_list(sb, sbi);
	ASSERT(list_empty(&sbi->s_orphan));

	sync_blockdev(sb->s_bdev);
	invalidate_bdev(sb->s_bdev);
	if (sbi->s_journal_bdev_file) {
		/*
		 * Invalidate the journal device's buffers.  We don't want them
		 * floating about in memory - the physical journal device may
		 * hotswapped, and it breaks the `ro-after' testing code.
		 */
		sync_blockdev(file_bdev(sbi->s_journal_bdev_file));
		invalidate_bdev(file_bdev(sbi->s_journal_bdev_file));
	}

	ext4_xattr_destroy_cache(sbi->s_ea_inode_cache);
	sbi->s_ea_inode_cache = NULL;

	ext4_xattr_destroy_cache(sbi->s_ea_block_cache);
	sbi->s_ea_block_cache = NULL;

	ext4_stop_mmpd(sbi);

	brelse(sbi->s_sbh);
	sb->s_fs_info = NULL;
	/*
	 * Now that we are completely done shutting down the
	 * superblock, we need to actually destroy the kobject.
	 */
	kobject_put(&sbi->s_kobj);
	wait_for_completion(&sbi->s_kobj_unregister);
	kfree(sbi->s_blockgroup_lock);
	fs_put_dax(sbi->s_daxdev, NULL);
	fscrypt_free_dummy_policy(&sbi->s_dummy_enc_policy);
#if IS_ENABLED(CONFIG_UNICODE)
	utf8_unload(sb->s_encoding);
#endif
	kfree(sbi);
}

static struct kmem_cache *ext4_inode_cachep;

/*
 * Called inside transaction, so use GFP_NOFS
 */
static struct inode *ext4_alloc_inode(struct super_block *sb)
{
	struct ext4_inode_info *ei;

	ei = alloc_inode_sb(sb, ext4_inode_cachep, GFP_NOFS);
	if (!ei)
		return NULL;

	inode_set_iversion(&ei->vfs_inode, 1);
	ei->i_flags = 0;
	spin_lock_init(&ei->i_raw_lock);
	ei->i_prealloc_node = RB_ROOT;
	atomic_set(&ei->i_prealloc_active, 0);
	rwlock_init(&ei->i_prealloc_lock);
	ext4_es_init_tree(&ei->i_es_tree);
	rwlock_init(&ei->i_es_lock);
	INIT_LIST_HEAD(&ei->i_es_list);
	ei->i_es_all_nr = 0;
	ei->i_es_shk_nr = 0;
	ei->i_es_shrink_lblk = 0;
	ei->i_reserved_data_blocks = 0;
	spin_lock_init(&(ei->i_block_reservation_lock));
	ext4_init_pending_tree(&ei->i_pending_tree);
#ifdef CONFIG_QUOTA
	ei->i_reserved_quota = 0;
	memset(&ei->i_dquot, 0, sizeof(ei->i_dquot));
#endif
	ei->jinode = NULL;
	INIT_LIST_HEAD(&ei->i_rsv_conversion_list);
	spin_lock_init(&ei->i_completed_io_lock);
	ei->i_sync_tid = 0;
	ei->i_datasync_tid = 0;
	INIT_WORK(&ei->i_rsv_conversion_work, ext4_end_io_rsv_work);
	ext4_fc_init_inode(&ei->vfs_inode);
	mutex_init(&ei->i_fc_lock);
	return &ei->vfs_inode;
}

static int ext4_drop_inode(struct inode *inode)
{
	int drop = generic_drop_inode(inode);

	if (!drop)
		drop = fscrypt_drop_inode(inode);

	trace_ext4_drop_inode(inode, drop);
	return drop;
}

static void ext4_free_in_core_inode(struct inode *inode)
{
	fscrypt_free_inode(inode);
	if (!list_empty(&(EXT4_I(inode)->i_fc_list))) {
		pr_warn("%s: inode %ld still in fc list",
			__func__, inode->i_ino);
	}
	kmem_cache_free(ext4_inode_cachep, EXT4_I(inode));
}

static void ext4_destroy_inode(struct inode *inode)
{
	if (!list_empty(&(EXT4_I(inode)->i_orphan))) {
		ext4_msg(inode->i_sb, KERN_ERR,
			 "Inode %lu (%p): orphan list check failed!",
			 inode->i_ino, EXT4_I(inode));
		print_hex_dump(KERN_INFO, "", DUMP_PREFIX_ADDRESS, 16, 4,
				EXT4_I(inode), sizeof(struct ext4_inode_info),
				true);
		dump_stack();
	}

	if (!(EXT4_SB(inode->i_sb)->s_mount_state & EXT4_ERROR_FS) &&
	    WARN_ON_ONCE(EXT4_I(inode)->i_reserved_data_blocks))
		ext4_msg(inode->i_sb, KERN_ERR,
			 "Inode %lu (%p): i_reserved_data_blocks (%u) not cleared!",
			 inode->i_ino, EXT4_I(inode),
			 EXT4_I(inode)->i_reserved_data_blocks);
}

static void ext4_shutdown(struct super_block *sb)
{
       ext4_force_shutdown(sb, EXT4_GOING_FLAGS_NOLOGFLUSH);
}

static void init_once(void *foo)
{
	struct ext4_inode_info *ei = foo;

	INIT_LIST_HEAD(&ei->i_orphan);
	init_rwsem(&ei->xattr_sem);
	init_rwsem(&ei->i_data_sem);
	inode_init_once(&ei->vfs_inode);
	ext4_fc_init_inode(&ei->vfs_inode);
}

static int __init init_inodecache(void)
{
	ext4_inode_cachep = kmem_cache_create_usercopy("ext4_inode_cache",
				sizeof(struct ext4_inode_info), 0,
				SLAB_RECLAIM_ACCOUNT | SLAB_ACCOUNT,
				offsetof(struct ext4_inode_info, i_data),
				sizeof_field(struct ext4_inode_info, i_data),
				init_once);
	if (ext4_inode_cachep == NULL)
		return -ENOMEM;
	return 0;
}

static void destroy_inodecache(void)
{
	/*
	 * Make sure all delayed rcu free inodes are flushed before we
	 * destroy cache.
	 */
	rcu_barrier();
	kmem_cache_destroy(ext4_inode_cachep);
}

void ext4_clear_inode(struct inode *inode)
{
	ext4_fc_del(inode);
	invalidate_inode_buffers(inode);
	clear_inode(inode);
	ext4_discard_preallocations(inode);
	ext4_es_remove_extent(inode, 0, EXT_MAX_BLOCKS);
	dquot_drop(inode);
	if (EXT4_I(inode)->jinode) {
		jbd2_journal_release_jbd_inode(EXT4_JOURNAL(inode),
					       EXT4_I(inode)->jinode);
		jbd2_free_inode(EXT4_I(inode)->jinode);
		EXT4_I(inode)->jinode = NULL;
	}
	fscrypt_put_encryption_info(inode);
	fsverity_cleanup_inode(inode);
}

static struct inode *ext4_nfs_get_inode(struct super_block *sb,
					u64 ino, u32 generation)
{
	struct inode *inode;

	/*
	 * Currently we don't know the generation for parent directory, so
	 * a generation of 0 means "accept any"
	 */
	inode = ext4_iget(sb, ino, EXT4_IGET_HANDLE);
	if (IS_ERR(inode))
		return ERR_CAST(inode);
	if (generation && inode->i_generation != generation) {
		iput(inode);
		return ERR_PTR(-ESTALE);
	}

	return inode;
}

static struct dentry *ext4_fh_to_dentry(struct super_block *sb, struct fid *fid,
					int fh_len, int fh_type)
{
	return generic_fh_to_dentry(sb, fid, fh_len, fh_type,
				    ext4_nfs_get_inode);
}

static struct dentry *ext4_fh_to_parent(struct super_block *sb, struct fid *fid,
					int fh_len, int fh_type)
{
	return generic_fh_to_parent(sb, fid, fh_len, fh_type,
				    ext4_nfs_get_inode);
}

static int ext4_nfs_commit_metadata(struct inode *inode)
{
	struct writeback_control wbc = {
		.sync_mode = WB_SYNC_ALL
	};

	trace_ext4_nfs_commit_metadata(inode);
	return ext4_write_inode(inode, &wbc);
}

#ifdef CONFIG_QUOTA
static const char * const quotatypes[] = INITQFNAMES;
#define QTYPE2NAME(t) (quotatypes[t])

static int ext4_write_dquot(struct dquot *dquot);
static int ext4_acquire_dquot(struct dquot *dquot);
static int ext4_release_dquot(struct dquot *dquot);
static int ext4_mark_dquot_dirty(struct dquot *dquot);
static int ext4_write_info(struct super_block *sb, int type);
static int ext4_quota_on(struct super_block *sb, int type, int format_id,
			 const struct path *path);
static ssize_t ext4_quota_read(struct super_block *sb, int type, char *data,
			       size_t len, loff_t off);
static ssize_t ext4_quota_write(struct super_block *sb, int type,
				const char *data, size_t len, loff_t off);
static int ext4_quota_enable(struct super_block *sb, int type, int format_id,
			     unsigned int flags);

static struct dquot __rcu **ext4_get_dquots(struct inode *inode)
{
	return EXT4_I(inode)->i_dquot;
}

static const struct dquot_operations ext4_quota_operations = {
	.get_reserved_space	= ext4_get_reserved_space,
	.write_dquot		= ext4_write_dquot,
	.acquire_dquot		= ext4_acquire_dquot,
	.release_dquot		= ext4_release_dquot,
	.mark_dirty		= ext4_mark_dquot_dirty,
	.write_info		= ext4_write_info,
	.alloc_dquot		= dquot_alloc,
	.destroy_dquot		= dquot_destroy,
	.get_projid		= ext4_get_projid,
	.get_inode_usage	= ext4_get_inode_usage,
	.get_next_id		= dquot_get_next_id,
};

static const struct quotactl_ops ext4_qctl_operations = {
	.quota_on	= ext4_quota_on,
	.quota_off	= ext4_quota_off,
	.quota_sync	= dquot_quota_sync,
	.get_state	= dquot_get_state,
	.set_info	= dquot_set_dqinfo,
	.get_dqblk	= dquot_get_dqblk,
	.set_dqblk	= dquot_set_dqblk,
	.get_nextdqblk	= dquot_get_next_dqblk,
};
#endif

static const struct super_operations ext4_sops = {
	.alloc_inode	= ext4_alloc_inode,
	.free_inode	= ext4_free_in_core_inode,
	.destroy_inode	= ext4_destroy_inode,
	.write_inode	= ext4_write_inode,
	.dirty_inode	= ext4_dirty_inode,
	.drop_inode	= ext4_drop_inode,
	.evict_inode	= ext4_evict_inode,
	.put_super	= ext4_put_super,
	.sync_fs	= ext4_sync_fs,
	.freeze_fs	= ext4_freeze,
	.unfreeze_fs	= ext4_unfreeze,
	.statfs		= ext4_statfs,
	.show_options	= ext4_show_options,
	.shutdown	= ext4_shutdown,
#ifdef CONFIG_QUOTA
	.quota_read	= ext4_quota_read,
	.quota_write	= ext4_quota_write,
	.get_dquots	= ext4_get_dquots,
#endif
};

static const struct export_operations ext4_export_ops = {
	.encode_fh = generic_encode_ino32_fh,
	.fh_to_dentry = ext4_fh_to_dentry,
	.fh_to_parent = ext4_fh_to_parent,
	.get_parent = ext4_get_parent,
	.commit_metadata = ext4_nfs_commit_metadata,
};

enum {
	Opt_bsd_df, Opt_minix_df, Opt_grpid, Opt_nogrpid,
	Opt_resgid, Opt_resuid, Opt_sb,
	Opt_nouid32, Opt_debug, Opt_removed,
	Opt_user_xattr, Opt_acl,
	Opt_auto_da_alloc, Opt_noauto_da_alloc, Opt_noload,
	Opt_commit, Opt_min_batch_time, Opt_max_batch_time, Opt_journal_dev,
	Opt_journal_path, Opt_journal_checksum, Opt_journal_async_commit,
	Opt_abort, Opt_data_journal, Opt_data_ordered, Opt_data_writeback,
	Opt_data_err_abort, Opt_data_err_ignore, Opt_test_dummy_encryption,
	Opt_inlinecrypt,
	Opt_usrjquota, Opt_grpjquota, Opt_quota,
	Opt_noquota, Opt_barrier, Opt_nobarrier, Opt_err,
	Opt_usrquota, Opt_grpquota, Opt_prjquota,
	Opt_dax, Opt_dax_always, Opt_dax_inode, Opt_dax_never,
	Opt_stripe, Opt_delalloc, Opt_nodelalloc, Opt_warn_on_error,
	Opt_nowarn_on_error, Opt_mblk_io_submit, Opt_debug_want_extra_isize,
	Opt_nomblk_io_submit, Opt_block_validity, Opt_noblock_validity,
	Opt_inode_readahead_blks, Opt_journal_ioprio,
	Opt_dioread_nolock, Opt_dioread_lock,
	Opt_discard, Opt_nodiscard, Opt_init_itable, Opt_noinit_itable,
	Opt_max_dir_size_kb, Opt_nojournal_checksum, Opt_nombcache,
	Opt_no_prefetch_block_bitmaps, Opt_mb_optimize_scan,
	Opt_errors, Opt_data, Opt_data_err, Opt_jqfmt, Opt_dax_type,
#ifdef CONFIG_EXT4_DEBUG
	Opt_fc_debug_max_replay, Opt_fc_debug_force
#endif
};

static const struct constant_table ext4_param_errors[] = {
	{"continue",	EXT4_MOUNT_ERRORS_CONT},
	{"panic",	EXT4_MOUNT_ERRORS_PANIC},
	{"remount-ro",	EXT4_MOUNT_ERRORS_RO},
	{}
};

static const struct constant_table ext4_param_data[] = {
	{"journal",	EXT4_MOUNT_JOURNAL_DATA},
	{"ordered",	EXT4_MOUNT_ORDERED_DATA},
	{"writeback",	EXT4_MOUNT_WRITEBACK_DATA},
	{}
};

static const struct constant_table ext4_param_data_err[] = {
	{"abort",	Opt_data_err_abort},
	{"ignore",	Opt_data_err_ignore},
	{}
};

static const struct constant_table ext4_param_jqfmt[] = {
	{"vfsold",	QFMT_VFS_OLD},
	{"vfsv0",	QFMT_VFS_V0},
	{"vfsv1",	QFMT_VFS_V1},
	{}
};

static const struct constant_table ext4_param_dax[] = {
	{"always",	Opt_dax_always},
	{"inode",	Opt_dax_inode},
	{"never",	Opt_dax_never},
	{}
};

/*
 * Mount option specification
 * We don't use fsparam_flag_no because of the way we set the
 * options and the way we show them in _ext4_show_options(). To
 * keep the changes to a minimum, let's keep the negative options
 * separate for now.
 */
static const struct fs_parameter_spec ext4_param_specs[] = {
	fsparam_flag	("bsddf",		Opt_bsd_df),
	fsparam_flag	("minixdf",		Opt_minix_df),
	fsparam_flag	("grpid",		Opt_grpid),
	fsparam_flag	("bsdgroups",		Opt_grpid),
	fsparam_flag	("nogrpid",		Opt_nogrpid),
	fsparam_flag	("sysvgroups",		Opt_nogrpid),
	fsparam_gid	("resgid",		Opt_resgid),
	fsparam_uid	("resuid",		Opt_resuid),
	fsparam_u32	("sb",			Opt_sb),
	fsparam_enum	("errors",		Opt_errors, ext4_param_errors),
	fsparam_flag	("nouid32",		Opt_nouid32),
	fsparam_flag	("debug",		Opt_debug),
	fsparam_flag	("oldalloc",		Opt_removed),
	fsparam_flag	("orlov",		Opt_removed),
	fsparam_flag	("user_xattr",		Opt_user_xattr),
	fsparam_flag	("acl",			Opt_acl),
	fsparam_flag	("norecovery",		Opt_noload),
	fsparam_flag	("noload",		Opt_noload),
	fsparam_flag	("bh",			Opt_removed),
	fsparam_flag	("nobh",		Opt_removed),
	fsparam_u32	("commit",		Opt_commit),
	fsparam_u32	("min_batch_time",	Opt_min_batch_time),
	fsparam_u32	("max_batch_time",	Opt_max_batch_time),
	fsparam_u32	("journal_dev",		Opt_journal_dev),
	fsparam_bdev	("journal_path",	Opt_journal_path),
	fsparam_flag	("journal_checksum",	Opt_journal_checksum),
	fsparam_flag	("nojournal_checksum",	Opt_nojournal_checksum),
	fsparam_flag	("journal_async_commit",Opt_journal_async_commit),
	fsparam_flag	("abort",		Opt_abort),
	fsparam_enum	("data",		Opt_data, ext4_param_data),
	fsparam_enum	("data_err",		Opt_data_err,
						ext4_param_data_err),
	fsparam_string_empty
			("usrjquota",		Opt_usrjquota),
	fsparam_string_empty
			("grpjquota",		Opt_grpjquota),
	fsparam_enum	("jqfmt",		Opt_jqfmt, ext4_param_jqfmt),
	fsparam_flag	("grpquota",		Opt_grpquota),
	fsparam_flag	("quota",		Opt_quota),
	fsparam_flag	("noquota",		Opt_noquota),
	fsparam_flag	("usrquota",		Opt_usrquota),
	fsparam_flag	("prjquota",		Opt_prjquota),
	fsparam_flag	("barrier",		Opt_barrier),
	fsparam_u32	("barrier",		Opt_barrier),
	fsparam_flag	("nobarrier",		Opt_nobarrier),
	fsparam_flag	("i_version",		Opt_removed),
	fsparam_flag	("dax",			Opt_dax),
	fsparam_enum	("dax",			Opt_dax_type, ext4_param_dax),
	fsparam_u32	("stripe",		Opt_stripe),
	fsparam_flag	("delalloc",		Opt_delalloc),
	fsparam_flag	("nodelalloc",		Opt_nodelalloc),
	fsparam_flag	("warn_on_error",	Opt_warn_on_error),
	fsparam_flag	("nowarn_on_error",	Opt_nowarn_on_error),
	fsparam_u32	("debug_want_extra_isize",
						Opt_debug_want_extra_isize),
	fsparam_flag	("mblk_io_submit",	Opt_removed),
	fsparam_flag	("nomblk_io_submit",	Opt_removed),
	fsparam_flag	("block_validity",	Opt_block_validity),
	fsparam_flag	("noblock_validity",	Opt_noblock_validity),
	fsparam_u32	("inode_readahead_blks",
						Opt_inode_readahead_blks),
	fsparam_u32	("journal_ioprio",	Opt_journal_ioprio),
	fsparam_u32	("auto_da_alloc",	Opt_auto_da_alloc),
	fsparam_flag	("auto_da_alloc",	Opt_auto_da_alloc),
	fsparam_flag	("noauto_da_alloc",	Opt_noauto_da_alloc),
	fsparam_flag	("dioread_nolock",	Opt_dioread_nolock),
	fsparam_flag	("nodioread_nolock",	Opt_dioread_lock),
	fsparam_flag	("dioread_lock",	Opt_dioread_lock),
	fsparam_flag	("discard",		Opt_discard),
	fsparam_flag	("nodiscard",		Opt_nodiscard),
	fsparam_u32	("init_itable",		Opt_init_itable),
	fsparam_flag	("init_itable",		Opt_init_itable),
	fsparam_flag	("noinit_itable",	Opt_noinit_itable),
#ifdef CONFIG_EXT4_DEBUG
	fsparam_flag	("fc_debug_force",	Opt_fc_debug_force),
	fsparam_u32	("fc_debug_max_replay",	Opt_fc_debug_max_replay),
#endif
	fsparam_u32	("max_dir_size_kb",	Opt_max_dir_size_kb),
	fsparam_flag	("test_dummy_encryption",
						Opt_test_dummy_encryption),
	fsparam_string	("test_dummy_encryption",
						Opt_test_dummy_encryption),
	fsparam_flag	("inlinecrypt",		Opt_inlinecrypt),
	fsparam_flag	("nombcache",		Opt_nombcache),
	fsparam_flag	("no_mbcache",		Opt_nombcache),	/* for backward compatibility */
	fsparam_flag	("prefetch_block_bitmaps",
						Opt_removed),
	fsparam_flag	("no_prefetch_block_bitmaps",
						Opt_no_prefetch_block_bitmaps),
	fsparam_s32	("mb_optimize_scan",	Opt_mb_optimize_scan),
	fsparam_string	("check",		Opt_removed),	/* mount option from ext2/3 */
	fsparam_flag	("nocheck",		Opt_removed),	/* mount option from ext2/3 */
	fsparam_flag	("reservation",		Opt_removed),	/* mount option from ext2/3 */
	fsparam_flag	("noreservation",	Opt_removed),	/* mount option from ext2/3 */
	fsparam_u32	("journal",		Opt_removed),	/* mount option from ext2/3 */
	{}
};

#define DEFAULT_JOURNAL_IOPRIO (IOPRIO_PRIO_VALUE(IOPRIO_CLASS_BE, 3))

#define MOPT_SET	0x0001
#define MOPT_CLEAR	0x0002
#define MOPT_NOSUPPORT	0x0004
#define MOPT_EXPLICIT	0x0008
#ifdef CONFIG_QUOTA
#define MOPT_Q		0
#define MOPT_QFMT	0x0010
#else
#define MOPT_Q		MOPT_NOSUPPORT
#define MOPT_QFMT	MOPT_NOSUPPORT
#endif
#define MOPT_NO_EXT2	0x0020
#define MOPT_NO_EXT3	0x0040
#define MOPT_EXT4_ONLY	(MOPT_NO_EXT2 | MOPT_NO_EXT3)
#define MOPT_SKIP	0x0080
#define	MOPT_2		0x0100

static const struct mount_opts {
	int	token;
	int	mount_opt;
	int	flags;
} ext4_mount_opts[] = {
	{Opt_minix_df, EXT4_MOUNT_MINIX_DF, MOPT_SET},
	{Opt_bsd_df, EXT4_MOUNT_MINIX_DF, MOPT_CLEAR},
	{Opt_grpid, EXT4_MOUNT_GRPID, MOPT_SET},
	{Opt_nogrpid, EXT4_MOUNT_GRPID, MOPT_CLEAR},
	{Opt_block_validity, EXT4_MOUNT_BLOCK_VALIDITY, MOPT_SET},
	{Opt_noblock_validity, EXT4_MOUNT_BLOCK_VALIDITY, MOPT_CLEAR},
	{Opt_dioread_nolock, EXT4_MOUNT_DIOREAD_NOLOCK,
	 MOPT_EXT4_ONLY | MOPT_SET},
	{Opt_dioread_lock, EXT4_MOUNT_DIOREAD_NOLOCK,
	 MOPT_EXT4_ONLY | MOPT_CLEAR},
	{Opt_discard, EXT4_MOUNT_DISCARD, MOPT_SET},
	{Opt_nodiscard, EXT4_MOUNT_DISCARD, MOPT_CLEAR},
	{Opt_delalloc, EXT4_MOUNT_DELALLOC,
	 MOPT_EXT4_ONLY | MOPT_SET | MOPT_EXPLICIT},
	{Opt_nodelalloc, EXT4_MOUNT_DELALLOC,
	 MOPT_EXT4_ONLY | MOPT_CLEAR},
	{Opt_warn_on_error, EXT4_MOUNT_WARN_ON_ERROR, MOPT_SET},
	{Opt_nowarn_on_error, EXT4_MOUNT_WARN_ON_ERROR, MOPT_CLEAR},
	{Opt_commit, 0, MOPT_NO_EXT2},
	{Opt_nojournal_checksum, EXT4_MOUNT_JOURNAL_CHECKSUM,
	 MOPT_EXT4_ONLY | MOPT_CLEAR},
	{Opt_journal_checksum, EXT4_MOUNT_JOURNAL_CHECKSUM,
	 MOPT_EXT4_ONLY | MOPT_SET | MOPT_EXPLICIT},
	{Opt_journal_async_commit, (EXT4_MOUNT_JOURNAL_ASYNC_COMMIT |
				    EXT4_MOUNT_JOURNAL_CHECKSUM),
	 MOPT_EXT4_ONLY | MOPT_SET | MOPT_EXPLICIT},
	{Opt_noload, EXT4_MOUNT_NOLOAD, MOPT_NO_EXT2 | MOPT_SET},
	{Opt_data_err, EXT4_MOUNT_DATA_ERR_ABORT, MOPT_NO_EXT2},
	{Opt_barrier, EXT4_MOUNT_BARRIER, MOPT_SET},
	{Opt_nobarrier, EXT4_MOUNT_BARRIER, MOPT_CLEAR},
	{Opt_noauto_da_alloc, EXT4_MOUNT_NO_AUTO_DA_ALLOC, MOPT_SET},
	{Opt_auto_da_alloc, EXT4_MOUNT_NO_AUTO_DA_ALLOC, MOPT_CLEAR},
	{Opt_noinit_itable, EXT4_MOUNT_INIT_INODE_TABLE, MOPT_CLEAR},
	{Opt_dax_type, 0, MOPT_EXT4_ONLY},
	{Opt_journal_dev, 0, MOPT_NO_EXT2},
	{Opt_journal_path, 0, MOPT_NO_EXT2},
	{Opt_journal_ioprio, 0, MOPT_NO_EXT2},
	{Opt_data, 0, MOPT_NO_EXT2},
	{Opt_user_xattr, EXT4_MOUNT_XATTR_USER, MOPT_SET},
#ifdef CONFIG_EXT4_FS_POSIX_ACL
	{Opt_acl, EXT4_MOUNT_POSIX_ACL, MOPT_SET},
#else
	{Opt_acl, 0, MOPT_NOSUPPORT},
#endif
	{Opt_nouid32, EXT4_MOUNT_NO_UID32, MOPT_SET},
	{Opt_debug, EXT4_MOUNT_DEBUG, MOPT_SET},
	{Opt_quota, EXT4_MOUNT_QUOTA | EXT4_MOUNT_USRQUOTA, MOPT_SET | MOPT_Q},
	{Opt_usrquota, EXT4_MOUNT_QUOTA | EXT4_MOUNT_USRQUOTA,
							MOPT_SET | MOPT_Q},
	{Opt_grpquota, EXT4_MOUNT_QUOTA | EXT4_MOUNT_GRPQUOTA,
							MOPT_SET | MOPT_Q},
	{Opt_prjquota, EXT4_MOUNT_QUOTA | EXT4_MOUNT_PRJQUOTA,
							MOPT_SET | MOPT_Q},
	{Opt_noquota, (EXT4_MOUNT_QUOTA | EXT4_MOUNT_USRQUOTA |
		       EXT4_MOUNT_GRPQUOTA | EXT4_MOUNT_PRJQUOTA),
							MOPT_CLEAR | MOPT_Q},
	{Opt_usrjquota, 0, MOPT_Q},
	{Opt_grpjquota, 0, MOPT_Q},
	{Opt_jqfmt, 0, MOPT_QFMT},
	{Opt_nombcache, EXT4_MOUNT_NO_MBCACHE, MOPT_SET},
	{Opt_no_prefetch_block_bitmaps, EXT4_MOUNT_NO_PREFETCH_BLOCK_BITMAPS,
	 MOPT_SET},
#ifdef CONFIG_EXT4_DEBUG
	{Opt_fc_debug_force, EXT4_MOUNT2_JOURNAL_FAST_COMMIT,
	 MOPT_SET | MOPT_2 | MOPT_EXT4_ONLY},
#endif
	{Opt_abort, EXT4_MOUNT2_ABORT, MOPT_SET | MOPT_2},
	{Opt_err, 0, 0}
};

#if IS_ENABLED(CONFIG_UNICODE)
static const struct ext4_sb_encodings {
	__u16 magic;
	char *name;
	unsigned int version;
} ext4_sb_encoding_map[] = {
	{EXT4_ENC_UTF8_12_1, "utf8", UNICODE_AGE(12, 1, 0)},
};

static const struct ext4_sb_encodings *
ext4_sb_read_encoding(const struct ext4_super_block *es)
{
	__u16 magic = le16_to_cpu(es->s_encoding);
	int i;

	for (i = 0; i < ARRAY_SIZE(ext4_sb_encoding_map); i++)
		if (magic == ext4_sb_encoding_map[i].magic)
			return &ext4_sb_encoding_map[i];

	return NULL;
}
#endif

#define EXT4_SPEC_JQUOTA			(1 <<  0)
#define EXT4_SPEC_JQFMT				(1 <<  1)
#define EXT4_SPEC_DATAJ				(1 <<  2)
#define EXT4_SPEC_SB_BLOCK			(1 <<  3)
#define EXT4_SPEC_JOURNAL_DEV			(1 <<  4)
#define EXT4_SPEC_JOURNAL_IOPRIO		(1 <<  5)
#define EXT4_SPEC_s_want_extra_isize		(1 <<  7)
#define EXT4_SPEC_s_max_batch_time		(1 <<  8)
#define EXT4_SPEC_s_min_batch_time		(1 <<  9)
#define EXT4_SPEC_s_inode_readahead_blks	(1 << 10)
#define EXT4_SPEC_s_li_wait_mult		(1 << 11)
#define EXT4_SPEC_s_max_dir_size_kb		(1 << 12)
#define EXT4_SPEC_s_stripe			(1 << 13)
#define EXT4_SPEC_s_resuid			(1 << 14)
#define EXT4_SPEC_s_resgid			(1 << 15)
#define EXT4_SPEC_s_commit_interval		(1 << 16)
#define EXT4_SPEC_s_fc_debug_max_replay		(1 << 17)
#define EXT4_SPEC_s_sb_block			(1 << 18)
#define EXT4_SPEC_mb_optimize_scan		(1 << 19)

struct ext4_fs_context {
	char		*s_qf_names[EXT4_MAXQUOTAS];
	struct fscrypt_dummy_policy dummy_enc_policy;
	int		s_jquota_fmt;	/* Format of quota to use */
#ifdef CONFIG_EXT4_DEBUG
	int s_fc_debug_max_replay;
#endif
	unsigned short	qname_spec;
	unsigned long	vals_s_flags;	/* Bits to set in s_flags */
	unsigned long	mask_s_flags;	/* Bits changed in s_flags */
	unsigned long	journal_devnum;
	unsigned long	s_commit_interval;
	unsigned long	s_stripe;
	unsigned int	s_inode_readahead_blks;
	unsigned int	s_want_extra_isize;
	unsigned int	s_li_wait_mult;
	unsigned int	s_max_dir_size_kb;
	unsigned int	journal_ioprio;
	unsigned int	vals_s_mount_opt;
	unsigned int	mask_s_mount_opt;
	unsigned int	vals_s_mount_opt2;
	unsigned int	mask_s_mount_opt2;
	unsigned int	opt_flags;	/* MOPT flags */
	unsigned int	spec;
	u32		s_max_batch_time;
	u32		s_min_batch_time;
	kuid_t		s_resuid;
	kgid_t		s_resgid;
	ext4_fsblk_t	s_sb_block;
};

static void ext4_fc_free(struct fs_context *fc)
{
	struct ext4_fs_context *ctx = fc->fs_private;
	int i;

	if (!ctx)
		return;

	for (i = 0; i < EXT4_MAXQUOTAS; i++)
		kfree(ctx->s_qf_names[i]);

	fscrypt_free_dummy_policy(&ctx->dummy_enc_policy);
	kfree(ctx);
}

int ext4_init_fs_context(struct fs_context *fc)
{
	struct ext4_fs_context *ctx;

	ctx = kzalloc(sizeof(struct ext4_fs_context), GFP_KERNEL);
	if (!ctx)
		return -ENOMEM;

	fc->fs_private = ctx;
	fc->ops = &ext4_context_ops;

	return 0;
}

#ifdef CONFIG_QUOTA
/*
 * Note the name of the specified quota file.
 */
static int note_qf_name(struct fs_context *fc, int qtype,
		       struct fs_parameter *param)
{
	struct ext4_fs_context *ctx = fc->fs_private;
	char *qname;

	if (param->size < 1) {
		ext4_msg(NULL, KERN_ERR, "Missing quota name");
		return -EINVAL;
	}
	if (strchr(param->string, '/')) {
		ext4_msg(NULL, KERN_ERR,
			 "quotafile must be on filesystem root");
		return -EINVAL;
	}
	if (ctx->s_qf_names[qtype]) {
		if (strcmp(ctx->s_qf_names[qtype], param->string) != 0) {
			ext4_msg(NULL, KERN_ERR,
				 "%s quota file already specified",
				 QTYPE2NAME(qtype));
			return -EINVAL;
		}
		return 0;
	}

	qname = kmemdup_nul(param->string, param->size, GFP_KERNEL);
	if (!qname) {
		ext4_msg(NULL, KERN_ERR,
			 "Not enough memory for storing quotafile name");
		return -ENOMEM;
	}
	ctx->s_qf_names[qtype] = qname;
	ctx->qname_spec |= 1 << qtype;
	ctx->spec |= EXT4_SPEC_JQUOTA;
	return 0;
}

/*
 * Clear the name of the specified quota file.
 */
static int unnote_qf_name(struct fs_context *fc, int qtype)
{
	struct ext4_fs_context *ctx = fc->fs_private;

	kfree(ctx->s_qf_names[qtype]);

	ctx->s_qf_names[qtype] = NULL;
	ctx->qname_spec |= 1 << qtype;
	ctx->spec |= EXT4_SPEC_JQUOTA;
	return 0;
}
#endif

static int ext4_parse_test_dummy_encryption(const struct fs_parameter *param,
					    struct ext4_fs_context *ctx)
{
	int err;

	if (!IS_ENABLED(CONFIG_FS_ENCRYPTION)) {
		ext4_msg(NULL, KERN_WARNING,
			 "test_dummy_encryption option not supported");
		return -EINVAL;
	}
	err = fscrypt_parse_test_dummy_encryption(param,
						  &ctx->dummy_enc_policy);
	if (err == -EINVAL) {
		ext4_msg(NULL, KERN_WARNING,
			 "Value of option \"%s\" is unrecognized", param->key);
	} else if (err == -EEXIST) {
		ext4_msg(NULL, KERN_WARNING,
			 "Conflicting test_dummy_encryption options");
		return -EINVAL;
	}
	return err;
}

#define EXT4_SET_CTX(name)						\
static inline __maybe_unused						\
void ctx_set_##name(struct ext4_fs_context *ctx, unsigned long flag)	\
{									\
	ctx->mask_s_##name |= flag;					\
	ctx->vals_s_##name |= flag;					\
}

#define EXT4_CLEAR_CTX(name)						\
static inline __maybe_unused						\
void ctx_clear_##name(struct ext4_fs_context *ctx, unsigned long flag)	\
{									\
	ctx->mask_s_##name |= flag;					\
	ctx->vals_s_##name &= ~flag;					\
}

#define EXT4_TEST_CTX(name)						\
static inline unsigned long						\
ctx_test_##name(struct ext4_fs_context *ctx, unsigned long flag)	\
{									\
	return (ctx->vals_s_##name & flag);				\
}

EXT4_SET_CTX(flags); /* set only */
EXT4_SET_CTX(mount_opt);
EXT4_CLEAR_CTX(mount_opt);
EXT4_TEST_CTX(mount_opt);
EXT4_SET_CTX(mount_opt2);
EXT4_CLEAR_CTX(mount_opt2);
EXT4_TEST_CTX(mount_opt2);

static int ext4_parse_param(struct fs_context *fc, struct fs_parameter *param)
{
	struct ext4_fs_context *ctx = fc->fs_private;
	struct fs_parse_result result;
	const struct mount_opts *m;
	int is_remount;
	int token;

	token = fs_parse(fc, ext4_param_specs, param, &result);
	if (token < 0)
		return token;
	is_remount = fc->purpose == FS_CONTEXT_FOR_RECONFIGURE;

	for (m = ext4_mount_opts; m->token != Opt_err; m++)
		if (token == m->token)
			break;

	ctx->opt_flags |= m->flags;

	if (m->flags & MOPT_EXPLICIT) {
		if (m->mount_opt & EXT4_MOUNT_DELALLOC) {
			ctx_set_mount_opt2(ctx, EXT4_MOUNT2_EXPLICIT_DELALLOC);
		} else if (m->mount_opt & EXT4_MOUNT_JOURNAL_CHECKSUM) {
			ctx_set_mount_opt2(ctx,
				       EXT4_MOUNT2_EXPLICIT_JOURNAL_CHECKSUM);
		} else
			return -EINVAL;
	}

	if (m->flags & MOPT_NOSUPPORT) {
		ext4_msg(NULL, KERN_ERR, "%s option not supported",
			 param->key);
		return 0;
	}

	switch (token) {
#ifdef CONFIG_QUOTA
	case Opt_usrjquota:
		if (!*param->string)
			return unnote_qf_name(fc, USRQUOTA);
		else
			return note_qf_name(fc, USRQUOTA, param);
	case Opt_grpjquota:
		if (!*param->string)
			return unnote_qf_name(fc, GRPQUOTA);
		else
			return note_qf_name(fc, GRPQUOTA, param);
#endif
	case Opt_sb:
		if (fc->purpose == FS_CONTEXT_FOR_RECONFIGURE) {
			ext4_msg(NULL, KERN_WARNING,
				 "Ignoring %s option on remount", param->key);
		} else {
			ctx->s_sb_block = result.uint_32;
			ctx->spec |= EXT4_SPEC_s_sb_block;
		}
		return 0;
	case Opt_removed:
		ext4_msg(NULL, KERN_WARNING, "Ignoring removed %s option",
			 param->key);
		return 0;
	case Opt_inlinecrypt:
#ifdef CONFIG_FS_ENCRYPTION_INLINE_CRYPT
		ctx_set_flags(ctx, SB_INLINECRYPT);
#else
		ext4_msg(NULL, KERN_ERR, "inline encryption not supported");
#endif
		return 0;
	case Opt_errors:
		ctx_clear_mount_opt(ctx, EXT4_MOUNT_ERRORS_MASK);
		ctx_set_mount_opt(ctx, result.uint_32);
		return 0;
#ifdef CONFIG_QUOTA
	case Opt_jqfmt:
		ctx->s_jquota_fmt = result.uint_32;
		ctx->spec |= EXT4_SPEC_JQFMT;
		return 0;
#endif
	case Opt_data:
		ctx_clear_mount_opt(ctx, EXT4_MOUNT_DATA_FLAGS);
		ctx_set_mount_opt(ctx, result.uint_32);
		ctx->spec |= EXT4_SPEC_DATAJ;
		return 0;
	case Opt_commit:
		if (result.uint_32 == 0)
			result.uint_32 = JBD2_DEFAULT_MAX_COMMIT_AGE;
		else if (result.uint_32 > INT_MAX / HZ) {
			ext4_msg(NULL, KERN_ERR,
				 "Invalid commit interval %d, "
				 "must be smaller than %d",
				 result.uint_32, INT_MAX / HZ);
			return -EINVAL;
		}
		ctx->s_commit_interval = HZ * result.uint_32;
		ctx->spec |= EXT4_SPEC_s_commit_interval;
		return 0;
	case Opt_debug_want_extra_isize:
		if ((result.uint_32 & 1) || (result.uint_32 < 4)) {
			ext4_msg(NULL, KERN_ERR,
				 "Invalid want_extra_isize %d", result.uint_32);
			return -EINVAL;
		}
		ctx->s_want_extra_isize = result.uint_32;
		ctx->spec |= EXT4_SPEC_s_want_extra_isize;
		return 0;
	case Opt_max_batch_time:
		ctx->s_max_batch_time = result.uint_32;
		ctx->spec |= EXT4_SPEC_s_max_batch_time;
		return 0;
	case Opt_min_batch_time:
		ctx->s_min_batch_time = result.uint_32;
		ctx->spec |= EXT4_SPEC_s_min_batch_time;
		return 0;
	case Opt_inode_readahead_blks:
		if (result.uint_32 &&
		    (result.uint_32 > (1 << 30) ||
		     !is_power_of_2(result.uint_32))) {
			ext4_msg(NULL, KERN_ERR,
				 "EXT4-fs: inode_readahead_blks must be "
				 "0 or a power of 2 smaller than 2^31");
			return -EINVAL;
		}
		ctx->s_inode_readahead_blks = result.uint_32;
		ctx->spec |= EXT4_SPEC_s_inode_readahead_blks;
		return 0;
	case Opt_init_itable:
		ctx_set_mount_opt(ctx, EXT4_MOUNT_INIT_INODE_TABLE);
		ctx->s_li_wait_mult = EXT4_DEF_LI_WAIT_MULT;
		if (param->type == fs_value_is_string)
			ctx->s_li_wait_mult = result.uint_32;
		ctx->spec |= EXT4_SPEC_s_li_wait_mult;
		return 0;
	case Opt_max_dir_size_kb:
		ctx->s_max_dir_size_kb = result.uint_32;
		ctx->spec |= EXT4_SPEC_s_max_dir_size_kb;
		return 0;
#ifdef CONFIG_EXT4_DEBUG
	case Opt_fc_debug_max_replay:
		ctx->s_fc_debug_max_replay = result.uint_32;
		ctx->spec |= EXT4_SPEC_s_fc_debug_max_replay;
		return 0;
#endif
	case Opt_stripe:
		ctx->s_stripe = result.uint_32;
		ctx->spec |= EXT4_SPEC_s_stripe;
		return 0;
	case Opt_resuid:
		ctx->s_resuid = result.uid;
		ctx->spec |= EXT4_SPEC_s_resuid;
		return 0;
	case Opt_resgid:
		ctx->s_resgid = result.gid;
		ctx->spec |= EXT4_SPEC_s_resgid;
		return 0;
	case Opt_journal_dev:
		if (is_remount) {
			ext4_msg(NULL, KERN_ERR,
				 "Cannot specify journal on remount");
			return -EINVAL;
		}
		ctx->journal_devnum = result.uint_32;
		ctx->spec |= EXT4_SPEC_JOURNAL_DEV;
		return 0;
	case Opt_journal_path:
	{
		struct inode *journal_inode;
		struct path path;
		int error;

		if (is_remount) {
			ext4_msg(NULL, KERN_ERR,
				 "Cannot specify journal on remount");
			return -EINVAL;
		}

		error = fs_lookup_param(fc, param, 1, LOOKUP_FOLLOW, &path);
		if (error) {
			ext4_msg(NULL, KERN_ERR, "error: could not find "
				 "journal device path");
			return -EINVAL;
		}

		journal_inode = d_inode(path.dentry);
		ctx->journal_devnum = new_encode_dev(journal_inode->i_rdev);
		ctx->spec |= EXT4_SPEC_JOURNAL_DEV;
		path_put(&path);
		return 0;
	}
	case Opt_journal_ioprio:
		if (result.uint_32 > 7) {
			ext4_msg(NULL, KERN_ERR, "Invalid journal IO priority"
				 " (must be 0-7)");
			return -EINVAL;
		}
		ctx->journal_ioprio =
			IOPRIO_PRIO_VALUE(IOPRIO_CLASS_BE, result.uint_32);
		ctx->spec |= EXT4_SPEC_JOURNAL_IOPRIO;
		return 0;
	case Opt_test_dummy_encryption:
		return ext4_parse_test_dummy_encryption(param, ctx);
	case Opt_dax:
	case Opt_dax_type:
#ifdef CONFIG_FS_DAX
	{
		int type = (token == Opt_dax) ?
			   Opt_dax : result.uint_32;

		switch (type) {
		case Opt_dax:
		case Opt_dax_always:
			ctx_set_mount_opt(ctx, EXT4_MOUNT_DAX_ALWAYS);
			ctx_clear_mount_opt2(ctx, EXT4_MOUNT2_DAX_NEVER);
			break;
		case Opt_dax_never:
			ctx_set_mount_opt2(ctx, EXT4_MOUNT2_DAX_NEVER);
			ctx_clear_mount_opt(ctx, EXT4_MOUNT_DAX_ALWAYS);
			break;
		case Opt_dax_inode:
			ctx_clear_mount_opt(ctx, EXT4_MOUNT_DAX_ALWAYS);
			ctx_clear_mount_opt2(ctx, EXT4_MOUNT2_DAX_NEVER);
			/* Strictly for printing options */
			ctx_set_mount_opt2(ctx, EXT4_MOUNT2_DAX_INODE);
			break;
		}
		return 0;
	}
#else
		ext4_msg(NULL, KERN_INFO, "dax option not supported");
		return -EINVAL;
#endif
	case Opt_data_err:
		if (result.uint_32 == Opt_data_err_abort)
			ctx_set_mount_opt(ctx, m->mount_opt);
		else if (result.uint_32 == Opt_data_err_ignore)
			ctx_clear_mount_opt(ctx, m->mount_opt);
		return 0;
	case Opt_mb_optimize_scan:
		if (result.int_32 == 1) {
			ctx_set_mount_opt2(ctx, EXT4_MOUNT2_MB_OPTIMIZE_SCAN);
			ctx->spec |= EXT4_SPEC_mb_optimize_scan;
		} else if (result.int_32 == 0) {
			ctx_clear_mount_opt2(ctx, EXT4_MOUNT2_MB_OPTIMIZE_SCAN);
			ctx->spec |= EXT4_SPEC_mb_optimize_scan;
		} else {
			ext4_msg(NULL, KERN_WARNING,
				 "mb_optimize_scan should be set to 0 or 1.");
			return -EINVAL;
		}
		return 0;
	}

	/*
	 * At this point we should only be getting options requiring MOPT_SET,
	 * or MOPT_CLEAR. Anything else is a bug
	 */
	if (m->token == Opt_err) {
		ext4_msg(NULL, KERN_WARNING, "buggy handling of option %s",
			 param->key);
		WARN_ON(1);
		return -EINVAL;
	}

	else {
		unsigned int set = 0;

		if ((param->type == fs_value_is_flag) ||
		    result.uint_32 > 0)
			set = 1;

		if (m->flags & MOPT_CLEAR)
			set = !set;
		else if (unlikely(!(m->flags & MOPT_SET))) {
			ext4_msg(NULL, KERN_WARNING,
				 "buggy handling of option %s",
				 param->key);
			WARN_ON(1);
			return -EINVAL;
		}
		if (m->flags & MOPT_2) {
			if (set != 0)
				ctx_set_mount_opt2(ctx, m->mount_opt);
			else
				ctx_clear_mount_opt2(ctx, m->mount_opt);
		} else {
			if (set != 0)
				ctx_set_mount_opt(ctx, m->mount_opt);
			else
				ctx_clear_mount_opt(ctx, m->mount_opt);
		}
	}

	return 0;
}

static int parse_options(struct fs_context *fc, char *options)
{
	struct fs_parameter param;
	int ret;
	char *key;

	if (!options)
		return 0;

	while ((key = strsep(&options, ",")) != NULL) {
		if (*key) {
			size_t v_len = 0;
			char *value = strchr(key, '=');

			param.type = fs_value_is_flag;
			param.string = NULL;

			if (value) {
				if (value == key)
					continue;

				*value++ = 0;
				v_len = strlen(value);
				param.string = kmemdup_nul(value, v_len,
							   GFP_KERNEL);
				if (!param.string)
					return -ENOMEM;
				param.type = fs_value_is_string;
			}

			param.key = key;
			param.size = v_len;

			ret = ext4_parse_param(fc, &param);
			kfree(param.string);
			if (ret < 0)
				return ret;
		}
	}

	ret = ext4_validate_options(fc);
	if (ret < 0)
		return ret;

	return 0;
}

static int parse_apply_sb_mount_options(struct super_block *sb,
					struct ext4_fs_context *m_ctx)
{
	struct ext4_sb_info *sbi = EXT4_SB(sb);
	char *s_mount_opts = NULL;
	struct ext4_fs_context *s_ctx = NULL;
	struct fs_context *fc = NULL;
	int ret = -ENOMEM;

	if (!sbi->s_es->s_mount_opts[0])
		return 0;

	s_mount_opts = kstrndup(sbi->s_es->s_mount_opts,
				sizeof(sbi->s_es->s_mount_opts),
				GFP_KERNEL);
	if (!s_mount_opts)
		return ret;

	fc = kzalloc(sizeof(struct fs_context), GFP_KERNEL);
	if (!fc)
		goto out_free;

	s_ctx = kzalloc(sizeof(struct ext4_fs_context), GFP_KERNEL);
	if (!s_ctx)
		goto out_free;

	fc->fs_private = s_ctx;
	fc->s_fs_info = sbi;

	ret = parse_options(fc, s_mount_opts);
	if (ret < 0)
		goto parse_failed;

	ret = ext4_check_opt_consistency(fc, sb);
	if (ret < 0) {
parse_failed:
		ext4_msg(sb, KERN_WARNING,
			 "failed to parse options in superblock: %s",
			 s_mount_opts);
		ret = 0;
		goto out_free;
	}

	if (s_ctx->spec & EXT4_SPEC_JOURNAL_DEV)
		m_ctx->journal_devnum = s_ctx->journal_devnum;
	if (s_ctx->spec & EXT4_SPEC_JOURNAL_IOPRIO)
		m_ctx->journal_ioprio = s_ctx->journal_ioprio;

	ext4_apply_options(fc, sb);
	ret = 0;

out_free:
	if (fc) {
		ext4_fc_free(fc);
		kfree(fc);
	}
	kfree(s_mount_opts);
	return ret;
}

static void ext4_apply_quota_options(struct fs_context *fc,
				     struct super_block *sb)
{
#ifdef CONFIG_QUOTA
	bool quota_feature = ext4_has_feature_quota(sb);
	struct ext4_fs_context *ctx = fc->fs_private;
	struct ext4_sb_info *sbi = EXT4_SB(sb);
	char *qname;
	int i;

	if (quota_feature)
		return;

	if (ctx->spec & EXT4_SPEC_JQUOTA) {
		for (i = 0; i < EXT4_MAXQUOTAS; i++) {
			if (!(ctx->qname_spec & (1 << i)))
				continue;

			qname = ctx->s_qf_names[i]; /* May be NULL */
			if (qname)
				set_opt(sb, QUOTA);
			ctx->s_qf_names[i] = NULL;
			qname = rcu_replace_pointer(sbi->s_qf_names[i], qname,
						lockdep_is_held(&sb->s_umount));
			if (qname)
				kfree_rcu_mightsleep(qname);
		}
	}

	if (ctx->spec & EXT4_SPEC_JQFMT)
		sbi->s_jquota_fmt = ctx->s_jquota_fmt;
#endif
}

/*
 * Check quota settings consistency.
 */
static int ext4_check_quota_consistency(struct fs_context *fc,
					struct super_block *sb)
{
#ifdef CONFIG_QUOTA
	struct ext4_fs_context *ctx = fc->fs_private;
	struct ext4_sb_info *sbi = EXT4_SB(sb);
	bool quota_feature = ext4_has_feature_quota(sb);
	bool quota_loaded = sb_any_quota_loaded(sb);
	bool usr_qf_name, grp_qf_name, usrquota, grpquota;
	int quota_flags, i;

	/*
	 * We do the test below only for project quotas. 'usrquota' and
	 * 'grpquota' mount options are allowed even without quota feature
	 * to support legacy quotas in quota files.
	 */
	if (ctx_test_mount_opt(ctx, EXT4_MOUNT_PRJQUOTA) &&
	    !ext4_has_feature_project(sb)) {
		ext4_msg(NULL, KERN_ERR, "Project quota feature not enabled. "
			 "Cannot enable project quota enforcement.");
		return -EINVAL;
	}

	quota_flags = EXT4_MOUNT_QUOTA | EXT4_MOUNT_USRQUOTA |
		      EXT4_MOUNT_GRPQUOTA | EXT4_MOUNT_PRJQUOTA;
	if (quota_loaded &&
	    ctx->mask_s_mount_opt & quota_flags &&
	    !ctx_test_mount_opt(ctx, quota_flags))
		goto err_quota_change;

	if (ctx->spec & EXT4_SPEC_JQUOTA) {

		for (i = 0; i < EXT4_MAXQUOTAS; i++) {
			if (!(ctx->qname_spec & (1 << i)))
				continue;

			if (quota_loaded &&
			    !!sbi->s_qf_names[i] != !!ctx->s_qf_names[i])
				goto err_jquota_change;

			if (sbi->s_qf_names[i] && ctx->s_qf_names[i] &&
			    strcmp(get_qf_name(sb, sbi, i),
				   ctx->s_qf_names[i]) != 0)
				goto err_jquota_specified;
		}

		if (quota_feature) {
			ext4_msg(NULL, KERN_INFO,
				 "Journaled quota options ignored when "
				 "QUOTA feature is enabled");
			return 0;
		}
	}

	if (ctx->spec & EXT4_SPEC_JQFMT) {
		if (sbi->s_jquota_fmt != ctx->s_jquota_fmt && quota_loaded)
			goto err_jquota_change;
		if (quota_feature) {
			ext4_msg(NULL, KERN_INFO, "Quota format mount options "
				 "ignored when QUOTA feature is enabled");
			return 0;
		}
	}

	/* Make sure we don't mix old and new quota format */
	usr_qf_name = (get_qf_name(sb, sbi, USRQUOTA) ||
		       ctx->s_qf_names[USRQUOTA]);
	grp_qf_name = (get_qf_name(sb, sbi, GRPQUOTA) ||
		       ctx->s_qf_names[GRPQUOTA]);

	usrquota = (ctx_test_mount_opt(ctx, EXT4_MOUNT_USRQUOTA) ||
		    test_opt(sb, USRQUOTA));

	grpquota = (ctx_test_mount_opt(ctx, EXT4_MOUNT_GRPQUOTA) ||
		    test_opt(sb, GRPQUOTA));

	if (usr_qf_name) {
		ctx_clear_mount_opt(ctx, EXT4_MOUNT_USRQUOTA);
		usrquota = false;
	}
	if (grp_qf_name) {
		ctx_clear_mount_opt(ctx, EXT4_MOUNT_GRPQUOTA);
		grpquota = false;
	}

	if (usr_qf_name || grp_qf_name) {
		if (usrquota || grpquota) {
			ext4_msg(NULL, KERN_ERR, "old and new quota "
				 "format mixing");
			return -EINVAL;
		}

		if (!(ctx->spec & EXT4_SPEC_JQFMT || sbi->s_jquota_fmt)) {
			ext4_msg(NULL, KERN_ERR, "journaled quota format "
				 "not specified");
			return -EINVAL;
		}
	}

	return 0;

err_quota_change:
	ext4_msg(NULL, KERN_ERR,
		 "Cannot change quota options when quota turned on");
	return -EINVAL;
err_jquota_change:
	ext4_msg(NULL, KERN_ERR, "Cannot change journaled quota "
		 "options when quota turned on");
	return -EINVAL;
err_jquota_specified:
	ext4_msg(NULL, KERN_ERR, "%s quota file already specified",
		 QTYPE2NAME(i));
	return -EINVAL;
#else
	return 0;
#endif
}

static int ext4_check_test_dummy_encryption(const struct fs_context *fc,
					    struct super_block *sb)
{
	const struct ext4_fs_context *ctx = fc->fs_private;
	const struct ext4_sb_info *sbi = EXT4_SB(sb);

	if (!fscrypt_is_dummy_policy_set(&ctx->dummy_enc_policy))
		return 0;

	if (!ext4_has_feature_encrypt(sb)) {
		ext4_msg(NULL, KERN_WARNING,
			 "test_dummy_encryption requires encrypt feature");
		return -EINVAL;
	}
	/*
	 * This mount option is just for testing, and it's not worthwhile to
	 * implement the extra complexity (e.g. RCU protection) that would be
	 * needed to allow it to be set or changed during remount.  We do allow
	 * it to be specified during remount, but only if there is no change.
	 */
	if (fc->purpose == FS_CONTEXT_FOR_RECONFIGURE) {
		if (fscrypt_dummy_policies_equal(&sbi->s_dummy_enc_policy,
						 &ctx->dummy_enc_policy))
			return 0;
		ext4_msg(NULL, KERN_WARNING,
			 "Can't set or change test_dummy_encryption on remount");
		return -EINVAL;
	}
	/* Also make sure s_mount_opts didn't contain a conflicting value. */
	if (fscrypt_is_dummy_policy_set(&sbi->s_dummy_enc_policy)) {
		if (fscrypt_dummy_policies_equal(&sbi->s_dummy_enc_policy,
						 &ctx->dummy_enc_policy))
			return 0;
		ext4_msg(NULL, KERN_WARNING,
			 "Conflicting test_dummy_encryption options");
		return -EINVAL;
	}
	return 0;
}

static void ext4_apply_test_dummy_encryption(struct ext4_fs_context *ctx,
					     struct super_block *sb)
{
	if (!fscrypt_is_dummy_policy_set(&ctx->dummy_enc_policy) ||
	    /* if already set, it was already verified to be the same */
	    fscrypt_is_dummy_policy_set(&EXT4_SB(sb)->s_dummy_enc_policy))
		return;
	EXT4_SB(sb)->s_dummy_enc_policy = ctx->dummy_enc_policy;
	memset(&ctx->dummy_enc_policy, 0, sizeof(ctx->dummy_enc_policy));
	ext4_msg(sb, KERN_WARNING, "Test dummy encryption mode enabled");
}

static int ext4_check_opt_consistency(struct fs_context *fc,
				      struct super_block *sb)
{
	struct ext4_fs_context *ctx = fc->fs_private;
	struct ext4_sb_info *sbi = fc->s_fs_info;
	int is_remount = fc->purpose == FS_CONTEXT_FOR_RECONFIGURE;
	int err;

	if ((ctx->opt_flags & MOPT_NO_EXT2) && IS_EXT2_SB(sb)) {
		ext4_msg(NULL, KERN_ERR,
			 "Mount option(s) incompatible with ext2");
		return -EINVAL;
	}
	if ((ctx->opt_flags & MOPT_NO_EXT3) && IS_EXT3_SB(sb)) {
		ext4_msg(NULL, KERN_ERR,
			 "Mount option(s) incompatible with ext3");
		return -EINVAL;
	}

	if (ctx->s_want_extra_isize >
	    (sbi->s_inode_size - EXT4_GOOD_OLD_INODE_SIZE)) {
		ext4_msg(NULL, KERN_ERR,
			 "Invalid want_extra_isize %d",
			 ctx->s_want_extra_isize);
		return -EINVAL;
	}

	err = ext4_check_test_dummy_encryption(fc, sb);
	if (err)
		return err;

	if ((ctx->spec & EXT4_SPEC_DATAJ) && is_remount) {
		if (!sbi->s_journal) {
			ext4_msg(NULL, KERN_WARNING,
				 "Remounting file system with no journal "
				 "so ignoring journalled data option");
			ctx_clear_mount_opt(ctx, EXT4_MOUNT_DATA_FLAGS);
		} else if (ctx_test_mount_opt(ctx, EXT4_MOUNT_DATA_FLAGS) !=
			   test_opt(sb, DATA_FLAGS)) {
			ext4_msg(NULL, KERN_ERR, "Cannot change data mode "
				 "on remount");
			return -EINVAL;
		}
	}

	if (is_remount) {
		if (!sbi->s_journal &&
		    ctx_test_mount_opt(ctx, EXT4_MOUNT_DATA_ERR_ABORT)) {
			ext4_msg(NULL, KERN_WARNING,
				 "Remounting fs w/o journal so ignoring data_err option");
			ctx_clear_mount_opt(ctx, EXT4_MOUNT_DATA_ERR_ABORT);
		}

		if (ctx_test_mount_opt(ctx, EXT4_MOUNT_DAX_ALWAYS) &&
		    (test_opt(sb, DATA_FLAGS) == EXT4_MOUNT_JOURNAL_DATA)) {
			ext4_msg(NULL, KERN_ERR, "can't mount with "
				 "both data=journal and dax");
			return -EINVAL;
		}

		if (ctx_test_mount_opt(ctx, EXT4_MOUNT_DAX_ALWAYS) &&
		    (!(sbi->s_mount_opt & EXT4_MOUNT_DAX_ALWAYS) ||
		     (sbi->s_mount_opt2 & EXT4_MOUNT2_DAX_NEVER))) {
fail_dax_change_remount:
			ext4_msg(NULL, KERN_ERR, "can't change "
				 "dax mount option while remounting");
			return -EINVAL;
		} else if (ctx_test_mount_opt2(ctx, EXT4_MOUNT2_DAX_NEVER) &&
			 (!(sbi->s_mount_opt2 & EXT4_MOUNT2_DAX_NEVER) ||
			  (sbi->s_mount_opt & EXT4_MOUNT_DAX_ALWAYS))) {
			goto fail_dax_change_remount;
		} else if (ctx_test_mount_opt2(ctx, EXT4_MOUNT2_DAX_INODE) &&
			   ((sbi->s_mount_opt & EXT4_MOUNT_DAX_ALWAYS) ||
			    (sbi->s_mount_opt2 & EXT4_MOUNT2_DAX_NEVER) ||
			    !(sbi->s_mount_opt2 & EXT4_MOUNT2_DAX_INODE))) {
			goto fail_dax_change_remount;
		}
	}

	return ext4_check_quota_consistency(fc, sb);
}

static void ext4_apply_options(struct fs_context *fc, struct super_block *sb)
{
	struct ext4_fs_context *ctx = fc->fs_private;
	struct ext4_sb_info *sbi = fc->s_fs_info;

	sbi->s_mount_opt &= ~ctx->mask_s_mount_opt;
	sbi->s_mount_opt |= ctx->vals_s_mount_opt;
	sbi->s_mount_opt2 &= ~ctx->mask_s_mount_opt2;
	sbi->s_mount_opt2 |= ctx->vals_s_mount_opt2;
	sb->s_flags &= ~ctx->mask_s_flags;
	sb->s_flags |= ctx->vals_s_flags;

#define APPLY(X) ({ if (ctx->spec & EXT4_SPEC_##X) sbi->X = ctx->X; })
	APPLY(s_commit_interval);
	APPLY(s_stripe);
	APPLY(s_max_batch_time);
	APPLY(s_min_batch_time);
	APPLY(s_want_extra_isize);
	APPLY(s_inode_readahead_blks);
	APPLY(s_max_dir_size_kb);
	APPLY(s_li_wait_mult);
	APPLY(s_resgid);
	APPLY(s_resuid);

#ifdef CONFIG_EXT4_DEBUG
	APPLY(s_fc_debug_max_replay);
#endif

	ext4_apply_quota_options(fc, sb);
	ext4_apply_test_dummy_encryption(ctx, sb);
}


static int ext4_validate_options(struct fs_context *fc)
{
#ifdef CONFIG_QUOTA
	struct ext4_fs_context *ctx = fc->fs_private;
	char *usr_qf_name, *grp_qf_name;

	usr_qf_name = ctx->s_qf_names[USRQUOTA];
	grp_qf_name = ctx->s_qf_names[GRPQUOTA];

	if (usr_qf_name || grp_qf_name) {
		if (ctx_test_mount_opt(ctx, EXT4_MOUNT_USRQUOTA) && usr_qf_name)
			ctx_clear_mount_opt(ctx, EXT4_MOUNT_USRQUOTA);

		if (ctx_test_mount_opt(ctx, EXT4_MOUNT_GRPQUOTA) && grp_qf_name)
			ctx_clear_mount_opt(ctx, EXT4_MOUNT_GRPQUOTA);

		if (ctx_test_mount_opt(ctx, EXT4_MOUNT_USRQUOTA) ||
		    ctx_test_mount_opt(ctx, EXT4_MOUNT_GRPQUOTA)) {
			ext4_msg(NULL, KERN_ERR, "old and new quota "
				 "format mixing");
			return -EINVAL;
		}
	}
#endif
	return 1;
}

static inline void ext4_show_quota_options(struct seq_file *seq,
					   struct super_block *sb)
{
#if defined(CONFIG_QUOTA)
	struct ext4_sb_info *sbi = EXT4_SB(sb);
	char *usr_qf_name, *grp_qf_name;

	if (sbi->s_jquota_fmt) {
		char *fmtname = "";

		switch (sbi->s_jquota_fmt) {
		case QFMT_VFS_OLD:
			fmtname = "vfsold";
			break;
		case QFMT_VFS_V0:
			fmtname = "vfsv0";
			break;
		case QFMT_VFS_V1:
			fmtname = "vfsv1";
			break;
		}
		seq_printf(seq, ",jqfmt=%s", fmtname);
	}

	rcu_read_lock();
	usr_qf_name = rcu_dereference(sbi->s_qf_names[USRQUOTA]);
	grp_qf_name = rcu_dereference(sbi->s_qf_names[GRPQUOTA]);
	if (usr_qf_name)
		seq_show_option(seq, "usrjquota", usr_qf_name);
	if (grp_qf_name)
		seq_show_option(seq, "grpjquota", grp_qf_name);
	rcu_read_unlock();
#endif
}

static const char *token2str(int token)
{
	const struct fs_parameter_spec *spec;

	for (spec = ext4_param_specs; spec->name != NULL; spec++)
		if (spec->opt == token && !spec->type)
			break;
	return spec->name;
}

/*
 * Show an option if
 *  - it's set to a non-default value OR
 *  - if the per-sb default is different from the global default
 */
static int _ext4_show_options(struct seq_file *seq, struct super_block *sb,
			      int nodefs)
{
	struct ext4_sb_info *sbi = EXT4_SB(sb);
	struct ext4_super_block *es = sbi->s_es;
	int def_errors;
	const struct mount_opts *m;
	char sep = nodefs ? '\n' : ',';

#define SEQ_OPTS_PUTS(str) seq_printf(seq, "%c" str, sep)
#define SEQ_OPTS_PRINT(str, arg) seq_printf(seq, "%c" str, sep, arg)

	if (sbi->s_sb_block != 1)
		SEQ_OPTS_PRINT("sb=%llu", sbi->s_sb_block);

	for (m = ext4_mount_opts; m->token != Opt_err; m++) {
		int want_set = m->flags & MOPT_SET;
		int opt_2 = m->flags & MOPT_2;
		unsigned int mount_opt, def_mount_opt;

		if (((m->flags & (MOPT_SET|MOPT_CLEAR)) == 0) ||
		    m->flags & MOPT_SKIP)
			continue;

		if (opt_2) {
			mount_opt = sbi->s_mount_opt2;
			def_mount_opt = sbi->s_def_mount_opt2;
		} else {
			mount_opt = sbi->s_mount_opt;
			def_mount_opt = sbi->s_def_mount_opt;
		}
		/* skip if same as the default */
		if (!nodefs && !(m->mount_opt & (mount_opt ^ def_mount_opt)))
			continue;
		/* select Opt_noFoo vs Opt_Foo */
		if ((want_set &&
		     (mount_opt & m->mount_opt) != m->mount_opt) ||
		    (!want_set && (mount_opt & m->mount_opt)))
			continue;
		SEQ_OPTS_PRINT("%s", token2str(m->token));
	}

	if (nodefs || !uid_eq(sbi->s_resuid, make_kuid(&init_user_ns, EXT4_DEF_RESUID)) ||
	    le16_to_cpu(es->s_def_resuid) != EXT4_DEF_RESUID)
		SEQ_OPTS_PRINT("resuid=%u",
				from_kuid_munged(&init_user_ns, sbi->s_resuid));
	if (nodefs || !gid_eq(sbi->s_resgid, make_kgid(&init_user_ns, EXT4_DEF_RESGID)) ||
	    le16_to_cpu(es->s_def_resgid) != EXT4_DEF_RESGID)
		SEQ_OPTS_PRINT("resgid=%u",
				from_kgid_munged(&init_user_ns, sbi->s_resgid));
	def_errors = nodefs ? -1 : le16_to_cpu(es->s_errors);
	if (test_opt(sb, ERRORS_RO) && def_errors != EXT4_ERRORS_RO)
		SEQ_OPTS_PUTS("errors=remount-ro");
	if (test_opt(sb, ERRORS_CONT) && def_errors != EXT4_ERRORS_CONTINUE)
		SEQ_OPTS_PUTS("errors=continue");
	if (test_opt(sb, ERRORS_PANIC) && def_errors != EXT4_ERRORS_PANIC)
		SEQ_OPTS_PUTS("errors=panic");
	if (nodefs || sbi->s_commit_interval != JBD2_DEFAULT_MAX_COMMIT_AGE*HZ)
		SEQ_OPTS_PRINT("commit=%lu", sbi->s_commit_interval / HZ);
	if (nodefs || sbi->s_min_batch_time != EXT4_DEF_MIN_BATCH_TIME)
		SEQ_OPTS_PRINT("min_batch_time=%u", sbi->s_min_batch_time);
	if (nodefs || sbi->s_max_batch_time != EXT4_DEF_MAX_BATCH_TIME)
		SEQ_OPTS_PRINT("max_batch_time=%u", sbi->s_max_batch_time);
	if (nodefs || sbi->s_stripe)
		SEQ_OPTS_PRINT("stripe=%lu", sbi->s_stripe);
	if (nodefs || EXT4_MOUNT_DATA_FLAGS &
			(sbi->s_mount_opt ^ sbi->s_def_mount_opt)) {
		if (test_opt(sb, DATA_FLAGS) == EXT4_MOUNT_JOURNAL_DATA)
			SEQ_OPTS_PUTS("data=journal");
		else if (test_opt(sb, DATA_FLAGS) == EXT4_MOUNT_ORDERED_DATA)
			SEQ_OPTS_PUTS("data=ordered");
		else if (test_opt(sb, DATA_FLAGS) == EXT4_MOUNT_WRITEBACK_DATA)
			SEQ_OPTS_PUTS("data=writeback");
	}
	if (nodefs ||
	    sbi->s_inode_readahead_blks != EXT4_DEF_INODE_READAHEAD_BLKS)
		SEQ_OPTS_PRINT("inode_readahead_blks=%u",
			       sbi->s_inode_readahead_blks);

	if (test_opt(sb, INIT_INODE_TABLE) && (nodefs ||
		       (sbi->s_li_wait_mult != EXT4_DEF_LI_WAIT_MULT)))
		SEQ_OPTS_PRINT("init_itable=%u", sbi->s_li_wait_mult);
	if (nodefs || sbi->s_max_dir_size_kb)
		SEQ_OPTS_PRINT("max_dir_size_kb=%u", sbi->s_max_dir_size_kb);
	if (test_opt(sb, DATA_ERR_ABORT))
		SEQ_OPTS_PUTS("data_err=abort");

	fscrypt_show_test_dummy_encryption(seq, sep, sb);

	if (sb->s_flags & SB_INLINECRYPT)
		SEQ_OPTS_PUTS("inlinecrypt");

	if (test_opt(sb, DAX_ALWAYS)) {
		if (IS_EXT2_SB(sb))
			SEQ_OPTS_PUTS("dax");
		else
			SEQ_OPTS_PUTS("dax=always");
	} else if (test_opt2(sb, DAX_NEVER)) {
		SEQ_OPTS_PUTS("dax=never");
	} else if (test_opt2(sb, DAX_INODE)) {
		SEQ_OPTS_PUTS("dax=inode");
	}

	if (sbi->s_groups_count >= MB_DEFAULT_LINEAR_SCAN_THRESHOLD &&
			!test_opt2(sb, MB_OPTIMIZE_SCAN)) {
		SEQ_OPTS_PUTS("mb_optimize_scan=0");
	} else if (sbi->s_groups_count < MB_DEFAULT_LINEAR_SCAN_THRESHOLD &&
			test_opt2(sb, MB_OPTIMIZE_SCAN)) {
		SEQ_OPTS_PUTS("mb_optimize_scan=1");
	}

	if (nodefs && !test_opt(sb, NO_PREFETCH_BLOCK_BITMAPS))
		SEQ_OPTS_PUTS("prefetch_block_bitmaps");

	if (ext4_emergency_ro(sb))
		SEQ_OPTS_PUTS("emergency_ro");

<<<<<<< HEAD
=======
	if (ext4_forced_shutdown(sb))
		SEQ_OPTS_PUTS("shutdown");

>>>>>>> e747403a
	ext4_show_quota_options(seq, sb);
	return 0;
}

static int ext4_show_options(struct seq_file *seq, struct dentry *root)
{
	return _ext4_show_options(seq, root->d_sb, 0);
}

int ext4_seq_options_show(struct seq_file *seq, void *offset)
{
	struct super_block *sb = seq->private;
	int rc;

	seq_puts(seq, sb_rdonly(sb) ? "ro" : "rw");
	rc = _ext4_show_options(seq, sb, 1);
	seq_putc(seq, '\n');
	return rc;
}

static int ext4_setup_super(struct super_block *sb, struct ext4_super_block *es,
			    int read_only)
{
	struct ext4_sb_info *sbi = EXT4_SB(sb);
	int err = 0;

	if (le32_to_cpu(es->s_rev_level) > EXT4_MAX_SUPP_REV) {
		ext4_msg(sb, KERN_ERR, "revision level too high, "
			 "forcing read-only mode");
		err = -EROFS;
		goto done;
	}
	if (read_only)
		goto done;
	if (!(sbi->s_mount_state & EXT4_VALID_FS))
		ext4_msg(sb, KERN_WARNING, "warning: mounting unchecked fs, "
			 "running e2fsck is recommended");
	else if (sbi->s_mount_state & EXT4_ERROR_FS)
		ext4_msg(sb, KERN_WARNING,
			 "warning: mounting fs with errors, "
			 "running e2fsck is recommended");
	else if ((__s16) le16_to_cpu(es->s_max_mnt_count) > 0 &&
		 le16_to_cpu(es->s_mnt_count) >=
		 (unsigned short) (__s16) le16_to_cpu(es->s_max_mnt_count))
		ext4_msg(sb, KERN_WARNING,
			 "warning: maximal mount count reached, "
			 "running e2fsck is recommended");
	else if (le32_to_cpu(es->s_checkinterval) &&
		 (ext4_get_tstamp(es, s_lastcheck) +
		  le32_to_cpu(es->s_checkinterval) <= ktime_get_real_seconds()))
		ext4_msg(sb, KERN_WARNING,
			 "warning: checktime reached, "
			 "running e2fsck is recommended");
	if (!sbi->s_journal)
		es->s_state &= cpu_to_le16(~EXT4_VALID_FS);
	if (!(__s16) le16_to_cpu(es->s_max_mnt_count))
		es->s_max_mnt_count = cpu_to_le16(EXT4_DFL_MAX_MNT_COUNT);
	le16_add_cpu(&es->s_mnt_count, 1);
	ext4_update_tstamp(es, s_mtime);
	if (sbi->s_journal) {
		ext4_set_feature_journal_needs_recovery(sb);
		if (ext4_has_feature_orphan_file(sb))
			ext4_set_feature_orphan_present(sb);
	}

	err = ext4_commit_super(sb);
done:
	if (test_opt(sb, DEBUG))
		printk(KERN_INFO "[EXT4 FS bs=%lu, gc=%u, "
				"bpg=%lu, ipg=%lu, mo=%04x, mo2=%04x]\n",
			sb->s_blocksize,
			sbi->s_groups_count,
			EXT4_BLOCKS_PER_GROUP(sb),
			EXT4_INODES_PER_GROUP(sb),
			sbi->s_mount_opt, sbi->s_mount_opt2);
	return err;
}

int ext4_alloc_flex_bg_array(struct super_block *sb, ext4_group_t ngroup)
{
	struct ext4_sb_info *sbi = EXT4_SB(sb);
	struct flex_groups **old_groups, **new_groups;
	int size, i, j;

	if (!sbi->s_log_groups_per_flex)
		return 0;

	size = ext4_flex_group(sbi, ngroup - 1) + 1;
	if (size <= sbi->s_flex_groups_allocated)
		return 0;

	new_groups = kvzalloc(roundup_pow_of_two(size *
			      sizeof(*sbi->s_flex_groups)), GFP_KERNEL);
	if (!new_groups) {
		ext4_msg(sb, KERN_ERR,
			 "not enough memory for %d flex group pointers", size);
		return -ENOMEM;
	}
	for (i = sbi->s_flex_groups_allocated; i < size; i++) {
		new_groups[i] = kvzalloc(roundup_pow_of_two(
					 sizeof(struct flex_groups)),
					 GFP_KERNEL);
		if (!new_groups[i]) {
			for (j = sbi->s_flex_groups_allocated; j < i; j++)
				kvfree(new_groups[j]);
			kvfree(new_groups);
			ext4_msg(sb, KERN_ERR,
				 "not enough memory for %d flex groups", size);
			return -ENOMEM;
		}
	}
	rcu_read_lock();
	old_groups = rcu_dereference(sbi->s_flex_groups);
	if (old_groups)
		memcpy(new_groups, old_groups,
		       (sbi->s_flex_groups_allocated *
			sizeof(struct flex_groups *)));
	rcu_read_unlock();
	rcu_assign_pointer(sbi->s_flex_groups, new_groups);
	sbi->s_flex_groups_allocated = size;
	if (old_groups)
		ext4_kvfree_array_rcu(old_groups);
	return 0;
}

static int ext4_fill_flex_info(struct super_block *sb)
{
	struct ext4_sb_info *sbi = EXT4_SB(sb);
	struct ext4_group_desc *gdp = NULL;
	struct flex_groups *fg;
	ext4_group_t flex_group;
	int i, err;

	sbi->s_log_groups_per_flex = sbi->s_es->s_log_groups_per_flex;
	if (sbi->s_log_groups_per_flex < 1 || sbi->s_log_groups_per_flex > 31) {
		sbi->s_log_groups_per_flex = 0;
		return 1;
	}

	err = ext4_alloc_flex_bg_array(sb, sbi->s_groups_count);
	if (err)
		goto failed;

	for (i = 0; i < sbi->s_groups_count; i++) {
		gdp = ext4_get_group_desc(sb, i, NULL);

		flex_group = ext4_flex_group(sbi, i);
		fg = sbi_array_rcu_deref(sbi, s_flex_groups, flex_group);
		atomic_add(ext4_free_inodes_count(sb, gdp), &fg->free_inodes);
		atomic64_add(ext4_free_group_clusters(sb, gdp),
			     &fg->free_clusters);
		atomic_add(ext4_used_dirs_count(sb, gdp), &fg->used_dirs);
	}

	return 1;
failed:
	return 0;
}

static __le16 ext4_group_desc_csum(struct super_block *sb, __u32 block_group,
				   struct ext4_group_desc *gdp)
{
	int offset = offsetof(struct ext4_group_desc, bg_checksum);
	__u16 crc = 0;
	__le32 le_group = cpu_to_le32(block_group);
	struct ext4_sb_info *sbi = EXT4_SB(sb);

	if (ext4_has_feature_metadata_csum(sbi->s_sb)) {
		/* Use new metadata_csum algorithm */
		__u32 csum32;
		__u16 dummy_csum = 0;

		csum32 = ext4_chksum(sbi, sbi->s_csum_seed, (__u8 *)&le_group,
				     sizeof(le_group));
		csum32 = ext4_chksum(sbi, csum32, (__u8 *)gdp, offset);
		csum32 = ext4_chksum(sbi, csum32, (__u8 *)&dummy_csum,
				     sizeof(dummy_csum));
		offset += sizeof(dummy_csum);
		if (offset < sbi->s_desc_size)
			csum32 = ext4_chksum(sbi, csum32, (__u8 *)gdp + offset,
					     sbi->s_desc_size - offset);

		crc = csum32 & 0xFFFF;
		goto out;
	}

	/* old crc16 code */
	if (!ext4_has_feature_gdt_csum(sb))
		return 0;

	crc = crc16(~0, sbi->s_es->s_uuid, sizeof(sbi->s_es->s_uuid));
	crc = crc16(crc, (__u8 *)&le_group, sizeof(le_group));
	crc = crc16(crc, (__u8 *)gdp, offset);
	offset += sizeof(gdp->bg_checksum); /* skip checksum */
	/* for checksum of struct ext4_group_desc do the rest...*/
	if (ext4_has_feature_64bit(sb) && offset < sbi->s_desc_size)
		crc = crc16(crc, (__u8 *)gdp + offset,
			    sbi->s_desc_size - offset);

out:
	return cpu_to_le16(crc);
}

int ext4_group_desc_csum_verify(struct super_block *sb, __u32 block_group,
				struct ext4_group_desc *gdp)
{
	if (ext4_has_group_desc_csum(sb) &&
	    (gdp->bg_checksum != ext4_group_desc_csum(sb, block_group, gdp)))
		return 0;

	return 1;
}

void ext4_group_desc_csum_set(struct super_block *sb, __u32 block_group,
			      struct ext4_group_desc *gdp)
{
	if (!ext4_has_group_desc_csum(sb))
		return;
	gdp->bg_checksum = ext4_group_desc_csum(sb, block_group, gdp);
}

/* Called at mount-time, super-block is locked */
static int ext4_check_descriptors(struct super_block *sb,
				  ext4_fsblk_t sb_block,
				  ext4_group_t *first_not_zeroed)
{
	struct ext4_sb_info *sbi = EXT4_SB(sb);
	ext4_fsblk_t first_block = le32_to_cpu(sbi->s_es->s_first_data_block);
	ext4_fsblk_t last_block;
	ext4_fsblk_t last_bg_block = sb_block + ext4_bg_num_gdb(sb, 0);
	ext4_fsblk_t block_bitmap;
	ext4_fsblk_t inode_bitmap;
	ext4_fsblk_t inode_table;
	int flexbg_flag = 0;
	ext4_group_t i, grp = sbi->s_groups_count;

	if (ext4_has_feature_flex_bg(sb))
		flexbg_flag = 1;

	ext4_debug("Checking group descriptors");

	for (i = 0; i < sbi->s_groups_count; i++) {
		struct ext4_group_desc *gdp = ext4_get_group_desc(sb, i, NULL);

		if (i == sbi->s_groups_count - 1 || flexbg_flag)
			last_block = ext4_blocks_count(sbi->s_es) - 1;
		else
			last_block = first_block +
				(EXT4_BLOCKS_PER_GROUP(sb) - 1);

		if ((grp == sbi->s_groups_count) &&
		   !(gdp->bg_flags & cpu_to_le16(EXT4_BG_INODE_ZEROED)))
			grp = i;

		block_bitmap = ext4_block_bitmap(sb, gdp);
		if (block_bitmap == sb_block) {
			ext4_msg(sb, KERN_ERR, "ext4_check_descriptors: "
				 "Block bitmap for group %u overlaps "
				 "superblock", i);
			if (!sb_rdonly(sb))
				return 0;
		}
		if (block_bitmap >= sb_block + 1 &&
		    block_bitmap <= last_bg_block) {
			ext4_msg(sb, KERN_ERR, "ext4_check_descriptors: "
				 "Block bitmap for group %u overlaps "
				 "block group descriptors", i);
			if (!sb_rdonly(sb))
				return 0;
		}
		if (block_bitmap < first_block || block_bitmap > last_block) {
			ext4_msg(sb, KERN_ERR, "ext4_check_descriptors: "
			       "Block bitmap for group %u not in group "
			       "(block %llu)!", i, block_bitmap);
			return 0;
		}
		inode_bitmap = ext4_inode_bitmap(sb, gdp);
		if (inode_bitmap == sb_block) {
			ext4_msg(sb, KERN_ERR, "ext4_check_descriptors: "
				 "Inode bitmap for group %u overlaps "
				 "superblock", i);
			if (!sb_rdonly(sb))
				return 0;
		}
		if (inode_bitmap >= sb_block + 1 &&
		    inode_bitmap <= last_bg_block) {
			ext4_msg(sb, KERN_ERR, "ext4_check_descriptors: "
				 "Inode bitmap for group %u overlaps "
				 "block group descriptors", i);
			if (!sb_rdonly(sb))
				return 0;
		}
		if (inode_bitmap < first_block || inode_bitmap > last_block) {
			ext4_msg(sb, KERN_ERR, "ext4_check_descriptors: "
			       "Inode bitmap for group %u not in group "
			       "(block %llu)!", i, inode_bitmap);
			return 0;
		}
		inode_table = ext4_inode_table(sb, gdp);
		if (inode_table == sb_block) {
			ext4_msg(sb, KERN_ERR, "ext4_check_descriptors: "
				 "Inode table for group %u overlaps "
				 "superblock", i);
			if (!sb_rdonly(sb))
				return 0;
		}
		if (inode_table >= sb_block + 1 &&
		    inode_table <= last_bg_block) {
			ext4_msg(sb, KERN_ERR, "ext4_check_descriptors: "
				 "Inode table for group %u overlaps "
				 "block group descriptors", i);
			if (!sb_rdonly(sb))
				return 0;
		}
		if (inode_table < first_block ||
		    inode_table + sbi->s_itb_per_group - 1 > last_block) {
			ext4_msg(sb, KERN_ERR, "ext4_check_descriptors: "
			       "Inode table for group %u not in group "
			       "(block %llu)!", i, inode_table);
			return 0;
		}
		ext4_lock_group(sb, i);
		if (!ext4_group_desc_csum_verify(sb, i, gdp)) {
			ext4_msg(sb, KERN_ERR, "ext4_check_descriptors: "
				 "Checksum for group %u failed (%u!=%u)",
				 i, le16_to_cpu(ext4_group_desc_csum(sb, i,
				     gdp)), le16_to_cpu(gdp->bg_checksum));
			if (!sb_rdonly(sb)) {
				ext4_unlock_group(sb, i);
				return 0;
			}
		}
		ext4_unlock_group(sb, i);
		if (!flexbg_flag)
			first_block += EXT4_BLOCKS_PER_GROUP(sb);
	}
	if (NULL != first_not_zeroed)
		*first_not_zeroed = grp;
	return 1;
}

/*
 * Maximal extent format file size.
 * Resulting logical blkno at s_maxbytes must fit in our on-disk
 * extent format containers, within a sector_t, and within i_blocks
 * in the vfs.  ext4 inode has 48 bits of i_block in fsblock units,
 * so that won't be a limiting factor.
 *
 * However there is other limiting factor. We do store extents in the form
 * of starting block and length, hence the resulting length of the extent
 * covering maximum file size must fit into on-disk format containers as
 * well. Given that length is always by 1 unit bigger than max unit (because
 * we count 0 as well) we have to lower the s_maxbytes by one fs block.
 *
 * Note, this does *not* consider any metadata overhead for vfs i_blocks.
 */
static loff_t ext4_max_size(int blkbits, int has_huge_files)
{
	loff_t res;
	loff_t upper_limit = MAX_LFS_FILESIZE;

	BUILD_BUG_ON(sizeof(blkcnt_t) < sizeof(u64));

	if (!has_huge_files) {
		upper_limit = (1LL << 32) - 1;

		/* total blocks in file system block size */
		upper_limit >>= (blkbits - 9);
		upper_limit <<= blkbits;
	}

	/*
	 * 32-bit extent-start container, ee_block. We lower the maxbytes
	 * by one fs block, so ee_len can cover the extent of maximum file
	 * size
	 */
	res = (1LL << 32) - 1;
	res <<= blkbits;

	/* Sanity check against vm- & vfs- imposed limits */
	if (res > upper_limit)
		res = upper_limit;

	return res;
}

/*
 * Maximal bitmap file size.  There is a direct, and {,double-,triple-}indirect
 * block limit, and also a limit of (2^48 - 1) 512-byte sectors in i_blocks.
 * We need to be 1 filesystem block less than the 2^48 sector limit.
 */
static loff_t ext4_max_bitmap_size(int bits, int has_huge_files)
{
	loff_t upper_limit, res = EXT4_NDIR_BLOCKS;
	int meta_blocks;
	unsigned int ppb = 1 << (bits - 2);

	/*
	 * This is calculated to be the largest file size for a dense, block
	 * mapped file such that the file's total number of 512-byte sectors,
	 * including data and all indirect blocks, does not exceed (2^48 - 1).
	 *
	 * __u32 i_blocks_lo and _u16 i_blocks_high represent the total
	 * number of 512-byte sectors of the file.
	 */
	if (!has_huge_files) {
		/*
		 * !has_huge_files or implies that the inode i_block field
		 * represents total file blocks in 2^32 512-byte sectors ==
		 * size of vfs inode i_blocks * 8
		 */
		upper_limit = (1LL << 32) - 1;

		/* total blocks in file system block size */
		upper_limit >>= (bits - 9);

	} else {
		/*
		 * We use 48 bit ext4_inode i_blocks
		 * With EXT4_HUGE_FILE_FL set the i_blocks
		 * represent total number of blocks in
		 * file system block size
		 */
		upper_limit = (1LL << 48) - 1;

	}

	/* Compute how many blocks we can address by block tree */
	res += ppb;
	res += ppb * ppb;
	res += ((loff_t)ppb) * ppb * ppb;
	/* Compute how many metadata blocks are needed */
	meta_blocks = 1;
	meta_blocks += 1 + ppb;
	meta_blocks += 1 + ppb + ppb * ppb;
	/* Does block tree limit file size? */
	if (res + meta_blocks <= upper_limit)
		goto check_lfs;

	res = upper_limit;
	/* How many metadata blocks are needed for addressing upper_limit? */
	upper_limit -= EXT4_NDIR_BLOCKS;
	/* indirect blocks */
	meta_blocks = 1;
	upper_limit -= ppb;
	/* double indirect blocks */
	if (upper_limit < ppb * ppb) {
		meta_blocks += 1 + DIV_ROUND_UP_ULL(upper_limit, ppb);
		res -= meta_blocks;
		goto check_lfs;
	}
	meta_blocks += 1 + ppb;
	upper_limit -= ppb * ppb;
	/* tripple indirect blocks for the rest */
	meta_blocks += 1 + DIV_ROUND_UP_ULL(upper_limit, ppb) +
		DIV_ROUND_UP_ULL(upper_limit, ppb*ppb);
	res -= meta_blocks;
check_lfs:
	res <<= bits;
	if (res > MAX_LFS_FILESIZE)
		res = MAX_LFS_FILESIZE;

	return res;
}

static ext4_fsblk_t descriptor_loc(struct super_block *sb,
				   ext4_fsblk_t logical_sb_block, int nr)
{
	struct ext4_sb_info *sbi = EXT4_SB(sb);
	ext4_group_t bg, first_meta_bg;
	int has_super = 0;

	first_meta_bg = le32_to_cpu(sbi->s_es->s_first_meta_bg);

	if (!ext4_has_feature_meta_bg(sb) || nr < first_meta_bg)
		return logical_sb_block + nr + 1;
	bg = sbi->s_desc_per_block * nr;
	if (ext4_bg_has_super(sb, bg))
		has_super = 1;

	/*
	 * If we have a meta_bg fs with 1k blocks, group 0's GDT is at
	 * block 2, not 1.  If s_first_data_block == 0 (bigalloc is enabled
	 * on modern mke2fs or blksize > 1k on older mke2fs) then we must
	 * compensate.
	 */
	if (sb->s_blocksize == 1024 && nr == 0 &&
	    le32_to_cpu(sbi->s_es->s_first_data_block) == 0)
		has_super++;

	return (has_super + ext4_group_first_block_no(sb, bg));
}

/**
 * ext4_get_stripe_size: Get the stripe size.
 * @sbi: In memory super block info
 *
 * If we have specified it via mount option, then
 * use the mount option value. If the value specified at mount time is
 * greater than the blocks per group use the super block value.
 * If the super block value is greater than blocks per group return 0.
 * Allocator needs it be less than blocks per group.
 *
 */
static unsigned long ext4_get_stripe_size(struct ext4_sb_info *sbi)
{
	unsigned long stride = le16_to_cpu(sbi->s_es->s_raid_stride);
	unsigned long stripe_width =
			le32_to_cpu(sbi->s_es->s_raid_stripe_width);
	int ret;

	if (sbi->s_stripe && sbi->s_stripe <= sbi->s_blocks_per_group)
		ret = sbi->s_stripe;
	else if (stripe_width && stripe_width <= sbi->s_blocks_per_group)
		ret = stripe_width;
	else if (stride && stride <= sbi->s_blocks_per_group)
		ret = stride;
	else
		ret = 0;

	/*
	 * If the stripe width is 1, this makes no sense and
	 * we set it to 0 to turn off stripe handling code.
	 */
	if (ret <= 1)
		ret = 0;

	return ret;
}

/*
 * Check whether this filesystem can be mounted based on
 * the features present and the RDONLY/RDWR mount requested.
 * Returns 1 if this filesystem can be mounted as requested,
 * 0 if it cannot be.
 */
int ext4_feature_set_ok(struct super_block *sb, int readonly)
{
	if (ext4_has_unknown_ext4_incompat_features(sb)) {
		ext4_msg(sb, KERN_ERR,
			"Couldn't mount because of "
			"unsupported optional features (%x)",
			(le32_to_cpu(EXT4_SB(sb)->s_es->s_feature_incompat) &
			~EXT4_FEATURE_INCOMPAT_SUPP));
		return 0;
	}

	if (!IS_ENABLED(CONFIG_UNICODE) && ext4_has_feature_casefold(sb)) {
		ext4_msg(sb, KERN_ERR,
			 "Filesystem with casefold feature cannot be "
			 "mounted without CONFIG_UNICODE");
		return 0;
	}

	if (readonly)
		return 1;

	if (ext4_has_feature_readonly(sb)) {
		ext4_msg(sb, KERN_INFO, "filesystem is read-only");
		sb->s_flags |= SB_RDONLY;
		return 1;
	}

	/* Check that feature set is OK for a read-write mount */
	if (ext4_has_unknown_ext4_ro_compat_features(sb)) {
		ext4_msg(sb, KERN_ERR, "couldn't mount RDWR because of "
			 "unsupported optional features (%x)",
			 (le32_to_cpu(EXT4_SB(sb)->s_es->s_feature_ro_compat) &
				~EXT4_FEATURE_RO_COMPAT_SUPP));
		return 0;
	}
	if (ext4_has_feature_bigalloc(sb) && !ext4_has_feature_extents(sb)) {
		ext4_msg(sb, KERN_ERR,
			 "Can't support bigalloc feature without "
			 "extents feature\n");
		return 0;
	}

#if !IS_ENABLED(CONFIG_QUOTA) || !IS_ENABLED(CONFIG_QFMT_V2)
	if (!readonly && (ext4_has_feature_quota(sb) ||
			  ext4_has_feature_project(sb))) {
		ext4_msg(sb, KERN_ERR,
			 "The kernel was not built with CONFIG_QUOTA and CONFIG_QFMT_V2");
		return 0;
	}
#endif  /* CONFIG_QUOTA */
	return 1;
}

/*
 * This function is called once a day if we have errors logged
 * on the file system
 */
static void print_daily_error_info(struct timer_list *t)
{
	struct ext4_sb_info *sbi = from_timer(sbi, t, s_err_report);
	struct super_block *sb = sbi->s_sb;
	struct ext4_super_block *es = sbi->s_es;

	if (es->s_error_count)
		/* fsck newer than v1.41.13 is needed to clean this condition. */
		ext4_msg(sb, KERN_NOTICE, "error count since last fsck: %u",
			 le32_to_cpu(es->s_error_count));
	if (es->s_first_error_time) {
		printk(KERN_NOTICE "EXT4-fs (%s): initial error at time %llu: %.*s:%d",
		       sb->s_id,
		       ext4_get_tstamp(es, s_first_error_time),
		       (int) sizeof(es->s_first_error_func),
		       es->s_first_error_func,
		       le32_to_cpu(es->s_first_error_line));
		if (es->s_first_error_ino)
			printk(KERN_CONT ": inode %u",
			       le32_to_cpu(es->s_first_error_ino));
		if (es->s_first_error_block)
			printk(KERN_CONT ": block %llu", (unsigned long long)
			       le64_to_cpu(es->s_first_error_block));
		printk(KERN_CONT "\n");
	}
	if (es->s_last_error_time) {
		printk(KERN_NOTICE "EXT4-fs (%s): last error at time %llu: %.*s:%d",
		       sb->s_id,
		       ext4_get_tstamp(es, s_last_error_time),
		       (int) sizeof(es->s_last_error_func),
		       es->s_last_error_func,
		       le32_to_cpu(es->s_last_error_line));
		if (es->s_last_error_ino)
			printk(KERN_CONT ": inode %u",
			       le32_to_cpu(es->s_last_error_ino));
		if (es->s_last_error_block)
			printk(KERN_CONT ": block %llu", (unsigned long long)
			       le64_to_cpu(es->s_last_error_block));
		printk(KERN_CONT "\n");
	}
	mod_timer(&sbi->s_err_report, jiffies + 24*60*60*HZ);  /* Once a day */
}

/* Find next suitable group and run ext4_init_inode_table */
static int ext4_run_li_request(struct ext4_li_request *elr)
{
	struct ext4_group_desc *gdp = NULL;
	struct super_block *sb = elr->lr_super;
	ext4_group_t ngroups = EXT4_SB(sb)->s_groups_count;
	ext4_group_t group = elr->lr_next_group;
	unsigned int prefetch_ios = 0;
	int ret = 0;
	int nr = EXT4_SB(sb)->s_mb_prefetch;
	u64 start_time;

	if (elr->lr_mode == EXT4_LI_MODE_PREFETCH_BBITMAP) {
		elr->lr_next_group = ext4_mb_prefetch(sb, group, nr, &prefetch_ios);
		ext4_mb_prefetch_fini(sb, elr->lr_next_group, nr);
		trace_ext4_prefetch_bitmaps(sb, group, elr->lr_next_group, nr);
		if (group >= elr->lr_next_group) {
			ret = 1;
			if (elr->lr_first_not_zeroed != ngroups &&
			    !ext4_emergency_state(sb) && !sb_rdonly(sb) &&
			    test_opt(sb, INIT_INODE_TABLE)) {
				elr->lr_next_group = elr->lr_first_not_zeroed;
				elr->lr_mode = EXT4_LI_MODE_ITABLE;
				ret = 0;
			}
		}
		return ret;
	}

	for (; group < ngroups; group++) {
		gdp = ext4_get_group_desc(sb, group, NULL);
		if (!gdp) {
			ret = 1;
			break;
		}

		if (!(gdp->bg_flags & cpu_to_le16(EXT4_BG_INODE_ZEROED)))
			break;
	}

	if (group >= ngroups)
		ret = 1;

	if (!ret) {
		start_time = ktime_get_ns();
		ret = ext4_init_inode_table(sb, group,
					    elr->lr_timeout ? 0 : 1);
		trace_ext4_lazy_itable_init(sb, group);
		if (elr->lr_timeout == 0) {
			elr->lr_timeout = nsecs_to_jiffies((ktime_get_ns() - start_time) *
				EXT4_SB(elr->lr_super)->s_li_wait_mult);
		}
		elr->lr_next_sched = jiffies + elr->lr_timeout;
		elr->lr_next_group = group + 1;
	}
	return ret;
}

/*
 * Remove lr_request from the list_request and free the
 * request structure. Should be called with li_list_mtx held
 */
static void ext4_remove_li_request(struct ext4_li_request *elr)
{
	if (!elr)
		return;

	list_del(&elr->lr_request);
	EXT4_SB(elr->lr_super)->s_li_request = NULL;
	kfree(elr);
}

static void ext4_unregister_li_request(struct super_block *sb)
{
	mutex_lock(&ext4_li_mtx);
	if (!ext4_li_info) {
		mutex_unlock(&ext4_li_mtx);
		return;
	}

	mutex_lock(&ext4_li_info->li_list_mtx);
	ext4_remove_li_request(EXT4_SB(sb)->s_li_request);
	mutex_unlock(&ext4_li_info->li_list_mtx);
	mutex_unlock(&ext4_li_mtx);
}

static struct task_struct *ext4_lazyinit_task;

/*
 * This is the function where ext4lazyinit thread lives. It walks
 * through the request list searching for next scheduled filesystem.
 * When such a fs is found, run the lazy initialization request
 * (ext4_rn_li_request) and keep track of the time spend in this
 * function. Based on that time we compute next schedule time of
 * the request. When walking through the list is complete, compute
 * next waking time and put itself into sleep.
 */
static int ext4_lazyinit_thread(void *arg)
{
	struct ext4_lazy_init *eli = arg;
	struct list_head *pos, *n;
	struct ext4_li_request *elr;
	unsigned long next_wakeup, cur;

	BUG_ON(NULL == eli);
	set_freezable();

cont_thread:
	while (true) {
		bool next_wakeup_initialized = false;

		next_wakeup = 0;
		mutex_lock(&eli->li_list_mtx);
		if (list_empty(&eli->li_request_list)) {
			mutex_unlock(&eli->li_list_mtx);
			goto exit_thread;
		}
		list_for_each_safe(pos, n, &eli->li_request_list) {
			int err = 0;
			int progress = 0;
			elr = list_entry(pos, struct ext4_li_request,
					 lr_request);

			if (time_before(jiffies, elr->lr_next_sched)) {
				if (!next_wakeup_initialized ||
				    time_before(elr->lr_next_sched, next_wakeup)) {
					next_wakeup = elr->lr_next_sched;
					next_wakeup_initialized = true;
				}
				continue;
			}
			if (down_read_trylock(&elr->lr_super->s_umount)) {
				if (sb_start_write_trylock(elr->lr_super)) {
					progress = 1;
					/*
					 * We hold sb->s_umount, sb can not
					 * be removed from the list, it is
					 * now safe to drop li_list_mtx
					 */
					mutex_unlock(&eli->li_list_mtx);
					err = ext4_run_li_request(elr);
					sb_end_write(elr->lr_super);
					mutex_lock(&eli->li_list_mtx);
					n = pos->next;
				}
				up_read((&elr->lr_super->s_umount));
			}
			/* error, remove the lazy_init job */
			if (err) {
				ext4_remove_li_request(elr);
				continue;
			}
			if (!progress) {
				elr->lr_next_sched = jiffies +
					get_random_u32_below(EXT4_DEF_LI_MAX_START_DELAY * HZ);
			}
			if (!next_wakeup_initialized ||
			    time_before(elr->lr_next_sched, next_wakeup)) {
				next_wakeup = elr->lr_next_sched;
				next_wakeup_initialized = true;
			}
		}
		mutex_unlock(&eli->li_list_mtx);

		try_to_freeze();

		cur = jiffies;
		if (!next_wakeup_initialized || time_after_eq(cur, next_wakeup)) {
			cond_resched();
			continue;
		}

		schedule_timeout_interruptible(next_wakeup - cur);

		if (kthread_should_stop()) {
			ext4_clear_request_list();
			goto exit_thread;
		}
	}

exit_thread:
	/*
	 * It looks like the request list is empty, but we need
	 * to check it under the li_list_mtx lock, to prevent any
	 * additions into it, and of course we should lock ext4_li_mtx
	 * to atomically free the list and ext4_li_info, because at
	 * this point another ext4 filesystem could be registering
	 * new one.
	 */
	mutex_lock(&ext4_li_mtx);
	mutex_lock(&eli->li_list_mtx);
	if (!list_empty(&eli->li_request_list)) {
		mutex_unlock(&eli->li_list_mtx);
		mutex_unlock(&ext4_li_mtx);
		goto cont_thread;
	}
	mutex_unlock(&eli->li_list_mtx);
	kfree(ext4_li_info);
	ext4_li_info = NULL;
	mutex_unlock(&ext4_li_mtx);

	return 0;
}

static void ext4_clear_request_list(void)
{
	struct list_head *pos, *n;
	struct ext4_li_request *elr;

	mutex_lock(&ext4_li_info->li_list_mtx);
	list_for_each_safe(pos, n, &ext4_li_info->li_request_list) {
		elr = list_entry(pos, struct ext4_li_request,
				 lr_request);
		ext4_remove_li_request(elr);
	}
	mutex_unlock(&ext4_li_info->li_list_mtx);
}

static int ext4_run_lazyinit_thread(void)
{
	ext4_lazyinit_task = kthread_run(ext4_lazyinit_thread,
					 ext4_li_info, "ext4lazyinit");
	if (IS_ERR(ext4_lazyinit_task)) {
		int err = PTR_ERR(ext4_lazyinit_task);
		ext4_clear_request_list();
		kfree(ext4_li_info);
		ext4_li_info = NULL;
		printk(KERN_CRIT "EXT4-fs: error %d creating inode table "
				 "initialization thread\n",
				 err);
		return err;
	}
	ext4_li_info->li_state |= EXT4_LAZYINIT_RUNNING;
	return 0;
}

/*
 * Check whether it make sense to run itable init. thread or not.
 * If there is at least one uninitialized inode table, return
 * corresponding group number, else the loop goes through all
 * groups and return total number of groups.
 */
static ext4_group_t ext4_has_uninit_itable(struct super_block *sb)
{
	ext4_group_t group, ngroups = EXT4_SB(sb)->s_groups_count;
	struct ext4_group_desc *gdp = NULL;

	if (!ext4_has_group_desc_csum(sb))
		return ngroups;

	for (group = 0; group < ngroups; group++) {
		gdp = ext4_get_group_desc(sb, group, NULL);
		if (!gdp)
			continue;

		if (!(gdp->bg_flags & cpu_to_le16(EXT4_BG_INODE_ZEROED)))
			break;
	}

	return group;
}

static int ext4_li_info_new(void)
{
	struct ext4_lazy_init *eli = NULL;

	eli = kzalloc(sizeof(*eli), GFP_KERNEL);
	if (!eli)
		return -ENOMEM;

	INIT_LIST_HEAD(&eli->li_request_list);
	mutex_init(&eli->li_list_mtx);

	eli->li_state |= EXT4_LAZYINIT_QUIT;

	ext4_li_info = eli;

	return 0;
}

static struct ext4_li_request *ext4_li_request_new(struct super_block *sb,
					    ext4_group_t start)
{
	struct ext4_li_request *elr;

	elr = kzalloc(sizeof(*elr), GFP_KERNEL);
	if (!elr)
		return NULL;

	elr->lr_super = sb;
	elr->lr_first_not_zeroed = start;
	if (test_opt(sb, NO_PREFETCH_BLOCK_BITMAPS)) {
		elr->lr_mode = EXT4_LI_MODE_ITABLE;
		elr->lr_next_group = start;
	} else {
		elr->lr_mode = EXT4_LI_MODE_PREFETCH_BBITMAP;
	}

	/*
	 * Randomize first schedule time of the request to
	 * spread the inode table initialization requests
	 * better.
	 */
	elr->lr_next_sched = jiffies + get_random_u32_below(EXT4_DEF_LI_MAX_START_DELAY * HZ);
	return elr;
}

int ext4_register_li_request(struct super_block *sb,
			     ext4_group_t first_not_zeroed)
{
	struct ext4_sb_info *sbi = EXT4_SB(sb);
	struct ext4_li_request *elr = NULL;
	ext4_group_t ngroups = sbi->s_groups_count;
	int ret = 0;

	mutex_lock(&ext4_li_mtx);
	if (sbi->s_li_request != NULL) {
		/*
		 * Reset timeout so it can be computed again, because
		 * s_li_wait_mult might have changed.
		 */
		sbi->s_li_request->lr_timeout = 0;
		goto out;
	}

	if (ext4_emergency_state(sb) || sb_rdonly(sb) ||
	    (test_opt(sb, NO_PREFETCH_BLOCK_BITMAPS) &&
	     (first_not_zeroed == ngroups || !test_opt(sb, INIT_INODE_TABLE))))
		goto out;

	elr = ext4_li_request_new(sb, first_not_zeroed);
	if (!elr) {
		ret = -ENOMEM;
		goto out;
	}

	if (NULL == ext4_li_info) {
		ret = ext4_li_info_new();
		if (ret)
			goto out;
	}

	mutex_lock(&ext4_li_info->li_list_mtx);
	list_add(&elr->lr_request, &ext4_li_info->li_request_list);
	mutex_unlock(&ext4_li_info->li_list_mtx);

	sbi->s_li_request = elr;
	/*
	 * set elr to NULL here since it has been inserted to
	 * the request_list and the removal and free of it is
	 * handled by ext4_clear_request_list from now on.
	 */
	elr = NULL;

	if (!(ext4_li_info->li_state & EXT4_LAZYINIT_RUNNING)) {
		ret = ext4_run_lazyinit_thread();
		if (ret)
			goto out;
	}
out:
	mutex_unlock(&ext4_li_mtx);
	if (ret)
		kfree(elr);
	return ret;
}

/*
 * We do not need to lock anything since this is called on
 * module unload.
 */
static void ext4_destroy_lazyinit_thread(void)
{
	/*
	 * If thread exited earlier
	 * there's nothing to be done.
	 */
	if (!ext4_li_info || !ext4_lazyinit_task)
		return;

	kthread_stop(ext4_lazyinit_task);
}

static int set_journal_csum_feature_set(struct super_block *sb)
{
	int ret = 1;
	int compat, incompat;
	struct ext4_sb_info *sbi = EXT4_SB(sb);

	if (ext4_has_feature_metadata_csum(sb)) {
		/* journal checksum v3 */
		compat = 0;
		incompat = JBD2_FEATURE_INCOMPAT_CSUM_V3;
	} else {
		/* journal checksum v1 */
		compat = JBD2_FEATURE_COMPAT_CHECKSUM;
		incompat = 0;
	}

	jbd2_journal_clear_features(sbi->s_journal,
			JBD2_FEATURE_COMPAT_CHECKSUM, 0,
			JBD2_FEATURE_INCOMPAT_CSUM_V3 |
			JBD2_FEATURE_INCOMPAT_CSUM_V2);
	if (test_opt(sb, JOURNAL_ASYNC_COMMIT)) {
		ret = jbd2_journal_set_features(sbi->s_journal,
				compat, 0,
				JBD2_FEATURE_INCOMPAT_ASYNC_COMMIT |
				incompat);
	} else if (test_opt(sb, JOURNAL_CHECKSUM)) {
		ret = jbd2_journal_set_features(sbi->s_journal,
				compat, 0,
				incompat);
		jbd2_journal_clear_features(sbi->s_journal, 0, 0,
				JBD2_FEATURE_INCOMPAT_ASYNC_COMMIT);
	} else {
		jbd2_journal_clear_features(sbi->s_journal, 0, 0,
				JBD2_FEATURE_INCOMPAT_ASYNC_COMMIT);
	}

	return ret;
}

/*
 * Note: calculating the overhead so we can be compatible with
 * historical BSD practice is quite difficult in the face of
 * clusters/bigalloc.  This is because multiple metadata blocks from
 * different block group can end up in the same allocation cluster.
 * Calculating the exact overhead in the face of clustered allocation
 * requires either O(all block bitmaps) in memory or O(number of block
 * groups**2) in time.  We will still calculate the superblock for
 * older file systems --- and if we come across with a bigalloc file
 * system with zero in s_overhead_clusters the estimate will be close to
 * correct especially for very large cluster sizes --- but for newer
 * file systems, it's better to calculate this figure once at mkfs
 * time, and store it in the superblock.  If the superblock value is
 * present (even for non-bigalloc file systems), we will use it.
 */
static int count_overhead(struct super_block *sb, ext4_group_t grp,
			  char *buf)
{
	struct ext4_sb_info	*sbi = EXT4_SB(sb);
	struct ext4_group_desc	*gdp;
	ext4_fsblk_t		first_block, last_block, b;
	ext4_group_t		i, ngroups = ext4_get_groups_count(sb);
	int			s, j, count = 0;
	int			has_super = ext4_bg_has_super(sb, grp);

	if (!ext4_has_feature_bigalloc(sb))
		return (has_super + ext4_bg_num_gdb(sb, grp) +
			(has_super ? le16_to_cpu(sbi->s_es->s_reserved_gdt_blocks) : 0) +
			sbi->s_itb_per_group + 2);

	first_block = le32_to_cpu(sbi->s_es->s_first_data_block) +
		(grp * EXT4_BLOCKS_PER_GROUP(sb));
	last_block = first_block + EXT4_BLOCKS_PER_GROUP(sb) - 1;
	for (i = 0; i < ngroups; i++) {
		gdp = ext4_get_group_desc(sb, i, NULL);
		b = ext4_block_bitmap(sb, gdp);
		if (b >= first_block && b <= last_block) {
			ext4_set_bit(EXT4_B2C(sbi, b - first_block), buf);
			count++;
		}
		b = ext4_inode_bitmap(sb, gdp);
		if (b >= first_block && b <= last_block) {
			ext4_set_bit(EXT4_B2C(sbi, b - first_block), buf);
			count++;
		}
		b = ext4_inode_table(sb, gdp);
		if (b >= first_block && b + sbi->s_itb_per_group <= last_block)
			for (j = 0; j < sbi->s_itb_per_group; j++, b++) {
				int c = EXT4_B2C(sbi, b - first_block);
				ext4_set_bit(c, buf);
				count++;
			}
		if (i != grp)
			continue;
		s = 0;
		if (ext4_bg_has_super(sb, grp)) {
			ext4_set_bit(s++, buf);
			count++;
		}
		j = ext4_bg_num_gdb(sb, grp);
		if (s + j > EXT4_BLOCKS_PER_GROUP(sb)) {
			ext4_error(sb, "Invalid number of block group "
				   "descriptor blocks: %d", j);
			j = EXT4_BLOCKS_PER_GROUP(sb) - s;
		}
		count += j;
		for (; j > 0; j--)
			ext4_set_bit(EXT4_B2C(sbi, s++), buf);
	}
	if (!count)
		return 0;
	return EXT4_CLUSTERS_PER_GROUP(sb) -
		ext4_count_free(buf, EXT4_CLUSTERS_PER_GROUP(sb) / 8);
}

/*
 * Compute the overhead and stash it in sbi->s_overhead
 */
int ext4_calculate_overhead(struct super_block *sb)
{
	struct ext4_sb_info *sbi = EXT4_SB(sb);
	struct ext4_super_block *es = sbi->s_es;
	struct inode *j_inode;
	unsigned int j_blocks, j_inum = le32_to_cpu(es->s_journal_inum);
	ext4_group_t i, ngroups = ext4_get_groups_count(sb);
	ext4_fsblk_t overhead = 0;
	char *buf = (char *) get_zeroed_page(GFP_NOFS);

	if (!buf)
		return -ENOMEM;

	/*
	 * Compute the overhead (FS structures).  This is constant
	 * for a given filesystem unless the number of block groups
	 * changes so we cache the previous value until it does.
	 */

	/*
	 * All of the blocks before first_data_block are overhead
	 */
	overhead = EXT4_B2C(sbi, le32_to_cpu(es->s_first_data_block));

	/*
	 * Add the overhead found in each block group
	 */
	for (i = 0; i < ngroups; i++) {
		int blks;

		blks = count_overhead(sb, i, buf);
		overhead += blks;
		if (blks)
			memset(buf, 0, PAGE_SIZE);
		cond_resched();
	}

	/*
	 * Add the internal journal blocks whether the journal has been
	 * loaded or not
	 */
	if (sbi->s_journal && !sbi->s_journal_bdev_file)
		overhead += EXT4_NUM_B2C(sbi, sbi->s_journal->j_total_len);
	else if (ext4_has_feature_journal(sb) && !sbi->s_journal && j_inum) {
		/* j_inum for internal journal is non-zero */
		j_inode = ext4_get_journal_inode(sb, j_inum);
		if (!IS_ERR(j_inode)) {
			j_blocks = j_inode->i_size >> sb->s_blocksize_bits;
			overhead += EXT4_NUM_B2C(sbi, j_blocks);
			iput(j_inode);
		} else {
			ext4_msg(sb, KERN_ERR, "can't get journal size");
		}
	}
	sbi->s_overhead = overhead;
	smp_wmb();
	free_page((unsigned long) buf);
	return 0;
}

static void ext4_set_resv_clusters(struct super_block *sb)
{
	ext4_fsblk_t resv_clusters;
	struct ext4_sb_info *sbi = EXT4_SB(sb);

	/*
	 * There's no need to reserve anything when we aren't using extents.
	 * The space estimates are exact, there are no unwritten extents,
	 * hole punching doesn't need new metadata... This is needed especially
	 * to keep ext2/3 backward compatibility.
	 */
	if (!ext4_has_feature_extents(sb))
		return;
	/*
	 * By default we reserve 2% or 4096 clusters, whichever is smaller.
	 * This should cover the situations where we can not afford to run
	 * out of space like for example punch hole, or converting
	 * unwritten extents in delalloc path. In most cases such
	 * allocation would require 1, or 2 blocks, higher numbers are
	 * very rare.
	 */
	resv_clusters = (ext4_blocks_count(sbi->s_es) >>
			 sbi->s_cluster_bits);

	do_div(resv_clusters, 50);
	resv_clusters = min_t(ext4_fsblk_t, resv_clusters, 4096);

	atomic64_set(&sbi->s_resv_clusters, resv_clusters);
}

static const char *ext4_quota_mode(struct super_block *sb)
{
#ifdef CONFIG_QUOTA
	if (!ext4_quota_capable(sb))
		return "none";

	if (EXT4_SB(sb)->s_journal && ext4_is_quota_journalled(sb))
		return "journalled";
	else
		return "writeback";
#else
	return "disabled";
#endif
}

static void ext4_setup_csum_trigger(struct super_block *sb,
				    enum ext4_journal_trigger_type type,
				    void (*trigger)(
					struct jbd2_buffer_trigger_type *type,
					struct buffer_head *bh,
					void *mapped_data,
					size_t size))
{
	struct ext4_sb_info *sbi = EXT4_SB(sb);

	sbi->s_journal_triggers[type].sb = sb;
	sbi->s_journal_triggers[type].tr_triggers.t_frozen = trigger;
}

static void ext4_free_sbi(struct ext4_sb_info *sbi)
{
	if (!sbi)
		return;

	kfree(sbi->s_blockgroup_lock);
	fs_put_dax(sbi->s_daxdev, NULL);
	kfree(sbi);
}

static struct ext4_sb_info *ext4_alloc_sbi(struct super_block *sb)
{
	struct ext4_sb_info *sbi;

	sbi = kzalloc(sizeof(*sbi), GFP_KERNEL);
	if (!sbi)
		return NULL;

	sbi->s_daxdev = fs_dax_get_by_bdev(sb->s_bdev, &sbi->s_dax_part_off,
					   NULL, NULL);

	sbi->s_blockgroup_lock =
		kzalloc(sizeof(struct blockgroup_lock), GFP_KERNEL);

	if (!sbi->s_blockgroup_lock)
		goto err_out;

	sb->s_fs_info = sbi;
	sbi->s_sb = sb;
	return sbi;
err_out:
	fs_put_dax(sbi->s_daxdev, NULL);
	kfree(sbi);
	return NULL;
}

static void ext4_set_def_opts(struct super_block *sb,
			      struct ext4_super_block *es)
{
	unsigned long def_mount_opts;

	/* Set defaults before we parse the mount options */
	def_mount_opts = le32_to_cpu(es->s_default_mount_opts);
	set_opt(sb, INIT_INODE_TABLE);
	if (def_mount_opts & EXT4_DEFM_DEBUG)
		set_opt(sb, DEBUG);
	if (def_mount_opts & EXT4_DEFM_BSDGROUPS)
		set_opt(sb, GRPID);
	if (def_mount_opts & EXT4_DEFM_UID16)
		set_opt(sb, NO_UID32);
	/* xattr user namespace & acls are now defaulted on */
	set_opt(sb, XATTR_USER);
#ifdef CONFIG_EXT4_FS_POSIX_ACL
	set_opt(sb, POSIX_ACL);
#endif
	if (ext4_has_feature_fast_commit(sb))
		set_opt2(sb, JOURNAL_FAST_COMMIT);
	/* don't forget to enable journal_csum when metadata_csum is enabled. */
	if (ext4_has_feature_metadata_csum(sb))
		set_opt(sb, JOURNAL_CHECKSUM);

	if ((def_mount_opts & EXT4_DEFM_JMODE) == EXT4_DEFM_JMODE_DATA)
		set_opt(sb, JOURNAL_DATA);
	else if ((def_mount_opts & EXT4_DEFM_JMODE) == EXT4_DEFM_JMODE_ORDERED)
		set_opt(sb, ORDERED_DATA);
	else if ((def_mount_opts & EXT4_DEFM_JMODE) == EXT4_DEFM_JMODE_WBACK)
		set_opt(sb, WRITEBACK_DATA);

	if (le16_to_cpu(es->s_errors) == EXT4_ERRORS_PANIC)
		set_opt(sb, ERRORS_PANIC);
	else if (le16_to_cpu(es->s_errors) == EXT4_ERRORS_CONTINUE)
		set_opt(sb, ERRORS_CONT);
	else
		set_opt(sb, ERRORS_RO);
	/* block_validity enabled by default; disable with noblock_validity */
	set_opt(sb, BLOCK_VALIDITY);
	if (def_mount_opts & EXT4_DEFM_DISCARD)
		set_opt(sb, DISCARD);

	if ((def_mount_opts & EXT4_DEFM_NOBARRIER) == 0)
		set_opt(sb, BARRIER);

	/*
	 * enable delayed allocation by default
	 * Use -o nodelalloc to turn it off
	 */
	if (!IS_EXT3_SB(sb) && !IS_EXT2_SB(sb) &&
	    ((def_mount_opts & EXT4_DEFM_NODELALLOC) == 0))
		set_opt(sb, DELALLOC);

	if (sb->s_blocksize <= PAGE_SIZE)
		set_opt(sb, DIOREAD_NOLOCK);
}

static int ext4_handle_clustersize(struct super_block *sb)
{
	struct ext4_sb_info *sbi = EXT4_SB(sb);
	struct ext4_super_block *es = sbi->s_es;
	int clustersize;

	/* Handle clustersize */
	clustersize = BLOCK_SIZE << le32_to_cpu(es->s_log_cluster_size);
	if (ext4_has_feature_bigalloc(sb)) {
		if (clustersize < sb->s_blocksize) {
			ext4_msg(sb, KERN_ERR,
				 "cluster size (%d) smaller than "
				 "block size (%lu)", clustersize, sb->s_blocksize);
			return -EINVAL;
		}
		sbi->s_cluster_bits = le32_to_cpu(es->s_log_cluster_size) -
			le32_to_cpu(es->s_log_block_size);
	} else {
		if (clustersize != sb->s_blocksize) {
			ext4_msg(sb, KERN_ERR,
				 "fragment/cluster size (%d) != "
				 "block size (%lu)", clustersize, sb->s_blocksize);
			return -EINVAL;
		}
		if (sbi->s_blocks_per_group > sb->s_blocksize * 8) {
			ext4_msg(sb, KERN_ERR,
				 "#blocks per group too big: %lu",
				 sbi->s_blocks_per_group);
			return -EINVAL;
		}
		sbi->s_cluster_bits = 0;
	}
	sbi->s_clusters_per_group = le32_to_cpu(es->s_clusters_per_group);
	if (sbi->s_clusters_per_group > sb->s_blocksize * 8) {
		ext4_msg(sb, KERN_ERR, "#clusters per group too big: %lu",
			 sbi->s_clusters_per_group);
		return -EINVAL;
	}
	if (sbi->s_blocks_per_group !=
	    (sbi->s_clusters_per_group * (clustersize / sb->s_blocksize))) {
		ext4_msg(sb, KERN_ERR,
			 "blocks per group (%lu) and clusters per group (%lu) inconsistent",
			 sbi->s_blocks_per_group, sbi->s_clusters_per_group);
		return -EINVAL;
	}
	sbi->s_cluster_ratio = clustersize / sb->s_blocksize;

	/* Do we have standard group size of clustersize * 8 blocks ? */
	if (sbi->s_blocks_per_group == clustersize << 3)
		set_opt2(sb, STD_GROUP_SIZE);

	return 0;
}

/*
 * ext4_atomic_write_init: Initializes filesystem min & max atomic write units.
 * @sb: super block
 * TODO: Later add support for bigalloc
 */
static void ext4_atomic_write_init(struct super_block *sb)
{
	struct ext4_sb_info *sbi = EXT4_SB(sb);
	struct block_device *bdev = sb->s_bdev;

	if (!bdev_can_atomic_write(bdev))
		return;

	if (!ext4_has_feature_extents(sb))
		return;

	sbi->s_awu_min = max(sb->s_blocksize,
			      bdev_atomic_write_unit_min_bytes(bdev));
	sbi->s_awu_max = min(sb->s_blocksize,
			      bdev_atomic_write_unit_max_bytes(bdev));
	if (sbi->s_awu_min && sbi->s_awu_max &&
	    sbi->s_awu_min <= sbi->s_awu_max) {
		ext4_msg(sb, KERN_NOTICE, "Supports (experimental) DIO atomic writes awu_min: %u, awu_max: %u",
			 sbi->s_awu_min, sbi->s_awu_max);
	} else {
		sbi->s_awu_min = 0;
		sbi->s_awu_max = 0;
	}
}

static void ext4_fast_commit_init(struct super_block *sb)
{
	struct ext4_sb_info *sbi = EXT4_SB(sb);

	/* Initialize fast commit stuff */
	atomic_set(&sbi->s_fc_subtid, 0);
	INIT_LIST_HEAD(&sbi->s_fc_q[FC_Q_MAIN]);
	INIT_LIST_HEAD(&sbi->s_fc_q[FC_Q_STAGING]);
	INIT_LIST_HEAD(&sbi->s_fc_dentry_q[FC_Q_MAIN]);
	INIT_LIST_HEAD(&sbi->s_fc_dentry_q[FC_Q_STAGING]);
	sbi->s_fc_bytes = 0;
	ext4_clear_mount_flag(sb, EXT4_MF_FC_INELIGIBLE);
	sbi->s_fc_ineligible_tid = 0;
	spin_lock_init(&sbi->s_fc_lock);
	memset(&sbi->s_fc_stats, 0, sizeof(sbi->s_fc_stats));
	sbi->s_fc_replay_state.fc_regions = NULL;
	sbi->s_fc_replay_state.fc_regions_size = 0;
	sbi->s_fc_replay_state.fc_regions_used = 0;
	sbi->s_fc_replay_state.fc_regions_valid = 0;
	sbi->s_fc_replay_state.fc_modified_inodes = NULL;
	sbi->s_fc_replay_state.fc_modified_inodes_size = 0;
	sbi->s_fc_replay_state.fc_modified_inodes_used = 0;
}

static int ext4_inode_info_init(struct super_block *sb,
				struct ext4_super_block *es)
{
	struct ext4_sb_info *sbi = EXT4_SB(sb);

	if (le32_to_cpu(es->s_rev_level) == EXT4_GOOD_OLD_REV) {
		sbi->s_inode_size = EXT4_GOOD_OLD_INODE_SIZE;
		sbi->s_first_ino = EXT4_GOOD_OLD_FIRST_INO;
	} else {
		sbi->s_inode_size = le16_to_cpu(es->s_inode_size);
		sbi->s_first_ino = le32_to_cpu(es->s_first_ino);
		if (sbi->s_first_ino < EXT4_GOOD_OLD_FIRST_INO) {
			ext4_msg(sb, KERN_ERR, "invalid first ino: %u",
				 sbi->s_first_ino);
			return -EINVAL;
		}
		if ((sbi->s_inode_size < EXT4_GOOD_OLD_INODE_SIZE) ||
		    (!is_power_of_2(sbi->s_inode_size)) ||
		    (sbi->s_inode_size > sb->s_blocksize)) {
			ext4_msg(sb, KERN_ERR,
			       "unsupported inode size: %d",
			       sbi->s_inode_size);
			ext4_msg(sb, KERN_ERR, "blocksize: %lu", sb->s_blocksize);
			return -EINVAL;
		}
		/*
		 * i_atime_extra is the last extra field available for
		 * [acm]times in struct ext4_inode. Checking for that
		 * field should suffice to ensure we have extra space
		 * for all three.
		 */
		if (sbi->s_inode_size >= offsetof(struct ext4_inode, i_atime_extra) +
			sizeof(((struct ext4_inode *)0)->i_atime_extra)) {
			sb->s_time_gran = 1;
			sb->s_time_max = EXT4_EXTRA_TIMESTAMP_MAX;
		} else {
			sb->s_time_gran = NSEC_PER_SEC;
			sb->s_time_max = EXT4_NON_EXTRA_TIMESTAMP_MAX;
		}
		sb->s_time_min = EXT4_TIMESTAMP_MIN;
	}

	if (sbi->s_inode_size > EXT4_GOOD_OLD_INODE_SIZE) {
		sbi->s_want_extra_isize = sizeof(struct ext4_inode) -
			EXT4_GOOD_OLD_INODE_SIZE;
		if (ext4_has_feature_extra_isize(sb)) {
			unsigned v, max = (sbi->s_inode_size -
					   EXT4_GOOD_OLD_INODE_SIZE);

			v = le16_to_cpu(es->s_want_extra_isize);
			if (v > max) {
				ext4_msg(sb, KERN_ERR,
					 "bad s_want_extra_isize: %d", v);
				return -EINVAL;
			}
			if (sbi->s_want_extra_isize < v)
				sbi->s_want_extra_isize = v;

			v = le16_to_cpu(es->s_min_extra_isize);
			if (v > max) {
				ext4_msg(sb, KERN_ERR,
					 "bad s_min_extra_isize: %d", v);
				return -EINVAL;
			}
			if (sbi->s_want_extra_isize < v)
				sbi->s_want_extra_isize = v;
		}
	}

	return 0;
}

#if IS_ENABLED(CONFIG_UNICODE)
static int ext4_encoding_init(struct super_block *sb, struct ext4_super_block *es)
{
	const struct ext4_sb_encodings *encoding_info;
	struct unicode_map *encoding;
	__u16 encoding_flags = le16_to_cpu(es->s_encoding_flags);

	if (!ext4_has_feature_casefold(sb) || sb->s_encoding)
		return 0;

	encoding_info = ext4_sb_read_encoding(es);
	if (!encoding_info) {
		ext4_msg(sb, KERN_ERR,
			"Encoding requested by superblock is unknown");
		return -EINVAL;
	}

	encoding = utf8_load(encoding_info->version);
	if (IS_ERR(encoding)) {
		ext4_msg(sb, KERN_ERR,
			"can't mount with superblock charset: %s-%u.%u.%u "
			"not supported by the kernel. flags: 0x%x.",
			encoding_info->name,
			unicode_major(encoding_info->version),
			unicode_minor(encoding_info->version),
			unicode_rev(encoding_info->version),
			encoding_flags);
		return -EINVAL;
	}
	ext4_msg(sb, KERN_INFO,"Using encoding defined by superblock: "
		"%s-%u.%u.%u with flags 0x%hx", encoding_info->name,
		unicode_major(encoding_info->version),
		unicode_minor(encoding_info->version),
		unicode_rev(encoding_info->version),
		encoding_flags);

	sb->s_encoding = encoding;
	sb->s_encoding_flags = encoding_flags;

	return 0;
}
#else
static inline int ext4_encoding_init(struct super_block *sb, struct ext4_super_block *es)
{
	return 0;
}
#endif

static int ext4_init_metadata_csum(struct super_block *sb, struct ext4_super_block *es)
{
	struct ext4_sb_info *sbi = EXT4_SB(sb);

	/* Warn if metadata_csum and gdt_csum are both set. */
	if (ext4_has_feature_metadata_csum(sb) &&
	    ext4_has_feature_gdt_csum(sb))
		ext4_warning(sb, "metadata_csum and uninit_bg are "
			     "redundant flags; please run fsck.");

	/* Check for a known checksum algorithm */
	if (!ext4_verify_csum_type(sb, es)) {
		ext4_msg(sb, KERN_ERR, "VFS: Found ext4 filesystem with "
			 "unknown checksum algorithm.");
		return -EINVAL;
	}
	ext4_setup_csum_trigger(sb, EXT4_JTR_ORPHAN_FILE,
				ext4_orphan_file_block_trigger);

	/* Check superblock checksum */
	if (!ext4_superblock_csum_verify(sb, es)) {
		ext4_msg(sb, KERN_ERR, "VFS: Found ext4 filesystem with "
			 "invalid superblock checksum.  Run e2fsck?");
		return -EFSBADCRC;
	}

	/* Precompute checksum seed for all metadata */
	if (ext4_has_feature_csum_seed(sb))
		sbi->s_csum_seed = le32_to_cpu(es->s_checksum_seed);
	else if (ext4_has_feature_metadata_csum(sb) ||
		 ext4_has_feature_ea_inode(sb))
		sbi->s_csum_seed = ext4_chksum(sbi, ~0, es->s_uuid,
					       sizeof(es->s_uuid));
	return 0;
}

static int ext4_check_feature_compatibility(struct super_block *sb,
					    struct ext4_super_block *es,
					    int silent)
{
	struct ext4_sb_info *sbi = EXT4_SB(sb);

	if (le32_to_cpu(es->s_rev_level) == EXT4_GOOD_OLD_REV &&
	    (ext4_has_compat_features(sb) ||
	     ext4_has_ro_compat_features(sb) ||
	     ext4_has_incompat_features(sb)))
		ext4_msg(sb, KERN_WARNING,
		       "feature flags set on rev 0 fs, "
		       "running e2fsck is recommended");

	if (es->s_creator_os == cpu_to_le32(EXT4_OS_HURD)) {
		set_opt2(sb, HURD_COMPAT);
		if (ext4_has_feature_64bit(sb)) {
			ext4_msg(sb, KERN_ERR,
				 "The Hurd can't support 64-bit file systems");
			return -EINVAL;
		}

		/*
		 * ea_inode feature uses l_i_version field which is not
		 * available in HURD_COMPAT mode.
		 */
		if (ext4_has_feature_ea_inode(sb)) {
			ext4_msg(sb, KERN_ERR,
				 "ea_inode feature is not supported for Hurd");
			return -EINVAL;
		}
	}

	if (IS_EXT2_SB(sb)) {
		if (ext2_feature_set_ok(sb))
			ext4_msg(sb, KERN_INFO, "mounting ext2 file system "
				 "using the ext4 subsystem");
		else {
			/*
			 * If we're probing be silent, if this looks like
			 * it's actually an ext[34] filesystem.
			 */
			if (silent && ext4_feature_set_ok(sb, sb_rdonly(sb)))
				return -EINVAL;
			ext4_msg(sb, KERN_ERR, "couldn't mount as ext2 due "
				 "to feature incompatibilities");
			return -EINVAL;
		}
	}

	if (IS_EXT3_SB(sb)) {
		if (ext3_feature_set_ok(sb))
			ext4_msg(sb, KERN_INFO, "mounting ext3 file system "
				 "using the ext4 subsystem");
		else {
			/*
			 * If we're probing be silent, if this looks like
			 * it's actually an ext4 filesystem.
			 */
			if (silent && ext4_feature_set_ok(sb, sb_rdonly(sb)))
				return -EINVAL;
			ext4_msg(sb, KERN_ERR, "couldn't mount as ext3 due "
				 "to feature incompatibilities");
			return -EINVAL;
		}
	}

	/*
	 * Check feature flags regardless of the revision level, since we
	 * previously didn't change the revision level when setting the flags,
	 * so there is a chance incompat flags are set on a rev 0 filesystem.
	 */
	if (!ext4_feature_set_ok(sb, (sb_rdonly(sb))))
		return -EINVAL;

	if (sbi->s_daxdev) {
		if (sb->s_blocksize == PAGE_SIZE)
			set_bit(EXT4_FLAGS_BDEV_IS_DAX, &sbi->s_ext4_flags);
		else
			ext4_msg(sb, KERN_ERR, "unsupported blocksize for DAX\n");
	}

	if (sbi->s_mount_opt & EXT4_MOUNT_DAX_ALWAYS) {
		if (ext4_has_feature_inline_data(sb)) {
			ext4_msg(sb, KERN_ERR, "Cannot use DAX on a filesystem"
					" that may contain inline data");
			return -EINVAL;
		}
		if (!test_bit(EXT4_FLAGS_BDEV_IS_DAX, &sbi->s_ext4_flags)) {
			ext4_msg(sb, KERN_ERR,
				"DAX unsupported by block device.");
			return -EINVAL;
		}
	}

	if (ext4_has_feature_encrypt(sb) && es->s_encryption_level) {
		ext4_msg(sb, KERN_ERR, "Unsupported encryption level %d",
			 es->s_encryption_level);
		return -EINVAL;
	}

	return 0;
}

static int ext4_check_geometry(struct super_block *sb,
			       struct ext4_super_block *es)
{
	struct ext4_sb_info *sbi = EXT4_SB(sb);
	__u64 blocks_count;
	int err;

	if (le16_to_cpu(sbi->s_es->s_reserved_gdt_blocks) > (sb->s_blocksize / 4)) {
		ext4_msg(sb, KERN_ERR,
			 "Number of reserved GDT blocks insanely large: %d",
			 le16_to_cpu(sbi->s_es->s_reserved_gdt_blocks));
		return -EINVAL;
	}
	/*
	 * Test whether we have more sectors than will fit in sector_t,
	 * and whether the max offset is addressable by the page cache.
	 */
	err = generic_check_addressable(sb->s_blocksize_bits,
					ext4_blocks_count(es));
	if (err) {
		ext4_msg(sb, KERN_ERR, "filesystem"
			 " too large to mount safely on this system");
		return err;
	}

	/* check blocks count against device size */
	blocks_count = sb_bdev_nr_blocks(sb);
	if (blocks_count && ext4_blocks_count(es) > blocks_count) {
		ext4_msg(sb, KERN_WARNING, "bad geometry: block count %llu "
		       "exceeds size of device (%llu blocks)",
		       ext4_blocks_count(es), blocks_count);
		return -EINVAL;
	}

	/*
	 * It makes no sense for the first data block to be beyond the end
	 * of the filesystem.
	 */
	if (le32_to_cpu(es->s_first_data_block) >= ext4_blocks_count(es)) {
		ext4_msg(sb, KERN_WARNING, "bad geometry: first data "
			 "block %u is beyond end of filesystem (%llu)",
			 le32_to_cpu(es->s_first_data_block),
			 ext4_blocks_count(es));
		return -EINVAL;
	}
	if ((es->s_first_data_block == 0) && (es->s_log_block_size == 0) &&
	    (sbi->s_cluster_ratio == 1)) {
		ext4_msg(sb, KERN_WARNING, "bad geometry: first data "
			 "block is 0 with a 1k block and cluster size");
		return -EINVAL;
	}

	blocks_count = (ext4_blocks_count(es) -
			le32_to_cpu(es->s_first_data_block) +
			EXT4_BLOCKS_PER_GROUP(sb) - 1);
	do_div(blocks_count, EXT4_BLOCKS_PER_GROUP(sb));
	if (blocks_count > ((uint64_t)1<<32) - EXT4_DESC_PER_BLOCK(sb)) {
		ext4_msg(sb, KERN_WARNING, "groups count too large: %llu "
		       "(block count %llu, first data block %u, "
		       "blocks per group %lu)", blocks_count,
		       ext4_blocks_count(es),
		       le32_to_cpu(es->s_first_data_block),
		       EXT4_BLOCKS_PER_GROUP(sb));
		return -EINVAL;
	}
	sbi->s_groups_count = blocks_count;
	sbi->s_blockfile_groups = min_t(ext4_group_t, sbi->s_groups_count,
			(EXT4_MAX_BLOCK_FILE_PHYS / EXT4_BLOCKS_PER_GROUP(sb)));
	if (((u64)sbi->s_groups_count * sbi->s_inodes_per_group) !=
	    le32_to_cpu(es->s_inodes_count)) {
		ext4_msg(sb, KERN_ERR, "inodes count not valid: %u vs %llu",
			 le32_to_cpu(es->s_inodes_count),
			 ((u64)sbi->s_groups_count * sbi->s_inodes_per_group));
		return -EINVAL;
	}

	return 0;
}

static int ext4_group_desc_init(struct super_block *sb,
				struct ext4_super_block *es,
				ext4_fsblk_t logical_sb_block,
				ext4_group_t *first_not_zeroed)
{
	struct ext4_sb_info *sbi = EXT4_SB(sb);
	unsigned int db_count;
	ext4_fsblk_t block;
	int i;

	db_count = (sbi->s_groups_count + EXT4_DESC_PER_BLOCK(sb) - 1) /
		   EXT4_DESC_PER_BLOCK(sb);
	if (ext4_has_feature_meta_bg(sb)) {
		if (le32_to_cpu(es->s_first_meta_bg) > db_count) {
			ext4_msg(sb, KERN_WARNING,
				 "first meta block group too large: %u "
				 "(group descriptor block count %u)",
				 le32_to_cpu(es->s_first_meta_bg), db_count);
			return -EINVAL;
		}
	}
	rcu_assign_pointer(sbi->s_group_desc,
			   kvmalloc_array(db_count,
					  sizeof(struct buffer_head *),
					  GFP_KERNEL));
	if (sbi->s_group_desc == NULL) {
		ext4_msg(sb, KERN_ERR, "not enough memory");
		return -ENOMEM;
	}

	bgl_lock_init(sbi->s_blockgroup_lock);

	/* Pre-read the descriptors into the buffer cache */
	for (i = 0; i < db_count; i++) {
		block = descriptor_loc(sb, logical_sb_block, i);
		ext4_sb_breadahead_unmovable(sb, block);
	}

	for (i = 0; i < db_count; i++) {
		struct buffer_head *bh;

		block = descriptor_loc(sb, logical_sb_block, i);
		bh = ext4_sb_bread_unmovable(sb, block);
		if (IS_ERR(bh)) {
			ext4_msg(sb, KERN_ERR,
			       "can't read group descriptor %d", i);
			sbi->s_gdb_count = i;
			return PTR_ERR(bh);
		}
		rcu_read_lock();
		rcu_dereference(sbi->s_group_desc)[i] = bh;
		rcu_read_unlock();
	}
	sbi->s_gdb_count = db_count;
	if (!ext4_check_descriptors(sb, logical_sb_block, first_not_zeroed)) {
		ext4_msg(sb, KERN_ERR, "group descriptors corrupted!");
		return -EFSCORRUPTED;
	}

	return 0;
}

static int ext4_load_and_init_journal(struct super_block *sb,
				      struct ext4_super_block *es,
				      struct ext4_fs_context *ctx)
{
	struct ext4_sb_info *sbi = EXT4_SB(sb);
	int err;

	err = ext4_load_journal(sb, es, ctx->journal_devnum);
	if (err)
		return err;

	if (ext4_has_feature_64bit(sb) &&
	    !jbd2_journal_set_features(EXT4_SB(sb)->s_journal, 0, 0,
				       JBD2_FEATURE_INCOMPAT_64BIT)) {
		ext4_msg(sb, KERN_ERR, "Failed to set 64-bit journal feature");
		goto out;
	}

	if (!set_journal_csum_feature_set(sb)) {
		ext4_msg(sb, KERN_ERR, "Failed to set journal checksum "
			 "feature set");
		goto out;
	}

	if (test_opt2(sb, JOURNAL_FAST_COMMIT) &&
		!jbd2_journal_set_features(EXT4_SB(sb)->s_journal, 0, 0,
					  JBD2_FEATURE_INCOMPAT_FAST_COMMIT)) {
		ext4_msg(sb, KERN_ERR,
			"Failed to set fast commit journal feature");
		goto out;
	}

	/* We have now updated the journal if required, so we can
	 * validate the data journaling mode. */
	switch (test_opt(sb, DATA_FLAGS)) {
	case 0:
		/* No mode set, assume a default based on the journal
		 * capabilities: ORDERED_DATA if the journal can
		 * cope, else JOURNAL_DATA
		 */
		if (jbd2_journal_check_available_features
		    (sbi->s_journal, 0, 0, JBD2_FEATURE_INCOMPAT_REVOKE)) {
			set_opt(sb, ORDERED_DATA);
			sbi->s_def_mount_opt |= EXT4_MOUNT_ORDERED_DATA;
		} else {
			set_opt(sb, JOURNAL_DATA);
			sbi->s_def_mount_opt |= EXT4_MOUNT_JOURNAL_DATA;
		}
		break;

	case EXT4_MOUNT_ORDERED_DATA:
	case EXT4_MOUNT_WRITEBACK_DATA:
		if (!jbd2_journal_check_available_features
		    (sbi->s_journal, 0, 0, JBD2_FEATURE_INCOMPAT_REVOKE)) {
			ext4_msg(sb, KERN_ERR, "Journal does not support "
			       "requested data journaling mode");
			goto out;
		}
		break;
	default:
		break;
	}

	if (test_opt(sb, DATA_FLAGS) == EXT4_MOUNT_ORDERED_DATA &&
	    test_opt(sb, JOURNAL_ASYNC_COMMIT)) {
		ext4_msg(sb, KERN_ERR, "can't mount with "
			"journal_async_commit in data=ordered mode");
		goto out;
	}

	set_task_ioprio(sbi->s_journal->j_task, ctx->journal_ioprio);

	sbi->s_journal->j_submit_inode_data_buffers =
		ext4_journal_submit_inode_data_buffers;
	sbi->s_journal->j_finish_inode_data_buffers =
		ext4_journal_finish_inode_data_buffers;

	return 0;

out:
	ext4_journal_destroy(sbi, sbi->s_journal);
	return -EINVAL;
}

static int ext4_check_journal_data_mode(struct super_block *sb)
{
	if (test_opt(sb, DATA_FLAGS) == EXT4_MOUNT_JOURNAL_DATA) {
		printk_once(KERN_WARNING "EXT4-fs: Warning: mounting with "
			    "data=journal disables delayed allocation, "
			    "dioread_nolock, O_DIRECT and fast_commit support!\n");
		/* can't mount with both data=journal and dioread_nolock. */
		clear_opt(sb, DIOREAD_NOLOCK);
		clear_opt2(sb, JOURNAL_FAST_COMMIT);
		if (test_opt2(sb, EXPLICIT_DELALLOC)) {
			ext4_msg(sb, KERN_ERR, "can't mount with "
				 "both data=journal and delalloc");
			return -EINVAL;
		}
		if (test_opt(sb, DAX_ALWAYS)) {
			ext4_msg(sb, KERN_ERR, "can't mount with "
				 "both data=journal and dax");
			return -EINVAL;
		}
		if (ext4_has_feature_encrypt(sb)) {
			ext4_msg(sb, KERN_WARNING,
				 "encrypted files will use data=ordered "
				 "instead of data journaling mode");
		}
		if (test_opt(sb, DELALLOC))
			clear_opt(sb, DELALLOC);
	} else {
		sb->s_iflags |= SB_I_CGROUPWB;
	}

	return 0;
}

static const char *ext4_has_journal_option(struct super_block *sb)
{
	struct ext4_sb_info *sbi = EXT4_SB(sb);

	if (test_opt(sb, JOURNAL_ASYNC_COMMIT))
		return "journal_async_commit";
	if (test_opt2(sb, EXPLICIT_JOURNAL_CHECKSUM))
		return "journal_checksum";
	if (sbi->s_commit_interval != JBD2_DEFAULT_MAX_COMMIT_AGE*HZ)
		return "commit=";
	if (EXT4_MOUNT_DATA_FLAGS &
	    (sbi->s_mount_opt ^ sbi->s_def_mount_opt))
		return "data=";
	if (test_opt(sb, DATA_ERR_ABORT))
		return "data_err=abort";
	return NULL;
}

static int ext4_load_super(struct super_block *sb, ext4_fsblk_t *lsb,
			   int silent)
{
	struct ext4_sb_info *sbi = EXT4_SB(sb);
	struct ext4_super_block *es;
	ext4_fsblk_t logical_sb_block;
	unsigned long offset = 0;
	struct buffer_head *bh;
	int ret = -EINVAL;
	int blocksize;

	blocksize = sb_min_blocksize(sb, EXT4_MIN_BLOCK_SIZE);
	if (!blocksize) {
		ext4_msg(sb, KERN_ERR, "unable to set blocksize");
		return -EINVAL;
	}

	/*
	 * The ext4 superblock will not be buffer aligned for other than 1kB
	 * block sizes.  We need to calculate the offset from buffer start.
	 */
	if (blocksize != EXT4_MIN_BLOCK_SIZE) {
		logical_sb_block = sbi->s_sb_block * EXT4_MIN_BLOCK_SIZE;
		offset = do_div(logical_sb_block, blocksize);
	} else {
		logical_sb_block = sbi->s_sb_block;
	}

	bh = ext4_sb_bread_unmovable(sb, logical_sb_block);
	if (IS_ERR(bh)) {
		ext4_msg(sb, KERN_ERR, "unable to read superblock");
		return PTR_ERR(bh);
	}
	/*
	 * Note: s_es must be initialized as soon as possible because
	 *       some ext4 macro-instructions depend on its value
	 */
	es = (struct ext4_super_block *) (bh->b_data + offset);
	sbi->s_es = es;
	sb->s_magic = le16_to_cpu(es->s_magic);
	if (sb->s_magic != EXT4_SUPER_MAGIC) {
		if (!silent)
			ext4_msg(sb, KERN_ERR, "VFS: Can't find ext4 filesystem");
		goto out;
	}

	if (le32_to_cpu(es->s_log_block_size) >
	    (EXT4_MAX_BLOCK_LOG_SIZE - EXT4_MIN_BLOCK_LOG_SIZE)) {
		ext4_msg(sb, KERN_ERR,
			 "Invalid log block size: %u",
			 le32_to_cpu(es->s_log_block_size));
		goto out;
	}
	if (le32_to_cpu(es->s_log_cluster_size) >
	    (EXT4_MAX_CLUSTER_LOG_SIZE - EXT4_MIN_BLOCK_LOG_SIZE)) {
		ext4_msg(sb, KERN_ERR,
			 "Invalid log cluster size: %u",
			 le32_to_cpu(es->s_log_cluster_size));
		goto out;
	}

	blocksize = EXT4_MIN_BLOCK_SIZE << le32_to_cpu(es->s_log_block_size);

	/*
	 * If the default block size is not the same as the real block size,
	 * we need to reload it.
	 */
	if (sb->s_blocksize == blocksize) {
		*lsb = logical_sb_block;
		sbi->s_sbh = bh;
		return 0;
	}

	/*
	 * bh must be released before kill_bdev(), otherwise
	 * it won't be freed and its page also. kill_bdev()
	 * is called by sb_set_blocksize().
	 */
	brelse(bh);
	/* Validate the filesystem blocksize */
	if (!sb_set_blocksize(sb, blocksize)) {
		ext4_msg(sb, KERN_ERR, "bad block size %d",
				blocksize);
		bh = NULL;
		goto out;
	}

	logical_sb_block = sbi->s_sb_block * EXT4_MIN_BLOCK_SIZE;
	offset = do_div(logical_sb_block, blocksize);
	bh = ext4_sb_bread_unmovable(sb, logical_sb_block);
	if (IS_ERR(bh)) {
		ext4_msg(sb, KERN_ERR, "Can't read superblock on 2nd try");
		ret = PTR_ERR(bh);
		bh = NULL;
		goto out;
	}
	es = (struct ext4_super_block *)(bh->b_data + offset);
	sbi->s_es = es;
	if (es->s_magic != cpu_to_le16(EXT4_SUPER_MAGIC)) {
		ext4_msg(sb, KERN_ERR, "Magic mismatch, very weird!");
		goto out;
	}
	*lsb = logical_sb_block;
	sbi->s_sbh = bh;
	return 0;
out:
	brelse(bh);
	return ret;
}

static int ext4_hash_info_init(struct super_block *sb)
{
	struct ext4_sb_info *sbi = EXT4_SB(sb);
	struct ext4_super_block *es = sbi->s_es;
	unsigned int i;

	sbi->s_def_hash_version = es->s_def_hash_version;

	if (sbi->s_def_hash_version > DX_HASH_LAST) {
		ext4_msg(sb, KERN_ERR,
			 "Invalid default hash set in the superblock");
		return -EINVAL;
	} else if (sbi->s_def_hash_version == DX_HASH_SIPHASH) {
		ext4_msg(sb, KERN_ERR,
			 "SIPHASH is not a valid default hash value");
		return -EINVAL;
	}

	for (i = 0; i < 4; i++)
		sbi->s_hash_seed[i] = le32_to_cpu(es->s_hash_seed[i]);

	if (ext4_has_feature_dir_index(sb)) {
		i = le32_to_cpu(es->s_flags);
		if (i & EXT2_FLAGS_UNSIGNED_HASH)
			sbi->s_hash_unsigned = 3;
		else if ((i & EXT2_FLAGS_SIGNED_HASH) == 0) {
#ifdef __CHAR_UNSIGNED__
			if (!sb_rdonly(sb))
				es->s_flags |=
					cpu_to_le32(EXT2_FLAGS_UNSIGNED_HASH);
			sbi->s_hash_unsigned = 3;
#else
			if (!sb_rdonly(sb))
				es->s_flags |=
					cpu_to_le32(EXT2_FLAGS_SIGNED_HASH);
#endif
		}
	}
	return 0;
}

static int ext4_block_group_meta_init(struct super_block *sb, int silent)
{
	struct ext4_sb_info *sbi = EXT4_SB(sb);
	struct ext4_super_block *es = sbi->s_es;
	int has_huge_files;

	has_huge_files = ext4_has_feature_huge_file(sb);
	sbi->s_bitmap_maxbytes = ext4_max_bitmap_size(sb->s_blocksize_bits,
						      has_huge_files);
	sb->s_maxbytes = ext4_max_size(sb->s_blocksize_bits, has_huge_files);

	sbi->s_desc_size = le16_to_cpu(es->s_desc_size);
	if (ext4_has_feature_64bit(sb)) {
		if (sbi->s_desc_size < EXT4_MIN_DESC_SIZE_64BIT ||
		    sbi->s_desc_size > EXT4_MAX_DESC_SIZE ||
		    !is_power_of_2(sbi->s_desc_size)) {
			ext4_msg(sb, KERN_ERR,
			       "unsupported descriptor size %lu",
			       sbi->s_desc_size);
			return -EINVAL;
		}
	} else
		sbi->s_desc_size = EXT4_MIN_DESC_SIZE;

	sbi->s_blocks_per_group = le32_to_cpu(es->s_blocks_per_group);
	sbi->s_inodes_per_group = le32_to_cpu(es->s_inodes_per_group);

	sbi->s_inodes_per_block = sb->s_blocksize / EXT4_INODE_SIZE(sb);
	if (sbi->s_inodes_per_block == 0 || sbi->s_blocks_per_group == 0) {
		if (!silent)
			ext4_msg(sb, KERN_ERR, "VFS: Can't find ext4 filesystem");
		return -EINVAL;
	}
	if (sbi->s_inodes_per_group < sbi->s_inodes_per_block ||
	    sbi->s_inodes_per_group > sb->s_blocksize * 8) {
		ext4_msg(sb, KERN_ERR, "invalid inodes per group: %lu\n",
			 sbi->s_inodes_per_group);
		return -EINVAL;
	}
	sbi->s_itb_per_group = sbi->s_inodes_per_group /
					sbi->s_inodes_per_block;
	sbi->s_desc_per_block = sb->s_blocksize / EXT4_DESC_SIZE(sb);
	sbi->s_mount_state = le16_to_cpu(es->s_state) & ~EXT4_FC_REPLAY;
	sbi->s_addr_per_block_bits = ilog2(EXT4_ADDR_PER_BLOCK(sb));
	sbi->s_desc_per_block_bits = ilog2(EXT4_DESC_PER_BLOCK(sb));

	return 0;
}

/*
 * It's hard to get stripe aligned blocks if stripe is not aligned with
 * cluster, just disable stripe and alert user to simplify code and avoid
 * stripe aligned allocation which will rarely succeed.
 */
static bool ext4_is_stripe_incompatible(struct super_block *sb, unsigned long stripe)
{
	struct ext4_sb_info *sbi = EXT4_SB(sb);
	return (stripe > 0 && sbi->s_cluster_ratio > 1 &&
		stripe % sbi->s_cluster_ratio != 0);
}

static int __ext4_fill_super(struct fs_context *fc, struct super_block *sb)
{
	struct ext4_super_block *es = NULL;
	struct ext4_sb_info *sbi = EXT4_SB(sb);
	ext4_fsblk_t logical_sb_block;
	struct inode *root;
	int needs_recovery;
	int err;
	ext4_group_t first_not_zeroed;
	struct ext4_fs_context *ctx = fc->fs_private;
	int silent = fc->sb_flags & SB_SILENT;

	/* Set defaults for the variables that will be set during parsing */
	if (!(ctx->spec & EXT4_SPEC_JOURNAL_IOPRIO))
		ctx->journal_ioprio = DEFAULT_JOURNAL_IOPRIO;

	sbi->s_inode_readahead_blks = EXT4_DEF_INODE_READAHEAD_BLKS;
	sbi->s_sectors_written_start =
		part_stat_read(sb->s_bdev, sectors[STAT_WRITE]);

	err = ext4_load_super(sb, &logical_sb_block, silent);
	if (err)
		goto out_fail;

	es = sbi->s_es;
	sbi->s_kbytes_written = le64_to_cpu(es->s_kbytes_written);

	err = ext4_init_metadata_csum(sb, es);
	if (err)
		goto failed_mount;

	ext4_set_def_opts(sb, es);

	sbi->s_resuid = make_kuid(&init_user_ns, le16_to_cpu(es->s_def_resuid));
	sbi->s_resgid = make_kgid(&init_user_ns, le16_to_cpu(es->s_def_resgid));
	sbi->s_commit_interval = JBD2_DEFAULT_MAX_COMMIT_AGE * HZ;
	sbi->s_min_batch_time = EXT4_DEF_MIN_BATCH_TIME;
	sbi->s_max_batch_time = EXT4_DEF_MAX_BATCH_TIME;
	sbi->s_sb_update_kb = EXT4_DEF_SB_UPDATE_INTERVAL_KB;
	sbi->s_sb_update_sec = EXT4_DEF_SB_UPDATE_INTERVAL_SEC;

	/*
	 * set default s_li_wait_mult for lazyinit, for the case there is
	 * no mount option specified.
	 */
	sbi->s_li_wait_mult = EXT4_DEF_LI_WAIT_MULT;

	err = ext4_inode_info_init(sb, es);
	if (err)
		goto failed_mount;

	err = parse_apply_sb_mount_options(sb, ctx);
	if (err < 0)
		goto failed_mount;

	sbi->s_def_mount_opt = sbi->s_mount_opt;
	sbi->s_def_mount_opt2 = sbi->s_mount_opt2;

	err = ext4_check_opt_consistency(fc, sb);
	if (err < 0)
		goto failed_mount;

	ext4_apply_options(fc, sb);

	err = ext4_encoding_init(sb, es);
	if (err)
		goto failed_mount;

	err = ext4_check_journal_data_mode(sb);
	if (err)
		goto failed_mount;

	sb->s_flags = (sb->s_flags & ~SB_POSIXACL) |
		(test_opt(sb, POSIX_ACL) ? SB_POSIXACL : 0);

	/* i_version is always enabled now */
	sb->s_flags |= SB_I_VERSION;

	/* HSM events are allowed by default. */
	sb->s_iflags |= SB_I_ALLOW_HSM;

	err = ext4_check_feature_compatibility(sb, es, silent);
	if (err)
		goto failed_mount;

	err = ext4_block_group_meta_init(sb, silent);
	if (err)
		goto failed_mount;

	err = ext4_hash_info_init(sb);
	if (err)
		goto failed_mount;

	err = ext4_handle_clustersize(sb);
	if (err)
		goto failed_mount;

	err = ext4_check_geometry(sb, es);
	if (err)
		goto failed_mount;

	timer_setup(&sbi->s_err_report, print_daily_error_info, 0);
	spin_lock_init(&sbi->s_error_lock);
	INIT_WORK(&sbi->s_sb_upd_work, update_super_work);

	err = ext4_group_desc_init(sb, es, logical_sb_block, &first_not_zeroed);
	if (err)
		goto failed_mount3;

	err = ext4_es_register_shrinker(sbi);
	if (err)
		goto failed_mount3;

	sbi->s_stripe = ext4_get_stripe_size(sbi);
	if (ext4_is_stripe_incompatible(sb, sbi->s_stripe)) {
		ext4_msg(sb, KERN_WARNING,
			 "stripe (%lu) is not aligned with cluster size (%u), "
			 "stripe is disabled",
			 sbi->s_stripe, sbi->s_cluster_ratio);
		sbi->s_stripe = 0;
	}
	sbi->s_extent_max_zeroout_kb = 32;

	/*
	 * set up enough so that it can read an inode
	 */
	sb->s_op = &ext4_sops;
	sb->s_export_op = &ext4_export_ops;
	sb->s_xattr = ext4_xattr_handlers;
#ifdef CONFIG_FS_ENCRYPTION
	sb->s_cop = &ext4_cryptops;
#endif
#ifdef CONFIG_FS_VERITY
	sb->s_vop = &ext4_verityops;
#endif
#ifdef CONFIG_QUOTA
	sb->dq_op = &ext4_quota_operations;
	if (ext4_has_feature_quota(sb))
		sb->s_qcop = &dquot_quotactl_sysfile_ops;
	else
		sb->s_qcop = &ext4_qctl_operations;
	sb->s_quota_types = QTYPE_MASK_USR | QTYPE_MASK_GRP | QTYPE_MASK_PRJ;
#endif
	super_set_uuid(sb, es->s_uuid, sizeof(es->s_uuid));
	super_set_sysfs_name_bdev(sb);

	INIT_LIST_HEAD(&sbi->s_orphan); /* unlinked but open files */
	mutex_init(&sbi->s_orphan_lock);

	spin_lock_init(&sbi->s_bdev_wb_lock);

	ext4_atomic_write_init(sb);
	ext4_fast_commit_init(sb);

	sb->s_root = NULL;

	needs_recovery = (es->s_last_orphan != 0 ||
			  ext4_has_feature_orphan_present(sb) ||
			  ext4_has_feature_journal_needs_recovery(sb));

	if (ext4_has_feature_mmp(sb) && !sb_rdonly(sb)) {
		err = ext4_multi_mount_protect(sb, le64_to_cpu(es->s_mmp_block));
		if (err)
			goto failed_mount3a;
	}

	err = -EINVAL;
	/*
	 * The first inode we look at is the journal inode.  Don't try
	 * root first: it may be modified in the journal!
	 */
	if (!test_opt(sb, NOLOAD) && ext4_has_feature_journal(sb)) {
		err = ext4_load_and_init_journal(sb, es, ctx);
		if (err)
			goto failed_mount3a;
	} else if (test_opt(sb, NOLOAD) && !sb_rdonly(sb) &&
		   ext4_has_feature_journal_needs_recovery(sb)) {
		ext4_msg(sb, KERN_ERR, "required journal recovery "
		       "suppressed and not mounted read-only");
		goto failed_mount3a;
	} else {
		const char *journal_option;

		/* Nojournal mode, all journal mount options are illegal */
		journal_option = ext4_has_journal_option(sb);
		if (journal_option != NULL) {
			ext4_msg(sb, KERN_ERR,
				 "can't mount with %s, fs mounted w/o journal",
				 journal_option);
			goto failed_mount3a;
		}

		sbi->s_def_mount_opt &= ~EXT4_MOUNT_JOURNAL_CHECKSUM;
		clear_opt(sb, JOURNAL_CHECKSUM);
		clear_opt(sb, DATA_FLAGS);
		clear_opt2(sb, JOURNAL_FAST_COMMIT);
		sbi->s_journal = NULL;
		needs_recovery = 0;
	}

	if (!test_opt(sb, NO_MBCACHE)) {
		sbi->s_ea_block_cache = ext4_xattr_create_cache();
		if (!sbi->s_ea_block_cache) {
			ext4_msg(sb, KERN_ERR,
				 "Failed to create ea_block_cache");
			err = -EINVAL;
			goto failed_mount_wq;
		}

		if (ext4_has_feature_ea_inode(sb)) {
			sbi->s_ea_inode_cache = ext4_xattr_create_cache();
			if (!sbi->s_ea_inode_cache) {
				ext4_msg(sb, KERN_ERR,
					 "Failed to create ea_inode_cache");
				err = -EINVAL;
				goto failed_mount_wq;
			}
		}
	}

	/*
	 * Get the # of file system overhead blocks from the
	 * superblock if present.
	 */
	sbi->s_overhead = le32_to_cpu(es->s_overhead_clusters);
	/* ignore the precalculated value if it is ridiculous */
	if (sbi->s_overhead > ext4_blocks_count(es))
		sbi->s_overhead = 0;
	/*
	 * If the bigalloc feature is not enabled recalculating the
	 * overhead doesn't take long, so we might as well just redo
	 * it to make sure we are using the correct value.
	 */
	if (!ext4_has_feature_bigalloc(sb))
		sbi->s_overhead = 0;
	if (sbi->s_overhead == 0) {
		err = ext4_calculate_overhead(sb);
		if (err)
			goto failed_mount_wq;
	}

	/*
	 * The maximum number of concurrent works can be high and
	 * concurrency isn't really necessary.  Limit it to 1.
	 */
	EXT4_SB(sb)->rsv_conversion_wq =
		alloc_workqueue("ext4-rsv-conversion", WQ_MEM_RECLAIM | WQ_UNBOUND, 1);
	if (!EXT4_SB(sb)->rsv_conversion_wq) {
		printk(KERN_ERR "EXT4-fs: failed to create workqueue\n");
		err = -ENOMEM;
		goto failed_mount4;
	}

	/*
	 * The jbd2_journal_load will have done any necessary log recovery,
	 * so we can safely mount the rest of the filesystem now.
	 */

	root = ext4_iget(sb, EXT4_ROOT_INO, EXT4_IGET_SPECIAL);
	if (IS_ERR(root)) {
		ext4_msg(sb, KERN_ERR, "get root inode failed");
		err = PTR_ERR(root);
		root = NULL;
		goto failed_mount4;
	}
	if (!S_ISDIR(root->i_mode) || !root->i_blocks || !root->i_size) {
		ext4_msg(sb, KERN_ERR, "corrupt root inode, run e2fsck");
		iput(root);
		err = -EFSCORRUPTED;
		goto failed_mount4;
	}

	generic_set_sb_d_ops(sb);
	sb->s_root = d_make_root(root);
	if (!sb->s_root) {
		ext4_msg(sb, KERN_ERR, "get root dentry failed");
		err = -ENOMEM;
		goto failed_mount4;
	}

	err = ext4_setup_super(sb, es, sb_rdonly(sb));
	if (err == -EROFS) {
		sb->s_flags |= SB_RDONLY;
	} else if (err)
		goto failed_mount4a;

	ext4_set_resv_clusters(sb);

	if (test_opt(sb, BLOCK_VALIDITY)) {
		err = ext4_setup_system_zone(sb);
		if (err) {
			ext4_msg(sb, KERN_ERR, "failed to initialize system "
				 "zone (%d)", err);
			goto failed_mount4a;
		}
	}
	ext4_fc_replay_cleanup(sb);

	ext4_ext_init(sb);

	/*
	 * Enable optimize_scan if number of groups is > threshold. This can be
	 * turned off by passing "mb_optimize_scan=0". This can also be
	 * turned on forcefully by passing "mb_optimize_scan=1".
	 */
	if (!(ctx->spec & EXT4_SPEC_mb_optimize_scan)) {
		if (sbi->s_groups_count >= MB_DEFAULT_LINEAR_SCAN_THRESHOLD)
			set_opt2(sb, MB_OPTIMIZE_SCAN);
		else
			clear_opt2(sb, MB_OPTIMIZE_SCAN);
	}

	err = ext4_mb_init(sb);
	if (err) {
		ext4_msg(sb, KERN_ERR, "failed to initialize mballoc (%d)",
			 err);
		goto failed_mount5;
	}

	/*
	 * We can only set up the journal commit callback once
	 * mballoc is initialized
	 */
	if (sbi->s_journal)
		sbi->s_journal->j_commit_callback =
			ext4_journal_commit_callback;

	err = ext4_percpu_param_init(sbi);
	if (err)
		goto failed_mount6;

	if (ext4_has_feature_flex_bg(sb))
		if (!ext4_fill_flex_info(sb)) {
			ext4_msg(sb, KERN_ERR,
			       "unable to initialize "
			       "flex_bg meta info!");
			err = -ENOMEM;
			goto failed_mount6;
		}

	err = ext4_register_li_request(sb, first_not_zeroed);
	if (err)
		goto failed_mount6;

	err = ext4_init_orphan_info(sb);
	if (err)
		goto failed_mount7;
#ifdef CONFIG_QUOTA
	/* Enable quota usage during mount. */
	if (ext4_has_feature_quota(sb) && !sb_rdonly(sb)) {
		err = ext4_enable_quotas(sb);
		if (err)
			goto failed_mount8;
	}
#endif  /* CONFIG_QUOTA */

	/*
	 * Save the original bdev mapping's wb_err value which could be
	 * used to detect the metadata async write error.
	 */
	errseq_check_and_advance(&sb->s_bdev->bd_mapping->wb_err,
				 &sbi->s_bdev_wb_err);
	EXT4_SB(sb)->s_mount_state |= EXT4_ORPHAN_FS;
	ext4_orphan_cleanup(sb, es);
	EXT4_SB(sb)->s_mount_state &= ~EXT4_ORPHAN_FS;
	/*
	 * Update the checksum after updating free space/inode counters and
	 * ext4_orphan_cleanup. Otherwise the superblock can have an incorrect
	 * checksum in the buffer cache until it is written out and
	 * e2fsprogs programs trying to open a file system immediately
	 * after it is mounted can fail.
	 */
	ext4_superblock_csum_set(sb);
	if (needs_recovery) {
		ext4_msg(sb, KERN_INFO, "recovery complete");
		err = ext4_mark_recovery_complete(sb, es);
		if (err)
			goto failed_mount9;
	}

	if (test_opt(sb, DISCARD) && !bdev_max_discard_sectors(sb->s_bdev)) {
		ext4_msg(sb, KERN_WARNING,
			 "mounting with \"discard\" option, but the device does not support discard");
		clear_opt(sb, DISCARD);
	}

	if (es->s_error_count)
		mod_timer(&sbi->s_err_report, jiffies + 300*HZ); /* 5 minutes */

	/* Enable message ratelimiting. Default is 10 messages per 5 secs. */
	ratelimit_state_init(&sbi->s_err_ratelimit_state, 5 * HZ, 10);
	ratelimit_state_init(&sbi->s_warning_ratelimit_state, 5 * HZ, 10);
	ratelimit_state_init(&sbi->s_msg_ratelimit_state, 5 * HZ, 10);
	atomic_set(&sbi->s_warning_count, 0);
	atomic_set(&sbi->s_msg_count, 0);

	/* Register sysfs after all initializations are complete. */
	err = ext4_register_sysfs(sb);
	if (err)
		goto failed_mount9;

	return 0;

failed_mount9:
	ext4_quotas_off(sb, EXT4_MAXQUOTAS);
failed_mount8: __maybe_unused
	ext4_release_orphan_info(sb);
failed_mount7:
	ext4_unregister_li_request(sb);
failed_mount6:
	ext4_mb_release(sb);
	ext4_flex_groups_free(sbi);
	ext4_percpu_param_destroy(sbi);
failed_mount5:
	ext4_ext_release(sb);
	ext4_release_system_zone(sb);
failed_mount4a:
	dput(sb->s_root);
	sb->s_root = NULL;
failed_mount4:
	ext4_msg(sb, KERN_ERR, "mount failed");
	if (EXT4_SB(sb)->rsv_conversion_wq)
		destroy_workqueue(EXT4_SB(sb)->rsv_conversion_wq);
failed_mount_wq:
	ext4_xattr_destroy_cache(sbi->s_ea_inode_cache);
	sbi->s_ea_inode_cache = NULL;

	ext4_xattr_destroy_cache(sbi->s_ea_block_cache);
	sbi->s_ea_block_cache = NULL;

	if (sbi->s_journal) {
		ext4_journal_destroy(sbi, sbi->s_journal);
	}
failed_mount3a:
	ext4_es_unregister_shrinker(sbi);
failed_mount3:
	/* flush s_sb_upd_work before sbi destroy */
	flush_work(&sbi->s_sb_upd_work);
	ext4_stop_mmpd(sbi);
	timer_delete_sync(&sbi->s_err_report);
	ext4_group_desc_free(sbi);
failed_mount:
#if IS_ENABLED(CONFIG_UNICODE)
	utf8_unload(sb->s_encoding);
#endif

#ifdef CONFIG_QUOTA
	for (unsigned int i = 0; i < EXT4_MAXQUOTAS; i++)
		kfree(get_qf_name(sb, sbi, i));
#endif
	fscrypt_free_dummy_policy(&sbi->s_dummy_enc_policy);
	brelse(sbi->s_sbh);
	if (sbi->s_journal_bdev_file) {
		invalidate_bdev(file_bdev(sbi->s_journal_bdev_file));
		bdev_fput(sbi->s_journal_bdev_file);
	}
out_fail:
	invalidate_bdev(sb->s_bdev);
	sb->s_fs_info = NULL;
	return err;
}

static int ext4_fill_super(struct super_block *sb, struct fs_context *fc)
{
	struct ext4_fs_context *ctx = fc->fs_private;
	struct ext4_sb_info *sbi;
	const char *descr;
	int ret;

	sbi = ext4_alloc_sbi(sb);
	if (!sbi)
		return -ENOMEM;

	fc->s_fs_info = sbi;

	/* Cleanup superblock name */
	strreplace(sb->s_id, '/', '!');

	sbi->s_sb_block = 1;	/* Default super block location */
	if (ctx->spec & EXT4_SPEC_s_sb_block)
		sbi->s_sb_block = ctx->s_sb_block;

	ret = __ext4_fill_super(fc, sb);
	if (ret < 0)
		goto free_sbi;

	if (sbi->s_journal) {
		if (test_opt(sb, DATA_FLAGS) == EXT4_MOUNT_JOURNAL_DATA)
			descr = " journalled data mode";
		else if (test_opt(sb, DATA_FLAGS) == EXT4_MOUNT_ORDERED_DATA)
			descr = " ordered data mode";
		else
			descr = " writeback data mode";
	} else
		descr = "out journal";

	if (___ratelimit(&ext4_mount_msg_ratelimit, "EXT4-fs mount"))
		ext4_msg(sb, KERN_INFO, "mounted filesystem %pU %s with%s. "
			 "Quota mode: %s.", &sb->s_uuid,
			 sb_rdonly(sb) ? "ro" : "r/w", descr,
			 ext4_quota_mode(sb));

	/* Update the s_overhead_clusters if necessary */
	ext4_update_overhead(sb, false);
	return 0;

free_sbi:
	ext4_free_sbi(sbi);
	fc->s_fs_info = NULL;
	return ret;
}

static int ext4_get_tree(struct fs_context *fc)
{
	return get_tree_bdev(fc, ext4_fill_super);
}

/*
 * Setup any per-fs journal parameters now.  We'll do this both on
 * initial mount, once the journal has been initialised but before we've
 * done any recovery; and again on any subsequent remount.
 */
static void ext4_init_journal_params(struct super_block *sb, journal_t *journal)
{
	struct ext4_sb_info *sbi = EXT4_SB(sb);

	journal->j_commit_interval = sbi->s_commit_interval;
	journal->j_min_batch_time = sbi->s_min_batch_time;
	journal->j_max_batch_time = sbi->s_max_batch_time;
	ext4_fc_init(sb, journal);

	write_lock(&journal->j_state_lock);
	if (test_opt(sb, BARRIER))
		journal->j_flags |= JBD2_BARRIER;
	else
		journal->j_flags &= ~JBD2_BARRIER;
	/*
	 * Always enable journal cycle record option, letting the journal
	 * records log transactions continuously between each mount.
	 */
	journal->j_flags |= JBD2_CYCLE_RECORD;
	write_unlock(&journal->j_state_lock);
}

static struct inode *ext4_get_journal_inode(struct super_block *sb,
					     unsigned int journal_inum)
{
	struct inode *journal_inode;

	/*
	 * Test for the existence of a valid inode on disk.  Bad things
	 * happen if we iget() an unused inode, as the subsequent iput()
	 * will try to delete it.
	 */
	journal_inode = ext4_iget(sb, journal_inum, EXT4_IGET_SPECIAL);
	if (IS_ERR(journal_inode)) {
		ext4_msg(sb, KERN_ERR, "no journal found");
		return ERR_CAST(journal_inode);
	}
	if (!journal_inode->i_nlink) {
		make_bad_inode(journal_inode);
		iput(journal_inode);
		ext4_msg(sb, KERN_ERR, "journal inode is deleted");
		return ERR_PTR(-EFSCORRUPTED);
	}
	if (!S_ISREG(journal_inode->i_mode) || IS_ENCRYPTED(journal_inode)) {
		ext4_msg(sb, KERN_ERR, "invalid journal inode");
		iput(journal_inode);
		return ERR_PTR(-EFSCORRUPTED);
	}

	ext4_debug("Journal inode found at %p: %lld bytes\n",
		  journal_inode, journal_inode->i_size);
	return journal_inode;
}

static int ext4_journal_bmap(journal_t *journal, sector_t *block)
{
	struct ext4_map_blocks map;
	int ret;

	if (journal->j_inode == NULL)
		return 0;

	map.m_lblk = *block;
	map.m_len = 1;
	ret = ext4_map_blocks(NULL, journal->j_inode, &map, 0);
	if (ret <= 0) {
		ext4_msg(journal->j_inode->i_sb, KERN_CRIT,
			 "journal bmap failed: block %llu ret %d\n",
			 *block, ret);
		jbd2_journal_abort(journal, ret ? ret : -EIO);
		return ret;
	}
	*block = map.m_pblk;
	return 0;
}

static journal_t *ext4_open_inode_journal(struct super_block *sb,
					  unsigned int journal_inum)
{
	struct inode *journal_inode;
	journal_t *journal;

	journal_inode = ext4_get_journal_inode(sb, journal_inum);
	if (IS_ERR(journal_inode))
		return ERR_CAST(journal_inode);

	journal = jbd2_journal_init_inode(journal_inode);
	if (IS_ERR(journal)) {
		ext4_msg(sb, KERN_ERR, "Could not load journal inode");
		iput(journal_inode);
		return ERR_CAST(journal);
	}
	journal->j_private = sb;
	journal->j_bmap = ext4_journal_bmap;
	ext4_init_journal_params(sb, journal);
	return journal;
}

static struct file *ext4_get_journal_blkdev(struct super_block *sb,
					dev_t j_dev, ext4_fsblk_t *j_start,
					ext4_fsblk_t *j_len)
{
	struct buffer_head *bh;
	struct block_device *bdev;
	struct file *bdev_file;
	int hblock, blocksize;
	ext4_fsblk_t sb_block;
	unsigned long offset;
	struct ext4_super_block *es;
	int errno;

	bdev_file = bdev_file_open_by_dev(j_dev,
		BLK_OPEN_READ | BLK_OPEN_WRITE | BLK_OPEN_RESTRICT_WRITES,
		sb, &fs_holder_ops);
	if (IS_ERR(bdev_file)) {
		ext4_msg(sb, KERN_ERR,
			 "failed to open journal device unknown-block(%u,%u) %ld",
			 MAJOR(j_dev), MINOR(j_dev), PTR_ERR(bdev_file));
		return bdev_file;
	}

	bdev = file_bdev(bdev_file);
	blocksize = sb->s_blocksize;
	hblock = bdev_logical_block_size(bdev);
	if (blocksize < hblock) {
		ext4_msg(sb, KERN_ERR,
			"blocksize too small for journal device");
		errno = -EINVAL;
		goto out_bdev;
	}

	sb_block = EXT4_MIN_BLOCK_SIZE / blocksize;
	offset = EXT4_MIN_BLOCK_SIZE % blocksize;
	set_blocksize(bdev_file, blocksize);
	bh = __bread(bdev, sb_block, blocksize);
	if (!bh) {
		ext4_msg(sb, KERN_ERR, "couldn't read superblock of "
		       "external journal");
		errno = -EINVAL;
		goto out_bdev;
	}

	es = (struct ext4_super_block *) (bh->b_data + offset);
	if ((le16_to_cpu(es->s_magic) != EXT4_SUPER_MAGIC) ||
	    !(le32_to_cpu(es->s_feature_incompat) &
	      EXT4_FEATURE_INCOMPAT_JOURNAL_DEV)) {
		ext4_msg(sb, KERN_ERR, "external journal has bad superblock");
		errno = -EFSCORRUPTED;
		goto out_bh;
	}

	if ((le32_to_cpu(es->s_feature_ro_compat) &
	     EXT4_FEATURE_RO_COMPAT_METADATA_CSUM) &&
	    es->s_checksum != ext4_superblock_csum(sb, es)) {
		ext4_msg(sb, KERN_ERR, "external journal has corrupt superblock");
		errno = -EFSCORRUPTED;
		goto out_bh;
	}

	if (memcmp(EXT4_SB(sb)->s_es->s_journal_uuid, es->s_uuid, 16)) {
		ext4_msg(sb, KERN_ERR, "journal UUID does not match");
		errno = -EFSCORRUPTED;
		goto out_bh;
	}

	*j_start = sb_block + 1;
	*j_len = ext4_blocks_count(es);
	brelse(bh);
	return bdev_file;

out_bh:
	brelse(bh);
out_bdev:
	bdev_fput(bdev_file);
	return ERR_PTR(errno);
}

static journal_t *ext4_open_dev_journal(struct super_block *sb,
					dev_t j_dev)
{
	journal_t *journal;
	ext4_fsblk_t j_start;
	ext4_fsblk_t j_len;
	struct file *bdev_file;
	int errno = 0;

	bdev_file = ext4_get_journal_blkdev(sb, j_dev, &j_start, &j_len);
	if (IS_ERR(bdev_file))
		return ERR_CAST(bdev_file);

	journal = jbd2_journal_init_dev(file_bdev(bdev_file), sb->s_bdev, j_start,
					j_len, sb->s_blocksize);
	if (IS_ERR(journal)) {
		ext4_msg(sb, KERN_ERR, "failed to create device journal");
		errno = PTR_ERR(journal);
		goto out_bdev;
	}
	if (be32_to_cpu(journal->j_superblock->s_nr_users) != 1) {
		ext4_msg(sb, KERN_ERR, "External journal has more than one "
					"user (unsupported) - %d",
			be32_to_cpu(journal->j_superblock->s_nr_users));
		errno = -EINVAL;
		goto out_journal;
	}
	journal->j_private = sb;
	EXT4_SB(sb)->s_journal_bdev_file = bdev_file;
	ext4_init_journal_params(sb, journal);
	return journal;

out_journal:
	ext4_journal_destroy(EXT4_SB(sb), journal);
out_bdev:
	bdev_fput(bdev_file);
	return ERR_PTR(errno);
}

static int ext4_load_journal(struct super_block *sb,
			     struct ext4_super_block *es,
			     unsigned long journal_devnum)
{
	journal_t *journal;
	unsigned int journal_inum = le32_to_cpu(es->s_journal_inum);
	dev_t journal_dev;
	int err = 0;
	int really_read_only;
	int journal_dev_ro;

	if (WARN_ON_ONCE(!ext4_has_feature_journal(sb)))
		return -EFSCORRUPTED;

	if (journal_devnum &&
	    journal_devnum != le32_to_cpu(es->s_journal_dev)) {
		ext4_msg(sb, KERN_INFO, "external journal device major/minor "
			"numbers have changed");
		journal_dev = new_decode_dev(journal_devnum);
	} else
		journal_dev = new_decode_dev(le32_to_cpu(es->s_journal_dev));

	if (journal_inum && journal_dev) {
		ext4_msg(sb, KERN_ERR,
			 "filesystem has both journal inode and journal device!");
		return -EINVAL;
	}

	if (journal_inum) {
		journal = ext4_open_inode_journal(sb, journal_inum);
		if (IS_ERR(journal))
			return PTR_ERR(journal);
	} else {
		journal = ext4_open_dev_journal(sb, journal_dev);
		if (IS_ERR(journal))
			return PTR_ERR(journal);
	}

	journal_dev_ro = bdev_read_only(journal->j_dev);
	really_read_only = bdev_read_only(sb->s_bdev) | journal_dev_ro;

	if (journal_dev_ro && !sb_rdonly(sb)) {
		ext4_msg(sb, KERN_ERR,
			 "journal device read-only, try mounting with '-o ro'");
		err = -EROFS;
		goto err_out;
	}

	/*
	 * Are we loading a blank journal or performing recovery after a
	 * crash?  For recovery, we need to check in advance whether we
	 * can get read-write access to the device.
	 */
	if (ext4_has_feature_journal_needs_recovery(sb)) {
		if (sb_rdonly(sb)) {
			ext4_msg(sb, KERN_INFO, "INFO: recovery "
					"required on readonly filesystem");
			if (really_read_only) {
				ext4_msg(sb, KERN_ERR, "write access "
					"unavailable, cannot proceed "
					"(try mounting with noload)");
				err = -EROFS;
				goto err_out;
			}
			ext4_msg(sb, KERN_INFO, "write access will "
			       "be enabled during recovery");
		}
	}

	if (!(journal->j_flags & JBD2_BARRIER))
		ext4_msg(sb, KERN_INFO, "barriers disabled");

	if (!ext4_has_feature_journal_needs_recovery(sb))
		err = jbd2_journal_wipe(journal, !really_read_only);
	if (!err) {
		char *save = kmalloc(EXT4_S_ERR_LEN, GFP_KERNEL);
		__le16 orig_state;
		bool changed = false;

		if (save)
			memcpy(save, ((char *) es) +
			       EXT4_S_ERR_START, EXT4_S_ERR_LEN);
		err = jbd2_journal_load(journal);
		if (save && memcmp(((char *) es) + EXT4_S_ERR_START,
				   save, EXT4_S_ERR_LEN)) {
			memcpy(((char *) es) + EXT4_S_ERR_START,
			       save, EXT4_S_ERR_LEN);
			changed = true;
		}
		kfree(save);
		orig_state = es->s_state;
		es->s_state |= cpu_to_le16(EXT4_SB(sb)->s_mount_state &
					   EXT4_ERROR_FS);
		if (orig_state != es->s_state)
			changed = true;
		/* Write out restored error information to the superblock */
		if (changed && !really_read_only) {
			int err2;
			err2 = ext4_commit_super(sb);
			err = err ? : err2;
		}
	}

	if (err) {
		ext4_msg(sb, KERN_ERR, "error loading journal");
		goto err_out;
	}

	EXT4_SB(sb)->s_journal = journal;
	err = ext4_clear_journal_err(sb, es);
	if (err) {
		ext4_journal_destroy(EXT4_SB(sb), journal);
		return err;
	}

	if (!really_read_only && journal_devnum &&
	    journal_devnum != le32_to_cpu(es->s_journal_dev)) {
		es->s_journal_dev = cpu_to_le32(journal_devnum);
		ext4_commit_super(sb);
	}
	if (!really_read_only && journal_inum &&
	    journal_inum != le32_to_cpu(es->s_journal_inum)) {
		es->s_journal_inum = cpu_to_le32(journal_inum);
		ext4_commit_super(sb);
	}

	return 0;

err_out:
	ext4_journal_destroy(EXT4_SB(sb), journal);
	return err;
}

/* Copy state of EXT4_SB(sb) into buffer for on-disk superblock */
static void ext4_update_super(struct super_block *sb)
{
	struct ext4_sb_info *sbi = EXT4_SB(sb);
	struct ext4_super_block *es = sbi->s_es;
	struct buffer_head *sbh = sbi->s_sbh;

	lock_buffer(sbh);
	/*
	 * If the file system is mounted read-only, don't update the
	 * superblock write time.  This avoids updating the superblock
	 * write time when we are mounting the root file system
	 * read/only but we need to replay the journal; at that point,
	 * for people who are east of GMT and who make their clock
	 * tick in localtime for Windows bug-for-bug compatibility,
	 * the clock is set in the future, and this will cause e2fsck
	 * to complain and force a full file system check.
	 */
	if (!sb_rdonly(sb))
		ext4_update_tstamp(es, s_wtime);
	es->s_kbytes_written =
		cpu_to_le64(sbi->s_kbytes_written +
		    ((part_stat_read(sb->s_bdev, sectors[STAT_WRITE]) -
		      sbi->s_sectors_written_start) >> 1));
	if (percpu_counter_initialized(&sbi->s_freeclusters_counter))
		ext4_free_blocks_count_set(es,
			EXT4_C2B(sbi, percpu_counter_sum_positive(
				&sbi->s_freeclusters_counter)));
	if (percpu_counter_initialized(&sbi->s_freeinodes_counter))
		es->s_free_inodes_count =
			cpu_to_le32(percpu_counter_sum_positive(
				&sbi->s_freeinodes_counter));
	/* Copy error information to the on-disk superblock */
	spin_lock(&sbi->s_error_lock);
	if (sbi->s_add_error_count > 0) {
		es->s_state |= cpu_to_le16(EXT4_ERROR_FS);
		if (!es->s_first_error_time && !es->s_first_error_time_hi) {
			__ext4_update_tstamp(&es->s_first_error_time,
					     &es->s_first_error_time_hi,
					     sbi->s_first_error_time);
			strtomem_pad(es->s_first_error_func,
				     sbi->s_first_error_func, 0);
			es->s_first_error_line =
				cpu_to_le32(sbi->s_first_error_line);
			es->s_first_error_ino =
				cpu_to_le32(sbi->s_first_error_ino);
			es->s_first_error_block =
				cpu_to_le64(sbi->s_first_error_block);
			es->s_first_error_errcode =
				ext4_errno_to_code(sbi->s_first_error_code);
		}
		__ext4_update_tstamp(&es->s_last_error_time,
				     &es->s_last_error_time_hi,
				     sbi->s_last_error_time);
		strtomem_pad(es->s_last_error_func, sbi->s_last_error_func, 0);
		es->s_last_error_line = cpu_to_le32(sbi->s_last_error_line);
		es->s_last_error_ino = cpu_to_le32(sbi->s_last_error_ino);
		es->s_last_error_block = cpu_to_le64(sbi->s_last_error_block);
		es->s_last_error_errcode =
				ext4_errno_to_code(sbi->s_last_error_code);
		/*
		 * Start the daily error reporting function if it hasn't been
		 * started already
		 */
		if (!es->s_error_count)
			mod_timer(&sbi->s_err_report, jiffies + 24*60*60*HZ);
		le32_add_cpu(&es->s_error_count, sbi->s_add_error_count);
		sbi->s_add_error_count = 0;
	}
	spin_unlock(&sbi->s_error_lock);

	ext4_superblock_csum_set(sb);
	unlock_buffer(sbh);
}

static int ext4_commit_super(struct super_block *sb)
{
	struct buffer_head *sbh = EXT4_SB(sb)->s_sbh;

	if (!sbh)
		return -EINVAL;

	ext4_update_super(sb);

	lock_buffer(sbh);
	/* Buffer got discarded which means block device got invalidated */
	if (!buffer_mapped(sbh)) {
		unlock_buffer(sbh);
		return -EIO;
	}

	if (buffer_write_io_error(sbh) || !buffer_uptodate(sbh)) {
		/*
		 * Oh, dear.  A previous attempt to write the
		 * superblock failed.  This could happen because the
		 * USB device was yanked out.  Or it could happen to
		 * be a transient write error and maybe the block will
		 * be remapped.  Nothing we can do but to retry the
		 * write and hope for the best.
		 */
		ext4_msg(sb, KERN_ERR, "previous I/O error to "
		       "superblock detected");
		clear_buffer_write_io_error(sbh);
		set_buffer_uptodate(sbh);
	}
	get_bh(sbh);
	/* Clear potential dirty bit if it was journalled update */
	clear_buffer_dirty(sbh);
	sbh->b_end_io = end_buffer_write_sync;
	submit_bh(REQ_OP_WRITE | REQ_SYNC |
		  (test_opt(sb, BARRIER) ? REQ_FUA : 0), sbh);
	wait_on_buffer(sbh);
	if (buffer_write_io_error(sbh)) {
		ext4_msg(sb, KERN_ERR, "I/O error while writing "
		       "superblock");
		clear_buffer_write_io_error(sbh);
		set_buffer_uptodate(sbh);
		return -EIO;
	}
	return 0;
}

/*
 * Have we just finished recovery?  If so, and if we are mounting (or
 * remounting) the filesystem readonly, then we will end up with a
 * consistent fs on disk.  Record that fact.
 */
static int ext4_mark_recovery_complete(struct super_block *sb,
				       struct ext4_super_block *es)
{
	int err;
	journal_t *journal = EXT4_SB(sb)->s_journal;

	if (!ext4_has_feature_journal(sb)) {
		if (journal != NULL) {
			ext4_error(sb, "Journal got removed while the fs was "
				   "mounted!");
			return -EFSCORRUPTED;
		}
		return 0;
	}
	jbd2_journal_lock_updates(journal);
	err = jbd2_journal_flush(journal, 0);
	if (err < 0)
		goto out;

	if (sb_rdonly(sb) && (ext4_has_feature_journal_needs_recovery(sb) ||
	    ext4_has_feature_orphan_present(sb))) {
		if (!ext4_orphan_file_empty(sb)) {
			ext4_error(sb, "Orphan file not empty on read-only fs.");
			err = -EFSCORRUPTED;
			goto out;
		}
		ext4_clear_feature_journal_needs_recovery(sb);
		ext4_clear_feature_orphan_present(sb);
		ext4_commit_super(sb);
	}
out:
	jbd2_journal_unlock_updates(journal);
	return err;
}

/*
 * If we are mounting (or read-write remounting) a filesystem whose journal
 * has recorded an error from a previous lifetime, move that error to the
 * main filesystem now.
 */
static int ext4_clear_journal_err(struct super_block *sb,
				   struct ext4_super_block *es)
{
	journal_t *journal;
	int j_errno;
	const char *errstr;

	if (!ext4_has_feature_journal(sb)) {
		ext4_error(sb, "Journal got removed while the fs was mounted!");
		return -EFSCORRUPTED;
	}

	journal = EXT4_SB(sb)->s_journal;

	/*
	 * Now check for any error status which may have been recorded in the
	 * journal by a prior ext4_error() or ext4_abort()
	 */

	j_errno = jbd2_journal_errno(journal);
	if (j_errno) {
		char nbuf[16];

		errstr = ext4_decode_error(sb, j_errno, nbuf);
		ext4_warning(sb, "Filesystem error recorded "
			     "from previous mount: %s", errstr);

		EXT4_SB(sb)->s_mount_state |= EXT4_ERROR_FS;
		es->s_state |= cpu_to_le16(EXT4_ERROR_FS);
		j_errno = ext4_commit_super(sb);
		if (j_errno)
			return j_errno;
		ext4_warning(sb, "Marked fs in need of filesystem check.");

		jbd2_journal_clear_err(journal);
		jbd2_journal_update_sb_errno(journal);
	}
	return 0;
}

/*
 * Force the running and committing transactions to commit,
 * and wait on the commit.
 */
int ext4_force_commit(struct super_block *sb)
{
	return ext4_journal_force_commit(EXT4_SB(sb)->s_journal);
}

static int ext4_sync_fs(struct super_block *sb, int wait)
{
	int ret = 0;
	tid_t target;
	bool needs_barrier = false;
	struct ext4_sb_info *sbi = EXT4_SB(sb);

	ret = ext4_emergency_state(sb);
	if (unlikely(ret))
		return ret;

	trace_ext4_sync_fs(sb, wait);
	flush_workqueue(sbi->rsv_conversion_wq);
	/*
	 * Writeback quota in non-journalled quota case - journalled quota has
	 * no dirty dquots
	 */
	dquot_writeback_dquots(sb, -1);
	/*
	 * Data writeback is possible w/o journal transaction, so barrier must
	 * being sent at the end of the function. But we can skip it if
	 * transaction_commit will do it for us.
	 */
	if (sbi->s_journal) {
		target = jbd2_get_latest_transaction(sbi->s_journal);
		if (wait && sbi->s_journal->j_flags & JBD2_BARRIER &&
		    !jbd2_trans_will_send_data_barrier(sbi->s_journal, target))
			needs_barrier = true;

		if (jbd2_journal_start_commit(sbi->s_journal, &target)) {
			if (wait)
				ret = jbd2_log_wait_commit(sbi->s_journal,
							   target);
		}
	} else if (wait && test_opt(sb, BARRIER))
		needs_barrier = true;
	if (needs_barrier) {
		int err;
		err = blkdev_issue_flush(sb->s_bdev);
		if (!ret)
			ret = err;
	}

	return ret;
}

/*
 * LVM calls this function before a (read-only) snapshot is created.  This
 * gives us a chance to flush the journal completely and mark the fs clean.
 *
 * Note that only this function cannot bring a filesystem to be in a clean
 * state independently. It relies on upper layer to stop all data & metadata
 * modifications.
 */
static int ext4_freeze(struct super_block *sb)
{
	int error = 0;
	journal_t *journal = EXT4_SB(sb)->s_journal;

	if (journal) {
		/* Now we set up the journal barrier. */
		jbd2_journal_lock_updates(journal);

		/*
		 * Don't clear the needs_recovery flag if we failed to
		 * flush the journal.
		 */
		error = jbd2_journal_flush(journal, 0);
		if (error < 0)
			goto out;

		/* Journal blocked and flushed, clear needs_recovery flag. */
		ext4_clear_feature_journal_needs_recovery(sb);
		if (ext4_orphan_file_empty(sb))
			ext4_clear_feature_orphan_present(sb);
	}

	error = ext4_commit_super(sb);
out:
	if (journal)
		/* we rely on upper layer to stop further updates */
		jbd2_journal_unlock_updates(journal);
	return error;
}

/*
 * Called by LVM after the snapshot is done.  We need to reset the RECOVER
 * flag here, even though the filesystem is not technically dirty yet.
 */
static int ext4_unfreeze(struct super_block *sb)
{
	if (ext4_emergency_state(sb))
		return 0;

	if (EXT4_SB(sb)->s_journal) {
		/* Reset the needs_recovery flag before the fs is unlocked. */
		ext4_set_feature_journal_needs_recovery(sb);
		if (ext4_has_feature_orphan_file(sb))
			ext4_set_feature_orphan_present(sb);
	}

	ext4_commit_super(sb);
	return 0;
}

/*
 * Structure to save mount options for ext4_remount's benefit
 */
struct ext4_mount_options {
	unsigned long s_mount_opt;
	unsigned long s_mount_opt2;
	kuid_t s_resuid;
	kgid_t s_resgid;
	unsigned long s_commit_interval;
	u32 s_min_batch_time, s_max_batch_time;
#ifdef CONFIG_QUOTA
	int s_jquota_fmt;
	char *s_qf_names[EXT4_MAXQUOTAS];
#endif
};

static int __ext4_remount(struct fs_context *fc, struct super_block *sb)
{
	struct ext4_fs_context *ctx = fc->fs_private;
	struct ext4_super_block *es;
	struct ext4_sb_info *sbi = EXT4_SB(sb);
	unsigned long old_sb_flags;
	struct ext4_mount_options old_opts;
	ext4_group_t g;
	int err = 0;
	int alloc_ctx;
#ifdef CONFIG_QUOTA
	int enable_quota = 0;
	int i, j;
	char *to_free[EXT4_MAXQUOTAS];
#endif


	/* Store the original options */
	old_sb_flags = sb->s_flags;
	old_opts.s_mount_opt = sbi->s_mount_opt;
	old_opts.s_mount_opt2 = sbi->s_mount_opt2;
	old_opts.s_resuid = sbi->s_resuid;
	old_opts.s_resgid = sbi->s_resgid;
	old_opts.s_commit_interval = sbi->s_commit_interval;
	old_opts.s_min_batch_time = sbi->s_min_batch_time;
	old_opts.s_max_batch_time = sbi->s_max_batch_time;
#ifdef CONFIG_QUOTA
	old_opts.s_jquota_fmt = sbi->s_jquota_fmt;
	for (i = 0; i < EXT4_MAXQUOTAS; i++)
		if (sbi->s_qf_names[i]) {
			char *qf_name = get_qf_name(sb, sbi, i);

			old_opts.s_qf_names[i] = kstrdup(qf_name, GFP_KERNEL);
			if (!old_opts.s_qf_names[i]) {
				for (j = 0; j < i; j++)
					kfree(old_opts.s_qf_names[j]);
				return -ENOMEM;
			}
		} else
			old_opts.s_qf_names[i] = NULL;
#endif
	if (!(ctx->spec & EXT4_SPEC_JOURNAL_IOPRIO)) {
		if (sbi->s_journal && sbi->s_journal->j_task->io_context)
			ctx->journal_ioprio =
				sbi->s_journal->j_task->io_context->ioprio;
		else
			ctx->journal_ioprio = DEFAULT_JOURNAL_IOPRIO;

	}

	if ((ctx->spec & EXT4_SPEC_s_stripe) &&
	    ext4_is_stripe_incompatible(sb, ctx->s_stripe)) {
		ext4_msg(sb, KERN_WARNING,
			 "stripe (%lu) is not aligned with cluster size (%u), "
			 "stripe is disabled",
			 ctx->s_stripe, sbi->s_cluster_ratio);
		ctx->s_stripe = 0;
	}

	/*
	 * Changing the DIOREAD_NOLOCK or DELALLOC mount options may cause
	 * two calls to ext4_should_dioread_nolock() to return inconsistent
	 * values, triggering WARN_ON in ext4_add_complete_io(). we grab
	 * here s_writepages_rwsem to avoid race between writepages ops and
	 * remount.
	 */
	alloc_ctx = ext4_writepages_down_write(sb);
	ext4_apply_options(fc, sb);
	ext4_writepages_up_write(sb, alloc_ctx);

	if ((old_opts.s_mount_opt & EXT4_MOUNT_JOURNAL_CHECKSUM) ^
	    test_opt(sb, JOURNAL_CHECKSUM)) {
		ext4_msg(sb, KERN_ERR, "changing journal_checksum "
			 "during remount not supported; ignoring");
		sbi->s_mount_opt ^= EXT4_MOUNT_JOURNAL_CHECKSUM;
	}

	if (test_opt(sb, DATA_FLAGS) == EXT4_MOUNT_JOURNAL_DATA) {
		if (test_opt2(sb, EXPLICIT_DELALLOC)) {
			ext4_msg(sb, KERN_ERR, "can't mount with "
				 "both data=journal and delalloc");
			err = -EINVAL;
			goto restore_opts;
		}
		if (test_opt(sb, DIOREAD_NOLOCK)) {
			ext4_msg(sb, KERN_ERR, "can't mount with "
				 "both data=journal and dioread_nolock");
			err = -EINVAL;
			goto restore_opts;
		}
	} else if (test_opt(sb, DATA_FLAGS) == EXT4_MOUNT_ORDERED_DATA) {
		if (test_opt(sb, JOURNAL_ASYNC_COMMIT)) {
			ext4_msg(sb, KERN_ERR, "can't mount with "
				"journal_async_commit in data=ordered mode");
			err = -EINVAL;
			goto restore_opts;
		}
	}

	if ((sbi->s_mount_opt ^ old_opts.s_mount_opt) & EXT4_MOUNT_NO_MBCACHE) {
		ext4_msg(sb, KERN_ERR, "can't enable nombcache during remount");
		err = -EINVAL;
		goto restore_opts;
	}

	if ((old_opts.s_mount_opt & EXT4_MOUNT_DELALLOC) &&
	    !test_opt(sb, DELALLOC)) {
		ext4_msg(sb, KERN_ERR, "can't disable delalloc during remount");
		err = -EINVAL;
		goto restore_opts;
	}

	sb->s_flags = (sb->s_flags & ~SB_POSIXACL) |
		(test_opt(sb, POSIX_ACL) ? SB_POSIXACL : 0);

	es = sbi->s_es;

	if (sbi->s_journal) {
		ext4_init_journal_params(sb, sbi->s_journal);
		set_task_ioprio(sbi->s_journal->j_task, ctx->journal_ioprio);
	}

	/* Flush outstanding errors before changing fs state */
	flush_work(&sbi->s_sb_upd_work);

	if ((bool)(fc->sb_flags & SB_RDONLY) != sb_rdonly(sb)) {
		if (ext4_emergency_state(sb)) {
			err = -EROFS;
			goto restore_opts;
		}

		if (fc->sb_flags & SB_RDONLY) {
			err = sync_filesystem(sb);
			if (err < 0)
				goto restore_opts;
			err = dquot_suspend(sb, -1);
			if (err < 0)
				goto restore_opts;

			/*
			 * First of all, the unconditional stuff we have to do
			 * to disable replay of the journal when we next remount
			 */
			sb->s_flags |= SB_RDONLY;

			/*
			 * OK, test if we are remounting a valid rw partition
			 * readonly, and if so set the rdonly flag and then
			 * mark the partition as valid again.
			 */
			if (!(es->s_state & cpu_to_le16(EXT4_VALID_FS)) &&
			    (sbi->s_mount_state & EXT4_VALID_FS))
				es->s_state = cpu_to_le16(sbi->s_mount_state);

			if (sbi->s_journal) {
				/*
				 * We let remount-ro finish even if marking fs
				 * as clean failed...
				 */
				ext4_mark_recovery_complete(sb, es);
			}
		} else {
			/* Make sure we can mount this feature set readwrite */
			if (ext4_has_feature_readonly(sb) ||
			    !ext4_feature_set_ok(sb, 0)) {
				err = -EROFS;
				goto restore_opts;
			}
			/*
			 * Make sure the group descriptor checksums
			 * are sane.  If they aren't, refuse to remount r/w.
			 */
			for (g = 0; g < sbi->s_groups_count; g++) {
				struct ext4_group_desc *gdp =
					ext4_get_group_desc(sb, g, NULL);

				if (!ext4_group_desc_csum_verify(sb, g, gdp)) {
					ext4_msg(sb, KERN_ERR,
	       "ext4_remount: Checksum for group %u failed (%u!=%u)",
		g, le16_to_cpu(ext4_group_desc_csum(sb, g, gdp)),
					       le16_to_cpu(gdp->bg_checksum));
					err = -EFSBADCRC;
					goto restore_opts;
				}
			}

			/*
			 * If we have an unprocessed orphan list hanging
			 * around from a previously readonly bdev mount,
			 * require a full umount/remount for now.
			 */
			if (es->s_last_orphan || !ext4_orphan_file_empty(sb)) {
				ext4_msg(sb, KERN_WARNING, "Couldn't "
				       "remount RDWR because of unprocessed "
				       "orphan inode list.  Please "
				       "umount/remount instead");
				err = -EINVAL;
				goto restore_opts;
			}

			/*
			 * Mounting a RDONLY partition read-write, so reread
			 * and store the current valid flag.  (It may have
			 * been changed by e2fsck since we originally mounted
			 * the partition.)
			 */
			if (sbi->s_journal) {
				err = ext4_clear_journal_err(sb, es);
				if (err)
					goto restore_opts;
			}
			sbi->s_mount_state = (le16_to_cpu(es->s_state) &
					      ~EXT4_FC_REPLAY);

			err = ext4_setup_super(sb, es, 0);
			if (err)
				goto restore_opts;

			sb->s_flags &= ~SB_RDONLY;
			if (ext4_has_feature_mmp(sb)) {
				err = ext4_multi_mount_protect(sb,
						le64_to_cpu(es->s_mmp_block));
				if (err)
					goto restore_opts;
			}
#ifdef CONFIG_QUOTA
			enable_quota = 1;
#endif
		}
	}

	/*
	 * Handle creation of system zone data early because it can fail.
	 * Releasing of existing data is done when we are sure remount will
	 * succeed.
	 */
	if (test_opt(sb, BLOCK_VALIDITY) && !sbi->s_system_blks) {
		err = ext4_setup_system_zone(sb);
		if (err)
			goto restore_opts;
	}

	if (sbi->s_journal == NULL && !(old_sb_flags & SB_RDONLY)) {
		err = ext4_commit_super(sb);
		if (err)
			goto restore_opts;
	}

#ifdef CONFIG_QUOTA
	if (enable_quota) {
		if (sb_any_quota_suspended(sb))
			dquot_resume(sb, -1);
		else if (ext4_has_feature_quota(sb)) {
			err = ext4_enable_quotas(sb);
			if (err)
				goto restore_opts;
		}
	}
	/* Release old quota file names */
	for (i = 0; i < EXT4_MAXQUOTAS; i++)
		kfree(old_opts.s_qf_names[i]);
#endif
	if (!test_opt(sb, BLOCK_VALIDITY) && sbi->s_system_blks)
		ext4_release_system_zone(sb);

	/*
	 * Reinitialize lazy itable initialization thread based on
	 * current settings
	 */
	if (sb_rdonly(sb) || !test_opt(sb, INIT_INODE_TABLE))
		ext4_unregister_li_request(sb);
	else {
		ext4_group_t first_not_zeroed;
		first_not_zeroed = ext4_has_uninit_itable(sb);
		ext4_register_li_request(sb, first_not_zeroed);
	}

	if (!ext4_has_feature_mmp(sb) || sb_rdonly(sb))
		ext4_stop_mmpd(sbi);

	/*
	 * Handle aborting the filesystem as the last thing during remount to
	 * avoid obsure errors during remount when some option changes fail to
	 * apply due to shutdown filesystem.
	 */
	if (test_opt2(sb, ABORT))
		ext4_abort(sb, ESHUTDOWN, "Abort forced by user");

	return 0;

restore_opts:
	/*
	 * If there was a failing r/w to ro transition, we may need to
	 * re-enable quota
	 */
	if (sb_rdonly(sb) && !(old_sb_flags & SB_RDONLY) &&
	    sb_any_quota_suspended(sb))
		dquot_resume(sb, -1);

	alloc_ctx = ext4_writepages_down_write(sb);
	sb->s_flags = old_sb_flags;
	sbi->s_mount_opt = old_opts.s_mount_opt;
	sbi->s_mount_opt2 = old_opts.s_mount_opt2;
	sbi->s_resuid = old_opts.s_resuid;
	sbi->s_resgid = old_opts.s_resgid;
	sbi->s_commit_interval = old_opts.s_commit_interval;
	sbi->s_min_batch_time = old_opts.s_min_batch_time;
	sbi->s_max_batch_time = old_opts.s_max_batch_time;
	ext4_writepages_up_write(sb, alloc_ctx);

	if (!test_opt(sb, BLOCK_VALIDITY) && sbi->s_system_blks)
		ext4_release_system_zone(sb);
#ifdef CONFIG_QUOTA
	sbi->s_jquota_fmt = old_opts.s_jquota_fmt;
	for (i = 0; i < EXT4_MAXQUOTAS; i++) {
		to_free[i] = get_qf_name(sb, sbi, i);
		rcu_assign_pointer(sbi->s_qf_names[i], old_opts.s_qf_names[i]);
	}
	synchronize_rcu();
	for (i = 0; i < EXT4_MAXQUOTAS; i++)
		kfree(to_free[i]);
#endif
	if (!ext4_has_feature_mmp(sb) || sb_rdonly(sb))
		ext4_stop_mmpd(sbi);
	return err;
}

static int ext4_reconfigure(struct fs_context *fc)
{
	struct super_block *sb = fc->root->d_sb;
	int ret;
	bool old_ro = sb_rdonly(sb);

	fc->s_fs_info = EXT4_SB(sb);

	ret = ext4_check_opt_consistency(fc, sb);
	if (ret < 0)
		return ret;

	ret = __ext4_remount(fc, sb);
	if (ret < 0)
		return ret;

	ext4_msg(sb, KERN_INFO, "re-mounted %pU%s.",
		 &sb->s_uuid,
		 (old_ro != sb_rdonly(sb)) ? (sb_rdonly(sb) ? " ro" : " r/w") : "");

	return 0;
}

#ifdef CONFIG_QUOTA
static int ext4_statfs_project(struct super_block *sb,
			       kprojid_t projid, struct kstatfs *buf)
{
	struct kqid qid;
	struct dquot *dquot;
	u64 limit;
	u64 curblock;

	qid = make_kqid_projid(projid);
	dquot = dqget(sb, qid);
	if (IS_ERR(dquot))
		return PTR_ERR(dquot);
	spin_lock(&dquot->dq_dqb_lock);

	limit = min_not_zero(dquot->dq_dqb.dqb_bsoftlimit,
			     dquot->dq_dqb.dqb_bhardlimit);
	limit >>= sb->s_blocksize_bits;

	if (limit) {
		uint64_t	remaining = 0;

		curblock = (dquot->dq_dqb.dqb_curspace +
			    dquot->dq_dqb.dqb_rsvspace) >> sb->s_blocksize_bits;
		if (limit > curblock)
			remaining = limit - curblock;

		buf->f_blocks = min(buf->f_blocks, limit);
		buf->f_bfree = min(buf->f_bfree, remaining);
		buf->f_bavail = min(buf->f_bavail, remaining);
	}

	limit = min_not_zero(dquot->dq_dqb.dqb_isoftlimit,
			     dquot->dq_dqb.dqb_ihardlimit);
	if (limit) {
		uint64_t	remaining = 0;

		if (limit > dquot->dq_dqb.dqb_curinodes)
			remaining = limit - dquot->dq_dqb.dqb_curinodes;

		buf->f_files = min(buf->f_files, limit);
		buf->f_ffree = min(buf->f_ffree, remaining);
	}

	spin_unlock(&dquot->dq_dqb_lock);
	dqput(dquot);
	return 0;
}
#endif

static int ext4_statfs(struct dentry *dentry, struct kstatfs *buf)
{
	struct super_block *sb = dentry->d_sb;
	struct ext4_sb_info *sbi = EXT4_SB(sb);
	struct ext4_super_block *es = sbi->s_es;
	ext4_fsblk_t overhead = 0, resv_blocks;
	s64 bfree;
	resv_blocks = EXT4_C2B(sbi, atomic64_read(&sbi->s_resv_clusters));

	if (!test_opt(sb, MINIX_DF))
		overhead = sbi->s_overhead;

	buf->f_type = EXT4_SUPER_MAGIC;
	buf->f_bsize = sb->s_blocksize;
	buf->f_blocks = ext4_blocks_count(es) - EXT4_C2B(sbi, overhead);
	bfree = percpu_counter_sum_positive(&sbi->s_freeclusters_counter) -
		percpu_counter_sum_positive(&sbi->s_dirtyclusters_counter);
	/* prevent underflow in case that few free space is available */
	buf->f_bfree = EXT4_C2B(sbi, max_t(s64, bfree, 0));
	buf->f_bavail = buf->f_bfree -
			(ext4_r_blocks_count(es) + resv_blocks);
	if (buf->f_bfree < (ext4_r_blocks_count(es) + resv_blocks))
		buf->f_bavail = 0;
	buf->f_files = le32_to_cpu(es->s_inodes_count);
	buf->f_ffree = percpu_counter_sum_positive(&sbi->s_freeinodes_counter);
	buf->f_namelen = EXT4_NAME_LEN;
	buf->f_fsid = uuid_to_fsid(es->s_uuid);

#ifdef CONFIG_QUOTA
	if (ext4_test_inode_flag(dentry->d_inode, EXT4_INODE_PROJINHERIT) &&
	    sb_has_quota_limits_enabled(sb, PRJQUOTA))
		ext4_statfs_project(sb, EXT4_I(dentry->d_inode)->i_projid, buf);
#endif
	return 0;
}


#ifdef CONFIG_QUOTA

/*
 * Helper functions so that transaction is started before we acquire dqio_sem
 * to keep correct lock ordering of transaction > dqio_sem
 */
static inline struct inode *dquot_to_inode(struct dquot *dquot)
{
	return sb_dqopt(dquot->dq_sb)->files[dquot->dq_id.type];
}

static int ext4_write_dquot(struct dquot *dquot)
{
	int ret, err;
	handle_t *handle;
	struct inode *inode;

	inode = dquot_to_inode(dquot);
	handle = ext4_journal_start(inode, EXT4_HT_QUOTA,
				    EXT4_QUOTA_TRANS_BLOCKS(dquot->dq_sb));
	if (IS_ERR(handle))
		return PTR_ERR(handle);
	ret = dquot_commit(dquot);
	if (ret < 0)
		ext4_error_err(dquot->dq_sb, -ret,
			       "Failed to commit dquot type %d",
			       dquot->dq_id.type);
	err = ext4_journal_stop(handle);
	if (!ret)
		ret = err;
	return ret;
}

static int ext4_acquire_dquot(struct dquot *dquot)
{
	int ret, err;
	handle_t *handle;

	handle = ext4_journal_start(dquot_to_inode(dquot), EXT4_HT_QUOTA,
				    EXT4_QUOTA_INIT_BLOCKS(dquot->dq_sb));
	if (IS_ERR(handle))
		return PTR_ERR(handle);
	ret = dquot_acquire(dquot);
	if (ret < 0)
		ext4_error_err(dquot->dq_sb, -ret,
			      "Failed to acquire dquot type %d",
			      dquot->dq_id.type);
	err = ext4_journal_stop(handle);
	if (!ret)
		ret = err;
	return ret;
}

static int ext4_release_dquot(struct dquot *dquot)
{
	int ret, err;
	handle_t *handle;
	bool freeze_protected = false;

	/*
	 * Trying to sb_start_intwrite() in a running transaction
	 * can result in a deadlock. Further, running transactions
	 * are already protected from freezing.
	 */
	if (!ext4_journal_current_handle()) {
		sb_start_intwrite(dquot->dq_sb);
		freeze_protected = true;
	}

	handle = ext4_journal_start(dquot_to_inode(dquot), EXT4_HT_QUOTA,
				    EXT4_QUOTA_DEL_BLOCKS(dquot->dq_sb));
	if (IS_ERR(handle)) {
		/* Release dquot anyway to avoid endless cycle in dqput() */
		dquot_release(dquot);
		if (freeze_protected)
			sb_end_intwrite(dquot->dq_sb);
		return PTR_ERR(handle);
	}
	ret = dquot_release(dquot);
	if (ret < 0)
		ext4_error_err(dquot->dq_sb, -ret,
			       "Failed to release dquot type %d",
			       dquot->dq_id.type);
	err = ext4_journal_stop(handle);
	if (!ret)
		ret = err;

	if (freeze_protected)
		sb_end_intwrite(dquot->dq_sb);

	return ret;
}

static int ext4_mark_dquot_dirty(struct dquot *dquot)
{
	struct super_block *sb = dquot->dq_sb;

	if (ext4_is_quota_journalled(sb)) {
		dquot_mark_dquot_dirty(dquot);
		return ext4_write_dquot(dquot);
	} else {
		return dquot_mark_dquot_dirty(dquot);
	}
}

static int ext4_write_info(struct super_block *sb, int type)
{
	int ret, err;
	handle_t *handle;

	/* Data block + inode block */
	handle = ext4_journal_start_sb(sb, EXT4_HT_QUOTA, 2);
	if (IS_ERR(handle))
		return PTR_ERR(handle);
	ret = dquot_commit_info(sb, type);
	err = ext4_journal_stop(handle);
	if (!ret)
		ret = err;
	return ret;
}

static void lockdep_set_quota_inode(struct inode *inode, int subclass)
{
	struct ext4_inode_info *ei = EXT4_I(inode);

	/* The first argument of lockdep_set_subclass has to be
	 * *exactly* the same as the argument to init_rwsem() --- in
	 * this case, in init_once() --- or lockdep gets unhappy
	 * because the name of the lock is set using the
	 * stringification of the argument to init_rwsem().
	 */
	(void) ei;	/* shut up clang warning if !CONFIG_LOCKDEP */
	lockdep_set_subclass(&ei->i_data_sem, subclass);
}

/*
 * Standard function to be called on quota_on
 */
static int ext4_quota_on(struct super_block *sb, int type, int format_id,
			 const struct path *path)
{
	int err;

	if (!test_opt(sb, QUOTA))
		return -EINVAL;

	/* Quotafile not on the same filesystem? */
	if (path->dentry->d_sb != sb)
		return -EXDEV;

	/* Quota already enabled for this file? */
	if (IS_NOQUOTA(d_inode(path->dentry)))
		return -EBUSY;

	/* Journaling quota? */
	if (EXT4_SB(sb)->s_qf_names[type]) {
		/* Quotafile not in fs root? */
		if (path->dentry->d_parent != sb->s_root)
			ext4_msg(sb, KERN_WARNING,
				"Quota file not on filesystem root. "
				"Journaled quota will not work");
		sb_dqopt(sb)->flags |= DQUOT_NOLIST_DIRTY;
	} else {
		/*
		 * Clear the flag just in case mount options changed since
		 * last time.
		 */
		sb_dqopt(sb)->flags &= ~DQUOT_NOLIST_DIRTY;
	}

	lockdep_set_quota_inode(path->dentry->d_inode, I_DATA_SEM_QUOTA);
	err = dquot_quota_on(sb, type, format_id, path);
	if (!err) {
		struct inode *inode = d_inode(path->dentry);
		handle_t *handle;

		/*
		 * Set inode flags to prevent userspace from messing with quota
		 * files. If this fails, we return success anyway since quotas
		 * are already enabled and this is not a hard failure.
		 */
		inode_lock(inode);
		handle = ext4_journal_start(inode, EXT4_HT_QUOTA, 1);
		if (IS_ERR(handle))
			goto unlock_inode;
		EXT4_I(inode)->i_flags |= EXT4_NOATIME_FL | EXT4_IMMUTABLE_FL;
		inode_set_flags(inode, S_NOATIME | S_IMMUTABLE,
				S_NOATIME | S_IMMUTABLE);
		err = ext4_mark_inode_dirty(handle, inode);
		ext4_journal_stop(handle);
	unlock_inode:
		inode_unlock(inode);
		if (err)
			dquot_quota_off(sb, type);
	}
	if (err)
		lockdep_set_quota_inode(path->dentry->d_inode,
					     I_DATA_SEM_NORMAL);
	return err;
}

static inline bool ext4_check_quota_inum(int type, unsigned long qf_inum)
{
	switch (type) {
	case USRQUOTA:
		return qf_inum == EXT4_USR_QUOTA_INO;
	case GRPQUOTA:
		return qf_inum == EXT4_GRP_QUOTA_INO;
	case PRJQUOTA:
		return qf_inum >= EXT4_GOOD_OLD_FIRST_INO;
	default:
		BUG();
	}
}

static int ext4_quota_enable(struct super_block *sb, int type, int format_id,
			     unsigned int flags)
{
	int err;
	struct inode *qf_inode;
	unsigned long qf_inums[EXT4_MAXQUOTAS] = {
		le32_to_cpu(EXT4_SB(sb)->s_es->s_usr_quota_inum),
		le32_to_cpu(EXT4_SB(sb)->s_es->s_grp_quota_inum),
		le32_to_cpu(EXT4_SB(sb)->s_es->s_prj_quota_inum)
	};

	BUG_ON(!ext4_has_feature_quota(sb));

	if (!qf_inums[type])
		return -EPERM;

	if (!ext4_check_quota_inum(type, qf_inums[type])) {
		ext4_error(sb, "Bad quota inum: %lu, type: %d",
				qf_inums[type], type);
		return -EUCLEAN;
	}

	qf_inode = ext4_iget(sb, qf_inums[type], EXT4_IGET_SPECIAL);
	if (IS_ERR(qf_inode)) {
		ext4_error(sb, "Bad quota inode: %lu, type: %d",
				qf_inums[type], type);
		return PTR_ERR(qf_inode);
	}

	/* Don't account quota for quota files to avoid recursion */
	qf_inode->i_flags |= S_NOQUOTA;
	lockdep_set_quota_inode(qf_inode, I_DATA_SEM_QUOTA);
	err = dquot_load_quota_inode(qf_inode, type, format_id, flags);
	if (err)
		lockdep_set_quota_inode(qf_inode, I_DATA_SEM_NORMAL);
	iput(qf_inode);

	return err;
}

/* Enable usage tracking for all quota types. */
int ext4_enable_quotas(struct super_block *sb)
{
	int type, err = 0;
	unsigned long qf_inums[EXT4_MAXQUOTAS] = {
		le32_to_cpu(EXT4_SB(sb)->s_es->s_usr_quota_inum),
		le32_to_cpu(EXT4_SB(sb)->s_es->s_grp_quota_inum),
		le32_to_cpu(EXT4_SB(sb)->s_es->s_prj_quota_inum)
	};
	bool quota_mopt[EXT4_MAXQUOTAS] = {
		test_opt(sb, USRQUOTA),
		test_opt(sb, GRPQUOTA),
		test_opt(sb, PRJQUOTA),
	};

	sb_dqopt(sb)->flags |= DQUOT_QUOTA_SYS_FILE | DQUOT_NOLIST_DIRTY;
	for (type = 0; type < EXT4_MAXQUOTAS; type++) {
		if (qf_inums[type]) {
			err = ext4_quota_enable(sb, type, QFMT_VFS_V1,
				DQUOT_USAGE_ENABLED |
				(quota_mopt[type] ? DQUOT_LIMITS_ENABLED : 0));
			if (err) {
				ext4_warning(sb,
					"Failed to enable quota tracking "
					"(type=%d, err=%d, ino=%lu). "
					"Please run e2fsck to fix.", type,
					err, qf_inums[type]);

				ext4_quotas_off(sb, type);
				return err;
			}
		}
	}
	return 0;
}

static int ext4_quota_off(struct super_block *sb, int type)
{
	struct inode *inode = sb_dqopt(sb)->files[type];
	handle_t *handle;
	int err;

	/* Force all delayed allocation blocks to be allocated.
	 * Caller already holds s_umount sem */
	if (test_opt(sb, DELALLOC))
		sync_filesystem(sb);

	if (!inode || !igrab(inode))
		goto out;

	err = dquot_quota_off(sb, type);
	if (err || ext4_has_feature_quota(sb))
		goto out_put;
	/*
	 * When the filesystem was remounted read-only first, we cannot cleanup
	 * inode flags here. Bad luck but people should be using QUOTA feature
	 * these days anyway.
	 */
	if (sb_rdonly(sb))
		goto out_put;

	inode_lock(inode);
	/*
	 * Update modification times of quota files when userspace can
	 * start looking at them. If we fail, we return success anyway since
	 * this is not a hard failure and quotas are already disabled.
	 */
	handle = ext4_journal_start(inode, EXT4_HT_QUOTA, 1);
	if (IS_ERR(handle)) {
		err = PTR_ERR(handle);
		goto out_unlock;
	}
	EXT4_I(inode)->i_flags &= ~(EXT4_NOATIME_FL | EXT4_IMMUTABLE_FL);
	inode_set_flags(inode, 0, S_NOATIME | S_IMMUTABLE);
	inode_set_mtime_to_ts(inode, inode_set_ctime_current(inode));
	err = ext4_mark_inode_dirty(handle, inode);
	ext4_journal_stop(handle);
out_unlock:
	inode_unlock(inode);
out_put:
	lockdep_set_quota_inode(inode, I_DATA_SEM_NORMAL);
	iput(inode);
	return err;
out:
	return dquot_quota_off(sb, type);
}

/* Read data from quotafile - avoid pagecache and such because we cannot afford
 * acquiring the locks... As quota files are never truncated and quota code
 * itself serializes the operations (and no one else should touch the files)
 * we don't have to be afraid of races */
static ssize_t ext4_quota_read(struct super_block *sb, int type, char *data,
			       size_t len, loff_t off)
{
	struct inode *inode = sb_dqopt(sb)->files[type];
	ext4_lblk_t blk = off >> EXT4_BLOCK_SIZE_BITS(sb);
	int offset = off & (sb->s_blocksize - 1);
	int tocopy;
	size_t toread;
	struct buffer_head *bh;
	loff_t i_size = i_size_read(inode);

	if (off > i_size)
		return 0;
	if (off+len > i_size)
		len = i_size-off;
	toread = len;
	while (toread > 0) {
		tocopy = min_t(unsigned long, sb->s_blocksize - offset, toread);
		bh = ext4_bread(NULL, inode, blk, 0);
		if (IS_ERR(bh))
			return PTR_ERR(bh);
		if (!bh)	/* A hole? */
			memset(data, 0, tocopy);
		else
			memcpy(data, bh->b_data+offset, tocopy);
		brelse(bh);
		offset = 0;
		toread -= tocopy;
		data += tocopy;
		blk++;
	}
	return len;
}

/* Write to quotafile (we know the transaction is already started and has
 * enough credits) */
static ssize_t ext4_quota_write(struct super_block *sb, int type,
				const char *data, size_t len, loff_t off)
{
	struct inode *inode = sb_dqopt(sb)->files[type];
	ext4_lblk_t blk = off >> EXT4_BLOCK_SIZE_BITS(sb);
	int err = 0, err2 = 0, offset = off & (sb->s_blocksize - 1);
	int retries = 0;
	struct buffer_head *bh;
	handle_t *handle = journal_current_handle();

	if (!handle) {
		ext4_msg(sb, KERN_WARNING, "Quota write (off=%llu, len=%llu)"
			" cancelled because transaction is not started",
			(unsigned long long)off, (unsigned long long)len);
		return -EIO;
	}
	/*
	 * Since we account only one data block in transaction credits,
	 * then it is impossible to cross a block boundary.
	 */
	if (sb->s_blocksize - offset < len) {
		ext4_msg(sb, KERN_WARNING, "Quota write (off=%llu, len=%llu)"
			" cancelled because not block aligned",
			(unsigned long long)off, (unsigned long long)len);
		return -EIO;
	}

	do {
		bh = ext4_bread(handle, inode, blk,
				EXT4_GET_BLOCKS_CREATE |
				EXT4_GET_BLOCKS_METADATA_NOFAIL);
	} while (PTR_ERR(bh) == -ENOSPC &&
		 ext4_should_retry_alloc(inode->i_sb, &retries));
	if (IS_ERR(bh))
		return PTR_ERR(bh);
	if (!bh)
		goto out;
	BUFFER_TRACE(bh, "get write access");
	err = ext4_journal_get_write_access(handle, sb, bh, EXT4_JTR_NONE);
	if (err) {
		brelse(bh);
		return err;
	}
	lock_buffer(bh);
	memcpy(bh->b_data+offset, data, len);
	flush_dcache_folio(bh->b_folio);
	unlock_buffer(bh);
	err = ext4_handle_dirty_metadata(handle, NULL, bh);
	brelse(bh);
out:
	if (inode->i_size < off + len) {
		i_size_write(inode, off + len);
		EXT4_I(inode)->i_disksize = inode->i_size;
		err2 = ext4_mark_inode_dirty(handle, inode);
		if (unlikely(err2 && !err))
			err = err2;
	}
	return err ? err : len;
}
#endif

#if !defined(CONFIG_EXT2_FS) && !defined(CONFIG_EXT2_FS_MODULE) && defined(CONFIG_EXT4_USE_FOR_EXT2)
static inline void register_as_ext2(void)
{
	int err = register_filesystem(&ext2_fs_type);
	if (err)
		printk(KERN_WARNING
		       "EXT4-fs: Unable to register as ext2 (%d)\n", err);
}

static inline void unregister_as_ext2(void)
{
	unregister_filesystem(&ext2_fs_type);
}

static inline int ext2_feature_set_ok(struct super_block *sb)
{
	if (ext4_has_unknown_ext2_incompat_features(sb))
		return 0;
	if (sb_rdonly(sb))
		return 1;
	if (ext4_has_unknown_ext2_ro_compat_features(sb))
		return 0;
	return 1;
}
#else
static inline void register_as_ext2(void) { }
static inline void unregister_as_ext2(void) { }
static inline int ext2_feature_set_ok(struct super_block *sb) { return 0; }
#endif

static inline void register_as_ext3(void)
{
	int err = register_filesystem(&ext3_fs_type);
	if (err)
		printk(KERN_WARNING
		       "EXT4-fs: Unable to register as ext3 (%d)\n", err);
}

static inline void unregister_as_ext3(void)
{
	unregister_filesystem(&ext3_fs_type);
}

static inline int ext3_feature_set_ok(struct super_block *sb)
{
	if (ext4_has_unknown_ext3_incompat_features(sb))
		return 0;
	if (!ext4_has_feature_journal(sb))
		return 0;
	if (sb_rdonly(sb))
		return 1;
	if (ext4_has_unknown_ext3_ro_compat_features(sb))
		return 0;
	return 1;
}

static void ext4_kill_sb(struct super_block *sb)
{
	struct ext4_sb_info *sbi = EXT4_SB(sb);
	struct file *bdev_file = sbi ? sbi->s_journal_bdev_file : NULL;

	kill_block_super(sb);

	if (bdev_file)
		bdev_fput(bdev_file);
}

static struct file_system_type ext4_fs_type = {
	.owner			= THIS_MODULE,
	.name			= "ext4",
	.init_fs_context	= ext4_init_fs_context,
	.parameters		= ext4_param_specs,
	.kill_sb		= ext4_kill_sb,
	.fs_flags		= FS_REQUIRES_DEV | FS_ALLOW_IDMAP | FS_MGTIME,
};
MODULE_ALIAS_FS("ext4");

static int __init ext4_init_fs(void)
{
	int err;

	ratelimit_state_init(&ext4_mount_msg_ratelimit, 30 * HZ, 64);
	ext4_li_info = NULL;

	/* Build-time check for flags consistency */
	ext4_check_flag_values();

	err = ext4_init_es();
	if (err)
		return err;

	err = ext4_init_pending();
	if (err)
		goto out7;

	err = ext4_init_post_read_processing();
	if (err)
		goto out6;

	err = ext4_init_pageio();
	if (err)
		goto out5;

	err = ext4_init_system_zone();
	if (err)
		goto out4;

	err = ext4_init_sysfs();
	if (err)
		goto out3;

	err = ext4_init_mballoc();
	if (err)
		goto out2;
	err = init_inodecache();
	if (err)
		goto out1;

	err = ext4_fc_init_dentry_cache();
	if (err)
		goto out05;

	register_as_ext3();
	register_as_ext2();
	err = register_filesystem(&ext4_fs_type);
	if (err)
		goto out;

	return 0;
out:
	unregister_as_ext2();
	unregister_as_ext3();
	ext4_fc_destroy_dentry_cache();
out05:
	destroy_inodecache();
out1:
	ext4_exit_mballoc();
out2:
	ext4_exit_sysfs();
out3:
	ext4_exit_system_zone();
out4:
	ext4_exit_pageio();
out5:
	ext4_exit_post_read_processing();
out6:
	ext4_exit_pending();
out7:
	ext4_exit_es();

	return err;
}

static void __exit ext4_exit_fs(void)
{
	ext4_destroy_lazyinit_thread();
	unregister_as_ext2();
	unregister_as_ext3();
	unregister_filesystem(&ext4_fs_type);
	ext4_fc_destroy_dentry_cache();
	destroy_inodecache();
	ext4_exit_mballoc();
	ext4_exit_sysfs();
	ext4_exit_system_zone();
	ext4_exit_pageio();
	ext4_exit_post_read_processing();
	ext4_exit_es();
	ext4_exit_pending();
}

MODULE_AUTHOR("Remy Card, Stephen Tweedie, Andrew Morton, Andreas Dilger, Theodore Ts'o and others");
MODULE_DESCRIPTION("Fourth Extended Filesystem");
MODULE_LICENSE("GPL");
module_init(ext4_init_fs)
module_exit(ext4_exit_fs)<|MERGE_RESOLUTION|>--- conflicted
+++ resolved
@@ -3034,12 +3034,9 @@
 	if (ext4_emergency_ro(sb))
 		SEQ_OPTS_PUTS("emergency_ro");
 
-<<<<<<< HEAD
-=======
 	if (ext4_forced_shutdown(sb))
 		SEQ_OPTS_PUTS("shutdown");
 
->>>>>>> e747403a
 	ext4_show_quota_options(seq, sb);
 	return 0;
 }
