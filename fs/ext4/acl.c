--- conflicted
+++ resolved
@@ -256,14 +256,7 @@
 		if (!acl)
 			inode->i_mode &= ~current_umask();
 	}
-<<<<<<< HEAD
 	if (IS_POSIXACL(inode) && acl) {
-		struct posix_acl *clone;
-		mode_t mode;
-
-=======
-	if (test_opt(inode->i_sb, POSIX_ACL) && acl) {
->>>>>>> fcb8ce5c
 		if (S_ISDIR(inode->i_mode)) {
 			error = ext4_set_acl(handle, inode,
 					     ACL_TYPE_DEFAULT, acl);
