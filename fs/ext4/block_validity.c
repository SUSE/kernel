--- conflicted
+++ resolved
@@ -142,12 +142,8 @@
 	struct inode *inode;
 	struct ext4_sb_info *sbi = EXT4_SB(sb);
 	struct ext4_map_blocks map;
-<<<<<<< HEAD
-	u32 i = 0, err = 0, num, n;
-=======
 	u32 i = 0, num;
 	int err = 0, n;
->>>>>>> a188339c
 
 	if ((ino < EXT4_ROOT_INO) ||
 	    (ino > le32_to_cpu(sbi->s_es->s_inodes_count)))
