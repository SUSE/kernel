// SPDX-License-Identifier: GPL-2.0
/*
 * linux/fs/ext4/page-io.c
 *
 * This contains the new page_io functions for ext4
 *
 * Written by Theodore Ts'o, 2010.
 */

#include <linux/fs.h>
#include <linux/time.h>
#include <linux/highuid.h>
#include <linux/pagemap.h>
#include <linux/quotaops.h>
#include <linux/string.h>
#include <linux/buffer_head.h>
#include <linux/writeback.h>
#include <linux/pagevec.h>
#include <linux/mpage.h>
#include <linux/namei.h>
#include <linux/uio.h>
#include <linux/bio.h>
#include <linux/workqueue.h>
#include <linux/kernel.h>
#include <linux/slab.h>
#include <linux/mm.h>
#include <linux/backing-dev.h>

#include "ext4_jbd2.h"
#include "xattr.h"
#include "acl.h"

static struct kmem_cache *io_end_cachep;
static struct kmem_cache *io_end_vec_cachep;

int __init ext4_init_pageio(void)
{
	io_end_cachep = KMEM_CACHE(ext4_io_end, SLAB_RECLAIM_ACCOUNT);
	if (io_end_cachep == NULL)
		return -ENOMEM;

	io_end_vec_cachep = KMEM_CACHE(ext4_io_end_vec, 0);
	if (io_end_vec_cachep == NULL) {
		kmem_cache_destroy(io_end_cachep);
		return -ENOMEM;
	}
	return 0;
}

void ext4_exit_pageio(void)
{
	kmem_cache_destroy(io_end_cachep);
	kmem_cache_destroy(io_end_vec_cachep);
}

struct ext4_io_end_vec *ext4_alloc_io_end_vec(ext4_io_end_t *io_end)
{
	struct ext4_io_end_vec *io_end_vec;

	io_end_vec = kmem_cache_zalloc(io_end_vec_cachep, GFP_NOFS);
	if (!io_end_vec)
		return ERR_PTR(-ENOMEM);
	INIT_LIST_HEAD(&io_end_vec->list);
	list_add_tail(&io_end_vec->list, &io_end->list_vec);
	return io_end_vec;
}

static void ext4_free_io_end_vec(ext4_io_end_t *io_end)
{
	struct ext4_io_end_vec *io_end_vec, *tmp;

	if (list_empty(&io_end->list_vec))
		return;
	list_for_each_entry_safe(io_end_vec, tmp, &io_end->list_vec, list) {
		list_del(&io_end_vec->list);
		kmem_cache_free(io_end_vec_cachep, io_end_vec);
	}
}

struct ext4_io_end_vec *ext4_last_io_end_vec(ext4_io_end_t *io_end)
{
	BUG_ON(list_empty(&io_end->list_vec));
	return list_last_entry(&io_end->list_vec, struct ext4_io_end_vec, list);
}

/*
 * Print an buffer I/O error compatible with the fs/buffer.c.  This
 * provides compatibility with dmesg scrapers that look for a specific
 * buffer I/O error message.  We really need a unified error reporting
 * structure to userspace ala Digital Unix's uerf system, but it's
 * probably not going to happen in my lifetime, due to LKML politics...
 */
static void buffer_io_error(struct buffer_head *bh)
{
	printk_ratelimited(KERN_ERR "Buffer I/O error on device %pg, logical block %llu\n",
		       bh->b_bdev,
			(unsigned long long)bh->b_blocknr);
}

static void ext4_finish_bio(struct bio *bio)
{
	struct bio_vec *bvec;
	struct bvec_iter_all iter_all;

	bio_for_each_segment_all(bvec, bio, iter_all) {
		struct page *page = bvec->bv_page;
		struct page *bounce_page = NULL;
		struct buffer_head *bh, *head;
		unsigned bio_start = bvec->bv_offset;
		unsigned bio_end = bio_start + bvec->bv_len;
		unsigned under_io = 0;
		unsigned long flags;

		if (fscrypt_is_bounce_page(page)) {
			bounce_page = page;
			page = fscrypt_pagecache_page(bounce_page);
		}

		if (bio->bi_status) {
			SetPageError(page);
			mapping_set_error(page->mapping, -EIO);
		}
		bh = head = page_buffers(page);
		/*
		 * We check all buffers in the page under b_uptodate_lock
		 * to avoid races with other end io clearing async_write flags
		 */
		spin_lock_irqsave(&head->b_uptodate_lock, flags);
		do {
			if (bh_offset(bh) < bio_start ||
			    bh_offset(bh) + bh->b_size > bio_end) {
				if (buffer_async_write(bh))
					under_io++;
				continue;
			}
			clear_buffer_async_write(bh);
			if (bio->bi_status) {
				set_buffer_write_io_error(bh);
				buffer_io_error(bh);
			}
		} while ((bh = bh->b_this_page) != head);
		spin_unlock_irqrestore(&head->b_uptodate_lock, flags);
		if (!under_io) {
			fscrypt_free_bounce_page(bounce_page);
			end_page_writeback(page);
		}
	}
}

static void ext4_release_io_end(ext4_io_end_t *io_end)
{
	struct bio *bio, *next_bio;

	BUG_ON(!list_empty(&io_end->list));
	BUG_ON(io_end->flag & EXT4_IO_END_UNWRITTEN);
	WARN_ON(io_end->handle);

	for (bio = io_end->bio; bio; bio = next_bio) {
		next_bio = bio->bi_private;
		ext4_finish_bio(bio);
		bio_put(bio);
	}
	ext4_free_io_end_vec(io_end);
	kmem_cache_free(io_end_cachep, io_end);
}

/*
 * Check a range of space and convert unwritten extents to written. Note that
 * we are protected from truncate touching same part of extent tree by the
 * fact that truncate code waits for all DIO to finish (thus exclusion from
 * direct IO is achieved) and also waits for PageWriteback bits. Thus we
 * cannot get to ext4_ext_truncate() before all IOs overlapping that range are
 * completed (happens from ext4_free_ioend()).
 */
static int ext4_end_io_end(ext4_io_end_t *io_end)
{
	struct inode *inode = io_end->inode;
	handle_t *handle = io_end->handle;
	int ret = 0;

	ext4_debug("ext4_end_io_nolock: io_end 0x%p from inode %lu,list->next 0x%p,"
		   "list->prev 0x%p\n",
		   io_end, inode->i_ino, io_end->list.next, io_end->list.prev);

	io_end->handle = NULL;	/* Following call will use up the handle */
	ret = ext4_convert_unwritten_io_end_vec(handle, io_end);
	if (ret < 0 && !ext4_forced_shutdown(EXT4_SB(inode->i_sb))) {
		ext4_msg(inode->i_sb, KERN_EMERG,
			 "failed to convert unwritten extents to written "
			 "extents -- potential data loss!  "
			 "(inode %lu, error %d)", inode->i_ino, ret);
	}
	ext4_clear_io_unwritten_flag(io_end);
	ext4_release_io_end(io_end);
	return ret;
}

static void dump_completed_IO(struct inode *inode, struct list_head *head)
{
#ifdef	EXT4FS_DEBUG
	struct list_head *cur, *before, *after;
	ext4_io_end_t *io_end, *io_end0, *io_end1;

	if (list_empty(head))
		return;

	ext4_debug("Dump inode %lu completed io list\n", inode->i_ino);
	list_for_each_entry(io_end, head, list) {
		cur = &io_end->list;
		before = cur->prev;
		io_end0 = container_of(before, ext4_io_end_t, list);
		after = cur->next;
		io_end1 = container_of(after, ext4_io_end_t, list);

		ext4_debug("io 0x%p from inode %lu,prev 0x%p,next 0x%p\n",
			    io_end, inode->i_ino, io_end0, io_end1);
	}
#endif
}

/* Add the io_end to per-inode completed end_io list. */
static void ext4_add_complete_io(ext4_io_end_t *io_end)
{
	struct ext4_inode_info *ei = EXT4_I(io_end->inode);
	struct ext4_sb_info *sbi = EXT4_SB(io_end->inode->i_sb);
	struct workqueue_struct *wq;
	unsigned long flags;

	/* Only reserved conversions from writeback should enter here */
	WARN_ON(!(io_end->flag & EXT4_IO_END_UNWRITTEN));
	WARN_ON(!io_end->handle && sbi->s_journal);
	spin_lock_irqsave(&ei->i_completed_io_lock, flags);
	wq = sbi->rsv_conversion_wq;
	if (list_empty(&ei->i_rsv_conversion_list))
		queue_work(wq, &ei->i_rsv_conversion_work);
	list_add_tail(&io_end->list, &ei->i_rsv_conversion_list);
	spin_unlock_irqrestore(&ei->i_completed_io_lock, flags);
}

static int ext4_do_flush_completed_IO(struct inode *inode,
				      struct list_head *head)
{
	ext4_io_end_t *io_end;
	struct list_head unwritten;
	unsigned long flags;
	struct ext4_inode_info *ei = EXT4_I(inode);
	int err, ret = 0;

	spin_lock_irqsave(&ei->i_completed_io_lock, flags);
	dump_completed_IO(inode, head);
	list_replace_init(head, &unwritten);
	spin_unlock_irqrestore(&ei->i_completed_io_lock, flags);

	while (!list_empty(&unwritten)) {
		io_end = list_entry(unwritten.next, ext4_io_end_t, list);
		BUG_ON(!(io_end->flag & EXT4_IO_END_UNWRITTEN));
		list_del_init(&io_end->list);

		err = ext4_end_io_end(io_end);
		if (unlikely(!ret && err))
			ret = err;
	}
	return ret;
}

/*
 * work on completed IO, to convert unwritten extents to extents
 */
void ext4_end_io_rsv_work(struct work_struct *work)
{
	struct ext4_inode_info *ei = container_of(work, struct ext4_inode_info,
						  i_rsv_conversion_work);
	ext4_do_flush_completed_IO(&ei->vfs_inode, &ei->i_rsv_conversion_list);
}

ext4_io_end_t *ext4_init_io_end(struct inode *inode, gfp_t flags)
{
	ext4_io_end_t *io_end = kmem_cache_zalloc(io_end_cachep, flags);

	if (io_end) {
		io_end->inode = inode;
		INIT_LIST_HEAD(&io_end->list);
		INIT_LIST_HEAD(&io_end->list_vec);
		atomic_set(&io_end->count, 1);
	}
	return io_end;
}

void ext4_put_io_end_defer(ext4_io_end_t *io_end)
{
	if (atomic_dec_and_test(&io_end->count)) {
		if (!(io_end->flag & EXT4_IO_END_UNWRITTEN) ||
				list_empty(&io_end->list_vec)) {
			ext4_release_io_end(io_end);
			return;
		}
		ext4_add_complete_io(io_end);
	}
}

int ext4_put_io_end(ext4_io_end_t *io_end)
{
	int err = 0;

	if (atomic_dec_and_test(&io_end->count)) {
		if (io_end->flag & EXT4_IO_END_UNWRITTEN) {
			err = ext4_convert_unwritten_io_end_vec(io_end->handle,
								io_end);
			io_end->handle = NULL;
			ext4_clear_io_unwritten_flag(io_end);
		}
		ext4_release_io_end(io_end);
	}
	return err;
}

ext4_io_end_t *ext4_get_io_end(ext4_io_end_t *io_end)
{
	atomic_inc(&io_end->count);
	return io_end;
}

/* BIO completion function for page writeback */
static void ext4_end_bio(struct bio *bio)
{
	ext4_io_end_t *io_end = bio->bi_private;
	sector_t bi_sector = bio->bi_iter.bi_sector;

	if (WARN_ONCE(!io_end, "io_end is NULL: %pg: sector %Lu len %u err %d\n",
		      bio->bi_bdev,
		      (long long) bio->bi_iter.bi_sector,
		      (unsigned) bio_sectors(bio),
		      bio->bi_status)) {
		ext4_finish_bio(bio);
		bio_put(bio);
		return;
	}
	bio->bi_end_io = NULL;

	if (bio->bi_status) {
		struct inode *inode = io_end->inode;

		ext4_warning(inode->i_sb, "I/O error %d writing to inode %lu "
			     "starting block %llu)",
			     bio->bi_status, inode->i_ino,
			     (unsigned long long)
			     bi_sector >> (inode->i_blkbits - 9));
		mapping_set_error(inode->i_mapping,
				blk_status_to_errno(bio->bi_status));
	}

	if (io_end->flag & EXT4_IO_END_UNWRITTEN) {
		/*
		 * Link bio into list hanging from io_end. We have to do it
		 * atomically as bio completions can be racing against each
		 * other.
		 */
		bio->bi_private = xchg(&io_end->bio, bio);
		ext4_put_io_end_defer(io_end);
	} else {
		/*
		 * Drop io_end reference early. Inode can get freed once
		 * we finish the bio.
		 */
		ext4_put_io_end_defer(io_end);
		ext4_finish_bio(bio);
		bio_put(bio);
	}
}

void ext4_io_submit(struct ext4_io_submit *io)
{
	struct bio *bio = io->io_bio;

	if (bio) {
		if (io->io_wbc->sync_mode == WB_SYNC_ALL)
			io->io_bio->bi_opf |= REQ_SYNC;
		submit_bio(io->io_bio);
	}
	io->io_bio = NULL;
}

void ext4_io_submit_init(struct ext4_io_submit *io,
			 struct writeback_control *wbc)
{
	io->io_wbc = wbc;
	io->io_bio = NULL;
	io->io_end = NULL;
}

static void io_submit_init_bio(struct ext4_io_submit *io,
			       struct buffer_head *bh)
{
	struct bio *bio;

	/*
	 * bio_alloc will _always_ be able to allocate a bio if
	 * __GFP_DIRECT_RECLAIM is set, see comments for bio_alloc_bioset().
	 */
	bio = bio_alloc(bh->b_bdev, BIO_MAX_VECS, REQ_OP_WRITE, GFP_NOIO);
	fscrypt_set_bio_crypt_ctx_bh(bio, bh, GFP_NOIO);
	bio->bi_iter.bi_sector = bh->b_blocknr * (bh->b_size >> 9);
	bio->bi_end_io = ext4_end_bio;
	bio->bi_private = ext4_get_io_end(io->io_end);
	io->io_bio = bio;
	io->io_next_block = bh->b_blocknr;
	wbc_init_bio(io->io_wbc, bio);
}

static void io_submit_add_bh(struct ext4_io_submit *io,
			     struct inode *inode,
			     struct page *pagecache_page,
			     struct page *bounce_page,
			     struct buffer_head *bh)
{
	int ret;

	if (io->io_bio && (bh->b_blocknr != io->io_next_block ||
			   !fscrypt_mergeable_bio_bh(io->io_bio, bh))) {
submit_and_retry:
		ext4_io_submit(io);
	}
	if (io->io_bio == NULL)
		io_submit_init_bio(io, bh);
<<<<<<< HEAD
	ret = bio_add_page(io->io_bio, page, bh->b_size, bh_offset(bh));
=======
		io->io_bio->bi_write_hint = inode->i_write_hint;
	}
	ret = bio_add_page(io->io_bio, bounce_page ?: pagecache_page,
			   bh->b_size, bh_offset(bh));
>>>>>>> 8eff0671
	if (ret != bh->b_size)
		goto submit_and_retry;
	wbc_account_cgroup_owner(io->io_wbc, pagecache_page, bh->b_size);
	io->io_next_block++;
}

int ext4_bio_write_page(struct ext4_io_submit *io,
			struct page *page,
			int len,
			bool keep_towrite)
{
	struct page *bounce_page = NULL;
	struct inode *inode = page->mapping->host;
	unsigned block_start;
	struct buffer_head *bh, *head;
	int ret = 0;
	int nr_submitted = 0;
	int nr_to_submit = 0;
	struct writeback_control *wbc = io->io_wbc;

	BUG_ON(!PageLocked(page));
	BUG_ON(PageWriteback(page));

	if (keep_towrite)
		set_page_writeback_keepwrite(page);
	else
		set_page_writeback(page);
	ClearPageError(page);

	/*
	 * Comments copied from block_write_full_page:
	 *
	 * The page straddles i_size.  It must be zeroed out on each and every
	 * writepage invocation because it may be mmapped.  "A file is mapped
	 * in multiples of the page size.  For a file that is not a multiple of
	 * the page size, the remaining memory is zeroed when mapped, and
	 * writes to that region are not written out to the file."
	 */
	if (len < PAGE_SIZE)
		zero_user_segment(page, len, PAGE_SIZE);
	/*
	 * In the first loop we prepare and mark buffers to submit. We have to
	 * mark all buffers in the page before submitting so that
	 * end_page_writeback() cannot be called from ext4_bio_end_io() when IO
	 * on the first buffer finishes and we are still working on submitting
	 * the second buffer.
	 */
	bh = head = page_buffers(page);
	do {
		block_start = bh_offset(bh);
		if (block_start >= len) {
			clear_buffer_dirty(bh);
			set_buffer_uptodate(bh);
			continue;
		}
		if (!buffer_dirty(bh) || buffer_delay(bh) ||
		    !buffer_mapped(bh) || buffer_unwritten(bh)) {
			/* A hole? We can safely clear the dirty bit */
			if (!buffer_mapped(bh))
				clear_buffer_dirty(bh);
			if (io->io_bio)
				ext4_io_submit(io);
			continue;
		}
		if (buffer_new(bh))
			clear_buffer_new(bh);
		set_buffer_async_write(bh);
		nr_to_submit++;
	} while ((bh = bh->b_this_page) != head);

	bh = head = page_buffers(page);

	/*
	 * If any blocks are being written to an encrypted file, encrypt them
	 * into a bounce page.  For simplicity, just encrypt until the last
	 * block which might be needed.  This may cause some unneeded blocks
	 * (e.g. holes) to be unnecessarily encrypted, but this is rare and
	 * can't happen in the common case of blocksize == PAGE_SIZE.
	 */
	if (fscrypt_inode_uses_fs_layer_crypto(inode) && nr_to_submit) {
		gfp_t gfp_flags = GFP_NOFS;
		unsigned int enc_bytes = round_up(len, i_blocksize(inode));

		/*
		 * Since bounce page allocation uses a mempool, we can only use
		 * a waiting mask (i.e. request guaranteed allocation) on the
		 * first page of the bio.  Otherwise it can deadlock.
		 */
		if (io->io_bio)
			gfp_flags = GFP_NOWAIT | __GFP_NOWARN;
	retry_encrypt:
		bounce_page = fscrypt_encrypt_pagecache_blocks(page, enc_bytes,
							       0, gfp_flags);
		if (IS_ERR(bounce_page)) {
			ret = PTR_ERR(bounce_page);
			if (ret == -ENOMEM &&
			    (io->io_bio || wbc->sync_mode == WB_SYNC_ALL)) {
				gfp_flags = GFP_NOFS;
				if (io->io_bio)
					ext4_io_submit(io);
				else
					gfp_flags |= __GFP_NOFAIL;
				congestion_wait(BLK_RW_ASYNC, HZ/50);
				goto retry_encrypt;
			}

			printk_ratelimited(KERN_ERR "%s: ret = %d\n", __func__, ret);
			redirty_page_for_writepage(wbc, page);
			do {
				clear_buffer_async_write(bh);
				bh = bh->b_this_page;
			} while (bh != head);
			goto unlock;
		}
	}

	/* Now submit buffers to write */
	do {
		if (!buffer_async_write(bh))
			continue;
		io_submit_add_bh(io, inode, page, bounce_page, bh);
		nr_submitted++;
		clear_buffer_dirty(bh);
	} while ((bh = bh->b_this_page) != head);

unlock:
	unlock_page(page);
	/* Nothing submitted - we have to end page writeback */
	if (!nr_submitted)
		end_page_writeback(page);
	return ret;
}<|MERGE_RESOLUTION|>--- conflicted
+++ resolved
@@ -422,14 +422,8 @@
 	}
 	if (io->io_bio == NULL)
 		io_submit_init_bio(io, bh);
-<<<<<<< HEAD
-	ret = bio_add_page(io->io_bio, page, bh->b_size, bh_offset(bh));
-=======
-		io->io_bio->bi_write_hint = inode->i_write_hint;
-	}
 	ret = bio_add_page(io->io_bio, bounce_page ?: pagecache_page,
 			   bh->b_size, bh_offset(bh));
->>>>>>> 8eff0671
 	if (ret != bh->b_size)
 		goto submit_and_retry;
 	wbc_account_cgroup_owner(io->io_wbc, pagecache_page, bh->b_size);
