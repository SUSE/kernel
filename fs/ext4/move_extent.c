--- conflicted
+++ resolved
@@ -33,11 +33,7 @@
 		ext4_free_ext_path(path);
 		return ERR_PTR(-ENODATA);
 	}
-<<<<<<< HEAD
-	return 0;
-=======
 	return path;
->>>>>>> 2d5404ca
 }
 
 /**
