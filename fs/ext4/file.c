--- conflicted
+++ resolved
@@ -669,11 +669,7 @@
 	ret = dax_iomap_rw(iocb, from, &ext4_iomap_ops);
 
 	if (extend) {
-<<<<<<< HEAD
-		ret = ext4_handle_inode_extension(inode, offset, ret);
-=======
 		ret = ext4_handle_inode_extension(inode, offset, ret, count);
->>>>>>> f87ebcb6
 		ext4_inode_extension_cleanup(inode, ret < (ssize_t)count);
 	}
 out:
