// SPDX-License-Identifier: GPL-2.0
/*
 *  linux/fs/ext4/inode.c
 *
 * Copyright (C) 1992, 1993, 1994, 1995
 * Remy Card (card@masi.ibp.fr)
 * Laboratoire MASI - Institut Blaise Pascal
 * Universite Pierre et Marie Curie (Paris VI)
 *
 *  from
 *
 *  linux/fs/minix/inode.c
 *
 *  Copyright (C) 1991, 1992  Linus Torvalds
 *
 *  64-bit file support on 64-bit platforms by Jakub Jelinek
 *	(jj@sunsite.ms.mff.cuni.cz)
 *
 *  Assorted race fixes, rewrite of ext4_get_block() by Al Viro, 2000
 */

#include <linux/fs.h>
#include <linux/mount.h>
#include <linux/time.h>
#include <linux/highuid.h>
#include <linux/pagemap.h>
#include <linux/dax.h>
#include <linux/quotaops.h>
#include <linux/string.h>
#include <linux/buffer_head.h>
#include <linux/writeback.h>
#include <linux/pagevec.h>
#include <linux/mpage.h>
#include <linux/namei.h>
#include <linux/uio.h>
#include <linux/bio.h>
#include <linux/workqueue.h>
#include <linux/kernel.h>
#include <linux/printk.h>
#include <linux/slab.h>
#include <linux/bitops.h>
#include <linux/iomap.h>
#include <linux/iversion.h>

#include "ext4_jbd2.h"
#include "xattr.h"
#include "acl.h"
#include "truncate.h"

#include <trace/events/ext4.h>

static __u32 ext4_inode_csum(struct inode *inode, struct ext4_inode *raw,
			      struct ext4_inode_info *ei)
{
	struct ext4_sb_info *sbi = EXT4_SB(inode->i_sb);
	__u32 csum;
	__u16 dummy_csum = 0;
	int offset = offsetof(struct ext4_inode, i_checksum_lo);
	unsigned int csum_size = sizeof(dummy_csum);

	csum = ext4_chksum(sbi, ei->i_csum_seed, (__u8 *)raw, offset);
	csum = ext4_chksum(sbi, csum, (__u8 *)&dummy_csum, csum_size);
	offset += csum_size;
	csum = ext4_chksum(sbi, csum, (__u8 *)raw + offset,
			   EXT4_GOOD_OLD_INODE_SIZE - offset);

	if (EXT4_INODE_SIZE(inode->i_sb) > EXT4_GOOD_OLD_INODE_SIZE) {
		offset = offsetof(struct ext4_inode, i_checksum_hi);
		csum = ext4_chksum(sbi, csum, (__u8 *)raw +
				   EXT4_GOOD_OLD_INODE_SIZE,
				   offset - EXT4_GOOD_OLD_INODE_SIZE);
		if (EXT4_FITS_IN_INODE(raw, ei, i_checksum_hi)) {
			csum = ext4_chksum(sbi, csum, (__u8 *)&dummy_csum,
					   csum_size);
			offset += csum_size;
		}
		csum = ext4_chksum(sbi, csum, (__u8 *)raw + offset,
				   EXT4_INODE_SIZE(inode->i_sb) - offset);
	}

	return csum;
}

static int ext4_inode_csum_verify(struct inode *inode, struct ext4_inode *raw,
				  struct ext4_inode_info *ei)
{
	__u32 provided, calculated;

	if (EXT4_SB(inode->i_sb)->s_es->s_creator_os !=
	    cpu_to_le32(EXT4_OS_LINUX) ||
	    !ext4_has_metadata_csum(inode->i_sb))
		return 1;

	provided = le16_to_cpu(raw->i_checksum_lo);
	calculated = ext4_inode_csum(inode, raw, ei);
	if (EXT4_INODE_SIZE(inode->i_sb) > EXT4_GOOD_OLD_INODE_SIZE &&
	    EXT4_FITS_IN_INODE(raw, ei, i_checksum_hi))
		provided |= ((__u32)le16_to_cpu(raw->i_checksum_hi)) << 16;
	else
		calculated &= 0xFFFF;

	return provided == calculated;
}

void ext4_inode_csum_set(struct inode *inode, struct ext4_inode *raw,
			 struct ext4_inode_info *ei)
{
	__u32 csum;

	if (EXT4_SB(inode->i_sb)->s_es->s_creator_os !=
	    cpu_to_le32(EXT4_OS_LINUX) ||
	    !ext4_has_metadata_csum(inode->i_sb))
		return;

	csum = ext4_inode_csum(inode, raw, ei);
	raw->i_checksum_lo = cpu_to_le16(csum & 0xFFFF);
	if (EXT4_INODE_SIZE(inode->i_sb) > EXT4_GOOD_OLD_INODE_SIZE &&
	    EXT4_FITS_IN_INODE(raw, ei, i_checksum_hi))
		raw->i_checksum_hi = cpu_to_le16(csum >> 16);
}

static inline int ext4_begin_ordered_truncate(struct inode *inode,
					      loff_t new_size)
{
	trace_ext4_begin_ordered_truncate(inode, new_size);
	/*
	 * If jinode is zero, then we never opened the file for
	 * writing, so there's no need to call
	 * jbd2_journal_begin_ordered_truncate() since there's no
	 * outstanding writes we need to flush.
	 */
	if (!EXT4_I(inode)->jinode)
		return 0;
	return jbd2_journal_begin_ordered_truncate(EXT4_JOURNAL(inode),
						   EXT4_I(inode)->jinode,
						   new_size);
}

<<<<<<< HEAD
static void ext4_invalidatepage(struct page *page, unsigned int offset,
				unsigned int length);
static int __ext4_journalled_writepage(struct page *page, unsigned int len);
=======
>>>>>>> eb3cdb58
static int ext4_meta_trans_blocks(struct inode *inode, int lblocks,
				  int pextents);

/*
 * Test whether an inode is a fast symlink.
 * A fast symlink has its symlink data stored in ext4_inode_info->i_data.
 */
int ext4_inode_is_fast_symlink(struct inode *inode)
{
	if (!(EXT4_I(inode)->i_flags & EXT4_EA_INODE_FL)) {
		int ea_blocks = EXT4_I(inode)->i_file_acl ?
				EXT4_CLUSTER_SIZE(inode->i_sb) >> 9 : 0;

		if (ext4_has_inline_data(inode))
			return 0;

		return (S_ISLNK(inode->i_mode) && inode->i_blocks - ea_blocks == 0);
	}
	return S_ISLNK(inode->i_mode) && inode->i_size &&
	       (inode->i_size < EXT4_N_BLOCKS * 4);
}

/*
 * Called at the last iput() if i_nlink is zero.
 */
void ext4_evict_inode(struct inode *inode)
{
	handle_t *handle;
	int err;
	/*
	 * Credits for final inode cleanup and freeing:
	 * sb + inode (ext4_orphan_del()), block bitmap, group descriptor
	 * (xattr block freeing), bitmap, group descriptor (inode freeing)
	 */
	int extra_credits = 6;
	struct ext4_xattr_inode_array *ea_inode_array = NULL;
	bool freeze_protected = false;

	trace_ext4_evict_inode(inode);

	if (EXT4_I(inode)->i_flags & EXT4_EA_INODE_FL)
		ext4_evict_ea_inode(inode);
	if (inode->i_nlink) {
		truncate_inode_pages_final(&inode->i_data);

		goto no_delete;
	}

	if (is_bad_inode(inode))
		goto no_delete;
	dquot_initialize(inode);

	if (ext4_should_order_data(inode))
		ext4_begin_ordered_truncate(inode, 0);
	truncate_inode_pages_final(&inode->i_data);

	/*
	 * For inodes with journalled data, transaction commit could have
	 * dirtied the inode. And for inodes with dioread_nolock, unwritten
	 * extents converting worker could merge extents and also have dirtied
	 * the inode. Flush worker is ignoring it because of I_FREEING flag but
	 * we still need to remove the inode from the writeback lists.
	 */
	if (!list_empty_careful(&inode->i_io_list))
		inode_io_list_del(inode);

	/*
	 * Protect us against freezing - iput() caller didn't have to have any
	 * protection against it. When we are in a running transaction though,
	 * we are already protected against freezing and we cannot grab further
	 * protection due to lock ordering constraints.
	 */
	if (!ext4_journal_current_handle()) {
		sb_start_intwrite(inode->i_sb);
		freeze_protected = true;
	}

	if (!IS_NOQUOTA(inode))
		extra_credits += EXT4_MAXQUOTAS_DEL_BLOCKS(inode->i_sb);

	/*
	 * Block bitmap, group descriptor, and inode are accounted in both
	 * ext4_blocks_for_truncate() and extra_credits. So subtract 3.
	 */
	handle = ext4_journal_start(inode, EXT4_HT_TRUNCATE,
			 ext4_blocks_for_truncate(inode) + extra_credits - 3);
	if (IS_ERR(handle)) {
		ext4_std_error(inode->i_sb, PTR_ERR(handle));
		/*
		 * If we're going to skip the normal cleanup, we still need to
		 * make sure that the in-core orphan linked list is properly
		 * cleaned up.
		 */
		ext4_orphan_del(NULL, inode);
		if (freeze_protected)
			sb_end_intwrite(inode->i_sb);
		goto no_delete;
	}

	if (IS_SYNC(inode))
		ext4_handle_sync(handle);

	/*
	 * Set inode->i_size to 0 before calling ext4_truncate(). We need
	 * special handling of symlinks here because i_size is used to
	 * determine whether ext4_inode_info->i_data contains symlink data or
	 * block mappings. Setting i_size to 0 will remove its fast symlink
	 * status. Erase i_data so that it becomes a valid empty block map.
	 */
	if (ext4_inode_is_fast_symlink(inode))
		memset(EXT4_I(inode)->i_data, 0, sizeof(EXT4_I(inode)->i_data));
	inode->i_size = 0;
	err = ext4_mark_inode_dirty(handle, inode);
	if (err) {
		ext4_warning(inode->i_sb,
			     "couldn't mark inode dirty (err %d)", err);
		goto stop_handle;
	}
	if (inode->i_blocks) {
		err = ext4_truncate(inode);
		if (err) {
			ext4_error_err(inode->i_sb, -err,
				       "couldn't truncate inode %lu (err %d)",
				       inode->i_ino, err);
			goto stop_handle;
		}
	}

	/* Remove xattr references. */
	err = ext4_xattr_delete_inode(handle, inode, &ea_inode_array,
				      extra_credits);
	if (err) {
		ext4_warning(inode->i_sb, "xattr delete (err %d)", err);
stop_handle:
		ext4_journal_stop(handle);
		ext4_orphan_del(NULL, inode);
		if (freeze_protected)
			sb_end_intwrite(inode->i_sb);
		ext4_xattr_inode_array_free(ea_inode_array);
		goto no_delete;
	}

	/*
	 * Kill off the orphan record which ext4_truncate created.
	 * AKPM: I think this can be inside the above `if'.
	 * Note that ext4_orphan_del() has to be able to cope with the
	 * deletion of a non-existent orphan - this is because we don't
	 * know if ext4_truncate() actually created an orphan record.
	 * (Well, we could do this if we need to, but heck - it works)
	 */
	ext4_orphan_del(handle, inode);
	EXT4_I(inode)->i_dtime	= (__u32)ktime_get_real_seconds();

	/*
	 * One subtle ordering requirement: if anything has gone wrong
	 * (transaction abort, IO errors, whatever), then we can still
	 * do these next steps (the fs will already have been marked as
	 * having errors), but we can't free the inode if the mark_dirty
	 * fails.
	 */
	if (ext4_mark_inode_dirty(handle, inode))
		/* If that failed, just do the required in-core inode clear. */
		ext4_clear_inode(inode);
	else
		ext4_free_inode(handle, inode);
	ext4_journal_stop(handle);
	if (freeze_protected)
		sb_end_intwrite(inode->i_sb);
	ext4_xattr_inode_array_free(ea_inode_array);
	return;
no_delete:
	/*
	 * Check out some where else accidentally dirty the evicting inode,
	 * which may probably cause inode use-after-free issues later.
	 */
	WARN_ON_ONCE(!list_empty_careful(&inode->i_io_list));

	if (!list_empty(&EXT4_I(inode)->i_fc_list))
		ext4_fc_mark_ineligible(inode->i_sb, EXT4_FC_REASON_NOMEM, NULL);
	ext4_clear_inode(inode);	/* We must guarantee clearing of inode... */
}

#ifdef CONFIG_QUOTA
qsize_t *ext4_get_reserved_space(struct inode *inode)
{
	return &EXT4_I(inode)->i_reserved_quota;
}
#endif

/*
 * Called with i_data_sem down, which is important since we can call
 * ext4_discard_preallocations() from here.
 */
void ext4_da_update_reserve_space(struct inode *inode,
					int used, int quota_claim)
{
	struct ext4_sb_info *sbi = EXT4_SB(inode->i_sb);
	struct ext4_inode_info *ei = EXT4_I(inode);

	spin_lock(&ei->i_block_reservation_lock);
	trace_ext4_da_update_reserve_space(inode, used, quota_claim);
	if (unlikely(used > ei->i_reserved_data_blocks)) {
		ext4_warning(inode->i_sb, "%s: ino %lu, used %d "
			 "with only %d reserved data blocks",
			 __func__, inode->i_ino, used,
			 ei->i_reserved_data_blocks);
		WARN_ON(1);
		used = ei->i_reserved_data_blocks;
	}

	/* Update per-inode reservations */
	ei->i_reserved_data_blocks -= used;
	percpu_counter_sub(&sbi->s_dirtyclusters_counter, used);

	spin_unlock(&ei->i_block_reservation_lock);

	/* Update quota subsystem for data blocks */
	if (quota_claim)
		dquot_claim_block(inode, EXT4_C2B(sbi, used));
	else {
		/*
		 * We did fallocate with an offset that is already delayed
		 * allocated. So on delayed allocated writeback we should
		 * not re-claim the quota for fallocated blocks.
		 */
		dquot_release_reservation_block(inode, EXT4_C2B(sbi, used));
	}

	/*
	 * If we have done all the pending block allocations and if
	 * there aren't any writers on the inode, we can discard the
	 * inode's preallocations.
	 */
	if ((ei->i_reserved_data_blocks == 0) &&
	    !inode_is_open_for_write(inode))
		ext4_discard_preallocations(inode, 0);
}

static int __check_block_validity(struct inode *inode, const char *func,
				unsigned int line,
				struct ext4_map_blocks *map)
{
	if (ext4_has_feature_journal(inode->i_sb) &&
	    (inode->i_ino ==
	     le32_to_cpu(EXT4_SB(inode->i_sb)->s_es->s_journal_inum)))
		return 0;
	if (!ext4_inode_block_valid(inode, map->m_pblk, map->m_len)) {
		ext4_error_inode(inode, func, line, map->m_pblk,
				 "lblock %lu mapped to illegal pblock %llu "
				 "(length %d)", (unsigned long) map->m_lblk,
				 map->m_pblk, map->m_len);
		return -EFSCORRUPTED;
	}
	return 0;
}

int ext4_issue_zeroout(struct inode *inode, ext4_lblk_t lblk, ext4_fsblk_t pblk,
		       ext4_lblk_t len)
{
	int ret;

	if (IS_ENCRYPTED(inode) && S_ISREG(inode->i_mode))
		return fscrypt_zeroout_range(inode, lblk, pblk, len);

	ret = sb_issue_zeroout(inode->i_sb, pblk, len, GFP_NOFS);
	if (ret > 0)
		ret = 0;

	return ret;
}

#define check_block_validity(inode, map)	\
	__check_block_validity((inode), __func__, __LINE__, (map))

#ifdef ES_AGGRESSIVE_TEST
static void ext4_map_blocks_es_recheck(handle_t *handle,
				       struct inode *inode,
				       struct ext4_map_blocks *es_map,
				       struct ext4_map_blocks *map,
				       int flags)
{
	int retval;

	map->m_flags = 0;
	/*
	 * There is a race window that the result is not the same.
	 * e.g. xfstests #223 when dioread_nolock enables.  The reason
	 * is that we lookup a block mapping in extent status tree with
	 * out taking i_data_sem.  So at the time the unwritten extent
	 * could be converted.
	 */
	down_read(&EXT4_I(inode)->i_data_sem);
	if (ext4_test_inode_flag(inode, EXT4_INODE_EXTENTS)) {
		retval = ext4_ext_map_blocks(handle, inode, map, 0);
	} else {
		retval = ext4_ind_map_blocks(handle, inode, map, 0);
	}
	up_read((&EXT4_I(inode)->i_data_sem));

	/*
	 * We don't check m_len because extent will be collpased in status
	 * tree.  So the m_len might not equal.
	 */
	if (es_map->m_lblk != map->m_lblk ||
	    es_map->m_flags != map->m_flags ||
	    es_map->m_pblk != map->m_pblk) {
		printk("ES cache assertion failed for inode: %lu "
		       "es_cached ex [%d/%d/%llu/%x] != "
		       "found ex [%d/%d/%llu/%x] retval %d flags %x\n",
		       inode->i_ino, es_map->m_lblk, es_map->m_len,
		       es_map->m_pblk, es_map->m_flags, map->m_lblk,
		       map->m_len, map->m_pblk, map->m_flags,
		       retval, flags);
	}
}
#endif /* ES_AGGRESSIVE_TEST */

/*
 * The ext4_map_blocks() function tries to look up the requested blocks,
 * and returns if the blocks are already mapped.
 *
 * Otherwise it takes the write lock of the i_data_sem and allocate blocks
 * and store the allocated blocks in the result buffer head and mark it
 * mapped.
 *
 * If file type is extents based, it will call ext4_ext_map_blocks(),
 * Otherwise, call with ext4_ind_map_blocks() to handle indirect mapping
 * based files
 *
 * On success, it returns the number of blocks being mapped or allocated.  if
 * create==0 and the blocks are pre-allocated and unwritten, the resulting @map
 * is marked as unwritten. If the create == 1, it will mark @map as mapped.
 *
 * It returns 0 if plain look up failed (blocks have not been allocated), in
 * that case, @map is returned as unmapped but we still do fill map->m_len to
 * indicate the length of a hole starting at map->m_lblk.
 *
 * It returns the error in case of allocation failure.
 */
int ext4_map_blocks(handle_t *handle, struct inode *inode,
		    struct ext4_map_blocks *map, int flags)
{
	struct extent_status es;
	int retval;
	int ret = 0;
#ifdef ES_AGGRESSIVE_TEST
	struct ext4_map_blocks orig_map;

	memcpy(&orig_map, map, sizeof(*map));
#endif

	map->m_flags = 0;
	ext_debug(inode, "flag 0x%x, max_blocks %u, logical block %lu\n",
		  flags, map->m_len, (unsigned long) map->m_lblk);

	/*
	 * ext4_map_blocks returns an int, and m_len is an unsigned int
	 */
	if (unlikely(map->m_len > INT_MAX))
		map->m_len = INT_MAX;

	/* We can handle the block number less than EXT_MAX_BLOCKS */
	if (unlikely(map->m_lblk >= EXT_MAX_BLOCKS))
		return -EFSCORRUPTED;

	/* Lookup extent status tree firstly */
	if (!(EXT4_SB(inode->i_sb)->s_mount_state & EXT4_FC_REPLAY) &&
	    ext4_es_lookup_extent(inode, map->m_lblk, NULL, &es)) {
		if (ext4_es_is_written(&es) || ext4_es_is_unwritten(&es)) {
			map->m_pblk = ext4_es_pblock(&es) +
					map->m_lblk - es.es_lblk;
			map->m_flags |= ext4_es_is_written(&es) ?
					EXT4_MAP_MAPPED : EXT4_MAP_UNWRITTEN;
			retval = es.es_len - (map->m_lblk - es.es_lblk);
			if (retval > map->m_len)
				retval = map->m_len;
			map->m_len = retval;
		} else if (ext4_es_is_delayed(&es) || ext4_es_is_hole(&es)) {
			map->m_pblk = 0;
			retval = es.es_len - (map->m_lblk - es.es_lblk);
			if (retval > map->m_len)
				retval = map->m_len;
			map->m_len = retval;
			retval = 0;
		} else {
			BUG();
		}

		if (flags & EXT4_GET_BLOCKS_CACHED_NOWAIT)
			return retval;
#ifdef ES_AGGRESSIVE_TEST
		ext4_map_blocks_es_recheck(handle, inode, map,
					   &orig_map, flags);
#endif
		goto found;
	}
	/*
	 * In the query cache no-wait mode, nothing we can do more if we
	 * cannot find extent in the cache.
	 */
	if (flags & EXT4_GET_BLOCKS_CACHED_NOWAIT)
		return 0;

	/*
	 * Try to see if we can get the block without requesting a new
	 * file system block.
	 */
	down_read(&EXT4_I(inode)->i_data_sem);
	if (ext4_test_inode_flag(inode, EXT4_INODE_EXTENTS)) {
		retval = ext4_ext_map_blocks(handle, inode, map, 0);
	} else {
		retval = ext4_ind_map_blocks(handle, inode, map, 0);
	}
	if (retval > 0) {
		unsigned int status;

		if (unlikely(retval != map->m_len)) {
			ext4_warning(inode->i_sb,
				     "ES len assertion failed for inode "
				     "%lu: retval %d != map->m_len %d",
				     inode->i_ino, retval, map->m_len);
			WARN_ON(1);
		}

		status = map->m_flags & EXT4_MAP_UNWRITTEN ?
				EXTENT_STATUS_UNWRITTEN : EXTENT_STATUS_WRITTEN;
		if (!(flags & EXT4_GET_BLOCKS_DELALLOC_RESERVE) &&
		    !(status & EXTENT_STATUS_WRITTEN) &&
		    ext4_es_scan_range(inode, &ext4_es_is_delayed, map->m_lblk,
				       map->m_lblk + map->m_len - 1))
			status |= EXTENT_STATUS_DELAYED;
		ret = ext4_es_insert_extent(inode, map->m_lblk,
					    map->m_len, map->m_pblk, status);
		if (ret < 0)
			retval = ret;
	}
	up_read((&EXT4_I(inode)->i_data_sem));

found:
	if (retval > 0 && map->m_flags & EXT4_MAP_MAPPED) {
		ret = check_block_validity(inode, map);
		if (ret != 0)
			return ret;
	}

	/* If it is only a block(s) look up */
	if ((flags & EXT4_GET_BLOCKS_CREATE) == 0)
		return retval;

	/*
	 * Returns if the blocks have already allocated
	 *
	 * Note that if blocks have been preallocated
	 * ext4_ext_get_block() returns the create = 0
	 * with buffer head unmapped.
	 */
	if (retval > 0 && map->m_flags & EXT4_MAP_MAPPED)
		/*
		 * If we need to convert extent to unwritten
		 * we continue and do the actual work in
		 * ext4_ext_map_blocks()
		 */
		if (!(flags & EXT4_GET_BLOCKS_CONVERT_UNWRITTEN))
			return retval;

	/*
	 * Here we clear m_flags because after allocating an new extent,
	 * it will be set again.
	 */
	map->m_flags &= ~EXT4_MAP_FLAGS;

	/*
	 * New blocks allocate and/or writing to unwritten extent
	 * will possibly result in updating i_data, so we take
	 * the write lock of i_data_sem, and call get_block()
	 * with create == 1 flag.
	 */
	down_write(&EXT4_I(inode)->i_data_sem);

	/*
	 * We need to check for EXT4 here because migrate
	 * could have changed the inode type in between
	 */
	if (ext4_test_inode_flag(inode, EXT4_INODE_EXTENTS)) {
		retval = ext4_ext_map_blocks(handle, inode, map, flags);
	} else {
		retval = ext4_ind_map_blocks(handle, inode, map, flags);

		if (retval > 0 && map->m_flags & EXT4_MAP_NEW) {
			/*
			 * We allocated new blocks which will result in
			 * i_data's format changing.  Force the migrate
			 * to fail by clearing migrate flags
			 */
			ext4_clear_inode_state(inode, EXT4_STATE_EXT_MIGRATE);
		}
	}

	if (retval > 0) {
		unsigned int status;

		if (unlikely(retval != map->m_len)) {
			ext4_warning(inode->i_sb,
				     "ES len assertion failed for inode "
				     "%lu: retval %d != map->m_len %d",
				     inode->i_ino, retval, map->m_len);
			WARN_ON(1);
		}

		/*
		 * We have to zeroout blocks before inserting them into extent
		 * status tree. Otherwise someone could look them up there and
		 * use them before they are really zeroed. We also have to
		 * unmap metadata before zeroing as otherwise writeback can
		 * overwrite zeros with stale data from block device.
		 */
		if (flags & EXT4_GET_BLOCKS_ZERO &&
		    map->m_flags & EXT4_MAP_MAPPED &&
		    map->m_flags & EXT4_MAP_NEW) {
			ret = ext4_issue_zeroout(inode, map->m_lblk,
						 map->m_pblk, map->m_len);
			if (ret) {
				retval = ret;
				goto out_sem;
			}
		}

		/*
		 * If the extent has been zeroed out, we don't need to update
		 * extent status tree.
		 */
		if ((flags & EXT4_GET_BLOCKS_PRE_IO) &&
		    ext4_es_lookup_extent(inode, map->m_lblk, NULL, &es)) {
			if (ext4_es_is_written(&es))
				goto out_sem;
		}
		status = map->m_flags & EXT4_MAP_UNWRITTEN ?
				EXTENT_STATUS_UNWRITTEN : EXTENT_STATUS_WRITTEN;
		if (!(flags & EXT4_GET_BLOCKS_DELALLOC_RESERVE) &&
		    !(status & EXTENT_STATUS_WRITTEN) &&
		    ext4_es_scan_range(inode, &ext4_es_is_delayed, map->m_lblk,
				       map->m_lblk + map->m_len - 1))
			status |= EXTENT_STATUS_DELAYED;
		ret = ext4_es_insert_extent(inode, map->m_lblk, map->m_len,
					    map->m_pblk, status);
		if (ret < 0) {
			retval = ret;
			goto out_sem;
		}
	}

out_sem:
	up_write((&EXT4_I(inode)->i_data_sem));
	if (retval > 0 && map->m_flags & EXT4_MAP_MAPPED) {
		ret = check_block_validity(inode, map);
		if (ret != 0)
			return ret;

		/*
		 * Inodes with freshly allocated blocks where contents will be
		 * visible after transaction commit must be on transaction's
		 * ordered data list.
		 */
		if (map->m_flags & EXT4_MAP_NEW &&
		    !(map->m_flags & EXT4_MAP_UNWRITTEN) &&
		    !(flags & EXT4_GET_BLOCKS_ZERO) &&
		    !ext4_is_quota_file(inode) &&
		    ext4_should_order_data(inode)) {
			loff_t start_byte =
				(loff_t)map->m_lblk << inode->i_blkbits;
			loff_t length = (loff_t)map->m_len << inode->i_blkbits;

			if (flags & EXT4_GET_BLOCKS_IO_SUBMIT)
				ret = ext4_jbd2_inode_add_wait(handle, inode,
						start_byte, length);
			else
				ret = ext4_jbd2_inode_add_write(handle, inode,
						start_byte, length);
			if (ret)
				return ret;
		}
	}
	if (retval > 0 && (map->m_flags & EXT4_MAP_UNWRITTEN ||
				map->m_flags & EXT4_MAP_MAPPED))
		ext4_fc_track_range(handle, inode, map->m_lblk,
					map->m_lblk + map->m_len - 1);
	if (retval < 0)
		ext_debug(inode, "failed with err %d\n", retval);
	return retval;
}

/*
 * Update EXT4_MAP_FLAGS in bh->b_state. For buffer heads attached to pages
 * we have to be careful as someone else may be manipulating b_state as well.
 */
static void ext4_update_bh_state(struct buffer_head *bh, unsigned long flags)
{
	unsigned long old_state;
	unsigned long new_state;

	flags &= EXT4_MAP_FLAGS;

	/* Dummy buffer_head? Set non-atomically. */
	if (!bh->b_page) {
		bh->b_state = (bh->b_state & ~EXT4_MAP_FLAGS) | flags;
		return;
	}
	/*
	 * Someone else may be modifying b_state. Be careful! This is ugly but
	 * once we get rid of using bh as a container for mapping information
	 * to pass to / from get_block functions, this can go away.
	 */
	old_state = READ_ONCE(bh->b_state);
	do {
		new_state = (old_state & ~EXT4_MAP_FLAGS) | flags;
	} while (unlikely(!try_cmpxchg(&bh->b_state, &old_state, new_state)));
}

static int _ext4_get_block(struct inode *inode, sector_t iblock,
			   struct buffer_head *bh, int flags)
{
	struct ext4_map_blocks map;
	int ret = 0;

	if (ext4_has_inline_data(inode))
		return -ERANGE;

	map.m_lblk = iblock;
	map.m_len = bh->b_size >> inode->i_blkbits;

	ret = ext4_map_blocks(ext4_journal_current_handle(), inode, &map,
			      flags);
	if (ret > 0) {
		map_bh(bh, inode->i_sb, map.m_pblk);
		ext4_update_bh_state(bh, map.m_flags);
		bh->b_size = inode->i_sb->s_blocksize * map.m_len;
		ret = 0;
	} else if (ret == 0) {
		/* hole case, need to fill in bh->b_size */
		bh->b_size = inode->i_sb->s_blocksize * map.m_len;
	}
	return ret;
}

int ext4_get_block(struct inode *inode, sector_t iblock,
		   struct buffer_head *bh, int create)
{
	return _ext4_get_block(inode, iblock, bh,
			       create ? EXT4_GET_BLOCKS_CREATE : 0);
}

/*
 * Get block function used when preparing for buffered write if we require
 * creating an unwritten extent if blocks haven't been allocated.  The extent
 * will be converted to written after the IO is complete.
 */
int ext4_get_block_unwritten(struct inode *inode, sector_t iblock,
			     struct buffer_head *bh_result, int create)
{
	ext4_debug("ext4_get_block_unwritten: inode %lu, create flag %d\n",
		   inode->i_ino, create);
	return _ext4_get_block(inode, iblock, bh_result,
			       EXT4_GET_BLOCKS_CREATE_UNWRIT_EXT);
}

/* Maximum number of blocks we map for direct IO at once. */
#define DIO_MAX_BLOCKS 4096

/*
 * `handle' can be NULL if create is zero
 */
struct buffer_head *ext4_getblk(handle_t *handle, struct inode *inode,
				ext4_lblk_t block, int map_flags)
{
	struct ext4_map_blocks map;
	struct buffer_head *bh;
	int create = map_flags & EXT4_GET_BLOCKS_CREATE;
	bool nowait = map_flags & EXT4_GET_BLOCKS_CACHED_NOWAIT;
	int err;

	ASSERT((EXT4_SB(inode->i_sb)->s_mount_state & EXT4_FC_REPLAY)
		    || handle != NULL || create == 0);
	ASSERT(create == 0 || !nowait);

	map.m_lblk = block;
	map.m_len = 1;
	err = ext4_map_blocks(handle, inode, &map, map_flags);

	if (err == 0)
		return create ? ERR_PTR(-ENOSPC) : NULL;
	if (err < 0)
		return ERR_PTR(err);

	if (nowait)
		return sb_find_get_block(inode->i_sb, map.m_pblk);

	bh = sb_getblk(inode->i_sb, map.m_pblk);
	if (unlikely(!bh))
		return ERR_PTR(-ENOMEM);
	if (map.m_flags & EXT4_MAP_NEW) {
		ASSERT(create != 0);
		ASSERT((EXT4_SB(inode->i_sb)->s_mount_state & EXT4_FC_REPLAY)
			    || (handle != NULL));

		/*
		 * Now that we do not always journal data, we should
		 * keep in mind whether this should always journal the
		 * new buffer as metadata.  For now, regular file
		 * writes use ext4_get_block instead, so it's not a
		 * problem.
		 */
		lock_buffer(bh);
		BUFFER_TRACE(bh, "call get_create_access");
		err = ext4_journal_get_create_access(handle, inode->i_sb, bh,
						     EXT4_JTR_NONE);
		if (unlikely(err)) {
			unlock_buffer(bh);
			goto errout;
		}
		if (!buffer_uptodate(bh)) {
			memset(bh->b_data, 0, inode->i_sb->s_blocksize);
			set_buffer_uptodate(bh);
		}
		unlock_buffer(bh);
		BUFFER_TRACE(bh, "call ext4_handle_dirty_metadata");
		err = ext4_handle_dirty_metadata(handle, inode, bh);
		if (unlikely(err))
			goto errout;
	} else
		BUFFER_TRACE(bh, "not a new buffer");
	return bh;
errout:
	brelse(bh);
	return ERR_PTR(err);
}

struct buffer_head *ext4_bread(handle_t *handle, struct inode *inode,
			       ext4_lblk_t block, int map_flags)
{
	struct buffer_head *bh;
	int ret;

	bh = ext4_getblk(handle, inode, block, map_flags);
	if (IS_ERR(bh))
		return bh;
	if (!bh || ext4_buffer_uptodate(bh))
		return bh;

	ret = ext4_read_bh_lock(bh, REQ_META | REQ_PRIO, true);
	if (ret) {
		put_bh(bh);
		return ERR_PTR(ret);
	}
	return bh;
}

/* Read a contiguous batch of blocks. */
int ext4_bread_batch(struct inode *inode, ext4_lblk_t block, int bh_count,
		     bool wait, struct buffer_head **bhs)
{
	int i, err;

	for (i = 0; i < bh_count; i++) {
		bhs[i] = ext4_getblk(NULL, inode, block + i, 0 /* map_flags */);
		if (IS_ERR(bhs[i])) {
			err = PTR_ERR(bhs[i]);
			bh_count = i;
			goto out_brelse;
		}
	}

	for (i = 0; i < bh_count; i++)
		/* Note that NULL bhs[i] is valid because of holes. */
		if (bhs[i] && !ext4_buffer_uptodate(bhs[i]))
			ext4_read_bh_lock(bhs[i], REQ_META | REQ_PRIO, false);

	if (!wait)
		return 0;

	for (i = 0; i < bh_count; i++)
		if (bhs[i])
			wait_on_buffer(bhs[i]);

	for (i = 0; i < bh_count; i++) {
		if (bhs[i] && !buffer_uptodate(bhs[i])) {
			err = -EIO;
			goto out_brelse;
		}
	}
	return 0;

out_brelse:
	for (i = 0; i < bh_count; i++) {
		brelse(bhs[i]);
		bhs[i] = NULL;
	}
	return err;
}

int ext4_walk_page_buffers(handle_t *handle, struct inode *inode,
			   struct buffer_head *head,
			   unsigned from,
			   unsigned to,
			   int *partial,
			   int (*fn)(handle_t *handle, struct inode *inode,
				     struct buffer_head *bh))
{
	struct buffer_head *bh;
	unsigned block_start, block_end;
	unsigned blocksize = head->b_size;
	int err, ret = 0;
	struct buffer_head *next;

	for (bh = head, block_start = 0;
	     ret == 0 && (bh != head || !block_start);
	     block_start = block_end, bh = next) {
		next = bh->b_this_page;
		block_end = block_start + blocksize;
		if (block_end <= from || block_start >= to) {
			if (partial && !buffer_uptodate(bh))
				*partial = 1;
			continue;
		}
		err = (*fn)(handle, inode, bh);
		if (!ret)
			ret = err;
	}
	return ret;
}

/*
 * Helper for handling dirtying of journalled data. We also mark the folio as
 * dirty so that writeback code knows about this page (and inode) contains
 * dirty data. ext4_writepages() then commits appropriate transaction to
 * make data stable.
 */
<<<<<<< HEAD
=======
static int ext4_dirty_journalled_data(handle_t *handle, struct buffer_head *bh)
{
	folio_mark_dirty(bh->b_folio);
	return ext4_handle_dirty_metadata(handle, NULL, bh);
}

>>>>>>> eb3cdb58
int do_journal_get_write_access(handle_t *handle, struct inode *inode,
				struct buffer_head *bh)
{
	int dirty = buffer_dirty(bh);
	int ret;

	if (!buffer_mapped(bh) || buffer_freed(bh))
		return 0;
	/*
	 * __block_write_begin() could have dirtied some buffers. Clean
	 * the dirty bit as jbd2_journal_get_write_access() could complain
	 * otherwise about fs integrity issues. Setting of the dirty bit
	 * by __block_write_begin() isn't a real problem here as we clear
	 * the bit before releasing a page lock and thus writeback cannot
	 * ever write the buffer.
	 */
	if (dirty)
		clear_buffer_dirty(bh);
	BUFFER_TRACE(bh, "get write access");
	ret = ext4_journal_get_write_access(handle, inode->i_sb, bh,
					    EXT4_JTR_NONE);
	if (!ret && dirty)
		ret = ext4_dirty_journalled_data(handle, bh);
	return ret;
}

#ifdef CONFIG_FS_ENCRYPTION
static int ext4_block_write_begin(struct folio *folio, loff_t pos, unsigned len,
				  get_block_t *get_block)
{
	unsigned from = pos & (PAGE_SIZE - 1);
	unsigned to = from + len;
	struct inode *inode = folio->mapping->host;
	unsigned block_start, block_end;
	sector_t block;
	int err = 0;
	unsigned blocksize = inode->i_sb->s_blocksize;
	unsigned bbits;
	struct buffer_head *bh, *head, *wait[2];
	int nr_wait = 0;
	int i;

	BUG_ON(!folio_test_locked(folio));
	BUG_ON(from > PAGE_SIZE);
	BUG_ON(to > PAGE_SIZE);
	BUG_ON(from > to);

	head = folio_buffers(folio);
	if (!head) {
		create_empty_buffers(&folio->page, blocksize, 0);
		head = folio_buffers(folio);
	}
	bbits = ilog2(blocksize);
	block = (sector_t)folio->index << (PAGE_SHIFT - bbits);

	for (bh = head, block_start = 0; bh != head || !block_start;
	    block++, block_start = block_end, bh = bh->b_this_page) {
		block_end = block_start + blocksize;
		if (block_end <= from || block_start >= to) {
			if (folio_test_uptodate(folio)) {
				set_buffer_uptodate(bh);
			}
			continue;
		}
		if (buffer_new(bh))
			clear_buffer_new(bh);
		if (!buffer_mapped(bh)) {
			WARN_ON(bh->b_size != blocksize);
			err = get_block(inode, block, bh, 1);
			if (err)
				break;
			if (buffer_new(bh)) {
				if (folio_test_uptodate(folio)) {
					clear_buffer_new(bh);
					set_buffer_uptodate(bh);
					mark_buffer_dirty(bh);
					continue;
				}
				if (block_end > to || block_start < from)
					folio_zero_segments(folio, to,
							    block_end,
							    block_start, from);
				continue;
			}
		}
		if (folio_test_uptodate(folio)) {
			set_buffer_uptodate(bh);
			continue;
		}
		if (!buffer_uptodate(bh) && !buffer_delay(bh) &&
		    !buffer_unwritten(bh) &&
		    (block_start < from || block_end > to)) {
			ext4_read_bh_lock(bh, 0, false);
			wait[nr_wait++] = bh;
		}
	}
	/*
	 * If we issued read requests, let them complete.
	 */
	for (i = 0; i < nr_wait; i++) {
		wait_on_buffer(wait[i]);
		if (!buffer_uptodate(wait[i]))
			err = -EIO;
	}
	if (unlikely(err)) {
		page_zero_new_buffers(&folio->page, from, to);
	} else if (fscrypt_inode_uses_fs_layer_crypto(inode)) {
		for (i = 0; i < nr_wait; i++) {
			int err2;

			err2 = fscrypt_decrypt_pagecache_blocks(folio,
						blocksize, bh_offset(wait[i]));
			if (err2) {
				clear_buffer_uptodate(wait[i]);
				err = err2;
			}
		}
	}

	return err;
}
#endif

/*
 * To preserve ordering, it is essential that the hole instantiation and
 * the data write be encapsulated in a single transaction.  We cannot
 * close off a transaction and start a new one between the ext4_get_block()
 * and the ext4_write_end().  So doing the jbd2_journal_start at the start of
 * ext4_write_begin() is the right place.
 */
static int ext4_write_begin(struct file *file, struct address_space *mapping,
			    loff_t pos, unsigned len,
			    struct page **pagep, void **fsdata)
{
	struct inode *inode = mapping->host;
	int ret, needed_blocks;
	handle_t *handle;
	int retries = 0;
	struct folio *folio;
	pgoff_t index;
	unsigned from, to;

	if (unlikely(ext4_forced_shutdown(EXT4_SB(inode->i_sb))))
		return -EIO;

	trace_ext4_write_begin(inode, pos, len);
	/*
	 * Reserve one block more for addition to orphan list in case
	 * we allocate blocks but write fails for some reason
	 */
	needed_blocks = ext4_writepage_trans_blocks(inode) + 1;
	index = pos >> PAGE_SHIFT;
	from = pos & (PAGE_SIZE - 1);
	to = from + len;

	if (ext4_test_inode_state(inode, EXT4_STATE_MAY_INLINE_DATA)) {
		ret = ext4_try_to_write_inline_data(mapping, inode, pos, len,
						    pagep);
		if (ret < 0)
			return ret;
		if (ret == 1)
			return 0;
	}

	/*
	 * __filemap_get_folio() can take a long time if the
	 * system is thrashing due to memory pressure, or if the folio
	 * is being written back.  So grab it first before we start
	 * the transaction handle.  This also allows us to allocate
	 * the folio (if needed) without using GFP_NOFS.
	 */
retry_grab:
<<<<<<< HEAD
	page = grab_cache_page_write_begin(mapping, index, flags);
	if (!page)
		return -ENOMEM;
=======
	folio = __filemap_get_folio(mapping, index, FGP_WRITEBEGIN,
					mapping_gfp_mask(mapping));
	if (IS_ERR(folio))
		return PTR_ERR(folio);
>>>>>>> eb3cdb58
	/*
	 * The same as page allocation, we prealloc buffer heads before
	 * starting the handle.
	 */
<<<<<<< HEAD
	if (!page_has_buffers(page))
		create_empty_buffers(page, inode->i_sb->s_blocksize, 0);

	unlock_page(page);
=======
	if (!folio_buffers(folio))
		create_empty_buffers(&folio->page, inode->i_sb->s_blocksize, 0);

	folio_unlock(folio);
>>>>>>> eb3cdb58

retry_journal:
	handle = ext4_journal_start(inode, EXT4_HT_WRITE_PAGE, needed_blocks);
	if (IS_ERR(handle)) {
		folio_put(folio);
		return PTR_ERR(handle);
	}

	folio_lock(folio);
	if (folio->mapping != mapping) {
		/* The folio got truncated from under us */
		folio_unlock(folio);
		folio_put(folio);
		ext4_journal_stop(handle);
		goto retry_grab;
	}
	/* In case writeback began while the folio was unlocked */
	folio_wait_stable(folio);

#ifdef CONFIG_FS_ENCRYPTION
	if (ext4_should_dioread_nolock(inode))
		ret = ext4_block_write_begin(folio, pos, len,
					     ext4_get_block_unwritten);
	else
		ret = ext4_block_write_begin(folio, pos, len, ext4_get_block);
#else
	if (ext4_should_dioread_nolock(inode))
		ret = __block_write_begin(&folio->page, pos, len,
					  ext4_get_block_unwritten);
	else
		ret = __block_write_begin(&folio->page, pos, len, ext4_get_block);
#endif
	if (!ret && ext4_should_journal_data(inode)) {
		ret = ext4_walk_page_buffers(handle, inode,
<<<<<<< HEAD
					     page_buffers(page), from, to, NULL,
					     do_journal_get_write_access);
=======
					     folio_buffers(folio), from, to,
					     NULL, do_journal_get_write_access);
>>>>>>> eb3cdb58
	}

	if (ret) {
		bool extended = (pos + len > inode->i_size) &&
				!ext4_verity_in_progress(inode);

		folio_unlock(folio);
		/*
		 * __block_write_begin may have instantiated a few blocks
		 * outside i_size.  Trim these off again. Don't need
		 * i_size_read because we hold i_rwsem.
		 *
		 * Add inode to orphan list in case we crash before
		 * truncate finishes
		 */
		if (extended && ext4_can_truncate(inode))
			ext4_orphan_add(handle, inode);

		ext4_journal_stop(handle);
		if (extended) {
			ext4_truncate_failed_write(inode);
			/*
			 * If truncate failed early the inode might
			 * still be on the orphan list; we need to
			 * make sure the inode is removed from the
			 * orphan list in that case.
			 */
			if (inode->i_nlink)
				ext4_orphan_del(NULL, inode);
		}

		if (ret == -ENOSPC &&
		    ext4_should_retry_alloc(inode->i_sb, &retries))
			goto retry_journal;
		folio_put(folio);
		return ret;
	}
	*pagep = &folio->page;
	return ret;
}

/* For write_end() in data=journal mode */
static int write_end_fn(handle_t *handle, struct inode *inode,
			struct buffer_head *bh)
{
	int ret;
	if (!buffer_mapped(bh) || buffer_freed(bh))
		return 0;
	set_buffer_uptodate(bh);
	ret = ext4_dirty_journalled_data(handle, bh);
	clear_buffer_meta(bh);
	clear_buffer_prio(bh);
	return ret;
}

/*
 * We need to pick up the new inode size which generic_commit_write gave us
 * `file' can be NULL - eg, when called from page_symlink().
 *
 * ext4 never places buffers on inode->i_mapping->private_list.  metadata
 * buffers are managed internally.
 */
static int ext4_write_end(struct file *file,
			  struct address_space *mapping,
			  loff_t pos, unsigned len, unsigned copied,
			  struct page *page, void *fsdata)
{
	struct folio *folio = page_folio(page);
	handle_t *handle = ext4_journal_current_handle();
	struct inode *inode = mapping->host;
	loff_t old_size = inode->i_size;
	int ret = 0, ret2;
	int i_size_changed = 0;
<<<<<<< HEAD
	int inline_data = ext4_has_inline_data(inode) &&
		ext4_test_inode_state(inode, EXT4_STATE_MAY_INLINE_DATA);
	bool verity = ext4_verity_in_progress(inode);

	trace_ext4_write_end(inode, pos, len, copied);
	if (inline_data) {
		ret = ext4_write_inline_data_end(inode, pos, len,
						 copied, page);
		if (ret < 0) {
			unlock_page(page);
			put_page(page);
			goto errout;
		}
		copied = ret;
		ret = 0;
	} else
		copied = block_write_end(file, mapping, pos,
					 len, copied, page, fsdata);
=======
	bool verity = ext4_verity_in_progress(inode);

	trace_ext4_write_end(inode, pos, len, copied);

	if (ext4_has_inline_data(inode) &&
	    ext4_test_inode_state(inode, EXT4_STATE_MAY_INLINE_DATA))
		return ext4_write_inline_data_end(inode, pos, len, copied, page);

	copied = block_write_end(file, mapping, pos, len, copied, page, fsdata);
>>>>>>> eb3cdb58
	/*
	 * it's important to update i_size while still holding folio lock:
	 * page writeout could otherwise come in and zero beyond i_size.
	 *
	 * If FS_IOC_ENABLE_VERITY is running on this inode, then Merkle tree
	 * blocks are being written past EOF, so skip the i_size update.
	 */
	if (!verity)
		i_size_changed = ext4_update_inode_size(inode, pos + copied);
	folio_unlock(folio);
	folio_put(folio);

	if (old_size < pos && !verity)
		pagecache_isize_extended(inode, old_size, pos);
	/*
	 * Don't mark the inode dirty under folio lock. First, it unnecessarily
	 * makes the holding time of folio lock longer. Second, it forces lock
	 * ordering of folio lock and transaction start for journaling
	 * filesystems.
	 */
	if (i_size_changed)
		ret = ext4_mark_inode_dirty(handle, inode);

errout:
	if (pos + len > inode->i_size && !verity && ext4_can_truncate(inode))
		/* if we have allocated more blocks and copied
		 * less. We will have blocks allocated outside
		 * inode->i_size. So truncate them
		 */
		ext4_orphan_add(handle, inode);

	ret2 = ext4_journal_stop(handle);
	if (!ret)
		ret = ret2;

	if (pos + len > inode->i_size && !verity) {
		ext4_truncate_failed_write(inode);
		/*
		 * If truncate failed early the inode might still be
		 * on the orphan list; we need to make sure the inode
		 * is removed from the orphan list in that case.
		 */
		if (inode->i_nlink)
			ext4_orphan_del(NULL, inode);
	}

	return ret ? ret : copied;
}

/*
 * This is a private version of page_zero_new_buffers() which doesn't
 * set the buffer to be dirty, since in data=journalled mode we need
 * to call ext4_dirty_journalled_data() instead.
 */
static void ext4_journalled_zero_new_buffers(handle_t *handle,
					    struct inode *inode,
<<<<<<< HEAD
					    struct page *page,
=======
					    struct folio *folio,
>>>>>>> eb3cdb58
					    unsigned from, unsigned to)
{
	unsigned int block_start = 0, block_end;
	struct buffer_head *head, *bh;

	bh = head = folio_buffers(folio);
	do {
		block_end = block_start + bh->b_size;
		if (buffer_new(bh)) {
			if (block_end > from && block_start < to) {
				if (!folio_test_uptodate(folio)) {
					unsigned start, size;

					start = max(from, block_start);
					size = min(to, block_end) - start;

<<<<<<< HEAD
					zero_user(page, start, size);
=======
					folio_zero_range(folio, start, size);
>>>>>>> eb3cdb58
					write_end_fn(handle, inode, bh);
				}
				clear_buffer_new(bh);
			}
		}
		block_start = block_end;
		bh = bh->b_this_page;
	} while (bh != head);
}

static int ext4_journalled_write_end(struct file *file,
				     struct address_space *mapping,
				     loff_t pos, unsigned len, unsigned copied,
				     struct page *page, void *fsdata)
{
	struct folio *folio = page_folio(page);
	handle_t *handle = ext4_journal_current_handle();
	struct inode *inode = mapping->host;
	loff_t old_size = inode->i_size;
	int ret = 0, ret2;
	int partial = 0;
	unsigned from, to;
	int size_changed = 0;
	bool verity = ext4_verity_in_progress(inode);

	trace_ext4_journalled_write_end(inode, pos, len, copied);
	from = pos & (PAGE_SIZE - 1);
	to = from + len;

	BUG_ON(!ext4_handle_valid(handle));

<<<<<<< HEAD
	if (inline_data) {
		ret = ext4_write_inline_data_end(inode, pos, len,
						 copied, page);
		if (ret < 0) {
			unlock_page(page);
			put_page(page);
			goto errout;
		}
		copied = ret;
		ret = 0;
	} else if (unlikely(copied < len) && !PageUptodate(page)) {
		copied = 0;
		ext4_journalled_zero_new_buffers(handle, inode, page, from, to);
	} else {
		if (unlikely(copied < len))
			ext4_journalled_zero_new_buffers(handle, inode, page,
							 from + copied, to);
		ret = ext4_walk_page_buffers(handle, inode, page_buffers(page),
=======
	if (ext4_has_inline_data(inode))
		return ext4_write_inline_data_end(inode, pos, len, copied, page);

	if (unlikely(copied < len) && !folio_test_uptodate(folio)) {
		copied = 0;
		ext4_journalled_zero_new_buffers(handle, inode, folio,
						 from, to);
	} else {
		if (unlikely(copied < len))
			ext4_journalled_zero_new_buffers(handle, inode, folio,
							 from + copied, to);
		ret = ext4_walk_page_buffers(handle, inode,
					     folio_buffers(folio),
>>>>>>> eb3cdb58
					     from, from + copied, &partial,
					     write_end_fn);
		if (!partial)
			folio_mark_uptodate(folio);
	}
	if (!verity)
		size_changed = ext4_update_inode_size(inode, pos + copied);
	EXT4_I(inode)->i_datasync_tid = handle->h_transaction->t_tid;
	folio_unlock(folio);
	folio_put(folio);

	if (old_size < pos && !verity)
		pagecache_isize_extended(inode, old_size, pos);

	if (size_changed) {
		ret2 = ext4_mark_inode_dirty(handle, inode);
		if (!ret)
			ret = ret2;
	}

errout:
	if (pos + len > inode->i_size && !verity && ext4_can_truncate(inode))
		/* if we have allocated more blocks and copied
		 * less. We will have blocks allocated outside
		 * inode->i_size. So truncate them
		 */
		ext4_orphan_add(handle, inode);

	ret2 = ext4_journal_stop(handle);
	if (!ret)
		ret = ret2;
	if (pos + len > inode->i_size && !verity) {
		ext4_truncate_failed_write(inode);
		/*
		 * If truncate failed early the inode might still be
		 * on the orphan list; we need to make sure the inode
		 * is removed from the orphan list in that case.
		 */
		if (inode->i_nlink)
			ext4_orphan_del(NULL, inode);
	}

	return ret ? ret : copied;
}

/*
 * Reserve space for a single cluster
 */
static int ext4_da_reserve_space(struct inode *inode)
{
	struct ext4_sb_info *sbi = EXT4_SB(inode->i_sb);
	struct ext4_inode_info *ei = EXT4_I(inode);
	int ret;

	/*
	 * We will charge metadata quota at writeout time; this saves
	 * us from metadata over-estimation, though we may go over by
	 * a small amount in the end.  Here we just reserve for data.
	 */
	ret = dquot_reserve_block(inode, EXT4_C2B(sbi, 1));
	if (ret)
		return ret;

	spin_lock(&ei->i_block_reservation_lock);
	if (ext4_claim_free_clusters(sbi, 1, 0)) {
		spin_unlock(&ei->i_block_reservation_lock);
		dquot_release_reservation_block(inode, EXT4_C2B(sbi, 1));
		return -ENOSPC;
	}
	ei->i_reserved_data_blocks++;
	trace_ext4_da_reserve_space(inode);
	spin_unlock(&ei->i_block_reservation_lock);

	return 0;       /* success */
}

void ext4_da_release_space(struct inode *inode, int to_free)
{
	struct ext4_sb_info *sbi = EXT4_SB(inode->i_sb);
	struct ext4_inode_info *ei = EXT4_I(inode);

	if (!to_free)
		return;		/* Nothing to release, exit */

	spin_lock(&EXT4_I(inode)->i_block_reservation_lock);

	trace_ext4_da_release_space(inode, to_free);
	if (unlikely(to_free > ei->i_reserved_data_blocks)) {
		/*
		 * if there aren't enough reserved blocks, then the
		 * counter is messed up somewhere.  Since this
		 * function is called from invalidate page, it's
		 * harmless to return without any action.
		 */
		ext4_warning(inode->i_sb, "ext4_da_release_space: "
			 "ino %lu, to_free %d with only %d reserved "
			 "data blocks", inode->i_ino, to_free,
			 ei->i_reserved_data_blocks);
		WARN_ON(1);
		to_free = ei->i_reserved_data_blocks;
	}
	ei->i_reserved_data_blocks -= to_free;

	/* update fs dirty data blocks counter */
	percpu_counter_sub(&sbi->s_dirtyclusters_counter, to_free);

	spin_unlock(&EXT4_I(inode)->i_block_reservation_lock);

	dquot_release_reservation_block(inode, EXT4_C2B(sbi, to_free));
}

/*
 * Delayed allocation stuff
 */

struct mpage_da_data {
	/* These are input fields for ext4_do_writepages() */
	struct inode *inode;
	struct writeback_control *wbc;
	unsigned int can_map:1;	/* Can writepages call map blocks? */

	/* These are internal state of ext4_do_writepages() */
	pgoff_t first_page;	/* The first page to write */
	pgoff_t next_page;	/* Current page to examine */
	pgoff_t last_page;	/* Last page to examine */
	/*
	 * Extent to map - this can be after first_page because that can be
	 * fully mapped. We somewhat abuse m_flags to store whether the extent
	 * is delalloc or unwritten.
	 */
	struct ext4_map_blocks map;
	struct ext4_io_submit io_submit;	/* IO submission data */
	unsigned int do_map:1;
	unsigned int scanned_until_end:1;
	unsigned int journalled_more_data:1;
};

static void mpage_release_unused_pages(struct mpage_da_data *mpd,
				       bool invalidate)
{
	unsigned nr, i;
	pgoff_t index, end;
	struct folio_batch fbatch;
	struct inode *inode = mpd->inode;
	struct address_space *mapping = inode->i_mapping;

	/* This is necessary when next_page == 0. */
	if (mpd->first_page >= mpd->next_page)
		return;

	mpd->scanned_until_end = 0;
	index = mpd->first_page;
	end   = mpd->next_page - 1;
	if (invalidate) {
		ext4_lblk_t start, last;
		start = index << (PAGE_SHIFT - inode->i_blkbits);
		last = end << (PAGE_SHIFT - inode->i_blkbits);

		/*
		 * avoid racing with extent status tree scans made by
		 * ext4_insert_delayed_block()
		 */
		down_write(&EXT4_I(inode)->i_data_sem);
		ext4_es_remove_extent(inode, start, last - start + 1);
		up_write(&EXT4_I(inode)->i_data_sem);
	}

	folio_batch_init(&fbatch);
	while (index <= end) {
		nr = filemap_get_folios(mapping, &index, end, &fbatch);
		if (nr == 0)
			break;
		for (i = 0; i < nr; i++) {
			struct folio *folio = fbatch.folios[i];

			if (folio->index < mpd->first_page)
				continue;
			if (folio->index + folio_nr_pages(folio) - 1 > end)
				continue;
			BUG_ON(!folio_test_locked(folio));
			BUG_ON(folio_test_writeback(folio));
			if (invalidate) {
				if (folio_mapped(folio))
					folio_clear_dirty_for_io(folio);
				block_invalidate_folio(folio, 0,
						folio_size(folio));
				folio_clear_uptodate(folio);
			}
			folio_unlock(folio);
		}
		folio_batch_release(&fbatch);
	}
}

static void ext4_print_free_blocks(struct inode *inode)
{
	struct ext4_sb_info *sbi = EXT4_SB(inode->i_sb);
	struct super_block *sb = inode->i_sb;
	struct ext4_inode_info *ei = EXT4_I(inode);

	ext4_msg(sb, KERN_CRIT, "Total free blocks count %lld",
	       EXT4_C2B(EXT4_SB(inode->i_sb),
			ext4_count_free_clusters(sb)));
	ext4_msg(sb, KERN_CRIT, "Free/Dirty block details");
	ext4_msg(sb, KERN_CRIT, "free_blocks=%lld",
	       (long long) EXT4_C2B(EXT4_SB(sb),
		percpu_counter_sum(&sbi->s_freeclusters_counter)));
	ext4_msg(sb, KERN_CRIT, "dirty_blocks=%lld",
	       (long long) EXT4_C2B(EXT4_SB(sb),
		percpu_counter_sum(&sbi->s_dirtyclusters_counter)));
	ext4_msg(sb, KERN_CRIT, "Block reservation details");
	ext4_msg(sb, KERN_CRIT, "i_reserved_data_blocks=%u",
		 ei->i_reserved_data_blocks);
	return;
}

<<<<<<< HEAD
static int ext4_bh_delay_or_unwritten(handle_t *handle, struct inode *inode,
				      struct buffer_head *bh)
{
	return (buffer_delay(bh) || buffer_unwritten(bh)) && buffer_dirty(bh);
}

=======
>>>>>>> eb3cdb58
/*
 * ext4_insert_delayed_block - adds a delayed block to the extents status
 *                             tree, incrementing the reserved cluster/block
 *                             count or making a pending reservation
 *                             where needed
 *
 * @inode - file containing the newly added block
 * @lblk - logical block to be added
 *
 * Returns 0 on success, negative error code on failure.
 */
static int ext4_insert_delayed_block(struct inode *inode, ext4_lblk_t lblk)
{
	struct ext4_sb_info *sbi = EXT4_SB(inode->i_sb);
	int ret;
	bool allocated = false;
	bool reserved = false;

	/*
	 * If the cluster containing lblk is shared with a delayed,
	 * written, or unwritten extent in a bigalloc file system, it's
	 * already been accounted for and does not need to be reserved.
	 * A pending reservation must be made for the cluster if it's
	 * shared with a written or unwritten extent and doesn't already
	 * have one.  Written and unwritten extents can be purged from the
	 * extents status tree if the system is under memory pressure, so
	 * it's necessary to examine the extent tree if a search of the
	 * extents status tree doesn't get a match.
	 */
	if (sbi->s_cluster_ratio == 1) {
		ret = ext4_da_reserve_space(inode);
		if (ret != 0)   /* ENOSPC */
			goto errout;
		reserved = true;
	} else {   /* bigalloc */
		if (!ext4_es_scan_clu(inode, &ext4_es_is_delonly, lblk)) {
			if (!ext4_es_scan_clu(inode,
					      &ext4_es_is_mapped, lblk)) {
				ret = ext4_clu_mapped(inode,
						      EXT4_B2C(sbi, lblk));
				if (ret < 0)
					goto errout;
				if (ret == 0) {
					ret = ext4_da_reserve_space(inode);
					if (ret != 0)   /* ENOSPC */
						goto errout;
					reserved = true;
				} else {
					allocated = true;
				}
			} else {
				allocated = true;
			}
		}
	}

	ret = ext4_es_insert_delayed_block(inode, lblk, allocated);
	if (ret && reserved)
		ext4_da_release_space(inode, 1);

errout:
	return ret;
}

/*
 * This function is grabs code from the very beginning of
 * ext4_map_blocks, but assumes that the caller is from delayed write
 * time. This function looks up the requested blocks and sets the
 * buffer delay bit under the protection of i_data_sem.
 */
static int ext4_da_map_blocks(struct inode *inode, sector_t iblock,
			      struct ext4_map_blocks *map,
			      struct buffer_head *bh)
{
	struct extent_status es;
	int retval;
	sector_t invalid_block = ~((sector_t) 0xffff);
#ifdef ES_AGGRESSIVE_TEST
	struct ext4_map_blocks orig_map;

	memcpy(&orig_map, map, sizeof(*map));
#endif

	if (invalid_block < ext4_blocks_count(EXT4_SB(inode->i_sb)->s_es))
		invalid_block = ~0;

	map->m_flags = 0;
	ext_debug(inode, "max_blocks %u, logical block %lu\n", map->m_len,
		  (unsigned long) map->m_lblk);

	/* Lookup extent status tree firstly */
	if (ext4_es_lookup_extent(inode, iblock, NULL, &es)) {
		if (ext4_es_is_hole(&es)) {
			retval = 0;
			down_read(&EXT4_I(inode)->i_data_sem);
			goto add_delayed;
		}

		/*
		 * Delayed extent could be allocated by fallocate.
		 * So we need to check it.
		 */
		if (ext4_es_is_delayed(&es) && !ext4_es_is_unwritten(&es)) {
			map_bh(bh, inode->i_sb, invalid_block);
			set_buffer_new(bh);
			set_buffer_delay(bh);
			return 0;
		}

		map->m_pblk = ext4_es_pblock(&es) + iblock - es.es_lblk;
		retval = es.es_len - (iblock - es.es_lblk);
		if (retval > map->m_len)
			retval = map->m_len;
		map->m_len = retval;
		if (ext4_es_is_written(&es))
			map->m_flags |= EXT4_MAP_MAPPED;
		else if (ext4_es_is_unwritten(&es))
			map->m_flags |= EXT4_MAP_UNWRITTEN;
		else
			BUG();

#ifdef ES_AGGRESSIVE_TEST
		ext4_map_blocks_es_recheck(NULL, inode, map, &orig_map, 0);
#endif
		return retval;
	}

	/*
	 * Try to see if we can get the block without requesting a new
	 * file system block.
	 */
	down_read(&EXT4_I(inode)->i_data_sem);
	if (ext4_has_inline_data(inode))
		retval = 0;
	else if (ext4_test_inode_flag(inode, EXT4_INODE_EXTENTS))
		retval = ext4_ext_map_blocks(NULL, inode, map, 0);
	else
		retval = ext4_ind_map_blocks(NULL, inode, map, 0);

add_delayed:
	if (retval == 0) {
		int ret;

		/*
		 * XXX: __block_prepare_write() unmaps passed block,
		 * is it OK?
		 */

		ret = ext4_insert_delayed_block(inode, map->m_lblk);
		if (ret != 0) {
			retval = ret;
			goto out_unlock;
		}

		map_bh(bh, inode->i_sb, invalid_block);
		set_buffer_new(bh);
		set_buffer_delay(bh);
	} else if (retval > 0) {
		int ret;
		unsigned int status;

		if (unlikely(retval != map->m_len)) {
			ext4_warning(inode->i_sb,
				     "ES len assertion failed for inode "
				     "%lu: retval %d != map->m_len %d",
				     inode->i_ino, retval, map->m_len);
			WARN_ON(1);
		}

		status = map->m_flags & EXT4_MAP_UNWRITTEN ?
				EXTENT_STATUS_UNWRITTEN : EXTENT_STATUS_WRITTEN;
		ret = ext4_es_insert_extent(inode, map->m_lblk, map->m_len,
					    map->m_pblk, status);
		if (ret != 0)
			retval = ret;
	}

out_unlock:
	up_read((&EXT4_I(inode)->i_data_sem));

	return retval;
}

/*
 * This is a special get_block_t callback which is used by
 * ext4_da_write_begin().  It will either return mapped block or
 * reserve space for a single block.
 *
 * For delayed buffer_head we have BH_Mapped, BH_New, BH_Delay set.
 * We also have b_blocknr = -1 and b_bdev initialized properly
 *
 * For unwritten buffer_head we have BH_Mapped, BH_New, BH_Unwritten set.
 * We also have b_blocknr = physicalblock mapping unwritten extent and b_bdev
 * initialized properly.
 */
int ext4_da_get_block_prep(struct inode *inode, sector_t iblock,
			   struct buffer_head *bh, int create)
{
	struct ext4_map_blocks map;
	int ret = 0;

	BUG_ON(create == 0);
	BUG_ON(bh->b_size != inode->i_sb->s_blocksize);

	map.m_lblk = iblock;
	map.m_len = 1;

	/*
	 * first, we need to know whether the block is allocated already
	 * preallocated blocks are unmapped but should treated
	 * the same as allocated blocks.
	 */
	ret = ext4_da_map_blocks(inode, iblock, &map, bh);
	if (ret <= 0)
		return ret;

	map_bh(bh, inode->i_sb, map.m_pblk);
	ext4_update_bh_state(bh, map.m_flags);

	if (buffer_unwritten(bh)) {
		/* A delayed write to unwritten bh should be marked
		 * new and mapped.  Mapped ensures that we don't do
		 * get_block multiple times when we write to the same
		 * offset and new ensures that we do proper zero out
		 * for partial write.
		 */
		set_buffer_new(bh);
		set_buffer_mapped(bh);
	}
	return 0;
}

<<<<<<< HEAD
static int __ext4_journalled_writepage(struct page *page,
				       unsigned int len)
{
	struct address_space *mapping = page->mapping;
	struct inode *inode = mapping->host;
	handle_t *handle = NULL;
	int ret = 0, err = 0;
	int inline_data = ext4_has_inline_data(inode);
	struct buffer_head *inode_bh = NULL;
	loff_t size;

	ClearPageChecked(page);

	if (inline_data) {
		BUG_ON(page->index != 0);
		BUG_ON(len > ext4_get_max_inline_size(inode));
		inode_bh = ext4_journalled_write_inline_data(inode, len, page);
		if (inode_bh == NULL)
			goto out;
	}
	/*
	 * We need to release the page lock before we start the
	 * journal, so grab a reference so the page won't disappear
	 * out from under us.
	 */
	get_page(page);
	unlock_page(page);

	handle = ext4_journal_start(inode, EXT4_HT_WRITE_PAGE,
				    ext4_writepage_trans_blocks(inode));
	if (IS_ERR(handle)) {
		ret = PTR_ERR(handle);
		put_page(page);
		goto out_no_pagelock;
	}
	BUG_ON(!ext4_handle_valid(handle));

	lock_page(page);
	put_page(page);
	size = i_size_read(inode);
	if (page->mapping != mapping || page_offset(page) > size) {
		/* The page got truncated from under us */
		ext4_journal_stop(handle);
		ret = 0;
		goto out;
	}

	if (inline_data) {
		ret = ext4_mark_inode_dirty(handle, inode);
	} else {
		struct buffer_head *page_bufs = page_buffers(page);

		if (page->index == size >> PAGE_SHIFT)
			len = size & ~PAGE_MASK;
		else
			len = PAGE_SIZE;

		ret = ext4_walk_page_buffers(handle, inode, page_bufs, 0, len,
					     NULL, do_journal_get_write_access);

		err = ext4_walk_page_buffers(handle, inode, page_bufs, 0, len,
					     NULL, write_end_fn);
	}
	if (ret == 0)
		ret = err;
	err = ext4_jbd2_inode_add_write(handle, inode, page_offset(page), len);
	if (ret == 0)
		ret = err;
	EXT4_I(inode)->i_datasync_tid = handle->h_transaction->t_tid;
	err = ext4_journal_stop(handle);
	if (!ret)
		ret = err;

	ext4_set_inode_state(inode, EXT4_STATE_JDATA);
out:
	unlock_page(page);
out_no_pagelock:
	brelse(inode_bh);
	return ret;
}

/*
 * Create buffers under a dirty page. This is a hack for the case when someone
 * pinned the page, the page got cleaned and buffers released, and then the
 * pinning process dirtied the page
 */
static void ext4_restore_page_buffers(struct inode *inode, struct page *page)
{
	int bsize = 1 << inode->i_blkbits;
	struct buffer_head *bh, *head;
	loff_t isize = i_size_read(inode);
	unsigned int off, end;
	ext4_lblk_t iblock = page->index << (PAGE_SHIFT - inode->i_blkbits);

	if (page->index == isize >> PAGE_SHIFT)
		end = isize & (PAGE_SIZE - 1);
	else
		end = PAGE_SIZE;

	create_empty_buffers(page, bsize, 0);
	bh = head = page_buffers(page);
	off = 0;
	do {
		if (off > end)
			break;
		ext4_get_block(inode, iblock, bh, 0);
		off += bsize;
		iblock++;
		bh = bh->b_this_page;
	} while (bh != head);
}

/*
 * Note that we don't need to start a transaction unless we're journaling data
 * because we should have holes filled from ext4_page_mkwrite(). We even don't
 * need to file the inode to the transaction's list in ordered mode because if
 * we are writing back data added by write(), the inode is already there and if
 * we are writing back data modified via mmap(), no one guarantees in which
 * transaction the data will hit the disk. In case we are journaling data, we
 * cannot start transaction directly because transaction start ranks above page
 * lock so we have to do some magic.
 *
 * This function can get called via...
 *   - ext4_writepages after taking page lock (have journal handle)
 *   - journal_submit_inode_data_buffers (no journal handle)
 *   - shrink_page_list via the kswapd/direct reclaim (no journal handle)
 *   - grab_page_cache when doing write_begin (have journal handle)
 *
 * We don't do any block allocation in this function. If we have page with
 * multiple blocks we need to write those buffer_heads that are mapped. This
 * is important for mmaped based write. So if we do with blocksize 1K
 * truncate(f, 1024);
 * a = mmap(f, 0, 4096);
 * a[0] = 'a';
 * truncate(f, 4096);
 * we have in the page first buffer_head mapped via page_mkwrite call back
 * but other buffer_heads would be unmapped but dirty (dirty done via the
 * do_wp_page). So writepage should write the first block. If we modify
 * the mmap area beyond 1024 we will again get a page_fault and the
 * page_mkwrite callback will do the block allocation and mark the
 * buffer_heads mapped.
 *
 * We redirty the page if we have any buffer_heads that is either delay or
 * unwritten in the page.
 *
 * We can get recursively called as show below.
 *
 *	ext4_writepage() -> kmalloc() -> __alloc_pages() -> page_launder() ->
 *		ext4_writepage()
 *
 * But since we don't do any block allocation we should not deadlock.
 * Page also have the dirty flag cleared so we don't get recurive page_lock.
 */
static int ext4_writepage(struct page *page,
			  struct writeback_control *wbc)
{
	int ret = 0;
	loff_t size;
	unsigned int len;
	struct buffer_head *page_bufs = NULL;
	struct inode *inode = page->mapping->host;
	struct ext4_io_submit io_submit;
	bool keep_towrite = false;

	if (unlikely(ext4_forced_shutdown(EXT4_SB(inode->i_sb)))) {
		inode->i_mapping->a_ops->invalidatepage(page, 0, PAGE_SIZE);
		unlock_page(page);
		return -EIO;
	}

	trace_ext4_writepage(page);
	size = i_size_read(inode);
	if (page->index == size >> PAGE_SHIFT &&
	    !ext4_verity_in_progress(inode))
		len = size & ~PAGE_MASK;
	else
		len = PAGE_SIZE;

	if (!page_has_buffers(page))
		ext4_restore_page_buffers(inode, page);
	page_bufs = page_buffers(page);
	/*
	 * We cannot do block allocation or other extent handling in this
	 * function. If there are buffers needing that, we have to redirty
	 * the page. But we may reach here when we do a journal commit via
	 * journal_submit_inode_data_buffers() and in that case we must write
	 * allocated buffers to achieve data=ordered mode guarantees.
	 *
	 * Also, if there is only one buffer per page (the fs block
	 * size == the page size), if one buffer needs block
	 * allocation or needs to modify the extent tree to clear the
	 * unwritten flag, we know that the page can't be written at
	 * all, so we might as well refuse the write immediately.
	 * Unfortunately if the block size != page size, we can't as
	 * easily detect this case using ext4_walk_page_buffers(), but
	 * for the extremely common case, this is an optimization that
	 * skips a useless round trip through ext4_bio_write_page().
	 */
	if (ext4_walk_page_buffers(NULL, inode, page_bufs, 0, len, NULL,
				   ext4_bh_delay_or_unwritten)) {
		redirty_page_for_writepage(wbc, page);
		if ((current->flags & PF_MEMALLOC) ||
		    (inode->i_sb->s_blocksize == PAGE_SIZE)) {
			/*
			 * For memory cleaning there's no point in writing only
			 * some buffers. So just bail out. Warn if we came here
			 * from direct reclaim.
			 */
			WARN_ON_ONCE((current->flags & (PF_MEMALLOC|PF_KSWAPD))
							== PF_MEMALLOC);
			unlock_page(page);
			return 0;
		}
		keep_towrite = true;
	}

	if (PageChecked(page) && ext4_should_journal_data(inode))
		/*
		 * It's mmapped pagecache.  Add buffers and journal it.  There
		 * doesn't seem much point in redirtying the page here.
		 */
		return __ext4_journalled_writepage(page, len);

	ext4_io_submit_init(&io_submit, wbc);
	io_submit.io_end = ext4_init_io_end(inode, GFP_NOFS);
	if (!io_submit.io_end) {
		redirty_page_for_writepage(wbc, page);
		unlock_page(page);
		return -ENOMEM;
	}
	ret = ext4_bio_write_page(&io_submit, page, len, keep_towrite);
	ext4_io_submit(&io_submit);
	/* Drop io_end reference we got from init */
	ext4_put_io_end_defer(io_submit.io_end);
	return ret;
=======
static void mpage_folio_done(struct mpage_da_data *mpd, struct folio *folio)
{
	mpd->first_page += folio_nr_pages(folio);
	folio_unlock(folio);
>>>>>>> eb3cdb58
}

static int mpage_submit_folio(struct mpage_da_data *mpd, struct folio *folio)
{
	size_t len;
	loff_t size;
	int err;

	BUG_ON(folio->index != mpd->first_page);
	folio_clear_dirty_for_io(folio);
	/*
	 * We have to be very careful here!  Nothing protects writeback path
	 * against i_size changes and the page can be writeably mapped into
	 * page tables. So an application can be growing i_size and writing
	 * data through mmap while writeback runs. folio_clear_dirty_for_io()
	 * write-protects our page in page tables and the page cannot get
	 * written to again until we release folio lock. So only after
	 * folio_clear_dirty_for_io() we are safe to sample i_size for
	 * ext4_bio_write_folio() to zero-out tail of the written page. We rely
	 * on the barrier provided by folio_test_clear_dirty() in
	 * folio_clear_dirty_for_io() to make sure i_size is really sampled only
	 * after page tables are updated.
	 */
	size = i_size_read(mpd->inode);
	len = folio_size(folio);
	if (folio_pos(folio) + len > size &&
	    !ext4_verity_in_progress(mpd->inode))
		len = size & ~PAGE_MASK;
	err = ext4_bio_write_folio(&mpd->io_submit, folio, len);
	if (!err)
		mpd->wbc->nr_to_write--;

	return err;
}

#define BH_FLAGS (BIT(BH_Unwritten) | BIT(BH_Delay))

/*
 * mballoc gives us at most this number of blocks...
 * XXX: That seems to be only a limitation of ext4_mb_normalize_request().
 * The rest of mballoc seems to handle chunks up to full group size.
 */
#define MAX_WRITEPAGES_EXTENT_LEN 2048

/*
 * mpage_add_bh_to_extent - try to add bh to extent of blocks to map
 *
 * @mpd - extent of blocks
 * @lblk - logical number of the block in the file
 * @bh - buffer head we want to add to the extent
 *
 * The function is used to collect contig. blocks in the same state. If the
 * buffer doesn't require mapping for writeback and we haven't started the
 * extent of buffers to map yet, the function returns 'true' immediately - the
 * caller can write the buffer right away. Otherwise the function returns true
 * if the block has been added to the extent, false if the block couldn't be
 * added.
 */
static bool mpage_add_bh_to_extent(struct mpage_da_data *mpd, ext4_lblk_t lblk,
				   struct buffer_head *bh)
{
	struct ext4_map_blocks *map = &mpd->map;

	/* Buffer that doesn't need mapping for writeback? */
	if (!buffer_dirty(bh) || !buffer_mapped(bh) ||
	    (!buffer_delay(bh) && !buffer_unwritten(bh))) {
		/* So far no extent to map => we write the buffer right away */
		if (map->m_len == 0)
			return true;
		return false;
	}

	/* First block in the extent? */
	if (map->m_len == 0) {
		/* We cannot map unless handle is started... */
		if (!mpd->do_map)
			return false;
		map->m_lblk = lblk;
		map->m_len = 1;
		map->m_flags = bh->b_state & BH_FLAGS;
		return true;
	}

	/* Don't go larger than mballoc is willing to allocate */
	if (map->m_len >= MAX_WRITEPAGES_EXTENT_LEN)
		return false;

	/* Can we merge the block to our big extent? */
	if (lblk == map->m_lblk + map->m_len &&
	    (bh->b_state & BH_FLAGS) == map->m_flags) {
		map->m_len++;
		return true;
	}
	return false;
}

/*
 * mpage_process_page_bufs - submit page buffers for IO or add them to extent
 *
 * @mpd - extent of blocks for mapping
 * @head - the first buffer in the page
 * @bh - buffer we should start processing from
 * @lblk - logical number of the block in the file corresponding to @bh
 *
 * Walk through page buffers from @bh upto @head (exclusive) and either submit
 * the page for IO if all buffers in this page were mapped and there's no
 * accumulated extent of buffers to map or add buffers in the page to the
 * extent of buffers to map. The function returns 1 if the caller can continue
 * by processing the next page, 0 if it should stop adding buffers to the
 * extent to map because we cannot extend it anymore. It can also return value
 * < 0 in case of error during IO submission.
 */
static int mpage_process_page_bufs(struct mpage_da_data *mpd,
				   struct buffer_head *head,
				   struct buffer_head *bh,
				   ext4_lblk_t lblk)
{
	struct inode *inode = mpd->inode;
	int err;
	ext4_lblk_t blocks = (i_size_read(inode) + i_blocksize(inode) - 1)
							>> inode->i_blkbits;

	if (ext4_verity_in_progress(inode))
		blocks = EXT_MAX_BLOCKS;

	do {
		BUG_ON(buffer_locked(bh));

		if (lblk >= blocks || !mpage_add_bh_to_extent(mpd, lblk, bh)) {
			/* Found extent to map? */
			if (mpd->map.m_len)
				return 0;
			/* Buffer needs mapping and handle is not started? */
			if (!mpd->do_map)
				return 0;
			/* Everything mapped so far and we hit EOF */
			break;
		}
	} while (lblk++, (bh = bh->b_this_page) != head);
	/* So far everything mapped? Submit the page for IO. */
	if (mpd->map.m_len == 0) {
		err = mpage_submit_folio(mpd, head->b_folio);
		if (err < 0)
			return err;
		mpage_folio_done(mpd, head->b_folio);
	}
	if (lblk >= blocks) {
		mpd->scanned_until_end = 1;
		return 0;
	}
	return 1;
}

/*
 * mpage_process_folio - update folio buffers corresponding to changed extent
 *			 and may submit fully mapped page for IO
 * @mpd: description of extent to map, on return next extent to map
 * @folio: Contains these buffers.
 * @m_lblk: logical block mapping.
 * @m_pblk: corresponding physical mapping.
 * @map_bh: determines on return whether this page requires any further
 *		  mapping or not.
 *
 * Scan given folio buffers corresponding to changed extent and update buffer
 * state according to new extent state.
 * We map delalloc buffers to their physical location, clear unwritten bits.
 * If the given folio is not fully mapped, we update @mpd to the next extent in
 * the given folio that needs mapping & return @map_bh as true.
 */
static int mpage_process_folio(struct mpage_da_data *mpd, struct folio *folio,
			      ext4_lblk_t *m_lblk, ext4_fsblk_t *m_pblk,
			      bool *map_bh)
{
	struct buffer_head *head, *bh;
	ext4_io_end_t *io_end = mpd->io_submit.io_end;
	ext4_lblk_t lblk = *m_lblk;
	ext4_fsblk_t pblock = *m_pblk;
	int err = 0;
	int blkbits = mpd->inode->i_blkbits;
	ssize_t io_end_size = 0;
	struct ext4_io_end_vec *io_end_vec = ext4_last_io_end_vec(io_end);

	bh = head = folio_buffers(folio);
	do {
		if (lblk < mpd->map.m_lblk)
			continue;
		if (lblk >= mpd->map.m_lblk + mpd->map.m_len) {
			/*
			 * Buffer after end of mapped extent.
			 * Find next buffer in the folio to map.
			 */
			mpd->map.m_len = 0;
			mpd->map.m_flags = 0;
			io_end_vec->size += io_end_size;

			err = mpage_process_page_bufs(mpd, head, bh, lblk);
			if (err > 0)
				err = 0;
			if (!err && mpd->map.m_len && mpd->map.m_lblk > lblk) {
				io_end_vec = ext4_alloc_io_end_vec(io_end);
				if (IS_ERR(io_end_vec)) {
					err = PTR_ERR(io_end_vec);
					goto out;
				}
				io_end_vec->offset = (loff_t)mpd->map.m_lblk << blkbits;
			}
			*map_bh = true;
			goto out;
		}
		if (buffer_delay(bh)) {
			clear_buffer_delay(bh);
			bh->b_blocknr = pblock++;
		}
		clear_buffer_unwritten(bh);
		io_end_size += (1 << blkbits);
	} while (lblk++, (bh = bh->b_this_page) != head);

	io_end_vec->size += io_end_size;
	*map_bh = false;
out:
	*m_lblk = lblk;
	*m_pblk = pblock;
	return err;
}

/*
 * mpage_map_buffers - update buffers corresponding to changed extent and
 *		       submit fully mapped pages for IO
 *
 * @mpd - description of extent to map, on return next extent to map
 *
 * Scan buffers corresponding to changed extent (we expect corresponding pages
 * to be already locked) and update buffer state according to new extent state.
 * We map delalloc buffers to their physical location, clear unwritten bits,
 * and mark buffers as uninit when we perform writes to unwritten extents
 * and do extent conversion after IO is finished. If the last page is not fully
 * mapped, we update @map to the next extent in the last page that needs
 * mapping. Otherwise we submit the page for IO.
 */
static int mpage_map_and_submit_buffers(struct mpage_da_data *mpd)
{
	struct folio_batch fbatch;
	unsigned nr, i;
	struct inode *inode = mpd->inode;
	int bpp_bits = PAGE_SHIFT - inode->i_blkbits;
	pgoff_t start, end;
	ext4_lblk_t lblk;
	ext4_fsblk_t pblock;
	int err;
	bool map_bh = false;

	start = mpd->map.m_lblk >> bpp_bits;
	end = (mpd->map.m_lblk + mpd->map.m_len - 1) >> bpp_bits;
	lblk = start << bpp_bits;
	pblock = mpd->map.m_pblk;

	folio_batch_init(&fbatch);
	while (start <= end) {
		nr = filemap_get_folios(inode->i_mapping, &start, end, &fbatch);
		if (nr == 0)
			break;
		for (i = 0; i < nr; i++) {
			struct folio *folio = fbatch.folios[i];

			err = mpage_process_folio(mpd, folio, &lblk, &pblock,
						 &map_bh);
			/*
			 * If map_bh is true, means page may require further bh
			 * mapping, or maybe the page was submitted for IO.
			 * So we return to call further extent mapping.
			 */
			if (err < 0 || map_bh)
				goto out;
			/* Page fully mapped - let IO run! */
			err = mpage_submit_folio(mpd, folio);
			if (err < 0)
				goto out;
			mpage_folio_done(mpd, folio);
		}
		folio_batch_release(&fbatch);
	}
	/* Extent fully mapped and matches with page boundary. We are done. */
	mpd->map.m_len = 0;
	mpd->map.m_flags = 0;
	return 0;
out:
	folio_batch_release(&fbatch);
	return err;
}

static int mpage_map_one_extent(handle_t *handle, struct mpage_da_data *mpd)
{
	struct inode *inode = mpd->inode;
	struct ext4_map_blocks *map = &mpd->map;
	int get_blocks_flags;
	int err, dioread_nolock;

	trace_ext4_da_write_pages_extent(inode, map);
	/*
	 * Call ext4_map_blocks() to allocate any delayed allocation blocks, or
	 * to convert an unwritten extent to be initialized (in the case
	 * where we have written into one or more preallocated blocks).  It is
	 * possible that we're going to need more metadata blocks than
	 * previously reserved. However we must not fail because we're in
	 * writeback and there is nothing we can do about it so it might result
	 * in data loss.  So use reserved blocks to allocate metadata if
	 * possible.
	 *
	 * We pass in the magic EXT4_GET_BLOCKS_DELALLOC_RESERVE if
	 * the blocks in question are delalloc blocks.  This indicates
	 * that the blocks and quotas has already been checked when
	 * the data was copied into the page cache.
	 */
	get_blocks_flags = EXT4_GET_BLOCKS_CREATE |
			   EXT4_GET_BLOCKS_METADATA_NOFAIL |
			   EXT4_GET_BLOCKS_IO_SUBMIT;
	dioread_nolock = ext4_should_dioread_nolock(inode);
	if (dioread_nolock)
		get_blocks_flags |= EXT4_GET_BLOCKS_IO_CREATE_EXT;
	if (map->m_flags & BIT(BH_Delay))
		get_blocks_flags |= EXT4_GET_BLOCKS_DELALLOC_RESERVE;

	err = ext4_map_blocks(handle, inode, map, get_blocks_flags);
	if (err < 0)
		return err;
	if (dioread_nolock && (map->m_flags & EXT4_MAP_UNWRITTEN)) {
		if (!mpd->io_submit.io_end->handle &&
		    ext4_handle_valid(handle)) {
			mpd->io_submit.io_end->handle = handle->h_rsv_handle;
			handle->h_rsv_handle = NULL;
		}
		ext4_set_io_unwritten_flag(inode, mpd->io_submit.io_end);
	}

	BUG_ON(map->m_len == 0);
	return 0;
}

/*
 * mpage_map_and_submit_extent - map extent starting at mpd->lblk of length
 *				 mpd->len and submit pages underlying it for IO
 *
 * @handle - handle for journal operations
 * @mpd - extent to map
 * @give_up_on_write - we set this to true iff there is a fatal error and there
 *                     is no hope of writing the data. The caller should discard
 *                     dirty pages to avoid infinite loops.
 *
 * The function maps extent starting at mpd->lblk of length mpd->len. If it is
 * delayed, blocks are allocated, if it is unwritten, we may need to convert
 * them to initialized or split the described range from larger unwritten
 * extent. Note that we need not map all the described range since allocation
 * can return less blocks or the range is covered by more unwritten extents. We
 * cannot map more because we are limited by reserved transaction credits. On
 * the other hand we always make sure that the last touched page is fully
 * mapped so that it can be written out (and thus forward progress is
 * guaranteed). After mapping we submit all mapped pages for IO.
 */
static int mpage_map_and_submit_extent(handle_t *handle,
				       struct mpage_da_data *mpd,
				       bool *give_up_on_write)
{
	struct inode *inode = mpd->inode;
	struct ext4_map_blocks *map = &mpd->map;
	int err;
	loff_t disksize;
	int progress = 0;
	ext4_io_end_t *io_end = mpd->io_submit.io_end;
	struct ext4_io_end_vec *io_end_vec;

	io_end_vec = ext4_alloc_io_end_vec(io_end);
	if (IS_ERR(io_end_vec))
		return PTR_ERR(io_end_vec);
	io_end_vec->offset = ((loff_t)map->m_lblk) << inode->i_blkbits;
	do {
		err = mpage_map_one_extent(handle, mpd);
		if (err < 0) {
			struct super_block *sb = inode->i_sb;

			if (ext4_forced_shutdown(EXT4_SB(sb)) ||
			    ext4_test_mount_flag(sb, EXT4_MF_FS_ABORTED))
				goto invalidate_dirty_pages;
			/*
			 * Let the uper layers retry transient errors.
			 * In the case of ENOSPC, if ext4_count_free_blocks()
			 * is non-zero, a commit should free up blocks.
			 */
			if ((err == -ENOMEM) ||
			    (err == -ENOSPC && ext4_count_free_clusters(sb))) {
				if (progress)
					goto update_disksize;
				return err;
			}
			ext4_msg(sb, KERN_CRIT,
				 "Delayed block allocation failed for "
				 "inode %lu at logical offset %llu with"
				 " max blocks %u with error %d",
				 inode->i_ino,
				 (unsigned long long)map->m_lblk,
				 (unsigned)map->m_len, -err);
			ext4_msg(sb, KERN_CRIT,
				 "This should not happen!! Data will "
				 "be lost\n");
			if (err == -ENOSPC)
				ext4_print_free_blocks(inode);
		invalidate_dirty_pages:
			*give_up_on_write = true;
			return err;
		}
		progress = 1;
		/*
		 * Update buffer state, submit mapped pages, and get us new
		 * extent to map
		 */
		err = mpage_map_and_submit_buffers(mpd);
		if (err < 0)
			goto update_disksize;
	} while (map->m_len);

update_disksize:
	/*
	 * Update on-disk size after IO is submitted.  Races with
	 * truncate are avoided by checking i_size under i_data_sem.
	 */
	disksize = ((loff_t)mpd->first_page) << PAGE_SHIFT;
	if (disksize > READ_ONCE(EXT4_I(inode)->i_disksize)) {
		int err2;
		loff_t i_size;

		down_write(&EXT4_I(inode)->i_data_sem);
		i_size = i_size_read(inode);
		if (disksize > i_size)
			disksize = i_size;
		if (disksize > EXT4_I(inode)->i_disksize)
			EXT4_I(inode)->i_disksize = disksize;
		up_write(&EXT4_I(inode)->i_data_sem);
		err2 = ext4_mark_inode_dirty(handle, inode);
		if (err2) {
			ext4_error_err(inode->i_sb, -err2,
				       "Failed to mark inode %lu dirty",
				       inode->i_ino);
		}
		if (!err)
			err = err2;
	}
	return err;
}

/*
 * Calculate the total number of credits to reserve for one writepages
 * iteration. This is called from ext4_writepages(). We map an extent of
 * up to MAX_WRITEPAGES_EXTENT_LEN blocks and then we go on and finish mapping
 * the last partial page. So in total we can map MAX_WRITEPAGES_EXTENT_LEN +
 * bpp - 1 blocks in bpp different extents.
 */
static int ext4_da_writepages_trans_blocks(struct inode *inode)
{
	int bpp = ext4_journal_blocks_per_page(inode);

	return ext4_meta_trans_blocks(inode,
				MAX_WRITEPAGES_EXTENT_LEN + bpp - 1, bpp);
}

static int ext4_journal_page_buffers(handle_t *handle, struct page *page,
				     int len)
{
	struct buffer_head *page_bufs = page_buffers(page);
	struct inode *inode = page->mapping->host;
	int ret, err;

	ret = ext4_walk_page_buffers(handle, inode, page_bufs, 0, len,
				     NULL, do_journal_get_write_access);
	err = ext4_walk_page_buffers(handle, inode, page_bufs, 0, len,
				     NULL, write_end_fn);
	if (ret == 0)
		ret = err;
	err = ext4_jbd2_inode_add_write(handle, inode, page_offset(page), len);
	if (ret == 0)
		ret = err;
	EXT4_I(inode)->i_datasync_tid = handle->h_transaction->t_tid;

	return ret;
}

static int mpage_journal_page_buffers(handle_t *handle,
				      struct mpage_da_data *mpd,
				      struct page *page)
{
	struct inode *inode = mpd->inode;
	loff_t size = i_size_read(inode);
	int len;

	ClearPageChecked(page);
	mpd->wbc->nr_to_write--;

	if (page->index == size >> PAGE_SHIFT &&
	    !ext4_verity_in_progress(inode))
		len = size & ~PAGE_MASK;
	else
		len = PAGE_SIZE;

	return ext4_journal_page_buffers(handle, page, len);
}

/*
 * mpage_prepare_extent_to_map - find & lock contiguous range of dirty pages
 * 				 needing mapping, submit mapped pages
 *
 * @mpd - where to look for pages
 *
 * Walk dirty pages in the mapping. If they are fully mapped, submit them for
 * IO immediately. If we cannot map blocks, we submit just already mapped
 * buffers in the page for IO and keep page dirty. When we can map blocks and
 * we find a page which isn't mapped we start accumulating extent of buffers
 * underlying these pages that needs mapping (formed by either delayed or
 * unwritten buffers). We also lock the pages containing these buffers. The
 * extent found is returned in @mpd structure (starting at mpd->lblk with
 * length mpd->len blocks).
 *
 * Note that this function can attach bios to one io_end structure which are
 * neither logically nor physically contiguous. Although it may seem as an
 * unnecessary complication, it is actually inevitable in blocksize < pagesize
 * case as we need to track IO to all buffers underlying a page in one io_end.
 */
static int mpage_prepare_extent_to_map(struct mpage_da_data *mpd)
{
	struct address_space *mapping = mpd->inode->i_mapping;
	struct folio_batch fbatch;
	unsigned int nr_folios;
	pgoff_t index = mpd->first_page;
	pgoff_t end = mpd->last_page;
	xa_mark_t tag;
	int i, err = 0;
	int blkbits = mpd->inode->i_blkbits;
	ext4_lblk_t lblk;
	struct buffer_head *head;
	handle_t *handle = NULL;
	int bpp = ext4_journal_blocks_per_page(mpd->inode);

	if (mpd->wbc->sync_mode == WB_SYNC_ALL || mpd->wbc->tagged_writepages)
		tag = PAGECACHE_TAG_TOWRITE;
	else
		tag = PAGECACHE_TAG_DIRTY;

	mpd->map.m_len = 0;
	mpd->next_page = index;
	if (ext4_should_journal_data(mpd->inode)) {
		handle = ext4_journal_start(mpd->inode, EXT4_HT_WRITE_PAGE,
					    bpp);
		if (IS_ERR(handle))
			return PTR_ERR(handle);
	}
	folio_batch_init(&fbatch);
	while (index <= end) {
		nr_folios = filemap_get_folios_tag(mapping, &index, end,
				tag, &fbatch);
		if (nr_folios == 0)
			break;

		for (i = 0; i < nr_folios; i++) {
			struct folio *folio = fbatch.folios[i];

			/*
			 * Accumulated enough dirty pages? This doesn't apply
			 * to WB_SYNC_ALL mode. For integrity sync we have to
			 * keep going because someone may be concurrently
			 * dirtying pages, and we might have synced a lot of
			 * newly appeared dirty pages, but have not synced all
			 * of the old dirty pages.
			 */
			if (mpd->wbc->sync_mode == WB_SYNC_NONE &&
			    mpd->wbc->nr_to_write <=
			    mpd->map.m_len >> (PAGE_SHIFT - blkbits))
				goto out;

			/* If we can't merge this page, we are done. */
			if (mpd->map.m_len > 0 && mpd->next_page != folio->index)
				goto out;

			if (handle) {
				err = ext4_journal_ensure_credits(handle, bpp,
								  0);
				if (err < 0)
					goto out;
			}

			folio_lock(folio);
			/*
			 * If the page is no longer dirty, or its mapping no
			 * longer corresponds to inode we are writing (which
			 * means it has been truncated or invalidated), or the
			 * page is already under writeback and we are not doing
			 * a data integrity writeback, skip the page
			 */
			if (!folio_test_dirty(folio) ||
			    (folio_test_writeback(folio) &&
			     (mpd->wbc->sync_mode == WB_SYNC_NONE)) ||
			    unlikely(folio->mapping != mapping)) {
				folio_unlock(folio);
				continue;
			}

			folio_wait_writeback(folio);
			BUG_ON(folio_test_writeback(folio));

			/*
			 * Should never happen but for buggy code in
			 * other subsystems that call
			 * set_page_dirty() without properly warning
			 * the file system first.  See [1] for more
			 * information.
			 *
			 * [1] https://lore.kernel.org/linux-mm/20180103100430.GE4911@quack2.suse.cz
			 */
			if (!folio_buffers(folio)) {
				ext4_warning_inode(mpd->inode, "page %lu does not have buffers attached", folio->index);
				folio_clear_dirty(folio);
				folio_unlock(folio);
				continue;
			}

			if (!page_has_buffers(page))
				ext4_restore_page_buffers(mpd->inode, page);
			if (mpd->map.m_len == 0)
				mpd->first_page = folio->index;
			mpd->next_page = folio->index + folio_nr_pages(folio);
			/*
			 * Writeout when we cannot modify metadata is simple.
			 * Just submit the page. For data=journal mode we
			 * first handle writeout of the page for checkpoint and
			 * only after that handle delayed page dirtying. This
			 * makes sure current data is checkpointed to the final
			 * location before possibly journalling it again which
			 * is desirable when the page is frequently dirtied
			 * through a pin.
			 */
			if (!mpd->can_map) {
				err = mpage_submit_folio(mpd, folio);
				if (err < 0)
					goto out;
				/* Pending dirtying of journalled data? */
				if (folio_test_checked(folio)) {
					err = mpage_journal_page_buffers(handle,
						mpd, &folio->page);
					if (err < 0)
						goto out;
					mpd->journalled_more_data = 1;
				}
				mpage_folio_done(mpd, folio);
			} else {
				/* Add all dirty buffers to mpd */
				lblk = ((ext4_lblk_t)folio->index) <<
					(PAGE_SHIFT - blkbits);
				head = folio_buffers(folio);
				err = mpage_process_page_bufs(mpd, head, head,
						lblk);
				if (err <= 0)
					goto out;
				err = 0;
			}
		}
		folio_batch_release(&fbatch);
		cond_resched();
	}
	mpd->scanned_until_end = 1;
	if (handle)
		ext4_journal_stop(handle);
	return 0;
out:
	folio_batch_release(&fbatch);
	if (handle)
		ext4_journal_stop(handle);
	return err;
}

static int ext4_do_writepages(struct mpage_da_data *mpd)
{
	struct writeback_control *wbc = mpd->wbc;
	pgoff_t	writeback_index = 0;
	long nr_to_write = wbc->nr_to_write;
	int range_whole = 0;
	int cycled = 1;
	handle_t *handle = NULL;
	struct inode *inode = mpd->inode;
	struct address_space *mapping = inode->i_mapping;
	int needed_blocks, rsv_blocks = 0, ret = 0;
	struct ext4_sb_info *sbi = EXT4_SB(mapping->host->i_sb);
	struct blk_plug plug;
	bool give_up_on_write = false;
	int alloc_ctx;

<<<<<<< HEAD
	if (unlikely(ext4_forced_shutdown(EXT4_SB(inode->i_sb))))
		return -EIO;

	alloc_ctx = ext4_writepages_down_read(inode->i_sb);
=======
>>>>>>> eb3cdb58
	trace_ext4_writepages(inode, wbc);

	/*
	 * No pages to write? This is mainly a kludge to avoid starting
	 * a transaction for special inodes like journal inode on last iput()
	 * because that could violate lock ordering on umount
	 */
	if (!mapping->nrpages || !mapping_tagged(mapping, PAGECACHE_TAG_DIRTY))
		goto out_writepages;

	/*
	 * If the filesystem has aborted, it is read-only, so return
	 * right away instead of dumping stack traces later on that
	 * will obscure the real source of the problem.  We test
	 * EXT4_MF_FS_ABORTED instead of sb->s_flag's SB_RDONLY because
	 * the latter could be true if the filesystem is mounted
	 * read-only, and in that case, ext4_writepages should
	 * *never* be called, so if that ever happens, we would want
	 * the stack trace.
	 */
	if (unlikely(ext4_forced_shutdown(EXT4_SB(mapping->host->i_sb)) ||
		     ext4_test_mount_flag(inode->i_sb, EXT4_MF_FS_ABORTED))) {
		ret = -EROFS;
		goto out_writepages;
	}

	/*
	 * If we have inline data and arrive here, it means that
	 * we will soon create the block for the 1st page, so
	 * we'd better clear the inline data here.
	 */
	if (ext4_has_inline_data(inode)) {
		/* Just inode will be modified... */
		handle = ext4_journal_start(inode, EXT4_HT_INODE, 1);
		if (IS_ERR(handle)) {
			ret = PTR_ERR(handle);
			goto out_writepages;
		}
		BUG_ON(ext4_test_inode_state(inode,
				EXT4_STATE_MAY_INLINE_DATA));
		ext4_destroy_inline_data(handle, inode);
		ext4_journal_stop(handle);
	}

	/*
	 * data=journal mode does not do delalloc so we just need to writeout /
	 * journal already mapped buffers. On the other hand we need to commit
	 * transaction to make data stable. We expect all the data to be
	 * already in the journal (the only exception are DMA pinned pages
	 * dirtied behind our back) so we commit transaction here and run the
	 * writeback loop to checkpoint them. The checkpointing is not actually
	 * necessary to make data persistent *but* quite a few places (extent
	 * shifting operations, fsverity, ...) depend on being able to drop
	 * pagecache pages after calling filemap_write_and_wait() and for that
	 * checkpointing needs to happen.
	 */
	if (ext4_should_journal_data(inode)) {
		mpd->can_map = 0;
		if (wbc->sync_mode == WB_SYNC_ALL)
			ext4_fc_commit(sbi->s_journal,
				       EXT4_I(inode)->i_datasync_tid);
	}
	mpd->journalled_more_data = 0;

	if (ext4_should_dioread_nolock(inode)) {
		/*
		 * We may need to convert up to one extent per block in
		 * the page and we may dirty the inode.
		 */
		rsv_blocks = 1 + ext4_chunk_trans_blocks(inode,
						PAGE_SIZE >> inode->i_blkbits);
	}

	if (wbc->range_start == 0 && wbc->range_end == LLONG_MAX)
		range_whole = 1;

	if (wbc->range_cyclic) {
		writeback_index = mapping->writeback_index;
		if (writeback_index)
			cycled = 0;
		mpd->first_page = writeback_index;
		mpd->last_page = -1;
	} else {
		mpd->first_page = wbc->range_start >> PAGE_SHIFT;
		mpd->last_page = wbc->range_end >> PAGE_SHIFT;
	}

	ext4_io_submit_init(&mpd->io_submit, wbc);
retry:
	if (wbc->sync_mode == WB_SYNC_ALL || wbc->tagged_writepages)
		tag_pages_for_writeback(mapping, mpd->first_page,
					mpd->last_page);
	blk_start_plug(&plug);

	/*
	 * First writeback pages that don't need mapping - we can avoid
	 * starting a transaction unnecessarily and also avoid being blocked
	 * in the block layer on device congestion while having transaction
	 * started.
	 */
	mpd->do_map = 0;
	mpd->scanned_until_end = 0;
	mpd->io_submit.io_end = ext4_init_io_end(inode, GFP_KERNEL);
	if (!mpd->io_submit.io_end) {
		ret = -ENOMEM;
		goto unplug;
	}
	ret = mpage_prepare_extent_to_map(mpd);
	/* Unlock pages we didn't use */
	mpage_release_unused_pages(mpd, false);
	/* Submit prepared bio */
	ext4_io_submit(&mpd->io_submit);
	ext4_put_io_end_defer(mpd->io_submit.io_end);
	mpd->io_submit.io_end = NULL;
	if (ret < 0)
		goto unplug;

	while (!mpd->scanned_until_end && wbc->nr_to_write > 0) {
		/* For each extent of pages we use new io_end */
		mpd->io_submit.io_end = ext4_init_io_end(inode, GFP_KERNEL);
		if (!mpd->io_submit.io_end) {
			ret = -ENOMEM;
			break;
		}

		WARN_ON_ONCE(!mpd->can_map);
		/*
		 * We have two constraints: We find one extent to map and we
		 * must always write out whole page (makes a difference when
		 * blocksize < pagesize) so that we don't block on IO when we
		 * try to write out the rest of the page. Journalled mode is
		 * not supported by delalloc.
		 */
		BUG_ON(ext4_should_journal_data(inode));
		needed_blocks = ext4_da_writepages_trans_blocks(inode);

		/* start a new transaction */
		handle = ext4_journal_start_with_reserve(inode,
				EXT4_HT_WRITE_PAGE, needed_blocks, rsv_blocks);
		if (IS_ERR(handle)) {
			ret = PTR_ERR(handle);
			ext4_msg(inode->i_sb, KERN_CRIT, "%s: jbd2_start: "
			       "%ld pages, ino %lu; err %d", __func__,
				wbc->nr_to_write, inode->i_ino, ret);
			/* Release allocated io_end */
			ext4_put_io_end(mpd->io_submit.io_end);
			mpd->io_submit.io_end = NULL;
			break;
		}
		mpd->do_map = 1;

		trace_ext4_da_write_pages(inode, mpd->first_page, wbc);
		ret = mpage_prepare_extent_to_map(mpd);
		if (!ret && mpd->map.m_len)
			ret = mpage_map_and_submit_extent(handle, mpd,
					&give_up_on_write);
		/*
		 * Caution: If the handle is synchronous,
		 * ext4_journal_stop() can wait for transaction commit
		 * to finish which may depend on writeback of pages to
		 * complete or on page lock to be released.  In that
		 * case, we have to wait until after we have
		 * submitted all the IO, released page locks we hold,
		 * and dropped io_end reference (for extent conversion
		 * to be able to complete) before stopping the handle.
		 */
		if (!ext4_handle_valid(handle) || handle->h_sync == 0) {
			ext4_journal_stop(handle);
			handle = NULL;
			mpd->do_map = 0;
		}
		/* Unlock pages we didn't use */
		mpage_release_unused_pages(mpd, give_up_on_write);
		/* Submit prepared bio */
		ext4_io_submit(&mpd->io_submit);

		/*
		 * Drop our io_end reference we got from init. We have
		 * to be careful and use deferred io_end finishing if
		 * we are still holding the transaction as we can
		 * release the last reference to io_end which may end
		 * up doing unwritten extent conversion.
		 */
		if (handle) {
			ext4_put_io_end_defer(mpd->io_submit.io_end);
			ext4_journal_stop(handle);
		} else
			ext4_put_io_end(mpd->io_submit.io_end);
		mpd->io_submit.io_end = NULL;

		if (ret == -ENOSPC && sbi->s_journal) {
			/*
			 * Commit the transaction which would
			 * free blocks released in the transaction
			 * and try again
			 */
			jbd2_journal_force_commit_nested(sbi->s_journal);
			ret = 0;
			continue;
		}
		/* Fatal error - ENOMEM, EIO... */
		if (ret)
			break;
	}
unplug:
	blk_finish_plug(&plug);
	if (!ret && !cycled && wbc->nr_to_write > 0) {
		cycled = 1;
		mpd->last_page = writeback_index - 1;
		mpd->first_page = 0;
		goto retry;
	}

	/* Update index */
	if (wbc->range_cyclic || (range_whole && wbc->nr_to_write > 0))
		/*
		 * Set the writeback_index so that range_cyclic
		 * mode will write it back later
		 */
		mapping->writeback_index = mpd->first_page;

out_writepages:
	trace_ext4_writepages_result(inode, wbc, ret,
				     nr_to_write - wbc->nr_to_write);
<<<<<<< HEAD
	ext4_writepages_up_read(inode->i_sb, alloc_ctx);
=======
>>>>>>> eb3cdb58
	return ret;
}

static int ext4_writepages(struct address_space *mapping,
			   struct writeback_control *wbc)
{
	struct super_block *sb = mapping->host->i_sb;
	struct mpage_da_data mpd = {
		.inode = mapping->host,
		.wbc = wbc,
		.can_map = 1,
	};
	int ret;
	int alloc_ctx;

	if (unlikely(ext4_forced_shutdown(EXT4_SB(sb))))
		return -EIO;

	alloc_ctx = ext4_writepages_down_read(sb);
	ret = ext4_do_writepages(&mpd);
	/*
	 * For data=journal writeback we could have come across pages marked
	 * for delayed dirtying (PageChecked) which were just added to the
	 * running transaction. Try once more to get them to stable storage.
	 */
	if (!ret && mpd.journalled_more_data)
		ret = ext4_do_writepages(&mpd);
	ext4_writepages_up_read(sb, alloc_ctx);

	return ret;
}

int ext4_normal_submit_inode_data_buffers(struct jbd2_inode *jinode)
{
	struct writeback_control wbc = {
		.sync_mode = WB_SYNC_ALL,
		.nr_to_write = LONG_MAX,
		.range_start = jinode->i_dirty_start,
		.range_end = jinode->i_dirty_end,
	};
	struct mpage_da_data mpd = {
		.inode = jinode->i_vfs_inode,
		.wbc = &wbc,
		.can_map = 0,
	};
	return ext4_do_writepages(&mpd);
}

static int ext4_dax_writepages(struct address_space *mapping,
			       struct writeback_control *wbc)
{
	int ret;
	long nr_to_write = wbc->nr_to_write;
	struct inode *inode = mapping->host;
	struct ext4_sb_info *sbi = EXT4_SB(mapping->host->i_sb);
	int alloc_ctx;

	if (unlikely(ext4_forced_shutdown(EXT4_SB(inode->i_sb))))
		return -EIO;

	alloc_ctx = ext4_writepages_down_read(inode->i_sb);
	trace_ext4_writepages(inode, wbc);

	ret = dax_writeback_mapping_range(mapping, sbi->s_daxdev, wbc);
	trace_ext4_writepages_result(inode, wbc, ret,
				     nr_to_write - wbc->nr_to_write);
	ext4_writepages_up_read(inode->i_sb, alloc_ctx);
	return ret;
}

static int ext4_nonda_switch(struct super_block *sb)
{
	s64 free_clusters, dirty_clusters;
	struct ext4_sb_info *sbi = EXT4_SB(sb);

	/*
	 * switch to non delalloc mode if we are running low
	 * on free block. The free block accounting via percpu
	 * counters can get slightly wrong with percpu_counter_batch getting
	 * accumulated on each CPU without updating global counters
	 * Delalloc need an accurate free block accounting. So switch
	 * to non delalloc when we are near to error range.
	 */
	free_clusters =
		percpu_counter_read_positive(&sbi->s_freeclusters_counter);
	dirty_clusters =
		percpu_counter_read_positive(&sbi->s_dirtyclusters_counter);
	/*
	 * Start pushing delalloc when 1/2 of free blocks are dirty.
	 */
	if (dirty_clusters && (free_clusters < 2 * dirty_clusters))
		try_to_writeback_inodes_sb(sb, WB_REASON_FS_FREE_SPACE);

	if (2 * free_clusters < 3 * dirty_clusters ||
	    free_clusters < (dirty_clusters + EXT4_FREECLUSTERS_WATERMARK)) {
		/*
		 * free block count is less than 150% of dirty blocks
		 * or free blocks is less than watermark
		 */
		return 1;
	}
	return 0;
}

static int ext4_da_write_begin(struct file *file, struct address_space *mapping,
			       loff_t pos, unsigned len,
			       struct page **pagep, void **fsdata)
{
	int ret, retries = 0;
	struct folio *folio;
	pgoff_t index;
	struct inode *inode = mapping->host;

	if (unlikely(ext4_forced_shutdown(EXT4_SB(inode->i_sb))))
		return -EIO;

	index = pos >> PAGE_SHIFT;

	if (ext4_nonda_switch(inode->i_sb) || ext4_verity_in_progress(inode)) {
		*fsdata = (void *)FALL_BACK_TO_NONDELALLOC;
		return ext4_write_begin(file, mapping, pos,
					len, pagep, fsdata);
	}
	*fsdata = (void *)0;
	trace_ext4_da_write_begin(inode, pos, len);

	if (ext4_test_inode_state(inode, EXT4_STATE_MAY_INLINE_DATA)) {
		ret = ext4_da_write_inline_data_begin(mapping, inode, pos, len,
						      pagep, fsdata);
		if (ret < 0)
			return ret;
		if (ret == 1)
			return 0;
	}

retry:
	folio = __filemap_get_folio(mapping, index, FGP_WRITEBEGIN,
			mapping_gfp_mask(mapping));
	if (IS_ERR(folio))
		return PTR_ERR(folio);

	/* In case writeback began while the folio was unlocked */
	folio_wait_stable(folio);

#ifdef CONFIG_FS_ENCRYPTION
	ret = ext4_block_write_begin(folio, pos, len, ext4_da_get_block_prep);
#else
	ret = __block_write_begin(&folio->page, pos, len, ext4_da_get_block_prep);
#endif
	if (ret < 0) {
		folio_unlock(folio);
		folio_put(folio);
		/*
		 * block_write_begin may have instantiated a few blocks
		 * outside i_size.  Trim these off again. Don't need
		 * i_size_read because we hold inode lock.
		 */
		if (pos + len > inode->i_size)
			ext4_truncate_failed_write(inode);

		if (ret == -ENOSPC &&
		    ext4_should_retry_alloc(inode->i_sb, &retries))
			goto retry;
		return ret;
	}

	*pagep = &folio->page;
	return ret;
}

/*
 * Check if we should update i_disksize
 * when write to the end of file but not require block allocation
 */
static int ext4_da_should_update_i_disksize(struct page *page,
					    unsigned long offset)
{
	struct buffer_head *bh;
	struct inode *inode = page->mapping->host;
	unsigned int idx;
	int i;

	bh = page_buffers(page);
	idx = offset >> inode->i_blkbits;

	for (i = 0; i < idx; i++)
		bh = bh->b_this_page;

	if (!buffer_mapped(bh) || (buffer_delay(bh)) || buffer_unwritten(bh))
		return 0;
	return 1;
}

static int ext4_da_write_end(struct file *file,
			     struct address_space *mapping,
			     loff_t pos, unsigned len, unsigned copied,
			     struct page *page, void *fsdata)
{
	struct inode *inode = mapping->host;
	loff_t new_i_size;
	unsigned long start, end;
	int write_mode = (int)(unsigned long)fsdata;

	if (write_mode == FALL_BACK_TO_NONDELALLOC)
		return ext4_write_end(file, mapping, pos,
				      len, copied, page, fsdata);

	trace_ext4_da_write_end(inode, pos, len, copied);
<<<<<<< HEAD
	if (unlikely(copied < len) && !PageUptodate(page))
		copied = 0;
=======

	if (write_mode != CONVERT_INLINE_DATA &&
	    ext4_test_inode_state(inode, EXT4_STATE_MAY_INLINE_DATA) &&
	    ext4_has_inline_data(inode))
		return ext4_write_inline_data_end(inode, pos, len, copied, page);

	if (unlikely(copied < len) && !PageUptodate(page))
		copied = 0;

>>>>>>> eb3cdb58
	start = pos & (PAGE_SIZE - 1);
	end = start + copied - 1;

	/*
	 * Since we are holding inode lock, we are sure i_disksize <=
	 * i_size. We also know that if i_disksize < i_size, there are
	 * delalloc writes pending in the range upto i_size. If the end of
	 * the current write is <= i_size, there's no need to touch
	 * i_disksize since writeback will push i_disksize upto i_size
	 * eventually. If the end of the current write is > i_size and
	 * inside an allocated block (ext4_da_should_update_i_disksize()
<<<<<<< HEAD
	 * check), we need to update i_disksize here as neither
	 * ext4_writepage() nor certain ext4_writepages() paths not
	 * allocating blocks update i_disksize.
=======
	 * check), we need to update i_disksize here as certain
	 * ext4_writepages() paths not allocating blocks update i_disksize.
>>>>>>> eb3cdb58
	 *
	 * Note that we defer inode dirtying to generic_write_end() /
	 * ext4_da_write_inline_data_end().
	 */
	new_i_size = pos + copied;
<<<<<<< HEAD
	if (copied && new_i_size > inode->i_size) {
		if (ext4_has_inline_data(inode) ||
		    ext4_da_should_update_i_disksize(page, end))
			ext4_update_i_disksize(inode, new_i_size);
	}

	if (write_mode != CONVERT_INLINE_DATA &&
	    ext4_test_inode_state(inode, EXT4_STATE_MAY_INLINE_DATA) &&
	    ext4_has_inline_data(inode))
		ret = ext4_da_write_inline_data_end(inode, pos, len, copied,
						     page);
	else
		ret = generic_write_end(file, mapping, pos, len, copied,
							page, fsdata);

	copied = ret;
	ret2 = ext4_journal_stop(handle);
	if (unlikely(ret2 && !ret))
		ret = ret2;

	return ret ? ret : copied;
=======
	if (copied && new_i_size > inode->i_size &&
	    ext4_da_should_update_i_disksize(page, end))
		ext4_update_i_disksize(inode, new_i_size);

	return generic_write_end(file, mapping, pos, len, copied, page, fsdata);
>>>>>>> eb3cdb58
}

/*
 * Force all delayed allocation blocks to be allocated for a given inode.
 */
int ext4_alloc_da_blocks(struct inode *inode)
{
	trace_ext4_alloc_da_blocks(inode);

	if (!EXT4_I(inode)->i_reserved_data_blocks)
		return 0;

	/*
	 * We do something simple for now.  The filemap_flush() will
	 * also start triggering a write of the data blocks, which is
	 * not strictly speaking necessary (and for users of
	 * laptop_mode, not even desirable).  However, to do otherwise
	 * would require replicating code paths in:
	 *
	 * ext4_writepages() ->
	 *    write_cache_pages() ---> (via passed in callback function)
	 *        __mpage_da_writepage() -->
	 *           mpage_add_bh_to_extent()
	 *           mpage_da_map_blocks()
	 *
	 * The problem is that write_cache_pages(), located in
	 * mm/page-writeback.c, marks pages clean in preparation for
	 * doing I/O, which is not desirable if we're not planning on
	 * doing I/O at all.
	 *
	 * We could call write_cache_pages(), and then redirty all of
	 * the pages by calling redirty_page_for_writepage() but that
	 * would be ugly in the extreme.  So instead we would need to
	 * replicate parts of the code in the above functions,
	 * simplifying them because we wouldn't actually intend to
	 * write out the pages, but rather only collect contiguous
	 * logical block extents, call the multi-block allocator, and
	 * then update the buffer heads with the block allocations.
	 *
	 * For now, though, we'll cheat by calling filemap_flush(),
	 * which will map the blocks, and start the I/O, but not
	 * actually wait for the I/O to complete.
	 */
	return filemap_flush(inode->i_mapping);
}

/*
 * bmap() is special.  It gets used by applications such as lilo and by
 * the swapper to find the on-disk block of a specific piece of data.
 *
 * Naturally, this is dangerous if the block concerned is still in the
 * journal.  If somebody makes a swapfile on an ext4 data-journaling
 * filesystem and enables swap, then they may get a nasty shock when the
 * data getting swapped to that swapfile suddenly gets overwritten by
 * the original zero's written out previously to the journal and
 * awaiting writeback in the kernel's buffer cache.
 *
 * So, if we see any bmap calls here on a modified, data-journaled file,
 * take extra steps to flush any blocks which might be in the cache.
 */
static sector_t ext4_bmap(struct address_space *mapping, sector_t block)
{
	struct inode *inode = mapping->host;
	sector_t ret = 0;

	inode_lock_shared(inode);
	/*
	 * We can get here for an inline file via the FIBMAP ioctl
	 */
	if (ext4_has_inline_data(inode))
		goto out;

	if (mapping_tagged(mapping, PAGECACHE_TAG_DIRTY) &&
	    (test_opt(inode->i_sb, DELALLOC) ||
	     ext4_should_journal_data(inode))) {
		/*
		 * With delalloc or journalled data we want to sync the file so
		 * that we can make sure we allocate blocks for file and data
		 * is in place for the user to see it
		 */
		filemap_write_and_wait(mapping);
	}

	ret = iomap_bmap(mapping, block, &ext4_iomap_ops);

out:
	inode_unlock_shared(inode);
	return ret;
}

static int ext4_read_folio(struct file *file, struct folio *folio)
{
	int ret = -EAGAIN;
	struct inode *inode = folio->mapping->host;

	trace_ext4_readpage(&folio->page);

	if (ext4_has_inline_data(inode))
		ret = ext4_readpage_inline(inode, folio);

	if (ret == -EAGAIN)
		return ext4_mpage_readpages(inode, NULL, folio);

	return ret;
}

static void ext4_readahead(struct readahead_control *rac)
{
	struct inode *inode = rac->mapping->host;

	/* If the file has inline data, no need to do readahead. */
	if (ext4_has_inline_data(inode))
		return;

	ext4_mpage_readpages(inode, rac, NULL);
}

static void ext4_invalidate_folio(struct folio *folio, size_t offset,
				size_t length)
{
	trace_ext4_invalidate_folio(folio, offset, length);

	/* No journalling happens on data buffers when this function is used */
	WARN_ON(folio_buffers(folio) && buffer_jbd(folio_buffers(folio)));

	block_invalidate_folio(folio, offset, length);
}

static int __ext4_journalled_invalidate_folio(struct folio *folio,
					    size_t offset, size_t length)
{
	journal_t *journal = EXT4_JOURNAL(folio->mapping->host);

	trace_ext4_journalled_invalidate_folio(folio, offset, length);

	/*
	 * If it's a full truncate we just forget about the pending dirtying
	 */
	if (offset == 0 && length == folio_size(folio))
		folio_clear_checked(folio);

	return jbd2_journal_invalidate_folio(journal, folio, offset, length);
}

/* Wrapper for aops... */
static void ext4_journalled_invalidate_folio(struct folio *folio,
					   size_t offset,
					   size_t length)
{
	WARN_ON(__ext4_journalled_invalidate_folio(folio, offset, length) < 0);
}

static bool ext4_release_folio(struct folio *folio, gfp_t wait)
{
	journal_t *journal = EXT4_JOURNAL(folio->mapping->host);

	trace_ext4_releasepage(&folio->page);

	/* Page has dirty journalled data -> cannot release */
	if (folio_test_checked(folio))
		return false;
	if (journal)
		return jbd2_journal_try_to_free_buffers(journal, folio);
	else
		return try_to_free_buffers(folio);
}

static bool ext4_inode_datasync_dirty(struct inode *inode)
{
	journal_t *journal = EXT4_SB(inode->i_sb)->s_journal;

	if (journal) {
		if (jbd2_transaction_committed(journal,
			EXT4_I(inode)->i_datasync_tid))
			return false;
		if (test_opt2(inode->i_sb, JOURNAL_FAST_COMMIT))
			return !list_empty(&EXT4_I(inode)->i_fc_list);
		return true;
	}

	/* Any metadata buffers to write? */
	if (!list_empty(&inode->i_mapping->private_list))
		return true;
	return inode->i_state & I_DIRTY_DATASYNC;
}

static void ext4_set_iomap(struct inode *inode, struct iomap *iomap,
			   struct ext4_map_blocks *map, loff_t offset,
			   loff_t length, unsigned int flags)
{
	u8 blkbits = inode->i_blkbits;

	/*
	 * Writes that span EOF might trigger an I/O size update on completion,
	 * so consider them to be dirty for the purpose of O_DSYNC, even if
	 * there is no other metadata changes being made or are pending.
	 */
	iomap->flags = 0;
	if (ext4_inode_datasync_dirty(inode) ||
	    offset + length > i_size_read(inode))
		iomap->flags |= IOMAP_F_DIRTY;

	if (map->m_flags & EXT4_MAP_NEW)
		iomap->flags |= IOMAP_F_NEW;

	if (flags & IOMAP_DAX)
		iomap->dax_dev = EXT4_SB(inode->i_sb)->s_daxdev;
	else
		iomap->bdev = inode->i_sb->s_bdev;
	iomap->offset = (u64) map->m_lblk << blkbits;
	iomap->length = (u64) map->m_len << blkbits;

	if ((map->m_flags & EXT4_MAP_MAPPED) &&
	    !ext4_test_inode_flag(inode, EXT4_INODE_EXTENTS))
		iomap->flags |= IOMAP_F_MERGED;

	/*
	 * Flags passed to ext4_map_blocks() for direct I/O writes can result
	 * in m_flags having both EXT4_MAP_MAPPED and EXT4_MAP_UNWRITTEN bits
	 * set. In order for any allocated unwritten extents to be converted
	 * into written extents correctly within the ->end_io() handler, we
	 * need to ensure that the iomap->type is set appropriately. Hence, the
	 * reason why we need to check whether the EXT4_MAP_UNWRITTEN bit has
	 * been set first.
	 */
	if (map->m_flags & EXT4_MAP_UNWRITTEN) {
		iomap->type = IOMAP_UNWRITTEN;
		iomap->addr = (u64) map->m_pblk << blkbits;
		if (flags & IOMAP_DAX)
			iomap->addr += EXT4_SB(inode->i_sb)->s_dax_part_off;
	} else if (map->m_flags & EXT4_MAP_MAPPED) {
		iomap->type = IOMAP_MAPPED;
		iomap->addr = (u64) map->m_pblk << blkbits;
		if (flags & IOMAP_DAX)
			iomap->addr += EXT4_SB(inode->i_sb)->s_dax_part_off;
	} else {
		iomap->type = IOMAP_HOLE;
		iomap->addr = IOMAP_NULL_ADDR;
	}
}

static int ext4_iomap_alloc(struct inode *inode, struct ext4_map_blocks *map,
			    unsigned int flags)
{
	handle_t *handle;
	u8 blkbits = inode->i_blkbits;
	int ret, dio_credits, m_flags = 0, retries = 0;

	/*
	 * Trim the mapping request to the maximum value that we can map at
	 * once for direct I/O.
	 */
	if (map->m_len > DIO_MAX_BLOCKS)
		map->m_len = DIO_MAX_BLOCKS;
	dio_credits = ext4_chunk_trans_blocks(inode, map->m_len);

retry:
	/*
	 * Either we allocate blocks and then don't get an unwritten extent, so
	 * in that case we have reserved enough credits. Or, the blocks are
	 * already allocated and unwritten. In that case, the extent conversion
	 * fits into the credits as well.
	 */
	handle = ext4_journal_start(inode, EXT4_HT_MAP_BLOCKS, dio_credits);
	if (IS_ERR(handle))
		return PTR_ERR(handle);

	/*
	 * DAX and direct I/O are the only two operations that are currently
	 * supported with IOMAP_WRITE.
	 */
	WARN_ON(!(flags & (IOMAP_DAX | IOMAP_DIRECT)));
	if (flags & IOMAP_DAX)
		m_flags = EXT4_GET_BLOCKS_CREATE_ZERO;
	/*
	 * We use i_size instead of i_disksize here because delalloc writeback
	 * can complete at any point during the I/O and subsequently push the
	 * i_disksize out to i_size. This could be beyond where direct I/O is
	 * happening and thus expose allocated blocks to direct I/O reads.
	 */
	else if (((loff_t)map->m_lblk << blkbits) >= i_size_read(inode))
		m_flags = EXT4_GET_BLOCKS_CREATE;
	else if (ext4_test_inode_flag(inode, EXT4_INODE_EXTENTS))
		m_flags = EXT4_GET_BLOCKS_IO_CREATE_EXT;

	ret = ext4_map_blocks(handle, inode, map, m_flags);

	/*
	 * We cannot fill holes in indirect tree based inodes as that could
	 * expose stale data in the case of a crash. Use the magic error code
	 * to fallback to buffered I/O.
	 */
	if (!m_flags && !ret)
		ret = -ENOTBLK;

	ext4_journal_stop(handle);
	if (ret == -ENOSPC && ext4_should_retry_alloc(inode->i_sb, &retries))
		goto retry;

	return ret;
}


static int ext4_iomap_begin(struct inode *inode, loff_t offset, loff_t length,
		unsigned flags, struct iomap *iomap, struct iomap *srcmap)
{
	int ret;
	struct ext4_map_blocks map;
	u8 blkbits = inode->i_blkbits;

	if ((offset >> blkbits) > EXT4_MAX_LOGICAL_BLOCK)
		return -EINVAL;

	if (WARN_ON_ONCE(ext4_has_inline_data(inode)))
		return -ERANGE;

	/*
	 * Calculate the first and last logical blocks respectively.
	 */
	map.m_lblk = offset >> blkbits;
	map.m_len = min_t(loff_t, (offset + length - 1) >> blkbits,
			  EXT4_MAX_LOGICAL_BLOCK) - map.m_lblk + 1;

	if (flags & IOMAP_WRITE) {
		/*
		 * We check here if the blocks are already allocated, then we
		 * don't need to start a journal txn and we can directly return
		 * the mapping information. This could boost performance
		 * especially in multi-threaded overwrite requests.
		 */
		if (offset + length <= i_size_read(inode)) {
			ret = ext4_map_blocks(NULL, inode, &map, 0);
			if (ret > 0 && (map.m_flags & EXT4_MAP_MAPPED))
				goto out;
		}
		ret = ext4_iomap_alloc(inode, &map, flags);
	} else {
		ret = ext4_map_blocks(NULL, inode, &map, 0);
	}

	if (ret < 0)
		return ret;
out:
	/*
	 * When inline encryption is enabled, sometimes I/O to an encrypted file
	 * has to be broken up to guarantee DUN contiguity.  Handle this by
	 * limiting the length of the mapping returned.
	 */
	map.m_len = fscrypt_limit_io_blocks(inode, map.m_lblk, map.m_len);

	ext4_set_iomap(inode, iomap, &map, offset, length, flags);

	return 0;
}

static int ext4_iomap_overwrite_begin(struct inode *inode, loff_t offset,
		loff_t length, unsigned flags, struct iomap *iomap,
		struct iomap *srcmap)
{
	int ret;

	/*
	 * Even for writes we don't need to allocate blocks, so just pretend
	 * we are reading to save overhead of starting a transaction.
	 */
	flags &= ~IOMAP_WRITE;
	ret = ext4_iomap_begin(inode, offset, length, flags, iomap, srcmap);
	WARN_ON_ONCE(!ret && iomap->type != IOMAP_MAPPED);
	return ret;
}

static int ext4_iomap_end(struct inode *inode, loff_t offset, loff_t length,
			  ssize_t written, unsigned flags, struct iomap *iomap)
{
	/*
	 * Check to see whether an error occurred while writing out the data to
	 * the allocated blocks. If so, return the magic error code so that we
	 * fallback to buffered I/O and attempt to complete the remainder of
	 * the I/O. Any blocks that may have been allocated in preparation for
	 * the direct I/O will be reused during buffered I/O.
	 */
	if (flags & (IOMAP_WRITE | IOMAP_DIRECT) && written == 0)
		return -ENOTBLK;

	return 0;
}

const struct iomap_ops ext4_iomap_ops = {
	.iomap_begin		= ext4_iomap_begin,
	.iomap_end		= ext4_iomap_end,
};

const struct iomap_ops ext4_iomap_overwrite_ops = {
	.iomap_begin		= ext4_iomap_overwrite_begin,
	.iomap_end		= ext4_iomap_end,
};

static bool ext4_iomap_is_delalloc(struct inode *inode,
				   struct ext4_map_blocks *map)
{
	struct extent_status es;
	ext4_lblk_t offset = 0, end = map->m_lblk + map->m_len - 1;

	ext4_es_find_extent_range(inode, &ext4_es_is_delayed,
				  map->m_lblk, end, &es);

	if (!es.es_len || es.es_lblk > end)
		return false;

	if (es.es_lblk > map->m_lblk) {
		map->m_len = es.es_lblk - map->m_lblk;
		return false;
	}

	offset = map->m_lblk - es.es_lblk;
	map->m_len = es.es_len - offset;

	return true;
}

static int ext4_iomap_begin_report(struct inode *inode, loff_t offset,
				   loff_t length, unsigned int flags,
				   struct iomap *iomap, struct iomap *srcmap)
{
	int ret;
	bool delalloc = false;
	struct ext4_map_blocks map;
	u8 blkbits = inode->i_blkbits;

	if ((offset >> blkbits) > EXT4_MAX_LOGICAL_BLOCK)
		return -EINVAL;

	if (ext4_has_inline_data(inode)) {
		ret = ext4_inline_data_iomap(inode, iomap);
		if (ret != -EAGAIN) {
			if (ret == 0 && offset >= iomap->length)
				ret = -ENOENT;
			return ret;
		}
	}

	/*
	 * Calculate the first and last logical block respectively.
	 */
	map.m_lblk = offset >> blkbits;
	map.m_len = min_t(loff_t, (offset + length - 1) >> blkbits,
			  EXT4_MAX_LOGICAL_BLOCK) - map.m_lblk + 1;

	/*
	 * Fiemap callers may call for offset beyond s_bitmap_maxbytes.
	 * So handle it here itself instead of querying ext4_map_blocks().
	 * Since ext4_map_blocks() will warn about it and will return
	 * -EIO error.
	 */
	if (!(ext4_test_inode_flag(inode, EXT4_INODE_EXTENTS))) {
		struct ext4_sb_info *sbi = EXT4_SB(inode->i_sb);

		if (offset >= sbi->s_bitmap_maxbytes) {
			map.m_flags = 0;
			goto set_iomap;
		}
	}

	ret = ext4_map_blocks(NULL, inode, &map, 0);
	if (ret < 0)
		return ret;
	if (ret == 0)
		delalloc = ext4_iomap_is_delalloc(inode, &map);

set_iomap:
	ext4_set_iomap(inode, iomap, &map, offset, length, flags);
	if (delalloc && iomap->type == IOMAP_HOLE)
		iomap->type = IOMAP_DELALLOC;

	return 0;
}

const struct iomap_ops ext4_iomap_report_ops = {
	.iomap_begin = ext4_iomap_begin_report,
};

/*
 * For data=journal mode, folio should be marked dirty only when it was
 * writeably mapped. When that happens, it was already attached to the
 * transaction and marked as jbddirty (we take care of this in
 * ext4_page_mkwrite()). On transaction commit, we writeprotect page mappings
 * so we should have nothing to do here, except for the case when someone
 * had the page pinned and dirtied the page through this pin (e.g. by doing
 * direct IO to it). In that case we'd need to attach buffers here to the
 * transaction but we cannot due to lock ordering.  We cannot just dirty the
 * folio and leave attached buffers clean, because the buffers' dirty state is
 * "definitive".  We cannot just set the buffers dirty or jbddirty because all
 * the journalling code will explode.  So what we do is to mark the folio
 * "pending dirty" and next time ext4_writepages() is called, attach buffers
 * to the transaction appropriately.
 */
static bool ext4_journalled_dirty_folio(struct address_space *mapping,
		struct folio *folio)
{
	WARN_ON_ONCE(!folio_buffers(folio));
	if (folio_maybe_dma_pinned(folio))
		folio_set_checked(folio);
	return filemap_dirty_folio(mapping, folio);
}

static bool ext4_dirty_folio(struct address_space *mapping, struct folio *folio)
{
	WARN_ON_ONCE(!folio_test_locked(folio) && !folio_test_dirty(folio));
	WARN_ON_ONCE(!folio_buffers(folio));
	return block_dirty_folio(mapping, folio);
}

static int ext4_iomap_swap_activate(struct swap_info_struct *sis,
				    struct file *file, sector_t *span)
{
	return iomap_swapfile_activate(sis, file, span,
				       &ext4_iomap_report_ops);
}

static const struct address_space_operations ext4_aops = {
	.read_folio		= ext4_read_folio,
	.readahead		= ext4_readahead,
	.writepages		= ext4_writepages,
	.write_begin		= ext4_write_begin,
	.write_end		= ext4_write_end,
	.dirty_folio		= ext4_dirty_folio,
	.bmap			= ext4_bmap,
	.invalidate_folio	= ext4_invalidate_folio,
	.release_folio		= ext4_release_folio,
	.direct_IO		= noop_direct_IO,
	.migrate_folio		= buffer_migrate_folio,
	.is_partially_uptodate  = block_is_partially_uptodate,
	.error_remove_page	= generic_error_remove_page,
	.swap_activate		= ext4_iomap_swap_activate,
};

static const struct address_space_operations ext4_journalled_aops = {
	.read_folio		= ext4_read_folio,
	.readahead		= ext4_readahead,
	.writepages		= ext4_writepages,
	.write_begin		= ext4_write_begin,
	.write_end		= ext4_journalled_write_end,
	.dirty_folio		= ext4_journalled_dirty_folio,
	.bmap			= ext4_bmap,
	.invalidate_folio	= ext4_journalled_invalidate_folio,
	.release_folio		= ext4_release_folio,
	.direct_IO		= noop_direct_IO,
	.migrate_folio		= buffer_migrate_folio_norefs,
	.is_partially_uptodate  = block_is_partially_uptodate,
	.error_remove_page	= generic_error_remove_page,
	.swap_activate		= ext4_iomap_swap_activate,
};

static const struct address_space_operations ext4_da_aops = {
	.read_folio		= ext4_read_folio,
	.readahead		= ext4_readahead,
	.writepages		= ext4_writepages,
	.write_begin		= ext4_da_write_begin,
	.write_end		= ext4_da_write_end,
	.dirty_folio		= ext4_dirty_folio,
	.bmap			= ext4_bmap,
	.invalidate_folio	= ext4_invalidate_folio,
	.release_folio		= ext4_release_folio,
	.direct_IO		= noop_direct_IO,
	.migrate_folio		= buffer_migrate_folio,
	.is_partially_uptodate  = block_is_partially_uptodate,
	.error_remove_page	= generic_error_remove_page,
	.swap_activate		= ext4_iomap_swap_activate,
};

static const struct address_space_operations ext4_dax_aops = {
	.writepages		= ext4_dax_writepages,
	.direct_IO		= noop_direct_IO,
	.dirty_folio		= noop_dirty_folio,
	.bmap			= ext4_bmap,
	.swap_activate		= ext4_iomap_swap_activate,
};

void ext4_set_aops(struct inode *inode)
{
	switch (ext4_inode_journal_mode(inode)) {
	case EXT4_INODE_ORDERED_DATA_MODE:
	case EXT4_INODE_WRITEBACK_DATA_MODE:
		break;
	case EXT4_INODE_JOURNAL_DATA_MODE:
		inode->i_mapping->a_ops = &ext4_journalled_aops;
		return;
	default:
		BUG();
	}
	if (IS_DAX(inode))
		inode->i_mapping->a_ops = &ext4_dax_aops;
	else if (test_opt(inode->i_sb, DELALLOC))
		inode->i_mapping->a_ops = &ext4_da_aops;
	else
		inode->i_mapping->a_ops = &ext4_aops;
}

static int __ext4_block_zero_page_range(handle_t *handle,
		struct address_space *mapping, loff_t from, loff_t length)
{
	ext4_fsblk_t index = from >> PAGE_SHIFT;
	unsigned offset = from & (PAGE_SIZE-1);
	unsigned blocksize, pos;
	ext4_lblk_t iblock;
	struct inode *inode = mapping->host;
	struct buffer_head *bh;
	struct folio *folio;
	int err = 0;

	folio = __filemap_get_folio(mapping, from >> PAGE_SHIFT,
				    FGP_LOCK | FGP_ACCESSED | FGP_CREAT,
				    mapping_gfp_constraint(mapping, ~__GFP_FS));
	if (IS_ERR(folio))
		return PTR_ERR(folio);

	blocksize = inode->i_sb->s_blocksize;

	iblock = index << (PAGE_SHIFT - inode->i_sb->s_blocksize_bits);

	bh = folio_buffers(folio);
	if (!bh) {
		create_empty_buffers(&folio->page, blocksize, 0);
		bh = folio_buffers(folio);
	}

	/* Find the buffer that contains "offset" */
	pos = blocksize;
	while (offset >= pos) {
		bh = bh->b_this_page;
		iblock++;
		pos += blocksize;
	}
	if (buffer_freed(bh)) {
		BUFFER_TRACE(bh, "freed: skip");
		goto unlock;
	}
	if (!buffer_mapped(bh)) {
		BUFFER_TRACE(bh, "unmapped");
		ext4_get_block(inode, iblock, bh, 0);
		/* unmapped? It's a hole - nothing to do */
		if (!buffer_mapped(bh)) {
			BUFFER_TRACE(bh, "still unmapped");
			goto unlock;
		}
	}

	/* Ok, it's mapped. Make sure it's up-to-date */
	if (folio_test_uptodate(folio))
		set_buffer_uptodate(bh);

	if (!buffer_uptodate(bh)) {
		err = ext4_read_bh_lock(bh, 0, true);
		if (err)
			goto unlock;
		if (fscrypt_inode_uses_fs_layer_crypto(inode)) {
			/* We expect the key to be set. */
			BUG_ON(!fscrypt_has_encryption_key(inode));
			err = fscrypt_decrypt_pagecache_blocks(folio,
							       blocksize,
							       bh_offset(bh));
			if (err) {
				clear_buffer_uptodate(bh);
				goto unlock;
			}
		}
	}
	if (ext4_should_journal_data(inode)) {
		BUFFER_TRACE(bh, "get write access");
		err = ext4_journal_get_write_access(handle, inode->i_sb, bh,
						    EXT4_JTR_NONE);
		if (err)
			goto unlock;
	}
	folio_zero_range(folio, offset, length);
	BUFFER_TRACE(bh, "zeroed end of block");

	if (ext4_should_journal_data(inode)) {
		err = ext4_dirty_journalled_data(handle, bh);
	} else {
		err = 0;
		mark_buffer_dirty(bh);
		if (ext4_should_order_data(inode))
			err = ext4_jbd2_inode_add_write(handle, inode, from,
					length);
	}

unlock:
	folio_unlock(folio);
	folio_put(folio);
	return err;
}

/*
 * ext4_block_zero_page_range() zeros out a mapping of length 'length'
 * starting from file offset 'from'.  The range to be zero'd must
 * be contained with in one block.  If the specified range exceeds
 * the end of the block it will be shortened to end of the block
 * that corresponds to 'from'
 */
static int ext4_block_zero_page_range(handle_t *handle,
		struct address_space *mapping, loff_t from, loff_t length)
{
	struct inode *inode = mapping->host;
	unsigned offset = from & (PAGE_SIZE-1);
	unsigned blocksize = inode->i_sb->s_blocksize;
	unsigned max = blocksize - (offset & (blocksize - 1));

	/*
	 * correct length if it does not fall between
	 * 'from' and the end of the block
	 */
	if (length > max || length < 0)
		length = max;

	if (IS_DAX(inode)) {
		return dax_zero_range(inode, from, length, NULL,
				      &ext4_iomap_ops);
	}
	return __ext4_block_zero_page_range(handle, mapping, from, length);
}

/*
 * ext4_block_truncate_page() zeroes out a mapping from file offset `from'
 * up to the end of the block which corresponds to `from'.
 * This required during truncate. We need to physically zero the tail end
 * of that block so it doesn't yield old data if the file is later grown.
 */
static int ext4_block_truncate_page(handle_t *handle,
		struct address_space *mapping, loff_t from)
{
	unsigned offset = from & (PAGE_SIZE-1);
	unsigned length;
	unsigned blocksize;
	struct inode *inode = mapping->host;

	/* If we are processing an encrypted inode during orphan list handling */
	if (IS_ENCRYPTED(inode) && !fscrypt_has_encryption_key(inode))
		return 0;

	blocksize = inode->i_sb->s_blocksize;
	length = blocksize - (offset & (blocksize - 1));

	return ext4_block_zero_page_range(handle, mapping, from, length);
}

int ext4_zero_partial_blocks(handle_t *handle, struct inode *inode,
			     loff_t lstart, loff_t length)
{
	struct super_block *sb = inode->i_sb;
	struct address_space *mapping = inode->i_mapping;
	unsigned partial_start, partial_end;
	ext4_fsblk_t start, end;
	loff_t byte_end = (lstart + length - 1);
	int err = 0;

	partial_start = lstart & (sb->s_blocksize - 1);
	partial_end = byte_end & (sb->s_blocksize - 1);

	start = lstart >> sb->s_blocksize_bits;
	end = byte_end >> sb->s_blocksize_bits;

	/* Handle partial zero within the single block */
	if (start == end &&
	    (partial_start || (partial_end != sb->s_blocksize - 1))) {
		err = ext4_block_zero_page_range(handle, mapping,
						 lstart, length);
		return err;
	}
	/* Handle partial zero out on the start of the range */
	if (partial_start) {
		err = ext4_block_zero_page_range(handle, mapping,
						 lstart, sb->s_blocksize);
		if (err)
			return err;
	}
	/* Handle partial zero out on the end of the range */
	if (partial_end != sb->s_blocksize - 1)
		err = ext4_block_zero_page_range(handle, mapping,
						 byte_end - partial_end,
						 partial_end + 1);
	return err;
}

int ext4_can_truncate(struct inode *inode)
{
	if (S_ISREG(inode->i_mode))
		return 1;
	if (S_ISDIR(inode->i_mode))
		return 1;
	if (S_ISLNK(inode->i_mode))
		return !ext4_inode_is_fast_symlink(inode);
	return 0;
}

/*
 * We have to make sure i_disksize gets properly updated before we truncate
 * page cache due to hole punching or zero range. Otherwise i_disksize update
 * can get lost as it may have been postponed to submission of writeback but
 * that will never happen after we truncate page cache.
 */
int ext4_update_disksize_before_punch(struct inode *inode, loff_t offset,
				      loff_t len)
{
	handle_t *handle;
	int ret;

	loff_t size = i_size_read(inode);

	WARN_ON(!inode_is_locked(inode));
	if (offset > size || offset + len < size)
		return 0;

	if (EXT4_I(inode)->i_disksize >= size)
		return 0;

	handle = ext4_journal_start(inode, EXT4_HT_MISC, 1);
	if (IS_ERR(handle))
		return PTR_ERR(handle);
	ext4_update_i_disksize(inode, size);
	ret = ext4_mark_inode_dirty(handle, inode);
	ext4_journal_stop(handle);

	return ret;
}

static void ext4_wait_dax_page(struct inode *inode)
{
	filemap_invalidate_unlock(inode->i_mapping);
	schedule();
	filemap_invalidate_lock(inode->i_mapping);
}

int ext4_break_layouts(struct inode *inode)
{
	struct page *page;
	int error;

	if (WARN_ON_ONCE(!rwsem_is_locked(&inode->i_mapping->invalidate_lock)))
		return -EINVAL;

	do {
		page = dax_layout_busy_page(inode->i_mapping);
		if (!page)
			return 0;

		error = ___wait_var_event(&page->_refcount,
				atomic_read(&page->_refcount) == 1,
				TASK_INTERRUPTIBLE, 0, 0,
				ext4_wait_dax_page(inode));
	} while (error == 0);

	return error;
}

/*
 * ext4_punch_hole: punches a hole in a file by releasing the blocks
 * associated with the given offset and length
 *
 * @inode:  File inode
 * @offset: The offset where the hole will begin
 * @len:    The length of the hole
 *
 * Returns: 0 on success or negative on failure
 */

int ext4_punch_hole(struct file *file, loff_t offset, loff_t length)
{
	struct inode *inode = file_inode(file);
	struct super_block *sb = inode->i_sb;
	ext4_lblk_t first_block, stop_block;
	struct address_space *mapping = inode->i_mapping;
	loff_t first_block_offset, last_block_offset, max_length;
	struct ext4_sb_info *sbi = EXT4_SB(inode->i_sb);
	handle_t *handle;
	unsigned int credits;
	int ret = 0, ret2 = 0;

	trace_ext4_punch_hole(inode, offset, length, 0);

	/*
	 * Write out all dirty pages to avoid race conditions
	 * Then release them.
	 */
	if (mapping_tagged(mapping, PAGECACHE_TAG_DIRTY)) {
		ret = filemap_write_and_wait_range(mapping, offset,
						   offset + length - 1);
		if (ret)
			return ret;
	}

	inode_lock(inode);

	/* No need to punch hole beyond i_size */
	if (offset >= inode->i_size)
		goto out_mutex;

	/*
	 * If the hole extends beyond i_size, set the hole
	 * to end after the page that contains i_size
	 */
	if (offset + length > inode->i_size) {
		length = inode->i_size +
		   PAGE_SIZE - (inode->i_size & (PAGE_SIZE - 1)) -
		   offset;
	}

	/*
	 * For punch hole the length + offset needs to be within one block
	 * before last range. Adjust the length if it goes beyond that limit.
	 */
	max_length = sbi->s_bitmap_maxbytes - inode->i_sb->s_blocksize;
	if (offset + length > max_length)
		length = max_length - offset;

	if (offset & (sb->s_blocksize - 1) ||
	    (offset + length) & (sb->s_blocksize - 1)) {
		/*
		 * Attach jinode to inode for jbd2 if we do any zeroing of
		 * partial block
		 */
		ret = ext4_inode_attach_jinode(inode);
		if (ret < 0)
			goto out_mutex;

	}

	/* Wait all existing dio workers, newcomers will block on i_rwsem */
	inode_dio_wait(inode);

	ret = file_modified(file);
	if (ret)
		goto out_mutex;

	/*
	 * Prevent page faults from reinstantiating pages we have released from
	 * page cache.
	 */
	filemap_invalidate_lock(mapping);

	ret = ext4_break_layouts(inode);
	if (ret)
		goto out_dio;

	first_block_offset = round_up(offset, sb->s_blocksize);
	last_block_offset = round_down((offset + length), sb->s_blocksize) - 1;

	/* Now release the pages and zero block aligned part of pages*/
	if (last_block_offset > first_block_offset) {
		ret = ext4_update_disksize_before_punch(inode, offset, length);
		if (ret)
			goto out_dio;
		truncate_pagecache_range(inode, first_block_offset,
					 last_block_offset);
	}

	if (ext4_test_inode_flag(inode, EXT4_INODE_EXTENTS))
		credits = ext4_writepage_trans_blocks(inode);
	else
		credits = ext4_blocks_for_truncate(inode);
	handle = ext4_journal_start(inode, EXT4_HT_TRUNCATE, credits);
	if (IS_ERR(handle)) {
		ret = PTR_ERR(handle);
		ext4_std_error(sb, ret);
		goto out_dio;
	}

	ret = ext4_zero_partial_blocks(handle, inode, offset,
				       length);
	if (ret)
		goto out_stop;

	first_block = (offset + sb->s_blocksize - 1) >>
		EXT4_BLOCK_SIZE_BITS(sb);
	stop_block = (offset + length) >> EXT4_BLOCK_SIZE_BITS(sb);

	/* If there are blocks to remove, do it */
	if (stop_block > first_block) {

		down_write(&EXT4_I(inode)->i_data_sem);
		ext4_discard_preallocations(inode, 0);

		ret = ext4_es_remove_extent(inode, first_block,
					    stop_block - first_block);
		if (ret) {
			up_write(&EXT4_I(inode)->i_data_sem);
			goto out_stop;
		}

		if (ext4_test_inode_flag(inode, EXT4_INODE_EXTENTS))
			ret = ext4_ext_remove_space(inode, first_block,
						    stop_block - 1);
		else
			ret = ext4_ind_remove_space(handle, inode, first_block,
						    stop_block);

		up_write(&EXT4_I(inode)->i_data_sem);
	}
	ext4_fc_track_range(handle, inode, first_block, stop_block);
	if (IS_SYNC(inode))
		ext4_handle_sync(handle);

	inode->i_mtime = inode->i_ctime = current_time(inode);
	ret2 = ext4_mark_inode_dirty(handle, inode);
	if (unlikely(ret2))
		ret = ret2;
	if (ret >= 0)
		ext4_update_inode_fsync_trans(handle, inode, 1);
out_stop:
	ext4_journal_stop(handle);
out_dio:
	filemap_invalidate_unlock(mapping);
out_mutex:
	inode_unlock(inode);
	return ret;
}

int ext4_inode_attach_jinode(struct inode *inode)
{
	struct ext4_inode_info *ei = EXT4_I(inode);
	struct jbd2_inode *jinode;

	if (ei->jinode || !EXT4_SB(inode->i_sb)->s_journal)
		return 0;

	jinode = jbd2_alloc_inode(GFP_KERNEL);
	spin_lock(&inode->i_lock);
	if (!ei->jinode) {
		if (!jinode) {
			spin_unlock(&inode->i_lock);
			return -ENOMEM;
		}
		ei->jinode = jinode;
		jbd2_journal_init_jbd_inode(ei->jinode, inode);
		jinode = NULL;
	}
	spin_unlock(&inode->i_lock);
	if (unlikely(jinode != NULL))
		jbd2_free_inode(jinode);
	return 0;
}

/*
 * ext4_truncate()
 *
 * We block out ext4_get_block() block instantiations across the entire
 * transaction, and VFS/VM ensures that ext4_truncate() cannot run
 * simultaneously on behalf of the same inode.
 *
 * As we work through the truncate and commit bits of it to the journal there
 * is one core, guiding principle: the file's tree must always be consistent on
 * disk.  We must be able to restart the truncate after a crash.
 *
 * The file's tree may be transiently inconsistent in memory (although it
 * probably isn't), but whenever we close off and commit a journal transaction,
 * the contents of (the filesystem + the journal) must be consistent and
 * restartable.  It's pretty simple, really: bottom up, right to left (although
 * left-to-right works OK too).
 *
 * Note that at recovery time, journal replay occurs *before* the restart of
 * truncate against the orphan inode list.
 *
 * The committed inode has the new, desired i_size (which is the same as
 * i_disksize in this case).  After a crash, ext4_orphan_cleanup() will see
 * that this inode's truncate did not complete and it will again call
 * ext4_truncate() to have another go.  So there will be instantiated blocks
 * to the right of the truncation point in a crashed ext4 filesystem.  But
 * that's fine - as long as they are linked from the inode, the post-crash
 * ext4_truncate() run will find them and release them.
 */
int ext4_truncate(struct inode *inode)
{
	struct ext4_inode_info *ei = EXT4_I(inode);
	unsigned int credits;
	int err = 0, err2;
	handle_t *handle;
	struct address_space *mapping = inode->i_mapping;

	/*
	 * There is a possibility that we're either freeing the inode
	 * or it's a completely new inode. In those cases we might not
	 * have i_rwsem locked because it's not necessary.
	 */
	if (!(inode->i_state & (I_NEW|I_FREEING)))
		WARN_ON(!inode_is_locked(inode));
	trace_ext4_truncate_enter(inode);

	if (!ext4_can_truncate(inode))
		goto out_trace;

	if (inode->i_size == 0 && !test_opt(inode->i_sb, NO_AUTO_DA_ALLOC))
		ext4_set_inode_state(inode, EXT4_STATE_DA_ALLOC_CLOSE);

	if (ext4_has_inline_data(inode)) {
		int has_inline = 1;

		err = ext4_inline_data_truncate(inode, &has_inline);
		if (err || has_inline)
			goto out_trace;
	}

	/* If we zero-out tail of the page, we have to create jinode for jbd2 */
	if (inode->i_size & (inode->i_sb->s_blocksize - 1)) {
		err = ext4_inode_attach_jinode(inode);
		if (err)
			goto out_trace;
	}

	if (ext4_test_inode_flag(inode, EXT4_INODE_EXTENTS))
		credits = ext4_writepage_trans_blocks(inode);
	else
		credits = ext4_blocks_for_truncate(inode);

	handle = ext4_journal_start(inode, EXT4_HT_TRUNCATE, credits);
	if (IS_ERR(handle)) {
		err = PTR_ERR(handle);
		goto out_trace;
	}

	if (inode->i_size & (inode->i_sb->s_blocksize - 1))
		ext4_block_truncate_page(handle, mapping, inode->i_size);

	/*
	 * We add the inode to the orphan list, so that if this
	 * truncate spans multiple transactions, and we crash, we will
	 * resume the truncate when the filesystem recovers.  It also
	 * marks the inode dirty, to catch the new size.
	 *
	 * Implication: the file must always be in a sane, consistent
	 * truncatable state while each transaction commits.
	 */
	err = ext4_orphan_add(handle, inode);
	if (err)
		goto out_stop;

	down_write(&EXT4_I(inode)->i_data_sem);

	ext4_discard_preallocations(inode, 0);

	if (ext4_test_inode_flag(inode, EXT4_INODE_EXTENTS))
		err = ext4_ext_truncate(handle, inode);
	else
		ext4_ind_truncate(handle, inode);

	up_write(&ei->i_data_sem);
	if (err)
		goto out_stop;

	if (IS_SYNC(inode))
		ext4_handle_sync(handle);

out_stop:
	/*
	 * If this was a simple ftruncate() and the file will remain alive,
	 * then we need to clear up the orphan record which we created above.
	 * However, if this was a real unlink then we were called by
	 * ext4_evict_inode(), and we allow that function to clean up the
	 * orphan info for us.
	 */
	if (inode->i_nlink)
		ext4_orphan_del(handle, inode);

	inode->i_mtime = inode->i_ctime = current_time(inode);
	err2 = ext4_mark_inode_dirty(handle, inode);
	if (unlikely(err2 && !err))
		err = err2;
	ext4_journal_stop(handle);

out_trace:
	trace_ext4_truncate_exit(inode);
	return err;
}

static inline u64 ext4_inode_peek_iversion(const struct inode *inode)
{
	if (unlikely(EXT4_I(inode)->i_flags & EXT4_EA_INODE_FL))
		return inode_peek_iversion_raw(inode);
	else
		return inode_peek_iversion(inode);
}

static int ext4_inode_blocks_set(struct ext4_inode *raw_inode,
				 struct ext4_inode_info *ei)
{
	struct inode *inode = &(ei->vfs_inode);
	u64 i_blocks = READ_ONCE(inode->i_blocks);
	struct super_block *sb = inode->i_sb;

	if (i_blocks <= ~0U) {
		/*
		 * i_blocks can be represented in a 32 bit variable
		 * as multiple of 512 bytes
		 */
		raw_inode->i_blocks_lo   = cpu_to_le32(i_blocks);
		raw_inode->i_blocks_high = 0;
		ext4_clear_inode_flag(inode, EXT4_INODE_HUGE_FILE);
		return 0;
	}

	/*
	 * This should never happen since sb->s_maxbytes should not have
	 * allowed this, sb->s_maxbytes was set according to the huge_file
	 * feature in ext4_fill_super().
	 */
	if (!ext4_has_feature_huge_file(sb))
		return -EFSCORRUPTED;

	if (i_blocks <= 0xffffffffffffULL) {
		/*
		 * i_blocks can be represented in a 48 bit variable
		 * as multiple of 512 bytes
		 */
		raw_inode->i_blocks_lo   = cpu_to_le32(i_blocks);
		raw_inode->i_blocks_high = cpu_to_le16(i_blocks >> 32);
		ext4_clear_inode_flag(inode, EXT4_INODE_HUGE_FILE);
	} else {
		ext4_set_inode_flag(inode, EXT4_INODE_HUGE_FILE);
		/* i_block is stored in file system block size */
		i_blocks = i_blocks >> (inode->i_blkbits - 9);
		raw_inode->i_blocks_lo   = cpu_to_le32(i_blocks);
		raw_inode->i_blocks_high = cpu_to_le16(i_blocks >> 32);
	}
	return 0;
}

static int ext4_fill_raw_inode(struct inode *inode, struct ext4_inode *raw_inode)
{
	struct ext4_inode_info *ei = EXT4_I(inode);
	uid_t i_uid;
	gid_t i_gid;
	projid_t i_projid;
	int block;
	int err;

	err = ext4_inode_blocks_set(raw_inode, ei);

	raw_inode->i_mode = cpu_to_le16(inode->i_mode);
	i_uid = i_uid_read(inode);
	i_gid = i_gid_read(inode);
	i_projid = from_kprojid(&init_user_ns, ei->i_projid);
	if (!(test_opt(inode->i_sb, NO_UID32))) {
		raw_inode->i_uid_low = cpu_to_le16(low_16_bits(i_uid));
		raw_inode->i_gid_low = cpu_to_le16(low_16_bits(i_gid));
		/*
		 * Fix up interoperability with old kernels. Otherwise,
		 * old inodes get re-used with the upper 16 bits of the
		 * uid/gid intact.
		 */
		if (ei->i_dtime && list_empty(&ei->i_orphan)) {
			raw_inode->i_uid_high = 0;
			raw_inode->i_gid_high = 0;
		} else {
			raw_inode->i_uid_high =
				cpu_to_le16(high_16_bits(i_uid));
			raw_inode->i_gid_high =
				cpu_to_le16(high_16_bits(i_gid));
		}
	} else {
		raw_inode->i_uid_low = cpu_to_le16(fs_high2lowuid(i_uid));
		raw_inode->i_gid_low = cpu_to_le16(fs_high2lowgid(i_gid));
		raw_inode->i_uid_high = 0;
		raw_inode->i_gid_high = 0;
	}
	raw_inode->i_links_count = cpu_to_le16(inode->i_nlink);

	EXT4_INODE_SET_XTIME(i_ctime, inode, raw_inode);
	EXT4_INODE_SET_XTIME(i_mtime, inode, raw_inode);
	EXT4_INODE_SET_XTIME(i_atime, inode, raw_inode);
	EXT4_EINODE_SET_XTIME(i_crtime, ei, raw_inode);

	raw_inode->i_dtime = cpu_to_le32(ei->i_dtime);
	raw_inode->i_flags = cpu_to_le32(ei->i_flags & 0xFFFFFFFF);
	if (likely(!test_opt2(inode->i_sb, HURD_COMPAT)))
		raw_inode->i_file_acl_high =
			cpu_to_le16(ei->i_file_acl >> 32);
	raw_inode->i_file_acl_lo = cpu_to_le32(ei->i_file_acl);
	ext4_isize_set(raw_inode, ei->i_disksize);

	raw_inode->i_generation = cpu_to_le32(inode->i_generation);
	if (S_ISCHR(inode->i_mode) || S_ISBLK(inode->i_mode)) {
		if (old_valid_dev(inode->i_rdev)) {
			raw_inode->i_block[0] =
				cpu_to_le32(old_encode_dev(inode->i_rdev));
			raw_inode->i_block[1] = 0;
		} else {
			raw_inode->i_block[0] = 0;
			raw_inode->i_block[1] =
				cpu_to_le32(new_encode_dev(inode->i_rdev));
			raw_inode->i_block[2] = 0;
		}
	} else if (!ext4_has_inline_data(inode)) {
		for (block = 0; block < EXT4_N_BLOCKS; block++)
			raw_inode->i_block[block] = ei->i_data[block];
	}

	if (likely(!test_opt2(inode->i_sb, HURD_COMPAT))) {
		u64 ivers = ext4_inode_peek_iversion(inode);

		raw_inode->i_disk_version = cpu_to_le32(ivers);
		if (ei->i_extra_isize) {
			if (EXT4_FITS_IN_INODE(raw_inode, ei, i_version_hi))
				raw_inode->i_version_hi =
					cpu_to_le32(ivers >> 32);
			raw_inode->i_extra_isize =
				cpu_to_le16(ei->i_extra_isize);
		}
	}

	if (i_projid != EXT4_DEF_PROJID &&
	    !ext4_has_feature_project(inode->i_sb))
		err = err ?: -EFSCORRUPTED;

	if (EXT4_INODE_SIZE(inode->i_sb) > EXT4_GOOD_OLD_INODE_SIZE &&
	    EXT4_FITS_IN_INODE(raw_inode, ei, i_projid))
		raw_inode->i_projid = cpu_to_le32(i_projid);

	ext4_inode_csum_set(inode, raw_inode, ei);
	return err;
}

/*
 * ext4_get_inode_loc returns with an extra refcount against the inode's
 * underlying buffer_head on success. If we pass 'inode' and it does not
 * have in-inode xattr, we have all inode data in memory that is needed
 * to recreate the on-disk version of this inode.
 */
static int __ext4_get_inode_loc(struct super_block *sb, unsigned long ino,
				struct inode *inode, struct ext4_iloc *iloc,
				ext4_fsblk_t *ret_block)
{
	struct ext4_group_desc	*gdp;
	struct buffer_head	*bh;
	ext4_fsblk_t		block;
	struct blk_plug		plug;
	int			inodes_per_block, inode_offset;

	iloc->bh = NULL;
	if (ino < EXT4_ROOT_INO ||
	    ino > le32_to_cpu(EXT4_SB(sb)->s_es->s_inodes_count))
		return -EFSCORRUPTED;

	iloc->block_group = (ino - 1) / EXT4_INODES_PER_GROUP(sb);
	gdp = ext4_get_group_desc(sb, iloc->block_group, NULL);
	if (!gdp)
		return -EIO;

	/*
	 * Figure out the offset within the block group inode table
	 */
	inodes_per_block = EXT4_SB(sb)->s_inodes_per_block;
	inode_offset = ((ino - 1) %
			EXT4_INODES_PER_GROUP(sb));
	iloc->offset = (inode_offset % inodes_per_block) * EXT4_INODE_SIZE(sb);

	block = ext4_inode_table(sb, gdp);
	if ((block <= le32_to_cpu(EXT4_SB(sb)->s_es->s_first_data_block)) ||
	    (block >= ext4_blocks_count(EXT4_SB(sb)->s_es))) {
		ext4_error(sb, "Invalid inode table block %llu in "
			   "block_group %u", block, iloc->block_group);
		return -EFSCORRUPTED;
	}
	block += (inode_offset / inodes_per_block);

	bh = sb_getblk(sb, block);
	if (unlikely(!bh))
		return -ENOMEM;
	if (ext4_buffer_uptodate(bh))
		goto has_buffer;

	lock_buffer(bh);
	if (ext4_buffer_uptodate(bh)) {
		/* Someone brought it uptodate while we waited */
		unlock_buffer(bh);
		goto has_buffer;
	}

	/*
	 * If we have all information of the inode in memory and this
	 * is the only valid inode in the block, we need not read the
	 * block.
	 */
	if (inode && !ext4_test_inode_state(inode, EXT4_STATE_XATTR)) {
		struct buffer_head *bitmap_bh;
		int i, start;

		start = inode_offset & ~(inodes_per_block - 1);

		/* Is the inode bitmap in cache? */
		bitmap_bh = sb_getblk(sb, ext4_inode_bitmap(sb, gdp));
		if (unlikely(!bitmap_bh))
			goto make_io;

		/*
		 * If the inode bitmap isn't in cache then the
		 * optimisation may end up performing two reads instead
		 * of one, so skip it.
		 */
		if (!buffer_uptodate(bitmap_bh)) {
			brelse(bitmap_bh);
			goto make_io;
		}
		for (i = start; i < start + inodes_per_block; i++) {
			if (i == inode_offset)
				continue;
			if (ext4_test_bit(i, bitmap_bh->b_data))
				break;
		}
		brelse(bitmap_bh);
		if (i == start + inodes_per_block) {
			struct ext4_inode *raw_inode =
				(struct ext4_inode *) (bh->b_data + iloc->offset);

			/* all other inodes are free, so skip I/O */
			memset(bh->b_data, 0, bh->b_size);
			if (!ext4_test_inode_state(inode, EXT4_STATE_NEW))
				ext4_fill_raw_inode(inode, raw_inode);
			set_buffer_uptodate(bh);
			unlock_buffer(bh);
			goto has_buffer;
		}
	}

make_io:
	/*
	 * If we need to do any I/O, try to pre-readahead extra
	 * blocks from the inode table.
	 */
	blk_start_plug(&plug);
	if (EXT4_SB(sb)->s_inode_readahead_blks) {
		ext4_fsblk_t b, end, table;
		unsigned num;
		__u32 ra_blks = EXT4_SB(sb)->s_inode_readahead_blks;

		table = ext4_inode_table(sb, gdp);
		/* s_inode_readahead_blks is always a power of 2 */
		b = block & ~((ext4_fsblk_t) ra_blks - 1);
		if (table > b)
			b = table;
		end = b + ra_blks;
		num = EXT4_INODES_PER_GROUP(sb);
		if (ext4_has_group_desc_csum(sb))
			num -= ext4_itable_unused_count(sb, gdp);
		table += num / inodes_per_block;
		if (end > table)
			end = table;
		while (b <= end)
			ext4_sb_breadahead_unmovable(sb, b++);
	}

	/*
	 * There are other valid inodes in the buffer, this inode
	 * has in-inode xattrs, or we don't have this inode in memory.
	 * Read the block from disk.
	 */
	trace_ext4_load_inode(sb, ino);
	ext4_read_bh_nowait(bh, REQ_META | REQ_PRIO, NULL);
	blk_finish_plug(&plug);
	wait_on_buffer(bh);
	ext4_simulate_fail_bh(sb, bh, EXT4_SIM_INODE_EIO);
	if (!buffer_uptodate(bh)) {
		if (ret_block)
			*ret_block = block;
		brelse(bh);
		return -EIO;
	}
has_buffer:
	iloc->bh = bh;
	return 0;
}

static int __ext4_get_inode_loc_noinmem(struct inode *inode,
					struct ext4_iloc *iloc)
{
	ext4_fsblk_t err_blk = 0;
	int ret;

	ret = __ext4_get_inode_loc(inode->i_sb, inode->i_ino, NULL, iloc,
					&err_blk);

	if (ret == -EIO)
		ext4_error_inode_block(inode, err_blk, EIO,
					"unable to read itable block");

	return ret;
}

int ext4_get_inode_loc(struct inode *inode, struct ext4_iloc *iloc)
{
	ext4_fsblk_t err_blk = 0;
	int ret;

	ret = __ext4_get_inode_loc(inode->i_sb, inode->i_ino, inode, iloc,
					&err_blk);

	if (ret == -EIO)
		ext4_error_inode_block(inode, err_blk, EIO,
					"unable to read itable block");

	return ret;
}


int ext4_get_fc_inode_loc(struct super_block *sb, unsigned long ino,
			  struct ext4_iloc *iloc)
{
	return __ext4_get_inode_loc(sb, ino, NULL, iloc, NULL);
}

static bool ext4_should_enable_dax(struct inode *inode)
{
	struct ext4_sb_info *sbi = EXT4_SB(inode->i_sb);

	if (test_opt2(inode->i_sb, DAX_NEVER))
		return false;
	if (!S_ISREG(inode->i_mode))
		return false;
	if (ext4_should_journal_data(inode))
		return false;
	if (ext4_has_inline_data(inode))
		return false;
	if (ext4_test_inode_flag(inode, EXT4_INODE_ENCRYPT))
		return false;
	if (ext4_test_inode_flag(inode, EXT4_INODE_VERITY))
		return false;
	if (!test_bit(EXT4_FLAGS_BDEV_IS_DAX, &sbi->s_ext4_flags))
		return false;
	if (test_opt(inode->i_sb, DAX_ALWAYS))
		return true;

	return ext4_test_inode_flag(inode, EXT4_INODE_DAX);
}

void ext4_set_inode_flags(struct inode *inode, bool init)
{
	unsigned int flags = EXT4_I(inode)->i_flags;
	unsigned int new_fl = 0;

	WARN_ON_ONCE(IS_DAX(inode) && init);

	if (flags & EXT4_SYNC_FL)
		new_fl |= S_SYNC;
	if (flags & EXT4_APPEND_FL)
		new_fl |= S_APPEND;
	if (flags & EXT4_IMMUTABLE_FL)
		new_fl |= S_IMMUTABLE;
	if (flags & EXT4_NOATIME_FL)
		new_fl |= S_NOATIME;
	if (flags & EXT4_DIRSYNC_FL)
		new_fl |= S_DIRSYNC;

	/* Because of the way inode_set_flags() works we must preserve S_DAX
	 * here if already set. */
	new_fl |= (inode->i_flags & S_DAX);
	if (init && ext4_should_enable_dax(inode))
		new_fl |= S_DAX;

	if (flags & EXT4_ENCRYPT_FL)
		new_fl |= S_ENCRYPTED;
	if (flags & EXT4_CASEFOLD_FL)
		new_fl |= S_CASEFOLD;
	if (flags & EXT4_VERITY_FL)
		new_fl |= S_VERITY;
	inode_set_flags(inode, new_fl,
			S_SYNC|S_APPEND|S_IMMUTABLE|S_NOATIME|S_DIRSYNC|S_DAX|
			S_ENCRYPTED|S_CASEFOLD|S_VERITY);
}

static blkcnt_t ext4_inode_blocks(struct ext4_inode *raw_inode,
				  struct ext4_inode_info *ei)
{
	blkcnt_t i_blocks ;
	struct inode *inode = &(ei->vfs_inode);
	struct super_block *sb = inode->i_sb;

	if (ext4_has_feature_huge_file(sb)) {
		/* we are using combined 48 bit field */
		i_blocks = ((u64)le16_to_cpu(raw_inode->i_blocks_high)) << 32 |
					le32_to_cpu(raw_inode->i_blocks_lo);
		if (ext4_test_inode_flag(inode, EXT4_INODE_HUGE_FILE)) {
			/* i_blocks represent file system block size */
			return i_blocks  << (inode->i_blkbits - 9);
		} else {
			return i_blocks;
		}
	} else {
		return le32_to_cpu(raw_inode->i_blocks_lo);
	}
}

static inline int ext4_iget_extra_inode(struct inode *inode,
					 struct ext4_inode *raw_inode,
					 struct ext4_inode_info *ei)
{
	__le32 *magic = (void *)raw_inode +
			EXT4_GOOD_OLD_INODE_SIZE + ei->i_extra_isize;

	if (EXT4_INODE_HAS_XATTR_SPACE(inode)  &&
	    *magic == cpu_to_le32(EXT4_XATTR_MAGIC)) {
		int err;

		ext4_set_inode_state(inode, EXT4_STATE_XATTR);
		err = ext4_find_inline_data_nolock(inode);
		if (!err && ext4_has_inline_data(inode))
			ext4_set_inode_state(inode, EXT4_STATE_MAY_INLINE_DATA);
		return err;
	} else
		EXT4_I(inode)->i_inline_off = 0;
	return 0;
}

int ext4_get_projid(struct inode *inode, kprojid_t *projid)
{
	if (!ext4_has_feature_project(inode->i_sb))
		return -EOPNOTSUPP;
	*projid = EXT4_I(inode)->i_projid;
	return 0;
}

/*
 * ext4 has self-managed i_version for ea inodes, it stores the lower 32bit of
 * refcount in i_version, so use raw values if inode has EXT4_EA_INODE_FL flag
 * set.
 */
static inline void ext4_inode_set_iversion_queried(struct inode *inode, u64 val)
{
	if (unlikely(EXT4_I(inode)->i_flags & EXT4_EA_INODE_FL))
		inode_set_iversion_raw(inode, val);
	else
		inode_set_iversion_queried(inode, val);
}

static const char *check_igot_inode(struct inode *inode, ext4_iget_flags flags)

{
	if (flags & EXT4_IGET_EA_INODE) {
		if (!(EXT4_I(inode)->i_flags & EXT4_EA_INODE_FL))
			return "missing EA_INODE flag";
		if (ext4_test_inode_state(inode, EXT4_STATE_XATTR) ||
		    EXT4_I(inode)->i_file_acl)
			return "ea_inode with extended attributes";
	} else {
		if ((EXT4_I(inode)->i_flags & EXT4_EA_INODE_FL))
			return "unexpected EA_INODE flag";
	}
	if (is_bad_inode(inode) && !(flags & EXT4_IGET_BAD))
		return "unexpected bad inode w/o EXT4_IGET_BAD";
	return NULL;
}

static const char *check_igot_inode(struct inode *inode, ext4_iget_flags flags)

{
	if (flags & EXT4_IGET_EA_INODE) {
		if (!(EXT4_I(inode)->i_flags & EXT4_EA_INODE_FL))
			return "missing EA_INODE flag";
		if (ext4_test_inode_state(inode, EXT4_STATE_XATTR) ||
		    EXT4_I(inode)->i_file_acl)
			return "ea_inode with extended attributes";
	} else {
		if ((EXT4_I(inode)->i_flags & EXT4_EA_INODE_FL))
			return "unexpected EA_INODE flag";
	}
	if (is_bad_inode(inode) && !(flags & EXT4_IGET_BAD))
		return "unexpected bad inode w/o EXT4_IGET_BAD";
	return NULL;
}

struct inode *__ext4_iget(struct super_block *sb, unsigned long ino,
			  ext4_iget_flags flags, const char *function,
			  unsigned int line)
{
	struct ext4_iloc iloc;
	struct ext4_inode *raw_inode;
	struct ext4_inode_info *ei;
	struct ext4_super_block *es = EXT4_SB(sb)->s_es;
	struct inode *inode;
	const char *err_str;
	journal_t *journal = EXT4_SB(sb)->s_journal;
	long ret;
	loff_t size;
	int block;
	uid_t i_uid;
	gid_t i_gid;
	projid_t i_projid;

	if ((!(flags & EXT4_IGET_SPECIAL) &&
	     ((ino < EXT4_FIRST_INO(sb) && ino != EXT4_ROOT_INO) ||
	      ino == le32_to_cpu(es->s_usr_quota_inum) ||
	      ino == le32_to_cpu(es->s_grp_quota_inum) ||
	      ino == le32_to_cpu(es->s_prj_quota_inum) ||
	      ino == le32_to_cpu(es->s_orphan_file_inum))) ||
	    (ino < EXT4_ROOT_INO) ||
	    (ino > le32_to_cpu(es->s_inodes_count))) {
		if (flags & EXT4_IGET_HANDLE)
			return ERR_PTR(-ESTALE);
		__ext4_error(sb, function, line, false, EFSCORRUPTED, 0,
			     "inode #%lu: comm %s: iget: illegal inode #",
			     ino, current->comm);
		return ERR_PTR(-EFSCORRUPTED);
	}

	inode = iget_locked(sb, ino);
	if (!inode)
		return ERR_PTR(-ENOMEM);
	if (!(inode->i_state & I_NEW)) {
		if ((err_str = check_igot_inode(inode, flags)) != NULL) {
			ext4_error_inode(inode, function, line, 0, err_str);
			iput(inode);
			return ERR_PTR(-EFSCORRUPTED);
		}
		return inode;
	}

	ei = EXT4_I(inode);
	iloc.bh = NULL;

	ret = __ext4_get_inode_loc_noinmem(inode, &iloc);
	if (ret < 0)
		goto bad_inode;
	raw_inode = ext4_raw_inode(&iloc);

	if ((flags & EXT4_IGET_HANDLE) &&
	    (raw_inode->i_links_count == 0) && (raw_inode->i_mode == 0)) {
		ret = -ESTALE;
		goto bad_inode;
	}

	if (EXT4_INODE_SIZE(inode->i_sb) > EXT4_GOOD_OLD_INODE_SIZE) {
		ei->i_extra_isize = le16_to_cpu(raw_inode->i_extra_isize);
		if (EXT4_GOOD_OLD_INODE_SIZE + ei->i_extra_isize >
			EXT4_INODE_SIZE(inode->i_sb) ||
		    (ei->i_extra_isize & 3)) {
			ext4_error_inode(inode, function, line, 0,
					 "iget: bad extra_isize %u "
					 "(inode size %u)",
					 ei->i_extra_isize,
					 EXT4_INODE_SIZE(inode->i_sb));
			ret = -EFSCORRUPTED;
			goto bad_inode;
		}
	} else
		ei->i_extra_isize = 0;

	/* Precompute checksum seed for inode metadata */
	if (ext4_has_metadata_csum(sb)) {
		struct ext4_sb_info *sbi = EXT4_SB(inode->i_sb);
		__u32 csum;
		__le32 inum = cpu_to_le32(inode->i_ino);
		__le32 gen = raw_inode->i_generation;
		csum = ext4_chksum(sbi, sbi->s_csum_seed, (__u8 *)&inum,
				   sizeof(inum));
		ei->i_csum_seed = ext4_chksum(sbi, csum, (__u8 *)&gen,
					      sizeof(gen));
	}

	if ((!ext4_inode_csum_verify(inode, raw_inode, ei) ||
	    ext4_simulate_fail(sb, EXT4_SIM_INODE_CRC)) &&
	     (!(EXT4_SB(sb)->s_mount_state & EXT4_FC_REPLAY))) {
		ext4_error_inode_err(inode, function, line, 0,
				EFSBADCRC, "iget: checksum invalid");
		ret = -EFSBADCRC;
		goto bad_inode;
	}

	inode->i_mode = le16_to_cpu(raw_inode->i_mode);
	i_uid = (uid_t)le16_to_cpu(raw_inode->i_uid_low);
	i_gid = (gid_t)le16_to_cpu(raw_inode->i_gid_low);
	if (ext4_has_feature_project(sb) &&
	    EXT4_INODE_SIZE(sb) > EXT4_GOOD_OLD_INODE_SIZE &&
	    EXT4_FITS_IN_INODE(raw_inode, ei, i_projid))
		i_projid = (projid_t)le32_to_cpu(raw_inode->i_projid);
	else
		i_projid = EXT4_DEF_PROJID;

	if (!(test_opt(inode->i_sb, NO_UID32))) {
		i_uid |= le16_to_cpu(raw_inode->i_uid_high) << 16;
		i_gid |= le16_to_cpu(raw_inode->i_gid_high) << 16;
	}
	i_uid_write(inode, i_uid);
	i_gid_write(inode, i_gid);
	ei->i_projid = make_kprojid(&init_user_ns, i_projid);
	set_nlink(inode, le16_to_cpu(raw_inode->i_links_count));

	ext4_clear_state_flags(ei);	/* Only relevant on 32-bit archs */
	ei->i_inline_off = 0;
	ei->i_dir_start_lookup = 0;
	ei->i_dtime = le32_to_cpu(raw_inode->i_dtime);
	/* We now have enough fields to check if the inode was active or not.
	 * This is needed because nfsd might try to access dead inodes
	 * the test is that same one that e2fsck uses
	 * NeilBrown 1999oct15
	 */
	if (inode->i_nlink == 0) {
		if ((inode->i_mode == 0 || flags & EXT4_IGET_SPECIAL ||
		     !(EXT4_SB(inode->i_sb)->s_mount_state & EXT4_ORPHAN_FS)) &&
		    ino != EXT4_BOOT_LOADER_INO) {
			/* this inode is deleted or unallocated */
			if (flags & EXT4_IGET_SPECIAL) {
				ext4_error_inode(inode, function, line, 0,
						 "iget: special inode unallocated");
				ret = -EFSCORRUPTED;
			} else
				ret = -ESTALE;
			goto bad_inode;
		}
		/* The only unlinked inodes we let through here have
		 * valid i_mode and are being read by the orphan
		 * recovery code: that's fine, we're about to complete
		 * the process of deleting those.
		 * OR it is the EXT4_BOOT_LOADER_INO which is
		 * not initialized on a new filesystem. */
	}
	ei->i_flags = le32_to_cpu(raw_inode->i_flags);
	ext4_set_inode_flags(inode, true);
	inode->i_blocks = ext4_inode_blocks(raw_inode, ei);
	ei->i_file_acl = le32_to_cpu(raw_inode->i_file_acl_lo);
	if (ext4_has_feature_64bit(sb))
		ei->i_file_acl |=
			((__u64)le16_to_cpu(raw_inode->i_file_acl_high)) << 32;
	inode->i_size = ext4_isize(sb, raw_inode);
	if ((size = i_size_read(inode)) < 0) {
		ext4_error_inode(inode, function, line, 0,
				 "iget: bad i_size value: %lld", size);
		ret = -EFSCORRUPTED;
		goto bad_inode;
	}
	/*
	 * If dir_index is not enabled but there's dir with INDEX flag set,
	 * we'd normally treat htree data as empty space. But with metadata
	 * checksumming that corrupts checksums so forbid that.
	 */
	if (!ext4_has_feature_dir_index(sb) && ext4_has_metadata_csum(sb) &&
	    ext4_test_inode_flag(inode, EXT4_INODE_INDEX)) {
		ext4_error_inode(inode, function, line, 0,
			 "iget: Dir with htree data on filesystem without dir_index feature.");
		ret = -EFSCORRUPTED;
		goto bad_inode;
	}
	ei->i_disksize = inode->i_size;
#ifdef CONFIG_QUOTA
	ei->i_reserved_quota = 0;
#endif
	inode->i_generation = le32_to_cpu(raw_inode->i_generation);
	ei->i_block_group = iloc.block_group;
	ei->i_last_alloc_group = ~0;
	/*
	 * NOTE! The in-memory inode i_data array is in little-endian order
	 * even on big-endian machines: we do NOT byteswap the block numbers!
	 */
	for (block = 0; block < EXT4_N_BLOCKS; block++)
		ei->i_data[block] = raw_inode->i_block[block];
	INIT_LIST_HEAD(&ei->i_orphan);
	ext4_fc_init_inode(&ei->vfs_inode);

	/*
	 * Set transaction id's of transactions that have to be committed
	 * to finish f[data]sync. We set them to currently running transaction
	 * as we cannot be sure that the inode or some of its metadata isn't
	 * part of the transaction - the inode could have been reclaimed and
	 * now it is reread from disk.
	 */
	if (journal) {
		transaction_t *transaction;
		tid_t tid;

		read_lock(&journal->j_state_lock);
		if (journal->j_running_transaction)
			transaction = journal->j_running_transaction;
		else
			transaction = journal->j_committing_transaction;
		if (transaction)
			tid = transaction->t_tid;
		else
			tid = journal->j_commit_sequence;
		read_unlock(&journal->j_state_lock);
		ei->i_sync_tid = tid;
		ei->i_datasync_tid = tid;
	}

	if (EXT4_INODE_SIZE(inode->i_sb) > EXT4_GOOD_OLD_INODE_SIZE) {
		if (ei->i_extra_isize == 0) {
			/* The extra space is currently unused. Use it. */
			BUILD_BUG_ON(sizeof(struct ext4_inode) & 3);
			ei->i_extra_isize = sizeof(struct ext4_inode) -
					    EXT4_GOOD_OLD_INODE_SIZE;
		} else {
			ret = ext4_iget_extra_inode(inode, raw_inode, ei);
			if (ret)
				goto bad_inode;
		}
	}

	EXT4_INODE_GET_XTIME(i_ctime, inode, raw_inode);
	EXT4_INODE_GET_XTIME(i_mtime, inode, raw_inode);
	EXT4_INODE_GET_XTIME(i_atime, inode, raw_inode);
	EXT4_EINODE_GET_XTIME(i_crtime, ei, raw_inode);

	if (likely(!test_opt2(inode->i_sb, HURD_COMPAT))) {
		u64 ivers = le32_to_cpu(raw_inode->i_disk_version);

		if (EXT4_INODE_SIZE(inode->i_sb) > EXT4_GOOD_OLD_INODE_SIZE) {
			if (EXT4_FITS_IN_INODE(raw_inode, ei, i_version_hi))
				ivers |=
		    (__u64)(le32_to_cpu(raw_inode->i_version_hi)) << 32;
		}
		ext4_inode_set_iversion_queried(inode, ivers);
	}

	ret = 0;
	if (ei->i_file_acl &&
	    !ext4_inode_block_valid(inode, ei->i_file_acl, 1)) {
		ext4_error_inode(inode, function, line, 0,
				 "iget: bad extended attribute block %llu",
				 ei->i_file_acl);
		ret = -EFSCORRUPTED;
		goto bad_inode;
	} else if (!ext4_has_inline_data(inode)) {
		/* validate the block references in the inode */
		if (!(EXT4_SB(sb)->s_mount_state & EXT4_FC_REPLAY) &&
			(S_ISREG(inode->i_mode) || S_ISDIR(inode->i_mode) ||
			(S_ISLNK(inode->i_mode) &&
			!ext4_inode_is_fast_symlink(inode)))) {
			if (ext4_test_inode_flag(inode, EXT4_INODE_EXTENTS))
				ret = ext4_ext_check_inode(inode);
			else
				ret = ext4_ind_check_inode(inode);
		}
	}
	if (ret)
		goto bad_inode;

	if (S_ISREG(inode->i_mode)) {
		inode->i_op = &ext4_file_inode_operations;
		inode->i_fop = &ext4_file_operations;
		ext4_set_aops(inode);
	} else if (S_ISDIR(inode->i_mode)) {
		inode->i_op = &ext4_dir_inode_operations;
		inode->i_fop = &ext4_dir_operations;
	} else if (S_ISLNK(inode->i_mode)) {
		/* VFS does not allow setting these so must be corruption */
		if (IS_APPEND(inode) || IS_IMMUTABLE(inode)) {
			ext4_error_inode(inode, function, line, 0,
					 "iget: immutable or append flags "
					 "not allowed on symlinks");
			ret = -EFSCORRUPTED;
			goto bad_inode;
		}
		if (IS_ENCRYPTED(inode)) {
			inode->i_op = &ext4_encrypted_symlink_inode_operations;
		} else if (ext4_inode_is_fast_symlink(inode)) {
			inode->i_link = (char *)ei->i_data;
			inode->i_op = &ext4_fast_symlink_inode_operations;
			nd_terminate_link(ei->i_data, inode->i_size,
				sizeof(ei->i_data) - 1);
		} else {
			inode->i_op = &ext4_symlink_inode_operations;
		}
	} else if (S_ISCHR(inode->i_mode) || S_ISBLK(inode->i_mode) ||
	      S_ISFIFO(inode->i_mode) || S_ISSOCK(inode->i_mode)) {
		inode->i_op = &ext4_special_inode_operations;
		if (raw_inode->i_block[0])
			init_special_inode(inode, inode->i_mode,
			   old_decode_dev(le32_to_cpu(raw_inode->i_block[0])));
		else
			init_special_inode(inode, inode->i_mode,
			   new_decode_dev(le32_to_cpu(raw_inode->i_block[1])));
	} else if (ino == EXT4_BOOT_LOADER_INO) {
		make_bad_inode(inode);
	} else {
		ret = -EFSCORRUPTED;
		ext4_error_inode(inode, function, line, 0,
				 "iget: bogus i_mode (%o)", inode->i_mode);
		goto bad_inode;
	}
	if (IS_CASEFOLDED(inode) && !ext4_has_feature_casefold(inode->i_sb))
		ext4_error_inode(inode, function, line, 0,
				 "casefold flag without casefold feature");
	if ((err_str = check_igot_inode(inode, flags)) != NULL) {
		ext4_error_inode(inode, function, line, 0, err_str);
		ret = -EFSCORRUPTED;
		goto bad_inode;
	}

	brelse(iloc.bh);
	unlock_new_inode(inode);
	return inode;

bad_inode:
	brelse(iloc.bh);
	iget_failed(inode);
	return ERR_PTR(ret);
}

static void __ext4_update_other_inode_time(struct super_block *sb,
					   unsigned long orig_ino,
					   unsigned long ino,
					   struct ext4_inode *raw_inode)
{
	struct inode *inode;

	inode = find_inode_by_ino_rcu(sb, ino);
	if (!inode)
		return;

	if (!inode_is_dirtytime_only(inode))
		return;

	spin_lock(&inode->i_lock);
	if (inode_is_dirtytime_only(inode)) {
		struct ext4_inode_info	*ei = EXT4_I(inode);

		inode->i_state &= ~I_DIRTY_TIME;
		spin_unlock(&inode->i_lock);

		spin_lock(&ei->i_raw_lock);
		EXT4_INODE_SET_XTIME(i_ctime, inode, raw_inode);
		EXT4_INODE_SET_XTIME(i_mtime, inode, raw_inode);
		EXT4_INODE_SET_XTIME(i_atime, inode, raw_inode);
		ext4_inode_csum_set(inode, raw_inode, ei);
		spin_unlock(&ei->i_raw_lock);
		trace_ext4_other_inode_update_time(inode, orig_ino);
		return;
	}
	spin_unlock(&inode->i_lock);
}

/*
 * Opportunistically update the other time fields for other inodes in
 * the same inode table block.
 */
static void ext4_update_other_inodes_time(struct super_block *sb,
					  unsigned long orig_ino, char *buf)
{
	unsigned long ino;
	int i, inodes_per_block = EXT4_SB(sb)->s_inodes_per_block;
	int inode_size = EXT4_INODE_SIZE(sb);

	/*
	 * Calculate the first inode in the inode table block.  Inode
	 * numbers are one-based.  That is, the first inode in a block
	 * (assuming 4k blocks and 256 byte inodes) is (n*16 + 1).
	 */
	ino = ((orig_ino - 1) & ~(inodes_per_block - 1)) + 1;
	rcu_read_lock();
	for (i = 0; i < inodes_per_block; i++, ino++, buf += inode_size) {
		if (ino == orig_ino)
			continue;
		__ext4_update_other_inode_time(sb, orig_ino, ino,
					       (struct ext4_inode *)buf);
	}
	rcu_read_unlock();
}

/*
 * Post the struct inode info into an on-disk inode location in the
 * buffer-cache.  This gobbles the caller's reference to the
 * buffer_head in the inode location struct.
 *
 * The caller must have write access to iloc->bh.
 */
static int ext4_do_update_inode(handle_t *handle,
				struct inode *inode,
				struct ext4_iloc *iloc)
{
	struct ext4_inode *raw_inode = ext4_raw_inode(iloc);
	struct ext4_inode_info *ei = EXT4_I(inode);
	struct buffer_head *bh = iloc->bh;
	struct super_block *sb = inode->i_sb;
	int err;
	int need_datasync = 0, set_large_file = 0;

	spin_lock(&ei->i_raw_lock);

	/*
	 * For fields not tracked in the in-memory inode, initialise them
	 * to zero for new inodes.
	 */
	if (ext4_test_inode_state(inode, EXT4_STATE_NEW))
		memset(raw_inode, 0, EXT4_SB(inode->i_sb)->s_inode_size);

	if (READ_ONCE(ei->i_disksize) != ext4_isize(inode->i_sb, raw_inode))
		need_datasync = 1;
	if (ei->i_disksize > 0x7fffffffULL) {
		if (!ext4_has_feature_large_file(sb) ||
		    EXT4_SB(sb)->s_es->s_rev_level == cpu_to_le32(EXT4_GOOD_OLD_REV))
			set_large_file = 1;
	}

	err = ext4_fill_raw_inode(inode, raw_inode);
	spin_unlock(&ei->i_raw_lock);
	if (err) {
		EXT4_ERROR_INODE(inode, "corrupted inode contents");
		goto out_brelse;
	}

	if (inode->i_sb->s_flags & SB_LAZYTIME)
		ext4_update_other_inodes_time(inode->i_sb, inode->i_ino,
					      bh->b_data);

	BUFFER_TRACE(bh, "call ext4_handle_dirty_metadata");
	err = ext4_handle_dirty_metadata(handle, NULL, bh);
	if (err)
		goto out_error;
	ext4_clear_inode_state(inode, EXT4_STATE_NEW);
	if (set_large_file) {
		BUFFER_TRACE(EXT4_SB(sb)->s_sbh, "get write access");
		err = ext4_journal_get_write_access(handle, sb,
						    EXT4_SB(sb)->s_sbh,
						    EXT4_JTR_NONE);
		if (err)
			goto out_error;
		lock_buffer(EXT4_SB(sb)->s_sbh);
		ext4_set_feature_large_file(sb);
		ext4_superblock_csum_set(sb);
		unlock_buffer(EXT4_SB(sb)->s_sbh);
		ext4_handle_sync(handle);
		err = ext4_handle_dirty_metadata(handle, NULL,
						 EXT4_SB(sb)->s_sbh);
	}
	ext4_update_inode_fsync_trans(handle, inode, need_datasync);
out_error:
	ext4_std_error(inode->i_sb, err);
out_brelse:
	brelse(bh);
	return err;
}

/*
 * ext4_write_inode()
 *
 * We are called from a few places:
 *
 * - Within generic_file_aio_write() -> generic_write_sync() for O_SYNC files.
 *   Here, there will be no transaction running. We wait for any running
 *   transaction to commit.
 *
 * - Within flush work (sys_sync(), kupdate and such).
 *   We wait on commit, if told to.
 *
 * - Within iput_final() -> write_inode_now()
 *   We wait on commit, if told to.
 *
 * In all cases it is actually safe for us to return without doing anything,
 * because the inode has been copied into a raw inode buffer in
 * ext4_mark_inode_dirty().  This is a correctness thing for WB_SYNC_ALL
 * writeback.
 *
 * Note that we are absolutely dependent upon all inode dirtiers doing the
 * right thing: they *must* call mark_inode_dirty() after dirtying info in
 * which we are interested.
 *
 * It would be a bug for them to not do this.  The code:
 *
 *	mark_inode_dirty(inode)
 *	stuff();
 *	inode->i_size = expr;
 *
 * is in error because write_inode() could occur while `stuff()' is running,
 * and the new i_size will be lost.  Plus the inode will no longer be on the
 * superblock's dirty inode list.
 */
int ext4_write_inode(struct inode *inode, struct writeback_control *wbc)
{
	int err;

	if (WARN_ON_ONCE(current->flags & PF_MEMALLOC) ||
	    sb_rdonly(inode->i_sb))
		return 0;

	if (unlikely(ext4_forced_shutdown(EXT4_SB(inode->i_sb))))
		return -EIO;

	if (EXT4_SB(inode->i_sb)->s_journal) {
		if (ext4_journal_current_handle()) {
			ext4_debug("called recursively, non-PF_MEMALLOC!\n");
			dump_stack();
			return -EIO;
		}

		/*
		 * No need to force transaction in WB_SYNC_NONE mode. Also
		 * ext4_sync_fs() will force the commit after everything is
		 * written.
		 */
		if (wbc->sync_mode != WB_SYNC_ALL || wbc->for_sync)
			return 0;

		err = ext4_fc_commit(EXT4_SB(inode->i_sb)->s_journal,
						EXT4_I(inode)->i_sync_tid);
	} else {
		struct ext4_iloc iloc;

		err = __ext4_get_inode_loc_noinmem(inode, &iloc);
		if (err)
			return err;
		/*
		 * sync(2) will flush the whole buffer cache. No need to do
		 * it here separately for each inode.
		 */
		if (wbc->sync_mode == WB_SYNC_ALL && !wbc->for_sync)
			sync_dirty_buffer(iloc.bh);
		if (buffer_req(iloc.bh) && !buffer_uptodate(iloc.bh)) {
			ext4_error_inode_block(inode, iloc.bh->b_blocknr, EIO,
					       "IO error syncing inode");
			err = -EIO;
		}
		brelse(iloc.bh);
	}
	return err;
}

/*
 * In data=journal mode ext4_journalled_invalidate_folio() may fail to invalidate
 * buffers that are attached to a folio straddling i_size and are undergoing
 * commit. In that case we have to wait for commit to finish and try again.
 */
static void ext4_wait_for_tail_page_commit(struct inode *inode)
{
	unsigned offset;
	journal_t *journal = EXT4_SB(inode->i_sb)->s_journal;
	tid_t commit_tid = 0;
	int ret;

	offset = inode->i_size & (PAGE_SIZE - 1);
	/*
	 * If the folio is fully truncated, we don't need to wait for any commit
	 * (and we even should not as __ext4_journalled_invalidate_folio() may
	 * strip all buffers from the folio but keep the folio dirty which can then
	 * confuse e.g. concurrent ext4_writepages() seeing dirty folio without
	 * buffers). Also we don't need to wait for any commit if all buffers in
	 * the folio remain valid. This is most beneficial for the common case of
	 * blocksize == PAGESIZE.
	 */
	if (!offset || offset > (PAGE_SIZE - i_blocksize(inode)))
		return;
	while (1) {
		struct folio *folio = filemap_lock_folio(inode->i_mapping,
				      inode->i_size >> PAGE_SHIFT);
		if (IS_ERR(folio))
			return;
		ret = __ext4_journalled_invalidate_folio(folio, offset,
						folio_size(folio) - offset);
		folio_unlock(folio);
		folio_put(folio);
		if (ret != -EBUSY)
			return;
		commit_tid = 0;
		read_lock(&journal->j_state_lock);
		if (journal->j_committing_transaction)
			commit_tid = journal->j_committing_transaction->t_tid;
		read_unlock(&journal->j_state_lock);
		if (commit_tid)
			jbd2_log_wait_commit(journal, commit_tid);
	}
}

/*
 * ext4_setattr()
 *
 * Called from notify_change.
 *
 * We want to trap VFS attempts to truncate the file as soon as
 * possible.  In particular, we want to make sure that when the VFS
 * shrinks i_size, we put the inode on the orphan list and modify
 * i_disksize immediately, so that during the subsequent flushing of
 * dirty pages and freeing of disk blocks, we can guarantee that any
 * commit will leave the blocks being flushed in an unused state on
 * disk.  (On recovery, the inode will get truncated and the blocks will
 * be freed, so we have a strong guarantee that no future commit will
 * leave these blocks visible to the user.)
 *
 * Another thing we have to assure is that if we are in ordered mode
 * and inode is still attached to the committing transaction, we must
 * we start writeout of all the dirty pages which are being truncated.
 * This way we are sure that all the data written in the previous
 * transaction are already on disk (truncate waits for pages under
 * writeback).
 *
 * Called with inode->i_rwsem down.
 */
int ext4_setattr(struct mnt_idmap *idmap, struct dentry *dentry,
		 struct iattr *attr)
{
	struct inode *inode = d_inode(dentry);
	int error, rc = 0;
	int orphan = 0;
	const unsigned int ia_valid = attr->ia_valid;
	bool inc_ivers = true;

	if (unlikely(ext4_forced_shutdown(EXT4_SB(inode->i_sb))))
		return -EIO;

	if (unlikely(IS_IMMUTABLE(inode)))
		return -EPERM;

	if (unlikely(IS_APPEND(inode) &&
		     (ia_valid & (ATTR_MODE | ATTR_UID |
				  ATTR_GID | ATTR_TIMES_SET))))
		return -EPERM;

	error = setattr_prepare(idmap, dentry, attr);
	if (error)
		return error;

	error = fscrypt_prepare_setattr(dentry, attr);
	if (error)
		return error;

	error = fsverity_prepare_setattr(dentry, attr);
	if (error)
		return error;

	if (is_quota_modification(idmap, inode, attr)) {
		error = dquot_initialize(inode);
		if (error)
			return error;
	}

<<<<<<< HEAD
	if ((ia_valid & ATTR_UID && !uid_eq(attr->ia_uid, inode->i_uid)) ||
	    (ia_valid & ATTR_GID && !gid_eq(attr->ia_gid, inode->i_gid))) {
=======
	if (i_uid_needs_update(idmap, attr, inode) ||
	    i_gid_needs_update(idmap, attr, inode)) {
>>>>>>> eb3cdb58
		handle_t *handle;

		/* (user+group)*(old+new) structure, inode write (sb,
		 * inode block, ? - but truncate inode update has it) */
		handle = ext4_journal_start(inode, EXT4_HT_QUOTA,
			(EXT4_MAXQUOTAS_INIT_BLOCKS(inode->i_sb) +
			 EXT4_MAXQUOTAS_DEL_BLOCKS(inode->i_sb)) + 3);
		if (IS_ERR(handle)) {
			error = PTR_ERR(handle);
			goto err_out;
		}

		/* dquot_transfer() calls back ext4_get_inode_usage() which
		 * counts xattr inode references.
		 */
		down_read(&EXT4_I(inode)->xattr_sem);
		error = dquot_transfer(idmap, inode, attr);
		up_read(&EXT4_I(inode)->xattr_sem);

		if (error) {
			ext4_journal_stop(handle);
			return error;
		}
		/* Update corresponding info in inode so that everything is in
		 * one transaction */
		i_uid_update(idmap, attr, inode);
		i_gid_update(idmap, attr, inode);
		error = ext4_mark_inode_dirty(handle, inode);
		ext4_journal_stop(handle);
		if (unlikely(error)) {
			return error;
		}
	}

	if (attr->ia_valid & ATTR_SIZE) {
		handle_t *handle;
		loff_t oldsize = inode->i_size;
		loff_t old_disksize;
		int shrink = (attr->ia_size < inode->i_size);

		if (!(ext4_test_inode_flag(inode, EXT4_INODE_EXTENTS))) {
			struct ext4_sb_info *sbi = EXT4_SB(inode->i_sb);

			if (attr->ia_size > sbi->s_bitmap_maxbytes) {
				return -EFBIG;
			}
		}
		if (!S_ISREG(inode->i_mode)) {
			return -EINVAL;
		}

<<<<<<< HEAD
		if (attr->ia_size != inode->i_size)
			inode_inc_iversion(inode);
=======
		if (attr->ia_size == inode->i_size)
			inc_ivers = false;
>>>>>>> eb3cdb58

		if (shrink) {
			if (ext4_should_order_data(inode)) {
				error = ext4_begin_ordered_truncate(inode,
							    attr->ia_size);
				if (error)
					goto err_out;
			}
			/*
			 * Blocks are going to be removed from the inode. Wait
			 * for dio in flight.
			 */
			inode_dio_wait(inode);
		}

		filemap_invalidate_lock(inode->i_mapping);

		rc = ext4_break_layouts(inode);
		if (rc) {
			filemap_invalidate_unlock(inode->i_mapping);
			goto err_out;
		}

		if (attr->ia_size != inode->i_size) {
			handle = ext4_journal_start(inode, EXT4_HT_INODE, 3);
			if (IS_ERR(handle)) {
				error = PTR_ERR(handle);
				goto out_mmap_sem;
			}
			if (ext4_handle_valid(handle) && shrink) {
				error = ext4_orphan_add(handle, inode);
				orphan = 1;
			}
			/*
			 * Update c/mtime on truncate up, ext4_truncate() will
			 * update c/mtime in shrink case below
			 */
			if (!shrink) {
				inode->i_mtime = current_time(inode);
				inode->i_ctime = inode->i_mtime;
			}

			if (shrink)
				ext4_fc_track_range(handle, inode,
					(attr->ia_size > 0 ? attr->ia_size - 1 : 0) >>
					inode->i_sb->s_blocksize_bits,
					EXT_MAX_BLOCKS - 1);
			else
				ext4_fc_track_range(
					handle, inode,
					(oldsize > 0 ? oldsize - 1 : oldsize) >>
					inode->i_sb->s_blocksize_bits,
					(attr->ia_size > 0 ? attr->ia_size - 1 : 0) >>
					inode->i_sb->s_blocksize_bits);

			down_write(&EXT4_I(inode)->i_data_sem);
			old_disksize = EXT4_I(inode)->i_disksize;
			EXT4_I(inode)->i_disksize = attr->ia_size;
			rc = ext4_mark_inode_dirty(handle, inode);
			if (!error)
				error = rc;
			/*
			 * We have to update i_size under i_data_sem together
			 * with i_disksize to avoid races with writeback code
			 * running ext4_wb_update_i_disksize().
			 */
			if (!error)
				i_size_write(inode, attr->ia_size);
			else
				EXT4_I(inode)->i_disksize = old_disksize;
			up_write(&EXT4_I(inode)->i_data_sem);
			ext4_journal_stop(handle);
			if (error)
				goto out_mmap_sem;
			if (!shrink) {
				pagecache_isize_extended(inode, oldsize,
							 inode->i_size);
			} else if (ext4_should_journal_data(inode)) {
				ext4_wait_for_tail_page_commit(inode);
			}
		}

		/*
		 * Truncate pagecache after we've waited for commit
		 * in data=journal mode to make pages freeable.
		 */
		truncate_pagecache(inode, inode->i_size);
		/*
		 * Call ext4_truncate() even if i_size didn't change to
		 * truncate possible preallocated blocks.
		 */
		if (attr->ia_size <= oldsize) {
			rc = ext4_truncate(inode);
			if (rc)
				error = rc;
		}
out_mmap_sem:
		filemap_invalidate_unlock(inode->i_mapping);
	}

	if (!error) {
		if (inc_ivers)
			inode_inc_iversion(inode);
		setattr_copy(idmap, inode, attr);
		mark_inode_dirty(inode);
	}

	/*
	 * If the call to ext4_truncate failed to get a transaction handle at
	 * all, we need to clean up the in-core orphan list manually.
	 */
	if (orphan && inode->i_nlink)
		ext4_orphan_del(NULL, inode);

	if (!error && (ia_valid & ATTR_MODE))
		rc = posix_acl_chmod(idmap, dentry, inode->i_mode);

err_out:
	if  (error)
		ext4_std_error(inode->i_sb, error);
	if (!error)
		error = rc;
	return error;
}

u32 ext4_dio_alignment(struct inode *inode)
{
	if (fsverity_active(inode))
		return 0;
	if (ext4_should_journal_data(inode))
		return 0;
	if (ext4_has_inline_data(inode))
		return 0;
	if (IS_ENCRYPTED(inode)) {
		if (!fscrypt_dio_supported(inode))
			return 0;
		return i_blocksize(inode);
	}
	return 1; /* use the iomap defaults */
}

int ext4_getattr(struct mnt_idmap *idmap, const struct path *path,
		 struct kstat *stat, u32 request_mask, unsigned int query_flags)
{
	struct inode *inode = d_inode(path->dentry);
	struct ext4_inode *raw_inode;
	struct ext4_inode_info *ei = EXT4_I(inode);
	unsigned int flags;

	if ((request_mask & STATX_BTIME) &&
	    EXT4_FITS_IN_INODE(raw_inode, ei, i_crtime)) {
		stat->result_mask |= STATX_BTIME;
		stat->btime.tv_sec = ei->i_crtime.tv_sec;
		stat->btime.tv_nsec = ei->i_crtime.tv_nsec;
	}

	/*
	 * Return the DIO alignment restrictions if requested.  We only return
	 * this information when requested, since on encrypted files it might
	 * take a fair bit of work to get if the file wasn't opened recently.
	 */
	if ((request_mask & STATX_DIOALIGN) && S_ISREG(inode->i_mode)) {
		u32 dio_align = ext4_dio_alignment(inode);

		stat->result_mask |= STATX_DIOALIGN;
		if (dio_align == 1) {
			struct block_device *bdev = inode->i_sb->s_bdev;

			/* iomap defaults */
			stat->dio_mem_align = bdev_dma_alignment(bdev) + 1;
			stat->dio_offset_align = bdev_logical_block_size(bdev);
		} else {
			stat->dio_mem_align = dio_align;
			stat->dio_offset_align = dio_align;
		}
	}

	flags = ei->i_flags & EXT4_FL_USER_VISIBLE;
	if (flags & EXT4_APPEND_FL)
		stat->attributes |= STATX_ATTR_APPEND;
	if (flags & EXT4_COMPR_FL)
		stat->attributes |= STATX_ATTR_COMPRESSED;
	if (flags & EXT4_ENCRYPT_FL)
		stat->attributes |= STATX_ATTR_ENCRYPTED;
	if (flags & EXT4_IMMUTABLE_FL)
		stat->attributes |= STATX_ATTR_IMMUTABLE;
	if (flags & EXT4_NODUMP_FL)
		stat->attributes |= STATX_ATTR_NODUMP;
	if (flags & EXT4_VERITY_FL)
		stat->attributes |= STATX_ATTR_VERITY;

	stat->attributes_mask |= (STATX_ATTR_APPEND |
				  STATX_ATTR_COMPRESSED |
				  STATX_ATTR_ENCRYPTED |
				  STATX_ATTR_IMMUTABLE |
				  STATX_ATTR_NODUMP |
				  STATX_ATTR_VERITY);

	generic_fillattr(idmap, inode, stat);
	return 0;
}

int ext4_file_getattr(struct mnt_idmap *idmap,
		      const struct path *path, struct kstat *stat,
		      u32 request_mask, unsigned int query_flags)
{
	struct inode *inode = d_inode(path->dentry);
	u64 delalloc_blocks;

	ext4_getattr(idmap, path, stat, request_mask, query_flags);

	/*
	 * If there is inline data in the inode, the inode will normally not
	 * have data blocks allocated (it may have an external xattr block).
	 * Report at least one sector for such files, so tools like tar, rsync,
	 * others don't incorrectly think the file is completely sparse.
	 */
	if (unlikely(ext4_has_inline_data(inode)))
		stat->blocks += (stat->size + 511) >> 9;

	/*
	 * We can't update i_blocks if the block allocation is delayed
	 * otherwise in the case of system crash before the real block
	 * allocation is done, we will have i_blocks inconsistent with
	 * on-disk file blocks.
	 * We always keep i_blocks updated together with real
	 * allocation. But to not confuse with user, stat
	 * will return the blocks that include the delayed allocation
	 * blocks for this file.
	 */
	delalloc_blocks = EXT4_C2B(EXT4_SB(inode->i_sb),
				   EXT4_I(inode)->i_reserved_data_blocks);
	stat->blocks += delalloc_blocks << (inode->i_sb->s_blocksize_bits - 9);
	return 0;
}

static int ext4_index_trans_blocks(struct inode *inode, int lblocks,
				   int pextents)
{
	if (!(ext4_test_inode_flag(inode, EXT4_INODE_EXTENTS)))
		return ext4_ind_trans_blocks(inode, lblocks);
	return ext4_ext_index_trans_blocks(inode, pextents);
}

/*
 * Account for index blocks, block groups bitmaps and block group
 * descriptor blocks if modify datablocks and index blocks
 * worse case, the indexs blocks spread over different block groups
 *
 * If datablocks are discontiguous, they are possible to spread over
 * different block groups too. If they are contiguous, with flexbg,
 * they could still across block group boundary.
 *
 * Also account for superblock, inode, quota and xattr blocks
 */
static int ext4_meta_trans_blocks(struct inode *inode, int lblocks,
				  int pextents)
{
	ext4_group_t groups, ngroups = ext4_get_groups_count(inode->i_sb);
	int gdpblocks;
	int idxblocks;
	int ret;

	/*
	 * How many index blocks need to touch to map @lblocks logical blocks
	 * to @pextents physical extents?
	 */
	idxblocks = ext4_index_trans_blocks(inode, lblocks, pextents);

	ret = idxblocks;

	/*
	 * Now let's see how many group bitmaps and group descriptors need
	 * to account
	 */
	groups = idxblocks + pextents;
	gdpblocks = groups;
	if (groups > ngroups)
		groups = ngroups;
	if (groups > EXT4_SB(inode->i_sb)->s_gdb_count)
		gdpblocks = EXT4_SB(inode->i_sb)->s_gdb_count;

	/* bitmaps and block group descriptor blocks */
	ret += groups + gdpblocks;

	/* Blocks for super block, inode, quota and xattr blocks */
	ret += EXT4_META_TRANS_BLOCKS(inode->i_sb);

	return ret;
}

/*
 * Calculate the total number of credits to reserve to fit
 * the modification of a single pages into a single transaction,
 * which may include multiple chunks of block allocations.
 *
 * This could be called via ext4_write_begin()
 *
 * We need to consider the worse case, when
 * one new block per extent.
 */
int ext4_writepage_trans_blocks(struct inode *inode)
{
	int bpp = ext4_journal_blocks_per_page(inode);
	int ret;

	ret = ext4_meta_trans_blocks(inode, bpp, bpp);

	/* Account for data blocks for journalled mode */
	if (ext4_should_journal_data(inode))
		ret += bpp;
	return ret;
}

/*
 * Calculate the journal credits for a chunk of data modification.
 *
 * This is called from DIO, fallocate or whoever calling
 * ext4_map_blocks() to map/allocate a chunk of contiguous disk blocks.
 *
 * journal buffers for data blocks are not included here, as DIO
 * and fallocate do no need to journal data buffers.
 */
int ext4_chunk_trans_blocks(struct inode *inode, int nrblocks)
{
	return ext4_meta_trans_blocks(inode, nrblocks, 1);
}

/*
 * The caller must have previously called ext4_reserve_inode_write().
 * Give this, we know that the caller already has write access to iloc->bh.
 */
int ext4_mark_iloc_dirty(handle_t *handle,
			 struct inode *inode, struct ext4_iloc *iloc)
{
	int err = 0;

	if (unlikely(ext4_forced_shutdown(EXT4_SB(inode->i_sb)))) {
		put_bh(iloc->bh);
		return -EIO;
	}
	ext4_fc_track_inode(handle, inode);

<<<<<<< HEAD
	/*
	 * ea_inodes are using i_version for storing reference count, don't
	 * mess with it
	 */
	if (!(EXT4_I(inode)->i_flags & EXT4_EA_INODE_FL))
		inode_inc_iversion(inode);

=======
>>>>>>> eb3cdb58
	/* the do_update_inode consumes one bh->b_count */
	get_bh(iloc->bh);

	/* ext4_do_update_inode() does jbd2_journal_dirty_metadata */
	err = ext4_do_update_inode(handle, inode, iloc);
	put_bh(iloc->bh);
	return err;
}

/*
 * On success, We end up with an outstanding reference count against
 * iloc->bh.  This _must_ be cleaned up later.
 */

int
ext4_reserve_inode_write(handle_t *handle, struct inode *inode,
			 struct ext4_iloc *iloc)
{
	int err;

	if (unlikely(ext4_forced_shutdown(EXT4_SB(inode->i_sb))))
		return -EIO;

	err = ext4_get_inode_loc(inode, iloc);
	if (!err) {
		BUFFER_TRACE(iloc->bh, "get_write_access");
		err = ext4_journal_get_write_access(handle, inode->i_sb,
						    iloc->bh, EXT4_JTR_NONE);
		if (err) {
			brelse(iloc->bh);
			iloc->bh = NULL;
		}
	}
	ext4_std_error(inode->i_sb, err);
	return err;
}

static int __ext4_expand_extra_isize(struct inode *inode,
				     unsigned int new_extra_isize,
				     struct ext4_iloc *iloc,
				     handle_t *handle, int *no_expand)
{
	struct ext4_inode *raw_inode;
	struct ext4_xattr_ibody_header *header;
	unsigned int inode_size = EXT4_INODE_SIZE(inode->i_sb);
	struct ext4_inode_info *ei = EXT4_I(inode);
	int error;

	/* this was checked at iget time, but double check for good measure */
	if ((EXT4_GOOD_OLD_INODE_SIZE + ei->i_extra_isize > inode_size) ||
	    (ei->i_extra_isize & 3)) {
		EXT4_ERROR_INODE(inode, "bad extra_isize %u (inode size %u)",
				 ei->i_extra_isize,
				 EXT4_INODE_SIZE(inode->i_sb));
		return -EFSCORRUPTED;
	}
	if ((new_extra_isize < ei->i_extra_isize) ||
	    (new_extra_isize < 4) ||
	    (new_extra_isize > inode_size - EXT4_GOOD_OLD_INODE_SIZE))
		return -EINVAL;	/* Should never happen */

	raw_inode = ext4_raw_inode(iloc);

	header = IHDR(inode, raw_inode);

	/* No extended attributes present */
	if (!ext4_test_inode_state(inode, EXT4_STATE_XATTR) ||
	    header->h_magic != cpu_to_le32(EXT4_XATTR_MAGIC)) {
		memset((void *)raw_inode + EXT4_GOOD_OLD_INODE_SIZE +
		       EXT4_I(inode)->i_extra_isize, 0,
		       new_extra_isize - EXT4_I(inode)->i_extra_isize);
		EXT4_I(inode)->i_extra_isize = new_extra_isize;
		return 0;
	}

	/*
	 * We may need to allocate external xattr block so we need quotas
	 * initialized. Here we can be called with various locks held so we
	 * cannot affort to initialize quotas ourselves. So just bail.
	 */
	if (dquot_initialize_needed(inode))
		return -EAGAIN;

	/* try to expand with EAs present */
	error = ext4_expand_extra_isize_ea(inode, new_extra_isize,
					   raw_inode, handle);
	if (error) {
		/*
		 * Inode size expansion failed; don't try again
		 */
		*no_expand = 1;
	}

	return error;
}

/*
 * Expand an inode by new_extra_isize bytes.
 * Returns 0 on success or negative error number on failure.
 */
static int ext4_try_to_expand_extra_isize(struct inode *inode,
					  unsigned int new_extra_isize,
					  struct ext4_iloc iloc,
					  handle_t *handle)
{
	int no_expand;
	int error;

	if (ext4_test_inode_state(inode, EXT4_STATE_NO_EXPAND))
		return -EOVERFLOW;

	/*
	 * In nojournal mode, we can immediately attempt to expand
	 * the inode.  When journaled, we first need to obtain extra
	 * buffer credits since we may write into the EA block
	 * with this same handle. If journal_extend fails, then it will
	 * only result in a minor loss of functionality for that inode.
	 * If this is felt to be critical, then e2fsck should be run to
	 * force a large enough s_min_extra_isize.
	 */
	if (ext4_journal_extend(handle,
				EXT4_DATA_TRANS_BLOCKS(inode->i_sb), 0) != 0)
		return -ENOSPC;

	if (ext4_write_trylock_xattr(inode, &no_expand) == 0)
		return -EBUSY;

	error = __ext4_expand_extra_isize(inode, new_extra_isize, &iloc,
					  handle, &no_expand);
	ext4_write_unlock_xattr(inode, &no_expand);

	return error;
}

int ext4_expand_extra_isize(struct inode *inode,
			    unsigned int new_extra_isize,
			    struct ext4_iloc *iloc)
{
	handle_t *handle;
	int no_expand;
	int error, rc;

	if (ext4_test_inode_state(inode, EXT4_STATE_NO_EXPAND)) {
		brelse(iloc->bh);
		return -EOVERFLOW;
	}

	handle = ext4_journal_start(inode, EXT4_HT_INODE,
				    EXT4_DATA_TRANS_BLOCKS(inode->i_sb));
	if (IS_ERR(handle)) {
		error = PTR_ERR(handle);
		brelse(iloc->bh);
		return error;
	}

	ext4_write_lock_xattr(inode, &no_expand);

	BUFFER_TRACE(iloc->bh, "get_write_access");
	error = ext4_journal_get_write_access(handle, inode->i_sb, iloc->bh,
					      EXT4_JTR_NONE);
	if (error) {
		brelse(iloc->bh);
		goto out_unlock;
	}

	error = __ext4_expand_extra_isize(inode, new_extra_isize, iloc,
					  handle, &no_expand);

	rc = ext4_mark_iloc_dirty(handle, inode, iloc);
	if (!error)
		error = rc;

out_unlock:
	ext4_write_unlock_xattr(inode, &no_expand);
	ext4_journal_stop(handle);
	return error;
}

/*
 * What we do here is to mark the in-core inode as clean with respect to inode
 * dirtiness (it may still be data-dirty).
 * This means that the in-core inode may be reaped by prune_icache
 * without having to perform any I/O.  This is a very good thing,
 * because *any* task may call prune_icache - even ones which
 * have a transaction open against a different journal.
 *
 * Is this cheating?  Not really.  Sure, we haven't written the
 * inode out, but prune_icache isn't a user-visible syncing function.
 * Whenever the user wants stuff synced (sys_sync, sys_msync, sys_fsync)
 * we start and wait on commits.
 */
int __ext4_mark_inode_dirty(handle_t *handle, struct inode *inode,
				const char *func, unsigned int line)
{
	struct ext4_iloc iloc;
	struct ext4_sb_info *sbi = EXT4_SB(inode->i_sb);
	int err;

	might_sleep();
	trace_ext4_mark_inode_dirty(inode, _RET_IP_);
	err = ext4_reserve_inode_write(handle, inode, &iloc);
	if (err)
		goto out;

	if (EXT4_I(inode)->i_extra_isize < sbi->s_want_extra_isize)
		ext4_try_to_expand_extra_isize(inode, sbi->s_want_extra_isize,
					       iloc, handle);

	err = ext4_mark_iloc_dirty(handle, inode, &iloc);
out:
	if (unlikely(err))
		ext4_error_inode_err(inode, func, line, 0, err,
					"mark_inode_dirty error");
	return err;
}

/*
 * ext4_dirty_inode() is called from __mark_inode_dirty()
 *
 * We're really interested in the case where a file is being extended.
 * i_size has been changed by generic_commit_write() and we thus need
 * to include the updated inode in the current transaction.
 *
 * Also, dquot_alloc_block() will always dirty the inode when blocks
 * are allocated to the file.
 *
 * If the inode is marked synchronous, we don't honour that here - doing
 * so would cause a commit on atime updates, which we don't bother doing.
 * We handle synchronous inodes at the highest possible level.
 */
void ext4_dirty_inode(struct inode *inode, int flags)
{
	handle_t *handle;

	handle = ext4_journal_start(inode, EXT4_HT_INODE, 2);
	if (IS_ERR(handle))
		return;
	ext4_mark_inode_dirty(handle, inode);
	ext4_journal_stop(handle);
}

int ext4_change_inode_journal_flag(struct inode *inode, int val)
{
	journal_t *journal;
	handle_t *handle;
	int err;
	int alloc_ctx;

	/*
	 * We have to be very careful here: changing a data block's
	 * journaling status dynamically is dangerous.  If we write a
	 * data block to the journal, change the status and then delete
	 * that block, we risk forgetting to revoke the old log record
	 * from the journal and so a subsequent replay can corrupt data.
	 * So, first we make sure that the journal is empty and that
	 * nobody is changing anything.
	 */

	journal = EXT4_JOURNAL(inode);
	if (!journal)
		return 0;
	if (is_journal_aborted(journal))
		return -EROFS;

	/* Wait for all existing dio workers */
	inode_dio_wait(inode);

	/*
	 * Before flushing the journal and switching inode's aops, we have
	 * to flush all dirty data the inode has. There can be outstanding
	 * delayed allocations, there can be unwritten extents created by
	 * fallocate or buffered writes in dioread_nolock mode covered by
	 * dirty data which can be converted only after flushing the dirty
	 * data (and journalled aops don't know how to handle these cases).
	 */
	if (val) {
		filemap_invalidate_lock(inode->i_mapping);
		err = filemap_write_and_wait(inode->i_mapping);
		if (err < 0) {
			filemap_invalidate_unlock(inode->i_mapping);
			return err;
		}
	}

	alloc_ctx = ext4_writepages_down_write(inode->i_sb);
	jbd2_journal_lock_updates(journal);

	/*
	 * OK, there are no updates running now, and all cached data is
	 * synced to disk.  We are now in a completely consistent state
	 * which doesn't have anything in the journal, and we know that
	 * no filesystem updates are running, so it is safe to modify
	 * the inode's in-core data-journaling state flag now.
	 */

	if (val)
		ext4_set_inode_flag(inode, EXT4_INODE_JOURNAL_DATA);
	else {
		err = jbd2_journal_flush(journal, 0);
		if (err < 0) {
			jbd2_journal_unlock_updates(journal);
			ext4_writepages_up_write(inode->i_sb, alloc_ctx);
			return err;
		}
		ext4_clear_inode_flag(inode, EXT4_INODE_JOURNAL_DATA);
	}
	ext4_set_aops(inode);

	jbd2_journal_unlock_updates(journal);
	ext4_writepages_up_write(inode->i_sb, alloc_ctx);

	if (val)
		filemap_invalidate_unlock(inode->i_mapping);

	/* Finally we can mark the inode as dirty. */

	handle = ext4_journal_start(inode, EXT4_HT_INODE, 1);
	if (IS_ERR(handle))
		return PTR_ERR(handle);

	ext4_fc_mark_ineligible(inode->i_sb,
		EXT4_FC_REASON_JOURNAL_FLAG_CHANGE, handle);
	err = ext4_mark_inode_dirty(handle, inode);
	ext4_handle_sync(handle);
	ext4_journal_stop(handle);
	ext4_std_error(inode->i_sb, err);

	return err;
}

static int ext4_bh_unmapped(handle_t *handle, struct inode *inode,
			    struct buffer_head *bh)
{
	return !buffer_mapped(bh);
}

vm_fault_t ext4_page_mkwrite(struct vm_fault *vmf)
{
	struct vm_area_struct *vma = vmf->vma;
	struct folio *folio = page_folio(vmf->page);
	loff_t size;
	unsigned long len;
	int err;
	vm_fault_t ret;
	struct file *file = vma->vm_file;
	struct inode *inode = file_inode(file);
	struct address_space *mapping = inode->i_mapping;
	handle_t *handle;
	get_block_t *get_block;
	int retries = 0;

	if (unlikely(IS_IMMUTABLE(inode)))
		return VM_FAULT_SIGBUS;

	sb_start_pagefault(inode->i_sb);
	file_update_time(vma->vm_file);

	filemap_invalidate_lock_shared(mapping);

	err = ext4_convert_inline_data(inode);
	if (err)
		goto out_ret;

	/*
	 * On data journalling we skip straight to the transaction handle:
	 * there's no delalloc; page truncated will be checked later; the
	 * early return w/ all buffers mapped (calculates size/len) can't
	 * be used; and there's no dioread_nolock, so only ext4_get_block.
	 */
	if (ext4_should_journal_data(inode))
		goto retry_alloc;

	/* Delalloc case is easy... */
	if (test_opt(inode->i_sb, DELALLOC) &&
	    !ext4_nonda_switch(inode->i_sb)) {
		do {
			err = block_page_mkwrite(vma, vmf,
						   ext4_da_get_block_prep);
		} while (err == -ENOSPC &&
		       ext4_should_retry_alloc(inode->i_sb, &retries));
		goto out_ret;
	}

	folio_lock(folio);
	size = i_size_read(inode);
	/* Page got truncated from under us? */
	if (folio->mapping != mapping || folio_pos(folio) > size) {
		folio_unlock(folio);
		ret = VM_FAULT_NOPAGE;
		goto out;
	}

	len = folio_size(folio);
	if (folio_pos(folio) + len > size)
		len = size - folio_pos(folio);
	/*
	 * Return if we have all the buffers mapped. This avoids the need to do
	 * journal_start/journal_stop which can block and take a long time
	 *
	 * This cannot be done for data journalling, as we have to add the
	 * inode to the transaction's list to writeprotect pages on commit.
	 */
<<<<<<< HEAD
	if (page_has_buffers(page)) {
		if (!ext4_walk_page_buffers(NULL, inode, page_buffers(page),
=======
	if (folio_buffers(folio)) {
		if (!ext4_walk_page_buffers(NULL, inode, folio_buffers(folio),
>>>>>>> eb3cdb58
					    0, len, NULL,
					    ext4_bh_unmapped)) {
			/* Wait so that we don't change page under IO */
			folio_wait_stable(folio);
			ret = VM_FAULT_LOCKED;
			goto out;
		}
	}
	folio_unlock(folio);
	/* OK, we need to fill the hole... */
	if (ext4_should_dioread_nolock(inode))
		get_block = ext4_get_block_unwritten;
	else
		get_block = ext4_get_block;
retry_alloc:
	handle = ext4_journal_start(inode, EXT4_HT_WRITE_PAGE,
				    ext4_writepage_trans_blocks(inode));
	if (IS_ERR(handle)) {
		ret = VM_FAULT_SIGBUS;
		goto out;
	}
	/*
	 * Data journalling can't use block_page_mkwrite() because it
	 * will set_buffer_dirty() before do_journal_get_write_access()
	 * thus might hit warning messages for dirty metadata buffers.
	 */
	if (!ext4_should_journal_data(inode)) {
		err = block_page_mkwrite(vma, vmf, get_block);
	} else {
		folio_lock(folio);
		size = i_size_read(inode);
		/* Page got truncated from under us? */
		if (folio->mapping != mapping || folio_pos(folio) > size) {
			ret = VM_FAULT_NOPAGE;
			goto out_error;
		}

		len = folio_size(folio);
		if (folio_pos(folio) + len > size)
			len = size - folio_pos(folio);

		err = __block_write_begin(&folio->page, 0, len, ext4_get_block);
		if (!err) {
			ret = VM_FAULT_SIGBUS;
<<<<<<< HEAD
			if (ext4_walk_page_buffers(handle, inode,
					page_buffers(page), 0, len, NULL,
					do_journal_get_write_access))
				goto out_error;
			if (ext4_walk_page_buffers(handle, inode,
					page_buffers(page), 0, len, NULL,
					write_end_fn))
				goto out_error;
			if (ext4_jbd2_inode_add_write(handle, inode,
						      page_offset(page), len))
=======
			if (ext4_journal_page_buffers(handle, &folio->page, len))
>>>>>>> eb3cdb58
				goto out_error;
		} else {
			folio_unlock(folio);
		}
	}
	ext4_journal_stop(handle);
	if (err == -ENOSPC && ext4_should_retry_alloc(inode->i_sb, &retries))
		goto retry_alloc;
out_ret:
	ret = block_page_mkwrite_return(err);
out:
	filemap_invalidate_unlock_shared(mapping);
	sb_end_pagefault(inode->i_sb);
	return ret;
out_error:
	folio_unlock(folio);
	ext4_journal_stop(handle);
	goto out;
}<|MERGE_RESOLUTION|>--- conflicted
+++ resolved
@@ -136,12 +136,6 @@
 						   new_size);
 }
 
-<<<<<<< HEAD
-static void ext4_invalidatepage(struct page *page, unsigned int offset,
-				unsigned int length);
-static int __ext4_journalled_writepage(struct page *page, unsigned int len);
-=======
->>>>>>> eb3cdb58
 static int ext4_meta_trans_blocks(struct inode *inode, int lblocks,
 				  int pextents);
 
@@ -978,15 +972,12 @@
  * dirty data. ext4_writepages() then commits appropriate transaction to
  * make data stable.
  */
-<<<<<<< HEAD
-=======
 static int ext4_dirty_journalled_data(handle_t *handle, struct buffer_head *bh)
 {
 	folio_mark_dirty(bh->b_folio);
 	return ext4_handle_dirty_metadata(handle, NULL, bh);
 }
 
->>>>>>> eb3cdb58
 int do_journal_get_write_access(handle_t *handle, struct inode *inode,
 				struct buffer_head *bh)
 {
@@ -1159,31 +1150,18 @@
 	 * the folio (if needed) without using GFP_NOFS.
 	 */
 retry_grab:
-<<<<<<< HEAD
-	page = grab_cache_page_write_begin(mapping, index, flags);
-	if (!page)
-		return -ENOMEM;
-=======
 	folio = __filemap_get_folio(mapping, index, FGP_WRITEBEGIN,
 					mapping_gfp_mask(mapping));
 	if (IS_ERR(folio))
 		return PTR_ERR(folio);
->>>>>>> eb3cdb58
 	/*
 	 * The same as page allocation, we prealloc buffer heads before
 	 * starting the handle.
 	 */
-<<<<<<< HEAD
-	if (!page_has_buffers(page))
-		create_empty_buffers(page, inode->i_sb->s_blocksize, 0);
-
-	unlock_page(page);
-=======
 	if (!folio_buffers(folio))
 		create_empty_buffers(&folio->page, inode->i_sb->s_blocksize, 0);
 
 	folio_unlock(folio);
->>>>>>> eb3cdb58
 
 retry_journal:
 	handle = ext4_journal_start(inode, EXT4_HT_WRITE_PAGE, needed_blocks);
@@ -1218,13 +1196,8 @@
 #endif
 	if (!ret && ext4_should_journal_data(inode)) {
 		ret = ext4_walk_page_buffers(handle, inode,
-<<<<<<< HEAD
-					     page_buffers(page), from, to, NULL,
-					     do_journal_get_write_access);
-=======
 					     folio_buffers(folio), from, to,
 					     NULL, do_journal_get_write_access);
->>>>>>> eb3cdb58
 	}
 
 	if (ret) {
@@ -1298,26 +1271,6 @@
 	loff_t old_size = inode->i_size;
 	int ret = 0, ret2;
 	int i_size_changed = 0;
-<<<<<<< HEAD
-	int inline_data = ext4_has_inline_data(inode) &&
-		ext4_test_inode_state(inode, EXT4_STATE_MAY_INLINE_DATA);
-	bool verity = ext4_verity_in_progress(inode);
-
-	trace_ext4_write_end(inode, pos, len, copied);
-	if (inline_data) {
-		ret = ext4_write_inline_data_end(inode, pos, len,
-						 copied, page);
-		if (ret < 0) {
-			unlock_page(page);
-			put_page(page);
-			goto errout;
-		}
-		copied = ret;
-		ret = 0;
-	} else
-		copied = block_write_end(file, mapping, pos,
-					 len, copied, page, fsdata);
-=======
 	bool verity = ext4_verity_in_progress(inode);
 
 	trace_ext4_write_end(inode, pos, len, copied);
@@ -1327,7 +1280,6 @@
 		return ext4_write_inline_data_end(inode, pos, len, copied, page);
 
 	copied = block_write_end(file, mapping, pos, len, copied, page, fsdata);
->>>>>>> eb3cdb58
 	/*
 	 * it's important to update i_size while still holding folio lock:
 	 * page writeout could otherwise come in and zero beyond i_size.
@@ -1351,7 +1303,6 @@
 	if (i_size_changed)
 		ret = ext4_mark_inode_dirty(handle, inode);
 
-errout:
 	if (pos + len > inode->i_size && !verity && ext4_can_truncate(inode))
 		/* if we have allocated more blocks and copied
 		 * less. We will have blocks allocated outside
@@ -1384,11 +1335,7 @@
  */
 static void ext4_journalled_zero_new_buffers(handle_t *handle,
 					    struct inode *inode,
-<<<<<<< HEAD
-					    struct page *page,
-=======
 					    struct folio *folio,
->>>>>>> eb3cdb58
 					    unsigned from, unsigned to)
 {
 	unsigned int block_start = 0, block_end;
@@ -1405,11 +1352,7 @@
 					start = max(from, block_start);
 					size = min(to, block_end) - start;
 
-<<<<<<< HEAD
-					zero_user(page, start, size);
-=======
 					folio_zero_range(folio, start, size);
->>>>>>> eb3cdb58
 					write_end_fn(handle, inode, bh);
 				}
 				clear_buffer_new(bh);
@@ -1441,26 +1384,6 @@
 
 	BUG_ON(!ext4_handle_valid(handle));
 
-<<<<<<< HEAD
-	if (inline_data) {
-		ret = ext4_write_inline_data_end(inode, pos, len,
-						 copied, page);
-		if (ret < 0) {
-			unlock_page(page);
-			put_page(page);
-			goto errout;
-		}
-		copied = ret;
-		ret = 0;
-	} else if (unlikely(copied < len) && !PageUptodate(page)) {
-		copied = 0;
-		ext4_journalled_zero_new_buffers(handle, inode, page, from, to);
-	} else {
-		if (unlikely(copied < len))
-			ext4_journalled_zero_new_buffers(handle, inode, page,
-							 from + copied, to);
-		ret = ext4_walk_page_buffers(handle, inode, page_buffers(page),
-=======
 	if (ext4_has_inline_data(inode))
 		return ext4_write_inline_data_end(inode, pos, len, copied, page);
 
@@ -1474,7 +1397,6 @@
 							 from + copied, to);
 		ret = ext4_walk_page_buffers(handle, inode,
 					     folio_buffers(folio),
->>>>>>> eb3cdb58
 					     from, from + copied, &partial,
 					     write_end_fn);
 		if (!partial)
@@ -1495,7 +1417,6 @@
 			ret = ret2;
 	}
 
-errout:
 	if (pos + len > inode->i_size && !verity && ext4_can_truncate(inode))
 		/* if we have allocated more blocks and copied
 		 * less. We will have blocks allocated outside
@@ -1691,15 +1612,6 @@
 	return;
 }
 
-<<<<<<< HEAD
-static int ext4_bh_delay_or_unwritten(handle_t *handle, struct inode *inode,
-				      struct buffer_head *bh)
-{
-	return (buffer_delay(bh) || buffer_unwritten(bh)) && buffer_dirty(bh);
-}
-
-=======
->>>>>>> eb3cdb58
 /*
  * ext4_insert_delayed_block - adds a delayed block to the extents status
  *                             tree, incrementing the reserved cluster/block
@@ -1932,248 +1844,10 @@
 	return 0;
 }
 
-<<<<<<< HEAD
-static int __ext4_journalled_writepage(struct page *page,
-				       unsigned int len)
-{
-	struct address_space *mapping = page->mapping;
-	struct inode *inode = mapping->host;
-	handle_t *handle = NULL;
-	int ret = 0, err = 0;
-	int inline_data = ext4_has_inline_data(inode);
-	struct buffer_head *inode_bh = NULL;
-	loff_t size;
-
-	ClearPageChecked(page);
-
-	if (inline_data) {
-		BUG_ON(page->index != 0);
-		BUG_ON(len > ext4_get_max_inline_size(inode));
-		inode_bh = ext4_journalled_write_inline_data(inode, len, page);
-		if (inode_bh == NULL)
-			goto out;
-	}
-	/*
-	 * We need to release the page lock before we start the
-	 * journal, so grab a reference so the page won't disappear
-	 * out from under us.
-	 */
-	get_page(page);
-	unlock_page(page);
-
-	handle = ext4_journal_start(inode, EXT4_HT_WRITE_PAGE,
-				    ext4_writepage_trans_blocks(inode));
-	if (IS_ERR(handle)) {
-		ret = PTR_ERR(handle);
-		put_page(page);
-		goto out_no_pagelock;
-	}
-	BUG_ON(!ext4_handle_valid(handle));
-
-	lock_page(page);
-	put_page(page);
-	size = i_size_read(inode);
-	if (page->mapping != mapping || page_offset(page) > size) {
-		/* The page got truncated from under us */
-		ext4_journal_stop(handle);
-		ret = 0;
-		goto out;
-	}
-
-	if (inline_data) {
-		ret = ext4_mark_inode_dirty(handle, inode);
-	} else {
-		struct buffer_head *page_bufs = page_buffers(page);
-
-		if (page->index == size >> PAGE_SHIFT)
-			len = size & ~PAGE_MASK;
-		else
-			len = PAGE_SIZE;
-
-		ret = ext4_walk_page_buffers(handle, inode, page_bufs, 0, len,
-					     NULL, do_journal_get_write_access);
-
-		err = ext4_walk_page_buffers(handle, inode, page_bufs, 0, len,
-					     NULL, write_end_fn);
-	}
-	if (ret == 0)
-		ret = err;
-	err = ext4_jbd2_inode_add_write(handle, inode, page_offset(page), len);
-	if (ret == 0)
-		ret = err;
-	EXT4_I(inode)->i_datasync_tid = handle->h_transaction->t_tid;
-	err = ext4_journal_stop(handle);
-	if (!ret)
-		ret = err;
-
-	ext4_set_inode_state(inode, EXT4_STATE_JDATA);
-out:
-	unlock_page(page);
-out_no_pagelock:
-	brelse(inode_bh);
-	return ret;
-}
-
-/*
- * Create buffers under a dirty page. This is a hack for the case when someone
- * pinned the page, the page got cleaned and buffers released, and then the
- * pinning process dirtied the page
- */
-static void ext4_restore_page_buffers(struct inode *inode, struct page *page)
-{
-	int bsize = 1 << inode->i_blkbits;
-	struct buffer_head *bh, *head;
-	loff_t isize = i_size_read(inode);
-	unsigned int off, end;
-	ext4_lblk_t iblock = page->index << (PAGE_SHIFT - inode->i_blkbits);
-
-	if (page->index == isize >> PAGE_SHIFT)
-		end = isize & (PAGE_SIZE - 1);
-	else
-		end = PAGE_SIZE;
-
-	create_empty_buffers(page, bsize, 0);
-	bh = head = page_buffers(page);
-	off = 0;
-	do {
-		if (off > end)
-			break;
-		ext4_get_block(inode, iblock, bh, 0);
-		off += bsize;
-		iblock++;
-		bh = bh->b_this_page;
-	} while (bh != head);
-}
-
-/*
- * Note that we don't need to start a transaction unless we're journaling data
- * because we should have holes filled from ext4_page_mkwrite(). We even don't
- * need to file the inode to the transaction's list in ordered mode because if
- * we are writing back data added by write(), the inode is already there and if
- * we are writing back data modified via mmap(), no one guarantees in which
- * transaction the data will hit the disk. In case we are journaling data, we
- * cannot start transaction directly because transaction start ranks above page
- * lock so we have to do some magic.
- *
- * This function can get called via...
- *   - ext4_writepages after taking page lock (have journal handle)
- *   - journal_submit_inode_data_buffers (no journal handle)
- *   - shrink_page_list via the kswapd/direct reclaim (no journal handle)
- *   - grab_page_cache when doing write_begin (have journal handle)
- *
- * We don't do any block allocation in this function. If we have page with
- * multiple blocks we need to write those buffer_heads that are mapped. This
- * is important for mmaped based write. So if we do with blocksize 1K
- * truncate(f, 1024);
- * a = mmap(f, 0, 4096);
- * a[0] = 'a';
- * truncate(f, 4096);
- * we have in the page first buffer_head mapped via page_mkwrite call back
- * but other buffer_heads would be unmapped but dirty (dirty done via the
- * do_wp_page). So writepage should write the first block. If we modify
- * the mmap area beyond 1024 we will again get a page_fault and the
- * page_mkwrite callback will do the block allocation and mark the
- * buffer_heads mapped.
- *
- * We redirty the page if we have any buffer_heads that is either delay or
- * unwritten in the page.
- *
- * We can get recursively called as show below.
- *
- *	ext4_writepage() -> kmalloc() -> __alloc_pages() -> page_launder() ->
- *		ext4_writepage()
- *
- * But since we don't do any block allocation we should not deadlock.
- * Page also have the dirty flag cleared so we don't get recurive page_lock.
- */
-static int ext4_writepage(struct page *page,
-			  struct writeback_control *wbc)
-{
-	int ret = 0;
-	loff_t size;
-	unsigned int len;
-	struct buffer_head *page_bufs = NULL;
-	struct inode *inode = page->mapping->host;
-	struct ext4_io_submit io_submit;
-	bool keep_towrite = false;
-
-	if (unlikely(ext4_forced_shutdown(EXT4_SB(inode->i_sb)))) {
-		inode->i_mapping->a_ops->invalidatepage(page, 0, PAGE_SIZE);
-		unlock_page(page);
-		return -EIO;
-	}
-
-	trace_ext4_writepage(page);
-	size = i_size_read(inode);
-	if (page->index == size >> PAGE_SHIFT &&
-	    !ext4_verity_in_progress(inode))
-		len = size & ~PAGE_MASK;
-	else
-		len = PAGE_SIZE;
-
-	if (!page_has_buffers(page))
-		ext4_restore_page_buffers(inode, page);
-	page_bufs = page_buffers(page);
-	/*
-	 * We cannot do block allocation or other extent handling in this
-	 * function. If there are buffers needing that, we have to redirty
-	 * the page. But we may reach here when we do a journal commit via
-	 * journal_submit_inode_data_buffers() and in that case we must write
-	 * allocated buffers to achieve data=ordered mode guarantees.
-	 *
-	 * Also, if there is only one buffer per page (the fs block
-	 * size == the page size), if one buffer needs block
-	 * allocation or needs to modify the extent tree to clear the
-	 * unwritten flag, we know that the page can't be written at
-	 * all, so we might as well refuse the write immediately.
-	 * Unfortunately if the block size != page size, we can't as
-	 * easily detect this case using ext4_walk_page_buffers(), but
-	 * for the extremely common case, this is an optimization that
-	 * skips a useless round trip through ext4_bio_write_page().
-	 */
-	if (ext4_walk_page_buffers(NULL, inode, page_bufs, 0, len, NULL,
-				   ext4_bh_delay_or_unwritten)) {
-		redirty_page_for_writepage(wbc, page);
-		if ((current->flags & PF_MEMALLOC) ||
-		    (inode->i_sb->s_blocksize == PAGE_SIZE)) {
-			/*
-			 * For memory cleaning there's no point in writing only
-			 * some buffers. So just bail out. Warn if we came here
-			 * from direct reclaim.
-			 */
-			WARN_ON_ONCE((current->flags & (PF_MEMALLOC|PF_KSWAPD))
-							== PF_MEMALLOC);
-			unlock_page(page);
-			return 0;
-		}
-		keep_towrite = true;
-	}
-
-	if (PageChecked(page) && ext4_should_journal_data(inode))
-		/*
-		 * It's mmapped pagecache.  Add buffers and journal it.  There
-		 * doesn't seem much point in redirtying the page here.
-		 */
-		return __ext4_journalled_writepage(page, len);
-
-	ext4_io_submit_init(&io_submit, wbc);
-	io_submit.io_end = ext4_init_io_end(inode, GFP_NOFS);
-	if (!io_submit.io_end) {
-		redirty_page_for_writepage(wbc, page);
-		unlock_page(page);
-		return -ENOMEM;
-	}
-	ret = ext4_bio_write_page(&io_submit, page, len, keep_towrite);
-	ext4_io_submit(&io_submit);
-	/* Drop io_end reference we got from init */
-	ext4_put_io_end_defer(io_submit.io_end);
-	return ret;
-=======
 static void mpage_folio_done(struct mpage_da_data *mpd, struct folio *folio)
 {
 	mpd->first_page += folio_nr_pages(folio);
 	folio_unlock(folio);
->>>>>>> eb3cdb58
 }
 
 static int mpage_submit_folio(struct mpage_da_data *mpd, struct folio *folio)
@@ -2795,8 +2469,6 @@
 				continue;
 			}
 
-			if (!page_has_buffers(page))
-				ext4_restore_page_buffers(mpd->inode, page);
 			if (mpd->map.m_len == 0)
 				mpd->first_page = folio->index;
 			mpd->next_page = folio->index + folio_nr_pages(folio);
@@ -2863,15 +2535,7 @@
 	struct ext4_sb_info *sbi = EXT4_SB(mapping->host->i_sb);
 	struct blk_plug plug;
 	bool give_up_on_write = false;
-	int alloc_ctx;
-
-<<<<<<< HEAD
-	if (unlikely(ext4_forced_shutdown(EXT4_SB(inode->i_sb))))
-		return -EIO;
-
-	alloc_ctx = ext4_writepages_down_read(inode->i_sb);
-=======
->>>>>>> eb3cdb58
+
 	trace_ext4_writepages(inode, wbc);
 
 	/*
@@ -3096,10 +2760,6 @@
 out_writepages:
 	trace_ext4_writepages_result(inode, wbc, ret,
 				     nr_to_write - wbc->nr_to_write);
-<<<<<<< HEAD
-	ext4_writepages_up_read(inode->i_sb, alloc_ctx);
-=======
->>>>>>> eb3cdb58
 	return ret;
 }
 
@@ -3308,10 +2968,6 @@
 				      len, copied, page, fsdata);
 
 	trace_ext4_da_write_end(inode, pos, len, copied);
-<<<<<<< HEAD
-	if (unlikely(copied < len) && !PageUptodate(page))
-		copied = 0;
-=======
 
 	if (write_mode != CONVERT_INLINE_DATA &&
 	    ext4_test_inode_state(inode, EXT4_STATE_MAY_INLINE_DATA) &&
@@ -3321,7 +2977,6 @@
 	if (unlikely(copied < len) && !PageUptodate(page))
 		copied = 0;
 
->>>>>>> eb3cdb58
 	start = pos & (PAGE_SIZE - 1);
 	end = start + copied - 1;
 
@@ -3333,48 +2988,18 @@
 	 * i_disksize since writeback will push i_disksize upto i_size
 	 * eventually. If the end of the current write is > i_size and
 	 * inside an allocated block (ext4_da_should_update_i_disksize()
-<<<<<<< HEAD
-	 * check), we need to update i_disksize here as neither
-	 * ext4_writepage() nor certain ext4_writepages() paths not
-	 * allocating blocks update i_disksize.
-=======
 	 * check), we need to update i_disksize here as certain
 	 * ext4_writepages() paths not allocating blocks update i_disksize.
->>>>>>> eb3cdb58
 	 *
 	 * Note that we defer inode dirtying to generic_write_end() /
 	 * ext4_da_write_inline_data_end().
 	 */
 	new_i_size = pos + copied;
-<<<<<<< HEAD
-	if (copied && new_i_size > inode->i_size) {
-		if (ext4_has_inline_data(inode) ||
-		    ext4_da_should_update_i_disksize(page, end))
-			ext4_update_i_disksize(inode, new_i_size);
-	}
-
-	if (write_mode != CONVERT_INLINE_DATA &&
-	    ext4_test_inode_state(inode, EXT4_STATE_MAY_INLINE_DATA) &&
-	    ext4_has_inline_data(inode))
-		ret = ext4_da_write_inline_data_end(inode, pos, len, copied,
-						     page);
-	else
-		ret = generic_write_end(file, mapping, pos, len, copied,
-							page, fsdata);
-
-	copied = ret;
-	ret2 = ext4_journal_stop(handle);
-	if (unlikely(ret2 && !ret))
-		ret = ret2;
-
-	return ret ? ret : copied;
-=======
 	if (copied && new_i_size > inode->i_size &&
 	    ext4_da_should_update_i_disksize(page, end))
 		ext4_update_i_disksize(inode, new_i_size);
 
 	return generic_write_end(file, mapping, pos, len, copied, page, fsdata);
->>>>>>> eb3cdb58
 }
 
 /*
@@ -5004,24 +4629,6 @@
 		inode_set_iversion_raw(inode, val);
 	else
 		inode_set_iversion_queried(inode, val);
-}
-
-static const char *check_igot_inode(struct inode *inode, ext4_iget_flags flags)
-
-{
-	if (flags & EXT4_IGET_EA_INODE) {
-		if (!(EXT4_I(inode)->i_flags & EXT4_EA_INODE_FL))
-			return "missing EA_INODE flag";
-		if (ext4_test_inode_state(inode, EXT4_STATE_XATTR) ||
-		    EXT4_I(inode)->i_file_acl)
-			return "ea_inode with extended attributes";
-	} else {
-		if ((EXT4_I(inode)->i_flags & EXT4_EA_INODE_FL))
-			return "unexpected EA_INODE flag";
-	}
-	if (is_bad_inode(inode) && !(flags & EXT4_IGET_BAD))
-		return "unexpected bad inode w/o EXT4_IGET_BAD";
-	return NULL;
 }
 
 static const char *check_igot_inode(struct inode *inode, ext4_iget_flags flags)
@@ -5693,13 +5300,8 @@
 			return error;
 	}
 
-<<<<<<< HEAD
-	if ((ia_valid & ATTR_UID && !uid_eq(attr->ia_uid, inode->i_uid)) ||
-	    (ia_valid & ATTR_GID && !gid_eq(attr->ia_gid, inode->i_gid))) {
-=======
 	if (i_uid_needs_update(idmap, attr, inode) ||
 	    i_gid_needs_update(idmap, attr, inode)) {
->>>>>>> eb3cdb58
 		handle_t *handle;
 
 		/* (user+group)*(old+new) structure, inode write (sb,
@@ -5751,13 +5353,8 @@
 			return -EINVAL;
 		}
 
-<<<<<<< HEAD
-		if (attr->ia_size != inode->i_size)
-			inode_inc_iversion(inode);
-=======
 		if (attr->ia_size == inode->i_size)
 			inc_ivers = false;
->>>>>>> eb3cdb58
 
 		if (shrink) {
 			if (ext4_should_order_data(inode)) {
@@ -6101,16 +5698,6 @@
 	}
 	ext4_fc_track_inode(handle, inode);
 
-<<<<<<< HEAD
-	/*
-	 * ea_inodes are using i_version for storing reference count, don't
-	 * mess with it
-	 */
-	if (!(EXT4_I(inode)->i_flags & EXT4_EA_INODE_FL))
-		inode_inc_iversion(inode);
-
-=======
->>>>>>> eb3cdb58
 	/* the do_update_inode consumes one bh->b_count */
 	get_bh(iloc->bh);
 
@@ -6513,13 +6100,8 @@
 	 * This cannot be done for data journalling, as we have to add the
 	 * inode to the transaction's list to writeprotect pages on commit.
 	 */
-<<<<<<< HEAD
-	if (page_has_buffers(page)) {
-		if (!ext4_walk_page_buffers(NULL, inode, page_buffers(page),
-=======
 	if (folio_buffers(folio)) {
 		if (!ext4_walk_page_buffers(NULL, inode, folio_buffers(folio),
->>>>>>> eb3cdb58
 					    0, len, NULL,
 					    ext4_bh_unmapped)) {
 			/* Wait so that we don't change page under IO */
@@ -6564,20 +6146,7 @@
 		err = __block_write_begin(&folio->page, 0, len, ext4_get_block);
 		if (!err) {
 			ret = VM_FAULT_SIGBUS;
-<<<<<<< HEAD
-			if (ext4_walk_page_buffers(handle, inode,
-					page_buffers(page), 0, len, NULL,
-					do_journal_get_write_access))
-				goto out_error;
-			if (ext4_walk_page_buffers(handle, inode,
-					page_buffers(page), 0, len, NULL,
-					write_end_fn))
-				goto out_error;
-			if (ext4_jbd2_inode_add_write(handle, inode,
-						      page_offset(page), len))
-=======
 			if (ext4_journal_page_buffers(handle, &folio->page, len))
->>>>>>> eb3cdb58
 				goto out_error;
 		} else {
 			folio_unlock(folio);
