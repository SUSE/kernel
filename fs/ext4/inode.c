--- conflicted
+++ resolved
@@ -225,13 +225,13 @@
 
 	/*
 	 * For inodes with journalled data, transaction commit could have
-	 * dirtied the inode. Flush worker is ignoring it because of I_FREEING
-	 * flag but we still need to remove the inode from the writeback lists.
-	 */
-	if (!list_empty_careful(&inode->i_io_list)) {
-		WARN_ON_ONCE(!ext4_should_journal_data(inode));
+	 * dirtied the inode. And for inodes with dioread_nolock, unwritten
+	 * extents converting worker could merge extents and also have dirtied
+	 * the inode. Flush worker is ignoring it because of I_FREEING flag but
+	 * we still need to remove the inode from the writeback lists.
+	 */
+	if (!list_empty_careful(&inode->i_io_list))
 		inode_io_list_del(inode);
-	}
 
 	/*
 	 * Protect us against freezing - iput() caller didn't have to have any
@@ -339,7 +339,7 @@
 	return;
 no_delete:
 	if (!list_empty(&EXT4_I(inode)->i_fc_list))
-		ext4_fc_mark_ineligible(inode->i_sb, EXT4_FC_REASON_NOMEM);
+		ext4_fc_mark_ineligible(inode->i_sb, EXT4_FC_REASON_NOMEM, NULL);
 	ext4_clear_inode(inode);	/* We must guarantee clearing of inode... */
 }
 
@@ -1177,6 +1177,13 @@
 	page = grab_cache_page_write_begin(mapping, index, flags);
 	if (!page)
 		return -ENOMEM;
+	/*
+	 * The same as page allocation, we prealloc buffer heads before
+	 * starting the handle.
+	 */
+	if (!page_has_buffers(page))
+		create_empty_buffers(page, inode->i_sb->s_blocksize, 0);
+
 	unlock_page(page);
 
 retry_journal:
@@ -1287,7 +1294,8 @@
 	loff_t old_size = inode->i_size;
 	int ret = 0, ret2;
 	int i_size_changed = 0;
-	int inline_data = ext4_has_inline_data(inode);
+	int inline_data = ext4_has_inline_data(inode) &&
+		ext4_test_inode_state(inode, EXT4_STATE_MAY_INLINE_DATA);
 	bool verity = ext4_verity_in_progress(inode);
 
 	trace_ext4_write_end(inode, pos, len, copied);
@@ -1581,7 +1589,14 @@
 		ext4_lblk_t start, last;
 		start = index << (PAGE_SHIFT - inode->i_blkbits);
 		last = end << (PAGE_SHIFT - inode->i_blkbits);
+
+		/*
+		 * avoid racing with extent status tree scans made by
+		 * ext4_insert_delayed_block()
+		 */
+		down_write(&EXT4_I(inode)->i_data_sem);
 		ext4_es_remove_extent(inode, start, last - start + 1);
+		up_write(&EXT4_I(inode)->i_data_sem);
 	}
 
 	pagevec_init(&pvec);
@@ -4265,7 +4280,8 @@
 
 	/* If we zero-out tail of the page, we have to create jinode for jbd2 */
 	if (inode->i_size & (inode->i_sb->s_blocksize - 1)) {
-		if (ext4_inode_attach_jinode(inode) < 0)
+		err = ext4_inode_attach_jinode(inode);
+		if (err)
 			goto out_trace;
 	}
 
@@ -4366,8 +4382,16 @@
 	inodes_per_block = EXT4_SB(sb)->s_inodes_per_block;
 	inode_offset = ((ino - 1) %
 			EXT4_INODES_PER_GROUP(sb));
-	block = ext4_inode_table(sb, gdp) + (inode_offset / inodes_per_block);
 	iloc->offset = (inode_offset % inodes_per_block) * EXT4_INODE_SIZE(sb);
+
+	block = ext4_inode_table(sb, gdp);
+	if ((block <= le32_to_cpu(EXT4_SB(sb)->s_es->s_first_data_block)) ||
+	    (block >= ext4_blocks_count(EXT4_SB(sb)->s_es))) {
+		ext4_error(sb, "Invalid inode table block %llu in "
+			   "block_group %u", block, iloc->block_group);
+		return -EFSCORRUPTED;
+	}
+	block += (inode_offset / inodes_per_block);
 
 	bh = sb_getblk(sb, block);
 	if (unlikely(!bh))
@@ -4600,8 +4624,7 @@
 	__le32 *magic = (void *)raw_inode +
 			EXT4_GOOD_OLD_INODE_SIZE + ei->i_extra_isize;
 
-	if (EXT4_GOOD_OLD_INODE_SIZE + ei->i_extra_isize + sizeof(__le32) <=
-	    EXT4_INODE_SIZE(inode->i_sb) &&
+	if (EXT4_INODE_HAS_XATTR_SPACE(inode)  &&
 	    *magic == cpu_to_le32(EXT4_XATTR_MAGIC)) {
 		ext4_set_inode_state(inode, EXT4_STATE_XATTR);
 		return ext4_find_inline_data_nolock(inode);
@@ -4941,8 +4964,14 @@
 	if (IS_CASEFOLDED(inode) && !ext4_has_feature_casefold(inode->i_sb))
 		ext4_error_inode(inode, function, line, 0,
 				 "casefold flag without casefold feature");
+	if (is_bad_inode(inode) && !(flags & EXT4_IGET_BAD)) {
+		ext4_error_inode(inode, function, line, 0,
+				 "bad inode without EXT4_IGET_BAD flag");
+		ret = -EUCLEAN;
+		goto bad_inode;
+	}
+
 	brelse(iloc.bh);
-
 	unlock_new_inode(inode);
 	return inode;
 
@@ -5394,7 +5423,7 @@
 		if (error)
 			return error;
 	}
-	ext4_fc_start_update(inode);
+
 	if ((ia_valid & ATTR_UID && !uid_eq(attr->ia_uid, inode->i_uid)) ||
 	    (ia_valid & ATTR_GID && !gid_eq(attr->ia_gid, inode->i_gid))) {
 		handle_t *handle;
@@ -5418,7 +5447,6 @@
 
 		if (error) {
 			ext4_journal_stop(handle);
-			ext4_fc_stop_update(inode);
 			return error;
 		}
 		/* Update corresponding info in inode so that everything is in
@@ -5430,7 +5458,6 @@
 		error = ext4_mark_inode_dirty(handle, inode);
 		ext4_journal_stop(handle);
 		if (unlikely(error)) {
-			ext4_fc_stop_update(inode);
 			return error;
 		}
 	}
@@ -5445,12 +5472,10 @@
 			struct ext4_sb_info *sbi = EXT4_SB(inode->i_sb);
 
 			if (attr->ia_size > sbi->s_bitmap_maxbytes) {
-				ext4_fc_stop_update(inode);
 				return -EFBIG;
 			}
 		}
 		if (!S_ISREG(inode->i_mode)) {
-			ext4_fc_stop_update(inode);
 			return -EINVAL;
 		}
 
@@ -5576,7 +5601,6 @@
 		ext4_std_error(inode->i_sb, error);
 	if (!error)
 		error = rc;
-	ext4_fc_stop_update(inode);
 	return error;
 }
 
@@ -5761,15 +5785,11 @@
 	}
 	ext4_fc_track_inode(handle, inode);
 
-<<<<<<< HEAD
-	if (IS_I_VERSION(inode))
-=======
 	/*
 	 * ea_inodes are using i_version for storing reference count, don't
 	 * mess with it
 	 */
 	if (!(EXT4_I(inode)->i_flags & EXT4_EA_INODE_FL))
->>>>>>> 16718dba
 		inode_inc_iversion(inode);
 
 	/* the do_update_inode consumes one bh->b_count */
@@ -5847,6 +5867,14 @@
 		return 0;
 	}
 
+	/*
+	 * We may need to allocate external xattr block so we need quotas
+	 * initialized. Here we can be called with various locks held so we
+	 * cannot affort to initialize quotas ourselves. So just bail.
+	 */
+	if (dquot_initialize_needed(inode))
+		return -EAGAIN;
+
 	/* try to expand with EAs present */
 	error = ext4_expand_extra_isize_ea(inode, new_extra_isize,
 					   raw_inode, handle);
@@ -6085,7 +6113,7 @@
 		return PTR_ERR(handle);
 
 	ext4_fc_mark_ineligible(inode->i_sb,
-		EXT4_FC_REASON_JOURNAL_FLAG_CHANGE);
+		EXT4_FC_REASON_JOURNAL_FLAG_CHANGE, handle);
 	err = ext4_mark_inode_dirty(handle, inode);
 	ext4_handle_sync(handle);
 	ext4_journal_stop(handle);
