--- conflicted
+++ resolved
@@ -1064,12 +1064,6 @@
 	if (!EXT4_SB(sb)->s_journal)
 		return -ENODEV;
 
-<<<<<<< HEAD
-	if (flags & ~EXT4_IOC_CHECKPOINT_FLAG_VALID)
-		return -EINVAL;
-
-=======
->>>>>>> eb3cdb58
 	if ((flags & JBD2_JOURNAL_FLUSH_DISCARD) &&
 	    !bdev_max_discard_sectors(EXT4_SB(sb)->s_journal->j_dev))
 		return -EOPNOTSUPP;
@@ -1512,48 +1506,6 @@
 	case FS_IOC_GET_ENCRYPTION_PWSALT:
 		return ext4_ioctl_get_encryption_pwsalt(filp, (void __user *)arg);
 
-<<<<<<< HEAD
-		if (!ext4_has_feature_encrypt(sb))
-			return -EOPNOTSUPP;
-		if (uuid_is_zero(sbi->s_es->s_encrypt_pw_salt)) {
-			err = mnt_want_write_file(filp);
-			if (err)
-				return err;
-			handle = ext4_journal_start_sb(sb, EXT4_HT_MISC, 1);
-			if (IS_ERR(handle)) {
-				err = PTR_ERR(handle);
-				goto pwsalt_err_exit;
-			}
-			err = ext4_journal_get_write_access(handle, sb,
-							    sbi->s_sbh,
-							    EXT4_JTR_NONE);
-			if (err)
-				goto pwsalt_err_journal;
-			lock_buffer(sbi->s_sbh);
-			generate_random_uuid(sbi->s_es->s_encrypt_pw_salt);
-			ext4_superblock_csum_set(sb);
-			unlock_buffer(sbi->s_sbh);
-			err = ext4_handle_dirty_metadata(handle, NULL,
-							 sbi->s_sbh);
-		pwsalt_err_journal:
-			err2 = ext4_journal_stop(handle);
-			if (err2 && !err)
-				err = err2;
-		pwsalt_err_exit:
-			mnt_drop_write_file(filp);
-			if (err)
-				return err;
-		}
-		if (copy_to_user((void __user *) arg,
-				 sbi->s_es->s_encrypt_pw_salt, 16))
-			return -EFAULT;
-		return 0;
-#else
-		return -EOPNOTSUPP;
-#endif
-	}
-=======
->>>>>>> eb3cdb58
 	case FS_IOC_GET_ENCRYPTION_POLICY:
 		if (!ext4_has_feature_encrypt(sb))
 			return -EOPNOTSUPP;
