// SPDX-License-Identifier: GPL-2.0
/*
 * linux/fs/ext4/ioctl.c
 *
 * Copyright (C) 1993, 1994, 1995
 * Remy Card (card@masi.ibp.fr)
 * Laboratoire MASI - Institut Blaise Pascal
 * Universite Pierre et Marie Curie (Paris VI)
 */

#include <linux/fs.h>
#include <linux/capability.h>
#include <linux/time.h>
#include <linux/compat.h>
#include <linux/mount.h>
#include <linux/file.h>
#include <linux/quotaops.h>
#include <linux/random.h>
#include <linux/uaccess.h>
#include <linux/delay.h>
#include <linux/iversion.h>
#include <linux/fileattr.h>
#include <linux/uuid.h>
#include "ext4_jbd2.h"
#include "ext4.h"
#include <linux/fsmap.h>
#include "fsmap.h"
#include <trace/events/ext4.h>

typedef void ext4_update_sb_callback(struct ext4_super_block *es,
				       const void *arg);

/*
 * Superblock modification callback function for changing file system
 * label
 */
static void ext4_sb_setlabel(struct ext4_super_block *es, const void *arg)
{
	/* Sanity check, this should never happen */
	BUILD_BUG_ON(sizeof(es->s_volume_name) < EXT4_LABEL_MAX);

	memcpy(es->s_volume_name, (char *)arg, EXT4_LABEL_MAX);
}

/*
 * Superblock modification callback function for changing file system
 * UUID.
 */
static void ext4_sb_setuuid(struct ext4_super_block *es, const void *arg)
{
	memcpy(es->s_uuid, (__u8 *)arg, UUID_SIZE);
}

static
int ext4_update_primary_sb(struct super_block *sb, handle_t *handle,
			   ext4_update_sb_callback func,
			   const void *arg)
{
	int err = 0;
	struct ext4_sb_info *sbi = EXT4_SB(sb);
	struct buffer_head *bh = sbi->s_sbh;
	struct ext4_super_block *es = sbi->s_es;

	trace_ext4_update_sb(sb, bh->b_blocknr, 1);

	BUFFER_TRACE(bh, "get_write_access");
	err = ext4_journal_get_write_access(handle, sb,
					    bh,
					    EXT4_JTR_NONE);
	if (err)
		goto out_err;

	lock_buffer(bh);
	func(es, arg);
	ext4_superblock_csum_set(sb);
	unlock_buffer(bh);

	if (buffer_write_io_error(bh) || !buffer_uptodate(bh)) {
		ext4_msg(sbi->s_sb, KERN_ERR, "previous I/O error to "
			 "superblock detected");
		clear_buffer_write_io_error(bh);
		set_buffer_uptodate(bh);
	}

	err = ext4_handle_dirty_metadata(handle, NULL, bh);
	if (err)
		goto out_err;
	err = sync_dirty_buffer(bh);
out_err:
	ext4_std_error(sb, err);
	return err;
}

/*
 * Update one backup superblock in the group 'grp' using the callback
 * function 'func' and argument 'arg'. If the handle is NULL the
 * modification is not journalled.
 *
 * Returns: 0 when no modification was done (no superblock in the group)
 *	    1 when the modification was successful
 *	   <0 on error
 */
static int ext4_update_backup_sb(struct super_block *sb,
				 handle_t *handle, ext4_group_t grp,
				 ext4_update_sb_callback func, const void *arg)
{
	int err = 0;
	ext4_fsblk_t sb_block;
	struct buffer_head *bh;
	unsigned long offset = 0;
	struct ext4_super_block *es;

	if (!ext4_bg_has_super(sb, grp))
		return 0;

	/*
	 * For the group 0 there is always 1k padding, so we have
	 * either adjust offset, or sb_block depending on blocksize
	 */
	if (grp == 0) {
		sb_block = 1 * EXT4_MIN_BLOCK_SIZE;
		offset = do_div(sb_block, sb->s_blocksize);
	} else {
		sb_block = ext4_group_first_block_no(sb, grp);
		offset = 0;
	}

	trace_ext4_update_sb(sb, sb_block, handle ? 1 : 0);

	bh = ext4_sb_bread(sb, sb_block, 0);
	if (IS_ERR(bh))
		return PTR_ERR(bh);

	if (handle) {
		BUFFER_TRACE(bh, "get_write_access");
		err = ext4_journal_get_write_access(handle, sb,
						    bh,
						    EXT4_JTR_NONE);
		if (err)
			goto out_bh;
	}

	es = (struct ext4_super_block *) (bh->b_data + offset);
	lock_buffer(bh);
	if (ext4_has_metadata_csum(sb) &&
	    es->s_checksum != ext4_superblock_csum(sb, es)) {
		ext4_msg(sb, KERN_ERR, "Invalid checksum for backup "
		"superblock %llu", sb_block);
		unlock_buffer(bh);
		goto out_bh;
	}
	func(es, arg);
	if (ext4_has_metadata_csum(sb))
		es->s_checksum = ext4_superblock_csum(sb, es);
	set_buffer_uptodate(bh);
	unlock_buffer(bh);

	if (handle) {
		err = ext4_handle_dirty_metadata(handle, NULL, bh);
		if (err)
			goto out_bh;
	} else {
		BUFFER_TRACE(bh, "marking dirty");
		mark_buffer_dirty(bh);
	}
	err = sync_dirty_buffer(bh);

out_bh:
	brelse(bh);
	ext4_std_error(sb, err);
	return (err) ? err : 1;
}

/*
 * Update primary and backup superblocks using the provided function
 * func and argument arg.
 *
 * Only the primary superblock and at most two backup superblock
 * modifications are journalled; the rest is modified without journal.
 * This is safe because e2fsck will re-write them if there is a problem,
 * and we're very unlikely to ever need more than two backups.
 */
static
int ext4_update_superblocks_fn(struct super_block *sb,
			       ext4_update_sb_callback func,
			       const void *arg)
{
	handle_t *handle;
	ext4_group_t ngroups;
	unsigned int three = 1;
	unsigned int five = 5;
	unsigned int seven = 7;
	int err = 0, ret, i;
	ext4_group_t grp, primary_grp;
	struct ext4_sb_info *sbi = EXT4_SB(sb);

	/*
	 * We can't update superblocks while the online resize is running
	 */
	if (test_and_set_bit_lock(EXT4_FLAGS_RESIZING,
				  &sbi->s_ext4_flags)) {
		ext4_msg(sb, KERN_ERR, "Can't modify superblock while"
			 "performing online resize");
		return -EBUSY;
	}

	/*
	 * We're only going to update primary superblock and two
	 * backup superblocks in this transaction.
	 */
	handle = ext4_journal_start_sb(sb, EXT4_HT_MISC, 3);
	if (IS_ERR(handle)) {
		err = PTR_ERR(handle);
		goto out;
	}

	/* Update primary superblock */
	err = ext4_update_primary_sb(sb, handle, func, arg);
	if (err) {
		ext4_msg(sb, KERN_ERR, "Failed to update primary "
			 "superblock");
		goto out_journal;
	}

	primary_grp = ext4_get_group_number(sb, sbi->s_sbh->b_blocknr);
	ngroups = ext4_get_groups_count(sb);

	/*
	 * Update backup superblocks. We have to start from group 0
	 * because it might not be where the primary superblock is
	 * if the fs is mounted with -o sb=<backup_sb_block>
	 */
	i = 0;
	grp = 0;
	while (grp < ngroups) {
		/* Skip primary superblock */
		if (grp == primary_grp)
			goto next_grp;

		ret = ext4_update_backup_sb(sb, handle, grp, func, arg);
		if (ret < 0) {
			/* Ignore bad checksum; try to update next sb */
			if (ret == -EFSBADCRC)
				goto next_grp;
			err = ret;
			goto out_journal;
		}

		i += ret;
		if (handle && i > 1) {
			/*
			 * We're only journalling primary superblock and
			 * two backup superblocks; the rest is not
			 * journalled.
			 */
			err = ext4_journal_stop(handle);
			if (err)
				goto out;
			handle = NULL;
		}
next_grp:
		grp = ext4_list_backups(sb, &three, &five, &seven);
	}

out_journal:
	if (handle) {
		ret = ext4_journal_stop(handle);
		if (ret && !err)
			err = ret;
	}
out:
	clear_bit_unlock(EXT4_FLAGS_RESIZING, &sbi->s_ext4_flags);
	smp_mb__after_atomic();
	return err ? err : 0;
}

/*
 * Swap memory between @a and @b for @len bytes.
 *
 * @a:          pointer to first memory area
 * @b:          pointer to second memory area
 * @len:        number of bytes to swap
 *
 */
static void memswap(void *a, void *b, size_t len)
{
	unsigned char *ap, *bp;

	ap = (unsigned char *)a;
	bp = (unsigned char *)b;
	while (len-- > 0) {
		swap(*ap, *bp);
		ap++;
		bp++;
	}
}

/*
 * Swap i_data and associated attributes between @inode1 and @inode2.
 * This function is used for the primary swap between inode1 and inode2
 * and also to revert this primary swap in case of errors.
 *
 * Therefore you have to make sure, that calling this method twice
 * will revert all changes.
 *
 * @inode1:     pointer to first inode
 * @inode2:     pointer to second inode
 */
static void swap_inode_data(struct inode *inode1, struct inode *inode2)
{
	loff_t isize;
	struct ext4_inode_info *ei1;
	struct ext4_inode_info *ei2;
	unsigned long tmp;
	struct timespec64 ts1, ts2;

	ei1 = EXT4_I(inode1);
	ei2 = EXT4_I(inode2);

	swap(inode1->i_version, inode2->i_version);

	ts1 = inode_get_atime(inode1);
	ts2 = inode_get_atime(inode2);
	inode_set_atime_to_ts(inode1, ts2);
	inode_set_atime_to_ts(inode2, ts1);

	ts1 = inode_get_mtime(inode1);
	ts2 = inode_get_mtime(inode2);
	inode_set_mtime_to_ts(inode1, ts2);
	inode_set_mtime_to_ts(inode2, ts1);

	memswap(ei1->i_data, ei2->i_data, sizeof(ei1->i_data));
	tmp = ei1->i_flags & EXT4_FL_SHOULD_SWAP;
	ei1->i_flags = (ei2->i_flags & EXT4_FL_SHOULD_SWAP) |
		(ei1->i_flags & ~EXT4_FL_SHOULD_SWAP);
	ei2->i_flags = tmp | (ei2->i_flags & ~EXT4_FL_SHOULD_SWAP);
	swap(ei1->i_disksize, ei2->i_disksize);
	ext4_es_remove_extent(inode1, 0, EXT_MAX_BLOCKS);
	ext4_es_remove_extent(inode2, 0, EXT_MAX_BLOCKS);

	isize = i_size_read(inode1);
	i_size_write(inode1, i_size_read(inode2));
	i_size_write(inode2, isize);
}

void ext4_reset_inode_seed(struct inode *inode)
{
	struct ext4_inode_info *ei = EXT4_I(inode);
	struct ext4_sb_info *sbi = EXT4_SB(inode->i_sb);
	__le32 inum = cpu_to_le32(inode->i_ino);
	__le32 gen = cpu_to_le32(inode->i_generation);
	__u32 csum;

	if (!ext4_has_metadata_csum(inode->i_sb))
		return;

	csum = ext4_chksum(sbi, sbi->s_csum_seed, (__u8 *)&inum, sizeof(inum));
	ei->i_csum_seed = ext4_chksum(sbi, csum, (__u8 *)&gen, sizeof(gen));
}

/*
 * Swap the information from the given @inode and the inode
 * EXT4_BOOT_LOADER_INO. It will basically swap i_data and all other
 * important fields of the inodes.
 *
 * @sb:         the super block of the filesystem
 * @idmap:	idmap of the mount the inode was found from
 * @inode:      the inode to swap with EXT4_BOOT_LOADER_INO
 *
 */
static long swap_inode_boot_loader(struct super_block *sb,
				struct mnt_idmap *idmap,
				struct inode *inode)
{
	handle_t *handle;
	int err;
	struct inode *inode_bl;
	struct ext4_inode_info *ei_bl;
	qsize_t size, size_bl, diff;
	blkcnt_t blocks;
	unsigned short bytes;

	inode_bl = ext4_iget(sb, EXT4_BOOT_LOADER_INO,
			EXT4_IGET_SPECIAL | EXT4_IGET_BAD);
	if (IS_ERR(inode_bl))
		return PTR_ERR(inode_bl);
	ei_bl = EXT4_I(inode_bl);

	/* Protect orig inodes against a truncate and make sure,
	 * that only 1 swap_inode_boot_loader is running. */
	lock_two_nondirectories(inode, inode_bl);

	if (inode->i_nlink != 1 || !S_ISREG(inode->i_mode) ||
	    IS_SWAPFILE(inode) || IS_ENCRYPTED(inode) ||
	    (EXT4_I(inode)->i_flags & EXT4_JOURNAL_DATA_FL) ||
	    ext4_has_inline_data(inode)) {
		err = -EINVAL;
		goto journal_err_out;
	}

	if (IS_RDONLY(inode) || IS_APPEND(inode) || IS_IMMUTABLE(inode) ||
	    !inode_owner_or_capable(idmap, inode) ||
	    !capable(CAP_SYS_ADMIN)) {
		err = -EPERM;
		goto journal_err_out;
	}

	filemap_invalidate_lock(inode->i_mapping);
	err = filemap_write_and_wait(inode->i_mapping);
	if (err)
		goto err_out;

	err = filemap_write_and_wait(inode_bl->i_mapping);
	if (err)
		goto err_out;

	/* Wait for all existing dio workers */
	inode_dio_wait(inode);
	inode_dio_wait(inode_bl);

	truncate_inode_pages(&inode->i_data, 0);
	truncate_inode_pages(&inode_bl->i_data, 0);

	handle = ext4_journal_start(inode_bl, EXT4_HT_MOVE_EXTENTS, 2);
	if (IS_ERR(handle)) {
		err = -EINVAL;
		goto err_out;
	}
	ext4_fc_mark_ineligible(sb, EXT4_FC_REASON_SWAP_BOOT, handle);

	/* Protect extent tree against block allocations via delalloc */
	ext4_double_down_write_data_sem(inode, inode_bl);

	if (is_bad_inode(inode_bl) || !S_ISREG(inode_bl->i_mode)) {
		/* this inode has never been used as a BOOT_LOADER */
		set_nlink(inode_bl, 1);
		i_uid_write(inode_bl, 0);
		i_gid_write(inode_bl, 0);
		inode_bl->i_flags = 0;
		ei_bl->i_flags = 0;
		inode_set_iversion(inode_bl, 1);
		i_size_write(inode_bl, 0);
		EXT4_I(inode_bl)->i_disksize = inode_bl->i_size;
		inode_bl->i_mode = S_IFREG;
		if (ext4_has_feature_extents(sb)) {
			ext4_set_inode_flag(inode_bl, EXT4_INODE_EXTENTS);
			ext4_ext_tree_init(handle, inode_bl);
		} else
			memset(ei_bl->i_data, 0, sizeof(ei_bl->i_data));
	}

	err = dquot_initialize(inode);
	if (err)
		goto err_out1;

	size = (qsize_t)(inode->i_blocks) * (1 << 9) + inode->i_bytes;
	size_bl = (qsize_t)(inode_bl->i_blocks) * (1 << 9) + inode_bl->i_bytes;
	diff = size - size_bl;
	swap_inode_data(inode, inode_bl);

	inode_set_ctime_current(inode);
	inode_set_ctime_current(inode_bl);
	inode_inc_iversion(inode);

	inode->i_generation = get_random_u32();
	inode_bl->i_generation = get_random_u32();
	ext4_reset_inode_seed(inode);
	ext4_reset_inode_seed(inode_bl);

	ext4_discard_preallocations(inode);

	err = ext4_mark_inode_dirty(handle, inode);
	if (err < 0) {
		/* No need to update quota information. */
		ext4_warning(inode->i_sb,
			"couldn't mark inode #%lu dirty (err %d)",
			inode->i_ino, err);
		/* Revert all changes: */
		swap_inode_data(inode, inode_bl);
		ext4_mark_inode_dirty(handle, inode);
		goto err_out1;
	}

	blocks = inode_bl->i_blocks;
	bytes = inode_bl->i_bytes;
	inode_bl->i_blocks = inode->i_blocks;
	inode_bl->i_bytes = inode->i_bytes;
	err = ext4_mark_inode_dirty(handle, inode_bl);
	if (err < 0) {
		/* No need to update quota information. */
		ext4_warning(inode_bl->i_sb,
			"couldn't mark inode #%lu dirty (err %d)",
			inode_bl->i_ino, err);
		goto revert;
	}

	/* Bootloader inode should not be counted into quota information. */
	if (diff > 0)
		dquot_free_space(inode, diff);
	else
		err = dquot_alloc_space(inode, -1 * diff);

	if (err < 0) {
revert:
		/* Revert all changes: */
		inode_bl->i_blocks = blocks;
		inode_bl->i_bytes = bytes;
		swap_inode_data(inode, inode_bl);
		ext4_mark_inode_dirty(handle, inode);
		ext4_mark_inode_dirty(handle, inode_bl);
	}

err_out1:
	ext4_journal_stop(handle);
	ext4_double_up_write_data_sem(inode, inode_bl);

err_out:
	filemap_invalidate_unlock(inode->i_mapping);
journal_err_out:
	unlock_two_nondirectories(inode, inode_bl);
	iput(inode_bl);
	return err;
}

/*
 * If immutable is set and we are not clearing it, we're not allowed to change
 * anything else in the inode.  Don't error out if we're only trying to set
 * immutable on an immutable file.
 */
static int ext4_ioctl_check_immutable(struct inode *inode, __u32 new_projid,
				      unsigned int flags)
{
	struct ext4_inode_info *ei = EXT4_I(inode);
	unsigned int oldflags = ei->i_flags;

	if (!(oldflags & EXT4_IMMUTABLE_FL) || !(flags & EXT4_IMMUTABLE_FL))
		return 0;

	if ((oldflags & ~EXT4_IMMUTABLE_FL) != (flags & ~EXT4_IMMUTABLE_FL))
		return -EPERM;
	if (ext4_has_feature_project(inode->i_sb) &&
	    __kprojid_val(ei->i_projid) != new_projid)
		return -EPERM;

	return 0;
}

static void ext4_dax_dontcache(struct inode *inode, unsigned int flags)
{
	struct ext4_inode_info *ei = EXT4_I(inode);

	if (S_ISDIR(inode->i_mode))
		return;

	if (test_opt2(inode->i_sb, DAX_NEVER) ||
	    test_opt(inode->i_sb, DAX_ALWAYS))
		return;

	if ((ei->i_flags ^ flags) & EXT4_DAX_FL)
		d_mark_dontcache(inode);
}

static bool dax_compatible(struct inode *inode, unsigned int oldflags,
			   unsigned int flags)
{
	/* Allow the DAX flag to be changed on inline directories */
	if (S_ISDIR(inode->i_mode)) {
		flags &= ~EXT4_INLINE_DATA_FL;
		oldflags &= ~EXT4_INLINE_DATA_FL;
	}

	if (flags & EXT4_DAX_FL) {
		if ((oldflags & EXT4_DAX_MUT_EXCL) ||
		     ext4_test_inode_state(inode,
					  EXT4_STATE_VERITY_IN_PROGRESS)) {
			return false;
		}
	}

	if ((flags & EXT4_DAX_MUT_EXCL) && (oldflags & EXT4_DAX_FL))
			return false;

	return true;
}

static int ext4_ioctl_setflags(struct inode *inode,
			       unsigned int flags)
{
	struct ext4_inode_info *ei = EXT4_I(inode);
	handle_t *handle = NULL;
	int err = -EPERM, migrate = 0;
	struct ext4_iloc iloc;
	unsigned int oldflags, mask, i;
	struct super_block *sb = inode->i_sb;

	/* Is it quota file? Do not allow user to mess with it */
	if (ext4_is_quota_file(inode))
		goto flags_out;

	oldflags = ei->i_flags;
	/*
	 * The JOURNAL_DATA flag can only be changed by
	 * the relevant capability.
	 */
	if ((flags ^ oldflags) & (EXT4_JOURNAL_DATA_FL)) {
		if (!capable(CAP_SYS_RESOURCE))
			goto flags_out;
	}

	if (!dax_compatible(inode, oldflags, flags)) {
		err = -EOPNOTSUPP;
		goto flags_out;
	}

	if ((flags ^ oldflags) & EXT4_EXTENTS_FL)
		migrate = 1;

	if ((flags ^ oldflags) & EXT4_CASEFOLD_FL) {
		if (!ext4_has_feature_casefold(sb)) {
			err = -EOPNOTSUPP;
			goto flags_out;
		}

		if (!S_ISDIR(inode->i_mode)) {
			err = -ENOTDIR;
			goto flags_out;
		}

		if (!ext4_empty_dir(inode)) {
			err = -ENOTEMPTY;
			goto flags_out;
		}
	}

	/*
	 * Wait for all pending directio and then flush all the dirty pages
	 * for this file.  The flush marks all the pages readonly, so any
	 * subsequent attempt to write to the file (particularly mmap pages)
	 * will come through the filesystem and fail.
	 */
	if (S_ISREG(inode->i_mode) && !IS_IMMUTABLE(inode) &&
	    (flags & EXT4_IMMUTABLE_FL)) {
		inode_dio_wait(inode);
		err = filemap_write_and_wait(inode->i_mapping);
		if (err)
			goto flags_out;
	}

	handle = ext4_journal_start(inode, EXT4_HT_INODE, 1);
	if (IS_ERR(handle)) {
		err = PTR_ERR(handle);
		goto flags_out;
	}
	if (IS_SYNC(inode))
		ext4_handle_sync(handle);
	err = ext4_reserve_inode_write(handle, inode, &iloc);
	if (err)
		goto flags_err;

	ext4_dax_dontcache(inode, flags);

	for (i = 0, mask = 1; i < 32; i++, mask <<= 1) {
		if (!(mask & EXT4_FL_USER_MODIFIABLE))
			continue;
		/* These flags get special treatment later */
		if (mask == EXT4_JOURNAL_DATA_FL || mask == EXT4_EXTENTS_FL)
			continue;
		if (mask & flags)
			ext4_set_inode_flag(inode, i);
		else
			ext4_clear_inode_flag(inode, i);
	}

	ext4_set_inode_flags(inode, false);

	inode_set_ctime_current(inode);
	inode_inc_iversion(inode);

	err = ext4_mark_iloc_dirty(handle, inode, &iloc);
flags_err:
	ext4_journal_stop(handle);
	if (err)
		goto flags_out;

	if ((flags ^ oldflags) & (EXT4_JOURNAL_DATA_FL)) {
		/*
		 * Changes to the journaling mode can cause unsafe changes to
		 * S_DAX if the inode is DAX
		 */
		if (IS_DAX(inode)) {
			err = -EBUSY;
			goto flags_out;
		}

		err = ext4_change_inode_journal_flag(inode,
						     flags & EXT4_JOURNAL_DATA_FL);
		if (err)
			goto flags_out;
	}
	if (migrate) {
		if (flags & EXT4_EXTENTS_FL)
			err = ext4_ext_migrate(inode);
		else
			err = ext4_ind_migrate(inode);
	}

flags_out:
	return err;
}

#ifdef CONFIG_QUOTA
static int ext4_ioctl_setproject(struct inode *inode, __u32 projid)
{
	struct super_block *sb = inode->i_sb;
	struct ext4_inode_info *ei = EXT4_I(inode);
	int err, rc;
	handle_t *handle;
	kprojid_t kprojid;
	struct ext4_iloc iloc;
	struct ext4_inode *raw_inode;
	struct dquot *transfer_to[MAXQUOTAS] = { };

	if (!ext4_has_feature_project(sb)) {
		if (projid != EXT4_DEF_PROJID)
			return -EOPNOTSUPP;
		else
			return 0;
	}

	if (EXT4_INODE_SIZE(sb) <= EXT4_GOOD_OLD_INODE_SIZE)
		return -EOPNOTSUPP;

	kprojid = make_kprojid(&init_user_ns, (projid_t)projid);

	if (projid_eq(kprojid, EXT4_I(inode)->i_projid))
		return 0;

	err = -EPERM;
	/* Is it quota file? Do not allow user to mess with it */
	if (ext4_is_quota_file(inode))
		return err;

	err = dquot_initialize(inode);
	if (err)
		return err;

	err = ext4_get_inode_loc(inode, &iloc);
	if (err)
		return err;

	raw_inode = ext4_raw_inode(&iloc);
	if (!EXT4_FITS_IN_INODE(raw_inode, ei, i_projid)) {
		err = ext4_expand_extra_isize(inode,
					      EXT4_SB(sb)->s_want_extra_isize,
					      &iloc);
		if (err)
			return err;
	} else {
		brelse(iloc.bh);
	}

	handle = ext4_journal_start(inode, EXT4_HT_QUOTA,
		EXT4_QUOTA_INIT_BLOCKS(sb) +
		EXT4_QUOTA_DEL_BLOCKS(sb) + 3);
	if (IS_ERR(handle))
		return PTR_ERR(handle);

	err = ext4_reserve_inode_write(handle, inode, &iloc);
	if (err)
		goto out_stop;

	transfer_to[PRJQUOTA] = dqget(sb, make_kqid_projid(kprojid));
	if (!IS_ERR(transfer_to[PRJQUOTA])) {

		/* __dquot_transfer() calls back ext4_get_inode_usage() which
		 * counts xattr inode references.
		 */
		down_read(&EXT4_I(inode)->xattr_sem);
		err = __dquot_transfer(inode, transfer_to);
		up_read(&EXT4_I(inode)->xattr_sem);
		dqput(transfer_to[PRJQUOTA]);
		if (err)
			goto out_dirty;
	}

	EXT4_I(inode)->i_projid = kprojid;
	inode_set_ctime_current(inode);
	inode_inc_iversion(inode);
out_dirty:
	rc = ext4_mark_iloc_dirty(handle, inode, &iloc);
	if (!err)
		err = rc;
out_stop:
	ext4_journal_stop(handle);
	return err;
}
#else
static int ext4_ioctl_setproject(struct inode *inode, __u32 projid)
{
	if (projid != EXT4_DEF_PROJID)
		return -EOPNOTSUPP;
	return 0;
}
#endif

int ext4_force_shutdown(struct super_block *sb, u32 flags)
{
	struct ext4_sb_info *sbi = EXT4_SB(sb);
	int ret;

	if (flags > EXT4_GOING_FLAGS_NOLOGFLUSH)
		return -EINVAL;

	if (ext4_forced_shutdown(sb))
		return 0;

	ext4_msg(sb, KERN_ALERT, "shut down requested (%d)", flags);
	trace_ext4_shutdown(sb, flags);

	switch (flags) {
	case EXT4_GOING_FLAGS_DEFAULT:
<<<<<<< HEAD
		ret = freeze_bdev(sb->s_bdev);
=======
		ret = bdev_freeze(sb->s_bdev);
>>>>>>> 2d5404ca
		if (ret)
			return ret;
		set_bit(EXT4_FLAGS_SHUTDOWN, &sbi->s_ext4_flags);
		bdev_thaw(sb->s_bdev);
		break;
	case EXT4_GOING_FLAGS_LOGFLUSH:
		set_bit(EXT4_FLAGS_SHUTDOWN, &sbi->s_ext4_flags);
		if (sbi->s_journal && !is_journal_aborted(sbi->s_journal)) {
			(void) ext4_force_commit(sb);
			jbd2_journal_abort(sbi->s_journal, -ESHUTDOWN);
		}
		break;
	case EXT4_GOING_FLAGS_NOLOGFLUSH:
		set_bit(EXT4_FLAGS_SHUTDOWN, &sbi->s_ext4_flags);
		if (sbi->s_journal && !is_journal_aborted(sbi->s_journal))
			jbd2_journal_abort(sbi->s_journal, -ESHUTDOWN);
		break;
	default:
		return -EINVAL;
	}
	clear_opt(sb, DISCARD);
	return 0;
}

static int ext4_ioctl_shutdown(struct super_block *sb, unsigned long arg)
{
	u32 flags;

	if (!capable(CAP_SYS_ADMIN))
		return -EPERM;

	if (get_user(flags, (__u32 __user *)arg))
		return -EFAULT;

	return ext4_force_shutdown(sb, flags);
}

struct getfsmap_info {
	struct super_block	*gi_sb;
	struct fsmap_head __user *gi_data;
	unsigned int		gi_idx;
	__u32			gi_last_flags;
};

static int ext4_getfsmap_format(struct ext4_fsmap *xfm, void *priv)
{
	struct getfsmap_info *info = priv;
	struct fsmap fm;

	trace_ext4_getfsmap_mapping(info->gi_sb, xfm);

	info->gi_last_flags = xfm->fmr_flags;
	ext4_fsmap_from_internal(info->gi_sb, &fm, xfm);
	if (copy_to_user(&info->gi_data->fmh_recs[info->gi_idx++], &fm,
			sizeof(struct fsmap)))
		return -EFAULT;

	return 0;
}

static int ext4_ioc_getfsmap(struct super_block *sb,
			     struct fsmap_head __user *arg)
{
	struct getfsmap_info info = { NULL };
	struct ext4_fsmap_head xhead = {0};
	struct fsmap_head head;
	bool aborted = false;
	int error;

	if (copy_from_user(&head, arg, sizeof(struct fsmap_head)))
		return -EFAULT;
	if (memchr_inv(head.fmh_reserved, 0, sizeof(head.fmh_reserved)) ||
	    memchr_inv(head.fmh_keys[0].fmr_reserved, 0,
		       sizeof(head.fmh_keys[0].fmr_reserved)) ||
	    memchr_inv(head.fmh_keys[1].fmr_reserved, 0,
		       sizeof(head.fmh_keys[1].fmr_reserved)))
		return -EINVAL;
	/*
	 * ext4 doesn't report file extents at all, so the only valid
	 * file offsets are the magic ones (all zeroes or all ones).
	 */
	if (head.fmh_keys[0].fmr_offset ||
	    (head.fmh_keys[1].fmr_offset != 0 &&
	     head.fmh_keys[1].fmr_offset != -1ULL))
		return -EINVAL;

	xhead.fmh_iflags = head.fmh_iflags;
	xhead.fmh_count = head.fmh_count;
	ext4_fsmap_to_internal(sb, &xhead.fmh_keys[0], &head.fmh_keys[0]);
	ext4_fsmap_to_internal(sb, &xhead.fmh_keys[1], &head.fmh_keys[1]);

	trace_ext4_getfsmap_low_key(sb, &xhead.fmh_keys[0]);
	trace_ext4_getfsmap_high_key(sb, &xhead.fmh_keys[1]);

	info.gi_sb = sb;
	info.gi_data = arg;
	error = ext4_getfsmap(sb, &xhead, ext4_getfsmap_format, &info);
	if (error == EXT4_QUERY_RANGE_ABORT)
		aborted = true;
	else if (error)
		return error;

	/* If we didn't abort, set the "last" flag in the last fmx */
	if (!aborted && info.gi_idx) {
		info.gi_last_flags |= FMR_OF_LAST;
		if (copy_to_user(&info.gi_data->fmh_recs[info.gi_idx - 1].fmr_flags,
				 &info.gi_last_flags,
				 sizeof(info.gi_last_flags)))
			return -EFAULT;
	}

	/* copy back header */
	head.fmh_entries = xhead.fmh_entries;
	head.fmh_oflags = xhead.fmh_oflags;
	if (copy_to_user(arg, &head, sizeof(struct fsmap_head)))
		return -EFAULT;

	return 0;
}

static long ext4_ioctl_group_add(struct file *file,
				 struct ext4_new_group_data *input)
{
	struct super_block *sb = file_inode(file)->i_sb;
	int err, err2=0;

	err = ext4_resize_begin(sb);
	if (err)
		return err;

	if (ext4_has_feature_bigalloc(sb)) {
		ext4_msg(sb, KERN_ERR,
			 "Online resizing not supported with bigalloc");
		err = -EOPNOTSUPP;
		goto group_add_out;
	}

	err = mnt_want_write_file(file);
	if (err)
		goto group_add_out;

	err = ext4_group_add(sb, input);
	if (EXT4_SB(sb)->s_journal) {
		jbd2_journal_lock_updates(EXT4_SB(sb)->s_journal);
		err2 = jbd2_journal_flush(EXT4_SB(sb)->s_journal, 0);
		jbd2_journal_unlock_updates(EXT4_SB(sb)->s_journal);
	}
	if (err == 0)
		err = err2;
	mnt_drop_write_file(file);
	if (!err && ext4_has_group_desc_csum(sb) &&
	    test_opt(sb, INIT_INODE_TABLE))
		err = ext4_register_li_request(sb, input->group);
group_add_out:
	err2 = ext4_resize_end(sb, false);
	if (err == 0)
		err = err2;
	return err;
}

int ext4_fileattr_get(struct dentry *dentry, struct fileattr *fa)
{
	struct inode *inode = d_inode(dentry);
	struct ext4_inode_info *ei = EXT4_I(inode);
	u32 flags = ei->i_flags & EXT4_FL_USER_VISIBLE;

	if (S_ISREG(inode->i_mode))
		flags &= ~FS_PROJINHERIT_FL;

	fileattr_fill_flags(fa, flags);
	if (ext4_has_feature_project(inode->i_sb))
		fa->fsx_projid = from_kprojid(&init_user_ns, ei->i_projid);

	return 0;
}

int ext4_fileattr_set(struct mnt_idmap *idmap,
		      struct dentry *dentry, struct fileattr *fa)
{
	struct inode *inode = d_inode(dentry);
	u32 flags = fa->flags;
	int err = -EOPNOTSUPP;

	if (flags & ~EXT4_FL_USER_VISIBLE)
		goto out;

	/*
	 * chattr(1) grabs flags via GETFLAGS, modifies the result and
	 * passes that to SETFLAGS. So we cannot easily make SETFLAGS
	 * more restrictive than just silently masking off visible but
	 * not settable flags as we always did.
	 */
	flags &= EXT4_FL_USER_MODIFIABLE;
	if (ext4_mask_flags(inode->i_mode, flags) != flags)
		goto out;
	err = ext4_ioctl_check_immutable(inode, fa->fsx_projid, flags);
	if (err)
		goto out;
	err = ext4_ioctl_setflags(inode, flags);
	if (err)
		goto out;
	err = ext4_ioctl_setproject(inode, fa->fsx_projid);
out:
	return err;
}

/* So that the fiemap access checks can't overflow on 32 bit machines. */
#define FIEMAP_MAX_EXTENTS	(UINT_MAX / sizeof(struct fiemap_extent))

static int ext4_ioctl_get_es_cache(struct file *filp, unsigned long arg)
{
	struct fiemap fiemap;
	struct fiemap __user *ufiemap = (struct fiemap __user *) arg;
	struct fiemap_extent_info fieinfo = { 0, };
	struct inode *inode = file_inode(filp);
	int error;

	if (copy_from_user(&fiemap, ufiemap, sizeof(fiemap)))
		return -EFAULT;

	if (fiemap.fm_extent_count > FIEMAP_MAX_EXTENTS)
		return -EINVAL;

	fieinfo.fi_flags = fiemap.fm_flags;
	fieinfo.fi_extents_max = fiemap.fm_extent_count;
	fieinfo.fi_extents_start = ufiemap->fm_extents;

	error = ext4_get_es_cache(inode, &fieinfo, fiemap.fm_start,
			fiemap.fm_length);
	fiemap.fm_flags = fieinfo.fi_flags;
	fiemap.fm_mapped_extents = fieinfo.fi_extents_mapped;
	if (copy_to_user(ufiemap, &fiemap, sizeof(fiemap)))
		error = -EFAULT;

	return error;
}

static int ext4_ioctl_checkpoint(struct file *filp, unsigned long arg)
{
	int err = 0;
	__u32 flags = 0;
	unsigned int flush_flags = 0;
	struct super_block *sb = file_inode(filp)->i_sb;

	if (copy_from_user(&flags, (__u32 __user *)arg,
				sizeof(__u32)))
		return -EFAULT;

	if (!capable(CAP_SYS_ADMIN))
		return -EPERM;

	/* check for invalid bits set */
	if ((flags & ~EXT4_IOC_CHECKPOINT_FLAG_VALID) ||
				((flags & JBD2_JOURNAL_FLUSH_DISCARD) &&
				(flags & JBD2_JOURNAL_FLUSH_ZEROOUT)))
		return -EINVAL;

	if (!EXT4_SB(sb)->s_journal)
		return -ENODEV;

	if ((flags & JBD2_JOURNAL_FLUSH_DISCARD) &&
	    !bdev_max_discard_sectors(EXT4_SB(sb)->s_journal->j_dev))
		return -EOPNOTSUPP;

	if (flags & EXT4_IOC_CHECKPOINT_FLAG_DRY_RUN)
		return 0;

	if (flags & EXT4_IOC_CHECKPOINT_FLAG_DISCARD)
		flush_flags |= JBD2_JOURNAL_FLUSH_DISCARD;

	if (flags & EXT4_IOC_CHECKPOINT_FLAG_ZEROOUT) {
		flush_flags |= JBD2_JOURNAL_FLUSH_ZEROOUT;
		pr_info_ratelimited("warning: checkpointing journal with EXT4_IOC_CHECKPOINT_FLAG_ZEROOUT can be slow");
	}

	jbd2_journal_lock_updates(EXT4_SB(sb)->s_journal);
	err = jbd2_journal_flush(EXT4_SB(sb)->s_journal, flush_flags);
	jbd2_journal_unlock_updates(EXT4_SB(sb)->s_journal);

	return err;
}

static int ext4_ioctl_setlabel(struct file *filp, const char __user *user_label)
{
	size_t len;
	int ret = 0;
	char new_label[EXT4_LABEL_MAX + 1];
	struct super_block *sb = file_inode(filp)->i_sb;

	if (!capable(CAP_SYS_ADMIN))
		return -EPERM;

	/*
	 * Copy the maximum length allowed for ext4 label with one more to
	 * find the required terminating null byte in order to test the
	 * label length. The on disk label doesn't need to be null terminated.
	 */
	if (copy_from_user(new_label, user_label, EXT4_LABEL_MAX + 1))
		return -EFAULT;

	len = strnlen(new_label, EXT4_LABEL_MAX + 1);
	if (len > EXT4_LABEL_MAX)
		return -EINVAL;

	/*
	 * Clear the buffer after the new label
	 */
	memset(new_label + len, 0, EXT4_LABEL_MAX - len);

	ret = mnt_want_write_file(filp);
	if (ret)
		return ret;

	ret = ext4_update_superblocks_fn(sb, ext4_sb_setlabel, new_label);

	mnt_drop_write_file(filp);
	return ret;
}

static int ext4_ioctl_getlabel(struct ext4_sb_info *sbi, char __user *user_label)
{
	char label[EXT4_LABEL_MAX + 1];

	/*
	 * EXT4_LABEL_MAX must always be smaller than FSLABEL_MAX because
	 * FSLABEL_MAX must include terminating null byte, while s_volume_name
	 * does not have to.
	 */
	BUILD_BUG_ON(EXT4_LABEL_MAX >= FSLABEL_MAX);

	lock_buffer(sbi->s_sbh);
	memtostr_pad(label, sbi->s_es->s_volume_name);
	unlock_buffer(sbi->s_sbh);

	if (copy_to_user(user_label, label, sizeof(label)))
		return -EFAULT;
	return 0;
}

static int ext4_ioctl_getuuid(struct ext4_sb_info *sbi,
			struct fsuuid __user *ufsuuid)
{
	struct fsuuid fsuuid;
	__u8 uuid[UUID_SIZE];

	if (copy_from_user(&fsuuid, ufsuuid, sizeof(fsuuid)))
		return -EFAULT;

	if (fsuuid.fsu_len == 0) {
		fsuuid.fsu_len = UUID_SIZE;
		if (copy_to_user(&ufsuuid->fsu_len, &fsuuid.fsu_len,
					sizeof(fsuuid.fsu_len)))
			return -EFAULT;
		return 0;
	}

	if (fsuuid.fsu_len < UUID_SIZE || fsuuid.fsu_flags != 0)
		return -EINVAL;

	lock_buffer(sbi->s_sbh);
	memcpy(uuid, sbi->s_es->s_uuid, UUID_SIZE);
	unlock_buffer(sbi->s_sbh);

	fsuuid.fsu_len = UUID_SIZE;
	if (copy_to_user(ufsuuid, &fsuuid, sizeof(fsuuid)) ||
	    copy_to_user(&ufsuuid->fsu_uuid[0], uuid, UUID_SIZE))
		return -EFAULT;
	return 0;
}

static int ext4_ioctl_setuuid(struct file *filp,
			const struct fsuuid __user *ufsuuid)
{
	int ret = 0;
	struct super_block *sb = file_inode(filp)->i_sb;
	struct fsuuid fsuuid;
	__u8 uuid[UUID_SIZE];

	if (!capable(CAP_SYS_ADMIN))
		return -EPERM;

	/*
	 * If any checksums (group descriptors or metadata) are being used
	 * then the checksum seed feature is required to change the UUID.
	 */
	if (((ext4_has_feature_gdt_csum(sb) || ext4_has_metadata_csum(sb))
			&& !ext4_has_feature_csum_seed(sb))
		|| ext4_has_feature_stable_inodes(sb))
		return -EOPNOTSUPP;

	if (copy_from_user(&fsuuid, ufsuuid, sizeof(fsuuid)))
		return -EFAULT;

	if (fsuuid.fsu_len != UUID_SIZE || fsuuid.fsu_flags != 0)
		return -EINVAL;

	if (copy_from_user(uuid, &ufsuuid->fsu_uuid[0], UUID_SIZE))
		return -EFAULT;

	ret = mnt_want_write_file(filp);
	if (ret)
		return ret;

	ret = ext4_update_superblocks_fn(sb, ext4_sb_setuuid, &uuid);
	mnt_drop_write_file(filp);

	return ret;
}

static long __ext4_ioctl(struct file *filp, unsigned int cmd, unsigned long arg)
{
	struct inode *inode = file_inode(filp);
	struct super_block *sb = inode->i_sb;
	struct mnt_idmap *idmap = file_mnt_idmap(filp);

	ext4_debug("cmd = %u, arg = %lu\n", cmd, arg);

	switch (cmd) {
	case FS_IOC_GETFSMAP:
		return ext4_ioc_getfsmap(sb, (void __user *)arg);
	case EXT4_IOC_GETVERSION:
	case EXT4_IOC_GETVERSION_OLD:
		return put_user(inode->i_generation, (int __user *) arg);
	case EXT4_IOC_SETVERSION:
	case EXT4_IOC_SETVERSION_OLD: {
		handle_t *handle;
		struct ext4_iloc iloc;
		__u32 generation;
		int err;

		if (!inode_owner_or_capable(idmap, inode))
			return -EPERM;

		if (ext4_has_metadata_csum(inode->i_sb)) {
			ext4_warning(sb, "Setting inode version is not "
				     "supported with metadata_csum enabled.");
			return -ENOTTY;
		}

		err = mnt_want_write_file(filp);
		if (err)
			return err;
		if (get_user(generation, (int __user *) arg)) {
			err = -EFAULT;
			goto setversion_out;
		}

		inode_lock(inode);
		handle = ext4_journal_start(inode, EXT4_HT_INODE, 1);
		if (IS_ERR(handle)) {
			err = PTR_ERR(handle);
			goto unlock_out;
		}
		err = ext4_reserve_inode_write(handle, inode, &iloc);
		if (err == 0) {
			inode_set_ctime_current(inode);
			inode_inc_iversion(inode);
			inode->i_generation = generation;
			err = ext4_mark_iloc_dirty(handle, inode, &iloc);
		}
		ext4_journal_stop(handle);

unlock_out:
		inode_unlock(inode);
setversion_out:
		mnt_drop_write_file(filp);
		return err;
	}
	case EXT4_IOC_GROUP_EXTEND: {
		ext4_fsblk_t n_blocks_count;
		int err, err2=0;

		err = ext4_resize_begin(sb);
		if (err)
			return err;

		if (get_user(n_blocks_count, (__u32 __user *)arg)) {
			err = -EFAULT;
			goto group_extend_out;
		}

		if (ext4_has_feature_bigalloc(sb)) {
			ext4_msg(sb, KERN_ERR,
				 "Online resizing not supported with bigalloc");
			err = -EOPNOTSUPP;
			goto group_extend_out;
		}

		err = mnt_want_write_file(filp);
		if (err)
			goto group_extend_out;

		err = ext4_group_extend(sb, EXT4_SB(sb)->s_es, n_blocks_count);
		if (EXT4_SB(sb)->s_journal) {
			jbd2_journal_lock_updates(EXT4_SB(sb)->s_journal);
			err2 = jbd2_journal_flush(EXT4_SB(sb)->s_journal, 0);
			jbd2_journal_unlock_updates(EXT4_SB(sb)->s_journal);
		}
		if (err == 0)
			err = err2;
		mnt_drop_write_file(filp);
group_extend_out:
		err2 = ext4_resize_end(sb, false);
		if (err == 0)
			err = err2;
		return err;
	}

	case EXT4_IOC_MOVE_EXT: {
		struct move_extent me;
		struct fd donor;
		int err;

		if (!(filp->f_mode & FMODE_READ) ||
		    !(filp->f_mode & FMODE_WRITE))
			return -EBADF;

		if (copy_from_user(&me,
			(struct move_extent __user *)arg, sizeof(me)))
			return -EFAULT;
		me.moved_len = 0;

		donor = fdget(me.donor_fd);
		if (!fd_file(donor))
			return -EBADF;

		if (!(fd_file(donor)->f_mode & FMODE_WRITE)) {
			err = -EBADF;
			goto mext_out;
		}

		if (ext4_has_feature_bigalloc(sb)) {
			ext4_msg(sb, KERN_ERR,
				 "Online defrag not supported with bigalloc");
			err = -EOPNOTSUPP;
			goto mext_out;
		} else if (IS_DAX(inode)) {
			ext4_msg(sb, KERN_ERR,
				 "Online defrag not supported with DAX");
			err = -EOPNOTSUPP;
			goto mext_out;
		}

		err = mnt_want_write_file(filp);
		if (err)
			goto mext_out;

		err = ext4_move_extents(filp, fd_file(donor), me.orig_start,
					me.donor_start, me.len, &me.moved_len);
		mnt_drop_write_file(filp);

		if (copy_to_user((struct move_extent __user *)arg,
				 &me, sizeof(me)))
			err = -EFAULT;
mext_out:
		fdput(donor);
		return err;
	}

	case EXT4_IOC_GROUP_ADD: {
		struct ext4_new_group_data input;

		if (copy_from_user(&input, (struct ext4_new_group_input __user *)arg,
				sizeof(input)))
			return -EFAULT;

		return ext4_ioctl_group_add(filp, &input);
	}

	case EXT4_IOC_MIGRATE:
	{
		int err;
		if (!inode_owner_or_capable(idmap, inode))
			return -EACCES;

		err = mnt_want_write_file(filp);
		if (err)
			return err;
		/*
		 * inode_mutex prevent write and truncate on the file.
		 * Read still goes through. We take i_data_sem in
		 * ext4_ext_swap_inode_data before we switch the
		 * inode format to prevent read.
		 */
		inode_lock((inode));
		err = ext4_ext_migrate(inode);
		inode_unlock((inode));
		mnt_drop_write_file(filp);
		return err;
	}

	case EXT4_IOC_ALLOC_DA_BLKS:
	{
		int err;
		if (!inode_owner_or_capable(idmap, inode))
			return -EACCES;

		err = mnt_want_write_file(filp);
		if (err)
			return err;
		err = ext4_alloc_da_blocks(inode);
		mnt_drop_write_file(filp);
		return err;
	}

	case EXT4_IOC_SWAP_BOOT:
	{
		int err;
		if (!(filp->f_mode & FMODE_WRITE))
			return -EBADF;
		err = mnt_want_write_file(filp);
		if (err)
			return err;
		err = swap_inode_boot_loader(sb, idmap, inode);
		mnt_drop_write_file(filp);
		return err;
	}

	case EXT4_IOC_RESIZE_FS: {
		ext4_fsblk_t n_blocks_count;
		int err = 0, err2 = 0;
		ext4_group_t o_group = EXT4_SB(sb)->s_groups_count;

		if (copy_from_user(&n_blocks_count, (__u64 __user *)arg,
				   sizeof(__u64))) {
			return -EFAULT;
		}

		err = ext4_resize_begin(sb);
		if (err)
			return err;

		err = mnt_want_write_file(filp);
		if (err)
			goto resizefs_out;

		err = ext4_resize_fs(sb, n_blocks_count);
		if (EXT4_SB(sb)->s_journal) {
			ext4_fc_mark_ineligible(sb, EXT4_FC_REASON_RESIZE, NULL);
			jbd2_journal_lock_updates(EXT4_SB(sb)->s_journal);
			err2 = jbd2_journal_flush(EXT4_SB(sb)->s_journal, 0);
			jbd2_journal_unlock_updates(EXT4_SB(sb)->s_journal);
		}
		if (err == 0)
			err = err2;
		mnt_drop_write_file(filp);
		if (!err && (o_group < EXT4_SB(sb)->s_groups_count) &&
		    ext4_has_group_desc_csum(sb) &&
		    test_opt(sb, INIT_INODE_TABLE))
			err = ext4_register_li_request(sb, o_group);

resizefs_out:
		err2 = ext4_resize_end(sb, true);
		if (err == 0)
			err = err2;
		return err;
	}

	case FITRIM:
	{
		struct fstrim_range range;
		int ret = 0;

		if (!capable(CAP_SYS_ADMIN))
			return -EPERM;

		if (!bdev_max_discard_sectors(sb->s_bdev))
			return -EOPNOTSUPP;

		/*
		 * We haven't replayed the journal, so we cannot use our
		 * block-bitmap-guided storage zapping commands.
		 */
		if (test_opt(sb, NOLOAD) && ext4_has_feature_journal(sb))
			return -EROFS;

		if (copy_from_user(&range, (struct fstrim_range __user *)arg,
		    sizeof(range)))
			return -EFAULT;

		ret = ext4_trim_fs(sb, &range);
		if (ret < 0)
			return ret;

		if (copy_to_user((struct fstrim_range __user *)arg, &range,
		    sizeof(range)))
			return -EFAULT;

		return 0;
	}
	case EXT4_IOC_PRECACHE_EXTENTS:
		return ext4_ext_precache(inode);

	case FS_IOC_SET_ENCRYPTION_POLICY:
		if (!ext4_has_feature_encrypt(sb))
			return -EOPNOTSUPP;
		return fscrypt_ioctl_set_policy(filp, (const void __user *)arg);

	case FS_IOC_GET_ENCRYPTION_PWSALT:
		return ext4_ioctl_get_encryption_pwsalt(filp, (void __user *)arg);

	case FS_IOC_GET_ENCRYPTION_POLICY:
		if (!ext4_has_feature_encrypt(sb))
			return -EOPNOTSUPP;
		return fscrypt_ioctl_get_policy(filp, (void __user *)arg);

	case FS_IOC_GET_ENCRYPTION_POLICY_EX:
		if (!ext4_has_feature_encrypt(sb))
			return -EOPNOTSUPP;
		return fscrypt_ioctl_get_policy_ex(filp, (void __user *)arg);

	case FS_IOC_ADD_ENCRYPTION_KEY:
		if (!ext4_has_feature_encrypt(sb))
			return -EOPNOTSUPP;
		return fscrypt_ioctl_add_key(filp, (void __user *)arg);

	case FS_IOC_REMOVE_ENCRYPTION_KEY:
		if (!ext4_has_feature_encrypt(sb))
			return -EOPNOTSUPP;
		return fscrypt_ioctl_remove_key(filp, (void __user *)arg);

	case FS_IOC_REMOVE_ENCRYPTION_KEY_ALL_USERS:
		if (!ext4_has_feature_encrypt(sb))
			return -EOPNOTSUPP;
		return fscrypt_ioctl_remove_key_all_users(filp,
							  (void __user *)arg);
	case FS_IOC_GET_ENCRYPTION_KEY_STATUS:
		if (!ext4_has_feature_encrypt(sb))
			return -EOPNOTSUPP;
		return fscrypt_ioctl_get_key_status(filp, (void __user *)arg);

	case FS_IOC_GET_ENCRYPTION_NONCE:
		if (!ext4_has_feature_encrypt(sb))
			return -EOPNOTSUPP;
		return fscrypt_ioctl_get_nonce(filp, (void __user *)arg);

	case EXT4_IOC_CLEAR_ES_CACHE:
	{
		if (!inode_owner_or_capable(idmap, inode))
			return -EACCES;
		ext4_clear_inode_es(inode);
		return 0;
	}

	case EXT4_IOC_GETSTATE:
	{
		__u32	state = 0;

		if (ext4_test_inode_state(inode, EXT4_STATE_EXT_PRECACHED))
			state |= EXT4_STATE_FLAG_EXT_PRECACHED;
		if (ext4_test_inode_state(inode, EXT4_STATE_NEW))
			state |= EXT4_STATE_FLAG_NEW;
		if (ext4_test_inode_state(inode, EXT4_STATE_NEWENTRY))
			state |= EXT4_STATE_FLAG_NEWENTRY;
		if (ext4_test_inode_state(inode, EXT4_STATE_DA_ALLOC_CLOSE))
			state |= EXT4_STATE_FLAG_DA_ALLOC_CLOSE;

		return put_user(state, (__u32 __user *) arg);
	}

	case EXT4_IOC_GET_ES_CACHE:
		return ext4_ioctl_get_es_cache(filp, arg);

	case EXT4_IOC_SHUTDOWN:
		return ext4_ioctl_shutdown(sb, arg);

	case FS_IOC_ENABLE_VERITY:
		if (!ext4_has_feature_verity(sb))
			return -EOPNOTSUPP;
		return fsverity_ioctl_enable(filp, (const void __user *)arg);

	case FS_IOC_MEASURE_VERITY:
		if (!ext4_has_feature_verity(sb))
			return -EOPNOTSUPP;
		return fsverity_ioctl_measure(filp, (void __user *)arg);

	case FS_IOC_READ_VERITY_METADATA:
		if (!ext4_has_feature_verity(sb))
			return -EOPNOTSUPP;
		return fsverity_ioctl_read_metadata(filp,
						    (const void __user *)arg);

	case EXT4_IOC_CHECKPOINT:
		return ext4_ioctl_checkpoint(filp, arg);

	case FS_IOC_GETFSLABEL:
		return ext4_ioctl_getlabel(EXT4_SB(sb), (void __user *)arg);

	case FS_IOC_SETFSLABEL:
		return ext4_ioctl_setlabel(filp,
					   (const void __user *)arg);

	case EXT4_IOC_GETFSUUID:
		return ext4_ioctl_getuuid(EXT4_SB(sb), (void __user *)arg);
	case EXT4_IOC_SETFSUUID:
		return ext4_ioctl_setuuid(filp, (const void __user *)arg);
	default:
		return -ENOTTY;
	}
}

long ext4_ioctl(struct file *filp, unsigned int cmd, unsigned long arg)
{
	return __ext4_ioctl(filp, cmd, arg);
}

#ifdef CONFIG_COMPAT
long ext4_compat_ioctl(struct file *file, unsigned int cmd, unsigned long arg)
{
	/* These are just misnamed, they actually get/put from/to user an int */
	switch (cmd) {
	case EXT4_IOC32_GETVERSION:
		cmd = EXT4_IOC_GETVERSION;
		break;
	case EXT4_IOC32_SETVERSION:
		cmd = EXT4_IOC_SETVERSION;
		break;
	case EXT4_IOC32_GROUP_EXTEND:
		cmd = EXT4_IOC_GROUP_EXTEND;
		break;
	case EXT4_IOC32_GETVERSION_OLD:
		cmd = EXT4_IOC_GETVERSION_OLD;
		break;
	case EXT4_IOC32_SETVERSION_OLD:
		cmd = EXT4_IOC_SETVERSION_OLD;
		break;
	case EXT4_IOC32_GETRSVSZ:
		cmd = EXT4_IOC_GETRSVSZ;
		break;
	case EXT4_IOC32_SETRSVSZ:
		cmd = EXT4_IOC_SETRSVSZ;
		break;
	case EXT4_IOC32_GROUP_ADD: {
		struct compat_ext4_new_group_input __user *uinput;
		struct ext4_new_group_data input;
		int err;

		uinput = compat_ptr(arg);
		err = get_user(input.group, &uinput->group);
		err |= get_user(input.block_bitmap, &uinput->block_bitmap);
		err |= get_user(input.inode_bitmap, &uinput->inode_bitmap);
		err |= get_user(input.inode_table, &uinput->inode_table);
		err |= get_user(input.blocks_count, &uinput->blocks_count);
		err |= get_user(input.reserved_blocks,
				&uinput->reserved_blocks);
		if (err)
			return -EFAULT;
		return ext4_ioctl_group_add(file, &input);
	}
	case EXT4_IOC_MOVE_EXT:
	case EXT4_IOC_RESIZE_FS:
	case FITRIM:
	case EXT4_IOC_PRECACHE_EXTENTS:
	case FS_IOC_SET_ENCRYPTION_POLICY:
	case FS_IOC_GET_ENCRYPTION_PWSALT:
	case FS_IOC_GET_ENCRYPTION_POLICY:
	case FS_IOC_GET_ENCRYPTION_POLICY_EX:
	case FS_IOC_ADD_ENCRYPTION_KEY:
	case FS_IOC_REMOVE_ENCRYPTION_KEY:
	case FS_IOC_REMOVE_ENCRYPTION_KEY_ALL_USERS:
	case FS_IOC_GET_ENCRYPTION_KEY_STATUS:
	case FS_IOC_GET_ENCRYPTION_NONCE:
	case EXT4_IOC_SHUTDOWN:
	case FS_IOC_GETFSMAP:
	case FS_IOC_ENABLE_VERITY:
	case FS_IOC_MEASURE_VERITY:
	case FS_IOC_READ_VERITY_METADATA:
	case EXT4_IOC_CLEAR_ES_CACHE:
	case EXT4_IOC_GETSTATE:
	case EXT4_IOC_GET_ES_CACHE:
	case EXT4_IOC_CHECKPOINT:
	case FS_IOC_GETFSLABEL:
	case FS_IOC_SETFSLABEL:
	case EXT4_IOC_GETFSUUID:
	case EXT4_IOC_SETFSUUID:
		break;
	default:
		return -ENOIOCTLCMD;
	}
	return ext4_ioctl(file, cmd, (unsigned long) compat_ptr(arg));
}
#endif

static void set_overhead(struct ext4_super_block *es, const void *arg)
{
	es->s_overhead_clusters = cpu_to_le32(*((unsigned long *) arg));
}

int ext4_update_overhead(struct super_block *sb, bool force)
{
	struct ext4_sb_info *sbi = EXT4_SB(sb);

	if (sb_rdonly(sb))
		return 0;
	if (!force &&
	    (sbi->s_overhead == 0 ||
	     sbi->s_overhead == le32_to_cpu(sbi->s_es->s_overhead_clusters)))
		return 0;
	return ext4_update_superblocks_fn(sb, set_overhead, &sbi->s_overhead);
}<|MERGE_RESOLUTION|>--- conflicted
+++ resolved
@@ -819,11 +819,7 @@
 
 	switch (flags) {
 	case EXT4_GOING_FLAGS_DEFAULT:
-<<<<<<< HEAD
-		ret = freeze_bdev(sb->s_bdev);
-=======
 		ret = bdev_freeze(sb->s_bdev);
->>>>>>> 2d5404ca
 		if (ret)
 			return ret;
 		set_bit(EXT4_FLAGS_SHUTDOWN, &sbi->s_ext4_flags);
