// SPDX-License-Identifier: GPL-2.0
/*
 *  linux/fs/ext4/balloc.c
 *
 * Copyright (C) 1992, 1993, 1994, 1995
 * Remy Card (card@masi.ibp.fr)
 * Laboratoire MASI - Institut Blaise Pascal
 * Universite Pierre et Marie Curie (Paris VI)
 *
 *  Enhanced block allocation by Stephen Tweedie (sct@redhat.com), 1993
 *  Big-endian to little-endian byte-swapping/bitmaps by
 *        David S. Miller (davem@caip.rutgers.edu), 1995
 */

#include <linux/time.h>
#include <linux/capability.h>
#include <linux/fs.h>
#include <linux/quotaops.h>
#include <linux/buffer_head.h>
#include "ext4.h"
#include "ext4_jbd2.h"
#include "mballoc.h"

#include <trace/events/ext4.h>

static unsigned ext4_num_base_meta_clusters(struct super_block *sb,
					    ext4_group_t block_group);
/*
 * balloc.c contains the blocks allocation and deallocation routines
 */

/*
 * Calculate block group number for a given block number
 */
ext4_group_t ext4_get_group_number(struct super_block *sb,
				   ext4_fsblk_t block)
{
	ext4_group_t group;

	if (test_opt2(sb, STD_GROUP_SIZE))
		group = (block -
			 le32_to_cpu(EXT4_SB(sb)->s_es->s_first_data_block)) >>
			(EXT4_BLOCK_SIZE_BITS(sb) + EXT4_CLUSTER_BITS(sb) + 3);
	else
		ext4_get_group_no_and_offset(sb, block, &group, NULL);
	return group;
}

/*
 * Calculate the block group number and offset into the block/cluster
 * allocation bitmap, given a block number
 */
void ext4_get_group_no_and_offset(struct super_block *sb, ext4_fsblk_t blocknr,
		ext4_group_t *blockgrpp, ext4_grpblk_t *offsetp)
{
	struct ext4_super_block *es = EXT4_SB(sb)->s_es;
	ext4_grpblk_t offset;

	blocknr = blocknr - le32_to_cpu(es->s_first_data_block);
	offset = do_div(blocknr, EXT4_BLOCKS_PER_GROUP(sb)) >>
		EXT4_SB(sb)->s_cluster_bits;
	if (offsetp)
		*offsetp = offset;
	if (blockgrpp)
		*blockgrpp = blocknr;

}

/*
 * Check whether the 'block' lives within the 'block_group'. Returns 1 if so
 * and 0 otherwise.
 */
static inline int ext4_block_in_group(struct super_block *sb,
				      ext4_fsblk_t block,
				      ext4_group_t block_group)
{
	ext4_group_t actual_group;

	actual_group = ext4_get_group_number(sb, block);
	return (actual_group == block_group) ? 1 : 0;
}

/*
 * Return the number of clusters used for file system metadata; this
 * represents the overhead needed by the file system.
 */
static unsigned ext4_num_overhead_clusters(struct super_block *sb,
					   ext4_group_t block_group,
					   struct ext4_group_desc *gdp)
{
	unsigned base_clusters, num_clusters;
	int block_cluster = -1, inode_cluster;
	int itbl_cluster_start = -1, itbl_cluster_end = -1;
	ext4_fsblk_t start = ext4_group_first_block_no(sb, block_group);
	ext4_fsblk_t end = start + EXT4_BLOCKS_PER_GROUP(sb) - 1;
	ext4_fsblk_t itbl_blk_start, itbl_blk_end;
	struct ext4_sb_info *sbi = EXT4_SB(sb);

	/* This is the number of clusters used by the superblock,
	 * block group descriptors, and reserved block group
	 * descriptor blocks */
	base_clusters = ext4_num_base_meta_clusters(sb, block_group);
	num_clusters = base_clusters;

	/*
	 * Account and record inode table clusters if any cluster
	 * is in the block group, or inode table cluster range is
	 * [-1, -1] and won't overlap with block/inode bitmap cluster
	 * accounted below.
	 */
	itbl_blk_start = ext4_inode_table(sb, gdp);
	itbl_blk_end = itbl_blk_start + sbi->s_itb_per_group - 1;
	if (itbl_blk_start <= end && itbl_blk_end >= start) {
		itbl_blk_start = itbl_blk_start >= start ?
			itbl_blk_start : start;
		itbl_blk_end = itbl_blk_end <= end ?
			itbl_blk_end : end;

		itbl_cluster_start = EXT4_B2C(sbi, itbl_blk_start - start);
		itbl_cluster_end = EXT4_B2C(sbi, itbl_blk_end - start);

		num_clusters += itbl_cluster_end - itbl_cluster_start + 1;
		/* check if border cluster is overlapped */
		if (itbl_cluster_start == base_clusters - 1)
			num_clusters--;
	}

	/*
	 * For the allocation bitmaps, we first need to check to see
	 * if the block is in the block group.  If it is, then check
	 * to see if the cluster is already accounted for in the clusters
	 * used for the base metadata cluster and inode tables cluster.
	 * Normally all of these blocks are contiguous, so the special
	 * case handling shouldn't be necessary except for *very*
	 * unusual file system layouts.
	 */
	if (ext4_block_in_group(sb, ext4_block_bitmap(sb, gdp), block_group)) {
		block_cluster = EXT4_B2C(sbi,
					 ext4_block_bitmap(sb, gdp) - start);
		if (block_cluster >= base_clusters &&
		    (block_cluster < itbl_cluster_start ||
		    block_cluster > itbl_cluster_end))
			num_clusters++;
	}

	if (ext4_block_in_group(sb, ext4_inode_bitmap(sb, gdp), block_group)) {
		inode_cluster = EXT4_B2C(sbi,
					 ext4_inode_bitmap(sb, gdp) - start);
		/*
		 * Additional check if inode bitmap is in just accounted
		 * block_cluster
		 */
		if (inode_cluster != block_cluster &&
		    inode_cluster >= base_clusters &&
		    (inode_cluster < itbl_cluster_start ||
		    inode_cluster > itbl_cluster_end))
			num_clusters++;
	}

	return num_clusters;
}

static unsigned int num_clusters_in_group(struct super_block *sb,
					  ext4_group_t block_group)
{
	unsigned int blocks;

	if (block_group == ext4_get_groups_count(sb) - 1) {
		/*
		 * Even though mke2fs always initializes the first and
		 * last group, just in case some other tool was used,
		 * we need to make sure we calculate the right free
		 * blocks.
		 */
		blocks = ext4_blocks_count(EXT4_SB(sb)->s_es) -
			ext4_group_first_block_no(sb, block_group);
	} else
		blocks = EXT4_BLOCKS_PER_GROUP(sb);
	return EXT4_NUM_B2C(EXT4_SB(sb), blocks);
}

/* Initializes an uninitialized block bitmap */
static int ext4_init_block_bitmap(struct super_block *sb,
				   struct buffer_head *bh,
				   ext4_group_t block_group,
				   struct ext4_group_desc *gdp)
{
	unsigned int bit, bit_max;
	struct ext4_sb_info *sbi = EXT4_SB(sb);
	ext4_fsblk_t start, tmp;

	ASSERT(buffer_locked(bh));

	if (!ext4_group_desc_csum_verify(sb, block_group, gdp)) {
		ext4_mark_group_bitmap_corrupted(sb, block_group,
					EXT4_GROUP_INFO_BBITMAP_CORRUPT |
					EXT4_GROUP_INFO_IBITMAP_CORRUPT);
		return -EFSBADCRC;
	}
	memset(bh->b_data, 0, sb->s_blocksize);

	bit_max = ext4_num_base_meta_clusters(sb, block_group);
	if ((bit_max >> 3) >= bh->b_size)
		return -EFSCORRUPTED;

	for (bit = 0; bit < bit_max; bit++)
		ext4_set_bit(bit, bh->b_data);

	start = ext4_group_first_block_no(sb, block_group);

	/* Set bits for block and inode bitmaps, and inode table */
	tmp = ext4_block_bitmap(sb, gdp);
	if (ext4_block_in_group(sb, tmp, block_group))
		ext4_set_bit(EXT4_B2C(sbi, tmp - start), bh->b_data);

	tmp = ext4_inode_bitmap(sb, gdp);
	if (ext4_block_in_group(sb, tmp, block_group))
		ext4_set_bit(EXT4_B2C(sbi, tmp - start), bh->b_data);

	tmp = ext4_inode_table(sb, gdp);
	for (; tmp < ext4_inode_table(sb, gdp) +
		     sbi->s_itb_per_group; tmp++) {
		if (ext4_block_in_group(sb, tmp, block_group))
			ext4_set_bit(EXT4_B2C(sbi, tmp - start), bh->b_data);
	}

	/*
	 * Also if the number of blocks within the group is less than
	 * the blocksize * 8 ( which is the size of bitmap ), set rest
	 * of the block bitmap to 1
	 */
	ext4_mark_bitmap_end(num_clusters_in_group(sb, block_group),
			     sb->s_blocksize * 8, bh->b_data);
	return 0;
}

/* Return the number of free blocks in a block group.  It is used when
 * the block bitmap is uninitialized, so we can't just count the bits
 * in the bitmap. */
unsigned ext4_free_clusters_after_init(struct super_block *sb,
				       ext4_group_t block_group,
				       struct ext4_group_desc *gdp)
{
	return num_clusters_in_group(sb, block_group) -
		ext4_num_overhead_clusters(sb, block_group, gdp);
}

/*
 * The free blocks are managed by bitmaps.  A file system contains several
 * blocks groups.  Each group contains 1 bitmap block for blocks, 1 bitmap
 * block for inodes, N blocks for the inode table and data blocks.
 *
 * The file system contains group descriptors which are located after the
 * super block.  Each descriptor contains the number of the bitmap block and
 * the free blocks count in the block.  The descriptors are loaded in memory
 * when a file system is mounted (see ext4_fill_super).
 */

/**
 * ext4_get_group_desc() -- load group descriptor from disk
 * @sb:			super block
 * @block_group:	given block group
 * @bh:			pointer to the buffer head to store the block
 *			group descriptor
 */
struct ext4_group_desc * ext4_get_group_desc(struct super_block *sb,
					     ext4_group_t block_group,
					     struct buffer_head **bh)
{
	unsigned int group_desc;
	unsigned int offset;
	ext4_group_t ngroups = ext4_get_groups_count(sb);
	struct ext4_group_desc *desc;
	struct ext4_sb_info *sbi = EXT4_SB(sb);
	struct buffer_head *bh_p;

	if (block_group >= ngroups) {
		ext4_error(sb, "block_group >= groups_count - block_group = %u,"
			   " groups_count = %u", block_group, ngroups);

		return NULL;
	}

	group_desc = block_group >> EXT4_DESC_PER_BLOCK_BITS(sb);
	offset = block_group & (EXT4_DESC_PER_BLOCK(sb) - 1);
	bh_p = sbi_array_rcu_deref(sbi, s_group_desc, group_desc);
	/*
	 * sbi_array_rcu_deref returns with rcu unlocked, this is ok since
	 * the pointer being dereferenced won't be dereferenced again. By
	 * looking at the usage in add_new_gdb() the value isn't modified,
	 * just the pointer, and so it remains valid.
	 */
	if (!bh_p) {
		ext4_error(sb, "Group descriptor not loaded - "
			   "block_group = %u, group_desc = %u, desc = %u",
			   block_group, group_desc, offset);
		return NULL;
	}

	desc = (struct ext4_group_desc *)(
		(__u8 *)bh_p->b_data +
		offset * EXT4_DESC_SIZE(sb));
	if (bh)
		*bh = bh_p;
	return desc;
}

static ext4_fsblk_t ext4_valid_block_bitmap_padding(struct super_block *sb,
						    ext4_group_t block_group,
						    struct buffer_head *bh)
{
	ext4_grpblk_t next_zero_bit;
	unsigned long bitmap_size = sb->s_blocksize * 8;
	unsigned int offset = num_clusters_in_group(sb, block_group);

	if (bitmap_size <= offset)
		return 0;

	next_zero_bit = ext4_find_next_zero_bit(bh->b_data, bitmap_size, offset);

	return (next_zero_bit < bitmap_size ? next_zero_bit : 0);
}

<<<<<<< HEAD
=======
struct ext4_group_info *ext4_get_group_info(struct super_block *sb,
					    ext4_group_t group)
{
	struct ext4_group_info **grp_info;
	long indexv, indexh;

	if (unlikely(group >= EXT4_SB(sb)->s_groups_count))
		return NULL;
	indexv = group >> (EXT4_DESC_PER_BLOCK_BITS(sb));
	indexh = group & ((EXT4_DESC_PER_BLOCK(sb)) - 1);
	grp_info = sbi_array_rcu_deref(EXT4_SB(sb), s_group_info, indexv);
	return grp_info[indexh];
}

>>>>>>> eb3cdb58
/*
 * Return the block number which was discovered to be invalid, or 0 if
 * the block bitmap is valid.
 */
static ext4_fsblk_t ext4_valid_block_bitmap(struct super_block *sb,
					    struct ext4_group_desc *desc,
					    ext4_group_t block_group,
					    struct buffer_head *bh)
{
	struct ext4_sb_info *sbi = EXT4_SB(sb);
	ext4_grpblk_t offset;
	ext4_grpblk_t next_zero_bit;
	ext4_grpblk_t max_bit = EXT4_CLUSTERS_PER_GROUP(sb);
	ext4_fsblk_t blk;
	ext4_fsblk_t group_first_block;

	if (ext4_has_feature_flex_bg(sb)) {
		/* with FLEX_BG, the inode/block bitmaps and itable
		 * blocks may not be in the group at all
		 * so the bitmap validation will be skipped for those groups
		 * or it has to also read the block group where the bitmaps
		 * are located to verify they are set.
		 */
		return 0;
	}
	group_first_block = ext4_group_first_block_no(sb, block_group);

	/* check whether block bitmap block number is set */
	blk = ext4_block_bitmap(sb, desc);
	offset = blk - group_first_block;
	if (offset < 0 || EXT4_B2C(sbi, offset) >= max_bit ||
	    !ext4_test_bit(EXT4_B2C(sbi, offset), bh->b_data))
		/* bad block bitmap */
		return blk;

	/* check whether the inode bitmap block number is set */
	blk = ext4_inode_bitmap(sb, desc);
	offset = blk - group_first_block;
	if (offset < 0 || EXT4_B2C(sbi, offset) >= max_bit ||
	    !ext4_test_bit(EXT4_B2C(sbi, offset), bh->b_data))
		/* bad block bitmap */
		return blk;

	/* check whether the inode table block number is set */
	blk = ext4_inode_table(sb, desc);
	offset = blk - group_first_block;
	if (offset < 0 || EXT4_B2C(sbi, offset) >= max_bit ||
	    EXT4_B2C(sbi, offset + sbi->s_itb_per_group - 1) >= max_bit)
		return blk;
	next_zero_bit = ext4_find_next_zero_bit(bh->b_data,
			EXT4_B2C(sbi, offset + sbi->s_itb_per_group - 1) + 1,
			EXT4_B2C(sbi, offset));
	if (next_zero_bit <
	    EXT4_B2C(sbi, offset + sbi->s_itb_per_group - 1) + 1)
		/* bad bitmap for inode tables */
		return blk;
	return 0;
}

static int ext4_validate_block_bitmap(struct super_block *sb,
				      struct ext4_group_desc *desc,
				      ext4_group_t block_group,
				      struct buffer_head *bh)
{
	ext4_fsblk_t	blk;
	struct ext4_group_info *grp;

	if (EXT4_SB(sb)->s_mount_state & EXT4_FC_REPLAY)
		return 0;

	grp = ext4_get_group_info(sb, block_group);

	if (buffer_verified(bh))
		return 0;
	if (!grp || EXT4_MB_GRP_BBITMAP_CORRUPT(grp))
		return -EFSCORRUPTED;

	ext4_lock_group(sb, block_group);
	if (buffer_verified(bh))
		goto verified;
	if (unlikely(!ext4_block_bitmap_csum_verify(sb, desc, bh) ||
		     ext4_simulate_fail(sb, EXT4_SIM_BBITMAP_CRC))) {
		ext4_unlock_group(sb, block_group);
		ext4_error(sb, "bg %u: bad block bitmap checksum", block_group);
		ext4_mark_group_bitmap_corrupted(sb, block_group,
					EXT4_GROUP_INFO_BBITMAP_CORRUPT);
		return -EFSBADCRC;
	}
	blk = ext4_valid_block_bitmap(sb, desc, block_group, bh);
	if (unlikely(blk != 0)) {
		ext4_unlock_group(sb, block_group);
		ext4_error(sb, "bg %u: block %llu: invalid block bitmap",
			   block_group, blk);
		ext4_mark_group_bitmap_corrupted(sb, block_group,
					EXT4_GROUP_INFO_BBITMAP_CORRUPT);
		return -EFSCORRUPTED;
	}
	blk = ext4_valid_block_bitmap_padding(sb, block_group, bh);
	if (unlikely(blk != 0)) {
		ext4_unlock_group(sb, block_group);
		ext4_error(sb, "bg %u: block %llu: padding at end of block bitmap is not set",
			   block_group, blk);
		ext4_mark_group_bitmap_corrupted(sb, block_group,
						 EXT4_GROUP_INFO_BBITMAP_CORRUPT);
		return -EFSCORRUPTED;
	}
	set_buffer_verified(bh);
verified:
	ext4_unlock_group(sb, block_group);
	return 0;
}

/**
 * ext4_read_block_bitmap_nowait()
 * @sb:			super block
 * @block_group:	given block group
 * @ignore_locked:	ignore locked buffers
 *
 * Read the bitmap for a given block_group,and validate the
 * bits for block/inode/inode tables are set in the bitmaps
 *
 * Return buffer_head on success or an ERR_PTR in case of failure.
 */
struct buffer_head *
ext4_read_block_bitmap_nowait(struct super_block *sb, ext4_group_t block_group,
			      bool ignore_locked)
{
	struct ext4_group_desc *desc;
	struct ext4_sb_info *sbi = EXT4_SB(sb);
	struct buffer_head *bh;
	ext4_fsblk_t bitmap_blk;
	int err;

	desc = ext4_get_group_desc(sb, block_group, NULL);
	if (!desc)
		return ERR_PTR(-EFSCORRUPTED);
	bitmap_blk = ext4_block_bitmap(sb, desc);
	if ((bitmap_blk <= le32_to_cpu(sbi->s_es->s_first_data_block)) ||
	    (bitmap_blk >= ext4_blocks_count(sbi->s_es))) {
		ext4_error(sb, "Invalid block bitmap block %llu in "
			   "block_group %u", bitmap_blk, block_group);
		ext4_mark_group_bitmap_corrupted(sb, block_group,
					EXT4_GROUP_INFO_BBITMAP_CORRUPT);
		return ERR_PTR(-EFSCORRUPTED);
	}
	bh = sb_getblk(sb, bitmap_blk);
	if (unlikely(!bh)) {
		ext4_warning(sb, "Cannot get buffer for block bitmap - "
			     "block_group = %u, block_bitmap = %llu",
			     block_group, bitmap_blk);
		return ERR_PTR(-ENOMEM);
	}

	if (ignore_locked && buffer_locked(bh)) {
		/* buffer under IO already, return if called for prefetching */
		put_bh(bh);
		return NULL;
	}

	if (bitmap_uptodate(bh))
		goto verify;

	lock_buffer(bh);
	if (bitmap_uptodate(bh)) {
		unlock_buffer(bh);
		goto verify;
	}
	ext4_lock_group(sb, block_group);
	if (ext4_has_group_desc_csum(sb) &&
	    (desc->bg_flags & cpu_to_le16(EXT4_BG_BLOCK_UNINIT))) {
		if (block_group == 0) {
			ext4_unlock_group(sb, block_group);
			unlock_buffer(bh);
			ext4_error(sb, "Block bitmap for bg 0 marked "
				   "uninitialized");
			err = -EFSCORRUPTED;
			goto out;
		}
		err = ext4_init_block_bitmap(sb, bh, block_group, desc);
		if (err) {
			ext4_unlock_group(sb, block_group);
			unlock_buffer(bh);
			ext4_error(sb, "Failed to init block bitmap for group "
				   "%u: %d", block_group, err);
			goto out;
		}
		set_bitmap_uptodate(bh);
		set_buffer_uptodate(bh);
		set_buffer_verified(bh);
		ext4_unlock_group(sb, block_group);
		unlock_buffer(bh);
		return bh;
	}
	ext4_unlock_group(sb, block_group);
	if (buffer_uptodate(bh)) {
		/*
		 * if not uninit if bh is uptodate,
		 * bitmap is also uptodate
		 */
		set_bitmap_uptodate(bh);
		unlock_buffer(bh);
		goto verify;
	}
	/*
	 * submit the buffer_head for reading
	 */
	set_buffer_new(bh);
	trace_ext4_read_block_bitmap_load(sb, block_group, ignore_locked);
	ext4_read_bh_nowait(bh, REQ_META | REQ_PRIO |
			    (ignore_locked ? REQ_RAHEAD : 0),
			    ext4_end_bitmap_read);
	return bh;
verify:
	err = ext4_validate_block_bitmap(sb, desc, block_group, bh);
	if (err)
		goto out;
	return bh;
out:
	put_bh(bh);
	return ERR_PTR(err);
}

/* Returns 0 on success, -errno on error */
int ext4_wait_block_bitmap(struct super_block *sb, ext4_group_t block_group,
			   struct buffer_head *bh)
{
	struct ext4_group_desc *desc;

	if (!buffer_new(bh))
		return 0;
	desc = ext4_get_group_desc(sb, block_group, NULL);
	if (!desc)
		return -EFSCORRUPTED;
	wait_on_buffer(bh);
	ext4_simulate_fail_bh(sb, bh, EXT4_SIM_BBITMAP_EIO);
	if (!buffer_uptodate(bh)) {
		ext4_error_err(sb, EIO, "Cannot read block bitmap - "
			       "block_group = %u, block_bitmap = %llu",
			       block_group, (unsigned long long) bh->b_blocknr);
		ext4_mark_group_bitmap_corrupted(sb, block_group,
					EXT4_GROUP_INFO_BBITMAP_CORRUPT);
		return -EIO;
	}
	clear_buffer_new(bh);
	/* Panic or remount fs read-only if block bitmap is invalid */
	return ext4_validate_block_bitmap(sb, desc, block_group, bh);
}

struct buffer_head *
ext4_read_block_bitmap(struct super_block *sb, ext4_group_t block_group)
{
	struct buffer_head *bh;
	int err;

	bh = ext4_read_block_bitmap_nowait(sb, block_group, false);
	if (IS_ERR(bh))
		return bh;
	err = ext4_wait_block_bitmap(sb, block_group, bh);
	if (err) {
		put_bh(bh);
		return ERR_PTR(err);
	}
	return bh;
}

/**
 * ext4_has_free_clusters()
 * @sbi:	in-core super block structure.
 * @nclusters:	number of needed blocks
 * @flags:	flags from ext4_mb_new_blocks()
 *
 * Check if filesystem has nclusters free & available for allocation.
 * On success return 1, return 0 on failure.
 */
static int ext4_has_free_clusters(struct ext4_sb_info *sbi,
				  s64 nclusters, unsigned int flags)
{
	s64 free_clusters, dirty_clusters, rsv, resv_clusters;
	struct percpu_counter *fcc = &sbi->s_freeclusters_counter;
	struct percpu_counter *dcc = &sbi->s_dirtyclusters_counter;

	free_clusters  = percpu_counter_read_positive(fcc);
	dirty_clusters = percpu_counter_read_positive(dcc);
	resv_clusters = atomic64_read(&sbi->s_resv_clusters);

	/*
	 * r_blocks_count should always be multiple of the cluster ratio so
	 * we are safe to do a plane bit shift only.
	 */
	rsv = (ext4_r_blocks_count(sbi->s_es) >> sbi->s_cluster_bits) +
	      resv_clusters;

	if (free_clusters - (nclusters + rsv + dirty_clusters) <
					EXT4_FREECLUSTERS_WATERMARK) {
		free_clusters  = percpu_counter_sum_positive(fcc);
		dirty_clusters = percpu_counter_sum_positive(dcc);
	}
	/* Check whether we have space after accounting for current
	 * dirty clusters & root reserved clusters.
	 */
	if (free_clusters >= (rsv + nclusters + dirty_clusters))
		return 1;

	/* Hm, nope.  Are (enough) root reserved clusters available? */
	if (uid_eq(sbi->s_resuid, current_fsuid()) ||
	    (!gid_eq(sbi->s_resgid, GLOBAL_ROOT_GID) && in_group_p(sbi->s_resgid)) ||
	    capable(CAP_SYS_RESOURCE) ||
	    (flags & EXT4_MB_USE_ROOT_BLOCKS)) {

		if (free_clusters >= (nclusters + dirty_clusters +
				      resv_clusters))
			return 1;
	}
	/* No free blocks. Let's see if we can dip into reserved pool */
	if (flags & EXT4_MB_USE_RESERVED) {
		if (free_clusters >= (nclusters + dirty_clusters))
			return 1;
	}

	return 0;
}

int ext4_claim_free_clusters(struct ext4_sb_info *sbi,
			     s64 nclusters, unsigned int flags)
{
	if (ext4_has_free_clusters(sbi, nclusters, flags)) {
		percpu_counter_add(&sbi->s_dirtyclusters_counter, nclusters);
		return 0;
	} else
		return -ENOSPC;
}

/**
 * ext4_should_retry_alloc() - check if a block allocation should be retried
 * @sb:			superblock
 * @retries:		number of retry attempts made so far
 *
 * ext4_should_retry_alloc() is called when ENOSPC is returned while
 * attempting to allocate blocks.  If there's an indication that a pending
 * journal transaction might free some space and allow another attempt to
 * succeed, this function will wait for the current or committing transaction
 * to complete and then return TRUE.
 */
int ext4_should_retry_alloc(struct super_block *sb, int *retries)
{
	struct ext4_sb_info *sbi = EXT4_SB(sb);

	if (!sbi->s_journal)
		return 0;

	if (++(*retries) > 3) {
		percpu_counter_inc(&sbi->s_sra_exceeded_retry_limit);
		return 0;
	}

	/*
	 * if there's no indication that blocks are about to be freed it's
	 * possible we just missed a transaction commit that did so
	 */
	smp_mb();
	if (sbi->s_mb_free_pending == 0) {
		if (test_opt(sb, DISCARD)) {
			atomic_inc(&sbi->s_retry_alloc_pending);
			flush_work(&sbi->s_discard_work);
			atomic_dec(&sbi->s_retry_alloc_pending);
		}
		return ext4_has_free_clusters(sbi, 1, 0);
	}

	/*
	 * it's possible we've just missed a transaction commit here,
	 * so ignore the returned status
	 */
	ext4_debug("%s: retrying operation after ENOSPC\n", sb->s_id);
	(void) jbd2_journal_force_commit_nested(sbi->s_journal);
	return 1;
}

/*
 * ext4_new_meta_blocks() -- allocate block for meta data (indexing) blocks
 *
 * @handle:             handle to this transaction
 * @inode:              file inode
 * @goal:               given target block(filesystem wide)
 * @count:		pointer to total number of clusters needed
 * @errp:               error code
 *
 * Return 1st allocated block number on success, *count stores total account
 * error stores in errp pointer
 */
ext4_fsblk_t ext4_new_meta_blocks(handle_t *handle, struct inode *inode,
				  ext4_fsblk_t goal, unsigned int flags,
				  unsigned long *count, int *errp)
{
	struct ext4_allocation_request ar;
	ext4_fsblk_t ret;

	memset(&ar, 0, sizeof(ar));
	/* Fill with neighbour allocated blocks */
	ar.inode = inode;
	ar.goal = goal;
	ar.len = count ? *count : 1;
	ar.flags = flags;

	ret = ext4_mb_new_blocks(handle, &ar, errp);
	if (count)
		*count = ar.len;
	/*
	 * Account for the allocated meta blocks.  We will never
	 * fail EDQUOT for metdata, but we do account for it.
	 */
	if (!(*errp) && (flags & EXT4_MB_DELALLOC_RESERVED)) {
		dquot_alloc_block_nofail(inode,
				EXT4_C2B(EXT4_SB(inode->i_sb), ar.len));
	}
	return ret;
}

/**
 * ext4_count_free_clusters() -- count filesystem free clusters
 * @sb:		superblock
 *
 * Adds up the number of free clusters from each block group.
 */
ext4_fsblk_t ext4_count_free_clusters(struct super_block *sb)
{
	ext4_fsblk_t desc_count;
	struct ext4_group_desc *gdp;
	ext4_group_t i;
	ext4_group_t ngroups = ext4_get_groups_count(sb);
	struct ext4_group_info *grp;
#ifdef EXT4FS_DEBUG
	struct ext4_super_block *es;
	ext4_fsblk_t bitmap_count;
	unsigned int x;
	struct buffer_head *bitmap_bh = NULL;

	es = EXT4_SB(sb)->s_es;
	desc_count = 0;
	bitmap_count = 0;
	gdp = NULL;

	for (i = 0; i < ngroups; i++) {
		gdp = ext4_get_group_desc(sb, i, NULL);
		if (!gdp)
			continue;
		grp = NULL;
		if (EXT4_SB(sb)->s_group_info)
			grp = ext4_get_group_info(sb, i);
		if (!grp || !EXT4_MB_GRP_BBITMAP_CORRUPT(grp))
			desc_count += ext4_free_group_clusters(sb, gdp);
		brelse(bitmap_bh);
		bitmap_bh = ext4_read_block_bitmap(sb, i);
		if (IS_ERR(bitmap_bh)) {
			bitmap_bh = NULL;
			continue;
		}

		x = ext4_count_free(bitmap_bh->b_data,
				    EXT4_CLUSTERS_PER_GROUP(sb) / 8);
		printk(KERN_DEBUG "group %u: stored = %d, counted = %u\n",
			i, ext4_free_group_clusters(sb, gdp), x);
		bitmap_count += x;
	}
	brelse(bitmap_bh);
	printk(KERN_DEBUG "ext4_count_free_clusters: stored = %llu"
	       ", computed = %llu, %llu\n",
	       EXT4_NUM_B2C(EXT4_SB(sb), ext4_free_blocks_count(es)),
	       desc_count, bitmap_count);
	return bitmap_count;
#else
	desc_count = 0;
	for (i = 0; i < ngroups; i++) {
		gdp = ext4_get_group_desc(sb, i, NULL);
		if (!gdp)
			continue;
		grp = NULL;
		if (EXT4_SB(sb)->s_group_info)
			grp = ext4_get_group_info(sb, i);
		if (!grp || !EXT4_MB_GRP_BBITMAP_CORRUPT(grp))
			desc_count += ext4_free_group_clusters(sb, gdp);
	}

	return desc_count;
#endif
}

static inline int test_root(ext4_group_t a, int b)
{
	while (1) {
		if (a < b)
			return 0;
		if (a == b)
			return 1;
		if ((a % b) != 0)
			return 0;
		a = a / b;
	}
}

/**
 *	ext4_bg_has_super - number of blocks used by the superblock in group
 *	@sb: superblock for filesystem
 *	@group: group number to check
 *
 *	Return the number of blocks used by the superblock (primary or backup)
 *	in this group.  Currently this will be only 0 or 1.
 */
int ext4_bg_has_super(struct super_block *sb, ext4_group_t group)
{
	struct ext4_super_block *es = EXT4_SB(sb)->s_es;

	if (group == 0)
		return 1;
	if (ext4_has_feature_sparse_super2(sb)) {
		if (group == le32_to_cpu(es->s_backup_bgs[0]) ||
		    group == le32_to_cpu(es->s_backup_bgs[1]))
			return 1;
		return 0;
	}
	if ((group <= 1) || !ext4_has_feature_sparse_super(sb))
		return 1;
	if (!(group & 1))
		return 0;
	if (test_root(group, 3) || (test_root(group, 5)) ||
	    test_root(group, 7))
		return 1;

	return 0;
}

static unsigned long ext4_bg_num_gdb_meta(struct super_block *sb,
					ext4_group_t group)
{
	unsigned long metagroup = group / EXT4_DESC_PER_BLOCK(sb);
	ext4_group_t first = metagroup * EXT4_DESC_PER_BLOCK(sb);
	ext4_group_t last = first + EXT4_DESC_PER_BLOCK(sb) - 1;

	if (group == first || group == first + 1 || group == last)
		return 1;
	return 0;
}

static unsigned long ext4_bg_num_gdb_nometa(struct super_block *sb,
					ext4_group_t group)
{
	if (!ext4_bg_has_super(sb, group))
		return 0;

	if (ext4_has_feature_meta_bg(sb))
		return le32_to_cpu(EXT4_SB(sb)->s_es->s_first_meta_bg);
	else
		return EXT4_SB(sb)->s_gdb_count;
}

/**
 *	ext4_bg_num_gdb - number of blocks used by the group table in group
 *	@sb: superblock for filesystem
 *	@group: group number to check
 *
 *	Return the number of blocks used by the group descriptor table
 *	(primary or backup) in this group.  In the future there may be a
 *	different number of descriptor blocks in each group.
 */
unsigned long ext4_bg_num_gdb(struct super_block *sb, ext4_group_t group)
{
	unsigned long first_meta_bg =
			le32_to_cpu(EXT4_SB(sb)->s_es->s_first_meta_bg);
	unsigned long metagroup = group / EXT4_DESC_PER_BLOCK(sb);

	if (!ext4_has_feature_meta_bg(sb) || metagroup < first_meta_bg)
		return ext4_bg_num_gdb_nometa(sb, group);

	return ext4_bg_num_gdb_meta(sb,group);

}

/*
 * This function returns the number of file system metadata clusters at
 * the beginning of a block group, including the reserved gdt blocks.
 */
static unsigned ext4_num_base_meta_clusters(struct super_block *sb,
				     ext4_group_t block_group)
{
	struct ext4_sb_info *sbi = EXT4_SB(sb);
	unsigned num;

	/* Check for superblock and gdt backups in this group */
	num = ext4_bg_has_super(sb, block_group);

	if (!ext4_has_feature_meta_bg(sb) ||
	    block_group < le32_to_cpu(sbi->s_es->s_first_meta_bg) *
			  sbi->s_desc_per_block) {
		if (num) {
			num += ext4_bg_num_gdb_nometa(sb, block_group);
			num += le16_to_cpu(sbi->s_es->s_reserved_gdt_blocks);
		}
	} else { /* For META_BG_BLOCK_GROUPS */
		num += ext4_bg_num_gdb_meta(sb, block_group);
	}
	return EXT4_NUM_B2C(sbi, num);
}
/**
 *	ext4_inode_to_goal_block - return a hint for block allocation
 *	@inode: inode for block allocation
 *
 *	Return the ideal location to start allocating blocks for a
 *	newly created inode.
 */
ext4_fsblk_t ext4_inode_to_goal_block(struct inode *inode)
{
	struct ext4_inode_info *ei = EXT4_I(inode);
	ext4_group_t block_group;
	ext4_grpblk_t colour;
	int flex_size = ext4_flex_bg_size(EXT4_SB(inode->i_sb));
	ext4_fsblk_t bg_start;
	ext4_fsblk_t last_block;

	block_group = ei->i_block_group;
	if (flex_size >= EXT4_FLEX_SIZE_DIR_ALLOC_SCHEME) {
		/*
		 * If there are at least EXT4_FLEX_SIZE_DIR_ALLOC_SCHEME
		 * block groups per flexgroup, reserve the first block
		 * group for directories and special files.  Regular
		 * files will start at the second block group.  This
		 * tends to speed up directory access and improves
		 * fsck times.
		 */
		block_group &= ~(flex_size-1);
		if (S_ISREG(inode->i_mode))
			block_group++;
	}
	bg_start = ext4_group_first_block_no(inode->i_sb, block_group);
	last_block = ext4_blocks_count(EXT4_SB(inode->i_sb)->s_es) - 1;

	/*
	 * If we are doing delayed allocation, we don't need take
	 * colour into account.
	 */
	if (test_opt(inode->i_sb, DELALLOC))
		return bg_start;

	if (bg_start + EXT4_BLOCKS_PER_GROUP(inode->i_sb) <= last_block)
		colour = (task_pid_nr(current) % 16) *
			(EXT4_BLOCKS_PER_GROUP(inode->i_sb) / 16);
	else
		colour = (task_pid_nr(current) % 16) *
			((last_block - bg_start) / 16);
	return bg_start + colour;
}
<|MERGE_RESOLUTION|>--- conflicted
+++ resolved
@@ -321,8 +321,6 @@
 	return (next_zero_bit < bitmap_size ? next_zero_bit : 0);
 }
 
-<<<<<<< HEAD
-=======
 struct ext4_group_info *ext4_get_group_info(struct super_block *sb,
 					    ext4_group_t group)
 {
@@ -337,7 +335,6 @@
 	return grp_info[indexh];
 }
 
->>>>>>> eb3cdb58
 /*
  * Return the block number which was discovered to be invalid, or 0 if
  * the block bitmap is valid.
