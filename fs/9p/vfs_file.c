// SPDX-License-Identifier: GPL-2.0-only
/*
 * This file contians vfs file ops for 9P2000.
 *
 *  Copyright (C) 2004 by Eric Van Hensbergen <ericvh@gmail.com>
 *  Copyright (C) 2002 by Ron Minnich <rminnich@lanl.gov>
 */

#include <linux/module.h>
#include <linux/errno.h>
#include <linux/fs.h>
#include <linux/filelock.h>
#include <linux/sched.h>
#include <linux/file.h>
#include <linux/stat.h>
#include <linux/string.h>
#include <linux/list.h>
#include <linux/pagemap.h>
#include <linux/utsname.h>
#include <linux/uaccess.h>
#include <linux/uio.h>
#include <linux/slab.h>
#include <net/9p/9p.h>
#include <net/9p/client.h>

#include "v9fs.h"
#include "v9fs_vfs.h"
#include "fid.h"
#include "cache.h"

static const struct vm_operations_struct v9fs_mmap_file_vm_ops;

/**
 * v9fs_file_open - open a file (or directory)
 * @inode: inode to be opened
 * @file: file being opened
 *
 */

int v9fs_file_open(struct inode *inode, struct file *file)
{
	int err;
	struct v9fs_session_info *v9ses;
	struct p9_fid *fid;
	int omode;

	p9_debug(P9_DEBUG_VFS, "inode: %p file: %p\n", inode, file);
	v9ses = v9fs_inode2v9ses(inode);
	if (v9fs_proto_dotl(v9ses))
		omode = v9fs_open_to_dotl_flags(file->f_flags);
	else
		omode = v9fs_uflags2omode(file->f_flags,
					v9fs_proto_dotu(v9ses));
	fid = file->private_data;
	if (!fid) {
		fid = v9fs_fid_clone(file_dentry(file));
		if (IS_ERR(fid))
			return PTR_ERR(fid);

		if ((v9ses->cache & CACHE_WRITEBACK) && (omode & P9_OWRITE)) {
			int writeback_omode = (omode & ~P9_OWRITE) | P9_ORDWR;

			p9_debug(P9_DEBUG_CACHE, "write-only file with writeback enabled, try opening O_RDWR\n");
			err = p9_client_open(fid, writeback_omode);
			if (err < 0) {
				p9_debug(P9_DEBUG_CACHE, "could not open O_RDWR, disabling caches\n");
				err = p9_client_open(fid, omode);
				fid->mode |= P9L_DIRECT;
			}
		} else {
			err = p9_client_open(fid, omode);
		}
		if (err < 0) {
			p9_fid_put(fid);
			return err;
		}
		if ((file->f_flags & O_APPEND) &&
			(!v9fs_proto_dotu(v9ses) && !v9fs_proto_dotl(v9ses)))
			generic_file_llseek(file, 0, SEEK_END);

		file->private_data = fid;
	}
<<<<<<< HEAD
	mutex_unlock(&v9inode->v_mutex);
	if (v9ses->cache == CACHE_LOOSE || v9ses->cache == CACHE_FSCACHE)
		fscache_use_cookie(v9fs_inode_cookie(v9inode),
				   file->f_mode & FMODE_WRITE);
	v9fs_open_fid_add(inode, fid);
=======

#ifdef CONFIG_9P_FSCACHE
	if (v9ses->cache & CACHE_FSCACHE)
		fscache_use_cookie(v9fs_inode_cookie(V9FS_I(inode)),
				   file->f_mode & FMODE_WRITE);
#endif
	v9fs_fid_add_modes(fid, v9ses->flags, v9ses->cache, file->f_flags);
	v9fs_open_fid_add(inode, &fid);
>>>>>>> eb3cdb58
	return 0;
}

/**
 * v9fs_file_lock - lock a file (or directory)
 * @filp: file to be locked
 * @cmd: lock command
 * @fl: file lock structure
 *
 * Bugs: this looks like a local only lock, we should extend into 9P
 *       by using open exclusive
 */

static int v9fs_file_lock(struct file *filp, int cmd, struct file_lock *fl)
{
	struct inode *inode = file_inode(filp);

	p9_debug(P9_DEBUG_VFS, "filp: %p lock: %p\n", filp, fl);

	if ((IS_SETLK(cmd) || IS_SETLKW(cmd)) && fl->fl_type != F_UNLCK) {
		filemap_write_and_wait(inode->i_mapping);
		invalidate_mapping_pages(&inode->i_data, 0, -1);
	}

	return 0;
}

static int v9fs_file_do_lock(struct file *filp, int cmd, struct file_lock *fl)
{
	struct p9_flock flock;
	struct p9_fid *fid;
	uint8_t status = P9_LOCK_ERROR;
	int res = 0;
	unsigned char fl_type;
	struct v9fs_session_info *v9ses;

	fid = filp->private_data;
	BUG_ON(fid == NULL);

	BUG_ON((fl->fl_flags & FL_POSIX) != FL_POSIX);

	res = locks_lock_file_wait(filp, fl);
	if (res < 0)
		goto out;

	/* convert posix lock to p9 tlock args */
	memset(&flock, 0, sizeof(flock));
	/* map the lock type */
	switch (fl->fl_type) {
	case F_RDLCK:
		flock.type = P9_LOCK_TYPE_RDLCK;
		break;
	case F_WRLCK:
		flock.type = P9_LOCK_TYPE_WRLCK;
		break;
	case F_UNLCK:
		flock.type = P9_LOCK_TYPE_UNLCK;
		break;
	}
	flock.start = fl->fl_start;
	if (fl->fl_end == OFFSET_MAX)
		flock.length = 0;
	else
		flock.length = fl->fl_end - fl->fl_start + 1;
	flock.proc_id = fl->fl_pid;
	flock.client_id = fid->clnt->name;
	if (IS_SETLKW(cmd))
		flock.flags = P9_LOCK_FLAGS_BLOCK;

	v9ses = v9fs_inode2v9ses(file_inode(filp));

	/*
	 * if its a blocked request and we get P9_LOCK_BLOCKED as the status
	 * for lock request, keep on trying
	 */
	for (;;) {
		res = p9_client_lock_dotl(fid, &flock, &status);
		if (res < 0)
			goto out_unlock;

		if (status != P9_LOCK_BLOCKED)
			break;
		if (status == P9_LOCK_BLOCKED && !IS_SETLKW(cmd))
			break;
		if (schedule_timeout_interruptible(v9ses->session_lock_timeout)
				!= 0)
			break;
		/*
		 * p9_client_lock_dotl overwrites flock.client_id with the
		 * server message, free and reuse the client name
		 */
		if (flock.client_id != fid->clnt->name) {
			kfree(flock.client_id);
			flock.client_id = fid->clnt->name;
		}
	}

	/* map 9p status to VFS status */
	switch (status) {
	case P9_LOCK_SUCCESS:
		res = 0;
		break;
	case P9_LOCK_BLOCKED:
		res = -EAGAIN;
		break;
	default:
		WARN_ONCE(1, "unknown lock status code: %d\n", status);
		fallthrough;
	case P9_LOCK_ERROR:
	case P9_LOCK_GRACE:
		res = -ENOLCK;
		break;
	}

out_unlock:
	/*
	 * incase server returned error for lock request, revert
	 * it locally
	 */
	if (res < 0 && fl->fl_type != F_UNLCK) {
		fl_type = fl->fl_type;
		fl->fl_type = F_UNLCK;
		/* Even if this fails we want to return the remote error */
		locks_lock_file_wait(filp, fl);
		fl->fl_type = fl_type;
	}
	if (flock.client_id != fid->clnt->name)
		kfree(flock.client_id);
out:
	return res;
}

static int v9fs_file_getlock(struct file *filp, struct file_lock *fl)
{
	struct p9_getlock glock;
	struct p9_fid *fid;
	int res = 0;

	fid = filp->private_data;
	BUG_ON(fid == NULL);

	posix_test_lock(filp, fl);
	/*
	 * if we have a conflicting lock locally, no need to validate
	 * with server
	 */
	if (fl->fl_type != F_UNLCK)
		return res;

	/* convert posix lock to p9 tgetlock args */
	memset(&glock, 0, sizeof(glock));
	glock.type  = P9_LOCK_TYPE_UNLCK;
	glock.start = fl->fl_start;
	if (fl->fl_end == OFFSET_MAX)
		glock.length = 0;
	else
		glock.length = fl->fl_end - fl->fl_start + 1;
	glock.proc_id = fl->fl_pid;
	glock.client_id = fid->clnt->name;

	res = p9_client_getlock_dotl(fid, &glock);
	if (res < 0)
		goto out;
	/* map 9p lock type to os lock type */
	switch (glock.type) {
	case P9_LOCK_TYPE_RDLCK:
		fl->fl_type = F_RDLCK;
		break;
	case P9_LOCK_TYPE_WRLCK:
		fl->fl_type = F_WRLCK;
		break;
	case P9_LOCK_TYPE_UNLCK:
		fl->fl_type = F_UNLCK;
		break;
	}
	if (glock.type != P9_LOCK_TYPE_UNLCK) {
		fl->fl_start = glock.start;
		if (glock.length == 0)
			fl->fl_end = OFFSET_MAX;
		else
			fl->fl_end = glock.start + glock.length - 1;
		fl->fl_pid = -glock.proc_id;
	}
out:
	if (glock.client_id != fid->clnt->name)
		kfree(glock.client_id);
	return res;
}

/**
 * v9fs_file_lock_dotl - lock a file (or directory)
 * @filp: file to be locked
 * @cmd: lock command
 * @fl: file lock structure
 *
 */

static int v9fs_file_lock_dotl(struct file *filp, int cmd, struct file_lock *fl)
{
	struct inode *inode = file_inode(filp);
	int ret = -ENOLCK;

	p9_debug(P9_DEBUG_VFS, "filp: %p cmd:%d lock: %p name: %pD\n",
		 filp, cmd, fl, filp);

	if ((IS_SETLK(cmd) || IS_SETLKW(cmd)) && fl->fl_type != F_UNLCK) {
		filemap_write_and_wait(inode->i_mapping);
		invalidate_mapping_pages(&inode->i_data, 0, -1);
	}

	if (IS_SETLK(cmd) || IS_SETLKW(cmd))
		ret = v9fs_file_do_lock(filp, cmd, fl);
	else if (IS_GETLK(cmd))
		ret = v9fs_file_getlock(filp, fl);
	else
		ret = -EINVAL;
	return ret;
}

/**
 * v9fs_file_flock_dotl - lock a file
 * @filp: file to be locked
 * @cmd: lock command
 * @fl: file lock structure
 *
 */

static int v9fs_file_flock_dotl(struct file *filp, int cmd,
	struct file_lock *fl)
{
	struct inode *inode = file_inode(filp);
	int ret = -ENOLCK;

	p9_debug(P9_DEBUG_VFS, "filp: %p cmd:%d lock: %p name: %pD\n",
		 filp, cmd, fl, filp);

	if (!(fl->fl_flags & FL_FLOCK))
		goto out_err;

	if ((IS_SETLK(cmd) || IS_SETLKW(cmd)) && fl->fl_type != F_UNLCK) {
		filemap_write_and_wait(inode->i_mapping);
		invalidate_mapping_pages(&inode->i_data, 0, -1);
	}
	/* Convert flock to posix lock */
	fl->fl_flags |= FL_POSIX;
	fl->fl_flags ^= FL_FLOCK;

	if (IS_SETLK(cmd) | IS_SETLKW(cmd))
		ret = v9fs_file_do_lock(filp, cmd, fl);
	else
		ret = -EINVAL;
out_err:
	return ret;
}

/**
 * v9fs_file_read_iter - read from a file
 * @iocb: The operation parameters
 * @to: The buffer to read into
 *
 */
static ssize_t
v9fs_file_read_iter(struct kiocb *iocb, struct iov_iter *to)
{
	struct p9_fid *fid = iocb->ki_filp->private_data;
	int ret, err = 0;

	p9_debug(P9_DEBUG_VFS, "fid %d count %zu offset %lld\n",
		 fid->fid, iov_iter_count(to), iocb->ki_pos);

	if (!(fid->mode & P9L_DIRECT)) {
		p9_debug(P9_DEBUG_VFS, "(cached)\n");
		return generic_file_read_iter(iocb, to);
	}

	if (iocb->ki_filp->f_flags & O_NONBLOCK)
		ret = p9_client_read_once(fid, iocb->ki_pos, to, &err);
	else
		ret = p9_client_read(fid, iocb->ki_pos, to, &err);
	if (!ret)
		return err;

	iocb->ki_pos += ret;
	return ret;
}

/**
 * v9fs_file_write_iter - write to a file
 * @iocb: The operation parameters
 * @from: The data to write
 *
 */
static ssize_t
v9fs_file_write_iter(struct kiocb *iocb, struct iov_iter *from)
{
	struct file *file = iocb->ki_filp;
	struct p9_fid *fid = file->private_data;
	ssize_t retval;
	loff_t origin;
	int err = 0;

	p9_debug(P9_DEBUG_VFS, "fid %d\n", fid->fid);

	if (!(fid->mode & (P9L_DIRECT | P9L_NOWRITECACHE))) {
		p9_debug(P9_DEBUG_CACHE, "(cached)\n");
		return generic_file_write_iter(iocb, from);
	}

	retval = generic_write_checks(iocb, from);
	if (retval <= 0)
		return retval;

	origin = iocb->ki_pos;
	retval = p9_client_write(file->private_data, iocb->ki_pos, from, &err);
	if (retval > 0) {
		struct inode *inode = file_inode(file);
		loff_t i_size;
		unsigned long pg_start, pg_end;

		pg_start = origin >> PAGE_SHIFT;
		pg_end = (origin + retval - 1) >> PAGE_SHIFT;
		if (inode->i_mapping && inode->i_mapping->nrpages)
			invalidate_inode_pages2_range(inode->i_mapping,
						      pg_start, pg_end);
		iocb->ki_pos += retval;
		i_size = i_size_read(inode);
		if (iocb->ki_pos > i_size) {
			inode_add_bytes(inode, iocb->ki_pos - i_size);
			/*
			 * Need to serialize against i_size_write() in
			 * v9fs_stat2inode()
			 */
			v9fs_i_size_write(inode, iocb->ki_pos);
		}
		return retval;
	}
	return err;
}

static int v9fs_file_fsync(struct file *filp, loff_t start, loff_t end,
			   int datasync)
{
	struct p9_fid *fid;
	struct inode *inode = filp->f_mapping->host;
	struct p9_wstat wstat;
	int retval;

	retval = file_write_and_wait_range(filp, start, end);
	if (retval)
		return retval;

	inode_lock(inode);
	p9_debug(P9_DEBUG_VFS, "filp %p datasync %x\n", filp, datasync);

	fid = filp->private_data;
	v9fs_blank_wstat(&wstat);

	retval = p9_client_wstat(fid, &wstat);
	inode_unlock(inode);

	return retval;
}

int v9fs_file_fsync_dotl(struct file *filp, loff_t start, loff_t end,
			 int datasync)
{
	struct p9_fid *fid;
	struct inode *inode = filp->f_mapping->host;
	int retval;

	retval = file_write_and_wait_range(filp, start, end);
	if (retval)
		return retval;

	inode_lock(inode);
	p9_debug(P9_DEBUG_VFS, "filp %p datasync %x\n", filp, datasync);

	fid = filp->private_data;

	retval = p9_client_fsync(fid, datasync);
	inode_unlock(inode);

	return retval;
}

static int
v9fs_file_mmap(struct file *filp, struct vm_area_struct *vma)
{
	int retval;
	struct inode *inode = file_inode(filp);
	struct v9fs_session_info *v9ses = v9fs_inode2v9ses(inode);

	p9_debug(P9_DEBUG_MMAP, "filp :%p\n", filp);

	if (!(v9ses->cache & CACHE_WRITEBACK)) {
		p9_debug(P9_DEBUG_CACHE, "(read-only mmap mode)");
		return generic_file_readonly_mmap(filp, vma);
	}

	retval = generic_file_mmap(filp, vma);
	if (!retval)
		vma->vm_ops = &v9fs_mmap_file_vm_ops;

	return retval;
}

static vm_fault_t
v9fs_vm_page_mkwrite(struct vm_fault *vmf)
{
	struct folio *folio = page_folio(vmf->page);
	struct file *filp = vmf->vma->vm_file;
	struct inode *inode = file_inode(filp);


	p9_debug(P9_DEBUG_VFS, "folio %p fid %lx\n",
		 folio, (unsigned long)filp->private_data);

	/* Wait for the page to be written to the cache before we allow it to
	 * be modified.  We then assume the entire page will need writing back.
	 */
#ifdef CONFIG_9P_FSCACHE
	if (folio_test_fscache(folio) &&
	    folio_wait_fscache_killable(folio) < 0)
		return VM_FAULT_NOPAGE;
#endif

	v9inode = V9FS_I(inode);

	/* Wait for the page to be written to the cache before we allow it to
	 * be modified.  We then assume the entire page will need writing back.
	 */
#ifdef CONFIG_9P_FSCACHE
	if (PageFsCache(page) &&
	    wait_on_page_fscache_killable(page) < 0)
		return VM_FAULT_RETRY;
#endif

	/* Update file times before taking page lock */
	file_update_time(filp);

<<<<<<< HEAD
	BUG_ON(!v9inode->writeback_fid);
	if (lock_page_killable(page) < 0)
		return VM_FAULT_RETRY;
	if (page->mapping != inode->i_mapping)
=======
	if (folio_lock_killable(folio) < 0)
		return VM_FAULT_RETRY;
	if (folio_mapping(folio) != inode->i_mapping)
>>>>>>> eb3cdb58
		goto out_unlock;
	folio_wait_stable(folio);

	return VM_FAULT_LOCKED;
out_unlock:
	folio_unlock(folio);
	return VM_FAULT_NOPAGE;
}

static void v9fs_mmap_vm_close(struct vm_area_struct *vma)
{
	struct inode *inode;

	struct writeback_control wbc = {
		.nr_to_write = LONG_MAX,
		.sync_mode = WB_SYNC_ALL,
		.range_start = (loff_t)vma->vm_pgoff * PAGE_SIZE,
		 /* absolute end, byte at end included */
		.range_end = (loff_t)vma->vm_pgoff * PAGE_SIZE +
			(vma->vm_end - vma->vm_start - 1),
	};

	if (!(vma->vm_flags & VM_SHARED))
		return;

	p9_debug(P9_DEBUG_VFS, "9p VMA close, %p, flushing", vma);

	inode = file_inode(vma->vm_file);
	filemap_fdatawrite_wbc(inode->i_mapping, &wbc);
}

static const struct vm_operations_struct v9fs_mmap_file_vm_ops = {
	.close = v9fs_mmap_vm_close,
	.fault = filemap_fault,
	.map_pages = filemap_map_pages,
	.page_mkwrite = v9fs_vm_page_mkwrite,
};

const struct file_operations v9fs_file_operations = {
	.llseek = generic_file_llseek,
	.read_iter = v9fs_file_read_iter,
	.write_iter = v9fs_file_write_iter,
	.open = v9fs_file_open,
	.release = v9fs_dir_release,
	.lock = v9fs_file_lock,
	.mmap = generic_file_readonly_mmap,
	.splice_read = generic_file_splice_read,
	.splice_write = iter_file_splice_write,
	.fsync = v9fs_file_fsync,
};

const struct file_operations v9fs_file_operations_dotl = {
	.llseek = generic_file_llseek,
	.read_iter = v9fs_file_read_iter,
	.write_iter = v9fs_file_write_iter,
	.open = v9fs_file_open,
	.release = v9fs_dir_release,
	.lock = v9fs_file_lock_dotl,
	.flock = v9fs_file_flock_dotl,
	.mmap = v9fs_file_mmap,
	.splice_read = generic_file_splice_read,
	.splice_write = iter_file_splice_write,
	.fsync = v9fs_file_fsync_dotl,
};<|MERGE_RESOLUTION|>--- conflicted
+++ resolved
@@ -80,13 +80,6 @@
 
 		file->private_data = fid;
 	}
-<<<<<<< HEAD
-	mutex_unlock(&v9inode->v_mutex);
-	if (v9ses->cache == CACHE_LOOSE || v9ses->cache == CACHE_FSCACHE)
-		fscache_use_cookie(v9fs_inode_cookie(v9inode),
-				   file->f_mode & FMODE_WRITE);
-	v9fs_open_fid_add(inode, fid);
-=======
 
 #ifdef CONFIG_9P_FSCACHE
 	if (v9ses->cache & CACHE_FSCACHE)
@@ -95,7 +88,6 @@
 #endif
 	v9fs_fid_add_modes(fid, v9ses->flags, v9ses->cache, file->f_flags);
 	v9fs_open_fid_add(inode, &fid);
->>>>>>> eb3cdb58
 	return 0;
 }
 
@@ -522,30 +514,12 @@
 		return VM_FAULT_NOPAGE;
 #endif
 
-	v9inode = V9FS_I(inode);
-
-	/* Wait for the page to be written to the cache before we allow it to
-	 * be modified.  We then assume the entire page will need writing back.
-	 */
-#ifdef CONFIG_9P_FSCACHE
-	if (PageFsCache(page) &&
-	    wait_on_page_fscache_killable(page) < 0)
-		return VM_FAULT_RETRY;
-#endif
-
 	/* Update file times before taking page lock */
 	file_update_time(filp);
 
-<<<<<<< HEAD
-	BUG_ON(!v9inode->writeback_fid);
-	if (lock_page_killable(page) < 0)
-		return VM_FAULT_RETRY;
-	if (page->mapping != inode->i_mapping)
-=======
 	if (folio_lock_killable(folio) < 0)
 		return VM_FAULT_RETRY;
 	if (folio_mapping(folio) != inode->i_mapping)
->>>>>>> eb3cdb58
 		goto out_unlock;
 	folio_wait_stable(folio);
 
