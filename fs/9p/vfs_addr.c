--- conflicted
+++ resolved
@@ -38,11 +38,7 @@
 	size_t len = subreq->len   - subreq->transferred;
 	int total, err;
 
-<<<<<<< HEAD
-	iov_iter_xarray(&to, READ, &rreq->mapping->i_pages, pos, len);
-=======
 	iov_iter_xarray(&to, ITER_DEST, &rreq->mapping->i_pages, pos, len);
->>>>>>> eb3cdb58
 
 	total = p9_client_read(fid, pos, &to, &err);
 
@@ -60,11 +56,6 @@
  */
 static int v9fs_init_request(struct netfs_io_request *rreq, struct file *file)
 {
-<<<<<<< HEAD
-	struct inode *inode = file_inode(file);
-	struct v9fs_inode *v9inode = V9FS_I(inode);
-=======
->>>>>>> eb3cdb58
 	struct p9_fid *fid = file->private_data;
 
 	BUG_ON(!fid);
@@ -72,20 +63,10 @@
 	/* we might need to read from a fid that was opened write-only
 	 * for read-modify-write of page cache, use the writeback fid
 	 * for that */
-<<<<<<< HEAD
-	if (rreq->origin == NETFS_READ_FOR_WRITE &&
-			(fid->mode & O_ACCMODE) == O_WRONLY) {
-		fid = v9inode->writeback_fid;
-		BUG_ON(!fid);
-	}
-
-	refcount_inc(&fid->count);
-=======
 	WARN_ON(rreq->origin == NETFS_READ_FOR_WRITE &&
 			!(fid->mode & P9_ORDWR));
 
 	p9_fid_get(fid);
->>>>>>> eb3cdb58
 	rreq->netfs_priv = fid;
 	return 0;
 }
@@ -98,11 +79,7 @@
 {
 	struct p9_fid *fid = rreq->netfs_priv;
 
-<<<<<<< HEAD
-	p9_client_clunk(fid);
-=======
 	p9_fid_put(fid);
->>>>>>> eb3cdb58
 }
 
 /**
@@ -137,21 +114,6 @@
 
 static bool v9fs_release_folio(struct folio *folio, gfp_t gfp)
 {
-<<<<<<< HEAD
-	struct inode *inode = page->mapping->host;
-
-	if (PagePrivate(page))
-		return 0;
-#ifdef CONFIG_9P_FSCACHE
-	if (PageFsCache(page)) {
-		if (current_is_kswapd() || !(gfp & __GFP_FS))
-			return 0;
-		wait_on_page_fscache(page);
-	}
-#endif
-	fscache_note_page_release(v9fs_inode_cookie(V9FS_I(inode)));
-	return 1;
-=======
 	if (folio_test_private(folio))
 		return false;
 #ifdef CONFIG_9P_FSCACHE
@@ -163,7 +125,6 @@
 	fscache_note_page_release(v9fs_inode_cookie(V9FS_I(folio_inode(folio))));
 #endif
 	return true;
->>>>>>> eb3cdb58
 }
 
 static void v9fs_invalidate_folio(struct folio *folio, size_t offset,
@@ -176,15 +137,6 @@
 static void v9fs_write_to_cache_done(void *priv, ssize_t transferred_or_error,
 				     bool was_async)
 {
-<<<<<<< HEAD
-	wait_on_page_fscache(page);
-}
-
-static void v9fs_write_to_cache_done(void *priv, ssize_t transferred_or_error,
-				     bool was_async)
-{
-=======
->>>>>>> eb3cdb58
 	struct v9fs_inode *v9inode = priv;
 	__le32 version;
 
@@ -192,26 +144,13 @@
 	    transferred_or_error != -ENOBUFS) {
 		version = cpu_to_le32(v9inode->qid.version);
 		fscache_invalidate(v9fs_inode_cookie(v9inode), &version,
-<<<<<<< HEAD
-				   i_size_read(&v9inode->vfs_inode), 0);
-=======
 				   i_size_read(&v9inode->netfs.inode), 0);
->>>>>>> eb3cdb58
 	}
 }
 #endif
 
 static int v9fs_vfs_write_folio_locked(struct folio *folio)
 {
-<<<<<<< HEAD
-	struct inode *inode = page->mapping->host;
-	struct v9fs_inode *v9inode = V9FS_I(inode);
-	struct fscache_cookie *cookie = v9fs_inode_cookie(v9inode);
-	loff_t start = page_offset(page);
-	loff_t size = i_size_read(inode);
-	struct iov_iter from;
-	int err, len;
-=======
 	struct inode *inode = folio_inode(folio);
 	loff_t start = folio_pos(folio);
 	loff_t i_size = i_size_read(inode);
@@ -221,16 +160,11 @@
 	int err;
 	struct v9fs_inode __maybe_unused *v9inode = V9FS_I(inode);
 	struct fscache_cookie __maybe_unused *cookie = v9fs_inode_cookie(v9inode);
->>>>>>> eb3cdb58
 
 	if (start >= i_size)
 		return 0; /* Simultaneous truncation occurred */
 
-<<<<<<< HEAD
-	iov_iter_xarray(&from, WRITE, &page->mapping->i_pages, start, len);
-=======
 	len = min_t(loff_t, i_size - start, len);
->>>>>>> eb3cdb58
 
 	iov_iter_xarray(&from, ITER_SOURCE, &folio_mapping(folio)->i_pages, start, len);
 
@@ -241,22 +175,6 @@
 		return -EINVAL;
 	}
 
-<<<<<<< HEAD
-	wait_on_page_fscache(page);
-	set_page_writeback(page);
-
-	p9_client_write(v9inode->writeback_fid, start, &from, &err);
-
-	if (err == 0 &&
-	    fscache_cookie_enabled(cookie) &&
-	    test_bit(FSCACHE_COOKIE_IS_CACHING, &cookie->flags)) {
-		set_page_fscache(page);
-		fscache_write_to_cache(v9fs_inode_cookie(v9inode),
-				       page->mapping, start, len, size,
-				       v9fs_write_to_cache_done, v9inode,
-				       true);
-	}
-=======
 	folio_wait_fscache(folio);
 	folio_start_writeback(folio);
 
@@ -276,7 +194,6 @@
 
 	folio_end_writeback(folio);
 	p9_fid_put(writeback_fid);
->>>>>>> eb3cdb58
 
 	return err;
 }
@@ -307,21 +224,12 @@
 {
 	int retval;
 
-<<<<<<< HEAD
-	if (clear_page_dirty_for_io(page)) {
-		retval = v9fs_vfs_writepage_locked(page);
-		if (retval)
-			return retval;
-	}
-	wait_on_page_fscache(page);
-=======
 	if (folio_clear_dirty_for_io(folio)) {
 		retval = v9fs_vfs_write_folio_locked(folio);
 		if (retval)
 			return retval;
 	}
 	folio_wait_fscache(folio);
->>>>>>> eb3cdb58
 	return 0;
 }
 
@@ -369,37 +277,20 @@
 			    struct page **subpagep, void **fsdata)
 {
 	int retval;
-<<<<<<< HEAD
-	struct page *page;
-=======
 	struct folio *folio;
->>>>>>> eb3cdb58
 	struct v9fs_inode *v9inode = V9FS_I(mapping->host);
 
 	p9_debug(P9_DEBUG_VFS, "filp %p, mapping %p\n", filp, mapping);
 
-<<<<<<< HEAD
-	BUG_ON(!v9inode->writeback_fid);
-
-=======
->>>>>>> eb3cdb58
 	/* Prefetch area to be written into the cache if we're caching this
 	 * file.  We need to do this before we get a lock on the page in case
 	 * there's more than one writer competing for the same cache block.
 	 */
-<<<<<<< HEAD
-	retval = netfs_write_begin(filp, mapping, pos, len, flags, &page, fsdata);
-	if (retval < 0)
-		return retval;
-
-	*pagep = find_subpage(page, pos / PAGE_SIZE);
-=======
 	retval = netfs_write_begin(&v9inode->netfs, filp, mapping, pos, len, &folio, fsdata);
 	if (retval < 0)
 		return retval;
 
 	*subpagep = &folio->page;
->>>>>>> eb3cdb58
 	return retval;
 }
 
@@ -408,13 +299,8 @@
 			  struct page *subpage, void *fsdata)
 {
 	loff_t last_pos = pos + copied;
-<<<<<<< HEAD
-	struct inode *inode = page->mapping->host;
-	struct v9fs_inode *v9inode = V9FS_I(inode);
-=======
 	struct folio *folio = page_folio(subpage);
 	struct inode *inode = mapping->host;
->>>>>>> eb3cdb58
 
 	p9_debug(P9_DEBUG_VFS, "filp %p, mapping %p\n", filp, mapping);
 
@@ -424,11 +310,7 @@
 			goto out;
 		}
 
-<<<<<<< HEAD
-		SetPageUptodate(page);
-=======
 		folio_mark_uptodate(folio);
->>>>>>> eb3cdb58
 	}
 
 	/*
@@ -438,14 +320,10 @@
 	if (last_pos > inode->i_size) {
 		inode_add_bytes(inode, last_pos - inode->i_size);
 		i_size_write(inode, last_pos);
-<<<<<<< HEAD
-		fscache_update_cookie(v9fs_inode_cookie(v9inode), NULL, &last_pos);
-=======
 #ifdef CONFIG_9P_FSCACHE
 		fscache_update_cookie(v9fs_inode_cookie(V9FS_I(inode)), NULL,
 			&last_pos);
 #endif
->>>>>>> eb3cdb58
 	}
 	folio_mark_dirty(folio);
 out:
@@ -460,22 +338,6 @@
  * Mark a page as having been made dirty and thus needing writeback.  We also
  * need to pin the cache object to write back to.
  */
-<<<<<<< HEAD
-static int v9fs_set_page_dirty(struct page *page)
-{
-	struct v9fs_inode *v9inode = V9FS_I(page->mapping->host);
-
-	return fscache_set_page_dirty(page, v9fs_inode_cookie(v9inode));
-}
-#else
-#define v9fs_set_page_dirty __set_page_dirty_nobuffers
-#endif
-
-const struct address_space_operations v9fs_addr_operations = {
-	.readpage = netfs_readpage,
-	.readahead = netfs_readahead,
-	.set_page_dirty = v9fs_set_page_dirty,
-=======
 static bool v9fs_dirty_folio(struct address_space *mapping, struct folio *folio)
 {
 	struct v9fs_inode *v9inode = V9FS_I(mapping->host);
@@ -490,7 +352,6 @@
 	.read_folio = netfs_read_folio,
 	.readahead = netfs_readahead,
 	.dirty_folio = v9fs_dirty_folio,
->>>>>>> eb3cdb58
 	.writepage = v9fs_vfs_writepage,
 	.write_begin = v9fs_write_begin,
 	.write_end = v9fs_write_end,
