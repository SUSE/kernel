// SPDX-License-Identifier: GPL-2.0-only
/*
 *  This file contains functions assisting in mapping VFS to 9P2000
 *
 *  Copyright (C) 2004-2008 by Eric Van Hensbergen <ericvh@gmail.com>
 *  Copyright (C) 2002 by Ron Minnich <rminnich@lanl.gov>
 */

#define pr_fmt(fmt) KBUILD_MODNAME ": " fmt

#include <linux/module.h>
#include <linux/errno.h>
#include <linux/fs.h>
#include <linux/sched.h>
#include <linux/cred.h>
#include <linux/parser.h>
#include <linux/slab.h>
#include <linux/seq_file.h>
#include <net/9p/9p.h>
#include <net/9p/client.h>
#include <net/9p/transport.h>
#include "v9fs.h"
#include "v9fs_vfs.h"
#include "cache.h"

static DEFINE_SPINLOCK(v9fs_sessionlist_lock);
static LIST_HEAD(v9fs_sessionlist);
struct kmem_cache *v9fs_inode_cache;

/*
 * Option Parsing (code inspired by NFS code)
 *  NOTE: each transport will parse its own options
 */

enum {
	/* Options that take integer arguments */
	Opt_debug, Opt_dfltuid, Opt_dfltgid, Opt_afid,
	/* String options */
	Opt_uname, Opt_remotename, Opt_cache, Opt_cachetag,
	/* Options that take no arguments */
	Opt_nodevmap, Opt_noxattr, Opt_directio, Opt_ignoreqv,
	/* Access options */
	Opt_access, Opt_posixacl,
	/* Lock timeout option */
	Opt_locktimeout,
	/* Error token */
	Opt_err
};

static const match_table_t tokens = {
	{Opt_debug, "debug=%x"},
	{Opt_dfltuid, "dfltuid=%u"},
	{Opt_dfltgid, "dfltgid=%u"},
	{Opt_afid, "afid=%u"},
	{Opt_uname, "uname=%s"},
	{Opt_remotename, "aname=%s"},
	{Opt_nodevmap, "nodevmap"},
	{Opt_noxattr, "noxattr"},
	{Opt_directio, "directio"},
	{Opt_ignoreqv, "ignoreqv"},
	{Opt_cache, "cache=%s"},
	{Opt_cachetag, "cachetag=%s"},
	{Opt_access, "access=%s"},
	{Opt_posixacl, "posixacl"},
	{Opt_locktimeout, "locktimeout=%u"},
	{Opt_err, NULL}
};

/* Interpret mount options for cache mode */
static int get_cache_mode(char *s)
{
	int version = -EINVAL;

	if (!strcmp(s, "loose")) {
		version = CACHE_SC_LOOSE;
		p9_debug(P9_DEBUG_9P, "Cache mode: loose\n");
	} else if (!strcmp(s, "fscache")) {
		version = CACHE_SC_FSCACHE;
		p9_debug(P9_DEBUG_9P, "Cache mode: fscache\n");
	} else if (!strcmp(s, "mmap")) {
		version = CACHE_SC_MMAP;
		p9_debug(P9_DEBUG_9P, "Cache mode: mmap\n");
	} else if (!strcmp(s, "readahead")) {
		version = CACHE_SC_READAHEAD;
		p9_debug(P9_DEBUG_9P, "Cache mode: readahead\n");
	} else if (!strcmp(s, "none")) {
		version = CACHE_SC_NONE;
		p9_debug(P9_DEBUG_9P, "Cache mode: none\n");
	} else if (kstrtoint(s, 0, &version) != 0) {
		version = -EINVAL;
		pr_info("Unknown Cache mode or invalid value %s\n", s);
	}
	return version;
}

/*
 * Display the mount options in /proc/mounts.
 */
int v9fs_show_options(struct seq_file *m, struct dentry *root)
{
	struct v9fs_session_info *v9ses = root->d_sb->s_fs_info;

	if (v9ses->debug)
		seq_printf(m, ",debug=%x", v9ses->debug);
	if (!uid_eq(v9ses->dfltuid, V9FS_DEFUID))
		seq_printf(m, ",dfltuid=%u",
			   from_kuid_munged(&init_user_ns, v9ses->dfltuid));
	if (!gid_eq(v9ses->dfltgid, V9FS_DEFGID))
		seq_printf(m, ",dfltgid=%u",
			   from_kgid_munged(&init_user_ns, v9ses->dfltgid));
	if (v9ses->afid != ~0)
		seq_printf(m, ",afid=%u", v9ses->afid);
	if (strcmp(v9ses->uname, V9FS_DEFUSER) != 0)
		seq_printf(m, ",uname=%s", v9ses->uname);
	if (strcmp(v9ses->aname, V9FS_DEFANAME) != 0)
		seq_printf(m, ",aname=%s", v9ses->aname);
	if (v9ses->nodev)
		seq_puts(m, ",nodevmap");
	if (v9ses->cache)
		seq_printf(m, ",cache=%x", v9ses->cache);
#ifdef CONFIG_9P_FSCACHE
	if (v9ses->cachetag && (v9ses->cache & CACHE_FSCACHE))
		seq_printf(m, ",cachetag=%s", v9ses->cachetag);
#endif

	switch (v9ses->flags & V9FS_ACCESS_MASK) {
	case V9FS_ACCESS_USER:
		seq_puts(m, ",access=user");
		break;
	case V9FS_ACCESS_ANY:
		seq_puts(m, ",access=any");
		break;
	case V9FS_ACCESS_CLIENT:
		seq_puts(m, ",access=client");
		break;
	case V9FS_ACCESS_SINGLE:
		seq_printf(m, ",access=%u",
			   from_kuid_munged(&init_user_ns, v9ses->uid));
		break;
	}

	if (v9ses->flags & V9FS_IGNORE_QV)
		seq_puts(m, ",ignoreqv");
	if (v9ses->flags & V9FS_DIRECT_IO)
		seq_puts(m, ",directio");
	if (v9ses->flags & V9FS_POSIX_ACL)
		seq_puts(m, ",posixacl");

	if (v9ses->flags & V9FS_NO_XATTR)
		seq_puts(m, ",noxattr");

	return p9_show_client_options(m, v9ses->clnt);
}

/**
 * v9fs_parse_options - parse mount options into session structure
 * @v9ses: existing v9fs session information
 * @opts: The mount option string
 *
 * Return 0 upon success, -ERRNO upon failure.
 */

static int v9fs_parse_options(struct v9fs_session_info *v9ses, char *opts)
{
	char *options, *tmp_options;
	substring_t args[MAX_OPT_ARGS];
	char *p;
	int option = 0;
	char *s;
	int ret = 0;

	/* setup defaults */
	v9ses->afid = ~0;
	v9ses->debug = 0;
	v9ses->cache = CACHE_NONE;
#ifdef CONFIG_9P_FSCACHE
	v9ses->cachetag = NULL;
#endif
	v9ses->session_lock_timeout = P9_LOCK_TIMEOUT;

	if (!opts)
		return 0;

	tmp_options = kstrdup(opts, GFP_KERNEL);
	if (!tmp_options) {
		ret = -ENOMEM;
		goto fail_option_alloc;
	}
	options = tmp_options;

	while ((p = strsep(&options, ",")) != NULL) {
		int token, r;

		if (!*p)
			continue;

		token = match_token(p, tokens, args);
		switch (token) {
		case Opt_debug:
			r = match_int(&args[0], &option);
			if (r < 0) {
				p9_debug(P9_DEBUG_ERROR,
					 "integer field, but no integer?\n");
				ret = r;
			} else {
				v9ses->debug = option;
#ifdef CONFIG_NET_9P_DEBUG
				p9_debug_level = option;
#endif
			}
			break;

		case Opt_dfltuid:
			r = match_int(&args[0], &option);
			if (r < 0) {
				p9_debug(P9_DEBUG_ERROR,
					 "integer field, but no integer?\n");
				ret = r;
				continue;
			}
			v9ses->dfltuid = make_kuid(current_user_ns(), option);
			if (!uid_valid(v9ses->dfltuid)) {
				p9_debug(P9_DEBUG_ERROR,
					 "uid field, but not a uid?\n");
				ret = -EINVAL;
			}
			break;
		case Opt_dfltgid:
			r = match_int(&args[0], &option);
			if (r < 0) {
				p9_debug(P9_DEBUG_ERROR,
					 "integer field, but no integer?\n");
				ret = r;
				continue;
			}
			v9ses->dfltgid = make_kgid(current_user_ns(), option);
			if (!gid_valid(v9ses->dfltgid)) {
				p9_debug(P9_DEBUG_ERROR,
					 "gid field, but not a gid?\n");
				ret = -EINVAL;
			}
			break;
		case Opt_afid:
			r = match_int(&args[0], &option);
			if (r < 0) {
				p9_debug(P9_DEBUG_ERROR,
					 "integer field, but no integer?\n");
				ret = r;
			} else {
				v9ses->afid = option;
			}
			break;
		case Opt_uname:
			kfree(v9ses->uname);
			v9ses->uname = match_strdup(&args[0]);
			if (!v9ses->uname) {
				ret = -ENOMEM;
				goto free_and_return;
			}
			break;
		case Opt_remotename:
			kfree(v9ses->aname);
			v9ses->aname = match_strdup(&args[0]);
			if (!v9ses->aname) {
				ret = -ENOMEM;
				goto free_and_return;
			}
			break;
		case Opt_nodevmap:
			v9ses->nodev = 1;
			break;
		case Opt_noxattr:
			v9ses->flags |= V9FS_NO_XATTR;
			break;
		case Opt_directio:
			v9ses->flags |= V9FS_DIRECT_IO;
			break;
		case Opt_ignoreqv:
			v9ses->flags |= V9FS_IGNORE_QV;
			break;
		case Opt_cachetag:
#ifdef CONFIG_9P_FSCACHE
			kfree(v9ses->cachetag);
			v9ses->cachetag = match_strdup(&args[0]);
			if (!v9ses->cachetag) {
				ret = -ENOMEM;
				goto free_and_return;
			}
#endif
			break;
		case Opt_cache:
			s = match_strdup(&args[0]);
			if (!s) {
				ret = -ENOMEM;
				p9_debug(P9_DEBUG_ERROR,
					 "problem allocating copy of cache arg\n");
				goto free_and_return;
			}
			r = get_cache_mode(s);
			if (r < 0)
				ret = r;
			else
				v9ses->cache = r;

			kfree(s);
			break;

		case Opt_access:
			s = match_strdup(&args[0]);
			if (!s) {
				ret = -ENOMEM;
				p9_debug(P9_DEBUG_ERROR,
					 "problem allocating copy of access arg\n");
				goto free_and_return;
			}

			v9ses->flags &= ~V9FS_ACCESS_MASK;
			if (strcmp(s, "user") == 0)
				v9ses->flags |= V9FS_ACCESS_USER;
			else if (strcmp(s, "any") == 0)
				v9ses->flags |= V9FS_ACCESS_ANY;
			else if (strcmp(s, "client") == 0) {
				v9ses->flags |= V9FS_ACCESS_CLIENT;
			} else {
				uid_t uid;

				v9ses->flags |= V9FS_ACCESS_SINGLE;
				r = kstrtouint(s, 10, &uid);
				if (r) {
					ret = r;
					pr_info("Unknown access argument %s: %d\n",
						s, r);
					kfree(s);
					continue;
				}
				v9ses->uid = make_kuid(current_user_ns(), uid);
				if (!uid_valid(v9ses->uid)) {
					ret = -EINVAL;
					pr_info("Unknown uid %s\n", s);
				}
			}

			kfree(s);
			break;

		case Opt_posixacl:
#ifdef CONFIG_9P_FS_POSIX_ACL
			v9ses->flags |= V9FS_POSIX_ACL;
#else
			p9_debug(P9_DEBUG_ERROR,
				 "Not defined CONFIG_9P_FS_POSIX_ACL. Ignoring posixacl option\n");
#endif
			break;

		case Opt_locktimeout:
			r = match_int(&args[0], &option);
			if (r < 0) {
				p9_debug(P9_DEBUG_ERROR,
					 "integer field, but no integer?\n");
				ret = r;
				continue;
			}
			if (option < 1) {
				p9_debug(P9_DEBUG_ERROR,
					 "locktimeout must be a greater than zero integer.\n");
				ret = -EINVAL;
				continue;
			}
			v9ses->session_lock_timeout = (long)option * HZ;
			break;

		default:
			continue;
		}
	}

free_and_return:
	kfree(tmp_options);
fail_option_alloc:
	return ret;
}

/**
 * v9fs_session_init - initialize session
 * @v9ses: session information structure
 * @dev_name: device being mounted
 * @data: options
 *
 */

struct p9_fid *v9fs_session_init(struct v9fs_session_info *v9ses,
		  const char *dev_name, char *data)
{
	struct p9_fid *fid;
	int rc = -ENOMEM;

	v9ses->uname = kstrdup(V9FS_DEFUSER, GFP_KERNEL);
	if (!v9ses->uname)
		goto err_names;

	v9ses->aname = kstrdup(V9FS_DEFANAME, GFP_KERNEL);
	if (!v9ses->aname)
		goto err_names;
	init_rwsem(&v9ses->rename_sem);

	v9ses->uid = INVALID_UID;
	v9ses->dfltuid = V9FS_DEFUID;
	v9ses->dfltgid = V9FS_DEFGID;

	v9ses->clnt = p9_client_create(dev_name, data);
	if (IS_ERR(v9ses->clnt)) {
		rc = PTR_ERR(v9ses->clnt);
		p9_debug(P9_DEBUG_ERROR, "problem initializing 9p client\n");
		goto err_names;
	}

	v9ses->flags = V9FS_ACCESS_USER;

	if (p9_is_proto_dotl(v9ses->clnt)) {
		v9ses->flags = V9FS_ACCESS_CLIENT;
		v9ses->flags |= V9FS_PROTO_2000L;
	} else if (p9_is_proto_dotu(v9ses->clnt)) {
		v9ses->flags |= V9FS_PROTO_2000U;
	}

	rc = v9fs_parse_options(v9ses, data);
	if (rc < 0)
		goto err_clnt;

	v9ses->maxdata = v9ses->clnt->msize - P9_IOHDRSZ;

	if (!v9fs_proto_dotl(v9ses) &&
	    ((v9ses->flags & V9FS_ACCESS_MASK) == V9FS_ACCESS_CLIENT)) {
		/*
		 * We support ACCESS_CLIENT only for dotl.
		 * Fall back to ACCESS_USER
		 */
		v9ses->flags &= ~V9FS_ACCESS_MASK;
		v9ses->flags |= V9FS_ACCESS_USER;
	}
	/*FIXME !! */
	/* for legacy mode, fall back to V9FS_ACCESS_ANY */
	if (!(v9fs_proto_dotu(v9ses) || v9fs_proto_dotl(v9ses)) &&
		((v9ses->flags&V9FS_ACCESS_MASK) == V9FS_ACCESS_USER)) {

		v9ses->flags &= ~V9FS_ACCESS_MASK;
		v9ses->flags |= V9FS_ACCESS_ANY;
		v9ses->uid = INVALID_UID;
	}
	if (!v9fs_proto_dotl(v9ses) ||
		!((v9ses->flags & V9FS_ACCESS_MASK) == V9FS_ACCESS_CLIENT)) {
		/*
		 * We support ACL checks on clinet only if the protocol is
		 * 9P2000.L and access is V9FS_ACCESS_CLIENT.
		 */
		v9ses->flags &= ~V9FS_ACL_MASK;
	}

	fid = p9_client_attach(v9ses->clnt, NULL, v9ses->uname, INVALID_UID,
							v9ses->aname);
	if (IS_ERR(fid)) {
		rc = PTR_ERR(fid);
		p9_debug(P9_DEBUG_ERROR, "cannot attach\n");
		goto err_clnt;
	}

	if ((v9ses->flags & V9FS_ACCESS_MASK) == V9FS_ACCESS_SINGLE)
		fid->uid = v9ses->uid;
	else
		fid->uid = INVALID_UID;

#ifdef CONFIG_9P_FSCACHE
	/* register the session for caching */
<<<<<<< HEAD
	if (v9ses->cache == CACHE_LOOSE || v9ses->cache == CACHE_FSCACHE) {
=======
	if (v9ses->cache & CACHE_FSCACHE) {
>>>>>>> eb3cdb58
		rc = v9fs_cache_session_get_cookie(v9ses, dev_name);
		if (rc < 0)
			goto err_clnt;
	}
#endif
	spin_lock(&v9fs_sessionlist_lock);
	list_add(&v9ses->slist, &v9fs_sessionlist);
	spin_unlock(&v9fs_sessionlist_lock);

	return fid;

err_clnt:
#ifdef CONFIG_9P_FSCACHE
	kfree(v9ses->cachetag);
#endif
	p9_client_destroy(v9ses->clnt);
err_names:
	kfree(v9ses->uname);
	kfree(v9ses->aname);
	return ERR_PTR(rc);
}

/**
 * v9fs_session_close - shutdown a session
 * @v9ses: session information structure
 *
 */

void v9fs_session_close(struct v9fs_session_info *v9ses)
{
	if (v9ses->clnt) {
		p9_client_destroy(v9ses->clnt);
		v9ses->clnt = NULL;
	}

#ifdef CONFIG_9P_FSCACHE
	fscache_relinquish_volume(v9fs_session_cache(v9ses), NULL, false);
	kfree(v9ses->cachetag);
#endif
	kfree(v9ses->uname);
	kfree(v9ses->aname);

	spin_lock(&v9fs_sessionlist_lock);
	list_del(&v9ses->slist);
	spin_unlock(&v9fs_sessionlist_lock);
}

/**
 * v9fs_session_cancel - terminate a session
 * @v9ses: session to terminate
 *
 * mark transport as disconnected and cancel all pending requests.
 */

void v9fs_session_cancel(struct v9fs_session_info *v9ses)
{
	p9_debug(P9_DEBUG_ERROR, "cancel session %p\n", v9ses);
	p9_client_disconnect(v9ses->clnt);
}

/**
 * v9fs_session_begin_cancel - Begin terminate of a session
 * @v9ses: session to terminate
 *
 * After this call we don't allow any request other than clunk.
 */

void v9fs_session_begin_cancel(struct v9fs_session_info *v9ses)
{
	p9_debug(P9_DEBUG_ERROR, "begin cancel session %p\n", v9ses);
	p9_client_begin_disconnect(v9ses->clnt);
}

extern int v9fs_error_init(void);

static struct kobject *v9fs_kobj;

#ifdef CONFIG_9P_FSCACHE
/*
 * List caches associated with a session
 */
static ssize_t caches_show(struct kobject *kobj,
			   struct kobj_attribute *attr,
			   char *buf)
{
	ssize_t n = 0, count = 0, limit = PAGE_SIZE;
	struct v9fs_session_info *v9ses;

	spin_lock(&v9fs_sessionlist_lock);
	list_for_each_entry(v9ses, &v9fs_sessionlist, slist) {
		if (v9ses->cachetag) {
			n = snprintf(buf, limit, "%s\n", v9ses->cachetag);
			if (n < 0) {
				count = n;
				break;
			}

			count += n;
			limit -= n;
		}
	}

	spin_unlock(&v9fs_sessionlist_lock);
	return count;
}

static struct kobj_attribute v9fs_attr_cache = __ATTR_RO(caches);
#endif /* CONFIG_9P_FSCACHE */

static struct attribute *v9fs_attrs[] = {
#ifdef CONFIG_9P_FSCACHE
	&v9fs_attr_cache.attr,
#endif
	NULL,
};

static const struct attribute_group v9fs_attr_group = {
	.attrs = v9fs_attrs,
};

/**
 * v9fs_sysfs_init - Initialize the v9fs sysfs interface
 *
 */

static int __init v9fs_sysfs_init(void)
{
	v9fs_kobj = kobject_create_and_add("9p", fs_kobj);
	if (!v9fs_kobj)
		return -ENOMEM;

	if (sysfs_create_group(v9fs_kobj, &v9fs_attr_group)) {
		kobject_put(v9fs_kobj);
		return -ENOMEM;
	}

	return 0;
}

/**
 * v9fs_sysfs_cleanup - Unregister the v9fs sysfs interface
 *
 */

static void v9fs_sysfs_cleanup(void)
{
	sysfs_remove_group(v9fs_kobj, &v9fs_attr_group);
	kobject_put(v9fs_kobj);
}

static void v9fs_inode_init_once(void *foo)
{
	struct v9fs_inode *v9inode = (struct v9fs_inode *)foo;

	memset(&v9inode->qid, 0, sizeof(v9inode->qid));
	inode_init_once(&v9inode->netfs.inode);
}

/**
 * v9fs_init_inode_cache - initialize a cache for 9P
 * Returns 0 on success.
 */
static int v9fs_init_inode_cache(void)
{
	v9fs_inode_cache = kmem_cache_create("v9fs_inode_cache",
					  sizeof(struct v9fs_inode),
					  0, (SLAB_RECLAIM_ACCOUNT|
					      SLAB_MEM_SPREAD|SLAB_ACCOUNT),
					  v9fs_inode_init_once);
	if (!v9fs_inode_cache)
		return -ENOMEM;

	return 0;
}

/**
 * v9fs_destroy_inode_cache - destroy the cache of 9P inode
 *
 */
static void v9fs_destroy_inode_cache(void)
{
	/*
	 * Make sure all delayed rcu free inodes are flushed before we
	 * destroy cache.
	 */
	rcu_barrier();
	kmem_cache_destroy(v9fs_inode_cache);
}

static int v9fs_cache_register(void)
{
	int ret;

	ret = v9fs_init_inode_cache();
	if (ret < 0)
		return ret;
	return ret;
}

static void v9fs_cache_unregister(void)
{
	v9fs_destroy_inode_cache();
}

/**
 * init_v9fs - Initialize module
 *
 */

static int __init init_v9fs(void)
{
	int err;

	pr_info("Installing v9fs 9p2000 file system support\n");
	/* TODO: Setup list of registered trasnport modules */

	err = v9fs_cache_register();
	if (err < 0) {
		pr_err("Failed to register v9fs for caching\n");
		return err;
	}

	err = v9fs_sysfs_init();
	if (err < 0) {
		pr_err("Failed to register with sysfs\n");
		goto out_cache;
	}
	err = register_filesystem(&v9fs_fs_type);
	if (err < 0) {
		pr_err("Failed to register filesystem\n");
		goto out_sysfs_cleanup;
	}

	return 0;

out_sysfs_cleanup:
	v9fs_sysfs_cleanup();

out_cache:
	v9fs_cache_unregister();

	return err;
}

/**
 * exit_v9fs - shutdown module
 *
 */

static void __exit exit_v9fs(void)
{
	v9fs_sysfs_cleanup();
	v9fs_cache_unregister();
	unregister_filesystem(&v9fs_fs_type);
}

module_init(init_v9fs)
module_exit(exit_v9fs)

MODULE_AUTHOR("Latchesar Ionkov <lucho@ionkov.net>");
MODULE_AUTHOR("Eric Van Hensbergen <ericvh@gmail.com>");
MODULE_AUTHOR("Ron Minnich <rminnich@lanl.gov>");
MODULE_LICENSE("GPL");<|MERGE_RESOLUTION|>--- conflicted
+++ resolved
@@ -471,11 +471,7 @@
 
 #ifdef CONFIG_9P_FSCACHE
 	/* register the session for caching */
-<<<<<<< HEAD
-	if (v9ses->cache == CACHE_LOOSE || v9ses->cache == CACHE_FSCACHE) {
-=======
 	if (v9ses->cache & CACHE_FSCACHE) {
->>>>>>> eb3cdb58
 		rc = v9fs_cache_session_get_cookie(v9ses, dev_name);
 		if (rc < 0)
 			goto err_clnt;
