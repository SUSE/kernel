/*
 * Copyright IBM Corporation, 2010
 * Author Aneesh Kumar K.V <aneesh.kumar@linux.vnet.ibm.com>
 *
 * This program is free software; you can redistribute it and/or modify it
 * under the terms of version 2.1 of the GNU Lesser General Public License
 * as published by the Free Software Foundation.
 *
 * This program is distributed in the hope that it would be useful, but
 * WITHOUT ANY WARRANTY; without even the implied warranty of
 * MERCHANTABILITY or FITNESS FOR A PARTICULAR PURPOSE.
 *
 */
#ifndef FS_9P_ACL_H
#define FS_9P_ACL_H

#ifdef CONFIG_9P_FS_POSIX_ACL
extern int v9fs_get_acl(struct inode *, struct p9_fid *);
extern struct posix_acl *v9fs_iop_get_acl(struct inode *inode, int type);
extern int v9fs_acl_chmod(struct dentry *);
extern int v9fs_set_create_acl(struct dentry *,
			       struct posix_acl **, struct posix_acl **);
<<<<<<< HEAD
extern int v9fs_acl_mode(struct inode *dir, mode_t *modep,
=======
extern int v9fs_acl_mode(struct inode *dir, umode_t *modep,
>>>>>>> 9c61904c
			 struct posix_acl **dpacl, struct posix_acl **pacl);
#else
#define v9fs_iop_get_acl NULL
static inline int v9fs_get_acl(struct inode *inode, struct p9_fid *fid)
{
	return 0;
}
static inline int v9fs_acl_chmod(struct dentry *dentry)
{
	return 0;
}
static inline int v9fs_set_create_acl(struct dentry *dentry,
				      struct posix_acl **dpacl,
				      struct posix_acl **pacl)
{
	return 0;
}
static inline int v9fs_acl_mode(struct inode *dir, umode_t *modep,
				struct posix_acl **dpacl,
				struct posix_acl **pacl)
{
	return 0;
}

#endif
#endif /* FS_9P_XATTR_H */<|MERGE_RESOLUTION|>--- conflicted
+++ resolved
@@ -20,11 +20,7 @@
 extern int v9fs_acl_chmod(struct dentry *);
 extern int v9fs_set_create_acl(struct dentry *,
 			       struct posix_acl **, struct posix_acl **);
-<<<<<<< HEAD
-extern int v9fs_acl_mode(struct inode *dir, mode_t *modep,
-=======
 extern int v9fs_acl_mode(struct inode *dir, umode_t *modep,
->>>>>>> 9c61904c
 			 struct posix_acl **dpacl, struct posix_acl **pacl);
 #else
 #define v9fs_iop_get_acl NULL
