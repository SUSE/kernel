// SPDX-License-Identifier: GPL-2.0-only
/*
 * V9FS cache definitions.
 *
 *  Copyright (C) 2009 by Abhishek Kulkarni <adkulkar@umail.iu.edu>
 */

#include <linux/jiffies.h>
#include <linux/file.h>
#include <linux/slab.h>
#include <linux/stat.h>
#include <linux/sched.h>
#include <linux/fs.h>
#include <net/9p/9p.h>

#include "v9fs.h"
#include "cache.h"

int v9fs_cache_session_get_cookie(struct v9fs_session_info *v9ses,
				  const char *dev_name)
{
	struct fscache_volume *vcookie;
	char *name, *p;

	name = kasprintf(GFP_KERNEL, "9p,%s,%s",
			 dev_name, v9ses->cachetag ?: v9ses->aname);
	if (!name)
		return -ENOMEM;

	for (p = name; *p; p++)
		if (*p == '/')
			*p = ';';

	vcookie = fscache_acquire_volume(name, NULL, NULL, 0);
	p9_debug(P9_DEBUG_FSC, "session %p get volume %p (%s)\n",
		 v9ses, vcookie, name);
	if (IS_ERR(vcookie)) {
		if (vcookie != ERR_PTR(-EBUSY)) {
			kfree(name);
			return PTR_ERR(vcookie);
		}
		pr_err("Cache volume key already in use (%s)\n", name);
		vcookie = NULL;
	}
	v9ses->fscache = vcookie;
	kfree(name);
	return 0;
}

void v9fs_cache_inode_get_cookie(struct inode *inode)
{
	struct v9fs_inode *v9inode = V9FS_I(inode);
	struct v9fs_session_info *v9ses;
	__le32 version;
	__le64 path;

	if (!S_ISREG(inode->i_mode))
		return;
	if (WARN_ON(v9fs_inode_cookie(v9inode)))
		return;

	version = cpu_to_le32(v9inode->qid.version);
	path = cpu_to_le64(v9inode->qid.path);
	v9ses = v9fs_inode2v9ses(inode);
<<<<<<< HEAD
	v9inode->netfs_ctx.cache =
=======
	v9inode->netfs.cache =
>>>>>>> eb3cdb58
		fscache_acquire_cookie(v9fs_session_cache(v9ses),
				       0,
				       &path, sizeof(path),
				       &version, sizeof(version),
<<<<<<< HEAD
				       i_size_read(&v9inode->vfs_inode));
=======
				       i_size_read(&v9inode->netfs.inode));
>>>>>>> eb3cdb58

	p9_debug(P9_DEBUG_FSC, "inode %p get cookie %p\n",
		 inode, v9fs_inode_cookie(v9inode));
}<|MERGE_RESOLUTION|>--- conflicted
+++ resolved
@@ -62,20 +62,12 @@
 	version = cpu_to_le32(v9inode->qid.version);
 	path = cpu_to_le64(v9inode->qid.path);
 	v9ses = v9fs_inode2v9ses(inode);
-<<<<<<< HEAD
-	v9inode->netfs_ctx.cache =
-=======
 	v9inode->netfs.cache =
->>>>>>> eb3cdb58
 		fscache_acquire_cookie(v9fs_session_cache(v9ses),
 				       0,
 				       &path, sizeof(path),
 				       &version, sizeof(version),
-<<<<<<< HEAD
-				       i_size_read(&v9inode->vfs_inode));
-=======
 				       i_size_read(&v9inode->netfs.inode));
->>>>>>> eb3cdb58
 
 	p9_debug(P9_DEBUG_FSC, "inode %p get cookie %p\n",
 		 inode, v9fs_inode_cookie(v9inode));
