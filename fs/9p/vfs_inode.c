--- conflicted
+++ resolved
@@ -975,21 +975,13 @@
 	if (IS_ERR(oldfid))
 		return PTR_ERR(oldfid);
 
-<<<<<<< HEAD
-	olddirfid = v9fs_parent_fid(old_dentry);
-=======
 	olddirfid = clone_fid(v9fs_parent_fid(old_dentry));
->>>>>>> 29b4817d
 	if (IS_ERR(olddirfid)) {
 		retval = PTR_ERR(olddirfid);
 		goto done;
 	}
 
-<<<<<<< HEAD
-	newdirfid = v9fs_parent_fid(new_dentry);
-=======
 	newdirfid = clone_fid(v9fs_parent_fid(new_dentry));
->>>>>>> 29b4817d
 	if (IS_ERR(newdirfid)) {
 		retval = PTR_ERR(newdirfid);
 		goto clunk_olddir;
