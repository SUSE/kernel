--- conflicted
+++ resolved
@@ -229,10 +229,6 @@
 	v9inode = alloc_inode_sb(sb, v9fs_inode_cache, GFP_KERNEL);
 	if (!v9inode)
 		return NULL;
-<<<<<<< HEAD
-	v9inode->writeback_fid = NULL;
-=======
->>>>>>> eb3cdb58
 	v9inode->cache_validity = 0;
 	mutex_init(&v9inode->v_mutex);
 	return &v9inode->netfs.inode;
@@ -253,12 +249,8 @@
  */
 static void v9fs_set_netfs_context(struct inode *inode)
 {
-<<<<<<< HEAD
-	netfs_i_context_init(inode, &v9fs_req_ops);
-=======
 	struct v9fs_inode *v9inode = V9FS_I(inode);
 	netfs_inode_init(&v9inode->netfs, &v9fs_req_ops);
->>>>>>> eb3cdb58
 }
 
 int v9fs_init_inode(struct v9fs_session_info *v9ses,
@@ -378,24 +370,6 @@
  */
 void v9fs_evict_inode(struct inode *inode)
 {
-<<<<<<< HEAD
-	struct v9fs_inode *v9inode = V9FS_I(inode);
-	__le32 version;
-
-	truncate_inode_pages_final(&inode->i_data);
-	version = cpu_to_le32(v9inode->qid.version);
-	fscache_clear_inode_writeback(v9fs_inode_cookie(v9inode), inode,
-				      &version);
-	clear_inode(inode);
-	filemap_fdatawrite(&inode->i_data);
-
-	fscache_relinquish_cookie(v9fs_inode_cookie(v9inode), false);
-	/* clunk the fid stashed in writeback_fid */
-	if (v9inode->writeback_fid) {
-		p9_client_clunk(v9inode->writeback_fid);
-		v9inode->writeback_fid = NULL;
-	}
-=======
 	struct v9fs_inode __maybe_unused *v9inode = V9FS_I(inode);
 	__le32 __maybe_unused version;
 
@@ -413,7 +387,6 @@
 #ifdef CONFIG_9P_FSCACHE
 	fscache_relinquish_cookie(v9fs_inode_cookie(v9inode), false);
 #endif
->>>>>>> eb3cdb58
 }
 
 static int v9fs_test_inode(struct inode *inode, void *data)
@@ -867,12 +840,6 @@
 		goto error;
 
 	file->private_data = fid;
-<<<<<<< HEAD
-	if (v9ses->cache == CACHE_LOOSE || v9ses->cache == CACHE_FSCACHE)
-		fscache_use_cookie(v9fs_inode_cookie(v9inode),
-				   file->f_mode & FMODE_WRITE);
-	v9fs_open_fid_add(inode, fid);
-=======
 #ifdef CONFIG_9P_FSCACHE
 	if (v9ses->cache & CACHE_FSCACHE)
 		fscache_use_cookie(v9fs_inode_cookie(v9inode),
@@ -881,7 +848,6 @@
 
 	v9fs_fid_add_modes(fid, v9ses->flags, v9ses->cache, file->f_flags);
 	v9fs_open_fid_add(inode, &fid);
->>>>>>> eb3cdb58
 
 	file->f_mode |= FMODE_CREATED;
 out:
@@ -1091,10 +1057,6 @@
 {
 	int retval, use_dentry = 0;
 	struct inode *inode = d_inode(dentry);
-<<<<<<< HEAD
-	struct v9fs_inode *v9inode = V9FS_I(inode);
-=======
->>>>>>> eb3cdb58
 	struct v9fs_session_info *v9ses;
 	struct p9_fid *fid = NULL;
 	struct p9_wstat wstat;
@@ -1139,17 +1101,12 @@
 	}
 
 	/* Write all dirty data */
-<<<<<<< HEAD
-	if (d_is_reg(dentry))
-		filemap_write_and_wait(inode->i_mapping);
-=======
 	if (d_is_reg(dentry)) {
 		retval = filemap_fdatawrite(inode->i_mapping);
 		if (retval)
 			p9_debug(P9_DEBUG_ERROR,
 			    "flushing writeback during setattr returned %d\n", retval);
 	}
->>>>>>> eb3cdb58
 
 	retval = p9_client_wstat(fid, &wstat);
 
@@ -1160,11 +1117,6 @@
 		return retval;
 
 	if ((iattr->ia_valid & ATTR_SIZE) &&
-<<<<<<< HEAD
-	    iattr->ia_size != i_size_read(inode)) {
-		truncate_setsize(inode, iattr->ia_size);
-		fscache_resize_cookie(v9fs_inode_cookie(v9inode), iattr->ia_size);
-=======
 		 iattr->ia_size != i_size_read(inode)) {
 		truncate_setsize(inode, iattr->ia_size);
 		truncate_pagecache(inode, iattr->ia_size);
@@ -1176,16 +1128,11 @@
 			fscache_resize_cookie(v9fs_inode_cookie(v9inode), iattr->ia_size);
 		}
 #endif
->>>>>>> eb3cdb58
 	}
 
 	v9fs_invalidate_inode_attr(inode);
 
-<<<<<<< HEAD
-	setattr_copy(&init_user_ns, inode, iattr);
-=======
 	setattr_copy(&nop_mnt_idmap, inode, iattr);
->>>>>>> eb3cdb58
 	mark_inode_dirty(inode);
 	return 0;
 }
