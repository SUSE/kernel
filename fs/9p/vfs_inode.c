// SPDX-License-Identifier: GPL-2.0-only
/*
 * This file contains vfs inode ops for the 9P2000 protocol.
 *
 *  Copyright (C) 2004 by Eric Van Hensbergen <ericvh@gmail.com>
 *  Copyright (C) 2002 by Ron Minnich <rminnich@lanl.gov>
 */

#define pr_fmt(fmt) KBUILD_MODNAME ": " fmt

#include <linux/module.h>
#include <linux/errno.h>
#include <linux/fs.h>
#include <linux/file.h>
#include <linux/pagemap.h>
#include <linux/stat.h>
#include <linux/string.h>
#include <linux/namei.h>
#include <linux/sched.h>
#include <linux/slab.h>
#include <linux/xattr.h>
#include <linux/posix_acl.h>
#include <net/9p/9p.h>
#include <net/9p/client.h>

#include "v9fs.h"
#include "v9fs_vfs.h"
#include "fid.h"
#include "cache.h"
#include "xattr.h"
#include "acl.h"

static const struct inode_operations v9fs_dir_inode_operations;
static const struct inode_operations v9fs_dir_inode_operations_dotu;
static const struct inode_operations v9fs_file_inode_operations;
static const struct inode_operations v9fs_symlink_inode_operations;

/**
 * unixmode2p9mode - convert unix mode bits to plan 9
 * @v9ses: v9fs session information
 * @mode: mode to convert
 *
 */

static u32 unixmode2p9mode(struct v9fs_session_info *v9ses, umode_t mode)
{
	int res;

	res = mode & 0777;
	if (S_ISDIR(mode))
		res |= P9_DMDIR;
	if (v9fs_proto_dotu(v9ses)) {
		if (v9ses->nodev == 0) {
			if (S_ISSOCK(mode))
				res |= P9_DMSOCKET;
			if (S_ISFIFO(mode))
				res |= P9_DMNAMEDPIPE;
			if (S_ISBLK(mode))
				res |= P9_DMDEVICE;
			if (S_ISCHR(mode))
				res |= P9_DMDEVICE;
		}

		if ((mode & S_ISUID) == S_ISUID)
			res |= P9_DMSETUID;
		if ((mode & S_ISGID) == S_ISGID)
			res |= P9_DMSETGID;
		if ((mode & S_ISVTX) == S_ISVTX)
			res |= P9_DMSETVTX;
	}
	return res;
}

/**
 * p9mode2perm- convert plan9 mode bits to unix permission bits
 * @v9ses: v9fs session information
 * @stat: p9_wstat from which mode need to be derived
 *
 */
static int p9mode2perm(struct v9fs_session_info *v9ses,
		       struct p9_wstat *stat)
{
	int res;
	int mode = stat->mode;

	res = mode & 0777; /* S_IRWXUGO */
	if (v9fs_proto_dotu(v9ses)) {
		if ((mode & P9_DMSETUID) == P9_DMSETUID)
			res |= S_ISUID;

		if ((mode & P9_DMSETGID) == P9_DMSETGID)
			res |= S_ISGID;

		if ((mode & P9_DMSETVTX) == P9_DMSETVTX)
			res |= S_ISVTX;
	}
	return res;
}

/**
 * p9mode2unixmode- convert plan9 mode bits to unix mode bits
 * @v9ses: v9fs session information
 * @stat: p9_wstat from which mode need to be derived
 * @rdev: major number, minor number in case of device files.
 *
 */
static umode_t p9mode2unixmode(struct v9fs_session_info *v9ses,
			       struct p9_wstat *stat, dev_t *rdev)
{
	int res, r;
	u32 mode = stat->mode;

	*rdev = 0;
	res = p9mode2perm(v9ses, stat);

	if ((mode & P9_DMDIR) == P9_DMDIR)
		res |= S_IFDIR;
	else if ((mode & P9_DMSYMLINK) && (v9fs_proto_dotu(v9ses)))
		res |= S_IFLNK;
	else if ((mode & P9_DMSOCKET) && (v9fs_proto_dotu(v9ses))
		 && (v9ses->nodev == 0))
		res |= S_IFSOCK;
	else if ((mode & P9_DMNAMEDPIPE) && (v9fs_proto_dotu(v9ses))
		 && (v9ses->nodev == 0))
		res |= S_IFIFO;
	else if ((mode & P9_DMDEVICE) && (v9fs_proto_dotu(v9ses))
		 && (v9ses->nodev == 0)) {
		char type = 0;
		int major = -1, minor = -1;

		r = sscanf(stat->extension, "%c %i %i", &type, &major, &minor);
		if (r != 3) {
			p9_debug(P9_DEBUG_ERROR,
				 "invalid device string, umode will be bogus: %s\n",
				 stat->extension);
			return res;
		}
		switch (type) {
		case 'c':
			res |= S_IFCHR;
			break;
		case 'b':
			res |= S_IFBLK;
			break;
		default:
			p9_debug(P9_DEBUG_ERROR, "Unknown special type %c %s\n",
				 type, stat->extension);
		}
		*rdev = MKDEV(major, minor);
	} else
		res |= S_IFREG;

	return res;
}

/**
 * v9fs_uflags2omode- convert posix open flags to plan 9 mode bits
 * @uflags: flags to convert
 * @extended: if .u extensions are active
 */

int v9fs_uflags2omode(int uflags, int extended)
{
	int ret;

	switch (uflags&3) {
	default:
	case O_RDONLY:
		ret = P9_OREAD;
		break;

	case O_WRONLY:
		ret = P9_OWRITE;
		break;

	case O_RDWR:
		ret = P9_ORDWR;
		break;
	}

	if (uflags & O_TRUNC)
		ret |= P9_OTRUNC;

	if (extended) {
		if (uflags & O_EXCL)
			ret |= P9_OEXCL;

		if (uflags & O_APPEND)
			ret |= P9_OAPPEND;
	}

	return ret;
}

/**
 * v9fs_blank_wstat - helper function to setup a 9P stat structure
 * @wstat: structure to initialize
 *
 */

void
v9fs_blank_wstat(struct p9_wstat *wstat)
{
	wstat->type = ~0;
	wstat->dev = ~0;
	wstat->qid.type = ~0;
	wstat->qid.version = ~0;
	*((long long *)&wstat->qid.path) = ~0;
	wstat->mode = ~0;
	wstat->atime = ~0;
	wstat->mtime = ~0;
	wstat->length = ~0;
	wstat->name = NULL;
	wstat->uid = NULL;
	wstat->gid = NULL;
	wstat->muid = NULL;
	wstat->n_uid = INVALID_UID;
	wstat->n_gid = INVALID_GID;
	wstat->n_muid = INVALID_UID;
	wstat->extension = NULL;
}

/**
 * v9fs_alloc_inode - helper function to allocate an inode
 * @sb: The superblock to allocate the inode from
 */
struct inode *v9fs_alloc_inode(struct super_block *sb)
{
	struct v9fs_inode *v9inode;

	v9inode = alloc_inode_sb(sb, v9fs_inode_cache, GFP_KERNEL);
	if (!v9inode)
		return NULL;
	v9inode->cache_validity = 0;
	mutex_init(&v9inode->v_mutex);
	return &v9inode->netfs.inode;
}

/**
 * v9fs_free_inode - destroy an inode
 * @inode: The inode to be freed
 */

void v9fs_free_inode(struct inode *inode)
{
	kmem_cache_free(v9fs_inode_cache, V9FS_I(inode));
}

/*
 * Set parameters for the netfs library
 */
void v9fs_set_netfs_context(struct inode *inode)
{
	struct v9fs_inode *v9inode = V9FS_I(inode);
	netfs_inode_init(&v9inode->netfs, &v9fs_req_ops, true);
}

int v9fs_init_inode(struct v9fs_session_info *v9ses,
		    struct inode *inode, umode_t mode, dev_t rdev)
{
	int err = 0;

	inode_init_owner(&nop_mnt_idmap, inode, NULL, mode);
	inode->i_blocks = 0;
	inode->i_rdev = rdev;
	simple_inode_init_ts(inode);
	inode->i_mapping->a_ops = &v9fs_addr_operations;
	inode->i_private = NULL;

	switch (mode & S_IFMT) {
	case S_IFIFO:
	case S_IFBLK:
	case S_IFCHR:
	case S_IFSOCK:
		if (v9fs_proto_dotl(v9ses)) {
			inode->i_op = &v9fs_file_inode_operations_dotl;
		} else if (v9fs_proto_dotu(v9ses)) {
			inode->i_op = &v9fs_file_inode_operations;
		} else {
			p9_debug(P9_DEBUG_ERROR,
				 "special files without extended mode\n");
			err = -EINVAL;
			goto error;
		}
		init_special_inode(inode, inode->i_mode, inode->i_rdev);
		break;
	case S_IFREG:
		if (v9fs_proto_dotl(v9ses)) {
			inode->i_op = &v9fs_file_inode_operations_dotl;
			inode->i_fop = &v9fs_file_operations_dotl;
		} else {
			inode->i_op = &v9fs_file_inode_operations;
			inode->i_fop = &v9fs_file_operations;
		}

		break;
	case S_IFLNK:
		if (!v9fs_proto_dotu(v9ses) && !v9fs_proto_dotl(v9ses)) {
			p9_debug(P9_DEBUG_ERROR,
				 "extended modes used with legacy protocol\n");
			err = -EINVAL;
			goto error;
		}

		if (v9fs_proto_dotl(v9ses))
			inode->i_op = &v9fs_symlink_inode_operations_dotl;
		else
			inode->i_op = &v9fs_symlink_inode_operations;

		break;
	case S_IFDIR:
		inc_nlink(inode);
		if (v9fs_proto_dotl(v9ses))
			inode->i_op = &v9fs_dir_inode_operations_dotl;
		else if (v9fs_proto_dotu(v9ses))
			inode->i_op = &v9fs_dir_inode_operations_dotu;
		else
			inode->i_op = &v9fs_dir_inode_operations;

		if (v9fs_proto_dotl(v9ses))
			inode->i_fop = &v9fs_dir_operations_dotl;
		else
			inode->i_fop = &v9fs_dir_operations;

		break;
	default:
		p9_debug(P9_DEBUG_ERROR, "BAD mode 0x%hx S_IFMT 0x%x\n",
			 mode, mode & S_IFMT);
		err = -EINVAL;
		goto error;
	}
error:
	return err;

}

/**
<<<<<<< HEAD
 * v9fs_get_inode - helper function to setup an inode
 * @sb: superblock
 * @mode: mode to setup inode with
 * @rdev: The device numbers to set
 */

struct inode *v9fs_get_inode(struct super_block *sb, umode_t mode, dev_t rdev)
{
	int err;
	struct inode *inode;
	struct v9fs_session_info *v9ses = sb->s_fs_info;

	p9_debug(P9_DEBUG_VFS, "super block: %p mode: %ho\n", sb, mode);

	inode = new_inode(sb);
	if (!inode) {
		pr_warn("%s (%d): Problem allocating inode\n",
			__func__, task_pid_nr(current));
		return ERR_PTR(-ENOMEM);
	}
	err = v9fs_init_inode(v9ses, inode, mode, rdev);
	if (err) {
		iput(inode);
		return ERR_PTR(err);
	}
	v9fs_set_netfs_context(inode);
	return inode;
}

/**
=======
>>>>>>> 2d5404ca
 * v9fs_evict_inode - Remove an inode from the inode cache
 * @inode: inode to release
 *
 */
void v9fs_evict_inode(struct inode *inode)
{
	struct v9fs_inode __maybe_unused *v9inode = V9FS_I(inode);
	__le32 __maybe_unused version;

	if (!is_bad_inode(inode)) {
<<<<<<< HEAD
		truncate_inode_pages_final(&inode->i_data);

#ifdef CONFIG_9P_FSCACHE
		version = cpu_to_le32(v9inode->qid.version);
		fscache_clear_inode_writeback(v9fs_inode_cookie(v9inode), inode,
					      &version);
#endif
=======
		netfs_wait_for_outstanding_io(inode);
		truncate_inode_pages_final(&inode->i_data);

		version = cpu_to_le32(v9inode->qid.version);
		netfs_clear_inode_writeback(inode, &version);
>>>>>>> 2d5404ca

		clear_inode(inode);
		filemap_fdatawrite(&inode->i_data);

#ifdef CONFIG_9P_FSCACHE
		if (v9fs_inode_cookie(v9inode))
			fscache_relinquish_cookie(v9fs_inode_cookie(v9inode), false);
#endif
	} else
		clear_inode(inode);
}

static int v9fs_test_inode(struct inode *inode, void *data)
{
	int umode;
	dev_t rdev;
	struct v9fs_inode *v9inode = V9FS_I(inode);
	struct p9_wstat *st = (struct p9_wstat *)data;
	struct v9fs_session_info *v9ses = v9fs_inode2v9ses(inode);

	umode = p9mode2unixmode(v9ses, st, &rdev);
	/* don't match inode of different type */
	if (inode_wrong_type(inode, umode))
		return 0;

	/* compare qid details */
	if (memcmp(&v9inode->qid.version,
		   &st->qid.version, sizeof(v9inode->qid.version)))
		return 0;

	if (v9inode->qid.type != st->qid.type)
		return 0;

	if (v9inode->qid.path != st->qid.path)
		return 0;
	return 1;
}

static int v9fs_test_new_inode(struct inode *inode, void *data)
{
	return 0;
}

static int v9fs_set_inode(struct inode *inode,  void *data)
{
	struct v9fs_inode *v9inode = V9FS_I(inode);
	struct p9_wstat *st = (struct p9_wstat *)data;

	memcpy(&v9inode->qid, &st->qid, sizeof(st->qid));
	return 0;
}

static struct inode *v9fs_qid_iget(struct super_block *sb,
				   struct p9_qid *qid,
				   struct p9_wstat *st,
				   int new)
{
	dev_t rdev;
	int retval;
	umode_t umode;
	struct inode *inode;
	struct v9fs_session_info *v9ses = sb->s_fs_info;
	int (*test)(struct inode *inode, void *data);

	if (new)
		test = v9fs_test_new_inode;
	else
		test = v9fs_test_inode;

	inode = iget5_locked(sb, QID2INO(qid), test, v9fs_set_inode, st);
	if (!inode)
		return ERR_PTR(-ENOMEM);
	if (!(inode->i_state & I_NEW))
		return inode;
	/*
	 * initialize the inode with the stat info
	 * FIXME!! we may need support for stale inodes
	 * later.
	 */
	inode->i_ino = QID2INO(qid);
	umode = p9mode2unixmode(v9ses, st, &rdev);
	retval = v9fs_init_inode(v9ses, inode, umode, rdev);
	if (retval)
		goto error;

	v9fs_stat2inode(st, inode, sb, 0);
	v9fs_set_netfs_context(inode);
	v9fs_cache_inode_get_cookie(inode);
	unlock_new_inode(inode);
	return inode;
error:
	iget_failed(inode);
	return ERR_PTR(retval);

}

struct inode *
v9fs_inode_from_fid(struct v9fs_session_info *v9ses, struct p9_fid *fid,
		    struct super_block *sb, int new)
{
	struct p9_wstat *st;
	struct inode *inode = NULL;

	st = p9_client_stat(fid);
	if (IS_ERR(st))
		return ERR_CAST(st);

	inode = v9fs_qid_iget(sb, &st->qid, st, new);
	p9stat_free(st);
	kfree(st);
	return inode;
}

/**
 * v9fs_at_to_dotl_flags- convert Linux specific AT flags to
 * plan 9 AT flag.
 * @flags: flags to convert
 */
static int v9fs_at_to_dotl_flags(int flags)
{
	int rflags = 0;

	if (flags & AT_REMOVEDIR)
		rflags |= P9_DOTL_AT_REMOVEDIR;

	return rflags;
}

/**
 * v9fs_dec_count - helper functon to drop i_nlink.
 *
 * If a directory had nlink <= 2 (including . and ..), then we should not drop
 * the link count, which indicates the underlying exported fs doesn't maintain
 * nlink accurately. e.g.
 * - overlayfs sets nlink to 1 for merged dir
 * - ext4 (with dir_nlink feature enabled) sets nlink to 1 if a dir has more
 *   than EXT4_LINK_MAX (65000) links.
 *
 * @inode: inode whose nlink is being dropped
 */
static void v9fs_dec_count(struct inode *inode)
{
	if (!S_ISDIR(inode->i_mode) || inode->i_nlink > 2)
		drop_nlink(inode);
}

/**
 * v9fs_remove - helper function to remove files and directories
 * @dir: directory inode that is being deleted
 * @dentry:  dentry that is being deleted
 * @flags: removing a directory
 *
 */

static int v9fs_remove(struct inode *dir, struct dentry *dentry, int flags)
{
	struct inode *inode;
	int retval = -EOPNOTSUPP;
	struct p9_fid *v9fid, *dfid;
	struct v9fs_session_info *v9ses;

	p9_debug(P9_DEBUG_VFS, "inode: %p dentry: %p rmdir: %x\n",
		 dir, dentry, flags);

	v9ses = v9fs_inode2v9ses(dir);
	inode = d_inode(dentry);
	dfid = v9fs_parent_fid(dentry);
	if (IS_ERR(dfid)) {
		retval = PTR_ERR(dfid);
		p9_debug(P9_DEBUG_VFS, "fid lookup failed %d\n", retval);
		return retval;
	}
	if (v9fs_proto_dotl(v9ses))
		retval = p9_client_unlinkat(dfid, dentry->d_name.name,
					    v9fs_at_to_dotl_flags(flags));
	p9_fid_put(dfid);
	if (retval == -EOPNOTSUPP) {
		/* Try the one based on path */
		v9fid = v9fs_fid_clone(dentry);
		if (IS_ERR(v9fid))
			return PTR_ERR(v9fid);
		retval = p9_client_remove(v9fid);
	}
	if (!retval) {
		/*
		 * directories on unlink should have zero
		 * link count
		 */
		if (flags & AT_REMOVEDIR) {
			clear_nlink(inode);
			v9fs_dec_count(dir);
		} else
			v9fs_dec_count(inode);

		v9fs_invalidate_inode_attr(inode);
		v9fs_invalidate_inode_attr(dir);

		/* invalidate all fids associated with dentry */
		/* NOTE: This will not include open fids */
		dentry->d_op->d_release(dentry);
	}
	return retval;
}

/**
 * v9fs_create - Create a file
 * @v9ses: session information
 * @dir: directory that dentry is being created in
 * @dentry:  dentry that is being created
 * @extension: 9p2000.u extension string to support devices, etc.
 * @perm: create permissions
 * @mode: open mode
 *
 */
static struct p9_fid *
v9fs_create(struct v9fs_session_info *v9ses, struct inode *dir,
		struct dentry *dentry, char *extension, u32 perm, u8 mode)
{
	int err;
	const unsigned char *name;
	struct p9_fid *dfid, *ofid = NULL, *fid = NULL;
	struct inode *inode;

	p9_debug(P9_DEBUG_VFS, "name %pd\n", dentry);

	name = dentry->d_name.name;
	dfid = v9fs_parent_fid(dentry);
	if (IS_ERR(dfid)) {
		err = PTR_ERR(dfid);
		p9_debug(P9_DEBUG_VFS, "fid lookup failed %d\n", err);
		return ERR_PTR(err);
	}

	/* clone a fid to use for creation */
	ofid = clone_fid(dfid);
	if (IS_ERR(ofid)) {
		err = PTR_ERR(ofid);
		p9_debug(P9_DEBUG_VFS, "p9_client_walk failed %d\n", err);
		goto error;
	}

	err = p9_client_fcreate(ofid, name, perm, mode, extension);
	if (err < 0) {
		p9_debug(P9_DEBUG_VFS, "p9_client_fcreate failed %d\n", err);
		goto error;
	}

	if (!(perm & P9_DMLINK)) {
		/* now walk from the parent so we can get unopened fid */
		fid = p9_client_walk(dfid, 1, &name, 1);
		if (IS_ERR(fid)) {
			err = PTR_ERR(fid);
			p9_debug(P9_DEBUG_VFS,
				   "p9_client_walk failed %d\n", err);
			goto error;
		}
		/*
		 * instantiate inode and assign the unopened fid to the dentry
		 */
		inode = v9fs_get_new_inode_from_fid(v9ses, fid, dir->i_sb);
		if (IS_ERR(inode)) {
			err = PTR_ERR(inode);
			p9_debug(P9_DEBUG_VFS,
				   "inode creation failed %d\n", err);
			goto error;
		}
		v9fs_fid_add(dentry, &fid);
		d_instantiate(dentry, inode);
	}
	p9_fid_put(dfid);
	return ofid;
error:
	p9_fid_put(dfid);
	p9_fid_put(ofid);
	p9_fid_put(fid);
	return ERR_PTR(err);
}

/**
 * v9fs_vfs_create - VFS hook to create a regular file
 * @idmap: idmap of the mount
 * @dir: The parent directory
 * @dentry: The name of file to be created
 * @mode: The UNIX file mode to set
 * @excl: True if the file must not yet exist
 *
 * open(.., O_CREAT) is handled in v9fs_vfs_atomic_open().  This is only called
 * for mknod(2).
 *
 */

static int
v9fs_vfs_create(struct mnt_idmap *idmap, struct inode *dir,
		struct dentry *dentry, umode_t mode, bool excl)
{
	struct v9fs_session_info *v9ses = v9fs_inode2v9ses(dir);
	u32 perm = unixmode2p9mode(v9ses, mode);
	struct p9_fid *fid;

	/* P9_OEXCL? */
	fid = v9fs_create(v9ses, dir, dentry, NULL, perm, P9_ORDWR);
	if (IS_ERR(fid))
		return PTR_ERR(fid);

	v9fs_invalidate_inode_attr(dir);
	p9_fid_put(fid);

	return 0;
}

/**
 * v9fs_vfs_mkdir - VFS mkdir hook to create a directory
 * @idmap: idmap of the mount
 * @dir:  inode that is being unlinked
 * @dentry: dentry that is being unlinked
 * @mode: mode for new directory
 *
 */

static int v9fs_vfs_mkdir(struct mnt_idmap *idmap, struct inode *dir,
			  struct dentry *dentry, umode_t mode)
{
	int err;
	u32 perm;
	struct p9_fid *fid;
	struct v9fs_session_info *v9ses;

	p9_debug(P9_DEBUG_VFS, "name %pd\n", dentry);
	err = 0;
	v9ses = v9fs_inode2v9ses(dir);
	perm = unixmode2p9mode(v9ses, mode | S_IFDIR);
	fid = v9fs_create(v9ses, dir, dentry, NULL, perm, P9_OREAD);
	if (IS_ERR(fid)) {
		err = PTR_ERR(fid);
		fid = NULL;
	} else {
		inc_nlink(dir);
		v9fs_invalidate_inode_attr(dir);
	}

	if (fid)
		p9_fid_put(fid);

	return err;
}

/**
 * v9fs_vfs_lookup - VFS lookup hook to "walk" to a new inode
 * @dir:  inode that is being walked from
 * @dentry: dentry that is being walked to?
 * @flags: lookup flags (unused)
 *
 */

struct dentry *v9fs_vfs_lookup(struct inode *dir, struct dentry *dentry,
				      unsigned int flags)
{
	struct dentry *res;
	struct v9fs_session_info *v9ses;
	struct p9_fid *dfid, *fid;
	struct inode *inode;
	const unsigned char *name;

	p9_debug(P9_DEBUG_VFS, "dir: %p dentry: (%pd) %p flags: %x\n",
		 dir, dentry, dentry, flags);

	if (dentry->d_name.len > NAME_MAX)
		return ERR_PTR(-ENAMETOOLONG);

	v9ses = v9fs_inode2v9ses(dir);
	/* We can walk d_parent because we hold the dir->i_mutex */
	dfid = v9fs_parent_fid(dentry);
	if (IS_ERR(dfid))
		return ERR_CAST(dfid);

	/*
	 * Make sure we don't use a wrong inode due to parallel
	 * unlink. For cached mode create calls request for new
	 * inode. But with cache disabled, lookup should do this.
	 */
	name = dentry->d_name.name;
	fid = p9_client_walk(dfid, 1, &name, 1);
	p9_fid_put(dfid);
	if (fid == ERR_PTR(-ENOENT))
		inode = NULL;
	else if (IS_ERR(fid))
		inode = ERR_CAST(fid);
	else if (v9ses->cache & (CACHE_META|CACHE_LOOSE))
		inode = v9fs_get_inode_from_fid(v9ses, fid, dir->i_sb);
	else
		inode = v9fs_get_new_inode_from_fid(v9ses, fid, dir->i_sb);
	/*
	 * If we had a rename on the server and a parallel lookup
	 * for the new name, then make sure we instantiate with
	 * the new name. ie look up for a/b, while on server somebody
	 * moved b under k and client parallely did a lookup for
	 * k/b.
	 */
	res = d_splice_alias(inode, dentry);
	if (!IS_ERR(fid)) {
		if (!res)
			v9fs_fid_add(dentry, &fid);
		else if (!IS_ERR(res))
			v9fs_fid_add(res, &fid);
		else
			p9_fid_put(fid);
	}
	return res;
}

static int
v9fs_vfs_atomic_open(struct inode *dir, struct dentry *dentry,
		     struct file *file, unsigned int flags, umode_t mode)
{
	int err;
	u32 perm;
	struct v9fs_inode __maybe_unused *v9inode;
	struct v9fs_session_info *v9ses;
	struct p9_fid *fid;
	struct dentry *res = NULL;
	struct inode *inode;
	int p9_omode;

	if (d_in_lookup(dentry)) {
		res = v9fs_vfs_lookup(dir, dentry, 0);
		if (IS_ERR(res))
			return PTR_ERR(res);

		if (res)
			dentry = res;
	}

	/* Only creates */
	if (!(flags & O_CREAT) || d_really_is_positive(dentry))
		return finish_no_open(file, res);

	v9ses = v9fs_inode2v9ses(dir);
	perm = unixmode2p9mode(v9ses, mode);
	p9_omode = v9fs_uflags2omode(flags, v9fs_proto_dotu(v9ses));

	if ((v9ses->cache & CACHE_WRITEBACK) && (p9_omode & P9_OWRITE)) {
		p9_omode = (p9_omode & ~P9_OWRITE) | P9_ORDWR;
		p9_debug(P9_DEBUG_CACHE,
			"write-only file with writeback enabled, creating w/ O_RDWR\n");
	}
	fid = v9fs_create(v9ses, dir, dentry, NULL, perm, p9_omode);
	if (IS_ERR(fid)) {
		err = PTR_ERR(fid);
		goto error;
	}

	v9fs_invalidate_inode_attr(dir);
	inode = d_inode(dentry);
	v9inode = V9FS_I(inode);
	err = finish_open(file, dentry, generic_file_open);
	if (err)
		goto error;

	file->private_data = fid;
#ifdef CONFIG_9P_FSCACHE
	if (v9ses->cache & CACHE_FSCACHE)
		fscache_use_cookie(v9fs_inode_cookie(v9inode),
				   file->f_mode & FMODE_WRITE);
#endif

	v9fs_fid_add_modes(fid, v9ses->flags, v9ses->cache, file->f_flags);
	v9fs_open_fid_add(inode, &fid);

	file->f_mode |= FMODE_CREATED;
out:
	dput(res);
	return err;

error:
	p9_fid_put(fid);
	goto out;
}

/**
 * v9fs_vfs_unlink - VFS unlink hook to delete an inode
 * @i:  inode that is being unlinked
 * @d: dentry that is being unlinked
 *
 */

int v9fs_vfs_unlink(struct inode *i, struct dentry *d)
{
	return v9fs_remove(i, d, 0);
}

/**
 * v9fs_vfs_rmdir - VFS unlink hook to delete a directory
 * @i:  inode that is being unlinked
 * @d: dentry that is being unlinked
 *
 */

int v9fs_vfs_rmdir(struct inode *i, struct dentry *d)
{
	return v9fs_remove(i, d, AT_REMOVEDIR);
}

/**
 * v9fs_vfs_rename - VFS hook to rename an inode
 * @idmap: The idmap of the mount
 * @old_dir:  old dir inode
 * @old_dentry: old dentry
 * @new_dir: new dir inode
 * @new_dentry: new dentry
 * @flags: RENAME_* flags
 *
 */

int
v9fs_vfs_rename(struct mnt_idmap *idmap, struct inode *old_dir,
		struct dentry *old_dentry, struct inode *new_dir,
		struct dentry *new_dentry, unsigned int flags)
{
	int retval;
	struct inode *old_inode;
	struct inode *new_inode;
	struct v9fs_session_info *v9ses;
	struct p9_fid *oldfid = NULL, *dfid = NULL;
	struct p9_fid *olddirfid = NULL;
	struct p9_fid *newdirfid = NULL;
	struct p9_wstat wstat;

	if (flags)
		return -EINVAL;

	p9_debug(P9_DEBUG_VFS, "\n");
	old_inode = d_inode(old_dentry);
	new_inode = d_inode(new_dentry);
	v9ses = v9fs_inode2v9ses(old_inode);
	oldfid = v9fs_fid_lookup(old_dentry);
	if (IS_ERR(oldfid))
		return PTR_ERR(oldfid);

	dfid = v9fs_parent_fid(old_dentry);
	olddirfid = clone_fid(dfid);
	p9_fid_put(dfid);
	dfid = NULL;

	if (IS_ERR(olddirfid)) {
		retval = PTR_ERR(olddirfid);
		goto error;
	}

	dfid = v9fs_parent_fid(new_dentry);
	newdirfid = clone_fid(dfid);
	p9_fid_put(dfid);
	dfid = NULL;

	if (IS_ERR(newdirfid)) {
		retval = PTR_ERR(newdirfid);
		goto error;
	}

	down_write(&v9ses->rename_sem);
	if (v9fs_proto_dotl(v9ses)) {
		retval = p9_client_renameat(olddirfid, old_dentry->d_name.name,
					    newdirfid, new_dentry->d_name.name);
		if (retval == -EOPNOTSUPP)
			retval = p9_client_rename(oldfid, newdirfid,
						  new_dentry->d_name.name);
		if (retval != -EOPNOTSUPP)
			goto error_locked;
	}
	if (old_dentry->d_parent != new_dentry->d_parent) {
		/*
		 * 9P .u can only handle file rename in the same directory
		 */

		p9_debug(P9_DEBUG_ERROR, "old dir and new dir are different\n");
		retval = -EXDEV;
		goto error_locked;
	}
	v9fs_blank_wstat(&wstat);
	wstat.muid = v9ses->uname;
	wstat.name = new_dentry->d_name.name;
	retval = p9_client_wstat(oldfid, &wstat);

error_locked:
	if (!retval) {
		if (new_inode) {
			if (S_ISDIR(new_inode->i_mode))
				clear_nlink(new_inode);
			else
				v9fs_dec_count(new_inode);
		}
		if (S_ISDIR(old_inode->i_mode)) {
			if (!new_inode)
				inc_nlink(new_dir);
			v9fs_dec_count(old_dir);
		}
		v9fs_invalidate_inode_attr(old_inode);
		v9fs_invalidate_inode_attr(old_dir);
		v9fs_invalidate_inode_attr(new_dir);

		/* successful rename */
		d_move(old_dentry, new_dentry);
	}
	up_write(&v9ses->rename_sem);

error:
	p9_fid_put(newdirfid);
	p9_fid_put(olddirfid);
	p9_fid_put(oldfid);
	return retval;
}

/**
 * v9fs_vfs_getattr - retrieve file metadata
 * @idmap: idmap of the mount
 * @path: Object to query
 * @stat: metadata structure to populate
 * @request_mask: Mask of STATX_xxx flags indicating the caller's interests
 * @flags: AT_STATX_xxx setting
 *
 */

static int
v9fs_vfs_getattr(struct mnt_idmap *idmap, const struct path *path,
		 struct kstat *stat, u32 request_mask, unsigned int flags)
{
	struct dentry *dentry = path->dentry;
	struct inode *inode = d_inode(dentry);
	struct v9fs_session_info *v9ses;
	struct p9_fid *fid;
	struct p9_wstat *st;

	p9_debug(P9_DEBUG_VFS, "dentry: %p\n", dentry);
	v9ses = v9fs_dentry2v9ses(dentry);
	if (v9ses->cache & (CACHE_META|CACHE_LOOSE)) {
		generic_fillattr(&nop_mnt_idmap, request_mask, inode, stat);
		return 0;
	} else if (v9ses->cache & CACHE_WRITEBACK) {
		if (S_ISREG(inode->i_mode)) {
			int retval = filemap_fdatawrite(inode->i_mapping);

			if (retval)
				p9_debug(P9_DEBUG_ERROR,
				    "flushing writeback during getattr returned %d\n", retval);
		}
	}
	fid = v9fs_fid_lookup(dentry);
	if (IS_ERR(fid))
		return PTR_ERR(fid);

	st = p9_client_stat(fid);
	p9_fid_put(fid);
	if (IS_ERR(st))
		return PTR_ERR(st);

	v9fs_stat2inode(st, d_inode(dentry), dentry->d_sb, 0);
	generic_fillattr(&nop_mnt_idmap, request_mask, d_inode(dentry), stat);

	p9stat_free(st);
	kfree(st);
	return 0;
}

/**
 * v9fs_vfs_setattr - set file metadata
 * @idmap: idmap of the mount
 * @dentry: file whose metadata to set
 * @iattr: metadata assignment structure
 *
 */

static int v9fs_vfs_setattr(struct mnt_idmap *idmap,
			    struct dentry *dentry, struct iattr *iattr)
{
	int retval, use_dentry = 0;
	struct inode *inode = d_inode(dentry);
	struct v9fs_session_info *v9ses;
	struct p9_fid *fid = NULL;
	struct p9_wstat wstat;

	p9_debug(P9_DEBUG_VFS, "\n");
	retval = setattr_prepare(&nop_mnt_idmap, dentry, iattr);
	if (retval)
		return retval;

	v9ses = v9fs_dentry2v9ses(dentry);
	if (iattr->ia_valid & ATTR_FILE) {
		fid = iattr->ia_file->private_data;
		WARN_ON(!fid);
	}
	if (!fid) {
		fid = v9fs_fid_lookup(dentry);
		use_dentry = 1;
	}
	if (IS_ERR(fid))
		return PTR_ERR(fid);

	v9fs_blank_wstat(&wstat);
	if (iattr->ia_valid & ATTR_MODE)
		wstat.mode = unixmode2p9mode(v9ses, iattr->ia_mode);

	if (iattr->ia_valid & ATTR_MTIME)
		wstat.mtime = iattr->ia_mtime.tv_sec;

	if (iattr->ia_valid & ATTR_ATIME)
		wstat.atime = iattr->ia_atime.tv_sec;

	if (iattr->ia_valid & ATTR_SIZE)
		wstat.length = iattr->ia_size;

	if (v9fs_proto_dotu(v9ses)) {
		if (iattr->ia_valid & ATTR_UID)
			wstat.n_uid = iattr->ia_uid;

		if (iattr->ia_valid & ATTR_GID)
			wstat.n_gid = iattr->ia_gid;
	}

	/* Write all dirty data */
	if (d_is_reg(dentry)) {
		retval = filemap_fdatawrite(inode->i_mapping);
		if (retval)
			p9_debug(P9_DEBUG_ERROR,
			    "flushing writeback during setattr returned %d\n", retval);
	}

	retval = p9_client_wstat(fid, &wstat);

	if (use_dentry)
		p9_fid_put(fid);

	if (retval < 0)
		return retval;

	if ((iattr->ia_valid & ATTR_SIZE) &&
		 iattr->ia_size != i_size_read(inode)) {
		truncate_setsize(inode, iattr->ia_size);
		netfs_resize_file(netfs_inode(inode), iattr->ia_size, true);

#ifdef CONFIG_9P_FSCACHE
		if (v9ses->cache & CACHE_FSCACHE) {
			struct v9fs_inode *v9inode = V9FS_I(inode);

			fscache_resize_cookie(v9fs_inode_cookie(v9inode), iattr->ia_size);
		}
#endif
	}

	v9fs_invalidate_inode_attr(inode);

	setattr_copy(&nop_mnt_idmap, inode, iattr);
	mark_inode_dirty(inode);
	return 0;
}

/**
 * v9fs_stat2inode - populate an inode structure with mistat info
 * @stat: Plan 9 metadata (mistat) structure
 * @inode: inode to populate
 * @sb: superblock of filesystem
 * @flags: control flags (e.g. V9FS_STAT2INODE_KEEP_ISIZE)
 *
 */

void
v9fs_stat2inode(struct p9_wstat *stat, struct inode *inode,
		 struct super_block *sb, unsigned int flags)
{
	umode_t mode;
	struct v9fs_session_info *v9ses = sb->s_fs_info;
	struct v9fs_inode *v9inode = V9FS_I(inode);

	inode_set_atime(inode, stat->atime, 0);
	inode_set_mtime(inode, stat->mtime, 0);
	inode_set_ctime(inode, stat->mtime, 0);

	inode->i_uid = v9ses->dfltuid;
	inode->i_gid = v9ses->dfltgid;

	if (v9fs_proto_dotu(v9ses)) {
		inode->i_uid = stat->n_uid;
		inode->i_gid = stat->n_gid;
	}
	if ((S_ISREG(inode->i_mode)) || (S_ISDIR(inode->i_mode))) {
		if (v9fs_proto_dotu(v9ses)) {
			unsigned int i_nlink;
			/*
			 * Hadlink support got added later to the .u extension.
			 * So there can be a server out there that doesn't
			 * support this even with .u extension. That would
			 * just leave us with stat->extension being an empty
			 * string, though.
			 */
			/* HARDLINKCOUNT %u */
			if (sscanf(stat->extension,
				   " HARDLINKCOUNT %u", &i_nlink) == 1)
				set_nlink(inode, i_nlink);
		}
	}
	mode = p9mode2perm(v9ses, stat);
	mode |= inode->i_mode & ~S_IALLUGO;
	inode->i_mode = mode;

	v9inode->netfs.remote_i_size = stat->length;
	if (!(flags & V9FS_STAT2INODE_KEEP_ISIZE))
		v9fs_i_size_write(inode, stat->length);
	/* not real number of blocks, but 512 byte ones ... */
	inode->i_blocks = (stat->length + 512 - 1) >> 9;
	v9inode->cache_validity &= ~V9FS_INO_INVALID_ATTR;
}

/**
 * v9fs_vfs_get_link - follow a symlink path
 * @dentry: dentry for symlink
 * @inode: inode for symlink
 * @done: delayed call for when we are done with the return value
 */

static const char *v9fs_vfs_get_link(struct dentry *dentry,
				     struct inode *inode,
				     struct delayed_call *done)
{
	struct v9fs_session_info *v9ses;
	struct p9_fid *fid;
	struct p9_wstat *st;
	char *res;

	if (!dentry)
		return ERR_PTR(-ECHILD);

	v9ses = v9fs_dentry2v9ses(dentry);
	if (!v9fs_proto_dotu(v9ses))
		return ERR_PTR(-EBADF);

	p9_debug(P9_DEBUG_VFS, "%pd\n", dentry);
	fid = v9fs_fid_lookup(dentry);

	if (IS_ERR(fid))
		return ERR_CAST(fid);

	st = p9_client_stat(fid);
	p9_fid_put(fid);
	if (IS_ERR(st))
		return ERR_CAST(st);

	if (!(st->mode & P9_DMSYMLINK)) {
		p9stat_free(st);
		kfree(st);
		return ERR_PTR(-EINVAL);
	}
	res = st->extension;
	st->extension = NULL;
	if (strlen(res) >= PATH_MAX)
		res[PATH_MAX - 1] = '\0';

	p9stat_free(st);
	kfree(st);
	set_delayed_call(done, kfree_link, res);
	return res;
}

/**
 * v9fs_vfs_mkspecial - create a special file
 * @dir: inode to create special file in
 * @dentry: dentry to create
 * @perm: mode to create special file
 * @extension: 9p2000.u format extension string representing special file
 *
 */

static int v9fs_vfs_mkspecial(struct inode *dir, struct dentry *dentry,
	u32 perm, const char *extension)
{
	struct p9_fid *fid;
	struct v9fs_session_info *v9ses;

	v9ses = v9fs_inode2v9ses(dir);
	if (!v9fs_proto_dotu(v9ses)) {
		p9_debug(P9_DEBUG_ERROR, "not extended\n");
		return -EPERM;
	}

	fid = v9fs_create(v9ses, dir, dentry, (char *) extension, perm,
								P9_OREAD);
	if (IS_ERR(fid))
		return PTR_ERR(fid);

	v9fs_invalidate_inode_attr(dir);
	p9_fid_put(fid);
	return 0;
}

/**
 * v9fs_vfs_symlink - helper function to create symlinks
 * @idmap: idmap of the mount
 * @dir: directory inode containing symlink
 * @dentry: dentry for symlink
 * @symname: symlink data
 *
 * See Also: 9P2000.u RFC for more information
 *
 */

static int
v9fs_vfs_symlink(struct mnt_idmap *idmap, struct inode *dir,
		 struct dentry *dentry, const char *symname)
{
	p9_debug(P9_DEBUG_VFS, " %lu,%pd,%s\n",
		 dir->i_ino, dentry, symname);

	return v9fs_vfs_mkspecial(dir, dentry, P9_DMSYMLINK, symname);
}

#define U32_MAX_DIGITS 10

/**
 * v9fs_vfs_link - create a hardlink
 * @old_dentry: dentry for file to link to
 * @dir: inode destination for new link
 * @dentry: dentry for link
 *
 */

static int
v9fs_vfs_link(struct dentry *old_dentry, struct inode *dir,
	      struct dentry *dentry)
{
	int retval;
	char name[1 + U32_MAX_DIGITS + 2]; /* sign + number + \n + \0 */
	struct p9_fid *oldfid;

	p9_debug(P9_DEBUG_VFS, " %lu,%pd,%pd\n",
		 dir->i_ino, dentry, old_dentry);

	oldfid = v9fs_fid_clone(old_dentry);
	if (IS_ERR(oldfid))
		return PTR_ERR(oldfid);

	sprintf(name, "%d\n", oldfid->fid);
	retval = v9fs_vfs_mkspecial(dir, dentry, P9_DMLINK, name);
	if (!retval) {
		v9fs_refresh_inode(oldfid, d_inode(old_dentry));
		v9fs_invalidate_inode_attr(dir);
	}
	p9_fid_put(oldfid);
	return retval;
}

/**
 * v9fs_vfs_mknod - create a special file
 * @idmap: idmap of the mount
 * @dir: inode destination for new link
 * @dentry: dentry for file
 * @mode: mode for creation
 * @rdev: device associated with special file
 *
 */

static int
v9fs_vfs_mknod(struct mnt_idmap *idmap, struct inode *dir,
	       struct dentry *dentry, umode_t mode, dev_t rdev)
{
	struct v9fs_session_info *v9ses = v9fs_inode2v9ses(dir);
	int retval;
	char name[2 + U32_MAX_DIGITS + 1 + U32_MAX_DIGITS + 1];
	u32 perm;

	p9_debug(P9_DEBUG_VFS, " %lu,%pd mode: %x MAJOR: %u MINOR: %u\n",
		 dir->i_ino, dentry, mode,
		 MAJOR(rdev), MINOR(rdev));

	/* build extension */
	if (S_ISBLK(mode))
		sprintf(name, "b %u %u", MAJOR(rdev), MINOR(rdev));
	else if (S_ISCHR(mode))
		sprintf(name, "c %u %u", MAJOR(rdev), MINOR(rdev));
	else
		*name = 0;

	perm = unixmode2p9mode(v9ses, mode);
	retval = v9fs_vfs_mkspecial(dir, dentry, perm, name);

	return retval;
}

int v9fs_refresh_inode(struct p9_fid *fid, struct inode *inode)
{
	int umode;
	dev_t rdev;
	struct p9_wstat *st;
	struct v9fs_session_info *v9ses;
	unsigned int flags;

	v9ses = v9fs_inode2v9ses(inode);
	st = p9_client_stat(fid);
	if (IS_ERR(st))
		return PTR_ERR(st);
	/*
	 * Don't update inode if the file type is different
	 */
	umode = p9mode2unixmode(v9ses, st, &rdev);
	if (inode_wrong_type(inode, umode))
		goto out;

	/*
	 * We don't want to refresh inode->i_size,
	 * because we may have cached data
	 */
	flags = (v9ses->cache & CACHE_LOOSE) ?
		V9FS_STAT2INODE_KEEP_ISIZE : 0;
	v9fs_stat2inode(st, inode, inode->i_sb, flags);
out:
	p9stat_free(st);
	kfree(st);
	return 0;
}

static const struct inode_operations v9fs_dir_inode_operations_dotu = {
	.create = v9fs_vfs_create,
	.lookup = v9fs_vfs_lookup,
	.atomic_open = v9fs_vfs_atomic_open,
	.symlink = v9fs_vfs_symlink,
	.link = v9fs_vfs_link,
	.unlink = v9fs_vfs_unlink,
	.mkdir = v9fs_vfs_mkdir,
	.rmdir = v9fs_vfs_rmdir,
	.mknod = v9fs_vfs_mknod,
	.rename = v9fs_vfs_rename,
	.getattr = v9fs_vfs_getattr,
	.setattr = v9fs_vfs_setattr,
};

static const struct inode_operations v9fs_dir_inode_operations = {
	.create = v9fs_vfs_create,
	.lookup = v9fs_vfs_lookup,
	.atomic_open = v9fs_vfs_atomic_open,
	.unlink = v9fs_vfs_unlink,
	.mkdir = v9fs_vfs_mkdir,
	.rmdir = v9fs_vfs_rmdir,
	.mknod = v9fs_vfs_mknod,
	.rename = v9fs_vfs_rename,
	.getattr = v9fs_vfs_getattr,
	.setattr = v9fs_vfs_setattr,
};

static const struct inode_operations v9fs_file_inode_operations = {
	.getattr = v9fs_vfs_getattr,
	.setattr = v9fs_vfs_setattr,
};

static const struct inode_operations v9fs_symlink_inode_operations = {
	.get_link = v9fs_vfs_get_link,
	.getattr = v9fs_vfs_getattr,
	.setattr = v9fs_vfs_setattr,
};
<|MERGE_RESOLUTION|>--- conflicted
+++ resolved
@@ -335,39 +335,6 @@
 }
 
 /**
-<<<<<<< HEAD
- * v9fs_get_inode - helper function to setup an inode
- * @sb: superblock
- * @mode: mode to setup inode with
- * @rdev: The device numbers to set
- */
-
-struct inode *v9fs_get_inode(struct super_block *sb, umode_t mode, dev_t rdev)
-{
-	int err;
-	struct inode *inode;
-	struct v9fs_session_info *v9ses = sb->s_fs_info;
-
-	p9_debug(P9_DEBUG_VFS, "super block: %p mode: %ho\n", sb, mode);
-
-	inode = new_inode(sb);
-	if (!inode) {
-		pr_warn("%s (%d): Problem allocating inode\n",
-			__func__, task_pid_nr(current));
-		return ERR_PTR(-ENOMEM);
-	}
-	err = v9fs_init_inode(v9ses, inode, mode, rdev);
-	if (err) {
-		iput(inode);
-		return ERR_PTR(err);
-	}
-	v9fs_set_netfs_context(inode);
-	return inode;
-}
-
-/**
-=======
->>>>>>> 2d5404ca
  * v9fs_evict_inode - Remove an inode from the inode cache
  * @inode: inode to release
  *
@@ -378,21 +345,11 @@
 	__le32 __maybe_unused version;
 
 	if (!is_bad_inode(inode)) {
-<<<<<<< HEAD
-		truncate_inode_pages_final(&inode->i_data);
-
-#ifdef CONFIG_9P_FSCACHE
-		version = cpu_to_le32(v9inode->qid.version);
-		fscache_clear_inode_writeback(v9fs_inode_cookie(v9inode), inode,
-					      &version);
-#endif
-=======
 		netfs_wait_for_outstanding_io(inode);
 		truncate_inode_pages_final(&inode->i_data);
 
 		version = cpu_to_le32(v9inode->qid.version);
 		netfs_clear_inode_writeback(inode, &version);
->>>>>>> 2d5404ca
 
 		clear_inode(inode);
 		filemap_fdatawrite(&inode->i_data);
