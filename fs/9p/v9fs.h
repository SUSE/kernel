--- conflicted
+++ resolved
@@ -134,15 +134,7 @@
 #define V9FS_INO_INVALID_ATTR 0x01
 
 struct v9fs_inode {
-<<<<<<< HEAD
-	struct {
-		/* These must be contiguous */
-		struct inode	vfs_inode;	/* the VFS's inode record */
-		struct netfs_i_context netfs_ctx; /* Netfslib context */
-	};
-=======
 	struct netfs_inode netfs; /* Netfslib context and vfs inode */
->>>>>>> eb3cdb58
 	struct p9_qid qid;
 	unsigned int cache_validity;
 	struct mutex v_mutex;
@@ -156,11 +148,7 @@
 static inline struct fscache_cookie *v9fs_inode_cookie(struct v9fs_inode *v9inode)
 {
 #ifdef CONFIG_9P_FSCACHE
-<<<<<<< HEAD
-	return netfs_i_cookie(&v9inode->vfs_inode);
-=======
 	return netfs_i_cookie(&v9inode->netfs);
->>>>>>> eb3cdb58
 #else
 	return NULL;
 #endif
