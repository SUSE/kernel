# SPDX-License-Identifier: GPL-2.0-only
config 9P_FS
	tristate "Plan 9 Resource Sharing Support (9P2000)"
<<<<<<< HEAD
	depends on INET && NET_9P
=======
	depends on NET_9P
>>>>>>> eb3cdb58
	select NETFS_SUPPORT
	help
	  If you say Y here, you will get experimental support for
	  Plan 9 resource sharing via the 9P2000 protocol.

	  See <http://v9fs.sf.net> for more information.

	  If unsure, say N.

if 9P_FS
config 9P_FSCACHE
	bool "Enable 9P client caching support"
	depends on 9P_FS=m && FSCACHE || 9P_FS=y && FSCACHE=y
	help
	  Choose Y here to enable persistent, read-only local
	  caching support for 9p clients using FS-Cache


config 9P_FS_POSIX_ACL
	bool "9P POSIX Access Control Lists"
	select FS_POSIX_ACL
	help
	  POSIX Access Control Lists (ACLs) support permissions for users and
	  groups beyond the owner/group/world scheme.

	  If you don't know what Access Control Lists are, say N

endif


config 9P_FS_SECURITY
	bool "9P Security Labels"
	depends on 9P_FS
	help
	  Security labels support alternative access control models
	  implemented by security modules like SELinux.  This option
	  enables an extended attribute handler for file security
	  labels in the 9P filesystem.

	  If you are not using a security module that requires using
	  extended attributes for file security labels, say N.<|MERGE_RESOLUTION|>--- conflicted
+++ resolved
@@ -1,11 +1,7 @@
 # SPDX-License-Identifier: GPL-2.0-only
 config 9P_FS
 	tristate "Plan 9 Resource Sharing Support (9P2000)"
-<<<<<<< HEAD
-	depends on INET && NET_9P
-=======
 	depends on NET_9P
->>>>>>> eb3cdb58
 	select NETFS_SUPPORT
 	help
 	  If you say Y here, you will get experimental support for
