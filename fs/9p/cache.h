/* SPDX-License-Identifier: GPL-2.0-only */
/*
 * V9FS cache definitions.
 *
 *  Copyright (C) 2009 by Abhishek Kulkarni <adkulkar@umail.iu.edu>
 */

#ifndef _9P_CACHE_H
#define _9P_CACHE_H

<<<<<<< HEAD
#include <linux/fscache.h>

#ifdef CONFIG_9P_FSCACHE
=======
#ifdef CONFIG_9P_FSCACHE
#include <linux/fscache.h>
>>>>>>> eb3cdb58

extern int v9fs_cache_session_get_cookie(struct v9fs_session_info *v9ses,
					  const char *dev_name);

extern void v9fs_cache_inode_get_cookie(struct inode *inode);

#else /* CONFIG_9P_FSCACHE */

static inline void v9fs_cache_inode_get_cookie(struct inode *inode)
{
}

#endif /* CONFIG_9P_FSCACHE */
#endif /* _9P_CACHE_H */<|MERGE_RESOLUTION|>--- conflicted
+++ resolved
@@ -8,14 +8,8 @@
 #ifndef _9P_CACHE_H
 #define _9P_CACHE_H
 
-<<<<<<< HEAD
-#include <linux/fscache.h>
-
-#ifdef CONFIG_9P_FSCACHE
-=======
 #ifdef CONFIG_9P_FSCACHE
 #include <linux/fscache.h>
->>>>>>> eb3cdb58
 
 extern int v9fs_cache_session_get_cookie(struct v9fs_session_info *v9ses,
 					  const char *dev_name);
