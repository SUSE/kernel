/*
  File: fs/xattr.c

  Extended attribute handling.

  Copyright (C) 2001 by Andreas Gruenbacher <a.gruenbacher@computer.org>
  Copyright (C) 2001 SGI - Silicon Graphics, Inc <linux-xfs@oss.sgi.com>
  Copyright (c) 2004 Red Hat, Inc., James Morris <jmorris@redhat.com>
 */
#include <linux/fs.h>
#include <linux/slab.h>
#include <linux/file.h>
#include <linux/xattr.h>
#include <linux/mount.h>
#include <linux/namei.h>
#include <linux/security.h>
#include <linux/syscalls.h>
#include <linux/module.h>
#include <linux/fsnotify.h>
#include <linux/audit.h>
#include <asm/uaccess.h>


/*
 * Check permissions for extended attribute access.  This is a bit complicated
 * because different namespaces have very different rules.
 */
static int
xattr_permission(struct inode *inode, const char *name, int mask)
{
	/*
	 * We can never set or remove an extended attribute on a read-only
	 * filesystem  or on an immutable / append-only inode.
	 */
	if (mask & MAY_WRITE) {
		if (IS_IMMUTABLE(inode) || IS_APPEND(inode))
			return -EPERM;
	}

	/*
	 * No restriction for security.* and system.* from the VFS.  Decision
	 * on these is left to the underlying filesystem / security module.
	 */
	if (!strncmp(name, XATTR_SECURITY_PREFIX, XATTR_SECURITY_PREFIX_LEN) ||
	    !strncmp(name, XATTR_SYSTEM_PREFIX, XATTR_SYSTEM_PREFIX_LEN))
		return 0;

	/*
	 * The trusted.* namespace can only be accessed by a privileged user.
	 */
	if (!strncmp(name, XATTR_TRUSTED_PREFIX, XATTR_TRUSTED_PREFIX_LEN))
		return (capable(CAP_SYS_ADMIN) ? 0 : -EPERM);

	/* In user.* namespace, only regular files and directories can have
	 * extended attributes. For sticky directories, only the owner and
	 * privileged user can write attributes.
	 */
	if (!strncmp(name, XATTR_USER_PREFIX, XATTR_USER_PREFIX_LEN)) {
		if (!S_ISREG(inode->i_mode) && !S_ISDIR(inode->i_mode))
			return -EPERM;
		if (S_ISDIR(inode->i_mode) && (inode->i_mode & S_ISVTX) &&
		    (mask & MAY_WRITE) && !is_owner_or_cap(inode))
			return -EPERM;
	}

	return inode_permission(inode, mask);
}

int
vfs_setxattr(struct dentry *dentry, struct vfsmount *mnt, const char *name,
	     const void *value, size_t size, int flags, struct file *file)
{
	struct inode *inode = dentry->d_inode;
	int error;

	error = xattr_permission(inode, name, MAY_WRITE);
	if (error)
		return error;

	mutex_lock(&inode->i_mutex);
	error = security_inode_setxattr(dentry, mnt, name, value, size, flags,						file);
	if (error)
		goto out;
	error = -EOPNOTSUPP;
	if (inode->i_op->setxattr) {
		error = inode->i_op->setxattr(dentry, name, value, size, flags);
		if (!error) {
			fsnotify_xattr(dentry);
			security_inode_post_setxattr(dentry, mnt, name, value,
						     size, flags);
		}
	} else if (!strncmp(name, XATTR_SECURITY_PREFIX,
				XATTR_SECURITY_PREFIX_LEN)) {
		const char *suffix = name + XATTR_SECURITY_PREFIX_LEN;
		error = security_inode_setsecurity(inode, suffix, value,
						   size, flags);
		if (!error)
			fsnotify_xattr(dentry);
	}
out:
	mutex_unlock(&inode->i_mutex);
	return error;
}
EXPORT_SYMBOL_GPL(vfs_setxattr);

ssize_t
xattr_getsecurity(struct inode *inode, const char *name, void *value,
			size_t size)
{
	void *buffer = NULL;
	ssize_t len;

	if (!value || !size) {
		len = security_inode_getsecurity(inode, name, &buffer, false);
		goto out_noalloc;
	}

	len = security_inode_getsecurity(inode, name, &buffer, true);
	if (len < 0)
		return len;
	if (size < len) {
		len = -ERANGE;
		goto out;
	}
	memcpy(value, buffer, len);
out:
	security_release_secctx(buffer, len);
out_noalloc:
	return len;
}
EXPORT_SYMBOL_GPL(xattr_getsecurity);

ssize_t
vfs_getxattr(struct dentry *dentry, struct vfsmount *mnt, const char *name,
	     void *value, size_t size, struct file *file)
{
	struct inode *inode = dentry->d_inode;
	int error;

	error = xattr_permission(inode, name, MAY_READ);
	if (error)
		return error;

	error = security_inode_getxattr(dentry, mnt, name, file);
	if (error)
		return error;

	if (!strncmp(name, XATTR_SECURITY_PREFIX,
				XATTR_SECURITY_PREFIX_LEN)) {
		const char *suffix = name + XATTR_SECURITY_PREFIX_LEN;
		int ret = xattr_getsecurity(inode, suffix, value, size);
		/*
		 * Only overwrite the return value if a security module
		 * is actually active.
		 */
		if (ret == -EOPNOTSUPP)
			goto nolsm;
		return ret;
	}
nolsm:
	if (inode->i_op->getxattr)
		error = inode->i_op->getxattr(dentry, name, value, size);
	else
		error = -EOPNOTSUPP;

	return error;
}
EXPORT_SYMBOL_GPL(vfs_getxattr);

ssize_t
vfs_listxattr(struct dentry *dentry, struct vfsmount *mnt, char *list,
	      size_t size, struct file *file)
{
	struct inode *inode = dentry->d_inode;
	ssize_t error;

	error = security_inode_listxattr(dentry, mnt, file);
	if (error)
		return error;
	error = -EOPNOTSUPP;
<<<<<<< HEAD
	if (inode->i_op && inode->i_op->listxattr)
		error = inode->i_op->listxattr(dentry, list, size);
	else {
		error = security_inode_listsecurity(inode, list, size);
=======
	if (d->d_inode->i_op->listxattr) {
		error = d->d_inode->i_op->listxattr(d, list, size);
	} else {
		error = security_inode_listsecurity(d->d_inode, list, size);
>>>>>>> 18e352e4
		if (size && error > size)
			error = -ERANGE;
	}
	return error;
}
EXPORT_SYMBOL_GPL(vfs_listxattr);

int
vfs_removexattr(struct dentry *dentry, struct vfsmount *mnt, const char *name,
		struct file *file)
{
	struct inode *inode = dentry->d_inode;
	int error;

	if (!inode->i_op->removexattr)
		return -EOPNOTSUPP;

	error = xattr_permission(inode, name, MAY_WRITE);
	if (error)
		return error;

	error = security_inode_removexattr(dentry, mnt, name, file);
	if (error)
		return error;

	mutex_lock(&inode->i_mutex);
	error = inode->i_op->removexattr(dentry, name);
	mutex_unlock(&inode->i_mutex);

	if (!error)
		fsnotify_xattr(dentry);
	return error;
}
EXPORT_SYMBOL_GPL(vfs_removexattr);


/*
 * Extended attribute SET operations
 */
static long
setxattr(struct dentry *dentry, struct vfsmount *mnt, const char __user *name,
	 const void __user *value, size_t size, int flags, struct file *file)
{
	int error;
	void *kvalue = NULL;
	char kname[XATTR_NAME_MAX + 1];

	if (flags & ~(XATTR_CREATE|XATTR_REPLACE))
		return -EINVAL;

	error = strncpy_from_user(kname, name, sizeof(kname));
	if (error == 0 || error == sizeof(kname))
		error = -ERANGE;
	if (error < 0)
		return error;

	if (size) {
		if (size > XATTR_SIZE_MAX)
			return -E2BIG;
		kvalue = kmalloc(size, GFP_KERNEL);
		if (!kvalue)
			return -ENOMEM;
		if (copy_from_user(kvalue, value, size)) {
			kfree(kvalue);
			return -EFAULT;
		}
	}

	error = vfs_setxattr(dentry, mnt, kname, kvalue, size, flags, file);
	kfree(kvalue);
	return error;
}

SYSCALL_DEFINE5(setxattr, const char __user *, pathname,
		const char __user *, name, const void __user *, value,
		size_t, size, int, flags)
{
	struct path path;
	int error;

	error = user_path(pathname, &path);
	if (error)
		return error;
	error = mnt_want_write(path.mnt);
	if (!error) {
		error = setxattr(path.dentry, path.mnt, name, value, size, flags, NULL);
		mnt_drop_write(path.mnt);
	}
	path_put(&path);
	return error;
}

SYSCALL_DEFINE5(lsetxattr, const char __user *, pathname,
		const char __user *, name, const void __user *, value,
		size_t, size, int, flags)
{
	struct path path;
	int error;

	error = user_lpath(pathname, &path);
	if (error)
		return error;
	error = mnt_want_write(path.mnt);
	if (!error) {
		error = setxattr(path.dentry, path.mnt, name, value, size, flags, NULL);
		mnt_drop_write(path.mnt);
	}
	path_put(&path);
	return error;
}

SYSCALL_DEFINE5(fsetxattr, int, fd, const char __user *, name,
		const void __user *,value, size_t, size, int, flags)
{
	struct file *f;
	struct dentry *dentry;
	int error = -EBADF;

	f = fget(fd);
	if (!f)
		return error;
	dentry = f->f_path.dentry;
	audit_inode(NULL, dentry);
	error = mnt_want_write_file(f->f_path.mnt, f);
	if (!error) {
		error = setxattr(dentry, f->f_vfsmnt, name, value, size, flags,
				 f);
		mnt_drop_write(f->f_path.mnt);
	}
	fput(f);
	return error;
}

/*
 * Extended attribute GET operations
 */
static ssize_t
getxattr(struct dentry *dentry, struct vfsmount *mnt, const char __user *name,
	 void __user *value, size_t size, struct file *file)
{
	ssize_t error;
	void *kvalue = NULL;
	char kname[XATTR_NAME_MAX + 1];

	error = strncpy_from_user(kname, name, sizeof(kname));
	if (error == 0 || error == sizeof(kname))
		error = -ERANGE;
	if (error < 0)
		return error;

	if (size) {
		if (size > XATTR_SIZE_MAX)
			size = XATTR_SIZE_MAX;
		kvalue = kzalloc(size, GFP_KERNEL);
		if (!kvalue)
			return -ENOMEM;
	}

	error = vfs_getxattr(dentry, mnt, kname, kvalue, size, file);
	if (error > 0) {
		if (size && copy_to_user(value, kvalue, error))
			error = -EFAULT;
	} else if (error == -ERANGE && size >= XATTR_SIZE_MAX) {
		/* The file system tried to returned a value bigger
		   than XATTR_SIZE_MAX bytes. Not possible. */
		error = -E2BIG;
	}
	kfree(kvalue);
	return error;
}

SYSCALL_DEFINE4(getxattr, const char __user *, pathname,
		const char __user *, name, void __user *, value, size_t, size)
{
	struct path path;
	ssize_t error;

	error = user_path(pathname, &path);
	if (error)
		return error;
	error = getxattr(path.dentry, path.mnt, name, value, size, NULL);
	path_put(&path);
	return error;
}

SYSCALL_DEFINE4(lgetxattr, const char __user *, pathname,
		const char __user *, name, void __user *, value, size_t, size)
{
	struct path path;
	ssize_t error;

	error = user_lpath(pathname, &path);
	if (error)
		return error;
	error = getxattr(path.dentry, path.mnt, name, value, size, NULL);
	path_put(&path);
	return error;
}

SYSCALL_DEFINE4(fgetxattr, int, fd, const char __user *, name,
		void __user *, value, size_t, size)
{
	struct file *f;
	ssize_t error = -EBADF;

	f = fget(fd);
	if (!f)
		return error;
	audit_inode(NULL, f->f_path.dentry);
	error = getxattr(f->f_path.dentry, f->f_path.mnt, name, value, size, f);
	fput(f);
	return error;
}

/*
 * Extended attribute LIST operations
 */
static ssize_t
listxattr(struct dentry *dentry, struct vfsmount *mnt, char __user *list,
	  size_t size, struct file *file)
{
	ssize_t error;
	char *klist = NULL;

	if (size) {
		if (size > XATTR_LIST_MAX)
			size = XATTR_LIST_MAX;
		klist = kmalloc(size, GFP_KERNEL);
		if (!klist)
			return -ENOMEM;
	}

	error = vfs_listxattr(dentry, mnt, klist, size, file);
	if (error > 0) {
		if (size && copy_to_user(list, klist, error))
			error = -EFAULT;
	} else if (error == -ERANGE && size >= XATTR_LIST_MAX) {
		/* The file system tried to returned a list bigger
		   than XATTR_LIST_MAX bytes. Not possible. */
		error = -E2BIG;
	}
	kfree(klist);
	return error;
}

SYSCALL_DEFINE3(listxattr, const char __user *, pathname, char __user *, list,
		size_t, size)
{
	struct path path;
	ssize_t error;

	error = user_path(pathname, &path);
	if (error)
		return error;
	error = listxattr(path.dentry, path.mnt, list, size, NULL);
	path_put(&path);
	return error;
}

SYSCALL_DEFINE3(llistxattr, const char __user *, pathname, char __user *, list,
		size_t, size)
{
	struct path path;
	ssize_t error;

	error = user_lpath(pathname, &path);
	if (error)
		return error;
	error = listxattr(path.dentry, path.mnt, list, size, NULL);
	path_put(&path);
	return error;
}

SYSCALL_DEFINE3(flistxattr, int, fd, char __user *, list, size_t, size)
{
	struct file *f;
	ssize_t error = -EBADF;

	f = fget(fd);
	if (!f)
		return error;
	audit_inode(NULL, f->f_path.dentry);
	error = listxattr(f->f_path.dentry, f->f_path.mnt, list, size, f);
	fput(f);
	return error;
}

/*
 * Extended attribute REMOVE operations
 */
static long
removexattr(struct dentry *dentry, struct vfsmount *mnt,
	    const char __user *name, struct file *file)
{
	int error;
	char kname[XATTR_NAME_MAX + 1];

	error = strncpy_from_user(kname, name, sizeof(kname));
	if (error == 0 || error == sizeof(kname))
		error = -ERANGE;
	if (error < 0)
		return error;

	return vfs_removexattr(dentry, mnt, kname, file);
}

SYSCALL_DEFINE2(removexattr, const char __user *, pathname,
		const char __user *, name)
{
	struct path path;
	int error;

	error = user_path(pathname, &path);
	if (error)
		return error;
	error = mnt_want_write(path.mnt);
	if (!error) {
		error = removexattr(path.dentry, path.mnt, name, NULL);
		mnt_drop_write(path.mnt);
	}
	path_put(&path);
	return error;
}

SYSCALL_DEFINE2(lremovexattr, const char __user *, pathname,
		const char __user *, name)
{
	struct path path;
	int error;

	error = user_lpath(pathname, &path);
	if (error)
		return error;
	error = mnt_want_write(path.mnt);
	if (!error) {
		error = removexattr(path.dentry, path.mnt, name, NULL);
		mnt_drop_write(path.mnt);
	}
	path_put(&path);
	return error;
}

SYSCALL_DEFINE2(fremovexattr, int, fd, const char __user *, name)
{
	struct file *f;
	struct dentry *dentry;
	int error = -EBADF;

	f = fget(fd);
	if (!f)
		return error;
	dentry = f->f_path.dentry;
	audit_inode(NULL, dentry);
	error = mnt_want_write_file(f->f_path.mnt, f);
	if (!error) {
		error = removexattr(dentry, f->f_path.mnt, name, f);
		mnt_drop_write(f->f_path.mnt);
	}
	fput(f);
	return error;
}


static const char *
strcmp_prefix(const char *a, const char *a_prefix)
{
	while (*a_prefix && *a == *a_prefix) {
		a++;
		a_prefix++;
	}
	return *a_prefix ? NULL : a;
}

/*
 * In order to implement different sets of xattr operations for each xattr
 * prefix with the generic xattr API, a filesystem should create a
 * null-terminated array of struct xattr_handler (one for each prefix) and
 * hang a pointer to it off of the s_xattr field of the superblock.
 *
 * The generic_fooxattr() functions will use this list to dispatch xattr
 * operations to the correct xattr_handler.
 */
#define for_each_xattr_handler(handlers, handler)		\
		for ((handler) = *(handlers)++;			\
			(handler) != NULL;			\
			(handler) = *(handlers)++)

/*
 * Find the xattr_handler with the matching prefix.
 */
static struct xattr_handler *
xattr_resolve_name(struct xattr_handler **handlers, const char **name)
{
	struct xattr_handler *handler;

	if (!*name)
		return NULL;

	for_each_xattr_handler(handlers, handler) {
		const char *n = strcmp_prefix(*name, handler->prefix);
		if (n) {
			*name = n;
			break;
		}
	}
	return handler;
}

/*
 * Find the handler for the prefix and dispatch its get() operation.
 */
ssize_t
generic_getxattr(struct dentry *dentry, const char *name, void *buffer, size_t size)
{
	struct xattr_handler *handler;
	struct inode *inode = dentry->d_inode;

	handler = xattr_resolve_name(inode->i_sb->s_xattr, &name);
	if (!handler)
		return -EOPNOTSUPP;
	return handler->get(inode, name, buffer, size);
}

/*
 * Combine the results of the list() operation from every xattr_handler in the
 * list.
 */
ssize_t
generic_listxattr(struct dentry *dentry, char *buffer, size_t buffer_size)
{
	struct inode *inode = dentry->d_inode;
	struct xattr_handler *handler, **handlers = inode->i_sb->s_xattr;
	unsigned int size = 0;

	if (!buffer) {
		for_each_xattr_handler(handlers, handler)
			size += handler->list(inode, NULL, 0, NULL, 0);
	} else {
		char *buf = buffer;

		for_each_xattr_handler(handlers, handler) {
			size = handler->list(inode, buf, buffer_size, NULL, 0);
			if (size > buffer_size)
				return -ERANGE;
			buf += size;
			buffer_size -= size;
		}
		size = buf - buffer;
	}
	return size;
}

/*
 * Find the handler for the prefix and dispatch its set() operation.
 */
int
generic_setxattr(struct dentry *dentry, const char *name, const void *value, size_t size, int flags)
{
	struct xattr_handler *handler;
	struct inode *inode = dentry->d_inode;

	if (size == 0)
		value = "";  /* empty EA, do not remove */
	handler = xattr_resolve_name(inode->i_sb->s_xattr, &name);
	if (!handler)
		return -EOPNOTSUPP;
	return handler->set(inode, name, value, size, flags);
}

/*
 * Find the handler for the prefix and dispatch its set() operation to remove
 * any associated extended attribute.
 */
int
generic_removexattr(struct dentry *dentry, const char *name)
{
	struct xattr_handler *handler;
	struct inode *inode = dentry->d_inode;

	handler = xattr_resolve_name(inode->i_sb->s_xattr, &name);
	if (!handler)
		return -EOPNOTSUPP;
	return handler->set(inode, name, NULL, 0, XATTR_REPLACE);
}

EXPORT_SYMBOL(generic_getxattr);
EXPORT_SYMBOL(generic_listxattr);
EXPORT_SYMBOL(generic_setxattr);
EXPORT_SYMBOL(generic_removexattr);<|MERGE_RESOLUTION|>--- conflicted
+++ resolved
@@ -67,8 +67,8 @@
 }
 
 int
-vfs_setxattr(struct dentry *dentry, struct vfsmount *mnt, const char *name,
-	     const void *value, size_t size, int flags, struct file *file)
+vfs_setxattr(struct dentry *dentry, const char *name, const void *value,
+		size_t size, int flags)
 {
 	struct inode *inode = dentry->d_inode;
 	int error;
@@ -78,7 +78,7 @@
 		return error;
 
 	mutex_lock(&inode->i_mutex);
-	error = security_inode_setxattr(dentry, mnt, name, value, size, flags,						file);
+	error = security_inode_setxattr(dentry, name, value, size, flags);
 	if (error)
 		goto out;
 	error = -EOPNOTSUPP;
@@ -86,7 +86,7 @@
 		error = inode->i_op->setxattr(dentry, name, value, size, flags);
 		if (!error) {
 			fsnotify_xattr(dentry);
-			security_inode_post_setxattr(dentry, mnt, name, value,
+			security_inode_post_setxattr(dentry, name, value,
 						     size, flags);
 		}
 	} else if (!strncmp(name, XATTR_SECURITY_PREFIX,
@@ -131,8 +131,7 @@
 EXPORT_SYMBOL_GPL(xattr_getsecurity);
 
 ssize_t
-vfs_getxattr(struct dentry *dentry, struct vfsmount *mnt, const char *name,
-	     void *value, size_t size, struct file *file)
+vfs_getxattr(struct dentry *dentry, const char *name, void *value, size_t size)
 {
 	struct inode *inode = dentry->d_inode;
 	int error;
@@ -141,7 +140,7 @@
 	if (error)
 		return error;
 
-	error = security_inode_getxattr(dentry, mnt, name, file);
+	error = security_inode_getxattr(dentry, name);
 	if (error)
 		return error;
 
@@ -168,27 +167,18 @@
 EXPORT_SYMBOL_GPL(vfs_getxattr);
 
 ssize_t
-vfs_listxattr(struct dentry *dentry, struct vfsmount *mnt, char *list,
-	      size_t size, struct file *file)
-{
-	struct inode *inode = dentry->d_inode;
+vfs_listxattr(struct dentry *d, char *list, size_t size)
+{
 	ssize_t error;
 
-	error = security_inode_listxattr(dentry, mnt, file);
+	error = security_inode_listxattr(d);
 	if (error)
 		return error;
 	error = -EOPNOTSUPP;
-<<<<<<< HEAD
-	if (inode->i_op && inode->i_op->listxattr)
-		error = inode->i_op->listxattr(dentry, list, size);
-	else {
-		error = security_inode_listsecurity(inode, list, size);
-=======
 	if (d->d_inode->i_op->listxattr) {
 		error = d->d_inode->i_op->listxattr(d, list, size);
 	} else {
 		error = security_inode_listsecurity(d->d_inode, list, size);
->>>>>>> 18e352e4
 		if (size && error > size)
 			error = -ERANGE;
 	}
@@ -197,8 +187,7 @@
 EXPORT_SYMBOL_GPL(vfs_listxattr);
 
 int
-vfs_removexattr(struct dentry *dentry, struct vfsmount *mnt, const char *name,
-		struct file *file)
+vfs_removexattr(struct dentry *dentry, const char *name)
 {
 	struct inode *inode = dentry->d_inode;
 	int error;
@@ -210,7 +199,7 @@
 	if (error)
 		return error;
 
-	error = security_inode_removexattr(dentry, mnt, name, file);
+	error = security_inode_removexattr(dentry, name);
 	if (error)
 		return error;
 
@@ -229,8 +218,8 @@
  * Extended attribute SET operations
  */
 static long
-setxattr(struct dentry *dentry, struct vfsmount *mnt, const char __user *name,
-	 const void __user *value, size_t size, int flags, struct file *file)
+setxattr(struct dentry *d, const char __user *name, const void __user *value,
+	 size_t size, int flags)
 {
 	int error;
 	void *kvalue = NULL;
@@ -257,7 +246,7 @@
 		}
 	}
 
-	error = vfs_setxattr(dentry, mnt, kname, kvalue, size, flags, file);
+	error = vfs_setxattr(d, kname, kvalue, size, flags);
 	kfree(kvalue);
 	return error;
 }
@@ -274,7 +263,7 @@
 		return error;
 	error = mnt_want_write(path.mnt);
 	if (!error) {
-		error = setxattr(path.dentry, path.mnt, name, value, size, flags, NULL);
+		error = setxattr(path.dentry, name, value, size, flags);
 		mnt_drop_write(path.mnt);
 	}
 	path_put(&path);
@@ -293,7 +282,7 @@
 		return error;
 	error = mnt_want_write(path.mnt);
 	if (!error) {
-		error = setxattr(path.dentry, path.mnt, name, value, size, flags, NULL);
+		error = setxattr(path.dentry, name, value, size, flags);
 		mnt_drop_write(path.mnt);
 	}
 	path_put(&path);
@@ -314,8 +303,7 @@
 	audit_inode(NULL, dentry);
 	error = mnt_want_write_file(f->f_path.mnt, f);
 	if (!error) {
-		error = setxattr(dentry, f->f_vfsmnt, name, value, size, flags,
-				 f);
+		error = setxattr(dentry, name, value, size, flags);
 		mnt_drop_write(f->f_path.mnt);
 	}
 	fput(f);
@@ -326,8 +314,8 @@
  * Extended attribute GET operations
  */
 static ssize_t
-getxattr(struct dentry *dentry, struct vfsmount *mnt, const char __user *name,
-	 void __user *value, size_t size, struct file *file)
+getxattr(struct dentry *d, const char __user *name, void __user *value,
+	 size_t size)
 {
 	ssize_t error;
 	void *kvalue = NULL;
@@ -347,7 +335,7 @@
 			return -ENOMEM;
 	}
 
-	error = vfs_getxattr(dentry, mnt, kname, kvalue, size, file);
+	error = vfs_getxattr(d, kname, kvalue, size);
 	if (error > 0) {
 		if (size && copy_to_user(value, kvalue, error))
 			error = -EFAULT;
@@ -369,7 +357,7 @@
 	error = user_path(pathname, &path);
 	if (error)
 		return error;
-	error = getxattr(path.dentry, path.mnt, name, value, size, NULL);
+	error = getxattr(path.dentry, name, value, size);
 	path_put(&path);
 	return error;
 }
@@ -383,7 +371,7 @@
 	error = user_lpath(pathname, &path);
 	if (error)
 		return error;
-	error = getxattr(path.dentry, path.mnt, name, value, size, NULL);
+	error = getxattr(path.dentry, name, value, size);
 	path_put(&path);
 	return error;
 }
@@ -398,7 +386,7 @@
 	if (!f)
 		return error;
 	audit_inode(NULL, f->f_path.dentry);
-	error = getxattr(f->f_path.dentry, f->f_path.mnt, name, value, size, f);
+	error = getxattr(f->f_path.dentry, name, value, size);
 	fput(f);
 	return error;
 }
@@ -407,8 +395,7 @@
  * Extended attribute LIST operations
  */
 static ssize_t
-listxattr(struct dentry *dentry, struct vfsmount *mnt, char __user *list,
-	  size_t size, struct file *file)
+listxattr(struct dentry *d, char __user *list, size_t size)
 {
 	ssize_t error;
 	char *klist = NULL;
@@ -421,7 +408,7 @@
 			return -ENOMEM;
 	}
 
-	error = vfs_listxattr(dentry, mnt, klist, size, file);
+	error = vfs_listxattr(d, klist, size);
 	if (error > 0) {
 		if (size && copy_to_user(list, klist, error))
 			error = -EFAULT;
@@ -443,7 +430,7 @@
 	error = user_path(pathname, &path);
 	if (error)
 		return error;
-	error = listxattr(path.dentry, path.mnt, list, size, NULL);
+	error = listxattr(path.dentry, list, size);
 	path_put(&path);
 	return error;
 }
@@ -457,7 +444,7 @@
 	error = user_lpath(pathname, &path);
 	if (error)
 		return error;
-	error = listxattr(path.dentry, path.mnt, list, size, NULL);
+	error = listxattr(path.dentry, list, size);
 	path_put(&path);
 	return error;
 }
@@ -471,7 +458,7 @@
 	if (!f)
 		return error;
 	audit_inode(NULL, f->f_path.dentry);
-	error = listxattr(f->f_path.dentry, f->f_path.mnt, list, size, f);
+	error = listxattr(f->f_path.dentry, list, size);
 	fput(f);
 	return error;
 }
@@ -480,8 +467,7 @@
  * Extended attribute REMOVE operations
  */
 static long
-removexattr(struct dentry *dentry, struct vfsmount *mnt,
-	    const char __user *name, struct file *file)
+removexattr(struct dentry *d, const char __user *name)
 {
 	int error;
 	char kname[XATTR_NAME_MAX + 1];
@@ -492,7 +478,7 @@
 	if (error < 0)
 		return error;
 
-	return vfs_removexattr(dentry, mnt, kname, file);
+	return vfs_removexattr(d, kname);
 }
 
 SYSCALL_DEFINE2(removexattr, const char __user *, pathname,
@@ -506,7 +492,7 @@
 		return error;
 	error = mnt_want_write(path.mnt);
 	if (!error) {
-		error = removexattr(path.dentry, path.mnt, name, NULL);
+		error = removexattr(path.dentry, name);
 		mnt_drop_write(path.mnt);
 	}
 	path_put(&path);
@@ -524,7 +510,7 @@
 		return error;
 	error = mnt_want_write(path.mnt);
 	if (!error) {
-		error = removexattr(path.dentry, path.mnt, name, NULL);
+		error = removexattr(path.dentry, name);
 		mnt_drop_write(path.mnt);
 	}
 	path_put(&path);
@@ -544,7 +530,7 @@
 	audit_inode(NULL, dentry);
 	error = mnt_want_write_file(f->f_path.mnt, f);
 	if (!error) {
-		error = removexattr(dentry, f->f_path.mnt, name, f);
+		error = removexattr(dentry, name);
 		mnt_drop_write(f->f_path.mnt);
 	}
 	fput(f);
