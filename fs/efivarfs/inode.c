// SPDX-License-Identifier: GPL-2.0-only
/*
 * Copyright (C) 2012 Red Hat, Inc.
 * Copyright (C) 2012 Jeremy Kerr <jeremy.kerr@canonical.com>
 */

#include <linux/efi.h>
#include <linux/fs.h>
#include <linux/ctype.h>
#include <linux/kmemleak.h>
#include <linux/slab.h>
#include <linux/uuid.h>
#include <linux/fileattr.h>

#include "internal.h"

static const struct inode_operations efivarfs_file_inode_operations;

struct inode *efivarfs_get_inode(struct super_block *sb,
				const struct inode *dir, int mode,
				dev_t dev, bool is_removable)
{
	struct inode *inode = new_inode(sb);
	struct efivarfs_fs_info *fsi = sb->s_fs_info;
	struct efivarfs_mount_opts *opts = &fsi->mount_opts;

	if (inode) {
		inode->i_uid = opts->uid;
		inode->i_gid = opts->gid;
		inode->i_ino = get_next_ino();
		inode->i_mode = mode;
<<<<<<< HEAD
		inode->i_atime = inode->i_mtime = inode_set_ctime_current(inode);
=======
		simple_inode_init_ts(inode);
>>>>>>> 2d5404ca
		inode->i_flags = is_removable ? 0 : S_IMMUTABLE;
		switch (mode & S_IFMT) {
		case S_IFREG:
			inode->i_op = &efivarfs_file_inode_operations;
			inode->i_fop = &efivarfs_file_operations;
			break;
		case S_IFDIR:
			inode->i_op = &efivarfs_dir_inode_operations;
			inode->i_fop = &simple_dir_operations;
			inc_nlink(inode);
			break;
		}
	}
	return inode;
}

/*
 * Return true if 'str' is a valid efivarfs filename of the form,
 *
 *	VariableName-12345678-1234-1234-1234-1234567891bc
 */
bool efivarfs_valid_name(const char *str, int len)
{
	const char *s = str + len - EFI_VARIABLE_GUID_LEN;

	/*
	 * We need a GUID, plus at least one letter for the variable name,
	 * plus the '-' separator
	 */
	if (len < EFI_VARIABLE_GUID_LEN + 2)
		return false;

	/* GUID must be preceded by a '-' */
	if (*(s - 1) != '-')
		return false;

	/*
	 * Validate that 's' is of the correct format, e.g.
	 *
	 *	12345678-1234-1234-1234-123456789abc
	 */
	return uuid_is_valid(s);
}

static int efivarfs_create(struct mnt_idmap *idmap, struct inode *dir,
			   struct dentry *dentry, umode_t mode, bool excl)
{
	struct efivarfs_fs_info *info = dir->i_sb->s_fs_info;
	struct inode *inode = NULL;
	struct efivar_entry *var;
	int namelen, i = 0, err = 0;
	bool is_removable = false;

	if (!efivarfs_valid_name(dentry->d_name.name, dentry->d_name.len))
		return -EINVAL;

	var = kzalloc(sizeof(struct efivar_entry), GFP_KERNEL);
	if (!var)
		return -ENOMEM;

	/* length of the variable name itself: remove GUID and separator */
	namelen = dentry->d_name.len - EFI_VARIABLE_GUID_LEN - 1;

	err = guid_parse(dentry->d_name.name + namelen + 1, &var->var.VendorGuid);
	if (err)
		goto out;
	if (guid_equal(&var->var.VendorGuid, &LINUX_EFI_RANDOM_SEED_TABLE_GUID)) {
		err = -EPERM;
		goto out;
	}

	if (efivar_variable_is_removable(var->var.VendorGuid,
					 dentry->d_name.name, namelen))
		is_removable = true;

	inode = efivarfs_get_inode(dir->i_sb, dir, mode, 0, is_removable);
	if (!inode) {
		err = -ENOMEM;
		goto out;
	}

	for (i = 0; i < namelen; i++)
		var->var.VariableName[i] = dentry->d_name.name[i];

	var->var.VariableName[i] = '\0';

	inode->i_private = var;
	kmemleak_ignore(var);

	err = efivar_entry_add(var, &info->efivarfs_list);
	if (err)
		goto out;

	d_instantiate(dentry, inode);
	dget(dentry);
out:
	if (err) {
		kfree(var);
		if (inode)
			iput(inode);
	}
	return err;
}

static int efivarfs_unlink(struct inode *dir, struct dentry *dentry)
{
	struct efivar_entry *var = d_inode(dentry)->i_private;

	if (efivar_entry_delete(var))
		return -EINVAL;

	drop_nlink(d_inode(dentry));
	dput(dentry);
	return 0;
};

const struct inode_operations efivarfs_dir_inode_operations = {
	.lookup = simple_lookup,
	.unlink = efivarfs_unlink,
	.create = efivarfs_create,
};

static int
efivarfs_fileattr_get(struct dentry *dentry, struct fileattr *fa)
{
	unsigned int i_flags;
	unsigned int flags = 0;

	i_flags = d_inode(dentry)->i_flags;
	if (i_flags & S_IMMUTABLE)
		flags |= FS_IMMUTABLE_FL;

	fileattr_fill_flags(fa, flags);

	return 0;
}

static int
efivarfs_fileattr_set(struct mnt_idmap *idmap,
		      struct dentry *dentry, struct fileattr *fa)
{
	unsigned int i_flags = 0;

	if (fileattr_has_fsx(fa))
		return -EOPNOTSUPP;

	if (fa->flags & ~FS_IMMUTABLE_FL)
		return -EOPNOTSUPP;

	if (fa->flags & FS_IMMUTABLE_FL)
		i_flags |= S_IMMUTABLE;

	inode_set_flags(d_inode(dentry), i_flags, S_IMMUTABLE);

	return 0;
}

static const struct inode_operations efivarfs_file_inode_operations = {
	.fileattr_get = efivarfs_fileattr_get,
	.fileattr_set = efivarfs_fileattr_set,
};<|MERGE_RESOLUTION|>--- conflicted
+++ resolved
@@ -29,11 +29,7 @@
 		inode->i_gid = opts->gid;
 		inode->i_ino = get_next_ino();
 		inode->i_mode = mode;
-<<<<<<< HEAD
-		inode->i_atime = inode->i_mtime = inode_set_ctime_current(inode);
-=======
 		simple_inode_init_ts(inode);
->>>>>>> 2d5404ca
 		inode->i_flags = is_removable ? 0 : S_IMMUTABLE;
 		switch (mode & S_IFMT) {
 		case S_IFREG:
