--- conflicted
+++ resolved
@@ -51,11 +51,7 @@
 	} else {
 		inode_lock(inode);
 		i_size_write(inode, datasize + sizeof(attributes));
-<<<<<<< HEAD
-		inode->i_mtime = inode_set_ctime_current(inode);
-=======
 		inode_set_mtime_to_ts(inode, inode_set_ctime_current(inode));
->>>>>>> 2d5404ca
 		inode_unlock(inode);
 	}
 
