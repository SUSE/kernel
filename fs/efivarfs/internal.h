--- conflicted
+++ resolved
@@ -16,12 +16,9 @@
 
 struct efivarfs_fs_info {
 	struct efivarfs_mount_opts mount_opts;
-<<<<<<< HEAD
-=======
 	struct list_head efivarfs_list;
 	struct super_block *sb;
 	struct notifier_block nb;
->>>>>>> 2d5404ca
 };
 
 struct efi_variable {
