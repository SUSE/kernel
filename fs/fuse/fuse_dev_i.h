/* SPDX-License-Identifier: GPL-2.0
 *
 * FUSE: Filesystem in Userspace
 * Copyright (C) 2001-2008  Miklos Szeredi <miklos@szeredi.hu>
 */
#ifndef _FS_FUSE_DEV_I_H
#define _FS_FUSE_DEV_I_H

#include <linux/types.h>

/* Ordinary requests have even IDs, while interrupts IDs are odd */
#define FUSE_INT_REQ_BIT (1ULL << 0)
#define FUSE_REQ_ID_STEP (1ULL << 1)

struct fuse_arg;
struct fuse_args;
struct fuse_pqueue;
struct fuse_req;
struct fuse_iqueue;
struct fuse_forget_link;

struct fuse_copy_state {
	int write;
	struct fuse_req *req;
	struct iov_iter *iter;
	struct pipe_buffer *pipebufs;
	struct pipe_buffer *currbuf;
	struct pipe_inode_info *pipe;
	unsigned long nr_segs;
	struct page *pg;
	unsigned int len;
	unsigned int offset;
	unsigned int move_pages:1;
	unsigned int is_uring:1;
	struct {
		unsigned int copied_sz; /* copied size into the user buffer */
	} ring;
};

static inline struct fuse_dev *fuse_get_dev(struct file *file)
{
	/*
	 * Lockless access is OK, because file->private data is set
	 * once during mount and is valid until the file is released.
	 */
	return READ_ONCE(file->private_data);
}

unsigned int fuse_req_hash(u64 unique);
struct fuse_req *fuse_request_find(struct fuse_pqueue *fpq, u64 unique);

void fuse_dev_end_requests(struct list_head *head);

void fuse_copy_init(struct fuse_copy_state *cs, int write,
			   struct iov_iter *iter);
int fuse_copy_args(struct fuse_copy_state *cs, unsigned int numargs,
		   unsigned int argpages, struct fuse_arg *args,
		   int zeroing);
int fuse_copy_out_args(struct fuse_copy_state *cs, struct fuse_args *args,
		       unsigned int nbytes);
void fuse_dev_queue_forget(struct fuse_iqueue *fiq,
			   struct fuse_forget_link *forget);
void fuse_dev_queue_interrupt(struct fuse_iqueue *fiq, struct fuse_req *req);
bool fuse_remove_pending_req(struct fuse_req *req, spinlock_t *lock);
<<<<<<< HEAD
=======

bool fuse_request_expired(struct fuse_conn *fc, struct list_head *list);
bool fuse_fpq_processing_expired(struct fuse_conn *fc, struct list_head *processing);
>>>>>>> e747403a

#endif
<|MERGE_RESOLUTION|>--- conflicted
+++ resolved
@@ -62,11 +62,8 @@
 			   struct fuse_forget_link *forget);
 void fuse_dev_queue_interrupt(struct fuse_iqueue *fiq, struct fuse_req *req);
 bool fuse_remove_pending_req(struct fuse_req *req, spinlock_t *lock);
-<<<<<<< HEAD
-=======
 
 bool fuse_request_expired(struct fuse_conn *fc, struct list_head *list);
 bool fuse_fpq_processing_expired(struct fuse_conn *fc, struct list_head *processing);
->>>>>>> e747403a
 
 #endif
