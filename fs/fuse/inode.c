--- conflicted
+++ resolved
@@ -533,11 +533,7 @@
 		if (fc->destroy_req)
 			fuse_request_free(fc->destroy_req);
 		mutex_destroy(&fc->inst_mutex);
-<<<<<<< HEAD
-		kfree(fc);
-=======
 		fc->release(fc);
->>>>>>> 18e352e4
 	}
 }
 
@@ -836,17 +832,6 @@
 	if (!file)
 		goto err;
 
-<<<<<<< HEAD
-	if (file->f_op != &fuse_dev_operations) {
-		fput(file);
-		return -EINVAL;
-	}
-
-	fc = new_conn(sb);
-	if (!fc) {
-		fput(file);
-		return -ENOMEM;
-=======
 	if (file->f_op != &fuse_dev_operations)
 		goto err_fput;
 
@@ -859,7 +844,6 @@
 	if (err) {
 		kfree(fc);
 		goto err_fput;
->>>>>>> 18e352e4
 	}
 
 	fc->release = fuse_free_conn;
