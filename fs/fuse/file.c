/*
  FUSE: Filesystem in Userspace
  Copyright (C) 2001-2008  Miklos Szeredi <miklos@szeredi.hu>

  This program can be distributed under the terms of the GNU GPL.
  See the file COPYING.
*/

#include "fuse_i.h"

#include <linux/pagemap.h>
#include <linux/slab.h>
#include <linux/kernel.h>
#include <linux/sched.h>
#include <linux/module.h>
#include <linux/compat.h>
#include <linux/swap.h>
#include <linux/falloc.h>
#include <linux/uio.h>

static const struct file_operations fuse_direct_io_file_operations;

static int fuse_send_open(struct fuse_conn *fc, u64 nodeid, struct file *file,
			  int opcode, struct fuse_open_out *outargp)
{
	struct fuse_open_in inarg;
	FUSE_ARGS(args);

	memset(&inarg, 0, sizeof(inarg));
	inarg.flags = file->f_flags & ~(O_CREAT | O_EXCL | O_NOCTTY);
	if (!fc->atomic_o_trunc)
		inarg.flags &= ~O_TRUNC;
	args.in.h.opcode = opcode;
	args.in.h.nodeid = nodeid;
	args.in.numargs = 1;
	args.in.args[0].size = sizeof(inarg);
	args.in.args[0].value = &inarg;
	args.out.numargs = 1;
	args.out.args[0].size = sizeof(*outargp);
	args.out.args[0].value = outargp;

	return fuse_simple_request(fc, &args);
}

struct fuse_file *fuse_file_alloc(struct fuse_conn *fc)
{
	struct fuse_file *ff;

	ff = kmalloc(sizeof(struct fuse_file), GFP_KERNEL);
	if (unlikely(!ff))
		return NULL;

	ff->fc = fc;
	ff->reserved_req = fuse_request_alloc(0);
	if (unlikely(!ff->reserved_req)) {
		kfree(ff);
		return NULL;
	}

	INIT_LIST_HEAD(&ff->write_entry);
	atomic_set(&ff->count, 0);
	RB_CLEAR_NODE(&ff->polled_node);
	init_waitqueue_head(&ff->poll_wait);

	spin_lock(&fc->lock);
	ff->kh = ++fc->khctr;
	spin_unlock(&fc->lock);

	return ff;
}

void fuse_file_free(struct fuse_file *ff)
{
	fuse_request_free(ff->reserved_req);
	kfree(ff);
}

struct fuse_file *fuse_file_get(struct fuse_file *ff)
{
	atomic_inc(&ff->count);
	return ff;
}

static void fuse_release_end(struct fuse_conn *fc, struct fuse_req *req)
{
	iput(req->misc.release.inode);
}

static void fuse_file_put(struct fuse_file *ff, bool sync)
{
	if (atomic_dec_and_test(&ff->count)) {
		struct fuse_req *req = ff->reserved_req;

		if (ff->fc->no_open) {
			/*
			 * Drop the release request when client does not
			 * implement 'open'
			 */
			__clear_bit(FR_BACKGROUND, &req->flags);
			iput(req->misc.release.inode);
			fuse_put_request(ff->fc, req);
		} else if (sync) {
			__clear_bit(FR_BACKGROUND, &req->flags);
			fuse_request_send(ff->fc, req);
			iput(req->misc.release.inode);
			fuse_put_request(ff->fc, req);
		} else {
			req->end = fuse_release_end;
			__set_bit(FR_BACKGROUND, &req->flags);
			fuse_request_send_background(ff->fc, req);
		}
		kfree(ff);
	}
}

int fuse_do_open(struct fuse_conn *fc, u64 nodeid, struct file *file,
		 bool isdir)
{
	struct fuse_file *ff;
	int opcode = isdir ? FUSE_OPENDIR : FUSE_OPEN;

	ff = fuse_file_alloc(fc);
	if (!ff)
		return -ENOMEM;

	ff->fh = 0;
	ff->open_flags = FOPEN_KEEP_CACHE; /* Default for no-open */
	if (!fc->no_open || isdir) {
		struct fuse_open_out outarg;
		int err;

		err = fuse_send_open(fc, nodeid, file, opcode, &outarg);
		if (!err) {
			ff->fh = outarg.fh;
			ff->open_flags = outarg.open_flags;

		} else if (err != -ENOSYS || isdir) {
			fuse_file_free(ff);
			return err;
		} else {
			fc->no_open = 1;
		}
	}

	if (isdir)
		ff->open_flags &= ~FOPEN_DIRECT_IO;

	ff->nodeid = nodeid;
	file->private_data = fuse_file_get(ff);

	return 0;
}
EXPORT_SYMBOL_GPL(fuse_do_open);

static void fuse_link_write_file(struct file *file)
{
	struct inode *inode = file_inode(file);
	struct fuse_conn *fc = get_fuse_conn(inode);
	struct fuse_inode *fi = get_fuse_inode(inode);
	struct fuse_file *ff = file->private_data;
	/*
	 * file may be written through mmap, so chain it onto the
	 * inodes's write_file list
	 */
	spin_lock(&fc->lock);
	if (list_empty(&ff->write_entry))
		list_add(&ff->write_entry, &fi->write_files);
	spin_unlock(&fc->lock);
}

void fuse_finish_open(struct inode *inode, struct file *file)
{
	struct fuse_file *ff = file->private_data;
	struct fuse_conn *fc = get_fuse_conn(inode);

	if (ff->open_flags & FOPEN_DIRECT_IO)
		file->f_op = &fuse_direct_io_file_operations;
	if (!(ff->open_flags & FOPEN_KEEP_CACHE))
		invalidate_inode_pages2(inode->i_mapping);
	if (ff->open_flags & FOPEN_NONSEEKABLE)
		nonseekable_open(inode, file);
	if (fc->atomic_o_trunc && (file->f_flags & O_TRUNC)) {
		struct fuse_inode *fi = get_fuse_inode(inode);

		spin_lock(&fc->lock);
		fi->attr_version = ++fc->attr_version;
		i_size_write(inode, 0);
		spin_unlock(&fc->lock);
		fuse_invalidate_attr(inode);
		if (fc->writeback_cache)
			file_update_time(file);
	}
	if ((file->f_mode & FMODE_WRITE) && fc->writeback_cache)
		fuse_link_write_file(file);
}

int fuse_open_common(struct inode *inode, struct file *file, bool isdir)
{
	struct fuse_conn *fc = get_fuse_conn(inode);
	int err;
	bool lock_inode = (file->f_flags & O_TRUNC) &&
			  fc->atomic_o_trunc &&
			  fc->writeback_cache;

	err = generic_file_open(inode, file);
	if (err)
		return err;

	if (lock_inode)
		inode_lock(inode);

	err = fuse_do_open(fc, get_node_id(inode), file, isdir);

	if (!err)
		fuse_finish_open(inode, file);

	if (lock_inode)
		inode_unlock(inode);

	return err;
}

static void fuse_prepare_release(struct fuse_file *ff, int flags, int opcode)
{
	struct fuse_conn *fc = ff->fc;
	struct fuse_req *req = ff->reserved_req;
	struct fuse_release_in *inarg = &req->misc.release.in;

	spin_lock(&fc->lock);
	list_del(&ff->write_entry);
	if (!RB_EMPTY_NODE(&ff->polled_node))
		rb_erase(&ff->polled_node, &fc->polled_files);
	spin_unlock(&fc->lock);

	wake_up_interruptible_all(&ff->poll_wait);

	inarg->fh = ff->fh;
	inarg->flags = flags;
	req->in.h.opcode = opcode;
	req->in.h.nodeid = ff->nodeid;
	req->in.numargs = 1;
	req->in.args[0].size = sizeof(struct fuse_release_in);
	req->in.args[0].value = inarg;
}

void fuse_release_common(struct file *file, int opcode)
{
	struct fuse_file *ff;
	struct fuse_req *req;

	ff = file->private_data;
	if (unlikely(!ff))
		return;

	req = ff->reserved_req;
	fuse_prepare_release(ff, file->f_flags, opcode);

	if (ff->flock) {
		struct fuse_release_in *inarg = &req->misc.release.in;
		inarg->release_flags |= FUSE_RELEASE_FLOCK_UNLOCK;
		inarg->lock_owner = fuse_lock_owner_id(ff->fc,
						       (fl_owner_t) file);
	}
	/* Hold inode until release is finished */
	req->misc.release.inode = igrab(file_inode(file));

	/*
	 * Normally this will send the RELEASE request, however if
	 * some asynchronous READ or WRITE requests are outstanding,
	 * the sending will be delayed.
	 *
	 * Make the release synchronous if this is a fuseblk mount,
	 * synchronous RELEASE is allowed (and desirable) in this case
	 * because the server can be trusted not to screw up.
	 */
	fuse_file_put(ff, ff->fc->destroy_req != NULL);
}

static int fuse_open(struct inode *inode, struct file *file)
{
	return fuse_open_common(inode, file, false);
}

static int fuse_release(struct inode *inode, struct file *file)
{
	struct fuse_conn *fc = get_fuse_conn(inode);

	/* see fuse_vma_close() for !writeback_cache case */
	if (fc->writeback_cache)
		write_inode_now(inode, 1);

	fuse_release_common(file, FUSE_RELEASE);

	/* return value is ignored by VFS */
	return 0;
}

void fuse_sync_release(struct fuse_file *ff, int flags)
{
	WARN_ON(atomic_read(&ff->count) > 1);
	fuse_prepare_release(ff, flags, FUSE_RELEASE);
	__set_bit(FR_FORCE, &ff->reserved_req->flags);
	__clear_bit(FR_BACKGROUND, &ff->reserved_req->flags);
	fuse_request_send(ff->fc, ff->reserved_req);
	fuse_put_request(ff->fc, ff->reserved_req);
	kfree(ff);
}
EXPORT_SYMBOL_GPL(fuse_sync_release);

/*
 * Scramble the ID space with XTEA, so that the value of the files_struct
 * pointer is not exposed to userspace.
 */
u64 fuse_lock_owner_id(struct fuse_conn *fc, fl_owner_t id)
{
	u32 *k = fc->scramble_key;
	u64 v = (unsigned long) id;
	u32 v0 = v;
	u32 v1 = v >> 32;
	u32 sum = 0;
	int i;

	for (i = 0; i < 32; i++) {
		v0 += ((v1 << 4 ^ v1 >> 5) + v1) ^ (sum + k[sum & 3]);
		sum += 0x9E3779B9;
		v1 += ((v0 << 4 ^ v0 >> 5) + v0) ^ (sum + k[sum>>11 & 3]);
	}

	return (u64) v0 + ((u64) v1 << 32);
}

/*
 * Check if any page in a range is under writeback
 *
 * This is currently done by walking the list of writepage requests
 * for the inode, which can be pretty inefficient.
 */
static bool fuse_range_is_writeback(struct inode *inode, pgoff_t idx_from,
				   pgoff_t idx_to)
{
	struct fuse_conn *fc = get_fuse_conn(inode);
	struct fuse_inode *fi = get_fuse_inode(inode);
	struct fuse_req *req;
	bool found = false;

	spin_lock(&fc->lock);
	list_for_each_entry(req, &fi->writepages, writepages_entry) {
		pgoff_t curr_index;

		BUG_ON(req->inode != inode);
		curr_index = req->misc.write.in.offset >> PAGE_SHIFT;
		if (idx_from < curr_index + req->num_pages &&
		    curr_index <= idx_to) {
			found = true;
			break;
		}
	}
	spin_unlock(&fc->lock);

	return found;
}

static inline bool fuse_page_is_writeback(struct inode *inode, pgoff_t index)
{
	return fuse_range_is_writeback(inode, index, index);
}

/*
 * Wait for page writeback to be completed.
 *
 * Since fuse doesn't rely on the VM writeback tracking, this has to
 * use some other means.
 */
static int fuse_wait_on_page_writeback(struct inode *inode, pgoff_t index)
{
	struct fuse_inode *fi = get_fuse_inode(inode);

	wait_event(fi->page_waitq, !fuse_page_is_writeback(inode, index));
	return 0;
}

/*
 * Wait for all pending writepages on the inode to finish.
 *
 * This is currently done by blocking further writes with FUSE_NOWRITE
 * and waiting for all sent writes to complete.
 *
 * This must be called under i_mutex, otherwise the FUSE_NOWRITE usage
 * could conflict with truncation.
 */
static void fuse_sync_writes(struct inode *inode)
{
	fuse_set_nowrite(inode);
	fuse_release_nowrite(inode);
}

static int fuse_flush(struct file *file, fl_owner_t id)
{
	struct inode *inode = file_inode(file);
	struct fuse_conn *fc = get_fuse_conn(inode);
	struct fuse_file *ff = file->private_data;
	struct fuse_req *req;
	struct fuse_flush_in inarg;
	int err;

	if (is_bad_inode(inode))
		return -EIO;

	if (fc->no_flush)
		return 0;

	err = write_inode_now(inode, 1);
	if (err)
		return err;

	inode_lock(inode);
	fuse_sync_writes(inode);
	inode_unlock(inode);

<<<<<<< HEAD
	if (test_bit(AS_ENOSPC, &file->f_mapping->flags) &&
	    test_and_clear_bit(AS_ENOSPC, &file->f_mapping->flags))
		err = -ENOSPC;
	if (test_bit(AS_EIO, &file->f_mapping->flags) &&
	    test_and_clear_bit(AS_EIO, &file->f_mapping->flags))
		err = -EIO;
=======
	err = filemap_check_errors(file->f_mapping);
>>>>>>> 29e106ae
	if (err)
		return err;

	req = fuse_get_req_nofail_nopages(fc, file);
	memset(&inarg, 0, sizeof(inarg));
	inarg.fh = ff->fh;
	inarg.lock_owner = fuse_lock_owner_id(fc, id);
	req->in.h.opcode = FUSE_FLUSH;
	req->in.h.nodeid = get_node_id(inode);
	req->in.numargs = 1;
	req->in.args[0].size = sizeof(inarg);
	req->in.args[0].value = &inarg;
	__set_bit(FR_FORCE, &req->flags);
	fuse_request_send(fc, req);
	err = req->out.h.error;
	fuse_put_request(fc, req);
	if (err == -ENOSYS) {
		fc->no_flush = 1;
		err = 0;
	}
	return err;
}

int fuse_fsync_common(struct file *file, loff_t start, loff_t end,
		      int datasync, int isdir)
{
	struct inode *inode = file->f_mapping->host;
	struct fuse_conn *fc = get_fuse_conn(inode);
	struct fuse_file *ff = file->private_data;
	FUSE_ARGS(args);
	struct fuse_fsync_in inarg;
	int err;

	if (is_bad_inode(inode))
		return -EIO;

	inode_lock(inode);

	/*
	 * Start writeback against all dirty pages of the inode, then
	 * wait for all outstanding writes, before sending the FSYNC
	 * request.
	 */
	err = filemap_write_and_wait_range(inode->i_mapping, start, end);
	if (err)
		goto out;

	fuse_sync_writes(inode);

	/*
	 * Due to implementation of fuse writeback
	 * filemap_write_and_wait_range() does not catch errors.
	 * We have to do this directly after fuse_sync_writes()
	 */
<<<<<<< HEAD
	if (test_bit(AS_ENOSPC, &file->f_mapping->flags) &&
	    test_and_clear_bit(AS_ENOSPC, &file->f_mapping->flags))
		err = -ENOSPC;
	if (test_bit(AS_EIO, &file->f_mapping->flags) &&
	    test_and_clear_bit(AS_EIO, &file->f_mapping->flags))
		err = -EIO;
=======
	err = filemap_check_errors(file->f_mapping);
>>>>>>> 29e106ae
	if (err)
		goto out;

	err = sync_inode_metadata(inode, 1);
	if (err)
		goto out;

	if ((!isdir && fc->no_fsync) || (isdir && fc->no_fsyncdir))
		goto out;

	memset(&inarg, 0, sizeof(inarg));
	inarg.fh = ff->fh;
	inarg.fsync_flags = datasync ? 1 : 0;
	args.in.h.opcode = isdir ? FUSE_FSYNCDIR : FUSE_FSYNC;
	args.in.h.nodeid = get_node_id(inode);
	args.in.numargs = 1;
	args.in.args[0].size = sizeof(inarg);
	args.in.args[0].value = &inarg;
	err = fuse_simple_request(fc, &args);
	if (err == -ENOSYS) {
		if (isdir)
			fc->no_fsyncdir = 1;
		else
			fc->no_fsync = 1;
		err = 0;
	}
out:
	inode_unlock(inode);
	return err;
}

static int fuse_fsync(struct file *file, loff_t start, loff_t end,
		      int datasync)
{
	return fuse_fsync_common(file, start, end, datasync, 0);
}

void fuse_read_fill(struct fuse_req *req, struct file *file, loff_t pos,
		    size_t count, int opcode)
{
	struct fuse_read_in *inarg = &req->misc.read.in;
	struct fuse_file *ff = file->private_data;

	inarg->fh = ff->fh;
	inarg->offset = pos;
	inarg->size = count;
	inarg->flags = file->f_flags;
	req->in.h.opcode = opcode;
	req->in.h.nodeid = ff->nodeid;
	req->in.numargs = 1;
	req->in.args[0].size = sizeof(struct fuse_read_in);
	req->in.args[0].value = inarg;
	req->out.argvar = 1;
	req->out.numargs = 1;
	req->out.args[0].size = count;
}

static void fuse_release_user_pages(struct fuse_req *req, bool should_dirty)
{
	unsigned i;

	for (i = 0; i < req->num_pages; i++) {
		struct page *page = req->pages[i];
		if (should_dirty)
			set_page_dirty_lock(page);
		put_page(page);
	}
}

static void fuse_io_release(struct kref *kref)
{
	kfree(container_of(kref, struct fuse_io_priv, refcnt));
}

static ssize_t fuse_get_res_by_io(struct fuse_io_priv *io)
{
	if (io->err)
		return io->err;

	if (io->bytes >= 0 && io->write)
		return -EIO;

	return io->bytes < 0 ? io->size : io->bytes;
}

/**
 * In case of short read, the caller sets 'pos' to the position of
 * actual end of fuse request in IO request. Otherwise, if bytes_requested
 * == bytes_transferred or rw == WRITE, the caller sets 'pos' to -1.
 *
 * An example:
 * User requested DIO read of 64K. It was splitted into two 32K fuse requests,
 * both submitted asynchronously. The first of them was ACKed by userspace as
 * fully completed (req->out.args[0].size == 32K) resulting in pos == -1. The
 * second request was ACKed as short, e.g. only 1K was read, resulting in
 * pos == 33K.
 *
 * Thus, when all fuse requests are completed, the minimal non-negative 'pos'
 * will be equal to the length of the longest contiguous fragment of
 * transferred data starting from the beginning of IO request.
 */
static void fuse_aio_complete(struct fuse_io_priv *io, int err, ssize_t pos)
{
	int left;

	spin_lock(&io->lock);
	if (err)
		io->err = io->err ? : err;
	else if (pos >= 0 && (io->bytes < 0 || pos < io->bytes))
		io->bytes = pos;

	left = --io->reqs;
	if (!left && io->blocking)
		complete(io->done);
	spin_unlock(&io->lock);

	if (!left && !io->blocking) {
		ssize_t res = fuse_get_res_by_io(io);

		if (res >= 0) {
			struct inode *inode = file_inode(io->iocb->ki_filp);
			struct fuse_conn *fc = get_fuse_conn(inode);
			struct fuse_inode *fi = get_fuse_inode(inode);

			spin_lock(&fc->lock);
			fi->attr_version = ++fc->attr_version;
			spin_unlock(&fc->lock);
		}

		io->iocb->ki_complete(io->iocb, res, 0);
	}

	kref_put(&io->refcnt, fuse_io_release);
}

static void fuse_aio_complete_req(struct fuse_conn *fc, struct fuse_req *req)
{
	struct fuse_io_priv *io = req->io;
	ssize_t pos = -1;

	fuse_release_user_pages(req, !io->write);

	if (io->write) {
		if (req->misc.write.in.size != req->misc.write.out.size)
			pos = req->misc.write.in.offset - io->offset +
				req->misc.write.out.size;
	} else {
		if (req->misc.read.in.size != req->out.args[0].size)
			pos = req->misc.read.in.offset - io->offset +
				req->out.args[0].size;
	}

	fuse_aio_complete(io, req->out.h.error, pos);
}

static size_t fuse_async_req_send(struct fuse_conn *fc, struct fuse_req *req,
		size_t num_bytes, struct fuse_io_priv *io)
{
	spin_lock(&io->lock);
	kref_get(&io->refcnt);
	io->size += num_bytes;
	io->reqs++;
	spin_unlock(&io->lock);

	req->io = io;
	req->end = fuse_aio_complete_req;

	__fuse_get_request(req);
	fuse_request_send_background(fc, req);

	return num_bytes;
}

static size_t fuse_send_read(struct fuse_req *req, struct fuse_io_priv *io,
			     loff_t pos, size_t count, fl_owner_t owner)
{
	struct file *file = io->file;
	struct fuse_file *ff = file->private_data;
	struct fuse_conn *fc = ff->fc;

	fuse_read_fill(req, file, pos, count, FUSE_READ);
	if (owner != NULL) {
		struct fuse_read_in *inarg = &req->misc.read.in;

		inarg->read_flags |= FUSE_READ_LOCKOWNER;
		inarg->lock_owner = fuse_lock_owner_id(fc, owner);
	}

	if (io->async)
		return fuse_async_req_send(fc, req, count, io);

	fuse_request_send(fc, req);
	return req->out.args[0].size;
}

static void fuse_read_update_size(struct inode *inode, loff_t size,
				  u64 attr_ver)
{
	struct fuse_conn *fc = get_fuse_conn(inode);
	struct fuse_inode *fi = get_fuse_inode(inode);

	spin_lock(&fc->lock);
	if (attr_ver == fi->attr_version && size < inode->i_size &&
	    !test_bit(FUSE_I_SIZE_UNSTABLE, &fi->state)) {
		fi->attr_version = ++fc->attr_version;
		i_size_write(inode, size);
	}
	spin_unlock(&fc->lock);
}

static void fuse_short_read(struct fuse_req *req, struct inode *inode,
			    u64 attr_ver)
{
	size_t num_read = req->out.args[0].size;
	struct fuse_conn *fc = get_fuse_conn(inode);

	if (fc->writeback_cache) {
		/*
		 * A hole in a file. Some data after the hole are in page cache,
		 * but have not reached the client fs yet. So, the hole is not
		 * present there.
		 */
		int i;
		int start_idx = num_read >> PAGE_SHIFT;
		size_t off = num_read & (PAGE_SIZE - 1);

		for (i = start_idx; i < req->num_pages; i++) {
			zero_user_segment(req->pages[i], off, PAGE_SIZE);
			off = 0;
		}
	} else {
		loff_t pos = page_offset(req->pages[0]) + num_read;
		fuse_read_update_size(inode, pos, attr_ver);
	}
}

static int fuse_do_readpage(struct file *file, struct page *page)
{
	struct fuse_io_priv io = FUSE_IO_PRIV_SYNC(file);
	struct inode *inode = page->mapping->host;
	struct fuse_conn *fc = get_fuse_conn(inode);
	struct fuse_req *req;
	size_t num_read;
	loff_t pos = page_offset(page);
	size_t count = PAGE_SIZE;
	u64 attr_ver;
	int err;

	/*
	 * Page writeback can extend beyond the lifetime of the
	 * page-cache page, so make sure we read a properly synced
	 * page.
	 */
	fuse_wait_on_page_writeback(inode, page->index);

	req = fuse_get_req(fc, 1);
	if (IS_ERR(req))
		return PTR_ERR(req);

	attr_ver = fuse_get_attr_version(fc);

	req->out.page_zeroing = 1;
	req->out.argpages = 1;
	req->num_pages = 1;
	req->pages[0] = page;
	req->page_descs[0].length = count;
	num_read = fuse_send_read(req, &io, pos, count, NULL);
	err = req->out.h.error;

	if (!err) {
		/*
		 * Short read means EOF.  If file size is larger, truncate it
		 */
		if (num_read < count)
			fuse_short_read(req, inode, attr_ver);

		SetPageUptodate(page);
	}

	fuse_put_request(fc, req);

	return err;
}

static int fuse_readpage(struct file *file, struct page *page)
{
	struct inode *inode = page->mapping->host;
	int err;

	err = -EIO;
	if (is_bad_inode(inode))
		goto out;

	err = fuse_do_readpage(file, page);
	fuse_invalidate_atime(inode);
 out:
	unlock_page(page);
	return err;
}

static void fuse_readpages_end(struct fuse_conn *fc, struct fuse_req *req)
{
	int i;
	size_t count = req->misc.read.in.size;
	size_t num_read = req->out.args[0].size;
	struct address_space *mapping = NULL;

	for (i = 0; mapping == NULL && i < req->num_pages; i++)
		mapping = req->pages[i]->mapping;

	if (mapping) {
		struct inode *inode = mapping->host;

		/*
		 * Short read means EOF. If file size is larger, truncate it
		 */
		if (!req->out.h.error && num_read < count)
			fuse_short_read(req, inode, req->misc.read.attr_ver);

		fuse_invalidate_atime(inode);
	}

	for (i = 0; i < req->num_pages; i++) {
		struct page *page = req->pages[i];
		if (!req->out.h.error)
			SetPageUptodate(page);
		else
			SetPageError(page);
		unlock_page(page);
		put_page(page);
	}
	if (req->ff)
		fuse_file_put(req->ff, false);
}

static void fuse_send_readpages(struct fuse_req *req, struct file *file)
{
	struct fuse_file *ff = file->private_data;
	struct fuse_conn *fc = ff->fc;
	loff_t pos = page_offset(req->pages[0]);
	size_t count = req->num_pages << PAGE_SHIFT;

	req->out.argpages = 1;
	req->out.page_zeroing = 1;
	req->out.page_replace = 1;
	fuse_read_fill(req, file, pos, count, FUSE_READ);
	req->misc.read.attr_ver = fuse_get_attr_version(fc);
	if (fc->async_read) {
		req->ff = fuse_file_get(ff);
		req->end = fuse_readpages_end;
		fuse_request_send_background(fc, req);
	} else {
		fuse_request_send(fc, req);
		fuse_readpages_end(fc, req);
		fuse_put_request(fc, req);
	}
}

struct fuse_fill_data {
	struct fuse_req *req;
	struct file *file;
	struct inode *inode;
	unsigned nr_pages;
};

static int fuse_readpages_fill(void *_data, struct page *page)
{
	struct fuse_fill_data *data = _data;
	struct fuse_req *req = data->req;
	struct inode *inode = data->inode;
	struct fuse_conn *fc = get_fuse_conn(inode);

	fuse_wait_on_page_writeback(inode, page->index);

	if (req->num_pages &&
	    (req->num_pages == FUSE_MAX_PAGES_PER_REQ ||
	     (req->num_pages + 1) * PAGE_SIZE > fc->max_read ||
	     req->pages[req->num_pages - 1]->index + 1 != page->index)) {
		int nr_alloc = min_t(unsigned, data->nr_pages,
				     FUSE_MAX_PAGES_PER_REQ);
		fuse_send_readpages(req, data->file);
		if (fc->async_read)
			req = fuse_get_req_for_background(fc, nr_alloc);
		else
			req = fuse_get_req(fc, nr_alloc);

		data->req = req;
		if (IS_ERR(req)) {
			unlock_page(page);
			return PTR_ERR(req);
		}
	}

	if (WARN_ON(req->num_pages >= req->max_pages)) {
		fuse_put_request(fc, req);
		return -EIO;
	}

	get_page(page);
	req->pages[req->num_pages] = page;
	req->page_descs[req->num_pages].length = PAGE_SIZE;
	req->num_pages++;
	data->nr_pages--;
	return 0;
}

static int fuse_readpages(struct file *file, struct address_space *mapping,
			  struct list_head *pages, unsigned nr_pages)
{
	struct inode *inode = mapping->host;
	struct fuse_conn *fc = get_fuse_conn(inode);
	struct fuse_fill_data data;
	int err;
	int nr_alloc = min_t(unsigned, nr_pages, FUSE_MAX_PAGES_PER_REQ);

	err = -EIO;
	if (is_bad_inode(inode))
		goto out;

	data.file = file;
	data.inode = inode;
	if (fc->async_read)
		data.req = fuse_get_req_for_background(fc, nr_alloc);
	else
		data.req = fuse_get_req(fc, nr_alloc);
	data.nr_pages = nr_pages;
	err = PTR_ERR(data.req);
	if (IS_ERR(data.req))
		goto out;

	err = read_cache_pages(mapping, pages, fuse_readpages_fill, &data);
	if (!err) {
		if (data.req->num_pages)
			fuse_send_readpages(data.req, file);
		else
			fuse_put_request(fc, data.req);
	}
out:
	return err;
}

static ssize_t fuse_file_read_iter(struct kiocb *iocb, struct iov_iter *to)
{
	struct inode *inode = iocb->ki_filp->f_mapping->host;
	struct fuse_conn *fc = get_fuse_conn(inode);

	/*
	 * In auto invalidate mode, always update attributes on read.
	 * Otherwise, only update if we attempt to read past EOF (to ensure
	 * i_size is up to date).
	 */
	if (fc->auto_inval_data ||
	    (iocb->ki_pos + iov_iter_count(to) > i_size_read(inode))) {
		int err;
		err = fuse_update_attributes(inode, NULL, iocb->ki_filp, NULL);
		if (err)
			return err;
	}

	return generic_file_read_iter(iocb, to);
}

static void fuse_write_fill(struct fuse_req *req, struct fuse_file *ff,
			    loff_t pos, size_t count)
{
	struct fuse_write_in *inarg = &req->misc.write.in;
	struct fuse_write_out *outarg = &req->misc.write.out;

	inarg->fh = ff->fh;
	inarg->offset = pos;
	inarg->size = count;
	req->in.h.opcode = FUSE_WRITE;
	req->in.h.nodeid = ff->nodeid;
	req->in.numargs = 2;
	if (ff->fc->minor < 9)
		req->in.args[0].size = FUSE_COMPAT_WRITE_IN_SIZE;
	else
		req->in.args[0].size = sizeof(struct fuse_write_in);
	req->in.args[0].value = inarg;
	req->in.args[1].size = count;
	req->out.numargs = 1;
	req->out.args[0].size = sizeof(struct fuse_write_out);
	req->out.args[0].value = outarg;
}

static size_t fuse_send_write(struct fuse_req *req, struct fuse_io_priv *io,
			      loff_t pos, size_t count, fl_owner_t owner)
{
	struct file *file = io->file;
	struct fuse_file *ff = file->private_data;
	struct fuse_conn *fc = ff->fc;
	struct fuse_write_in *inarg = &req->misc.write.in;

	fuse_write_fill(req, ff, pos, count);
	inarg->flags = file->f_flags;
	if (owner != NULL) {
		inarg->write_flags |= FUSE_WRITE_LOCKOWNER;
		inarg->lock_owner = fuse_lock_owner_id(fc, owner);
	}

	if (io->async)
		return fuse_async_req_send(fc, req, count, io);

	fuse_request_send(fc, req);
	return req->misc.write.out.size;
}

bool fuse_write_update_size(struct inode *inode, loff_t pos)
{
	struct fuse_conn *fc = get_fuse_conn(inode);
	struct fuse_inode *fi = get_fuse_inode(inode);
	bool ret = false;

	spin_lock(&fc->lock);
	fi->attr_version = ++fc->attr_version;
	if (pos > inode->i_size) {
		i_size_write(inode, pos);
		ret = true;
	}
	spin_unlock(&fc->lock);

	return ret;
}

static size_t fuse_send_write_pages(struct fuse_req *req, struct file *file,
				    struct inode *inode, loff_t pos,
				    size_t count)
{
	size_t res;
	unsigned offset;
	unsigned i;
	struct fuse_io_priv io = FUSE_IO_PRIV_SYNC(file);

	for (i = 0; i < req->num_pages; i++)
		fuse_wait_on_page_writeback(inode, req->pages[i]->index);

	res = fuse_send_write(req, &io, pos, count, NULL);

	offset = req->page_descs[0].offset;
	count = res;
	for (i = 0; i < req->num_pages; i++) {
		struct page *page = req->pages[i];

		if (!req->out.h.error && !offset && count >= PAGE_SIZE)
			SetPageUptodate(page);

		if (count > PAGE_SIZE - offset)
			count -= PAGE_SIZE - offset;
		else
			count = 0;
		offset = 0;

		unlock_page(page);
		put_page(page);
	}

	return res;
}

static ssize_t fuse_fill_write_pages(struct fuse_req *req,
			       struct address_space *mapping,
			       struct iov_iter *ii, loff_t pos)
{
	struct fuse_conn *fc = get_fuse_conn(mapping->host);
	unsigned offset = pos & (PAGE_SIZE - 1);
	size_t count = 0;
	int err;

	req->in.argpages = 1;
	req->page_descs[0].offset = offset;

	do {
		size_t tmp;
		struct page *page;
		pgoff_t index = pos >> PAGE_SHIFT;
		size_t bytes = min_t(size_t, PAGE_SIZE - offset,
				     iov_iter_count(ii));

		bytes = min_t(size_t, bytes, fc->max_write - count);

 again:
		err = -EFAULT;
		if (iov_iter_fault_in_readable(ii, bytes))
			break;

		err = -ENOMEM;
		page = grab_cache_page_write_begin(mapping, index, 0);
		if (!page)
			break;

		if (mapping_writably_mapped(mapping))
			flush_dcache_page(page);

		tmp = iov_iter_copy_from_user_atomic(page, ii, offset, bytes);
		flush_dcache_page(page);

		iov_iter_advance(ii, tmp);
		if (!tmp) {
			unlock_page(page);
			put_page(page);
			bytes = min(bytes, iov_iter_single_seg_count(ii));
			goto again;
		}

		err = 0;
		req->pages[req->num_pages] = page;
		req->page_descs[req->num_pages].length = tmp;
		req->num_pages++;

		count += tmp;
		pos += tmp;
		offset += tmp;
		if (offset == PAGE_SIZE)
			offset = 0;

		if (!fc->big_writes)
			break;
	} while (iov_iter_count(ii) && count < fc->max_write &&
		 req->num_pages < req->max_pages && offset == 0);

	return count > 0 ? count : err;
}

static inline unsigned fuse_wr_pages(loff_t pos, size_t len)
{
	return min_t(unsigned,
		     ((pos + len - 1) >> PAGE_SHIFT) -
		     (pos >> PAGE_SHIFT) + 1,
		     FUSE_MAX_PAGES_PER_REQ);
}

static ssize_t fuse_perform_write(struct file *file,
				  struct address_space *mapping,
				  struct iov_iter *ii, loff_t pos)
{
	struct inode *inode = mapping->host;
	struct fuse_conn *fc = get_fuse_conn(inode);
	struct fuse_inode *fi = get_fuse_inode(inode);
	int err = 0;
	ssize_t res = 0;

	if (is_bad_inode(inode))
		return -EIO;

	if (inode->i_size < pos + iov_iter_count(ii))
		set_bit(FUSE_I_SIZE_UNSTABLE, &fi->state);

	do {
		struct fuse_req *req;
		ssize_t count;
		unsigned nr_pages = fuse_wr_pages(pos, iov_iter_count(ii));

		req = fuse_get_req(fc, nr_pages);
		if (IS_ERR(req)) {
			err = PTR_ERR(req);
			break;
		}

		count = fuse_fill_write_pages(req, mapping, ii, pos);
		if (count <= 0) {
			err = count;
		} else {
			size_t num_written;

			num_written = fuse_send_write_pages(req, file, inode,
							    pos, count);
			err = req->out.h.error;
			if (!err) {
				res += num_written;
				pos += num_written;

				/* break out of the loop on short write */
				if (num_written != count)
					err = -EIO;
			}
		}
		fuse_put_request(fc, req);
	} while (!err && iov_iter_count(ii));

	if (res > 0)
		fuse_write_update_size(inode, pos);

	clear_bit(FUSE_I_SIZE_UNSTABLE, &fi->state);
	fuse_invalidate_attr(inode);

	return res > 0 ? res : err;
}

static ssize_t fuse_file_write_iter(struct kiocb *iocb, struct iov_iter *from)
{
	struct file *file = iocb->ki_filp;
	struct address_space *mapping = file->f_mapping;
	ssize_t written = 0;
	ssize_t written_buffered = 0;
	struct inode *inode = mapping->host;
	ssize_t err;
	loff_t endbyte = 0;

	if (get_fuse_conn(inode)->writeback_cache) {
		/* Update size (EOF optimization) and mode (SUID clearing) */
		err = fuse_update_attributes(mapping->host, NULL, file, NULL);
		if (err)
			return err;

		return generic_file_write_iter(iocb, from);
	}

	inode_lock(inode);

	/* We can write back this queue in page reclaim */
	current->backing_dev_info = inode_to_bdi(inode);

	err = generic_write_checks(iocb, from);
	if (err <= 0)
		goto out;

	err = file_remove_privs(file);
	if (err)
		goto out;

	err = file_update_time(file);
	if (err)
		goto out;

	if (iocb->ki_flags & IOCB_DIRECT) {
		loff_t pos = iocb->ki_pos;
		written = generic_file_direct_write(iocb, from);
		if (written < 0 || !iov_iter_count(from))
			goto out;

		pos += written;

		written_buffered = fuse_perform_write(file, mapping, from, pos);
		if (written_buffered < 0) {
			err = written_buffered;
			goto out;
		}
		endbyte = pos + written_buffered - 1;

		err = filemap_write_and_wait_range(file->f_mapping, pos,
						   endbyte);
		if (err)
			goto out;

		invalidate_mapping_pages(file->f_mapping,
					 pos >> PAGE_SHIFT,
					 endbyte >> PAGE_SHIFT);

		written += written_buffered;
		iocb->ki_pos = pos + written_buffered;
	} else {
		written = fuse_perform_write(file, mapping, from, iocb->ki_pos);
		if (written >= 0)
			iocb->ki_pos += written;
	}
out:
	current->backing_dev_info = NULL;
	inode_unlock(inode);

	return written ? written : err;
}

static inline void fuse_page_descs_length_init(struct fuse_req *req,
		unsigned index, unsigned nr_pages)
{
	int i;

	for (i = index; i < index + nr_pages; i++)
		req->page_descs[i].length = PAGE_SIZE -
			req->page_descs[i].offset;
}

static inline unsigned long fuse_get_user_addr(const struct iov_iter *ii)
{
	return (unsigned long)ii->iov->iov_base + ii->iov_offset;
}

static inline size_t fuse_get_frag_size(const struct iov_iter *ii,
					size_t max_size)
{
	return min(iov_iter_single_seg_count(ii), max_size);
}

static int fuse_get_user_pages(struct fuse_req *req, struct iov_iter *ii,
			       size_t *nbytesp, int write)
{
	size_t nbytes = 0;  /* # bytes already packed in req */
	ssize_t ret = 0;

	/* Special case for kernel I/O: can copy directly into the buffer */
	if (ii->type & ITER_KVEC) {
		unsigned long user_addr = fuse_get_user_addr(ii);
		size_t frag_size = fuse_get_frag_size(ii, *nbytesp);

		if (write)
			req->in.args[1].value = (void *) user_addr;
		else
			req->out.args[0].value = (void *) user_addr;

		iov_iter_advance(ii, frag_size);
		*nbytesp = frag_size;
		return 0;
	}

	while (nbytes < *nbytesp && req->num_pages < req->max_pages) {
		unsigned npages;
		size_t start;
		ret = iov_iter_get_pages(ii, &req->pages[req->num_pages],
					*nbytesp - nbytes,
					req->max_pages - req->num_pages,
					&start);
		if (ret < 0)
			break;

		iov_iter_advance(ii, ret);
		nbytes += ret;

		ret += start;
		npages = (ret + PAGE_SIZE - 1) / PAGE_SIZE;

		req->page_descs[req->num_pages].offset = start;
		fuse_page_descs_length_init(req, req->num_pages, npages);

		req->num_pages += npages;
		req->page_descs[req->num_pages - 1].length -=
			(PAGE_SIZE - ret) & (PAGE_SIZE - 1);
	}

	if (write)
		req->in.argpages = 1;
	else
		req->out.argpages = 1;

	*nbytesp = nbytes;

	return ret < 0 ? ret : 0;
}

static inline int fuse_iter_npages(const struct iov_iter *ii_p)
{
	return iov_iter_npages(ii_p, FUSE_MAX_PAGES_PER_REQ);
}

ssize_t fuse_direct_io(struct fuse_io_priv *io, struct iov_iter *iter,
		       loff_t *ppos, int flags)
{
	int write = flags & FUSE_DIO_WRITE;
	bool should_dirty = !write && iter_is_iovec(iter);
	int cuse = flags & FUSE_DIO_CUSE;
	struct file *file = io->file;
	struct inode *inode = file->f_mapping->host;
	struct fuse_file *ff = file->private_data;
	struct fuse_conn *fc = ff->fc;
	size_t nmax = write ? fc->max_write : fc->max_read;
	loff_t pos = *ppos;
	size_t count = iov_iter_count(iter);
	pgoff_t idx_from = pos >> PAGE_SHIFT;
	pgoff_t idx_to = (pos + count - 1) >> PAGE_SHIFT;
	ssize_t res = 0;
	struct fuse_req *req;
	int err = 0;

	if (io->async)
		req = fuse_get_req_for_background(fc, fuse_iter_npages(iter));
	else
		req = fuse_get_req(fc, fuse_iter_npages(iter));
	if (IS_ERR(req))
		return PTR_ERR(req);

	if (!cuse && fuse_range_is_writeback(inode, idx_from, idx_to)) {
		if (!write)
			inode_lock(inode);
		fuse_sync_writes(inode);
		if (!write)
			inode_unlock(inode);
	}

	while (count) {
		size_t nres;
		fl_owner_t owner = current->files;
		size_t nbytes = min(count, nmax);
		err = fuse_get_user_pages(req, iter, &nbytes, write);
		if (err && !nbytes)
			break;

		if (write)
			nres = fuse_send_write(req, io, pos, nbytes, owner);
		else
			nres = fuse_send_read(req, io, pos, nbytes, owner);

		if (!io->async)
			fuse_release_user_pages(req, should_dirty);
		if (req->out.h.error) {
			err = req->out.h.error;
			break;
		} else if (nres > nbytes) {
			res = 0;
			err = -EIO;
			break;
		}
		count -= nres;
		res += nres;
		pos += nres;
		if (nres != nbytes)
			break;
		if (count) {
			fuse_put_request(fc, req);
			if (io->async)
				req = fuse_get_req_for_background(fc,
					fuse_iter_npages(iter));
			else
				req = fuse_get_req(fc, fuse_iter_npages(iter));
			if (IS_ERR(req))
				break;
		}
	}
	if (!IS_ERR(req))
		fuse_put_request(fc, req);
	if (res > 0)
		*ppos = pos;

	return res > 0 ? res : err;
}
EXPORT_SYMBOL_GPL(fuse_direct_io);

static ssize_t __fuse_direct_read(struct fuse_io_priv *io,
				  struct iov_iter *iter,
				  loff_t *ppos)
{
	ssize_t res;
	struct file *file = io->file;
	struct inode *inode = file_inode(file);

	if (is_bad_inode(inode))
		return -EIO;

	res = fuse_direct_io(io, iter, ppos, 0);

	fuse_invalidate_attr(inode);

	return res;
}

static ssize_t fuse_direct_read_iter(struct kiocb *iocb, struct iov_iter *to)
{
	struct fuse_io_priv io = FUSE_IO_PRIV_SYNC(iocb->ki_filp);
	return __fuse_direct_read(&io, to, &iocb->ki_pos);
}

static ssize_t fuse_direct_write_iter(struct kiocb *iocb, struct iov_iter *from)
{
	struct file *file = iocb->ki_filp;
	struct inode *inode = file_inode(file);
	struct fuse_io_priv io = FUSE_IO_PRIV_SYNC(file);
	ssize_t res;

	if (is_bad_inode(inode))
		return -EIO;

	/* Don't allow parallel writes to the same file */
	inode_lock(inode);
	res = generic_write_checks(iocb, from);
	if (res > 0)
		res = fuse_direct_io(&io, from, &iocb->ki_pos, FUSE_DIO_WRITE);
	fuse_invalidate_attr(inode);
	if (res > 0)
		fuse_write_update_size(inode, iocb->ki_pos);
	inode_unlock(inode);

	return res;
}

static void fuse_writepage_free(struct fuse_conn *fc, struct fuse_req *req)
{
	int i;

	for (i = 0; i < req->num_pages; i++)
		__free_page(req->pages[i]);

	if (req->ff)
		fuse_file_put(req->ff, false);
}

static void fuse_writepage_finish(struct fuse_conn *fc, struct fuse_req *req)
{
	struct inode *inode = req->inode;
	struct fuse_inode *fi = get_fuse_inode(inode);
	struct backing_dev_info *bdi = inode_to_bdi(inode);
	int i;

	list_del(&req->writepages_entry);
	for (i = 0; i < req->num_pages; i++) {
		dec_wb_stat(&bdi->wb, WB_WRITEBACK);
		dec_node_page_state(req->pages[i], NR_WRITEBACK_TEMP);
		wb_writeout_inc(&bdi->wb);
	}
	wake_up(&fi->page_waitq);
}

/* Called under fc->lock, may release and reacquire it */
static void fuse_send_writepage(struct fuse_conn *fc, struct fuse_req *req,
				loff_t size)
__releases(fc->lock)
__acquires(fc->lock)
{
	struct fuse_inode *fi = get_fuse_inode(req->inode);
	struct fuse_write_in *inarg = &req->misc.write.in;
	__u64 data_size = req->num_pages * PAGE_SIZE;

	if (!fc->connected)
		goto out_free;

	if (inarg->offset + data_size <= size) {
		inarg->size = data_size;
	} else if (inarg->offset < size) {
		inarg->size = size - inarg->offset;
	} else {
		/* Got truncated off completely */
		goto out_free;
	}

	req->in.args[1].size = inarg->size;
	fi->writectr++;
	fuse_request_send_background_locked(fc, req);
	return;

 out_free:
	fuse_writepage_finish(fc, req);
	spin_unlock(&fc->lock);
	fuse_writepage_free(fc, req);
	fuse_put_request(fc, req);
	spin_lock(&fc->lock);
}

/*
 * If fi->writectr is positive (no truncate or fsync going on) send
 * all queued writepage requests.
 *
 * Called with fc->lock
 */
void fuse_flush_writepages(struct inode *inode)
__releases(fc->lock)
__acquires(fc->lock)
{
	struct fuse_conn *fc = get_fuse_conn(inode);
	struct fuse_inode *fi = get_fuse_inode(inode);
	size_t crop = i_size_read(inode);
	struct fuse_req *req;

	while (fi->writectr >= 0 && !list_empty(&fi->queued_writes)) {
		req = list_entry(fi->queued_writes.next, struct fuse_req, list);
		list_del_init(&req->list);
		fuse_send_writepage(fc, req, crop);
	}
}

static void fuse_writepage_end(struct fuse_conn *fc, struct fuse_req *req)
{
	struct inode *inode = req->inode;
	struct fuse_inode *fi = get_fuse_inode(inode);

	mapping_set_error(inode->i_mapping, req->out.h.error);
	spin_lock(&fc->lock);
	while (req->misc.write.next) {
		struct fuse_conn *fc = get_fuse_conn(inode);
		struct fuse_write_in *inarg = &req->misc.write.in;
		struct fuse_req *next = req->misc.write.next;
		req->misc.write.next = next->misc.write.next;
		next->misc.write.next = NULL;
		next->ff = fuse_file_get(req->ff);
		list_add(&next->writepages_entry, &fi->writepages);

		/*
		 * Skip fuse_flush_writepages() to make it easy to crop requests
		 * based on primary request size.
		 *
		 * 1st case (trivial): there are no concurrent activities using
		 * fuse_set/release_nowrite.  Then we're on safe side because
		 * fuse_flush_writepages() would call fuse_send_writepage()
		 * anyway.
		 *
		 * 2nd case: someone called fuse_set_nowrite and it is waiting
		 * now for completion of all in-flight requests.  This happens
		 * rarely and no more than once per page, so this should be
		 * okay.
		 *
		 * 3rd case: someone (e.g. fuse_do_setattr()) is in the middle
		 * of fuse_set_nowrite..fuse_release_nowrite section.  The fact
		 * that fuse_set_nowrite returned implies that all in-flight
		 * requests were completed along with all of their secondary
		 * requests.  Further primary requests are blocked by negative
		 * writectr.  Hence there cannot be any in-flight requests and
		 * no invocations of fuse_writepage_end() while we're in
		 * fuse_set_nowrite..fuse_release_nowrite section.
		 */
		fuse_send_writepage(fc, next, inarg->offset + inarg->size);
	}
	fi->writectr--;
	fuse_writepage_finish(fc, req);
	spin_unlock(&fc->lock);
	fuse_writepage_free(fc, req);
}

static struct fuse_file *__fuse_write_file_get(struct fuse_conn *fc,
					       struct fuse_inode *fi)
{
	struct fuse_file *ff = NULL;

	spin_lock(&fc->lock);
	if (!list_empty(&fi->write_files)) {
		ff = list_entry(fi->write_files.next, struct fuse_file,
				write_entry);
		fuse_file_get(ff);
	}
	spin_unlock(&fc->lock);

	return ff;
}

static struct fuse_file *fuse_write_file_get(struct fuse_conn *fc,
					     struct fuse_inode *fi)
{
	struct fuse_file *ff = __fuse_write_file_get(fc, fi);
	WARN_ON(!ff);
	return ff;
}

int fuse_write_inode(struct inode *inode, struct writeback_control *wbc)
{
	struct fuse_conn *fc = get_fuse_conn(inode);
	struct fuse_inode *fi = get_fuse_inode(inode);
	struct fuse_file *ff;
	int err;

	ff = __fuse_write_file_get(fc, fi);
	err = fuse_flush_times(inode, ff);
	if (ff)
		fuse_file_put(ff, 0);

	return err;
}

static int fuse_writepage_locked(struct page *page)
{
	struct address_space *mapping = page->mapping;
	struct inode *inode = mapping->host;
	struct fuse_conn *fc = get_fuse_conn(inode);
	struct fuse_inode *fi = get_fuse_inode(inode);
	struct fuse_req *req;
	struct page *tmp_page;
	int error = -ENOMEM;

	set_page_writeback(page);

	req = fuse_request_alloc_nofs(1);
	if (!req)
		goto err;

	/* writeback always goes to bg_queue */
	__set_bit(FR_BACKGROUND, &req->flags);
	tmp_page = alloc_page(GFP_NOFS | __GFP_HIGHMEM);
	if (!tmp_page)
		goto err_free;

	error = -EIO;
	req->ff = fuse_write_file_get(fc, fi);
	if (!req->ff)
		goto err_nofile;

	fuse_write_fill(req, req->ff, page_offset(page), 0);

	copy_highpage(tmp_page, page);
	req->misc.write.in.write_flags |= FUSE_WRITE_CACHE;
	req->misc.write.next = NULL;
	req->in.argpages = 1;
	req->num_pages = 1;
	req->pages[0] = tmp_page;
	req->page_descs[0].offset = 0;
	req->page_descs[0].length = PAGE_SIZE;
	req->end = fuse_writepage_end;
	req->inode = inode;

	inc_wb_stat(&inode_to_bdi(inode)->wb, WB_WRITEBACK);
	inc_node_page_state(tmp_page, NR_WRITEBACK_TEMP);

	spin_lock(&fc->lock);
	list_add(&req->writepages_entry, &fi->writepages);
	list_add_tail(&req->list, &fi->queued_writes);
	fuse_flush_writepages(inode);
	spin_unlock(&fc->lock);

	end_page_writeback(page);

	return 0;

err_nofile:
	__free_page(tmp_page);
err_free:
	fuse_request_free(req);
err:
	end_page_writeback(page);
	return error;
}

static int fuse_writepage(struct page *page, struct writeback_control *wbc)
{
	int err;

	if (fuse_page_is_writeback(page->mapping->host, page->index)) {
		/*
		 * ->writepages() should be called for sync() and friends.  We
		 * should only get here on direct reclaim and then we are
		 * allowed to skip a page which is already in flight
		 */
		WARN_ON(wbc->sync_mode == WB_SYNC_ALL);

		redirty_page_for_writepage(wbc, page);
		return 0;
	}

	err = fuse_writepage_locked(page);
	unlock_page(page);

	return err;
}

struct fuse_fill_wb_data {
	struct fuse_req *req;
	struct fuse_file *ff;
	struct inode *inode;
	struct page **orig_pages;
};

static void fuse_writepages_send(struct fuse_fill_wb_data *data)
{
	struct fuse_req *req = data->req;
	struct inode *inode = data->inode;
	struct fuse_conn *fc = get_fuse_conn(inode);
	struct fuse_inode *fi = get_fuse_inode(inode);
	int num_pages = req->num_pages;
	int i;

	req->ff = fuse_file_get(data->ff);
	spin_lock(&fc->lock);
	list_add_tail(&req->list, &fi->queued_writes);
	fuse_flush_writepages(inode);
	spin_unlock(&fc->lock);

	for (i = 0; i < num_pages; i++)
		end_page_writeback(data->orig_pages[i]);
}

static bool fuse_writepage_in_flight(struct fuse_req *new_req,
				     struct page *page)
{
	struct fuse_conn *fc = get_fuse_conn(new_req->inode);
	struct fuse_inode *fi = get_fuse_inode(new_req->inode);
	struct fuse_req *tmp;
	struct fuse_req *old_req;
	bool found = false;
	pgoff_t curr_index;

	BUG_ON(new_req->num_pages != 0);

	spin_lock(&fc->lock);
	list_del(&new_req->writepages_entry);
	list_for_each_entry(old_req, &fi->writepages, writepages_entry) {
		BUG_ON(old_req->inode != new_req->inode);
		curr_index = old_req->misc.write.in.offset >> PAGE_SHIFT;
		if (curr_index <= page->index &&
		    page->index < curr_index + old_req->num_pages) {
			found = true;
			break;
		}
	}
	if (!found) {
		list_add(&new_req->writepages_entry, &fi->writepages);
		goto out_unlock;
	}

	new_req->num_pages = 1;
	for (tmp = old_req; tmp != NULL; tmp = tmp->misc.write.next) {
		BUG_ON(tmp->inode != new_req->inode);
		curr_index = tmp->misc.write.in.offset >> PAGE_SHIFT;
		if (tmp->num_pages == 1 &&
		    curr_index == page->index) {
			old_req = tmp;
		}
	}

	if (old_req->num_pages == 1 && test_bit(FR_PENDING, &old_req->flags)) {
		struct backing_dev_info *bdi = inode_to_bdi(page->mapping->host);

		copy_highpage(old_req->pages[0], page);
		spin_unlock(&fc->lock);

		dec_wb_stat(&bdi->wb, WB_WRITEBACK);
		dec_node_page_state(page, NR_WRITEBACK_TEMP);
		wb_writeout_inc(&bdi->wb);
		fuse_writepage_free(fc, new_req);
		fuse_request_free(new_req);
		goto out;
	} else {
		new_req->misc.write.next = old_req->misc.write.next;
		old_req->misc.write.next = new_req;
	}
out_unlock:
	spin_unlock(&fc->lock);
out:
	return found;
}

static int fuse_writepages_fill(struct page *page,
		struct writeback_control *wbc, void *_data)
{
	struct fuse_fill_wb_data *data = _data;
	struct fuse_req *req = data->req;
	struct inode *inode = data->inode;
	struct fuse_conn *fc = get_fuse_conn(inode);
	struct page *tmp_page;
	bool is_writeback;
	int err;

	if (!data->ff) {
		err = -EIO;
		data->ff = fuse_write_file_get(fc, get_fuse_inode(inode));
		if (!data->ff)
			goto out_unlock;
	}

	/*
	 * Being under writeback is unlikely but possible.  For example direct
	 * read to an mmaped fuse file will set the page dirty twice; once when
	 * the pages are faulted with get_user_pages(), and then after the read
	 * completed.
	 */
	is_writeback = fuse_page_is_writeback(inode, page->index);

	if (req && req->num_pages &&
	    (is_writeback || req->num_pages == FUSE_MAX_PAGES_PER_REQ ||
	     (req->num_pages + 1) * PAGE_SIZE > fc->max_write ||
	     data->orig_pages[req->num_pages - 1]->index + 1 != page->index)) {
		fuse_writepages_send(data);
		data->req = NULL;
	}
	err = -ENOMEM;
	tmp_page = alloc_page(GFP_NOFS | __GFP_HIGHMEM);
	if (!tmp_page)
		goto out_unlock;

	/*
	 * The page must not be redirtied until the writeout is completed
	 * (i.e. userspace has sent a reply to the write request).  Otherwise
	 * there could be more than one temporary page instance for each real
	 * page.
	 *
	 * This is ensured by holding the page lock in page_mkwrite() while
	 * checking fuse_page_is_writeback().  We already hold the page lock
	 * since clear_page_dirty_for_io() and keep it held until we add the
	 * request to the fi->writepages list and increment req->num_pages.
	 * After this fuse_page_is_writeback() will indicate that the page is
	 * under writeback, so we can release the page lock.
	 */
	if (data->req == NULL) {
		struct fuse_inode *fi = get_fuse_inode(inode);

		err = -ENOMEM;
		req = fuse_request_alloc_nofs(FUSE_MAX_PAGES_PER_REQ);
		if (!req) {
			__free_page(tmp_page);
			goto out_unlock;
		}

		fuse_write_fill(req, data->ff, page_offset(page), 0);
		req->misc.write.in.write_flags |= FUSE_WRITE_CACHE;
		req->misc.write.next = NULL;
		req->in.argpages = 1;
		__set_bit(FR_BACKGROUND, &req->flags);
		req->num_pages = 0;
		req->end = fuse_writepage_end;
		req->inode = inode;

		spin_lock(&fc->lock);
		list_add(&req->writepages_entry, &fi->writepages);
		spin_unlock(&fc->lock);

		data->req = req;
	}
	set_page_writeback(page);

	copy_highpage(tmp_page, page);
	req->pages[req->num_pages] = tmp_page;
	req->page_descs[req->num_pages].offset = 0;
	req->page_descs[req->num_pages].length = PAGE_SIZE;

	inc_wb_stat(&inode_to_bdi(inode)->wb, WB_WRITEBACK);
	inc_node_page_state(tmp_page, NR_WRITEBACK_TEMP);

	err = 0;
	if (is_writeback && fuse_writepage_in_flight(req, page)) {
		end_page_writeback(page);
		data->req = NULL;
		goto out_unlock;
	}
	data->orig_pages[req->num_pages] = page;

	/*
	 * Protected by fc->lock against concurrent access by
	 * fuse_page_is_writeback().
	 */
	spin_lock(&fc->lock);
	req->num_pages++;
	spin_unlock(&fc->lock);

out_unlock:
	unlock_page(page);

	return err;
}

static int fuse_writepages(struct address_space *mapping,
			   struct writeback_control *wbc)
{
	struct inode *inode = mapping->host;
	struct fuse_fill_wb_data data;
	int err;

	err = -EIO;
	if (is_bad_inode(inode))
		goto out;

	data.inode = inode;
	data.req = NULL;
	data.ff = NULL;

	err = -ENOMEM;
	data.orig_pages = kcalloc(FUSE_MAX_PAGES_PER_REQ,
				  sizeof(struct page *),
				  GFP_NOFS);
	if (!data.orig_pages)
		goto out;

	err = write_cache_pages(mapping, wbc, fuse_writepages_fill, &data);
	if (data.req) {
		/* Ignore errors if we can write at least one page */
		BUG_ON(!data.req->num_pages);
		fuse_writepages_send(&data);
		err = 0;
	}
	if (data.ff)
		fuse_file_put(data.ff, false);

	kfree(data.orig_pages);
out:
	return err;
}

/*
 * It's worthy to make sure that space is reserved on disk for the write,
 * but how to implement it without killing performance need more thinking.
 */
static int fuse_write_begin(struct file *file, struct address_space *mapping,
		loff_t pos, unsigned len, unsigned flags,
		struct page **pagep, void **fsdata)
{
	pgoff_t index = pos >> PAGE_SHIFT;
	struct fuse_conn *fc = get_fuse_conn(file_inode(file));
	struct page *page;
	loff_t fsize;
	int err = -ENOMEM;

	WARN_ON(!fc->writeback_cache);

	page = grab_cache_page_write_begin(mapping, index, flags);
	if (!page)
		goto error;

	fuse_wait_on_page_writeback(mapping->host, page->index);

	if (PageUptodate(page) || len == PAGE_SIZE)
		goto success;
	/*
	 * Check if the start this page comes after the end of file, in which
	 * case the readpage can be optimized away.
	 */
	fsize = i_size_read(mapping->host);
	if (fsize <= (pos & PAGE_MASK)) {
		size_t off = pos & ~PAGE_MASK;
		if (off)
			zero_user_segment(page, 0, off);
		goto success;
	}
	err = fuse_do_readpage(file, page);
	if (err)
		goto cleanup;
success:
	*pagep = page;
	return 0;

cleanup:
	unlock_page(page);
	put_page(page);
error:
	return err;
}

static int fuse_write_end(struct file *file, struct address_space *mapping,
		loff_t pos, unsigned len, unsigned copied,
		struct page *page, void *fsdata)
{
	struct inode *inode = page->mapping->host;

	if (!PageUptodate(page)) {
		/* Zero any unwritten bytes at the end of the page */
		size_t endoff = (pos + copied) & ~PAGE_MASK;
		if (endoff)
			zero_user_segment(page, endoff, PAGE_SIZE);
		SetPageUptodate(page);
	}

	fuse_write_update_size(inode, pos + copied);
	set_page_dirty(page);
	unlock_page(page);
	put_page(page);

	return copied;
}

static int fuse_launder_page(struct page *page)
{
	int err = 0;
	if (clear_page_dirty_for_io(page)) {
		struct inode *inode = page->mapping->host;
		err = fuse_writepage_locked(page);
		if (!err)
			fuse_wait_on_page_writeback(inode, page->index);
	}
	return err;
}

/*
 * Write back dirty pages now, because there may not be any suitable
 * open files later
 */
static void fuse_vma_close(struct vm_area_struct *vma)
{
	filemap_write_and_wait(vma->vm_file->f_mapping);
}

/*
 * Wait for writeback against this page to complete before allowing it
 * to be marked dirty again, and hence written back again, possibly
 * before the previous writepage completed.
 *
 * Block here, instead of in ->writepage(), so that the userspace fs
 * can only block processes actually operating on the filesystem.
 *
 * Otherwise unprivileged userspace fs would be able to block
 * unrelated:
 *
 * - page migration
 * - sync(2)
 * - try_to_free_pages() with order > PAGE_ALLOC_COSTLY_ORDER
 */
static int fuse_page_mkwrite(struct vm_area_struct *vma, struct vm_fault *vmf)
{
	struct page *page = vmf->page;
	struct inode *inode = file_inode(vma->vm_file);

	file_update_time(vma->vm_file);
	lock_page(page);
	if (page->mapping != inode->i_mapping) {
		unlock_page(page);
		return VM_FAULT_NOPAGE;
	}

	fuse_wait_on_page_writeback(inode, page->index);
	return VM_FAULT_LOCKED;
}

static const struct vm_operations_struct fuse_file_vm_ops = {
	.close		= fuse_vma_close,
	.fault		= filemap_fault,
	.map_pages	= filemap_map_pages,
	.page_mkwrite	= fuse_page_mkwrite,
};

static int fuse_file_mmap(struct file *file, struct vm_area_struct *vma)
{
	if ((vma->vm_flags & VM_SHARED) && (vma->vm_flags & VM_MAYWRITE))
		fuse_link_write_file(file);

	file_accessed(file);
	vma->vm_ops = &fuse_file_vm_ops;
	return 0;
}

static int fuse_direct_mmap(struct file *file, struct vm_area_struct *vma)
{
	/* Can't provide the coherency needed for MAP_SHARED */
	if (vma->vm_flags & VM_MAYSHARE)
		return -ENODEV;

	invalidate_inode_pages2(file->f_mapping);

	return generic_file_mmap(file, vma);
}

static int convert_fuse_file_lock(const struct fuse_file_lock *ffl,
				  struct file_lock *fl)
{
	switch (ffl->type) {
	case F_UNLCK:
		break;

	case F_RDLCK:
	case F_WRLCK:
		if (ffl->start > OFFSET_MAX || ffl->end > OFFSET_MAX ||
		    ffl->end < ffl->start)
			return -EIO;

		fl->fl_start = ffl->start;
		fl->fl_end = ffl->end;
		fl->fl_pid = ffl->pid;
		break;

	default:
		return -EIO;
	}
	fl->fl_type = ffl->type;
	return 0;
}

static void fuse_lk_fill(struct fuse_args *args, struct file *file,
			 const struct file_lock *fl, int opcode, pid_t pid,
			 int flock, struct fuse_lk_in *inarg)
{
	struct inode *inode = file_inode(file);
	struct fuse_conn *fc = get_fuse_conn(inode);
	struct fuse_file *ff = file->private_data;

	memset(inarg, 0, sizeof(*inarg));
	inarg->fh = ff->fh;
	inarg->owner = fuse_lock_owner_id(fc, fl->fl_owner);
	inarg->lk.start = fl->fl_start;
	inarg->lk.end = fl->fl_end;
	inarg->lk.type = fl->fl_type;
	inarg->lk.pid = pid;
	if (flock)
		inarg->lk_flags |= FUSE_LK_FLOCK;
	args->in.h.opcode = opcode;
	args->in.h.nodeid = get_node_id(inode);
	args->in.numargs = 1;
	args->in.args[0].size = sizeof(*inarg);
	args->in.args[0].value = inarg;
}

static int fuse_getlk(struct file *file, struct file_lock *fl)
{
	struct inode *inode = file_inode(file);
	struct fuse_conn *fc = get_fuse_conn(inode);
	FUSE_ARGS(args);
	struct fuse_lk_in inarg;
	struct fuse_lk_out outarg;
	int err;

	fuse_lk_fill(&args, file, fl, FUSE_GETLK, 0, 0, &inarg);
	args.out.numargs = 1;
	args.out.args[0].size = sizeof(outarg);
	args.out.args[0].value = &outarg;
	err = fuse_simple_request(fc, &args);
	if (!err)
		err = convert_fuse_file_lock(&outarg.lk, fl);

	return err;
}

static int fuse_setlk(struct file *file, struct file_lock *fl, int flock)
{
	struct inode *inode = file_inode(file);
	struct fuse_conn *fc = get_fuse_conn(inode);
	FUSE_ARGS(args);
	struct fuse_lk_in inarg;
	int opcode = (fl->fl_flags & FL_SLEEP) ? FUSE_SETLKW : FUSE_SETLK;
	pid_t pid = fl->fl_type != F_UNLCK ? current->tgid : 0;
	int err;

	if (fl->fl_lmops && fl->fl_lmops->lm_grant) {
		/* NLM needs asynchronous locks, which we don't support yet */
		return -ENOLCK;
	}

	/* Unlock on close is handled by the flush method */
	if (fl->fl_flags & FL_CLOSE)
		return 0;

	fuse_lk_fill(&args, file, fl, opcode, pid, flock, &inarg);
	err = fuse_simple_request(fc, &args);

	/* locking is restartable */
	if (err == -EINTR)
		err = -ERESTARTSYS;

	return err;
}

static int fuse_file_lock(struct file *file, int cmd, struct file_lock *fl)
{
	struct inode *inode = file_inode(file);
	struct fuse_conn *fc = get_fuse_conn(inode);
	int err;

	if (cmd == F_CANCELLK) {
		err = 0;
	} else if (cmd == F_GETLK) {
		if (fc->no_lock) {
			posix_test_lock(file, fl);
			err = 0;
		} else
			err = fuse_getlk(file, fl);
	} else {
		if (fc->no_lock)
			err = posix_lock_file(file, fl, NULL);
		else
			err = fuse_setlk(file, fl, 0);
	}
	return err;
}

static int fuse_file_flock(struct file *file, int cmd, struct file_lock *fl)
{
	struct inode *inode = file_inode(file);
	struct fuse_conn *fc = get_fuse_conn(inode);
	int err;

	if (fc->no_flock) {
		err = locks_lock_file_wait(file, fl);
	} else {
		struct fuse_file *ff = file->private_data;

		/* emulate flock with POSIX locks */
		ff->flock = true;
		err = fuse_setlk(file, fl, 1);
	}

	return err;
}

static sector_t fuse_bmap(struct address_space *mapping, sector_t block)
{
	struct inode *inode = mapping->host;
	struct fuse_conn *fc = get_fuse_conn(inode);
	FUSE_ARGS(args);
	struct fuse_bmap_in inarg;
	struct fuse_bmap_out outarg;
	int err;

	if (!inode->i_sb->s_bdev || fc->no_bmap)
		return 0;

	memset(&inarg, 0, sizeof(inarg));
	inarg.block = block;
	inarg.blocksize = inode->i_sb->s_blocksize;
	args.in.h.opcode = FUSE_BMAP;
	args.in.h.nodeid = get_node_id(inode);
	args.in.numargs = 1;
	args.in.args[0].size = sizeof(inarg);
	args.in.args[0].value = &inarg;
	args.out.numargs = 1;
	args.out.args[0].size = sizeof(outarg);
	args.out.args[0].value = &outarg;
	err = fuse_simple_request(fc, &args);
	if (err == -ENOSYS)
		fc->no_bmap = 1;

	return err ? 0 : outarg.block;
}

static loff_t fuse_lseek(struct file *file, loff_t offset, int whence)
{
	struct inode *inode = file->f_mapping->host;
	struct fuse_conn *fc = get_fuse_conn(inode);
	struct fuse_file *ff = file->private_data;
	FUSE_ARGS(args);
	struct fuse_lseek_in inarg = {
		.fh = ff->fh,
		.offset = offset,
		.whence = whence
	};
	struct fuse_lseek_out outarg;
	int err;

	if (fc->no_lseek)
		goto fallback;

	args.in.h.opcode = FUSE_LSEEK;
	args.in.h.nodeid = ff->nodeid;
	args.in.numargs = 1;
	args.in.args[0].size = sizeof(inarg);
	args.in.args[0].value = &inarg;
	args.out.numargs = 1;
	args.out.args[0].size = sizeof(outarg);
	args.out.args[0].value = &outarg;
	err = fuse_simple_request(fc, &args);
	if (err) {
		if (err == -ENOSYS) {
			fc->no_lseek = 1;
			goto fallback;
		}
		return err;
	}

	return vfs_setpos(file, outarg.offset, inode->i_sb->s_maxbytes);

fallback:
	err = fuse_update_attributes(inode, NULL, file, NULL);
	if (!err)
		return generic_file_llseek(file, offset, whence);
	else
		return err;
}

static loff_t fuse_file_llseek(struct file *file, loff_t offset, int whence)
{
	loff_t retval;
	struct inode *inode = file_inode(file);

	switch (whence) {
	case SEEK_SET:
	case SEEK_CUR:
		 /* No i_mutex protection necessary for SEEK_CUR and SEEK_SET */
		retval = generic_file_llseek(file, offset, whence);
		break;
	case SEEK_END:
		inode_lock(inode);
		retval = fuse_update_attributes(inode, NULL, file, NULL);
		if (!retval)
			retval = generic_file_llseek(file, offset, whence);
		inode_unlock(inode);
		break;
	case SEEK_HOLE:
	case SEEK_DATA:
		inode_lock(inode);
		retval = fuse_lseek(file, offset, whence);
		inode_unlock(inode);
		break;
	default:
		retval = -EINVAL;
	}

	return retval;
}

static int fuse_ioctl_copy_user(struct page **pages, struct iovec *iov,
			unsigned int nr_segs, size_t bytes, bool to_user)
{
	struct iov_iter ii;
	int page_idx = 0;

	if (!bytes)
		return 0;

	iov_iter_init(&ii, to_user ? READ : WRITE, iov, nr_segs, bytes);

	while (iov_iter_count(&ii)) {
		struct page *page = pages[page_idx++];
		size_t todo = min_t(size_t, PAGE_SIZE, iov_iter_count(&ii));
		void *kaddr;

		kaddr = kmap(page);

		while (todo) {
			char __user *uaddr = ii.iov->iov_base + ii.iov_offset;
			size_t iov_len = ii.iov->iov_len - ii.iov_offset;
			size_t copy = min(todo, iov_len);
			size_t left;

			if (!to_user)
				left = copy_from_user(kaddr, uaddr, copy);
			else
				left = copy_to_user(uaddr, kaddr, copy);

			if (unlikely(left))
				return -EFAULT;

			iov_iter_advance(&ii, copy);
			todo -= copy;
			kaddr += copy;
		}

		kunmap(page);
	}

	return 0;
}

/*
 * CUSE servers compiled on 32bit broke on 64bit kernels because the
 * ABI was defined to be 'struct iovec' which is different on 32bit
 * and 64bit.  Fortunately we can determine which structure the server
 * used from the size of the reply.
 */
static int fuse_copy_ioctl_iovec_old(struct iovec *dst, void *src,
				     size_t transferred, unsigned count,
				     bool is_compat)
{
#ifdef CONFIG_COMPAT
	if (count * sizeof(struct compat_iovec) == transferred) {
		struct compat_iovec *ciov = src;
		unsigned i;

		/*
		 * With this interface a 32bit server cannot support
		 * non-compat (i.e. ones coming from 64bit apps) ioctl
		 * requests
		 */
		if (!is_compat)
			return -EINVAL;

		for (i = 0; i < count; i++) {
			dst[i].iov_base = compat_ptr(ciov[i].iov_base);
			dst[i].iov_len = ciov[i].iov_len;
		}
		return 0;
	}
#endif

	if (count * sizeof(struct iovec) != transferred)
		return -EIO;

	memcpy(dst, src, transferred);
	return 0;
}

/* Make sure iov_length() won't overflow */
static int fuse_verify_ioctl_iov(struct iovec *iov, size_t count)
{
	size_t n;
	u32 max = FUSE_MAX_PAGES_PER_REQ << PAGE_SHIFT;

	for (n = 0; n < count; n++, iov++) {
		if (iov->iov_len > (size_t) max)
			return -ENOMEM;
		max -= iov->iov_len;
	}
	return 0;
}

static int fuse_copy_ioctl_iovec(struct fuse_conn *fc, struct iovec *dst,
				 void *src, size_t transferred, unsigned count,
				 bool is_compat)
{
	unsigned i;
	struct fuse_ioctl_iovec *fiov = src;

	if (fc->minor < 16) {
		return fuse_copy_ioctl_iovec_old(dst, src, transferred,
						 count, is_compat);
	}

	if (count * sizeof(struct fuse_ioctl_iovec) != transferred)
		return -EIO;

	for (i = 0; i < count; i++) {
		/* Did the server supply an inappropriate value? */
		if (fiov[i].base != (unsigned long) fiov[i].base ||
		    fiov[i].len != (unsigned long) fiov[i].len)
			return -EIO;

		dst[i].iov_base = (void __user *) (unsigned long) fiov[i].base;
		dst[i].iov_len = (size_t) fiov[i].len;

#ifdef CONFIG_COMPAT
		if (is_compat &&
		    (ptr_to_compat(dst[i].iov_base) != fiov[i].base ||
		     (compat_size_t) dst[i].iov_len != fiov[i].len))
			return -EIO;
#endif
	}

	return 0;
}


/*
 * For ioctls, there is no generic way to determine how much memory
 * needs to be read and/or written.  Furthermore, ioctls are allowed
 * to dereference the passed pointer, so the parameter requires deep
 * copying but FUSE has no idea whatsoever about what to copy in or
 * out.
 *
 * This is solved by allowing FUSE server to retry ioctl with
 * necessary in/out iovecs.  Let's assume the ioctl implementation
 * needs to read in the following structure.
 *
 * struct a {
 *	char	*buf;
 *	size_t	buflen;
 * }
 *
 * On the first callout to FUSE server, inarg->in_size and
 * inarg->out_size will be NULL; then, the server completes the ioctl
 * with FUSE_IOCTL_RETRY set in out->flags, out->in_iovs set to 1 and
 * the actual iov array to
 *
 * { { .iov_base = inarg.arg,	.iov_len = sizeof(struct a) } }
 *
 * which tells FUSE to copy in the requested area and retry the ioctl.
 * On the second round, the server has access to the structure and
 * from that it can tell what to look for next, so on the invocation,
 * it sets FUSE_IOCTL_RETRY, out->in_iovs to 2 and iov array to
 *
 * { { .iov_base = inarg.arg,	.iov_len = sizeof(struct a)	},
 *   { .iov_base = a.buf,	.iov_len = a.buflen		} }
 *
 * FUSE will copy both struct a and the pointed buffer from the
 * process doing the ioctl and retry ioctl with both struct a and the
 * buffer.
 *
 * This time, FUSE server has everything it needs and completes ioctl
 * without FUSE_IOCTL_RETRY which finishes the ioctl call.
 *
 * Copying data out works the same way.
 *
 * Note that if FUSE_IOCTL_UNRESTRICTED is clear, the kernel
 * automatically initializes in and out iovs by decoding @cmd with
 * _IOC_* macros and the server is not allowed to request RETRY.  This
 * limits ioctl data transfers to well-formed ioctls and is the forced
 * behavior for all FUSE servers.
 */
long fuse_do_ioctl(struct file *file, unsigned int cmd, unsigned long arg,
		   unsigned int flags)
{
	struct fuse_file *ff = file->private_data;
	struct fuse_conn *fc = ff->fc;
	struct fuse_ioctl_in inarg = {
		.fh = ff->fh,
		.cmd = cmd,
		.arg = arg,
		.flags = flags
	};
	struct fuse_ioctl_out outarg;
	struct fuse_req *req = NULL;
	struct page **pages = NULL;
	struct iovec *iov_page = NULL;
	struct iovec *in_iov = NULL, *out_iov = NULL;
	unsigned int in_iovs = 0, out_iovs = 0, num_pages = 0, max_pages;
	size_t in_size, out_size, transferred;
	int err;

#if BITS_PER_LONG == 32
	inarg.flags |= FUSE_IOCTL_32BIT;
#else
	if (flags & FUSE_IOCTL_COMPAT)
		inarg.flags |= FUSE_IOCTL_32BIT;
#endif

	/* assume all the iovs returned by client always fits in a page */
	BUILD_BUG_ON(sizeof(struct fuse_ioctl_iovec) * FUSE_IOCTL_MAX_IOV > PAGE_SIZE);

	err = -ENOMEM;
	pages = kcalloc(FUSE_MAX_PAGES_PER_REQ, sizeof(pages[0]), GFP_KERNEL);
	iov_page = (struct iovec *) __get_free_page(GFP_KERNEL);
	if (!pages || !iov_page)
		goto out;

	/*
	 * If restricted, initialize IO parameters as encoded in @cmd.
	 * RETRY from server is not allowed.
	 */
	if (!(flags & FUSE_IOCTL_UNRESTRICTED)) {
		struct iovec *iov = iov_page;

		iov->iov_base = (void __user *)arg;
		iov->iov_len = _IOC_SIZE(cmd);

		if (_IOC_DIR(cmd) & _IOC_WRITE) {
			in_iov = iov;
			in_iovs = 1;
		}

		if (_IOC_DIR(cmd) & _IOC_READ) {
			out_iov = iov;
			out_iovs = 1;
		}
	}

 retry:
	inarg.in_size = in_size = iov_length(in_iov, in_iovs);
	inarg.out_size = out_size = iov_length(out_iov, out_iovs);

	/*
	 * Out data can be used either for actual out data or iovs,
	 * make sure there always is at least one page.
	 */
	out_size = max_t(size_t, out_size, PAGE_SIZE);
	max_pages = DIV_ROUND_UP(max(in_size, out_size), PAGE_SIZE);

	/* make sure there are enough buffer pages and init request with them */
	err = -ENOMEM;
	if (max_pages > FUSE_MAX_PAGES_PER_REQ)
		goto out;
	while (num_pages < max_pages) {
		pages[num_pages] = alloc_page(GFP_KERNEL | __GFP_HIGHMEM);
		if (!pages[num_pages])
			goto out;
		num_pages++;
	}

	req = fuse_get_req(fc, num_pages);
	if (IS_ERR(req)) {
		err = PTR_ERR(req);
		req = NULL;
		goto out;
	}
	memcpy(req->pages, pages, sizeof(req->pages[0]) * num_pages);
	req->num_pages = num_pages;
	fuse_page_descs_length_init(req, 0, req->num_pages);

	/* okay, let's send it to the client */
	req->in.h.opcode = FUSE_IOCTL;
	req->in.h.nodeid = ff->nodeid;
	req->in.numargs = 1;
	req->in.args[0].size = sizeof(inarg);
	req->in.args[0].value = &inarg;
	if (in_size) {
		req->in.numargs++;
		req->in.args[1].size = in_size;
		req->in.argpages = 1;

		err = fuse_ioctl_copy_user(pages, in_iov, in_iovs, in_size,
					   false);
		if (err)
			goto out;
	}

	req->out.numargs = 2;
	req->out.args[0].size = sizeof(outarg);
	req->out.args[0].value = &outarg;
	req->out.args[1].size = out_size;
	req->out.argpages = 1;
	req->out.argvar = 1;

	fuse_request_send(fc, req);
	err = req->out.h.error;
	transferred = req->out.args[1].size;
	fuse_put_request(fc, req);
	req = NULL;
	if (err)
		goto out;

	/* did it ask for retry? */
	if (outarg.flags & FUSE_IOCTL_RETRY) {
		void *vaddr;

		/* no retry if in restricted mode */
		err = -EIO;
		if (!(flags & FUSE_IOCTL_UNRESTRICTED))
			goto out;

		in_iovs = outarg.in_iovs;
		out_iovs = outarg.out_iovs;

		/*
		 * Make sure things are in boundary, separate checks
		 * are to protect against overflow.
		 */
		err = -ENOMEM;
		if (in_iovs > FUSE_IOCTL_MAX_IOV ||
		    out_iovs > FUSE_IOCTL_MAX_IOV ||
		    in_iovs + out_iovs > FUSE_IOCTL_MAX_IOV)
			goto out;

		vaddr = kmap_atomic(pages[0]);
		err = fuse_copy_ioctl_iovec(fc, iov_page, vaddr,
					    transferred, in_iovs + out_iovs,
					    (flags & FUSE_IOCTL_COMPAT) != 0);
		kunmap_atomic(vaddr);
		if (err)
			goto out;

		in_iov = iov_page;
		out_iov = in_iov + in_iovs;

		err = fuse_verify_ioctl_iov(in_iov, in_iovs);
		if (err)
			goto out;

		err = fuse_verify_ioctl_iov(out_iov, out_iovs);
		if (err)
			goto out;

		goto retry;
	}

	err = -EIO;
	if (transferred > inarg.out_size)
		goto out;

	err = fuse_ioctl_copy_user(pages, out_iov, out_iovs, transferred, true);
 out:
	if (req)
		fuse_put_request(fc, req);
	free_page((unsigned long) iov_page);
	while (num_pages)
		__free_page(pages[--num_pages]);
	kfree(pages);

	return err ? err : outarg.result;
}
EXPORT_SYMBOL_GPL(fuse_do_ioctl);

long fuse_ioctl_common(struct file *file, unsigned int cmd,
		       unsigned long arg, unsigned int flags)
{
	struct inode *inode = file_inode(file);
	struct fuse_conn *fc = get_fuse_conn(inode);

	if (!fuse_allow_current_process(fc))
		return -EACCES;

	if (is_bad_inode(inode))
		return -EIO;

	return fuse_do_ioctl(file, cmd, arg, flags);
}

static long fuse_file_ioctl(struct file *file, unsigned int cmd,
			    unsigned long arg)
{
	return fuse_ioctl_common(file, cmd, arg, 0);
}

static long fuse_file_compat_ioctl(struct file *file, unsigned int cmd,
				   unsigned long arg)
{
	return fuse_ioctl_common(file, cmd, arg, FUSE_IOCTL_COMPAT);
}

/*
 * All files which have been polled are linked to RB tree
 * fuse_conn->polled_files which is indexed by kh.  Walk the tree and
 * find the matching one.
 */
static struct rb_node **fuse_find_polled_node(struct fuse_conn *fc, u64 kh,
					      struct rb_node **parent_out)
{
	struct rb_node **link = &fc->polled_files.rb_node;
	struct rb_node *last = NULL;

	while (*link) {
		struct fuse_file *ff;

		last = *link;
		ff = rb_entry(last, struct fuse_file, polled_node);

		if (kh < ff->kh)
			link = &last->rb_left;
		else if (kh > ff->kh)
			link = &last->rb_right;
		else
			return link;
	}

	if (parent_out)
		*parent_out = last;
	return link;
}

/*
 * The file is about to be polled.  Make sure it's on the polled_files
 * RB tree.  Note that files once added to the polled_files tree are
 * not removed before the file is released.  This is because a file
 * polled once is likely to be polled again.
 */
static void fuse_register_polled_file(struct fuse_conn *fc,
				      struct fuse_file *ff)
{
	spin_lock(&fc->lock);
	if (RB_EMPTY_NODE(&ff->polled_node)) {
		struct rb_node **link, *uninitialized_var(parent);

		link = fuse_find_polled_node(fc, ff->kh, &parent);
		BUG_ON(*link);
		rb_link_node(&ff->polled_node, parent, link);
		rb_insert_color(&ff->polled_node, &fc->polled_files);
	}
	spin_unlock(&fc->lock);
}

unsigned fuse_file_poll(struct file *file, poll_table *wait)
{
	struct fuse_file *ff = file->private_data;
	struct fuse_conn *fc = ff->fc;
	struct fuse_poll_in inarg = { .fh = ff->fh, .kh = ff->kh };
	struct fuse_poll_out outarg;
	FUSE_ARGS(args);
	int err;

	if (fc->no_poll)
		return DEFAULT_POLLMASK;

	poll_wait(file, &ff->poll_wait, wait);
	inarg.events = (__u32)poll_requested_events(wait);

	/*
	 * Ask for notification iff there's someone waiting for it.
	 * The client may ignore the flag and always notify.
	 */
	if (waitqueue_active(&ff->poll_wait)) {
		inarg.flags |= FUSE_POLL_SCHEDULE_NOTIFY;
		fuse_register_polled_file(fc, ff);
	}

	args.in.h.opcode = FUSE_POLL;
	args.in.h.nodeid = ff->nodeid;
	args.in.numargs = 1;
	args.in.args[0].size = sizeof(inarg);
	args.in.args[0].value = &inarg;
	args.out.numargs = 1;
	args.out.args[0].size = sizeof(outarg);
	args.out.args[0].value = &outarg;
	err = fuse_simple_request(fc, &args);

	if (!err)
		return outarg.revents;
	if (err == -ENOSYS) {
		fc->no_poll = 1;
		return DEFAULT_POLLMASK;
	}
	return POLLERR;
}
EXPORT_SYMBOL_GPL(fuse_file_poll);

/*
 * This is called from fuse_handle_notify() on FUSE_NOTIFY_POLL and
 * wakes up the poll waiters.
 */
int fuse_notify_poll_wakeup(struct fuse_conn *fc,
			    struct fuse_notify_poll_wakeup_out *outarg)
{
	u64 kh = outarg->kh;
	struct rb_node **link;

	spin_lock(&fc->lock);

	link = fuse_find_polled_node(fc, kh, NULL);
	if (*link) {
		struct fuse_file *ff;

		ff = rb_entry(*link, struct fuse_file, polled_node);
		wake_up_interruptible_sync(&ff->poll_wait);
	}

	spin_unlock(&fc->lock);
	return 0;
}

static void fuse_do_truncate(struct file *file)
{
	struct inode *inode = file->f_mapping->host;
	struct iattr attr;

	attr.ia_valid = ATTR_SIZE;
	attr.ia_size = i_size_read(inode);

	attr.ia_file = file;
	attr.ia_valid |= ATTR_FILE;

	fuse_do_setattr(inode, &attr, file);
}

static inline loff_t fuse_round_up(loff_t off)
{
	return round_up(off, FUSE_MAX_PAGES_PER_REQ << PAGE_SHIFT);
}

static ssize_t
fuse_direct_IO(struct kiocb *iocb, struct iov_iter *iter)
{
	DECLARE_COMPLETION_ONSTACK(wait);
	ssize_t ret = 0;
	struct file *file = iocb->ki_filp;
	struct fuse_file *ff = file->private_data;
	bool async_dio = ff->fc->async_dio;
	loff_t pos = 0;
	struct inode *inode;
	loff_t i_size;
	size_t count = iov_iter_count(iter);
	loff_t offset = iocb->ki_pos;
	struct fuse_io_priv *io;

	pos = offset;
	inode = file->f_mapping->host;
	i_size = i_size_read(inode);

	if ((iov_iter_rw(iter) == READ) && (offset > i_size))
		return 0;

	/* optimization for short read */
	if (async_dio && iov_iter_rw(iter) != WRITE && offset + count > i_size) {
		if (offset >= i_size)
			return 0;
		iov_iter_truncate(iter, fuse_round_up(i_size - offset));
		count = iov_iter_count(iter);
	}

	io = kmalloc(sizeof(struct fuse_io_priv), GFP_KERNEL);
	if (!io)
		return -ENOMEM;
	spin_lock_init(&io->lock);
	kref_init(&io->refcnt);
	io->reqs = 1;
	io->bytes = -1;
	io->size = 0;
	io->offset = offset;
	io->write = (iov_iter_rw(iter) == WRITE);
	io->err = 0;
	io->file = file;
	/*
	 * By default, we want to optimize all I/Os with async request
	 * submission to the client filesystem if supported.
	 */
	io->async = async_dio;
	io->iocb = iocb;
	io->blocking = is_sync_kiocb(iocb);

	/*
	 * We cannot asynchronously extend the size of a file.
	 * In such case the aio will behave exactly like sync io.
	 */
	if ((offset + count > i_size) && iov_iter_rw(iter) == WRITE)
		io->blocking = true;

	if (io->async && io->blocking) {
		/*
		 * Additional reference to keep io around after
		 * calling fuse_aio_complete()
		 */
		kref_get(&io->refcnt);
		io->done = &wait;
	}

	if (iov_iter_rw(iter) == WRITE) {
		ret = fuse_direct_io(io, iter, &pos, FUSE_DIO_WRITE);
		fuse_invalidate_attr(inode);
	} else {
		ret = __fuse_direct_read(io, iter, &pos);
	}

	if (io->async) {
		fuse_aio_complete(io, ret < 0 ? ret : 0, -1);

		/* we have a non-extending, async request, so return */
		if (!io->blocking)
			return -EIOCBQUEUED;

		wait_for_completion(&wait);
		ret = fuse_get_res_by_io(io);
	}

	kref_put(&io->refcnt, fuse_io_release);

	if (iov_iter_rw(iter) == WRITE) {
		if (ret > 0)
			fuse_write_update_size(inode, pos);
		else if (ret < 0 && offset + count > i_size)
			fuse_do_truncate(file);
	}

	return ret;
}

static long fuse_file_fallocate(struct file *file, int mode, loff_t offset,
				loff_t length)
{
	struct fuse_file *ff = file->private_data;
	struct inode *inode = file_inode(file);
	struct fuse_inode *fi = get_fuse_inode(inode);
	struct fuse_conn *fc = ff->fc;
	FUSE_ARGS(args);
	struct fuse_fallocate_in inarg = {
		.fh = ff->fh,
		.offset = offset,
		.length = length,
		.mode = mode
	};
	int err;
	bool lock_inode = !(mode & FALLOC_FL_KEEP_SIZE) ||
			   (mode & FALLOC_FL_PUNCH_HOLE);

	if (mode & ~(FALLOC_FL_KEEP_SIZE | FALLOC_FL_PUNCH_HOLE))
		return -EOPNOTSUPP;

	if (fc->no_fallocate)
		return -EOPNOTSUPP;

	if (lock_inode) {
		inode_lock(inode);
		if (mode & FALLOC_FL_PUNCH_HOLE) {
			loff_t endbyte = offset + length - 1;
			err = filemap_write_and_wait_range(inode->i_mapping,
							   offset, endbyte);
			if (err)
				goto out;

			fuse_sync_writes(inode);
		}
	}

	if (!(mode & FALLOC_FL_KEEP_SIZE))
		set_bit(FUSE_I_SIZE_UNSTABLE, &fi->state);

	args.in.h.opcode = FUSE_FALLOCATE;
	args.in.h.nodeid = ff->nodeid;
	args.in.numargs = 1;
	args.in.args[0].size = sizeof(inarg);
	args.in.args[0].value = &inarg;
	err = fuse_simple_request(fc, &args);
	if (err == -ENOSYS) {
		fc->no_fallocate = 1;
		err = -EOPNOTSUPP;
	}
	if (err)
		goto out;

	/* we could have extended the file */
	if (!(mode & FALLOC_FL_KEEP_SIZE)) {
		bool changed = fuse_write_update_size(inode, offset + length);

		if (changed && fc->writeback_cache)
			file_update_time(file);
	}

	if (mode & FALLOC_FL_PUNCH_HOLE)
		truncate_pagecache_range(inode, offset, offset + length - 1);

	fuse_invalidate_attr(inode);

out:
	if (!(mode & FALLOC_FL_KEEP_SIZE))
		clear_bit(FUSE_I_SIZE_UNSTABLE, &fi->state);

	if (lock_inode)
		inode_unlock(inode);

	return err;
}

static const struct file_operations fuse_file_operations = {
	.llseek		= fuse_file_llseek,
	.read_iter	= fuse_file_read_iter,
	.write_iter	= fuse_file_write_iter,
	.mmap		= fuse_file_mmap,
	.open		= fuse_open,
	.flush		= fuse_flush,
	.release	= fuse_release,
	.fsync		= fuse_fsync,
	.lock		= fuse_file_lock,
	.flock		= fuse_file_flock,
	.splice_read	= generic_file_splice_read,
	.unlocked_ioctl	= fuse_file_ioctl,
	.compat_ioctl	= fuse_file_compat_ioctl,
	.poll		= fuse_file_poll,
	.fallocate	= fuse_file_fallocate,
};

static const struct file_operations fuse_direct_io_file_operations = {
	.llseek		= fuse_file_llseek,
	.read_iter	= fuse_direct_read_iter,
	.write_iter	= fuse_direct_write_iter,
	.mmap		= fuse_direct_mmap,
	.open		= fuse_open,
	.flush		= fuse_flush,
	.release	= fuse_release,
	.fsync		= fuse_fsync,
	.lock		= fuse_file_lock,
	.flock		= fuse_file_flock,
	.unlocked_ioctl	= fuse_file_ioctl,
	.compat_ioctl	= fuse_file_compat_ioctl,
	.poll		= fuse_file_poll,
	.fallocate	= fuse_file_fallocate,
	/* no splice_read */
};

static const struct address_space_operations fuse_file_aops  = {
	.readpage	= fuse_readpage,
	.writepage	= fuse_writepage,
	.writepages	= fuse_writepages,
	.launder_page	= fuse_launder_page,
	.readpages	= fuse_readpages,
	.set_page_dirty	= __set_page_dirty_nobuffers,
	.bmap		= fuse_bmap,
	.direct_IO	= fuse_direct_IO,
	.write_begin	= fuse_write_begin,
	.write_end	= fuse_write_end,
};

void fuse_init_file_inode(struct inode *inode)
{
	inode->i_fop = &fuse_file_operations;
	inode->i_data.a_ops = &fuse_file_aops;
}<|MERGE_RESOLUTION|>--- conflicted
+++ resolved
@@ -417,16 +417,7 @@
 	fuse_sync_writes(inode);
 	inode_unlock(inode);
 
-<<<<<<< HEAD
-	if (test_bit(AS_ENOSPC, &file->f_mapping->flags) &&
-	    test_and_clear_bit(AS_ENOSPC, &file->f_mapping->flags))
-		err = -ENOSPC;
-	if (test_bit(AS_EIO, &file->f_mapping->flags) &&
-	    test_and_clear_bit(AS_EIO, &file->f_mapping->flags))
-		err = -EIO;
-=======
 	err = filemap_check_errors(file->f_mapping);
->>>>>>> 29e106ae
 	if (err)
 		return err;
 
@@ -481,16 +472,7 @@
 	 * filemap_write_and_wait_range() does not catch errors.
 	 * We have to do this directly after fuse_sync_writes()
 	 */
-<<<<<<< HEAD
-	if (test_bit(AS_ENOSPC, &file->f_mapping->flags) &&
-	    test_and_clear_bit(AS_ENOSPC, &file->f_mapping->flags))
-		err = -ENOSPC;
-	if (test_bit(AS_EIO, &file->f_mapping->flags) &&
-	    test_and_clear_bit(AS_EIO, &file->f_mapping->flags))
-		err = -EIO;
-=======
 	err = filemap_check_errors(file->f_mapping);
->>>>>>> 29e106ae
 	if (err)
 		goto out;
 
