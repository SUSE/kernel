--- conflicted
+++ resolved
@@ -226,12 +226,7 @@
 		fuse_len_args(req->args->in_numargs,
 			      (struct fuse_arg *) req->args->in_args);
 	list_add_tail(&req->list, &fiq->pending);
-<<<<<<< HEAD
-	wake_up(&fiq->waitq);
-	kill_fasync(&fiq->fasync, SIGIO, POLL_IN);
-=======
 	fiq->ops->wake_pending_and_unlock(fiq);
->>>>>>> fec38890
 }
 
 void fuse_queue_forget(struct fuse_conn *fc, struct fuse_forget_link *forget,
@@ -246,20 +241,11 @@
 	if (fiq->connected) {
 		fiq->forget_list_tail->next = forget;
 		fiq->forget_list_tail = forget;
-<<<<<<< HEAD
-		wake_up(&fiq->waitq);
-		kill_fasync(&fiq->fasync, SIGIO, POLL_IN);
-=======
 		fiq->ops->wake_forget_and_unlock(fiq);
->>>>>>> fec38890
 	} else {
 		kfree(forget);
 		spin_unlock(&fiq->lock);
 	}
-<<<<<<< HEAD
-	spin_unlock(&fiq->lock);
-=======
->>>>>>> fec38890
 }
 
 static void flush_bg_queue(struct fuse_conn *fc)
@@ -275,12 +261,7 @@
 		fc->active_background++;
 		spin_lock(&fiq->lock);
 		req->in.h.unique = fuse_get_unique(fiq);
-<<<<<<< HEAD
-		queue_request(fiq, req);
-		spin_unlock(&fiq->lock);
-=======
 		queue_request_and_unlock(fiq, req);
->>>>>>> fec38890
 	}
 }
 
@@ -371,17 +352,10 @@
 			spin_unlock(&fiq->lock);
 			return 0;
 		}
-<<<<<<< HEAD
-		wake_up(&fiq->waitq);
-		kill_fasync(&fiq->fasync, SIGIO, POLL_IN);
-	}
-	spin_unlock(&fiq->lock);
-=======
 		fiq->ops->wake_interrupt_and_unlock(fiq);
 	} else {
 		spin_unlock(&fiq->lock);
 	}
->>>>>>> fec38890
 	return 0;
 }
 
@@ -444,11 +418,7 @@
 		/* acquire extra reference, since request is still needed
 		   after fuse_request_end() */
 		__fuse_get_request(req);
-<<<<<<< HEAD
-		spin_unlock(&fiq->lock);
-=======
 		queue_request_and_unlock(fiq, req);
->>>>>>> fec38890
 
 		request_wait_answer(fc, req);
 		/* Pairs with smp_wmb() in fuse_request_end() */
@@ -612,12 +582,9 @@
 
 	__clear_bit(FR_ISREPLY, &req->flags);
 	req->in.h.unique = unique;
-<<<<<<< HEAD
-=======
 
 	fuse_args_to_req(req, args);
 
->>>>>>> fec38890
 	spin_lock(&fiq->lock);
 	if (fiq->connected) {
 		queue_request_and_unlock(fiq, req);
@@ -626,10 +593,6 @@
 		spin_unlock(&fiq->lock);
 		fuse_put_request(fc, req);
 	}
-<<<<<<< HEAD
-	spin_unlock(&fiq->lock);
-=======
->>>>>>> fec38890
 
 	return err;
 }
@@ -1162,11 +1125,7 @@
 	}
 
 	max_forgets = (nbytes - ih.len) / sizeof(struct fuse_forget_one);
-<<<<<<< HEAD
-	head = dequeue_forget(fiq, max_forgets, &count);
-=======
 	head = fuse_dequeue_forget(fiq, max_forgets, &count);
->>>>>>> fec38890
 	spin_unlock(&fiq->lock);
 
 	arg.count = count;
@@ -2176,11 +2135,7 @@
 			clear_bit(FR_PENDING, &req->flags);
 		list_splice_tail_init(&fiq->pending, &to_end);
 		while (forget_pending(fiq))
-<<<<<<< HEAD
-			kfree(dequeue_forget(fiq, 1, NULL));
-=======
 			kfree(fuse_dequeue_forget(fiq, 1, NULL));
->>>>>>> fec38890
 		wake_up_all(&fiq->waitq);
 		spin_unlock(&fiq->lock);
 		kill_fasync(&fiq->fasync, SIGIO, POLL_IN);
