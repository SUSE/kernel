--- conflicted
+++ resolved
@@ -1145,24 +1145,11 @@
  * issue, not a "POSIX requirement".
  */
 static inline bool file_needs_f_pos_lock(struct file *file)
-<<<<<<< HEAD
-{
-	return (file->f_mode & FMODE_ATOMIC_POS) &&
-		(file_count(file) > 1 || S_ISDIR(file_inode(file)->i_mode));
-}
-
-unsigned long __fdget_pos(unsigned int fd)
-=======
->>>>>>> 2d5404ca
 {
 	return (file->f_mode & FMODE_ATOMIC_POS) &&
 		(file_count(file) > 1 || file->f_op->iterate_shared);
 }
 
-<<<<<<< HEAD
-	if (file && file_needs_f_pos_lock(file)) {
-		v |= FDPUT_POS_UNLOCK;
-=======
 struct fd fdget_pos(unsigned int fd)
 {
 	struct fd f = fdget(fd);
@@ -1170,7 +1157,6 @@
 
 	if (file && file_needs_f_pos_lock(file)) {
 		f.word |= FDPUT_POS_UNLOCK;
->>>>>>> 2d5404ca
 		mutex_lock(&file->f_pos_lock);
 	}
 	return f;
