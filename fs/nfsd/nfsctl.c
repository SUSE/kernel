// SPDX-License-Identifier: GPL-2.0-only
/*
 * Syscall interface to knfsd.
 *
 * Copyright (C) 1995, 1996 Olaf Kirch <okir@monad.swb.de>
 */

#include <linux/slab.h>
#include <linux/namei.h>
#include <linux/ctype.h>
#include <linux/fs_context.h>

#include <linux/sunrpc/svcsock.h>
#include <linux/lockd/lockd.h>
#include <linux/sunrpc/addr.h>
#include <linux/sunrpc/gss_api.h>
#include <linux/sunrpc/rpc_pipe_fs.h>
#include <linux/module.h>
#include <linux/fsnotify.h>

#include "idmap.h"
#include "nfsd.h"
#include "cache.h"
#include "state.h"
#include "netns.h"
#include "pnfs.h"
#include "filecache.h"
#include "trace.h"
#include "netlink.h"

/*
 *	We have a single directory with several nodes in it.
 */
enum {
	NFSD_Root = 1,
	NFSD_List,
	NFSD_Export_Stats,
	NFSD_Export_features,
	NFSD_Fh,
	NFSD_FO_UnlockIP,
	NFSD_FO_UnlockFS,
	NFSD_Threads,
	NFSD_Pool_Threads,
	NFSD_Pool_Stats,
	NFSD_Reply_Cache_Stats,
	NFSD_Versions,
	NFSD_Ports,
	NFSD_MaxBlkSize,
	NFSD_MaxConnections,
	NFSD_Filecache,
	/*
	 * The below MUST come last.  Otherwise we leave a hole in nfsd_files[]
	 * with !CONFIG_NFSD_V4 and simple_fill_super() goes oops
	 */
#ifdef CONFIG_NFSD_V4
	NFSD_Leasetime,
	NFSD_Gracetime,
	NFSD_RecoveryDir,
	NFSD_V4EndGrace,
#endif
	NFSD_MaxReserved
};

/*
 * write() for these nodes.
 */
static ssize_t write_filehandle(struct file *file, char *buf, size_t size);
static ssize_t write_unlock_ip(struct file *file, char *buf, size_t size);
static ssize_t write_unlock_fs(struct file *file, char *buf, size_t size);
static ssize_t write_threads(struct file *file, char *buf, size_t size);
static ssize_t write_pool_threads(struct file *file, char *buf, size_t size);
static ssize_t write_versions(struct file *file, char *buf, size_t size);
static ssize_t write_ports(struct file *file, char *buf, size_t size);
static ssize_t write_maxblksize(struct file *file, char *buf, size_t size);
static ssize_t write_maxconn(struct file *file, char *buf, size_t size);
#ifdef CONFIG_NFSD_V4
static ssize_t write_leasetime(struct file *file, char *buf, size_t size);
static ssize_t write_gracetime(struct file *file, char *buf, size_t size);
static ssize_t write_recoverydir(struct file *file, char *buf, size_t size);
static ssize_t write_v4_end_grace(struct file *file, char *buf, size_t size);
#endif

static ssize_t (*const write_op[])(struct file *, char *, size_t) = {
	[NFSD_Fh] = write_filehandle,
	[NFSD_FO_UnlockIP] = write_unlock_ip,
	[NFSD_FO_UnlockFS] = write_unlock_fs,
	[NFSD_Threads] = write_threads,
	[NFSD_Pool_Threads] = write_pool_threads,
	[NFSD_Versions] = write_versions,
	[NFSD_Ports] = write_ports,
	[NFSD_MaxBlkSize] = write_maxblksize,
	[NFSD_MaxConnections] = write_maxconn,
#ifdef CONFIG_NFSD_V4
	[NFSD_Leasetime] = write_leasetime,
	[NFSD_Gracetime] = write_gracetime,
	[NFSD_RecoveryDir] = write_recoverydir,
	[NFSD_V4EndGrace] = write_v4_end_grace,
#endif
};

static ssize_t nfsctl_transaction_write(struct file *file, const char __user *buf, size_t size, loff_t *pos)
{
	ino_t ino =  file_inode(file)->i_ino;
	char *data;
	ssize_t rv;

	if (ino >= ARRAY_SIZE(write_op) || !write_op[ino])
		return -EINVAL;

	data = simple_transaction_get(file, buf, size);
	if (IS_ERR(data))
		return PTR_ERR(data);

	rv = write_op[ino](file, data, size);
	if (rv < 0)
		return rv;

	simple_transaction_set(file, rv);
	return size;
}

static ssize_t nfsctl_transaction_read(struct file *file, char __user *buf, size_t size, loff_t *pos)
{
	if (! file->private_data) {
		/* An attempt to read a transaction file without writing
		 * causes a 0-byte write so that the file can return
		 * state information
		 */
		ssize_t rv = nfsctl_transaction_write(file, buf, 0, pos);
		if (rv < 0)
			return rv;
	}
	return simple_transaction_read(file, buf, size, pos);
}

static const struct file_operations transaction_ops = {
	.write		= nfsctl_transaction_write,
	.read		= nfsctl_transaction_read,
	.release	= simple_transaction_release,
	.llseek		= default_llseek,
};

static int exports_net_open(struct net *net, struct file *file)
{
	int err;
	struct seq_file *seq;
	struct nfsd_net *nn = net_generic(net, nfsd_net_id);

	err = seq_open(file, &nfs_exports_op);
	if (err)
		return err;

	seq = file->private_data;
	seq->private = nn->svc_export_cache;
	return 0;
}

static int exports_nfsd_open(struct inode *inode, struct file *file)
{
	return exports_net_open(inode->i_sb->s_fs_info, file);
}

static const struct file_operations exports_nfsd_operations = {
	.open		= exports_nfsd_open,
	.read		= seq_read,
	.llseek		= seq_lseek,
	.release	= seq_release,
};

static int export_features_show(struct seq_file *m, void *v)
{
	seq_printf(m, "0x%x 0x%x\n", NFSEXP_ALLFLAGS, NFSEXP_SECINFO_FLAGS);
	return 0;
}

DEFINE_SHOW_ATTRIBUTE(export_features);

static const struct file_operations pool_stats_operations = {
	.open		= nfsd_pool_stats_open,
	.read		= seq_read,
	.llseek		= seq_lseek,
	.release	= nfsd_pool_stats_release,
};

DEFINE_SHOW_ATTRIBUTE(nfsd_reply_cache_stats);

DEFINE_SHOW_ATTRIBUTE(nfsd_file_cache_stats);

/*----------------------------------------------------------------------------*/
/*
 * payload - write methods
 */

static inline struct net *netns(struct file *file)
{
	return file_inode(file)->i_sb->s_fs_info;
}

/*
 * write_unlock_ip - Release all locks used by a client
 *
 * Experimental.
 *
 * Input:
 *			buf:	'\n'-terminated C string containing a
 *				presentation format IP address
 *			size:	length of C string in @buf
 * Output:
 *	On success:	returns zero if all specified locks were released;
 *			returns one if one or more locks were not released
 *	On error:	return code is negative errno value
 */
static ssize_t write_unlock_ip(struct file *file, char *buf, size_t size)
{
	struct sockaddr_storage address;
	struct sockaddr *sap = (struct sockaddr *)&address;
	size_t salen = sizeof(address);
	char *fo_path;
	struct net *net = netns(file);

	/* sanity check */
	if (size == 0)
		return -EINVAL;

	if (buf[size-1] != '\n')
		return -EINVAL;

	fo_path = buf;
	if (qword_get(&buf, fo_path, size) < 0)
		return -EINVAL;

	if (rpc_pton(net, fo_path, size, sap, salen) == 0)
		return -EINVAL;

	trace_nfsd_ctl_unlock_ip(net, buf);
	return nlmsvc_unlock_all_by_ip(sap);
}

/*
 * write_unlock_fs - Release all locks on a local file system
 *
 * Experimental.
 *
 * Input:
 *			buf:	'\n'-terminated C string containing the
 *				absolute pathname of a local file system
 *			size:	length of C string in @buf
 * Output:
 *	On success:	returns zero if all specified locks were released;
 *			returns one if one or more locks were not released
 *	On error:	return code is negative errno value
 */
static ssize_t write_unlock_fs(struct file *file, char *buf, size_t size)
{
	struct path path;
	char *fo_path;
	int error;

	/* sanity check */
	if (size == 0)
		return -EINVAL;

	if (buf[size-1] != '\n')
		return -EINVAL;

	fo_path = buf;
	if (qword_get(&buf, fo_path, size) < 0)
		return -EINVAL;
	trace_nfsd_ctl_unlock_fs(netns(file), fo_path);
	error = kern_path(fo_path, 0, &path);
	if (error)
		return error;

	/*
	 * XXX: Needs better sanity checking.  Otherwise we could end up
	 * releasing locks on the wrong file system.
	 *
	 * For example:
	 * 1.  Does the path refer to a directory?
	 * 2.  Is that directory a mount point, or
	 * 3.  Is that directory the root of an exported file system?
	 */
	error = nlmsvc_unlock_all_by_sb(path.dentry->d_sb);

	path_put(&path);
	return error;
}

/*
 * write_filehandle - Get a variable-length NFS file handle by path
 *
 * On input, the buffer contains a '\n'-terminated C string comprised of
 * three alphanumeric words separated by whitespace.  The string may
 * contain escape sequences.
 *
 * Input:
 *			buf:
 *				domain:		client domain name
 *				path:		export pathname
 *				maxsize:	numeric maximum size of
 *						@buf
 *			size:	length of C string in @buf
 * Output:
 *	On success:	passed-in buffer filled with '\n'-terminated C
 *			string containing a ASCII hex text version
 *			of the NFS file handle;
 *			return code is the size in bytes of the string
 *	On error:	return code is negative errno value
 */
static ssize_t write_filehandle(struct file *file, char *buf, size_t size)
{
	char *dname, *path;
	int maxsize;
	char *mesg = buf;
	int len;
	struct auth_domain *dom;
	struct knfsd_fh fh;

	if (size == 0)
		return -EINVAL;

	if (buf[size-1] != '\n')
		return -EINVAL;
	buf[size-1] = 0;

	dname = mesg;
	len = qword_get(&mesg, dname, size);
	if (len <= 0)
		return -EINVAL;

	path = dname+len+1;
	len = qword_get(&mesg, path, size);
	if (len <= 0)
		return -EINVAL;

	len = get_int(&mesg, &maxsize);
	if (len)
		return len;

	if (maxsize < NFS_FHSIZE)
		return -EINVAL;
	maxsize = min(maxsize, NFS3_FHSIZE);

	if (qword_get(&mesg, mesg, size) > 0)
		return -EINVAL;

	trace_nfsd_ctl_filehandle(netns(file), dname, path, maxsize);

	/* we have all the words, they are in buf.. */
	dom = unix_domain_find(dname);
	if (!dom)
		return -ENOMEM;

	len = exp_rootfh(netns(file), dom, path, &fh, maxsize);
	auth_domain_put(dom);
	if (len)
		return len;

	mesg = buf;
	len = SIMPLE_TRANSACTION_LIMIT;
	qword_addhex(&mesg, &len, fh.fh_raw, fh.fh_size);
	mesg[-1] = '\n';
	return mesg - buf;
}

/*
 * write_threads - Start NFSD, or report the current number of running threads
 *
 * Input:
 *			buf:		ignored
 *			size:		zero
 * Output:
 *	On success:	passed-in buffer filled with '\n'-terminated C
 *			string numeric value representing the number of
 *			running NFSD threads;
 *			return code is the size in bytes of the string
 *	On error:	return code is zero
 *
 * OR
 *
 * Input:
 *			buf:		C string containing an unsigned
 *					integer value representing the
 *					number of NFSD threads to start
 *			size:		non-zero length of C string in @buf
 * Output:
 *	On success:	NFS service is started;
 *			passed-in buffer filled with '\n'-terminated C
 *			string numeric value representing the number of
 *			running NFSD threads;
 *			return code is the size in bytes of the string
 *	On error:	return code is zero or a negative errno value
 */
static ssize_t write_threads(struct file *file, char *buf, size_t size)
{
	char *mesg = buf;
	int rv;
	struct net *net = netns(file);

	if (size > 0) {
		int newthreads;
		rv = get_int(&mesg, &newthreads);
		if (rv)
			return rv;
		if (newthreads < 0)
			return -EINVAL;
		trace_nfsd_ctl_threads(net, newthreads);
		rv = nfsd_svc(newthreads, net, file->f_cred);
		if (rv < 0)
			return rv;
	} else
		rv = nfsd_nrthreads(net);

	return scnprintf(buf, SIMPLE_TRANSACTION_LIMIT, "%d\n", rv);
}

/*
 * write_pool_threads - Set or report the current number of threads per pool
 *
 * Input:
 *			buf:		ignored
 *			size:		zero
 *
 * OR
 *
 * Input:
 *			buf:		C string containing whitespace-
 *					separated unsigned integer values
 *					representing the number of NFSD
 *					threads to start in each pool
 *			size:		non-zero length of C string in @buf
 * Output:
 *	On success:	passed-in buffer filled with '\n'-terminated C
 *			string containing integer values representing the
 *			number of NFSD threads in each pool;
 *			return code is the size in bytes of the string
 *	On error:	return code is zero or a negative errno value
 */
static ssize_t write_pool_threads(struct file *file, char *buf, size_t size)
{
	/* if size > 0, look for an array of number of threads per node
	 * and apply them  then write out number of threads per node as reply
	 */
	char *mesg = buf;
	int i;
	int rv;
	int len;
	int npools;
	int *nthreads;
	struct net *net = netns(file);

	mutex_lock(&nfsd_mutex);
	npools = nfsd_nrpools(net);
	if (npools == 0) {
		/*
		 * NFS is shut down.  The admin can start it by
		 * writing to the threads file but NOT the pool_threads
		 * file, sorry.  Report zero threads.
		 */
		mutex_unlock(&nfsd_mutex);
		strcpy(buf, "0\n");
		return strlen(buf);
	}

	nthreads = kcalloc(npools, sizeof(int), GFP_KERNEL);
	rv = -ENOMEM;
	if (nthreads == NULL)
		goto out_free;

	if (size > 0) {
		for (i = 0; i < npools; i++) {
			rv = get_int(&mesg, &nthreads[i]);
			if (rv == -ENOENT)
				break;		/* fewer numbers than pools */
			if (rv)
				goto out_free;	/* syntax error */
			rv = -EINVAL;
			if (nthreads[i] < 0)
				goto out_free;
			trace_nfsd_ctl_pool_threads(net, i, nthreads[i]);
		}
		rv = nfsd_set_nrthreads(i, nthreads, net);
		if (rv)
			goto out_free;
	}

	rv = nfsd_get_nrthreads(npools, nthreads, net);
	if (rv)
		goto out_free;

	mesg = buf;
	size = SIMPLE_TRANSACTION_LIMIT;
	for (i = 0; i < npools && size > 0; i++) {
		snprintf(mesg, size, "%d%c", nthreads[i], (i == npools-1 ? '\n' : ' '));
		len = strlen(mesg);
		size -= len;
		mesg += len;
	}
	rv = mesg - buf;
out_free:
	kfree(nthreads);
	mutex_unlock(&nfsd_mutex);
	return rv;
}

static ssize_t
nfsd_print_version_support(struct nfsd_net *nn, char *buf, int remaining,
		const char *sep, unsigned vers, int minor)
{
	const char *format = minor < 0 ? "%s%c%u" : "%s%c%u.%u";
	bool supported = !!nfsd_vers(nn, vers, NFSD_TEST);

	if (vers == 4 && minor >= 0 &&
	    !nfsd_minorversion(nn, minor, NFSD_TEST))
		supported = false;
	if (minor == 0 && supported)
		/*
		 * special case for backward compatability.
		 * +4.0 is never reported, it is implied by
		 * +4, unless -4.0 is present.
		 */
		return 0;
	return snprintf(buf, remaining, format, sep,
			supported ? '+' : '-', vers, minor);
}

static ssize_t __write_versions(struct file *file, char *buf, size_t size)
{
	char *mesg = buf;
	char *vers, *minorp, sign;
	int len, num, remaining;
	ssize_t tlen = 0;
	char *sep;
	struct nfsd_net *nn = net_generic(netns(file), nfsd_net_id);

	if (size > 0) {
		if (nn->nfsd_serv)
			/* Cannot change versions without updating
			 * nn->nfsd_serv->sv_xdrsize, and reallocing
			 * rq_argp and rq_resp
			 */
			return -EBUSY;
		if (buf[size-1] != '\n')
			return -EINVAL;
		buf[size-1] = 0;
		trace_nfsd_ctl_version(netns(file), buf);

		vers = mesg;
		len = qword_get(&mesg, vers, size);
		if (len <= 0) return -EINVAL;
		do {
			enum vers_op cmd;
			unsigned minor;
			sign = *vers;
			if (sign == '+' || sign == '-')
				num = simple_strtol((vers+1), &minorp, 0);
			else
				num = simple_strtol(vers, &minorp, 0);
			if (*minorp == '.') {
				if (num != 4)
					return -EINVAL;
				if (kstrtouint(minorp+1, 0, &minor) < 0)
					return -EINVAL;
			}

			cmd = sign == '-' ? NFSD_CLEAR : NFSD_SET;
			switch(num) {
#ifdef CONFIG_NFSD_V2
			case 2:
#endif
			case 3:
				nfsd_vers(nn, num, cmd);
				break;
			case 4:
				if (*minorp == '.') {
					if (nfsd_minorversion(nn, minor, cmd) < 0)
						return -EINVAL;
				} else if ((cmd == NFSD_SET) != nfsd_vers(nn, num, NFSD_TEST)) {
					/*
					 * Either we have +4 and no minors are enabled,
					 * or we have -4 and at least one minor is enabled.
					 * In either case, propagate 'cmd' to all minors.
					 */
					minor = 0;
					while (nfsd_minorversion(nn, minor, cmd) >= 0)
						minor++;
				}
				break;
			default:
				/* Ignore requests to disable non-existent versions */
				if (cmd == NFSD_SET)
					return -EINVAL;
			}
			vers += len + 1;
		} while ((len = qword_get(&mesg, vers, size)) > 0);
		/* If all get turned off, turn them back on, as
		 * having no versions is BAD
		 */
		nfsd_reset_versions(nn);
	}

	/* Now write current state into reply buffer */
	sep = "";
	remaining = SIMPLE_TRANSACTION_LIMIT;
	for (num=2 ; num <= 4 ; num++) {
		int minor;
		if (!nfsd_vers(nn, num, NFSD_AVAIL))
			continue;

		minor = -1;
		do {
			len = nfsd_print_version_support(nn, buf, remaining,
					sep, num, minor);
			if (len >= remaining)
				goto out;
			remaining -= len;
			buf += len;
			tlen += len;
			minor++;
			if (len)
				sep = " ";
		} while (num == 4 && minor <= NFSD_SUPPORTED_MINOR_VERSION);
	}
out:
	len = snprintf(buf, remaining, "\n");
	if (len >= remaining)
		return -EINVAL;
	return tlen + len;
}

/*
 * write_versions - Set or report the available NFS protocol versions
 *
 * Input:
 *			buf:		ignored
 *			size:		zero
 * Output:
 *	On success:	passed-in buffer filled with '\n'-terminated C
 *			string containing positive or negative integer
 *			values representing the current status of each
 *			protocol version;
 *			return code is the size in bytes of the string
 *	On error:	return code is zero or a negative errno value
 *
 * OR
 *
 * Input:
 *			buf:		C string containing whitespace-
 *					separated positive or negative
 *					integer values representing NFS
 *					protocol versions to enable ("+n")
 *					or disable ("-n")
 *			size:		non-zero length of C string in @buf
 * Output:
 *	On success:	status of zero or more protocol versions has
 *			been updated; passed-in buffer filled with
 *			'\n'-terminated C string containing positive
 *			or negative integer values representing the
 *			current status of each protocol version;
 *			return code is the size in bytes of the string
 *	On error:	return code is zero or a negative errno value
 */
static ssize_t write_versions(struct file *file, char *buf, size_t size)
{
	ssize_t rv;

	mutex_lock(&nfsd_mutex);
	rv = __write_versions(file, buf, size);
	mutex_unlock(&nfsd_mutex);
	return rv;
}

/*
 * Zero-length write.  Return a list of NFSD's current listener
 * transports.
 */
static ssize_t __write_ports_names(char *buf, struct net *net)
{
	struct nfsd_net *nn = net_generic(net, nfsd_net_id);

	if (nn->nfsd_serv == NULL)
		return 0;
	return svc_xprt_names(nn->nfsd_serv, buf, SIMPLE_TRANSACTION_LIMIT);
}

/*
 * A single 'fd' number was written, in which case it must be for
 * a socket of a supported family/protocol, and we use it as an
 * nfsd listener.
 */
static ssize_t __write_ports_addfd(char *buf, struct net *net, const struct cred *cred)
{
	char *mesg = buf;
	int fd, err;
	struct nfsd_net *nn = net_generic(net, nfsd_net_id);
	struct svc_serv *serv;

	err = get_int(&mesg, &fd);
	if (err != 0 || fd < 0)
		return -EINVAL;
	trace_nfsd_ctl_ports_addfd(net, fd);

	err = nfsd_create_serv(net);
	if (err != 0)
		return err;

	serv = nn->nfsd_serv;
	err = svc_addsock(serv, net, fd, buf, SIMPLE_TRANSACTION_LIMIT, cred);

<<<<<<< HEAD
	if (err < 0 && !nn->nfsd_serv->sv_nrthreads && !nn->keep_active)
		nfsd_last_thread(net);
	else if (err >= 0 &&
		 !nn->nfsd_serv->sv_nrthreads && !xchg(&nn->keep_active, 1))
		svc_get(nn->nfsd_serv);
=======
	if (err < 0 && !serv->sv_nrthreads && !nn->keep_active)
		nfsd_last_thread(net);
	else if (err >= 0 && !serv->sv_nrthreads && !xchg(&nn->keep_active, 1))
		svc_get(serv);
>>>>>>> 05b5b70f

	svc_put(serv);
	return err;
}

/*
 * A transport listener is added by writing its transport name and
 * a port number.
 */
static ssize_t __write_ports_addxprt(char *buf, struct net *net, const struct cred *cred)
{
	char transport[16];
	struct svc_xprt *xprt;
	int port, err;
	struct nfsd_net *nn = net_generic(net, nfsd_net_id);
	struct svc_serv *serv;

	if (sscanf(buf, "%15s %5u", transport, &port) != 2)
		return -EINVAL;

	if (port < 1 || port > USHRT_MAX)
		return -EINVAL;
	trace_nfsd_ctl_ports_addxprt(net, transport, port);

	err = nfsd_create_serv(net);
	if (err != 0)
		return err;

	serv = nn->nfsd_serv;
	err = svc_xprt_create(serv, transport, net,
			      PF_INET, port, SVC_SOCK_ANONYMOUS, cred);
	if (err < 0)
		goto out_err;

	err = svc_xprt_create(serv, transport, net,
			      PF_INET6, port, SVC_SOCK_ANONYMOUS, cred);
	if (err < 0 && err != -EAFNOSUPPORT)
		goto out_close;

	if (!serv->sv_nrthreads && !xchg(&nn->keep_active, 1))
		svc_get(serv);

	svc_put(serv);
	return 0;
out_close:
	xprt = svc_find_xprt(serv, transport, net, PF_INET, port);
	if (xprt != NULL) {
		svc_xprt_close(xprt);
		svc_xprt_put(xprt);
	}
out_err:
<<<<<<< HEAD
	if (!nn->nfsd_serv->sv_nrthreads && !nn->keep_active)
		nfsd_last_thread(net);

	nfsd_put(net);
=======
	if (!serv->sv_nrthreads && !nn->keep_active)
		nfsd_last_thread(net);

	svc_put(serv);
>>>>>>> 05b5b70f
	return err;
}

static ssize_t __write_ports(struct file *file, char *buf, size_t size,
			     struct net *net)
{
	if (size == 0)
		return __write_ports_names(buf, net);

	if (isdigit(buf[0]))
		return __write_ports_addfd(buf, net, file->f_cred);

	if (isalpha(buf[0]))
		return __write_ports_addxprt(buf, net, file->f_cred);

	return -EINVAL;
}

/*
 * write_ports - Pass a socket file descriptor or transport name to listen on
 *
 * Input:
 *			buf:		ignored
 *			size:		zero
 * Output:
 *	On success:	passed-in buffer filled with a '\n'-terminated C
 *			string containing a whitespace-separated list of
 *			named NFSD listeners;
 *			return code is the size in bytes of the string
 *	On error:	return code is zero or a negative errno value
 *
 * OR
 *
 * Input:
 *			buf:		C string containing an unsigned
 *					integer value representing a bound
 *					but unconnected socket that is to be
 *					used as an NFSD listener; listen(3)
 *					must be called for a SOCK_STREAM
 *					socket, otherwise it is ignored
 *			size:		non-zero length of C string in @buf
 * Output:
 *	On success:	NFS service is started;
 *			passed-in buffer filled with a '\n'-terminated C
 *			string containing a unique alphanumeric name of
 *			the listener;
 *			return code is the size in bytes of the string
 *	On error:	return code is a negative errno value
 *
 * OR
 *
 * Input:
 *			buf:		C string containing a transport
 *					name and an unsigned integer value
 *					representing the port to listen on,
 *					separated by whitespace
 *			size:		non-zero length of C string in @buf
 * Output:
 *	On success:	returns zero; NFS service is started
 *	On error:	return code is a negative errno value
 */
static ssize_t write_ports(struct file *file, char *buf, size_t size)
{
	ssize_t rv;

	mutex_lock(&nfsd_mutex);
	rv = __write_ports(file, buf, size, netns(file));
	mutex_unlock(&nfsd_mutex);
	return rv;
}


int nfsd_max_blksize;

/*
 * write_maxblksize - Set or report the current NFS blksize
 *
 * Input:
 *			buf:		ignored
 *			size:		zero
 *
 * OR
 *
 * Input:
 *			buf:		C string containing an unsigned
 *					integer value representing the new
 *					NFS blksize
 *			size:		non-zero length of C string in @buf
 * Output:
 *	On success:	passed-in buffer filled with '\n'-terminated C string
 *			containing numeric value of the current NFS blksize
 *			setting;
 *			return code is the size in bytes of the string
 *	On error:	return code is zero or a negative errno value
 */
static ssize_t write_maxblksize(struct file *file, char *buf, size_t size)
{
	char *mesg = buf;
	struct nfsd_net *nn = net_generic(netns(file), nfsd_net_id);

	if (size > 0) {
		int bsize;
		int rv = get_int(&mesg, &bsize);
		if (rv)
			return rv;
		trace_nfsd_ctl_maxblksize(netns(file), bsize);

		/* force bsize into allowed range and
		 * required alignment.
		 */
		bsize = max_t(int, bsize, 1024);
		bsize = min_t(int, bsize, NFSSVC_MAXBLKSIZE);
		bsize &= ~(1024-1);
		mutex_lock(&nfsd_mutex);
		if (nn->nfsd_serv) {
			mutex_unlock(&nfsd_mutex);
			return -EBUSY;
		}
		nfsd_max_blksize = bsize;
		mutex_unlock(&nfsd_mutex);
	}

	return scnprintf(buf, SIMPLE_TRANSACTION_LIMIT, "%d\n",
							nfsd_max_blksize);
}

/*
 * write_maxconn - Set or report the current max number of connections
 *
 * Input:
 *			buf:		ignored
 *			size:		zero
 * OR
 *
 * Input:
 *			buf:		C string containing an unsigned
 *					integer value representing the new
 *					number of max connections
 *			size:		non-zero length of C string in @buf
 * Output:
 *	On success:	passed-in buffer filled with '\n'-terminated C string
 *			containing numeric value of max_connections setting
 *			for this net namespace;
 *			return code is the size in bytes of the string
 *	On error:	return code is zero or a negative errno value
 */
static ssize_t write_maxconn(struct file *file, char *buf, size_t size)
{
	char *mesg = buf;
	struct nfsd_net *nn = net_generic(netns(file), nfsd_net_id);
	unsigned int maxconn = nn->max_connections;

	if (size > 0) {
		int rv = get_uint(&mesg, &maxconn);

		if (rv)
			return rv;
		trace_nfsd_ctl_maxconn(netns(file), maxconn);
		nn->max_connections = maxconn;
	}

	return scnprintf(buf, SIMPLE_TRANSACTION_LIMIT, "%u\n", maxconn);
}

#ifdef CONFIG_NFSD_V4
static ssize_t __nfsd4_write_time(struct file *file, char *buf, size_t size,
				  time64_t *time, struct nfsd_net *nn)
{
	struct dentry *dentry = file_dentry(file);
	char *mesg = buf;
	int rv, i;

	if (size > 0) {
		if (nn->nfsd_serv)
			return -EBUSY;
		rv = get_int(&mesg, &i);
		if (rv)
			return rv;
		trace_nfsd_ctl_time(netns(file), dentry->d_name.name,
				    dentry->d_name.len, i);

		/*
		 * Some sanity checking.  We don't have a reason for
		 * these particular numbers, but problems with the
		 * extremes are:
		 *	- Too short: the briefest network outage may
		 *	  cause clients to lose all their locks.  Also,
		 *	  the frequent polling may be wasteful.
		 *	- Too long: do you really want reboot recovery
		 *	  to take more than an hour?  Or to make other
		 *	  clients wait an hour before being able to
		 *	  revoke a dead client's locks?
		 */
		if (i < 10 || i > 3600)
			return -EINVAL;
		*time = i;
	}

	return scnprintf(buf, SIMPLE_TRANSACTION_LIMIT, "%lld\n", *time);
}

static ssize_t nfsd4_write_time(struct file *file, char *buf, size_t size,
				time64_t *time, struct nfsd_net *nn)
{
	ssize_t rv;

	mutex_lock(&nfsd_mutex);
	rv = __nfsd4_write_time(file, buf, size, time, nn);
	mutex_unlock(&nfsd_mutex);
	return rv;
}

/*
 * write_leasetime - Set or report the current NFSv4 lease time
 *
 * Input:
 *			buf:		ignored
 *			size:		zero
 *
 * OR
 *
 * Input:
 *			buf:		C string containing an unsigned
 *					integer value representing the new
 *					NFSv4 lease expiry time
 *			size:		non-zero length of C string in @buf
 * Output:
 *	On success:	passed-in buffer filled with '\n'-terminated C
 *			string containing unsigned integer value of the
 *			current lease expiry time;
 *			return code is the size in bytes of the string
 *	On error:	return code is zero or a negative errno value
 */
static ssize_t write_leasetime(struct file *file, char *buf, size_t size)
{
	struct nfsd_net *nn = net_generic(netns(file), nfsd_net_id);
	return nfsd4_write_time(file, buf, size, &nn->nfsd4_lease, nn);
}

/*
 * write_gracetime - Set or report current NFSv4 grace period time
 *
 * As above, but sets the time of the NFSv4 grace period.
 *
 * Note this should never be set to less than the *previous*
 * lease-period time, but we don't try to enforce this.  (In the common
 * case (a new boot), we don't know what the previous lease time was
 * anyway.)
 */
static ssize_t write_gracetime(struct file *file, char *buf, size_t size)
{
	struct nfsd_net *nn = net_generic(netns(file), nfsd_net_id);
	return nfsd4_write_time(file, buf, size, &nn->nfsd4_grace, nn);
}

static ssize_t __write_recoverydir(struct file *file, char *buf, size_t size,
				   struct nfsd_net *nn)
{
	char *mesg = buf;
	char *recdir;
	int len, status;

	if (size > 0) {
		if (nn->nfsd_serv)
			return -EBUSY;
		if (size > PATH_MAX || buf[size-1] != '\n')
			return -EINVAL;
		buf[size-1] = 0;

		recdir = mesg;
		len = qword_get(&mesg, recdir, size);
		if (len <= 0)
			return -EINVAL;
		trace_nfsd_ctl_recoverydir(netns(file), recdir);

		status = nfs4_reset_recoverydir(recdir);
		if (status)
			return status;
	}

	return scnprintf(buf, SIMPLE_TRANSACTION_LIMIT, "%s\n",
							nfs4_recoverydir());
}

/*
 * write_recoverydir - Set or report the pathname of the recovery directory
 *
 * Input:
 *			buf:		ignored
 *			size:		zero
 *
 * OR
 *
 * Input:
 *			buf:		C string containing the pathname
 *					of the directory on a local file
 *					system containing permanent NFSv4
 *					recovery data
 *			size:		non-zero length of C string in @buf
 * Output:
 *	On success:	passed-in buffer filled with '\n'-terminated C string
 *			containing the current recovery pathname setting;
 *			return code is the size in bytes of the string
 *	On error:	return code is zero or a negative errno value
 */
static ssize_t write_recoverydir(struct file *file, char *buf, size_t size)
{
	ssize_t rv;
	struct nfsd_net *nn = net_generic(netns(file), nfsd_net_id);

	mutex_lock(&nfsd_mutex);
	rv = __write_recoverydir(file, buf, size, nn);
	mutex_unlock(&nfsd_mutex);
	return rv;
}

/*
 * write_v4_end_grace - release grace period for nfsd's v4.x lock manager
 *
 * Input:
 *			buf:		ignored
 *			size:		zero
 * OR
 *
 * Input:
 *			buf:		any value
 *			size:		non-zero length of C string in @buf
 * Output:
 *			passed-in buffer filled with "Y" or "N" with a newline
 *			and NULL-terminated C string. This indicates whether
 *			the grace period has ended in the current net
 *			namespace. Return code is the size in bytes of the
 *			string. Writing a string that starts with 'Y', 'y', or
 *			'1' to the file will end the grace period for nfsd's v4
 *			lock manager.
 */
static ssize_t write_v4_end_grace(struct file *file, char *buf, size_t size)
{
	struct nfsd_net *nn = net_generic(netns(file), nfsd_net_id);

	if (size > 0) {
		switch(buf[0]) {
		case 'Y':
		case 'y':
		case '1':
			if (!nn->nfsd_serv)
				return -EBUSY;
			trace_nfsd_end_grace(netns(file));
			nfsd4_end_grace(nn);
			break;
		default:
			return -EINVAL;
		}
	}

	return scnprintf(buf, SIMPLE_TRANSACTION_LIMIT, "%c\n",
			 nn->grace_ended ? 'Y' : 'N');
}

#endif

/*----------------------------------------------------------------------------*/
/*
 *	populating the filesystem.
 */

/* Basically copying rpc_get_inode. */
static struct inode *nfsd_get_inode(struct super_block *sb, umode_t mode)
{
	struct inode *inode = new_inode(sb);
	if (!inode)
		return NULL;
	/* Following advice from simple_fill_super documentation: */
	inode->i_ino = iunique(sb, NFSD_MaxReserved);
	inode->i_mode = mode;
	simple_inode_init_ts(inode);
	switch (mode & S_IFMT) {
	case S_IFDIR:
		inode->i_fop = &simple_dir_operations;
		inode->i_op = &simple_dir_inode_operations;
		inc_nlink(inode);
		break;
	case S_IFLNK:
		inode->i_op = &simple_symlink_inode_operations;
		break;
	default:
		break;
	}
	return inode;
}

static int __nfsd_mkdir(struct inode *dir, struct dentry *dentry, umode_t mode, struct nfsdfs_client *ncl)
{
	struct inode *inode;

	inode = nfsd_get_inode(dir->i_sb, mode);
	if (!inode)
		return -ENOMEM;
	if (ncl) {
		inode->i_private = ncl;
		kref_get(&ncl->cl_ref);
	}
	d_add(dentry, inode);
	inc_nlink(dir);
	fsnotify_mkdir(dir, dentry);
	return 0;
}

static struct dentry *nfsd_mkdir(struct dentry *parent, struct nfsdfs_client *ncl, char *name)
{
	struct inode *dir = parent->d_inode;
	struct dentry *dentry;
	int ret = -ENOMEM;

	inode_lock(dir);
	dentry = d_alloc_name(parent, name);
	if (!dentry)
		goto out_err;
	ret = __nfsd_mkdir(d_inode(parent), dentry, S_IFDIR | 0600, ncl);
	if (ret)
		goto out_err;
out:
	inode_unlock(dir);
	return dentry;
out_err:
	dput(dentry);
	dentry = ERR_PTR(ret);
	goto out;
}

#if IS_ENABLED(CONFIG_SUNRPC_GSS)
static int __nfsd_symlink(struct inode *dir, struct dentry *dentry,
			  umode_t mode, const char *content)
{
	struct inode *inode;

	inode = nfsd_get_inode(dir->i_sb, mode);
	if (!inode)
		return -ENOMEM;

	inode->i_link = (char *)content;
	inode->i_size = strlen(content);

	d_add(dentry, inode);
	inc_nlink(dir);
	fsnotify_create(dir, dentry);
	return 0;
}

/*
 * @content is assumed to be a NUL-terminated string that lives
 * longer than the symlink itself.
 */
static void _nfsd_symlink(struct dentry *parent, const char *name,
			  const char *content)
{
	struct inode *dir = parent->d_inode;
	struct dentry *dentry;
	int ret;

	inode_lock(dir);
	dentry = d_alloc_name(parent, name);
	if (!dentry)
		goto out;
	ret = __nfsd_symlink(d_inode(parent), dentry, S_IFLNK | 0777, content);
	if (ret)
		dput(dentry);
out:
	inode_unlock(dir);
}
#else
static inline void _nfsd_symlink(struct dentry *parent, const char *name,
				 const char *content)
{
}

#endif

static void clear_ncl(struct inode *inode)
{
	struct nfsdfs_client *ncl = inode->i_private;

	inode->i_private = NULL;
	kref_put(&ncl->cl_ref, ncl->cl_release);
}

static struct nfsdfs_client *__get_nfsdfs_client(struct inode *inode)
{
	struct nfsdfs_client *nc = inode->i_private;

	if (nc)
		kref_get(&nc->cl_ref);
	return nc;
}

struct nfsdfs_client *get_nfsdfs_client(struct inode *inode)
{
	struct nfsdfs_client *nc;

	inode_lock_shared(inode);
	nc = __get_nfsdfs_client(inode);
	inode_unlock_shared(inode);
	return nc;
}
/* from __rpc_unlink */
static void nfsdfs_remove_file(struct inode *dir, struct dentry *dentry)
{
	int ret;

	clear_ncl(d_inode(dentry));
	dget(dentry);
	ret = simple_unlink(dir, dentry);
	d_drop(dentry);
	fsnotify_unlink(dir, dentry);
	dput(dentry);
	WARN_ON_ONCE(ret);
}

static void nfsdfs_remove_files(struct dentry *root)
{
	struct dentry *dentry, *tmp;

	list_for_each_entry_safe(dentry, tmp, &root->d_subdirs, d_child) {
		if (!simple_positive(dentry)) {
			WARN_ON_ONCE(1); /* I think this can't happen? */
			continue;
		}
		nfsdfs_remove_file(d_inode(root), dentry);
	}
}

/* XXX: cut'n'paste from simple_fill_super; figure out if we could share
 * code instead. */
static  int nfsdfs_create_files(struct dentry *root,
				const struct tree_descr *files,
				struct dentry **fdentries)
{
	struct inode *dir = d_inode(root);
	struct inode *inode;
	struct dentry *dentry;
	int i;

	inode_lock(dir);
	for (i = 0; files->name && files->name[0]; i++, files++) {
		dentry = d_alloc_name(root, files->name);
		if (!dentry)
			goto out;
		inode = nfsd_get_inode(d_inode(root)->i_sb,
					S_IFREG | files->mode);
		if (!inode) {
			dput(dentry);
			goto out;
		}
		inode->i_fop = files->ops;
		inode->i_private = __get_nfsdfs_client(dir);
		d_add(dentry, inode);
		fsnotify_create(dir, dentry);
		if (fdentries)
			fdentries[i] = dentry;
	}
	inode_unlock(dir);
	return 0;
out:
	nfsdfs_remove_files(root);
	inode_unlock(dir);
	return -ENOMEM;
}

/* on success, returns positive number unique to that client. */
struct dentry *nfsd_client_mkdir(struct nfsd_net *nn,
				 struct nfsdfs_client *ncl, u32 id,
				 const struct tree_descr *files,
				 struct dentry **fdentries)
{
	struct dentry *dentry;
	char name[11];
	int ret;

	sprintf(name, "%u", id);

	dentry = nfsd_mkdir(nn->nfsd_client_dir, ncl, name);
	if (IS_ERR(dentry)) /* XXX: tossing errors? */
		return NULL;
	ret = nfsdfs_create_files(dentry, files, fdentries);
	if (ret) {
		nfsd_client_rmdir(dentry);
		return NULL;
	}
	return dentry;
}

/* Taken from __rpc_rmdir: */
void nfsd_client_rmdir(struct dentry *dentry)
{
	struct inode *dir = d_inode(dentry->d_parent);
	struct inode *inode = d_inode(dentry);
	int ret;

	inode_lock(dir);
	nfsdfs_remove_files(dentry);
	clear_ncl(inode);
	dget(dentry);
	ret = simple_rmdir(dir, dentry);
	WARN_ON_ONCE(ret);
	d_drop(dentry);
	fsnotify_rmdir(dir, dentry);
	dput(dentry);
	inode_unlock(dir);
}

static int nfsd_fill_super(struct super_block *sb, struct fs_context *fc)
{
	struct nfsd_net *nn = net_generic(current->nsproxy->net_ns,
							nfsd_net_id);
	struct dentry *dentry;
	int ret;

	static const struct tree_descr nfsd_files[] = {
		[NFSD_List] = {"exports", &exports_nfsd_operations, S_IRUGO},
		/* Per-export io stats use same ops as exports file */
		[NFSD_Export_Stats] = {"export_stats", &exports_nfsd_operations, S_IRUGO},
		[NFSD_Export_features] = {"export_features",
					&export_features_fops, S_IRUGO},
		[NFSD_FO_UnlockIP] = {"unlock_ip",
					&transaction_ops, S_IWUSR|S_IRUSR},
		[NFSD_FO_UnlockFS] = {"unlock_filesystem",
					&transaction_ops, S_IWUSR|S_IRUSR},
		[NFSD_Fh] = {"filehandle", &transaction_ops, S_IWUSR|S_IRUSR},
		[NFSD_Threads] = {"threads", &transaction_ops, S_IWUSR|S_IRUSR},
		[NFSD_Pool_Threads] = {"pool_threads", &transaction_ops, S_IWUSR|S_IRUSR},
		[NFSD_Pool_Stats] = {"pool_stats", &pool_stats_operations, S_IRUGO},
		[NFSD_Reply_Cache_Stats] = {"reply_cache_stats",
					&nfsd_reply_cache_stats_fops, S_IRUGO},
		[NFSD_Versions] = {"versions", &transaction_ops, S_IWUSR|S_IRUSR},
		[NFSD_Ports] = {"portlist", &transaction_ops, S_IWUSR|S_IRUGO},
		[NFSD_MaxBlkSize] = {"max_block_size", &transaction_ops, S_IWUSR|S_IRUGO},
		[NFSD_MaxConnections] = {"max_connections", &transaction_ops, S_IWUSR|S_IRUGO},
		[NFSD_Filecache] = {"filecache", &nfsd_file_cache_stats_fops, S_IRUGO},
#ifdef CONFIG_NFSD_V4
		[NFSD_Leasetime] = {"nfsv4leasetime", &transaction_ops, S_IWUSR|S_IRUSR},
		[NFSD_Gracetime] = {"nfsv4gracetime", &transaction_ops, S_IWUSR|S_IRUSR},
		[NFSD_RecoveryDir] = {"nfsv4recoverydir", &transaction_ops, S_IWUSR|S_IRUSR},
		[NFSD_V4EndGrace] = {"v4_end_grace", &transaction_ops, S_IWUSR|S_IRUGO},
#endif
		/* last one */ {""}
	};

	ret = simple_fill_super(sb, 0x6e667364, nfsd_files);
	if (ret)
		return ret;
	_nfsd_symlink(sb->s_root, "supported_krb5_enctypes",
		      "/proc/net/rpc/gss_krb5_enctypes");
	dentry = nfsd_mkdir(sb->s_root, NULL, "clients");
	if (IS_ERR(dentry))
		return PTR_ERR(dentry);
	nn->nfsd_client_dir = dentry;
	return 0;
}

static int nfsd_fs_get_tree(struct fs_context *fc)
{
	return get_tree_keyed(fc, nfsd_fill_super, get_net(fc->net_ns));
}

static void nfsd_fs_free_fc(struct fs_context *fc)
{
	if (fc->s_fs_info)
		put_net(fc->s_fs_info);
}

static const struct fs_context_operations nfsd_fs_context_ops = {
	.free		= nfsd_fs_free_fc,
	.get_tree	= nfsd_fs_get_tree,
};

static int nfsd_init_fs_context(struct fs_context *fc)
{
	put_user_ns(fc->user_ns);
	fc->user_ns = get_user_ns(fc->net_ns->user_ns);
	fc->ops = &nfsd_fs_context_ops;
	return 0;
}

static void nfsd_umount(struct super_block *sb)
{
	struct net *net = sb->s_fs_info;

	nfsd_shutdown_threads(net);

	kill_litter_super(sb);
	put_net(net);
}

static struct file_system_type nfsd_fs_type = {
	.owner		= THIS_MODULE,
	.name		= "nfsd",
	.init_fs_context = nfsd_init_fs_context,
	.kill_sb	= nfsd_umount,
};
MODULE_ALIAS_FS("nfsd");

#ifdef CONFIG_PROC_FS

static int exports_proc_open(struct inode *inode, struct file *file)
{
	return exports_net_open(current->nsproxy->net_ns, file);
}

static const struct proc_ops exports_proc_ops = {
	.proc_open	= exports_proc_open,
	.proc_read	= seq_read,
	.proc_lseek	= seq_lseek,
	.proc_release	= seq_release,
};

static int create_proc_exports_entry(void)
{
	struct proc_dir_entry *entry;

	entry = proc_mkdir("fs/nfs", NULL);
	if (!entry)
		return -ENOMEM;
	entry = proc_create("exports", 0, entry, &exports_proc_ops);
	if (!entry) {
		remove_proc_entry("fs/nfs", NULL);
		return -ENOMEM;
	}
	return 0;
}
#else /* CONFIG_PROC_FS */
static int create_proc_exports_entry(void)
{
	return 0;
}
#endif

unsigned int nfsd_net_id;

/**
 * nfsd_nl_rpc_status_get_start - Prepare rpc_status_get dumpit
 * @cb: netlink metadata and command arguments
 *
 * Return values:
 *   %0: The rpc_status_get command may proceed
 *   %-ENODEV: There is no NFSD running in this namespace
 */
int nfsd_nl_rpc_status_get_start(struct netlink_callback *cb)
{
	struct nfsd_net *nn = net_generic(sock_net(cb->skb->sk), nfsd_net_id);
	int ret = -ENODEV;

	mutex_lock(&nfsd_mutex);
	if (nn->nfsd_serv)
		ret = 0;
	else
		mutex_unlock(&nfsd_mutex);

	return ret;
}

static int nfsd_genl_rpc_status_compose_msg(struct sk_buff *skb,
					    struct netlink_callback *cb,
					    struct nfsd_genl_rqstp *rqstp)
{
	void *hdr;
	u32 i;

	hdr = genlmsg_put(skb, NETLINK_CB(cb->skb).portid, cb->nlh->nlmsg_seq,
			  &nfsd_nl_family, 0, NFSD_CMD_RPC_STATUS_GET);
	if (!hdr)
		return -ENOBUFS;

	if (nla_put_be32(skb, NFSD_A_RPC_STATUS_XID, rqstp->rq_xid) ||
	    nla_put_u32(skb, NFSD_A_RPC_STATUS_FLAGS, rqstp->rq_flags) ||
	    nla_put_u32(skb, NFSD_A_RPC_STATUS_PROG, rqstp->rq_prog) ||
	    nla_put_u32(skb, NFSD_A_RPC_STATUS_PROC, rqstp->rq_proc) ||
	    nla_put_u8(skb, NFSD_A_RPC_STATUS_VERSION, rqstp->rq_vers) ||
	    nla_put_s64(skb, NFSD_A_RPC_STATUS_SERVICE_TIME,
			ktime_to_us(rqstp->rq_stime),
			NFSD_A_RPC_STATUS_PAD))
		return -ENOBUFS;

	switch (rqstp->rq_saddr.sa_family) {
	case AF_INET: {
		const struct sockaddr_in *s_in, *d_in;

		s_in = (const struct sockaddr_in *)&rqstp->rq_saddr;
		d_in = (const struct sockaddr_in *)&rqstp->rq_daddr;
		if (nla_put_in_addr(skb, NFSD_A_RPC_STATUS_SADDR4,
				    s_in->sin_addr.s_addr) ||
		    nla_put_in_addr(skb, NFSD_A_RPC_STATUS_DADDR4,
				    d_in->sin_addr.s_addr) ||
		    nla_put_be16(skb, NFSD_A_RPC_STATUS_SPORT,
				 s_in->sin_port) ||
		    nla_put_be16(skb, NFSD_A_RPC_STATUS_DPORT,
				 d_in->sin_port))
			return -ENOBUFS;
		break;
	}
	case AF_INET6: {
		const struct sockaddr_in6 *s_in, *d_in;

		s_in = (const struct sockaddr_in6 *)&rqstp->rq_saddr;
		d_in = (const struct sockaddr_in6 *)&rqstp->rq_daddr;
		if (nla_put_in6_addr(skb, NFSD_A_RPC_STATUS_SADDR6,
				     &s_in->sin6_addr) ||
		    nla_put_in6_addr(skb, NFSD_A_RPC_STATUS_DADDR6,
				     &d_in->sin6_addr) ||
		    nla_put_be16(skb, NFSD_A_RPC_STATUS_SPORT,
				 s_in->sin6_port) ||
		    nla_put_be16(skb, NFSD_A_RPC_STATUS_DPORT,
				 d_in->sin6_port))
			return -ENOBUFS;
		break;
	}
	}

	for (i = 0; i < rqstp->rq_opcnt; i++)
		if (nla_put_u32(skb, NFSD_A_RPC_STATUS_COMPOUND_OPS,
				rqstp->rq_opnum[i]))
			return -ENOBUFS;

	genlmsg_end(skb, hdr);
	return 0;
}

/**
 * nfsd_nl_rpc_status_get_dumpit - Handle rpc_status_get dumpit
 * @skb: reply buffer
 * @cb: netlink metadata and command arguments
 *
 * Returns the size of the reply or a negative errno.
 */
int nfsd_nl_rpc_status_get_dumpit(struct sk_buff *skb,
				  struct netlink_callback *cb)
{
	struct nfsd_net *nn = net_generic(sock_net(skb->sk), nfsd_net_id);
	int i, ret, rqstp_index = 0;

	rcu_read_lock();

	for (i = 0; i < nn->nfsd_serv->sv_nrpools; i++) {
		struct svc_rqst *rqstp;

		if (i < cb->args[0]) /* already consumed */
			continue;

		rqstp_index = 0;
		list_for_each_entry_rcu(rqstp,
				&nn->nfsd_serv->sv_pools[i].sp_all_threads,
				rq_all) {
			struct nfsd_genl_rqstp genl_rqstp;
			unsigned int status_counter;

			if (rqstp_index++ < cb->args[1]) /* already consumed */
				continue;
			/*
			 * Acquire rq_status_counter before parsing the rqst
			 * fields. rq_status_counter is set to an odd value in
			 * order to notify the consumers the rqstp fields are
			 * meaningful.
			 */
			status_counter =
				smp_load_acquire(&rqstp->rq_status_counter);
			if (!(status_counter & 1))
				continue;

			genl_rqstp.rq_xid = rqstp->rq_xid;
			genl_rqstp.rq_flags = rqstp->rq_flags;
			genl_rqstp.rq_vers = rqstp->rq_vers;
			genl_rqstp.rq_prog = rqstp->rq_prog;
			genl_rqstp.rq_proc = rqstp->rq_proc;
			genl_rqstp.rq_stime = rqstp->rq_stime;
			genl_rqstp.rq_opcnt = 0;
			memcpy(&genl_rqstp.rq_daddr, svc_daddr(rqstp),
			       sizeof(struct sockaddr));
			memcpy(&genl_rqstp.rq_saddr, svc_addr(rqstp),
			       sizeof(struct sockaddr));

#ifdef CONFIG_NFSD_V4
			if (rqstp->rq_vers == NFS4_VERSION &&
			    rqstp->rq_proc == NFSPROC4_COMPOUND) {
				/* NFSv4 compound */
				struct nfsd4_compoundargs *args;
				int j;

				args = rqstp->rq_argp;
				genl_rqstp.rq_opcnt = args->opcnt;
				for (j = 0; j < genl_rqstp.rq_opcnt; j++)
					genl_rqstp.rq_opnum[j] =
						args->ops[j].opnum;
			}
#endif /* CONFIG_NFSD_V4 */

			/*
			 * Acquire rq_status_counter before reporting the rqst
			 * fields to the user.
			 */
			if (smp_load_acquire(&rqstp->rq_status_counter) !=
			    status_counter)
				continue;

			ret = nfsd_genl_rpc_status_compose_msg(skb, cb,
							       &genl_rqstp);
			if (ret)
				goto out;
		}
	}

	cb->args[0] = i;
	cb->args[1] = rqstp_index;
	ret = skb->len;
out:
	rcu_read_unlock();

	return ret;
}

/**
 * nfsd_nl_rpc_status_get_done - rpc_status_get dumpit post-processing
 * @cb: netlink metadata and command arguments
 *
 * Return values:
 *   %0: Success
 */
int nfsd_nl_rpc_status_get_done(struct netlink_callback *cb)
{
	mutex_unlock(&nfsd_mutex);

	return 0;
}

/**
 * nfsd_net_init - Prepare the nfsd_net portion of a new net namespace
 * @net: a freshly-created network namespace
 *
 * This information stays around as long as the network namespace is
 * alive whether or not there is an NFSD instance running in the
 * namespace.
 *
 * Returns zero on success, or a negative errno otherwise.
 */
static __net_init int nfsd_net_init(struct net *net)
{
	int retval;
	struct nfsd_net *nn = net_generic(net, nfsd_net_id);

	retval = nfsd_export_init(net);
	if (retval)
		goto out_export_error;
	retval = nfsd_idmap_init(net);
	if (retval)
		goto out_idmap_error;
	retval = nfsd_net_reply_cache_init(nn);
	if (retval)
		goto out_repcache_error;
	nn->nfsd_versions = NULL;
	nn->nfsd4_minorversions = NULL;
	nfsd4_init_leases_net(nn);
	get_random_bytes(&nn->siphash_key, sizeof(nn->siphash_key));
	seqlock_init(&nn->writeverf_lock);

	return 0;

out_repcache_error:
	nfsd_idmap_shutdown(net);
out_idmap_error:
	nfsd_export_shutdown(net);
out_export_error:
	return retval;
}

/**
 * nfsd_net_exit - Release the nfsd_net portion of a net namespace
 * @net: a network namespace that is about to be destroyed
 *
 */
static __net_exit void nfsd_net_exit(struct net *net)
{
	struct nfsd_net *nn = net_generic(net, nfsd_net_id);

	nfsd_net_reply_cache_destroy(nn);
	nfsd_idmap_shutdown(net);
	nfsd_export_shutdown(net);
	nfsd_netns_free_versions(nn);
}

static struct pernet_operations nfsd_net_ops = {
	.init = nfsd_net_init,
	.exit = nfsd_net_exit,
	.id   = &nfsd_net_id,
	.size = sizeof(struct nfsd_net),
};

static int __init init_nfsd(void)
{
	int retval;

	retval = nfsd4_init_slabs();
	if (retval)
		return retval;
	retval = nfsd4_init_pnfs();
	if (retval)
		goto out_free_slabs;
	retval = nfsd_stat_init();	/* Statistics */
	if (retval)
		goto out_free_pnfs;
	retval = nfsd_drc_slab_create();
	if (retval)
		goto out_free_stat;
	nfsd_lockd_init();	/* lockd->nfsd callbacks */
	retval = create_proc_exports_entry();
	if (retval)
		goto out_free_lockd;
	retval = register_pernet_subsys(&nfsd_net_ops);
	if (retval < 0)
		goto out_free_exports;
	retval = register_cld_notifier();
	if (retval)
		goto out_free_subsys;
	retval = nfsd4_create_laundry_wq();
	if (retval)
		goto out_free_cld;
	retval = register_filesystem(&nfsd_fs_type);
	if (retval)
		goto out_free_all;
	retval = genl_register_family(&nfsd_nl_family);
	if (retval)
		goto out_free_all;

	return 0;
out_free_all:
	nfsd4_destroy_laundry_wq();
out_free_cld:
	unregister_cld_notifier();
out_free_subsys:
	unregister_pernet_subsys(&nfsd_net_ops);
out_free_exports:
	remove_proc_entry("fs/nfs/exports", NULL);
	remove_proc_entry("fs/nfs", NULL);
out_free_lockd:
	nfsd_lockd_shutdown();
	nfsd_drc_slab_free();
out_free_stat:
	nfsd_stat_shutdown();
out_free_pnfs:
	nfsd4_exit_pnfs();
out_free_slabs:
	nfsd4_free_slabs();
	return retval;
}

static void __exit exit_nfsd(void)
{
	genl_unregister_family(&nfsd_nl_family);
	unregister_filesystem(&nfsd_fs_type);
	nfsd4_destroy_laundry_wq();
	unregister_cld_notifier();
	unregister_pernet_subsys(&nfsd_net_ops);
	nfsd_drc_slab_free();
	remove_proc_entry("fs/nfs/exports", NULL);
	remove_proc_entry("fs/nfs", NULL);
	nfsd_stat_shutdown();
	nfsd_lockd_shutdown();
	nfsd4_free_slabs();
	nfsd4_exit_pnfs();
}

MODULE_AUTHOR("Olaf Kirch <okir@monad.swb.de>");
MODULE_DESCRIPTION("In-kernel NFS server");
MODULE_LICENSE("GPL");
module_init(init_nfsd)
module_exit(exit_nfsd)<|MERGE_RESOLUTION|>--- conflicted
+++ resolved
@@ -707,18 +707,10 @@
 	serv = nn->nfsd_serv;
 	err = svc_addsock(serv, net, fd, buf, SIMPLE_TRANSACTION_LIMIT, cred);
 
-<<<<<<< HEAD
-	if (err < 0 && !nn->nfsd_serv->sv_nrthreads && !nn->keep_active)
-		nfsd_last_thread(net);
-	else if (err >= 0 &&
-		 !nn->nfsd_serv->sv_nrthreads && !xchg(&nn->keep_active, 1))
-		svc_get(nn->nfsd_serv);
-=======
 	if (err < 0 && !serv->sv_nrthreads && !nn->keep_active)
 		nfsd_last_thread(net);
 	else if (err >= 0 && !serv->sv_nrthreads && !xchg(&nn->keep_active, 1))
 		svc_get(serv);
->>>>>>> 05b5b70f
 
 	svc_put(serv);
 	return err;
@@ -770,17 +762,10 @@
 		svc_xprt_put(xprt);
 	}
 out_err:
-<<<<<<< HEAD
-	if (!nn->nfsd_serv->sv_nrthreads && !nn->keep_active)
-		nfsd_last_thread(net);
-
-	nfsd_put(net);
-=======
 	if (!serv->sv_nrthreads && !nn->keep_active)
 		nfsd_last_thread(net);
 
 	svc_put(serv);
->>>>>>> 05b5b70f
 	return err;
 }
 
