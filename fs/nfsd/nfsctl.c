--- conflicted
+++ resolved
@@ -2242,13 +2242,6 @@
 	retval = nfsd_idmap_init(net);
 	if (retval)
 		goto out_idmap_error;
-<<<<<<< HEAD
-	retval = nfsd_net_reply_cache_init(nn);
-	if (retval)
-		goto out_repcache_error;
-	nn->nfsd_versions = NULL;
-	nn->nfsd4_minorversions = NULL;
-=======
 	retval = percpu_counter_init_many(nn->counter, 0, GFP_KERNEL,
 					  NFSD_STATS_COUNTERS_NUM);
 	if (retval)
@@ -2261,7 +2254,6 @@
 		nn->nfsd4_minorversions[i] = nfsd_support_version(4);
 	nn->nfsd_info.mutex = &nfsd_mutex;
 	nn->nfsd_serv = NULL;
->>>>>>> 2d5404ca
 	nfsd4_init_leases_net(nn);
 	get_random_bytes(&nn->siphash_key, sizeof(nn->siphash_key));
 	seqlock_init(&nn->writeverf_lock);
@@ -2291,12 +2283,6 @@
 {
 	struct nfsd_net *nn = net_generic(net, nfsd_net_id);
 
-<<<<<<< HEAD
-	nfsd_net_reply_cache_destroy(nn);
-	nfsd_idmap_shutdown(net);
-	nfsd_export_shutdown(net);
-	nfsd_netns_free_versions(nn);
-=======
 	nfs_uuid_invalidate_clients(&nn->local_clients);
 }
 #endif
@@ -2314,7 +2300,6 @@
 	percpu_counter_destroy_many(nn->counter, NFSD_STATS_COUNTERS_NUM);
 	nfsd_idmap_shutdown(net);
 	nfsd_export_shutdown(net);
->>>>>>> 2d5404ca
 }
 
 static struct pernet_operations nfsd_net_ops = {
