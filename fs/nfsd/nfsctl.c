// SPDX-License-Identifier: GPL-2.0-only
/*
 * Syscall interface to knfsd.
 *
 * Copyright (C) 1995, 1996 Olaf Kirch <okir@monad.swb.de>
 */

#include <linux/slab.h>
#include <linux/namei.h>
#include <linux/ctype.h>
#include <linux/fs_context.h>

#include <linux/sunrpc/svcsock.h>
#include <linux/lockd/lockd.h>
#include <linux/sunrpc/addr.h>
#include <linux/sunrpc/gss_api.h>
#include <linux/sunrpc/rpc_pipe_fs.h>
#include <linux/module.h>
#include <linux/fsnotify.h>

#include "idmap.h"
#include "nfsd.h"
#include "cache.h"
#include "state.h"
#include "netns.h"
#include "pnfs.h"
#include "filecache.h"

/*
 *	We have a single directory with several nodes in it.
 */
enum {
	NFSD_Root = 1,
	NFSD_List,
	NFSD_Export_Stats,
	NFSD_Export_features,
	NFSD_Fh,
	NFSD_FO_UnlockIP,
	NFSD_FO_UnlockFS,
	NFSD_Threads,
	NFSD_Pool_Threads,
	NFSD_Pool_Stats,
	NFSD_Reply_Cache_Stats,
	NFSD_Versions,
	NFSD_Ports,
	NFSD_MaxBlkSize,
	NFSD_MaxConnections,
	NFSD_Filecache,
	/*
	 * The below MUST come last.  Otherwise we leave a hole in nfsd_files[]
	 * with !CONFIG_NFSD_V4 and simple_fill_super() goes oops
	 */
#ifdef CONFIG_NFSD_V4
	NFSD_Leasetime,
	NFSD_Gracetime,
	NFSD_RecoveryDir,
	NFSD_V4EndGrace,
#endif
	NFSD_MaxReserved
};

/*
 * write() for these nodes.
 */
static ssize_t write_filehandle(struct file *file, char *buf, size_t size);
static ssize_t write_unlock_ip(struct file *file, char *buf, size_t size);
static ssize_t write_unlock_fs(struct file *file, char *buf, size_t size);
static ssize_t write_threads(struct file *file, char *buf, size_t size);
static ssize_t write_pool_threads(struct file *file, char *buf, size_t size);
static ssize_t write_versions(struct file *file, char *buf, size_t size);
static ssize_t write_ports(struct file *file, char *buf, size_t size);
static ssize_t write_maxblksize(struct file *file, char *buf, size_t size);
static ssize_t write_maxconn(struct file *file, char *buf, size_t size);
#ifdef CONFIG_NFSD_V4
static ssize_t write_leasetime(struct file *file, char *buf, size_t size);
static ssize_t write_gracetime(struct file *file, char *buf, size_t size);
static ssize_t write_recoverydir(struct file *file, char *buf, size_t size);
static ssize_t write_v4_end_grace(struct file *file, char *buf, size_t size);
#endif

static ssize_t (*const write_op[])(struct file *, char *, size_t) = {
	[NFSD_Fh] = write_filehandle,
	[NFSD_FO_UnlockIP] = write_unlock_ip,
	[NFSD_FO_UnlockFS] = write_unlock_fs,
	[NFSD_Threads] = write_threads,
	[NFSD_Pool_Threads] = write_pool_threads,
	[NFSD_Versions] = write_versions,
	[NFSD_Ports] = write_ports,
	[NFSD_MaxBlkSize] = write_maxblksize,
	[NFSD_MaxConnections] = write_maxconn,
#ifdef CONFIG_NFSD_V4
	[NFSD_Leasetime] = write_leasetime,
	[NFSD_Gracetime] = write_gracetime,
	[NFSD_RecoveryDir] = write_recoverydir,
	[NFSD_V4EndGrace] = write_v4_end_grace,
#endif
};

static ssize_t nfsctl_transaction_write(struct file *file, const char __user *buf, size_t size, loff_t *pos)
{
	ino_t ino =  file_inode(file)->i_ino;
	char *data;
	ssize_t rv;

	if (ino >= ARRAY_SIZE(write_op) || !write_op[ino])
		return -EINVAL;

	data = simple_transaction_get(file, buf, size);
	if (IS_ERR(data))
		return PTR_ERR(data);

	rv =  write_op[ino](file, data, size);
	if (rv >= 0) {
		simple_transaction_set(file, rv);
		rv = size;
	}
	return rv;
}

static ssize_t nfsctl_transaction_read(struct file *file, char __user *buf, size_t size, loff_t *pos)
{
	if (! file->private_data) {
		/* An attempt to read a transaction file without writing
		 * causes a 0-byte write so that the file can return
		 * state information
		 */
		ssize_t rv = nfsctl_transaction_write(file, buf, 0, pos);
		if (rv < 0)
			return rv;
	}
	return simple_transaction_read(file, buf, size, pos);
}

static const struct file_operations transaction_ops = {
	.write		= nfsctl_transaction_write,
	.read		= nfsctl_transaction_read,
	.release	= simple_transaction_release,
	.llseek		= default_llseek,
};

static int exports_net_open(struct net *net, struct file *file)
{
	int err;
	struct seq_file *seq;
	struct nfsd_net *nn = net_generic(net, nfsd_net_id);

	err = seq_open(file, &nfs_exports_op);
	if (err)
		return err;

	seq = file->private_data;
	seq->private = nn->svc_export_cache;
	return 0;
}

static int exports_nfsd_open(struct inode *inode, struct file *file)
{
	return exports_net_open(inode->i_sb->s_fs_info, file);
}

static const struct file_operations exports_nfsd_operations = {
	.open		= exports_nfsd_open,
	.read		= seq_read,
	.llseek		= seq_lseek,
	.release	= seq_release,
};

static int export_features_show(struct seq_file *m, void *v)
{
	seq_printf(m, "0x%x 0x%x\n", NFSEXP_ALLFLAGS, NFSEXP_SECINFO_FLAGS);
	return 0;
}

DEFINE_SHOW_ATTRIBUTE(export_features);

static const struct file_operations pool_stats_operations = {
	.open		= nfsd_pool_stats_open,
	.read		= seq_read,
	.llseek		= seq_lseek,
	.release	= nfsd_pool_stats_release,
};

DEFINE_SHOW_ATTRIBUTE(nfsd_reply_cache_stats);

DEFINE_SHOW_ATTRIBUTE(nfsd_file_cache_stats);

/*----------------------------------------------------------------------------*/
/*
 * payload - write methods
 */

static inline struct net *netns(struct file *file)
{
	return file_inode(file)->i_sb->s_fs_info;
}

/*
 * write_unlock_ip - Release all locks used by a client
 *
 * Experimental.
 *
 * Input:
 *			buf:	'\n'-terminated C string containing a
 *				presentation format IP address
 *			size:	length of C string in @buf
 * Output:
 *	On success:	returns zero if all specified locks were released;
 *			returns one if one or more locks were not released
 *	On error:	return code is negative errno value
 */
static ssize_t write_unlock_ip(struct file *file, char *buf, size_t size)
{
	struct sockaddr_storage address;
	struct sockaddr *sap = (struct sockaddr *)&address;
	size_t salen = sizeof(address);
	char *fo_path;
	struct net *net = netns(file);

	/* sanity check */
	if (size == 0)
		return -EINVAL;

	if (buf[size-1] != '\n')
		return -EINVAL;

	fo_path = buf;
	if (qword_get(&buf, fo_path, size) < 0)
		return -EINVAL;

	if (rpc_pton(net, fo_path, size, sap, salen) == 0)
		return -EINVAL;

	return nlmsvc_unlock_all_by_ip(sap);
}

/*
 * write_unlock_fs - Release all locks on a local file system
 *
 * Experimental.
 *
 * Input:
 *			buf:	'\n'-terminated C string containing the
 *				absolute pathname of a local file system
 *			size:	length of C string in @buf
 * Output:
 *	On success:	returns zero if all specified locks were released;
 *			returns one if one or more locks were not released
 *	On error:	return code is negative errno value
 */
static ssize_t write_unlock_fs(struct file *file, char *buf, size_t size)
{
	struct path path;
	char *fo_path;
	int error;

	/* sanity check */
	if (size == 0)
		return -EINVAL;

	if (buf[size-1] != '\n')
		return -EINVAL;

	fo_path = buf;
	if (qword_get(&buf, fo_path, size) < 0)
		return -EINVAL;

	error = kern_path(fo_path, 0, &path);
	if (error)
		return error;

	/*
	 * XXX: Needs better sanity checking.  Otherwise we could end up
	 * releasing locks on the wrong file system.
	 *
	 * For example:
	 * 1.  Does the path refer to a directory?
	 * 2.  Is that directory a mount point, or
	 * 3.  Is that directory the root of an exported file system?
	 */
	error = nlmsvc_unlock_all_by_sb(path.dentry->d_sb);
	nfsd4_revoke_states(netns(file), path.dentry->d_sb);

	path_put(&path);
	return error;
}

/*
 * write_filehandle - Get a variable-length NFS file handle by path
 *
 * On input, the buffer contains a '\n'-terminated C string comprised of
 * three alphanumeric words separated by whitespace.  The string may
 * contain escape sequences.
 *
 * Input:
 *			buf:
 *				domain:		client domain name
 *				path:		export pathname
 *				maxsize:	numeric maximum size of
 *						@buf
 *			size:	length of C string in @buf
 * Output:
 *	On success:	passed-in buffer filled with '\n'-terminated C
 *			string containing a ASCII hex text version
 *			of the NFS file handle;
 *			return code is the size in bytes of the string
 *	On error:	return code is negative errno value
 */
static ssize_t write_filehandle(struct file *file, char *buf, size_t size)
{
	char *dname, *path;
	int maxsize;
	char *mesg = buf;
	int len;
	struct auth_domain *dom;
	struct knfsd_fh fh;

	if (size == 0)
		return -EINVAL;

	if (buf[size-1] != '\n')
		return -EINVAL;
	buf[size-1] = 0;

	dname = mesg;
	len = qword_get(&mesg, dname, size);
	if (len <= 0)
		return -EINVAL;
	
	path = dname+len+1;
	len = qword_get(&mesg, path, size);
	if (len <= 0)
		return -EINVAL;

	len = get_int(&mesg, &maxsize);
	if (len)
		return len;

	if (maxsize < NFS_FHSIZE)
		return -EINVAL;
	maxsize = min(maxsize, NFS3_FHSIZE);

	if (qword_get(&mesg, mesg, size)>0)
		return -EINVAL;

	/* we have all the words, they are in buf.. */
	dom = unix_domain_find(dname);
	if (!dom)
		return -ENOMEM;

	len = exp_rootfh(netns(file), dom, path, &fh,  maxsize);
	auth_domain_put(dom);
	if (len)
		return len;

	mesg = buf;
	len = SIMPLE_TRANSACTION_LIMIT;
	qword_addhex(&mesg, &len, fh.fh_raw, fh.fh_size);
	mesg[-1] = '\n';
	return mesg - buf;
}

/*
 * write_threads - Start NFSD, or report the current number of running threads
 *
 * Input:
 *			buf:		ignored
 *			size:		zero
 * Output:
 *	On success:	passed-in buffer filled with '\n'-terminated C
 *			string numeric value representing the number of
 *			running NFSD threads;
 *			return code is the size in bytes of the string
 *	On error:	return code is zero
 *
 * OR
 *
 * Input:
 *			buf:		C string containing an unsigned
 *					integer value representing the
 *					number of NFSD threads to start
 *			size:		non-zero length of C string in @buf
 * Output:
 *	On success:	NFS service is started;
 *			passed-in buffer filled with '\n'-terminated C
 *			string numeric value representing the number of
 *			running NFSD threads;
 *			return code is the size in bytes of the string
 *	On error:	return code is zero or a negative errno value
 */
static ssize_t write_threads(struct file *file, char *buf, size_t size)
{
	char *mesg = buf;
	int rv;
	struct net *net = netns(file);

	if (size > 0) {
		int newthreads;
		rv = get_int(&mesg, &newthreads);
		if (rv)
			return rv;
		if (newthreads < 0)
			return -EINVAL;
		rv = nfsd_svc(newthreads, net, file->f_cred);
		if (rv < 0)
			return rv;
	} else
		rv = nfsd_nrthreads(net);

	return scnprintf(buf, SIMPLE_TRANSACTION_LIMIT, "%d\n", rv);
}

/*
 * write_pool_threads - Set or report the current number of threads per pool
 *
 * Input:
 *			buf:		ignored
 *			size:		zero
 *
 * OR
 *
 * Input:
 * 			buf:		C string containing whitespace-
 * 					separated unsigned integer values
 *					representing the number of NFSD
 *					threads to start in each pool
 *			size:		non-zero length of C string in @buf
 * Output:
 *	On success:	passed-in buffer filled with '\n'-terminated C
 *			string containing integer values representing the
 *			number of NFSD threads in each pool;
 *			return code is the size in bytes of the string
 *	On error:	return code is zero or a negative errno value
 */
static ssize_t write_pool_threads(struct file *file, char *buf, size_t size)
{
	/* if size > 0, look for an array of number of threads per node
	 * and apply them  then write out number of threads per node as reply
	 */
	char *mesg = buf;
	int i;
	int rv;
	int len;
	int npools;
	int *nthreads;
	struct net *net = netns(file);

	mutex_lock(&nfsd_mutex);
	npools = nfsd_nrpools(net);
	if (npools == 0) {
		/*
		 * NFS is shut down.  The admin can start it by
		 * writing to the threads file but NOT the pool_threads
		 * file, sorry.  Report zero threads.
		 */
		mutex_unlock(&nfsd_mutex);
		strcpy(buf, "0\n");
		return strlen(buf);
	}

	nthreads = kcalloc(npools, sizeof(int), GFP_KERNEL);
	rv = -ENOMEM;
	if (nthreads == NULL)
		goto out_free;

	if (size > 0) {
		for (i = 0; i < npools; i++) {
			rv = get_int(&mesg, &nthreads[i]);
			if (rv == -ENOENT)
				break;		/* fewer numbers than pools */
			if (rv)
				goto out_free;	/* syntax error */
			rv = -EINVAL;
			if (nthreads[i] < 0)
				goto out_free;
		}
		rv = nfsd_set_nrthreads(i, nthreads, net);
		if (rv)
			goto out_free;
	}

	rv = nfsd_get_nrthreads(npools, nthreads, net);
	if (rv)
		goto out_free;

	mesg = buf;
	size = SIMPLE_TRANSACTION_LIMIT;
	for (i = 0; i < npools && size > 0; i++) {
		snprintf(mesg, size, "%d%c", nthreads[i], (i == npools-1 ? '\n' : ' '));
		len = strlen(mesg);
		size -= len;
		mesg += len;
	}
	rv = mesg - buf;
out_free:
	kfree(nthreads);
	mutex_unlock(&nfsd_mutex);
	return rv;
}

static ssize_t
nfsd_print_version_support(struct nfsd_net *nn, char *buf, int remaining,
		const char *sep, unsigned vers, int minor)
{
	const char *format = minor < 0 ? "%s%c%u" : "%s%c%u.%u";
	bool supported = !!nfsd_vers(nn, vers, NFSD_TEST);

	if (vers == 4 && minor >= 0 &&
	    !nfsd_minorversion(nn, minor, NFSD_TEST))
		supported = false;
	if (minor == 0 && supported)
		/*
		 * special case for backward compatability.
		 * +4.0 is never reported, it is implied by
		 * +4, unless -4.0 is present.
		 */
		return 0;
	return snprintf(buf, remaining, format, sep,
			supported ? '+' : '-', vers, minor);
}

static ssize_t __write_versions(struct file *file, char *buf, size_t size)
{
	char *mesg = buf;
	char *vers, *minorp, sign;
	int len, num, remaining;
	ssize_t tlen = 0;
	char *sep;
	struct nfsd_net *nn = net_generic(netns(file), nfsd_net_id);

	if (size>0) {
		if (nn->nfsd_serv)
			/* Cannot change versions without updating
			 * nn->nfsd_serv->sv_xdrsize, and reallocing
			 * rq_argp and rq_resp
			 */
			return -EBUSY;
		if (buf[size-1] != '\n')
			return -EINVAL;
		buf[size-1] = 0;

		vers = mesg;
		len = qword_get(&mesg, vers, size);
		if (len <= 0) return -EINVAL;
		do {
			enum vers_op cmd;
			unsigned minor;
			sign = *vers;
			if (sign == '+' || sign == '-')
				num = simple_strtol((vers+1), &minorp, 0);
			else
				num = simple_strtol(vers, &minorp, 0);
			if (*minorp == '.') {
				if (num != 4)
					return -EINVAL;
				if (kstrtouint(minorp+1, 0, &minor) < 0)
					return -EINVAL;
			}

			cmd = sign == '-' ? NFSD_CLEAR : NFSD_SET;
			switch(num) {
#ifdef CONFIG_NFSD_V2
			case 2:
#endif
			case 3:
				nfsd_vers(nn, num, cmd);
				break;
			case 4:
				if (*minorp == '.') {
					if (nfsd_minorversion(nn, minor, cmd) < 0)
						return -EINVAL;
				} else if ((cmd == NFSD_SET) != nfsd_vers(nn, num, NFSD_TEST)) {
					/*
					 * Either we have +4 and no minors are enabled,
					 * or we have -4 and at least one minor is enabled.
					 * In either case, propagate 'cmd' to all minors.
					 */
					minor = 0;
					while (nfsd_minorversion(nn, minor, cmd) >= 0)
						minor++;
				}
				break;
			default:
				/* Ignore requests to disable non-existent versions */
				if (cmd == NFSD_SET)
					return -EINVAL;
			}
			vers += len + 1;
		} while ((len = qword_get(&mesg, vers, size)) > 0);
		/* If all get turned off, turn them back on, as
		 * having no versions is BAD
		 */
		nfsd_reset_versions(nn);
	}

	/* Now write current state into reply buffer */
	sep = "";
	remaining = SIMPLE_TRANSACTION_LIMIT;
	for (num=2 ; num <= 4 ; num++) {
		int minor;
		if (!nfsd_vers(nn, num, NFSD_AVAIL))
			continue;

		minor = -1;
		do {
			len = nfsd_print_version_support(nn, buf, remaining,
					sep, num, minor);
			if (len >= remaining)
				goto out;
			remaining -= len;
			buf += len;
			tlen += len;
			minor++;
			if (len)
				sep = " ";
		} while (num == 4 && minor <= NFSD_SUPPORTED_MINOR_VERSION);
	}
out:
	len = snprintf(buf, remaining, "\n");
	if (len >= remaining)
		return -EINVAL;
	return tlen + len;
}

/*
 * write_versions - Set or report the available NFS protocol versions
 *
 * Input:
 *			buf:		ignored
 *			size:		zero
 * Output:
 *	On success:	passed-in buffer filled with '\n'-terminated C
 *			string containing positive or negative integer
 *			values representing the current status of each
 *			protocol version;
 *			return code is the size in bytes of the string
 *	On error:	return code is zero or a negative errno value
 *
 * OR
 *
 * Input:
 * 			buf:		C string containing whitespace-
 * 					separated positive or negative
 * 					integer values representing NFS
 * 					protocol versions to enable ("+n")
 * 					or disable ("-n")
 *			size:		non-zero length of C string in @buf
 * Output:
 *	On success:	status of zero or more protocol versions has
 *			been updated; passed-in buffer filled with
 *			'\n'-terminated C string containing positive
 *			or negative integer values representing the
 *			current status of each protocol version;
 *			return code is the size in bytes of the string
 *	On error:	return code is zero or a negative errno value
 */
static ssize_t write_versions(struct file *file, char *buf, size_t size)
{
	ssize_t rv;

	mutex_lock(&nfsd_mutex);
	rv = __write_versions(file, buf, size);
	mutex_unlock(&nfsd_mutex);
	return rv;
}

/*
 * Zero-length write.  Return a list of NFSD's current listener
 * transports.
 */
static ssize_t __write_ports_names(char *buf, struct net *net)
{
	struct nfsd_net *nn = net_generic(net, nfsd_net_id);

	if (nn->nfsd_serv == NULL)
		return 0;
	return svc_xprt_names(nn->nfsd_serv, buf, SIMPLE_TRANSACTION_LIMIT);
}

/*
 * A single 'fd' number was written, in which case it must be for
 * a socket of a supported family/protocol, and we use it as an
 * nfsd listener.
 */
static ssize_t __write_ports_addfd(char *buf, struct net *net, const struct cred *cred)
{
	char *mesg = buf;
	int fd, err;
	struct nfsd_net *nn = net_generic(net, nfsd_net_id);

	err = get_int(&mesg, &fd);
	if (err != 0 || fd < 0)
		return -EINVAL;

	err = nfsd_create_serv(net);
	if (err != 0)
		return err;

<<<<<<< HEAD
	err = svc_addsock5(nn->nfsd_serv, net, fd, buf, SIMPLE_TRANSACTION_LIMIT, cred);
	if (err < 0) {
		nfsd_destroy(net);
		return err;
	}
=======
	err = svc_addsock(nn->nfsd_serv, net, fd, buf, SIMPLE_TRANSACTION_LIMIT, cred);
>>>>>>> eb3cdb58

	if (err >= 0 &&
	    !nn->nfsd_serv->sv_nrthreads && !xchg(&nn->keep_active, 1))
		svc_get(nn->nfsd_serv);

	nfsd_put(net);
	return err;
}

/*
 * A transport listener is added by writing it's transport name and
 * a port number.
 */
static ssize_t __write_ports_addxprt(char *buf, struct net *net, const struct cred *cred)
{
	char transport[16];
	struct svc_xprt *xprt;
	int port, err;
	struct nfsd_net *nn = net_generic(net, nfsd_net_id);

	if (sscanf(buf, "%15s %5u", transport, &port) != 2)
		return -EINVAL;

	if (port < 1 || port > USHRT_MAX)
		return -EINVAL;

	err = nfsd_create_serv(net);
	if (err != 0)
		return err;

	err = svc_xprt_create(nn->nfsd_serv, transport, net,
			      PF_INET, port, SVC_SOCK_ANONYMOUS, cred);
	if (err < 0)
		goto out_err;

	err = svc_xprt_create(nn->nfsd_serv, transport, net,
			      PF_INET6, port, SVC_SOCK_ANONYMOUS, cred);
	if (err < 0 && err != -EAFNOSUPPORT)
		goto out_close;

	if (!nn->nfsd_serv->sv_nrthreads && !xchg(&nn->keep_active, 1))
		svc_get(nn->nfsd_serv);

	nfsd_put(net);
	return 0;
out_close:
	xprt = svc_find_xprt(nn->nfsd_serv, transport, net, PF_INET, port);
	if (xprt != NULL) {
		svc_xprt_close(xprt);
		svc_xprt_put(xprt);
	}
out_err:
<<<<<<< HEAD
	if (!list_empty(&nn->nfsd_serv->sv_permsocks))
		nn->nfsd_serv->sv_nrthreads--;
	 else
		nfsd_destroy(net);
=======
	nfsd_put(net);
>>>>>>> eb3cdb58
	return err;
}

static ssize_t __write_ports(struct file *file, char *buf, size_t size,
			     struct net *net)
{
	if (size == 0)
		return __write_ports_names(buf, net);

	if (isdigit(buf[0]))
		return __write_ports_addfd(buf, net, file->f_cred);

	if (isalpha(buf[0]))
		return __write_ports_addxprt(buf, net, file->f_cred);

	return -EINVAL;
}

/*
 * write_ports - Pass a socket file descriptor or transport name to listen on
 *
 * Input:
 *			buf:		ignored
 *			size:		zero
 * Output:
 *	On success:	passed-in buffer filled with a '\n'-terminated C
 *			string containing a whitespace-separated list of
 *			named NFSD listeners;
 *			return code is the size in bytes of the string
 *	On error:	return code is zero or a negative errno value
 *
 * OR
 *
 * Input:
 *			buf:		C string containing an unsigned
 *					integer value representing a bound
 *					but unconnected socket that is to be
 *					used as an NFSD listener; listen(3)
 *					must be called for a SOCK_STREAM
 *					socket, otherwise it is ignored
 *			size:		non-zero length of C string in @buf
 * Output:
 *	On success:	NFS service is started;
 *			passed-in buffer filled with a '\n'-terminated C
 *			string containing a unique alphanumeric name of
 *			the listener;
 *			return code is the size in bytes of the string
 *	On error:	return code is a negative errno value
 *
 * OR
 *
 * Input:
 *			buf:		C string containing a transport
 *					name and an unsigned integer value
 *					representing the port to listen on,
 *					separated by whitespace
 *			size:		non-zero length of C string in @buf
 * Output:
 *	On success:	returns zero; NFS service is started
 *	On error:	return code is a negative errno value
 */
static ssize_t write_ports(struct file *file, char *buf, size_t size)
{
	ssize_t rv;

	mutex_lock(&nfsd_mutex);
	rv = __write_ports(file, buf, size, netns(file));
	mutex_unlock(&nfsd_mutex);
	return rv;
}


int nfsd_max_blksize;

/*
 * write_maxblksize - Set or report the current NFS blksize
 *
 * Input:
 *			buf:		ignored
 *			size:		zero
 *
 * OR
 *
 * Input:
 * 			buf:		C string containing an unsigned
 * 					integer value representing the new
 * 					NFS blksize
 *			size:		non-zero length of C string in @buf
 * Output:
 *	On success:	passed-in buffer filled with '\n'-terminated C string
 *			containing numeric value of the current NFS blksize
 *			setting;
 *			return code is the size in bytes of the string
 *	On error:	return code is zero or a negative errno value
 */
static ssize_t write_maxblksize(struct file *file, char *buf, size_t size)
{
	char *mesg = buf;
	struct nfsd_net *nn = net_generic(netns(file), nfsd_net_id);

	if (size > 0) {
		int bsize;
		int rv = get_int(&mesg, &bsize);
		if (rv)
			return rv;
		/* force bsize into allowed range and
		 * required alignment.
		 */
		bsize = max_t(int, bsize, 1024);
		bsize = min_t(int, bsize, NFSSVC_MAXBLKSIZE);
		bsize &= ~(1024-1);
		mutex_lock(&nfsd_mutex);
		if (nn->nfsd_serv) {
			mutex_unlock(&nfsd_mutex);
			return -EBUSY;
		}
		nfsd_max_blksize = bsize;
		mutex_unlock(&nfsd_mutex);
	}

	return scnprintf(buf, SIMPLE_TRANSACTION_LIMIT, "%d\n",
							nfsd_max_blksize);
}

/*
 * write_maxconn - Set or report the current max number of connections
 *
 * Input:
 *			buf:		ignored
 *			size:		zero
 * OR
 *
 * Input:
 * 			buf:		C string containing an unsigned
 * 					integer value representing the new
 * 					number of max connections
 *			size:		non-zero length of C string in @buf
 * Output:
 *	On success:	passed-in buffer filled with '\n'-terminated C string
 *			containing numeric value of max_connections setting
 *			for this net namespace;
 *			return code is the size in bytes of the string
 *	On error:	return code is zero or a negative errno value
 */
static ssize_t write_maxconn(struct file *file, char *buf, size_t size)
{
	char *mesg = buf;
	struct nfsd_net *nn = net_generic(netns(file), nfsd_net_id);
	unsigned int maxconn = nn->max_connections;

	if (size > 0) {
		int rv = get_uint(&mesg, &maxconn);

		if (rv)
			return rv;
		nn->max_connections = maxconn;
	}

	return scnprintf(buf, SIMPLE_TRANSACTION_LIMIT, "%u\n", maxconn);
}

#ifdef CONFIG_NFSD_V4
static ssize_t __nfsd4_write_time(struct file *file, char *buf, size_t size,
				  time64_t *time, struct nfsd_net *nn)
{
	char *mesg = buf;
	int rv, i;

	if (size > 0) {
		if (nn->nfsd_serv)
			return -EBUSY;
		rv = get_int(&mesg, &i);
		if (rv)
			return rv;
		/*
		 * Some sanity checking.  We don't have a reason for
		 * these particular numbers, but problems with the
		 * extremes are:
		 *	- Too short: the briefest network outage may
		 *	  cause clients to lose all their locks.  Also,
		 *	  the frequent polling may be wasteful.
		 *	- Too long: do you really want reboot recovery
		 *	  to take more than an hour?  Or to make other
		 *	  clients wait an hour before being able to
		 *	  revoke a dead client's locks?
		 */
		if (i < 10 || i > 3600)
			return -EINVAL;
		*time = i;
	}

	return scnprintf(buf, SIMPLE_TRANSACTION_LIMIT, "%lld\n", *time);
}

static ssize_t nfsd4_write_time(struct file *file, char *buf, size_t size,
				time64_t *time, struct nfsd_net *nn)
{
	ssize_t rv;

	mutex_lock(&nfsd_mutex);
	rv = __nfsd4_write_time(file, buf, size, time, nn);
	mutex_unlock(&nfsd_mutex);
	return rv;
}

/*
 * write_leasetime - Set or report the current NFSv4 lease time
 *
 * Input:
 *			buf:		ignored
 *			size:		zero
 *
 * OR
 *
 * Input:
 *			buf:		C string containing an unsigned
 *					integer value representing the new
 *					NFSv4 lease expiry time
 *			size:		non-zero length of C string in @buf
 * Output:
 *	On success:	passed-in buffer filled with '\n'-terminated C
 *			string containing unsigned integer value of the
 *			current lease expiry time;
 *			return code is the size in bytes of the string
 *	On error:	return code is zero or a negative errno value
 */
static ssize_t write_leasetime(struct file *file, char *buf, size_t size)
{
	struct nfsd_net *nn = net_generic(netns(file), nfsd_net_id);
	return nfsd4_write_time(file, buf, size, &nn->nfsd4_lease, nn);
}

/*
 * write_gracetime - Set or report current NFSv4 grace period time
 *
 * As above, but sets the time of the NFSv4 grace period.
 *
 * Note this should never be set to less than the *previous*
 * lease-period time, but we don't try to enforce this.  (In the common
 * case (a new boot), we don't know what the previous lease time was
 * anyway.)
 */
static ssize_t write_gracetime(struct file *file, char *buf, size_t size)
{
	struct nfsd_net *nn = net_generic(netns(file), nfsd_net_id);
	return nfsd4_write_time(file, buf, size, &nn->nfsd4_grace, nn);
}

static ssize_t __write_recoverydir(struct file *file, char *buf, size_t size,
				   struct nfsd_net *nn)
{
	char *mesg = buf;
	char *recdir;
	int len, status;

	if (size > 0) {
		if (nn->nfsd_serv)
			return -EBUSY;
		if (size > PATH_MAX || buf[size-1] != '\n')
			return -EINVAL;
		buf[size-1] = 0;

		recdir = mesg;
		len = qword_get(&mesg, recdir, size);
		if (len <= 0)
			return -EINVAL;

		status = nfs4_reset_recoverydir(recdir);
		if (status)
			return status;
	}

	return scnprintf(buf, SIMPLE_TRANSACTION_LIMIT, "%s\n",
							nfs4_recoverydir());
}

/*
 * write_recoverydir - Set or report the pathname of the recovery directory
 *
 * Input:
 *			buf:		ignored
 *			size:		zero
 *
 * OR
 *
 * Input:
 *			buf:		C string containing the pathname
 *					of the directory on a local file
 *					system containing permanent NFSv4
 *					recovery data
 *			size:		non-zero length of C string in @buf
 * Output:
 *	On success:	passed-in buffer filled with '\n'-terminated C string
 *			containing the current recovery pathname setting;
 *			return code is the size in bytes of the string
 *	On error:	return code is zero or a negative errno value
 */
static ssize_t write_recoverydir(struct file *file, char *buf, size_t size)
{
	ssize_t rv;
	struct nfsd_net *nn = net_generic(netns(file), nfsd_net_id);

	mutex_lock(&nfsd_mutex);
	rv = __write_recoverydir(file, buf, size, nn);
	mutex_unlock(&nfsd_mutex);
	return rv;
}

/*
 * write_v4_end_grace - release grace period for nfsd's v4.x lock manager
 *
 * Input:
 *			buf:		ignored
 *			size:		zero
 * OR
 *
 * Input:
 * 			buf:		any value
 *			size:		non-zero length of C string in @buf
 * Output:
 *			passed-in buffer filled with "Y" or "N" with a newline
 *			and NULL-terminated C string. This indicates whether
 *			the grace period has ended in the current net
 *			namespace. Return code is the size in bytes of the
 *			string. Writing a string that starts with 'Y', 'y', or
 *			'1' to the file will end the grace period for nfsd's v4
 *			lock manager.
 */
static ssize_t write_v4_end_grace(struct file *file, char *buf, size_t size)
{
	struct nfsd_net *nn = net_generic(netns(file), nfsd_net_id);

	if (size > 0) {
		switch(buf[0]) {
		case 'Y':
		case 'y':
		case '1':
			if (!nn->nfsd_serv)
				return -EBUSY;
			nfsd4_end_grace(nn);
			break;
		default:
			return -EINVAL;
		}
	}

	return scnprintf(buf, SIMPLE_TRANSACTION_LIMIT, "%c\n",
			 nn->grace_ended ? 'Y' : 'N');
}

#endif

/*----------------------------------------------------------------------------*/
/*
 *	populating the filesystem.
 */

/* Basically copying rpc_get_inode. */
static struct inode *nfsd_get_inode(struct super_block *sb, umode_t mode)
{
	struct inode *inode = new_inode(sb);
	if (!inode)
		return NULL;
	/* Following advice from simple_fill_super documentation: */
	inode->i_ino = iunique(sb, NFSD_MaxReserved);
	inode->i_mode = mode;
	inode->i_atime = inode->i_mtime = inode->i_ctime = current_time(inode);
	switch (mode & S_IFMT) {
	case S_IFDIR:
		inode->i_fop = &simple_dir_operations;
		inode->i_op = &simple_dir_inode_operations;
		inc_nlink(inode);
		break;
	case S_IFLNK:
		inode->i_op = &simple_symlink_inode_operations;
		break;
	default:
		break;
	}
	return inode;
}

static int __nfsd_mkdir(struct inode *dir, struct dentry *dentry, umode_t mode, struct nfsdfs_client *ncl)
{
	struct inode *inode;

	inode = nfsd_get_inode(dir->i_sb, mode);
	if (!inode)
		return -ENOMEM;
	if (ncl) {
		inode->i_private = ncl;
		kref_get(&ncl->cl_ref);
	}
	d_add(dentry, inode);
	inc_nlink(dir);
	fsnotify_mkdir(dir, dentry);
	return 0;
}

static struct dentry *nfsd_mkdir(struct dentry *parent, struct nfsdfs_client *ncl, char *name)
{
	struct inode *dir = parent->d_inode;
	struct dentry *dentry;
	int ret = -ENOMEM;

	inode_lock(dir);
	dentry = d_alloc_name(parent, name);
	if (!dentry)
		goto out_err;
	ret = __nfsd_mkdir(d_inode(parent), dentry, S_IFDIR | 0600, ncl);
	if (ret)
		goto out_err;
out:
	inode_unlock(dir);
	return dentry;
out_err:
	dput(dentry);
	dentry = ERR_PTR(ret);
	goto out;
}

#if IS_ENABLED(CONFIG_SUNRPC_GSS)
static int __nfsd_symlink(struct inode *dir, struct dentry *dentry,
			  umode_t mode, const char *content)
{
	struct inode *inode;

	inode = nfsd_get_inode(dir->i_sb, mode);
	if (!inode)
		return -ENOMEM;

	inode->i_link = (char *)content;
	inode->i_size = strlen(content);

	d_add(dentry, inode);
	inc_nlink(dir);
	fsnotify_create(dir, dentry);
	return 0;
}

/*
 * @content is assumed to be a NUL-terminated string that lives
 * longer than the symlink itself.
 */
static void nfsd_symlink(struct dentry *parent, const char *name,
			 const char *content)
{
	struct inode *dir = parent->d_inode;
	struct dentry *dentry;
	int ret;

	inode_lock(dir);
	dentry = d_alloc_name(parent, name);
	if (!dentry)
		goto out;
	ret = __nfsd_symlink(d_inode(parent), dentry, S_IFLNK | 0777, content);
	if (ret)
		dput(dentry);
out:
	inode_unlock(dir);
}
#else
static inline void nfsd_symlink(struct dentry *parent, const char *name,
				const char *content)
{
}

#endif

static void clear_ncl(struct inode *inode)
{
	struct nfsdfs_client *ncl = inode->i_private;

	inode->i_private = NULL;
	kref_put(&ncl->cl_ref, ncl->cl_release);
}

static struct nfsdfs_client *__get_nfsdfs_client(struct inode *inode)
{
	struct nfsdfs_client *nc = inode->i_private;

	if (nc)
		kref_get(&nc->cl_ref);
	return nc;
}

struct nfsdfs_client *get_nfsdfs_client(struct inode *inode)
{
	struct nfsdfs_client *nc;

	inode_lock_shared(inode);
	nc = __get_nfsdfs_client(inode);
	inode_unlock_shared(inode);
	return nc;
}
/* from __rpc_unlink */
static void nfsdfs_remove_file(struct inode *dir, struct dentry *dentry)
{
	int ret;

	clear_ncl(d_inode(dentry));
	dget(dentry);
	ret = simple_unlink(dir, dentry);
	d_drop(dentry);
	fsnotify_unlink(dir, dentry);
	dput(dentry);
	WARN_ON_ONCE(ret);
}

static void nfsdfs_remove_files(struct dentry *root)
{
	struct dentry *dentry, *tmp;

	list_for_each_entry_safe(dentry, tmp, &root->d_subdirs, d_child) {
		if (!simple_positive(dentry)) {
			WARN_ON_ONCE(1); /* I think this can't happen? */
			continue;
		}
		nfsdfs_remove_file(d_inode(root), dentry);
	}
}

/* XXX: cut'n'paste from simple_fill_super; figure out if we could share
 * code instead. */
static  int nfsdfs_create_files(struct dentry *root,
				const struct tree_descr *files,
				struct dentry **fdentries)
{
	struct inode *dir = d_inode(root);
	struct inode *inode;
	struct dentry *dentry;
	int i;

	inode_lock(dir);
	for (i = 0; files->name && files->name[0]; i++, files++) {
		dentry = d_alloc_name(root, files->name);
		if (!dentry)
			goto out;
		inode = nfsd_get_inode(d_inode(root)->i_sb,
					S_IFREG | files->mode);
		if (!inode) {
			dput(dentry);
			goto out;
		}
		inode->i_fop = files->ops;
		inode->i_private = __get_nfsdfs_client(dir);
		d_add(dentry, inode);
		fsnotify_create(dir, dentry);
		if (fdentries)
			fdentries[i] = dentry;
	}
	inode_unlock(dir);
	return 0;
out:
	nfsdfs_remove_files(root);
	inode_unlock(dir);
	return -ENOMEM;
}

/* on success, returns positive number unique to that client. */
struct dentry *nfsd_client_mkdir(struct nfsd_net *nn,
				 struct nfsdfs_client *ncl, u32 id,
				 const struct tree_descr *files,
				 struct dentry **fdentries)
{
	struct dentry *dentry;
	char name[11];
	int ret;

	sprintf(name, "%u", id);

	dentry = nfsd_mkdir(nn->nfsd_client_dir, ncl, name);
	if (IS_ERR(dentry)) /* XXX: tossing errors? */
		return NULL;
	ret = nfsdfs_create_files(dentry, files, fdentries);
	if (ret) {
		nfsd_client_rmdir(dentry);
		return NULL;
	}
	return dentry;
}

/* Taken from __rpc_rmdir: */
void nfsd_client_rmdir(struct dentry *dentry)
{
	struct inode *dir = d_inode(dentry->d_parent);
	struct inode *inode = d_inode(dentry);
	int ret;

	inode_lock(dir);
	nfsdfs_remove_files(dentry);
	clear_ncl(inode);
	dget(dentry);
	ret = simple_rmdir(dir, dentry);
	WARN_ON_ONCE(ret);
	d_drop(dentry);
	fsnotify_rmdir(dir, dentry);
	dput(dentry);
	inode_unlock(dir);
}

static int nfsd_fill_super(struct super_block *sb, struct fs_context *fc)
{
	struct nfsd_net *nn = net_generic(current->nsproxy->net_ns,
							nfsd_net_id);
	struct dentry *dentry;
	int ret;

	static const struct tree_descr nfsd_files[] = {
		[NFSD_List] = {"exports", &exports_nfsd_operations, S_IRUGO},
		/* Per-export io stats use same ops as exports file */
		[NFSD_Export_Stats] = {"export_stats", &exports_nfsd_operations, S_IRUGO},
		[NFSD_Export_features] = {"export_features",
					&export_features_fops, S_IRUGO},
		[NFSD_FO_UnlockIP] = {"unlock_ip",
					&transaction_ops, S_IWUSR|S_IRUSR},
		[NFSD_FO_UnlockFS] = {"unlock_filesystem",
					&transaction_ops, S_IWUSR|S_IRUSR},
		[NFSD_Fh] = {"filehandle", &transaction_ops, S_IWUSR|S_IRUSR},
		[NFSD_Threads] = {"threads", &transaction_ops, S_IWUSR|S_IRUSR},
		[NFSD_Pool_Threads] = {"pool_threads", &transaction_ops, S_IWUSR|S_IRUSR},
		[NFSD_Pool_Stats] = {"pool_stats", &pool_stats_operations, S_IRUGO},
		[NFSD_Reply_Cache_Stats] = {"reply_cache_stats",
					&nfsd_reply_cache_stats_fops, S_IRUGO},
		[NFSD_Versions] = {"versions", &transaction_ops, S_IWUSR|S_IRUSR},
		[NFSD_Ports] = {"portlist", &transaction_ops, S_IWUSR|S_IRUGO},
		[NFSD_MaxBlkSize] = {"max_block_size", &transaction_ops, S_IWUSR|S_IRUGO},
		[NFSD_MaxConnections] = {"max_connections", &transaction_ops, S_IWUSR|S_IRUGO},
		[NFSD_Filecache] = {"filecache", &nfsd_file_cache_stats_fops, S_IRUGO},
#ifdef CONFIG_NFSD_V4
		[NFSD_Leasetime] = {"nfsv4leasetime", &transaction_ops, S_IWUSR|S_IRUSR},
		[NFSD_Gracetime] = {"nfsv4gracetime", &transaction_ops, S_IWUSR|S_IRUSR},
		[NFSD_RecoveryDir] = {"nfsv4recoverydir", &transaction_ops, S_IWUSR|S_IRUSR},
		[NFSD_V4EndGrace] = {"v4_end_grace", &transaction_ops, S_IWUSR|S_IRUGO},
#endif
		/* last one */ {""}
	};

	ret = simple_fill_super(sb, 0x6e667364, nfsd_files);
	if (ret)
		return ret;
	nfsd_symlink(sb->s_root, "supported_krb5_enctypes",
		     "/proc/net/rpc/gss_krb5_enctypes");
	dentry = nfsd_mkdir(sb->s_root, NULL, "clients");
	if (IS_ERR(dentry))
		return PTR_ERR(dentry);
	nn->nfsd_client_dir = dentry;
	return 0;
}

static int nfsd_fs_get_tree(struct fs_context *fc)
{
	return get_tree_keyed(fc, nfsd_fill_super, get_net(fc->net_ns));
}

static void nfsd_fs_free_fc(struct fs_context *fc)
{
	if (fc->s_fs_info)
		put_net(fc->s_fs_info);
}

static const struct fs_context_operations nfsd_fs_context_ops = {
	.free		= nfsd_fs_free_fc,
	.get_tree	= nfsd_fs_get_tree,
};

static int nfsd_init_fs_context(struct fs_context *fc)
{
	put_user_ns(fc->user_ns);
	fc->user_ns = get_user_ns(fc->net_ns->user_ns);
	fc->ops = &nfsd_fs_context_ops;
	return 0;
}

static void nfsd_umount(struct super_block *sb)
{
	struct net *net = sb->s_fs_info;

	nfsd_shutdown_threads(net);

	kill_litter_super(sb);
	put_net(net);
}

static struct file_system_type nfsd_fs_type = {
	.owner		= THIS_MODULE,
	.name		= "nfsd",
	.init_fs_context = nfsd_init_fs_context,
	.kill_sb	= nfsd_umount,
};
MODULE_ALIAS_FS("nfsd");

#ifdef CONFIG_PROC_FS

static int exports_proc_open(struct inode *inode, struct file *file)
{
	return exports_net_open(current->nsproxy->net_ns, file);
}

static const struct proc_ops exports_proc_ops = {
	.proc_open	= exports_proc_open,
	.proc_read	= seq_read,
	.proc_lseek	= seq_lseek,
	.proc_release	= seq_release,
};

static int create_proc_exports_entry(void)
{
	struct proc_dir_entry *entry;

	entry = proc_mkdir("fs/nfs", NULL);
	if (!entry)
		return -ENOMEM;
	entry = proc_create("exports", 0, entry, &exports_proc_ops);
	if (!entry) {
		remove_proc_entry("fs/nfs", NULL);
		return -ENOMEM;
	}
	return 0;
}
#else /* CONFIG_PROC_FS */
static int create_proc_exports_entry(void)
{
	return 0;
}
#endif

unsigned int nfsd_net_id;

static __net_init int nfsd_init_net(struct net *net)
{
	int retval;
	struct nfsd_net *nn = net_generic(net, nfsd_net_id);

	retval = nfsd_export_init(net);
	if (retval)
		goto out_export_error;
	retval = nfsd_idmap_init(net);
	if (retval)
		goto out_idmap_error;
	retval = nfsd_net_reply_cache_init(nn);
	if (retval)
		goto out_repcache_error;
	nn->nfsd_versions = NULL;
	nn->nfsd4_minorversions = NULL;
	nfsd4_init_leases_net(nn);
	get_random_bytes(&nn->siphash_key, sizeof(nn->siphash_key));
	seqlock_init(&nn->writeverf_lock);

	return 0;

out_repcache_error:
	nfsd_idmap_shutdown(net);
out_idmap_error:
	nfsd_export_shutdown(net);
out_export_error:
	return retval;
}

static __net_exit void nfsd_exit_net(struct net *net)
{
	struct nfsd_net *nn = net_generic(net, nfsd_net_id);

	nfsd_net_reply_cache_destroy(nn);
	nfsd_idmap_shutdown(net);
	nfsd_export_shutdown(net);
	nfsd_netns_free_versions(nn);
}

static struct pernet_operations nfsd_net_ops = {
	.init = nfsd_init_net,
	.exit = nfsd_exit_net,
	.id   = &nfsd_net_id,
	.size = sizeof(struct nfsd_net),
};

static int __init init_nfsd(void)
{
	int retval;

	retval = nfsd4_init_slabs();
	if (retval)
		return retval;
	retval = nfsd4_init_pnfs();
	if (retval)
		goto out_free_slabs;
	retval = nfsd_stat_init();	/* Statistics */
	if (retval)
		goto out_free_pnfs;
	retval = nfsd_drc_slab_create();
	if (retval)
		goto out_free_stat;
	nfsd_lockd_init();	/* lockd->nfsd callbacks */
	retval = create_proc_exports_entry();
	if (retval)
		goto out_free_lockd;
	retval = register_pernet_subsys(&nfsd_net_ops);
	if (retval < 0)
		goto out_free_exports;
	retval = register_cld_notifier();
	if (retval)
		goto out_free_subsys;
<<<<<<< HEAD
=======
	retval = nfsd4_create_laundry_wq();
	if (retval)
		goto out_free_cld;
>>>>>>> eb3cdb58
	retval = register_filesystem(&nfsd_fs_type);
	if (retval)
		goto out_free_all;
	return 0;
out_free_all:
<<<<<<< HEAD
=======
	nfsd4_destroy_laundry_wq();
out_free_cld:
>>>>>>> eb3cdb58
	unregister_cld_notifier();
out_free_subsys:
	unregister_pernet_subsys(&nfsd_net_ops);
out_free_exports:
	remove_proc_entry("fs/nfs/exports", NULL);
	remove_proc_entry("fs/nfs", NULL);
out_free_lockd:
	nfsd_lockd_shutdown();
	nfsd_drc_slab_free();
out_free_stat:
	nfsd_stat_shutdown();
out_free_pnfs:
	nfsd4_exit_pnfs();
out_free_slabs:
	nfsd4_free_slabs();
	return retval;
}

static void __exit exit_nfsd(void)
{
	unregister_filesystem(&nfsd_fs_type);
<<<<<<< HEAD
=======
	nfsd4_destroy_laundry_wq();
>>>>>>> eb3cdb58
	unregister_cld_notifier();
	unregister_pernet_subsys(&nfsd_net_ops);
	nfsd_drc_slab_free();
	remove_proc_entry("fs/nfs/exports", NULL);
	remove_proc_entry("fs/nfs", NULL);
	nfsd_stat_shutdown();
	nfsd_lockd_shutdown();
	nfsd4_free_slabs();
	nfsd4_exit_pnfs();
}

MODULE_AUTHOR("Olaf Kirch <okir@monad.swb.de>");
MODULE_LICENSE("GPL");
module_init(init_nfsd)
module_exit(exit_nfsd)<|MERGE_RESOLUTION|>--- conflicted
+++ resolved
@@ -278,7 +278,6 @@
 	 * 3.  Is that directory the root of an exported file system?
 	 */
 	error = nlmsvc_unlock_all_by_sb(path.dentry->d_sb);
-	nfsd4_revoke_states(netns(file), path.dentry->d_sb);
 
 	path_put(&path);
 	return error;
@@ -695,15 +694,7 @@
 	if (err != 0)
 		return err;
 
-<<<<<<< HEAD
-	err = svc_addsock5(nn->nfsd_serv, net, fd, buf, SIMPLE_TRANSACTION_LIMIT, cred);
-	if (err < 0) {
-		nfsd_destroy(net);
-		return err;
-	}
-=======
 	err = svc_addsock(nn->nfsd_serv, net, fd, buf, SIMPLE_TRANSACTION_LIMIT, cred);
->>>>>>> eb3cdb58
 
 	if (err >= 0 &&
 	    !nn->nfsd_serv->sv_nrthreads && !xchg(&nn->keep_active, 1))
@@ -756,14 +747,7 @@
 		svc_xprt_put(xprt);
 	}
 out_err:
-<<<<<<< HEAD
-	if (!list_empty(&nn->nfsd_serv->sv_permsocks))
-		nn->nfsd_serv->sv_nrthreads--;
-	 else
-		nfsd_destroy(net);
-=======
 	nfsd_put(net);
->>>>>>> eb3cdb58
 	return err;
 }
 
@@ -1566,22 +1550,16 @@
 	retval = register_cld_notifier();
 	if (retval)
 		goto out_free_subsys;
-<<<<<<< HEAD
-=======
 	retval = nfsd4_create_laundry_wq();
 	if (retval)
 		goto out_free_cld;
->>>>>>> eb3cdb58
 	retval = register_filesystem(&nfsd_fs_type);
 	if (retval)
 		goto out_free_all;
 	return 0;
 out_free_all:
-<<<<<<< HEAD
-=======
 	nfsd4_destroy_laundry_wq();
 out_free_cld:
->>>>>>> eb3cdb58
 	unregister_cld_notifier();
 out_free_subsys:
 	unregister_pernet_subsys(&nfsd_net_ops);
@@ -1603,10 +1581,7 @@
 static void __exit exit_nfsd(void)
 {
 	unregister_filesystem(&nfsd_fs_type);
-<<<<<<< HEAD
-=======
 	nfsd4_destroy_laundry_wq();
->>>>>>> eb3cdb58
 	unregister_cld_notifier();
 	unregister_pernet_subsys(&nfsd_net_ops);
 	nfsd_drc_slab_free();
