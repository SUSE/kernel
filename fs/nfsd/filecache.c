// SPDX-License-Identifier: GPL-2.0
/*
 * The NFSD open file cache.
 *
 * (c) 2015 - Jeff Layton <jeff.layton@primarydata.com>
 *
 * An nfsd_file object is a per-file collection of open state that binds
 * together:
 *   - a struct file *
 *   - a user credential
 *   - a network namespace
 *   - a read-ahead context
 *   - monitoring for writeback errors
 *
 * nfsd_file objects are reference-counted. Consumers acquire a new
 * object via the nfsd_file_acquire API. They manage their interest in
 * the acquired object, and hence the object's reference count, via
 * nfsd_file_get and nfsd_file_put. There are two varieties of nfsd_file
 * object:
 *
 *  * non-garbage-collected: When a consumer wants to precisely control
 *    the lifetime of a file's open state, it acquires a non-garbage-
 *    collected nfsd_file. The final nfsd_file_put releases the open
 *    state immediately.
 *
 *  * garbage-collected: When a consumer does not control the lifetime
 *    of open state, it acquires a garbage-collected nfsd_file. The
 *    final nfsd_file_put allows the open state to linger for a period
 *    during which it may be re-used.
 */

#include <linux/hash.h>
#include <linux/slab.h>
#include <linux/file.h>
#include <linux/pagemap.h>
#include <linux/sched.h>
#include <linux/list_lru.h>
#include <linux/fsnotify_backend.h>
#include <linux/fsnotify.h>
#include <linux/seq_file.h>
#include <linux/rhashtable.h>

#include "vfs.h"
#include "nfsd.h"
#include "nfsfh.h"
#include "netns.h"
#include "filecache.h"
#include "trace.h"

#define NFSD_LAUNDRETTE_DELAY		     (2 * HZ)

#define NFSD_FILE_CACHE_UP		     (0)

/* We only care about NFSD_MAY_READ/WRITE for this cache */
#define NFSD_FILE_MAY_MASK	(NFSD_MAY_READ|NFSD_MAY_WRITE)

static DEFINE_PER_CPU(unsigned long, nfsd_file_cache_hits);
static DEFINE_PER_CPU(unsigned long, nfsd_file_acquisitions);
static DEFINE_PER_CPU(unsigned long, nfsd_file_releases);
static DEFINE_PER_CPU(unsigned long, nfsd_file_total_age);
static DEFINE_PER_CPU(unsigned long, nfsd_file_evictions);

struct nfsd_fcache_disposal {
	struct work_struct work;
	spinlock_t lock;
	struct list_head freeme;
};

static struct workqueue_struct *nfsd_filecache_wq __read_mostly;

static struct kmem_cache		*nfsd_file_slab;
static struct kmem_cache		*nfsd_file_mark_slab;
static struct list_lru			nfsd_file_lru;
static unsigned long			nfsd_file_flags;
static struct fsnotify_group		*nfsd_file_fsnotify_group;
static struct delayed_work		nfsd_filecache_laundrette;
static struct rhltable			nfsd_file_rhltable
						____cacheline_aligned_in_smp;

static bool
nfsd_match_cred(const struct cred *c1, const struct cred *c2)
{
	int i;

	if (!uid_eq(c1->fsuid, c2->fsuid))
		return false;
	if (!gid_eq(c1->fsgid, c2->fsgid))
		return false;
	if (c1->group_info == NULL || c2->group_info == NULL)
		return c1->group_info == c2->group_info;
	if (c1->group_info->ngroups != c2->group_info->ngroups)
		return false;
	for (i = 0; i < c1->group_info->ngroups; i++) {
		if (!gid_eq(c1->group_info->gid[i], c2->group_info->gid[i]))
			return false;
	}
	return true;
}

static const struct rhashtable_params nfsd_file_rhash_params = {
	.key_len		= sizeof_field(struct nfsd_file, nf_inode),
	.key_offset		= offsetof(struct nfsd_file, nf_inode),
	.head_offset		= offsetof(struct nfsd_file, nf_rlist),

	/*
	 * Start with a single page hash table to reduce resizing churn
	 * on light workloads.
	 */
	.min_size		= 256,
	.automatic_shrinking	= true,
};

static void
nfsd_file_schedule_laundrette(void)
{
	if (test_bit(NFSD_FILE_CACHE_UP, &nfsd_file_flags))
		queue_delayed_work(system_wq, &nfsd_filecache_laundrette,
				   NFSD_LAUNDRETTE_DELAY);
}

static void
nfsd_file_slab_free(struct rcu_head *rcu)
{
	struct nfsd_file *nf = container_of(rcu, struct nfsd_file, nf_rcu);

	put_cred(nf->nf_cred);
	kmem_cache_free(nfsd_file_slab, nf);
}

static void
nfsd_file_mark_free(struct fsnotify_mark *mark)
{
	struct nfsd_file_mark *nfm = container_of(mark, struct nfsd_file_mark,
						  nfm_mark);

	kmem_cache_free(nfsd_file_mark_slab, nfm);
}

static struct nfsd_file_mark *
nfsd_file_mark_get(struct nfsd_file_mark *nfm)
{
	if (!refcount_inc_not_zero(&nfm->nfm_ref))
		return NULL;
	return nfm;
}

static void
nfsd_file_mark_put(struct nfsd_file_mark *nfm)
{
	if (refcount_dec_and_test(&nfm->nfm_ref)) {
		fsnotify_destroy_mark(&nfm->nfm_mark, nfsd_file_fsnotify_group);
		fsnotify_put_mark(&nfm->nfm_mark);
	}
}

static struct nfsd_file_mark *
nfsd_file_mark_find_or_create(struct nfsd_file *nf, struct inode *inode)
{
	int			err;
	struct fsnotify_mark	*mark;
	struct nfsd_file_mark	*nfm = NULL, *new;

	do {
		fsnotify_group_lock(nfsd_file_fsnotify_group);
		mark = fsnotify_find_mark(&inode->i_fsnotify_marks,
					  nfsd_file_fsnotify_group);
		if (mark) {
			nfm = nfsd_file_mark_get(container_of(mark,
						 struct nfsd_file_mark,
						 nfm_mark));
			fsnotify_group_unlock(nfsd_file_fsnotify_group);
			if (nfm) {
				fsnotify_put_mark(mark);
				break;
			}
			/* Avoid soft lockup race with nfsd_file_mark_put() */
			fsnotify_destroy_mark(mark, nfsd_file_fsnotify_group);
			fsnotify_put_mark(mark);
		} else {
			fsnotify_group_unlock(nfsd_file_fsnotify_group);
		}

		/* allocate a new nfm */
		new = kmem_cache_alloc(nfsd_file_mark_slab, GFP_KERNEL);
		if (!new)
			return NULL;
		fsnotify_init_mark(&new->nfm_mark, nfsd_file_fsnotify_group);
		new->nfm_mark.mask = FS_ATTRIB|FS_DELETE_SELF;
		refcount_set(&new->nfm_ref, 1);

		err = fsnotify_add_inode_mark(&new->nfm_mark, inode, 0);

		/*
		 * If the add was successful, then return the object.
		 * Otherwise, we need to put the reference we hold on the
		 * nfm_mark. The fsnotify code will take a reference and put
		 * it on failure, so we can't just free it directly. It's also
		 * not safe to call fsnotify_destroy_mark on it as the
		 * mark->group will be NULL. Thus, we can't let the nfm_ref
		 * counter drive the destruction at this point.
		 */
		if (likely(!err))
			nfm = new;
		else
			fsnotify_put_mark(&new->nfm_mark);
	} while (unlikely(err == -EEXIST));

	return nfm;
}

static struct nfsd_file *
nfsd_file_alloc(struct net *net, struct inode *inode, unsigned char need,
		bool want_gc)
{
	struct nfsd_file *nf;

	nf = kmem_cache_alloc(nfsd_file_slab, GFP_KERNEL);
<<<<<<< HEAD
	if (nf) {
		INIT_HLIST_NODE(&nf->nf_node);
		INIT_LIST_HEAD(&nf->nf_lru);
		nf->nf_file = NULL;
		nf->nf_cred = get_current_cred();
		nf->nf_net = net;
		nf->nf_flags = 0;
		nf->nf_inode = inode;
		nf->nf_hashval = hashval;
		refcount_set(&nf->nf_ref, 1);
		nf->nf_may = may & NFSD_FILE_MAY_MASK;
		nf->nf_mark = NULL;
		trace_nfsd_file_alloc(nf);
	}
	return nf;
}

static bool
nfsd_file_free(struct nfsd_file *nf)
{
	bool flush = false;

	trace_nfsd_file_put_final(nf);
	if (nf->nf_mark)
		nfsd_file_mark_put(nf->nf_mark);
	if (nf->nf_file) {
		get_file(nf->nf_file);
		filp_close(nf->nf_file, NULL);
		fput(nf->nf_file);
		flush = true;
	}
	call_rcu(&nf->nf_rcu, nfsd_file_slab_free);
	return flush;
}

static bool
nfsd_file_check_writeback(struct nfsd_file *nf)
{
	struct file *file = nf->nf_file;
	struct address_space *mapping;
=======
	if (unlikely(!nf))
		return NULL;
>>>>>>> eb3cdb58

	INIT_LIST_HEAD(&nf->nf_lru);
	nf->nf_birthtime = ktime_get();
	nf->nf_file = NULL;
	nf->nf_cred = get_current_cred();
	nf->nf_net = net;
	nf->nf_flags = want_gc ?
		BIT(NFSD_FILE_HASHED) | BIT(NFSD_FILE_PENDING) | BIT(NFSD_FILE_GC) :
		BIT(NFSD_FILE_HASHED) | BIT(NFSD_FILE_PENDING);
	nf->nf_inode = inode;
	refcount_set(&nf->nf_ref, 1);
	nf->nf_may = need;
	nf->nf_mark = NULL;
	return nf;
}

/**
 * nfsd_file_check_write_error - check for writeback errors on a file
 * @nf: nfsd_file to check for writeback errors
 *
 * Check whether a nfsd_file has an unseen error. Reset the write
 * verifier if so.
 */
static void
nfsd_file_check_write_error(struct nfsd_file *nf)
{
	struct file *file = nf->nf_file;

	if ((file->f_mode & FMODE_WRITE) &&
	    filemap_check_wb_err(file->f_mapping, READ_ONCE(file->f_wb_err)))
		nfsd_reset_write_verifier(net_generic(nf->nf_net, nfsd_net_id));
}

static void
<<<<<<< HEAD
nfsd_file_flush(struct nfsd_file *nf)
{
	if (nf->nf_file && vfs_fsync(nf->nf_file, 1) != 0)
		nfsd_reset_boot_verifier(net_generic(nf->nf_net, nfsd_net_id));
}

static void
nfsd_file_do_unhash(struct nfsd_file *nf)
=======
nfsd_file_hash_remove(struct nfsd_file *nf)
>>>>>>> eb3cdb58
{
	trace_nfsd_file_unhash(nf);
	rhltable_remove(&nfsd_file_rhltable, &nf->nf_rlist,
			nfsd_file_rhash_params);
}

static bool
nfsd_file_unhash(struct nfsd_file *nf)
{
	if (test_and_clear_bit(NFSD_FILE_HASHED, &nf->nf_flags)) {
		nfsd_file_hash_remove(nf);
		return true;
	}
	return false;
}

static void
nfsd_file_free(struct nfsd_file *nf)
{
	s64 age = ktime_to_ms(ktime_sub(ktime_get(), nf->nf_birthtime));

	trace_nfsd_file_free(nf);

	this_cpu_inc(nfsd_file_releases);
	this_cpu_add(nfsd_file_total_age, age);

	nfsd_file_unhash(nf);
	if (nf->nf_mark)
		nfsd_file_mark_put(nf->nf_mark);
	if (nf->nf_file) {
		nfsd_file_check_write_error(nf);
		filp_close(nf->nf_file, NULL);
	}

	/*
	 * If this item is still linked via nf_lru, that's a bug.
	 * WARN and leak it to preserve system stability.
	 */
	if (WARN_ON_ONCE(!list_empty(&nf->nf_lru)))
		return;

<<<<<<< HEAD
	is_hashed = test_bit(NFSD_FILE_HASHED, &nf->nf_flags) != 0;
	if (!is_hashed) {
		nfsd_file_flush(nf);
		nfsd_file_put_noref(nf);
	} else {
		nfsd_file_put_noref(nf);
		nfsd_file_schedule_laundrette();
	}
	if (atomic_long_read(&nfsd_filecache_count) >= NFSD_FILE_LRU_LIMIT)
		nfsd_file_gc();
=======
	call_rcu(&nf->nf_rcu, nfsd_file_slab_free);
>>>>>>> eb3cdb58
}

static bool
nfsd_file_check_writeback(struct nfsd_file *nf)
{
	struct file *file = nf->nf_file;
	struct address_space *mapping;

	/* File not open for write? */
	if (!(file->f_mode & FMODE_WRITE))
		return false;

	/*
	 * Some filesystems (e.g. NFS) flush all dirty data on close.
	 * On others, there is no need to wait for writeback.
	 */
	if (!(file_inode(file)->i_sb->s_export_op->flags & EXPORT_OP_FLUSH_ON_CLOSE))
		return false;

	mapping = file->f_mapping;
	return mapping_tagged(mapping, PAGECACHE_TAG_DIRTY) ||
		mapping_tagged(mapping, PAGECACHE_TAG_WRITEBACK);
}


<<<<<<< HEAD
	while(!list_empty(dispose)) {
		nf = list_first_entry(dispose, struct nfsd_file, nf_lru);
		list_del(&nf->nf_lru);
		nfsd_file_flush(nf);
		nfsd_file_put_noref(nf);
=======
static bool nfsd_file_lru_add(struct nfsd_file *nf)
{
	set_bit(NFSD_FILE_REFERENCED, &nf->nf_flags);
	if (list_lru_add(&nfsd_file_lru, &nf->nf_lru)) {
		trace_nfsd_file_lru_add(nf);
		return true;
>>>>>>> eb3cdb58
	}
	return false;
}

static bool nfsd_file_lru_remove(struct nfsd_file *nf)
{
<<<<<<< HEAD
	bool flush = false;
	struct nfsd_file *nf;

	while(!list_empty(dispose)) {
		nf = list_first_entry(dispose, struct nfsd_file, nf_lru);
		list_del(&nf->nf_lru);
		nfsd_file_flush(nf);
		if (!refcount_dec_and_test(&nf->nf_ref))
			continue;
		if (nfsd_file_free(nf))
			flush = true;
=======
	if (list_lru_del(&nfsd_file_lru, &nf->nf_lru)) {
		trace_nfsd_file_lru_del(nf);
		return true;
>>>>>>> eb3cdb58
	}
	return false;
}

struct nfsd_file *
nfsd_file_get(struct nfsd_file *nf)
{
	if (nf && refcount_inc_not_zero(&nf->nf_ref))
		return nf;
	return NULL;
}

/**
 * nfsd_file_put - put the reference to a nfsd_file
 * @nf: nfsd_file of which to put the reference
 *
 * Put a reference to a nfsd_file. In the non-GC case, we just put the
 * reference immediately. In the GC case, if the reference would be
 * the last one, the put it on the LRU instead to be cleaned up later.
 */
void
nfsd_file_put(struct nfsd_file *nf)
{
	might_sleep();
	trace_nfsd_file_put(nf);

	if (test_bit(NFSD_FILE_GC, &nf->nf_flags) &&
	    test_bit(NFSD_FILE_HASHED, &nf->nf_flags)) {
		/*
		 * If this is the last reference (nf_ref == 1), then try to
		 * transfer it to the LRU.
		 */
		if (refcount_dec_not_one(&nf->nf_ref))
			return;

		/* Try to add it to the LRU.  If that fails, decrement. */
		if (nfsd_file_lru_add(nf)) {
			/* If it's still hashed, we're done */
			if (test_bit(NFSD_FILE_HASHED, &nf->nf_flags)) {
				nfsd_file_schedule_laundrette();
				return;
			}

			/*
			 * We're racing with unhashing, so try to remove it from
			 * the LRU. If removal fails, then someone else already
			 * has our reference.
			 */
			if (!nfsd_file_lru_remove(nf))
				return;
		}
	}
	if (refcount_dec_and_test(&nf->nf_ref))
		nfsd_file_free(nf);
}

static void
nfsd_file_dispose_list(struct list_head *dispose)
{
	struct nfsd_file *nf;

	while (!list_empty(dispose)) {
		nf = list_first_entry(dispose, struct nfsd_file, nf_lru);
		list_del_init(&nf->nf_lru);
		nfsd_file_free(nf);
	}
}

/**
 * nfsd_file_dispose_list_delayed - move list of dead files to net's freeme list
 * @dispose: list of nfsd_files to be disposed
 *
 * Transfers each file to the "freeme" list for its nfsd_net, to eventually
 * be disposed of by the per-net garbage collector.
 */
static void
nfsd_file_dispose_list_delayed(struct list_head *dispose)
{
	while(!list_empty(dispose)) {
		struct nfsd_file *nf = list_first_entry(dispose,
						struct nfsd_file, nf_lru);
		struct nfsd_net *nn = net_generic(nf->nf_net, nfsd_net_id);
		struct nfsd_fcache_disposal *l = nn->fcache_disposal;

		spin_lock(&l->lock);
		list_move_tail(&nf->nf_lru, &l->freeme);
		spin_unlock(&l->lock);
		queue_work(nfsd_filecache_wq, &l->work);
	}
}

/**
 * nfsd_file_lru_cb - Examine an entry on the LRU list
 * @item: LRU entry to examine
 * @lru: controlling LRU
 * @lock: LRU list lock (unused)
 * @arg: dispose list
 *
 * Return values:
 *   %LRU_REMOVED: @item was removed from the LRU
 *   %LRU_ROTATE: @item is to be moved to the LRU tail
 *   %LRU_SKIP: @item cannot be evicted
 */
static enum lru_status
nfsd_file_lru_cb(struct list_head *item, struct list_lru_one *lru,
		 spinlock_t *lock, void *arg)
	__releases(lock)
	__acquires(lock)
{
	struct list_head *head = arg;
	struct nfsd_file *nf = list_entry(item, struct nfsd_file, nf_lru);

	/* We should only be dealing with GC entries here */
	WARN_ON_ONCE(!test_bit(NFSD_FILE_GC, &nf->nf_flags));

	/*
	 * Don't throw out files that are still undergoing I/O or
	 * that have uncleared errors pending.
	 */
	if (nfsd_file_check_writeback(nf)) {
		trace_nfsd_file_gc_writeback(nf);
		return LRU_SKIP;
	}

	/* If it was recently added to the list, skip it */
	if (test_and_clear_bit(NFSD_FILE_REFERENCED, &nf->nf_flags)) {
		trace_nfsd_file_gc_referenced(nf);
		return LRU_ROTATE;
	}

	/*
	 * Put the reference held on behalf of the LRU. If it wasn't the last
	 * one, then just remove it from the LRU and ignore it.
	 */
	if (!refcount_dec_and_test(&nf->nf_ref)) {
		trace_nfsd_file_gc_in_use(nf);
		list_lru_isolate(lru, &nf->nf_lru);
		return LRU_REMOVED;
	}

	/* Refcount went to zero. Unhash it and queue it to the dispose list */
	nfsd_file_unhash(nf);
	list_lru_isolate_move(lru, &nf->nf_lru, head);
	this_cpu_inc(nfsd_file_evictions);
	trace_nfsd_file_gc_disposed(nf);
	return LRU_REMOVED;
}

static void
nfsd_file_gc(void)
{
	LIST_HEAD(dispose);
	unsigned long ret;

	ret = list_lru_walk(&nfsd_file_lru, nfsd_file_lru_cb,
			    &dispose, list_lru_count(&nfsd_file_lru));
	trace_nfsd_file_gc_removed(ret, list_lru_count(&nfsd_file_lru));
	nfsd_file_dispose_list_delayed(&dispose);
}

static void
nfsd_file_gc_worker(struct work_struct *work)
{
	nfsd_file_gc();
	if (list_lru_count(&nfsd_file_lru))
		nfsd_file_schedule_laundrette();
}

static unsigned long
nfsd_file_lru_count(struct shrinker *s, struct shrink_control *sc)
{
	return list_lru_count(&nfsd_file_lru);
}

static unsigned long
nfsd_file_lru_scan(struct shrinker *s, struct shrink_control *sc)
{
	LIST_HEAD(dispose);
	unsigned long ret;

	ret = list_lru_shrink_walk(&nfsd_file_lru, sc,
				   nfsd_file_lru_cb, &dispose);
	trace_nfsd_file_shrinker_removed(ret, list_lru_count(&nfsd_file_lru));
	nfsd_file_dispose_list_delayed(&dispose);
	return ret;
}

static struct shrinker	nfsd_file_shrinker = {
	.scan_objects = nfsd_file_lru_scan,
	.count_objects = nfsd_file_lru_count,
	.seeks = 1,
};

/**
 * nfsd_file_cond_queue - conditionally unhash and queue a nfsd_file
 * @nf: nfsd_file to attempt to queue
 * @dispose: private list to queue successfully-put objects
 *
 * Unhash an nfsd_file, try to get a reference to it, and then put that
 * reference. If it's the last reference, queue it to the dispose list.
 */
static void
nfsd_file_cond_queue(struct nfsd_file *nf, struct list_head *dispose)
	__must_hold(RCU)
{
	int decrement = 1;

	/* If we raced with someone else unhashing, ignore it */
	if (!nfsd_file_unhash(nf))
		return;

	/* If we can't get a reference, ignore it */
	if (!nfsd_file_get(nf))
		return;

	/* Extra decrement if we remove from the LRU */
	if (nfsd_file_lru_remove(nf))
		++decrement;

	/* If refcount goes to 0, then put on the dispose list */
	if (refcount_sub_and_test(decrement, &nf->nf_ref)) {
		list_add(&nf->nf_lru, dispose);
		trace_nfsd_file_closing(nf);
	}
}

/**
 * nfsd_file_queue_for_close: try to close out any open nfsd_files for an inode
 * @inode:   inode on which to close out nfsd_files
 * @dispose: list on which to gather nfsd_files to close out
 *
 * An nfsd_file represents a struct file being held open on behalf of nfsd.
 * An open file however can block other activity (such as leases), or cause
 * undesirable behavior (e.g. spurious silly-renames when reexporting NFS).
 *
 * This function is intended to find open nfsd_files when this sort of
 * conflicting access occurs and then attempt to close those files out.
 *
 * Populates the dispose list with entries that have already had their
 * refcounts go to zero. The actual free of an nfsd_file can be expensive,
 * so we leave it up to the caller whether it wants to wait or not.
 */
static void
nfsd_file_queue_for_close(struct inode *inode, struct list_head *dispose)
{
	struct rhlist_head *tmp, *list;
	struct nfsd_file *nf;

	rcu_read_lock();
	list = rhltable_lookup(&nfsd_file_rhltable, &inode,
			       nfsd_file_rhash_params);
	rhl_for_each_entry_rcu(nf, tmp, list, nf_rlist) {
		if (!test_bit(NFSD_FILE_GC, &nf->nf_flags))
			continue;
		nfsd_file_cond_queue(nf, dispose);
	}
	rcu_read_unlock();
}

/**
 * nfsd_file_close_inode - attempt a delayed close of a nfsd_file
 * @inode: inode of the file to attempt to remove
 *
 * Close out any open nfsd_files that can be reaped for @inode. The
 * actual freeing is deferred to the dispose_list_delayed infrastructure.
 *
 * This is used by the fsnotify callbacks and setlease notifier.
 */
static void
nfsd_file_close_inode(struct inode *inode)
{
	LIST_HEAD(dispose);

	nfsd_file_queue_for_close(inode, &dispose);
	nfsd_file_dispose_list_delayed(&dispose);
}

/**
 * nfsd_file_close_inode_sync - attempt to forcibly close a nfsd_file
 * @inode: inode of the file to attempt to remove
 *
 * Close out any open nfsd_files that can be reaped for @inode. The
 * nfsd_files are closed out synchronously.
 *
 * This is called from nfsd_rename and nfsd_unlink to avoid silly-renames
 * when reexporting NFS.
 */
void
nfsd_file_close_inode_sync(struct inode *inode)
{
	struct nfsd_file *nf;
	LIST_HEAD(dispose);

	trace_nfsd_file_close(inode);

	nfsd_file_queue_for_close(inode, &dispose);
	while (!list_empty(&dispose)) {
		nf = list_first_entry(&dispose, struct nfsd_file, nf_lru);
		list_del_init(&nf->nf_lru);
		nfsd_file_free(nf);
	}
	flush_delayed_fput();
}

/**
 * nfsd_file_delayed_close - close unused nfsd_files
 * @work: dummy
 *
 * Scrape the freeme list for this nfsd_net, and then dispose of them
 * all.
 */
static void
nfsd_file_delayed_close(struct work_struct *work)
{
	LIST_HEAD(head);
	struct nfsd_fcache_disposal *l = container_of(work,
			struct nfsd_fcache_disposal, work);

	spin_lock(&l->lock);
	list_splice_init(&l->freeme, &head);
	spin_unlock(&l->lock);

	nfsd_file_dispose_list(&head);
}

static int
nfsd_file_lease_notifier_call(struct notifier_block *nb, unsigned long arg,
			    void *data)
{
	struct file_lock *fl = data;

	/* Only close files for F_SETLEASE leases */
	if (fl->fl_flags & FL_LEASE)
		nfsd_file_close_inode(file_inode(fl->fl_file));
	return 0;
}

static struct notifier_block nfsd_file_lease_notifier = {
	.notifier_call = nfsd_file_lease_notifier_call,
};

static int
nfsd_file_fsnotify_handle_event(struct fsnotify_mark *mark, u32 mask,
				struct inode *inode, struct inode *dir,
				const struct qstr *name, u32 cookie)
{
	if (WARN_ON_ONCE(!inode))
		return 0;

	trace_nfsd_file_fsnotify_handle_event(inode, mask);

	/* Should be no marks on non-regular files */
	if (!S_ISREG(inode->i_mode)) {
		WARN_ON_ONCE(1);
		return 0;
	}

	/* don't close files if this was not the last link */
	if (mask & FS_ATTRIB) {
		if (inode->i_nlink)
			return 0;
	}

	nfsd_file_close_inode(inode);
	return 0;
}


static const struct fsnotify_ops nfsd_file_fsnotify_ops = {
	.handle_inode_event = nfsd_file_fsnotify_handle_event,
	.free_mark = nfsd_file_mark_free,
};

int
nfsd_file_cache_init(void)
{
	int ret;

	lockdep_assert_held(&nfsd_mutex);
	if (test_and_set_bit(NFSD_FILE_CACHE_UP, &nfsd_file_flags) == 1)
		return 0;

	ret = rhltable_init(&nfsd_file_rhltable, &nfsd_file_rhash_params);
	if (ret)
		return ret;

	ret = -ENOMEM;
	nfsd_filecache_wq = alloc_workqueue("nfsd_filecache", 0, 0);
	if (!nfsd_filecache_wq)
		goto out;

<<<<<<< HEAD
	nfsd_file_hashtbl = kvcalloc(NFSD_FILE_HASH_SIZE,
				sizeof(*nfsd_file_hashtbl), GFP_KERNEL);
	if (!nfsd_file_hashtbl) {
		pr_err("nfsd: unable to allocate nfsd_file_hashtbl\n");
		goto out_err;
	}

=======
>>>>>>> eb3cdb58
	nfsd_file_slab = kmem_cache_create("nfsd_file",
				sizeof(struct nfsd_file), 0, 0, NULL);
	if (!nfsd_file_slab) {
		pr_err("nfsd: unable to create nfsd_file_slab\n");
		goto out_err;
	}

	nfsd_file_mark_slab = kmem_cache_create("nfsd_file_mark",
					sizeof(struct nfsd_file_mark), 0, 0, NULL);
	if (!nfsd_file_mark_slab) {
		pr_err("nfsd: unable to create nfsd_file_mark_slab\n");
		goto out_err;
	}


	ret = list_lru_init(&nfsd_file_lru);
	if (ret) {
		pr_err("nfsd: failed to init nfsd_file_lru: %d\n", ret);
		goto out_err;
	}

	ret = register_shrinker(&nfsd_file_shrinker, "nfsd-filecache");
	if (ret) {
		pr_err("nfsd: failed to register nfsd_file_shrinker: %d\n", ret);
		goto out_lru;
	}

	ret = lease_register_notifier(&nfsd_file_lease_notifier);
	if (ret) {
		pr_err("nfsd: unable to register lease notifier: %d\n", ret);
		goto out_shrinker;
	}

	nfsd_file_fsnotify_group = fsnotify_alloc_group(&nfsd_file_fsnotify_ops,
							FSNOTIFY_GROUP_NOFS);
	if (IS_ERR(nfsd_file_fsnotify_group)) {
		pr_err("nfsd: unable to create fsnotify group: %ld\n",
			PTR_ERR(nfsd_file_fsnotify_group));
		ret = PTR_ERR(nfsd_file_fsnotify_group);
		nfsd_file_fsnotify_group = NULL;
		goto out_notifier;
	}

	INIT_DELAYED_WORK(&nfsd_filecache_laundrette, nfsd_file_gc_worker);
out:
	return ret;
out_notifier:
	lease_unregister_notifier(&nfsd_file_lease_notifier);
out_shrinker:
	unregister_shrinker(&nfsd_file_shrinker);
out_lru:
	list_lru_destroy(&nfsd_file_lru);
out_err:
	kmem_cache_destroy(nfsd_file_slab);
	nfsd_file_slab = NULL;
	kmem_cache_destroy(nfsd_file_mark_slab);
	nfsd_file_mark_slab = NULL;
<<<<<<< HEAD
	kvfree(nfsd_file_hashtbl);
	nfsd_file_hashtbl = NULL;
=======
>>>>>>> eb3cdb58
	destroy_workqueue(nfsd_filecache_wq);
	nfsd_filecache_wq = NULL;
	rhltable_destroy(&nfsd_file_rhltable);
	goto out;
}

/**
 * __nfsd_file_cache_purge: clean out the cache for shutdown
 * @net: net-namespace to shut down the cache (may be NULL)
 *
 * Walk the nfsd_file cache and close out any that match @net. If @net is NULL,
 * then close out everything. Called when an nfsd instance is being shut down,
 * and when the exports table is flushed.
 */
static void
__nfsd_file_cache_purge(struct net *net)
{
	struct rhashtable_iter iter;
	struct nfsd_file *nf;
	LIST_HEAD(dispose);

	rhltable_walk_enter(&nfsd_file_rhltable, &iter);
	do {
		rhashtable_walk_start(&iter);

		nf = rhashtable_walk_next(&iter);
		while (!IS_ERR_OR_NULL(nf)) {
			if (!net || nf->nf_net == net)
				nfsd_file_cond_queue(nf, &dispose);
			nf = rhashtable_walk_next(&iter);
		}

		rhashtable_walk_stop(&iter);
	} while (nf == ERR_PTR(-EAGAIN));
	rhashtable_walk_exit(&iter);

	nfsd_file_dispose_list(&dispose);
}

static struct nfsd_fcache_disposal *
nfsd_alloc_fcache_disposal(void)
{
	struct nfsd_fcache_disposal *l;

	l = kmalloc(sizeof(*l), GFP_KERNEL);
	if (!l)
		return NULL;
	INIT_WORK(&l->work, nfsd_file_delayed_close);
	spin_lock_init(&l->lock);
	INIT_LIST_HEAD(&l->freeme);
	return l;
}

static void
nfsd_free_fcache_disposal(struct nfsd_fcache_disposal *l)
{
	cancel_work_sync(&l->work);
	nfsd_file_dispose_list(&l->freeme);
	kfree(l);
}

static void
nfsd_free_fcache_disposal_net(struct net *net)
{
	struct nfsd_net *nn = net_generic(net, nfsd_net_id);
	struct nfsd_fcache_disposal *l = nn->fcache_disposal;

	nfsd_free_fcache_disposal(l);
}

int
nfsd_file_cache_start_net(struct net *net)
{
	struct nfsd_net *nn = net_generic(net, nfsd_net_id);

	nn->fcache_disposal = nfsd_alloc_fcache_disposal();
	return nn->fcache_disposal ? 0 : -ENOMEM;
}

/**
 * nfsd_file_cache_purge - Remove all cache items associated with @net
 * @net: target net namespace
 *
 */
void
nfsd_file_cache_purge(struct net *net)
{
	lockdep_assert_held(&nfsd_mutex);
	if (test_bit(NFSD_FILE_CACHE_UP, &nfsd_file_flags) == 1)
		__nfsd_file_cache_purge(net);
}

void
nfsd_file_cache_shutdown_net(struct net *net)
{
	nfsd_file_cache_purge(net);
	nfsd_free_fcache_disposal_net(net);
}

void
nfsd_file_cache_shutdown(void)
{
	int i;

	lockdep_assert_held(&nfsd_mutex);
	if (test_and_clear_bit(NFSD_FILE_CACHE_UP, &nfsd_file_flags) == 0)
		return;

	lease_unregister_notifier(&nfsd_file_lease_notifier);
	unregister_shrinker(&nfsd_file_shrinker);
	/*
	 * make sure all callers of nfsd_file_lru_cb are done before
	 * calling nfsd_file_cache_purge
	 */
	cancel_delayed_work_sync(&nfsd_filecache_laundrette);
	__nfsd_file_cache_purge(NULL);
	list_lru_destroy(&nfsd_file_lru);
	rcu_barrier();
	fsnotify_put_group(nfsd_file_fsnotify_group);
	nfsd_file_fsnotify_group = NULL;
	kmem_cache_destroy(nfsd_file_slab);
	nfsd_file_slab = NULL;
	fsnotify_wait_marks_destroyed();
	kmem_cache_destroy(nfsd_file_mark_slab);
	nfsd_file_mark_slab = NULL;
<<<<<<< HEAD
	kvfree(nfsd_file_hashtbl);
	nfsd_file_hashtbl = NULL;
=======
>>>>>>> eb3cdb58
	destroy_workqueue(nfsd_filecache_wq);
	nfsd_filecache_wq = NULL;
	rhltable_destroy(&nfsd_file_rhltable);

	for_each_possible_cpu(i) {
		per_cpu(nfsd_file_cache_hits, i) = 0;
		per_cpu(nfsd_file_acquisitions, i) = 0;
		per_cpu(nfsd_file_releases, i) = 0;
		per_cpu(nfsd_file_total_age, i) = 0;
		per_cpu(nfsd_file_evictions, i) = 0;
	}
}

static struct nfsd_file *
nfsd_file_lookup_locked(const struct net *net, const struct cred *cred,
			struct inode *inode, unsigned char need,
			bool want_gc)
{
	struct rhlist_head *tmp, *list;
	struct nfsd_file *nf;

	list = rhltable_lookup(&nfsd_file_rhltable, &inode,
			       nfsd_file_rhash_params);
	rhl_for_each_entry_rcu(nf, tmp, list, nf_rlist) {
		if (nf->nf_may != need)
			continue;
		if (nf->nf_net != net)
			continue;
		if (!nfsd_match_cred(nf->nf_cred, cred))
			continue;
		if (test_bit(NFSD_FILE_GC, &nf->nf_flags) != want_gc)
			continue;
		if (test_bit(NFSD_FILE_HASHED, &nf->nf_flags) == 0)
			continue;

		if (!nfsd_file_get(nf))
			continue;
		return nf;
	}
	return NULL;
}

/**
 * nfsd_file_is_cached - are there any cached open files for this inode?
 * @inode: inode to check
 *
 * The lookup matches inodes in all net namespaces and is atomic wrt
 * nfsd_file_acquire().
 *
 * Return values:
 *   %true: filecache contains at least one file matching this inode
 *   %false: filecache contains no files matching this inode
 */
bool
nfsd_file_is_cached(struct inode *inode)
{
	struct rhlist_head *tmp, *list;
	struct nfsd_file *nf;
	bool ret = false;

	rcu_read_lock();
	list = rhltable_lookup(&nfsd_file_rhltable, &inode,
			       nfsd_file_rhash_params);
	rhl_for_each_entry_rcu(nf, tmp, list, nf_rlist)
		if (test_bit(NFSD_FILE_GC, &nf->nf_flags)) {
			ret = true;
			break;
		}
	rcu_read_unlock();

	trace_nfsd_file_is_cached(inode, (int)ret);
	return ret;
}

static __be32
nfsd_file_do_acquire(struct svc_rqst *rqstp, struct svc_fh *fhp,
		     unsigned int may_flags, struct file *file,
		     struct nfsd_file **pnf, bool want_gc)
{
	unsigned char need = may_flags & NFSD_FILE_MAY_MASK;
	struct net *net = SVC_NET(rqstp);
	struct nfsd_file *new, *nf;
	const struct cred *cred;
	bool open_retry = true;
	struct inode *inode;
	__be32 status;
	int ret;

	status = fh_verify(rqstp, fhp, S_IFREG,
				may_flags|NFSD_MAY_OWNER_OVERRIDE);
	if (status != nfs_ok)
		return status;
	inode = d_inode(fhp->fh_dentry);
	cred = get_current_cred();

retry:
	rcu_read_lock();
	nf = nfsd_file_lookup_locked(net, cred, inode, need, want_gc);
	rcu_read_unlock();

	if (nf) {
		/*
		 * If the nf is on the LRU then it holds an extra reference
		 * that must be put if it's removed. It had better not be
		 * the last one however, since we should hold another.
		 */
		if (nfsd_file_lru_remove(nf))
			WARN_ON_ONCE(refcount_dec_and_test(&nf->nf_ref));
		goto wait_for_construction;
	}

	new = nfsd_file_alloc(net, inode, need, want_gc);
	if (!new) {
		status = nfserr_jukebox;
		goto out;
	}

	rcu_read_lock();
	spin_lock(&inode->i_lock);
	nf = nfsd_file_lookup_locked(net, cred, inode, need, want_gc);
	if (unlikely(nf)) {
		spin_unlock(&inode->i_lock);
		rcu_read_unlock();
		nfsd_file_slab_free(&new->nf_rcu);
		goto wait_for_construction;
	}
	nf = new;
	ret = rhltable_insert(&nfsd_file_rhltable, &nf->nf_rlist,
			      nfsd_file_rhash_params);
	spin_unlock(&inode->i_lock);
	rcu_read_unlock();
	if (likely(ret == 0))
		goto open_file;

	if (ret == -EEXIST)
		goto retry;
	trace_nfsd_file_insert_err(rqstp, inode, may_flags, ret);
	status = nfserr_jukebox;
	goto construction_err;

wait_for_construction:
	wait_on_bit(&nf->nf_flags, NFSD_FILE_PENDING, TASK_UNINTERRUPTIBLE);

	/* Did construction of this file fail? */
	if (!test_bit(NFSD_FILE_HASHED, &nf->nf_flags)) {
		trace_nfsd_file_cons_err(rqstp, inode, may_flags, nf);
		if (!open_retry) {
			status = nfserr_jukebox;
			goto construction_err;
		}
		open_retry = false;
		goto retry;
	}
	this_cpu_inc(nfsd_file_cache_hits);

	status = nfserrno(nfsd_open_break_lease(file_inode(nf->nf_file), may_flags));
<<<<<<< HEAD
=======
	if (status != nfs_ok) {
		nfsd_file_put(nf);
		nf = NULL;
	}

>>>>>>> eb3cdb58
out:
	if (status == nfs_ok) {
		this_cpu_inc(nfsd_file_acquisitions);
		nfsd_file_check_write_error(nf);
		*pnf = nf;
	}
	put_cred(cred);
	trace_nfsd_file_acquire(rqstp, inode, may_flags, nf, status);
	return status;

open_file:
	trace_nfsd_file_alloc(nf);
	nf->nf_mark = nfsd_file_mark_find_or_create(nf, inode);
	if (nf->nf_mark) {
		if (file) {
			get_file(file);
			nf->nf_file = file;
			status = nfs_ok;
			trace_nfsd_file_opened(nf, status);
		} else {
			status = nfsd_open_verified(rqstp, fhp, may_flags,
						    &nf->nf_file);
			trace_nfsd_file_open(nf, status);
		}
	} else
		status = nfserr_jukebox;
	/*
	 * If construction failed, or we raced with a call to unlink()
	 * then unhash.
	 */
	if (status != nfs_ok || inode->i_nlink == 0)
		nfsd_file_unhash(nf);
	clear_and_wake_up_bit(NFSD_FILE_PENDING, &nf->nf_flags);
	if (status == nfs_ok)
		goto out;

construction_err:
	if (refcount_dec_and_test(&nf->nf_ref))
		nfsd_file_free(nf);
	nf = NULL;
	goto out;
}

/**
 * nfsd_file_acquire_gc - Get a struct nfsd_file with an open file
 * @rqstp: the RPC transaction being executed
 * @fhp: the NFS filehandle of the file to be opened
 * @may_flags: NFSD_MAY_ settings for the file
 * @pnf: OUT: new or found "struct nfsd_file" object
 *
 * The nfsd_file object returned by this API is reference-counted
 * and garbage-collected. The object is retained for a few
 * seconds after the final nfsd_file_put() in case the caller
 * wants to re-use it.
 *
 * Return values:
 *   %nfs_ok - @pnf points to an nfsd_file with its reference
 *   count boosted.
 *
 * On error, an nfsstat value in network byte order is returned.
 */
__be32
nfsd_file_acquire_gc(struct svc_rqst *rqstp, struct svc_fh *fhp,
		     unsigned int may_flags, struct nfsd_file **pnf)
{
	return nfsd_file_do_acquire(rqstp, fhp, may_flags, NULL, pnf, true);
}

/**
 * nfsd_file_acquire - Get a struct nfsd_file with an open file
 * @rqstp: the RPC transaction being executed
 * @fhp: the NFS filehandle of the file to be opened
 * @may_flags: NFSD_MAY_ settings for the file
 * @pnf: OUT: new or found "struct nfsd_file" object
 *
 * The nfsd_file_object returned by this API is reference-counted
 * but not garbage-collected. The object is unhashed after the
 * final nfsd_file_put().
 *
 * Return values:
 *   %nfs_ok - @pnf points to an nfsd_file with its reference
 *   count boosted.
 *
 * On error, an nfsstat value in network byte order is returned.
 */
__be32
nfsd_file_acquire(struct svc_rqst *rqstp, struct svc_fh *fhp,
		  unsigned int may_flags, struct nfsd_file **pnf)
{
	return nfsd_file_do_acquire(rqstp, fhp, may_flags, NULL, pnf, false);
}

/**
 * nfsd_file_acquire_opened - Get a struct nfsd_file using existing open file
 * @rqstp: the RPC transaction being executed
 * @fhp: the NFS filehandle of the file just created
 * @may_flags: NFSD_MAY_ settings for the file
 * @file: cached, already-open file (may be NULL)
 * @pnf: OUT: new or found "struct nfsd_file" object
 *
 * Acquire a nfsd_file object that is not GC'ed. If one doesn't already exist,
 * and @file is non-NULL, use it to instantiate a new nfsd_file instead of
 * opening a new one.
 *
 * Return values:
 *   %nfs_ok - @pnf points to an nfsd_file with its reference
 *   count boosted.
 *
 * On error, an nfsstat value in network byte order is returned.
 */
__be32
nfsd_file_acquire_opened(struct svc_rqst *rqstp, struct svc_fh *fhp,
			 unsigned int may_flags, struct file *file,
			 struct nfsd_file **pnf)
{
	return nfsd_file_do_acquire(rqstp, fhp, may_flags, file, pnf, false);
}

/*
 * Note that fields may be added, removed or reordered in the future. Programs
 * scraping this file for info should test the labels to ensure they're
 * getting the correct field.
 */
int nfsd_file_cache_stats_show(struct seq_file *m, void *v)
{
	unsigned long releases = 0, evictions = 0;
	unsigned long hits = 0, acquisitions = 0;
	unsigned int i, count = 0, buckets = 0;
	unsigned long lru = 0, total_age = 0;

	/* Serialize with server shutdown */
	mutex_lock(&nfsd_mutex);
	if (test_bit(NFSD_FILE_CACHE_UP, &nfsd_file_flags) == 1) {
		struct bucket_table *tbl;
		struct rhashtable *ht;

		lru = list_lru_count(&nfsd_file_lru);

		rcu_read_lock();
		ht = &nfsd_file_rhltable.ht;
		count = atomic_read(&ht->nelems);
		tbl = rht_dereference_rcu(ht->tbl, ht);
		buckets = tbl->size;
		rcu_read_unlock();
	}
	mutex_unlock(&nfsd_mutex);

	for_each_possible_cpu(i) {
		hits += per_cpu(nfsd_file_cache_hits, i);
		acquisitions += per_cpu(nfsd_file_acquisitions, i);
		releases += per_cpu(nfsd_file_releases, i);
		total_age += per_cpu(nfsd_file_total_age, i);
		evictions += per_cpu(nfsd_file_evictions, i);
	}

	seq_printf(m, "total inodes:  %u\n", count);
	seq_printf(m, "hash buckets:  %u\n", buckets);
	seq_printf(m, "lru entries:   %lu\n", lru);
	seq_printf(m, "cache hits:    %lu\n", hits);
	seq_printf(m, "acquisitions:  %lu\n", acquisitions);
	seq_printf(m, "releases:      %lu\n", releases);
	seq_printf(m, "evictions:     %lu\n", evictions);
	if (releases)
		seq_printf(m, "mean age (ms): %ld\n", total_age / releases);
	else
		seq_printf(m, "mean age (ms): -\n");
	return 0;
}<|MERGE_RESOLUTION|>--- conflicted
+++ resolved
@@ -215,51 +215,8 @@
 	struct nfsd_file *nf;
 
 	nf = kmem_cache_alloc(nfsd_file_slab, GFP_KERNEL);
-<<<<<<< HEAD
-	if (nf) {
-		INIT_HLIST_NODE(&nf->nf_node);
-		INIT_LIST_HEAD(&nf->nf_lru);
-		nf->nf_file = NULL;
-		nf->nf_cred = get_current_cred();
-		nf->nf_net = net;
-		nf->nf_flags = 0;
-		nf->nf_inode = inode;
-		nf->nf_hashval = hashval;
-		refcount_set(&nf->nf_ref, 1);
-		nf->nf_may = may & NFSD_FILE_MAY_MASK;
-		nf->nf_mark = NULL;
-		trace_nfsd_file_alloc(nf);
-	}
-	return nf;
-}
-
-static bool
-nfsd_file_free(struct nfsd_file *nf)
-{
-	bool flush = false;
-
-	trace_nfsd_file_put_final(nf);
-	if (nf->nf_mark)
-		nfsd_file_mark_put(nf->nf_mark);
-	if (nf->nf_file) {
-		get_file(nf->nf_file);
-		filp_close(nf->nf_file, NULL);
-		fput(nf->nf_file);
-		flush = true;
-	}
-	call_rcu(&nf->nf_rcu, nfsd_file_slab_free);
-	return flush;
-}
-
-static bool
-nfsd_file_check_writeback(struct nfsd_file *nf)
-{
-	struct file *file = nf->nf_file;
-	struct address_space *mapping;
-=======
 	if (unlikely(!nf))
 		return NULL;
->>>>>>> eb3cdb58
 
 	INIT_LIST_HEAD(&nf->nf_lru);
 	nf->nf_birthtime = ktime_get();
@@ -294,18 +251,7 @@
 }
 
 static void
-<<<<<<< HEAD
-nfsd_file_flush(struct nfsd_file *nf)
-{
-	if (nf->nf_file && vfs_fsync(nf->nf_file, 1) != 0)
-		nfsd_reset_boot_verifier(net_generic(nf->nf_net, nfsd_net_id));
-}
-
-static void
-nfsd_file_do_unhash(struct nfsd_file *nf)
-=======
 nfsd_file_hash_remove(struct nfsd_file *nf)
->>>>>>> eb3cdb58
 {
 	trace_nfsd_file_unhash(nf);
 	rhltable_remove(&nfsd_file_rhltable, &nf->nf_rlist,
@@ -347,20 +293,7 @@
 	if (WARN_ON_ONCE(!list_empty(&nf->nf_lru)))
 		return;
 
-<<<<<<< HEAD
-	is_hashed = test_bit(NFSD_FILE_HASHED, &nf->nf_flags) != 0;
-	if (!is_hashed) {
-		nfsd_file_flush(nf);
-		nfsd_file_put_noref(nf);
-	} else {
-		nfsd_file_put_noref(nf);
-		nfsd_file_schedule_laundrette();
-	}
-	if (atomic_long_read(&nfsd_filecache_count) >= NFSD_FILE_LRU_LIMIT)
-		nfsd_file_gc();
-=======
 	call_rcu(&nf->nf_rcu, nfsd_file_slab_free);
->>>>>>> eb3cdb58
 }
 
 static bool
@@ -386,43 +319,21 @@
 }
 
 
-<<<<<<< HEAD
-	while(!list_empty(dispose)) {
-		nf = list_first_entry(dispose, struct nfsd_file, nf_lru);
-		list_del(&nf->nf_lru);
-		nfsd_file_flush(nf);
-		nfsd_file_put_noref(nf);
-=======
 static bool nfsd_file_lru_add(struct nfsd_file *nf)
 {
 	set_bit(NFSD_FILE_REFERENCED, &nf->nf_flags);
 	if (list_lru_add(&nfsd_file_lru, &nf->nf_lru)) {
 		trace_nfsd_file_lru_add(nf);
 		return true;
->>>>>>> eb3cdb58
 	}
 	return false;
 }
 
 static bool nfsd_file_lru_remove(struct nfsd_file *nf)
 {
-<<<<<<< HEAD
-	bool flush = false;
-	struct nfsd_file *nf;
-
-	while(!list_empty(dispose)) {
-		nf = list_first_entry(dispose, struct nfsd_file, nf_lru);
-		list_del(&nf->nf_lru);
-		nfsd_file_flush(nf);
-		if (!refcount_dec_and_test(&nf->nf_ref))
-			continue;
-		if (nfsd_file_free(nf))
-			flush = true;
-=======
 	if (list_lru_del(&nfsd_file_lru, &nf->nf_lru)) {
 		trace_nfsd_file_lru_del(nf);
 		return true;
->>>>>>> eb3cdb58
 	}
 	return false;
 }
@@ -814,16 +725,6 @@
 	if (!nfsd_filecache_wq)
 		goto out;
 
-<<<<<<< HEAD
-	nfsd_file_hashtbl = kvcalloc(NFSD_FILE_HASH_SIZE,
-				sizeof(*nfsd_file_hashtbl), GFP_KERNEL);
-	if (!nfsd_file_hashtbl) {
-		pr_err("nfsd: unable to allocate nfsd_file_hashtbl\n");
-		goto out_err;
-	}
-
-=======
->>>>>>> eb3cdb58
 	nfsd_file_slab = kmem_cache_create("nfsd_file",
 				sizeof(struct nfsd_file), 0, 0, NULL);
 	if (!nfsd_file_slab) {
@@ -881,11 +782,6 @@
 	nfsd_file_slab = NULL;
 	kmem_cache_destroy(nfsd_file_mark_slab);
 	nfsd_file_mark_slab = NULL;
-<<<<<<< HEAD
-	kvfree(nfsd_file_hashtbl);
-	nfsd_file_hashtbl = NULL;
-=======
->>>>>>> eb3cdb58
 	destroy_workqueue(nfsd_filecache_wq);
 	nfsd_filecache_wq = NULL;
 	rhltable_destroy(&nfsd_file_rhltable);
@@ -1011,11 +907,6 @@
 	fsnotify_wait_marks_destroyed();
 	kmem_cache_destroy(nfsd_file_mark_slab);
 	nfsd_file_mark_slab = NULL;
-<<<<<<< HEAD
-	kvfree(nfsd_file_hashtbl);
-	nfsd_file_hashtbl = NULL;
-=======
->>>>>>> eb3cdb58
 	destroy_workqueue(nfsd_filecache_wq);
 	nfsd_filecache_wq = NULL;
 	rhltable_destroy(&nfsd_file_rhltable);
@@ -1172,14 +1063,11 @@
 	this_cpu_inc(nfsd_file_cache_hits);
 
 	status = nfserrno(nfsd_open_break_lease(file_inode(nf->nf_file), may_flags));
-<<<<<<< HEAD
-=======
 	if (status != nfs_ok) {
 		nfsd_file_put(nf);
 		nf = NULL;
 	}
 
->>>>>>> eb3cdb58
 out:
 	if (status == nfs_ok) {
 		this_cpu_inc(nfsd_file_acquisitions);
