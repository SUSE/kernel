--- conflicted
+++ resolved
@@ -283,11 +283,7 @@
 {
 	struct nfs4_layout_stateid *ls;
 	struct nfs4_stid *stid;
-<<<<<<< HEAD
-	unsigned short typemask = NFS4_LAYOUT_STID;
-=======
 	unsigned short typemask = SC_TYPE_LAYOUT;
->>>>>>> 2d5404ca
 	__be32 status;
 
 	if (create)
