--- conflicted
+++ resolved
@@ -215,11 +215,7 @@
 
 	fh_copy(&resp->fh, &argp->fh);
 	resp->committed = argp->stable;
-<<<<<<< HEAD
-	nvecs = svc_fill_write_vector_new(rqstp, &argp->payload);
-=======
 	nvecs = svc_fill_write_vector(rqstp, &argp->payload);
->>>>>>> eb3cdb58
 
 	resp->status = nfsd_write(rqstp, &resp->fh, argp->offset,
 				  rqstp->rq_vec, nvecs, &cnt,
@@ -579,19 +575,7 @@
 	buf->pages = rqstp->rq_next_page;
 	rqstp->rq_next_page += (buf->buflen + PAGE_SIZE - 1) >> PAGE_SHIFT;
 
-<<<<<<< HEAD
-	/* This is xdr_init_encode(), but it assumes that
-	 * the head kvec has already been consumed. */
-	xdr_set_scratch_buffer(xdr, NULL, 0);
-	xdr->buf = buf;
-	xdr->page_ptr = buf->pages;
-	xdr->iov = NULL;
-	xdr->p = page_address(*buf->pages);
-	xdr->end = (void *)xdr->p + min_t(u32, buf->buflen, PAGE_SIZE);
-	xdr->rqst = NULL;
-=======
 	xdr_init_encode_pages(xdr, buf, buf->pages,  NULL);
->>>>>>> eb3cdb58
 }
 
 /*
@@ -794,11 +778,8 @@
 		goto out;
 	resp->status = nfsd_commit(rqstp, &resp->fh, nf, argp->offset,
 				   argp->count, resp->verf);
-<<<<<<< HEAD
-=======
 	nfsd_file_put(nf);
 out:
->>>>>>> eb3cdb58
 	return rpc_success;
 }
 
