--- conflicted
+++ resolved
@@ -3533,12 +3533,8 @@
 	}
 	args.size = 0;
 	if (attrmask[0] & (FATTR4_WORD0_CHANGE | FATTR4_WORD0_SIZE)) {
-<<<<<<< HEAD
-		status = nfsd4_deleg_getattr_conflict(rqstp, d_inode(dentry));
-=======
 		status = nfsd4_deleg_getattr_conflict(rqstp, d_inode(dentry),
 					&file_modified, &size);
->>>>>>> b48d67c4
 		if (status)
 			goto out;
 	}
@@ -3578,10 +3574,6 @@
 	} else
 		args.fhp = fhp;
 
-<<<<<<< HEAD
-	args.acl = NULL;
-=======
->>>>>>> b48d67c4
 	if (attrmask[0] & FATTR4_WORD0_ACL) {
 		err = nfsd4_get_nfs4_acl(rqstp, dentry, &args.acl);
 		if (err == -EOPNOTSUPP)
