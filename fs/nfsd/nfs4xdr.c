--- conflicted
+++ resolved
@@ -3562,80 +3562,6 @@
 		if (status)
 			goto out;
 	}
-<<<<<<< HEAD
-	if (bmval1 & FATTR4_WORD1_RAWDEV) {
-		p = xdr_reserve_space(xdr, 8);
-		if (!p)
-			goto out_resource;
-		*p++ = cpu_to_be32((u32) MAJOR(stat.rdev));
-		*p++ = cpu_to_be32((u32) MINOR(stat.rdev));
-	}
-	if (bmval1 & FATTR4_WORD1_SPACE_AVAIL) {
-		p = xdr_reserve_space(xdr, 8);
-		if (!p)
-			goto out_resource;
-		dummy64 = (u64)statfs.f_bavail * (u64)statfs.f_bsize;
-		p = xdr_encode_hyper(p, dummy64);
-	}
-	if (bmval1 & FATTR4_WORD1_SPACE_FREE) {
-		p = xdr_reserve_space(xdr, 8);
-		if (!p)
-			goto out_resource;
-		dummy64 = (u64)statfs.f_bfree * (u64)statfs.f_bsize;
-		p = xdr_encode_hyper(p, dummy64);
-	}
-	if (bmval1 & FATTR4_WORD1_SPACE_TOTAL) {
-		p = xdr_reserve_space(xdr, 8);
-		if (!p)
-			goto out_resource;
-		dummy64 = (u64)statfs.f_blocks * (u64)statfs.f_bsize;
-		p = xdr_encode_hyper(p, dummy64);
-	}
-	if (bmval1 & FATTR4_WORD1_SPACE_USED) {
-		p = xdr_reserve_space(xdr, 8);
-		if (!p)
-			goto out_resource;
-		dummy64 = (u64)stat.blocks << 9;
-		p = xdr_encode_hyper(p, dummy64);
-	}
-	if (bmval1 & FATTR4_WORD1_TIME_ACCESS) {
-		p = xdr_reserve_space(xdr, 12);
-		if (!p)
-			goto out_resource;
-		p = xdr_encode_hyper(p, (s64)stat.atime.tv_sec);
-		*p++ = cpu_to_be32(stat.atime.tv_nsec);
-	}
-	if (bmval1 & FATTR4_WORD1_TIME_CREATE) {
-		p = xdr_reserve_space(xdr, 12);
-		if (!p)
-			goto out_resource;
-		p = xdr_encode_hyper(p, (s64)stat.btime.tv_sec);
-		*p++ = cpu_to_be32(stat.btime.tv_nsec);
-	}
-	if (bmval1 & FATTR4_WORD1_TIME_DELTA) {
-		p = xdr_reserve_space(xdr, 12);
-		if (!p)
-			goto out_resource;
-		p = encode_time_delta(p, d_inode(dentry));
-	}
-	if (bmval1 & FATTR4_WORD1_TIME_METADATA) {
-		p = xdr_reserve_space(xdr, 12);
-		if (!p)
-			goto out_resource;
-		p = xdr_encode_hyper(p, (s64)stat.ctime.tv_sec);
-		*p++ = cpu_to_be32(stat.ctime.tv_nsec);
-	}
-	if (bmval1 & FATTR4_WORD1_TIME_MODIFY) {
-		p = xdr_reserve_space(xdr, 12);
-		if (!p)
-			goto out_resource;
-		p = xdr_encode_hyper(p, (s64)stat.mtime.tv_sec);
-		*p++ = cpu_to_be32(stat.mtime.tv_nsec);
-	}
-	if (bmval1 & FATTR4_WORD1_MOUNTED_ON_FILEID) {
-		u64 ino = stat.ino;
-=======
->>>>>>> 2d5404ca
 
 	err = vfs_getattr(&path, &args.stat,
 			  STATX_BASIC_STATS | STATX_BTIME | STATX_CHANGE_COOKIE,
@@ -4320,33 +4246,8 @@
 		status = nfsd4_encode_open_read_delegation4(xdr, open);
 		break;
 	case NFS4_OPEN_DELEGATE_WRITE:
-<<<<<<< HEAD
-		nfserr = nfsd4_encode_stateid(xdr, &open->op_delegate_stateid);
-		if (nfserr)
-			return nfserr;
-		p = xdr_reserve_space(xdr, 32);
-		if (!p)
-			return nfserr_resource;
-		*p++ = cpu_to_be32(open->op_recall);
-
-		/*
-		 * TODO: space_limit's in delegations
-		 */
-		*p++ = cpu_to_be32(NFS4_LIMIT_SIZE);
-		*p++ = cpu_to_be32(~(u32)0);
-		*p++ = cpu_to_be32(~(u32)0);
-
-		/*
-		 * TODO: ACE's in delegations
-		 */
-		*p++ = cpu_to_be32(NFS4_ACE_ACCESS_ALLOWED_ACE_TYPE);
-		*p++ = cpu_to_be32(0);
-		*p++ = cpu_to_be32(0);
-		*p++ = cpu_to_be32(0);   /* XXX: is NULL principal ok? */
-=======
 		/* write */
 		status = nfsd4_encode_open_write_delegation4(xdr, open);
->>>>>>> 2d5404ca
 		break;
 	case NFS4_OPEN_DELEGATE_NONE_EXT:
 		/* od_whynone */
@@ -5140,22 +5041,6 @@
 	/* da_layout_type */
 	if (xdr_stream_encode_u32(xdr, gdev->gd_layout_type) != XDR_UNIT)
 		return nfserr_resource;
-<<<<<<< HEAD
-
-	*p++ = cpu_to_be32(gdev->gd_layout_type);
-
-	ops = nfsd4_layout_ops[gdev->gd_layout_type];
-	nfserr = ops->encode_getdeviceinfo(xdr, gdev);
-	if (nfserr) {
-		/*
-		 * We don't bother to burden the layout drivers with
-		 * enforcing gd_maxcount, just tell the client to
-		 * come back with a bigger buffer if it's not enough.
-		 */
-		if (xdr->buf->len + 4 > gdev->gd_maxcount)
-			goto toosmall;
-		return nfserr;
-=======
 	/* da_addr_body */
 	ops = nfsd4_layout_ops[gdev->gd_layout_type];
 	status = ops->encode_getdeviceinfo(xdr, gdev);
@@ -5168,7 +5053,6 @@
 		if (xdr->buf->len + XDR_UNIT > gdev->gd_maxcount)
 			goto toosmall;
 		return status;
->>>>>>> 2d5404ca
 	}
 
 	return nfs_ok;
