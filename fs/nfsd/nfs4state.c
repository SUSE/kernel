--- conflicted
+++ resolved
@@ -6349,12 +6349,9 @@
 		dp->dl_atime = stat.atime;
 		dp->dl_ctime = stat.ctime;
 		dp->dl_mtime = stat.mtime;
-<<<<<<< HEAD
-=======
 		spin_lock(&f->f_lock);
 		f->f_mode |= FMODE_NOCMTIME;
 		spin_unlock(&f->f_lock);
->>>>>>> b35fc656
 		trace_nfsd_deleg_write(&dp->dl_stid.sc_stateid);
 	} else {
 		open->op_delegate_type = deleg_ts && nfs4_delegation_stat(dp, currentfh, &stat) ?
