/*
*  Copyright (c) 2001 The Regents of the University of Michigan.
*  All rights reserved.
*
*  Kendrick Smith <kmsmith@umich.edu>
*  Andy Adamson <kandros@umich.edu>
*
*  Redistribution and use in source and binary forms, with or without
*  modification, are permitted provided that the following conditions
*  are met:
*
*  1. Redistributions of source code must retain the above copyright
*     notice, this list of conditions and the following disclaimer.
*  2. Redistributions in binary form must reproduce the above copyright
*     notice, this list of conditions and the following disclaimer in the
*     documentation and/or other materials provided with the distribution.
*  3. Neither the name of the University nor the names of its
*     contributors may be used to endorse or promote products derived
*     from this software without specific prior written permission.
*
*  THIS SOFTWARE IS PROVIDED ``AS IS'' AND ANY EXPRESS OR IMPLIED
*  WARRANTIES, INCLUDING, BUT NOT LIMITED TO, THE IMPLIED WARRANTIES OF
*  MERCHANTABILITY AND FITNESS FOR A PARTICULAR PURPOSE ARE
*  DISCLAIMED. IN NO EVENT SHALL THE REGENTS OR CONTRIBUTORS BE LIABLE
*  FOR ANY DIRECT, INDIRECT, INCIDENTAL, SPECIAL, EXEMPLARY, OR
*  CONSEQUENTIAL DAMAGES (INCLUDING, BUT NOT LIMITED TO, PROCUREMENT OF
*  SUBSTITUTE GOODS OR SERVICES; LOSS OF USE, DATA, OR PROFITS; OR
*  BUSINESS INTERRUPTION) HOWEVER CAUSED AND ON ANY THEORY OF
*  LIABILITY, WHETHER IN CONTRACT, STRICT LIABILITY, OR TORT (INCLUDING
*  NEGLIGENCE OR OTHERWISE) ARISING IN ANY WAY OUT OF THE USE OF THIS
*  SOFTWARE, EVEN IF ADVISED OF THE POSSIBILITY OF SUCH DAMAGE.
*
*/

#include <linux/file.h>
#include <linux/fs.h>
#include <linux/slab.h>
#include <linux/namei.h>
#include <linux/swap.h>
#include <linux/pagemap.h>
#include <linux/ratelimit.h>
#include <linux/sunrpc/svcauth_gss.h>
#include <linux/sunrpc/addr.h>
#include <linux/jhash.h>
#include "xdr4.h"
#include "xdr4cb.h"
#include "vfs.h"
#include "current_stateid.h"

#include "netns.h"
#include "pnfs.h"

#define NFSDDBG_FACILITY                NFSDDBG_PROC

#define all_ones {{~0,~0},~0}
static const stateid_t one_stateid = {
	.si_generation = ~0,
	.si_opaque = all_ones,
};
static const stateid_t zero_stateid = {
	/* all fields zero */
};
static const stateid_t currentstateid = {
	.si_generation = 1,
};

static u64 current_sessionid = 1;

#define ZERO_STATEID(stateid) (!memcmp((stateid), &zero_stateid, sizeof(stateid_t)))
#define ONE_STATEID(stateid)  (!memcmp((stateid), &one_stateid, sizeof(stateid_t)))
#define CURRENT_STATEID(stateid) (!memcmp((stateid), &currentstateid, sizeof(stateid_t)))

/* forward declarations */
static bool check_for_locks(struct nfs4_file *fp, struct nfs4_lockowner *lowner);
static void nfs4_free_ol_stateid(struct nfs4_stid *stid);

/* Locking: */

/*
 * Currently used for the del_recall_lru and file hash table.  In an
 * effort to decrease the scope of the client_mutex, this spinlock may
 * eventually cover more:
 */
static DEFINE_SPINLOCK(state_lock);

/*
 * A waitqueue for all in-progress 4.0 CLOSE operations that are waiting for
 * the refcount on the open stateid to drop.
 */
static DECLARE_WAIT_QUEUE_HEAD(close_wq);

static struct kmem_cache *openowner_slab;
static struct kmem_cache *lockowner_slab;
static struct kmem_cache *file_slab;
static struct kmem_cache *stateid_slab;
static struct kmem_cache *deleg_slab;
static struct kmem_cache *odstate_slab;

static void free_session(struct nfsd4_session *);

static struct nfsd4_callback_ops nfsd4_cb_recall_ops;

static bool is_session_dead(struct nfsd4_session *ses)
{
	return ses->se_flags & NFS4_SESSION_DEAD;
}

static __be32 mark_session_dead_locked(struct nfsd4_session *ses, int ref_held_by_me)
{
	if (atomic_read(&ses->se_ref) > ref_held_by_me)
		return nfserr_jukebox;
	ses->se_flags |= NFS4_SESSION_DEAD;
	return nfs_ok;
}

static bool is_client_expired(struct nfs4_client *clp)
{
	return clp->cl_time == 0;
}

static __be32 get_client_locked(struct nfs4_client *clp)
{
	struct nfsd_net *nn = net_generic(clp->net, nfsd_net_id);

	lockdep_assert_held(&nn->client_lock);

	if (is_client_expired(clp))
		return nfserr_expired;
	atomic_inc(&clp->cl_refcount);
	return nfs_ok;
}

/* must be called under the client_lock */
static inline void
renew_client_locked(struct nfs4_client *clp)
{
	struct nfsd_net *nn = net_generic(clp->net, nfsd_net_id);

	if (is_client_expired(clp)) {
		WARN_ON(1);
		printk("%s: client (clientid %08x/%08x) already expired\n",
			__func__,
			clp->cl_clientid.cl_boot,
			clp->cl_clientid.cl_id);
		return;
	}

	dprintk("renewing client (clientid %08x/%08x)\n",
			clp->cl_clientid.cl_boot,
			clp->cl_clientid.cl_id);
	list_move_tail(&clp->cl_lru, &nn->client_lru);
	clp->cl_time = get_seconds();
}

static void put_client_renew_locked(struct nfs4_client *clp)
{
	struct nfsd_net *nn = net_generic(clp->net, nfsd_net_id);

	lockdep_assert_held(&nn->client_lock);

	if (!atomic_dec_and_test(&clp->cl_refcount))
		return;
	if (!is_client_expired(clp))
		renew_client_locked(clp);
}

static void put_client_renew(struct nfs4_client *clp)
{
	struct nfsd_net *nn = net_generic(clp->net, nfsd_net_id);

	if (!atomic_dec_and_lock(&clp->cl_refcount, &nn->client_lock))
		return;
	if (!is_client_expired(clp))
		renew_client_locked(clp);
	spin_unlock(&nn->client_lock);
}

static __be32 nfsd4_get_session_locked(struct nfsd4_session *ses)
{
	__be32 status;

	if (is_session_dead(ses))
		return nfserr_badsession;
	status = get_client_locked(ses->se_client);
	if (status)
		return status;
	atomic_inc(&ses->se_ref);
	return nfs_ok;
}

static void nfsd4_put_session_locked(struct nfsd4_session *ses)
{
	struct nfs4_client *clp = ses->se_client;
	struct nfsd_net *nn = net_generic(clp->net, nfsd_net_id);

	lockdep_assert_held(&nn->client_lock);

	if (atomic_dec_and_test(&ses->se_ref) && is_session_dead(ses))
		free_session(ses);
	put_client_renew_locked(clp);
}

static void nfsd4_put_session(struct nfsd4_session *ses)
{
	struct nfs4_client *clp = ses->se_client;
	struct nfsd_net *nn = net_generic(clp->net, nfsd_net_id);

	spin_lock(&nn->client_lock);
	nfsd4_put_session_locked(ses);
	spin_unlock(&nn->client_lock);
}

static inline struct nfs4_stateowner *
nfs4_get_stateowner(struct nfs4_stateowner *sop)
{
	atomic_inc(&sop->so_count);
	return sop;
}

static int
same_owner_str(struct nfs4_stateowner *sop, struct xdr_netobj *owner)
{
	return (sop->so_owner.len == owner->len) &&
		0 == memcmp(sop->so_owner.data, owner->data, owner->len);
}

static struct nfs4_openowner *
find_openstateowner_str_locked(unsigned int hashval, struct nfsd4_open *open,
			struct nfs4_client *clp)
{
	struct nfs4_stateowner *so;

	lockdep_assert_held(&clp->cl_lock);

	list_for_each_entry(so, &clp->cl_ownerstr_hashtbl[hashval],
			    so_strhash) {
		if (!so->so_is_open_owner)
			continue;
		if (same_owner_str(so, &open->op_owner))
			return openowner(nfs4_get_stateowner(so));
	}
	return NULL;
}

static struct nfs4_openowner *
find_openstateowner_str(unsigned int hashval, struct nfsd4_open *open,
			struct nfs4_client *clp)
{
	struct nfs4_openowner *oo;

	spin_lock(&clp->cl_lock);
	oo = find_openstateowner_str_locked(hashval, open, clp);
	spin_unlock(&clp->cl_lock);
	return oo;
}

static inline u32
opaque_hashval(const void *ptr, int nbytes)
{
	unsigned char *cptr = (unsigned char *) ptr;

	u32 x = 0;
	while (nbytes--) {
		x *= 37;
		x += *cptr++;
	}
	return x;
}

static void nfsd4_free_file_rcu(struct rcu_head *rcu)
{
	struct nfs4_file *fp = container_of(rcu, struct nfs4_file, fi_rcu);

	kmem_cache_free(file_slab, fp);
}

void
put_nfs4_file(struct nfs4_file *fi)
{
	might_lock(&state_lock);

	if (atomic_dec_and_lock(&fi->fi_ref, &state_lock)) {
		hlist_del_rcu(&fi->fi_hash);
		spin_unlock(&state_lock);
		WARN_ON_ONCE(!list_empty(&fi->fi_clnt_odstate));
		WARN_ON_ONCE(!list_empty(&fi->fi_delegations));
		call_rcu(&fi->fi_rcu, nfsd4_free_file_rcu);
	}
}

static struct file *
__nfs4_get_fd(struct nfs4_file *f, int oflag)
{
	if (f->fi_fds[oflag])
		return get_file(f->fi_fds[oflag]);
	return NULL;
}

static struct file *
find_writeable_file_locked(struct nfs4_file *f)
{
	struct file *ret;

	lockdep_assert_held(&f->fi_lock);

	ret = __nfs4_get_fd(f, O_WRONLY);
	if (!ret)
		ret = __nfs4_get_fd(f, O_RDWR);
	return ret;
}

static struct file *
find_writeable_file(struct nfs4_file *f)
{
	struct file *ret;

	spin_lock(&f->fi_lock);
	ret = find_writeable_file_locked(f);
	spin_unlock(&f->fi_lock);

	return ret;
}

static struct file *find_readable_file_locked(struct nfs4_file *f)
{
	struct file *ret;

	lockdep_assert_held(&f->fi_lock);

	ret = __nfs4_get_fd(f, O_RDONLY);
	if (!ret)
		ret = __nfs4_get_fd(f, O_RDWR);
	return ret;
}

static struct file *
find_readable_file(struct nfs4_file *f)
{
	struct file *ret;

	spin_lock(&f->fi_lock);
	ret = find_readable_file_locked(f);
	spin_unlock(&f->fi_lock);

	return ret;
}

struct file *
find_any_file(struct nfs4_file *f)
{
	struct file *ret;

	spin_lock(&f->fi_lock);
	ret = __nfs4_get_fd(f, O_RDWR);
	if (!ret) {
		ret = __nfs4_get_fd(f, O_WRONLY);
		if (!ret)
			ret = __nfs4_get_fd(f, O_RDONLY);
	}
	spin_unlock(&f->fi_lock);
	return ret;
}

static atomic_long_t num_delegations;
unsigned long max_delegations;

/*
 * Open owner state (share locks)
 */

/* hash tables for lock and open owners */
#define OWNER_HASH_BITS              8
#define OWNER_HASH_SIZE             (1 << OWNER_HASH_BITS)
#define OWNER_HASH_MASK             (OWNER_HASH_SIZE - 1)

static unsigned int ownerstr_hashval(struct xdr_netobj *ownername)
{
	unsigned int ret;

	ret = opaque_hashval(ownername->data, ownername->len);
	return ret & OWNER_HASH_MASK;
}

/* hash table for nfs4_file */
#define FILE_HASH_BITS                   8
#define FILE_HASH_SIZE                  (1 << FILE_HASH_BITS)

static unsigned int nfsd_fh_hashval(struct knfsd_fh *fh)
{
	return jhash2(fh->fh_base.fh_pad, XDR_QUADLEN(fh->fh_size), 0);
}

static unsigned int file_hashval(struct knfsd_fh *fh)
{
	return nfsd_fh_hashval(fh) & (FILE_HASH_SIZE - 1);
}

static struct hlist_head file_hashtbl[FILE_HASH_SIZE];

static void
__nfs4_file_get_access(struct nfs4_file *fp, u32 access)
{
	lockdep_assert_held(&fp->fi_lock);

	if (access & NFS4_SHARE_ACCESS_WRITE)
		atomic_inc(&fp->fi_access[O_WRONLY]);
	if (access & NFS4_SHARE_ACCESS_READ)
		atomic_inc(&fp->fi_access[O_RDONLY]);
}

static __be32
nfs4_file_get_access(struct nfs4_file *fp, u32 access)
{
	lockdep_assert_held(&fp->fi_lock);

	/* Does this access mode make sense? */
	if (access & ~NFS4_SHARE_ACCESS_BOTH)
		return nfserr_inval;

	/* Does it conflict with a deny mode already set? */
	if ((access & fp->fi_share_deny) != 0)
		return nfserr_share_denied;

	__nfs4_file_get_access(fp, access);
	return nfs_ok;
}

static __be32 nfs4_file_check_deny(struct nfs4_file *fp, u32 deny)
{
	/* Common case is that there is no deny mode. */
	if (deny) {
		/* Does this deny mode make sense? */
		if (deny & ~NFS4_SHARE_DENY_BOTH)
			return nfserr_inval;

		if ((deny & NFS4_SHARE_DENY_READ) &&
		    atomic_read(&fp->fi_access[O_RDONLY]))
			return nfserr_share_denied;

		if ((deny & NFS4_SHARE_DENY_WRITE) &&
		    atomic_read(&fp->fi_access[O_WRONLY]))
			return nfserr_share_denied;
	}
	return nfs_ok;
}

static void __nfs4_file_put_access(struct nfs4_file *fp, int oflag)
{
	might_lock(&fp->fi_lock);

	if (atomic_dec_and_lock(&fp->fi_access[oflag], &fp->fi_lock)) {
		struct file *f1 = NULL;
		struct file *f2 = NULL;

		swap(f1, fp->fi_fds[oflag]);
		if (atomic_read(&fp->fi_access[1 - oflag]) == 0)
			swap(f2, fp->fi_fds[O_RDWR]);
		spin_unlock(&fp->fi_lock);
		if (f1)
			fput(f1);
		if (f2)
			fput(f2);
	}
}

static void nfs4_file_put_access(struct nfs4_file *fp, u32 access)
{
	WARN_ON_ONCE(access & ~NFS4_SHARE_ACCESS_BOTH);

	if (access & NFS4_SHARE_ACCESS_WRITE)
		__nfs4_file_put_access(fp, O_WRONLY);
	if (access & NFS4_SHARE_ACCESS_READ)
		__nfs4_file_put_access(fp, O_RDONLY);
}

/*
 * Allocate a new open/delegation state counter. This is needed for
 * pNFS for proper return on close semantics.
 *
 * Note that we only allocate it for pNFS-enabled exports, otherwise
 * all pointers to struct nfs4_clnt_odstate are always NULL.
 */
static struct nfs4_clnt_odstate *
alloc_clnt_odstate(struct nfs4_client *clp)
{
	struct nfs4_clnt_odstate *co;

	co = kmem_cache_zalloc(odstate_slab, GFP_KERNEL);
	if (co) {
		co->co_client = clp;
		atomic_set(&co->co_odcount, 1);
	}
	return co;
}

static void
hash_clnt_odstate_locked(struct nfs4_clnt_odstate *co)
{
	struct nfs4_file *fp = co->co_file;

	lockdep_assert_held(&fp->fi_lock);
	list_add(&co->co_perfile, &fp->fi_clnt_odstate);
}

static inline void
get_clnt_odstate(struct nfs4_clnt_odstate *co)
{
	if (co)
		atomic_inc(&co->co_odcount);
}

static void
put_clnt_odstate(struct nfs4_clnt_odstate *co)
{
	struct nfs4_file *fp;

	if (!co)
		return;

	fp = co->co_file;
	if (atomic_dec_and_lock(&co->co_odcount, &fp->fi_lock)) {
		list_del(&co->co_perfile);
		spin_unlock(&fp->fi_lock);

		nfsd4_return_all_file_layouts(co->co_client, fp);
		kmem_cache_free(odstate_slab, co);
	}
}

static struct nfs4_clnt_odstate *
find_or_hash_clnt_odstate(struct nfs4_file *fp, struct nfs4_clnt_odstate *new)
{
	struct nfs4_clnt_odstate *co;
	struct nfs4_client *cl;

	if (!new)
		return NULL;

	cl = new->co_client;

	spin_lock(&fp->fi_lock);
	list_for_each_entry(co, &fp->fi_clnt_odstate, co_perfile) {
		if (co->co_client == cl) {
			get_clnt_odstate(co);
			goto out;
		}
	}
	co = new;
	co->co_file = fp;
	hash_clnt_odstate_locked(new);
out:
	spin_unlock(&fp->fi_lock);
	return co;
}

struct nfs4_stid *nfs4_alloc_stid(struct nfs4_client *cl,
					 struct kmem_cache *slab)
{
	struct nfs4_stid *stid;
	int new_id;

	stid = kmem_cache_zalloc(slab, GFP_KERNEL);
	if (!stid)
		return NULL;

	idr_preload(GFP_KERNEL);
	spin_lock(&cl->cl_lock);
	new_id = idr_alloc_cyclic(&cl->cl_stateids, stid, 0, 0, GFP_NOWAIT);
	spin_unlock(&cl->cl_lock);
	idr_preload_end();
	if (new_id < 0)
		goto out_free;
	stid->sc_client = cl;
	stid->sc_stateid.si_opaque.so_id = new_id;
	stid->sc_stateid.si_opaque.so_clid = cl->cl_clientid;
	/* Will be incremented before return to client: */
	atomic_set(&stid->sc_count, 1);
	spin_lock_init(&stid->sc_lock);

	/*
	 * It shouldn't be a problem to reuse an opaque stateid value.
	 * I don't think it is for 4.1.  But with 4.0 I worry that, for
	 * example, a stray write retransmission could be accepted by
	 * the server when it should have been rejected.  Therefore,
	 * adopt a trick from the sctp code to attempt to maximize the
	 * amount of time until an id is reused, by ensuring they always
	 * "increase" (mod INT_MAX):
	 */
	return stid;
out_free:
	kmem_cache_free(slab, stid);
	return NULL;
}

static struct nfs4_ol_stateid * nfs4_alloc_open_stateid(struct nfs4_client *clp)
{
	struct nfs4_stid *stid;
	struct nfs4_ol_stateid *stp;

	stid = nfs4_alloc_stid(clp, stateid_slab);
	if (!stid)
		return NULL;

	stp = openlockstateid(stid);
	stp->st_stid.sc_free = nfs4_free_ol_stateid;
	return stp;
}

static void nfs4_free_deleg(struct nfs4_stid *stid)
{
	kmem_cache_free(deleg_slab, stid);
	atomic_long_dec(&num_delegations);
}

/*
 * When we recall a delegation, we should be careful not to hand it
 * out again straight away.
 * To ensure this we keep a pair of bloom filters ('new' and 'old')
 * in which the filehandles of recalled delegations are "stored".
 * If a filehandle appear in either filter, a delegation is blocked.
 * When a delegation is recalled, the filehandle is stored in the "new"
 * filter.
 * Every 30 seconds we swap the filters and clear the "new" one,
 * unless both are empty of course.
 *
 * Each filter is 256 bits.  We hash the filehandle to 32bit and use the
 * low 3 bytes as hash-table indices.
 *
 * 'blocked_delegations_lock', which is always taken in block_delegations(),
 * is used to manage concurrent access.  Testing does not need the lock
 * except when swapping the two filters.
 */
static DEFINE_SPINLOCK(blocked_delegations_lock);
static struct bloom_pair {
	int	entries, old_entries;
	time_t	swap_time;
	int	new; /* index into 'set' */
	DECLARE_BITMAP(set[2], 256);
} blocked_delegations;

static int delegation_blocked(struct knfsd_fh *fh)
{
	u32 hash;
	struct bloom_pair *bd = &blocked_delegations;

	if (bd->entries == 0)
		return 0;
	if (seconds_since_boot() - bd->swap_time > 30) {
		spin_lock(&blocked_delegations_lock);
		if (seconds_since_boot() - bd->swap_time > 30) {
			bd->entries -= bd->old_entries;
			bd->old_entries = bd->entries;
			memset(bd->set[bd->new], 0,
			       sizeof(bd->set[0]));
			bd->new = 1-bd->new;
			bd->swap_time = seconds_since_boot();
		}
		spin_unlock(&blocked_delegations_lock);
	}
	hash = jhash(&fh->fh_base, fh->fh_size, 0);
	if (test_bit(hash&255, bd->set[0]) &&
	    test_bit((hash>>8)&255, bd->set[0]) &&
	    test_bit((hash>>16)&255, bd->set[0]))
		return 1;

	if (test_bit(hash&255, bd->set[1]) &&
	    test_bit((hash>>8)&255, bd->set[1]) &&
	    test_bit((hash>>16)&255, bd->set[1]))
		return 1;

	return 0;
}

static void block_delegations(struct knfsd_fh *fh)
{
	u32 hash;
	struct bloom_pair *bd = &blocked_delegations;

	hash = jhash(&fh->fh_base, fh->fh_size, 0);

	spin_lock(&blocked_delegations_lock);
	__set_bit(hash&255, bd->set[bd->new]);
	__set_bit((hash>>8)&255, bd->set[bd->new]);
	__set_bit((hash>>16)&255, bd->set[bd->new]);
	if (bd->entries == 0)
		bd->swap_time = seconds_since_boot();
	bd->entries += 1;
	spin_unlock(&blocked_delegations_lock);
}

static struct nfs4_delegation *
alloc_init_deleg(struct nfs4_client *clp, struct svc_fh *current_fh,
		 struct nfs4_clnt_odstate *odstate)
{
	struct nfs4_delegation *dp;
	long n;

	dprintk("NFSD alloc_init_deleg\n");
	n = atomic_long_inc_return(&num_delegations);
	if (n < 0 || n > max_delegations)
		goto out_dec;
	if (delegation_blocked(&current_fh->fh_handle))
		goto out_dec;
	dp = delegstateid(nfs4_alloc_stid(clp, deleg_slab));
	if (dp == NULL)
		goto out_dec;

	dp->dl_stid.sc_free = nfs4_free_deleg;
	/*
	 * delegation seqid's are never incremented.  The 4.1 special
	 * meaning of seqid 0 isn't meaningful, really, but let's avoid
	 * 0 anyway just for consistency and use 1:
	 */
	dp->dl_stid.sc_stateid.si_generation = 1;
	INIT_LIST_HEAD(&dp->dl_perfile);
	INIT_LIST_HEAD(&dp->dl_perclnt);
	INIT_LIST_HEAD(&dp->dl_recall_lru);
	dp->dl_clnt_odstate = odstate;
	get_clnt_odstate(odstate);
	dp->dl_type = NFS4_OPEN_DELEGATE_READ;
	dp->dl_retries = 1;
	nfsd4_init_cb(&dp->dl_recall, dp->dl_stid.sc_client,
		      &nfsd4_cb_recall_ops, NFSPROC4_CLNT_CB_RECALL);
	return dp;
out_dec:
	atomic_long_dec(&num_delegations);
	return NULL;
}

void
nfs4_put_stid(struct nfs4_stid *s)
{
	struct nfs4_file *fp = s->sc_file;
	struct nfs4_client *clp = s->sc_client;

	might_lock(&clp->cl_lock);

	if (!atomic_dec_and_lock(&s->sc_count, &clp->cl_lock)) {
		wake_up_all(&close_wq);
		return;
	}
	idr_remove(&clp->cl_stateids, s->sc_stateid.si_opaque.so_id);
	spin_unlock(&clp->cl_lock);
	s->sc_free(s);
	if (fp)
		put_nfs4_file(fp);
}

void
nfs4_inc_and_copy_stateid(stateid_t *dst, struct nfs4_stid *stid)
{
	stateid_t *src = &stid->sc_stateid;

	spin_lock(&stid->sc_lock);
	if (unlikely(++src->si_generation == 0))
		src->si_generation = 1;
	memcpy(dst, src, sizeof(*dst));
	spin_unlock(&stid->sc_lock);
}

static void nfs4_put_deleg_lease(struct nfs4_file *fp)
{
	struct file *filp = NULL;

	spin_lock(&fp->fi_lock);
	if (fp->fi_deleg_file && --fp->fi_delegees == 0)
		swap(filp, fp->fi_deleg_file);
	spin_unlock(&fp->fi_lock);

	if (filp) {
		vfs_setlease(filp, F_UNLCK, NULL, (void **)&fp);
		fput(filp);
	}
}

void nfs4_unhash_stid(struct nfs4_stid *s)
{
	s->sc_type = 0;
}

/**
 * nfs4_get_existing_delegation - Discover if this delegation already exists
 * @clp:     a pointer to the nfs4_client we're granting a delegation to
 * @fp:      a pointer to the nfs4_file we're granting a delegation on
 *
 * Return:
 *      On success: NULL if an existing delegation was not found.
 *
 *      On error: -EAGAIN if one was previously granted to this nfs4_client
 *                 for this nfs4_file.
 *
 */

static int
nfs4_get_existing_delegation(struct nfs4_client *clp, struct nfs4_file *fp)
{
	struct nfs4_delegation *searchdp = NULL;
	struct nfs4_client *searchclp = NULL;

	lockdep_assert_held(&state_lock);
	lockdep_assert_held(&fp->fi_lock);

	list_for_each_entry(searchdp, &fp->fi_delegations, dl_perfile) {
		searchclp = searchdp->dl_stid.sc_client;
		if (clp == searchclp) {
			return -EAGAIN;
		}
	}
	return 0;
}

/**
 * hash_delegation_locked - Add a delegation to the appropriate lists
 * @dp:     a pointer to the nfs4_delegation we are adding.
 * @fp:     a pointer to the nfs4_file we're granting a delegation on
 *
 * Return:
 *      On success: NULL if the delegation was successfully hashed.
 *
 *      On error: -EAGAIN if one was previously granted to this
 *                 nfs4_client for this nfs4_file. Delegation is not hashed.
 *
 */

static int
hash_delegation_locked(struct nfs4_delegation *dp, struct nfs4_file *fp)
{
	int status;
	struct nfs4_client *clp = dp->dl_stid.sc_client;

	lockdep_assert_held(&state_lock);
	lockdep_assert_held(&fp->fi_lock);

	status = nfs4_get_existing_delegation(clp, fp);
	if (status)
		return status;
	++fp->fi_delegees;
	atomic_inc(&dp->dl_stid.sc_count);
	dp->dl_stid.sc_type = NFS4_DELEG_STID;
	list_add(&dp->dl_perfile, &fp->fi_delegations);
	list_add(&dp->dl_perclnt, &clp->cl_delegations);
	return 0;
}

static bool
unhash_delegation_locked(struct nfs4_delegation *dp)
{
	struct nfs4_file *fp = dp->dl_stid.sc_file;

	lockdep_assert_held(&state_lock);

	if (list_empty(&dp->dl_perfile))
		return false;

	dp->dl_stid.sc_type = NFS4_CLOSED_DELEG_STID;
	/* Ensure that deleg break won't try to requeue it */
	++dp->dl_time;
	spin_lock(&fp->fi_lock);
	list_del_init(&dp->dl_perclnt);
	list_del_init(&dp->dl_recall_lru);
	list_del_init(&dp->dl_perfile);
	spin_unlock(&fp->fi_lock);
	return true;
}

static void destroy_delegation(struct nfs4_delegation *dp)
{
	bool unhashed;

	spin_lock(&state_lock);
	unhashed = unhash_delegation_locked(dp);
	spin_unlock(&state_lock);
	if (unhashed) {
		put_clnt_odstate(dp->dl_clnt_odstate);
		nfs4_put_deleg_lease(dp->dl_stid.sc_file);
		nfs4_put_stid(&dp->dl_stid);
	}
}

static void revoke_delegation(struct nfs4_delegation *dp)
{
	struct nfs4_client *clp = dp->dl_stid.sc_client;

	WARN_ON(!list_empty(&dp->dl_recall_lru));

	put_clnt_odstate(dp->dl_clnt_odstate);
	nfs4_put_deleg_lease(dp->dl_stid.sc_file);

	if (clp->cl_minorversion == 0)
		nfs4_put_stid(&dp->dl_stid);
	else {
		dp->dl_stid.sc_type = NFS4_REVOKED_DELEG_STID;
		spin_lock(&clp->cl_lock);
		list_add(&dp->dl_recall_lru, &clp->cl_revoked);
		spin_unlock(&clp->cl_lock);
	}
}

/* 
 * SETCLIENTID state 
 */

static unsigned int clientid_hashval(u32 id)
{
	return id & CLIENT_HASH_MASK;
}

static unsigned int clientstr_hashval(const char *name)
{
	return opaque_hashval(name, 8) & CLIENT_HASH_MASK;
}

/*
 * We store the NONE, READ, WRITE, and BOTH bits separately in the
 * st_{access,deny}_bmap field of the stateid, in order to track not
 * only what share bits are currently in force, but also what
 * combinations of share bits previous opens have used.  This allows us
 * to enforce the recommendation of rfc 3530 14.2.19 that the server
 * return an error if the client attempt to downgrade to a combination
 * of share bits not explicable by closing some of its previous opens.
 *
 * XXX: This enforcement is actually incomplete, since we don't keep
 * track of access/deny bit combinations; so, e.g., we allow:
 *
 *	OPEN allow read, deny write
 *	OPEN allow both, deny none
 *	DOWNGRADE allow read, deny none
 *
 * which we should reject.
 */
static unsigned int
bmap_to_share_mode(unsigned long bmap) {
	int i;
	unsigned int access = 0;

	for (i = 1; i < 4; i++) {
		if (test_bit(i, &bmap))
			access |= i;
	}
	return access;
}

/* set share access for a given stateid */
static inline void
set_access(u32 access, struct nfs4_ol_stateid *stp)
{
	unsigned char mask = 1 << access;

	WARN_ON_ONCE(access > NFS4_SHARE_ACCESS_BOTH);
	stp->st_access_bmap |= mask;
}

/* clear share access for a given stateid */
static inline void
clear_access(u32 access, struct nfs4_ol_stateid *stp)
{
	unsigned char mask = 1 << access;

	WARN_ON_ONCE(access > NFS4_SHARE_ACCESS_BOTH);
	stp->st_access_bmap &= ~mask;
}

/* test whether a given stateid has access */
static inline bool
test_access(u32 access, struct nfs4_ol_stateid *stp)
{
	unsigned char mask = 1 << access;

	return (bool)(stp->st_access_bmap & mask);
}

/* set share deny for a given stateid */
static inline void
set_deny(u32 deny, struct nfs4_ol_stateid *stp)
{
	unsigned char mask = 1 << deny;

	WARN_ON_ONCE(deny > NFS4_SHARE_DENY_BOTH);
	stp->st_deny_bmap |= mask;
}

/* clear share deny for a given stateid */
static inline void
clear_deny(u32 deny, struct nfs4_ol_stateid *stp)
{
	unsigned char mask = 1 << deny;

	WARN_ON_ONCE(deny > NFS4_SHARE_DENY_BOTH);
	stp->st_deny_bmap &= ~mask;
}

/* test whether a given stateid is denying specific access */
static inline bool
test_deny(u32 deny, struct nfs4_ol_stateid *stp)
{
	unsigned char mask = 1 << deny;

	return (bool)(stp->st_deny_bmap & mask);
}

static int nfs4_access_to_omode(u32 access)
{
	switch (access & NFS4_SHARE_ACCESS_BOTH) {
	case NFS4_SHARE_ACCESS_READ:
		return O_RDONLY;
	case NFS4_SHARE_ACCESS_WRITE:
		return O_WRONLY;
	case NFS4_SHARE_ACCESS_BOTH:
		return O_RDWR;
	}
	WARN_ON_ONCE(1);
	return O_RDONLY;
}

/*
 * A stateid that had a deny mode associated with it is being released
 * or downgraded. Recalculate the deny mode on the file.
 */
static void
recalculate_deny_mode(struct nfs4_file *fp)
{
	struct nfs4_ol_stateid *stp;

	spin_lock(&fp->fi_lock);
	fp->fi_share_deny = 0;
	list_for_each_entry(stp, &fp->fi_stateids, st_perfile)
		fp->fi_share_deny |= bmap_to_share_mode(stp->st_deny_bmap);
	spin_unlock(&fp->fi_lock);
}

static void
reset_union_bmap_deny(u32 deny, struct nfs4_ol_stateid *stp)
{
	int i;
	bool change = false;

	for (i = 1; i < 4; i++) {
		if ((i & deny) != i) {
			change = true;
			clear_deny(i, stp);
		}
	}

	/* Recalculate per-file deny mode if there was a change */
	if (change)
		recalculate_deny_mode(stp->st_stid.sc_file);
}

/* release all access and file references for a given stateid */
static void
release_all_access(struct nfs4_ol_stateid *stp)
{
	int i;
	struct nfs4_file *fp = stp->st_stid.sc_file;

	if (fp && stp->st_deny_bmap != 0)
		recalculate_deny_mode(fp);

	for (i = 1; i < 4; i++) {
		if (test_access(i, stp))
			nfs4_file_put_access(stp->st_stid.sc_file, i);
		clear_access(i, stp);
	}
}

static inline void nfs4_free_stateowner(struct nfs4_stateowner *sop)
{
	kfree(sop->so_owner.data);
	sop->so_ops->so_free(sop);
}

static void nfs4_put_stateowner(struct nfs4_stateowner *sop)
{
	struct nfs4_client *clp = sop->so_client;

	might_lock(&clp->cl_lock);

	if (!atomic_dec_and_lock(&sop->so_count, &clp->cl_lock))
		return;
	sop->so_ops->so_unhash(sop);
	spin_unlock(&clp->cl_lock);
	nfs4_free_stateowner(sop);
}

static bool unhash_ol_stateid(struct nfs4_ol_stateid *stp)
{
	struct nfs4_file *fp = stp->st_stid.sc_file;

	lockdep_assert_held(&stp->st_stateowner->so_client->cl_lock);

	if (list_empty(&stp->st_perfile))
		return false;

	spin_lock(&fp->fi_lock);
	list_del_init(&stp->st_perfile);
	spin_unlock(&fp->fi_lock);
	list_del(&stp->st_perstateowner);
	return true;
}

static void nfs4_free_ol_stateid(struct nfs4_stid *stid)
{
	struct nfs4_ol_stateid *stp = openlockstateid(stid);

	put_clnt_odstate(stp->st_clnt_odstate);
	release_all_access(stp);
	if (stp->st_stateowner)
		nfs4_put_stateowner(stp->st_stateowner);
	kmem_cache_free(stateid_slab, stid);
}

static void nfs4_free_lock_stateid(struct nfs4_stid *stid)
{
	struct nfs4_ol_stateid *stp = openlockstateid(stid);
	struct nfs4_lockowner *lo = lockowner(stp->st_stateowner);
	struct file *file;

	file = find_any_file(stp->st_stid.sc_file);
	if (file)
		filp_close(file, (fl_owner_t)lo);
	nfs4_free_ol_stateid(stid);
}

/*
 * Put the persistent reference to an already unhashed generic stateid, while
 * holding the cl_lock. If it's the last reference, then put it onto the
 * reaplist for later destruction.
 */
static void put_ol_stateid_locked(struct nfs4_ol_stateid *stp,
				       struct list_head *reaplist)
{
	struct nfs4_stid *s = &stp->st_stid;
	struct nfs4_client *clp = s->sc_client;

	lockdep_assert_held(&clp->cl_lock);

	WARN_ON_ONCE(!list_empty(&stp->st_locks));

	if (!atomic_dec_and_test(&s->sc_count)) {
		wake_up_all(&close_wq);
		return;
	}

	idr_remove(&clp->cl_stateids, s->sc_stateid.si_opaque.so_id);
	list_add(&stp->st_locks, reaplist);
}

static bool unhash_lock_stateid(struct nfs4_ol_stateid *stp)
{
	struct nfs4_openowner *oo = openowner(stp->st_openstp->st_stateowner);

	lockdep_assert_held(&oo->oo_owner.so_client->cl_lock);

	list_del_init(&stp->st_locks);
	nfs4_unhash_stid(&stp->st_stid);
	return unhash_ol_stateid(stp);
}

static void release_lock_stateid(struct nfs4_ol_stateid *stp)
{
	struct nfs4_openowner *oo = openowner(stp->st_openstp->st_stateowner);
	bool unhashed;

	spin_lock(&oo->oo_owner.so_client->cl_lock);
	unhashed = unhash_lock_stateid(stp);
	spin_unlock(&oo->oo_owner.so_client->cl_lock);
	if (unhashed)
		nfs4_put_stid(&stp->st_stid);
}

static void unhash_lockowner_locked(struct nfs4_lockowner *lo)
{
	struct nfs4_client *clp = lo->lo_owner.so_client;

	lockdep_assert_held(&clp->cl_lock);

	list_del_init(&lo->lo_owner.so_strhash);
}

/*
 * Free a list of generic stateids that were collected earlier after being
 * fully unhashed.
 */
static void
free_ol_stateid_reaplist(struct list_head *reaplist)
{
	struct nfs4_ol_stateid *stp;
	struct nfs4_file *fp;

	might_sleep();

	while (!list_empty(reaplist)) {
		stp = list_first_entry(reaplist, struct nfs4_ol_stateid,
				       st_locks);
		list_del(&stp->st_locks);
		fp = stp->st_stid.sc_file;
		stp->st_stid.sc_free(&stp->st_stid);
		if (fp)
			put_nfs4_file(fp);
	}
}

static void release_lockowner(struct nfs4_lockowner *lo)
{
	struct nfs4_client *clp = lo->lo_owner.so_client;
	struct nfs4_ol_stateid *stp;
	struct list_head reaplist;

	INIT_LIST_HEAD(&reaplist);

	spin_lock(&clp->cl_lock);
	unhash_lockowner_locked(lo);
	while (!list_empty(&lo->lo_owner.so_stateids)) {
		stp = list_first_entry(&lo->lo_owner.so_stateids,
				struct nfs4_ol_stateid, st_perstateowner);
		WARN_ON(!unhash_lock_stateid(stp));
		put_ol_stateid_locked(stp, &reaplist);
	}
	spin_unlock(&clp->cl_lock);
	free_ol_stateid_reaplist(&reaplist);
	nfs4_put_stateowner(&lo->lo_owner);
}

static void release_open_stateid_locks(struct nfs4_ol_stateid *open_stp,
				       struct list_head *reaplist)
{
	struct nfs4_ol_stateid *stp;

	lockdep_assert_held(&open_stp->st_stid.sc_client->cl_lock);

	while (!list_empty(&open_stp->st_locks)) {
		stp = list_entry(open_stp->st_locks.next,
				struct nfs4_ol_stateid, st_locks);
		WARN_ON(!unhash_lock_stateid(stp));
		put_ol_stateid_locked(stp, reaplist);
	}
}

static bool unhash_open_stateid(struct nfs4_ol_stateid *stp,
				struct list_head *reaplist)
{
	bool unhashed;

	lockdep_assert_held(&stp->st_stid.sc_client->cl_lock);

	unhashed = unhash_ol_stateid(stp);
	release_open_stateid_locks(stp, reaplist);
	return unhashed;
}

static void release_open_stateid(struct nfs4_ol_stateid *stp)
{
	LIST_HEAD(reaplist);

	spin_lock(&stp->st_stid.sc_client->cl_lock);
	if (unhash_open_stateid(stp, &reaplist))
		put_ol_stateid_locked(stp, &reaplist);
	spin_unlock(&stp->st_stid.sc_client->cl_lock);
	free_ol_stateid_reaplist(&reaplist);
}

static void unhash_openowner_locked(struct nfs4_openowner *oo)
{
	struct nfs4_client *clp = oo->oo_owner.so_client;

	lockdep_assert_held(&clp->cl_lock);

	list_del_init(&oo->oo_owner.so_strhash);
	list_del_init(&oo->oo_perclient);
}

static void release_last_closed_stateid(struct nfs4_openowner *oo)
{
	struct nfsd_net *nn = net_generic(oo->oo_owner.so_client->net,
					  nfsd_net_id);
	struct nfs4_ol_stateid *s;

	spin_lock(&nn->client_lock);
	s = oo->oo_last_closed_stid;
	if (s) {
		list_del_init(&oo->oo_close_lru);
		oo->oo_last_closed_stid = NULL;
	}
	spin_unlock(&nn->client_lock);
	if (s)
		nfs4_put_stid(&s->st_stid);
}

static void release_openowner(struct nfs4_openowner *oo)
{
	struct nfs4_ol_stateid *stp;
	struct nfs4_client *clp = oo->oo_owner.so_client;
	struct list_head reaplist;

	INIT_LIST_HEAD(&reaplist);

	spin_lock(&clp->cl_lock);
	unhash_openowner_locked(oo);
	while (!list_empty(&oo->oo_owner.so_stateids)) {
		stp = list_first_entry(&oo->oo_owner.so_stateids,
				struct nfs4_ol_stateid, st_perstateowner);
		if (unhash_open_stateid(stp, &reaplist))
			put_ol_stateid_locked(stp, &reaplist);
	}
	spin_unlock(&clp->cl_lock);
	free_ol_stateid_reaplist(&reaplist);
	release_last_closed_stateid(oo);
	nfs4_put_stateowner(&oo->oo_owner);
}

static inline int
hash_sessionid(struct nfs4_sessionid *sessionid)
{
	struct nfsd4_sessionid *sid = (struct nfsd4_sessionid *)sessionid;

	return sid->sequence % SESSION_HASH_SIZE;
}

#ifdef CONFIG_SUNRPC_DEBUG
static inline void
dump_sessionid(const char *fn, struct nfs4_sessionid *sessionid)
{
	u32 *ptr = (u32 *)(&sessionid->data[0]);
	dprintk("%s: %u:%u:%u:%u\n", fn, ptr[0], ptr[1], ptr[2], ptr[3]);
}
#else
static inline void
dump_sessionid(const char *fn, struct nfs4_sessionid *sessionid)
{
}
#endif

/*
 * Bump the seqid on cstate->replay_owner, and clear replay_owner if it
 * won't be used for replay.
 */
void nfsd4_bump_seqid(struct nfsd4_compound_state *cstate, __be32 nfserr)
{
	struct nfs4_stateowner *so = cstate->replay_owner;

	if (nfserr == nfserr_replay_me)
		return;

	if (!seqid_mutating_err(ntohl(nfserr))) {
		nfsd4_cstate_clear_replay(cstate);
		return;
	}
	if (!so)
		return;
	if (so->so_is_open_owner)
		release_last_closed_stateid(openowner(so));
	so->so_seqid++;
	return;
}

static void
gen_sessionid(struct nfsd4_session *ses)
{
	struct nfs4_client *clp = ses->se_client;
	struct nfsd4_sessionid *sid;

	sid = (struct nfsd4_sessionid *)ses->se_sessionid.data;
	sid->clientid = clp->cl_clientid;
	sid->sequence = current_sessionid++;
	sid->reserved = 0;
}

/*
 * The protocol defines ca_maxresponssize_cached to include the size of
 * the rpc header, but all we need to cache is the data starting after
 * the end of the initial SEQUENCE operation--the rest we regenerate
 * each time.  Therefore we can advertise a ca_maxresponssize_cached
 * value that is the number of bytes in our cache plus a few additional
 * bytes.  In order to stay on the safe side, and not promise more than
 * we can cache, those additional bytes must be the minimum possible: 24
 * bytes of rpc header (xid through accept state, with AUTH_NULL
 * verifier), 12 for the compound header (with zero-length tag), and 44
 * for the SEQUENCE op response:
 */
#define NFSD_MIN_HDR_SEQ_SZ  (24 + 12 + 44)

static void
free_session_slots(struct nfsd4_session *ses)
{
	int i;

	for (i = 0; i < ses->se_fchannel.maxreqs; i++)
		kfree(ses->se_slots[i]);
}

/*
 * We don't actually need to cache the rpc and session headers, so we
 * can allocate a little less for each slot:
 */
static inline u32 slot_bytes(struct nfsd4_channel_attrs *ca)
{
	u32 size;

	if (ca->maxresp_cached < NFSD_MIN_HDR_SEQ_SZ)
		size = 0;
	else
		size = ca->maxresp_cached - NFSD_MIN_HDR_SEQ_SZ;
	return size + sizeof(struct nfsd4_slot);
}

/*
 * XXX: If we run out of reserved DRC memory we could (up to a point)
 * re-negotiate active sessions and reduce their slot usage to make
 * room for new connections. For now we just fail the create session.
 */
static u32 nfsd4_get_drc_mem(struct nfsd4_channel_attrs *ca)
{
	u32 slotsize = slot_bytes(ca);
	u32 num = ca->maxreqs;
	int avail;

	spin_lock(&nfsd_drc_lock);
	avail = min((unsigned long)NFSD_MAX_MEM_PER_SESSION,
		    nfsd_drc_max_mem - nfsd_drc_mem_used);
	num = min_t(int, num, avail / slotsize);
	nfsd_drc_mem_used += num * slotsize;
	spin_unlock(&nfsd_drc_lock);

	return num;
}

static void nfsd4_put_drc_mem(struct nfsd4_channel_attrs *ca)
{
	int slotsize = slot_bytes(ca);

	spin_lock(&nfsd_drc_lock);
	nfsd_drc_mem_used -= slotsize * ca->maxreqs;
	spin_unlock(&nfsd_drc_lock);
}

static struct nfsd4_session *alloc_session(struct nfsd4_channel_attrs *fattrs,
					   struct nfsd4_channel_attrs *battrs)
{
	int numslots = fattrs->maxreqs;
	int slotsize = slot_bytes(fattrs);
	struct nfsd4_session *new;
	int mem, i;

	BUILD_BUG_ON(NFSD_MAX_SLOTS_PER_SESSION * sizeof(struct nfsd4_slot *)
			+ sizeof(struct nfsd4_session) > PAGE_SIZE);
	mem = numslots * sizeof(struct nfsd4_slot *);

	new = kzalloc(sizeof(*new) + mem, GFP_KERNEL);
	if (!new)
		return NULL;
	/* allocate each struct nfsd4_slot and data cache in one piece */
	for (i = 0; i < numslots; i++) {
		new->se_slots[i] = kzalloc(slotsize, GFP_KERNEL);
		if (!new->se_slots[i])
			goto out_free;
	}

	memcpy(&new->se_fchannel, fattrs, sizeof(struct nfsd4_channel_attrs));
	memcpy(&new->se_bchannel, battrs, sizeof(struct nfsd4_channel_attrs));

	return new;
out_free:
	while (i--)
		kfree(new->se_slots[i]);
	kfree(new);
	return NULL;
}

static void free_conn(struct nfsd4_conn *c)
{
	svc_xprt_put(c->cn_xprt);
	kfree(c);
}

static void nfsd4_conn_lost(struct svc_xpt_user *u)
{
	struct nfsd4_conn *c = container_of(u, struct nfsd4_conn, cn_xpt_user);
	struct nfs4_client *clp = c->cn_session->se_client;

	spin_lock(&clp->cl_lock);
	if (!list_empty(&c->cn_persession)) {
		list_del(&c->cn_persession);
		free_conn(c);
	}
	nfsd4_probe_callback(clp);
	spin_unlock(&clp->cl_lock);
}

static struct nfsd4_conn *alloc_conn(struct svc_rqst *rqstp, u32 flags)
{
	struct nfsd4_conn *conn;

	conn = kmalloc(sizeof(struct nfsd4_conn), GFP_KERNEL);
	if (!conn)
		return NULL;
	svc_xprt_get(rqstp->rq_xprt);
	conn->cn_xprt = rqstp->rq_xprt;
	conn->cn_flags = flags;
	INIT_LIST_HEAD(&conn->cn_xpt_user.list);
	return conn;
}

static void __nfsd4_hash_conn(struct nfsd4_conn *conn, struct nfsd4_session *ses)
{
	conn->cn_session = ses;
	list_add(&conn->cn_persession, &ses->se_conns);
}

static void nfsd4_hash_conn(struct nfsd4_conn *conn, struct nfsd4_session *ses)
{
	struct nfs4_client *clp = ses->se_client;

	spin_lock(&clp->cl_lock);
	__nfsd4_hash_conn(conn, ses);
	spin_unlock(&clp->cl_lock);
}

static int nfsd4_register_conn(struct nfsd4_conn *conn)
{
	conn->cn_xpt_user.callback = nfsd4_conn_lost;
	return register_xpt_user(conn->cn_xprt, &conn->cn_xpt_user);
}

static void nfsd4_init_conn(struct svc_rqst *rqstp, struct nfsd4_conn *conn, struct nfsd4_session *ses)
{
	int ret;

	nfsd4_hash_conn(conn, ses);
	ret = nfsd4_register_conn(conn);
	if (ret)
		/* oops; xprt is already down: */
		nfsd4_conn_lost(&conn->cn_xpt_user);
	/* We may have gained or lost a callback channel: */
	nfsd4_probe_callback_sync(ses->se_client);
}

static struct nfsd4_conn *alloc_conn_from_crses(struct svc_rqst *rqstp, struct nfsd4_create_session *cses)
{
	u32 dir = NFS4_CDFC4_FORE;

	if (cses->flags & SESSION4_BACK_CHAN)
		dir |= NFS4_CDFC4_BACK;
	return alloc_conn(rqstp, dir);
}

/* must be called under client_lock */
static void nfsd4_del_conns(struct nfsd4_session *s)
{
	struct nfs4_client *clp = s->se_client;
	struct nfsd4_conn *c;

	spin_lock(&clp->cl_lock);
	while (!list_empty(&s->se_conns)) {
		c = list_first_entry(&s->se_conns, struct nfsd4_conn, cn_persession);
		list_del_init(&c->cn_persession);
		spin_unlock(&clp->cl_lock);

		unregister_xpt_user(c->cn_xprt, &c->cn_xpt_user);
		free_conn(c);

		spin_lock(&clp->cl_lock);
	}
	spin_unlock(&clp->cl_lock);
}

static void __free_session(struct nfsd4_session *ses)
{
	free_session_slots(ses);
	kfree(ses);
}

static void free_session(struct nfsd4_session *ses)
{
	nfsd4_del_conns(ses);
	nfsd4_put_drc_mem(&ses->se_fchannel);
	__free_session(ses);
}

static void init_session(struct svc_rqst *rqstp, struct nfsd4_session *new, struct nfs4_client *clp, struct nfsd4_create_session *cses)
{
	int idx;
	struct nfsd_net *nn = net_generic(SVC_NET(rqstp), nfsd_net_id);

	new->se_client = clp;
	gen_sessionid(new);

	INIT_LIST_HEAD(&new->se_conns);

	new->se_cb_seq_nr = 1;
	new->se_flags = cses->flags;
	new->se_cb_prog = cses->callback_prog;
	new->se_cb_sec = cses->cb_sec;
	atomic_set(&new->se_ref, 0);
	idx = hash_sessionid(&new->se_sessionid);
	list_add(&new->se_hash, &nn->sessionid_hashtbl[idx]);
	spin_lock(&clp->cl_lock);
	list_add(&new->se_perclnt, &clp->cl_sessions);
	spin_unlock(&clp->cl_lock);

	{
		struct sockaddr *sa = svc_addr(rqstp);
		/*
		 * This is a little silly; with sessions there's no real
		 * use for the callback address.  Use the peer address
		 * as a reasonable default for now, but consider fixing
		 * the rpc client not to require an address in the
		 * future:
		 */
		rpc_copy_addr((struct sockaddr *)&clp->cl_cb_conn.cb_addr, sa);
		clp->cl_cb_conn.cb_addrlen = svc_addr_len(sa);
	}
}

/* caller must hold client_lock */
static struct nfsd4_session *
__find_in_sessionid_hashtbl(struct nfs4_sessionid *sessionid, struct net *net)
{
	struct nfsd4_session *elem;
	int idx;
	struct nfsd_net *nn = net_generic(net, nfsd_net_id);

	lockdep_assert_held(&nn->client_lock);

	dump_sessionid(__func__, sessionid);
	idx = hash_sessionid(sessionid);
	/* Search in the appropriate list */
	list_for_each_entry(elem, &nn->sessionid_hashtbl[idx], se_hash) {
		if (!memcmp(elem->se_sessionid.data, sessionid->data,
			    NFS4_MAX_SESSIONID_LEN)) {
			return elem;
		}
	}

	dprintk("%s: session not found\n", __func__);
	return NULL;
}

static struct nfsd4_session *
find_in_sessionid_hashtbl(struct nfs4_sessionid *sessionid, struct net *net,
		__be32 *ret)
{
	struct nfsd4_session *session;
	__be32 status = nfserr_badsession;

	session = __find_in_sessionid_hashtbl(sessionid, net);
	if (!session)
		goto out;
	status = nfsd4_get_session_locked(session);
	if (status)
		session = NULL;
out:
	*ret = status;
	return session;
}

/* caller must hold client_lock */
static void
unhash_session(struct nfsd4_session *ses)
{
	struct nfs4_client *clp = ses->se_client;
	struct nfsd_net *nn = net_generic(clp->net, nfsd_net_id);

	lockdep_assert_held(&nn->client_lock);

	list_del(&ses->se_hash);
	spin_lock(&ses->se_client->cl_lock);
	list_del(&ses->se_perclnt);
	spin_unlock(&ses->se_client->cl_lock);
}

/* SETCLIENTID and SETCLIENTID_CONFIRM Helper functions */
static int
STALE_CLIENTID(clientid_t *clid, struct nfsd_net *nn)
{
	/*
	 * We're assuming the clid was not given out from a boot
	 * precisely 2^32 (about 136 years) before this one.  That seems
	 * a safe assumption:
	 */
	if (clid->cl_boot == (u32)nn->boot_time)
		return 0;
	dprintk("NFSD stale clientid (%08x/%08x) boot_time %08lx\n",
		clid->cl_boot, clid->cl_id, nn->boot_time);
	return 1;
}

/* 
 * XXX Should we use a slab cache ?
 * This type of memory management is somewhat inefficient, but we use it
 * anyway since SETCLIENTID is not a common operation.
 */
static struct nfs4_client *alloc_client(struct xdr_netobj name)
{
	struct nfs4_client *clp;
	int i;

	clp = kzalloc(sizeof(struct nfs4_client), GFP_KERNEL);
	if (clp == NULL)
		return NULL;
	clp->cl_name.data = kmemdup(name.data, name.len, GFP_KERNEL);
	if (clp->cl_name.data == NULL)
		goto err_no_name;
	clp->cl_ownerstr_hashtbl = kmalloc(sizeof(struct list_head) *
			OWNER_HASH_SIZE, GFP_KERNEL);
	if (!clp->cl_ownerstr_hashtbl)
		goto err_no_hashtbl;
	for (i = 0; i < OWNER_HASH_SIZE; i++)
		INIT_LIST_HEAD(&clp->cl_ownerstr_hashtbl[i]);
	clp->cl_name.len = name.len;
	INIT_LIST_HEAD(&clp->cl_sessions);
	idr_init(&clp->cl_stateids);
	atomic_set(&clp->cl_refcount, 0);
	clp->cl_cb_state = NFSD4_CB_UNKNOWN;
	INIT_LIST_HEAD(&clp->cl_idhash);
	INIT_LIST_HEAD(&clp->cl_openowners);
	INIT_LIST_HEAD(&clp->cl_delegations);
	INIT_LIST_HEAD(&clp->cl_lru);
	INIT_LIST_HEAD(&clp->cl_revoked);
#ifdef CONFIG_NFSD_PNFS
	INIT_LIST_HEAD(&clp->cl_lo_states);
#endif
	spin_lock_init(&clp->cl_lock);
	rpc_init_wait_queue(&clp->cl_cb_waitq, "Backchannel slot table");
	return clp;
err_no_hashtbl:
	kfree(clp->cl_name.data);
err_no_name:
	kfree(clp);
	return NULL;
}

static void
free_client(struct nfs4_client *clp)
{
	while (!list_empty(&clp->cl_sessions)) {
		struct nfsd4_session *ses;
		ses = list_entry(clp->cl_sessions.next, struct nfsd4_session,
				se_perclnt);
		list_del(&ses->se_perclnt);
		WARN_ON_ONCE(atomic_read(&ses->se_ref));
		free_session(ses);
	}
	rpc_destroy_wait_queue(&clp->cl_cb_waitq);
	free_svc_cred(&clp->cl_cred);
	kfree(clp->cl_ownerstr_hashtbl);
	kfree(clp->cl_name.data);
	idr_destroy(&clp->cl_stateids);
	kfree(clp);
}

/* must be called under the client_lock */
static void
unhash_client_locked(struct nfs4_client *clp)
{
	struct nfsd_net *nn = net_generic(clp->net, nfsd_net_id);
	struct nfsd4_session *ses;

	lockdep_assert_held(&nn->client_lock);

	/* Mark the client as expired! */
	clp->cl_time = 0;
	/* Make it invisible */
	if (!list_empty(&clp->cl_idhash)) {
		list_del_init(&clp->cl_idhash);
		if (test_bit(NFSD4_CLIENT_CONFIRMED, &clp->cl_flags))
			rb_erase(&clp->cl_namenode, &nn->conf_name_tree);
		else
			rb_erase(&clp->cl_namenode, &nn->unconf_name_tree);
	}
	list_del_init(&clp->cl_lru);
	spin_lock(&clp->cl_lock);
	list_for_each_entry(ses, &clp->cl_sessions, se_perclnt)
		list_del_init(&ses->se_hash);
	spin_unlock(&clp->cl_lock);
}

static void
unhash_client(struct nfs4_client *clp)
{
	struct nfsd_net *nn = net_generic(clp->net, nfsd_net_id);

	spin_lock(&nn->client_lock);
	unhash_client_locked(clp);
	spin_unlock(&nn->client_lock);
}

static __be32 mark_client_expired_locked(struct nfs4_client *clp)
{
	if (atomic_read(&clp->cl_refcount))
		return nfserr_jukebox;
	unhash_client_locked(clp);
	return nfs_ok;
}

static void
__destroy_client(struct nfs4_client *clp)
{
	struct nfs4_openowner *oo;
	struct nfs4_delegation *dp;
	struct list_head reaplist;

	INIT_LIST_HEAD(&reaplist);
	spin_lock(&state_lock);
	while (!list_empty(&clp->cl_delegations)) {
		dp = list_entry(clp->cl_delegations.next, struct nfs4_delegation, dl_perclnt);
		WARN_ON(!unhash_delegation_locked(dp));
		list_add(&dp->dl_recall_lru, &reaplist);
	}
	spin_unlock(&state_lock);
	while (!list_empty(&reaplist)) {
		dp = list_entry(reaplist.next, struct nfs4_delegation, dl_recall_lru);
		list_del_init(&dp->dl_recall_lru);
		put_clnt_odstate(dp->dl_clnt_odstate);
		nfs4_put_deleg_lease(dp->dl_stid.sc_file);
		nfs4_put_stid(&dp->dl_stid);
	}
	while (!list_empty(&clp->cl_revoked)) {
		dp = list_entry(clp->cl_revoked.next, struct nfs4_delegation, dl_recall_lru);
		list_del_init(&dp->dl_recall_lru);
		nfs4_put_stid(&dp->dl_stid);
	}
	while (!list_empty(&clp->cl_openowners)) {
		oo = list_entry(clp->cl_openowners.next, struct nfs4_openowner, oo_perclient);
		nfs4_get_stateowner(&oo->oo_owner);
		release_openowner(oo);
	}
	nfsd4_return_all_client_layouts(clp);
	nfsd4_shutdown_callback(clp);
	if (clp->cl_cb_conn.cb_xprt)
		svc_xprt_put(clp->cl_cb_conn.cb_xprt);
	free_client(clp);
}

static void
destroy_client(struct nfs4_client *clp)
{
	unhash_client(clp);
	__destroy_client(clp);
}

static void expire_client(struct nfs4_client *clp)
{
	unhash_client(clp);
	nfsd4_client_record_remove(clp);
	__destroy_client(clp);
}

static void copy_verf(struct nfs4_client *target, nfs4_verifier *source)
{
	memcpy(target->cl_verifier.data, source->data,
			sizeof(target->cl_verifier.data));
}

static void copy_clid(struct nfs4_client *target, struct nfs4_client *source)
{
	target->cl_clientid.cl_boot = source->cl_clientid.cl_boot; 
	target->cl_clientid.cl_id = source->cl_clientid.cl_id; 
}

static int copy_cred(struct svc_cred *target, struct svc_cred *source)
{
	if (source->cr_principal) {
		target->cr_principal =
				kstrdup(source->cr_principal, GFP_KERNEL);
		if (target->cr_principal == NULL)
			return -ENOMEM;
	} else
		target->cr_principal = NULL;
	target->cr_flavor = source->cr_flavor;
	target->cr_uid = source->cr_uid;
	target->cr_gid = source->cr_gid;
	target->cr_group_info = source->cr_group_info;
	get_group_info(target->cr_group_info);
	target->cr_gss_mech = source->cr_gss_mech;
	if (source->cr_gss_mech)
		gss_mech_get(source->cr_gss_mech);
	return 0;
}

static int
compare_blob(const struct xdr_netobj *o1, const struct xdr_netobj *o2)
{
	if (o1->len < o2->len)
		return -1;
	if (o1->len > o2->len)
		return 1;
	return memcmp(o1->data, o2->data, o1->len);
}

static int same_name(const char *n1, const char *n2)
{
	return 0 == memcmp(n1, n2, HEXDIR_LEN);
}

static int
same_verf(nfs4_verifier *v1, nfs4_verifier *v2)
{
	return 0 == memcmp(v1->data, v2->data, sizeof(v1->data));
}

static int
same_clid(clientid_t *cl1, clientid_t *cl2)
{
	return (cl1->cl_boot == cl2->cl_boot) && (cl1->cl_id == cl2->cl_id);
}

static bool groups_equal(struct group_info *g1, struct group_info *g2)
{
	int i;

	if (g1->ngroups != g2->ngroups)
		return false;
	for (i=0; i<g1->ngroups; i++)
		if (!gid_eq(GROUP_AT(g1, i), GROUP_AT(g2, i)))
			return false;
	return true;
}

/*
 * RFC 3530 language requires clid_inuse be returned when the
 * "principal" associated with a requests differs from that previously
 * used.  We use uid, gid's, and gss principal string as our best
 * approximation.  We also don't want to allow non-gss use of a client
 * established using gss: in theory cr_principal should catch that
 * change, but in practice cr_principal can be null even in the gss case
 * since gssd doesn't always pass down a principal string.
 */
static bool is_gss_cred(struct svc_cred *cr)
{
	/* Is cr_flavor one of the gss "pseudoflavors"?: */
	return (cr->cr_flavor > RPC_AUTH_MAXFLAVOR);
}


static bool
same_creds(struct svc_cred *cr1, struct svc_cred *cr2)
{
	if ((is_gss_cred(cr1) != is_gss_cred(cr2))
		|| (!uid_eq(cr1->cr_uid, cr2->cr_uid))
		|| (!gid_eq(cr1->cr_gid, cr2->cr_gid))
		|| !groups_equal(cr1->cr_group_info, cr2->cr_group_info))
		return false;
	if (cr1->cr_principal == cr2->cr_principal)
		return true;
	if (!cr1->cr_principal || !cr2->cr_principal)
		return false;
	return 0 == strcmp(cr1->cr_principal, cr2->cr_principal);
}

static bool svc_rqst_integrity_protected(struct svc_rqst *rqstp)
{
	struct svc_cred *cr = &rqstp->rq_cred;
	u32 service;

	if (!cr->cr_gss_mech)
		return false;
	service = gss_pseudoflavor_to_service(cr->cr_gss_mech, cr->cr_flavor);
	return service == RPC_GSS_SVC_INTEGRITY ||
	       service == RPC_GSS_SVC_PRIVACY;
}

static bool mach_creds_match(struct nfs4_client *cl, struct svc_rqst *rqstp)
{
	struct svc_cred *cr = &rqstp->rq_cred;

	if (!cl->cl_mach_cred)
		return true;
	if (cl->cl_cred.cr_gss_mech != cr->cr_gss_mech)
		return false;
	if (!svc_rqst_integrity_protected(rqstp))
		return false;
	if (!cr->cr_principal)
		return false;
	return 0 == strcmp(cl->cl_cred.cr_principal, cr->cr_principal);
}

static void gen_confirm(struct nfs4_client *clp, struct nfsd_net *nn)
{
	__be32 verf[2];

	/*
	 * This is opaque to client, so no need to byte-swap. Use
	 * __force to keep sparse happy
	 */
	verf[0] = (__force __be32)get_seconds();
	verf[1] = (__force __be32)nn->clverifier_counter++;
	memcpy(clp->cl_confirm.data, verf, sizeof(clp->cl_confirm.data));
}

static void gen_clid(struct nfs4_client *clp, struct nfsd_net *nn)
{
	clp->cl_clientid.cl_boot = nn->boot_time;
	clp->cl_clientid.cl_id = nn->clientid_counter++;
	gen_confirm(clp, nn);
}

static struct nfs4_stid *
find_stateid_locked(struct nfs4_client *cl, stateid_t *t)
{
	struct nfs4_stid *ret;

	ret = idr_find(&cl->cl_stateids, t->si_opaque.so_id);
	if (!ret || !ret->sc_type)
		return NULL;
	return ret;
}

static struct nfs4_stid *
find_stateid_by_type(struct nfs4_client *cl, stateid_t *t, char typemask)
{
	struct nfs4_stid *s;

	spin_lock(&cl->cl_lock);
	s = find_stateid_locked(cl, t);
	if (s != NULL) {
		if (typemask & s->sc_type)
			atomic_inc(&s->sc_count);
		else
			s = NULL;
	}
	spin_unlock(&cl->cl_lock);
	return s;
}

static struct nfs4_client *create_client(struct xdr_netobj name,
		struct svc_rqst *rqstp, nfs4_verifier *verf)
{
	struct nfs4_client *clp;
	struct sockaddr *sa = svc_addr(rqstp);
	int ret;
	struct net *net = SVC_NET(rqstp);

	clp = alloc_client(name);
	if (clp == NULL)
		return NULL;

	ret = copy_cred(&clp->cl_cred, &rqstp->rq_cred);
	if (ret) {
		free_client(clp);
		return NULL;
	}
	nfsd4_init_cb(&clp->cl_cb_null, clp, NULL, NFSPROC4_CLNT_CB_NULL);
	clp->cl_time = get_seconds();
	clear_bit(0, &clp->cl_cb_slot_busy);
	copy_verf(clp, verf);
	rpc_copy_addr((struct sockaddr *) &clp->cl_addr, sa);
	clp->cl_cb_session = NULL;
	clp->net = net;
	return clp;
}

static void
add_clp_to_name_tree(struct nfs4_client *new_clp, struct rb_root *root)
{
	struct rb_node **new = &(root->rb_node), *parent = NULL;
	struct nfs4_client *clp;

	while (*new) {
		clp = rb_entry(*new, struct nfs4_client, cl_namenode);
		parent = *new;

		if (compare_blob(&clp->cl_name, &new_clp->cl_name) > 0)
			new = &((*new)->rb_left);
		else
			new = &((*new)->rb_right);
	}

	rb_link_node(&new_clp->cl_namenode, parent, new);
	rb_insert_color(&new_clp->cl_namenode, root);
}

static struct nfs4_client *
find_clp_in_name_tree(struct xdr_netobj *name, struct rb_root *root)
{
	int cmp;
	struct rb_node *node = root->rb_node;
	struct nfs4_client *clp;

	while (node) {
		clp = rb_entry(node, struct nfs4_client, cl_namenode);
		cmp = compare_blob(&clp->cl_name, name);
		if (cmp > 0)
			node = node->rb_left;
		else if (cmp < 0)
			node = node->rb_right;
		else
			return clp;
	}
	return NULL;
}

static void
add_to_unconfirmed(struct nfs4_client *clp)
{
	unsigned int idhashval;
	struct nfsd_net *nn = net_generic(clp->net, nfsd_net_id);

	lockdep_assert_held(&nn->client_lock);

	clear_bit(NFSD4_CLIENT_CONFIRMED, &clp->cl_flags);
	add_clp_to_name_tree(clp, &nn->unconf_name_tree);
	idhashval = clientid_hashval(clp->cl_clientid.cl_id);
	list_add(&clp->cl_idhash, &nn->unconf_id_hashtbl[idhashval]);
	renew_client_locked(clp);
}

static void
move_to_confirmed(struct nfs4_client *clp)
{
	unsigned int idhashval = clientid_hashval(clp->cl_clientid.cl_id);
	struct nfsd_net *nn = net_generic(clp->net, nfsd_net_id);

	lockdep_assert_held(&nn->client_lock);

	dprintk("NFSD: move_to_confirm nfs4_client %p\n", clp);
	list_move(&clp->cl_idhash, &nn->conf_id_hashtbl[idhashval]);
	rb_erase(&clp->cl_namenode, &nn->unconf_name_tree);
	add_clp_to_name_tree(clp, &nn->conf_name_tree);
	set_bit(NFSD4_CLIENT_CONFIRMED, &clp->cl_flags);
	renew_client_locked(clp);
}

static struct nfs4_client *
find_client_in_id_table(struct list_head *tbl, clientid_t *clid, bool sessions)
{
	struct nfs4_client *clp;
	unsigned int idhashval = clientid_hashval(clid->cl_id);

	list_for_each_entry(clp, &tbl[idhashval], cl_idhash) {
		if (same_clid(&clp->cl_clientid, clid)) {
			if ((bool)clp->cl_minorversion != sessions)
				return NULL;
			renew_client_locked(clp);
			return clp;
		}
	}
	return NULL;
}

static struct nfs4_client *
find_confirmed_client(clientid_t *clid, bool sessions, struct nfsd_net *nn)
{
	struct list_head *tbl = nn->conf_id_hashtbl;

	lockdep_assert_held(&nn->client_lock);
	return find_client_in_id_table(tbl, clid, sessions);
}

static struct nfs4_client *
find_unconfirmed_client(clientid_t *clid, bool sessions, struct nfsd_net *nn)
{
	struct list_head *tbl = nn->unconf_id_hashtbl;

	lockdep_assert_held(&nn->client_lock);
	return find_client_in_id_table(tbl, clid, sessions);
}

static bool clp_used_exchangeid(struct nfs4_client *clp)
{
	return clp->cl_exchange_flags != 0;
} 

static struct nfs4_client *
find_confirmed_client_by_name(struct xdr_netobj *name, struct nfsd_net *nn)
{
	lockdep_assert_held(&nn->client_lock);
	return find_clp_in_name_tree(name, &nn->conf_name_tree);
}

static struct nfs4_client *
find_unconfirmed_client_by_name(struct xdr_netobj *name, struct nfsd_net *nn)
{
	lockdep_assert_held(&nn->client_lock);
	return find_clp_in_name_tree(name, &nn->unconf_name_tree);
}

static void
gen_callback(struct nfs4_client *clp, struct nfsd4_setclientid *se, struct svc_rqst *rqstp)
{
	struct nfs4_cb_conn *conn = &clp->cl_cb_conn;
	struct sockaddr	*sa = svc_addr(rqstp);
	u32 scopeid = rpc_get_scope_id(sa);
	unsigned short expected_family;

	/* Currently, we only support tcp and tcp6 for the callback channel */
	if (se->se_callback_netid_len == 3 &&
	    !memcmp(se->se_callback_netid_val, "tcp", 3))
		expected_family = AF_INET;
	else if (se->se_callback_netid_len == 4 &&
		 !memcmp(se->se_callback_netid_val, "tcp6", 4))
		expected_family = AF_INET6;
	else
		goto out_err;

	conn->cb_addrlen = rpc_uaddr2sockaddr(clp->net, se->se_callback_addr_val,
					    se->se_callback_addr_len,
					    (struct sockaddr *)&conn->cb_addr,
					    sizeof(conn->cb_addr));

	if (!conn->cb_addrlen || conn->cb_addr.ss_family != expected_family)
		goto out_err;

	if (conn->cb_addr.ss_family == AF_INET6)
		((struct sockaddr_in6 *)&conn->cb_addr)->sin6_scope_id = scopeid;

	conn->cb_prog = se->se_callback_prog;
	conn->cb_ident = se->se_callback_ident;
	memcpy(&conn->cb_saddr, &rqstp->rq_daddr, rqstp->rq_daddrlen);
	return;
out_err:
	conn->cb_addr.ss_family = AF_UNSPEC;
	conn->cb_addrlen = 0;
	dprintk(KERN_INFO "NFSD: this client (clientid %08x/%08x) "
		"will not receive delegations\n",
		clp->cl_clientid.cl_boot, clp->cl_clientid.cl_id);

	return;
}

/*
 * Cache a reply. nfsd4_check_resp_size() has bounded the cache size.
 */
static void
nfsd4_store_cache_entry(struct nfsd4_compoundres *resp)
{
	struct xdr_buf *buf = resp->xdr.buf;
	struct nfsd4_slot *slot = resp->cstate.slot;
	unsigned int base;

	dprintk("--> %s slot %p\n", __func__, slot);

	slot->sl_opcnt = resp->opcnt;
	slot->sl_status = resp->cstate.status;

	slot->sl_flags |= NFSD4_SLOT_INITIALIZED;
	if (nfsd4_not_cached(resp)) {
		slot->sl_datalen = 0;
		return;
	}
	base = resp->cstate.data_offset;
	slot->sl_datalen = buf->len - base;
	if (read_bytes_from_xdr_buf(buf, base, slot->sl_data, slot->sl_datalen))
		WARN("%s: sessions DRC could not cache compound\n", __func__);
	return;
}

/*
 * Encode the replay sequence operation from the slot values.
 * If cachethis is FALSE encode the uncached rep error on the next
 * operation which sets resp->p and increments resp->opcnt for
 * nfs4svc_encode_compoundres.
 *
 */
static __be32
nfsd4_enc_sequence_replay(struct nfsd4_compoundargs *args,
			  struct nfsd4_compoundres *resp)
{
	struct nfsd4_op *op;
	struct nfsd4_slot *slot = resp->cstate.slot;

	/* Encode the replayed sequence operation */
	op = &args->ops[resp->opcnt - 1];
	nfsd4_encode_operation(resp, op);

	/* Return nfserr_retry_uncached_rep in next operation. */
	if (args->opcnt > 1 && !(slot->sl_flags & NFSD4_SLOT_CACHETHIS)) {
		op = &args->ops[resp->opcnt++];
		op->status = nfserr_retry_uncached_rep;
		nfsd4_encode_operation(resp, op);
	}
	return op->status;
}

/*
 * The sequence operation is not cached because we can use the slot and
 * session values.
 */
static __be32
nfsd4_replay_cache_entry(struct nfsd4_compoundres *resp,
			 struct nfsd4_sequence *seq)
{
	struct nfsd4_slot *slot = resp->cstate.slot;
	struct xdr_stream *xdr = &resp->xdr;
	__be32 *p;
	__be32 status;

	dprintk("--> %s slot %p\n", __func__, slot);

	status = nfsd4_enc_sequence_replay(resp->rqstp->rq_argp, resp);
	if (status)
		return status;

	p = xdr_reserve_space(xdr, slot->sl_datalen);
	if (!p) {
		WARN_ON_ONCE(1);
		return nfserr_serverfault;
	}
	xdr_encode_opaque_fixed(p, slot->sl_data, slot->sl_datalen);
	xdr_commit_encode(xdr);

	resp->opcnt = slot->sl_opcnt;
	return slot->sl_status;
}

/*
 * Set the exchange_id flags returned by the server.
 */
static void
nfsd4_set_ex_flags(struct nfs4_client *new, struct nfsd4_exchange_id *clid)
{
#ifdef CONFIG_NFSD_PNFS
	new->cl_exchange_flags |= EXCHGID4_FLAG_USE_PNFS_MDS;
#else
	new->cl_exchange_flags |= EXCHGID4_FLAG_USE_NON_PNFS;
#endif

	/* Referrals are supported, Migration is not. */
	new->cl_exchange_flags |= EXCHGID4_FLAG_SUPP_MOVED_REFER;

	/* set the wire flags to return to client. */
	clid->flags = new->cl_exchange_flags;
}

static bool client_has_openowners(struct nfs4_client *clp)
{
	struct nfs4_openowner *oo;

	list_for_each_entry(oo, &clp->cl_openowners, oo_perclient) {
		if (!list_empty(&oo->oo_owner.so_stateids))
			return true;
	}
	return false;
}

static bool client_has_state(struct nfs4_client *clp)
{
	return client_has_openowners(clp)
#ifdef CONFIG_NFSD_PNFS
		|| !list_empty(&clp->cl_lo_states)
#endif
		|| !list_empty(&clp->cl_delegations)
		|| !list_empty(&clp->cl_sessions);
}

__be32
nfsd4_exchange_id(struct svc_rqst *rqstp,
		  struct nfsd4_compound_state *cstate,
		  struct nfsd4_exchange_id *exid)
{
	struct nfs4_client *conf, *new;
	struct nfs4_client *unconf = NULL;
	__be32 status;
	char			addr_str[INET6_ADDRSTRLEN];
	nfs4_verifier		verf = exid->verifier;
	struct sockaddr		*sa = svc_addr(rqstp);
	bool	update = exid->flags & EXCHGID4_FLAG_UPD_CONFIRMED_REC_A;
	struct nfsd_net		*nn = net_generic(SVC_NET(rqstp), nfsd_net_id);

	rpc_ntop(sa, addr_str, sizeof(addr_str));
	dprintk("%s rqstp=%p exid=%p clname.len=%u clname.data=%p "
		"ip_addr=%s flags %x, spa_how %d\n",
		__func__, rqstp, exid, exid->clname.len, exid->clname.data,
		addr_str, exid->flags, exid->spa_how);

	if (exid->flags & ~EXCHGID4_FLAG_MASK_A)
		return nfserr_inval;

	switch (exid->spa_how) {
	case SP4_MACH_CRED:
		if (!svc_rqst_integrity_protected(rqstp))
			return nfserr_inval;
	case SP4_NONE:
		break;
	default:				/* checked by xdr code */
		WARN_ON_ONCE(1);
	case SP4_SSV:
		return nfserr_encr_alg_unsupp;
	}

	new = create_client(exid->clname, rqstp, &verf);
	if (new == NULL)
		return nfserr_jukebox;

	/* Cases below refer to rfc 5661 section 18.35.4: */
	spin_lock(&nn->client_lock);
	conf = find_confirmed_client_by_name(&exid->clname, nn);
	if (conf) {
		bool creds_match = same_creds(&conf->cl_cred, &rqstp->rq_cred);
		bool verfs_match = same_verf(&verf, &conf->cl_verifier);

		if (update) {
			if (!clp_used_exchangeid(conf)) { /* buggy client */
				status = nfserr_inval;
				goto out;
			}
			if (!mach_creds_match(conf, rqstp)) {
				status = nfserr_wrong_cred;
				goto out;
			}
			if (!creds_match) { /* case 9 */
				status = nfserr_perm;
				goto out;
			}
			if (!verfs_match) { /* case 8 */
				status = nfserr_not_same;
				goto out;
			}
			/* case 6 */
			exid->flags |= EXCHGID4_FLAG_CONFIRMED_R;
			goto out_copy;
		}
		if (!creds_match) { /* case 3 */
			if (client_has_state(conf)) {
				status = nfserr_clid_inuse;
				goto out;
			}
			goto out_new;
		}
		if (verfs_match) { /* case 2 */
			conf->cl_exchange_flags |= EXCHGID4_FLAG_CONFIRMED_R;
			goto out_copy;
		}
		/* case 5, client reboot */
		conf = NULL;
		goto out_new;
	}

	if (update) { /* case 7 */
		status = nfserr_noent;
		goto out;
	}

	unconf  = find_unconfirmed_client_by_name(&exid->clname, nn);
	if (unconf) /* case 4, possible retry or client restart */
		unhash_client_locked(unconf);

	/* case 1 (normal case) */
out_new:
	if (conf) {
		status = mark_client_expired_locked(conf);
		if (status)
			goto out;
	}
	new->cl_minorversion = cstate->minorversion;
	new->cl_mach_cred = (exid->spa_how == SP4_MACH_CRED);

	gen_clid(new, nn);
	add_to_unconfirmed(new);
	swap(new, conf);
out_copy:
	exid->clientid.cl_boot = conf->cl_clientid.cl_boot;
	exid->clientid.cl_id = conf->cl_clientid.cl_id;

	exid->seqid = conf->cl_cs_slot.sl_seqid + 1;
	nfsd4_set_ex_flags(conf, exid);

	dprintk("nfsd4_exchange_id seqid %d flags %x\n",
		conf->cl_cs_slot.sl_seqid, conf->cl_exchange_flags);
	status = nfs_ok;

out:
	spin_unlock(&nn->client_lock);
	if (new)
		expire_client(new);
	if (unconf)
		expire_client(unconf);
	return status;
}

static __be32
check_slot_seqid(u32 seqid, u32 slot_seqid, int slot_inuse)
{
	dprintk("%s enter. seqid %d slot_seqid %d\n", __func__, seqid,
		slot_seqid);

	/* The slot is in use, and no response has been sent. */
	if (slot_inuse) {
		if (seqid == slot_seqid)
			return nfserr_jukebox;
		else
			return nfserr_seq_misordered;
	}
	/* Note unsigned 32-bit arithmetic handles wraparound: */
	if (likely(seqid == slot_seqid + 1))
		return nfs_ok;
	if (seqid == slot_seqid)
		return nfserr_replay_cache;
	return nfserr_seq_misordered;
}

/*
 * Cache the create session result into the create session single DRC
 * slot cache by saving the xdr structure. sl_seqid has been set.
 * Do this for solo or embedded create session operations.
 */
static void
nfsd4_cache_create_session(struct nfsd4_create_session *cr_ses,
			   struct nfsd4_clid_slot *slot, __be32 nfserr)
{
	slot->sl_status = nfserr;
	memcpy(&slot->sl_cr_ses, cr_ses, sizeof(*cr_ses));
}

static __be32
nfsd4_replay_create_session(struct nfsd4_create_session *cr_ses,
			    struct nfsd4_clid_slot *slot)
{
	memcpy(cr_ses, &slot->sl_cr_ses, sizeof(*cr_ses));
	return slot->sl_status;
}

#define NFSD_MIN_REQ_HDR_SEQ_SZ	((\
			2 * 2 + /* credential,verifier: AUTH_NULL, length 0 */ \
			1 +	/* MIN tag is length with zero, only length */ \
			3 +	/* version, opcount, opcode */ \
			XDR_QUADLEN(NFS4_MAX_SESSIONID_LEN) + \
				/* seqid, slotID, slotID, cache */ \
			4 ) * sizeof(__be32))

#define NFSD_MIN_RESP_HDR_SEQ_SZ ((\
			2 +	/* verifier: AUTH_NULL, length 0 */\
			1 +	/* status */ \
			1 +	/* MIN tag is length with zero, only length */ \
			3 +	/* opcount, opcode, opstatus*/ \
			XDR_QUADLEN(NFS4_MAX_SESSIONID_LEN) + \
				/* seqid, slotID, slotID, slotID, status */ \
			5 ) * sizeof(__be32))

static __be32 check_forechannel_attrs(struct nfsd4_channel_attrs *ca, struct nfsd_net *nn)
{
	u32 maxrpc = nn->nfsd_serv->sv_max_mesg;

	if (ca->maxreq_sz < NFSD_MIN_REQ_HDR_SEQ_SZ)
		return nfserr_toosmall;
	if (ca->maxresp_sz < NFSD_MIN_RESP_HDR_SEQ_SZ)
		return nfserr_toosmall;
	ca->headerpadsz = 0;
	ca->maxreq_sz = min_t(u32, ca->maxreq_sz, maxrpc);
	ca->maxresp_sz = min_t(u32, ca->maxresp_sz, maxrpc);
	ca->maxops = min_t(u32, ca->maxops, NFSD_MAX_OPS_PER_COMPOUND);
	ca->maxresp_cached = min_t(u32, ca->maxresp_cached,
			NFSD_SLOT_CACHE_SIZE + NFSD_MIN_HDR_SEQ_SZ);
	ca->maxreqs = min_t(u32, ca->maxreqs, NFSD_MAX_SLOTS_PER_SESSION);
	/*
	 * Note decreasing slot size below client's request may make it
	 * difficult for client to function correctly, whereas
	 * decreasing the number of slots will (just?) affect
	 * performance.  When short on memory we therefore prefer to
	 * decrease number of slots instead of their size.  Clients that
	 * request larger slots than they need will get poor results:
	 */
	ca->maxreqs = nfsd4_get_drc_mem(ca);
	if (!ca->maxreqs)
		return nfserr_jukebox;

	return nfs_ok;
}

#define NFSD_CB_MAX_REQ_SZ	((NFS4_enc_cb_recall_sz + \
				 RPC_MAX_HEADER_WITH_AUTH) * sizeof(__be32))
#define NFSD_CB_MAX_RESP_SZ	((NFS4_dec_cb_recall_sz + \
				 RPC_MAX_REPHEADER_WITH_AUTH) * sizeof(__be32))

static __be32 check_backchannel_attrs(struct nfsd4_channel_attrs *ca)
{
	ca->headerpadsz = 0;

	/*
	 * These RPC_MAX_HEADER macros are overkill, especially since we
	 * don't even do gss on the backchannel yet.  But this is still
	 * less than 1k.  Tighten up this estimate in the unlikely event
	 * it turns out to be a problem for some client:
	 */
	if (ca->maxreq_sz < NFSD_CB_MAX_REQ_SZ)
		return nfserr_toosmall;
	if (ca->maxresp_sz < NFSD_CB_MAX_RESP_SZ)
		return nfserr_toosmall;
	ca->maxresp_cached = 0;
	if (ca->maxops < 2)
		return nfserr_toosmall;

	return nfs_ok;
}

static __be32 nfsd4_check_cb_sec(struct nfsd4_cb_sec *cbs)
{
	switch (cbs->flavor) {
	case RPC_AUTH_NULL:
	case RPC_AUTH_UNIX:
		return nfs_ok;
	default:
		/*
		 * GSS case: the spec doesn't allow us to return this
		 * error.  But it also doesn't allow us not to support
		 * GSS.
		 * I'd rather this fail hard than return some error the
		 * client might think it can already handle:
		 */
		return nfserr_encr_alg_unsupp;
	}
}

__be32
nfsd4_create_session(struct svc_rqst *rqstp,
		     struct nfsd4_compound_state *cstate,
		     struct nfsd4_create_session *cr_ses)
{
	struct sockaddr *sa = svc_addr(rqstp);
	struct nfs4_client *conf, *unconf;
	struct nfs4_client *old = NULL;
	struct nfsd4_session *new;
	struct nfsd4_conn *conn;
	struct nfsd4_clid_slot *cs_slot = NULL;
	__be32 status = 0;
	struct nfsd_net *nn = net_generic(SVC_NET(rqstp), nfsd_net_id);

	if (cr_ses->flags & ~SESSION4_FLAG_MASK_A)
		return nfserr_inval;
	status = nfsd4_check_cb_sec(&cr_ses->cb_sec);
	if (status)
		return status;
	status = check_forechannel_attrs(&cr_ses->fore_channel, nn);
	if (status)
		return status;
	status = check_backchannel_attrs(&cr_ses->back_channel);
	if (status)
		goto out_release_drc_mem;
	status = nfserr_jukebox;
	new = alloc_session(&cr_ses->fore_channel, &cr_ses->back_channel);
	if (!new)
		goto out_release_drc_mem;
	conn = alloc_conn_from_crses(rqstp, cr_ses);
	if (!conn)
		goto out_free_session;

	spin_lock(&nn->client_lock);
	unconf = find_unconfirmed_client(&cr_ses->clientid, true, nn);
	conf = find_confirmed_client(&cr_ses->clientid, true, nn);
	WARN_ON_ONCE(conf && unconf);

	if (conf) {
		status = nfserr_wrong_cred;
		if (!mach_creds_match(conf, rqstp))
			goto out_free_conn;
		cs_slot = &conf->cl_cs_slot;
		status = check_slot_seqid(cr_ses->seqid, cs_slot->sl_seqid, 0);
		if (status) {
			if (status == nfserr_replay_cache)
				status = nfsd4_replay_create_session(cr_ses, cs_slot);
			goto out_free_conn;
		}
	} else if (unconf) {
		if (!same_creds(&unconf->cl_cred, &rqstp->rq_cred) ||
		    !rpc_cmp_addr(sa, (struct sockaddr *) &unconf->cl_addr)) {
			status = nfserr_clid_inuse;
			goto out_free_conn;
		}
		status = nfserr_wrong_cred;
		if (!mach_creds_match(unconf, rqstp))
			goto out_free_conn;
		cs_slot = &unconf->cl_cs_slot;
		status = check_slot_seqid(cr_ses->seqid, cs_slot->sl_seqid, 0);
		if (status) {
			/* an unconfirmed replay returns misordered */
			status = nfserr_seq_misordered;
			goto out_free_conn;
		}
		old = find_confirmed_client_by_name(&unconf->cl_name, nn);
		if (old) {
			status = mark_client_expired_locked(old);
			if (status) {
				old = NULL;
				goto out_free_conn;
			}
		}
		move_to_confirmed(unconf);
		conf = unconf;
	} else {
		status = nfserr_stale_clientid;
		goto out_free_conn;
	}
	status = nfs_ok;
	/*
	 * We do not support RDMA or persistent sessions
	 */
	cr_ses->flags &= ~SESSION4_PERSIST;
	cr_ses->flags &= ~SESSION4_RDMA;

	init_session(rqstp, new, conf, cr_ses);
	nfsd4_get_session_locked(new);

	memcpy(cr_ses->sessionid.data, new->se_sessionid.data,
	       NFS4_MAX_SESSIONID_LEN);
	cs_slot->sl_seqid++;
	cr_ses->seqid = cs_slot->sl_seqid;

	/* cache solo and embedded create sessions under the client_lock */
	nfsd4_cache_create_session(cr_ses, cs_slot, status);
	spin_unlock(&nn->client_lock);
	/* init connection and backchannel */
	nfsd4_init_conn(rqstp, conn, new);
	nfsd4_put_session(new);
	if (old)
		expire_client(old);
	return status;
out_free_conn:
	spin_unlock(&nn->client_lock);
	free_conn(conn);
	if (old)
		expire_client(old);
out_free_session:
	__free_session(new);
out_release_drc_mem:
	nfsd4_put_drc_mem(&cr_ses->fore_channel);
	return status;
}

static __be32 nfsd4_map_bcts_dir(u32 *dir)
{
	switch (*dir) {
	case NFS4_CDFC4_FORE:
	case NFS4_CDFC4_BACK:
		return nfs_ok;
	case NFS4_CDFC4_FORE_OR_BOTH:
	case NFS4_CDFC4_BACK_OR_BOTH:
		*dir = NFS4_CDFC4_BOTH;
		return nfs_ok;
	};
	return nfserr_inval;
}

__be32 nfsd4_backchannel_ctl(struct svc_rqst *rqstp, struct nfsd4_compound_state *cstate, struct nfsd4_backchannel_ctl *bc)
{
	struct nfsd4_session *session = cstate->session;
	struct nfsd_net *nn = net_generic(SVC_NET(rqstp), nfsd_net_id);
	__be32 status;

	status = nfsd4_check_cb_sec(&bc->bc_cb_sec);
	if (status)
		return status;
	spin_lock(&nn->client_lock);
	session->se_cb_prog = bc->bc_cb_program;
	session->se_cb_sec = bc->bc_cb_sec;
	spin_unlock(&nn->client_lock);

	nfsd4_probe_callback(session->se_client);

	return nfs_ok;
}

__be32 nfsd4_bind_conn_to_session(struct svc_rqst *rqstp,
		     struct nfsd4_compound_state *cstate,
		     struct nfsd4_bind_conn_to_session *bcts)
{
	__be32 status;
	struct nfsd4_conn *conn;
	struct nfsd4_session *session;
	struct net *net = SVC_NET(rqstp);
	struct nfsd_net *nn = net_generic(net, nfsd_net_id);

	if (!nfsd4_last_compound_op(rqstp))
		return nfserr_not_only_op;
	spin_lock(&nn->client_lock);
	session = find_in_sessionid_hashtbl(&bcts->sessionid, net, &status);
	spin_unlock(&nn->client_lock);
	if (!session)
		goto out_no_session;
	status = nfserr_wrong_cred;
	if (!mach_creds_match(session->se_client, rqstp))
		goto out;
	status = nfsd4_map_bcts_dir(&bcts->dir);
	if (status)
		goto out;
	conn = alloc_conn(rqstp, bcts->dir);
	status = nfserr_jukebox;
	if (!conn)
		goto out;
	nfsd4_init_conn(rqstp, conn, session);
	status = nfs_ok;
out:
	nfsd4_put_session(session);
out_no_session:
	return status;
}

static bool nfsd4_compound_in_session(struct nfsd4_session *session, struct nfs4_sessionid *sid)
{
	if (!session)
		return 0;
	return !memcmp(sid, &session->se_sessionid, sizeof(*sid));
}

__be32
nfsd4_destroy_session(struct svc_rqst *r,
		      struct nfsd4_compound_state *cstate,
		      struct nfsd4_destroy_session *sessionid)
{
	struct nfsd4_session *ses;
	__be32 status;
	int ref_held_by_me = 0;
	struct net *net = SVC_NET(r);
	struct nfsd_net *nn = net_generic(net, nfsd_net_id);

	status = nfserr_not_only_op;
	if (nfsd4_compound_in_session(cstate->session, &sessionid->sessionid)) {
		if (!nfsd4_last_compound_op(r))
			goto out;
		ref_held_by_me++;
	}
	dump_sessionid(__func__, &sessionid->sessionid);
	spin_lock(&nn->client_lock);
	ses = find_in_sessionid_hashtbl(&sessionid->sessionid, net, &status);
	if (!ses)
		goto out_client_lock;
	status = nfserr_wrong_cred;
	if (!mach_creds_match(ses->se_client, r))
		goto out_put_session;
	status = mark_session_dead_locked(ses, 1 + ref_held_by_me);
	if (status)
		goto out_put_session;
	unhash_session(ses);
	spin_unlock(&nn->client_lock);

	nfsd4_probe_callback_sync(ses->se_client);

	spin_lock(&nn->client_lock);
	status = nfs_ok;
out_put_session:
	nfsd4_put_session_locked(ses);
out_client_lock:
	spin_unlock(&nn->client_lock);
out:
	return status;
}

static struct nfsd4_conn *__nfsd4_find_conn(struct svc_xprt *xpt, struct nfsd4_session *s)
{
	struct nfsd4_conn *c;

	list_for_each_entry(c, &s->se_conns, cn_persession) {
		if (c->cn_xprt == xpt) {
			return c;
		}
	}
	return NULL;
}

static __be32 nfsd4_sequence_check_conn(struct nfsd4_conn *new, struct nfsd4_session *ses)
{
	struct nfs4_client *clp = ses->se_client;
	struct nfsd4_conn *c;
	__be32 status = nfs_ok;
	int ret;

	spin_lock(&clp->cl_lock);
	c = __nfsd4_find_conn(new->cn_xprt, ses);
	if (c)
		goto out_free;
	status = nfserr_conn_not_bound_to_session;
	if (clp->cl_mach_cred)
		goto out_free;
	__nfsd4_hash_conn(new, ses);
	spin_unlock(&clp->cl_lock);
	ret = nfsd4_register_conn(new);
	if (ret)
		/* oops; xprt is already down: */
		nfsd4_conn_lost(&new->cn_xpt_user);
	return nfs_ok;
out_free:
	spin_unlock(&clp->cl_lock);
	free_conn(new);
	return status;
}

static bool nfsd4_session_too_many_ops(struct svc_rqst *rqstp, struct nfsd4_session *session)
{
	struct nfsd4_compoundargs *args = rqstp->rq_argp;

	return args->opcnt > session->se_fchannel.maxops;
}

static bool nfsd4_request_too_big(struct svc_rqst *rqstp,
				  struct nfsd4_session *session)
{
	struct xdr_buf *xb = &rqstp->rq_arg;

	return xb->len > session->se_fchannel.maxreq_sz;
}

__be32
nfsd4_sequence(struct svc_rqst *rqstp,
	       struct nfsd4_compound_state *cstate,
	       struct nfsd4_sequence *seq)
{
	struct nfsd4_compoundres *resp = rqstp->rq_resp;
	struct xdr_stream *xdr = &resp->xdr;
	struct nfsd4_session *session;
	struct nfs4_client *clp;
	struct nfsd4_slot *slot;
	struct nfsd4_conn *conn;
	__be32 status;
	int buflen;
	struct net *net = SVC_NET(rqstp);
	struct nfsd_net *nn = net_generic(net, nfsd_net_id);

	if (resp->opcnt != 1)
		return nfserr_sequence_pos;

	/*
	 * Will be either used or freed by nfsd4_sequence_check_conn
	 * below.
	 */
	conn = alloc_conn(rqstp, NFS4_CDFC4_FORE);
	if (!conn)
		return nfserr_jukebox;

	spin_lock(&nn->client_lock);
	session = find_in_sessionid_hashtbl(&seq->sessionid, net, &status);
	if (!session)
		goto out_no_session;
	clp = session->se_client;

	status = nfserr_too_many_ops;
	if (nfsd4_session_too_many_ops(rqstp, session))
		goto out_put_session;

	status = nfserr_req_too_big;
	if (nfsd4_request_too_big(rqstp, session))
		goto out_put_session;

	status = nfserr_badslot;
	if (seq->slotid >= session->se_fchannel.maxreqs)
		goto out_put_session;

	slot = session->se_slots[seq->slotid];
	dprintk("%s: slotid %d\n", __func__, seq->slotid);

	/* We do not negotiate the number of slots yet, so set the
	 * maxslots to the session maxreqs which is used to encode
	 * sr_highest_slotid and the sr_target_slot id to maxslots */
	seq->maxslots = session->se_fchannel.maxreqs;

	status = check_slot_seqid(seq->seqid, slot->sl_seqid,
					slot->sl_flags & NFSD4_SLOT_INUSE);
	if (status == nfserr_replay_cache) {
		status = nfserr_seq_misordered;
		if (!(slot->sl_flags & NFSD4_SLOT_INITIALIZED))
			goto out_put_session;
		cstate->slot = slot;
		cstate->session = session;
		cstate->clp = clp;
		/* Return the cached reply status and set cstate->status
		 * for nfsd4_proc_compound processing */
		status = nfsd4_replay_cache_entry(resp, seq);
		cstate->status = nfserr_replay_cache;
		goto out;
	}
	if (status)
		goto out_put_session;

	status = nfsd4_sequence_check_conn(conn, session);
	conn = NULL;
	if (status)
		goto out_put_session;

	buflen = (seq->cachethis) ?
			session->se_fchannel.maxresp_cached :
			session->se_fchannel.maxresp_sz;
	status = (seq->cachethis) ? nfserr_rep_too_big_to_cache :
				    nfserr_rep_too_big;
	if (xdr_restrict_buflen(xdr, buflen - rqstp->rq_auth_slack))
		goto out_put_session;
	svc_reserve(rqstp, buflen);

	status = nfs_ok;
	/* Success! bump slot seqid */
	slot->sl_seqid = seq->seqid;
	slot->sl_flags |= NFSD4_SLOT_INUSE;
	if (seq->cachethis)
		slot->sl_flags |= NFSD4_SLOT_CACHETHIS;
	else
		slot->sl_flags &= ~NFSD4_SLOT_CACHETHIS;

	cstate->slot = slot;
	cstate->session = session;
	cstate->clp = clp;

out:
	switch (clp->cl_cb_state) {
	case NFSD4_CB_DOWN:
		seq->status_flags = SEQ4_STATUS_CB_PATH_DOWN;
		break;
	case NFSD4_CB_FAULT:
		seq->status_flags = SEQ4_STATUS_BACKCHANNEL_FAULT;
		break;
	default:
		seq->status_flags = 0;
	}
	if (!list_empty(&clp->cl_revoked))
		seq->status_flags |= SEQ4_STATUS_RECALLABLE_STATE_REVOKED;
out_no_session:
	if (conn)
		free_conn(conn);
	spin_unlock(&nn->client_lock);
	return status;
out_put_session:
	nfsd4_put_session_locked(session);
	goto out_no_session;
}

void
nfsd4_sequence_done(struct nfsd4_compoundres *resp)
{
	struct nfsd4_compound_state *cs = &resp->cstate;

	if (nfsd4_has_session(cs)) {
		if (cs->status != nfserr_replay_cache) {
			nfsd4_store_cache_entry(resp);
			cs->slot->sl_flags &= ~NFSD4_SLOT_INUSE;
		}
		/* Drop session reference that was taken in nfsd4_sequence() */
		nfsd4_put_session(cs->session);
	} else if (cs->clp)
		put_client_renew(cs->clp);
}

__be32
nfsd4_destroy_clientid(struct svc_rqst *rqstp, struct nfsd4_compound_state *cstate, struct nfsd4_destroy_clientid *dc)
{
	struct nfs4_client *conf, *unconf;
	struct nfs4_client *clp = NULL;
	__be32 status = 0;
	struct nfsd_net *nn = net_generic(SVC_NET(rqstp), nfsd_net_id);

	spin_lock(&nn->client_lock);
	unconf = find_unconfirmed_client(&dc->clientid, true, nn);
	conf = find_confirmed_client(&dc->clientid, true, nn);
	WARN_ON_ONCE(conf && unconf);

	if (conf) {
		if (client_has_state(conf)) {
			status = nfserr_clientid_busy;
			goto out;
		}
		status = mark_client_expired_locked(conf);
		if (status)
			goto out;
		clp = conf;
	} else if (unconf)
		clp = unconf;
	else {
		status = nfserr_stale_clientid;
		goto out;
	}
	if (!mach_creds_match(clp, rqstp)) {
		clp = NULL;
		status = nfserr_wrong_cred;
		goto out;
	}
	unhash_client_locked(clp);
out:
	spin_unlock(&nn->client_lock);
	if (clp)
		expire_client(clp);
	return status;
}

__be32
nfsd4_reclaim_complete(struct svc_rqst *rqstp, struct nfsd4_compound_state *cstate, struct nfsd4_reclaim_complete *rc)
{
	__be32 status = 0;

	if (rc->rca_one_fs) {
		if (!cstate->current_fh.fh_dentry)
			return nfserr_nofilehandle;
		/*
		 * We don't take advantage of the rca_one_fs case.
		 * That's OK, it's optional, we can safely ignore it.
		 */
		 return nfs_ok;
	}

	status = nfserr_complete_already;
	if (test_and_set_bit(NFSD4_CLIENT_RECLAIM_COMPLETE,
			     &cstate->session->se_client->cl_flags))
		goto out;

	status = nfserr_stale_clientid;
	if (is_client_expired(cstate->session->se_client))
		/*
		 * The following error isn't really legal.
		 * But we only get here if the client just explicitly
		 * destroyed the client.  Surely it no longer cares what
		 * error it gets back on an operation for the dead
		 * client.
		 */
		goto out;

	status = nfs_ok;
	nfsd4_client_record_create(cstate->session->se_client);
out:
	return status;
}

__be32
nfsd4_setclientid(struct svc_rqst *rqstp, struct nfsd4_compound_state *cstate,
		  struct nfsd4_setclientid *setclid)
{
	struct xdr_netobj 	clname = setclid->se_name;
	nfs4_verifier		clverifier = setclid->se_verf;
	struct nfs4_client	*conf, *new;
	struct nfs4_client	*unconf = NULL;
	__be32 			status;
	struct nfsd_net		*nn = net_generic(SVC_NET(rqstp), nfsd_net_id);

	new = create_client(clname, rqstp, &clverifier);
	if (new == NULL)
		return nfserr_jukebox;
	/* Cases below refer to rfc 3530 section 14.2.33: */
	spin_lock(&nn->client_lock);
	conf = find_confirmed_client_by_name(&clname, nn);
	if (conf && client_has_state(conf)) {
		/* case 0: */
		status = nfserr_clid_inuse;
		if (clp_used_exchangeid(conf))
			goto out;
		if (!same_creds(&conf->cl_cred, &rqstp->rq_cred)) {
			char addr_str[INET6_ADDRSTRLEN];
			rpc_ntop((struct sockaddr *) &conf->cl_addr, addr_str,
				 sizeof(addr_str));
			dprintk("NFSD: setclientid: string in use by client "
				"at %s\n", addr_str);
			goto out;
		}
	}
	unconf = find_unconfirmed_client_by_name(&clname, nn);
	if (unconf)
		unhash_client_locked(unconf);
	if (conf && same_verf(&conf->cl_verifier, &clverifier)) {
		/* case 1: probable callback update */
		copy_clid(new, conf);
		gen_confirm(new, nn);
	} else /* case 4 (new client) or cases 2, 3 (client reboot): */
		gen_clid(new, nn);
	new->cl_minorversion = 0;
	gen_callback(new, setclid, rqstp);
	add_to_unconfirmed(new);
	setclid->se_clientid.cl_boot = new->cl_clientid.cl_boot;
	setclid->se_clientid.cl_id = new->cl_clientid.cl_id;
	memcpy(setclid->se_confirm.data, new->cl_confirm.data, sizeof(setclid->se_confirm.data));
	new = NULL;
	status = nfs_ok;
out:
	spin_unlock(&nn->client_lock);
	if (new)
		free_client(new);
	if (unconf)
		expire_client(unconf);
	return status;
}


__be32
nfsd4_setclientid_confirm(struct svc_rqst *rqstp,
			 struct nfsd4_compound_state *cstate,
			 struct nfsd4_setclientid_confirm *setclientid_confirm)
{
	struct nfs4_client *conf, *unconf;
	struct nfs4_client *old = NULL;
	nfs4_verifier confirm = setclientid_confirm->sc_confirm; 
	clientid_t * clid = &setclientid_confirm->sc_clientid;
	__be32 status;
	struct nfsd_net	*nn = net_generic(SVC_NET(rqstp), nfsd_net_id);

	if (STALE_CLIENTID(clid, nn))
		return nfserr_stale_clientid;

	spin_lock(&nn->client_lock);
	conf = find_confirmed_client(clid, false, nn);
	unconf = find_unconfirmed_client(clid, false, nn);
	/*
	 * We try hard to give out unique clientid's, so if we get an
	 * attempt to confirm the same clientid with a different cred,
	 * the client may be buggy; this should never happen.
	 *
	 * Nevertheless, RFC 7530 recommends INUSE for this case:
	 */
	status = nfserr_clid_inuse;
	if (unconf && !same_creds(&unconf->cl_cred, &rqstp->rq_cred))
		goto out;
	if (conf && !same_creds(&conf->cl_cred, &rqstp->rq_cred))
		goto out;
	/* cases below refer to rfc 3530 section 14.2.34: */
	if (!unconf || !same_verf(&confirm, &unconf->cl_confirm)) {
		if (conf && !unconf) /* case 2: probable retransmit */
			status = nfs_ok;
		else /* case 4: client hasn't noticed we rebooted yet? */
			status = nfserr_stale_clientid;
		goto out;
	}
	status = nfs_ok;
	if (conf) { /* case 1: callback update */
		old = unconf;
		unhash_client_locked(old);
		nfsd4_change_callback(conf, &unconf->cl_cb_conn);
	} else { /* case 3: normal case; new or rebooted client */
		old = find_confirmed_client_by_name(&unconf->cl_name, nn);
		if (old) {
			status = nfserr_clid_inuse;
			if (client_has_state(old)
					&& !same_creds(&unconf->cl_cred,
							&old->cl_cred))
				goto out;
			status = mark_client_expired_locked(old);
			if (status) {
				old = NULL;
				goto out;
			}
		}
		move_to_confirmed(unconf);
		conf = unconf;
	}
	get_client_locked(conf);
	spin_unlock(&nn->client_lock);
	nfsd4_probe_callback(conf);
	spin_lock(&nn->client_lock);
	put_client_renew_locked(conf);
out:
	spin_unlock(&nn->client_lock);
	if (old)
		expire_client(old);
	return status;
}

static struct nfs4_file *nfsd4_alloc_file(void)
{
	return kmem_cache_alloc(file_slab, GFP_KERNEL);
}

/* OPEN Share state helper functions */
static void nfsd4_init_file(struct knfsd_fh *fh, unsigned int hashval,
				struct nfs4_file *fp)
{
	lockdep_assert_held(&state_lock);

	atomic_set(&fp->fi_ref, 1);
	spin_lock_init(&fp->fi_lock);
	INIT_LIST_HEAD(&fp->fi_stateids);
	INIT_LIST_HEAD(&fp->fi_delegations);
	INIT_LIST_HEAD(&fp->fi_clnt_odstate);
	fh_copy_shallow(&fp->fi_fhandle, fh);
	fp->fi_deleg_file = NULL;
	fp->fi_had_conflict = false;
	fp->fi_share_deny = 0;
	memset(fp->fi_fds, 0, sizeof(fp->fi_fds));
	memset(fp->fi_access, 0, sizeof(fp->fi_access));
#ifdef CONFIG_NFSD_PNFS
	INIT_LIST_HEAD(&fp->fi_lo_states);
	atomic_set(&fp->fi_lo_recalls, 0);
#endif
	hlist_add_head_rcu(&fp->fi_hash, &file_hashtbl[hashval]);
}

void
nfsd4_free_slabs(void)
{
	kmem_cache_destroy(odstate_slab);
	kmem_cache_destroy(openowner_slab);
	kmem_cache_destroy(lockowner_slab);
	kmem_cache_destroy(file_slab);
	kmem_cache_destroy(stateid_slab);
	kmem_cache_destroy(deleg_slab);
}

int
nfsd4_init_slabs(void)
{
	openowner_slab = kmem_cache_create("nfsd4_openowners",
			sizeof(struct nfs4_openowner), 0, 0, NULL);
	if (openowner_slab == NULL)
		goto out;
	lockowner_slab = kmem_cache_create("nfsd4_lockowners",
			sizeof(struct nfs4_lockowner), 0, 0, NULL);
	if (lockowner_slab == NULL)
		goto out_free_openowner_slab;
	file_slab = kmem_cache_create("nfsd4_files",
			sizeof(struct nfs4_file), 0, 0, NULL);
	if (file_slab == NULL)
		goto out_free_lockowner_slab;
	stateid_slab = kmem_cache_create("nfsd4_stateids",
			sizeof(struct nfs4_ol_stateid), 0, 0, NULL);
	if (stateid_slab == NULL)
		goto out_free_file_slab;
	deleg_slab = kmem_cache_create("nfsd4_delegations",
			sizeof(struct nfs4_delegation), 0, 0, NULL);
	if (deleg_slab == NULL)
		goto out_free_stateid_slab;
	odstate_slab = kmem_cache_create("nfsd4_odstate",
			sizeof(struct nfs4_clnt_odstate), 0, 0, NULL);
	if (odstate_slab == NULL)
		goto out_free_deleg_slab;
	return 0;

out_free_deleg_slab:
	kmem_cache_destroy(deleg_slab);
out_free_stateid_slab:
	kmem_cache_destroy(stateid_slab);
out_free_file_slab:
	kmem_cache_destroy(file_slab);
out_free_lockowner_slab:
	kmem_cache_destroy(lockowner_slab);
out_free_openowner_slab:
	kmem_cache_destroy(openowner_slab);
out:
	dprintk("nfsd4: out of memory while initializing nfsv4\n");
	return -ENOMEM;
}

static void init_nfs4_replay(struct nfs4_replay *rp)
{
	rp->rp_status = nfserr_serverfault;
	rp->rp_buflen = 0;
	rp->rp_buf = rp->rp_ibuf;
	mutex_init(&rp->rp_mutex);
}

static void nfsd4_cstate_assign_replay(struct nfsd4_compound_state *cstate,
		struct nfs4_stateowner *so)
{
	if (!nfsd4_has_session(cstate)) {
		mutex_lock(&so->so_replay.rp_mutex);
		cstate->replay_owner = nfs4_get_stateowner(so);
	}
}

void nfsd4_cstate_clear_replay(struct nfsd4_compound_state *cstate)
{
	struct nfs4_stateowner *so = cstate->replay_owner;

	if (so != NULL) {
		cstate->replay_owner = NULL;
		mutex_unlock(&so->so_replay.rp_mutex);
		nfs4_put_stateowner(so);
	}
}

static inline void *alloc_stateowner(struct kmem_cache *slab, struct xdr_netobj *owner, struct nfs4_client *clp)
{
	struct nfs4_stateowner *sop;

	sop = kmem_cache_alloc(slab, GFP_KERNEL);
	if (!sop)
		return NULL;

	sop->so_owner.data = kmemdup(owner->data, owner->len, GFP_KERNEL);
	if (!sop->so_owner.data) {
		kmem_cache_free(slab, sop);
		return NULL;
	}
	sop->so_owner.len = owner->len;

	INIT_LIST_HEAD(&sop->so_stateids);
	sop->so_client = clp;
	init_nfs4_replay(&sop->so_replay);
	atomic_set(&sop->so_count, 1);
	return sop;
}

static void hash_openowner(struct nfs4_openowner *oo, struct nfs4_client *clp, unsigned int strhashval)
{
	lockdep_assert_held(&clp->cl_lock);

	list_add(&oo->oo_owner.so_strhash,
		 &clp->cl_ownerstr_hashtbl[strhashval]);
	list_add(&oo->oo_perclient, &clp->cl_openowners);
}

static void nfs4_unhash_openowner(struct nfs4_stateowner *so)
{
	unhash_openowner_locked(openowner(so));
}

static void nfs4_free_openowner(struct nfs4_stateowner *so)
{
	struct nfs4_openowner *oo = openowner(so);

	kmem_cache_free(openowner_slab, oo);
}

static const struct nfs4_stateowner_operations openowner_ops = {
	.so_unhash =	nfs4_unhash_openowner,
	.so_free =	nfs4_free_openowner,
};

static struct nfs4_ol_stateid *
nfsd4_find_existing_open(struct nfs4_file *fp, struct nfsd4_open *open)
{
	struct nfs4_ol_stateid *local, *ret = NULL;
	struct nfs4_openowner *oo = open->op_openowner;

	lockdep_assert_held(&fp->fi_lock);

	list_for_each_entry(local, &fp->fi_stateids, st_perfile) {
		/* ignore lock owners */
		if (local->st_stateowner->so_is_open_owner == 0)
			continue;
		if (local->st_stateowner == &oo->oo_owner) {
			ret = local;
			atomic_inc(&ret->st_stid.sc_count);
			break;
		}
	}
	return ret;
}

static struct nfs4_openowner *
alloc_init_open_stateowner(unsigned int strhashval, struct nfsd4_open *open,
			   struct nfsd4_compound_state *cstate)
{
	struct nfs4_client *clp = cstate->clp;
	struct nfs4_openowner *oo, *ret;

	oo = alloc_stateowner(openowner_slab, &open->op_owner, clp);
	if (!oo)
		return NULL;
	oo->oo_owner.so_ops = &openowner_ops;
	oo->oo_owner.so_is_open_owner = 1;
	oo->oo_owner.so_seqid = open->op_seqid;
	oo->oo_flags = 0;
	if (nfsd4_has_session(cstate))
		oo->oo_flags |= NFS4_OO_CONFIRMED;
	oo->oo_time = 0;
	oo->oo_last_closed_stid = NULL;
	INIT_LIST_HEAD(&oo->oo_close_lru);
	spin_lock(&clp->cl_lock);
	ret = find_openstateowner_str_locked(strhashval, open, clp);
	if (ret == NULL) {
		hash_openowner(oo, clp, strhashval);
		ret = oo;
	} else
		nfs4_free_stateowner(&oo->oo_owner);

	spin_unlock(&clp->cl_lock);
	return ret;
}

static struct nfs4_ol_stateid *
init_open_stateid(struct nfs4_ol_stateid *stp, struct nfs4_file *fp,
		struct nfsd4_open *open)
{

	struct nfs4_openowner *oo = open->op_openowner;
	struct nfs4_ol_stateid *retstp = NULL;

	spin_lock(&oo->oo_owner.so_client->cl_lock);
	spin_lock(&fp->fi_lock);

	retstp = nfsd4_find_existing_open(fp, open);
	if (retstp)
		goto out_unlock;
	atomic_inc(&stp->st_stid.sc_count);
	stp->st_stid.sc_type = NFS4_OPEN_STID;
	INIT_LIST_HEAD(&stp->st_locks);
	stp->st_stateowner = nfs4_get_stateowner(&oo->oo_owner);
	get_nfs4_file(fp);
	stp->st_stid.sc_file = fp;
	stp->st_access_bmap = 0;
	stp->st_deny_bmap = 0;
	stp->st_openstp = NULL;
	init_rwsem(&stp->st_rwsem);
<<<<<<< HEAD
	spin_lock(&oo->oo_owner.so_client->cl_lock);
=======
>>>>>>> daba514f
	list_add(&stp->st_perstateowner, &oo->oo_owner.so_stateids);
	list_add(&stp->st_perfile, &fp->fi_stateids);

out_unlock:
	spin_unlock(&fp->fi_lock);
	spin_unlock(&oo->oo_owner.so_client->cl_lock);
	return retstp;
}

/*
 * In the 4.0 case we need to keep the owners around a little while to handle
 * CLOSE replay. We still do need to release any file access that is held by
 * them before returning however.
 */
static void
move_to_close_lru(struct nfs4_ol_stateid *s, struct net *net)
{
	struct nfs4_ol_stateid *last;
	struct nfs4_openowner *oo = openowner(s->st_stateowner);
	struct nfsd_net *nn = net_generic(s->st_stid.sc_client->net,
						nfsd_net_id);

	dprintk("NFSD: move_to_close_lru nfs4_openowner %p\n", oo);

	/*
	 * We know that we hold one reference via nfsd4_close, and another
	 * "persistent" reference for the client. If the refcount is higher
	 * than 2, then there are still calls in progress that are using this
	 * stateid. We can't put the sc_file reference until they are finished.
	 * Wait for the refcount to drop to 2. Since it has been unhashed,
	 * there should be no danger of the refcount going back up again at
	 * this point.
	 */
	wait_event(close_wq, atomic_read(&s->st_stid.sc_count) == 2);

	release_all_access(s);
	if (s->st_stid.sc_file) {
		put_nfs4_file(s->st_stid.sc_file);
		s->st_stid.sc_file = NULL;
	}

	spin_lock(&nn->client_lock);
	last = oo->oo_last_closed_stid;
	oo->oo_last_closed_stid = s;
	list_move_tail(&oo->oo_close_lru, &nn->close_lru);
	oo->oo_time = get_seconds();
	spin_unlock(&nn->client_lock);
	if (last)
		nfs4_put_stid(&last->st_stid);
}

/* search file_hashtbl[] for file */
static struct nfs4_file *
find_file_locked(struct knfsd_fh *fh, unsigned int hashval)
{
	struct nfs4_file *fp;

	hlist_for_each_entry_rcu(fp, &file_hashtbl[hashval], fi_hash) {
		if (fh_match(&fp->fi_fhandle, fh)) {
			if (atomic_inc_not_zero(&fp->fi_ref))
				return fp;
		}
	}
	return NULL;
}

struct nfs4_file *
find_file(struct knfsd_fh *fh)
{
	struct nfs4_file *fp;
	unsigned int hashval = file_hashval(fh);

	rcu_read_lock();
	fp = find_file_locked(fh, hashval);
	rcu_read_unlock();
	return fp;
}

static struct nfs4_file *
find_or_add_file(struct nfs4_file *new, struct knfsd_fh *fh)
{
	struct nfs4_file *fp;
	unsigned int hashval = file_hashval(fh);

	rcu_read_lock();
	fp = find_file_locked(fh, hashval);
	rcu_read_unlock();
	if (fp)
		return fp;

	spin_lock(&state_lock);
	fp = find_file_locked(fh, hashval);
	if (likely(fp == NULL)) {
		nfsd4_init_file(fh, hashval, new);
		fp = new;
	}
	spin_unlock(&state_lock);

	return fp;
}

/*
 * Called to check deny when READ with all zero stateid or
 * WRITE with all zero or all one stateid
 */
static __be32
nfs4_share_conflict(struct svc_fh *current_fh, unsigned int deny_type)
{
	struct nfs4_file *fp;
	__be32 ret = nfs_ok;

	fp = find_file(&current_fh->fh_handle);
	if (!fp)
		return ret;
	/* Check for conflicting share reservations */
	spin_lock(&fp->fi_lock);
	if (fp->fi_share_deny & deny_type)
		ret = nfserr_locked;
	spin_unlock(&fp->fi_lock);
	put_nfs4_file(fp);
	return ret;
}

static void nfsd4_cb_recall_prepare(struct nfsd4_callback *cb)
{
	struct nfs4_delegation *dp = cb_to_delegation(cb);
	struct nfsd_net *nn = net_generic(dp->dl_stid.sc_client->net,
					  nfsd_net_id);

	block_delegations(&dp->dl_stid.sc_file->fi_fhandle);

	/*
	 * We can't do this in nfsd_break_deleg_cb because it is
	 * already holding inode->i_lock.
	 *
	 * If the dl_time != 0, then we know that it has already been
	 * queued for a lease break. Don't queue it again.
	 */
	spin_lock(&state_lock);
	if (dp->dl_time == 0) {
		dp->dl_time = get_seconds();
		list_add_tail(&dp->dl_recall_lru, &nn->del_recall_lru);
	}
	spin_unlock(&state_lock);
}

static int nfsd4_cb_recall_done(struct nfsd4_callback *cb,
		struct rpc_task *task)
{
	struct nfs4_delegation *dp = cb_to_delegation(cb);

	if (dp->dl_stid.sc_type == NFS4_CLOSED_DELEG_STID)
	        return 1;

	switch (task->tk_status) {
	case 0:
		return 1;
	case -EBADHANDLE:
	case -NFS4ERR_BAD_STATEID:
		/*
		 * Race: client probably got cb_recall before open reply
		 * granting delegation.
		 */
		if (dp->dl_retries--) {
			rpc_delay(task, 2 * HZ);
			return 0;
		}
		/*FALLTHRU*/
	default:
		return -1;
	}
}

static void nfsd4_cb_recall_release(struct nfsd4_callback *cb)
{
	struct nfs4_delegation *dp = cb_to_delegation(cb);

	nfs4_put_stid(&dp->dl_stid);
}

static struct nfsd4_callback_ops nfsd4_cb_recall_ops = {
	.prepare	= nfsd4_cb_recall_prepare,
	.done		= nfsd4_cb_recall_done,
	.release	= nfsd4_cb_recall_release,
};

static void nfsd_break_one_deleg(struct nfs4_delegation *dp)
{
	/*
	 * We're assuming the state code never drops its reference
	 * without first removing the lease.  Since we're in this lease
	 * callback (and since the lease code is serialized by the kernel
	 * lock) we know the server hasn't removed the lease yet, we know
	 * it's safe to take a reference.
	 */
	atomic_inc(&dp->dl_stid.sc_count);
	nfsd4_run_cb(&dp->dl_recall);
}

/* Called from break_lease() with i_lock held. */
static bool
nfsd_break_deleg_cb(struct file_lock *fl)
{
	bool ret = false;
	struct nfs4_file *fp = (struct nfs4_file *)fl->fl_owner;
	struct nfs4_delegation *dp;

	if (!fp) {
		WARN(1, "(%p)->fl_owner NULL\n", fl);
		return ret;
	}
	if (fp->fi_had_conflict) {
		WARN(1, "duplicate break on %p\n", fp);
		return ret;
	}
	/*
	 * We don't want the locks code to timeout the lease for us;
	 * we'll remove it ourself if a delegation isn't returned
	 * in time:
	 */
	fl->fl_break_time = 0;

	spin_lock(&fp->fi_lock);
	fp->fi_had_conflict = true;
	/*
	 * If there are no delegations on the list, then return true
	 * so that the lease code will go ahead and delete it.
	 */
	if (list_empty(&fp->fi_delegations))
		ret = true;
	else
		list_for_each_entry(dp, &fp->fi_delegations, dl_perfile)
			nfsd_break_one_deleg(dp);
	spin_unlock(&fp->fi_lock);
	return ret;
}

static int
nfsd_change_deleg_cb(struct file_lock *onlist, int arg,
		     struct list_head *dispose)
{
	if (arg & F_UNLCK)
		return lease_modify(onlist, arg, dispose);
	else
		return -EAGAIN;
}

static const struct lock_manager_operations nfsd_lease_mng_ops = {
	.lm_break = nfsd_break_deleg_cb,
	.lm_change = nfsd_change_deleg_cb,
};

static __be32 nfsd4_check_seqid(struct nfsd4_compound_state *cstate, struct nfs4_stateowner *so, u32 seqid)
{
	if (nfsd4_has_session(cstate))
		return nfs_ok;
	if (seqid == so->so_seqid - 1)
		return nfserr_replay_me;
	if (seqid == so->so_seqid)
		return nfs_ok;
	return nfserr_bad_seqid;
}

static __be32 lookup_clientid(clientid_t *clid,
		struct nfsd4_compound_state *cstate,
		struct nfsd_net *nn)
{
	struct nfs4_client *found;

	if (cstate->clp) {
		found = cstate->clp;
		if (!same_clid(&found->cl_clientid, clid))
			return nfserr_stale_clientid;
		return nfs_ok;
	}

	if (STALE_CLIENTID(clid, nn))
		return nfserr_stale_clientid;

	/*
	 * For v4.1+ we get the client in the SEQUENCE op. If we don't have one
	 * cached already then we know this is for is for v4.0 and "sessions"
	 * will be false.
	 */
	WARN_ON_ONCE(cstate->session);
	spin_lock(&nn->client_lock);
	found = find_confirmed_client(clid, false, nn);
	if (!found) {
		spin_unlock(&nn->client_lock);
		return nfserr_expired;
	}
	atomic_inc(&found->cl_refcount);
	spin_unlock(&nn->client_lock);

	/* Cache the nfs4_client in cstate! */
	cstate->clp = found;
	return nfs_ok;
}

__be32
nfsd4_process_open1(struct nfsd4_compound_state *cstate,
		    struct nfsd4_open *open, struct nfsd_net *nn)
{
	clientid_t *clientid = &open->op_clientid;
	struct nfs4_client *clp = NULL;
	unsigned int strhashval;
	struct nfs4_openowner *oo = NULL;
	__be32 status;

	if (STALE_CLIENTID(&open->op_clientid, nn))
		return nfserr_stale_clientid;
	/*
	 * In case we need it later, after we've already created the
	 * file and don't want to risk a further failure:
	 */
	open->op_file = nfsd4_alloc_file();
	if (open->op_file == NULL)
		return nfserr_jukebox;

	status = lookup_clientid(clientid, cstate, nn);
	if (status)
		return status;
	clp = cstate->clp;

	strhashval = ownerstr_hashval(&open->op_owner);
	oo = find_openstateowner_str(strhashval, open, clp);
	open->op_openowner = oo;
	if (!oo) {
		goto new_owner;
	}
	if (!(oo->oo_flags & NFS4_OO_CONFIRMED)) {
		/* Replace unconfirmed owners without checking for replay. */
		release_openowner(oo);
		open->op_openowner = NULL;
		goto new_owner;
	}
	status = nfsd4_check_seqid(cstate, &oo->oo_owner, open->op_seqid);
	if (status)
		return status;
	goto alloc_stateid;
new_owner:
	oo = alloc_init_open_stateowner(strhashval, open, cstate);
	if (oo == NULL)
		return nfserr_jukebox;
	open->op_openowner = oo;
alloc_stateid:
	open->op_stp = nfs4_alloc_open_stateid(clp);
	if (!open->op_stp)
		return nfserr_jukebox;

	if (nfsd4_has_session(cstate) &&
	    (cstate->current_fh.fh_export->ex_flags & NFSEXP_PNFS)) {
		open->op_odstate = alloc_clnt_odstate(clp);
		if (!open->op_odstate)
			return nfserr_jukebox;
	}

	return nfs_ok;
}

static inline __be32
nfs4_check_delegmode(struct nfs4_delegation *dp, int flags)
{
	if ((flags & WR_STATE) && (dp->dl_type == NFS4_OPEN_DELEGATE_READ))
		return nfserr_openmode;
	else
		return nfs_ok;
}

static int share_access_to_flags(u32 share_access)
{
	return share_access == NFS4_SHARE_ACCESS_READ ? RD_STATE : WR_STATE;
}

static struct nfs4_delegation *find_deleg_stateid(struct nfs4_client *cl, stateid_t *s)
{
	struct nfs4_stid *ret;

	ret = find_stateid_by_type(cl, s, NFS4_DELEG_STID);
	if (!ret)
		return NULL;
	return delegstateid(ret);
}

static bool nfsd4_is_deleg_cur(struct nfsd4_open *open)
{
	return open->op_claim_type == NFS4_OPEN_CLAIM_DELEGATE_CUR ||
	       open->op_claim_type == NFS4_OPEN_CLAIM_DELEG_CUR_FH;
}

static __be32
nfs4_check_deleg(struct nfs4_client *cl, struct nfsd4_open *open,
		struct nfs4_delegation **dp)
{
	int flags;
	__be32 status = nfserr_bad_stateid;
	struct nfs4_delegation *deleg;

	deleg = find_deleg_stateid(cl, &open->op_delegate_stateid);
	if (deleg == NULL)
		goto out;
	flags = share_access_to_flags(open->op_share_access);
	status = nfs4_check_delegmode(deleg, flags);
	if (status) {
		nfs4_put_stid(&deleg->dl_stid);
		goto out;
	}
	*dp = deleg;
out:
	if (!nfsd4_is_deleg_cur(open))
		return nfs_ok;
	if (status)
		return status;
	open->op_openowner->oo_flags |= NFS4_OO_CONFIRMED;
	return nfs_ok;
}

static inline int nfs4_access_to_access(u32 nfs4_access)
{
	int flags = 0;

	if (nfs4_access & NFS4_SHARE_ACCESS_READ)
		flags |= NFSD_MAY_READ;
	if (nfs4_access & NFS4_SHARE_ACCESS_WRITE)
		flags |= NFSD_MAY_WRITE;
	return flags;
}

static inline __be32
nfsd4_truncate(struct svc_rqst *rqstp, struct svc_fh *fh,
		struct nfsd4_open *open)
{
	struct iattr iattr = {
		.ia_valid = ATTR_SIZE,
		.ia_size = 0,
	};
	if (!open->op_truncate)
		return 0;
	if (!(open->op_share_access & NFS4_SHARE_ACCESS_WRITE))
		return nfserr_inval;
	return nfsd_setattr(rqstp, fh, &iattr, 0, (time_t)0);
}

static __be32 nfs4_get_vfs_file(struct svc_rqst *rqstp, struct nfs4_file *fp,
		struct svc_fh *cur_fh, struct nfs4_ol_stateid *stp,
		struct nfsd4_open *open)
{
	struct file *filp = NULL;
	__be32 status;
	int oflag = nfs4_access_to_omode(open->op_share_access);
	int access = nfs4_access_to_access(open->op_share_access);
	unsigned char old_access_bmap, old_deny_bmap;

	spin_lock(&fp->fi_lock);

	/*
	 * Are we trying to set a deny mode that would conflict with
	 * current access?
	 */
	status = nfs4_file_check_deny(fp, open->op_share_deny);
	if (status != nfs_ok) {
		spin_unlock(&fp->fi_lock);
		goto out;
	}

	/* set access to the file */
	status = nfs4_file_get_access(fp, open->op_share_access);
	if (status != nfs_ok) {
		spin_unlock(&fp->fi_lock);
		goto out;
	}

	/* Set access bits in stateid */
	old_access_bmap = stp->st_access_bmap;
	set_access(open->op_share_access, stp);

	/* Set new deny mask */
	old_deny_bmap = stp->st_deny_bmap;
	set_deny(open->op_share_deny, stp);
	fp->fi_share_deny |= (open->op_share_deny & NFS4_SHARE_DENY_BOTH);

	if (!fp->fi_fds[oflag]) {
		spin_unlock(&fp->fi_lock);
		status = nfsd_open(rqstp, cur_fh, S_IFREG, access, &filp);
		if (status)
			goto out_put_access;
		spin_lock(&fp->fi_lock);
		if (!fp->fi_fds[oflag]) {
			fp->fi_fds[oflag] = filp;
			filp = NULL;
		}
	}
	spin_unlock(&fp->fi_lock);
	if (filp)
		fput(filp);

	status = nfsd4_truncate(rqstp, cur_fh, open);
	if (status)
		goto out_put_access;
out:
	return status;
out_put_access:
	stp->st_access_bmap = old_access_bmap;
	nfs4_file_put_access(fp, open->op_share_access);
	reset_union_bmap_deny(bmap_to_share_mode(old_deny_bmap), stp);
	goto out;
}

static __be32
nfs4_upgrade_open(struct svc_rqst *rqstp, struct nfs4_file *fp, struct svc_fh *cur_fh, struct nfs4_ol_stateid *stp, struct nfsd4_open *open)
{
	__be32 status;
	unsigned char old_deny_bmap = stp->st_deny_bmap;

	if (!test_access(open->op_share_access, stp))
		return nfs4_get_vfs_file(rqstp, fp, cur_fh, stp, open);

	/* test and set deny mode */
	spin_lock(&fp->fi_lock);
	status = nfs4_file_check_deny(fp, open->op_share_deny);
	if (status == nfs_ok) {
		set_deny(open->op_share_deny, stp);
		fp->fi_share_deny |=
				(open->op_share_deny & NFS4_SHARE_DENY_BOTH);
	}
	spin_unlock(&fp->fi_lock);

	if (status != nfs_ok)
		return status;

	status = nfsd4_truncate(rqstp, cur_fh, open);
	if (status != nfs_ok)
		reset_union_bmap_deny(old_deny_bmap, stp);
	return status;
}

/* Should we give out recallable state?: */
static bool nfsd4_cb_channel_good(struct nfs4_client *clp)
{
	if (clp->cl_cb_state == NFSD4_CB_UP)
		return true;
	/*
	 * In the sessions case, since we don't have to establish a
	 * separate connection for callbacks, we assume it's OK
	 * until we hear otherwise:
	 */
	return clp->cl_minorversion && clp->cl_cb_state == NFSD4_CB_UNKNOWN;
}

static struct file_lock *nfs4_alloc_init_lease(struct nfs4_file *fp, int flag)
{
	struct file_lock *fl;

	fl = locks_alloc_lock();
	if (!fl)
		return NULL;
	fl->fl_lmops = &nfsd_lease_mng_ops;
	fl->fl_flags = FL_DELEG;
	fl->fl_type = flag == NFS4_OPEN_DELEGATE_READ? F_RDLCK: F_WRLCK;
	fl->fl_end = OFFSET_MAX;
	fl->fl_owner = (fl_owner_t)fp;
	fl->fl_pid = current->tgid;
	return fl;
}

/**
 * nfs4_setlease - Obtain a delegation by requesting lease from vfs layer
 * @dp:   a pointer to the nfs4_delegation we're adding.
 *
 * Return:
 *      On success: Return code will be 0 on success.
 *
 *      On error: -EAGAIN if there was an existing delegation.
 *                 nonzero if there is an error in other cases.
 *
 */

static int nfs4_setlease(struct nfs4_delegation *dp)
{
	struct nfs4_file *fp = dp->dl_stid.sc_file;
	struct file_lock *fl;
	struct file *filp;
	int status = 0;

	fl = nfs4_alloc_init_lease(fp, NFS4_OPEN_DELEGATE_READ);
	if (!fl)
		return -ENOMEM;
	filp = find_readable_file(fp);
	if (!filp) {
		/* We should always have a readable file here */
		WARN_ON_ONCE(1);
		locks_free_lock(fl);
		return -EBADF;
	}
	fl->fl_file = filp;
	status = vfs_setlease(filp, fl->fl_type, &fl, NULL);
	if (fl)
		locks_free_lock(fl);
	if (status)
		goto out_fput;
	spin_lock(&state_lock);
	spin_lock(&fp->fi_lock);
	/* Did the lease get broken before we took the lock? */
	status = -EAGAIN;
	if (fp->fi_had_conflict)
		goto out_unlock;
	/* Race breaker */
	if (fp->fi_deleg_file) {
		status = hash_delegation_locked(dp, fp);
		goto out_unlock;
	}
	fp->fi_deleg_file = filp;
	fp->fi_delegees = 0;
	status = hash_delegation_locked(dp, fp);
	spin_unlock(&fp->fi_lock);
	spin_unlock(&state_lock);
	if (status) {
		/* Should never happen, this is a new fi_deleg_file  */
		WARN_ON_ONCE(1);
		goto out_fput;
	}
	return 0;
out_unlock:
	spin_unlock(&fp->fi_lock);
	spin_unlock(&state_lock);
out_fput:
	fput(filp);
	return status;
}

static struct nfs4_delegation *
nfs4_set_delegation(struct nfs4_client *clp, struct svc_fh *fh,
		    struct nfs4_file *fp, struct nfs4_clnt_odstate *odstate)
{
	int status;
	struct nfs4_delegation *dp;

	if (fp->fi_had_conflict)
		return ERR_PTR(-EAGAIN);

	spin_lock(&state_lock);
	spin_lock(&fp->fi_lock);
	status = nfs4_get_existing_delegation(clp, fp);
	spin_unlock(&fp->fi_lock);
	spin_unlock(&state_lock);

	if (status)
		return ERR_PTR(status);

	dp = alloc_init_deleg(clp, fh, odstate);
	if (!dp)
		return ERR_PTR(-ENOMEM);

	get_nfs4_file(fp);
	spin_lock(&state_lock);
	spin_lock(&fp->fi_lock);
	dp->dl_stid.sc_file = fp;
	if (!fp->fi_deleg_file) {
		spin_unlock(&fp->fi_lock);
		spin_unlock(&state_lock);
		status = nfs4_setlease(dp);
		goto out;
	}
	if (fp->fi_had_conflict) {
		status = -EAGAIN;
		goto out_unlock;
	}
	status = hash_delegation_locked(dp, fp);
out_unlock:
	spin_unlock(&fp->fi_lock);
	spin_unlock(&state_lock);
out:
	if (status) {
		put_clnt_odstate(dp->dl_clnt_odstate);
		nfs4_put_stid(&dp->dl_stid);
		return ERR_PTR(status);
	}
	return dp;
}

static void nfsd4_open_deleg_none_ext(struct nfsd4_open *open, int status)
{
	open->op_delegate_type = NFS4_OPEN_DELEGATE_NONE_EXT;
	if (status == -EAGAIN)
		open->op_why_no_deleg = WND4_CONTENTION;
	else {
		open->op_why_no_deleg = WND4_RESOURCE;
		switch (open->op_deleg_want) {
		case NFS4_SHARE_WANT_READ_DELEG:
		case NFS4_SHARE_WANT_WRITE_DELEG:
		case NFS4_SHARE_WANT_ANY_DELEG:
			break;
		case NFS4_SHARE_WANT_CANCEL:
			open->op_why_no_deleg = WND4_CANCELLED;
			break;
		case NFS4_SHARE_WANT_NO_DELEG:
			WARN_ON_ONCE(1);
		}
	}
}

/*
 * Attempt to hand out a delegation.
 *
 * Note we don't support write delegations, and won't until the vfs has
 * proper support for them.
 */
static void
nfs4_open_delegation(struct svc_fh *fh, struct nfsd4_open *open,
			struct nfs4_ol_stateid *stp)
{
	struct nfs4_delegation *dp;
	struct nfs4_openowner *oo = openowner(stp->st_stateowner);
	struct nfs4_client *clp = stp->st_stid.sc_client;
	int cb_up;
	int status = 0;

	cb_up = nfsd4_cb_channel_good(oo->oo_owner.so_client);
	open->op_recall = 0;
	switch (open->op_claim_type) {
		case NFS4_OPEN_CLAIM_PREVIOUS:
			if (!cb_up)
				open->op_recall = 1;
			if (open->op_delegate_type != NFS4_OPEN_DELEGATE_READ)
				goto out_no_deleg;
			break;
		case NFS4_OPEN_CLAIM_NULL:
		case NFS4_OPEN_CLAIM_FH:
			/*
			 * Let's not give out any delegations till everyone's
			 * had the chance to reclaim theirs, *and* until
			 * NLM locks have all been reclaimed:
			 */
			if (locks_in_grace(clp->net))
				goto out_no_deleg;
			if (!cb_up || !(oo->oo_flags & NFS4_OO_CONFIRMED))
				goto out_no_deleg;
			/*
			 * Also, if the file was opened for write or
			 * create, there's a good chance the client's
			 * about to write to it, resulting in an
			 * immediate recall (since we don't support
			 * write delegations):
			 */
			if (open->op_share_access & NFS4_SHARE_ACCESS_WRITE)
				goto out_no_deleg;
			if (open->op_create == NFS4_OPEN_CREATE)
				goto out_no_deleg;
			break;
		default:
			goto out_no_deleg;
	}
	dp = nfs4_set_delegation(clp, fh, stp->st_stid.sc_file, stp->st_clnt_odstate);
	if (IS_ERR(dp))
		goto out_no_deleg;

	memcpy(&open->op_delegate_stateid, &dp->dl_stid.sc_stateid, sizeof(dp->dl_stid.sc_stateid));

	dprintk("NFSD: delegation stateid=" STATEID_FMT "\n",
		STATEID_VAL(&dp->dl_stid.sc_stateid));
	open->op_delegate_type = NFS4_OPEN_DELEGATE_READ;
	nfs4_put_stid(&dp->dl_stid);
	return;
out_no_deleg:
	open->op_delegate_type = NFS4_OPEN_DELEGATE_NONE;
	if (open->op_claim_type == NFS4_OPEN_CLAIM_PREVIOUS &&
	    open->op_delegate_type != NFS4_OPEN_DELEGATE_NONE) {
		dprintk("NFSD: WARNING: refusing delegation reclaim\n");
		open->op_recall = 1;
	}

	/* 4.1 client asking for a delegation? */
	if (open->op_deleg_want)
		nfsd4_open_deleg_none_ext(open, status);
	return;
}

static void nfsd4_deleg_xgrade_none_ext(struct nfsd4_open *open,
					struct nfs4_delegation *dp)
{
	if (open->op_deleg_want == NFS4_SHARE_WANT_READ_DELEG &&
	    dp->dl_type == NFS4_OPEN_DELEGATE_WRITE) {
		open->op_delegate_type = NFS4_OPEN_DELEGATE_NONE_EXT;
		open->op_why_no_deleg = WND4_NOT_SUPP_DOWNGRADE;
	} else if (open->op_deleg_want == NFS4_SHARE_WANT_WRITE_DELEG &&
		   dp->dl_type == NFS4_OPEN_DELEGATE_WRITE) {
		open->op_delegate_type = NFS4_OPEN_DELEGATE_NONE_EXT;
		open->op_why_no_deleg = WND4_NOT_SUPP_UPGRADE;
	}
	/* Otherwise the client must be confused wanting a delegation
	 * it already has, therefore we don't return
	 * NFS4_OPEN_DELEGATE_NONE_EXT and reason.
	 */
}

__be32
nfsd4_process_open2(struct svc_rqst *rqstp, struct svc_fh *current_fh, struct nfsd4_open *open)
{
	struct nfsd4_compoundres *resp = rqstp->rq_resp;
	struct nfs4_client *cl = open->op_openowner->oo_owner.so_client;
	struct nfs4_file *fp = NULL;
	struct nfs4_ol_stateid *stp = NULL;
	struct nfs4_ol_stateid *swapstp = NULL;
	struct nfs4_delegation *dp = NULL;
	__be32 status;

	/*
	 * Lookup file; if found, lookup stateid and check open request,
	 * and check for delegations in the process of being recalled.
	 * If not found, create the nfs4_file struct
	 */
	fp = find_or_add_file(open->op_file, &current_fh->fh_handle);
	if (fp != open->op_file) {
		status = nfs4_check_deleg(cl, open, &dp);
		if (status)
			goto out;
		spin_lock(&fp->fi_lock);
		stp = nfsd4_find_existing_open(fp, open);
		spin_unlock(&fp->fi_lock);
	} else {
		open->op_file = NULL;
		status = nfserr_bad_stateid;
		if (nfsd4_is_deleg_cur(open))
			goto out;
	}

	/*
	 * OPEN the file, or upgrade an existing OPEN.
	 * If truncate fails, the OPEN fails.
	 */
	if (stp) {
		/* Stateid was found, this is an OPEN upgrade */
		down_read(&stp->st_rwsem);
		status = nfs4_upgrade_open(rqstp, fp, current_fh, stp, open);
		if (status) {
			up_read(&stp->st_rwsem);
			goto out;
		}
	} else {
		stp = open->op_stp;
		open->op_stp = NULL;
<<<<<<< HEAD
		init_open_stateid(stp, fp, open);
=======
		swapstp = init_open_stateid(stp, fp, open);
		if (swapstp) {
			nfs4_put_stid(&stp->st_stid);
			stp = swapstp;
			down_read(&stp->st_rwsem);
			status = nfs4_upgrade_open(rqstp, fp, current_fh,
						stp, open);
			if (status) {
				up_read(&stp->st_rwsem);
				goto out;
			}
			goto upgrade_out;
		}
>>>>>>> daba514f
		down_read(&stp->st_rwsem);
		status = nfs4_get_vfs_file(rqstp, fp, current_fh, stp, open);
		if (status) {
			up_read(&stp->st_rwsem);
			release_open_stateid(stp);
			goto out;
		}

		stp->st_clnt_odstate = find_or_hash_clnt_odstate(fp,
							open->op_odstate);
		if (stp->st_clnt_odstate == open->op_odstate)
			open->op_odstate = NULL;
	}
<<<<<<< HEAD
	update_stateid(&stp->st_stid.sc_stateid);
	memcpy(&open->op_stateid, &stp->st_stid.sc_stateid, sizeof(stateid_t));
=======
upgrade_out:
	nfs4_inc_and_copy_stateid(&open->op_stateid, &stp->st_stid);
>>>>>>> daba514f
	up_read(&stp->st_rwsem);

	if (nfsd4_has_session(&resp->cstate)) {
		if (open->op_deleg_want & NFS4_SHARE_WANT_NO_DELEG) {
			open->op_delegate_type = NFS4_OPEN_DELEGATE_NONE_EXT;
			open->op_why_no_deleg = WND4_NOT_WANTED;
			goto nodeleg;
		}
	}

	/*
	* Attempt to hand out a delegation. No error return, because the
	* OPEN succeeds even if we fail.
	*/
	nfs4_open_delegation(current_fh, open, stp);
nodeleg:
	status = nfs_ok;

	dprintk("%s: stateid=" STATEID_FMT "\n", __func__,
		STATEID_VAL(&stp->st_stid.sc_stateid));
out:
	/* 4.1 client trying to upgrade/downgrade delegation? */
	if (open->op_delegate_type == NFS4_OPEN_DELEGATE_NONE && dp &&
	    open->op_deleg_want)
		nfsd4_deleg_xgrade_none_ext(open, dp);

	if (fp)
		put_nfs4_file(fp);
	if (status == 0 && open->op_claim_type == NFS4_OPEN_CLAIM_PREVIOUS)
		open->op_openowner->oo_flags |= NFS4_OO_CONFIRMED;
	/*
	* To finish the open response, we just need to set the rflags.
	*/
	open->op_rflags = NFS4_OPEN_RESULT_LOCKTYPE_POSIX;
	if (!(open->op_openowner->oo_flags & NFS4_OO_CONFIRMED) &&
	    !nfsd4_has_session(&resp->cstate))
		open->op_rflags |= NFS4_OPEN_RESULT_CONFIRM;
	if (dp)
		nfs4_put_stid(&dp->dl_stid);
	if (stp)
		nfs4_put_stid(&stp->st_stid);

	return status;
}

void nfsd4_cleanup_open_state(struct nfsd4_compound_state *cstate,
			      struct nfsd4_open *open)
{
	if (open->op_openowner) {
		struct nfs4_stateowner *so = &open->op_openowner->oo_owner;

		nfsd4_cstate_assign_replay(cstate, so);
		nfs4_put_stateowner(so);
	}
	if (open->op_file)
		kmem_cache_free(file_slab, open->op_file);
	if (open->op_stp)
		nfs4_put_stid(&open->op_stp->st_stid);
	if (open->op_odstate)
		kmem_cache_free(odstate_slab, open->op_odstate);
}

__be32
nfsd4_renew(struct svc_rqst *rqstp, struct nfsd4_compound_state *cstate,
	    clientid_t *clid)
{
	struct nfs4_client *clp;
	__be32 status;
	struct nfsd_net *nn = net_generic(SVC_NET(rqstp), nfsd_net_id);

	dprintk("process_renew(%08x/%08x): starting\n", 
			clid->cl_boot, clid->cl_id);
	status = lookup_clientid(clid, cstate, nn);
	if (status)
		goto out;
	clp = cstate->clp;
	status = nfserr_cb_path_down;
	if (!list_empty(&clp->cl_delegations)
			&& clp->cl_cb_state != NFSD4_CB_UP)
		goto out;
	status = nfs_ok;
out:
	return status;
}

void
nfsd4_end_grace(struct nfsd_net *nn)
{
	/* do nothing if grace period already ended */
	if (nn->grace_ended)
		return;

	dprintk("NFSD: end of grace period\n");
	nn->grace_ended = true;
	/*
	 * If the server goes down again right now, an NFSv4
	 * client will still be allowed to reclaim after it comes back up,
	 * even if it hasn't yet had a chance to reclaim state this time.
	 *
	 */
	nfsd4_record_grace_done(nn);
	/*
	 * At this point, NFSv4 clients can still reclaim.  But if the
	 * server crashes, any that have not yet reclaimed will be out
	 * of luck on the next boot.
	 *
	 * (NFSv4.1+ clients are considered to have reclaimed once they
	 * call RECLAIM_COMPLETE.  NFSv4.0 clients are considered to
	 * have reclaimed after their first OPEN.)
	 */
	locks_end_grace(&nn->nfsd4_manager);
	/*
	 * At this point, and once lockd and/or any other containers
	 * exit their grace period, further reclaims will fail and
	 * regular locking can resume.
	 */
}

static time_t
nfs4_laundromat(struct nfsd_net *nn)
{
	struct nfs4_client *clp;
	struct nfs4_openowner *oo;
	struct nfs4_delegation *dp;
	struct nfs4_ol_stateid *stp;
	struct list_head *pos, *next, reaplist;
	time_t cutoff = get_seconds() - nn->nfsd4_lease;
	time_t t, new_timeo = nn->nfsd4_lease;

	dprintk("NFSD: laundromat service - starting\n");
	nfsd4_end_grace(nn);
	INIT_LIST_HEAD(&reaplist);
	spin_lock(&nn->client_lock);
	list_for_each_safe(pos, next, &nn->client_lru) {
		clp = list_entry(pos, struct nfs4_client, cl_lru);
		if (time_after((unsigned long)clp->cl_time, (unsigned long)cutoff)) {
			t = clp->cl_time - cutoff;
			new_timeo = min(new_timeo, t);
			break;
		}
		if (mark_client_expired_locked(clp)) {
			dprintk("NFSD: client in use (clientid %08x)\n",
				clp->cl_clientid.cl_id);
			continue;
		}
		list_add(&clp->cl_lru, &reaplist);
	}
	spin_unlock(&nn->client_lock);
	list_for_each_safe(pos, next, &reaplist) {
		clp = list_entry(pos, struct nfs4_client, cl_lru);
		dprintk("NFSD: purging unused client (clientid %08x)\n",
			clp->cl_clientid.cl_id);
		list_del_init(&clp->cl_lru);
		expire_client(clp);
	}
	spin_lock(&state_lock);
	list_for_each_safe(pos, next, &nn->del_recall_lru) {
		dp = list_entry (pos, struct nfs4_delegation, dl_recall_lru);
		if (time_after((unsigned long)dp->dl_time, (unsigned long)cutoff)) {
			t = dp->dl_time - cutoff;
			new_timeo = min(new_timeo, t);
			break;
		}
		WARN_ON(!unhash_delegation_locked(dp));
		list_add(&dp->dl_recall_lru, &reaplist);
	}
	spin_unlock(&state_lock);
	while (!list_empty(&reaplist)) {
		dp = list_first_entry(&reaplist, struct nfs4_delegation,
					dl_recall_lru);
		list_del_init(&dp->dl_recall_lru);
		revoke_delegation(dp);
	}

	spin_lock(&nn->client_lock);
	while (!list_empty(&nn->close_lru)) {
		oo = list_first_entry(&nn->close_lru, struct nfs4_openowner,
					oo_close_lru);
		if (time_after((unsigned long)oo->oo_time,
			       (unsigned long)cutoff)) {
			t = oo->oo_time - cutoff;
			new_timeo = min(new_timeo, t);
			break;
		}
		list_del_init(&oo->oo_close_lru);
		stp = oo->oo_last_closed_stid;
		oo->oo_last_closed_stid = NULL;
		spin_unlock(&nn->client_lock);
		nfs4_put_stid(&stp->st_stid);
		spin_lock(&nn->client_lock);
	}
	spin_unlock(&nn->client_lock);

	new_timeo = max_t(time_t, new_timeo, NFSD_LAUNDROMAT_MINTIMEOUT);
	return new_timeo;
}

static struct workqueue_struct *laundry_wq;
static void laundromat_main(struct work_struct *);

static void
laundromat_main(struct work_struct *laundry)
{
	time_t t;
	struct delayed_work *dwork = container_of(laundry, struct delayed_work,
						  work);
	struct nfsd_net *nn = container_of(dwork, struct nfsd_net,
					   laundromat_work);

	t = nfs4_laundromat(nn);
	dprintk("NFSD: laundromat_main - sleeping for %ld seconds\n", t);
	queue_delayed_work(laundry_wq, &nn->laundromat_work, t*HZ);
}

static inline __be32 nfs4_check_fh(struct svc_fh *fhp, struct nfs4_stid *stp)
{
	if (!fh_match(&fhp->fh_handle, &stp->sc_file->fi_fhandle))
		return nfserr_bad_stateid;
	return nfs_ok;
}

static inline int
access_permit_read(struct nfs4_ol_stateid *stp)
{
	return test_access(NFS4_SHARE_ACCESS_READ, stp) ||
		test_access(NFS4_SHARE_ACCESS_BOTH, stp) ||
		test_access(NFS4_SHARE_ACCESS_WRITE, stp);
}

static inline int
access_permit_write(struct nfs4_ol_stateid *stp)
{
	return test_access(NFS4_SHARE_ACCESS_WRITE, stp) ||
		test_access(NFS4_SHARE_ACCESS_BOTH, stp);
}

static
__be32 nfs4_check_openmode(struct nfs4_ol_stateid *stp, int flags)
{
        __be32 status = nfserr_openmode;

	/* For lock stateid's, we test the parent open, not the lock: */
	if (stp->st_openstp)
		stp = stp->st_openstp;
	if ((flags & WR_STATE) && !access_permit_write(stp))
                goto out;
	if ((flags & RD_STATE) && !access_permit_read(stp))
                goto out;
	status = nfs_ok;
out:
	return status;
}

static inline __be32
check_special_stateids(struct net *net, svc_fh *current_fh, stateid_t *stateid, int flags)
{
	if (ONE_STATEID(stateid) && (flags & RD_STATE))
		return nfs_ok;
	else if (opens_in_grace(net)) {
		/* Answer in remaining cases depends on existence of
		 * conflicting state; so we must wait out the grace period. */
		return nfserr_grace;
	} else if (flags & WR_STATE)
		return nfs4_share_conflict(current_fh,
				NFS4_SHARE_DENY_WRITE);
	else /* (flags & RD_STATE) && ZERO_STATEID(stateid) */
		return nfs4_share_conflict(current_fh,
				NFS4_SHARE_DENY_READ);
}

/*
 * Allow READ/WRITE during grace period on recovered state only for files
 * that are not able to provide mandatory locking.
 */
static inline int
grace_disallows_io(struct net *net, struct inode *inode)
{
	return opens_in_grace(net) && mandatory_lock(inode);
}

/* Returns true iff a is later than b: */
static bool stateid_generation_after(stateid_t *a, stateid_t *b)
{
	return (s32)(a->si_generation - b->si_generation) > 0;
}

static __be32 check_stateid_generation(stateid_t *in, stateid_t *ref, bool has_session)
{
	/*
	 * When sessions are used the stateid generation number is ignored
	 * when it is zero.
	 */
	if (has_session && in->si_generation == 0)
		return nfs_ok;

	if (in->si_generation == ref->si_generation)
		return nfs_ok;

	/* If the client sends us a stateid from the future, it's buggy: */
	if (stateid_generation_after(in, ref))
		return nfserr_bad_stateid;
	/*
	 * However, we could see a stateid from the past, even from a
	 * non-buggy client.  For example, if the client sends a lock
	 * while some IO is outstanding, the lock may bump si_generation
	 * while the IO is still in flight.  The client could avoid that
	 * situation by waiting for responses on all the IO requests,
	 * but better performance may result in retrying IO that
	 * receives an old_stateid error if requests are rarely
	 * reordered in flight:
	 */
	return nfserr_old_stateid;
}

static __be32 nfsd4_check_openowner_confirmed(struct nfs4_ol_stateid *ols)
{
	if (ols->st_stateowner->so_is_open_owner &&
	    !(openowner(ols->st_stateowner)->oo_flags & NFS4_OO_CONFIRMED))
		return nfserr_bad_stateid;
	return nfs_ok;
}

static __be32 nfsd4_validate_stateid(struct nfs4_client *cl, stateid_t *stateid)
{
	struct nfs4_stid *s;
	__be32 status = nfserr_bad_stateid;

	if (ZERO_STATEID(stateid) || ONE_STATEID(stateid))
		return status;
	/* Client debugging aid. */
	if (!same_clid(&stateid->si_opaque.so_clid, &cl->cl_clientid)) {
		char addr_str[INET6_ADDRSTRLEN];
		rpc_ntop((struct sockaddr *)&cl->cl_addr, addr_str,
				 sizeof(addr_str));
		pr_warn_ratelimited("NFSD: client %s testing state ID "
					"with incorrect client ID\n", addr_str);
		return status;
	}
	spin_lock(&cl->cl_lock);
	s = find_stateid_locked(cl, stateid);
	if (!s)
		goto out_unlock;
	status = check_stateid_generation(stateid, &s->sc_stateid, 1);
	if (status)
		goto out_unlock;
	switch (s->sc_type) {
	case NFS4_DELEG_STID:
		status = nfs_ok;
		break;
	case NFS4_REVOKED_DELEG_STID:
		status = nfserr_deleg_revoked;
		break;
	case NFS4_OPEN_STID:
	case NFS4_LOCK_STID:
		status = nfsd4_check_openowner_confirmed(openlockstateid(s));
		break;
	default:
		printk("unknown stateid type %x\n", s->sc_type);
		/* Fallthrough */
	case NFS4_CLOSED_STID:
	case NFS4_CLOSED_DELEG_STID:
		status = nfserr_bad_stateid;
	}
out_unlock:
	spin_unlock(&cl->cl_lock);
	return status;
}

__be32
nfsd4_lookup_stateid(struct nfsd4_compound_state *cstate,
		     stateid_t *stateid, unsigned char typemask,
		     struct nfs4_stid **s, struct nfsd_net *nn)
{
	__be32 status;

	if (ZERO_STATEID(stateid) || ONE_STATEID(stateid))
		return nfserr_bad_stateid;
	status = lookup_clientid(&stateid->si_opaque.so_clid, cstate, nn);
	if (status == nfserr_stale_clientid) {
		if (cstate->session)
			return nfserr_bad_stateid;
		return nfserr_stale_stateid;
	}
	if (status)
		return status;
	*s = find_stateid_by_type(cstate->clp, stateid, typemask);
	if (!*s)
		return nfserr_bad_stateid;
	return nfs_ok;
}

static struct file *
nfs4_find_file(struct nfs4_stid *s, int flags)
{
	if (!s)
		return NULL;

	switch (s->sc_type) {
	case NFS4_DELEG_STID:
		if (WARN_ON_ONCE(!s->sc_file->fi_deleg_file))
			return NULL;
		return get_file(s->sc_file->fi_deleg_file);
	case NFS4_OPEN_STID:
	case NFS4_LOCK_STID:
		if (flags & RD_STATE)
			return find_readable_file(s->sc_file);
		else
			return find_writeable_file(s->sc_file);
		break;
	}

	return NULL;
}

static __be32
nfs4_check_olstateid(struct svc_fh *fhp, struct nfs4_ol_stateid *ols, int flags)
{
	__be32 status;

	status = nfsd4_check_openowner_confirmed(ols);
	if (status)
		return status;
	return nfs4_check_openmode(ols, flags);
}

static __be32
nfs4_check_file(struct svc_rqst *rqstp, struct svc_fh *fhp, struct nfs4_stid *s,
		struct file **filpp, bool *tmp_file, int flags)
{
	int acc = (flags & RD_STATE) ? NFSD_MAY_READ : NFSD_MAY_WRITE;
	struct file *file;
	__be32 status;

	file = nfs4_find_file(s, flags);
	if (file) {
		status = nfsd_permission(rqstp, fhp->fh_export, fhp->fh_dentry,
				acc | NFSD_MAY_OWNER_OVERRIDE);
		if (status) {
			fput(file);
			return status;
		}

		*filpp = file;
	} else {
		status = nfsd_open(rqstp, fhp, S_IFREG, acc, filpp);
		if (status)
			return status;

		if (tmp_file)
			*tmp_file = true;
	}

	return 0;
}

/*
 * Checks for stateid operations
 */
__be32
nfs4_preprocess_stateid_op(struct svc_rqst *rqstp,
		struct nfsd4_compound_state *cstate, stateid_t *stateid,
		int flags, struct file **filpp, bool *tmp_file)
{
	struct svc_fh *fhp = &cstate->current_fh;
	struct inode *ino = d_inode(fhp->fh_dentry);
	struct net *net = SVC_NET(rqstp);
	struct nfsd_net *nn = net_generic(net, nfsd_net_id);
	struct nfs4_stid *s = NULL;
	__be32 status;

	if (filpp)
		*filpp = NULL;
	if (tmp_file)
		*tmp_file = false;

	if (grace_disallows_io(net, ino))
		return nfserr_grace;

	if (ZERO_STATEID(stateid) || ONE_STATEID(stateid)) {
		status = check_special_stateids(net, fhp, stateid, flags);
		goto done;
	}

	status = nfsd4_lookup_stateid(cstate, stateid,
				NFS4_DELEG_STID|NFS4_OPEN_STID|NFS4_LOCK_STID,
				&s, nn);
	if (status)
		return status;
	status = check_stateid_generation(stateid, &s->sc_stateid,
			nfsd4_has_session(cstate));
	if (status)
		goto out;

	switch (s->sc_type) {
	case NFS4_DELEG_STID:
		status = nfs4_check_delegmode(delegstateid(s), flags);
		break;
	case NFS4_OPEN_STID:
	case NFS4_LOCK_STID:
		status = nfs4_check_olstateid(fhp, openlockstateid(s), flags);
		break;
	default:
		status = nfserr_bad_stateid;
		break;
	}
	if (status)
		goto out;
	status = nfs4_check_fh(fhp, s);

done:
	if (!status && filpp)
		status = nfs4_check_file(rqstp, fhp, s, filpp, tmp_file, flags);
out:
	if (s)
		nfs4_put_stid(s);
	return status;
}

/*
 * Test if the stateid is valid
 */
__be32
nfsd4_test_stateid(struct svc_rqst *rqstp, struct nfsd4_compound_state *cstate,
		   struct nfsd4_test_stateid *test_stateid)
{
	struct nfsd4_test_stateid_id *stateid;
	struct nfs4_client *cl = cstate->session->se_client;

	list_for_each_entry(stateid, &test_stateid->ts_stateid_list, ts_id_list)
		stateid->ts_id_status =
			nfsd4_validate_stateid(cl, &stateid->ts_id_stateid);

	return nfs_ok;
}

__be32
nfsd4_free_stateid(struct svc_rqst *rqstp, struct nfsd4_compound_state *cstate,
		   struct nfsd4_free_stateid *free_stateid)
{
	stateid_t *stateid = &free_stateid->fr_stateid;
	struct nfs4_stid *s;
	struct nfs4_delegation *dp;
	struct nfs4_ol_stateid *stp;
	struct nfs4_client *cl = cstate->session->se_client;
	__be32 ret = nfserr_bad_stateid;

	spin_lock(&cl->cl_lock);
	s = find_stateid_locked(cl, stateid);
	if (!s)
		goto out_unlock;
	switch (s->sc_type) {
	case NFS4_DELEG_STID:
		ret = nfserr_locks_held;
		break;
	case NFS4_OPEN_STID:
		ret = check_stateid_generation(stateid, &s->sc_stateid, 1);
		if (ret)
			break;
		ret = nfserr_locks_held;
		break;
	case NFS4_LOCK_STID:
		ret = check_stateid_generation(stateid, &s->sc_stateid, 1);
		if (ret)
			break;
		stp = openlockstateid(s);
		ret = nfserr_locks_held;
		if (check_for_locks(stp->st_stid.sc_file,
				    lockowner(stp->st_stateowner)))
			break;
		WARN_ON(!unhash_lock_stateid(stp));
		spin_unlock(&cl->cl_lock);
		nfs4_put_stid(s);
		ret = nfs_ok;
		goto out;
	case NFS4_REVOKED_DELEG_STID:
		dp = delegstateid(s);
		list_del_init(&dp->dl_recall_lru);
		spin_unlock(&cl->cl_lock);
		nfs4_put_stid(s);
		ret = nfs_ok;
		goto out;
	/* Default falls through and returns nfserr_bad_stateid */
	}
out_unlock:
	spin_unlock(&cl->cl_lock);
out:
	return ret;
}

static inline int
setlkflg (int type)
{
	return (type == NFS4_READW_LT || type == NFS4_READ_LT) ?
		RD_STATE : WR_STATE;
}

static __be32 nfs4_seqid_op_checks(struct nfsd4_compound_state *cstate, stateid_t *stateid, u32 seqid, struct nfs4_ol_stateid *stp)
{
	struct svc_fh *current_fh = &cstate->current_fh;
	struct nfs4_stateowner *sop = stp->st_stateowner;
	__be32 status;

	status = nfsd4_check_seqid(cstate, sop, seqid);
	if (status)
		return status;
	if (stp->st_stid.sc_type == NFS4_CLOSED_STID
		|| stp->st_stid.sc_type == NFS4_REVOKED_DELEG_STID)
		/*
		 * "Closed" stateid's exist *only* to return
		 * nfserr_replay_me from the previous step, and
		 * revoked delegations are kept only for free_stateid.
		 */
		return nfserr_bad_stateid;
	down_write(&stp->st_rwsem);
	status = check_stateid_generation(stateid, &stp->st_stid.sc_stateid, nfsd4_has_session(cstate));
	if (status == nfs_ok)
		status = nfs4_check_fh(current_fh, &stp->st_stid);
	if (status != nfs_ok)
		up_write(&stp->st_rwsem);
	return status;
}

/* 
 * Checks for sequence id mutating operations. 
 */
static __be32
nfs4_preprocess_seqid_op(struct nfsd4_compound_state *cstate, u32 seqid,
			 stateid_t *stateid, char typemask,
			 struct nfs4_ol_stateid **stpp,
			 struct nfsd_net *nn)
{
	__be32 status;
	struct nfs4_stid *s;
	struct nfs4_ol_stateid *stp = NULL;

	dprintk("NFSD: %s: seqid=%d stateid = " STATEID_FMT "\n", __func__,
		seqid, STATEID_VAL(stateid));

	*stpp = NULL;
	status = nfsd4_lookup_stateid(cstate, stateid, typemask, &s, nn);
	if (status)
		return status;
	stp = openlockstateid(s);
	nfsd4_cstate_assign_replay(cstate, stp->st_stateowner);

	status = nfs4_seqid_op_checks(cstate, stateid, seqid, stp);
	if (!status)
		*stpp = stp;
	else
		nfs4_put_stid(&stp->st_stid);
	return status;
}

static __be32 nfs4_preprocess_confirmed_seqid_op(struct nfsd4_compound_state *cstate, u32 seqid,
						 stateid_t *stateid, struct nfs4_ol_stateid **stpp, struct nfsd_net *nn)
{
	__be32 status;
	struct nfs4_openowner *oo;
	struct nfs4_ol_stateid *stp;

	status = nfs4_preprocess_seqid_op(cstate, seqid, stateid,
						NFS4_OPEN_STID, &stp, nn);
	if (status)
		return status;
	oo = openowner(stp->st_stateowner);
	if (!(oo->oo_flags & NFS4_OO_CONFIRMED)) {
		up_write(&stp->st_rwsem);
		nfs4_put_stid(&stp->st_stid);
		return nfserr_bad_stateid;
	}
	*stpp = stp;
	return nfs_ok;
}

__be32
nfsd4_open_confirm(struct svc_rqst *rqstp, struct nfsd4_compound_state *cstate,
		   struct nfsd4_open_confirm *oc)
{
	__be32 status;
	struct nfs4_openowner *oo;
	struct nfs4_ol_stateid *stp;
	struct nfsd_net *nn = net_generic(SVC_NET(rqstp), nfsd_net_id);

	dprintk("NFSD: nfsd4_open_confirm on file %pd\n",
			cstate->current_fh.fh_dentry);

	status = fh_verify(rqstp, &cstate->current_fh, S_IFREG, 0);
	if (status)
		return status;

	status = nfs4_preprocess_seqid_op(cstate,
					oc->oc_seqid, &oc->oc_req_stateid,
					NFS4_OPEN_STID, &stp, nn);
	if (status)
		goto out;
	oo = openowner(stp->st_stateowner);
	status = nfserr_bad_stateid;
	if (oo->oo_flags & NFS4_OO_CONFIRMED) {
		up_write(&stp->st_rwsem);
		goto put_stateid;
	}
	oo->oo_flags |= NFS4_OO_CONFIRMED;
<<<<<<< HEAD
	update_stateid(&stp->st_stid.sc_stateid);
	memcpy(&oc->oc_resp_stateid, &stp->st_stid.sc_stateid, sizeof(stateid_t));
=======
	nfs4_inc_and_copy_stateid(&oc->oc_resp_stateid, &stp->st_stid);
>>>>>>> daba514f
	up_write(&stp->st_rwsem);
	dprintk("NFSD: %s: success, seqid=%d stateid=" STATEID_FMT "\n",
		__func__, oc->oc_seqid, STATEID_VAL(&stp->st_stid.sc_stateid));

	nfsd4_client_record_create(oo->oo_owner.so_client);
	status = nfs_ok;
put_stateid:
	nfs4_put_stid(&stp->st_stid);
out:
	nfsd4_bump_seqid(cstate, status);
	return status;
}

static inline void nfs4_stateid_downgrade_bit(struct nfs4_ol_stateid *stp, u32 access)
{
	if (!test_access(access, stp))
		return;
	nfs4_file_put_access(stp->st_stid.sc_file, access);
	clear_access(access, stp);
}

static inline void nfs4_stateid_downgrade(struct nfs4_ol_stateid *stp, u32 to_access)
{
	switch (to_access) {
	case NFS4_SHARE_ACCESS_READ:
		nfs4_stateid_downgrade_bit(stp, NFS4_SHARE_ACCESS_WRITE);
		nfs4_stateid_downgrade_bit(stp, NFS4_SHARE_ACCESS_BOTH);
		break;
	case NFS4_SHARE_ACCESS_WRITE:
		nfs4_stateid_downgrade_bit(stp, NFS4_SHARE_ACCESS_READ);
		nfs4_stateid_downgrade_bit(stp, NFS4_SHARE_ACCESS_BOTH);
		break;
	case NFS4_SHARE_ACCESS_BOTH:
		break;
	default:
		WARN_ON_ONCE(1);
	}
}

__be32
nfsd4_open_downgrade(struct svc_rqst *rqstp,
		     struct nfsd4_compound_state *cstate,
		     struct nfsd4_open_downgrade *od)
{
	__be32 status;
	struct nfs4_ol_stateid *stp;
	struct nfsd_net *nn = net_generic(SVC_NET(rqstp), nfsd_net_id);

	dprintk("NFSD: nfsd4_open_downgrade on file %pd\n", 
			cstate->current_fh.fh_dentry);

	/* We don't yet support WANT bits: */
	if (od->od_deleg_want)
		dprintk("NFSD: %s: od_deleg_want=0x%x ignored\n", __func__,
			od->od_deleg_want);

	status = nfs4_preprocess_confirmed_seqid_op(cstate, od->od_seqid,
					&od->od_stateid, &stp, nn);
	if (status)
		goto out; 
	status = nfserr_inval;
	if (!test_access(od->od_share_access, stp)) {
		dprintk("NFSD: access not a subset of current bitmap: 0x%hhx, input access=%08x\n",
			stp->st_access_bmap, od->od_share_access);
		goto put_stateid;
	}
	if (!test_deny(od->od_share_deny, stp)) {
		dprintk("NFSD: deny not a subset of current bitmap: 0x%hhx, input deny=%08x\n",
			stp->st_deny_bmap, od->od_share_deny);
		goto put_stateid;
	}
	nfs4_stateid_downgrade(stp, od->od_share_access);
	reset_union_bmap_deny(od->od_share_deny, stp);
	nfs4_inc_and_copy_stateid(&od->od_stateid, &stp->st_stid);
	status = nfs_ok;
put_stateid:
	up_write(&stp->st_rwsem);
	nfs4_put_stid(&stp->st_stid);
out:
	nfsd4_bump_seqid(cstate, status);
	return status;
}

static void nfsd4_close_open_stateid(struct nfs4_ol_stateid *s)
{
	struct nfs4_client *clp = s->st_stid.sc_client;
	bool unhashed;
	LIST_HEAD(reaplist);

	s->st_stid.sc_type = NFS4_CLOSED_STID;
	spin_lock(&clp->cl_lock);
	unhashed = unhash_open_stateid(s, &reaplist);

	if (clp->cl_minorversion) {
		if (unhashed)
			put_ol_stateid_locked(s, &reaplist);
		spin_unlock(&clp->cl_lock);
		free_ol_stateid_reaplist(&reaplist);
	} else {
		spin_unlock(&clp->cl_lock);
		free_ol_stateid_reaplist(&reaplist);
		if (unhashed)
			move_to_close_lru(s, clp->net);
	}
}

/*
 * nfs4_unlock_state() called after encode
 */
__be32
nfsd4_close(struct svc_rqst *rqstp, struct nfsd4_compound_state *cstate,
	    struct nfsd4_close *close)
{
	__be32 status;
	struct nfs4_ol_stateid *stp;
	struct net *net = SVC_NET(rqstp);
	struct nfsd_net *nn = net_generic(net, nfsd_net_id);

	dprintk("NFSD: nfsd4_close on file %pd\n", 
			cstate->current_fh.fh_dentry);

	status = nfs4_preprocess_seqid_op(cstate, close->cl_seqid,
					&close->cl_stateid,
					NFS4_OPEN_STID|NFS4_CLOSED_STID,
					&stp, nn);
	nfsd4_bump_seqid(cstate, status);
	if (status)
		goto out; 
<<<<<<< HEAD
	update_stateid(&stp->st_stid.sc_stateid);
	memcpy(&close->cl_stateid, &stp->st_stid.sc_stateid, sizeof(stateid_t));
=======
	nfs4_inc_and_copy_stateid(&close->cl_stateid, &stp->st_stid);
>>>>>>> daba514f
	up_write(&stp->st_rwsem);

	nfsd4_close_open_stateid(stp);

	/* put reference from nfs4_preprocess_seqid_op */
	nfs4_put_stid(&stp->st_stid);
out:
	return status;
}

__be32
nfsd4_delegreturn(struct svc_rqst *rqstp, struct nfsd4_compound_state *cstate,
		  struct nfsd4_delegreturn *dr)
{
	struct nfs4_delegation *dp;
	stateid_t *stateid = &dr->dr_stateid;
	struct nfs4_stid *s;
	__be32 status;
	struct nfsd_net *nn = net_generic(SVC_NET(rqstp), nfsd_net_id);

	if ((status = fh_verify(rqstp, &cstate->current_fh, S_IFREG, 0)))
		return status;

	status = nfsd4_lookup_stateid(cstate, stateid, NFS4_DELEG_STID, &s, nn);
	if (status)
		goto out;
	dp = delegstateid(s);
	status = check_stateid_generation(stateid, &dp->dl_stid.sc_stateid, nfsd4_has_session(cstate));
	if (status)
		goto put_stateid;

	destroy_delegation(dp);
put_stateid:
	nfs4_put_stid(&dp->dl_stid);
out:
	return status;
}

static inline u64
end_offset(u64 start, u64 len)
{
	u64 end;

	end = start + len;
	return end >= start ? end: NFS4_MAX_UINT64;
}

/* last octet in a range */
static inline u64
last_byte_offset(u64 start, u64 len)
{
	u64 end;

	WARN_ON_ONCE(!len);
	end = start + len;
	return end > start ? end - 1: NFS4_MAX_UINT64;
}

/*
 * TODO: Linux file offsets are _signed_ 64-bit quantities, which means that
 * we can't properly handle lock requests that go beyond the (2^63 - 1)-th
 * byte, because of sign extension problems.  Since NFSv4 calls for 64-bit
 * locking, this prevents us from being completely protocol-compliant.  The
 * real solution to this problem is to start using unsigned file offsets in
 * the VFS, but this is a very deep change!
 */
static inline void
nfs4_transform_lock_offset(struct file_lock *lock)
{
	if (lock->fl_start < 0)
		lock->fl_start = OFFSET_MAX;
	if (lock->fl_end < 0)
		lock->fl_end = OFFSET_MAX;
}

static fl_owner_t
nfsd4_fl_get_owner(fl_owner_t owner)
{
	struct nfs4_lockowner *lo = (struct nfs4_lockowner *)owner;

	nfs4_get_stateowner(&lo->lo_owner);
	return owner;
}

static void
nfsd4_fl_put_owner(fl_owner_t owner)
{
	struct nfs4_lockowner *lo = (struct nfs4_lockowner *)owner;

	if (lo)
		nfs4_put_stateowner(&lo->lo_owner);
}

static const struct lock_manager_operations nfsd_posix_mng_ops  = {
	.lm_get_owner = nfsd4_fl_get_owner,
	.lm_put_owner = nfsd4_fl_put_owner,
};

static inline void
nfs4_set_lock_denied(struct file_lock *fl, struct nfsd4_lock_denied *deny)
{
	struct nfs4_lockowner *lo;

	if (fl->fl_lmops == &nfsd_posix_mng_ops) {
		lo = (struct nfs4_lockowner *) fl->fl_owner;
		deny->ld_owner.data = kmemdup(lo->lo_owner.so_owner.data,
					lo->lo_owner.so_owner.len, GFP_KERNEL);
		if (!deny->ld_owner.data)
			/* We just don't care that much */
			goto nevermind;
		deny->ld_owner.len = lo->lo_owner.so_owner.len;
		deny->ld_clientid = lo->lo_owner.so_client->cl_clientid;
	} else {
nevermind:
		deny->ld_owner.len = 0;
		deny->ld_owner.data = NULL;
		deny->ld_clientid.cl_boot = 0;
		deny->ld_clientid.cl_id = 0;
	}
	deny->ld_start = fl->fl_start;
	deny->ld_length = NFS4_MAX_UINT64;
	if (fl->fl_end != NFS4_MAX_UINT64)
		deny->ld_length = fl->fl_end - fl->fl_start + 1;        
	deny->ld_type = NFS4_READ_LT;
	if (fl->fl_type != F_RDLCK)
		deny->ld_type = NFS4_WRITE_LT;
}

static struct nfs4_lockowner *
find_lockowner_str_locked(struct nfs4_client *clp, struct xdr_netobj *owner)
{
	unsigned int strhashval = ownerstr_hashval(owner);
	struct nfs4_stateowner *so;

	lockdep_assert_held(&clp->cl_lock);

	list_for_each_entry(so, &clp->cl_ownerstr_hashtbl[strhashval],
			    so_strhash) {
		if (so->so_is_open_owner)
			continue;
		if (same_owner_str(so, owner))
			return lockowner(nfs4_get_stateowner(so));
	}
	return NULL;
}

static struct nfs4_lockowner *
find_lockowner_str(struct nfs4_client *clp, struct xdr_netobj *owner)
{
	struct nfs4_lockowner *lo;

	spin_lock(&clp->cl_lock);
	lo = find_lockowner_str_locked(clp, owner);
	spin_unlock(&clp->cl_lock);
	return lo;
}

static void nfs4_unhash_lockowner(struct nfs4_stateowner *sop)
{
	unhash_lockowner_locked(lockowner(sop));
}

static void nfs4_free_lockowner(struct nfs4_stateowner *sop)
{
	struct nfs4_lockowner *lo = lockowner(sop);

	kmem_cache_free(lockowner_slab, lo);
}

static const struct nfs4_stateowner_operations lockowner_ops = {
	.so_unhash =	nfs4_unhash_lockowner,
	.so_free =	nfs4_free_lockowner,
};

/*
 * Alloc a lock owner structure.
 * Called in nfsd4_lock - therefore, OPEN and OPEN_CONFIRM (if needed) has 
 * occurred. 
 *
 * strhashval = ownerstr_hashval
 */
static struct nfs4_lockowner *
alloc_init_lock_stateowner(unsigned int strhashval, struct nfs4_client *clp,
			   struct nfs4_ol_stateid *open_stp,
			   struct nfsd4_lock *lock)
{
	struct nfs4_lockowner *lo, *ret;

	lo = alloc_stateowner(lockowner_slab, &lock->lk_new_owner, clp);
	if (!lo)
		return NULL;
	INIT_LIST_HEAD(&lo->lo_owner.so_stateids);
	lo->lo_owner.so_is_open_owner = 0;
	lo->lo_owner.so_seqid = lock->lk_new_lock_seqid;
	lo->lo_owner.so_ops = &lockowner_ops;
	spin_lock(&clp->cl_lock);
	ret = find_lockowner_str_locked(clp, &lock->lk_new_owner);
	if (ret == NULL) {
		list_add(&lo->lo_owner.so_strhash,
			 &clp->cl_ownerstr_hashtbl[strhashval]);
		ret = lo;
	} else
		nfs4_free_stateowner(&lo->lo_owner);

	spin_unlock(&clp->cl_lock);
	return ret;
}

static void
init_lock_stateid(struct nfs4_ol_stateid *stp, struct nfs4_lockowner *lo,
		  struct nfs4_file *fp, struct inode *inode,
		  struct nfs4_ol_stateid *open_stp)
{
	struct nfs4_client *clp = lo->lo_owner.so_client;

	lockdep_assert_held(&clp->cl_lock);

	atomic_inc(&stp->st_stid.sc_count);
	stp->st_stid.sc_type = NFS4_LOCK_STID;
	stp->st_stateowner = nfs4_get_stateowner(&lo->lo_owner);
	get_nfs4_file(fp);
	stp->st_stid.sc_file = fp;
	stp->st_stid.sc_free = nfs4_free_lock_stateid;
	stp->st_access_bmap = 0;
	stp->st_deny_bmap = open_stp->st_deny_bmap;
	stp->st_openstp = open_stp;
	init_rwsem(&stp->st_rwsem);
	list_add(&stp->st_locks, &open_stp->st_locks);
	list_add(&stp->st_perstateowner, &lo->lo_owner.so_stateids);
	spin_lock(&fp->fi_lock);
	list_add(&stp->st_perfile, &fp->fi_stateids);
	spin_unlock(&fp->fi_lock);
}

static struct nfs4_ol_stateid *
find_lock_stateid(struct nfs4_lockowner *lo, struct nfs4_file *fp)
{
	struct nfs4_ol_stateid *lst;
	struct nfs4_client *clp = lo->lo_owner.so_client;

	lockdep_assert_held(&clp->cl_lock);

	list_for_each_entry(lst, &lo->lo_owner.so_stateids, st_perstateowner) {
		if (lst->st_stid.sc_file == fp) {
			atomic_inc(&lst->st_stid.sc_count);
			return lst;
		}
	}
	return NULL;
}

static struct nfs4_ol_stateid *
find_or_create_lock_stateid(struct nfs4_lockowner *lo, struct nfs4_file *fi,
			    struct inode *inode, struct nfs4_ol_stateid *ost,
			    bool *new)
{
	struct nfs4_stid *ns = NULL;
	struct nfs4_ol_stateid *lst;
	struct nfs4_openowner *oo = openowner(ost->st_stateowner);
	struct nfs4_client *clp = oo->oo_owner.so_client;

	spin_lock(&clp->cl_lock);
	lst = find_lock_stateid(lo, fi);
	if (lst == NULL) {
		spin_unlock(&clp->cl_lock);
		ns = nfs4_alloc_stid(clp, stateid_slab);
		if (ns == NULL)
			return NULL;

		spin_lock(&clp->cl_lock);
		lst = find_lock_stateid(lo, fi);
		if (likely(!lst)) {
			lst = openlockstateid(ns);
			init_lock_stateid(lst, lo, fi, inode, ost);
			ns = NULL;
			*new = true;
		}
	}
	spin_unlock(&clp->cl_lock);
	if (ns)
		nfs4_put_stid(ns);
	return lst;
}

static int
check_lock_length(u64 offset, u64 length)
{
	return ((length == 0) || ((length != NFS4_MAX_UINT64) &&
		(length > ~offset)));
}

static void get_lock_access(struct nfs4_ol_stateid *lock_stp, u32 access)
{
	struct nfs4_file *fp = lock_stp->st_stid.sc_file;

	lockdep_assert_held(&fp->fi_lock);

	if (test_access(access, lock_stp))
		return;
	__nfs4_file_get_access(fp, access);
	set_access(access, lock_stp);
}

static __be32
lookup_or_create_lock_state(struct nfsd4_compound_state *cstate,
			    struct nfs4_ol_stateid *ost,
			    struct nfsd4_lock *lock,
			    struct nfs4_ol_stateid **lst, bool *new)
{
	__be32 status;
	struct nfs4_file *fi = ost->st_stid.sc_file;
	struct nfs4_openowner *oo = openowner(ost->st_stateowner);
	struct nfs4_client *cl = oo->oo_owner.so_client;
	struct inode *inode = d_inode(cstate->current_fh.fh_dentry);
	struct nfs4_lockowner *lo;
	unsigned int strhashval;

	lo = find_lockowner_str(cl, &lock->lk_new_owner);
	if (!lo) {
		strhashval = ownerstr_hashval(&lock->lk_new_owner);
		lo = alloc_init_lock_stateowner(strhashval, cl, ost, lock);
		if (lo == NULL)
			return nfserr_jukebox;
	} else {
		/* with an existing lockowner, seqids must be the same */
		status = nfserr_bad_seqid;
		if (!cstate->minorversion &&
		    lock->lk_new_lock_seqid != lo->lo_owner.so_seqid)
			goto out;
	}

	*lst = find_or_create_lock_stateid(lo, fi, inode, ost, new);
	if (*lst == NULL) {
		status = nfserr_jukebox;
		goto out;
	}
	status = nfs_ok;
out:
	nfs4_put_stateowner(&lo->lo_owner);
	return status;
}

/*
 *  LOCK operation 
 */
__be32
nfsd4_lock(struct svc_rqst *rqstp, struct nfsd4_compound_state *cstate,
	   struct nfsd4_lock *lock)
{
	struct nfs4_openowner *open_sop = NULL;
	struct nfs4_lockowner *lock_sop = NULL;
	struct nfs4_ol_stateid *lock_stp = NULL;
	struct nfs4_ol_stateid *open_stp = NULL;
	struct nfs4_file *fp;
	struct file *filp = NULL;
	struct file_lock *file_lock = NULL;
	struct file_lock *conflock = NULL;
	__be32 status = 0;
	int lkflg;
	int err;
	bool new = false;
	struct net *net = SVC_NET(rqstp);
	struct nfsd_net *nn = net_generic(net, nfsd_net_id);

	dprintk("NFSD: nfsd4_lock: start=%Ld length=%Ld\n",
		(long long) lock->lk_offset,
		(long long) lock->lk_length);

	if (check_lock_length(lock->lk_offset, lock->lk_length))
		 return nfserr_inval;

	if ((status = fh_verify(rqstp, &cstate->current_fh,
				S_IFREG, NFSD_MAY_LOCK))) {
		dprintk("NFSD: nfsd4_lock: permission denied!\n");
		return status;
	}

	if (lock->lk_is_new) {
		if (nfsd4_has_session(cstate))
			/* See rfc 5661 18.10.3: given clientid is ignored: */
			memcpy(&lock->lk_new_clientid,
				&cstate->session->se_client->cl_clientid,
				sizeof(clientid_t));

		status = nfserr_stale_clientid;
		if (STALE_CLIENTID(&lock->lk_new_clientid, nn))
			goto out;

		/* validate and update open stateid and open seqid */
		status = nfs4_preprocess_confirmed_seqid_op(cstate,
				        lock->lk_new_open_seqid,
		                        &lock->lk_new_open_stateid,
					&open_stp, nn);
		if (status)
			goto out;
		up_write(&open_stp->st_rwsem);
		open_sop = openowner(open_stp->st_stateowner);
		status = nfserr_bad_stateid;
		if (!same_clid(&open_sop->oo_owner.so_client->cl_clientid,
						&lock->lk_new_clientid))
			goto out;
		status = lookup_or_create_lock_state(cstate, open_stp, lock,
							&lock_stp, &new);
		if (status == nfs_ok)
			down_write(&lock_stp->st_rwsem);
	} else {
		status = nfs4_preprocess_seqid_op(cstate,
				       lock->lk_old_lock_seqid,
				       &lock->lk_old_lock_stateid,
				       NFS4_LOCK_STID, &lock_stp, nn);
	}
	if (status)
		goto out;
	lock_sop = lockowner(lock_stp->st_stateowner);

	lkflg = setlkflg(lock->lk_type);
	status = nfs4_check_openmode(lock_stp, lkflg);
	if (status)
		goto out;

	status = nfserr_grace;
	if (locks_in_grace(net) && !lock->lk_reclaim)
		goto out;
	status = nfserr_no_grace;
	if (!locks_in_grace(net) && lock->lk_reclaim)
		goto out;

	file_lock = locks_alloc_lock();
	if (!file_lock) {
		dprintk("NFSD: %s: unable to allocate lock!\n", __func__);
		status = nfserr_jukebox;
		goto out;
	}

	fp = lock_stp->st_stid.sc_file;
	switch (lock->lk_type) {
		case NFS4_READ_LT:
		case NFS4_READW_LT:
			spin_lock(&fp->fi_lock);
			filp = find_readable_file_locked(fp);
			if (filp)
				get_lock_access(lock_stp, NFS4_SHARE_ACCESS_READ);
			spin_unlock(&fp->fi_lock);
			file_lock->fl_type = F_RDLCK;
			break;
		case NFS4_WRITE_LT:
		case NFS4_WRITEW_LT:
			spin_lock(&fp->fi_lock);
			filp = find_writeable_file_locked(fp);
			if (filp)
				get_lock_access(lock_stp, NFS4_SHARE_ACCESS_WRITE);
			spin_unlock(&fp->fi_lock);
			file_lock->fl_type = F_WRLCK;
			break;
		default:
			status = nfserr_inval;
		goto out;
	}
	if (!filp) {
		status = nfserr_openmode;
		goto out;
	}

	file_lock->fl_owner = (fl_owner_t)lockowner(nfs4_get_stateowner(&lock_sop->lo_owner));
	file_lock->fl_pid = current->tgid;
	file_lock->fl_file = filp;
	file_lock->fl_flags = FL_POSIX;
	file_lock->fl_lmops = &nfsd_posix_mng_ops;
	file_lock->fl_start = lock->lk_offset;
	file_lock->fl_end = last_byte_offset(lock->lk_offset, lock->lk_length);
	nfs4_transform_lock_offset(file_lock);

	conflock = locks_alloc_lock();
	if (!conflock) {
		dprintk("NFSD: %s: unable to allocate lock!\n", __func__);
		status = nfserr_jukebox;
		goto out;
	}

	err = vfs_lock_file(filp, F_SETLK, file_lock, conflock);
	switch (-err) {
	case 0: /* success! */
		nfs4_inc_and_copy_stateid(&lock->lk_resp_stateid, &lock_stp->st_stid);
		status = 0;
		break;
	case (EAGAIN):		/* conflock holds conflicting lock */
		status = nfserr_denied;
		dprintk("NFSD: nfsd4_lock: conflicting lock found!\n");
		nfs4_set_lock_denied(conflock, &lock->lk_denied);
		break;
	case (EDEADLK):
		status = nfserr_deadlock;
		break;
	default:
		dprintk("NFSD: nfsd4_lock: vfs_lock_file() failed! status %d\n",err);
		status = nfserrno(err);
		break;
	}
out:
	if (filp)
		fput(filp);
	if (lock_stp) {
		/* Bump seqid manually if the 4.0 replay owner is openowner */
		if (cstate->replay_owner &&
		    cstate->replay_owner != &lock_sop->lo_owner &&
		    seqid_mutating_err(ntohl(status)))
			lock_sop->lo_owner.so_seqid++;

		up_write(&lock_stp->st_rwsem);

		/*
		 * If this is a new, never-before-used stateid, and we are
		 * returning an error, then just go ahead and release it.
		 */
		if (status && new)
			release_lock_stateid(lock_stp);

		nfs4_put_stid(&lock_stp->st_stid);
	}
	if (open_stp)
		nfs4_put_stid(&open_stp->st_stid);
	nfsd4_bump_seqid(cstate, status);
	if (file_lock)
		locks_free_lock(file_lock);
	if (conflock)
		locks_free_lock(conflock);
	return status;
}

/*
 * The NFSv4 spec allows a client to do a LOCKT without holding an OPEN,
 * so we do a temporary open here just to get an open file to pass to
 * vfs_test_lock.  (Arguably perhaps test_lock should be done with an
 * inode operation.)
 */
static __be32 nfsd_test_lock(struct svc_rqst *rqstp, struct svc_fh *fhp, struct file_lock *lock)
{
	struct file *file;
	__be32 err = nfsd_open(rqstp, fhp, S_IFREG, NFSD_MAY_READ, &file);
	if (!err) {
		err = nfserrno(vfs_test_lock(file, lock));
		fput(file);
	}
	return err;
}

/*
 * LOCKT operation
 */
__be32
nfsd4_lockt(struct svc_rqst *rqstp, struct nfsd4_compound_state *cstate,
	    struct nfsd4_lockt *lockt)
{
	struct file_lock *file_lock = NULL;
	struct nfs4_lockowner *lo = NULL;
	__be32 status;
	struct nfsd_net *nn = net_generic(SVC_NET(rqstp), nfsd_net_id);

	if (locks_in_grace(SVC_NET(rqstp)))
		return nfserr_grace;

	if (check_lock_length(lockt->lt_offset, lockt->lt_length))
		 return nfserr_inval;

	if (!nfsd4_has_session(cstate)) {
		status = lookup_clientid(&lockt->lt_clientid, cstate, nn);
		if (status)
			goto out;
	}

	if ((status = fh_verify(rqstp, &cstate->current_fh, S_IFREG, 0)))
		goto out;

	file_lock = locks_alloc_lock();
	if (!file_lock) {
		dprintk("NFSD: %s: unable to allocate lock!\n", __func__);
		status = nfserr_jukebox;
		goto out;
	}

	switch (lockt->lt_type) {
		case NFS4_READ_LT:
		case NFS4_READW_LT:
			file_lock->fl_type = F_RDLCK;
		break;
		case NFS4_WRITE_LT:
		case NFS4_WRITEW_LT:
			file_lock->fl_type = F_WRLCK;
		break;
		default:
			dprintk("NFSD: nfs4_lockt: bad lock type!\n");
			status = nfserr_inval;
		goto out;
	}

	lo = find_lockowner_str(cstate->clp, &lockt->lt_owner);
	if (lo)
		file_lock->fl_owner = (fl_owner_t)lo;
	file_lock->fl_pid = current->tgid;
	file_lock->fl_flags = FL_POSIX;

	file_lock->fl_start = lockt->lt_offset;
	file_lock->fl_end = last_byte_offset(lockt->lt_offset, lockt->lt_length);

	nfs4_transform_lock_offset(file_lock);

	status = nfsd_test_lock(rqstp, &cstate->current_fh, file_lock);
	if (status)
		goto out;

	if (file_lock->fl_type != F_UNLCK) {
		status = nfserr_denied;
		nfs4_set_lock_denied(file_lock, &lockt->lt_denied);
	}
out:
	if (lo)
		nfs4_put_stateowner(&lo->lo_owner);
	if (file_lock)
		locks_free_lock(file_lock);
	return status;
}

__be32
nfsd4_locku(struct svc_rqst *rqstp, struct nfsd4_compound_state *cstate,
	    struct nfsd4_locku *locku)
{
	struct nfs4_ol_stateid *stp;
	struct file *filp = NULL;
	struct file_lock *file_lock = NULL;
	__be32 status;
	int err;
	struct nfsd_net *nn = net_generic(SVC_NET(rqstp), nfsd_net_id);

	dprintk("NFSD: nfsd4_locku: start=%Ld length=%Ld\n",
		(long long) locku->lu_offset,
		(long long) locku->lu_length);

	if (check_lock_length(locku->lu_offset, locku->lu_length))
		 return nfserr_inval;

	status = nfs4_preprocess_seqid_op(cstate, locku->lu_seqid,
					&locku->lu_stateid, NFS4_LOCK_STID,
					&stp, nn);
	if (status)
		goto out;
	filp = find_any_file(stp->st_stid.sc_file);
	if (!filp) {
		status = nfserr_lock_range;
		goto put_stateid;
	}
	file_lock = locks_alloc_lock();
	if (!file_lock) {
		dprintk("NFSD: %s: unable to allocate lock!\n", __func__);
		status = nfserr_jukebox;
		goto fput;
	}

	file_lock->fl_type = F_UNLCK;
	file_lock->fl_owner = (fl_owner_t)lockowner(nfs4_get_stateowner(stp->st_stateowner));
	file_lock->fl_pid = current->tgid;
	file_lock->fl_file = filp;
	file_lock->fl_flags = FL_POSIX;
	file_lock->fl_lmops = &nfsd_posix_mng_ops;
	file_lock->fl_start = locku->lu_offset;

	file_lock->fl_end = last_byte_offset(locku->lu_offset,
						locku->lu_length);
	nfs4_transform_lock_offset(file_lock);

	err = vfs_lock_file(filp, F_SETLK, file_lock, NULL);
	if (err) {
		dprintk("NFSD: nfs4_locku: vfs_lock_file failed!\n");
		goto out_nfserr;
	}
	nfs4_inc_and_copy_stateid(&locku->lu_stateid, &stp->st_stid);
fput:
	fput(filp);
put_stateid:
	up_write(&stp->st_rwsem);
	nfs4_put_stid(&stp->st_stid);
out:
	nfsd4_bump_seqid(cstate, status);
	if (file_lock)
		locks_free_lock(file_lock);
	return status;

out_nfserr:
	status = nfserrno(err);
	goto fput;
}

/*
 * returns
 * 	true:  locks held by lockowner
 * 	false: no locks held by lockowner
 */
static bool
check_for_locks(struct nfs4_file *fp, struct nfs4_lockowner *lowner)
{
	struct file_lock *fl;
	int status = false;
	struct file *filp = find_any_file(fp);
	struct inode *inode;
	struct file_lock_context *flctx;

	if (!filp) {
		/* Any valid lock stateid should have some sort of access */
		WARN_ON_ONCE(1);
		return status;
	}

	inode = file_inode(filp);
	flctx = inode->i_flctx;

	if (flctx && !list_empty_careful(&flctx->flc_posix)) {
		spin_lock(&flctx->flc_lock);
		list_for_each_entry(fl, &flctx->flc_posix, fl_list) {
			if (fl->fl_owner == (fl_owner_t)lowner) {
				status = true;
				break;
			}
		}
		spin_unlock(&flctx->flc_lock);
	}
	fput(filp);
	return status;
}

__be32
nfsd4_release_lockowner(struct svc_rqst *rqstp,
			struct nfsd4_compound_state *cstate,
			struct nfsd4_release_lockowner *rlockowner)
{
	clientid_t *clid = &rlockowner->rl_clientid;
	struct nfs4_stateowner *sop;
	struct nfs4_lockowner *lo = NULL;
	struct nfs4_ol_stateid *stp;
	struct xdr_netobj *owner = &rlockowner->rl_owner;
	unsigned int hashval = ownerstr_hashval(owner);
	__be32 status;
	struct nfsd_net *nn = net_generic(SVC_NET(rqstp), nfsd_net_id);
	struct nfs4_client *clp;

	dprintk("nfsd4_release_lockowner clientid: (%08x/%08x):\n",
		clid->cl_boot, clid->cl_id);

	status = lookup_clientid(clid, cstate, nn);
	if (status)
		return status;

	clp = cstate->clp;
	/* Find the matching lock stateowner */
	spin_lock(&clp->cl_lock);
	list_for_each_entry(sop, &clp->cl_ownerstr_hashtbl[hashval],
			    so_strhash) {

		if (sop->so_is_open_owner || !same_owner_str(sop, owner))
			continue;

		/* see if there are still any locks associated with it */
		lo = lockowner(sop);
		list_for_each_entry(stp, &sop->so_stateids, st_perstateowner) {
			if (check_for_locks(stp->st_stid.sc_file, lo)) {
				status = nfserr_locks_held;
				spin_unlock(&clp->cl_lock);
				return status;
			}
		}

		nfs4_get_stateowner(sop);
		break;
	}
	spin_unlock(&clp->cl_lock);
	if (lo)
		release_lockowner(lo);
	return status;
}

static inline struct nfs4_client_reclaim *
alloc_reclaim(void)
{
	return kmalloc(sizeof(struct nfs4_client_reclaim), GFP_KERNEL);
}

bool
nfs4_has_reclaimed_state(const char *name, struct nfsd_net *nn)
{
	struct nfs4_client_reclaim *crp;

	crp = nfsd4_find_reclaim_client(name, nn);
	return (crp && crp->cr_clp);
}

/*
 * failure => all reset bets are off, nfserr_no_grace...
 */
struct nfs4_client_reclaim *
nfs4_client_to_reclaim(const char *name, struct nfsd_net *nn)
{
	unsigned int strhashval;
	struct nfs4_client_reclaim *crp;

	dprintk("NFSD nfs4_client_to_reclaim NAME: %.*s\n", HEXDIR_LEN, name);
	crp = alloc_reclaim();
	if (crp) {
		strhashval = clientstr_hashval(name);
		INIT_LIST_HEAD(&crp->cr_strhash);
		list_add(&crp->cr_strhash, &nn->reclaim_str_hashtbl[strhashval]);
		memcpy(crp->cr_recdir, name, HEXDIR_LEN);
		crp->cr_clp = NULL;
		nn->reclaim_str_hashtbl_size++;
	}
	return crp;
}

void
nfs4_remove_reclaim_record(struct nfs4_client_reclaim *crp, struct nfsd_net *nn)
{
	list_del(&crp->cr_strhash);
	kfree(crp);
	nn->reclaim_str_hashtbl_size--;
}

void
nfs4_release_reclaim(struct nfsd_net *nn)
{
	struct nfs4_client_reclaim *crp = NULL;
	int i;

	for (i = 0; i < CLIENT_HASH_SIZE; i++) {
		while (!list_empty(&nn->reclaim_str_hashtbl[i])) {
			crp = list_entry(nn->reclaim_str_hashtbl[i].next,
			                struct nfs4_client_reclaim, cr_strhash);
			nfs4_remove_reclaim_record(crp, nn);
		}
	}
	WARN_ON_ONCE(nn->reclaim_str_hashtbl_size);
}

/*
 * called from OPEN, CLAIM_PREVIOUS with a new clientid. */
struct nfs4_client_reclaim *
nfsd4_find_reclaim_client(const char *recdir, struct nfsd_net *nn)
{
	unsigned int strhashval;
	struct nfs4_client_reclaim *crp = NULL;

	dprintk("NFSD: nfs4_find_reclaim_client for recdir %s\n", recdir);

	strhashval = clientstr_hashval(recdir);
	list_for_each_entry(crp, &nn->reclaim_str_hashtbl[strhashval], cr_strhash) {
		if (same_name(crp->cr_recdir, recdir)) {
			return crp;
		}
	}
	return NULL;
}

/*
* Called from OPEN. Look for clientid in reclaim list.
*/
__be32
nfs4_check_open_reclaim(clientid_t *clid,
		struct nfsd4_compound_state *cstate,
		struct nfsd_net *nn)
{
	__be32 status;

	/* find clientid in conf_id_hashtbl */
	status = lookup_clientid(clid, cstate, nn);
	if (status)
		return nfserr_reclaim_bad;

	if (test_bit(NFSD4_CLIENT_RECLAIM_COMPLETE, &cstate->clp->cl_flags))
		return nfserr_no_grace;

	if (nfsd4_client_record_check(cstate->clp))
		return nfserr_reclaim_bad;

	return nfs_ok;
}

#ifdef CONFIG_NFSD_FAULT_INJECTION
static inline void
put_client(struct nfs4_client *clp)
{
	atomic_dec(&clp->cl_refcount);
}

static struct nfs4_client *
nfsd_find_client(struct sockaddr_storage *addr, size_t addr_size)
{
	struct nfs4_client *clp;
	struct nfsd_net *nn = net_generic(current->nsproxy->net_ns,
					  nfsd_net_id);

	if (!nfsd_netns_ready(nn))
		return NULL;

	list_for_each_entry(clp, &nn->client_lru, cl_lru) {
		if (memcmp(&clp->cl_addr, addr, addr_size) == 0)
			return clp;
	}
	return NULL;
}

u64
nfsd_inject_print_clients(void)
{
	struct nfs4_client *clp;
	u64 count = 0;
	struct nfsd_net *nn = net_generic(current->nsproxy->net_ns,
					  nfsd_net_id);
	char buf[INET6_ADDRSTRLEN];

	if (!nfsd_netns_ready(nn))
		return 0;

	spin_lock(&nn->client_lock);
	list_for_each_entry(clp, &nn->client_lru, cl_lru) {
		rpc_ntop((struct sockaddr *)&clp->cl_addr, buf, sizeof(buf));
		pr_info("NFS Client: %s\n", buf);
		++count;
	}
	spin_unlock(&nn->client_lock);

	return count;
}

u64
nfsd_inject_forget_client(struct sockaddr_storage *addr, size_t addr_size)
{
	u64 count = 0;
	struct nfs4_client *clp;
	struct nfsd_net *nn = net_generic(current->nsproxy->net_ns,
					  nfsd_net_id);

	if (!nfsd_netns_ready(nn))
		return count;

	spin_lock(&nn->client_lock);
	clp = nfsd_find_client(addr, addr_size);
	if (clp) {
		if (mark_client_expired_locked(clp) == nfs_ok)
			++count;
		else
			clp = NULL;
	}
	spin_unlock(&nn->client_lock);

	if (clp)
		expire_client(clp);

	return count;
}

u64
nfsd_inject_forget_clients(u64 max)
{
	u64 count = 0;
	struct nfs4_client *clp, *next;
	struct nfsd_net *nn = net_generic(current->nsproxy->net_ns,
						nfsd_net_id);
	LIST_HEAD(reaplist);

	if (!nfsd_netns_ready(nn))
		return count;

	spin_lock(&nn->client_lock);
	list_for_each_entry_safe(clp, next, &nn->client_lru, cl_lru) {
		if (mark_client_expired_locked(clp) == nfs_ok) {
			list_add(&clp->cl_lru, &reaplist);
			if (max != 0 && ++count >= max)
				break;
		}
	}
	spin_unlock(&nn->client_lock);

	list_for_each_entry_safe(clp, next, &reaplist, cl_lru)
		expire_client(clp);

	return count;
}

static void nfsd_print_count(struct nfs4_client *clp, unsigned int count,
			     const char *type)
{
	char buf[INET6_ADDRSTRLEN];
	rpc_ntop((struct sockaddr *)&clp->cl_addr, buf, sizeof(buf));
	printk(KERN_INFO "NFS Client: %s has %u %s\n", buf, count, type);
}

static void
nfsd_inject_add_lock_to_list(struct nfs4_ol_stateid *lst,
			     struct list_head *collect)
{
	struct nfs4_client *clp = lst->st_stid.sc_client;
	struct nfsd_net *nn = net_generic(current->nsproxy->net_ns,
					  nfsd_net_id);

	if (!collect)
		return;

	lockdep_assert_held(&nn->client_lock);
	atomic_inc(&clp->cl_refcount);
	list_add(&lst->st_locks, collect);
}

static u64 nfsd_foreach_client_lock(struct nfs4_client *clp, u64 max,
				    struct list_head *collect,
				    bool (*func)(struct nfs4_ol_stateid *))
{
	struct nfs4_openowner *oop;
	struct nfs4_ol_stateid *stp, *st_next;
	struct nfs4_ol_stateid *lst, *lst_next;
	u64 count = 0;

	spin_lock(&clp->cl_lock);
	list_for_each_entry(oop, &clp->cl_openowners, oo_perclient) {
		list_for_each_entry_safe(stp, st_next,
				&oop->oo_owner.so_stateids, st_perstateowner) {
			list_for_each_entry_safe(lst, lst_next,
					&stp->st_locks, st_locks) {
				if (func) {
					if (func(lst))
						nfsd_inject_add_lock_to_list(lst,
									collect);
				}
				++count;
				/*
				 * Despite the fact that these functions deal
				 * with 64-bit integers for "count", we must
				 * ensure that it doesn't blow up the
				 * clp->cl_refcount. Throw a warning if we
				 * start to approach INT_MAX here.
				 */
				WARN_ON_ONCE(count == (INT_MAX / 2));
				if (count == max)
					goto out;
			}
		}
	}
out:
	spin_unlock(&clp->cl_lock);

	return count;
}

static u64
nfsd_collect_client_locks(struct nfs4_client *clp, struct list_head *collect,
			  u64 max)
{
	return nfsd_foreach_client_lock(clp, max, collect, unhash_lock_stateid);
}

static u64
nfsd_print_client_locks(struct nfs4_client *clp)
{
	u64 count = nfsd_foreach_client_lock(clp, 0, NULL, NULL);
	nfsd_print_count(clp, count, "locked files");
	return count;
}

u64
nfsd_inject_print_locks(void)
{
	struct nfs4_client *clp;
	u64 count = 0;
	struct nfsd_net *nn = net_generic(current->nsproxy->net_ns,
						nfsd_net_id);

	if (!nfsd_netns_ready(nn))
		return 0;

	spin_lock(&nn->client_lock);
	list_for_each_entry(clp, &nn->client_lru, cl_lru)
		count += nfsd_print_client_locks(clp);
	spin_unlock(&nn->client_lock);

	return count;
}

static void
nfsd_reap_locks(struct list_head *reaplist)
{
	struct nfs4_client *clp;
	struct nfs4_ol_stateid *stp, *next;

	list_for_each_entry_safe(stp, next, reaplist, st_locks) {
		list_del_init(&stp->st_locks);
		clp = stp->st_stid.sc_client;
		nfs4_put_stid(&stp->st_stid);
		put_client(clp);
	}
}

u64
nfsd_inject_forget_client_locks(struct sockaddr_storage *addr, size_t addr_size)
{
	unsigned int count = 0;
	struct nfs4_client *clp;
	struct nfsd_net *nn = net_generic(current->nsproxy->net_ns,
						nfsd_net_id);
	LIST_HEAD(reaplist);

	if (!nfsd_netns_ready(nn))
		return count;

	spin_lock(&nn->client_lock);
	clp = nfsd_find_client(addr, addr_size);
	if (clp)
		count = nfsd_collect_client_locks(clp, &reaplist, 0);
	spin_unlock(&nn->client_lock);
	nfsd_reap_locks(&reaplist);
	return count;
}

u64
nfsd_inject_forget_locks(u64 max)
{
	u64 count = 0;
	struct nfs4_client *clp;
	struct nfsd_net *nn = net_generic(current->nsproxy->net_ns,
						nfsd_net_id);
	LIST_HEAD(reaplist);

	if (!nfsd_netns_ready(nn))
		return count;

	spin_lock(&nn->client_lock);
	list_for_each_entry(clp, &nn->client_lru, cl_lru) {
		count += nfsd_collect_client_locks(clp, &reaplist, max - count);
		if (max != 0 && count >= max)
			break;
	}
	spin_unlock(&nn->client_lock);
	nfsd_reap_locks(&reaplist);
	return count;
}

static u64
nfsd_foreach_client_openowner(struct nfs4_client *clp, u64 max,
			      struct list_head *collect,
			      void (*func)(struct nfs4_openowner *))
{
	struct nfs4_openowner *oop, *next;
	struct nfsd_net *nn = net_generic(current->nsproxy->net_ns,
						nfsd_net_id);
	u64 count = 0;

	lockdep_assert_held(&nn->client_lock);

	spin_lock(&clp->cl_lock);
	list_for_each_entry_safe(oop, next, &clp->cl_openowners, oo_perclient) {
		if (func) {
			func(oop);
			if (collect) {
				atomic_inc(&clp->cl_refcount);
				list_add(&oop->oo_perclient, collect);
			}
		}
		++count;
		/*
		 * Despite the fact that these functions deal with
		 * 64-bit integers for "count", we must ensure that
		 * it doesn't blow up the clp->cl_refcount. Throw a
		 * warning if we start to approach INT_MAX here.
		 */
		WARN_ON_ONCE(count == (INT_MAX / 2));
		if (count == max)
			break;
	}
	spin_unlock(&clp->cl_lock);

	return count;
}

static u64
nfsd_print_client_openowners(struct nfs4_client *clp)
{
	u64 count = nfsd_foreach_client_openowner(clp, 0, NULL, NULL);

	nfsd_print_count(clp, count, "openowners");
	return count;
}

static u64
nfsd_collect_client_openowners(struct nfs4_client *clp,
			       struct list_head *collect, u64 max)
{
	return nfsd_foreach_client_openowner(clp, max, collect,
						unhash_openowner_locked);
}

u64
nfsd_inject_print_openowners(void)
{
	struct nfs4_client *clp;
	u64 count = 0;
	struct nfsd_net *nn = net_generic(current->nsproxy->net_ns,
						nfsd_net_id);

	if (!nfsd_netns_ready(nn))
		return 0;

	spin_lock(&nn->client_lock);
	list_for_each_entry(clp, &nn->client_lru, cl_lru)
		count += nfsd_print_client_openowners(clp);
	spin_unlock(&nn->client_lock);

	return count;
}

static void
nfsd_reap_openowners(struct list_head *reaplist)
{
	struct nfs4_client *clp;
	struct nfs4_openowner *oop, *next;

	list_for_each_entry_safe(oop, next, reaplist, oo_perclient) {
		list_del_init(&oop->oo_perclient);
		clp = oop->oo_owner.so_client;
		release_openowner(oop);
		put_client(clp);
	}
}

u64
nfsd_inject_forget_client_openowners(struct sockaddr_storage *addr,
				     size_t addr_size)
{
	unsigned int count = 0;
	struct nfs4_client *clp;
	struct nfsd_net *nn = net_generic(current->nsproxy->net_ns,
						nfsd_net_id);
	LIST_HEAD(reaplist);

	if (!nfsd_netns_ready(nn))
		return count;

	spin_lock(&nn->client_lock);
	clp = nfsd_find_client(addr, addr_size);
	if (clp)
		count = nfsd_collect_client_openowners(clp, &reaplist, 0);
	spin_unlock(&nn->client_lock);
	nfsd_reap_openowners(&reaplist);
	return count;
}

u64
nfsd_inject_forget_openowners(u64 max)
{
	u64 count = 0;
	struct nfs4_client *clp;
	struct nfsd_net *nn = net_generic(current->nsproxy->net_ns,
						nfsd_net_id);
	LIST_HEAD(reaplist);

	if (!nfsd_netns_ready(nn))
		return count;

	spin_lock(&nn->client_lock);
	list_for_each_entry(clp, &nn->client_lru, cl_lru) {
		count += nfsd_collect_client_openowners(clp, &reaplist,
							max - count);
		if (max != 0 && count >= max)
			break;
	}
	spin_unlock(&nn->client_lock);
	nfsd_reap_openowners(&reaplist);
	return count;
}

static u64 nfsd_find_all_delegations(struct nfs4_client *clp, u64 max,
				     struct list_head *victims)
{
	struct nfs4_delegation *dp, *next;
	struct nfsd_net *nn = net_generic(current->nsproxy->net_ns,
						nfsd_net_id);
	u64 count = 0;

	lockdep_assert_held(&nn->client_lock);

	spin_lock(&state_lock);
	list_for_each_entry_safe(dp, next, &clp->cl_delegations, dl_perclnt) {
		if (victims) {
			/*
			 * It's not safe to mess with delegations that have a
			 * non-zero dl_time. They might have already been broken
			 * and could be processed by the laundromat outside of
			 * the state_lock. Just leave them be.
			 */
			if (dp->dl_time != 0)
				continue;

			atomic_inc(&clp->cl_refcount);
			WARN_ON(!unhash_delegation_locked(dp));
			list_add(&dp->dl_recall_lru, victims);
		}
		++count;
		/*
		 * Despite the fact that these functions deal with
		 * 64-bit integers for "count", we must ensure that
		 * it doesn't blow up the clp->cl_refcount. Throw a
		 * warning if we start to approach INT_MAX here.
		 */
		WARN_ON_ONCE(count == (INT_MAX / 2));
		if (count == max)
			break;
	}
	spin_unlock(&state_lock);
	return count;
}

static u64
nfsd_print_client_delegations(struct nfs4_client *clp)
{
	u64 count = nfsd_find_all_delegations(clp, 0, NULL);

	nfsd_print_count(clp, count, "delegations");
	return count;
}

u64
nfsd_inject_print_delegations(void)
{
	struct nfs4_client *clp;
	u64 count = 0;
	struct nfsd_net *nn = net_generic(current->nsproxy->net_ns,
						nfsd_net_id);

	if (!nfsd_netns_ready(nn))
		return 0;

	spin_lock(&nn->client_lock);
	list_for_each_entry(clp, &nn->client_lru, cl_lru)
		count += nfsd_print_client_delegations(clp);
	spin_unlock(&nn->client_lock);

	return count;
}

static void
nfsd_forget_delegations(struct list_head *reaplist)
{
	struct nfs4_client *clp;
	struct nfs4_delegation *dp, *next;

	list_for_each_entry_safe(dp, next, reaplist, dl_recall_lru) {
		list_del_init(&dp->dl_recall_lru);
		clp = dp->dl_stid.sc_client;
		revoke_delegation(dp);
		put_client(clp);
	}
}

u64
nfsd_inject_forget_client_delegations(struct sockaddr_storage *addr,
				      size_t addr_size)
{
	u64 count = 0;
	struct nfs4_client *clp;
	struct nfsd_net *nn = net_generic(current->nsproxy->net_ns,
						nfsd_net_id);
	LIST_HEAD(reaplist);

	if (!nfsd_netns_ready(nn))
		return count;

	spin_lock(&nn->client_lock);
	clp = nfsd_find_client(addr, addr_size);
	if (clp)
		count = nfsd_find_all_delegations(clp, 0, &reaplist);
	spin_unlock(&nn->client_lock);

	nfsd_forget_delegations(&reaplist);
	return count;
}

u64
nfsd_inject_forget_delegations(u64 max)
{
	u64 count = 0;
	struct nfs4_client *clp;
	struct nfsd_net *nn = net_generic(current->nsproxy->net_ns,
						nfsd_net_id);
	LIST_HEAD(reaplist);

	if (!nfsd_netns_ready(nn))
		return count;

	spin_lock(&nn->client_lock);
	list_for_each_entry(clp, &nn->client_lru, cl_lru) {
		count += nfsd_find_all_delegations(clp, max - count, &reaplist);
		if (max != 0 && count >= max)
			break;
	}
	spin_unlock(&nn->client_lock);
	nfsd_forget_delegations(&reaplist);
	return count;
}

static void
nfsd_recall_delegations(struct list_head *reaplist)
{
	struct nfs4_client *clp;
	struct nfs4_delegation *dp, *next;

	list_for_each_entry_safe(dp, next, reaplist, dl_recall_lru) {
		list_del_init(&dp->dl_recall_lru);
		clp = dp->dl_stid.sc_client;
		/*
		 * We skipped all entries that had a zero dl_time before,
		 * so we can now reset the dl_time back to 0. If a delegation
		 * break comes in now, then it won't make any difference since
		 * we're recalling it either way.
		 */
		spin_lock(&state_lock);
		dp->dl_time = 0;
		spin_unlock(&state_lock);
		nfsd_break_one_deleg(dp);
		put_client(clp);
	}
}

u64
nfsd_inject_recall_client_delegations(struct sockaddr_storage *addr,
				      size_t addr_size)
{
	u64 count = 0;
	struct nfs4_client *clp;
	struct nfsd_net *nn = net_generic(current->nsproxy->net_ns,
						nfsd_net_id);
	LIST_HEAD(reaplist);

	if (!nfsd_netns_ready(nn))
		return count;

	spin_lock(&nn->client_lock);
	clp = nfsd_find_client(addr, addr_size);
	if (clp)
		count = nfsd_find_all_delegations(clp, 0, &reaplist);
	spin_unlock(&nn->client_lock);

	nfsd_recall_delegations(&reaplist);
	return count;
}

u64
nfsd_inject_recall_delegations(u64 max)
{
	u64 count = 0;
	struct nfs4_client *clp, *next;
	struct nfsd_net *nn = net_generic(current->nsproxy->net_ns,
						nfsd_net_id);
	LIST_HEAD(reaplist);

	if (!nfsd_netns_ready(nn))
		return count;

	spin_lock(&nn->client_lock);
	list_for_each_entry_safe(clp, next, &nn->client_lru, cl_lru) {
		count += nfsd_find_all_delegations(clp, max - count, &reaplist);
		if (max != 0 && ++count >= max)
			break;
	}
	spin_unlock(&nn->client_lock);
	nfsd_recall_delegations(&reaplist);
	return count;
}
#endif /* CONFIG_NFSD_FAULT_INJECTION */

/*
 * Since the lifetime of a delegation isn't limited to that of an open, a
 * client may quite reasonably hang on to a delegation as long as it has
 * the inode cached.  This becomes an obvious problem the first time a
 * client's inode cache approaches the size of the server's total memory.
 *
 * For now we avoid this problem by imposing a hard limit on the number
 * of delegations, which varies according to the server's memory size.
 */
static void
set_max_delegations(void)
{
	/*
	 * Allow at most 4 delegations per megabyte of RAM.  Quick
	 * estimates suggest that in the worst case (where every delegation
	 * is for a different inode), a delegation could take about 1.5K,
	 * giving a worst case usage of about 6% of memory.
	 */
	max_delegations = nr_free_buffer_pages() >> (20 - 2 - PAGE_SHIFT);
}

static int nfs4_state_create_net(struct net *net)
{
	struct nfsd_net *nn = net_generic(net, nfsd_net_id);
	int i;

	nn->conf_id_hashtbl = kmalloc(sizeof(struct list_head) *
			CLIENT_HASH_SIZE, GFP_KERNEL);
	if (!nn->conf_id_hashtbl)
		goto err;
	nn->unconf_id_hashtbl = kmalloc(sizeof(struct list_head) *
			CLIENT_HASH_SIZE, GFP_KERNEL);
	if (!nn->unconf_id_hashtbl)
		goto err_unconf_id;
	nn->sessionid_hashtbl = kmalloc(sizeof(struct list_head) *
			SESSION_HASH_SIZE, GFP_KERNEL);
	if (!nn->sessionid_hashtbl)
		goto err_sessionid;

	for (i = 0; i < CLIENT_HASH_SIZE; i++) {
		INIT_LIST_HEAD(&nn->conf_id_hashtbl[i]);
		INIT_LIST_HEAD(&nn->unconf_id_hashtbl[i]);
	}
	for (i = 0; i < SESSION_HASH_SIZE; i++)
		INIT_LIST_HEAD(&nn->sessionid_hashtbl[i]);
	nn->conf_name_tree = RB_ROOT;
	nn->unconf_name_tree = RB_ROOT;
	INIT_LIST_HEAD(&nn->client_lru);
	INIT_LIST_HEAD(&nn->close_lru);
	INIT_LIST_HEAD(&nn->del_recall_lru);
	spin_lock_init(&nn->client_lock);

	INIT_DELAYED_WORK(&nn->laundromat_work, laundromat_main);
	get_net(net);

	return 0;

err_sessionid:
	kfree(nn->unconf_id_hashtbl);
err_unconf_id:
	kfree(nn->conf_id_hashtbl);
err:
	return -ENOMEM;
}

static void
nfs4_state_destroy_net(struct net *net)
{
	int i;
	struct nfs4_client *clp = NULL;
	struct nfsd_net *nn = net_generic(net, nfsd_net_id);

	for (i = 0; i < CLIENT_HASH_SIZE; i++) {
		while (!list_empty(&nn->conf_id_hashtbl[i])) {
			clp = list_entry(nn->conf_id_hashtbl[i].next, struct nfs4_client, cl_idhash);
			destroy_client(clp);
		}
	}

	for (i = 0; i < CLIENT_HASH_SIZE; i++) {
		while (!list_empty(&nn->unconf_id_hashtbl[i])) {
			clp = list_entry(nn->unconf_id_hashtbl[i].next, struct nfs4_client, cl_idhash);
			destroy_client(clp);
		}
	}

	kfree(nn->sessionid_hashtbl);
	kfree(nn->unconf_id_hashtbl);
	kfree(nn->conf_id_hashtbl);
	put_net(net);
}

int
nfs4_state_start_net(struct net *net)
{
	struct nfsd_net *nn = net_generic(net, nfsd_net_id);
	int ret;

	ret = nfs4_state_create_net(net);
	if (ret)
		return ret;
	nn->boot_time = get_seconds();
	nn->grace_ended = false;
	nn->nfsd4_manager.block_opens = true;
	locks_start_grace(net, &nn->nfsd4_manager);
	nfsd4_client_tracking_init(net);
	printk(KERN_INFO "NFSD: starting %ld-second grace period (net %p)\n",
	       nn->nfsd4_grace, net);
	queue_delayed_work(laundry_wq, &nn->laundromat_work, nn->nfsd4_grace * HZ);
	return 0;
}

/* initialization to perform when the nfsd service is started: */

int
nfs4_state_start(void)
{
	int ret;

	ret = set_callback_cred();
	if (ret)
		return -ENOMEM;
	laundry_wq = alloc_workqueue("%s", WQ_UNBOUND, 0, "nfsd4");
	if (laundry_wq == NULL) {
		ret = -ENOMEM;
		goto out_recovery;
	}
	ret = nfsd4_create_callback_queue();
	if (ret)
		goto out_free_laundry;

	set_max_delegations();

	return 0;

out_free_laundry:
	destroy_workqueue(laundry_wq);
out_recovery:
	return ret;
}

void
nfs4_state_shutdown_net(struct net *net)
{
	struct nfs4_delegation *dp = NULL;
	struct list_head *pos, *next, reaplist;
	struct nfsd_net *nn = net_generic(net, nfsd_net_id);

	cancel_delayed_work_sync(&nn->laundromat_work);
	locks_end_grace(&nn->nfsd4_manager);

	INIT_LIST_HEAD(&reaplist);
	spin_lock(&state_lock);
	list_for_each_safe(pos, next, &nn->del_recall_lru) {
		dp = list_entry (pos, struct nfs4_delegation, dl_recall_lru);
		WARN_ON(!unhash_delegation_locked(dp));
		list_add(&dp->dl_recall_lru, &reaplist);
	}
	spin_unlock(&state_lock);
	list_for_each_safe(pos, next, &reaplist) {
		dp = list_entry (pos, struct nfs4_delegation, dl_recall_lru);
		list_del_init(&dp->dl_recall_lru);
		put_clnt_odstate(dp->dl_clnt_odstate);
		nfs4_put_deleg_lease(dp->dl_stid.sc_file);
		nfs4_put_stid(&dp->dl_stid);
	}

	nfsd4_client_tracking_exit(net);
	nfs4_state_destroy_net(net);
}

void
nfs4_state_shutdown(void)
{
	destroy_workqueue(laundry_wq);
	nfsd4_destroy_callback_queue();
}

static void
get_stateid(struct nfsd4_compound_state *cstate, stateid_t *stateid)
{
	if (HAS_STATE_ID(cstate, CURRENT_STATE_ID_FLAG) && CURRENT_STATEID(stateid))
		memcpy(stateid, &cstate->current_stateid, sizeof(stateid_t));
}

static void
put_stateid(struct nfsd4_compound_state *cstate, stateid_t *stateid)
{
	if (cstate->minorversion) {
		memcpy(&cstate->current_stateid, stateid, sizeof(stateid_t));
		SET_STATE_ID(cstate, CURRENT_STATE_ID_FLAG);
	}
}

void
clear_current_stateid(struct nfsd4_compound_state *cstate)
{
	CLEAR_STATE_ID(cstate, CURRENT_STATE_ID_FLAG);
}

/*
 * functions to set current state id
 */
void
nfsd4_set_opendowngradestateid(struct nfsd4_compound_state *cstate, struct nfsd4_open_downgrade *odp)
{
	put_stateid(cstate, &odp->od_stateid);
}

void
nfsd4_set_openstateid(struct nfsd4_compound_state *cstate, struct nfsd4_open *open)
{
	put_stateid(cstate, &open->op_stateid);
}

void
nfsd4_set_closestateid(struct nfsd4_compound_state *cstate, struct nfsd4_close *close)
{
	put_stateid(cstate, &close->cl_stateid);
}

void
nfsd4_set_lockstateid(struct nfsd4_compound_state *cstate, struct nfsd4_lock *lock)
{
	put_stateid(cstate, &lock->lk_resp_stateid);
}

/*
 * functions to consume current state id
 */

void
nfsd4_get_opendowngradestateid(struct nfsd4_compound_state *cstate, struct nfsd4_open_downgrade *odp)
{
	get_stateid(cstate, &odp->od_stateid);
}

void
nfsd4_get_delegreturnstateid(struct nfsd4_compound_state *cstate, struct nfsd4_delegreturn *drp)
{
	get_stateid(cstate, &drp->dr_stateid);
}

void
nfsd4_get_freestateid(struct nfsd4_compound_state *cstate, struct nfsd4_free_stateid *fsp)
{
	get_stateid(cstate, &fsp->fr_stateid);
}

void
nfsd4_get_setattrstateid(struct nfsd4_compound_state *cstate, struct nfsd4_setattr *setattr)
{
	get_stateid(cstate, &setattr->sa_stateid);
}

void
nfsd4_get_closestateid(struct nfsd4_compound_state *cstate, struct nfsd4_close *close)
{
	get_stateid(cstate, &close->cl_stateid);
}

void
nfsd4_get_lockustateid(struct nfsd4_compound_state *cstate, struct nfsd4_locku *locku)
{
	get_stateid(cstate, &locku->lu_stateid);
}

void
nfsd4_get_readstateid(struct nfsd4_compound_state *cstate, struct nfsd4_read *read)
{
	get_stateid(cstate, &read->rd_stateid);
}

void
nfsd4_get_writestateid(struct nfsd4_compound_state *cstate, struct nfsd4_write *write)
{
	get_stateid(cstate, &write->wr_stateid);
}<|MERGE_RESOLUTION|>--- conflicted
+++ resolved
@@ -3468,10 +3468,6 @@
 	stp->st_deny_bmap = 0;
 	stp->st_openstp = NULL;
 	init_rwsem(&stp->st_rwsem);
-<<<<<<< HEAD
-	spin_lock(&oo->oo_owner.so_client->cl_lock);
-=======
->>>>>>> daba514f
 	list_add(&stp->st_perstateowner, &oo->oo_owner.so_stateids);
 	list_add(&stp->st_perfile, &fp->fi_stateids);
 
@@ -4313,9 +4309,6 @@
 	} else {
 		stp = open->op_stp;
 		open->op_stp = NULL;
-<<<<<<< HEAD
-		init_open_stateid(stp, fp, open);
-=======
 		swapstp = init_open_stateid(stp, fp, open);
 		if (swapstp) {
 			nfs4_put_stid(&stp->st_stid);
@@ -4329,7 +4322,6 @@
 			}
 			goto upgrade_out;
 		}
->>>>>>> daba514f
 		down_read(&stp->st_rwsem);
 		status = nfs4_get_vfs_file(rqstp, fp, current_fh, stp, open);
 		if (status) {
@@ -4343,13 +4335,8 @@
 		if (stp->st_clnt_odstate == open->op_odstate)
 			open->op_odstate = NULL;
 	}
-<<<<<<< HEAD
-	update_stateid(&stp->st_stid.sc_stateid);
-	memcpy(&open->op_stateid, &stp->st_stid.sc_stateid, sizeof(stateid_t));
-=======
 upgrade_out:
 	nfs4_inc_and_copy_stateid(&open->op_stateid, &stp->st_stid);
->>>>>>> daba514f
 	up_read(&stp->st_rwsem);
 
 	if (nfsd4_has_session(&resp->cstate)) {
@@ -5052,12 +5039,7 @@
 		goto put_stateid;
 	}
 	oo->oo_flags |= NFS4_OO_CONFIRMED;
-<<<<<<< HEAD
-	update_stateid(&stp->st_stid.sc_stateid);
-	memcpy(&oc->oc_resp_stateid, &stp->st_stid.sc_stateid, sizeof(stateid_t));
-=======
 	nfs4_inc_and_copy_stateid(&oc->oc_resp_stateid, &stp->st_stid);
->>>>>>> daba514f
 	up_write(&stp->st_rwsem);
 	dprintk("NFSD: %s: success, seqid=%d stateid=" STATEID_FMT "\n",
 		__func__, oc->oc_seqid, STATEID_VAL(&stp->st_stid.sc_stateid));
@@ -5186,12 +5168,7 @@
 	nfsd4_bump_seqid(cstate, status);
 	if (status)
 		goto out; 
-<<<<<<< HEAD
-	update_stateid(&stp->st_stid.sc_stateid);
-	memcpy(&close->cl_stateid, &stp->st_stid.sc_stateid, sizeof(stateid_t));
-=======
 	nfs4_inc_and_copy_stateid(&close->cl_stateid, &stp->st_stid);
->>>>>>> daba514f
 	up_write(&stp->st_rwsem);
 
 	nfsd4_close_open_stateid(stp);
