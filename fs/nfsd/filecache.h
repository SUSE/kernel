--- conflicted
+++ resolved
@@ -37,21 +37,15 @@
 #define NFSD_FILE_HASHED	(0)
 #define NFSD_FILE_PENDING	(1)
 #define NFSD_FILE_REFERENCED	(2)
-<<<<<<< HEAD
-=======
 #define NFSD_FILE_GC		(3)
->>>>>>> eb3cdb58
 	unsigned long		nf_flags;
 	refcount_t		nf_ref;
 	unsigned char		nf_may;
 
 	struct nfsd_file_mark	*nf_mark;
-<<<<<<< HEAD
-=======
 	struct list_head	nf_lru;
 	struct rcu_head		nf_rcu;
 	ktime_t			nf_birthtime;
->>>>>>> eb3cdb58
 };
 
 int nfsd_file_cache_init(void);
