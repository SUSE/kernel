--- conflicted
+++ resolved
@@ -1168,11 +1168,7 @@
 
 	write->wr_how_written = write->wr_stable_how;
 
-<<<<<<< HEAD
-	nvecs = svc_fill_write_vector_new(rqstp, &write->wr_payload);
-=======
 	nvecs = svc_fill_write_vector(rqstp, &write->wr_payload);
->>>>>>> eb3cdb58
 	WARN_ON_ONCE(nvecs > ARRAY_SIZE(rqstp->rq_vec));
 
 	status = nfsd_vfs_write(rqstp, &cstate->current_fh, nf,
@@ -1601,23 +1597,13 @@
 				     struct file *dst,
 				     struct file *src)
 {
-<<<<<<< HEAD
-	struct file *dst = copy->nf_dst->nf_file;
-	struct file *src = copy->nf_src->nf_file;
-=======
->>>>>>> eb3cdb58
 	errseq_t since;
 	ssize_t bytes_copied = 0;
 	u64 bytes_total = copy->cp_count;
 	u64 src_pos = copy->cp_src_pos;
 	u64 dst_pos = copy->cp_dst_pos;
-<<<<<<< HEAD
-	loff_t end;
-	int status;
-=======
 	int status;
 	loff_t end;
->>>>>>> eb3cdb58
 
 	/* See RFC 7862 p.67: */
 	if (bytes_total == 0)
@@ -1635,19 +1621,10 @@
 		dst_pos += bytes_copied;
 	} while (bytes_total > 0 && nfsd4_copy_is_async(copy));
 	/* for a non-zero asynchronous copy do a commit of data */
-<<<<<<< HEAD
-	if (!copy->cp_synchronous && copy->cp_res.wr_bytes_written > 0) {
-		since = READ_ONCE(dst->f_wb_err);
-		end = copy->cp_dst_pos + copy->cp_res.wr_bytes_written - 1;
-		status = vfs_fsync_range(dst, copy->cp_dst_pos, end, 0);
-		if (!status)
-			status = filemap_check_wb_err(dst->f_mapping, since);
-=======
 	if (nfsd4_copy_is_async(copy) && copy->cp_res.wr_bytes_written > 0) {
 		since = READ_ONCE(dst->f_wb_err);
 		end = copy->cp_dst_pos + copy->cp_res.wr_bytes_written - 1;
 		status = vfs_fsync_range(dst, copy->cp_dst_pos, end, 0);
->>>>>>> eb3cdb58
 		if (!status)
 			status = filemap_check_wb_err(dst->f_mapping, since);
 		if (!status)
@@ -1709,13 +1686,7 @@
 static void cleanup_async_copy(struct nfsd4_copy *copy)
 {
 	nfs4_free_copy_state(copy);
-<<<<<<< HEAD
-	nfsd_file_put(copy->nf_dst);
-	if (copy->cp_intra)
-		nfsd_file_put(copy->nf_src);
-=======
 	release_copy_files(copy);
->>>>>>> eb3cdb58
 	if (copy->cp_clp) {
 		spin_lock(&copy->cp_clp->async_lock);
 		if (!list_empty(&copy->copies))
@@ -1756,19 +1727,6 @@
 	struct nfsd4_copy *copy = (struct nfsd4_copy *)data;
 	__be32 nfserr;
 
-<<<<<<< HEAD
-	if (!copy->cp_intra) { /* Inter server SSC */
-		copy->nf_src = kzalloc(sizeof(struct nfsd_file), GFP_KERNEL);
-		if (!copy->nf_src) {
-			copy->nfserr = nfserr_serverfault;
-			/* ss_mnt will be unmounted by the laundromat */
-			goto do_callback;
-		}
-		copy->nf_src->nf_file = nfs42_ssc_open(copy->ss_mnt, &copy->c_fh,
-					      &copy->stateid);
-		if (IS_ERR(copy->nf_src->nf_file)) {
-			copy->nfserr = nfserr_offload_denied;
-=======
 	if (nfsd4_ssc_is_inter(copy)) {
 		struct file *filp;
 
@@ -1782,7 +1740,6 @@
 			default:
 				nfserr = nfserr_offload_denied;
 			}
->>>>>>> eb3cdb58
 			/* ss_mnt will be unmounted by the laundromat */
 			goto do_callback;
 		}
@@ -1834,18 +1791,12 @@
 			goto out_err;
 		INIT_LIST_HEAD(&async_copy->copies);
 		refcount_set(&async_copy->refcount, 1);
-<<<<<<< HEAD
-		if (!nfs4_init_copy_state(nn, copy))
-			goto out_err;
-		memcpy(&copy->cp_res.cb_stateid, &copy->cp_stateid.stid,
-=======
 		async_copy->cp_src = kmalloc(sizeof(*async_copy->cp_src), GFP_KERNEL);
 		if (!async_copy->cp_src)
 			goto out_err;
 		if (!nfs4_init_copy_state(nn, copy))
 			goto out_err;
 		memcpy(&copy->cp_res.cb_stateid, &copy->cp_stateid.cs_stid,
->>>>>>> eb3cdb58
 			sizeof(copy->cp_res.cb_stateid));
 		dup_copy_fields(copy, async_copy);
 		async_copy->copy_task = kthread_create(nfsd4_do_async_copy,
@@ -1866,15 +1817,6 @@
 	release_copy_files(copy);
 	return status;
 out_err:
-<<<<<<< HEAD
-	if (!copy->cp_intra) {
-		/*
-		 * Source's vfsmount of inter-copy will be unmounted
-		 * by the laundromat. Use copy instead of async_copy
-		 * since async_copy->ss_mnt might not be set yet.
-		 */
-		mntput(copy->ss_mnt);
-=======
 	if (nfsd4_ssc_is_inter(copy)) {
 		/*
 		 * Source's vfsmount of inter-copy will be unmounted
@@ -1882,7 +1824,6 @@
 		 * since async_copy->ss_nsui might not be set yet.
 		 */
 		refcount_dec(&copy->ss_nsui->nsui_refcnt);
->>>>>>> eb3cdb58
 	}
 	if (async_copy)
 		cleanup_async_copy(async_copy);
@@ -2688,11 +2629,7 @@
 
 	rqstp->rq_lease_breaker = (void **)&cstate->clp;
 
-<<<<<<< HEAD
-	trace_nfsd_compound(rqstp, args->client_opcnt);
-=======
 	trace_nfsd_compound(rqstp, args->tag, args->taglen, args->client_opcnt);
->>>>>>> eb3cdb58
 	while (!status && resp->opcnt < args->opcnt) {
 		op = &args->ops[resp->opcnt++];
 
@@ -2832,12 +2769,8 @@
 	return min_t(u32, buflen, svc_max_payload(rqstp));
 }
 
-<<<<<<< HEAD
-static inline u32 nfsd4_only_status_rsize(struct svc_rqst *rqstp, struct nfsd4_op *op)
-=======
 static u32 nfsd4_only_status_rsize(const struct svc_rqst *rqstp,
 				   const struct nfsd4_op *op)
->>>>>>> eb3cdb58
 {
 	return (op_encode_hdr_size) * sizeof(__be32);
 }
