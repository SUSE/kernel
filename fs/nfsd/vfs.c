// SPDX-License-Identifier: GPL-2.0
/*
 * File operations used by nfsd. Some of these have been ripped from
 * other parts of the kernel because they weren't exported, others
 * are partial duplicates with added or changed functionality.
 *
 * Note that several functions dget() the dentry upon which they want
 * to act, most notably those that create directory entries. Response
 * dentry's are dput()'d if necessary in the release callback.
 * So if you notice code paths that apparently fail to dput() the
 * dentry, don't worry--they have been taken care of.
 *
 * Copyright (C) 1995-1999 Olaf Kirch <okir@monad.swb.de>
 * Zerocpy NFS support (C) 2002 Hirokazu Takahashi <taka@valinux.co.jp>
 */

#include <linux/fs.h>
#include <linux/file.h>
#include <linux/splice.h>
#include <linux/falloc.h>
#include <linux/fcntl.h>
#include <linux/namei.h>
#include <linux/delay.h>
#include <linux/fsnotify.h>
#include <linux/posix_acl_xattr.h>
#include <linux/xattr.h>
#include <linux/jhash.h>
#include <linux/pagemap.h>
#include <linux/slab.h>
#include <linux/uaccess.h>
#include <linux/exportfs.h>
#include <linux/writeback.h>
#include <linux/security.h>

#include "xdr3.h"

#ifdef CONFIG_NFSD_V4
#include "../internal.h"
#include "acl.h"
#include "idmap.h"
#include "xdr4.h"
#endif /* CONFIG_NFSD_V4 */

#include "nfsd.h"
#include "vfs.h"
#include "filecache.h"
#include "trace.h"

#define NFSDDBG_FACILITY		NFSDDBG_FILEOP

/**
 * nfserrno - Map Linux errnos to NFS errnos
 * @errno: POSIX(-ish) error code to be mapped
 *
 * Returns the appropriate (net-endian) nfserr_* (or nfs_ok if errno is 0). If
 * it's an error we don't expect, log it once and return nfserr_io.
 */
__be32
nfserrno (int errno)
{
	static struct {
		__be32	nfserr;
		int	syserr;
	} nfs_errtbl[] = {
		{ nfs_ok, 0 },
		{ nfserr_perm, -EPERM },
		{ nfserr_noent, -ENOENT },
		{ nfserr_io, -EIO },
		{ nfserr_nxio, -ENXIO },
		{ nfserr_fbig, -E2BIG },
		{ nfserr_stale, -EBADF },
		{ nfserr_acces, -EACCES },
		{ nfserr_exist, -EEXIST },
		{ nfserr_xdev, -EXDEV },
		{ nfserr_mlink, -EMLINK },
		{ nfserr_nodev, -ENODEV },
		{ nfserr_notdir, -ENOTDIR },
		{ nfserr_isdir, -EISDIR },
		{ nfserr_inval, -EINVAL },
		{ nfserr_fbig, -EFBIG },
		{ nfserr_nospc, -ENOSPC },
		{ nfserr_rofs, -EROFS },
		{ nfserr_mlink, -EMLINK },
		{ nfserr_nametoolong, -ENAMETOOLONG },
		{ nfserr_notempty, -ENOTEMPTY },
		{ nfserr_dquot, -EDQUOT },
		{ nfserr_stale, -ESTALE },
		{ nfserr_jukebox, -ETIMEDOUT },
		{ nfserr_jukebox, -ERESTARTSYS },
		{ nfserr_jukebox, -EAGAIN },
		{ nfserr_jukebox, -EWOULDBLOCK },
		{ nfserr_jukebox, -ENOMEM },
		{ nfserr_io, -ETXTBSY },
		{ nfserr_notsupp, -EOPNOTSUPP },
		{ nfserr_toosmall, -ETOOSMALL },
		{ nfserr_serverfault, -ESERVERFAULT },
		{ nfserr_serverfault, -ENFILE },
		{ nfserr_io, -EREMOTEIO },
		{ nfserr_stale, -EOPENSTALE },
		{ nfserr_io, -EUCLEAN },
		{ nfserr_perm, -ENOKEY },
		{ nfserr_no_grace, -ENOGRACE},
		{ nfserr_io, -EBADMSG },
	};
	int	i;

	for (i = 0; i < ARRAY_SIZE(nfs_errtbl); i++) {
		if (nfs_errtbl[i].syserr == errno)
			return nfs_errtbl[i].nfserr;
	}
	WARN_ONCE(1, "nfsd: non-standard errno: %d\n", errno);
	return nfserr_io;
}

/* 
 * Called from nfsd_lookup and encode_dirent. Check if we have crossed 
 * a mount point.
 * Returns -EAGAIN or -ETIMEDOUT leaving *dpp and *expp unchanged,
 *  or nfs_ok having possibly changed *dpp and *expp
 */
int
nfsd_cross_mnt(struct svc_rqst *rqstp, struct dentry **dpp, 
		        struct svc_export **expp)
{
	struct svc_export *exp = *expp, *exp2 = NULL;
	struct dentry *dentry = *dpp;
	struct path path = {.mnt = mntget(exp->ex_path.mnt),
			    .dentry = dget(dentry)};
	unsigned int follow_flags = 0;
	int err = 0;

	if (exp->ex_flags & NFSEXP_CROSSMOUNT)
		follow_flags = LOOKUP_AUTOMOUNT;

	err = follow_down(&path, follow_flags);
	if (err < 0)
		goto out;
	if (path.mnt == exp->ex_path.mnt && path.dentry == dentry &&
	    nfsd_mountpoint(dentry, exp) == 2) {
		/* This is only a mountpoint in some other namespace */
		path_put(&path);
		goto out;
	}

	exp2 = rqst_exp_get_by_name(rqstp, &path);
	if (IS_ERR(exp2)) {
		err = PTR_ERR(exp2);
		/*
		 * We normally allow NFS clients to continue
		 * "underneath" a mountpoint that is not exported.
		 * The exception is V4ROOT, where no traversal is ever
		 * allowed without an explicit export of the new
		 * directory.
		 */
		if (err == -ENOENT && !(exp->ex_flags & NFSEXP_V4ROOT))
			err = 0;
		path_put(&path);
		goto out;
	}
	if (nfsd_v4client(rqstp) ||
		(exp->ex_flags & NFSEXP_CROSSMOUNT) || EX_NOHIDE(exp2)) {
		/* successfully crossed mount point */
		/*
		 * This is subtle: path.dentry is *not* on path.mnt
		 * at this point.  The only reason we are safe is that
		 * original mnt is pinned down by exp, so we should
		 * put path *before* putting exp
		 */
		*dpp = path.dentry;
		path.dentry = dentry;
		*expp = exp2;
		exp2 = exp;
	}
	path_put(&path);
	exp_put(exp2);
out:
	return err;
}

static void follow_to_parent(struct path *path)
{
	struct dentry *dp;

	while (path->dentry == path->mnt->mnt_root && follow_up(path))
		;
	dp = dget_parent(path->dentry);
	dput(path->dentry);
	path->dentry = dp;
}

static int nfsd_lookup_parent(struct svc_rqst *rqstp, struct dentry *dparent, struct svc_export **exp, struct dentry **dentryp)
{
	struct svc_export *exp2;
	struct path path = {.mnt = mntget((*exp)->ex_path.mnt),
			    .dentry = dget(dparent)};

	follow_to_parent(&path);

	exp2 = rqst_exp_parent(rqstp, &path);
	if (PTR_ERR(exp2) == -ENOENT) {
		*dentryp = dget(dparent);
	} else if (IS_ERR(exp2)) {
		path_put(&path);
		return PTR_ERR(exp2);
	} else {
		*dentryp = dget(path.dentry);
		exp_put(*exp);
		*exp = exp2;
	}
	path_put(&path);
	return 0;
}

/*
 * For nfsd purposes, we treat V4ROOT exports as though there was an
 * export at *every* directory.
 * We return:
 * '1' if this dentry *must* be an export point,
 * '2' if it might be, if there is really a mount here, and
 * '0' if there is no chance of an export point here.
 */
int nfsd_mountpoint(struct dentry *dentry, struct svc_export *exp)
{
	if (!d_inode(dentry))
		return 0;
	if (exp->ex_flags & NFSEXP_V4ROOT)
		return 1;
	if (nfsd4_is_junction(dentry))
		return 1;
	if (d_managed(dentry))
		/*
		 * Might only be a mountpoint in a different namespace,
		 * but we need to check.
		 */
		return 2;
	return 0;
}

__be32
nfsd_lookup_dentry(struct svc_rqst *rqstp, struct svc_fh *fhp,
		   const char *name, unsigned int len,
		   struct svc_export **exp_ret, struct dentry **dentry_ret)
{
	struct svc_export	*exp;
	struct dentry		*dparent;
	struct dentry		*dentry;
	int			host_err;

	dprintk("nfsd: nfsd_lookup(fh %s, %.*s)\n", SVCFH_fmt(fhp), len,name);

	dparent = fhp->fh_dentry;
	exp = exp_get(fhp->fh_export);

	/* Lookup the name, but don't follow links */
	if (isdotent(name, len)) {
		if (len==1)
			dentry = dget(dparent);
		else if (dparent != exp->ex_path.dentry)
			dentry = dget_parent(dparent);
		else if (!EX_NOHIDE(exp) && !nfsd_v4client(rqstp))
			dentry = dget(dparent); /* .. == . just like at / */
		else {
			/* checking mountpoint crossing is very different when stepping up */
			host_err = nfsd_lookup_parent(rqstp, dparent, &exp, &dentry);
			if (host_err)
				goto out_nfserr;
		}
	} else {
		dentry = lookup_one_len_unlocked(name, dparent, len);
		host_err = PTR_ERR(dentry);
		if (IS_ERR(dentry))
			goto out_nfserr;
		if (nfsd_mountpoint(dentry, exp)) {
			host_err = nfsd_cross_mnt(rqstp, &dentry, &exp);
			if (host_err) {
				dput(dentry);
				goto out_nfserr;
			}
		}
	}
	*dentry_ret = dentry;
	*exp_ret = exp;
	return 0;

out_nfserr:
	exp_put(exp);
	return nfserrno(host_err);
}

/**
 * nfsd_lookup - look up a single path component for nfsd
 *
 * @rqstp:   the request context
 * @fhp:     the file handle of the directory
 * @name:    the component name, or %NULL to look up parent
 * @len:     length of name to examine
 * @resfh:   pointer to pre-initialised filehandle to hold result.
 *
 * Look up one component of a pathname.
 * N.B. After this call _both_ fhp and resfh need an fh_put
 *
 * If the lookup would cross a mountpoint, and the mounted filesystem
 * is exported to the client with NFSEXP_NOHIDE, then the lookup is
 * accepted as it stands and the mounted directory is
 * returned. Otherwise the covered directory is returned.
 * NOTE: this mountpoint crossing is not supported properly by all
 *   clients and is explicitly disallowed for NFSv3
 *
 */
__be32
nfsd_lookup(struct svc_rqst *rqstp, struct svc_fh *fhp, const char *name,
	    unsigned int len, struct svc_fh *resfh)
{
	struct svc_export	*exp;
	struct dentry		*dentry;
	__be32 err;

	err = fh_verify(rqstp, fhp, S_IFDIR, NFSD_MAY_EXEC);
	if (err)
		return err;
	err = nfsd_lookup_dentry(rqstp, fhp, name, len, &exp, &dentry);
	if (err)
		return err;
	err = check_nfsd_access(exp, rqstp);
	if (err)
		goto out;
	/*
	 * Note: we compose the file handle now, but as the
	 * dentry may be negative, it may need to be updated.
	 */
	err = fh_compose(resfh, exp, dentry, fhp);
	if (!err && d_really_is_negative(dentry))
		err = nfserr_noent;
out:
	dput(dentry);
	exp_put(exp);
	return err;
}

static void
commit_reset_write_verifier(struct nfsd_net *nn, struct svc_rqst *rqstp,
			    int err)
{
	switch (err) {
	case -EAGAIN:
	case -ESTALE:
		/*
		 * Neither of these are the result of a problem with
		 * durable storage, so avoid a write verifier reset.
		 */
		break;
	default:
		nfsd_reset_write_verifier(nn);
		trace_nfsd_writeverf_reset(nn, rqstp, err);
	}
}

/*
 * Commit metadata changes to stable storage.
 */
static int
commit_inode_metadata(struct inode *inode)
{
	const struct export_operations *export_ops = inode->i_sb->s_export_op;

	if (export_ops->commit_metadata)
		return export_ops->commit_metadata(inode);
	return sync_inode_metadata(inode, 1);
}

static int
commit_metadata(struct svc_fh *fhp)
{
	struct inode *inode = d_inode(fhp->fh_dentry);

	if (!EX_ISSYNC(fhp->fh_export))
		return 0;
	return commit_inode_metadata(inode);
}

/*
 * Go over the attributes and take care of the small differences between
 * NFS semantics and what Linux expects.
 */
static void
nfsd_sanitize_attrs(struct inode *inode, struct iattr *iap)
{
	/* Ignore mode updates on symlinks */
	if (S_ISLNK(inode->i_mode))
		iap->ia_valid &= ~ATTR_MODE;

	/* sanitize the mode change */
	if (iap->ia_valid & ATTR_MODE) {
		iap->ia_mode &= S_IALLUGO;
		iap->ia_mode |= (inode->i_mode & ~S_IALLUGO);
	}

	/* Revoke setuid/setgid on chown */
	if (!S_ISDIR(inode->i_mode) &&
	    ((iap->ia_valid & ATTR_UID) || (iap->ia_valid & ATTR_GID))) {
		iap->ia_valid |= ATTR_KILL_PRIV;
		if (iap->ia_valid & ATTR_MODE) {
			/* we're setting mode too, just clear the s*id bits */
			iap->ia_mode &= ~S_ISUID;
			if (iap->ia_mode & S_IXGRP)
				iap->ia_mode &= ~S_ISGID;
		} else {
			/* set ATTR_KILL_* bits and let VFS handle it */
			iap->ia_valid |= ATTR_KILL_SUID;
			iap->ia_valid |=
				setattr_should_drop_sgid(&nop_mnt_idmap, inode);
		}
	}
}

static __be32
nfsd_get_write_access(struct svc_rqst *rqstp, struct svc_fh *fhp,
		struct iattr *iap)
{
	struct inode *inode = d_inode(fhp->fh_dentry);

	if (iap->ia_size < inode->i_size) {
		__be32 err;

		err = nfsd_permission(&rqstp->rq_cred,
				      fhp->fh_export, fhp->fh_dentry,
				      NFSD_MAY_TRUNC | NFSD_MAY_OWNER_OVERRIDE);
		if (err)
			return err;
	}
	return nfserrno(get_write_access(inode));
}

static int __nfsd_setattr(struct dentry *dentry, struct iattr *iap)
{
	int host_err;

	if (iap->ia_valid & ATTR_SIZE) {
		/*
		 * RFC5661, Section 18.30.4:
		 *   Changing the size of a file with SETATTR indirectly
		 *   changes the time_modify and change attributes.
		 *
		 * (and similar for the older RFCs)
		 */
		struct iattr size_attr = {
			.ia_valid	= ATTR_SIZE | ATTR_CTIME | ATTR_MTIME,
			.ia_size	= iap->ia_size,
		};

		if (iap->ia_size < 0)
			return -EFBIG;

		host_err = notify_change(&nop_mnt_idmap, dentry, &size_attr, NULL);
		if (host_err)
			return host_err;
		iap->ia_valid &= ~ATTR_SIZE;

		/*
		 * Avoid the additional setattr call below if the only other
		 * attribute that the client sends is the mtime, as we update
		 * it as part of the size change above.
		 */
		if ((iap->ia_valid & ~ATTR_MTIME) == 0)
			return 0;
	}

	if (!iap->ia_valid)
		return 0;

	iap->ia_valid |= ATTR_CTIME;
	return notify_change(&nop_mnt_idmap, dentry, iap, NULL);
}

/**
 * nfsd_setattr - Set various file attributes.
 * @rqstp: controlling RPC transaction
 * @fhp: filehandle of target
 * @attr: attributes to set
 * @guardtime: do not act if ctime.tv_sec does not match this timestamp
 *
 * This call may adjust the contents of @attr (in particular, this
 * call may change the bits in the na_iattr.ia_valid field).
 *
 * Returns nfs_ok on success, otherwise an NFS status code is
 * returned. Caller must release @fhp by calling fh_put in either
 * case.
 */
__be32
nfsd_setattr(struct svc_rqst *rqstp, struct svc_fh *fhp,
	     struct nfsd_attrs *attr, const struct timespec64 *guardtime)
{
	struct dentry	*dentry;
	struct inode	*inode;
	struct iattr	*iap = attr->na_iattr;
	int		accmode = NFSD_MAY_SATTR;
	umode_t		ftype = 0;
	__be32		err;
	int		host_err = 0;
	bool		get_write_count;
	bool		size_change = (iap->ia_valid & ATTR_SIZE);
	int		retries;

	if (iap->ia_valid & ATTR_SIZE) {
		accmode |= NFSD_MAY_WRITE|NFSD_MAY_OWNER_OVERRIDE;
		ftype = S_IFREG;
	}

	/*
	 * If utimes(2) and friends are called with times not NULL, we should
	 * not set NFSD_MAY_WRITE bit. Otherwise fh_verify->nfsd_permission
	 * will return EACCES, when the caller's effective UID does not match
	 * the owner of the file, and the caller is not privileged. In this
	 * situation, we should return EPERM(notify_change will return this).
	 */
	if (iap->ia_valid & (ATTR_ATIME | ATTR_MTIME)) {
		accmode |= NFSD_MAY_OWNER_OVERRIDE;
		if (!(iap->ia_valid & (ATTR_ATIME_SET | ATTR_MTIME_SET)))
			accmode |= NFSD_MAY_WRITE;
	}

	/* Callers that do fh_verify should do the fh_want_write: */
	get_write_count = !fhp->fh_dentry;

	/* Get inode */
	err = fh_verify(rqstp, fhp, ftype, accmode);
	if (err)
		return err;
	if (get_write_count) {
		host_err = fh_want_write(fhp);
		if (host_err)
			goto out;
	}

	dentry = fhp->fh_dentry;
	inode = d_inode(dentry);

	nfsd_sanitize_attrs(inode, iap);

	/*
	 * The size case is special, it changes the file in addition to the
	 * attributes, and file systems don't expect it to be mixed with
	 * "random" attribute changes.  We thus split out the size change
	 * into a separate call to ->setattr, and do the rest as a separate
	 * setattr call.
	 */
	if (size_change) {
		err = nfsd_get_write_access(rqstp, fhp, iap);
		if (err)
			return err;
	}

	inode_lock(inode);
<<<<<<< HEAD
	fh_fill_pre_attrs(fhp);
=======
	err = fh_fill_pre_attrs(fhp);
	if (err)
		goto out_unlock;

	if (guardtime) {
		struct timespec64 ctime = inode_get_ctime(inode);
		if ((u32)guardtime->tv_sec != (u32)ctime.tv_sec ||
		    guardtime->tv_nsec != ctime.tv_nsec) {
			err = nfserr_notsync;
			goto out_fill_attrs;
		}
	}

>>>>>>> 2d5404ca
	for (retries = 1;;) {
		struct iattr attrs;

		/*
		 * notify_change() can alter its iattr argument, making
		 * @iap unsuitable for submission multiple times. Make a
		 * copy for every loop iteration.
		 */
		attrs = *iap;
		host_err = __nfsd_setattr(dentry, &attrs);
		if (host_err != -EAGAIN || !retries--)
			break;
		if (!nfsd_wait_for_delegreturn(rqstp, inode))
			break;
	}
	if (attr->na_seclabel && attr->na_seclabel->len)
		attr->na_labelerr = security_inode_setsecctx(dentry,
			attr->na_seclabel->data, attr->na_seclabel->len);
	if (IS_ENABLED(CONFIG_FS_POSIX_ACL) && attr->na_pacl)
		attr->na_aclerr = set_posix_acl(&nop_mnt_idmap,
						dentry, ACL_TYPE_ACCESS,
						attr->na_pacl);
	if (IS_ENABLED(CONFIG_FS_POSIX_ACL) &&
	    !attr->na_aclerr && attr->na_dpacl && S_ISDIR(inode->i_mode))
		attr->na_aclerr = set_posix_acl(&nop_mnt_idmap,
						dentry, ACL_TYPE_DEFAULT,
						attr->na_dpacl);
<<<<<<< HEAD
	fh_fill_post_attrs(fhp);
=======
out_fill_attrs:
	/*
	 * RFC 1813 Section 3.3.2 does not mandate that an NFS server
	 * returns wcc_data for SETATTR. Some client implementations
	 * depend on receiving wcc_data, however, to sort out partial
	 * updates (eg., the client requested that size and mode be
	 * modified, but the server changed only the file mode).
	 */
	fh_fill_post_attrs(fhp);
out_unlock:
>>>>>>> 2d5404ca
	inode_unlock(inode);
	if (size_change)
		put_write_access(inode);
out:
	if (!host_err)
		host_err = commit_metadata(fhp);
	return err != 0 ? err : nfserrno(host_err);
}

#if defined(CONFIG_NFSD_V4)
/*
 * NFS junction information is stored in an extended attribute.
 */
#define NFSD_JUNCTION_XATTR_NAME	XATTR_TRUSTED_PREFIX "junction.nfs"

/**
 * nfsd4_is_junction - Test if an object could be an NFS junction
 *
 * @dentry: object to test
 *
 * Returns 1 if "dentry" appears to contain NFS junction information.
 * Otherwise 0 is returned.
 */
int nfsd4_is_junction(struct dentry *dentry)
{
	struct inode *inode = d_inode(dentry);

	if (inode == NULL)
		return 0;
	if (inode->i_mode & S_IXUGO)
		return 0;
	if (!(inode->i_mode & S_ISVTX))
		return 0;
	if (vfs_getxattr(&nop_mnt_idmap, dentry, NFSD_JUNCTION_XATTR_NAME,
			 NULL, 0) <= 0)
		return 0;
	return 1;
}

static struct nfsd4_compound_state *nfsd4_get_cstate(struct svc_rqst *rqstp)
{
	return &((struct nfsd4_compoundres *)rqstp->rq_resp)->cstate;
}

__be32 nfsd4_clone_file_range(struct svc_rqst *rqstp,
		struct nfsd_file *nf_src, u64 src_pos,
		struct nfsd_file *nf_dst, u64 dst_pos,
		u64 count, bool sync)
{
	struct file *src = nf_src->nf_file;
	struct file *dst = nf_dst->nf_file;
	errseq_t since;
	loff_t cloned;
	__be32 ret = 0;

	since = READ_ONCE(dst->f_wb_err);
	cloned = vfs_clone_file_range(src, src_pos, dst, dst_pos, count, 0);
	if (cloned < 0) {
		ret = nfserrno(cloned);
		goto out_err;
	}
	if (count && cloned != count) {
		ret = nfserrno(-EINVAL);
		goto out_err;
	}
	if (sync) {
		loff_t dst_end = count ? dst_pos + count - 1 : LLONG_MAX;
		int status = vfs_fsync_range(dst, dst_pos, dst_end, 0);

		if (!status)
			status = filemap_check_wb_err(dst->f_mapping, since);
		if (!status)
			status = commit_inode_metadata(file_inode(src));
		if (status < 0) {
			struct nfsd_net *nn = net_generic(nf_dst->nf_net,
							  nfsd_net_id);

			trace_nfsd_clone_file_range_err(rqstp,
					&nfsd4_get_cstate(rqstp)->save_fh,
					src_pos,
					&nfsd4_get_cstate(rqstp)->current_fh,
					dst_pos,
					count, status);
			commit_reset_write_verifier(nn, rqstp, status);
			ret = nfserrno(status);
		}
	}
out_err:
	return ret;
}

ssize_t nfsd_copy_file_range(struct file *src, u64 src_pos, struct file *dst,
			     u64 dst_pos, u64 count)
{
	ssize_t ret;

	/*
	 * Limit copy to 4MB to prevent indefinitely blocking an nfsd
	 * thread and client rpc slot.  The choice of 4MB is somewhat
	 * arbitrary.  We might instead base this on r/wsize, or make it
	 * tunable, or use a time instead of a byte limit, or implement
	 * asynchronous copy.  In theory a client could also recognize a
	 * limit like this and pipeline multiple COPY requests.
	 */
	count = min_t(u64, count, 1 << 22);
	ret = vfs_copy_file_range(src, src_pos, dst, dst_pos, count, 0);

	if (ret == -EOPNOTSUPP || ret == -EXDEV)
		ret = vfs_copy_file_range(src, src_pos, dst, dst_pos, count,
					  COPY_FILE_SPLICE);
	return ret;
}

__be32 nfsd4_vfs_fallocate(struct svc_rqst *rqstp, struct svc_fh *fhp,
			   struct file *file, loff_t offset, loff_t len,
			   int flags)
{
	int error;

	if (!S_ISREG(file_inode(file)->i_mode))
		return nfserr_inval;

	error = vfs_fallocate(file, flags, offset, len);
	if (!error)
		error = commit_metadata(fhp);

	return nfserrno(error);
}
#endif /* defined(CONFIG_NFSD_V4) */

/*
 * Check server access rights to a file system object
 */
struct accessmap {
	u32		access;
	int		how;
};
static struct accessmap	nfs3_regaccess[] = {
    {	NFS3_ACCESS_READ,	NFSD_MAY_READ			},
    {	NFS3_ACCESS_EXECUTE,	NFSD_MAY_EXEC			},
    {	NFS3_ACCESS_MODIFY,	NFSD_MAY_WRITE|NFSD_MAY_TRUNC	},
    {	NFS3_ACCESS_EXTEND,	NFSD_MAY_WRITE			},

#ifdef CONFIG_NFSD_V4
    {	NFS4_ACCESS_XAREAD,	NFSD_MAY_READ			},
    {	NFS4_ACCESS_XAWRITE,	NFSD_MAY_WRITE			},
    {	NFS4_ACCESS_XALIST,	NFSD_MAY_READ			},
#endif

    {	0,			0				}
};

static struct accessmap	nfs3_diraccess[] = {
    {	NFS3_ACCESS_READ,	NFSD_MAY_READ			},
    {	NFS3_ACCESS_LOOKUP,	NFSD_MAY_EXEC			},
    {	NFS3_ACCESS_MODIFY,	NFSD_MAY_EXEC|NFSD_MAY_WRITE|NFSD_MAY_TRUNC},
    {	NFS3_ACCESS_EXTEND,	NFSD_MAY_EXEC|NFSD_MAY_WRITE	},
    {	NFS3_ACCESS_DELETE,	NFSD_MAY_REMOVE			},

#ifdef CONFIG_NFSD_V4
    {	NFS4_ACCESS_XAREAD,	NFSD_MAY_READ			},
    {	NFS4_ACCESS_XAWRITE,	NFSD_MAY_WRITE			},
    {	NFS4_ACCESS_XALIST,	NFSD_MAY_READ			},
#endif

    {	0,			0				}
};

static struct accessmap	nfs3_anyaccess[] = {
	/* Some clients - Solaris 2.6 at least, make an access call
	 * to the server to check for access for things like /dev/null
	 * (which really, the server doesn't care about).  So
	 * We provide simple access checking for them, looking
	 * mainly at mode bits, and we make sure to ignore read-only
	 * filesystem checks
	 */
    {	NFS3_ACCESS_READ,	NFSD_MAY_READ			},
    {	NFS3_ACCESS_EXECUTE,	NFSD_MAY_EXEC			},
    {	NFS3_ACCESS_MODIFY,	NFSD_MAY_WRITE|NFSD_MAY_LOCAL_ACCESS	},
    {	NFS3_ACCESS_EXTEND,	NFSD_MAY_WRITE|NFSD_MAY_LOCAL_ACCESS	},

    {	0,			0				}
};

__be32
nfsd_access(struct svc_rqst *rqstp, struct svc_fh *fhp, u32 *access, u32 *supported)
{
	struct accessmap	*map;
	struct svc_export	*export;
	struct dentry		*dentry;
	u32			query, result = 0, sresult = 0;
	__be32			error;

	error = fh_verify(rqstp, fhp, 0, NFSD_MAY_NOP);
	if (error)
		goto out;

	export = fhp->fh_export;
	dentry = fhp->fh_dentry;

	if (d_is_reg(dentry))
		map = nfs3_regaccess;
	else if (d_is_dir(dentry))
		map = nfs3_diraccess;
	else
		map = nfs3_anyaccess;


	query = *access;
	for  (; map->access; map++) {
		if (map->access & query) {
			__be32 err2;

			sresult |= map->access;

			err2 = nfsd_permission(&rqstp->rq_cred, export,
					       dentry, map->how);
			switch (err2) {
			case nfs_ok:
				result |= map->access;
				break;
				
			/* the following error codes just mean the access was not allowed,
			 * rather than an error occurred */
			case nfserr_rofs:
			case nfserr_acces:
			case nfserr_perm:
				/* simply don't "or" in the access bit. */
				break;
			default:
				error = err2;
				goto out;
			}
		}
	}
	*access = result;
	if (supported)
		*supported = sresult;

 out:
	return error;
}

int nfsd_open_break_lease(struct inode *inode, int access)
{
	unsigned int mode;

	if (access & NFSD_MAY_NOT_BREAK_LEASE)
		return 0;
	mode = (access & NFSD_MAY_WRITE) ? O_WRONLY : O_RDONLY;
	return break_lease(inode, mode | O_NONBLOCK);
}

/*
 * Open an existing file or directory.
 * The may_flags argument indicates the type of open (read/write/lock)
 * and additional flags.
 * N.B. After this call fhp needs an fh_put
 */
static int
__nfsd_open(struct svc_rqst *rqstp, struct svc_fh *fhp, umode_t type,
			int may_flags, struct file **filp)
{
	struct path	path;
	struct inode	*inode;
	struct file	*file;
	int		flags = O_RDONLY|O_LARGEFILE;
	int		host_err = -EPERM;

	path.mnt = fhp->fh_export->ex_path.mnt;
	path.dentry = fhp->fh_dentry;
	inode = d_inode(path.dentry);

	if (IS_APPEND(inode) && (may_flags & NFSD_MAY_WRITE))
		goto out;

	if (!inode->i_fop)
		goto out;

	host_err = nfsd_open_break_lease(inode, may_flags);
	if (host_err) /* NOMEM or WOULDBLOCK */
		goto out;

	if (may_flags & NFSD_MAY_WRITE) {
		if (may_flags & NFSD_MAY_READ)
			flags = O_RDWR|O_LARGEFILE;
		else
			flags = O_WRONLY|O_LARGEFILE;
	}

	file = dentry_open(&path, flags, current_cred());
	if (IS_ERR(file)) {
		host_err = PTR_ERR(file);
		goto out;
	}

	host_err = security_file_post_open(file, may_flags);
	if (host_err) {
		fput(file);
		goto out;
	}

	*filp = file;
out:
	return host_err;
}

__be32
nfsd_open(struct svc_rqst *rqstp, struct svc_fh *fhp, umode_t type,
		int may_flags, struct file **filp)
{
	__be32 err;
	int host_err;
	bool retried = false;

	/*
	 * If we get here, then the client has already done an "open",
	 * and (hopefully) checked permission - so allow OWNER_OVERRIDE
	 * in case a chmod has now revoked permission.
	 *
	 * Arguably we should also allow the owner override for
	 * directories, but we never have and it doesn't seem to have
	 * caused anyone a problem.  If we were to change this, note
	 * also that our filldir callbacks would need a variant of
	 * lookup_one_len that doesn't check permissions.
	 */
	if (type == S_IFREG)
		may_flags |= NFSD_MAY_OWNER_OVERRIDE;
retry:
	err = fh_verify(rqstp, fhp, type, may_flags);
	if (!err) {
		host_err = __nfsd_open(rqstp, fhp, type, may_flags, filp);
		if (host_err == -EOPENSTALE && !retried) {
			retried = true;
			fh_put(fhp);
			goto retry;
		}
		err = nfserrno(host_err);
	}
	return err;
}

/**
 * nfsd_open_verified - Open a regular file for the filecache
 * @rqstp: RPC request
 * @fhp: NFS filehandle of the file to open
 * @may_flags: internal permission flags
 * @filp: OUT: open "struct file *"
 *
 * Returns zero on success, or a negative errno value.
 */
int
nfsd_open_verified(struct svc_rqst *rqstp, struct svc_fh *fhp, int may_flags,
		   struct file **filp)
{
<<<<<<< HEAD
	int err;

	validate_process_creds();
	err = __nfsd_open(rqstp, fhp, S_IFREG, may_flags, filp);
	validate_process_creds();
	return err;
=======
	return __nfsd_open(rqstp, fhp, S_IFREG, may_flags, filp);
>>>>>>> 2d5404ca
}

/*
 * Grab and keep cached pages associated with a file in the svc_rqst
 * so that they can be passed to the network sendmsg routines
 * directly. They will be released after the sending has completed.
 *
 * Return values: Number of bytes consumed, or -EIO if there are no
 * remaining pages in rqstp->rq_pages.
 */
static int
nfsd_splice_actor(struct pipe_inode_info *pipe, struct pipe_buffer *buf,
		  struct splice_desc *sd)
{
	struct svc_rqst *rqstp = sd->u.data;
	struct page *page = buf->page;	// may be a compound one
	unsigned offset = buf->offset;
	struct page *last_page;

	last_page = page + (offset + sd->len - 1) / PAGE_SIZE;
	for (page += offset / PAGE_SIZE; page <= last_page; page++) {
		/*
		 * Skip page replacement when extending the contents of the
		 * current page.  But note that we may get two zero_pages in a
		 * row from shmem.
		 */
		if (page == *(rqstp->rq_next_page - 1) &&
		    offset_in_page(rqstp->rq_res.page_base +
				   rqstp->rq_res.page_len))
			continue;
		if (unlikely(!svc_rqst_replace_page(rqstp, page)))
			return -EIO;
	}
	if (rqstp->rq_res.page_len == 0)	// first call
		rqstp->rq_res.page_base = offset % PAGE_SIZE;
	rqstp->rq_res.page_len += sd->len;
	return sd->len;
}

static int nfsd_direct_splice_actor(struct pipe_inode_info *pipe,
				    struct splice_desc *sd)
{
	return __splice_from_pipe(pipe, sd, nfsd_splice_actor);
}

static u32 nfsd_eof_on_read(struct file *file, loff_t offset, ssize_t len,
		size_t expected)
{
	if (expected != 0 && len == 0)
		return 1;
	if (offset+len >= i_size_read(file_inode(file)))
		return 1;
	return 0;
}

static __be32 nfsd_finish_read(struct svc_rqst *rqstp, struct svc_fh *fhp,
			       struct file *file, loff_t offset,
			       unsigned long *count, u32 *eof, ssize_t host_err)
{
	if (host_err >= 0) {
		struct nfsd_net *nn = net_generic(SVC_NET(rqstp), nfsd_net_id);

		nfsd_stats_io_read_add(nn, fhp->fh_export, host_err);
		*eof = nfsd_eof_on_read(file, offset, host_err, *count);
		*count = host_err;
		fsnotify_access(file);
		trace_nfsd_read_io_done(rqstp, fhp, offset, *count);
		return 0;
	} else {
		trace_nfsd_read_err(rqstp, fhp, offset, host_err);
		return nfserrno(host_err);
	}
}

/**
 * nfsd_splice_read - Perform a VFS read using a splice pipe
 * @rqstp: RPC transaction context
 * @fhp: file handle of file to be read
 * @file: opened struct file of file to be read
 * @offset: starting byte offset
 * @count: IN: requested number of bytes; OUT: number of bytes read
 * @eof: OUT: set non-zero if operation reached the end of the file
 *
 * Returns nfs_ok on success, otherwise an nfserr stat value is
 * returned.
 */
__be32 nfsd_splice_read(struct svc_rqst *rqstp, struct svc_fh *fhp,
			struct file *file, loff_t offset, unsigned long *count,
			u32 *eof)
{
	struct splice_desc sd = {
		.len		= 0,
		.total_len	= *count,
		.pos		= offset,
		.u.data		= rqstp,
	};
	ssize_t host_err;

	trace_nfsd_read_splice(rqstp, fhp, offset, *count);
	host_err = rw_verify_area(READ, file, &offset, *count);
	if (!host_err)
		host_err = splice_direct_to_actor(file, &sd,
						  nfsd_direct_splice_actor);
	return nfsd_finish_read(rqstp, fhp, file, offset, count, eof, host_err);
}

/**
 * nfsd_iter_read - Perform a VFS read using an iterator
 * @rqstp: RPC transaction context
 * @fhp: file handle of file to be read
 * @file: opened struct file of file to be read
 * @offset: starting byte offset
 * @count: IN: requested number of bytes; OUT: number of bytes read
 * @base: offset in first page of read buffer
 * @eof: OUT: set non-zero if operation reached the end of the file
 *
 * Some filesystems or situations cannot use nfsd_splice_read. This
 * function is the slightly less-performant fallback for those cases.
 *
 * Returns nfs_ok on success, otherwise an nfserr stat value is
 * returned.
 */
__be32 nfsd_iter_read(struct svc_rqst *rqstp, struct svc_fh *fhp,
		      struct file *file, loff_t offset, unsigned long *count,
		      unsigned int base, u32 *eof)
{
	unsigned long v, total;
	struct iov_iter iter;
	loff_t ppos = offset;
	struct page *page;
	ssize_t host_err;

	v = 0;
	total = *count;
	while (total) {
		page = *(rqstp->rq_next_page++);
		rqstp->rq_vec[v].iov_base = page_address(page) + base;
		rqstp->rq_vec[v].iov_len = min_t(size_t, total, PAGE_SIZE - base);
		total -= rqstp->rq_vec[v].iov_len;
		++v;
		base = 0;
	}
	WARN_ON_ONCE(v > ARRAY_SIZE(rqstp->rq_vec));

	trace_nfsd_read_vector(rqstp, fhp, offset, *count);
	iov_iter_kvec(&iter, ITER_DEST, rqstp->rq_vec, v, *count);
	host_err = vfs_iter_read(file, &iter, &ppos, 0);
	return nfsd_finish_read(rqstp, fhp, file, offset, count, eof, host_err);
}

/*
 * Gathered writes: If another process is currently writing to the file,
 * there's a high chance this is another nfsd (triggered by a bulk write
 * from a client's biod). Rather than syncing the file with each write
 * request, we sleep for 10 msec.
 *
 * I don't know if this roughly approximates C. Juszak's idea of
 * gathered writes, but it's a nice and simple solution (IMHO), and it
 * seems to work:-)
 *
 * Note: we do this only in the NFSv2 case, since v3 and higher have a
 * better tool (separate unstable writes and commits) for solving this
 * problem.
 */
static int wait_for_concurrent_writes(struct file *file)
{
	struct inode *inode = file_inode(file);
	static ino_t last_ino;
	static dev_t last_dev;
	int err = 0;

	if (atomic_read(&inode->i_writecount) > 1
	    || (last_ino == inode->i_ino && last_dev == inode_get_dev(inode))) {
		dprintk("nfsd: write defer %d\n", task_pid_nr(current));
		msleep(10);
		dprintk("nfsd: write resume %d\n", task_pid_nr(current));
	}

	if (inode->i_state & I_DIRTY) {
		dprintk("nfsd: write sync %d\n", task_pid_nr(current));
		err = vfs_fsync(file, 0);
	}
	last_ino = inode->i_ino;
	last_dev = inode_get_dev(inode);
	return err;
}

__be32
nfsd_vfs_write(struct svc_rqst *rqstp, struct svc_fh *fhp, struct nfsd_file *nf,
				loff_t offset, struct kvec *vec, int vlen,
				unsigned long *cnt, int stable,
				__be32 *verf)
{
	struct nfsd_net		*nn = net_generic(SVC_NET(rqstp), nfsd_net_id);
	struct file		*file = nf->nf_file;
	struct super_block	*sb = file_inode(file)->i_sb;
	struct svc_export	*exp;
	struct iov_iter		iter;
	errseq_t		since;
	__be32			nfserr;
	int			host_err;
	loff_t			pos = offset;
	unsigned long		exp_op_flags = 0;
	unsigned int		pflags = current->flags;
	rwf_t			flags = 0;
	bool			restore_flags = false;

	trace_nfsd_write_opened(rqstp, fhp, offset, *cnt);

	if (sb->s_export_op)
		exp_op_flags = sb->s_export_op->flags;

	if (test_bit(RQ_LOCAL, &rqstp->rq_flags) &&
	    !(exp_op_flags & EXPORT_OP_REMOTE_FS)) {
		/*
		 * We want throttling in balance_dirty_pages()
		 * and shrink_inactive_list() to only consider
		 * the backingdev we are writing to, so that nfs to
		 * localhost doesn't cause nfsd to lock up due to all
		 * the client's dirty pages or its congested queue.
		 */
		current->flags |= PF_LOCAL_THROTTLE;
		restore_flags = true;
	}

	exp = fhp->fh_export;

	if (!EX_ISSYNC(exp))
		stable = NFS_UNSTABLE;

	if (stable && !fhp->fh_use_wgather)
		flags |= RWF_SYNC;

	iov_iter_kvec(&iter, ITER_SOURCE, vec, vlen, *cnt);
	since = READ_ONCE(file->f_wb_err);
	if (verf)
		nfsd_copy_write_verifier(verf, nn);
	host_err = vfs_iter_write(file, &iter, &pos, flags);
	if (host_err < 0) {
		commit_reset_write_verifier(nn, rqstp, host_err);
		goto out_nfserr;
	}
	*cnt = host_err;
	nfsd_stats_io_write_add(nn, exp, *cnt);
	fsnotify_modify(file);
	host_err = filemap_check_wb_err(file->f_mapping, since);
	if (host_err < 0)
		goto out_nfserr;

	if (stable && fhp->fh_use_wgather) {
		host_err = wait_for_concurrent_writes(file);
		if (host_err < 0)
			commit_reset_write_verifier(nn, rqstp, host_err);
	}

out_nfserr:
	if (host_err >= 0) {
		trace_nfsd_write_io_done(rqstp, fhp, offset, *cnt);
		nfserr = nfs_ok;
	} else {
		trace_nfsd_write_err(rqstp, fhp, offset, host_err);
		nfserr = nfserrno(host_err);
	}
	if (restore_flags)
		current_restore_flags(pflags, PF_LOCAL_THROTTLE);
	return nfserr;
}

/**
 * nfsd_read_splice_ok - check if spliced reading is supported
 * @rqstp: RPC transaction context
 *
 * Return values:
 *   %true: nfsd_splice_read() may be used
 *   %false: nfsd_splice_read() must not be used
 *
 * NFS READ normally uses splice to send data in-place. However the
 * data in cache can change after the reply's MIC is computed but
 * before the RPC reply is sent. To prevent the client from
 * rejecting the server-computed MIC in this somewhat rare case, do
 * not use splice with the GSS integrity and privacy services.
 */
bool nfsd_read_splice_ok(struct svc_rqst *rqstp)
{
	switch (svc_auth_flavor(rqstp)) {
	case RPC_AUTH_GSS_KRB5I:
	case RPC_AUTH_GSS_KRB5P:
		return false;
	}
	return true;
}

/**
 * nfsd_read - Read data from a file
 * @rqstp: RPC transaction context
 * @fhp: file handle of file to be read
 * @offset: starting byte offset
 * @count: IN: requested number of bytes; OUT: number of bytes read
 * @eof: OUT: set non-zero if operation reached the end of the file
 *
 * The caller must verify that there is enough space in @rqstp.rq_res
 * to perform this operation.
 *
 * N.B. After this call fhp needs an fh_put
 *
 * Returns nfs_ok on success, otherwise an nfserr stat value is
 * returned.
 */
__be32 nfsd_read(struct svc_rqst *rqstp, struct svc_fh *fhp,
		 loff_t offset, unsigned long *count, u32 *eof)
{
	struct nfsd_file	*nf;
	struct file *file;
	__be32 err;

	trace_nfsd_read_start(rqstp, fhp, offset, *count);
	err = nfsd_file_acquire_gc(rqstp, fhp, NFSD_MAY_READ, &nf);
	if (err)
		return err;

	file = nf->nf_file;
	if (file->f_op->splice_read && nfsd_read_splice_ok(rqstp))
		err = nfsd_splice_read(rqstp, fhp, file, offset, count, eof);
	else
		err = nfsd_iter_read(rqstp, fhp, file, offset, count, 0, eof);

	nfsd_file_put(nf);
	trace_nfsd_read_done(rqstp, fhp, offset, *count);
	return err;
}

/*
 * Write data to a file.
 * The stable flag requests synchronous writes.
 * N.B. After this call fhp needs an fh_put
 */
__be32
nfsd_write(struct svc_rqst *rqstp, struct svc_fh *fhp, loff_t offset,
	   struct kvec *vec, int vlen, unsigned long *cnt, int stable,
	   __be32 *verf)
{
	struct nfsd_file *nf;
	__be32 err;

	trace_nfsd_write_start(rqstp, fhp, offset, *cnt);

	err = nfsd_file_acquire_gc(rqstp, fhp, NFSD_MAY_WRITE, &nf);
	if (err)
		goto out;

	err = nfsd_vfs_write(rqstp, fhp, nf, offset, vec,
			vlen, cnt, stable, verf);
	nfsd_file_put(nf);
out:
	trace_nfsd_write_done(rqstp, fhp, offset, *cnt);
	return err;
}

/**
 * nfsd_commit - Commit pending writes to stable storage
 * @rqstp: RPC request being processed
 * @fhp: NFS filehandle
 * @nf: target file
 * @offset: raw offset from beginning of file
 * @count: raw count of bytes to sync
 * @verf: filled in with the server's current write verifier
 *
 * Note: we guarantee that data that lies within the range specified
 * by the 'offset' and 'count' parameters will be synced. The server
 * is permitted to sync data that lies outside this range at the
 * same time.
 *
 * Unfortunately we cannot lock the file to make sure we return full WCC
 * data to the client, as locking happens lower down in the filesystem.
 *
 * Return values:
 *   An nfsstat value in network byte order.
 */
__be32
nfsd_commit(struct svc_rqst *rqstp, struct svc_fh *fhp, struct nfsd_file *nf,
	    u64 offset, u32 count, __be32 *verf)
{
	__be32			err = nfs_ok;
	u64			maxbytes;
	loff_t			start, end;
	struct nfsd_net		*nn;

	/*
	 * Convert the client-provided (offset, count) range to a
	 * (start, end) range. If the client-provided range falls
	 * outside the maximum file size of the underlying FS,
	 * clamp the sync range appropriately.
	 */
	start = 0;
	end = LLONG_MAX;
	maxbytes = (u64)fhp->fh_dentry->d_sb->s_maxbytes;
	if (offset < maxbytes) {
		start = offset;
		if (count && (offset + count - 1 < maxbytes))
			end = offset + count - 1;
	}

	nn = net_generic(nf->nf_net, nfsd_net_id);
	if (EX_ISSYNC(fhp->fh_export)) {
		errseq_t since = READ_ONCE(nf->nf_file->f_wb_err);
		int err2;

		err2 = vfs_fsync_range(nf->nf_file, start, end, 0);
		switch (err2) {
		case 0:
			nfsd_copy_write_verifier(verf, nn);
			err2 = filemap_check_wb_err(nf->nf_file->f_mapping,
						    since);
			err = nfserrno(err2);
			break;
		case -EINVAL:
			err = nfserr_notsupp;
			break;
		default:
			commit_reset_write_verifier(nn, rqstp, err2);
			err = nfserrno(err2);
		}
	} else
		nfsd_copy_write_verifier(verf, nn);

	return err;
}

/**
 * nfsd_create_setattr - Set a created file's attributes
 * @rqstp: RPC transaction being executed
 * @fhp: NFS filehandle of parent directory
 * @resfhp: NFS filehandle of new object
 * @attrs: requested attributes of new object
 *
 * Returns nfs_ok on success, or an nfsstat in network byte order.
 */
__be32
nfsd_create_setattr(struct svc_rqst *rqstp, struct svc_fh *fhp,
		    struct svc_fh *resfhp, struct nfsd_attrs *attrs)
{
	struct iattr *iap = attrs->na_iattr;
	__be32 status;

	/*
	 * Mode has already been set by file creation.
	 */
	iap->ia_valid &= ~ATTR_MODE;

	/*
	 * Setting uid/gid works only for root.  Irix appears to
	 * send along the gid on create when it tries to implement
	 * setgid directories via NFS:
	 */
	if (!uid_eq(current_fsuid(), GLOBAL_ROOT_UID))
		iap->ia_valid &= ~(ATTR_UID|ATTR_GID);

	/*
	 * Callers expect new file metadata to be committed even
	 * if the attributes have not changed.
	 */
	if (nfsd_attrs_valid(attrs))
		status = nfsd_setattr(rqstp, resfhp, attrs, NULL);
	else
		status = nfserrno(commit_metadata(resfhp));

	/*
	 * Transactional filesystems had a chance to commit changes
	 * for both parent and child simultaneously making the
	 * following commit_metadata a noop in many cases.
	 */
	if (!status)
		status = nfserrno(commit_metadata(fhp));

	/*
	 * Update the new filehandle to pick up the new attributes.
	 */
	if (!status)
		status = fh_update(resfhp);

	return status;
}

/* HPUX client sometimes creates a file in mode 000, and sets size to 0.
 * setting size to 0 may fail for some specific file systems by the permission
 * checking which requires WRITE permission but the mode is 000.
 * we ignore the resizing(to 0) on the just new created file, since the size is
 * 0 after file created.
 *
 * call this only after vfs_create() is called.
 * */
static void
nfsd_check_ignore_resizing(struct iattr *iap)
{
	if ((iap->ia_valid & ATTR_SIZE) && (iap->ia_size == 0))
		iap->ia_valid &= ~ATTR_SIZE;
}

/* The parent directory should already be locked: */
__be32
nfsd_create_locked(struct svc_rqst *rqstp, struct svc_fh *fhp,
		   struct nfsd_attrs *attrs,
		   int type, dev_t rdev, struct svc_fh *resfhp)
{
	struct dentry	*dentry, *dchild;
	struct inode	*dirp;
	struct iattr	*iap = attrs->na_iattr;
	__be32		err;
	int		host_err;

	dentry = fhp->fh_dentry;
	dirp = d_inode(dentry);

	dchild = dget(resfhp->fh_dentry);
	err = nfsd_permission(&rqstp->rq_cred, fhp->fh_export, dentry,
			      NFSD_MAY_CREATE);
	if (err)
		goto out;

	if (!(iap->ia_valid & ATTR_MODE))
		iap->ia_mode = 0;
	iap->ia_mode = (iap->ia_mode & S_IALLUGO) | type;

	if (!IS_POSIXACL(dirp))
		iap->ia_mode &= ~current_umask();

	err = 0;
	switch (type) {
	case S_IFREG:
		host_err = vfs_create(&nop_mnt_idmap, dirp, dchild,
				      iap->ia_mode, true);
		if (!host_err)
			nfsd_check_ignore_resizing(iap);
		break;
	case S_IFDIR:
		host_err = vfs_mkdir(&nop_mnt_idmap, dirp, dchild, iap->ia_mode);
		if (!host_err && unlikely(d_unhashed(dchild))) {
			struct dentry *d;
			d = lookup_one_len(dchild->d_name.name,
					   dchild->d_parent,
					   dchild->d_name.len);
			if (IS_ERR(d)) {
				host_err = PTR_ERR(d);
				break;
			}
			if (unlikely(d_is_negative(d))) {
				dput(d);
				err = nfserr_serverfault;
				goto out;
			}
			dput(resfhp->fh_dentry);
			resfhp->fh_dentry = dget(d);
			err = fh_update(resfhp);
			dput(dchild);
			dchild = d;
			if (err)
				goto out;
		}
		break;
	case S_IFCHR:
	case S_IFBLK:
	case S_IFIFO:
	case S_IFSOCK:
		host_err = vfs_mknod(&nop_mnt_idmap, dirp, dchild,
				     iap->ia_mode, rdev);
		break;
	default:
		printk(KERN_WARNING "nfsd: bad file type %o in nfsd_create\n",
		       type);
		host_err = -EINVAL;
	}
	if (host_err < 0)
		goto out_nfserr;

	err = nfsd_create_setattr(rqstp, fhp, resfhp, attrs);

out:
	dput(dchild);
	return err;

out_nfserr:
	err = nfserrno(host_err);
	goto out;
}

/*
 * Create a filesystem object (regular, directory, special).
 * Note that the parent directory is left locked.
 *
 * N.B. Every call to nfsd_create needs an fh_put for _both_ fhp and resfhp
 */
__be32
nfsd_create(struct svc_rqst *rqstp, struct svc_fh *fhp,
	    char *fname, int flen, struct nfsd_attrs *attrs,
	    int type, dev_t rdev, struct svc_fh *resfhp)
{
	struct dentry	*dentry, *dchild = NULL;
	__be32		err;
	int		host_err;

	if (isdotent(fname, flen))
		return nfserr_exist;

	err = fh_verify(rqstp, fhp, S_IFDIR, NFSD_MAY_NOP);
	if (err)
		return err;

	dentry = fhp->fh_dentry;

	host_err = fh_want_write(fhp);
	if (host_err)
		return nfserrno(host_err);

	inode_lock_nested(dentry->d_inode, I_MUTEX_PARENT);
	dchild = lookup_one_len(fname, dentry, flen);
	host_err = PTR_ERR(dchild);
	if (IS_ERR(dchild)) {
		err = nfserrno(host_err);
		goto out_unlock;
	}
	err = fh_compose(resfhp, fhp->fh_export, dchild, fhp);
	/*
	 * We unconditionally drop our ref to dchild as fh_compose will have
	 * already grabbed its own ref for it.
	 */
	dput(dchild);
	if (err)
		goto out_unlock;
	err = fh_fill_pre_attrs(fhp);
	if (err != nfs_ok)
		goto out_unlock;
	err = nfsd_create_locked(rqstp, fhp, attrs, type, rdev, resfhp);
	fh_fill_post_attrs(fhp);
out_unlock:
	inode_unlock(dentry->d_inode);
	return err;
}

/*
 * Read a symlink. On entry, *lenp must contain the maximum path length that
 * fits into the buffer. On return, it contains the true length.
 * N.B. After this call fhp needs an fh_put
 */
__be32
nfsd_readlink(struct svc_rqst *rqstp, struct svc_fh *fhp, char *buf, int *lenp)
{
	__be32		err;
	const char *link;
	struct path path;
	DEFINE_DELAYED_CALL(done);
	int len;

	err = fh_verify(rqstp, fhp, S_IFLNK, NFSD_MAY_NOP);
	if (unlikely(err))
		return err;

	path.mnt = fhp->fh_export->ex_path.mnt;
	path.dentry = fhp->fh_dentry;

	if (unlikely(!d_is_symlink(path.dentry)))
		return nfserr_inval;

	touch_atime(&path);

	link = vfs_get_link(path.dentry, &done);
	if (IS_ERR(link))
		return nfserrno(PTR_ERR(link));

	len = strlen(link);
	if (len < *lenp)
		*lenp = len;
	memcpy(buf, link, *lenp);
	do_delayed_call(&done);
	return 0;
}

/**
 * nfsd_symlink - Create a symlink and look up its inode
 * @rqstp: RPC transaction being executed
 * @fhp: NFS filehandle of parent directory
 * @fname: filename of the new symlink
 * @flen: length of @fname
 * @path: content of the new symlink (NUL-terminated)
 * @attrs: requested attributes of new object
 * @resfhp: NFS filehandle of new object
 *
 * N.B. After this call _both_ fhp and resfhp need an fh_put
 *
 * Returns nfs_ok on success, or an nfsstat in network byte order.
 */
__be32
nfsd_symlink(struct svc_rqst *rqstp, struct svc_fh *fhp,
	     char *fname, int flen,
	     char *path, struct nfsd_attrs *attrs,
	     struct svc_fh *resfhp)
{
	struct dentry	*dentry, *dnew;
	__be32		err, cerr;
	int		host_err;

	err = nfserr_noent;
	if (!flen || path[0] == '\0')
		goto out;
	err = nfserr_exist;
	if (isdotent(fname, flen))
		goto out;

	err = fh_verify(rqstp, fhp, S_IFDIR, NFSD_MAY_CREATE);
	if (err)
		goto out;

	host_err = fh_want_write(fhp);
	if (host_err) {
		err = nfserrno(host_err);
		goto out;
	}

	dentry = fhp->fh_dentry;
	inode_lock_nested(dentry->d_inode, I_MUTEX_PARENT);
	dnew = lookup_one_len(fname, dentry, flen);
	if (IS_ERR(dnew)) {
		err = nfserrno(PTR_ERR(dnew));
		inode_unlock(dentry->d_inode);
		goto out_drop_write;
	}
	err = fh_fill_pre_attrs(fhp);
	if (err != nfs_ok)
		goto out_unlock;
	host_err = vfs_symlink(&nop_mnt_idmap, d_inode(dentry), dnew, path);
	err = nfserrno(host_err);
	cerr = fh_compose(resfhp, fhp->fh_export, dnew, fhp);
	if (!err)
		nfsd_create_setattr(rqstp, fhp, resfhp, attrs);
	fh_fill_post_attrs(fhp);
out_unlock:
	inode_unlock(dentry->d_inode);
	if (!err)
		err = nfserrno(commit_metadata(fhp));
	dput(dnew);
	if (err==0) err = cerr;
out_drop_write:
	fh_drop_write(fhp);
out:
	return err;
}

/*
 * Create a hardlink
 * N.B. After this call _both_ ffhp and tfhp need an fh_put
 */
__be32
nfsd_link(struct svc_rqst *rqstp, struct svc_fh *ffhp,
				char *name, int len, struct svc_fh *tfhp)
{
	struct dentry	*ddir, *dnew, *dold;
	struct inode	*dirp;
	__be32		err;
	int		host_err;

	err = fh_verify(rqstp, ffhp, S_IFDIR, NFSD_MAY_CREATE);
	if (err)
		goto out;
	err = fh_verify(rqstp, tfhp, 0, NFSD_MAY_NOP);
	if (err)
		goto out;
	err = nfserr_isdir;
	if (d_is_dir(tfhp->fh_dentry))
		goto out;
	err = nfserr_perm;
	if (!len)
		goto out;
	err = nfserr_exist;
	if (isdotent(name, len))
		goto out;

	host_err = fh_want_write(tfhp);
	if (host_err) {
		err = nfserrno(host_err);
		goto out;
	}

	ddir = ffhp->fh_dentry;
	dirp = d_inode(ddir);
	inode_lock_nested(dirp, I_MUTEX_PARENT);

	dnew = lookup_one_len(name, ddir, len);
	if (IS_ERR(dnew)) {
		err = nfserrno(PTR_ERR(dnew));
		goto out_unlock;
	}

	dold = tfhp->fh_dentry;

	err = nfserr_noent;
	if (d_really_is_negative(dold))
		goto out_dput;
	err = fh_fill_pre_attrs(ffhp);
	if (err != nfs_ok)
		goto out_dput;
	host_err = vfs_link(dold, &nop_mnt_idmap, dirp, dnew, NULL);
	fh_fill_post_attrs(ffhp);
	inode_unlock(dirp);
	if (!host_err) {
		err = nfserrno(commit_metadata(ffhp));
		if (!err)
			err = nfserrno(commit_metadata(tfhp));
	} else {
		err = nfserrno(host_err);
	}
	dput(dnew);
out_drop_write:
	fh_drop_write(tfhp);
out:
	return err;

out_dput:
	dput(dnew);
out_unlock:
	inode_unlock(dirp);
	goto out_drop_write;
}

static void
nfsd_close_cached_files(struct dentry *dentry)
{
	struct inode *inode = d_inode(dentry);

	if (inode && S_ISREG(inode->i_mode))
		nfsd_file_close_inode_sync(inode);
}

static bool
nfsd_has_cached_files(struct dentry *dentry)
{
	bool		ret = false;
	struct inode *inode = d_inode(dentry);

	if (inode && S_ISREG(inode->i_mode))
		ret = nfsd_file_is_cached(inode);
	return ret;
}

/*
 * Rename a file
 * N.B. After this call _both_ ffhp and tfhp need an fh_put
 */
__be32
nfsd_rename(struct svc_rqst *rqstp, struct svc_fh *ffhp, char *fname, int flen,
			    struct svc_fh *tfhp, char *tname, int tlen)
{
	struct dentry	*fdentry, *tdentry, *odentry, *ndentry, *trap;
	struct inode	*fdir, *tdir;
	__be32		err;
	int		host_err;
	bool		close_cached = false;

	err = fh_verify(rqstp, ffhp, S_IFDIR, NFSD_MAY_REMOVE);
	if (err)
		goto out;
	err = fh_verify(rqstp, tfhp, S_IFDIR, NFSD_MAY_CREATE);
	if (err)
		goto out;

	fdentry = ffhp->fh_dentry;
	fdir = d_inode(fdentry);

	tdentry = tfhp->fh_dentry;
	tdir = d_inode(tdentry);

	err = nfserr_perm;
	if (!flen || isdotent(fname, flen) || !tlen || isdotent(tname, tlen))
		goto out;

<<<<<<< HEAD
	err = (rqstp->rq_vers == 2) ? nfserr_acces : nfserr_xdev;
=======
	err = nfserr_xdev;
>>>>>>> 2d5404ca
	if (ffhp->fh_export->ex_path.mnt != tfhp->fh_export->ex_path.mnt)
		goto out;
	if (ffhp->fh_export->ex_path.dentry != tfhp->fh_export->ex_path.dentry)
		goto out;

retry:
	host_err = fh_want_write(ffhp);
	if (host_err) {
		err = nfserrno(host_err);
		goto out;
	}

	trap = lock_rename(tdentry, fdentry);
	if (IS_ERR(trap)) {
<<<<<<< HEAD
		err = (rqstp->rq_vers == 2) ? nfserr_acces : nfserr_xdev;
		goto out_want_write;
	}
	fh_fill_pre_attrs(ffhp);
	fh_fill_pre_attrs(tfhp);
=======
		err = nfserr_xdev;
		goto out_want_write;
	}
	err = fh_fill_pre_attrs(ffhp);
	if (err != nfs_ok)
		goto out_unlock;
	err = fh_fill_pre_attrs(tfhp);
	if (err != nfs_ok)
		goto out_unlock;
>>>>>>> 2d5404ca

	odentry = lookup_one_len(fname, fdentry, flen);
	host_err = PTR_ERR(odentry);
	if (IS_ERR(odentry))
		goto out_nfserr;

	host_err = -ENOENT;
	if (d_really_is_negative(odentry))
		goto out_dput_old;
	host_err = -EINVAL;
	if (odentry == trap)
		goto out_dput_old;

	ndentry = lookup_one_len(tname, tdentry, tlen);
	host_err = PTR_ERR(ndentry);
	if (IS_ERR(ndentry))
		goto out_dput_old;
	host_err = -ENOTEMPTY;
	if (ndentry == trap)
		goto out_dput_new;

	if ((ndentry->d_sb->s_export_op->flags & EXPORT_OP_CLOSE_BEFORE_UNLINK) &&
	    nfsd_has_cached_files(ndentry)) {
		close_cached = true;
		goto out_dput_old;
	} else {
		struct renamedata rd = {
			.old_mnt_idmap	= &nop_mnt_idmap,
			.old_dir	= fdir,
			.old_dentry	= odentry,
			.new_mnt_idmap	= &nop_mnt_idmap,
			.new_dir	= tdir,
			.new_dentry	= ndentry,
		};
		int retries;

		for (retries = 1;;) {
			host_err = vfs_rename(&rd);
			if (host_err != -EAGAIN || !retries--)
				break;
			if (!nfsd_wait_for_delegreturn(rqstp, d_inode(odentry)))
				break;
		}
		if (!host_err) {
			host_err = commit_metadata(tfhp);
			if (!host_err)
				host_err = commit_metadata(ffhp);
		}
	}
 out_dput_new:
	dput(ndentry);
 out_dput_old:
	dput(odentry);
 out_nfserr:
	err = nfserrno(host_err);

	if (!close_cached) {
		fh_fill_post_attrs(ffhp);
		fh_fill_post_attrs(tfhp);
	}
out_unlock:
	unlock_rename(tdentry, fdentry);
out_want_write:
	fh_drop_write(ffhp);

	/*
	 * If the target dentry has cached open files, then we need to
	 * try to close them prior to doing the rename.  Final fput
	 * shouldn't be done with locks held however, so we delay it
	 * until this point and then reattempt the whole shebang.
	 */
	if (close_cached) {
		close_cached = false;
		nfsd_close_cached_files(ndentry);
		dput(ndentry);
		goto retry;
	}
out:
	return err;
}

/*
 * Unlink a file or directory
 * N.B. After this call fhp needs an fh_put
 */
__be32
nfsd_unlink(struct svc_rqst *rqstp, struct svc_fh *fhp, int type,
				char *fname, int flen)
{
	struct dentry	*dentry, *rdentry;
	struct inode	*dirp;
	struct inode	*rinode;
	__be32		err;
	int		host_err;

	err = nfserr_acces;
	if (!flen || isdotent(fname, flen))
		goto out;
	err = fh_verify(rqstp, fhp, S_IFDIR, NFSD_MAY_REMOVE);
	if (err)
		goto out;

	host_err = fh_want_write(fhp);
	if (host_err)
		goto out_nfserr;

	dentry = fhp->fh_dentry;
	dirp = d_inode(dentry);
	inode_lock_nested(dirp, I_MUTEX_PARENT);

	rdentry = lookup_one_len(fname, dentry, flen);
	host_err = PTR_ERR(rdentry);
	if (IS_ERR(rdentry))
		goto out_unlock;

	if (d_really_is_negative(rdentry)) {
		dput(rdentry);
		host_err = -ENOENT;
		goto out_unlock;
	}
	rinode = d_inode(rdentry);
	err = fh_fill_pre_attrs(fhp);
	if (err != nfs_ok)
		goto out_unlock;

	ihold(rinode);
	if (!type)
		type = d_inode(rdentry)->i_mode & S_IFMT;

	if (type != S_IFDIR) {
		int retries;

		if (rdentry->d_sb->s_export_op->flags & EXPORT_OP_CLOSE_BEFORE_UNLINK)
			nfsd_close_cached_files(rdentry);

		for (retries = 1;;) {
			host_err = vfs_unlink(&nop_mnt_idmap, dirp, rdentry, NULL);
			if (host_err != -EAGAIN || !retries--)
				break;
			if (!nfsd_wait_for_delegreturn(rqstp, rinode))
				break;
		}
	} else {
		host_err = vfs_rmdir(&nop_mnt_idmap, dirp, rdentry);
	}
	fh_fill_post_attrs(fhp);

	inode_unlock(dirp);
	if (!host_err)
		host_err = commit_metadata(fhp);
	dput(rdentry);
	iput(rinode);    /* truncate the inode here */

out_drop_write:
	fh_drop_write(fhp);
out_nfserr:
	if (host_err == -EBUSY) {
		/* name is mounted-on. There is no perfect
		 * error status.
		 */
		err = nfserr_file_open;
	} else {
		err = nfserrno(host_err);
	}
out:
	return err;
out_unlock:
	inode_unlock(dirp);
	goto out_drop_write;
}

/*
 * We do this buffering because we must not call back into the file
 * system's ->lookup() method from the filldir callback. That may well
 * deadlock a number of file systems.
 *
 * This is based heavily on the implementation of same in XFS.
 */
struct buffered_dirent {
	u64		ino;
	loff_t		offset;
	int		namlen;
	unsigned int	d_type;
	char		name[];
};

struct readdir_data {
	struct dir_context ctx;
	char		*dirent;
	size_t		used;
	int		full;
};

static bool nfsd_buffered_filldir(struct dir_context *ctx, const char *name,
				 int namlen, loff_t offset, u64 ino,
				 unsigned int d_type)
{
	struct readdir_data *buf =
		container_of(ctx, struct readdir_data, ctx);
	struct buffered_dirent *de = (void *)(buf->dirent + buf->used);
	unsigned int reclen;

	reclen = ALIGN(sizeof(struct buffered_dirent) + namlen, sizeof(u64));
	if (buf->used + reclen > PAGE_SIZE) {
		buf->full = 1;
		return false;
	}

	de->namlen = namlen;
	de->offset = offset;
	de->ino = ino;
	de->d_type = d_type;
	memcpy(de->name, name, namlen);
	buf->used += reclen;

	return true;
}

static __be32 nfsd_buffered_readdir(struct file *file, struct svc_fh *fhp,
				    nfsd_filldir_t func, struct readdir_cd *cdp,
				    loff_t *offsetp)
{
	struct buffered_dirent *de;
	int host_err;
	int size;
	loff_t offset;
	struct readdir_data buf = {
		.ctx.actor = nfsd_buffered_filldir,
		.dirent = (void *)__get_free_page(GFP_KERNEL)
	};

	if (!buf.dirent)
		return nfserrno(-ENOMEM);

	offset = *offsetp;

	while (1) {
		unsigned int reclen;

		cdp->err = nfserr_eof; /* will be cleared on successful read */
		buf.used = 0;
		buf.full = 0;

		host_err = iterate_dir(file, &buf.ctx);
		if (buf.full)
			host_err = 0;

		if (host_err < 0)
			break;

		size = buf.used;

		if (!size)
			break;

		de = (struct buffered_dirent *)buf.dirent;
		while (size > 0) {
			offset = de->offset;

			if (func(cdp, de->name, de->namlen, de->offset,
				 de->ino, de->d_type))
				break;

			if (cdp->err != nfs_ok)
				break;

			trace_nfsd_dirent(fhp, de->ino, de->name, de->namlen);

			reclen = ALIGN(sizeof(*de) + de->namlen,
				       sizeof(u64));
			size -= reclen;
			de = (struct buffered_dirent *)((char *)de + reclen);
		}
		if (size > 0) /* We bailed out early */
			break;

		offset = vfs_llseek(file, 0, SEEK_CUR);
	}

	free_page((unsigned long)(buf.dirent));

	if (host_err)
		return nfserrno(host_err);

	*offsetp = offset;
	return cdp->err;
}

/**
 * nfsd_readdir - Read entries from a directory
 * @rqstp: RPC transaction context
 * @fhp: NFS file handle of directory to be read
 * @offsetp: OUT: seek offset of final entry that was read
 * @cdp: OUT: an eof error value
 * @func: entry filler actor
 *
 * This implementation ignores the NFSv3/4 verifier cookie.
 *
 * NB: normal system calls hold file->f_pos_lock when calling
 * ->iterate_shared and ->llseek, but nfsd_readdir() does not.
 * Because the struct file acquired here is not visible to other
 * threads, it's internal state does not need mutex protection.
 *
 * Returns nfs_ok on success, otherwise an nfsstat code is
 * returned.
 */
__be32
nfsd_readdir(struct svc_rqst *rqstp, struct svc_fh *fhp, loff_t *offsetp, 
	     struct readdir_cd *cdp, nfsd_filldir_t func)
{
	__be32		err;
	struct file	*file;
	loff_t		offset = *offsetp;
	int             may_flags = NFSD_MAY_READ;

	err = nfsd_open(rqstp, fhp, S_IFDIR, may_flags, &file);
	if (err)
		goto out;

	if (fhp->fh_64bit_cookies)
		file->f_mode |= FMODE_64BITHASH;
	else
		file->f_mode |= FMODE_32BITHASH;

	offset = vfs_llseek(file, offset, SEEK_SET);
	if (offset < 0) {
		err = nfserrno((int)offset);
		goto out_close;
	}

	err = nfsd_buffered_readdir(file, fhp, func, cdp, offsetp);

	if (err == nfserr_eof || err == nfserr_toosmall)
		err = nfs_ok; /* can still be found in ->err */
out_close:
	nfsd_filp_close(file);
out:
	return err;
}

/**
 * nfsd_filp_close: close a file synchronously
 * @fp: the file to close
 *
 * nfsd_filp_close() is similar in behaviour to filp_close().
 * The difference is that if this is the final close on the
 * file, the that finalisation happens immediately, rather then
 * being handed over to a work_queue, as it the case for
 * filp_close().
 * When a user-space process closes a file (even when using
 * filp_close() the finalisation happens before returning to
 * userspace, so it is effectively synchronous.  When a kernel thread
 * uses file_close(), on the other hand, the handling is completely
 * asynchronous.  This means that any cost imposed by that finalisation
 * is not imposed on the nfsd thread, and nfsd could potentually
 * close files more quickly than the work queue finalises the close,
 * which would lead to unbounded growth in the queue.
 *
 * In some contexts is it not safe to synchronously wait for
 * close finalisation (see comment for __fput_sync()), but nfsd
 * does not match those contexts.  In partcilarly it does not, at the
 * time that this function is called, hold and locks and no finalisation
 * of any file, socket, or device driver would have any cause to wait
 * for nfsd to make progress.
 */
void nfsd_filp_close(struct file *fp)
{
	get_file(fp);
	filp_close(fp, NULL);
<<<<<<< HEAD
	if (current->flags & PF_KTHREAD)
		__fput_sync(fp);
	else
		fput(fp);
=======
	__fput_sync(fp);
>>>>>>> 2d5404ca
}

/*
 * Get file system stats
 * N.B. After this call fhp needs an fh_put
 */
__be32
nfsd_statfs(struct svc_rqst *rqstp, struct svc_fh *fhp, struct kstatfs *stat, int access)
{
	__be32 err;

	err = fh_verify(rqstp, fhp, 0, NFSD_MAY_NOP | access);
	if (!err) {
		struct path path = {
			.mnt	= fhp->fh_export->ex_path.mnt,
			.dentry	= fhp->fh_dentry,
		};
		if (vfs_statfs(&path, stat))
			err = nfserr_io;
	}
	return err;
}

static int exp_rdonly(struct svc_cred *cred, struct svc_export *exp)
{
	return nfsexp_flags(cred, exp) & NFSEXP_READONLY;
}

#ifdef CONFIG_NFSD_V4
/*
 * Helper function to translate error numbers. In the case of xattr operations,
 * some error codes need to be translated outside of the standard translations.
 *
 * ENODATA needs to be translated to nfserr_noxattr.
 * E2BIG to nfserr_xattr2big.
 *
 * Additionally, vfs_listxattr can return -ERANGE. This means that the
 * file has too many extended attributes to retrieve inside an
 * XATTR_LIST_MAX sized buffer. This is a bug in the xattr implementation:
 * filesystems will allow the adding of extended attributes until they hit
 * their own internal limit. This limit may be larger than XATTR_LIST_MAX.
 * So, at that point, the attributes are present and valid, but can't
 * be retrieved using listxattr, since the upper level xattr code enforces
 * the XATTR_LIST_MAX limit.
 *
 * This bug means that we need to deal with listxattr returning -ERANGE. The
 * best mapping is to return TOOSMALL.
 */
static __be32
nfsd_xattr_errno(int err)
{
	switch (err) {
	case -ENODATA:
		return nfserr_noxattr;
	case -E2BIG:
		return nfserr_xattr2big;
	case -ERANGE:
		return nfserr_toosmall;
	}
	return nfserrno(err);
}

/*
 * Retrieve the specified user extended attribute. To avoid always
 * having to allocate the maximum size (since we are not getting
 * a maximum size from the RPC), do a probe + alloc. Hold a reader
 * lock on i_rwsem to prevent the extended attribute from changing
 * size while we're doing this.
 */
__be32
nfsd_getxattr(struct svc_rqst *rqstp, struct svc_fh *fhp, char *name,
	      void **bufp, int *lenp)
{
	ssize_t len;
	__be32 err;
	char *buf;
	struct inode *inode;
	struct dentry *dentry;

	err = fh_verify(rqstp, fhp, 0, NFSD_MAY_READ);
	if (err)
		return err;

	err = nfs_ok;
	dentry = fhp->fh_dentry;
	inode = d_inode(dentry);

	inode_lock_shared(inode);

	len = vfs_getxattr(&nop_mnt_idmap, dentry, name, NULL, 0);

	/*
	 * Zero-length attribute, just return.
	 */
	if (len == 0) {
		*bufp = NULL;
		*lenp = 0;
		goto out;
	}

	if (len < 0) {
		err = nfsd_xattr_errno(len);
		goto out;
	}

	if (len > *lenp) {
		err = nfserr_toosmall;
		goto out;
	}

	buf = kvmalloc(len, GFP_KERNEL);
	if (buf == NULL) {
		err = nfserr_jukebox;
		goto out;
	}

	len = vfs_getxattr(&nop_mnt_idmap, dentry, name, buf, len);
	if (len <= 0) {
		kvfree(buf);
		buf = NULL;
		err = nfsd_xattr_errno(len);
	}

	*lenp = len;
	*bufp = buf;

out:
	inode_unlock_shared(inode);

	return err;
}

/*
 * Retrieve the xattr names. Since we can't know how many are
 * user extended attributes, we must get all attributes here,
 * and have the XDR encode filter out the "user." ones.
 *
 * While this could always just allocate an XATTR_LIST_MAX
 * buffer, that's a waste, so do a probe + allocate. To
 * avoid any changes between the probe and allocate, wrap
 * this in inode_lock.
 */
__be32
nfsd_listxattr(struct svc_rqst *rqstp, struct svc_fh *fhp, char **bufp,
	       int *lenp)
{
	ssize_t len;
	__be32 err;
	char *buf;
	struct inode *inode;
	struct dentry *dentry;

	err = fh_verify(rqstp, fhp, 0, NFSD_MAY_READ);
	if (err)
		return err;

	dentry = fhp->fh_dentry;
	inode = d_inode(dentry);
	*lenp = 0;

	inode_lock_shared(inode);

	len = vfs_listxattr(dentry, NULL, 0);
	if (len <= 0) {
		err = nfsd_xattr_errno(len);
		goto out;
	}

	if (len > XATTR_LIST_MAX) {
		err = nfserr_xattr2big;
		goto out;
	}

	buf = kvmalloc(len, GFP_KERNEL);
	if (buf == NULL) {
		err = nfserr_jukebox;
		goto out;
	}

	len = vfs_listxattr(dentry, buf, len);
	if (len <= 0) {
		kvfree(buf);
		err = nfsd_xattr_errno(len);
		goto out;
	}

	*lenp = len;
	*bufp = buf;

	err = nfs_ok;
out:
	inode_unlock_shared(inode);

	return err;
}

/**
 * nfsd_removexattr - Remove an extended attribute
 * @rqstp: RPC transaction being executed
 * @fhp: NFS filehandle of object with xattr to remove
 * @name: name of xattr to remove (NUL-terminate)
 *
 * Pass in a NULL pointer for delegated_inode, and let the client deal
 * with NFS4ERR_DELAY (same as with e.g. setattr and remove).
 *
 * Returns nfs_ok on success, or an nfsstat in network byte order.
 */
__be32
nfsd_removexattr(struct svc_rqst *rqstp, struct svc_fh *fhp, char *name)
{
	__be32 err;
	int ret;

	err = fh_verify(rqstp, fhp, 0, NFSD_MAY_WRITE);
	if (err)
		return err;

	ret = fh_want_write(fhp);
	if (ret)
		return nfserrno(ret);

	inode_lock(fhp->fh_dentry->d_inode);
	err = fh_fill_pre_attrs(fhp);
	if (err != nfs_ok)
		goto out_unlock;
	ret = __vfs_removexattr_locked(&nop_mnt_idmap, fhp->fh_dentry,
				       name, NULL);
	err = nfsd_xattr_errno(ret);
	fh_fill_post_attrs(fhp);
out_unlock:
	inode_unlock(fhp->fh_dentry->d_inode);
	fh_drop_write(fhp);

	return err;
}

__be32
nfsd_setxattr(struct svc_rqst *rqstp, struct svc_fh *fhp, char *name,
	      void *buf, u32 len, u32 flags)
{
	__be32 err;
	int ret;

	err = fh_verify(rqstp, fhp, 0, NFSD_MAY_WRITE);
	if (err)
		return err;

	ret = fh_want_write(fhp);
	if (ret)
		return nfserrno(ret);
	inode_lock(fhp->fh_dentry->d_inode);
	err = fh_fill_pre_attrs(fhp);
	if (err != nfs_ok)
		goto out_unlock;
	ret = __vfs_setxattr_locked(&nop_mnt_idmap, fhp->fh_dentry,
				    name, buf, len, flags, NULL);
	fh_fill_post_attrs(fhp);
	err = nfsd_xattr_errno(ret);
out_unlock:
	inode_unlock(fhp->fh_dentry->d_inode);
	fh_drop_write(fhp);
	return err;
}
#endif

/*
 * Check for a user's access permissions to this inode.
 */
__be32
nfsd_permission(struct svc_cred *cred, struct svc_export *exp,
		struct dentry *dentry, int acc)
{
	struct inode	*inode = d_inode(dentry);
	int		err;

	if ((acc & NFSD_MAY_MASK) == NFSD_MAY_NOP)
		return 0;
#if 0
	dprintk("nfsd: permission 0x%x%s%s%s%s%s%s%s mode 0%o%s%s%s\n",
		acc,
		(acc & NFSD_MAY_READ)?	" read"  : "",
		(acc & NFSD_MAY_WRITE)?	" write" : "",
		(acc & NFSD_MAY_EXEC)?	" exec"  : "",
		(acc & NFSD_MAY_SATTR)?	" sattr" : "",
		(acc & NFSD_MAY_TRUNC)?	" trunc" : "",
		(acc & NFSD_MAY_LOCK)?	" lock"  : "",
		(acc & NFSD_MAY_OWNER_OVERRIDE)? " owneroverride" : "",
		inode->i_mode,
		IS_IMMUTABLE(inode)?	" immut" : "",
		IS_APPEND(inode)?	" append" : "",
		__mnt_is_readonly(exp->ex_path.mnt)?	" ro" : "");
	dprintk("      owner %d/%d user %d/%d\n",
		inode->i_uid, inode->i_gid, current_fsuid(), current_fsgid());
#endif

	/* Normally we reject any write/sattr etc access on a read-only file
	 * system.  But if it is IRIX doing check on write-access for a 
	 * device special file, we ignore rofs.
	 */
	if (!(acc & NFSD_MAY_LOCAL_ACCESS))
		if (acc & (NFSD_MAY_WRITE | NFSD_MAY_SATTR | NFSD_MAY_TRUNC)) {
			if (exp_rdonly(cred, exp) ||
			    __mnt_is_readonly(exp->ex_path.mnt))
				return nfserr_rofs;
			if (/* (acc & NFSD_MAY_WRITE) && */ IS_IMMUTABLE(inode))
				return nfserr_perm;
		}
	if ((acc & NFSD_MAY_TRUNC) && IS_APPEND(inode))
		return nfserr_perm;

	if (acc & NFSD_MAY_LOCK) {
		/* If we cannot rely on authentication in NLM requests,
		 * just allow locks, otherwise require read permission, or
		 * ownership
		 */
		if (exp->ex_flags & NFSEXP_NOAUTHNLM)
			return 0;
		else
			acc = NFSD_MAY_READ | NFSD_MAY_OWNER_OVERRIDE;
	}
	/*
	 * The file owner always gets access permission for accesses that
	 * would normally be checked at open time. This is to make
	 * file access work even when the client has done a fchmod(fd, 0).
	 *
	 * However, `cp foo bar' should fail nevertheless when bar is
	 * readonly. A sensible way to do this might be to reject all
	 * attempts to truncate a read-only file, because a creat() call
	 * always implies file truncation.
	 * ... but this isn't really fair.  A process may reasonably call
	 * ftruncate on an open file descriptor on a file with perm 000.
	 * We must trust the client to do permission checking - using "ACCESS"
	 * with NFSv3.
	 */
	if ((acc & NFSD_MAY_OWNER_OVERRIDE) &&
	    uid_eq(inode->i_uid, current_fsuid()))
		return 0;

	/* This assumes  NFSD_MAY_{READ,WRITE,EXEC} == MAY_{READ,WRITE,EXEC} */
	err = inode_permission(&nop_mnt_idmap, inode,
			       acc & (MAY_READ | MAY_WRITE | MAY_EXEC));

	/* Allow read access to binaries even when mode 111 */
	if (err == -EACCES && S_ISREG(inode->i_mode) &&
	     (acc == (NFSD_MAY_READ | NFSD_MAY_OWNER_OVERRIDE) ||
	      acc == (NFSD_MAY_READ | NFSD_MAY_READ_IF_EXEC)))
		err = inode_permission(&nop_mnt_idmap, inode, MAY_EXEC);

	return err? nfserrno(err) : 0;
}<|MERGE_RESOLUTION|>--- conflicted
+++ resolved
@@ -551,9 +551,6 @@
 	}
 
 	inode_lock(inode);
-<<<<<<< HEAD
-	fh_fill_pre_attrs(fhp);
-=======
 	err = fh_fill_pre_attrs(fhp);
 	if (err)
 		goto out_unlock;
@@ -567,7 +564,6 @@
 		}
 	}
 
->>>>>>> 2d5404ca
 	for (retries = 1;;) {
 		struct iattr attrs;
 
@@ -595,9 +591,6 @@
 		attr->na_aclerr = set_posix_acl(&nop_mnt_idmap,
 						dentry, ACL_TYPE_DEFAULT,
 						attr->na_dpacl);
-<<<<<<< HEAD
-	fh_fill_post_attrs(fhp);
-=======
 out_fill_attrs:
 	/*
 	 * RFC 1813 Section 3.3.2 does not mandate that an NFS server
@@ -608,7 +601,6 @@
 	 */
 	fh_fill_post_attrs(fhp);
 out_unlock:
->>>>>>> 2d5404ca
 	inode_unlock(inode);
 	if (size_change)
 		put_write_access(inode);
@@ -964,16 +956,7 @@
 nfsd_open_verified(struct svc_rqst *rqstp, struct svc_fh *fhp, int may_flags,
 		   struct file **filp)
 {
-<<<<<<< HEAD
-	int err;
-
-	validate_process_creds();
-	err = __nfsd_open(rqstp, fhp, S_IFREG, may_flags, filp);
-	validate_process_creds();
-	return err;
-=======
 	return __nfsd_open(rqstp, fhp, S_IFREG, may_flags, filp);
->>>>>>> 2d5404ca
 }
 
 /*
@@ -1146,7 +1129,7 @@
 	int err = 0;
 
 	if (atomic_read(&inode->i_writecount) > 1
-	    || (last_ino == inode->i_ino && last_dev == inode_get_dev(inode))) {
+	    || (last_ino == inode->i_ino && last_dev == inode->i_sb->s_dev)) {
 		dprintk("nfsd: write defer %d\n", task_pid_nr(current));
 		msleep(10);
 		dprintk("nfsd: write resume %d\n", task_pid_nr(current));
@@ -1157,7 +1140,7 @@
 		err = vfs_fsync(file, 0);
 	}
 	last_ino = inode->i_ino;
-	last_dev = inode_get_dev(inode);
+	last_dev = inode->i_sb->s_dev;
 	return err;
 }
 
@@ -1847,11 +1830,7 @@
 	if (!flen || isdotent(fname, flen) || !tlen || isdotent(tname, tlen))
 		goto out;
 
-<<<<<<< HEAD
-	err = (rqstp->rq_vers == 2) ? nfserr_acces : nfserr_xdev;
-=======
 	err = nfserr_xdev;
->>>>>>> 2d5404ca
 	if (ffhp->fh_export->ex_path.mnt != tfhp->fh_export->ex_path.mnt)
 		goto out;
 	if (ffhp->fh_export->ex_path.dentry != tfhp->fh_export->ex_path.dentry)
@@ -1866,13 +1845,6 @@
 
 	trap = lock_rename(tdentry, fdentry);
 	if (IS_ERR(trap)) {
-<<<<<<< HEAD
-		err = (rqstp->rq_vers == 2) ? nfserr_acces : nfserr_xdev;
-		goto out_want_write;
-	}
-	fh_fill_pre_attrs(ffhp);
-	fh_fill_pre_attrs(tfhp);
-=======
 		err = nfserr_xdev;
 		goto out_want_write;
 	}
@@ -1882,7 +1854,6 @@
 	err = fh_fill_pre_attrs(tfhp);
 	if (err != nfs_ok)
 		goto out_unlock;
->>>>>>> 2d5404ca
 
 	odentry = lookup_one_len(fname, fdentry, flen);
 	host_err = PTR_ERR(odentry);
@@ -2252,14 +2223,7 @@
 {
 	get_file(fp);
 	filp_close(fp, NULL);
-<<<<<<< HEAD
-	if (current->flags & PF_KTHREAD)
-		__fput_sync(fp);
-	else
-		fput(fp);
-=======
 	__fput_sync(fp);
->>>>>>> 2d5404ca
 }
 
 /*
