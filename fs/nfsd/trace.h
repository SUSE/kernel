/* SPDX-License-Identifier: GPL-2.0 */
/*
 * Copyright (c) 2014 Christoph Hellwig.
 */
#undef TRACE_SYSTEM
#define TRACE_SYSTEM nfsd

#if !defined(_NFSD_TRACE_H) || defined(TRACE_HEADER_MULTI_READ)
#define _NFSD_TRACE_H

#include <linux/tracepoint.h>
#include <linux/sunrpc/xprt.h>
#include <trace/misc/nfs.h>

#include "export.h"
#include "nfsfh.h"
#include "xdr4.h"

#define NFSD_TRACE_PROC_RES_FIELDS \
		__field(unsigned int, netns_ino) \
		__field(u32, xid) \
		__field(unsigned long, status) \
		__array(unsigned char, server, sizeof(struct sockaddr_in6)) \
		__array(unsigned char, client, sizeof(struct sockaddr_in6))

#define NFSD_TRACE_PROC_RES_ASSIGNMENTS(error) \
		do { \
			__entry->netns_ino = SVC_NET(rqstp)->ns.inum; \
			__entry->xid = be32_to_cpu(rqstp->rq_xid); \
			__entry->status = be32_to_cpu(error); \
			memcpy(__entry->server, &rqstp->rq_xprt->xpt_local, \
			       rqstp->rq_xprt->xpt_locallen); \
			memcpy(__entry->client, &rqstp->rq_xprt->xpt_remote, \
			       rqstp->rq_xprt->xpt_remotelen); \
		} while (0);

DECLARE_EVENT_CLASS(nfsd_xdr_err_class,
	TP_PROTO(
		const struct svc_rqst *rqstp
	),
	TP_ARGS(rqstp),
	TP_STRUCT__entry(
		__field(unsigned int, netns_ino)
		__field(u32, xid)
		__field(u32, vers)
		__field(u32, proc)
		__sockaddr(server, rqstp->rq_xprt->xpt_locallen)
		__sockaddr(client, rqstp->rq_xprt->xpt_remotelen)
	),
	TP_fast_assign(
		const struct svc_xprt *xprt = rqstp->rq_xprt;

		__entry->netns_ino = xprt->xpt_net->ns.inum;
		__entry->xid = be32_to_cpu(rqstp->rq_xid);
		__entry->vers = rqstp->rq_vers;
		__entry->proc = rqstp->rq_proc;
		__assign_sockaddr(server, &xprt->xpt_local, xprt->xpt_locallen);
		__assign_sockaddr(client, &xprt->xpt_remote, xprt->xpt_remotelen);
	),
	TP_printk("xid=0x%08x vers=%u proc=%u",
		__entry->xid, __entry->vers, __entry->proc
	)
);

#define DEFINE_NFSD_XDR_ERR_EVENT(name) \
DEFINE_EVENT(nfsd_xdr_err_class, nfsd_##name##_err, \
	TP_PROTO(const struct svc_rqst *rqstp), \
	TP_ARGS(rqstp))

DEFINE_NFSD_XDR_ERR_EVENT(garbage_args);
DEFINE_NFSD_XDR_ERR_EVENT(cant_encode);

#define show_nfsd_may_flags(x)						\
	__print_flags(x, "|",						\
		{ NFSD_MAY_EXEC,		"EXEC" },		\
		{ NFSD_MAY_WRITE,		"WRITE" },		\
		{ NFSD_MAY_READ,		"READ" },		\
		{ NFSD_MAY_SATTR,		"SATTR" },		\
		{ NFSD_MAY_TRUNC,		"TRUNC" },		\
		{ NFSD_MAY_LOCK,		"LOCK" },		\
		{ NFSD_MAY_OWNER_OVERRIDE,	"OWNER_OVERRIDE" },	\
		{ NFSD_MAY_LOCAL_ACCESS,	"LOCAL_ACCESS" },	\
		{ NFSD_MAY_BYPASS_GSS_ON_ROOT,	"BYPASS_GSS_ON_ROOT" },	\
		{ NFSD_MAY_NOT_BREAK_LEASE,	"NOT_BREAK_LEASE" },	\
		{ NFSD_MAY_BYPASS_GSS,		"BYPASS_GSS" },		\
		{ NFSD_MAY_READ_IF_EXEC,	"READ_IF_EXEC" },	\
		{ NFSD_MAY_64BIT_COOKIE,	"64BIT_COOKIE" })

TRACE_EVENT(nfsd_compound,
	TP_PROTO(
		const struct svc_rqst *rqst,
		const char *tag,
		u32 taglen,
		u32 opcnt
	),
	TP_ARGS(rqst, tag, taglen, opcnt),
	TP_STRUCT__entry(
		__field(u32, xid)
		__field(u32, opcnt)
		__string_len(tag, tag, taglen)
	),
	TP_fast_assign(
		__entry->xid = be32_to_cpu(rqst->rq_xid);
		__entry->opcnt = opcnt;
		__assign_str_len(tag, tag, taglen);
	),
	TP_printk("xid=0x%08x opcnt=%u tag=%s",
		__entry->xid, __entry->opcnt, __get_str(tag)
	)
)

TRACE_EVENT(nfsd_compound_status,
	TP_PROTO(u32 args_opcnt,
		 u32 resp_opcnt,
		 __be32 status,
		 const char *name),
	TP_ARGS(args_opcnt, resp_opcnt, status, name),
	TP_STRUCT__entry(
		__field(u32, args_opcnt)
		__field(u32, resp_opcnt)
		__field(int, status)
		__string(name, name)
	),
	TP_fast_assign(
		__entry->args_opcnt = args_opcnt;
		__entry->resp_opcnt = resp_opcnt;
		__entry->status = be32_to_cpu(status);
		__assign_str(name, name);
	),
	TP_printk("op=%u/%u %s status=%d",
		__entry->resp_opcnt, __entry->args_opcnt,
		__get_str(name), __entry->status)
)

TRACE_EVENT(nfsd_compound_decode_err,
	TP_PROTO(
		const struct svc_rqst *rqstp,
		u32 args_opcnt,
		u32 resp_opcnt,
		u32 opnum,
		__be32 status
	),
	TP_ARGS(rqstp, args_opcnt, resp_opcnt, opnum, status),
	TP_STRUCT__entry(
		NFSD_TRACE_PROC_RES_FIELDS

		__field(u32, args_opcnt)
		__field(u32, resp_opcnt)
		__field(u32, opnum)
	),
	TP_fast_assign(
		NFSD_TRACE_PROC_RES_ASSIGNMENTS(status)

		__entry->args_opcnt = args_opcnt;
		__entry->resp_opcnt = resp_opcnt;
		__entry->opnum = opnum;
	),
	TP_printk("op=%u/%u opnum=%u status=%lu",
		__entry->resp_opcnt, __entry->args_opcnt,
		__entry->opnum, __entry->status)
);

TRACE_EVENT(nfsd_compound_encode_err,
	TP_PROTO(
		const struct svc_rqst *rqstp,
		u32 opnum,
		__be32 status
	),
	TP_ARGS(rqstp, opnum, status),
	TP_STRUCT__entry(
		NFSD_TRACE_PROC_RES_FIELDS

		__field(u32, opnum)
	),
	TP_fast_assign(
		NFSD_TRACE_PROC_RES_ASSIGNMENTS(status)

		__entry->opnum = opnum;
	),
	TP_printk("opnum=%u status=%lu",
		__entry->opnum, __entry->status)
);

#define show_fs_file_type(x) \
	__print_symbolic(x, \
		{ S_IFLNK,		"LNK" }, \
		{ S_IFREG,		"REG" }, \
		{ S_IFDIR,		"DIR" }, \
		{ S_IFCHR,		"CHR" }, \
		{ S_IFBLK,		"BLK" }, \
		{ S_IFIFO,		"FIFO" }, \
		{ S_IFSOCK,		"SOCK" })

TRACE_EVENT(nfsd_fh_verify,
	TP_PROTO(
		const struct svc_rqst *rqstp,
		const struct svc_fh *fhp,
		umode_t type,
		int access
	),
	TP_ARGS(rqstp, fhp, type, access),
	TP_STRUCT__entry(
		__field(unsigned int, netns_ino)
		__sockaddr(server, rqstp->rq_xprt->xpt_remotelen)
		__sockaddr(client, rqstp->rq_xprt->xpt_remotelen)
		__field(u32, xid)
		__field(u32, fh_hash)
		__field(const void *, inode)
		__field(unsigned long, type)
		__field(unsigned long, access)
	),
	TP_fast_assign(
		__entry->netns_ino = SVC_NET(rqstp)->ns.inum;
		__assign_sockaddr(server, &rqstp->rq_xprt->xpt_local,
		       rqstp->rq_xprt->xpt_locallen);
		__assign_sockaddr(client, &rqstp->rq_xprt->xpt_remote,
				  rqstp->rq_xprt->xpt_remotelen);
		__entry->xid = be32_to_cpu(rqstp->rq_xid);
		__entry->fh_hash = knfsd_fh_hash(&fhp->fh_handle);
		__entry->inode = d_inode(fhp->fh_dentry);
		__entry->type = type;
		__entry->access = access;
	),
	TP_printk("xid=0x%08x fh_hash=0x%08x type=%s access=%s",
		__entry->xid, __entry->fh_hash,
		show_fs_file_type(__entry->type),
		show_nfsd_may_flags(__entry->access)
	)
);

TRACE_EVENT_CONDITION(nfsd_fh_verify_err,
	TP_PROTO(
		const struct svc_rqst *rqstp,
		const struct svc_fh *fhp,
		umode_t type,
		int access,
		__be32 error
	),
	TP_ARGS(rqstp, fhp, type, access, error),
	TP_CONDITION(error),
	TP_STRUCT__entry(
		__field(unsigned int, netns_ino)
		__sockaddr(server, rqstp->rq_xprt->xpt_remotelen)
		__sockaddr(client, rqstp->rq_xprt->xpt_remotelen)
		__field(u32, xid)
		__field(u32, fh_hash)
		__field(const void *, inode)
		__field(unsigned long, type)
		__field(unsigned long, access)
		__field(int, error)
	),
	TP_fast_assign(
		__entry->netns_ino = SVC_NET(rqstp)->ns.inum;
		__assign_sockaddr(server, &rqstp->rq_xprt->xpt_local,
		       rqstp->rq_xprt->xpt_locallen);
		__assign_sockaddr(client, &rqstp->rq_xprt->xpt_remote,
				  rqstp->rq_xprt->xpt_remotelen);
		__entry->xid = be32_to_cpu(rqstp->rq_xid);
		__entry->fh_hash = knfsd_fh_hash(&fhp->fh_handle);
		if (fhp->fh_dentry)
			__entry->inode = d_inode(fhp->fh_dentry);
		else
			__entry->inode = NULL;
		__entry->type = type;
		__entry->access = access;
		__entry->error = be32_to_cpu(error);
	),
	TP_printk("xid=0x%08x fh_hash=0x%08x type=%s access=%s error=%d",
		__entry->xid, __entry->fh_hash,
		show_fs_file_type(__entry->type),
		show_nfsd_may_flags(__entry->access),
		__entry->error
	)
);

DECLARE_EVENT_CLASS(nfsd_fh_err_class,
	TP_PROTO(struct svc_rqst *rqstp,
		 struct svc_fh	*fhp,
		 int		status),
	TP_ARGS(rqstp, fhp, status),
	TP_STRUCT__entry(
		__field(u32, xid)
		__field(u32, fh_hash)
		__field(int, status)
	),
	TP_fast_assign(
		__entry->xid = be32_to_cpu(rqstp->rq_xid);
		__entry->fh_hash = knfsd_fh_hash(&fhp->fh_handle);
		__entry->status = status;
	),
	TP_printk("xid=0x%08x fh_hash=0x%08x status=%d",
		  __entry->xid, __entry->fh_hash,
		  __entry->status)
)

#define DEFINE_NFSD_FH_ERR_EVENT(name)		\
DEFINE_EVENT(nfsd_fh_err_class, nfsd_##name,	\
	TP_PROTO(struct svc_rqst *rqstp,	\
		 struct svc_fh	*fhp,		\
		 int		status),	\
	TP_ARGS(rqstp, fhp, status))

DEFINE_NFSD_FH_ERR_EVENT(set_fh_dentry_badexport);
DEFINE_NFSD_FH_ERR_EVENT(set_fh_dentry_badhandle);

TRACE_EVENT(nfsd_exp_find_key,
	TP_PROTO(const struct svc_expkey *key,
		 int status),
	TP_ARGS(key, status),
	TP_STRUCT__entry(
		__field(int, fsidtype)
		__array(u32, fsid, 6)
		__string(auth_domain, key->ek_client->name)
		__field(int, status)
	),
	TP_fast_assign(
		__entry->fsidtype = key->ek_fsidtype;
		memcpy(__entry->fsid, key->ek_fsid, 4*6);
		__assign_str(auth_domain, key->ek_client->name);
		__entry->status = status;
	),
	TP_printk("fsid=%x::%s domain=%s status=%d",
		__entry->fsidtype,
		__print_array(__entry->fsid, 6, 4),
		__get_str(auth_domain),
		__entry->status
	)
);

TRACE_EVENT(nfsd_expkey_update,
	TP_PROTO(const struct svc_expkey *key, const char *exp_path),
	TP_ARGS(key, exp_path),
	TP_STRUCT__entry(
		__field(int, fsidtype)
		__array(u32, fsid, 6)
		__string(auth_domain, key->ek_client->name)
		__string(path, exp_path)
		__field(bool, cache)
	),
	TP_fast_assign(
		__entry->fsidtype = key->ek_fsidtype;
		memcpy(__entry->fsid, key->ek_fsid, 4*6);
		__assign_str(auth_domain, key->ek_client->name);
		__assign_str(path, exp_path);
		__entry->cache = !test_bit(CACHE_NEGATIVE, &key->h.flags);
	),
	TP_printk("fsid=%x::%s domain=%s path=%s cache=%s",
		__entry->fsidtype,
		__print_array(__entry->fsid, 6, 4),
		__get_str(auth_domain),
		__get_str(path),
		__entry->cache ? "pos" : "neg"
	)
);

TRACE_EVENT(nfsd_exp_get_by_name,
	TP_PROTO(const struct svc_export *key,
		 int status),
	TP_ARGS(key, status),
	TP_STRUCT__entry(
		__string(path, key->ex_path.dentry->d_name.name)
		__string(auth_domain, key->ex_client->name)
		__field(int, status)
	),
	TP_fast_assign(
		__assign_str(path, key->ex_path.dentry->d_name.name);
		__assign_str(auth_domain, key->ex_client->name);
		__entry->status = status;
	),
	TP_printk("path=%s domain=%s status=%d",
		__get_str(path),
		__get_str(auth_domain),
		__entry->status
	)
);

TRACE_EVENT(nfsd_export_update,
	TP_PROTO(const struct svc_export *key),
	TP_ARGS(key),
	TP_STRUCT__entry(
		__string(path, key->ex_path.dentry->d_name.name)
		__string(auth_domain, key->ex_client->name)
		__field(bool, cache)
	),
	TP_fast_assign(
		__assign_str(path, key->ex_path.dentry->d_name.name);
		__assign_str(auth_domain, key->ex_client->name);
		__entry->cache = !test_bit(CACHE_NEGATIVE, &key->h.flags);
	),
	TP_printk("path=%s domain=%s cache=%s",
		__get_str(path),
		__get_str(auth_domain),
		__entry->cache ? "pos" : "neg"
	)
);

DECLARE_EVENT_CLASS(nfsd_io_class,
	TP_PROTO(struct svc_rqst *rqstp,
		 struct svc_fh	*fhp,
		 u64		offset,
		 u32		len),
	TP_ARGS(rqstp, fhp, offset, len),
	TP_STRUCT__entry(
		__field(u32, xid)
		__field(u32, fh_hash)
		__field(u64, offset)
		__field(u32, len)
	),
	TP_fast_assign(
		__entry->xid = be32_to_cpu(rqstp->rq_xid);
		__entry->fh_hash = knfsd_fh_hash(&fhp->fh_handle);
		__entry->offset = offset;
		__entry->len = len;
	),
	TP_printk("xid=0x%08x fh_hash=0x%08x offset=%llu len=%u",
		  __entry->xid, __entry->fh_hash,
		  __entry->offset, __entry->len)
)

#define DEFINE_NFSD_IO_EVENT(name)		\
DEFINE_EVENT(nfsd_io_class, nfsd_##name,	\
	TP_PROTO(struct svc_rqst *rqstp,	\
		 struct svc_fh	*fhp,		\
		 u64		offset,		\
		 u32		len),		\
	TP_ARGS(rqstp, fhp, offset, len))

DEFINE_NFSD_IO_EVENT(read_start);
DEFINE_NFSD_IO_EVENT(read_splice);
DEFINE_NFSD_IO_EVENT(read_vector);
DEFINE_NFSD_IO_EVENT(read_io_done);
DEFINE_NFSD_IO_EVENT(read_done);
DEFINE_NFSD_IO_EVENT(write_start);
DEFINE_NFSD_IO_EVENT(write_opened);
DEFINE_NFSD_IO_EVENT(write_io_done);
DEFINE_NFSD_IO_EVENT(write_done);

DECLARE_EVENT_CLASS(nfsd_err_class,
	TP_PROTO(struct svc_rqst *rqstp,
		 struct svc_fh	*fhp,
		 loff_t		offset,
		 int		status),
	TP_ARGS(rqstp, fhp, offset, status),
	TP_STRUCT__entry(
		__field(u32, xid)
		__field(u32, fh_hash)
		__field(loff_t, offset)
		__field(int, status)
	),
	TP_fast_assign(
		__entry->xid = be32_to_cpu(rqstp->rq_xid);
		__entry->fh_hash = knfsd_fh_hash(&fhp->fh_handle);
		__entry->offset = offset;
		__entry->status = status;
	),
	TP_printk("xid=0x%08x fh_hash=0x%08x offset=%lld status=%d",
		  __entry->xid, __entry->fh_hash,
		  __entry->offset, __entry->status)
)

#define DEFINE_NFSD_ERR_EVENT(name)		\
DEFINE_EVENT(nfsd_err_class, nfsd_##name,	\
	TP_PROTO(struct svc_rqst *rqstp,	\
		 struct svc_fh	*fhp,		\
		 loff_t		offset,		\
		 int		len),		\
	TP_ARGS(rqstp, fhp, offset, len))

DEFINE_NFSD_ERR_EVENT(read_err);
DEFINE_NFSD_ERR_EVENT(write_err);

TRACE_EVENT(nfsd_dirent,
	TP_PROTO(struct svc_fh *fhp,
		 u64 ino,
		 const char *name,
		 int namlen),
	TP_ARGS(fhp, ino, name, namlen),
	TP_STRUCT__entry(
		__field(u32, fh_hash)
		__field(u64, ino)
		__string_len(name, name, namlen)
	),
	TP_fast_assign(
		__entry->fh_hash = fhp ? knfsd_fh_hash(&fhp->fh_handle) : 0;
		__entry->ino = ino;
		__assign_str_len(name, name, namlen)
	),
	TP_printk("fh_hash=0x%08x ino=%llu name=%s",
		__entry->fh_hash, __entry->ino, __get_str(name)
	)
)

DECLARE_EVENT_CLASS(nfsd_copy_err_class,
	TP_PROTO(struct svc_rqst *rqstp,
		 struct svc_fh	*src_fhp,
		 loff_t		src_offset,
		 struct svc_fh	*dst_fhp,
		 loff_t		dst_offset,
		 u64		count,
		 int		status),
	TP_ARGS(rqstp, src_fhp, src_offset, dst_fhp, dst_offset, count, status),
	TP_STRUCT__entry(
		__field(u32, xid)
		__field(u32, src_fh_hash)
		__field(loff_t, src_offset)
		__field(u32, dst_fh_hash)
		__field(loff_t, dst_offset)
		__field(u64, count)
		__field(int, status)
	),
	TP_fast_assign(
		__entry->xid = be32_to_cpu(rqstp->rq_xid);
		__entry->src_fh_hash = knfsd_fh_hash(&src_fhp->fh_handle);
		__entry->src_offset = src_offset;
		__entry->dst_fh_hash = knfsd_fh_hash(&dst_fhp->fh_handle);
		__entry->dst_offset = dst_offset;
		__entry->count = count;
		__entry->status = status;
	),
	TP_printk("xid=0x%08x src_fh_hash=0x%08x src_offset=%lld "
			"dst_fh_hash=0x%08x dst_offset=%lld "
			"count=%llu status=%d",
		  __entry->xid, __entry->src_fh_hash, __entry->src_offset,
		  __entry->dst_fh_hash, __entry->dst_offset,
		  (unsigned long long)__entry->count,
		  __entry->status)
)

#define DEFINE_NFSD_COPY_ERR_EVENT(name)		\
DEFINE_EVENT(nfsd_copy_err_class, nfsd_##name,		\
	TP_PROTO(struct svc_rqst	*rqstp,		\
		 struct svc_fh		*src_fhp,	\
		 loff_t			src_offset,	\
		 struct svc_fh		*dst_fhp,	\
		 loff_t			dst_offset,	\
		 u64			count,		\
		 int			status),	\
	TP_ARGS(rqstp, src_fhp, src_offset, dst_fhp, dst_offset, \
		count, status))

DEFINE_NFSD_COPY_ERR_EVENT(clone_file_range_err);

#include "state.h"
#include "filecache.h"
#include "vfs.h"

TRACE_EVENT(nfsd_delegret_wakeup,
	TP_PROTO(
		const struct svc_rqst *rqstp,
		const struct inode *inode,
		long timeo
	),
	TP_ARGS(rqstp, inode, timeo),
	TP_STRUCT__entry(
		__field(u32, xid)
		__field(const void *, inode)
		__field(long, timeo)
	),
	TP_fast_assign(
		__entry->xid = be32_to_cpu(rqstp->rq_xid);
		__entry->inode = inode;
		__entry->timeo = timeo;
	),
	TP_printk("xid=0x%08x inode=%p%s",
		  __entry->xid, __entry->inode,
		  __entry->timeo == 0 ? " (timed out)" : ""
	)
);

DECLARE_EVENT_CLASS(nfsd_stateid_class,
	TP_PROTO(stateid_t *stp),
	TP_ARGS(stp),
	TP_STRUCT__entry(
		__field(u32, cl_boot)
		__field(u32, cl_id)
		__field(u32, si_id)
		__field(u32, si_generation)
	),
	TP_fast_assign(
		__entry->cl_boot = stp->si_opaque.so_clid.cl_boot;
		__entry->cl_id = stp->si_opaque.so_clid.cl_id;
		__entry->si_id = stp->si_opaque.so_id;
		__entry->si_generation = stp->si_generation;
	),
	TP_printk("client %08x:%08x stateid %08x:%08x",
		__entry->cl_boot,
		__entry->cl_id,
		__entry->si_id,
		__entry->si_generation)
)

#define DEFINE_STATEID_EVENT(name) \
DEFINE_EVENT(nfsd_stateid_class, nfsd_##name, \
	TP_PROTO(stateid_t *stp), \
	TP_ARGS(stp))

DEFINE_STATEID_EVENT(layoutstate_alloc);
DEFINE_STATEID_EVENT(layoutstate_unhash);
DEFINE_STATEID_EVENT(layoutstate_free);
DEFINE_STATEID_EVENT(layout_get_lookup_fail);
DEFINE_STATEID_EVENT(layout_commit_lookup_fail);
DEFINE_STATEID_EVENT(layout_return_lookup_fail);
DEFINE_STATEID_EVENT(layout_recall);
DEFINE_STATEID_EVENT(layout_recall_done);
DEFINE_STATEID_EVENT(layout_recall_fail);
DEFINE_STATEID_EVENT(layout_recall_release);

DEFINE_STATEID_EVENT(open);
DEFINE_STATEID_EVENT(deleg_read);
DEFINE_STATEID_EVENT(deleg_return);
DEFINE_STATEID_EVENT(deleg_recall);

DECLARE_EVENT_CLASS(nfsd_stateseqid_class,
	TP_PROTO(u32 seqid, const stateid_t *stp),
	TP_ARGS(seqid, stp),
	TP_STRUCT__entry(
		__field(u32, seqid)
		__field(u32, cl_boot)
		__field(u32, cl_id)
		__field(u32, si_id)
		__field(u32, si_generation)
	),
	TP_fast_assign(
		__entry->seqid = seqid;
		__entry->cl_boot = stp->si_opaque.so_clid.cl_boot;
		__entry->cl_id = stp->si_opaque.so_clid.cl_id;
		__entry->si_id = stp->si_opaque.so_id;
		__entry->si_generation = stp->si_generation;
	),
	TP_printk("seqid=%u client %08x:%08x stateid %08x:%08x",
		__entry->seqid, __entry->cl_boot, __entry->cl_id,
		__entry->si_id, __entry->si_generation)
)

#define DEFINE_STATESEQID_EVENT(name) \
DEFINE_EVENT(nfsd_stateseqid_class, nfsd_##name, \
	TP_PROTO(u32 seqid, const stateid_t *stp), \
	TP_ARGS(seqid, stp))

DEFINE_STATESEQID_EVENT(preprocess);
DEFINE_STATESEQID_EVENT(open_confirm);

TRACE_DEFINE_ENUM(NFS4_OPEN_STID);
TRACE_DEFINE_ENUM(NFS4_LOCK_STID);
TRACE_DEFINE_ENUM(NFS4_DELEG_STID);
TRACE_DEFINE_ENUM(NFS4_CLOSED_STID);
TRACE_DEFINE_ENUM(NFS4_REVOKED_DELEG_STID);
TRACE_DEFINE_ENUM(NFS4_CLOSED_DELEG_STID);
TRACE_DEFINE_ENUM(NFS4_LAYOUT_STID);

#define show_stid_type(x)						\
	__print_flags(x, "|",						\
		{ NFS4_OPEN_STID,		"OPEN" },		\
		{ NFS4_LOCK_STID,		"LOCK" },		\
		{ NFS4_DELEG_STID,		"DELEG" },		\
		{ NFS4_CLOSED_STID,		"CLOSED" },		\
		{ NFS4_REVOKED_DELEG_STID,	"REVOKED" },		\
		{ NFS4_CLOSED_DELEG_STID,	"CLOSED_DELEG" },	\
		{ NFS4_LAYOUT_STID,		"LAYOUT" })

DECLARE_EVENT_CLASS(nfsd_stid_class,
	TP_PROTO(
		const struct nfs4_stid *stid
	),
	TP_ARGS(stid),
	TP_STRUCT__entry(
		__field(unsigned long, sc_type)
		__field(int, sc_count)
		__field(u32, cl_boot)
		__field(u32, cl_id)
		__field(u32, si_id)
		__field(u32, si_generation)
	),
	TP_fast_assign(
		const stateid_t *stp = &stid->sc_stateid;

		__entry->sc_type = stid->sc_type;
		__entry->sc_count = refcount_read(&stid->sc_count);
		__entry->cl_boot = stp->si_opaque.so_clid.cl_boot;
		__entry->cl_id = stp->si_opaque.so_clid.cl_id;
		__entry->si_id = stp->si_opaque.so_id;
		__entry->si_generation = stp->si_generation;
	),
	TP_printk("client %08x:%08x stateid %08x:%08x ref=%d type=%s",
		__entry->cl_boot, __entry->cl_id,
		__entry->si_id, __entry->si_generation,
		__entry->sc_count, show_stid_type(__entry->sc_type)
	)
);

#define DEFINE_STID_EVENT(name)					\
DEFINE_EVENT(nfsd_stid_class, nfsd_stid_##name,			\
	TP_PROTO(const struct nfs4_stid *stid),			\
	TP_ARGS(stid))

DEFINE_STID_EVENT(revoke);

DECLARE_EVENT_CLASS(nfsd_clientid_class,
	TP_PROTO(const clientid_t *clid),
	TP_ARGS(clid),
	TP_STRUCT__entry(
		__field(u32, cl_boot)
		__field(u32, cl_id)
	),
	TP_fast_assign(
		__entry->cl_boot = clid->cl_boot;
		__entry->cl_id = clid->cl_id;
	),
	TP_printk("client %08x:%08x", __entry->cl_boot, __entry->cl_id)
)

#define DEFINE_CLIENTID_EVENT(name) \
DEFINE_EVENT(nfsd_clientid_class, nfsd_clid_##name, \
	TP_PROTO(const clientid_t *clid), \
	TP_ARGS(clid))

DEFINE_CLIENTID_EVENT(expire_unconf);
DEFINE_CLIENTID_EVENT(reclaim_complete);
DEFINE_CLIENTID_EVENT(confirmed);
DEFINE_CLIENTID_EVENT(destroyed);
DEFINE_CLIENTID_EVENT(admin_expired);
DEFINE_CLIENTID_EVENT(replaced);
DEFINE_CLIENTID_EVENT(purged);
DEFINE_CLIENTID_EVENT(renew);
DEFINE_CLIENTID_EVENT(stale);

DECLARE_EVENT_CLASS(nfsd_net_class,
	TP_PROTO(const struct nfsd_net *nn),
	TP_ARGS(nn),
	TP_STRUCT__entry(
		__field(unsigned long long, boot_time)
	),
	TP_fast_assign(
		__entry->boot_time = nn->boot_time;
	),
	TP_printk("boot_time=%16llx", __entry->boot_time)
)

#define DEFINE_NET_EVENT(name) \
DEFINE_EVENT(nfsd_net_class, nfsd_##name, \
	TP_PROTO(const struct nfsd_net *nn), \
	TP_ARGS(nn))

DEFINE_NET_EVENT(grace_start);
DEFINE_NET_EVENT(grace_complete);

TRACE_EVENT(nfsd_writeverf_reset,
	TP_PROTO(
		const struct nfsd_net *nn,
		const struct svc_rqst *rqstp,
		int error
	),
	TP_ARGS(nn, rqstp, error),
	TP_STRUCT__entry(
		__field(unsigned long long, boot_time)
		__field(u32, xid)
		__field(int, error)
		__array(unsigned char, verifier, NFS4_VERIFIER_SIZE)
	),
	TP_fast_assign(
		__entry->boot_time = nn->boot_time;
		__entry->xid = be32_to_cpu(rqstp->rq_xid);
		__entry->error = error;

		/* avoid seqlock inside TP_fast_assign */
		memcpy(__entry->verifier, nn->writeverf,
		       NFS4_VERIFIER_SIZE);
	),
	TP_printk("boot_time=%16llx xid=0x%08x error=%d new verifier=0x%s",
		__entry->boot_time, __entry->xid, __entry->error,
		__print_hex_str(__entry->verifier, NFS4_VERIFIER_SIZE)
	)
);

TRACE_EVENT(nfsd_clid_cred_mismatch,
	TP_PROTO(
		const struct nfs4_client *clp,
		const struct svc_rqst *rqstp
	),
	TP_ARGS(clp, rqstp),
	TP_STRUCT__entry(
		__field(u32, cl_boot)
		__field(u32, cl_id)
		__field(unsigned long, cl_flavor)
		__field(unsigned long, new_flavor)
		__sockaddr(addr, rqstp->rq_xprt->xpt_remotelen)
	),
	TP_fast_assign(
		__entry->cl_boot = clp->cl_clientid.cl_boot;
		__entry->cl_id = clp->cl_clientid.cl_id;
		__entry->cl_flavor = clp->cl_cred.cr_flavor;
		__entry->new_flavor = rqstp->rq_cred.cr_flavor;
		__assign_sockaddr(addr, &rqstp->rq_xprt->xpt_remote,
				  rqstp->rq_xprt->xpt_remotelen);
	),
	TP_printk("client %08x:%08x flavor=%s, conflict=%s from addr=%pISpc",
		__entry->cl_boot, __entry->cl_id,
		show_nfsd_authflavor(__entry->cl_flavor),
		show_nfsd_authflavor(__entry->new_flavor),
		__get_sockaddr(addr)
	)
)

TRACE_EVENT(nfsd_clid_verf_mismatch,
	TP_PROTO(
		const struct nfs4_client *clp,
		const struct svc_rqst *rqstp,
		const nfs4_verifier *verf
	),
	TP_ARGS(clp, rqstp, verf),
	TP_STRUCT__entry(
		__field(u32, cl_boot)
		__field(u32, cl_id)
		__array(unsigned char, cl_verifier, NFS4_VERIFIER_SIZE)
		__array(unsigned char, new_verifier, NFS4_VERIFIER_SIZE)
		__sockaddr(addr, rqstp->rq_xprt->xpt_remotelen)
	),
	TP_fast_assign(
		__entry->cl_boot = clp->cl_clientid.cl_boot;
		__entry->cl_id = clp->cl_clientid.cl_id;
		memcpy(__entry->cl_verifier, (void *)&clp->cl_verifier,
		       NFS4_VERIFIER_SIZE);
		memcpy(__entry->new_verifier, (void *)verf,
		       NFS4_VERIFIER_SIZE);
		__assign_sockaddr(addr, &rqstp->rq_xprt->xpt_remote,
				  rqstp->rq_xprt->xpt_remotelen);
	),
	TP_printk("client %08x:%08x verf=0x%s, updated=0x%s from addr=%pISpc",
		__entry->cl_boot, __entry->cl_id,
		__print_hex_str(__entry->cl_verifier, NFS4_VERIFIER_SIZE),
		__print_hex_str(__entry->new_verifier, NFS4_VERIFIER_SIZE),
		__get_sockaddr(addr)
	)
);

DECLARE_EVENT_CLASS(nfsd_clid_class,
	TP_PROTO(const struct nfs4_client *clp),
	TP_ARGS(clp),
	TP_STRUCT__entry(
		__field(u32, cl_boot)
		__field(u32, cl_id)
		__array(unsigned char, addr, sizeof(struct sockaddr_in6))
		__field(unsigned long, flavor)
		__array(unsigned char, verifier, NFS4_VERIFIER_SIZE)
		__string_len(name, name, clp->cl_name.len)
	),
	TP_fast_assign(
		__entry->cl_boot = clp->cl_clientid.cl_boot;
		__entry->cl_id = clp->cl_clientid.cl_id;
		memcpy(__entry->addr, &clp->cl_addr,
			sizeof(struct sockaddr_in6));
		__entry->flavor = clp->cl_cred.cr_flavor;
		memcpy(__entry->verifier, (void *)&clp->cl_verifier,
		       NFS4_VERIFIER_SIZE);
		__assign_str_len(name, clp->cl_name.data, clp->cl_name.len);
	),
	TP_printk("addr=%pISpc name='%s' verifier=0x%s flavor=%s client=%08x:%08x",
		__entry->addr, __get_str(name),
		__print_hex_str(__entry->verifier, NFS4_VERIFIER_SIZE),
		show_nfsd_authflavor(__entry->flavor),
		__entry->cl_boot, __entry->cl_id)
);

#define DEFINE_CLID_EVENT(name) \
DEFINE_EVENT(nfsd_clid_class, nfsd_clid_##name, \
	TP_PROTO(const struct nfs4_client *clp), \
	TP_ARGS(clp))

DEFINE_CLID_EVENT(fresh);
DEFINE_CLID_EVENT(confirmed_r);

/*
 * from fs/nfsd/filecache.h
 */
#define show_nf_flags(val)						\
	__print_flags(val, "|",						\
		{ 1 << NFSD_FILE_HASHED,	"HASHED" },		\
		{ 1 << NFSD_FILE_PENDING,	"PENDING" },		\
<<<<<<< HEAD
		{ 1 << NFSD_FILE_REFERENCED,	"REFERENCED"})
=======
		{ 1 << NFSD_FILE_REFERENCED,	"REFERENCED" },		\
		{ 1 << NFSD_FILE_GC,		"GC" })
>>>>>>> eb3cdb58

DECLARE_EVENT_CLASS(nfsd_file_class,
	TP_PROTO(struct nfsd_file *nf),
	TP_ARGS(nf),
	TP_STRUCT__entry(
		__field(void *, nf_inode)
		__field(int, nf_ref)
		__field(unsigned long, nf_flags)
		__field(unsigned char, nf_may)
		__field(struct file *, nf_file)
	),
	TP_fast_assign(
		__entry->nf_inode = nf->nf_inode;
		__entry->nf_ref = refcount_read(&nf->nf_ref);
		__entry->nf_flags = nf->nf_flags;
		__entry->nf_may = nf->nf_may;
		__entry->nf_file = nf->nf_file;
	),
	TP_printk("inode=%p ref=%d flags=%s may=%s nf_file=%p",
		__entry->nf_inode,
		__entry->nf_ref,
		show_nf_flags(__entry->nf_flags),
		show_nfsd_may_flags(__entry->nf_may),
		__entry->nf_file)
)

#define DEFINE_NFSD_FILE_EVENT(name) \
DEFINE_EVENT(nfsd_file_class, name, \
	TP_PROTO(struct nfsd_file *nf), \
	TP_ARGS(nf))

DEFINE_NFSD_FILE_EVENT(nfsd_file_free);
DEFINE_NFSD_FILE_EVENT(nfsd_file_unhash);
DEFINE_NFSD_FILE_EVENT(nfsd_file_put);
DEFINE_NFSD_FILE_EVENT(nfsd_file_closing);
DEFINE_NFSD_FILE_EVENT(nfsd_file_unhash_and_queue);

TRACE_EVENT(nfsd_file_alloc,
	TP_PROTO(
		const struct nfsd_file *nf
	),
	TP_ARGS(nf),
	TP_STRUCT__entry(
		__field(const void *, nf_inode)
		__field(unsigned long, nf_flags)
		__field(unsigned long, nf_may)
		__field(unsigned int, nf_ref)
	),
	TP_fast_assign(
		__entry->nf_inode = nf->nf_inode;
		__entry->nf_flags = nf->nf_flags;
		__entry->nf_ref = refcount_read(&nf->nf_ref);
		__entry->nf_may = nf->nf_may;
	),
	TP_printk("inode=%p ref=%u flags=%s may=%s",
		__entry->nf_inode, __entry->nf_ref,
		show_nf_flags(__entry->nf_flags),
		show_nfsd_may_flags(__entry->nf_may)
	)
);

TRACE_EVENT(nfsd_file_acquire,
	TP_PROTO(
		const struct svc_rqst *rqstp,
		const struct inode *inode,
		unsigned int may_flags,
		const struct nfsd_file *nf,
		__be32 status
	),

	TP_ARGS(rqstp, inode, may_flags, nf, status),

	TP_STRUCT__entry(
		__field(u32, xid)
		__field(const void *, inode)
		__field(unsigned long, may_flags)
		__field(unsigned int, nf_ref)
		__field(unsigned long, nf_flags)
		__field(unsigned long, nf_may)
		__field(const void *, nf_file)
		__field(u32, status)
	),

	TP_fast_assign(
		__entry->xid = be32_to_cpu(rqstp->rq_xid);
		__entry->inode = inode;
		__entry->may_flags = may_flags;
		__entry->nf_ref = nf ? refcount_read(&nf->nf_ref) : 0;
		__entry->nf_flags = nf ? nf->nf_flags : 0;
		__entry->nf_may = nf ? nf->nf_may : 0;
		__entry->nf_file = nf ? nf->nf_file : NULL;
		__entry->status = be32_to_cpu(status);
	),

	TP_printk("xid=0x%x inode=%p may_flags=%s ref=%u nf_flags=%s nf_may=%s nf_file=%p status=%u",
			__entry->xid, __entry->inode,
			show_nfsd_may_flags(__entry->may_flags),
			__entry->nf_ref, show_nf_flags(__entry->nf_flags),
			show_nfsd_may_flags(__entry->nf_may),
			__entry->nf_file, __entry->status
	)
);

TRACE_EVENT(nfsd_file_insert_err,
	TP_PROTO(
		const struct svc_rqst *rqstp,
		const struct inode *inode,
		unsigned int may_flags,
		long error
	),
	TP_ARGS(rqstp, inode, may_flags, error),
	TP_STRUCT__entry(
		__field(u32, xid)
		__field(const void *, inode)
		__field(unsigned long, may_flags)
		__field(long, error)
	),
	TP_fast_assign(
		__entry->xid = be32_to_cpu(rqstp->rq_xid);
		__entry->inode = inode;
		__entry->may_flags = may_flags;
		__entry->error = error;
	),
	TP_printk("xid=0x%x inode=%p may_flags=%s error=%ld",
		__entry->xid, __entry->inode,
		show_nfsd_may_flags(__entry->may_flags),
		__entry->error
	)
);

TRACE_EVENT(nfsd_file_cons_err,
	TP_PROTO(
		const struct svc_rqst *rqstp,
		const struct inode *inode,
		unsigned int may_flags,
		const struct nfsd_file *nf
	),
	TP_ARGS(rqstp, inode, may_flags, nf),
	TP_STRUCT__entry(
		__field(u32, xid)
		__field(const void *, inode)
		__field(unsigned long, may_flags)
		__field(unsigned int, nf_ref)
		__field(unsigned long, nf_flags)
		__field(unsigned long, nf_may)
		__field(const void *, nf_file)
	),
	TP_fast_assign(
		__entry->xid = be32_to_cpu(rqstp->rq_xid);
		__entry->inode = inode;
		__entry->may_flags = may_flags;
		__entry->nf_ref = refcount_read(&nf->nf_ref);
		__entry->nf_flags = nf->nf_flags;
		__entry->nf_may = nf->nf_may;
		__entry->nf_file = nf->nf_file;
	),
	TP_printk("xid=0x%x inode=%p may_flags=%s ref=%u nf_flags=%s nf_may=%s nf_file=%p",
		__entry->xid, __entry->inode,
		show_nfsd_may_flags(__entry->may_flags), __entry->nf_ref,
		show_nf_flags(__entry->nf_flags),
		show_nfsd_may_flags(__entry->nf_may), __entry->nf_file
	)
);

DECLARE_EVENT_CLASS(nfsd_file_open_class,
	TP_PROTO(const struct nfsd_file *nf, __be32 status),
	TP_ARGS(nf, status),
	TP_STRUCT__entry(
		__field(void *, nf_inode)	/* cannot be dereferenced */
		__field(int, nf_ref)
		__field(unsigned long, nf_flags)
		__field(unsigned long, nf_may)
		__field(void *, nf_file)	/* cannot be dereferenced */
	),
	TP_fast_assign(
		__entry->nf_inode = nf->nf_inode;
		__entry->nf_ref = refcount_read(&nf->nf_ref);
		__entry->nf_flags = nf->nf_flags;
		__entry->nf_may = nf->nf_may;
		__entry->nf_file = nf->nf_file;
	),
	TP_printk("inode=%p ref=%d flags=%s may=%s file=%p",
		__entry->nf_inode,
		__entry->nf_ref,
		show_nf_flags(__entry->nf_flags),
		show_nfsd_may_flags(__entry->nf_may),
		__entry->nf_file)
)

#define DEFINE_NFSD_FILE_OPEN_EVENT(name)					\
DEFINE_EVENT(nfsd_file_open_class, name,					\
	TP_PROTO(							\
		const struct nfsd_file *nf,				\
		__be32 status						\
	),								\
	TP_ARGS(nf, status))

DEFINE_NFSD_FILE_OPEN_EVENT(nfsd_file_open);
DEFINE_NFSD_FILE_OPEN_EVENT(nfsd_file_opened);

TRACE_EVENT(nfsd_file_is_cached,
	TP_PROTO(
		const struct inode *inode,
		int found
	),
	TP_ARGS(inode, found),
	TP_STRUCT__entry(
		__field(const struct inode *, inode)
		__field(int, found)
	),
	TP_fast_assign(
		__entry->inode = inode;
		__entry->found = found;
	),
	TP_printk("inode=%p is %scached",
		__entry->inode,
		__entry->found ? "" : "not "
	)
);

TRACE_EVENT(nfsd_file_fsnotify_handle_event,
	TP_PROTO(struct inode *inode, u32 mask),
	TP_ARGS(inode, mask),
	TP_STRUCT__entry(
		__field(struct inode *, inode)
		__field(unsigned int, nlink)
		__field(umode_t, mode)
		__field(u32, mask)
	),
	TP_fast_assign(
		__entry->inode = inode;
		__entry->nlink = inode->i_nlink;
		__entry->mode = inode->i_mode;
		__entry->mask = mask;
	),
	TP_printk("inode=%p nlink=%u mode=0%ho mask=0x%x", __entry->inode,
			__entry->nlink, __entry->mode, __entry->mask)
);

DECLARE_EVENT_CLASS(nfsd_file_gc_class,
	TP_PROTO(
		const struct nfsd_file *nf
	),
	TP_ARGS(nf),
	TP_STRUCT__entry(
		__field(void *, nf_inode)
		__field(void *, nf_file)
		__field(int, nf_ref)
		__field(unsigned long, nf_flags)
	),
	TP_fast_assign(
		__entry->nf_inode = nf->nf_inode;
		__entry->nf_file = nf->nf_file;
		__entry->nf_ref = refcount_read(&nf->nf_ref);
		__entry->nf_flags = nf->nf_flags;
	),
	TP_printk("inode=%p ref=%d nf_flags=%s nf_file=%p",
		__entry->nf_inode, __entry->nf_ref,
		show_nf_flags(__entry->nf_flags),
		__entry->nf_file
	)
);

#define DEFINE_NFSD_FILE_GC_EVENT(name)					\
DEFINE_EVENT(nfsd_file_gc_class, name,					\
	TP_PROTO(							\
		const struct nfsd_file *nf				\
	),								\
	TP_ARGS(nf))

DEFINE_NFSD_FILE_GC_EVENT(nfsd_file_lru_add);
DEFINE_NFSD_FILE_GC_EVENT(nfsd_file_lru_add_disposed);
DEFINE_NFSD_FILE_GC_EVENT(nfsd_file_lru_del);
DEFINE_NFSD_FILE_GC_EVENT(nfsd_file_lru_del_disposed);
DEFINE_NFSD_FILE_GC_EVENT(nfsd_file_gc_in_use);
DEFINE_NFSD_FILE_GC_EVENT(nfsd_file_gc_writeback);
DEFINE_NFSD_FILE_GC_EVENT(nfsd_file_gc_referenced);
DEFINE_NFSD_FILE_GC_EVENT(nfsd_file_gc_disposed);

DECLARE_EVENT_CLASS(nfsd_file_lruwalk_class,
	TP_PROTO(
		unsigned long removed,
		unsigned long remaining
	),
	TP_ARGS(removed, remaining),
	TP_STRUCT__entry(
		__field(unsigned long, removed)
		__field(unsigned long, remaining)
	),
	TP_fast_assign(
		__entry->removed = removed;
		__entry->remaining = remaining;
	),
	TP_printk("%lu entries removed, %lu remaining",
		__entry->removed, __entry->remaining)
);

#define DEFINE_NFSD_FILE_LRUWALK_EVENT(name)				\
DEFINE_EVENT(nfsd_file_lruwalk_class, name,				\
	TP_PROTO(							\
		unsigned long removed,					\
		unsigned long remaining					\
	),								\
	TP_ARGS(removed, remaining))

DEFINE_NFSD_FILE_LRUWALK_EVENT(nfsd_file_gc_removed);
DEFINE_NFSD_FILE_LRUWALK_EVENT(nfsd_file_shrinker_removed);

TRACE_EVENT(nfsd_file_close,
	TP_PROTO(
		const struct inode *inode
	),
	TP_ARGS(inode),
	TP_STRUCT__entry(
		__field(const void *, inode)
	),
	TP_fast_assign(
		__entry->inode = inode;
	),
	TP_printk("inode=%p",
		__entry->inode
	)
);

#include "cache.h"

TRACE_DEFINE_ENUM(RC_DROPIT);
TRACE_DEFINE_ENUM(RC_REPLY);
TRACE_DEFINE_ENUM(RC_DOIT);

#define show_drc_retval(x)						\
	__print_symbolic(x,						\
		{ RC_DROPIT, "DROPIT" },				\
		{ RC_REPLY, "REPLY" },					\
		{ RC_DOIT, "DOIT" })

TRACE_EVENT(nfsd_drc_found,
	TP_PROTO(
		const struct nfsd_net *nn,
		const struct svc_rqst *rqstp,
		int result
	),
	TP_ARGS(nn, rqstp, result),
	TP_STRUCT__entry(
		__field(unsigned long long, boot_time)
		__field(unsigned long, result)
		__field(u32, xid)
	),
	TP_fast_assign(
		__entry->boot_time = nn->boot_time;
		__entry->result = result;
		__entry->xid = be32_to_cpu(rqstp->rq_xid);
	),
	TP_printk("boot_time=%16llx xid=0x%08x result=%s",
		__entry->boot_time, __entry->xid,
		show_drc_retval(__entry->result))

);

TRACE_EVENT(nfsd_drc_mismatch,
	TP_PROTO(
		const struct nfsd_net *nn,
		const struct svc_cacherep *key,
		const struct svc_cacherep *rp
	),
	TP_ARGS(nn, key, rp),
	TP_STRUCT__entry(
		__field(unsigned long long, boot_time)
		__field(u32, xid)
		__field(u32, cached)
		__field(u32, ingress)
	),
	TP_fast_assign(
		__entry->boot_time = nn->boot_time;
		__entry->xid = be32_to_cpu(key->c_key.k_xid);
		__entry->cached = (__force u32)key->c_key.k_csum;
		__entry->ingress = (__force u32)rp->c_key.k_csum;
	),
	TP_printk("boot_time=%16llx xid=0x%08x cached-csum=0x%08x ingress-csum=0x%08x",
		__entry->boot_time, __entry->xid, __entry->cached,
		__entry->ingress)
);

TRACE_EVENT(nfsd_cb_args,
	TP_PROTO(
		const struct nfs4_client *clp,
		const struct nfs4_cb_conn *conn
	),
	TP_ARGS(clp, conn),
	TP_STRUCT__entry(
		__field(u32, cl_boot)
		__field(u32, cl_id)
		__field(u32, prog)
		__field(u32, ident)
		__sockaddr(addr, conn->cb_addrlen)
	),
	TP_fast_assign(
		__entry->cl_boot = clp->cl_clientid.cl_boot;
		__entry->cl_id = clp->cl_clientid.cl_id;
		__entry->prog = conn->cb_prog;
		__entry->ident = conn->cb_ident;
		__assign_sockaddr(addr, &conn->cb_addr, conn->cb_addrlen);
	),
	TP_printk("addr=%pISpc client %08x:%08x prog=%u ident=%u",
		__get_sockaddr(addr), __entry->cl_boot, __entry->cl_id,
		__entry->prog, __entry->ident)
);

TRACE_EVENT(nfsd_cb_nodelegs,
	TP_PROTO(const struct nfs4_client *clp),
	TP_ARGS(clp),
	TP_STRUCT__entry(
		__field(u32, cl_boot)
		__field(u32, cl_id)
	),
	TP_fast_assign(
		__entry->cl_boot = clp->cl_clientid.cl_boot;
		__entry->cl_id = clp->cl_clientid.cl_id;
	),
	TP_printk("client %08x:%08x", __entry->cl_boot, __entry->cl_id)
)

#define show_cb_state(val)						\
	__print_symbolic(val,						\
		{ NFSD4_CB_UP,		"UP" },				\
		{ NFSD4_CB_UNKNOWN,	"UNKNOWN" },			\
		{ NFSD4_CB_DOWN,	"DOWN" },			\
		{ NFSD4_CB_FAULT,	"FAULT"})

DECLARE_EVENT_CLASS(nfsd_cb_class,
	TP_PROTO(const struct nfs4_client *clp),
	TP_ARGS(clp),
	TP_STRUCT__entry(
		__field(unsigned long, state)
		__field(u32, cl_boot)
		__field(u32, cl_id)
		__sockaddr(addr, clp->cl_cb_conn.cb_addrlen)
	),
	TP_fast_assign(
		__entry->state = clp->cl_cb_state;
		__entry->cl_boot = clp->cl_clientid.cl_boot;
		__entry->cl_id = clp->cl_clientid.cl_id;
		__assign_sockaddr(addr, &clp->cl_cb_conn.cb_addr,
				  clp->cl_cb_conn.cb_addrlen)
	),
	TP_printk("addr=%pISpc client %08x:%08x state=%s",
		__get_sockaddr(addr), __entry->cl_boot, __entry->cl_id,
		show_cb_state(__entry->state))
);

#define DEFINE_NFSD_CB_EVENT(name)			\
DEFINE_EVENT(nfsd_cb_class, nfsd_cb_##name,		\
	TP_PROTO(const struct nfs4_client *clp),	\
	TP_ARGS(clp))

DEFINE_NFSD_CB_EVENT(state);
DEFINE_NFSD_CB_EVENT(probe);
DEFINE_NFSD_CB_EVENT(lost);
DEFINE_NFSD_CB_EVENT(shutdown);

TRACE_DEFINE_ENUM(RPC_AUTH_NULL);
TRACE_DEFINE_ENUM(RPC_AUTH_UNIX);
TRACE_DEFINE_ENUM(RPC_AUTH_GSS);
TRACE_DEFINE_ENUM(RPC_AUTH_GSS_KRB5);
TRACE_DEFINE_ENUM(RPC_AUTH_GSS_KRB5I);
TRACE_DEFINE_ENUM(RPC_AUTH_GSS_KRB5P);

#define show_nfsd_authflavor(val)					\
	__print_symbolic(val,						\
		{ RPC_AUTH_NULL,		"none" },		\
		{ RPC_AUTH_UNIX,		"sys" },		\
		{ RPC_AUTH_GSS,			"gss" },		\
		{ RPC_AUTH_GSS_KRB5,		"krb5" },		\
		{ RPC_AUTH_GSS_KRB5I,		"krb5i" },		\
		{ RPC_AUTH_GSS_KRB5P,		"krb5p" })

TRACE_EVENT(nfsd_cb_setup,
	TP_PROTO(const struct nfs4_client *clp,
		 const char *netid,
		 rpc_authflavor_t authflavor
	),
	TP_ARGS(clp, netid, authflavor),
	TP_STRUCT__entry(
		__field(u32, cl_boot)
		__field(u32, cl_id)
		__field(unsigned long, authflavor)
<<<<<<< HEAD
		__array(unsigned char, addr, sizeof(struct sockaddr_in6))
=======
		__sockaddr(addr, clp->cl_cb_conn.cb_addrlen)
>>>>>>> eb3cdb58
		__string(netid, netid)
	),
	TP_fast_assign(
		__entry->cl_boot = clp->cl_clientid.cl_boot;
		__entry->cl_id = clp->cl_clientid.cl_id;
		__assign_str(netid, netid);
		__entry->authflavor = authflavor;
		__assign_sockaddr(addr, &clp->cl_cb_conn.cb_addr,
				  clp->cl_cb_conn.cb_addrlen)
	),
	TP_printk("addr=%pISpc client %08x:%08x proto=%s flavor=%s",
<<<<<<< HEAD
		__entry->addr, __entry->cl_boot, __entry->cl_id,
=======
		__get_sockaddr(addr), __entry->cl_boot, __entry->cl_id,
>>>>>>> eb3cdb58
		__get_str(netid), show_nfsd_authflavor(__entry->authflavor))
);

TRACE_EVENT(nfsd_cb_setup_err,
	TP_PROTO(
		const struct nfs4_client *clp,
		long error
	),
	TP_ARGS(clp, error),
	TP_STRUCT__entry(
		__field(long, error)
		__field(u32, cl_boot)
		__field(u32, cl_id)
		__sockaddr(addr, clp->cl_cb_conn.cb_addrlen)
	),
	TP_fast_assign(
		__entry->error = error;
		__entry->cl_boot = clp->cl_clientid.cl_boot;
		__entry->cl_id = clp->cl_clientid.cl_id;
		__assign_sockaddr(addr, &clp->cl_cb_conn.cb_addr,
				  clp->cl_cb_conn.cb_addrlen)
	),
	TP_printk("addr=%pISpc client %08x:%08x error=%ld",
		__get_sockaddr(addr), __entry->cl_boot, __entry->cl_id,
		__entry->error)
);

TRACE_EVENT_CONDITION(nfsd_cb_recall,
	TP_PROTO(
		const struct nfs4_stid *stid
	),
	TP_ARGS(stid),
	TP_CONDITION(stid->sc_client),
	TP_STRUCT__entry(
		__field(u32, cl_boot)
		__field(u32, cl_id)
		__field(u32, si_id)
		__field(u32, si_generation)
		__sockaddr(addr, stid->sc_client->cl_cb_conn.cb_addrlen)
	),
	TP_fast_assign(
		const stateid_t *stp = &stid->sc_stateid;
		const struct nfs4_client *clp = stid->sc_client;

		__entry->cl_boot = stp->si_opaque.so_clid.cl_boot;
		__entry->cl_id = stp->si_opaque.so_clid.cl_id;
		__entry->si_id = stp->si_opaque.so_id;
		__entry->si_generation = stp->si_generation;
		__assign_sockaddr(addr, &clp->cl_cb_conn.cb_addr,
				  clp->cl_cb_conn.cb_addrlen)
	),
	TP_printk("addr=%pISpc client %08x:%08x stateid %08x:%08x",
		__get_sockaddr(addr), __entry->cl_boot, __entry->cl_id,
		__entry->si_id, __entry->si_generation)
);

TRACE_EVENT(nfsd_cb_notify_lock,
	TP_PROTO(
		const struct nfs4_lockowner *lo,
		const struct nfsd4_blocked_lock *nbl
	),
	TP_ARGS(lo, nbl),
	TP_STRUCT__entry(
		__field(u32, cl_boot)
		__field(u32, cl_id)
		__field(u32, fh_hash)
		__sockaddr(addr, lo->lo_owner.so_client->cl_cb_conn.cb_addrlen)
	),
	TP_fast_assign(
		const struct nfs4_client *clp = lo->lo_owner.so_client;

		__entry->cl_boot = clp->cl_clientid.cl_boot;
		__entry->cl_id = clp->cl_clientid.cl_id;
		__entry->fh_hash = knfsd_fh_hash(&nbl->nbl_fh);
		__assign_sockaddr(addr, &clp->cl_cb_conn.cb_addr,
				  clp->cl_cb_conn.cb_addrlen)
	),
	TP_printk("addr=%pISpc client %08x:%08x fh_hash=0x%08x",
		__get_sockaddr(addr), __entry->cl_boot, __entry->cl_id,
		__entry->fh_hash)
);

TRACE_EVENT(nfsd_cb_offload,
	TP_PROTO(
		const struct nfs4_client *clp,
		const stateid_t *stp,
		const struct knfsd_fh *fh,
		u64 count,
		__be32 status
	),
	TP_ARGS(clp, stp, fh, count, status),
	TP_STRUCT__entry(
		__field(u32, cl_boot)
		__field(u32, cl_id)
		__field(u32, si_id)
		__field(u32, si_generation)
		__field(u32, fh_hash)
		__field(int, status)
		__field(u64, count)
		__sockaddr(addr, clp->cl_cb_conn.cb_addrlen)
	),
	TP_fast_assign(
		__entry->cl_boot = stp->si_opaque.so_clid.cl_boot;
		__entry->cl_id = stp->si_opaque.so_clid.cl_id;
		__entry->si_id = stp->si_opaque.so_id;
		__entry->si_generation = stp->si_generation;
		__entry->fh_hash = knfsd_fh_hash(fh);
		__entry->status = be32_to_cpu(status);
		__entry->count = count;
		__assign_sockaddr(addr, &clp->cl_cb_conn.cb_addr,
				  clp->cl_cb_conn.cb_addrlen)
	),
	TP_printk("addr=%pISpc client %08x:%08x stateid %08x:%08x fh_hash=0x%08x count=%llu status=%d",
		__get_sockaddr(addr), __entry->cl_boot, __entry->cl_id,
		__entry->si_id, __entry->si_generation,
		__entry->fh_hash, __entry->count, __entry->status)
);

TRACE_EVENT(nfsd_cb_recall_any,
	TP_PROTO(
		const struct nfsd4_cb_recall_any *ra
	),
	TP_ARGS(ra),
	TP_STRUCT__entry(
		__field(u32, cl_boot)
		__field(u32, cl_id)
		__field(u32, keep)
		__field(unsigned long, bmval0)
		__sockaddr(addr, ra->ra_cb.cb_clp->cl_cb_conn.cb_addrlen)
	),
	TP_fast_assign(
		__entry->cl_boot = ra->ra_cb.cb_clp->cl_clientid.cl_boot;
		__entry->cl_id = ra->ra_cb.cb_clp->cl_clientid.cl_id;
		__entry->keep = ra->ra_keep;
		__entry->bmval0 = ra->ra_bmval[0];
		__assign_sockaddr(addr, &ra->ra_cb.cb_clp->cl_addr,
				  ra->ra_cb.cb_clp->cl_cb_conn.cb_addrlen);
	),
	TP_printk("addr=%pISpc client %08x:%08x keep=%u bmval0=%s",
		__get_sockaddr(addr), __entry->cl_boot, __entry->cl_id,
		__entry->keep, show_rca_mask(__entry->bmval0)
	)
);

DECLARE_EVENT_CLASS(nfsd_cb_done_class,
	TP_PROTO(
		const stateid_t *stp,
		const struct rpc_task *task
	),
	TP_ARGS(stp, task),
	TP_STRUCT__entry(
		__field(u32, cl_boot)
		__field(u32, cl_id)
		__field(u32, si_id)
		__field(u32, si_generation)
		__field(int, status)
	),
	TP_fast_assign(
		__entry->cl_boot = stp->si_opaque.so_clid.cl_boot;
		__entry->cl_id = stp->si_opaque.so_clid.cl_id;
		__entry->si_id = stp->si_opaque.so_id;
		__entry->si_generation = stp->si_generation;
		__entry->status = task->tk_status;
	),
	TP_printk("client %08x:%08x stateid %08x:%08x status=%d",
		__entry->cl_boot, __entry->cl_id, __entry->si_id,
		__entry->si_generation, __entry->status
	)
);

#define DEFINE_NFSD_CB_DONE_EVENT(name)			\
DEFINE_EVENT(nfsd_cb_done_class, name,			\
	TP_PROTO(					\
		const stateid_t *stp,			\
		const struct rpc_task *task		\
	),						\
	TP_ARGS(stp, task))

DEFINE_NFSD_CB_DONE_EVENT(nfsd_cb_recall_done);
DEFINE_NFSD_CB_DONE_EVENT(nfsd_cb_notify_lock_done);
DEFINE_NFSD_CB_DONE_EVENT(nfsd_cb_layout_done);
DEFINE_NFSD_CB_DONE_EVENT(nfsd_cb_offload_done);

TRACE_EVENT(nfsd_cb_recall_any_done,
	TP_PROTO(
		const struct nfsd4_callback *cb,
		const struct rpc_task *task
	),
	TP_ARGS(cb, task),
	TP_STRUCT__entry(
		__field(u32, cl_boot)
		__field(u32, cl_id)
		__field(int, status)
	),
	TP_fast_assign(
		__entry->status = task->tk_status;
		__entry->cl_boot = cb->cb_clp->cl_clientid.cl_boot;
		__entry->cl_id = cb->cb_clp->cl_clientid.cl_id;
	),
	TP_printk("client %08x:%08x status=%d",
		__entry->cl_boot, __entry->cl_id, __entry->status
	)
);

#endif /* _NFSD_TRACE_H */

#undef TRACE_INCLUDE_PATH
#define TRACE_INCLUDE_PATH .
#define TRACE_INCLUDE_FILE trace
#include <trace/define_trace.h><|MERGE_RESOLUTION|>--- conflicted
+++ resolved
@@ -876,12 +876,8 @@
 	__print_flags(val, "|",						\
 		{ 1 << NFSD_FILE_HASHED,	"HASHED" },		\
 		{ 1 << NFSD_FILE_PENDING,	"PENDING" },		\
-<<<<<<< HEAD
-		{ 1 << NFSD_FILE_REFERENCED,	"REFERENCED"})
-=======
 		{ 1 << NFSD_FILE_REFERENCED,	"REFERENCED" },		\
 		{ 1 << NFSD_FILE_GC,		"GC" })
->>>>>>> eb3cdb58
 
 DECLARE_EVENT_CLASS(nfsd_file_class,
 	TP_PROTO(struct nfsd_file *nf),
@@ -1368,11 +1364,7 @@
 		__field(u32, cl_boot)
 		__field(u32, cl_id)
 		__field(unsigned long, authflavor)
-<<<<<<< HEAD
-		__array(unsigned char, addr, sizeof(struct sockaddr_in6))
-=======
 		__sockaddr(addr, clp->cl_cb_conn.cb_addrlen)
->>>>>>> eb3cdb58
 		__string(netid, netid)
 	),
 	TP_fast_assign(
@@ -1384,11 +1376,7 @@
 				  clp->cl_cb_conn.cb_addrlen)
 	),
 	TP_printk("addr=%pISpc client %08x:%08x proto=%s flavor=%s",
-<<<<<<< HEAD
-		__entry->addr, __entry->cl_boot, __entry->cl_id,
-=======
 		__get_sockaddr(addr), __entry->cl_boot, __entry->cl_id,
->>>>>>> eb3cdb58
 		__get_str(netid), show_nfsd_authflavor(__entry->authflavor))
 );
 
