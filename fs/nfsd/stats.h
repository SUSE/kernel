--- conflicted
+++ resolved
@@ -13,42 +13,7 @@
 void nfsd_proc_stat_init(struct net *net);
 void nfsd_proc_stat_shutdown(struct net *net);
 
-<<<<<<< HEAD
-enum {
-	NFSD_STATS_RC_HITS,		/* repcache hits */
-	NFSD_STATS_RC_MISSES,		/* repcache misses */
-	NFSD_STATS_RC_NOCACHE,		/* uncached reqs */
-	NFSD_STATS_FH_STALE,		/* FH stale error */
-	NFSD_STATS_IO_READ,		/* bytes returned to read requests */
-	NFSD_STATS_IO_WRITE,		/* bytes passed in write requests */
-#ifdef CONFIG_NFSD_V4
-	NFSD_STATS_FIRST_NFS4_OP,	/* count of individual nfsv4 operations */
-	NFSD_STATS_LAST_NFS4_OP = NFSD_STATS_FIRST_NFS4_OP + LAST_NFS4_OP,
-#define NFSD_STATS_NFS4_OP(op)	(NFSD_STATS_FIRST_NFS4_OP + (op))
-#endif
-	NFSD_STATS_COUNTERS_NUM
-};
-
-struct nfsd_stats {
-	struct percpu_counter	counter[NFSD_STATS_COUNTERS_NUM];
-
-	atomic_t	th_cnt;		/* number of available threads */
-};
-
-extern struct nfsd_stats	nfsdstats;
-
-extern struct svc_stat		nfsd_svcstats;
-
-int nfsd_percpu_counters_init(struct percpu_counter *counters, int num);
-void nfsd_percpu_counters_reset(struct percpu_counter *counters, int num);
-void nfsd_percpu_counters_destroy(struct percpu_counter *counters, int num);
-int nfsd_stat_init(void);
-void nfsd_stat_shutdown(void);
-
-static inline void nfsd_stats_rc_hits_inc(void)
-=======
 static inline void nfsd_stats_rc_hits_inc(struct nfsd_net *nn)
->>>>>>> 2d5404ca
 {
 	percpu_counter_inc(&nn->counter[NFSD_STATS_RC_HITS]);
 }
@@ -66,11 +31,7 @@
 static inline void nfsd_stats_fh_stale_inc(struct nfsd_net *nn,
 					   struct svc_export *exp)
 {
-<<<<<<< HEAD
-	percpu_counter_inc(&nfsdstats.counter[NFSD_STATS_FH_STALE]);
-=======
 	percpu_counter_inc(&nn->counter[NFSD_STATS_FH_STALE]);
->>>>>>> 2d5404ca
 	if (exp && exp->ex_stats)
 		percpu_counter_inc(&exp->ex_stats->counter[EXP_STATS_FH_STALE]);
 }
@@ -78,11 +39,7 @@
 static inline void nfsd_stats_io_read_add(struct nfsd_net *nn,
 					  struct svc_export *exp, s64 amount)
 {
-<<<<<<< HEAD
-	percpu_counter_add(&nfsdstats.counter[NFSD_STATS_IO_READ], amount);
-=======
 	percpu_counter_add(&nn->counter[NFSD_STATS_IO_READ], amount);
->>>>>>> 2d5404ca
 	if (exp && exp->ex_stats)
 		percpu_counter_add(&exp->ex_stats->counter[EXP_STATS_IO_READ], amount);
 }
@@ -90,11 +47,7 @@
 static inline void nfsd_stats_io_write_add(struct nfsd_net *nn,
 					   struct svc_export *exp, s64 amount)
 {
-<<<<<<< HEAD
-	percpu_counter_add(&nfsdstats.counter[NFSD_STATS_IO_WRITE], amount);
-=======
 	percpu_counter_add(&nn->counter[NFSD_STATS_IO_WRITE], amount);
->>>>>>> 2d5404ca
 	if (exp && exp->ex_stats)
 		percpu_counter_add(&exp->ex_stats->counter[EXP_STATS_IO_WRITE], amount);
 }
