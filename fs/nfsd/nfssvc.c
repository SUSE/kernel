// SPDX-License-Identifier: GPL-2.0
/*
 * Central processing for nfsd.
 *
 * Authors:	Olaf Kirch (okir@monad.swb.de)
 *
 * Copyright (C) 1995, 1996, 1997 Olaf Kirch <okir@monad.swb.de>
 */

#include <linux/sched/signal.h>
#include <linux/freezer.h>
#include <linux/module.h>
#include <linux/fs_struct.h>
#include <linux/swap.h>
#include <linux/siphash.h>

#include <linux/sunrpc/stats.h>
#include <linux/sunrpc/svcsock.h>
#include <linux/sunrpc/svc_xprt.h>
#include <linux/lockd/bind.h>
#include <linux/nfsacl.h>
#include <linux/nfslocalio.h>
#include <linux/seq_file.h>
#include <linux/inetdevice.h>
#include <net/addrconf.h>
#include <net/ipv6.h>
#include <net/net_namespace.h>
#include "nfsd.h"
#include "cache.h"
#include "vfs.h"
#include "netns.h"
#include "filecache.h"

#include "trace.h"

#define NFSDDBG_FACILITY	NFSDDBG_SVC

atomic_t			nfsd_th_cnt = ATOMIC_INIT(0);
static int			nfsd(void *vrqstp);
#if defined(CONFIG_NFSD_V2_ACL) || defined(CONFIG_NFSD_V3_ACL)
static int			nfsd_acl_rpcbind_set(struct net *,
						     const struct svc_program *,
						     u32, int,
						     unsigned short,
						     unsigned short);
static __be32			nfsd_acl_init_request(struct svc_rqst *,
						const struct svc_program *,
						struct svc_process_info *);
#endif
static int			nfsd_rpcbind_set(struct net *,
						 const struct svc_program *,
						 u32, int,
						 unsigned short,
						 unsigned short);
static __be32			nfsd_init_request(struct svc_rqst *,
						const struct svc_program *,
						struct svc_process_info *);

/*
 * nfsd_mutex protects nn->nfsd_serv -- both the pointer itself and some members
 * of the svc_serv struct such as ->sv_temp_socks and ->sv_permsocks.
 *
 * Finally, the nfsd_mutex also protects some of the global variables that are
 * accessed when nfsd starts and that are settable via the write_* routines in
 * nfsctl.c. In particular:
 *
 *	user_recovery_dirname
 *	user_lease_time
 *	nfsd_versions
 */
DEFINE_MUTEX(nfsd_mutex);

/*
 * nfsd_drc_lock protects nfsd_drc_max_pages and nfsd_drc_pages_used.
 * nfsd_drc_max_pages limits the total amount of memory available for
 * version 4.1 DRC caches.
 * nfsd_drc_pages_used tracks the current version 4.1 DRC memory usage.
 */
DEFINE_SPINLOCK(nfsd_drc_lock);
unsigned long	nfsd_drc_max_mem;
unsigned long	nfsd_drc_mem_used;

#if IS_ENABLED(CONFIG_NFS_LOCALIO)
static const struct svc_version *localio_versions[] = {
	[1] = &localio_version1,
};

#define NFSD_LOCALIO_NRVERS		ARRAY_SIZE(localio_versions)

#endif /* CONFIG_NFS_LOCALIO */

#if defined(CONFIG_NFSD_V2_ACL) || defined(CONFIG_NFSD_V3_ACL)
static const struct svc_version *nfsd_acl_version[] = {
# if defined(CONFIG_NFSD_V2_ACL)
	[2] = &nfsd_acl_version2,
# endif
# if defined(CONFIG_NFSD_V3_ACL)
	[3] = &nfsd_acl_version3,
# endif
};

#define NFSD_ACL_MINVERS	2
#define NFSD_ACL_NRVERS		ARRAY_SIZE(nfsd_acl_version)

#endif /* defined(CONFIG_NFSD_V2_ACL) || defined(CONFIG_NFSD_V3_ACL) */

static const struct svc_version *nfsd_version[NFSD_MAXVERS+1] = {
#if defined(CONFIG_NFSD_V2)
	[2] = &nfsd_version2,
#endif
	[3] = &nfsd_version3,
#if defined(CONFIG_NFSD_V4)
	[4] = &nfsd_version4,
#endif
};

struct svc_program		nfsd_programs[] = {
	{
	.pg_prog		= NFS_PROGRAM,		/* program number */
	.pg_nvers		= NFSD_MAXVERS+1,	/* nr of entries in nfsd_version */
	.pg_vers		= nfsd_version,		/* version table */
	.pg_name		= "nfsd",		/* program name */
	.pg_class		= "nfsd",		/* authentication class */
	.pg_authenticate	= svc_set_client,	/* export authentication */
	.pg_init_request	= nfsd_init_request,
	.pg_rpcbind_set		= nfsd_rpcbind_set,
	},
#if defined(CONFIG_NFSD_V2_ACL) || defined(CONFIG_NFSD_V3_ACL)
	{
	.pg_prog		= NFS_ACL_PROGRAM,
	.pg_nvers		= NFSD_ACL_NRVERS,
	.pg_vers		= nfsd_acl_version,
	.pg_name		= "nfsacl",
	.pg_class		= "nfsd",
	.pg_authenticate	= svc_set_client,
	.pg_init_request	= nfsd_acl_init_request,
	.pg_rpcbind_set		= nfsd_acl_rpcbind_set,
	},
#endif /* defined(CONFIG_NFSD_V2_ACL) || defined(CONFIG_NFSD_V3_ACL) */
#if IS_ENABLED(CONFIG_NFS_LOCALIO)
	{
	.pg_prog		= NFS_LOCALIO_PROGRAM,
	.pg_nvers		= NFSD_LOCALIO_NRVERS,
	.pg_vers		= localio_versions,
	.pg_name		= "nfslocalio",
	.pg_class		= "nfsd",
	.pg_authenticate	= svc_set_client,
	.pg_init_request	= svc_generic_init_request,
	.pg_rpcbind_set		= svc_generic_rpcbind_set,
	}
#endif /* CONFIG_NFS_LOCALIO */
};

bool nfsd_support_version(int vers)
{
	if (vers >= NFSD_MINVERS && vers <= NFSD_MAXVERS)
		return nfsd_version[vers] != NULL;
	return false;
}

int nfsd_vers(struct nfsd_net *nn, int vers, enum vers_op change)
{
	if (vers < NFSD_MINVERS || vers > NFSD_MAXVERS)
		return 0;
	switch(change) {
	case NFSD_SET:
		nn->nfsd_versions[vers] = nfsd_support_version(vers);
		break;
	case NFSD_CLEAR:
		nn->nfsd_versions[vers] = false;
		break;
	case NFSD_TEST:
		return nn->nfsd_versions[vers];
	case NFSD_AVAIL:
		return nfsd_support_version(vers);
	}
	return 0;
}

static void
nfsd_adjust_nfsd_versions4(struct nfsd_net *nn)
{
	unsigned i;

	for (i = 0; i <= NFSD_SUPPORTED_MINOR_VERSION; i++) {
		if (nn->nfsd4_minorversions[i])
			return;
	}
	nfsd_vers(nn, 4, NFSD_CLEAR);
}

int nfsd_minorversion(struct nfsd_net *nn, u32 minorversion, enum vers_op change)
{
	if (minorversion > NFSD_SUPPORTED_MINOR_VERSION &&
	    change != NFSD_AVAIL)
		return -1;

	switch(change) {
	case NFSD_SET:
		nfsd_vers(nn, 4, NFSD_SET);
		nn->nfsd4_minorversions[minorversion] =
			nfsd_vers(nn, 4, NFSD_TEST);
		break;
	case NFSD_CLEAR:
		nn->nfsd4_minorversions[minorversion] = false;
		nfsd_adjust_nfsd_versions4(nn);
		break;
	case NFSD_TEST:
		return nn->nfsd4_minorversions[minorversion];
	case NFSD_AVAIL:
		return minorversion <= NFSD_SUPPORTED_MINOR_VERSION &&
			nfsd_vers(nn, 4, NFSD_AVAIL);
	}
	return 0;
}

bool nfsd_serv_try_get(struct net *net) __must_hold(rcu)
{
	struct nfsd_net *nn = net_generic(net, nfsd_net_id);

	return (nn && percpu_ref_tryget_live(&nn->nfsd_serv_ref));
}

void nfsd_serv_put(struct net *net) __must_hold(rcu)
{
	struct nfsd_net *nn = net_generic(net, nfsd_net_id);

	percpu_ref_put(&nn->nfsd_serv_ref);
}

static void nfsd_serv_done(struct percpu_ref *ref)
{
	struct nfsd_net *nn = container_of(ref, struct nfsd_net, nfsd_serv_ref);

	complete(&nn->nfsd_serv_confirm_done);
}

static void nfsd_serv_free(struct percpu_ref *ref)
{
	struct nfsd_net *nn = container_of(ref, struct nfsd_net, nfsd_serv_ref);

	complete(&nn->nfsd_serv_free_done);
}

/*
 * Maximum number of nfsd processes
 */
#define	NFSD_MAXSERVS		8192

int nfsd_nrthreads(struct net *net)
{
	int rv = 0;
	struct nfsd_net *nn = net_generic(net, nfsd_net_id);

	mutex_lock(&nfsd_mutex);
	if (nn->nfsd_serv)
		rv = nn->nfsd_serv->sv_nrthreads;
	mutex_unlock(&nfsd_mutex);
	return rv;
}

static int nfsd_init_socks(struct net *net, const struct cred *cred)
{
	int error;
	struct nfsd_net *nn = net_generic(net, nfsd_net_id);

	if (!list_empty(&nn->nfsd_serv->sv_permsocks))
		return 0;

	error = svc_xprt_create(nn->nfsd_serv, "udp", net, PF_INET, NFS_PORT,
				SVC_SOCK_DEFAULTS, cred);
	if (error < 0)
		return error;

	error = svc_xprt_create(nn->nfsd_serv, "tcp", net, PF_INET, NFS_PORT,
				SVC_SOCK_DEFAULTS, cred);
	if (error < 0)
		return error;

	return 0;
}

static int nfsd_users = 0;

static int nfsd_startup_generic(void)
{
	int ret;

	if (nfsd_users++)
		return 0;

	ret = nfsd_file_cache_init();
	if (ret)
		goto dec_users;

	ret = nfs4_state_start();
	if (ret)
		goto out_file_cache;
	return 0;

out_file_cache:
	nfsd_file_cache_shutdown();
dec_users:
	nfsd_users--;
	return ret;
}

static void nfsd_shutdown_generic(void)
{
	if (--nfsd_users)
		return;

	nfs4_state_shutdown();
	nfsd_file_cache_shutdown();
}

static bool nfsd_needs_lockd(struct nfsd_net *nn)
{
	return nfsd_vers(nn, 2, NFSD_TEST) || nfsd_vers(nn, 3, NFSD_TEST);
}

/**
 * nfsd_copy_write_verifier - Atomically copy a write verifier
 * @verf: buffer in which to receive the verifier cookie
 * @nn: NFS net namespace
 *
 * This function provides a wait-free mechanism for copying the
 * namespace's write verifier without tearing it.
 */
void nfsd_copy_write_verifier(__be32 verf[2], struct nfsd_net *nn)
{
	unsigned int seq;

	do {
		seq = read_seqbegin(&nn->writeverf_lock);
		memcpy(verf, nn->writeverf, sizeof(nn->writeverf));
	} while (read_seqretry(&nn->writeverf_lock, seq));
}

static void nfsd_reset_write_verifier_locked(struct nfsd_net *nn)
{
	struct timespec64 now;
	u64 verf;

	/*
	 * Because the time value is hashed, y2038 time_t overflow
	 * is irrelevant in this usage.
	 */
	ktime_get_raw_ts64(&now);
	verf = siphash_2u64(now.tv_sec, now.tv_nsec, &nn->siphash_key);
	memcpy(nn->writeverf, &verf, sizeof(nn->writeverf));
}

/**
 * nfsd_reset_write_verifier - Generate a new write verifier
 * @nn: NFS net namespace
 *
 * This function updates the ->writeverf field of @nn. This field
 * contains an opaque cookie that, according to Section 18.32.3 of
 * RFC 8881, "the client can use to determine whether a server has
 * changed instance state (e.g., server restart) between a call to
 * WRITE and a subsequent call to either WRITE or COMMIT.  This
 * cookie MUST be unchanged during a single instance of the NFSv4.1
 * server and MUST be unique between instances of the NFSv4.1
 * server."
 */
void nfsd_reset_write_verifier(struct nfsd_net *nn)
{
	write_seqlock(&nn->writeverf_lock);
	nfsd_reset_write_verifier_locked(nn);
	write_sequnlock(&nn->writeverf_lock);
}

/*
 * Crank up a set of per-namespace resources for a new NFSD instance,
 * including lockd, a duplicate reply cache, an open file cache
 * instance, and a cache of NFSv4 state objects.
 */
static int nfsd_startup_net(struct net *net, const struct cred *cred)
{
	struct nfsd_net *nn = net_generic(net, nfsd_net_id);
	int ret;

	if (nn->nfsd_net_up)
		return 0;

	ret = nfsd_startup_generic();
	if (ret)
		return ret;
	ret = nfsd_init_socks(net, cred);
	if (ret)
		goto out_socks;

	if (nfsd_needs_lockd(nn) && !nn->lockd_up) {
		ret = lockd_up(net, cred);
		if (ret)
			goto out_socks;
		nn->lockd_up = true;
	}

	ret = nfsd_file_cache_start_net(net);
	if (ret)
		goto out_lockd;

	ret = nfsd_reply_cache_init(nn);
	if (ret)
		goto out_filecache;

	ret = nfs4_state_start_net(net);
	if (ret)
		goto out_reply_cache;

#ifdef CONFIG_NFSD_V4_2_INTER_SSC
	nfsd4_ssc_init_umount_work(nn);
#endif
	nn->nfsd_net_up = true;
	return 0;

out_reply_cache:
	nfsd_reply_cache_shutdown(nn);
out_filecache:
	nfsd_file_cache_shutdown_net(net);
out_lockd:
	if (nn->lockd_up) {
		lockd_down(net);
		nn->lockd_up = false;
	}
out_socks:
	nfsd_shutdown_generic();
	return ret;
}

static void nfsd_shutdown_net(struct net *net)
{
	struct nfsd_net *nn = net_generic(net, nfsd_net_id);

	if (!nn->nfsd_net_up)
		return;
	nfsd_export_flush(net);
	nfs4_state_shutdown_net(net);
	nfsd_reply_cache_shutdown(nn);
	nfsd_file_cache_shutdown_net(net);
	if (nn->lockd_up) {
		lockd_down(net);
		nn->lockd_up = false;
	}
	percpu_ref_exit(&nn->nfsd_serv_ref);
	nn->nfsd_net_up = false;
	nfsd_shutdown_generic();
}

static DEFINE_SPINLOCK(nfsd_notifier_lock);
static int nfsd_inetaddr_event(struct notifier_block *this, unsigned long event,
	void *ptr)
{
	struct in_ifaddr *ifa = (struct in_ifaddr *)ptr;
	struct net_device *dev = ifa->ifa_dev->dev;
	struct net *net = dev_net(dev);
	struct nfsd_net *nn = net_generic(net, nfsd_net_id);
	struct sockaddr_in sin;

	if (event != NETDEV_DOWN || !nn->nfsd_serv)
		goto out;

	spin_lock(&nfsd_notifier_lock);
	if (nn->nfsd_serv) {
		dprintk("nfsd_inetaddr_event: removed %pI4\n", &ifa->ifa_local);
		sin.sin_family = AF_INET;
		sin.sin_addr.s_addr = ifa->ifa_local;
		svc_age_temp_xprts_now(nn->nfsd_serv, (struct sockaddr *)&sin);
	}
	spin_unlock(&nfsd_notifier_lock);

out:
	return NOTIFY_DONE;
}

static struct notifier_block nfsd_inetaddr_notifier = {
	.notifier_call = nfsd_inetaddr_event,
};

#if IS_ENABLED(CONFIG_IPV6)
static int nfsd_inet6addr_event(struct notifier_block *this,
	unsigned long event, void *ptr)
{
	struct inet6_ifaddr *ifa = (struct inet6_ifaddr *)ptr;
	struct net_device *dev = ifa->idev->dev;
	struct net *net = dev_net(dev);
	struct nfsd_net *nn = net_generic(net, nfsd_net_id);
	struct sockaddr_in6 sin6;

	if (event != NETDEV_DOWN || !nn->nfsd_serv)
		goto out;

	spin_lock(&nfsd_notifier_lock);
	if (nn->nfsd_serv) {
		dprintk("nfsd_inet6addr_event: removed %pI6\n", &ifa->addr);
		sin6.sin6_family = AF_INET6;
		sin6.sin6_addr = ifa->addr;
		if (ipv6_addr_type(&sin6.sin6_addr) & IPV6_ADDR_LINKLOCAL)
			sin6.sin6_scope_id = ifa->idev->dev->ifindex;
		svc_age_temp_xprts_now(nn->nfsd_serv, (struct sockaddr *)&sin6);
	}
	spin_unlock(&nfsd_notifier_lock);

out:
	return NOTIFY_DONE;
}

static struct notifier_block nfsd_inet6addr_notifier = {
	.notifier_call = nfsd_inet6addr_event,
};
#endif

/* Only used under nfsd_mutex, so this atomic may be overkill: */
static atomic_t nfsd_notifier_refcount = ATOMIC_INIT(0);

/**
 * nfsd_destroy_serv - tear down NFSD's svc_serv for a namespace
 * @net: network namespace the NFS service is associated with
 */
void nfsd_destroy_serv(struct net *net)
{
	struct nfsd_net *nn = net_generic(net, nfsd_net_id);
	struct svc_serv *serv = nn->nfsd_serv;

	lockdep_assert_held(&nfsd_mutex);

	percpu_ref_kill_and_confirm(&nn->nfsd_serv_ref, nfsd_serv_done);
	wait_for_completion(&nn->nfsd_serv_confirm_done);
	wait_for_completion(&nn->nfsd_serv_free_done);
	/* percpu_ref_exit is called in nfsd_shutdown_net */

	spin_lock(&nfsd_notifier_lock);
	nn->nfsd_serv = NULL;
	spin_unlock(&nfsd_notifier_lock);

	/* check if the notifier still has clients */
	if (atomic_dec_return(&nfsd_notifier_refcount) == 0) {
		unregister_inetaddr_notifier(&nfsd_inetaddr_notifier);
#if IS_ENABLED(CONFIG_IPV6)
		unregister_inet6addr_notifier(&nfsd_inet6addr_notifier);
#endif
	}

	svc_xprt_destroy_all(serv, net);

	/*
	 * write_ports can create the server without actually starting
	 * any threads--if we get shut down before any threads are
	 * started, then nfsd_destroy_serv will be run before any of this
	 * other initialization has been done except the rpcb information.
	 */
	svc_rpcb_cleanup(serv, net);

	nfsd_shutdown_net(net);
	svc_destroy(&serv);
}

void nfsd_reset_versions(struct nfsd_net *nn)
{
	int i;

	for (i = 0; i <= NFSD_MAXVERS; i++)
		if (nfsd_vers(nn, i, NFSD_TEST))
			return;

	for (i = 0; i <= NFSD_MAXVERS; i++)
		if (i != 4)
			nfsd_vers(nn, i, NFSD_SET);
		else {
			int minor = 0;
			while (nfsd_minorversion(nn, minor, NFSD_SET) >= 0)
				minor++;
		}
}

/*
 * Each session guarantees a negotiated per slot memory cache for replies
 * which in turn consumes memory beyond the v2/v3/v4.0 server. A dedicated
 * NFSv4.1 server might want to use more memory for a DRC than a machine
 * with mutiple services.
 *
 * Impose a hard limit on the number of pages for the DRC which varies
 * according to the machines free pages. This is of course only a default.
 *
 * For now this is a #defined shift which could be under admin control
 * in the future.
 */
static void set_max_drc(void)
{
	#define NFSD_DRC_SIZE_SHIFT	7
	nfsd_drc_max_mem = (nr_free_buffer_pages()
					>> NFSD_DRC_SIZE_SHIFT) * PAGE_SIZE;
	nfsd_drc_mem_used = 0;
	dprintk("%s nfsd_drc_max_mem %lu \n", __func__, nfsd_drc_max_mem);
}

static int nfsd_get_default_max_blksize(void)
{
	struct sysinfo i;
	unsigned long long target;
	unsigned long ret;

	si_meminfo(&i);
	target = (i.totalram - i.totalhigh) << PAGE_SHIFT;
	/*
	 * Aim for 1/4096 of memory per thread This gives 1MB on 4Gig
	 * machines, but only uses 32K on 128M machines.  Bottom out at
	 * 8K on 32M and smaller.  Of course, this is only a default.
	 */
	target >>= 12;

	ret = NFSSVC_MAXBLKSIZE;
	while (ret > target && ret >= 8*1024*2)
		ret /= 2;
	return ret;
}

void nfsd_shutdown_threads(struct net *net)
{
	struct nfsd_net *nn = net_generic(net, nfsd_net_id);
	struct svc_serv *serv;

	mutex_lock(&nfsd_mutex);
	serv = nn->nfsd_serv;
	if (serv == NULL) {
		mutex_unlock(&nfsd_mutex);
		return;
	}

	/* Kill outstanding nfsd threads */
	svc_set_num_threads(serv, NULL, 0);
	nfsd_destroy_serv(net);
	mutex_unlock(&nfsd_mutex);
}

struct svc_rqst *nfsd_current_rqst(void)
{
	if (kthread_func(current) == nfsd)
		return kthread_data(current);
	return NULL;
}

int nfsd_create_serv(struct net *net)
{
	int error;
	struct nfsd_net *nn = net_generic(net, nfsd_net_id);
	struct svc_serv *serv;

	WARN_ON(!mutex_is_locked(&nfsd_mutex));
	if (nn->nfsd_serv)
		return 0;

	error = percpu_ref_init(&nn->nfsd_serv_ref, nfsd_serv_free,
				0, GFP_KERNEL);
	if (error)
		return error;
	init_completion(&nn->nfsd_serv_free_done);
	init_completion(&nn->nfsd_serv_confirm_done);

	if (nfsd_max_blksize == 0)
		nfsd_max_blksize = nfsd_get_default_max_blksize();
	nfsd_reset_versions(nn);
	serv = svc_create_pooled(nfsd_programs, ARRAY_SIZE(nfsd_programs),
				 &nn->nfsd_svcstats,
				 nfsd_max_blksize, nfsd);
	if (serv == NULL)
		return -ENOMEM;

	serv->sv_maxconn = nn->max_connections;
	error = svc_bind(serv, net);
	if (error < 0) {
		svc_destroy(&serv);
		return error;
	}
	spin_lock(&nfsd_notifier_lock);
	nn->nfsd_serv = serv;
	spin_unlock(&nfsd_notifier_lock);

	set_max_drc();
	/* check if the notifier is already set */
	if (atomic_inc_return(&nfsd_notifier_refcount) == 1) {
		register_inetaddr_notifier(&nfsd_inetaddr_notifier);
#if IS_ENABLED(CONFIG_IPV6)
		register_inet6addr_notifier(&nfsd_inet6addr_notifier);
#endif
	}
	nfsd_reset_write_verifier(nn);
	return 0;
}

int nfsd_nrpools(struct net *net)
{
	struct nfsd_net *nn = net_generic(net, nfsd_net_id);

	if (nn->nfsd_serv == NULL)
		return 0;
	else
		return nn->nfsd_serv->sv_nrpools;
}

int nfsd_get_nrthreads(int n, int *nthreads, struct net *net)
{
	struct nfsd_net *nn = net_generic(net, nfsd_net_id);
	struct svc_serv *serv = nn->nfsd_serv;
	int i;

	if (serv)
		for (i = 0; i < serv->sv_nrpools && i < n; i++)
			nthreads[i] = serv->sv_pools[i].sp_nrthreads;
	return 0;
}

/**
 * nfsd_set_nrthreads - set the number of running threads in the net's service
 * @n: number of array members in @nthreads
 * @nthreads: array of thread counts for each pool
 * @net: network namespace to operate within
 *
 * This function alters the number of running threads for the given network
 * namespace in each pool. If passed an array longer then the number of pools
 * the extra pool settings are ignored. If passed an array shorter than the
 * number of pools, the missing values are interpreted as 0's.
 *
 * Returns 0 on success or a negative errno on error.
 */
int nfsd_set_nrthreads(int n, int *nthreads, struct net *net)
{
	int i = 0;
	int tot = 0;
	int err = 0;
	struct nfsd_net *nn = net_generic(net, nfsd_net_id);

	lockdep_assert_held(&nfsd_mutex);

	if (nn->nfsd_serv == NULL || n <= 0)
		return 0;

	/*
	 * Special case: When n == 1, pass in NULL for the pool, so that the
	 * change is distributed equally among them.
	 */
	if (n == 1)
		return svc_set_num_threads(nn->nfsd_serv, NULL, nthreads[0]);

	if (n > nn->nfsd_serv->sv_nrpools)
		n = nn->nfsd_serv->sv_nrpools;

	/* enforce a global maximum number of threads */
	tot = 0;
	for (i = 0; i < n; i++) {
		nthreads[i] = min(nthreads[i], NFSD_MAXSERVS);
		tot += nthreads[i];
	}
	if (tot > NFSD_MAXSERVS) {
		/* total too large: scale down requested numbers */
		for (i = 0; i < n && tot > 0; i++) {
			int new = nthreads[i] * NFSD_MAXSERVS / tot;
			tot -= (nthreads[i] - new);
			nthreads[i] = new;
		}
		for (i = 0; i < n && tot > 0; i++) {
			nthreads[i]--;
			tot--;
		}
	}

	/* apply the new numbers */
	for (i = 0; i < n; i++) {
		err = svc_set_num_threads(nn->nfsd_serv,
					  &nn->nfsd_serv->sv_pools[i],
					  nthreads[i]);
		if (err)
			goto out;
	}

	/* Anything undefined in array is considered to be 0 */
	for (i = n; i < nn->nfsd_serv->sv_nrpools; ++i) {
		err = svc_set_num_threads(nn->nfsd_serv,
					  &nn->nfsd_serv->sv_pools[i],
					  0);
		if (err)
			goto out;
	}
out:
	return err;
}

/**
 * nfsd_svc: start up or shut down the nfsd server
 * @n: number of array members in @nthreads
 * @nthreads: array of thread counts for each pool
 * @net: network namespace to operate within
 * @cred: credentials to use for xprt creation
 * @scope: server scope value (defaults to nodename)
 *
 * Adjust the number of threads in each pool and return the new
 * total number of threads in the service.
 */
int
nfsd_svc(int n, int *nthreads, struct net *net, const struct cred *cred, const char *scope)
{
	int	error;
	struct nfsd_net *nn = net_generic(net, nfsd_net_id);
	struct svc_serv *serv;

	lockdep_assert_held(&nfsd_mutex);

	dprintk("nfsd: creating service\n");

	strscpy(nn->nfsd_name, scope ? scope : utsname()->nodename,
		sizeof(nn->nfsd_name));

	error = nfsd_create_serv(net);
	if (error)
		goto out;
	serv = nn->nfsd_serv;

	error = nfsd_startup_net(net, cred);
	if (error)
		goto out_put;
	error = nfsd_set_nrthreads(n, nthreads, net);
	if (error)
		goto out_put;
	error = serv->sv_nrthreads;
out_put:
	if (serv->sv_nrthreads == 0)
		nfsd_destroy_serv(net);
out:
	return error;
}

#if defined(CONFIG_NFSD_V2_ACL) || defined(CONFIG_NFSD_V3_ACL)
static bool
nfsd_support_acl_version(int vers)
{
	if (vers >= NFSD_ACL_MINVERS && vers < NFSD_ACL_NRVERS)
		return nfsd_acl_version[vers] != NULL;
	return false;
}

static int
nfsd_acl_rpcbind_set(struct net *net, const struct svc_program *progp,
		     u32 version, int family, unsigned short proto,
		     unsigned short port)
{
	if (!nfsd_support_acl_version(version) ||
	    !nfsd_vers(net_generic(net, nfsd_net_id), version, NFSD_TEST))
		return 0;
	return svc_generic_rpcbind_set(net, progp, version, family,
			proto, port);
}

static __be32
nfsd_acl_init_request(struct svc_rqst *rqstp,
		      const struct svc_program *progp,
		      struct svc_process_info *ret)
{
	struct nfsd_net *nn = net_generic(SVC_NET(rqstp), nfsd_net_id);
	int i;

	if (likely(nfsd_support_acl_version(rqstp->rq_vers) &&
	    nfsd_vers(nn, rqstp->rq_vers, NFSD_TEST)))
		return svc_generic_init_request(rqstp, progp, ret);

	ret->mismatch.lovers = NFSD_ACL_NRVERS;
	for (i = NFSD_ACL_MINVERS; i < NFSD_ACL_NRVERS; i++) {
		if (nfsd_support_acl_version(rqstp->rq_vers) &&
		    nfsd_vers(nn, i, NFSD_TEST)) {
			ret->mismatch.lovers = i;
			break;
		}
	}
	if (ret->mismatch.lovers == NFSD_ACL_NRVERS)
		return rpc_prog_unavail;
	ret->mismatch.hivers = NFSD_ACL_MINVERS;
	for (i = NFSD_ACL_NRVERS - 1; i >= NFSD_ACL_MINVERS; i--) {
		if (nfsd_support_acl_version(rqstp->rq_vers) &&
		    nfsd_vers(nn, i, NFSD_TEST)) {
			ret->mismatch.hivers = i;
			break;
		}
	}
	return rpc_prog_mismatch;
}
#endif

static int
nfsd_rpcbind_set(struct net *net, const struct svc_program *progp,
		 u32 version, int family, unsigned short proto,
		 unsigned short port)
{
	if (!nfsd_vers(net_generic(net, nfsd_net_id), version, NFSD_TEST))
		return 0;
	return svc_generic_rpcbind_set(net, progp, version, family,
			proto, port);
}

static __be32
nfsd_init_request(struct svc_rqst *rqstp,
		  const struct svc_program *progp,
		  struct svc_process_info *ret)
{
	struct nfsd_net *nn = net_generic(SVC_NET(rqstp), nfsd_net_id);
	int i;

	if (likely(nfsd_vers(nn, rqstp->rq_vers, NFSD_TEST)))
		return svc_generic_init_request(rqstp, progp, ret);

	ret->mismatch.lovers = NFSD_MAXVERS + 1;
	for (i = NFSD_MINVERS; i <= NFSD_MAXVERS; i++) {
		if (nfsd_vers(nn, i, NFSD_TEST)) {
			ret->mismatch.lovers = i;
			break;
		}
	}
	if (ret->mismatch.lovers > NFSD_MAXVERS)
		return rpc_prog_unavail;
	ret->mismatch.hivers = NFSD_MINVERS;
	for (i = NFSD_MAXVERS; i >= NFSD_MINVERS; i--) {
		if (nfsd_vers(nn, i, NFSD_TEST)) {
			ret->mismatch.hivers = i;
			break;
		}
	}
	return rpc_prog_mismatch;
}

/*
 * This is the NFS server kernel thread
 */
static int
nfsd(void *vrqstp)
{
	struct svc_rqst *rqstp = (struct svc_rqst *) vrqstp;
	struct svc_xprt *perm_sock = list_entry(rqstp->rq_server->sv_permsocks.next, typeof(struct svc_xprt), xpt_list);
	struct net *net = perm_sock->xpt_net;
	struct nfsd_net *nn = net_generic(net, nfsd_net_id);

	/* At this point, the thread shares current->fs
	 * with the init process. We need to create files with the
	 * umask as defined by the client instead of init's umask.
	 */
	svc_thread_init_status(rqstp, unshare_fs_struct());

	current->fs->umask = 0;

	atomic_inc(&nfsd_th_cnt);

	set_freezable();

	/*
	 * The main request loop
	 */
	while (!svc_thread_should_stop(rqstp)) {
		/* Update sv_maxconn if it has changed */
		rqstp->rq_server->sv_maxconn = nn->max_connections;

<<<<<<< HEAD
		/*
		 * Find a socket with data available and call its
		 * recvfrom routine.
		 */
		while ((err = svc_recv(rqstp, 60*60*HZ)) == -EAGAIN)
			nfsd_file_net_dispose(nn);
		if (err == -EINTR)
			break;
		validate_process_creds();
		svc_process(rqstp);
		validate_process_creds();
		nfsd_file_net_dispose(nn);
	}
=======
		svc_recv(rqstp);
>>>>>>> 2d5404ca

		nfsd_file_net_dispose(nn);
	}

	atomic_dec(&nfsd_th_cnt);

	/* Release the thread */
	svc_exit_thread(rqstp);
	return 0;
}

/**
 * nfsd_dispatch - Process an NFS or NFSACL or LOCALIO Request
 * @rqstp: incoming request
 *
 * This RPC dispatcher integrates the NFS server's duplicate reply cache.
 *
 * Return values:
 *  %0: Processing complete; do not send a Reply
 *  %1: Processing complete; send Reply in rqstp->rq_res
 */
int nfsd_dispatch(struct svc_rqst *rqstp)
{
	const struct svc_procedure *proc = rqstp->rq_procinfo;
	__be32 *statp = rqstp->rq_accept_statp;
<<<<<<< HEAD
=======
	struct nfsd_cacherep *rp;
>>>>>>> 2d5404ca
	unsigned int start, len;
	__be32 *nfs_reply;

	/*
	 * Give the xdr decoder a chance to change this if it wants
	 * (necessary in the NFSv4.0 compound case)
	 */
	rqstp->rq_cachetype = proc->pc_cachetype;

	/*
	 * ->pc_decode advances the argument stream past the NFS
	 * Call header, so grab the header's starting location and
	 * size now for the call to nfsd_cache_lookup().
	 */
	start = xdr_stream_pos(&rqstp->rq_arg_stream);
	len = xdr_stream_remaining(&rqstp->rq_arg_stream);
	if (!proc->pc_decode(rqstp, &rqstp->rq_arg_stream))
		goto out_decode_err;

<<<<<<< HEAD
	switch (nfsd_cache_lookup(rqstp, start, len)) {
=======
	/*
	 * Release rq_status_counter setting it to an odd value after the rpc
	 * request has been properly parsed. rq_status_counter is used to
	 * notify the consumers if the rqstp fields are stable
	 * (rq_status_counter is odd) or not meaningful (rq_status_counter
	 * is even).
	 */
	smp_store_release(&rqstp->rq_status_counter, rqstp->rq_status_counter | 1);

	rp = NULL;
	switch (nfsd_cache_lookup(rqstp, start, len, &rp)) {
>>>>>>> 2d5404ca
	case RC_DOIT:
		break;
	case RC_REPLY:
		goto out_cached_reply;
	case RC_DROPIT:
		goto out_dropit;
	}

	nfs_reply = xdr_inline_decode(&rqstp->rq_res_stream, 0);
	*statp = proc->pc_func(rqstp);
	if (test_bit(RQ_DROPME, &rqstp->rq_flags))
		goto out_update_drop;

	if (!proc->pc_encode(rqstp, &rqstp->rq_res_stream))
		goto out_encode_err;

<<<<<<< HEAD
	nfsd_cache_update(rqstp, rqstp->rq_cachetype, nfs_reply);
=======
	/*
	 * Release rq_status_counter setting it to an even value after the rpc
	 * request has been properly processed.
	 */
	smp_store_release(&rqstp->rq_status_counter, rqstp->rq_status_counter + 1);

	nfsd_cache_update(rqstp, rp, rqstp->rq_cachetype, nfs_reply);
>>>>>>> 2d5404ca
out_cached_reply:
	return 1;

out_decode_err:
	trace_nfsd_garbage_args_err(rqstp);
	*statp = rpc_garbage_args;
	return 1;

out_update_drop:
	nfsd_cache_update(rqstp, rp, RC_NOCACHE, NULL);
out_dropit:
	return 0;

out_encode_err:
	trace_nfsd_cant_encode_err(rqstp);
	nfsd_cache_update(rqstp, rp, RC_NOCACHE, NULL);
	*statp = rpc_system_err;
	return 1;
}

/**
 * nfssvc_decode_voidarg - Decode void arguments
 * @rqstp: Server RPC transaction context
 * @xdr: XDR stream positioned at arguments to decode
 *
 * Return values:
 *   %false: Arguments were not valid
 *   %true: Decoding was successful
 */
bool nfssvc_decode_voidarg(struct svc_rqst *rqstp, struct xdr_stream *xdr)
{
	return true;
}

/**
 * nfssvc_encode_voidres - Encode void results
 * @rqstp: Server RPC transaction context
 * @xdr: XDR stream into which to encode results
 *
 * Return values:
 *   %false: Local error while encoding
 *   %true: Encoding was successful
 */
bool nfssvc_encode_voidres(struct svc_rqst *rqstp, struct xdr_stream *xdr)
{
	return true;
}<|MERGE_RESOLUTION|>--- conflicted
+++ resolved
@@ -957,23 +957,7 @@
 		/* Update sv_maxconn if it has changed */
 		rqstp->rq_server->sv_maxconn = nn->max_connections;
 
-<<<<<<< HEAD
-		/*
-		 * Find a socket with data available and call its
-		 * recvfrom routine.
-		 */
-		while ((err = svc_recv(rqstp, 60*60*HZ)) == -EAGAIN)
-			nfsd_file_net_dispose(nn);
-		if (err == -EINTR)
-			break;
-		validate_process_creds();
-		svc_process(rqstp);
-		validate_process_creds();
-		nfsd_file_net_dispose(nn);
-	}
-=======
 		svc_recv(rqstp);
->>>>>>> 2d5404ca
 
 		nfsd_file_net_dispose(nn);
 	}
@@ -999,10 +983,7 @@
 {
 	const struct svc_procedure *proc = rqstp->rq_procinfo;
 	__be32 *statp = rqstp->rq_accept_statp;
-<<<<<<< HEAD
-=======
 	struct nfsd_cacherep *rp;
->>>>>>> 2d5404ca
 	unsigned int start, len;
 	__be32 *nfs_reply;
 
@@ -1022,9 +1003,6 @@
 	if (!proc->pc_decode(rqstp, &rqstp->rq_arg_stream))
 		goto out_decode_err;
 
-<<<<<<< HEAD
-	switch (nfsd_cache_lookup(rqstp, start, len)) {
-=======
 	/*
 	 * Release rq_status_counter setting it to an odd value after the rpc
 	 * request has been properly parsed. rq_status_counter is used to
@@ -1036,7 +1014,6 @@
 
 	rp = NULL;
 	switch (nfsd_cache_lookup(rqstp, start, len, &rp)) {
->>>>>>> 2d5404ca
 	case RC_DOIT:
 		break;
 	case RC_REPLY:
@@ -1053,9 +1030,6 @@
 	if (!proc->pc_encode(rqstp, &rqstp->rq_res_stream))
 		goto out_encode_err;
 
-<<<<<<< HEAD
-	nfsd_cache_update(rqstp, rqstp->rq_cachetype, nfs_reply);
-=======
 	/*
 	 * Release rq_status_counter setting it to an even value after the rpc
 	 * request has been properly processed.
@@ -1063,7 +1037,6 @@
 	smp_store_release(&rqstp->rq_status_counter, rqstp->rq_status_counter + 1);
 
 	nfsd_cache_update(rqstp, rp, rqstp->rq_cachetype, nfs_reply);
->>>>>>> 2d5404ca
 out_cached_reply:
 	return 1;
 
