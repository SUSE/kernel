--- conflicted
+++ resolved
@@ -980,21 +980,10 @@
 
 static bool nfsd4_queue_cb(struct nfsd4_callback *cb)
 {
-<<<<<<< HEAD
-	return queue_delayed_work(callback_wq, &cb->cb_work, 0);
-}
-
-static void nfsd4_queue_cb_delayed(struct nfsd4_callback *cb,
-				   unsigned long msecs)
-{
-	queue_delayed_work(callback_wq, &cb->cb_work,
-			   msecs_to_jiffies(msecs));
-=======
 	struct nfs4_client *clp = cb->cb_clp;
 
 	trace_nfsd_cb_queue(clp, cb);
 	return queue_work(clp->cl_callback_wq, &cb->cb_work);
->>>>>>> 2d5404ca
 }
 
 static void nfsd41_cb_inflight_begin(struct nfs4_client *clp)
@@ -1282,11 +1271,7 @@
 		break;
 	case -ESERVERFAULT:
 		++session->se_cb_seq_nr;
-<<<<<<< HEAD
-		nfsd4_mark_cb_fault(cb->cb_clp, cb->cb_seq_status);
-=======
 		nfsd4_mark_cb_fault(cb->cb_clp);
->>>>>>> 2d5404ca
 		ret = false;
 		break;
 	case 1:
@@ -1490,31 +1475,20 @@
 nfsd4_run_cb_work(struct work_struct *work)
 {
 	struct nfsd4_callback *cb =
-		container_of(work, struct nfsd4_callback, cb_work.work);
+		container_of(work, struct nfsd4_callback, cb_work);
 	struct nfs4_client *clp = cb->cb_clp;
 	struct rpc_clnt *clnt;
 	int flags;
 
-<<<<<<< HEAD
-=======
 	trace_nfsd_cb_start(clp);
 
->>>>>>> 2d5404ca
 	if (clp->cl_flags & NFSD4_CLIENT_CB_FLAG_MASK)
 		nfsd4_process_cb_update(cb);
 
 	clnt = clp->cl_cb_client;
 	if (!clnt) {
-		if (test_bit(NFSD4_CLIENT_CB_KILL, &clp->cl_flags))
-			nfsd41_destroy_cb(cb);
-		else {
-			/*
-			 * XXX: Ideally, we could wait for the client to
-			 *	reconnect, but I haven't figured out how
-			 *	to do that yet.
-			 */
-			nfsd4_queue_cb_delayed(cb, 25);
-		}
+		/* Callback channel broken, or client killed; give up: */
+		nfsd41_destroy_cb(cb);
 		return;
 	}
 
@@ -1547,12 +1521,7 @@
 	cb->cb_msg.rpc_argp = cb;
 	cb->cb_msg.rpc_resp = cb;
 	cb->cb_ops = ops;
-<<<<<<< HEAD
-	INIT_DELAYED_WORK(&cb->cb_work, nfsd4_run_cb_work);
-	cb->cb_seq_status = 1;
-=======
 	INIT_WORK(&cb->cb_work, nfsd4_run_cb_work);
->>>>>>> 2d5404ca
 	cb->cb_status = 0;
 	cb->cb_need_restart = false;
 	cb->cb_holds_slot = false;
