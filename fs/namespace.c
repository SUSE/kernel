--- conflicted
+++ resolved
@@ -5065,10 +5065,6 @@
 
 static struct mount *listmnt_next(struct mount *curr, bool reverse)
 {
-<<<<<<< HEAD
-	struct mount *m = real_mount(s->mnt);
-	struct mnt_namespace *ns = m->mnt_ns;
-=======
 	struct rb_node *node;
 
 	if (reverse)
@@ -5117,7 +5113,6 @@
 {
 	struct path root __free(path_put) = {};
 	struct mount *m;
->>>>>>> b806d6ef
 	int err;
 
 	/* Has the namespace already been emptied? */
@@ -5136,12 +5131,8 @@
 	 * Don't trigger audit denials. We just want to determine what
 	 * mounts to show users.
 	 */
-<<<<<<< HEAD
-	if (!is_path_reachable(m, m->mnt.mnt_root, &s->root) &&
-=======
 	m = real_mount(s->mnt);
 	if (!is_path_reachable(m, m->mnt.mnt_root, &root) &&
->>>>>>> b806d6ef
 	    !ns_capable_noaudit(ns->user_ns, CAP_SYS_ADMIN))
 		return -EPERM;
 
@@ -5310,32 +5301,17 @@
 			    u64 last_mnt_id, u64 *mnt_ids, size_t nr_mnt_ids,
 			    bool reverse)
 {
-<<<<<<< HEAD
-	return node_to_mount(rb_next(&curr->mnt_node));
-}
-
-static ssize_t do_listmount(u64 mnt_parent_id, u64 last_mnt_id, u64 *mnt_ids,
-			    size_t nr_mnt_ids)
-{
 	struct path root __free(path_put) = {};
-	struct mnt_namespace *ns = current->nsproxy->mnt_ns;
-=======
-	struct path root __free(path_put) = {};
->>>>>>> b806d6ef
 	struct path orig;
 	struct mount *r, *first;
 	ssize_t ret;
 
 	rwsem_assert_held(&namespace_sem);
 
-<<<<<<< HEAD
-	get_fs_root(current->fs, &root);
-=======
 	ret = grab_requested_root(ns, &root);
 	if (ret)
 		return ret;
 
->>>>>>> b806d6ef
 	if (mnt_parent_id == LSMT_ROOT) {
 		orig = root;
 	} else {
@@ -5357,14 +5333,6 @@
 	if (ret)
 		return ret;
 
-<<<<<<< HEAD
-	if (!last_mnt_id)
-		first = node_to_mount(rb_first(&ns->mounts));
-	else
-		first = mnt_find_id_at(ns, last_mnt_id + 1);
-
-	for (ret = 0, r = first; r && nr_mnt_ids; r = listmnt_next(r)) {
-=======
 	if (!last_mnt_id) {
 		if (reverse)
 			first = node_to_mount(rb_last(&ns->mounts));
@@ -5378,7 +5346,6 @@
 	}
 
 	for (ret = 0, r = first; r && nr_mnt_ids; r = listmnt_next(r, reverse)) {
->>>>>>> b806d6ef
 		if (r->mnt_id_unique == mnt_parent_id)
 			continue;
 		if (!is_path_reachable(r, r->mnt.mnt_root, &orig))
@@ -5396,13 +5363,9 @@
 {
 	u64 *kmnt_ids __free(kvfree) = NULL;
 	const size_t maxcount = 1000000;
-<<<<<<< HEAD
-	struct mnt_id_req kreq;
-=======
 	struct mnt_namespace *ns __free(mnt_ns_release) = NULL;
 	struct mnt_id_req kreq;
 	u64 last_mnt_id;
->>>>>>> b806d6ef
 	ssize_t ret;
 
 	if (flags & ~LISTMOUNT_REVERSE)
@@ -5422,24 +5385,17 @@
 	ret = copy_mnt_id_req(req, &kreq);
 	if (ret)
 		return ret;
-<<<<<<< HEAD
-=======
 
 	last_mnt_id = kreq.param;
 	/* The first valid unique mount id is MNT_UNIQUE_ID_OFFSET + 1. */
 	if (last_mnt_id != 0 && last_mnt_id <= MNT_UNIQUE_ID_OFFSET)
 		return -EINVAL;
->>>>>>> b806d6ef
 
 	kmnt_ids = kvmalloc_array(nr_mnt_ids, sizeof(*kmnt_ids),
 				  GFP_KERNEL_ACCOUNT);
 	if (!kmnt_ids)
 		return -ENOMEM;
 
-<<<<<<< HEAD
-	scoped_guard(rwsem_read, &namespace_sem)
-		ret = do_listmount(kreq.mnt_id, kreq.param, kmnt_ids, nr_mnt_ids);
-=======
 	ns = grab_requested_mnt_ns(kreq.mnt_ns_id);
 	if (!ns)
 		return -ENOENT;
@@ -5451,7 +5407,6 @@
 	scoped_guard(rwsem_read, &namespace_sem)
 		ret = do_listmount(ns, kreq.mnt_id, last_mnt_id, kmnt_ids,
 				   nr_mnt_ids, (flags & LISTMOUNT_REVERSE));
->>>>>>> b806d6ef
 	if (ret <= 0)
 		return ret;
 
