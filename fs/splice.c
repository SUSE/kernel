--- conflicted
+++ resolved
@@ -367,16 +367,6 @@
 	if (ret > 0) {
 		keep = DIV_ROUND_UP(ret, PAGE_SIZE);
 		*ppos = kiocb.ki_pos;
-<<<<<<< HEAD
-	} else if (ret < 0) {
-		/*
-		 * callers of ->splice_read() expect -EAGAIN on
-		 * "can't put anything in there", rather than -EFAULT.
-		 */
-		if (ret == -EFAULT)
-			ret = -EAGAIN;
-=======
->>>>>>> 2d5404ca
 	}
 
 	/*
@@ -817,7 +807,6 @@
 	bool need_wakeup = false;
 
 	pipe_lock(pipe);
-<<<<<<< HEAD
 
 	while (len > 0) {
 		unsigned int head, tail, mask, bc = 0;
@@ -843,33 +832,6 @@
 			if (flags & SPLICE_F_NONBLOCK)
 				goto out;
 
-=======
-
-	while (len > 0) {
-		unsigned int head, tail, mask, bc = 0;
-		size_t remain = len;
-
-		/*
-		 * Check for signal early to make process killable when there
-		 * are always buffers available
-		 */
-		ret = -ERESTARTSYS;
-		if (signal_pending(current))
-			break;
-
-		while (pipe_empty(pipe->head, pipe->tail)) {
-			ret = 0;
-			if (!pipe->writers)
-				goto out;
-
-			if (spliced)
-				goto out;
-
-			ret = -EAGAIN;
-			if (flags & SPLICE_F_NONBLOCK)
-				goto out;
-
->>>>>>> 2d5404ca
 			ret = -ERESTARTSYS;
 			if (signal_pending(current))
 				goto out;
@@ -983,33 +945,6 @@
  * Indicate to the caller that there was a premature EOF when reading from the
  * source and the caller didn't indicate they would be sending more data after
  * this.
-<<<<<<< HEAD
- */
-static void do_splice_eof(struct splice_desc *sd)
-{
-	if (sd->splice_eof)
-		sd->splice_eof(sd);
-}
-
-/**
- * vfs_splice_read - Read data from a file and splice it into a pipe
- * @in:		File to splice from
- * @ppos:	Input file offset
- * @pipe:	Pipe to splice to
- * @len:	Number of bytes to splice
- * @flags:	Splice modifier flags (SPLICE_F_*)
- *
- * Splice the requested amount of data from the input file to the pipe.  This
- * is synchronous as the caller must hold the pipe lock across the entire
- * operation.
- *
- * If successful, it returns the amount of data spliced, 0 if it hit the EOF or
- * a hole and a negative error code otherwise.
- */
-long vfs_splice_read(struct file *in, loff_t *ppos,
-		     struct pipe_inode_info *pipe, size_t len,
-		     unsigned int flags)
-=======
  */
 static void do_splice_eof(struct splice_desc *sd)
 {
@@ -1024,7 +959,6 @@
 static ssize_t do_splice_read(struct file *in, loff_t *ppos,
 			      struct pipe_inode_info *pipe, size_t len,
 			      unsigned int flags)
->>>>>>> 2d5404ca
 {
 	unsigned int p_space;
 
@@ -1050,7 +984,6 @@
 		return copy_splice_read(in, ppos, pipe, len, flags);
 	return in->f_op->splice_read(in, ppos, pipe, len, flags);
 }
-EXPORT_SYMBOL_GPL(vfs_splice_read);
 
 /**
  * vfs_splice_read - Read data from a file and splice it into a pipe
@@ -1153,11 +1086,7 @@
 		size_t read_len;
 		loff_t pos = sd->pos, prev_pos = pos;
 
-<<<<<<< HEAD
-		ret = vfs_splice_read(in, &pos, pipe, len, flags);
-=======
 		ret = do_splice_read(in, &pos, pipe, len, flags);
->>>>>>> 2d5404ca
 		if (unlikely(ret <= 0))
 			goto read_failure;
 
@@ -1237,8 +1166,6 @@
 	return ret;
 }
 
-<<<<<<< HEAD
-=======
 static int splice_file_range_actor(struct pipe_inode_info *pipe,
 					struct splice_desc *sd)
 {
@@ -1247,7 +1174,6 @@
 	return do_splice_from(pipe, file, sd->opos, sd->total_len, sd->flags);
 }
 
->>>>>>> 2d5404ca
 static void direct_file_splice_eof(struct splice_desc *sd)
 {
 	struct file *file = sd->u.file;
@@ -1256,31 +1182,10 @@
 		file->f_op->splice_eof(file);
 }
 
-<<<<<<< HEAD
-/**
- * do_splice_direct - splices data directly between two files
- * @in:		file to splice from
- * @ppos:	input file offset
- * @out:	file to splice to
- * @opos:	output file offset
- * @len:	number of bytes to splice
- * @flags:	splice modifier flags
- *
- * Description:
- *    For use by do_sendfile(). splice can easily emulate sendfile, but
- *    doing it in the application would incur an extra system call
- *    (splice in + splice out, as compared to just sendfile()). So this helper
- *    can splice directly through a process-private pipe.
- *
- */
-long do_splice_direct(struct file *in, loff_t *ppos, struct file *out,
-		      loff_t *opos, size_t len, unsigned int flags)
-=======
 static ssize_t do_splice_direct_actor(struct file *in, loff_t *ppos,
 				      struct file *out, loff_t *opos,
 				      size_t len, unsigned int flags,
 				      splice_direct_actor *actor)
->>>>>>> 2d5404ca
 {
 	struct splice_desc sd = {
 		.len		= len,
@@ -1387,11 +1292,7 @@
 	pipe_lock(opipe);
 	ret = wait_for_space(opipe, flags);
 	if (!ret)
-<<<<<<< HEAD
-		ret = vfs_splice_read(in, offset, opipe, len, flags);
-=======
 		ret = do_splice_read(in, offset, opipe, len, flags);
->>>>>>> 2d5404ca
 	pipe_unlock(opipe);
 	if (ret > 0)
 		wakeup_pipe_readers(opipe);
