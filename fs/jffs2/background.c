/*
 * JFFS2 -- Journalling Flash File System, Version 2.
 *
 * Copyright © 2001-2007 Red Hat, Inc.
 *
 * Created by David Woodhouse <dwmw2@infradead.org>
 *
 * For licensing information, see the file 'LICENCE' in this directory.
 *
 */

#include <linux/kernel.h>
#include <linux/jffs2.h>
#include <linux/mtd/mtd.h>
#include <linux/completion.h>
#include <linux/sched.h>
#include <linux/freezer.h>
#include "nodelist.h"


static int jffs2_garbage_collect_thread(void *);

void jffs2_garbage_collect_trigger(struct jffs2_sb_info *c)
{
	spin_lock(&c->erase_completion_lock);
	if (c->gc_task && jffs2_thread_should_wake(c))
		send_sig(SIGHUP, c->gc_task, 1);
	spin_unlock(&c->erase_completion_lock);
}

/* This must only ever be called when no GC thread is currently running */
int jffs2_start_garbage_collect_thread(struct jffs2_sb_info *c)
{
	pid_t pid;
	int ret = 0;

	BUG_ON(c->gc_task);

	init_completion(&c->gc_thread_start);
	init_completion(&c->gc_thread_exit);

	pid = kernel_thread(jffs2_garbage_collect_thread, c, CLONE_FS|CLONE_FILES);
	if (pid < 0) {
		printk(KERN_WARNING "fork failed for JFFS2 garbage collect thread: %d\n", -pid);
		complete(&c->gc_thread_exit);
		ret = pid;
	} else {
		/* Wait for it... */
		D1(printk(KERN_DEBUG "JFFS2: Garbage collect thread is pid %d\n", pid));
		wait_for_completion(&c->gc_thread_start);
	}

	return ret;
}

void jffs2_stop_garbage_collect_thread(struct jffs2_sb_info *c)
{
	int wait = 0;
	spin_lock(&c->erase_completion_lock);
	if (c->gc_task) {
		D1(printk(KERN_DEBUG "jffs2: Killing GC task %d\n", c->gc_task->pid));
		send_sig(SIGKILL, c->gc_task, 1);
		wait = 1;
	}
	spin_unlock(&c->erase_completion_lock);
	if (wait)
		wait_for_completion(&c->gc_thread_exit);
}

static int jffs2_garbage_collect_thread(void *_c)
{
	struct jffs2_sb_info *c = _c;

	daemonize("jffs2_gcd_mtd%d", c->mtd->index);
	allow_signal(SIGKILL);
	allow_signal(SIGSTOP);
	allow_signal(SIGCONT);

	c->gc_task = current;
	complete(&c->gc_thread_start);

	set_user_nice(current, 10);

	set_freezable();
	for (;;) {
		allow_signal(SIGHUP);
	again:
		spin_lock(&c->erase_completion_lock);
		if (!jffs2_thread_should_wake(c)) {
			set_current_state (TASK_INTERRUPTIBLE);
			spin_unlock(&c->erase_completion_lock);
			D1(printk(KERN_DEBUG "jffs2_garbage_collect_thread sleeping...\n"));
			schedule();
		} else
			spin_unlock(&c->erase_completion_lock);
<<<<<<< HEAD

=======
			
>>>>>>> 18e352e4

		/* This thread is purely an optimisation. But if it runs when
		   other things could be running, it actually makes things a
		   lot worse. Use yield() and put it at the back of the runqueue
		   every time. Especially during boot, pulling an inode in
		   with read_inode() is much preferable to having the GC thread
		   get there first. */
		yield();

		/* Put_super will send a SIGKILL and then wait on the sem.
		 */
		while (signal_pending(current) || freezing(current)) {
			siginfo_t info;
			unsigned long signr;

			if (try_to_freeze())
				goto again;

			signr = dequeue_signal_lock(current, &current->blocked, &info);

			switch(signr) {
			case SIGSTOP:
				D1(printk(KERN_DEBUG "jffs2_garbage_collect_thread(): SIGSTOP received.\n"));
				set_current_state(TASK_STOPPED);
				schedule();
				break;

			case SIGKILL:
				D1(printk(KERN_DEBUG "jffs2_garbage_collect_thread(): SIGKILL received.\n"));
				goto die;

			case SIGHUP:
				D1(printk(KERN_DEBUG "jffs2_garbage_collect_thread(): SIGHUP received.\n"));
				break;
			default:
				D1(printk(KERN_DEBUG "jffs2_garbage_collect_thread(): signal %ld received\n", signr));
			}
		}
		/* We don't want SIGHUP to interrupt us. STOP and KILL are OK though. */
		disallow_signal(SIGHUP);

		D1(printk(KERN_DEBUG "jffs2_garbage_collect_thread(): pass\n"));
		if (jffs2_garbage_collect_pass(c) == -ENOSPC) {
			printk(KERN_NOTICE "No space for garbage collection. Aborting GC thread\n");
			goto die;
		}
	}
 die:
	spin_lock(&c->erase_completion_lock);
	c->gc_task = NULL;
	spin_unlock(&c->erase_completion_lock);
	complete_and_exit(&c->gc_thread_exit, 0);
}<|MERGE_RESOLUTION|>--- conflicted
+++ resolved
@@ -93,11 +93,7 @@
 			schedule();
 		} else
 			spin_unlock(&c->erase_completion_lock);
-<<<<<<< HEAD
-
-=======
 			
->>>>>>> 18e352e4
 
 		/* This thread is purely an optimisation. But if it runs when
 		   other things could be running, it actually makes things a
