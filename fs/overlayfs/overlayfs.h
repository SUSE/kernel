--- conflicted
+++ resolved
@@ -447,16 +447,10 @@
 void ovl_free_entry(struct ovl_entry *oe);
 bool ovl_dentry_remote(struct dentry *dentry);
 void ovl_dentry_update_reval(struct dentry *dentry, struct dentry *realdentry);
-<<<<<<< HEAD
-void ovl_dentry_init_reval(struct dentry *dentry, struct dentry *upperdentry);
-void ovl_dentry_init_flags(struct dentry *dentry, struct dentry *upperdentry,
-			   unsigned int mask);
-=======
 void ovl_dentry_init_reval(struct dentry *dentry, struct dentry *upperdentry,
 			   struct ovl_entry *oe);
 void ovl_dentry_init_flags(struct dentry *dentry, struct dentry *upperdentry,
 			   struct ovl_entry *oe, unsigned int mask);
->>>>>>> 2d5404ca
 bool ovl_dentry_weird(struct dentry *dentry);
 enum ovl_path_type ovl_path_type(struct dentry *dentry);
 void ovl_path_upper(struct dentry *dentry, struct path *path);
