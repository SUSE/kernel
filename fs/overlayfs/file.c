// SPDX-License-Identifier: GPL-2.0-only
/*
 * Copyright (C) 2017 Red Hat, Inc.
 */

#include <linux/cred.h>
#include <linux/file.h>
#include <linux/mount.h>
#include <linux/xattr.h>
#include <linux/uio.h>
#include <linux/uaccess.h>
#include <linux/security.h>
#include <linux/fs.h>
#include <linux/backing-file.h>
#include "overlayfs.h"

static char ovl_whatisit(struct inode *inode, struct inode *realinode)
{
	if (realinode != ovl_inode_upper(inode))
		return 'l';
	if (ovl_has_upperdata(inode))
		return 'u';
	else
		return 'm';
}

static struct file *ovl_open_realfile(const struct file *file,
				      const struct path *realpath)
{
	struct inode *realinode = d_inode(realpath->dentry);
	struct inode *inode = file_inode(file);
	struct mnt_idmap *real_idmap;
	struct file *realfile;
	const struct cred *old_cred;
	int flags = file->f_flags | OVL_OPEN_FLAGS;
	int acc_mode = ACC_MODE(flags);
	int err;

	if (flags & O_APPEND)
		acc_mode |= MAY_APPEND;

	old_cred = ovl_override_creds(inode->i_sb);
	real_idmap = mnt_idmap(realpath->mnt);
	err = inode_permission(real_idmap, realinode, MAY_OPEN | acc_mode);
	if (err) {
		realfile = ERR_PTR(err);
	} else {
		if (!inode_owner_or_capable(real_idmap, realinode))
			flags &= ~O_NOATIME;

		realfile = backing_file_open(&file->f_path, flags, realpath,
					     current_cred());
	}
	revert_creds(old_cred);

	pr_debug("open(%p[%pD2/%c], 0%o) -> (%p, 0%o)\n",
		 file, file, ovl_whatisit(inode, realinode), file->f_flags,
		 realfile, IS_ERR(realfile) ? 0 : realfile->f_flags);

	return realfile;
}

#define OVL_SETFL_MASK (O_APPEND | O_NONBLOCK | O_NDELAY | O_DIRECT)

static int ovl_change_flags(struct file *file, unsigned int flags)
{
	struct inode *inode = file_inode(file);
	int err;

	flags &= OVL_SETFL_MASK;

	if (((flags ^ file->f_flags) & O_APPEND) && IS_APPEND(inode))
		return -EPERM;

	if ((flags & O_DIRECT) && !(file->f_mode & FMODE_CAN_ODIRECT))
		return -EINVAL;

	if (file->f_op->check_flags) {
		err = file->f_op->check_flags(flags);
		if (err)
			return err;
	}

	spin_lock(&file->f_lock);
	file->f_flags = (file->f_flags & ~OVL_SETFL_MASK) | flags;
	file->f_iocb_flags = iocb_flags(file);
	spin_unlock(&file->f_lock);

	return 0;
}

static int ovl_real_fdget_meta(const struct file *file, struct fd *real,
			       bool allow_meta)
{
	struct dentry *dentry = file_dentry(file);
	struct file *realfile = file->private_data;
	struct path realpath;
	int err;

	real->word = (unsigned long)realfile;

	if (allow_meta) {
		ovl_path_real(dentry, &realpath);
	} else {
		/* lazy lookup and verify of lowerdata */
		err = ovl_verify_lowerdata(dentry);
		if (err)
			return err;

		ovl_path_realdata(dentry, &realpath);
	}
	if (!realpath.dentry)
		return -EIO;

	/* Has it been copied up since we'd opened it? */
	if (unlikely(file_inode(realfile) != d_inode(realpath.dentry))) {
		struct file *f = ovl_open_realfile(file, &realpath);
		if (IS_ERR(f))
			return PTR_ERR(f);
		real->word = (unsigned long)f | FDPUT_FPUT;
		return 0;
	}

	/* Did the flags change since open? */
	if (unlikely((file->f_flags ^ realfile->f_flags) & ~OVL_OPEN_FLAGS))
		return ovl_change_flags(realfile, file->f_flags);

	return 0;
}

static int ovl_real_fdget(const struct file *file, struct fd *real)
{
	if (d_is_dir(file_dentry(file))) {
		struct file *f = ovl_dir_real_file(file, false);
		if (IS_ERR(f))
			return PTR_ERR(f);
		real->word = (unsigned long)f;
		return 0;
	}

	return ovl_real_fdget_meta(file, real, false);
}

static int ovl_open(struct inode *inode, struct file *file)
{
	struct dentry *dentry = file_dentry(file);
	struct file *realfile;
	struct path realpath;
	int err;

	/* lazy lookup and verify lowerdata */
	err = ovl_verify_lowerdata(dentry);
	if (err)
		return err;

	err = ovl_maybe_copy_up(dentry, file->f_flags);
	if (err)
		return err;

	/* No longer need these flags, so don't pass them on to underlying fs */
	file->f_flags &= ~(O_CREAT | O_EXCL | O_NOCTTY | O_TRUNC);

	ovl_path_realdata(dentry, &realpath);
	if (!realpath.dentry)
		return -EIO;

	realfile = ovl_open_realfile(file, &realpath);
	if (IS_ERR(realfile))
		return PTR_ERR(realfile);

	file->private_data = realfile;

	return 0;
}

static int ovl_release(struct inode *inode, struct file *file)
{
	fput(file->private_data);

	return 0;
}

static loff_t ovl_llseek(struct file *file, loff_t offset, int whence)
{
	struct inode *inode = file_inode(file);
	struct fd real;
	const struct cred *old_cred;
	loff_t ret;

	/*
	 * The two special cases below do not need to involve real fs,
	 * so we can optimizing concurrent callers.
	 */
	if (offset == 0) {
		if (whence == SEEK_CUR)
			return file->f_pos;

		if (whence == SEEK_SET)
			return vfs_setpos(file, 0, 0);
	}

	ret = ovl_real_fdget(file, &real);
	if (ret)
		return ret;

	/*
	 * Overlay file f_pos is the master copy that is preserved
	 * through copy up and modified on read/write, but only real
	 * fs knows how to SEEK_HOLE/SEEK_DATA and real fs may impose
	 * limitations that are more strict than ->s_maxbytes for specific
	 * files, so we use the real file to perform seeks.
	 */
	ovl_inode_lock(inode);
	fd_file(real)->f_pos = file->f_pos;

	old_cred = ovl_override_creds(inode->i_sb);
	ret = vfs_llseek(fd_file(real), offset, whence);
	revert_creds(old_cred);

	file->f_pos = fd_file(real)->f_pos;
	ovl_inode_unlock(inode);

	fdput(real);

	return ret;
}

static void ovl_file_modified(struct file *file)
{
	/* Update size/mtime */
	ovl_copyattr(file_inode(file));
}

static void ovl_file_end_write(struct file *file, loff_t pos, ssize_t ret)
{
	ovl_file_modified(file);
}

static void ovl_file_accessed(struct file *file)
{
	struct inode *inode, *upperinode;
	struct timespec64 ctime, uctime;
	struct timespec64 mtime, umtime;

	if (file->f_flags & O_NOATIME)
		return;

	inode = file_inode(file);
	upperinode = ovl_inode_upper(inode);

	if (!upperinode)
		return;

	ctime = inode_get_ctime(inode);
	uctime = inode_get_ctime(upperinode);
	mtime = inode_get_mtime(inode);
	umtime = inode_get_mtime(upperinode);
	if ((!timespec64_equal(&mtime, &umtime)) ||
	     !timespec64_equal(&ctime, &uctime)) {
		inode_set_mtime_to_ts(inode, inode_get_mtime(upperinode));
		inode_set_ctime_to_ts(inode, uctime);
	}

	touch_atime(&file->f_path);
}

<<<<<<< HEAD
static rwf_t ovl_iocb_to_rwf(int ifl)
{
	rwf_t flags = 0;

	if (ifl & IOCB_NOWAIT)
		flags |= RWF_NOWAIT;
	if (ifl & IOCB_HIPRI)
		flags |= RWF_HIPRI;
	if (ifl & IOCB_DSYNC)
		flags |= RWF_DSYNC;
	if (ifl & IOCB_SYNC)
		flags |= RWF_SYNC;

	return flags;
}

static inline void ovl_aio_put(struct ovl_aio_req *aio_req)
{
	if (refcount_dec_and_test(&aio_req->ref)) {
		fdput(aio_req->fd);
		kmem_cache_free(ovl_aio_request_cachep, aio_req);
	}
}

static void ovl_aio_cleanup_handler(struct ovl_aio_req *aio_req)
{
	struct kiocb *iocb = &aio_req->iocb;
	struct kiocb *orig_iocb = aio_req->orig_iocb;

	if (iocb->ki_flags & IOCB_WRITE) {
		struct inode *inode = file_inode(orig_iocb->ki_filp);

		kiocb_end_write(iocb);
		ovl_copyattr(inode);
	}

	orig_iocb->ki_pos = iocb->ki_pos;
	ovl_aio_put(aio_req);
}

static void ovl_aio_rw_complete(struct kiocb *iocb, long res)
{
	struct ovl_aio_req *aio_req = container_of(iocb,
						   struct ovl_aio_req, iocb);
	struct kiocb *orig_iocb = aio_req->orig_iocb;

	ovl_aio_cleanup_handler(aio_req);
	orig_iocb->ki_complete(orig_iocb, res);
}

=======
>>>>>>> 2d5404ca
static ssize_t ovl_read_iter(struct kiocb *iocb, struct iov_iter *iter)
{
	struct file *file = iocb->ki_filp;
	struct fd real;
	ssize_t ret;
	struct backing_file_ctx ctx = {
		.cred = ovl_creds(file_inode(file)->i_sb),
		.user_file = file,
		.accessed = ovl_file_accessed,
	};

	if (!iov_iter_count(iter))
		return 0;

	ret = ovl_real_fdget(file, &real);
	if (ret)
		return ret;

	ret = backing_file_read_iter(fd_file(real), iter, iocb, iocb->ki_flags,
				     &ctx);
	fdput(real);

	return ret;
}

static ssize_t ovl_write_iter(struct kiocb *iocb, struct iov_iter *iter)
{
	struct file *file = iocb->ki_filp;
	struct inode *inode = file_inode(file);
	struct fd real;
	ssize_t ret;
	int ifl = iocb->ki_flags;
	struct backing_file_ctx ctx = {
		.cred = ovl_creds(inode->i_sb),
		.user_file = file,
		.end_write = ovl_file_end_write,
	};

	if (!iov_iter_count(iter))
		return 0;

	inode_lock(inode);
	/* Update mode */
	ovl_copyattr(inode);

	ret = ovl_real_fdget(file, &real);
	if (ret)
		goto out_unlock;

	if (!ovl_should_sync(OVL_FS(inode->i_sb)))
		ifl &= ~(IOCB_DSYNC | IOCB_SYNC);

	/*
	 * Overlayfs doesn't support deferred completions, don't copy
	 * this property in case it is set by the issuer.
	 */
	ifl &= ~IOCB_DIO_CALLER_COMP;
<<<<<<< HEAD

	old_cred = ovl_override_creds(file_inode(file)->i_sb);
	if (is_sync_kiocb(iocb)) {
		file_start_write(real.file);
		ret = vfs_iter_write(real.file, iter, &iocb->ki_pos,
				     ovl_iocb_to_rwf(ifl));
		file_end_write(real.file);
		/* Update size */
		ovl_copyattr(inode);
	} else {
		struct ovl_aio_req *aio_req;

		ret = -ENOMEM;
		aio_req = kmem_cache_zalloc(ovl_aio_request_cachep, GFP_KERNEL);
		if (!aio_req)
			goto out;

		aio_req->fd = real;
		real.flags = 0;
		aio_req->orig_iocb = iocb;
		kiocb_clone(&aio_req->iocb, iocb, real.file);
		aio_req->iocb.ki_flags = ifl;
		aio_req->iocb.ki_complete = ovl_aio_rw_complete;
		refcount_set(&aio_req->ref, 2);
		kiocb_start_write(&aio_req->iocb);
		ret = vfs_iocb_iter_write(real.file, &aio_req->iocb, iter);
		ovl_aio_put(aio_req);
		if (ret != -EIOCBQUEUED)
			ovl_aio_cleanup_handler(aio_req);
	}
out:
	revert_creds(old_cred);
out_fdput:
=======
	ret = backing_file_write_iter(fd_file(real), iter, iocb, ifl, &ctx);
>>>>>>> 2d5404ca
	fdput(real);

out_unlock:
	inode_unlock(inode);

	return ret;
}

static ssize_t ovl_splice_read(struct file *in, loff_t *ppos,
			       struct pipe_inode_info *pipe, size_t len,
			       unsigned int flags)
{
<<<<<<< HEAD
	const struct cred *old_cred;
	struct fd real;
	ssize_t ret;
=======
	struct fd real;
	ssize_t ret;
	struct backing_file_ctx ctx = {
		.cred = ovl_creds(file_inode(in)->i_sb),
		.user_file = in,
		.accessed = ovl_file_accessed,
	};
>>>>>>> 2d5404ca

	ret = ovl_real_fdget(in, &real);
	if (ret)
		return ret;

<<<<<<< HEAD
	old_cred = ovl_override_creds(file_inode(in)->i_sb);
	ret = vfs_splice_read(real.file, ppos, pipe, len, flags);
	revert_creds(old_cred);
	ovl_file_accessed(in);

	fdput(real);
=======
	ret = backing_file_splice_read(fd_file(real), ppos, pipe, len, flags, &ctx);
	fdput(real);

>>>>>>> 2d5404ca
	return ret;
}

/*
 * Calling iter_file_splice_write() directly from overlay's f_op may deadlock
 * due to lock order inversion between pipe->mutex in iter_file_splice_write()
 * and file_start_write(fd_file(real)) in ovl_write_iter().
 *
 * So do everything ovl_write_iter() does and call iter_file_splice_write() on
 * the real file.
 */
static ssize_t ovl_splice_write(struct pipe_inode_info *pipe, struct file *out,
				loff_t *ppos, size_t len, unsigned int flags)
{
	struct fd real;
	struct inode *inode = file_inode(out);
	ssize_t ret;
	struct backing_file_ctx ctx = {
		.cred = ovl_creds(inode->i_sb),
		.user_file = out,
		.end_write = ovl_file_end_write,
	};

	inode_lock(inode);
	/* Update mode */
	ovl_copyattr(inode);

	ret = ovl_real_fdget(out, &real);
	if (ret)
		goto out_unlock;

	ret = backing_file_splice_write(pipe, fd_file(real), ppos, len, flags, &ctx);
	fdput(real);

out_unlock:
	inode_unlock(inode);

	return ret;
}

static int ovl_fsync(struct file *file, loff_t start, loff_t end, int datasync)
{
	struct fd real;
	const struct cred *old_cred;
	int ret;

	ret = ovl_sync_status(OVL_FS(file_inode(file)->i_sb));
	if (ret <= 0)
		return ret;

	ret = ovl_real_fdget_meta(file, &real, !datasync);
	if (ret)
		return ret;

	/* Don't sync lower file for fear of receiving EROFS error */
	if (file_inode(fd_file(real)) == ovl_inode_upper(file_inode(file))) {
		old_cred = ovl_override_creds(file_inode(file)->i_sb);
		ret = vfs_fsync_range(fd_file(real), start, end, datasync);
		revert_creds(old_cred);
	}

	fdput(real);

	return ret;
}

static int ovl_mmap(struct file *file, struct vm_area_struct *vma)
{
	struct file *realfile = file->private_data;
	struct backing_file_ctx ctx = {
		.cred = ovl_creds(file_inode(file)->i_sb),
		.user_file = file,
		.accessed = ovl_file_accessed,
	};

	return backing_file_mmap(realfile, vma, &ctx);
}

static long ovl_fallocate(struct file *file, int mode, loff_t offset, loff_t len)
{
	struct inode *inode = file_inode(file);
	struct fd real;
	const struct cred *old_cred;
	int ret;

	inode_lock(inode);
	/* Update mode */
	ovl_copyattr(inode);
	ret = file_remove_privs(file);
	if (ret)
		goto out_unlock;

	ret = ovl_real_fdget(file, &real);
	if (ret)
		goto out_unlock;

	old_cred = ovl_override_creds(file_inode(file)->i_sb);
	ret = vfs_fallocate(fd_file(real), mode, offset, len);
	revert_creds(old_cred);

	/* Update size */
	ovl_file_modified(file);

	fdput(real);

out_unlock:
	inode_unlock(inode);

	return ret;
}

static int ovl_fadvise(struct file *file, loff_t offset, loff_t len, int advice)
{
	struct fd real;
	const struct cred *old_cred;
	int ret;

	ret = ovl_real_fdget(file, &real);
	if (ret)
		return ret;

	old_cred = ovl_override_creds(file_inode(file)->i_sb);
	ret = vfs_fadvise(fd_file(real), offset, len, advice);
	revert_creds(old_cred);

	fdput(real);

	return ret;
}

enum ovl_copyop {
	OVL_COPY,
	OVL_CLONE,
	OVL_DEDUPE,
};

static loff_t ovl_copyfile(struct file *file_in, loff_t pos_in,
			    struct file *file_out, loff_t pos_out,
			    loff_t len, unsigned int flags, enum ovl_copyop op)
{
	struct inode *inode_out = file_inode(file_out);
	struct fd real_in, real_out;
	const struct cred *old_cred;
	loff_t ret;

	inode_lock(inode_out);
	if (op != OVL_DEDUPE) {
		/* Update mode */
		ovl_copyattr(inode_out);
		ret = file_remove_privs(file_out);
		if (ret)
			goto out_unlock;
	}

	ret = ovl_real_fdget(file_out, &real_out);
	if (ret)
		goto out_unlock;

	ret = ovl_real_fdget(file_in, &real_in);
	if (ret) {
		fdput(real_out);
		goto out_unlock;
	}

	old_cred = ovl_override_creds(file_inode(file_out)->i_sb);
	switch (op) {
	case OVL_COPY:
		ret = vfs_copy_file_range(fd_file(real_in), pos_in,
					  fd_file(real_out), pos_out, len, flags);
		break;

	case OVL_CLONE:
		ret = vfs_clone_file_range(fd_file(real_in), pos_in,
					   fd_file(real_out), pos_out, len, flags);
		break;

	case OVL_DEDUPE:
		ret = vfs_dedupe_file_range_one(fd_file(real_in), pos_in,
						fd_file(real_out), pos_out, len,
						flags);
		break;
	}
	revert_creds(old_cred);

	/* Update size */
	ovl_file_modified(file_out);

	fdput(real_in);
	fdput(real_out);

out_unlock:
	inode_unlock(inode_out);

	return ret;
}

static ssize_t ovl_copy_file_range(struct file *file_in, loff_t pos_in,
				   struct file *file_out, loff_t pos_out,
				   size_t len, unsigned int flags)
{
	return ovl_copyfile(file_in, pos_in, file_out, pos_out, len, flags,
			    OVL_COPY);
}

static loff_t ovl_remap_file_range(struct file *file_in, loff_t pos_in,
				   struct file *file_out, loff_t pos_out,
				   loff_t len, unsigned int remap_flags)
{
	enum ovl_copyop op;

	if (remap_flags & ~(REMAP_FILE_DEDUP | REMAP_FILE_ADVISORY))
		return -EINVAL;

	if (remap_flags & REMAP_FILE_DEDUP)
		op = OVL_DEDUPE;
	else
		op = OVL_CLONE;

	/*
	 * Don't copy up because of a dedupe request, this wouldn't make sense
	 * most of the time (data would be duplicated instead of deduplicated).
	 */
	if (op == OVL_DEDUPE &&
	    (!ovl_inode_upper(file_inode(file_in)) ||
	     !ovl_inode_upper(file_inode(file_out))))
		return -EPERM;

	return ovl_copyfile(file_in, pos_in, file_out, pos_out, len,
			    remap_flags, op);
}

static int ovl_flush(struct file *file, fl_owner_t id)
{
	struct fd real;
	const struct cred *old_cred;
	int err;

	err = ovl_real_fdget(file, &real);
	if (err)
		return err;

	if (fd_file(real)->f_op->flush) {
		old_cred = ovl_override_creds(file_inode(file)->i_sb);
		err = fd_file(real)->f_op->flush(fd_file(real), id);
		revert_creds(old_cred);
	}
	fdput(real);

	return err;
}

const struct file_operations ovl_file_operations = {
	.open		= ovl_open,
	.release	= ovl_release,
	.llseek		= ovl_llseek,
	.read_iter	= ovl_read_iter,
	.write_iter	= ovl_write_iter,
	.fsync		= ovl_fsync,
	.mmap		= ovl_mmap,
	.fallocate	= ovl_fallocate,
	.fadvise	= ovl_fadvise,
	.flush		= ovl_flush,
	.splice_read    = ovl_splice_read,
	.splice_write   = ovl_splice_write,

	.copy_file_range	= ovl_copy_file_range,
	.remap_file_range	= ovl_remap_file_range,
};<|MERGE_RESOLUTION|>--- conflicted
+++ resolved
@@ -264,59 +264,6 @@
 	touch_atime(&file->f_path);
 }
 
-<<<<<<< HEAD
-static rwf_t ovl_iocb_to_rwf(int ifl)
-{
-	rwf_t flags = 0;
-
-	if (ifl & IOCB_NOWAIT)
-		flags |= RWF_NOWAIT;
-	if (ifl & IOCB_HIPRI)
-		flags |= RWF_HIPRI;
-	if (ifl & IOCB_DSYNC)
-		flags |= RWF_DSYNC;
-	if (ifl & IOCB_SYNC)
-		flags |= RWF_SYNC;
-
-	return flags;
-}
-
-static inline void ovl_aio_put(struct ovl_aio_req *aio_req)
-{
-	if (refcount_dec_and_test(&aio_req->ref)) {
-		fdput(aio_req->fd);
-		kmem_cache_free(ovl_aio_request_cachep, aio_req);
-	}
-}
-
-static void ovl_aio_cleanup_handler(struct ovl_aio_req *aio_req)
-{
-	struct kiocb *iocb = &aio_req->iocb;
-	struct kiocb *orig_iocb = aio_req->orig_iocb;
-
-	if (iocb->ki_flags & IOCB_WRITE) {
-		struct inode *inode = file_inode(orig_iocb->ki_filp);
-
-		kiocb_end_write(iocb);
-		ovl_copyattr(inode);
-	}
-
-	orig_iocb->ki_pos = iocb->ki_pos;
-	ovl_aio_put(aio_req);
-}
-
-static void ovl_aio_rw_complete(struct kiocb *iocb, long res)
-{
-	struct ovl_aio_req *aio_req = container_of(iocb,
-						   struct ovl_aio_req, iocb);
-	struct kiocb *orig_iocb = aio_req->orig_iocb;
-
-	ovl_aio_cleanup_handler(aio_req);
-	orig_iocb->ki_complete(orig_iocb, res);
-}
-
-=======
->>>>>>> 2d5404ca
 static ssize_t ovl_read_iter(struct kiocb *iocb, struct iov_iter *iter)
 {
 	struct file *file = iocb->ki_filp;
@@ -374,43 +321,7 @@
 	 * this property in case it is set by the issuer.
 	 */
 	ifl &= ~IOCB_DIO_CALLER_COMP;
-<<<<<<< HEAD
-
-	old_cred = ovl_override_creds(file_inode(file)->i_sb);
-	if (is_sync_kiocb(iocb)) {
-		file_start_write(real.file);
-		ret = vfs_iter_write(real.file, iter, &iocb->ki_pos,
-				     ovl_iocb_to_rwf(ifl));
-		file_end_write(real.file);
-		/* Update size */
-		ovl_copyattr(inode);
-	} else {
-		struct ovl_aio_req *aio_req;
-
-		ret = -ENOMEM;
-		aio_req = kmem_cache_zalloc(ovl_aio_request_cachep, GFP_KERNEL);
-		if (!aio_req)
-			goto out;
-
-		aio_req->fd = real;
-		real.flags = 0;
-		aio_req->orig_iocb = iocb;
-		kiocb_clone(&aio_req->iocb, iocb, real.file);
-		aio_req->iocb.ki_flags = ifl;
-		aio_req->iocb.ki_complete = ovl_aio_rw_complete;
-		refcount_set(&aio_req->ref, 2);
-		kiocb_start_write(&aio_req->iocb);
-		ret = vfs_iocb_iter_write(real.file, &aio_req->iocb, iter);
-		ovl_aio_put(aio_req);
-		if (ret != -EIOCBQUEUED)
-			ovl_aio_cleanup_handler(aio_req);
-	}
-out:
-	revert_creds(old_cred);
-out_fdput:
-=======
 	ret = backing_file_write_iter(fd_file(real), iter, iocb, ifl, &ctx);
->>>>>>> 2d5404ca
 	fdput(real);
 
 out_unlock:
@@ -423,11 +334,6 @@
 			       struct pipe_inode_info *pipe, size_t len,
 			       unsigned int flags)
 {
-<<<<<<< HEAD
-	const struct cred *old_cred;
-	struct fd real;
-	ssize_t ret;
-=======
 	struct fd real;
 	ssize_t ret;
 	struct backing_file_ctx ctx = {
@@ -435,24 +341,14 @@
 		.user_file = in,
 		.accessed = ovl_file_accessed,
 	};
->>>>>>> 2d5404ca
 
 	ret = ovl_real_fdget(in, &real);
 	if (ret)
 		return ret;
 
-<<<<<<< HEAD
-	old_cred = ovl_override_creds(file_inode(in)->i_sb);
-	ret = vfs_splice_read(real.file, ppos, pipe, len, flags);
-	revert_creds(old_cred);
-	ovl_file_accessed(in);
-
-	fdput(real);
-=======
 	ret = backing_file_splice_read(fd_file(real), ppos, pipe, len, flags, &ctx);
 	fdput(real);
 
->>>>>>> 2d5404ca
 	return ret;
 }
 
