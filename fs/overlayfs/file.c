--- conflicted
+++ resolved
@@ -310,12 +310,7 @@
 
 	ret = -EINVAL;
 	if (iocb->ki_flags & IOCB_DIRECT &&
-<<<<<<< HEAD
-	    (!real.file->f_mapping->a_ops ||
-	     !real.file->f_mapping->a_ops->direct_IO))
-=======
 	    !(real.file->f_mode & FMODE_CAN_ODIRECT))
->>>>>>> eb3cdb58
 		goto out_fdput;
 
 	old_cred = ovl_override_creds(file_inode(file)->i_sb);
@@ -375,12 +370,7 @@
 
 	ret = -EINVAL;
 	if (iocb->ki_flags & IOCB_DIRECT &&
-<<<<<<< HEAD
-	    (!real.file->f_mapping->a_ops ||
-	     !real.file->f_mapping->a_ops->direct_IO))
-=======
 	    !(real.file->f_mode & FMODE_CAN_ODIRECT))
->>>>>>> eb3cdb58
 		goto out_fdput;
 
 	if (!ovl_should_sync(OVL_FS(inode->i_sb)))
