--- conflicted
+++ resolved
@@ -327,11 +327,7 @@
 	if (upper_alias)
 		ovl_dentry_set_upper_alias(dentry);
 
-<<<<<<< HEAD
-	ovl_dentry_init_reval(dentry, upper);
-=======
 	ovl_dentry_init_reval(dentry, upper, OVL_I_E(inode));
->>>>>>> 38e945c6
 
 	return d_instantiate_anon(dentry, inode);
 
