// SPDX-License-Identifier: GPL-2.0-only
/*
 * Overlayfs NFS export support.
 *
 * Amir Goldstein <amir73il@gmail.com>
 *
 * Copyright (C) 2017-2018 CTERA Networks. All Rights Reserved.
 */

#include <linux/fs.h>
#include <linux/cred.h>
#include <linux/mount.h>
#include <linux/namei.h>
#include <linux/xattr.h>
#include <linux/exportfs.h>
#include <linux/ratelimit.h>
#include "overlayfs.h"

static int ovl_encode_maybe_copy_up(struct dentry *dentry)
{
	int err;

	if (ovl_dentry_upper(dentry))
		return 0;

	err = ovl_copy_up(dentry);
	if (err) {
		pr_warn_ratelimited("failed to copy up on encode (%pd2, err=%i)\n",
				    dentry, err);
	}

	return err;
}

/*
 * Before encoding a non-upper directory file handle from real layer N, we need
 * to check if it will be possible to reconnect an overlay dentry from the real
 * lower decoded dentry. This is done by following the overlay ancestry up to a
 * "layer N connected" ancestor and verifying that all parents along the way are
 * "layer N connectable". If an ancestor that is NOT "layer N connectable" is
 * found, we need to copy up an ancestor, which is "layer N connectable", thus
 * making that ancestor "layer N connected". For example:
 *
 * layer 1: /a
 * layer 2: /a/b/c
 *
 * The overlay dentry /a is NOT "layer 2 connectable", because if dir /a is
 * copied up and renamed, upper dir /a will be indexed by lower dir /a from
 * layer 1. The dir /a from layer 2 will never be indexed, so the algorithm (*)
 * in ovl_lookup_real_ancestor() will not be able to lookup a connected overlay
 * dentry from the connected lower dentry /a/b/c.
 *
 * To avoid this problem on decode time, we need to copy up an ancestor of
 * /a/b/c, which is "layer 2 connectable", on encode time. That ancestor is
 * /a/b. After copy up (and index) of /a/b, it will become "layer 2 connected"
 * and when the time comes to decode the file handle from lower dentry /a/b/c,
 * ovl_lookup_real_ancestor() will find the indexed ancestor /a/b and decoding
 * a connected overlay dentry will be accomplished.
 *
 * (*) the algorithm in ovl_lookup_real_ancestor() can be improved to lookup an
 * entry /a in the lower layers above layer N and find the indexed dir /a from
 * layer 1. If that improvement is made, then the check for "layer N connected"
 * will need to verify there are no redirects in lower layers above N. In the
 * example above, /a will be "layer 2 connectable". However, if layer 2 dir /a
 * is a target of a layer 1 redirect, then /a will NOT be "layer 2 connectable":
 *
 * layer 1: /A (redirect = /a)
 * layer 2: /a/b/c
 */

/* Return the lowest layer for encoding a connectable file handle */
static int ovl_connectable_layer(struct dentry *dentry)
{
	struct ovl_entry *oe = OVL_E(dentry);

	/* We can get overlay root from root of any layer */
	if (dentry == dentry->d_sb->s_root)
		return ovl_numlower(oe);

	/*
	 * If it's an unindexed merge dir, then it's not connectable with any
	 * lower layer
	 */
	if (ovl_dentry_upper(dentry) &&
	    !ovl_test_flag(OVL_INDEX, d_inode(dentry)))
		return 0;

	/* We can get upper/overlay path from indexed/lower dentry */
	return ovl_lowerstack(oe)->layer->idx;
}

/*
 * @dentry is "connected" if all ancestors up to root or a "connected" ancestor
 * have the same uppermost lower layer as the origin's layer. We may need to
 * copy up a "connectable" ancestor to make it "connected". A "connected" dentry
 * cannot become non "connected", so cache positive result in dentry flags.
 *
 * Return the connected origin layer or < 0 on error.
 */
static int ovl_connect_layer(struct dentry *dentry)
{
	struct dentry *next, *parent = NULL;
	struct ovl_entry *oe = OVL_E(dentry);
	int origin_layer;
	int err = 0;

	if (WARN_ON(dentry == dentry->d_sb->s_root) ||
	    WARN_ON(!ovl_dentry_lower(dentry)))
		return -EIO;

	origin_layer = ovl_lowerstack(oe)->layer->idx;
	if (ovl_dentry_test_flag(OVL_E_CONNECTED, dentry))
		return origin_layer;

	/* Find the topmost origin layer connectable ancestor of @dentry */
	next = dget(dentry);
	for (;;) {
		parent = dget_parent(next);
		if (WARN_ON(parent == next)) {
			err = -EIO;
			break;
		}

		/*
		 * If @parent is not origin layer connectable, then copy up
		 * @next which is origin layer connectable and we are done.
		 */
		if (ovl_connectable_layer(parent) < origin_layer) {
			err = ovl_encode_maybe_copy_up(next);
			break;
		}

		/* If @parent is connected or indexed we are done */
		if (ovl_dentry_test_flag(OVL_E_CONNECTED, parent) ||
		    ovl_test_flag(OVL_INDEX, d_inode(parent)))
			break;

		dput(next);
		next = parent;
	}

	dput(parent);
	dput(next);

	if (!err)
		ovl_dentry_set_flag(OVL_E_CONNECTED, dentry);

	return err ?: origin_layer;
}

/*
 * We only need to encode origin if there is a chance that the same object was
 * encoded pre copy up and then we need to stay consistent with the same
 * encoding also after copy up. If non-pure upper is not indexed, then it was
 * copied up before NFS export was enabled. In that case we don't need to worry
 * about staying consistent with pre copy up encoding and we encode an upper
 * file handle. Overlay root dentry is a private case of non-indexed upper.
 *
 * The following table summarizes the different file handle encodings used for
 * different overlay object types:
 *
 *  Object type		| Encoding
 * --------------------------------
 *  Pure upper		| U
 *  Non-indexed upper	| U
 *  Indexed upper	| L (*)
 *  Non-upper		| L (*)
 *
 * U = upper file handle
 * L = lower file handle
 *
 * (*) Decoding a connected overlay dir from real lower dentry is not always
 * possible when there are redirects in lower layers and non-indexed merge dirs.
 * To mitigate those case, we may copy up the lower dir ancestor before encode
 * of a decodable file handle for non-upper dir.
 *
 * Return 0 for upper file handle, > 0 for lower file handle or < 0 on error.
 */
static int ovl_check_encode_origin(struct dentry *dentry)
{
	struct ovl_fs *ofs = OVL_FS(dentry->d_sb);
	bool decodable = ofs->config.nfs_export;

	/* No upper layer? */
	if (!ovl_upper_mnt(ofs))
		return 1;

	/* Lower file handle for non-upper non-decodable */
	if (!ovl_dentry_upper(dentry) && !decodable)
		return 1;

	/* Upper file handle for pure upper */
	if (!ovl_dentry_lower(dentry))
		return 0;

	/*
	 * Root is never indexed, so if there's an upper layer, encode upper for
	 * root.
	 */
	if (dentry == dentry->d_sb->s_root)
		return 0;

	/*
	 * Upper decodable file handle for non-indexed upper.
	 */
	if (ovl_dentry_upper(dentry) && decodable &&
	    !ovl_test_flag(OVL_INDEX, d_inode(dentry)))
		return 0;

	/*
	 * Decoding a merge dir, whose origin's ancestor is under a redirected
	 * lower dir or under a non-indexed upper is not always possible.
	 * ovl_connect_layer() will try to make origin's layer "connected" by
	 * copying up a "connectable" ancestor.
	 */
	if (d_is_dir(dentry) && decodable)
		return ovl_connect_layer(dentry);

	/* Lower file handle for indexed and non-upper dir/non-dir */
	return 1;
}

static int ovl_dentry_to_fid(struct ovl_fs *ofs, struct dentry *dentry,
			     u32 *fid, int buflen)
{
	struct ovl_fh *fh = NULL;
	int err, enc_lower;
	int len;

	/*
	 * Check if we should encode a lower or upper file handle and maybe
	 * copy up an ancestor to make lower file handle connectable.
	 */
	err = enc_lower = ovl_check_encode_origin(dentry);
	if (enc_lower < 0)
		goto fail;

	/* Encode an upper or lower file handle */
	fh = ovl_encode_real_fh(ofs, enc_lower ? ovl_dentry_lower(dentry) :
				ovl_dentry_upper(dentry), !enc_lower);
	if (IS_ERR(fh))
		return PTR_ERR(fh);

	len = OVL_FH_LEN(fh);
	if (len <= buflen)
		memcpy(fid, fh, len);
	err = len;

out:
	kfree(fh);
	return err;

fail:
	pr_warn_ratelimited("failed to encode file handle (%pd2, err=%i)\n",
			    dentry, err);
	goto out;
}

static int ovl_encode_fh(struct inode *inode, u32 *fid, int *max_len,
			 struct inode *parent)
{
	struct ovl_fs *ofs = OVL_FS(inode->i_sb);
	struct dentry *dentry;
	int bytes, buflen = *max_len << 2;

	/* TODO: encode connectable file handles */
	if (parent)
		return FILEID_INVALID;

	dentry = d_find_any_alias(inode);
	if (!dentry)
		return FILEID_INVALID;

	bytes = ovl_dentry_to_fid(ofs, dentry, fid, buflen);
	dput(dentry);
	if (bytes <= 0)
		return FILEID_INVALID;

	*max_len = bytes >> 2;
	if (bytes > buflen)
		return FILEID_INVALID;

	return OVL_FILEID_V1;
}

/*
 * Find or instantiate an overlay dentry from real dentries and index.
 */
static struct dentry *ovl_obtain_alias(struct super_block *sb,
				       struct dentry *upper_alias,
				       struct ovl_path *lowerpath,
				       struct dentry *index)
{
	struct dentry *lower = lowerpath ? lowerpath->dentry : NULL;
	struct dentry *upper = upper_alias ?: index;
	struct inode *inode = NULL;
	struct ovl_entry *oe;
	struct ovl_inode_params oip = {
		.index = index,
	};

	/* We get overlay directory dentries with ovl_lookup_real() */
	if (d_is_dir(upper ?: lower))
		return ERR_PTR(-EIO);

	oe = ovl_alloc_entry(!!lower);
	if (!oe)
		return ERR_PTR(-ENOMEM);

	oip.upperdentry = dget(upper);
	if (lower) {
		ovl_lowerstack(oe)->dentry = dget(lower);
		ovl_lowerstack(oe)->layer = lowerpath->layer;
	}
	oip.oe = oe;
	inode = ovl_get_inode(sb, &oip);
	if (IS_ERR(inode)) {
		ovl_free_entry(oe);
		dput(upper);
		return ERR_CAST(inode);
	}

	if (upper)
		ovl_set_flag(OVL_UPPERDATA, inode);

<<<<<<< HEAD
	dentry = d_find_any_alias(inode);
	if (dentry)
		goto out_iput;

	dentry = d_alloc_anon(inode->i_sb);
	if (unlikely(!dentry))
		goto nomem;
	oe = ovl_alloc_entry(lower ? 1 : 0);
	if (!oe)
		goto nomem;

	if (lower) {
		oe->lowerstack->dentry = dget(lower);
		oe->lowerstack->layer = lowerpath->layer;
	}
	dentry->d_fsdata = oe;
	if (upper_alias)
		ovl_dentry_set_upper_alias(dentry);

	ovl_dentry_init_reval(dentry, upper);

	return d_instantiate_anon(dentry, inode);

nomem:
	dput(dentry);
	dentry = ERR_PTR(-ENOMEM);
out_iput:
	iput(inode);
	return dentry;
=======
	return d_obtain_alias(inode);
>>>>>>> 2d5404ca
}

/* Get the upper or lower dentry in stack whose on layer @idx */
static struct dentry *ovl_dentry_real_at(struct dentry *dentry, int idx)
{
	struct ovl_entry *oe = OVL_E(dentry);
	struct ovl_path *lowerstack = ovl_lowerstack(oe);
	int i;

	if (!idx)
		return ovl_dentry_upper(dentry);

	for (i = 0; i < ovl_numlower(oe); i++) {
		if (lowerstack[i].layer->idx == idx)
			return lowerstack[i].dentry;
	}

	return NULL;
}

/*
 * Lookup a child overlay dentry to get a connected overlay dentry whose real
 * dentry is @real. If @real is on upper layer, we lookup a child overlay
 * dentry with the same name as the real dentry. Otherwise, we need to consult
 * index for lookup.
 */
static struct dentry *ovl_lookup_real_one(struct dentry *connected,
					  struct dentry *real,
					  const struct ovl_layer *layer)
{
	struct inode *dir = d_inode(connected);
	struct dentry *this, *parent = NULL;
	struct name_snapshot name;
	int err;

	/*
	 * Lookup child overlay dentry by real name. The dir mutex protects us
	 * from racing with overlay rename. If the overlay dentry that is above
	 * real has already been moved to a parent that is not under the
	 * connected overlay dir, we return -ECHILD and restart the lookup of
	 * connected real path from the top.
	 */
	inode_lock_nested(dir, I_MUTEX_PARENT);
	err = -ECHILD;
	parent = dget_parent(real);
	if (ovl_dentry_real_at(connected, layer->idx) != parent)
		goto fail;

	/*
	 * We also need to take a snapshot of real dentry name to protect us
	 * from racing with underlying layer rename. In this case, we don't
	 * care about returning ESTALE, only from dereferencing a free name
	 * pointer because we hold no lock on the real dentry.
	 */
	take_dentry_name_snapshot(&name, real);
	/*
	 * No idmap handling here: it's an internal lookup.  Could skip
	 * permission checking altogether, but for now just use non-idmap
	 * transformed ids.
	 */
	this = lookup_one_len(name.name.name, connected, name.name.len);
	release_dentry_name_snapshot(&name);
	err = PTR_ERR(this);
	if (IS_ERR(this)) {
		goto fail;
	} else if (!this || !this->d_inode) {
		dput(this);
		err = -ENOENT;
		goto fail;
	} else if (ovl_dentry_real_at(this, layer->idx) != real) {
		dput(this);
		err = -ESTALE;
		goto fail;
	}

out:
	dput(parent);
	inode_unlock(dir);
	return this;

fail:
	pr_warn_ratelimited("failed to lookup one by real (%pd2, layer=%d, connected=%pd2, err=%i)\n",
			    real, layer->idx, connected, err);
	this = ERR_PTR(err);
	goto out;
}

static struct dentry *ovl_lookup_real(struct super_block *sb,
				      struct dentry *real,
				      const struct ovl_layer *layer);

/*
 * Lookup an indexed or hashed overlay dentry by real inode.
 */
static struct dentry *ovl_lookup_real_inode(struct super_block *sb,
					    struct dentry *real,
					    const struct ovl_layer *layer)
{
	struct ovl_fs *ofs = OVL_FS(sb);
	struct dentry *index = NULL;
	struct dentry *this = NULL;
	struct inode *inode;

	/*
	 * Decoding upper dir from index is expensive, so first try to lookup
	 * overlay dentry in inode/dcache.
	 */
	inode = ovl_lookup_inode(sb, real, !layer->idx);
	if (IS_ERR(inode))
		return ERR_CAST(inode);
	if (inode) {
		this = d_find_any_alias(inode);
		iput(inode);
	}

	/*
	 * For decoded lower dir file handle, lookup index by origin to check
	 * if lower dir was copied up and and/or removed.
	 */
	if (!this && layer->idx && ovl_indexdir(sb) && !WARN_ON(!d_is_dir(real))) {
		index = ovl_lookup_index(ofs, NULL, real, false);
		if (IS_ERR(index))
			return index;
	}

	/* Get connected upper overlay dir from index */
	if (index) {
		struct dentry *upper = ovl_index_upper(ofs, index, true);

		dput(index);
		if (IS_ERR_OR_NULL(upper))
			return upper;

		/*
		 * ovl_lookup_real() in lower layer may call recursively once to
		 * ovl_lookup_real() in upper layer. The first level call walks
		 * back lower parents to the topmost indexed parent. The second
		 * recursive call walks back from indexed upper to the topmost
		 * connected/hashed upper parent (or up to root).
		 */
		this = ovl_lookup_real(sb, upper, &ofs->layers[0]);
		dput(upper);
	}

	if (IS_ERR_OR_NULL(this))
		return this;

	if (ovl_dentry_real_at(this, layer->idx) != real) {
		dput(this);
		this = ERR_PTR(-EIO);
	}

	return this;
}

/*
 * Lookup an indexed or hashed overlay dentry, whose real dentry is an
 * ancestor of @real.
 */
static struct dentry *ovl_lookup_real_ancestor(struct super_block *sb,
					       struct dentry *real,
					       const struct ovl_layer *layer)
{
	struct dentry *next, *parent = NULL;
	struct dentry *ancestor = ERR_PTR(-EIO);

	if (real == layer->mnt->mnt_root)
		return dget(sb->s_root);

	/* Find the topmost indexed or hashed ancestor */
	next = dget(real);
	for (;;) {
		parent = dget_parent(next);

		/*
		 * Lookup a matching overlay dentry in inode/dentry
		 * cache or in index by real inode.
		 */
		ancestor = ovl_lookup_real_inode(sb, next, layer);
		if (ancestor)
			break;

		if (parent == layer->mnt->mnt_root) {
			ancestor = dget(sb->s_root);
			break;
		}

		/*
		 * If @real has been moved out of the layer root directory,
		 * we will eventully hit the real fs root. This cannot happen
		 * by legit overlay rename, so we return error in that case.
		 */
		if (parent == next) {
			ancestor = ERR_PTR(-EXDEV);
			break;
		}

		dput(next);
		next = parent;
	}

	dput(parent);
	dput(next);

	return ancestor;
}

/*
 * Lookup a connected overlay dentry whose real dentry is @real.
 * If @real is on upper layer, we lookup a child overlay dentry with the same
 * path the real dentry. Otherwise, we need to consult index for lookup.
 */
static struct dentry *ovl_lookup_real(struct super_block *sb,
				      struct dentry *real,
				      const struct ovl_layer *layer)
{
	struct dentry *connected;
	int err = 0;

	connected = ovl_lookup_real_ancestor(sb, real, layer);
	if (IS_ERR(connected))
		return connected;

	while (!err) {
		struct dentry *next, *this;
		struct dentry *parent = NULL;
		struct dentry *real_connected = ovl_dentry_real_at(connected,
								   layer->idx);

		if (real_connected == real)
			break;

		/* Find the topmost dentry not yet connected */
		next = dget(real);
		for (;;) {
			parent = dget_parent(next);

			if (parent == real_connected)
				break;

			/*
			 * If real has been moved out of 'real_connected',
			 * we will not find 'real_connected' and hit the layer
			 * root. In that case, we need to restart connecting.
			 * This game can go on forever in the worst case. We
			 * may want to consider taking s_vfs_rename_mutex if
			 * this happens more than once.
			 */
			if (parent == layer->mnt->mnt_root) {
				dput(connected);
				connected = dget(sb->s_root);
				break;
			}

			/*
			 * If real file has been moved out of the layer root
			 * directory, we will eventully hit the real fs root.
			 * This cannot happen by legit overlay rename, so we
			 * return error in that case.
			 */
			if (parent == next) {
				err = -EXDEV;
				break;
			}

			dput(next);
			next = parent;
		}

		if (!err) {
			this = ovl_lookup_real_one(connected, next, layer);
			if (IS_ERR(this))
				err = PTR_ERR(this);

			/*
			 * Lookup of child in overlay can fail when racing with
			 * overlay rename of child away from 'connected' parent.
			 * In this case, we need to restart the lookup from the
			 * top, because we cannot trust that 'real_connected' is
			 * still an ancestor of 'real'. There is a good chance
			 * that the renamed overlay ancestor is now in cache, so
			 * ovl_lookup_real_ancestor() will find it and we can
			 * continue to connect exactly from where lookup failed.
			 */
			if (err == -ECHILD) {
				this = ovl_lookup_real_ancestor(sb, real,
								layer);
				err = PTR_ERR_OR_ZERO(this);
			}
			if (!err) {
				dput(connected);
				connected = this;
			}
		}

		dput(parent);
		dput(next);
	}

	if (err)
		goto fail;

	return connected;

fail:
	pr_warn_ratelimited("failed to lookup by real (%pd2, layer=%d, connected=%pd2, err=%i)\n",
			    real, layer->idx, connected, err);
	dput(connected);
	return ERR_PTR(err);
}

/*
 * Get an overlay dentry from upper/lower real dentries and index.
 */
static struct dentry *ovl_get_dentry(struct super_block *sb,
				     struct dentry *upper,
				     struct ovl_path *lowerpath,
				     struct dentry *index)
{
	struct ovl_fs *ofs = OVL_FS(sb);
	const struct ovl_layer *layer = upper ? &ofs->layers[0] : lowerpath->layer;
	struct dentry *real = upper ?: (index ?: lowerpath->dentry);

	/*
	 * Obtain a disconnected overlay dentry from a non-dir real dentry
	 * and index.
	 */
	if (!d_is_dir(real))
		return ovl_obtain_alias(sb, upper, lowerpath, index);

	/* Removed empty directory? */
	if ((real->d_flags & DCACHE_DISCONNECTED) || d_unhashed(real))
		return ERR_PTR(-ENOENT);

	/*
	 * If real dentry is connected and hashed, get a connected overlay
	 * dentry whose real dentry is @real.
	 */
	return ovl_lookup_real(sb, real, layer);
}

static struct dentry *ovl_upper_fh_to_d(struct super_block *sb,
					struct ovl_fh *fh)
{
	struct ovl_fs *ofs = OVL_FS(sb);
	struct dentry *dentry;
	struct dentry *upper;

	if (!ovl_upper_mnt(ofs))
		return ERR_PTR(-EACCES);

	upper = ovl_decode_real_fh(ofs, fh, ovl_upper_mnt(ofs), true);
	if (IS_ERR_OR_NULL(upper))
		return upper;

	dentry = ovl_get_dentry(sb, upper, NULL, NULL);
	dput(upper);

	return dentry;
}

static struct dentry *ovl_lower_fh_to_d(struct super_block *sb,
					struct ovl_fh *fh)
{
	struct ovl_fs *ofs = OVL_FS(sb);
	struct ovl_path origin = { };
	struct ovl_path *stack = &origin;
	struct dentry *dentry = NULL;
	struct dentry *index = NULL;
	struct inode *inode;
	int err;

	/* First lookup overlay inode in inode cache by origin fh */
	err = ovl_check_origin_fh(ofs, fh, false, NULL, &stack);
	if (err)
		return ERR_PTR(err);

	if (!d_is_dir(origin.dentry) ||
	    !(origin.dentry->d_flags & DCACHE_DISCONNECTED)) {
		inode = ovl_lookup_inode(sb, origin.dentry, false);
		err = PTR_ERR(inode);
		if (IS_ERR(inode))
			goto out_err;
		if (inode) {
			dentry = d_find_any_alias(inode);
			iput(inode);
			if (dentry)
				goto out;
		}
	}

	/* Then lookup indexed upper/whiteout by origin fh */
	if (ovl_indexdir(sb)) {
		index = ovl_get_index_fh(ofs, fh);
		err = PTR_ERR(index);
		if (IS_ERR(index)) {
			index = NULL;
			goto out_err;
		}
	}

	/* Then try to get a connected upper dir by index */
	if (index && d_is_dir(index)) {
		struct dentry *upper = ovl_index_upper(ofs, index, true);

		err = PTR_ERR(upper);
		if (IS_ERR_OR_NULL(upper))
			goto out_err;

		dentry = ovl_get_dentry(sb, upper, NULL, NULL);
		dput(upper);
		goto out;
	}

	/* Find origin.dentry again with ovl_acceptable() layer check */
	if (d_is_dir(origin.dentry)) {
		dput(origin.dentry);
		origin.dentry = NULL;
		err = ovl_check_origin_fh(ofs, fh, true, NULL, &stack);
		if (err)
			goto out_err;
	}
	if (index) {
		err = ovl_verify_origin(ofs, index, origin.dentry, false);
		if (err)
			goto out_err;
	}

	/* Get a connected non-upper dir or disconnected non-dir */
	dentry = ovl_get_dentry(sb, NULL, &origin, index);

out:
	dput(origin.dentry);
	dput(index);
	return dentry;

out_err:
	dentry = ERR_PTR(err);
	goto out;
}

static struct ovl_fh *ovl_fid_to_fh(struct fid *fid, int buflen, int fh_type)
{
	struct ovl_fh *fh;

	/* If on-wire inner fid is aligned - nothing to do */
	if (fh_type == OVL_FILEID_V1)
		return (struct ovl_fh *)fid;

	if (fh_type != OVL_FILEID_V0)
		return ERR_PTR(-EINVAL);

	if (buflen <= OVL_FH_WIRE_OFFSET)
		return ERR_PTR(-EINVAL);

	fh = kzalloc(buflen, GFP_KERNEL);
	if (!fh)
		return ERR_PTR(-ENOMEM);

	/* Copy unaligned inner fh into aligned buffer */
	memcpy(fh->buf, fid, buflen - OVL_FH_WIRE_OFFSET);
	return fh;
}

static struct dentry *ovl_fh_to_dentry(struct super_block *sb, struct fid *fid,
				       int fh_len, int fh_type)
{
	struct dentry *dentry = NULL;
	struct ovl_fh *fh = NULL;
	int len = fh_len << 2;
	unsigned int flags = 0;
	int err;

	fh = ovl_fid_to_fh(fid, len, fh_type);
	err = PTR_ERR(fh);
	if (IS_ERR(fh))
		goto out_err;

	err = ovl_check_fh_len(fh, len);
	if (err)
		goto out_err;

	flags = fh->fb.flags;
	dentry = (flags & OVL_FH_FLAG_PATH_UPPER) ?
		 ovl_upper_fh_to_d(sb, fh) :
		 ovl_lower_fh_to_d(sb, fh);
	err = PTR_ERR(dentry);
	if (IS_ERR(dentry) && err != -ESTALE)
		goto out_err;

out:
	/* We may have needed to re-align OVL_FILEID_V0 */
	if (!IS_ERR_OR_NULL(fh) && fh != (void *)fid)
		kfree(fh);

	return dentry;

out_err:
	pr_warn_ratelimited("failed to decode file handle (len=%d, type=%d, flags=%x, err=%i)\n",
			    fh_len, fh_type, flags, err);
	dentry = ERR_PTR(err);
	goto out;
}

static struct dentry *ovl_fh_to_parent(struct super_block *sb, struct fid *fid,
				       int fh_len, int fh_type)
{
	pr_warn_ratelimited("connectable file handles not supported; use 'no_subtree_check' exportfs option.\n");
	return ERR_PTR(-EACCES);
}

static int ovl_get_name(struct dentry *parent, char *name,
			struct dentry *child)
{
	/*
	 * ovl_fh_to_dentry() returns connected dir overlay dentries and
	 * ovl_fh_to_parent() is not implemented, so we should not get here.
	 */
	WARN_ON_ONCE(1);
	return -EIO;
}

static struct dentry *ovl_get_parent(struct dentry *dentry)
{
	/*
	 * ovl_fh_to_dentry() returns connected dir overlay dentries, so we
	 * should not get here.
	 */
	WARN_ON_ONCE(1);
	return ERR_PTR(-EIO);
}

const struct export_operations ovl_export_operations = {
	.encode_fh	= ovl_encode_fh,
	.fh_to_dentry	= ovl_fh_to_dentry,
	.fh_to_parent	= ovl_fh_to_parent,
	.get_name	= ovl_get_name,
	.get_parent	= ovl_get_parent,
};

/* encode_fh() encodes non-decodable file handles with nfs_export=off */
const struct export_operations ovl_export_fid_operations = {
	.encode_fh	= ovl_encode_fh,
};<|MERGE_RESOLUTION|>--- conflicted
+++ resolved
@@ -323,39 +323,7 @@
 	if (upper)
 		ovl_set_flag(OVL_UPPERDATA, inode);
 
-<<<<<<< HEAD
-	dentry = d_find_any_alias(inode);
-	if (dentry)
-		goto out_iput;
-
-	dentry = d_alloc_anon(inode->i_sb);
-	if (unlikely(!dentry))
-		goto nomem;
-	oe = ovl_alloc_entry(lower ? 1 : 0);
-	if (!oe)
-		goto nomem;
-
-	if (lower) {
-		oe->lowerstack->dentry = dget(lower);
-		oe->lowerstack->layer = lowerpath->layer;
-	}
-	dentry->d_fsdata = oe;
-	if (upper_alias)
-		ovl_dentry_set_upper_alias(dentry);
-
-	ovl_dentry_init_reval(dentry, upper);
-
-	return d_instantiate_anon(dentry, inode);
-
-nomem:
-	dput(dentry);
-	dentry = ERR_PTR(-ENOMEM);
-out_iput:
-	iput(inode);
-	return dentry;
-=======
 	return d_obtain_alias(inode);
->>>>>>> 2d5404ca
 }
 
 /* Get the upper or lower dentry in stack whose on layer @idx */
