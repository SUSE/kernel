// SPDX-License-Identifier: GPL-2.0
/*
 * This file contains the procedures for the handling of select and poll
 *
 * Created for Linux based loosely upon Mathius Lattner's minix
 * patches by Peter MacDonald. Heavily edited by Linus.
 *
 *  4 February 1994
 *     COFF/ELF binary emulation. If the process has the STICKY_TIMEOUTS
 *     flag set in its personality we do *not* modify the given timeout
 *     parameter to reflect time remaining.
 *
 *  24 January 2000
 *     Changed sys_poll()/do_poll() to use PAGE_SIZE chunk-based allocation 
 *     of fds to overcome nfds < 16390 descriptors limit (Tigran Aivazian).
 */

#include <linux/kernel.h>
#include <linux/sched/signal.h>
#include <linux/sched/rt.h>
#include <linux/syscalls.h>
#include <linux/export.h>
#include <linux/slab.h>
#include <linux/poll.h>
#include <linux/personality.h> /* for STICKY_TIMEOUTS */
#include <linux/file.h>
#include <linux/fdtable.h>
#include <linux/fs.h>
#include <linux/rcupdate.h>
#include <linux/hrtimer.h>
#include <linux/freezer.h>
#include <net/busy_poll.h>
#include <linux/vmalloc.h>

#include <linux/uaccess.h>


/*
 * Estimate expected accuracy in ns from a timeval.
 *
 * After quite a bit of churning around, we've settled on
 * a simple thing of taking 0.1% of the timeout as the
 * slack, with a cap of 100 msec.
 * "nice" tasks get a 0.5% slack instead.
 *
 * Consider this comment an open invitation to come up with even
 * better solutions..
 */

#define MAX_SLACK	(100 * NSEC_PER_MSEC)

static long __estimate_accuracy(struct timespec64 *tv)
{
	long slack;
	int divfactor = 1000;

	if (tv->tv_sec < 0)
		return 0;

	if (task_nice(current) > 0)
		divfactor = divfactor / 5;

	if (tv->tv_sec > MAX_SLACK / (NSEC_PER_SEC/divfactor))
		return MAX_SLACK;

	slack = tv->tv_nsec / divfactor;
	slack += tv->tv_sec * (NSEC_PER_SEC/divfactor);

	if (slack > MAX_SLACK)
		return MAX_SLACK;

	return slack;
}

u64 select_estimate_accuracy(struct timespec64 *tv)
{
	u64 ret;
	struct timespec64 now;

	/*
	 * Realtime tasks get a slack of 0 for obvious reasons.
	 */

	if (rt_task(current))
		return 0;

	ktime_get_ts64(&now);
	now = timespec64_sub(*tv, now);
	ret = __estimate_accuracy(&now);
	if (ret < current->timer_slack_ns)
		return current->timer_slack_ns;
	return ret;
}



struct poll_table_page {
	struct poll_table_page * next;
	struct poll_table_entry * entry;
	struct poll_table_entry entries[0];
};

#define POLL_TABLE_FULL(table) \
	((unsigned long)((table)->entry+1) > PAGE_SIZE + (unsigned long)(table))

/*
 * Ok, Peter made a complicated, but straightforward multiple_wait() function.
 * I have rewritten this, taking some shortcuts: This code may not be easy to
 * follow, but it should be free of race-conditions, and it's practical. If you
 * understand what I'm doing here, then you understand how the linux
 * sleep/wakeup mechanism works.
 *
 * Two very simple procedures, poll_wait() and poll_freewait() make all the
 * work.  poll_wait() is an inline-function defined in <linux/poll.h>,
 * as all select/poll functions have to call it to add an entry to the
 * poll table.
 */
static void __pollwait(struct file *filp, wait_queue_head_t *wait_address,
		       poll_table *p);

void poll_initwait(struct poll_wqueues *pwq)
{
	init_poll_funcptr(&pwq->pt, __pollwait);
	pwq->polling_task = current;
	pwq->triggered = 0;
	pwq->error = 0;
	pwq->table = NULL;
	pwq->inline_index = 0;
}
EXPORT_SYMBOL(poll_initwait);

static void free_poll_entry(struct poll_table_entry *entry)
{
	remove_wait_queue(entry->wait_address, &entry->wait);
	fput(entry->filp);
}

void poll_freewait(struct poll_wqueues *pwq)
{
	struct poll_table_page * p = pwq->table;
	int i;
	for (i = 0; i < pwq->inline_index; i++)
		free_poll_entry(pwq->inline_entries + i);
	while (p) {
		struct poll_table_entry * entry;
		struct poll_table_page *old;

		entry = p->entry;
		do {
			entry--;
			free_poll_entry(entry);
		} while (entry > p->entries);
		old = p;
		p = p->next;
		free_page((unsigned long) old);
	}
}
EXPORT_SYMBOL(poll_freewait);

static struct poll_table_entry *poll_get_entry(struct poll_wqueues *p)
{
	struct poll_table_page *table = p->table;

	if (p->inline_index < N_INLINE_POLL_ENTRIES)
		return p->inline_entries + p->inline_index++;

	if (!table || POLL_TABLE_FULL(table)) {
		struct poll_table_page *new_table;

		new_table = (struct poll_table_page *) __get_free_page(GFP_KERNEL);
		if (!new_table) {
			p->error = -ENOMEM;
			return NULL;
		}
		new_table->entry = new_table->entries;
		new_table->next = table;
		p->table = new_table;
		table = new_table;
	}

	return table->entry++;
}

static int __pollwake(wait_queue_entry_t *wait, unsigned mode, int sync, void *key)
{
	struct poll_wqueues *pwq = wait->private;
	DECLARE_WAITQUEUE(dummy_wait, pwq->polling_task);

	/*
	 * Although this function is called under waitqueue lock, LOCK
	 * doesn't imply write barrier and the users expect write
	 * barrier semantics on wakeup functions.  The following
	 * smp_wmb() is equivalent to smp_wmb() in try_to_wake_up()
	 * and is paired with smp_store_mb() in poll_schedule_timeout.
	 */
	smp_wmb();
	pwq->triggered = 1;

	/*
	 * Perform the default wake up operation using a dummy
	 * waitqueue.
	 *
	 * TODO: This is hacky but there currently is no interface to
	 * pass in @sync.  @sync is scheduled to be removed and once
	 * that happens, wake_up_process() can be used directly.
	 */
	return default_wake_function(&dummy_wait, mode, sync, key);
}

static int pollwake(wait_queue_entry_t *wait, unsigned mode, int sync, void *key)
{
	struct poll_table_entry *entry;

	entry = container_of(wait, struct poll_table_entry, wait);
	if (key && !(key_to_poll(key) & entry->key))
		return 0;
	return __pollwake(wait, mode, sync, key);
}

/* Add a new entry */
static void __pollwait(struct file *filp, wait_queue_head_t *wait_address,
				poll_table *p)
{
	struct poll_wqueues *pwq = container_of(p, struct poll_wqueues, pt);
	struct poll_table_entry *entry = poll_get_entry(pwq);
	if (!entry)
		return;
	entry->filp = get_file(filp);
	entry->wait_address = wait_address;
	entry->key = p->_key;
	init_waitqueue_func_entry(&entry->wait, pollwake);
	entry->wait.private = pwq;
	add_wait_queue(wait_address, &entry->wait);
}

int poll_schedule_timeout(struct poll_wqueues *pwq, int state,
			  ktime_t *expires, unsigned long slack)
{
	int rc = -EINTR;

	set_current_state(state);
	if (!pwq->triggered)
		rc = schedule_hrtimeout_range(expires, slack, HRTIMER_MODE_ABS);
	__set_current_state(TASK_RUNNING);

	/*
	 * Prepare for the next iteration.
	 *
	 * The following smp_store_mb() serves two purposes.  First, it's
	 * the counterpart rmb of the wmb in pollwake() such that data
	 * written before wake up is always visible after wake up.
	 * Second, the full barrier guarantees that triggered clearing
	 * doesn't pass event check of the next iteration.  Note that
	 * this problem doesn't exist for the first iteration as
	 * add_wait_queue() has full barrier semantics.
	 */
	smp_store_mb(pwq->triggered, 0);

	return rc;
}
EXPORT_SYMBOL(poll_schedule_timeout);

/**
 * poll_select_set_timeout - helper function to setup the timeout value
 * @to:		pointer to timespec64 variable for the final timeout
 * @sec:	seconds (from user space)
 * @nsec:	nanoseconds (from user space)
 *
 * Note, we do not use a timespec for the user space value here, That
 * way we can use the function for timeval and compat interfaces as well.
 *
 * Returns -EINVAL if sec/nsec are not normalized. Otherwise 0.
 */
int poll_select_set_timeout(struct timespec64 *to, time64_t sec, long nsec)
{
	struct timespec64 ts = {.tv_sec = sec, .tv_nsec = nsec};

	if (!timespec64_valid(&ts))
		return -EINVAL;

	/* Optimize for the zero timeout value here */
	if (!sec && !nsec) {
		to->tv_sec = to->tv_nsec = 0;
	} else {
		ktime_get_ts64(to);
		*to = timespec64_add_safe(*to, ts);
	}
	return 0;
}

static int poll_select_copy_remaining(struct timespec64 *end_time,
				      void __user *p,
				      int timeval, int ret)
{
	struct timespec64 rts;
	struct timeval rtv;

	if (!p)
		return ret;

	if (current->personality & STICKY_TIMEOUTS)
		goto sticky;

	/* No update for zero timeout */
	if (!end_time->tv_sec && !end_time->tv_nsec)
		return ret;

	ktime_get_ts64(&rts);
	rts = timespec64_sub(*end_time, rts);
	if (rts.tv_sec < 0)
		rts.tv_sec = rts.tv_nsec = 0;


	if (timeval) {
		if (sizeof(rtv) > sizeof(rtv.tv_sec) + sizeof(rtv.tv_usec))
			memset(&rtv, 0, sizeof(rtv));
		rtv.tv_sec = rts.tv_sec;
		rtv.tv_usec = rts.tv_nsec / NSEC_PER_USEC;

		if (!copy_to_user(p, &rtv, sizeof(rtv)))
			return ret;

	} else if (!put_timespec64(&rts, p))
		return ret;

	/*
	 * If an application puts its timeval in read-only memory, we
	 * don't want the Linux-specific update to the timeval to
	 * cause a fault after the select has completed
	 * successfully. However, because we're not updating the
	 * timeval, we can't restart the system call.
	 */

sticky:
	if (ret == -ERESTARTNOHAND)
		ret = -EINTR;
	return ret;
}

/*
 * Scalable version of the fd_set.
 */

typedef struct {
	unsigned long *in, *out, *ex;
	unsigned long *res_in, *res_out, *res_ex;
} fd_set_bits;

/*
 * How many longwords for "nr" bits?
 */
#define FDS_BITPERLONG	(8*sizeof(long))
#define FDS_LONGS(nr)	(((nr)+FDS_BITPERLONG-1)/FDS_BITPERLONG)
#define FDS_BYTES(nr)	(FDS_LONGS(nr)*sizeof(long))

/*
 * We do a VERIFY_WRITE here even though we are only reading this time:
 * we'll write to it eventually..
 *
 * Use "unsigned long" accesses to let user-mode fd_set's be long-aligned.
 */
static inline
int get_fd_set(unsigned long nr, void __user *ufdset, unsigned long *fdset)
{
	nr = FDS_BYTES(nr);
	if (ufdset)
		return copy_from_user(fdset, ufdset, nr) ? -EFAULT : 0;

	memset(fdset, 0, nr);
	return 0;
}

static inline unsigned long __must_check
set_fd_set(unsigned long nr, void __user *ufdset, unsigned long *fdset)
{
	if (ufdset)
		return __copy_to_user(ufdset, fdset, FDS_BYTES(nr));
	return 0;
}

static inline
void zero_fd_set(unsigned long nr, unsigned long *fdset)
{
	memset(fdset, 0, FDS_BYTES(nr));
}

#define FDS_IN(fds, n)		(fds->in + n)
#define FDS_OUT(fds, n)		(fds->out + n)
#define FDS_EX(fds, n)		(fds->ex + n)

#define BITS(fds, n)	(*FDS_IN(fds, n)|*FDS_OUT(fds, n)|*FDS_EX(fds, n))

static int max_select_fd(unsigned long n, fd_set_bits *fds)
{
	unsigned long *open_fds;
	unsigned long set;
	int max;
	struct fdtable *fdt;

	/* handle last in-complete long-word first */
	set = ~(~0UL << (n & (BITS_PER_LONG-1)));
	n /= BITS_PER_LONG;
	fdt = files_fdtable(current->files);
	open_fds = fdt->open_fds + n;
	max = 0;
	if (set) {
		set &= BITS(fds, n);
		if (set) {
			if (!(set & ~*open_fds))
				goto get_max;
			return -EBADF;
		}
	}
	while (n) {
		open_fds--;
		n--;
		set = BITS(fds, n);
		if (!set)
			continue;
		if (set & ~*open_fds)
			return -EBADF;
		if (max)
			continue;
get_max:
		do {
			max++;
			set >>= 1;
		} while (set);
		max += n * BITS_PER_LONG;
	}

	return max;
}

#define POLLIN_SET (EPOLLRDNORM | EPOLLRDBAND | EPOLLIN | EPOLLHUP | EPOLLERR)
#define POLLOUT_SET (EPOLLWRBAND | EPOLLWRNORM | EPOLLOUT | EPOLLERR)
#define POLLEX_SET (EPOLLPRI)

static inline void wait_key_set(poll_table *wait, unsigned long in,
				unsigned long out, unsigned long bit,
				__poll_t ll_flag)
{
	wait->_key = POLLEX_SET | ll_flag;
	if (in & bit)
		wait->_key |= POLLIN_SET;
	if (out & bit)
		wait->_key |= POLLOUT_SET;
}

static int do_select(int n, fd_set_bits *fds, struct timespec64 *end_time)
{
	ktime_t expire, *to = NULL;
	struct poll_wqueues table;
	poll_table *wait;
	int retval, i, timed_out = 0;
	u64 slack = 0;
	__poll_t busy_flag = net_busy_loop_on() ? POLL_BUSY_LOOP : 0;
	unsigned long busy_start = 0;

	rcu_read_lock();
	retval = max_select_fd(n, fds);
	rcu_read_unlock();

	if (retval < 0)
		return retval;
	n = retval;

	poll_initwait(&table);
	wait = &table.pt;
	if (end_time && !end_time->tv_sec && !end_time->tv_nsec) {
		wait->_qproc = NULL;
		timed_out = 1;
	}

	if (end_time && !timed_out)
		slack = select_estimate_accuracy(end_time);

	retval = 0;
	for (;;) {
		unsigned long *rinp, *routp, *rexp, *inp, *outp, *exp;
		bool can_busy_loop = false;

		inp = fds->in; outp = fds->out; exp = fds->ex;
		rinp = fds->res_in; routp = fds->res_out; rexp = fds->res_ex;

		for (i = 0; i < n; ++rinp, ++routp, ++rexp) {
			unsigned long in, out, ex, all_bits, bit = 1, j;
			unsigned long res_in = 0, res_out = 0, res_ex = 0;
			__poll_t mask;

			in = *inp++; out = *outp++; ex = *exp++;
			all_bits = in | out | ex;
			if (all_bits == 0) {
				i += BITS_PER_LONG;
				continue;
			}

			for (j = 0; j < BITS_PER_LONG; ++j, ++i, bit <<= 1) {
				struct fd f;
				if (i >= n)
					break;
				if (!(bit & all_bits))
					continue;
				f = fdget(i);
				if (f.file) {
					const struct file_operations *f_op;
					f_op = f.file->f_op;
					mask = DEFAULT_POLLMASK;
					if (f_op->poll) {
						wait_key_set(wait, in, out,
							     bit, busy_flag);
						mask = (*f_op->poll)(f.file, wait);
					}
					fdput(f);
					if ((mask & POLLIN_SET) && (in & bit)) {
						res_in |= bit;
						retval++;
						wait->_qproc = NULL;
					}
					if ((mask & POLLOUT_SET) && (out & bit)) {
						res_out |= bit;
						retval++;
						wait->_qproc = NULL;
					}
					if ((mask & POLLEX_SET) && (ex & bit)) {
						res_ex |= bit;
						retval++;
						wait->_qproc = NULL;
					}
					/* got something, stop busy polling */
					if (retval) {
						can_busy_loop = false;
						busy_flag = 0;

					/*
					 * only remember a returned
					 * POLL_BUSY_LOOP if we asked for it
					 */
					} else if (busy_flag & mask)
						can_busy_loop = true;

				}
			}
			if (res_in)
				*rinp = res_in;
			if (res_out)
				*routp = res_out;
			if (res_ex)
				*rexp = res_ex;
			cond_resched();
		}
		wait->_qproc = NULL;
		if (retval || timed_out || signal_pending(current))
			break;
		if (table.error) {
			retval = table.error;
			break;
		}

		/* only if found POLL_BUSY_LOOP sockets && not out of time */
		if (can_busy_loop && !need_resched()) {
			if (!busy_start) {
				busy_start = busy_loop_current_time();
				continue;
			}
			if (!busy_loop_timeout(busy_start))
				continue;
		}
		busy_flag = 0;

		/*
		 * If this is the first loop and we have a timeout
		 * given, then we convert to ktime_t and set the to
		 * pointer to the expiry value.
		 */
		if (end_time && !to) {
			expire = timespec64_to_ktime(*end_time);
			to = &expire;
		}

		if (!poll_schedule_timeout(&table, TASK_INTERRUPTIBLE,
					   to, slack))
			timed_out = 1;
	}

	poll_freewait(&table);

	return retval;
}

/*
 * We can actually return ERESTARTSYS instead of EINTR, but I'd
 * like to be certain this leads to no problems. So I return
 * EINTR just for safety.
 *
 * Update: ERESTARTSYS breaks at least the xview clock binary, so
 * I'm trying ERESTARTNOHAND which restart only when you want to.
 */
int core_sys_select(int n, fd_set __user *inp, fd_set __user *outp,
			   fd_set __user *exp, struct timespec64 *end_time)
{
	fd_set_bits fds;
	void *bits;
	int ret, max_fds;
	size_t size, alloc_size;
	struct fdtable *fdt;
	/* Allocate small arguments on the stack to save memory and be faster */
	long stack_fds[SELECT_STACK_ALLOC/sizeof(long)];

	ret = -EINVAL;
	if (n < 0)
		goto out_nofds;

	/* max_fds can increase, so grab it once to avoid race */
	rcu_read_lock();
	fdt = files_fdtable(current->files);
	max_fds = fdt->max_fds;
	rcu_read_unlock();
	if (n > max_fds)
		n = max_fds;

	/*
	 * We need 6 bitmaps (in/out/ex for both incoming and outgoing),
	 * since we used fdset we need to allocate memory in units of
	 * long-words. 
	 */
	size = FDS_BYTES(n);
	bits = stack_fds;
	if (size > sizeof(stack_fds) / 6) {
		/* Not enough space in on-stack array; must use kmalloc */
		ret = -ENOMEM;
		if (size > (SIZE_MAX / 6))
			goto out_nofds;

		alloc_size = 6 * size;
		bits = kvmalloc(alloc_size, GFP_KERNEL);
		if (!bits)
			goto out_nofds;
	}
	fds.in      = bits;
	fds.out     = bits +   size;
	fds.ex      = bits + 2*size;
	fds.res_in  = bits + 3*size;
	fds.res_out = bits + 4*size;
	fds.res_ex  = bits + 5*size;

	if ((ret = get_fd_set(n, inp, fds.in)) ||
	    (ret = get_fd_set(n, outp, fds.out)) ||
	    (ret = get_fd_set(n, exp, fds.ex)))
		goto out;
	zero_fd_set(n, fds.res_in);
	zero_fd_set(n, fds.res_out);
	zero_fd_set(n, fds.res_ex);

	ret = do_select(n, &fds, end_time);

	if (ret < 0)
		goto out;
	if (!ret) {
		ret = -ERESTARTNOHAND;
		if (signal_pending(current))
			goto out;
		ret = 0;
	}

	if (set_fd_set(n, inp, fds.res_in) ||
	    set_fd_set(n, outp, fds.res_out) ||
	    set_fd_set(n, exp, fds.res_ex))
		ret = -EFAULT;

out:
	if (bits != stack_fds)
		kvfree(bits);
out_nofds:
	return ret;
}

SYSCALL_DEFINE5(select, int, n, fd_set __user *, inp, fd_set __user *, outp,
		fd_set __user *, exp, struct timeval __user *, tvp)
{
	struct timespec64 end_time, *to = NULL;
	struct timeval tv;
	int ret;

	if (tvp) {
		if (copy_from_user(&tv, tvp, sizeof(tv)))
			return -EFAULT;

		to = &end_time;
		if (poll_select_set_timeout(to,
				tv.tv_sec + (tv.tv_usec / USEC_PER_SEC),
				(tv.tv_usec % USEC_PER_SEC) * NSEC_PER_USEC))
			return -EINVAL;
	}

	ret = core_sys_select(n, inp, outp, exp, to);
	ret = poll_select_copy_remaining(&end_time, tvp, 1, ret);

	return ret;
}

static long do_pselect(int n, fd_set __user *inp, fd_set __user *outp,
		       fd_set __user *exp, struct timespec __user *tsp,
		       const sigset_t __user *sigmask, size_t sigsetsize)
{
	sigset_t ksigmask, sigsaved;
	struct timespec64 ts, end_time, *to = NULL;
	int ret;

	if (tsp) {
		if (get_timespec64(&ts, tsp))
			return -EFAULT;

		to = &end_time;
		if (poll_select_set_timeout(to, ts.tv_sec, ts.tv_nsec))
			return -EINVAL;
	}

	if (sigmask) {
		/* XXX: Don't preclude handling different sized sigset_t's.  */
		if (sigsetsize != sizeof(sigset_t))
			return -EINVAL;
		if (copy_from_user(&ksigmask, sigmask, sizeof(ksigmask)))
			return -EFAULT;

		sigdelsetmask(&ksigmask, sigmask(SIGKILL)|sigmask(SIGSTOP));
		sigprocmask(SIG_SETMASK, &ksigmask, &sigsaved);
	}

	ret = core_sys_select(n, inp, outp, exp, to);
	ret = poll_select_copy_remaining(&end_time, tsp, 0, ret);

	if (ret == -ERESTARTNOHAND) {
		/*
		 * Don't restore the signal mask yet. Let do_signal() deliver
		 * the signal on the way back to userspace, before the signal
		 * mask is restored.
		 */
		if (sigmask) {
			memcpy(&current->saved_sigmask, &sigsaved,
					sizeof(sigsaved));
			set_restore_sigmask();
		}
	} else if (sigmask)
		sigprocmask(SIG_SETMASK, &sigsaved, NULL);

	return ret;
}

/*
 * Most architectures can't handle 7-argument syscalls. So we provide a
 * 6-argument version where the sixth argument is a pointer to a structure
 * which has a pointer to the sigset_t itself followed by a size_t containing
 * the sigset size.
 */
SYSCALL_DEFINE6(pselect6, int, n, fd_set __user *, inp, fd_set __user *, outp,
		fd_set __user *, exp, struct timespec __user *, tsp,
		void __user *, sig)
{
	size_t sigsetsize = 0;
	sigset_t __user *up = NULL;

	if (sig) {
		if (!access_ok(VERIFY_READ, sig, sizeof(void *)+sizeof(size_t))
		    || __get_user(up, (sigset_t __user * __user *)sig)
		    || __get_user(sigsetsize,
				(size_t __user *)(sig+sizeof(void *))))
			return -EFAULT;
	}

	return do_pselect(n, inp, outp, exp, tsp, up, sigsetsize);
}

#ifdef __ARCH_WANT_SYS_OLD_SELECT
struct sel_arg_struct {
	unsigned long n;
	fd_set __user *inp, *outp, *exp;
	struct timeval __user *tvp;
};

SYSCALL_DEFINE1(old_select, struct sel_arg_struct __user *, arg)
{
	struct sel_arg_struct a;

	if (copy_from_user(&a, arg, sizeof(a)))
		return -EFAULT;
	return sys_select(a.n, a.inp, a.outp, a.exp, a.tvp);
}
#endif

struct poll_list {
	struct poll_list *next;
	int len;
	struct pollfd entries[0];
};

#define POLLFD_PER_PAGE  ((PAGE_SIZE-sizeof(struct poll_list)) / sizeof(struct pollfd))

/*
 * Fish for pollable events on the pollfd->fd file descriptor. We're only
 * interested in events matching the pollfd->events mask, and the result
 * matching that mask is both recorded in pollfd->revents and returned. The
 * pwait poll_table will be used by the fd-provided poll handler for waiting,
 * if pwait->_qproc is non-NULL.
 */
static inline __poll_t do_pollfd(struct pollfd *pollfd, poll_table *pwait,
				     bool *can_busy_poll,
				     __poll_t busy_flag)
{
	__poll_t mask;
	int fd;

	mask = 0;
	fd = pollfd->fd;
	if (fd >= 0) {
		struct fd f = fdget(fd);
		mask = EPOLLNVAL;
		if (f.file) {
			/* userland u16 ->events contains POLL... bitmap */
			__poll_t filter = demangle_poll(pollfd->events) |
<<<<<<< HEAD
						POLLERR | POLLHUP;
=======
						EPOLLERR | EPOLLHUP;
>>>>>>> 7928b2cb
			mask = DEFAULT_POLLMASK;
			if (f.file->f_op->poll) {
				pwait->_key = filter;
				pwait->_key |= busy_flag;
				mask = f.file->f_op->poll(f.file, pwait);
				if (mask & busy_flag)
					*can_busy_poll = true;
			}
			/* Mask out unneeded events. */
			mask &= filter;
			fdput(f);
		}
	}
	/* ... and so does ->revents */
	pollfd->revents = mangle_poll(mask);

	return mask;
}

static int do_poll(struct poll_list *list, struct poll_wqueues *wait,
		   struct timespec64 *end_time)
{
	poll_table* pt = &wait->pt;
	ktime_t expire, *to = NULL;
	int timed_out = 0, count = 0;
	u64 slack = 0;
	__poll_t busy_flag = net_busy_loop_on() ? POLL_BUSY_LOOP : 0;
	unsigned long busy_start = 0;

	/* Optimise the no-wait case */
	if (end_time && !end_time->tv_sec && !end_time->tv_nsec) {
		pt->_qproc = NULL;
		timed_out = 1;
	}

	if (end_time && !timed_out)
		slack = select_estimate_accuracy(end_time);

	for (;;) {
		struct poll_list *walk;
		bool can_busy_loop = false;

		for (walk = list; walk != NULL; walk = walk->next) {
			struct pollfd * pfd, * pfd_end;

			pfd = walk->entries;
			pfd_end = pfd + walk->len;
			for (; pfd != pfd_end; pfd++) {
				/*
				 * Fish for events. If we found one, record it
				 * and kill poll_table->_qproc, so we don't
				 * needlessly register any other waiters after
				 * this. They'll get immediately deregistered
				 * when we break out and return.
				 */
				if (do_pollfd(pfd, pt, &can_busy_loop,
					      busy_flag)) {
					count++;
					pt->_qproc = NULL;
					/* found something, stop busy polling */
					busy_flag = 0;
					can_busy_loop = false;
				}
			}
		}
		/*
		 * All waiters have already been registered, so don't provide
		 * a poll_table->_qproc to them on the next loop iteration.
		 */
		pt->_qproc = NULL;
		if (!count) {
			count = wait->error;
			if (signal_pending(current))
				count = -EINTR;
		}
		if (count || timed_out)
			break;

		/* only if found POLL_BUSY_LOOP sockets && not out of time */
		if (can_busy_loop && !need_resched()) {
			if (!busy_start) {
				busy_start = busy_loop_current_time();
				continue;
			}
			if (!busy_loop_timeout(busy_start))
				continue;
		}
		busy_flag = 0;

		/*
		 * If this is the first loop and we have a timeout
		 * given, then we convert to ktime_t and set the to
		 * pointer to the expiry value.
		 */
		if (end_time && !to) {
			expire = timespec64_to_ktime(*end_time);
			to = &expire;
		}

		if (!poll_schedule_timeout(wait, TASK_INTERRUPTIBLE, to, slack))
			timed_out = 1;
	}
	return count;
}

#define N_STACK_PPS ((sizeof(stack_pps) - sizeof(struct poll_list))  / \
			sizeof(struct pollfd))

static int do_sys_poll(struct pollfd __user *ufds, unsigned int nfds,
		struct timespec64 *end_time)
{
	struct poll_wqueues table;
 	int err = -EFAULT, fdcount, len, size;
	/* Allocate small arguments on the stack to save memory and be
	   faster - use long to make sure the buffer is aligned properly
	   on 64 bit archs to avoid unaligned access */
	long stack_pps[POLL_STACK_ALLOC/sizeof(long)];
	struct poll_list *const head = (struct poll_list *)stack_pps;
 	struct poll_list *walk = head;
 	unsigned long todo = nfds;

	if (nfds > rlimit(RLIMIT_NOFILE))
		return -EINVAL;

	len = min_t(unsigned int, nfds, N_STACK_PPS);
	for (;;) {
		walk->next = NULL;
		walk->len = len;
		if (!len)
			break;

		if (copy_from_user(walk->entries, ufds + nfds-todo,
					sizeof(struct pollfd) * walk->len))
			goto out_fds;

		todo -= walk->len;
		if (!todo)
			break;

		len = min(todo, POLLFD_PER_PAGE);
		size = sizeof(struct poll_list) + sizeof(struct pollfd) * len;
		walk = walk->next = kmalloc(size, GFP_KERNEL);
		if (!walk) {
			err = -ENOMEM;
			goto out_fds;
		}
	}

	poll_initwait(&table);
	fdcount = do_poll(head, &table, end_time);
	poll_freewait(&table);

	for (walk = head; walk; walk = walk->next) {
		struct pollfd *fds = walk->entries;
		int j;

		for (j = 0; j < walk->len; j++, ufds++)
			if (__put_user(fds[j].revents, &ufds->revents))
				goto out_fds;
  	}

	err = fdcount;
out_fds:
	walk = head->next;
	while (walk) {
		struct poll_list *pos = walk;
		walk = walk->next;
		kfree(pos);
	}

	return err;
}

static long do_restart_poll(struct restart_block *restart_block)
{
	struct pollfd __user *ufds = restart_block->poll.ufds;
	int nfds = restart_block->poll.nfds;
	struct timespec64 *to = NULL, end_time;
	int ret;

	if (restart_block->poll.has_timeout) {
		end_time.tv_sec = restart_block->poll.tv_sec;
		end_time.tv_nsec = restart_block->poll.tv_nsec;
		to = &end_time;
	}

	ret = do_sys_poll(ufds, nfds, to);

	if (ret == -EINTR) {
		restart_block->fn = do_restart_poll;
		ret = -ERESTART_RESTARTBLOCK;
	}
	return ret;
}

SYSCALL_DEFINE3(poll, struct pollfd __user *, ufds, unsigned int, nfds,
		int, timeout_msecs)
{
	struct timespec64 end_time, *to = NULL;
	int ret;

	if (timeout_msecs >= 0) {
		to = &end_time;
		poll_select_set_timeout(to, timeout_msecs / MSEC_PER_SEC,
			NSEC_PER_MSEC * (timeout_msecs % MSEC_PER_SEC));
	}

	ret = do_sys_poll(ufds, nfds, to);

	if (ret == -EINTR) {
		struct restart_block *restart_block;

		restart_block = &current->restart_block;
		restart_block->fn = do_restart_poll;
		restart_block->poll.ufds = ufds;
		restart_block->poll.nfds = nfds;

		if (timeout_msecs >= 0) {
			restart_block->poll.tv_sec = end_time.tv_sec;
			restart_block->poll.tv_nsec = end_time.tv_nsec;
			restart_block->poll.has_timeout = 1;
		} else
			restart_block->poll.has_timeout = 0;

		ret = -ERESTART_RESTARTBLOCK;
	}
	return ret;
}

SYSCALL_DEFINE5(ppoll, struct pollfd __user *, ufds, unsigned int, nfds,
		struct timespec __user *, tsp, const sigset_t __user *, sigmask,
		size_t, sigsetsize)
{
	sigset_t ksigmask, sigsaved;
	struct timespec64 ts, end_time, *to = NULL;
	int ret;

	if (tsp) {
		if (get_timespec64(&ts, tsp))
			return -EFAULT;

		to = &end_time;
		if (poll_select_set_timeout(to, ts.tv_sec, ts.tv_nsec))
			return -EINVAL;
	}

	if (sigmask) {
		/* XXX: Don't preclude handling different sized sigset_t's.  */
		if (sigsetsize != sizeof(sigset_t))
			return -EINVAL;
		if (copy_from_user(&ksigmask, sigmask, sizeof(ksigmask)))
			return -EFAULT;

		sigdelsetmask(&ksigmask, sigmask(SIGKILL)|sigmask(SIGSTOP));
		sigprocmask(SIG_SETMASK, &ksigmask, &sigsaved);
	}

	ret = do_sys_poll(ufds, nfds, to);

	/* We can restart this syscall, usually */
	if (ret == -EINTR) {
		/*
		 * Don't restore the signal mask yet. Let do_signal() deliver
		 * the signal on the way back to userspace, before the signal
		 * mask is restored.
		 */
		if (sigmask) {
			memcpy(&current->saved_sigmask, &sigsaved,
					sizeof(sigsaved));
			set_restore_sigmask();
		}
		ret = -ERESTARTNOHAND;
	} else if (sigmask)
		sigprocmask(SIG_SETMASK, &sigsaved, NULL);

	ret = poll_select_copy_remaining(&end_time, tsp, 0, ret);

	return ret;
}

#ifdef CONFIG_COMPAT
#define __COMPAT_NFDBITS       (8 * sizeof(compat_ulong_t))

static
int compat_poll_select_copy_remaining(struct timespec64 *end_time, void __user *p,
				      int timeval, int ret)
{
	struct timespec64 ts;

	if (!p)
		return ret;

	if (current->personality & STICKY_TIMEOUTS)
		goto sticky;

	/* No update for zero timeout */
	if (!end_time->tv_sec && !end_time->tv_nsec)
		return ret;

	ktime_get_ts64(&ts);
	ts = timespec64_sub(*end_time, ts);
	if (ts.tv_sec < 0)
		ts.tv_sec = ts.tv_nsec = 0;

	if (timeval) {
		struct compat_timeval rtv;

		rtv.tv_sec = ts.tv_sec;
		rtv.tv_usec = ts.tv_nsec / NSEC_PER_USEC;

		if (!copy_to_user(p, &rtv, sizeof(rtv)))
			return ret;
	} else {
		if (!compat_put_timespec64(&ts, p))
			return ret;
	}
	/*
	 * If an application puts its timeval in read-only memory, we
	 * don't want the Linux-specific update to the timeval to
	 * cause a fault after the select has completed
	 * successfully. However, because we're not updating the
	 * timeval, we can't restart the system call.
	 */

sticky:
	if (ret == -ERESTARTNOHAND)
		ret = -EINTR;
	return ret;
}

/*
 * Ooo, nasty.  We need here to frob 32-bit unsigned longs to
 * 64-bit unsigned longs.
 */
static
int compat_get_fd_set(unsigned long nr, compat_ulong_t __user *ufdset,
			unsigned long *fdset)
{
	if (ufdset) {
		return compat_get_bitmap(fdset, ufdset, nr);
	} else {
		zero_fd_set(nr, fdset);
		return 0;
	}
}

static
int compat_set_fd_set(unsigned long nr, compat_ulong_t __user *ufdset,
		      unsigned long *fdset)
{
	if (!ufdset)
		return 0;
	return compat_put_bitmap(ufdset, fdset, nr);
}


/*
 * This is a virtual copy of sys_select from fs/select.c and probably
 * should be compared to it from time to time
 */

/*
 * We can actually return ERESTARTSYS instead of EINTR, but I'd
 * like to be certain this leads to no problems. So I return
 * EINTR just for safety.
 *
 * Update: ERESTARTSYS breaks at least the xview clock binary, so
 * I'm trying ERESTARTNOHAND which restart only when you want to.
 */
static int compat_core_sys_select(int n, compat_ulong_t __user *inp,
	compat_ulong_t __user *outp, compat_ulong_t __user *exp,
	struct timespec64 *end_time)
{
	fd_set_bits fds;
	void *bits;
	int size, max_fds, ret = -EINVAL;
	struct fdtable *fdt;
	long stack_fds[SELECT_STACK_ALLOC/sizeof(long)];

	if (n < 0)
		goto out_nofds;

	/* max_fds can increase, so grab it once to avoid race */
	rcu_read_lock();
	fdt = files_fdtable(current->files);
	max_fds = fdt->max_fds;
	rcu_read_unlock();
	if (n > max_fds)
		n = max_fds;

	/*
	 * We need 6 bitmaps (in/out/ex for both incoming and outgoing),
	 * since we used fdset we need to allocate memory in units of
	 * long-words.
	 */
	size = FDS_BYTES(n);
	bits = stack_fds;
	if (size > sizeof(stack_fds) / 6) {
		bits = kmalloc(6 * size, GFP_KERNEL);
		ret = -ENOMEM;
		if (!bits)
			goto out_nofds;
	}
	fds.in      = (unsigned long *)  bits;
	fds.out     = (unsigned long *) (bits +   size);
	fds.ex      = (unsigned long *) (bits + 2*size);
	fds.res_in  = (unsigned long *) (bits + 3*size);
	fds.res_out = (unsigned long *) (bits + 4*size);
	fds.res_ex  = (unsigned long *) (bits + 5*size);

	if ((ret = compat_get_fd_set(n, inp, fds.in)) ||
	    (ret = compat_get_fd_set(n, outp, fds.out)) ||
	    (ret = compat_get_fd_set(n, exp, fds.ex)))
		goto out;
	zero_fd_set(n, fds.res_in);
	zero_fd_set(n, fds.res_out);
	zero_fd_set(n, fds.res_ex);

	ret = do_select(n, &fds, end_time);

	if (ret < 0)
		goto out;
	if (!ret) {
		ret = -ERESTARTNOHAND;
		if (signal_pending(current))
			goto out;
		ret = 0;
	}

	if (compat_set_fd_set(n, inp, fds.res_in) ||
	    compat_set_fd_set(n, outp, fds.res_out) ||
	    compat_set_fd_set(n, exp, fds.res_ex))
		ret = -EFAULT;
out:
	if (bits != stack_fds)
		kfree(bits);
out_nofds:
	return ret;
}

COMPAT_SYSCALL_DEFINE5(select, int, n, compat_ulong_t __user *, inp,
	compat_ulong_t __user *, outp, compat_ulong_t __user *, exp,
	struct compat_timeval __user *, tvp)
{
	struct timespec64 end_time, *to = NULL;
	struct compat_timeval tv;
	int ret;

	if (tvp) {
		if (copy_from_user(&tv, tvp, sizeof(tv)))
			return -EFAULT;

		to = &end_time;
		if (poll_select_set_timeout(to,
				tv.tv_sec + (tv.tv_usec / USEC_PER_SEC),
				(tv.tv_usec % USEC_PER_SEC) * NSEC_PER_USEC))
			return -EINVAL;
	}

	ret = compat_core_sys_select(n, inp, outp, exp, to);
	ret = compat_poll_select_copy_remaining(&end_time, tvp, 1, ret);

	return ret;
}

struct compat_sel_arg_struct {
	compat_ulong_t n;
	compat_uptr_t inp;
	compat_uptr_t outp;
	compat_uptr_t exp;
	compat_uptr_t tvp;
};

COMPAT_SYSCALL_DEFINE1(old_select, struct compat_sel_arg_struct __user *, arg)
{
	struct compat_sel_arg_struct a;

	if (copy_from_user(&a, arg, sizeof(a)))
		return -EFAULT;
	return compat_sys_select(a.n, compat_ptr(a.inp), compat_ptr(a.outp),
				 compat_ptr(a.exp), compat_ptr(a.tvp));
}

static long do_compat_pselect(int n, compat_ulong_t __user *inp,
	compat_ulong_t __user *outp, compat_ulong_t __user *exp,
	struct compat_timespec __user *tsp, compat_sigset_t __user *sigmask,
	compat_size_t sigsetsize)
{
	sigset_t ksigmask, sigsaved;
	struct timespec64 ts, end_time, *to = NULL;
	int ret;

	if (tsp) {
		if (compat_get_timespec64(&ts, tsp))
			return -EFAULT;

		to = &end_time;
		if (poll_select_set_timeout(to, ts.tv_sec, ts.tv_nsec))
			return -EINVAL;
	}

	if (sigmask) {
		if (sigsetsize != sizeof(compat_sigset_t))
			return -EINVAL;
		if (get_compat_sigset(&ksigmask, sigmask))
			return -EFAULT;

		sigdelsetmask(&ksigmask, sigmask(SIGKILL)|sigmask(SIGSTOP));
		sigprocmask(SIG_SETMASK, &ksigmask, &sigsaved);
	}

	ret = compat_core_sys_select(n, inp, outp, exp, to);
	ret = compat_poll_select_copy_remaining(&end_time, tsp, 0, ret);

	if (ret == -ERESTARTNOHAND) {
		/*
		 * Don't restore the signal mask yet. Let do_signal() deliver
		 * the signal on the way back to userspace, before the signal
		 * mask is restored.
		 */
		if (sigmask) {
			memcpy(&current->saved_sigmask, &sigsaved,
					sizeof(sigsaved));
			set_restore_sigmask();
		}
	} else if (sigmask)
		sigprocmask(SIG_SETMASK, &sigsaved, NULL);

	return ret;
}

COMPAT_SYSCALL_DEFINE6(pselect6, int, n, compat_ulong_t __user *, inp,
	compat_ulong_t __user *, outp, compat_ulong_t __user *, exp,
	struct compat_timespec __user *, tsp, void __user *, sig)
{
	compat_size_t sigsetsize = 0;
	compat_uptr_t up = 0;

	if (sig) {
		if (!access_ok(VERIFY_READ, sig,
				sizeof(compat_uptr_t)+sizeof(compat_size_t)) ||
		    	__get_user(up, (compat_uptr_t __user *)sig) ||
		    	__get_user(sigsetsize,
				(compat_size_t __user *)(sig+sizeof(up))))
			return -EFAULT;
	}
	return do_compat_pselect(n, inp, outp, exp, tsp, compat_ptr(up),
				 sigsetsize);
}

COMPAT_SYSCALL_DEFINE5(ppoll, struct pollfd __user *, ufds,
	unsigned int,  nfds, struct compat_timespec __user *, tsp,
	const compat_sigset_t __user *, sigmask, compat_size_t, sigsetsize)
{
	sigset_t ksigmask, sigsaved;
	struct timespec64 ts, end_time, *to = NULL;
	int ret;

	if (tsp) {
		if (compat_get_timespec64(&ts, tsp))
			return -EFAULT;

		to = &end_time;
		if (poll_select_set_timeout(to, ts.tv_sec, ts.tv_nsec))
			return -EINVAL;
	}

	if (sigmask) {
		if (sigsetsize != sizeof(compat_sigset_t))
			return -EINVAL;
		if (get_compat_sigset(&ksigmask, sigmask))
			return -EFAULT;

		sigdelsetmask(&ksigmask, sigmask(SIGKILL)|sigmask(SIGSTOP));
		sigprocmask(SIG_SETMASK, &ksigmask, &sigsaved);
	}

	ret = do_sys_poll(ufds, nfds, to);

	/* We can restart this syscall, usually */
	if (ret == -EINTR) {
		/*
		 * Don't restore the signal mask yet. Let do_signal() deliver
		 * the signal on the way back to userspace, before the signal
		 * mask is restored.
		 */
		if (sigmask) {
			memcpy(&current->saved_sigmask, &sigsaved,
				sizeof(sigsaved));
			set_restore_sigmask();
		}
		ret = -ERESTARTNOHAND;
	} else if (sigmask)
		sigprocmask(SIG_SETMASK, &sigsaved, NULL);

	ret = compat_poll_select_copy_remaining(&end_time, tsp, 0, ret);

	return ret;
}
#endif<|MERGE_RESOLUTION|>--- conflicted
+++ resolved
@@ -818,11 +818,7 @@
 		if (f.file) {
 			/* userland u16 ->events contains POLL... bitmap */
 			__poll_t filter = demangle_poll(pollfd->events) |
-<<<<<<< HEAD
-						POLLERR | POLLHUP;
-=======
 						EPOLLERR | EPOLLHUP;
->>>>>>> 7928b2cb
 			mask = DEFAULT_POLLMASK;
 			if (f.file->f_op->poll) {
 				pwait->_key = filter;
