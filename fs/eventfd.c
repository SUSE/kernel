// SPDX-License-Identifier: GPL-2.0-only
/*
 *  fs/eventfd.c
 *
 *  Copyright (C) 2007  Davide Libenzi <davidel@xmailserver.org>
 *
 */

#include <linux/file.h>
#include <linux/poll.h>
#include <linux/init.h>
#include <linux/fs.h>
#include <linux/sched/signal.h>
#include <linux/kernel.h>
#include <linux/slab.h>
#include <linux/list.h>
#include <linux/spinlock.h>
#include <linux/anon_inodes.h>
#include <linux/syscalls.h>
#include <linux/export.h>
#include <linux/kref.h>
#include <linux/eventfd.h>
#include <linux/proc_fs.h>
#include <linux/seq_file.h>
#include <linux/idr.h>
#include <linux/uio.h>

static DEFINE_IDA(eventfd_ida);

struct eventfd_ctx {
	struct kref kref;
	wait_queue_head_t wqh;
	/*
	 * Every time that a write(2) is performed on an eventfd, the
	 * value of the __u64 being written is added to "count" and a
	 * wakeup is performed on "wqh". A read(2) will return the "count"
	 * value to userspace, and will reset "count" to zero. The kernel
	 * side eventfd_signal() also, adds to the "count" counter and
	 * issue a wakeup.
	 */
	__u64 count;
	unsigned int flags;
	int id;
};

__u64 eventfd_signal_mask(struct eventfd_ctx *ctx, __u64 n, unsigned mask)
{
	unsigned long flags;

	/*
	 * Deadlock or stack overflow issues can happen if we recurse here
	 * through waitqueue wakeup handlers. If the caller users potentially
	 * nested waitqueues with custom wakeup handlers, then it should
	 * check eventfd_signal_allowed() before calling this function. If
	 * it returns false, the eventfd_signal() call should be deferred to a
	 * safe context.
	 */
<<<<<<< HEAD
	if (WARN_ON_ONCE(current->in_eventfd_signal))
		return 0;

	spin_lock_irqsave(&ctx->wqh.lock, flags);
	current->in_eventfd_signal = 1;
=======
	if (WARN_ON_ONCE(current->in_eventfd))
		return 0;

	spin_lock_irqsave(&ctx->wqh.lock, flags);
	current->in_eventfd = 1;
>>>>>>> eb3cdb58
	if (ULLONG_MAX - ctx->count < n)
		n = ULLONG_MAX - ctx->count;
	ctx->count += n;
	if (waitqueue_active(&ctx->wqh))
		wake_up_locked_poll(&ctx->wqh, EPOLLIN | mask);
<<<<<<< HEAD
	current->in_eventfd_signal = 0;
=======
	current->in_eventfd = 0;
>>>>>>> eb3cdb58
	spin_unlock_irqrestore(&ctx->wqh.lock, flags);

	return n;
}

/**
 * eventfd_signal - Adds @n to the eventfd counter.
 * @ctx: [in] Pointer to the eventfd context.
 * @n: [in] Value of the counter to be added to the eventfd internal counter.
 *          The value cannot be negative.
 *
 * This function is supposed to be called by the kernel in paths that do not
 * allow sleeping. In this function we allow the counter to reach the ULLONG_MAX
 * value, and we signal this as overflow condition by returning a EPOLLERR
 * to poll(2).
 *
 * Returns the amount by which the counter was incremented.  This will be less
 * than @n if the counter has overflowed.
 */
__u64 eventfd_signal(struct eventfd_ctx *ctx, __u64 n)
{
	return eventfd_signal_mask(ctx, n, 0);
}
EXPORT_SYMBOL_GPL(eventfd_signal);

static void eventfd_free_ctx(struct eventfd_ctx *ctx)
{
	if (ctx->id >= 0)
		ida_simple_remove(&eventfd_ida, ctx->id);
	kfree(ctx);
}

static void eventfd_free(struct kref *kref)
{
	struct eventfd_ctx *ctx = container_of(kref, struct eventfd_ctx, kref);

	eventfd_free_ctx(ctx);
}

/**
 * eventfd_ctx_put - Releases a reference to the internal eventfd context.
 * @ctx: [in] Pointer to eventfd context.
 *
 * The eventfd context reference must have been previously acquired either
 * with eventfd_ctx_fdget() or eventfd_ctx_fileget().
 */
void eventfd_ctx_put(struct eventfd_ctx *ctx)
{
	kref_put(&ctx->kref, eventfd_free);
}
EXPORT_SYMBOL_GPL(eventfd_ctx_put);

static int eventfd_release(struct inode *inode, struct file *file)
{
	struct eventfd_ctx *ctx = file->private_data;

	wake_up_poll(&ctx->wqh, EPOLLHUP);
	eventfd_ctx_put(ctx);
	return 0;
}

static __poll_t eventfd_poll(struct file *file, poll_table *wait)
{
	struct eventfd_ctx *ctx = file->private_data;
	__poll_t events = 0;
	u64 count;

	poll_wait(file, &ctx->wqh, wait);

	/*
	 * All writes to ctx->count occur within ctx->wqh.lock.  This read
	 * can be done outside ctx->wqh.lock because we know that poll_wait
	 * takes that lock (through add_wait_queue) if our caller will sleep.
	 *
	 * The read _can_ therefore seep into add_wait_queue's critical
	 * section, but cannot move above it!  add_wait_queue's spin_lock acts
	 * as an acquire barrier and ensures that the read be ordered properly
	 * against the writes.  The following CAN happen and is safe:
	 *
	 *     poll                               write
	 *     -----------------                  ------------
	 *     lock ctx->wqh.lock (in poll_wait)
	 *     count = ctx->count
	 *     __add_wait_queue
	 *     unlock ctx->wqh.lock
	 *                                        lock ctx->qwh.lock
	 *                                        ctx->count += n
	 *                                        if (waitqueue_active)
	 *                                          wake_up_locked_poll
	 *                                        unlock ctx->qwh.lock
	 *     eventfd_poll returns 0
	 *
	 * but the following, which would miss a wakeup, cannot happen:
	 *
	 *     poll                               write
	 *     -----------------                  ------------
	 *     count = ctx->count (INVALID!)
	 *                                        lock ctx->qwh.lock
	 *                                        ctx->count += n
	 *                                        **waitqueue_active is false**
	 *                                        **no wake_up_locked_poll!**
	 *                                        unlock ctx->qwh.lock
	 *     lock ctx->wqh.lock (in poll_wait)
	 *     __add_wait_queue
	 *     unlock ctx->wqh.lock
	 *     eventfd_poll returns 0
	 */
	count = READ_ONCE(ctx->count);

	if (count > 0)
		events |= EPOLLIN;
	if (count == ULLONG_MAX)
		events |= EPOLLERR;
	if (ULLONG_MAX - 1 > count)
		events |= EPOLLOUT;

	return events;
}

void eventfd_ctx_do_read(struct eventfd_ctx *ctx, __u64 *cnt)
{
	lockdep_assert_held(&ctx->wqh.lock);

	*cnt = (ctx->flags & EFD_SEMAPHORE) ? 1 : ctx->count;
	ctx->count -= *cnt;
}
EXPORT_SYMBOL_GPL(eventfd_ctx_do_read);

/**
 * eventfd_ctx_remove_wait_queue - Read the current counter and removes wait queue.
 * @ctx: [in] Pointer to eventfd context.
 * @wait: [in] Wait queue to be removed.
 * @cnt: [out] Pointer to the 64-bit counter value.
 *
 * Returns %0 if successful, or the following error codes:
 *
 * -EAGAIN      : The operation would have blocked.
 *
 * This is used to atomically remove a wait queue entry from the eventfd wait
 * queue head, and read/reset the counter value.
 */
int eventfd_ctx_remove_wait_queue(struct eventfd_ctx *ctx, wait_queue_entry_t *wait,
				  __u64 *cnt)
{
	unsigned long flags;

	spin_lock_irqsave(&ctx->wqh.lock, flags);
	eventfd_ctx_do_read(ctx, cnt);
	__remove_wait_queue(&ctx->wqh, wait);
	if (*cnt != 0 && waitqueue_active(&ctx->wqh))
		wake_up_locked_poll(&ctx->wqh, EPOLLOUT);
	spin_unlock_irqrestore(&ctx->wqh.lock, flags);

	return *cnt != 0 ? 0 : -EAGAIN;
}
EXPORT_SYMBOL_GPL(eventfd_ctx_remove_wait_queue);

static ssize_t eventfd_read(struct kiocb *iocb, struct iov_iter *to)
{
	struct file *file = iocb->ki_filp;
	struct eventfd_ctx *ctx = file->private_data;
	__u64 ucnt = 0;

	if (iov_iter_count(to) < sizeof(ucnt))
		return -EINVAL;
	spin_lock_irq(&ctx->wqh.lock);
	if (!ctx->count) {
		if ((file->f_flags & O_NONBLOCK) ||
		    (iocb->ki_flags & IOCB_NOWAIT)) {
			spin_unlock_irq(&ctx->wqh.lock);
			return -EAGAIN;
		}

		if (wait_event_interruptible_locked_irq(ctx->wqh, ctx->count)) {
			spin_unlock_irq(&ctx->wqh.lock);
			return -ERESTARTSYS;
		}
	}
	eventfd_ctx_do_read(ctx, &ucnt);
	current->in_eventfd = 1;
	if (waitqueue_active(&ctx->wqh))
		wake_up_locked_poll(&ctx->wqh, EPOLLOUT);
	current->in_eventfd = 0;
	spin_unlock_irq(&ctx->wqh.lock);
	if (unlikely(copy_to_iter(&ucnt, sizeof(ucnt), to) != sizeof(ucnt)))
		return -EFAULT;

	return sizeof(ucnt);
}

static ssize_t eventfd_write(struct file *file, const char __user *buf, size_t count,
			     loff_t *ppos)
{
	struct eventfd_ctx *ctx = file->private_data;
	ssize_t res;
	__u64 ucnt;

	if (count < sizeof(ucnt))
		return -EINVAL;
	if (copy_from_user(&ucnt, buf, sizeof(ucnt)))
		return -EFAULT;
	if (ucnt == ULLONG_MAX)
		return -EINVAL;
	spin_lock_irq(&ctx->wqh.lock);
	res = -EAGAIN;
	if (ULLONG_MAX - ctx->count > ucnt)
		res = sizeof(ucnt);
	else if (!(file->f_flags & O_NONBLOCK)) {
		res = wait_event_interruptible_locked_irq(ctx->wqh,
				ULLONG_MAX - ctx->count > ucnt);
		if (!res)
			res = sizeof(ucnt);
	}
	if (likely(res > 0)) {
		ctx->count += ucnt;
		current->in_eventfd = 1;
		if (waitqueue_active(&ctx->wqh))
			wake_up_locked_poll(&ctx->wqh, EPOLLIN);
		current->in_eventfd = 0;
	}
	spin_unlock_irq(&ctx->wqh.lock);

	return res;
}

#ifdef CONFIG_PROC_FS
static void eventfd_show_fdinfo(struct seq_file *m, struct file *f)
{
	struct eventfd_ctx *ctx = f->private_data;

	spin_lock_irq(&ctx->wqh.lock);
	seq_printf(m, "eventfd-count: %16llx\n",
		   (unsigned long long)ctx->count);
	spin_unlock_irq(&ctx->wqh.lock);
	seq_printf(m, "eventfd-id: %d\n", ctx->id);
}
#endif

static const struct file_operations eventfd_fops = {
#ifdef CONFIG_PROC_FS
	.show_fdinfo	= eventfd_show_fdinfo,
#endif
	.release	= eventfd_release,
	.poll		= eventfd_poll,
	.read_iter	= eventfd_read,
	.write		= eventfd_write,
	.llseek		= noop_llseek,
};

/**
 * eventfd_fget - Acquire a reference of an eventfd file descriptor.
 * @fd: [in] Eventfd file descriptor.
 *
 * Returns a pointer to the eventfd file structure in case of success, or the
 * following error pointer:
 *
 * -EBADF    : Invalid @fd file descriptor.
 * -EINVAL   : The @fd file descriptor is not an eventfd file.
 */
struct file *eventfd_fget(int fd)
{
	struct file *file;

	file = fget(fd);
	if (!file)
		return ERR_PTR(-EBADF);
	if (file->f_op != &eventfd_fops) {
		fput(file);
		return ERR_PTR(-EINVAL);
	}

	return file;
}
EXPORT_SYMBOL_GPL(eventfd_fget);

/**
 * eventfd_ctx_fdget - Acquires a reference to the internal eventfd context.
 * @fd: [in] Eventfd file descriptor.
 *
 * Returns a pointer to the internal eventfd context, otherwise the error
 * pointers returned by the following functions:
 *
 * eventfd_fget
 */
struct eventfd_ctx *eventfd_ctx_fdget(int fd)
{
	struct eventfd_ctx *ctx;
	struct fd f = fdget(fd);
	if (!f.file)
		return ERR_PTR(-EBADF);
	ctx = eventfd_ctx_fileget(f.file);
	fdput(f);
	return ctx;
}
EXPORT_SYMBOL_GPL(eventfd_ctx_fdget);

/**
 * eventfd_ctx_fileget - Acquires a reference to the internal eventfd context.
 * @file: [in] Eventfd file pointer.
 *
 * Returns a pointer to the internal eventfd context, otherwise the error
 * pointer:
 *
 * -EINVAL   : The @fd file descriptor is not an eventfd file.
 */
struct eventfd_ctx *eventfd_ctx_fileget(struct file *file)
{
	struct eventfd_ctx *ctx;

	if (file->f_op != &eventfd_fops)
		return ERR_PTR(-EINVAL);

	ctx = file->private_data;
	kref_get(&ctx->kref);
	return ctx;
}
EXPORT_SYMBOL_GPL(eventfd_ctx_fileget);

static int do_eventfd(unsigned int count, int flags)
{
	struct eventfd_ctx *ctx;
	struct file *file;
	int fd;

	/* Check the EFD_* constants for consistency.  */
	BUILD_BUG_ON(EFD_CLOEXEC != O_CLOEXEC);
	BUILD_BUG_ON(EFD_NONBLOCK != O_NONBLOCK);

	if (flags & ~EFD_FLAGS_SET)
		return -EINVAL;

	ctx = kmalloc(sizeof(*ctx), GFP_KERNEL);
	if (!ctx)
		return -ENOMEM;

	kref_init(&ctx->kref);
	init_waitqueue_head(&ctx->wqh);
	ctx->count = count;
	ctx->flags = flags;
	ctx->id = ida_simple_get(&eventfd_ida, 0, 0, GFP_KERNEL);

	flags &= EFD_SHARED_FCNTL_FLAGS;
	flags |= O_RDWR;
	fd = get_unused_fd_flags(flags);
	if (fd < 0)
		goto err;

	file = anon_inode_getfile("[eventfd]", &eventfd_fops, ctx, flags);
	if (IS_ERR(file)) {
		put_unused_fd(fd);
		fd = PTR_ERR(file);
		goto err;
	}

	file->f_mode |= FMODE_NOWAIT;
	fd_install(fd, file);
	return fd;
err:
	eventfd_free_ctx(ctx);
	return fd;
}

SYSCALL_DEFINE2(eventfd2, unsigned int, count, int, flags)
{
	return do_eventfd(count, flags);
}

SYSCALL_DEFINE1(eventfd, unsigned int, count)
{
	return do_eventfd(count, 0);
}
<|MERGE_RESOLUTION|>--- conflicted
+++ resolved
@@ -55,29 +55,17 @@
 	 * it returns false, the eventfd_signal() call should be deferred to a
 	 * safe context.
 	 */
-<<<<<<< HEAD
-	if (WARN_ON_ONCE(current->in_eventfd_signal))
-		return 0;
-
-	spin_lock_irqsave(&ctx->wqh.lock, flags);
-	current->in_eventfd_signal = 1;
-=======
 	if (WARN_ON_ONCE(current->in_eventfd))
 		return 0;
 
 	spin_lock_irqsave(&ctx->wqh.lock, flags);
 	current->in_eventfd = 1;
->>>>>>> eb3cdb58
 	if (ULLONG_MAX - ctx->count < n)
 		n = ULLONG_MAX - ctx->count;
 	ctx->count += n;
 	if (waitqueue_active(&ctx->wqh))
 		wake_up_locked_poll(&ctx->wqh, EPOLLIN | mask);
-<<<<<<< HEAD
-	current->in_eventfd_signal = 0;
-=======
 	current->in_eventfd = 0;
->>>>>>> eb3cdb58
 	spin_unlock_irqrestore(&ctx->wqh.lock, flags);
 
 	return n;
