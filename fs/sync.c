// SPDX-License-Identifier: GPL-2.0
/*
 * High-level sync()-related operations
 */

#include <linux/blkdev.h>
#include <linux/kernel.h>
#include <linux/file.h>
#include <linux/fs.h>
#include <linux/slab.h>
#include <linux/export.h>
#include <linux/namei.h>
#include <linux/sched.h>
#include <linux/writeback.h>
#include <linux/syscalls.h>
#include <linux/linkage.h>
#include <linux/pagemap.h>
#include <linux/quotaops.h>
#include <linux/backing-dev.h>
#include "internal.h"

#define VALID_FLAGS (SYNC_FILE_RANGE_WAIT_BEFORE|SYNC_FILE_RANGE_WRITE| \
			SYNC_FILE_RANGE_WAIT_AFTER)

/*
 * Write out and wait upon all dirty data associated with this
 * superblock.  Filesystem data as well as the underlying block
 * device.  Takes the superblock lock.
 */
int sync_filesystem(struct super_block *sb)
{
	int ret = 0;

	/*
	 * We need to be protected against the filesystem going from
	 * r/o to r/w or vice versa.
	 */
	WARN_ON(!rwsem_is_locked(&sb->s_umount));

	/*
	 * No point in syncing out anything if the filesystem is read-only.
	 */
	if (sb_rdonly(sb))
		return 0;

	/*
	 * Do the filesystem syncing work.  For simple filesystems
	 * writeback_inodes_sb(sb) just dirties buffers with inodes so we have
	 * to submit I/O for these buffers via sync_blockdev().  This also
	 * speeds up the wait == 1 case since in that case write_inode()
	 * methods call sync_dirty_buffer() and thus effectively write one block
	 * at a time.
	 */
	writeback_inodes_sb(sb, WB_REASON_SYNC);
	if (sb->s_op->sync_fs) {
		ret = sb->s_op->sync_fs(sb, 0);
		if (ret)
			return ret;
	}
	ret = sync_blockdev_nowait(sb->s_bdev);
<<<<<<< HEAD
	if (ret < 0)
=======
	if (ret)
>>>>>>> eb3cdb58
		return ret;

	sync_inodes_sb(sb);
	if (sb->s_op->sync_fs) {
		ret = sb->s_op->sync_fs(sb, 1);
		if (ret)
			return ret;
	}
	return sync_blockdev(sb->s_bdev);
}
EXPORT_SYMBOL(sync_filesystem);

static void sync_inodes_one_sb(struct super_block *sb, void *arg)
{
	if (!sb_rdonly(sb))
		sync_inodes_sb(sb);
}

static void sync_fs_one_sb(struct super_block *sb, void *arg)
{
	if (!sb_rdonly(sb) && !(sb->s_iflags & SB_I_SKIP_SYNC) &&
	    sb->s_op->sync_fs)
		sb->s_op->sync_fs(sb, *(int *)arg);
}

/*
 * Sync everything. We start by waking flusher threads so that most of
 * writeback runs on all devices in parallel. Then we sync all inodes reliably
 * which effectively also waits for all flusher threads to finish doing
 * writeback. At this point all data is on disk so metadata should be stable
 * and we tell filesystems to sync their metadata via ->sync_fs() calls.
 * Finally, we writeout all block devices because some filesystems (e.g. ext2)
 * just write metadata (such as inodes or bitmaps) to block device page cache
 * and do not sync it on their own in ->sync_fs().
 */
void ksys_sync(void)
{
	int nowait = 0, wait = 1;

	wakeup_flusher_threads(WB_REASON_SYNC);
	iterate_supers(sync_inodes_one_sb, NULL);
	iterate_supers(sync_fs_one_sb, &nowait);
	iterate_supers(sync_fs_one_sb, &wait);
	sync_bdevs(false);
	sync_bdevs(true);
	if (unlikely(laptop_mode))
		laptop_sync_completion();
}

SYSCALL_DEFINE0(sync)
{
	ksys_sync();
	return 0;
}

static void do_sync_work(struct work_struct *work)
{
	int nowait = 0;

	/*
	 * Sync twice to reduce the possibility we skipped some inodes / pages
	 * because they were temporarily locked
	 */
	iterate_supers(sync_inodes_one_sb, &nowait);
	iterate_supers(sync_fs_one_sb, &nowait);
	sync_bdevs(false);
	iterate_supers(sync_inodes_one_sb, &nowait);
	iterate_supers(sync_fs_one_sb, &nowait);
	sync_bdevs(false);
	printk("Emergency Sync complete\n");
	kfree(work);
}

void emergency_sync(void)
{
	struct work_struct *work;

	work = kmalloc(sizeof(*work), GFP_ATOMIC);
	if (work) {
		INIT_WORK(work, do_sync_work);
		schedule_work(work);
	}
}

/*
 * sync a single super
 */
SYSCALL_DEFINE1(syncfs, int, fd)
{
	struct fd f = fdget(fd);
	struct super_block *sb;
	int ret, ret2;

	if (!f.file)
		return -EBADF;
	sb = f.file->f_path.dentry->d_sb;

	down_read(&sb->s_umount);
	ret = sync_filesystem(sb);
	up_read(&sb->s_umount);

	ret2 = errseq_check_and_advance(&sb->s_wb_err, &f.file->f_sb_err);

	fdput(f);
	return ret ? ret : ret2;
}

/**
 * vfs_fsync_range - helper to sync a range of data & metadata to disk
 * @file:		file to sync
 * @start:		offset in bytes of the beginning of data range to sync
 * @end:		offset in bytes of the end of data range (inclusive)
 * @datasync:		perform only datasync
 *
 * Write back data in range @start..@end and metadata for @file to disk.  If
 * @datasync is set only metadata needed to access modified file data is
 * written.
 */
int vfs_fsync_range(struct file *file, loff_t start, loff_t end, int datasync)
{
	struct inode *inode = file->f_mapping->host;

	if (!file->f_op->fsync)
		return -EINVAL;
	if (!datasync && (inode->i_state & I_DIRTY_TIME))
		mark_inode_dirty_sync(inode);
	return file->f_op->fsync(file, start, end, datasync);
}
EXPORT_SYMBOL(vfs_fsync_range);

/**
 * vfs_fsync - perform a fsync or fdatasync on a file
 * @file:		file to sync
 * @datasync:		only perform a fdatasync operation
 *
 * Write back data and metadata for @file to disk.  If @datasync is
 * set only metadata needed to access modified file data is written.
 */
int vfs_fsync(struct file *file, int datasync)
{
	return vfs_fsync_range(file, 0, LLONG_MAX, datasync);
}
EXPORT_SYMBOL(vfs_fsync);

static int do_fsync(unsigned int fd, int datasync)
{
	struct fd f = fdget(fd);
	int ret = -EBADF;

	if (f.file) {
		ret = vfs_fsync(f.file, datasync);
		fdput(f);
	}
	return ret;
}

SYSCALL_DEFINE1(fsync, unsigned int, fd)
{
	return do_fsync(fd, 0);
}

SYSCALL_DEFINE1(fdatasync, unsigned int, fd)
{
	return do_fsync(fd, 1);
}

int sync_file_range(struct file *file, loff_t offset, loff_t nbytes,
		    unsigned int flags)
{
	int ret;
	struct address_space *mapping;
	loff_t endbyte;			/* inclusive */
	umode_t i_mode;

	ret = -EINVAL;
	if (flags & ~VALID_FLAGS)
		goto out;

	endbyte = offset + nbytes;

	if ((s64)offset < 0)
		goto out;
	if ((s64)endbyte < 0)
		goto out;
	if (endbyte < offset)
		goto out;

	if (sizeof(pgoff_t) == 4) {
		if (offset >= (0x100000000ULL << PAGE_SHIFT)) {
			/*
			 * The range starts outside a 32 bit machine's
			 * pagecache addressing capabilities.  Let it "succeed"
			 */
			ret = 0;
			goto out;
		}
		if (endbyte >= (0x100000000ULL << PAGE_SHIFT)) {
			/*
			 * Out to EOF
			 */
			nbytes = 0;
		}
	}

	if (nbytes == 0)
		endbyte = LLONG_MAX;
	else
		endbyte--;		/* inclusive */

	i_mode = file_inode(file)->i_mode;
	ret = -ESPIPE;
	if (!S_ISREG(i_mode) && !S_ISBLK(i_mode) && !S_ISDIR(i_mode) &&
			!S_ISLNK(i_mode))
		goto out;

	mapping = file->f_mapping;
	ret = 0;
	if (flags & SYNC_FILE_RANGE_WAIT_BEFORE) {
		ret = file_fdatawait_range(file, offset, endbyte);
		if (ret < 0)
			goto out;
	}

	if (flags & SYNC_FILE_RANGE_WRITE) {
		int sync_mode = WB_SYNC_NONE;

		if ((flags & SYNC_FILE_RANGE_WRITE_AND_WAIT) ==
			     SYNC_FILE_RANGE_WRITE_AND_WAIT)
			sync_mode = WB_SYNC_ALL;

		ret = __filemap_fdatawrite_range(mapping, offset, endbyte,
						 sync_mode);
		if (ret < 0)
			goto out;
	}

	if (flags & SYNC_FILE_RANGE_WAIT_AFTER)
		ret = file_fdatawait_range(file, offset, endbyte);

out:
	return ret;
}

/*
 * ksys_sync_file_range() permits finely controlled syncing over a segment of
 * a file in the range offset .. (offset+nbytes-1) inclusive.  If nbytes is
 * zero then ksys_sync_file_range() will operate from offset out to EOF.
 *
 * The flag bits are:
 *
 * SYNC_FILE_RANGE_WAIT_BEFORE: wait upon writeout of all pages in the range
 * before performing the write.
 *
 * SYNC_FILE_RANGE_WRITE: initiate writeout of all those dirty pages in the
 * range which are not presently under writeback. Note that this may block for
 * significant periods due to exhaustion of disk request structures.
 *
 * SYNC_FILE_RANGE_WAIT_AFTER: wait upon writeout of all pages in the range
 * after performing the write.
 *
 * Useful combinations of the flag bits are:
 *
 * SYNC_FILE_RANGE_WAIT_BEFORE|SYNC_FILE_RANGE_WRITE: ensures that all pages
 * in the range which were dirty on entry to ksys_sync_file_range() are placed
 * under writeout.  This is a start-write-for-data-integrity operation.
 *
 * SYNC_FILE_RANGE_WRITE: start writeout of all dirty pages in the range which
 * are not presently under writeout.  This is an asynchronous flush-to-disk
 * operation.  Not suitable for data integrity operations.
 *
 * SYNC_FILE_RANGE_WAIT_BEFORE (or SYNC_FILE_RANGE_WAIT_AFTER): wait for
 * completion of writeout of all pages in the range.  This will be used after an
 * earlier SYNC_FILE_RANGE_WAIT_BEFORE|SYNC_FILE_RANGE_WRITE operation to wait
 * for that operation to complete and to return the result.
 *
 * SYNC_FILE_RANGE_WAIT_BEFORE|SYNC_FILE_RANGE_WRITE|SYNC_FILE_RANGE_WAIT_AFTER
 * (a.k.a. SYNC_FILE_RANGE_WRITE_AND_WAIT):
 * a traditional sync() operation.  This is a write-for-data-integrity operation
 * which will ensure that all pages in the range which were dirty on entry to
 * ksys_sync_file_range() are written to disk.  It should be noted that disk
 * caches are not flushed by this call, so there are no guarantees here that the
 * data will be available on disk after a crash.
 *
 *
 * SYNC_FILE_RANGE_WAIT_BEFORE and SYNC_FILE_RANGE_WAIT_AFTER will detect any
 * I/O errors or ENOSPC conditions and will return those to the caller, after
 * clearing the EIO and ENOSPC flags in the address_space.
 *
 * It should be noted that none of these operations write out the file's
 * metadata.  So unless the application is strictly performing overwrites of
 * already-instantiated disk blocks, there are no guarantees here that the data
 * will be available after a crash.
 */
int ksys_sync_file_range(int fd, loff_t offset, loff_t nbytes,
			 unsigned int flags)
{
	int ret;
	struct fd f;

	ret = -EBADF;
	f = fdget(fd);
	if (f.file)
		ret = sync_file_range(f.file, offset, nbytes, flags);

	fdput(f);
	return ret;
}

SYSCALL_DEFINE4(sync_file_range, int, fd, loff_t, offset, loff_t, nbytes,
				unsigned int, flags)
{
	return ksys_sync_file_range(fd, offset, nbytes, flags);
}

#if defined(CONFIG_COMPAT) && defined(__ARCH_WANT_COMPAT_SYNC_FILE_RANGE)
COMPAT_SYSCALL_DEFINE6(sync_file_range, int, fd, compat_arg_u64_dual(offset),
		       compat_arg_u64_dual(nbytes), unsigned int, flags)
{
	return ksys_sync_file_range(fd, compat_arg_u64_glue(offset),
				    compat_arg_u64_glue(nbytes), flags);
}
#endif

/* It would be nice if people remember that not all the world's an i386
   when they introduce new system calls */
SYSCALL_DEFINE4(sync_file_range2, int, fd, unsigned int, flags,
				 loff_t, offset, loff_t, nbytes)
{
	return ksys_sync_file_range(fd, offset, nbytes, flags);
}<|MERGE_RESOLUTION|>--- conflicted
+++ resolved
@@ -58,11 +58,7 @@
 			return ret;
 	}
 	ret = sync_blockdev_nowait(sb->s_bdev);
-<<<<<<< HEAD
-	if (ret < 0)
-=======
 	if (ret)
->>>>>>> eb3cdb58
 		return ret;
 
 	sync_inodes_sb(sb);
