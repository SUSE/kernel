// SPDX-License-Identifier: GPL-2.0
#include <linux/syscalls.h>
#include <linux/slab.h>
#include <linux/fs.h>
#include <linux/file.h>
#include <linux/mount.h>
#include <linux/namei.h>
#include <linux/exportfs.h>
#include <linux/fs_struct.h>
#include <linux/fsnotify.h>
#include <linux/personality.h>
#include <linux/uaccess.h>
#include <linux/compat.h>
#include "internal.h"
#include "mount.h"

static long do_sys_name_to_handle(const struct path *path,
				  struct file_handle __user *ufh,
				  void __user *mnt_id, bool unique_mntid,
				  int fh_flags)
{
	long retval;
	struct file_handle f_handle;
	int handle_dwords, handle_bytes;
	struct file_handle *handle = NULL;

	/*
	 * We need to make sure whether the file system support decoding of
	 * the file handle if decodeable file handle was requested.
	 */
	if (!exportfs_can_encode_fh(path->dentry->d_sb->s_export_op, fh_flags))
		return -EOPNOTSUPP;

	if (copy_from_user(&f_handle, ufh, sizeof(struct file_handle)))
		return -EFAULT;

	if (f_handle.handle_bytes > MAX_HANDLE_SZ)
		return -EINVAL;

<<<<<<< HEAD
	handle = kzalloc(sizeof(struct file_handle) + f_handle.handle_bytes,
=======
	handle = kzalloc(struct_size(handle, f_handle, f_handle.handle_bytes),
>>>>>>> 2d5404ca
			 GFP_KERNEL);
	if (!handle)
		return -ENOMEM;

	/* convert handle size to multiple of sizeof(u32) */
	handle_dwords = f_handle.handle_bytes >> 2;

	/* we ask for a non connectable maybe decodeable file handle */
	retval = exportfs_encode_fh(path->dentry,
				    (struct fid *)handle->f_handle,
				    &handle_dwords, fh_flags);
	handle->handle_type = retval;
	/* convert handle size to bytes */
	handle_bytes = handle_dwords * sizeof(u32);
	handle->handle_bytes = handle_bytes;
	if ((handle->handle_bytes > f_handle.handle_bytes) ||
	    (retval == FILEID_INVALID) || (retval < 0)) {
		/* As per old exportfs_encode_fh documentation
		 * we could return ENOSPC to indicate overflow
		 * But file system returned 255 always. So handle
		 * both the values
		 */
		if (retval == FILEID_INVALID || retval == -ENOSPC)
			retval = -EOVERFLOW;
		/*
		 * set the handle size to zero so we copy only
		 * non variable part of the file_handle
		 */
		handle_bytes = 0;
	} else
		retval = 0;
	/* copy the mount id */
	if (unique_mntid) {
		if (put_user(real_mount(path->mnt)->mnt_id_unique,
			     (u64 __user *) mnt_id))
			retval = -EFAULT;
	} else {
		if (put_user(real_mount(path->mnt)->mnt_id,
			     (int __user *) mnt_id))
			retval = -EFAULT;
	}
	/* copy the handle */
	if (retval != -EFAULT &&
		copy_to_user(ufh, handle,
			     struct_size(handle, f_handle, handle_bytes)))
		retval = -EFAULT;
	kfree(handle);
	return retval;
}

/**
 * sys_name_to_handle_at: convert name to handle
 * @dfd: directory relative to which name is interpreted if not absolute
 * @name: name that should be converted to handle.
 * @handle: resulting file handle
 * @mnt_id: mount id of the file system containing the file
 *          (u64 if AT_HANDLE_MNT_ID_UNIQUE, otherwise int)
 * @flag: flag value to indicate whether to follow symlink or not
 *        and whether a decodable file handle is required.
 *
 * @handle->handle_size indicate the space available to store the
 * variable part of the file handle in bytes. If there is not
 * enough space, the field is updated to return the minimum
 * value required.
 */
SYSCALL_DEFINE5(name_to_handle_at, int, dfd, const char __user *, name,
		struct file_handle __user *, handle, void __user *, mnt_id,
		int, flag)
{
	struct path path;
	int lookup_flags;
	int fh_flags;
	int err;

	if (flag & ~(AT_SYMLINK_FOLLOW | AT_EMPTY_PATH | AT_HANDLE_FID |
		     AT_HANDLE_MNT_ID_UNIQUE))
		return -EINVAL;

	lookup_flags = (flag & AT_SYMLINK_FOLLOW) ? LOOKUP_FOLLOW : 0;
	fh_flags = (flag & AT_HANDLE_FID) ? EXPORT_FH_FID : 0;
	if (flag & AT_EMPTY_PATH)
		lookup_flags |= LOOKUP_EMPTY;
	err = user_path_at(dfd, name, lookup_flags, &path);
	if (!err) {
		err = do_sys_name_to_handle(&path, handle, mnt_id,
					    flag & AT_HANDLE_MNT_ID_UNIQUE,
					    fh_flags);
		path_put(&path);
	}
	return err;
}

static int get_path_from_fd(int fd, struct path *root)
{
	if (fd == AT_FDCWD) {
		struct fs_struct *fs = current->fs;
		spin_lock(&fs->lock);
		*root = fs->pwd;
		path_get(root);
		spin_unlock(&fs->lock);
	} else {
		struct fd f = fdget(fd);
		if (!fd_file(f))
			return -EBADF;
		*root = fd_file(f)->f_path;
		path_get(root);
		fdput(f);
	}

	return 0;
}

enum handle_to_path_flags {
	HANDLE_CHECK_PERMS   = (1 << 0),
	HANDLE_CHECK_SUBTREE = (1 << 1),
};

struct handle_to_path_ctx {
	struct path root;
	enum handle_to_path_flags flags;
	unsigned int fh_flags;
};

static int vfs_dentry_acceptable(void *context, struct dentry *dentry)
{
	struct handle_to_path_ctx *ctx = context;
	struct user_namespace *user_ns = current_user_ns();
	struct dentry *d, *root = ctx->root.dentry;
	struct mnt_idmap *idmap = mnt_idmap(ctx->root.mnt);
	int retval = 0;

	if (!root)
		return 1;

	/* Old permission model with global CAP_DAC_READ_SEARCH. */
	if (!ctx->flags)
		return 1;

	/*
	 * It's racy as we're not taking rename_lock but we're able to ignore
	 * permissions and we just need an approximation whether we were able
	 * to follow a path to the file.
	 *
	 * It's also potentially expensive on some filesystems especially if
	 * there is a deep path.
	 */
	d = dget(dentry);
	while (d != root && !IS_ROOT(d)) {
		struct dentry *parent = dget_parent(d);

		/*
		 * We know that we have the ability to override DAC permissions
		 * as we've verified this earlier via CAP_DAC_READ_SEARCH. But
		 * we also need to make sure that there aren't any unmapped
		 * inodes in the path that would prevent us from reaching the
		 * file.
		 */
		if (!privileged_wrt_inode_uidgid(user_ns, idmap,
						 d_inode(parent))) {
			dput(d);
			dput(parent);
			return retval;
		}

		dput(d);
		d = parent;
	}

	if (!(ctx->flags & HANDLE_CHECK_SUBTREE) || d == root)
		retval = 1;
	WARN_ON_ONCE(d != root && d != root->d_sb->s_root);
	dput(d);
	return retval;
}

static int do_handle_to_path(struct file_handle *handle, struct path *path,
			     struct handle_to_path_ctx *ctx)
{
	int handle_dwords;
	struct vfsmount *mnt = ctx->root.mnt;

	/* change the handle size to multiple of sizeof(u32) */
	handle_dwords = handle->handle_bytes >> 2;
	path->dentry = exportfs_decode_fh_raw(mnt,
					  (struct fid *)handle->f_handle,
					  handle_dwords, handle->handle_type,
					  ctx->fh_flags,
					  vfs_dentry_acceptable, ctx);
	if (IS_ERR_OR_NULL(path->dentry)) {
		if (path->dentry == ERR_PTR(-ENOMEM))
			return -ENOMEM;
		return -ESTALE;
	}
	path->mnt = mntget(mnt);
	return 0;
}

/*
 * Allow relaxed permissions of file handles if the caller has the
 * ability to mount the filesystem or create a bind-mount of the
 * provided @mountdirfd.
 *
 * In both cases the caller may be able to get an unobstructed way to
 * the encoded file handle. If the caller is only able to create a
 * bind-mount we need to verify that there are no locked mounts on top
 * of it that could prevent us from getting to the encoded file.
 *
 * In principle, locked mounts can prevent the caller from mounting the
 * filesystem but that only applies to procfs and sysfs neither of which
 * support decoding file handles.
 */
static inline bool may_decode_fh(struct handle_to_path_ctx *ctx,
				 unsigned int o_flags)
{
	struct path *root = &ctx->root;

	/*
	 * Restrict to O_DIRECTORY to provide a deterministic API that avoids a
	 * confusing api in the face of disconnected non-dir dentries.
	 *
	 * There's only one dentry for each directory inode (VFS rule)...
	 */
	if (!(o_flags & O_DIRECTORY))
		return false;

	if (ns_capable(root->mnt->mnt_sb->s_user_ns, CAP_SYS_ADMIN))
		ctx->flags = HANDLE_CHECK_PERMS;
	else if (is_mounted(root->mnt) &&
		 ns_capable(real_mount(root->mnt)->mnt_ns->user_ns,
			    CAP_SYS_ADMIN) &&
		 !has_locked_children(real_mount(root->mnt), root->dentry))
		ctx->flags = HANDLE_CHECK_PERMS | HANDLE_CHECK_SUBTREE;
	else
		return false;

	/* Are we able to override DAC permissions? */
	if (!ns_capable(current_user_ns(), CAP_DAC_READ_SEARCH))
		return false;

	ctx->fh_flags = EXPORT_FH_DIR_ONLY;
	return true;
}

static int handle_to_path(int mountdirfd, struct file_handle __user *ufh,
		   struct path *path, unsigned int o_flags)
{
	int retval = 0;
	struct file_handle f_handle;
	struct file_handle *handle = NULL;
	struct handle_to_path_ctx ctx = {};

	retval = get_path_from_fd(mountdirfd, &ctx.root);
	if (retval)
		goto out_err;

	if (!capable(CAP_DAC_READ_SEARCH) && !may_decode_fh(&ctx, o_flags)) {
		retval = -EPERM;
		goto out_path;
	}

	if (copy_from_user(&f_handle, ufh, sizeof(struct file_handle))) {
		retval = -EFAULT;
		goto out_path;
	}
	if ((f_handle.handle_bytes > MAX_HANDLE_SZ) ||
	    (f_handle.handle_bytes == 0)) {
		retval = -EINVAL;
		goto out_path;
	}
	handle = kmalloc(struct_size(handle, f_handle, f_handle.handle_bytes),
			 GFP_KERNEL);
	if (!handle) {
		retval = -ENOMEM;
		goto out_path;
	}
	/* copy the full handle */
	*handle = f_handle;
	if (copy_from_user(&handle->f_handle,
			   &ufh->f_handle,
			   f_handle.handle_bytes)) {
		retval = -EFAULT;
		goto out_handle;
	}

	retval = do_handle_to_path(handle, path, &ctx);

out_handle:
	kfree(handle);
out_path:
	path_put(&ctx.root);
out_err:
	return retval;
}

static long do_handle_open(int mountdirfd, struct file_handle __user *ufh,
			   int open_flag)
{
	long retval = 0;
	struct path path;
	struct file *file;
	int fd;

	retval = handle_to_path(mountdirfd, ufh, &path, open_flag);
	if (retval)
		return retval;

	fd = get_unused_fd_flags(open_flag);
	if (fd < 0) {
		path_put(&path);
		return fd;
	}
	file = file_open_root(&path, "", open_flag, 0);
	if (IS_ERR(file)) {
		put_unused_fd(fd);
		retval =  PTR_ERR(file);
	} else {
		retval = fd;
		fd_install(fd, file);
	}
	path_put(&path);
	return retval;
}

/**
 * sys_open_by_handle_at: Open the file handle
 * @mountdirfd: directory file descriptor
 * @handle: file handle to be opened
 * @flags: open flags.
 *
 * @mountdirfd indicate the directory file descriptor
 * of the mount point. file handle is decoded relative
 * to the vfsmount pointed by the @mountdirfd. @flags
 * value is same as the open(2) flags.
 */
SYSCALL_DEFINE3(open_by_handle_at, int, mountdirfd,
		struct file_handle __user *, handle,
		int, flags)
{
	long ret;

	if (force_o_largefile())
		flags |= O_LARGEFILE;

	ret = do_handle_open(mountdirfd, handle, flags);
	return ret;
}

#ifdef CONFIG_COMPAT
/*
 * Exactly like fs/open.c:sys_open_by_handle_at(), except that it
 * doesn't set the O_LARGEFILE flag.
 */
COMPAT_SYSCALL_DEFINE3(open_by_handle_at, int, mountdirfd,
			     struct file_handle __user *, handle, int, flags)
{
	return do_handle_open(mountdirfd, handle, flags);
}
#endif<|MERGE_RESOLUTION|>--- conflicted
+++ resolved
@@ -37,11 +37,7 @@
 	if (f_handle.handle_bytes > MAX_HANDLE_SZ)
 		return -EINVAL;
 
-<<<<<<< HEAD
-	handle = kzalloc(sizeof(struct file_handle) + f_handle.handle_bytes,
-=======
 	handle = kzalloc(struct_size(handle, f_handle, f_handle.handle_bytes),
->>>>>>> 2d5404ca
 			 GFP_KERNEL);
 	if (!handle)
 		return -ENOMEM;
