# SPDX-License-Identifier: GPL-2.0-only
config EXT2_FS
<<<<<<< HEAD
	tristate "Second extended fs support"
=======
	tristate "Second extended fs support (DEPRECATED)"
>>>>>>> 2d5404ca
	select BUFFER_HEAD
	select FS_IOMAP
	help
	  Ext2 is a standard Linux file system for hard disks.

	  This filesystem driver is deprecated because it does not properly
	  support inode time stamps beyond 03:14:07 UTC on 19 January 2038.

	  Ext2 users are advised to use ext4 driver to access their filesystem.
	  The driver is fully compatible, supports filesystems without journal
          or extents, and also supports larger time stamps if the filesystem
          is created with at least 256 byte inodes.

	  This code is kept as a simple reference for filesystem developers.

	  If unsure, say N.

config EXT2_FS_XATTR
	bool "Ext2 extended attributes"
	depends on EXT2_FS
	help
	  Extended attributes are name:value pairs associated with inodes by
	  the kernel or by users (see the attr(5) manual page for details).

	  If unsure, say N.

config EXT2_FS_POSIX_ACL
	bool "Ext2 POSIX Access Control Lists"
	depends on EXT2_FS_XATTR
	select FS_POSIX_ACL
	help
	  Posix Access Control Lists (ACLs) support permissions for users and
	  groups beyond the owner/group/world scheme.

	  If you don't know what Access Control Lists are, say N

config EXT2_FS_SECURITY
	bool "Ext2 Security Labels"
	depends on EXT2_FS_XATTR
	help
	  Security labels support alternative access control models
	  implemented by security modules like SELinux.  This option
	  enables an extended attribute handler for file security
	  labels in the ext2 filesystem.

	  If you are not using a security module that requires using
	  extended attributes for file security labels, say N.<|MERGE_RESOLUTION|>--- conflicted
+++ resolved
@@ -1,10 +1,6 @@
 # SPDX-License-Identifier: GPL-2.0-only
 config EXT2_FS
-<<<<<<< HEAD
-	tristate "Second extended fs support"
-=======
 	tristate "Second extended fs support (DEPRECATED)"
->>>>>>> 2d5404ca
 	select BUFFER_HEAD
 	select FS_IOMAP
 	help
