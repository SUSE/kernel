--- conflicted
+++ resolved
@@ -368,11 +368,7 @@
 		folio_release_kmap(new_folio, new_de);
 		if (err)
 			goto out_dir;
-<<<<<<< HEAD
-		new_inode->i_ctime = current_time(new_inode);
-=======
 		inode_set_ctime_current(new_inode);
->>>>>>> 2d5404ca
 		if (old_is_dir)
 			drop_nlink(new_inode);
 		inode_dec_link_count(new_inode);
@@ -391,20 +387,11 @@
 	inode_set_ctime_current(old_inode);
 	mark_inode_dirty(old_inode);
 
-<<<<<<< HEAD
-	ext2_delete_entry(old_de, old_page, old_page_addr);
-
-	if (old_is_dir) {
-		if (old_dir != new_dir) {
-			err = ext2_set_link(old_inode, dir_de, dir_page,
-					    dir_page_addr, new_dir, false);
-=======
 	err = ext2_delete_entry(old_de, old_folio);
 	if (!err && old_is_dir) {
 		if (old_dir != new_dir)
 			err = ext2_set_link(old_inode, dir_de, dir_folio,
 					    new_dir, false);
->>>>>>> 2d5404ca
 
 		inode_dec_link_count(old_dir);
 	}
