--- conflicted
+++ resolved
@@ -771,11 +771,8 @@
 	call_rcu(&epi->rcu, epi_rcu_free);
 
 	percpu_counter_dec(&ep->user->epoll_watches);
-<<<<<<< HEAD
-=======
 	return ep_refcount_dec_and_test(ep);
 }
->>>>>>> eb3cdb58
 
 /*
  * ep_remove variant for callers owing an additional reference to the ep
