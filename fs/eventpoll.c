/*
 *  fs/eventpoll.c ( Efficent event polling implementation )
 *  Copyright (C) 2001,...,2006	 Davide Libenzi
 *
 *  This program is free software; you can redistribute it and/or modify
 *  it under the terms of the GNU General Public License as published by
 *  the Free Software Foundation; either version 2 of the License, or
 *  (at your option) any later version.
 *
 *  Davide Libenzi <davidel@xmailserver.org>
 *
 */

#include <linux/module.h>
#include <linux/init.h>
#include <linux/kernel.h>
#include <linux/sched.h>
#include <linux/fs.h>
#include <linux/file.h>
#include <linux/signal.h>
#include <linux/errno.h>
#include <linux/mm.h>
#include <linux/slab.h>
#include <linux/poll.h>
#include <linux/smp_lock.h>
#include <linux/string.h>
#include <linux/list.h>
#include <linux/hash.h>
#include <linux/spinlock.h>
#include <linux/syscalls.h>
#include <linux/rwsem.h>
#include <linux/rbtree.h>
#include <linux/wait.h>
#include <linux/eventpoll.h>
#include <linux/mount.h>
#include <linux/bitops.h>
#include <linux/mutex.h>
#include <asm/uaccess.h>
#include <asm/system.h>
#include <asm/io.h>
#include <asm/mman.h>
#include <asm/atomic.h>
#include <asm/semaphore.h>


/*
 * LOCKING:
 * There are three level of locking required by epoll :
 *
 * 1) epmutex (mutex)
 * 2) ep->sem (rw_semaphore)
 * 3) ep->lock (rw_lock)
 *
 * The acquire order is the one listed above, from 1 to 3.
 * We need a spinlock (ep->lock) because we manipulate objects
 * from inside the poll callback, that might be triggered from
 * a wake_up() that in turn might be called from IRQ context.
 * So we can't sleep inside the poll callback and hence we need
 * a spinlock. During the event transfer loop (from kernel to
 * user space) we could end up sleeping due a copy_to_user(), so
 * we need a lock that will allow us to sleep. This lock is a
 * read-write semaphore (ep->sem). It is acquired on read during
 * the event transfer loop and in write during epoll_ctl(EPOLL_CTL_DEL)
 * and during eventpoll_release_file(). Then we also need a global
 * semaphore to serialize eventpoll_release_file() and ep_free().
 * This semaphore is acquired by ep_free() during the epoll file
 * cleanup path and it is also acquired by eventpoll_release_file()
 * if a file has been pushed inside an epoll set and it is then
 * close()d without a previous call toepoll_ctl(EPOLL_CTL_DEL).
 * It is possible to drop the "ep->sem" and to use the global
 * semaphore "epmutex" (together with "ep->lock") to have it working,
 * but having "ep->sem" will make the interface more scalable.
 * Events that require holding "epmutex" are very rare, while for
 * normal operations the epoll private "ep->sem" will guarantee
 * a greater scalability.
 */


#define EVENTPOLLFS_MAGIC 0x03111965 /* My birthday should work for this :) */

#define DEBUG_EPOLL 0

#if DEBUG_EPOLL > 0
#define DPRINTK(x) printk x
#define DNPRINTK(n, x) do { if ((n) <= DEBUG_EPOLL) printk x; } while (0)
#else /* #if DEBUG_EPOLL > 0 */
#define DPRINTK(x) (void) 0
#define DNPRINTK(n, x) (void) 0
#endif /* #if DEBUG_EPOLL > 0 */

#define DEBUG_EPI 0

#if DEBUG_EPI != 0
#define EPI_SLAB_DEBUG (SLAB_DEBUG_FREE | SLAB_RED_ZONE /* | SLAB_POISON */)
#else /* #if DEBUG_EPI != 0 */
#define EPI_SLAB_DEBUG 0
#endif /* #if DEBUG_EPI != 0 */

/* Epoll private bits inside the event mask */
#define EP_PRIVATE_BITS (EPOLLONESHOT | EPOLLET)

/* Maximum number of poll wake up nests we are allowing */
#define EP_MAX_POLLWAKE_NESTS 4

/* Maximum msec timeout value storeable in a long int */
#define EP_MAX_MSTIMEO min(1000ULL * MAX_SCHEDULE_TIMEOUT / HZ, (LONG_MAX - 999ULL) / HZ)

#define EP_MAX_EVENTS (INT_MAX / sizeof(struct epoll_event))


struct epoll_filefd {
	struct file *file;
	int fd;
};

/*
 * Node that is linked into the "wake_task_list" member of the "struct poll_safewake".
 * It is used to keep track on all tasks that are currently inside the wake_up() code
 * to 1) short-circuit the one coming from the same task and same wait queue head
 * ( loop ) 2) allow a maximum number of epoll descriptors inclusion nesting
 * 3) let go the ones coming from other tasks.
 */
struct wake_task_node {
	struct list_head llink;
	struct task_struct *task;
	wait_queue_head_t *wq;
};

/*
 * This is used to implement the safe poll wake up avoiding to reenter
 * the poll callback from inside wake_up().
 */
struct poll_safewake {
	struct list_head wake_task_list;
	spinlock_t lock;
};

/*
 * This structure is stored inside the "private_data" member of the file
 * structure and rapresent the main data sructure for the eventpoll
 * interface.
 */
struct eventpoll {
	/* Protect the this structure access */
	rwlock_t lock;

	/*
	 * This semaphore is used to ensure that files are not removed
	 * while epoll is using them. This is read-held during the event
	 * collection loop and it is write-held during the file cleanup
	 * path, the epoll file exit code and the ctl operations.
	 */
	struct rw_semaphore sem;

	/* Wait queue used by sys_epoll_wait() */
	wait_queue_head_t wq;

	/* Wait queue used by file->poll() */
	wait_queue_head_t poll_wait;

	/* List of ready file descriptors */
	struct list_head rdllist;

	/* RB-Tree root used to store monitored fd structs */
	struct rb_root rbr;
};

/* Wait structure used by the poll hooks */
struct eppoll_entry {
	/* List header used to link this structure to the "struct epitem" */
	struct list_head llink;

	/* The "base" pointer is set to the container "struct epitem" */
	void *base;

	/*
	 * Wait queue item that will be linked to the target file wait
	 * queue head.
	 */
	wait_queue_t wait;

	/* The wait queue head that linked the "wait" wait queue item */
	wait_queue_head_t *whead;
};

/*
 * Each file descriptor added to the eventpoll interface will
 * have an entry of this type linked to the hash.
 */
struct epitem {
	/* RB-Tree node used to link this structure to the eventpoll rb-tree */
	struct rb_node rbn;

	/* List header used to link this structure to the eventpoll ready list */
	struct list_head rdllink;

	/* The file descriptor information this item refers to */
	struct epoll_filefd ffd;

	/* Number of active wait queue attached to poll operations */
	int nwait;

	/* List containing poll wait queues */
	struct list_head pwqlist;

	/* The "container" of this item */
	struct eventpoll *ep;

	/* The structure that describe the interested events and the source fd */
	struct epoll_event event;

	/*
	 * Used to keep track of the usage count of the structure. This avoids
	 * that the structure will desappear from underneath our processing.
	 */
	atomic_t usecnt;

	/* List header used to link this item to the "struct file" items list */
	struct list_head fllink;

	/* List header used to link the item to the transfer list */
	struct list_head txlink;

	/*
	 * This is used during the collection/transfer of events to userspace
	 * to pin items empty events set.
	 */
	unsigned int revents;
};

/* Wrapper struct used by poll queueing */
struct ep_pqueue {
	poll_table pt;
	struct epitem *epi;
};



static void ep_poll_safewake_init(struct poll_safewake *psw);
static void ep_poll_safewake(struct poll_safewake *psw, wait_queue_head_t *wq);
static int ep_alloc(struct eventpoll **pep);
static void ep_free(struct eventpoll *ep);
static struct epitem *ep_find(struct eventpoll *ep, struct file *file, int fd);
static void ep_use_epitem(struct epitem *epi);
static void ep_release_epitem(struct epitem *epi);
static void ep_ptable_queue_proc(struct file *file, wait_queue_head_t *whead,
				 poll_table *pt);
static void ep_rbtree_insert(struct eventpoll *ep, struct epitem *epi);
static int ep_insert(struct eventpoll *ep, struct epoll_event *event,
		     struct file *tfile, int fd);
static int ep_modify(struct eventpoll *ep, struct epitem *epi,
		     struct epoll_event *event);
static void ep_unregister_pollwait(struct eventpoll *ep, struct epitem *epi);
static int ep_unlink(struct eventpoll *ep, struct epitem *epi);
static int ep_remove(struct eventpoll *ep, struct epitem *epi);
static int ep_poll_callback(wait_queue_t *wait, unsigned mode, int sync, void *key);
static int ep_eventpoll_close(struct inode *inode, struct file *file);
static unsigned int ep_eventpoll_poll(struct file *file, poll_table *wait);
static int ep_collect_ready_items(struct eventpoll *ep,
				  struct list_head *txlist, int maxevents);
static int ep_send_events(struct eventpoll *ep, struct list_head *txlist,
			  struct epoll_event __user *events);
static void ep_reinject_items(struct eventpoll *ep, struct list_head *txlist);
static int ep_events_transfer(struct eventpoll *ep,
			      struct epoll_event __user *events,
			      int maxevents);
static int ep_poll(struct eventpoll *ep, struct epoll_event __user *events,
		   int maxevents, long timeout);
static int eventpollfs_delete_dentry(struct dentry *dentry);
static struct inode *ep_eventpoll_inode(const struct file_operations *fops);
static int eventpollfs_get_sb(struct file_system_type *fs_type,
			      int flags, const char *dev_name,
			      void *data, struct vfsmount *mnt);

/*
 * This semaphore is used to serialize ep_free() and eventpoll_release_file().
 */
static struct mutex epmutex;

/* Safe wake up implementation */
static struct poll_safewake psw;

/* Slab cache used to allocate "struct epitem" */
static kmem_cache_t *epi_cache __read_mostly;

/* Slab cache used to allocate "struct eppoll_entry" */
static kmem_cache_t *pwq_cache __read_mostly;

/* Virtual fs used to allocate inodes for eventpoll files */
static struct vfsmount *eventpoll_mnt __read_mostly;

/* File callbacks that implement the eventpoll file behaviour */
static const struct file_operations eventpoll_fops = {
	.release	= ep_eventpoll_close,
	.poll		= ep_eventpoll_poll
};

/*
 * This is used to register the virtual file system from where
 * eventpoll inodes are allocated.
 */
static struct file_system_type eventpoll_fs_type = {
	.name		= "eventpollfs",
	.get_sb		= eventpollfs_get_sb,
	.kill_sb	= kill_anon_super,
};

/* Very basic directory entry operations for the eventpoll virtual file system */
static struct dentry_operations eventpollfs_dentry_operations = {
	.d_delete	= eventpollfs_delete_dentry,
};



/* Fast test to see if the file is an evenpoll file */
static inline int is_file_epoll(struct file *f)
{
	return f->f_op == &eventpoll_fops;
}

/* Setup the structure that is used as key for the rb-tree */
static inline void ep_set_ffd(struct epoll_filefd *ffd,
			      struct file *file, int fd)
{
	ffd->file = file;
	ffd->fd = fd;
}

/* Compare rb-tree keys */
static inline int ep_cmp_ffd(struct epoll_filefd *p1,
			     struct epoll_filefd *p2)
{
	return (p1->file > p2->file ? +1:
	        (p1->file < p2->file ? -1 : p1->fd - p2->fd));
}

/* Special initialization for the rb-tree node to detect linkage */
static inline void ep_rb_initnode(struct rb_node *n)
{
	rb_set_parent(n, n);
}

/* Removes a node from the rb-tree and marks it for a fast is-linked check */
static inline void ep_rb_erase(struct rb_node *n, struct rb_root *r)
{
	rb_erase(n, r);
	rb_set_parent(n, n);
}

/* Fast check to verify that the item is linked to the main rb-tree */
static inline int ep_rb_linked(struct rb_node *n)
{
	return rb_parent(n) != n;
}

/*
 * Remove the item from the list and perform its initialization.
 * This is useful for us because we can test if the item is linked
 * using "ep_is_linked(p)".
 */
static inline void ep_list_del(struct list_head *p)
{
	list_del(p);
	INIT_LIST_HEAD(p);
}

/* Tells us if the item is currently linked */
static inline int ep_is_linked(struct list_head *p)
{
	return !list_empty(p);
}

/* Get the "struct epitem" from a wait queue pointer */
static inline struct epitem * ep_item_from_wait(wait_queue_t *p)
{
	return container_of(p, struct eppoll_entry, wait)->base;
}

/* Get the "struct epitem" from an epoll queue wrapper */
static inline struct epitem * ep_item_from_epqueue(poll_table *p)
{
	return container_of(p, struct ep_pqueue, pt)->epi;
}

/* Tells if the epoll_ctl(2) operation needs an event copy from userspace */
static inline int ep_op_hash_event(int op)
{
	return op != EPOLL_CTL_DEL;
}

/* Initialize the poll safe wake up structure */
static void ep_poll_safewake_init(struct poll_safewake *psw)
{

	INIT_LIST_HEAD(&psw->wake_task_list);
	spin_lock_init(&psw->lock);
}


/*
 * Perform a safe wake up of the poll wait list. The problem is that
 * with the new callback'd wake up system, it is possible that the
 * poll callback is reentered from inside the call to wake_up() done
 * on the poll wait queue head. The rule is that we cannot reenter the
 * wake up code from the same task more than EP_MAX_POLLWAKE_NESTS times,
 * and we cannot reenter the same wait queue head at all. This will
 * enable to have a hierarchy of epoll file descriptor of no more than
 * EP_MAX_POLLWAKE_NESTS deep. We need the irq version of the spin lock
 * because this one gets called by the poll callback, that in turn is called
 * from inside a wake_up(), that might be called from irq context.
 */
static void ep_poll_safewake(struct poll_safewake *psw, wait_queue_head_t *wq)
{
	int wake_nests = 0;
	unsigned long flags;
	struct task_struct *this_task = current;
	struct list_head *lsthead = &psw->wake_task_list, *lnk;
	struct wake_task_node *tncur;
	struct wake_task_node tnode;

	spin_lock_irqsave(&psw->lock, flags);

	/* Try to see if the current task is already inside this wakeup call */
	list_for_each(lnk, lsthead) {
		tncur = list_entry(lnk, struct wake_task_node, llink);

		if (tncur->wq == wq ||
		    (tncur->task == this_task && ++wake_nests > EP_MAX_POLLWAKE_NESTS)) {
			/*
			 * Ops ... loop detected or maximum nest level reached.
			 * We abort this wake by breaking the cycle itself.
			 */
			spin_unlock_irqrestore(&psw->lock, flags);
			return;
		}
	}

	/* Add the current task to the list */
	tnode.task = this_task;
	tnode.wq = wq;
	list_add(&tnode.llink, lsthead);

	spin_unlock_irqrestore(&psw->lock, flags);

	/* Do really wake up now */
	wake_up(wq);

	/* Remove the current task from the list */
	spin_lock_irqsave(&psw->lock, flags);
	list_del(&tnode.llink);
	spin_unlock_irqrestore(&psw->lock, flags);
}


/*
 * This is called from eventpoll_release() to unlink files from the eventpoll
 * interface. We need to have this facility to cleanup correctly files that are
 * closed without being removed from the eventpoll interface.
 */
void eventpoll_release_file(struct file *file)
{
	struct list_head *lsthead = &file->f_ep_links;
	struct eventpoll *ep;
	struct epitem *epi;

	/*
	 * We don't want to get "file->f_ep_lock" because it is not
	 * necessary. It is not necessary because we're in the "struct file"
	 * cleanup path, and this means that noone is using this file anymore.
	 * The only hit might come from ep_free() but by holding the semaphore
	 * will correctly serialize the operation. We do need to acquire
	 * "ep->sem" after "epmutex" because ep_remove() requires it when called
	 * from anywhere but ep_free().
	 */
	mutex_lock(&epmutex);

	while (!list_empty(lsthead)) {
		epi = list_entry(lsthead->next, struct epitem, fllink);

		ep = epi->ep;
		ep_list_del(&epi->fllink);
		down_write(&ep->sem);
		ep_remove(ep, epi);
		up_write(&ep->sem);
	}

	mutex_unlock(&epmutex);
}


/*
 * It opens an eventpoll file descriptor by suggesting a storage of "size"
 * file descriptors. The size parameter is just an hint about how to size
 * data structures. It won't prevent the user to store more than "size"
 * file descriptors inside the epoll interface. It is the kernel part of
 * the userspace epoll_create(2).
 */
asmlinkage long sys_epoll_create(int size)
{
	int error, fd = -1;
	struct eventpoll *ep;
	struct inode *inode;
	struct file *file;

	DNPRINTK(3, (KERN_INFO "[%p] eventpoll: sys_epoll_create(%d)\n",
		     current, size));

	/*
	 * Sanity check on the size parameter, and create the internal data
	 * structure ( "struct eventpoll" ).
	 */
	error = -EINVAL;
	if (size <= 0 || (error = ep_alloc(&ep)) != 0)
		goto eexit_1;

	/*
	 * Creates all the items needed to setup an eventpoll file. That is,
	 * a file structure, and inode and a free file descriptor.
	 */
	error = ep_getfd(&fd, &inode, &file, ep, &eventpoll_fops);
	if (error)
		goto eexit_2;

	DNPRINTK(3, (KERN_INFO "[%p] eventpoll: sys_epoll_create(%d) = %d\n",
		     current, size, fd));

	return fd;

eexit_2:
	ep_free(ep);
	kfree(ep);
eexit_1:
	DNPRINTK(3, (KERN_INFO "[%p] eventpoll: sys_epoll_create(%d) = %d\n",
		     current, size, error));
	return error;
}


/*
 * The following function implements the controller interface for
 * the eventpoll file that enables the insertion/removal/change of
 * file descriptors inside the interest set.  It represents
 * the kernel part of the user space epoll_ctl(2).
 */
asmlinkage long
sys_epoll_ctl(int epfd, int op, int fd, struct epoll_event __user *event)
{
	int error;
	struct file *file, *tfile;
	struct eventpoll *ep;
	struct epitem *epi;
	struct epoll_event epds;

	DNPRINTK(3, (KERN_INFO "[%p] eventpoll: sys_epoll_ctl(%d, %d, %d, %p)\n",
		     current, epfd, op, fd, event));

	error = -EFAULT;
	if (ep_op_hash_event(op) &&
	    copy_from_user(&epds, event, sizeof(struct epoll_event)))
		goto eexit_1;

	/* Get the "struct file *" for the eventpoll file */
	error = -EBADF;
	file = fget(epfd);
	if (!file)
		goto eexit_1;

	/* Get the "struct file *" for the target file */
	tfile = fget(fd);
	if (!tfile)
		goto eexit_2;

	/* The target file descriptor must support poll */
	error = -EPERM;
	if (!tfile->f_op || !tfile->f_op->poll)
		goto eexit_3;

	/*
	 * We have to check that the file structure underneath the file descriptor
	 * the user passed to us _is_ an eventpoll file. And also we do not permit
	 * adding an epoll file descriptor inside itself.
	 */
	error = -EINVAL;
	if (file == tfile || !is_file_epoll(file))
		goto eexit_3;

	/*
	 * At this point it is safe to assume that the "private_data" contains
	 * our own data structure.
	 */
	ep = file->private_data;

	down_write(&ep->sem);

	/* Try to lookup the file inside our hash table */
	epi = ep_find(ep, tfile, fd);

	error = -EINVAL;
	switch (op) {
	case EPOLL_CTL_ADD:
		if (!epi) {
			epds.events |= POLLERR | POLLHUP;

			error = ep_insert(ep, &epds, tfile, fd);
		} else
			error = -EEXIST;
		break;
	case EPOLL_CTL_DEL:
		if (epi)
			error = ep_remove(ep, epi);
		else
			error = -ENOENT;
		break;
	case EPOLL_CTL_MOD:
		if (epi) {
			epds.events |= POLLERR | POLLHUP;
			error = ep_modify(ep, epi, &epds);
		} else
			error = -ENOENT;
		break;
	}

	/*
	 * The function ep_find() increments the usage count of the structure
	 * so, if this is not NULL, we need to release it.
	 */
	if (epi)
		ep_release_epitem(epi);

	up_write(&ep->sem);

eexit_3:
	fput(tfile);
eexit_2:
	fput(file);
eexit_1:
	DNPRINTK(3, (KERN_INFO "[%p] eventpoll: sys_epoll_ctl(%d, %d, %d, %p) = %d\n",
		     current, epfd, op, fd, event, error));

	return error;
}


/*
 * Implement the event wait interface for the eventpoll file. It is the kernel
 * part of the user space epoll_wait(2).
 */
asmlinkage long sys_epoll_wait(int epfd, struct epoll_event __user *events,
			       int maxevents, int timeout)
{
	int error;
	struct file *file;
	struct eventpoll *ep;

	DNPRINTK(3, (KERN_INFO "[%p] eventpoll: sys_epoll_wait(%d, %p, %d, %d)\n",
		     current, epfd, events, maxevents, timeout));

	/* The maximum number of event must be greater than zero */
	if (maxevents <= 0 || maxevents > EP_MAX_EVENTS)
		return -EINVAL;

	/* Verify that the area passed by the user is writeable */
	if (!access_ok(VERIFY_WRITE, events, maxevents * sizeof(struct epoll_event))) {
		error = -EFAULT;
		goto eexit_1;
	}

	/* Get the "struct file *" for the eventpoll file */
	error = -EBADF;
	file = fget(epfd);
	if (!file)
		goto eexit_1;

	/*
	 * We have to check that the file structure underneath the fd
	 * the user passed to us _is_ an eventpoll file.
	 */
	error = -EINVAL;
	if (!is_file_epoll(file))
		goto eexit_2;

	/*
	 * At this point it is safe to assume that the "private_data" contains
	 * our own data structure.
	 */
	ep = file->private_data;

	/* Time to fish for events ... */
	error = ep_poll(ep, events, maxevents, timeout);

eexit_2:
	fput(file);
eexit_1:
	DNPRINTK(3, (KERN_INFO "[%p] eventpoll: sys_epoll_wait(%d, %p, %d, %d) = %d\n",
		     current, epfd, events, maxevents, timeout, error));

	return error;
}


#ifdef TIF_RESTORE_SIGMASK

/*
 * Implement the event wait interface for the eventpoll file. It is the kernel
 * part of the user space epoll_pwait(2).
 */
asmlinkage long sys_epoll_pwait(int epfd, struct epoll_event __user *events,
		int maxevents, int timeout, const sigset_t __user *sigmask,
		size_t sigsetsize)
{
	int error;
	sigset_t ksigmask, sigsaved;

	/*
	 * If the caller wants a certain signal mask to be set during the wait,
	 * we apply it here.
	 */
	if (sigmask) {
		if (sigsetsize != sizeof(sigset_t))
			return -EINVAL;
		if (copy_from_user(&ksigmask, sigmask, sizeof(ksigmask)))
			return -EFAULT;
		sigdelsetmask(&ksigmask, sigmask(SIGKILL) | sigmask(SIGSTOP));
		sigprocmask(SIG_SETMASK, &ksigmask, &sigsaved);
	}

	error = sys_epoll_wait(epfd, events, maxevents, timeout);

	/*
	 * If we changed the signal mask, we need to restore the original one.
	 * In case we've got a signal while waiting, we do not restore the
	 * signal mask yet, and we allow do_signal() to deliver the signal on
	 * the way back to userspace, before the signal mask is restored.
	 */
	if (sigmask) {
		if (error == -EINTR) {
			memcpy(&current->saved_sigmask, &sigsaved,
				sizeof(sigsaved));
			set_thread_flag(TIF_RESTORE_SIGMASK);
		} else
			sigprocmask(SIG_SETMASK, &sigsaved, NULL);
	}

	return error;
}

#endif /* #ifdef TIF_RESTORE_SIGMASK */


/*
 * Creates the file descriptor to be used by the epoll interface.
 */
int ep_getfd(int *efd, struct inode **einode, struct file **efile,
		    struct eventpoll *ep, const struct file_operations *fops)
{
	struct qstr this;
	char name[32];
	struct dentry *dentry;
	struct inode *inode;
	struct file *file;
	int error, fd;

	/* Get an ready to use file */
	error = -ENFILE;
	file = get_empty_filp();
	if (!file)
		goto eexit_1;

	/* Allocates an inode from the eventpoll file system */
<<<<<<< HEAD
	inode = ep_eventpoll_inode(fops);
	error = PTR_ERR(inode);
	if (IS_ERR(inode))
=======
	inode = ep_eventpoll_inode();
	if (IS_ERR(inode)) {
		error = PTR_ERR(inode);
>>>>>>> 0215ffb0
		goto eexit_2;
	}

	/* Allocates a free descriptor to plug the file onto */
	error = get_unused_fd();
	if (error < 0)
		goto eexit_3;
	fd = error;

	/*
	 * Link the inode to a directory entry by creating a unique name
	 * using the inode number.
	 */
	error = -ENOMEM;
	sprintf(name, "[%lu]", inode->i_ino);
	this.name = name;
	this.len = strlen(name);
	this.hash = inode->i_ino;
	dentry = d_alloc(eventpoll_mnt->mnt_sb->s_root, &this);
	if (!dentry)
		goto eexit_4;
	dentry->d_op = &eventpollfs_dentry_operations;
	d_add(dentry, inode);
	file->f_vfsmnt = mntget(eventpoll_mnt);
	file->f_dentry = dentry;
	file->f_mapping = inode->i_mapping;

	file->f_pos = 0;
	file->f_flags = O_RDONLY;
	file->f_op = fops;
	file->f_mode = FMODE_READ;
	file->f_version = 0;
	file->private_data = ep;

	/* Install the new setup file into the allocated fd. */
	fd_install(fd, file);

	*efd = fd;
	*einode = inode;
	*efile = file;
	return 0;

eexit_4:
	put_unused_fd(fd);
eexit_3:
	iput(inode);
eexit_2:
	put_filp(file);
eexit_1:
	return error;
}


static int ep_alloc(struct eventpoll **pep)
{
	struct eventpoll *ep = kzalloc(sizeof(*ep), GFP_KERNEL);

	if (!ep)
		return -ENOMEM;

	rwlock_init(&ep->lock);
	init_rwsem(&ep->sem);
	init_waitqueue_head(&ep->wq);
	init_waitqueue_head(&ep->poll_wait);
	INIT_LIST_HEAD(&ep->rdllist);
	ep->rbr = RB_ROOT;

	*pep = ep;

	DNPRINTK(3, (KERN_INFO "[%p] eventpoll: ep_alloc() ep=%p\n",
		     current, ep));
	return 0;
}


static void ep_free(struct eventpoll *ep)
{
	struct rb_node *rbp;
	struct epitem *epi;

	/* We need to release all tasks waiting for these file */
	if (waitqueue_active(&ep->poll_wait))
		ep_poll_safewake(&psw, &ep->poll_wait);

	/*
	 * We need to lock this because we could be hit by
	 * eventpoll_release_file() while we're freeing the "struct eventpoll".
	 * We do not need to hold "ep->sem" here because the epoll file
	 * is on the way to be removed and no one has references to it
	 * anymore. The only hit might come from eventpoll_release_file() but
	 * holding "epmutex" is sufficent here.
	 */
	mutex_lock(&epmutex);

	/*
	 * Walks through the whole tree by unregistering poll callbacks.
	 */
	for (rbp = rb_first(&ep->rbr); rbp; rbp = rb_next(rbp)) {
		epi = rb_entry(rbp, struct epitem, rbn);

		ep_unregister_pollwait(ep, epi);
	}

	/*
	 * Walks through the whole hash by freeing each "struct epitem". At this
	 * point we are sure no poll callbacks will be lingering around, and also by
	 * write-holding "sem" we can be sure that no file cleanup code will hit
	 * us during this operation. So we can avoid the lock on "ep->lock".
	 */
	while ((rbp = rb_first(&ep->rbr)) != 0) {
		epi = rb_entry(rbp, struct epitem, rbn);
		ep_remove(ep, epi);
	}

	mutex_unlock(&epmutex);
}


/*
 * Search the file inside the eventpoll hash. It add usage count to
 * the returned item, so the caller must call ep_release_epitem()
 * after finished using the "struct epitem".
 */
static struct epitem *ep_find(struct eventpoll *ep, struct file *file, int fd)
{
	int kcmp;
	unsigned long flags;
	struct rb_node *rbp;
	struct epitem *epi, *epir = NULL;
	struct epoll_filefd ffd;

	ep_set_ffd(&ffd, file, fd);
	read_lock_irqsave(&ep->lock, flags);
	for (rbp = ep->rbr.rb_node; rbp; ) {
		epi = rb_entry(rbp, struct epitem, rbn);
		kcmp = ep_cmp_ffd(&ffd, &epi->ffd);
		if (kcmp > 0)
			rbp = rbp->rb_right;
		else if (kcmp < 0)
			rbp = rbp->rb_left;
		else {
			ep_use_epitem(epi);
			epir = epi;
			break;
		}
	}
	read_unlock_irqrestore(&ep->lock, flags);

	DNPRINTK(3, (KERN_INFO "[%p] eventpoll: ep_find(%p) -> %p\n",
		     current, file, epir));

	return epir;
}


/*
 * Increment the usage count of the "struct epitem" making it sure
 * that the user will have a valid pointer to reference.
 */
static void ep_use_epitem(struct epitem *epi)
{

	atomic_inc(&epi->usecnt);
}


/*
 * Decrement ( release ) the usage count by signaling that the user
 * has finished using the structure. It might lead to freeing the
 * structure itself if the count goes to zero.
 */
static void ep_release_epitem(struct epitem *epi)
{

	if (atomic_dec_and_test(&epi->usecnt))
		kmem_cache_free(epi_cache, epi);
}


/*
 * This is the callback that is used to add our wait queue to the
 * target file wakeup lists.
 */
static void ep_ptable_queue_proc(struct file *file, wait_queue_head_t *whead,
				 poll_table *pt)
{
	struct epitem *epi = ep_item_from_epqueue(pt);
	struct eppoll_entry *pwq;

	if (epi->nwait >= 0 && (pwq = kmem_cache_alloc(pwq_cache, SLAB_KERNEL))) {
		init_waitqueue_func_entry(&pwq->wait, ep_poll_callback);
		pwq->whead = whead;
		pwq->base = epi;
		add_wait_queue(whead, &pwq->wait);
		list_add_tail(&pwq->llink, &epi->pwqlist);
		epi->nwait++;
	} else {
		/* We have to signal that an error occurred */
		epi->nwait = -1;
	}
}


static void ep_rbtree_insert(struct eventpoll *ep, struct epitem *epi)
{
	int kcmp;
	struct rb_node **p = &ep->rbr.rb_node, *parent = NULL;
	struct epitem *epic;

	while (*p) {
		parent = *p;
		epic = rb_entry(parent, struct epitem, rbn);
		kcmp = ep_cmp_ffd(&epi->ffd, &epic->ffd);
		if (kcmp > 0)
			p = &parent->rb_right;
		else
			p = &parent->rb_left;
	}
	rb_link_node(&epi->rbn, parent, p);
	rb_insert_color(&epi->rbn, &ep->rbr);
}


static int ep_insert(struct eventpoll *ep, struct epoll_event *event,
		     struct file *tfile, int fd)
{
	int error, revents, pwake = 0;
	unsigned long flags;
	struct epitem *epi;
	struct ep_pqueue epq;

	error = -ENOMEM;
	if (!(epi = kmem_cache_alloc(epi_cache, SLAB_KERNEL)))
		goto eexit_1;

	/* Item initialization follow here ... */
	ep_rb_initnode(&epi->rbn);
	INIT_LIST_HEAD(&epi->rdllink);
	INIT_LIST_HEAD(&epi->fllink);
	INIT_LIST_HEAD(&epi->txlink);
	INIT_LIST_HEAD(&epi->pwqlist);
	epi->ep = ep;
	ep_set_ffd(&epi->ffd, tfile, fd);
	epi->event = *event;
	atomic_set(&epi->usecnt, 1);
	epi->nwait = 0;

	/* Initialize the poll table using the queue callback */
	epq.epi = epi;
	init_poll_funcptr(&epq.pt, ep_ptable_queue_proc);

	/*
	 * Attach the item to the poll hooks and get current event bits.
	 * We can safely use the file* here because its usage count has
	 * been increased by the caller of this function.
	 */
	revents = tfile->f_op->poll(tfile, &epq.pt);

	/*
	 * We have to check if something went wrong during the poll wait queue
	 * install process. Namely an allocation for a wait queue failed due
	 * high memory pressure.
	 */
	if (epi->nwait < 0)
		goto eexit_2;

	/* Add the current item to the list of active epoll hook for this file */
	spin_lock(&tfile->f_ep_lock);
	list_add_tail(&epi->fllink, &tfile->f_ep_links);
	spin_unlock(&tfile->f_ep_lock);

	/* We have to drop the new item inside our item list to keep track of it */
	write_lock_irqsave(&ep->lock, flags);

	/* Add the current item to the rb-tree */
	ep_rbtree_insert(ep, epi);

	/* If the file is already "ready" we drop it inside the ready list */
	if ((revents & event->events) && !ep_is_linked(&epi->rdllink)) {
		list_add_tail(&epi->rdllink, &ep->rdllist);

		/* Notify waiting tasks that events are available */
		if (waitqueue_active(&ep->wq))
			__wake_up_locked(&ep->wq, TASK_UNINTERRUPTIBLE | TASK_INTERRUPTIBLE);
		if (waitqueue_active(&ep->poll_wait))
			pwake++;
	}

	write_unlock_irqrestore(&ep->lock, flags);

	/* We have to call this outside the lock */
	if (pwake)
		ep_poll_safewake(&psw, &ep->poll_wait);

	DNPRINTK(3, (KERN_INFO "[%p] eventpoll: ep_insert(%p, %p, %d)\n",
		     current, ep, tfile, fd));

	return 0;

eexit_2:
	ep_unregister_pollwait(ep, epi);

	/*
	 * We need to do this because an event could have been arrived on some
	 * allocated wait queue.
	 */
	write_lock_irqsave(&ep->lock, flags);
	if (ep_is_linked(&epi->rdllink))
		ep_list_del(&epi->rdllink);
	write_unlock_irqrestore(&ep->lock, flags);

	kmem_cache_free(epi_cache, epi);
eexit_1:
	return error;
}


/*
 * Modify the interest event mask by dropping an event if the new mask
 * has a match in the current file status.
 */
static int ep_modify(struct eventpoll *ep, struct epitem *epi, struct epoll_event *event)
{
	int pwake = 0;
	unsigned int revents;
	unsigned long flags;

	/*
	 * Set the new event interest mask before calling f_op->poll(), otherwise
	 * a potential race might occur. In fact if we do this operation inside
	 * the lock, an event might happen between the f_op->poll() call and the
	 * new event set registering.
	 */
	epi->event.events = event->events;

	/*
	 * Get current event bits. We can safely use the file* here because
	 * its usage count has been increased by the caller of this function.
	 */
	revents = epi->ffd.file->f_op->poll(epi->ffd.file, NULL);

	write_lock_irqsave(&ep->lock, flags);

	/* Copy the data member from inside the lock */
	epi->event.data = event->data;

	/*
	 * If the item is not linked to the hash it means that it's on its
	 * way toward the removal. Do nothing in this case.
	 */
	if (ep_rb_linked(&epi->rbn)) {
		/*
		 * If the item is "hot" and it is not registered inside the ready
		 * list, push it inside. If the item is not "hot" and it is currently
		 * registered inside the ready list, unlink it.
		 */
		if (revents & event->events) {
			if (!ep_is_linked(&epi->rdllink)) {
				list_add_tail(&epi->rdllink, &ep->rdllist);

				/* Notify waiting tasks that events are available */
				if (waitqueue_active(&ep->wq))
					__wake_up_locked(&ep->wq, TASK_UNINTERRUPTIBLE |
							 TASK_INTERRUPTIBLE);
				if (waitqueue_active(&ep->poll_wait))
					pwake++;
			}
		}
	}

	write_unlock_irqrestore(&ep->lock, flags);

	/* We have to call this outside the lock */
	if (pwake)
		ep_poll_safewake(&psw, &ep->poll_wait);

	return 0;
}


/*
 * This function unregister poll callbacks from the associated file descriptor.
 * Since this must be called without holding "ep->lock" the atomic exchange trick
 * will protect us from multiple unregister.
 */
static void ep_unregister_pollwait(struct eventpoll *ep, struct epitem *epi)
{
	int nwait;
	struct list_head *lsthead = &epi->pwqlist;
	struct eppoll_entry *pwq;

	/* This is called without locks, so we need the atomic exchange */
	nwait = xchg(&epi->nwait, 0);

	if (nwait) {
		while (!list_empty(lsthead)) {
			pwq = list_entry(lsthead->next, struct eppoll_entry, llink);

			ep_list_del(&pwq->llink);
			remove_wait_queue(pwq->whead, &pwq->wait);
			kmem_cache_free(pwq_cache, pwq);
		}
	}
}


/*
 * Unlink the "struct epitem" from all places it might have been hooked up.
 * This function must be called with write IRQ lock on "ep->lock".
 */
static int ep_unlink(struct eventpoll *ep, struct epitem *epi)
{
	int error;

	/*
	 * It can happen that this one is called for an item already unlinked.
	 * The check protect us from doing a double unlink ( crash ).
	 */
	error = -ENOENT;
	if (!ep_rb_linked(&epi->rbn))
		goto eexit_1;

	/*
	 * Clear the event mask for the unlinked item. This will avoid item
	 * notifications to be sent after the unlink operation from inside
	 * the kernel->userspace event transfer loop.
	 */
	epi->event.events = 0;

	/*
	 * At this point is safe to do the job, unlink the item from our rb-tree.
	 * This operation togheter with the above check closes the door to
	 * double unlinks.
	 */
	ep_rb_erase(&epi->rbn, &ep->rbr);

	/*
	 * If the item we are going to remove is inside the ready file descriptors
	 * we want to remove it from this list to avoid stale events.
	 */
	if (ep_is_linked(&epi->rdllink))
		ep_list_del(&epi->rdllink);

	error = 0;
eexit_1:

	DNPRINTK(3, (KERN_INFO "[%p] eventpoll: ep_unlink(%p, %p) = %d\n",
		     current, ep, epi->ffd.file, error));

	return error;
}


/*
 * Removes a "struct epitem" from the eventpoll hash and deallocates
 * all the associated resources.
 */
static int ep_remove(struct eventpoll *ep, struct epitem *epi)
{
	int error;
	unsigned long flags;
	struct file *file = epi->ffd.file;

	/*
	 * Removes poll wait queue hooks. We _have_ to do this without holding
	 * the "ep->lock" otherwise a deadlock might occur. This because of the
	 * sequence of the lock acquisition. Here we do "ep->lock" then the wait
	 * queue head lock when unregistering the wait queue. The wakeup callback
	 * will run by holding the wait queue head lock and will call our callback
	 * that will try to get "ep->lock".
	 */
	ep_unregister_pollwait(ep, epi);

	/* Remove the current item from the list of epoll hooks */
	spin_lock(&file->f_ep_lock);
	if (ep_is_linked(&epi->fllink))
		ep_list_del(&epi->fllink);
	spin_unlock(&file->f_ep_lock);

	/* We need to acquire the write IRQ lock before calling ep_unlink() */
	write_lock_irqsave(&ep->lock, flags);

	/* Really unlink the item from the hash */
	error = ep_unlink(ep, epi);

	write_unlock_irqrestore(&ep->lock, flags);

	if (error)
		goto eexit_1;

	/* At this point it is safe to free the eventpoll item */
	ep_release_epitem(epi);

	error = 0;
eexit_1:
	DNPRINTK(3, (KERN_INFO "[%p] eventpoll: ep_remove(%p, %p) = %d\n",
		     current, ep, file, error));

	return error;
}


/*
 * This is the callback that is passed to the wait queue wakeup
 * machanism. It is called by the stored file descriptors when they
 * have events to report.
 */
static int ep_poll_callback(wait_queue_t *wait, unsigned mode, int sync, void *key)
{
	int pwake = 0;
	unsigned long flags;
	struct epitem *epi = ep_item_from_wait(wait);
	struct eventpoll *ep = epi->ep;

	DNPRINTK(3, (KERN_INFO "[%p] eventpoll: poll_callback(%p) epi=%p ep=%p\n",
		     current, epi->ffd.file, epi, ep));

	write_lock_irqsave(&ep->lock, flags);

	/*
	 * If the event mask does not contain any poll(2) event, we consider the
	 * descriptor to be disabled. This condition is likely the effect of the
	 * EPOLLONESHOT bit that disables the descriptor when an event is received,
	 * until the next EPOLL_CTL_MOD will be issued.
	 */
	if (!(epi->event.events & ~EP_PRIVATE_BITS))
		goto is_disabled;

	/* If this file is already in the ready list we exit soon */
	if (ep_is_linked(&epi->rdllink))
		goto is_linked;

	list_add_tail(&epi->rdllink, &ep->rdllist);

is_linked:
	/*
	 * Wake up ( if active ) both the eventpoll wait list and the ->poll()
	 * wait list.
	 */
	if (waitqueue_active(&ep->wq))
		__wake_up_locked(&ep->wq, TASK_UNINTERRUPTIBLE |
				 TASK_INTERRUPTIBLE);
	if (waitqueue_active(&ep->poll_wait))
		pwake++;

is_disabled:
	write_unlock_irqrestore(&ep->lock, flags);

	/* We have to call this outside the lock */
	if (pwake)
		ep_poll_safewake(&psw, &ep->poll_wait);

	return 1;
}


static int ep_eventpoll_close(struct inode *inode, struct file *file)
{
	struct eventpoll *ep = file->private_data;

	if (ep) {
		ep_free(ep);
		kfree(ep);
	}

	DNPRINTK(3, (KERN_INFO "[%p] eventpoll: close() ep=%p\n", current, ep));
	return 0;
}


static unsigned int ep_eventpoll_poll(struct file *file, poll_table *wait)
{
	unsigned int pollflags = 0;
	unsigned long flags;
	struct eventpoll *ep = file->private_data;

	/* Insert inside our poll wait queue */
	poll_wait(file, &ep->poll_wait, wait);

	/* Check our condition */
	read_lock_irqsave(&ep->lock, flags);
	if (!list_empty(&ep->rdllist))
		pollflags = POLLIN | POLLRDNORM;
	read_unlock_irqrestore(&ep->lock, flags);

	return pollflags;
}


/*
 * Since we have to release the lock during the __copy_to_user() operation and
 * during the f_op->poll() call, we try to collect the maximum number of items
 * by reducing the irqlock/irqunlock switching rate.
 */
static int ep_collect_ready_items(struct eventpoll *ep, struct list_head *txlist, int maxevents)
{
	int nepi;
	unsigned long flags;
	struct list_head *lsthead = &ep->rdllist, *lnk;
	struct epitem *epi;

	write_lock_irqsave(&ep->lock, flags);

	for (nepi = 0, lnk = lsthead->next; lnk != lsthead && nepi < maxevents;) {
		epi = list_entry(lnk, struct epitem, rdllink);

		lnk = lnk->next;

		/* If this file is already in the ready list we exit soon */
		if (!ep_is_linked(&epi->txlink)) {
			/*
			 * This is initialized in this way so that the default
			 * behaviour of the reinjecting code will be to push back
			 * the item inside the ready list.
			 */
			epi->revents = epi->event.events;

			/* Link the ready item into the transfer list */
			list_add(&epi->txlink, txlist);
			nepi++;

			/*
			 * Unlink the item from the ready list.
			 */
			ep_list_del(&epi->rdllink);
		}
	}

	write_unlock_irqrestore(&ep->lock, flags);

	return nepi;
}


/*
 * This function is called without holding the "ep->lock" since the call to
 * __copy_to_user() might sleep, and also f_op->poll() might reenable the IRQ
 * because of the way poll() is traditionally implemented in Linux.
 */
static int ep_send_events(struct eventpoll *ep, struct list_head *txlist,
			  struct epoll_event __user *events)
{
	int eventcnt = 0;
	unsigned int revents;
	struct list_head *lnk;
	struct epitem *epi;

	/*
	 * We can loop without lock because this is a task private list.
	 * The test done during the collection loop will guarantee us that
	 * another task will not try to collect this file. Also, items
	 * cannot vanish during the loop because we are holding "sem".
	 */
	list_for_each(lnk, txlist) {
		epi = list_entry(lnk, struct epitem, txlink);

		/*
		 * Get the ready file event set. We can safely use the file
		 * because we are holding the "sem" in read and this will
		 * guarantee that both the file and the item will not vanish.
		 */
		revents = epi->ffd.file->f_op->poll(epi->ffd.file, NULL);

		/*
		 * Set the return event set for the current file descriptor.
		 * Note that only the task task was successfully able to link
		 * the item to its "txlist" will write this field.
		 */
		epi->revents = revents & epi->event.events;

		if (epi->revents) {
			if (__put_user(epi->revents,
				       &events[eventcnt].events) ||
			    __put_user(epi->event.data,
				       &events[eventcnt].data))
				return -EFAULT;
			if (epi->event.events & EPOLLONESHOT)
				epi->event.events &= EP_PRIVATE_BITS;
			eventcnt++;
		}
	}
	return eventcnt;
}


/*
 * Walk through the transfer list we collected with ep_collect_ready_items()
 * and, if 1) the item is still "alive" 2) its event set is not empty 3) it's
 * not already linked, links it to the ready list. Same as above, we are holding
 * "sem" so items cannot vanish underneath our nose.
 */
static void ep_reinject_items(struct eventpoll *ep, struct list_head *txlist)
{
	int ricnt = 0, pwake = 0;
	unsigned long flags;
	struct epitem *epi;

	write_lock_irqsave(&ep->lock, flags);

	while (!list_empty(txlist)) {
		epi = list_entry(txlist->next, struct epitem, txlink);

		/* Unlink the current item from the transfer list */
		ep_list_del(&epi->txlink);

		/*
		 * If the item is no more linked to the interest set, we don't
		 * have to push it inside the ready list because the following
		 * ep_release_epitem() is going to drop it. Also, if the current
		 * item is set to have an Edge Triggered behaviour, we don't have
		 * to push it back either.
		 */
		if (ep_rb_linked(&epi->rbn) && !(epi->event.events & EPOLLET) &&
		    (epi->revents & epi->event.events) && !ep_is_linked(&epi->rdllink)) {
			list_add_tail(&epi->rdllink, &ep->rdllist);
			ricnt++;
		}
	}

	if (ricnt) {
		/*
		 * Wake up ( if active ) both the eventpoll wait list and the ->poll()
		 * wait list.
		 */
		if (waitqueue_active(&ep->wq))
			__wake_up_locked(&ep->wq, TASK_UNINTERRUPTIBLE |
					 TASK_INTERRUPTIBLE);
		if (waitqueue_active(&ep->poll_wait))
			pwake++;
	}

	write_unlock_irqrestore(&ep->lock, flags);

	/* We have to call this outside the lock */
	if (pwake)
		ep_poll_safewake(&psw, &ep->poll_wait);
}


/*
 * Perform the transfer of events to user space.
 */
static int ep_events_transfer(struct eventpoll *ep,
			      struct epoll_event __user *events, int maxevents)
{
	int eventcnt = 0;
	struct list_head txlist;

	INIT_LIST_HEAD(&txlist);

	/*
	 * We need to lock this because we could be hit by
	 * eventpoll_release_file() and epoll_ctl(EPOLL_CTL_DEL).
	 */
	down_read(&ep->sem);

	/* Collect/extract ready items */
	if (ep_collect_ready_items(ep, &txlist, maxevents) > 0) {
		/* Build result set in userspace */
		eventcnt = ep_send_events(ep, &txlist, events);

		/* Reinject ready items into the ready list */
		ep_reinject_items(ep, &txlist);
	}

	up_read(&ep->sem);

	return eventcnt;
}


static int ep_poll(struct eventpoll *ep, struct epoll_event __user *events,
		   int maxevents, long timeout)
{
	int res, eavail;
	unsigned long flags;
	long jtimeout;
	wait_queue_t wait;

	/*
	 * Calculate the timeout by checking for the "infinite" value ( -1 )
	 * and the overflow condition. The passed timeout is in milliseconds,
	 * that why (t * HZ) / 1000.
	 */
	jtimeout = (timeout < 0 || timeout >= EP_MAX_MSTIMEO) ?
		MAX_SCHEDULE_TIMEOUT : (timeout * HZ + 999) / 1000;

retry:
	write_lock_irqsave(&ep->lock, flags);

	res = 0;
	if (list_empty(&ep->rdllist)) {
		/*
		 * We don't have any available event to return to the caller.
		 * We need to sleep here, and we will be wake up by
		 * ep_poll_callback() when events will become available.
		 */
		init_waitqueue_entry(&wait, current);
		__add_wait_queue(&ep->wq, &wait);

		for (;;) {
			/*
			 * We don't want to sleep if the ep_poll_callback() sends us
			 * a wakeup in between. That's why we set the task state
			 * to TASK_INTERRUPTIBLE before doing the checks.
			 */
			set_current_state(TASK_INTERRUPTIBLE);
			if (!list_empty(&ep->rdllist) || !jtimeout)
				break;
			if (signal_pending(current)) {
				res = -EINTR;
				break;
			}

			write_unlock_irqrestore(&ep->lock, flags);
			jtimeout = schedule_timeout(jtimeout);
			write_lock_irqsave(&ep->lock, flags);
		}
		__remove_wait_queue(&ep->wq, &wait);

		set_current_state(TASK_RUNNING);
	}

	/* Is it worth to try to dig for events ? */
	eavail = !list_empty(&ep->rdllist);

	write_unlock_irqrestore(&ep->lock, flags);

	/*
	 * Try to transfer events to user space. In case we get 0 events and
	 * there's still timeout left over, we go trying again in search of
	 * more luck.
	 */
	if (!res && eavail &&
	    !(res = ep_events_transfer(ep, events, maxevents)) && jtimeout)
		goto retry;

	return res;
}


static int eventpollfs_delete_dentry(struct dentry *dentry)
{

	return 1;
}


static struct inode *ep_eventpoll_inode(const struct file_operations *fops)
{
	int error = -ENOMEM;
	struct inode *inode = new_inode(eventpoll_mnt->mnt_sb);

	if (!inode)
		goto eexit_1;

	inode->i_fop = fops;

	/*
	 * Mark the inode dirty from the very beginning,
	 * that way it will never be moved to the dirty
	 * list because mark_inode_dirty() will think
	 * that it already _is_ on the dirty list.
	 */
	inode->i_state = I_DIRTY;
	inode->i_mode = S_IRUSR | S_IWUSR;
	inode->i_uid = current->fsuid;
	inode->i_gid = current->fsgid;
	inode->i_atime = inode->i_mtime = inode->i_ctime = CURRENT_TIME;
	return inode;

eexit_1:
	return ERR_PTR(error);
}


static int
eventpollfs_get_sb(struct file_system_type *fs_type, int flags,
		   const char *dev_name, void *data, struct vfsmount *mnt)
{
	return get_sb_pseudo(fs_type, "eventpoll:", NULL, EVENTPOLLFS_MAGIC,
			     mnt);
}


static int __init eventpoll_init(void)
{
	int error;

	mutex_init(&epmutex);

	/* Initialize the structure used to perform safe poll wait head wake ups */
	ep_poll_safewake_init(&psw);

	/* Allocates slab cache used to allocate "struct epitem" items */
	epi_cache = kmem_cache_create("eventpoll_epi", sizeof(struct epitem),
			0, SLAB_HWCACHE_ALIGN|EPI_SLAB_DEBUG|SLAB_PANIC,
			NULL, NULL);

	/* Allocates slab cache used to allocate "struct eppoll_entry" */
	pwq_cache = kmem_cache_create("eventpoll_pwq",
			sizeof(struct eppoll_entry), 0,
			EPI_SLAB_DEBUG|SLAB_PANIC, NULL, NULL);

	/*
	 * Register the virtual file system that will be the source of inodes
	 * for the eventpoll files
	 */
	error = register_filesystem(&eventpoll_fs_type);
	if (error)
		goto epanic;

	/* Mount the above commented virtual file system */
	eventpoll_mnt = kern_mount(&eventpoll_fs_type);
	error = PTR_ERR(eventpoll_mnt);
	if (IS_ERR(eventpoll_mnt))
		goto epanic;

	DNPRINTK(3, (KERN_INFO "[%p] eventpoll: successfully initialized.\n",
			current));
	return 0;

epanic:
	panic("eventpoll_init() failed\n");
}


static void __exit eventpoll_exit(void)
{
	/* Undo all operations done inside eventpoll_init() */
	unregister_filesystem(&eventpoll_fs_type);
	mntput(eventpoll_mnt);
	kmem_cache_destroy(pwq_cache);
	kmem_cache_destroy(epi_cache);
}

module_init(eventpoll_init);
module_exit(eventpoll_exit);

MODULE_LICENSE("GPL");<|MERGE_RESOLUTION|>--- conflicted
+++ resolved
@@ -238,6 +238,8 @@
 
 static void ep_poll_safewake_init(struct poll_safewake *psw);
 static void ep_poll_safewake(struct poll_safewake *psw, wait_queue_head_t *wq);
+static int ep_getfd(int *efd, struct inode **einode, struct file **efile,
+		    struct eventpoll *ep);
 static int ep_alloc(struct eventpoll **pep);
 static void ep_free(struct eventpoll *ep);
 static struct epitem *ep_find(struct eventpoll *ep, struct file *file, int fd);
@@ -267,7 +269,7 @@
 static int ep_poll(struct eventpoll *ep, struct epoll_event __user *events,
 		   int maxevents, long timeout);
 static int eventpollfs_delete_dentry(struct dentry *dentry);
-static struct inode *ep_eventpoll_inode(const struct file_operations *fops);
+static struct inode *ep_eventpoll_inode(void);
 static int eventpollfs_get_sb(struct file_system_type *fs_type,
 			      int flags, const char *dev_name,
 			      void *data, struct vfsmount *mnt);
@@ -517,7 +519,7 @@
 	 * Creates all the items needed to setup an eventpoll file. That is,
 	 * a file structure, and inode and a free file descriptor.
 	 */
-	error = ep_getfd(&fd, &inode, &file, ep, &eventpoll_fops);
+	error = ep_getfd(&fd, &inode, &file, ep);
 	if (error)
 		goto eexit_2;
 
@@ -750,8 +752,8 @@
 /*
  * Creates the file descriptor to be used by the epoll interface.
  */
-int ep_getfd(int *efd, struct inode **einode, struct file **efile,
-		    struct eventpoll *ep, const struct file_operations *fops)
+static int ep_getfd(int *efd, struct inode **einode, struct file **efile,
+		    struct eventpoll *ep)
 {
 	struct qstr this;
 	char name[32];
@@ -767,15 +769,9 @@
 		goto eexit_1;
 
 	/* Allocates an inode from the eventpoll file system */
-<<<<<<< HEAD
-	inode = ep_eventpoll_inode(fops);
-	error = PTR_ERR(inode);
-	if (IS_ERR(inode))
-=======
 	inode = ep_eventpoll_inode();
 	if (IS_ERR(inode)) {
 		error = PTR_ERR(inode);
->>>>>>> 0215ffb0
 		goto eexit_2;
 	}
 
@@ -805,7 +801,7 @@
 
 	file->f_pos = 0;
 	file->f_flags = O_RDONLY;
-	file->f_op = fops;
+	file->f_op = &eventpoll_fops;
 	file->f_mode = FMODE_READ;
 	file->f_version = 0;
 	file->private_data = ep;
@@ -1624,7 +1620,7 @@
 }
 
 
-static struct inode *ep_eventpoll_inode(const struct file_operations *fops)
+static struct inode *ep_eventpoll_inode(void)
 {
 	int error = -ENOMEM;
 	struct inode *inode = new_inode(eventpoll_mnt->mnt_sb);
@@ -1632,7 +1628,7 @@
 	if (!inode)
 		goto eexit_1;
 
-	inode->i_fop = fops;
+	inode->i_fop = &eventpoll_fops;
 
 	/*
 	 * Mark the inode dirty from the very beginning,
