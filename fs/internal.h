--- conflicted
+++ resolved
@@ -344,10 +344,7 @@
 void file_f_owner_release(struct file *file);
 bool file_seek_cur_needs_f_lock(struct file *file);
 int statmount_mnt_idmap(struct mnt_idmap *idmap, struct seq_file *seq, bool uid_map);
-<<<<<<< HEAD
-=======
 struct dentry *find_next_child(struct dentry *parent, struct dentry *prev);
->>>>>>> 3f4ee458
 int anon_inode_getattr(struct mnt_idmap *idmap, const struct path *path,
 		       struct kstat *stat, u32 request_mask,
 		       unsigned int query_flags);
