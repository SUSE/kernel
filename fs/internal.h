--- conflicted
+++ resolved
@@ -38,11 +38,7 @@
 /*
  * buffer.c
  */
-<<<<<<< HEAD
-int __block_write_begin_int(struct page *page, loff_t pos, unsigned len,
-=======
 int __block_write_begin_int(struct folio *folio, loff_t pos, unsigned len,
->>>>>>> eb3cdb58
 		get_block_t *get_block, const struct iomap *iomap);
 
 /*
@@ -63,17 +59,9 @@
  */
 extern int filename_lookup(int dfd, struct filename *name, unsigned flags,
 			   struct path *path, struct path *root);
-<<<<<<< HEAD
-extern int vfs_path_lookup(struct dentry *, struct vfsmount *,
-			   const char *, unsigned int, struct path *);
-int do_rmdir(int dfd, struct filename *name);
-int do_unlinkat(int dfd, struct filename *name);
-int may_linkat(struct user_namespace *mnt_userns, struct path *link);
-=======
 int do_rmdir(int dfd, struct filename *name);
 int do_unlinkat(int dfd, struct filename *name);
 int may_linkat(struct mnt_idmap *idmap, const struct path *link);
->>>>>>> eb3cdb58
 int do_renameat2(int olddfd, struct filename *oldname, int newdfd,
 		 struct filename *newname, unsigned int flags);
 int do_mkdirat(int dfd, struct filename *name, umode_t mode);
