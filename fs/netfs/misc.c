// SPDX-License-Identifier: GPL-2.0-only
/* Miscellaneous routines.
 *
 * Copyright (C) 2023 Red Hat, Inc. All Rights Reserved.
 * Written by David Howells (dhowells@redhat.com)
 */

#include <linux/swap.h>
#include "internal.h"

/**
 * netfs_alloc_folioq_buffer - Allocate buffer space into a folio queue
 * @mapping: Address space to set on the folio (or NULL).
 * @_buffer: Pointer to the folio queue to add to (may point to a NULL; updated).
 * @_cur_size: Current size of the buffer (updated).
 * @size: Target size of the buffer.
 * @gfp: The allocation constraints.
 */
int netfs_alloc_folioq_buffer(struct address_space *mapping,
			      struct folio_queue **_buffer,
			      size_t *_cur_size, ssize_t size, gfp_t gfp)
{
	struct folio_queue *tail = *_buffer, *p;

	size = round_up(size, PAGE_SIZE);
	if (*_cur_size >= size)
		return 0;

	if (tail)
		while (tail->next)
			tail = tail->next;

	do {
		struct folio *folio;
		int order = 0, slot;

		if (!tail || folioq_full(tail)) {
			p = netfs_folioq_alloc(0, GFP_NOFS, netfs_trace_folioq_alloc_buffer);
			if (!p)
				return -ENOMEM;
			if (tail) {
				tail->next = p;
				p->prev = tail;
			} else {
				*_buffer = p;
			}
			tail = p;
		}

		if (size - *_cur_size > PAGE_SIZE)
			order = umin(ilog2(size - *_cur_size) - PAGE_SHIFT,
				     MAX_PAGECACHE_ORDER);

		folio = folio_alloc(gfp, order);
		if (!folio && order > 0)
			folio = folio_alloc(gfp, 0);
		if (!folio)
			return -ENOMEM;

		folio->mapping = mapping;
		folio->index = *_cur_size / PAGE_SIZE;
		trace_netfs_folio(folio, netfs_folio_trace_alloc_buffer);
		slot = folioq_append_mark(tail, folio);
		*_cur_size += folioq_folio_size(tail, slot);
	} while (*_cur_size < size);

	return 0;
}
EXPORT_SYMBOL(netfs_alloc_folioq_buffer);

/**
 * netfs_free_folioq_buffer - Free a folio queue.
 * @fq: The start of the folio queue to free
 *
 * Free up a chain of folio_queues and, if marked, the marked folios they point
 * to.
 */
void netfs_free_folioq_buffer(struct folio_queue *fq)
{
	struct folio_queue *next;
	struct folio_batch fbatch;

	folio_batch_init(&fbatch);

	for (; fq; fq = next) {
		for (int slot = 0; slot < folioq_count(fq); slot++) {
			struct folio *folio = folioq_folio(fq, slot);

			if (!folio ||
			    !folioq_is_marked(fq, slot))
				continue;

			trace_netfs_folio(folio, netfs_folio_trace_put);
			if (folio_batch_add(&fbatch, folio))
				folio_batch_release(&fbatch);
		}

		netfs_stat_d(&netfs_n_folioq);
		next = fq->next;
		kfree(fq);
	}

	folio_batch_release(&fbatch);
}
EXPORT_SYMBOL(netfs_free_folioq_buffer);

/*
 * Reset the subrequest iterator to refer just to the region remaining to be
 * read.  The iterator may or may not have been advanced by socket ops or
 * extraction ops to an extent that may or may not match the amount actually
 * read.
 */
void netfs_reset_iter(struct netfs_io_subrequest *subreq)
{
	struct iov_iter *io_iter = &subreq->io_iter;
	size_t remain = subreq->len - subreq->transferred;

	if (io_iter->count > remain)
		iov_iter_advance(io_iter, io_iter->count - remain);
	else if (io_iter->count < remain)
		iov_iter_revert(io_iter, remain - io_iter->count);
	iov_iter_truncate(&subreq->io_iter, remain);
}

/**
 * netfs_dirty_folio - Mark folio dirty and pin a cache object for writeback
 * @mapping: The mapping the folio belongs to.
 * @folio: The folio being dirtied.
 *
 * Set the dirty flag on a folio and pin an in-use cache object in memory so
 * that writeback can later write to it.  This is intended to be called from
 * the filesystem's ->dirty_folio() method.
 *
 * Return: true if the dirty flag was set on the folio, false otherwise.
 */
bool netfs_dirty_folio(struct address_space *mapping, struct folio *folio)
{
	struct inode *inode = mapping->host;
	struct netfs_inode *ictx = netfs_inode(inode);
	struct fscache_cookie *cookie = netfs_i_cookie(ictx);
	bool need_use = false;

	_enter("");

	if (!filemap_dirty_folio(mapping, folio))
		return false;
	if (!fscache_cookie_valid(cookie))
		return true;

	if (!(inode->i_state & I_PINNING_NETFS_WB)) {
		spin_lock(&inode->i_lock);
		if (!(inode->i_state & I_PINNING_NETFS_WB)) {
			inode->i_state |= I_PINNING_NETFS_WB;
			need_use = true;
		}
		spin_unlock(&inode->i_lock);

		if (need_use)
			fscache_use_cookie(cookie, true);
	}
	return true;
}
EXPORT_SYMBOL(netfs_dirty_folio);

/**
 * netfs_unpin_writeback - Unpin writeback resources
 * @inode: The inode on which the cookie resides
 * @wbc: The writeback control
 *
 * Unpin the writeback resources pinned by netfs_dirty_folio().  This is
 * intended to be called as/by the netfs's ->write_inode() method.
 */
int netfs_unpin_writeback(struct inode *inode, struct writeback_control *wbc)
{
	struct fscache_cookie *cookie = netfs_i_cookie(netfs_inode(inode));

	if (wbc->unpinned_netfs_wb)
		fscache_unuse_cookie(cookie, NULL, NULL);
	return 0;
}
EXPORT_SYMBOL(netfs_unpin_writeback);

/**
 * netfs_clear_inode_writeback - Clear writeback resources pinned by an inode
 * @inode: The inode to clean up
 * @aux: Auxiliary data to apply to the inode
 *
 * Clear any writeback resources held by an inode when the inode is evicted.
 * This must be called before clear_inode() is called.
 */
void netfs_clear_inode_writeback(struct inode *inode, const void *aux)
{
	struct fscache_cookie *cookie = netfs_i_cookie(netfs_inode(inode));

	if (inode->i_state & I_PINNING_NETFS_WB) {
		loff_t i_size = i_size_read(inode);
		fscache_unuse_cookie(cookie, aux, &i_size);
	}
}
EXPORT_SYMBOL(netfs_clear_inode_writeback);

/**
 * netfs_invalidate_folio - Invalidate or partially invalidate a folio
 * @folio: Folio proposed for release
 * @offset: Offset of the invalidated region
 * @length: Length of the invalidated region
 *
 * Invalidate part or all of a folio for a network filesystem.  The folio will
 * be removed afterwards if the invalidated region covers the entire folio.
 */
void netfs_invalidate_folio(struct folio *folio, size_t offset, size_t length)
{
	struct netfs_folio *finfo;
	struct netfs_inode *ctx = netfs_inode(folio_inode(folio));
	size_t flen = folio_size(folio);

	_enter("{%lx},%zx,%zx", folio->index, offset, length);

	if (offset == 0 && length == flen) {
		unsigned long long i_size = i_size_read(&ctx->inode);
		unsigned long long fpos = folio_pos(folio), end;

		end = umin(fpos + flen, i_size);
		if (fpos < i_size && end > ctx->zero_point)
			ctx->zero_point = end;
	}

	folio_wait_private_2(folio); /* [DEPRECATED] */

	if (!folio_test_private(folio))
		return;

	finfo = netfs_folio_info(folio);

	if (offset == 0 && length >= flen)
		goto erase_completely;

	if (finfo) {
		/* We have a partially uptodate page from a streaming write. */
		unsigned int fstart = finfo->dirty_offset;
		unsigned int fend = fstart + finfo->dirty_len;
		unsigned int iend = offset + length;

		if (offset >= fend)
			return;
		if (iend <= fstart)
			return;

		/* The invalidation region overlaps the data.  If the region
		 * covers the start of the data, we either move along the start
		 * or just erase the data entirely.
		 */
		if (offset <= fstart) {
			if (iend >= fend)
				goto erase_completely;
			/* Move the start of the data. */
			finfo->dirty_len = fend - iend;
			finfo->dirty_offset = offset;
			return;
		}

		/* Reduce the length of the data if the invalidation region
		 * covers the tail part.
		 */
		if (iend >= fend) {
			finfo->dirty_len = offset - fstart;
			return;
		}

		/* A partial write was split.  The caller has already zeroed
		 * it, so just absorb the hole.
		 */
	}
	return;

erase_completely:
	netfs_put_group(netfs_folio_group(folio));
	folio_detach_private(folio);
	folio_clear_uptodate(folio);
	kfree(finfo);
	return;
}
EXPORT_SYMBOL(netfs_invalidate_folio);

/**
 * netfs_release_folio - Try to release a folio
 * @folio: Folio proposed for release
 * @gfp: Flags qualifying the release
 *
 * Request release of a folio and clean up its private state if it's not busy.
 * Returns true if the folio can now be released, false if not
 */
bool netfs_release_folio(struct folio *folio, gfp_t gfp)
{
	struct netfs_inode *ctx = netfs_inode(folio_inode(folio));
	unsigned long long end;

	if (folio_test_dirty(folio))
		return false;

	end = umin(folio_pos(folio) + folio_size(folio), i_size_read(&ctx->inode));
	if (end > ctx->zero_point)
		ctx->zero_point = end;

	if (folio_test_private(folio))
		return false;
	if (unlikely(folio_test_private_2(folio))) { /* [DEPRECATED] */
		if (current_is_kswapd() || !(gfp & __GFP_FS))
			return false;
		folio_wait_private_2(folio);
	}
	fscache_note_page_release(netfs_i_cookie(ctx));
	return true;
}
EXPORT_SYMBOL(netfs_release_folio);

/*
 * Wake the collection work item.
 */
void netfs_wake_collector(struct netfs_io_request *rreq)
{
	if (test_bit(NETFS_RREQ_OFFLOAD_COLLECTION, &rreq->flags) &&
	    !test_bit(NETFS_RREQ_RETRYING, &rreq->flags)) {
		queue_work(system_unbound_wq, &rreq->work);
	} else {
		trace_netfs_rreq(rreq, netfs_rreq_trace_wake_queue);
		wake_up(&rreq->waitq);
	}
}

/*
 * Mark a subrequest as no longer being in progress and, if need be, wake the
 * collector.
 */
void netfs_subreq_clear_in_progress(struct netfs_io_subrequest *subreq)
{
	struct netfs_io_request *rreq = subreq->rreq;
	struct netfs_io_stream *stream = &rreq->io_streams[subreq->stream_nr];

	clear_bit_unlock(NETFS_SREQ_IN_PROGRESS, &subreq->flags);
	smp_mb__after_atomic(); /* Clear IN_PROGRESS before task state */

	/* If we are at the head of the queue, wake up the collector. */
	if (list_is_first(&subreq->rreq_link, &stream->subrequests) ||
	    test_bit(NETFS_RREQ_RETRYING, &rreq->flags))
		netfs_wake_collector(rreq);
}

/*
 * Wait for all outstanding I/O in a stream to quiesce.
 */
void netfs_wait_for_in_progress_stream(struct netfs_io_request *rreq,
				       struct netfs_io_stream *stream)
{
	struct netfs_io_subrequest *subreq;
	DEFINE_WAIT(myself);

	list_for_each_entry(subreq, &stream->subrequests, rreq_link) {
<<<<<<< HEAD
		if (!test_bit(NETFS_SREQ_IN_PROGRESS, &subreq->flags))
			continue;

		trace_netfs_rreq(rreq, netfs_rreq_trace_wait_queue);
		for (;;) {
			prepare_to_wait(&rreq->waitq, &myself, TASK_UNINTERRUPTIBLE);

			if (!test_bit(NETFS_SREQ_IN_PROGRESS, &subreq->flags))
=======
		if (!netfs_check_subreq_in_progress(subreq))
			continue;

		trace_netfs_rreq(rreq, netfs_rreq_trace_wait_quiesce);
		for (;;) {
			prepare_to_wait(&rreq->waitq, &myself, TASK_UNINTERRUPTIBLE);

			if (!netfs_check_subreq_in_progress(subreq))
>>>>>>> 3f4ee458
				break;

			trace_netfs_sreq(subreq, netfs_sreq_trace_wait_for);
			schedule();
<<<<<<< HEAD
			trace_netfs_rreq(rreq, netfs_rreq_trace_woke_queue);
		}
	}

=======
		}
	}

	trace_netfs_rreq(rreq, netfs_rreq_trace_waited_quiesce);
>>>>>>> 3f4ee458
	finish_wait(&rreq->waitq, &myself);
}

/*
 * Perform collection in app thread if not offloaded to workqueue.
 */
static int netfs_collect_in_app(struct netfs_io_request *rreq,
				bool (*collector)(struct netfs_io_request *rreq))
{
	bool need_collect = false, inactive = true, done = true;

<<<<<<< HEAD
	if (!test_bit(NETFS_RREQ_IN_PROGRESS, &rreq->flags)) {
=======
	if (!netfs_check_rreq_in_progress(rreq)) {
>>>>>>> 3f4ee458
		trace_netfs_rreq(rreq, netfs_rreq_trace_recollect);
		return 1; /* Done */
	}

	for (int i = 0; i < NR_IO_STREAMS; i++) {
		struct netfs_io_subrequest *subreq;
		struct netfs_io_stream *stream = &rreq->io_streams[i];

		if (!stream->active)
			continue;
		inactive = false;
		trace_netfs_collect_stream(rreq, stream);
		subreq = list_first_entry_or_null(&stream->subrequests,
						  struct netfs_io_subrequest,
						  rreq_link);
		if (subreq &&
<<<<<<< HEAD
		    (!test_bit(NETFS_SREQ_IN_PROGRESS, &subreq->flags) ||
=======
		    (!netfs_check_subreq_in_progress(subreq) ||
>>>>>>> 3f4ee458
		     test_bit(NETFS_SREQ_MADE_PROGRESS, &subreq->flags))) {
			need_collect = true;
			break;
		}
		if (subreq || !test_bit(NETFS_RREQ_ALL_QUEUED, &rreq->flags))
			done = false;
	}

	if (!need_collect && !inactive && !done)
		return 0; /* Sleep */

	__set_current_state(TASK_RUNNING);
	if (collector(rreq)) {
		/* Drop the ref from the NETFS_RREQ_IN_PROGRESS flag. */
		netfs_put_request(rreq, netfs_rreq_trace_put_work_ip);
		return 1; /* Done */
	}

	if (inactive) {
		WARN(true, "Failed to collect inactive req R=%08x\n",
		     rreq->debug_id);
		cond_resched();
	}
	return 2; /* Again */
}

/*
 * Wait for a request to complete, successfully or otherwise.
 */
static ssize_t netfs_wait_for_in_progress(struct netfs_io_request *rreq,
					  bool (*collector)(struct netfs_io_request *rreq))
{
	DEFINE_WAIT(myself);
	ssize_t ret;

	for (;;) {
<<<<<<< HEAD
		trace_netfs_rreq(rreq, netfs_rreq_trace_wait_queue);
=======
>>>>>>> 3f4ee458
		prepare_to_wait(&rreq->waitq, &myself, TASK_UNINTERRUPTIBLE);

		if (!test_bit(NETFS_RREQ_OFFLOAD_COLLECTION, &rreq->flags)) {
			switch (netfs_collect_in_app(rreq, collector)) {
			case 0:
				break;
			case 1:
				goto all_collected;
			case 2:
<<<<<<< HEAD
				if (!test_bit(NETFS_RREQ_IN_PROGRESS, &rreq->flags))
=======
				if (!netfs_check_rreq_in_progress(rreq))
>>>>>>> 3f4ee458
					break;
				cond_resched();
				continue;
			}
		}

<<<<<<< HEAD
		if (!test_bit(NETFS_RREQ_IN_PROGRESS, &rreq->flags))
			break;

		schedule();
		trace_netfs_rreq(rreq, netfs_rreq_trace_woke_queue);
	}

all_collected:
=======
		if (!netfs_check_rreq_in_progress(rreq))
			break;

		trace_netfs_rreq(rreq, netfs_rreq_trace_wait_ip);
		schedule();
	}

all_collected:
	trace_netfs_rreq(rreq, netfs_rreq_trace_waited_ip);
>>>>>>> 3f4ee458
	finish_wait(&rreq->waitq, &myself);

	ret = rreq->error;
	if (ret == 0) {
		ret = rreq->transferred;
		switch (rreq->origin) {
		case NETFS_DIO_READ:
		case NETFS_DIO_WRITE:
		case NETFS_READ_SINGLE:
		case NETFS_UNBUFFERED_READ:
		case NETFS_UNBUFFERED_WRITE:
			break;
		default:
			if (rreq->submitted < rreq->len) {
				trace_netfs_failure(rreq, NULL, ret, netfs_fail_short_read);
				ret = -EIO;
			}
			break;
		}
	}

	return ret;
}

ssize_t netfs_wait_for_read(struct netfs_io_request *rreq)
{
	return netfs_wait_for_in_progress(rreq, netfs_read_collection);
}

ssize_t netfs_wait_for_write(struct netfs_io_request *rreq)
{
	return netfs_wait_for_in_progress(rreq, netfs_write_collection);
}

/*
 * Wait for a paused operation to unpause or complete in some manner.
 */
static void netfs_wait_for_pause(struct netfs_io_request *rreq,
				 bool (*collector)(struct netfs_io_request *rreq))
{
	DEFINE_WAIT(myself);

<<<<<<< HEAD
	trace_netfs_rreq(rreq, netfs_rreq_trace_wait_pause);

	for (;;) {
		trace_netfs_rreq(rreq, netfs_rreq_trace_wait_queue);
=======
	for (;;) {
		trace_netfs_rreq(rreq, netfs_rreq_trace_wait_pause);
>>>>>>> 3f4ee458
		prepare_to_wait(&rreq->waitq, &myself, TASK_UNINTERRUPTIBLE);

		if (!test_bit(NETFS_RREQ_OFFLOAD_COLLECTION, &rreq->flags)) {
			switch (netfs_collect_in_app(rreq, collector)) {
			case 0:
				break;
			case 1:
				goto all_collected;
			case 2:
<<<<<<< HEAD
				if (!test_bit(NETFS_RREQ_IN_PROGRESS, &rreq->flags) ||
=======
				if (!netfs_check_rreq_in_progress(rreq) ||
>>>>>>> 3f4ee458
				    !test_bit(NETFS_RREQ_PAUSE, &rreq->flags))
					break;
				cond_resched();
				continue;
			}
		}

<<<<<<< HEAD
		if (!test_bit(NETFS_RREQ_IN_PROGRESS, &rreq->flags) ||
=======
		if (!netfs_check_rreq_in_progress(rreq) ||
>>>>>>> 3f4ee458
		    !test_bit(NETFS_RREQ_PAUSE, &rreq->flags))
			break;

		schedule();
<<<<<<< HEAD
		trace_netfs_rreq(rreq, netfs_rreq_trace_woke_queue);
	}

all_collected:
=======
	}

all_collected:
	trace_netfs_rreq(rreq, netfs_rreq_trace_waited_pause);
>>>>>>> 3f4ee458
	finish_wait(&rreq->waitq, &myself);
}

void netfs_wait_for_paused_read(struct netfs_io_request *rreq)
{
	return netfs_wait_for_pause(rreq, netfs_read_collection);
}

void netfs_wait_for_paused_write(struct netfs_io_request *rreq)
{
	return netfs_wait_for_pause(rreq, netfs_write_collection);
}<|MERGE_RESOLUTION|>--- conflicted
+++ resolved
@@ -356,16 +356,6 @@
 	DEFINE_WAIT(myself);
 
 	list_for_each_entry(subreq, &stream->subrequests, rreq_link) {
-<<<<<<< HEAD
-		if (!test_bit(NETFS_SREQ_IN_PROGRESS, &subreq->flags))
-			continue;
-
-		trace_netfs_rreq(rreq, netfs_rreq_trace_wait_queue);
-		for (;;) {
-			prepare_to_wait(&rreq->waitq, &myself, TASK_UNINTERRUPTIBLE);
-
-			if (!test_bit(NETFS_SREQ_IN_PROGRESS, &subreq->flags))
-=======
 		if (!netfs_check_subreq_in_progress(subreq))
 			continue;
 
@@ -374,22 +364,14 @@
 			prepare_to_wait(&rreq->waitq, &myself, TASK_UNINTERRUPTIBLE);
 
 			if (!netfs_check_subreq_in_progress(subreq))
->>>>>>> 3f4ee458
 				break;
 
 			trace_netfs_sreq(subreq, netfs_sreq_trace_wait_for);
 			schedule();
-<<<<<<< HEAD
-			trace_netfs_rreq(rreq, netfs_rreq_trace_woke_queue);
-		}
-	}
-
-=======
 		}
 	}
 
 	trace_netfs_rreq(rreq, netfs_rreq_trace_waited_quiesce);
->>>>>>> 3f4ee458
 	finish_wait(&rreq->waitq, &myself);
 }
 
@@ -401,11 +383,7 @@
 {
 	bool need_collect = false, inactive = true, done = true;
 
-<<<<<<< HEAD
-	if (!test_bit(NETFS_RREQ_IN_PROGRESS, &rreq->flags)) {
-=======
 	if (!netfs_check_rreq_in_progress(rreq)) {
->>>>>>> 3f4ee458
 		trace_netfs_rreq(rreq, netfs_rreq_trace_recollect);
 		return 1; /* Done */
 	}
@@ -422,11 +400,7 @@
 						  struct netfs_io_subrequest,
 						  rreq_link);
 		if (subreq &&
-<<<<<<< HEAD
-		    (!test_bit(NETFS_SREQ_IN_PROGRESS, &subreq->flags) ||
-=======
 		    (!netfs_check_subreq_in_progress(subreq) ||
->>>>>>> 3f4ee458
 		     test_bit(NETFS_SREQ_MADE_PROGRESS, &subreq->flags))) {
 			need_collect = true;
 			break;
@@ -463,10 +437,6 @@
 	ssize_t ret;
 
 	for (;;) {
-<<<<<<< HEAD
-		trace_netfs_rreq(rreq, netfs_rreq_trace_wait_queue);
-=======
->>>>>>> 3f4ee458
 		prepare_to_wait(&rreq->waitq, &myself, TASK_UNINTERRUPTIBLE);
 
 		if (!test_bit(NETFS_RREQ_OFFLOAD_COLLECTION, &rreq->flags)) {
@@ -476,27 +446,13 @@
 			case 1:
 				goto all_collected;
 			case 2:
-<<<<<<< HEAD
-				if (!test_bit(NETFS_RREQ_IN_PROGRESS, &rreq->flags))
-=======
 				if (!netfs_check_rreq_in_progress(rreq))
->>>>>>> 3f4ee458
 					break;
 				cond_resched();
 				continue;
 			}
 		}
 
-<<<<<<< HEAD
-		if (!test_bit(NETFS_RREQ_IN_PROGRESS, &rreq->flags))
-			break;
-
-		schedule();
-		trace_netfs_rreq(rreq, netfs_rreq_trace_woke_queue);
-	}
-
-all_collected:
-=======
 		if (!netfs_check_rreq_in_progress(rreq))
 			break;
 
@@ -506,7 +462,6 @@
 
 all_collected:
 	trace_netfs_rreq(rreq, netfs_rreq_trace_waited_ip);
->>>>>>> 3f4ee458
 	finish_wait(&rreq->waitq, &myself);
 
 	ret = rreq->error;
@@ -549,15 +504,8 @@
 {
 	DEFINE_WAIT(myself);
 
-<<<<<<< HEAD
-	trace_netfs_rreq(rreq, netfs_rreq_trace_wait_pause);
-
-	for (;;) {
-		trace_netfs_rreq(rreq, netfs_rreq_trace_wait_queue);
-=======
 	for (;;) {
 		trace_netfs_rreq(rreq, netfs_rreq_trace_wait_pause);
->>>>>>> 3f4ee458
 		prepare_to_wait(&rreq->waitq, &myself, TASK_UNINTERRUPTIBLE);
 
 		if (!test_bit(NETFS_RREQ_OFFLOAD_COLLECTION, &rreq->flags)) {
@@ -567,11 +515,7 @@
 			case 1:
 				goto all_collected;
 			case 2:
-<<<<<<< HEAD
-				if (!test_bit(NETFS_RREQ_IN_PROGRESS, &rreq->flags) ||
-=======
 				if (!netfs_check_rreq_in_progress(rreq) ||
->>>>>>> 3f4ee458
 				    !test_bit(NETFS_RREQ_PAUSE, &rreq->flags))
 					break;
 				cond_resched();
@@ -579,26 +523,15 @@
 			}
 		}
 
-<<<<<<< HEAD
-		if (!test_bit(NETFS_RREQ_IN_PROGRESS, &rreq->flags) ||
-=======
 		if (!netfs_check_rreq_in_progress(rreq) ||
->>>>>>> 3f4ee458
 		    !test_bit(NETFS_RREQ_PAUSE, &rreq->flags))
 			break;
 
 		schedule();
-<<<<<<< HEAD
-		trace_netfs_rreq(rreq, netfs_rreq_trace_woke_queue);
-	}
-
-all_collected:
-=======
 	}
 
 all_collected:
 	trace_netfs_rreq(rreq, netfs_rreq_trace_waited_pause);
->>>>>>> 3f4ee458
 	finish_wait(&rreq->waitq, &myself);
 }
 
