// SPDX-License-Identifier: GPL-2.0-only
/* Network filesystem high-level buffered write support.
 *
 * Copyright (C) 2023 Red Hat, Inc. All Rights Reserved.
 * Written by David Howells (dhowells@redhat.com)
 */

#include <linux/export.h>
#include <linux/fs.h>
#include <linux/mm.h>
#include <linux/pagemap.h>
#include <linux/slab.h>
#include <linux/pagevec.h>
#include "internal.h"

static void __netfs_set_group(struct folio *folio, struct netfs_group *netfs_group)
{
	if (netfs_group)
		folio_attach_private(folio, netfs_get_group(netfs_group));
}

static void netfs_set_group(struct folio *folio, struct netfs_group *netfs_group)
{
	void *priv = folio_get_private(folio);

	if (unlikely(priv != netfs_group)) {
		if (netfs_group && (!priv || priv == NETFS_FOLIO_COPY_TO_CACHE))
			folio_attach_private(folio, netfs_get_group(netfs_group));
		else if (!netfs_group && priv == NETFS_FOLIO_COPY_TO_CACHE)
			folio_detach_private(folio);
	}
}

/*
 * Grab a folio for writing and lock it.  Attempt to allocate as large a folio
 * as possible to hold as much of the remaining length as possible in one go.
 */
static struct folio *netfs_grab_folio_for_write(struct address_space *mapping,
						loff_t pos, size_t part)
{
	pgoff_t index = pos / PAGE_SIZE;
	fgf_t fgp_flags = FGP_WRITEBEGIN;

	if (mapping_large_folio_support(mapping))
		fgp_flags |= fgf_set_order(pos % PAGE_SIZE + part);

	return __filemap_get_folio(mapping, index, fgp_flags,
				   mapping_gfp_mask(mapping));
}

/*
 * Update i_size and estimate the update to i_blocks to reflect the additional
 * data written into the pagecache until we can find out from the server what
 * the values actually are.
 */
void netfs_update_i_size(struct netfs_inode *ctx, struct inode *inode,
			 loff_t pos, size_t copied)
{
	loff_t i_size, end = pos + copied;
	blkcnt_t add;
	size_t gap;

	if (end <= i_size_read(inode))
		return;

	if (ctx->ops->update_i_size) {
		ctx->ops->update_i_size(inode, end);
		return;
	}

	spin_lock(&inode->i_lock);
<<<<<<< HEAD
	i_size_write(inode, pos);
=======

	i_size = i_size_read(inode);
	if (end > i_size) {
		i_size_write(inode, end);
>>>>>>> 3f4ee458
#if IS_ENABLED(CONFIG_FSCACHE)
		fscache_update_cookie(ctx->cache, NULL, &end);
#endif

		gap = SECTOR_SIZE - (i_size & (SECTOR_SIZE - 1));
		if (copied > gap) {
			add = DIV_ROUND_UP(copied - gap, SECTOR_SIZE);

			inode->i_blocks = min_t(blkcnt_t,
						DIV_ROUND_UP(end, SECTOR_SIZE),
						inode->i_blocks + add);
		}
	}
	spin_unlock(&inode->i_lock);
}

/**
 * netfs_perform_write - Copy data into the pagecache.
 * @iocb: The operation parameters
 * @iter: The source buffer
 * @netfs_group: Grouping for dirty folios (eg. ceph snaps).
 *
 * Copy data into pagecache folios attached to the inode specified by @iocb.
 * The caller must hold appropriate inode locks.
 *
 * Dirty folios are tagged with a netfs_folio struct if they're not up to date
 * to indicate the range modified.  Dirty folios may also be tagged with a
 * netfs-specific grouping such that data from an old group gets flushed before
 * a new one is started.
 */
ssize_t netfs_perform_write(struct kiocb *iocb, struct iov_iter *iter,
			    struct netfs_group *netfs_group)
{
	struct file *file = iocb->ki_filp;
	struct inode *inode = file_inode(file);
	struct address_space *mapping = inode->i_mapping;
	struct netfs_inode *ctx = netfs_inode(inode);
	struct writeback_control wbc = {
		.sync_mode	= WB_SYNC_NONE,
		.for_sync	= true,
		.nr_to_write	= LONG_MAX,
		.range_start	= iocb->ki_pos,
		.range_end	= iocb->ki_pos + iter->count,
	};
	struct netfs_io_request *wreq = NULL;
	struct folio *folio = NULL, *writethrough = NULL;
	unsigned int bdp_flags = (iocb->ki_flags & IOCB_NOWAIT) ? BDP_ASYNC : 0;
	ssize_t written = 0, ret, ret2;
	loff_t pos = iocb->ki_pos;
	size_t max_chunk = mapping_max_folio_size(mapping);
	bool maybe_trouble = false;

	if (unlikely(iocb->ki_flags & (IOCB_DSYNC | IOCB_SYNC))
	    ) {
		wbc_attach_fdatawrite_inode(&wbc, mapping->host);

		ret = filemap_write_and_wait_range(mapping, pos, pos + iter->count);
		if (ret < 0) {
			wbc_detach_inode(&wbc);
			goto out;
		}

		wreq = netfs_begin_writethrough(iocb, iter->count);
		if (IS_ERR(wreq)) {
			wbc_detach_inode(&wbc);
			ret = PTR_ERR(wreq);
			wreq = NULL;
			goto out;
		}
		if (!is_sync_kiocb(iocb))
			wreq->iocb = iocb;
		netfs_stat(&netfs_n_wh_writethrough);
	} else {
		netfs_stat(&netfs_n_wh_buffered_write);
	}

	do {
		struct netfs_folio *finfo;
		struct netfs_group *group;
		unsigned long long fpos;
		size_t flen;
		size_t offset;	/* Offset into pagecache folio */
		size_t part;	/* Bytes to write to folio */
		size_t copied;	/* Bytes copied from user */

		offset = pos & (max_chunk - 1);
		part = min(max_chunk - offset, iov_iter_count(iter));

		/* Bring in the user pages that we will copy from _first_ lest
		 * we hit a nasty deadlock on copying from the same page as
		 * we're writing to, without it being marked uptodate.
		 *
		 * Not only is this an optimisation, but it is also required to
		 * check that the address is actually valid, when atomic
		 * usercopies are used below.
		 *
		 * We rely on the page being held onto long enough by the LRU
		 * that we can grab it below if this causes it to be read.
		 */
		ret = -EFAULT;
		if (unlikely(fault_in_iov_iter_readable(iter, part) == part))
			break;

		folio = netfs_grab_folio_for_write(mapping, pos, part);
		if (IS_ERR(folio)) {
			ret = PTR_ERR(folio);
			break;
		}

		flen = folio_size(folio);
		fpos = folio_pos(folio);
		offset = pos - fpos;
		part = min_t(size_t, flen - offset, part);

		/* Wait for writeback to complete.  The writeback engine owns
		 * the info in folio->private and may change it until it
		 * removes the WB mark.
		 */
		if (folio_get_private(folio) &&
		    folio_wait_writeback_killable(folio)) {
			ret = written ? -EINTR : -ERESTARTSYS;
			goto error_folio_unlock;
		}

		if (signal_pending(current)) {
			ret = written ? -EINTR : -ERESTARTSYS;
			goto error_folio_unlock;
		}

		/* Decide how we should modify a folio.  We might be attempting
		 * to do write-streaming, in which case we don't want to a
		 * local RMW cycle if we can avoid it.  If we're doing local
		 * caching or content crypto, we award that priority over
		 * avoiding RMW.  If the file is open readably, then we also
		 * assume that we may want to read what we wrote.
		 */
		finfo = netfs_folio_info(folio);
		group = netfs_folio_group(folio);

		if (unlikely(group != netfs_group) &&
		    group != NETFS_FOLIO_COPY_TO_CACHE)
			goto flush_content;

		if (folio_test_uptodate(folio)) {
			if (mapping_writably_mapped(mapping))
				flush_dcache_folio(folio);
			copied = copy_folio_from_iter_atomic(folio, offset, part, iter);
			if (unlikely(copied == 0))
				goto copy_failed;
			netfs_set_group(folio, netfs_group);
			trace_netfs_folio(folio, netfs_folio_is_uptodate);
			goto copied;
		}

		/* If the page is above the zero-point then we assume that the
		 * server would just return a block of zeros or a short read if
		 * we try to read it.
		 */
		if (fpos >= ctx->zero_point) {
			folio_zero_segment(folio, 0, offset);
			copied = copy_folio_from_iter_atomic(folio, offset, part, iter);
			if (unlikely(copied == 0))
				goto copy_failed;
			folio_zero_segment(folio, offset + copied, flen);
			__netfs_set_group(folio, netfs_group);
			folio_mark_uptodate(folio);
			trace_netfs_folio(folio, netfs_modify_and_clear);
			goto copied;
		}

		/* See if we can write a whole folio in one go. */
		if (!maybe_trouble && offset == 0 && part >= flen) {
			copied = copy_folio_from_iter_atomic(folio, offset, part, iter);
			if (unlikely(copied == 0))
				goto copy_failed;
			if (unlikely(copied < part)) {
				maybe_trouble = true;
				iov_iter_revert(iter, copied);
				copied = 0;
				folio_unlock(folio);
				goto retry;
			}
			__netfs_set_group(folio, netfs_group);
			folio_mark_uptodate(folio);
			trace_netfs_folio(folio, netfs_whole_folio_modify);
			goto copied;
		}

		/* We don't want to do a streaming write on a file that loses
		 * caching service temporarily because the backing store got
		 * culled and we don't really want to get a streaming write on
		 * a file that's open for reading as ->read_folio() then has to
		 * be able to flush it.
		 */
		if ((file->f_mode & FMODE_READ) ||
		    netfs_is_cache_enabled(ctx)) {
			if (finfo) {
				netfs_stat(&netfs_n_wh_wstream_conflict);
				goto flush_content;
			}
			ret = netfs_prefetch_for_write(file, folio, offset, part);
			if (ret < 0) {
				_debug("prefetch = %zd", ret);
				goto error_folio_unlock;
			}
			/* Note that copy-to-cache may have been set. */

			copied = copy_folio_from_iter_atomic(folio, offset, part, iter);
			if (unlikely(copied == 0))
				goto copy_failed;
			netfs_set_group(folio, netfs_group);
			trace_netfs_folio(folio, netfs_just_prefetch);
			goto copied;
		}

		if (!finfo) {
			ret = -EIO;
			if (WARN_ON(folio_get_private(folio)))
				goto error_folio_unlock;
			copied = copy_folio_from_iter_atomic(folio, offset, part, iter);
			if (unlikely(copied == 0))
				goto copy_failed;
			if (offset == 0 && copied == flen) {
				__netfs_set_group(folio, netfs_group);
				folio_mark_uptodate(folio);
				trace_netfs_folio(folio, netfs_streaming_filled_page);
				goto copied;
			}

			finfo = kzalloc(sizeof(*finfo), GFP_KERNEL);
			if (!finfo) {
				iov_iter_revert(iter, copied);
				ret = -ENOMEM;
				goto error_folio_unlock;
			}
			finfo->netfs_group = netfs_get_group(netfs_group);
			finfo->dirty_offset = offset;
			finfo->dirty_len = copied;
			folio_attach_private(folio, (void *)((unsigned long)finfo |
							     NETFS_FOLIO_INFO));
			trace_netfs_folio(folio, netfs_streaming_write);
			goto copied;
		}

		/* We can continue a streaming write only if it continues on
		 * from the previous.  If it overlaps, we must flush lest we
		 * suffer a partial copy and disjoint dirty regions.
		 */
		if (offset == finfo->dirty_offset + finfo->dirty_len) {
			copied = copy_folio_from_iter_atomic(folio, offset, part, iter);
			if (unlikely(copied == 0))
				goto copy_failed;
			finfo->dirty_len += copied;
			if (finfo->dirty_offset == 0 && finfo->dirty_len == flen) {
				if (finfo->netfs_group)
					folio_change_private(folio, finfo->netfs_group);
				else
					folio_detach_private(folio);
				folio_mark_uptodate(folio);
				kfree(finfo);
				trace_netfs_folio(folio, netfs_streaming_cont_filled_page);
			} else {
				trace_netfs_folio(folio, netfs_streaming_write_cont);
			}
			goto copied;
		}

		/* Incompatible write; flush the folio and try again. */
	flush_content:
		trace_netfs_folio(folio, netfs_flush_content);
		folio_unlock(folio);
		folio_put(folio);
		ret = filemap_write_and_wait_range(mapping, fpos, fpos + flen - 1);
		if (ret < 0)
			goto error_folio_unlock;
		continue;

	copied:
		flush_dcache_folio(folio);

		/* Update the inode size if we moved the EOF marker */
		netfs_update_i_size(ctx, inode, pos, copied);
		pos += copied;
		written += copied;

		if (likely(!wreq)) {
			folio_mark_dirty(folio);
			folio_unlock(folio);
		} else {
			netfs_advance_writethrough(wreq, &wbc, folio, copied,
						   offset + copied == flen,
						   &writethrough);
			/* Folio unlocked */
		}
	retry:
		folio_put(folio);
		folio = NULL;

		ret = balance_dirty_pages_ratelimited_flags(mapping, bdp_flags);
		if (unlikely(ret < 0))
			break;

		cond_resched();
	} while (iov_iter_count(iter));

out:
	if (likely(written)) {
		/* Set indication that ctime and mtime got updated in case
		 * close is deferred.
		 */
		set_bit(NETFS_ICTX_MODIFIED_ATTR, &ctx->flags);
		if (unlikely(ctx->ops->post_modify))
			ctx->ops->post_modify(inode);
	}

	if (unlikely(wreq)) {
		ret2 = netfs_end_writethrough(wreq, &wbc, writethrough);
		wbc_detach_inode(&wbc);
		if (ret2 == -EIOCBQUEUED)
			return ret2;
		if (ret == 0 && ret2 < 0)
			ret = ret2;
	}

	iocb->ki_pos += written;
	_leave(" = %zd [%zd]", written, ret);
	return written ? written : ret;

copy_failed:
	ret = -EFAULT;
error_folio_unlock:
	folio_unlock(folio);
	folio_put(folio);
	goto out;
}
EXPORT_SYMBOL(netfs_perform_write);

/**
 * netfs_buffered_write_iter_locked - write data to a file
 * @iocb:	IO state structure (file, offset, etc.)
 * @from:	iov_iter with data to write
 * @netfs_group: Grouping for dirty folios (eg. ceph snaps).
 *
 * This function does all the work needed for actually writing data to a
 * file. It does all basic checks, removes SUID from the file, updates
 * modification times and calls proper subroutines depending on whether we
 * do direct IO or a standard buffered write.
 *
 * The caller must hold appropriate locks around this function and have called
 * generic_write_checks() already.  The caller is also responsible for doing
 * any necessary syncing afterwards.
 *
 * This function does *not* take care of syncing data in case of O_SYNC write.
 * A caller has to handle it. This is mainly due to the fact that we want to
 * avoid syncing under i_rwsem.
 *
 * Return:
 * * number of bytes written, even for truncated writes
 * * negative error code if no data has been written at all
 */
ssize_t netfs_buffered_write_iter_locked(struct kiocb *iocb, struct iov_iter *from,
					 struct netfs_group *netfs_group)
{
	struct file *file = iocb->ki_filp;
	ssize_t ret;

	trace_netfs_write_iter(iocb, from);

	ret = file_remove_privs(file);
	if (ret)
		return ret;

	ret = file_update_time(file);
	if (ret)
		return ret;

	return netfs_perform_write(iocb, from, netfs_group);
}
EXPORT_SYMBOL(netfs_buffered_write_iter_locked);

/**
 * netfs_file_write_iter - write data to a file
 * @iocb: IO state structure
 * @from: iov_iter with data to write
 *
 * Perform a write to a file, writing into the pagecache if possible and doing
 * an unbuffered write instead if not.
 *
 * Return:
 * * Negative error code if no data has been written at all of
 *   vfs_fsync_range() failed for a synchronous write
 * * Number of bytes written, even for truncated writes
 */
ssize_t netfs_file_write_iter(struct kiocb *iocb, struct iov_iter *from)
{
	struct file *file = iocb->ki_filp;
	struct inode *inode = file->f_mapping->host;
	struct netfs_inode *ictx = netfs_inode(inode);
	ssize_t ret;

	_enter("%llx,%zx,%llx", iocb->ki_pos, iov_iter_count(from), i_size_read(inode));

	if (!iov_iter_count(from))
		return 0;

	if ((iocb->ki_flags & IOCB_DIRECT) ||
	    test_bit(NETFS_ICTX_UNBUFFERED, &ictx->flags))
		return netfs_unbuffered_write_iter(iocb, from);

	ret = netfs_start_io_write(inode);
	if (ret < 0)
		return ret;

	ret = generic_write_checks(iocb, from);
	if (ret > 0)
		ret = netfs_buffered_write_iter_locked(iocb, from, NULL);
	netfs_end_io_write(inode);
	if (ret > 0)
		ret = generic_write_sync(iocb, ret);
	return ret;
}
EXPORT_SYMBOL(netfs_file_write_iter);

/*
 * Notification that a previously read-only page is about to become writable.
 * The caller indicates the precise page that needs to be written to, but
 * we only track group on a per-folio basis, so we block more often than
 * we might otherwise.
 */
vm_fault_t netfs_page_mkwrite(struct vm_fault *vmf, struct netfs_group *netfs_group)
{
	struct netfs_group *group;
	struct folio *folio = page_folio(vmf->page);
	struct file *file = vmf->vma->vm_file;
	struct address_space *mapping = file->f_mapping;
	struct inode *inode = file_inode(file);
	struct netfs_inode *ictx = netfs_inode(inode);
	vm_fault_t ret = VM_FAULT_NOPAGE;
	int err;

	_enter("%lx", folio->index);

	sb_start_pagefault(inode->i_sb);

	if (folio_lock_killable(folio) < 0)
		goto out;
	if (folio->mapping != mapping)
		goto unlock;
	if (folio_wait_writeback_killable(folio) < 0)
		goto unlock;

	/* Can we see a streaming write here? */
	if (WARN_ON(!folio_test_uptodate(folio))) {
		ret = VM_FAULT_SIGBUS;
		goto unlock;
	}

	group = netfs_folio_group(folio);
	if (group != netfs_group && group != NETFS_FOLIO_COPY_TO_CACHE) {
		folio_unlock(folio);
		err = filemap_fdatawrite_range(mapping,
					       folio_pos(folio),
					       folio_pos(folio) + folio_size(folio));
		switch (err) {
		case 0:
			ret = VM_FAULT_RETRY;
			goto out;
		case -ENOMEM:
			ret = VM_FAULT_OOM;
			goto out;
		default:
			ret = VM_FAULT_SIGBUS;
			goto out;
		}
	}

	if (folio_test_dirty(folio))
		trace_netfs_folio(folio, netfs_folio_trace_mkwrite_plus);
	else
		trace_netfs_folio(folio, netfs_folio_trace_mkwrite);
	netfs_set_group(folio, netfs_group);
	file_update_time(file);
	set_bit(NETFS_ICTX_MODIFIED_ATTR, &ictx->flags);
	if (ictx->ops->post_modify)
		ictx->ops->post_modify(inode);
	ret = VM_FAULT_LOCKED;
out:
	sb_end_pagefault(inode->i_sb);
	return ret;
unlock:
	folio_unlock(folio);
	goto out;
}
EXPORT_SYMBOL(netfs_page_mkwrite);<|MERGE_RESOLUTION|>--- conflicted
+++ resolved
@@ -69,14 +69,10 @@
 	}
 
 	spin_lock(&inode->i_lock);
-<<<<<<< HEAD
-	i_size_write(inode, pos);
-=======
 
 	i_size = i_size_read(inode);
 	if (end > i_size) {
 		i_size_write(inode, end);
->>>>>>> 3f4ee458
 #if IS_ENABLED(CONFIG_FSCACHE)
 		fscache_update_cookie(ctx->cache, NULL, &end);
 #endif
