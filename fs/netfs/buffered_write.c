// SPDX-License-Identifier: GPL-2.0-only
/* Network filesystem high-level buffered write support.
 *
 * Copyright (C) 2023 Red Hat, Inc. All Rights Reserved.
 * Written by David Howells (dhowells@redhat.com)
 */

#include <linux/export.h>
#include <linux/fs.h>
#include <linux/mm.h>
#include <linux/pagemap.h>
#include <linux/slab.h>
#include <linux/pagevec.h>
#include "internal.h"

/*
 * Determined write method.  Adjust netfs_folio_traces if this is changed.
 */
enum netfs_how_to_modify {
	NETFS_FOLIO_IS_UPTODATE,	/* Folio is uptodate already */
	NETFS_JUST_PREFETCH,		/* We have to read the folio anyway */
	NETFS_WHOLE_FOLIO_MODIFY,	/* We're going to overwrite the whole folio */
	NETFS_MODIFY_AND_CLEAR,		/* We can assume there is no data to be downloaded. */
	NETFS_STREAMING_WRITE,		/* Store incomplete data in non-uptodate page. */
	NETFS_STREAMING_WRITE_CONT,	/* Continue streaming write. */
	NETFS_FLUSH_CONTENT,		/* Flush incompatible content. */
};

static void netfs_set_group(struct folio *folio, struct netfs_group *netfs_group)
{
	void *priv = folio_get_private(folio);

	if (netfs_group && (!priv || priv == NETFS_FOLIO_COPY_TO_CACHE))
		folio_attach_private(folio, netfs_get_group(netfs_group));
	else if (!netfs_group && priv == NETFS_FOLIO_COPY_TO_CACHE)
		folio_detach_private(folio);
}

/*
 * Decide how we should modify a folio.  We might be attempting to do
 * write-streaming, in which case we don't want to a local RMW cycle if we can
 * avoid it.  If we're doing local caching or content crypto, we award that
 * priority over avoiding RMW.  If the file is open readably, then we also
 * assume that we may want to read what we wrote.
 */
static enum netfs_how_to_modify netfs_how_to_modify(struct netfs_inode *ctx,
						    struct file *file,
						    struct folio *folio,
						    void *netfs_group,
						    size_t flen,
						    size_t offset,
						    size_t len,
						    bool maybe_trouble)
{
	struct netfs_folio *finfo = netfs_folio_info(folio);
	struct netfs_group *group = netfs_folio_group(folio);
	loff_t pos = folio_file_pos(folio);

	kenter("");

	if (group != netfs_group && group != NETFS_FOLIO_COPY_TO_CACHE)
		return NETFS_FLUSH_CONTENT;

	if (folio_test_uptodate(folio))
		return NETFS_FOLIO_IS_UPTODATE;

	if (pos >= ctx->zero_point)
		return NETFS_MODIFY_AND_CLEAR;

	if (!maybe_trouble && offset == 0 && len >= flen)
		return NETFS_WHOLE_FOLIO_MODIFY;

	if (file->f_mode & FMODE_READ)
		goto no_write_streaming;

	if (netfs_is_cache_enabled(ctx)) {
		/* We don't want to get a streaming write on a file that loses
		 * caching service temporarily because the backing store got
		 * culled.
		 */
		goto no_write_streaming;
	}

	if (!finfo)
		return NETFS_STREAMING_WRITE;

	/* We can continue a streaming write only if it continues on from the
	 * previous.  If it overlaps, we must flush lest we suffer a partial
	 * copy and disjoint dirty regions.
	 */
	if (offset == finfo->dirty_offset + finfo->dirty_len)
		return NETFS_STREAMING_WRITE_CONT;
	return NETFS_FLUSH_CONTENT;

no_write_streaming:
	if (finfo) {
		netfs_stat(&netfs_n_wh_wstream_conflict);
		return NETFS_FLUSH_CONTENT;
	}
	return NETFS_JUST_PREFETCH;
}

/*
 * Grab a folio for writing and lock it.  Attempt to allocate as large a folio
 * as possible to hold as much of the remaining length as possible in one go.
 */
static struct folio *netfs_grab_folio_for_write(struct address_space *mapping,
						loff_t pos, size_t part)
{
	pgoff_t index = pos / PAGE_SIZE;
	fgf_t fgp_flags = FGP_WRITEBEGIN;

	if (mapping_large_folio_support(mapping))
		fgp_flags |= fgf_set_order(pos % PAGE_SIZE + part);

	return __filemap_get_folio(mapping, index, fgp_flags,
				   mapping_gfp_mask(mapping));
}

/*
 * Update i_size and estimate the update to i_blocks to reflect the additional
 * data written into the pagecache until we can find out from the server what
 * the values actually are.
 */
static void netfs_update_i_size(struct netfs_inode *ctx, struct inode *inode,
				loff_t i_size, loff_t pos, size_t copied)
{
	blkcnt_t add;
	size_t gap;

	if (ctx->ops->update_i_size) {
		ctx->ops->update_i_size(inode, pos);
		return;
	}

	i_size_write(inode, pos);
#if IS_ENABLED(CONFIG_FSCACHE)
	fscache_update_cookie(ctx->cache, NULL, &pos);
#endif

	gap = SECTOR_SIZE - (i_size & (SECTOR_SIZE - 1));
	if (copied > gap) {
		add = DIV_ROUND_UP(copied - gap, SECTOR_SIZE);

		inode->i_blocks = min_t(blkcnt_t,
					DIV_ROUND_UP(pos, SECTOR_SIZE),
					inode->i_blocks + add);
	}
}

/**
 * netfs_perform_write - Copy data into the pagecache.
 * @iocb: The operation parameters
 * @iter: The source buffer
 * @netfs_group: Grouping for dirty pages (eg. ceph snaps).
 *
 * Copy data into pagecache pages attached to the inode specified by @iocb.
 * The caller must hold appropriate inode locks.
 *
 * Dirty pages are tagged with a netfs_folio struct if they're not up to date
 * to indicate the range modified.  Dirty pages may also be tagged with a
 * netfs-specific grouping such that data from an old group gets flushed before
 * a new one is started.
 */
ssize_t netfs_perform_write(struct kiocb *iocb, struct iov_iter *iter,
			    struct netfs_group *netfs_group)
{
	struct file *file = iocb->ki_filp;
	struct inode *inode = file_inode(file);
	struct address_space *mapping = inode->i_mapping;
	struct netfs_inode *ctx = netfs_inode(inode);
	struct writeback_control wbc = {
		.sync_mode	= WB_SYNC_NONE,
		.for_sync	= true,
		.nr_to_write	= LONG_MAX,
		.range_start	= iocb->ki_pos,
		.range_end	= iocb->ki_pos + iter->count,
	};
	struct netfs_io_request *wreq = NULL;
	struct netfs_folio *finfo;
	struct folio *folio, *writethrough = NULL;
	enum netfs_how_to_modify howto;
	enum netfs_folio_trace trace;
	unsigned int bdp_flags = (iocb->ki_flags & IOCB_NOWAIT) ? BDP_ASYNC : 0;
	ssize_t written = 0, ret, ret2;
	loff_t i_size, pos = iocb->ki_pos, from, to;
	size_t max_chunk = PAGE_SIZE << MAX_PAGECACHE_ORDER;
	bool maybe_trouble = false;

	if (unlikely(test_bit(NETFS_ICTX_WRITETHROUGH, &ctx->flags) ||
		     iocb->ki_flags & (IOCB_DSYNC | IOCB_SYNC))
	    ) {
		wbc_attach_fdatawrite_inode(&wbc, mapping->host);

		ret = filemap_write_and_wait_range(mapping, pos, pos + iter->count);
		if (ret < 0) {
			wbc_detach_inode(&wbc);
			goto out;
		}

		wreq = netfs_begin_writethrough(iocb, iter->count);
		if (IS_ERR(wreq)) {
			wbc_detach_inode(&wbc);
			ret = PTR_ERR(wreq);
			wreq = NULL;
			goto out;
		}
		if (!is_sync_kiocb(iocb))
			wreq->iocb = iocb;
		netfs_stat(&netfs_n_wh_writethrough);
	} else {
		netfs_stat(&netfs_n_wh_buffered_write);
	}

	do {
		size_t flen;
		size_t offset;	/* Offset into pagecache folio */
		size_t part;	/* Bytes to write to folio */
		size_t copied;	/* Bytes copied from user */

		ret = balance_dirty_pages_ratelimited_flags(mapping, bdp_flags);
		if (unlikely(ret < 0))
			break;

		offset = pos & (max_chunk - 1);
		part = min(max_chunk - offset, iov_iter_count(iter));

		/* Bring in the user pages that we will copy from _first_ lest
		 * we hit a nasty deadlock on copying from the same page as
		 * we're writing to, without it being marked uptodate.
		 *
		 * Not only is this an optimisation, but it is also required to
		 * check that the address is actually valid, when atomic
		 * usercopies are used below.
		 *
		 * We rely on the page being held onto long enough by the LRU
		 * that we can grab it below if this causes it to be read.
		 */
		ret = -EFAULT;
		if (unlikely(fault_in_iov_iter_readable(iter, part) == part))
			break;

		folio = netfs_grab_folio_for_write(mapping, pos, part);
		if (IS_ERR(folio)) {
			ret = PTR_ERR(folio);
			break;
		}

		flen = folio_size(folio);
		offset = pos & (flen - 1);
		part = min_t(size_t, flen - offset, part);

		/* Wait for writeback to complete.  The writeback engine owns
		 * the info in folio->private and may change it until it
		 * removes the WB mark.
		 */
		if (folio_get_private(folio) &&
		    folio_wait_writeback_killable(folio)) {
			ret = written ? -EINTR : -ERESTARTSYS;
			goto error_folio_unlock;
		}

		if (signal_pending(current)) {
			ret = written ? -EINTR : -ERESTARTSYS;
			goto error_folio_unlock;
		}

		/* See if we need to prefetch the area we're going to modify.
		 * We need to do this before we get a lock on the folio in case
		 * there's more than one writer competing for the same cache
		 * block.
		 */
		howto = netfs_how_to_modify(ctx, file, folio, netfs_group,
					    flen, offset, part, maybe_trouble);
		kdebug("howto %u", howto);
		switch (howto) {
		case NETFS_JUST_PREFETCH:
			ret = netfs_prefetch_for_write(file, folio, offset, part);
			if (ret < 0) {
				kdebug("prefetch = %zd", ret);
				goto error_folio_unlock;
			}
			break;
		case NETFS_FOLIO_IS_UPTODATE:
		case NETFS_WHOLE_FOLIO_MODIFY:
		case NETFS_STREAMING_WRITE_CONT:
			break;
		case NETFS_MODIFY_AND_CLEAR:
			zero_user_segment(&folio->page, 0, offset);
			break;
		case NETFS_STREAMING_WRITE:
			ret = -EIO;
			if (WARN_ON(folio_get_private(folio)))
				goto error_folio_unlock;
			break;
		case NETFS_FLUSH_CONTENT:
			trace_netfs_folio(folio, netfs_flush_content);
			from = folio_pos(folio);
			to = from + folio_size(folio) - 1;
			folio_unlock(folio);
			folio_put(folio);
			ret = filemap_write_and_wait_range(mapping, from, to);
			if (ret < 0)
				goto error_folio_unlock;
			continue;
		}

		if (mapping_writably_mapped(mapping))
			flush_dcache_folio(folio);

		copied = copy_folio_from_iter_atomic(folio, offset, part, iter);

		flush_dcache_folio(folio);

		/* Deal with a (partially) failed copy */
		if (copied == 0) {
			ret = -EFAULT;
			goto error_folio_unlock;
		}

		trace = (enum netfs_folio_trace)howto;
		switch (howto) {
		case NETFS_FOLIO_IS_UPTODATE:
		case NETFS_JUST_PREFETCH:
			netfs_set_group(folio, netfs_group);
			break;
		case NETFS_MODIFY_AND_CLEAR:
			zero_user_segment(&folio->page, offset + copied, flen);
			netfs_set_group(folio, netfs_group);
			folio_mark_uptodate(folio);
			break;
		case NETFS_WHOLE_FOLIO_MODIFY:
			if (unlikely(copied < part)) {
				maybe_trouble = true;
				iov_iter_revert(iter, copied);
				copied = 0;
				folio_unlock(folio);
				goto retry;
			}
			netfs_set_group(folio, netfs_group);
			folio_mark_uptodate(folio);
			break;
		case NETFS_STREAMING_WRITE:
			if (offset == 0 && copied == flen) {
				netfs_set_group(folio, netfs_group);
				folio_mark_uptodate(folio);
				trace = netfs_streaming_filled_page;
				break;
			}
			finfo = kzalloc(sizeof(*finfo), GFP_KERNEL);
			if (!finfo) {
				iov_iter_revert(iter, copied);
				ret = -ENOMEM;
				goto error_folio_unlock;
			}
			finfo->netfs_group = netfs_get_group(netfs_group);
			finfo->dirty_offset = offset;
			finfo->dirty_len = copied;
			folio_attach_private(folio, (void *)((unsigned long)finfo |
							     NETFS_FOLIO_INFO));
			break;
		case NETFS_STREAMING_WRITE_CONT:
			finfo = netfs_folio_info(folio);
			finfo->dirty_len += copied;
			if (finfo->dirty_offset == 0 && finfo->dirty_len == flen) {
				if (finfo->netfs_group)
					folio_change_private(folio, finfo->netfs_group);
				else
					folio_detach_private(folio);
				folio_mark_uptodate(folio);
				kfree(finfo);
				trace = netfs_streaming_cont_filled_page;
			}
			break;
		default:
			WARN(true, "Unexpected modify type %u ix=%lx\n",
			     howto, folio->index);
			ret = -EIO;
			goto error_folio_unlock;
		}

		trace_netfs_folio(folio, trace);

		/* Update the inode size if we moved the EOF marker */
		pos += copied;
		i_size = i_size_read(inode);
		if (pos > i_size)
			netfs_update_i_size(ctx, inode, i_size, pos, copied);
		written += copied;

		if (likely(!wreq)) {
			folio_mark_dirty(folio);
			folio_unlock(folio);
		} else {
			netfs_advance_writethrough(wreq, &wbc, folio, copied,
						   offset + copied == flen,
						   &writethrough);
			/* Folio unlocked */
		}
	retry:
		folio_put(folio);
		folio = NULL;

		cond_resched();
	} while (iov_iter_count(iter));

out:
	if (likely(written) && ctx->ops->post_modify)
		ctx->ops->post_modify(inode);

	if (unlikely(wreq)) {
		ret2 = netfs_end_writethrough(wreq, &wbc, writethrough);
		wbc_detach_inode(&wbc);
		if (ret2 == -EIOCBQUEUED)
			return ret2;
		if (ret == 0)
			ret = ret2;
	}

	iocb->ki_pos += written;
	kleave(" = %zd [%zd]", written, ret);
	return written ? written : ret;

error_folio_unlock:
	folio_unlock(folio);
	folio_put(folio);
	goto out;
}
EXPORT_SYMBOL(netfs_perform_write);

/**
 * netfs_buffered_write_iter_locked - write data to a file
 * @iocb:	IO state structure (file, offset, etc.)
 * @from:	iov_iter with data to write
 * @netfs_group: Grouping for dirty pages (eg. ceph snaps).
 *
 * This function does all the work needed for actually writing data to a
 * file. It does all basic checks, removes SUID from the file, updates
 * modification times and calls proper subroutines depending on whether we
 * do direct IO or a standard buffered write.
 *
 * The caller must hold appropriate locks around this function and have called
 * generic_write_checks() already.  The caller is also responsible for doing
 * any necessary syncing afterwards.
 *
 * This function does *not* take care of syncing data in case of O_SYNC write.
 * A caller has to handle it. This is mainly due to the fact that we want to
 * avoid syncing under i_rwsem.
 *
 * Return:
 * * number of bytes written, even for truncated writes
 * * negative error code if no data has been written at all
 */
ssize_t netfs_buffered_write_iter_locked(struct kiocb *iocb, struct iov_iter *from,
					 struct netfs_group *netfs_group)
{
	struct file *file = iocb->ki_filp;
	ssize_t ret;

	trace_netfs_write_iter(iocb, from);

	ret = file_remove_privs(file);
	if (ret)
		return ret;

	ret = file_update_time(file);
	if (ret)
		return ret;

	return netfs_perform_write(iocb, from, netfs_group);
}
EXPORT_SYMBOL(netfs_buffered_write_iter_locked);

/**
 * netfs_file_write_iter - write data to a file
 * @iocb: IO state structure
 * @from: iov_iter with data to write
 *
 * Perform a write to a file, writing into the pagecache if possible and doing
 * an unbuffered write instead if not.
 *
 * Return:
 * * Negative error code if no data has been written at all of
 *   vfs_fsync_range() failed for a synchronous write
 * * Number of bytes written, even for truncated writes
 */
ssize_t netfs_file_write_iter(struct kiocb *iocb, struct iov_iter *from)
{
	struct file *file = iocb->ki_filp;
	struct inode *inode = file->f_mapping->host;
	struct netfs_inode *ictx = netfs_inode(inode);
	ssize_t ret;

	kenter("%llx,%zx,%llx", iocb->ki_pos, iov_iter_count(from), i_size_read(inode));

	if (!iov_iter_count(from))
		return 0;

	if ((iocb->ki_flags & IOCB_DIRECT) ||
	    test_bit(NETFS_ICTX_UNBUFFERED, &ictx->flags))
		return netfs_unbuffered_write_iter(iocb, from);

	ret = netfs_start_io_write(inode);
	if (ret < 0)
		return ret;

	ret = generic_write_checks(iocb, from);
	if (ret > 0)
		ret = netfs_buffered_write_iter_locked(iocb, from, NULL);
	netfs_end_io_write(inode);
	if (ret > 0)
		ret = generic_write_sync(iocb, ret);
	return ret;
}
EXPORT_SYMBOL(netfs_file_write_iter);

/*
 * Notification that a previously read-only page is about to become writable.
 * Note that the caller indicates a single page of a multipage folio.
 */
vm_fault_t netfs_page_mkwrite(struct vm_fault *vmf, struct netfs_group *netfs_group)
{
	struct netfs_group *group;
	struct folio *folio = page_folio(vmf->page);
	struct file *file = vmf->vma->vm_file;
	struct address_space *mapping = file->f_mapping;
	struct inode *inode = file_inode(file);
	struct netfs_inode *ictx = netfs_inode(inode);
	vm_fault_t ret = VM_FAULT_RETRY;
	int err;

	kenter("%lx", folio->index);

	sb_start_pagefault(inode->i_sb);

	if (folio_lock_killable(folio) < 0)
		goto out;
	if (folio->mapping != mapping) {
		folio_unlock(folio);
		ret = VM_FAULT_NOPAGE;
		goto out;
	}

	if (folio_wait_writeback_killable(folio)) {
		ret = VM_FAULT_LOCKED;
		goto out;
<<<<<<< HEAD
	if (folio->mapping != mapping) {
		folio_unlock(folio);
		ret = VM_FAULT_NOPAGE;
		goto out;
=======
>>>>>>> 5f59ab93
	}

	/* Can we see a streaming write here? */
	if (WARN_ON(!folio_test_uptodate(folio))) {
		ret = VM_FAULT_SIGBUS | VM_FAULT_LOCKED;
		goto out;
	}

	group = netfs_folio_group(folio);
	if (group != netfs_group && group != NETFS_FOLIO_COPY_TO_CACHE) {
		folio_unlock(folio);
		err = filemap_fdatawrite_range(mapping,
					       folio_pos(folio),
					       folio_pos(folio) + folio_size(folio));
		switch (err) {
		case 0:
			ret = VM_FAULT_RETRY;
			goto out;
		case -ENOMEM:
			ret = VM_FAULT_OOM;
			goto out;
		default:
			ret = VM_FAULT_SIGBUS;
			goto out;
		}
	}

	if (folio_test_dirty(folio))
		trace_netfs_folio(folio, netfs_folio_trace_mkwrite_plus);
	else
		trace_netfs_folio(folio, netfs_folio_trace_mkwrite);
	netfs_set_group(folio, netfs_group);
	file_update_time(file);
	if (ictx->ops->post_modify)
		ictx->ops->post_modify(inode);
	ret = VM_FAULT_LOCKED;
out:
	sb_end_pagefault(inode->i_sb);
	return ret;
}
EXPORT_SYMBOL(netfs_page_mkwrite);<|MERGE_RESOLUTION|>--- conflicted
+++ resolved
@@ -544,13 +544,6 @@
 	if (folio_wait_writeback_killable(folio)) {
 		ret = VM_FAULT_LOCKED;
 		goto out;
-<<<<<<< HEAD
-	if (folio->mapping != mapping) {
-		folio_unlock(folio);
-		ret = VM_FAULT_NOPAGE;
-		goto out;
-=======
->>>>>>> 5f59ab93
 	}
 
 	/* Can we see a streaming write here? */
