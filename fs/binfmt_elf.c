--- conflicted
+++ resolved
@@ -1672,13 +1672,8 @@
 	name_base = name_curpos = ((char *)data) + names_ofs;
 	remaining = size - names_ofs;
 	count = 0;
-<<<<<<< HEAD
-	mmap_read_lock(mm);
-	for (vma = mm->mmap; vma != NULL; vma = vma->vm_next) {
-=======
 	for (i = 0; i < cprm->vma_count; i++) {
 		struct core_vma_metadata *m = &cprm->vma_meta[i];
->>>>>>> eb3cdb58
 		struct file *file;
 		const char *filename;
 
@@ -1688,7 +1683,6 @@
 		filename = file_path(file, name_curpos, remaining);
 		if (IS_ERR(filename)) {
 			if (PTR_ERR(filename) == -ENAMETOOLONG) {
-				mmap_read_unlock(mm);
 				kvfree(data);
 				size = size * 5 / 4;
 				goto alloc;
@@ -1708,7 +1702,6 @@
 		*start_end_ofs++ = m->pgoff;
 		count++;
 	}
-	mmap_read_unlock(mm);
 
 	/* Now we know exact count of files, can store it */
 	data[0] = count;
