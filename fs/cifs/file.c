// SPDX-License-Identifier: LGPL-2.1
/*
 *
 *   vfs operations that deal with files
 *
 *   Copyright (C) International Business Machines  Corp., 2002,2010
 *   Author(s): Steve French (sfrench@us.ibm.com)
 *              Jeremy Allison (jra@samba.org)
 *
 */
#include <linux/fs.h>
#include <linux/backing-dev.h>
#include <linux/stat.h>
#include <linux/fcntl.h>
#include <linux/pagemap.h>
#include <linux/pagevec.h>
#include <linux/writeback.h>
#include <linux/task_io_accounting_ops.h>
#include <linux/delay.h>
#include <linux/mount.h>
#include <linux/slab.h>
#include <linux/swap.h>
#include <linux/mm.h>
#include <asm/div64.h>
#include "cifsfs.h"
#include "cifspdu.h"
#include "cifsglob.h"
#include "cifsproto.h"
#include "smb2proto.h"
#include "cifs_unicode.h"
#include "cifs_debug.h"
#include "cifs_fs_sb.h"
#include "fscache.h"
#include "smbdirect.h"
#include "fs_context.h"
#include "cifs_ioctl.h"
#include "cached_dir.h"

/*
 * Mark as invalid, all open files on tree connections since they
 * were closed when session to server was lost.
 */
void
cifs_mark_open_files_invalid(struct cifs_tcon *tcon)
{
	struct cifsFileInfo *open_file = NULL;
	struct list_head *tmp;
	struct list_head *tmp1;

	/* only send once per connect */
	spin_lock(&tcon->ses->ses_lock);
	if ((tcon->ses->ses_status != SES_GOOD) || (tcon->status != TID_NEED_RECON)) {
		spin_unlock(&tcon->ses->ses_lock);
		return;
	}
	tcon->status = TID_IN_FILES_INVALIDATE;
	spin_unlock(&tcon->ses->ses_lock);

	/* list all files open on tree connection and mark them invalid */
	spin_lock(&tcon->open_file_lock);
	list_for_each_safe(tmp, tmp1, &tcon->openFileList) {
		open_file = list_entry(tmp, struct cifsFileInfo, tlist);
		open_file->invalidHandle = true;
		open_file->oplock_break_cancelled = true;
	}
	spin_unlock(&tcon->open_file_lock);

	invalidate_all_cached_dirs(tcon);
	spin_lock(&tcon->tc_lock);
	if (tcon->status == TID_IN_FILES_INVALIDATE)
		tcon->status = TID_NEED_TCON;
	spin_unlock(&tcon->tc_lock);

	/*
	 * BB Add call to invalidate_inodes(sb) for all superblocks mounted
	 * to this tcon.
	 */
}

static inline int cifs_convert_flags(unsigned int flags)
{
	if ((flags & O_ACCMODE) == O_RDONLY)
		return GENERIC_READ;
	else if ((flags & O_ACCMODE) == O_WRONLY)
		return GENERIC_WRITE;
	else if ((flags & O_ACCMODE) == O_RDWR) {
		/* GENERIC_ALL is too much permission to request
		   can cause unnecessary access denied on create */
		/* return GENERIC_ALL; */
		return (GENERIC_READ | GENERIC_WRITE);
	}

	return (READ_CONTROL | FILE_WRITE_ATTRIBUTES | FILE_READ_ATTRIBUTES |
		FILE_WRITE_EA | FILE_APPEND_DATA | FILE_WRITE_DATA |
		FILE_READ_DATA);
}

#ifdef CONFIG_CIFS_ALLOW_INSECURE_LEGACY
static u32 cifs_posix_convert_flags(unsigned int flags)
{
	u32 posix_flags = 0;

	if ((flags & O_ACCMODE) == O_RDONLY)
		posix_flags = SMB_O_RDONLY;
	else if ((flags & O_ACCMODE) == O_WRONLY)
		posix_flags = SMB_O_WRONLY;
	else if ((flags & O_ACCMODE) == O_RDWR)
		posix_flags = SMB_O_RDWR;

	if (flags & O_CREAT) {
		posix_flags |= SMB_O_CREAT;
		if (flags & O_EXCL)
			posix_flags |= SMB_O_EXCL;
	} else if (flags & O_EXCL)
		cifs_dbg(FYI, "Application %s pid %d has incorrectly set O_EXCL flag but not O_CREAT on file open. Ignoring O_EXCL\n",
			 current->comm, current->tgid);

	if (flags & O_TRUNC)
		posix_flags |= SMB_O_TRUNC;
	/* be safe and imply O_SYNC for O_DSYNC */
	if (flags & O_DSYNC)
		posix_flags |= SMB_O_SYNC;
	if (flags & O_DIRECTORY)
		posix_flags |= SMB_O_DIRECTORY;
	if (flags & O_NOFOLLOW)
		posix_flags |= SMB_O_NOFOLLOW;
	if (flags & O_DIRECT)
		posix_flags |= SMB_O_DIRECT;

	return posix_flags;
}
#endif /* CONFIG_CIFS_ALLOW_INSECURE_LEGACY */

static inline int cifs_get_disposition(unsigned int flags)
{
	if ((flags & (O_CREAT | O_EXCL)) == (O_CREAT | O_EXCL))
		return FILE_CREATE;
	else if ((flags & (O_CREAT | O_TRUNC)) == (O_CREAT | O_TRUNC))
		return FILE_OVERWRITE_IF;
	else if ((flags & O_CREAT) == O_CREAT)
		return FILE_OPEN_IF;
	else if ((flags & O_TRUNC) == O_TRUNC)
		return FILE_OVERWRITE;
	else
		return FILE_OPEN;
}

#ifdef CONFIG_CIFS_ALLOW_INSECURE_LEGACY
int cifs_posix_open(const char *full_path, struct inode **pinode,
			struct super_block *sb, int mode, unsigned int f_flags,
			__u32 *poplock, __u16 *pnetfid, unsigned int xid)
{
	int rc;
	FILE_UNIX_BASIC_INFO *presp_data;
	__u32 posix_flags = 0;
	struct cifs_sb_info *cifs_sb = CIFS_SB(sb);
	struct cifs_fattr fattr;
	struct tcon_link *tlink;
	struct cifs_tcon *tcon;

	cifs_dbg(FYI, "posix open %s\n", full_path);

	presp_data = kzalloc(sizeof(FILE_UNIX_BASIC_INFO), GFP_KERNEL);
	if (presp_data == NULL)
		return -ENOMEM;

	tlink = cifs_sb_tlink(cifs_sb);
	if (IS_ERR(tlink)) {
		rc = PTR_ERR(tlink);
		goto posix_open_ret;
	}

	tcon = tlink_tcon(tlink);
	mode &= ~current_umask();

	posix_flags = cifs_posix_convert_flags(f_flags);
	rc = CIFSPOSIXCreate(xid, tcon, posix_flags, mode, pnetfid, presp_data,
			     poplock, full_path, cifs_sb->local_nls,
			     cifs_remap(cifs_sb));
	cifs_put_tlink(tlink);

	if (rc)
		goto posix_open_ret;

	if (presp_data->Type == cpu_to_le32(-1))
		goto posix_open_ret; /* open ok, caller does qpathinfo */

	if (!pinode)
		goto posix_open_ret; /* caller does not need info */

	cifs_unix_basic_to_fattr(&fattr, presp_data, cifs_sb);

	/* get new inode and set it up */
	if (*pinode == NULL) {
		cifs_fill_uniqueid(sb, &fattr);
		*pinode = cifs_iget(sb, &fattr);
		if (!*pinode) {
			rc = -ENOMEM;
			goto posix_open_ret;
		}
	} else {
		cifs_revalidate_mapping(*pinode);
		rc = cifs_fattr_to_inode(*pinode, &fattr);
	}

posix_open_ret:
	kfree(presp_data);
	return rc;
}
#endif /* CONFIG_CIFS_ALLOW_INSECURE_LEGACY */

static int
cifs_nt_open(const char *full_path, struct inode *inode, struct cifs_sb_info *cifs_sb,
	     struct cifs_tcon *tcon, unsigned int f_flags, __u32 *oplock,
	     struct cifs_fid *fid, unsigned int xid)
{
	int rc;
	int desired_access;
	int disposition;
	int create_options = CREATE_NOT_DIR;
	FILE_ALL_INFO *buf;
	struct TCP_Server_Info *server = tcon->ses->server;
	struct cifs_open_parms oparms;

	if (!server->ops->open)
		return -ENOSYS;

	desired_access = cifs_convert_flags(f_flags);

/*********************************************************************
 *  open flag mapping table:
 *
 *	POSIX Flag            CIFS Disposition
 *	----------            ----------------
 *	O_CREAT               FILE_OPEN_IF
 *	O_CREAT | O_EXCL      FILE_CREATE
 *	O_CREAT | O_TRUNC     FILE_OVERWRITE_IF
 *	O_TRUNC               FILE_OVERWRITE
 *	none of the above     FILE_OPEN
 *
 *	Note that there is not a direct match between disposition
 *	FILE_SUPERSEDE (ie create whether or not file exists although
 *	O_CREAT | O_TRUNC is similar but truncates the existing
 *	file rather than creating a new file as FILE_SUPERSEDE does
 *	(which uses the attributes / metadata passed in on open call)
 *?
 *?  O_SYNC is a reasonable match to CIFS writethrough flag
 *?  and the read write flags match reasonably.  O_LARGEFILE
 *?  is irrelevant because largefile support is always used
 *?  by this client. Flags O_APPEND, O_DIRECT, O_DIRECTORY,
 *	 O_FASYNC, O_NOFOLLOW, O_NONBLOCK need further investigation
 *********************************************************************/

	disposition = cifs_get_disposition(f_flags);

	/* BB pass O_SYNC flag through on file attributes .. BB */

	buf = kmalloc(sizeof(FILE_ALL_INFO), GFP_KERNEL);
	if (!buf)
		return -ENOMEM;

	/* O_SYNC also has bit for O_DSYNC so following check picks up either */
	if (f_flags & O_SYNC)
		create_options |= CREATE_WRITE_THROUGH;

	if (f_flags & O_DIRECT)
		create_options |= CREATE_NO_BUFFER;

	oparms.tcon = tcon;
	oparms.cifs_sb = cifs_sb;
	oparms.desired_access = desired_access;
	oparms.create_options = cifs_create_options(cifs_sb, create_options);
	oparms.disposition = disposition;
	oparms.path = full_path;
	oparms.fid = fid;
	oparms.reconnect = false;

	rc = server->ops->open(xid, &oparms, oplock, buf);

	if (rc)
		goto out;

	/* TODO: Add support for calling posix query info but with passing in fid */
	if (tcon->unix_ext)
		rc = cifs_get_inode_info_unix(&inode, full_path, inode->i_sb,
					      xid);
	else
		rc = cifs_get_inode_info(&inode, full_path, buf, inode->i_sb,
					 xid, fid);

	if (rc) {
		server->ops->close(xid, tcon, fid);
		if (rc == -ESTALE)
			rc = -EOPENSTALE;
	}

out:
	kfree(buf);
	return rc;
}

static bool
cifs_has_mand_locks(struct cifsInodeInfo *cinode)
{
	struct cifs_fid_locks *cur;
	bool has_locks = false;

	down_read(&cinode->lock_sem);
	list_for_each_entry(cur, &cinode->llist, llist) {
		if (!list_empty(&cur->locks)) {
			has_locks = true;
			break;
		}
	}
	up_read(&cinode->lock_sem);
	return has_locks;
}

void
cifs_down_write(struct rw_semaphore *sem)
{
	while (!down_write_trylock(sem))
		msleep(10);
}

static void cifsFileInfo_put_work(struct work_struct *work);

struct cifsFileInfo *
cifs_new_fileinfo(struct cifs_fid *fid, struct file *file,
		  struct tcon_link *tlink, __u32 oplock)
{
	struct dentry *dentry = file_dentry(file);
	struct inode *inode = d_inode(dentry);
	struct cifsInodeInfo *cinode = CIFS_I(inode);
	struct cifsFileInfo *cfile;
	struct cifs_fid_locks *fdlocks;
	struct cifs_tcon *tcon = tlink_tcon(tlink);
	struct TCP_Server_Info *server = tcon->ses->server;

	cfile = kzalloc(sizeof(struct cifsFileInfo), GFP_KERNEL);
	if (cfile == NULL)
		return cfile;

	fdlocks = kzalloc(sizeof(struct cifs_fid_locks), GFP_KERNEL);
	if (!fdlocks) {
		kfree(cfile);
		return NULL;
	}

	INIT_LIST_HEAD(&fdlocks->locks);
	fdlocks->cfile = cfile;
	cfile->llist = fdlocks;

	cfile->count = 1;
	cfile->pid = current->tgid;
	cfile->uid = current_fsuid();
	cfile->dentry = dget(dentry);
	cfile->f_flags = file->f_flags;
	cfile->invalidHandle = false;
	cfile->deferred_close_scheduled = false;
	cfile->tlink = cifs_get_tlink(tlink);
	INIT_WORK(&cfile->oplock_break, cifs_oplock_break);
	INIT_WORK(&cfile->put, cifsFileInfo_put_work);
	INIT_DELAYED_WORK(&cfile->deferred, smb2_deferred_work_close);
	mutex_init(&cfile->fh_mutex);
	spin_lock_init(&cfile->file_info_lock);

	cifs_sb_active(inode->i_sb);

	/*
	 * If the server returned a read oplock and we have mandatory brlocks,
	 * set oplock level to None.
	 */
	if (server->ops->is_read_op(oplock) && cifs_has_mand_locks(cinode)) {
		cifs_dbg(FYI, "Reset oplock val from read to None due to mand locks\n");
		oplock = 0;
	}

	cifs_down_write(&cinode->lock_sem);
	list_add(&fdlocks->llist, &cinode->llist);
	up_write(&cinode->lock_sem);

	spin_lock(&tcon->open_file_lock);
	if (fid->pending_open->oplock != CIFS_OPLOCK_NO_CHANGE && oplock)
		oplock = fid->pending_open->oplock;
	list_del(&fid->pending_open->olist);

	fid->purge_cache = false;
	server->ops->set_fid(cfile, fid, oplock);

	list_add(&cfile->tlist, &tcon->openFileList);
	atomic_inc(&tcon->num_local_opens);

	/* if readable file instance put first in list*/
	spin_lock(&cinode->open_file_lock);
	if (file->f_mode & FMODE_READ)
		list_add(&cfile->flist, &cinode->openFileList);
	else
		list_add_tail(&cfile->flist, &cinode->openFileList);
	spin_unlock(&cinode->open_file_lock);
	spin_unlock(&tcon->open_file_lock);

	if (fid->purge_cache)
		cifs_zap_mapping(inode);

	file->private_data = cfile;
	return cfile;
}

struct cifsFileInfo *
cifsFileInfo_get(struct cifsFileInfo *cifs_file)
{
	spin_lock(&cifs_file->file_info_lock);
	cifsFileInfo_get_locked(cifs_file);
	spin_unlock(&cifs_file->file_info_lock);
	return cifs_file;
}

static void cifsFileInfo_put_final(struct cifsFileInfo *cifs_file)
{
	struct inode *inode = d_inode(cifs_file->dentry);
	struct cifsInodeInfo *cifsi = CIFS_I(inode);
	struct cifsLockInfo *li, *tmp;
	struct super_block *sb = inode->i_sb;

	/*
	 * Delete any outstanding lock records. We'll lose them when the file
	 * is closed anyway.
	 */
	cifs_down_write(&cifsi->lock_sem);
	list_for_each_entry_safe(li, tmp, &cifs_file->llist->locks, llist) {
		list_del(&li->llist);
		cifs_del_lock_waiters(li);
		kfree(li);
	}
	list_del(&cifs_file->llist->llist);
	kfree(cifs_file->llist);
	up_write(&cifsi->lock_sem);

	cifs_put_tlink(cifs_file->tlink);
	dput(cifs_file->dentry);
	cifs_sb_deactive(sb);
	kfree(cifs_file);
}

static void cifsFileInfo_put_work(struct work_struct *work)
{
	struct cifsFileInfo *cifs_file = container_of(work,
			struct cifsFileInfo, put);

	cifsFileInfo_put_final(cifs_file);
}

/**
 * cifsFileInfo_put - release a reference of file priv data
 *
 * Always potentially wait for oplock handler. See _cifsFileInfo_put().
 *
 * @cifs_file:	cifs/smb3 specific info (eg refcounts) for an open file
 */
void cifsFileInfo_put(struct cifsFileInfo *cifs_file)
{
	_cifsFileInfo_put(cifs_file, true, true);
}

/**
 * _cifsFileInfo_put - release a reference of file priv data
 *
 * This may involve closing the filehandle @cifs_file out on the
 * server. Must be called without holding tcon->open_file_lock,
 * cinode->open_file_lock and cifs_file->file_info_lock.
 *
 * If @wait_for_oplock_handler is true and we are releasing the last
 * reference, wait for any running oplock break handler of the file
 * and cancel any pending one.
 *
 * @cifs_file:	cifs/smb3 specific info (eg refcounts) for an open file
 * @wait_oplock_handler: must be false if called from oplock_break_handler
 * @offload:	not offloaded on close and oplock breaks
 *
 */
void _cifsFileInfo_put(struct cifsFileInfo *cifs_file,
		       bool wait_oplock_handler, bool offload)
{
	struct inode *inode = d_inode(cifs_file->dentry);
	struct cifs_tcon *tcon = tlink_tcon(cifs_file->tlink);
	struct TCP_Server_Info *server = tcon->ses->server;
	struct cifsInodeInfo *cifsi = CIFS_I(inode);
	struct super_block *sb = inode->i_sb;
	struct cifs_sb_info *cifs_sb = CIFS_SB(sb);
	struct cifs_fid fid;
	struct cifs_pending_open open;
	bool oplock_break_cancelled;

	spin_lock(&tcon->open_file_lock);
	spin_lock(&cifsi->open_file_lock);
	spin_lock(&cifs_file->file_info_lock);
	if (--cifs_file->count > 0) {
		spin_unlock(&cifs_file->file_info_lock);
		spin_unlock(&cifsi->open_file_lock);
		spin_unlock(&tcon->open_file_lock);
		return;
	}
	spin_unlock(&cifs_file->file_info_lock);

	if (server->ops->get_lease_key)
		server->ops->get_lease_key(inode, &fid);

	/* store open in pending opens to make sure we don't miss lease break */
	cifs_add_pending_open_locked(&fid, cifs_file->tlink, &open);

	/* remove it from the lists */
	list_del(&cifs_file->flist);
	list_del(&cifs_file->tlist);
	atomic_dec(&tcon->num_local_opens);

	if (list_empty(&cifsi->openFileList)) {
		cifs_dbg(FYI, "closing last open instance for inode %p\n",
			 d_inode(cifs_file->dentry));
		/*
		 * In strict cache mode we need invalidate mapping on the last
		 * close  because it may cause a error when we open this file
		 * again and get at least level II oplock.
		 */
		if (cifs_sb->mnt_cifs_flags & CIFS_MOUNT_STRICT_IO)
			set_bit(CIFS_INO_INVALID_MAPPING, &cifsi->flags);
		cifs_set_oplock_level(cifsi, 0);
	}

	spin_unlock(&cifsi->open_file_lock);
	spin_unlock(&tcon->open_file_lock);

	oplock_break_cancelled = wait_oplock_handler ?
		cancel_work_sync(&cifs_file->oplock_break) : false;

	if (!tcon->need_reconnect && !cifs_file->invalidHandle) {
		struct TCP_Server_Info *server = tcon->ses->server;
		unsigned int xid;

		xid = get_xid();
		if (server->ops->close_getattr)
			server->ops->close_getattr(xid, tcon, cifs_file);
		else if (server->ops->close)
			server->ops->close(xid, tcon, &cifs_file->fid);
		_free_xid(xid);
	}

	if (oplock_break_cancelled)
		cifs_done_oplock_break(cifsi);

	cifs_del_pending_open(&open);

	if (offload)
		queue_work(fileinfo_put_wq, &cifs_file->put);
	else
		cifsFileInfo_put_final(cifs_file);
}

int cifs_open(struct inode *inode, struct file *file)

{
	int rc = -EACCES;
	unsigned int xid;
	__u32 oplock;
	struct cifs_sb_info *cifs_sb;
	struct TCP_Server_Info *server;
	struct cifs_tcon *tcon;
	struct tcon_link *tlink;
	struct cifsFileInfo *cfile = NULL;
	void *page;
	const char *full_path;
	bool posix_open_ok = false;
	struct cifs_fid fid;
	struct cifs_pending_open open;

	xid = get_xid();

	cifs_sb = CIFS_SB(inode->i_sb);
	if (unlikely(cifs_forced_shutdown(cifs_sb))) {
		free_xid(xid);
		return -EIO;
	}

	tlink = cifs_sb_tlink(cifs_sb);
	if (IS_ERR(tlink)) {
		free_xid(xid);
		return PTR_ERR(tlink);
	}
	tcon = tlink_tcon(tlink);
	server = tcon->ses->server;

	page = alloc_dentry_path();
	full_path = build_path_from_dentry(file_dentry(file), page);
	if (IS_ERR(full_path)) {
		rc = PTR_ERR(full_path);
		goto out;
	}

	cifs_dbg(FYI, "inode = 0x%p file flags are 0x%x for %s\n",
		 inode, file->f_flags, full_path);

	if (file->f_flags & O_DIRECT &&
	    cifs_sb->mnt_cifs_flags & CIFS_MOUNT_STRICT_IO) {
		if (cifs_sb->mnt_cifs_flags & CIFS_MOUNT_NO_BRL)
			file->f_op = &cifs_file_direct_nobrl_ops;
		else
			file->f_op = &cifs_file_direct_ops;
	}

	/* Get the cached handle as SMB2 close is deferred */
	rc = cifs_get_readable_path(tcon, full_path, &cfile);
	if (rc == 0) {
		if (file->f_flags == cfile->f_flags) {
			file->private_data = cfile;
			spin_lock(&CIFS_I(inode)->deferred_lock);
			cifs_del_deferred_close(cfile);
			spin_unlock(&CIFS_I(inode)->deferred_lock);
			goto use_cache;
		} else {
			_cifsFileInfo_put(cfile, true, false);
		}
	}

	if (server->oplocks)
		oplock = REQ_OPLOCK;
	else
		oplock = 0;

#ifdef CONFIG_CIFS_ALLOW_INSECURE_LEGACY
	if (!tcon->broken_posix_open && tcon->unix_ext &&
	    cap_unix(tcon->ses) && (CIFS_UNIX_POSIX_PATH_OPS_CAP &
				le64_to_cpu(tcon->fsUnixInfo.Capability))) {
		/* can not refresh inode info since size could be stale */
		rc = cifs_posix_open(full_path, &inode, inode->i_sb,
				cifs_sb->ctx->file_mode /* ignored */,
				file->f_flags, &oplock, &fid.netfid, xid);
		if (rc == 0) {
			cifs_dbg(FYI, "posix open succeeded\n");
			posix_open_ok = true;
		} else if ((rc == -EINVAL) || (rc == -EOPNOTSUPP)) {
			if (tcon->ses->serverNOS)
				cifs_dbg(VFS, "server %s of type %s returned unexpected error on SMB posix open, disabling posix open support. Check if server update available.\n",
					 tcon->ses->ip_addr,
					 tcon->ses->serverNOS);
			tcon->broken_posix_open = true;
		} else if ((rc != -EIO) && (rc != -EREMOTE) &&
			 (rc != -EOPNOTSUPP)) /* path not found or net err */
			goto out;
		/*
		 * Else fallthrough to retry open the old way on network i/o
		 * or DFS errors.
		 */
	}
#endif /* CONFIG_CIFS_ALLOW_INSECURE_LEGACY */

	if (server->ops->get_lease_key)
		server->ops->get_lease_key(inode, &fid);

	cifs_add_pending_open(&fid, tlink, &open);

	if (!posix_open_ok) {
		if (server->ops->get_lease_key)
			server->ops->get_lease_key(inode, &fid);

		rc = cifs_nt_open(full_path, inode, cifs_sb, tcon,
				  file->f_flags, &oplock, &fid, xid);
		if (rc) {
			cifs_del_pending_open(&open);
			goto out;
		}
	}

	cfile = cifs_new_fileinfo(&fid, file, tlink, oplock);
	if (cfile == NULL) {
		if (server->ops->close)
			server->ops->close(xid, tcon, &fid);
		cifs_del_pending_open(&open);
		rc = -ENOMEM;
		goto out;
	}

#ifdef CONFIG_CIFS_ALLOW_INSECURE_LEGACY
	if ((oplock & CIFS_CREATE_ACTION) && !posix_open_ok && tcon->unix_ext) {
		/*
		 * Time to set mode which we can not set earlier due to
		 * problems creating new read-only files.
		 */
		struct cifs_unix_set_info_args args = {
			.mode	= inode->i_mode,
			.uid	= INVALID_UID, /* no change */
			.gid	= INVALID_GID, /* no change */
			.ctime	= NO_CHANGE_64,
			.atime	= NO_CHANGE_64,
			.mtime	= NO_CHANGE_64,
			.device	= 0,
		};
		CIFSSMBUnixSetFileInfo(xid, tcon, &args, fid.netfid,
				       cfile->pid);
	}
#endif /* CONFIG_CIFS_ALLOW_INSECURE_LEGACY */

use_cache:
	fscache_use_cookie(cifs_inode_cookie(file_inode(file)),
			   file->f_mode & FMODE_WRITE);
	if (file->f_flags & O_DIRECT &&
	    (!((file->f_flags & O_ACCMODE) != O_RDONLY) ||
	     file->f_flags & O_APPEND))
		cifs_invalidate_cache(file_inode(file),
				      FSCACHE_INVAL_DIO_WRITE);

out:
	free_dentry_path(page);
	free_xid(xid);
	cifs_put_tlink(tlink);
	return rc;
}

#ifdef CONFIG_CIFS_ALLOW_INSECURE_LEGACY
static int cifs_push_posix_locks(struct cifsFileInfo *cfile);
#endif /* CONFIG_CIFS_ALLOW_INSECURE_LEGACY */

/*
 * Try to reacquire byte range locks that were released when session
 * to server was lost.
 */
static int
cifs_relock_file(struct cifsFileInfo *cfile)
{
	struct cifsInodeInfo *cinode = CIFS_I(d_inode(cfile->dentry));
	struct cifs_tcon *tcon = tlink_tcon(cfile->tlink);
	int rc = 0;
#ifdef CONFIG_CIFS_ALLOW_INSECURE_LEGACY
	struct cifs_sb_info *cifs_sb = CIFS_SB(cfile->dentry->d_sb);
#endif /* CONFIG_CIFS_ALLOW_INSECURE_LEGACY */

	down_read_nested(&cinode->lock_sem, SINGLE_DEPTH_NESTING);
	if (cinode->can_cache_brlcks) {
		/* can cache locks - no need to relock */
		up_read(&cinode->lock_sem);
		return rc;
	}

#ifdef CONFIG_CIFS_ALLOW_INSECURE_LEGACY
	if (cap_unix(tcon->ses) &&
	    (CIFS_UNIX_FCNTL_CAP & le64_to_cpu(tcon->fsUnixInfo.Capability)) &&
	    ((cifs_sb->mnt_cifs_flags & CIFS_MOUNT_NOPOSIXBRL) == 0))
		rc = cifs_push_posix_locks(cfile);
	else
#endif /* CONFIG_CIFS_ALLOW_INSECURE_LEGACY */
		rc = tcon->ses->server->ops->push_mand_locks(cfile);

	up_read(&cinode->lock_sem);
	return rc;
}

static int
cifs_reopen_file(struct cifsFileInfo *cfile, bool can_flush)
{
	int rc = -EACCES;
	unsigned int xid;
	__u32 oplock;
	struct cifs_sb_info *cifs_sb;
	struct cifs_tcon *tcon;
	struct TCP_Server_Info *server;
	struct cifsInodeInfo *cinode;
	struct inode *inode;
	void *page;
	const char *full_path;
	int desired_access;
	int disposition = FILE_OPEN;
	int create_options = CREATE_NOT_DIR;
	struct cifs_open_parms oparms;

	xid = get_xid();
	mutex_lock(&cfile->fh_mutex);
	if (!cfile->invalidHandle) {
		mutex_unlock(&cfile->fh_mutex);
		free_xid(xid);
		return 0;
	}

	inode = d_inode(cfile->dentry);
	cifs_sb = CIFS_SB(inode->i_sb);
	tcon = tlink_tcon(cfile->tlink);
	server = tcon->ses->server;

	/*
	 * Can not grab rename sem here because various ops, including those
	 * that already have the rename sem can end up causing writepage to get
	 * called and if the server was down that means we end up here, and we
	 * can never tell if the caller already has the rename_sem.
	 */
	page = alloc_dentry_path();
	full_path = build_path_from_dentry(cfile->dentry, page);
	if (IS_ERR(full_path)) {
		mutex_unlock(&cfile->fh_mutex);
		free_dentry_path(page);
		free_xid(xid);
		return PTR_ERR(full_path);
	}

	cifs_dbg(FYI, "inode = 0x%p file flags 0x%x for %s\n",
		 inode, cfile->f_flags, full_path);

	if (tcon->ses->server->oplocks)
		oplock = REQ_OPLOCK;
	else
		oplock = 0;

#ifdef CONFIG_CIFS_ALLOW_INSECURE_LEGACY
	if (tcon->unix_ext && cap_unix(tcon->ses) &&
	    (CIFS_UNIX_POSIX_PATH_OPS_CAP &
				le64_to_cpu(tcon->fsUnixInfo.Capability))) {
		/*
		 * O_CREAT, O_EXCL and O_TRUNC already had their effect on the
		 * original open. Must mask them off for a reopen.
		 */
		unsigned int oflags = cfile->f_flags &
						~(O_CREAT | O_EXCL | O_TRUNC);

		rc = cifs_posix_open(full_path, NULL, inode->i_sb,
				     cifs_sb->ctx->file_mode /* ignored */,
				     oflags, &oplock, &cfile->fid.netfid, xid);
		if (rc == 0) {
			cifs_dbg(FYI, "posix reopen succeeded\n");
			oparms.reconnect = true;
			goto reopen_success;
		}
		/*
		 * fallthrough to retry open the old way on errors, especially
		 * in the reconnect path it is important to retry hard
		 */
	}
#endif /* CONFIG_CIFS_ALLOW_INSECURE_LEGACY */

	desired_access = cifs_convert_flags(cfile->f_flags);

	/* O_SYNC also has bit for O_DSYNC so following check picks up either */
	if (cfile->f_flags & O_SYNC)
		create_options |= CREATE_WRITE_THROUGH;

	if (cfile->f_flags & O_DIRECT)
		create_options |= CREATE_NO_BUFFER;

	if (server->ops->get_lease_key)
		server->ops->get_lease_key(inode, &cfile->fid);

	oparms.tcon = tcon;
	oparms.cifs_sb = cifs_sb;
	oparms.desired_access = desired_access;
	oparms.create_options = cifs_create_options(cifs_sb, create_options);
	oparms.disposition = disposition;
	oparms.path = full_path;
	oparms.fid = &cfile->fid;
	oparms.reconnect = true;

	/*
	 * Can not refresh inode by passing in file_info buf to be returned by
	 * ops->open and then calling get_inode_info with returned buf since
	 * file might have write behind data that needs to be flushed and server
	 * version of file size can be stale. If we knew for sure that inode was
	 * not dirty locally we could do this.
	 */
	rc = server->ops->open(xid, &oparms, &oplock, NULL);
	if (rc == -ENOENT && oparms.reconnect == false) {
		/* durable handle timeout is expired - open the file again */
		rc = server->ops->open(xid, &oparms, &oplock, NULL);
		/* indicate that we need to relock the file */
		oparms.reconnect = true;
	}

	if (rc) {
		mutex_unlock(&cfile->fh_mutex);
		cifs_dbg(FYI, "cifs_reopen returned 0x%x\n", rc);
		cifs_dbg(FYI, "oplock: %d\n", oplock);
		goto reopen_error_exit;
	}

#ifdef CONFIG_CIFS_ALLOW_INSECURE_LEGACY
reopen_success:
#endif /* CONFIG_CIFS_ALLOW_INSECURE_LEGACY */
	cfile->invalidHandle = false;
	mutex_unlock(&cfile->fh_mutex);
	cinode = CIFS_I(inode);

	if (can_flush) {
		rc = filemap_write_and_wait(inode->i_mapping);
		if (!is_interrupt_error(rc))
			mapping_set_error(inode->i_mapping, rc);

		if (tcon->posix_extensions)
			rc = smb311_posix_get_inode_info(&inode, full_path, inode->i_sb, xid);
		else if (tcon->unix_ext)
			rc = cifs_get_inode_info_unix(&inode, full_path,
						      inode->i_sb, xid);
		else
			rc = cifs_get_inode_info(&inode, full_path, NULL,
						 inode->i_sb, xid, NULL);
	}
	/*
	 * Else we are writing out data to server already and could deadlock if
	 * we tried to flush data, and since we do not know if we have data that
	 * would invalidate the current end of file on the server we can not go
	 * to the server to get the new inode info.
	 */

	/*
	 * If the server returned a read oplock and we have mandatory brlocks,
	 * set oplock level to None.
	 */
	if (server->ops->is_read_op(oplock) && cifs_has_mand_locks(cinode)) {
		cifs_dbg(FYI, "Reset oplock val from read to None due to mand locks\n");
		oplock = 0;
	}

	server->ops->set_fid(cfile, &cfile->fid, oplock);
	if (oparms.reconnect)
		cifs_relock_file(cfile);

reopen_error_exit:
	free_dentry_path(page);
	free_xid(xid);
	return rc;
}

void smb2_deferred_work_close(struct work_struct *work)
{
	struct cifsFileInfo *cfile = container_of(work,
			struct cifsFileInfo, deferred.work);

	spin_lock(&CIFS_I(d_inode(cfile->dentry))->deferred_lock);
	cifs_del_deferred_close(cfile);
	cfile->deferred_close_scheduled = false;
	spin_unlock(&CIFS_I(d_inode(cfile->dentry))->deferred_lock);
	_cifsFileInfo_put(cfile, true, false);
}

int cifs_close(struct inode *inode, struct file *file)
{
	struct cifsFileInfo *cfile;
	struct cifsInodeInfo *cinode = CIFS_I(inode);
	struct cifs_sb_info *cifs_sb = CIFS_SB(inode->i_sb);
	struct cifs_deferred_close *dclose;

	cifs_fscache_unuse_inode_cookie(inode, file->f_mode & FMODE_WRITE);

	if (file->private_data != NULL) {
		cfile = file->private_data;
		file->private_data = NULL;
		dclose = kmalloc(sizeof(struct cifs_deferred_close), GFP_KERNEL);
		if ((cinode->oplock == CIFS_CACHE_RHW_FLG) &&
		    cinode->lease_granted &&
		    !test_bit(CIFS_INO_CLOSE_ON_LOCK, &cinode->flags) &&
		    dclose) {
			if (test_and_clear_bit(CIFS_INO_MODIFIED_ATTR, &cinode->flags)) {
				inode->i_ctime = inode->i_mtime = current_time(inode);
			}
			spin_lock(&cinode->deferred_lock);
			cifs_add_deferred_close(cfile, dclose);
			if (cfile->deferred_close_scheduled &&
			    delayed_work_pending(&cfile->deferred)) {
				/*
				 * If there is no pending work, mod_delayed_work queues new work.
				 * So, Increase the ref count to avoid use-after-free.
				 */
				if (!mod_delayed_work(deferredclose_wq,
						&cfile->deferred, cifs_sb->ctx->closetimeo))
					cifsFileInfo_get(cfile);
			} else {
				/* Deferred close for files */
				queue_delayed_work(deferredclose_wq,
						&cfile->deferred, cifs_sb->ctx->closetimeo);
				cfile->deferred_close_scheduled = true;
				spin_unlock(&cinode->deferred_lock);
				return 0;
			}
			spin_unlock(&cinode->deferred_lock);
			_cifsFileInfo_put(cfile, true, false);
		} else {
			_cifsFileInfo_put(cfile, true, false);
			kfree(dclose);
		}
	}

	/* return code from the ->release op is always ignored */
	return 0;
}

void
cifs_reopen_persistent_handles(struct cifs_tcon *tcon)
{
	struct cifsFileInfo *open_file, *tmp;
	struct list_head tmp_list;

	if (!tcon->use_persistent || !tcon->need_reopen_files)
		return;

	tcon->need_reopen_files = false;

	cifs_dbg(FYI, "Reopen persistent handles\n");
	INIT_LIST_HEAD(&tmp_list);

	/* list all files open on tree connection, reopen resilient handles  */
	spin_lock(&tcon->open_file_lock);
	list_for_each_entry(open_file, &tcon->openFileList, tlist) {
		if (!open_file->invalidHandle)
			continue;
		cifsFileInfo_get(open_file);
		list_add_tail(&open_file->rlist, &tmp_list);
	}
	spin_unlock(&tcon->open_file_lock);

	list_for_each_entry_safe(open_file, tmp, &tmp_list, rlist) {
		if (cifs_reopen_file(open_file, false /* do not flush */))
			tcon->need_reopen_files = true;
		list_del_init(&open_file->rlist);
		cifsFileInfo_put(open_file);
	}
}

int cifs_closedir(struct inode *inode, struct file *file)
{
	int rc = 0;
	unsigned int xid;
	struct cifsFileInfo *cfile = file->private_data;
	struct cifs_tcon *tcon;
	struct TCP_Server_Info *server;
	char *buf;

	cifs_dbg(FYI, "Closedir inode = 0x%p\n", inode);

	if (cfile == NULL)
		return rc;

	xid = get_xid();
	tcon = tlink_tcon(cfile->tlink);
	server = tcon->ses->server;

	cifs_dbg(FYI, "Freeing private data in close dir\n");
	spin_lock(&cfile->file_info_lock);
	if (server->ops->dir_needs_close(cfile)) {
		cfile->invalidHandle = true;
		spin_unlock(&cfile->file_info_lock);
		if (server->ops->close_dir)
			rc = server->ops->close_dir(xid, tcon, &cfile->fid);
		else
			rc = -ENOSYS;
		cifs_dbg(FYI, "Closing uncompleted readdir with rc %d\n", rc);
		/* not much we can do if it fails anyway, ignore rc */
		rc = 0;
	} else
		spin_unlock(&cfile->file_info_lock);

	buf = cfile->srch_inf.ntwrk_buf_start;
	if (buf) {
		cifs_dbg(FYI, "closedir free smb buf in srch struct\n");
		cfile->srch_inf.ntwrk_buf_start = NULL;
		if (cfile->srch_inf.smallBuf)
			cifs_small_buf_release(buf);
		else
			cifs_buf_release(buf);
	}

	cifs_put_tlink(cfile->tlink);
	kfree(file->private_data);
	file->private_data = NULL;
	/* BB can we lock the filestruct while this is going on? */
	free_xid(xid);
	return rc;
}

static struct cifsLockInfo *
cifs_lock_init(__u64 offset, __u64 length, __u8 type, __u16 flags)
{
	struct cifsLockInfo *lock =
		kmalloc(sizeof(struct cifsLockInfo), GFP_KERNEL);
	if (!lock)
		return lock;
	lock->offset = offset;
	lock->length = length;
	lock->type = type;
	lock->pid = current->tgid;
	lock->flags = flags;
	INIT_LIST_HEAD(&lock->blist);
	init_waitqueue_head(&lock->block_q);
	return lock;
}

void
cifs_del_lock_waiters(struct cifsLockInfo *lock)
{
	struct cifsLockInfo *li, *tmp;
	list_for_each_entry_safe(li, tmp, &lock->blist, blist) {
		list_del_init(&li->blist);
		wake_up(&li->block_q);
	}
}

#define CIFS_LOCK_OP	0
#define CIFS_READ_OP	1
#define CIFS_WRITE_OP	2

/* @rw_check : 0 - no op, 1 - read, 2 - write */
static bool
cifs_find_fid_lock_conflict(struct cifs_fid_locks *fdlocks, __u64 offset,
			    __u64 length, __u8 type, __u16 flags,
			    struct cifsFileInfo *cfile,
			    struct cifsLockInfo **conf_lock, int rw_check)
{
	struct cifsLockInfo *li;
	struct cifsFileInfo *cur_cfile = fdlocks->cfile;
	struct TCP_Server_Info *server = tlink_tcon(cfile->tlink)->ses->server;

	list_for_each_entry(li, &fdlocks->locks, llist) {
		if (offset + length <= li->offset ||
		    offset >= li->offset + li->length)
			continue;
		if (rw_check != CIFS_LOCK_OP && current->tgid == li->pid &&
		    server->ops->compare_fids(cfile, cur_cfile)) {
			/* shared lock prevents write op through the same fid */
			if (!(li->type & server->vals->shared_lock_type) ||
			    rw_check != CIFS_WRITE_OP)
				continue;
		}
		if ((type & server->vals->shared_lock_type) &&
		    ((server->ops->compare_fids(cfile, cur_cfile) &&
		     current->tgid == li->pid) || type == li->type))
			continue;
		if (rw_check == CIFS_LOCK_OP &&
		    (flags & FL_OFDLCK) && (li->flags & FL_OFDLCK) &&
		    server->ops->compare_fids(cfile, cur_cfile))
			continue;
		if (conf_lock)
			*conf_lock = li;
		return true;
	}
	return false;
}

bool
cifs_find_lock_conflict(struct cifsFileInfo *cfile, __u64 offset, __u64 length,
			__u8 type, __u16 flags,
			struct cifsLockInfo **conf_lock, int rw_check)
{
	bool rc = false;
	struct cifs_fid_locks *cur;
	struct cifsInodeInfo *cinode = CIFS_I(d_inode(cfile->dentry));

	list_for_each_entry(cur, &cinode->llist, llist) {
		rc = cifs_find_fid_lock_conflict(cur, offset, length, type,
						 flags, cfile, conf_lock,
						 rw_check);
		if (rc)
			break;
	}

	return rc;
}

/*
 * Check if there is another lock that prevents us to set the lock (mandatory
 * style). If such a lock exists, update the flock structure with its
 * properties. Otherwise, set the flock type to F_UNLCK if we can cache brlocks
 * or leave it the same if we can't. Returns 0 if we don't need to request to
 * the server or 1 otherwise.
 */
static int
cifs_lock_test(struct cifsFileInfo *cfile, __u64 offset, __u64 length,
	       __u8 type, struct file_lock *flock)
{
	int rc = 0;
	struct cifsLockInfo *conf_lock;
	struct cifsInodeInfo *cinode = CIFS_I(d_inode(cfile->dentry));
	struct TCP_Server_Info *server = tlink_tcon(cfile->tlink)->ses->server;
	bool exist;

	down_read(&cinode->lock_sem);

	exist = cifs_find_lock_conflict(cfile, offset, length, type,
					flock->fl_flags, &conf_lock,
					CIFS_LOCK_OP);
	if (exist) {
		flock->fl_start = conf_lock->offset;
		flock->fl_end = conf_lock->offset + conf_lock->length - 1;
		flock->fl_pid = conf_lock->pid;
		if (conf_lock->type & server->vals->shared_lock_type)
			flock->fl_type = F_RDLCK;
		else
			flock->fl_type = F_WRLCK;
	} else if (!cinode->can_cache_brlcks)
		rc = 1;
	else
		flock->fl_type = F_UNLCK;

	up_read(&cinode->lock_sem);
	return rc;
}

static void
cifs_lock_add(struct cifsFileInfo *cfile, struct cifsLockInfo *lock)
{
	struct cifsInodeInfo *cinode = CIFS_I(d_inode(cfile->dentry));
	cifs_down_write(&cinode->lock_sem);
	list_add_tail(&lock->llist, &cfile->llist->locks);
	up_write(&cinode->lock_sem);
}

/*
 * Set the byte-range lock (mandatory style). Returns:
 * 1) 0, if we set the lock and don't need to request to the server;
 * 2) 1, if no locks prevent us but we need to request to the server;
 * 3) -EACCES, if there is a lock that prevents us and wait is false.
 */
static int
cifs_lock_add_if(struct cifsFileInfo *cfile, struct cifsLockInfo *lock,
		 bool wait)
{
	struct cifsLockInfo *conf_lock;
	struct cifsInodeInfo *cinode = CIFS_I(d_inode(cfile->dentry));
	bool exist;
	int rc = 0;

try_again:
	exist = false;
	cifs_down_write(&cinode->lock_sem);

	exist = cifs_find_lock_conflict(cfile, lock->offset, lock->length,
					lock->type, lock->flags, &conf_lock,
					CIFS_LOCK_OP);
	if (!exist && cinode->can_cache_brlcks) {
		list_add_tail(&lock->llist, &cfile->llist->locks);
		up_write(&cinode->lock_sem);
		return rc;
	}

	if (!exist)
		rc = 1;
	else if (!wait)
		rc = -EACCES;
	else {
		list_add_tail(&lock->blist, &conf_lock->blist);
		up_write(&cinode->lock_sem);
		rc = wait_event_interruptible(lock->block_q,
					(lock->blist.prev == &lock->blist) &&
					(lock->blist.next == &lock->blist));
		if (!rc)
			goto try_again;
		cifs_down_write(&cinode->lock_sem);
		list_del_init(&lock->blist);
	}

	up_write(&cinode->lock_sem);
	return rc;
}

#ifdef CONFIG_CIFS_ALLOW_INSECURE_LEGACY
/*
 * Check if there is another lock that prevents us to set the lock (posix
 * style). If such a lock exists, update the flock structure with its
 * properties. Otherwise, set the flock type to F_UNLCK if we can cache brlocks
 * or leave it the same if we can't. Returns 0 if we don't need to request to
 * the server or 1 otherwise.
 */
static int
cifs_posix_lock_test(struct file *file, struct file_lock *flock)
{
	int rc = 0;
	struct cifsInodeInfo *cinode = CIFS_I(file_inode(file));
	unsigned char saved_type = flock->fl_type;

	if ((flock->fl_flags & FL_POSIX) == 0)
		return 1;

	down_read(&cinode->lock_sem);
	posix_test_lock(file, flock);

	if (flock->fl_type == F_UNLCK && !cinode->can_cache_brlcks) {
		flock->fl_type = saved_type;
		rc = 1;
	}

	up_read(&cinode->lock_sem);
	return rc;
}

/*
 * Set the byte-range lock (posix style). Returns:
 * 1) <0, if the error occurs while setting the lock;
 * 2) 0, if we set the lock and don't need to request to the server;
 * 3) FILE_LOCK_DEFERRED, if we will wait for some other file_lock;
 * 4) FILE_LOCK_DEFERRED + 1, if we need to request to the server.
 */
static int
cifs_posix_lock_set(struct file *file, struct file_lock *flock)
{
	struct cifsInodeInfo *cinode = CIFS_I(file_inode(file));
	int rc = FILE_LOCK_DEFERRED + 1;

	if ((flock->fl_flags & FL_POSIX) == 0)
		return rc;

	cifs_down_write(&cinode->lock_sem);
	if (!cinode->can_cache_brlcks) {
		up_write(&cinode->lock_sem);
		return rc;
	}

	rc = posix_lock_file(file, flock, NULL);
	up_write(&cinode->lock_sem);
	return rc;
}

int
cifs_push_mandatory_locks(struct cifsFileInfo *cfile)
{
	unsigned int xid;
	int rc = 0, stored_rc;
	struct cifsLockInfo *li, *tmp;
	struct cifs_tcon *tcon;
	unsigned int num, max_num, max_buf;
	LOCKING_ANDX_RANGE *buf, *cur;
	static const int types[] = {
		LOCKING_ANDX_LARGE_FILES,
		LOCKING_ANDX_SHARED_LOCK | LOCKING_ANDX_LARGE_FILES
	};
	int i;

	xid = get_xid();
	tcon = tlink_tcon(cfile->tlink);

	/*
	 * Accessing maxBuf is racy with cifs_reconnect - need to store value
	 * and check it before using.
	 */
	max_buf = tcon->ses->server->maxBuf;
	if (max_buf < (sizeof(struct smb_hdr) + sizeof(LOCKING_ANDX_RANGE))) {
		free_xid(xid);
		return -EINVAL;
	}

	BUILD_BUG_ON(sizeof(struct smb_hdr) + sizeof(LOCKING_ANDX_RANGE) >
		     PAGE_SIZE);
	max_buf = min_t(unsigned int, max_buf - sizeof(struct smb_hdr),
			PAGE_SIZE);
	max_num = (max_buf - sizeof(struct smb_hdr)) /
						sizeof(LOCKING_ANDX_RANGE);
	buf = kcalloc(max_num, sizeof(LOCKING_ANDX_RANGE), GFP_KERNEL);
	if (!buf) {
		free_xid(xid);
		return -ENOMEM;
	}

	for (i = 0; i < 2; i++) {
		cur = buf;
		num = 0;
		list_for_each_entry_safe(li, tmp, &cfile->llist->locks, llist) {
			if (li->type != types[i])
				continue;
			cur->Pid = cpu_to_le16(li->pid);
			cur->LengthLow = cpu_to_le32((u32)li->length);
			cur->LengthHigh = cpu_to_le32((u32)(li->length>>32));
			cur->OffsetLow = cpu_to_le32((u32)li->offset);
			cur->OffsetHigh = cpu_to_le32((u32)(li->offset>>32));
			if (++num == max_num) {
				stored_rc = cifs_lockv(xid, tcon,
						       cfile->fid.netfid,
						       (__u8)li->type, 0, num,
						       buf);
				if (stored_rc)
					rc = stored_rc;
				cur = buf;
				num = 0;
			} else
				cur++;
		}

		if (num) {
			stored_rc = cifs_lockv(xid, tcon, cfile->fid.netfid,
					       (__u8)types[i], 0, num, buf);
			if (stored_rc)
				rc = stored_rc;
		}
	}

	kfree(buf);
	free_xid(xid);
	return rc;
}

static __u32
hash_lockowner(fl_owner_t owner)
{
	return cifs_lock_secret ^ hash32_ptr((const void *)owner);
}
#endif /* CONFIG_CIFS_ALLOW_INSECURE_LEGACY */

struct lock_to_push {
	struct list_head llist;
	__u64 offset;
	__u64 length;
	__u32 pid;
	__u16 netfid;
	__u8 type;
};

#ifdef CONFIG_CIFS_ALLOW_INSECURE_LEGACY
static int
cifs_push_posix_locks(struct cifsFileInfo *cfile)
{
	struct inode *inode = d_inode(cfile->dentry);
	struct cifs_tcon *tcon = tlink_tcon(cfile->tlink);
	struct file_lock *flock;
	struct file_lock_context *flctx = inode->i_flctx;
	unsigned int count = 0, i;
	int rc = 0, xid, type;
	struct list_head locks_to_send, *el;
	struct lock_to_push *lck, *tmp;
	__u64 length;

	xid = get_xid();

	if (!flctx)
		goto out;

	spin_lock(&flctx->flc_lock);
	list_for_each(el, &flctx->flc_posix) {
		count++;
	}
	spin_unlock(&flctx->flc_lock);

	INIT_LIST_HEAD(&locks_to_send);

	/*
	 * Allocating count locks is enough because no FL_POSIX locks can be
	 * added to the list while we are holding cinode->lock_sem that
	 * protects locking operations of this inode.
	 */
	for (i = 0; i < count; i++) {
		lck = kmalloc(sizeof(struct lock_to_push), GFP_KERNEL);
		if (!lck) {
			rc = -ENOMEM;
			goto err_out;
		}
		list_add_tail(&lck->llist, &locks_to_send);
	}

	el = locks_to_send.next;
	spin_lock(&flctx->flc_lock);
	list_for_each_entry(flock, &flctx->flc_posix, fl_list) {
		if (el == &locks_to_send) {
			/*
			 * The list ended. We don't have enough allocated
			 * structures - something is really wrong.
			 */
			cifs_dbg(VFS, "Can't push all brlocks!\n");
			break;
		}
		length = cifs_flock_len(flock);
		if (flock->fl_type == F_RDLCK || flock->fl_type == F_SHLCK)
			type = CIFS_RDLCK;
		else
			type = CIFS_WRLCK;
		lck = list_entry(el, struct lock_to_push, llist);
		lck->pid = hash_lockowner(flock->fl_owner);
		lck->netfid = cfile->fid.netfid;
		lck->length = length;
		lck->type = type;
		lck->offset = flock->fl_start;
	}
	spin_unlock(&flctx->flc_lock);

	list_for_each_entry_safe(lck, tmp, &locks_to_send, llist) {
		int stored_rc;

		stored_rc = CIFSSMBPosixLock(xid, tcon, lck->netfid, lck->pid,
					     lck->offset, lck->length, NULL,
					     lck->type, 0);
		if (stored_rc)
			rc = stored_rc;
		list_del(&lck->llist);
		kfree(lck);
	}

out:
	free_xid(xid);
	return rc;
err_out:
	list_for_each_entry_safe(lck, tmp, &locks_to_send, llist) {
		list_del(&lck->llist);
		kfree(lck);
	}
	goto out;
}
#endif /* CONFIG_CIFS_ALLOW_INSECURE_LEGACY */

static int
cifs_push_locks(struct cifsFileInfo *cfile)
{
	struct cifsInodeInfo *cinode = CIFS_I(d_inode(cfile->dentry));
	struct cifs_tcon *tcon = tlink_tcon(cfile->tlink);
	int rc = 0;
#ifdef CONFIG_CIFS_ALLOW_INSECURE_LEGACY
	struct cifs_sb_info *cifs_sb = CIFS_SB(cfile->dentry->d_sb);
#endif /* CONFIG_CIFS_ALLOW_INSECURE_LEGACY */

	/* we are going to update can_cache_brlcks here - need a write access */
	cifs_down_write(&cinode->lock_sem);
	if (!cinode->can_cache_brlcks) {
		up_write(&cinode->lock_sem);
		return rc;
	}

#ifdef CONFIG_CIFS_ALLOW_INSECURE_LEGACY
	if (cap_unix(tcon->ses) &&
	    (CIFS_UNIX_FCNTL_CAP & le64_to_cpu(tcon->fsUnixInfo.Capability)) &&
	    ((cifs_sb->mnt_cifs_flags & CIFS_MOUNT_NOPOSIXBRL) == 0))
		rc = cifs_push_posix_locks(cfile);
	else
#endif /* CONFIG_CIFS_ALLOW_INSECURE_LEGACY */
		rc = tcon->ses->server->ops->push_mand_locks(cfile);

	cinode->can_cache_brlcks = false;
	up_write(&cinode->lock_sem);
	return rc;
}

static void
cifs_read_flock(struct file_lock *flock, __u32 *type, int *lock, int *unlock,
		bool *wait_flag, struct TCP_Server_Info *server)
{
	if (flock->fl_flags & FL_POSIX)
		cifs_dbg(FYI, "Posix\n");
	if (flock->fl_flags & FL_FLOCK)
		cifs_dbg(FYI, "Flock\n");
	if (flock->fl_flags & FL_SLEEP) {
		cifs_dbg(FYI, "Blocking lock\n");
		*wait_flag = true;
	}
	if (flock->fl_flags & FL_ACCESS)
		cifs_dbg(FYI, "Process suspended by mandatory locking - not implemented yet\n");
	if (flock->fl_flags & FL_LEASE)
		cifs_dbg(FYI, "Lease on file - not implemented yet\n");
	if (flock->fl_flags &
	    (~(FL_POSIX | FL_FLOCK | FL_SLEEP |
	       FL_ACCESS | FL_LEASE | FL_CLOSE | FL_OFDLCK)))
		cifs_dbg(FYI, "Unknown lock flags 0x%x\n", flock->fl_flags);

	*type = server->vals->large_lock_type;
	if (flock->fl_type == F_WRLCK) {
		cifs_dbg(FYI, "F_WRLCK\n");
		*type |= server->vals->exclusive_lock_type;
		*lock = 1;
	} else if (flock->fl_type == F_UNLCK) {
		cifs_dbg(FYI, "F_UNLCK\n");
		*type |= server->vals->unlock_lock_type;
		*unlock = 1;
		/* Check if unlock includes more than one lock range */
	} else if (flock->fl_type == F_RDLCK) {
		cifs_dbg(FYI, "F_RDLCK\n");
		*type |= server->vals->shared_lock_type;
		*lock = 1;
	} else if (flock->fl_type == F_EXLCK) {
		cifs_dbg(FYI, "F_EXLCK\n");
		*type |= server->vals->exclusive_lock_type;
		*lock = 1;
	} else if (flock->fl_type == F_SHLCK) {
		cifs_dbg(FYI, "F_SHLCK\n");
		*type |= server->vals->shared_lock_type;
		*lock = 1;
	} else
		cifs_dbg(FYI, "Unknown type of lock\n");
}

static int
cifs_getlk(struct file *file, struct file_lock *flock, __u32 type,
	   bool wait_flag, bool posix_lck, unsigned int xid)
{
	int rc = 0;
	__u64 length = cifs_flock_len(flock);
	struct cifsFileInfo *cfile = (struct cifsFileInfo *)file->private_data;
	struct cifs_tcon *tcon = tlink_tcon(cfile->tlink);
	struct TCP_Server_Info *server = tcon->ses->server;
#ifdef CONFIG_CIFS_ALLOW_INSECURE_LEGACY
	__u16 netfid = cfile->fid.netfid;

	if (posix_lck) {
		int posix_lock_type;

		rc = cifs_posix_lock_test(file, flock);
		if (!rc)
			return rc;

		if (type & server->vals->shared_lock_type)
			posix_lock_type = CIFS_RDLCK;
		else
			posix_lock_type = CIFS_WRLCK;
		rc = CIFSSMBPosixLock(xid, tcon, netfid,
				      hash_lockowner(flock->fl_owner),
				      flock->fl_start, length, flock,
				      posix_lock_type, wait_flag);
		return rc;
	}
#endif /* CONFIG_CIFS_ALLOW_INSECURE_LEGACY */

	rc = cifs_lock_test(cfile, flock->fl_start, length, type, flock);
	if (!rc)
		return rc;

	/* BB we could chain these into one lock request BB */
	rc = server->ops->mand_lock(xid, cfile, flock->fl_start, length, type,
				    1, 0, false);
	if (rc == 0) {
		rc = server->ops->mand_lock(xid, cfile, flock->fl_start, length,
					    type, 0, 1, false);
		flock->fl_type = F_UNLCK;
		if (rc != 0)
			cifs_dbg(VFS, "Error unlocking previously locked range %d during test of lock\n",
				 rc);
		return 0;
	}

	if (type & server->vals->shared_lock_type) {
		flock->fl_type = F_WRLCK;
		return 0;
	}

	type &= ~server->vals->exclusive_lock_type;

	rc = server->ops->mand_lock(xid, cfile, flock->fl_start, length,
				    type | server->vals->shared_lock_type,
				    1, 0, false);
	if (rc == 0) {
		rc = server->ops->mand_lock(xid, cfile, flock->fl_start, length,
			type | server->vals->shared_lock_type, 0, 1, false);
		flock->fl_type = F_RDLCK;
		if (rc != 0)
			cifs_dbg(VFS, "Error unlocking previously locked range %d during test of lock\n",
				 rc);
	} else
		flock->fl_type = F_WRLCK;

	return 0;
}

void
cifs_move_llist(struct list_head *source, struct list_head *dest)
{
	struct list_head *li, *tmp;
	list_for_each_safe(li, tmp, source)
		list_move(li, dest);
}

void
cifs_free_llist(struct list_head *llist)
{
	struct cifsLockInfo *li, *tmp;
	list_for_each_entry_safe(li, tmp, llist, llist) {
		cifs_del_lock_waiters(li);
		list_del(&li->llist);
		kfree(li);
	}
}

#ifdef CONFIG_CIFS_ALLOW_INSECURE_LEGACY
int
cifs_unlock_range(struct cifsFileInfo *cfile, struct file_lock *flock,
		  unsigned int xid)
{
	int rc = 0, stored_rc;
	static const int types[] = {
		LOCKING_ANDX_LARGE_FILES,
		LOCKING_ANDX_SHARED_LOCK | LOCKING_ANDX_LARGE_FILES
	};
	unsigned int i;
	unsigned int max_num, num, max_buf;
	LOCKING_ANDX_RANGE *buf, *cur;
	struct cifs_tcon *tcon = tlink_tcon(cfile->tlink);
	struct cifsInodeInfo *cinode = CIFS_I(d_inode(cfile->dentry));
	struct cifsLockInfo *li, *tmp;
	__u64 length = cifs_flock_len(flock);
	struct list_head tmp_llist;

	INIT_LIST_HEAD(&tmp_llist);

	/*
	 * Accessing maxBuf is racy with cifs_reconnect - need to store value
	 * and check it before using.
	 */
	max_buf = tcon->ses->server->maxBuf;
	if (max_buf < (sizeof(struct smb_hdr) + sizeof(LOCKING_ANDX_RANGE)))
		return -EINVAL;

	BUILD_BUG_ON(sizeof(struct smb_hdr) + sizeof(LOCKING_ANDX_RANGE) >
		     PAGE_SIZE);
	max_buf = min_t(unsigned int, max_buf - sizeof(struct smb_hdr),
			PAGE_SIZE);
	max_num = (max_buf - sizeof(struct smb_hdr)) /
						sizeof(LOCKING_ANDX_RANGE);
	buf = kcalloc(max_num, sizeof(LOCKING_ANDX_RANGE), GFP_KERNEL);
	if (!buf)
		return -ENOMEM;

	cifs_down_write(&cinode->lock_sem);
	for (i = 0; i < 2; i++) {
		cur = buf;
		num = 0;
		list_for_each_entry_safe(li, tmp, &cfile->llist->locks, llist) {
			if (flock->fl_start > li->offset ||
			    (flock->fl_start + length) <
			    (li->offset + li->length))
				continue;
			if (current->tgid != li->pid)
				continue;
			if (types[i] != li->type)
				continue;
			if (cinode->can_cache_brlcks) {
				/*
				 * We can cache brlock requests - simply remove
				 * a lock from the file's list.
				 */
				list_del(&li->llist);
				cifs_del_lock_waiters(li);
				kfree(li);
				continue;
			}
			cur->Pid = cpu_to_le16(li->pid);
			cur->LengthLow = cpu_to_le32((u32)li->length);
			cur->LengthHigh = cpu_to_le32((u32)(li->length>>32));
			cur->OffsetLow = cpu_to_le32((u32)li->offset);
			cur->OffsetHigh = cpu_to_le32((u32)(li->offset>>32));
			/*
			 * We need to save a lock here to let us add it again to
			 * the file's list if the unlock range request fails on
			 * the server.
			 */
			list_move(&li->llist, &tmp_llist);
			if (++num == max_num) {
				stored_rc = cifs_lockv(xid, tcon,
						       cfile->fid.netfid,
						       li->type, num, 0, buf);
				if (stored_rc) {
					/*
					 * We failed on the unlock range
					 * request - add all locks from the tmp
					 * list to the head of the file's list.
					 */
					cifs_move_llist(&tmp_llist,
							&cfile->llist->locks);
					rc = stored_rc;
				} else
					/*
					 * The unlock range request succeed -
					 * free the tmp list.
					 */
					cifs_free_llist(&tmp_llist);
				cur = buf;
				num = 0;
			} else
				cur++;
		}
		if (num) {
			stored_rc = cifs_lockv(xid, tcon, cfile->fid.netfid,
					       types[i], num, 0, buf);
			if (stored_rc) {
				cifs_move_llist(&tmp_llist,
						&cfile->llist->locks);
				rc = stored_rc;
			} else
				cifs_free_llist(&tmp_llist);
		}
	}

	up_write(&cinode->lock_sem);
	kfree(buf);
	return rc;
}
#endif /* CONFIG_CIFS_ALLOW_INSECURE_LEGACY */

static int
cifs_setlk(struct file *file, struct file_lock *flock, __u32 type,
	   bool wait_flag, bool posix_lck, int lock, int unlock,
	   unsigned int xid)
{
	int rc = 0;
	__u64 length = cifs_flock_len(flock);
	struct cifsFileInfo *cfile = (struct cifsFileInfo *)file->private_data;
	struct cifs_tcon *tcon = tlink_tcon(cfile->tlink);
	struct TCP_Server_Info *server = tcon->ses->server;
	struct inode *inode = d_inode(cfile->dentry);

#ifdef CONFIG_CIFS_ALLOW_INSECURE_LEGACY
	if (posix_lck) {
		int posix_lock_type;

		rc = cifs_posix_lock_set(file, flock);
		if (rc <= FILE_LOCK_DEFERRED)
			return rc;

		if (type & server->vals->shared_lock_type)
			posix_lock_type = CIFS_RDLCK;
		else
			posix_lock_type = CIFS_WRLCK;

		if (unlock == 1)
			posix_lock_type = CIFS_UNLCK;

		rc = CIFSSMBPosixLock(xid, tcon, cfile->fid.netfid,
				      hash_lockowner(flock->fl_owner),
				      flock->fl_start, length,
				      NULL, posix_lock_type, wait_flag);
		goto out;
	}
#endif /* CONFIG_CIFS_ALLOW_INSECURE_LEGACY */
	if (lock) {
		struct cifsLockInfo *lock;

		lock = cifs_lock_init(flock->fl_start, length, type,
				      flock->fl_flags);
		if (!lock)
			return -ENOMEM;

		rc = cifs_lock_add_if(cfile, lock, wait_flag);
		if (rc < 0) {
			kfree(lock);
			return rc;
		}
		if (!rc)
			goto out;

		/*
		 * Windows 7 server can delay breaking lease from read to None
		 * if we set a byte-range lock on a file - break it explicitly
		 * before sending the lock to the server to be sure the next
		 * read won't conflict with non-overlapted locks due to
		 * pagereading.
		 */
		if (!CIFS_CACHE_WRITE(CIFS_I(inode)) &&
					CIFS_CACHE_READ(CIFS_I(inode))) {
			cifs_zap_mapping(inode);
			cifs_dbg(FYI, "Set no oplock for inode=%p due to mand locks\n",
				 inode);
			CIFS_I(inode)->oplock = 0;
		}

		rc = server->ops->mand_lock(xid, cfile, flock->fl_start, length,
					    type, 1, 0, wait_flag);
		if (rc) {
			kfree(lock);
			return rc;
		}

		cifs_lock_add(cfile, lock);
	} else if (unlock)
		rc = server->ops->mand_unlock_range(cfile, flock, xid);

out:
	if ((flock->fl_flags & FL_POSIX) || (flock->fl_flags & FL_FLOCK)) {
		/*
		 * If this is a request to remove all locks because we
		 * are closing the file, it doesn't matter if the
		 * unlocking failed as both cifs.ko and the SMB server
		 * remove the lock on file close
		 */
		if (rc) {
			cifs_dbg(VFS, "%s failed rc=%d\n", __func__, rc);
			if (!(flock->fl_flags & FL_CLOSE))
				return rc;
		}
		rc = locks_lock_file_wait(file, flock);
	}
	return rc;
}

int cifs_flock(struct file *file, int cmd, struct file_lock *fl)
{
	int rc, xid;
	int lock = 0, unlock = 0;
	bool wait_flag = false;
	bool posix_lck = false;
	struct cifs_sb_info *cifs_sb;
	struct cifs_tcon *tcon;
	struct cifsFileInfo *cfile;
	__u32 type;

	rc = -EACCES;
	xid = get_xid();

	if (!(fl->fl_flags & FL_FLOCK))
		return -ENOLCK;

	cfile = (struct cifsFileInfo *)file->private_data;
	tcon = tlink_tcon(cfile->tlink);

	cifs_read_flock(fl, &type, &lock, &unlock, &wait_flag,
			tcon->ses->server);
	cifs_sb = CIFS_FILE_SB(file);

	if (cap_unix(tcon->ses) &&
	    (CIFS_UNIX_FCNTL_CAP & le64_to_cpu(tcon->fsUnixInfo.Capability)) &&
	    ((cifs_sb->mnt_cifs_flags & CIFS_MOUNT_NOPOSIXBRL) == 0))
		posix_lck = true;

	if (!lock && !unlock) {
		/*
		 * if no lock or unlock then nothing to do since we do not
		 * know what it is
		 */
		free_xid(xid);
		return -EOPNOTSUPP;
	}

	rc = cifs_setlk(file, fl, type, wait_flag, posix_lck, lock, unlock,
			xid);
	free_xid(xid);
	return rc;


}

int cifs_lock(struct file *file, int cmd, struct file_lock *flock)
{
	int rc, xid;
	int lock = 0, unlock = 0;
	bool wait_flag = false;
	bool posix_lck = false;
	struct cifs_sb_info *cifs_sb;
	struct cifs_tcon *tcon;
	struct cifsFileInfo *cfile;
	__u32 type;

	rc = -EACCES;
	xid = get_xid();

	cifs_dbg(FYI, "%s: %pD2 cmd=0x%x type=0x%x flags=0x%x r=%lld:%lld\n", __func__, file, cmd,
		 flock->fl_flags, flock->fl_type, (long long)flock->fl_start,
		 (long long)flock->fl_end);

	cfile = (struct cifsFileInfo *)file->private_data;
	tcon = tlink_tcon(cfile->tlink);

	cifs_read_flock(flock, &type, &lock, &unlock, &wait_flag,
			tcon->ses->server);
	cifs_sb = CIFS_FILE_SB(file);
	set_bit(CIFS_INO_CLOSE_ON_LOCK, &CIFS_I(d_inode(cfile->dentry))->flags);

	if (cap_unix(tcon->ses) &&
	    (CIFS_UNIX_FCNTL_CAP & le64_to_cpu(tcon->fsUnixInfo.Capability)) &&
	    ((cifs_sb->mnt_cifs_flags & CIFS_MOUNT_NOPOSIXBRL) == 0))
		posix_lck = true;
	/*
	 * BB add code here to normalize offset and length to account for
	 * negative length which we can not accept over the wire.
	 */
	if (IS_GETLK(cmd)) {
		rc = cifs_getlk(file, flock, type, wait_flag, posix_lck, xid);
		free_xid(xid);
		return rc;
	}

	if (!lock && !unlock) {
		/*
		 * if no lock or unlock then nothing to do since we do not
		 * know what it is
		 */
		free_xid(xid);
		return -EOPNOTSUPP;
	}

	rc = cifs_setlk(file, flock, type, wait_flag, posix_lck, lock, unlock,
			xid);
	free_xid(xid);
	return rc;
}

/*
 * update the file size (if needed) after a write. Should be called with
 * the inode->i_lock held
 */
void
cifs_update_eof(struct cifsInodeInfo *cifsi, loff_t offset,
		      unsigned int bytes_written)
{
	loff_t end_of_write = offset + bytes_written;

	if (end_of_write > cifsi->server_eof)
		cifsi->server_eof = end_of_write;
}

static ssize_t
cifs_write(struct cifsFileInfo *open_file, __u32 pid, const char *write_data,
	   size_t write_size, loff_t *offset)
{
	int rc = 0;
	unsigned int bytes_written = 0;
	unsigned int total_written;
	struct cifs_tcon *tcon;
	struct TCP_Server_Info *server;
	unsigned int xid;
	struct dentry *dentry = open_file->dentry;
	struct cifsInodeInfo *cifsi = CIFS_I(d_inode(dentry));
	struct cifs_io_parms io_parms = {0};

	cifs_dbg(FYI, "write %zd bytes to offset %lld of %pd\n",
		 write_size, *offset, dentry);

	tcon = tlink_tcon(open_file->tlink);
	server = tcon->ses->server;

	if (!server->ops->sync_write)
		return -ENOSYS;

	xid = get_xid();

	for (total_written = 0; write_size > total_written;
	     total_written += bytes_written) {
		rc = -EAGAIN;
		while (rc == -EAGAIN) {
			struct kvec iov[2];
			unsigned int len;

			if (open_file->invalidHandle) {
				/* we could deadlock if we called
				   filemap_fdatawait from here so tell
				   reopen_file not to flush data to
				   server now */
				rc = cifs_reopen_file(open_file, false);
				if (rc != 0)
					break;
			}

			len = min(server->ops->wp_retry_size(d_inode(dentry)),
				  (unsigned int)write_size - total_written);
			/* iov[0] is reserved for smb header */
			iov[1].iov_base = (char *)write_data + total_written;
			iov[1].iov_len = len;
			io_parms.pid = pid;
			io_parms.tcon = tcon;
			io_parms.offset = *offset;
			io_parms.length = len;
			rc = server->ops->sync_write(xid, &open_file->fid,
					&io_parms, &bytes_written, iov, 1);
		}
		if (rc || (bytes_written == 0)) {
			if (total_written)
				break;
			else {
				free_xid(xid);
				return rc;
			}
		} else {
			spin_lock(&d_inode(dentry)->i_lock);
			cifs_update_eof(cifsi, *offset, bytes_written);
			spin_unlock(&d_inode(dentry)->i_lock);
			*offset += bytes_written;
		}
	}

	cifs_stats_bytes_written(tcon, total_written);

	if (total_written > 0) {
		spin_lock(&d_inode(dentry)->i_lock);
		if (*offset > d_inode(dentry)->i_size) {
			i_size_write(d_inode(dentry), *offset);
			d_inode(dentry)->i_blocks = (512 - 1 + *offset) >> 9;
		}
		spin_unlock(&d_inode(dentry)->i_lock);
	}
	mark_inode_dirty_sync(d_inode(dentry));
	free_xid(xid);
	return total_written;
}

struct cifsFileInfo *find_readable_file(struct cifsInodeInfo *cifs_inode,
					bool fsuid_only)
{
	struct cifsFileInfo *open_file = NULL;
	struct cifs_sb_info *cifs_sb = CIFS_SB(cifs_inode->netfs.inode.i_sb);

	/* only filter by fsuid on multiuser mounts */
	if (!(cifs_sb->mnt_cifs_flags & CIFS_MOUNT_MULTIUSER))
		fsuid_only = false;

	spin_lock(&cifs_inode->open_file_lock);
	/* we could simply get the first_list_entry since write-only entries
	   are always at the end of the list but since the first entry might
	   have a close pending, we go through the whole list */
	list_for_each_entry(open_file, &cifs_inode->openFileList, flist) {
		if (fsuid_only && !uid_eq(open_file->uid, current_fsuid()))
			continue;
		if (OPEN_FMODE(open_file->f_flags) & FMODE_READ) {
			if ((!open_file->invalidHandle)) {
				/* found a good file */
				/* lock it so it will not be closed on us */
				cifsFileInfo_get(open_file);
				spin_unlock(&cifs_inode->open_file_lock);
				return open_file;
			} /* else might as well continue, and look for
			     another, or simply have the caller reopen it
			     again rather than trying to fix this handle */
		} else /* write only file */
			break; /* write only files are last so must be done */
	}
	spin_unlock(&cifs_inode->open_file_lock);
	return NULL;
}

/* Return -EBADF if no handle is found and general rc otherwise */
int
cifs_get_writable_file(struct cifsInodeInfo *cifs_inode, int flags,
		       struct cifsFileInfo **ret_file)
{
	struct cifsFileInfo *open_file, *inv_file = NULL;
	struct cifs_sb_info *cifs_sb;
	bool any_available = false;
	int rc = -EBADF;
	unsigned int refind = 0;
	bool fsuid_only = flags & FIND_WR_FSUID_ONLY;
	bool with_delete = flags & FIND_WR_WITH_DELETE;
	*ret_file = NULL;

	/*
	 * Having a null inode here (because mapping->host was set to zero by
	 * the VFS or MM) should not happen but we had reports of on oops (due
	 * to it being zero) during stress testcases so we need to check for it
	 */

	if (cifs_inode == NULL) {
		cifs_dbg(VFS, "Null inode passed to cifs_writeable_file\n");
		dump_stack();
		return rc;
	}

	cifs_sb = CIFS_SB(cifs_inode->netfs.inode.i_sb);

	/* only filter by fsuid on multiuser mounts */
	if (!(cifs_sb->mnt_cifs_flags & CIFS_MOUNT_MULTIUSER))
		fsuid_only = false;

	spin_lock(&cifs_inode->open_file_lock);
refind_writable:
	if (refind > MAX_REOPEN_ATT) {
		spin_unlock(&cifs_inode->open_file_lock);
		return rc;
	}
	list_for_each_entry(open_file, &cifs_inode->openFileList, flist) {
		if (!any_available && open_file->pid != current->tgid)
			continue;
		if (fsuid_only && !uid_eq(open_file->uid, current_fsuid()))
			continue;
		if (with_delete && !(open_file->fid.access & DELETE))
			continue;
		if (OPEN_FMODE(open_file->f_flags) & FMODE_WRITE) {
			if (!open_file->invalidHandle) {
				/* found a good writable file */
				cifsFileInfo_get(open_file);
				spin_unlock(&cifs_inode->open_file_lock);
				*ret_file = open_file;
				return 0;
			} else {
				if (!inv_file)
					inv_file = open_file;
			}
		}
	}
	/* couldn't find useable FH with same pid, try any available */
	if (!any_available) {
		any_available = true;
		goto refind_writable;
	}

	if (inv_file) {
		any_available = false;
		cifsFileInfo_get(inv_file);
	}

	spin_unlock(&cifs_inode->open_file_lock);

	if (inv_file) {
		rc = cifs_reopen_file(inv_file, false);
		if (!rc) {
			*ret_file = inv_file;
			return 0;
		}

		spin_lock(&cifs_inode->open_file_lock);
		list_move_tail(&inv_file->flist, &cifs_inode->openFileList);
		spin_unlock(&cifs_inode->open_file_lock);
		cifsFileInfo_put(inv_file);
		++refind;
		inv_file = NULL;
		spin_lock(&cifs_inode->open_file_lock);
		goto refind_writable;
	}

	return rc;
}

struct cifsFileInfo *
find_writable_file(struct cifsInodeInfo *cifs_inode, int flags)
{
	struct cifsFileInfo *cfile;
	int rc;

	rc = cifs_get_writable_file(cifs_inode, flags, &cfile);
	if (rc)
		cifs_dbg(FYI, "Couldn't find writable handle rc=%d\n", rc);

	return cfile;
}

int
cifs_get_writable_path(struct cifs_tcon *tcon, const char *name,
		       int flags,
		       struct cifsFileInfo **ret_file)
{
	struct cifsFileInfo *cfile;
	void *page = alloc_dentry_path();

	*ret_file = NULL;

	spin_lock(&tcon->open_file_lock);
	list_for_each_entry(cfile, &tcon->openFileList, tlist) {
		struct cifsInodeInfo *cinode;
		const char *full_path = build_path_from_dentry(cfile->dentry, page);
		if (IS_ERR(full_path)) {
			spin_unlock(&tcon->open_file_lock);
			free_dentry_path(page);
			return PTR_ERR(full_path);
		}
		if (strcmp(full_path, name))
			continue;

		cinode = CIFS_I(d_inode(cfile->dentry));
		spin_unlock(&tcon->open_file_lock);
		free_dentry_path(page);
		return cifs_get_writable_file(cinode, flags, ret_file);
	}

	spin_unlock(&tcon->open_file_lock);
	free_dentry_path(page);
	return -ENOENT;
}

int
cifs_get_readable_path(struct cifs_tcon *tcon, const char *name,
		       struct cifsFileInfo **ret_file)
{
	struct cifsFileInfo *cfile;
	void *page = alloc_dentry_path();

	*ret_file = NULL;

	spin_lock(&tcon->open_file_lock);
	list_for_each_entry(cfile, &tcon->openFileList, tlist) {
		struct cifsInodeInfo *cinode;
		const char *full_path = build_path_from_dentry(cfile->dentry, page);
		if (IS_ERR(full_path)) {
			spin_unlock(&tcon->open_file_lock);
			free_dentry_path(page);
			return PTR_ERR(full_path);
		}
		if (strcmp(full_path, name))
			continue;

		cinode = CIFS_I(d_inode(cfile->dentry));
		spin_unlock(&tcon->open_file_lock);
		free_dentry_path(page);
		*ret_file = find_readable_file(cinode, 0);
		return *ret_file ? 0 : -ENOENT;
	}

	spin_unlock(&tcon->open_file_lock);
	free_dentry_path(page);
	return -ENOENT;
}

void
cifs_writedata_release(struct kref *refcount)
{
	struct cifs_writedata *wdata = container_of(refcount,
					struct cifs_writedata, refcount);
#ifdef CONFIG_CIFS_SMB_DIRECT
	if (wdata->mr) {
		smbd_deregister_mr(wdata->mr);
		wdata->mr = NULL;
	}
#endif

	if (wdata->cfile)
		cifsFileInfo_put(wdata->cfile);

	kvfree(wdata->pages);
	kfree(wdata);
}

/*
 * Write failed with a retryable error. Resend the write request. It's also
 * possible that the page was redirtied so re-clean the page.
 */
static void
cifs_writev_requeue(struct cifs_writedata *wdata)
{
	int i, rc = 0;
	struct inode *inode = d_inode(wdata->cfile->dentry);
	struct TCP_Server_Info *server;
	unsigned int rest_len;

	server = tlink_tcon(wdata->cfile->tlink)->ses->server;
	i = 0;
	rest_len = wdata->bytes;
	do {
		struct cifs_writedata *wdata2;
		unsigned int j, nr_pages, wsize, tailsz, cur_len;

		wsize = server->ops->wp_retry_size(inode);
		if (wsize < rest_len) {
			nr_pages = wsize / PAGE_SIZE;
			if (!nr_pages) {
				rc = -EOPNOTSUPP;
				break;
			}
			cur_len = nr_pages * PAGE_SIZE;
			tailsz = PAGE_SIZE;
		} else {
			nr_pages = DIV_ROUND_UP(rest_len, PAGE_SIZE);
			cur_len = rest_len;
			tailsz = rest_len - (nr_pages - 1) * PAGE_SIZE;
		}

		wdata2 = cifs_writedata_alloc(nr_pages, cifs_writev_complete);
		if (!wdata2) {
			rc = -ENOMEM;
			break;
		}

		for (j = 0; j < nr_pages; j++) {
			wdata2->pages[j] = wdata->pages[i + j];
			lock_page(wdata2->pages[j]);
			clear_page_dirty_for_io(wdata2->pages[j]);
		}

		wdata2->sync_mode = wdata->sync_mode;
		wdata2->nr_pages = nr_pages;
		wdata2->offset = page_offset(wdata2->pages[0]);
		wdata2->pagesz = PAGE_SIZE;
		wdata2->tailsz = tailsz;
		wdata2->bytes = cur_len;

		rc = cifs_get_writable_file(CIFS_I(inode), FIND_WR_ANY,
					    &wdata2->cfile);
		if (!wdata2->cfile) {
			cifs_dbg(VFS, "No writable handle to retry writepages rc=%d\n",
				 rc);
			if (!is_retryable_error(rc))
				rc = -EBADF;
		} else {
			wdata2->pid = wdata2->cfile->pid;
			rc = server->ops->async_writev(wdata2,
						       cifs_writedata_release);
		}

		for (j = 0; j < nr_pages; j++) {
			unlock_page(wdata2->pages[j]);
			if (rc != 0 && !is_retryable_error(rc)) {
				SetPageError(wdata2->pages[j]);
				end_page_writeback(wdata2->pages[j]);
				put_page(wdata2->pages[j]);
			}
		}

		kref_put(&wdata2->refcount, cifs_writedata_release);
		if (rc) {
			if (is_retryable_error(rc))
				continue;
			i += nr_pages;
			break;
		}

		rest_len -= cur_len;
		i += nr_pages;
	} while (i < wdata->nr_pages);

	/* cleanup remaining pages from the original wdata */
	for (; i < wdata->nr_pages; i++) {
		SetPageError(wdata->pages[i]);
		end_page_writeback(wdata->pages[i]);
		put_page(wdata->pages[i]);
	}

	if (rc != 0 && !is_retryable_error(rc))
		mapping_set_error(inode->i_mapping, rc);
	kref_put(&wdata->refcount, cifs_writedata_release);
}

void
cifs_writev_complete(struct work_struct *work)
{
	struct cifs_writedata *wdata = container_of(work,
						struct cifs_writedata, work);
	struct inode *inode = d_inode(wdata->cfile->dentry);
	int i = 0;

	if (wdata->result == 0) {
		spin_lock(&inode->i_lock);
		cifs_update_eof(CIFS_I(inode), wdata->offset, wdata->bytes);
		spin_unlock(&inode->i_lock);
		cifs_stats_bytes_written(tlink_tcon(wdata->cfile->tlink),
					 wdata->bytes);
	} else if (wdata->sync_mode == WB_SYNC_ALL && wdata->result == -EAGAIN)
		return cifs_writev_requeue(wdata);

	for (i = 0; i < wdata->nr_pages; i++) {
		struct page *page = wdata->pages[i];

		if (wdata->result == -EAGAIN)
			__set_page_dirty_nobuffers(page);
		else if (wdata->result < 0)
			SetPageError(page);
		end_page_writeback(page);
		cifs_readpage_to_fscache(inode, page);
		put_page(page);
	}
	if (wdata->result != -EAGAIN)
		mapping_set_error(inode->i_mapping, wdata->result);
	kref_put(&wdata->refcount, cifs_writedata_release);
}

struct cifs_writedata *
cifs_writedata_alloc(unsigned int nr_pages, work_func_t complete)
{
	struct page **pages =
		kcalloc(nr_pages, sizeof(struct page *), GFP_NOFS);
	if (pages)
		return cifs_writedata_direct_alloc(pages, complete);

	return NULL;
}

struct cifs_writedata *
cifs_writedata_direct_alloc(struct page **pages, work_func_t complete)
{
	struct cifs_writedata *wdata;

	wdata = kzalloc(sizeof(*wdata), GFP_NOFS);
	if (wdata != NULL) {
		wdata->pages = pages;
		kref_init(&wdata->refcount);
		INIT_LIST_HEAD(&wdata->list);
		init_completion(&wdata->done);
		INIT_WORK(&wdata->work, complete);
	}
	return wdata;
}


static int cifs_partialpagewrite(struct page *page, unsigned from, unsigned to)
{
	struct address_space *mapping = page->mapping;
	loff_t offset = (loff_t)page->index << PAGE_SHIFT;
	char *write_data;
	int rc = -EFAULT;
	int bytes_written = 0;
	struct inode *inode;
	struct cifsFileInfo *open_file;

	if (!mapping || !mapping->host)
		return -EFAULT;

	inode = page->mapping->host;

	offset += (loff_t)from;
	write_data = kmap(page);
	write_data += from;

	if ((to > PAGE_SIZE) || (from > to)) {
		kunmap(page);
		return -EIO;
	}

	/* racing with truncate? */
	if (offset > mapping->host->i_size) {
		kunmap(page);
		return 0; /* don't care */
	}

	/* check to make sure that we are not extending the file */
	if (mapping->host->i_size - offset < (loff_t)to)
		to = (unsigned)(mapping->host->i_size - offset);

	rc = cifs_get_writable_file(CIFS_I(mapping->host), FIND_WR_ANY,
				    &open_file);
	if (!rc) {
		bytes_written = cifs_write(open_file, open_file->pid,
					   write_data, to - from, &offset);
		cifsFileInfo_put(open_file);
		/* Does mm or vfs already set times? */
		inode->i_atime = inode->i_mtime = current_time(inode);
		if ((bytes_written > 0) && (offset))
			rc = 0;
		else if (bytes_written < 0)
			rc = bytes_written;
		else
			rc = -EFAULT;
	} else {
		cifs_dbg(FYI, "No writable handle for write page rc=%d\n", rc);
		if (!is_retryable_error(rc))
			rc = -EIO;
	}

	kunmap(page);
	return rc;
}

static struct cifs_writedata *
wdata_alloc_and_fillpages(pgoff_t tofind, struct address_space *mapping,
			  pgoff_t end, pgoff_t *index,
			  unsigned int *found_pages)
{
	struct cifs_writedata *wdata;

	wdata = cifs_writedata_alloc((unsigned int)tofind,
				     cifs_writev_complete);
	if (!wdata)
		return NULL;

	*found_pages = find_get_pages_range_tag(mapping, index, end,
				PAGECACHE_TAG_DIRTY, tofind, wdata->pages);
	return wdata;
}

static unsigned int
wdata_prepare_pages(struct cifs_writedata *wdata, unsigned int found_pages,
		    struct address_space *mapping,
		    struct writeback_control *wbc,
		    pgoff_t end, pgoff_t *index, pgoff_t *next, bool *done)
{
	unsigned int nr_pages = 0, i;
	struct page *page;

	for (i = 0; i < found_pages; i++) {
		page = wdata->pages[i];
		/*
		 * At this point we hold neither the i_pages lock nor the
		 * page lock: the page may be truncated or invalidated
		 * (changing page->mapping to NULL), or even swizzled
		 * back from swapper_space to tmpfs file mapping
		 */

		if (nr_pages == 0)
			lock_page(page);
		else if (!trylock_page(page))
			break;

		if (unlikely(page->mapping != mapping)) {
			unlock_page(page);
			break;
		}

		if (!wbc->range_cyclic && page->index > end) {
			*done = true;
			unlock_page(page);
			break;
		}

		if (*next && (page->index != *next)) {
			/* Not next consecutive page */
			unlock_page(page);
			break;
		}

		if (wbc->sync_mode != WB_SYNC_NONE)
			wait_on_page_writeback(page);

		if (PageWriteback(page) ||
				!clear_page_dirty_for_io(page)) {
			unlock_page(page);
			break;
		}

		/*
		 * This actually clears the dirty bit in the radix tree.
		 * See cifs_writepage() for more commentary.
		 */
		set_page_writeback(page);
		if (page_offset(page) >= i_size_read(mapping->host)) {
			*done = true;
			unlock_page(page);
			end_page_writeback(page);
			break;
		}

		wdata->pages[i] = page;
		*next = page->index + 1;
		++nr_pages;
	}

	/* reset index to refind any pages skipped */
	if (nr_pages == 0)
		*index = wdata->pages[0]->index + 1;

	/* put any pages we aren't going to use */
	for (i = nr_pages; i < found_pages; i++) {
		put_page(wdata->pages[i]);
		wdata->pages[i] = NULL;
	}

	return nr_pages;
}

static int
wdata_send_pages(struct cifs_writedata *wdata, unsigned int nr_pages,
		 struct address_space *mapping, struct writeback_control *wbc)
{
	int rc;

	wdata->sync_mode = wbc->sync_mode;
	wdata->nr_pages = nr_pages;
	wdata->offset = page_offset(wdata->pages[0]);
	wdata->pagesz = PAGE_SIZE;
	wdata->tailsz = min(i_size_read(mapping->host) -
			page_offset(wdata->pages[nr_pages - 1]),
			(loff_t)PAGE_SIZE);
	wdata->bytes = ((nr_pages - 1) * PAGE_SIZE) + wdata->tailsz;
	wdata->pid = wdata->cfile->pid;

	rc = adjust_credits(wdata->server, &wdata->credits, wdata->bytes);
	if (rc)
		return rc;

	if (wdata->cfile->invalidHandle)
		rc = -EAGAIN;
	else
		rc = wdata->server->ops->async_writev(wdata,
						      cifs_writedata_release);

	return rc;
}

static int cifs_writepages(struct address_space *mapping,
			   struct writeback_control *wbc)
{
	struct inode *inode = mapping->host;
	struct cifs_sb_info *cifs_sb = CIFS_SB(inode->i_sb);
	struct TCP_Server_Info *server;
	bool done = false, scanned = false, range_whole = false;
	pgoff_t end, index;
	struct cifs_writedata *wdata;
	struct cifsFileInfo *cfile = NULL;
	int rc = 0;
	int saved_rc = 0;
	unsigned int xid;

	/*
	 * If wsize is smaller than the page cache size, default to writing
	 * one page at a time via cifs_writepage
	 */
	if (cifs_sb->ctx->wsize < PAGE_SIZE)
		return generic_writepages(mapping, wbc);

	xid = get_xid();
	if (wbc->range_cyclic) {
		index = mapping->writeback_index; /* Start from prev offset */
		end = -1;
	} else {
		index = wbc->range_start >> PAGE_SHIFT;
		end = wbc->range_end >> PAGE_SHIFT;
		if (wbc->range_start == 0 && wbc->range_end == LLONG_MAX)
			range_whole = true;
		scanned = true;
	}
	server = cifs_pick_channel(cifs_sb_master_tcon(cifs_sb)->ses);

retry:
	while (!done && index <= end) {
		unsigned int i, nr_pages, found_pages, wsize;
		pgoff_t next = 0, tofind, saved_index = index;
		struct cifs_credits credits_on_stack;
		struct cifs_credits *credits = &credits_on_stack;
		int get_file_rc = 0;

		if (cfile)
			cifsFileInfo_put(cfile);

		rc = cifs_get_writable_file(CIFS_I(inode), FIND_WR_ANY, &cfile);

		/* in case of an error store it to return later */
		if (rc)
			get_file_rc = rc;

		rc = server->ops->wait_mtu_credits(server, cifs_sb->ctx->wsize,
						   &wsize, credits);
		if (rc != 0) {
			done = true;
			break;
		}

		tofind = min((wsize / PAGE_SIZE) - 1, end - index) + 1;

		wdata = wdata_alloc_and_fillpages(tofind, mapping, end, &index,
						  &found_pages);
		if (!wdata) {
			rc = -ENOMEM;
			done = true;
			add_credits_and_wake_if(server, credits, 0);
			break;
		}

		if (found_pages == 0) {
			kref_put(&wdata->refcount, cifs_writedata_release);
			add_credits_and_wake_if(server, credits, 0);
			break;
		}

		nr_pages = wdata_prepare_pages(wdata, found_pages, mapping, wbc,
					       end, &index, &next, &done);

		/* nothing to write? */
		if (nr_pages == 0) {
			kref_put(&wdata->refcount, cifs_writedata_release);
			add_credits_and_wake_if(server, credits, 0);
			continue;
		}

		wdata->credits = credits_on_stack;
		wdata->cfile = cfile;
		wdata->server = server;
		cfile = NULL;

		if (!wdata->cfile) {
			cifs_dbg(VFS, "No writable handle in writepages rc=%d\n",
				 get_file_rc);
			if (is_retryable_error(get_file_rc))
				rc = get_file_rc;
			else
				rc = -EBADF;
		} else
			rc = wdata_send_pages(wdata, nr_pages, mapping, wbc);

		for (i = 0; i < nr_pages; ++i)
			unlock_page(wdata->pages[i]);

		/* send failure -- clean up the mess */
		if (rc != 0) {
			add_credits_and_wake_if(server, &wdata->credits, 0);
			for (i = 0; i < nr_pages; ++i) {
				if (is_retryable_error(rc))
					redirty_page_for_writepage(wbc,
							   wdata->pages[i]);
				else
					SetPageError(wdata->pages[i]);
				end_page_writeback(wdata->pages[i]);
				put_page(wdata->pages[i]);
			}
			if (!is_retryable_error(rc))
				mapping_set_error(mapping, rc);
		}
		kref_put(&wdata->refcount, cifs_writedata_release);

		if (wbc->sync_mode == WB_SYNC_ALL && rc == -EAGAIN) {
			index = saved_index;
			continue;
		}

		/* Return immediately if we received a signal during writing */
		if (is_interrupt_error(rc)) {
			done = true;
			break;
		}

		if (rc != 0 && saved_rc == 0)
			saved_rc = rc;

		wbc->nr_to_write -= nr_pages;
		if (wbc->nr_to_write <= 0)
			done = true;

		index = next;
	}

	if (!scanned && !done) {
		/*
		 * We hit the last page and there is more work to be done: wrap
		 * back to the start of the file
		 */
		scanned = true;
		index = 0;
		goto retry;
	}

	if (saved_rc != 0)
		rc = saved_rc;

	if (wbc->range_cyclic || (range_whole && wbc->nr_to_write > 0))
		mapping->writeback_index = index;

	if (cfile)
		cifsFileInfo_put(cfile);
	free_xid(xid);
	/* Indication to update ctime and mtime as close is deferred */
	set_bit(CIFS_INO_MODIFIED_ATTR, &CIFS_I(inode)->flags);
	return rc;
}

static int
cifs_writepage_locked(struct page *page, struct writeback_control *wbc)
{
	int rc;
	unsigned int xid;

	xid = get_xid();
/* BB add check for wbc flags */
	get_page(page);
	if (!PageUptodate(page))
		cifs_dbg(FYI, "ppw - page not up to date\n");

	/*
	 * Set the "writeback" flag, and clear "dirty" in the radix tree.
	 *
	 * A writepage() implementation always needs to do either this,
	 * or re-dirty the page with "redirty_page_for_writepage()" in
	 * the case of a failure.
	 *
	 * Just unlocking the page will cause the radix tree tag-bits
	 * to fail to update with the state of the page correctly.
	 */
	set_page_writeback(page);
retry_write:
	rc = cifs_partialpagewrite(page, 0, PAGE_SIZE);
	if (is_retryable_error(rc)) {
		if (wbc->sync_mode == WB_SYNC_ALL && rc == -EAGAIN)
			goto retry_write;
		redirty_page_for_writepage(wbc, page);
	} else if (rc != 0) {
		SetPageError(page);
		mapping_set_error(page->mapping, rc);
	} else {
		SetPageUptodate(page);
	}
	end_page_writeback(page);
	put_page(page);
	free_xid(xid);
	return rc;
}

static int cifs_writepage(struct page *page, struct writeback_control *wbc)
{
	int rc = cifs_writepage_locked(page, wbc);
	unlock_page(page);
	return rc;
}

static int cifs_write_end(struct file *file, struct address_space *mapping,
			loff_t pos, unsigned len, unsigned copied,
			struct page *page, void *fsdata)
{
	int rc;
	struct inode *inode = mapping->host;
	struct cifsFileInfo *cfile = file->private_data;
	struct cifs_sb_info *cifs_sb = CIFS_SB(cfile->dentry->d_sb);
	__u32 pid;

	if (cifs_sb->mnt_cifs_flags & CIFS_MOUNT_RWPIDFORWARD)
		pid = cfile->pid;
	else
		pid = current->tgid;

	cifs_dbg(FYI, "write_end for page %p from pos %lld with %d bytes\n",
		 page, pos, copied);

	if (PageChecked(page)) {
		if (copied == len)
			SetPageUptodate(page);
		ClearPageChecked(page);
	} else if (!PageUptodate(page) && copied == PAGE_SIZE)
		SetPageUptodate(page);

	if (!PageUptodate(page)) {
		char *page_data;
		unsigned offset = pos & (PAGE_SIZE - 1);
		unsigned int xid;

		xid = get_xid();
		/* this is probably better than directly calling
		   partialpage_write since in this function the file handle is
		   known which we might as well	leverage */
		/* BB check if anything else missing out of ppw
		   such as updating last write time */
		page_data = kmap(page);
		rc = cifs_write(cfile, pid, page_data + offset, copied, &pos);
		/* if (rc < 0) should we set writebehind rc? */
		kunmap(page);

		free_xid(xid);
	} else {
		rc = copied;
		pos += copied;
		set_page_dirty(page);
	}

	if (rc > 0) {
		spin_lock(&inode->i_lock);
		if (pos > inode->i_size) {
			i_size_write(inode, pos);
			inode->i_blocks = (512 - 1 + pos) >> 9;
		}
		spin_unlock(&inode->i_lock);
	}

	unlock_page(page);
	put_page(page);
	/* Indication to update ctime and mtime as close is deferred */
	set_bit(CIFS_INO_MODIFIED_ATTR, &CIFS_I(inode)->flags);

	return rc;
}

int cifs_strict_fsync(struct file *file, loff_t start, loff_t end,
		      int datasync)
{
	unsigned int xid;
	int rc = 0;
	struct cifs_tcon *tcon;
	struct TCP_Server_Info *server;
	struct cifsFileInfo *smbfile = file->private_data;
	struct inode *inode = file_inode(file);
	struct cifs_sb_info *cifs_sb = CIFS_SB(inode->i_sb);

	rc = file_write_and_wait_range(file, start, end);
	if (rc) {
		trace_cifs_fsync_err(inode->i_ino, rc);
		return rc;
	}

	xid = get_xid();

	cifs_dbg(FYI, "Sync file - name: %pD datasync: 0x%x\n",
		 file, datasync);

	if (!CIFS_CACHE_READ(CIFS_I(inode))) {
		rc = cifs_zap_mapping(inode);
		if (rc) {
			cifs_dbg(FYI, "rc: %d during invalidate phase\n", rc);
			rc = 0; /* don't care about it in fsync */
		}
	}

	tcon = tlink_tcon(smbfile->tlink);
	if (!(cifs_sb->mnt_cifs_flags & CIFS_MOUNT_NOSSYNC)) {
		server = tcon->ses->server;
		if (server->ops->flush == NULL) {
			rc = -ENOSYS;
			goto strict_fsync_exit;
		}

		if ((OPEN_FMODE(smbfile->f_flags) & FMODE_WRITE) == 0) {
			smbfile = find_writable_file(CIFS_I(inode), FIND_WR_ANY);
			if (smbfile) {
				rc = server->ops->flush(xid, tcon, &smbfile->fid);
				cifsFileInfo_put(smbfile);
			} else
				cifs_dbg(FYI, "ignore fsync for file not open for write\n");
		} else
			rc = server->ops->flush(xid, tcon, &smbfile->fid);
	}

strict_fsync_exit:
	free_xid(xid);
	return rc;
}

int cifs_fsync(struct file *file, loff_t start, loff_t end, int datasync)
{
	unsigned int xid;
	int rc = 0;
	struct cifs_tcon *tcon;
	struct TCP_Server_Info *server;
	struct cifsFileInfo *smbfile = file->private_data;
	struct inode *inode = file_inode(file);
	struct cifs_sb_info *cifs_sb = CIFS_FILE_SB(file);

	rc = file_write_and_wait_range(file, start, end);
	if (rc) {
		trace_cifs_fsync_err(file_inode(file)->i_ino, rc);
		return rc;
	}

	xid = get_xid();

	cifs_dbg(FYI, "Sync file - name: %pD datasync: 0x%x\n",
		 file, datasync);

	tcon = tlink_tcon(smbfile->tlink);
	if (!(cifs_sb->mnt_cifs_flags & CIFS_MOUNT_NOSSYNC)) {
		server = tcon->ses->server;
		if (server->ops->flush == NULL) {
			rc = -ENOSYS;
			goto fsync_exit;
		}

		if ((OPEN_FMODE(smbfile->f_flags) & FMODE_WRITE) == 0) {
			smbfile = find_writable_file(CIFS_I(inode), FIND_WR_ANY);
			if (smbfile) {
				rc = server->ops->flush(xid, tcon, &smbfile->fid);
				cifsFileInfo_put(smbfile);
			} else
				cifs_dbg(FYI, "ignore fsync for file not open for write\n");
		} else
			rc = server->ops->flush(xid, tcon, &smbfile->fid);
	}

fsync_exit:
	free_xid(xid);
	return rc;
}

/*
 * As file closes, flush all cached write data for this inode checking
 * for write behind errors.
 */
int cifs_flush(struct file *file, fl_owner_t id)
{
	struct inode *inode = file_inode(file);
	int rc = 0;

	if (file->f_mode & FMODE_WRITE)
		rc = filemap_write_and_wait(inode->i_mapping);

	cifs_dbg(FYI, "Flush inode %p file %p rc %d\n", inode, file, rc);
	if (rc) {
		/* get more nuanced writeback errors */
		rc = filemap_check_wb_err(file->f_mapping, 0);
		trace_cifs_flush_err(inode->i_ino, rc);
	}
	return rc;
}

static int
cifs_write_allocate_pages(struct page **pages, unsigned long num_pages)
{
	int rc = 0;
	unsigned long i;

	for (i = 0; i < num_pages; i++) {
		pages[i] = alloc_page(GFP_KERNEL|__GFP_HIGHMEM);
		if (!pages[i]) {
			/*
			 * save number of pages we have already allocated and
			 * return with ENOMEM error
			 */
			num_pages = i;
			rc = -ENOMEM;
			break;
		}
	}

	if (rc) {
		for (i = 0; i < num_pages; i++)
			put_page(pages[i]);
	}
	return rc;
}

static inline
size_t get_numpages(const size_t wsize, const size_t len, size_t *cur_len)
{
	size_t num_pages;
	size_t clen;

	clen = min_t(const size_t, len, wsize);
	num_pages = DIV_ROUND_UP(clen, PAGE_SIZE);

	if (cur_len)
		*cur_len = clen;

	return num_pages;
}

static void
cifs_uncached_writedata_release(struct kref *refcount)
{
	int i;
	struct cifs_writedata *wdata = container_of(refcount,
					struct cifs_writedata, refcount);

	kref_put(&wdata->ctx->refcount, cifs_aio_ctx_release);
	for (i = 0; i < wdata->nr_pages; i++)
		put_page(wdata->pages[i]);
	cifs_writedata_release(refcount);
}

static void collect_uncached_write_data(struct cifs_aio_ctx *ctx);

static void
cifs_uncached_writev_complete(struct work_struct *work)
{
	struct cifs_writedata *wdata = container_of(work,
					struct cifs_writedata, work);
	struct inode *inode = d_inode(wdata->cfile->dentry);
	struct cifsInodeInfo *cifsi = CIFS_I(inode);

	spin_lock(&inode->i_lock);
	cifs_update_eof(cifsi, wdata->offset, wdata->bytes);
	if (cifsi->server_eof > inode->i_size)
		i_size_write(inode, cifsi->server_eof);
	spin_unlock(&inode->i_lock);

	complete(&wdata->done);
	collect_uncached_write_data(wdata->ctx);
	/* the below call can possibly free the last ref to aio ctx */
	kref_put(&wdata->refcount, cifs_uncached_writedata_release);
}

static int
wdata_fill_from_iovec(struct cifs_writedata *wdata, struct iov_iter *from,
		      size_t *len, unsigned long *num_pages)
{
	size_t save_len, copied, bytes, cur_len = *len;
	unsigned long i, nr_pages = *num_pages;

	save_len = cur_len;
	for (i = 0; i < nr_pages; i++) {
		bytes = min_t(const size_t, cur_len, PAGE_SIZE);
		copied = copy_page_from_iter(wdata->pages[i], 0, bytes, from);
		cur_len -= copied;
		/*
		 * If we didn't copy as much as we expected, then that
		 * may mean we trod into an unmapped area. Stop copying
		 * at that point. On the next pass through the big
		 * loop, we'll likely end up getting a zero-length
		 * write and bailing out of it.
		 */
		if (copied < bytes)
			break;
	}
	cur_len = save_len - cur_len;
	*len = cur_len;

	/*
	 * If we have no data to send, then that probably means that
	 * the copy above failed altogether. That's most likely because
	 * the address in the iovec was bogus. Return -EFAULT and let
	 * the caller free anything we allocated and bail out.
	 */
	if (!cur_len)
		return -EFAULT;

	/*
	 * i + 1 now represents the number of pages we actually used in
	 * the copy phase above.
	 */
	*num_pages = i + 1;
	return 0;
}

static int
cifs_resend_wdata(struct cifs_writedata *wdata, struct list_head *wdata_list,
	struct cifs_aio_ctx *ctx)
{
	unsigned int wsize;
	struct cifs_credits credits;
	int rc;
	struct TCP_Server_Info *server = wdata->server;

	do {
		if (wdata->cfile->invalidHandle) {
			rc = cifs_reopen_file(wdata->cfile, false);
			if (rc == -EAGAIN)
				continue;
			else if (rc)
				break;
		}


		/*
		 * Wait for credits to resend this wdata.
		 * Note: we are attempting to resend the whole wdata not in
		 * segments
		 */
		do {
			rc = server->ops->wait_mtu_credits(server, wdata->bytes,
						&wsize, &credits);
			if (rc)
				goto fail;

			if (wsize < wdata->bytes) {
				add_credits_and_wake_if(server, &credits, 0);
				msleep(1000);
			}
		} while (wsize < wdata->bytes);
		wdata->credits = credits;

		rc = adjust_credits(server, &wdata->credits, wdata->bytes);

		if (!rc) {
			if (wdata->cfile->invalidHandle)
				rc = -EAGAIN;
			else {
#ifdef CONFIG_CIFS_SMB_DIRECT
				if (wdata->mr) {
					wdata->mr->need_invalidate = true;
					smbd_deregister_mr(wdata->mr);
					wdata->mr = NULL;
				}
#endif
				rc = server->ops->async_writev(wdata,
					cifs_uncached_writedata_release);
			}
		}

		/* If the write was successfully sent, we are done */
		if (!rc) {
			list_add_tail(&wdata->list, wdata_list);
			return 0;
		}

		/* Roll back credits and retry if needed */
		add_credits_and_wake_if(server, &wdata->credits, 0);
	} while (rc == -EAGAIN);

fail:
	kref_put(&wdata->refcount, cifs_uncached_writedata_release);
	return rc;
}

static int
cifs_write_from_iter(loff_t offset, size_t len, struct iov_iter *from,
		     struct cifsFileInfo *open_file,
		     struct cifs_sb_info *cifs_sb, struct list_head *wdata_list,
		     struct cifs_aio_ctx *ctx)
{
	int rc = 0;
	size_t cur_len;
	unsigned long nr_pages, num_pages, i;
	struct cifs_writedata *wdata;
	struct iov_iter saved_from = *from;
	loff_t saved_offset = offset;
	pid_t pid;
	struct TCP_Server_Info *server;
	struct page **pagevec;
	size_t start;
	unsigned int xid;

	if (cifs_sb->mnt_cifs_flags & CIFS_MOUNT_RWPIDFORWARD)
		pid = open_file->pid;
	else
		pid = current->tgid;

	server = cifs_pick_channel(tlink_tcon(open_file->tlink)->ses);
	xid = get_xid();

	do {
		unsigned int wsize;
		struct cifs_credits credits_on_stack;
		struct cifs_credits *credits = &credits_on_stack;

		if (open_file->invalidHandle) {
			rc = cifs_reopen_file(open_file, false);
			if (rc == -EAGAIN)
				continue;
			else if (rc)
				break;
		}

		rc = server->ops->wait_mtu_credits(server, cifs_sb->ctx->wsize,
						   &wsize, credits);
		if (rc)
			break;

		cur_len = min_t(const size_t, len, wsize);

		if (ctx->direct_io) {
			ssize_t result;

			result = iov_iter_get_pages_alloc2(
				from, &pagevec, cur_len, &start);
			if (result < 0) {
				cifs_dbg(VFS,
					 "direct_writev couldn't get user pages (rc=%zd) iter type %d iov_offset %zd count %zd\n",
					 result, iov_iter_type(from),
					 from->iov_offset, from->count);
				dump_stack();

				rc = result;
				add_credits_and_wake_if(server, credits, 0);
				break;
			}
			cur_len = (size_t)result;

			nr_pages =
				(cur_len + start + PAGE_SIZE - 1) / PAGE_SIZE;

			wdata = cifs_writedata_direct_alloc(pagevec,
					     cifs_uncached_writev_complete);
			if (!wdata) {
				rc = -ENOMEM;
				add_credits_and_wake_if(server, credits, 0);
				break;
			}


			wdata->page_offset = start;
			wdata->tailsz =
				nr_pages > 1 ?
					cur_len - (PAGE_SIZE - start) -
					(nr_pages - 2) * PAGE_SIZE :
					cur_len;
		} else {
			nr_pages = get_numpages(wsize, len, &cur_len);
			wdata = cifs_writedata_alloc(nr_pages,
					     cifs_uncached_writev_complete);
			if (!wdata) {
				rc = -ENOMEM;
				add_credits_and_wake_if(server, credits, 0);
				break;
			}

			rc = cifs_write_allocate_pages(wdata->pages, nr_pages);
			if (rc) {
				kvfree(wdata->pages);
				kfree(wdata);
				add_credits_and_wake_if(server, credits, 0);
				break;
			}

			num_pages = nr_pages;
			rc = wdata_fill_from_iovec(
				wdata, from, &cur_len, &num_pages);
			if (rc) {
				for (i = 0; i < nr_pages; i++)
					put_page(wdata->pages[i]);
				kvfree(wdata->pages);
				kfree(wdata);
				add_credits_and_wake_if(server, credits, 0);
				break;
			}

			/*
			 * Bring nr_pages down to the number of pages we
			 * actually used, and free any pages that we didn't use.
			 */
			for ( ; nr_pages > num_pages; nr_pages--)
				put_page(wdata->pages[nr_pages - 1]);

			wdata->tailsz = cur_len - ((nr_pages - 1) * PAGE_SIZE);
		}

		wdata->sync_mode = WB_SYNC_ALL;
		wdata->nr_pages = nr_pages;
		wdata->offset = (__u64)offset;
		wdata->cfile = cifsFileInfo_get(open_file);
		wdata->server = server;
		wdata->pid = pid;
		wdata->bytes = cur_len;
		wdata->pagesz = PAGE_SIZE;
		wdata->credits = credits_on_stack;
		wdata->ctx = ctx;
		kref_get(&ctx->refcount);

		rc = adjust_credits(server, &wdata->credits, wdata->bytes);

		if (!rc) {
			if (wdata->cfile->invalidHandle)
				rc = -EAGAIN;
			else
				rc = server->ops->async_writev(wdata,
					cifs_uncached_writedata_release);
		}

		if (rc) {
			add_credits_and_wake_if(server, &wdata->credits, 0);
			kref_put(&wdata->refcount,
				 cifs_uncached_writedata_release);
			if (rc == -EAGAIN) {
				*from = saved_from;
				iov_iter_advance(from, offset - saved_offset);
				continue;
			}
			break;
		}

		list_add_tail(&wdata->list, wdata_list);
		offset += cur_len;
		len -= cur_len;
	} while (len > 0);

	free_xid(xid);
	return rc;
}

static void collect_uncached_write_data(struct cifs_aio_ctx *ctx)
{
	struct cifs_writedata *wdata, *tmp;
	struct cifs_tcon *tcon;
	struct cifs_sb_info *cifs_sb;
	struct dentry *dentry = ctx->cfile->dentry;
	ssize_t rc;

	tcon = tlink_tcon(ctx->cfile->tlink);
	cifs_sb = CIFS_SB(dentry->d_sb);

	mutex_lock(&ctx->aio_mutex);

	if (list_empty(&ctx->list)) {
		mutex_unlock(&ctx->aio_mutex);
		return;
	}

	rc = ctx->rc;
	/*
	 * Wait for and collect replies for any successful sends in order of
	 * increasing offset. Once an error is hit, then return without waiting
	 * for any more replies.
	 */
restart_loop:
	list_for_each_entry_safe(wdata, tmp, &ctx->list, list) {
		if (!rc) {
			if (!try_wait_for_completion(&wdata->done)) {
				mutex_unlock(&ctx->aio_mutex);
				return;
			}

			if (wdata->result)
				rc = wdata->result;
			else
				ctx->total_len += wdata->bytes;

			/* resend call if it's a retryable error */
			if (rc == -EAGAIN) {
				struct list_head tmp_list;
				struct iov_iter tmp_from = ctx->iter;

				INIT_LIST_HEAD(&tmp_list);
				list_del_init(&wdata->list);

				if (ctx->direct_io)
					rc = cifs_resend_wdata(
						wdata, &tmp_list, ctx);
				else {
					iov_iter_advance(&tmp_from,
						 wdata->offset - ctx->pos);

					rc = cifs_write_from_iter(wdata->offset,
						wdata->bytes, &tmp_from,
						ctx->cfile, cifs_sb, &tmp_list,
						ctx);

					kref_put(&wdata->refcount,
						cifs_uncached_writedata_release);
				}

				list_splice(&tmp_list, &ctx->list);
				goto restart_loop;
			}
		}
		list_del_init(&wdata->list);
		kref_put(&wdata->refcount, cifs_uncached_writedata_release);
	}

	cifs_stats_bytes_written(tcon, ctx->total_len);
	set_bit(CIFS_INO_INVALID_MAPPING, &CIFS_I(dentry->d_inode)->flags);

	ctx->rc = (rc == 0) ? ctx->total_len : rc;

	mutex_unlock(&ctx->aio_mutex);

	if (ctx->iocb && ctx->iocb->ki_complete)
		ctx->iocb->ki_complete(ctx->iocb, ctx->rc);
	else
		complete(&ctx->done);
}

static ssize_t __cifs_writev(
	struct kiocb *iocb, struct iov_iter *from, bool direct)
{
	struct file *file = iocb->ki_filp;
	ssize_t total_written = 0;
	struct cifsFileInfo *cfile;
	struct cifs_tcon *tcon;
	struct cifs_sb_info *cifs_sb;
	struct cifs_aio_ctx *ctx;
	struct iov_iter saved_from = *from;
	size_t len = iov_iter_count(from);
	int rc;

	/*
	 * iov_iter_get_pages_alloc doesn't work with ITER_KVEC.
	 * In this case, fall back to non-direct write function.
	 * this could be improved by getting pages directly in ITER_KVEC
	 */
	if (direct && iov_iter_is_kvec(from)) {
		cifs_dbg(FYI, "use non-direct cifs_writev for kvec I/O\n");
		direct = false;
	}

	rc = generic_write_checks(iocb, from);
	if (rc <= 0)
		return rc;

	cifs_sb = CIFS_FILE_SB(file);
	cfile = file->private_data;
	tcon = tlink_tcon(cfile->tlink);

	if (!tcon->ses->server->ops->async_writev)
		return -ENOSYS;

	ctx = cifs_aio_ctx_alloc();
	if (!ctx)
		return -ENOMEM;

	ctx->cfile = cifsFileInfo_get(cfile);

	if (!is_sync_kiocb(iocb))
		ctx->iocb = iocb;

	ctx->pos = iocb->ki_pos;

	if (direct) {
		ctx->direct_io = true;
		ctx->iter = *from;
		ctx->len = len;
	} else {
		rc = setup_aio_ctx_iter(ctx, from, WRITE);
		if (rc) {
			kref_put(&ctx->refcount, cifs_aio_ctx_release);
			return rc;
		}
	}

	/* grab a lock here due to read response handlers can access ctx */
	mutex_lock(&ctx->aio_mutex);

	rc = cifs_write_from_iter(iocb->ki_pos, ctx->len, &saved_from,
				  cfile, cifs_sb, &ctx->list, ctx);

	/*
	 * If at least one write was successfully sent, then discard any rc
	 * value from the later writes. If the other write succeeds, then
	 * we'll end up returning whatever was written. If it fails, then
	 * we'll get a new rc value from that.
	 */
	if (!list_empty(&ctx->list))
		rc = 0;

	mutex_unlock(&ctx->aio_mutex);

	if (rc) {
		kref_put(&ctx->refcount, cifs_aio_ctx_release);
		return rc;
	}

	if (!is_sync_kiocb(iocb)) {
		kref_put(&ctx->refcount, cifs_aio_ctx_release);
		return -EIOCBQUEUED;
	}

	rc = wait_for_completion_killable(&ctx->done);
	if (rc) {
		mutex_lock(&ctx->aio_mutex);
		ctx->rc = rc = -EINTR;
		total_written = ctx->total_len;
		mutex_unlock(&ctx->aio_mutex);
	} else {
		rc = ctx->rc;
		total_written = ctx->total_len;
	}

	kref_put(&ctx->refcount, cifs_aio_ctx_release);

	if (unlikely(!total_written))
		return rc;

	iocb->ki_pos += total_written;
	return total_written;
}

ssize_t cifs_direct_writev(struct kiocb *iocb, struct iov_iter *from)
{
	struct file *file = iocb->ki_filp;

	cifs_revalidate_mapping(file->f_inode);
	return __cifs_writev(iocb, from, true);
}

ssize_t cifs_user_writev(struct kiocb *iocb, struct iov_iter *from)
{
	return __cifs_writev(iocb, from, false);
}

static ssize_t
cifs_writev(struct kiocb *iocb, struct iov_iter *from)
{
	struct file *file = iocb->ki_filp;
	struct cifsFileInfo *cfile = (struct cifsFileInfo *)file->private_data;
	struct inode *inode = file->f_mapping->host;
	struct cifsInodeInfo *cinode = CIFS_I(inode);
	struct TCP_Server_Info *server = tlink_tcon(cfile->tlink)->ses->server;
	ssize_t rc;

	inode_lock(inode);
	/*
	 * We need to hold the sem to be sure nobody modifies lock list
	 * with a brlock that prevents writing.
	 */
	down_read(&cinode->lock_sem);

	rc = generic_write_checks(iocb, from);
	if (rc <= 0)
		goto out;

	if (!cifs_find_lock_conflict(cfile, iocb->ki_pos, iov_iter_count(from),
				     server->vals->exclusive_lock_type, 0,
				     NULL, CIFS_WRITE_OP))
		rc = __generic_file_write_iter(iocb, from);
	else
		rc = -EACCES;
out:
	up_read(&cinode->lock_sem);
	inode_unlock(inode);

	if (rc > 0)
		rc = generic_write_sync(iocb, rc);
	return rc;
}

ssize_t
cifs_strict_writev(struct kiocb *iocb, struct iov_iter *from)
{
	struct inode *inode = file_inode(iocb->ki_filp);
	struct cifsInodeInfo *cinode = CIFS_I(inode);
	struct cifs_sb_info *cifs_sb = CIFS_SB(inode->i_sb);
	struct cifsFileInfo *cfile = (struct cifsFileInfo *)
						iocb->ki_filp->private_data;
	struct cifs_tcon *tcon = tlink_tcon(cfile->tlink);
	ssize_t written;

	written = cifs_get_writer(cinode);
	if (written)
		return written;

	if (CIFS_CACHE_WRITE(cinode)) {
		if (cap_unix(tcon->ses) &&
		(CIFS_UNIX_FCNTL_CAP & le64_to_cpu(tcon->fsUnixInfo.Capability))
		  && ((cifs_sb->mnt_cifs_flags & CIFS_MOUNT_NOPOSIXBRL) == 0)) {
			written = generic_file_write_iter(iocb, from);
			goto out;
		}
		written = cifs_writev(iocb, from);
		goto out;
	}
	/*
	 * For non-oplocked files in strict cache mode we need to write the data
	 * to the server exactly from the pos to pos+len-1 rather than flush all
	 * affected pages because it may cause a error with mandatory locks on
	 * these pages but not on the region from pos to ppos+len-1.
	 */
	written = cifs_user_writev(iocb, from);
	if (CIFS_CACHE_READ(cinode)) {
		/*
		 * We have read level caching and we have just sent a write
		 * request to the server thus making data in the cache stale.
		 * Zap the cache and set oplock/lease level to NONE to avoid
		 * reading stale data from the cache. All subsequent read
		 * operations will read new data from the server.
		 */
		cifs_zap_mapping(inode);
		cifs_dbg(FYI, "Set Oplock/Lease to NONE for inode=%p after write\n",
			 inode);
		cinode->oplock = 0;
	}
out:
	cifs_put_writer(cinode);
	return written;
}

static struct cifs_readdata *
cifs_readdata_direct_alloc(struct page **pages, work_func_t complete)
{
	struct cifs_readdata *rdata;

	rdata = kzalloc(sizeof(*rdata), GFP_KERNEL);
	if (rdata != NULL) {
		rdata->pages = pages;
		kref_init(&rdata->refcount);
		INIT_LIST_HEAD(&rdata->list);
		init_completion(&rdata->done);
		INIT_WORK(&rdata->work, complete);
	}

	return rdata;
}

static struct cifs_readdata *
cifs_readdata_alloc(unsigned int nr_pages, work_func_t complete)
{
	struct page **pages =
		kcalloc(nr_pages, sizeof(struct page *), GFP_KERNEL);
	struct cifs_readdata *ret = NULL;

	if (pages) {
		ret = cifs_readdata_direct_alloc(pages, complete);
		if (!ret)
			kfree(pages);
	}

	return ret;
}

void
cifs_readdata_release(struct kref *refcount)
{
	struct cifs_readdata *rdata = container_of(refcount,
					struct cifs_readdata, refcount);
#ifdef CONFIG_CIFS_SMB_DIRECT
	if (rdata->mr) {
		smbd_deregister_mr(rdata->mr);
		rdata->mr = NULL;
	}
#endif
	if (rdata->cfile)
		cifsFileInfo_put(rdata->cfile);

	kvfree(rdata->pages);
	kfree(rdata);
}

static int
cifs_read_allocate_pages(struct cifs_readdata *rdata, unsigned int nr_pages)
{
	int rc = 0;
	struct page *page;
	unsigned int i;

	for (i = 0; i < nr_pages; i++) {
		page = alloc_page(GFP_KERNEL|__GFP_HIGHMEM);
		if (!page) {
			rc = -ENOMEM;
			break;
		}
		rdata->pages[i] = page;
	}

	if (rc) {
		unsigned int nr_page_failed = i;

		for (i = 0; i < nr_page_failed; i++) {
			put_page(rdata->pages[i]);
			rdata->pages[i] = NULL;
		}
	}
	return rc;
}

static void
cifs_uncached_readdata_release(struct kref *refcount)
{
	struct cifs_readdata *rdata = container_of(refcount,
					struct cifs_readdata, refcount);
	unsigned int i;

	kref_put(&rdata->ctx->refcount, cifs_aio_ctx_release);
	for (i = 0; i < rdata->nr_pages; i++) {
		put_page(rdata->pages[i]);
	}
	cifs_readdata_release(refcount);
}

/**
 * cifs_readdata_to_iov - copy data from pages in response to an iovec
 * @rdata:	the readdata response with list of pages holding data
 * @iter:	destination for our data
 *
 * This function copies data from a list of pages in a readdata response into
 * an array of iovecs. It will first calculate where the data should go
 * based on the info in the readdata and then copy the data into that spot.
 */
static int
cifs_readdata_to_iov(struct cifs_readdata *rdata, struct iov_iter *iter)
{
	size_t remaining = rdata->got_bytes;
	unsigned int i;

	for (i = 0; i < rdata->nr_pages; i++) {
		struct page *page = rdata->pages[i];
		size_t copy = min_t(size_t, remaining, PAGE_SIZE);
		size_t written;

		if (unlikely(iov_iter_is_pipe(iter))) {
			void *addr = kmap_atomic(page);

			written = copy_to_iter(addr, copy, iter);
			kunmap_atomic(addr);
		} else
			written = copy_page_to_iter(page, 0, copy, iter);
		remaining -= written;
		if (written < copy && iov_iter_count(iter) > 0)
			break;
	}
	return remaining ? -EFAULT : 0;
}

static void collect_uncached_read_data(struct cifs_aio_ctx *ctx);

static void
cifs_uncached_readv_complete(struct work_struct *work)
{
	struct cifs_readdata *rdata = container_of(work,
						struct cifs_readdata, work);

	complete(&rdata->done);
	collect_uncached_read_data(rdata->ctx);
	/* the below call can possibly free the last ref to aio ctx */
	kref_put(&rdata->refcount, cifs_uncached_readdata_release);
}

static int
uncached_fill_pages(struct TCP_Server_Info *server,
		    struct cifs_readdata *rdata, struct iov_iter *iter,
		    unsigned int len)
{
	int result = 0;
	unsigned int i;
	unsigned int nr_pages = rdata->nr_pages;
	unsigned int page_offset = rdata->page_offset;

	rdata->got_bytes = 0;
	rdata->tailsz = PAGE_SIZE;
	for (i = 0; i < nr_pages; i++) {
		struct page *page = rdata->pages[i];
		size_t n;
		unsigned int segment_size = rdata->pagesz;

		if (i == 0)
			segment_size -= page_offset;
		else
			page_offset = 0;


		if (len <= 0) {
			/* no need to hold page hostage */
			rdata->pages[i] = NULL;
			rdata->nr_pages--;
			put_page(page);
			continue;
		}

		n = len;
		if (len >= segment_size)
			/* enough data to fill the page */
			n = segment_size;
		else
			rdata->tailsz = len;
		len -= n;

		if (iter)
			result = copy_page_from_iter(
					page, page_offset, n, iter);
#ifdef CONFIG_CIFS_SMB_DIRECT
		else if (rdata->mr)
			result = n;
#endif
		else
			result = cifs_read_page_from_socket(
					server, page, page_offset, n);
		if (result < 0)
			break;

		rdata->got_bytes += result;
	}

	return rdata->got_bytes > 0 && result != -ECONNABORTED ?
						rdata->got_bytes : result;
}

static int
cifs_uncached_read_into_pages(struct TCP_Server_Info *server,
			      struct cifs_readdata *rdata, unsigned int len)
{
	return uncached_fill_pages(server, rdata, NULL, len);
}

static int
cifs_uncached_copy_into_pages(struct TCP_Server_Info *server,
			      struct cifs_readdata *rdata,
			      struct iov_iter *iter)
{
	return uncached_fill_pages(server, rdata, iter, iter->count);
}

static int cifs_resend_rdata(struct cifs_readdata *rdata,
			struct list_head *rdata_list,
			struct cifs_aio_ctx *ctx)
{
	unsigned int rsize;
	struct cifs_credits credits;
	int rc;
	struct TCP_Server_Info *server;

	/* XXX: should we pick a new channel here? */
	server = rdata->server;

	do {
		if (rdata->cfile->invalidHandle) {
			rc = cifs_reopen_file(rdata->cfile, true);
			if (rc == -EAGAIN)
				continue;
			else if (rc)
				break;
		}

		/*
		 * Wait for credits to resend this rdata.
		 * Note: we are attempting to resend the whole rdata not in
		 * segments
		 */
		do {
			rc = server->ops->wait_mtu_credits(server, rdata->bytes,
						&rsize, &credits);

			if (rc)
				goto fail;

			if (rsize < rdata->bytes) {
				add_credits_and_wake_if(server, &credits, 0);
				msleep(1000);
			}
		} while (rsize < rdata->bytes);
		rdata->credits = credits;

		rc = adjust_credits(server, &rdata->credits, rdata->bytes);
		if (!rc) {
			if (rdata->cfile->invalidHandle)
				rc = -EAGAIN;
			else {
#ifdef CONFIG_CIFS_SMB_DIRECT
				if (rdata->mr) {
					rdata->mr->need_invalidate = true;
					smbd_deregister_mr(rdata->mr);
					rdata->mr = NULL;
				}
#endif
				rc = server->ops->async_readv(rdata);
			}
		}

		/* If the read was successfully sent, we are done */
		if (!rc) {
			/* Add to aio pending list */
			list_add_tail(&rdata->list, rdata_list);
			return 0;
		}

		/* Roll back credits and retry if needed */
		add_credits_and_wake_if(server, &rdata->credits, 0);
	} while (rc == -EAGAIN);

fail:
	kref_put(&rdata->refcount, cifs_uncached_readdata_release);
	return rc;
}

static int
cifs_send_async_read(loff_t offset, size_t len, struct cifsFileInfo *open_file,
		     struct cifs_sb_info *cifs_sb, struct list_head *rdata_list,
		     struct cifs_aio_ctx *ctx)
{
	struct cifs_readdata *rdata;
	unsigned int npages, rsize;
	struct cifs_credits credits_on_stack;
	struct cifs_credits *credits = &credits_on_stack;
	size_t cur_len;
	int rc;
	pid_t pid;
	struct TCP_Server_Info *server;
	struct page **pagevec;
	size_t start;
	struct iov_iter direct_iov = ctx->iter;

	server = cifs_pick_channel(tlink_tcon(open_file->tlink)->ses);

	if (cifs_sb->mnt_cifs_flags & CIFS_MOUNT_RWPIDFORWARD)
		pid = open_file->pid;
	else
		pid = current->tgid;

	if (ctx->direct_io)
		iov_iter_advance(&direct_iov, offset - ctx->pos);

	do {
		if (open_file->invalidHandle) {
			rc = cifs_reopen_file(open_file, true);
			if (rc == -EAGAIN)
				continue;
			else if (rc)
				break;
		}

		if (cifs_sb->ctx->rsize == 0)
			cifs_sb->ctx->rsize =
				server->ops->negotiate_rsize(tlink_tcon(open_file->tlink),
							     cifs_sb->ctx);

		rc = server->ops->wait_mtu_credits(server, cifs_sb->ctx->rsize,
						   &rsize, credits);
		if (rc)
			break;

		cur_len = min_t(const size_t, len, rsize);

		if (ctx->direct_io) {
			ssize_t result;

			result = iov_iter_get_pages_alloc2(
					&direct_iov, &pagevec,
					cur_len, &start);
			if (result < 0) {
				cifs_dbg(VFS,
					 "Couldn't get user pages (rc=%zd) iter type %d iov_offset %zd count %zd\n",
					 result, iov_iter_type(&direct_iov),
					 direct_iov.iov_offset,
					 direct_iov.count);
				dump_stack();

				rc = result;
				add_credits_and_wake_if(server, credits, 0);
				break;
			}
			cur_len = (size_t)result;

			rdata = cifs_readdata_direct_alloc(
					pagevec, cifs_uncached_readv_complete);
			if (!rdata) {
				add_credits_and_wake_if(server, credits, 0);
				rc = -ENOMEM;
				break;
			}

			npages = (cur_len + start + PAGE_SIZE-1) / PAGE_SIZE;
			rdata->page_offset = start;
			rdata->tailsz = npages > 1 ?
				cur_len-(PAGE_SIZE-start)-(npages-2)*PAGE_SIZE :
				cur_len;

		} else {

			npages = DIV_ROUND_UP(cur_len, PAGE_SIZE);
			/* allocate a readdata struct */
			rdata = cifs_readdata_alloc(npages,
					    cifs_uncached_readv_complete);
			if (!rdata) {
				add_credits_and_wake_if(server, credits, 0);
				rc = -ENOMEM;
				break;
			}

			rc = cifs_read_allocate_pages(rdata, npages);
			if (rc) {
				kvfree(rdata->pages);
				kfree(rdata);
				add_credits_and_wake_if(server, credits, 0);
				break;
			}

			rdata->tailsz = PAGE_SIZE;
		}

		rdata->server = server;
		rdata->cfile = cifsFileInfo_get(open_file);
		rdata->nr_pages = npages;
		rdata->offset = offset;
		rdata->bytes = cur_len;
		rdata->pid = pid;
		rdata->pagesz = PAGE_SIZE;
		rdata->read_into_pages = cifs_uncached_read_into_pages;
		rdata->copy_into_pages = cifs_uncached_copy_into_pages;
		rdata->credits = credits_on_stack;
		rdata->ctx = ctx;
		kref_get(&ctx->refcount);

		rc = adjust_credits(server, &rdata->credits, rdata->bytes);

		if (!rc) {
			if (rdata->cfile->invalidHandle)
				rc = -EAGAIN;
			else
				rc = server->ops->async_readv(rdata);
		}

		if (rc) {
			add_credits_and_wake_if(server, &rdata->credits, 0);
			kref_put(&rdata->refcount,
				cifs_uncached_readdata_release);
			if (rc == -EAGAIN) {
				iov_iter_revert(&direct_iov, cur_len);
				continue;
			}
			break;
		}

		list_add_tail(&rdata->list, rdata_list);
		offset += cur_len;
		len -= cur_len;
	} while (len > 0);

	return rc;
}

static void
collect_uncached_read_data(struct cifs_aio_ctx *ctx)
{
	struct cifs_readdata *rdata, *tmp;
	struct iov_iter *to = &ctx->iter;
	struct cifs_sb_info *cifs_sb;
	int rc;

	cifs_sb = CIFS_SB(ctx->cfile->dentry->d_sb);

	mutex_lock(&ctx->aio_mutex);

	if (list_empty(&ctx->list)) {
		mutex_unlock(&ctx->aio_mutex);
		return;
	}

	rc = ctx->rc;
	/* the loop below should proceed in the order of increasing offsets */
again:
	list_for_each_entry_safe(rdata, tmp, &ctx->list, list) {
		if (!rc) {
			if (!try_wait_for_completion(&rdata->done)) {
				mutex_unlock(&ctx->aio_mutex);
				return;
			}

			if (rdata->result == -EAGAIN) {
				/* resend call if it's a retryable error */
				struct list_head tmp_list;
				unsigned int got_bytes = rdata->got_bytes;

				list_del_init(&rdata->list);
				INIT_LIST_HEAD(&tmp_list);

				/*
				 * Got a part of data and then reconnect has
				 * happened -- fill the buffer and continue
				 * reading.
				 */
				if (got_bytes && got_bytes < rdata->bytes) {
					rc = 0;
					if (!ctx->direct_io)
						rc = cifs_readdata_to_iov(rdata, to);
					if (rc) {
						kref_put(&rdata->refcount,
							cifs_uncached_readdata_release);
						continue;
					}
				}

				if (ctx->direct_io) {
					/*
					 * Re-use rdata as this is a
					 * direct I/O
					 */
					rc = cifs_resend_rdata(
						rdata,
						&tmp_list, ctx);
				} else {
					rc = cifs_send_async_read(
						rdata->offset + got_bytes,
						rdata->bytes - got_bytes,
						rdata->cfile, cifs_sb,
						&tmp_list, ctx);

					kref_put(&rdata->refcount,
						cifs_uncached_readdata_release);
				}

				list_splice(&tmp_list, &ctx->list);

				goto again;
			} else if (rdata->result)
				rc = rdata->result;
			else if (!ctx->direct_io)
				rc = cifs_readdata_to_iov(rdata, to);

			/* if there was a short read -- discard anything left */
			if (rdata->got_bytes && rdata->got_bytes < rdata->bytes)
				rc = -ENODATA;

			ctx->total_len += rdata->got_bytes;
		}
		list_del_init(&rdata->list);
		kref_put(&rdata->refcount, cifs_uncached_readdata_release);
	}

	if (!ctx->direct_io)
		ctx->total_len = ctx->len - iov_iter_count(to);

	/* mask nodata case */
	if (rc == -ENODATA)
		rc = 0;

	ctx->rc = (rc == 0) ? (ssize_t)ctx->total_len : rc;

	mutex_unlock(&ctx->aio_mutex);

	if (ctx->iocb && ctx->iocb->ki_complete)
		ctx->iocb->ki_complete(ctx->iocb, ctx->rc);
	else
		complete(&ctx->done);
}

static ssize_t __cifs_readv(
	struct kiocb *iocb, struct iov_iter *to, bool direct)
{
	size_t len;
	struct file *file = iocb->ki_filp;
	struct cifs_sb_info *cifs_sb;
	struct cifsFileInfo *cfile;
	struct cifs_tcon *tcon;
	ssize_t rc, total_read = 0;
	loff_t offset = iocb->ki_pos;
	struct cifs_aio_ctx *ctx;

	/*
	 * iov_iter_get_pages_alloc() doesn't work with ITER_KVEC,
	 * fall back to data copy read path
	 * this could be improved by getting pages directly in ITER_KVEC
	 */
	if (direct && iov_iter_is_kvec(to)) {
		cifs_dbg(FYI, "use non-direct cifs_user_readv for kvec I/O\n");
		direct = false;
	}

	len = iov_iter_count(to);
	if (!len)
		return 0;

	cifs_sb = CIFS_FILE_SB(file);
	cfile = file->private_data;
	tcon = tlink_tcon(cfile->tlink);

	if (!tcon->ses->server->ops->async_readv)
		return -ENOSYS;

	if ((file->f_flags & O_ACCMODE) == O_WRONLY)
		cifs_dbg(FYI, "attempting read on write only file instance\n");

	ctx = cifs_aio_ctx_alloc();
	if (!ctx)
		return -ENOMEM;

	ctx->cfile = cifsFileInfo_get(cfile);

	if (!is_sync_kiocb(iocb))
		ctx->iocb = iocb;

	if (user_backed_iter(to))
		ctx->should_dirty = true;

	if (direct) {
		ctx->pos = offset;
		ctx->direct_io = true;
		ctx->iter = *to;
		ctx->len = len;
	} else {
		rc = setup_aio_ctx_iter(ctx, to, READ);
		if (rc) {
			kref_put(&ctx->refcount, cifs_aio_ctx_release);
			return rc;
		}
		len = ctx->len;
	}

	/* grab a lock here due to read response handlers can access ctx */
	mutex_lock(&ctx->aio_mutex);

	rc = cifs_send_async_read(offset, len, cfile, cifs_sb, &ctx->list, ctx);

	/* if at least one read request send succeeded, then reset rc */
	if (!list_empty(&ctx->list))
		rc = 0;

	mutex_unlock(&ctx->aio_mutex);

	if (rc) {
		kref_put(&ctx->refcount, cifs_aio_ctx_release);
		return rc;
	}

	if (!is_sync_kiocb(iocb)) {
		kref_put(&ctx->refcount, cifs_aio_ctx_release);
		return -EIOCBQUEUED;
	}

	rc = wait_for_completion_killable(&ctx->done);
	if (rc) {
		mutex_lock(&ctx->aio_mutex);
		ctx->rc = rc = -EINTR;
		total_read = ctx->total_len;
		mutex_unlock(&ctx->aio_mutex);
	} else {
		rc = ctx->rc;
		total_read = ctx->total_len;
	}

	kref_put(&ctx->refcount, cifs_aio_ctx_release);

	if (total_read) {
		iocb->ki_pos += total_read;
		return total_read;
	}
	return rc;
}

ssize_t cifs_direct_readv(struct kiocb *iocb, struct iov_iter *to)
{
	return __cifs_readv(iocb, to, true);
}

ssize_t cifs_user_readv(struct kiocb *iocb, struct iov_iter *to)
{
	return __cifs_readv(iocb, to, false);
}

ssize_t
cifs_strict_readv(struct kiocb *iocb, struct iov_iter *to)
{
	struct inode *inode = file_inode(iocb->ki_filp);
	struct cifsInodeInfo *cinode = CIFS_I(inode);
	struct cifs_sb_info *cifs_sb = CIFS_SB(inode->i_sb);
	struct cifsFileInfo *cfile = (struct cifsFileInfo *)
						iocb->ki_filp->private_data;
	struct cifs_tcon *tcon = tlink_tcon(cfile->tlink);
	int rc = -EACCES;

	/*
	 * In strict cache mode we need to read from the server all the time
	 * if we don't have level II oplock because the server can delay mtime
	 * change - so we can't make a decision about inode invalidating.
	 * And we can also fail with pagereading if there are mandatory locks
	 * on pages affected by this read but not on the region from pos to
	 * pos+len-1.
	 */
	if (!CIFS_CACHE_READ(cinode))
		return cifs_user_readv(iocb, to);

	if (cap_unix(tcon->ses) &&
	    (CIFS_UNIX_FCNTL_CAP & le64_to_cpu(tcon->fsUnixInfo.Capability)) &&
	    ((cifs_sb->mnt_cifs_flags & CIFS_MOUNT_NOPOSIXBRL) == 0))
		return generic_file_read_iter(iocb, to);

	/*
	 * We need to hold the sem to be sure nobody modifies lock list
	 * with a brlock that prevents reading.
	 */
	down_read(&cinode->lock_sem);
	if (!cifs_find_lock_conflict(cfile, iocb->ki_pos, iov_iter_count(to),
				     tcon->ses->server->vals->shared_lock_type,
				     0, NULL, CIFS_READ_OP))
		rc = generic_file_read_iter(iocb, to);
	up_read(&cinode->lock_sem);
	return rc;
}

static ssize_t
cifs_read(struct file *file, char *read_data, size_t read_size, loff_t *offset)
{
	int rc = -EACCES;
	unsigned int bytes_read = 0;
	unsigned int total_read;
	unsigned int current_read_size;
	unsigned int rsize;
	struct cifs_sb_info *cifs_sb;
	struct cifs_tcon *tcon;
	struct TCP_Server_Info *server;
	unsigned int xid;
	char *cur_offset;
	struct cifsFileInfo *open_file;
	struct cifs_io_parms io_parms = {0};
	int buf_type = CIFS_NO_BUFFER;
	__u32 pid;

	xid = get_xid();
	cifs_sb = CIFS_FILE_SB(file);

	/* FIXME: set up handlers for larger reads and/or convert to async */
	rsize = min_t(unsigned int, cifs_sb->ctx->rsize, CIFSMaxBufSize);

	if (file->private_data == NULL) {
		rc = -EBADF;
		free_xid(xid);
		return rc;
	}
	open_file = file->private_data;
	tcon = tlink_tcon(open_file->tlink);
	server = cifs_pick_channel(tcon->ses);

	if (!server->ops->sync_read) {
		free_xid(xid);
		return -ENOSYS;
	}

	if (cifs_sb->mnt_cifs_flags & CIFS_MOUNT_RWPIDFORWARD)
		pid = open_file->pid;
	else
		pid = current->tgid;

	if ((file->f_flags & O_ACCMODE) == O_WRONLY)
		cifs_dbg(FYI, "attempting read on write only file instance\n");

	for (total_read = 0, cur_offset = read_data; read_size > total_read;
	     total_read += bytes_read, cur_offset += bytes_read) {
		do {
			current_read_size = min_t(uint, read_size - total_read,
						  rsize);
			/*
			 * For windows me and 9x we do not want to request more
			 * than it negotiated since it will refuse the read
			 * then.
			 */
			if (!(tcon->ses->capabilities &
				tcon->ses->server->vals->cap_large_files)) {
				current_read_size = min_t(uint,
					current_read_size, CIFSMaxBufSize);
			}
			if (open_file->invalidHandle) {
				rc = cifs_reopen_file(open_file, true);
				if (rc != 0)
					break;
			}
			io_parms.pid = pid;
			io_parms.tcon = tcon;
			io_parms.offset = *offset;
			io_parms.length = current_read_size;
			io_parms.server = server;
			rc = server->ops->sync_read(xid, &open_file->fid, &io_parms,
						    &bytes_read, &cur_offset,
						    &buf_type);
		} while (rc == -EAGAIN);

		if (rc || (bytes_read == 0)) {
			if (total_read) {
				break;
			} else {
				free_xid(xid);
				return rc;
			}
		} else {
			cifs_stats_bytes_read(tcon, total_read);
			*offset += bytes_read;
		}
	}
	free_xid(xid);
	return total_read;
}

/*
 * If the page is mmap'ed into a process' page tables, then we need to make
 * sure that it doesn't change while being written back.
 */
static vm_fault_t
cifs_page_mkwrite(struct vm_fault *vmf)
{
	struct page *page = vmf->page;

	/* Wait for the page to be written to the cache before we allow it to
	 * be modified.  We then assume the entire page will need writing back.
	 */
#ifdef CONFIG_CIFS_FSCACHE
	if (PageFsCache(page) &&
	    wait_on_page_fscache_killable(page) < 0)
		return VM_FAULT_RETRY;
#endif

	wait_on_page_writeback(page);

	if (lock_page_killable(page) < 0)
		return VM_FAULT_RETRY;
	return VM_FAULT_LOCKED;
}

static const struct vm_operations_struct cifs_file_vm_ops = {
	.fault = filemap_fault,
	.map_pages = filemap_map_pages,
	.page_mkwrite = cifs_page_mkwrite,
};

int cifs_file_strict_mmap(struct file *file, struct vm_area_struct *vma)
{
	int xid, rc = 0;
	struct inode *inode = file_inode(file);

	xid = get_xid();

	if (!CIFS_CACHE_READ(CIFS_I(inode)))
		rc = cifs_zap_mapping(inode);
	if (!rc)
		rc = generic_file_mmap(file, vma);
	if (!rc)
		vma->vm_ops = &cifs_file_vm_ops;

	free_xid(xid);
	return rc;
}

int cifs_file_mmap(struct file *file, struct vm_area_struct *vma)
{
	int rc, xid;

	xid = get_xid();

	rc = cifs_revalidate_file(file);
	if (rc)
		cifs_dbg(FYI, "Validation prior to mmap failed, error=%d\n",
			 rc);
	if (!rc)
		rc = generic_file_mmap(file, vma);
	if (!rc)
		vma->vm_ops = &cifs_file_vm_ops;

	free_xid(xid);
	return rc;
}

static void
cifs_readv_complete(struct work_struct *work)
{
	unsigned int i, got_bytes;
	struct cifs_readdata *rdata = container_of(work,
						struct cifs_readdata, work);

	got_bytes = rdata->got_bytes;
	for (i = 0; i < rdata->nr_pages; i++) {
		struct page *page = rdata->pages[i];

		if (rdata->result == 0 ||
		    (rdata->result == -EAGAIN && got_bytes)) {
			flush_dcache_page(page);
			SetPageUptodate(page);
		} else
			SetPageError(page);

		if (rdata->result == 0 ||
		    (rdata->result == -EAGAIN && got_bytes))
			cifs_readpage_to_fscache(rdata->mapping->host, page);

		unlock_page(page);

		got_bytes -= min_t(unsigned int, PAGE_SIZE, got_bytes);

		put_page(page);
		rdata->pages[i] = NULL;
	}
	kref_put(&rdata->refcount, cifs_readdata_release);
}

static int
readpages_fill_pages(struct TCP_Server_Info *server,
		     struct cifs_readdata *rdata, struct iov_iter *iter,
		     unsigned int len)
{
	int result = 0;
	unsigned int i;
	u64 eof;
	pgoff_t eof_index;
	unsigned int nr_pages = rdata->nr_pages;
	unsigned int page_offset = rdata->page_offset;

	/* determine the eof that the server (probably) has */
	eof = CIFS_I(rdata->mapping->host)->server_eof;
	eof_index = eof ? (eof - 1) >> PAGE_SHIFT : 0;
	cifs_dbg(FYI, "eof=%llu eof_index=%lu\n", eof, eof_index);

	rdata->got_bytes = 0;
	rdata->tailsz = PAGE_SIZE;
	for (i = 0; i < nr_pages; i++) {
		struct page *page = rdata->pages[i];
		unsigned int to_read = rdata->pagesz;
		size_t n;

		if (i == 0)
			to_read -= page_offset;
		else
			page_offset = 0;

		n = to_read;

		if (len >= to_read) {
			len -= to_read;
		} else if (len > 0) {
			/* enough for partial page, fill and zero the rest */
			zero_user(page, len + page_offset, to_read - len);
			n = rdata->tailsz = len;
			len = 0;
		} else if (page->index > eof_index) {
			/*
			 * The VFS will not try to do readahead past the
			 * i_size, but it's possible that we have outstanding
			 * writes with gaps in the middle and the i_size hasn't
			 * caught up yet. Populate those with zeroed out pages
			 * to prevent the VFS from repeatedly attempting to
			 * fill them until the writes are flushed.
			 */
			zero_user(page, 0, PAGE_SIZE);
			flush_dcache_page(page);
			SetPageUptodate(page);
			unlock_page(page);
			put_page(page);
			rdata->pages[i] = NULL;
			rdata->nr_pages--;
			continue;
		} else {
			/* no need to hold page hostage */
			unlock_page(page);
			put_page(page);
			rdata->pages[i] = NULL;
			rdata->nr_pages--;
			continue;
		}

		if (iter)
			result = copy_page_from_iter(
					page, page_offset, n, iter);
#ifdef CONFIG_CIFS_SMB_DIRECT
		else if (rdata->mr)
			result = n;
#endif
		else
			result = cifs_read_page_from_socket(
					server, page, page_offset, n);
		if (result < 0)
			break;

		rdata->got_bytes += result;
	}

	return rdata->got_bytes > 0 && result != -ECONNABORTED ?
						rdata->got_bytes : result;
}

static int
cifs_readpages_read_into_pages(struct TCP_Server_Info *server,
			       struct cifs_readdata *rdata, unsigned int len)
{
	return readpages_fill_pages(server, rdata, NULL, len);
}

static int
cifs_readpages_copy_into_pages(struct TCP_Server_Info *server,
			       struct cifs_readdata *rdata,
			       struct iov_iter *iter)
{
	return readpages_fill_pages(server, rdata, iter, iter->count);
}

static void cifs_readahead(struct readahead_control *ractl)
{
	int rc;
	struct cifsFileInfo *open_file = ractl->file->private_data;
	struct cifs_sb_info *cifs_sb = CIFS_FILE_SB(ractl->file);
	struct TCP_Server_Info *server;
	pid_t pid;
	unsigned int xid, nr_pages, last_batch_size = 0, cache_nr_pages = 0;
	pgoff_t next_cached = ULONG_MAX;
	bool caching = fscache_cookie_enabled(cifs_inode_cookie(ractl->mapping->host)) &&
		cifs_inode_cookie(ractl->mapping->host)->cache_priv;
	bool check_cache = caching;

	xid = get_xid();

	if (cifs_sb->mnt_cifs_flags & CIFS_MOUNT_RWPIDFORWARD)
		pid = open_file->pid;
	else
		pid = current->tgid;

	rc = 0;
	server = cifs_pick_channel(tlink_tcon(open_file->tlink)->ses);

	cifs_dbg(FYI, "%s: file=%p mapping=%p num_pages=%u\n",
		 __func__, ractl->file, ractl->mapping, readahead_count(ractl));

	/*
	 * Chop the readahead request up into rsize-sized read requests.
	 */
	while ((nr_pages = readahead_count(ractl) - last_batch_size)) {
		unsigned int i, got, rsize;
		struct page *page;
		struct cifs_readdata *rdata;
		struct cifs_credits credits_on_stack;
		struct cifs_credits *credits = &credits_on_stack;
		pgoff_t index = readahead_index(ractl) + last_batch_size;

		/*
		 * Find out if we have anything cached in the range of
		 * interest, and if so, where the next chunk of cached data is.
		 */
		if (caching) {
			if (check_cache) {
				rc = cifs_fscache_query_occupancy(
					ractl->mapping->host, index, nr_pages,
					&next_cached, &cache_nr_pages);
				if (rc < 0)
					caching = false;
				check_cache = false;
			}

			if (index == next_cached) {
				/*
				 * TODO: Send a whole batch of pages to be read
				 * by the cache.
				 */
				struct folio *folio = readahead_folio(ractl);
<<<<<<< HEAD
=======

>>>>>>> e7c3f58a
				last_batch_size = folio_nr_pages(folio);
				if (cifs_readpage_from_fscache(ractl->mapping->host,
							       &folio->page) < 0) {
					/*
					 * TODO: Deal with cache read failure
					 * here, but for the moment, delegate
					 * that to readpage.
					 */
					caching = false;
				}
				folio_unlock(folio);
				next_cached++;
				cache_nr_pages--;
				if (cache_nr_pages == 0)
					check_cache = true;
				continue;
			}
		}

		if (open_file->invalidHandle) {
			rc = cifs_reopen_file(open_file, true);
			if (rc) {
				if (rc == -EAGAIN)
					continue;
				break;
			}
		}

		if (cifs_sb->ctx->rsize == 0)
			cifs_sb->ctx->rsize =
				server->ops->negotiate_rsize(tlink_tcon(open_file->tlink),
							     cifs_sb->ctx);

		rc = server->ops->wait_mtu_credits(server, cifs_sb->ctx->rsize,
						   &rsize, credits);
		if (rc)
			break;
		nr_pages = min_t(size_t, rsize / PAGE_SIZE, readahead_count(ractl));
		nr_pages = min_t(size_t, nr_pages, next_cached - index);

		/*
		 * Give up immediately if rsize is too small to read an entire
		 * page. The VFS will fall back to readpage. We should never
		 * reach this point however since we set ra_pages to 0 when the
		 * rsize is smaller than a cache page.
		 */
		if (unlikely(!nr_pages)) {
			add_credits_and_wake_if(server, credits, 0);
			break;
		}

		rdata = cifs_readdata_alloc(nr_pages, cifs_readv_complete);
		if (!rdata) {
			/* best to give up if we're out of mem */
			add_credits_and_wake_if(server, credits, 0);
			break;
		}

		got = __readahead_batch(ractl, rdata->pages, nr_pages);
		if (got != nr_pages) {
			pr_warn("__readahead_batch() returned %u/%u\n",
				got, nr_pages);
			nr_pages = got;
		}

		rdata->nr_pages = nr_pages;
		rdata->bytes	= readahead_batch_length(ractl);
		rdata->cfile	= cifsFileInfo_get(open_file);
		rdata->server	= server;
		rdata->mapping	= ractl->mapping;
		rdata->offset	= readahead_pos(ractl);
		rdata->pid	= pid;
		rdata->pagesz	= PAGE_SIZE;
		rdata->tailsz	= PAGE_SIZE;
		rdata->read_into_pages = cifs_readpages_read_into_pages;
		rdata->copy_into_pages = cifs_readpages_copy_into_pages;
		rdata->credits	= credits_on_stack;

		rc = adjust_credits(server, &rdata->credits, rdata->bytes);
		if (!rc) {
			if (rdata->cfile->invalidHandle)
				rc = -EAGAIN;
			else
				rc = server->ops->async_readv(rdata);
		}

		if (rc) {
			add_credits_and_wake_if(server, &rdata->credits, 0);
			for (i = 0; i < rdata->nr_pages; i++) {
				page = rdata->pages[i];
				unlock_page(page);
				put_page(page);
			}
			/* Fallback to the readpage in error/reconnect cases */
			kref_put(&rdata->refcount, cifs_readdata_release);
			break;
		}

		kref_put(&rdata->refcount, cifs_readdata_release);
		last_batch_size = nr_pages;
	}

	free_xid(xid);
}

/*
 * cifs_readpage_worker must be called with the page pinned
 */
static int cifs_readpage_worker(struct file *file, struct page *page,
	loff_t *poffset)
{
	char *read_data;
	int rc;

	/* Is the page cached? */
	rc = cifs_readpage_from_fscache(file_inode(file), page);
	if (rc == 0)
		goto read_complete;

	read_data = kmap(page);
	/* for reads over a certain size could initiate async read ahead */

	rc = cifs_read(file, read_data, PAGE_SIZE, poffset);

	if (rc < 0)
		goto io_error;
	else
		cifs_dbg(FYI, "Bytes read %d\n", rc);

	/* we do not want atime to be less than mtime, it broke some apps */
	file_inode(file)->i_atime = current_time(file_inode(file));
	if (timespec64_compare(&(file_inode(file)->i_atime), &(file_inode(file)->i_mtime)))
		file_inode(file)->i_atime = file_inode(file)->i_mtime;
	else
		file_inode(file)->i_atime = current_time(file_inode(file));

	if (PAGE_SIZE > rc)
		memset(read_data + rc, 0, PAGE_SIZE - rc);

	flush_dcache_page(page);
	SetPageUptodate(page);

	/* send this page to the cache */
	cifs_readpage_to_fscache(file_inode(file), page);

	rc = 0;

io_error:
	kunmap(page);
	unlock_page(page);

read_complete:
	return rc;
}

static int cifs_read_folio(struct file *file, struct folio *folio)
{
	struct page *page = &folio->page;
	loff_t offset = page_file_offset(page);
	int rc = -EACCES;
	unsigned int xid;

	xid = get_xid();

	if (file->private_data == NULL) {
		rc = -EBADF;
		free_xid(xid);
		return rc;
	}

	cifs_dbg(FYI, "read_folio %p at offset %d 0x%x\n",
		 page, (int)offset, (int)offset);

	rc = cifs_readpage_worker(file, page, &offset);

	free_xid(xid);
	return rc;
}

static int is_inode_writable(struct cifsInodeInfo *cifs_inode)
{
	struct cifsFileInfo *open_file;

	spin_lock(&cifs_inode->open_file_lock);
	list_for_each_entry(open_file, &cifs_inode->openFileList, flist) {
		if (OPEN_FMODE(open_file->f_flags) & FMODE_WRITE) {
			spin_unlock(&cifs_inode->open_file_lock);
			return 1;
		}
	}
	spin_unlock(&cifs_inode->open_file_lock);
	return 0;
}

/* We do not want to update the file size from server for inodes
   open for write - to avoid races with writepage extending
   the file - in the future we could consider allowing
   refreshing the inode only on increases in the file size
   but this is tricky to do without racing with writebehind
   page caching in the current Linux kernel design */
bool is_size_safe_to_change(struct cifsInodeInfo *cifsInode, __u64 end_of_file)
{
	if (!cifsInode)
		return true;

	if (is_inode_writable(cifsInode)) {
		/* This inode is open for write at least once */
		struct cifs_sb_info *cifs_sb;

		cifs_sb = CIFS_SB(cifsInode->netfs.inode.i_sb);
		if (cifs_sb->mnt_cifs_flags & CIFS_MOUNT_DIRECT_IO) {
			/* since no page cache to corrupt on directio
			we can change size safely */
			return true;
		}

		if (i_size_read(&cifsInode->netfs.inode) < end_of_file)
			return true;

		return false;
	} else
		return true;
}

static int cifs_write_begin(struct file *file, struct address_space *mapping,
			loff_t pos, unsigned len,
			struct page **pagep, void **fsdata)
{
	int oncethru = 0;
	pgoff_t index = pos >> PAGE_SHIFT;
	loff_t offset = pos & (PAGE_SIZE - 1);
	loff_t page_start = pos & PAGE_MASK;
	loff_t i_size;
	struct page *page;
	int rc = 0;

	cifs_dbg(FYI, "write_begin from %lld len %d\n", (long long)pos, len);

start:
	page = grab_cache_page_write_begin(mapping, index);
	if (!page) {
		rc = -ENOMEM;
		goto out;
	}

	if (PageUptodate(page))
		goto out;

	/*
	 * If we write a full page it will be up to date, no need to read from
	 * the server. If the write is short, we'll end up doing a sync write
	 * instead.
	 */
	if (len == PAGE_SIZE)
		goto out;

	/*
	 * optimize away the read when we have an oplock, and we're not
	 * expecting to use any of the data we'd be reading in. That
	 * is, when the page lies beyond the EOF, or straddles the EOF
	 * and the write will cover all of the existing data.
	 */
	if (CIFS_CACHE_READ(CIFS_I(mapping->host))) {
		i_size = i_size_read(mapping->host);
		if (page_start >= i_size ||
		    (offset == 0 && (pos + len) >= i_size)) {
			zero_user_segments(page, 0, offset,
					   offset + len,
					   PAGE_SIZE);
			/*
			 * PageChecked means that the parts of the page
			 * to which we're not writing are considered up
			 * to date. Once the data is copied to the
			 * page, it can be set uptodate.
			 */
			SetPageChecked(page);
			goto out;
		}
	}

	if ((file->f_flags & O_ACCMODE) != O_WRONLY && !oncethru) {
		/*
		 * might as well read a page, it is fast enough. If we get
		 * an error, we don't need to return it. cifs_write_end will
		 * do a sync write instead since PG_uptodate isn't set.
		 */
		cifs_readpage_worker(file, page, &page_start);
		put_page(page);
		oncethru = 1;
		goto start;
	} else {
		/* we could try using another file handle if there is one -
		   but how would we lock it to prevent close of that handle
		   racing with this read? In any case
		   this will be written out by write_end so is fine */
	}
out:
	*pagep = page;
	return rc;
}

static bool cifs_release_folio(struct folio *folio, gfp_t gfp)
{
	if (folio_test_private(folio))
		return 0;
	if (folio_test_fscache(folio)) {
		if (current_is_kswapd() || !(gfp & __GFP_FS))
			return false;
		folio_wait_fscache(folio);
	}
	fscache_note_page_release(cifs_inode_cookie(folio->mapping->host));
	return true;
}

static void cifs_invalidate_folio(struct folio *folio, size_t offset,
				 size_t length)
{
	folio_wait_fscache(folio);
}

static int cifs_launder_folio(struct folio *folio)
{
	int rc = 0;
	loff_t range_start = folio_pos(folio);
	loff_t range_end = range_start + folio_size(folio);
	struct writeback_control wbc = {
		.sync_mode = WB_SYNC_ALL,
		.nr_to_write = 0,
		.range_start = range_start,
		.range_end = range_end,
	};

	cifs_dbg(FYI, "Launder page: %lu\n", folio->index);

	if (folio_clear_dirty_for_io(folio))
		rc = cifs_writepage_locked(&folio->page, &wbc);

	folio_wait_fscache(folio);
	return rc;
}

void cifs_oplock_break(struct work_struct *work)
{
	struct cifsFileInfo *cfile = container_of(work, struct cifsFileInfo,
						  oplock_break);
	struct inode *inode = d_inode(cfile->dentry);
	struct cifsInodeInfo *cinode = CIFS_I(inode);
	struct cifs_tcon *tcon = tlink_tcon(cfile->tlink);
	struct TCP_Server_Info *server = tcon->ses->server;
	int rc = 0;
	bool purge_cache = false;

	wait_on_bit(&cinode->flags, CIFS_INODE_PENDING_WRITERS,
			TASK_UNINTERRUPTIBLE);

	server->ops->downgrade_oplock(server, cinode, cfile->oplock_level,
				      cfile->oplock_epoch, &purge_cache);

	if (!CIFS_CACHE_WRITE(cinode) && CIFS_CACHE_READ(cinode) &&
						cifs_has_mand_locks(cinode)) {
		cifs_dbg(FYI, "Reset oplock to None for inode=%p due to mand locks\n",
			 inode);
		cinode->oplock = 0;
	}

	if (inode && S_ISREG(inode->i_mode)) {
		if (CIFS_CACHE_READ(cinode))
			break_lease(inode, O_RDONLY);
		else
			break_lease(inode, O_WRONLY);
		rc = filemap_fdatawrite(inode->i_mapping);
		if (!CIFS_CACHE_READ(cinode) || purge_cache) {
			rc = filemap_fdatawait(inode->i_mapping);
			mapping_set_error(inode->i_mapping, rc);
			cifs_zap_mapping(inode);
		}
		cifs_dbg(FYI, "Oplock flush inode %p rc %d\n", inode, rc);
		if (CIFS_CACHE_WRITE(cinode))
			goto oplock_break_ack;
	}

	rc = cifs_push_locks(cfile);
	if (rc)
		cifs_dbg(VFS, "Push locks rc = %d\n", rc);

oplock_break_ack:
	/*
	 * releasing stale oplock after recent reconnect of smb session using
	 * a now incorrect file handle is not a data integrity issue but do
	 * not bother sending an oplock release if session to server still is
	 * disconnected since oplock already released by the server
	 */
	if (!cfile->oplock_break_cancelled) {
		rc = tcon->ses->server->ops->oplock_response(tcon, &cfile->fid,
							     cinode);
		cifs_dbg(FYI, "Oplock release rc = %d\n", rc);
	}

	_cifsFileInfo_put(cfile, false /* do not wait for ourself */, false);
	cifs_done_oplock_break(cinode);
}

/*
 * The presence of cifs_direct_io() in the address space ops vector
 * allowes open() O_DIRECT flags which would have failed otherwise.
 *
 * In the non-cached mode (mount with cache=none), we shunt off direct read and write requests
 * so this method should never be called.
 *
 * Direct IO is not yet supported in the cached mode.
 */
static ssize_t
cifs_direct_io(struct kiocb *iocb, struct iov_iter *iter)
{
        /*
         * FIXME
         * Eventually need to support direct IO for non forcedirectio mounts
         */
        return -EINVAL;
}

static int cifs_swap_activate(struct swap_info_struct *sis,
			      struct file *swap_file, sector_t *span)
{
	struct cifsFileInfo *cfile = swap_file->private_data;
	struct inode *inode = swap_file->f_mapping->host;
	unsigned long blocks;
	long long isize;

	cifs_dbg(FYI, "swap activate\n");

	if (!swap_file->f_mapping->a_ops->swap_rw)
		/* Cannot support swap */
		return -EINVAL;

	spin_lock(&inode->i_lock);
	blocks = inode->i_blocks;
	isize = inode->i_size;
	spin_unlock(&inode->i_lock);
	if (blocks*512 < isize) {
		pr_warn("swap activate: swapfile has holes\n");
		return -EINVAL;
	}
	*span = sis->pages;

	pr_warn_once("Swap support over SMB3 is experimental\n");

	/*
	 * TODO: consider adding ACL (or documenting how) to prevent other
	 * users (on this or other systems) from reading it
	 */


	/* TODO: add sk_set_memalloc(inet) or similar */

	if (cfile)
		cfile->swapfile = true;
	/*
	 * TODO: Since file already open, we can't open with DENY_ALL here
	 * but we could add call to grab a byte range lock to prevent others
	 * from reading or writing the file
	 */

	sis->flags |= SWP_FS_OPS;
	return add_swap_extent(sis, 0, sis->max, 0);
}

static void cifs_swap_deactivate(struct file *file)
{
	struct cifsFileInfo *cfile = file->private_data;

	cifs_dbg(FYI, "swap deactivate\n");

	/* TODO: undo sk_set_memalloc(inet) will eventually be needed */

	if (cfile)
		cfile->swapfile = false;

	/* do we need to unpin (or unlock) the file */
}

/*
 * Mark a page as having been made dirty and thus needing writeback.  We also
 * need to pin the cache object to write back to.
 */
#ifdef CONFIG_CIFS_FSCACHE
static bool cifs_dirty_folio(struct address_space *mapping, struct folio *folio)
{
	return fscache_dirty_folio(mapping, folio,
					cifs_inode_cookie(mapping->host));
}
#else
#define cifs_dirty_folio filemap_dirty_folio
#endif

const struct address_space_operations cifs_addr_ops = {
	.read_folio = cifs_read_folio,
	.readahead = cifs_readahead,
	.writepage = cifs_writepage,
	.writepages = cifs_writepages,
	.write_begin = cifs_write_begin,
	.write_end = cifs_write_end,
	.dirty_folio = cifs_dirty_folio,
	.release_folio = cifs_release_folio,
	.direct_IO = cifs_direct_io,
	.invalidate_folio = cifs_invalidate_folio,
	.launder_folio = cifs_launder_folio,
	/*
	 * TODO: investigate and if useful we could add an cifs_migratePage
	 * helper (under an CONFIG_MIGRATION) in the future, and also
	 * investigate and add an is_dirty_writeback helper if needed
	 */
	.swap_activate = cifs_swap_activate,
	.swap_deactivate = cifs_swap_deactivate,
};

/*
 * cifs_readahead requires the server to support a buffer large enough to
 * contain the header plus one complete page of data.  Otherwise, we need
 * to leave cifs_readahead out of the address space operations.
 */
const struct address_space_operations cifs_addr_ops_smallbuf = {
	.read_folio = cifs_read_folio,
	.writepage = cifs_writepage,
	.writepages = cifs_writepages,
	.write_begin = cifs_write_begin,
	.write_end = cifs_write_end,
	.dirty_folio = cifs_dirty_folio,
	.release_folio = cifs_release_folio,
	.invalidate_folio = cifs_invalidate_folio,
	.launder_folio = cifs_launder_folio,
};<|MERGE_RESOLUTION|>--- conflicted
+++ resolved
@@ -4710,10 +4710,7 @@
 				 * by the cache.
 				 */
 				struct folio *folio = readahead_folio(ractl);
-<<<<<<< HEAD
-=======
-
->>>>>>> e7c3f58a
+
 				last_batch_size = folio_nr_pages(folio);
 				if (cifs_readpage_from_fscache(ractl->mapping->host,
 							       &folio->page) < 0) {
