/*
 *   fs/cifs/file.c
 *
 *   vfs operations that deal with files
 *
 *   Copyright (C) International Business Machines  Corp., 2002,2007
 *   Author(s): Steve French (sfrench@us.ibm.com)
 *              Jeremy Allison (jra@samba.org)
 *
 *   This library is free software; you can redistribute it and/or modify
 *   it under the terms of the GNU Lesser General Public License as published
 *   by the Free Software Foundation; either version 2.1 of the License, or
 *   (at your option) any later version.
 *
 *   This library is distributed in the hope that it will be useful,
 *   but WITHOUT ANY WARRANTY; without even the implied warranty of
 *   MERCHANTABILITY or FITNESS FOR A PARTICULAR PURPOSE.  See
 *   the GNU Lesser General Public License for more details.
 *
 *   You should have received a copy of the GNU Lesser General Public License
 *   along with this library; if not, write to the Free Software
 *   Foundation, Inc., 59 Temple Place, Suite 330, Boston, MA 02111-1307 USA
 */
#include <linux/fs.h>
#include <linux/backing-dev.h>
#include <linux/stat.h>
#include <linux/fcntl.h>
#include <linux/pagemap.h>
#include <linux/pagevec.h>
#include <linux/writeback.h>
#include <linux/task_io_accounting_ops.h>
#include <linux/delay.h>
#include <asm/div64.h>
#include "cifsfs.h"
#include "cifspdu.h"
#include "cifsglob.h"
#include "cifsproto.h"
#include "cifs_unicode.h"
#include "cifs_debug.h"
#include "cifs_fs_sb.h"

static inline struct cifsFileInfo *cifs_init_private(
	struct cifsFileInfo *private_data, struct inode *inode,
	struct file *file, __u16 netfid)
{
	memset(private_data, 0, sizeof(struct cifsFileInfo));
	private_data->netfid = netfid;
	private_data->pid = current->tgid;
	init_MUTEX(&private_data->fh_sem);
	mutex_init(&private_data->lock_mutex);
	INIT_LIST_HEAD(&private_data->llist);
	private_data->pfile = file; /* needed for writepage */
	private_data->pInode = inode;
	private_data->invalidHandle = false;
	private_data->closePend = false;
	/* we have to track num writers to the inode, since writepages
	does not tell us which handle the write is for so there can
	be a close (overlapping with write) of the filehandle that
	cifs_writepages chose to use */
	atomic_set(&private_data->wrtPending, 0);

	return private_data;
}

static inline int cifs_convert_flags(unsigned int flags)
{
	if ((flags & O_ACCMODE) == O_RDONLY)
		return GENERIC_READ;
	else if ((flags & O_ACCMODE) == O_WRONLY)
		return GENERIC_WRITE;
	else if ((flags & O_ACCMODE) == O_RDWR) {
		/* GENERIC_ALL is too much permission to request
		   can cause unnecessary access denied on create */
		/* return GENERIC_ALL; */
		return (GENERIC_READ | GENERIC_WRITE);
	}

	return (READ_CONTROL | FILE_WRITE_ATTRIBUTES | FILE_READ_ATTRIBUTES |
		FILE_WRITE_EA | FILE_APPEND_DATA | FILE_WRITE_DATA |
		FILE_READ_DATA);


}

static inline int cifs_get_disposition(unsigned int flags)
{
	if ((flags & (O_CREAT | O_EXCL)) == (O_CREAT | O_EXCL))
		return FILE_CREATE;
	else if ((flags & (O_CREAT | O_TRUNC)) == (O_CREAT | O_TRUNC))
		return FILE_OVERWRITE_IF;
	else if ((flags & O_CREAT) == O_CREAT)
		return FILE_OPEN_IF;
	else if ((flags & O_TRUNC) == O_TRUNC)
		return FILE_OVERWRITE;
	else
		return FILE_OPEN;
}

/* all arguments to this function must be checked for validity in caller */
static inline int cifs_open_inode_helper(struct inode *inode, struct file *file,
	struct cifsInodeInfo *pCifsInode, struct cifsFileInfo *pCifsFile,
	struct cifsTconInfo *pTcon, int *oplock, FILE_ALL_INFO *buf,
	char *full_path, int xid)
{
	struct timespec temp;
	int rc;

	/* want handles we can use to read with first
	   in the list so we do not have to walk the
	   list to search for one in write_begin */
	if ((file->f_flags & O_ACCMODE) == O_WRONLY) {
		list_add_tail(&pCifsFile->flist,
			      &pCifsInode->openFileList);
	} else {
		list_add(&pCifsFile->flist,
			 &pCifsInode->openFileList);
	}
	write_unlock(&GlobalSMBSeslock);
	if (pCifsInode->clientCanCacheRead) {
		/* we have the inode open somewhere else
		   no need to discard cache data */
		goto client_can_cache;
	}

	/* BB need same check in cifs_create too? */
	/* if not oplocked, invalidate inode pages if mtime or file
	   size changed */
	temp = cifs_NTtimeToUnix(le64_to_cpu(buf->LastWriteTime));
	if (timespec_equal(&file->f_path.dentry->d_inode->i_mtime, &temp) &&
			   (file->f_path.dentry->d_inode->i_size ==
			    (loff_t)le64_to_cpu(buf->EndOfFile))) {
		cFYI(1, ("inode unchanged on server"));
	} else {
		if (file->f_path.dentry->d_inode->i_mapping) {
		/* BB no need to lock inode until after invalidate
		   since namei code should already have it locked? */
			rc = filemap_write_and_wait(file->f_path.dentry->d_inode->i_mapping);
			if (rc != 0)
				CIFS_I(file->f_path.dentry->d_inode)->write_behind_rc = rc;
		}
		cFYI(1, ("invalidating remote inode since open detected it "
			 "changed"));
		invalidate_remote_inode(file->f_path.dentry->d_inode);
	}

client_can_cache:
	if (pTcon->unix_ext)
		rc = cifs_get_inode_info_unix(&file->f_path.dentry->d_inode,
			full_path, inode->i_sb, xid);
	else
		rc = cifs_get_inode_info(&file->f_path.dentry->d_inode,
			full_path, buf, inode->i_sb, xid, NULL);

	if ((*oplock & 0xF) == OPLOCK_EXCLUSIVE) {
		pCifsInode->clientCanCacheAll = true;
		pCifsInode->clientCanCacheRead = true;
		cFYI(1, ("Exclusive Oplock granted on inode %p",
			 file->f_path.dentry->d_inode));
	} else if ((*oplock & 0xF) == OPLOCK_READ)
		pCifsInode->clientCanCacheRead = true;

	return rc;
}

int cifs_open(struct inode *inode, struct file *file)
{
	int rc = -EACCES;
	int xid, oplock;
	struct cifs_sb_info *cifs_sb;
	struct cifsTconInfo *pTcon;
	struct cifsFileInfo *pCifsFile;
	struct cifsInodeInfo *pCifsInode;
	struct list_head *tmp;
	char *full_path = NULL;
	int desiredAccess;
	int disposition;
	__u16 netfid;
	FILE_ALL_INFO *buf = NULL;

	xid = GetXid();

	cifs_sb = CIFS_SB(inode->i_sb);
	pTcon = cifs_sb->tcon;

	if (file->f_flags & O_CREAT) {
		/* search inode for this file and fill in file->private_data */
		pCifsInode = CIFS_I(file->f_path.dentry->d_inode);
		read_lock(&GlobalSMBSeslock);
		list_for_each(tmp, &pCifsInode->openFileList) {
			pCifsFile = list_entry(tmp, struct cifsFileInfo,
					       flist);
			if ((pCifsFile->pfile == NULL) &&
			    (pCifsFile->pid == current->tgid)) {
				/* mode set in cifs_create */

				/* needed for writepage */
				pCifsFile->pfile = file;

				file->private_data = pCifsFile;
				break;
			}
		}
		read_unlock(&GlobalSMBSeslock);
		if (file->private_data != NULL) {
			rc = 0;
			FreeXid(xid);
			return rc;
		} else {
			if (file->f_flags & O_EXCL)
				cERROR(1, ("could not find file instance for "
					   "new file %p", file));
		}
	}

	full_path = build_path_from_dentry(file->f_path.dentry);
	if (full_path == NULL) {
		FreeXid(xid);
		return -ENOMEM;
	}

	cFYI(1, ("inode = 0x%p file flags are 0x%x for %s",
		 inode, file->f_flags, full_path));
	desiredAccess = cifs_convert_flags(file->f_flags);

/*********************************************************************
 *  open flag mapping table:
 *
 *	POSIX Flag            CIFS Disposition
 *	----------            ----------------
 *	O_CREAT               FILE_OPEN_IF
 *	O_CREAT | O_EXCL      FILE_CREATE
 *	O_CREAT | O_TRUNC     FILE_OVERWRITE_IF
 *	O_TRUNC               FILE_OVERWRITE
 *	none of the above     FILE_OPEN
 *
 *	Note that there is not a direct match between disposition
 *	FILE_SUPERSEDE (ie create whether or not file exists although
 *	O_CREAT | O_TRUNC is similar but truncates the existing
 *	file rather than creating a new file as FILE_SUPERSEDE does
 *	(which uses the attributes / metadata passed in on open call)
 *?
 *?  O_SYNC is a reasonable match to CIFS writethrough flag
 *?  and the read write flags match reasonably.  O_LARGEFILE
 *?  is irrelevant because largefile support is always used
 *?  by this client. Flags O_APPEND, O_DIRECT, O_DIRECTORY,
 *	 O_FASYNC, O_NOFOLLOW, O_NONBLOCK need further investigation
 *********************************************************************/

	disposition = cifs_get_disposition(file->f_flags);

	if (oplockEnabled)
		oplock = REQ_OPLOCK;
	else
		oplock = 0;

	/* BB pass O_SYNC flag through on file attributes .. BB */

	/* Also refresh inode by passing in file_info buf returned by SMBOpen
	   and calling get_inode_info with returned buf (at least helps
	   non-Unix server case) */

	/* BB we can not do this if this is the second open of a file
	   and the first handle has writebehind data, we might be
	   able to simply do a filemap_fdatawrite/filemap_fdatawait first */
	buf = kmalloc(sizeof(FILE_ALL_INFO), GFP_KERNEL);
	if (!buf) {
		rc = -ENOMEM;
		goto out;
	}

	if (cifs_sb->tcon->ses->capabilities & CAP_NT_SMBS)
		rc = CIFSSMBOpen(xid, pTcon, full_path, disposition,
			 desiredAccess, CREATE_NOT_DIR, &netfid, &oplock, buf,
			 cifs_sb->local_nls, cifs_sb->mnt_cifs_flags
				 & CIFS_MOUNT_MAP_SPECIAL_CHR);
	else
		rc = -EIO; /* no NT SMB support fall into legacy open below */

	if (rc == -EIO) {
		/* Old server, try legacy style OpenX */
		rc = SMBLegacyOpen(xid, pTcon, full_path, disposition,
			desiredAccess, CREATE_NOT_DIR, &netfid, &oplock, buf,
			cifs_sb->local_nls, cifs_sb->mnt_cifs_flags
				& CIFS_MOUNT_MAP_SPECIAL_CHR);
	}
	if (rc) {
		cFYI(1, ("cifs_open returned 0x%x", rc));
		goto out;
	}
	file->private_data =
		kmalloc(sizeof(struct cifsFileInfo), GFP_KERNEL);
	if (file->private_data == NULL) {
		rc = -ENOMEM;
		goto out;
	}
	pCifsFile = cifs_init_private(file->private_data, inode, file, netfid);
	write_lock(&GlobalSMBSeslock);
	list_add(&pCifsFile->tlist, &pTcon->openFileList);

	pCifsInode = CIFS_I(file->f_path.dentry->d_inode);
	if (pCifsInode) {
		rc = cifs_open_inode_helper(inode, file, pCifsInode,
					    pCifsFile, pTcon,
					    &oplock, buf, full_path, xid);
	} else {
		write_unlock(&GlobalSMBSeslock);
	}

	if (oplock & CIFS_CREATE_ACTION) {
		/* time to set mode which we can not set earlier due to
		   problems creating new read-only files */
		if (pTcon->unix_ext) {
			struct cifs_unix_set_info_args args = {
				.mode	= inode->i_mode,
				.uid	= NO_CHANGE_64,
				.gid	= NO_CHANGE_64,
				.ctime	= NO_CHANGE_64,
				.atime	= NO_CHANGE_64,
				.mtime	= NO_CHANGE_64,
				.device	= 0,
			};
			CIFSSMBUnixSetInfo(xid, pTcon, full_path, &args,
					    cifs_sb->local_nls,
					    cifs_sb->mnt_cifs_flags &
						CIFS_MOUNT_MAP_SPECIAL_CHR);
		}
	}

out:
	kfree(buf);
	kfree(full_path);
	FreeXid(xid);
	return rc;
}

/* Try to reacquire byte range locks that were released when session */
/* to server was lost */
static int cifs_relock_file(struct cifsFileInfo *cifsFile)
{
	int rc = 0;

/* BB list all locks open on this file and relock */

	return rc;
}

static int cifs_reopen_file(struct file *file, bool can_flush)
{
	int rc = -EACCES;
	int xid, oplock;
	struct cifs_sb_info *cifs_sb;
	struct cifsTconInfo *pTcon;
	struct cifsFileInfo *pCifsFile;
	struct cifsInodeInfo *pCifsInode;
	struct inode *inode;
	char *full_path = NULL;
	int desiredAccess;
	int disposition = FILE_OPEN;
	__u16 netfid;

	if (file->private_data)
		pCifsFile = (struct cifsFileInfo *)file->private_data;
	else
		return -EBADF;

	xid = GetXid();
	down(&pCifsFile->fh_sem);
	if (!pCifsFile->invalidHandle) {
		up(&pCifsFile->fh_sem);
		FreeXid(xid);
		return 0;
	}

	if (file->f_path.dentry == NULL) {
		cERROR(1, ("no valid name if dentry freed"));
		dump_stack();
		rc = -EBADF;
		goto reopen_error_exit;
	}

	inode = file->f_path.dentry->d_inode;
	if (inode == NULL) {
		cERROR(1, ("inode not valid"));
		dump_stack();
		rc = -EBADF;
		goto reopen_error_exit;
	}

	cifs_sb = CIFS_SB(inode->i_sb);
	pTcon = cifs_sb->tcon;

/* can not grab rename sem here because various ops, including
   those that already have the rename sem can end up causing writepage
   to get called and if the server was down that means we end up here,
   and we can never tell if the caller already has the rename_sem */
	full_path = build_path_from_dentry(file->f_path.dentry);
	if (full_path == NULL) {
		rc = -ENOMEM;
reopen_error_exit:
		up(&pCifsFile->fh_sem);
		FreeXid(xid);
		return rc;
	}

	cFYI(1, ("inode = 0x%p file flags 0x%x for %s",
		 inode, file->f_flags, full_path));
	desiredAccess = cifs_convert_flags(file->f_flags);

	if (oplockEnabled)
		oplock = REQ_OPLOCK;
	else
		oplock = 0;

	/* Can not refresh inode by passing in file_info buf to be returned
	   by SMBOpen and then calling get_inode_info with returned buf
	   since file might have write behind data that needs to be flushed
	   and server version of file size can be stale. If we knew for sure
	   that inode was not dirty locally we could do this */

	rc = CIFSSMBOpen(xid, pTcon, full_path, disposition, desiredAccess,
			 CREATE_NOT_DIR, &netfid, &oplock, NULL,
			 cifs_sb->local_nls, cifs_sb->mnt_cifs_flags &
				CIFS_MOUNT_MAP_SPECIAL_CHR);
	if (rc) {
		up(&pCifsFile->fh_sem);
		cFYI(1, ("cifs_open returned 0x%x", rc));
		cFYI(1, ("oplock: %d", oplock));
	} else {
		pCifsFile->netfid = netfid;
		pCifsFile->invalidHandle = false;
		up(&pCifsFile->fh_sem);
		pCifsInode = CIFS_I(inode);
		if (pCifsInode) {
			if (can_flush) {
				rc = filemap_write_and_wait(inode->i_mapping);
				if (rc != 0)
					CIFS_I(inode)->write_behind_rc = rc;
			/* temporarily disable caching while we
			   go to server to get inode info */
				pCifsInode->clientCanCacheAll = false;
				pCifsInode->clientCanCacheRead = false;
				if (pTcon->unix_ext)
					rc = cifs_get_inode_info_unix(&inode,
						full_path, inode->i_sb, xid);
				else
					rc = cifs_get_inode_info(&inode,
						full_path, NULL, inode->i_sb,
						xid, NULL);
			} /* else we are writing out data to server already
			     and could deadlock if we tried to flush data, and
			     since we do not know if we have data that would
			     invalidate the current end of file on the server
			     we can not go to the server to get the new inod
			     info */
			if ((oplock & 0xF) == OPLOCK_EXCLUSIVE) {
				pCifsInode->clientCanCacheAll = true;
				pCifsInode->clientCanCacheRead = true;
				cFYI(1, ("Exclusive Oplock granted on inode %p",
					 file->f_path.dentry->d_inode));
			} else if ((oplock & 0xF) == OPLOCK_READ) {
				pCifsInode->clientCanCacheRead = true;
				pCifsInode->clientCanCacheAll = false;
			} else {
				pCifsInode->clientCanCacheRead = false;
				pCifsInode->clientCanCacheAll = false;
			}
			cifs_relock_file(pCifsFile);
		}
	}

	kfree(full_path);
	FreeXid(xid);
	return rc;
}

int cifs_close(struct inode *inode, struct file *file)
{
	int rc = 0;
	int xid, timeout;
	struct cifs_sb_info *cifs_sb;
	struct cifsTconInfo *pTcon;
	struct cifsFileInfo *pSMBFile =
		(struct cifsFileInfo *)file->private_data;

	xid = GetXid();

	cifs_sb = CIFS_SB(inode->i_sb);
	pTcon = cifs_sb->tcon;
	if (pSMBFile) {
		struct cifsLockInfo *li, *tmp;
		write_lock(&GlobalSMBSeslock);
		pSMBFile->closePend = true;
		if (pTcon) {
			/* no sense reconnecting to close a file that is
			   already closed */
			if (!pTcon->need_reconnect) {
<<<<<<< HEAD
=======
				write_unlock(&GlobalSMBSeslock);
>>>>>>> 18e352e4
				timeout = 2;
				while ((atomic_read(&pSMBFile->wrtPending) != 0)
					&& (timeout <= 2048)) {
					/* Give write a better chance to get to
					server ahead of the close.  We do not
					want to add a wait_q here as it would
					increase the memory utilization as
					the struct would be in each open file,
					but this should give enough time to
					clear the socket */
					cFYI(DBG2,
						("close delay, write pending"));
					msleep(timeout);
					timeout *= 4;
				}
				if (atomic_read(&pSMBFile->wrtPending))
					cERROR(1, ("close with pending write"));
				if (!pTcon->need_reconnect &&
				    !pSMBFile->invalidHandle)
					rc = CIFSSMBClose(xid, pTcon,
						  pSMBFile->netfid);
			} else
				write_unlock(&GlobalSMBSeslock);
		} else
			write_unlock(&GlobalSMBSeslock);

		/* Delete any outstanding lock records.
		   We'll lose them when the file is closed anyway. */
		mutex_lock(&pSMBFile->lock_mutex);
		list_for_each_entry_safe(li, tmp, &pSMBFile->llist, llist) {
			list_del(&li->llist);
			kfree(li);
		}
		mutex_unlock(&pSMBFile->lock_mutex);

		write_lock(&GlobalSMBSeslock);
		list_del(&pSMBFile->flist);
		list_del(&pSMBFile->tlist);
		write_unlock(&GlobalSMBSeslock);
		timeout = 10;
		/* We waited above to give the SMBWrite a chance to issue
		   on the wire (so we do not get SMBWrite returning EBADF
		   if writepages is racing with close.  Note that writepages
		   does not specify a file handle, so it is possible for a file
		   to be opened twice, and the application close the "wrong"
		   file handle - in these cases we delay long enough to allow
		   the SMBWrite to get on the wire before the SMB Close.
		   We allow total wait here over 45 seconds, more than
		   oplock break time, and more than enough to allow any write
		   to complete on the server, or to time out on the client */
		while ((atomic_read(&pSMBFile->wrtPending) != 0)
				&& (timeout <= 50000)) {
			cERROR(1, ("writes pending, delay free of handle"));
			msleep(timeout);
			timeout *= 8;
		}
		kfree(file->private_data);
		file->private_data = NULL;
	} else
		rc = -EBADF;

	read_lock(&GlobalSMBSeslock);
	if (list_empty(&(CIFS_I(inode)->openFileList))) {
		cFYI(1, ("closing last open instance for inode %p", inode));
		/* if the file is not open we do not know if we can cache info
		   on this inode, much less write behind and read ahead */
		CIFS_I(inode)->clientCanCacheRead = false;
		CIFS_I(inode)->clientCanCacheAll  = false;
	}
	read_unlock(&GlobalSMBSeslock);
	if ((rc == 0) && CIFS_I(inode)->write_behind_rc)
		rc = CIFS_I(inode)->write_behind_rc;
	FreeXid(xid);
	return rc;
}

int cifs_closedir(struct inode *inode, struct file *file)
{
	int rc = 0;
	int xid;
	struct cifsFileInfo *pCFileStruct =
	    (struct cifsFileInfo *)file->private_data;
	char *ptmp;

	cFYI(1, ("Closedir inode = 0x%p", inode));

	xid = GetXid();

	if (pCFileStruct) {
		struct cifsTconInfo *pTcon;
		struct cifs_sb_info *cifs_sb =
			CIFS_SB(file->f_path.dentry->d_sb);

		pTcon = cifs_sb->tcon;

		cFYI(1, ("Freeing private data in close dir"));
		write_lock(&GlobalSMBSeslock);
		if (!pCFileStruct->srch_inf.endOfSearch &&
		    !pCFileStruct->invalidHandle) {
			pCFileStruct->invalidHandle = true;
			write_unlock(&GlobalSMBSeslock);
			rc = CIFSFindClose(xid, pTcon, pCFileStruct->netfid);
			cFYI(1, ("Closing uncompleted readdir with rc %d",
				 rc));
			/* not much we can do if it fails anyway, ignore rc */
			rc = 0;
		} else
			write_unlock(&GlobalSMBSeslock);
		ptmp = pCFileStruct->srch_inf.ntwrk_buf_start;
		if (ptmp) {
			cFYI(1, ("closedir free smb buf in srch struct"));
			pCFileStruct->srch_inf.ntwrk_buf_start = NULL;
			if (pCFileStruct->srch_inf.smallBuf)
				cifs_small_buf_release(ptmp);
			else
				cifs_buf_release(ptmp);
		}
		kfree(file->private_data);
		file->private_data = NULL;
	}
	/* BB can we lock the filestruct while this is going on? */
	FreeXid(xid);
	return rc;
}

static int store_file_lock(struct cifsFileInfo *fid, __u64 len,
				__u64 offset, __u8 lockType)
{
	struct cifsLockInfo *li =
		kmalloc(sizeof(struct cifsLockInfo), GFP_KERNEL);
	if (li == NULL)
		return -ENOMEM;
	li->offset = offset;
	li->length = len;
	li->type = lockType;
	mutex_lock(&fid->lock_mutex);
	list_add(&li->llist, &fid->llist);
	mutex_unlock(&fid->lock_mutex);
	return 0;
}

int cifs_lock(struct file *file, int cmd, struct file_lock *pfLock)
{
	int rc, xid;
	__u32 numLock = 0;
	__u32 numUnlock = 0;
	__u64 length;
	bool wait_flag = false;
	struct cifs_sb_info *cifs_sb;
	struct cifsTconInfo *tcon;
	__u16 netfid;
	__u8 lockType = LOCKING_ANDX_LARGE_FILES;
	bool posix_locking = 0;

	length = 1 + pfLock->fl_end - pfLock->fl_start;
	rc = -EACCES;
	xid = GetXid();

	cFYI(1, ("Lock parm: 0x%x flockflags: "
		 "0x%x flocktype: 0x%x start: %lld end: %lld",
		cmd, pfLock->fl_flags, pfLock->fl_type, pfLock->fl_start,
		pfLock->fl_end));

	if (pfLock->fl_flags & FL_POSIX)
		cFYI(1, ("Posix"));
	if (pfLock->fl_flags & FL_FLOCK)
		cFYI(1, ("Flock"));
	if (pfLock->fl_flags & FL_SLEEP) {
		cFYI(1, ("Blocking lock"));
		wait_flag = true;
	}
	if (pfLock->fl_flags & FL_ACCESS)
		cFYI(1, ("Process suspended by mandatory locking - "
			 "not implemented yet"));
	if (pfLock->fl_flags & FL_LEASE)
		cFYI(1, ("Lease on file - not implemented yet"));
	if (pfLock->fl_flags &
	    (~(FL_POSIX | FL_FLOCK | FL_SLEEP | FL_ACCESS | FL_LEASE)))
		cFYI(1, ("Unknown lock flags 0x%x", pfLock->fl_flags));

	if (pfLock->fl_type == F_WRLCK) {
		cFYI(1, ("F_WRLCK "));
		numLock = 1;
	} else if (pfLock->fl_type == F_UNLCK) {
		cFYI(1, ("F_UNLCK"));
		numUnlock = 1;
		/* Check if unlock includes more than
		one lock range */
	} else if (pfLock->fl_type == F_RDLCK) {
		cFYI(1, ("F_RDLCK"));
		lockType |= LOCKING_ANDX_SHARED_LOCK;
		numLock = 1;
	} else if (pfLock->fl_type == F_EXLCK) {
		cFYI(1, ("F_EXLCK"));
		numLock = 1;
	} else if (pfLock->fl_type == F_SHLCK) {
		cFYI(1, ("F_SHLCK"));
		lockType |= LOCKING_ANDX_SHARED_LOCK;
		numLock = 1;
	} else
		cFYI(1, ("Unknown type of lock"));

	cifs_sb = CIFS_SB(file->f_path.dentry->d_sb);
	tcon = cifs_sb->tcon;

	if (file->private_data == NULL) {
		FreeXid(xid);
		return -EBADF;
	}
	netfid = ((struct cifsFileInfo *)file->private_data)->netfid;

	if ((tcon->ses->capabilities & CAP_UNIX) &&
	    (CIFS_UNIX_FCNTL_CAP & le64_to_cpu(tcon->fsUnixInfo.Capability)) &&
	    ((cifs_sb->mnt_cifs_flags & CIFS_MOUNT_NOPOSIXBRL) == 0))
		posix_locking = 1;
	/* BB add code here to normalize offset and length to
	account for negative length which we can not accept over the
	wire */
	if (IS_GETLK(cmd)) {
		if (posix_locking) {
			int posix_lock_type;
			if (lockType & LOCKING_ANDX_SHARED_LOCK)
				posix_lock_type = CIFS_RDLCK;
			else
				posix_lock_type = CIFS_WRLCK;
			rc = CIFSSMBPosixLock(xid, tcon, netfid, 1 /* get */,
					length,	pfLock,
					posix_lock_type, wait_flag);
			FreeXid(xid);
			return rc;
		}

		/* BB we could chain these into one lock request BB */
		rc = CIFSSMBLock(xid, tcon, netfid, length, pfLock->fl_start,
				 0, 1, lockType, 0 /* wait flag */ );
		if (rc == 0) {
			rc = CIFSSMBLock(xid, tcon, netfid, length,
					 pfLock->fl_start, 1 /* numUnlock */ ,
					 0 /* numLock */ , lockType,
					 0 /* wait flag */ );
			pfLock->fl_type = F_UNLCK;
			if (rc != 0)
				cERROR(1, ("Error unlocking previously locked "
					   "range %d during test of lock", rc));
			rc = 0;

		} else {
			/* if rc == ERR_SHARING_VIOLATION ? */
			rc = 0;	/* do not change lock type to unlock
				   since range in use */
		}

		FreeXid(xid);
		return rc;
	}

	if (!numLock && !numUnlock) {
		/* if no lock or unlock then nothing
		to do since we do not know what it is */
		FreeXid(xid);
		return -EOPNOTSUPP;
	}

	if (posix_locking) {
		int posix_lock_type;
		if (lockType & LOCKING_ANDX_SHARED_LOCK)
			posix_lock_type = CIFS_RDLCK;
		else
			posix_lock_type = CIFS_WRLCK;

		if (numUnlock == 1)
			posix_lock_type = CIFS_UNLCK;

		rc = CIFSSMBPosixLock(xid, tcon, netfid, 0 /* set */,
				      length, pfLock,
				      posix_lock_type, wait_flag);
	} else {
		struct cifsFileInfo *fid =
			(struct cifsFileInfo *)file->private_data;

		if (numLock) {
			rc = CIFSSMBLock(xid, tcon, netfid, length,
					pfLock->fl_start,
					0, numLock, lockType, wait_flag);

			if (rc == 0) {
				/* For Windows locks we must store them. */
				rc = store_file_lock(fid, length,
						pfLock->fl_start, lockType);
			}
		} else if (numUnlock) {
			/* For each stored lock that this unlock overlaps
			   completely, unlock it. */
			int stored_rc = 0;
			struct cifsLockInfo *li, *tmp;

			rc = 0;
			mutex_lock(&fid->lock_mutex);
			list_for_each_entry_safe(li, tmp, &fid->llist, llist) {
				if (pfLock->fl_start <= li->offset &&
						(pfLock->fl_start + length) >=
						(li->offset + li->length)) {
					stored_rc = CIFSSMBLock(xid, tcon,
							netfid,
							li->length, li->offset,
							1, 0, li->type, false);
					if (stored_rc)
						rc = stored_rc;

					list_del(&li->llist);
					kfree(li);
				}
			}
			mutex_unlock(&fid->lock_mutex);
		}
	}

	if (pfLock->fl_flags & FL_POSIX)
		posix_lock_file_wait(file, pfLock);
	FreeXid(xid);
	return rc;
}

ssize_t cifs_user_write(struct file *file, const char __user *write_data,
	size_t write_size, loff_t *poffset)
{
	int rc = 0;
	unsigned int bytes_written = 0;
	unsigned int total_written;
	struct cifs_sb_info *cifs_sb;
	struct cifsTconInfo *pTcon;
	int xid, long_op;
	struct cifsFileInfo *open_file;

	cifs_sb = CIFS_SB(file->f_path.dentry->d_sb);

	pTcon = cifs_sb->tcon;

	/* cFYI(1,
	   (" write %d bytes to offset %lld of %s", write_size,
	   *poffset, file->f_path.dentry->d_name.name)); */

	if (file->private_data == NULL)
		return -EBADF;
	open_file = (struct cifsFileInfo *) file->private_data;

	rc = generic_write_checks(file, poffset, &write_size, 0);
	if (rc)
		return rc;

	xid = GetXid();

	if (*poffset > file->f_path.dentry->d_inode->i_size)
		long_op = CIFS_VLONG_OP; /* writes past EOF take long time */
	else
		long_op = CIFS_LONG_OP;

	for (total_written = 0; write_size > total_written;
	     total_written += bytes_written) {
		rc = -EAGAIN;
		while (rc == -EAGAIN) {
			if (file->private_data == NULL) {
				/* file has been closed on us */
				FreeXid(xid);
			/* if we have gotten here we have written some data
			   and blocked, and the file has been freed on us while
			   we blocked so return what we managed to write */
				return total_written;
			}
			if (open_file->closePend) {
				FreeXid(xid);
				if (total_written)
					return total_written;
				else
					return -EBADF;
			}
			if (open_file->invalidHandle) {
				/* we could deadlock if we called
				   filemap_fdatawait from here so tell
				   reopen_file not to flush data to server
				   now */
				rc = cifs_reopen_file(file, false);
				if (rc != 0)
					break;
			}

			rc = CIFSSMBWrite(xid, pTcon,
				open_file->netfid,
				min_t(const int, cifs_sb->wsize,
				      write_size - total_written),
				*poffset, &bytes_written,
				NULL, write_data + total_written, long_op);
		}
		if (rc || (bytes_written == 0)) {
			if (total_written)
				break;
			else {
				FreeXid(xid);
				return rc;
			}
		} else
			*poffset += bytes_written;
		long_op = CIFS_STD_OP; /* subsequent writes fast -
				    15 seconds is plenty */
	}

	cifs_stats_bytes_written(pTcon, total_written);

	/* since the write may have blocked check these pointers again */
	if ((file->f_path.dentry) && (file->f_path.dentry->d_inode)) {
		struct inode *inode = file->f_path.dentry->d_inode;
/* Do not update local mtime - server will set its actual value on write
 *		inode->i_ctime = inode->i_mtime =
 * 			current_fs_time(inode->i_sb);*/
		if (total_written > 0) {
			spin_lock(&inode->i_lock);
			if (*poffset > file->f_path.dentry->d_inode->i_size)
				i_size_write(file->f_path.dentry->d_inode,
					*poffset);
			spin_unlock(&inode->i_lock);
		}
		mark_inode_dirty_sync(file->f_path.dentry->d_inode);
	}
	FreeXid(xid);
	return total_written;
}

static ssize_t cifs_write(struct file *file, const char *write_data,
			  size_t write_size, loff_t *poffset)
{
	int rc = 0;
	unsigned int bytes_written = 0;
	unsigned int total_written;
	struct cifs_sb_info *cifs_sb;
	struct cifsTconInfo *pTcon;
	int xid, long_op;
	struct cifsFileInfo *open_file;

	cifs_sb = CIFS_SB(file->f_path.dentry->d_sb);

	pTcon = cifs_sb->tcon;

	cFYI(1, ("write %zd bytes to offset %lld of %s", write_size,
	   *poffset, file->f_path.dentry->d_name.name));

	if (file->private_data == NULL)
		return -EBADF;
	open_file = (struct cifsFileInfo *)file->private_data;

	xid = GetXid();

	if (*poffset > file->f_path.dentry->d_inode->i_size)
		long_op = CIFS_VLONG_OP; /* writes past EOF can be slow */
	else
		long_op = CIFS_LONG_OP;

	for (total_written = 0; write_size > total_written;
	     total_written += bytes_written) {
		rc = -EAGAIN;
		while (rc == -EAGAIN) {
			if (file->private_data == NULL) {
				/* file has been closed on us */
				FreeXid(xid);
			/* if we have gotten here we have written some data
			   and blocked, and the file has been freed on us
			   while we blocked so return what we managed to
			   write */
				return total_written;
			}
			if (open_file->closePend) {
				FreeXid(xid);
				if (total_written)
					return total_written;
				else
					return -EBADF;
			}
			if (open_file->invalidHandle) {
				/* we could deadlock if we called
				   filemap_fdatawait from here so tell
				   reopen_file not to flush data to
				   server now */
				rc = cifs_reopen_file(file, false);
				if (rc != 0)
					break;
			}
			if (experimEnabled || (pTcon->ses->server &&
				((pTcon->ses->server->secMode &
				(SECMODE_SIGN_REQUIRED | SECMODE_SIGN_ENABLED))
				== 0))) {
				struct kvec iov[2];
				unsigned int len;

				len = min((size_t)cifs_sb->wsize,
					  write_size - total_written);
				/* iov[0] is reserved for smb header */
				iov[1].iov_base = (char *)write_data +
						  total_written;
				iov[1].iov_len = len;
				rc = CIFSSMBWrite2(xid, pTcon,
						open_file->netfid, len,
						*poffset, &bytes_written,
						iov, 1, long_op);
			} else
				rc = CIFSSMBWrite(xid, pTcon,
					 open_file->netfid,
					 min_t(const int, cifs_sb->wsize,
					       write_size - total_written),
					 *poffset, &bytes_written,
					 write_data + total_written,
					 NULL, long_op);
		}
		if (rc || (bytes_written == 0)) {
			if (total_written)
				break;
			else {
				FreeXid(xid);
				return rc;
			}
		} else
			*poffset += bytes_written;
		long_op = CIFS_STD_OP; /* subsequent writes fast -
				    15 seconds is plenty */
	}

	cifs_stats_bytes_written(pTcon, total_written);

	/* since the write may have blocked check these pointers again */
	if ((file->f_path.dentry) && (file->f_path.dentry->d_inode)) {
/*BB We could make this contingent on superblock ATIME flag too */
/*		file->f_path.dentry->d_inode->i_ctime =
		file->f_path.dentry->d_inode->i_mtime = CURRENT_TIME;*/
		if (total_written > 0) {
			spin_lock(&file->f_path.dentry->d_inode->i_lock);
			if (*poffset > file->f_path.dentry->d_inode->i_size)
				i_size_write(file->f_path.dentry->d_inode,
					     *poffset);
			spin_unlock(&file->f_path.dentry->d_inode->i_lock);
		}
		mark_inode_dirty_sync(file->f_path.dentry->d_inode);
	}
	FreeXid(xid);
	return total_written;
}

#ifdef CONFIG_CIFS_EXPERIMENTAL
struct cifsFileInfo *find_readable_file(struct cifsInodeInfo *cifs_inode)
{
	struct cifsFileInfo *open_file = NULL;

	read_lock(&GlobalSMBSeslock);
	/* we could simply get the first_list_entry since write-only entries
	   are always at the end of the list but since the first entry might
	   have a close pending, we go through the whole list */
	list_for_each_entry(open_file, &cifs_inode->openFileList, flist) {
		if (open_file->closePend)
			continue;
		if (open_file->pfile && ((open_file->pfile->f_flags & O_RDWR) ||
		    (open_file->pfile->f_flags & O_RDONLY))) {
			if (!open_file->invalidHandle) {
				/* found a good file */
				/* lock it so it will not be closed on us */
				atomic_inc(&open_file->wrtPending);
				read_unlock(&GlobalSMBSeslock);
				return open_file;
			} /* else might as well continue, and look for
			     another, or simply have the caller reopen it
			     again rather than trying to fix this handle */
		} else /* write only file */
			break; /* write only files are last so must be done */
	}
	read_unlock(&GlobalSMBSeslock);
	return NULL;
}
#endif

struct cifsFileInfo *find_writable_file(struct cifsInodeInfo *cifs_inode)
{
	struct cifsFileInfo *open_file;
	bool any_available = false;
	int rc;

	/* Having a null inode here (because mapping->host was set to zero by
	the VFS or MM) should not happen but we had reports of on oops (due to
	it being zero) during stress testcases so we need to check for it */

	if (cifs_inode == NULL) {
		cERROR(1, ("Null inode passed to cifs_writeable_file"));
		dump_stack();
		return NULL;
	}

	read_lock(&GlobalSMBSeslock);
refind_writable:
	list_for_each_entry(open_file, &cifs_inode->openFileList, flist) {
		if (open_file->closePend ||
		    (!any_available && open_file->pid != current->tgid))
			continue;

		if (open_file->pfile &&
		    ((open_file->pfile->f_flags & O_RDWR) ||
		     (open_file->pfile->f_flags & O_WRONLY))) {
			atomic_inc(&open_file->wrtPending);

			if (!open_file->invalidHandle) {
				/* found a good writable file */
				read_unlock(&GlobalSMBSeslock);
				return open_file;
			}

			read_unlock(&GlobalSMBSeslock);
			/* Had to unlock since following call can block */
			rc = cifs_reopen_file(open_file->pfile, false);
			if (!rc) {
				if (!open_file->closePend)
					return open_file;
				else { /* start over in case this was deleted */
				       /* since the list could be modified */
					read_lock(&GlobalSMBSeslock);
					atomic_dec(&open_file->wrtPending);
					goto refind_writable;
				}
			}

			/* if it fails, try another handle if possible -
			(we can not do this if closePending since
			loop could be modified - in which case we
			have to start at the beginning of the list
			again. Note that it would be bad
			to hold up writepages here (rather than
			in caller) with continuous retries */
			cFYI(1, ("wp failed on reopen file"));
			read_lock(&GlobalSMBSeslock);
			/* can not use this handle, no write
			   pending on this one after all */
			atomic_dec(&open_file->wrtPending);

			if (open_file->closePend) /* list could have changed */
				goto refind_writable;
			/* else we simply continue to the next entry. Thus
			   we do not loop on reopen errors.  If we
			   can not reopen the file, for example if we
			   reconnected to a server with another client
			   racing to delete or lock the file we would not
			   make progress if we restarted before the beginning
			   of the loop here. */
		}
	}
	/* couldn't find useable FH with same pid, try any available */
	if (!any_available) {
		any_available = true;
		goto refind_writable;
	}
	read_unlock(&GlobalSMBSeslock);
	return NULL;
}

static int cifs_partialpagewrite(struct page *page, unsigned from, unsigned to)
{
	struct address_space *mapping = page->mapping;
	loff_t offset = (loff_t)page->index << PAGE_CACHE_SHIFT;
	char *write_data;
	int rc = -EFAULT;
	int bytes_written = 0;
	struct cifs_sb_info *cifs_sb;
	struct cifsTconInfo *pTcon;
	struct inode *inode;
	struct cifsFileInfo *open_file;

	if (!mapping || !mapping->host)
		return -EFAULT;

	inode = page->mapping->host;
	cifs_sb = CIFS_SB(inode->i_sb);
	pTcon = cifs_sb->tcon;

	offset += (loff_t)from;
	write_data = kmap(page);
	write_data += from;

	if ((to > PAGE_CACHE_SIZE) || (from > to)) {
		kunmap(page);
		return -EIO;
	}

	/* racing with truncate? */
	if (offset > mapping->host->i_size) {
		kunmap(page);
		return 0; /* don't care */
	}

	/* check to make sure that we are not extending the file */
	if (mapping->host->i_size - offset < (loff_t)to)
		to = (unsigned)(mapping->host->i_size - offset);

	open_file = find_writable_file(CIFS_I(mapping->host));
	if (open_file) {
		bytes_written = cifs_write(open_file->pfile, write_data,
					   to-from, &offset);
		atomic_dec(&open_file->wrtPending);
		/* Does mm or vfs already set times? */
		inode->i_atime = inode->i_mtime = current_fs_time(inode->i_sb);
		if ((bytes_written > 0) && (offset))
			rc = 0;
		else if (bytes_written < 0)
			rc = bytes_written;
	} else {
		cFYI(1, ("No writeable filehandles for inode"));
		rc = -EIO;
	}

	kunmap(page);
	return rc;
}

static int cifs_writepages(struct address_space *mapping,
			   struct writeback_control *wbc)
{
	struct backing_dev_info *bdi = mapping->backing_dev_info;
	unsigned int bytes_to_write;
	unsigned int bytes_written;
	struct cifs_sb_info *cifs_sb;
	int done = 0;
	pgoff_t end;
	pgoff_t index;
	int range_whole = 0;
	struct kvec *iov;
	int len;
	int n_iov = 0;
	pgoff_t next;
	int nr_pages;
	__u64 offset = 0;
	struct cifsFileInfo *open_file;
	struct page *page;
	struct pagevec pvec;
	int rc = 0;
	int scanned = 0;
	int xid;

	cifs_sb = CIFS_SB(mapping->host->i_sb);

	/*
	 * If wsize is smaller that the page cache size, default to writing
	 * one page at a time via cifs_writepage
	 */
	if (cifs_sb->wsize < PAGE_CACHE_SIZE)
		return generic_writepages(mapping, wbc);

	if ((cifs_sb->tcon->ses) && (cifs_sb->tcon->ses->server))
		if (cifs_sb->tcon->ses->server->secMode &
				(SECMODE_SIGN_REQUIRED | SECMODE_SIGN_ENABLED))
			if (!experimEnabled)
				return generic_writepages(mapping, wbc);

	iov = kmalloc(32 * sizeof(struct kvec), GFP_KERNEL);
	if (iov == NULL)
		return generic_writepages(mapping, wbc);


	/*
	 * BB: Is this meaningful for a non-block-device file system?
	 * If it is, we should test it again after we do I/O
	 */
	if (wbc->nonblocking && bdi_write_congested(bdi)) {
		wbc->encountered_congestion = 1;
		kfree(iov);
		return 0;
	}

	xid = GetXid();

	pagevec_init(&pvec, 0);
	if (wbc->range_cyclic) {
		index = mapping->writeback_index; /* Start from prev offset */
		end = -1;
	} else {
		index = wbc->range_start >> PAGE_CACHE_SHIFT;
		end = wbc->range_end >> PAGE_CACHE_SHIFT;
		if (wbc->range_start == 0 && wbc->range_end == LLONG_MAX)
			range_whole = 1;
		scanned = 1;
	}
retry:
	while (!done && (index <= end) &&
	       (nr_pages = pagevec_lookup_tag(&pvec, mapping, &index,
			PAGECACHE_TAG_DIRTY,
			min(end - index, (pgoff_t)PAGEVEC_SIZE - 1) + 1))) {
		int first;
		unsigned int i;

		first = -1;
		next = 0;
		n_iov = 0;
		bytes_to_write = 0;

		for (i = 0; i < nr_pages; i++) {
			page = pvec.pages[i];
			/*
			 * At this point we hold neither mapping->tree_lock nor
			 * lock on the page itself: the page may be truncated or
			 * invalidated (changing page->mapping to NULL), or even
			 * swizzled back from swapper_space to tmpfs file
			 * mapping
			 */

			if (first < 0)
				lock_page(page);
			else if (!trylock_page(page))
				break;

			if (unlikely(page->mapping != mapping)) {
				unlock_page(page);
				break;
			}

			if (!wbc->range_cyclic && page->index > end) {
				done = 1;
				unlock_page(page);
				break;
			}

			if (next && (page->index != next)) {
				/* Not next consecutive page */
				unlock_page(page);
				break;
			}

			if (wbc->sync_mode != WB_SYNC_NONE)
				wait_on_page_writeback(page);

			if (PageWriteback(page) ||
					!clear_page_dirty_for_io(page)) {
				unlock_page(page);
				break;
			}

			/*
			 * This actually clears the dirty bit in the radix tree.
			 * See cifs_writepage() for more commentary.
			 */
			set_page_writeback(page);

			if (page_offset(page) >= mapping->host->i_size) {
				done = 1;
				unlock_page(page);
				end_page_writeback(page);
				break;
			}

			/*
			 * BB can we get rid of this?  pages are held by pvec
			 */
			page_cache_get(page);

			len = min(mapping->host->i_size - page_offset(page),
				  (loff_t)PAGE_CACHE_SIZE);

			/* reserve iov[0] for the smb header */
			n_iov++;
			iov[n_iov].iov_base = kmap(page);
			iov[n_iov].iov_len = len;
			bytes_to_write += len;

			if (first < 0) {
				first = i;
				offset = page_offset(page);
			}
			next = page->index + 1;
			if (bytes_to_write + PAGE_CACHE_SIZE > cifs_sb->wsize)
				break;
		}
		if (n_iov) {
			/* Search for a writable handle every time we call
			 * CIFSSMBWrite2.  We can't rely on the last handle
			 * we used to still be valid
			 */
			open_file = find_writable_file(CIFS_I(mapping->host));
			if (!open_file) {
				cERROR(1, ("No writable handles for inode"));
				rc = -EBADF;
			} else {
				rc = CIFSSMBWrite2(xid, cifs_sb->tcon,
						   open_file->netfid,
						   bytes_to_write, offset,
						   &bytes_written, iov, n_iov,
						   CIFS_LONG_OP);
				atomic_dec(&open_file->wrtPending);
				if (rc || bytes_written < bytes_to_write) {
					cERROR(1, ("Write2 ret %d, wrote %d",
						  rc, bytes_written));
					/* BB what if continued retry is
					   requested via mount flags? */
					if (rc == -ENOSPC)
						set_bit(AS_ENOSPC, &mapping->flags);
					else
						set_bit(AS_EIO, &mapping->flags);
				} else {
					cifs_stats_bytes_written(cifs_sb->tcon,
								 bytes_written);
				}
			}
			for (i = 0; i < n_iov; i++) {
				page = pvec.pages[first + i];
				/* Should we also set page error on
				success rc but too little data written? */
				/* BB investigate retry logic on temporary
				server crash cases and how recovery works
				when page marked as error */
				if (rc)
					SetPageError(page);
				kunmap(page);
				unlock_page(page);
				end_page_writeback(page);
				page_cache_release(page);
			}
			if ((wbc->nr_to_write -= n_iov) <= 0)
				done = 1;
			index = next;
		} else
			/* Need to re-find the pages we skipped */
			index = pvec.pages[0]->index + 1;

		pagevec_release(&pvec);
	}
	if (!scanned && !done) {
		/*
		 * We hit the last page and there is more work to be done: wrap
		 * back to the start of the file
		 */
		scanned = 1;
		index = 0;
		goto retry;
	}
	if (wbc->range_cyclic || (range_whole && wbc->nr_to_write > 0))
		mapping->writeback_index = index;

	FreeXid(xid);
	kfree(iov);
	return rc;
}

static int cifs_writepage(struct page *page, struct writeback_control *wbc)
{
	int rc = -EFAULT;
	int xid;

	xid = GetXid();
/* BB add check for wbc flags */
	page_cache_get(page);
	if (!PageUptodate(page))
		cFYI(1, ("ppw - page not up to date"));

	/*
	 * Set the "writeback" flag, and clear "dirty" in the radix tree.
	 *
	 * A writepage() implementation always needs to do either this,
	 * or re-dirty the page with "redirty_page_for_writepage()" in
	 * the case of a failure.
	 *
	 * Just unlocking the page will cause the radix tree tag-bits
	 * to fail to update with the state of the page correctly.
	 */
	set_page_writeback(page);
	rc = cifs_partialpagewrite(page, 0, PAGE_CACHE_SIZE);
	SetPageUptodate(page); /* BB add check for error and Clearuptodate? */
	unlock_page(page);
	end_page_writeback(page);
	page_cache_release(page);
	FreeXid(xid);
	return rc;
}

static int cifs_write_end(struct file *file, struct address_space *mapping,
			loff_t pos, unsigned len, unsigned copied,
			struct page *page, void *fsdata)
{
	int rc;
	struct inode *inode = mapping->host;

	cFYI(1, ("write_end for page %p from pos %lld with %d bytes",
		 page, pos, copied));

	if (PageChecked(page)) {
		if (copied == len)
			SetPageUptodate(page);
		ClearPageChecked(page);
	} else if (!PageUptodate(page) && copied == PAGE_CACHE_SIZE)
		SetPageUptodate(page);

	if (!PageUptodate(page)) {
		char *page_data;
		unsigned offset = pos & (PAGE_CACHE_SIZE - 1);
		int xid;

		xid = GetXid();
		/* this is probably better than directly calling
		   partialpage_write since in this function the file handle is
		   known which we might as well	leverage */
		/* BB check if anything else missing out of ppw
		   such as updating last write time */
		page_data = kmap(page);
		rc = cifs_write(file, page_data + offset, copied, &pos);
		/* if (rc < 0) should we set writebehind rc? */
		kunmap(page);

		FreeXid(xid);
	} else {
		rc = copied;
		pos += copied;
		set_page_dirty(page);
	}

	if (rc > 0) {
		spin_lock(&inode->i_lock);
		if (pos > inode->i_size)
			i_size_write(inode, pos);
		spin_unlock(&inode->i_lock);
	}

	unlock_page(page);
	page_cache_release(page);

	return rc;
}

int cifs_fsync(struct file *file, struct dentry *dentry, int datasync)
{
	int xid;
	int rc = 0;
	struct inode *inode = file->f_path.dentry->d_inode;

	xid = GetXid();

	cFYI(1, ("Sync file - name: %s datasync: 0x%x",
		dentry->d_name.name, datasync));

	rc = filemap_write_and_wait(inode->i_mapping);
	if (rc == 0) {
		rc = CIFS_I(inode)->write_behind_rc;
		CIFS_I(inode)->write_behind_rc = 0;
	}
	FreeXid(xid);
	return rc;
}

/* static void cifs_sync_page(struct page *page)
{
	struct address_space *mapping;
	struct inode *inode;
	unsigned long index = page->index;
	unsigned int rpages = 0;
	int rc = 0;

	cFYI(1, ("sync page %p",page));
	mapping = page->mapping;
	if (!mapping)
		return 0;
	inode = mapping->host;
	if (!inode)
		return; */

/*	fill in rpages then
	result = cifs_pagein_inode(inode, index, rpages); */ /* BB finish */

/*	cFYI(1, ("rpages is %d for sync page of Index %ld", rpages, index));

#if 0
	if (rc < 0)
		return rc;
	return 0;
#endif
} */

/*
 * As file closes, flush all cached write data for this inode checking
 * for write behind errors.
 */
int cifs_flush(struct file *file, fl_owner_t id)
{
	struct inode *inode = file->f_path.dentry->d_inode;
	int rc = 0;

	/* Rather than do the steps manually:
	   lock the inode for writing
	   loop through pages looking for write behind data (dirty pages)
	   coalesce into contiguous 16K (or smaller) chunks to write to server
	   send to server (prefer in parallel)
	   deal with writebehind errors
	   unlock inode for writing
	   filemapfdatawrite appears easier for the time being */

	rc = filemap_fdatawrite(inode->i_mapping);
	/* reset wb rc if we were able to write out dirty pages */
	if (!rc) {
		rc = CIFS_I(inode)->write_behind_rc;
		CIFS_I(inode)->write_behind_rc = 0;
	}

	cFYI(1, ("Flush inode %p file %p rc %d", inode, file, rc));

	return rc;
}

ssize_t cifs_user_read(struct file *file, char __user *read_data,
	size_t read_size, loff_t *poffset)
{
	int rc = -EACCES;
	unsigned int bytes_read = 0;
	unsigned int total_read = 0;
	unsigned int current_read_size;
	struct cifs_sb_info *cifs_sb;
	struct cifsTconInfo *pTcon;
	int xid;
	struct cifsFileInfo *open_file;
	char *smb_read_data;
	char __user *current_offset;
	struct smb_com_read_rsp *pSMBr;

	xid = GetXid();
	cifs_sb = CIFS_SB(file->f_path.dentry->d_sb);
	pTcon = cifs_sb->tcon;

	if (file->private_data == NULL) {
		FreeXid(xid);
		return -EBADF;
	}
	open_file = (struct cifsFileInfo *)file->private_data;

	if ((file->f_flags & O_ACCMODE) == O_WRONLY)
		cFYI(1, ("attempting read on write only file instance"));

	for (total_read = 0, current_offset = read_data;
	     read_size > total_read;
	     total_read += bytes_read, current_offset += bytes_read) {
		current_read_size = min_t(const int, read_size - total_read,
					  cifs_sb->rsize);
		rc = -EAGAIN;
		smb_read_data = NULL;
		while (rc == -EAGAIN) {
			int buf_type = CIFS_NO_BUFFER;
			if ((open_file->invalidHandle) &&
			    (!open_file->closePend)) {
				rc = cifs_reopen_file(file, true);
				if (rc != 0)
					break;
			}
			rc = CIFSSMBRead(xid, pTcon,
					 open_file->netfid,
					 current_read_size, *poffset,
					 &bytes_read, &smb_read_data,
					 &buf_type);
			pSMBr = (struct smb_com_read_rsp *)smb_read_data;
			if (smb_read_data) {
				if (copy_to_user(current_offset,
						smb_read_data +
						4 /* RFC1001 length field */ +
						le16_to_cpu(pSMBr->DataOffset),
						bytes_read))
					rc = -EFAULT;

				if (buf_type == CIFS_SMALL_BUFFER)
					cifs_small_buf_release(smb_read_data);
				else if (buf_type == CIFS_LARGE_BUFFER)
					cifs_buf_release(smb_read_data);
				smb_read_data = NULL;
			}
		}
		if (rc || (bytes_read == 0)) {
			if (total_read) {
				break;
			} else {
				FreeXid(xid);
				return rc;
			}
		} else {
			cifs_stats_bytes_read(pTcon, bytes_read);
			*poffset += bytes_read;
		}
	}
	FreeXid(xid);
	return total_read;
}


static ssize_t cifs_read(struct file *file, char *read_data, size_t read_size,
	loff_t *poffset)
{
	int rc = -EACCES;
	unsigned int bytes_read = 0;
	unsigned int total_read;
	unsigned int current_read_size;
	struct cifs_sb_info *cifs_sb;
	struct cifsTconInfo *pTcon;
	int xid;
	char *current_offset;
	struct cifsFileInfo *open_file;
	int buf_type = CIFS_NO_BUFFER;

	xid = GetXid();
	cifs_sb = CIFS_SB(file->f_path.dentry->d_sb);
	pTcon = cifs_sb->tcon;

	if (file->private_data == NULL) {
		FreeXid(xid);
		return -EBADF;
	}
	open_file = (struct cifsFileInfo *)file->private_data;

	if ((file->f_flags & O_ACCMODE) == O_WRONLY)
		cFYI(1, ("attempting read on write only file instance"));

	for (total_read = 0, current_offset = read_data;
	     read_size > total_read;
	     total_read += bytes_read, current_offset += bytes_read) {
		current_read_size = min_t(const int, read_size - total_read,
					  cifs_sb->rsize);
		/* For windows me and 9x we do not want to request more
		than it negotiated since it will refuse the read then */
		if ((pTcon->ses) &&
			!(pTcon->ses->capabilities & CAP_LARGE_FILES)) {
			current_read_size = min_t(const int, current_read_size,
					pTcon->ses->server->maxBuf - 128);
		}
		rc = -EAGAIN;
		while (rc == -EAGAIN) {
			if ((open_file->invalidHandle) &&
			    (!open_file->closePend)) {
				rc = cifs_reopen_file(file, true);
				if (rc != 0)
					break;
			}
			rc = CIFSSMBRead(xid, pTcon,
					 open_file->netfid,
					 current_read_size, *poffset,
					 &bytes_read, &current_offset,
					 &buf_type);
		}
		if (rc || (bytes_read == 0)) {
			if (total_read) {
				break;
			} else {
				FreeXid(xid);
				return rc;
			}
		} else {
			cifs_stats_bytes_read(pTcon, total_read);
			*poffset += bytes_read;
		}
	}
	FreeXid(xid);
	return total_read;
}

int cifs_file_mmap(struct file *file, struct vm_area_struct *vma)
{
	struct dentry *dentry = file->f_path.dentry;
	int rc, xid;

	xid = GetXid();
	rc = cifs_revalidate(dentry);
	if (rc) {
		cFYI(1, ("Validation prior to mmap failed, error=%d", rc));
		FreeXid(xid);
		return rc;
	}
	rc = generic_file_mmap(file, vma);
	FreeXid(xid);
	return rc;
}


static void cifs_copy_cache_pages(struct address_space *mapping,
	struct list_head *pages, int bytes_read, char *data,
	struct pagevec *plru_pvec)
{
	struct page *page;
	char *target;

	while (bytes_read > 0) {
		if (list_empty(pages))
			break;

		page = list_entry(pages->prev, struct page, lru);
		list_del(&page->lru);

		if (add_to_page_cache(page, mapping, page->index,
				      GFP_KERNEL)) {
			page_cache_release(page);
			cFYI(1, ("Add page cache failed"));
			data += PAGE_CACHE_SIZE;
			bytes_read -= PAGE_CACHE_SIZE;
			continue;
		}

		target = kmap_atomic(page, KM_USER0);

		if (PAGE_CACHE_SIZE > bytes_read) {
			memcpy(target, data, bytes_read);
			/* zero the tail end of this partial page */
			memset(target + bytes_read, 0,
			       PAGE_CACHE_SIZE - bytes_read);
			bytes_read = 0;
		} else {
			memcpy(target, data, PAGE_CACHE_SIZE);
			bytes_read -= PAGE_CACHE_SIZE;
		}
		kunmap_atomic(target, KM_USER0);

		flush_dcache_page(page);
		SetPageUptodate(page);
		unlock_page(page);
		if (!pagevec_add(plru_pvec, page))
			__pagevec_lru_add_file(plru_pvec);
		data += PAGE_CACHE_SIZE;
	}
	return;
}

static int cifs_readpages(struct file *file, struct address_space *mapping,
	struct list_head *page_list, unsigned num_pages)
{
	int rc = -EACCES;
	int xid;
	loff_t offset;
	struct page *page;
	struct cifs_sb_info *cifs_sb;
	struct cifsTconInfo *pTcon;
	unsigned int bytes_read = 0;
	unsigned int read_size, i;
	char *smb_read_data = NULL;
	struct smb_com_read_rsp *pSMBr;
	struct pagevec lru_pvec;
	struct cifsFileInfo *open_file;
	int buf_type = CIFS_NO_BUFFER;

	xid = GetXid();
	if (file->private_data == NULL) {
		FreeXid(xid);
		return -EBADF;
	}
	open_file = (struct cifsFileInfo *)file->private_data;
	cifs_sb = CIFS_SB(file->f_path.dentry->d_sb);
	pTcon = cifs_sb->tcon;

	pagevec_init(&lru_pvec, 0);
	cFYI(DBG2, ("rpages: num pages %d", num_pages));
	for (i = 0; i < num_pages; ) {
		unsigned contig_pages;
		struct page *tmp_page;
		unsigned long expected_index;

		if (list_empty(page_list))
			break;

		page = list_entry(page_list->prev, struct page, lru);
		offset = (loff_t)page->index << PAGE_CACHE_SHIFT;

		/* count adjacent pages that we will read into */
		contig_pages = 0;
		expected_index =
			list_entry(page_list->prev, struct page, lru)->index;
		list_for_each_entry_reverse(tmp_page, page_list, lru) {
			if (tmp_page->index == expected_index) {
				contig_pages++;
				expected_index++;
			} else
				break;
		}
		if (contig_pages + i >  num_pages)
			contig_pages = num_pages - i;

		/* for reads over a certain size could initiate async
		   read ahead */

		read_size = contig_pages * PAGE_CACHE_SIZE;
		/* Read size needs to be in multiples of one page */
		read_size = min_t(const unsigned int, read_size,
				  cifs_sb->rsize & PAGE_CACHE_MASK);
		cFYI(DBG2, ("rpages: read size 0x%x  contiguous pages %d",
				read_size, contig_pages));
		rc = -EAGAIN;
		while (rc == -EAGAIN) {
			if ((open_file->invalidHandle) &&
			    (!open_file->closePend)) {
				rc = cifs_reopen_file(file, true);
				if (rc != 0)
					break;
			}

			rc = CIFSSMBRead(xid, pTcon,
					 open_file->netfid,
					 read_size, offset,
					 &bytes_read, &smb_read_data,
					 &buf_type);
			/* BB more RC checks ? */
			if (rc == -EAGAIN) {
				if (smb_read_data) {
					if (buf_type == CIFS_SMALL_BUFFER)
						cifs_small_buf_release(smb_read_data);
					else if (buf_type == CIFS_LARGE_BUFFER)
						cifs_buf_release(smb_read_data);
					smb_read_data = NULL;
				}
			}
		}
		if ((rc < 0) || (smb_read_data == NULL)) {
			cFYI(1, ("Read error in readpages: %d", rc));
			break;
		} else if (bytes_read > 0) {
			task_io_account_read(bytes_read);
			pSMBr = (struct smb_com_read_rsp *)smb_read_data;
			cifs_copy_cache_pages(mapping, page_list, bytes_read,
				smb_read_data + 4 /* RFC1001 hdr */ +
				le16_to_cpu(pSMBr->DataOffset), &lru_pvec);

			i +=  bytes_read >> PAGE_CACHE_SHIFT;
			cifs_stats_bytes_read(pTcon, bytes_read);
			if ((bytes_read & PAGE_CACHE_MASK) != bytes_read) {
				i++; /* account for partial page */

				/* server copy of file can have smaller size
				   than client */
				/* BB do we need to verify this common case ?
				   this case is ok - if we are at server EOF
				   we will hit it on next read */

				/* break; */
			}
		} else {
			cFYI(1, ("No bytes read (%d) at offset %lld . "
				 "Cleaning remaining pages from readahead list",
				 bytes_read, offset));
			/* BB turn off caching and do new lookup on
			   file size at server? */
			break;
		}
		if (smb_read_data) {
			if (buf_type == CIFS_SMALL_BUFFER)
				cifs_small_buf_release(smb_read_data);
			else if (buf_type == CIFS_LARGE_BUFFER)
				cifs_buf_release(smb_read_data);
			smb_read_data = NULL;
		}
		bytes_read = 0;
	}

	pagevec_lru_add_file(&lru_pvec);

/* need to free smb_read_data buf before exit */
	if (smb_read_data) {
		if (buf_type == CIFS_SMALL_BUFFER)
			cifs_small_buf_release(smb_read_data);
		else if (buf_type == CIFS_LARGE_BUFFER)
			cifs_buf_release(smb_read_data);
		smb_read_data = NULL;
	}

	FreeXid(xid);
	return rc;
}

static int cifs_readpage_worker(struct file *file, struct page *page,
	loff_t *poffset)
{
	char *read_data;
	int rc;

	page_cache_get(page);
	read_data = kmap(page);
	/* for reads over a certain size could initiate async read ahead */

	rc = cifs_read(file, read_data, PAGE_CACHE_SIZE, poffset);

	if (rc < 0)
		goto io_error;
	else
		cFYI(1, ("Bytes read %d", rc));

	file->f_path.dentry->d_inode->i_atime =
		current_fs_time(file->f_path.dentry->d_inode->i_sb);

	if (PAGE_CACHE_SIZE > rc)
		memset(read_data + rc, 0, PAGE_CACHE_SIZE - rc);

	flush_dcache_page(page);
	SetPageUptodate(page);
	rc = 0;

io_error:
	kunmap(page);
	page_cache_release(page);
	return rc;
}

static int cifs_readpage(struct file *file, struct page *page)
{
	loff_t offset = (loff_t)page->index << PAGE_CACHE_SHIFT;
	int rc = -EACCES;
	int xid;

	xid = GetXid();

	if (file->private_data == NULL) {
		FreeXid(xid);
		return -EBADF;
	}

	cFYI(1, ("readpage %p at offset %d 0x%x\n",
		 page, (int)offset, (int)offset));

	rc = cifs_readpage_worker(file, page, &offset);

	unlock_page(page);

	FreeXid(xid);
	return rc;
}

static int is_inode_writable(struct cifsInodeInfo *cifs_inode)
{
	struct cifsFileInfo *open_file;

	read_lock(&GlobalSMBSeslock);
	list_for_each_entry(open_file, &cifs_inode->openFileList, flist) {
		if (open_file->closePend)
			continue;
		if (open_file->pfile &&
		    ((open_file->pfile->f_flags & O_RDWR) ||
		     (open_file->pfile->f_flags & O_WRONLY))) {
			read_unlock(&GlobalSMBSeslock);
			return 1;
		}
	}
	read_unlock(&GlobalSMBSeslock);
	return 0;
}

/* We do not want to update the file size from server for inodes
   open for write - to avoid races with writepage extending
   the file - in the future we could consider allowing
   refreshing the inode only on increases in the file size
   but this is tricky to do without racing with writebehind
   page caching in the current Linux kernel design */
bool is_size_safe_to_change(struct cifsInodeInfo *cifsInode, __u64 end_of_file)
{
	if (!cifsInode)
		return true;

	if (is_inode_writable(cifsInode)) {
		/* This inode is open for write at least once */
		struct cifs_sb_info *cifs_sb;

		cifs_sb = CIFS_SB(cifsInode->vfs_inode.i_sb);
		if (cifs_sb->mnt_cifs_flags & CIFS_MOUNT_DIRECT_IO) {
			/* since no page cache to corrupt on directio
			we can change size safely */
			return true;
		}

		if (i_size_read(&cifsInode->vfs_inode) < end_of_file)
			return true;

		return false;
	} else
		return true;
}

static int cifs_write_begin(struct file *file, struct address_space *mapping,
			loff_t pos, unsigned len, unsigned flags,
			struct page **pagep, void **fsdata)
{
	pgoff_t index = pos >> PAGE_CACHE_SHIFT;
	loff_t offset = pos & (PAGE_CACHE_SIZE - 1);
	loff_t page_start = pos & PAGE_MASK;
	loff_t i_size;
	struct page *page;
	int rc = 0;

	cFYI(1, ("write_begin from %lld len %d", (long long)pos, len));

	page = grab_cache_page_write_begin(mapping, index, flags);
	if (!page) {
		rc = -ENOMEM;
		goto out;
	}

	if (PageUptodate(page))
		goto out;

	/*
	 * If we write a full page it will be up to date, no need to read from
	 * the server. If the write is short, we'll end up doing a sync write
	 * instead.
	 */
	if (len == PAGE_CACHE_SIZE)
		goto out;

	/*
	 * optimize away the read when we have an oplock, and we're not
	 * expecting to use any of the data we'd be reading in. That
	 * is, when the page lies beyond the EOF, or straddles the EOF
	 * and the write will cover all of the existing data.
	 */
	if (CIFS_I(mapping->host)->clientCanCacheRead) {
		i_size = i_size_read(mapping->host);
		if (page_start >= i_size ||
		    (offset == 0 && (pos + len) >= i_size)) {
			zero_user_segments(page, 0, offset,
					   offset + len,
					   PAGE_CACHE_SIZE);
			/*
			 * PageChecked means that the parts of the page
			 * to which we're not writing are considered up
			 * to date. Once the data is copied to the
			 * page, it can be set uptodate.
			 */
			SetPageChecked(page);
			goto out;
		}
	}

	if ((file->f_flags & O_ACCMODE) != O_WRONLY) {
		/*
		 * might as well read a page, it is fast enough. If we get
		 * an error, we don't need to return it. cifs_write_end will
		 * do a sync write instead since PG_uptodate isn't set.
		 */
		cifs_readpage_worker(file, page, &page_start);
	} else {
		/* we could try using another file handle if there is one -
		   but how would we lock it to prevent close of that handle
		   racing with this read? In any case
		   this will be written out by write_end so is fine */
	}
out:
	*pagep = page;
	return rc;
}

const struct address_space_operations cifs_addr_ops = {
	.readpage = cifs_readpage,
	.readpages = cifs_readpages,
	.writepage = cifs_writepage,
	.writepages = cifs_writepages,
	.write_begin = cifs_write_begin,
	.write_end = cifs_write_end,
	.set_page_dirty = __set_page_dirty_nobuffers,
	/* .sync_page = cifs_sync_page, */
	/* .direct_IO = */
};

/*
 * cifs_readpages requires the server to support a buffer large enough to
 * contain the header plus one complete page of data.  Otherwise, we need
 * to leave cifs_readpages out of the address space operations.
 */
const struct address_space_operations cifs_addr_ops_smallbuf = {
	.readpage = cifs_readpage,
	.writepage = cifs_writepage,
	.writepages = cifs_writepages,
	.write_begin = cifs_write_begin,
	.write_end = cifs_write_end,
	.set_page_dirty = __set_page_dirty_nobuffers,
	/* .sync_page = cifs_sync_page, */
	/* .direct_IO = */
};<|MERGE_RESOLUTION|>--- conflicted
+++ resolved
@@ -494,10 +494,7 @@
 			/* no sense reconnecting to close a file that is
 			   already closed */
 			if (!pTcon->need_reconnect) {
-<<<<<<< HEAD
-=======
 				write_unlock(&GlobalSMBSeslock);
->>>>>>> 18e352e4
 				timeout = 2;
 				while ((atomic_read(&pSMBFile->wrtPending) != 0)
 					&& (timeout <= 2048)) {
